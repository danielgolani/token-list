{
  "name": "Solana Token List",
  "logoURI": "https://cdn.jsdelivr.net/gh/trustwallet/assets@master/blockchains/solana/info/logo.png",
  "keywords": [
    "solana",
    "spl"
  ],
  "tags": {
    "stablecoin": {
      "name": "stablecoin",
      "description": "Tokens that are fixed to an external asset, e.g. the US dollar"
    },
    "ethereum": {
      "name": "ethereum",
      "description": "Asset bridged from ethereum"
    },
    "lp-token": {
      "name": "lp-token",
      "description": "Asset representing liquidity provider token"
    },
    "wrapped-sollet": {
      "name": "wrapped-sollet",
      "description": "Asset wrapped using sollet bridge"
    },
    "wrapped": {
      "name": "wrapped",
      "description": "Asset wrapped using wormhole bridge"
    },
    "leveraged": {
      "name": "leveraged",
      "description": "Leveraged asset"
    },
    "bull": {
      "name": "bull",
      "description": "Leveraged Bull asset"
    },
    "bear": {
      "name": "bear",
      "description": "Leveraged Bear asset"
    },
    "nft": {
      "name": "nft",
      "description": "Non-fungible token"
    },
    "security-token": {
      "name": "security-token",
      "description": "Tokens that are used to gain access to an electronically restricted resource"
    },
    "utility-token": {
      "name": "utility-token",
      "description": "Tokens that are designed to be spent within a certain blockchain ecosystem e.g. most of the SPL-Tokens"
    }
  },
  "timestamp": "2021-03-03T19:57:21+0000",
  "tokens": [
    {
      "chainId": 101,
      "address": "So11111111111111111111111111111111111111112",
      "symbol": "SOL",
      "name": "Wrapped SOL",
      "decimals": 9,
      "logoURI": "https://cdn.jsdelivr.net/gh/trustwallet/assets@master/blockchains/solana/info/logo.png",
      "tags": [],
      "extensions": {
        "website": "https://solana.com/",
        "serumV3Usdc": "9wFFyRfZBsuAha4YcuxcXLKwMxJR43S7fPfQLusDBzvT",
        "serumV3Usdt": "HWHvQhFmJB3NUcu1aihKmrKegfVxBEHzwVX6yZCKEsi1",
        "coingeckoId": "solana"
      }
    },
    {
      "chainId": 101,
      "address": "EPjFWdd5AufqSSqeM2qN1xzybapC8G4wEGGkZwyTDt1v",
      "symbol": "USDC",
      "name": "USD Coin",
      "decimals": 6,
      "logoURI": "https://cdn.jsdelivr.net/gh/solana-labs/token-list@main/assets/mainnet/EPjFWdd5AufqSSqeM2qN1xzybapC8G4wEGGkZwyTDt1v/logo.png",
      "tags": [
        "stablecoin"
      ],
      "extensions": {
        "website": "https://www.centre.io/",
        "coingeckoId": "usd-coin"
      }
    },
    {
      "chainId": 101,
      "address": "9n4nbM75f5Ui33ZbPYXn59EwSgE8CGsHtAeTH5YFeJ9E",
      "symbol": "BTC",
      "name": "Wrapped Bitcoin (Sollet)",
      "decimals": 6,
      "logoURI": "https://cdn.jsdelivr.net/gh/trustwallet/assets@master/blockchains/bitcoin/info/logo.png",
      "tags": [
        "wrapped-sollet",
        "ethereum"
      ],
      "extensions": {
        "bridgeContract": "https://etherscan.io/address/0xeae57ce9cc1984f202e15e038b964bb8bdf7229a",
        "serumV3Usdc": "A8YFbxQYFVqKZaoYJLLUVcQiWP7G2MeEgW5wsAQgMvFw",
        "serumV3Usdt": "C1EuT9VokAKLiW7i2ASnZUvxDoKuKkCpDDeNxAptuNe4",
        "coingeckoId": "bitcoin"
      }
    },
    {
      "chainId": 101,
      "address": "2FPyTwcZLUg1MDrwsyoP4D6s1tM7hAkHYRjkNb5w6Pxk",
      "symbol": "ETH",
      "name": "Wrapped Ethereum (Sollet)",
      "decimals": 6,
      "logoURI": "https://cdn.jsdelivr.net/gh/trustwallet/assets@master/blockchains/ethereum/assets/0xC02aaA39b223FE8D0A0e5C4F27eAD9083C756Cc2/logo.png",
      "tags": [
        "wrapped-sollet",
        "ethereum"
      ],
      "extensions": {
        "bridgeContract": "https://etherscan.io/address/0xeae57ce9cc1984f202e15e038b964bb8bdf7229a",
        "serumV3Usdc": "4tSvZvnbyzHXLMTiFonMyxZoHmFqau1XArcRCVHLZ5gX",
        "serumV3Usdt": "7dLVkUfBVfCGkFhSXDCq1ukM9usathSgS716t643iFGF",
        "coingeckoId": "ethereum"
      }
    },
    {
      "chainId": 101,
      "address": "3JSf5tPeuscJGtaCp5giEiDhv51gQ4v3zWg8DGgyLfAB",
      "symbol": "YFI",
      "name": "Wrapped YFI (Sollet)",
      "decimals": 6,
      "logoURI": "https://cdn.jsdelivr.net/gh/trustwallet/assets@master/blockchains/ethereum/assets/0x0bc529c00C6401aEF6D220BE8C6Ea1667F6Ad93e/logo.png",
      "tags": [
        "wrapped-sollet",
        "ethereum"
      ],
      "extensions": {
        "bridgeContract": "https://etherscan.io/address/0xeae57ce9cc1984f202e15e038b964bb8bdf7229a",
        "serumV3Usdc": "7qcCo8jqepnjjvB5swP4Afsr3keVBs6gNpBTNubd1Kr2",
        "serumV3Usdt": "3Xg9Q4VtZhD4bVYJbTfgGWFV5zjE3U7ztSHa938zizte",
        "coingeckoId": "yearn-finance"
      }
    },
    {
      "chainId": 101,
      "address": "CWE8jPTUYhdCTZYWPTe1o5DFqfdjzWKc9WKz6rSjQUdG",
      "symbol": "LINK",
      "name": "Wrapped Chainlink (Sollet)",
      "decimals": 6,
      "logoURI": "https://cdn.jsdelivr.net/gh/trustwallet/assets@master/blockchains/ethereum/assets/0x514910771AF9Ca656af840dff83E8264EcF986CA/logo.png",
      "tags": [
        "wrapped-sollet",
        "ethereum"
      ],
      "extensions": {
        "bridgeContract": "https://etherscan.io/address/0xeae57ce9cc1984f202e15e038b964bb8bdf7229a",
        "serumV3Usdc": "3hwH1txjJVS8qv588tWrjHfRxdqNjBykM1kMcit484up",
        "serumV3Usdt": "3yEZ9ZpXSQapmKjLAGKZEzUNA1rcupJtsDp5mPBWmGZR",
        "coingeckoId": "chainlink"
      }
    },
    {
      "chainId": 101,
      "address": "Ga2AXHpfAF6mv2ekZwcsJFqu7wB4NV331qNH7fW9Nst8",
      "symbol": "XRP",
      "name": "Wrapped XRP (Sollet)",
      "decimals": 6,
      "logoURI": "https://cdn.jsdelivr.net/gh/trustwallet/assets@master/blockchains/ripple/info/logo.png",
      "tags": [
        "wrapped-sollet",
        "ethereum"
      ],
      "extensions": {
        "bridgeContract": "https://etherscan.io/address/0xeae57ce9cc1984f202e15e038b964bb8bdf7229a",
        "coingeckoId": "ripple"
      }
    },
    {
      "chainId": 101,
      "address": "BQcdHdAQW1hczDbBi9hiegXAR7A98Q9jx3X3iBBBDiq4",
      "symbol": "wUSDT",
      "name": "Wrapped USDT (Sollet)",
      "decimals": 6,
      "logoURI": "https://cdn.jsdelivr.net/gh/solana-labs/explorer/public/tokens/usdt.svg",
      "tags": [
        "stablecoin",
        "wrapped-sollet",
        "ethereum"
      ],
      "extensions": {
        "bridgeContract": "https://etherscan.io/address/0xeae57ce9cc1984f202e15e038b964bb8bdf7229a",
        "coingeckoId": "tether"
      }
    },
    {
      "chainId": 101,
      "address": "AR1Mtgh7zAtxuxGd2XPovXPVjcSdY3i4rQYisNadjfKy",
      "symbol": "SUSHI",
      "name": "Wrapped SUSHI (Sollet)",
      "decimals": 6,
      "logoURI": "https://cdn.jsdelivr.net/gh/trustwallet/assets@master/blockchains/ethereum/assets/0x6B3595068778DD592e39A122f4f5a5cF09C90fE2/logo.png",
      "tags": [
        "wrapped-sollet",
        "ethereum"
      ],
      "extensions": {
        "website": "https://www.sushi.com",
        "bridgeContract": "https://etherscan.io/address/0xeae57ce9cc1984f202e15e038b964bb8bdf7229a",
        "serumV3Usdc": "A1Q9iJDVVS8Wsswr9ajeZugmj64bQVCYLZQLra2TMBMo",
        "serumV3Usdt": "6DgQRTpJTnAYBSShngAVZZDq7j9ogRN1GfSQ3cq9tubW",
        "coingeckoId": "sushi"
      }
    },
    {
      "chainId": 101,
      "address": "CsZ5LZkDS7h9TDKjrbL7VAwQZ9nsRu8vJLhRYfmGaN8K",
      "symbol": "ALEPH",
      "name": "Wrapped ALEPH (Sollet)",
      "decimals": 6,
      "logoURI": "https://cdn.jsdelivr.net/gh/trustwallet/assets@master/blockchains/nuls/assets/NULSd6HgyZkiqLnBzTaeSQfx1TNg2cqbzq51h/logo.png",
      "tags": [
        "wrapped-sollet",
        "ethereum"
      ],
      "extensions": {
        "bridgeContract": "https://etherscan.io/address/0xeae57ce9cc1984f202e15e038b964bb8bdf7229a",
        "serumV3Usdc": "GcoKtAmTy5QyuijXSmJKBtFdt99e6Buza18Js7j9AJ6e",
        "serumV3Usdt": "Gyp1UGRgbrb6z8t7fpssxEKQgEmcJ4pVnWW3ds2p6ZPY",
        "coingeckoId": "aleph"
      }
    },
    {
      "chainId": 101,
      "address": "SF3oTvfWzEP3DTwGSvUXRrGTvr75pdZNnBLAH9bzMuX",
      "symbol": "SXP",
      "name": "Wrapped SXP (Sollet)",
      "decimals": 6,
      "logoURI": "https://cdn.jsdelivr.net/gh/trustwallet/assets/blockchains/ethereum/assets/0x8CE9137d39326AD0cD6491fb5CC0CbA0e089b6A9/logo.png",
      "tags": [
        "wrapped-sollet",
        "ethereum"
      ],
      "extensions": {
        "bridgeContract": "https://etherscan.io/address/0xeae57ce9cc1984f202e15e038b964bb8bdf7229a",
        "serumV3Usdc": "4LUro5jaPaTurXK737QAxgJywdhABnFAMQkXX4ZyqqaZ",
        "serumV3Usdt": "8afKwzHR3wJE7W7Y5hvQkngXh6iTepSZuutRMMy96MjR",
        "coingeckoId": "swipe"
      }
    },
    {
      "chainId": 101,
      "address": "BtZQfWqDGbk9Wf2rXEiWyQBdBY1etnUUn6zEphvVS7yN",
      "symbol": "HGET",
      "name": "Wrapped Hedget (Sollet)",
      "decimals": 6,
      "logoURI": "https://www.hedget.com/images/favicon.svg",
      "tags": [
        "wrapped-sollet",
        "ethereum"
      ],
      "extensions": {
        "website": "https://www.hedget.com/",
        "bridgeContract": "https://etherscan.io/address/0xeae57ce9cc1984f202e15e038b964bb8bdf7229a",
        "serumV3Usdc": "88vztw7RTN6yJQchVvxrs6oXUDryvpv9iJaFa1EEmg87",
        "serumV3Usdt": "ErQXxiNfJgd4fqQ58PuEw5xY35TZG84tHT6FXf5s4UxY",
        "coingeckoId": "hedget"
      }
    },
    {
      "chainId": 101,
      "address": "5Fu5UUgbjpUvdBveb3a1JTNirL8rXtiYeSMWvKjtUNQv",
      "symbol": "CREAM",
      "name": "Wrapped Cream Finance (Sollet)",
      "decimals": 6,
      "logoURI": "https://cdn.jsdelivr.net/gh/trustwallet/assets@master/blockchains/smartchain/assets/0xd4CB328A82bDf5f03eB737f37Fa6B370aef3e888/logo.png",
      "tags": [
        "wrapped-sollet",
        "ethereum"
      ],
      "extensions": {
        "bridgeContract": "https://etherscan.io/address/0xeae57ce9cc1984f202e15e038b964bb8bdf7229a",
        "serumV3Usdc": "7nZP6feE94eAz9jmfakNJWPwEKaeezuKKC5D1vrnqyo2",
        "serumV3Usdt": "4ztJEvQyryoYagj2uieep3dyPwG2pyEwb2dKXTwmXe82",
        "coingeckoId": "cream-2"
      }
    },
    {
      "chainId": 101,
      "address": "873KLxCbz7s9Kc4ZzgYRtNmhfkQrhfyWGZJBmyCbC3ei",
      "symbol": "UBXT",
      "name": "Wrapped Upbots (Sollet)",
      "decimals": 6,
      "logoURI": "https://assets.coingecko.com/coins/images/12476/small/UBXT.png?1600132967",
      "tags": [
        "wrapped-sollet",
        "ethereum"
      ],
      "extensions": {
        "website": "https://upbots.com/",
        "explorer": "https://etherscan.io/address/0xeae57ce9cc1984f202e15e038b964bb8bdf7229a",
        "serumV3Usdc": "2wr3Ab29KNwGhtzr5HaPCyfU1qGJzTUAN4amCLZWaD1H",
        "serumV3Usdt": "F1T7b6pnR8Pge3qmfNUfW6ZipRDiGpMww6TKTrRU4NiL",
        "coingeckoId": "upbots"
      }
    },
    {
      "chainId": 101,
      "address": "HqB7uswoVg4suaQiDP3wjxob1G5WdZ144zhdStwMCq7e",
      "symbol": "HNT",
      "name": "Wrapped Helium (Sollet)",
      "decimals": 6,
      "logoURI": "https://assets.coingecko.com/coins/images/4284/small/Helium_HNT.png?1612620071",
      "tags": [
        "wrapped-sollet",
        "ethereum"
      ],
      "extensions": {
        "bridgeContract": "https://etherscan.io/address/0xeae57ce9cc1984f202e15e038b964bb8bdf7229a",
        "serumV3Usdc": "CnUV42ZykoKUnMDdyefv5kP6nDSJf7jFd7WXAecC6LYr",
        "serumV3Usdt": "8FpuMGLtMZ7Wt9ZvyTGuTVwTwwzLYfS5NZWcHxbP1Wuh",
        "coingeckoId": "helium"
      }
    },
    {
      "chainId": 101,
      "address": "9S4t2NEAiJVMvPdRYKVrfJpBafPBLtvbvyS3DecojQHw",
      "symbol": "FRONT",
      "name": "Wrapped FRONT (Sollet)",
      "decimals": 6,
      "logoURI": "https://cdn.jsdelivr.net/gh/trustwallet/assets@master/blockchains/ethereum/assets/0xf8C3527CC04340b208C854E985240c02F7B7793f/logo.png",
      "tags": [
        "wrapped-sollet",
        "ethereum"
      ],
      "extensions": {
        "bridgeContract": "https://etherscan.io/address/0xeae57ce9cc1984f202e15e038b964bb8bdf7229a",
        "serumV3Usdc": "9Zx1CvxSVdroKMMWf2z8RwrnrLiQZ9VkQ7Ex3syQqdSH",
        "serumV3Usdt": "CGC4UgWwqA9PET6Tfx6o6dLv94EK2coVkPtxgNHuBtxj",
        "coingeckoId": "frontier-token"
      }
    },
    {
      "chainId": 101,
      "address": "6WNVCuxCGJzNjmMZoKyhZJwvJ5tYpsLyAtagzYASqBoF",
      "symbol": "AKRO",
      "name": "Wrapped AKRO (Sollet)",
      "decimals": 6,
      "logoURI": "https://cdn.jsdelivr.net/gh/trustwallet/assets@master/blockchains/ethereum/assets/0xb2734a4Cec32C81FDE26B0024Ad3ceB8C9b34037/logo.png",
      "tags": [
        "wrapped-sollet",
        "ethereum"
      ],
      "extensions": {
        "bridgeContract": "https://etherscan.io/address/0xeae57ce9cc1984f202e15e038b964bb8bdf7229a",
        "serumV3Usdc": "5CZXTTgVZKSzgSA3AFMN5a2f3hmwmmJ6hU8BHTEJ3PX8",
        "serumV3Usdt": "HLvRdctRB48F9yLnu9E24LUTRt89D48Z35yi1HcxayDf",
        "coingeckoId": "akropolis"
      }
    },
    {
      "chainId": 101,
      "address": "DJafV9qemGp7mLMEn5wrfqaFwxsbLgUsGVS16zKRk9kc",
      "symbol": "HXRO",
      "name": "Wrapped HXRO (Sollet)",
      "decimals": 6,
      "logoURI": "https://assets.coingecko.com/coins/images/7805/large/hxro-squarelogo-1585089594129.png?1586221980",
      "tags": [
        "wrapped-sollet",
        "ethereum"
      ],
      "extensions": {
        "bridgeContract": "https://etherscan.io/address/0xeae57ce9cc1984f202e15e038b964bb8bdf7229a",
        "serumV3Usdc": "6Pn1cSiRos3qhBf54uBP9ZQg8x3JTardm1dL3n4p29tA",
        "serumV3Usdt": "4absuMsgemvdjfkgdLQq1zKEjw3dHBoCWkzKoctndyqd",
        "coingeckoId": "hxro"
      }
    },
    {
      "chainId": 101,
      "address": "DEhAasscXF4kEGxFgJ3bq4PpVGp5wyUxMRvn6TzGVHaw",
      "symbol": "UNI",
      "name": "Wrapped UNI (Sollet)",
      "decimals": 6,
      "logoURI": "https://cdn.jsdelivr.net/gh/trustwallet/assets@master/blockchains/ethereum/assets/0x1f9840a85d5aF5bf1D1762F925BDADdC4201F984/logo.png",
      "tags": [
        "wrapped-sollet",
        "ethereum"
      ],
      "extensions": {
        "bridgeContract": "https://etherscan.io/address/0xeae57ce9cc1984f202e15e038b964bb8bdf7229a",
        "serumV3Usdc": "6JYHjaQBx6AtKSSsizDMwozAEDEZ5KBsSUzH7kRjGJon",
        "serumV3Usdt": "2SSnWNrc83otLpfRo792P6P3PESZpdr8cu2r8zCE6bMD",
        "coingeckoId": "uniswap"
      }
    },
    {
      "chainId": 101,
      "address": "SRMuApVNdxXokk5GT7XD5cUUgXMBCoAz2LHeuAoKWRt",
      "symbol": "SRM",
      "name": "Serum",
      "decimals": 6,
      "logoURI": "https://cdn.jsdelivr.net/gh/trustwallet/assets@master/blockchains/ethereum/assets/0x476c5E26a75bd202a9683ffD34359C0CC15be0fF/logo.png",
      "tags": [],
      "extensions": {
        "website": "https://projectserum.com/",
        "serumV3Usdc": "ByRys5tuUWDgL73G8JBAEfkdFf8JWBzPBDHsBVQ5vbQA",
        "serumV3Usdt": "AtNnsY1AyRERWJ8xCskfz38YdvruWVJQUVXgScC1iPb",
        "coingeckoId": "serum"
      }
    },
    {
      "chainId": 101,
      "address": "AGFEad2et2ZJif9jaGpdMixQqvW5i81aBdvKe7PHNfz3",
      "symbol": "FTT",
      "name": "Wrapped FTT (Sollet)",
      "decimals": 6,
      "logoURI": "https://cdn.jsdelivr.net/gh/solana-labs/token-list@main/assets/mainnet/AGFEad2et2ZJif9jaGpdMixQqvW5i81aBdvKe7PHNfz3/logo.png",
      "tags": [
        "wrapped-sollet",
        "ethereum"
      ],
      "extensions": {
        "bridgeContract": "https://etherscan.io/address/0xeae57ce9cc1984f202e15e038b964bb8bdf7229a",
        "assetContract": "https://etherscan.io/address/0x50d1c9771902476076ecfc8b2a83ad6b9355a4c9",
        "serumV3Usdc": "2Pbh1CvRVku1TgewMfycemghf6sU9EyuFDcNXqvRmSxc",
        "serumV3Usdt": "Hr3wzG8mZXNHV7TuL6YqtgfVUesCqMxGYCEyP3otywZE",
        "coingeckoId": "ftx-token"
      }
    },
    {
      "chainId": 101,
      "address": "MSRMcoVyrFxnSgo5uXwone5SKcGhT1KEJMFEkMEWf9L",
      "symbol": "MSRM",
      "name": "MegaSerum",
      "decimals": 0,
      "logoURI": "https://cdn.jsdelivr.net/gh/trustwallet/assets@master/blockchains/ethereum/assets/0x476c5E26a75bd202a9683ffD34359C0CC15be0fF/logo.png",
      "tags": [],
      "extensions": {
        "website": "https://projectserum.com/",
        "serumV3Usdc": "4VKLSYdvrQ5ngQrt1d2VS8o4ewvb2MMUZLiejbnGPV33",
        "serumV3Usdt": "5nLJ22h1DUfeCfwbFxPYK8zbfbri7nA9bXoDcR8AcJjs",
        "coingeckoId": "megaserum"
      }
    },
    {
      "chainId": 101,
      "address": "BXXkv6z8ykpG1yuvUDPgh732wzVHB69RnB9YgSYh3itW",
      "symbol": "WUSDC",
      "name": "Wrapped USDC (Sollet)",
      "decimals": 6,
      "logoURI": "https://cdn.jsdelivr.net/gh/solana-labs/token-list@main/assets/mainnet/EPjFWdd5AufqSSqeM2qN1xzybapC8G4wEGGkZwyTDt1v/logo.png",
      "tags": [
        "stablecoin",
        "wrapped-sollet",
        "ethereum"
      ],
      "extensions": {
        "coingeckoId": "usd-coin"
      }
    },
    {
      "chainId": 101,
      "address": "GXMvfY2jpQctDqZ9RoU3oWPhufKiCcFEfchvYumtX7jd",
      "symbol": "TOMO",
      "name": "Wrapped TOMO (Sollet)",
      "decimals": 6,
      "logoURI": "https://cdn.jsdelivr.net/gh/trustwallet/assets@master/blockchains/tomochain/info/logo.png",
      "tags": [
        "wrapped-sollet",
        "ethereum"
      ],
      "extensions": {
        "bridgeContract": "https://etherscan.io/address/0xeae57ce9cc1984f202e15e038b964bb8bdf7229a",
        "serumV3Usdc": "8BdpjpSD5n3nk8DQLqPUyTZvVqFu6kcff5bzUX5dqDpy",
        "serumV3Usdt": "GnKPri4thaGipzTbp8hhSGSrHgG4F8MFiZVrbRn16iG2",
        "coingeckoId": "tomochain"
      }
    },
    {
      "chainId": 101,
      "address": "EcqExpGNFBve2i1cMJUTR4bPXj4ZoqmDD2rTkeCcaTFX",
      "symbol": "KARMA",
      "name": "Wrapped KARMA (Sollet)",
      "decimals": 4,
      "logoURI": "https://cdn.jsdelivr.net/gh/machi-x/assets@master/blockchains/ethereum/assets/0xdfe691f37b6264a90ff507eb359c45d55037951c/logo.png",
      "tags": [
        "wrapped-sollet",
        "ethereum"
      ],
      "extensions": {
        "bridgeContract": "https://etherscan.io/address/0xeae57ce9cc1984f202e15e038b964bb8bdf7229a",
        "coingeckoId": "karma-dao"
      }
    },
    {
      "chainId": 101,
      "address": "EqWCKXfs3x47uVosDpTRgFniThL9Y8iCztJaapxbEaVX",
      "symbol": "LUA",
      "name": "Wrapped LUA (Sollet)",
      "decimals": 6,
      "logoURI": "https://cdn.jsdelivr.net/gh/trustwallet/assets@master/blockchains/ethereum/assets/0xB1f66997A5760428D3a87D68b90BfE0aE64121cC/logo.png",
      "tags": [
        "wrapped-sollet",
        "ethereum"
      ],
      "extensions": {
        "bridgeContract": "https://etherscan.io/address/0xeae57ce9cc1984f202e15e038b964bb8bdf7229a",
        "serumV3Usdc": "4xyWjQ74Eifq17vbue5Ut9xfFNfuVB116tZLEpiZuAn8",
        "serumV3Usdt": "35tV8UsHH8FnSAi3YFRrgCu4K9tb883wKnAXpnihot5r",
        "coingeckoId": "lua-token"
      }
    },
    {
      "chainId": 101,
      "address": "GeDS162t9yGJuLEHPWXXGrb1zwkzinCgRwnT8vHYjKza",
      "symbol": "MATH",
      "name": "Wrapped MATH (Sollet)",
      "decimals": 6,
      "tags": [
        "wrapped-sollet",
        "ethereum"
      ],
      "extensions": {
        "bridgeContract": "https://etherscan.io/address/0xeae57ce9cc1984f202e15e038b964bb8bdf7229a",
        "serumV3Usdc": "J7cPYBrXVy8Qeki2crZkZavcojf2sMRyQU7nx438Mf8t",
        "serumV3Usdt": "2WghiBkDL2yRhHdvm8CpprrkmfguuQGJTCDfPSudKBAZ",
        "coingeckoId": "math"
      }
    },
    {
      "chainId": 101,
      "address": "GUohe4DJUA5FKPWo3joiPgsB7yzer7LpDmt1Vhzy3Zht",
      "symbol": "KEEP",
      "name": "Wrapped KEEP (Sollet)",
      "decimals": 6,
      "logoURI": "https://assets.coingecko.com/coins/images/3373/large/IuNzUb5b_400x400.jpg?1589526336",
      "tags": [
        "wrapped-sollet",
        "ethereum"
      ],
      "extensions": {
        "bridgeContract": "https://etherscan.io/address/0xeae57ce9cc1984f202e15e038b964bb8bdf7229a",
        "serumV3Usdc": "3rgacody9SvM88QR83GHaNdEEx4Fe2V2ed5GJp2oeKDr",
        "serumV3Usdt": "HEGnaVL5i48ubPBqWAhodnZo8VsSLzEM3Gfc451DnFj9",
        "coingeckoId": "keep-network"
      }
    },
    {
      "chainId": 101,
      "address": "9F9fNTT6qwjsu4X4yWYKZpsbw5qT7o6yR2i57JF2jagy",
      "symbol": "SWAG",
      "name": "Wrapped SWAG (Sollet)",
      "decimals": 6,
      "logoURI": "https://assets.coingecko.com/coins/images/12805/large/photo_2020-10-14_23.17.02.jpeg?1602688642",
      "tags": [
        "wrapped-sollet",
        "ethereum"
      ],
      "extensions": {
        "bridgeContract": "https://etherscan.io/address/0xeae57ce9cc1984f202e15e038b964bb8bdf7229a",
        "serumV3Usdt": "J2XSt77XWim5HwtUM8RUwQvmRXNZsbMKpp5GTKpHafvf",
        "coingeckoId": "swag-finance"
      }
    },
    {
      "chainId": 101,
      "address": "DgHK9mfhMtUwwv54GChRrU54T2Em5cuszq2uMuen1ZVE",
      "symbol": "CEL",
      "name": "Wrapped Celsius (Sollet)",
      "decimals": 6,
      "logoURI": "https://cdn.jsdelivr.net/gh/trustwallet/assets@master/blockchains/ethereum/assets/0xaaAEBE6Fe48E54f431b0C390CfaF0b017d09D42d/logo.png",
      "tags": [
        "wrapped-sollet",
        "ethereum"
      ],
      "extensions": {
        "bridgeContract": "https://etherscan.io/address/0xeae57ce9cc1984f202e15e038b964bb8bdf7229a",
        "serumV3Usdt": "cgani53cMZgYfRMgSrNekJTMaLmccRfspsfTbXWRg7u",
        "coingeckoId": "celsius-degree-token"
      }
    },
    {
      "chainId": 101,
      "address": "7ncCLJpP3MNww17LW8bRvx8odQQnubNtfNZBL5BgAEHW",
      "symbol": "RSR",
      "name": "Wrapped Reserve Rights (Sollet)",
      "decimals": 6,
      "logoURI": "https://cdn.jsdelivr.net/gh/trustwallet/assets@master/blockchains/ethereum/assets/0x8762db106B2c2A0bccB3A80d1Ed41273552616E8/logo.png",
      "tags": [
        "wrapped-sollet",
        "ethereum"
      ],
      "extensions": {
        "bridgeContract": "https://etherscan.io/address/0xeae57ce9cc1984f202e15e038b964bb8bdf7229a",
        "serumV3Usdt": "FcPet5fz9NLdbXwVM6kw2WTHzRAD7mT78UjwTpawd7hJ",
        "coingeckoId": "reserve-rights-token"
      }
    },
    {
      "chainId": 101,
      "address": "5wihEYGca7X4gSe97C5mVcqNsfxBzhdTwpv72HKs25US",
      "symbol": "1INCH",
      "name": "Wrapped 1INCH (Sollet)",
      "decimals": 6,
      "logoURI": "https://cdn.jsdelivr.net/gh/trustwallet/assets@master/blockchains/ethereum/assets/0x111111111117dC0aa78b770fA6A738034120C302/logo.png",
      "tags": [
        "wrapped-sollet",
        "ethereum"
      ],
      "extensions": {
        "bridgeContract": "https://etherscan.io/address/0xeae57ce9cc1984f202e15e038b964bb8bdf7229a",
        "coingeckoId": "1inch"
      }
    },
    {
      "chainId": 101,
      "address": "38i2NQxjp5rt5B3KogqrxmBxgrAwaB3W1f1GmiKqh9MS",
      "symbol": "GRT",
      "name": "Wrapped GRT  (Sollet)",
      "decimals": 6,
      "logoURI": "https://cdn.jsdelivr.net/gh/trustwallet/assets@master/blockchains/ethereum/assets/0xc944E90C64B2c07662A292be6244BDf05Cda44a7/logo.png",
      "tags": [
        "wrapped-sollet",
        "ethereum"
      ],
      "extensions": {
        "bridgeContract": "https://etherscan.io/address/0xeae57ce9cc1984f202e15e038b964bb8bdf7229a",
        "coingeckoId": "the-graph"
      }
    },
    {
      "chainId": 101,
      "address": "Avz2fmevhhu87WYtWQCFj9UjKRjF9Z9QWwN2ih9yF95G",
      "symbol": "COMP",
      "name": "Wrapped Compound (Sollet)",
      "decimals": 6,
      "logoURI": "https://cdn.jsdelivr.net/gh/trustwallet/assets@master/blockchains/ethereum/assets/0xc00e94Cb662C3520282E6f5717214004A7f26888/logo.png",
      "tags": [
        "wrapped-sollet",
        "ethereum"
      ],
      "extensions": {
        "bridgeContract": "https://etherscan.io/address/0xeae57ce9cc1984f202e15e038b964bb8bdf7229a",
        "coingeckoId": "compound-coin"
      }
    },
    {
      "chainId": 101,
      "address": "9wRD14AhdZ3qV8et3eBQVsrb3UoBZDUbJGyFckpTg8sj",
      "symbol": "PAXG",
      "name": "Wrapped Paxos Gold (Sollet)",
      "decimals": 6,
      "logoURI": "https://cdn.jsdelivr.net/gh/trustwallet/assets@master/blockchains/ethereum/assets/0x45804880De22913dAFE09f4980848ECE6EcbAf78/logo.png",
      "tags": [
        "wrapped-sollet",
        "ethereum"
      ],
      "extensions": {
        "bridgeContract": "https://etherscan.io/address/0xeae57ce9cc1984f202e15e038b964bb8bdf7229a",
        "coingeckoId": "pax-gold"
      }
    },
    {
      "chainId": 101,
      "address": "AByXcTZwJHMtrKrvVsh9eFNB1pJaLDjCUR2ayvxBAAM2",
      "symbol": "STRONG",
      "name": "Wrapped Strong (Sollet)",
      "decimals": 6,
      "logoURI": "https://cdn.jsdelivr.net/gh/trustwallet/assets@master/blockchains/ethereum/assets/0x990f341946A3fdB507aE7e52d17851B87168017c/logo.png",
      "tags": [
        "wrapped-sollet",
        "ethereum"
      ],
      "extensions": {
        "bridgeContract": "https://etherscan.io/address/0xeae57ce9cc1984f202e15e038b964bb8bdf7229a",
        "coingeckoId": "strong"
      }
    },
    {
      "chainId": 101,
      "address": "EchesyfXePKdLtoiZSL8pBe8Myagyy8ZRqsACNCFGnvp",
      "symbol": "FIDA",
      "name": "Bonfida",
      "decimals": 6,
      "logoURI": "https://cdn.jsdelivr.net/gh/dr497/awesome-serum-markets/icons/fida.svg",
      "tags": [],
      "extensions": {
        "website": "https://bonfida.com/",
        "serumV3Usdc": "E14BKBhDWD4EuTkWj1ooZezesGxMW8LPCps4W5PuzZJo",
        "serumV3Usdt": "EbV7pPpEvheLizuYX3gUCvWM8iySbSRAhu2mQ5Vz2Mxf",
        "coingeckoId": "bonfida"
      }
    },
    {
      "chainId": 101,
      "address": "kinXdEcpDQeHPEuQnqmUgtYykqKGVFq6CeVX5iAHJq6",
      "symbol": "KIN",
      "name": "KIN",
      "decimals": 5,
      "logoURI": "https://cdn.jsdelivr.net/gh/trustwallet/assets@master/blockchains/kin/info/logo.png",
      "tags": [],
      "extensions": {
        "serumV3Usdc": "Bn6NPyr6UzrFAwC4WmvPvDr2Vm8XSUnFykM2aQroedgn",
        "serumV3Usdt": "4nCFQr8sahhhL4XJ7kngGFBmpkmyf3xLzemuMhn6mWTm",
        "coingeckoId": "kin"
      }
    },
    {
      "chainId": 101,
      "address": "MAPS41MDahZ9QdKXhVa4dWB9RuyfV4XqhyAZ8XcYepb",
      "symbol": "MAPS",
      "name": "MAPS",
      "decimals": 6,
      "logoURI": "https://cdn.jsdelivr.net/gh/solana-labs/explorer/public/tokens/maps.svg",
      "tags": [],
      "extensions": {
        "website": "https://maps.me/",
        "serumV3Usdc": "3A8XQRWXC7BjLpgLDDBhQJLT5yPCzS16cGYRKHkKxvYo",
        "serumV3Usdt": "7cknqHAuGpfVXPtFoJpFvUjJ8wkmyEfbFusmwMfNy3FE",
        "coingeckoId": "maps"
      }
    },
    {
      "chainId": 101,
      "address": "z3dn17yLaGMKffVogeFHQ9zWVcXgqgf3PQnDsNs2g6M",
      "symbol": "OXY",
      "name": "Oxygen Protocol",
      "decimals": 6,
      "logoURI": "https://cdn.jsdelivr.net/gh/nathanielparke/awesome-serum-markets/icons/oxy.svg",
      "tags": [],
      "extensions": {
        "website": "https://www.oxygen.org/",
        "serumV3Usdt": "GKLev6UHeX1KSDCyo2bzyG6wqhByEzDBkmYTxEdmYJgB",
        "serumV3Usdc": "GZ3WBFsqntmERPwumFEYgrX2B7J7G11MzNZAy7Hje27X",
        "coingeckoId": "oxygen"
      }
    },
    {
      "chainId": 101,
      "address": "FtgGSFADXBtroxq8VCausXRr2of47QBf5AS1NtZCu4GD",
      "symbol": "BRZ",
      "name": "BRZ",
      "decimals": 4,
      "logoURI": "https://cdn.jsdelivr.net/gh/solana-labs/explorer/public/tokens/brz.png",
      "tags": [],
      "extensions": {
        "website": "https://brztoken.io/",
        "coingeckoId": "brz"
      }
    },
    {
      "chainId": 101,
      "address": "Es9vMFrzaCERmJfrF4H2FYD4KCoNkY11McCe8BenwNYB",
      "symbol": "USDT",
      "name": "USDT",
      "decimals": 6,
      "logoURI": "https://cdn.jsdelivr.net/gh/solana-labs/explorer/public/tokens/usdt.svg",
      "tags": [
        "stablecoin"
      ],
      "extensions": {
        "website": "https://tether.to/",
        "coingeckoId": "tether"
      }
    },
    {
      "chainId": 101,
      "address": "2oDxYGgTBmST4rc3yn1YtcSEck7ReDZ8wHWLqZAuNWXH",
      "symbol": "xMARK",
      "name": "Standard",
      "decimals": 9,
      "logoURI": "https://cdn.jsdelivr.net/gh/solana-labs/token-list@main/assets/mainnet/2oDxYGgTBmST4rc3yn1YtcSEck7ReDZ8wHWLqZAuNWXH/logo.png",
      "tags": [
        "wrapped",
        "wormhole"
      ],
      "extensions": {
        "website": "https://benchmarkprotocol.finance/",
        "address": "0x36b679bd64ed73dbfd88909cdcb892cb66bd4cbb",
        "bridgeContract": "https://etherscan.io/address/0xf92cD566Ea4864356C5491c177A430C222d7e678",
        "assetContract": "https://etherscan.io/address/0x36b679bd64ed73dbfd88909cdcb892cb66bd4cbb",
        "coingeckoId": "xmark"
      }
    },
    {
      "chainId": 101,
      "address": "4k3Dyjzvzp8eMZWUXbBCjEvwSkkk59S5iCNLY3QrkX6R",
      "symbol": "RAY",
      "name": "Raydium",
      "decimals": 6,
      "logoURI": "https://cdn.jsdelivr.net/gh/solana-labs/token-list@main/assets/mainnet/RVKd61ztZW9GUwhRbbLoYVRE5Xf1B2tVscKqwZqXgEr/logo.png",
      "tags": [],
      "extensions": {
        "website": "https://raydium.io/",
        "serumV3Usdt": "teE55QrL4a4QSfydR9dnHF97jgCfptpuigbb53Lo95g",
        "serumV3Usdc": "2xiv8A5xrJ7RnGdxXB42uFEkYHJjszEhaJyKKt4WaLep",
        "coingeckoId": "raydium"
      }
    },
    {
      "chainId": 101,
      "address": "CzPDyvotTcxNqtPne32yUiEVQ6jk42HZi1Y3hUu7qf7f",
      "symbol": "RAY-WUSDT",
      "name": "Raydium Legacy LP Token V2 (RAY-WUSDT)",
      "decimals": 6,
      "logoURI": "https://cdn.jsdelivr.net/gh/solana-labs/token-list@main/assets/mainnet/RVKd61ztZW9GUwhRbbLoYVRE5Xf1B2tVscKqwZqXgEr/logo.png",
      "tags": [
        "lp-token"
      ],
      "extensions": {
        "website": "https://raydium.io/"
      }
    },
    {
      "chainId": 101,
      "address": "134Cct3CSdRCbYgq5SkwmHgfwjJ7EM5cG9PzqffWqECx",
      "symbol": "RAY-SOL",
      "name": "Raydium LP Token V2 (RAY-SOL)",
      "decimals": 6,
      "logoURI": "https://cdn.jsdelivr.net/gh/solana-labs/token-list@main/assets/mainnet/RVKd61ztZW9GUwhRbbLoYVRE5Xf1B2tVscKqwZqXgEr/logo.png",
      "tags": [
        "lp-token"
      ],
      "extensions": {
        "website": "https://raydium.io/"
      }
    },
    {
      "chainId": 101,
      "address": "EVDmwajM5U73PD34bYPugwiA4Eqqbrej4mLXXv15Z5qR",
      "symbol": "LINK-WUSDT",
      "name": "Raydium LP Token V2 (LINK-WUSDT)",
      "decimals": 6,
      "logoURI": "https://cdn.jsdelivr.net/gh/solana-labs/token-list@main/assets/mainnet/RVKd61ztZW9GUwhRbbLoYVRE5Xf1B2tVscKqwZqXgEr/logo.png",
      "tags": [
        "lp-token"
      ],
      "extensions": {
        "website": "https://raydium.io/"
      }
    },
    {
      "chainId": 101,
      "address": "KY4XvwHy7JPzbWYAbk23jQvEb4qWJ8aCqYWREmk1Q7K",
      "symbol": "ETH-WUSDT",
      "name": "Raydium LP Token V2 (ETH-WUSDT)",
      "decimals": 6,
      "logoURI": "https://cdn.jsdelivr.net/gh/solana-labs/token-list@main/assets/mainnet/RVKd61ztZW9GUwhRbbLoYVRE5Xf1B2tVscKqwZqXgEr/logo.png",
      "tags": [
        "lp-token"
      ],
      "extensions": {
        "website": "https://raydium.io/"
      }
    },
    {
      "chainId": 101,
      "address": "FgmBnsF5Qrnv8X9bomQfEtQTQjNNiBCWRKGpzPnE5BDg",
      "symbol": "RAY-USDC",
      "name": "Raydium Legacy LP Token V2 (RAY-USDC)",
      "decimals": 6,
      "logoURI": "https://cdn.jsdelivr.net/gh/solana-labs/token-list@main/assets/mainnet/RVKd61ztZW9GUwhRbbLoYVRE5Xf1B2tVscKqwZqXgEr/logo.png",
      "tags": [
        "lp-token"
      ],
      "extensions": {
        "website": "https://raydium.io/"
      }
    },
    {
      "chainId": 101,
      "address": "5QXBMXuCL7zfAk39jEVVEvcrz1AvBGgT9wAhLLHLyyUJ",
      "symbol": "RAY-SRM",
      "name": "Raydium Legacy LP Token V2 (RAY-SRM)",
      "decimals": 6,
      "logoURI": "https://cdn.jsdelivr.net/gh/solana-labs/token-list@main/assets/mainnet/RVKd61ztZW9GUwhRbbLoYVRE5Xf1B2tVscKqwZqXgEr/logo.png",
      "tags": [
        "lp-token"
      ],
      "extensions": {
        "website": "https://raydium.io/"
      }
    },
    {
      "chainId": 101,
      "address": "FdhKXYjCou2jQfgKWcNY7jb8F2DPLU1teTTTRfLBD2v1",
      "symbol": "RAY-WUSDT",
      "name": "Raydium Legacy LP Token V3 (RAY-WUSDT)",
      "decimals": 6,
      "logoURI": "https://cdn.jsdelivr.net/gh/solana-labs/token-list@main/assets/mainnet/RVKd61ztZW9GUwhRbbLoYVRE5Xf1B2tVscKqwZqXgEr/logo.png",
      "tags": [
        "lp-token"
      ],
      "extensions": {
        "website": "https://raydium.io/"
      }
    },
    {
      "chainId": 101,
      "address": "BZFGfXMrjG2sS7QT2eiCDEevPFnkYYF7kzJpWfYxPbcx",
      "symbol": "RAY-USDC",
      "name": "Raydium LP Token V3 (RAY-USDC)",
      "decimals": 6,
      "logoURI": "https://cdn.jsdelivr.net/gh/solana-labs/token-list@main/assets/mainnet/RVKd61ztZW9GUwhRbbLoYVRE5Xf1B2tVscKqwZqXgEr/logo.png",
      "tags": [
        "lp-token"
      ],
      "extensions": {
        "website": "https://raydium.io/"
      }
    },
    {
      "chainId": 101,
      "address": "DSX5E21RE9FB9hM8Nh8xcXQfPK6SzRaJiywemHBSsfup",
      "symbol": "RAY-SRM",
      "name": "Raydium LP Token V3 (RAY-SRM)",
      "decimals": 6,
      "logoURI": "https://cdn.jsdelivr.net/gh/solana-labs/token-list@main/assets/mainnet/RVKd61ztZW9GUwhRbbLoYVRE5Xf1B2tVscKqwZqXgEr/logo.png",
      "tags": [
        "lp-token"
      ],
      "extensions": {
        "website": "https://raydium.io/"
      }
    },
    {
      "chainId": 101,
      "address": "F5PPQHGcznZ2FxD9JaxJMXaf7XkaFFJ6zzTBcW8osQjw",
      "symbol": "RAY-SOL",
      "name": "Raydium LP Token V3 (RAY-SOL)",
      "decimals": 6,
      "logoURI": "https://cdn.jsdelivr.net/gh/solana-labs/token-list@main/assets/mainnet/RVKd61ztZW9GUwhRbbLoYVRE5Xf1B2tVscKqwZqXgEr/logo.png",
      "tags": [
        "lp-token"
      ],
      "extensions": {
        "website": "https://raydium.io/"
      }
    },
    {
      "chainId": 101,
      "address": "8Q6MKy5Yxb9vG1mWzppMtMb2nrhNuCRNUkJTeiE3fuwD",
      "symbol": "RAY-ETH",
      "name": "Raydium LP Token V3 (RAY-ETH)",
      "decimals": 6,
      "logoURI": "https://cdn.jsdelivr.net/gh/solana-labs/token-list@main/assets/mainnet/RVKd61ztZW9GUwhRbbLoYVRE5Xf1B2tVscKqwZqXgEr/logo.png",
      "tags": [
        "lp-token"
      ],
      "extensions": {
        "website": "https://raydium.io/"
      }
    },
    {
      "chainId": 101,
      "address": "DsBuznXRTmzvEdb36Dx3aVLVo1XmH7r1PRZUFugLPTFv",
      "symbol": "FIDA-RAY",
      "name": "Raydium Fusion LP Token V4 (FIDA-RAY)",
      "decimals": 6,
      "logoURI": "https://cdn.jsdelivr.net/gh/solana-labs/token-list@main/assets/mainnet/RVKd61ztZW9GUwhRbbLoYVRE5Xf1B2tVscKqwZqXgEr/logo.png",
      "tags": [
        "lp-token"
      ],
      "extensions": {
        "website": "https://raydium.io/"
      }
    },
    {
      "chainId": 101,
      "address": "FwaX9W7iThTZH5MFeasxdLpxTVxRcM7ZHieTCnYog8Yb",
      "symbol": "OXY-RAY",
      "name": "Raydium Fusion LP Token V4 (OXY-RAY)",
      "decimals": 6,
      "logoURI": "https://cdn.jsdelivr.net/gh/solana-labs/token-list@main/assets/mainnet/RVKd61ztZW9GUwhRbbLoYVRE5Xf1B2tVscKqwZqXgEr/logo.png",
      "tags": [
        "lp-token"
      ],
      "extensions": {
        "website": "https://raydium.io/"
      }
    },
    {
      "chainId": 101,
      "address": "CcKK8srfVdTSsFGV3VLBb2YDbzF4T4NM2C3UEjC39RLP",
      "symbol": "MAPS-RAY",
      "name": "Raydium Fusion LP Token V4 (MAPS-RAY)",
      "decimals": 6,
      "logoURI": "https://cdn.jsdelivr.net/gh/solana-labs/token-list@main/assets/mainnet/RVKd61ztZW9GUwhRbbLoYVRE5Xf1B2tVscKqwZqXgEr/logo.png",
      "tags": [
        "lp-token"
      ],
      "extensions": {
        "website": "https://raydium.io/"
      }
    },
    {
      "chainId": 101,
      "address": "CHT8sft3h3gpLYbCcZ9o27mT5s3Z6VifBVbUiDvprHPW",
      "symbol": "KIN-RAY",
      "name": "Raydium Legacy Fusion LP Token V4 (KIN-RAY)",
      "decimals": 6,
      "logoURI": "https://cdn.jsdelivr.net/gh/solana-labs/token-list@main/assets/mainnet/RVKd61ztZW9GUwhRbbLoYVRE5Xf1B2tVscKqwZqXgEr/logo.png",
      "tags": [
        "lp-token"
      ],
      "extensions": {
        "website": "https://raydium.io/"
      }
    },
    {
      "chainId": 101,
      "address": "C3sT1R3nsw4AVdepvLTLKr5Gvszr7jufyBWUCvy4TUvT",
      "symbol": "RAY-USDT",
      "name": "Raydium LP Token V4 (RAY-USDT)",
      "decimals": 6,
      "logoURI": "https://cdn.jsdelivr.net/gh/solana-labs/token-list@main/assets/mainnet/RVKd61ztZW9GUwhRbbLoYVRE5Xf1B2tVscKqwZqXgEr/logo.png",
      "tags": [
        "lp-token"
      ],
      "extensions": {
        "website": "https://raydium.io/"
      }
    },
    {
      "chainId": 101,
      "address": "8HoQnePLqPj4M7PUDzfw8e3Ymdwgc7NLGnaTUapubyvu",
      "symbol": "SOL-USDC",
      "name": "Raydium LP Token V4 (SOL-USDC)",
      "decimals": 9,
      "logoURI": "https://cdn.jsdelivr.net/gh/solana-labs/token-list@main/assets/mainnet/RVKd61ztZW9GUwhRbbLoYVRE5Xf1B2tVscKqwZqXgEr/logo.png",
      "tags": [
        "lp-token"
      ],
      "extensions": {
        "website": "https://raydium.io/"
      }
    },
    {
      "chainId": 101,
      "address": "865j7iMmRRycSYUXzJ33ZcvLiX9JHvaLidasCyUyKaRE",
      "symbol": "YFI-USDC",
      "name": "Raydium LP Token V4 (YFI-USDC)",
      "decimals": 6,
      "logoURI": "https://cdn.jsdelivr.net/gh/solana-labs/token-list@main/assets/mainnet/RVKd61ztZW9GUwhRbbLoYVRE5Xf1B2tVscKqwZqXgEr/logo.png",
      "tags": [
        "lp-token"
      ],
      "extensions": {
        "website": "https://raydium.io/"
      }
    },
    {
      "chainId": 101,
      "address": "9XnZd82j34KxNLgQfz29jGbYdxsYznTWRpvZE3SRE7JG",
      "symbol": "SRM-USDC",
      "name": "Raydium LP Token V4 (SRM-USDC)",
      "decimals": 6,
      "logoURI": "https://cdn.jsdelivr.net/gh/solana-labs/token-list@main/assets/mainnet/RVKd61ztZW9GUwhRbbLoYVRE5Xf1B2tVscKqwZqXgEr/logo.png",
      "tags": [
        "lp-token"
      ],
      "extensions": {
        "website": "https://raydium.io/"
      }
    },
    {
      "chainId": 101,
      "address": "75dCoKfUHLUuZ4qEh46ovsxfgWhB4icc3SintzWRedT9",
      "symbol": "FTT-USDC",
      "name": "Raydium LP Token V4 (FTT-USDC)",
      "decimals": 6,
      "logoURI": "https://cdn.jsdelivr.net/gh/solana-labs/token-list@main/assets/mainnet/RVKd61ztZW9GUwhRbbLoYVRE5Xf1B2tVscKqwZqXgEr/logo.png",
      "tags": [
        "lp-token"
      ],
      "extensions": {
        "website": "https://raydium.io/"
      }
    },
    {
      "chainId": 101,
      "address": "2hMdRdVWZqetQsaHG8kQjdZinEMBz75vsoWTCob1ijXu",
      "symbol": "BTC-USDC",
      "name": "Raydium LP Token V4 (BTC-USDC)",
      "decimals": 6,
      "logoURI": "https://cdn.jsdelivr.net/gh/solana-labs/token-list@main/assets/mainnet/RVKd61ztZW9GUwhRbbLoYVRE5Xf1B2tVscKqwZqXgEr/logo.png",
      "tags": [
        "lp-token"
      ],
      "extensions": {
        "website": "https://raydium.io/"
      }
    },
    {
      "chainId": 101,
      "address": "2QVjeR9d2PbSf8em8NE8zWd8RYHjFtucDUdDgdbDD2h2",
      "symbol": "SUSHI-USDC",
      "name": "Raydium LP Token V4 (SUSHI-USDC)",
      "decimals": 6,
      "logoURI": "https://cdn.jsdelivr.net/gh/solana-labs/token-list@main/assets/mainnet/RVKd61ztZW9GUwhRbbLoYVRE5Xf1B2tVscKqwZqXgEr/logo.png",
      "tags": [
        "lp-token"
      ],
      "extensions": {
        "website": "https://raydium.io/"
      }
    },
    {
      "chainId": 101,
      "address": "CHyUpQFeW456zcr5XEh4RZiibH8Dzocs6Wbgz9aWpXnQ",
      "symbol": "TOMO-USDC",
      "name": "Raydium LP Token V4 (TOMO-USDC)",
      "decimals": 6,
      "logoURI": "https://cdn.jsdelivr.net/gh/solana-labs/token-list@main/assets/mainnet/RVKd61ztZW9GUwhRbbLoYVRE5Xf1B2tVscKqwZqXgEr/logo.png",
      "tags": [
        "lp-token"
      ],
      "extensions": {
        "website": "https://raydium.io/"
      }
    },
    {
      "chainId": 101,
      "address": "BqjoYjqKrXtfBKXeaWeAT5sYCy7wsAYf3XjgDWsHSBRs",
      "symbol": "LINK-USDC",
      "name": "Raydium LP Token V4 (LINK-USDC)",
      "decimals": 6,
      "logoURI": "https://cdn.jsdelivr.net/gh/solana-labs/token-list@main/assets/mainnet/RVKd61ztZW9GUwhRbbLoYVRE5Xf1B2tVscKqwZqXgEr/logo.png",
      "tags": [
        "lp-token"
      ],
      "extensions": {
        "website": "https://raydium.io/"
      }
    },
    {
      "chainId": 101,
      "address": "13PoKid6cZop4sj2GfoBeujnGfthUbTERdE5tpLCDLEY",
      "symbol": "ETH-USDC",
      "name": "Raydium LP Token V4 (ETH-USDC)",
      "decimals": 6,
      "logoURI": "https://cdn.jsdelivr.net/gh/solana-labs/token-list@main/assets/mainnet/RVKd61ztZW9GUwhRbbLoYVRE5Xf1B2tVscKqwZqXgEr/logo.png",
      "tags": [
        "lp-token"
      ],
      "extensions": {
        "website": "https://raydium.io/"
      }
    },
    {
      "chainId": 101,
      "address": "2Vyyeuyd15Gp8aH6uKE72c4hxc8TVSLibxDP9vzspQWG",
      "symbol": "COPE-USDC",
      "name": "Raydium Fusion LP Token V4 (COPE-USDC)",
      "decimals": 0,
      "logoURI": "https://cdn.jsdelivr.net/gh/solana-labs/token-list@main/assets/mainnet/RVKd61ztZW9GUwhRbbLoYVRE5Xf1B2tVscKqwZqXgEr/logo.png",
      "tags": [
        "lp-token"
      ],
      "extensions": {
        "website": "https://raydium.io/"
      }
    },
    {
      "chainId": 101,
      "address": "Epm4KfTj4DMrvqn6Bwg2Tr2N8vhQuNbuK8bESFp4k33K",
      "symbol": "SOL-USDT",
      "name": "Raydium LP Token V4 (SOL-USDT)",
      "decimals": 9,
      "logoURI": "https://cdn.jsdelivr.net/gh/solana-labs/token-list@main/assets/mainnet/RVKd61ztZW9GUwhRbbLoYVRE5Xf1B2tVscKqwZqXgEr/logo.png",
      "tags": [
        "lp-token"
      ],
      "extensions": {
        "website": "https://raydium.io/"
      }
    },
    {
      "chainId": 101,
      "address": "FA1i7fej1pAbQbnY8NbyYUsTrWcasTyipKreDgy1Mgku",
      "symbol": "YFI-USDT",
      "name": "Raydium LP Token V4 (YFI-USDT)",
      "decimals": 6,
      "logoURI": "https://cdn.jsdelivr.net/gh/solana-labs/token-list@main/assets/mainnet/RVKd61ztZW9GUwhRbbLoYVRE5Xf1B2tVscKqwZqXgEr/logo.png",
      "tags": [
        "lp-token"
      ],
      "extensions": {
        "website": "https://raydium.io/"
      }
    },
    {
      "chainId": 101,
      "address": "HYSAu42BFejBS77jZAZdNAWa3iVcbSRJSzp3wtqCbWwv",
      "symbol": "SRM-USDT",
      "name": "Raydium LP Token V4 (SRM-USDT)",
      "decimals": 6,
      "logoURI": "https://cdn.jsdelivr.net/gh/solana-labs/token-list@main/assets/mainnet/RVKd61ztZW9GUwhRbbLoYVRE5Xf1B2tVscKqwZqXgEr/logo.png",
      "tags": [
        "lp-token"
      ],
      "extensions": {
        "website": "https://raydium.io/"
      }
    },
    {
      "chainId": 101,
      "address": "2cTCiUnect5Lap2sk19xLby7aajNDYseFhC9Pigou11z",
      "symbol": "FTT-USDT",
      "name": "Raydium LP Token V4 (FTT-USDT)",
      "decimals": 6,
      "logoURI": "https://cdn.jsdelivr.net/gh/solana-labs/token-list@main/assets/mainnet/RVKd61ztZW9GUwhRbbLoYVRE5Xf1B2tVscKqwZqXgEr/logo.png",
      "tags": [
        "lp-token"
      ],
      "extensions": {
        "website": "https://raydium.io/"
      }
    },
    {
      "chainId": 101,
      "address": "DgGuvR9GSHimopo3Gc7gfkbKamLKrdyzWkq5yqA6LqYS",
      "symbol": "BTC-USDT",
      "name": "Raydium LP Token V4 (BTC-USDT)",
      "decimals": 6,
      "logoURI": "https://cdn.jsdelivr.net/gh/solana-labs/token-list@main/assets/mainnet/RVKd61ztZW9GUwhRbbLoYVRE5Xf1B2tVscKqwZqXgEr/logo.png",
      "tags": [
        "lp-token"
      ],
      "extensions": {
        "website": "https://raydium.io/"
      }
    },
    {
      "chainId": 101,
      "address": "Ba26poEYDy6P2o95AJUsewXgZ8DM9BCsmnU9hmC9i4Ki",
      "symbol": "SUSHI-USDT",
      "name": "Raydium LP Token V4 (SUSHI-USDT)",
      "decimals": 6,
      "logoURI": "https://cdn.jsdelivr.net/gh/solana-labs/token-list@main/assets/mainnet/RVKd61ztZW9GUwhRbbLoYVRE5Xf1B2tVscKqwZqXgEr/logo.png",
      "tags": [
        "lp-token"
      ],
      "extensions": {
        "website": "https://raydium.io/"
      }
    },
    {
      "chainId": 101,
      "address": "D3iGro1vn6PWJXo9QAPj3dfta6dKkHHnmiiym2EfsAmi",
      "symbol": "TOMO-USDT",
      "name": "Raydium LP Token V4 (TOMO-USDT)",
      "decimals": 6,
      "logoURI": "https://cdn.jsdelivr.net/gh/solana-labs/token-list@main/assets/mainnet/RVKd61ztZW9GUwhRbbLoYVRE5Xf1B2tVscKqwZqXgEr/logo.png",
      "tags": [
        "lp-token"
      ],
      "extensions": {
        "website": "https://raydium.io/"
      }
    },
    {
      "chainId": 101,
      "address": "Dr12Sgt9gkY8WU5tRkgZf1TkVWJbvjYuPAhR3aDCwiiX",
      "symbol": "LINK-USDT",
      "name": "Raydium LP Token V4 (LINK-USDT)",
      "decimals": 6,
      "logoURI": "https://cdn.jsdelivr.net/gh/solana-labs/token-list@main/assets/mainnet/RVKd61ztZW9GUwhRbbLoYVRE5Xf1B2tVscKqwZqXgEr/logo.png",
      "tags": [
        "lp-token"
      ],
      "extensions": {
        "website": "https://raydium.io/"
      }
    },
    {
      "chainId": 101,
      "address": "nPrB78ETY8661fUgohpuVusNCZnedYCgghzRJzxWnVb",
      "symbol": "ETH-USDT",
      "name": "Raydium LP Token V4 (ETH-USDT)",
      "decimals": 6,
      "logoURI": "https://cdn.jsdelivr.net/gh/solana-labs/token-list@main/assets/mainnet/RVKd61ztZW9GUwhRbbLoYVRE5Xf1B2tVscKqwZqXgEr/logo.png",
      "tags": [
        "lp-token"
      ],
      "extensions": {
        "website": "https://raydium.io/"
      }
    },
    {
      "chainId": 101,
      "address": "EGJht91R7dKpCj8wzALkjmNdUUUcQgodqWCYweyKcRcV",
      "symbol": "YFI-SRM",
      "name": "Raydium LP Token V4 (YFI-SRM)",
      "decimals": 6,
      "logoURI": "https://cdn.jsdelivr.net/gh/solana-labs/token-list@main/assets/mainnet/RVKd61ztZW9GUwhRbbLoYVRE5Xf1B2tVscKqwZqXgEr/logo.png",
      "tags": [
        "lp-token"
      ],
      "extensions": {
        "website": "https://raydium.io/"
      }
    },
    {
      "chainId": 101,
      "address": "AsDuPg9MgPtt3jfoyctUCUgsvwqAN6RZPftqoeiPDefM",
      "symbol": "FTT-SRM",
      "name": "Raydium LP Token V4 (FTT-SRM)",
      "decimals": 6,
      "logoURI": "https://cdn.jsdelivr.net/gh/solana-labs/token-list@main/assets/mainnet/RVKd61ztZW9GUwhRbbLoYVRE5Xf1B2tVscKqwZqXgEr/logo.png",
      "tags": [
        "lp-token"
      ],
      "extensions": {
        "website": "https://raydium.io/"
      }
    },
    {
      "chainId": 101,
      "address": "AGHQxXb3GSzeiLTcLtXMS2D5GGDZxsB2fZYZxSB5weqB",
      "symbol": "BTC-SRM",
      "name": "Raydium LP Token V4 (BTC-SRM)",
      "decimals": 6,
      "logoURI": "https://cdn.jsdelivr.net/gh/solana-labs/token-list@main/assets/mainnet/RVKd61ztZW9GUwhRbbLoYVRE5Xf1B2tVscKqwZqXgEr/logo.png",
      "tags": [
        "lp-token"
      ],
      "extensions": {
        "website": "https://raydium.io/"
      }
    },
    {
      "chainId": 101,
      "address": "3HYhUnUdV67j1vn8fu7ExuVGy5dJozHEyWvqEstDbWwE",
      "symbol": "SUSHI-SRM",
      "name": "Raydium LP Token V4 (SUSHI-SRM)",
      "decimals": 6,
      "logoURI": "https://cdn.jsdelivr.net/gh/solana-labs/token-list@main/assets/mainnet/RVKd61ztZW9GUwhRbbLoYVRE5Xf1B2tVscKqwZqXgEr/logo.png",
      "tags": [
        "lp-token"
      ],
      "extensions": {
        "website": "https://raydium.io/"
      }
    },
    {
      "chainId": 101,
      "address": "GgH9RnKrQpaMQeqmdbMvs5oo1A24hERQ9wuY2pSkeG7x",
      "symbol": "TOMO-SRM",
      "name": "Raydium LP Token V4 (TOMO-SRM)",
      "decimals": 6,
      "logoURI": "https://cdn.jsdelivr.net/gh/solana-labs/token-list@main/assets/mainnet/RVKd61ztZW9GUwhRbbLoYVRE5Xf1B2tVscKqwZqXgEr/logo.png",
      "tags": [
        "lp-token"
      ],
      "extensions": {
        "website": "https://raydium.io/"
      }
    },
    {
      "chainId": 101,
      "address": "GXN6yJv12o18skTmJXaeFXZVY1iqR18CHsmCT8VVCmDD",
      "symbol": "LINK-SRM",
      "name": "Raydium LP Token V4 (LINK-SRM)",
      "decimals": 6,
      "logoURI": "https://cdn.jsdelivr.net/gh/solana-labs/token-list@main/assets/mainnet/RVKd61ztZW9GUwhRbbLoYVRE5Xf1B2tVscKqwZqXgEr/logo.png",
      "tags": [
        "lp-token"
      ],
      "extensions": {
        "website": "https://raydium.io/"
      }
    },
    {
      "chainId": 101,
      "address": "9VoY3VERETuc2FoadMSYYizF26mJinY514ZpEzkHMtwG",
      "symbol": "ETH-SRM",
      "name": "Raydium LP Token V4 (ETH-SRM)",
      "decimals": 6,
      "logoURI": "https://cdn.jsdelivr.net/gh/solana-labs/token-list@main/assets/mainnet/RVKd61ztZW9GUwhRbbLoYVRE5Xf1B2tVscKqwZqXgEr/logo.png",
      "tags": [
        "lp-token"
      ],
      "extensions": {
        "website": "https://raydium.io/"
      }
    },
    {
      "chainId": 101,
      "address": "AKJHspCwDhABucCxNLXUSfEzb7Ny62RqFtC9uNjJi4fq",
      "symbol": "SRM-SOL",
      "name": "Raydium LP Token V4 (SRM-SOL)",
      "decimals": 6,
      "logoURI": "https://cdn.jsdelivr.net/gh/solana-labs/token-list@main/assets/mainnet/RVKd61ztZW9GUwhRbbLoYVRE5Xf1B2tVscKqwZqXgEr/logo.png",
      "tags": [
        "lp-token"
      ],
      "extensions": {
        "website": "https://raydium.io/"
      }
    },
    {
      "chainId": 101,
      "address": "2doeZGLJyACtaG9DCUyqMLtswesfje1hjNA11hMdj6YU",
      "symbol": "TULIP-USDC",
      "name": "Raydium LP Token V4 (TULIP-USDC)",
      "decimals": 6,
      "logoURI": "https://solfarm.io/tulip-usdc.svg",
      "tags": [
        "lp-token"
      ],
      "extensions": {
        "website": "https://raydium.io/"
      }
    },
    {
      "chainId": 101,
      "address": "AcstFzGGawvvdVhYV9bftr7fmBHbePUjhv53YK1W3dZo",
      "symbol": "LSD",
      "name": "LSD",
      "decimals": 9,
      "tags": [
        "nft"
      ],
      "extensions": {
        "website": "https://solible.com/"
      }
    },
    {
      "chainId": 101,
      "address": "91fSFQsPzMLat9DHwLdQacW3i3EGnWds5tA5mt7yLiT9",
      "symbol": "Unlimited Energy",
      "name": "Unlimited Energy",
      "decimals": 9,
      "tags": [
        "nft"
      ],
      "extensions": {
        "website": "https://solible.com/"
      }
    },
    {
      "chainId": 101,
      "address": "29PEpZeuqWf9tS2gwCjpeXNdXLkaZSMR2s1ibkvGsfnP",
      "symbol": "Need for Speed",
      "name": "Need for Speed",
      "decimals": 9,
      "tags": [
        "nft"
      ],
      "extensions": {
        "website": "https://solible.com/"
      }
    },
    {
      "chainId": 101,
      "address": "HsY8PNar8VExU335ZRYzg89fX7qa4upYu6vPMPFyCDdK",
      "symbol": "ADOR OPENS",
      "name": "ADOR OPENS",
      "decimals": 0,
      "tags": [
        "nft"
      ],
      "extensions": {
        "website": "https://solible.com/"
      }
    },
    {
      "chainId": 101,
      "address": "EDP8TpLJ77M3KiDgFkZW4v4mhmKJHZi9gehYXenfFZuL",
      "symbol": "CMS - Rare",
      "name": "CMS - Rare",
      "decimals": 0,
      "tags": [
        "nft"
      ],
      "extensions": {
        "website": "https://solible.com/"
      }
    },
    {
      "chainId": 101,
      "address": "BrUKFwAABkExb1xzYU4NkRWzjBihVQdZ3PBz4m5S8if3",
      "symbol": "Tesla",
      "name": "Tesla",
      "decimals": 0,
      "tags": [
        "nft"
      ],
      "extensions": {
        "website": "https://solible.com/"
      }
    },
    {
      "chainId": 101,
      "address": "9CmQwpvVXRyixjiE3LrbSyyopPZohNDN1RZiTk8rnXsQ",
      "symbol": "DeceFi",
      "name": "DeceFi",
      "decimals": 0,
      "tags": [
        "nft"
      ],
      "extensions": {
        "website": "https://solible.com/"
      }
    },
    {
      "chainId": 101,
      "address": "F6ST1wWkx2PeH45sKmRxo1boyuzzWCfpnvyKL4BGeLxF",
      "symbol": "Power User",
      "name": "Power User",
      "decimals": 0,
      "tags": [
        "nft"
      ],
      "extensions": {
        "website": "https://solible.com/"
      }
    },
    {
      "chainId": 101,
      "address": "dZytJ7iPDcCu9mKe3srL7bpUeaR3zzkcVqbtqsmxtXZ",
      "symbol": "VIP Member",
      "name": "VIP Member",
      "decimals": 0,
      "tags": [
        "nft"
      ],
      "extensions": {
        "website": "https://solible.com/"
      }
    },
    {
      "chainId": 101,
      "address": "8T4vXgwZUWwsbCDiptHFHjdfexvLG9UP8oy1psJWEQdS",
      "symbol": "Uni Christmas",
      "name": "Uni Christmas",
      "decimals": 0,
      "tags": [
        "nft"
      ],
      "extensions": {
        "website": "https://solible.com/"
      }
    },
    {
      "chainId": 101,
      "address": "EjFGGJSyp9UDS8aqafET5LX49nsG326MeNezYzpiwgpQ",
      "symbol": "BNB",
      "name": "BNB",
      "decimals": 0,
      "tags": [
        "nft"
      ],
      "extensions": {
        "website": "https://solible.com/"
      }
    },
    {
      "chainId": 101,
      "address": "FkmkTr4en8CXkfo9jAwEMov6PVNLpYMzWr3Udqf9so8Z",
      "symbol": "Seldom",
      "name": "Seldom",
      "decimals": 9,
      "tags": [
        "nft"
      ],
      "extensions": {
        "website": "https://solible.com/"
      }
    },
    {
      "chainId": 101,
      "address": "2gn1PJdMAU92SU5inLSp4Xp16ZC5iLF6ScEi7UBvp8ZD",
      "symbol": "Satoshi Closeup",
      "name": "Satoshi Closeup",
      "decimals": 9,
      "tags": [
        "nft"
      ],
      "extensions": {
        "website": "https://solible.com/"
      }
    },
    {
      "chainId": 101,
      "address": "7mhZHtPL4GFkquQR4Y6h34Q8hNkQvGc1FaNtyE43NvUR",
      "symbol": "Satoshi GB",
      "name": "Satoshi GB",
      "decimals": 9,
      "tags": [
        "nft"
      ],
      "extensions": {
        "website": "https://solible.com/"
      }
    },
    {
      "chainId": 101,
      "address": "8RoKfLx5RCscbtVh8kYb81TF7ngFJ38RPomXtUREKsT2",
      "symbol": "Satoshi OG",
      "name": "Satoshi OG",
      "decimals": 9,
      "tags": [
        "nft"
      ],
      "extensions": {
        "website": "https://solible.com/"
      }
    },
    {
      "chainId": 101,
      "address": "9rw5hyDngBQ3yDsCRHqgzGHERpU2zaLh1BXBUjree48J",
      "symbol": "Satoshi BTC",
      "name": "Satoshi BTC",
      "decimals": 10,
      "tags": [
        "nft"
      ],
      "extensions": {
        "website": "https://solible.com/"
      }
    },
    {
      "chainId": 101,
      "address": "AiD7J6D5Hny5DJB1MrYBc2ePQqy2Yh4NoxWwYfR7PzxH",
      "symbol": "Satoshi GB",
      "name": "Satoshi GB",
      "decimals": 9,
      "tags": [
        "nft"
      ],
      "extensions": {
        "website": "https://solible.com/"
      }
    },
    {
      "chainId": 101,
      "address": "4qzEcYvT6TuJME2EMZ5vjaLvQja6R4hKjarA73WQUwt6",
      "name": "APESZN_HOODIE",
      "symbol": "APESZN_HOODIE",
      "decimals": 9,
      "tags": [
        "nft"
      ],
      "extensions": {
        "website": "https://solible.com/"
      }
    },
    {
      "chainId": 101,
      "address": "APhyVWtzjdTVYhyta9ngSiCDk2pLi8eEZKsHGSbsmwv6",
      "name": "APESZN_TEE_SHIRT",
      "symbol": "APESZN_TEE_SHIRT",
      "decimals": 9,
      "tags": [
        "nft"
      ],
      "extensions": {
        "website": "https://solible.com/"
      }
    },
    {
      "chainId": 101,
      "address": "bxiA13fpU1utDmYuUvxvyMT8odew5FEm96MRv7ij3eb",
      "symbol": "Satoshi",
      "name": "Satoshi",
      "decimals": 9,
      "tags": [
        "nft"
      ],
      "extensions": {
        "website": "https://solible.com/"
      }
    },
    {
      "chainId": 101,
      "address": "GoC24kpj6TkvjzspXrjSJC2CVb5zMWhLyRcHJh9yKjRF",
      "symbol": "Satoshi Closeup",
      "name": "Satoshi Closeup",
      "decimals": 9,
      "tags": [
        "nft"
      ],
      "extensions": {
        "website": "https://solible.com/"
      }
    },
    {
      "chainId": 101,
      "address": "oCUduD44ETuZ65bpWdPzPDSnAdreg1sJrugfwyFZVHV",
      "symbol": "Satoshi BTC",
      "name": "Satoshi BTC",
      "decimals": 9,
      "tags": [
        "nft"
      ],
      "extensions": {
        "website": "https://solible.com/"
      }
    },
    {
      "chainId": 101,
      "address": "9Vvre2DxBB9onibwYDHeMsY1cj6BDKtEDccBPWRN215E",
      "symbol": "Satoshi Nakamoto",
      "name": "Satoshi Nakamoto",
      "decimals": 9,
      "tags": [
        "nft"
      ],
      "extensions": {
        "website": "https://solible.com/"
      }
    },
    {
      "chainId": 101,
      "address": "7RpFk44cMTAUt9CcjEMWnZMypE9bYQsjBiSNLn5qBvhP",
      "symbol": "Charles Hoskinson",
      "name": "Charles Hoskinson",
      "decimals": 9,
      "tags": [
        "nft"
      ],
      "extensions": {
        "website": "https://solible.com/"
      }
    },
    {
      "chainId": 101,
      "address": "GyRkPAxpd9XrMHcBF6fYHVRSZQvQBwAGKAGQeBPSKzMq",
      "symbol": "SBF",
      "name": "SBF",
      "decimals": 0,
      "tags": [
        "nft"
      ],
      "extensions": {
        "website": "https://solible.com/"
      }
    },
    {
      "chainId": 101,
      "address": "AgdBQN2Sy2abiZ2KToWeUsQ9PHdCv95wt6kVWRf5zDkx",
      "symbol": "Bitcoin Tram",
      "name": "Bitcoin Tram",
      "decimals": 0,
      "tags": [
        "nft"
      ],
      "extensions": {
        "website": "https://solible.com/"
      }
    },
    {
      "chainId": 101,
      "address": "7TRzvCqXN8KSXggbSyeEG2Z9YBBhEFmbtmv6FLbd4mmd",
      "symbol": "SRM tee-shirt",
      "name": "SRM tee-shirt",
      "decimals": 0,
      "tags": [
        "nft"
      ],
      "extensions": {
        "website": "https://solible.com/"
      }
    },
    {
      "chainId": 101,
      "address": "gksYzxitEf2HyE7Bb81vvHXNH5f3wa43jvXf4TcUZwb",
      "symbol": "PERK",
      "name": "PERK",
      "decimals": 6,
      "logoURI": "https://cdn.jsdelivr.net/gh/perkexchange/assets/logos/SPL-token/logo.png",
      "tags": [],
      "extensions": {
        "website": "https://perk.exchange/"
      }
    },
    {
      "chainId": 101,
      "address": "BDxWSxkMLW1nJ3VggamUKkEKrtCaVqzFxoDApM8HdBks",
      "symbol": "BTSG",
      "name": "BitSong",
      "decimals": 6,
      "logoURI": "https://cdn.jsdelivr.net/gh/bitsongofficial/assets/logo_128x128.png",
      "tags": [],
      "extensions": {
        "website": "https://bitsong.io/",
        "coingeckoId": "bitsong"
      }
    },
    {
      "chainId": 101,
      "address": "5ddiFxh3J2tcZHfn8uhGRYqu16P3FUvBfh8WoZPUHKW5",
      "name": "EOSBEAR",
      "symbol": "EOSBEAR",
      "decimals": 6,
      "logoURI": "",
      "tags": [
        "leveraged",
        "bear"
      ],
      "extensions": {
        "coingeckoId": "3x-short-eos-token"
      }
    },
    {
      "chainId": 101,
      "address": "qxxF6S62hmZF5bo46mS7C2qbBa87qRossAM78VzsDqi",
      "name": "EOSBULL",
      "symbol": "EOSBULL",
      "decimals": 6,
      "logoURI": "",
      "tags": [
        "leveraged",
        "bull"
      ],
      "extensions": {
        "coingeckoId": "3x-long-eos-token"
      }
    },
    {
      "chainId": 101,
      "address": "2CDLbxeuqkLTLY3em6FFQgfBQV5LRnEsJJgcFCvWKNcS",
      "name": "BNBBEAR",
      "symbol": "BNBBEAR",
      "decimals": 6,
      "logoURI": "",
      "tags": [
        "leveraged",
        "bear"
      ],
      "extensions": {
        "coingeckoId": "3x-short-bnb-token"
      }
    },
    {
      "chainId": 101,
      "address": "AfjHjdLibuXyvmz7PyTSc5KEcGBh43Kcu8Sr2tyDaJyt",
      "name": "BNBBULL",
      "symbol": "BNBBULL",
      "decimals": 6,
      "logoURI": "",
      "tags": [
        "leveraged",
        "bull"
      ],
      "extensions": {
        "coingeckoId": "3x-long-bnb-token"
      }
    },
    {
      "chainId": 101,
      "address": "8kA1WJKoLTxtACNPkvW6UNufsrpxUY57tXZ9KmG9123t",
      "name": "BSVBULL",
      "symbol": "BSVBULL",
      "decimals": 6,
      "logoURI": "",
      "tags": [
        "leveraged",
        "bull"
      ],
      "extensions": {
        "coingeckoId": "3x-long-bitcoin-sv-token"
      }
    },
    {
      "chainId": 101,
      "address": "2FGW8BVMu1EHsz2ZS9rZummDaq6o2DVrZZPw4KaAvDWh",
      "name": "BSVBEAR",
      "symbol": "BSVBEAR",
      "decimals": 6,
      "logoURI": "",
      "tags": [
        "leveraged",
        "bear"
      ],
      "extensions": {
        "coingeckoId": "3x-short-bitcoin-sv-token"
      }
    },
    {
      "chainId": 101,
      "address": "8L9XGTMzcqS9p61zsR35t7qipwAXMYkD6disWoDFZiFT",
      "name": "LTCBEAR",
      "symbol": "LTCBEAR",
      "decimals": 6,
      "logoURI": "",
      "tags": [
        "leveraged",
        "bear"
      ],
      "extensions": {
        "coingeckoId": "3x-short-litecoin-token"
      }
    },
    {
      "chainId": 101,
      "address": "863ZRjf1J8AaVuCqypAdm5ktVyGYDiBTvD1MNHKrwyjp",
      "name": "LTCBULL",
      "symbol": "LTCBULL",
      "decimals": 6,
      "logoURI": "",
      "tags": [
        "leveraged",
        "bull"
      ],
      "extensions": {
        "coingeckoId": "3x-long-litecoin-token"
      }
    },
    {
      "chainId": 101,
      "address": "GkSPaHdY2raetuYzsJYacHtrAtQUfWt64bpd1VzxJgSD",
      "name": "BULL",
      "symbol": "BULL",
      "decimals": 6,
      "logoURI": "",
      "tags": [
        "leveraged",
        "bull"
      ],
      "extensions": {
        "coingeckoId": "3x-long-bitcoin-token"
      }
    },
    {
      "chainId": 101,
      "address": "45vwTZSDFBiqCMRdtK4xiLCHEov8LJRW8GwnofG8HYyH",
      "name": "BEAR",
      "symbol": "BEAR",
      "decimals": 6,
      "logoURI": "",
      "tags": [
        "leveraged",
        "bear"
      ],
      "extensions": {
        "coingeckoId": "3x-short-bitcoin-token"
      }
    },
    {
      "chainId": 101,
      "address": "2VTAVf1YCwamD3ALMdYHRMV5vPUCXdnatJH5f1khbmx6",
      "name": "BCHBEAR",
      "symbol": "BCHBEAR",
      "decimals": 6,
      "logoURI": "",
      "tags": [
        "leveraged",
        "bear"
      ],
      "extensions": {
        "coingeckoId": "3x-short-bitcoin-cash-token"
      }
    },
    {
      "chainId": 101,
      "address": "22xoSp66BDt4x4Q5xqxjaSnirdEyharoBziSFChkLFLy",
      "name": "BCHBULL",
      "symbol": "BCHBULL",
      "decimals": 6,
      "logoURI": "",
      "tags": [
        "leveraged",
        "bull"
      ],
      "extensions": {
        "coingeckoId": "3x-long-bitcoin-cash-token"
      }
    },
    {
      "chainId": 101,
      "address": "CwChm6p9Q3yFrjzVeiLTTbsoJkooscof5SJYZc2CrNqG",
      "name": "ETHBULL",
      "symbol": "ETHBULL",
      "decimals": 6,
      "logoURI": "",
      "tags": [
        "leveraged",
        "bull"
      ],
      "extensions": {
        "coingeckoId": "3x-long-ethereum-token"
      }
    },
    {
      "chainId": 101,
      "address": "Bvv9xLodFrvDFSno9Ud8SEh5zVtBDQQjnBty2SgMcJ2s",
      "name": "ETHBEAR",
      "symbol": "ETHBEAR",
      "decimals": 6,
      "logoURI": "",
      "tags": [
        "leveraged",
        "bear"
      ],
      "extensions": {
        "coingeckoId": "3x-short-ethereum-token"
      }
    },
    {
      "chainId": 101,
      "address": "HRhaNssoyv5tKFRcbPg69ULEbcD8DPv99GdXLcdkgc1A",
      "name": "ALTBULL",
      "symbol": "ALTBULL",
      "decimals": 6,
      "logoURI": "",
      "tags": [
        "leveraged",
        "bull"
      ],
      "extensions": {
        "coingeckoId": "3x-long-altcoin-index-token"
      }
    },
    {
      "chainId": 101,
      "address": "9Mu1KmjBKTUWgpDoeTJ5oD7XFQmEiZxzspEd3TZGkavx",
      "name": "ALTBEAR",
      "symbol": "ALTBEAR",
      "decimals": 6,
      "logoURI": "",
      "tags": [
        "leveraged",
        "bear"
      ],
      "extensions": {
        "coingeckoId": "3x-short-altcoin-index-token"
      }
    },
    {
      "chainId": 101,
      "address": "AYL1adismZ1U9pTuN33ahG4aYc5XTZQL4vKFx9ofsGWD",
      "name": "BULLSHIT",
      "symbol": "BULLSHIT",
      "decimals": 6,
      "logoURI": "",
      "tags": [
        "leveraged",
        "bull"
      ],
      "extensions": {
        "coingeckoId": "3x-long-shitcoin-index-token"
      }
    },
    {
      "chainId": 101,
      "address": "5jqymuoXXVcUuJKrf1MWiHSqHyg2osMaJGVy69NsJWyP",
      "name": "BEARSHIT",
      "symbol": "BEARSHIT",
      "decimals": 6,
      "logoURI": "",
      "tags": [
        "leveraged",
        "bear"
      ],
      "extensions": {
        "coingeckoId": "3x-short-shitcoin-index-token"
      }
    },
    {
      "chainId": 101,
      "address": "EL1aDTnLKjf4SaGpqtxJPyK94imSBr8fWDbcXjXQrsmj",
      "name": "MIDBULL",
      "symbol": "MIDBULL",
      "decimals": 6,
      "logoURI": "",
      "tags": [
        "leveraged",
        "bull"
      ],
      "extensions": {
        "coingeckoId": "3x-long-midcap-index-token"
      }
    },
    {
      "chainId": 101,
      "address": "2EPvVjHusU3ozoucmdhhnqv3HQtBsQmjTnSa87K91HkC",
      "name": "MIDBEAR",
      "symbol": "MIDBEAR",
      "decimals": 6,
      "logoURI": "",
      "tags": [
        "leveraged",
        "bear"
      ],
      "extensions": {
        "coingeckoId": "3x-short-midcap-index-token"
      }
    },
    {
      "chainId": 101,
      "address": "8TCfJTyeqNBZqyDMY4VwDY7kdCCY7pcbJJ58CnKHkMu2",
      "name": "LINKBEAR",
      "symbol": "LINKBEAR",
      "decimals": 6,
      "logoURI": "",
      "tags": [
        "leveraged",
        "bear"
      ],
      "extensions": {
        "coingeckoId": "3x-short-chainlink-token"
      }
    },
    {
      "chainId": 101,
      "address": "EsUoZMbACNMppdqdmuLCFLet8VXxt2h47N9jHCKwyaPz",
      "name": "LINKBULL",
      "symbol": "LINKBULL",
      "decimals": 6,
      "logoURI": "",
      "tags": [
        "leveraged",
        "bull"
      ],
      "extensions": {
        "coingeckoId": "3x-long-chainlink-token"
      }
    },
    {
      "chainId": 101,
      "address": "262cQHT3soHwzuo2oVSy5kAfHcFZ1Jjn8C1GRLcQNKA3",
      "name": "XRPBULL",
      "symbol": "XRPBULL",
      "decimals": 6,
      "logoURI": "",
      "tags": [
        "leveraged",
        "bull"
      ],
      "extensions": {
        "coingeckoId": "3x-long-xrp-token"
      }
    },
    {
      "chainId": 101,
      "address": "8sxtSswmQ7Lcd2GjK6am37Z61wJZjA2SzE7Luf7yaKBB",
      "name": "XRPBEAR",
      "symbol": "XRPBEAR",
      "decimals": 6,
      "logoURI": "",
      "tags": [
        "leveraged",
        "bear"
      ],
      "extensions": {
        "coingeckoId": "3x-short-xrp-token"
      }
    },
    {
      "chainId": 101,
      "address": "91z91RukFM16hyEUCXuwMQwp2BW3vanNG5Jh5yj6auiJ",
      "name": "BVOL",
      "symbol": "BVOL",
      "decimals": 6,
      "logoURI": "",
      "tags": [],
      "extensions": {
        "coingeckoId": "1x-long-btc-implied-volatility-token"
      }
    },
    {
      "chainId": 101,
      "address": "5TY71D29Cyuk9UrsSxLXw2quJBpS7xDDFuFu2K9W7Wf9",
      "name": "IBlive",
      "symbol": "IBVOL",
      "decimals": 6,
      "logoURI": "",
      "tags": [],
      "extensions": {
        "coingeckoId": "1x-short-btc-implied-volatility"
      }
    },
    {
      "chainId": 101,
      "address": "dK83wTVypEpa1pqiBbHY3MNuUnT3ADUZM4wk9VZXZEc",
      "name": "Wrapped Aave",
      "symbol": "AAVE",
      "decimals": 6,
      "logoURI": "https://cdn.jsdelivr.net/gh/trustwallet/assets@master/blockchains/ethereum/assets/0x7Fc66500c84A76Ad7e9c93437bFc5Ac33E2DDaE9/logo.png",
      "tags": [],
      "extensions": {
        "serumV3Usdt": "6bxuB5N3bt3qW8UnPNLgMMzDq5sEH8pFmYJYGgzvE11V",
        "coingeckoId": "aave"
      }
    },
    {
      "chainId": 101,
      "address": "A6aY2ceogBz1VaXBxm1j2eJuNZMRqrWUAnKecrMH85zj",
      "name": "LQID",
      "symbol": "LQID",
      "decimals": 6,
      "logoURI": "https://cdn.jsdelivr.net/gh/dr497/awesome-serum-markets/icons/lqid.svg",
      "tags": []
    },
    {
      "chainId": 101,
      "address": "7CnFGR9mZWyAtWxPcVuTewpyC3A3MDW4nLsu5NY6PDbd",
      "name": "SECO",
      "symbol": "SECO",
      "decimals": 6,
      "logoURI": "",
      "tags": [],
      "extensions": {
        "coingeckoId": "serum-ecosystem-token"
      }
    },
    {
      "chainId": 101,
      "address": "3GECTP7H4Tww3w8jEPJCJtXUtXxiZty31S9szs84CcwQ",
      "name": "HOLY",
      "symbol": "HOLY",
      "decimals": 6,
      "logoURI": "",
      "tags": [],
      "extensions": {
        "coingeckoId": "holy-trinity"
      }
    },
    {
      "chainId": 101,
      "address": "6ry4WBDvAwAnrYJVv6MCog4J8zx6S3cPgSqnTsDZ73AR",
      "name": "TRYB",
      "symbol": "TRYB",
      "decimals": 6,
      "logoURI": "",
      "tags": [],
      "extensions": {
        "serumV3Usdt": "AADohBGxvf7bvixs2HKC3dG2RuU3xpZDwaTzYFJThM8U",
        "coingeckoId": "bilira"
      }
    },
    {
      "chainId": 101,
      "address": "ASboaJPFtJeCS5eG4gL3Lg95xrTz2UZSLE9sdJtY93kE",
      "name": "DOGEBULL",
      "symbol": "DOGEBULL",
      "decimals": 6,
      "logoURI": "",
      "tags": [
        "leveraged",
        "bull"
      ],
      "extensions": {
        "coingeckoId": "3x-long-dogecoin-token"
      }
    },
    {
      "chainId": 101,
      "address": "Gnhy3boBT4MA8TTjGip5ND2uNsceh1Wgeaw1rYJo51ZY",
      "symbol": "MAPSPOOL",
      "name": "Bonfida Maps Pool",
      "decimals": 6,
      "logoURI": "https://cdn.jsdelivr.net/gh/solana-labs/explorer/public/tokens/maps.svg",
      "tags": [],
      "extensions": {
        "website": "https://bonfida.com/"
      }
    },
    {
      "chainId": 101,
      "address": "9iDWyYZ5VHBCxxmWZogoY3Z6FSbKsX4WFe37c728krdT",
      "symbol": "OXYPOOL",
      "name": "Bonfida Oxy Pool",
      "decimals": 6,
      "logoURI": "https://cdn.jsdelivr.net/gh/nathanielparke/awesome-serum-markets/icons/oxy.svg",
      "tags": [],
      "extensions": {
        "website": "https://bonfida.com/"
      }
    },
    {
      "chainId": 101,
      "address": "D68NB5JkzvyNCZAvi6EGtEcGvSoRNPanU9heYTAUFFRa",
      "name": "PERP",
      "symbol": "PERP",
      "decimals": 6,
      "logoURI": "",
      "tags": [],
      "extensions": {
        "coingeckoId": "perpetual-protocol"
      }
    },
    {
      "chainId": 101,
      "address": "93a1L7xaEV7vZGzNXCcb9ztZedbpKgUiTHYxmFKJwKvc",
      "symbol": "RAYPOOL",
      "name": "Bonfida Ray Pool",
      "decimals": 6,
      "logoURI": "https://cdn.jsdelivr.net/gh/solana-labs/token-list@main/assets/mainnet/RVKd61ztZW9GUwhRbbLoYVRE5Xf1B2tVscKqwZqXgEr/logo.png",
      "tags": [],
      "extensions": {
        "website": "https://bonfida.com/"
      }
    },
    {
      "chainId": 101,
      "address": "FeGn77dhg1KXRRFeSwwMiykZnZPw5JXW6naf2aQgZDQf",
      "symbol": "wWETH",
      "name": "Wrapped Ether (Wormhole)",
      "decimals": 9,
      "logoURI": "https://cdn.jsdelivr.net/gh/trustwallet/assets@master/blockchains/ethereum/assets/0xC02aaA39b223FE8D0A0e5C4F27eAD9083C756Cc2/logo.png",
      "tags": [
        "wrapped",
        "wormhole"
      ],
      "extensions": {
        "address": "0xC02aaA39b223FE8D0A0e5C4F27eAD9083C756Cc2",
        "bridgeContract": "https://etherscan.io/address/0xf92cD566Ea4864356C5491c177A430C222d7e678",
        "assetContract": "https://etherscan.io/address/0xC02aaA39b223FE8D0A0e5C4F27eAD9083C756Cc2",
        "coingeckoId": "weth"
      }
    },
    {
      "chainId": 101,
      "address": "GbBWwtYTMPis4VHb8MrBbdibPhn28TSrLB53KvUmb7Gi",
      "symbol": "wFTT",
      "name": "Wrapped FTT (Wormhole)",
      "decimals": 9,
      "logoURI": "https://cdn.jsdelivr.net/gh/solana-labs/token-list@main/assets/mainnet/GbBWwtYTMPis4VHb8MrBbdibPhn28TSrLB53KvUmb7Gi/logo.webp",
      "tags": [
        "wrapped",
        "wormhole"
      ],
      "extensions": {
        "address": "0x50d1c9771902476076ecfc8b2a83ad6b9355a4c9",
        "bridgeContract": "https://etherscan.io/address/0xf92cD566Ea4864356C5491c177A430C222d7e678",
        "assetContract": "https://etherscan.io/address/0x50d1c9771902476076ecfc8b2a83ad6b9355a4c9",
        "coingeckoId": "ftx-token"
      }
    },
    {
      "chainId": 101,
      "address": "AbLwQCyU9S8ycJgu8wn6woRCHSYJmjMpJFcAHQ6vjq2P",
      "symbol": "wTUSD",
      "name": "TrueUSD (Wormhole)",
      "decimals": 9,
      "logoURI": "https://cdn.jsdelivr.net/gh/trustwallet/assets@master/blockchains/ethereum/assets/0x0000000000085d4780B73119b644AE5ecd22b376/logo.png",
      "tags": [
        "wrapped",
        "wormhole"
      ],
      "extensions": {
        "address": "0x0000000000085d4780B73119b644AE5ecd22b376",
        "bridgeContract": "https://etherscan.io/address/0xf92cD566Ea4864356C5491c177A430C222d7e678",
        "assetContract": "https://etherscan.io/address/0x0000000000085d4780B73119b644AE5ecd22b376",
        "coingeckoId": "true-usd"
      }
    },
    {
      "chainId": 101,
      "address": "3JfuyCg5891hCX1ZTbvt3pkiaww3XwgyqQH6E9eHtqKD",
      "symbol": "wLON",
      "name": "Tokenlon (Wormhole)",
      "decimals": 9,
      "logoURI": "https://cdn.jsdelivr.net/gh/trustwallet/assets@master/blockchains/ethereum/assets/0x0000000000095413afC295d19EDeb1Ad7B71c952/logo.png",
      "tags": [
        "wrapped",
        "wormhole"
      ],
      "extensions": {
        "address": "0x0000000000095413afC295d19EDeb1Ad7B71c952",
        "bridgeContract": "https://etherscan.io/address/0xf92cD566Ea4864356C5491c177A430C222d7e678",
        "assetContract": "https://etherscan.io/address/0x0000000000095413afC295d19EDeb1Ad7B71c952",
        "coingeckoId": "tokenlon"
      }
    },
    {
      "chainId": 101,
      "address": "6k7mrqiAqEWnABVN8FhfuNUrmrnaMh44nNWydNXctbpV",
      "symbol": "wALBT",
      "name": "AllianceBlock Token (Wormhole)",
      "decimals": 9,
      "logoURI": "https://cdn.jsdelivr.net/gh/trustwallet/assets@master/blockchains/ethereum/assets/0x00a8b738E453fFd858a7edf03bcCfe20412f0Eb0/logo.png",
      "tags": [
        "wrapped",
        "wormhole"
      ],
      "extensions": {
        "address": "0x00a8b738E453fFd858a7edf03bcCfe20412f0Eb0",
        "bridgeContract": "https://etherscan.io/address/0xf92cD566Ea4864356C5491c177A430C222d7e678",
        "assetContract": "https://etherscan.io/address/0x00a8b738E453fFd858a7edf03bcCfe20412f0Eb0",
        "coingeckoId": "allianceblock"
      }
    },
    {
      "chainId": 101,
      "address": "4b166BQEQunjg8oNTDcLeWU3nidQnVTL1Vni8ANU7Mvt",
      "symbol": "wSKL",
      "name": "SKALE (Wormhole)",
      "decimals": 9,
      "logoURI": "https://cdn.jsdelivr.net/gh/trustwallet/assets@master/blockchains/ethereum/assets/0x00c83aeCC790e8a4453e5dD3B0B4b3680501a7A7/logo.png",
      "tags": [
        "wrapped",
        "wormhole"
      ],
      "extensions": {
        "address": "0x00c83aeCC790e8a4453e5dD3B0B4b3680501a7A7",
        "bridgeContract": "https://etherscan.io/address/0xf92cD566Ea4864356C5491c177A430C222d7e678",
        "assetContract": "https://etherscan.io/address/0x00c83aeCC790e8a4453e5dD3B0B4b3680501a7A7",
        "coingeckoId": "skale"
      }
    },
    {
      "chainId": 101,
      "address": "CcHhpEx9VcWx7UBJC8DJaR5h3wNdexsQtB1nEfekjSHn",
      "symbol": "wUFT",
      "name": "UniLend Finance Token (Wormhole)",
      "decimals": 9,
      "logoURI": "https://cdn.jsdelivr.net/gh/trustwallet/assets@master/blockchains/ethereum/assets/0x0202Be363B8a4820f3F4DE7FaF5224fF05943AB1/logo.png",
      "tags": [
        "wrapped",
        "wormhole"
      ],
      "extensions": {
        "address": "0x0202Be363B8a4820f3F4DE7FaF5224fF05943AB1",
        "bridgeContract": "https://etherscan.io/address/0xf92cD566Ea4864356C5491c177A430C222d7e678",
        "assetContract": "https://etherscan.io/address/0x0202Be363B8a4820f3F4DE7FaF5224fF05943AB1",
        "coingeckoId": "unlend-finance"
      }
    },
    {
      "chainId": 101,
      "address": "VPjCJkR1uZGT9k9q7PsLArS5sEQtWgij8eZC8tysCy7",
      "symbol": "wORN",
      "name": "Orion Protocol (Wormhole)",
      "decimals": 8,
      "logoURI": "https://cdn.jsdelivr.net/gh/trustwallet/assets@master/blockchains/ethereum/assets/0x0258F474786DdFd37ABCE6df6BBb1Dd5dfC4434a/logo.png",
      "tags": [
        "wrapped",
        "wormhole"
      ],
      "extensions": {
        "address": "0x0258F474786DdFd37ABCE6df6BBb1Dd5dfC4434a",
        "bridgeContract": "https://etherscan.io/address/0xf92cD566Ea4864356C5491c177A430C222d7e678",
        "assetContract": "https://etherscan.io/address/0x0258F474786DdFd37ABCE6df6BBb1Dd5dfC4434a",
        "coingeckoId": "orion-protocol"
      }
    },
    {
      "chainId": 101,
      "address": "CxzHZtzrm6bAz6iFCAGgCYCd3iQb5guUD7oQXKxdgk5c",
      "symbol": "wSRK",
      "name": "SparkPoint (Wormhole)",
      "decimals": 9,
      "logoURI": "https://cdn.jsdelivr.net/gh/trustwallet/assets@master/blockchains/ethereum/assets/0x0488401c3F535193Fa8Df029d9fFe615A06E74E6/logo.png",
      "tags": [
        "wrapped",
        "wormhole"
      ],
      "extensions": {
        "address": "0x0488401c3F535193Fa8Df029d9fFe615A06E74E6",
        "bridgeContract": "https://etherscan.io/address/0xf92cD566Ea4864356C5491c177A430C222d7e678",
        "assetContract": "https://etherscan.io/address/0x0488401c3F535193Fa8Df029d9fFe615A06E74E6",
        "coingeckoId": "sparkpoint"
      }
    },
    {
      "chainId": 101,
      "address": "FqMZWvmii4NNzhLBKGzkvGj3e3XTxNVDNSKDJnt9fVQV",
      "symbol": "wUMA",
      "name": "UMA Voting Token v1 (Wormhole)",
      "decimals": 9,
      "logoURI": "https://cdn.jsdelivr.net/gh/trustwallet/assets@master/blockchains/ethereum/assets/0x04Fa0d235C4abf4BcF4787aF4CF447DE572eF828/logo.png",
      "tags": [
        "wrapped",
        "wormhole"
      ],
      "extensions": {
        "address": "0x04Fa0d235C4abf4BcF4787aF4CF447DE572eF828",
        "bridgeContract": "https://etherscan.io/address/0xf92cD566Ea4864356C5491c177A430C222d7e678",
        "assetContract": "https://etherscan.io/address/0x04Fa0d235C4abf4BcF4787aF4CF447DE572eF828",
        "coingeckoId": "uma"
      }
    },
    {
      "chainId": 101,
      "address": "6GGNzF99kCG1ozQbP7M7EYW9zPbQGPMwTCCi2Dqx3qhU",
      "symbol": "wSkey",
      "name": "SmartKey (Wormhole)",
      "decimals": 8,
      "logoURI": "https://cdn.jsdelivr.net/gh/trustwallet/assets@master/blockchains/ethereum/assets/0x06A01a4d579479Dd5D884EBf61A31727A3d8D442/logo.png",
      "tags": [
        "wrapped",
        "wormhole"
      ],
      "extensions": {
        "address": "0x06A01a4d579479Dd5D884EBf61A31727A3d8D442",
        "bridgeContract": "https://etherscan.io/address/0xf92cD566Ea4864356C5491c177A430C222d7e678",
        "assetContract": "https://etherscan.io/address/0x06A01a4d579479Dd5D884EBf61A31727A3d8D442",
        "coingeckoId": "smartkey"
      }
    },
    {
      "chainId": 101,
      "address": "Gc9rR2dUHfuYCJ8rU1Ye9fr8JoZZt9ZrfmXitQRLsxRW",
      "symbol": "wMIR",
      "name": "Wrapped MIR Token (Wormhole)",
      "decimals": 9,
      "logoURI": "https://cdn.jsdelivr.net/gh/trustwallet/assets@master/blockchains/ethereum/assets/0x09a3EcAFa817268f77BE1283176B946C4ff2E608/logo.png",
      "tags": [
        "wrapped",
        "wormhole"
      ],
      "extensions": {
        "address": "0x09a3EcAFa817268f77BE1283176B946C4ff2E608",
        "bridgeContract": "https://etherscan.io/address/0xf92cD566Ea4864356C5491c177A430C222d7e678",
        "assetContract": "https://etherscan.io/address/0x09a3EcAFa817268f77BE1283176B946C4ff2E608",
        "coingeckoId": "mirror-protocol"
      }
    },
    {
      "chainId": 101,
      "address": "B8xDqdrHpYLNHQKQ4ARDKurxhkhn2gfZa8WRosCEzXnF",
      "symbol": "wGRO",
      "name": "Growth (Wormhole)",
      "decimals": 9,
      "logoURI": "https://cdn.jsdelivr.net/gh/trustwallet/assets@master/blockchains/ethereum/assets/0x09e64c2B61a5f1690Ee6fbeD9baf5D6990F8dFd0/logo.png",
      "tags": [
        "wrapped",
        "wormhole"
      ],
      "extensions": {
        "address": "0x09e64c2B61a5f1690Ee6fbeD9baf5D6990F8dFd0",
        "bridgeContract": "https://etherscan.io/address/0xf92cD566Ea4864356C5491c177A430C222d7e678",
        "assetContract": "https://etherscan.io/address/0x09e64c2B61a5f1690Ee6fbeD9baf5D6990F8dFd0",
        "coingeckoId": "growth-defi"
      }
    },
    {
      "chainId": 101,
      "address": "GE1X8ef7fcsJ93THx4CvV7BQsdEyEAyk61s2L5YfSXiL",
      "symbol": "wSTAKE",
      "name": "xDai (Wormhole)",
      "decimals": 9,
      "logoURI": "https://cdn.jsdelivr.net/gh/trustwallet/assets@master/blockchains/ethereum/assets/0x0Ae055097C6d159879521C384F1D2123D1f195e6/logo.png",
      "tags": [
        "wrapped",
        "wormhole"
      ],
      "extensions": {
        "address": "0x0Ae055097C6d159879521C384F1D2123D1f195e6",
        "bridgeContract": "https://etherscan.io/address/0xf92cD566Ea4864356C5491c177A430C222d7e678",
        "assetContract": "https://etherscan.io/address/0x0Ae055097C6d159879521C384F1D2123D1f195e6",
        "coingeckoId": "xdai-stake"
      }
    },
    {
      "chainId": 101,
      "address": "7TK6QeyTsnTT6KsnK2tHHfh62mbjNuFWoyUc8vo3CmmU",
      "symbol": "wYFI",
      "name": "yearn.finance (Wormhole)",
      "decimals": 9,
      "logoURI": "https://cdn.jsdelivr.net/gh/trustwallet/assets@master/blockchains/ethereum/assets/0x0bc529c00C6401aEF6D220BE8C6Ea1667F6Ad93e/logo.png",
      "tags": [
        "wrapped",
        "wormhole"
      ],
      "extensions": {
        "address": "0x0bc529c00C6401aEF6D220BE8C6Ea1667F6Ad93e",
        "bridgeContract": "https://etherscan.io/address/0xf92cD566Ea4864356C5491c177A430C222d7e678",
        "assetContract": "https://etherscan.io/address/0x0bc529c00C6401aEF6D220BE8C6Ea1667F6Ad93e",
        "coingeckoId": "yearn-finance"
      }
    },
    {
      "chainId": 101,
      "address": "CTtKth9uW7froBA6xCd2MP7BXjGFESdT1SyxUmbHovSw",
      "symbol": "wBAT",
      "name": "Basic Attention Token (Wormhole)",
      "decimals": 9,
      "logoURI": "https://cdn.jsdelivr.net/gh/trustwallet/assets@master/blockchains/ethereum/assets/0x0D8775F648430679A709E98d2b0Cb6250d2887EF/logo.png",
      "tags": [
        "wrapped",
        "wormhole"
      ],
      "extensions": {
        "address": "0x0D8775F648430679A709E98d2b0Cb6250d2887EF",
        "bridgeContract": "https://etherscan.io/address/0xf92cD566Ea4864356C5491c177A430C222d7e678",
        "assetContract": "https://etherscan.io/address/0x0D8775F648430679A709E98d2b0Cb6250d2887EF",
        "coingeckoId": "basic-attention-token"
      }
    },
    {
      "chainId": 101,
      "address": "DrL2D4qCRCeNkQz3AJikLjBc3cS6fqqcQ3W7T9vbshCu",
      "symbol": "wMANA",
      "name": "Decentraland MANA (Wormhole)",
      "decimals": 9,
      "logoURI": "https://cdn.jsdelivr.net/gh/trustwallet/assets@master/blockchains/ethereum/assets/0x0F5D2fB29fb7d3CFeE444a200298f468908cC942/logo.png",
      "tags": [
        "wrapped",
        "wormhole"
      ],
      "extensions": {
        "address": "0x0F5D2fB29fb7d3CFeE444a200298f468908cC942",
        "bridgeContract": "https://etherscan.io/address/0xf92cD566Ea4864356C5491c177A430C222d7e678",
        "assetContract": "https://etherscan.io/address/0x0F5D2fB29fb7d3CFeE444a200298f468908cC942",
        "coingeckoId": "decentraland"
      }
    },
    {
      "chainId": 101,
      "address": "3cJKTW69FQDDCud7AhKHXZg126b3t73a2qVcVBS1BWjL",
      "symbol": "wXIO",
      "name": "XIO Network (Wormhole)",
      "decimals": 9,
      "logoURI": "https://cdn.jsdelivr.net/gh/trustwallet/assets@master/blockchains/ethereum/assets/0x0f7F961648aE6Db43C75663aC7E5414Eb79b5704/logo.png",
      "tags": [
        "wrapped",
        "wormhole"
      ],
      "extensions": {
        "address": "0x0f7F961648aE6Db43C75663aC7E5414Eb79b5704",
        "bridgeContract": "https://etherscan.io/address/0xf92cD566Ea4864356C5491c177A430C222d7e678",
        "assetContract": "https://etherscan.io/address/0x0f7F961648aE6Db43C75663aC7E5414Eb79b5704",
        "coingeckoId": "xio"
      }
    },
    {
      "chainId": 101,
      "address": "CQivbzuRQLvZbqefKc5gLzhSzZzAaySAdMmTG7pFn41w",
      "symbol": "wLAYER",
      "name": "Unilayer (Wormhole)",
      "decimals": 9,
      "logoURI": "https://cdn.jsdelivr.net/gh/trustwallet/assets@master/blockchains/ethereum/assets/0x0fF6ffcFDa92c53F615a4A75D982f399C989366b/logo.png",
      "tags": [
        "wrapped",
        "wormhole"
      ],
      "extensions": {
        "address": "0x0fF6ffcFDa92c53F615a4A75D982f399C989366b",
        "bridgeContract": "https://etherscan.io/address/0xf92cD566Ea4864356C5491c177A430C222d7e678",
        "assetContract": "https://etherscan.io/address/0x0fF6ffcFDa92c53F615a4A75D982f399C989366b",
        "coingeckoId": "unilayer"
      }
    },
    {
      "chainId": 101,
      "address": "C1LpKYrkVvWF5imsQ7JqJSZHj9NXNmJ5tEHkGTtLVH2L",
      "symbol": "wUMX",
      "name": "https://unimex.network/ (Wormhole)",
      "decimals": 9,
      "logoURI": "https://cdn.jsdelivr.net/gh/trustwallet/assets@master/blockchains/ethereum/assets/0x10Be9a8dAe441d276a5027936c3aADEd2d82bC15/logo.png",
      "tags": [
        "wrapped",
        "wormhole"
      ],
      "extensions": {
        "address": "0x10Be9a8dAe441d276a5027936c3aADEd2d82bC15",
        "bridgeContract": "https://etherscan.io/address/0xf92cD566Ea4864356C5491c177A430C222d7e678",
        "assetContract": "https://etherscan.io/address/0x10Be9a8dAe441d276a5027936c3aADEd2d82bC15",
        "coingeckoId": "unimex-network"
      }
    },
    {
      "chainId": 101,
      "address": "8F3kZd9XEpFgNZ4fZnEAC5CJZLewnkNE8QCjdvorGWuW",
      "symbol": "w1INCH",
      "name": "1INCH Token (Wormhole)",
      "decimals": 9,
      "logoURI": "https://cdn.jsdelivr.net/gh/trustwallet/assets@master/blockchains/ethereum/assets/0x111111111117dC0aa78b770fA6A738034120C302/logo.png",
      "tags": [
        "wrapped",
        "wormhole"
      ],
      "extensions": {
        "address": "0x111111111117dC0aa78b770fA6A738034120C302",
        "bridgeContract": "https://etherscan.io/address/0xf92cD566Ea4864356C5491c177A430C222d7e678",
        "assetContract": "https://etherscan.io/address/0x111111111117dC0aa78b770fA6A738034120C302",
        "coingeckoId": "1inch"
      }
    },
    {
      "chainId": 101,
      "address": "H3UMboX4tnjba1Xw1a2VhUtkdgnrbmPvmDm6jaouQDN9",
      "symbol": "wARMOR",
      "name": "Armor (Wormhole)",
      "decimals": 9,
      "logoURI": "https://cdn.jsdelivr.net/gh/trustwallet/assets@master/blockchains/ethereum/assets/0x1337DEF16F9B486fAEd0293eb623Dc8395dFE46a/logo.png",
      "tags": [
        "wrapped",
        "wormhole"
      ],
      "extensions": {
        "address": "0x1337DEF16F9B486fAEd0293eb623Dc8395dFE46a",
        "bridgeContract": "https://etherscan.io/address/0xf92cD566Ea4864356C5491c177A430C222d7e678",
        "assetContract": "https://etherscan.io/address/0x1337DEF16F9B486fAEd0293eb623Dc8395dFE46a",
        "coingeckoId": "armor"
      }
    },
    {
      "chainId": 101,
      "address": "Cw26Yz3rAN42mM5WpKriuGvbXnvRYmFA9sbBWH49KyqL",
      "symbol": "warNXM",
      "name": "Armor NXM (Wormhole)",
      "decimals": 9,
      "logoURI": "https://cdn.jsdelivr.net/gh/trustwallet/assets@master/blockchains/ethereum/assets/0x1337DEF18C680aF1f9f45cBcab6309562975b1dD/logo.png",
      "tags": [
        "wrapped",
        "wormhole"
      ],
      "extensions": {
        "address": "0x1337DEF18C680aF1f9f45cBcab6309562975b1dD",
        "bridgeContract": "https://etherscan.io/address/0xf92cD566Ea4864356C5491c177A430C222d7e678",
        "assetContract": "https://etherscan.io/address/0x1337DEF18C680aF1f9f45cBcab6309562975b1dD",
        "coingeckoId": "armor-nxm"
      }
    },
    {
      "chainId": 101,
      "address": "3GVAecXsFP8xLFuAMMpg5NU4g5JK6h2NZWsQJ45wiw6b",
      "symbol": "wDPI",
      "name": "DefiPulse Index (Wormhole)",
      "decimals": 9,
      "logoURI": "https://cdn.jsdelivr.net/gh/trustwallet/assets@master/blockchains/ethereum/assets/0x1494CA1F11D487c2bBe4543E90080AeBa4BA3C2b/logo.png",
      "tags": [
        "wrapped",
        "wormhole"
      ],
      "extensions": {
        "address": "0x1494CA1F11D487c2bBe4543E90080AeBa4BA3C2b",
        "bridgeContract": "https://etherscan.io/address/0xf92cD566Ea4864356C5491c177A430C222d7e678",
        "assetContract": "https://etherscan.io/address/0x1494CA1F11D487c2bBe4543E90080AeBa4BA3C2b",
        "coingeckoId": "defipulse-index"
      }
    },
    {
      "chainId": 101,
      "address": "AC4BK5yoEKn5hw6WpH3iWu56pEwigQdR48CiiqJ3R1pd",
      "symbol": "wDHC",
      "name": "DeltaHub Community (Wormhole)",
      "decimals": 9,
      "logoURI": "https://cdn.jsdelivr.net/gh/trustwallet/assets@master/blockchains/ethereum/assets/0x152687Bc4A7FCC89049cF119F9ac3e5aCF2eE7ef/logo.png",
      "tags": [
        "wrapped",
        "wormhole"
      ],
      "extensions": {
        "address": "0x152687Bc4A7FCC89049cF119F9ac3e5aCF2eE7ef",
        "bridgeContract": "https://etherscan.io/address/0xf92cD566Ea4864356C5491c177A430C222d7e678",
        "assetContract": "https://etherscan.io/address/0x152687Bc4A7FCC89049cF119F9ac3e5aCF2eE7ef",
        "coingeckoId": "deltahub-community"
      }
    },
    {
      "chainId": 101,
      "address": "7bXgNP7SEwrqbnfLBPgKDRKSGjVe7cjbuioRP23upF5H",
      "symbol": "wKEX",
      "name": "KIRA Network (Wormhole)",
      "decimals": 6,
      "logoURI": "https://cdn.jsdelivr.net/gh/trustwallet/assets@master/blockchains/ethereum/assets/0x16980b3B4a3f9D89E33311B5aa8f80303E5ca4F8/logo.png",
      "tags": [
        "wrapped",
        "wormhole"
      ],
      "extensions": {
        "address": "0x16980b3B4a3f9D89E33311B5aa8f80303E5ca4F8",
        "bridgeContract": "https://etherscan.io/address/0xf92cD566Ea4864356C5491c177A430C222d7e678",
        "assetContract": "https://etherscan.io/address/0x16980b3B4a3f9D89E33311B5aa8f80303E5ca4F8",
        "coingeckoId": "kira-network"
      }
    },
    {
      "chainId": 101,
      "address": "5uC8Gj96sK6UG44AYLpbX3DUjKtBUxBrhHcM8JDtyYum",
      "symbol": "wEWTB",
      "name": "Energy Web Token Bridged (Wormhole)",
      "decimals": 9,
      "logoURI": "https://cdn.jsdelivr.net/gh/trustwallet/assets@master/blockchains/ethereum/assets/0x178c820f862B14f316509ec36b13123DA19A6054/logo.png",
      "tags": [
        "wrapped",
        "wormhole"
      ],
      "extensions": {
        "address": "0x178c820f862B14f316509ec36b13123DA19A6054",
        "bridgeContract": "https://etherscan.io/address/0xf92cD566Ea4864356C5491c177A430C222d7e678",
        "assetContract": "https://etherscan.io/address/0x178c820f862B14f316509ec36b13123DA19A6054",
        "coingeckoId": "energy-web-token"
      }
    },
    {
      "chainId": 101,
      "address": "EzeRaHuh1Xu1nDUypv1VWXcGsNJ71ncCJ8HeWuyg8atJ",
      "symbol": "wCC10",
      "name": "Cryptocurrency Top 10 Tokens Index (Wormhole)",
      "decimals": 9,
      "logoURI": "https://cdn.jsdelivr.net/gh/trustwallet/assets@master/blockchains/ethereum/assets/0x17aC188e09A7890a1844E5E65471fE8b0CcFadF3/logo.png",
      "tags": [
        "wrapped",
        "wormhole"
      ],
      "extensions": {
        "address": "0x17aC188e09A7890a1844E5E65471fE8b0CcFadF3",
        "bridgeContract": "https://etherscan.io/address/0xf92cD566Ea4864356C5491c177A430C222d7e678",
        "assetContract": "https://etherscan.io/address/0x17aC188e09A7890a1844E5E65471fE8b0CcFadF3",
        "coingeckoId": "cryptocurrency-top-10-tokens-index"
      }
    },
    {
      "chainId": 101,
      "address": "CYzPVv1zB9RH6hRWRKprFoepdD8Y7Q5HefCqrybvetja",
      "symbol": "wAUDIO",
      "name": "Audius (Wormhole)",
      "decimals": 9,
      "logoURI": "https://cdn.jsdelivr.net/gh/trustwallet/assets@master/blockchains/ethereum/assets/0x18aAA7115705e8be94bfFEBDE57Af9BFc265B998/logo.png",
      "tags": [
        "wrapped",
        "wormhole"
      ],
      "extensions": {
        "address": "0x18aAA7115705e8be94bfFEBDE57Af9BFc265B998",
        "bridgeContract": "https://etherscan.io/address/0xf92cD566Ea4864356C5491c177A430C222d7e678",
        "assetContract": "https://etherscan.io/address/0x18aAA7115705e8be94bfFEBDE57Af9BFc265B998",
        "coingeckoId": "audius"
      }
    },
    {
      "chainId": 101,
      "address": "9yPmJNUp1qFV6LafdYdegZ8sCgC4oy6Rgt9WsDJqv3EX",
      "symbol": "wREP",
      "name": "Reputation (Wormhole)",
      "decimals": 9,
      "logoURI": "https://cdn.jsdelivr.net/gh/trustwallet/assets@master/blockchains/ethereum/assets/0x1985365e9f78359a9B6AD760e32412f4a445E862/logo.png",
      "tags": [
        "wrapped",
        "wormhole"
      ],
      "extensions": {
        "address": "0x1985365e9f78359a9B6AD760e32412f4a445E862",
        "bridgeContract": "https://etherscan.io/address/0xf92cD566Ea4864356C5491c177A430C222d7e678",
        "assetContract": "https://etherscan.io/address/0x1985365e9f78359a9B6AD760e32412f4a445E862"
      }
    },
    {
      "chainId": 101,
      "address": "CZxP1KtsfvMXZTGKR1fNwNChv8hGAfQrgVoENabN8zKU",
      "symbol": "wVSP",
      "name": "VesperToken (Wormhole)",
      "decimals": 9,
      "logoURI": "https://cdn.jsdelivr.net/gh/trustwallet/assets@master/blockchains/ethereum/assets/0x1b40183EFB4Dd766f11bDa7A7c3AD8982e998421/logo.png",
      "tags": [
        "wrapped",
        "wormhole"
      ],
      "extensions": {
        "address": "0x1b40183EFB4Dd766f11bDa7A7c3AD8982e998421",
        "bridgeContract": "https://etherscan.io/address/0xf92cD566Ea4864356C5491c177A430C222d7e678",
        "assetContract": "https://etherscan.io/address/0x1b40183EFB4Dd766f11bDa7A7c3AD8982e998421",
        "coingeckoId": "vesper-finance"
      }
    },
    {
      "chainId": 101,
      "address": "8cGPyDGT1mgG1iWzNjPmCDKSK9veJhoBAguq7rp7CjTe",
      "symbol": "wKP3R",
      "name": "Keep3rV1 (Wormhole)",
      "decimals": 9,
      "logoURI": "https://cdn.jsdelivr.net/gh/trustwallet/assets@master/blockchains/ethereum/assets/0x1cEB5cB57C4D4E2b2433641b95Dd330A33185A44/logo.png",
      "tags": [
        "wrapped",
        "wormhole"
      ],
      "extensions": {
        "address": "0x1cEB5cB57C4D4E2b2433641b95Dd330A33185A44",
        "bridgeContract": "https://etherscan.io/address/0xf92cD566Ea4864356C5491c177A430C222d7e678",
        "assetContract": "https://etherscan.io/address/0x1cEB5cB57C4D4E2b2433641b95Dd330A33185A44",
        "coingeckoId": "keep3rv1"
      }
    },
    {
      "chainId": 101,
      "address": "DGghbWvncPL41U8TmUtXcGMgLeQqkaA2yM7UfcabftR8",
      "symbol": "wLEAD",
      "name": "Lead Token (Wormhole)",
      "decimals": 9,
      "logoURI": "https://cdn.jsdelivr.net/gh/trustwallet/assets@master/blockchains/ethereum/assets/0x1dD80016e3d4ae146Ee2EBB484e8edD92dacC4ce/logo.png",
      "tags": [
        "wrapped",
        "wormhole"
      ],
      "extensions": {
        "address": "0x1dD80016e3d4ae146Ee2EBB484e8edD92dacC4ce",
        "bridgeContract": "https://etherscan.io/address/0xf92cD566Ea4864356C5491c177A430C222d7e678",
        "assetContract": "https://etherscan.io/address/0x1dD80016e3d4ae146Ee2EBB484e8edD92dacC4ce",
        "coingeckoId": "lead-token"
      }
    },
    {
      "chainId": 101,
      "address": "3MVa4e32PaKmPxYUQ6n8vFkWtCma68Ld7e7fTktWDueQ",
      "symbol": "wUNI",
      "name": "Uniswap (Wormhole)",
      "decimals": 9,
      "logoURI": "https://cdn.jsdelivr.net/gh/trustwallet/assets@master/blockchains/ethereum/assets/0x1f9840a85d5aF5bf1D1762F925BDADdC4201F984/logo.png",
      "tags": [
        "wrapped",
        "wormhole"
      ],
      "extensions": {
        "address": "0x1f9840a85d5aF5bf1D1762F925BDADdC4201F984",
        "bridgeContract": "https://etherscan.io/address/0xf92cD566Ea4864356C5491c177A430C222d7e678",
        "assetContract": "https://etherscan.io/address/0x1f9840a85d5aF5bf1D1762F925BDADdC4201F984",
        "coingeckoId": "uniswap"
      }
    },
    {
      "chainId": 101,
      "address": "qfnqNqs3nCAHjnyCgLRDbBtq4p2MtHZxw8YjSyYhPoL",
      "symbol": "wWBTC",
      "name": "Wrapped BTC (Wormhole)",
      "decimals": 8,
      "logoURI": "https://cdn.jsdelivr.net/gh/trustwallet/assets@master/blockchains/ethereum/assets/0x2260FAC5E5542a773Aa44fBCfeDf7C193bc2C599/logo.png",
      "tags": [
        "wrapped",
        "wormhole"
      ],
      "extensions": {
        "address": "0x2260FAC5E5542a773Aa44fBCfeDf7C193bc2C599",
        "bridgeContract": "https://etherscan.io/address/0xf92cD566Ea4864356C5491c177A430C222d7e678",
        "assetContract": "https://etherscan.io/address/0x2260FAC5E5542a773Aa44fBCfeDf7C193bc2C599",
        "coingeckoId": "wrapped-bitcoin"
      }
    },
    {
      "chainId": 101,
      "address": "8My83RG8Xa1EhXdDKHWq8BWZN1zF3XUrWL3TXCLjVPFh",
      "symbol": "wUNN",
      "name": "UNION Protocol Governance Token (Wormhole)",
      "decimals": 9,
      "logoURI": "https://cdn.jsdelivr.net/gh/trustwallet/assets@master/blockchains/ethereum/assets/0x226f7b842E0F0120b7E194D05432b3fd14773a9D/logo.png",
      "tags": [
        "wrapped",
        "wormhole"
      ],
      "extensions": {
        "address": "0x226f7b842E0F0120b7E194D05432b3fd14773a9D",
        "bridgeContract": "https://etherscan.io/address/0xf92cD566Ea4864356C5491c177A430C222d7e678",
        "assetContract": "https://etherscan.io/address/0x226f7b842E0F0120b7E194D05432b3fd14773a9D",
        "coingeckoId": "union-protocol-governance-token"
      }
    },
    {
      "chainId": 101,
      "address": "6jVuhLJ2mzyZ8DyUcrDj8Qr6Q9bqbJnq4fAnMeEduDM9",
      "symbol": "wSOCKS",
      "name": "Unisocks Edition 0 (Wormhole)",
      "decimals": 9,
      "logoURI": "https://cdn.jsdelivr.net/gh/trustwallet/assets@master/blockchains/ethereum/assets/0x23B608675a2B2fB1890d3ABBd85c5775c51691d5/logo.png",
      "tags": [
        "wrapped",
        "wormhole"
      ],
      "extensions": {
        "address": "0x23B608675a2B2fB1890d3ABBd85c5775c51691d5",
        "bridgeContract": "https://etherscan.io/address/0xf92cD566Ea4864356C5491c177A430C222d7e678",
        "assetContract": "https://etherscan.io/address/0x23B608675a2B2fB1890d3ABBd85c5775c51691d5",
        "coingeckoId": "unisocks"
      }
    },
    {
      "chainId": 101,
      "address": "Az8PAQ7s6s5ZFgBiKKEizHt3SzDxXKZayDCtRZoC3452",
      "symbol": "wDEXT",
      "name": "DEXTools (Wormhole)",
      "decimals": 9,
      "logoURI": "https://cdn.jsdelivr.net/gh/trustwallet/assets@master/blockchains/ethereum/assets/0x26CE25148832C04f3d7F26F32478a9fe55197166/logo.png",
      "tags": [
        "wrapped",
        "wormhole"
      ],
      "extensions": {
        "address": "0x26CE25148832C04f3d7F26F32478a9fe55197166",
        "bridgeContract": "https://etherscan.io/address/0xf92cD566Ea4864356C5491c177A430C222d7e678",
        "assetContract": "https://etherscan.io/address/0x26CE25148832C04f3d7F26F32478a9fe55197166",
        "coingeckoId": "idextools"
      }
    },
    {
      "chainId": 101,
      "address": "ELSnGFd5XnSdYFFSgYQp7n89FEbDqxN4npuRLW4PPPLv",
      "symbol": "wHEX",
      "name": "HEX (Wormhole)",
      "decimals": 8,
      "logoURI": "https://cdn.jsdelivr.net/gh/trustwallet/assets@master/blockchains/ethereum/assets/0x2b591e99afE9f32eAA6214f7B7629768c40Eeb39/logo.png",
      "tags": [
        "wrapped",
        "wormhole"
      ],
      "extensions": {
        "address": "0x2b591e99afE9f32eAA6214f7B7629768c40Eeb39",
        "bridgeContract": "https://etherscan.io/address/0xf92cD566Ea4864356C5491c177A430C222d7e678",
        "assetContract": "https://etherscan.io/address/0x2b591e99afE9f32eAA6214f7B7629768c40Eeb39",
        "coingeckoId": "hex"
      }
    },
    {
      "chainId": 101,
      "address": "9iwfHhE7BJKNo4Eb1wX3p4uyJjEN9RoGLt4BvMdzZoiN",
      "symbol": "wCREAM",
      "name": "Cream (Wormhole)",
      "decimals": 9,
      "logoURI": "https://cdn.jsdelivr.net/gh/trustwallet/assets@master/blockchains/ethereum/assets/0x2ba592F78dB6436527729929AAf6c908497cB200/logo.png",
      "tags": [
        "wrapped",
        "wormhole"
      ],
      "extensions": {
        "address": "0x2ba592F78dB6436527729929AAf6c908497cB200",
        "bridgeContract": "https://etherscan.io/address/0xf92cD566Ea4864356C5491c177A430C222d7e678",
        "assetContract": "https://etherscan.io/address/0x2ba592F78dB6436527729929AAf6c908497cB200",
        "coingeckoId": "cream-2"
      }
    },
    {
      "chainId": 101,
      "address": "DdiXkfDGhLiKyw889QC4nmcxSwMqarLBtrDofPJyx7bt",
      "symbol": "wYFIM",
      "name": "yfi.mobi (Wormhole)",
      "decimals": 9,
      "logoURI": "https://cdn.jsdelivr.net/gh/trustwallet/assets@master/blockchains/ethereum/assets/0x2e2f3246b6c65CCc4239c9Ee556EC143a7E5DE2c/logo.png",
      "tags": [
        "wrapped",
        "wormhole"
      ],
      "extensions": {
        "address": "0x2e2f3246b6c65CCc4239c9Ee556EC143a7E5DE2c",
        "bridgeContract": "https://etherscan.io/address/0xf92cD566Ea4864356C5491c177A430C222d7e678",
        "assetContract": "https://etherscan.io/address/0x2e2f3246b6c65CCc4239c9Ee556EC143a7E5DE2c",
        "coingeckoId": "yfimobi"
      }
    },
    {
      "chainId": 101,
      "address": "6wdcYNvUyHCerSiGbChkvGBF6Qzju1YP5qpXRQ4tqdZ3",
      "symbol": "wZEE",
      "name": "ZeroSwapToken (Wormhole)",
      "decimals": 9,
      "logoURI": "https://cdn.jsdelivr.net/gh/trustwallet/assets@master/blockchains/ethereum/assets/0x2eDf094dB69d6Dcd487f1B3dB9febE2eeC0dd4c5/logo.png",
      "tags": [
        "wrapped",
        "wormhole"
      ],
      "extensions": {
        "address": "0x2eDf094dB69d6Dcd487f1B3dB9febE2eeC0dd4c5",
        "bridgeContract": "https://etherscan.io/address/0xf92cD566Ea4864356C5491c177A430C222d7e678",
        "assetContract": "https://etherscan.io/address/0x2eDf094dB69d6Dcd487f1B3dB9febE2eeC0dd4c5",
        "coingeckoId": "zeroswap"
      }
    },
    {
      "chainId": 101,
      "address": "4xh8iC54UgaNpY4h34rxfZBSc9L2fBB8gWcYtDGHjxhN",
      "symbol": "wwANATHA",
      "name": "Wrapped ANATHA (Wormhole)",
      "decimals": 9,
      "logoURI": "https://cdn.jsdelivr.net/gh/trustwallet/assets@master/blockchains/ethereum/assets/0x3383c5a8969Dc413bfdDc9656Eb80A1408E4bA20/logo.png",
      "tags": [
        "wrapped",
        "wormhole"
      ],
      "extensions": {
        "address": "0x3383c5a8969Dc413bfdDc9656Eb80A1408E4bA20",
        "bridgeContract": "https://etherscan.io/address/0xf92cD566Ea4864356C5491c177A430C222d7e678",
        "assetContract": "https://etherscan.io/address/0x3383c5a8969Dc413bfdDc9656Eb80A1408E4bA20",
        "coingeckoId": "wrapped-anatha"
      }
    },
    {
      "chainId": 101,
      "address": "5Jq6S9HYqfG6TUMjjsKpnfis7utUAB69JiEGkkypdmgP",
      "symbol": "wRAMP",
      "name": "RAMP DEFI (Wormhole)",
      "decimals": 9,
      "logoURI": "https://cdn.jsdelivr.net/gh/trustwallet/assets@master/blockchains/ethereum/assets/0x33D0568941C0C64ff7e0FB4fbA0B11BD37deEd9f/logo.png",
      "tags": [
        "wrapped",
        "wormhole"
      ],
      "extensions": {
        "address": "0x33D0568941C0C64ff7e0FB4fbA0B11BD37deEd9f",
        "bridgeContract": "https://etherscan.io/address/0xf92cD566Ea4864356C5491c177A430C222d7e678",
        "assetContract": "https://etherscan.io/address/0x33D0568941C0C64ff7e0FB4fbA0B11BD37deEd9f",
        "coingeckoId": "ramp"
      }
    },
    {
      "chainId": 101,
      "address": "6uMUH5ztnj6AKYvL71EZgcyyRxjyBC5LVkscA5LrBc3c",
      "symbol": "wPRQ",
      "name": "Parsiq Token (Wormhole)",
      "decimals": 9,
      "logoURI": "https://cdn.jsdelivr.net/gh/trustwallet/assets@master/blockchains/ethereum/assets/0x362bc847A3a9637d3af6624EeC853618a43ed7D2/logo.png",
      "tags": [
        "wrapped",
        "wormhole"
      ],
      "extensions": {
        "address": "0x362bc847A3a9637d3af6624EeC853618a43ed7D2",
        "bridgeContract": "https://etherscan.io/address/0xf92cD566Ea4864356C5491c177A430C222d7e678",
        "assetContract": "https://etherscan.io/address/0x362bc847A3a9637d3af6624EeC853618a43ed7D2",
        "coingeckoId": "parsiq"
      }
    },
    {
      "chainId": 101,
      "address": "42gecM46tdSiYZN2CK1ek5raCxnzQf1xfhoKAf3F7Y5k",
      "symbol": "wSLP",
      "name": "Small Love Potion (Wormhole)",
      "decimals": 0,
      "logoURI": "https://cdn.jsdelivr.net/gh/trustwallet/assets@master/blockchains/ethereum/assets/0x37236CD05b34Cc79d3715AF2383E96dd7443dCF1/logo.png",
      "tags": [
        "wrapped",
        "wormhole"
      ],
      "extensions": {
        "address": "0x37236CD05b34Cc79d3715AF2383E96dd7443dCF1",
        "bridgeContract": "https://etherscan.io/address/0xf92cD566Ea4864356C5491c177A430C222d7e678",
        "assetContract": "https://etherscan.io/address/0x37236CD05b34Cc79d3715AF2383E96dd7443dCF1",
        "coingeckoId": "smooth-love-potion"
      }
    },
    {
      "chainId": 101,
      "address": "F6M9DW1cWw7EtFK9m2ukvT9WEvtEbdZfTzZTtDeBcnAf",
      "symbol": "wSAND",
      "name": "SAND (Wormhole)",
      "decimals": 9,
      "logoURI": "https://cdn.jsdelivr.net/gh/trustwallet/assets@master/blockchains/ethereum/assets/0x3845badAde8e6dFF049820680d1F14bD3903a5d0/logo.png",
      "tags": [
        "wrapped",
        "wormhole"
      ],
      "extensions": {
        "address": "0x3845badAde8e6dFF049820680d1F14bD3903a5d0",
        "bridgeContract": "https://etherscan.io/address/0xf92cD566Ea4864356C5491c177A430C222d7e678",
        "assetContract": "https://etherscan.io/address/0x3845badAde8e6dFF049820680d1F14bD3903a5d0",
        "coingeckoId": "the-sandbox"
      }
    },
    {
      "chainId": 101,
      "address": "G27M8w6G4hwatMNFi46DPAUR1YkxSmRNFKus7SgYLoDy",
      "symbol": "wCVP",
      "name": "Concentrated Voting Power (Wormhole)",
      "decimals": 9,
      "logoURI": "https://cdn.jsdelivr.net/gh/trustwallet/assets@master/blockchains/ethereum/assets/0x38e4adB44ef08F22F5B5b76A8f0c2d0dCbE7DcA1/logo.png",
      "tags": [
        "wrapped",
        "wormhole"
      ],
      "extensions": {
        "address": "0x38e4adB44ef08F22F5B5b76A8f0c2d0dCbE7DcA1",
        "bridgeContract": "https://etherscan.io/address/0xf92cD566Ea4864356C5491c177A430C222d7e678",
        "assetContract": "https://etherscan.io/address/0x38e4adB44ef08F22F5B5b76A8f0c2d0dCbE7DcA1",
        "coingeckoId": "concentrated-voting-power"
      }
    },
    {
      "chainId": 101,
      "address": "FjucGZpcdVXaWJH21pbrGQaKNszsGsJqbAXu4sJywKJa",
      "symbol": "wREN",
      "name": "Republic Token (Wormhole)",
      "decimals": 9,
      "logoURI": "https://cdn.jsdelivr.net/gh/trustwallet/assets@master/blockchains/ethereum/assets/0x408e41876cCCDC0F92210600ef50372656052a38/logo.png",
      "tags": [
        "wrapped",
        "wormhole"
      ],
      "extensions": {
        "address": "0x408e41876cCCDC0F92210600ef50372656052a38",
        "bridgeContract": "https://etherscan.io/address/0xf92cD566Ea4864356C5491c177A430C222d7e678",
        "assetContract": "https://etherscan.io/address/0x408e41876cCCDC0F92210600ef50372656052a38",
        "coingeckoId": "republic-protocol"
      }
    },
    {
      "chainId": 101,
      "address": "5kvugu18snfGRu1PykMfRzYfUxJYs3smk1PWQcGo6Z8a",
      "symbol": "wXOR",
      "name": "Sora (Wormhole)",
      "decimals": 9,
      "logoURI": "https://cdn.jsdelivr.net/gh/trustwallet/assets@master/blockchains/ethereum/assets/0x40FD72257597aA14C7231A7B1aaa29Fce868F677/logo.png",
      "tags": [
        "wrapped",
        "wormhole"
      ],
      "extensions": {
        "address": "0x40FD72257597aA14C7231A7B1aaa29Fce868F677",
        "bridgeContract": "https://etherscan.io/address/0xf92cD566Ea4864356C5491c177A430C222d7e678",
        "assetContract": "https://etherscan.io/address/0x40FD72257597aA14C7231A7B1aaa29Fce868F677",
        "coingeckoId": "sora"
      }
    },
    {
      "chainId": 101,
      "address": "3EKQDmiXj8yLBFpZca4coxBpP8XJCzmjVgUdVydSmaaT",
      "symbol": "wFUN",
      "name": "FunFair (Wormhole)",
      "decimals": 8,
      "logoURI": "https://cdn.jsdelivr.net/gh/trustwallet/assets@master/blockchains/ethereum/assets/0x419D0d8BdD9aF5e606Ae2232ed285Aff190E711b/logo.png",
      "tags": [
        "wrapped",
        "wormhole"
      ],
      "extensions": {
        "address": "0x419D0d8BdD9aF5e606Ae2232ed285Aff190E711b",
        "bridgeContract": "https://etherscan.io/address/0xf92cD566Ea4864356C5491c177A430C222d7e678",
        "assetContract": "https://etherscan.io/address/0x419D0d8BdD9aF5e606Ae2232ed285Aff190E711b",
        "coingeckoId": "funfair"
      }
    },
    {
      "chainId": 101,
      "address": "6J9soByB65WUamsEG8KSPdphBV1oCoGvr5QpaUaY3r19",
      "symbol": "wPICKLE",
      "name": "PickleToken (Wormhole)",
      "decimals": 9,
      "logoURI": "https://cdn.jsdelivr.net/gh/trustwallet/assets@master/blockchains/ethereum/assets/0x429881672B9AE42b8EbA0E26cD9C73711b891Ca5/logo.png",
      "tags": [
        "wrapped",
        "wormhole"
      ],
      "extensions": {
        "address": "0x429881672B9AE42b8EbA0E26cD9C73711b891Ca5",
        "bridgeContract": "https://etherscan.io/address/0xf92cD566Ea4864356C5491c177A430C222d7e678",
        "assetContract": "https://etherscan.io/address/0x429881672B9AE42b8EbA0E26cD9C73711b891Ca5",
        "coingeckoId": "pickle-finance"
      }
    },
    {
      "chainId": 101,
      "address": "HEsqFznmAERPUmMWHtDWYAZRoFbNHZpuNuFrPio68Zp1",
      "symbol": "wPAXG",
      "name": "Paxos Gold (Wormhole)",
      "decimals": 9,
      "logoURI": "https://cdn.jsdelivr.net/gh/trustwallet/assets@master/blockchains/ethereum/assets/0x45804880De22913dAFE09f4980848ECE6EcbAf78/logo.png",
      "tags": [
        "wrapped",
        "wormhole"
      ],
      "extensions": {
        "address": "0x45804880De22913dAFE09f4980848ECE6EcbAf78",
        "bridgeContract": "https://etherscan.io/address/0xf92cD566Ea4864356C5491c177A430C222d7e678",
        "assetContract": "https://etherscan.io/address/0x45804880De22913dAFE09f4980848ECE6EcbAf78",
        "coingeckoId": "pax-gold"
      }
    },
    {
      "chainId": 101,
      "address": "BrtLvpVCwVDH5Jpqjtiuhh8wKYA5b3NZCnsSftr61viv",
      "symbol": "wQNT",
      "name": "Quant (Wormhole)",
      "decimals": 9,
      "logoURI": "https://cdn.jsdelivr.net/gh/trustwallet/assets@master/blockchains/ethereum/assets/0x4a220E6096B25EADb88358cb44068A3248254675/logo.png",
      "tags": [
        "wrapped",
        "wormhole"
      ],
      "extensions": {
        "address": "0x4a220E6096B25EADb88358cb44068A3248254675",
        "bridgeContract": "https://etherscan.io/address/0xf92cD566Ea4864356C5491c177A430C222d7e678",
        "assetContract": "https://etherscan.io/address/0x4a220E6096B25EADb88358cb44068A3248254675",
        "coingeckoId": "quant-network"
      }
    },
    {
      "chainId": 101,
      "address": "8DRgurhcQPJeCqQEpbeYGUmwAz2tETbyWUYLUU4Q7goM",
      "symbol": "wORAI",
      "name": "Oraichain Token (Wormhole)",
      "decimals": 9,
      "logoURI": "https://cdn.jsdelivr.net/gh/trustwallet/assets@master/blockchains/ethereum/assets/0x4c11249814f11b9346808179Cf06e71ac328c1b5/logo.png",
      "tags": [
        "wrapped",
        "wormhole"
      ],
      "extensions": {
        "address": "0x4c11249814f11b9346808179Cf06e71ac328c1b5",
        "bridgeContract": "https://etherscan.io/address/0xf92cD566Ea4864356C5491c177A430C222d7e678",
        "assetContract": "https://etherscan.io/address/0x4c11249814f11b9346808179Cf06e71ac328c1b5",
        "coingeckoId": "oraichain-token"
      }
    },
    {
      "chainId": 101,
      "address": "4e5cqAsZ7wQqwLi7AApS9CgN8Yaho5TvkhvcLaGyiuzL",
      "symbol": "wTRU",
      "name": "TrustToken (Wormhole)",
      "decimals": 8,
      "logoURI": "https://cdn.jsdelivr.net/gh/trustwallet/assets@master/blockchains/ethereum/assets/0x4C19596f5aAfF459fA38B0f7eD92F11AE6543784/logo.png",
      "tags": [
        "wrapped",
        "wormhole"
      ],
      "extensions": {
        "address": "0x4C19596f5aAfF459fA38B0f7eD92F11AE6543784",
        "bridgeContract": "https://etherscan.io/address/0xf92cD566Ea4864356C5491c177A430C222d7e678",
        "assetContract": "https://etherscan.io/address/0x4C19596f5aAfF459fA38B0f7eD92F11AE6543784",
        "coingeckoId": "truefi"
      }
    },
    {
      "chainId": 101,
      "address": "HkhBUKSct2V93Z35apDmXthkRvH4yvMovLyv8s8idDgP",
      "symbol": "wMCB",
      "name": "MCDEX Token (Wormhole)",
      "decimals": 9,
      "logoURI": "https://cdn.jsdelivr.net/gh/trustwallet/assets@master/blockchains/ethereum/assets/0x4e352cF164E64ADCBad318C3a1e222E9EBa4Ce42/logo.png",
      "tags": [
        "wrapped",
        "wormhole"
      ],
      "extensions": {
        "address": "0x4e352cF164E64ADCBad318C3a1e222E9EBa4Ce42",
        "bridgeContract": "https://etherscan.io/address/0xf92cD566Ea4864356C5491c177A430C222d7e678",
        "assetContract": "https://etherscan.io/address/0x4e352cF164E64ADCBad318C3a1e222E9EBa4Ce42",
        "coingeckoId": "mcdex"
      }
    },
    {
      "chainId": 101,
      "address": "Eof7wbYsHZKaoyUGwM7Nfkoo6zQW4U7uWXqz2hoQzSkK",
      "symbol": "wNU",
      "name": "NuCypher (Wormhole)",
      "decimals": 9,
      "logoURI": "https://cdn.jsdelivr.net/gh/trustwallet/assets@master/blockchains/ethereum/assets/0x4fE83213D56308330EC302a8BD641f1d0113A4Cc/logo.png",
      "tags": [
        "wrapped",
        "wormhole"
      ],
      "extensions": {
        "address": "0x4fE83213D56308330EC302a8BD641f1d0113A4Cc",
        "bridgeContract": "https://etherscan.io/address/0xf92cD566Ea4864356C5491c177A430C222d7e678",
        "assetContract": "https://etherscan.io/address/0x4fE83213D56308330EC302a8BD641f1d0113A4Cc",
        "coingeckoId": "nucypher"
      }
    },
    {
      "chainId": 101,
      "address": "5CmA1HTVZt5NRtwiUrqWrcnT5JRW5zHe6uQXfP7SDUNz",
      "symbol": "wRAZOR",
      "name": "RAZOR (Wormhole)",
      "decimals": 9,
      "logoURI": "https://cdn.jsdelivr.net/gh/trustwallet/assets@master/blockchains/ethereum/assets/0x50DE6856358Cc35f3A9a57eAAA34BD4cB707d2cd/logo.png",
      "tags": [
        "wrapped",
        "wormhole"
      ],
      "extensions": {
        "address": "0x50DE6856358Cc35f3A9a57eAAA34BD4cB707d2cd",
        "bridgeContract": "https://etherscan.io/address/0xf92cD566Ea4864356C5491c177A430C222d7e678",
        "assetContract": "https://etherscan.io/address/0x50DE6856358Cc35f3A9a57eAAA34BD4cB707d2cd",
        "coingeckoId": "razor-network"
      }
    },
    {
      "chainId": 101,
      "address": "6msNYXzSVtjinqapq2xcvBb5NRq4YTPAi7wc5Jx8M8TS",
      "symbol": "wLINK",
      "name": "ChainLink Token (Wormhole)",
      "decimals": 9,
      "logoURI": "https://cdn.jsdelivr.net/gh/trustwallet/assets@master/blockchains/ethereum/assets/0x514910771AF9Ca656af840dff83E8264EcF986CA/logo.png",
      "tags": [
        "wrapped",
        "wormhole"
      ],
      "extensions": {
        "address": "0x514910771AF9Ca656af840dff83E8264EcF986CA",
        "bridgeContract": "https://etherscan.io/address/0xf92cD566Ea4864356C5491c177A430C222d7e678",
        "assetContract": "https://etherscan.io/address/0x514910771AF9Ca656af840dff83E8264EcF986CA",
        "coingeckoId": "chainlink"
      }
    },
    {
      "chainId": 101,
      "address": "BX2gcRRS12iqFzKCpvTt4krBBYNymR9JBDZBxzfFLnbF",
      "symbol": "weRSDL",
      "name": "UnFederalReserveToken (Wormhole)",
      "decimals": 9,
      "logoURI": "https://cdn.jsdelivr.net/gh/trustwallet/assets@master/blockchains/ethereum/assets/0x5218E472cFCFE0b64A064F055B43b4cdC9EfD3A6/logo.png",
      "tags": [
        "wrapped",
        "wormhole"
      ],
      "extensions": {
        "address": "0x5218E472cFCFE0b64A064F055B43b4cdC9EfD3A6",
        "bridgeContract": "https://etherscan.io/address/0xf92cD566Ea4864356C5491c177A430C222d7e678",
        "assetContract": "https://etherscan.io/address/0x5218E472cFCFE0b64A064F055B43b4cdC9EfD3A6",
        "coingeckoId": "unfederalreserve"
      }
    },
    {
      "chainId": 101,
      "address": "CCGLdsokcybeF8NrCcu1RSQK8isNBjBA58kVEMTHTKjx",
      "symbol": "wsUSD",
      "name": "Synth sUSD (Wormhole)",
      "decimals": 9,
      "logoURI": "https://cdn.jsdelivr.net/gh/trustwallet/assets@master/blockchains/ethereum/assets/0x57Ab1ec28D129707052df4dF418D58a2D46d5f51/logo.png",
      "tags": [
        "wrapped",
        "wormhole"
      ],
      "extensions": {
        "address": "0x57Ab1ec28D129707052df4dF418D58a2D46d5f51",
        "bridgeContract": "https://etherscan.io/address/0xf92cD566Ea4864356C5491c177A430C222d7e678",
        "assetContract": "https://etherscan.io/address/0x57Ab1ec28D129707052df4dF418D58a2D46d5f51",
        "coingeckoId": "nusd"
      }
    },
    {
      "chainId": 101,
      "address": "FP9ogG7hTdfcTJwn4prF9AVEcfcjLq1GtkqYM4oRn7eY",
      "symbol": "wHEGIC",
      "name": "Hegic (Wormhole)",
      "decimals": 9,
      "logoURI": "https://cdn.jsdelivr.net/gh/trustwallet/assets@master/blockchains/ethereum/assets/0x584bC13c7D411c00c01A62e8019472dE68768430/logo.png",
      "tags": [
        "wrapped",
        "wormhole"
      ],
      "extensions": {
        "address": "0x584bC13c7D411c00c01A62e8019472dE68768430",
        "bridgeContract": "https://etherscan.io/address/0xf92cD566Ea4864356C5491c177A430C222d7e678",
        "assetContract": "https://etherscan.io/address/0x584bC13c7D411c00c01A62e8019472dE68768430",
        "coingeckoId": "hegic"
      }
    },
    {
      "chainId": 101,
      "address": "DboP5vvYUVjmKSHKJ1YFHwmv41KtUscnYgzjmPgHwQVn",
      "symbol": "wXFI",
      "name": "Xfinance (Wormhole)",
      "decimals": 9,
      "logoURI": "https://cdn.jsdelivr.net/gh/trustwallet/assets@master/blockchains/ethereum/assets/0x5BEfBB272290dD5b8521D4a938f6c4757742c430/logo.png",
      "tags": [
        "wrapped",
        "wormhole"
      ],
      "extensions": {
        "address": "0x5BEfBB272290dD5b8521D4a938f6c4757742c430",
        "bridgeContract": "https://etherscan.io/address/0xf92cD566Ea4864356C5491c177A430C222d7e678",
        "assetContract": "https://etherscan.io/address/0x5BEfBB272290dD5b8521D4a938f6c4757742c430",
        "coingeckoId": "xfinance"
      }
    },
    {
      "chainId": 101,
      "address": "6c4U9yxGzVjejSJJXrdX8wtt532Et6MrBUZc2oK5j6w5",
      "symbol": "wDEXTF",
      "name": "DEXTF Token (Wormhole)",
      "decimals": 9,
      "logoURI": "https://cdn.jsdelivr.net/gh/trustwallet/assets@master/blockchains/ethereum/assets/0x5F64Ab1544D28732F0A24F4713c2C8ec0dA089f0/logo.png",
      "tags": [
        "wrapped",
        "wormhole"
      ],
      "extensions": {
        "address": "0x5F64Ab1544D28732F0A24F4713c2C8ec0dA089f0",
        "bridgeContract": "https://etherscan.io/address/0xf92cD566Ea4864356C5491c177A430C222d7e678",
        "assetContract": "https://etherscan.io/address/0x5F64Ab1544D28732F0A24F4713c2C8ec0dA089f0",
        "coingeckoId": "dextf"
      }
    },
    {
      "chainId": 101,
      "address": "JuXkRYNw54rujC7SPWcAM4ArLgA5x8nDQbS8xHAr6MA",
      "symbol": "wRLC",
      "name": "iExec RLC (Wormhole)",
      "decimals": 9,
      "logoURI": "https://cdn.jsdelivr.net/gh/trustwallet/assets@master/blockchains/ethereum/assets/0x607F4C5BB672230e8672085532f7e901544a7375/logo.png",
      "tags": [
        "wrapped",
        "wormhole"
      ],
      "extensions": {
        "address": "0x607F4C5BB672230e8672085532f7e901544a7375",
        "bridgeContract": "https://etherscan.io/address/0xf92cD566Ea4864356C5491c177A430C222d7e678",
        "assetContract": "https://etherscan.io/address/0x607F4C5BB672230e8672085532f7e901544a7375",
        "coingeckoId": "iexec-rlc"
      }
    },
    {
      "chainId": 101,
      "address": "7NfgSkv6kZ6ZWP6SJPtMuaUYGVEngVK8UFnaFTPk3QsM",
      "symbol": "wCORE",
      "name": "cVault.finance (Wormhole)",
      "decimals": 9,
      "logoURI": "https://cdn.jsdelivr.net/gh/trustwallet/assets@master/blockchains/ethereum/assets/0x62359Ed7505Efc61FF1D56fEF82158CcaffA23D7/logo.png",
      "tags": [
        "wrapped",
        "wormhole"
      ],
      "extensions": {
        "address": "0x62359Ed7505Efc61FF1D56fEF82158CcaffA23D7",
        "bridgeContract": "https://etherscan.io/address/0xf92cD566Ea4864356C5491c177A430C222d7e678",
        "assetContract": "https://etherscan.io/address/0x62359Ed7505Efc61FF1D56fEF82158CcaffA23D7",
        "coingeckoId": "cvault-finance"
      }
    },
    {
      "chainId": 101,
      "address": "AqLKDJiGL4wXKPAfzNom3xEdQwgj2LTCE4k34gzvZsE6",
      "symbol": "wCFi",
      "name": "CyberFi Token (Wormhole)",
      "decimals": 9,
      "logoURI": "https://cdn.jsdelivr.net/gh/trustwallet/assets@master/blockchains/ethereum/assets/0x63b4f3e3fa4e438698CE330e365E831F7cCD1eF4/logo.png",
      "tags": [
        "wrapped",
        "wormhole"
      ],
      "extensions": {
        "address": "0x63b4f3e3fa4e438698CE330e365E831F7cCD1eF4",
        "bridgeContract": "https://etherscan.io/address/0xf92cD566Ea4864356C5491c177A430C222d7e678",
        "assetContract": "https://etherscan.io/address/0x63b4f3e3fa4e438698CE330e365E831F7cCD1eF4",
        "coingeckoId": "cyberfi"
      }
    },
    {
      "chainId": 101,
      "address": "FLrjpCRrd4GffHu8MVYGvuLxYLuBGVaXsnCecw3Effci",
      "symbol": "wWISE",
      "name": "Wise Token (Wormhole)",
      "decimals": 9,
      "logoURI": "https://cdn.jsdelivr.net/gh/trustwallet/assets@master/blockchains/ethereum/assets/0x66a0f676479Cee1d7373f3DC2e2952778BfF5bd6/logo.png",
      "tags": [
        "wrapped",
        "wormhole"
      ],
      "extensions": {
        "address": "0x66a0f676479Cee1d7373f3DC2e2952778BfF5bd6",
        "bridgeContract": "https://etherscan.io/address/0xf92cD566Ea4864356C5491c177A430C222d7e678",
        "assetContract": "https://etherscan.io/address/0x66a0f676479Cee1d7373f3DC2e2952778BfF5bd6",
        "coingeckoId": "wise-token11"
      }
    },
    {
      "chainId": 101,
      "address": "GaMPhVyp1xd9xJuPskDEzQzp8mKfEjAmhny8NX7y7YKc",
      "symbol": "wGNO",
      "name": "Gnosis Token (Wormhole)",
      "decimals": 9,
      "logoURI": "https://cdn.jsdelivr.net/gh/trustwallet/assets@master/blockchains/ethereum/assets/0x6810e776880C02933D47DB1b9fc05908e5386b96/logo.png",
      "tags": [
        "wrapped",
        "wormhole"
      ],
      "extensions": {
        "address": "0x6810e776880C02933D47DB1b9fc05908e5386b96",
        "bridgeContract": "https://etherscan.io/address/0xf92cD566Ea4864356C5491c177A430C222d7e678",
        "assetContract": "https://etherscan.io/address/0x6810e776880C02933D47DB1b9fc05908e5386b96",
        "coingeckoId": "gnosis"
      }
    },
    {
      "chainId": 101,
      "address": "CCAQZHBVWKDukT68PZ3LenDs7apibeSYeJ3jHE8NzBC5",
      "symbol": "wPOOLZ",
      "name": "$Poolz Finance (Wormhole)",
      "decimals": 9,
      "logoURI": "https://cdn.jsdelivr.net/gh/trustwallet/assets@master/blockchains/ethereum/assets/0x69A95185ee2a045CDC4bCd1b1Df10710395e4e23/logo.png",
      "tags": [
        "wrapped",
        "wormhole"
      ],
      "extensions": {
        "address": "0x69A95185ee2a045CDC4bCd1b1Df10710395e4e23",
        "bridgeContract": "https://etherscan.io/address/0xf92cD566Ea4864356C5491c177A430C222d7e678",
        "assetContract": "https://etherscan.io/address/0x69A95185ee2a045CDC4bCd1b1Df10710395e4e23",
        "coingeckoId": "poolz-finance"
      }
    },
    {
      "chainId": 101,
      "address": "FYpdBuyAHSbdaAyD1sKkxyLWbAP8uUW9h6uvdhK74ij1",
      "symbol": "wDAI",
      "name": "Dai Stablecoin (Wormhole)",
      "decimals": 9,
      "logoURI": "https://cdn.jsdelivr.net/gh/trustwallet/assets@master/blockchains/ethereum/assets/0x6B175474E89094C44Da98b954EedeAC495271d0F/logo.png",
      "tags": [
        "wrapped",
        "wormhole"
      ],
      "extensions": {
        "address": "0x6B175474E89094C44Da98b954EedeAC495271d0F",
        "bridgeContract": "https://etherscan.io/address/0xf92cD566Ea4864356C5491c177A430C222d7e678",
        "assetContract": "https://etherscan.io/address/0x6B175474E89094C44Da98b954EedeAC495271d0F",
        "coingeckoId": "dai"
      }
    },
    {
      "chainId": 101,
      "address": "HbMGwfGjGPchtaPwyrtJFy8APZN5w1hi63xnzmj1f23v",
      "symbol": "wSUSHI",
      "name": "SushiSwap (Wormhole)",
      "decimals": 9,
      "logoURI": "https://cdn.jsdelivr.net/gh/trustwallet/assets@master/blockchains/ethereum/assets/0x6B3595068778DD592e39A122f4f5a5cF09C90fE2/logo.png",
      "tags": [
        "wrapped",
        "wormhole"
      ],
      "extensions": {
        "address": "0x6B3595068778DD592e39A122f4f5a5cF09C90fE2",
        "bridgeContract": "https://etherscan.io/address/0xf92cD566Ea4864356C5491c177A430C222d7e678",
        "assetContract": "https://etherscan.io/address/0x6B3595068778DD592e39A122f4f5a5cF09C90fE2",
        "coingeckoId": "sushi"
      }
    },
    {
      "chainId": 101,
      "address": "6Tmi8TZasqdxWB59uE5Zw9VLKecuCbsLSsPEqoMpmozA",
      "symbol": "wFYZ",
      "name": "Fyooz (Wormhole)",
      "decimals": 9,
      "logoURI": "https://cdn.jsdelivr.net/gh/trustwallet/assets@master/blockchains/ethereum/assets/0x6BFf2fE249601ed0Db3a87424a2E923118BB0312/logo.png",
      "tags": [
        "wrapped",
        "wormhole"
      ],
      "extensions": {
        "address": "0x6BFf2fE249601ed0Db3a87424a2E923118BB0312",
        "bridgeContract": "https://etherscan.io/address/0xf92cD566Ea4864356C5491c177A430C222d7e678",
        "assetContract": "https://etherscan.io/address/0x6BFf2fE249601ed0Db3a87424a2E923118BB0312",
        "coingeckoId": "fyooz"
      }
    },
    {
      "chainId": 101,
      "address": "3sHinPxEPqhEGip2Wy45TFmgAA1Atg2mctMjY5RKJUjk",
      "symbol": "wQRX",
      "name": "QuiverX (Wormhole)",
      "decimals": 9,
      "logoURI": "https://cdn.jsdelivr.net/gh/trustwallet/assets@master/blockchains/ethereum/assets/0x6e0daDE58D2d89eBBe7aFc384e3E4f15b70b14D8/logo.png",
      "tags": [
        "wrapped",
        "wormhole"
      ],
      "extensions": {
        "address": "0x6e0daDE58D2d89eBBe7aFc384e3E4f15b70b14D8",
        "bridgeContract": "https://etherscan.io/address/0xf92cD566Ea4864356C5491c177A430C222d7e678",
        "assetContract": "https://etherscan.io/address/0x6e0daDE58D2d89eBBe7aFc384e3E4f15b70b14D8",
        "coingeckoId": "quiverx"
      }
    },
    {
      "chainId": 101,
      "address": "4ighgEijHcCoLu9AsvwVz2TnGFqAgzQtQMr6ch88Jrfe",
      "symbol": "wTRADE",
      "name": "UniTrade (Wormhole)",
      "decimals": 9,
      "logoURI": "https://cdn.jsdelivr.net/gh/trustwallet/assets@master/blockchains/ethereum/assets/0x6F87D756DAf0503d08Eb8993686c7Fc01Dc44fB1/logo.png",
      "tags": [
        "wrapped",
        "wormhole"
      ],
      "extensions": {
        "address": "0x6F87D756DAf0503d08Eb8993686c7Fc01Dc44fB1",
        "bridgeContract": "https://etherscan.io/address/0xf92cD566Ea4864356C5491c177A430C222d7e678",
        "assetContract": "https://etherscan.io/address/0x6F87D756DAf0503d08Eb8993686c7Fc01Dc44fB1",
        "coingeckoId": "unitrade"
      }
    },
    {
      "chainId": 101,
      "address": "FTPnEQ3NfRRZ9tvmpDW6JFrvweBE5sanxnXSpJL1dvbB",
      "symbol": "wBIRD",
      "name": "Bird.Money (Wormhole)",
      "decimals": 9,
      "logoURI": "https://cdn.jsdelivr.net/gh/trustwallet/assets@master/blockchains/ethereum/assets/0x70401dFD142A16dC7031c56E862Fc88Cb9537Ce0/logo.png",
      "tags": [
        "wrapped",
        "wormhole"
      ],
      "extensions": {
        "address": "0x70401dFD142A16dC7031c56E862Fc88Cb9537Ce0",
        "bridgeContract": "https://etherscan.io/address/0xf92cD566Ea4864356C5491c177A430C222d7e678",
        "assetContract": "https://etherscan.io/address/0x70401dFD142A16dC7031c56E862Fc88Cb9537Ce0",
        "coingeckoId": "bird-money"
      }
    },
    {
      "chainId": 101,
      "address": "QVDE6rhcGPSB3ex5T7vWBzvoSRUXULjuSGpVuKwu5XH",
      "symbol": "wAXN",
      "name": "Axion (Wormhole)",
      "decimals": 9,
      "logoURI": "https://cdn.jsdelivr.net/gh/trustwallet/assets@master/blockchains/ethereum/assets/0x71F85B2E46976bD21302B64329868fd15eb0D127/logo.png",
      "tags": [
        "wrapped",
        "wormhole"
      ],
      "extensions": {
        "address": "0x71F85B2E46976bD21302B64329868fd15eb0D127",
        "bridgeContract": "https://etherscan.io/address/0xf92cD566Ea4864356C5491c177A430C222d7e678",
        "assetContract": "https://etherscan.io/address/0x71F85B2E46976bD21302B64329868fd15eb0D127",
        "coingeckoId": "axion"
      }
    },
    {
      "chainId": 101,
      "address": "J6AbGG62yo9UJ2T9r9GM7pnoRNui5DsZDnPbiNAPqbVd",
      "symbol": "wBMI",
      "name": "Bridge Mutual (Wormhole)",
      "decimals": 9,
      "logoURI": "https://cdn.jsdelivr.net/gh/trustwallet/assets@master/blockchains/ethereum/assets/0x725C263e32c72dDC3A19bEa12C5a0479a81eE688/logo.png",
      "tags": [
        "wrapped",
        "wormhole"
      ],
      "extensions": {
        "address": "0x725C263e32c72dDC3A19bEa12C5a0479a81eE688",
        "bridgeContract": "https://etherscan.io/address/0xf92cD566Ea4864356C5491c177A430C222d7e678",
        "assetContract": "https://etherscan.io/address/0x725C263e32c72dDC3A19bEa12C5a0479a81eE688",
        "coingeckoId": "bridge-mutual"
      }
    },
    {
      "chainId": 101,
      "address": "4wvHoaxxZxFeNrMTP8bLVRh1ziSBV7crN665WX4rRMqe",
      "symbol": "wDYT",
      "name": "DoYourTip (Wormhole)",
      "decimals": 9,
      "logoURI": "https://cdn.jsdelivr.net/gh/trustwallet/assets@master/blockchains/ethereum/assets/0x740623d2c797b7D8D1EcB98e9b4Afcf99Ec31E14/logo.png",
      "tags": [
        "wrapped",
        "wormhole"
      ],
      "extensions": {
        "address": "0x740623d2c797b7D8D1EcB98e9b4Afcf99Ec31E14",
        "bridgeContract": "https://etherscan.io/address/0xf92cD566Ea4864356C5491c177A430C222d7e678",
        "assetContract": "https://etherscan.io/address/0x740623d2c797b7D8D1EcB98e9b4Afcf99Ec31E14",
        "coingeckoId": "dynamite"
      }
    },
    {
      "chainId": 101,
      "address": "Fe5fWjCLDMJoi4sTmfR2VW4BT1LwsbR1n6QAjzJQvhhf",
      "symbol": "wBBR",
      "name": "BitberryToken (Wormhole)",
      "decimals": 9,
      "logoURI": "https://cdn.jsdelivr.net/gh/trustwallet/assets@master/blockchains/ethereum/assets/0x7671904eed7f10808B664fc30BB8693FD7237abF/logo.png",
      "tags": [
        "wrapped",
        "wormhole"
      ],
      "extensions": {
        "address": "0x7671904eed7f10808B664fc30BB8693FD7237abF",
        "bridgeContract": "https://etherscan.io/address/0xf92cD566Ea4864356C5491c177A430C222d7e678",
        "assetContract": "https://etherscan.io/address/0x7671904eed7f10808B664fc30BB8693FD7237abF",
        "coingeckoId": "bitberry-token"
      }
    },
    {
      "chainId": 101,
      "address": "5J9yhFRnQZx3RiqHzfQpAffX5UQz3k8vQCZH2g9Z9sDg",
      "symbol": "wWAXE",
      "name": "WAX Economic Token (Wormhole)",
      "decimals": 8,
      "logoURI": "https://cdn.jsdelivr.net/gh/trustwallet/assets@master/blockchains/ethereum/assets/0x7a2Bc711E19ba6aff6cE8246C546E8c4B4944DFD/logo.png",
      "tags": [
        "wrapped",
        "wormhole"
      ],
      "extensions": {
        "address": "0x7a2Bc711E19ba6aff6cE8246C546E8c4B4944DFD",
        "bridgeContract": "https://etherscan.io/address/0xf92cD566Ea4864356C5491c177A430C222d7e678",
        "assetContract": "https://etherscan.io/address/0x7a2Bc711E19ba6aff6cE8246C546E8c4B4944DFD",
        "coingeckoId": "waxe"
      }
    },
    {
      "chainId": 101,
      "address": "4DHywS5EjUTF5AYisPZiJbWcCV4gfpH98oKxpgyKRnnQ",
      "symbol": "wMATIC",
      "name": "Matic Token (Wormhole)",
      "decimals": 9,
      "logoURI": "https://cdn.jsdelivr.net/gh/trustwallet/assets@master/blockchains/ethereum/assets/0x7D1AfA7B718fb893dB30A3aBc0Cfc608AaCfeBB0/logo.png",
      "tags": [
        "wrapped",
        "wormhole"
      ],
      "extensions": {
        "address": "0x7D1AfA7B718fb893dB30A3aBc0Cfc608AaCfeBB0",
        "bridgeContract": "https://etherscan.io/address/0xf92cD566Ea4864356C5491c177A430C222d7e678",
        "assetContract": "https://etherscan.io/address/0x7D1AfA7B718fb893dB30A3aBc0Cfc608AaCfeBB0",
        "coingeckoId": "matic-network"
      }
    },
    {
      "chainId": 101,
      "address": "Au9E8ygQdTJQZXmNKPdtLEP8rGjC4qsGRhkJgjFNPAr8",
      "symbol": "wXRT",
      "name": "Robonomics (Wormhole)",
      "decimals": 9,
      "logoURI": "https://cdn.jsdelivr.net/gh/trustwallet/assets@master/blockchains/ethereum/assets/0x7dE91B204C1C737bcEe6F000AAA6569Cf7061cb7/logo.png",
      "tags": [
        "wrapped",
        "wormhole"
      ],
      "extensions": {
        "address": "0x7dE91B204C1C737bcEe6F000AAA6569Cf7061cb7",
        "bridgeContract": "https://etherscan.io/address/0xf92cD566Ea4864356C5491c177A430C222d7e678",
        "assetContract": "https://etherscan.io/address/0x7dE91B204C1C737bcEe6F000AAA6569Cf7061cb7",
        "coingeckoId": "robonomics-network"
      }
    },
    {
      "chainId": 101,
      "address": "5DQZ14hLDxveMH7NyGmTmUTRGgVAVXADp3cP2UHeH6hM",
      "symbol": "wAAVE",
      "name": "Aave Token (Wormhole)",
      "decimals": 9,
      "logoURI": "https://cdn.jsdelivr.net/gh/trustwallet/assets@master/blockchains/ethereum/assets/0x7Fc66500c84A76Ad7e9c93437bFc5Ac33E2DDaE9/logo.png",
      "tags": [
        "wrapped",
        "wormhole"
      ],
      "extensions": {
        "address": "0x7Fc66500c84A76Ad7e9c93437bFc5Ac33E2DDaE9",
        "bridgeContract": "https://etherscan.io/address/0xf92cD566Ea4864356C5491c177A430C222d7e678",
        "assetContract": "https://etherscan.io/address/0x7Fc66500c84A76Ad7e9c93437bFc5Ac33E2DDaE9",
        "coingeckoId": "aave"
      }
    },
    {
      "chainId": 101,
      "address": "Arc2ZVKNCdDU4vB8Ubud5QayDtjo2oJF9xVrUPQ6TWxF",
      "symbol": "wLEND",
      "name": "Lend (Wormhole)",
      "decimals": 9,
      "logoURI": "https://cdn.jsdelivr.net/gh/trustwallet/assets@master/blockchains/ethereum/assets/0x80fB784B7eD66730e8b1DBd9820aFD29931aab03/logo.png",
      "tags": [
        "wrapped",
        "wormhole"
      ],
      "extensions": {
        "address": "0x80fB784B7eD66730e8b1DBd9820aFD29931aab03",
        "bridgeContract": "https://etherscan.io/address/0xf92cD566Ea4864356C5491c177A430C222d7e678",
        "assetContract": "https://etherscan.io/address/0x80fB784B7eD66730e8b1DBd9820aFD29931aab03",
        "coingeckoId": "ethlend"
      }
    },
    {
      "chainId": 101,
      "address": "2ctKUDkGBnVykt31AhMPhHvAQWJvoNGbLh7aRidjtAqv",
      "symbol": "wPOLS",
      "name": "PolkastarterToken (Wormhole)",
      "decimals": 9,
      "logoURI": "https://cdn.jsdelivr.net/gh/trustwallet/assets@master/blockchains/ethereum/assets/0x83e6f1E41cdd28eAcEB20Cb649155049Fac3D5Aa/logo.png",
      "tags": [
        "wrapped",
        "wormhole"
      ],
      "extensions": {
        "address": "0x83e6f1E41cdd28eAcEB20Cb649155049Fac3D5Aa",
        "bridgeContract": "https://etherscan.io/address/0xf92cD566Ea4864356C5491c177A430C222d7e678",
        "assetContract": "https://etherscan.io/address/0x83e6f1E41cdd28eAcEB20Cb649155049Fac3D5Aa",
        "coingeckoId": "polkastarter"
      }
    },
    {
      "chainId": 101,
      "address": "8FnkznYpHvKiaBkgatVoCrNiS5y5KW62JqgjnxVhDejC",
      "symbol": "wUBT",
      "name": "Unibright (Wormhole)",
      "decimals": 8,
      "logoURI": "https://cdn.jsdelivr.net/gh/trustwallet/assets@master/blockchains/ethereum/assets/0x8400D94A5cb0fa0D041a3788e395285d61c9ee5e/logo.png",
      "tags": [
        "wrapped",
        "wormhole"
      ],
      "extensions": {
        "address": "0x8400D94A5cb0fa0D041a3788e395285d61c9ee5e",
        "bridgeContract": "https://etherscan.io/address/0xf92cD566Ea4864356C5491c177A430C222d7e678",
        "assetContract": "https://etherscan.io/address/0x8400D94A5cb0fa0D041a3788e395285d61c9ee5e",
        "coingeckoId": "unibright"
      }
    },
    {
      "chainId": 101,
      "address": "4LLAYXVmT3U8Sew6k3tk66zk3btT91QRzQzxcNX8XhzV",
      "symbol": "wDIA",
      "name": "DIA (Wormhole)",
      "decimals": 9,
      "logoURI": "https://cdn.jsdelivr.net/gh/trustwallet/assets@master/blockchains/ethereum/assets/0x84cA8bc7997272c7CfB4D0Cd3D55cd942B3c9419/logo.png",
      "tags": [
        "wrapped",
        "wormhole"
      ],
      "extensions": {
        "address": "0x84cA8bc7997272c7CfB4D0Cd3D55cd942B3c9419",
        "bridgeContract": "https://etherscan.io/address/0xf92cD566Ea4864356C5491c177A430C222d7e678",
        "assetContract": "https://etherscan.io/address/0x84cA8bc7997272c7CfB4D0Cd3D55cd942B3c9419",
        "coingeckoId": "dia-data"
      }
    },
    {
      "chainId": 101,
      "address": "8L8pDf3jutdpdr4m3np68CL9ZroLActrqwxi6s9Ah5xU",
      "symbol": "wFRAX",
      "name": "Frax (Wormhole)",
      "decimals": 9,
      "logoURI": "https://cdn.jsdelivr.net/gh/trustwallet/assets@master/blockchains/ethereum/assets/0x853d955aCEf822Db058eb8505911ED77F175b99e/logo.png",
      "tags": [
        "wrapped",
        "wormhole"
      ],
      "extensions": {
        "address": "0x853d955aCEf822Db058eb8505911ED77F175b99e",
        "bridgeContract": "https://etherscan.io/address/0xf92cD566Ea4864356C5491c177A430C222d7e678",
        "assetContract": "https://etherscan.io/address/0x853d955aCEf822Db058eb8505911ED77F175b99e",
        "coingeckoId": "frax"
      }
    },
    {
      "chainId": 101,
      "address": "H3oVL2zJpHJaDoRfQmSrftv3fkGzvsiQgugCZmcRBykG",
      "symbol": "wKEEP",
      "name": "KEEP Token (Wormhole)",
      "decimals": 9,
      "logoURI": "https://cdn.jsdelivr.net/gh/trustwallet/assets@master/blockchains/ethereum/assets/0x85Eee30c52B0b379b046Fb0F85F4f3Dc3009aFEC/logo.png",
      "tags": [
        "wrapped",
        "wormhole"
      ],
      "extensions": {
        "address": "0x85Eee30c52B0b379b046Fb0F85F4f3Dc3009aFEC",
        "bridgeContract": "https://etherscan.io/address/0xf92cD566Ea4864356C5491c177A430C222d7e678",
        "assetContract": "https://etherscan.io/address/0x85Eee30c52B0b379b046Fb0F85F4f3Dc3009aFEC",
        "coingeckoId": "keep-network"
      }
    },
    {
      "chainId": 101,
      "address": "64oqP1dFqqD8NEL4RPCpMyrHmpo31rj3nYxULVXvayfW",
      "symbol": "wRSR",
      "name": "Reserve Rights (Wormhole)",
      "decimals": 9,
      "logoURI": "https://cdn.jsdelivr.net/gh/trustwallet/assets@master/blockchains/ethereum/assets/0x8762db106B2c2A0bccB3A80d1Ed41273552616E8/logo.png",
      "tags": [
        "wrapped",
        "wormhole"
      ],
      "extensions": {
        "address": "0x8762db106B2c2A0bccB3A80d1Ed41273552616E8",
        "bridgeContract": "https://etherscan.io/address/0xf92cD566Ea4864356C5491c177A430C222d7e678",
        "assetContract": "https://etherscan.io/address/0x8762db106B2c2A0bccB3A80d1Ed41273552616E8",
        "coingeckoId": "reserve-rights-token"
      }
    },
    {
      "chainId": 101,
      "address": "5SU7veiCRA16ZxnS24kCC1dwQYVwi3whvTdM48iNE1Rm",
      "symbol": "wMPH",
      "name": "88mph.app (Wormhole)",
      "decimals": 9,
      "logoURI": "https://cdn.jsdelivr.net/gh/trustwallet/assets@master/blockchains/ethereum/assets/0x8888801aF4d980682e47f1A9036e589479e835C5/logo.png",
      "tags": [
        "wrapped",
        "wormhole"
      ],
      "extensions": {
        "address": "0x8888801aF4d980682e47f1A9036e589479e835C5",
        "bridgeContract": "https://etherscan.io/address/0xf92cD566Ea4864356C5491c177A430C222d7e678",
        "assetContract": "https://etherscan.io/address/0x8888801aF4d980682e47f1A9036e589479e835C5",
        "coingeckoId": "88mph"
      }
    },
    {
      "chainId": 101,
      "address": "5fv26ojhPHWNaikXcMf2TBu4JENjLQ2PWgWYeitttVwv",
      "symbol": "wPAID",
      "name": "PAID Network (Wormhole)",
      "decimals": 9,
      "logoURI": "https://cdn.jsdelivr.net/gh/trustwallet/assets@master/blockchains/ethereum/assets/0x8c8687fC965593DFb2F0b4EAeFD55E9D8df348df/logo.png",
      "tags": [
        "wrapped",
        "wormhole"
      ],
      "extensions": {
        "address": "0x8c8687fC965593DFb2F0b4EAeFD55E9D8df348df",
        "bridgeContract": "https://etherscan.io/address/0xf92cD566Ea4864356C5491c177A430C222d7e678",
        "assetContract": "https://etherscan.io/address/0x8c8687fC965593DFb2F0b4EAeFD55E9D8df348df",
        "coingeckoId": "paid-network"
      }
    },
    {
      "chainId": 101,
      "address": "ACr98v3kv9qaGnR3p2BfsoSK9Q2ZmP6zUkm3qxv5ZJDd",
      "symbol": "wSXP",
      "name": "Swipe (Wormhole)",
      "decimals": 9,
      "logoURI": "https://cdn.jsdelivr.net/gh/trustwallet/assets@master/blockchains/ethereum/assets/0x8CE9137d39326AD0cD6491fb5CC0CbA0e089b6A9/logo.png",
      "tags": [
        "wrapped",
        "wormhole"
      ],
      "extensions": {
        "address": "0x8CE9137d39326AD0cD6491fb5CC0CbA0e089b6A9",
        "bridgeContract": "https://etherscan.io/address/0xf92cD566Ea4864356C5491c177A430C222d7e678",
        "assetContract": "https://etherscan.io/address/0x8CE9137d39326AD0cD6491fb5CC0CbA0e089b6A9",
        "coingeckoId": "swipe"
      }
    },
    {
      "chainId": 101,
      "address": "7gBuzBcJ7V48m8TiKJ1XWNDUerK2XfAbjxuRiKMb6S8Z",
      "symbol": "wREQ",
      "name": "Request Token (Wormhole)",
      "decimals": 9,
      "logoURI": "https://cdn.jsdelivr.net/gh/trustwallet/assets@master/blockchains/ethereum/assets/0x8f8221aFbB33998d8584A2B05749bA73c37a938a/logo.png",
      "tags": [
        "wrapped",
        "wormhole"
      ],
      "extensions": {
        "address": "0x8f8221aFbB33998d8584A2B05749bA73c37a938a",
        "bridgeContract": "https://etherscan.io/address/0xf92cD566Ea4864356C5491c177A430C222d7e678",
        "assetContract": "https://etherscan.io/address/0x8f8221aFbB33998d8584A2B05749bA73c37a938a",
        "coingeckoId": "request-network"
      }
    },
    {
      "chainId": 101,
      "address": "CtDjsryLtwZCLj8TeniV7tWHbkaREfjKDWpvyQvsTyek",
      "symbol": "wWHALE",
      "name": "WHALE (Wormhole)",
      "decimals": 4,
      "logoURI": "https://cdn.jsdelivr.net/gh/trustwallet/assets@master/blockchains/ethereum/assets/0x9355372396e3F6daF13359B7b607a3374cc638e0/logo.png",
      "tags": [
        "wrapped",
        "wormhole"
      ],
      "extensions": {
        "address": "0x9355372396e3F6daF13359B7b607a3374cc638e0",
        "bridgeContract": "https://etherscan.io/address/0xf92cD566Ea4864356C5491c177A430C222d7e678",
        "assetContract": "https://etherscan.io/address/0x9355372396e3F6daF13359B7b607a3374cc638e0",
        "coingeckoId": "whale"
      }
    },
    {
      "chainId": 101,
      "address": "JDUgn6JUSwufqqthRdnZZKWv2vEdYvHxigF5Hk79yxRm",
      "symbol": "wPNK",
      "name": "Pinakion (Wormhole)",
      "decimals": 9,
      "logoURI": "https://cdn.jsdelivr.net/gh/trustwallet/assets@master/blockchains/ethereum/assets/0x93ED3FBe21207Ec2E8f2d3c3de6e058Cb73Bc04d/logo.png",
      "tags": [
        "wrapped",
        "wormhole"
      ],
      "extensions": {
        "address": "0x93ED3FBe21207Ec2E8f2d3c3de6e058Cb73Bc04d",
        "bridgeContract": "https://etherscan.io/address/0xf92cD566Ea4864356C5491c177A430C222d7e678",
        "assetContract": "https://etherscan.io/address/0x93ED3FBe21207Ec2E8f2d3c3de6e058Cb73Bc04d",
        "coingeckoId": "kleros"
      }
    },
    {
      "chainId": 101,
      "address": "EJKqF4p7xVhXkcDNCrVQJE4osow76226bc6u3AtsGXaG",
      "symbol": "wAPY",
      "name": "APY Governance Token (Wormhole)",
      "decimals": 9,
      "logoURI": "https://cdn.jsdelivr.net/gh/trustwallet/assets@master/blockchains/ethereum/assets/0x95a4492F028aa1fd432Ea71146b433E7B4446611/logo.png",
      "tags": [
        "wrapped",
        "wormhole"
      ],
      "extensions": {
        "address": "0x95a4492F028aa1fd432Ea71146b433E7B4446611",
        "bridgeContract": "https://etherscan.io/address/0xf92cD566Ea4864356C5491c177A430C222d7e678",
        "assetContract": "https://etherscan.io/address/0x95a4492F028aa1fd432Ea71146b433E7B4446611",
        "coingeckoId": "apy-finance"
      }
    },
    {
      "chainId": 101,
      "address": "AF7Dv5Vzi1dT2fLnz4ysiRQ6FxGN1M6mrmHwgNpx7FVH",
      "symbol": "wOCEAN",
      "name": "Ocean Protocol (Wormhole)",
      "decimals": 9,
      "logoURI": "https://cdn.jsdelivr.net/gh/trustwallet/assets@master/blockchains/ethereum/assets/0x967da4048cD07aB37855c090aAF366e4ce1b9F48/logo.png",
      "tags": [
        "wrapped",
        "wormhole"
      ],
      "extensions": {
        "address": "0x967da4048cD07aB37855c090aAF366e4ce1b9F48",
        "bridgeContract": "https://etherscan.io/address/0xf92cD566Ea4864356C5491c177A430C222d7e678",
        "assetContract": "https://etherscan.io/address/0x967da4048cD07aB37855c090aAF366e4ce1b9F48",
        "coingeckoId": "ocean-protocol"
      }
    },
    {
      "chainId": 101,
      "address": "AyNULvvLGW11fThvhncqNRjEgmDbMEHdDL4HqXD6SM8V",
      "symbol": "wSPI",
      "name": "Shopping.io (Wormhole)",
      "decimals": 9,
      "logoURI": "https://cdn.jsdelivr.net/gh/trustwallet/assets@master/blockchains/ethereum/assets/0x9B02dD390a603Add5c07f9fd9175b7DABE8D63B7/logo.png",
      "tags": [
        "wrapped",
        "wormhole"
      ],
      "extensions": {
        "address": "0x9B02dD390a603Add5c07f9fd9175b7DABE8D63B7",
        "bridgeContract": "https://etherscan.io/address/0xf92cD566Ea4864356C5491c177A430C222d7e678",
        "assetContract": "https://etherscan.io/address/0x9B02dD390a603Add5c07f9fd9175b7DABE8D63B7",
        "coingeckoId": "shopping-io"
      }
    },
    {
      "chainId": 101,
      "address": "3UeKTABxz9XexDtyKq646rSQvx8GVpKNwfMoKKfxsTsF",
      "symbol": "wBBTC",
      "name": "Binance Wrapped BTC (Wormhole)",
      "decimals": 8,
      "logoURI": "https://cdn.jsdelivr.net/gh/trustwallet/assets@master/blockchains/ethereum/assets/0x9BE89D2a4cd102D8Fecc6BF9dA793be995C22541/logo.png",
      "tags": [
        "wrapped",
        "wormhole"
      ],
      "extensions": {
        "address": "0x9BE89D2a4cd102D8Fecc6BF9dA793be995C22541",
        "bridgeContract": "https://etherscan.io/address/0xf92cD566Ea4864356C5491c177A430C222d7e678",
        "assetContract": "https://etherscan.io/address/0x9BE89D2a4cd102D8Fecc6BF9dA793be995C22541",
        "coingeckoId": "binance-wrapped-btc"
      }
    },
    {
      "chainId": 101,
      "address": "DsGbyCHbG4vSWBqAprR2eWuUAg8fXAgYkWL9psgvYZn5",
      "symbol": "wUNISTAKE",
      "name": "Unistake (Wormhole)",
      "decimals": 9,
      "logoURI": "https://cdn.jsdelivr.net/gh/trustwallet/assets@master/blockchains/ethereum/assets/0x9Ed8e7C9604790F7Ec589F99b94361d8AAB64E5E/logo.png",
      "tags": [
        "wrapped",
        "wormhole"
      ],
      "extensions": {
        "address": "0x9Ed8e7C9604790F7Ec589F99b94361d8AAB64E5E",
        "bridgeContract": "https://etherscan.io/address/0xf92cD566Ea4864356C5491c177A430C222d7e678",
        "assetContract": "https://etherscan.io/address/0x9Ed8e7C9604790F7Ec589F99b94361d8AAB64E5E",
        "coingeckoId": "unistake"
      }
    },
    {
      "chainId": 101,
      "address": "GBvv3jn9u6pZqPd2GVnQ7BKJzLwQnEWe4ci9k359PN9Z",
      "symbol": "wMKR",
      "name": "MakerDAO (Wormhole)",
      "decimals": 9,
      "logoURI": "https://cdn.jsdelivr.net/gh/trustwallet/assets@master/blockchains/ethereum/assets/0x9f8F72aA9304c8B593d555F12eF6589cC3A579A2/logo.png",
      "tags": [
        "wrapped",
        "wormhole"
      ],
      "extensions": {
        "address": "0x9f8F72aA9304c8B593d555F12eF6589cC3A579A2",
        "bridgeContract": "https://etherscan.io/address/0xf92cD566Ea4864356C5491c177A430C222d7e678",
        "assetContract": "https://etherscan.io/address/0x9f8F72aA9304c8B593d555F12eF6589cC3A579A2",
        "coingeckoId": "maker"
      }
    },
    {
      "chainId": 101,
      "address": "53ETjuzUNHG8c7rZ2hxQLQfN5R6tEYtdYwNQsa68xFUk",
      "symbol": "wFARM",
      "name": "FARM Reward Token (Wormhole)",
      "decimals": 9,
      "logoURI": "https://cdn.jsdelivr.net/gh/trustwallet/assets@master/blockchains/ethereum/assets/0xa0246c9032bC3A600820415aE600c6388619A14D/logo.png",
      "tags": [
        "wrapped",
        "wormhole"
      ],
      "extensions": {
        "address": "0xa0246c9032bC3A600820415aE600c6388619A14D",
        "bridgeContract": "https://etherscan.io/address/0xf92cD566Ea4864356C5491c177A430C222d7e678",
        "assetContract": "https://etherscan.io/address/0xa0246c9032bC3A600820415aE600c6388619A14D",
        "coingeckoId": "harvest-finance"
      }
    },
    {
      "chainId": 101,
      "address": "FVsXUnbhifqJ4LiXQEbpUtXVdB8T5ADLKqSs5t1oc54F",
      "symbol": "wUSDC",
      "name": "USD Coin (Wormhole)",
      "decimals": 6,
      "logoURI": "https://cdn.jsdelivr.net/gh/solana-labs/token-list@main/assets/mainnet/EPjFWdd5AufqSSqeM2qN1xzybapC8G4wEGGkZwyTDt1v/logo.png",
      "tags": [
        "wrapped",
        "wormhole"
      ],
      "extensions": {
        "address": "0xA0b86991c6218b36c1d19D4a2e9Eb0cE3606eB48",
        "bridgeContract": "https://etherscan.io/address/0xf92cD566Ea4864356C5491c177A430C222d7e678",
        "assetContract": "https://etherscan.io/address/0xA0b86991c6218b36c1d19D4a2e9Eb0cE3606eB48",
        "coingeckoId": "usd-coin"
      }
    },
    {
      "chainId": 101,
      "address": "EjBpnWzWZeW1PKzfCszLdHgENZLZDoTNaEmz8BddpWJx",
      "symbol": "wANT",
      "name": "Aragon Network Token (Wormhole)",
      "decimals": 9,
      "logoURI": "https://cdn.jsdelivr.net/gh/trustwallet/assets@master/blockchains/ethereum/assets/0xa117000000f279D81A1D3cc75430fAA017FA5A2e/logo.png",
      "tags": [
        "wrapped",
        "wormhole"
      ],
      "extensions": {
        "address": "0xa117000000f279D81A1D3cc75430fAA017FA5A2e",
        "bridgeContract": "https://etherscan.io/address/0xf92cD566Ea4864356C5491c177A430C222d7e678",
        "assetContract": "https://etherscan.io/address/0xa117000000f279D81A1D3cc75430fAA017FA5A2e",
        "coingeckoId": "aragon"
      }
    },
    {
      "chainId": 101,
      "address": "Rs4LHZ4WogZCAkCzfsKJib5LLnYL6xcVAfTcLQiSjg2",
      "symbol": "wNPXS",
      "name": "Pundi X Token (Wormhole)",
      "decimals": 9,
      "logoURI": "https://cdn.jsdelivr.net/gh/trustwallet/assets@master/blockchains/ethereum/assets/0xA15C7Ebe1f07CaF6bFF097D8a589fb8AC49Ae5B3/logo.png",
      "tags": [
        "wrapped",
        "wormhole"
      ],
      "extensions": {
        "address": "0xA15C7Ebe1f07CaF6bFF097D8a589fb8AC49Ae5B3",
        "bridgeContract": "https://etherscan.io/address/0xf92cD566Ea4864356C5491c177A430C222d7e678",
        "assetContract": "https://etherscan.io/address/0xA15C7Ebe1f07CaF6bFF097D8a589fb8AC49Ae5B3",
        "coingeckoId": "pundi-x"
      }
    },
    {
      "chainId": 101,
      "address": "65ribugkb42AANKYrEeuruhhfXffyE4jY22FUxFbpW7C",
      "symbol": "wRFOX",
      "name": "RFOX (Wormhole)",
      "decimals": 9,
      "logoURI": "https://cdn.jsdelivr.net/gh/trustwallet/assets@master/blockchains/ethereum/assets/0xa1d6Df714F91DeBF4e0802A542E13067f31b8262/logo.png",
      "tags": [
        "wrapped",
        "wormhole"
      ],
      "extensions": {
        "address": "0xa1d6Df714F91DeBF4e0802A542E13067f31b8262",
        "bridgeContract": "https://etherscan.io/address/0xf92cD566Ea4864356C5491c177A430C222d7e678",
        "assetContract": "https://etherscan.io/address/0xa1d6Df714F91DeBF4e0802A542E13067f31b8262",
        "coingeckoId": "redfox-labs-2"
      }
    },
    {
      "chainId": 101,
      "address": "T2mo6dnFiutu26KMuCMSjCLBB4ofWvQ3qBJGEMc3JSe",
      "symbol": "wMTA",
      "name": "Meta (Wormhole)",
      "decimals": 9,
      "logoURI": "https://cdn.jsdelivr.net/gh/trustwallet/assets@master/blockchains/ethereum/assets/0xa3BeD4E1c75D00fa6f4E5E6922DB7261B5E9AcD2/logo.png",
      "tags": [
        "wrapped",
        "wormhole"
      ],
      "extensions": {
        "address": "0xa3BeD4E1c75D00fa6f4E5E6922DB7261B5E9AcD2",
        "bridgeContract": "https://etherscan.io/address/0xf92cD566Ea4864356C5491c177A430C222d7e678",
        "assetContract": "https://etherscan.io/address/0xa3BeD4E1c75D00fa6f4E5E6922DB7261B5E9AcD2",
        "coingeckoId": "meta"
      }
    },
    {
      "chainId": 101,
      "address": "HC8SaUm9rhvVZE5ZwBWiUhFAnCuG8byd5FxKYdpFm5MR",
      "symbol": "wRBC",
      "name": "Rubic (Wormhole)",
      "decimals": 9,
      "logoURI": "https://cdn.jsdelivr.net/gh/trustwallet/assets@master/blockchains/ethereum/assets/0xA4EED63db85311E22dF4473f87CcfC3DaDCFA3E3/logo.png",
      "tags": [
        "wrapped",
        "wormhole"
      ],
      "extensions": {
        "address": "0xA4EED63db85311E22dF4473f87CcfC3DaDCFA3E3",
        "bridgeContract": "https://etherscan.io/address/0xf92cD566Ea4864356C5491c177A430C222d7e678",
        "assetContract": "https://etherscan.io/address/0xA4EED63db85311E22dF4473f87CcfC3DaDCFA3E3",
        "coingeckoId": "rubic"
      }
    },
    {
      "chainId": 101,
      "address": "9DdtKWoK8cBfLSLhHXHFZzzhxp4rdwHbFEAis8n5AsfQ",
      "symbol": "wNOIA",
      "name": "NOIA Token (Wormhole)",
      "decimals": 9,
      "logoURI": "https://cdn.jsdelivr.net/gh/trustwallet/assets@master/blockchains/ethereum/assets/0xa8c8CfB141A3bB59FEA1E2ea6B79b5ECBCD7b6ca/logo.png",
      "tags": [
        "wrapped",
        "wormhole"
      ],
      "extensions": {
        "address": "0xa8c8CfB141A3bB59FEA1E2ea6B79b5ECBCD7b6ca",
        "bridgeContract": "https://etherscan.io/address/0xf92cD566Ea4864356C5491c177A430C222d7e678",
        "assetContract": "https://etherscan.io/address/0xa8c8CfB141A3bB59FEA1E2ea6B79b5ECBCD7b6ca",
        "coingeckoId": "noia-network"
      }
    },
    {
      "chainId": 101,
      "address": "DTQStP2z4DRqbNHRxtwThAujr9aPFPsv4y2kkXTVLVvb",
      "symbol": "wCEL",
      "name": "Celsius (Wormhole)",
      "decimals": 4,
      "logoURI": "https://cdn.jsdelivr.net/gh/trustwallet/assets@master/blockchains/ethereum/assets/0xaaAEBE6Fe48E54f431b0C390CfaF0b017d09D42d/logo.png",
      "tags": [
        "wrapped",
        "wormhole"
      ],
      "extensions": {
        "address": "0xaaAEBE6Fe48E54f431b0C390CfaF0b017d09D42d",
        "bridgeContract": "https://etherscan.io/address/0xf92cD566Ea4864356C5491c177A430C222d7e678",
        "assetContract": "https://etherscan.io/address/0xaaAEBE6Fe48E54f431b0C390CfaF0b017d09D42d",
        "coingeckoId": "celsius-degree-token"
      }
    },
    {
      "chainId": 101,
      "address": "59NPV18vAbTgwC9aeEGikrmX3EbZHMEMkZfvcsHBNFr9",
      "symbol": "wCWS",
      "name": "Crowns (Wormhole)",
      "decimals": 9,
      "logoURI": "https://cdn.jsdelivr.net/gh/trustwallet/assets@master/blockchains/ethereum/assets/0xaC0104Cca91D167873B8601d2e71EB3D4D8c33e0/logo.png",
      "tags": [
        "wrapped",
        "wormhole"
      ],
      "extensions": {
        "address": "0xaC0104Cca91D167873B8601d2e71EB3D4D8c33e0",
        "bridgeContract": "https://etherscan.io/address/0xf92cD566Ea4864356C5491c177A430C222d7e678",
        "assetContract": "https://etherscan.io/address/0xaC0104Cca91D167873B8601d2e71EB3D4D8c33e0",
        "coingeckoId": "crowns"
      }
    },
    {
      "chainId": 101,
      "address": "4811JP9i35zgAxSFZjGXQwew6xd1qSBE4xdMFik2J14Z",
      "symbol": "wROOM",
      "name": "OptionRoom Token (Wormhole)",
      "decimals": 9,
      "logoURI": "https://cdn.jsdelivr.net/gh/trustwallet/assets@master/blockchains/ethereum/assets/0xAd4f86a25bbc20FfB751f2FAC312A0B4d8F88c64/logo.png",
      "tags": [
        "wrapped",
        "wormhole"
      ],
      "extensions": {
        "address": "0xAd4f86a25bbc20FfB751f2FAC312A0B4d8F88c64",
        "bridgeContract": "https://etherscan.io/address/0xf92cD566Ea4864356C5491c177A430C222d7e678",
        "assetContract": "https://etherscan.io/address/0xAd4f86a25bbc20FfB751f2FAC312A0B4d8F88c64",
        "coingeckoId": "option-room"
      }
    },
    {
      "chainId": 101,
      "address": "2VAdvHWMpzMnDYYn64MgqLNpGQ19iCiusCet8JLMtxU5",
      "symbol": "wYOP",
      "name": "YOP (Wormhole)",
      "decimals": 8,
      "logoURI": "https://cdn.jsdelivr.net/gh/trustwallet/assets@master/blockchains/ethereum/assets/0xAE1eaAE3F627AAca434127644371b67B18444051/logo.png",
      "tags": [
        "wrapped",
        "wormhole"
      ],
      "extensions": {
        "address": "0xAE1eaAE3F627AAca434127644371b67B18444051",
        "bridgeContract": "https://etherscan.io/address/0xf92cD566Ea4864356C5491c177A430C222d7e678",
        "assetContract": "https://etherscan.io/address/0xAE1eaAE3F627AAca434127644371b67B18444051",
        "coingeckoId": "yield-optimization-platform"
      }
    },
    {
      "chainId": 101,
      "address": "AKiTcEWZarsnUbKkwQVRjJni5eqwiNeBQsJ3nrADacT4",
      "symbol": "wLGCY",
      "name": "LGCY Network (Wormhole)",
      "decimals": 9,
      "logoURI": "https://cdn.jsdelivr.net/gh/trustwallet/assets@master/blockchains/ethereum/assets/0xaE697F994Fc5eBC000F8e22EbFfeE04612f98A0d/logo.png",
      "tags": [
        "wrapped",
        "wormhole"
      ],
      "extensions": {
        "address": "0xaE697F994Fc5eBC000F8e22EbFfeE04612f98A0d",
        "bridgeContract": "https://etherscan.io/address/0xf92cD566Ea4864356C5491c177A430C222d7e678",
        "assetContract": "https://etherscan.io/address/0xaE697F994Fc5eBC000F8e22EbFfeE04612f98A0d",
        "coingeckoId": "lgcy-network"
      }
    },
    {
      "chainId": 101,
      "address": "4kPHTMfSD1k3SytAMKEVRWH5ip6WD5U52tC5q6TuXUNU",
      "symbol": "wRFuel",
      "name": "Rio Fuel Token (Wormhole)",
      "decimals": 9,
      "logoURI": "https://cdn.jsdelivr.net/gh/trustwallet/assets@master/blockchains/ethereum/assets/0xaf9f549774ecEDbD0966C52f250aCc548D3F36E5/logo.png",
      "tags": [
        "wrapped",
        "wormhole"
      ],
      "extensions": {
        "address": "0xaf9f549774ecEDbD0966C52f250aCc548D3F36E5",
        "bridgeContract": "https://etherscan.io/address/0xf92cD566Ea4864356C5491c177A430C222d7e678",
        "assetContract": "https://etherscan.io/address/0xaf9f549774ecEDbD0966C52f250aCc548D3F36E5",
        "coingeckoId": "rio-defi"
      }
    },
    {
      "chainId": 101,
      "address": "E1w2uKRsVJeDf1Qqbk7DDKEDe7NCYwh8ySgqCaEZ4BTC",
      "symbol": "wMAHA",
      "name": "MahaDAO (Wormhole)",
      "decimals": 9,
      "logoURI": "https://cdn.jsdelivr.net/gh/trustwallet/assets@master/blockchains/ethereum/assets/0xB4d930279552397bbA2ee473229f89Ec245bc365/logo.png",
      "tags": [
        "wrapped",
        "wormhole"
      ],
      "extensions": {
        "address": "0xB4d930279552397bbA2ee473229f89Ec245bc365",
        "bridgeContract": "https://etherscan.io/address/0xf92cD566Ea4864356C5491c177A430C222d7e678",
        "assetContract": "https://etherscan.io/address/0xB4d930279552397bbA2ee473229f89Ec245bc365",
        "coingeckoId": "mahadao"
      }
    },
    {
      "chainId": 101,
      "address": "4psmnTirimNyPEPEZtkQkdEPJagTXS3a7wsu1XN9MYK3",
      "symbol": "wRPL",
      "name": "Rocket Pool (Wormhole)",
      "decimals": 9,
      "logoURI": "https://cdn.jsdelivr.net/gh/trustwallet/assets@master/blockchains/ethereum/assets/0xB4EFd85c19999D84251304bDA99E90B92300Bd93/logo.png",
      "tags": [
        "wrapped",
        "wormhole"
      ],
      "extensions": {
        "address": "0xB4EFd85c19999D84251304bDA99E90B92300Bd93",
        "bridgeContract": "https://etherscan.io/address/0xf92cD566Ea4864356C5491c177A430C222d7e678",
        "assetContract": "https://etherscan.io/address/0xB4EFd85c19999D84251304bDA99E90B92300Bd93",
        "coingeckoId": "rocket-pool"
      }
    },
    {
      "chainId": 101,
      "address": "FrhQauNRm7ecom9FRprNcyz58agDe5ujAbAtA9NG6jtU",
      "symbol": "wNEXO",
      "name": "Nexo (Wormhole)",
      "decimals": 9,
      "logoURI": "https://cdn.jsdelivr.net/gh/trustwallet/assets@master/blockchains/ethereum/assets/0xB62132e35a6c13ee1EE0f84dC5d40bad8d815206/logo.png",
      "tags": [
        "wrapped",
        "wormhole"
      ],
      "extensions": {
        "address": "0xB62132e35a6c13ee1EE0f84dC5d40bad8d815206",
        "bridgeContract": "https://etherscan.io/address/0xf92cD566Ea4864356C5491c177A430C222d7e678",
        "assetContract": "https://etherscan.io/address/0xB62132e35a6c13ee1EE0f84dC5d40bad8d815206",
        "coingeckoId": "nexo"
      }
    },
    {
      "chainId": 101,
      "address": "AoU75vwpnWEVvfarxRALjzRc8vS9UdDhRMkwoDimt9ss",
      "symbol": "wSFI",
      "name": "Spice (Wormhole)",
      "decimals": 9,
      "logoURI": "https://cdn.jsdelivr.net/gh/trustwallet/assets@master/blockchains/ethereum/assets/0xb753428af26E81097e7fD17f40c88aaA3E04902c/logo.png",
      "tags": [
        "wrapped",
        "wormhole"
      ],
      "extensions": {
        "address": "0xb753428af26E81097e7fD17f40c88aaA3E04902c",
        "bridgeContract": "https://etherscan.io/address/0xf92cD566Ea4864356C5491c177A430C222d7e678",
        "assetContract": "https://etherscan.io/address/0xb753428af26E81097e7fD17f40c88aaA3E04902c",
        "coingeckoId": "saffron-finance"
      }
    },
    {
      "chainId": 101,
      "address": "CRZuALvCYjPLB65WFLHh9JkmPWK5C81TXpy2aEEaCjr3",
      "symbol": "wSTBZ",
      "name": "Stabilize Token (Wormhole)",
      "decimals": 9,
      "logoURI": "https://cdn.jsdelivr.net/gh/trustwallet/assets@master/blockchains/ethereum/assets/0xB987D48Ed8f2C468D52D6405624EADBa5e76d723/logo.png",
      "tags": [
        "wrapped",
        "wormhole"
      ],
      "extensions": {
        "address": "0xB987D48Ed8f2C468D52D6405624EADBa5e76d723",
        "bridgeContract": "https://etherscan.io/address/0xf92cD566Ea4864356C5491c177A430C222d7e678",
        "assetContract": "https://etherscan.io/address/0xB987D48Ed8f2C468D52D6405624EADBa5e76d723",
        "coingeckoId": "stabilize"
      }
    },
    {
      "chainId": 101,
      "address": "HPYXGSdAwyK5GwmuivL8gDdUVRChtgXq6SRat44k4Pat",
      "symbol": "wBAL",
      "name": "Balancer (Wormhole)",
      "decimals": 9,
      "logoURI": "https://cdn.jsdelivr.net/gh/trustwallet/assets@master/blockchains/ethereum/assets/0xba100000625a3754423978a60c9317c58a424e3D/logo.png",
      "tags": [
        "wrapped",
        "wormhole"
      ],
      "extensions": {
        "address": "0xba100000625a3754423978a60c9317c58a424e3D",
        "bridgeContract": "https://etherscan.io/address/0xf92cD566Ea4864356C5491c177A430C222d7e678",
        "assetContract": "https://etherscan.io/address/0xba100000625a3754423978a60c9317c58a424e3D",
        "coingeckoId": "balancer"
      }
    },
    {
      "chainId": 101,
      "address": "AV7NgJV2BsgEukzUTrcUMz3LD37xLcLtygFig5WJ3kQN",
      "symbol": "wBAND",
      "name": "BandToken (Wormhole)",
      "decimals": 9,
      "logoURI": "https://cdn.jsdelivr.net/gh/trustwallet/assets@master/blockchains/ethereum/assets/0xBA11D00c5f74255f56a5E366F4F77f5A186d7f55/logo.png",
      "tags": [
        "wrapped",
        "wormhole"
      ],
      "extensions": {
        "address": "0xBA11D00c5f74255f56a5E366F4F77f5A186d7f55",
        "bridgeContract": "https://etherscan.io/address/0xf92cD566Ea4864356C5491c177A430C222d7e678",
        "assetContract": "https://etherscan.io/address/0xBA11D00c5f74255f56a5E366F4F77f5A186d7f55",
        "coingeckoId": "band-protocol"
      }
    },
    {
      "chainId": 101,
      "address": "4obZok5FFUcQXQoV39hhcqk9xSmo4WnP9wnrNCk1g5BC",
      "symbol": "wSWFL",
      "name": "Swapfolio (Wormhole)",
      "decimals": 9,
      "logoURI": "https://cdn.jsdelivr.net/gh/trustwallet/assets@master/blockchains/ethereum/assets/0xBa21Ef4c9f433Ede00badEFcC2754B8E74bd538A/logo.png",
      "tags": [
        "wrapped",
        "wormhole"
      ],
      "extensions": {
        "address": "0xBa21Ef4c9f433Ede00badEFcC2754B8E74bd538A",
        "bridgeContract": "https://etherscan.io/address/0xf92cD566Ea4864356C5491c177A430C222d7e678",
        "assetContract": "https://etherscan.io/address/0xBa21Ef4c9f433Ede00badEFcC2754B8E74bd538A",
        "coingeckoId": "swapfolio"
      }
    },
    {
      "chainId": 101,
      "address": "HCP8hGKS6fUGfTA1tQxBKzbXuQk7yktzz71pY8LXVJyR",
      "symbol": "wLRC",
      "name": "LoopringCoin V2 (Wormhole)",
      "decimals": 9,
      "logoURI": "https://cdn.jsdelivr.net/gh/trustwallet/assets@master/blockchains/ethereum/assets/0xBBbbCA6A901c926F240b89EacB641d8Aec7AEafD/logo.png",
      "tags": [
        "wrapped",
        "wormhole"
      ],
      "extensions": {
        "address": "0xBBbbCA6A901c926F240b89EacB641d8Aec7AEafD",
        "bridgeContract": "https://etherscan.io/address/0xf92cD566Ea4864356C5491c177A430C222d7e678",
        "assetContract": "https://etherscan.io/address/0xBBbbCA6A901c926F240b89EacB641d8Aec7AEafD",
        "coingeckoId": "loopring"
      }
    },
    {
      "chainId": 101,
      "address": "9sNArcS6veh7DLEo7Y1ZSbBCYtkuPVE6S3HhVrcWR2Zw",
      "symbol": "wPERP",
      "name": "Perpetual (Wormhole)",
      "decimals": 9,
      "logoURI": "https://cdn.jsdelivr.net/gh/trustwallet/assets@master/blockchains/ethereum/assets/0xbC396689893D065F41bc2C6EcbeE5e0085233447/logo.png",
      "tags": [
        "wrapped",
        "wormhole"
      ],
      "extensions": {
        "address": "0xbC396689893D065F41bc2C6EcbeE5e0085233447",
        "bridgeContract": "https://etherscan.io/address/0xf92cD566Ea4864356C5491c177A430C222d7e678",
        "assetContract": "https://etherscan.io/address/0xbC396689893D065F41bc2C6EcbeE5e0085233447",
        "coingeckoId": "perpetual-protocol"
      }
    },
    {
      "chainId": 101,
      "address": "3XnhArdJydrpbr9Nbj8wNUaozPL9WAo9YDyNWakhTm9X",
      "symbol": "wCOMP",
      "name": "Compound (Wormhole)",
      "decimals": 9,
      "logoURI": "https://cdn.jsdelivr.net/gh/trustwallet/assets@master/blockchains/ethereum/assets/0xc00e94Cb662C3520282E6f5717214004A7f26888/logo.png",
      "tags": [
        "wrapped",
        "wormhole"
      ],
      "extensions": {
        "address": "0xc00e94Cb662C3520282E6f5717214004A7f26888",
        "bridgeContract": "https://etherscan.io/address/0xf92cD566Ea4864356C5491c177A430C222d7e678",
        "assetContract": "https://etherscan.io/address/0xc00e94Cb662C3520282E6f5717214004A7f26888",
        "coingeckoId": "compound-governance-token"
      }
    },
    {
      "chainId": 101,
      "address": "CPLNm9UMKfiJKiySQathV99yeSgTVjPDZx4ucFrbp2MD",
      "symbol": "wSNX",
      "name": "Synthetix Network Token (Wormhole)",
      "decimals": 9,
      "logoURI": "https://cdn.jsdelivr.net/gh/trustwallet/assets@master/blockchains/ethereum/assets//logo.png",
      "tags": [
        "wrapped",
        "wormhole"
      ],
      "extensions": {
        "address": "0xC011a73ee8576Fb46F5E1c5751cA3B9Fe0af2a6F",
        "bridgeContract": "https://etherscan.io/address/0xf92cD566Ea4864356C5491c177A430C222d7e678",
        "assetContract": "https://etherscan.io/address/0xC011a73ee8576Fb46F5E1c5751cA3B9Fe0af2a6F",
        "coingeckoId": "havven"
      }
    },
    {
      "chainId": 101,
      "address": "D6eVKSfLdioqo2zG8LbQYFU2gf66FrjKA7afCYNo1GHt",
      "symbol": "wDUCK",
      "name": "DLP Duck Token (Wormhole)",
      "decimals": 9,
      "logoURI": "https://cdn.jsdelivr.net/gh/trustwallet/assets@master/blockchains/ethereum/assets/0xC0bA369c8Db6eB3924965e5c4FD0b4C1B91e305F/logo.png",
      "tags": [
        "wrapped",
        "wormhole"
      ],
      "extensions": {
        "address": "0xC0bA369c8Db6eB3924965e5c4FD0b4C1B91e305F",
        "bridgeContract": "https://etherscan.io/address/0xf92cD566Ea4864356C5491c177A430C222d7e678",
        "assetContract": "https://etherscan.io/address/0xC0bA369c8Db6eB3924965e5c4FD0b4C1B91e305F",
        "coingeckoId": "dlp-duck-token"
      }
    },
    {
      "chainId": 101,
      "address": "9PwPi3DAf9Dy4Y6qJmUzF6fX9CjNwScBidsYqJmcApF8",
      "symbol": "wCHAIN",
      "name": "Chain Games (Wormhole)",
      "decimals": 9,
      "logoURI": "https://cdn.jsdelivr.net/gh/trustwallet/assets@master/blockchains/ethereum/assets/0xC4C2614E694cF534D407Ee49F8E44D125E4681c4/logo.png",
      "tags": [
        "wrapped",
        "wormhole"
      ],
      "extensions": {
        "address": "0xC4C2614E694cF534D407Ee49F8E44D125E4681c4",
        "bridgeContract": "https://etherscan.io/address/0xf92cD566Ea4864356C5491c177A430C222d7e678",
        "assetContract": "https://etherscan.io/address/0xC4C2614E694cF534D407Ee49F8E44D125E4681c4",
        "coingeckoId": "chain-games"
      }
    },
    {
      "chainId": 101,
      "address": "BmxZ1pghpcoyT7aykj7D1o4AxWirTqvD7zD2tNngjirT",
      "symbol": "wGRT",
      "name": "Graph Token (Wormhole)",
      "decimals": 9,
      "logoURI": "https://cdn.jsdelivr.net/gh/trustwallet/assets@master/blockchains/ethereum/assets/0xc944E90C64B2c07662A292be6244BDf05Cda44a7/logo.png",
      "tags": [
        "wrapped",
        "wormhole"
      ],
      "extensions": {
        "address": "0xc944E90C64B2c07662A292be6244BDf05Cda44a7",
        "bridgeContract": "https://etherscan.io/address/0xf92cD566Ea4864356C5491c177A430C222d7e678",
        "assetContract": "https://etherscan.io/address/0xc944E90C64B2c07662A292be6244BDf05Cda44a7",
        "coingeckoId": "the-graph"
      }
    },
    {
      "chainId": 101,
      "address": "FMr15arp651N6fR2WEL36pCMBnFecHcN6wDxne2Vf3SK",
      "symbol": "wROOT",
      "name": "RootKit (Wormhole)",
      "decimals": 9,
      "logoURI": "https://cdn.jsdelivr.net/gh/trustwallet/assets@master/blockchains/ethereum/assets/0xCb5f72d37685C3D5aD0bB5F982443BC8FcdF570E/logo.png",
      "tags": [
        "wrapped",
        "wormhole"
      ],
      "extensions": {
        "address": "0xCb5f72d37685C3D5aD0bB5F982443BC8FcdF570E",
        "bridgeContract": "https://etherscan.io/address/0xf92cD566Ea4864356C5491c177A430C222d7e678",
        "assetContract": "https://etherscan.io/address/0xCb5f72d37685C3D5aD0bB5F982443BC8FcdF570E",
        "coingeckoId": "rootkit"
      }
    },
    {
      "chainId": 101,
      "address": "E9X7rKAGfSh1gsHC6qh5MVLkDzRcT64KQbjzvHnc5zEq",
      "symbol": "wSWAP",
      "name": "TrustSwap Token (Wormhole)",
      "decimals": 9,
      "logoURI": "https://cdn.jsdelivr.net/gh/trustwallet/assets@master/blockchains/ethereum/assets/0xCC4304A31d09258b0029eA7FE63d032f52e44EFe/logo.png",
      "tags": [
        "wrapped",
        "wormhole"
      ],
      "extensions": {
        "address": "0xCC4304A31d09258b0029eA7FE63d032f52e44EFe",
        "bridgeContract": "https://etherscan.io/address/0xf92cD566Ea4864356C5491c177A430C222d7e678",
        "assetContract": "https://etherscan.io/address/0xCC4304A31d09258b0029eA7FE63d032f52e44EFe",
        "coingeckoId": "trustswap"
      }
    },
    {
      "chainId": 101,
      "address": "5NEENV1mNvu7MfNNtKuGSDC8zoNStq1tuLkDXFtv6rZd",
      "symbol": "wTVK",
      "name": "Terra Virtua Kolect (Wormhole)",
      "decimals": 9,
      "logoURI": "https://cdn.jsdelivr.net/gh/trustwallet/assets@master/blockchains/ethereum/assets/0xd084B83C305daFD76AE3E1b4E1F1fe2eCcCb3988/logo.png",
      "tags": [
        "wrapped",
        "wormhole"
      ],
      "extensions": {
        "address": "0xd084B83C305daFD76AE3E1b4E1F1fe2eCcCb3988",
        "bridgeContract": "https://etherscan.io/address/0xf92cD566Ea4864356C5491c177A430C222d7e678",
        "assetContract": "https://etherscan.io/address/0xd084B83C305daFD76AE3E1b4E1F1fe2eCcCb3988",
        "coingeckoId": "terra-virtua-kolect"
      }
    },
    {
      "chainId": 101,
      "address": "5ZXLGj7onpitgtREJNYb51DwDPddvqV1YLC8jn2sgz48",
      "symbol": "wOMG",
      "name": "OMG Network (Wormhole)",
      "decimals": 9,
      "logoURI": "https://cdn.jsdelivr.net/gh/trustwallet/assets@master/blockchains/ethereum/assets//logo.png",
      "tags": [
        "wrapped",
        "wormhole"
      ],
      "extensions": {
        "address": "0xd26114cd6EE289AccF82350c8d8487fedB8A0C07",
        "bridgeContract": "https://etherscan.io/address/0xf92cD566Ea4864356C5491c177A430C222d7e678",
        "assetContract": "https://etherscan.io/address/0xd26114cd6EE289AccF82350c8d8487fedB8A0C07",
        "coingeckoId": "omisego"
      }
    },
    {
      "chainId": 101,
      "address": "2Xf2yAXJfg82sWwdLUo2x9mZXy6JCdszdMZkcF1Hf4KV",
      "symbol": "wLUNA",
      "name": "Wrapped LUNA Token (Wormhole)",
      "decimals": 9,
      "logoURI": "https://cdn.jsdelivr.net/gh/trustwallet/assets@master/blockchains/ethereum/assets/0xd2877702675e6cEb975b4A1dFf9fb7BAF4C91ea9/logo.png",
      "tags": [
        "wrapped",
        "wormhole"
      ],
      "extensions": {
        "address": "0xd2877702675e6cEb975b4A1dFf9fb7BAF4C91ea9",
        "bridgeContract": "https://etherscan.io/address/0xf92cD566Ea4864356C5491c177A430C222d7e678",
        "assetContract": "https://etherscan.io/address/0xd2877702675e6cEb975b4A1dFf9fb7BAF4C91ea9",
        "coingeckoId": "wrapped-terra"
      }
    },
    {
      "chainId": 101,
      "address": "5Ro6JxJ4NjSTEppdX2iXUYgWkAEF1dcs9gqMX99E2vkL",
      "symbol": "wBONDLY",
      "name": "Bondly Token (Wormhole)",
      "decimals": 9,
      "logoURI": "https://cdn.jsdelivr.net/gh/trustwallet/assets@master/blockchains/ethereum/assets/0xD2dDa223b2617cB616c1580db421e4cFAe6a8a85/logo.png",
      "tags": [
        "wrapped",
        "wormhole"
      ],
      "extensions": {
        "address": "0xD2dDa223b2617cB616c1580db421e4cFAe6a8a85",
        "bridgeContract": "https://etherscan.io/address/0xf92cD566Ea4864356C5491c177A430C222d7e678",
        "assetContract": "https://etherscan.io/address/0xD2dDa223b2617cB616c1580db421e4cFAe6a8a85",
        "coingeckoId": "bondly"
      }
    },
    {
      "chainId": 101,
      "address": "5jFzUEqWLnvGvKWb1Pji9nWVYy5vLG2saoXCyVNWEdEi",
      "symbol": "wDETS",
      "name": "Dextrust (Wormhole)",
      "decimals": 9,
      "logoURI": "https://cdn.jsdelivr.net/gh/trustwallet/assets@master/blockchains/ethereum/assets/0xd379700999F4805Ce80aa32DB46A94dF64561108/logo.png",
      "tags": [
        "wrapped",
        "wormhole"
      ],
      "extensions": {
        "address": "0xd379700999F4805Ce80aa32DB46A94dF64561108",
        "bridgeContract": "https://etherscan.io/address/0xf92cD566Ea4864356C5491c177A430C222d7e678",
        "assetContract": "https://etherscan.io/address/0xd379700999F4805Ce80aa32DB46A94dF64561108",
        "coingeckoId": "dextrust"
      }
    },
    {
      "chainId": 101,
      "address": "BV5tm1uCRWQCQKNgQVFnkseqAjxpmbJkRCXvzFWBdgMp",
      "symbol": "wAMPL",
      "name": "Ampleforth (Wormhole)",
      "decimals": 9,
      "logoURI": "https://cdn.jsdelivr.net/gh/trustwallet/assets@master/blockchains/ethereum/assets//logo.png",
      "tags": [
        "wrapped",
        "wormhole"
      ],
      "extensions": {
        "address": "0xD46bA6D942050d489DBd938a2C909A5d5039A161",
        "bridgeContract": "https://etherscan.io/address/0xf92cD566Ea4864356C5491c177A430C222d7e678",
        "assetContract": "https://etherscan.io/address/0xD46bA6D942050d489DBd938a2C909A5d5039A161",
        "coingeckoId": "ampleforth"
      }
    },
    {
      "chainId": 101,
      "address": "2PSvGigDY4MVUmv51bBiARBMcHBtXcUBnx5V9BwWbbi2",
      "symbol": "wPOLK",
      "name": "Polkamarkets (Wormhole)",
      "decimals": 9,
      "logoURI": "https://cdn.jsdelivr.net/gh/trustwallet/assets@master/blockchains/ethereum/assets/0xD478161C952357F05f0292B56012Cd8457F1cfbF/logo.png",
      "tags": [
        "wrapped",
        "wormhole"
      ],
      "extensions": {
        "address": "0xD478161C952357F05f0292B56012Cd8457F1cfbF",
        "bridgeContract": "https://etherscan.io/address/0xf92cD566Ea4864356C5491c177A430C222d7e678",
        "assetContract": "https://etherscan.io/address/0xD478161C952357F05f0292B56012Cd8457F1cfbF",
        "coingeckoId": "polkamarkets"
      }
    },
    {
      "chainId": 101,
      "address": "ApmXkxXCASdxRf3Ln6Ni7oAZ7E6CX1CcJAD8A5qBdhSm",
      "symbol": "wCRV",
      "name": "Curve DAO Token (Wormhole)",
      "decimals": 9,
      "logoURI": "https://cdn.jsdelivr.net/gh/trustwallet/assets@master/blockchains/ethereum/assets/0xD533a949740bb3306d119CC777fa900bA034cd52/logo.png",
      "tags": [
        "wrapped",
        "wormhole"
      ],
      "extensions": {
        "address": "0xD533a949740bb3306d119CC777fa900bA034cd52",
        "bridgeContract": "https://etherscan.io/address/0xf92cD566Ea4864356C5491c177A430C222d7e678",
        "assetContract": "https://etherscan.io/address/0xD533a949740bb3306d119CC777fa900bA034cd52",
        "coingeckoId": "curve-dao-token"
      }
    },
    {
      "chainId": 101,
      "address": "DWECGzR56MruYJyo5g5QpoxZbFoydt3oWUkkDsVhxXzs",
      "symbol": "wMEME",
      "name": "MEME (Wormhole)",
      "decimals": 8,
      "logoURI": "https://cdn.jsdelivr.net/gh/trustwallet/assets@master/blockchains/ethereum/assets/0xD5525D397898e5502075Ea5E830d8914f6F0affe/logo.png",
      "tags": [
        "wrapped",
        "wormhole"
      ],
      "extensions": {
        "address": "0xD5525D397898e5502075Ea5E830d8914f6F0affe",
        "bridgeContract": "https://etherscan.io/address/0xf92cD566Ea4864356C5491c177A430C222d7e678",
        "assetContract": "https://etherscan.io/address/0xD5525D397898e5502075Ea5E830d8914f6F0affe",
        "coingeckoId": "degenerator"
      }
    },
    {
      "chainId": 101,
      "address": "3Y2wTtM4kCX8uUSLrKJ8wpajCu1C9LaWWAd7b7Nb2BDw",
      "symbol": "wEXNT",
      "name": "ExNetwork Community Token (Wormhole)",
      "decimals": 9,
      "logoURI": "https://cdn.jsdelivr.net/gh/trustwallet/assets@master/blockchains/ethereum/assets/0xD6c67B93a7b248dF608a653d82a100556144c5DA/logo.png",
      "tags": [
        "wrapped",
        "wormhole"
      ],
      "extensions": {
        "address": "0xD6c67B93a7b248dF608a653d82a100556144c5DA",
        "bridgeContract": "https://etherscan.io/address/0xf92cD566Ea4864356C5491c177A430C222d7e678",
        "assetContract": "https://etherscan.io/address/0xD6c67B93a7b248dF608a653d82a100556144c5DA",
        "coingeckoId": "exnetwork-token"
      }
    },
    {
      "chainId": 101,
      "address": "9w97GdWUYYaamGwdKMKZgGzPduZJkiFizq4rz5CPXRv2",
      "symbol": "wUSDT",
      "name": "Tether USD (Wormhole)",
      "decimals": 6,
      "logoURI": "https://cdn.jsdelivr.net/gh/trustwallet/assets@master/blockchains/ethereum/assets/0xdAC17F958D2ee523a2206206994597C13D831ec7/logo.png",
      "tags": [
        "wrapped",
        "wormhole"
      ],
      "extensions": {
        "address": "0xdAC17F958D2ee523a2206206994597C13D831ec7",
        "bridgeContract": "https://etherscan.io/address/0xf92cD566Ea4864356C5491c177A430C222d7e678",
        "assetContract": "https://etherscan.io/address/0xdAC17F958D2ee523a2206206994597C13D831ec7",
        "coingeckoId": "tether"
      }
    },
    {
      "chainId": 101,
      "address": "CqWSJtkMMY16q9QLnQxktM1byzVHGRr8b6LCPuZnEeiL",
      "symbol": "wYLD",
      "name": "Yield (Wormhole)",
      "decimals": 9,
      "logoURI": "https://cdn.jsdelivr.net/gh/trustwallet/assets@master/blockchains/ethereum/assets/0xDcB01cc464238396E213a6fDd933E36796eAfF9f/logo.png",
      "tags": [
        "wrapped",
        "wormhole"
      ],
      "extensions": {
        "address": "0xDcB01cc464238396E213a6fDd933E36796eAfF9f",
        "bridgeContract": "https://etherscan.io/address/0xf92cD566Ea4864356C5491c177A430C222d7e678",
        "assetContract": "https://etherscan.io/address/0xDcB01cc464238396E213a6fDd933E36796eAfF9f",
        "coingeckoId": "yield"
      }
    },
    {
      "chainId": 101,
      "address": "26ZzQVGZruwcZPs2sqb8n9ojKt2cviUjHcMjstFtK6ow",
      "symbol": "wKNC",
      "name": "Kyber Network Crystal (Wormhole)",
      "decimals": 9,
      "logoURI": "https://cdn.jsdelivr.net/gh/trustwallet/assets@master/blockchains/ethereum/assets/0xdd974D5C2e2928deA5F71b9825b8b646686BD200/logo.png",
      "tags": [
        "wrapped",
        "wormhole"
      ],
      "extensions": {
        "address": "0xdd974D5C2e2928deA5F71b9825b8b646686BD200",
        "bridgeContract": "https://etherscan.io/address/0xf92cD566Ea4864356C5491c177A430C222d7e678",
        "assetContract": "https://etherscan.io/address/0xdd974D5C2e2928deA5F71b9825b8b646686BD200",
        "coingeckoId": "kyber-network"
      }
    },
    {
      "chainId": 101,
      "address": "HHoHTtntq2kiBPENyVM1DTP7pNrkBXX2Jye29PSyz3qf",
      "symbol": "wCOTI",
      "name": "COTI Token (Wormhole)",
      "decimals": 9,
      "logoURI": "https://cdn.jsdelivr.net/gh/trustwallet/assets@master/blockchains/ethereum/assets/0xDDB3422497E61e13543BeA06989C0789117555c5/logo.png",
      "tags": [
        "wrapped",
        "wormhole"
      ],
      "extensions": {
        "address": "0xDDB3422497E61e13543BeA06989C0789117555c5",
        "bridgeContract": "https://etherscan.io/address/0xf92cD566Ea4864356C5491c177A430C222d7e678",
        "assetContract": "https://etherscan.io/address/0xDDB3422497E61e13543BeA06989C0789117555c5",
        "coingeckoId": "coti"
      }
    },
    {
      "chainId": 101,
      "address": "4sEpUsJ6uJZYi6A2da8EGjKPacRSqYJaPJffPnTqoWVv",
      "symbol": "wINJ",
      "name": "Injective Token (Wormhole)",
      "decimals": 9,
      "logoURI": "https://cdn.jsdelivr.net/gh/trustwallet/assets@master/blockchains/ethereum/assets/0xe28b3B32B6c345A34Ff64674606124Dd5Aceca30/logo.png",
      "tags": [
        "wrapped",
        "wormhole"
      ],
      "extensions": {
        "address": "0xe28b3B32B6c345A34Ff64674606124Dd5Aceca30",
        "bridgeContract": "https://etherscan.io/address/0xf92cD566Ea4864356C5491c177A430C222d7e678",
        "assetContract": "https://etherscan.io/address/0xe28b3B32B6c345A34Ff64674606124Dd5Aceca30",
        "coingeckoId": "injective-protocol"
      }
    },
    {
      "chainId": 101,
      "address": "G2jrxYSoCSzmohxERa2JzSJMuRM4kiNvRA3DnCv7Lzcz",
      "symbol": "wZRX",
      "name": "0x Protocol Token (Wormhole)",
      "decimals": 9,
      "logoURI": "https://cdn.jsdelivr.net/gh/trustwallet/assets@master/blockchains/ethereum/assets/0xE41d2489571d322189246DaFA5ebDe1F4699F498/logo.png",
      "tags": [
        "wrapped",
        "wormhole"
      ],
      "extensions": {
        "address": "0xE41d2489571d322189246DaFA5ebDe1F4699F498",
        "bridgeContract": "https://etherscan.io/address/0xf92cD566Ea4864356C5491c177A430C222d7e678",
        "assetContract": "https://etherscan.io/address/0xE41d2489571d322189246DaFA5ebDe1F4699F498",
        "coingeckoId": "0x"
      }
    },
    {
      "chainId": 101,
      "address": "3bkBFHyof411hGBdcsiM1KSDdErw63Xoj3eLB8yNknB4",
      "symbol": "wSUPER",
      "name": "SuperFarm (Wormhole)",
      "decimals": 9,
      "logoURI": "https://cdn.jsdelivr.net/gh/trustwallet/assets@master/blockchains/ethereum/assets/0xe53EC727dbDEB9E2d5456c3be40cFF031AB40A55/logo.png",
      "tags": [
        "wrapped",
        "wormhole"
      ],
      "extensions": {
        "address": "0xe53EC727dbDEB9E2d5456c3be40cFF031AB40A55",
        "bridgeContract": "https://etherscan.io/address/0xf92cD566Ea4864356C5491c177A430C222d7e678",
        "assetContract": "https://etherscan.io/address/0xe53EC727dbDEB9E2d5456c3be40cFF031AB40A55",
        "coingeckoId": "superfarm"
      }
    },
    {
      "chainId": 101,
      "address": "7kkkoa1MB93ELm3vjvyC8GJ65G7eEgLhfaHU58riJUCx",
      "symbol": "waEth",
      "name": "aEthereum (Wormhole)",
      "decimals": 9,
      "logoURI": "https://cdn.jsdelivr.net/gh/trustwallet/assets@master/blockchains/ethereum/assets/0xE95A203B1a91a908F9B9CE46459d101078c2c3cb/logo.png",
      "tags": [
        "wrapped",
        "wormhole"
      ],
      "extensions": {
        "address": "0xE95A203B1a91a908F9B9CE46459d101078c2c3cb",
        "bridgeContract": "https://etherscan.io/address/0xf92cD566Ea4864356C5491c177A430C222d7e678",
        "assetContract": "https://etherscan.io/address/0xE95A203B1a91a908F9B9CE46459d101078c2c3cb",
        "coingeckoId": "ankreth"
      }
    },
    {
      "chainId": 101,
      "address": "F48zUwoQMzgCTf5wihwz8GPN23gdcoVMiT227APqA6hC",
      "symbol": "wSURF",
      "name": "SURF.Finance (Wormhole)",
      "decimals": 9,
      "logoURI": "https://cdn.jsdelivr.net/gh/trustwallet/assets@master/blockchains/ethereum/assets/0xEa319e87Cf06203DAe107Dd8E5672175e3Ee976c/logo.png",
      "tags": [
        "wrapped",
        "wormhole"
      ],
      "extensions": {
        "address": "0xEa319e87Cf06203DAe107Dd8E5672175e3Ee976c",
        "bridgeContract": "https://etherscan.io/address/0xf92cD566Ea4864356C5491c177A430C222d7e678",
        "assetContract": "https://etherscan.io/address/0xEa319e87Cf06203DAe107Dd8E5672175e3Ee976c",
        "coingeckoId": "surf-finance"
      }
    },
    {
      "chainId": 101,
      "address": "EK6iyvvqvQtsWYcySrZVHkXjCLX494r9PhnDWJaX1CPu",
      "symbol": "wrenBTC",
      "name": "renBTC (Wormhole)",
      "decimals": 8,
      "logoURI": "https://cdn.jsdelivr.net/gh/trustwallet/assets@master/blockchains/ethereum/assets/0xEB4C2781e4ebA804CE9a9803C67d0893436bB27D/logo.png",
      "tags": [
        "wrapped",
        "wormhole"
      ],
      "extensions": {
        "address": "0xEB4C2781e4ebA804CE9a9803C67d0893436bB27D",
        "bridgeContract": "https://etherscan.io/address/0xf92cD566Ea4864356C5491c177A430C222d7e678",
        "assetContract": "https://etherscan.io/address/0xEB4C2781e4ebA804CE9a9803C67d0893436bB27D",
        "coingeckoId": "renbtc"
      }
    },
    {
      "chainId": 101,
      "address": "B2m4B527oLo5WFWLgy2MitP66azhEW2puaazUAuvNgqZ",
      "symbol": "wDMG",
      "name": "DMM: Governance (Wormhole)",
      "decimals": 9,
      "logoURI": "https://cdn.jsdelivr.net/gh/trustwallet/assets@master/blockchains/ethereum/assets/0xEd91879919B71bB6905f23af0A68d231EcF87b14/logo.png",
      "tags": [
        "wrapped",
        "wormhole"
      ],
      "extensions": {
        "address": "0xEd91879919B71bB6905f23af0A68d231EcF87b14",
        "bridgeContract": "https://etherscan.io/address/0xf92cD566Ea4864356C5491c177A430C222d7e678",
        "assetContract": "https://etherscan.io/address/0xEd91879919B71bB6905f23af0A68d231EcF87b14",
        "coingeckoId": "dmm-governance"
      }
    },
    {
      "chainId": 101,
      "address": "H3iuZNRwaqPsnGUGU5YkDwTU3hQMkzC32hxDko8EtzZw",
      "symbol": "wHEZ",
      "name": "Hermez Network Token (Wormhole)",
      "decimals": 9,
      "logoURI": "https://cdn.jsdelivr.net/gh/trustwallet/assets@master/blockchains/ethereum/assets/0xEEF9f339514298C6A857EfCfC1A762aF84438dEE/logo.png",
      "tags": [
        "wrapped",
        "wormhole"
      ],
      "extensions": {
        "address": "0xEEF9f339514298C6A857EfCfC1A762aF84438dEE",
        "bridgeContract": "https://etherscan.io/address/0xf92cD566Ea4864356C5491c177A430C222d7e678",
        "assetContract": "https://etherscan.io/address/0xEEF9f339514298C6A857EfCfC1A762aF84438dEE",
        "coingeckoId": "hermez-network-token"
      }
    },
    {
      "chainId": 101,
      "address": "DL7873Hud4eMdGScQFD7vrbC6fzWAMQ2LMuoZSn4zUry",
      "symbol": "wRLY",
      "name": "Rally (Wormhole)",
      "decimals": 9,
      "logoURI": "https://cdn.jsdelivr.net/gh/trustwallet/assets@master/blockchains/ethereum/assets/0xf1f955016EcbCd7321c7266BccFB96c68ea5E49b/logo.png",
      "tags": [
        "wrapped",
        "wormhole"
      ],
      "extensions": {
        "address": "0xf1f955016EcbCd7321c7266BccFB96c68ea5E49b",
        "bridgeContract": "https://etherscan.io/address/0xf92cD566Ea4864356C5491c177A430C222d7e678",
        "assetContract": "https://etherscan.io/address/0xf1f955016EcbCd7321c7266BccFB96c68ea5E49b",
        "coingeckoId": "rally-2"
      }
    },
    {
      "chainId": 101,
      "address": "3N89w9KPUVYUK5MMGNY8yMXhrr89QQ1RQPJxVnQHgMdd",
      "symbol": "wYf-DAI",
      "name": "YfDAI.finance (Wormhole)",
      "decimals": 9,
      "logoURI": "https://cdn.jsdelivr.net/gh/trustwallet/assets@master/blockchains/ethereum/assets/0xf4CD3d3Fda8d7Fd6C5a500203e38640A70Bf9577/logo.png",
      "tags": [
        "wrapped",
        "wormhole"
      ],
      "extensions": {
        "address": "0xf4CD3d3Fda8d7Fd6C5a500203e38640A70Bf9577",
        "bridgeContract": "https://etherscan.io/address/0xf92cD566Ea4864356C5491c177A430C222d7e678",
        "assetContract": "https://etherscan.io/address/0xf4CD3d3Fda8d7Fd6C5a500203e38640A70Bf9577",
        "coingeckoId": "yfdai-finance"
      }
    },
    {
      "chainId": 101,
      "address": "8ArKbnnDiq8eRR8hZ1eULMjd2iMAD8AqwyVJRAX7mHQo",
      "symbol": "wFCL",
      "name": "Fractal Protocol Token (Wormhole)",
      "decimals": 9,
      "logoURI": "https://cdn.jsdelivr.net/gh/trustwallet/assets@master/blockchains/ethereum/assets/0xF4d861575ecC9493420A3f5a14F85B13f0b50EB3/logo.png",
      "tags": [
        "wrapped",
        "wormhole"
      ],
      "extensions": {
        "address": "0xF4d861575ecC9493420A3f5a14F85B13f0b50EB3",
        "bridgeContract": "https://etherscan.io/address/0xf92cD566Ea4864356C5491c177A430C222d7e678",
        "assetContract": "https://etherscan.io/address/0xF4d861575ecC9493420A3f5a14F85B13f0b50EB3",
        "coingeckoId": "fractal"
      }
    },
    {
      "chainId": 101,
      "address": "ZWGxcTgJCNGQqZn6vFdknwj4AFFsYRZ4SDJuhRn3J1T",
      "symbol": "wAXS",
      "name": "Axie Infinity (Wormhole)",
      "decimals": 9,
      "logoURI": "https://cdn.jsdelivr.net/gh/trustwallet/assets@master/blockchains/ethereum/assets/0xF5D669627376EBd411E34b98F19C868c8ABA5ADA/logo.png",
      "tags": [
        "wrapped",
        "wormhole"
      ],
      "extensions": {
        "address": "0xF5D669627376EBd411E34b98F19C868c8ABA5ADA",
        "bridgeContract": "https://etherscan.io/address/0xf92cD566Ea4864356C5491c177A430C222d7e678",
        "assetContract": "https://etherscan.io/address/0xF5D669627376EBd411E34b98F19C868c8ABA5ADA",
        "coingeckoId": "axie-infinity"
      }
    },
    {
      "chainId": 101,
      "address": "PEjUEMHFRtfajio8YHKZdUruW1vTzGmz6F7NngjYuou",
      "symbol": "wENJ",
      "name": "Enjin Coin (Wormhole)",
      "decimals": 9,
      "logoURI": "https://cdn.jsdelivr.net/gh/trustwallet/assets@master/blockchains/ethereum/assets/0xF629cBd94d3791C9250152BD8dfBDF380E2a3B9c/logo.png",
      "tags": [
        "wrapped",
        "wormhole"
      ],
      "extensions": {
        "address": "0xF629cBd94d3791C9250152BD8dfBDF380E2a3B9c",
        "bridgeContract": "https://etherscan.io/address/0xf92cD566Ea4864356C5491c177A430C222d7e678",
        "assetContract": "https://etherscan.io/address/0xF629cBd94d3791C9250152BD8dfBDF380E2a3B9c",
        "coingeckoId": "enjincoin"
      }
    },
    {
      "chainId": 101,
      "address": "2cW5deMKeR97C7csq1aMMWUa5RNWkpQFz8tumxk4ZV8w",
      "symbol": "wYLD",
      "name": "Yield (Wormhole)",
      "decimals": 9,
      "logoURI": "https://cdn.jsdelivr.net/gh/trustwallet/assets@master/blockchains/ethereum/assets/0xF94b5C5651c888d928439aB6514B93944eEE6F48/logo.png",
      "tags": [
        "wrapped",
        "wormhole"
      ],
      "extensions": {
        "address": "0xF94b5C5651c888d928439aB6514B93944eEE6F48",
        "bridgeContract": "https://etherscan.io/address/0xf92cD566Ea4864356C5491c177A430C222d7e678",
        "assetContract": "https://etherscan.io/address/0xF94b5C5651c888d928439aB6514B93944eEE6F48",
        "coingeckoId": "yield-app"
      }
    },
    {
      "chainId": 101,
      "address": "FR5qPX4gbKHPyKMK7Cey6dHZ7wtqmqRogYPJo6bpd5Uw",
      "symbol": "wDDIM",
      "name": "DuckDaoDime (Wormhole)",
      "decimals": 9,
      "logoURI": "https://cdn.jsdelivr.net/gh/trustwallet/assets@master/blockchains/ethereum/assets/0xFbEEa1C75E4c4465CB2FCCc9c6d6afe984558E20/logo.png",
      "tags": [
        "wrapped",
        "wormhole"
      ],
      "extensions": {
        "address": "0xFbEEa1C75E4c4465CB2FCCc9c6d6afe984558E20",
        "bridgeContract": "https://etherscan.io/address/0xf92cD566Ea4864356C5491c177A430C222d7e678",
        "assetContract": "https://etherscan.io/address/0xFbEEa1C75E4c4465CB2FCCc9c6d6afe984558E20",
        "coingeckoId": "duckdaodime"
      }
    },
    {
      "chainId": 101,
      "address": "8HCWFQA2GsA6Nm2L5jidM3mus7NeeQ8wp1ri3XFF9WWH",
      "symbol": "wRARI",
      "name": "Rarible (Wormhole)",
      "decimals": 9,
      "logoURI": "https://cdn.jsdelivr.net/gh/trustwallet/assets@master/blockchains/ethereum/assets/0xFca59Cd816aB1eaD66534D82bc21E7515cE441CF/logo.png",
      "tags": [
        "wrapped",
        "wormhole"
      ],
      "extensions": {
        "address": "0xFca59Cd816aB1eaD66534D82bc21E7515cE441CF",
        "bridgeContract": "https://etherscan.io/address/0xf92cD566Ea4864356C5491c177A430C222d7e678",
        "assetContract": "https://etherscan.io/address/0xFca59Cd816aB1eaD66534D82bc21E7515cE441CF",
        "coingeckoId": "rarible"
      }
    },
    {
      "chainId": 101,
      "address": "Egrv6hURf5o68xJ1AGYeRv8RNj2nXJVuSoA5wwiSALcN",
      "symbol": "wAMP",
      "name": "Amp (Wormhole)",
      "decimals": 9,
      "logoURI": "https://cdn.jsdelivr.net/gh/trustwallet/assets@master/blockchains/ethereum/assets/0xfF20817765cB7f73d4bde2e66e067E58D11095C2/logo.png",
      "tags": [
        "wrapped",
        "wormhole"
      ],
      "extensions": {
        "address": "0xfF20817765cB7f73d4bde2e66e067E58D11095C2",
        "bridgeContract": "https://etherscan.io/address/0xf92cD566Ea4864356C5491c177A430C222d7e678",
        "assetContract": "https://etherscan.io/address/0xfF20817765cB7f73d4bde2e66e067E58D11095C2",
        "coingeckoId": "amp-token"
      }
    },
    {
      "chainId": 101,
      "address": "GXMaB6jm5cdoQgb65YpkEu61eDYtod3PuVwYYXdZZJ9r",
      "symbol": "wFSW",
      "name": "FalconSwap Token (Wormhole)",
      "decimals": 9,
      "logoURI": "https://cdn.jsdelivr.net/gh/trustwallet/assets@master/blockchains/ethereum/assets/0xfffffffFf15AbF397dA76f1dcc1A1604F45126DB/logo.png",
      "tags": [
        "wrapped",
        "wormhole"
      ],
      "extensions": {
        "address": "0xfffffffFf15AbF397dA76f1dcc1A1604F45126DB",
        "bridgeContract": "https://etherscan.io/address/0xf92cD566Ea4864356C5491c177A430C222d7e678",
        "assetContract": "https://etherscan.io/address/0xfffffffFf15AbF397dA76f1dcc1A1604F45126DB",
        "coingeckoId": "fsw-token"
      }
    },
    {
      "chainId": 101,
      "address": "AJ1W9A9N9dEMdVyoDiam2rV44gnBm2csrPDP7xqcapgX",
      "symbol": "wBUSD",
      "name": "Binance USD (Wormhole)",
      "decimals": 9,
      "logoURI": " https://cdn.jsdelivr.net/gh/trustwallet/assets@master/blockchains/ethereum/assets/0x4Fabb145d64652a948d72533023f6E7A623C7C53/logo.png",
      "tags": [
        "wrapped",
        "wormhole"
      ],
      "extensions": {
        "address": "0x4Fabb145d64652a948d72533023f6E7A623C7C53",
        "bridgeContract": "https://etherscan.io/address/0xf92cD566Ea4864356C5491c177A430C222d7e678",
        "assetContract": "https://etherscan.io/address/0x4Fabb145d64652a948d72533023f6E7A623C7C53",
        "coingeckoId": "binance-usd"
      }
    },
    {
      "chainId": 101,
      "address": "2VmKuXMwdzouMndWcK7BK2951tBEtYVmGsdU4dXbjyaY",
      "symbol": "waDAI",
      "name": "Aave Interest bearing DAI (Wormhole)",
      "decimals": 9,
      "logoURI": "https://cloudflare-ipfs.com/ipfs/QmaznB5PRhMC696u8yZuzN6Uwrnp7Zmfa5CydVUMvLJc9i/aDAI.svg",
      "tags": [
        "wrapped",
        "wormhole"
      ],
      "extensions": {
        "address": "0xfC1E690f61EFd961294b3e1Ce3313fBD8aa4f85d",
        "bridgeContract": "https://etherscan.io/address/0xf92cD566Ea4864356C5491c177A430C222d7e678",
        "assetContract": "https://etherscan.io/address/0xfC1E690f61EFd961294b3e1Ce3313fBD8aa4f85d",
        "coingeckoId": "aave-dai-v1"
      }
    },
    {
      "chainId": 101,
      "address": "AXvWVviBmySSdghmuomYHqYB3AZn7NmAWrHYHKKPJxoL",
      "symbol": "waTUSD",
      "name": "Aave Interest bearing TUSD (Wormhole)",
      "decimals": 9,
      "logoURI": "https://cloudflare-ipfs.com/ipfs/QmaznB5PRhMC696u8yZuzN6Uwrnp7Zmfa5CydVUMvLJc9i/aTUSD.svg",
      "tags": [
        "wrapped",
        "wormhole"
      ],
      "extensions": {
        "address": "0x4DA9b813057D04BAef4e5800E36083717b4a0341",
        "bridgeContract": "https://etherscan.io/address/0xf92cD566Ea4864356C5491c177A430C222d7e678",
        "assetContract": "https://etherscan.io/address/0x4DA9b813057D04BAef4e5800E36083717b4a0341",
        "coingeckoId": "aave-tusd-v1"
      }
    },
    {
      "chainId": 101,
      "address": "AkaisFPmasQYZUJsZLD9wPEo2KA7aCRqyRawX18ZRzGr",
      "symbol": "waUSDC",
      "name": "Aave Interest bearing USDC (Wormhole)",
      "decimals": 6,
      "logoURI": "https://cloudflare-ipfs.com/ipfs/QmaznB5PRhMC696u8yZuzN6Uwrnp7Zmfa5CydVUMvLJc9i/aUSDC.svg",
      "tags": [
        "wrapped",
        "wormhole"
      ],
      "extensions": {
        "address": "0x9bA00D6856a4eDF4665BcA2C2309936572473B7E",
        "bridgeContract": "https://etherscan.io/address/0xf92cD566Ea4864356C5491c177A430C222d7e678",
        "assetContract": "https://etherscan.io/address/0x9bA00D6856a4eDF4665BcA2C2309936572473B7E",
        "coingeckoId": "aave-usdc-v1"
      }
    },
    {
      "chainId": 101,
      "address": "FZfQtWMoTQ51Z4jxvHfmFcqj4862u9GzmugBnZUuWqR5",
      "symbol": "waUSDT",
      "name": "Aave Interest bearing USDT (Wormhole)",
      "decimals": 6,
      "logoURI": "https://cloudflare-ipfs.com/ipfs/QmaznB5PRhMC696u8yZuzN6Uwrnp7Zmfa5CydVUMvLJc9i/aUSDT.svg",
      "tags": [
        "wrapped",
        "wormhole"
      ],
      "extensions": {
        "address": "0x71fc860F7D3A592A4a98740e39dB31d25db65ae8",
        "bridgeContract": "https://etherscan.io/address/0xf92cD566Ea4864356C5491c177A430C222d7e678",
        "assetContract": "https://etherscan.io/address/0x71fc860F7D3A592A4a98740e39dB31d25db65ae8",
        "coingeckoId": "aave-usdt-v1"
      }
    },
    {
      "chainId": 101,
      "address": "BMrbF8DZ9U5KGdJ4F2MJbH5d6KPi5FQVp7EqmLrhDe1f",
      "symbol": "waSUSD",
      "name": "Aave Interest bearing SUSD (Wormhole)",
      "decimals": 9,
      "logoURI": "https://cloudflare-ipfs.com/ipfs/QmaznB5PRhMC696u8yZuzN6Uwrnp7Zmfa5CydVUMvLJc9i/aSUSD.svg",
      "tags": [
        "wrapped",
        "wormhole"
      ],
      "extensions": {
        "address": "0x625aE63000f46200499120B906716420bd059240",
        "bridgeContract": "https://etherscan.io/address/0xf92cD566Ea4864356C5491c177A430C222d7e678",
        "assetContract": "https://etherscan.io/address/0x625aE63000f46200499120B906716420bd059240",
        "coingeckoId": "aave-susd-v1"
      }
    },
    {
      "chainId": 101,
      "address": "Fzx4N1xJPDZENAhrAaH79k2izT9CFbfnDEcpcWjiusdY",
      "symbol": "waLEND",
      "name": "Aave Interest bearing LEND (Wormhole)",
      "decimals": 9,
      "logoURI": "https://cloudflare-ipfs.com/ipfs/QmaznB5PRhMC696u8yZuzN6Uwrnp7Zmfa5CydVUMvLJc9i/aLEND.svg",
      "tags": [
        "wrapped",
        "wormhole"
      ],
      "extensions": {
        "address": "0x7D2D3688Df45Ce7C552E19c27e007673da9204B8",
        "bridgeContract": "https://etherscan.io/address/0xf92cD566Ea4864356C5491c177A430C222d7e678",
        "assetContract": "https://etherscan.io/address/0x7D2D3688Df45Ce7C552E19c27e007673da9204B8"
      }
    },
    {
      "chainId": 101,
      "address": "GCdDiVgZnkWCAnGktUsjhoho2CHab9JfrRy3Q5W51zvC",
      "symbol": "waBAT",
      "name": "Aave Interest bearing BAT (Wormhole)",
      "decimals": 9,
      "logoURI": "https://cloudflare-ipfs.com/ipfs/QmaznB5PRhMC696u8yZuzN6Uwrnp7Zmfa5CydVUMvLJc9i/aBAT.svg",
      "tags": [
        "wrapped",
        "wormhole"
      ],
      "extensions": {
        "address": "0xE1BA0FB44CCb0D11b80F92f4f8Ed94CA3fF51D00",
        "bridgeContract": "https://etherscan.io/address/0xf92cD566Ea4864356C5491c177A430C222d7e678",
        "assetContract": "https://etherscan.io/address/0xE1BA0FB44CCb0D11b80F92f4f8Ed94CA3fF51D00",
        "coingeckoId": "aave-bat-v1"
      }
    },
    {
      "chainId": 101,
      "address": "FBrfFh7fb7xKfyBMJA32KufMjEkgSgY4AuzLXFKdJFRj",
      "symbol": "waETH",
      "name": "Aave Interest bearing ETH (Wormhole)",
      "decimals": 9,
      "logoURI": "https://cloudflare-ipfs.com/ipfs/QmaznB5PRhMC696u8yZuzN6Uwrnp7Zmfa5CydVUMvLJc9i/aETH.svg",
      "tags": [
        "wrapped",
        "wormhole"
      ],
      "extensions": {
        "address": "0x3a3A65aAb0dd2A17E3F1947bA16138cd37d08c04",
        "bridgeContract": "https://etherscan.io/address/0xf92cD566Ea4864356C5491c177A430C222d7e678",
        "assetContract": "https://etherscan.io/address/0x3a3A65aAb0dd2A17E3F1947bA16138cd37d08c04",
        "coingeckoId": "aave-eth-v1"
      }
    },
    {
      "chainId": 101,
      "address": "Adp88WrQDgExPTu26DdBnbN2ffWMkXLxwqzjTdfRQiJi",
      "symbol": "waLINK",
      "name": "Aave Interest bearing LINK (Wormhole)",
      "decimals": 9,
      "logoURI": "https://cloudflare-ipfs.com/ipfs/QmaznB5PRhMC696u8yZuzN6Uwrnp7Zmfa5CydVUMvLJc9i/aLINK.svg",
      "tags": [
        "wrapped",
        "wormhole"
      ],
      "extensions": {
        "address": "0xA64BD6C70Cb9051F6A9ba1F163Fdc07E0DfB5F84",
        "bridgeContract": "https://etherscan.io/address/0xf92cD566Ea4864356C5491c177A430C222d7e678",
        "assetContract": "https://etherscan.io/address/0xA64BD6C70Cb9051F6A9ba1F163Fdc07E0DfB5F84",
        "coingeckoId": "aave-link-v1"
      }
    },
    {
      "chainId": 101,
      "address": "3p67dqghWn6reQcVCqNBkufrpU1gtA1ZRAYja6GMXySG",
      "symbol": "waKNC",
      "name": "Aave Interest bearing KNC (Wormhole)",
      "decimals": 9,
      "logoURI": "https://cloudflare-ipfs.com/ipfs/QmaznB5PRhMC696u8yZuzN6Uwrnp7Zmfa5CydVUMvLJc9i/aKNC.svg",
      "tags": [
        "wrapped",
        "wormhole"
      ],
      "extensions": {
        "address": "0x9D91BE44C06d373a8a226E1f3b146956083803eB",
        "bridgeContract": "https://etherscan.io/address/0xf92cD566Ea4864356C5491c177A430C222d7e678",
        "assetContract": "https://etherscan.io/address/0x9D91BE44C06d373a8a226E1f3b146956083803eB",
        "coingeckoId": "aave-knc-v1"
      }
    },
    {
      "chainId": 101,
      "address": "A4qYX1xuewaBL9SeZnwA3We6MhG8TYcTceHAJpk7Etdt",
      "symbol": "waREP",
      "name": "Aave Interest bearing REP (Wormhole)",
      "decimals": 9,
      "logoURI": "https://cloudflare-ipfs.com/ipfs/QmaznB5PRhMC696u8yZuzN6Uwrnp7Zmfa5CydVUMvLJc9i/aREP.svg",
      "tags": [
        "wrapped",
        "wormhole"
      ],
      "extensions": {
        "address": "0x71010A9D003445aC60C4e6A7017c1E89A477B438",
        "bridgeContract": "https://etherscan.io/address/0xf92cD566Ea4864356C5491c177A430C222d7e678",
        "assetContract": "https://etherscan.io/address/0x71010A9D003445aC60C4e6A7017c1E89A477B438"
      }
    },
    {
      "chainId": 101,
      "address": "3iTtcKUVa5ouzwNZFc3SasuAKkY2ZuMxLERRcWfxQVN3",
      "symbol": "waMKR",
      "name": "Aave Interest bearing MKR (Wormhole)",
      "decimals": 9,
      "logoURI": "https://cloudflare-ipfs.com/ipfs/QmaznB5PRhMC696u8yZuzN6Uwrnp7Zmfa5CydVUMvLJc9i/aMKR.svg",
      "tags": [
        "wrapped",
        "wormhole"
      ],
      "extensions": {
        "address": "0x7deB5e830be29F91E298ba5FF1356BB7f8146998",
        "bridgeContract": "https://etherscan.io/address/0xf92cD566Ea4864356C5491c177A430C222d7e678",
        "assetContract": "https://etherscan.io/address/0x7deB5e830be29F91E298ba5FF1356BB7f8146998",
        "coingeckoId": "aave-mkr-v1"
      }
    },
    {
      "chainId": 101,
      "address": "EMS6TrCU8uBMumZukRSShGS1yzHGqYd3S8hW2sYULX3T",
      "symbol": "waMANA",
      "name": "Aave Interest bearing MANA (Wormhole)",
      "decimals": 9,
      "logoURI": "https://cloudflare-ipfs.com/ipfs/QmaznB5PRhMC696u8yZuzN6Uwrnp7Zmfa5CydVUMvLJc9i/aMANA.svg",
      "tags": [
        "wrapped",
        "wormhole"
      ],
      "extensions": {
        "address": "0x6FCE4A401B6B80ACe52baAefE4421Bd188e76F6f",
        "bridgeContract": "https://etherscan.io/address/0xf92cD566Ea4864356C5491c177A430C222d7e678",
        "assetContract": "https://etherscan.io/address/0x6FCE4A401B6B80ACe52baAefE4421Bd188e76F6f",
        "coingeckoId": "aave-mana-v1"
      }
    },
    {
      "chainId": 101,
      "address": "qhqzfH7AjeukUgqyPXncWHFXTBebFNu5QQUrzhJaLB4",
      "symbol": "waZRX",
      "name": "Aave Interest bearing ZRX (Wormhole)",
      "decimals": 9,
      "logoURI": "https://cloudflare-ipfs.com/ipfs/QmaznB5PRhMC696u8yZuzN6Uwrnp7Zmfa5CydVUMvLJc9i/aZRX.svg",
      "tags": [
        "wrapped",
        "wormhole"
      ],
      "extensions": {
        "address": "0x6Fb0855c404E09c47C3fBCA25f08d4E41f9F062f",
        "bridgeContract": "https://etherscan.io/address/0xf92cD566Ea4864356C5491c177A430C222d7e678",
        "assetContract": "https://etherscan.io/address/0x6Fb0855c404E09c47C3fBCA25f08d4E41f9F062f",
        "coingeckoId": "aave-zrx-v1"
      }
    },
    {
      "chainId": 101,
      "address": "FeU2J26AfMqh2mh7Cf4Lw1HRueAvAkZYxGr8njFNMeQ2",
      "symbol": "waSNX",
      "name": "Aave Interest bearing SNX (Wormhole)",
      "decimals": 9,
      "logoURI": "https://cloudflare-ipfs.com/ipfs/QmXj52EGotmpyep84PBycmQnAgCF2sbqxdXFWP3GPZFbEz",
      "tags": [
        "wrapped",
        "wormhole"
      ],
      "extensions": {
        "address": "0x328C4c80BC7aCa0834Db37e6600A6c49E12Da4DE",
        "bridgeContract": "https://etherscan.io/address/0xf92cD566Ea4864356C5491c177A430C222d7e678",
        "assetContract": "https://etherscan.io/address/0x328C4c80BC7aCa0834Db37e6600A6c49E12Da4DE",
        "coingeckoId": "aave-snx-v1"
      }
    },
    {
      "chainId": 101,
      "address": "GveRVvWTUH1s26YxyjUnXh1J5mMdu5crC2K2uQy26KXi",
      "symbol": "waWBTC",
      "name": "Aave Interest bearing WBTC (Wormhole)",
      "decimals": 8,
      "logoURI": "https://cloudflare-ipfs.com/ipfs/QmaznB5PRhMC696u8yZuzN6Uwrnp7Zmfa5CydVUMvLJc9i/aWBTC.svg",
      "tags": [
        "wrapped",
        "wormhole"
      ],
      "extensions": {
        "address": "0xFC4B8ED459e00e5400be803A9BB3954234FD50e3",
        "bridgeContract": "https://etherscan.io/address/0xf92cD566Ea4864356C5491c177A430C222d7e678",
        "assetContract": "https://etherscan.io/address/0xFC4B8ED459e00e5400be803A9BB3954234FD50e3",
        "coingeckoId": "aave-wbtc-v1"
      }
    },
    {
      "chainId": 101,
      "address": "F2WgoHLwV4pfxN4WrUs2q6KkmFCsNorGYQ82oaPNUFLP",
      "symbol": "waBUSD",
      "name": "Aave Interest bearing Binance USD (Wormhole)",
      "decimals": 9,
      "logoURI": "https://cloudflare-ipfs.com/ipfs/QmaznB5PRhMC696u8yZuzN6Uwrnp7Zmfa5CydVUMvLJc9i/aBUSD.svg",
      "tags": [
        "wrapped",
        "wormhole"
      ],
      "extensions": {
        "address": "0x6Ee0f7BB50a54AB5253dA0667B0Dc2ee526C30a8",
        "bridgeContract": "https://etherscan.io/address/0xf92cD566Ea4864356C5491c177A430C222d7e678",
        "assetContract": "https://etherscan.io/address/0x6Ee0f7BB50a54AB5253dA0667B0Dc2ee526C30a8",
        "coingeckoId": "aave-busd-v1"
      }
    },
    {
      "chainId": 101,
      "address": "3rNUQJgvfZ5eFsZvCkvdYcbd9ZzS6YmtwQsoUTFKmVd4",
      "symbol": "waENJ",
      "name": "Aave Interest bearing ENJ (Wormhole)",
      "decimals": 9,
      "logoURI": "https://cloudflare-ipfs.com/ipfs/QmaznB5PRhMC696u8yZuzN6Uwrnp7Zmfa5CydVUMvLJc9i/aENJ.svg",
      "tags": [
        "wrapped",
        "wormhole"
      ],
      "extensions": {
        "address": "0x712DB54daA836B53Ef1EcBb9c6ba3b9Efb073F40",
        "bridgeContract": "https://etherscan.io/address/0xf92cD566Ea4864356C5491c177A430C222d7e678",
        "assetContract": "https://etherscan.io/address/0x712DB54daA836B53Ef1EcBb9c6ba3b9Efb073F40",
        "coingeckoId": "aave-enj-v1"
      }
    },
    {
      "chainId": 101,
      "address": "BHh8nyDwdUG4uyyQYNqGXGLHPyb83R6Y2fqJrNVKtTsT",
      "symbol": "waREN",
      "name": "Aave Interest bearing REN (Wormhole)",
      "decimals": 9,
      "logoURI": "https://cloudflare-ipfs.com/ipfs/QmUgE3UECZxZcCAiqd3V9otfFWLi5fxR8uHd94RxkT3iYb",
      "tags": [
        "wrapped",
        "wormhole"
      ],
      "extensions": {
        "address": "0x69948cC03f478B95283F7dbf1CE764d0fc7EC54C",
        "bridgeContract": "https://etherscan.io/address/0xf92cD566Ea4864356C5491c177A430C222d7e678",
        "assetContract": "https://etherscan.io/address/0x69948cC03f478B95283F7dbf1CE764d0fc7EC54C",
        "coingeckoId": "aave-ren-v1"
      }
    },
    {
      "chainId": 101,
      "address": "EE58FVYG1UoY6Givy3K3GSRde9sHMj6X1BnocHBtd3sz",
      "symbol": "waYFI",
      "name": "Aave Interest bearing YFI (Wormhole)",
      "decimals": 9,
      "logoURI": "https://cloudflare-ipfs.com/ipfs/QmauhqAKU8YLhDhT4M5ZcPMuqEfqkBrBaC31uWC9UXd1ik",
      "tags": [
        "wrapped",
        "wormhole"
      ],
      "extensions": {
        "address": "0x12e51E77DAAA58aA0E9247db7510Ea4B46F9bEAd",
        "bridgeContract": "https://etherscan.io/address/0xf92cD566Ea4864356C5491c177A430C222d7e678",
        "assetContract": "https://etherscan.io/address/0x12e51E77DAAA58aA0E9247db7510Ea4B46F9bEAd",
        "coingeckoId": "ayfi"
      }
    },
    {
      "chainId": 101,
      "address": "8aYsiHR6oVTAcFUzdXDhaPkgRbn4QYRCkdk3ATmAmY4p",
      "symbol": "waAAVE",
      "name": "Aave Interest bearing Aave Token (Wormhole)",
      "decimals": 9,
      "logoURI": "https://cloudflare-ipfs.com/ipfs/QmaznB5PRhMC696u8yZuzN6Uwrnp7Zmfa5CydVUMvLJc9i/aAAVE.svg",
      "tags": [
        "wrapped",
        "wormhole"
      ],
      "extensions": {
        "address": "0xba3D9687Cf50fE253cd2e1cFeEdE1d6787344Ed5",
        "bridgeContract": "https://etherscan.io/address/0xf92cD566Ea4864356C5491c177A430C222d7e678",
        "assetContract": "https://etherscan.io/address/0xba3D9687Cf50fE253cd2e1cFeEdE1d6787344Ed5"
      }
    },
    {
      "chainId": 101,
      "address": "8kwCLkWbv4qTJPcbSV65tWdQmjURjBGRSv6VtC1JTiL8",
      "symbol": "waUNI",
      "name": "Aave Interest bearing Uniswap (Wormhole)",
      "decimals": 9,
      "logoURI": "https://cloudflare-ipfs.com/ipfs/QmYdpeez387RdMw6zEEa5rMXuayi748Uc15eFuoa3QhGEJ",
      "tags": [
        "wrapped",
        "wormhole"
      ],
      "extensions": {
        "address": "0xB124541127A0A657f056D9Dd06188c4F1b0e5aab",
        "bridgeContract": "https://etherscan.io/address/0xf92cD566Ea4864356C5491c177A430C222d7e678",
        "assetContract": "https://etherscan.io/address/0xB124541127A0A657f056D9Dd06188c4F1b0e5aab"
      }
    },
    {
      "chainId": 101,
      "address": "9NDu1wdjZ7GiY7foAXhia9h1wQU45oTUzyMZKJ31V7JA",
      "symbol": "wstkAAVE",
      "name": "Staked Aave (Wormhole)",
      "decimals": 9,
      "logoURI": "https://cloudflare-ipfs.com/ipfs/Qmc2N4CsWDH3ZnnggcvbF8dN1JYsKTUyh3rdj5NBZH9KKL",
      "tags": [
        "wrapped",
        "wormhole"
      ],
      "extensions": {
        "address": "0x4da27a545c0c5B758a6BA100e3a049001de870f5",
        "bridgeContract": "https://etherscan.io/address/0xf92cD566Ea4864356C5491c177A430C222d7e678",
        "assetContract": "https://etherscan.io/address/0x4da27a545c0c5B758a6BA100e3a049001de870f5"
      }
    },
    {
      "chainId": 101,
      "address": "GNQ1Goajm3Za8uC1Eptt2yfsrbnkZh2eMJoqxg54sj3o",
      "symbol": "wUniDAIETH",
      "name": "Uniswap DAI LP (Wormhole)",
      "decimals": 9,
      "logoURI": "https://cloudflare-ipfs.com/ipfs/QmYNz8J1h5yefkaAw6tZwUYoJyBTWmBXgAY28ZWZ5rPsLR",
      "tags": [
        "wrapped",
        "wormhole"
      ],
      "extensions": {
        "address": "0x2a1530C4C41db0B0b2bB646CB5Eb1A67b7158667",
        "bridgeContract": "https://etherscan.io/address/0xf92cD566Ea4864356C5491c177A430C222d7e678",
        "assetContract": "https://etherscan.io/address/0x2a1530C4C41db0B0b2bB646CB5Eb1A67b7158667"
      }
    },
    {
      "chainId": 101,
      "address": "7NFin546WNvWkhtfftfY77z8C1TrxLbUcKmw5TpHGGtC",
      "symbol": "wUniUSDCETH",
      "name": "Uniswap USDC LP (Wormhole)",
      "decimals": 9,
      "logoURI": "https://cloudflare-ipfs.com/ipfs/Qme9QQcNzKvk3FEwEZvvKJWSvDUd41z5geWHNpuJb6di9y",
      "tags": [
        "wrapped",
        "wormhole"
      ],
      "extensions": {
        "address": "0x97deC872013f6B5fB443861090ad931542878126",
        "bridgeContract": "https://etherscan.io/address/0xf92cD566Ea4864356C5491c177A430C222d7e678",
        "assetContract": "https://etherscan.io/address/0x97deC872013f6B5fB443861090ad931542878126"
      }
    },
    {
      "chainId": 101,
      "address": "7gersKTtU65ERNBNTZKjYgKf7HypR7PDMprcuhQJChaq",
      "symbol": "wUnisETHETH",
      "name": "Uniswap sETH LP (Wormhole)",
      "decimals": 9,
      "logoURI": "https://cloudflare-ipfs.com/ipfs/QmZcwn4eZJpjihH8TApRczQQJdAzpR6Er7g1bvo6PGhxWi",
      "tags": [
        "wrapped",
        "wormhole"
      ],
      "extensions": {
        "address": "0xe9Cf7887b93150D4F2Da7dFc6D502B216438F244",
        "bridgeContract": "https://etherscan.io/address/0xf92cD566Ea4864356C5491c177A430C222d7e678",
        "assetContract": "https://etherscan.io/address/0xe9Cf7887b93150D4F2Da7dFc6D502B216438F244"
      }
    },
    {
      "chainId": 101,
      "address": "4aqNtSCr77eiEZJ9u9BhPErjEMju6FFdLeBKkE1pdxuK",
      "symbol": "wUniLENDETH",
      "name": "Uniswap LEND LP (Wormhole)",
      "decimals": 9,
      "logoURI": "https://cloudflare-ipfs.com/ipfs/Qmcbin86EXd14LhbqLknH9kM3N7oueBYt9qQmZdmMWqrgu",
      "tags": [
        "wrapped",
        "wormhole"
      ],
      "extensions": {
        "address": "0xcaA7e4656f6A2B59f5f99c745F91AB26D1210DCe",
        "bridgeContract": "https://etherscan.io/address/0xf92cD566Ea4864356C5491c177A430C222d7e678",
        "assetContract": "https://etherscan.io/address/0xcaA7e4656f6A2B59f5f99c745F91AB26D1210DCe"
      }
    },
    {
      "chainId": 101,
      "address": "FDdoYCHwFghBSbnN6suvFR3VFw6kAzfhfGpkAQAGPLC3",
      "symbol": "wUniMKRETH",
      "name": "Uniswap MKR LP (Wormhole)",
      "decimals": 9,
      "logoURI": "https://cloudflare-ipfs.com/ipfs/QmSS94EJyBeHeUmoDmGjQjeuUHQxTcMaD8Zvw8W8XdGDBv",
      "tags": [
        "wrapped",
        "wormhole"
      ],
      "extensions": {
        "address": "0x2C4Bd064b998838076fa341A83d007FC2FA50957",
        "bridgeContract": "https://etherscan.io/address/0xf92cD566Ea4864356C5491c177A430C222d7e678",
        "assetContract": "https://etherscan.io/address/0x2C4Bd064b998838076fa341A83d007FC2FA50957"
      }
    },
    {
      "chainId": 101,
      "address": "FSSTfbb1vh1TRe8Ja64hC65QTc7pPUhwHh5uTAWj5haH",
      "symbol": "wUniLINKETH",
      "name": "Uniswap LINK LP (Wormhole)",
      "decimals": 9,
      "logoURI": "https://cloudflare-ipfs.com/ipfs/QmQWb2cb9QZbTeMTtoWzUpJGNXcZiGXTygbRLKHNNwhk4Y",
      "tags": [
        "wrapped",
        "wormhole"
      ],
      "extensions": {
        "address": "0xF173214C720f58E03e194085B1DB28B50aCDeeaD",
        "bridgeContract": "https://etherscan.io/address/0xf92cD566Ea4864356C5491c177A430C222d7e678",
        "assetContract": "https://etherscan.io/address/0xF173214C720f58E03e194085B1DB28B50aCDeeaD"
      }
    },
    {
      "chainId": 101,
      "address": "Aci9xBGywrgBxQoFnL6LCoCYuX5k6AqaYhimgSZ1Fhrk",
      "symbol": "waUniETH",
      "name": "Aave Interest bearing UniETH (Wormhole)",
      "decimals": 9,
      "logoURI": " https://cdn.jsdelivr.net/gh/trustwallet/assets@master/blockchains/ethereum/assets/0x6179078872605396Ee62960917128F9477a5DdbB/logo.png",
      "tags": [
        "wrapped",
        "wormhole"
      ],
      "extensions": {
        "address": "0x6179078872605396Ee62960917128F9477a5DdbB",
        "bridgeContract": "https://etherscan.io/address/0xf92cD566Ea4864356C5491c177A430C222d7e678",
        "assetContract": "https://etherscan.io/address/0x6179078872605396Ee62960917128F9477a5DdbB"
      }
    },
    {
      "chainId": 101,
      "address": "GqHK99sW4ym6zy6Kdoh8f7sb2c3qhtB3WRqeyPbAYfmy",
      "symbol": "waUniDAI",
      "name": "Aave Interest bearing UniDAI (Wormhole)",
      "decimals": 9,
      "logoURI": " https://cdn.jsdelivr.net/gh/trustwallet/assets@master/blockchains/ethereum/assets/0x048930eec73c91B44b0844aEACdEBADC2F2b6efb/logo.png",
      "tags": [
        "wrapped",
        "wormhole"
      ],
      "extensions": {
        "address": "0x048930eec73c91B44b0844aEACdEBADC2F2b6efb",
        "bridgeContract": "https://etherscan.io/address/0xf92cD566Ea4864356C5491c177A430C222d7e678",
        "assetContract": "https://etherscan.io/address/0x048930eec73c91B44b0844aEACdEBADC2F2b6efb"
      }
    },
    {
      "chainId": 101,
      "address": "4e4TpGVJMYiz5UBrAXuNmiVJ9yvc7ppJeAn8sXmbnmDi",
      "symbol": "waUniUSDC",
      "name": "Aave Interest bearing UniUSDC (Wormhole)",
      "decimals": 6,
      "logoURI": " https://cdn.jsdelivr.net/gh/trustwallet/assets@master/blockchains/ethereum/assets/0xe02b2Ad63eFF3Ac1D5827cBd7AB9DD3DaC4f4AD0/logo.png",
      "tags": [
        "wrapped",
        "wormhole"
      ],
      "extensions": {
        "address": "0xe02b2Ad63eFF3Ac1D5827cBd7AB9DD3DaC4f4AD0",
        "bridgeContract": "https://etherscan.io/address/0xf92cD566Ea4864356C5491c177A430C222d7e678",
        "assetContract": "https://etherscan.io/address/0xe02b2Ad63eFF3Ac1D5827cBd7AB9DD3DaC4f4AD0"
      }
    },
    {
      "chainId": 101,
      "address": "49LoAnQQdo9171zfcWRUoQLYSScrxXobbuwt14xjvfVm",
      "symbol": "waUniUSDT",
      "name": "Aave Interest bearing UniUSDT (Wormhole)",
      "decimals": 6,
      "logoURI": " https://cdn.jsdelivr.net/gh/trustwallet/assets@master/blockchains/ethereum/assets/0xb977ee318010A5252774171494a1bCB98E7fab65/logo.png",
      "tags": [
        "wrapped",
        "wormhole"
      ],
      "extensions": {
        "address": "0xb977ee318010A5252774171494a1bCB98E7fab65",
        "bridgeContract": "https://etherscan.io/address/0xf92cD566Ea4864356C5491c177A430C222d7e678",
        "assetContract": "https://etherscan.io/address/0xb977ee318010A5252774171494a1bCB98E7fab65"
      }
    },
    {
      "chainId": 101,
      "address": "CvG3gtKYJtKRzEUgMeb42xnd8HDjESgLtyJqQ2kuLncp",
      "symbol": "waUniDAIETH",
      "name": "Aave Interest bearing UniDAIETH (Wormhole)",
      "decimals": 9,
      "logoURI": "https://cloudflare-ipfs.com/ipfs/QmaznB5PRhMC696u8yZuzN6Uwrnp7Zmfa5CydVUMvLJc9i/aUNI%20DAI%20ETH.svg",
      "tags": [
        "wrapped",
        "wormhole"
      ],
      "extensions": {
        "address": "0xBbBb7F2aC04484F7F04A2C2C16f20479791BbB44",
        "bridgeContract": "https://etherscan.io/address/0xf92cD566Ea4864356C5491c177A430C222d7e678",
        "assetContract": "https://etherscan.io/address/0xBbBb7F2aC04484F7F04A2C2C16f20479791BbB44"
      }
    },
    {
      "chainId": 101,
      "address": "GSv5ECZaMfaceZK4WKKzA4tKVDkqtfBASECcmYFWcy4G",
      "symbol": "waUniUSDCETH",
      "name": "Aave Interest bearing UniUSDCETH (Wormhole)",
      "decimals": 9,
      "logoURI": "https://cloudflare-ipfs.com/ipfs/QmaznB5PRhMC696u8yZuzN6Uwrnp7Zmfa5CydVUMvLJc9i/aUNI%20USDC%20ETH.svg",
      "tags": [
        "wrapped",
        "wormhole"
      ],
      "extensions": {
        "address": "0x1D0e53A0e524E3CC92C1f0f33Ae268FfF8D7E7a5",
        "bridgeContract": "https://etherscan.io/address/0xf92cD566Ea4864356C5491c177A430C222d7e678",
        "assetContract": "https://etherscan.io/address/0x1D0e53A0e524E3CC92C1f0f33Ae268FfF8D7E7a5"
      }
    },
    {
      "chainId": 101,
      "address": "7LUdsedi7qpTJGnFpZo6mWqVtKKpccr9XrQGxJ2xUDPT",
      "symbol": "waUniSETHETH",
      "name": "Aave Interest bearing UniSETHETH (Wormhole)",
      "decimals": 9,
      "logoURI": "https://cloudflare-ipfs.com/ipfs/QmaznB5PRhMC696u8yZuzN6Uwrnp7Zmfa5CydVUMvLJc9i/aUNI%20sETH%20ETH.svg",
      "tags": [
        "wrapped",
        "wormhole"
      ],
      "extensions": {
        "address": "0x84BBcaB430717ff832c3904fa6515f97fc63C76F",
        "bridgeContract": "https://etherscan.io/address/0xf92cD566Ea4864356C5491c177A430C222d7e678",
        "assetContract": "https://etherscan.io/address/0x84BBcaB430717ff832c3904fa6515f97fc63C76F"
      }
    },
    {
      "chainId": 101,
      "address": "Hc1zHQxg1k2JVwvuv3kqbCyZDEJYfDdNftBMab4EMUx9",
      "symbol": "waUniLENDETH",
      "name": "Aave Interest bearing UniLENDETH (Wormhole)",
      "decimals": 9,
      "logoURI": "https://cloudflare-ipfs.com/ipfs/QmaznB5PRhMC696u8yZuzN6Uwrnp7Zmfa5CydVUMvLJc9i/aUNI%20LEND%20ETH.svg",
      "tags": [
        "wrapped",
        "wormhole"
      ],
      "extensions": {
        "address": "0xc88ebbf7C523f38Ef3eB8A151273C0F0dA421e63",
        "bridgeContract": "https://etherscan.io/address/0xf92cD566Ea4864356C5491c177A430C222d7e678",
        "assetContract": "https://etherscan.io/address/0xc88ebbf7C523f38Ef3eB8A151273C0F0dA421e63"
      }
    },
    {
      "chainId": 101,
      "address": "9PejEmx6NKDHgf6jpgAWwZsibURKifBakjzDQdtCtAXT",
      "symbol": "waUniMKRETH",
      "name": "Aave Interest bearing UniMKRETH (Wormhole)",
      "decimals": 9,
      "logoURI": "https://cloudflare-ipfs.com/ipfs/QmaznB5PRhMC696u8yZuzN6Uwrnp7Zmfa5CydVUMvLJc9i/aUNI%20MKR%20ETH.svg",
      "tags": [
        "wrapped",
        "wormhole"
      ],
      "extensions": {
        "address": "0x8c69f7A4C9B38F1b48005D216c398Efb2F1Ce3e4",
        "bridgeContract": "https://etherscan.io/address/0xf92cD566Ea4864356C5491c177A430C222d7e678",
        "assetContract": "https://etherscan.io/address/0x8c69f7A4C9B38F1b48005D216c398Efb2F1Ce3e4"
      }
    },
    {
      "chainId": 101,
      "address": "KcHygDp4o7ENsHjevYM4T3u6R7KHa5VyvkJ7kpmJcYo",
      "symbol": "waUniLINKETH",
      "name": "Aave Interest bearing UniLINKETH (Wormhole)",
      "decimals": 9,
      "logoURI": "https://cloudflare-ipfs.com/ipfs/QmaznB5PRhMC696u8yZuzN6Uwrnp7Zmfa5CydVUMvLJc9i/aUNI%20LINK%20ETH.svg",
      "tags": [
        "wrapped",
        "wormhole"
      ],
      "extensions": {
        "address": "0x9548DB8b1cA9b6c757485e7861918b640390169c",
        "bridgeContract": "https://etherscan.io/address/0xf92cD566Ea4864356C5491c177A430C222d7e678",
        "assetContract": "https://etherscan.io/address/0x9548DB8b1cA9b6c757485e7861918b640390169c"
      }
    },
    {
      "chainId": 101,
      "address": "GNPAF84ZEtKYyfuY2fg8tZVwse7LpTSeyYPSyEKFqa2Y",
      "symbol": "waUSDT",
      "name": "Aave interest bearing USDT (Wormhole)",
      "decimals": 6,
      "logoURI": "https://cloudflare-ipfs.com/ipfs/QmaznB5PRhMC696u8yZuzN6Uwrnp7Zmfa5CydVUMvLJc9i/aUSDT.svg",
      "tags": [
        "wrapped",
        "wormhole"
      ],
      "extensions": {
        "address": "0x3Ed3B47Dd13EC9a98b44e6204A523E766B225811",
        "bridgeContract": "https://etherscan.io/address/0xf92cD566Ea4864356C5491c177A430C222d7e678",
        "assetContract": "https://etherscan.io/address/0x3Ed3B47Dd13EC9a98b44e6204A523E766B225811",
        "coingeckoId": "aave-usdt"
      }
    },
    {
      "chainId": 101,
      "address": "3QTknQ3i27rDKm5hvBaScFLQ34xX9N7J7XfEFwy27qbZ",
      "symbol": "waWBTC",
      "name": "Aave interest bearing WBTC (Wormhole)",
      "decimals": 8,
      "logoURI": "https://cloudflare-ipfs.com/ipfs/QmaznB5PRhMC696u8yZuzN6Uwrnp7Zmfa5CydVUMvLJc9i/aWBTC.svg",
      "tags": [
        "wrapped",
        "wormhole"
      ],
      "extensions": {
        "address": "0x9ff58f4fFB29fA2266Ab25e75e2A8b3503311656",
        "bridgeContract": "https://etherscan.io/address/0xf92cD566Ea4864356C5491c177A430C222d7e678",
        "assetContract": "https://etherscan.io/address/0x9ff58f4fFB29fA2266Ab25e75e2A8b3503311656",
        "coingeckoId": "aave-wbtc"
      }
    },
    {
      "chainId": 101,
      "address": "EbpkofeWyiQouGyxQAgXxEyGtjgq13NSucX3CNvucNpb",
      "symbol": "waWETH",
      "name": "Aave interest bearing WETH (Wormhole)",
      "decimals": 9,
      "logoURI": "https://cloudflare-ipfs.com/ipfs/QmUDc7LQN6zKHon9FChTqZc7WGFvGPZe698Bq5HbSYtfk9",
      "tags": [
        "wrapped",
        "wormhole"
      ],
      "extensions": {
        "address": "0x030bA81f1c18d280636F32af80b9AAd02Cf0854e",
        "bridgeContract": "https://etherscan.io/address/0xf92cD566Ea4864356C5491c177A430C222d7e678",
        "assetContract": "https://etherscan.io/address/0x030bA81f1c18d280636F32af80b9AAd02Cf0854e"
      }
    },
    {
      "chainId": 101,
      "address": "67uaa3Z7SX7GC6dqSTjpJLnySLXZpCAK9MHMi3232Bfb",
      "symbol": "waYFI",
      "name": "Aave interest bearing YFI (Wormhole)",
      "decimals": 9,
      "logoURI": "https://cloudflare-ipfs.com/ipfs/QmauhqAKU8YLhDhT4M5ZcPMuqEfqkBrBaC31uWC9UXd1ik",
      "tags": [
        "wrapped",
        "wormhole"
      ],
      "extensions": {
        "address": "0x5165d24277cD063F5ac44Efd447B27025e888f37",
        "bridgeContract": "https://etherscan.io/address/0xf92cD566Ea4864356C5491c177A430C222d7e678",
        "assetContract": "https://etherscan.io/address/0x5165d24277cD063F5ac44Efd447B27025e888f37"
      }
    },
    {
      "chainId": 101,
      "address": "9xS6et5uvQ64QsmaGMfzfXrwTsfYPjwEWuiPnBGFgfw",
      "symbol": "waZRX",
      "name": "Aave interest bearing ZRX (Wormhole)",
      "decimals": 9,
      "logoURI": "https://cloudflare-ipfs.com/ipfs/QmaznB5PRhMC696u8yZuzN6Uwrnp7Zmfa5CydVUMvLJc9i/aZRX.svg",
      "tags": [
        "wrapped",
        "wormhole"
      ],
      "extensions": {
        "address": "0xDf7FF54aAcAcbFf42dfe29DD6144A69b629f8C9e",
        "bridgeContract": "https://etherscan.io/address/0xf92cD566Ea4864356C5491c177A430C222d7e678",
        "assetContract": "https://etherscan.io/address/0xDf7FF54aAcAcbFf42dfe29DD6144A69b629f8C9e",
        "coingeckoId": "aave-zrx"
      }
    },
    {
      "chainId": 101,
      "address": "2TZ8s2FwtWqJrWpdFsSf2uM2Fvjw474n6HhTdTEWoLor",
      "symbol": "waUNI",
      "name": "Aave interest bearing UNI (Wormhole)",
      "decimals": 9,
      "logoURI": "https://cloudflare-ipfs.com/ipfs/QmYdpeez387RdMw6zEEa5rMXuayi748Uc15eFuoa3QhGEJ",
      "tags": [
        "wrapped",
        "wormhole"
      ],
      "extensions": {
        "address": "0xB9D7CB55f463405CDfBe4E90a6D2Df01C2B92BF1",
        "bridgeContract": "https://etherscan.io/address/0xf92cD566Ea4864356C5491c177A430C222d7e678",
        "assetContract": "https://etherscan.io/address/0xB9D7CB55f463405CDfBe4E90a6D2Df01C2B92BF1"
      }
    },
    {
      "chainId": 101,
      "address": "G1o2fHZXyPCeAEcY4o6as7SmVaUu65DRhcq1S4Cfap9T",
      "symbol": "waAAVE",
      "name": "Aave interest bearing AAVE (Wormhole)",
      "decimals": 9,
      "logoURI": "https://cloudflare-ipfs.com/ipfs/QmaznB5PRhMC696u8yZuzN6Uwrnp7Zmfa5CydVUMvLJc9i/aAAVE.svg",
      "tags": [
        "wrapped",
        "wormhole"
      ],
      "extensions": {
        "address": "0xFFC97d72E13E01096502Cb8Eb52dEe56f74DAD7B",
        "bridgeContract": "https://etherscan.io/address/0xf92cD566Ea4864356C5491c177A430C222d7e678",
        "assetContract": "https://etherscan.io/address/0xFFC97d72E13E01096502Cb8Eb52dEe56f74DAD7B"
      }
    },
    {
      "chainId": 101,
      "address": "8PeWkyvCDHpSgT5oiGFgZQtXSRBij7ZFLJTHAGBntRDH",
      "symbol": "waBAT",
      "name": "Aave interest bearing BAT (Wormhole)",
      "decimals": 9,
      "logoURI": "https://cloudflare-ipfs.com/ipfs/QmaznB5PRhMC696u8yZuzN6Uwrnp7Zmfa5CydVUMvLJc9i/aBAT.svg",
      "tags": [
        "wrapped",
        "wormhole"
      ],
      "extensions": {
        "address": "0x05Ec93c0365baAeAbF7AefFb0972ea7ECdD39CF1",
        "bridgeContract": "https://etherscan.io/address/0xf92cD566Ea4864356C5491c177A430C222d7e678",
        "assetContract": "https://etherscan.io/address/0x05Ec93c0365baAeAbF7AefFb0972ea7ECdD39CF1",
        "coingeckoId": "aave-bat"
      }
    },
    {
      "chainId": 101,
      "address": "67opsuaXQ3JRSJ1mmF7aPLSq6JaZcwAmXwcMzUN5PSMv",
      "symbol": "waBUSD",
      "name": "Aave interest bearing BUSD (Wormhole)",
      "decimals": 9,
      "logoURI": "https://cloudflare-ipfs.com/ipfs/QmaznB5PRhMC696u8yZuzN6Uwrnp7Zmfa5CydVUMvLJc9i/aBUSD.svg",
      "tags": [
        "wrapped",
        "wormhole"
      ],
      "extensions": {
        "address": "0xA361718326c15715591c299427c62086F69923D9",
        "bridgeContract": "https://etherscan.io/address/0xf92cD566Ea4864356C5491c177A430C222d7e678",
        "assetContract": "https://etherscan.io/address/0xA361718326c15715591c299427c62086F69923D9",
        "coingeckoId": "aave-busd"
      }
    },
    {
      "chainId": 101,
      "address": "4JrrHRS56i9GZkSmGaCY3ZsxMo3JEqQviU64ki7ZJPak",
      "symbol": "waDAI",
      "name": "Aave interest bearing DAI (Wormhole)",
      "decimals": 9,
      "logoURI": "https://cloudflare-ipfs.com/ipfs/QmaznB5PRhMC696u8yZuzN6Uwrnp7Zmfa5CydVUMvLJc9i/aDAI.svg",
      "tags": [
        "wrapped",
        "wormhole"
      ],
      "extensions": {
        "address": "0x028171bCA77440897B824Ca71D1c56caC55b68A3",
        "bridgeContract": "https://etherscan.io/address/0xf92cD566Ea4864356C5491c177A430C222d7e678",
        "assetContract": "https://etherscan.io/address/0x028171bCA77440897B824Ca71D1c56caC55b68A3",
        "coingeckoId": "aave-dai"
      }
    },
    {
      "chainId": 101,
      "address": "3LmfKjsSU9hdxfZfcr873DMNR5nnrk8EvdueXg1dTSin",
      "symbol": "waENJ",
      "name": "Aave interest bearing ENJ (Wormhole)",
      "decimals": 9,
      "logoURI": "https://cloudflare-ipfs.com/ipfs/QmaznB5PRhMC696u8yZuzN6Uwrnp7Zmfa5CydVUMvLJc9i/aENJ.svg",
      "tags": [
        "wrapped",
        "wormhole"
      ],
      "extensions": {
        "address": "0xaC6Df26a590F08dcC95D5a4705ae8abbc88509Ef",
        "bridgeContract": "https://etherscan.io/address/0xf92cD566Ea4864356C5491c177A430C222d7e678",
        "assetContract": "https://etherscan.io/address/0xaC6Df26a590F08dcC95D5a4705ae8abbc88509Ef",
        "coingeckoId": "aave-enj"
      }
    },
    {
      "chainId": 101,
      "address": "7VD2Gosm34hB7kughTqu1N3sW92hq3XwKLTi1N1tdKrj",
      "symbol": "waKNC",
      "name": "Aave interest bearing KNC (Wormhole)",
      "decimals": 9,
      "logoURI": "https://cloudflare-ipfs.com/ipfs/QmaznB5PRhMC696u8yZuzN6Uwrnp7Zmfa5CydVUMvLJc9i/aKNC.svg",
      "tags": [
        "wrapped",
        "wormhole"
      ],
      "extensions": {
        "address": "0x39C6b3e42d6A679d7D776778Fe880BC9487C2EDA",
        "bridgeContract": "https://etherscan.io/address/0xf92cD566Ea4864356C5491c177A430C222d7e678",
        "assetContract": "https://etherscan.io/address/0x39C6b3e42d6A679d7D776778Fe880BC9487C2EDA",
        "coingeckoId": "aave-knc"
      }
    },
    {
      "chainId": 101,
      "address": "4erbVWFvdvS5P8ews7kUjqfpCQbA8vurnWyvRLsnZJgv",
      "symbol": "waLINK",
      "name": "Aave interest bearing LINK (Wormhole)",
      "decimals": 9,
      "logoURI": "https://cloudflare-ipfs.com/ipfs/QmaznB5PRhMC696u8yZuzN6Uwrnp7Zmfa5CydVUMvLJc9i/aLINK.svg",
      "tags": [
        "wrapped",
        "wormhole"
      ],
      "extensions": {
        "address": "0xa06bC25B5805d5F8d82847D191Cb4Af5A3e873E0",
        "bridgeContract": "https://etherscan.io/address/0xf92cD566Ea4864356C5491c177A430C222d7e678",
        "assetContract": "https://etherscan.io/address/0xa06bC25B5805d5F8d82847D191Cb4Af5A3e873E0",
        "coingeckoId": "aave-link"
      }
    },
    {
      "chainId": 101,
      "address": "AXJWqG4SpAEwkMjKYkarKwv6Qfz5rLU3cwt5KtrDAAYe",
      "symbol": "waMANA",
      "name": "Aave interest bearing MANA (Wormhole)",
      "decimals": 9,
      "logoURI": "https://cloudflare-ipfs.com/ipfs/QmaznB5PRhMC696u8yZuzN6Uwrnp7Zmfa5CydVUMvLJc9i/aMANA.svg",
      "tags": [
        "wrapped",
        "wormhole"
      ],
      "extensions": {
        "address": "0xa685a61171bb30d4072B338c80Cb7b2c865c873E",
        "bridgeContract": "https://etherscan.io/address/0xf92cD566Ea4864356C5491c177A430C222d7e678",
        "assetContract": "https://etherscan.io/address/0xa685a61171bb30d4072B338c80Cb7b2c865c873E",
        "coingeckoId": "aave-mana"
      }
    },
    {
      "chainId": 101,
      "address": "4kJmfagJzQFuwto5RX6f1xScWYbEVBzEpdjmiqTCnzjJ",
      "symbol": "waMKR",
      "name": "Aave interest bearing MKR (Wormhole)",
      "decimals": 9,
      "logoURI": "https://cloudflare-ipfs.com/ipfs/QmaznB5PRhMC696u8yZuzN6Uwrnp7Zmfa5CydVUMvLJc9i/aMKR.svg",
      "tags": [
        "wrapped",
        "wormhole"
      ],
      "extensions": {
        "address": "0xc713e5E149D5D0715DcD1c156a020976e7E56B88",
        "bridgeContract": "https://etherscan.io/address/0xf92cD566Ea4864356C5491c177A430C222d7e678",
        "assetContract": "https://etherscan.io/address/0xc713e5E149D5D0715DcD1c156a020976e7E56B88",
        "coingeckoId": "aave-mkr"
      }
    },
    {
      "chainId": 101,
      "address": "DN8jPo8YZTXhLMyDMKcnwFuKqY8wfn2UrpX8ct4rc8Bc",
      "symbol": "waREN",
      "name": "Aave interest bearing REN (Wormhole)",
      "decimals": 9,
      "logoURI": "https://cloudflare-ipfs.com/ipfs/QmUgE3UECZxZcCAiqd3V9otfFWLi5fxR8uHd94RxkT3iYb",
      "tags": [
        "wrapped",
        "wormhole"
      ],
      "extensions": {
        "address": "0xCC12AbE4ff81c9378D670De1b57F8e0Dd228D77a",
        "bridgeContract": "https://etherscan.io/address/0xf92cD566Ea4864356C5491c177A430C222d7e678",
        "assetContract": "https://etherscan.io/address/0xCC12AbE4ff81c9378D670De1b57F8e0Dd228D77a",
        "coingeckoId": "aave-ren"
      }
    },
    {
      "chainId": 101,
      "address": "HWbJZXJ7s1D1zi5P7yVgRUmZPXvYSFv6vsYU765Ti422",
      "symbol": "waSNX",
      "name": "Aave interest bearing SNX (Wormhole)",
      "decimals": 9,
      "logoURI": "https://cloudflare-ipfs.com/ipfs/QmXj52EGotmpyep84PBycmQnAgCF2sbqxdXFWP3GPZFbEz",
      "tags": [
        "wrapped",
        "wormhole"
      ],
      "extensions": {
        "address": "0x35f6B052C598d933D69A4EEC4D04c73A191fE6c2",
        "bridgeContract": "https://etherscan.io/address/0xf92cD566Ea4864356C5491c177A430C222d7e678",
        "assetContract": "https://etherscan.io/address/0x35f6B052C598d933D69A4EEC4D04c73A191fE6c2",
        "coingeckoId": "aave-snx"
      }
    },
    {
      "chainId": 101,
      "address": "2LForywWWpHzmR5NjSEyF1kcw9ffyLuJX7V7hne2fHfY",
      "symbol": "waSUSD",
      "name": "Aave interest bearing SUSD (Wormhole)",
      "decimals": 9,
      "logoURI": "https://cloudflare-ipfs.com/ipfs/QmaznB5PRhMC696u8yZuzN6Uwrnp7Zmfa5CydVUMvLJc9i/aSUSD.svg",
      "tags": [
        "wrapped",
        "wormhole"
      ],
      "extensions": {
        "address": "0x6C5024Cd4F8A59110119C56f8933403A539555EB",
        "bridgeContract": "https://etherscan.io/address/0xf92cD566Ea4864356C5491c177A430C222d7e678",
        "assetContract": "https://etherscan.io/address/0x6C5024Cd4F8A59110119C56f8933403A539555EB",
        "coingeckoId": "aave-susd"
      }
    },
    {
      "chainId": 101,
      "address": "Badj3S29a2u1auxmijwg5vGjhPLb1K6WLPoigtWjKPXp",
      "symbol": "waTUSD",
      "name": "Aave interest bearing TUSD (Wormhole)",
      "decimals": 9,
      "logoURI": "https://cloudflare-ipfs.com/ipfs/QmaznB5PRhMC696u8yZuzN6Uwrnp7Zmfa5CydVUMvLJc9i/aTUSD.svg",
      "tags": [
        "wrapped",
        "wormhole"
      ],
      "extensions": {
        "address": "0x101cc05f4A51C0319f570d5E146a8C625198e636",
        "bridgeContract": "https://etherscan.io/address/0xf92cD566Ea4864356C5491c177A430C222d7e678",
        "assetContract": "https://etherscan.io/address/0x101cc05f4A51C0319f570d5E146a8C625198e636",
        "coingeckoId": "aave-tusd"
      }
    },
    {
      "chainId": 101,
      "address": "BZCPpva12M9SqJgcpf8jtP9Si6rMANFoUR3i7nchha7M",
      "symbol": "waUSDC",
      "name": "Aave interest bearing USDC (Wormhole)",
      "decimals": 9,
      "logoURI": "https://cloudflare-ipfs.com/ipfs/QmaznB5PRhMC696u8yZuzN6Uwrnp7Zmfa5CydVUMvLJc9i/aUSDC.svg",
      "tags": [
        "wrapped",
        "wormhole"
      ],
      "extensions": {
        "address": "0xBcca60bB61934080951369a648Fb03DF4F96263C",
        "bridgeContract": "https://etherscan.io/address/0xf92cD566Ea4864356C5491c177A430C222d7e678",
        "assetContract": "https://etherscan.io/address/0xBcca60bB61934080951369a648Fb03DF4F96263C",
        "coingeckoId": "aave-usdc"
      }
    },
    {
      "chainId": 101,
      "address": "D3ajQoyBGJz3JCXCPsxHZJbLQKGt9UgxLavgurieGNcD",
      "symbol": "wSDT",
      "name": "Stake DAO Token (Wormhole)",
      "decimals": 9,
      "logoURI": "https://cdn.jsdelivr.net/gh/solana-labs/token-list@main/assets/mainnet/D3ajQoyBGJz3JCXCPsxHZJbLQKGt9UgxLavgurieGNcD/logo.webp",
      "tags": [
        "wrapped",
        "wormhole"
      ],
      "extensions": {
        "address": "0x73968b9a57c6e53d41345fd57a6e6ae27d6cdb2f",
        "bridgeContract": "https://etherscan.io/address/0xf92cD566Ea4864356C5491c177A430C222d7e678",
        "assetContract": "https://etherscan.io/address/0x73968b9a57c6e53d41345fd57a6e6ae27d6cdb2f",
        "coingeckoId": "stake-dao"
      }
    },
    {
      "chainId": 101,
      "address": "4pk3pf9nJDN1im1kNwWJN1ThjE8pCYCTexXYGyFjqKVf",
      "symbol": "oDOP",
      "name": "Dominican Pesos",
      "decimals": 9,
      "logoURI": "https://user-images.githubusercontent.com/9972260/111077928-73bd2280-84c9-11eb-84d4-4032478e3861.png",
      "tags": [
        "stablecoin"
      ],
      "extensions": {
        "website": "https://Odop.io/"
      }
    },
    {
      "chainId": 101,
      "address": "5kjfp2qfRbqCXTQeUYgHNnTLf13eHoKjC5hHynW9DvQE",
      "symbol": "AAPE",
      "name": "AAPE",
      "decimals": 9,
      "logoURI": "https://cdn.jsdelivr.net/gh/solana-labs/token-list@main/assets/mainnet/5kjfp2qfRbqCXTQeUYgHNnTLf13eHoKjC5hHynW9DvQE/logo.jpg",
      "tags": [],
      "extensions": {
        "website": "https://aape.io/"
      }
    },
    {
      "chainId": 101,
      "address": "3K6rftdAaQYMPunrtNRHgnK2UAtjm2JwyT2oCiTDouYE",
      "symbol": "XCOPE",
      "name": "XCOPE",
      "decimals": 0,
      "logoURI": "https://cdn.jsdelivr.net/gh/solana-labs/token-list@main/assets/mainnet/3K6rftdAaQYMPunrtNRHgnK2UAtjm2JwyT2oCiTDouYE/logo.jpg",
      "tags": [
        "trading",
        "index",
        "Algos"
      ],
      "extensions": {
        "website": "https://www.unlimitedcope.com/",
        "serumV3Usdc": "7MpMwArporUHEGW7quUpkPZp5L5cHPs9eKUfKCdaPHq2",
        "coingeckoId": "cope"
      }
    },
    {
      "chainId": 101,
      "address": "8HGyAAB1yoM1ttS7pXjHMa3dukTFGQggnFFH3hJZgzQh",
      "symbol": "COPE",
      "name": "COPE",
      "decimals": 6,
      "logoURI": "https://cdn.jsdelivr.net/gh/solana-labs/token-list@main/assets/mainnet/3K6rftdAaQYMPunrtNRHgnK2UAtjm2JwyT2oCiTDouYE/logo.jpg",
      "tags": [
        "trading",
        "index",
        "Algos"
      ],
      "extensions": {
        "website": "https://www.unlimitedcope.com/",
        "serumV3Usdc": "6fc7v3PmjZG9Lk2XTot6BywGyYLkBQuzuFKd4FpCsPxk",
        "coingeckoId": "cope"
      }
    },
    {
      "chainId": 101,
      "address": "2prC8tcVsXwVJAinhxd2zeMeWMWaVyzPoQeLKyDZRFKd",
      "symbol": "MCAPS",
      "name": "Mango Market Caps",
      "decimals": 0,
      "logoURI": "https://cdn.jsdelivr.net/gh/solana-labs/token-list@main/assets/mainnet/2prC8tcVsXwVJAinhxd2zeMeWMWaVyzPoQeLKyDZRFKd/logo.png",
      "tags": [
        "mango"
      ],
      "extensions": {
        "website": "https://initialcapoffering.com/",
        "coingeckoId": "mango-market-caps"
      }
    },
    {
      "chainId": 101,
      "address": "2reKm5Y9rmAWfaw5jraYz1BXwGLHMofGMs3iNoBLt4VC",
      "symbol": "DOCE",
      "name": "Doce Finance",
      "decimals": 6,
      "logoURI": "https://pbs.twimg.com/profile_images/1362154816059944963/TZuFp5kN_400x400.png",
      "tags": [],
      "extensions": {
        "website": "https://swap.doce.finance/"
      }
    },
    {
      "chainId": 101,
      "address": "E1PvPRPQvZNivZbXRL61AEGr71npZQ5JGxh4aWX7q9QA",
      "symbol": "INO",
      "name": "iNo Token",
      "decimals": 9,
      "logoURI": "https://ino.llegrand.fr/assets/ino-128.png",
      "tags": [],
      "extensions": {
        "website": "https://ino.llegrand.fr/"
      }
    },
    {
      "chainId": 101,
      "address": "8PMHT4swUMtBzgHnh5U564N5sjPSiUz2cjEQzFnnP1Fo",
      "symbol": "ROPE",
      "name": "Rope Token",
      "decimals": 9,
      "logoURI": "https://ropesolana.com/content/files/rope_token.svg",
      "tags": [],
      "extensions": {
        "website": "https://ropesolana.com/",
        "coingeckoId": "rope-token"
      }
    },
    {
      "chainId": 101,
      "address": "5dhkWqrq37F92jBmEyhQP1vbMkbVRz59V7288HH2wBC7",
      "symbol": "SLOCK",
      "name": "SOLLock",
      "decimals": 9,
      "logoURI": "https://sollock.org/token/media/images/token/sollock_token_logo.png",
      "tags": [
        "utility-token"
      ],
      "extensions": {
        "website": "https://sollock.org/",
        "twitter": "https://twitter.com/@SOLLockOfficial",
        "github": "https://github.com/SOLLock",
        "tgann": "https://t.me/SOLLockAnn",
        "tggroup": "https://t.me/SOLLock"
      }
    },
    {
      "chainId": 101,
      "address": "ETAtLmCmsoiEEKfNrHKJ2kYy3MoABhU6NQvpSfij5tDs",
      "symbol": "MEDIA",
      "name": "Media Network",
      "decimals": 6,
      "logoURI": "https://cdn.jsdelivr.net/gh/solana-labs/token-list@main/assets/mainnet/ETAtLmCmsoiEEKfNrHKJ2kYy3MoABhU6NQvpSfij5tDs/logo.png",
      "tags": [
        "utility-token"
      ],
      "extensions": {
        "website": "https://media.network/",
        "coingeckoId": "media-network"
      }
    },
    {
      "chainId": 101,
      "address": "StepAscQoEioFxxWGnh2sLBDFp9d8rvKz2Yp39iDpyT",
      "symbol": "STEP",
      "name": "Step",
      "decimals": 9,
      "logoURI": "https://cdn.jsdelivr.net/gh/solana-labs/token-list@main/assets/mainnet/StepAscQoEioFxxWGnh2sLBDFp9d8rvKz2Yp39iDpyT/logo.png",
      "tags": [],
      "extensions": {
        "website": "https://step.finance/",
        "coingeckoId": "step-finance"
      }
    },
    {
      "chainId": 101,
      "address": "7Geyz6iiRe8buvunsU6TXndxnpLt9mg6iPxqhn6cr3c6",
      "symbol": "ANFT",
      "name": "AffinityLabs",
      "decimals": 9,
      "logoURI": "https://affinitylabs.tech/media/images/token_logo.png",
      "tags": [
        "nft"
      ],
      "extensions": {
        "website": "https://affinitylabs.tech/"
      }
    },
    {
      "chainId": 102,
      "address": "So11111111111111111111111111111111111111112",
      "symbol": "wSOL",
      "name": "Wrapped SOL",
      "decimals": 9,
      "logoURI": "https://cdn.jsdelivr.net/gh/trustwallet/assets@master/blockchains/solana/info/logo.png",
      "tags": [],
      "extensions": {
        "website": "https://www.solana.com/",
        "coingeckoId": "solana"
      }
    },
    {
      "chainId": 102,
      "address": "CpMah17kQEL2wqyMKt3mZBdTnZbkbfx4nqmQMFDP5vwp",
      "symbol": "USDC",
      "name": "USD Coin",
      "decimals": 6,
      "logoURI": "https://cdn.jsdelivr.net/gh/solana-labs/token-list@main/assets/mainnet/EPjFWdd5AufqSSqeM2qN1xzybapC8G4wEGGkZwyTDt1v/logo.png",
      "tags": [
        "stablecoin"
      ],
      "extensions": {
        "website": "https://www.centre.io/",
        "coingeckoId": "usd-coin"
      }
    },
    {
      "chainId": 102,
      "address": "Gmk71cM7j2RMorRsQrsyysM4HsByQx5PuDGtDdqGLWCS",
      "symbol": "spSOL",
      "name": "Stake pool SOL",
      "decimals": 9,
      "logoURI": "https://cdn.jsdelivr.net/gh/trustwallet/assets@master/blockchains/solana/info/logo.png",
      "tags": [
        "stake-pool"
      ],
      "extensions": {
        "website": "https://www.solana.com/"
      }
    },
    {
      "chainId": 102,
      "address": "2jQc2jDHVCewoWsQJK7JPLetP7UjqXvaFdno8rtrD8Kg",
      "symbol": "sHOG",
      "name": "sHOG",
      "decimals": 6,
      "tags": [
        "stablecoin"
      ]
    },
    {
      "chainId": 103,
      "address": "So11111111111111111111111111111111111111112",
      "symbol": "SOL",
      "name": "Wrapped SOL",
      "decimals": 9,
      "logoURI": "https://cdn.jsdelivr.net/gh/trustwallet/assets@master/blockchains/solana/info/logo.png",
      "tags": [],
      "extensions": {
        "coingeckoId": "solana"
      }
    },
    {
      "chainId": 103,
      "address": "DEhAasscXF4kEGxFgJ3bq4PpVGp5wyUxMRvn6TzGVHaw",
      "symbol": "XYZ",
      "name": "XYZ Test",
      "decimals": 0,
      "logoURI": "https://cdn.jsdelivr.net/gh/solana-labs/token-list@main/assets/mainnet/EPjFWdd5AufqSSqeM2qN1xzybapC8G4wEGGkZwyTDt1v/logo.png",
      "tags": []
    },
    {
      "chainId": 103,
      "address": "2rg5syU3DSwwWs778FQ6yczDKhS14NM3vP4hqnkJ2jsM",
      "symbol": "pSOL",
      "name": "SOL stake pool",
      "decimals": 9,
      "logoURI": "https://cdn.jsdelivr.net/gh/trustwallet/assets@master/blockchains/solana/info/logo.png",
      "tags": [],
      "extensions": {
        "website": "https://solana.com/",
        "background": "https://solana.com/static/8c151e179d2d7e80255bdae6563209f2/6833b/validators.webp"
      }
    },
    {
      "chainId": 103,
      "address": "SRMuApVNdxXokk5GT7XD5cUUgXMBCoAz2LHeuAoKWRt",
      "symbol": "SRM",
      "name": "Serum",
      "decimals": 6,
      "logoURI": "https://cdn.jsdelivr.net/gh/trustwallet/assets@master/blockchains/ethereum/assets/0x476c5E26a75bd202a9683ffD34359C0CC15be0fF/logo.png",
      "tags": [],
      "extensions": {
        "website": "https://projectserum.com/",
        "coingeckoId": "serum"
      }
    },
    {
      "chainId": 103,
      "address": "7STJWT74tAZzhbNNPRH8WuGDy9GZg27968EwALWuezrH",
      "symbol": "wSUSHI",
      "name": "SushiSwap (Wormhole)",
      "decimals": 9,
      "logoURI": "https://cdn.jsdelivr.net/gh/trustwallet/assets@master/blockchains/ethereum/assets/0x6B3595068778DD592e39A122f4f5a5cF09C90fE2/logo.png",
      "tags": [
        "wrapped",
        "wormhole"
      ],
      "extensions": {
        "website": "https://sushi.com",
        "background": "https://sushi.com/static/media/Background-sm.fd449814.jpg/",
        "address": "0x6B3595068778DD592e39A122f4f5a5cF09C90fE2",
        "bridgeContract": "https://etherscan.io/address/0xf92cD566Ea4864356C5491c177A430C222d7e678",
        "assetContract": "https://etherscan.io/address/0x6B3595068778DD592e39A122f4f5a5cF09C90fE2",
        "coingeckoId": "sushi"
      }
    },
    {
      "chainId": 103,
      "address": "3aMbgP7aGsP1sVcFKc6j65zu7UiziP57SMFzf6ptiCSX",
      "symbol": "sHOG",
      "name": "Devnet StableHog",
      "decimals": 6,
      "logoURI": "https://i.ibb.co/7GddV42/Frame-1.png",
      "tags": [
        "stablecoin"
      ]
    },
    {
      "chainId": 101,
      "address": "3cXftQWJJEeoysZrhAEjpfCHe9tSKyhYG63xpbue8m3s",
      "symbol": "Kreechures",
      "name": "Kreechures",
      "decimals": 0,
      "logoURI": "https://gateway.pinata.cloud/ipfs/QmQ5YPBFUWeKNFbsBDL8WcXWmu1MwisXZVtwofdZQxmQE9/Kreechure%20logo.svg",
      "tags": [
        "nft"
      ],
      "extensions": {
        "website": "https://www.kreechures.com/",
        "attributes": [
          {
            "image": "https://gateway.pinata.cloud/ipfs/QmWcMyAYpaX3BHJoDq6Fyub71TjaHbRHqErT7MmbDvCXYJ/3cXftQWJJEeoysZrhAEjpfCHe9tSKyhYG63xpbue8m3s.jpg",
            "Generation": 0,
            "Species": 6,
            "Base Rest": 262
          }
        ]
      }
    },
    {
      "chainId": 101,
      "address": "4DrV8khCoPS3sWRj6t1bb2DzT9jD4mZp6nc7Jisuuv1b",
      "symbol": "SPD",
      "name": "Solpad",
      "decimals": 10,
      "logoURI": "https://cdn.jsdelivr.net/gh/solana-labs/token-list@main/assets/mainnet/4DrV8khCoPS3sWRj6t1bb2DzT9jD4mZp6nc7Jisuuv1b/logo.jpg",
      "tags": [],
      "extensions": {
        "website": "https://www.solpad.io/"
      }
    },
    {
      "chainId": 101,
      "address": "7p7AMM6QoA8wPRKeqF87Pt51CRWmWvXPH5TBNMyDWhbH",
      "symbol": "Kreechures",
      "name": "Kreechures",
      "decimals": 0,
      "logoURI": "https://gateway.pinata.cloud/ipfs/QmQ5YPBFUWeKNFbsBDL8WcXWmu1MwisXZVtwofdZQxmQE9/Kreechure%20logo.svg",
      "tags": [
        "nft"
      ],
      "extensions": {
        "website": "https://www.kreechures.com/",
        "attributes": [
          {
            "image": "https://gateway.pinata.cloud/ipfs/QmWcMyAYpaX3BHJoDq6Fyub71TjaHbRHqErT7MmbDvCXYJ/7p7AMM6QoA8wPRKeqF87Pt51CRWmWvXPH5TBNMyDWhbH.jpg",
            "Generation": 0,
            "Species": 4,
            "Base Rest": 335
          }
        ]
      }
    },
    {
      "chainId": 101,
      "address": "6ybxMQpMgQhtsTLhvHZqk8uqao7kvoexY6e8JmCTqAB1",
      "symbol": "QUEST",
      "name": "QUEST",
      "decimals": 4,
      "logoURI": "https://questcoin.org/logo500x500.png",
      "tags": [],
      "extensions": {
        "website": "https://questcoin.org/"
      }
    },
    {
      "chainId": 101,
      "address": "xxxxa1sKNGwFtw2kFn8XauW9xq8hBZ5kVtcSesTT9fW",
      "symbol": "SLIM",
      "name": "Solanium",
      "decimals": 6,
      "logoURI": "https://cdn.jsdelivr.net/gh/solana-labs/token-list@main/assets/mainnet/xxxxa1sKNGwFtw2kFn8XauW9xq8hBZ5kVtcSesTT9fW/logo.png",
      "tags": [],
      "extensions": {
        "website": "https://solanium.io/"
      }
    },
     {
      "chainId": 101,
      "address": "Ae1aeYK9WrB2kP29jJU4aUUK7Y1vzsGNZFKoe4BG2h6P",
      "symbol": "NINJA",
      "name": "NINJA",
      "decimals": 0,
      "logoURI": "https://raw.githubusercontent.com/yuzu-ninjaprotocol/ninjaprotocol/main/NINJA%20Token.svg",
      "tags": [],
      "extensions": {
        "website": "http://ninjaprotocol.io"
      }
    },
    {
      "chainId": 101,
      "address": "8GPUjUHFxfNhaSS8kUkix8txRRXszeUAsHTjUmHuygZT",
      "symbol": "NINJA NFT1",
      "name": "NINJA NFT1",
      "decimals": 0,
      "logoURI": "https://raw.githubusercontent.com/yuzu-ninjaprotocol/ninjaprotocol/main/NINJA%20NFT%201.png",
      "tags": [],
      "extensions": {
        "website": "http://ninjaprotocol.io"
      }
    },
    {
      "chainId": 101,
      "address": "2rEiLkpQ3mh4DGxv1zcSdW5r5HK2nehif5sCaF5Ss9E1",
      "symbol": "RECO",
      "name": "Reboot ECO",
      "decimals": 0,
      "logoURI": "https://reboot.eco/reco_logo.png",
      "tags": [],
      "extensions": {
        "website": "https://reboot.eco/"
      }
    },
    {
      "chainId": 101,
      "address": "BXhAKUxkGvFbAarA3K1SUYnqXRhEBC1bhUaCaxvzgyJ1",
      "symbol": "ISA",
      "name": "Interstellar",
      "decimals": 3,
      "logoURI": "https://gateway.pinata.cloud/ipfs/QmV84AMkdgEQ4roxRdmh9xU9dtbyJjqFZWLDgNdr3mEdQz",
      "tags": [],
      "extensions": {
        "website": "https://interstellaralliance.gitbook.io/isa/"
      }
    },
    {
      "chainId": 101,
      "address": "7xKXtg2CW87d97TXJSDpbD5jBkheTqA83TZRuJosgAsU",
      "symbol": "SAMO",
      "name": "Samoyed Coin",
      "decimals": 9,
      "logoURI": "https://i.ibb.co/tLGpvNf/samo.png",
      "tags": [],
      "extensions": {
        "website": "https://samoyedcoin.com/",
        "coingeckoId": "samoyedcoin"
      }
    },
    {
      "chainId": 101,
      "address": "HAWy8kV3bD4gaN6yy6iK2619x2dyzLUBj1PfJiihTisE",
      "symbol": "DOI",
      "name": "Discovery of Iris",
      "decimals": 0,
      "logoURI": "https://storage.googleapis.com/star-atlas-assets/star-atlas-logo.png",
      "tags": [
        "nft"
      ],
      "extensions": {
        "website": "https://www.staratlas.com",
        "imageUrl": "https://storage.googleapis.com/nft-assets/ReBirth/poster-1/discovery-of-iris.jpg",
        "description": "The rogue planet, Iris, dense with invaluable materials, draws in and collides with seven child planets in a remote region of space, creating what is henceforth referred to as 'The Cataclysm'. When combined, these eight elements create a form of free energy. The collision creates a massively valuable debris field."
      }
    },
    {
      "chainId": 101,
      "address": "ATSPo9f9TJ3Atx8SuoTYdzSMh4ctQBzYzDiNukQDmoF7",
      "symbol": "HOSA",
      "name": "The Heart of Star Atlas",
      "decimals": 0,
      "logoURI": "https://storage.googleapis.com/star-atlas-assets/star-atlas-logo.png",
      "tags": [
        "nft"
      ],
      "extensions": {
        "website": "https://www.staratlas.com",
        "imageUrl": "https://storage.googleapis.com/nft-assets/ReBirth/poster-2/the-heart-of-star-atlas.jpg",
        "description": "At the core of Star Atlas lies a treasure trove of priceless data. After an unsuspecting deep space explorer discovers “The Cataclysm”, he scans its riches, creating what will once be known as the first intergalactic data block. He sells this invaluable information to all three rival factions, igniting a lethal spark that forever changes the course of history."
      }
    },
    {
      "chainId": 101,
      "address": "36s6AFRXzE9KVdUyoJQ5y6mwxXw21LawYqqwNiQUMD8s",
      "symbol": "TCW",
      "name": "The Convergence War",
      "decimals": 0,
      "logoURI": "https://storage.googleapis.com/star-atlas-assets/star-atlas-logo.png",
      "tags": [
        "nft"
      ],
      "extensions": {
        "website": "https://www.staratlas.com",
        "imageUrl": "https://storage.googleapis.com/nft-assets/ReBirth/poster-3/the-convergence-war.jpg",
        "description": "All three factions, thinking they were the sole owners of the cataclysmic data drop, converge to settle the area. A devastating war breaks out across the galaxy after their inability to settle the disputed territory."
      }
    },
    {
      "chainId": 101,
      "address": "BgiTVxW9uLuHHoafTd2qjYB5xjCc5Y1EnUuYNfmTwhvp",
      "symbol": "LOST",
      "name": "Short Story of a Lost Astronaut",
      "decimals": 0,
      "logoURI": "https://storage.googleapis.com/star-atlas-assets/star-atlas-logo.png",
      "tags": [
        "nft"
      ],
      "extensions": {
        "website": "https://www.staratlas.com",
        "imageUrl": "https://storage.googleapis.com/nft-assets/ReBirth/poster-4/short-story-of-a-lost-astronaut.jpg",
        "description": "He thought it would be just another routine exploration mission. Get there, scan, save data blocks and return. But when a surprise radiation storm knocked out his spaceship and swept him up into its high-velocity current, the only thing that saved him from certain doom was his custom ion shield."
      }
    },
    {
      "chainId": 101,
      "address": "4G85c5aUsRTrRPqE5VjY7ebD9b2ktTF6NEVGiCddRBDX",
      "symbol": "LOVE",
      "name": "B ❤ P",
      "decimals": 0,
      "logoURI": "https://storage.googleapis.com/star-atlas-assets/star-atlas-logo.png",
      "tags": [
        "nft"
      ],
      "extensions": {
        "website": "https://www.staratlas.com",
        "imageUrl": "https://storage.googleapis.com/nft-assets/ReBirth/poster-5/love-story.jpg",
        "description": "Paizul, the charismatic and brilliant leader of the ONI consortium, vividly recalls the first time she saw her one true love. It was a warm summer day, full of raging ionic storms. Lightning was piercing the sky as Bekalu took off his helmet and locked eyes with her. “What are the chances of nearly colliding with someone flying through these wastelands on a day like this”, he smiled with his booming voice. “Perhaps it’s destiny,” she smiled back mysteriously. There was another strike of lightning, but this time the sky remained calm."
      }
    },
    {
      "chainId": 101,
      "address": "7dr7jVyXf1KUnYq5FTpV2vCZjKRR4MV94jzerb8Fi16Q",
      "symbol": "MRDR",
      "name": "The Assassination of Paizul",
      "decimals": 0,
      "logoURI": "https://storage.googleapis.com/star-atlas-assets/star-atlas-logo.png",
      "tags": [
        "nft"
      ],
      "extensions": {
        "website": "https://www.staratlas.com",
        "imageUrl": "https://storage.googleapis.com/nft-assets/ReBirth/poster-6/assassination-of-paizul.jpg",
        "description": "Suffering one of the cruelest fates in the universe, the Sogmian race of aliens was driven to the brink of extinction. With only 10,000 members left, they put all hope of salvation in the hands of their leader Paizul. After she was assassinated in a gruesome public way, so much fear was struck in the hearts of survivors that they set out to build their 'Last Stand'."
      }
    },
    {
      "chainId": 101,
      "address": "G1bE9ge8Yoq43hv7QLcumxTFhHqFMdcL4y2d6ZdzMG4b",
      "symbol": "PFP",
      "name": "Paizul Funeral Procession",
      "decimals": 0,
      "logoURI": "https://storage.googleapis.com/star-atlas-assets/star-atlas-logo.png",
      "tags": [
        "nft"
      ],
      "extensions": {
        "website": "https://www.staratlas.com"
      }
    },
    {
      "chainId": 101,
      "address": "6bD8mr8DyuVqN5dXd1jnqmCL66b5KUV14jYY1HSmnxTE",
      "symbol": "AVE",
      "name": "Ahr Visits Earth",
      "decimals": 0,
      "logoURI": "https://storage.googleapis.com/star-atlas-assets/star-atlas-logo.png",
      "tags": [
        "nft"
      ],
      "extensions": {
        "website": "https://www.staratlas.com"
      }
    },
    {
      "chainId": 101,
      "address": "Hfjgcs9ix17EwgXVVbKjo6NfMm2CXfr34cwty3xWARUm",
      "symbol": "TLS",
      "name": "The Last Stand",
      "decimals": 0,
      "logoURI": "https://storage.googleapis.com/star-atlas-assets/star-atlas-logo.png",
      "tags": [
        "nft"
      ],
      "extensions": {
        "website": "https://www.staratlas.com"
      }
    },
    {
      "chainId": 101,
      "address": "8EXX5kG7qWTjgpNSGX7PnB6hJZ8xhXUcCafVJaBEJo32",
      "symbol": "SPT",
      "name": "The Signing of the Peace Treaty",
      "decimals": 0,
      "logoURI": "https://storage.googleapis.com/star-atlas-assets/star-atlas-logo.png",
      "tags": [
        "nft"
      ],
      "extensions": {
        "website": "https://www.staratlas.com"
      }
    },
    {
      "chainId": 101,
      "address": "CAjoJeGCCRae9oDwHYXzkeUDonp3dZLWV5GKHysLwjnx",
      "symbol": "PBA",
      "name": "The Peacebringers Archive",
      "decimals": 0,
      "logoURI": "https://storage.googleapis.com/star-atlas-assets/star-atlas-logo.png",
      "tags": [
        "nft"
      ],
      "extensions": {
        "website": "https://www.staratlas.com"
      }
    },
    {
      "chainId": 101,
      "address": "FPnwwNiL1tXqd4ZbGjFYsCw5qsQw91VN79SNcU4Bc732",
      "symbol": "UWB",
      "name": "Ustur Wod.bod",
      "decimals": 0,
      "logoURI": "https://storage.googleapis.com/star-atlas-assets/star-atlas-logo.png",
      "tags": [
        "nft"
      ],
      "extensions": {
        "website": "https://www.staratlas.com"
      }
    },
    {
      "chainId": 101,
      "address": "DB76aiNQeLzHPwvFhzgwfpe6HGHCDTQ6snW6UD7AnHid",
      "symbol": "OMPH",
      "name": "Om Photoli",
      "decimals": 0,
      "logoURI": "https://storage.googleapis.com/star-atlas-assets/star-atlas-logo.png",
      "tags": [
        "nft"
      ],
      "extensions": {
        "website": "https://www.staratlas.com"
      }
    },
    {
      "chainId": 101,
      "address": "8ymi88q5DtmdNTn2sPRNFkvMkszMHuLJ1e3RVdWjPa3s",
      "symbol": "SDOGE",
      "name": "SolDoge",
      "decimals": 0,
      "logoURI": "https://pbs.twimg.com/profile_images/1386711926571364352/UfsqsIB3_400x400.jpg",
      "tags": [],
      "extensions": {
        "website": "https://www.soldoge.org",
        "serumV3Usdc": "9aruV2p8cRWxybx6wMsJwPFqeN7eQVPR74RrxdM3DNdu"
      }
    },
    {
      "chainId": 101,
      "address": "DQRNdQWz5NzbYgknGsZqSSXbdhQWvXSe8S56mrtNAs1b",
      "symbol": "ENTROPPP",
      "name": "ENTROPPP (Entropy for security)",
      "decimals": 6,
      "logoURI": "https://gateway.pinata.cloud/ipfs/QmcY3sv2n8bZqH3r6BKRP2N4zLNU6N8tojjviD65wma4u2/ENTROPPP%20JPG.jpg",
      "tags": [
        "Cryptography",
        "Blockchain security",
        "Randomness and entropy"
      ],
      "extensions": {
        "website": "https://www.entroppp.com"
      }
    },
    {
      "chainId": 101,
      "address": "8RYSc3rrS4X4bvBCtSJnhcpPpMaAJkXnVKZPzANxQHgz",
      "symbol": "FARM",
      "name": "SolaFarm",
      "decimals": 9,
      "logoURI": "https://sola.farm/logo.png",
      "tags": [],
      "extensions": {
        "website": "https://sola.farm/"
      }
    },
    {
      "chainId": 101,
      "address": "nope9HWCJcXVFkG49CDk7oYFtgGsUzsRvHdcJeL2aCL",
      "symbol": "NOPE",
      "name": "NOPE FINANCE",
      "decimals": 9,
      "logoURI": "https://raw.githubusercontent.com/nopefinance/nope-land/main/icon.png",
      "tags": [],
      "extensions": {
        "website": "https://nopefinance.xyz/"
      }
    },
    {
      "chainId": 101,
      "address": "43VWkd99HjqkhFTZbWBpMpRhjG469nWa7x7uEsgSH7We",
      "symbol": "STNK",
      "name": "Stonks",
      "decimals": 9,
      "logoURI": "https://raw.githubusercontent.com/StonksDev/Resource/main/StonksIcon250.png",
      "tags": [],
      "extensions": {
        "website": "https://stonkscoin.org/"
      }
    },
    {
      "chainId": 101,
      "address": "4368jNGeNq7Tt4Vzr98UWxL647PYu969VjzAsWGVaVH2",
      "symbol": "MEAL",
      "name": "HUNGRY",
      "decimals": 8,
      "logoURI": "https://hungrystatic.b-cdn.net/images/logo.png",
      "tags": [],
      "extensions": {
        "website": "https://hungrycoin.io/"
      }
    },
    {
      "chainId": 101,
      "address": "8GQsW3f7mdwfjqJon2myADcBsSsRjpXmxHYDG8q1pvV6",
      "symbol": "HOLD",
      "name": "Holdana",
      "decimals": 9,
      "logoURI": "https://i.ibb.co/7CWsB34/holdana-token.png",
      "tags": [],
      "extensions": {
        "medium": "https://holdanatoken.medium.com/",
        "twitter": "https://twitter.com/HoldanaOfficial",
        "serumV3Usdc": "G2j5zKtfymPcWMq1YRoKrfUWy64SZ6ZxDVscHSyPQqmz"
      }
    },
    {
      "chainId": 101,
      "address": "64SqEfHtu4bZ6jr1mAxaWrLFdMngbKbru9AyaG2Dyk5T",
      "symbol": "wen-token",
      "name": "wen-token",
      "decimals": 0,
      "logoURI": "https://gateway.pinata.cloud/ipfs/QmQ69cGaYFNJajafKRbGgwtcKHXGSqX2QdTy85H9synFos",
      "tags": [
        "nft"
      ],
      "extensions": {
        "website": "https://pythians.pyth.network"
      }
    },
    {
      "chainId": 101,
      "address": "4dmKkXNHdgYsXqBHCuMikNQWwVomZURhYvkkX5c4pQ7y",
      "symbol": "SNY",
      "name": "Synthetify",
      "decimals": 6,
      "logoURI": "https://resources.synthetify.io/sythetify.png",
      "tags": [],
      "extensions": {
        "website": "https://synthetify.io/",
        "twitter": "https://twitter.com/synthetify",
        "coingeckoId": "syntheify-token"
      }
    },
    {
      "chainId": 101,
      "address": "4wTMJsh3q66PmAkmwEW47qVDevMZMVVWU3n1Yhqztwi6",
      "symbol": "ARCD",
      "name": "Arcade Token (Wormhole)",
      "decimals": 9,
      "logoURI": "https://arcade.city/img/ARCD200.png",
      "tags": [
        "wrapped",
        "wormhole"
      ],
      "extensions": {
        "address": "0xb581E3a7dB80fBAA821AB39342E9Cbfd2ce33c23",
        "bridgeContract": "https://etherscan.io/address/0xf92cD566Ea4864356C5491c177A430C222d7e678",
        "assetContract": "https://etherscan.io/address/0xb581E3a7dB80fBAA821AB39342E9Cbfd2ce33c23",
        "website": "https://arcade.city",
        "twitter": "https://twitter.com/ArcadeCityHall"
      }
    },
    {
      "chainId": 101,
      "address": "Amt5wUJREJQC5pX7Z48YSK812xmu4j3sQVupNhtsEuY8",
      "symbol": "FROG",
      "name": "FROG",
      "decimals": 6,
      "logoURI": "https://raw.githubusercontent.com/FROG-SPL/branding/main/the_frauge_finifhes.jpeg",
      "tags": [],
      "extensions": {
        "website": "https://www.froglana.com/",
        "serumV3Usdc": "2Si6XDdpv5zcvYna221eZZrsjsp5xeYoz9W1TVdMdbnt"
      }
    },
    {
      "chainId": 101,
      "address": "9Y8NT5HT9z2EsmCbYMgKXPRq3h3aa6tycEqfFiXjfZM7",
      "symbol": "CRT",
      "name": "CARROT",
      "decimals": 9,
      "logoURI": "https://cdn.jsdelivr.net/gh/Farmers-Carrot/Carrot-logo/carrotcoin_128.png",
      "tags": [],
      "extensions": {
        "website": "https://farmerscarrot.com/",
        "serumV3Usdc": "Aa8mN8bXAobmcuHDpbbZh55SoadUry6WdsYz2886Ymqf"
      }
    },
    {
      "chainId": 101,
      "address": "AMdnw9H5DFtQwZowVFr4kUgSXJzLokKSinvgGiUoLSps",
      "symbol": "MOLA",
      "name": "MOONLANA",
      "decimals": 9,
      "logoURI": "https://i.ibb.co/NtrSyDc/moonlana.jpg",
      "tags": [],
      "extensions": {
        "website": "https://moonlana.com/",
        "twitter": "https://twitter.com/xMoonLana",
        "medium": "https://moonlana.medium.com/"
      }
    },
    {
      "chainId": 101,
      "address": "3x7UeXDF4imKSKnizK9mYyx1M5bTNzpeALfPeB8S6XT9",
      "symbol": "SKEM",
      "name": "SKEM",
      "decimals": 9,
      "logoURI": "https://raw.githubusercontent.com/cheesesoda/skem/main/skemtoken.svg",
      "tags": [],
      "extensions": {
        "website": "https://skem.finance/"
      }
    },
    {
      "chainId": 101,
      "address": "GHvFFSZ9BctWsEc5nujR1MTmmJWY7tgQz2AXE6WVFtGN",
      "symbol": "SOLAPE",
      "name": "SolAPE Finance",
      "decimals": 9,
      "logoURI": "https://i.ibb.co/5F0859r/solape.png",
      "tags": [],
      "extensions": {
        "website": "https://solape.io",
        "serumV3Usdc": "4zffJaPyeXZ2wr4whHgP39QyTfurqZ2BEd4M5W6SEuon"
      }
    },
    {
      "chainId": 101,
      "address": "9nEqaUcb16sQ3Tn1psbkWqyhPdLmfHWjKGymREjsAgTE",
      "symbol": "WOOF",
      "name": "WOOFENOMICS",
      "decimals": 6,
      "logoURI": "https://i.ibb.co/sHb9qZj/woof-orange-black.png",
      "tags": [],
      "extensions": {
        "website": "https://woofsolana.com",
        "serumV3Usdc": "CwK9brJ43MR4BJz2dwnDM7EXCNyHhGqCJDrAdsEts8n5"
      }
    },
    {
      "chainId": 101,
      "address": "MERt85fc5boKw3BW1eYdxonEuJNvXbiMbs6hvheau5K",
      "symbol": "MER",
      "name": "Mercurial",
      "decimals": 6,
      "logoURI": "https://www.mercurial.finance/mercurial-explorer-logo.svg",
      "tags": [],
      "extensions": {
        "coingeckoId": "mercurial",
        "website": "https://www.mercurial.finance/"
      }
    },
    {
      "chainId": 101,
      "address": "9MhNoxy1PbmEazjPo9kiZPCcG7BiFbhi3bWZXZgacfpp",
      "symbol": "ACMN",
      "name": "ACUMEN",
      "decimals": 9,
      "logoURI": "https://pbs.twimg.com/profile_images/1384592811824238600/eIqc0048_400x400.jpg",
      "tags": [],
      "extensions": {
        "website": "https://acumen.network/"
      }
    },
    {
      "chainId": 101,
      "address": "EfLvzNsqmkoSneiML5t7uHCPEVRaWCpG4N2WsS39nWCU",
      "symbol": "MUDLEY",
      "name": "MUDLEY",
      "decimals": 9,
      "logoURI": "https://www.mudley.io/static/dappx/images/mudley_icon.png",
      "tags": [],
      "extensions": {
        "website": "https://www.mudley.io/"
      }
    },
    {
      "chainId": 101,
      "address": "7Csho7qjseDjgX3hhBxfwP1W3LYARK3QH3PM2x55we14",
      "symbol": "LOTTO",
      "name": "Lotto",
      "decimals": 9,
      "logoURI": "https://assets.coingecko.com/coins/images/13822/large/Lotto-Logo256x256.png?1612150421",
      "tags": [],
      "extensions": {
        "serumV3Usdc": "9MZKfgZzPgeidAukYpHtsLYm4eAdJFnR7nhPosWT8jiv",
        "coingeckoId": "lotto",
        "website": "lotto.finance",
        "address": "0xb0dfd28d3cf7a5897c694904ace292539242f858",
        "assetContract": "https://etherscan.io/address/0xb0dfd28d3cf7a5897c694904ace292539242f858",
        "tggroup": "https://t.me/lottofinance"
      }
    },
    {
      "chainId": 101,
      "address": "7uv3ZvZcQLd95bUp5WMioxG7tyAZVXFfr8JYkwhMYrnt",
      "symbol": "BOLE",
      "name": "Bole Token",
      "decimals": 4,
      "logoURI": "https://i.ibb.co/mb1KYqn/Bole.png",
      "tags": [],
      "extensions": {
        "website": "https://tokenbole.com/"
      }
    },
    {
      "chainId": 101,
      "address": "Bxp46xCB6CLjiqE99QaTcJAaY1hYF1o63DUUrXAS7QFu",
      "symbol": "mBRZ",
      "name": "SolMiner Bronze",
      "decimals": 9,
      "logoURI": "https://i.ibb.co/Wcxc7K7/solminer-bronze.png",
      "tags": [],
      "extensions": {
        "website": "https://solminer.app",
        "medium": "https://solminer.medium.com/",
        "twitter": "https://twitter.com/SolMinerproject"
      }
    },
    {
      "chainId": 101,
      "address": "GZNrMEdrt6Vg428JzvJYRGGPpVxgjUPsg6WLqKBvmNLw",
      "symbol": "mPLAT",
      "name": "SolMiner Platinum",
      "decimals": 9,
      "logoURI": "https://i.ibb.co/vYkMprc/solminer-platinum.png",
      "tags": [],
      "extensions": {
        "website": "https://solminer.app",
        "medium": "https://solminer.medium.com/",
        "twitter": "https://twitter.com/SolMinerproject"
      }
    },
    {
      "chainId": 101,
      "address": "Er7a3ugS6kkAqj6sp3UmXEFAFrDdLMRQEkV9QH2fwRYA",
      "symbol": "mDIAM",
      "name": "SolMiner Diamond",
      "decimals": 9,
      "logoURI": "https://i.ibb.co/rtvKFHn/solminer-diamond.png",
      "tags": [],
      "extensions": {
        "website": "https://solminer.app",
        "medium": "https://solminer.medium.com/",
        "twitter": "https://twitter.com/SolMinerproject"
      }
    },
    {
      "chainId": 101,
      "address": "5JnZ667P3VcjDinkJFysWh2K2KtViy63FZ3oL5YghEhW",
      "symbol": "APYS",
      "name": "APYSwap",
      "decimals": 9,
      "logoURI": "https://cloudflare-ipfs.com/ipfs/QmR5oKs4ygasusTtt2n2fCBLVufgpeXToJtb9vhXEmbaY1/token_dark.png",
      "tags": [
        "wrapped"
      ],
      "extensions": {
        "website": "https://apyswap.com",
        "coingeckoId": "apyswap"
      }
    },
    {
      "chainId": 101,
      "address": "ss1gxEUiufJyumsXfGbEwFe6maraPmc53fqbnjbum15",
      "symbol": "SS1",
      "name": "Naked Shorts",
      "decimals": 0,
      "logoURI": "https://www.sol-talk.com/logo192.png",
      "tags": [
        "nft"
      ],
      "extensions": {
        "website": "https://www.sol-talk.com/sol-survivor",
        "twitter": "https://twitter.com/sol__survivor"
      }
    },
    {
      "chainId": 101,
      "address": "7AzkdZrSKx5d9WTBsk22qP24aLTYEVjGcBFGM14FZ21F",
      "symbol": "PAD",
      "name": "SolPAD",
      "decimals": 9,
      "logoURI": "https://www.solpad.finance/logo.png",
      "tags": [
        "utility-token"
      ],
      "extensions": {
        "website": "https://www.solpad.finance/",
        "twitter": "https://twitter.com/FinanceSolpad",
        "github": "https://github.com/solpad-finance",
        "tgann": "https://t.me/solpadfinance",
        "tggroup": "https://t.me/solpadfinance_chat"
      }
    },
    {
      "chainId": 101,
      "address": "ERPueLaiBW48uBhqX1CvCYBv2ApHN6ZFuME1MeQGTdAi",
      "symbol": "MIT",
      "name": "Muskimum Impact Token",
      "decimals": 8,
      "logoURI": "https://raw.githubusercontent.com/muskimum/muskimum.github.io/main/docs/logo_light.png",
      "tags": [
        "mit",
        "musk"
      ],
      "extensions": {
        "website": "https://muskimum.win/",
        "twitter": "https://twitter.com/muskimum"
      }
    },
    {
      "chainId": 101,
      "address": "BsDrXiQaFd147Fxq1fQYbJQ77P6tmPkRJQJzkKvspDKo",
      "symbol": "SOLA",
      "name": "SolaPAD Token",
      "decimals": 8,
      "logoURI": "https://i.ibb.co/3p4SMBd/LOGO.png",
      "tags": [
        "SOLA",
        "LaunchPAD"
      ],
      "extensions": {
        "website": "https://www.solapad.org/",
        "twitter": "https://twitter.com/SolaPAD"
      }
    },
    {
      "chainId": 101,
      "address": "BsDrXiQaFd147Fxq1fQYbJQ77P6tmPkRJQJzkKvspDKo",
      "symbol": "SOLA",
      "name": "SolaPAD Token",
      "decimals": 8,
      "logoURI": "https://i.ibb.co/3p4SMBd/LOGO.png",
      "tags": [
        "SOLA",
        "LaunchPAD"
      ],
      "extensions": {
        "website": "https://www.solapad.org/",
        "twitter": "https://twitter.com/SolaPAD"
      }
    },
    {
      "chainId": 101,
      "address": "7fCzz6ZDHm4UWC9Se1RPLmiyeuQ6kStxpcAP696EuE1E",
      "symbol": "SHBL",
      "name": "Shoebill Coin",
      "decimals": 9,
      "logoURI": "https://cdn.jsdelivr.net/gh/leafwind/shoebill-coin/shoebill.png",
      "tags": [],
      "extensions": {
        "website": "https://shoebillco.in/"
      }
    },
    {
      "chainId": 101,
      "address": "GnaFnTihwQFjrLeJNeVdBfEZATMdaUwZZ1RPxLwjbVwb",
      "symbol": "SHBL-USDC",
      "name": "Raydium Permissionless LP Token (SHBL-USDC)",
      "decimals": 9,
      "logoURI": "https://cdn.jsdelivr.net/gh/solana-labs/token-list@main/assets/mainnet/RVKd61ztZW9GUwhRbbLoYVRE5Xf1B2tVscKqwZqXgEr/logo.png",
      "tags": [
        "lp-token"
      ],
      "extensions": {
        "website": "https://raydium.io/"
      }
    },
    {
      "chainId": 101,
      "address": "Djoz8btdR7p6xWHoVtPYF3zyN9LU5BBfMoDk4HczSDqc",
      "symbol": "AUSS",
      "name": "Ausshole",
      "decimals": 9,
      "logoURI": "https://raw.githubusercontent.com/cheesesoda/auss/main/auss.svg",
      "tags": [],
      "extensions": {
        "website": "https://auss.finance/",
        "twitter": "https://twitter.com/ausstoken"
      }
    },
    {
      "chainId": 101,
      "address": "TuLipcqtGVXP9XR62wM8WWCm6a9vhLs7T1uoWBk6FDs",
      "symbol": "TULIP",
      "name": "Tulip",
      "decimals": 6,
      "logoURI": "https://solfarm.io/solfarm-logo.svg",
      "tags": [
        "tulip",
        "solfarm",
        "vaults"
      ],
      "extensions": {
        "website": "https://solfarm.io",
        "twitter": "https://twitter.com/Solfarmio",
        "coingeckoId": "solfarm"
      }
    },
    {
      "chainId": 101,
      "address": "5trVBqv1LvHxiSPMsHtEZuf8iN82wbpDcR5Zaw7sWC3s",
      "symbol": "JPYC",
      "name": "JPY Coin",
      "decimals": 6,
      "logoURI": "https://raw.githubusercontent.com/jpycoin/jpyc/main/src/image/jpyc.png",
      "tags": [
        "stablecoin",
        "ethereum"
      ],
      "extensions": {
        "website": "https://jpyc.jp/"
      }
    },
    {
      "chainId": 101,
      "address": "3QuAYThYKFXSmrTcSHsdd7sAxaFBobaCkLy2DBYJLMDs",
      "symbol": "TYNA",
      "name": "wTYNA",
      "decimals": 6,
      "logoURI": "https://raw.githubusercontent.com/M-Igashi/FTX-GAS-Tools/main/icon384.png",
      "tags": [
        "ERC20",
        "ethereum"
      ],
      "extensions": {
        "address": "0x4ae54790c130B21E8CbaCAB011C6170e079e6eF5",
        "bridgeContract": "https://etherscan.io/address/0xeae57ce9cc1984f202e15e038b964bb8bdf7229a",
        "assetContract": "https://etherscan.io/address/0x4ae54790c130B21E8CbaCAB011C6170e079e6eF5",
        "website": "http://lendingbot.s3-website-us-east-1.amazonaws.com/whitepaper.html",
        "twitter": "https://twitter.com/btc_AP"
      }
    },
    {
      "chainId": 101,
      "address": "7zsKqN7Fg2s9VsqAq6XBoiShCVohpGshSUvoWBc6jKYh",
      "symbol": "ARDX",
      "name": "Wrapped ArdCoin (Sollet)",
      "decimals": 2,
      "logoURI": "https://cdn.dex.mn/logo/ardx.png",
      "tags": [
        "wrapped-sollet",
        "ethereum"
      ],
      "extensions": {
        "website": "https://ardcoin.com",
        "coingeckoId": "ardcoin"
      }
    },
    {
      "chainId": 101,
      "address": "7zphtJVjKyECvQkdfxJNPx83MNpPT6ZJyujQL8jyvKcC",
      "symbol": "SSHIB",
      "name": "SolShib",
      "decimals": 9,
      "logoURI": "https://i.ibb.co/0G2sDtr/2021-05-14-09-51-50.jpg",
      "tags": [],
      "extensions": {
        "website": "https://solshib.com/"
      }
    },
    {
      "chainId": 101,
      "address": "HoSWnZ6MZzqFruS1uoU69bU7megzHUv6MFPQ5nqC6Pj2",
      "symbol": "SGI",
      "name": "SolGift",
      "decimals": 9,
      "logoURI": "https://i.ibb.co/t8XMnW8/ICON-2.png",
      "tags": [],
      "extensions": {
        "website": "https://solshib.com/"
      }
    },
    {
      "chainId": 101,
      "address": "GpS9AavHtSUspaBnL1Tu26FWbUAdW8tm3MbacsNvwtGu",
      "symbol": "SOLT",
      "name": "Soltriever",
      "decimals": 9,
      "logoURI": "https://user-images.githubusercontent.com/55430857/118305516-0b1f1000-b523-11eb-8d3b-b4e12e3b4c31.png",
      "tags": [],
      "extensions": {
        "website": "http://soltriever.info/",
        "twitter": "https://twitter.com/_Soltriever"
      }
    },
    {
      "chainId": 101,
      "address": "2QK9vxydd7WoDwvVFT5JSU8cwE9xmbJSzeqbRESiPGMG",
      "symbol": "KEKW",
      "name": "kekwcoin",
      "decimals": 9,
      "logoURI": "https://www.kekw.io/images/logo_final_round_smallFace.png",
      "tags": [],
      "extensions": {
        "website": "https://kekw.io/",
        "twitter": "https://twitter.com/kekwcoin"
      }
    },
    {
      "chainId": 101,
      "address": "FxCvbCVAtNUEKSiKoF6xt2pWPfpXuYFWYbuQySaRnV5R",
      "symbol": "LOOP",
      "name": "LC Andy Social Token",
      "decimals": 8,
      "logoURI": "https://cdn.jsdelivr.net/gh/aschmidhofer/looptoken/LOOPlogo.jpg",
      "tags": [
        "social-token",
        "loop"
      ]
    },
    {
      "chainId": 101,
      "address": "H5gczCNbrtso6BqGKihF97RaWaxpUEZnFuFUKK4YX3s2",
      "symbol": "BDE",
      "name": "Big Defi Energy",
      "decimals": 9,
      "logoURI": "https://raw.githubusercontent.com/bitcoinoverdose/bitcoinoverdose/main/bde.png",
      "tags": [],
      "extensions": {
        "website": "bigdefienergy.com",
        "twitter": "https://twitter.com/Bigdefi"
      }
    },
    {
      "chainId": 101,
      "address": "cREsCN7KAyXcBG2xZc8qrfNHMRgC3MhTb4n3jBnNysv",
      "symbol": "DWT",
      "name": "DARK WEB TOKEN",
      "decimals": 2,
      "logoURI": "https://cdn.jsdelivr.net/gh/DARK-WEB-TOKEN/DWT-LOGO/logo.png",
      "tags": [
        "MEME"
      ],
      "extensions": {
        "serumV3Usdc": "526WW289h5wibg1Q55sK16CGoNip8H5d2AXVbaAGcUMb",
        "website": "https://www.darkwebtoken.live"
      }
    },
    {
      "chainId": 101,
      "address": "EdGAZ8JyFTFbmVedVTbaAEQRb6bxrvi3AW3kz8gABz2E",
      "symbol": "DOGA",
      "name": "Dogana",
      "decimals": 9,
      "logoURI": "https://i.ibb.co/mRPw35y/doganatoken.png",
      "tags": [],
      "extensions": {
        "twitter": "https://twitter.com/DoganaOfficial"
      }
    },
    {
      "chainId": 101,
      "address": "3FoUAsGDbvTD6YZ4wVKJgTB76onJUKz7GPEBNiR5b8wc",
      "symbol": "CHEEMS",
      "name": "Cheems",
      "decimals": 9,
      "logoURI": "https://svgshare.com/i/XJf.svg",
      "tags": [],
      "extensions": {
        "website": "https://cheems.co/",
        "twitter": "https://twitter.com/theCheemsToken",
        "tggroup": "https://t.me/CheemsOfficial"
      }
    },
    {
      "chainId": 101,
      "address": "AWW5UQfMBnPsTaaxCK7cSEmkj1kbX2zUrqvgKXStjBKx",
      "symbol": "SBFC",
      "name": "SBF Coin",
      "decimals": 6,
      "logoURI": "https://www.sbfcoin.org/images/sbfcoin.png",
      "tags": [
        "utility-token",
        "SBF",
        "sbfcoin",
        "SBFC"
      ],
      "extensions": {
        "website": "https://www.sbfcoin.org/",
        "twitter": "https://twitter.com/sbfcoin"
      }
    },
    {
      "chainId": 101,
      "address": "G1NtMGrXmW92ar4wMv4WnQof9V5M3FsRFJT6E5rD96d5",
      "symbol": "ECOP",
      "name": "EcoPoo",
      "decimals": 0,
      "logoURI": "https://avatars.githubusercontent.com/u/84185080",
      "tags": [
        "meme"
      ],
      "extensions": {
        "twitter": "https://twitter.com/EcoPoo_Official"
      }
    },
    {
      "chainId": 101,
      "address": "5p2zjqCd1WJzAVgcEnjhb9zWDU7b9XVhFhx4usiyN7jB",
      "symbol": "CATO",
      "name": "CATO",
      "decimals": 9,
      "logoURI": "https://raw.githubusercontent.com/SOL-CAT/SOL-CAT/main/CAT512.jpg",
      "tags": [
        "Meme-Token"
      ],
      "extensions": {
        "website": "https://www.solanacato.com/",
        "twitter": "https://twitter.com/SolanaCATO",
        "telegram": "https://t.me/SolanaCATO"
      }
    },
    {
      "chainId": 101,
      "address": "J81fW7aza8wVUG1jjzhExsNMs3MrzwT5WrofgFqMjnSA",
      "symbol": "TOM",
      "name": "Tombili",
      "decimals": 9,
      "logoURI": "https://cryptomindex.com/assets/images/coins/TOM.png",
      "tags": [],
      "extensions": {
        "website": "https://cryptomindex.com",
        "twitter": "https://twitter.com/cryptomindex"
      }
    },
    {
      "chainId": 101,
      "address": "GunpHq4fn9gSSyGbPMYXTzs9nBS8RY88CX1so4V8kCiF",
      "symbol": "FABLE",
      "name": "Fable",
      "decimals": 0,
      "logoURI": "https://raw.githubusercontent.com/fabledev/FableResources/master/fable-finance.png",
      "tags": [],
      "extensions": {
        "website": "https://fable.finance",
        "twitter": "https://twitter.com/fable_finance"
      }
    },
    {
      "chainId": 101,
      "address": "6L5DzH3p1t1PrCrVkudasuUnWbK7Jq9tYwcwWQiV6yd7",
      "symbol": "LZD",
      "name": "Lizard",
      "decimals": 6,
      "logoURI": "https://raw.githubusercontent.com/LZD-sol/lzdsol.io/main/sollizard.png",
      "tags": [],
      "extensions": {
        "website": "https://www.lzdsol.io",
        "twitter": "https://twitter.com/lzd_sol"
      }
    },
    {
      "chainId": 101,
      "address": "EZqcdU8RLu9EChZgrY2BNVg8eovfdGyTiY2bd69EsPgQ",
      "symbol": "FELON",
      "name": "FuckElon",
      "decimals": 0,
      "logoURI": "https://i.ibb.co/yW2zDZ4/E1-Oso-Gt-XEAMUX4l.jpg",
      "tags": [],
      "extensions": {
        "website": "https://fuckelonmusk.godaddysites.com/",
        "twitter": "https://twitter.com/FuckElonMusk8",
        "tgann": "https://t.me/fuckelonmusktoday",
        "tggroup": "https://t.me/joinchat/cgUOCIRSTJ9hZmY1"
      }
    },
    {
      "chainId": 101,
      "address": "HBHMiauecxer5FCzPeXgE2A8ZCf7fQgxxwo4vfkFtC7s",
      "symbol": "SLNDN",
      "name": "Solanadon",
      "decimals": 9,
      "logoURI": "https://avatars.githubusercontent.com/u/84234249?s=400&u=13b4d7cf678ad50ed52d1facff89b032758fd603&v=4",
      "tags": [],
      "extensions": {
        "website": "https://solanadon.com/",
        "twitter": "https://twitter.com/SolanadonCoin",
        "tgann": "https://t.me/solanadonann"
      }
    },
    {
      "chainId": 101,
      "address": "5WUab7TCvth43Au5vk6wKjchTzWFeyPEUSJE1MPJtTZE",
      "symbol": "KEKN1",
      "name": "KEKW In Solana Tripping",
      "decimals": 0,
      "logoURI": "https://www.kekw.io/images/KEKN1_logo.png",
      "tags": [
        "nft"
      ],
      "extensions": {
        "website": "https://www.kekw.io/",
        "twitter": "https://twitter.com/kekwcoin"
      }
    },
    {
      "chainId": 101,
      "address": "9KEe6o1jRTqFDFBo2AezsskcxBNwuq1rVeVat1Td8zbV",
      "symbol": "MPAD",
      "name": "MercuryPAD Token",
      "decimals": 9,
      "logoURI": "https://i.ibb.co/TvcPsr1/mercury-Pad-Token.png",
      "tags": [
        "MPAD",
        "LaunchPAD"
      ],
      "extensions": {
        "website": "https://mercurypad.com/",
        "twitter": "https://twitter.com/MercuryPad"
      }
    },
    {
      "chainId": 101,
      "address": "4KAFf8ZpNCn1SWLZFo5tbeZsKpVemsobbVZdERWxRvd2",
      "symbol": "SGT",
      "name": "Sangga Token",
      "decimals": 8,
      "logoURI": "https://sgt-info.s3.ap-northeast-2.amazonaws.com/logo/SGT_Logo.png",
      "tags": [],
      "extensions": {
        "website": "https://sanggatalk.io"
      }
    },
    {
      "chainId": 101,
      "address": "Ae1aeYK9WrB2kP29jJU4aUUK7Y1vzsGNZFKoe4BG2h6P",
      "symbol": "NINJA",
      "name": "NINJA",
      "decimals": 0,
      "logoURI": "https://raw.githubusercontent.com/yuzu-ninjaprotocol/ninjaprotocol/main/NINJA%20Token.svg",
      "tags": [],
      "extensions": {
        "website": "http://ninjaprotocol.io"
      }
    },
    {
      "chainId": 101,
      "address": "E6UBhrtvP4gYHAEgoBi8kDU6DrPPmQxTAJvASo4ptNev",
      "symbol": "SOLDOG",
      "name": "SOLDOG",
      "decimals": 0,
      "logoURI": "https://gateway.pinata.cloud/ipfs/QmefHmCHysNDR5aKZ5dKkC4zqhKcgsewMr1c53eSEbMhfZ/soldog.png",
      "tags": [],
      "extensions": {
        "website": "https://solanadog.io",
        "twitter": "https://twitter.com/solanadog"
      }
    },
    {
      "chainId": 101,
      "address": "9nusLQeFKiocswDt6NQsiErm1M43H2b8x6v5onhivqKv",
      "symbol": "LLAMA",
      "name": "SOLLAMA",
      "decimals": 1,
      "logoURI": "https://raw.githubusercontent.com/soirt/sollama-brand/main/avatar.jpg",
      "tags": [],
      "extensions": {
        "website": "https://sollama.finance",
        "twitter": "https://twitter.com/SollamaFinance"
      }
    },
    {
      "chainId": 101,
      "address": "BLwTnYKqf7u4qjgZrrsKeNs2EzWkMLqVCu6j8iHyrNA3",
      "symbol": "BOP",
      "name": "Boring Protocol",
      "decimals": 8,
      "logoURI": "https://cloudflare-ipfs.com/ipfs/bafybeihqdesti5rkqfijdstsgxtngb5rsi7uwf4ygz3hkvbbaxfrqshfym",
      "tags": [
        "security-token",
        "utility-token"
      ],
      "extensions": {
        "website": "https://boringprotocol.io",
        "twitter": "https://twitter.com/BoringProtocol"
      }
    },
    {
      "chainId": 101,
      "address": "ER8Xa8YxJLC3CFJgdAxJs46Rdhb7B3MjgbPZsVg1aAFV",
      "symbol": "MOLAMON",
      "name": "MOLAMON",
      "decimals": 0,
      "logoURI": "https://i.ibb.co/cNhCc33/molamon.jpg",
      "tags": [],
      "extensions": {
        "website": "https://moonlana.com/",
        "twitter": "https://twitter.com/xMoonLana",
        "medium": "https://moonlana.medium.com/"
      }
    },
    {
      "chainId": 101,
      "address": "4ezHExHThrwnnoqKcMNbUwcVYXzdkDerHFGfegnTqA2E",
      "symbol": "STUD",
      "name": "SolanaToolsUtilityDapp",
      "decimals": 9,
      "logoURI": "https://pbs.twimg.com/profile_images/1395766787782873092/XvDoI56t_400x400.jpg",
      "tags": [],
      "extensions": {
        "website": "https://www.solanatools.io/"
      }
    },
    {
      "chainId": 101,
      "address": "AZtNYaEAHDBeK5AvdzquZWjc4y8cj5sKWH1keUJGMuPV",
      "symbol": "RESP",
      "name": "RESPECT",
      "decimals": 8,
      "logoURI": "https://static.tildacdn.com/tild3463-3338-4764-b938-363064666431/logo.jpg",
      "tags": [],
      "extensions": {
        "website": "https://respect.cash"
      }
    },
    {
      "chainId": 101,
      "address": "5j6BmiZTfHssaWPT23EQYQci3w57VTw7QypKArQZbSZ9",
      "symbol": "CHAD",
      "name": "ChadTrader Token",
      "decimals": 9,
      "logoURI": "https://gateway.pinata.cloud/ipfs/QmVZYKtcQ6dGuZ3DeWJ9NHjnWCj2bPTJdpKyXnoaP4eHYx",
      "tags": [
        "utility-token"
      ],
      "extensions": {
        "website": "https://chadtrader.io/",
        "twitter": "https://twitter.com/chadtraderio"
      }
    },
    {
      "chainId": 101,
      "address": "GsNzxJfFn6zQdJGeYsupJWzUAm57Ba7335mfhWvFiE9Z",
      "symbol": "DXL",
      "name": "Dexlab",
      "decimals": 6,
      "logoURI": "https://cdn.jsdelivr.net/gh/dexlab-project/assets@master/tokens/solana/dxl/symbol.png",
      "tags": [],
      "extensions": {
        "website": "https://www.dexlab.space/"
      }
    },
    {
      "chainId": 101,
      "address": "APvgd1J98PGW77H1fDa7W7Y4fcbFwWfs71RNyJKuYs1Y",
      "symbol": "FUZ",
      "name": "Fuzzy.One",
      "decimals": 8,
      "logoURI": "https://www.fuzzy.one/static/bf32ac292bb7a4511520dee28b1ce433/50ead/fuz300.webp",
      "tags": [
        "Fuzzy.One",
        "FUZ",
        "Supply chain token"
      ],
      "extensions": {
        "website": "https://www.fuzzy.one/"
      }
    },
    {
      "chainId": 101,
      "address": "6TCbtxs6eYfMKVF9ppTNvbUemW2YnpFig6z1jSqgM16e",
      "symbol": "STRANGE",
      "name": "STRANGE",
      "decimals": 0,
      "logoURI": "https://safepluto.tech/images/strange.png",
      "tags": [
        "utility-token"
      ],
      "extensions": {
        "website": "https://safepluto.tech"
      }
    },
    {
      "chainId": 101,
      "address": "8upjSpvjcdpuzhfR1zriwg5NXkwDruejqNE9WNbPRtyA",
      "symbol": "GRAPE",
      "name": "Grape",
      "decimals": 6,
      "logoURI": "https://www.unlimitedgrapes.com/assets/img/Grape_logo.svg",
      "tags": [],
      "extensions": {
        "website": "https://www.unlimitedgrapes.com/"
      }
    },
    {
      "chainId": 101,
      "address": "7xzovRepzLvXbbpVZLYKzEBhCNgStEv1xpDqf1rMFFKX",
      "symbol": "KERMIT",
      "name": "Kermit",
      "decimals": 8,
      "logoURI": "https://i.imgur.com/4jthhoa.jpg",
      "tags": [
        "utility-token"
      ],
      "extensions": {
        "website": "https://www.kermitfinance.com",
        "twitter": "https://twitter.com/KermitFinance"
      }
    },
    {
      "chainId": 101,
      "address": "8tbAqS4dFNEeC6YGWpNnusc3JcxoFLMiiLPyHctgGYFe",
      "symbol": "PIPANA",
      "name": "Pipana",
      "decimals": 10,
      "logoURI": "https://pip.monster/img/pipana.jpg",
      "tags": [],
      "extensions": {
        "website": "https://pip.monster",
        "twitter": "https://twitter.com/itspipana"
      }
    },
    {
      "chainId": 101,
      "address": "8s9FCz99Wcr3dHpiauFRi6bLXzshXfcGTfgQE7UEopVx",
      "symbol": "CKC",
      "name": "ChikinCoin",
      "decimals": 6,
      "logoURI": "https://raw.githubusercontent.com/ChikinDeveloper/ChikinCoin/master/assets/logo_circle.svg",
      "tags": [],
      "extensions": {
        "website": "https://www.chikin.run",
        "twitter": "https://twitter.com/ChikinDev"
      }
    },
    {
      "chainId": 101,
      "address": "8b9mQo6ZU2rwZQgSFqGNQvXzrUSHDTRpKSKi9XXdGmqN",
      "symbol": "CHANGPENGUIN",
      "name": "CHANGPENGUIN",
      "decimals": 6,
      "logoURI": "https://img1.wsimg.com/isteam/ip/0806e069-1a1b-438a-aa86-7765c335fac8/penguin%20logo%2011.png",
      "tags": [],
      "extensions": {
        "website": "https://changpenguin.finance/",
        "twitter": "https://twitter.com/changpenguinFi"
      }
    },
    {
      "chainId": 101,
<<<<<<< HEAD
      "address": "3RSafdgu7P2smSGHJvSGQ6kZVkcErZXfZTtynJYboyAu",
      "symbol": "SINE",
      "name": "SINE",
      "decimals": 4,
      "logoURI": "https://raw.githubusercontent.com/sinetoken/public/main/icon/circle_icon/circle_icon.svg",
      "tags": [
        "security-token",
        "utility-token"
      ],
      "extensions": {
        "website": "https://solainetwork.com/",
        "twitter": "https://twitter.com/SolAiNetwork"
=======
      "address": "4NPzwMK2gfgQ6rTv8x4EE1ZvKW6MYyYTSrAZCx7zxyaX",
      "symbol": "KLB",
      "name": "Black Label",
      "decimals": 0,
      "logoURI": "https://raw.githubusercontent.com/klbtoken/klbtoken/main/klbtoken.svg",
      "tags": [],
      "extensions": {
        "website": "https://www.klbtoken.com",
        "twitter": "https://twitter.com/klbtoken"
>>>>>>> 119a3115
      }
    }
  ],
  "version": {
    "major": 0,
    "minor": 2,
    "patch": 2
  }
}<|MERGE_RESOLUTION|>--- conflicted
+++ resolved
@@ -8027,7 +8027,19 @@
     },
     {
       "chainId": 101,
-<<<<<<< HEAD
+      "address": "4NPzwMK2gfgQ6rTv8x4EE1ZvKW6MYyYTSrAZCx7zxyaX",
+      "symbol": "KLB",
+      "name": "Black Label",
+      "decimals": 0,
+      "logoURI": "https://raw.githubusercontent.com/klbtoken/klbtoken/main/klbtoken.svg",
+      "tags": [],
+      "extensions": {
+        "website": "https://www.klbtoken.com",
+        "twitter": "https://twitter.com/klbtoken"
+      }
+    },
+    {
+      "chainId": 101,
       "address": "3RSafdgu7P2smSGHJvSGQ6kZVkcErZXfZTtynJYboyAu",
       "symbol": "SINE",
       "name": "SINE",
@@ -8040,17 +8052,6 @@
       "extensions": {
         "website": "https://solainetwork.com/",
         "twitter": "https://twitter.com/SolAiNetwork"
-=======
-      "address": "4NPzwMK2gfgQ6rTv8x4EE1ZvKW6MYyYTSrAZCx7zxyaX",
-      "symbol": "KLB",
-      "name": "Black Label",
-      "decimals": 0,
-      "logoURI": "https://raw.githubusercontent.com/klbtoken/klbtoken/main/klbtoken.svg",
-      "tags": [],
-      "extensions": {
-        "website": "https://www.klbtoken.com",
-        "twitter": "https://twitter.com/klbtoken"
->>>>>>> 119a3115
       }
     }
   ],
