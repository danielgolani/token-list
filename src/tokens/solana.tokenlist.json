--- conflicted
+++ resolved
@@ -11859,7 +11859,6 @@
     },
     {
       "chainId": 101,
-<<<<<<< HEAD
       "address": "4dydh8EGNEdTz6grqnGBxpduRg55eLnwNZXoNZJetadu",
       "symbol": "MIM",
       "name": "MIM",
@@ -11872,7 +11871,10 @@
         "discord": "https://discord.gg/8mHbKWczpB",
         "telegram": "https://t.me/mimswarm",
         "github": "https://github.com/kyonym/MIM"
-=======
+      }
+    },
+    {
+      "chainId": 101,
       "address": "9SC3YkrWSWeroDUQnAuQ8fkziko2N6QydZPfVbDFjK8Z",
       "symbol": "PHC",
       "name": "Phosphine Coin",
@@ -11883,7 +11885,6 @@
       ],
       "extensions": {
         "website": "https://phosphinecoin.org/"
->>>>>>> dda2cbed
       }
     },
     {
