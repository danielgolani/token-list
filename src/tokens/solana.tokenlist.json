--- conflicted
+++ resolved
@@ -11520,7 +11520,7 @@
       ],
       "extensions": {
         "website": "https://www.mercurial.finance/"
-       }
+      }
     },
     {
       "chainId": 101,
@@ -12280,8 +12280,8 @@
         "telegram": "https://twitter.com/SolAshera",
         "github": "https://github.com/asherasol"
       }
-    }
-    ,{
+    },
+    {
       "chainId": 101,
       "address": "333iHoRM2Awhf9uVZtSyTfU8AekdGrgQePZsKMFPgKmS",
       "symbol": "ISOLA",
@@ -12314,7 +12314,7 @@
         "website": "https://www.balisaritrans.site/"
       }
     },
-     {
+    {
       "chainId": 101,
       "address": "8FXW4GSS9SNDVP5UhaWNsaZbxvRJXNrwvwvToXRnvuWL",
       "symbol": "KNB",
@@ -12327,12 +12327,8 @@
       "extensions": {
         "website": "https://solatoken.net/"
       }
-<<<<<<< HEAD
-    }
-
-=======
-     },
-     {
+    },
+    {
       "chainId": 101,
       "address": "Dypr2gWcVuqt3z6Uh31YD8Wm2V2ZCqWVBYEWhZNF9odk",
       "symbol": "SOLJAV",
@@ -12341,7 +12337,8 @@
       "logoURI": "https://raw.githubusercontent.com/solana-labs/token-list/main/assets/mainnet/Dypr2gWcVuqt3z6Uh31YD8Wm2V2ZCqWVBYEWhZNF9odk.png",
       "tags": [
         "social-token"
->>>>>>> ef9b47a4
+      ]
+    }
   ],
   "version": {
     "major": 0,
