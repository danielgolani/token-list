--- conflicted
+++ resolved
@@ -11783,16 +11783,6 @@
     },
     {
       "chainId": 101,
-<<<<<<< HEAD
-      "address": "J3ts1ZEyQeUAbUyYHjZR6sE93YQTrfBzho8UKWnEa1j",
-      "symbol": "ABION",
-      "name": "aBion",
-      "decimals": 5,
-      "logoURI": "https://raw.githubusercontent.com/solana-labs/token-list/main/assets/mainnet/J3ts1ZEyQeUAbUyYHjZR6sE93YQTrfBzho8UKWnEa1j/logo.png",
-      "tags": [],
-      "extensions": {
-        "website": "https://aphid.io/abion/"
-=======
       "address": "C3vBJEuNvrUqJYQ5ki8TSrCndphJQ7wwiXEwvuy1AJkW",
       "symbol": "BONGO",
       "name": "Bongocoin",
@@ -11884,7 +11874,18 @@
       "extensions": {
         "website": "https://solana.lido.fi/",
         "twitter": "https://twitter.com/LidoFinance/"
->>>>>>> 1d0a7752
+      }
+    },
+    {
+      "chainId": 101,
+      "address": "J3ts1ZEyQeUAbUyYHjZR6sE93YQTrfBzho8UKWnEa1j",
+      "symbol": "ABION",
+      "name": "aBion",
+      "decimals": 5,
+      "logoURI": "https://raw.githubusercontent.com/solana-labs/token-list/main/assets/mainnet/J3ts1ZEyQeUAbUyYHjZR6sE93YQTrfBzho8UKWnEa1j/logo.png",
+      "tags": [],
+      "extensions": {
+        "website": "https://aphid.io/abion/"
       }
     }
   ],
