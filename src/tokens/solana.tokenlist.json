{
  "name": "Solana Token List",
  "logoURI": "https://cdn.jsdelivr.net/gh/trustwallet/assets@master/blockchains/solana/info/logo.png",
  "keywords": [
    "solana",
    "spl"
  ],
  "tags": {
    "stablecoin": {
      "name": "stablecoin",
      "description": "Tokens that are fixed to an external asset, e.g. the US dollar"
    },
    "ethereum": {
      "name": "ethereum",
      "description": "Asset bridged from ethereum"
    },
    "lp-token": {
      "name": "lp-token",
      "description": "Asset representing liquidity provider token"
    },
    "wrapped-sollet": {
      "name": "wrapped-sollet",
      "description": "Asset wrapped using sollet bridge"
    },
    "wrapped": {
      "name": "wrapped",
      "description": "Asset wrapped using wormhole bridge"
    },
    "leveraged": {
      "name": "leveraged",
      "description": "Leveraged asset"
    },
    "bull": {
      "name": "bull",
      "description": "Leveraged Bull asset"
    },
    "bear": {
      "name": "bear",
      "description": "Leveraged Bear asset"
    },
    "nft": {
      "name": "nft",
      "description": "Non-fungible token"
    },
    "security-token": {
      "name": "security-token",
      "description": "Tokens that are used to gain access to an electronically restricted resource"
    },
    "utility-token": {
      "name": "utility-token",
      "description": "Tokens that are designed to be spent within a certain blockchain ecosystem e.g. most of the SPL-Tokens"
    },
    "tokenized-stock": {
      "name": "tokenized-stock",
      "description": "Tokenized stocks are tokenized derivatives that represent traditional securities, particularly shares in publicly firms traded on regulated exchanges"
    }
  },
  "timestamp": "2021-03-03T19:57:21+0000",
  "tokens": [
    {
      "chainId": 101,
      "address": "FYfQ9uaRaYvRiaEGUmct45F9WKam3BYXArTrotnTNFXF",
      "symbol": "SOLA",
      "name": "Sola Token",
      "decimals": 9,
      "logoURI": "https://raw.githubusercontent.com/solana-labs/token-list/main/assets/mainnet/FYfQ9uaRaYvRiaEGUmct45F9WKam3BYXArTrotnTNFXF/logo.png",
      "tags": [
        "Solana tokenized",
        "Solana Community token"
      ],
      "extensions": {
        "website": "https://solatoken.net/",
        "telegram": "https://t.me/solatokennet",
        "twitter": "https://twitter.com/EcoSolana"
      }
    },
    {
      "chainId": 101,
      "address": "So11111111111111111111111111111111111111112",
      "symbol": "SOL",
      "name": "Wrapped SOL",
      "decimals": 9,
      "logoURI": "https://raw.githubusercontent.com/solana-labs/token-list/main/assets/mainnet/So11111111111111111111111111111111111111112/logo.png",
      "tags": [],
      "extensions": {
        "website": "https://solana.com/",
        "serumV3Usdc": "9wFFyRfZBsuAha4YcuxcXLKwMxJR43S7fPfQLusDBzvT",
        "serumV3Usdt": "HWHvQhFmJB3NUcu1aihKmrKegfVxBEHzwVX6yZCKEsi1",
        "coingeckoId": "solana"
      }
    },
    {
      "chainId": 101,
      "address": "EPjFWdd5AufqSSqeM2qN1xzybapC8G4wEGGkZwyTDt1v",
      "symbol": "USDC",
      "name": "USD Coin",
      "decimals": 6,
      "logoURI": "https://raw.githubusercontent.com/solana-labs/token-list/main/assets/mainnet/EPjFWdd5AufqSSqeM2qN1xzybapC8G4wEGGkZwyTDt1v/logo.png",
      "tags": [
        "stablecoin"
      ],
      "extensions": {
        "website": "https://www.centre.io/",
        "coingeckoId": "usd-coin",
        "serumV3Usdt": "77quYg4MGneUdjgXCunt9GgM1usmrxKY31twEy3WHwcS"
      }
    },
    {
      "chainId": 101,
      "address": "2inRoG4DuMRRzZxAt913CCdNZCu2eGsDD9kZTrsj2DAZ",
      "symbol": "TSLA",
      "name": "Tesla Inc.",
      "decimals": 8,
      "logoURI": "https://raw.githubusercontent.com/solana-labs/token-list/main/assets/mainnet/2inRoG4DuMRRzZxAt913CCdNZCu2eGsDD9kZTrsj2DAZ/logo.svg",
      "tags": [
        "tokenized-stock"
      ],
      "extensions": {
        "website": "https://www.digitalassets.ag/UnderlyingDetails?TSLA"
      }
    },
    {
      "chainId": 101,
      "address": "8bpRdBGPt354VfABL5xugP3pmYZ2tQjzRcqjg2kmwfbF",
      "symbol": "AAPL",
      "name": "Apple Inc.",
      "decimals": 8,
      "logoURI": "https://raw.githubusercontent.com/solana-labs/token-list/main/assets/mainnet/8bpRdBGPt354VfABL5xugP3pmYZ2tQjzRcqjg2kmwfbF/logo.svg",
      "tags": [
        "tokenized-stock"
      ],
      "extensions": {
        "website": "https://www.digitalassets.ag/UnderlyingDetails?AAPL"
      }
    },
    {
      "chainId": 101,
      "address": "3vhcrQfEn8ashuBfE82F3MtEDFcBCEFfFw1ZgM3xj1s8",
      "symbol": "MSFT",
      "name": "Microsoft Corporation",
      "decimals": 8,
      "logoURI": "https://raw.githubusercontent.com/solana-labs/token-list/main/assets/mainnet/3vhcrQfEn8ashuBfE82F3MtEDFcBCEFfFw1ZgM3xj1s8/logo.svg",
      "tags": [
        "tokenized-stock"
      ],
      "extensions": {
        "website": "https://www.digitalassets.ag/UnderlyingDetails?MSFT"
      }
    },
    {
      "chainId": 101,
      "address": "ASwYCbLedk85mRdPnkzrUXbbYbwe26m71af9rzrhC2Qz",
      "symbol": "MSTR",
      "name": "MicroStrategy Incorporated.",
      "decimals": 8,
      "logoURI": "https://raw.githubusercontent.com/solana-labs/token-list/main/assets/mainnet/ASwYCbLedk85mRdPnkzrUXbbYbwe26m71af9rzrhC2Qz/logo.svg",
      "tags": [
        "tokenized-stock"
      ],
      "extensions": {
        "website": "https://www.digitalassets.ag/UnderlyingDetails?MSTR"
      }
    },
    {
      "chainId": 101,
      "address": "J25jdsEgTnAwB4nVq3dEQhwekbXCnVTGzFpVMPScXRgK",
      "symbol": "COIN",
      "name": "Coinbase Global Inc.",
      "decimals": 8,
      "logoURI": "https://raw.githubusercontent.com/solana-labs/token-list/main/assets/mainnet/J25jdsEgTnAwB4nVq3dEQhwekbXCnVTGzFpVMPScXRgK/logo.svg",
      "tags": [
        "tokenized-stock"
      ],
      "extensions": {
        "website": "https://www.digitalassets.ag/UnderlyingDetails?COIN"
      }
    },
    {
      "chainId": 101,
      "address": "G2Cg4XoXdEJT5sfrSy9N6YCC3uuVV3AoTQSvMeSqT8ZV",
      "symbol": "ABC",
      "name": "AmerisourceBergen Corp",
      "decimals": 8,
      "logoURI": "https://raw.githubusercontent.com/solana-labs/token-list/main/assets/mainnet/G2Cg4XoXdEJT5sfrSy9N6YCC3uuVV3AoTQSvMeSqT8ZV/logo.svg",
      "tags": [
        "tokenized-stock"
      ],
      "extensions": {
        "website": "https://www.digitalassets.ag/UnderlyingDetails?ABC"
      }
    },
    {
      "chainId": 101,
      "address": "FqqVanFZosh4M4zqxzWUmEnky6nVANjghiSLaGqUAYGi",
      "symbol": "ABNB",
      "name": "Airbnb",
      "decimals": 8,
      "logoURI": "https://raw.githubusercontent.com/solana-labs/token-list/main/assets/mainnet/FqqVanFZosh4M4zqxzWUmEnky6nVANjghiSLaGqUAYGi/logo.svg",
      "tags": [
        "tokenized-stock"
      ],
      "extensions": {
        "website": "https://www.digitalassets.ag/UnderlyingDetails?ABNB"
      }
    },
    {
      "chainId": 101,
      "address": "FgcUo7Ymua8r5xxsn9puizkLGN5w4i3nnBmasXvkcWfJ",
      "symbol": "ACB",
      "name": "Aurora Cannabis Inc",
      "decimals": 8,
      "logoURI": "https://raw.githubusercontent.com/solana-labs/token-list/main/assets/mainnet/FgcUo7Ymua8r5xxsn9puizkLGN5w4i3nnBmasXvkcWfJ/logo.svg",
      "tags": [
        "tokenized-stock"
      ],
      "extensions": {
        "website": "https://www.digitalassets.ag/UnderlyingDetails?ACB"
      }
    },
    {
      "chainId": 101,
      "address": "FenmUGWjsW5AohtHRbgLoPUZyWSK36Cd5a31XJWjnRur",
      "symbol": "AMC",
      "name": "AMC Entertainment Holdings",
      "decimals": 8,
      "logoURI": "https://raw.githubusercontent.com/solana-labs/token-list/main/assets/mainnet/FenmUGWjsW5AohtHRbgLoPUZyWSK36Cd5a31XJWjnRur/logo.svg",
      "tags": [
        "tokenized-stock"
      ],
      "extensions": {
        "website": "https://www.digitalassets.ag/UnderlyingDetails?AMC"
      }
    },
    {
      "chainId": 101,
      "address": "7grgNP3tAJh7DRELmotHzC5Efth4e4SoBvgmFYTX9jPB",
      "symbol": "AMD",
      "name": "Advanced Micro Devices",
      "decimals": 8,
      "logoURI": "https://raw.githubusercontent.com/solana-labs/token-list/main/assets/mainnet/7grgNP3tAJh7DRELmotHzC5Efth4e4SoBvgmFYTX9jPB/logo.svg",
      "tags": [
        "tokenized-stock"
      ],
      "extensions": {
        "website": "https://www.digitalassets.ag/UnderlyingDetails?AMD"
      }
    },
    {
      "chainId": 101,
      "address": "3bjpzTTK49eP8m1bYxw6HYAFGtzyWjvEyGYcFS4gbRAx",
      "symbol": "AMZN",
      "name": "Amazon",
      "decimals": 8,
      "logoURI": "https://raw.githubusercontent.com/solana-labs/token-list/main/assets/mainnet/3bjpzTTK49eP8m1bYxw6HYAFGtzyWjvEyGYcFS4gbRAx/logo.svg",
      "tags": [
        "tokenized-stock"
      ],
      "extensions": {
        "website": "https://www.digitalassets.ag/UnderlyingDetails?AMZN"
      }
    },
    {
      "chainId": 101,
      "address": "4cr7NH1BD2PMV38JQp58UaHUxzqhxeSiF7b6q1GCS7Ae",
      "symbol": "APHA",
      "name": "Aphria Inc",
      "decimals": 8,
      "logoURI": "https://raw.githubusercontent.com/solana-labs/token-list/main/assets/mainnet/4cr7NH1BD2PMV38JQp58UaHUxzqhxeSiF7b6q1GCS7Ae/logo.svg",
      "tags": [
        "tokenized-stock"
      ],
      "extensions": {
        "website": "https://www.digitalassets.ag/UnderlyingDetails?APHA"
      }
    },
    {
      "chainId": 101,
      "address": "GPoBx2hycDs3t4Q8DeBme9RHb9nQpzH3a36iUoojHe16",
      "symbol": "ARKK",
      "name": "ARK Innovation ETF",
      "decimals": 8,
      "logoURI": "https://raw.githubusercontent.com/solana-labs/token-list/main/assets/mainnet/GPoBx2hycDs3t4Q8DeBme9RHb9nQpzH3a36iUoojHe16/logo.png",
      "tags": [
        "tokenized-stock"
      ],
      "extensions": {
        "website": "https://www.digitalassets.ag/UnderlyingDetails?ARKK"
      }
    },
    {
      "chainId": 101,
      "address": "GgDDCnzZGQRUDy8jWqSqDDcPwAVg2YsKZfLPaTYBWdWt",
      "symbol": "BABA",
      "name": "Alibaba",
      "decimals": 8,
      "logoURI": "https://raw.githubusercontent.com/solana-labs/token-list/main/assets/mainnet/GgDDCnzZGQRUDy8jWqSqDDcPwAVg2YsKZfLPaTYBWdWt/logo.svg",
      "tags": [
        "tokenized-stock"
      ],
      "extensions": {
        "website": "https://www.digitalassets.ag/UnderlyingDetails?BABA"
      }
    },
    {
      "chainId": 101,
      "address": "6jSgnmu8yg7kaZRWp5MtQqNrWTUDk7KWXhZhJPmsQ65y",
      "symbol": "BB",
      "name": "BlackBerry",
      "decimals": 8,
      "logoURI": "https://raw.githubusercontent.com/solana-labs/token-list/main/assets/mainnet/6jSgnmu8yg7kaZRWp5MtQqNrWTUDk7KWXhZhJPmsQ65y/logo.svg",
      "tags": [
        "tokenized-stock"
      ],
      "extensions": {
        "website": "https://www.digitalassets.ag/UnderlyingDetails?BB"
      }
    },
    {
      "chainId": 101,
      "address": "9Vovr1bqDbMQ8DyaizdC7n1YVvSia8r3PQ1RcPFqpQAs",
      "symbol": "BILI",
      "name": "Bilibili Inc",
      "decimals": 8,
      "logoURI": "https://raw.githubusercontent.com/solana-labs/token-list/main/assets/mainnet/9Vovr1bqDbMQ8DyaizdC7n1YVvSia8r3PQ1RcPFqpQAs/logo.svg",
      "tags": [
        "tokenized-stock"
      ],
      "extensions": {
        "website": "https://www.digitalassets.ag/UnderlyingDetails?BILI"
      }
    },
    {
      "chainId": 101,
      "address": "j35qY1SbQ3k7b2WAR5cNETDKzDESxGnYbArsLNRUzg2",
      "symbol": "BITW",
      "name": "Bitwise 10 Crypto Index Fund",
      "decimals": 8,
      "logoURI": "https://raw.githubusercontent.com/solana-labs/token-list/main/assets/mainnet/j35qY1SbQ3k7b2WAR5cNETDKzDESxGnYbArsLNRUzg2/logo.png",
      "tags": [
        "tokenized-stock"
      ],
      "extensions": {
        "website": "https://www.digitalassets.ag/UnderlyingDetails?BITW"
      }
    },
    {
      "chainId": 101,
      "address": "AykRYHVEERRoKGzfg2AMTqEFGmCGk9LNnGv2k5FgjKVB",
      "symbol": "BNTX",
      "name": "BioNTech",
      "decimals": 8,
      "logoURI": "https://raw.githubusercontent.com/solana-labs/token-list/main/assets/mainnet/AykRYHVEERRoKGzfg2AMTqEFGmCGk9LNnGv2k5FgjKVB/logo.png",
      "tags": [
        "tokenized-stock"
      ],
      "extensions": {
        "website": "https://www.digitalassets.ag/UnderlyingDetails?BNTX"
      }
    },
    {
      "chainId": 101,
      "address": "Dj76V3vdFGGE8444NWFACR5qmtJrrSop5RCBAGbC88nr",
      "symbol": "BRKA",
      "name": "Berkshire Hathaway Inc",
      "decimals": 8,
      "logoURI": "https://raw.githubusercontent.com/solana-labs/token-list/main/assets/mainnet/Dj76V3vdFGGE8444NWFACR5qmtJrrSop5RCBAGbC88nr/logo.png",
      "tags": [
        "tokenized-stock"
      ],
      "extensions": {
        "website": "https://www.digitalassets.ag/UnderlyingDetails?BRKA"
      }
    },
    {
      "chainId": 101,
      "address": "8TUg3Kpa4pNfaMvgyFdvwyiPBSnyTx7kK5EDfb42N6VK",
      "symbol": "BYND",
      "name": "Beyond Meat Inc",
      "decimals": 8,
      "logoURI": "https://raw.githubusercontent.com/solana-labs/token-list/main/assets/mainnet/8TUg3Kpa4pNfaMvgyFdvwyiPBSnyTx7kK5EDfb42N6VK/logo.svg",
      "tags": [
        "tokenized-stock"
      ],
      "extensions": {
        "website": "https://www.digitalassets.ag/UnderlyingDetails?BYND"
      }
    },
    {
      "chainId": 101,
      "address": "8FyEsMuDWAMMusMqVEstt2sDkMvcUKsTy1gF6oMfWZcG",
      "symbol": "CGC",
      "name": "Canopy Growth Corp",
      "decimals": 8,
      "logoURI": "https://raw.githubusercontent.com/solana-labs/token-list/main/assets/mainnet/8FyEsMuDWAMMusMqVEstt2sDkMvcUKsTy1gF6oMfWZcG/logo.svg",
      "tags": [
        "tokenized-stock"
      ],
      "extensions": {
        "website": "https://www.digitalassets.ag/UnderlyingDetails?CGC"
      }
    },
    {
      "chainId": 101,
      "address": "DUFVbhWf7FsUo3ouMnFbDjv4YYaRE1Sz9jvAmDsNTt1m",
      "symbol": "CRON",
      "name": "Chronos Group Inc",
      "decimals": 8,
      "logoURI": "https://raw.githubusercontent.com/solana-labs/token-list/main/assets/mainnet/DUFVbhWf7FsUo3ouMnFbDjv4YYaRE1Sz9jvAmDsNTt1m/logo.svg",
      "tags": [
        "tokenized-stock"
      ],
      "extensions": {
        "website": "https://www.digitalassets.ag/UnderlyingDetails?CRON"
      }
    },
    {
      "chainId": 101,
      "address": "J9GVpBChXZ8EK7JuPsLSDV17BF9KLJweBQet3L6ZWvTC",
      "symbol": "EEM",
      "name": "iShares MSCI Emerging Markets ETF",
      "decimals": 8,
      "logoURI": "https://raw.githubusercontent.com/solana-labs/token-list/main/assets/mainnet/J9GVpBChXZ8EK7JuPsLSDV17BF9KLJweBQet3L6ZWvTC/logo.svg",
      "tags": [
        "tokenized-stock"
      ],
      "extensions": {
        "website": "https://www.digitalassets.ag/UnderlyingDetails?EEM"
      }
    },
    {
      "chainId": 101,
      "address": "6Xj2NzAW437UUomaxFiVyJQPGvvup6YLeXFQpp4kqNaD",
      "symbol": "EFA",
      "name": "iShares MSCI EAFE ETF",
      "decimals": 8,
      "logoURI": "https://raw.githubusercontent.com/solana-labs/token-list/main/assets/mainnet/6Xj2NzAW437UUomaxFiVyJQPGvvup6YLeXFQpp4kqNaD/logo.svg",
      "tags": [
        "tokenized-stock"
      ],
      "extensions": {
        "website": "https://www.digitalassets.ag/UnderlyingDetails?EFA"
      }
    },
    {
      "chainId": 101,
      "address": "5YMFoVuoQzdivpm6W97UGKkHxq6aEhipuNkA8imPDoa1",
      "symbol": "ETHE",
      "name": "Grayscale Ethereum Trust",
      "decimals": 8,
      "logoURI": "https://raw.githubusercontent.com/solana-labs/token-list/main/assets/mainnet/5YMFoVuoQzdivpm6W97UGKkHxq6aEhipuNkA8imPDoa1/logo.png",
      "tags": [
        "tokenized-stock"
      ],
      "extensions": {
        "website": "https://www.digitalassets.ag/UnderlyingDetails?ETHE"
      }
    },
    {
      "chainId": 101,
      "address": "C9vMZBz1UCmYSCmMcZFw6N9AsYhXDAWnuhxd8ygCA1Ah",
      "symbol": "EWA",
      "name": "iShares MSCI Australia ETF",
      "decimals": 8,
      "logoURI": "https://raw.githubusercontent.com/solana-labs/token-list/main/assets/mainnet/C9vMZBz1UCmYSCmMcZFw6N9AsYhXDAWnuhxd8ygCA1Ah/logo.svg",
      "tags": [
        "tokenized-stock"
      ],
      "extensions": {
        "website": "https://www.digitalassets.ag/UnderlyingDetails?EWA"
      }
    },
    {
      "chainId": 101,
      "address": "AcXn3WXPARC7r5JwrkPHSUmBGWyWx1vRydNHXXvgc8V6",
      "symbol": "EWJ",
      "name": "iShares MSCI Japan ETF",
      "decimals": 8,
      "logoURI": "https://raw.githubusercontent.com/solana-labs/token-list/main/assets/mainnet/AcXn3WXPARC7r5JwrkPHSUmBGWyWx1vRydNHXXvgc8V6/logo.svg",
      "tags": [
        "tokenized-stock"
      ],
      "extensions": {
        "website": "https://www.digitalassets.ag/UnderlyingDetails?EWJ"
      }
    },
    {
      "chainId": 101,
      "address": "8ihxfcxBZ7dZyfnpXJiGrgEZfrKWbZUk6LjfosLrQfR",
      "symbol": "EWY",
      "name": "iShares MSCI South Korea ETF",
      "decimals": 8,
      "logoURI": "https://raw.githubusercontent.com/solana-labs/token-list/main/assets/mainnet/8ihxfcxBZ7dZyfnpXJiGrgEZfrKWbZUk6LjfosLrQfR/logo.svg",
      "tags": [
        "tokenized-stock"
      ],
      "extensions": {
        "website": "https://www.digitalassets.ag/UnderlyingDetails?EWY"
      }
    },
    {
      "chainId": 101,
      "address": "N5ykto2MU7CNcLX7sgWFe3M2Vpy7wq8gDt2sVNDe6aH",
      "symbol": "EWZ",
      "name": "iShares MSCI Brazil ETF",
      "decimals": 8,
      "logoURI": "https://raw.githubusercontent.com/solana-labs/token-list/main/assets/mainnet/N5ykto2MU7CNcLX7sgWFe3M2Vpy7wq8gDt2sVNDe6aH/logo.svg",
      "tags": [
        "tokenized-stock"
      ],
      "extensions": {
        "website": "https://www.digitalassets.ag/UnderlyingDetails?EWZ"
      }
    },
    {
      "chainId": 101,
      "address": "3K9pfJzKiAm9upcyDWk5NBVdjxVtqXN8sVfQ4aR6qwb2",
      "symbol": "FB",
      "name": "Facebook",
      "decimals": 8,
      "logoURI": "https://raw.githubusercontent.com/solana-labs/token-list/main/assets/mainnet/3K9pfJzKiAm9upcyDWk5NBVdjxVtqXN8sVfQ4aR6qwb2/logo.svg",
      "tags": [
        "tokenized-stock"
      ],
      "extensions": {
        "website": "https://www.digitalassets.ag/UnderlyingDetails?FB"
      }
    },
    {
      "chainId": 101,
      "address": "Ege7FzfrrBSusVQrRUuTiFVCSc8u2R9fRWh4qLjdNYfz",
      "symbol": "FXI",
      "name": "iShares China Large-Cap ETF",
      "decimals": 8,
      "logoURI": "https://raw.githubusercontent.com/solana-labs/token-list/main/assets/mainnet/Ege7FzfrrBSusVQrRUuTiFVCSc8u2R9fRWh4qLjdNYfz/logo.svg",
      "tags": [
        "tokenized-stock"
      ],
      "extensions": {
        "website": "https://www.digitalassets.ag/UnderlyingDetails?FXI"
      }
    },
    {
      "chainId": 101,
      "address": "FiV4TtDtnjaf8m8vw2a7uc9hRoFvvu9Ft7GzxiMujn3t",
      "symbol": "GBTC",
      "name": "Grayscale Bitcoin Trust",
      "decimals": 8,
      "logoURI": "https://raw.githubusercontent.com/solana-labs/token-list/main/assets/mainnet/FiV4TtDtnjaf8m8vw2a7uc9hRoFvvu9Ft7GzxiMujn3t/logo.png",
      "tags": [
        "tokenized-stock"
      ],
      "extensions": {
        "website": "https://www.digitalassets.ag/UnderlyingDetails?GBTC"
      }
    },
    {
      "chainId": 101,
      "address": "7FYk6a91TiFWigBvCf8KbuEMyyfpqET5QHFkRtiD2XxF",
      "symbol": "GDX",
      "name": "VanEck Vectors Gold Miners Etf",
      "decimals": 8,
      "logoURI": "https://raw.githubusercontent.com/solana-labs/token-list/main/assets/mainnet/7FYk6a91TiFWigBvCf8KbuEMyyfpqET5QHFkRtiD2XxF/logo.svg",
      "tags": [
        "tokenized-stock"
      ],
      "extensions": {
        "website": "https://www.digitalassets.ag/UnderlyingDetails?GDX"
      }
    },
    {
      "chainId": 101,
      "address": "EGhhk4sHgY1SBYsgkfgyGNhAKBXqn6QyKNx7W13evx9D",
      "symbol": "GDXJ",
      "name": "VanEck Vectors Junior Gold Miners Etf",
      "decimals": 8,
      "logoURI": "https://raw.githubusercontent.com/solana-labs/token-list/main/assets/mainnet/EGhhk4sHgY1SBYsgkfgyGNhAKBXqn6QyKNx7W13evx9D/logo.svg",
      "tags": [
        "tokenized-stock"
      ],
      "extensions": {
        "website": "https://www.digitalassets.ag/UnderlyingDetails?GDXJ"
      }
    },
    {
      "chainId": 101,
      "address": "9HyU5EEyPvkxeuekNUwsHzmMCJoiw8FZBGWaNih2oux1",
      "symbol": "GLD",
      "name": "SPDR Gold Shares",
      "decimals": 8,
      "logoURI": "https://raw.githubusercontent.com/solana-labs/token-list/main/assets/mainnet/9HyU5EEyPvkxeuekNUwsHzmMCJoiw8FZBGWaNih2oux1/logo.png",
      "tags": [
        "tokenized-stock"
      ],
      "extensions": {
        "website": "https://www.digitalassets.ag/UnderlyingDetails?GLD"
      }
    },
    {
      "chainId": 101,
      "address": "EYLa7susWhzqDNKYe7qLhFHb3Y9kdNwThc6QSnc4TLWN",
      "symbol": "GLXY",
      "name": "Galaxy Digital Holdings",
      "decimals": 8,
      "logoURI": "https://raw.githubusercontent.com/solana-labs/token-list/main/assets/mainnet/EYLa7susWhzqDNKYe7qLhFHb3Y9kdNwThc6QSnc4TLWN/logo.png",
      "tags": [
        "tokenized-stock"
      ],
      "extensions": {
        "website": "https://www.digitalassets.ag/UnderlyingDetails?GLXY"
      }
    },
    {
      "chainId": 101,
      "address": "Ac2wmyujRxiGtb5msS7fKzGycaCF7K8NbVs5ortE6MFo",
      "symbol": "GME",
      "name": "GameStop",
      "decimals": 8,
      "logoURI": "https://raw.githubusercontent.com/solana-labs/token-list/main/assets/mainnet/Ac2wmyujRxiGtb5msS7fKzGycaCF7K8NbVs5ortE6MFo/logo.svg",
      "tags": [
        "tokenized-stock"
      ],
      "extensions": {
        "website": "https://www.digitalassets.ag/UnderlyingDetails?GME"
      }
    },
    {
      "chainId": 101,
      "address": "7uzWUPC6XsWkgFAuDjpZgPVH9p3WqeKTvTJqLM1RXX6w",
      "symbol": "GOOGL",
      "name": "Google",
      "decimals": 8,
      "logoURI": "https://raw.githubusercontent.com/solana-labs/token-list/main/assets/mainnet/7uzWUPC6XsWkgFAuDjpZgPVH9p3WqeKTvTJqLM1RXX6w/logo.svg",
      "tags": [
        "tokenized-stock"
      ],
      "extensions": {
        "website": "https://www.digitalassets.ag/UnderlyingDetails?GOOGL"
      }
    },
    {
      "chainId": 101,
      "address": "XJUMvw7KRLoLCYVD727jV9fjNUSDVcZaQUK6XpY6kGm",
      "symbol": "IF",
      "name": "Impossible Finance",
      "decimals": 9,
      "logoURI": "https://gateway.pinata.cloud/ipfs/QmcfMbNuvDV6ho3fueNPFTtgSruaUBmSdqP5D5ZduipN6S/logo.png",
      "tags": [
        "ethereum"
      ],
      "extensions": {
        "website": "https://impossible.finance",
        "coingeckoId": "impossible-finance"
      }
    },
    {
      "chainId": 101,
      "address": "6CuCUCYovcLxwaKuxWm8uTquVKGWaAydcFEU3NrtvxGZ",
      "symbol": "INTC",
      "name": "Intel Corp",
      "decimals": 8,
      "logoURI": "https://raw.githubusercontent.com/solana-labs/token-list/main/assets/mainnet/6CuCUCYovcLxwaKuxWm8uTquVKGWaAydcFEU3NrtvxGZ/logo.svg",
      "tags": [
        "tokenized-stock"
      ],
      "extensions": {
        "website": "https://www.digitalassets.ag/UnderlyingDetails?INTC"
      }
    },
    {
      "chainId": 101,
      "address": "6H26K637YNAjZycRosvBR3ENKFGMsbr4xmoV7ca83GWf",
      "symbol": "JUST",
      "name": "Just Group PLC",
      "decimals": 8,
      "logoURI": "https://raw.githubusercontent.com/solana-labs/token-list/main/assets/mainnet/6H26K637YNAjZycRosvBR3ENKFGMsbr4xmoV7ca83GWf/logo.png",
      "tags": [
        "tokenized-stock"
      ],
      "extensions": {
        "website": "https://www.digitalassets.ag/UnderlyingDetails?JUST"
      }
    },
    {
      "chainId": 101,
      "address": "FFRtWiE8FT7HMf673r9cmpabHVQfa2QEf4rSRwNo4JM3",
      "symbol": "MRNA",
      "name": "Moderna",
      "decimals": 8,
      "logoURI": "https://raw.githubusercontent.com/solana-labs/token-list/main/assets/mainnet/FFRtWiE8FT7HMf673r9cmpabHVQfa2QEf4rSRwNo4JM3/logo.svg",
      "tags": [
        "tokenized-stock"
      ],
      "extensions": {
        "website": "https://www.digitalassets.ag/UnderlyingDetails?MRNA"
      }
    },
    {
      "chainId": 101,
      "address": "Hfbh3GU8AdYCw4stirFy2RPGtwQbbzToG2DgFozAymUb",
      "symbol": "NFLX",
      "name": "Netflix",
      "decimals": 8,
      "logoURI": "https://raw.githubusercontent.com/solana-labs/token-list/main/assets/mainnet/Hfbh3GU8AdYCw4stirFy2RPGtwQbbzToG2DgFozAymUb/logo.svg",
      "tags": [
        "tokenized-stock"
      ],
      "extensions": {
        "website": "https://www.digitalassets.ag/UnderlyingDetails?NFLX"
      }
    },
    {
      "chainId": 101,
      "address": "56Zwe8Crm4pXvmByCxmGDjYrLPxkenTrckdRM7WG3zQv",
      "symbol": "NIO",
      "name": "Nio",
      "decimals": 8,
      "logoURI": "https://raw.githubusercontent.com/solana-labs/token-list/main/assets/mainnet/56Zwe8Crm4pXvmByCxmGDjYrLPxkenTrckdRM7WG3zQv/logo.svg",
      "tags": [
        "tokenized-stock"
      ],
      "extensions": {
        "website": "https://www.digitalassets.ag/UnderlyingDetails?NIO"
      }
    },
    {
      "chainId": 101,
      "address": "HP9WMRDV3KdUfJ7CNn5Wf8JzLczwxdnQYTHDAa9yCSnq",
      "symbol": "NOK",
      "name": "Nokia",
      "decimals": 8,
      "logoURI": "https://raw.githubusercontent.com/solana-labs/token-list/main/assets/mainnet/HP9WMRDV3KdUfJ7CNn5Wf8JzLczwxdnQYTHDAa9yCSnq/logo.svg",
      "tags": [
        "tokenized-stock"
      ],
      "extensions": {
        "website": "https://www.digitalassets.ag/UnderlyingDetails?NOK"
      }
    },
    {
      "chainId": 101,
      "address": "GpM58T33eTrGEdHmeFnSVksJjJT6JVdTvim59ipTgTNh",
      "symbol": "NVDA",
      "name": "NVIDIA",
      "decimals": 8,
      "logoURI": "https://raw.githubusercontent.com/solana-labs/token-list/main/assets/mainnet/GpM58T33eTrGEdHmeFnSVksJjJT6JVdTvim59ipTgTNh/logo.svg",
      "tags": [
        "tokenized-stock"
      ],
      "extensions": {
        "website": "https://www.digitalassets.ag/UnderlyingDetails?NVDA"
      }
    },
    {
      "chainId": 101,
      "address": "CRCop5kHBDLTYJyG7z3u6yiVQi4FQHbyHdtb18Qh2Ta9",
      "symbol": "PENN",
      "name": "Penn National Gaming",
      "decimals": 8,
      "logoURI": "https://raw.githubusercontent.com/solana-labs/token-list/main/assets/mainnet/CRCop5kHBDLTYJyG7z3u6yiVQi4FQHbyHdtb18Qh2Ta9/logo.svg",
      "tags": [
        "tokenized-stock"
      ],
      "extensions": {
        "website": "https://www.digitalassets.ag/UnderlyingDetails?PENN"
      }
    },
    {
      "chainId": 101,
      "address": "97v2oXMQ2MMAkgUnoQk3rNhrZCRThorYhvz1poAe9stk",
      "symbol": "PFE",
      "name": "Pfizer",
      "decimals": 8,
      "logoURI": "https://raw.githubusercontent.com/solana-labs/token-list/main/assets/mainnet/97v2oXMQ2MMAkgUnoQk3rNhrZCRThorYhvz1poAe9stk/logo.svg",
      "tags": [
        "tokenized-stock"
      ],
      "extensions": {
        "website": "https://www.digitalassets.ag/UnderlyingDetails?PFE"
      }
    },
    {
      "chainId": 101,
      "address": "AwutBmwmhehaMh18CxqFPPN311uCB1M2awp68A2bG41v",
      "symbol": "PYPL",
      "name": "PayPal",
      "decimals": 8,
      "logoURI": "https://raw.githubusercontent.com/solana-labs/token-list/main/assets/mainnet/AwutBmwmhehaMh18CxqFPPN311uCB1M2awp68A2bG41v/logo.svg",
      "tags": [
        "tokenized-stock"
      ],
      "extensions": {
        "website": "https://www.digitalassets.ag/UnderlyingDetails?PYPL"
      }
    },
    {
      "chainId": 101,
      "address": "8Sa7BjogSJnkHyhtRTKNDDTDtASnWMcAsD4ySVNSFu27",
      "symbol": "SLV",
      "name": "iShares Silver Trust",
      "decimals": 8,
      "logoURI": "https://raw.githubusercontent.com/solana-labs/token-list/main/assets/mainnet/8Sa7BjogSJnkHyhtRTKNDDTDtASnWMcAsD4ySVNSFu27/logo.svg",
      "tags": [
        "tokenized-stock"
      ],
      "extensions": {
        "website": "https://www.digitalassets.ag/UnderlyingDetails?SLV"
      }
    },
    {
      "chainId": 101,
      "address": "CS4tNS523VCLiTsGnYEAd6GqfrZNLtA14C98DC6gE47g",
      "symbol": "SPY",
      "name": "SPDR S&P 500 ETF",
      "decimals": 8,
      "logoURI": "https://raw.githubusercontent.com/solana-labs/token-list/main/assets/mainnet/CS4tNS523VCLiTsGnYEAd6GqfrZNLtA14C98DC6gE47g/logo.svg",
      "tags": [
        "tokenized-stock"
      ],
      "extensions": {
        "website": "https://www.digitalassets.ag/UnderlyingDetails?SPY"
      }
    },
    {
      "chainId": 101,
      "address": "BLyrWJuDyYnDaUMxqBMqkDYAeajnyode1ARh7TxtakEh",
      "symbol": "SQ",
      "name": "Square",
      "decimals": 8,
      "logoURI": "https://raw.githubusercontent.com/solana-labs/token-list/main/assets/mainnet/BLyrWJuDyYnDaUMxqBMqkDYAeajnyode1ARh7TxtakEh/logo.svg",
      "tags": [
        "tokenized-stock"
      ],
      "extensions": {
        "website": "https://www.digitalassets.ag/UnderlyingDetails?SQ"
      }
    },
    {
      "chainId": 101,
      "address": "HSDepE3xvbyRDx4M11LX7Hf9qgHSopfTXxAoeatCcwWF",
      "symbol": "SUN",
      "name": "Sunoco LP",
      "decimals": 8,
      "logoURI": "https://raw.githubusercontent.com/solana-labs/token-list/main/assets/mainnet/HSDepE3xvbyRDx4M11LX7Hf9qgHSopfTXxAoeatCcwWF/logo.svg",
      "tags": [
        "tokenized-stock"
      ],
      "extensions": {
        "website": "https://www.digitalassets.ag/UnderlyingDetails?SUN"
      }
    },
    {
      "chainId": 101,
      "address": "LZufgu7ekMcWBUypPMBYia2ipnFzpxpZgRBFLhYswgR",
      "symbol": "TLRY",
      "name": "Tilray Inc",
      "decimals": 8,
      "logoURI": "https://raw.githubusercontent.com/solana-labs/token-list/main/assets/mainnet/LZufgu7ekMcWBUypPMBYia2ipnFzpxpZgRBFLhYswgR/logo.svg",
      "tags": [
        "tokenized-stock"
      ],
      "extensions": {
        "website": "https://www.digitalassets.ag/UnderlyingDetails?TLRY"
      }
    },
    {
      "chainId": 101,
      "address": "2iCUKaCQpGvnaBimLprKWT8bNGF92e6LxWq4gjsteWfx",
      "symbol": "TSM",
      "name": "Taiwan Semiconductor Mfg",
      "decimals": 8,
      "logoURI": "https://raw.githubusercontent.com/solana-labs/token-list/main/assets/mainnet/2iCUKaCQpGvnaBimLprKWT8bNGF92e6LxWq4gjsteWfx/logo.svg",
      "tags": [
        "tokenized-stock"
      ],
      "extensions": {
        "website": "https://www.digitalassets.ag/UnderlyingDetails?TSM"
      }
    },
    {
      "chainId": 101,
      "address": "BZMg4HyyHVUJkwh2yuv6duu4iQUaXRxT6sK1dT7FcaZf",
      "symbol": "TUR",
      "name": "iShares MSCI Turkey ETF",
      "decimals": 8,
      "logoURI": "https://raw.githubusercontent.com/solana-labs/token-list/main/assets/mainnet/BZMg4HyyHVUJkwh2yuv6duu4iQUaXRxT6sK1dT7FcaZf/logo.svg",
      "tags": [
        "tokenized-stock"
      ],
      "extensions": {
        "website": "https://www.digitalassets.ag/UnderlyingDetails?TUR"
      }
    },
    {
      "chainId": 101,
      "address": "C2tNm8bMU5tz6KdXjHY5zewsN1Wv1TEbxK9XGTCgUZMJ",
      "symbol": "TWTR",
      "name": "Twitter",
      "decimals": 8,
      "logoURI": "https://raw.githubusercontent.com/solana-labs/token-list/main/assets/mainnet/C2tNm8bMU5tz6KdXjHY5zewsN1Wv1TEbxK9XGTCgUZMJ/logo.svg",
      "tags": [
        "tokenized-stock"
      ],
      "extensions": {
        "website": "https://www.digitalassets.ag/UnderlyingDetails?TWTR"
      }
    },
    {
      "chainId": 101,
      "address": "4kmVbBDCzYam3S4e9XqKQkLCEz16gu3dTTo65KbhShuv",
      "symbol": "UBER",
      "name": "Uber",
      "decimals": 8,
      "logoURI": "https://raw.githubusercontent.com/solana-labs/token-list/main/assets/mainnet/4kmVbBDCzYam3S4e9XqKQkLCEz16gu3dTTo65KbhShuv/logo.svg",
      "tags": [
        "tokenized-stock"
      ],
      "extensions": {
        "website": "https://www.digitalassets.ag/UnderlyingDetails?UBER"
      }
    },
    {
      "chainId": 101,
      "address": "J645gMdx9zSMM2VySLBrtv6Zv1HyEjPqQXVGRAPYqzvK",
      "symbol": "USO",
      "name": "United States Oil Fund",
      "decimals": 8,
      "logoURI": "https://raw.githubusercontent.com/solana-labs/token-list/main/assets/mainnet/J645gMdx9zSMM2VySLBrtv6Zv1HyEjPqQXVGRAPYqzvK/logo.svg",
      "tags": [
        "tokenized-stock"
      ],
      "extensions": {
        "website": "https://www.digitalassets.ag/UnderlyingDetails?USO"
      }
    },
    {
      "chainId": 101,
      "address": "3LjkoC9FYEqRKNpy7xz3nxfnGVAt1SNS98rYwF2adQWB",
      "symbol": "VXX",
      "name": "iPath B S&P 500 VIX S/T Futs ETN",
      "decimals": 8,
      "logoURI": "https://raw.githubusercontent.com/solana-labs/token-list/main/assets/mainnet/3LjkoC9FYEqRKNpy7xz3nxfnGVAt1SNS98rYwF2adQWB/logo.png",
      "tags": [
        "tokenized-stock"
      ],
      "extensions": {
        "website": "https://www.digitalassets.ag/UnderlyingDetails?VXX"
      }
    },
    {
      "chainId": 101,
      "address": "BcALTCjD4HJJxBDUXi3nHUgqsJmXAQdBbQrcmtLtqZaf",
      "symbol": "ZM",
      "name": "Zoom",
      "decimals": 8,
      "logoURI": "https://raw.githubusercontent.com/solana-labs/token-list/main/assets/mainnet/BcALTCjD4HJJxBDUXi3nHUgqsJmXAQdBbQrcmtLtqZaf/logo.svg",
      "tags": [
        "tokenized-stock"
      ],
      "extensions": {
        "website": "https://www.digitalassets.ag/UnderlyingDetails?ZM"
      }
    },
    {
      "chainId": 101,
      "address": "9n4nbM75f5Ui33ZbPYXn59EwSgE8CGsHtAeTH5YFeJ9E",
      "symbol": "BTC",
      "name": "Wrapped Bitcoin (Sollet)",
      "decimals": 6,
      "logoURI": "https://raw.githubusercontent.com/solana-labs/token-list/main/assets/mainnet/9n4nbM75f5Ui33ZbPYXn59EwSgE8CGsHtAeTH5YFeJ9E/logo.png",
      "tags": [
        "wrapped-sollet",
        "ethereum"
      ],
      "extensions": {
        "bridgeContract": "https://etherscan.io/address/0xeae57ce9cc1984f202e15e038b964bb8bdf7229a",
        "serumV3Usdc": "A8YFbxQYFVqKZaoYJLLUVcQiWP7G2MeEgW5wsAQgMvFw",
        "serumV3Usdt": "C1EuT9VokAKLiW7i2ASnZUvxDoKuKkCpDDeNxAptuNe4",
        "coingeckoId": "bitcoin"
      }
    },
    {
      "chainId": 101,
      "address": "2FPyTwcZLUg1MDrwsyoP4D6s1tM7hAkHYRjkNb5w6Pxk",
      "symbol": "ETH",
      "name": "Wrapped Ethereum (Sollet)",
      "decimals": 6,
      "logoURI": "https://raw.githubusercontent.com/solana-labs/token-list/main/assets/mainnet/2FPyTwcZLUg1MDrwsyoP4D6s1tM7hAkHYRjkNb5w6Pxk/logo.png",
      "tags": [
        "wrapped-sollet",
        "ethereum"
      ],
      "extensions": {
        "bridgeContract": "https://etherscan.io/address/0xeae57ce9cc1984f202e15e038b964bb8bdf7229a",
        "serumV3Usdc": "4tSvZvnbyzHXLMTiFonMyxZoHmFqau1XArcRCVHLZ5gX",
        "serumV3Usdt": "7dLVkUfBVfCGkFhSXDCq1ukM9usathSgS716t643iFGF",
        "coingeckoId": "ethereum"
      }
    },
    {
      "chainId": 101,
      "address": "3JSf5tPeuscJGtaCp5giEiDhv51gQ4v3zWg8DGgyLfAB",
      "symbol": "YFI",
      "name": "Wrapped YFI (Sollet)",
      "decimals": 6,
      "logoURI": "https://raw.githubusercontent.com/solana-labs/token-list/main/assets/mainnet/3JSf5tPeuscJGtaCp5giEiDhv51gQ4v3zWg8DGgyLfAB/logo.png",
      "tags": [
        "wrapped-sollet",
        "ethereum"
      ],
      "extensions": {
        "bridgeContract": "https://etherscan.io/address/0xeae57ce9cc1984f202e15e038b964bb8bdf7229a",
        "serumV3Usdc": "7qcCo8jqepnjjvB5swP4Afsr3keVBs6gNpBTNubd1Kr2",
        "serumV3Usdt": "3Xg9Q4VtZhD4bVYJbTfgGWFV5zjE3U7ztSHa938zizte",
        "coingeckoId": "yearn-finance"
      }
    },
    {
      "chainId": 101,
      "address": "CWE8jPTUYhdCTZYWPTe1o5DFqfdjzWKc9WKz6rSjQUdG",
      "symbol": "LINK",
      "name": "Wrapped Chainlink (Sollet)",
      "decimals": 6,
      "logoURI": "https://raw.githubusercontent.com/solana-labs/token-list/main/assets/mainnet/CWE8jPTUYhdCTZYWPTe1o5DFqfdjzWKc9WKz6rSjQUdG/logo.png",
      "tags": [
        "wrapped-sollet",
        "ethereum"
      ],
      "extensions": {
        "bridgeContract": "https://etherscan.io/address/0xeae57ce9cc1984f202e15e038b964bb8bdf7229a",
        "serumV3Usdc": "3hwH1txjJVS8qv588tWrjHfRxdqNjBykM1kMcit484up",
        "serumV3Usdt": "3yEZ9ZpXSQapmKjLAGKZEzUNA1rcupJtsDp5mPBWmGZR",
        "coingeckoId": "chainlink"
      }
    },
    {
      "chainId": 101,
      "address": "Ga2AXHpfAF6mv2ekZwcsJFqu7wB4NV331qNH7fW9Nst8",
      "symbol": "XRP",
      "name": "Wrapped XRP (Sollet)",
      "decimals": 6,
      "logoURI": "https://raw.githubusercontent.com/solana-labs/token-list/main/assets/mainnet/Ga2AXHpfAF6mv2ekZwcsJFqu7wB4NV331qNH7fW9Nst8/logo.png",
      "tags": [
        "wrapped-sollet",
        "ethereum"
      ],
      "extensions": {
        "bridgeContract": "https://etherscan.io/address/0xeae57ce9cc1984f202e15e038b964bb8bdf7229a",
        "coingeckoId": "ripple"
      }
    },
    {
      "chainId": 101,
      "address": "BQcdHdAQW1hczDbBi9hiegXAR7A98Q9jx3X3iBBBDiq4",
      "symbol": "wUSDT",
      "name": "Wrapped USDT (Sollet)",
      "decimals": 6,
      "logoURI": "https://raw.githubusercontent.com/solana-labs/token-list/main/assets/mainnet/BQcdHdAQW1hczDbBi9hiegXAR7A98Q9jx3X3iBBBDiq4/logo.png",
      "tags": [
        "stablecoin",
        "wrapped-sollet",
        "ethereum"
      ],
      "extensions": {
        "bridgeContract": "https://etherscan.io/address/0xeae57ce9cc1984f202e15e038b964bb8bdf7229a",
        "coingeckoId": "tether"
      }
    },
    {
      "chainId": 101,
      "address": "AR1Mtgh7zAtxuxGd2XPovXPVjcSdY3i4rQYisNadjfKy",
      "symbol": "SUSHI",
      "name": "Wrapped SUSHI (Sollet)",
      "decimals": 6,
      "logoURI": "https://raw.githubusercontent.com/solana-labs/token-list/main/assets/mainnet/AR1Mtgh7zAtxuxGd2XPovXPVjcSdY3i4rQYisNadjfKy/logo.png",
      "tags": [
        "wrapped-sollet",
        "ethereum"
      ],
      "extensions": {
        "website": "https://www.sushi.com",
        "bridgeContract": "https://etherscan.io/address/0xeae57ce9cc1984f202e15e038b964bb8bdf7229a",
        "serumV3Usdc": "A1Q9iJDVVS8Wsswr9ajeZugmj64bQVCYLZQLra2TMBMo",
        "serumV3Usdt": "6DgQRTpJTnAYBSShngAVZZDq7j9ogRN1GfSQ3cq9tubW",
        "coingeckoId": "sushi",
        "waterfallbot": "https://bit.ly/SUSHIwaterfall"
      }
    },
    {
      "chainId": 101,
      "address": "CsZ5LZkDS7h9TDKjrbL7VAwQZ9nsRu8vJLhRYfmGaN8K",
      "symbol": "ALEPH",
      "name": "Wrapped ALEPH (Sollet)",
      "decimals": 6,
      "logoURI": "https://raw.githubusercontent.com/solana-labs/token-list/main/assets/mainnet/CsZ5LZkDS7h9TDKjrbL7VAwQZ9nsRu8vJLhRYfmGaN8K/logo.png",
      "tags": [
        "wrapped-sollet",
        "ethereum"
      ],
      "extensions": {
        "bridgeContract": "https://etherscan.io/address/0xeae57ce9cc1984f202e15e038b964bb8bdf7229a",
        "serumV3Usdc": "GcoKtAmTy5QyuijXSmJKBtFdt99e6Buza18Js7j9AJ6e",
        "serumV3Usdt": "Gyp1UGRgbrb6z8t7fpssxEKQgEmcJ4pVnWW3ds2p6ZPY",
        "coingeckoId": "aleph"
      }
    },
    {
      "chainId": 101,
      "address": "SF3oTvfWzEP3DTwGSvUXRrGTvr75pdZNnBLAH9bzMuX",
      "symbol": "SXP",
      "name": "Wrapped SXP (Sollet)",
      "decimals": 6,
      "logoURI": "https://raw.githubusercontent.com/solana-labs/token-list/main/assets/mainnet/SF3oTvfWzEP3DTwGSvUXRrGTvr75pdZNnBLAH9bzMuX/logo.png",
      "tags": [
        "wrapped-sollet",
        "ethereum"
      ],
      "extensions": {
        "bridgeContract": "https://etherscan.io/address/0xeae57ce9cc1984f202e15e038b964bb8bdf7229a",
        "serumV3Usdc": "4LUro5jaPaTurXK737QAxgJywdhABnFAMQkXX4ZyqqaZ",
        "serumV3Usdt": "8afKwzHR3wJE7W7Y5hvQkngXh6iTepSZuutRMMy96MjR",
        "coingeckoId": "swipe"
      }
    },
    {
      "chainId": 101,
      "address": "BtZQfWqDGbk9Wf2rXEiWyQBdBY1etnUUn6zEphvVS7yN",
      "symbol": "HGET",
      "name": "Wrapped Hedget (Sollet)",
      "decimals": 6,
      "logoURI": "https://raw.githubusercontent.com/solana-labs/token-list/main/assets/mainnet/BtZQfWqDGbk9Wf2rXEiWyQBdBY1etnUUn6zEphvVS7yN/logo.svg",
      "tags": [
        "wrapped-sollet",
        "ethereum"
      ],
      "extensions": {
        "website": "https://www.hedget.com/",
        "bridgeContract": "https://etherscan.io/address/0xeae57ce9cc1984f202e15e038b964bb8bdf7229a",
        "serumV3Usdc": "88vztw7RTN6yJQchVvxrs6oXUDryvpv9iJaFa1EEmg87",
        "serumV3Usdt": "ErQXxiNfJgd4fqQ58PuEw5xY35TZG84tHT6FXf5s4UxY",
        "coingeckoId": "hedget"
      }
    },
    {
      "chainId": 101,
      "address": "5Fu5UUgbjpUvdBveb3a1JTNirL8rXtiYeSMWvKjtUNQv",
      "symbol": "CREAM",
      "name": "Wrapped Cream Finance (Sollet)",
      "decimals": 6,
      "logoURI": "https://raw.githubusercontent.com/solana-labs/token-list/main/assets/mainnet/5Fu5UUgbjpUvdBveb3a1JTNirL8rXtiYeSMWvKjtUNQv/logo.png",
      "tags": [
        "wrapped-sollet",
        "ethereum"
      ],
      "extensions": {
        "bridgeContract": "https://etherscan.io/address/0xeae57ce9cc1984f202e15e038b964bb8bdf7229a",
        "serumV3Usdc": "7nZP6feE94eAz9jmfakNJWPwEKaeezuKKC5D1vrnqyo2",
        "serumV3Usdt": "4ztJEvQyryoYagj2uieep3dyPwG2pyEwb2dKXTwmXe82",
        "coingeckoId": "cream-2"
      }
    },
    {
      "chainId": 101,
      "address": "873KLxCbz7s9Kc4ZzgYRtNmhfkQrhfyWGZJBmyCbC3ei",
      "symbol": "UBXT",
      "name": "Wrapped Upbots (Sollet)",
      "decimals": 6,
      "logoURI": "https://raw.githubusercontent.com/solana-labs/token-list/main/assets/mainnet/873KLxCbz7s9Kc4ZzgYRtNmhfkQrhfyWGZJBmyCbC3ei/logo.png",
      "tags": [
        "wrapped-sollet",
        "ethereum"
      ],
      "extensions": {
        "website": "https://upbots.com/",
        "explorer": "https://etherscan.io/address/0xeae57ce9cc1984f202e15e038b964bb8bdf7229a",
        "serumV3Usdc": "2wr3Ab29KNwGhtzr5HaPCyfU1qGJzTUAN4amCLZWaD1H",
        "serumV3Usdt": "F1T7b6pnR8Pge3qmfNUfW6ZipRDiGpMww6TKTrRU4NiL",
        "coingeckoId": "upbots"
      }
    },
    {
      "chainId": 101,
      "address": "HqB7uswoVg4suaQiDP3wjxob1G5WdZ144zhdStwMCq7e",
      "symbol": "HNT",
      "name": "Wrapped Helium (Sollet)",
      "decimals": 6,
      "logoURI": "https://raw.githubusercontent.com/solana-labs/token-list/main/assets/mainnet/HqB7uswoVg4suaQiDP3wjxob1G5WdZ144zhdStwMCq7e/logo.png",
      "tags": [
        "wrapped-sollet",
        "ethereum"
      ],
      "extensions": {
        "bridgeContract": "https://etherscan.io/address/0xeae57ce9cc1984f202e15e038b964bb8bdf7229a",
        "serumV3Usdc": "CnUV42ZykoKUnMDdyefv5kP6nDSJf7jFd7WXAecC6LYr",
        "serumV3Usdt": "8FpuMGLtMZ7Wt9ZvyTGuTVwTwwzLYfS5NZWcHxbP1Wuh",
        "coingeckoId": "helium"
      }
    },
    {
      "chainId": 101,
      "address": "9S4t2NEAiJVMvPdRYKVrfJpBafPBLtvbvyS3DecojQHw",
      "symbol": "FRONT",
      "name": "Wrapped FRONT (Sollet)",
      "decimals": 6,
      "logoURI": "https://raw.githubusercontent.com/solana-labs/token-list/main/assets/mainnet/9S4t2NEAiJVMvPdRYKVrfJpBafPBLtvbvyS3DecojQHw/logo.png",
      "tags": [
        "wrapped-sollet",
        "ethereum"
      ],
      "extensions": {
        "bridgeContract": "https://etherscan.io/address/0xeae57ce9cc1984f202e15e038b964bb8bdf7229a",
        "serumV3Usdc": "9Zx1CvxSVdroKMMWf2z8RwrnrLiQZ9VkQ7Ex3syQqdSH",
        "serumV3Usdt": "CGC4UgWwqA9PET6Tfx6o6dLv94EK2coVkPtxgNHuBtxj",
        "coingeckoId": "frontier-token"
      }
    },
    {
      "chainId": 101,
      "address": "6WNVCuxCGJzNjmMZoKyhZJwvJ5tYpsLyAtagzYASqBoF",
      "symbol": "AKRO",
      "name": "Wrapped AKRO (Sollet)",
      "decimals": 6,
      "logoURI": "https://raw.githubusercontent.com/solana-labs/token-list/main/assets/mainnet/6WNVCuxCGJzNjmMZoKyhZJwvJ5tYpsLyAtagzYASqBoF/logo.png",
      "tags": [
        "wrapped-sollet",
        "ethereum"
      ],
      "extensions": {
        "bridgeContract": "https://etherscan.io/address/0xeae57ce9cc1984f202e15e038b964bb8bdf7229a",
        "serumV3Usdc": "5CZXTTgVZKSzgSA3AFMN5a2f3hmwmmJ6hU8BHTEJ3PX8",
        "serumV3Usdt": "HLvRdctRB48F9yLnu9E24LUTRt89D48Z35yi1HcxayDf",
        "coingeckoId": "akropolis"
      }
    },
    {
      "chainId": 101,
      "address": "DJafV9qemGp7mLMEn5wrfqaFwxsbLgUsGVS16zKRk9kc",
      "symbol": "HXRO",
      "name": "Wrapped HXRO (Sollet)",
      "decimals": 6,
      "logoURI": "https://raw.githubusercontent.com/solana-labs/token-list/main/assets/mainnet/DJafV9qemGp7mLMEn5wrfqaFwxsbLgUsGVS16zKRk9kc/logo.png",
      "tags": [
        "wrapped-sollet",
        "ethereum"
      ],
      "extensions": {
        "bridgeContract": "https://etherscan.io/address/0xeae57ce9cc1984f202e15e038b964bb8bdf7229a",
        "serumV3Usdc": "6Pn1cSiRos3qhBf54uBP9ZQg8x3JTardm1dL3n4p29tA",
        "serumV3Usdt": "4absuMsgemvdjfkgdLQq1zKEjw3dHBoCWkzKoctndyqd",
        "coingeckoId": "hxro"
      }
    },
    {
      "chainId": 101,
      "address": "DEhAasscXF4kEGxFgJ3bq4PpVGp5wyUxMRvn6TzGVHaw",
      "symbol": "UNI",
      "name": "Wrapped UNI (Sollet)",
      "decimals": 6,
      "logoURI": "https://raw.githubusercontent.com/solana-labs/token-list/main/assets/mainnet/DEhAasscXF4kEGxFgJ3bq4PpVGp5wyUxMRvn6TzGVHaw/logo.png",
      "tags": [
        "wrapped-sollet",
        "ethereum"
      ],
      "extensions": {
        "bridgeContract": "https://etherscan.io/address/0xeae57ce9cc1984f202e15e038b964bb8bdf7229a",
        "serumV3Usdc": "6JYHjaQBx6AtKSSsizDMwozAEDEZ5KBsSUzH7kRjGJon",
        "serumV3Usdt": "2SSnWNrc83otLpfRo792P6P3PESZpdr8cu2r8zCE6bMD",
        "coingeckoId": "uniswap"
      }
    },
    {
      "chainId": 101,
      "address": "SRMuApVNdxXokk5GT7XD5cUUgXMBCoAz2LHeuAoKWRt",
      "symbol": "SRM",
      "name": "Serum",
      "decimals": 6,
      "logoURI": "https://raw.githubusercontent.com/solana-labs/token-list/main/assets/mainnet/SRMuApVNdxXokk5GT7XD5cUUgXMBCoAz2LHeuAoKWRt/logo.png",
      "tags": [],
      "extensions": {
        "website": "https://projectserum.com/",
        "serumV3Usdc": "ByRys5tuUWDgL73G8JBAEfkdFf8JWBzPBDHsBVQ5vbQA",
        "serumV3Usdt": "AtNnsY1AyRERWJ8xCskfz38YdvruWVJQUVXgScC1iPb",
        "coingeckoId": "serum",
        "waterfallbot": "https://bit.ly/SRMwaterfall"
      }
    },
    {
      "chainId": 101,
      "address": "AGFEad2et2ZJif9jaGpdMixQqvW5i81aBdvKe7PHNfz3",
      "symbol": "FTT",
      "name": "Wrapped FTT (Sollet)",
      "decimals": 6,
      "logoURI": "https://raw.githubusercontent.com/solana-labs/token-list/main/assets/mainnet/AGFEad2et2ZJif9jaGpdMixQqvW5i81aBdvKe7PHNfz3/logo.png",
      "tags": [
        "wrapped-sollet",
        "ethereum"
      ],
      "extensions": {
        "bridgeContract": "https://etherscan.io/address/0xeae57ce9cc1984f202e15e038b964bb8bdf7229a",
        "assetContract": "https://etherscan.io/address/0x50d1c9771902476076ecfc8b2a83ad6b9355a4c9",
        "serumV3Usdc": "2Pbh1CvRVku1TgewMfycemghf6sU9EyuFDcNXqvRmSxc",
        "serumV3Usdt": "Hr3wzG8mZXNHV7TuL6YqtgfVUesCqMxGYCEyP3otywZE",
        "coingeckoId": "ftx-token",
        "waterfallbot": "https://bit.ly/FTTwaterfall"
      }
    },
    {
      "chainId": 101,
      "address": "MSRMcoVyrFxnSgo5uXwone5SKcGhT1KEJMFEkMEWf9L",
      "symbol": "MSRM",
      "name": "MegaSerum",
      "decimals": 0,
      "logoURI": "https://raw.githubusercontent.com/solana-labs/token-list/main/assets/mainnet/MSRMcoVyrFxnSgo5uXwone5SKcGhT1KEJMFEkMEWf9L/logo.png",
      "tags": [],
      "extensions": {
        "website": "https://projectserum.com/",
        "serumV3Usdc": "4VKLSYdvrQ5ngQrt1d2VS8o4ewvb2MMUZLiejbnGPV33",
        "serumV3Usdt": "5nLJ22h1DUfeCfwbFxPYK8zbfbri7nA9bXoDcR8AcJjs",
        "coingeckoId": "megaserum"
      }
    },
    {
      "chainId": 101,
      "address": "BXXkv6z8ykpG1yuvUDPgh732wzVHB69RnB9YgSYh3itW",
      "symbol": "WUSDC",
      "name": "Wrapped USDC (Sollet)",
      "decimals": 6,
      "logoURI": "https://raw.githubusercontent.com/solana-labs/token-list/main/assets/mainnet/BXXkv6z8ykpG1yuvUDPgh732wzVHB69RnB9YgSYh3itW/logo.png",
      "tags": [
        "stablecoin",
        "wrapped-sollet",
        "ethereum"
      ],
      "extensions": {
        "coingeckoId": "usd-coin"
      }
    },
    {
      "chainId": 101,
      "address": "GXMvfY2jpQctDqZ9RoU3oWPhufKiCcFEfchvYumtX7jd",
      "symbol": "TOMO",
      "name": "Wrapped TOMO (Sollet)",
      "decimals": 6,
      "logoURI": "https://raw.githubusercontent.com/solana-labs/token-list/main/assets/mainnet/GXMvfY2jpQctDqZ9RoU3oWPhufKiCcFEfchvYumtX7jd/logo.png",
      "tags": [
        "wrapped-sollet",
        "ethereum"
      ],
      "extensions": {
        "bridgeContract": "https://etherscan.io/address/0xeae57ce9cc1984f202e15e038b964bb8bdf7229a",
        "serumV3Usdc": "8BdpjpSD5n3nk8DQLqPUyTZvVqFu6kcff5bzUX5dqDpy",
        "serumV3Usdt": "GnKPri4thaGipzTbp8hhSGSrHgG4F8MFiZVrbRn16iG2",
        "coingeckoId": "tomochain",
        "waterfallbot": "https://t.me/TOMOwaterfall"
      }
    },
    {
      "chainId": 101,
      "address": "EcqExpGNFBve2i1cMJUTR4bPXj4ZoqmDD2rTkeCcaTFX",
      "symbol": "KARMA",
      "name": "Wrapped KARMA (Sollet)",
      "decimals": 4,
      "logoURI": "https://raw.githubusercontent.com/solana-labs/token-list/main/assets/mainnet/EcqExpGNFBve2i1cMJUTR4bPXj4ZoqmDD2rTkeCcaTFX/logo.png",
      "tags": [
        "wrapped-sollet",
        "ethereum"
      ],
      "extensions": {
        "bridgeContract": "https://etherscan.io/address/0xeae57ce9cc1984f202e15e038b964bb8bdf7229a",
        "coingeckoId": "karma-dao"
      }
    },
    {
      "chainId": 101,
      "address": "EqWCKXfs3x47uVosDpTRgFniThL9Y8iCztJaapxbEaVX",
      "symbol": "LUA",
      "name": "Wrapped LUA (Sollet)",
      "decimals": 6,
      "logoURI": "https://raw.githubusercontent.com/solana-labs/token-list/main/assets/mainnet/EqWCKXfs3x47uVosDpTRgFniThL9Y8iCztJaapxbEaVX/logo.png",
      "tags": [
        "wrapped-sollet",
        "ethereum"
      ],
      "extensions": {
        "bridgeContract": "https://etherscan.io/address/0xeae57ce9cc1984f202e15e038b964bb8bdf7229a",
        "serumV3Usdc": "4xyWjQ74Eifq17vbue5Ut9xfFNfuVB116tZLEpiZuAn8",
        "serumV3Usdt": "35tV8UsHH8FnSAi3YFRrgCu4K9tb883wKnAXpnihot5r",
        "coingeckoId": "lua-token",
        "waterfallbot": "https://t.me/LUAwaterfall"
      }
    },
    {
      "chainId": 101,
      "address": "GeDS162t9yGJuLEHPWXXGrb1zwkzinCgRwnT8vHYjKza",
      "symbol": "MATH",
      "name": "Wrapped MATH (Sollet)",
      "decimals": 6,
      "logoURI": "https://raw.githubusercontent.com/solana-labs/token-list/main/assets/mainnet/GeDS162t9yGJuLEHPWXXGrb1zwkzinCgRwnT8vHYjKza/logo.png",
      "tags": [
        "wrapped-sollet",
        "ethereum"
      ],
      "extensions": {
        "bridgeContract": "https://etherscan.io/address/0xeae57ce9cc1984f202e15e038b964bb8bdf7229a",
        "serumV3Usdc": "J7cPYBrXVy8Qeki2crZkZavcojf2sMRyQU7nx438Mf8t",
        "serumV3Usdt": "2WghiBkDL2yRhHdvm8CpprrkmfguuQGJTCDfPSudKBAZ",
        "coingeckoId": "math"
      }
    },
    {
      "chainId": 101,
      "address": "GUohe4DJUA5FKPWo3joiPgsB7yzer7LpDmt1Vhzy3Zht",
      "symbol": "KEEP",
      "name": "Wrapped KEEP (Sollet)",
      "decimals": 6,
      "logoURI": "https://raw.githubusercontent.com/solana-labs/token-list/main/assets/mainnet/GUohe4DJUA5FKPWo3joiPgsB7yzer7LpDmt1Vhzy3Zht/logo.png",
      "tags": [
        "wrapped-sollet",
        "ethereum"
      ],
      "extensions": {
        "bridgeContract": "https://etherscan.io/address/0xeae57ce9cc1984f202e15e038b964bb8bdf7229a",
        "serumV3Usdc": "3rgacody9SvM88QR83GHaNdEEx4Fe2V2ed5GJp2oeKDr",
        "serumV3Usdt": "HEGnaVL5i48ubPBqWAhodnZo8VsSLzEM3Gfc451DnFj9",
        "coingeckoId": "keep-network"
      }
    },
    {
      "chainId": 101,
      "address": "9F9fNTT6qwjsu4X4yWYKZpsbw5qT7o6yR2i57JF2jagy",
      "symbol": "SWAG",
      "name": "Wrapped SWAG (Sollet)",
      "decimals": 6,
      "logoURI": "https://raw.githubusercontent.com/solana-labs/token-list/main/assets/mainnet/9F9fNTT6qwjsu4X4yWYKZpsbw5qT7o6yR2i57JF2jagy/logo.png",
      "tags": [
        "wrapped-sollet",
        "ethereum"
      ],
      "extensions": {
        "bridgeContract": "https://etherscan.io/address/0xeae57ce9cc1984f202e15e038b964bb8bdf7229a",
        "serumV3Usdt": "J2XSt77XWim5HwtUM8RUwQvmRXNZsbMKpp5GTKpHafvf",
        "coingeckoId": "swag-finance"
      }
    },
    {
      "chainId": 101,
      "address": "DgHK9mfhMtUwwv54GChRrU54T2Em5cuszq2uMuen1ZVE",
      "symbol": "CEL",
      "name": "Wrapped Celsius (Sollet)",
      "decimals": 4,
      "logoURI": "https://raw.githubusercontent.com/solana-labs/token-list/main/assets/mainnet/DgHK9mfhMtUwwv54GChRrU54T2Em5cuszq2uMuen1ZVE/logo.png",
      "tags": [
        "wrapped-sollet",
        "ethereum"
      ],
      "extensions": {
        "bridgeContract": "https://etherscan.io/address/0xeae57ce9cc1984f202e15e038b964bb8bdf7229a",
        "serumV3Usdt": "cgani53cMZgYfRMgSrNekJTMaLmccRfspsfTbXWRg7u",
        "coingeckoId": "celsius-degree-token"
      }
    },
    {
      "chainId": 101,
      "address": "7ncCLJpP3MNww17LW8bRvx8odQQnubNtfNZBL5BgAEHW",
      "symbol": "RSR",
      "name": "Wrapped Reserve Rights (Sollet)",
      "decimals": 6,
      "logoURI": "https://raw.githubusercontent.com/solana-labs/token-list/main/assets/mainnet/7ncCLJpP3MNww17LW8bRvx8odQQnubNtfNZBL5BgAEHW/logo.png",
      "tags": [
        "wrapped-sollet",
        "ethereum"
      ],
      "extensions": {
        "bridgeContract": "https://etherscan.io/address/0xeae57ce9cc1984f202e15e038b964bb8bdf7229a",
        "serumV3Usdt": "FcPet5fz9NLdbXwVM6kw2WTHzRAD7mT78UjwTpawd7hJ",
        "coingeckoId": "reserve-rights-token"
      }
    },
    {
      "chainId": 101,
      "address": "5wihEYGca7X4gSe97C5mVcqNsfxBzhdTwpv72HKs25US",
      "symbol": "1INCH",
      "name": "Wrapped 1INCH (Sollet)",
      "decimals": 6,
      "logoURI": "https://raw.githubusercontent.com/solana-labs/token-list/main/assets/mainnet/5wihEYGca7X4gSe97C5mVcqNsfxBzhdTwpv72HKs25US/logo.png",
      "tags": [
        "wrapped-sollet",
        "ethereum"
      ],
      "extensions": {
        "bridgeContract": "https://etherscan.io/address/0xeae57ce9cc1984f202e15e038b964bb8bdf7229a",
        "coingeckoId": "1inch"
      }
    },
    {
      "chainId": 101,
      "address": "38i2NQxjp5rt5B3KogqrxmBxgrAwaB3W1f1GmiKqh9MS",
      "symbol": "GRT",
      "name": "Wrapped GRT  (Sollet)",
      "decimals": 6,
      "logoURI": "https://raw.githubusercontent.com/solana-labs/token-list/main/assets/mainnet/38i2NQxjp5rt5B3KogqrxmBxgrAwaB3W1f1GmiKqh9MS/logo.png",
      "tags": [
        "wrapped-sollet",
        "ethereum"
      ],
      "extensions": {
        "bridgeContract": "https://etherscan.io/address/0xeae57ce9cc1984f202e15e038b964bb8bdf7229a",
        "coingeckoId": "the-graph"
      }
    },
    {
      "chainId": 101,
      "address": "Avz2fmevhhu87WYtWQCFj9UjKRjF9Z9QWwN2ih9yF95G",
      "symbol": "COMP",
      "name": "Wrapped Compound (Sollet)",
      "decimals": 6,
      "logoURI": "https://raw.githubusercontent.com/solana-labs/token-list/main/assets/mainnet/Avz2fmevhhu87WYtWQCFj9UjKRjF9Z9QWwN2ih9yF95G/logo.png",
      "tags": [
        "wrapped-sollet",
        "ethereum"
      ],
      "extensions": {
        "bridgeContract": "https://etherscan.io/address/0xeae57ce9cc1984f202e15e038b964bb8bdf7229a",
        "coingeckoId": "compound-coin"
      }
    },
    {
      "chainId": 101,
      "address": "9wRD14AhdZ3qV8et3eBQVsrb3UoBZDUbJGyFckpTg8sj",
      "symbol": "PAXG",
      "name": "Wrapped Paxos Gold (Sollet)",
      "decimals": 6,
      "logoURI": "https://raw.githubusercontent.com/solana-labs/token-list/main/assets/mainnet/9wRD14AhdZ3qV8et3eBQVsrb3UoBZDUbJGyFckpTg8sj/logo.png",
      "tags": [
        "wrapped-sollet",
        "ethereum"
      ],
      "extensions": {
        "bridgeContract": "https://etherscan.io/address/0xeae57ce9cc1984f202e15e038b964bb8bdf7229a",
        "coingeckoId": "pax-gold"
      }
    },
    {
      "chainId": 101,
      "address": "AByXcTZwJHMtrKrvVsh9eFNB1pJaLDjCUR2ayvxBAAM2",
      "symbol": "STRONG",
      "name": "Wrapped Strong (Sollet)",
      "decimals": 6,
      "logoURI": "https://raw.githubusercontent.com/solana-labs/token-list/main/assets/mainnet/AByXcTZwJHMtrKrvVsh9eFNB1pJaLDjCUR2ayvxBAAM2/logo.png",
      "tags": [
        "wrapped-sollet",
        "ethereum"
      ],
      "extensions": {
        "bridgeContract": "https://etherscan.io/address/0xeae57ce9cc1984f202e15e038b964bb8bdf7229a",
        "coingeckoId": "strong"
      }
    },
    {
      "chainId": 101,
      "address": "EchesyfXePKdLtoiZSL8pBe8Myagyy8ZRqsACNCFGnvp",
      "symbol": "FIDA",
      "name": "Bonfida",
      "decimals": 6,
      "logoURI": "https://raw.githubusercontent.com/solana-labs/token-list/main/assets/mainnet/EchesyfXePKdLtoiZSL8pBe8Myagyy8ZRqsACNCFGnvp/logo.svg",
      "tags": [],
      "extensions": {
        "website": "https://bonfida.com/",
        "serumV3Usdc": "E14BKBhDWD4EuTkWj1ooZezesGxMW8LPCps4W5PuzZJo",
        "serumV3Usdt": "EbV7pPpEvheLizuYX3gUCvWM8iySbSRAhu2mQ5Vz2Mxf",
        "coingeckoId": "bonfida",
        "waterfallbot": "https://bit.ly/FIDAwaterfall"
      }
    },
    {
      "chainId": 101,
      "address": "kinXdEcpDQeHPEuQnqmUgtYykqKGVFq6CeVX5iAHJq6",
      "symbol": "KIN",
      "name": "KIN",
      "decimals": 5,
      "logoURI": "https://raw.githubusercontent.com/solana-labs/token-list/main/assets/mainnet/kinXdEcpDQeHPEuQnqmUgtYykqKGVFq6CeVX5iAHJq6/logo.png",
      "tags": [],
      "extensions": {
        "serumV3Usdc": "Bn6NPyr6UzrFAwC4WmvPvDr2Vm8XSUnFykM2aQroedgn",
        "serumV3Usdt": "4nCFQr8sahhhL4XJ7kngGFBmpkmyf3xLzemuMhn6mWTm",
        "coingeckoId": "kin",
        "waterfallbot": "https://bit.ly/KINwaterfall"
      }
    },
    {
      "chainId": 101,
      "address": "MAPS41MDahZ9QdKXhVa4dWB9RuyfV4XqhyAZ8XcYepb",
      "symbol": "MAPS",
      "name": "MAPS",
      "decimals": 6,
      "logoURI": "https://raw.githubusercontent.com/solana-labs/token-list/main/assets/mainnet/MAPS41MDahZ9QdKXhVa4dWB9RuyfV4XqhyAZ8XcYepb/logo.svg",
      "tags": [],
      "extensions": {
        "website": "https://maps.me/",
        "serumV3Usdc": "3A8XQRWXC7BjLpgLDDBhQJLT5yPCzS16cGYRKHkKxvYo",
        "serumV3Usdt": "7cknqHAuGpfVXPtFoJpFvUjJ8wkmyEfbFusmwMfNy3FE",
        "coingeckoId": "maps"
      }
    },
    {
      "chainId": 101,
      "address": "z3dn17yLaGMKffVogeFHQ9zWVcXgqgf3PQnDsNs2g6M",
      "symbol": "OXY",
      "name": "Oxygen Protocol",
      "decimals": 6,
      "logoURI": "https://raw.githubusercontent.com/solana-labs/token-list/main/assets/mainnet/z3dn17yLaGMKffVogeFHQ9zWVcXgqgf3PQnDsNs2g6M/logo.svg",
      "tags": [],
      "extensions": {
        "website": "https://www.oxygen.org/",
        "serumV3Usdt": "GKLev6UHeX1KSDCyo2bzyG6wqhByEzDBkmYTxEdmYJgB",
        "serumV3Usdc": "GZ3WBFsqntmERPwumFEYgrX2B7J7G11MzNZAy7Hje27X",
        "coingeckoId": "oxygen",
        "waterfallbot": "https://bit.ly/OXYwaterfall"
      }
    },
    {
      "chainId": 101,
      "address": "FtgGSFADXBtroxq8VCausXRr2of47QBf5AS1NtZCu4GD",
      "symbol": "BRZ",
      "name": "BRZ",
      "decimals": 4,
      "logoURI": "https://raw.githubusercontent.com/solana-labs/token-list/main/assets/mainnet/FtgGSFADXBtroxq8VCausXRr2of47QBf5AS1NtZCu4GD/logo.png",
      "tags": [],
      "extensions": {
        "website": "https://brztoken.io/",
        "coingeckoId": "brz"
      }
    },
    {
      "chainId": 101,
      "address": "Es9vMFrzaCERmJfrF4H2FYD4KCoNkY11McCe8BenwNYB",
      "symbol": "USDT",
      "name": "USDT",
      "decimals": 6,
      "logoURI": "https://raw.githubusercontent.com/solana-labs/token-list/main/assets/mainnet/Es9vMFrzaCERmJfrF4H2FYD4KCoNkY11McCe8BenwNYB/logo.svg",
      "tags": [
        "stablecoin"
      ],
      "extensions": {
        "website": "https://tether.to/",
        "coingeckoId": "tether",
        "serumV3Usdc": "77quYg4MGneUdjgXCunt9GgM1usmrxKY31twEy3WHwcS"
      }
    },
    {
      "chainId": 101,
      "address": "2oDxYGgTBmST4rc3yn1YtcSEck7ReDZ8wHWLqZAuNWXH",
      "symbol": "xMARK",
      "name": "Standard",
      "decimals": 9,
      "logoURI": "https://raw.githubusercontent.com/solana-labs/token-list/main/assets/mainnet/2oDxYGgTBmST4rc3yn1YtcSEck7ReDZ8wHWLqZAuNWXH/logo.png",
      "tags": [
        "wrapped",
        "wormhole"
      ],
      "extensions": {
        "website": "https://benchmarkprotocol.finance/",
        "address": "0x36b679bd64ed73dbfd88909cdcb892cb66bd4cbb",
        "bridgeContract": "https://etherscan.io/address/0xf92cD566Ea4864356C5491c177A430C222d7e678",
        "assetContract": "https://etherscan.io/address/0x36b679bd64ed73dbfd88909cdcb892cb66bd4cbb",
        "coingeckoId": "xmark"
      }
    },
    {
      "chainId": 101,
      "address": "4k3Dyjzvzp8eMZWUXbBCjEvwSkkk59S5iCNLY3QrkX6R",
      "symbol": "RAY",
      "name": "Raydium",
      "decimals": 6,
      "logoURI": "https://raw.githubusercontent.com/solana-labs/token-list/main/assets/mainnet/4k3Dyjzvzp8eMZWUXbBCjEvwSkkk59S5iCNLY3QrkX6R/logo.png",
      "tags": [],
      "extensions": {
        "website": "https://raydium.io/",
        "serumV3Usdt": "teE55QrL4a4QSfydR9dnHF97jgCfptpuigbb53Lo95g",
        "serumV3Usdc": "2xiv8A5xrJ7RnGdxXB42uFEkYHJjszEhaJyKKt4WaLep",
        "coingeckoId": "raydium",
        "waterfallbot": "https://bit.ly/RAYwaterfall"
      }
    },
    {
      "chainId": 101,
      "address": "CzPDyvotTcxNqtPne32yUiEVQ6jk42HZi1Y3hUu7qf7f",
      "symbol": "RAY-WUSDT",
      "name": "Raydium Legacy LP Token V2 (RAY-WUSDT)",
      "decimals": 6,
      "logoURI": "https://raw.githubusercontent.com/solana-labs/token-list/main/assets/mainnet/CzPDyvotTcxNqtPne32yUiEVQ6jk42HZi1Y3hUu7qf7f/logo.png",
      "tags": [
        "lp-token"
      ],
      "extensions": {
        "website": "https://raydium.io/"
      }
    },
    {
      "chainId": 101,
      "address": "134Cct3CSdRCbYgq5SkwmHgfwjJ7EM5cG9PzqffWqECx",
      "symbol": "RAY-SOL",
      "name": "Raydium Legacy LP Token V2 (RAY-SOL)",
      "decimals": 6,
      "logoURI": "https://raw.githubusercontent.com/solana-labs/token-list/main/assets/mainnet/134Cct3CSdRCbYgq5SkwmHgfwjJ7EM5cG9PzqffWqECx/logo.png",
      "tags": [
        "lp-token"
      ],
      "extensions": {
        "website": "https://raydium.io/"
      }
    },
    {
      "chainId": 101,
      "address": "EVDmwajM5U73PD34bYPugwiA4Eqqbrej4mLXXv15Z5qR",
      "symbol": "LINK-WUSDT",
      "name": "Raydium Legacy LP Token V2 (LINK-WUSDT)",
      "decimals": 6,
      "logoURI": "https://raw.githubusercontent.com/solana-labs/token-list/main/assets/mainnet/EVDmwajM5U73PD34bYPugwiA4Eqqbrej4mLXXv15Z5qR/logo.png",
      "tags": [
        "lp-token"
      ],
      "extensions": {
        "website": "https://raydium.io/"
      }
    },
    {
      "chainId": 101,
      "address": "KY4XvwHy7JPzbWYAbk23jQvEb4qWJ8aCqYWREmk1Q7K",
      "symbol": "ETH-WUSDT",
      "name": "Raydium Legacy LP Token V2 (ETH-WUSDT)",
      "decimals": 6,
      "logoURI": "https://raw.githubusercontent.com/solana-labs/token-list/main/assets/mainnet/KY4XvwHy7JPzbWYAbk23jQvEb4qWJ8aCqYWREmk1Q7K/logo.png",
      "tags": [
        "lp-token"
      ],
      "extensions": {
        "website": "https://raydium.io/"
      }
    },
    {
      "chainId": 101,
      "address": "FgmBnsF5Qrnv8X9bomQfEtQTQjNNiBCWRKGpzPnE5BDg",
      "symbol": "RAY-USDC",
      "name": "Raydium Legacy LP Token V2 (RAY-USDC)",
      "decimals": 6,
      "logoURI": "https://raw.githubusercontent.com/solana-labs/token-list/main/assets/mainnet/FgmBnsF5Qrnv8X9bomQfEtQTQjNNiBCWRKGpzPnE5BDg/logo.png",
      "tags": [
        "lp-token"
      ],
      "extensions": {
        "website": "https://raydium.io/"
      }
    },
    {
      "chainId": 101,
      "address": "5QXBMXuCL7zfAk39jEVVEvcrz1AvBGgT9wAhLLHLyyUJ",
      "symbol": "RAY-SRM",
      "name": "Raydium Legacy LP Token V2 (RAY-SRM)",
      "decimals": 6,
      "logoURI": "https://raw.githubusercontent.com/solana-labs/token-list/main/assets/mainnet/5QXBMXuCL7zfAk39jEVVEvcrz1AvBGgT9wAhLLHLyyUJ/logo.png",
      "tags": [
        "lp-token"
      ],
      "extensions": {
        "website": "https://raydium.io/"
      }
    },
    {
      "chainId": 101,
      "address": "FdhKXYjCou2jQfgKWcNY7jb8F2DPLU1teTTTRfLBD2v1",
      "symbol": "RAY-WUSDT",
      "name": "Raydium Legacy LP Token V3 (RAY-WUSDT)",
      "decimals": 6,
      "logoURI": "https://raw.githubusercontent.com/solana-labs/token-list/main/assets/mainnet/FdhKXYjCou2jQfgKWcNY7jb8F2DPLU1teTTTRfLBD2v1/logo.png",
      "tags": [
        "lp-token"
      ],
      "extensions": {
        "website": "https://raydium.io/"
      }
    },
    {
      "chainId": 101,
      "address": "BZFGfXMrjG2sS7QT2eiCDEevPFnkYYF7kzJpWfYxPbcx",
      "symbol": "RAY-USDC",
      "name": "Raydium Legacy LP Token V3 (RAY-USDC)",
      "decimals": 6,
      "logoURI": "https://raw.githubusercontent.com/solana-labs/token-list/main/assets/mainnet/BZFGfXMrjG2sS7QT2eiCDEevPFnkYYF7kzJpWfYxPbcx/logo.png",
      "tags": [
        "lp-token"
      ],
      "extensions": {
        "website": "https://raydium.io/"
      }
    },
    {
      "chainId": 101,
      "address": "DSX5E21RE9FB9hM8Nh8xcXQfPK6SzRaJiywemHBSsfup",
      "symbol": "RAY-SRM",
      "name": "Raydium Legacy LP Token V3 (RAY-SRM)",
      "decimals": 6,
      "logoURI": "https://raw.githubusercontent.com/solana-labs/token-list/main/assets/mainnet/DSX5E21RE9FB9hM8Nh8xcXQfPK6SzRaJiywemHBSsfup/logo.png",
      "tags": [
        "lp-token"
      ],
      "extensions": {
        "website": "https://raydium.io/"
      }
    },
    {
      "chainId": 101,
      "address": "F5PPQHGcznZ2FxD9JaxJMXaf7XkaFFJ6zzTBcW8osQjw",
      "symbol": "RAY-SOL",
      "name": "Raydium Legacy LP Token V3 (RAY-SOL)",
      "decimals": 6,
      "logoURI": "https://raw.githubusercontent.com/solana-labs/token-list/main/assets/mainnet/F5PPQHGcznZ2FxD9JaxJMXaf7XkaFFJ6zzTBcW8osQjw/logo.png",
      "tags": [
        "lp-token"
      ],
      "extensions": {
        "website": "https://raydium.io/"
      }
    },
    {
      "chainId": 101,
      "address": "8Q6MKy5Yxb9vG1mWzppMtMb2nrhNuCRNUkJTeiE3fuwD",
      "symbol": "RAY-ETH",
      "name": "Raydium Legacy LP Token V3 (RAY-ETH)",
      "decimals": 6,
      "logoURI": "https://raw.githubusercontent.com/solana-labs/token-list/main/assets/mainnet/8Q6MKy5Yxb9vG1mWzppMtMb2nrhNuCRNUkJTeiE3fuwD/logo.png",
      "tags": [
        "lp-token"
      ],
      "extensions": {
        "website": "https://raydium.io/"
      }
    },
    {
      "chainId": 101,
      "address": "DsBuznXRTmzvEdb36Dx3aVLVo1XmH7r1PRZUFugLPTFv",
      "symbol": "FIDA-RAY",
      "name": "Raydium LP Token V4 (FIDA-RAY)",
      "decimals": 6,
      "logoURI": "https://raw.githubusercontent.com/solana-labs/token-list/main/assets/mainnet/DsBuznXRTmzvEdb36Dx3aVLVo1XmH7r1PRZUFugLPTFv/logo.png",
      "tags": [
        "lp-token"
      ],
      "extensions": {
        "website": "https://raydium.io/"
      }
    },
    {
      "chainId": 101,
      "address": "FwaX9W7iThTZH5MFeasxdLpxTVxRcM7ZHieTCnYog8Yb",
      "symbol": "OXY-RAY",
      "name": "Raydium LP Token V4 (OXY-RAY)",
      "decimals": 6,
      "logoURI": "https://raw.githubusercontent.com/solana-labs/token-list/main/assets/mainnet/FwaX9W7iThTZH5MFeasxdLpxTVxRcM7ZHieTCnYog8Yb/logo.png",
      "tags": [
        "lp-token"
      ],
      "extensions": {
        "website": "https://raydium.io/"
      }
    },
    {
      "chainId": 101,
      "address": "CcKK8srfVdTSsFGV3VLBb2YDbzF4T4NM2C3UEjC39RLP",
      "symbol": "MAPS-RAY",
      "name": "Raydium LP Token V4 (MAPS-RAY)",
      "decimals": 6,
      "logoURI": "https://raw.githubusercontent.com/solana-labs/token-list/main/assets/mainnet/CcKK8srfVdTSsFGV3VLBb2YDbzF4T4NM2C3UEjC39RLP/logo.png",
      "tags": [
        "lp-token"
      ],
      "extensions": {
        "website": "https://raydium.io/"
      }
    },
    {
      "chainId": 101,
      "address": "CHT8sft3h3gpLYbCcZ9o27mT5s3Z6VifBVbUiDvprHPW",
      "symbol": "KIN-RAY",
      "name": "Raydium LP Token V4 (KIN-RAY)",
      "decimals": 6,
      "logoURI": "https://raw.githubusercontent.com/solana-labs/token-list/main/assets/mainnet/CHT8sft3h3gpLYbCcZ9o27mT5s3Z6VifBVbUiDvprHPW/logo.png",
      "tags": [
        "lp-token"
      ],
      "extensions": {
        "website": "https://raydium.io/"
      }
    },
    {
      "chainId": 101,
      "address": "C3sT1R3nsw4AVdepvLTLKr5Gvszr7jufyBWUCvy4TUvT",
      "symbol": "RAY-USDT",
      "name": "Raydium LP Token V4 (RAY-USDT)",
      "decimals": 6,
      "logoURI": "https://raw.githubusercontent.com/solana-labs/token-list/main/assets/mainnet/C3sT1R3nsw4AVdepvLTLKr5Gvszr7jufyBWUCvy4TUvT/logo.png",
      "tags": [
        "lp-token"
      ],
      "extensions": {
        "website": "https://raydium.io/"
      }
    },
    {
      "chainId": 101,
      "address": "8HoQnePLqPj4M7PUDzfw8e3Ymdwgc7NLGnaTUapubyvu",
      "symbol": "SOL-USDC",
      "name": "Raydium LP Token V4 (SOL-USDC)",
      "decimals": 9,
      "logoURI": "https://raw.githubusercontent.com/solana-labs/token-list/main/assets/mainnet/8HoQnePLqPj4M7PUDzfw8e3Ymdwgc7NLGnaTUapubyvu/logo.png",
      "tags": [
        "lp-token"
      ],
      "extensions": {
        "website": "https://raydium.io/"
      }
    },
    {
      "chainId": 101,
      "address": "865j7iMmRRycSYUXzJ33ZcvLiX9JHvaLidasCyUyKaRE",
      "symbol": "YFI-USDC",
      "name": "Raydium LP Token V4 (YFI-USDC)",
      "decimals": 6,
      "logoURI": "https://raw.githubusercontent.com/solana-labs/token-list/main/assets/mainnet/865j7iMmRRycSYUXzJ33ZcvLiX9JHvaLidasCyUyKaRE/logo.png",
      "tags": [
        "lp-token"
      ],
      "extensions": {
        "website": "https://raydium.io/"
      }
    },
    {
      "chainId": 101,
      "address": "9XnZd82j34KxNLgQfz29jGbYdxsYznTWRpvZE3SRE7JG",
      "symbol": "SRM-USDC",
      "name": "Raydium LP Token V4 (SRM-USDC)",
      "decimals": 6,
      "logoURI": "https://raw.githubusercontent.com/solana-labs/token-list/main/assets/mainnet/9XnZd82j34KxNLgQfz29jGbYdxsYznTWRpvZE3SRE7JG/logo.png",
      "tags": [
        "lp-token"
      ],
      "extensions": {
        "website": "https://raydium.io/"
      }
    },
    {
      "chainId": 101,
      "address": "75dCoKfUHLUuZ4qEh46ovsxfgWhB4icc3SintzWRedT9",
      "symbol": "FTT-USDC",
      "name": "Raydium LP Token V4 (FTT-USDC)",
      "decimals": 6,
      "logoURI": "https://raw.githubusercontent.com/solana-labs/token-list/main/assets/mainnet/75dCoKfUHLUuZ4qEh46ovsxfgWhB4icc3SintzWRedT9/logo.png",
      "tags": [
        "lp-token"
      ],
      "extensions": {
        "website": "https://raydium.io/"
      }
    },
    {
      "chainId": 101,
      "address": "2hMdRdVWZqetQsaHG8kQjdZinEMBz75vsoWTCob1ijXu",
      "symbol": "BTC-USDC",
      "name": "Raydium LP Token V4 (BTC-USDC)",
      "decimals": 6,
      "logoURI": "https://raw.githubusercontent.com/solana-labs/token-list/main/assets/mainnet/2hMdRdVWZqetQsaHG8kQjdZinEMBz75vsoWTCob1ijXu/logo.png",
      "tags": [
        "lp-token"
      ],
      "extensions": {
        "website": "https://raydium.io/"
      }
    },
    {
      "chainId": 101,
      "address": "2QVjeR9d2PbSf8em8NE8zWd8RYHjFtucDUdDgdbDD2h2",
      "symbol": "SUSHI-USDC",
      "name": "Raydium LP Token V4 (SUSHI-USDC)",
      "decimals": 6,
      "logoURI": "https://raw.githubusercontent.com/solana-labs/token-list/main/assets/mainnet/2QVjeR9d2PbSf8em8NE8zWd8RYHjFtucDUdDgdbDD2h2/logo.png",
      "tags": [
        "lp-token"
      ],
      "extensions": {
        "website": "https://raydium.io/"
      }
    },
    {
      "chainId": 101,
      "address": "CHyUpQFeW456zcr5XEh4RZiibH8Dzocs6Wbgz9aWpXnQ",
      "symbol": "TOMO-USDC",
      "name": "Raydium LP Token V4 (TOMO-USDC)",
      "decimals": 6,
      "logoURI": "https://raw.githubusercontent.com/solana-labs/token-list/main/assets/mainnet/CHyUpQFeW456zcr5XEh4RZiibH8Dzocs6Wbgz9aWpXnQ/logo.png",
      "tags": [
        "lp-token"
      ],
      "extensions": {
        "website": "https://raydium.io/"
      }
    },
    {
      "chainId": 101,
      "address": "BqjoYjqKrXtfBKXeaWeAT5sYCy7wsAYf3XjgDWsHSBRs",
      "symbol": "LINK-USDC",
      "name": "Raydium LP Token V4 (LINK-USDC)",
      "decimals": 6,
      "logoURI": "https://raw.githubusercontent.com/solana-labs/token-list/main/assets/mainnet/BqjoYjqKrXtfBKXeaWeAT5sYCy7wsAYf3XjgDWsHSBRs/logo.png",
      "tags": [
        "lp-token"
      ],
      "extensions": {
        "website": "https://raydium.io/"
      }
    },
    {
      "chainId": 101,
      "address": "13PoKid6cZop4sj2GfoBeujnGfthUbTERdE5tpLCDLEY",
      "symbol": "ETH-USDC",
      "name": "Raydium LP Token V4 (ETH-USDC)",
      "decimals": 6,
      "logoURI": "https://raw.githubusercontent.com/solana-labs/token-list/main/assets/mainnet/13PoKid6cZop4sj2GfoBeujnGfthUbTERdE5tpLCDLEY/logo.png",
      "tags": [
        "lp-token"
      ],
      "extensions": {
        "website": "https://raydium.io/"
      }
    },
    {
      "chainId": 101,
      "address": "2Vyyeuyd15Gp8aH6uKE72c4hxc8TVSLibxDP9vzspQWG",
      "symbol": "COPE-USDC",
      "name": "Raydium LP Token V4 (COPE-USDC)",
      "decimals": 0,
      "logoURI": "https://raw.githubusercontent.com/solana-labs/token-list/main/assets/mainnet/2Vyyeuyd15Gp8aH6uKE72c4hxc8TVSLibxDP9vzspQWG/logo.png",
      "tags": [
        "lp-token"
      ],
      "extensions": {
        "website": "https://raydium.io/"
      }
    },
    {
      "chainId": 101,
      "address": "Epm4KfTj4DMrvqn6Bwg2Tr2N8vhQuNbuK8bESFp4k33K",
      "symbol": "SOL-USDT",
      "name": "Raydium LP Token V4 (SOL-USDT)",
      "decimals": 9,
      "logoURI": "https://raw.githubusercontent.com/solana-labs/token-list/main/assets/mainnet/Epm4KfTj4DMrvqn6Bwg2Tr2N8vhQuNbuK8bESFp4k33K/logo.png",
      "tags": [
        "lp-token"
      ],
      "extensions": {
        "website": "https://raydium.io/"
      }
    },
    {
      "chainId": 101,
      "address": "FA1i7fej1pAbQbnY8NbyYUsTrWcasTyipKreDgy1Mgku",
      "symbol": "YFI-USDT",
      "name": "Raydium LP Token V4 (YFI-USDT)",
      "decimals": 6,
      "logoURI": "https://raw.githubusercontent.com/solana-labs/token-list/main/assets/mainnet/FA1i7fej1pAbQbnY8NbyYUsTrWcasTyipKreDgy1Mgku/logo.png",
      "tags": [
        "lp-token"
      ],
      "extensions": {
        "website": "https://raydium.io/"
      }
    },
    {
      "chainId": 101,
      "address": "HYSAu42BFejBS77jZAZdNAWa3iVcbSRJSzp3wtqCbWwv",
      "symbol": "SRM-USDT",
      "name": "Raydium LP Token V4 (SRM-USDT)",
      "decimals": 6,
      "logoURI": "https://raw.githubusercontent.com/solana-labs/token-list/main/assets/mainnet/HYSAu42BFejBS77jZAZdNAWa3iVcbSRJSzp3wtqCbWwv/logo.png",
      "tags": [
        "lp-token"
      ],
      "extensions": {
        "website": "https://raydium.io/"
      }
    },
    {
      "chainId": 101,
      "address": "2cTCiUnect5Lap2sk19xLby7aajNDYseFhC9Pigou11z",
      "symbol": "FTT-USDT",
      "name": "Raydium LP Token V4 (FTT-USDT)",
      "decimals": 6,
      "logoURI": "https://raw.githubusercontent.com/solana-labs/token-list/main/assets/mainnet/2cTCiUnect5Lap2sk19xLby7aajNDYseFhC9Pigou11z/logo.png",
      "tags": [
        "lp-token"
      ],
      "extensions": {
        "website": "https://raydium.io/"
      }
    },
    {
      "chainId": 101,
      "address": "DgGuvR9GSHimopo3Gc7gfkbKamLKrdyzWkq5yqA6LqYS",
      "symbol": "BTC-USDT",
      "name": "Raydium LP Token V4 (BTC-USDT)",
      "decimals": 6,
      "logoURI": "https://raw.githubusercontent.com/solana-labs/token-list/main/assets/mainnet/DgGuvR9GSHimopo3Gc7gfkbKamLKrdyzWkq5yqA6LqYS/logo.png",
      "tags": [
        "lp-token"
      ],
      "extensions": {
        "website": "https://raydium.io/"
      }
    },
    {
      "chainId": 101,
      "address": "Ba26poEYDy6P2o95AJUsewXgZ8DM9BCsmnU9hmC9i4Ki",
      "symbol": "SUSHI-USDT",
      "name": "Raydium LP Token V4 (SUSHI-USDT)",
      "decimals": 6,
      "logoURI": "https://raw.githubusercontent.com/solana-labs/token-list/main/assets/mainnet/Ba26poEYDy6P2o95AJUsewXgZ8DM9BCsmnU9hmC9i4Ki/logo.png",
      "tags": [
        "lp-token"
      ],
      "extensions": {
        "website": "https://raydium.io/"
      }
    },
    {
      "chainId": 101,
      "address": "D3iGro1vn6PWJXo9QAPj3dfta6dKkHHnmiiym2EfsAmi",
      "symbol": "TOMO-USDT",
      "name": "Raydium LP Token V4 (TOMO-USDT)",
      "decimals": 6,
      "logoURI": "https://raw.githubusercontent.com/solana-labs/token-list/main/assets/mainnet/D3iGro1vn6PWJXo9QAPj3dfta6dKkHHnmiiym2EfsAmi/logo.png",
      "tags": [
        "lp-token"
      ],
      "extensions": {
        "website": "https://raydium.io/"
      }
    },
    {
      "chainId": 101,
      "address": "Dr12Sgt9gkY8WU5tRkgZf1TkVWJbvjYuPAhR3aDCwiiX",
      "symbol": "LINK-USDT",
      "name": "Raydium LP Token V4 (LINK-USDT)",
      "decimals": 6,
      "logoURI": "https://raw.githubusercontent.com/solana-labs/token-list/main/assets/mainnet/Dr12Sgt9gkY8WU5tRkgZf1TkVWJbvjYuPAhR3aDCwiiX/logo.png",
      "tags": [
        "lp-token"
      ],
      "extensions": {
        "website": "https://raydium.io/"
      }
    },
    {
      "chainId": 101,
      "address": "nPrB78ETY8661fUgohpuVusNCZnedYCgghzRJzxWnVb",
      "symbol": "ETH-USDT",
      "name": "Raydium LP Token V4 (ETH-USDT)",
      "decimals": 6,
      "logoURI": "https://raw.githubusercontent.com/solana-labs/token-list/main/assets/mainnet/nPrB78ETY8661fUgohpuVusNCZnedYCgghzRJzxWnVb/logo.png",
      "tags": [
        "lp-token"
      ],
      "extensions": {
        "website": "https://raydium.io/"
      }
    },
    {
      "chainId": 101,
      "address": "EGJht91R7dKpCj8wzALkjmNdUUUcQgodqWCYweyKcRcV",
      "symbol": "YFI-SRM",
      "name": "Raydium LP Token V4 (YFI-SRM)",
      "decimals": 6,
      "logoURI": "https://raw.githubusercontent.com/solana-labs/token-list/main/assets/mainnet/EGJht91R7dKpCj8wzALkjmNdUUUcQgodqWCYweyKcRcV/logo.png",
      "tags": [
        "lp-token"
      ],
      "extensions": {
        "website": "https://raydium.io/"
      }
    },
    {
      "chainId": 101,
      "address": "AsDuPg9MgPtt3jfoyctUCUgsvwqAN6RZPftqoeiPDefM",
      "symbol": "FTT-SRM",
      "name": "Raydium LP Token V4 (FTT-SRM)",
      "decimals": 6,
      "logoURI": "https://raw.githubusercontent.com/solana-labs/token-list/main/assets/mainnet/AsDuPg9MgPtt3jfoyctUCUgsvwqAN6RZPftqoeiPDefM/logo.png",
      "tags": [
        "lp-token"
      ],
      "extensions": {
        "website": "https://raydium.io/"
      }
    },
    {
      "chainId": 101,
      "address": "AGHQxXb3GSzeiLTcLtXMS2D5GGDZxsB2fZYZxSB5weqB",
      "symbol": "BTC-SRM",
      "name": "Raydium LP Token V4 (BTC-SRM)",
      "decimals": 6,
      "logoURI": "https://raw.githubusercontent.com/solana-labs/token-list/main/assets/mainnet/AGHQxXb3GSzeiLTcLtXMS2D5GGDZxsB2fZYZxSB5weqB/logo.png",
      "tags": [
        "lp-token"
      ],
      "extensions": {
        "website": "https://raydium.io/"
      }
    },
    {
      "chainId": 101,
      "address": "3HYhUnUdV67j1vn8fu7ExuVGy5dJozHEyWvqEstDbWwE",
      "symbol": "SUSHI-SRM",
      "name": "Raydium LP Token V4 (SUSHI-SRM)",
      "decimals": 6,
      "logoURI": "https://raw.githubusercontent.com/solana-labs/token-list/main/assets/mainnet/3HYhUnUdV67j1vn8fu7ExuVGy5dJozHEyWvqEstDbWwE/logo.png",
      "tags": [
        "lp-token"
      ],
      "extensions": {
        "website": "https://raydium.io/"
      }
    },
    {
      "chainId": 101,
      "address": "GgH9RnKrQpaMQeqmdbMvs5oo1A24hERQ9wuY2pSkeG7x",
      "symbol": "TOMO-SRM",
      "name": "Raydium LP Token V4 (TOMO-SRM)",
      "decimals": 6,
      "logoURI": "https://raw.githubusercontent.com/solana-labs/token-list/main/assets/mainnet/GgH9RnKrQpaMQeqmdbMvs5oo1A24hERQ9wuY2pSkeG7x/logo.png",
      "tags": [
        "lp-token"
      ],
      "extensions": {
        "website": "https://raydium.io/"
      }
    },
    {
      "chainId": 101,
      "address": "GXN6yJv12o18skTmJXaeFXZVY1iqR18CHsmCT8VVCmDD",
      "symbol": "LINK-SRM",
      "name": "Raydium LP Token V4 (LINK-SRM)",
      "decimals": 6,
      "logoURI": "https://raw.githubusercontent.com/solana-labs/token-list/main/assets/mainnet/GXN6yJv12o18skTmJXaeFXZVY1iqR18CHsmCT8VVCmDD/logo.png",
      "tags": [
        "lp-token"
      ],
      "extensions": {
        "website": "https://raydium.io/"
      }
    },
    {
      "chainId": 101,
      "address": "9VoY3VERETuc2FoadMSYYizF26mJinY514ZpEzkHMtwG",
      "symbol": "ETH-SRM",
      "name": "Raydium LP Token V4 (ETH-SRM)",
      "decimals": 6,
      "logoURI": "https://raw.githubusercontent.com/solana-labs/token-list/main/assets/mainnet/9VoY3VERETuc2FoadMSYYizF26mJinY514ZpEzkHMtwG/logo.png",
      "tags": [
        "lp-token"
      ],
      "extensions": {
        "website": "https://raydium.io/"
      }
    },
    {
      "chainId": 101,
      "address": "AKJHspCwDhABucCxNLXUSfEzb7Ny62RqFtC9uNjJi4fq",
      "symbol": "SRM-SOL",
      "name": "Raydium LP Token V4 (SRM-SOL)",
      "decimals": 6,
      "logoURI": "https://raw.githubusercontent.com/solana-labs/token-list/main/assets/mainnet/AKJHspCwDhABucCxNLXUSfEzb7Ny62RqFtC9uNjJi4fq/logo.png",
      "tags": [
        "lp-token"
      ],
      "extensions": {
        "website": "https://raydium.io/"
      }
    },
    {
      "chainId": 101,
      "address": "2doeZGLJyACtaG9DCUyqMLtswesfje1hjNA11hMdj6YU",
      "symbol": "TULIP-USDC",
      "name": "Raydium LP Token V4 (TULIP-USDC)",
      "decimals": 6,
      "logoURI": "https://raw.githubusercontent.com/solana-labs/token-list/main/assets/mainnet/2doeZGLJyACtaG9DCUyqMLtswesfje1hjNA11hMdj6YU/logo.svg",
      "tags": [
        "lp-token"
      ],
      "extensions": {
        "website": "https://raydium.io/"
      }
    },
    {
      "chainId": 101,
      "address": "AcstFzGGawvvdVhYV9bftr7fmBHbePUjhv53YK1W3dZo",
      "symbol": "LSD",
      "name": "LSD",
      "decimals": 9,
      "logoURI": "https://raw.githubusercontent.com/solana-labs/token-list/main/assets/mainnet/AcstFzGGawvvdVhYV9bftr7fmBHbePUjhv53YK1W3dZo/logo.svg",
      "tags": [
        "nft"
      ],
      "extensions": {
        "website": "https://solible.com/"
      }
    },
    {
      "chainId": 101,
      "address": "91fSFQsPzMLat9DHwLdQacW3i3EGnWds5tA5mt7yLiT9",
      "symbol": "Unlimited Energy",
      "name": "Unlimited Energy",
      "decimals": 9,
      "tags": [
        "nft"
      ],
      "extensions": {
        "website": "https://solible.com/"
      }
    },
    {
      "chainId": 101,
      "address": "29PEpZeuqWf9tS2gwCjpeXNdXLkaZSMR2s1ibkvGsfnP",
      "symbol": "Need for Speed",
      "name": "Need for Speed",
      "decimals": 9,
      "tags": [
        "nft"
      ],
      "extensions": {
        "website": "https://solible.com/"
      }
    },
    {
      "chainId": 101,
      "address": "HsY8PNar8VExU335ZRYzg89fX7qa4upYu6vPMPFyCDdK",
      "symbol": "ADOR OPENS",
      "name": "ADOR OPENS",
      "decimals": 0,
      "tags": [
        "nft"
      ],
      "extensions": {
        "website": "https://solible.com/"
      }
    },
    {
      "chainId": 101,
      "address": "EDP8TpLJ77M3KiDgFkZW4v4mhmKJHZi9gehYXenfFZuL",
      "symbol": "CMS - Rare",
      "name": "CMS - Rare",
      "decimals": 0,
      "tags": [
        "nft"
      ],
      "extensions": {
        "website": "https://solible.com/"
      }
    },
    {
      "chainId": 101,
      "address": "BrUKFwAABkExb1xzYU4NkRWzjBihVQdZ3PBz4m5S8if3",
      "symbol": "Tesla",
      "name": "Tesla",
      "decimals": 0,
      "tags": [
        "nft"
      ],
      "extensions": {
        "website": "https://solible.com/"
      }
    },
    {
      "chainId": 101,
      "address": "9CmQwpvVXRyixjiE3LrbSyyopPZohNDN1RZiTk8rnXsQ",
      "symbol": "DeceFi",
      "name": "DeceFi",
      "decimals": 0,
      "tags": [
        "nft"
      ],
      "extensions": {
        "website": "https://solible.com/"
      }
    },
    {
      "chainId": 101,
      "address": "F6ST1wWkx2PeH45sKmRxo1boyuzzWCfpnvyKL4BGeLxF",
      "symbol": "Power User",
      "name": "Power User",
      "decimals": 0,
      "tags": [
        "nft"
      ],
      "extensions": {
        "website": "https://solible.com/"
      }
    },
    {
      "chainId": 101,
      "address": "dZytJ7iPDcCu9mKe3srL7bpUeaR3zzkcVqbtqsmxtXZ",
      "symbol": "VIP Member",
      "name": "VIP Member",
      "decimals": 0,
      "tags": [
        "nft"
      ],
      "extensions": {
        "website": "https://solible.com/"
      }
    },
    {
      "chainId": 101,
      "address": "8T4vXgwZUWwsbCDiptHFHjdfexvLG9UP8oy1psJWEQdS",
      "symbol": "Uni Christmas",
      "name": "Uni Christmas",
      "decimals": 0,
      "tags": [
        "nft"
      ],
      "extensions": {
        "website": "https://solible.com/"
      }
    },
    {
      "chainId": 101,
      "address": "EjFGGJSyp9UDS8aqafET5LX49nsG326MeNezYzpiwgpQ",
      "symbol": "BNB",
      "name": "BNB",
      "decimals": 0,
      "tags": [
        "nft"
      ],
      "extensions": {
        "website": "https://solible.com/"
      }
    },
    {
      "chainId": 101,
      "address": "FkmkTr4en8CXkfo9jAwEMov6PVNLpYMzWr3Udqf9so8Z",
      "symbol": "Seldom",
      "name": "Seldom",
      "decimals": 9,
      "tags": [
        "nft"
      ],
      "extensions": {
        "website": "https://solible.com/"
      }
    },
    {
      "chainId": 101,
      "address": "2gn1PJdMAU92SU5inLSp4Xp16ZC5iLF6ScEi7UBvp8ZD",
      "symbol": "Satoshi Closeup",
      "name": "Satoshi Closeup",
      "decimals": 9,
      "tags": [
        "nft"
      ],
      "extensions": {
        "website": "https://solible.com/"
      }
    },
    {
      "chainId": 101,
      "address": "7mhZHtPL4GFkquQR4Y6h34Q8hNkQvGc1FaNtyE43NvUR",
      "symbol": "Satoshi GB",
      "name": "Satoshi GB",
      "decimals": 9,
      "tags": [
        "nft"
      ],
      "extensions": {
        "website": "https://solible.com/"
      }
    },
    {
      "chainId": 101,
      "address": "8RoKfLx5RCscbtVh8kYb81TF7ngFJ38RPomXtUREKsT2",
      "symbol": "Satoshi OG",
      "name": "Satoshi OG",
      "decimals": 9,
      "tags": [
        "nft"
      ],
      "extensions": {
        "website": "https://solible.com/"
      }
    },
    {
      "chainId": 101,
      "address": "9rw5hyDngBQ3yDsCRHqgzGHERpU2zaLh1BXBUjree48J",
      "symbol": "Satoshi BTC",
      "name": "Satoshi BTC",
      "decimals": 9,
      "tags": [
        "nft"
      ],
      "extensions": {
        "website": "https://solible.com/"
      }
    },
    {
      "chainId": 101,
      "address": "AiD7J6D5Hny5DJB1MrYBc2ePQqy2Yh4NoxWwYfR7PzxH",
      "symbol": "Satoshi GB",
      "name": "Satoshi GB",
      "decimals": 9,
      "tags": [
        "nft"
      ],
      "extensions": {
        "website": "https://solible.com/"
      }
    },
    {
      "chainId": 101,
      "address": "4qzEcYvT6TuJME2EMZ5vjaLvQja6R4hKjarA73WQUwt6",
      "name": "APESZN_HOODIE",
      "symbol": "APESZN_HOODIE",
      "decimals": 0,
      "tags": [
        "nft"
      ],
      "extensions": {
        "website": "https://solible.com/"
      }
    },
    {
      "chainId": 101,
      "address": "APhyVWtzjdTVYhyta9ngSiCDk2pLi8eEZKsHGSbsmwv6",
      "name": "APESZN_TEE_SHIRT",
      "symbol": "APESZN_TEE_SHIRT",
      "decimals": 0,
      "tags": [
        "nft"
      ],
      "extensions": {
        "website": "https://solible.com/"
      }
    },
    {
      "chainId": 101,
      "address": "bxiA13fpU1utDmYuUvxvyMT8odew5FEm96MRv7ij3eb",
      "symbol": "Satoshi",
      "name": "Satoshi",
      "decimals": 9,
      "tags": [
        "nft"
      ],
      "extensions": {
        "website": "https://solible.com/"
      }
    },
    {
      "chainId": 101,
      "address": "GoC24kpj6TkvjzspXrjSJC2CVb5zMWhLyRcHJh9yKjRF",
      "symbol": "Satoshi Closeup",
      "name": "Satoshi Closeup",
      "decimals": 9,
      "tags": [
        "nft"
      ],
      "extensions": {
        "website": "https://solible.com/"
      }
    },
    {
      "chainId": 101,
      "address": "oCUduD44ETuZ65bpWdPzPDSnAdreg1sJrugfwyFZVHV",
      "symbol": "Satoshi BTC",
      "name": "Satoshi BTC",
      "decimals": 9,
      "tags": [
        "nft"
      ],
      "extensions": {
        "website": "https://solible.com/"
      }
    },
    {
      "chainId": 101,
      "address": "9Vvre2DxBB9onibwYDHeMsY1cj6BDKtEDccBPWRN215E",
      "symbol": "Satoshi Nakamoto",
      "name": "Satoshi Nakamoto",
      "decimals": 9,
      "tags": [
        "nft"
      ],
      "extensions": {
        "website": "https://solible.com/"
      }
    },
    {
      "chainId": 101,
      "address": "7RpFk44cMTAUt9CcjEMWnZMypE9bYQsjBiSNLn5qBvhP",
      "symbol": "Charles Hoskinson",
      "name": "Charles Hoskinson",
      "decimals": 9,
      "tags": [
        "nft"
      ],
      "extensions": {
        "website": "https://solible.com/"
      }
    },
    {
      "chainId": 101,
      "address": "GyRkPAxpd9XrMHcBF6fYHVRSZQvQBwAGKAGQeBPSKzMq",
      "symbol": "SBF",
      "name": "SBF",
      "decimals": 0,
      "tags": [
        "nft"
      ],
      "extensions": {
        "website": "https://solible.com/"
      }
    },
    {
      "chainId": 101,
      "address": "AgdBQN2Sy2abiZ2KToWeUsQ9PHdCv95wt6kVWRf5zDkx",
      "symbol": "Bitcoin Tram",
      "name": "Bitcoin Tram",
      "decimals": 0,
      "tags": [
        "nft"
      ],
      "extensions": {
        "website": "https://solible.com/"
      }
    },
    {
      "chainId": 101,
      "address": "7TRzvCqXN8KSXggbSyeEG2Z9YBBhEFmbtmv6FLbd4mmd",
      "symbol": "SRM tee-shirt",
      "name": "SRM tee-shirt",
      "decimals": 0,
      "tags": [
        "nft"
      ],
      "extensions": {
        "website": "https://solible.com/"
      }
    },
    {
      "chainId": 101,
      "address": "gksYzxitEf2HyE7Bb81vvHXNH5f3wa43jvXf4TcUZwb",
      "symbol": "PERK",
      "name": "PERK",
      "decimals": 6,
      "logoURI": "https://raw.githubusercontent.com/solana-labs/token-list/main/assets/mainnet/gksYzxitEf2HyE7Bb81vvHXNH5f3wa43jvXf4TcUZwb/logo.png",
      "tags": [],
      "extensions": {
        "website": "https://perk.exchange/"
      }
    },
    {
      "chainId": 101,
      "address": "BDxWSxkMLW1nJ3VggamUKkEKrtCaVqzFxoDApM8HdBks",
      "symbol": "BTSG",
      "name": "BitSong",
      "decimals": 6,
      "logoURI": "https://raw.githubusercontent.com/solana-labs/token-list/main/assets/mainnet/BDxWSxkMLW1nJ3VggamUKkEKrtCaVqzFxoDApM8HdBks/logo.png",
      "tags": [],
      "extensions": {
        "website": "https://bitsong.io/",
        "coingeckoId": "bitsong"
      }
    },
    {
      "chainId": 101,
      "address": "5ddiFxh3J2tcZHfn8uhGRYqu16P3FUvBfh8WoZPUHKW5",
      "name": "EOSBEAR",
      "symbol": "EOSBEAR",
      "decimals": 6,
      "logoURI": "",
      "tags": [
        "leveraged",
        "bear"
      ],
      "extensions": {
        "coingeckoId": "3x-short-eos-token",
        "serumV3Usdc": "2BQrJP599QVKRyHhyJ6oRrTPNUmPBgXxiBo2duvYdacy"
      }
    },
    {
      "chainId": 101,
      "address": "qxxF6S62hmZF5bo46mS7C2qbBa87qRossAM78VzsDqi",
      "name": "EOSBULL",
      "symbol": "EOSBULL",
      "decimals": 6,
      "logoURI": "",
      "tags": [
        "leveraged",
        "bull"
      ],
      "extensions": {
        "coingeckoId": "3x-long-eos-token"
      }
    },
    {
      "chainId": 101,
      "address": "2CDLbxeuqkLTLY3em6FFQgfBQV5LRnEsJJgcFCvWKNcS",
      "name": "BNBBEAR",
      "symbol": "BNBBEAR",
      "decimals": 6,
      "logoURI": "",
      "tags": [
        "leveraged",
        "bear"
      ],
      "extensions": {
        "coingeckoId": "3x-short-bnb-token"
      }
    },
    {
      "chainId": 101,
      "address": "AfjHjdLibuXyvmz7PyTSc5KEcGBh43Kcu8Sr2tyDaJyt",
      "name": "BNBBULL",
      "symbol": "BNBBULL",
      "decimals": 6,
      "logoURI": "",
      "tags": [
        "leveraged",
        "bull"
      ],
      "extensions": {
        "coingeckoId": "3x-long-bnb-token"
      }
    },
    {
      "chainId": 101,
      "address": "8kA1WJKoLTxtACNPkvW6UNufsrpxUY57tXZ9KmG9123t",
      "name": "BSVBULL",
      "symbol": "BSVBULL",
      "decimals": 6,
      "logoURI": "",
      "tags": [
        "leveraged",
        "bull"
      ],
      "extensions": {
        "coingeckoId": "3x-long-bitcoin-sv-token"
      }
    },
    {
      "chainId": 101,
      "address": "2FGW8BVMu1EHsz2ZS9rZummDaq6o2DVrZZPw4KaAvDWh",
      "name": "BSVBEAR",
      "symbol": "BSVBEAR",
      "decimals": 6,
      "logoURI": "",
      "tags": [
        "leveraged",
        "bear"
      ],
      "extensions": {
        "coingeckoId": "3x-short-bitcoin-sv-token"
      }
    },
    {
      "chainId": 101,
      "address": "8L9XGTMzcqS9p61zsR35t7qipwAXMYkD6disWoDFZiFT",
      "name": "LTCBEAR",
      "symbol": "LTCBEAR",
      "decimals": 6,
      "logoURI": "",
      "tags": [
        "leveraged",
        "bear"
      ],
      "extensions": {
        "coingeckoId": "3x-short-litecoin-token"
      }
    },
    {
      "chainId": 101,
      "address": "863ZRjf1J8AaVuCqypAdm5ktVyGYDiBTvD1MNHKrwyjp",
      "name": "LTCBULL",
      "symbol": "LTCBULL",
      "decimals": 6,
      "logoURI": "",
      "tags": [
        "leveraged",
        "bull"
      ],
      "extensions": {
        "coingeckoId": "3x-long-litecoin-token"
      }
    },
    {
      "chainId": 101,
      "address": "GkSPaHdY2raetuYzsJYacHtrAtQUfWt64bpd1VzxJgSD",
      "name": "BULL",
      "symbol": "BULL",
      "decimals": 6,
      "logoURI": "",
      "tags": [
        "leveraged",
        "bull"
      ],
      "extensions": {
        "coingeckoId": "3x-long-bitcoin-token"
      }
    },
    {
      "chainId": 101,
      "address": "45vwTZSDFBiqCMRdtK4xiLCHEov8LJRW8GwnofG8HYyH",
      "name": "BEAR",
      "symbol": "BEAR",
      "decimals": 6,
      "logoURI": "",
      "tags": [
        "leveraged",
        "bear"
      ],
      "extensions": {
        "coingeckoId": "3x-short-bitcoin-token"
      }
    },
    {
      "chainId": 101,
      "address": "2VTAVf1YCwamD3ALMdYHRMV5vPUCXdnatJH5f1khbmx6",
      "name": "BCHBEAR",
      "symbol": "BCHBEAR",
      "decimals": 6,
      "logoURI": "",
      "tags": [
        "leveraged",
        "bear"
      ],
      "extensions": {
        "coingeckoId": "3x-short-bitcoin-cash-token"
      }
    },
    {
      "chainId": 101,
      "address": "22xoSp66BDt4x4Q5xqxjaSnirdEyharoBziSFChkLFLy",
      "name": "BCHBULL",
      "symbol": "BCHBULL",
      "decimals": 6,
      "logoURI": "",
      "tags": [
        "leveraged",
        "bull"
      ],
      "extensions": {
        "coingeckoId": "3x-long-bitcoin-cash-token"
      }
    },
    {
      "chainId": 101,
      "address": "CwChm6p9Q3yFrjzVeiLTTbsoJkooscof5SJYZc2CrNqG",
      "name": "ETHBULL",
      "symbol": "ETHBULL",
      "decimals": 6,
      "logoURI": "",
      "tags": [
        "leveraged",
        "bull"
      ],
      "extensions": {
        "coingeckoId": "3x-long-ethereum-token",
        "serumV3Usdt": "FuhKVt5YYCv7vXnADXtb7vqzYn82PJoap86q5wm8LX8Q"
      }
    },
    {
      "chainId": 101,
      "address": "Bvv9xLodFrvDFSno9Ud8SEh5zVtBDQQjnBty2SgMcJ2s",
      "name": "ETHBEAR",
      "symbol": "ETHBEAR",
      "decimals": 6,
      "logoURI": "",
      "tags": [
        "leveraged",
        "bear"
      ],
      "extensions": {
        "coingeckoId": "3x-short-ethereum-token"
      }
    },
    {
      "chainId": 101,
      "address": "HRhaNssoyv5tKFRcbPg69ULEbcD8DPv99GdXLcdkgc1A",
      "name": "ALTBULL",
      "symbol": "ALTBULL",
      "decimals": 6,
      "logoURI": "",
      "tags": [
        "leveraged",
        "bull"
      ],
      "extensions": {
        "coingeckoId": "3x-long-altcoin-index-token"
      }
    },
    {
      "chainId": 101,
      "address": "9Mu1KmjBKTUWgpDoeTJ5oD7XFQmEiZxzspEd3TZGkavx",
      "name": "ALTBEAR",
      "symbol": "ALTBEAR",
      "decimals": 6,
      "logoURI": "",
      "tags": [
        "leveraged",
        "bear"
      ],
      "extensions": {
        "coingeckoId": "3x-short-altcoin-index-token"
      }
    },
    {
      "chainId": 101,
      "address": "AYL1adismZ1U9pTuN33ahG4aYc5XTZQL4vKFx9ofsGWD",
      "name": "BULLSHIT",
      "symbol": "BULLSHIT",
      "decimals": 6,
      "logoURI": "",
      "tags": [
        "leveraged",
        "bull"
      ],
      "extensions": {
        "coingeckoId": "3x-long-shitcoin-index-token"
      }
    },
    {
      "chainId": 101,
      "address": "5jqymuoXXVcUuJKrf1MWiHSqHyg2osMaJGVy69NsJWyP",
      "name": "BEARSHIT",
      "symbol": "BEARSHIT",
      "decimals": 6,
      "logoURI": "",
      "tags": [
        "leveraged",
        "bear"
      ],
      "extensions": {
        "coingeckoId": "3x-short-shitcoin-index-token"
      }
    },
    {
      "chainId": 101,
      "address": "EL1aDTnLKjf4SaGpqtxJPyK94imSBr8fWDbcXjXQrsmj",
      "name": "MIDBULL",
      "symbol": "MIDBULL",
      "decimals": 6,
      "logoURI": "",
      "tags": [
        "leveraged",
        "bull"
      ],
      "extensions": {
        "coingeckoId": "3x-long-midcap-index-token",
        "serumV3Usdc": "8BBtLkoaEyavREriwGUudzAcihTH9SJLAPBbgb7QZe9y"
      }
    },
    {
      "chainId": 101,
      "address": "2EPvVjHusU3ozoucmdhhnqv3HQtBsQmjTnSa87K91HkC",
      "name": "MIDBEAR",
      "symbol": "MIDBEAR",
      "decimals": 6,
      "logoURI": "",
      "tags": [
        "leveraged",
        "bear"
      ],
      "extensions": {
        "coingeckoId": "3x-short-midcap-index-token"
      }
    },
    {
      "chainId": 101,
      "address": "8TCfJTyeqNBZqyDMY4VwDY7kdCCY7pcbJJ58CnKHkMu2",
      "name": "LINKBEAR",
      "symbol": "LINKBEAR",
      "decimals": 6,
      "logoURI": "",
      "tags": [
        "leveraged",
        "bear"
      ],
      "extensions": {
        "coingeckoId": "3x-short-chainlink-token"
      }
    },
    {
      "chainId": 101,
      "address": "EsUoZMbACNMppdqdmuLCFLet8VXxt2h47N9jHCKwyaPz",
      "name": "LINKBULL",
      "symbol": "LINKBULL",
      "decimals": 6,
      "logoURI": "",
      "tags": [
        "leveraged",
        "bull"
      ],
      "extensions": {
        "coingeckoId": "3x-long-chainlink-token"
      }
    },
    {
      "chainId": 101,
      "address": "262cQHT3soHwzuo2oVSy5kAfHcFZ1Jjn8C1GRLcQNKA3",
      "name": "XRPBULL",
      "symbol": "XRPBULL",
      "decimals": 6,
      "logoURI": "",
      "tags": [
        "leveraged",
        "bull"
      ],
      "extensions": {
        "coingeckoId": "3x-long-xrp-token"
      }
    },
    {
      "chainId": 101,
      "address": "5AX3ZyDN1rpamEzHpLfsJ5t6TyNECKSwPRfnzVHVuRFj",
      "symbol": "YUMZ",
      "name": "Food tasting Social Token",
      "decimals": 8,
      "logoURI": "https://cdn.jsdelivr.net/gh/yu-ming-chen/yumzToken/logo.JPG",
      "tags": [
        "social-token",
        "yumz"
      ]
    },
    {
      "chainId": 101,
      "address": "8sxtSswmQ7Lcd2GjK6am37Z61wJZjA2SzE7Luf7yaKBB",
      "name": "XRPBEAR",
      "symbol": "XRPBEAR",
      "decimals": 6,
      "logoURI": "",
      "tags": [
        "leveraged",
        "bear"
      ],
      "extensions": {
        "coingeckoId": "3x-short-xrp-token"
      }
    },
    {
      "chainId": 101,
      "address": "91z91RukFM16hyEUCXuwMQwp2BW3vanNG5Jh5yj6auiJ",
      "name": "BVOL",
      "symbol": "BVOL",
      "decimals": 6,
      "logoURI": "",
      "tags": [],
      "extensions": {
        "coingeckoId": "1x-long-btc-implied-volatility-token"
      }
    },
    {
      "chainId": 101,
      "address": "5TY71D29Cyuk9UrsSxLXw2quJBpS7xDDFuFu2K9W7Wf9",
      "name": "IBlive",
      "symbol": "IBVOL",
      "decimals": 6,
      "logoURI": "",
      "tags": [],
      "extensions": {
        "coingeckoId": "1x-short-btc-implied-volatility"
      }
    },
    {
      "chainId": 101,
      "address": "dK83wTVypEpa1pqiBbHY3MNuUnT3ADUZM4wk9VZXZEc",
      "name": "Wrapped Aave",
      "symbol": "AAVE",
      "decimals": 6,
      "logoURI": "https://raw.githubusercontent.com/solana-labs/token-list/main/assets/mainnet/dK83wTVypEpa1pqiBbHY3MNuUnT3ADUZM4wk9VZXZEc/logo.png",
      "tags": [],
      "extensions": {
        "serumV3Usdt": "6bxuB5N3bt3qW8UnPNLgMMzDq5sEH8pFmYJYGgzvE11V",
        "coingeckoId": "aave"
      }
    },
    {
      "chainId": 101,
      "address": "A6aY2ceogBz1VaXBxm1j2eJuNZMRqrWUAnKecrMH85zj",
      "name": "LQID",
      "symbol": "LQID",
      "decimals": 6,
      "logoURI": "https://raw.githubusercontent.com/solana-labs/token-list/main/assets/mainnet/A6aY2ceogBz1VaXBxm1j2eJuNZMRqrWUAnKecrMH85zj/logo.svg",
      "tags": []
    },
    {
      "chainId": 101,
      "address": "7CnFGR9mZWyAtWxPcVuTewpyC3A3MDW4nLsu5NY6PDbd",
      "name": "SECO",
      "symbol": "SECO",
      "decimals": 6,
      "logoURI": "",
      "tags": [],
      "extensions": {
        "coingeckoId": "serum-ecosystem-token"
      }
    },
    {
      "chainId": 101,
      "address": "3GECTP7H4Tww3w8jEPJCJtXUtXxiZty31S9szs84CcwQ",
      "name": "HOLY",
      "symbol": "HOLY",
      "decimals": 6,
      "logoURI": "",
      "tags": [],
      "extensions": {
        "coingeckoId": "holy-trinity"
      }
    },
    {
      "chainId": 101,
      "address": "6ry4WBDvAwAnrYJVv6MCog4J8zx6S3cPgSqnTsDZ73AR",
      "name": "TRYB",
      "symbol": "TRYB",
      "decimals": 6,
      "logoURI": "",
      "tags": [],
      "extensions": {
        "serumV3Usdt": "AADohBGxvf7bvixs2HKC3dG2RuU3xpZDwaTzYFJThM8U",
        "coingeckoId": "bilira"
      }
    },
    {
      "chainId": 101,
      "address": "ASboaJPFtJeCS5eG4gL3Lg95xrTz2UZSLE9sdJtY93kE",
      "name": "DOGEBULL",
      "symbol": "DOGEBULL",
      "decimals": 6,
      "logoURI": "",
      "tags": [
        "leveraged",
        "bull"
      ],
      "extensions": {
        "coingeckoId": "3x-long-dogecoin-token"
      }
    },
    {
      "chainId": 101,
      "address": "Gnhy3boBT4MA8TTjGip5ND2uNsceh1Wgeaw1rYJo51ZY",
      "symbol": "MAPSPOOL",
      "name": "Bonfida Maps Pool",
      "decimals": 6,
      "logoURI": "https://raw.githubusercontent.com/solana-labs/token-list/main/assets/mainnet/Gnhy3boBT4MA8TTjGip5ND2uNsceh1Wgeaw1rYJo51ZY/logo.svg",
      "tags": [],
      "extensions": {
        "website": "https://bonfida.com/"
      }
    },
    {
      "chainId": 101,
      "address": "9iDWyYZ5VHBCxxmWZogoY3Z6FSbKsX4WFe37c728krdT",
      "symbol": "OXYPOOL",
      "name": "Bonfida Oxy Pool",
      "decimals": 6,
      "logoURI": "https://raw.githubusercontent.com/solana-labs/token-list/main/assets/mainnet/9iDWyYZ5VHBCxxmWZogoY3Z6FSbKsX4WFe37c728krdT/logo.svg",
      "tags": [],
      "extensions": {
        "website": "https://bonfida.com/"
      }
    },
    {
      "chainId": 101,
      "address": "D68NB5JkzvyNCZAvi6EGtEcGvSoRNPanU9heYTAUFFRa",
      "name": "PERP",
      "symbol": "PERP",
      "decimals": 6,
      "logoURI": "https://raw.githubusercontent.com/solana-labs/token-list/main/assets/mainnet/D68NB5JkzvyNCZAvi6EGtEcGvSoRNPanU9heYTAUFFRa/logo.png",
      "tags": [],
      "extensions": {
        "coingeckoId": "perpetual-protocol"
      }
    },
    {
      "chainId": 101,
      "address": "93a1L7xaEV7vZGzNXCcb9ztZedbpKgUiTHYxmFKJwKvc",
      "symbol": "RAYPOOL",
      "name": "Bonfida Ray Pool",
      "decimals": 6,
      "logoURI": "https://raw.githubusercontent.com/solana-labs/token-list/main/assets/mainnet/93a1L7xaEV7vZGzNXCcb9ztZedbpKgUiTHYxmFKJwKvc/logo.png",
      "tags": [],
      "extensions": {
        "website": "https://bonfida.com/"
      }
    },
    {
      "chainId": 101,
      "address": "FeGn77dhg1KXRRFeSwwMiykZnZPw5JXW6naf2aQgZDQf",
      "symbol": "wWETH",
      "name": "Wrapped Ether (Wormhole)",
      "decimals": 9,
      "logoURI": "https://raw.githubusercontent.com/solana-labs/token-list/main/assets/mainnet/FeGn77dhg1KXRRFeSwwMiykZnZPw5JXW6naf2aQgZDQf/logo.png",
      "tags": [
        "wrapped",
        "wormhole"
      ],
      "extensions": {
        "address": "0xC02aaA39b223FE8D0A0e5C4F27eAD9083C756Cc2",
        "bridgeContract": "https://etherscan.io/address/0xf92cD566Ea4864356C5491c177A430C222d7e678",
        "assetContract": "https://etherscan.io/address/0xC02aaA39b223FE8D0A0e5C4F27eAD9083C756Cc2",
        "coingeckoId": "weth"
      }
    },
    {
      "chainId": 101,
      "address": "GbBWwtYTMPis4VHb8MrBbdibPhn28TSrLB53KvUmb7Gi",
      "symbol": "wFTT",
      "name": "Wrapped FTT (Wormhole)",
      "decimals": 9,
      "logoURI": "https://raw.githubusercontent.com/solana-labs/token-list/main/assets/mainnet/GbBWwtYTMPis4VHb8MrBbdibPhn28TSrLB53KvUmb7Gi/logo.png",
      "tags": [
        "wrapped",
        "wormhole"
      ],
      "extensions": {
        "address": "0x50d1c9771902476076ecfc8b2a83ad6b9355a4c9",
        "bridgeContract": "https://etherscan.io/address/0xf92cD566Ea4864356C5491c177A430C222d7e678",
        "assetContract": "https://etherscan.io/address/0x50d1c9771902476076ecfc8b2a83ad6b9355a4c9",
        "coingeckoId": "ftx-token"
      }
    },
    {
      "chainId": 101,
      "address": "AbLwQCyU9S8ycJgu8wn6woRCHSYJmjMpJFcAHQ6vjq2P",
      "symbol": "wTUSD",
      "name": "TrueUSD (Wormhole)",
      "decimals": 9,
      "logoURI": "https://raw.githubusercontent.com/solana-labs/token-list/main/assets/mainnet/AbLwQCyU9S8ycJgu8wn6woRCHSYJmjMpJFcAHQ6vjq2P/logo.png",
      "tags": [
        "wrapped",
        "wormhole"
      ],
      "extensions": {
        "address": "0x0000000000085d4780B73119b644AE5ecd22b376",
        "bridgeContract": "https://etherscan.io/address/0xf92cD566Ea4864356C5491c177A430C222d7e678",
        "assetContract": "https://etherscan.io/address/0x0000000000085d4780B73119b644AE5ecd22b376",
        "coingeckoId": "true-usd"
      }
    },
    {
      "chainId": 101,
      "address": "3JfuyCg5891hCX1ZTbvt3pkiaww3XwgyqQH6E9eHtqKD",
      "symbol": "wLON",
      "name": "Tokenlon (Wormhole)",
      "decimals": 9,
      "logoURI": "https://raw.githubusercontent.com/solana-labs/token-list/main/assets/mainnet/3JfuyCg5891hCX1ZTbvt3pkiaww3XwgyqQH6E9eHtqKD/logo.png",
      "tags": [
        "wrapped",
        "wormhole"
      ],
      "extensions": {
        "address": "0x0000000000095413afC295d19EDeb1Ad7B71c952",
        "bridgeContract": "https://etherscan.io/address/0xf92cD566Ea4864356C5491c177A430C222d7e678",
        "assetContract": "https://etherscan.io/address/0x0000000000095413afC295d19EDeb1Ad7B71c952",
        "coingeckoId": "tokenlon"
      }
    },
    {
      "chainId": 101,
      "address": "6k7mrqiAqEWnABVN8FhfuNUrmrnaMh44nNWydNXctbpV",
      "symbol": "wALBT",
      "name": "AllianceBlock Token (Wormhole)",
      "decimals": 9,
      "logoURI": "https://raw.githubusercontent.com/solana-labs/token-list/main/assets/mainnet/6k7mrqiAqEWnABVN8FhfuNUrmrnaMh44nNWydNXctbpV/logo.png",
      "tags": [
        "wrapped",
        "wormhole"
      ],
      "extensions": {
        "address": "0x00a8b738E453fFd858a7edf03bcCfe20412f0Eb0",
        "bridgeContract": "https://etherscan.io/address/0xf92cD566Ea4864356C5491c177A430C222d7e678",
        "assetContract": "https://etherscan.io/address/0x00a8b738E453fFd858a7edf03bcCfe20412f0Eb0",
        "coingeckoId": "allianceblock"
      }
    },
    {
      "chainId": 101,
      "address": "4b166BQEQunjg8oNTDcLeWU3nidQnVTL1Vni8ANU7Mvt",
      "symbol": "wSKL",
      "name": "SKALE (Wormhole)",
      "decimals": 9,
      "logoURI": "https://raw.githubusercontent.com/solana-labs/token-list/main/assets/mainnet/4b166BQEQunjg8oNTDcLeWU3nidQnVTL1Vni8ANU7Mvt/logo.png",
      "tags": [
        "wrapped",
        "wormhole"
      ],
      "extensions": {
        "address": "0x00c83aeCC790e8a4453e5dD3B0B4b3680501a7A7",
        "bridgeContract": "https://etherscan.io/address/0xf92cD566Ea4864356C5491c177A430C222d7e678",
        "assetContract": "https://etherscan.io/address/0x00c83aeCC790e8a4453e5dD3B0B4b3680501a7A7",
        "coingeckoId": "skale"
      }
    },
    {
      "chainId": 101,
      "address": "CcHhpEx9VcWx7UBJC8DJaR5h3wNdexsQtB1nEfekjSHn",
      "symbol": "wUFT",
      "name": "UniLend Finance Token (Wormhole)",
      "decimals": 9,
      "logoURI": "https://raw.githubusercontent.com/solana-labs/token-list/main/assets/mainnet/CcHhpEx9VcWx7UBJC8DJaR5h3wNdexsQtB1nEfekjSHn/logo.png",
      "tags": [
        "wrapped",
        "wormhole"
      ],
      "extensions": {
        "address": "0x0202Be363B8a4820f3F4DE7FaF5224fF05943AB1",
        "bridgeContract": "https://etherscan.io/address/0xf92cD566Ea4864356C5491c177A430C222d7e678",
        "assetContract": "https://etherscan.io/address/0x0202Be363B8a4820f3F4DE7FaF5224fF05943AB1",
        "coingeckoId": "unlend-finance"
      }
    },
    {
      "chainId": 101,
      "address": "VPjCJkR1uZGT9k9q7PsLArS5sEQtWgij8eZC8tysCy7",
      "symbol": "wORN",
      "name": "Orion Protocol (Wormhole)",
      "decimals": 8,
      "logoURI": "https://raw.githubusercontent.com/solana-labs/token-list/main/assets/mainnet/VPjCJkR1uZGT9k9q7PsLArS5sEQtWgij8eZC8tysCy7/logo.png",
      "tags": [
        "wrapped",
        "wormhole"
      ],
      "extensions": {
        "address": "0x0258F474786DdFd37ABCE6df6BBb1Dd5dfC4434a",
        "bridgeContract": "https://etherscan.io/address/0xf92cD566Ea4864356C5491c177A430C222d7e678",
        "assetContract": "https://etherscan.io/address/0x0258F474786DdFd37ABCE6df6BBb1Dd5dfC4434a",
        "coingeckoId": "orion-protocol"
      }
    },
    {
      "chainId": 101,
      "address": "CxzHZtzrm6bAz6iFCAGgCYCd3iQb5guUD7oQXKxdgk5c",
      "symbol": "wSRK",
      "name": "SparkPoint (Wormhole)",
      "decimals": 9,
      "logoURI": "https://raw.githubusercontent.com/solana-labs/token-list/main/assets/mainnet/CxzHZtzrm6bAz6iFCAGgCYCd3iQb5guUD7oQXKxdgk5c/logo.png",
      "tags": [
        "wrapped",
        "wormhole"
      ],
      "extensions": {
        "address": "0x0488401c3F535193Fa8Df029d9fFe615A06E74E6",
        "bridgeContract": "https://etherscan.io/address/0xf92cD566Ea4864356C5491c177A430C222d7e678",
        "assetContract": "https://etherscan.io/address/0x0488401c3F535193Fa8Df029d9fFe615A06E74E6",
        "coingeckoId": "sparkpoint"
      }
    },
    {
      "chainId": 101,
      "address": "FqMZWvmii4NNzhLBKGzkvGj3e3XTxNVDNSKDJnt9fVQV",
      "symbol": "wUMA",
      "name": "UMA Voting Token v1 (Wormhole)",
      "decimals": 9,
      "logoURI": "https://raw.githubusercontent.com/solana-labs/token-list/main/assets/mainnet/FqMZWvmii4NNzhLBKGzkvGj3e3XTxNVDNSKDJnt9fVQV/logo.png",
      "tags": [
        "wrapped",
        "wormhole"
      ],
      "extensions": {
        "address": "0x04Fa0d235C4abf4BcF4787aF4CF447DE572eF828",
        "bridgeContract": "https://etherscan.io/address/0xf92cD566Ea4864356C5491c177A430C222d7e678",
        "assetContract": "https://etherscan.io/address/0x04Fa0d235C4abf4BcF4787aF4CF447DE572eF828",
        "coingeckoId": "uma"
      }
    },
    {
      "chainId": 101,
      "address": "6GGNzF99kCG1ozQbP7M7EYW9zPbQGPMwTCCi2Dqx3qhU",
      "symbol": "wSkey",
      "name": "SmartKey (Wormhole)",
      "decimals": 8,
      "logoURI": "https://raw.githubusercontent.com/solana-labs/token-list/main/assets/mainnet/6GGNzF99kCG1ozQbP7M7EYW9zPbQGPMwTCCi2Dqx3qhU/logo.png",
      "tags": [
        "wrapped",
        "wormhole"
      ],
      "extensions": {
        "address": "0x06A01a4d579479Dd5D884EBf61A31727A3d8D442",
        "bridgeContract": "https://etherscan.io/address/0xf92cD566Ea4864356C5491c177A430C222d7e678",
        "assetContract": "https://etherscan.io/address/0x06A01a4d579479Dd5D884EBf61A31727A3d8D442",
        "coingeckoId": "smartkey"
      }
    },
    {
      "chainId": 101,
      "address": "Gc9rR2dUHfuYCJ8rU1Ye9fr8JoZZt9ZrfmXitQRLsxRW",
      "symbol": "wMIR",
      "name": "Wrapped MIR Token (Wormhole)",
      "decimals": 9,
      "logoURI": "https://raw.githubusercontent.com/solana-labs/token-list/main/assets/mainnet/Gc9rR2dUHfuYCJ8rU1Ye9fr8JoZZt9ZrfmXitQRLsxRW/logo.png",
      "tags": [
        "wrapped",
        "wormhole"
      ],
      "extensions": {
        "address": "0x09a3EcAFa817268f77BE1283176B946C4ff2E608",
        "bridgeContract": "https://etherscan.io/address/0xf92cD566Ea4864356C5491c177A430C222d7e678",
        "assetContract": "https://etherscan.io/address/0x09a3EcAFa817268f77BE1283176B946C4ff2E608",
        "coingeckoId": "mirror-protocol"
      }
    },
    {
      "chainId": 101,
      "address": "B8xDqdrHpYLNHQKQ4ARDKurxhkhn2gfZa8WRosCEzXnF",
      "symbol": "wGRO",
      "name": "Growth (Wormhole)",
      "decimals": 9,
      "logoURI": "https://raw.githubusercontent.com/solana-labs/token-list/main/assets/mainnet/B8xDqdrHpYLNHQKQ4ARDKurxhkhn2gfZa8WRosCEzXnF/logo.png",
      "tags": [
        "wrapped",
        "wormhole"
      ],
      "extensions": {
        "address": "0x09e64c2B61a5f1690Ee6fbeD9baf5D6990F8dFd0",
        "bridgeContract": "https://etherscan.io/address/0xf92cD566Ea4864356C5491c177A430C222d7e678",
        "assetContract": "https://etherscan.io/address/0x09e64c2B61a5f1690Ee6fbeD9baf5D6990F8dFd0",
        "coingeckoId": "growth-defi"
      }
    },
    {
      "chainId": 101,
      "address": "GE1X8ef7fcsJ93THx4CvV7BQsdEyEAyk61s2L5YfSXiL",
      "symbol": "wSTAKE",
      "name": "xDai (Wormhole)",
      "decimals": 9,
      "logoURI": "https://raw.githubusercontent.com/solana-labs/token-list/main/assets/mainnet/GE1X8ef7fcsJ93THx4CvV7BQsdEyEAyk61s2L5YfSXiL/logo.png",
      "tags": [
        "wrapped",
        "wormhole"
      ],
      "extensions": {
        "address": "0x0Ae055097C6d159879521C384F1D2123D1f195e6",
        "bridgeContract": "https://etherscan.io/address/0xf92cD566Ea4864356C5491c177A430C222d7e678",
        "assetContract": "https://etherscan.io/address/0x0Ae055097C6d159879521C384F1D2123D1f195e6",
        "coingeckoId": "xdai-stake"
      }
    },
    {
      "chainId": 101,
      "address": "7TK6QeyTsnTT6KsnK2tHHfh62mbjNuFWoyUc8vo3CmmU",
      "symbol": "wYFI",
      "name": "yearn.finance (Wormhole)",
      "decimals": 9,
      "logoURI": "https://raw.githubusercontent.com/solana-labs/token-list/main/assets/mainnet/7TK6QeyTsnTT6KsnK2tHHfh62mbjNuFWoyUc8vo3CmmU/logo.png",
      "tags": [
        "wrapped",
        "wormhole"
      ],
      "extensions": {
        "address": "0x0bc529c00C6401aEF6D220BE8C6Ea1667F6Ad93e",
        "bridgeContract": "https://etherscan.io/address/0xf92cD566Ea4864356C5491c177A430C222d7e678",
        "assetContract": "https://etherscan.io/address/0x0bc529c00C6401aEF6D220BE8C6Ea1667F6Ad93e",
        "coingeckoId": "yearn-finance"
      }
    },
    {
      "chainId": 101,
      "address": "CTtKth9uW7froBA6xCd2MP7BXjGFESdT1SyxUmbHovSw",
      "symbol": "wBAT",
      "name": "Basic Attention Token (Wormhole)",
      "decimals": 9,
      "logoURI": "https://raw.githubusercontent.com/solana-labs/token-list/main/assets/mainnet/CTtKth9uW7froBA6xCd2MP7BXjGFESdT1SyxUmbHovSw/logo.png",
      "tags": [
        "wrapped",
        "wormhole"
      ],
      "extensions": {
        "address": "0x0D8775F648430679A709E98d2b0Cb6250d2887EF",
        "bridgeContract": "https://etherscan.io/address/0xf92cD566Ea4864356C5491c177A430C222d7e678",
        "assetContract": "https://etherscan.io/address/0x0D8775F648430679A709E98d2b0Cb6250d2887EF",
        "coingeckoId": "basic-attention-token"
      }
    },
    {
      "chainId": 101,
      "address": "DrL2D4qCRCeNkQz3AJikLjBc3cS6fqqcQ3W7T9vbshCu",
      "symbol": "wMANA",
      "name": "Decentraland MANA (Wormhole)",
      "decimals": 9,
      "logoURI": "https://raw.githubusercontent.com/solana-labs/token-list/main/assets/mainnet/DrL2D4qCRCeNkQz3AJikLjBc3cS6fqqcQ3W7T9vbshCu/logo.png",
      "tags": [
        "wrapped",
        "wormhole"
      ],
      "extensions": {
        "address": "0x0F5D2fB29fb7d3CFeE444a200298f468908cC942",
        "bridgeContract": "https://etherscan.io/address/0xf92cD566Ea4864356C5491c177A430C222d7e678",
        "assetContract": "https://etherscan.io/address/0x0F5D2fB29fb7d3CFeE444a200298f468908cC942",
        "coingeckoId": "decentraland"
      }
    },
    {
      "chainId": 101,
      "address": "3cJKTW69FQDDCud7AhKHXZg126b3t73a2qVcVBS1BWjL",
      "symbol": "wXIO",
      "name": "XIO Network (Wormhole)",
      "decimals": 9,
      "logoURI": "https://raw.githubusercontent.com/solana-labs/token-list/main/assets/mainnet/3cJKTW69FQDDCud7AhKHXZg126b3t73a2qVcVBS1BWjL/logo.png",
      "tags": [
        "wrapped",
        "wormhole"
      ],
      "extensions": {
        "address": "0x0f7F961648aE6Db43C75663aC7E5414Eb79b5704",
        "bridgeContract": "https://etherscan.io/address/0xf92cD566Ea4864356C5491c177A430C222d7e678",
        "assetContract": "https://etherscan.io/address/0x0f7F961648aE6Db43C75663aC7E5414Eb79b5704",
        "coingeckoId": "xio"
      }
    },
    {
      "chainId": 101,
      "address": "CQivbzuRQLvZbqefKc5gLzhSzZzAaySAdMmTG7pFn41w",
      "symbol": "wLAYER",
      "name": "Unilayer (Wormhole)",
      "decimals": 9,
      "logoURI": "https://raw.githubusercontent.com/solana-labs/token-list/main/assets/mainnet/CQivbzuRQLvZbqefKc5gLzhSzZzAaySAdMmTG7pFn41w/logo.png",
      "tags": [
        "wrapped",
        "wormhole"
      ],
      "extensions": {
        "address": "0x0fF6ffcFDa92c53F615a4A75D982f399C989366b",
        "bridgeContract": "https://etherscan.io/address/0xf92cD566Ea4864356C5491c177A430C222d7e678",
        "assetContract": "https://etherscan.io/address/0x0fF6ffcFDa92c53F615a4A75D982f399C989366b",
        "coingeckoId": "unilayer"
      }
    },
    {
      "chainId": 101,
      "address": "C1LpKYrkVvWF5imsQ7JqJSZHj9NXNmJ5tEHkGTtLVH2L",
      "symbol": "wUMX",
      "name": "https://unimex.network/ (Wormhole)",
      "decimals": 9,
      "logoURI": "https://raw.githubusercontent.com/solana-labs/token-list/main/assets/mainnet/C1LpKYrkVvWF5imsQ7JqJSZHj9NXNmJ5tEHkGTtLVH2L/logo.png",
      "tags": [
        "wrapped",
        "wormhole"
      ],
      "extensions": {
        "address": "0x10Be9a8dAe441d276a5027936c3aADEd2d82bC15",
        "bridgeContract": "https://etherscan.io/address/0xf92cD566Ea4864356C5491c177A430C222d7e678",
        "assetContract": "https://etherscan.io/address/0x10Be9a8dAe441d276a5027936c3aADEd2d82bC15",
        "coingeckoId": "unimex-network"
      }
    },
    {
      "chainId": 101,
      "address": "8F3kZd9XEpFgNZ4fZnEAC5CJZLewnkNE8QCjdvorGWuW",
      "symbol": "w1INCH",
      "name": "1INCH Token (Wormhole)",
      "decimals": 9,
      "logoURI": "https://raw.githubusercontent.com/solana-labs/token-list/main/assets/mainnet/8F3kZd9XEpFgNZ4fZnEAC5CJZLewnkNE8QCjdvorGWuW/logo.png",
      "tags": [
        "wrapped",
        "wormhole"
      ],
      "extensions": {
        "address": "0x111111111117dC0aa78b770fA6A738034120C302",
        "bridgeContract": "https://etherscan.io/address/0xf92cD566Ea4864356C5491c177A430C222d7e678",
        "assetContract": "https://etherscan.io/address/0x111111111117dC0aa78b770fA6A738034120C302",
        "coingeckoId": "1inch"
      }
    },
    {
      "chainId": 101,
      "address": "H3UMboX4tnjba1Xw1a2VhUtkdgnrbmPvmDm6jaouQDN9",
      "symbol": "wARMOR",
      "name": "Armor (Wormhole)",
      "decimals": 9,
      "logoURI": "https://raw.githubusercontent.com/solana-labs/token-list/main/assets/mainnet/H3UMboX4tnjba1Xw1a2VhUtkdgnrbmPvmDm6jaouQDN9/logo.png",
      "tags": [
        "wrapped",
        "wormhole"
      ],
      "extensions": {
        "address": "0x1337DEF16F9B486fAEd0293eb623Dc8395dFE46a",
        "bridgeContract": "https://etherscan.io/address/0xf92cD566Ea4864356C5491c177A430C222d7e678",
        "assetContract": "https://etherscan.io/address/0x1337DEF16F9B486fAEd0293eb623Dc8395dFE46a",
        "coingeckoId": "armor"
      }
    },
    {
      "chainId": 101,
      "address": "Cw26Yz3rAN42mM5WpKriuGvbXnvRYmFA9sbBWH49KyqL",
      "symbol": "warNXM",
      "name": "Armor NXM (Wormhole)",
      "decimals": 9,
      "logoURI": "https://raw.githubusercontent.com/solana-labs/token-list/main/assets/mainnet/Cw26Yz3rAN42mM5WpKriuGvbXnvRYmFA9sbBWH49KyqL/logo.png",
      "tags": [
        "wrapped",
        "wormhole"
      ],
      "extensions": {
        "address": "0x1337DEF18C680aF1f9f45cBcab6309562975b1dD",
        "bridgeContract": "https://etherscan.io/address/0xf92cD566Ea4864356C5491c177A430C222d7e678",
        "assetContract": "https://etherscan.io/address/0x1337DEF18C680aF1f9f45cBcab6309562975b1dD",
        "coingeckoId": "armor-nxm"
      }
    },
    {
      "chainId": 101,
      "address": "3GVAecXsFP8xLFuAMMpg5NU4g5JK6h2NZWsQJ45wiw6b",
      "symbol": "wDPI",
      "name": "DefiPulse Index (Wormhole)",
      "decimals": 9,
      "logoURI": "https://raw.githubusercontent.com/solana-labs/token-list/main/assets/mainnet/3GVAecXsFP8xLFuAMMpg5NU4g5JK6h2NZWsQJ45wiw6b/logo.png",
      "tags": [
        "wrapped",
        "wormhole"
      ],
      "extensions": {
        "address": "0x1494CA1F11D487c2bBe4543E90080AeBa4BA3C2b",
        "bridgeContract": "https://etherscan.io/address/0xf92cD566Ea4864356C5491c177A430C222d7e678",
        "assetContract": "https://etherscan.io/address/0x1494CA1F11D487c2bBe4543E90080AeBa4BA3C2b",
        "coingeckoId": "defipulse-index"
      }
    },
    {
      "chainId": 101,
      "address": "AC4BK5yoEKn5hw6WpH3iWu56pEwigQdR48CiiqJ3R1pd",
      "symbol": "wDHC",
      "name": "DeltaHub Community (Wormhole)",
      "decimals": 9,
      "logoURI": "https://raw.githubusercontent.com/solana-labs/token-list/main/assets/mainnet/AC4BK5yoEKn5hw6WpH3iWu56pEwigQdR48CiiqJ3R1pd/logo.png",
      "tags": [
        "wrapped",
        "wormhole"
      ],
      "extensions": {
        "address": "0x152687Bc4A7FCC89049cF119F9ac3e5aCF2eE7ef",
        "bridgeContract": "https://etherscan.io/address/0xf92cD566Ea4864356C5491c177A430C222d7e678",
        "assetContract": "https://etherscan.io/address/0x152687Bc4A7FCC89049cF119F9ac3e5aCF2eE7ef",
        "coingeckoId": "deltahub-community"
      }
    },
    {
      "chainId": 101,
      "address": "7bXgNP7SEwrqbnfLBPgKDRKSGjVe7cjbuioRP23upF5H",
      "symbol": "wKEX",
      "name": "KIRA Network (Wormhole)",
      "decimals": 6,
      "logoURI": "https://raw.githubusercontent.com/solana-labs/token-list/main/assets/mainnet/7bXgNP7SEwrqbnfLBPgKDRKSGjVe7cjbuioRP23upF5H/logo.png",
      "tags": [
        "wrapped",
        "wormhole"
      ],
      "extensions": {
        "address": "0x16980b3B4a3f9D89E33311B5aa8f80303E5ca4F8",
        "bridgeContract": "https://etherscan.io/address/0xf92cD566Ea4864356C5491c177A430C222d7e678",
        "assetContract": "https://etherscan.io/address/0x16980b3B4a3f9D89E33311B5aa8f80303E5ca4F8",
        "coingeckoId": "kira-network"
      }
    },
    {
      "chainId": 101,
      "address": "5uC8Gj96sK6UG44AYLpbX3DUjKtBUxBrhHcM8JDtyYum",
      "symbol": "wEWTB",
      "name": "Energy Web Token Bridged (Wormhole)",
      "decimals": 9,
      "logoURI": "https://raw.githubusercontent.com/solana-labs/token-list/main/assets/mainnet/5uC8Gj96sK6UG44AYLpbX3DUjKtBUxBrhHcM8JDtyYum/logo.png",
      "tags": [
        "wrapped",
        "wormhole"
      ],
      "extensions": {
        "address": "0x178c820f862B14f316509ec36b13123DA19A6054",
        "bridgeContract": "https://etherscan.io/address/0xf92cD566Ea4864356C5491c177A430C222d7e678",
        "assetContract": "https://etherscan.io/address/0x178c820f862B14f316509ec36b13123DA19A6054",
        "coingeckoId": "energy-web-token"
      }
    },
    {
      "chainId": 101,
      "address": "EzeRaHuh1Xu1nDUypv1VWXcGsNJ71ncCJ8HeWuyg8atJ",
      "symbol": "wCC10",
      "name": "Cryptocurrency Top 10 Tokens Index (Wormhole)",
      "decimals": 9,
      "logoURI": "https://raw.githubusercontent.com/solana-labs/token-list/main/assets/mainnet/EzeRaHuh1Xu1nDUypv1VWXcGsNJ71ncCJ8HeWuyg8atJ/logo.png",
      "tags": [
        "wrapped",
        "wormhole"
      ],
      "extensions": {
        "address": "0x17aC188e09A7890a1844E5E65471fE8b0CcFadF3",
        "bridgeContract": "https://etherscan.io/address/0xf92cD566Ea4864356C5491c177A430C222d7e678",
        "assetContract": "https://etherscan.io/address/0x17aC188e09A7890a1844E5E65471fE8b0CcFadF3",
        "coingeckoId": "cryptocurrency-top-10-tokens-index"
      }
    },
    {
      "chainId": 101,
      "address": "CYzPVv1zB9RH6hRWRKprFoepdD8Y7Q5HefCqrybvetja",
      "symbol": "wAUDIO",
      "name": "Audius (Wormhole)",
      "decimals": 9,
      "logoURI": "https://raw.githubusercontent.com/solana-labs/token-list/main/assets/mainnet/CYzPVv1zB9RH6hRWRKprFoepdD8Y7Q5HefCqrybvetja/logo.png",
      "tags": [
        "wrapped",
        "wormhole"
      ],
      "extensions": {
        "address": "0x18aAA7115705e8be94bfFEBDE57Af9BFc265B998",
        "bridgeContract": "https://etherscan.io/address/0xf92cD566Ea4864356C5491c177A430C222d7e678",
        "assetContract": "https://etherscan.io/address/0x18aAA7115705e8be94bfFEBDE57Af9BFc265B998",
        "coingeckoId": "audius"
      }
    },
    {
      "chainId": 101,
      "address": "9yPmJNUp1qFV6LafdYdegZ8sCgC4oy6Rgt9WsDJqv3EX",
      "symbol": "wREP",
      "name": "Reputation (Wormhole)",
      "decimals": 9,
      "logoURI": "https://raw.githubusercontent.com/solana-labs/token-list/main/assets/mainnet/9yPmJNUp1qFV6LafdYdegZ8sCgC4oy6Rgt9WsDJqv3EX/logo.png",
      "tags": [
        "wrapped",
        "wormhole"
      ],
      "extensions": {
        "address": "0x1985365e9f78359a9B6AD760e32412f4a445E862",
        "bridgeContract": "https://etherscan.io/address/0xf92cD566Ea4864356C5491c177A430C222d7e678",
        "assetContract": "https://etherscan.io/address/0x1985365e9f78359a9B6AD760e32412f4a445E862"
      }
    },
    {
      "chainId": 101,
      "address": "CZxP1KtsfvMXZTGKR1fNwNChv8hGAfQrgVoENabN8zKU",
      "symbol": "wVSP",
      "name": "VesperToken (Wormhole)",
      "decimals": 9,
      "logoURI": "https://raw.githubusercontent.com/solana-labs/token-list/main/assets/mainnet/CZxP1KtsfvMXZTGKR1fNwNChv8hGAfQrgVoENabN8zKU/logo.png",
      "tags": [
        "wrapped",
        "wormhole"
      ],
      "extensions": {
        "address": "0x1b40183EFB4Dd766f11bDa7A7c3AD8982e998421",
        "bridgeContract": "https://etherscan.io/address/0xf92cD566Ea4864356C5491c177A430C222d7e678",
        "assetContract": "https://etherscan.io/address/0x1b40183EFB4Dd766f11bDa7A7c3AD8982e998421",
        "coingeckoId": "vesper-finance"
      }
    },
    {
      "chainId": 101,
      "address": "8cGPyDGT1mgG1iWzNjPmCDKSK9veJhoBAguq7rp7CjTe",
      "symbol": "wKP3R",
      "name": "Keep3rV1 (Wormhole)",
      "decimals": 9,
      "logoURI": "https://raw.githubusercontent.com/solana-labs/token-list/main/assets/mainnet/8cGPyDGT1mgG1iWzNjPmCDKSK9veJhoBAguq7rp7CjTe/logo.png",
      "tags": [
        "wrapped",
        "wormhole"
      ],
      "extensions": {
        "address": "0x1cEB5cB57C4D4E2b2433641b95Dd330A33185A44",
        "bridgeContract": "https://etherscan.io/address/0xf92cD566Ea4864356C5491c177A430C222d7e678",
        "assetContract": "https://etherscan.io/address/0x1cEB5cB57C4D4E2b2433641b95Dd330A33185A44",
        "coingeckoId": "keep3rv1"
      }
    },
    {
      "chainId": 101,
      "address": "DGghbWvncPL41U8TmUtXcGMgLeQqkaA2yM7UfcabftR8",
      "symbol": "wLEAD",
      "name": "Lead Token (Wormhole)",
      "decimals": 9,
      "logoURI": "https://raw.githubusercontent.com/solana-labs/token-list/main/assets/mainnet/DGghbWvncPL41U8TmUtXcGMgLeQqkaA2yM7UfcabftR8/logo.png",
      "tags": [
        "wrapped",
        "wormhole"
      ],
      "extensions": {
        "address": "0x1dD80016e3d4ae146Ee2EBB484e8edD92dacC4ce",
        "bridgeContract": "https://etherscan.io/address/0xf92cD566Ea4864356C5491c177A430C222d7e678",
        "assetContract": "https://etherscan.io/address/0x1dD80016e3d4ae146Ee2EBB484e8edD92dacC4ce",
        "coingeckoId": "lead-token"
      }
    },
    {
      "chainId": 101,
      "address": "3MVa4e32PaKmPxYUQ6n8vFkWtCma68Ld7e7fTktWDueQ",
      "symbol": "wUNI",
      "name": "Uniswap (Wormhole)",
      "decimals": 9,
      "logoURI": "https://raw.githubusercontent.com/solana-labs/token-list/main/assets/mainnet/3MVa4e32PaKmPxYUQ6n8vFkWtCma68Ld7e7fTktWDueQ/logo.png",
      "tags": [
        "wrapped",
        "wormhole"
      ],
      "extensions": {
        "address": "0x1f9840a85d5aF5bf1D1762F925BDADdC4201F984",
        "bridgeContract": "https://etherscan.io/address/0xf92cD566Ea4864356C5491c177A430C222d7e678",
        "assetContract": "https://etherscan.io/address/0x1f9840a85d5aF5bf1D1762F925BDADdC4201F984",
        "coingeckoId": "uniswap"
      }
    },
    {
      "chainId": 101,
      "address": "qfnqNqs3nCAHjnyCgLRDbBtq4p2MtHZxw8YjSyYhPoL",
      "symbol": "wWBTC",
      "name": "Wrapped BTC (Wormhole)",
      "decimals": 8,
      "logoURI": "https://raw.githubusercontent.com/solana-labs/token-list/main/assets/mainnet/qfnqNqs3nCAHjnyCgLRDbBtq4p2MtHZxw8YjSyYhPoL/logo.png",
      "tags": [
        "wrapped",
        "wormhole"
      ],
      "extensions": {
        "address": "0x2260FAC5E5542a773Aa44fBCfeDf7C193bc2C599",
        "bridgeContract": "https://etherscan.io/address/0xf92cD566Ea4864356C5491c177A430C222d7e678",
        "assetContract": "https://etherscan.io/address/0x2260FAC5E5542a773Aa44fBCfeDf7C193bc2C599",
        "coingeckoId": "wrapped-bitcoin"
      }
    },
    {
      "chainId": 101,
      "address": "8My83RG8Xa1EhXdDKHWq8BWZN1zF3XUrWL3TXCLjVPFh",
      "symbol": "wUNN",
      "name": "UNION Protocol Governance Token (Wormhole)",
      "decimals": 9,
      "logoURI": "https://raw.githubusercontent.com/solana-labs/token-list/main/assets/mainnet/8My83RG8Xa1EhXdDKHWq8BWZN1zF3XUrWL3TXCLjVPFh/logo.png",
      "tags": [
        "wrapped",
        "wormhole"
      ],
      "extensions": {
        "address": "0x226f7b842E0F0120b7E194D05432b3fd14773a9D",
        "bridgeContract": "https://etherscan.io/address/0xf92cD566Ea4864356C5491c177A430C222d7e678",
        "assetContract": "https://etherscan.io/address/0x226f7b842E0F0120b7E194D05432b3fd14773a9D",
        "coingeckoId": "union-protocol-governance-token"
      }
    },
    {
      "chainId": 101,
      "address": "6jVuhLJ2mzyZ8DyUcrDj8Qr6Q9bqbJnq4fAnMeEduDM9",
      "symbol": "wSOCKS",
      "name": "Unisocks Edition 0 (Wormhole)",
      "decimals": 9,
      "logoURI": "https://raw.githubusercontent.com/solana-labs/token-list/main/assets/mainnet/6jVuhLJ2mzyZ8DyUcrDj8Qr6Q9bqbJnq4fAnMeEduDM9/logo.png",
      "tags": [
        "wrapped",
        "wormhole"
      ],
      "extensions": {
        "address": "0x23B608675a2B2fB1890d3ABBd85c5775c51691d5",
        "bridgeContract": "https://etherscan.io/address/0xf92cD566Ea4864356C5491c177A430C222d7e678",
        "assetContract": "https://etherscan.io/address/0x23B608675a2B2fB1890d3ABBd85c5775c51691d5",
        "coingeckoId": "unisocks"
      }
    },
    {
      "chainId": 101,
      "address": "Az8PAQ7s6s5ZFgBiKKEizHt3SzDxXKZayDCtRZoC3452",
      "symbol": "wDEXT",
      "name": "DEXTools (Wormhole)",
      "decimals": 9,
      "logoURI": "https://raw.githubusercontent.com/solana-labs/token-list/main/assets/mainnet/Az8PAQ7s6s5ZFgBiKKEizHt3SzDxXKZayDCtRZoC3452/logo.png",
      "tags": [
        "wrapped",
        "wormhole"
      ],
      "extensions": {
        "address": "0x26CE25148832C04f3d7F26F32478a9fe55197166",
        "bridgeContract": "https://etherscan.io/address/0xf92cD566Ea4864356C5491c177A430C222d7e678",
        "assetContract": "https://etherscan.io/address/0x26CE25148832C04f3d7F26F32478a9fe55197166",
        "coingeckoId": "idextools"
      }
    },
    {
      "chainId": 101,
      "address": "ELSnGFd5XnSdYFFSgYQp7n89FEbDqxN4npuRLW4PPPLv",
      "symbol": "wHEX",
      "name": "HEX (Wormhole)",
      "decimals": 8,
      "logoURI": "https://raw.githubusercontent.com/solana-labs/token-list/main/assets/mainnet/ELSnGFd5XnSdYFFSgYQp7n89FEbDqxN4npuRLW4PPPLv/logo.png",
      "tags": [
        "wrapped",
        "wormhole"
      ],
      "extensions": {
        "address": "0x2b591e99afE9f32eAA6214f7B7629768c40Eeb39",
        "bridgeContract": "https://etherscan.io/address/0xf92cD566Ea4864356C5491c177A430C222d7e678",
        "assetContract": "https://etherscan.io/address/0x2b591e99afE9f32eAA6214f7B7629768c40Eeb39",
        "coingeckoId": "hex"
      }
    },
    {
      "chainId": 101,
      "address": "9iwfHhE7BJKNo4Eb1wX3p4uyJjEN9RoGLt4BvMdzZoiN",
      "symbol": "wCREAM",
      "name": "Cream (Wormhole)",
      "decimals": 9,
      "logoURI": "https://raw.githubusercontent.com/solana-labs/token-list/main/assets/mainnet/9iwfHhE7BJKNo4Eb1wX3p4uyJjEN9RoGLt4BvMdzZoiN/logo.png",
      "tags": [
        "wrapped",
        "wormhole"
      ],
      "extensions": {
        "address": "0x2ba592F78dB6436527729929AAf6c908497cB200",
        "bridgeContract": "https://etherscan.io/address/0xf92cD566Ea4864356C5491c177A430C222d7e678",
        "assetContract": "https://etherscan.io/address/0x2ba592F78dB6436527729929AAf6c908497cB200",
        "coingeckoId": "cream-2"
      }
    },
    {
      "chainId": 101,
      "address": "DdiXkfDGhLiKyw889QC4nmcxSwMqarLBtrDofPJyx7bt",
      "symbol": "wYFIM",
      "name": "yfi.mobi (Wormhole)",
      "decimals": 9,
      "logoURI": "https://raw.githubusercontent.com/solana-labs/token-list/main/assets/mainnet/DdiXkfDGhLiKyw889QC4nmcxSwMqarLBtrDofPJyx7bt/logo.png",
      "tags": [
        "wrapped",
        "wormhole"
      ],
      "extensions": {
        "address": "0x2e2f3246b6c65CCc4239c9Ee556EC143a7E5DE2c",
        "bridgeContract": "https://etherscan.io/address/0xf92cD566Ea4864356C5491c177A430C222d7e678",
        "assetContract": "https://etherscan.io/address/0x2e2f3246b6c65CCc4239c9Ee556EC143a7E5DE2c",
        "coingeckoId": "yfimobi"
      }
    },
    {
      "chainId": 101,
      "address": "6wdcYNvUyHCerSiGbChkvGBF6Qzju1YP5qpXRQ4tqdZ3",
      "symbol": "wZEE",
      "name": "ZeroSwapToken (Wormhole)",
      "decimals": 9,
      "logoURI": "https://raw.githubusercontent.com/solana-labs/token-list/main/assets/mainnet/6wdcYNvUyHCerSiGbChkvGBF6Qzju1YP5qpXRQ4tqdZ3/logo.png",
      "tags": [
        "wrapped",
        "wormhole"
      ],
      "extensions": {
        "address": "0x2eDf094dB69d6Dcd487f1B3dB9febE2eeC0dd4c5",
        "bridgeContract": "https://etherscan.io/address/0xf92cD566Ea4864356C5491c177A430C222d7e678",
        "assetContract": "https://etherscan.io/address/0x2eDf094dB69d6Dcd487f1B3dB9febE2eeC0dd4c5",
        "coingeckoId": "zeroswap"
      }
    },
    {
      "chainId": 101,
      "address": "4xh8iC54UgaNpY4h34rxfZBSc9L2fBB8gWcYtDGHjxhN",
      "symbol": "wwANATHA",
      "name": "Wrapped ANATHA (Wormhole)",
      "decimals": 9,
      "logoURI": "https://raw.githubusercontent.com/solana-labs/token-list/main/assets/mainnet/4xh8iC54UgaNpY4h34rxfZBSc9L2fBB8gWcYtDGHjxhN/logo.png",
      "tags": [
        "wrapped",
        "wormhole"
      ],
      "extensions": {
        "address": "0x3383c5a8969Dc413bfdDc9656Eb80A1408E4bA20",
        "bridgeContract": "https://etherscan.io/address/0xf92cD566Ea4864356C5491c177A430C222d7e678",
        "assetContract": "https://etherscan.io/address/0x3383c5a8969Dc413bfdDc9656Eb80A1408E4bA20",
        "coingeckoId": "wrapped-anatha"
      }
    },
    {
      "chainId": 101,
      "address": "5Jq6S9HYqfG6TUMjjsKpnfis7utUAB69JiEGkkypdmgP",
      "symbol": "wRAMP",
      "name": "RAMP DEFI (Wormhole)",
      "decimals": 9,
      "logoURI": "https://raw.githubusercontent.com/solana-labs/token-list/main/assets/mainnet/5Jq6S9HYqfG6TUMjjsKpnfis7utUAB69JiEGkkypdmgP/logo.png",
      "tags": [
        "wrapped",
        "wormhole"
      ],
      "extensions": {
        "address": "0x33D0568941C0C64ff7e0FB4fbA0B11BD37deEd9f",
        "bridgeContract": "https://etherscan.io/address/0xf92cD566Ea4864356C5491c177A430C222d7e678",
        "assetContract": "https://etherscan.io/address/0x33D0568941C0C64ff7e0FB4fbA0B11BD37deEd9f",
        "coingeckoId": "ramp"
      }
    },
    {
      "chainId": 101,
      "address": "6uMUH5ztnj6AKYvL71EZgcyyRxjyBC5LVkscA5LrBc3c",
      "symbol": "wPRQ",
      "name": "Parsiq Token (Wormhole)",
      "decimals": 9,
      "logoURI": "https://raw.githubusercontent.com/solana-labs/token-list/main/assets/mainnet/6uMUH5ztnj6AKYvL71EZgcyyRxjyBC5LVkscA5LrBc3c/logo.png",
      "tags": [
        "wrapped",
        "wormhole"
      ],
      "extensions": {
        "address": "0x362bc847A3a9637d3af6624EeC853618a43ed7D2",
        "bridgeContract": "https://etherscan.io/address/0xf92cD566Ea4864356C5491c177A430C222d7e678",
        "assetContract": "https://etherscan.io/address/0x362bc847A3a9637d3af6624EeC853618a43ed7D2",
        "coingeckoId": "parsiq"
      }
    },
    {
      "chainId": 101,
      "address": "42gecM46tdSiYZN2CK1ek5raCxnzQf1xfhoKAf3F7Y5k",
      "symbol": "wSLP",
      "name": "Small Love Potion (Wormhole)",
      "decimals": 0,
      "logoURI": "https://raw.githubusercontent.com/solana-labs/token-list/main/assets/mainnet/42gecM46tdSiYZN2CK1ek5raCxnzQf1xfhoKAf3F7Y5k/logo.png",
      "tags": [
        "wrapped",
        "wormhole"
      ],
      "extensions": {
        "address": "0x37236CD05b34Cc79d3715AF2383E96dd7443dCF1",
        "bridgeContract": "https://etherscan.io/address/0xf92cD566Ea4864356C5491c177A430C222d7e678",
        "assetContract": "https://etherscan.io/address/0x37236CD05b34Cc79d3715AF2383E96dd7443dCF1",
        "coingeckoId": "smooth-love-potion"
      }
    },
    {
      "chainId": 101,
      "address": "F6M9DW1cWw7EtFK9m2ukvT9WEvtEbdZfTzZTtDeBcnAf",
      "symbol": "wSAND",
      "name": "SAND (Wormhole)",
      "decimals": 9,
      "logoURI": "https://raw.githubusercontent.com/solana-labs/token-list/main/assets/mainnet/F6M9DW1cWw7EtFK9m2ukvT9WEvtEbdZfTzZTtDeBcnAf/logo.png",
      "tags": [
        "wrapped",
        "wormhole"
      ],
      "extensions": {
        "address": "0x3845badAde8e6dFF049820680d1F14bD3903a5d0",
        "bridgeContract": "https://etherscan.io/address/0xf92cD566Ea4864356C5491c177A430C222d7e678",
        "assetContract": "https://etherscan.io/address/0x3845badAde8e6dFF049820680d1F14bD3903a5d0",
        "coingeckoId": "the-sandbox"
      }
    },
    {
      "chainId": 101,
      "address": "G27M8w6G4hwatMNFi46DPAUR1YkxSmRNFKus7SgYLoDy",
      "symbol": "wCVP",
      "name": "Concentrated Voting Power (Wormhole)",
      "decimals": 9,
      "logoURI": "https://raw.githubusercontent.com/solana-labs/token-list/main/assets/mainnet/G27M8w6G4hwatMNFi46DPAUR1YkxSmRNFKus7SgYLoDy/logo.png",
      "tags": [
        "wrapped",
        "wormhole"
      ],
      "extensions": {
        "address": "0x38e4adB44ef08F22F5B5b76A8f0c2d0dCbE7DcA1",
        "bridgeContract": "https://etherscan.io/address/0xf92cD566Ea4864356C5491c177A430C222d7e678",
        "assetContract": "https://etherscan.io/address/0x38e4adB44ef08F22F5B5b76A8f0c2d0dCbE7DcA1",
        "coingeckoId": "concentrated-voting-power"
      }
    },
    {
      "chainId": 101,
      "address": "FjucGZpcdVXaWJH21pbrGQaKNszsGsJqbAXu4sJywKJa",
      "symbol": "wREN",
      "name": "Republic Token (Wormhole)",
      "decimals": 9,
      "logoURI": "https://raw.githubusercontent.com/solana-labs/token-list/main/assets/mainnet/FjucGZpcdVXaWJH21pbrGQaKNszsGsJqbAXu4sJywKJa/logo.png",
      "tags": [
        "wrapped",
        "wormhole"
      ],
      "extensions": {
        "address": "0x408e41876cCCDC0F92210600ef50372656052a38",
        "bridgeContract": "https://etherscan.io/address/0xf92cD566Ea4864356C5491c177A430C222d7e678",
        "assetContract": "https://etherscan.io/address/0x408e41876cCCDC0F92210600ef50372656052a38",
        "coingeckoId": "republic-protocol"
      }
    },
    {
      "chainId": 101,
      "address": "5kvugu18snfGRu1PykMfRzYfUxJYs3smk1PWQcGo6Z8a",
      "symbol": "wXOR",
      "name": "Sora (Wormhole)",
      "decimals": 9,
      "logoURI": "https://raw.githubusercontent.com/solana-labs/token-list/main/assets/mainnet/5kvugu18snfGRu1PykMfRzYfUxJYs3smk1PWQcGo6Z8a/logo.png",
      "tags": [
        "wrapped",
        "wormhole"
      ],
      "extensions": {
        "address": "0x40FD72257597aA14C7231A7B1aaa29Fce868F677",
        "bridgeContract": "https://etherscan.io/address/0xf92cD566Ea4864356C5491c177A430C222d7e678",
        "assetContract": "https://etherscan.io/address/0x40FD72257597aA14C7231A7B1aaa29Fce868F677",
        "coingeckoId": "sora"
      }
    },
    {
      "chainId": 101,
      "address": "3EKQDmiXj8yLBFpZca4coxBpP8XJCzmjVgUdVydSmaaT",
      "symbol": "wFUN",
      "name": "FunFair (Wormhole)",
      "decimals": 8,
      "logoURI": "https://raw.githubusercontent.com/solana-labs/token-list/main/assets/mainnet/3EKQDmiXj8yLBFpZca4coxBpP8XJCzmjVgUdVydSmaaT/logo.png",
      "tags": [
        "wrapped",
        "wormhole"
      ],
      "extensions": {
        "address": "0x419D0d8BdD9aF5e606Ae2232ed285Aff190E711b",
        "bridgeContract": "https://etherscan.io/address/0xf92cD566Ea4864356C5491c177A430C222d7e678",
        "assetContract": "https://etherscan.io/address/0x419D0d8BdD9aF5e606Ae2232ed285Aff190E711b",
        "coingeckoId": "funfair"
      }
    },
    {
      "chainId": 101,
      "address": "6J9soByB65WUamsEG8KSPdphBV1oCoGvr5QpaUaY3r19",
      "symbol": "wPICKLE",
      "name": "PickleToken (Wormhole)",
      "decimals": 9,
      "logoURI": "https://raw.githubusercontent.com/solana-labs/token-list/main/assets/mainnet/6J9soByB65WUamsEG8KSPdphBV1oCoGvr5QpaUaY3r19/logo.png",
      "tags": [
        "wrapped",
        "wormhole"
      ],
      "extensions": {
        "address": "0x429881672B9AE42b8EbA0E26cD9C73711b891Ca5",
        "bridgeContract": "https://etherscan.io/address/0xf92cD566Ea4864356C5491c177A430C222d7e678",
        "assetContract": "https://etherscan.io/address/0x429881672B9AE42b8EbA0E26cD9C73711b891Ca5",
        "coingeckoId": "pickle-finance"
      }
    },
    {
      "chainId": 101,
      "address": "HEsqFznmAERPUmMWHtDWYAZRoFbNHZpuNuFrPio68Zp1",
      "symbol": "wPAXG",
      "name": "Paxos Gold (Wormhole)",
      "decimals": 9,
      "logoURI": "https://raw.githubusercontent.com/solana-labs/token-list/main/assets/mainnet/HEsqFznmAERPUmMWHtDWYAZRoFbNHZpuNuFrPio68Zp1/logo.png",
      "tags": [
        "wrapped",
        "wormhole"
      ],
      "extensions": {
        "address": "0x45804880De22913dAFE09f4980848ECE6EcbAf78",
        "bridgeContract": "https://etherscan.io/address/0xf92cD566Ea4864356C5491c177A430C222d7e678",
        "assetContract": "https://etherscan.io/address/0x45804880De22913dAFE09f4980848ECE6EcbAf78",
        "coingeckoId": "pax-gold"
      }
    },
    {
      "chainId": 101,
      "address": "BrtLvpVCwVDH5Jpqjtiuhh8wKYA5b3NZCnsSftr61viv",
      "symbol": "wQNT",
      "name": "Quant (Wormhole)",
      "decimals": 9,
      "logoURI": "https://raw.githubusercontent.com/solana-labs/token-list/main/assets/mainnet/BrtLvpVCwVDH5Jpqjtiuhh8wKYA5b3NZCnsSftr61viv/logo.png",
      "tags": [
        "wrapped",
        "wormhole"
      ],
      "extensions": {
        "address": "0x4a220E6096B25EADb88358cb44068A3248254675",
        "bridgeContract": "https://etherscan.io/address/0xf92cD566Ea4864356C5491c177A430C222d7e678",
        "assetContract": "https://etherscan.io/address/0x4a220E6096B25EADb88358cb44068A3248254675",
        "coingeckoId": "quant-network"
      }
    },
    {
      "chainId": 101,
      "address": "8DRgurhcQPJeCqQEpbeYGUmwAz2tETbyWUYLUU4Q7goM",
      "symbol": "wORAI",
      "name": "Oraichain Token (Wormhole)",
      "decimals": 9,
      "logoURI": "https://raw.githubusercontent.com/solana-labs/token-list/main/assets/mainnet/8DRgurhcQPJeCqQEpbeYGUmwAz2tETbyWUYLUU4Q7goM/logo.png",
      "tags": [
        "wrapped",
        "wormhole"
      ],
      "extensions": {
        "address": "0x4c11249814f11b9346808179Cf06e71ac328c1b5",
        "bridgeContract": "https://etherscan.io/address/0xf92cD566Ea4864356C5491c177A430C222d7e678",
        "assetContract": "https://etherscan.io/address/0x4c11249814f11b9346808179Cf06e71ac328c1b5",
        "coingeckoId": "oraichain-token"
      }
    },
    {
      "chainId": 101,
      "address": "4e5cqAsZ7wQqwLi7AApS9CgN8Yaho5TvkhvcLaGyiuzL",
      "symbol": "wTRU",
      "name": "TrustToken (Wormhole)",
      "decimals": 8,
      "logoURI": "https://raw.githubusercontent.com/solana-labs/token-list/main/assets/mainnet/4e5cqAsZ7wQqwLi7AApS9CgN8Yaho5TvkhvcLaGyiuzL/logo.png",
      "tags": [
        "wrapped",
        "wormhole"
      ],
      "extensions": {
        "address": "0x4C19596f5aAfF459fA38B0f7eD92F11AE6543784",
        "bridgeContract": "https://etherscan.io/address/0xf92cD566Ea4864356C5491c177A430C222d7e678",
        "assetContract": "https://etherscan.io/address/0x4C19596f5aAfF459fA38B0f7eD92F11AE6543784",
        "coingeckoId": "truefi"
      }
    },
    {
      "chainId": 101,
      "address": "HkhBUKSct2V93Z35apDmXthkRvH4yvMovLyv8s8idDgP",
      "symbol": "wMCB",
      "name": "MCDEX Token (Wormhole)",
      "decimals": 9,
      "logoURI": "https://raw.githubusercontent.com/solana-labs/token-list/main/assets/mainnet/HkhBUKSct2V93Z35apDmXthkRvH4yvMovLyv8s8idDgP/logo.png",
      "tags": [
        "wrapped",
        "wormhole"
      ],
      "extensions": {
        "address": "0x4e352cF164E64ADCBad318C3a1e222E9EBa4Ce42",
        "bridgeContract": "https://etherscan.io/address/0xf92cD566Ea4864356C5491c177A430C222d7e678",
        "assetContract": "https://etherscan.io/address/0x4e352cF164E64ADCBad318C3a1e222E9EBa4Ce42",
        "coingeckoId": "mcdex"
      }
    },
    {
      "chainId": 101,
      "address": "Eof7wbYsHZKaoyUGwM7Nfkoo6zQW4U7uWXqz2hoQzSkK",
      "symbol": "wNU",
      "name": "NuCypher (Wormhole)",
      "decimals": 9,
      "logoURI": "https://raw.githubusercontent.com/solana-labs/token-list/main/assets/mainnet/Eof7wbYsHZKaoyUGwM7Nfkoo6zQW4U7uWXqz2hoQzSkK/logo.png",
      "tags": [
        "wrapped",
        "wormhole"
      ],
      "extensions": {
        "address": "0x4fE83213D56308330EC302a8BD641f1d0113A4Cc",
        "bridgeContract": "https://etherscan.io/address/0xf92cD566Ea4864356C5491c177A430C222d7e678",
        "assetContract": "https://etherscan.io/address/0x4fE83213D56308330EC302a8BD641f1d0113A4Cc",
        "coingeckoId": "nucypher"
      }
    },
    {
      "chainId": 101,
      "address": "5CmA1HTVZt5NRtwiUrqWrcnT5JRW5zHe6uQXfP7SDUNz",
      "symbol": "wRAZOR",
      "name": "RAZOR (Wormhole)",
      "decimals": 9,
      "logoURI": "https://raw.githubusercontent.com/solana-labs/token-list/main/assets/mainnet/5CmA1HTVZt5NRtwiUrqWrcnT5JRW5zHe6uQXfP7SDUNz/logo.png",
      "tags": [
        "wrapped",
        "wormhole"
      ],
      "extensions": {
        "address": "0x50DE6856358Cc35f3A9a57eAAA34BD4cB707d2cd",
        "bridgeContract": "https://etherscan.io/address/0xf92cD566Ea4864356C5491c177A430C222d7e678",
        "assetContract": "https://etherscan.io/address/0x50DE6856358Cc35f3A9a57eAAA34BD4cB707d2cd",
        "coingeckoId": "razor-network"
      }
    },
    {
      "chainId": 101,
      "address": "6msNYXzSVtjinqapq2xcvBb5NRq4YTPAi7wc5Jx8M8TS",
      "symbol": "wLINK",
      "name": "ChainLink Token (Wormhole)",
      "decimals": 9,
      "logoURI": "https://raw.githubusercontent.com/solana-labs/token-list/main/assets/mainnet/6msNYXzSVtjinqapq2xcvBb5NRq4YTPAi7wc5Jx8M8TS/logo.png",
      "tags": [
        "wrapped",
        "wormhole"
      ],
      "extensions": {
        "address": "0x514910771AF9Ca656af840dff83E8264EcF986CA",
        "bridgeContract": "https://etherscan.io/address/0xf92cD566Ea4864356C5491c177A430C222d7e678",
        "assetContract": "https://etherscan.io/address/0x514910771AF9Ca656af840dff83E8264EcF986CA",
        "coingeckoId": "chainlink"
      }
    },
    {
      "chainId": 101,
      "address": "BX2gcRRS12iqFzKCpvTt4krBBYNymR9JBDZBxzfFLnbF",
      "symbol": "weRSDL",
      "name": "UnFederalReserveToken (Wormhole)",
      "decimals": 9,
      "logoURI": "https://raw.githubusercontent.com/solana-labs/token-list/main/assets/mainnet/BX2gcRRS12iqFzKCpvTt4krBBYNymR9JBDZBxzfFLnbF/logo.png",
      "tags": [
        "wrapped",
        "wormhole"
      ],
      "extensions": {
        "address": "0x5218E472cFCFE0b64A064F055B43b4cdC9EfD3A6",
        "bridgeContract": "https://etherscan.io/address/0xf92cD566Ea4864356C5491c177A430C222d7e678",
        "assetContract": "https://etherscan.io/address/0x5218E472cFCFE0b64A064F055B43b4cdC9EfD3A6",
        "coingeckoId": "unfederalreserve"
      }
    },
    {
      "chainId": 101,
      "address": "CCGLdsokcybeF8NrCcu1RSQK8isNBjBA58kVEMTHTKjx",
      "symbol": "wsUSD",
      "name": "Synth sUSD (Wormhole)",
      "decimals": 9,
      "logoURI": "https://raw.githubusercontent.com/solana-labs/token-list/main/assets/mainnet/CCGLdsokcybeF8NrCcu1RSQK8isNBjBA58kVEMTHTKjx/logo.png",
      "tags": [
        "wrapped",
        "wormhole"
      ],
      "extensions": {
        "address": "0x57Ab1ec28D129707052df4dF418D58a2D46d5f51",
        "bridgeContract": "https://etherscan.io/address/0xf92cD566Ea4864356C5491c177A430C222d7e678",
        "assetContract": "https://etherscan.io/address/0x57Ab1ec28D129707052df4dF418D58a2D46d5f51",
        "coingeckoId": "nusd"
      }
    },
    {
      "chainId": 101,
      "address": "FP9ogG7hTdfcTJwn4prF9AVEcfcjLq1GtkqYM4oRn7eY",
      "symbol": "wHEGIC",
      "name": "Hegic (Wormhole)",
      "decimals": 9,
      "logoURI": "https://raw.githubusercontent.com/solana-labs/token-list/main/assets/mainnet/FP9ogG7hTdfcTJwn4prF9AVEcfcjLq1GtkqYM4oRn7eY/logo.png",
      "tags": [
        "wrapped",
        "wormhole"
      ],
      "extensions": {
        "address": "0x584bC13c7D411c00c01A62e8019472dE68768430",
        "bridgeContract": "https://etherscan.io/address/0xf92cD566Ea4864356C5491c177A430C222d7e678",
        "assetContract": "https://etherscan.io/address/0x584bC13c7D411c00c01A62e8019472dE68768430",
        "coingeckoId": "hegic"
      }
    },
    {
      "chainId": 101,
      "address": "DboP5vvYUVjmKSHKJ1YFHwmv41KtUscnYgzjmPgHwQVn",
      "symbol": "wXFI",
      "name": "Xfinance (Wormhole)",
      "decimals": 9,
      "logoURI": "https://raw.githubusercontent.com/solana-labs/token-list/main/assets/mainnet/DboP5vvYUVjmKSHKJ1YFHwmv41KtUscnYgzjmPgHwQVn/logo.png",
      "tags": [
        "wrapped",
        "wormhole"
      ],
      "extensions": {
        "address": "0x5BEfBB272290dD5b8521D4a938f6c4757742c430",
        "bridgeContract": "https://etherscan.io/address/0xf92cD566Ea4864356C5491c177A430C222d7e678",
        "assetContract": "https://etherscan.io/address/0x5BEfBB272290dD5b8521D4a938f6c4757742c430",
        "coingeckoId": "xfinance"
      }
    },
    {
      "chainId": 101,
      "address": "6c4U9yxGzVjejSJJXrdX8wtt532Et6MrBUZc2oK5j6w5",
      "symbol": "wDEXTF",
      "name": "DEXTF Token (Wormhole)",
      "decimals": 9,
      "logoURI": "https://raw.githubusercontent.com/solana-labs/token-list/main/assets/mainnet/6c4U9yxGzVjejSJJXrdX8wtt532Et6MrBUZc2oK5j6w5/logo.png",
      "tags": [
        "wrapped",
        "wormhole"
      ],
      "extensions": {
        "address": "0x5F64Ab1544D28732F0A24F4713c2C8ec0dA089f0",
        "bridgeContract": "https://etherscan.io/address/0xf92cD566Ea4864356C5491c177A430C222d7e678",
        "assetContract": "https://etherscan.io/address/0x5F64Ab1544D28732F0A24F4713c2C8ec0dA089f0",
        "coingeckoId": "dextf"
      }
    },
    {
      "chainId": 101,
      "address": "JuXkRYNw54rujC7SPWcAM4ArLgA5x8nDQbS8xHAr6MA",
      "symbol": "wRLC",
      "name": "iExec RLC (Wormhole)",
      "decimals": 9,
      "logoURI": "https://raw.githubusercontent.com/solana-labs/token-list/main/assets/mainnet/JuXkRYNw54rujC7SPWcAM4ArLgA5x8nDQbS8xHAr6MA/logo.png",
      "tags": [
        "wrapped",
        "wormhole"
      ],
      "extensions": {
        "address": "0x607F4C5BB672230e8672085532f7e901544a7375",
        "bridgeContract": "https://etherscan.io/address/0xf92cD566Ea4864356C5491c177A430C222d7e678",
        "assetContract": "https://etherscan.io/address/0x607F4C5BB672230e8672085532f7e901544a7375",
        "coingeckoId": "iexec-rlc"
      }
    },
    {
      "chainId": 101,
      "address": "7NfgSkv6kZ6ZWP6SJPtMuaUYGVEngVK8UFnaFTPk3QsM",
      "symbol": "wCORE",
      "name": "cVault.finance (Wormhole)",
      "decimals": 9,
      "logoURI": "https://raw.githubusercontent.com/solana-labs/token-list/main/assets/mainnet/7NfgSkv6kZ6ZWP6SJPtMuaUYGVEngVK8UFnaFTPk3QsM/logo.png",
      "tags": [
        "wrapped",
        "wormhole"
      ],
      "extensions": {
        "address": "0x62359Ed7505Efc61FF1D56fEF82158CcaffA23D7",
        "bridgeContract": "https://etherscan.io/address/0xf92cD566Ea4864356C5491c177A430C222d7e678",
        "assetContract": "https://etherscan.io/address/0x62359Ed7505Efc61FF1D56fEF82158CcaffA23D7",
        "coingeckoId": "cvault-finance"
      }
    },
    {
      "chainId": 101,
      "address": "AqLKDJiGL4wXKPAfzNom3xEdQwgj2LTCE4k34gzvZsE6",
      "symbol": "wCFi",
      "name": "CyberFi Token (Wormhole)",
      "decimals": 9,
      "logoURI": "https://raw.githubusercontent.com/solana-labs/token-list/main/assets/mainnet/AqLKDJiGL4wXKPAfzNom3xEdQwgj2LTCE4k34gzvZsE6/logo.png",
      "tags": [
        "wrapped",
        "wormhole"
      ],
      "extensions": {
        "address": "0x63b4f3e3fa4e438698CE330e365E831F7cCD1eF4",
        "bridgeContract": "https://etherscan.io/address/0xf92cD566Ea4864356C5491c177A430C222d7e678",
        "assetContract": "https://etherscan.io/address/0x63b4f3e3fa4e438698CE330e365E831F7cCD1eF4",
        "coingeckoId": "cyberfi"
      }
    },
    {
      "chainId": 101,
      "address": "FLrjpCRrd4GffHu8MVYGvuLxYLuBGVaXsnCecw3Effci",
      "symbol": "wWISE",
      "name": "Wise Token (Wormhole)",
      "decimals": 9,
      "logoURI": "https://raw.githubusercontent.com/solana-labs/token-list/main/assets/mainnet/FLrjpCRrd4GffHu8MVYGvuLxYLuBGVaXsnCecw3Effci/logo.png",
      "tags": [
        "wrapped",
        "wormhole"
      ],
      "extensions": {
        "address": "0x66a0f676479Cee1d7373f3DC2e2952778BfF5bd6",
        "bridgeContract": "https://etherscan.io/address/0xf92cD566Ea4864356C5491c177A430C222d7e678",
        "assetContract": "https://etherscan.io/address/0x66a0f676479Cee1d7373f3DC2e2952778BfF5bd6",
        "coingeckoId": "wise-token11"
      }
    },
    {
      "chainId": 101,
      "address": "GaMPhVyp1xd9xJuPskDEzQzp8mKfEjAmhny8NX7y7YKc",
      "symbol": "wGNO",
      "name": "Gnosis Token (Wormhole)",
      "decimals": 9,
      "logoURI": "https://raw.githubusercontent.com/solana-labs/token-list/main/assets/mainnet/GaMPhVyp1xd9xJuPskDEzQzp8mKfEjAmhny8NX7y7YKc/logo.png",
      "tags": [
        "wrapped",
        "wormhole"
      ],
      "extensions": {
        "address": "0x6810e776880C02933D47DB1b9fc05908e5386b96",
        "bridgeContract": "https://etherscan.io/address/0xf92cD566Ea4864356C5491c177A430C222d7e678",
        "assetContract": "https://etherscan.io/address/0x6810e776880C02933D47DB1b9fc05908e5386b96",
        "coingeckoId": "gnosis"
      }
    },
    {
      "chainId": 101,
      "address": "CCAQZHBVWKDukT68PZ3LenDs7apibeSYeJ3jHE8NzBC5",
      "symbol": "wPOOLZ",
      "name": "$Poolz Finance (Wormhole)",
      "decimals": 9,
      "logoURI": "https://raw.githubusercontent.com/solana-labs/token-list/main/assets/mainnet/CCAQZHBVWKDukT68PZ3LenDs7apibeSYeJ3jHE8NzBC5/logo.png",
      "tags": [
        "wrapped",
        "wormhole"
      ],
      "extensions": {
        "address": "0x69A95185ee2a045CDC4bCd1b1Df10710395e4e23",
        "bridgeContract": "https://etherscan.io/address/0xf92cD566Ea4864356C5491c177A430C222d7e678",
        "assetContract": "https://etherscan.io/address/0x69A95185ee2a045CDC4bCd1b1Df10710395e4e23",
        "coingeckoId": "poolz-finance"
      }
    },
    {
      "chainId": 101,
      "address": "FYpdBuyAHSbdaAyD1sKkxyLWbAP8uUW9h6uvdhK74ij1",
      "symbol": "wDAI",
      "name": "Dai Stablecoin (Wormhole)",
      "decimals": 9,
      "logoURI": "https://raw.githubusercontent.com/solana-labs/token-list/main/assets/mainnet/FYpdBuyAHSbdaAyD1sKkxyLWbAP8uUW9h6uvdhK74ij1/logo.png",
      "tags": [
        "wrapped",
        "wormhole"
      ],
      "extensions": {
        "address": "0x6B175474E89094C44Da98b954EedeAC495271d0F",
        "bridgeContract": "https://etherscan.io/address/0xf92cD566Ea4864356C5491c177A430C222d7e678",
        "assetContract": "https://etherscan.io/address/0x6B175474E89094C44Da98b954EedeAC495271d0F",
        "coingeckoId": "dai"
      }
    },
    {
      "chainId": 101,
      "address": "HbMGwfGjGPchtaPwyrtJFy8APZN5w1hi63xnzmj1f23v",
      "symbol": "wSUSHI",
      "name": "SushiSwap (Wormhole)",
      "decimals": 9,
      "logoURI": "https://raw.githubusercontent.com/solana-labs/token-list/main/assets/mainnet/HbMGwfGjGPchtaPwyrtJFy8APZN5w1hi63xnzmj1f23v/logo.png",
      "tags": [
        "wrapped",
        "wormhole"
      ],
      "extensions": {
        "address": "0x6B3595068778DD592e39A122f4f5a5cF09C90fE2",
        "bridgeContract": "https://etherscan.io/address/0xf92cD566Ea4864356C5491c177A430C222d7e678",
        "assetContract": "https://etherscan.io/address/0x6B3595068778DD592e39A122f4f5a5cF09C90fE2",
        "coingeckoId": "sushi"
      }
    },
    {
      "chainId": 101,
      "address": "6Tmi8TZasqdxWB59uE5Zw9VLKecuCbsLSsPEqoMpmozA",
      "symbol": "wFYZ",
      "name": "Fyooz (Wormhole)",
      "decimals": 9,
      "logoURI": "https://raw.githubusercontent.com/solana-labs/token-list/main/assets/mainnet/6Tmi8TZasqdxWB59uE5Zw9VLKecuCbsLSsPEqoMpmozA/logo.png",
      "tags": [
        "wrapped",
        "wormhole"
      ],
      "extensions": {
        "address": "0x6BFf2fE249601ed0Db3a87424a2E923118BB0312",
        "bridgeContract": "https://etherscan.io/address/0xf92cD566Ea4864356C5491c177A430C222d7e678",
        "assetContract": "https://etherscan.io/address/0x6BFf2fE249601ed0Db3a87424a2E923118BB0312",
        "coingeckoId": "fyooz"
      }
    },
    {
      "chainId": 101,
      "address": "3sHinPxEPqhEGip2Wy45TFmgAA1Atg2mctMjY5RKJUjk",
      "symbol": "wQRX",
      "name": "QuiverX (Wormhole)",
      "decimals": 9,
      "logoURI": "https://raw.githubusercontent.com/solana-labs/token-list/main/assets/mainnet/3sHinPxEPqhEGip2Wy45TFmgAA1Atg2mctMjY5RKJUjk/logo.png",
      "tags": [
        "wrapped",
        "wormhole"
      ],
      "extensions": {
        "address": "0x6e0daDE58D2d89eBBe7aFc384e3E4f15b70b14D8",
        "bridgeContract": "https://etherscan.io/address/0xf92cD566Ea4864356C5491c177A430C222d7e678",
        "assetContract": "https://etherscan.io/address/0x6e0daDE58D2d89eBBe7aFc384e3E4f15b70b14D8",
        "coingeckoId": "quiverx"
      }
    },
    {
      "chainId": 101,
      "address": "4ighgEijHcCoLu9AsvwVz2TnGFqAgzQtQMr6ch88Jrfe",
      "symbol": "wTRADE",
      "name": "UniTrade (Wormhole)",
      "decimals": 9,
      "logoURI": "https://raw.githubusercontent.com/solana-labs/token-list/main/assets/mainnet/4ighgEijHcCoLu9AsvwVz2TnGFqAgzQtQMr6ch88Jrfe/logo.png",
      "tags": [
        "wrapped",
        "wormhole"
      ],
      "extensions": {
        "address": "0x6F87D756DAf0503d08Eb8993686c7Fc01Dc44fB1",
        "bridgeContract": "https://etherscan.io/address/0xf92cD566Ea4864356C5491c177A430C222d7e678",
        "assetContract": "https://etherscan.io/address/0x6F87D756DAf0503d08Eb8993686c7Fc01Dc44fB1",
        "coingeckoId": "unitrade"
      }
    },
    {
      "chainId": 101,
      "address": "FTPnEQ3NfRRZ9tvmpDW6JFrvweBE5sanxnXSpJL1dvbB",
      "symbol": "wBIRD",
      "name": "Bird.Money (Wormhole)",
      "decimals": 9,
      "logoURI": "https://raw.githubusercontent.com/solana-labs/token-list/main/assets/mainnet/FTPnEQ3NfRRZ9tvmpDW6JFrvweBE5sanxnXSpJL1dvbB/logo.png",
      "tags": [
        "wrapped",
        "wormhole"
      ],
      "extensions": {
        "address": "0x70401dFD142A16dC7031c56E862Fc88Cb9537Ce0",
        "bridgeContract": "https://etherscan.io/address/0xf92cD566Ea4864356C5491c177A430C222d7e678",
        "assetContract": "https://etherscan.io/address/0x70401dFD142A16dC7031c56E862Fc88Cb9537Ce0",
        "coingeckoId": "bird-money"
      }
    },
    {
      "chainId": 101,
      "address": "QVDE6rhcGPSB3ex5T7vWBzvoSRUXULjuSGpVuKwu5XH",
      "symbol": "wAXN",
      "name": "Axion (Wormhole)",
      "decimals": 9,
      "logoURI": "https://raw.githubusercontent.com/solana-labs/token-list/main/assets/mainnet/QVDE6rhcGPSB3ex5T7vWBzvoSRUXULjuSGpVuKwu5XH/logo.png",
      "tags": [
        "wrapped",
        "wormhole"
      ],
      "extensions": {
        "address": "0x71F85B2E46976bD21302B64329868fd15eb0D127",
        "bridgeContract": "https://etherscan.io/address/0xf92cD566Ea4864356C5491c177A430C222d7e678",
        "assetContract": "https://etherscan.io/address/0x71F85B2E46976bD21302B64329868fd15eb0D127",
        "coingeckoId": "axion"
      }
    },
    {
      "chainId": 101,
      "address": "J6AbGG62yo9UJ2T9r9GM7pnoRNui5DsZDnPbiNAPqbVd",
      "symbol": "wBMI",
      "name": "Bridge Mutual (Wormhole)",
      "decimals": 9,
      "logoURI": "https://raw.githubusercontent.com/solana-labs/token-list/main/assets/mainnet/J6AbGG62yo9UJ2T9r9GM7pnoRNui5DsZDnPbiNAPqbVd/logo.png",
      "tags": [
        "wrapped",
        "wormhole"
      ],
      "extensions": {
        "address": "0x725C263e32c72dDC3A19bEa12C5a0479a81eE688",
        "bridgeContract": "https://etherscan.io/address/0xf92cD566Ea4864356C5491c177A430C222d7e678",
        "assetContract": "https://etherscan.io/address/0x725C263e32c72dDC3A19bEa12C5a0479a81eE688",
        "coingeckoId": "bridge-mutual"
      }
    },
    {
      "chainId": 101,
      "address": "4wvHoaxxZxFeNrMTP8bLVRh1ziSBV7crN665WX4rRMqe",
      "symbol": "wDYT",
      "name": "DoYourTip (Wormhole)",
      "decimals": 9,
      "logoURI": "https://raw.githubusercontent.com/solana-labs/token-list/main/assets/mainnet/4wvHoaxxZxFeNrMTP8bLVRh1ziSBV7crN665WX4rRMqe/logo.png",
      "tags": [
        "wrapped",
        "wormhole"
      ],
      "extensions": {
        "address": "0x740623d2c797b7D8D1EcB98e9b4Afcf99Ec31E14",
        "bridgeContract": "https://etherscan.io/address/0xf92cD566Ea4864356C5491c177A430C222d7e678",
        "assetContract": "https://etherscan.io/address/0x740623d2c797b7D8D1EcB98e9b4Afcf99Ec31E14",
        "coingeckoId": "dynamite"
      }
    },
    {
      "chainId": 101,
      "address": "Fe5fWjCLDMJoi4sTmfR2VW4BT1LwsbR1n6QAjzJQvhhf",
      "symbol": "wBBR",
      "name": "BitberryToken (Wormhole)",
      "decimals": 9,
      "logoURI": "https://raw.githubusercontent.com/solana-labs/token-list/main/assets/mainnet/Fe5fWjCLDMJoi4sTmfR2VW4BT1LwsbR1n6QAjzJQvhhf/logo.png",
      "tags": [
        "wrapped",
        "wormhole"
      ],
      "extensions": {
        "address": "0x7671904eed7f10808B664fc30BB8693FD7237abF",
        "bridgeContract": "https://etherscan.io/address/0xf92cD566Ea4864356C5491c177A430C222d7e678",
        "assetContract": "https://etherscan.io/address/0x7671904eed7f10808B664fc30BB8693FD7237abF",
        "coingeckoId": "bitberry-token"
      }
    },
    {
      "chainId": 101,
      "address": "5J9yhFRnQZx3RiqHzfQpAffX5UQz3k8vQCZH2g9Z9sDg",
      "symbol": "wWAXE",
      "name": "WAX Economic Token (Wormhole)",
      "decimals": 8,
      "logoURI": "https://raw.githubusercontent.com/solana-labs/token-list/main/assets/mainnet/5J9yhFRnQZx3RiqHzfQpAffX5UQz3k8vQCZH2g9Z9sDg/logo.png",
      "tags": [
        "wrapped",
        "wormhole"
      ],
      "extensions": {
        "address": "0x7a2Bc711E19ba6aff6cE8246C546E8c4B4944DFD",
        "bridgeContract": "https://etherscan.io/address/0xf92cD566Ea4864356C5491c177A430C222d7e678",
        "assetContract": "https://etherscan.io/address/0x7a2Bc711E19ba6aff6cE8246C546E8c4B4944DFD",
        "coingeckoId": "waxe"
      }
    },
    {
      "chainId": 101,
      "address": "4DHywS5EjUTF5AYisPZiJbWcCV4gfpH98oKxpgyKRnnQ",
      "symbol": "wMATIC",
      "name": "Matic Token (Wormhole)",
      "decimals": 9,
      "logoURI": "https://raw.githubusercontent.com/solana-labs/token-list/main/assets/mainnet/4DHywS5EjUTF5AYisPZiJbWcCV4gfpH98oKxpgyKRnnQ/logo.png",
      "tags": [
        "wrapped",
        "wormhole"
      ],
      "extensions": {
        "address": "0x7D1AfA7B718fb893dB30A3aBc0Cfc608AaCfeBB0",
        "bridgeContract": "https://etherscan.io/address/0xf92cD566Ea4864356C5491c177A430C222d7e678",
        "assetContract": "https://etherscan.io/address/0x7D1AfA7B718fb893dB30A3aBc0Cfc608AaCfeBB0",
        "coingeckoId": "matic-network"
      }
    },
    {
      "chainId": 101,
      "address": "Au9E8ygQdTJQZXmNKPdtLEP8rGjC4qsGRhkJgjFNPAr8",
      "symbol": "wXRT",
      "name": "Robonomics (Wormhole)",
      "decimals": 9,
      "logoURI": "https://raw.githubusercontent.com/solana-labs/token-list/main/assets/mainnet/Au9E8ygQdTJQZXmNKPdtLEP8rGjC4qsGRhkJgjFNPAr8/logo.png",
      "tags": [
        "wrapped",
        "wormhole"
      ],
      "extensions": {
        "address": "0x7dE91B204C1C737bcEe6F000AAA6569Cf7061cb7",
        "bridgeContract": "https://etherscan.io/address/0xf92cD566Ea4864356C5491c177A430C222d7e678",
        "assetContract": "https://etherscan.io/address/0x7dE91B204C1C737bcEe6F000AAA6569Cf7061cb7",
        "coingeckoId": "robonomics-network"
      }
    },
    {
      "chainId": 101,
      "address": "5DQZ14hLDxveMH7NyGmTmUTRGgVAVXADp3cP2UHeH6hM",
      "symbol": "wAAVE",
      "name": "Aave Token (Wormhole)",
      "decimals": 9,
      "logoURI": "https://raw.githubusercontent.com/solana-labs/token-list/main/assets/mainnet/5DQZ14hLDxveMH7NyGmTmUTRGgVAVXADp3cP2UHeH6hM/logo.png",
      "tags": [
        "wrapped",
        "wormhole"
      ],
      "extensions": {
        "address": "0x7Fc66500c84A76Ad7e9c93437bFc5Ac33E2DDaE9",
        "bridgeContract": "https://etherscan.io/address/0xf92cD566Ea4864356C5491c177A430C222d7e678",
        "assetContract": "https://etherscan.io/address/0x7Fc66500c84A76Ad7e9c93437bFc5Ac33E2DDaE9",
        "coingeckoId": "aave"
      }
    },
    {
      "chainId": 101,
      "address": "Arc2ZVKNCdDU4vB8Ubud5QayDtjo2oJF9xVrUPQ6TWxF",
      "symbol": "wLEND",
      "name": "Lend (Wormhole)",
      "decimals": 9,
      "logoURI": "https://raw.githubusercontent.com/solana-labs/token-list/main/assets/mainnet/Arc2ZVKNCdDU4vB8Ubud5QayDtjo2oJF9xVrUPQ6TWxF/logo.png",
      "tags": [
        "wrapped",
        "wormhole"
      ],
      "extensions": {
        "address": "0x80fB784B7eD66730e8b1DBd9820aFD29931aab03",
        "bridgeContract": "https://etherscan.io/address/0xf92cD566Ea4864356C5491c177A430C222d7e678",
        "assetContract": "https://etherscan.io/address/0x80fB784B7eD66730e8b1DBd9820aFD29931aab03",
        "coingeckoId": "ethlend"
      }
    },
    {
      "chainId": 101,
      "address": "2ctKUDkGBnVykt31AhMPhHvAQWJvoNGbLh7aRidjtAqv",
      "symbol": "wPOLS",
      "name": "PolkastarterToken (Wormhole)",
      "decimals": 9,
      "logoURI": "https://raw.githubusercontent.com/solana-labs/token-list/main/assets/mainnet/2ctKUDkGBnVykt31AhMPhHvAQWJvoNGbLh7aRidjtAqv/logo.png",
      "tags": [
        "wrapped",
        "wormhole"
      ],
      "extensions": {
        "address": "0x83e6f1E41cdd28eAcEB20Cb649155049Fac3D5Aa",
        "bridgeContract": "https://etherscan.io/address/0xf92cD566Ea4864356C5491c177A430C222d7e678",
        "assetContract": "https://etherscan.io/address/0x83e6f1E41cdd28eAcEB20Cb649155049Fac3D5Aa",
        "coingeckoId": "polkastarter"
      }
    },
    {
      "chainId": 101,
      "address": "8FnkznYpHvKiaBkgatVoCrNiS5y5KW62JqgjnxVhDejC",
      "symbol": "wUBT",
      "name": "Unibright (Wormhole)",
      "decimals": 8,
      "logoURI": "https://raw.githubusercontent.com/solana-labs/token-list/main/assets/mainnet/8FnkznYpHvKiaBkgatVoCrNiS5y5KW62JqgjnxVhDejC/logo.png",
      "tags": [
        "wrapped",
        "wormhole"
      ],
      "extensions": {
        "address": "0x8400D94A5cb0fa0D041a3788e395285d61c9ee5e",
        "bridgeContract": "https://etherscan.io/address/0xf92cD566Ea4864356C5491c177A430C222d7e678",
        "assetContract": "https://etherscan.io/address/0x8400D94A5cb0fa0D041a3788e395285d61c9ee5e",
        "coingeckoId": "unibright"
      }
    },
    {
      "chainId": 101,
      "address": "4LLAYXVmT3U8Sew6k3tk66zk3btT91QRzQzxcNX8XhzV",
      "symbol": "wDIA",
      "name": "DIA (Wormhole)",
      "decimals": 9,
      "logoURI": "https://raw.githubusercontent.com/solana-labs/token-list/main/assets/mainnet/4LLAYXVmT3U8Sew6k3tk66zk3btT91QRzQzxcNX8XhzV/logo.png",
      "tags": [
        "wrapped",
        "wormhole"
      ],
      "extensions": {
        "address": "0x84cA8bc7997272c7CfB4D0Cd3D55cd942B3c9419",
        "bridgeContract": "https://etherscan.io/address/0xf92cD566Ea4864356C5491c177A430C222d7e678",
        "assetContract": "https://etherscan.io/address/0x84cA8bc7997272c7CfB4D0Cd3D55cd942B3c9419",
        "coingeckoId": "dia-data"
      }
    },
    {
      "chainId": 101,
      "address": "8L8pDf3jutdpdr4m3np68CL9ZroLActrqwxi6s9Ah5xU",
      "symbol": "wFRAX",
      "name": "Frax (Wormhole)",
      "decimals": 9,
      "logoURI": "https://raw.githubusercontent.com/solana-labs/token-list/main/assets/mainnet/8L8pDf3jutdpdr4m3np68CL9ZroLActrqwxi6s9Ah5xU/logo.png",
      "tags": [
        "wrapped",
        "wormhole"
      ],
      "extensions": {
        "address": "0x853d955aCEf822Db058eb8505911ED77F175b99e",
        "bridgeContract": "https://etherscan.io/address/0xf92cD566Ea4864356C5491c177A430C222d7e678",
        "assetContract": "https://etherscan.io/address/0x853d955aCEf822Db058eb8505911ED77F175b99e",
        "coingeckoId": "frax"
      }
    },
    {
      "chainId": 101,
      "address": "H3oVL2zJpHJaDoRfQmSrftv3fkGzvsiQgugCZmcRBykG",
      "symbol": "wKEEP",
      "name": "KEEP Token (Wormhole)",
      "decimals": 9,
      "logoURI": "https://raw.githubusercontent.com/solana-labs/token-list/main/assets/mainnet/H3oVL2zJpHJaDoRfQmSrftv3fkGzvsiQgugCZmcRBykG/logo.png",
      "tags": [
        "wrapped",
        "wormhole"
      ],
      "extensions": {
        "address": "0x85Eee30c52B0b379b046Fb0F85F4f3Dc3009aFEC",
        "bridgeContract": "https://etherscan.io/address/0xf92cD566Ea4864356C5491c177A430C222d7e678",
        "assetContract": "https://etherscan.io/address/0x85Eee30c52B0b379b046Fb0F85F4f3Dc3009aFEC",
        "coingeckoId": "keep-network"
      }
    },
    {
      "chainId": 101,
      "address": "64oqP1dFqqD8NEL4RPCpMyrHmpo31rj3nYxULVXvayfW",
      "symbol": "wRSR",
      "name": "Reserve Rights (Wormhole)",
      "decimals": 9,
      "logoURI": "https://raw.githubusercontent.com/solana-labs/token-list/main/assets/mainnet/64oqP1dFqqD8NEL4RPCpMyrHmpo31rj3nYxULVXvayfW/logo.png",
      "tags": [
        "wrapped",
        "wormhole"
      ],
      "extensions": {
        "address": "0x8762db106B2c2A0bccB3A80d1Ed41273552616E8",
        "bridgeContract": "https://etherscan.io/address/0xf92cD566Ea4864356C5491c177A430C222d7e678",
        "assetContract": "https://etherscan.io/address/0x8762db106B2c2A0bccB3A80d1Ed41273552616E8",
        "coingeckoId": "reserve-rights-token"
      }
    },
    {
      "chainId": 101,
      "address": "5SU7veiCRA16ZxnS24kCC1dwQYVwi3whvTdM48iNE1Rm",
      "symbol": "wMPH",
      "name": "88mph.app (Wormhole)",
      "decimals": 9,
      "logoURI": "https://raw.githubusercontent.com/solana-labs/token-list/main/assets/mainnet/5SU7veiCRA16ZxnS24kCC1dwQYVwi3whvTdM48iNE1Rm/logo.png",
      "tags": [
        "wrapped",
        "wormhole"
      ],
      "extensions": {
        "address": "0x8888801aF4d980682e47f1A9036e589479e835C5",
        "bridgeContract": "https://etherscan.io/address/0xf92cD566Ea4864356C5491c177A430C222d7e678",
        "assetContract": "https://etherscan.io/address/0x8888801aF4d980682e47f1A9036e589479e835C5",
        "coingeckoId": "88mph"
      }
    },
    {
      "chainId": 101,
      "address": "5fv26ojhPHWNaikXcMf2TBu4JENjLQ2PWgWYeitttVwv",
      "symbol": "wPAID",
      "name": "PAID Network (Wormhole)",
      "decimals": 9,
      "logoURI": "https://raw.githubusercontent.com/solana-labs/token-list/main/assets/mainnet/5fv26ojhPHWNaikXcMf2TBu4JENjLQ2PWgWYeitttVwv/logo.png",
      "tags": [
        "wrapped",
        "wormhole"
      ],
      "extensions": {
        "address": "0x8c8687fC965593DFb2F0b4EAeFD55E9D8df348df",
        "bridgeContract": "https://etherscan.io/address/0xf92cD566Ea4864356C5491c177A430C222d7e678",
        "assetContract": "https://etherscan.io/address/0x8c8687fC965593DFb2F0b4EAeFD55E9D8df348df",
        "coingeckoId": "paid-network"
      }
    },
    {
      "chainId": 101,
      "address": "ACr98v3kv9qaGnR3p2BfsoSK9Q2ZmP6zUkm3qxv5ZJDd",
      "symbol": "wSXP",
      "name": "Swipe (Wormhole)",
      "decimals": 9,
      "logoURI": "https://raw.githubusercontent.com/solana-labs/token-list/main/assets/mainnet/ACr98v3kv9qaGnR3p2BfsoSK9Q2ZmP6zUkm3qxv5ZJDd/logo.png",
      "tags": [
        "wrapped",
        "wormhole"
      ],
      "extensions": {
        "address": "0x8CE9137d39326AD0cD6491fb5CC0CbA0e089b6A9",
        "bridgeContract": "https://etherscan.io/address/0xf92cD566Ea4864356C5491c177A430C222d7e678",
        "assetContract": "https://etherscan.io/address/0x8CE9137d39326AD0cD6491fb5CC0CbA0e089b6A9",
        "coingeckoId": "swipe"
      }
    },
    {
      "chainId": 101,
      "address": "7gBuzBcJ7V48m8TiKJ1XWNDUerK2XfAbjxuRiKMb6S8Z",
      "symbol": "wREQ",
      "name": "Request Token (Wormhole)",
      "decimals": 9,
      "logoURI": "https://raw.githubusercontent.com/solana-labs/token-list/main/assets/mainnet/7gBuzBcJ7V48m8TiKJ1XWNDUerK2XfAbjxuRiKMb6S8Z/logo.png",
      "tags": [
        "wrapped",
        "wormhole"
      ],
      "extensions": {
        "address": "0x8f8221aFbB33998d8584A2B05749bA73c37a938a",
        "bridgeContract": "https://etherscan.io/address/0xf92cD566Ea4864356C5491c177A430C222d7e678",
        "assetContract": "https://etherscan.io/address/0x8f8221aFbB33998d8584A2B05749bA73c37a938a",
        "coingeckoId": "request-network"
      }
    },
    {
      "chainId": 101,
      "address": "CtDjsryLtwZCLj8TeniV7tWHbkaREfjKDWpvyQvsTyek",
      "symbol": "wWHALE",
      "name": "WHALE (Wormhole)",
      "decimals": 4,
      "logoURI": "https://raw.githubusercontent.com/solana-labs/token-list/main/assets/mainnet/CtDjsryLtwZCLj8TeniV7tWHbkaREfjKDWpvyQvsTyek/logo.png",
      "tags": [
        "wrapped",
        "wormhole"
      ],
      "extensions": {
        "address": "0x9355372396e3F6daF13359B7b607a3374cc638e0",
        "bridgeContract": "https://etherscan.io/address/0xf92cD566Ea4864356C5491c177A430C222d7e678",
        "assetContract": "https://etherscan.io/address/0x9355372396e3F6daF13359B7b607a3374cc638e0",
        "coingeckoId": "whale"
      }
    },
    {
      "chainId": 101,
      "address": "JDUgn6JUSwufqqthRdnZZKWv2vEdYvHxigF5Hk79yxRm",
      "symbol": "wPNK",
      "name": "Pinakion (Wormhole)",
      "decimals": 9,
      "logoURI": "https://raw.githubusercontent.com/solana-labs/token-list/main/assets/mainnet/JDUgn6JUSwufqqthRdnZZKWv2vEdYvHxigF5Hk79yxRm/logo.png",
      "tags": [
        "wrapped",
        "wormhole"
      ],
      "extensions": {
        "address": "0x93ED3FBe21207Ec2E8f2d3c3de6e058Cb73Bc04d",
        "bridgeContract": "https://etherscan.io/address/0xf92cD566Ea4864356C5491c177A430C222d7e678",
        "assetContract": "https://etherscan.io/address/0x93ED3FBe21207Ec2E8f2d3c3de6e058Cb73Bc04d",
        "coingeckoId": "kleros"
      }
    },
    {
      "chainId": 101,
      "address": "EJKqF4p7xVhXkcDNCrVQJE4osow76226bc6u3AtsGXaG",
      "symbol": "wAPY",
      "name": "APY Governance Token (Wormhole)",
      "decimals": 9,
      "logoURI": "https://raw.githubusercontent.com/solana-labs/token-list/main/assets/mainnet/EJKqF4p7xVhXkcDNCrVQJE4osow76226bc6u3AtsGXaG/logo.png",
      "tags": [
        "wrapped",
        "wormhole"
      ],
      "extensions": {
        "address": "0x95a4492F028aa1fd432Ea71146b433E7B4446611",
        "bridgeContract": "https://etherscan.io/address/0xf92cD566Ea4864356C5491c177A430C222d7e678",
        "assetContract": "https://etherscan.io/address/0x95a4492F028aa1fd432Ea71146b433E7B4446611",
        "coingeckoId": "apy-finance"
      }
    },
    {
      "chainId": 101,
      "address": "AF7Dv5Vzi1dT2fLnz4ysiRQ6FxGN1M6mrmHwgNpx7FVH",
      "symbol": "wOCEAN",
      "name": "Ocean Protocol (Wormhole)",
      "decimals": 9,
      "logoURI": "https://raw.githubusercontent.com/solana-labs/token-list/main/assets/mainnet/AF7Dv5Vzi1dT2fLnz4ysiRQ6FxGN1M6mrmHwgNpx7FVH/logo.png",
      "tags": [
        "wrapped",
        "wormhole"
      ],
      "extensions": {
        "address": "0x967da4048cD07aB37855c090aAF366e4ce1b9F48",
        "bridgeContract": "https://etherscan.io/address/0xf92cD566Ea4864356C5491c177A430C222d7e678",
        "assetContract": "https://etherscan.io/address/0x967da4048cD07aB37855c090aAF366e4ce1b9F48",
        "coingeckoId": "ocean-protocol"
      }
    },
    {
      "chainId": 101,
      "address": "AyNULvvLGW11fThvhncqNRjEgmDbMEHdDL4HqXD6SM8V",
      "symbol": "wSPI",
      "name": "Shopping.io (Wormhole)",
      "decimals": 9,
      "logoURI": "https://raw.githubusercontent.com/solana-labs/token-list/main/assets/mainnet/AyNULvvLGW11fThvhncqNRjEgmDbMEHdDL4HqXD6SM8V/logo.png",
      "tags": [
        "wrapped",
        "wormhole"
      ],
      "extensions": {
        "address": "0x9B02dD390a603Add5c07f9fd9175b7DABE8D63B7",
        "bridgeContract": "https://etherscan.io/address/0xf92cD566Ea4864356C5491c177A430C222d7e678",
        "assetContract": "https://etherscan.io/address/0x9B02dD390a603Add5c07f9fd9175b7DABE8D63B7",
        "coingeckoId": "shopping-io"
      }
    },
    {
      "chainId": 101,
      "address": "3UeKTABxz9XexDtyKq646rSQvx8GVpKNwfMoKKfxsTsF",
      "symbol": "wBBTC",
      "name": "Binance Wrapped BTC (Wormhole)",
      "decimals": 8,
      "logoURI": "https://raw.githubusercontent.com/solana-labs/token-list/main/assets/mainnet/3UeKTABxz9XexDtyKq646rSQvx8GVpKNwfMoKKfxsTsF/logo.png",
      "tags": [
        "wrapped",
        "wormhole"
      ],
      "extensions": {
        "address": "0x9BE89D2a4cd102D8Fecc6BF9dA793be995C22541",
        "bridgeContract": "https://etherscan.io/address/0xf92cD566Ea4864356C5491c177A430C222d7e678",
        "assetContract": "https://etherscan.io/address/0x9BE89D2a4cd102D8Fecc6BF9dA793be995C22541",
        "coingeckoId": "binance-wrapped-btc"
      }
    },
    {
      "chainId": 101,
      "address": "DsGbyCHbG4vSWBqAprR2eWuUAg8fXAgYkWL9psgvYZn5",
      "symbol": "wUNISTAKE",
      "name": "Unistake (Wormhole)",
      "decimals": 9,
      "logoURI": "https://raw.githubusercontent.com/solana-labs/token-list/main/assets/mainnet/DsGbyCHbG4vSWBqAprR2eWuUAg8fXAgYkWL9psgvYZn5/logo.png",
      "tags": [
        "wrapped",
        "wormhole"
      ],
      "extensions": {
        "address": "0x9Ed8e7C9604790F7Ec589F99b94361d8AAB64E5E",
        "bridgeContract": "https://etherscan.io/address/0xf92cD566Ea4864356C5491c177A430C222d7e678",
        "assetContract": "https://etherscan.io/address/0x9Ed8e7C9604790F7Ec589F99b94361d8AAB64E5E",
        "coingeckoId": "unistake"
      }
    },
    {
      "chainId": 101,
      "address": "GBvv3jn9u6pZqPd2GVnQ7BKJzLwQnEWe4ci9k359PN9Z",
      "symbol": "wMKR",
      "name": "MakerDAO (Wormhole)",
      "decimals": 9,
      "logoURI": "https://raw.githubusercontent.com/solana-labs/token-list/main/assets/mainnet/GBvv3jn9u6pZqPd2GVnQ7BKJzLwQnEWe4ci9k359PN9Z/logo.png",
      "tags": [
        "wrapped",
        "wormhole"
      ],
      "extensions": {
        "address": "0x9f8F72aA9304c8B593d555F12eF6589cC3A579A2",
        "bridgeContract": "https://etherscan.io/address/0xf92cD566Ea4864356C5491c177A430C222d7e678",
        "assetContract": "https://etherscan.io/address/0x9f8F72aA9304c8B593d555F12eF6589cC3A579A2",
        "coingeckoId": "maker"
      }
    },
    {
      "chainId": 101,
      "address": "53ETjuzUNHG8c7rZ2hxQLQfN5R6tEYtdYwNQsa68xFUk",
      "symbol": "wFARM",
      "name": "FARM Reward Token (Wormhole)",
      "decimals": 9,
      "logoURI": "https://raw.githubusercontent.com/solana-labs/token-list/main/assets/mainnet/53ETjuzUNHG8c7rZ2hxQLQfN5R6tEYtdYwNQsa68xFUk/logo.png",
      "tags": [
        "wrapped",
        "wormhole"
      ],
      "extensions": {
        "address": "0xa0246c9032bC3A600820415aE600c6388619A14D",
        "bridgeContract": "https://etherscan.io/address/0xf92cD566Ea4864356C5491c177A430C222d7e678",
        "assetContract": "https://etherscan.io/address/0xa0246c9032bC3A600820415aE600c6388619A14D",
        "coingeckoId": "harvest-finance"
      }
    },
    {
      "chainId": 101,
      "address": "FVsXUnbhifqJ4LiXQEbpUtXVdB8T5ADLKqSs5t1oc54F",
      "symbol": "wUSDC",
      "name": "USD Coin (Wormhole)",
      "decimals": 6,
      "logoURI": "https://raw.githubusercontent.com/solana-labs/token-list/main/assets/mainnet/FVsXUnbhifqJ4LiXQEbpUtXVdB8T5ADLKqSs5t1oc54F/logo.png",
      "tags": [
        "wrapped",
        "wormhole"
      ],
      "extensions": {
        "address": "0xA0b86991c6218b36c1d19D4a2e9Eb0cE3606eB48",
        "bridgeContract": "https://etherscan.io/address/0xf92cD566Ea4864356C5491c177A430C222d7e678",
        "assetContract": "https://etherscan.io/address/0xA0b86991c6218b36c1d19D4a2e9Eb0cE3606eB48",
        "coingeckoId": "usd-coin"
      }
    },
    {
      "chainId": 101,
      "address": "EjBpnWzWZeW1PKzfCszLdHgENZLZDoTNaEmz8BddpWJx",
      "symbol": "wANT",
      "name": "Aragon Network Token (Wormhole)",
      "decimals": 9,
      "logoURI": "https://raw.githubusercontent.com/solana-labs/token-list/main/assets/mainnet/EjBpnWzWZeW1PKzfCszLdHgENZLZDoTNaEmz8BddpWJx/logo.png",
      "tags": [
        "wrapped",
        "wormhole"
      ],
      "extensions": {
        "address": "0xa117000000f279D81A1D3cc75430fAA017FA5A2e",
        "bridgeContract": "https://etherscan.io/address/0xf92cD566Ea4864356C5491c177A430C222d7e678",
        "assetContract": "https://etherscan.io/address/0xa117000000f279D81A1D3cc75430fAA017FA5A2e",
        "coingeckoId": "aragon"
      }
    },
    {
      "chainId": 101,
      "address": "Rs4LHZ4WogZCAkCzfsKJib5LLnYL6xcVAfTcLQiSjg2",
      "symbol": "wNPXS",
      "name": "Pundi X Token (Wormhole)",
      "decimals": 9,
      "logoURI": "https://raw.githubusercontent.com/solana-labs/token-list/main/assets/mainnet/Rs4LHZ4WogZCAkCzfsKJib5LLnYL6xcVAfTcLQiSjg2/logo.png",
      "tags": [
        "wrapped",
        "wormhole"
      ],
      "extensions": {
        "address": "0xA15C7Ebe1f07CaF6bFF097D8a589fb8AC49Ae5B3",
        "bridgeContract": "https://etherscan.io/address/0xf92cD566Ea4864356C5491c177A430C222d7e678",
        "assetContract": "https://etherscan.io/address/0xA15C7Ebe1f07CaF6bFF097D8a589fb8AC49Ae5B3",
        "coingeckoId": "pundi-x"
      }
    },
    {
      "chainId": 101,
      "address": "65ribugkb42AANKYrEeuruhhfXffyE4jY22FUxFbpW7C",
      "symbol": "wRFOX",
      "name": "RFOX (Wormhole)",
      "decimals": 9,
      "logoURI": "https://raw.githubusercontent.com/solana-labs/token-list/main/assets/mainnet/65ribugkb42AANKYrEeuruhhfXffyE4jY22FUxFbpW7C/logo.png",
      "tags": [
        "wrapped",
        "wormhole"
      ],
      "extensions": {
        "address": "0xa1d6Df714F91DeBF4e0802A542E13067f31b8262",
        "bridgeContract": "https://etherscan.io/address/0xf92cD566Ea4864356C5491c177A430C222d7e678",
        "assetContract": "https://etherscan.io/address/0xa1d6Df714F91DeBF4e0802A542E13067f31b8262",
        "coingeckoId": "redfox-labs-2"
      }
    },
    {
      "chainId": 101,
      "address": "T2mo6dnFiutu26KMuCMSjCLBB4ofWvQ3qBJGEMc3JSe",
      "symbol": "wMTA",
      "name": "Meta (Wormhole)",
      "decimals": 9,
      "logoURI": "https://raw.githubusercontent.com/solana-labs/token-list/main/assets/mainnet/T2mo6dnFiutu26KMuCMSjCLBB4ofWvQ3qBJGEMc3JSe/logo.png",
      "tags": [
        "wrapped",
        "wormhole"
      ],
      "extensions": {
        "address": "0xa3BeD4E1c75D00fa6f4E5E6922DB7261B5E9AcD2",
        "bridgeContract": "https://etherscan.io/address/0xf92cD566Ea4864356C5491c177A430C222d7e678",
        "assetContract": "https://etherscan.io/address/0xa3BeD4E1c75D00fa6f4E5E6922DB7261B5E9AcD2",
        "coingeckoId": "meta"
      }
    },
    {
      "chainId": 101,
      "address": "HC8SaUm9rhvVZE5ZwBWiUhFAnCuG8byd5FxKYdpFm5MR",
      "symbol": "wRBC",
      "name": "Rubic (Wormhole)",
      "decimals": 9,
      "logoURI": "https://raw.githubusercontent.com/solana-labs/token-list/main/assets/mainnet/HC8SaUm9rhvVZE5ZwBWiUhFAnCuG8byd5FxKYdpFm5MR/logo.png",
      "tags": [
        "wrapped",
        "wormhole"
      ],
      "extensions": {
        "address": "0xA4EED63db85311E22dF4473f87CcfC3DaDCFA3E3",
        "bridgeContract": "https://etherscan.io/address/0xf92cD566Ea4864356C5491c177A430C222d7e678",
        "assetContract": "https://etherscan.io/address/0xA4EED63db85311E22dF4473f87CcfC3DaDCFA3E3",
        "coingeckoId": "rubic"
      }
    },
    {
      "chainId": 101,
      "address": "9DdtKWoK8cBfLSLhHXHFZzzhxp4rdwHbFEAis8n5AsfQ",
      "symbol": "wNOIA",
      "name": "NOIA Token (Wormhole)",
      "decimals": 9,
      "logoURI": "https://raw.githubusercontent.com/solana-labs/token-list/main/assets/mainnet/9DdtKWoK8cBfLSLhHXHFZzzhxp4rdwHbFEAis8n5AsfQ/logo.png",
      "tags": [
        "wrapped",
        "wormhole"
      ],
      "extensions": {
        "address": "0xa8c8CfB141A3bB59FEA1E2ea6B79b5ECBCD7b6ca",
        "bridgeContract": "https://etherscan.io/address/0xf92cD566Ea4864356C5491c177A430C222d7e678",
        "assetContract": "https://etherscan.io/address/0xa8c8CfB141A3bB59FEA1E2ea6B79b5ECBCD7b6ca",
        "coingeckoId": "noia-network"
      }
    },
    {
      "chainId": 101,
      "address": "DTQStP2z4DRqbNHRxtwThAujr9aPFPsv4y2kkXTVLVvb",
      "symbol": "wCEL",
      "name": "Celsius (Wormhole)",
      "decimals": 4,
      "logoURI": "https://raw.githubusercontent.com/solana-labs/token-list/main/assets/mainnet/DTQStP2z4DRqbNHRxtwThAujr9aPFPsv4y2kkXTVLVvb/logo.png",
      "tags": [
        "wrapped",
        "wormhole"
      ],
      "extensions": {
        "address": "0xaaAEBE6Fe48E54f431b0C390CfaF0b017d09D42d",
        "bridgeContract": "https://etherscan.io/address/0xf92cD566Ea4864356C5491c177A430C222d7e678",
        "assetContract": "https://etherscan.io/address/0xaaAEBE6Fe48E54f431b0C390CfaF0b017d09D42d",
        "coingeckoId": "celsius-degree-token"
      }
    },
    {
      "chainId": 101,
      "address": "59NPV18vAbTgwC9aeEGikrmX3EbZHMEMkZfvcsHBNFr9",
      "symbol": "wCWS",
      "name": "Crowns (Wormhole)",
      "decimals": 9,
      "logoURI": "https://raw.githubusercontent.com/solana-labs/token-list/main/assets/mainnet/59NPV18vAbTgwC9aeEGikrmX3EbZHMEMkZfvcsHBNFr9/logo.png",
      "tags": [
        "wrapped",
        "wormhole"
      ],
      "extensions": {
        "address": "0xaC0104Cca91D167873B8601d2e71EB3D4D8c33e0",
        "bridgeContract": "https://etherscan.io/address/0xf92cD566Ea4864356C5491c177A430C222d7e678",
        "assetContract": "https://etherscan.io/address/0xaC0104Cca91D167873B8601d2e71EB3D4D8c33e0",
        "coingeckoId": "crowns"
      }
    },
    {
      "chainId": 101,
      "address": "4811JP9i35zgAxSFZjGXQwew6xd1qSBE4xdMFik2J14Z",
      "symbol": "wROOM",
      "name": "OptionRoom Token (Wormhole)",
      "decimals": 9,
      "logoURI": "https://raw.githubusercontent.com/solana-labs/token-list/main/assets/mainnet/4811JP9i35zgAxSFZjGXQwew6xd1qSBE4xdMFik2J14Z/logo.png",
      "tags": [
        "wrapped",
        "wormhole"
      ],
      "extensions": {
        "address": "0xAd4f86a25bbc20FfB751f2FAC312A0B4d8F88c64",
        "bridgeContract": "https://etherscan.io/address/0xf92cD566Ea4864356C5491c177A430C222d7e678",
        "assetContract": "https://etherscan.io/address/0xAd4f86a25bbc20FfB751f2FAC312A0B4d8F88c64",
        "coingeckoId": "option-room"
      }
    },
    {
      "chainId": 101,
      "address": "2VAdvHWMpzMnDYYn64MgqLNpGQ19iCiusCet8JLMtxU5",
      "symbol": "wYOP",
      "name": "YOP (Wormhole)",
      "decimals": 8,
      "logoURI": "https://raw.githubusercontent.com/solana-labs/token-list/main/assets/mainnet/2VAdvHWMpzMnDYYn64MgqLNpGQ19iCiusCet8JLMtxU5/logo.png",
      "tags": [
        "wrapped",
        "wormhole"
      ],
      "extensions": {
        "address": "0xAE1eaAE3F627AAca434127644371b67B18444051",
        "bridgeContract": "https://etherscan.io/address/0xf92cD566Ea4864356C5491c177A430C222d7e678",
        "assetContract": "https://etherscan.io/address/0xAE1eaAE3F627AAca434127644371b67B18444051",
        "coingeckoId": "yield-optimization-platform"
      }
    },
    {
      "chainId": 101,
      "address": "AKiTcEWZarsnUbKkwQVRjJni5eqwiNeBQsJ3nrADacT4",
      "symbol": "wLGCY",
      "name": "LGCY Network (Wormhole)",
      "decimals": 9,
      "logoURI": "https://raw.githubusercontent.com/solana-labs/token-list/main/assets/mainnet/AKiTcEWZarsnUbKkwQVRjJni5eqwiNeBQsJ3nrADacT4/logo.png",
      "tags": [
        "wrapped",
        "wormhole"
      ],
      "extensions": {
        "address": "0xaE697F994Fc5eBC000F8e22EbFfeE04612f98A0d",
        "bridgeContract": "https://etherscan.io/address/0xf92cD566Ea4864356C5491c177A430C222d7e678",
        "assetContract": "https://etherscan.io/address/0xaE697F994Fc5eBC000F8e22EbFfeE04612f98A0d",
        "coingeckoId": "lgcy-network"
      }
    },
    {
      "chainId": 101,
      "address": "4kPHTMfSD1k3SytAMKEVRWH5ip6WD5U52tC5q6TuXUNU",
      "symbol": "wRFuel",
      "name": "Rio Fuel Token (Wormhole)",
      "decimals": 9,
      "logoURI": "https://raw.githubusercontent.com/solana-labs/token-list/main/assets/mainnet/4kPHTMfSD1k3SytAMKEVRWH5ip6WD5U52tC5q6TuXUNU/logo.png",
      "tags": [
        "wrapped",
        "wormhole"
      ],
      "extensions": {
        "address": "0xaf9f549774ecEDbD0966C52f250aCc548D3F36E5",
        "bridgeContract": "https://etherscan.io/address/0xf92cD566Ea4864356C5491c177A430C222d7e678",
        "assetContract": "https://etherscan.io/address/0xaf9f549774ecEDbD0966C52f250aCc548D3F36E5",
        "coingeckoId": "rio-defi"
      }
    },
    {
      "chainId": 101,
      "address": "E1w2uKRsVJeDf1Qqbk7DDKEDe7NCYwh8ySgqCaEZ4BTC",
      "symbol": "wMAHA",
      "name": "MahaDAO (Wormhole)",
      "decimals": 9,
      "logoURI": "https://raw.githubusercontent.com/solana-labs/token-list/main/assets/mainnet/E1w2uKRsVJeDf1Qqbk7DDKEDe7NCYwh8ySgqCaEZ4BTC/logo.png",
      "tags": [
        "wrapped",
        "wormhole"
      ],
      "extensions": {
        "address": "0xB4d930279552397bbA2ee473229f89Ec245bc365",
        "bridgeContract": "https://etherscan.io/address/0xf92cD566Ea4864356C5491c177A430C222d7e678",
        "assetContract": "https://etherscan.io/address/0xB4d930279552397bbA2ee473229f89Ec245bc365",
        "coingeckoId": "mahadao"
      }
    },
    {
      "chainId": 101,
      "address": "4psmnTirimNyPEPEZtkQkdEPJagTXS3a7wsu1XN9MYK3",
      "symbol": "wRPL",
      "name": "Rocket Pool (Wormhole)",
      "decimals": 9,
      "logoURI": "https://raw.githubusercontent.com/solana-labs/token-list/main/assets/mainnet/4psmnTirimNyPEPEZtkQkdEPJagTXS3a7wsu1XN9MYK3/logo.png",
      "tags": [
        "wrapped",
        "wormhole"
      ],
      "extensions": {
        "address": "0xB4EFd85c19999D84251304bDA99E90B92300Bd93",
        "bridgeContract": "https://etherscan.io/address/0xf92cD566Ea4864356C5491c177A430C222d7e678",
        "assetContract": "https://etherscan.io/address/0xB4EFd85c19999D84251304bDA99E90B92300Bd93",
        "coingeckoId": "rocket-pool"
      }
    },
    {
      "chainId": 101,
      "address": "FrhQauNRm7ecom9FRprNcyz58agDe5ujAbAtA9NG6jtU",
      "symbol": "wNEXO",
      "name": "Nexo (Wormhole)",
      "decimals": 9,
      "logoURI": "https://raw.githubusercontent.com/solana-labs/token-list/main/assets/mainnet/FrhQauNRm7ecom9FRprNcyz58agDe5ujAbAtA9NG6jtU/logo.png",
      "tags": [
        "wrapped",
        "wormhole"
      ],
      "extensions": {
        "address": "0xB62132e35a6c13ee1EE0f84dC5d40bad8d815206",
        "bridgeContract": "https://etherscan.io/address/0xf92cD566Ea4864356C5491c177A430C222d7e678",
        "assetContract": "https://etherscan.io/address/0xB62132e35a6c13ee1EE0f84dC5d40bad8d815206",
        "coingeckoId": "nexo"
      }
    },
    {
      "chainId": 101,
      "address": "6G7X1B2f9F7KWcHxS66mn3ax6VPE2UMZud44RX3BzfVo",
      "symbol": "BEHZAT",
      "name": "Behzat Token",
      "decimals": 9,
      "logoURI": "https://raw.githubusercontent.com/solana-labs/token-list/main/assets/mainnet/6G7X1B2f9F7KWcHxS66mn3ax6VPE2UMZud44RX3BzfVo/logo.png",
      "tags": [
        "Token"
      ],
      "extensions": {
        "twitter": "https://twitter.com/BehzatToken"
      }
    },
    {
      "chainId": 101,
      "address": "AoU75vwpnWEVvfarxRALjzRc8vS9UdDhRMkwoDimt9ss",
      "symbol": "wSFI",
      "name": "Spice (Wormhole)",
      "decimals": 9,
      "logoURI": "https://raw.githubusercontent.com/solana-labs/token-list/main/assets/mainnet/AoU75vwpnWEVvfarxRALjzRc8vS9UdDhRMkwoDimt9ss/logo.png",
      "tags": [
        "wrapped",
        "wormhole"
      ],
      "extensions": {
        "address": "0xb753428af26E81097e7fD17f40c88aaA3E04902c",
        "bridgeContract": "https://etherscan.io/address/0xf92cD566Ea4864356C5491c177A430C222d7e678",
        "assetContract": "https://etherscan.io/address/0xb753428af26E81097e7fD17f40c88aaA3E04902c",
        "coingeckoId": "saffron-finance"
      }
    },
    {
      "chainId": 101,
      "address": "CRZuALvCYjPLB65WFLHh9JkmPWK5C81TXpy2aEEaCjr3",
      "symbol": "wSTBZ",
      "name": "Stabilize Token (Wormhole)",
      "decimals": 9,
      "logoURI": "https://raw.githubusercontent.com/solana-labs/token-list/main/assets/mainnet/CRZuALvCYjPLB65WFLHh9JkmPWK5C81TXpy2aEEaCjr3/logo.png",
      "tags": [
        "wrapped",
        "wormhole"
      ],
      "extensions": {
        "address": "0xB987D48Ed8f2C468D52D6405624EADBa5e76d723",
        "bridgeContract": "https://etherscan.io/address/0xf92cD566Ea4864356C5491c177A430C222d7e678",
        "assetContract": "https://etherscan.io/address/0xB987D48Ed8f2C468D52D6405624EADBa5e76d723",
        "coingeckoId": "stabilize"
      }
    },
    {
      "chainId": 101,
      "address": "HPYXGSdAwyK5GwmuivL8gDdUVRChtgXq6SRat44k4Pat",
      "symbol": "wBAL",
      "name": "Balancer (Wormhole)",
      "decimals": 9,
      "logoURI": "https://raw.githubusercontent.com/solana-labs/token-list/main/assets/mainnet/HPYXGSdAwyK5GwmuivL8gDdUVRChtgXq6SRat44k4Pat/logo.png",
      "tags": [
        "wrapped",
        "wormhole"
      ],
      "extensions": {
        "address": "0xba100000625a3754423978a60c9317c58a424e3D",
        "bridgeContract": "https://etherscan.io/address/0xf92cD566Ea4864356C5491c177A430C222d7e678",
        "assetContract": "https://etherscan.io/address/0xba100000625a3754423978a60c9317c58a424e3D",
        "coingeckoId": "balancer"
      }
    },
    {
      "chainId": 101,
      "address": "AV7NgJV2BsgEukzUTrcUMz3LD37xLcLtygFig5WJ3kQN",
      "symbol": "wBAND",
      "name": "BandToken (Wormhole)",
      "decimals": 9,
      "logoURI": "https://raw.githubusercontent.com/solana-labs/token-list/main/assets/mainnet/AV7NgJV2BsgEukzUTrcUMz3LD37xLcLtygFig5WJ3kQN/logo.png",
      "tags": [
        "wrapped",
        "wormhole"
      ],
      "extensions": {
        "address": "0xBA11D00c5f74255f56a5E366F4F77f5A186d7f55",
        "bridgeContract": "https://etherscan.io/address/0xf92cD566Ea4864356C5491c177A430C222d7e678",
        "assetContract": "https://etherscan.io/address/0xBA11D00c5f74255f56a5E366F4F77f5A186d7f55",
        "coingeckoId": "band-protocol"
      }
    },
    {
      "chainId": 101,
      "address": "4obZok5FFUcQXQoV39hhcqk9xSmo4WnP9wnrNCk1g5BC",
      "symbol": "wSWFL",
      "name": "Swapfolio (Wormhole)",
      "decimals": 9,
      "logoURI": "https://raw.githubusercontent.com/solana-labs/token-list/main/assets/mainnet/4obZok5FFUcQXQoV39hhcqk9xSmo4WnP9wnrNCk1g5BC/logo.png",
      "tags": [
        "wrapped",
        "wormhole"
      ],
      "extensions": {
        "address": "0xBa21Ef4c9f433Ede00badEFcC2754B8E74bd538A",
        "bridgeContract": "https://etherscan.io/address/0xf92cD566Ea4864356C5491c177A430C222d7e678",
        "assetContract": "https://etherscan.io/address/0xBa21Ef4c9f433Ede00badEFcC2754B8E74bd538A",
        "coingeckoId": "swapfolio"
      }
    },
    {
      "chainId": 101,
      "address": "HCP8hGKS6fUGfTA1tQxBKzbXuQk7yktzz71pY8LXVJyR",
      "symbol": "wLRC",
      "name": "LoopringCoin V2 (Wormhole)",
      "decimals": 9,
      "logoURI": "https://raw.githubusercontent.com/solana-labs/token-list/main/assets/mainnet/HCP8hGKS6fUGfTA1tQxBKzbXuQk7yktzz71pY8LXVJyR/logo.png",
      "tags": [
        "wrapped",
        "wormhole"
      ],
      "extensions": {
        "address": "0xBBbbCA6A901c926F240b89EacB641d8Aec7AEafD",
        "bridgeContract": "https://etherscan.io/address/0xf92cD566Ea4864356C5491c177A430C222d7e678",
        "assetContract": "https://etherscan.io/address/0xBBbbCA6A901c926F240b89EacB641d8Aec7AEafD",
        "coingeckoId": "loopring"
      }
    },
    {
      "chainId": 101,
      "address": "9sNArcS6veh7DLEo7Y1ZSbBCYtkuPVE6S3HhVrcWR2Zw",
      "symbol": "wPERP",
      "name": "Perpetual (Wormhole)",
      "decimals": 9,
      "logoURI": "https://raw.githubusercontent.com/solana-labs/token-list/main/assets/mainnet/9sNArcS6veh7DLEo7Y1ZSbBCYtkuPVE6S3HhVrcWR2Zw/logo.png",
      "tags": [
        "wrapped",
        "wormhole"
      ],
      "extensions": {
        "address": "0xbC396689893D065F41bc2C6EcbeE5e0085233447",
        "bridgeContract": "https://etherscan.io/address/0xf92cD566Ea4864356C5491c177A430C222d7e678",
        "assetContract": "https://etherscan.io/address/0xbC396689893D065F41bc2C6EcbeE5e0085233447",
        "coingeckoId": "perpetual-protocol"
      }
    },
    {
      "chainId": 101,
      "address": "3XnhArdJydrpbr9Nbj8wNUaozPL9WAo9YDyNWakhTm9X",
      "symbol": "wCOMP",
      "name": "Compound (Wormhole)",
      "decimals": 9,
      "logoURI": "https://raw.githubusercontent.com/solana-labs/token-list/main/assets/mainnet/3XnhArdJydrpbr9Nbj8wNUaozPL9WAo9YDyNWakhTm9X/logo.png",
      "tags": [
        "wrapped",
        "wormhole"
      ],
      "extensions": {
        "address": "0xc00e94Cb662C3520282E6f5717214004A7f26888",
        "bridgeContract": "https://etherscan.io/address/0xf92cD566Ea4864356C5491c177A430C222d7e678",
        "assetContract": "https://etherscan.io/address/0xc00e94Cb662C3520282E6f5717214004A7f26888",
        "coingeckoId": "compound-governance-token"
      }
    },
    {
      "chainId": 101,
      "address": "CPLNm9UMKfiJKiySQathV99yeSgTVjPDZx4ucFrbp2MD",
      "symbol": "wSNX",
      "name": "Synthetix Network Token (Wormhole)",
      "decimals": 9,
      "logoURI": "https://raw.githubusercontent.com/solana-labs/token-list/main/assets/mainnet/CPLNm9UMKfiJKiySQathV99yeSgTVjPDZx4ucFrbp2MD/logo.png",
      "tags": [
        "wrapped",
        "wormhole"
      ],
      "extensions": {
        "address": "0xC011a73ee8576Fb46F5E1c5751cA3B9Fe0af2a6F",
        "bridgeContract": "https://etherscan.io/address/0xf92cD566Ea4864356C5491c177A430C222d7e678",
        "assetContract": "https://etherscan.io/address/0xC011a73ee8576Fb46F5E1c5751cA3B9Fe0af2a6F",
        "coingeckoId": "havven"
      }
    },
    {
      "chainId": 101,
      "address": "D6eVKSfLdioqo2zG8LbQYFU2gf66FrjKA7afCYNo1GHt",
      "symbol": "wDUCK",
      "name": "DLP Duck Token (Wormhole)",
      "decimals": 9,
      "logoURI": "https://raw.githubusercontent.com/solana-labs/token-list/main/assets/mainnet/D6eVKSfLdioqo2zG8LbQYFU2gf66FrjKA7afCYNo1GHt/logo.png",
      "tags": [
        "wrapped",
        "wormhole"
      ],
      "extensions": {
        "address": "0xC0bA369c8Db6eB3924965e5c4FD0b4C1B91e305F",
        "bridgeContract": "https://etherscan.io/address/0xf92cD566Ea4864356C5491c177A430C222d7e678",
        "assetContract": "https://etherscan.io/address/0xC0bA369c8Db6eB3924965e5c4FD0b4C1B91e305F",
        "coingeckoId": "dlp-duck-token"
      }
    },
    {
      "chainId": 101,
      "address": "9PwPi3DAf9Dy4Y6qJmUzF6fX9CjNwScBidsYqJmcApF8",
      "symbol": "wCHAIN",
      "name": "Chain Games (Wormhole)",
      "decimals": 9,
      "logoURI": "https://raw.githubusercontent.com/solana-labs/token-list/main/assets/mainnet/9PwPi3DAf9Dy4Y6qJmUzF6fX9CjNwScBidsYqJmcApF8/logo.png",
      "tags": [
        "wrapped",
        "wormhole"
      ],
      "extensions": {
        "address": "0xC4C2614E694cF534D407Ee49F8E44D125E4681c4",
        "bridgeContract": "https://etherscan.io/address/0xf92cD566Ea4864356C5491c177A430C222d7e678",
        "assetContract": "https://etherscan.io/address/0xC4C2614E694cF534D407Ee49F8E44D125E4681c4",
        "coingeckoId": "chain-games"
      }
    },
    {
      "chainId": 101,
      "address": "BmxZ1pghpcoyT7aykj7D1o4AxWirTqvD7zD2tNngjirT",
      "symbol": "wGRT",
      "name": "Graph Token (Wormhole)",
      "decimals": 9,
      "logoURI": "https://raw.githubusercontent.com/solana-labs/token-list/main/assets/mainnet/BmxZ1pghpcoyT7aykj7D1o4AxWirTqvD7zD2tNngjirT/logo.png",
      "tags": [
        "wrapped",
        "wormhole"
      ],
      "extensions": {
        "address": "0xc944E90C64B2c07662A292be6244BDf05Cda44a7",
        "bridgeContract": "https://etherscan.io/address/0xf92cD566Ea4864356C5491c177A430C222d7e678",
        "assetContract": "https://etherscan.io/address/0xc944E90C64B2c07662A292be6244BDf05Cda44a7",
        "coingeckoId": "the-graph"
      }
    },
    {
      "chainId": 101,
      "address": "FMr15arp651N6fR2WEL36pCMBnFecHcN6wDxne2Vf3SK",
      "symbol": "wROOT",
      "name": "RootKit (Wormhole)",
      "decimals": 9,
      "logoURI": "https://raw.githubusercontent.com/solana-labs/token-list/main/assets/mainnet/FMr15arp651N6fR2WEL36pCMBnFecHcN6wDxne2Vf3SK/logo.png",
      "tags": [
        "wrapped",
        "wormhole"
      ],
      "extensions": {
        "address": "0xCb5f72d37685C3D5aD0bB5F982443BC8FcdF570E",
        "bridgeContract": "https://etherscan.io/address/0xf92cD566Ea4864356C5491c177A430C222d7e678",
        "assetContract": "https://etherscan.io/address/0xCb5f72d37685C3D5aD0bB5F982443BC8FcdF570E",
        "coingeckoId": "rootkit"
      }
    },
    {
      "chainId": 101,
      "address": "E9X7rKAGfSh1gsHC6qh5MVLkDzRcT64KQbjzvHnc5zEq",
      "symbol": "wSWAP",
      "name": "TrustSwap Token (Wormhole)",
      "decimals": 9,
      "logoURI": "https://raw.githubusercontent.com/solana-labs/token-list/main/assets/mainnet/E9X7rKAGfSh1gsHC6qh5MVLkDzRcT64KQbjzvHnc5zEq/logo.png",
      "tags": [
        "wrapped",
        "wormhole"
      ],
      "extensions": {
        "address": "0xCC4304A31d09258b0029eA7FE63d032f52e44EFe",
        "bridgeContract": "https://etherscan.io/address/0xf92cD566Ea4864356C5491c177A430C222d7e678",
        "assetContract": "https://etherscan.io/address/0xCC4304A31d09258b0029eA7FE63d032f52e44EFe",
        "coingeckoId": "trustswap"
      }
    },
    {
      "chainId": 101,
      "address": "5NEENV1mNvu7MfNNtKuGSDC8zoNStq1tuLkDXFtv6rZd",
      "symbol": "wTVK",
      "name": "Terra Virtua Kolect (Wormhole)",
      "decimals": 9,
      "logoURI": "https://raw.githubusercontent.com/solana-labs/token-list/main/assets/mainnet/5NEENV1mNvu7MfNNtKuGSDC8zoNStq1tuLkDXFtv6rZd/logo.png",
      "tags": [
        "wrapped",
        "wormhole"
      ],
      "extensions": {
        "address": "0xd084B83C305daFD76AE3E1b4E1F1fe2eCcCb3988",
        "bridgeContract": "https://etherscan.io/address/0xf92cD566Ea4864356C5491c177A430C222d7e678",
        "assetContract": "https://etherscan.io/address/0xd084B83C305daFD76AE3E1b4E1F1fe2eCcCb3988",
        "coingeckoId": "terra-virtua-kolect"
      }
    },
    {
      "chainId": 101,
      "address": "5ZXLGj7onpitgtREJNYb51DwDPddvqV1YLC8jn2sgz48",
      "symbol": "wOMG",
      "name": "OMG Network (Wormhole)",
      "decimals": 9,
      "logoURI": "https://raw.githubusercontent.com/solana-labs/token-list/main/assets/mainnet/5ZXLGj7onpitgtREJNYb51DwDPddvqV1YLC8jn2sgz48/logo.png",
      "tags": [
        "wrapped",
        "wormhole"
      ],
      "extensions": {
        "address": "0xd26114cd6EE289AccF82350c8d8487fedB8A0C07",
        "bridgeContract": "https://etherscan.io/address/0xf92cD566Ea4864356C5491c177A430C222d7e678",
        "assetContract": "https://etherscan.io/address/0xd26114cd6EE289AccF82350c8d8487fedB8A0C07",
        "coingeckoId": "omisego"
      }
    },
    {
      "chainId": 101,
      "address": "2Xf2yAXJfg82sWwdLUo2x9mZXy6JCdszdMZkcF1Hf4KV",
      "symbol": "wLUNA",
      "name": "Wrapped LUNA Token (Wormhole)",
      "decimals": 9,
      "logoURI": "https://raw.githubusercontent.com/solana-labs/token-list/main/assets/mainnet/2Xf2yAXJfg82sWwdLUo2x9mZXy6JCdszdMZkcF1Hf4KV/logo.png",
      "tags": [
        "wrapped",
        "wormhole"
      ],
      "extensions": {
        "address": "0xd2877702675e6cEb975b4A1dFf9fb7BAF4C91ea9",
        "bridgeContract": "https://etherscan.io/address/0xf92cD566Ea4864356C5491c177A430C222d7e678",
        "assetContract": "https://etherscan.io/address/0xd2877702675e6cEb975b4A1dFf9fb7BAF4C91ea9",
        "coingeckoId": "wrapped-terra"
      }
    },
    {
      "chainId": 101,
      "address": "5Ro6JxJ4NjSTEppdX2iXUYgWkAEF1dcs9gqMX99E2vkL",
      "symbol": "wBONDLY",
      "name": "Bondly Token (Wormhole)",
      "decimals": 9,
      "logoURI": "https://raw.githubusercontent.com/solana-labs/token-list/main/assets/mainnet/5Ro6JxJ4NjSTEppdX2iXUYgWkAEF1dcs9gqMX99E2vkL/logo.png",
      "tags": [
        "wrapped",
        "wormhole"
      ],
      "extensions": {
        "address": "0xD2dDa223b2617cB616c1580db421e4cFAe6a8a85",
        "bridgeContract": "https://etherscan.io/address/0xf92cD566Ea4864356C5491c177A430C222d7e678",
        "assetContract": "https://etherscan.io/address/0xD2dDa223b2617cB616c1580db421e4cFAe6a8a85",
        "coingeckoId": "bondly"
      }
    },
    {
      "chainId": 101,
      "address": "5jFzUEqWLnvGvKWb1Pji9nWVYy5vLG2saoXCyVNWEdEi",
      "symbol": "wDETS",
      "name": "Dextrust (Wormhole)",
      "decimals": 9,
      "logoURI": "https://raw.githubusercontent.com/solana-labs/token-list/main/assets/mainnet/5jFzUEqWLnvGvKWb1Pji9nWVYy5vLG2saoXCyVNWEdEi/logo.png",
      "tags": [
        "wrapped",
        "wormhole"
      ],
      "extensions": {
        "address": "0xd379700999F4805Ce80aa32DB46A94dF64561108",
        "bridgeContract": "https://etherscan.io/address/0xf92cD566Ea4864356C5491c177A430C222d7e678",
        "assetContract": "https://etherscan.io/address/0xd379700999F4805Ce80aa32DB46A94dF64561108",
        "coingeckoId": "dextrust"
      }
    },
    {
      "chainId": 101,
      "address": "BV5tm1uCRWQCQKNgQVFnkseqAjxpmbJkRCXvzFWBdgMp",
      "symbol": "wAMPL",
      "name": "Ampleforth (Wormhole)",
      "decimals": 9,
      "logoURI": "https://raw.githubusercontent.com/solana-labs/token-list/main/assets/mainnet/BV5tm1uCRWQCQKNgQVFnkseqAjxpmbJkRCXvzFWBdgMp/logo.png",
      "tags": [
        "wrapped",
        "wormhole"
      ],
      "extensions": {
        "address": "0xD46bA6D942050d489DBd938a2C909A5d5039A161",
        "bridgeContract": "https://etherscan.io/address/0xf92cD566Ea4864356C5491c177A430C222d7e678",
        "assetContract": "https://etherscan.io/address/0xD46bA6D942050d489DBd938a2C909A5d5039A161",
        "coingeckoId": "ampleforth"
      }
    },
    {
      "chainId": 101,
      "address": "2PSvGigDY4MVUmv51bBiARBMcHBtXcUBnx5V9BwWbbi2",
      "symbol": "wPOLK",
      "name": "Polkamarkets (Wormhole)",
      "decimals": 9,
      "logoURI": "https://raw.githubusercontent.com/solana-labs/token-list/main/assets/mainnet/2PSvGigDY4MVUmv51bBiARBMcHBtXcUBnx5V9BwWbbi2/logo.png",
      "tags": [
        "wrapped",
        "wormhole"
      ],
      "extensions": {
        "address": "0xD478161C952357F05f0292B56012Cd8457F1cfbF",
        "bridgeContract": "https://etherscan.io/address/0xf92cD566Ea4864356C5491c177A430C222d7e678",
        "assetContract": "https://etherscan.io/address/0xD478161C952357F05f0292B56012Cd8457F1cfbF",
        "coingeckoId": "polkamarkets"
      }
    },
    {
      "chainId": 101,
      "address": "ApmXkxXCASdxRf3Ln6Ni7oAZ7E6CX1CcJAD8A5qBdhSm",
      "symbol": "wCRV",
      "name": "Curve DAO Token (Wormhole)",
      "decimals": 9,
      "logoURI": "https://raw.githubusercontent.com/solana-labs/token-list/main/assets/mainnet/ApmXkxXCASdxRf3Ln6Ni7oAZ7E6CX1CcJAD8A5qBdhSm/logo.png",
      "tags": [
        "wrapped",
        "wormhole"
      ],
      "extensions": {
        "address": "0xD533a949740bb3306d119CC777fa900bA034cd52",
        "bridgeContract": "https://etherscan.io/address/0xf92cD566Ea4864356C5491c177A430C222d7e678",
        "assetContract": "https://etherscan.io/address/0xD533a949740bb3306d119CC777fa900bA034cd52",
        "coingeckoId": "curve-dao-token"
      }
    },
    {
      "chainId": 101,
      "address": "DWECGzR56MruYJyo5g5QpoxZbFoydt3oWUkkDsVhxXzs",
      "symbol": "wMEME",
      "name": "MEME (Wormhole)",
      "decimals": 8,
      "logoURI": "https://raw.githubusercontent.com/solana-labs/token-list/main/assets/mainnet/DWECGzR56MruYJyo5g5QpoxZbFoydt3oWUkkDsVhxXzs/logo.png",
      "tags": [
        "wrapped",
        "wormhole"
      ],
      "extensions": {
        "address": "0xD5525D397898e5502075Ea5E830d8914f6F0affe",
        "bridgeContract": "https://etherscan.io/address/0xf92cD566Ea4864356C5491c177A430C222d7e678",
        "assetContract": "https://etherscan.io/address/0xD5525D397898e5502075Ea5E830d8914f6F0affe",
        "coingeckoId": "degenerator"
      }
    },
    {
      "chainId": 101,
      "address": "3Y2wTtM4kCX8uUSLrKJ8wpajCu1C9LaWWAd7b7Nb2BDw",
      "symbol": "wEXNT",
      "name": "ExNetwork Community Token (Wormhole)",
      "decimals": 9,
      "logoURI": "https://raw.githubusercontent.com/solana-labs/token-list/main/assets/mainnet/3Y2wTtM4kCX8uUSLrKJ8wpajCu1C9LaWWAd7b7Nb2BDw/logo.png",
      "tags": [
        "wrapped",
        "wormhole"
      ],
      "extensions": {
        "address": "0xD6c67B93a7b248dF608a653d82a100556144c5DA",
        "bridgeContract": "https://etherscan.io/address/0xf92cD566Ea4864356C5491c177A430C222d7e678",
        "assetContract": "https://etherscan.io/address/0xD6c67B93a7b248dF608a653d82a100556144c5DA",
        "coingeckoId": "exnetwork-token"
      }
    },
    {
      "chainId": 101,
      "address": "9w97GdWUYYaamGwdKMKZgGzPduZJkiFizq4rz5CPXRv2",
      "symbol": "wUSDT",
      "name": "Tether USD (Wormhole)",
      "decimals": 6,
      "logoURI": "https://raw.githubusercontent.com/solana-labs/token-list/main/assets/mainnet/9w97GdWUYYaamGwdKMKZgGzPduZJkiFizq4rz5CPXRv2/logo.png",
      "tags": [
        "wrapped",
        "wormhole"
      ],
      "extensions": {
        "address": "0xdAC17F958D2ee523a2206206994597C13D831ec7",
        "bridgeContract": "https://etherscan.io/address/0xf92cD566Ea4864356C5491c177A430C222d7e678",
        "assetContract": "https://etherscan.io/address/0xdAC17F958D2ee523a2206206994597C13D831ec7",
        "coingeckoId": "tether"
      }
    },
    {
      "chainId": 101,
      "address": "CqWSJtkMMY16q9QLnQxktM1byzVHGRr8b6LCPuZnEeiL",
      "symbol": "wYLD",
      "name": "Yield (Wormhole)",
      "decimals": 9,
      "logoURI": "https://raw.githubusercontent.com/solana-labs/token-list/main/assets/mainnet/CqWSJtkMMY16q9QLnQxktM1byzVHGRr8b6LCPuZnEeiL/logo.png",
      "tags": [
        "wrapped",
        "wormhole"
      ],
      "extensions": {
        "address": "0xDcB01cc464238396E213a6fDd933E36796eAfF9f",
        "bridgeContract": "https://etherscan.io/address/0xf92cD566Ea4864356C5491c177A430C222d7e678",
        "assetContract": "https://etherscan.io/address/0xDcB01cc464238396E213a6fDd933E36796eAfF9f",
        "coingeckoId": "yield"
      }
    },
    {
      "chainId": 101,
      "address": "26ZzQVGZruwcZPs2sqb8n9ojKt2cviUjHcMjstFtK6ow",
      "symbol": "wKNC",
      "name": "Kyber Network Crystal (Wormhole)",
      "decimals": 9,
      "logoURI": "https://raw.githubusercontent.com/solana-labs/token-list/main/assets/mainnet/26ZzQVGZruwcZPs2sqb8n9ojKt2cviUjHcMjstFtK6ow/logo.png",
      "tags": [
        "wrapped",
        "wormhole"
      ],
      "extensions": {
        "address": "0xdd974D5C2e2928deA5F71b9825b8b646686BD200",
        "bridgeContract": "https://etherscan.io/address/0xf92cD566Ea4864356C5491c177A430C222d7e678",
        "assetContract": "https://etherscan.io/address/0xdd974D5C2e2928deA5F71b9825b8b646686BD200",
        "coingeckoId": "kyber-network"
      }
    },
    {
      "chainId": 101,
      "address": "HHoHTtntq2kiBPENyVM1DTP7pNrkBXX2Jye29PSyz3qf",
      "symbol": "wCOTI",
      "name": "COTI Token (Wormhole)",
      "decimals": 9,
      "logoURI": "https://raw.githubusercontent.com/solana-labs/token-list/main/assets/mainnet/HHoHTtntq2kiBPENyVM1DTP7pNrkBXX2Jye29PSyz3qf/logo.png",
      "tags": [
        "wrapped",
        "wormhole"
      ],
      "extensions": {
        "address": "0xDDB3422497E61e13543BeA06989C0789117555c5",
        "bridgeContract": "https://etherscan.io/address/0xf92cD566Ea4864356C5491c177A430C222d7e678",
        "assetContract": "https://etherscan.io/address/0xDDB3422497E61e13543BeA06989C0789117555c5",
        "coingeckoId": "coti"
      }
    },
    {
      "chainId": 101,
      "address": "4sEpUsJ6uJZYi6A2da8EGjKPacRSqYJaPJffPnTqoWVv",
      "symbol": "wINJ",
      "name": "Injective Token (Wormhole)",
      "decimals": 9,
      "logoURI": "https://raw.githubusercontent.com/solana-labs/token-list/main/assets/mainnet/4sEpUsJ6uJZYi6A2da8EGjKPacRSqYJaPJffPnTqoWVv/logo.png",
      "tags": [
        "wrapped",
        "wormhole"
      ],
      "extensions": {
        "address": "0xe28b3B32B6c345A34Ff64674606124Dd5Aceca30",
        "bridgeContract": "https://etherscan.io/address/0xf92cD566Ea4864356C5491c177A430C222d7e678",
        "assetContract": "https://etherscan.io/address/0xe28b3B32B6c345A34Ff64674606124Dd5Aceca30",
        "coingeckoId": "injective-protocol"
      }
    },
    {
      "chainId": 101,
      "address": "G2jrxYSoCSzmohxERa2JzSJMuRM4kiNvRA3DnCv7Lzcz",
      "symbol": "wZRX",
      "name": "0x Protocol Token (Wormhole)",
      "decimals": 9,
      "logoURI": "https://raw.githubusercontent.com/solana-labs/token-list/main/assets/mainnet/G2jrxYSoCSzmohxERa2JzSJMuRM4kiNvRA3DnCv7Lzcz/logo.png",
      "tags": [
        "wrapped",
        "wormhole"
      ],
      "extensions": {
        "address": "0xE41d2489571d322189246DaFA5ebDe1F4699F498",
        "bridgeContract": "https://etherscan.io/address/0xf92cD566Ea4864356C5491c177A430C222d7e678",
        "assetContract": "https://etherscan.io/address/0xE41d2489571d322189246DaFA5ebDe1F4699F498",
        "coingeckoId": "0x"
      }
    },
    {
      "chainId": 101,
      "address": "3bkBFHyof411hGBdcsiM1KSDdErw63Xoj3eLB8yNknB4",
      "symbol": "wSUPER",
      "name": "SuperFarm (Wormhole)",
      "decimals": 9,
      "logoURI": "https://raw.githubusercontent.com/solana-labs/token-list/main/assets/mainnet/3bkBFHyof411hGBdcsiM1KSDdErw63Xoj3eLB8yNknB4/logo.png",
      "tags": [
        "wrapped",
        "wormhole"
      ],
      "extensions": {
        "address": "0xe53EC727dbDEB9E2d5456c3be40cFF031AB40A55",
        "bridgeContract": "https://etherscan.io/address/0xf92cD566Ea4864356C5491c177A430C222d7e678",
        "assetContract": "https://etherscan.io/address/0xe53EC727dbDEB9E2d5456c3be40cFF031AB40A55",
        "coingeckoId": "superfarm"
      }
    },
    {
      "chainId": 101,
      "address": "7kkkoa1MB93ELm3vjvyC8GJ65G7eEgLhfaHU58riJUCx",
      "symbol": "waEth",
      "name": "aEthereum (Wormhole)",
      "decimals": 9,
      "logoURI": "https://raw.githubusercontent.com/solana-labs/token-list/main/assets/mainnet/7kkkoa1MB93ELm3vjvyC8GJ65G7eEgLhfaHU58riJUCx/logo.png",
      "tags": [
        "wrapped",
        "wormhole"
      ],
      "extensions": {
        "address": "0xE95A203B1a91a908F9B9CE46459d101078c2c3cb",
        "bridgeContract": "https://etherscan.io/address/0xf92cD566Ea4864356C5491c177A430C222d7e678",
        "assetContract": "https://etherscan.io/address/0xE95A203B1a91a908F9B9CE46459d101078c2c3cb",
        "coingeckoId": "ankreth"
      }
    },
    {
      "chainId": 101,
      "address": "F48zUwoQMzgCTf5wihwz8GPN23gdcoVMiT227APqA6hC",
      "symbol": "wSURF",
      "name": "SURF.Finance (Wormhole)",
      "decimals": 9,
      "logoURI": "https://raw.githubusercontent.com/solana-labs/token-list/main/assets/mainnet/F48zUwoQMzgCTf5wihwz8GPN23gdcoVMiT227APqA6hC/logo.png",
      "tags": [
        "wrapped",
        "wormhole"
      ],
      "extensions": {
        "address": "0xEa319e87Cf06203DAe107Dd8E5672175e3Ee976c",
        "bridgeContract": "https://etherscan.io/address/0xf92cD566Ea4864356C5491c177A430C222d7e678",
        "assetContract": "https://etherscan.io/address/0xEa319e87Cf06203DAe107Dd8E5672175e3Ee976c",
        "coingeckoId": "surf-finance"
      }
    },
    {
      "chainId": 101,
      "address": "EK6iyvvqvQtsWYcySrZVHkXjCLX494r9PhnDWJaX1CPu",
      "symbol": "wrenBTC",
      "name": "renBTC (Wormhole)",
      "decimals": 8,
      "logoURI": "https://raw.githubusercontent.com/solana-labs/token-list/main/assets/mainnet/EK6iyvvqvQtsWYcySrZVHkXjCLX494r9PhnDWJaX1CPu/logo.png",
      "tags": [
        "wrapped",
        "wormhole"
      ],
      "extensions": {
        "address": "0xEB4C2781e4ebA804CE9a9803C67d0893436bB27D",
        "bridgeContract": "https://etherscan.io/address/0xf92cD566Ea4864356C5491c177A430C222d7e678",
        "assetContract": "https://etherscan.io/address/0xEB4C2781e4ebA804CE9a9803C67d0893436bB27D",
        "coingeckoId": "renbtc"
      }
    },
    {
      "chainId": 101,
      "address": "B2m4B527oLo5WFWLgy2MitP66azhEW2puaazUAuvNgqZ",
      "symbol": "wDMG",
      "name": "DMM: Governance (Wormhole)",
      "decimals": 9,
      "logoURI": "https://raw.githubusercontent.com/solana-labs/token-list/main/assets/mainnet/B2m4B527oLo5WFWLgy2MitP66azhEW2puaazUAuvNgqZ/logo.png",
      "tags": [
        "wrapped",
        "wormhole"
      ],
      "extensions": {
        "address": "0xEd91879919B71bB6905f23af0A68d231EcF87b14",
        "bridgeContract": "https://etherscan.io/address/0xf92cD566Ea4864356C5491c177A430C222d7e678",
        "assetContract": "https://etherscan.io/address/0xEd91879919B71bB6905f23af0A68d231EcF87b14",
        "coingeckoId": "dmm-governance"
      }
    },
    {
      "chainId": 101,
      "address": "H3iuZNRwaqPsnGUGU5YkDwTU3hQMkzC32hxDko8EtzZw",
      "symbol": "wHEZ",
      "name": "Hermez Network Token (Wormhole)",
      "decimals": 9,
      "logoURI": "https://raw.githubusercontent.com/solana-labs/token-list/main/assets/mainnet/H3iuZNRwaqPsnGUGU5YkDwTU3hQMkzC32hxDko8EtzZw/logo.png",
      "tags": [
        "wrapped",
        "wormhole"
      ],
      "extensions": {
        "address": "0xEEF9f339514298C6A857EfCfC1A762aF84438dEE",
        "bridgeContract": "https://etherscan.io/address/0xf92cD566Ea4864356C5491c177A430C222d7e678",
        "assetContract": "https://etherscan.io/address/0xEEF9f339514298C6A857EfCfC1A762aF84438dEE",
        "coingeckoId": "hermez-network-token"
      }
    },
    {
      "chainId": 101,
      "address": "DL7873Hud4eMdGScQFD7vrbC6fzWAMQ2LMuoZSn4zUry",
      "symbol": "wRLY",
      "name": "Rally (Wormhole)",
      "decimals": 9,
      "logoURI": "https://raw.githubusercontent.com/solana-labs/token-list/main/assets/mainnet/DL7873Hud4eMdGScQFD7vrbC6fzWAMQ2LMuoZSn4zUry/logo.png",
      "tags": [
        "wrapped",
        "wormhole"
      ],
      "extensions": {
        "address": "0xf1f955016EcbCd7321c7266BccFB96c68ea5E49b",
        "bridgeContract": "https://etherscan.io/address/0xf92cD566Ea4864356C5491c177A430C222d7e678",
        "assetContract": "https://etherscan.io/address/0xf1f955016EcbCd7321c7266BccFB96c68ea5E49b",
        "coingeckoId": "rally-2"
      }
    },
    {
      "chainId": 101,
      "address": "3N89w9KPUVYUK5MMGNY8yMXhrr89QQ1RQPJxVnQHgMdd",
      "symbol": "wYf-DAI",
      "name": "YfDAI.finance (Wormhole)",
      "decimals": 9,
      "logoURI": "https://raw.githubusercontent.com/solana-labs/token-list/main/assets/mainnet/3N89w9KPUVYUK5MMGNY8yMXhrr89QQ1RQPJxVnQHgMdd/logo.png",
      "tags": [
        "wrapped",
        "wormhole"
      ],
      "extensions": {
        "address": "0xf4CD3d3Fda8d7Fd6C5a500203e38640A70Bf9577",
        "bridgeContract": "https://etherscan.io/address/0xf92cD566Ea4864356C5491c177A430C222d7e678",
        "assetContract": "https://etherscan.io/address/0xf4CD3d3Fda8d7Fd6C5a500203e38640A70Bf9577",
        "coingeckoId": "yfdai-finance"
      }
    },
    {
      "chainId": 101,
      "address": "8ArKbnnDiq8eRR8hZ1eULMjd2iMAD8AqwyVJRAX7mHQo",
      "symbol": "wFCL",
      "name": "Fractal Protocol Token (Wormhole)",
      "decimals": 9,
      "logoURI": "https://raw.githubusercontent.com/solana-labs/token-list/main/assets/mainnet/8ArKbnnDiq8eRR8hZ1eULMjd2iMAD8AqwyVJRAX7mHQo/logo.png",
      "tags": [
        "wrapped",
        "wormhole"
      ],
      "extensions": {
        "address": "0xF4d861575ecC9493420A3f5a14F85B13f0b50EB3",
        "bridgeContract": "https://etherscan.io/address/0xf92cD566Ea4864356C5491c177A430C222d7e678",
        "assetContract": "https://etherscan.io/address/0xF4d861575ecC9493420A3f5a14F85B13f0b50EB3",
        "coingeckoId": "fractal"
      }
    },
    {
      "chainId": 101,
      "address": "ZWGxcTgJCNGQqZn6vFdknwj4AFFsYRZ4SDJuhRn3J1T",
      "symbol": "wAXS",
      "name": "Axie Infinity (Wormhole)",
      "decimals": 9,
      "logoURI": "https://raw.githubusercontent.com/solana-labs/token-list/main/assets/mainnet/ZWGxcTgJCNGQqZn6vFdknwj4AFFsYRZ4SDJuhRn3J1T/logo.png",
      "tags": [
        "wrapped",
        "wormhole"
      ],
      "extensions": {
        "address": "0xF5D669627376EBd411E34b98F19C868c8ABA5ADA",
        "bridgeContract": "https://etherscan.io/address/0xf92cD566Ea4864356C5491c177A430C222d7e678",
        "assetContract": "https://etherscan.io/address/0xF5D669627376EBd411E34b98F19C868c8ABA5ADA",
        "coingeckoId": "axie-infinity"
      }
    },
    {
      "chainId": 101,
      "address": "PEjUEMHFRtfajio8YHKZdUruW1vTzGmz6F7NngjYuou",
      "symbol": "wENJ",
      "name": "Enjin Coin (Wormhole)",
      "decimals": 9,
      "logoURI": "https://raw.githubusercontent.com/solana-labs/token-list/main/assets/mainnet/PEjUEMHFRtfajio8YHKZdUruW1vTzGmz6F7NngjYuou/logo.png",
      "tags": [
        "wrapped",
        "wormhole"
      ],
      "extensions": {
        "address": "0xF629cBd94d3791C9250152BD8dfBDF380E2a3B9c",
        "bridgeContract": "https://etherscan.io/address/0xf92cD566Ea4864356C5491c177A430C222d7e678",
        "assetContract": "https://etherscan.io/address/0xF629cBd94d3791C9250152BD8dfBDF380E2a3B9c",
        "coingeckoId": "enjincoin"
      }
    },
    {
      "chainId": 101,
      "address": "2cW5deMKeR97C7csq1aMMWUa5RNWkpQFz8tumxk4ZV8w",
      "symbol": "wYLD",
      "name": "Yield (Wormhole)",
      "decimals": 9,
      "logoURI": "https://raw.githubusercontent.com/solana-labs/token-list/main/assets/mainnet/2cW5deMKeR97C7csq1aMMWUa5RNWkpQFz8tumxk4ZV8w/logo.png",
      "tags": [
        "wrapped",
        "wormhole"
      ],
      "extensions": {
        "address": "0xF94b5C5651c888d928439aB6514B93944eEE6F48",
        "bridgeContract": "https://etherscan.io/address/0xf92cD566Ea4864356C5491c177A430C222d7e678",
        "assetContract": "https://etherscan.io/address/0xF94b5C5651c888d928439aB6514B93944eEE6F48",
        "coingeckoId": "yield-app"
      }
    },
    {
      "chainId": 101,
      "address": "FR5qPX4gbKHPyKMK7Cey6dHZ7wtqmqRogYPJo6bpd5Uw",
      "symbol": "wDDIM",
      "name": "DuckDaoDime (Wormhole)",
      "decimals": 9,
      "logoURI": "https://raw.githubusercontent.com/solana-labs/token-list/main/assets/mainnet/FR5qPX4gbKHPyKMK7Cey6dHZ7wtqmqRogYPJo6bpd5Uw/logo.png",
      "tags": [
        "wrapped",
        "wormhole"
      ],
      "extensions": {
        "address": "0xFbEEa1C75E4c4465CB2FCCc9c6d6afe984558E20",
        "bridgeContract": "https://etherscan.io/address/0xf92cD566Ea4864356C5491c177A430C222d7e678",
        "assetContract": "https://etherscan.io/address/0xFbEEa1C75E4c4465CB2FCCc9c6d6afe984558E20",
        "coingeckoId": "duckdaodime"
      }
    },
    {
      "chainId": 101,
      "address": "8HCWFQA2GsA6Nm2L5jidM3mus7NeeQ8wp1ri3XFF9WWH",
      "symbol": "wRARI",
      "name": "Rarible (Wormhole)",
      "decimals": 9,
      "logoURI": "https://raw.githubusercontent.com/solana-labs/token-list/main/assets/mainnet/8HCWFQA2GsA6Nm2L5jidM3mus7NeeQ8wp1ri3XFF9WWH/logo.png",
      "tags": [
        "wrapped",
        "wormhole"
      ],
      "extensions": {
        "address": "0xFca59Cd816aB1eaD66534D82bc21E7515cE441CF",
        "bridgeContract": "https://etherscan.io/address/0xf92cD566Ea4864356C5491c177A430C222d7e678",
        "assetContract": "https://etherscan.io/address/0xFca59Cd816aB1eaD66534D82bc21E7515cE441CF",
        "coingeckoId": "rarible"
      }
    },
    {
      "chainId": 101,
      "address": "Egrv6hURf5o68xJ1AGYeRv8RNj2nXJVuSoA5wwiSALcN",
      "symbol": "wAMP",
      "name": "Amp (Wormhole)",
      "decimals": 9,
      "logoURI": "https://raw.githubusercontent.com/solana-labs/token-list/main/assets/mainnet/Egrv6hURf5o68xJ1AGYeRv8RNj2nXJVuSoA5wwiSALcN/logo.png",
      "tags": [
        "wrapped",
        "wormhole"
      ],
      "extensions": {
        "address": "0xfF20817765cB7f73d4bde2e66e067E58D11095C2",
        "bridgeContract": "https://etherscan.io/address/0xf92cD566Ea4864356C5491c177A430C222d7e678",
        "assetContract": "https://etherscan.io/address/0xfF20817765cB7f73d4bde2e66e067E58D11095C2",
        "coingeckoId": "amp-token"
      }
    },
    {
      "chainId": 101,
      "address": "GXMaB6jm5cdoQgb65YpkEu61eDYtod3PuVwYYXdZZJ9r",
      "symbol": "wFSW",
      "name": "FalconSwap Token (Wormhole)",
      "decimals": 9,
      "logoURI": "https://raw.githubusercontent.com/solana-labs/token-list/main/assets/mainnet/GXMaB6jm5cdoQgb65YpkEu61eDYtod3PuVwYYXdZZJ9r/logo.png",
      "tags": [
        "wrapped",
        "wormhole"
      ],
      "extensions": {
        "address": "0xfffffffFf15AbF397dA76f1dcc1A1604F45126DB",
        "bridgeContract": "https://etherscan.io/address/0xf92cD566Ea4864356C5491c177A430C222d7e678",
        "assetContract": "https://etherscan.io/address/0xfffffffFf15AbF397dA76f1dcc1A1604F45126DB",
        "coingeckoId": "fsw-token"
      }
    },
    {
      "chainId": 101,
      "address": "AJ1W9A9N9dEMdVyoDiam2rV44gnBm2csrPDP7xqcapgX",
      "symbol": "wBUSD",
      "name": "Binance USD (Wormhole)",
      "decimals": 9,
      "logoURI": "https://raw.githubusercontent.com/solana-labs/token-list/main/assets/mainnet/AJ1W9A9N9dEMdVyoDiam2rV44gnBm2csrPDP7xqcapgX/logo.png",
      "tags": [
        "wrapped",
        "wormhole"
      ],
      "extensions": {
        "address": "0x4Fabb145d64652a948d72533023f6E7A623C7C53",
        "bridgeContract": "https://etherscan.io/address/0xf92cD566Ea4864356C5491c177A430C222d7e678",
        "assetContract": "https://etherscan.io/address/0x4Fabb145d64652a948d72533023f6E7A623C7C53",
        "coingeckoId": "binance-usd"
      }
    },
    {
      "chainId": 101,
      "address": "2VmKuXMwdzouMndWcK7BK2951tBEtYVmGsdU4dXbjyaY",
      "symbol": "waDAI",
      "name": "Aave Interest bearing DAI (Wormhole)",
      "decimals": 9,
      "logoURI": "https://raw.githubusercontent.com/solana-labs/token-list/main/assets/mainnet/2VmKuXMwdzouMndWcK7BK2951tBEtYVmGsdU4dXbjyaY/logo.svg",
      "tags": [
        "wrapped",
        "wormhole"
      ],
      "extensions": {
        "address": "0xfC1E690f61EFd961294b3e1Ce3313fBD8aa4f85d",
        "bridgeContract": "https://etherscan.io/address/0xf92cD566Ea4864356C5491c177A430C222d7e678",
        "assetContract": "https://etherscan.io/address/0xfC1E690f61EFd961294b3e1Ce3313fBD8aa4f85d",
        "coingeckoId": "aave-dai-v1"
      }
    },
    {
      "chainId": 101,
      "address": "AXvWVviBmySSdghmuomYHqYB3AZn7NmAWrHYHKKPJxoL",
      "symbol": "waTUSD",
      "name": "Aave Interest bearing TUSD (Wormhole)",
      "decimals": 9,
      "logoURI": "https://raw.githubusercontent.com/solana-labs/token-list/main/assets/mainnet/AXvWVviBmySSdghmuomYHqYB3AZn7NmAWrHYHKKPJxoL/logo.svg",
      "tags": [
        "wrapped",
        "wormhole"
      ],
      "extensions": {
        "address": "0x4DA9b813057D04BAef4e5800E36083717b4a0341",
        "bridgeContract": "https://etherscan.io/address/0xf92cD566Ea4864356C5491c177A430C222d7e678",
        "assetContract": "https://etherscan.io/address/0x4DA9b813057D04BAef4e5800E36083717b4a0341",
        "coingeckoId": "aave-tusd-v1"
      }
    },
    {
      "chainId": 101,
      "address": "AkaisFPmasQYZUJsZLD9wPEo2KA7aCRqyRawX18ZRzGr",
      "symbol": "waUSDC",
      "name": "Aave Interest bearing USDC (Wormhole)",
      "decimals": 6,
      "logoURI": "https://raw.githubusercontent.com/solana-labs/token-list/main/assets/mainnet/AkaisFPmasQYZUJsZLD9wPEo2KA7aCRqyRawX18ZRzGr/logo.svg",
      "tags": [
        "wrapped",
        "wormhole"
      ],
      "extensions": {
        "address": "0x9bA00D6856a4eDF4665BcA2C2309936572473B7E",
        "bridgeContract": "https://etherscan.io/address/0xf92cD566Ea4864356C5491c177A430C222d7e678",
        "assetContract": "https://etherscan.io/address/0x9bA00D6856a4eDF4665BcA2C2309936572473B7E",
        "coingeckoId": "aave-usdc-v1"
      }
    },
    {
      "chainId": 101,
      "address": "FZfQtWMoTQ51Z4jxvHfmFcqj4862u9GzmugBnZUuWqR5",
      "symbol": "waUSDT",
      "name": "Aave Interest bearing USDT (Wormhole)",
      "decimals": 6,
      "logoURI": "https://raw.githubusercontent.com/solana-labs/token-list/main/assets/mainnet/FZfQtWMoTQ51Z4jxvHfmFcqj4862u9GzmugBnZUuWqR5/logo.svg",
      "tags": [
        "wrapped",
        "wormhole"
      ],
      "extensions": {
        "address": "0x71fc860F7D3A592A4a98740e39dB31d25db65ae8",
        "bridgeContract": "https://etherscan.io/address/0xf92cD566Ea4864356C5491c177A430C222d7e678",
        "assetContract": "https://etherscan.io/address/0x71fc860F7D3A592A4a98740e39dB31d25db65ae8",
        "coingeckoId": "aave-usdt-v1"
      }
    },
    {
      "chainId": 101,
      "address": "BMrbF8DZ9U5KGdJ4F2MJbH5d6KPi5FQVp7EqmLrhDe1f",
      "symbol": "waSUSD",
      "name": "Aave Interest bearing SUSD (Wormhole)",
      "decimals": 9,
      "logoURI": "https://raw.githubusercontent.com/solana-labs/token-list/main/assets/mainnet/BMrbF8DZ9U5KGdJ4F2MJbH5d6KPi5FQVp7EqmLrhDe1f/logo.svg",
      "tags": [
        "wrapped",
        "wormhole"
      ],
      "extensions": {
        "address": "0x625aE63000f46200499120B906716420bd059240",
        "bridgeContract": "https://etherscan.io/address/0xf92cD566Ea4864356C5491c177A430C222d7e678",
        "assetContract": "https://etherscan.io/address/0x625aE63000f46200499120B906716420bd059240",
        "coingeckoId": "aave-susd-v1"
      }
    },
    {
      "chainId": 101,
      "address": "Fzx4N1xJPDZENAhrAaH79k2izT9CFbfnDEcpcWjiusdY",
      "symbol": "waLEND",
      "name": "Aave Interest bearing LEND (Wormhole)",
      "decimals": 9,
      "logoURI": "https://raw.githubusercontent.com/solana-labs/token-list/main/assets/mainnet/Fzx4N1xJPDZENAhrAaH79k2izT9CFbfnDEcpcWjiusdY/logo.svg",
      "tags": [
        "wrapped",
        "wormhole"
      ],
      "extensions": {
        "address": "0x7D2D3688Df45Ce7C552E19c27e007673da9204B8",
        "bridgeContract": "https://etherscan.io/address/0xf92cD566Ea4864356C5491c177A430C222d7e678",
        "assetContract": "https://etherscan.io/address/0x7D2D3688Df45Ce7C552E19c27e007673da9204B8"
      }
    },
    {
      "chainId": 101,
      "address": "GCdDiVgZnkWCAnGktUsjhoho2CHab9JfrRy3Q5W51zvC",
      "symbol": "waBAT",
      "name": "Aave Interest bearing BAT (Wormhole)",
      "decimals": 9,
      "logoURI": "https://raw.githubusercontent.com/solana-labs/token-list/main/assets/mainnet/GCdDiVgZnkWCAnGktUsjhoho2CHab9JfrRy3Q5W51zvC/logo.svg",
      "tags": [
        "wrapped",
        "wormhole"
      ],
      "extensions": {
        "address": "0xE1BA0FB44CCb0D11b80F92f4f8Ed94CA3fF51D00",
        "bridgeContract": "https://etherscan.io/address/0xf92cD566Ea4864356C5491c177A430C222d7e678",
        "assetContract": "https://etherscan.io/address/0xE1BA0FB44CCb0D11b80F92f4f8Ed94CA3fF51D00",
        "coingeckoId": "aave-bat-v1"
      }
    },
    {
      "chainId": 101,
      "address": "FBrfFh7fb7xKfyBMJA32KufMjEkgSgY4AuzLXFKdJFRj",
      "symbol": "waETH",
      "name": "Aave Interest bearing ETH (Wormhole)",
      "decimals": 9,
      "logoURI": "https://raw.githubusercontent.com/solana-labs/token-list/main/assets/mainnet/FBrfFh7fb7xKfyBMJA32KufMjEkgSgY4AuzLXFKdJFRj/logo.svg",
      "tags": [
        "wrapped",
        "wormhole"
      ],
      "extensions": {
        "address": "0x3a3A65aAb0dd2A17E3F1947bA16138cd37d08c04",
        "bridgeContract": "https://etherscan.io/address/0xf92cD566Ea4864356C5491c177A430C222d7e678",
        "assetContract": "https://etherscan.io/address/0x3a3A65aAb0dd2A17E3F1947bA16138cd37d08c04",
        "coingeckoId": "aave-eth-v1"
      }
    },
    {
      "chainId": 101,
      "address": "Adp88WrQDgExPTu26DdBnbN2ffWMkXLxwqzjTdfRQiJi",
      "symbol": "waLINK",
      "name": "Aave Interest bearing LINK (Wormhole)",
      "decimals": 9,
      "logoURI": "https://raw.githubusercontent.com/solana-labs/token-list/main/assets/mainnet/Adp88WrQDgExPTu26DdBnbN2ffWMkXLxwqzjTdfRQiJi/logo.svg",
      "tags": [
        "wrapped",
        "wormhole"
      ],
      "extensions": {
        "address": "0xA64BD6C70Cb9051F6A9ba1F163Fdc07E0DfB5F84",
        "bridgeContract": "https://etherscan.io/address/0xf92cD566Ea4864356C5491c177A430C222d7e678",
        "assetContract": "https://etherscan.io/address/0xA64BD6C70Cb9051F6A9ba1F163Fdc07E0DfB5F84",
        "coingeckoId": "aave-link-v1"
      }
    },
    {
      "chainId": 101,
      "address": "3p67dqghWn6reQcVCqNBkufrpU1gtA1ZRAYja6GMXySG",
      "symbol": "waKNC",
      "name": "Aave Interest bearing KNC (Wormhole)",
      "decimals": 9,
      "logoURI": "https://raw.githubusercontent.com/solana-labs/token-list/main/assets/mainnet/3p67dqghWn6reQcVCqNBkufrpU1gtA1ZRAYja6GMXySG/logo.svg",
      "tags": [
        "wrapped",
        "wormhole"
      ],
      "extensions": {
        "address": "0x9D91BE44C06d373a8a226E1f3b146956083803eB",
        "bridgeContract": "https://etherscan.io/address/0xf92cD566Ea4864356C5491c177A430C222d7e678",
        "assetContract": "https://etherscan.io/address/0x9D91BE44C06d373a8a226E1f3b146956083803eB",
        "coingeckoId": "aave-knc-v1"
      }
    },
    {
      "chainId": 101,
      "address": "A4qYX1xuewaBL9SeZnwA3We6MhG8TYcTceHAJpk7Etdt",
      "symbol": "waREP",
      "name": "Aave Interest bearing REP (Wormhole)",
      "decimals": 9,
      "logoURI": "https://raw.githubusercontent.com/solana-labs/token-list/main/assets/mainnet/A4qYX1xuewaBL9SeZnwA3We6MhG8TYcTceHAJpk7Etdt/logo.svg",
      "tags": [
        "wrapped",
        "wormhole"
      ],
      "extensions": {
        "address": "0x71010A9D003445aC60C4e6A7017c1E89A477B438",
        "bridgeContract": "https://etherscan.io/address/0xf92cD566Ea4864356C5491c177A430C222d7e678",
        "assetContract": "https://etherscan.io/address/0x71010A9D003445aC60C4e6A7017c1E89A477B438"
      }
    },
    {
      "chainId": 101,
      "address": "3iTtcKUVa5ouzwNZFc3SasuAKkY2ZuMxLERRcWfxQVN3",
      "symbol": "waMKR",
      "name": "Aave Interest bearing MKR (Wormhole)",
      "decimals": 9,
      "logoURI": "https://raw.githubusercontent.com/solana-labs/token-list/main/assets/mainnet/3iTtcKUVa5ouzwNZFc3SasuAKkY2ZuMxLERRcWfxQVN3/logo.svg",
      "tags": [
        "wrapped",
        "wormhole"
      ],
      "extensions": {
        "address": "0x7deB5e830be29F91E298ba5FF1356BB7f8146998",
        "bridgeContract": "https://etherscan.io/address/0xf92cD566Ea4864356C5491c177A430C222d7e678",
        "assetContract": "https://etherscan.io/address/0x7deB5e830be29F91E298ba5FF1356BB7f8146998",
        "coingeckoId": "aave-mkr-v1"
      }
    },
    {
      "chainId": 101,
      "address": "EMS6TrCU8uBMumZukRSShGS1yzHGqYd3S8hW2sYULX3T",
      "symbol": "waMANA",
      "name": "Aave Interest bearing MANA (Wormhole)",
      "decimals": 9,
      "logoURI": "https://raw.githubusercontent.com/solana-labs/token-list/main/assets/mainnet/EMS6TrCU8uBMumZukRSShGS1yzHGqYd3S8hW2sYULX3T/logo.svg",
      "tags": [
        "wrapped",
        "wormhole"
      ],
      "extensions": {
        "address": "0x6FCE4A401B6B80ACe52baAefE4421Bd188e76F6f",
        "bridgeContract": "https://etherscan.io/address/0xf92cD566Ea4864356C5491c177A430C222d7e678",
        "assetContract": "https://etherscan.io/address/0x6FCE4A401B6B80ACe52baAefE4421Bd188e76F6f",
        "coingeckoId": "aave-mana-v1"
      }
    },
    {
      "chainId": 101,
      "address": "qhqzfH7AjeukUgqyPXncWHFXTBebFNu5QQUrzhJaLB4",
      "symbol": "waZRX",
      "name": "Aave Interest bearing ZRX (Wormhole)",
      "decimals": 9,
      "logoURI": "https://raw.githubusercontent.com/solana-labs/token-list/main/assets/mainnet/qhqzfH7AjeukUgqyPXncWHFXTBebFNu5QQUrzhJaLB4/logo.svg",
      "tags": [
        "wrapped",
        "wormhole"
      ],
      "extensions": {
        "address": "0x6Fb0855c404E09c47C3fBCA25f08d4E41f9F062f",
        "bridgeContract": "https://etherscan.io/address/0xf92cD566Ea4864356C5491c177A430C222d7e678",
        "assetContract": "https://etherscan.io/address/0x6Fb0855c404E09c47C3fBCA25f08d4E41f9F062f",
        "coingeckoId": "aave-zrx-v1"
      }
    },
    {
      "chainId": 101,
      "address": "FeU2J26AfMqh2mh7Cf4Lw1HRueAvAkZYxGr8njFNMeQ2",
      "symbol": "waSNX",
      "name": "Aave Interest bearing SNX (Wormhole)",
      "decimals": 9,
      "logoURI": "https://raw.githubusercontent.com/solana-labs/token-list/main/assets/mainnet/FeU2J26AfMqh2mh7Cf4Lw1HRueAvAkZYxGr8njFNMeQ2/logo.png",
      "tags": [
        "wrapped",
        "wormhole"
      ],
      "extensions": {
        "address": "0x328C4c80BC7aCa0834Db37e6600A6c49E12Da4DE",
        "bridgeContract": "https://etherscan.io/address/0xf92cD566Ea4864356C5491c177A430C222d7e678",
        "assetContract": "https://etherscan.io/address/0x328C4c80BC7aCa0834Db37e6600A6c49E12Da4DE",
        "coingeckoId": "aave-snx-v1"
      }
    },
    {
      "chainId": 101,
      "address": "GveRVvWTUH1s26YxyjUnXh1J5mMdu5crC2K2uQy26KXi",
      "symbol": "waWBTC",
      "name": "Aave Interest bearing WBTC (Wormhole)",
      "decimals": 8,
      "logoURI": "https://raw.githubusercontent.com/solana-labs/token-list/main/assets/mainnet/GveRVvWTUH1s26YxyjUnXh1J5mMdu5crC2K2uQy26KXi/logo.svg",
      "tags": [
        "wrapped",
        "wormhole"
      ],
      "extensions": {
        "address": "0xFC4B8ED459e00e5400be803A9BB3954234FD50e3",
        "bridgeContract": "https://etherscan.io/address/0xf92cD566Ea4864356C5491c177A430C222d7e678",
        "assetContract": "https://etherscan.io/address/0xFC4B8ED459e00e5400be803A9BB3954234FD50e3",
        "coingeckoId": "aave-wbtc-v1"
      }
    },
    {
      "chainId": 101,
      "address": "F2WgoHLwV4pfxN4WrUs2q6KkmFCsNorGYQ82oaPNUFLP",
      "symbol": "waBUSD",
      "name": "Aave Interest bearing Binance USD (Wormhole)",
      "decimals": 9,
      "logoURI": "https://raw.githubusercontent.com/solana-labs/token-list/main/assets/mainnet/F2WgoHLwV4pfxN4WrUs2q6KkmFCsNorGYQ82oaPNUFLP/logo.svg",
      "tags": [
        "wrapped",
        "wormhole"
      ],
      "extensions": {
        "address": "0x6Ee0f7BB50a54AB5253dA0667B0Dc2ee526C30a8",
        "bridgeContract": "https://etherscan.io/address/0xf92cD566Ea4864356C5491c177A430C222d7e678",
        "assetContract": "https://etherscan.io/address/0x6Ee0f7BB50a54AB5253dA0667B0Dc2ee526C30a8",
        "coingeckoId": "aave-busd-v1"
      }
    },
    {
      "chainId": 101,
      "address": "3rNUQJgvfZ5eFsZvCkvdYcbd9ZzS6YmtwQsoUTFKmVd4",
      "symbol": "waENJ",
      "name": "Aave Interest bearing ENJ (Wormhole)",
      "decimals": 9,
      "logoURI": "https://raw.githubusercontent.com/solana-labs/token-list/main/assets/mainnet/3rNUQJgvfZ5eFsZvCkvdYcbd9ZzS6YmtwQsoUTFKmVd4/logo.svg",
      "tags": [
        "wrapped",
        "wormhole"
      ],
      "extensions": {
        "address": "0x712DB54daA836B53Ef1EcBb9c6ba3b9Efb073F40",
        "bridgeContract": "https://etherscan.io/address/0xf92cD566Ea4864356C5491c177A430C222d7e678",
        "assetContract": "https://etherscan.io/address/0x712DB54daA836B53Ef1EcBb9c6ba3b9Efb073F40",
        "coingeckoId": "aave-enj-v1"
      }
    },
    {
      "chainId": 101,
      "address": "BHh8nyDwdUG4uyyQYNqGXGLHPyb83R6Y2fqJrNVKtTsT",
      "symbol": "waREN",
      "name": "Aave Interest bearing REN (Wormhole)",
      "decimals": 9,
      "logoURI": "https://raw.githubusercontent.com/solana-labs/token-list/main/assets/mainnet/BHh8nyDwdUG4uyyQYNqGXGLHPyb83R6Y2fqJrNVKtTsT/logo.png",
      "tags": [
        "wrapped",
        "wormhole"
      ],
      "extensions": {
        "address": "0x69948cC03f478B95283F7dbf1CE764d0fc7EC54C",
        "bridgeContract": "https://etherscan.io/address/0xf92cD566Ea4864356C5491c177A430C222d7e678",
        "assetContract": "https://etherscan.io/address/0x69948cC03f478B95283F7dbf1CE764d0fc7EC54C",
        "coingeckoId": "aave-ren-v1"
      }
    },
    {
      "chainId": 101,
      "address": "EE58FVYG1UoY6Givy3K3GSRde9sHMj6X1BnocHBtd3sz",
      "symbol": "waYFI",
      "name": "Aave Interest bearing YFI (Wormhole)",
      "decimals": 9,
      "logoURI": "https://raw.githubusercontent.com/solana-labs/token-list/main/assets/mainnet/EE58FVYG1UoY6Givy3K3GSRde9sHMj6X1BnocHBtd3sz/logo.png",
      "tags": [
        "wrapped",
        "wormhole"
      ],
      "extensions": {
        "address": "0x12e51E77DAAA58aA0E9247db7510Ea4B46F9bEAd",
        "bridgeContract": "https://etherscan.io/address/0xf92cD566Ea4864356C5491c177A430C222d7e678",
        "assetContract": "https://etherscan.io/address/0x12e51E77DAAA58aA0E9247db7510Ea4B46F9bEAd",
        "coingeckoId": "ayfi"
      }
    },
    {
      "chainId": 101,
      "address": "8aYsiHR6oVTAcFUzdXDhaPkgRbn4QYRCkdk3ATmAmY4p",
      "symbol": "waAAVE",
      "name": "Aave Interest bearing Aave Token (Wormhole)",
      "decimals": 9,
      "logoURI": "https://raw.githubusercontent.com/solana-labs/token-list/main/assets/mainnet/8aYsiHR6oVTAcFUzdXDhaPkgRbn4QYRCkdk3ATmAmY4p/logo.svg",
      "tags": [
        "wrapped",
        "wormhole"
      ],
      "extensions": {
        "address": "0xba3D9687Cf50fE253cd2e1cFeEdE1d6787344Ed5",
        "bridgeContract": "https://etherscan.io/address/0xf92cD566Ea4864356C5491c177A430C222d7e678",
        "assetContract": "https://etherscan.io/address/0xba3D9687Cf50fE253cd2e1cFeEdE1d6787344Ed5"
      }
    },
    {
      "chainId": 101,
      "address": "8kwCLkWbv4qTJPcbSV65tWdQmjURjBGRSv6VtC1JTiL8",
      "symbol": "waUNI",
      "name": "Aave Interest bearing Uniswap (Wormhole)",
      "decimals": 9,
      "logoURI": "https://raw.githubusercontent.com/solana-labs/token-list/main/assets/mainnet/8kwCLkWbv4qTJPcbSV65tWdQmjURjBGRSv6VtC1JTiL8/logo.png",
      "tags": [
        "wrapped",
        "wormhole"
      ],
      "extensions": {
        "address": "0xB124541127A0A657f056D9Dd06188c4F1b0e5aab",
        "bridgeContract": "https://etherscan.io/address/0xf92cD566Ea4864356C5491c177A430C222d7e678",
        "assetContract": "https://etherscan.io/address/0xB124541127A0A657f056D9Dd06188c4F1b0e5aab"
      }
    },
    {
      "chainId": 101,
      "address": "9NDu1wdjZ7GiY7foAXhia9h1wQU45oTUzyMZKJ31V7JA",
      "symbol": "wstkAAVE",
      "name": "Staked Aave (Wormhole)",
      "decimals": 9,
      "logoURI": "https://raw.githubusercontent.com/solana-labs/token-list/main/assets/mainnet/9NDu1wdjZ7GiY7foAXhia9h1wQU45oTUzyMZKJ31V7JA/logo.png",
      "tags": [
        "wrapped",
        "wormhole"
      ],
      "extensions": {
        "address": "0x4da27a545c0c5B758a6BA100e3a049001de870f5",
        "bridgeContract": "https://etherscan.io/address/0xf92cD566Ea4864356C5491c177A430C222d7e678",
        "assetContract": "https://etherscan.io/address/0x4da27a545c0c5B758a6BA100e3a049001de870f5"
      }
    },
    {
      "chainId": 101,
      "address": "GNQ1Goajm3Za8uC1Eptt2yfsrbnkZh2eMJoqxg54sj3o",
      "symbol": "wUniDAIETH",
      "name": "Uniswap DAI LP (Wormhole)",
      "decimals": 9,
      "logoURI": "https://raw.githubusercontent.com/solana-labs/token-list/main/assets/mainnet/GNQ1Goajm3Za8uC1Eptt2yfsrbnkZh2eMJoqxg54sj3o/logo.png",
      "tags": [
        "wrapped",
        "wormhole"
      ],
      "extensions": {
        "address": "0x2a1530C4C41db0B0b2bB646CB5Eb1A67b7158667",
        "bridgeContract": "https://etherscan.io/address/0xf92cD566Ea4864356C5491c177A430C222d7e678",
        "assetContract": "https://etherscan.io/address/0x2a1530C4C41db0B0b2bB646CB5Eb1A67b7158667"
      }
    },
    {
      "chainId": 101,
      "address": "7NFin546WNvWkhtfftfY77z8C1TrxLbUcKmw5TpHGGtC",
      "symbol": "wUniUSDCETH",
      "name": "Uniswap USDC LP (Wormhole)",
      "decimals": 9,
      "logoURI": "https://raw.githubusercontent.com/solana-labs/token-list/main/assets/mainnet/7NFin546WNvWkhtfftfY77z8C1TrxLbUcKmw5TpHGGtC/logo.png",
      "tags": [
        "wrapped",
        "wormhole"
      ],
      "extensions": {
        "address": "0x97deC872013f6B5fB443861090ad931542878126",
        "bridgeContract": "https://etherscan.io/address/0xf92cD566Ea4864356C5491c177A430C222d7e678",
        "assetContract": "https://etherscan.io/address/0x97deC872013f6B5fB443861090ad931542878126"
      }
    },
    {
      "chainId": 101,
      "address": "7gersKTtU65ERNBNTZKjYgKf7HypR7PDMprcuhQJChaq",
      "symbol": "wUnisETHETH",
      "name": "Uniswap sETH LP (Wormhole)",
      "decimals": 9,
      "logoURI": "https://raw.githubusercontent.com/solana-labs/token-list/main/assets/mainnet/7gersKTtU65ERNBNTZKjYgKf7HypR7PDMprcuhQJChaq/logo.png",
      "tags": [
        "wrapped",
        "wormhole"
      ],
      "extensions": {
        "address": "0xe9Cf7887b93150D4F2Da7dFc6D502B216438F244",
        "bridgeContract": "https://etherscan.io/address/0xf92cD566Ea4864356C5491c177A430C222d7e678",
        "assetContract": "https://etherscan.io/address/0xe9Cf7887b93150D4F2Da7dFc6D502B216438F244"
      }
    },
    {
      "chainId": 101,
      "address": "4aqNtSCr77eiEZJ9u9BhPErjEMju6FFdLeBKkE1pdxuK",
      "symbol": "wUniLENDETH",
      "name": "Uniswap LEND LP (Wormhole)",
      "decimals": 9,
      "logoURI": "https://raw.githubusercontent.com/solana-labs/token-list/main/assets/mainnet/4aqNtSCr77eiEZJ9u9BhPErjEMju6FFdLeBKkE1pdxuK/logo.png",
      "tags": [
        "wrapped",
        "wormhole"
      ],
      "extensions": {
        "address": "0xcaA7e4656f6A2B59f5f99c745F91AB26D1210DCe",
        "bridgeContract": "https://etherscan.io/address/0xf92cD566Ea4864356C5491c177A430C222d7e678",
        "assetContract": "https://etherscan.io/address/0xcaA7e4656f6A2B59f5f99c745F91AB26D1210DCe"
      }
    },
    {
      "chainId": 101,
      "address": "FDdoYCHwFghBSbnN6suvFR3VFw6kAzfhfGpkAQAGPLC3",
      "symbol": "wUniMKRETH",
      "name": "Uniswap MKR LP (Wormhole)",
      "decimals": 9,
      "logoURI": "https://raw.githubusercontent.com/solana-labs/token-list/main/assets/mainnet/FDdoYCHwFghBSbnN6suvFR3VFw6kAzfhfGpkAQAGPLC3/logo.png",
      "tags": [
        "wrapped",
        "wormhole"
      ],
      "extensions": {
        "address": "0x2C4Bd064b998838076fa341A83d007FC2FA50957",
        "bridgeContract": "https://etherscan.io/address/0xf92cD566Ea4864356C5491c177A430C222d7e678",
        "assetContract": "https://etherscan.io/address/0x2C4Bd064b998838076fa341A83d007FC2FA50957"
      }
    },
    {
      "chainId": 101,
      "address": "FSSTfbb1vh1TRe8Ja64hC65QTc7pPUhwHh5uTAWj5haH",
      "symbol": "wUniLINKETH",
      "name": "Uniswap LINK LP (Wormhole)",
      "decimals": 9,
      "logoURI": "https://raw.githubusercontent.com/solana-labs/token-list/main/assets/mainnet/FSSTfbb1vh1TRe8Ja64hC65QTc7pPUhwHh5uTAWj5haH/logo.png",
      "tags": [
        "wrapped",
        "wormhole"
      ],
      "extensions": {
        "address": "0xF173214C720f58E03e194085B1DB28B50aCDeeaD",
        "bridgeContract": "https://etherscan.io/address/0xf92cD566Ea4864356C5491c177A430C222d7e678",
        "assetContract": "https://etherscan.io/address/0xF173214C720f58E03e194085B1DB28B50aCDeeaD"
      }
    },
    {
      "chainId": 101,
      "address": "Aci9xBGywrgBxQoFnL6LCoCYuX5k6AqaYhimgSZ1Fhrk",
      "symbol": "waUniETH",
      "name": "Aave Interest bearing UniETH (Wormhole)",
      "decimals": 9,
      "logoURI": "https://raw.githubusercontent.com/solana-labs/token-list/main/assets/mainnet/Aci9xBGywrgBxQoFnL6LCoCYuX5k6AqaYhimgSZ1Fhrk/logo.png",
      "tags": [
        "wrapped",
        "wormhole"
      ],
      "extensions": {
        "address": "0x6179078872605396Ee62960917128F9477a5DdbB",
        "bridgeContract": "https://etherscan.io/address/0xf92cD566Ea4864356C5491c177A430C222d7e678",
        "assetContract": "https://etherscan.io/address/0x6179078872605396Ee62960917128F9477a5DdbB"
      }
    },
    {
      "chainId": 101,
      "address": "GqHK99sW4ym6zy6Kdoh8f7sb2c3qhtB3WRqeyPbAYfmy",
      "symbol": "waUniDAI",
      "name": "Aave Interest bearing UniDAI (Wormhole)",
      "decimals": 9,
      "logoURI": "https://raw.githubusercontent.com/solana-labs/token-list/main/assets/mainnet/GqHK99sW4ym6zy6Kdoh8f7sb2c3qhtB3WRqeyPbAYfmy/logo.png",
      "tags": [
        "wrapped",
        "wormhole"
      ],
      "extensions": {
        "address": "0x048930eec73c91B44b0844aEACdEBADC2F2b6efb",
        "bridgeContract": "https://etherscan.io/address/0xf92cD566Ea4864356C5491c177A430C222d7e678",
        "assetContract": "https://etherscan.io/address/0x048930eec73c91B44b0844aEACdEBADC2F2b6efb"
      }
    },
    {
      "chainId": 101,
      "address": "4e4TpGVJMYiz5UBrAXuNmiVJ9yvc7ppJeAn8sXmbnmDi",
      "symbol": "waUniUSDC",
      "name": "Aave Interest bearing UniUSDC (Wormhole)",
      "decimals": 6,
      "logoURI": "https://raw.githubusercontent.com/solana-labs/token-list/main/assets/mainnet/4e4TpGVJMYiz5UBrAXuNmiVJ9yvc7ppJeAn8sXmbnmDi/logo.png",
      "tags": [
        "wrapped",
        "wormhole"
      ],
      "extensions": {
        "address": "0xe02b2Ad63eFF3Ac1D5827cBd7AB9DD3DaC4f4AD0",
        "bridgeContract": "https://etherscan.io/address/0xf92cD566Ea4864356C5491c177A430C222d7e678",
        "assetContract": "https://etherscan.io/address/0xe02b2Ad63eFF3Ac1D5827cBd7AB9DD3DaC4f4AD0"
      }
    },
    {
      "chainId": 101,
      "address": "49LoAnQQdo9171zfcWRUoQLYSScrxXobbuwt14xjvfVm",
      "symbol": "waUniUSDT",
      "name": "Aave Interest bearing UniUSDT (Wormhole)",
      "decimals": 6,
      "logoURI": "https://raw.githubusercontent.com/solana-labs/token-list/main/assets/mainnet/49LoAnQQdo9171zfcWRUoQLYSScrxXobbuwt14xjvfVm/logo.png",
      "tags": [
        "wrapped",
        "wormhole"
      ],
      "extensions": {
        "address": "0xb977ee318010A5252774171494a1bCB98E7fab65",
        "bridgeContract": "https://etherscan.io/address/0xf92cD566Ea4864356C5491c177A430C222d7e678",
        "assetContract": "https://etherscan.io/address/0xb977ee318010A5252774171494a1bCB98E7fab65"
      }
    },
    {
      "chainId": 101,
      "address": "CvG3gtKYJtKRzEUgMeb42xnd8HDjESgLtyJqQ2kuLncp",
      "symbol": "waUniDAIETH",
      "name": "Aave Interest bearing UniDAIETH (Wormhole)",
      "decimals": 9,
      "logoURI": "https://raw.githubusercontent.com/solana-labs/token-list/main/assets/mainnet/CvG3gtKYJtKRzEUgMeb42xnd8HDjESgLtyJqQ2kuLncp/logo.svg",
      "tags": [
        "wrapped",
        "wormhole"
      ],
      "extensions": {
        "address": "0xBbBb7F2aC04484F7F04A2C2C16f20479791BbB44",
        "bridgeContract": "https://etherscan.io/address/0xf92cD566Ea4864356C5491c177A430C222d7e678",
        "assetContract": "https://etherscan.io/address/0xBbBb7F2aC04484F7F04A2C2C16f20479791BbB44"
      }
    },
    {
      "chainId": 101,
      "address": "GSv5ECZaMfaceZK4WKKzA4tKVDkqtfBASECcmYFWcy4G",
      "symbol": "waUniUSDCETH",
      "name": "Aave Interest bearing UniUSDCETH (Wormhole)",
      "decimals": 9,
      "logoURI": "https://raw.githubusercontent.com/solana-labs/token-list/main/assets/mainnet/GSv5ECZaMfaceZK4WKKzA4tKVDkqtfBASECcmYFWcy4G/logo.svg",
      "tags": [
        "wrapped",
        "wormhole"
      ],
      "extensions": {
        "address": "0x1D0e53A0e524E3CC92C1f0f33Ae268FfF8D7E7a5",
        "bridgeContract": "https://etherscan.io/address/0xf92cD566Ea4864356C5491c177A430C222d7e678",
        "assetContract": "https://etherscan.io/address/0x1D0e53A0e524E3CC92C1f0f33Ae268FfF8D7E7a5"
      }
    },
    {
      "chainId": 101,
      "address": "7LUdsedi7qpTJGnFpZo6mWqVtKKpccr9XrQGxJ2xUDPT",
      "symbol": "waUniSETHETH",
      "name": "Aave Interest bearing UniSETHETH (Wormhole)",
      "decimals": 9,
      "logoURI": "https://raw.githubusercontent.com/solana-labs/token-list/main/assets/mainnet/7LUdsedi7qpTJGnFpZo6mWqVtKKpccr9XrQGxJ2xUDPT/logo.svg",
      "tags": [
        "wrapped",
        "wormhole"
      ],
      "extensions": {
        "address": "0x84BBcaB430717ff832c3904fa6515f97fc63C76F",
        "bridgeContract": "https://etherscan.io/address/0xf92cD566Ea4864356C5491c177A430C222d7e678",
        "assetContract": "https://etherscan.io/address/0x84BBcaB430717ff832c3904fa6515f97fc63C76F"
      }
    },
    {
      "chainId": 101,
      "address": "Hc1zHQxg1k2JVwvuv3kqbCyZDEJYfDdNftBMab4EMUx9",
      "symbol": "waUniLENDETH",
      "name": "Aave Interest bearing UniLENDETH (Wormhole)",
      "decimals": 9,
      "logoURI": "https://raw.githubusercontent.com/solana-labs/token-list/main/assets/mainnet/Hc1zHQxg1k2JVwvuv3kqbCyZDEJYfDdNftBMab4EMUx9/logo.svg",
      "tags": [
        "wrapped",
        "wormhole"
      ],
      "extensions": {
        "address": "0xc88ebbf7C523f38Ef3eB8A151273C0F0dA421e63",
        "bridgeContract": "https://etherscan.io/address/0xf92cD566Ea4864356C5491c177A430C222d7e678",
        "assetContract": "https://etherscan.io/address/0xc88ebbf7C523f38Ef3eB8A151273C0F0dA421e63"
      }
    },
    {
      "chainId": 101,
      "address": "9PejEmx6NKDHgf6jpgAWwZsibURKifBakjzDQdtCtAXT",
      "symbol": "waUniMKRETH",
      "name": "Aave Interest bearing UniMKRETH (Wormhole)",
      "decimals": 9,
      "logoURI": "https://raw.githubusercontent.com/solana-labs/token-list/main/assets/mainnet/9PejEmx6NKDHgf6jpgAWwZsibURKifBakjzDQdtCtAXT/logo.svg",
      "tags": [
        "wrapped",
        "wormhole"
      ],
      "extensions": {
        "address": "0x8c69f7A4C9B38F1b48005D216c398Efb2F1Ce3e4",
        "bridgeContract": "https://etherscan.io/address/0xf92cD566Ea4864356C5491c177A430C222d7e678",
        "assetContract": "https://etherscan.io/address/0x8c69f7A4C9B38F1b48005D216c398Efb2F1Ce3e4"
      }
    },
    {
      "chainId": 101,
      "address": "KcHygDp4o7ENsHjevYM4T3u6R7KHa5VyvkJ7kpmJcYo",
      "symbol": "waUniLINKETH",
      "name": "Aave Interest bearing UniLINKETH (Wormhole)",
      "decimals": 9,
      "logoURI": "https://raw.githubusercontent.com/solana-labs/token-list/main/assets/mainnet/KcHygDp4o7ENsHjevYM4T3u6R7KHa5VyvkJ7kpmJcYo/logo.svg",
      "tags": [
        "wrapped",
        "wormhole"
      ],
      "extensions": {
        "address": "0x9548DB8b1cA9b6c757485e7861918b640390169c",
        "bridgeContract": "https://etherscan.io/address/0xf92cD566Ea4864356C5491c177A430C222d7e678",
        "assetContract": "https://etherscan.io/address/0x9548DB8b1cA9b6c757485e7861918b640390169c"
      }
    },
    {
      "chainId": 101,
      "address": "GNPAF84ZEtKYyfuY2fg8tZVwse7LpTSeyYPSyEKFqa2Y",
      "symbol": "waUSDT",
      "name": "Aave interest bearing USDT (Wormhole)",
      "decimals": 6,
      "logoURI": "https://raw.githubusercontent.com/solana-labs/token-list/main/assets/mainnet/GNPAF84ZEtKYyfuY2fg8tZVwse7LpTSeyYPSyEKFqa2Y/logo.svg",
      "tags": [
        "wrapped",
        "wormhole"
      ],
      "extensions": {
        "address": "0x3Ed3B47Dd13EC9a98b44e6204A523E766B225811",
        "bridgeContract": "https://etherscan.io/address/0xf92cD566Ea4864356C5491c177A430C222d7e678",
        "assetContract": "https://etherscan.io/address/0x3Ed3B47Dd13EC9a98b44e6204A523E766B225811",
        "coingeckoId": "aave-usdt"
      }
    },
    {
      "chainId": 101,
      "address": "3QTknQ3i27rDKm5hvBaScFLQ34xX9N7J7XfEFwy27qbZ",
      "symbol": "waWBTC",
      "name": "Aave interest bearing WBTC (Wormhole)",
      "decimals": 8,
      "logoURI": "https://raw.githubusercontent.com/solana-labs/token-list/main/assets/mainnet/3QTknQ3i27rDKm5hvBaScFLQ34xX9N7J7XfEFwy27qbZ/logo.svg",
      "tags": [
        "wrapped",
        "wormhole"
      ],
      "extensions": {
        "address": "0x9ff58f4fFB29fA2266Ab25e75e2A8b3503311656",
        "bridgeContract": "https://etherscan.io/address/0xf92cD566Ea4864356C5491c177A430C222d7e678",
        "assetContract": "https://etherscan.io/address/0x9ff58f4fFB29fA2266Ab25e75e2A8b3503311656",
        "coingeckoId": "aave-wbtc"
      }
    },
    {
      "chainId": 101,
      "address": "EbpkofeWyiQouGyxQAgXxEyGtjgq13NSucX3CNvucNpb",
      "symbol": "waWETH",
      "name": "Aave interest bearing WETH (Wormhole)",
      "decimals": 9,
      "logoURI": "https://raw.githubusercontent.com/solana-labs/token-list/main/assets/mainnet/EbpkofeWyiQouGyxQAgXxEyGtjgq13NSucX3CNvucNpb/logo.png",
      "tags": [
        "wrapped",
        "wormhole"
      ],
      "extensions": {
        "address": "0x030bA81f1c18d280636F32af80b9AAd02Cf0854e",
        "bridgeContract": "https://etherscan.io/address/0xf92cD566Ea4864356C5491c177A430C222d7e678",
        "assetContract": "https://etherscan.io/address/0x030bA81f1c18d280636F32af80b9AAd02Cf0854e"
      }
    },
    {
      "chainId": 101,
      "address": "67uaa3Z7SX7GC6dqSTjpJLnySLXZpCAK9MHMi3232Bfb",
      "symbol": "waYFI",
      "name": "Aave interest bearing YFI (Wormhole)",
      "decimals": 9,
      "logoURI": "https://raw.githubusercontent.com/solana-labs/token-list/main/assets/mainnet/67uaa3Z7SX7GC6dqSTjpJLnySLXZpCAK9MHMi3232Bfb/logo.svg",
      "tags": [
        "wrapped",
        "wormhole"
      ],
      "extensions": {
        "address": "0x5165d24277cD063F5ac44Efd447B27025e888f37",
        "bridgeContract": "https://etherscan.io/address/0xf92cD566Ea4864356C5491c177A430C222d7e678",
        "assetContract": "https://etherscan.io/address/0x5165d24277cD063F5ac44Efd447B27025e888f37"
      }
    },
    {
      "chainId": 101,
      "address": "9xS6et5uvQ64QsmaGMfzfXrwTsfYPjwEWuiPnBGFgfw",
      "symbol": "waZRX",
      "name": "Aave interest bearing ZRX (Wormhole)",
      "decimals": 9,
      "logoURI": "https://raw.githubusercontent.com/solana-labs/token-list/main/assets/mainnet/9xS6et5uvQ64QsmaGMfzfXrwTsfYPjwEWuiPnBGFgfw/logo.svg",
      "tags": [
        "wrapped",
        "wormhole"
      ],
      "extensions": {
        "address": "0xDf7FF54aAcAcbFf42dfe29DD6144A69b629f8C9e",
        "bridgeContract": "https://etherscan.io/address/0xf92cD566Ea4864356C5491c177A430C222d7e678",
        "assetContract": "https://etherscan.io/address/0xDf7FF54aAcAcbFf42dfe29DD6144A69b629f8C9e",
        "coingeckoId": "aave-zrx"
      }
    },
    {
      "chainId": 101,
      "address": "2TZ8s2FwtWqJrWpdFsSf2uM2Fvjw474n6HhTdTEWoLor",
      "symbol": "waUNI",
      "name": "Aave interest bearing UNI (Wormhole)",
      "decimals": 9,
      "logoURI": "https://raw.githubusercontent.com/solana-labs/token-list/main/assets/mainnet/2TZ8s2FwtWqJrWpdFsSf2uM2Fvjw474n6HhTdTEWoLor/logo.svg",
      "tags": [
        "wrapped",
        "wormhole"
      ],
      "extensions": {
        "address": "0xB9D7CB55f463405CDfBe4E90a6D2Df01C2B92BF1",
        "bridgeContract": "https://etherscan.io/address/0xf92cD566Ea4864356C5491c177A430C222d7e678",
        "assetContract": "https://etherscan.io/address/0xB9D7CB55f463405CDfBe4E90a6D2Df01C2B92BF1"
      }
    },
    {
      "chainId": 101,
      "address": "G1o2fHZXyPCeAEcY4o6as7SmVaUu65DRhcq1S4Cfap9T",
      "symbol": "waAAVE",
      "name": "Aave interest bearing AAVE (Wormhole)",
      "decimals": 9,
      "logoURI": "https://raw.githubusercontent.com/solana-labs/token-list/main/assets/mainnet/G1o2fHZXyPCeAEcY4o6as7SmVaUu65DRhcq1S4Cfap9T/logo.svg",
      "tags": [
        "wrapped",
        "wormhole"
      ],
      "extensions": {
        "address": "0xFFC97d72E13E01096502Cb8Eb52dEe56f74DAD7B",
        "bridgeContract": "https://etherscan.io/address/0xf92cD566Ea4864356C5491c177A430C222d7e678",
        "assetContract": "https://etherscan.io/address/0xFFC97d72E13E01096502Cb8Eb52dEe56f74DAD7B"
      }
    },
    {
      "chainId": 101,
      "address": "8PeWkyvCDHpSgT5oiGFgZQtXSRBij7ZFLJTHAGBntRDH",
      "symbol": "waBAT",
      "name": "Aave interest bearing BAT (Wormhole)",
      "decimals": 9,
      "logoURI": "https://raw.githubusercontent.com/solana-labs/token-list/main/assets/mainnet/8PeWkyvCDHpSgT5oiGFgZQtXSRBij7ZFLJTHAGBntRDH/logo.svg",
      "tags": [
        "wrapped",
        "wormhole"
      ],
      "extensions": {
        "address": "0x05Ec93c0365baAeAbF7AefFb0972ea7ECdD39CF1",
        "bridgeContract": "https://etherscan.io/address/0xf92cD566Ea4864356C5491c177A430C222d7e678",
        "assetContract": "https://etherscan.io/address/0x05Ec93c0365baAeAbF7AefFb0972ea7ECdD39CF1",
        "coingeckoId": "aave-bat"
      }
    },
    {
      "chainId": 101,
      "address": "67opsuaXQ3JRSJ1mmF7aPLSq6JaZcwAmXwcMzUN5PSMv",
      "symbol": "waBUSD",
      "name": "Aave interest bearing BUSD (Wormhole)",
      "decimals": 9,
      "logoURI": "https://raw.githubusercontent.com/solana-labs/token-list/main/assets/mainnet/67opsuaXQ3JRSJ1mmF7aPLSq6JaZcwAmXwcMzUN5PSMv/logo.svg",
      "tags": [
        "wrapped",
        "wormhole"
      ],
      "extensions": {
        "address": "0xA361718326c15715591c299427c62086F69923D9",
        "bridgeContract": "https://etherscan.io/address/0xf92cD566Ea4864356C5491c177A430C222d7e678",
        "assetContract": "https://etherscan.io/address/0xA361718326c15715591c299427c62086F69923D9",
        "coingeckoId": "aave-busd"
      }
    },
    {
      "chainId": 101,
      "address": "4JrrHRS56i9GZkSmGaCY3ZsxMo3JEqQviU64ki7ZJPak",
      "symbol": "waDAI",
      "name": "Aave interest bearing DAI (Wormhole)",
      "decimals": 9,
      "logoURI": "https://raw.githubusercontent.com/solana-labs/token-list/main/assets/mainnet/4JrrHRS56i9GZkSmGaCY3ZsxMo3JEqQviU64ki7ZJPak/logo.svg",
      "tags": [
        "wrapped",
        "wormhole"
      ],
      "extensions": {
        "address": "0x028171bCA77440897B824Ca71D1c56caC55b68A3",
        "bridgeContract": "https://etherscan.io/address/0xf92cD566Ea4864356C5491c177A430C222d7e678",
        "assetContract": "https://etherscan.io/address/0x028171bCA77440897B824Ca71D1c56caC55b68A3",
        "coingeckoId": "aave-dai"
      }
    },
    {
      "chainId": 101,
      "address": "3LmfKjsSU9hdxfZfcr873DMNR5nnrk8EvdueXg1dTSin",
      "symbol": "waENJ",
      "name": "Aave interest bearing ENJ (Wormhole)",
      "decimals": 9,
      "logoURI": "https://raw.githubusercontent.com/solana-labs/token-list/main/assets/mainnet/3LmfKjsSU9hdxfZfcr873DMNR5nnrk8EvdueXg1dTSin/logo.svg",
      "tags": [
        "wrapped",
        "wormhole"
      ],
      "extensions": {
        "address": "0xaC6Df26a590F08dcC95D5a4705ae8abbc88509Ef",
        "bridgeContract": "https://etherscan.io/address/0xf92cD566Ea4864356C5491c177A430C222d7e678",
        "assetContract": "https://etherscan.io/address/0xaC6Df26a590F08dcC95D5a4705ae8abbc88509Ef",
        "coingeckoId": "aave-enj"
      }
    },
    {
      "chainId": 101,
      "address": "7VD2Gosm34hB7kughTqu1N3sW92hq3XwKLTi1N1tdKrj",
      "symbol": "waKNC",
      "name": "Aave interest bearing KNC (Wormhole)",
      "decimals": 9,
      "logoURI": "https://raw.githubusercontent.com/solana-labs/token-list/main/assets/mainnet/7VD2Gosm34hB7kughTqu1N3sW92hq3XwKLTi1N1tdKrj/logo.svg",
      "tags": [
        "wrapped",
        "wormhole"
      ],
      "extensions": {
        "address": "0x39C6b3e42d6A679d7D776778Fe880BC9487C2EDA",
        "bridgeContract": "https://etherscan.io/address/0xf92cD566Ea4864356C5491c177A430C222d7e678",
        "assetContract": "https://etherscan.io/address/0x39C6b3e42d6A679d7D776778Fe880BC9487C2EDA",
        "coingeckoId": "aave-knc"
      }
    },
    {
      "chainId": 101,
      "address": "4erbVWFvdvS5P8ews7kUjqfpCQbA8vurnWyvRLsnZJgv",
      "symbol": "waLINK",
      "name": "Aave interest bearing LINK (Wormhole)",
      "decimals": 9,
      "logoURI": "https://raw.githubusercontent.com/solana-labs/token-list/main/assets/mainnet/4erbVWFvdvS5P8ews7kUjqfpCQbA8vurnWyvRLsnZJgv/logo.svg",
      "tags": [
        "wrapped",
        "wormhole"
      ],
      "extensions": {
        "address": "0xa06bC25B5805d5F8d82847D191Cb4Af5A3e873E0",
        "bridgeContract": "https://etherscan.io/address/0xf92cD566Ea4864356C5491c177A430C222d7e678",
        "assetContract": "https://etherscan.io/address/0xa06bC25B5805d5F8d82847D191Cb4Af5A3e873E0",
        "coingeckoId": "aave-link"
      }
    },
    {
      "chainId": 101,
      "address": "AXJWqG4SpAEwkMjKYkarKwv6Qfz5rLU3cwt5KtrDAAYe",
      "symbol": "waMANA",
      "name": "Aave interest bearing MANA (Wormhole)",
      "decimals": 9,
      "logoURI": "https://raw.githubusercontent.com/solana-labs/token-list/main/assets/mainnet/AXJWqG4SpAEwkMjKYkarKwv6Qfz5rLU3cwt5KtrDAAYe/logo.svg",
      "tags": [
        "wrapped",
        "wormhole"
      ],
      "extensions": {
        "address": "0xa685a61171bb30d4072B338c80Cb7b2c865c873E",
        "bridgeContract": "https://etherscan.io/address/0xf92cD566Ea4864356C5491c177A430C222d7e678",
        "assetContract": "https://etherscan.io/address/0xa685a61171bb30d4072B338c80Cb7b2c865c873E",
        "coingeckoId": "aave-mana"
      }
    },
    {
      "chainId": 101,
      "address": "4kJmfagJzQFuwto5RX6f1xScWYbEVBzEpdjmiqTCnzjJ",
      "symbol": "waMKR",
      "name": "Aave interest bearing MKR (Wormhole)",
      "decimals": 9,
      "logoURI": "https://raw.githubusercontent.com/solana-labs/token-list/main/assets/mainnet/4kJmfagJzQFuwto5RX6f1xScWYbEVBzEpdjmiqTCnzjJ/logo.svg",
      "tags": [
        "wrapped",
        "wormhole"
      ],
      "extensions": {
        "address": "0xc713e5E149D5D0715DcD1c156a020976e7E56B88",
        "bridgeContract": "https://etherscan.io/address/0xf92cD566Ea4864356C5491c177A430C222d7e678",
        "assetContract": "https://etherscan.io/address/0xc713e5E149D5D0715DcD1c156a020976e7E56B88",
        "coingeckoId": "aave-mkr"
      }
    },
    {
      "chainId": 101,
      "address": "DN8jPo8YZTXhLMyDMKcnwFuKqY8wfn2UrpX8ct4rc8Bc",
      "symbol": "waREN",
      "name": "Aave interest bearing REN (Wormhole)",
      "decimals": 9,
      "logoURI": "https://raw.githubusercontent.com/solana-labs/token-list/main/assets/mainnet/DN8jPo8YZTXhLMyDMKcnwFuKqY8wfn2UrpX8ct4rc8Bc/logo.svg",
      "tags": [
        "wrapped",
        "wormhole"
      ],
      "extensions": {
        "address": "0xCC12AbE4ff81c9378D670De1b57F8e0Dd228D77a",
        "bridgeContract": "https://etherscan.io/address/0xf92cD566Ea4864356C5491c177A430C222d7e678",
        "assetContract": "https://etherscan.io/address/0xCC12AbE4ff81c9378D670De1b57F8e0Dd228D77a",
        "coingeckoId": "aave-ren"
      }
    },
    {
      "chainId": 101,
      "address": "HWbJZXJ7s1D1zi5P7yVgRUmZPXvYSFv6vsYU765Ti422",
      "symbol": "waSNX",
      "name": "Aave interest bearing SNX (Wormhole)",
      "decimals": 9,
      "logoURI": "https://raw.githubusercontent.com/solana-labs/token-list/main/assets/mainnet/HWbJZXJ7s1D1zi5P7yVgRUmZPXvYSFv6vsYU765Ti422/logo.svg",
      "tags": [
        "wrapped",
        "wormhole"
      ],
      "extensions": {
        "address": "0x35f6B052C598d933D69A4EEC4D04c73A191fE6c2",
        "bridgeContract": "https://etherscan.io/address/0xf92cD566Ea4864356C5491c177A430C222d7e678",
        "assetContract": "https://etherscan.io/address/0x35f6B052C598d933D69A4EEC4D04c73A191fE6c2",
        "coingeckoId": "aave-snx"
      }
    },
    {
      "chainId": 101,
      "address": "2LForywWWpHzmR5NjSEyF1kcw9ffyLuJX7V7hne2fHfY",
      "symbol": "waSUSD",
      "name": "Aave interest bearing SUSD (Wormhole)",
      "decimals": 9,
      "logoURI": "https://raw.githubusercontent.com/solana-labs/token-list/main/assets/mainnet/2LForywWWpHzmR5NjSEyF1kcw9ffyLuJX7V7hne2fHfY/logo.svg",
      "tags": [
        "wrapped",
        "wormhole"
      ],
      "extensions": {
        "address": "0x6C5024Cd4F8A59110119C56f8933403A539555EB",
        "bridgeContract": "https://etherscan.io/address/0xf92cD566Ea4864356C5491c177A430C222d7e678",
        "assetContract": "https://etherscan.io/address/0x6C5024Cd4F8A59110119C56f8933403A539555EB",
        "coingeckoId": "aave-susd"
      }
    },
    {
      "chainId": 101,
      "address": "Badj3S29a2u1auxmijwg5vGjhPLb1K6WLPoigtWjKPXp",
      "symbol": "waTUSD",
      "name": "Aave interest bearing TUSD (Wormhole)",
      "decimals": 9,
      "logoURI": "https://raw.githubusercontent.com/solana-labs/token-list/main/assets/mainnet/Badj3S29a2u1auxmijwg5vGjhPLb1K6WLPoigtWjKPXp/logo.svg",
      "tags": [
        "wrapped",
        "wormhole"
      ],
      "extensions": {
        "address": "0x101cc05f4A51C0319f570d5E146a8C625198e636",
        "bridgeContract": "https://etherscan.io/address/0xf92cD566Ea4864356C5491c177A430C222d7e678",
        "assetContract": "https://etherscan.io/address/0x101cc05f4A51C0319f570d5E146a8C625198e636",
        "coingeckoId": "aave-tusd"
      }
    },
    {
      "chainId": 101,
      "address": "BZCPpva12M9SqJgcpf8jtP9Si6rMANFoUR3i7nchha7M",
      "symbol": "waUSDC",
      "name": "Aave interest bearing USDC (Wormhole)",
      "decimals": 6,
      "logoURI": "https://raw.githubusercontent.com/solana-labs/token-list/main/assets/mainnet/BZCPpva12M9SqJgcpf8jtP9Si6rMANFoUR3i7nchha7M/logo.svg",
      "tags": [
        "wrapped",
        "wormhole"
      ],
      "extensions": {
        "address": "0xBcca60bB61934080951369a648Fb03DF4F96263C",
        "bridgeContract": "https://etherscan.io/address/0xf92cD566Ea4864356C5491c177A430C222d7e678",
        "assetContract": "https://etherscan.io/address/0xBcca60bB61934080951369a648Fb03DF4F96263C",
        "coingeckoId": "aave-usdc"
      }
    },
    {
      "chainId": 101,
      "address": "D3ajQoyBGJz3JCXCPsxHZJbLQKGt9UgxLavgurieGNcD",
      "symbol": "wSDT",
      "name": "Stake DAO Token (Wormhole)",
      "decimals": 9,
      "logoURI": "https://raw.githubusercontent.com/solana-labs/token-list/main/assets/mainnet/D3ajQoyBGJz3JCXCPsxHZJbLQKGt9UgxLavgurieGNcD/logo.png",
      "tags": [
        "wrapped",
        "wormhole"
      ],
      "extensions": {
        "address": "0x73968b9a57c6e53d41345fd57a6e6ae27d6cdb2f",
        "bridgeContract": "https://etherscan.io/address/0xf92cD566Ea4864356C5491c177A430C222d7e678",
        "assetContract": "https://etherscan.io/address/0x73968b9a57c6e53d41345fd57a6e6ae27d6cdb2f",
        "coingeckoId": "stake-dao"
      }
    },
    {
      "chainId": 101,
      "address": "4pk3pf9nJDN1im1kNwWJN1ThjE8pCYCTexXYGyFjqKVf",
      "symbol": "oDOP",
      "name": "Dominican Pesos",
      "decimals": 9,
      "logoURI": "https://raw.githubusercontent.com/solana-labs/token-list/main/assets/mainnet/4pk3pf9nJDN1im1kNwWJN1ThjE8pCYCTexXYGyFjqKVf/logo.png",
      "tags": [
        "stablecoin"
      ],
      "extensions": {
        "website": "https://Odop.io/"
      }
    },
    {
      "chainId": 101,
      "address": "5kjfp2qfRbqCXTQeUYgHNnTLf13eHoKjC5hHynW9DvQE",
      "symbol": "AAPE",
      "name": "AAPE",
      "decimals": 9,
      "logoURI": "https://raw.githubusercontent.com/solana-labs/token-list/main/assets/mainnet/5kjfp2qfRbqCXTQeUYgHNnTLf13eHoKjC5hHynW9DvQE/logo.png",
      "tags": [],
      "extensions": {
        "website": "https://aape.io/"
      }
    },
    {
      "chainId": 101,
      "address": "3K6rftdAaQYMPunrtNRHgnK2UAtjm2JwyT2oCiTDouYE",
      "symbol": "XCOPE",
      "name": "XCOPE",
      "decimals": 0,
      "logoURI": "https://raw.githubusercontent.com/solana-labs/token-list/main/assets/mainnet/3K6rftdAaQYMPunrtNRHgnK2UAtjm2JwyT2oCiTDouYE/logo.png",
      "tags": [
        "trading",
        "index",
        "Algos"
      ],
      "extensions": {
        "website": "https://www.unlimitedcope.com/",
        "serumV3Usdc": "7MpMwArporUHEGW7quUpkPZp5L5cHPs9eKUfKCdaPHq2",
        "coingeckoId": "cope"
      }
    },
    {
      "chainId": 101,
      "address": "8HGyAAB1yoM1ttS7pXjHMa3dukTFGQggnFFH3hJZgzQh",
      "symbol": "COPE",
      "name": "COPE",
      "decimals": 6,
      "logoURI": "https://raw.githubusercontent.com/solana-labs/token-list/main/assets/mainnet/8HGyAAB1yoM1ttS7pXjHMa3dukTFGQggnFFH3hJZgzQh/logo.png",
      "tags": [
        "trading",
        "index",
        "Algos"
      ],
      "extensions": {
        "website": "https://www.unlimitedcope.com/",
        "serumV3Usdc": "6fc7v3PmjZG9Lk2XTot6BywGyYLkBQuzuFKd4FpCsPxk",
        "coingeckoId": "cope"
      }
    },
    {
      "chainId": 101,
      "address": "2prC8tcVsXwVJAinhxd2zeMeWMWaVyzPoQeLKyDZRFKd",
      "symbol": "MCAPS",
      "name": "Mango Market Caps",
      "decimals": 0,
      "logoURI": "https://raw.githubusercontent.com/solana-labs/token-list/main/assets/mainnet/2prC8tcVsXwVJAinhxd2zeMeWMWaVyzPoQeLKyDZRFKd/logo.png",
      "tags": [
        "mango"
      ],
      "extensions": {
        "website": "https://initialcapoffering.com/",
        "coingeckoId": "mango-market-caps"
      }
    },
    {
      "chainId": 101,
      "address": "2reKm5Y9rmAWfaw5jraYz1BXwGLHMofGMs3iNoBLt4VC",
      "symbol": "DOCE",
      "name": "Doce Finance",
      "decimals": 6,
      "logoURI": "https://raw.githubusercontent.com/solana-labs/token-list/main/assets/mainnet/2reKm5Y9rmAWfaw5jraYz1BXwGLHMofGMs3iNoBLt4VC/logo.png",
      "tags": [],
      "extensions": {
        "website": "https://swap.doce.finance/"
      }
    },
    {
      "chainId": 101,
      "address": "E1PvPRPQvZNivZbXRL61AEGr71npZQ5JGxh4aWX7q9QA",
      "symbol": "INO",
      "name": "iNo Token",
      "decimals": 9,
      "logoURI": "https://raw.githubusercontent.com/solana-labs/token-list/main/assets/mainnet/E1PvPRPQvZNivZbXRL61AEGr71npZQ5JGxh4aWX7q9QA/logo.png",
      "tags": [],
      "extensions": {
        "website": "https://ino.llegrand.fr/"
      }
    },
    {
      "chainId": 101,
      "address": "8PMHT4swUMtBzgHnh5U564N5sjPSiUz2cjEQzFnnP1Fo",
      "symbol": "ROPE",
      "name": "Rope Token",
      "decimals": 9,
      "logoURI": "https://raw.githubusercontent.com/solana-labs/token-list/main/assets/mainnet/8PMHT4swUMtBzgHnh5U564N5sjPSiUz2cjEQzFnnP1Fo/logo.svg",
      "tags": [],
      "extensions": {
        "website": "https://ropesolana.com/",
        "coingeckoId": "rope-token",
        "serumV3Usdc": "4Sg1g8U2ZuGnGYxAhc6MmX9MX7yZbrrraPkCQ9MdCPtF",
        "waterfallbot": "https://bit.ly/ROPEwaterfall"
      }
    },
    {
      "chainId": 101,
      "address": "2XkWD6spByDUoR3VDEjPXz4kxFV8e1skwaRSBArRLG3a",
      "symbol": "DROIDF",
      "name": "DROID FINANCE",
      "decimals": 8,
      "logoURI": "https://raw.githubusercontent.com/solana-labs/token-list/main/assets/mainnet/2XkWD6spByDUoR3VDEjPXz4kxFV8e1skwaRSBArRLG3a/logo.png",
      "tags": [],
      "extensions": {
        "website": "https://www.droid.finance/"
      }
    },
    {
      "chainId": 101,
      "address": "5dhkWqrq37F92jBmEyhQP1vbMkbVRz59V7288HH2wBC7",
      "symbol": "SLOCK",
      "name": "SOLLock",
      "decimals": 9,
      "logoURI": "https://raw.githubusercontent.com/solana-labs/token-list/main/assets/mainnet/5dhkWqrq37F92jBmEyhQP1vbMkbVRz59V7288HH2wBC7/logo.png",
      "tags": [
        "utility-token"
      ],
      "extensions": {
        "website": "https://sollock.org/",
        "twitter": "https://twitter.com/@SOLLockOfficial",
        "github": "https://github.com/SOLLock",
        "tgann": "https://t.me/SOLLockAnn",
        "tggroup": "https://t.me/SOLLock"
      }
    },
    {
      "chainId": 101,
      "address": "ETAtLmCmsoiEEKfNrHKJ2kYy3MoABhU6NQvpSfij5tDs",
      "symbol": "MEDIA",
      "name": "Media Network",
      "decimals": 6,
      "logoURI": "https://raw.githubusercontent.com/solana-labs/token-list/main/assets/mainnet/ETAtLmCmsoiEEKfNrHKJ2kYy3MoABhU6NQvpSfij5tDs/logo.png",
      "tags": [
        "utility-token"
      ],
      "extensions": {
        "website": "https://media.network/",
        "coingeckoId": "media-network",
        "serumV3Usdc": "FfiqqvJcVL7oCCu8WQUMHLUC2dnHQPAPjTdSzsERFWjb",
        "waterfallbot": "https://bit.ly/MEDIAwaterfall"
      }
    },
    {
      "chainId": 101,
      "address": "StepAscQoEioFxxWGnh2sLBDFp9d8rvKz2Yp39iDpyT",
      "symbol": "STEP",
      "name": "Step",
      "decimals": 9,
      "logoURI": "https://raw.githubusercontent.com/solana-labs/token-list/main/assets/mainnet/StepAscQoEioFxxWGnh2sLBDFp9d8rvKz2Yp39iDpyT/logo.png",
      "tags": [
        "utility-token"
      ],
      "extensions": {
        "website": "https://step.finance/",
        "twitter": "https://twitter.com/StepFinance_",
        "coingeckoId": "step-finance",
        "serumV3Usdc": "97qCB4cAVSTthvJu3eNoEx6AY6DLuRDtCoPm5Tdyg77S",
        "waterfallbot": "https://bit.ly/STEPwaterfall"
      }
    },
    {
      "chainId": 101,
      "address": "7Geyz6iiRe8buvunsU6TXndxnpLt9mg6iPxqhn6cr3c6",
      "symbol": "ANFT",
      "name": "AffinityLabs",
      "decimals": 9,
      "logoURI": "https://raw.githubusercontent.com/solana-labs/token-list/main/assets/mainnet/7Geyz6iiRe8buvunsU6TXndxnpLt9mg6iPxqhn6cr3c6/logo.png",
      "tags": [
        "nft"
      ],
      "extensions": {
        "website": "https://affinitylabs.tech/"
      }
    },
    {
      "chainId": 102,
      "address": "So11111111111111111111111111111111111111112",
      "symbol": "wSOL",
      "name": "Wrapped SOL",
      "decimals": 9,
      "logoURI": "https://raw.githubusercontent.com/solana-labs/token-list/main/assets/mainnet/So11111111111111111111111111111111111111112/logo.png",
      "tags": [],
      "extensions": {
        "website": "https://www.solana.com/",
        "coingeckoId": "solana"
      }
    },
    {
      "chainId": 102,
      "address": "CpMah17kQEL2wqyMKt3mZBdTnZbkbfx4nqmQMFDP5vwp",
      "symbol": "USDC",
      "name": "USD Coin",
      "decimals": 6,
      "logoURI": "https://raw.githubusercontent.com/solana-labs/token-list/main/assets/mainnet/CpMah17kQEL2wqyMKt3mZBdTnZbkbfx4nqmQMFDP5vwp/logo.png",
      "tags": [
        "stablecoin"
      ],
      "extensions": {
        "website": "https://www.centre.io/",
        "coingeckoId": "usd-coin"
      }
    },
    {
      "chainId": 102,
      "address": "Gmk71cM7j2RMorRsQrsyysM4HsByQx5PuDGtDdqGLWCS",
      "symbol": "spSOL",
      "name": "Stake pool SOL",
      "decimals": 9,
      "logoURI": "https://raw.githubusercontent.com/solana-labs/token-list/main/assets/mainnet/Gmk71cM7j2RMorRsQrsyysM4HsByQx5PuDGtDdqGLWCS/logo.png",
      "tags": [
        "stake-pool"
      ],
      "extensions": {
        "website": "https://www.solana.com/"
      }
    },
    {
      "chainId": 102,
      "address": "2jQc2jDHVCewoWsQJK7JPLetP7UjqXvaFdno8rtrD8Kg",
      "symbol": "sHOG",
      "name": "sHOG",
      "decimals": 6,
      "tags": [
        "stablecoin"
      ]
    },
    {
      "chainId": 103,
      "address": "So11111111111111111111111111111111111111112",
      "symbol": "SOL",
      "name": "Wrapped SOL",
      "decimals": 9,
      "logoURI": "https://raw.githubusercontent.com/solana-labs/token-list/main/assets/mainnet/So11111111111111111111111111111111111111112/logo.png",
      "tags": [],
      "extensions": {
        "coingeckoId": "solana"
      }
    },
    {
      "chainId": 103,
      "address": "7Cab8z1Lz1bTC9bQNeY7VQoZw5a2YbZoxmvFSvPgcTEL",
      "symbol": "LGGD",
      "name": "LGG Dev Fan Token",
      "decimals": 0,
      "logoURI": "https://raw.githubusercontent.com/solana-labs/token-list/main/assets/mainnet/7Cab8z1Lz1bTC9bQNeY7VQoZw5a2YbZoxmvFSvPgcTEL/logo.png",
      "tags": [
        "LGG"
      ],
      "extensions": {
        "website": "https://lgg-hacks.art"
      }
    },
    {
      "chainId": 103,
      "address": "DEhAasscXF4kEGxFgJ3bq4PpVGp5wyUxMRvn6TzGVHaw",
      "symbol": "XYZ",
      "name": "XYZ Test",
      "decimals": 6,
      "logoURI": "https://raw.githubusercontent.com/solana-labs/token-list/main/assets/mainnet/DEhAasscXF4kEGxFgJ3bq4PpVGp5wyUxMRvn6TzGVHaw/logo.png",
      "tags": []
    },
    {
      "chainId": 103,
      "address": "2rg5syU3DSwwWs778FQ6yczDKhS14NM3vP4hqnkJ2jsM",
      "symbol": "pSOL",
      "name": "SOL stake pool",
      "decimals": 9,
      "logoURI": "https://raw.githubusercontent.com/solana-labs/token-list/main/assets/mainnet/2rg5syU3DSwwWs778FQ6yczDKhS14NM3vP4hqnkJ2jsM/logo.png",
      "tags": [],
      "extensions": {
        "website": "https://solana.com/",
        "background": "https://solana.com/static/8c151e179d2d7e80255bdae6563209f2/6833b/validators.webp"
      }
    },
    {
      "chainId": 103,
      "address": "SRMuApVNdxXokk5GT7XD5cUUgXMBCoAz2LHeuAoKWRt",
      "symbol": "SRM",
      "name": "Serum",
      "decimals": 6,
      "logoURI": "https://raw.githubusercontent.com/solana-labs/token-list/main/assets/mainnet/SRMuApVNdxXokk5GT7XD5cUUgXMBCoAz2LHeuAoKWRt/logo.png",
      "tags": [],
      "extensions": {
        "website": "https://projectserum.com/",
        "coingeckoId": "serum"
      }
    },
    {
      "chainId": 103,
      "address": "StepAscQoEioFxxWGnh2sLBDFp9d8rvKz2Yp39iDpyT",
      "symbol": "STEP",
      "name": "Step",
      "decimals": 9,
      "logoURI": "https://raw.githubusercontent.com/solana-labs/token-list/main/assets/mainnet/StepAscQoEioFxxWGnh2sLBDFp9d8rvKz2Yp39iDpyT/logo.png",
      "tags": [
        "utility-token"
      ],
      "extensions": {
        "website": "https://step.finance/",
        "twitter": "https://twitter.com/StepFinance_",
        "coingeckoId": "step-finance",
        "waterfallbot": "https://bit.ly/STEPwaterfall"
      }
    },
    {
      "chainId": 103,
      "address": "7STJWT74tAZzhbNNPRH8WuGDy9GZg27968EwALWuezrH",
      "symbol": "wSUSHI",
      "name": "SushiSwap (Wormhole)",
      "decimals": 9,
      "logoURI": "https://raw.githubusercontent.com/solana-labs/token-list/main/assets/mainnet/7STJWT74tAZzhbNNPRH8WuGDy9GZg27968EwALWuezrH/logo.png",
      "tags": [
        "wrapped",
        "wormhole"
      ],
      "extensions": {
        "website": "https://sushi.com",
        "background": "https://sushi.com/static/media/Background-sm.fd449814.jpg/",
        "address": "0x6B3595068778DD592e39A122f4f5a5cF09C90fE2",
        "bridgeContract": "https://etherscan.io/address/0xf92cD566Ea4864356C5491c177A430C222d7e678",
        "assetContract": "https://etherscan.io/address/0x6B3595068778DD592e39A122f4f5a5cF09C90fE2",
        "coingeckoId": "sushi"
      }
    },
    {
      "chainId": 103,
      "address": "3aMbgP7aGsP1sVcFKc6j65zu7UiziP57SMFzf6ptiCSX",
      "symbol": "sHOG",
      "name": "Devnet StableHog",
      "decimals": 6,
      "logoURI": "https://raw.githubusercontent.com/solana-labs/token-list/main/assets/mainnet/3aMbgP7aGsP1sVcFKc6j65zu7UiziP57SMFzf6ptiCSX/logo.png",
      "tags": [
        "stablecoin"
      ]
    },
    {
      "chainId": 101,
      "address": "3cXftQWJJEeoysZrhAEjpfCHe9tSKyhYG63xpbue8m3s",
      "symbol": "Kreechures",
      "name": "Kreechures",
      "decimals": 0,
      "logoURI": "https://raw.githubusercontent.com/solana-labs/token-list/main/assets/mainnet/3cXftQWJJEeoysZrhAEjpfCHe9tSKyhYG63xpbue8m3s/logo.svg",
      "tags": [
        "nft"
      ],
      "extensions": {
        "website": "https://www.kreechures.com/",
        "attributes": [
          {
            "image": "https://gateway.pinata.cloud/ipfs/QmWcMyAYpaX3BHJoDq6Fyub71TjaHbRHqErT7MmbDvCXYJ/3cXftQWJJEeoysZrhAEjpfCHe9tSKyhYG63xpbue8m3s.jpg",
            "Generation": 0,
            "Species": 6,
            "Base Rest": 262
          }
        ]
      }
    },
    {
      "chainId": 101,
      "address": "4DrV8khCoPS3sWRj6t1bb2DzT9jD4mZp6nc7Jisuuv1b",
      "symbol": "SPD",
      "name": "Solpad",
      "decimals": 9,
      "logoURI": "https://raw.githubusercontent.com/solana-labs/token-list/main/assets/mainnet/4DrV8khCoPS3sWRj6t1bb2DzT9jD4mZp6nc7Jisuuv1b/logo.png",
      "tags": [],
      "extensions": {
        "website": "https://www.solpad.io/"
      }
    },
    {
      "chainId": 101,
      "address": "7p7AMM6QoA8wPRKeqF87Pt51CRWmWvXPH5TBNMyDWhbH",
      "symbol": "Kreechures",
      "name": "Kreechures",
      "decimals": 0,
      "logoURI": "https://raw.githubusercontent.com/solana-labs/token-list/main/assets/mainnet/7p7AMM6QoA8wPRKeqF87Pt51CRWmWvXPH5TBNMyDWhbH/logo.svg",
      "tags": [
        "nft"
      ],
      "extensions": {
        "website": "https://www.kreechures.com/",
        "attributes": [
          {
            "image": "https://gateway.pinata.cloud/ipfs/QmWcMyAYpaX3BHJoDq6Fyub71TjaHbRHqErT7MmbDvCXYJ/7p7AMM6QoA8wPRKeqF87Pt51CRWmWvXPH5TBNMyDWhbH.jpg",
            "Generation": 0,
            "Species": 4,
            "Base Rest": 335
          }
        ]
      }
    },
    {
      "chainId": 101,
      "address": "6ybxMQpMgQhtsTLhvHZqk8uqao7kvoexY6e8JmCTqAB1",
      "symbol": "QUEST",
      "name": "QUEST",
      "decimals": 4,
      "logoURI": "https://raw.githubusercontent.com/solana-labs/token-list/main/assets/mainnet/6ybxMQpMgQhtsTLhvHZqk8uqao7kvoexY6e8JmCTqAB1/logo.png",
      "tags": [],
      "extensions": {
        "website": "https://questcoin.org/"
      }
    },
    {
      "chainId": 101,
      "address": "97qAF7ZKEdPdQaUkhASGA59Jpa2Wi7QqVmnFdEuPqEDc",
      "symbol": "DIAMOND",
      "name": "LOVE",
      "decimals": 6,
      "logoURI": "https://raw.githubusercontent.com/solana-labs/token-list/main/assets/mainnet/97qAF7ZKEdPdQaUkhASGA59Jpa2Wi7QqVmnFdEuPqEDc/logo.png",
      "tags": [
        "Diamond Love"
      ],
      "extensions": {
        "website": "https://diamondlove.io/",
        "telegram": "https://t.me/DiamondLoveX"
      }
    },
    {
      "chainId": 101,
      "address": "xxxxa1sKNGwFtw2kFn8XauW9xq8hBZ5kVtcSesTT9fW",
      "symbol": "SLIM",
      "name": "Solanium",
      "decimals": 6,
      "logoURI": "https://raw.githubusercontent.com/solana-labs/token-list/main/assets/mainnet/xxxxa1sKNGwFtw2kFn8XauW9xq8hBZ5kVtcSesTT9fW/logo.png",
      "tags": [],
      "extensions": {
        "website": "https://solanium.io/",
        "waterfallbot": "https://bit.ly/SLIMwaterfall"
      }
    },
    {
      "chainId": 101,
      "address": "8GPUjUHFxfNhaSS8kUkix8txRRXszeUAsHTjUmHuygZT",
      "symbol": "NINJA NFT1",
      "name": "NINJA NFT1",
      "decimals": 0,
      "logoURI": "https://raw.githubusercontent.com/yuzu-ninjaprotocol/ninjaprotocol/main/NINJA%20NFT%201.png",
      "tags": [],
      "extensions": {
        "website": "http://ninjaprotocol.io"
      }
    },
    {
      "chainId": 101,
      "address": "HcJCPYck2UsTMgiPfjn6CS1wrC5iBXtuqPSjt8Qy8Sou",
      "symbol": "GANGS",
      "name": "Gangs of Solana",
      "decimals": 4,
      "logoURI": "https://raw.githubusercontent.com/solana-labs/token-list/main/assets/mainnet/HcJCPYck2UsTMgiPfjn6CS1wrC5iBXtuqPSjt8Qy8Sou/logo.svg",
      "tags": [],
      "extensions": {
        "website": "https://gangsofsolana.com/"
      }
    },
    {
      "chainId": 101,
      "address": "2rEiLkpQ3mh4DGxv1zcSdW5r5HK2nehif5sCaF5Ss9E1",
      "symbol": "RECO",
      "name": "Reboot ECO",
      "decimals": 0,
      "logoURI": "https://raw.githubusercontent.com/solana-labs/token-list/main/assets/mainnet/2rEiLkpQ3mh4DGxv1zcSdW5r5HK2nehif5sCaF5Ss9E1/logo.png",
      "tags": [],
      "extensions": {
        "website": "https://reboot.eco/"
      }
    },
    {
      "chainId": 101,
      "address": "BXhAKUxkGvFbAarA3K1SUYnqXRhEBC1bhUaCaxvzgyJ1",
      "symbol": "ISA",
      "name": "Interstellar",
      "decimals": 9,
      "logoURI": "https://raw.githubusercontent.com/solana-labs/token-list/main/assets/mainnet/BXhAKUxkGvFbAarA3K1SUYnqXRhEBC1bhUaCaxvzgyJ1/logo.png",
      "tags": [],
      "extensions": {
        "website": "https://interstellaralliance.gitbook.io/isa/"
      }
    },
    {
      "chainId": 101,
      "address": "7xKXtg2CW87d97TXJSDpbD5jBkheTqA83TZRuJosgAsU",
      "symbol": "SAMO",
      "name": "Samoyed Coin",
      "decimals": 9,
      "logoURI": "https://raw.githubusercontent.com/solana-labs/token-list/main/assets/mainnet/7xKXtg2CW87d97TXJSDpbD5jBkheTqA83TZRuJosgAsU/logo.png",
      "tags": [],
      "extensions": {
        "website": "https://samoyedcoin.com/",
        "coingeckoId": "samoyedcoin",
        "serumV3Usdc": "FR3SPJmgfRSKKQ2ysUZBu7vJLpzTixXnjzb84bY3Diif"
      }
    },
    {
      "chainId": 101,
      "address": "ATLASXmbPQxBUYbxPsV97usA3fPQYEqzQBUHgiFCUsXx",
      "symbol": "ATLAS",
      "name": "Star Atlas",
      "decimals": 8,
      "logoURI": "https://raw.githubusercontent.com/solana-labs/token-list/main/assets/mainnet/ATLASXmbPQxBUYbxPsV97usA3fPQYEqzQBUHgiFCUsXx/logo.png",
      "tags": [
        "utility-token"
      ],
      "extensions": {
        "website": "https://staratlas.com",
        "description": "Star Atlas Token",
        "coingeckoId": "star-atlas",
        "serumV3Usdc": "Di66GTLsV64JgCCYGVcY21RZ173BHkjJVgPyezNN7P1K"
      }
    },
    {
      "chainId": 101,
      "address": "poLisWXnNRwC6oBu1vHiuKQzFjGL4XDSu4g9qjz9qVk",
      "symbol": "POLIS",
      "name": "Star Atlas DAO",
      "decimals": 8,
      "logoURI": "https://raw.githubusercontent.com/solana-labs/token-list/main/assets/mainnet/poLisWXnNRwC6oBu1vHiuKQzFjGL4XDSu4g9qjz9qVk/logo.png",
      "tags": [
        "utility-token"
      ],
      "extensions": {
        "website": "https://staratlas.com",
        "description": "Star Atlas DAO Token",
        "coingeckoId": "star-atlas-dao",
        "serumV3Usdc": "HxFLKUAmAMLz1jtT3hbvCMELwH5H9tpM2QugP8sKyfhW"
      }
    },
    {
      "chainId": 101,
      "address": "HAWy8kV3bD4gaN6yy6iK2619x2dyzLUBj1PfJiihTisE",
      "symbol": "DOI",
      "name": "Discovery of Iris",
      "decimals": 0,
      "logoURI": "https://raw.githubusercontent.com/solana-labs/token-list/main/assets/mainnet/HAWy8kV3bD4gaN6yy6iK2619x2dyzLUBj1PfJiihTisE/logo.png",
      "tags": [
        "nft"
      ],
      "extensions": {
        "website": "https://www.staratlas.com",
        "imageUrl": "https://storage.googleapis.com/nft-assets/ReBirth/poster-1/discovery-of-iris.jpg",
        "description": "The rogue planet, Iris, dense with invaluable materials, draws in and collides with seven child planets in a remote region of space, creating what is henceforth referred to as 'The Cataclysm'. When combined, these eight elements create a form of free energy. The collision creates a massively valuable debris field.",
        "serumV3Usdc": "AYXTVttPfhYmn3jryX5XbRjwPK2m9445mbN2iLyRD6nq"
      }
    },
    {
      "chainId": 101,
      "address": "ATSPo9f9TJ3Atx8SuoTYdzSMh4ctQBzYzDiNukQDmoF7",
      "symbol": "HOSA",
      "name": "The Heart of Star Atlas",
      "decimals": 0,
      "logoURI": "https://raw.githubusercontent.com/solana-labs/token-list/main/assets/mainnet/ATSPo9f9TJ3Atx8SuoTYdzSMh4ctQBzYzDiNukQDmoF7/logo.png",
      "tags": [
        "nft"
      ],
      "extensions": {
        "website": "https://www.staratlas.com",
        "imageUrl": "https://storage.googleapis.com/nft-assets/ReBirth/poster-2/the-heart-of-star-atlas.jpg",
        "description": "At the core of Star Atlas lies a treasure trove of priceless data. After an unsuspecting deep space explorer discovers “The Cataclysm”, he scans its riches, creating what will once be known as the first intergalactic data block. He sells this invaluable information to all three rival factions, igniting a lethal spark that forever changes the course of history.",
        "serumV3Usdc": "5Erzgrw9pTjNWLeqHp2sChJq7smB7WXRQYw9wvkvA59t"
      }
    },
    {
      "chainId": 101,
      "address": "36s6AFRXzE9KVdUyoJQ5y6mwxXw21LawYqqwNiQUMD8s",
      "symbol": "TCW",
      "name": "The Convergence War",
      "decimals": 0,
      "logoURI": "https://raw.githubusercontent.com/solana-labs/token-list/main/assets/mainnet/36s6AFRXzE9KVdUyoJQ5y6mwxXw21LawYqqwNiQUMD8s/logo.png",
      "tags": [
        "nft"
      ],
      "extensions": {
        "website": "https://www.staratlas.com",
        "imageUrl": "https://storage.googleapis.com/nft-assets/ReBirth/poster-3/the-convergence-war.jpg",
        "description": "All three factions, thinking they were the sole owners of the cataclysmic data drop, converge to settle the area. A devastating war breaks out across the galaxy after their inability to settle the disputed territory.",
        "serumV3Usdc": "DXPv2ZyMD6Y2mDenqYkAhkvGSjNahkuMkm4zv6DqB7RF"
      }
    },
    {
      "chainId": 101,
      "address": "BgiTVxW9uLuHHoafTd2qjYB5xjCc5Y1EnUuYNfmTwhvp",
      "symbol": "LOST",
      "name": "Short Story of a Lost Astronaut",
      "decimals": 0,
      "logoURI": "https://raw.githubusercontent.com/solana-labs/token-list/main/assets/mainnet/BgiTVxW9uLuHHoafTd2qjYB5xjCc5Y1EnUuYNfmTwhvp/logo.png",
      "tags": [
        "nft"
      ],
      "extensions": {
        "website": "https://www.staratlas.com",
        "imageUrl": "https://storage.googleapis.com/nft-assets/ReBirth/poster-4/short-story-of-a-lost-astronaut.jpg",
        "description": "He thought it would be just another routine exploration mission. Get there, scan, save data blocks and return. But when a surprise radiation storm knocked out his spaceship and swept him up into its high-velocity current, the only thing that saved him from certain doom was his custom ion shield.",
        "serumV3Usdc": "73d9N7BbWVKBG6A2xwwwEHcxzPB26YzbMnRjue3DPzqs"
      }
    },
    {
      "chainId": 101,
      "address": "4G85c5aUsRTrRPqE5VjY7ebD9b2ktTF6NEVGiCddRBDX",
      "symbol": "LOVE",
      "name": "B ❤ P",
      "decimals": 0,
      "logoURI": "https://raw.githubusercontent.com/solana-labs/token-list/main/assets/mainnet/4G85c5aUsRTrRPqE5VjY7ebD9b2ktTF6NEVGiCddRBDX/logo.png",
      "tags": [
        "nft"
      ],
      "extensions": {
        "website": "https://www.staratlas.com",
        "imageUrl": "https://storage.googleapis.com/nft-assets/ReBirth/poster-5/love-story.jpg",
        "description": "Paizul, the charismatic and brilliant leader of the ONI consortium, vividly recalls the first time she saw her one true love. It was a warm summer day, full of raging ionic storms. Lightning was piercing the sky as Bekalu took off his helmet and locked eyes with her. “What are the chances of nearly colliding with someone flying through these wastelands on a day like this”, he smiled with his booming voice. “Perhaps it’s destiny,” she smiled back mysteriously. There was another strike of lightning, but this time the sky remained calm.",
        "serumV3Usdc": "AM9sNDh48N2qhYSgpA58m9dHvrMoQongtyYu2u2XoYTc"
      }
    },
    {
      "chainId": 101,
      "address": "7dr7jVyXf1KUnYq5FTpV2vCZjKRR4MV94jzerb8Fi16Q",
      "symbol": "MRDR",
      "name": "The Assassination of Paizul",
      "decimals": 0,
      "logoURI": "https://raw.githubusercontent.com/solana-labs/token-list/main/assets/mainnet/7dr7jVyXf1KUnYq5FTpV2vCZjKRR4MV94jzerb8Fi16Q/logo.png",
      "tags": [
        "nft"
      ],
      "extensions": {
        "website": "https://www.staratlas.com",
        "imageUrl": "https://storage.googleapis.com/nft-assets/ReBirth/poster-6/assassination-of-paizul.jpg",
        "description": "Suffering one of the cruelest fates in the universe, the Sogmian race of aliens was driven to the brink of extinction. With only 10,000 members left, they put all hope of salvation in the hands of their leader Paizul. After she was assassinated in a gruesome public way, so much fear was struck in the hearts of survivors that they set out to build their 'Last Stand'.",
        "serumV3Usdc": "BJiV2gCLwMvj2c1CbhnMjjy68RjqoMzYT8brDrpVyceA"
      }
    },
    {
      "chainId": 101,
      "address": "G1bE9ge8Yoq43hv7QLcumxTFhHqFMdcL4y2d6ZdzMG4b",
      "symbol": "PFP",
      "name": "Paizul Funeral Procession",
      "decimals": 0,
      "logoURI": "https://raw.githubusercontent.com/solana-labs/token-list/main/assets/mainnet/G1bE9ge8Yoq43hv7QLcumxTFhHqFMdcL4y2d6ZdzMG4b/logo.png",
      "tags": [
        "nft"
      ],
      "extensions": {
        "website": "https://www.staratlas.com",
        "imageUrl": "https://storage.googleapis.com/nft-assets/ReBirth/poster-7/paizul-funeral-procession.jpg",
        "description": "The sound of wailing echoes across the plains. The Sogmian procession solemnly marches in step past their ancestors’ gravestones, still haunted by the fate of their leader. The sun begins to set as they bring Paizul’s cryopod at the top of the Rock of Light. As a beam of light consumes the pod to upload it to eternal rest with the ancients, Bekalu falls to his knees with a wrathful howl. The crowd is rattled to the core, a foreboding of things to come.",
        "serumV3Usdc": "7JzaEAuVfjkrZyMwJgZF5aQkiEyVyCaTWA3N1fQK7Y6V"
      }
    },
    {
      "chainId": 101,
      "address": "6bD8mr8DyuVqN5dXd1jnqmCL66b5KUV14jYY1HSmnxTE",
      "symbol": "AVE",
      "name": "Ahr Visits Earth",
      "decimals": 0,
      "logoURI": "https://raw.githubusercontent.com/solana-labs/token-list/main/assets/mainnet/6bD8mr8DyuVqN5dXd1jnqmCL66b5KUV14jYY1HSmnxTE/logo.png",
      "tags": [
        "nft"
      ],
      "extensions": {
        "website": "https://www.staratlas.com",
        "imageUrl": "https://storage.googleapis.com/nft-assets/ReBirth/poster-8/ahr-visits-earth.jpg",
        "description": "Humankind is visited by Ahr, a mysterious being of pure light. But not all is as it seems… For through the power of illusion, we are tricked into forming a space-based religion, plundering the planet and launching ourselves towards the stars, permanently leaving the Earth.",
        "serumV3Usdc": "8yQzsbraXJFoPG5PdX73B8EVYFuPR9aC2axAqWearGKu"
      }
    },
    {
      "chainId": 101,
      "address": "9vi6PTKBFHR2hXgyjoTZx6h7WXNkFAA5dCsZRSi4higK",
      "symbol": "ASF",
      "name": "Armstrong Forever",
      "decimals": 0,
      "logoURI": "https://raw.githubusercontent.com/solana-labs/token-list/main/assets/mainnet/9vi6PTKBFHR2hXgyjoTZx6h7WXNkFAA5dCsZRSi4higK/logo.png",
      "tags": [
        "nft"
      ],
      "extensions": {
        "website": "https://www.staratlas.com",
        "imageUrl": "https://storage.googleapis.com/nft-assets/ReBirth/poster-15/armstrong-forever.jpg",
        "description": "When humans were racing to expand into outer space under Ahr’s influence, the devastation they inflicted upon the planet was so great that it weakened the Earth’s geomagnetic field. The reckless way the planet’s orbit was populated by machines and debris led to distortions in the gravity field. All this culminated in a disastrous slingshot effect for the many satellites orbiting the blue dot, altering their trajectories to loosen the direct gravity pull of the planet and scatter into deep space. Some of these satellites contained valuable data that was lost forever.  In 2621, the Council of Peace put a bounty on these ancient artifacts to integrate them into Star Atlas, leading to a hunt for them across the galaxy. One of the most sought-after satellites in history records bears the name of Neil Armstrong, the first human to set foot on the Moon.  Initially launched into medium Earth orbit as a cornerstone of the global positioning system (GPS), the satellite had untold additional capabilities that made it more and more valuable as it drifted off into the void.",
        "serumV3Usdc": "8yQzsbraXJFoPG5PdX73B8EVYFuPR9aC2axAqWearGKu"
      }
    },
    {
      "chainId": 101,
      "address": "Hfjgcs9ix17EwgXVVbKjo6NfMm2CXfr34cwty3xWARUm",
      "symbol": "TLS",
      "name": "The Last Stand",
      "decimals": 0,
      "logoURI": "https://raw.githubusercontent.com/solana-labs/token-list/main/assets/mainnet/Hfjgcs9ix17EwgXVVbKjo6NfMm2CXfr34cwty3xWARUm/logo.png",
      "tags": [
        "nft"
      ],
      "extensions": {
        "website": "https://www.staratlas.com",
        "serumV3Usdc": "AVHndcEDUjP9Liz5dfcvAPAMffADXG6KMPn8sWB1XhFQ"
      }
    },
    {
      "chainId": 101,
      "address": "8EXX5kG7qWTjgpNSGX7PnB6hJZ8xhXUcCafVJaBEJo32",
      "symbol": "SPT",
      "name": "The Signing of the Peace Treaty",
      "decimals": 0,
      "logoURI": "https://raw.githubusercontent.com/solana-labs/token-list/main/assets/mainnet/8EXX5kG7qWTjgpNSGX7PnB6hJZ8xhXUcCafVJaBEJo32/logo.png",
      "tags": [
        "nft"
      ],
      "extensions": {
        "website": "https://www.staratlas.com",
        "serumV3Usdc": "FZ9xhZbkt9bKKVpWmFxRhEJyzgxqU5w5xu3mXcF6Eppe"
      }
    },
    {
      "chainId": 101,
      "address": "62FWgS4XaMJrUrAYw7mHMRye4iY9hqgqnJLBiT8QyPJv",
      "symbol": "COFFEE",
      "name": "CoffeeMaker",
      "decimals": 18,
      "logoURI": "https://cdn.jsdelivr.net/gh/cofeeswap/logo/coffeev2.png",
      "tags": [
        "nft",
        "swap",
        "nft marketplace"
      ],
      "extensions": {
        "website": "https://coffeemaker.finance"
      }
    },
    {
      "chainId": 101,
      "address": "CAjoJeGCCRae9oDwHYXzkeUDonp3dZLWV5GKHysLwjnx",
      "symbol": "PBA",
      "name": "The Peacebringers Archive",
      "decimals": 0,
      "logoURI": "https://raw.githubusercontent.com/solana-labs/token-list/main/assets/mainnet/CAjoJeGCCRae9oDwHYXzkeUDonp3dZLWV5GKHysLwjnx/logo.png",
      "tags": [
        "nft"
      ],
      "extensions": {
        "website": "https://www.staratlas.com",
        "serumV3Usdc": "4jN1R453Acv9egnr7Dry3x9Xe3jqh1tqz5RokniaeVhy"
      }
    },
    {
      "chainId": 101,
      "address": "FPnwwNiL1tXqd4ZbGjFYsCw5qsQw91VN79SNcU4Bc732",
      "symbol": "UWB",
      "name": "Ustur Wod.bod",
      "decimals": 0,
      "logoURI": "https://raw.githubusercontent.com/solana-labs/token-list/main/assets/mainnet/FPnwwNiL1tXqd4ZbGjFYsCw5qsQw91VN79SNcU4Bc732/logo.png",
      "tags": [
        "nft"
      ],
      "extensions": {
        "website": "https://www.staratlas.com",
        "serumV3Usdc": "J99HsFQEWKR3UiFQpKTnF11iaNiR1enf2LxHfgsbVc59"
      }
    },
    {
      "chainId": 101,
      "address": "DB76aiNQeLzHPwvFhzgwfpe6HGHCDTQ6snW6UD7AnHid",
      "symbol": "OMPH",
      "name": "Om Photoli",
      "decimals": 0,
      "logoURI": "https://raw.githubusercontent.com/solana-labs/token-list/main/assets/mainnet/DB76aiNQeLzHPwvFhzgwfpe6HGHCDTQ6snW6UD7AnHid/logo.png",
      "tags": [
        "nft"
      ],
      "extensions": {
        "website": "https://www.staratlas.com",
        "serumV3Usdc": "HdvXMScwAQQh9pEvLZjuaaeJcLTmixxYoMFefeqHFn2E"
      }
    },
    {
      "chainId": 101,
      "address": "BrzwWsG845VttbTsacZMLKhyc2jAZU12MaPkTYrJHoqm",
      "symbol": "SATM",
      "name": "Star Atlas - The Movie",
      "decimals": 0,
      "logoURI": "https://raw.githubusercontent.com/solana-labs/token-list/main/assets/mainnet/BrzwWsG845VttbTsacZMLKhyc2jAZU12MaPkTYrJHoqm/logo.png",
      "tags": [
        "nft"
      ],
      "extensions": {
        "website": "https://www.staratlas.com",
        "imageUrl": "https://storage.googleapis.com/nft-assets/ReBirth/poster-14/star-at-atlas-movie.jpg",
        "description": "“The first to arrive at the universe’s next frontier is the first to knock on the gates of prosperity.” — Ustur Armi.eldr",
        "serumV3Usdc": "KHw8L2eE6kpp8ziWPghBTtiAVCUvdSKMvGtT1e9AuJd"
      }
    },
    {
      "chainId": 101,
      "address": "8ymi88q5DtmdNTn2sPRNFkvMkszMHuLJ1e3RVdWjPa3s",
      "symbol": "SDOGE",
      "name": "SolDoge",
      "decimals": 0,
      "logoURI": "https://raw.githubusercontent.com/solana-labs/token-list/main/assets/mainnet/8ymi88q5DtmdNTn2sPRNFkvMkszMHuLJ1e3RVdWjPa3s/logo.png",
      "tags": [],
      "extensions": {
        "website": "https://www.soldoge.org",
        "serumV3Usdc": "9aruV2p8cRWxybx6wMsJwPFqeN7eQVPR74RrxdM3DNdu"
      }
    },
    {
      "chainId": 101,
      "address": "DQRNdQWz5NzbYgknGsZqSSXbdhQWvXSe8S56mrtNAs1b",
      "symbol": "ENTROPPP",
      "name": "ENTROPPP (Entropy for security)",
      "decimals": 6,
      "logoURI": "https://raw.githubusercontent.com/solana-labs/token-list/main/assets/mainnet/DQRNdQWz5NzbYgknGsZqSSXbdhQWvXSe8S56mrtNAs1b/logo.png",
      "tags": [
        "Cryptography",
        "Blockchain security",
        "Randomness and entropy"
      ],
      "extensions": {
        "website": "https://www.entroppp.com"
      }
    },
    {
      "chainId": 101,
      "address": "8RYSc3rrS4X4bvBCtSJnhcpPpMaAJkXnVKZPzANxQHgz",
      "symbol": "YARD",
      "name": "SolYard Finance",
      "decimals": 9,
      "logoURI": "https://raw.githubusercontent.com/solana-labs/token-list/main/assets/mainnet/8RYSc3rrS4X4bvBCtSJnhcpPpMaAJkXnVKZPzANxQHgz/logo.png",
      "tags": [],
      "extensions": {
        "website": "https://solyard.finance/"
      }
    },
    {
      "chainId": 101,
      "address": "nope9HWCJcXVFkG49CDk7oYFtgGsUzsRvHdcJeL2aCL",
      "symbol": "NOPE",
      "name": "NOPE FINANCE",
      "decimals": 9,
      "logoURI": "https://raw.githubusercontent.com/solana-labs/token-list/main/assets/mainnet/nope9HWCJcXVFkG49CDk7oYFtgGsUzsRvHdcJeL2aCL/logo.png",
      "tags": [],
      "extensions": {
        "website": "https://nopefinance.xyz/"
      }
    },
    {
      "chainId": 101,
      "address": "43VWkd99HjqkhFTZbWBpMpRhjG469nWa7x7uEsgSH7We",
      "symbol": "STNK",
      "name": "Stonks",
      "decimals": 9,
      "logoURI": "https://raw.githubusercontent.com/solana-labs/token-list/main/assets/mainnet/43VWkd99HjqkhFTZbWBpMpRhjG469nWa7x7uEsgSH7We/logo.png",
      "tags": [],
      "extensions": {
        "website": "https://stonkscoin.org/"
      }
    },
    {
      "chainId": 101,
      "address": "4368jNGeNq7Tt4Vzr98UWxL647PYu969VjzAsWGVaVH2",
      "symbol": "MEAL",
      "name": "HUNGRY",
      "decimals": 8,
      "logoURI": "https://raw.githubusercontent.com/solana-labs/token-list/main/assets/mainnet/4368jNGeNq7Tt4Vzr98UWxL647PYu969VjzAsWGVaVH2/logo.png",
      "tags": [],
      "extensions": {
        "website": "https://hungrycoin.io/"
      }
    },
    {
      "chainId": 101,
      "address": "8GQsW3f7mdwfjqJon2myADcBsSsRjpXmxHYDG8q1pvV6",
      "symbol": "HOLD",
      "name": "Holdana",
      "decimals": 9,
      "logoURI": "https://raw.githubusercontent.com/solana-labs/token-list/main/assets/mainnet/8GQsW3f7mdwfjqJon2myADcBsSsRjpXmxHYDG8q1pvV6/logo.png",
      "tags": [],
      "extensions": {
        "medium": "https://holdanatoken.medium.com/",
        "twitter": "https://twitter.com/HoldanaOfficial",
        "serumV3Usdc": "G2j5zKtfymPcWMq1YRoKrfUWy64SZ6ZxDVscHSyPQqmz"
      }
    },
    {
      "chainId": 101,
      "address": "64SqEfHtu4bZ6jr1mAxaWrLFdMngbKbru9AyaG2Dyk5T",
      "symbol": "wen-token",
      "name": "wen-token",
      "decimals": 0,
      "logoURI": "https://raw.githubusercontent.com/solana-labs/token-list/main/assets/mainnet/64SqEfHtu4bZ6jr1mAxaWrLFdMngbKbru9AyaG2Dyk5T/logo.png",
      "tags": [
        "nft"
      ],
      "extensions": {
        "website": "https://pythians.pyth.network"
      }
    },
    {
      "chainId": 101,
      "address": "9axWWN2FY8njSSQReepkiSE56U2yAvPFGuaXRQNdkZaS",
      "symbol": "wen-token-2",
      "name": "wen-token-2",
      "decimals": 0,
      "logoURI": "https://raw.githubusercontent.com/solana-labs/token-list/main/assets/mainnet/9axWWN2FY8njSSQReepkiSE56U2yAvPFGuaXRQNdkZaS/logo.png",
      "tags": [
        "nft"
      ],
      "extensions": {
        "website": "https://pythians.pyth.network"
      }
    },
    {
      "chainId": 101,
      "address": "4dmKkXNHdgYsXqBHCuMikNQWwVomZURhYvkkX5c4pQ7y",
      "symbol": "SNY",
      "name": "Synthetify",
      "decimals": 6,
      "logoURI": "https://raw.githubusercontent.com/solana-labs/token-list/main/assets/mainnet/4dmKkXNHdgYsXqBHCuMikNQWwVomZURhYvkkX5c4pQ7y/logo.png",
      "tags": [],
      "extensions": {
        "website": "https://synthetify.io/",
        "twitter": "https://twitter.com/synthetify",
        "coingeckoId": "syntheify-token"
      }
    },
    {
      "chainId": 101,
      "address": "4wTMJsh3q66PmAkmwEW47qVDevMZMVVWU3n1Yhqztwi6",
      "symbol": "ARCD",
      "name": "Arcade Token (Wormhole)",
      "decimals": 9,
      "logoURI": "https://raw.githubusercontent.com/solana-labs/token-list/main/assets/mainnet/4wTMJsh3q66PmAkmwEW47qVDevMZMVVWU3n1Yhqztwi6/logo.png",
      "tags": [
        "wrapped",
        "wormhole"
      ],
      "extensions": {
        "address": "0xb581E3a7dB80fBAA821AB39342E9Cbfd2ce33c23",
        "bridgeContract": "https://etherscan.io/address/0xf92cD566Ea4864356C5491c177A430C222d7e678",
        "assetContract": "https://etherscan.io/address/0xb581E3a7dB80fBAA821AB39342E9Cbfd2ce33c23",
        "website": "https://arcade.city",
        "twitter": "https://twitter.com/ArcadeCityHall"
      }
    },
    {
      "chainId": 101,
      "address": "Amt5wUJREJQC5pX7Z48YSK812xmu4j3sQVupNhtsEuY8",
      "symbol": "FROG",
      "name": "FROG",
      "decimals": 6,
      "logoURI": "https://raw.githubusercontent.com/solana-labs/token-list/main/assets/mainnet/Amt5wUJREJQC5pX7Z48YSK812xmu4j3sQVupNhtsEuY8/logo.png",
      "tags": [],
      "extensions": {
        "website": "https://www.froglana.com/",
        "serumV3Usdc": "2Si6XDdpv5zcvYna221eZZrsjsp5xeYoz9W1TVdMdbnt"
      }
    },
    {
      "chainId": 101,
      "address": "DEAdry5qhNoSkF3mbFrTa6udGbMwUoLnQhvchCu26Ak1",
      "symbol": "JUEL",
      "name": "Juel Token",
      "decimals": 9,
      "logoURI": "https://raw.githubusercontent.com/solana-labs/token-list/main/assets/mainnet/DEAdry5qhNoSkF3mbFrTa6udGbMwUoLnQhvchCu26Ak1/logo.png",
      "tags": [],
      "extensions": {
        "website": "http://juel.gg"
      }
    },
    {
      "chainId": 101,
      "address": "9Y8NT5HT9z2EsmCbYMgKXPRq3h3aa6tycEqfFiXjfZM7",
      "symbol": "CRT",
      "name": "CARROT",
      "decimals": 9,
      "logoURI": "https://raw.githubusercontent.com/solana-labs/token-list/main/assets/mainnet/9Y8NT5HT9z2EsmCbYMgKXPRq3h3aa6tycEqfFiXjfZM7/logo.png",
      "tags": [],
      "extensions": {
        "website": "https://farmerscarrot.com/",
        "serumV3Usdc": "Aa8mN8bXAobmcuHDpbbZh55SoadUry6WdsYz2886Ymqf"
      }
    },
    {
      "chainId": 101,
      "address": "AMdnw9H5DFtQwZowVFr4kUgSXJzLokKSinvgGiUoLSps",
      "symbol": "MOLA",
      "name": "MOONLANA",
      "decimals": 9,
      "logoURI": "https://raw.githubusercontent.com/solana-labs/token-list/main/assets/mainnet/AMdnw9H5DFtQwZowVFr4kUgSXJzLokKSinvgGiUoLSps/logo.png",
      "tags": [],
      "extensions": {
        "website": "https://moonlana.com/",
        "twitter": "https://twitter.com/xMoonLana",
        "medium": "https://moonlana.medium.com/",
        "coingeckoId": "moonlana"
      }
    },
    {
      "chainId": 101,
      "address": "3x7UeXDF4imKSKnizK9mYyx1M5bTNzpeALfPeB8S6XT9",
      "symbol": "SKEM",
      "name": "SKEM",
      "decimals": 9,
      "logoURI": "https://raw.githubusercontent.com/solana-labs/token-list/main/assets/mainnet/3x7UeXDF4imKSKnizK9mYyx1M5bTNzpeALfPeB8S6XT9/logo.svg",
      "tags": [],
      "extensions": {
        "website": "https://skem.finance/",
        "serumV3Usdc": "HkYJ3dX8CLSGyGZzfuqYiuoDjDmrDiu1vZhPtFJZa5Vt"
      }
    },
    {
      "chainId": 101,
      "address": "GHvFFSZ9BctWsEc5nujR1MTmmJWY7tgQz2AXE6WVFtGN",
      "symbol": "SOLAPE",
      "name": "SolAPE Token",
      "decimals": 9,
      "logoURI": "https://raw.githubusercontent.com/solana-labs/token-list/main/assets/mainnet/GHvFFSZ9BctWsEc5nujR1MTmmJWY7tgQz2AXE6WVFtGN/logo.png",
      "tags": [
        "utility-token"
      ],
      "extensions": {
        "coingeckoId": "solape-token",
        "website": "https://solape.io",
        "twitter": "https://twitter.com/SolApeFinance",
        "serumV3Usdc": "4zffJaPyeXZ2wr4whHgP39QyTfurqZ2BEd4M5W6SEuon"
      }
    },
    {
      "chainId": 101,
      "address": "9nEqaUcb16sQ3Tn1psbkWqyhPdLmfHWjKGymREjsAgTE",
      "symbol": "WOOF",
      "name": "WOOFENOMICS",
      "decimals": 6,
      "logoURI": "https://raw.githubusercontent.com/solana-labs/token-list/main/assets/mainnet/9nEqaUcb16sQ3Tn1psbkWqyhPdLmfHWjKGymREjsAgTE/logo.png",
      "tags": [],
      "extensions": {
        "website": "https://woofsolana.com",
        "serumV3Usdc": "CwK9brJ43MR4BJz2dwnDM7EXCNyHhGqCJDrAdsEts8n5"
      }
    },
    {
      "chainId": 101,
      "address": "MERt85fc5boKw3BW1eYdxonEuJNvXbiMbs6hvheau5K",
      "symbol": "MER",
      "name": "Mercurial",
      "decimals": 6,
      "logoURI": "https://raw.githubusercontent.com/solana-labs/token-list/main/assets/mainnet/MERt85fc5boKw3BW1eYdxonEuJNvXbiMbs6hvheau5K/logo.png",
      "tags": [],
      "extensions": {
        "coingeckoId": "mercurial",
        "website": "https://www.mercurial.finance/",
        "serumV3Usdc": "G4LcexdCzzJUKZfqyVDQFzpkjhB1JoCNL8Kooxi9nJz5",
        "waterfallbot": "https://bit.ly/MERwaterfall"
      }
    },
    {
      "chainId": 101,
      "address": "9MhNoxy1PbmEazjPo9kiZPCcG7BiFbhi3bWZXZgacfpp",
      "symbol": "ACMN",
      "name": "ACUMEN",
      "decimals": 9,
      "logoURI": "https://raw.githubusercontent.com/solana-labs/token-list/main/assets/mainnet/9MhNoxy1PbmEazjPo9kiZPCcG7BiFbhi3bWZXZgacfpp/logo.png",
      "tags": [],
      "extensions": {
        "website": "https://acumen.network/"
      }
    },
    {
      "chainId": 101,
      "address": "HRhCiCe8WLC4Jsy43Jkhq3poEWpjgXKD1U26XACReimt",
      "symbol": "zSOL",
      "name": "zSOL (ACUMEN)",
      "decimals": 9,
      "logoURI": "https://raw.githubusercontent.com/solana-labs/token-list/main/assets/mainnet/HRhCiCe8WLC4Jsy43Jkhq3poEWpjgXKD1U26XACReimt/logo.png",
      "tags": [],
      "extensions": {
        "website": "https://acumen.network/"
      }
    },
    {
      "chainId": 101,
      "address": "2LBYxD4Jzipk1bEREW6vQk163cj27mUSxmHzW2ujXFNy",
      "symbol": "zUSDC",
      "name": "zUSDC (ACUMEN)",
      "decimals": 6,
      "logoURI": "https://raw.githubusercontent.com/solana-labs/token-list/main/assets/mainnet/2LBYxD4Jzipk1bEREW6vQk163cj27mUSxmHzW2ujXFNy/logo.png",
      "tags": [],
      "extensions": {
        "website": "https://acumen.network/"
      }
    },
    {
      "chainId": 101,
      "address": "DFTZmEopSWrj6YcsmQAAxypN7cHM3mnruEisJPQFJbs7",
      "symbol": "zBTC",
      "name": "zBTC (ACUMEN)",
      "decimals": 6,
      "logoURI": "https://raw.githubusercontent.com/solana-labs/token-list/main/assets/mainnet/DFTZmEopSWrj6YcsmQAAxypN7cHM3mnruEisJPQFJbs7/logo.png",
      "tags": [],
      "extensions": {
        "website": "https://acumen.network/"
      }
    },
    {
      "chainId": 101,
      "address": "A8pnvbKWmTjjnUMzmY6pDJRHy3QdQNdqJdL1VFYXX4oW",
      "symbol": "zETH",
      "name": "zETH (ACUMEN)",
      "decimals": 6,
      "logoURI": "https://raw.githubusercontent.com/solana-labs/token-list/main/assets/mainnet/A8pnvbKWmTjjnUMzmY6pDJRHy3QdQNdqJdL1VFYXX4oW/logo.png",
      "tags": [],
      "extensions": {
        "website": "https://acumen.network/"
      }
    },
    {
      "chainId": 101,
      "address": "9hZt5mP139TvzDBZHtruXxAyjYHiovKXfxW6XNYiofae",
      "symbol": "zSRM",
      "name": "zSRM (ACUMEN)",
      "decimals": 6,
      "logoURI": "https://raw.githubusercontent.com/solana-labs/token-list/main/assets/mainnet/9hZt5mP139TvzDBZHtruXxAyjYHiovKXfxW6XNYiofae/logo.png",
      "tags": [],
      "extensions": {
        "website": "https://acumen.network/"
      }
    },
    {
      "chainId": 101,
      "address": "BR31LZKtry5tyjVtZ49PFZoZjtE5SeS4rjVMuL9Xiyer",
      "symbol": "zSTEP",
      "name": "zSTEP (ACUMEN)",
      "decimals": 9,
      "logoURI": "https://raw.githubusercontent.com/solana-labs/token-list/main/assets/mainnet/BR31LZKtry5tyjVtZ49PFZoZjtE5SeS4rjVMuL9Xiyer/logo.png",
      "tags": [],
      "extensions": {
        "website": "https://acumen.network/"
      }
    },
    {
      "chainId": 101,
      "address": "7wZsSyzD4Ba8ZkPhRh62KshQc8TQYiB5KtdNknywE3k4",
      "symbol": "zRAY",
      "name": "zRAY (ACUMEN)",
      "decimals": 6,
      "logoURI": "https://raw.githubusercontent.com/solana-labs/token-list/main/assets/mainnet/BR31LZKtry5tyjVtZ49PFZoZjtE5SeS4rjVMuL9Xiyer/logo.png",
      "tags": [],
      "extensions": {
        "website": "https://acumen.network/"
      }
    },
    {
      "chainId": 101,
      "address": "EfLvzNsqmkoSneiML5t7uHCPEVRaWCpG4N2WsS39nWCU",
      "symbol": "MUDLEY",
      "name": "MUDLEY",
      "decimals": 9,
      "logoURI": "https://raw.githubusercontent.com/solana-labs/token-list/main/assets/mainnet/EfLvzNsqmkoSneiML5t7uHCPEVRaWCpG4N2WsS39nWCU/logo.png",
      "tags": [],
      "extensions": {
        "website": "https://www.mudley.io/"
      }
    },
    {
      "chainId": 101,
      "address": "GpYMp8eP3HADY8x1jLVfFVBVYqxFNxT5mFhZAZt9Poco",
      "symbol": "CAPE",
      "name": "Crazy Ape Coin",
      "decimals": 9,
      "logoURI": "https://raw.githubusercontent.com/solana-labs/token-list/main/assets/mainnet/GpYMp8eP3HADY8x1jLVfFVBVYqxFNxT5mFhZAZt9Poco/logo.png",
      "tags": [],
      "extensions": {
        "website": "https://www.crazyapecoin.com/"
      }
    },
    {
      "chainId": 101,
      "address": "7ApYvMWwHJSgWz9BvMuNzqzUAqYbxByjzZu31t8FkYDy",
      "symbol": "SFairy",
      "name": "Fairy Finance",
      "decimals": 9,
      "logoURI": "https://raw.githubusercontent.com/debianos1/logo-token/main/fairyfinane%20.png",
      "tags": [],
      "extensions": {
        "twitter": "https://twitter.com/fairy_finance"
      }
    },
    {
      "chainId": 101,
      "address": "7Csho7qjseDjgX3hhBxfwP1W3LYARK3QH3PM2x55we14",
      "symbol": "LOTTO",
      "name": "Lotto",
      "decimals": 6,
      "logoURI": "https://raw.githubusercontent.com/solana-labs/token-list/main/assets/mainnet/7Csho7qjseDjgX3hhBxfwP1W3LYARK3QH3PM2x55we14/logo.png",
      "tags": [],
      "extensions": {
        "serumV3Usdc": "9MZKfgZzPgeidAukYpHtsLYm4eAdJFnR7nhPosWT8jiv",
        "coingeckoId": "lotto",
        "website": "lotto.finance",
        "address": "0xb0dfd28d3cf7a5897c694904ace292539242f858",
        "assetContract": "https://etherscan.io/address/0xb0dfd28d3cf7a5897c694904ace292539242f858",
        "tggroup": "https://t.me/lottofinance"
      }
    },
    {
      "chainId": 101,
      "address": "7uv3ZvZcQLd95bUp5WMioxG7tyAZVXFfr8JYkwhMYrnt",
      "symbol": "BOLE",
      "name": "Bole Token",
      "decimals": 4,
      "logoURI": "https://raw.githubusercontent.com/solana-labs/token-list/main/assets/mainnet/7uv3ZvZcQLd95bUp5WMioxG7tyAZVXFfr8JYkwhMYrnt/logo.png",
      "tags": [],
      "extensions": {
        "website": "https://tokenbole.com/",
        "serumV3Usdc": "9yGqsboBtvztDgGbGFEaBBT2G8dUMhxewXDQpy6T3eDm",
        "coingeckoId": "bole-token"
      }
    },
    {
      "chainId": 101,
      "address": "Bxp46xCB6CLjiqE99QaTcJAaY1hYF1o63DUUrXAS7QFu",
      "symbol": "mBRZ",
      "name": "SolMiner Bronze",
      "decimals": 9,
      "logoURI": "https://raw.githubusercontent.com/solana-labs/token-list/main/assets/mainnet/Bxp46xCB6CLjiqE99QaTcJAaY1hYF1o63DUUrXAS7QFu/logo.png",
      "tags": [],
      "extensions": {
        "website": "https://solminer.app",
        "medium": "https://solminer.medium.com/",
        "twitter": "https://twitter.com/SolMinerproject"
      }
    },
    {
      "chainId": 101,
      "address": "GZNrMEdrt6Vg428JzvJYRGGPpVxgjUPsg6WLqKBvmNLw",
      "symbol": "mPLAT",
      "name": "SolMiner Platinum",
      "decimals": 9,
      "logoURI": "https://raw.githubusercontent.com/solana-labs/token-list/main/assets/mainnet/GZNrMEdrt6Vg428JzvJYRGGPpVxgjUPsg6WLqKBvmNLw/logo.png",
      "tags": [],
      "extensions": {
        "website": "https://solminer.app",
        "medium": "https://solminer.medium.com/",
        "twitter": "https://twitter.com/SolMinerproject"
      }
    },
    {
      "chainId": 101,
      "address": "Er7a3ugS6kkAqj6sp3UmXEFAFrDdLMRQEkV9QH2fwRYA",
      "symbol": "mDIAM",
      "name": "SolMiner Diamond",
      "decimals": 9,
      "logoURI": "https://raw.githubusercontent.com/solana-labs/token-list/main/assets/mainnet/Er7a3ugS6kkAqj6sp3UmXEFAFrDdLMRQEkV9QH2fwRYA/logo.png",
      "tags": [],
      "extensions": {
        "website": "https://solminer.app",
        "medium": "https://solminer.medium.com/",
        "twitter": "https://twitter.com/SolMinerproject"
      }
    },
    {
      "chainId": 101,
      "address": "5JnZ667P3VcjDinkJFysWh2K2KtViy63FZ3oL5YghEhW",
      "symbol": "APYS",
      "name": "APYSwap",
      "decimals": 9,
      "logoURI": "https://raw.githubusercontent.com/solana-labs/token-list/main/assets/mainnet/5JnZ667P3VcjDinkJFysWh2K2KtViy63FZ3oL5YghEhW/logo.png",
      "tags": [
        "wrapped"
      ],
      "extensions": {
        "website": "https://apyswap.com",
        "coingeckoId": "apyswap"
      }
    },
    {
      "chainId": 101,
      "address": "ss1gxEUiufJyumsXfGbEwFe6maraPmc53fqbnjbum15",
      "symbol": "SS1",
      "name": "Naked Shorts",
      "decimals": 0,
      "logoURI": "https://raw.githubusercontent.com/solana-labs/token-list/main/assets/mainnet/ss1gxEUiufJyumsXfGbEwFe6maraPmc53fqbnjbum15/logo.png",
      "tags": [
        "nft"
      ],
      "extensions": {
        "website": "https://www.sol-talk.com/sol-survivor",
        "twitter": "https://twitter.com/sol__survivor",
        "imageUrl": "https://www.arweave.net/N-RGNyi1o1evhr7jTCXxHQlSndNPdnHWEzUTbTGMCl4",
        "animationUrl": "https://www.arweave.net/KBzRUmQNX6VKDH41N_uOETtJH21YtWXrOz270b8eqyo?ext=glb",
        "description": "After a gamma squeeze event he was left covered in theta. Due to the accident he lost his memories but gained the ability to refract light. He joins the tournament hoping to discover more about his past. His only clue is a damaged ID card with the word Malvin inscribed. Special: 'Now You See Me'"
      }
    },
    {
      "chainId": 101,
      "address": "GfJ3Vq2eSTYf1hJP6kKLE9RT6u7jF9gNszJhZwo5VPZp",
      "symbol": "SOLPAD",
      "name": "Solpad Finance",
      "decimals": 9,
      "logoURI": "https://raw.githubusercontent.com/solana-labs/token-list/main/assets/mainnet/GfJ3Vq2eSTYf1hJP6kKLE9RT6u7jF9gNszJhZwo5VPZp/logo.png",
      "tags": [
        "utility-token"
      ],
      "extensions": {
        "website": "https://www.solpad.finance/",
        "twitter": "https://twitter.com/FinanceSolpad",
        "github": "https://github.com/solpad-finance",
        "tgann": "https://t.me/solpadfinance",
        "tggroup": "https://t.me/solpadfinance_chat"
      }
    },
    {
      "chainId": 101,
      "address": "ERPueLaiBW48uBhqX1CvCYBv2ApHN6ZFuME1MeQGTdAi",
      "symbol": "MIT",
      "name": "Muskimum Impact Token",
      "decimals": 8,
      "logoURI": "https://raw.githubusercontent.com/solana-labs/token-list/main/assets/mainnet/ERPueLaiBW48uBhqX1CvCYBv2ApHN6ZFuME1MeQGTdAi/logo.png",
      "tags": [
        "mit",
        "musk"
      ],
      "extensions": {
        "website": "https://muskimum.win/",
        "twitter": "https://twitter.com/muskimum",
        "serumV3Usdc": "3mhrhTFrHtxe7uZhvzBhzneR3bD3hDyWcgEkR8EcvNZk"
      }
    },
    {
      "chainId": 101,
      "address": "BsDrXiQaFd147Fxq1fQYbJQ77P6tmPkRJQJzkKvspDKo",
      "symbol": "SOLA",
      "name": "SolaPAD Token (deprecated)",
      "decimals": 8,
      "logoURI": "https://raw.githubusercontent.com/solana-labs/token-list/main/assets/mainnet/BsDrXiQaFd147Fxq1fQYbJQ77P6tmPkRJQJzkKvspDKo/logo.png",
      "tags": [
        "SOLA",
        "LaunchPAD"
      ],
      "extensions": {
        "website": "https://www.solapad.org/",
        "twitter": "https://twitter.com/SolaPAD"
      }
    },
    {
      "chainId": 101,
      "address": "7fCzz6ZDHm4UWC9Se1RPLmiyeuQ6kStxpcAP696EuE1E",
      "symbol": "SHBL",
      "name": "Shoebill Coin",
      "decimals": 9,
      "logoURI": "https://raw.githubusercontent.com/solana-labs/token-list/main/assets/mainnet/7fCzz6ZDHm4UWC9Se1RPLmiyeuQ6kStxpcAP696EuE1E/logo.png",
      "tags": [],
      "extensions": {
        "website": "https://shoebillco.in/"
      }
    },
    {
      "chainId": 101,
      "address": "GnaFnTihwQFjrLeJNeVdBfEZATMdaUwZZ1RPxLwjbVwb",
      "symbol": "SHBL-USDC",
      "name": "Raydium Permissionless LP Token (SHBL-USDC)",
      "decimals": 9,
      "logoURI": "https://raw.githubusercontent.com/solana-labs/token-list/main/assets/mainnet/GnaFnTihwQFjrLeJNeVdBfEZATMdaUwZZ1RPxLwjbVwb/logo.png",
      "tags": [
        "lp-token"
      ],
      "extensions": {
        "website": "https://raydium.io/"
      }
    },
    {
      "chainId": 101,
      "address": "Djoz8btdR7p6xWHoVtPYF3zyN9LU5BBfMoDk4HczSDqc",
      "symbol": "AUSS",
      "name": "Ausshole",
      "decimals": 9,
      "logoURI": "https://raw.githubusercontent.com/solana-labs/token-list/main/assets/mainnet/Djoz8btdR7p6xWHoVtPYF3zyN9LU5BBfMoDk4HczSDqc/logo.svg",
      "tags": [],
      "extensions": {
        "website": "https://auss.finance/",
        "twitter": "https://twitter.com/ausstoken",
        "serumV3Usdc": "bNbYoc2KawipbXj76BiXbUdf2NcGKWkdp4S9uDvWXB1"
      }
    },
    {
      "chainId": 101,
      "address": "TuLipcqtGVXP9XR62wM8WWCm6a9vhLs7T1uoWBk6FDs",
      "symbol": "TULIP",
      "name": "Tulip",
      "decimals": 6,
      "logoURI": "https://raw.githubusercontent.com/solana-labs/token-list/main/assets/mainnet/TuLipcqtGVXP9XR62wM8WWCm6a9vhLs7T1uoWBk6FDs/logo.svg",
      "tags": [
        "tulip",
        "solfarm",
        "vaults"
      ],
      "extensions": {
        "website": "https://solfarm.io",
        "twitter": "https://twitter.com/Solfarmio",
        "coingeckoId": "solfarm",
        "serumV3Usdc": "8GufnKq7YnXKhnB3WNhgy5PzU9uvHbaaRrZWQK6ixPxW",
        "waterfallbot": "https://bit.ly/TULIPwaterfall"
      }
    },
    {
      "chainId": 101,
      "address": "5trVBqv1LvHxiSPMsHtEZuf8iN82wbpDcR5Zaw7sWC3s",
      "symbol": "JPYC",
      "name": "JPY Coin(Sollet)(Deprecated)",
      "decimals": 6,
      "logoURI": "https://raw.githubusercontent.com/solana-labs/token-list/main/assets/mainnet/5trVBqv1LvHxiSPMsHtEZuf8iN82wbpDcR5Zaw7sWC3s/logo.png",
      "tags": [
        "stablecoin",
        "ethereum",
        "wrapped-sollet"
      ],
      "extensions": {
        "website": "https://jpyc.jp/"
      }
    },
    {
      "chainId": 101,
      "address": "3QuAYThYKFXSmrTcSHsdd7sAxaFBobaCkLy2DBYJLMDs",
      "symbol": "TYNA",
      "name": "wTYNA",
      "decimals": 3,
      "logoURI": "https://raw.githubusercontent.com/solana-labs/token-list/main/assets/mainnet/3QuAYThYKFXSmrTcSHsdd7sAxaFBobaCkLy2DBYJLMDs/logo.png",
      "tags": [
        "ERC20",
        "ethereum"
      ],
      "extensions": {
        "address": "0x4ae54790c130B21E8CbaCAB011C6170e079e6eF5",
        "bridgeContract": "https://etherscan.io/address/0xeae57ce9cc1984f202e15e038b964bb8bdf7229a",
        "assetContract": "https://etherscan.io/address/0x4ae54790c130B21E8CbaCAB011C6170e079e6eF5",
        "website": "http://lendingbot.s3-website-us-east-1.amazonaws.com/whitepaper.html",
        "twitter": "https://twitter.com/btc_AP"
      }
    },
    {
      "chainId": 101,
      "address": "7zsKqN7Fg2s9VsqAq6XBoiShCVohpGshSUvoWBc6jKYh",
      "symbol": "ARDX",
      "name": "Wrapped ArdCoin (Sollet)",
      "decimals": 2,
      "logoURI": "https://raw.githubusercontent.com/solana-labs/token-list/main/assets/mainnet/7zsKqN7Fg2s9VsqAq6XBoiShCVohpGshSUvoWBc6jKYh/logo.png",
      "tags": [
        "wrapped-sollet",
        "ethereum"
      ],
      "extensions": {
        "website": "https://ardcoin.com",
        "coingeckoId": "ardcoin"
      }
    },
    {
      "chainId": 101,
      "address": "7zphtJVjKyECvQkdfxJNPx83MNpPT6ZJyujQL8jyvKcC",
      "symbol": "SSHIB",
      "name": "SolShib",
      "decimals": 9,
      "logoURI": "https://raw.githubusercontent.com/solana-labs/token-list/main/assets/mainnet/7zphtJVjKyECvQkdfxJNPx83MNpPT6ZJyujQL8jyvKcC/logo.png",
      "tags": [],
      "extensions": {
        "website": "https://solshib.com/"
      }
    },
    {
      "chainId": 101,
      "address": "HoSWnZ6MZzqFruS1uoU69bU7megzHUv6MFPQ5nqC6Pj2",
      "symbol": "SGI",
      "name": "SolGift",
      "decimals": 9,
      "logoURI": "https://raw.githubusercontent.com/solana-labs/token-list/main/assets/mainnet/HoSWnZ6MZzqFruS1uoU69bU7megzHUv6MFPQ5nqC6Pj2/logo.png",
      "tags": [],
      "extensions": {
        "website": "https://solshib.com/"
      }
    },
    {
      "chainId": 101,
      "address": "GpS9AavHtSUspaBnL1Tu26FWbUAdW8tm3MbacsNvwtGu",
      "symbol": "SOLT",
      "name": "Soltriever",
      "decimals": 9,
      "logoURI": "https://raw.githubusercontent.com/solana-labs/token-list/main/assets/mainnet/GpS9AavHtSUspaBnL1Tu26FWbUAdW8tm3MbacsNvwtGu/logo.png",
      "tags": [],
      "extensions": {
        "website": "http://soltriever.info/",
        "twitter": "https://twitter.com/_Soltriever"
      }
    },
    {
      "chainId": 101,
      "address": "2QK9vxydd7WoDwvVFT5JSU8cwE9xmbJSzeqbRESiPGMG",
      "symbol": "KEKW",
      "name": "kekwcoin",
      "decimals": 9,
      "logoURI": "https://raw.githubusercontent.com/solana-labs/token-list/main/assets/mainnet/2QK9vxydd7WoDwvVFT5JSU8cwE9xmbJSzeqbRESiPGMG/logo.png",
      "tags": [],
      "extensions": {
        "website": "https://kekw.io/",
        "twitter": "https://twitter.com/kekwcoin",
        "medium": "https://kekwcoin.medium.com/",
        "discord": "discord.gg/kekw",
        "description": "Kekwcoin is a creative community platform for content creators to monetize their artwork and get financial support from investors.",
        "serumV3Usdc": "N99ngemA29qSKqdDW7kRiZHS7h2wEFpdgRvgE3N2jy6"
      }
    },
    {
      "chainId": 101,
      "address": "qs9Scx8YwNXS6zHYPCnDnyHQcRHg3QwXxpyCXs5tdM8",
      "symbol": "POCO",
      "name": "POWER COIN",
      "decimals": 9,
      "logoURI": "https://raw.githubusercontent.com/solana-labs/token-list/main/assets/mainnet/qs9Scx8YwNXS6zHYPCnDnyHQcRHg3QwXxpyCXs5tdM8/logo.png",
      "tags": [
        "social-token",
        "poco"
      ]
    },
    {
      "chainId": 101,
      "address": "FxCvbCVAtNUEKSiKoF6xt2pWPfpXuYFWYbuQySaRnV5R",
      "symbol": "LOOP",
      "name": "LC Andy Social Token",
      "decimals": 9,
      "logoURI": "https://raw.githubusercontent.com/solana-labs/token-list/main/assets/mainnet/FxCvbCVAtNUEKSiKoF6xt2pWPfpXuYFWYbuQySaRnV5R/logo.png",
      "tags": [
        "social-token",
        "loop"
      ]
    },
    {
      "chainId": 101,
      "address": "3iXydLpqi38CeGDuLFF1WRbPrrkNbUsgVf98cNSg6NaA",
      "symbol": "Spro",
      "name": "Sproken Token",
      "decimals": 9,
      "logoURI": "https://cdn.jsdelivr.net/gh/kechricc/Sproken-Token-Logo/SprokenToken.png",
      "tags": [
        "Sprocket Token",
        "Mini Aussie",
        "Currency of the Sprokonomy"
      ],
      "extensions": {
        "website": "https://www.sprokentoken.com/"
      }
    },
    {
      "chainId": 101,
      "address": "H5gczCNbrtso6BqGKihF97RaWaxpUEZnFuFUKK4YX3s2",
      "symbol": "BDE",
      "name": "Big Defi Energy",
      "decimals": 9,
      "logoURI": "https://raw.githubusercontent.com/solana-labs/token-list/main/assets/mainnet/H5gczCNbrtso6BqGKihF97RaWaxpUEZnFuFUKK4YX3s2/logo.png",
      "tags": [],
      "extensions": {
        "website": "bigdefienergy.com",
        "twitter": "https://twitter.com/Bigdefi"
      }
    },
    {
      "chainId": 101,
      "address": "cREsCN7KAyXcBG2xZc8qrfNHMRgC3MhTb4n3jBnNysv",
      "symbol": "DWT",
      "name": "DARK WEB TOKEN",
      "decimals": 2,
      "logoURI": "https://raw.githubusercontent.com/solana-labs/token-list/main/assets/mainnet/cREsCN7KAyXcBG2xZc8qrfNHMRgC3MhTb4n3jBnNysv/logo.png",
      "tags": [
        "MEME"
      ],
      "extensions": {
        "serumV3Usdc": "526WW289h5wibg1Q55sK16CGoNip8H5d2AXVbaAGcUMb",
        "website": "https://www.darkwebtoken.live"
      }
    },
    {
      "chainId": 101,
      "address": "EdGAZ8JyFTFbmVedVTbaAEQRb6bxrvi3AW3kz8gABz2E",
      "symbol": "DOGA",
      "name": "Dogana",
      "decimals": 9,
      "logoURI": "https://raw.githubusercontent.com/solana-labs/token-list/main/assets/mainnet/EdGAZ8JyFTFbmVedVTbaAEQRb6bxrvi3AW3kz8gABz2E/logo.png",
      "tags": [],
      "extensions": {
        "twitter": "https://twitter.com/DoganaOfficial",
        "serumV3Usdc": "H1Ywt7nSZkLDb2o3vpA5yupnBc9jr1pXtdjMm4Jgk1ay"
      }
    },
    {
      "chainId": 101,
      "address": "3FoUAsGDbvTD6YZ4wVKJgTB76onJUKz7GPEBNiR5b8wc",
      "symbol": "CHEEMS",
      "name": "Cheems",
      "decimals": 4,
      "logoURI": "https://raw.githubusercontent.com/solana-labs/token-list/main/assets/mainnet/3FoUAsGDbvTD6YZ4wVKJgTB76onJUKz7GPEBNiR5b8wc/logo.png",
      "tags": [],
      "extensions": {
        "website": "https://cheems.co/",
        "twitter": "https://twitter.com/theCheemsToken",
        "tggroup": "https://t.me/CheemsOfficial"
      }
    },
    {
      "chainId": 101,
      "address": "AWW5UQfMBnPsTaaxCK7cSEmkj1kbX2zUrqvgKXStjBKx",
      "symbol": "SBFC",
      "name": "SBF Coin",
      "decimals": 6,
      "logoURI": "https://raw.githubusercontent.com/solana-labs/token-list/main/assets/mainnet/AWW5UQfMBnPsTaaxCK7cSEmkj1kbX2zUrqvgKXStjBKx/logo.png",
      "tags": [
        "utility-token",
        "SBF",
        "sbfcoin",
        "SBFC"
      ],
      "extensions": {
        "website": "https://www.sbfcoin.org/",
        "twitter": "https://twitter.com/sbfcoin"
      }
    },
    {
      "chainId": 101,
      "address": "FRbqQnbuLoMbUG4gtQMeULgCDHyY6YWF9NRUuLa98qmq",
      "symbol": "ECOP",
      "name": "EcoPoo",
      "decimals": 0,
      "logoURI": "https://raw.githubusercontent.com/solana-labs/token-list/main/assets/mainnet/FRbqQnbuLoMbUG4gtQMeULgCDHyY6YWF9NRUuLa98qmq/logo.png",
      "tags": [
        "meme"
      ],
      "extensions": {
        "twitter": "https://twitter.com/EcoPoo_Official"
      }
    },
    {
      "chainId": 101,
      "address": "5p2zjqCd1WJzAVgcEnjhb9zWDU7b9XVhFhx4usiyN7jB",
      "symbol": "CATO",
      "name": "CATO",
      "decimals": 9,
      "logoURI": "https://raw.githubusercontent.com/solana-labs/token-list/main/assets/mainnet/5p2zjqCd1WJzAVgcEnjhb9zWDU7b9XVhFhx4usiyN7jB/logo.png",
      "tags": [
        "Meme-Token"
      ],
      "extensions": {
        "website": "https://official.catodex.com",
        "twitter": "https://twitter.com/SolanaCATO",
        "telegram": "https://t.me/SolanaCATO",
        "serumV3Usdc": "9fe1MWiKqUdwift3dEpxuRHWftG72rysCRHbxDy6i9xB",
        "coingeckoId": "cato"
      }
    },
    {
      "chainId": 101,
      "address": "J81fW7aza8wVUG1jjzhExsNMs3MrzwT5WrofgFqMjnSA",
      "symbol": "TOM",
      "name": "Tombili",
      "decimals": 9,
      "logoURI": "https://raw.githubusercontent.com/solana-labs/token-list/main/assets/mainnet/J81fW7aza8wVUG1jjzhExsNMs3MrzwT5WrofgFqMjnSA/logo.png",
      "tags": [],
      "extensions": {
        "website": "https://cryptomindex.com",
        "twitter": "https://twitter.com/cryptomindex"
      }
    },
    {
      "chainId": 101,
      "address": "GunpHq4fn9gSSyGbPMYXTzs9nBS8RY88CX1so4V8kCiF",
      "symbol": "FABLE",
      "name": "Fable",
      "decimals": 0,
      "logoURI": "https://raw.githubusercontent.com/solana-labs/token-list/main/assets/mainnet/GunpHq4fn9gSSyGbPMYXTzs9nBS8RY88CX1so4V8kCiF/logo.png",
      "tags": [],
      "extensions": {
        "website": "https://fable.finance",
        "twitter": "https://twitter.com/fable_finance"
      }
    },
    {
      "chainId": 101,
      "address": "6L5DzH3p1t1PrCrVkudasuUnWbK7Jq9tYwcwWQiV6yd7",
      "symbol": "LZD",
      "name": "Lizard",
      "decimals": 6,
      "logoURI": "https://raw.githubusercontent.com/solana-labs/token-list/main/assets/mainnet/6L5DzH3p1t1PrCrVkudasuUnWbK7Jq9tYwcwWQiV6yd7/logo.png",
      "tags": [],
      "extensions": {
        "website": "https://www.lzdsol.io",
        "twitter": "https://twitter.com/lzd_sol"
      }
    },
    {
      "chainId": 101,
      "address": "EZqcdU8RLu9EChZgrY2BNVg8eovfdGyTiY2bd69EsPgQ",
      "symbol": "FELON",
      "name": "FuckElon",
      "decimals": 9,
      "logoURI": "https://raw.githubusercontent.com/solana-labs/token-list/main/assets/mainnet/EZqcdU8RLu9EChZgrY2BNVg8eovfdGyTiY2bd69EsPgQ/logo.png",
      "tags": [],
      "extensions": {
        "website": "https://fuckelonmusk.godaddysites.com/",
        "twitter": "https://twitter.com/FuckElonMusk8",
        "tgann": "https://t.me/fuckelonmusktoday",
        "tggroup": "https://t.me/joinchat/cgUOCIRSTJ9hZmY1"
      }
    },
    {
      "chainId": 101,
      "address": "HBHMiauecxer5FCzPeXgE2A8ZCf7fQgxxwo4vfkFtC7s",
      "symbol": "SLNDN",
      "name": "Solanadon",
      "decimals": 9,
      "logoURI": "https://raw.githubusercontent.com/solana-labs/token-list/main/assets/mainnet/HBHMiauecxer5FCzPeXgE2A8ZCf7fQgxxwo4vfkFtC7s/logo.png",
      "tags": [],
      "extensions": {
        "website": "https://solanadon.com/",
        "twitter": "https://twitter.com/SolanadonCoin",
        "tgann": "https://t.me/solanadonann"
      }
    },
    {
      "chainId": 101,
      "address": "GReBHpMgCadZRij4B111c94cqU9TktvJ45rWZRQ5b1A5",
      "symbol": "PINGU",
      "name": "Penguincoin",
      "decimals": 9,
      "logoURI": "https://raw.githubusercontent.com/solana-labs/token-list/main/assets/mainnet/GReBHpMgCadZRij4B111c94cqU9TktvJ45rWZRQ5b1A5/logo.png",
      "tags": [],
      "extensions": {
        "twitter": "https://twitter.com/penguincoin1"
      }
    },
    {
      "chainId": 101,
      "address": "5WUab7TCvth43Au5vk6wKjchTzWFeyPEUSJE1MPJtTZE",
      "symbol": "KEKN1",
      "name": "KEKW In Solana Tripping",
      "decimals": 0,
      "logoURI": "https://raw.githubusercontent.com/solana-labs/token-list/main/assets/mainnet/5WUab7TCvth43Au5vk6wKjchTzWFeyPEUSJE1MPJtTZE/logo.png",
      "tags": [
        "nft"
      ],
      "extensions": {
        "website": "https://www.kekw.io/",
        "twitter": "https://twitter.com/kekwcoin"
      }
    },
    {
      "chainId": 101,
      "address": "9KEe6o1jRTqFDFBo2AezsskcxBNwuq1rVeVat1Td8zbV",
      "symbol": "MPAD",
      "name": "MercuryPAD Token",
      "decimals": 9,
      "logoURI": "https://raw.githubusercontent.com/solana-labs/token-list/main/assets/mainnet/9KEe6o1jRTqFDFBo2AezsskcxBNwuq1rVeVat1Td8zbV/logo.png",
      "tags": [
        "MPAD",
        "LaunchPAD"
      ],
      "extensions": {
        "website": "https://mercurypad.com/",
        "twitter": "https://twitter.com/MercuryPad"
      }
    },
    {
      "chainId": 101,
      "address": "4KAFf8ZpNCn1SWLZFo5tbeZsKpVemsobbVZdERWxRvd2",
      "symbol": "SGT",
      "name": "Sangga Token",
      "decimals": 8,
      "logoURI": "https://raw.githubusercontent.com/solana-labs/token-list/main/assets/mainnet/4KAFf8ZpNCn1SWLZFo5tbeZsKpVemsobbVZdERWxRvd2/logo.png",
      "tags": [],
      "extensions": {
        "website": "https://sanggatalk.io"
      }
    },
    {
      "chainId": 101,
      "address": "Ae1aeYK9WrB2kP29jJU4aUUK7Y1vzsGNZFKoe4BG2h6P",
      "symbol": "OLDNINJA",
      "name": "OLDNINJA",
      "decimals": 0,
      "logoURI": "https://raw.githubusercontent.com/solana-labs/token-list/main/assets/mainnet/Ae1aeYK9WrB2kP29jJU4aUUK7Y1vzsGNZFKoe4BG2h6P/logo.png",
      "tags": [],
      "extensions": {
        "website": "https://www.ninjaprotocol.io/oldninja/"
      }
    },
    {
      "chainId": 101,
      "address": "FgX1WD9WzMU3yLwXaFSarPfkgzjLb2DZCqmkx9ExpuvJ",
      "symbol": "NINJA",
      "name": "NINJA",
      "decimals": 6,
      "logoURI": "https://raw.githubusercontent.com/solana-labs/token-list/main/assets/mainnet/FgX1WD9WzMU3yLwXaFSarPfkgzjLb2DZCqmkx9ExpuvJ/logo.png",
      "tags": [],
      "extensions": {
        "website": "https://www.ninjaprotocol.io/",
        "serumV3Usdc": "J4oPt5Q3FYxrznkXLkbosAWrJ4rZLqJpGqz7vZUL4eMM"
      }
    },
    {
      "chainId": 101,
      "address": "E6UBhrtvP4gYHAEgoBi8kDU6DrPPmQxTAJvASo4ptNev",
      "symbol": "SOLDOG",
      "name": "SOLDOG",
      "decimals": 0,
      "logoURI": "https://raw.githubusercontent.com/solana-labs/token-list/main/assets/mainnet/E6UBhrtvP4gYHAEgoBi8kDU6DrPPmQxTAJvASo4ptNev/logo.png",
      "tags": [],
      "extensions": {
        "website": "https://solanadog.io",
        "twitter": "https://twitter.com/solanadog"
      }
    },
    {
      "chainId": 102,
      "address": "rz251Qbsa27sL8Y1H7h4qu71j6Q7ukNmskg5ZDhPCg3",
      "symbol": "HIRO",
      "name": "Hiro LaunchDAO",
      "decimals": 6,
      "logoURI": "https://raw.githubusercontent.com/solana-labs/token-list/main/assets/mainnet/rz251Qbsa27sL8Y1H7h4qu71j6Q7ukNmskg5ZDhPCg3/logo.png",
      "tags": [],
      "extensions": {
        "website": "https://hiro-finance.github.io/",
        "twitter": "https://twitter.com/HiroLaunchdao"
      }
    },
    {
      "chainId": 101,
      "address": "9nusLQeFKiocswDt6NQsiErm1M43H2b8x6v5onhivqKv",
      "symbol": "LLAMA",
      "name": "SOLLAMA",
      "decimals": 1,
      "logoURI": "https://raw.githubusercontent.com/solana-labs/token-list/main/assets/mainnet/9nusLQeFKiocswDt6NQsiErm1M43H2b8x6v5onhivqKv/logo.png",
      "tags": [],
      "extensions": {
        "website": "https://sollama.finance",
        "twitter": "https://twitter.com/SollamaFinance"
      }
    },
    {
      "chainId": 101,
      "address": "BLwTnYKqf7u4qjgZrrsKeNs2EzWkMLqVCu6j8iHyrNA3",
      "symbol": "BOP",
      "name": "Boring Protocol",
      "decimals": 8,
      "logoURI": "https://raw.githubusercontent.com/solana-labs/token-list/main/assets/mainnet/BLwTnYKqf7u4qjgZrrsKeNs2EzWkMLqVCu6j8iHyrNA3/logo.png",
      "tags": [
        "security-token",
        "utility-token"
      ],
      "extensions": {
        "website": "https://boringprotocol.io",
        "twitter": "https://twitter.com/BoringProtocol",
        "serumV3Usdc": "7MmPwD1K56DthW14P1PnWZ4zPCbPWemGs3YggcT1KzsM"
      }
    },
    {
      "chainId": 101,
      "address": "ER8Xa8YxJLC3CFJgdAxJs46Rdhb7B3MjgbPZsVg1aAFV",
      "symbol": "MOLAMON",
      "name": "MOLAMON",
      "decimals": 0,
      "logoURI": "https://raw.githubusercontent.com/solana-labs/token-list/main/assets/mainnet/ER8Xa8YxJLC3CFJgdAxJs46Rdhb7B3MjgbPZsVg1aAFV/logo.png",
      "tags": [],
      "extensions": {
        "website": "https://moonlana.com/",
        "twitter": "https://twitter.com/xMoonLana",
        "medium": "https://moonlana.medium.com/",
        "imageUrl": "https://gateway.pinata.cloud/ipfs/QmbdEesuzVUMzqaumrZNaWnwnz4WwDvqDyfrFneVDjqr2e/molamonbg.gif",
        "description": "The first $MOLA NFT on Solana Blockchain."
      }
    },
    {
      "chainId": 101,
      "address": "4ezHExHThrwnnoqKcMNbUwcVYXzdkDerHFGfegnTqA2E",
      "symbol": "STUD",
      "name": "SolanaToolsUtilityDapp",
      "decimals": 9,
      "logoURI": "https://raw.githubusercontent.com/solana-labs/token-list/main/assets/mainnet/4ezHExHThrwnnoqKcMNbUwcVYXzdkDerHFGfegnTqA2E/logo.png",
      "tags": [],
      "extensions": {
        "website": "https://www.solanatools.io/"
      }
    },
    {
      "chainId": 101,
      "address": "AZtNYaEAHDBeK5AvdzquZWjc4y8cj5sKWH1keUJGMuPV",
      "symbol": "RESP",
      "name": "RESPECT",
      "decimals": 8,
      "logoURI": "https://raw.githubusercontent.com/solana-labs/token-list/main/assets/mainnet/AZtNYaEAHDBeK5AvdzquZWjc4y8cj5sKWH1keUJGMuPV/logo.png",
      "tags": [],
      "extensions": {
        "website": "https://respect.cash"
      }
    },
    {
      "chainId": 101,
      "address": "5j6BmiZTfHssaWPT23EQYQci3w57VTw7QypKArQZbSZ9",
      "symbol": "CHAD",
      "name": "ChadTrader Token",
      "decimals": 9,
      "logoURI": "https://raw.githubusercontent.com/solana-labs/token-list/main/assets/mainnet/5j6BmiZTfHssaWPT23EQYQci3w57VTw7QypKArQZbSZ9/logo.png",
      "tags": [
        "utility-token"
      ],
      "extensions": {
        "website": "https://chadtrader.io/",
        "twitter": "https://twitter.com/chadtraderio"
      }
    },
    {
      "chainId": 101,
      "address": "GsNzxJfFn6zQdJGeYsupJWzUAm57Ba7335mfhWvFiE9Z",
      "symbol": "DXL",
      "name": "Dexlab",
      "decimals": 6,
      "logoURI": "https://raw.githubusercontent.com/solana-labs/token-list/main/assets/mainnet/GsNzxJfFn6zQdJGeYsupJWzUAm57Ba7335mfhWvFiE9Z/logo.png",
      "tags": [],
      "extensions": {
        "website": "https://www.dexlab.space/",
        "serumV3Usdc": "DYfigimKWc5VhavR4moPBibx9sMcWYVSjVdWvPztBPTa",
        "twitter": "https://twitter.com/dexlab_official",
        "coingeckoId": "dexlab"
      }
    },
    {
      "chainId": 101,
      "address": "APvgd1J98PGW77H1fDa7W7Y4fcbFwWfs71RNyJKuYs1Y",
      "symbol": "FUZ",
      "name": "Fuzzy.One",
      "decimals": 8,
      "logoURI": "https://raw.githubusercontent.com/solana-labs/token-list/main/assets/mainnet/APvgd1J98PGW77H1fDa7W7Y4fcbFwWfs71RNyJKuYs1Y/logo.png",
      "tags": [
        "Fuzzy.One",
        "FUZ",
        "Supply chain token"
      ],
      "extensions": {
        "website": "https://www.fuzzy.one/"
      }
    },
    {
      "chainId": 101,
      "address": "6TCbtxs6eYfMKVF9ppTNvbUemW2YnpFig6z1jSqgM16e",
      "symbol": "STRANGE",
      "name": "STRANGE",
      "decimals": 6,
      "logoURI": "https://raw.githubusercontent.com/solana-labs/token-list/main/assets/mainnet/6TCbtxs6eYfMKVF9ppTNvbUemW2YnpFig6z1jSqgM16e/logo.png",
      "tags": [
        "utility-token"
      ],
      "extensions": {
        "website": "https://safepluto.tech"
      }
    },
    {
      "chainId": 101,
      "address": "BYNHheaKFX2WRGQTpMZNsM6vAyJXvkeMoMcixKfVKxY9",
      "symbol": "PLUTES",
      "name": "Plutonium",
      "decimals": 6,
      "logoURI": "https://raw.githubusercontent.com/solana-labs/token-list/main/assets/mainnet/BYNHheaKFX2WRGQTpMZNsM6vAyJXvkeMoMcixKfVKxY9/logo.png",
      "tags": [
        "utility-token"
      ],
      "extensions": {
        "website": "https://safepluto.tech"
      }
    },
    {
      "chainId": 101,
      "address": "8upjSpvjcdpuzhfR1zriwg5NXkwDruejqNE9WNbPRtyA",
      "symbol": "GRAPE",
      "name": "Grape",
      "decimals": 6,
      "logoURI": "https://raw.githubusercontent.com/solana-labs/token-list/main/assets/mainnet/8upjSpvjcdpuzhfR1zriwg5NXkwDruejqNE9WNbPRtyA/logo.svg",
      "tags": [],
      "extensions": {
        "website": "https://grapes.network"
      }
    },
    {
      "chainId": 101,
      "address": "7xzovRepzLvXbbpVZLYKzEBhCNgStEv1xpDqf1rMFFKX",
      "symbol": "KERMIT",
      "name": "Kermit",
      "decimals": 8,
      "logoURI": "https://raw.githubusercontent.com/solana-labs/token-list/main/assets/mainnet/7xzovRepzLvXbbpVZLYKzEBhCNgStEv1xpDqf1rMFFKX/logo.png",
      "tags": [
        "utility-token"
      ],
      "extensions": {
        "website": "https://www.kermitfinance.com",
        "twitter": "https://twitter.com/KermitFinance"
      }
    },
    {
      "chainId": 101,
      "address": "3VhB8EAL8dZ457SiksLPpMUR1pyACpbNh5rTjQUEVCcH",
      "symbol": "TUTL",
      "name": "TurtleTraders",
      "decimals": 9,
      "logoURI": "https://raw.githubusercontent.com/solana-labs/token-list/main/assets/mainnet/3VhB8EAL8dZ457SiksLPpMUR1pyACpbNh5rTjQUEVCcH/logo.png",
      "tags": [
        "social-token",
        "Turtles"
      ],
      "extensions": {
        "twitter": "https://twitter.com/Turtle_Traders"
      }
    },
    {
      "chainId": 101,
      "address": "8tbAqS4dFNEeC6YGWpNnusc3JcxoFLMiiLPyHctgGYFe",
      "symbol": "PIPANA",
      "name": "Pipana",
      "decimals": 9,
      "logoURI": "https://raw.githubusercontent.com/solana-labs/token-list/main/assets/mainnet/8tbAqS4dFNEeC6YGWpNnusc3JcxoFLMiiLPyHctgGYFe/logo.png",
      "tags": [],
      "extensions": {
        "website": "https://pip.monster",
        "twitter": "https://twitter.com/itspipana"
      }
    },
    {
      "chainId": 101,
      "address": "8s9FCz99Wcr3dHpiauFRi6bLXzshXfcGTfgQE7UEopVx",
      "symbol": "CKC",
      "name": "ChikinCoin",
      "decimals": 6,
      "logoURI": "https://raw.githubusercontent.com/solana-labs/token-list/main/assets/mainnet/8s9FCz99Wcr3dHpiauFRi6bLXzshXfcGTfgQE7UEopVx/logo.svg",
      "tags": [],
      "extensions": {
        "website": "https://chikin.run",
        "twitter": "https://twitter.com/ChikinDev"
      }
    },
    {
      "chainId": 101,
      "address": "ATxXyewb1cXThrQFmwHUy4dtPTErfsuqkg7JcUXgLgqo",
      "symbol": "SPW",
      "name": "SpiderSwap",
      "decimals": 9,
      "logoURI": "https://raw.githubusercontent.com/solana-labs/token-list/main/assets/mainnet/ATxXyewb1cXThrQFmwHUy4dtPTErfsuqkg7JcUXgLgqo/logo.png",
      "tags": [],
      "extensions": {
        "website": "https://www.spiderswap.org",
        "twitter": "https://twitter.com/Spider_swap"
      }
    },
    {
      "chainId": 101,
      "address": "BrwgXmUtNd32dTKdP5teie68EmBnjGq8Wp3MukHehUBY",
      "symbol": "GSTONKS",
      "name": "Gamestonks",
      "decimals": 9,
      "logoURI": "https://raw.githubusercontent.com/solana-labs/token-list/main/assets/mainnet/BrwgXmUtNd32dTKdP5teie68EmBnjGq8Wp3MukHehUBY/logo.png",
      "tags": [],
      "extensions": {
        "website": "https://www.game-stonks.com/"
      }
    },
    {
      "chainId": 101,
      "address": "HAgX1HSfok8DohiNCS54FnC2UJkDSrRVnT38W3iWFwc8",
      "symbol": "MEOW",
      "name": "SOL-CATS",
      "decimals": 9,
      "logoURI": "https://raw.githubusercontent.com/solana-labs/token-list/main/assets/mainnet/HAgX1HSfok8DohiNCS54FnC2UJkDSrRVnT38W3iWFwc8/logo.png",
      "tags": [],
      "extensions": {
        "website": "https://www.solcats.xyz",
        "twitter": "https://twitter.com/solcat777"
      }
    },
    {
      "chainId": 101,
      "address": "Gro98oTmXxCVX8HKr3q2tMnP5ztoC77q6KehFDnAB983",
      "symbol": "SOLMO",
      "name": "SolMoon",
      "decimals": 4,
      "logoURI": "https://raw.githubusercontent.com/solana-labs/token-list/main/assets/mainnet/Gro98oTmXxCVX8HKr3q2tMnP5ztoC77q6KehFDnAB983/logo.png",
      "tags": [],
      "extensions": {
        "website": "https://www.solmoonfinance.com",
        "twitter": "https://twitter.com/solmoonfinance"
      }
    },
    {
      "chainId": 101,
      "address": "2wBXHm4oxmed7ZoDkPL4DU8BuRfMYkubVu8T4N38vXdb",
      "symbol": "MSC",
      "name": "MasterCoin",
      "decimals": 9,
      "logoURI": "https://raw.githubusercontent.com/solana-labs/token-list/main/assets/mainnet/2wBXHm4oxmed7ZoDkPL4DU8BuRfMYkubVu8T4N38vXdb/logo.png",
      "tags": [],
      "extensions": {
        "website": "https://mastercoin.site",
        "twitter": "https://twitter.com/MasterCoin_",
        "discord": "https://t.co/CXZN9Ncd6Q?amp=1",
        "medium": "https://medium.com/@mastercoin-eu"
      }
    },
    {
      "chainId": 101,
      "address": "8b9mQo6ZU2rwZQgSFqGNQvXzrUSHDTRpKSKi9XXdGmqN",
      "symbol": "CHANGPENGUIN",
      "name": "CHANGPENGUIN",
      "decimals": 9,
      "logoURI": "https://raw.githubusercontent.com/solana-labs/token-list/main/assets/mainnet/8b9mQo6ZU2rwZQgSFqGNQvXzrUSHDTRpKSKi9XXdGmqN/logo.png",
      "tags": [],
      "extensions": {
        "website": "https://artbomb.xyz"
      }
    },
    {
      "chainId": 101,
      "address": "3KnVxWhoYdc9UwDr5WMVkZp2LpF7gnojg7We7MUd6ixQ",
      "symbol": "WOLFE",
      "name": "Wolfecoin",
      "decimals": 9,
      "logoURI": "https://raw.githubusercontent.com/solana-labs/token-list/main/assets/mainnet/3KnVxWhoYdc9UwDr5WMVkZp2LpF7gnojg7We7MUd6ixQ/logo.png",
      "tags": [],
      "extensions": {
        "website": "https://www.wolfecoin.online/"
      }
    },
    {
      "chainId": 101,
      "address": "BxHJqGtC629c55swCqWXFGA2rRF1igbbTmh22H8ePUWG",
      "symbol": "PGNT",
      "name": "PigeonSol Token",
      "decimals": 4,
      "logoURI": "https://raw.githubusercontent.com/solana-labs/token-list/main/assets/mainnet/BxHJqGtC629c55swCqWXFGA2rRF1igbbTmh22H8ePUWG/logo.png",
      "tags": [],
      "extensions": {
        "website": "https://pigeonsol.xyz",
        "twitter": "https://twitter.com/PigeonSol"
      }
    },
    {
      "chainId": 101,
      "address": "51tMb3zBKDiQhNwGqpgwbavaGH54mk8fXFzxTc1xnasg",
      "symbol": "APEX",
      "name": "APEX",
      "decimals": 9,
      "logoURI": "https://raw.githubusercontent.com/solana-labs/token-list/main/assets/mainnet/51tMb3zBKDiQhNwGqpgwbavaGH54mk8fXFzxTc1xnasg/logo.png",
      "tags": [],
      "extensions": {
        "coingeckoId": "apexit-finance",
        "website": "https://apexit.finance/",
        "twitter": "https://twitter.com/apeXit_finance",
        "discord": "https://discord.gg/aASQy2dWsN",
        "tggroup": "https://t.me/apexit_finance"
      }
    },
    {
      "chainId": 101,
      "address": "4NPzwMK2gfgQ6rTv8x4EE1ZvKW6MYyYTSrAZCx7zxyaX",
      "symbol": "KLB",
      "name": "Black Label",
      "decimals": 0,
      "logoURI": "https://raw.githubusercontent.com/solana-labs/token-list/main/assets/mainnet/4NPzwMK2gfgQ6rTv8x4EE1ZvKW6MYyYTSrAZCx7zxyaX/logo.svg",
      "tags": [],
      "extensions": {
        "website": "https://klbtoken.com",
        "twitter": "https://twitter.com/klbtoken",
        "serumV3Usdc": "AVC5hkVjWqRzD9RXXwjcNiVAAR2rUvDGwhqoCd2TQNY8"
      }
    },
    {
      "chainId": 101,
      "address": "5v6tZ1SiAi7G8Qg4rBF1ZdAn4cn6aeQtefewMr1NLy61",
      "symbol": "SOLD",
      "name": "Solanax",
      "decimals": 9,
      "logoURI": "https://raw.githubusercontent.com/solana-labs/token-list/main/assets/mainnet/5v6tZ1SiAi7G8Qg4rBF1ZdAn4cn6aeQtefewMr1NLy61/logo.png",
      "tags": [],
      "extensions": {
        "website": "https://solanax.org",
        "twitter": "https://twitter.com/Solanaxorg",
        "telegram": "https://t.me/solanaxcommunity"
      }
    },
    {
      "chainId": 101,
      "address": "3RSafdgu7P2smSGHJvSGQ6kZVkcErZXfZTtynJYboyAu",
      "symbol": "SINE",
      "name": "SINE",
      "decimals": 9,
      "logoURI": "https://raw.githubusercontent.com/solana-labs/token-list/main/assets/mainnet/3RSafdgu7P2smSGHJvSGQ6kZVkcErZXfZTtynJYboyAu/logo.svg",
      "tags": [
        "security-token",
        "utility-token"
      ],
      "extensions": {
        "website": "https://solainetwork.com/",
        "twitter": "https://twitter.com/SolAiNetwork"
      }
    },
    {
      "chainId": 101,
      "address": "orcaEKTdK7LKz57vaAYr9QeNsVEPfiu6QeMU1kektZE",
      "symbol": "ORCA",
      "name": "Orca",
      "decimals": 6,
      "logoURI": "https://raw.githubusercontent.com/solana-labs/token-list/main/assets/mainnet/orcaEKTdK7LKz57vaAYr9QeNsVEPfiu6QeMU1kektZE/logo.png",
      "tags": [],
      "extensions": {
        "website": "https://orca.so/",
        "twitter": "https://twitter.com/orca_so",
        "telegram": "https://t.me/orca_so",
        "medium": "https://orca-so.medium.com",
        "discord": "https://discord.com/invite/nSwGWn5KSG",
        "coingeckoId": "orca",
        "serumV3Usdc": "8N1KkhaCYDpj3awD58d85n973EwkpeYnRp84y1kdZpMX"
      }
    },
    {
      "chainId": 101,
      "address": "guppyrZyEX9iTPSu92pi8T71Zka7xd6PrsTJrXRW6u1",
      "symbol": "GUPPY",
      "name": "Orca Guppy Collectible",
      "decimals": 0,
      "logoURI": "https://raw.githubusercontent.com/solana-labs/token-list/main/assets/mainnet/guppyrZyEX9iTPSu92pi8T71Zka7xd6PrsTJrXRW6u1/logo.png",
      "tags": [
        "nft"
      ],
      "extensions": {
        "website": "https://www.orca.so",
        "twitter": "https://twitter.com/orca_so"
      }
    },
    {
      "chainId": 101,
      "address": "whaLeHav12EhGK19u6kKbLRwC9E1EATGnm6MWbBCcUW",
      "symbol": "WHALE",
      "name": "Orca Whale Collectible",
      "decimals": 0,
      "logoURI": "https://raw.githubusercontent.com/solana-labs/token-list/main/assets/mainnet/whaLeHav12EhGK19u6kKbLRwC9E1EATGnm6MWbBCcUW/logo.png",
      "tags": [
        "nft"
      ],
      "extensions": {
        "website": "https://www.orca.so",
        "twitter": "https://twitter.com/orca_so"
      }
    },
    {
      "chainId": 101,
      "address": "kLwhLkZRt6CadPHRBsgfhRCKXX426WMBnhoGozTduvk",
      "symbol": "KILLER-WHALE",
      "name": "Orca Killer Whale Collectible",
      "decimals": 0,
      "logoURI": "https://raw.githubusercontent.com/solana-labs/token-list/main/assets/mainnet/kLwhLkZRt6CadPHRBsgfhRCKXX426WMBnhoGozTduvk/logo.png",
      "tags": [
        "nft"
      ],
      "extensions": {
        "website": "https://www.orca.so",
        "twitter": "https://twitter.com/orca_so"
      }
    },
    {
      "chainId": 101,
      "address": "star2pH7rVWscs743JGdCAL8Lc9nyJeqx7YQXkGUnWf",
      "symbol": "STARFISH",
      "name": "Orca Starfish Collectible",
      "decimals": 6,
      "logoURI": "https://raw.githubusercontent.com/solana-labs/token-list/main/assets/mainnet/star2pH7rVWscs743JGdCAL8Lc9nyJeqx7YQXkGUnWf/logo.png",
      "tags": [
        "nft"
      ],
      "extensions": {
        "website": "https://www.orca.so",
        "twitter": "https://twitter.com/orca_so"
      }
    },
    {
      "chainId": 101,
      "address": "cLownTTaiiQMoyMmFjfmSGowi8HyNhCtTLFcrNKnqX6",
      "symbol": "CLOWNFISH",
      "name": "Orca Clownfish Collectible",
      "decimals": 0,
      "logoURI": "https://raw.githubusercontent.com/solana-labs/token-list/main/assets/mainnet/cLownTTaiiQMoyMmFjfmSGowi8HyNhCtTLFcrNKnqX6/logo.png",
      "tags": [
        "nft"
      ],
      "extensions": {
        "website": "https://www.orca.so",
        "twitter": "https://twitter.com/orca_so"
      }
    },
    {
      "chainId": 101,
      "address": "ECFcUGwHHMaZynAQpqRHkYeTBnS5GnPWZywM8aggcs3A",
      "symbol": "SOL/USDC",
      "name": "Orca SOL/USDC LP Token",
      "decimals": 9,
      "logoURI": "https://raw.githubusercontent.com/solana-labs/token-list/main/assets/mainnet/ECFcUGwHHMaZynAQpqRHkYeTBnS5GnPWZywM8aggcs3A/logo.png",
      "tags": [
        "lp-token"
      ],
      "extensions": {
        "website": "https://www.orca.so",
        "twitter": "https://twitter.com/orca_so"
      }
    },
    {
      "chainId": 101,
      "address": "3H5XKkE9uVvxsdrFeN4BLLGCmohiQN6aZJVVcJiXQ4WC",
      "symbol": "USDC/USDT",
      "name": "Orca USDC/USDT LP Token",
      "decimals": 9,
      "logoURI": "https://raw.githubusercontent.com/solana-labs/token-list/main/assets/mainnet/3H5XKkE9uVvxsdrFeN4BLLGCmohiQN6aZJVVcJiXQ4WC/logo.png",
      "tags": [
        "lp-token"
      ],
      "extensions": {
        "website": "https://www.orca.so",
        "twitter": "https://twitter.com/orca_so"
      }
    },
    {
      "chainId": 101,
      "address": "8qNqTaKKbdZuzQPWWXy5wNVkJh54ex8zvvnEnTFkrKMP",
      "symbol": "USDC/USDT-SRM",
      "name": "Orca USDC/USDT-SRM LP Token",
      "decimals": 9,
      "logoURI": "https://raw.githubusercontent.com/solana-labs/token-list/main/assets/mainnet/8qNqTaKKbdZuzQPWWXy5wNVkJh54ex8zvvnEnTFkrKMP/logo.png",
      "tags": [
        "lp-token"
      ],
      "extensions": {
        "website": "https://www.orca.so",
        "twitter": "https://twitter.com/orca_so"
      }
    },
    {
      "chainId": 101,
      "address": "7TYb32qkwYosUQfUspU45cou7Bb3nefJocVMFX2mEGTT",
      "symbol": "ETH/USDC",
      "name": "Orca ETH/USDC LP Token",
      "decimals": 9,
      "logoURI": "https://raw.githubusercontent.com/solana-labs/token-list/main/assets/mainnet/7TYb32qkwYosUQfUspU45cou7Bb3nefJocVMFX2mEGTT/logo.png",
      "tags": [
        "lp-token"
      ],
      "extensions": {
        "website": "https://www.orca.so",
        "twitter": "https://twitter.com/orca_so"
      }
    },
    {
      "chainId": 101,
      "address": "EhBAmhkgEsMa8McFB5bpqZaRpZvGBBJ4jN59T5xToPdG",
      "symbol": "ETH/USDT-SRM",
      "name": "Orca ETH/USDT-SRM LP Token",
      "decimals": 9,
      "logoURI": "https://raw.githubusercontent.com/solana-labs/token-list/main/assets/mainnet/EhBAmhkgEsMa8McFB5bpqZaRpZvGBBJ4jN59T5xToPdG/logo.png",
      "tags": [
        "lp-token"
      ],
      "extensions": {
        "website": "https://www.orca.so",
        "twitter": "https://twitter.com/orca_so"
      }
    },
    {
      "chainId": 101,
      "address": "8pFwdcuXM7pvHdEGHLZbUR8nNsjj133iUXWG6CgdRHk2",
      "symbol": "BTC/ETH",
      "name": "Orca BTC/ETH LP Token",
      "decimals": 9,
      "logoURI": "https://raw.githubusercontent.com/solana-labs/token-list/main/assets/mainnet/8pFwdcuXM7pvHdEGHLZbUR8nNsjj133iUXWG6CgdRHk2/logo.png",
      "tags": [
        "lp-token"
      ],
      "extensions": {
        "website": "https://www.orca.so",
        "twitter": "https://twitter.com/orca_so"
      }
    },
    {
      "chainId": 101,
      "address": "7bb88DAnQY7LSoWEuqezCcbk4vutQbuRqgJMqpX8h6dL",
      "symbol": "ETH/SOL",
      "name": "Orca ETH/SOL LP Token",
      "decimals": 9,
      "logoURI": "https://raw.githubusercontent.com/solana-labs/token-list/main/assets/mainnet/7bb88DAnQY7LSoWEuqezCcbk4vutQbuRqgJMqpX8h6dL/logo.png",
      "tags": [
        "lp-token"
      ],
      "extensions": {
        "website": "https://www.orca.so",
        "twitter": "https://twitter.com/orca_so"
      }
    },
    {
      "chainId": 101,
      "address": "GWEmABT4rD3sGhyghv9rKbfdiaFe5uMHeJqr6hhu3XvA",
      "symbol": "RAY/SOL",
      "name": "Orca RAY/SOL LP Token",
      "decimals": 9,
      "logoURI": "https://raw.githubusercontent.com/solana-labs/token-list/main/assets/mainnet/GWEmABT4rD3sGhyghv9rKbfdiaFe5uMHeJqr6hhu3XvA/logo.png",
      "tags": [
        "lp-token"
      ],
      "extensions": {
        "website": "https://www.orca.so",
        "twitter": "https://twitter.com/orca_so"
      }
    },
    {
      "chainId": 101,
      "address": "BmZNYGt7aApGTUUxAQUYsW64cMbb6P7uniokCWaptj4D",
      "symbol": "SOL/USDT",
      "name": "Orca SOL/USDT LP Token",
      "decimals": 9,
      "logoURI": "https://raw.githubusercontent.com/solana-labs/token-list/main/assets/mainnet/BmZNYGt7aApGTUUxAQUYsW64cMbb6P7uniokCWaptj4D/logo.png",
      "tags": [
        "lp-token"
      ],
      "extensions": {
        "website": "https://www.orca.so",
        "twitter": "https://twitter.com/orca_so"
      }
    },
    {
      "chainId": 101,
      "address": "E4cthfUFaDd4x5t1vbeBNBHm7isqhM8kapthPzPJz1M2",
      "symbol": "SOL/USDT-SRM",
      "name": "Orca SOL/USDT-SRM LP Token",
      "decimals": 9,
      "logoURI": "https://raw.githubusercontent.com/solana-labs/token-list/main/assets/mainnet/E4cthfUFaDd4x5t1vbeBNBHm7isqhM8kapthPzPJz1M2/logo.png",
      "tags": [
        "lp-token"
      ],
      "extensions": {
        "website": "https://www.orca.so",
        "twitter": "https://twitter.com/orca_so"
      }
    },
    {
      "chainId": 101,
      "address": "6ojPekCSQimAjDjaMApLvh3jF6wnZeNEVRVVoGNzEXvV",
      "symbol": "SOL/SRM",
      "name": "Orca SOL/SRM LP Token",
      "decimals": 9,
      "logoURI": "https://raw.githubusercontent.com/solana-labs/token-list/main/assets/mainnet/6ojPekCSQimAjDjaMApLvh3jF6wnZeNEVRVVoGNzEXvV/logo.png",
      "tags": [
        "lp-token"
      ],
      "extensions": {
        "website": "https://www.orca.so",
        "twitter": "https://twitter.com/orca_so"
      }
    },
    {
      "chainId": 101,
      "address": "YJRknE9oPhUMtq1VvhjVzG5WnRsjQtLsWg3nbaAwCQ5",
      "symbol": "FTT/SOL",
      "name": "Orca FTT/SOL LP Token",
      "decimals": 9,
      "logoURI": "https://raw.githubusercontent.com/solana-labs/token-list/main/assets/mainnet/YJRknE9oPhUMtq1VvhjVzG5WnRsjQtLsWg3nbaAwCQ5/logo.png",
      "tags": [
        "lp-token"
      ],
      "extensions": {
        "website": "https://www.orca.so",
        "twitter": "https://twitter.com/orca_so"
      }
    },
    {
      "chainId": 101,
      "address": "C9PKvetJPrrPD53PR2aR8NYtVZzucCRkHYzcFXbZXEqu",
      "symbol": "KIN/SOL",
      "name": "Orca KIN/SOL LP Token",
      "decimals": 9,
      "logoURI": "https://raw.githubusercontent.com/solana-labs/token-list/main/assets/mainnet/C9PKvetJPrrPD53PR2aR8NYtVZzucCRkHYzcFXbZXEqu/logo.png",
      "tags": [
        "lp-token"
      ],
      "extensions": {
        "website": "https://www.orca.so",
        "twitter": "https://twitter.com/orca_so"
      }
    },
    {
      "chainId": 101,
      "address": "6SfhBAmuaGf9p3WAxeHJYCWMABnYUMrdzNdK5Stvvj4k",
      "symbol": "ROPE/SOL",
      "name": "Orca ROPE/SOL LP Token",
      "decimals": 9,
      "logoURI": "https://raw.githubusercontent.com/solana-labs/token-list/main/assets/mainnet/6SfhBAmuaGf9p3WAxeHJYCWMABnYUMrdzNdK5Stvvj4k/logo.png",
      "tags": [
        "lp-token"
      ],
      "extensions": {
        "website": "https://www.orca.so",
        "twitter": "https://twitter.com/orca_so"
      }
    },
    {
      "chainId": 101,
      "address": "9r1n79TmerAgQJboUT8QvrChX3buZBfuSrBTtYM1cW4h",
      "symbol": "SOL/STEP",
      "name": "Orca SOL/STEP LP Token",
      "decimals": 9,
      "logoURI": "https://raw.githubusercontent.com/solana-labs/token-list/main/assets/mainnet/9r1n79TmerAgQJboUT8QvrChX3buZBfuSrBTtYM1cW4h/logo.png",
      "tags": [
        "lp-token"
      ],
      "extensions": {
        "website": "https://www.orca.so",
        "twitter": "https://twitter.com/orca_so"
      }
    },
    {
      "chainId": 101,
      "address": "ELLELFtgvWBgLkdY9EFx4Vb3SLNj4DJEhzZLWy1wCh4Y",
      "symbol": "OXY/SOL",
      "name": "Orca OXY/SOL LP Token",
      "decimals": 9,
      "logoURI": "https://raw.githubusercontent.com/solana-labs/token-list/main/assets/mainnet/ELLELFtgvWBgLkdY9EFx4Vb3SLNj4DJEhzZLWy1wCh4Y/logo.png",
      "tags": [
        "lp-token"
      ],
      "extensions": {
        "website": "https://www.orca.so",
        "twitter": "https://twitter.com/orca_so"
      }
    },
    {
      "chainId": 101,
      "address": "BXM9ph4AuhCUzf94HQu5FnfeVThKj5oyrnb1krY1zax5",
      "symbol": "MER/SOL",
      "name": "Orca MER/SOL LP Token",
      "decimals": 9,
      "logoURI": "https://raw.githubusercontent.com/solana-labs/token-list/main/assets/mainnet/BXM9ph4AuhCUzf94HQu5FnfeVThKj5oyrnb1krY1zax5/logo.png",
      "tags": [
        "lp-token"
      ],
      "extensions": {
        "website": "https://www.orca.so",
        "twitter": "https://twitter.com/orca_so"
      }
    },
    {
      "chainId": 101,
      "address": "FJ9Q9ojA7vdf5rFbcTc6dd7D3nLpwSxdtFSE8cwfuvqt",
      "symbol": "FIDA/SOL",
      "name": "Orca FIDA/SOL LP Token",
      "decimals": 9,
      "logoURI": "https://raw.githubusercontent.com/solana-labs/token-list/main/assets/mainnet/FJ9Q9ojA7vdf5rFbcTc6dd7D3nLpwSxdtFSE8cwfuvqt/logo.png",
      "tags": [
        "lp-token"
      ],
      "extensions": {
        "website": "https://www.orca.so",
        "twitter": "https://twitter.com/orca_so"
      }
    },
    {
      "chainId": 101,
      "address": "EHkfnhKLLTUqo1xMZLxhM9EusEgpN6RXPpZsGpUsewaa",
      "symbol": "MAPS/SOL",
      "name": "Orca MAPS/SOL LP Token",
      "decimals": 9,
      "logoURI": "https://raw.githubusercontent.com/solana-labs/token-list/main/assets/mainnet/EHkfnhKLLTUqo1xMZLxhM9EusEgpN6RXPpZsGpUsewaa/logo.png",
      "tags": [
        "lp-token"
      ],
      "extensions": {
        "website": "https://www.orca.so",
        "twitter": "https://twitter.com/orca_so"
      }
    },
    {
      "chainId": 101,
      "address": "9rguDaKqTrVjaDXafq6E7rKGn7NPHomkdb8RKpjKCDm2",
      "symbol": "SAMO/SOL",
      "name": "Orca SAMO/SOL LP Token",
      "decimals": 9,
      "logoURI": "https://raw.githubusercontent.com/solana-labs/token-list/main/assets/mainnet/9rguDaKqTrVjaDXafq6E7rKGn7NPHomkdb8RKpjKCDm2/logo.png",
      "tags": [
        "lp-token"
      ],
      "extensions": {
        "website": "https://www.orca.so",
        "twitter": "https://twitter.com/orca_so"
      }
    },
    {
      "chainId": 101,
      "address": "2697FyJ4vD9zwAVPr33fdVPDv54pyZZiBv9S2AoKMyQf",
      "symbol": "COPE/SOL",
      "name": "Orca COPE/SOL LP Token",
      "decimals": 9,
      "logoURI": "https://raw.githubusercontent.com/solana-labs/token-list/main/assets/mainnet/2697FyJ4vD9zwAVPr33fdVPDv54pyZZiBv9S2AoKMyQf/logo.png",
      "tags": [
        "lp-token"
      ],
      "extensions": {
        "website": "https://www.orca.so",
        "twitter": "https://twitter.com/orca_so"
      }
    },
    {
      "chainId": 101,
      "address": "HEhMLvpSdPviukafKwVN8BnBUTamirptsQ6Wxo5Cyv8s",
      "symbol": "FTR",
      "name": "Future",
      "decimals": 9,
      "logoURI": "https://raw.githubusercontent.com/solana-labs/token-list/main/assets/mainnet/HEhMLvpSdPviukafKwVN8BnBUTamirptsQ6Wxo5Cyv8s/logo.png",
      "tags": [],
      "extensions": {
        "website": "https://future-ftr.io",
        "twitter": "https://twitter.com/ftr_finance"
      }
    },
    {
      "chainId": 101,
      "address": "6oJ8Mp1VnKxN5MvGf9LfpeaRvTv8N1xFbvtdEbLLWUDT",
      "symbol": "ESC",
      "name": "ESCoin",
      "decimals": 9,
      "logoURI": "https://raw.githubusercontent.com/solana-labs/token-list/main/assets/mainnet/6oJ8Mp1VnKxN5MvGf9LfpeaRvTv8N1xFbvtdEbLLWUDT/logo.png",
      "tags": [],
      "extensions": {
        "website": "https://escoin.company/",
        "twitter": "https://twitter.com/coin_esc"
      }
    },
    {
      "chainId": 101,
      "address": "Da1jboBKU3rqXUqPL3L3BxJ8e67ogVgVKcqy4rWsS7LC",
      "symbol": "UBE",
      "name": "UBE Token",
      "decimals": 9,
      "logoURI": "https://raw.githubusercontent.com/solana-labs/token-list/main/assets/mainnet/Da1jboBKU3rqXUqPL3L3BxJ8e67ogVgVKcqy4rWsS7LC/logo.png",
      "tags": [],
      "extensions": {
        "website": "https://www.ubetoken.com",
        "twitter": "https://twitter.com/ube_token"
      }
    },
    {
      "chainId": 101,
      "address": "CDJWUqTcYTVAKXAVXoQZFes5JUFc7owSeq7eMQcDSbo5",
      "symbol": "renBTC",
      "name": "renBTC",
      "decimals": 8,
      "logoURI": "https://raw.githubusercontent.com/solana-labs/token-list/main/assets/mainnet/CDJWUqTcYTVAKXAVXoQZFes5JUFc7owSeq7eMQcDSbo5/logo.png",
      "tags": [],
      "extensions": {
        "coingeckoId": "renbtc",
        "website": "https://renproject.io/",
        "serumV3Usdc": "74Ciu5yRzhe8TFTHvQuEVbFZJrbnCMRoohBK33NNiPtv"
      }
    },
    {
      "chainId": 101,
      "address": "G1a6jxYz3m8DVyMqYnuV7s86wD4fvuXYneWSpLJkmsXj",
      "symbol": "renBCH",
      "name": "renBCH",
      "decimals": 8,
      "logoURI": "https://raw.githubusercontent.com/solana-labs/token-list/main/assets/mainnet/G1a6jxYz3m8DVyMqYnuV7s86wD4fvuXYneWSpLJkmsXj/logo.png",
      "tags": [],
      "extensions": {
        "coingeckoId": "renbch",
        "website": "https://renproject.io/",
        "serumV3Usdc": "FS8EtiNZCH72pAK83YxqXaGAgk3KKFYphiTcYA2yRPis"
      }
    },
    {
      "chainId": 101,
      "address": "FKJvvVJ242tX7zFtzTmzqoA631LqHh4CdgcN8dcfFSju",
      "symbol": "renDGB",
      "name": "renDGB",
      "decimals": 8,
      "logoURI": "https://raw.githubusercontent.com/solana-labs/token-list/main/assets/mainnet/FKJvvVJ242tX7zFtzTmzqoA631LqHh4CdgcN8dcfFSju/logo.png",
      "tags": [],
      "extensions": {
        "website": "https://renproject.io/"
      }
    },
    {
      "chainId": 101,
      "address": "ArUkYE2XDKzqy77PRRGjo4wREWwqk6RXTfM9NeqzPvjU",
      "symbol": "renDOGE",
      "name": "renDOGE",
      "decimals": 8,
      "logoURI": "https://raw.githubusercontent.com/solana-labs/token-list/main/assets/mainnet/ArUkYE2XDKzqy77PRRGjo4wREWwqk6RXTfM9NeqzPvjU/logo.png",
      "tags": [],
      "extensions": {
        "coingeckoId": "rendoge",
        "website": "https://renproject.io/",
        "serumV3Usdc": "5FpKCWYXgHWZ9CdDMHjwxAfqxJLdw2PRXuAmtECkzADk"
      }
    },
    {
      "chainId": 101,
      "address": "8wv2KAykQstNAj2oW6AHANGBiFKVFhvMiyyzzjhkmGvE",
      "symbol": "renLUNA",
      "name": "renLUNA",
      "decimals": 6,
      "logoURI": "https://raw.githubusercontent.com/solana-labs/token-list/main/assets/mainnet/8wv2KAykQstNAj2oW6AHANGBiFKVFhvMiyyzzjhkmGvE/logo.png",
      "tags": [],
      "extensions": {
        "website": "https://renproject.io/",
        "serumV3Usdc": "CxDhLbbM9uAA2AXfSPar5qmyfmC69NLj3vgJXYAsSVBT"
      }
    },
    {
      "chainId": 101,
      "address": "E99CQ2gFMmbiyK2bwiaFNWUUmwz4r8k2CVEFxwuvQ7ue",
      "symbol": "renZEC",
      "name": "renZEC",
      "decimals": 8,
      "logoURI": "https://raw.githubusercontent.com/solana-labs/token-list/main/assets/mainnet/E99CQ2gFMmbiyK2bwiaFNWUUmwz4r8k2CVEFxwuvQ7ue/logo.png",
      "tags": [],
      "extensions": {
        "coingeckoId": "renzec",
        "website": "https://renproject.io/",
        "serumV3Usdc": "2ahbUT5UryyRVxPnELtTmDLLneN26UjBQFgfMVvbWDTb"
      }
    },
    {
      "chainId": 101,
      "address": "GkXP719hnhLtizWHcQyGVYajuJqVsJJ6fyeUob9BPCFC",
      "symbol": "KROWZ",
      "name": "Mike Krow's Official Best Friend Super Kawaii Kasu Token",
      "decimals": 9,
      "logoURI": "https://raw.githubusercontent.com/solana-labs/token-list/main/assets/mainnet/GkXP719hnhLtizWHcQyGVYajuJqVsJJ6fyeUob9BPCFC/logo.png",
      "tags": [
        "social-token",
        "krowz"
      ],
      "extensions": {
        "website": "https://mikekrow.com/",
        "twitter": "https://twitter.com/space_asylum"
      }
    },
    {
      "chainId": 101,
      "address": "6kwTqmdQkJd8qRr9RjSnUX9XJ24RmJRSrU1rsragP97Y",
      "symbol": "SAIL",
      "name": "SAIL",
      "decimals": 6,
      "logoURI": "https://raw.githubusercontent.com/solana-labs/token-list/main/assets/mainnet/6kwTqmdQkJd8qRr9RjSnUX9XJ24RmJRSrU1rsragP97Y/logo.png",
      "tags": [
        "utility-token"
      ],
      "extensions": {
        "website": "https://www.solanasail.com",
        "coingeckoId": "sail",
        "twitter": "https://twitter.com/SolanaSail"
      }
    },
    {
      "chainId": 101,
      "address": "E5ndSkaB17Dm7CsD22dvcjfrYSDLCxFcMd6z8ddCk5wp",
      "symbol": "RIN",
      "name": "Aldrin",
      "decimals": 9,
      "logoURI": "https://raw.githubusercontent.com/solana-labs/token-list/main/assets/mainnet/E5ndSkaB17Dm7CsD22dvcjfrYSDLCxFcMd6z8ddCk5wp/logo.png",
      "tags": [],
      "extensions": {
        "website": "https://rin.aldrin.com/",
        "twitter": "https://twitter.com/Aldrin_Exchange",
        "serumV3Usdc": "7gZNLDbWE73ueAoHuAeFoSu7JqmorwCLpNTBXHtYSFTa",
        "coingeckoId": "aldrin"
      }
    },
    {
      "chainId": 101,
      "address": "7LmGzEgnQZTxxeCThgxsv3xe4JQmiy9hxEGBPCF66KgH",
      "symbol": "SNEK",
      "name": "Snek Coin",
      "decimals": 0,
      "logoURI": "https://raw.githubusercontent.com/solana-labs/token-list/main/assets/mainnet/7LmGzEgnQZTxxeCThgxsv3xe4JQmiy9hxEGBPCF66KgH/logo.png",
      "tags": [],
      "extensions": {
        "twitter": "https://twitter.com/snekcoin"
      }
    },
    {
      "chainId": 101,
      "address": "AhRozpV8CDLJ5z9k8CJWF4P12MVvxdnnU2y2qUhUuNS5",
      "symbol": "ARK",
      "name": "Sol.Ark",
      "decimals": 8,
      "logoURI": "https://raw.githubusercontent.com/solana-labs/token-list/main/assets/mainnet/AhRozpV8CDLJ5z9k8CJWF4P12MVvxdnnU2y2qUhUuNS5/logo.png",
      "tags": [
        "meme"
      ],
      "extensions": {
        "website": "https://www.solark.xyz/",
        "twitter": "https://twitter.com/SOLARK67275852"
      }
    },
    {
      "chainId": 101,
      "address": "ss26ybWnrhSYbGBjDT9bEwRiyAVUgiKCbgAfFkksj4R",
      "symbol": "SS2",
      "name": "POH",
      "decimals": 0,
      "logoURI": "https://raw.githubusercontent.com/solana-labs/token-list/main/assets/mainnet/ss26ybWnrhSYbGBjDT9bEwRiyAVUgiKCbgAfFkksj4R/logo.png",
      "tags": [
        "nft"
      ],
      "extensions": {
        "website": "https://www.sol-talk.com/sol-survivor",
        "twitter": "https://twitter.com/sol__survivor",
        "imageUrl": "https://www.arweave.net/fDxzEtzfu9IjFDh0ID-rOGaGw__F6-OD2ADoa23sayo?ext=gif",
        "animationUrl": "https://vww4cphi4lv3ldd4dtidi4njkbilvngmvuaofo3rv2oa3ozepeea.arweave.net/ra3BPOji67WMfBzQNHGpUFC6tMytAOK7ca6cDbskeQg?ext=glb",
        "description": "Sensing a disturbance in the timeline, the tournament organizers send Poh back in time to the beginning of the tournament. He is tasked with finding the origin of the disturbance and restoring the original timeline. Special:'Out of Order'"
      }
    },
    {
      "chainId": 101,
      "address": "6dGR9kAt499jzsojDHCvDArKxpTarNbhdSkiS7jeMAib",
      "symbol": "AKI",
      "name": "AKIHIGE Token",
      "decimals": 9,
      "logoURI": "https://raw.githubusercontent.com/solana-labs/token-list/main/assets/mainnet/6dGR9kAt499jzsojDHCvDArKxpTarNbhdSkiS7jeMAib/logo.png",
      "tags": [
        "aki"
      ]
    },
    {
      "chainId": 101,
      "address": "SCYfrGCw8aDiqdgcpdGjV6jp4UVVQLuphxTDLNWu36f",
      "symbol": "SCY",
      "name": "Synchrony",
      "decimals": 9,
      "logoURI": "https://raw.githubusercontent.com/solana-labs/token-list/main/assets/mainnet/SCYfrGCw8aDiqdgcpdGjV6jp4UVVQLuphxTDLNWu36f/logo.png",
      "tags": [],
      "extensions": {
        "website": "https://synchrony.fi",
        "twitter": "https://twitter.com/SynchronyFi"
      }
    },
    {
      "chainId": 101,
      "address": "BKMWPkPS8jXw59ezYwK2ueNTZRF4m8MYHDjh9HwUmkQ7",
      "symbol": "SDC",
      "name": "SandDollarClassic",
      "decimals": 9,
      "logoURI": "https://raw.githubusercontent.com/solana-labs/token-list/main/assets/mainnet/BKMWPkPS8jXw59ezYwK2ueNTZRF4m8MYHDjh9HwUmkQ7/logo.png",
      "tags": [
        "utility-token"
      ],
      "extensions": {
        "website": "https://sanddollar.bs",
        "twitter": "https://twitter.com/SandDollar_BS"
      }
    },
    {
      "chainId": 101,
      "address": "Bx4ykEMurwPQBAFNvthGj73fMBVTvHa8e9cbAyaK4ZSh",
      "symbol": "TOX",
      "name": "trollbox",
      "decimals": 9,
      "logoURI": "https://raw.githubusercontent.com/solana-labs/token-list/main/assets/mainnet/Bx4ykEMurwPQBAFNvthGj73fMBVTvHa8e9cbAyaK4ZSh/logo.png",
      "tags": [
        "utility-token"
      ],
      "extensions": {
        "website": "https://trollbox.io",
        "twitter": "https://twitter.com/trollboxio"
      }
    },
    {
      "chainId": 101,
      "address": "E7WqtfRHcY8YW8z65u9WmD7CfMmvtrm2qPVicSzDxLaT",
      "symbol": "PPUG",
      "name": "PizzaPugCoin",
      "decimals": 9,
      "logoURI": "https://raw.githubusercontent.com/solana-labs/token-list/main/assets/mainnet/E7WqtfRHcY8YW8z65u9WmD7CfMmvtrm2qPVicSzDxLaT/logo.png",
      "tags": [],
      "extensions": {
        "website": "https://www.pizzapugcoin.com",
        "twitter": "https://twitter.com/pizzapugcoin"
      }
    },
    {
      "chainId": 101,
      "address": "FZgL5motNWEDEa24xgfSdBDfXkB9Ru9KxfEsey9S58bb",
      "symbol": "VCC",
      "name": "VentureCapital",
      "decimals": 6,
      "logoURI": "https://raw.githubusercontent.com/solana-labs/token-list/main/assets/mainnet/FZgL5motNWEDEa24xgfSdBDfXkB9Ru9KxfEsey9S58bb/logo.svg",
      "tags": [
        "venture capital",
        "liquidator",
        "IDO",
        "incubator"
      ],
      "extensions": {
        "website": "https://www.vcc.finance/",
        "twitter": "https://twitter.com/vcc_finance"
      }
    },
    {
      "chainId": 101,
      "address": "4TGxgCSJQx2GQk9oHZ8dC5m3JNXTYZHjXumKAW3vLnNx",
      "symbol": "OXS",
      "name": "Oxbull Sol",
      "decimals": 9,
      "logoURI": "https://raw.githubusercontent.com/solana-labs/token-list/main/assets/mainnet/4TGxgCSJQx2GQk9oHZ8dC5m3JNXTYZHjXumKAW3vLnNx/logo.png",
      "tags": [
        "utility-token"
      ],
      "extensions": {
        "website": "https://www.oxbull.tech/#/home",
        "twitter": "https://twitter.com/OxBull5",
        "medium": "https://medium.com/@oxbull",
        "tgann": "https://t.me/Oxbull_tech",
        "coingeckoId": "oxbull-tech",
        "github": "https://github.com/OxBull"
      }
    },
    {
      "chainId": 101,
      "address": "EdAhkbj5nF9sRM7XN7ewuW8C9XEUMs8P7cnoQ57SYE96",
      "symbol": "FAB",
      "name": "FABRIC",
      "decimals": 9,
      "logoURI": "https://raw.githubusercontent.com/solana-labs/token-list/main/assets/mainnet/EdAhkbj5nF9sRM7XN7ewuW8C9XEUMs8P7cnoQ57SYE96/logo.png",
      "tags": [],
      "extensions": {
        "website": "https://fsynth.io/",
        "twitter": "https://twitter.com/official_fabric",
        "coingeckoId": "fabric"
      }
    },
    {
      "chainId": 101,
      "address": "GEYrotdkRitGUK5UMv3aMttEhVAZLhRJMcG82zKYsaWB",
      "symbol": "POTATO",
      "name": "POTATO",
      "decimals": 3,
      "logoURI": "https://raw.githubusercontent.com/solana-labs/token-list/main/assets/mainnet/GEYrotdkRitGUK5UMv3aMttEhVAZLhRJMcG82zKYsaWB/logo.png",
      "tags": [],
      "extensions": {
        "website": "https://potatocoinspl.com/",
        "serumV3Usdc": "6dn7tgTHe5rZEAscMWWY3xmPGVEKVkM9s7YRV11z399z"
      }
    },
    {
      "chainId": 101,
      "address": "FmJ1fo7wK5FF6rDvQxow5Gj7A2ctLmR5orCKLZ45Q3Cq",
      "symbol": "DGEN",
      "name": "Degen Banana",
      "decimals": 6,
      "logoURI": "https://raw.githubusercontent.com/solana-labs/token-list/main/assets/mainnet/FmJ1fo7wK5FF6rDvQxow5Gj7A2ctLmR5orCKLZ45Q3Cq/logo.png",
      "tags": [],
      "extensions": {
        "website": "https://degen.finance/",
        "twitter": "https://twitter.com/degenbanana"
      }
    },
    {
      "chainId": 101,
      "address": "FciGvHj9FjgSGgCBF1b9HY814FM9D28NijDd5SJrKvPo",
      "symbol": "TGT",
      "name": "Twirl Governance Token",
      "decimals": 6,
      "logoURI": "https://raw.githubusercontent.com/solana-labs/token-list/main/assets/mainnet/FciGvHj9FjgSGgCBF1b9HY814FM9D28NijDd5SJrKvPo/logo.png",
      "tags": [],
      "extensions": {
        "website": "https://twirlfinance.com/",
        "twitter": "https://twitter.com/twirlfinance"
      }
    },
    {
      "chainId": 101,
      "address": "A9EEvcRcT7Q9XAa6NfqrqJChoc4XGDhd2mtc4xfniQkS",
      "symbol": "BILBY",
      "name": "Bilby Finance",
      "decimals": 9,
      "logoURI": "https://raw.githubusercontent.com/solana-labs/token-list/main/assets/mainnet/A9EEvcRcT7Q9XAa6NfqrqJChoc4XGDhd2mtc4xfniQkS/logo.png",
      "tags": [
        "utility-token"
      ],
      "extensions": {
        "website": "https://bilby.finance/"
      }
    },
    {
      "chainId": 101,
      "address": "8NGgmXzBzhsXz46pTC3ioSBxeE3w2EXpc741N3EQ8E6r",
      "symbol": "JOKE",
      "name": "JOKESMEMES",
      "decimals": 9,
      "logoURI": "https://raw.githubusercontent.com/solana-labs/token-list/main/assets/mainnet/8NGgmXzBzhsXz46pTC3ioSBxeE3w2EXpc741N3EQ8E6r/logo.png",
      "tags": [],
      "extensions": {
        "website": "https://jokesmemes.finance",
        "twitter": "https://twitter.com/Jokesmemes11"
      }
    },
    {
      "chainId": 101,
      "address": "Fp4gjLpTsPqBN6xDGpDHwtnuEofjyiZKxxZxzvJnjxV6",
      "symbol": "NAXAR",
      "name": "Naxar",
      "decimals": 4,
      "logoURI": "https://raw.githubusercontent.com/solana-labs/token-list/main/assets/mainnet/Fp4gjLpTsPqBN6xDGpDHwtnuEofjyiZKxxZxzvJnjxV6/logo.png",
      "tags": [],
      "extensions": {
        "website": "https://naxar.ru",
        "instagram": "https://instagram.com/naxar__",
        "telegram": "https://t.me/naxar_official"
      }
    },
    {
      "chainId": 101,
      "address": "5jqTNKonR9ZZvbmX9JHwcPSEg6deTyNKR7PxQ9ZPdd2w",
      "symbol": "JBUS",
      "name": "Jebus",
      "decimals": 0,
      "logoURI": "https://raw.githubusercontent.com/solana-labs/token-list/main/assets/mainnet/5jqTNKonR9ZZvbmX9JHwcPSEg6deTyNKR7PxQ9ZPdd2w/logo.png",
      "tags": [],
      "extensions": {
        "website": "https://jebus.live"
      }
    },
    {
      "chainId": 101,
      "address": "29UWGmi1MxJRi3izeritN8VvhZbUiX37KUVnGv46mzev",
      "symbol": "KLBx",
      "name": "Black Label X",
      "decimals": 4,
      "logoURI": "https://raw.githubusercontent.com/solana-labs/token-list/main/assets/mainnet/29UWGmi1MxJRi3izeritN8VvhZbUiX37KUVnGv46mzev/logo.svg",
      "tags": [],
      "extensions": {
        "website": "https://klbtoken.com/x"
      }
    },
    {
      "chainId": 101,
      "address": "GACHAfpmbpk4FLfZcGkT2NUmaEqMygssAknhqnn8DVHP",
      "symbol": "GACHA",
      "name": "Gachapon",
      "decimals": 9,
      "logoURI": "https://raw.githubusercontent.com/solana-labs/token-list/main/assets/mainnet/GACHAfpmbpk4FLfZcGkT2NUmaEqMygssAknhqnn8DVHP/logo.png",
      "tags": [],
      "extensions": {
        "twitter": "https://twitter.com/GACHAPON7777"
      }
    },
    {
      "chainId": 101,
      "address": "9zoqdwEBKWEi9G5Ze8BSkdmppxGgVv1Kw4LuigDiNr9m",
      "symbol": "STR",
      "name": "Solster",
      "decimals": 9,
      "logoURI": "https://raw.githubusercontent.com/solana-labs/token-list/main/assets/mainnet/9zoqdwEBKWEi9G5Ze8BSkdmppxGgVv1Kw4LuigDiNr9m/logo.png",
      "tags": [],
      "extensions": {
        "website": "https://solster.finance",
        "twitter": "https://twitter.com/solster_finance"
      }
    },
    {
      "chainId": 101,
      "address": "A2T2jDe2bxyEHkKtS8AtrTRmJ9VZRwyY8Kr7oQ8xNyfb",
      "symbol": "HAMS",
      "name": "Space Hamster",
      "decimals": 9,
      "logoURI": "https://raw.githubusercontent.com/solana-labs/token-list/main/assets/mainnet/A2T2jDe2bxyEHkKtS8AtrTRmJ9VZRwyY8Kr7oQ8xNyfb/logo.png",
      "tags": [],
      "extensions": {
        "website": "https://www.solhamster.space/",
        "twitter": "https://twitter.com/sol_hamster",
        "telegram": "https://t.me/SolHamster",
        "dex-website": "https://dex-solhamster.space/"
      }
    },
    {
      "chainId": 101,
      "address": "EGN2774kzKyUnJs2Gv5poK6ymiMVkdyCQD2gGnJ84sDk",
      "symbol": "NEFT",
      "name": "Neftea Labs Coin",
      "decimals": 9,
      "logoURI": "https://raw.githubusercontent.com/solana-labs/token-list/main/assets/mainnet/EGN2774kzKyUnJs2Gv5poK6ymiMVkdyCQD2gGnJ84sDk/logo.png",
      "tags": [
        "Neftea",
        "NFT",
        "utility-token"
      ],
      "extensions": {
        "website": "https://www.neftealabs.com/"
      }
    },
    {
      "chainId": 101,
      "address": "DK64rmGSZupv1dLYn57e3pUVgs9jL9EKLXDVZZPsMDz8",
      "symbol": "ABOMB",
      "name": "ArtBomb",
      "decimals": 5,
      "logoURI": "https://raw.githubusercontent.com/solana-labs/token-list/main/assets/mainnet/DK64rmGSZupv1dLYn57e3pUVgs9jL9EKLXDVZZPsMDz8/logo.png",
      "tags": [
        "utility-token",
        "artbomb"
      ],
      "extensions": {
        "website": "https://artbomb.xyz"
      }
    },
    {
      "chainId": 101,
      "address": "AnyCsr1VCBZcwVAxbKPuHhKDP5DQQSnRxGAo4ycgRMi2",
      "symbol": "DAL",
      "name": "Dalmatiancoin",
      "decimals": 9,
      "logoURI": "https://raw.githubusercontent.com/solana-labs/token-list/main/assets/mainnet/AnyCsr1VCBZcwVAxbKPuHhKDP5DQQSnRxGAo4ycgRMi2/logo.png",
      "tags": [],
      "extensions": {
        "website": "https://dalmatiancoin.org/",
        "twitter": "https://twitter.com/coindalmatian"
      }
    },
    {
      "chainId": 101,
      "address": "HiL1j5VMR9XtRnCA4mxaVoXr6PMHpbh8wUgfPsAP4CNF",
      "symbol": "SolNHD",
      "name": "SolNHD",
      "decimals": 9,
      "logoURI": "https://raw.githubusercontent.com/solana-labs/token-list/main/assets/mainnet/HiL1j5VMR9XtRnCA4mxaVoXr6PMHpbh8wUgfPsAP4CNF/logo.png",
      "tags": [],
      "extensions": {
        "website": "https://www.solnhd.com",
        "twitter": "https://twitter.com/zororoaz01"
      }
    },
    {
      "chainId": 101,
      "address": "qXu8Tj65H5XR8KHuaKKoyLCWj592KbTG3YWJwsuFrPS",
      "symbol": "STVA",
      "name": "SOLtiva",
      "decimals": 3,
      "logoURI": "https://raw.githubusercontent.com/solana-labs/token-list/main/assets/mainnet/qXu8Tj65H5XR8KHuaKKoyLCWj592KbTG3YWJwsuFrPS/logo.svg",
      "tags": [],
      "extensions": {
        "website": "https://soltiva.co"
      }
    },
    {
      "chainId": 101,
      "address": "D3gHoiYT4RY5VSndne1fEnpM3kCNAyBhkp5xjNUqqPj9",
      "symbol": "PROEXIS",
      "name": "ProExis Prova de Existência Blockchain",
      "decimals": 9,
      "logoURI": "https://raw.githubusercontent.com/solana-labs/token-list/main/assets/mainnet/D3gHoiYT4RY5VSndne1fEnpM3kCNAyBhkp5xjNUqqPj9/logo.png",
      "tags": [
        "proof of-existence",
        "utility-token",
        "prova de existencia",
        "proexis"
      ],
      "extensions": {
        "website": "https://provadeexistencia.com.br",
        "twitter": "https://twitter.com/provaexistencia",
        "facebook": "https://facebook.com/provadeexistencia",
        "instagram": "https://instagram.com/provadeexistencia",
        "github": "https://github.com/provadeexistencia",
        "tgann": "https://t.me/provadeexistencia",
        "tggroup": "https://t.me/provadeexistenciagrupo"
      }
    },
    {
      "chainId": 101,
      "address": "5DWFxYBxjETuqFX3P2Z1uq8UbcCT1F4sABGiBZMnWKvR",
      "symbol": "PLDO",
      "name": "PLEIDO",
      "decimals": 6,
      "logoURI": "https://raw.githubusercontent.com/solana-labs/token-list/main/assets/mainnet/5DWFxYBxjETuqFX3P2Z1uq8UbcCT1F4sABGiBZMnWKvR/logo.svg",
      "tags": [
        "pleido",
        "game-coin"
      ],
      "extensions": {
        "website": "https://pleido.com/"
      }
    },
    {
      "chainId": 101,
      "address": "6uB5eEC8SzMbUdsPpe3eiNvHyvxdqUWnDEtpFQxkhNTP",
      "symbol": "MOLANIUM",
      "name": "MOLANIUM",
      "decimals": 0,
      "logoURI": "https://raw.githubusercontent.com/solana-labs/token-list/main/assets/mainnet/6uB5eEC8SzMbUdsPpe3eiNvHyvxdqUWnDEtpFQxkhNTP/logo.png",
      "tags": [],
      "extensions": {
        "website": "https://moonlana.com/",
        "imageUrl": "https://i.imgur.com/hOMe38E.png",
        "twitter": "https://twitter.com/xMoonLana",
        "medium": "https://moonlana.medium.com/"
      }
    },
    {
      "chainId": 101,
      "address": "5KV2W2XPdSo97wQWcuAVi6G4PaCoieg4Lhhi61PAMaMJ",
      "symbol": "GÜ",
      "name": "GÜ",
      "decimals": 9,
      "logoURI": "https://raw.githubusercontent.com/solana-labs/token-list/main/assets/mainnet/5KV2W2XPdSo97wQWcuAVi6G4PaCoieg4Lhhi61PAMaMJ/logo.png",
      "tags": [
        "utility-token"
      ],
      "extensions": {
        "website": "https://kugle.org",
        "twitter": "https://twitter.com/Kugle_",
        "coingeckoId": "gu"
      }
    },
    {
      "chainId": 101,
      "address": "72fFy4SNGcHoEC1TTFTUkxNHriJqg3hBPsa2jSr2cZgb",
      "symbol": "BZX",
      "name": "BlizeX",
      "decimals": 6,
      "logoURI": "https://raw.githubusercontent.com/solana-labs/token-list/main/assets/mainnet/72fFy4SNGcHoEC1TTFTUkxNHriJqg3hBPsa2jSr2cZgb/logo.png",
      "tags": [],
      "extensions": {
        "website": "https://www.blizex.co",
        "twitter": "https://twitter.com/blizex_en"
      }
    },
    {
      "chainId": 101,
      "address": "5fEo6ZbvpV6zdyzowtAwgMcWHZe1yJy9NxQM6gC19QW5",
      "symbol": "GREEN",
      "name": "Green DEX",
      "decimals": 9,
      "logoURI": "https://raw.githubusercontent.com/solana-labs/token-list/main/assets/mainnet/5fEo6ZbvpV6zdyzowtAwgMcWHZe1yJy9NxQM6gC19QW5/logo.svg",
      "tags": [
        "Green DEX"
      ],
      "extensions": {
        "website": "https://greendex.network/",
        "twitter": "https://twitter.com/GreendexN"
      }
    },
    {
      "chainId": 101,
      "address": "Bx1fDtvTN6NvE4kjdPHQXtmGSg582bZx9fGy4DQNMmAT",
      "symbol": "SOLC",
      "name": "Solcubator",
      "decimals": 9,
      "logoURI": "https://raw.githubusercontent.com/solana-labs/token-list/main/assets/mainnet/Bx1fDtvTN6NvE4kjdPHQXtmGSg582bZx9fGy4DQNMmAT/logo.png",
      "tags": [],
      "extensions": {
        "website": "http://solcubator.io",
        "twitter": "https://twitter.com/Solcubator"
      }
    },
    {
      "chainId": 101,
      "address": "ABxCiDz4jjKt1t7Syu5Tb37o8Wew9ADpwngZh6kpLbLX",
      "symbol": "XSOL",
      "name": "XSOL Token",
      "decimals": 8,
      "logoURI": "https://raw.githubusercontent.com/solana-labs/token-list/main/assets/mainnet/ABxCiDz4jjKt1t7Syu5Tb37o8Wew9ADpwngZh6kpLbLX/logo.png",
      "tags": [
        "utility-token"
      ],
      "extensions": {
        "website": "https://0xsol.network",
        "twitter": "https://twitter.com/0xSol_Network"
      }
    },
    {
      "chainId": 101,
      "address": "DrcPRJPBiakQcWqon3gZms7sviAqdQS5zS5wvaG5v6wu",
      "symbol": "BLD",
      "name": "BladesToken",
      "decimals": 4,
      "logoURI": "https://raw.githubusercontent.com/solana-labs/token-list/main/assets/mainnet/DrcPRJPBiakQcWqon3gZms7sviAqdQS5zS5wvaG5v6wu/logo.png",
      "tags": [],
      "extensions": {
        "website": "https://blades.finance/",
        "twitter": "https://twitter.com/bladesfinance"
      }
    },
    {
      "chainId": 101,
      "address": "6D7E4mstMboABmfoaPrtVDgewjUCbGdvcYVaHa9SDiTg",
      "symbol": "QWK",
      "name": "QwikPay.io Token",
      "decimals": 9,
      "logoURI": "https://raw.githubusercontent.com/solana-labs/token-list/main/assets/mainnet/6D7E4mstMboABmfoaPrtVDgewjUCbGdvcYVaHa9SDiTg/logo.png",
      "tags": [],
      "extensions": {
        "website": "https://www.qwikpay.io",
        "twitter": "https://twitter.com/QwikpayIO"
      }
    },
    {
      "chainId": 101,
      "address": "BTyJg5zMbaN2KMfn7LsKhpUsV675aCUSUMrgB1YGxBBP",
      "symbol": "GOOSEBERRY",
      "name": "Gooseberry",
      "decimals": 9,
      "logoURI": "https://raw.githubusercontent.com/solana-labs/token-list/main/assets/mainnet/BTyJg5zMbaN2KMfn7LsKhpUsV675aCUSUMrgB1YGxBBP/logo.png",
      "tags": [],
      "extensions": {
        "website": "https://gooseberry.changr.ca",
        "twitter": "https://twitter.com/gooseberrycoin"
      }
    },
    {
      "chainId": 101,
      "address": "5GG1LbgY4EEvPR51YQPNr65QKcZemrHWPooTqC5gRPBA",
      "symbol": "DXB",
      "name": "DefiXBet Token",
      "decimals": 9,
      "logoURI": "https://raw.githubusercontent.com/solana-labs/token-list/main/assets/mainnet/5GG1LbgY4EEvPR51YQPNr65QKcZemrHWPooTqC5gRPBA/logo.png",
      "tags": [],
      "extensions": {
        "website": "https://DefiXBet.com/",
        "twitter": "https://twitter.com/DefiXBet",
        "medium": "https://defixbet.medium.com/",
        "tgann": "https://t.me/DefiXBet"
      }
    },
    {
      "chainId": 101,
      "address": "7a4cXVvVT7kF6hS5q5LDqtzWfHfys4a9PoK6pf87RKwf",
      "symbol": "LUNY",
      "name": "Luna Yield",
      "decimals": 9,
      "logoURI": "https://raw.githubusercontent.com/solana-labs/token-list/main/assets/mainnet/7a4cXVvVT7kF6hS5q5LDqtzWfHfys4a9PoK6pf87RKwf/logo.png",
      "tags": [],
      "extensions": {
        "website": "https://www.lunayield.com",
        "twitter": "https://twitter.com/Luna_Yield"
      }
    },
    {
      "chainId": 101,
      "address": "AP58G14hoy4GGgZS4L8TzZgqXnk3hBvciFKW2Cb1RQ2J",
      "symbol": "YARDv1",
      "name": "SolYard Finance Beta",
      "decimals": 9,
      "logoURI": "https://raw.githubusercontent.com/solana-labs/token-list/main/assets/mainnet/AP58G14hoy4GGgZS4L8TzZgqXnk3hBvciFKW2Cb1RQ2J/logo.png",
      "tags": [],
      "extensions": {
        "website": "https://solyard.finance/"
      }
    },
    {
      "chainId": 101,
      "address": "6Y7LbYB3tfGBG6CSkyssoxdtHb77AEMTRVXe8JUJRwZ7",
      "symbol": "DINO",
      "name": "DINO",
      "decimals": 6,
      "logoURI": "https://raw.githubusercontent.com/solana-labs/token-list/main/assets/mainnet/6Y7LbYB3tfGBG6CSkyssoxdtHb77AEMTRVXe8JUJRwZ7/logo.png",
      "tags": [],
      "extensions": {
        "website": "https://www.solanadino.com",
        "twitter": "https://twitter.com/solanadino"
      }
    },
    {
      "chainId": 101,
      "address": "4wjPQJ6PrkC4dHhYghwJzGBVP78DkBzA2U3kHoFNBuhj",
      "symbol": "LIQ",
      "name": "LIQ Protocol",
      "decimals": 6,
      "logoURI": "https://raw.githubusercontent.com/solana-labs/token-list/main/assets/mainnet/4wjPQJ6PrkC4dHhYghwJzGBVP78DkBzA2U3kHoFNBuhj/logo.png",
      "tags": [],
      "extensions": {
        "website": "https://liqsolana.com/",
        "coingeckoId": "liq-protocol",
        "twitter": "https://twitter.com/liqsolana",
        "discord": "https://discord.gg/MkfjambeU7",
        "serumV3Usdc": "FLKUQGh9VAG4otn4njLPUf5gaUPx5aAZ2Q6xWiD3hH5u"
      }
    },
    {
      "chainId": 101,
      "address": "DubwWZNWiNGMMeeQHPnMATNj77YZPZSAz2WVR5WjLJqz",
      "symbol": "CRP",
      "name": "CropperFinance",
      "decimals": 9,
      "logoURI": "https://raw.githubusercontent.com/solana-labs/token-list/main/assets/mainnet/DubwWZNWiNGMMeeQHPnMATNj77YZPZSAz2WVR5WjLJqz/logo.png",
      "tags": [],
      "extensions": {
        "website": "https://cropper.finance/",
        "twitter": "https://twitter.com/cropperfinance"
      }
    },
    {
      "chainId": 101,
      "address": "B3Ggjjj3QargPkFTAJiR6BaD8CWKFUaWRXGcDQ1nyeeD",
      "symbol": "PARTI",
      "name": "PARTI",
      "decimals": 9,
      "logoURI": "https://raw.githubusercontent.com/solana-labs/token-list/main/assets/mainnet/B3Ggjjj3QargPkFTAJiR6BaD8CWKFUaWRXGcDQ1nyeeD/logo.png",
      "tags": [],
      "extensions": {
        "website": "https://parti.finance",
        "twitter": "https://twitter.com/ParticleFinance",
        "medium": "https://particlefinance.medium.com"
      }
    },
    {
      "chainId": 101,
      "address": "5igDhdTnXif5E5djBpRt4wUKo5gtf7VicHi8r5ada4Hj",
      "symbol": "NIA",
      "name": "NIALABS",
      "decimals": 0,
      "logoURI": "https://raw.githubusercontent.com/solana-labs/token-list/main/assets/mainnet/5igDhdTnXif5E5djBpRt4wUKo5gtf7VicHi8r5ada4Hj/logo.png",
      "tags": [],
      "extensions": {
        "website": "https://www.nialabs.com/"
      }
    },
    {
      "chainId": 101,
      "address": "GQnN5M1M6oTjsziAwcRYd1P7pRBBQKURj5QeAjN1npnE",
      "symbol": "CORV",
      "name": "Project Corvus",
      "decimals": 9,
      "logoURI": "https://raw.githubusercontent.com/solana-labs/token-list/main/assets/mainnet/GQnN5M1M6oTjsziAwcRYd1P7pRBBQKURj5QeAjN1npnE/logo.png",
      "tags": [],
      "extensions": {
        "website": "https://dixon.company/"
      }
    },
    {
      "chainId": 101,
      "address": "3FRQnT5djQMATCg6TNXBhi2bBkbTyGdywsLmLa8BbEKz",
      "symbol": "HLTH",
      "name": "HLTH",
      "decimals": 4,
      "logoURI": "https://raw.githubusercontent.com/solana-labs/token-list/main/assets/mainnet/3FRQnT5djQMATCg6TNXBhi2bBkbTyGdywsLmLa8BbEKz/logo.png",
      "extensions": {
        "website": "https://hlth.network/",
        "twitter": "https://twitter.com/hlthnetwork",
        "telegram": "https://t.me/HLTHnetwork"
      }
    },
    {
      "chainId": 101,
      "address": "Ea5SjE2Y6yvCeW5dYTn7PYMuW5ikXkvbGdcmSnXeaLjS",
      "symbol": "PAI",
      "name": "PAI (Parrot)",
      "decimals": 6,
      "logoURI": "https://raw.githubusercontent.com/solana-labs/token-list/main/assets/mainnet/Ea5SjE2Y6yvCeW5dYTn7PYMuW5ikXkvbGdcmSnXeaLjS/logo.svg",
      "tags": [
        "stablecoin"
      ],
      "extensions": {
        "website": "https://partyparrot.finance",
        "twitter": "https://twitter.com/gopartyparrot",
        "telegram": "https://t.me/gopartyparrot"
      }
    },
    {
      "chainId": 101,
      "address": "SLRSSpSLUTP7okbCUBYStWCo1vUgyt775faPqz8HUMr",
      "symbol": "SLRS",
      "name": "Solrise Finance",
      "decimals": 6,
      "logoURI": "https://raw.githubusercontent.com/solana-labs/token-list/main/assets/mainnet/SLRSSpSLUTP7okbCUBYStWCo1vUgyt775faPqz8HUMr/logo.png",
      "tags": [],
      "extensions": {
        "website": "https://solrise.finance",
        "twitter": "https://twitter.com/SolriseFinance",
        "telegram": "https://t.me/solrisefinance",
        "medium": "https://blog.solrise.finance",
        "discord": "https://discord.gg/xNbGgMUJfU",
        "serumV3Usdc": "2Gx3UfV831BAh8uQv1FKSPKS9yajfeeD8GJ4ZNb2o2YP",
        "coingeckoId": "solrise-finance"
      }
    },
    {
      "chainId": 101,
      "address": "Hejznrp39zCfcmq4WpihfAeyhzhqeFtj4PURHFqMaHSS",
      "symbol": "SE",
      "name": "Snake Eyes",
      "decimals": 9,
      "logoURI": "https://raw.githubusercontent.com/solana-labs/token-list/main/assets/mainnet/Hejznrp39zCfcmq4WpihfAeyhzhqeFtj4PURHFqMaHSS/logo.png",
      "tags": [],
      "extensions": {
        "discord": "https://discord.gg/g94SubKn"
      }
    },
    {
      "chainId": 101,
      "address": "Fx14roJm9m27zngJQwmt81npHvPc5pmF772nxDhNnsh5",
      "symbol": "LIQ-USDC",
      "name": "Raydium LP Token (LIQ-USDC)",
      "decimals": 6,
      "logoURI": "https://raw.githubusercontent.com/solana-labs/token-list/main/assets/mainnet/Fx14roJm9m27zngJQwmt81npHvPc5pmF772nxDhNnsh5/logo.png",
      "tags": [
        "lp-token"
      ],
      "extensions": {
        "website": "https://raydium.io/"
      }
    },
    {
      "chainId": 101,
      "address": "D7U3BPHr5JBbFmPTaVNpmEKGBPFdQS3udijyte1QtuLk",
      "symbol": "STAR",
      "name": "SolStar",
      "decimals": 9,
      "logoURI": "https://raw.githubusercontent.com/solana-labs/token-list/main/assets/mainnet/D7U3BPHr5JBbFmPTaVNpmEKGBPFdQS3udijyte1QtuLk/logo.png",
      "tags": [
        "community",
        "web3",
        "utility-token"
      ],
      "extensions": {
        "website": "https://solstar.finance",
        "twitter": "https://twitter.com/SolStarFinance",
        "discord": "https://discord.gg/j6B3q5Xk5N",
        "medium": "https://solstar.medium.com",
        "telegram": "https://t.me/SolStarFinance"
      }
    },
    {
      "chainId": 101,
      "address": "GtQ48z7NNjs7sVyp3M7iuiDcTRjeWPd1fkdiWQNy1UR6",
      "symbol": "LIQ-SOL",
      "name": "Raydium LP Token (LIQ-SOL)",
      "decimals": 6,
      "logoURI": "https://raw.githubusercontent.com/solana-labs/token-list/main/assets/mainnet/GtQ48z7NNjs7sVyp3M7iuiDcTRjeWPd1fkdiWQNy1UR6/logo.png",
      "tags": [
        "lp-token"
      ],
      "extensions": {
        "website": "https://raydium.io/"
      }
    },
    {
      "chainId": 101,
      "address": "DHojuFwy5Pb8HTUhyRGQ285s5KYgk8tGAjAcmjkEAGbY",
      "symbol": "RFK",
      "name": "Refrak",
      "decimals": 2,
      "logoURI": "https://raw.githubusercontent.com/solana-labs/token-list/main/assets/mainnet/DHojuFwy5Pb8HTUhyRGQ285s5KYgk8tGAjAcmjkEAGbY/logo.png",
      "tags": [],
      "extensions": {
        "website": "https://refrak.com/",
        "discord": "https://discord.gg/ZAWbnebFVK"
      }
    },
    {
      "chainId": 101,
      "address": "7Jimij6hkEjjgmf3HamW44d2Cf5kj2gHnfCDDPGxWut",
      "symbol": "GQO",
      "name": "GIGQO",
      "decimals": 9,
      "logoURI": "https://gigqo.com/images/new-gqo-logo.png",
      "tags": [],
      "extensions": {
        "website": "https://gigqo.com/",
        "twitter": "https://twitter.com/gigqoapp"
      }
    },
    {
      "chainId": 101,
      "address": "E5rk3nmgLUuKUiS94gg4bpWwWwyjCMtddsAXkTFLtHEy",
      "symbol": "WOO",
      "name": "Wootrade Network",
      "decimals": 6,
      "logoURI": "https://raw.githubusercontent.com/solana-labs/token-list/main/assets/mainnet/E5rk3nmgLUuKUiS94gg4bpWwWwyjCMtddsAXkTFLtHEy/logo.png",
      "tags": [],
      "extensions": {
        "website": "https://woo.network",
        "twitter": "https://twitter.com/wootraderS"
      }
    },
    {
      "chainId": 101,
      "address": "9s6dXtMgV5E6v3rHqBF2LejHcA2GWoZb7xNUkgXgsBqt",
      "symbol": "USDC-USDT-PAI",
      "name": "Mercurial LP Token (USDC-USDT-PAI)",
      "decimals": 6,
      "logoURI": "https://raw.githubusercontent.com/solana-labs/token-list/main/assets/mainnet/9s6dXtMgV5E6v3rHqBF2LejHcA2GWoZb7xNUkgXgsBqt/logo.png",
      "tags": [
        "lp-token"
      ],
      "extensions": {
        "website": "https://www.mercurial.finance/"
      }
    },
    {
      "chainId": 101,
      "address": "8kRacWW5qZ34anyH8s9gu2gC4FpXtncqBDPpd2a6DnZE",
      "symbol": "MECA",
      "name": "Coinmeca",
      "decimals": 9,
      "logoURI": "https://raw.githubusercontent.com/solana-labs/token-list/main/assets/mainnet/8kRacWW5qZ34anyH8s9gu2gC4FpXtncqBDPpd2a6DnZE/logo.svg",
      "tags": [
        "utility-token"
      ],
      "extensions": {
        "website": "https://coinmeca.net/",
        "medium": "https://coinmeca.medium.com/",
        "twitter": "https://twitter.com/coinmeca",
        "telegram": "https://t.me/coinmeca",
        "discord": "https://discord.gg/coinmeca",
        "reddit": "https://reddit.com/r/coinmeca"
      }
    },
    {
      "chainId": 101,
      "address": "6h6uy8yAfaAb5sPE2bvXQEB93LnUMEdcCRU2kfiErTct",
      "symbol": "ZMR",
      "name": "ZMIRROR",
      "decimals": 9,
      "logoURI": "https://raw.githubusercontent.com/solana-labs/token-list/main/assets/mainnet/6h6uy8yAfaAb5sPE2bvXQEB93LnUMEdcCRU2kfiErTct/logo.JPG",
      "tags": []
    },
    {
      "chainId": 101,
      "address": "sodaNXUbtjMvHe9c5Uw7o7VAcVpXPHAvtaRaiPVJQuE",
      "symbol": "SODA",
      "name": "cheesesoda token",
      "decimals": 0,
      "logoURI": "https://raw.githubusercontent.com/solana-labs/token-list/main/assets/mainnet/sodaNXUbtjMvHe9c5Uw7o7VAcVpXPHAvtaRaiPVJQuE/logo.svg",
      "tags": [],
      "extensions": {
        "website": "https://token.cheesesoda.com",
        "twitter": "https://twitter.com/cheesesodadex",
        "serumV3Usdc": "6KFs2wUzME8Z3AeWL4HfKkXbtik5zVvebdg5qCxqt4hB"
      }
    },
    {
      "chainId": 101,
      "address": "sodaoT6Wh1nxHaarw4kDh7AkK4oZnERK1QgDUtHPR3H",
      "symbol": "SODAO",
      "name": "cheesesodaDAO",
      "decimals": 4,
      "logoURI": "https://raw.githubusercontent.com/solana-labs/token-list/main/assets/mainnet/sodaoT6Wh1nxHaarw4kDh7AkK4oZnERK1QgDUtHPR3H/logo.svg",
      "tags": [],
      "extensions": {
        "website": "https://dao.cheesesoda.com",
        "twitter": "https://twitter.com/cheesesodadex"
      }
    },
    {
      "chainId": 101,
      "address": "49YUsDrThJosHSagCn1F59Uc9NRxbr9thVrZikUnQDXy",
      "symbol": "LIQ-RAY",
      "name": "Raydium LP Token (LIQ-RAY)",
      "decimals": 6,
      "logoURI": "https://raw.githubusercontent.com/solana-labs/token-list/main/assets/mainnet/49YUsDrThJosHSagCn1F59Uc9NRxbr9thVrZikUnQDXy/logo.png",
      "tags": [
        "lp-token"
      ],
      "extensions": {
        "website": "https://raydium.io/"
      }
    },
    {
      "chainId": 101,
      "address": "FGmeGqUqKzVX2ajkXaFSQxNcBRWnJg1vi5fugRJrDJ3k",
      "symbol": "FCS",
      "name": "FCS",
      "decimals": 9,
      "logoURI": "https://raw.githubusercontent.com/solana-labs/token-list/main/assets/mainnet/FGmeGqUqKzVX2ajkXaFSQxNcBRWnJg1vi5fugRJrDJ3k/logo.png",
      "tags": [],
      "extensions": {
        "website": "https://www.fcs.com/"
      }
    },
    {
      "chainId": 101,
      "address": "CjpDCj8zLSM37669qng5znYP25JuoDPCvLSLLd7pxAsr",
      "symbol": "Nordic Energy Token",
      "name": "NET",
      "decimals": 9,
      "logoURI": "https://raw.githubusercontent.com/solana-labs/token-list/main/assets/mainnet/CjpDCj8zLSM37669qng5znYP25JuoDPCvLSLLd7pxAsr/logo.png",
      "tags": [],
      "extensions": {
        "website": "https://nordicenergy.io/",
        "twitter": "https://twitter.com/nordicenergy1",
        "telegram": "https://t.me/nordicenergy"
      }
    },
    {
      "chainId": 101,
      "address": "9eaAUFp7S38DKXxbjwzEG8oq1H1AipPkUuieUkVJ9krt",
      "symbol": "KDC",
      "name": "KDC (KURZ Digital Currency)",
      "decimals": 2,
      "logoURI": "https://kurzdigital.com/images/KDC_logo.png",
      "tags": [
        "stablecoin",
        "kdc"
      ],
      "extensions": {
        "website": "https://www.kurzdigital.com"
      }
    },
    {
      "chainId": 101,
      "address": "A1C9Shy732BThWvHAN936f33N7Wm1HbFvxb2zDSoBx8F",
      "symbol": "PKR2",
      "name": "Pokerrrr 2",
      "decimals": 9,
      "logoURI": "https://raw.githubusercontent.com/C-e-r-b-e-r-u-s/token-list/main/assets/mainnet/A1C9Shy732BThWvHAN936f33N7Wm1HbFvxb2zDSoBx8F/pkr2-logo.png",
      "tags": [
        "Game-Token",
        "Club Code: 03m91"
      ],
      "extensions": {
        "website": "https://www.pokerrrrapp.com/"
      }
    },
    {
      "chainId": 101,
      "address": "35KgRun5UMT2Kjtjw4cNG1tXHcgBxuxji6Yp6ciz7yX7",
      "symbol": "VPE",
      "name": "VPOWER",
      "decimals": 9,
      "logoURI": "https://raw.githubusercontent.com/solana-labs/token-list/main/assets/mainnet/35KgRun5UMT2Kjtjw4cNG1tXHcgBxuxji6Yp6ciz7yX7/logo.png",
      "extensions": {
        "website": "https://vpowerswap.com/",
        "twitter": "https://twitter.com/vpowerswap",
        "telegram": "https://t.me/vpowerswap_channel"
      }
    },
    {
      "chainId": 101,
      "address": "GSaiLQxREzaxUcE3v28HxBacoUQPZNtXx1eQsCFsX9Bg",
      "symbol": "XgSAIL",
      "name": "gSAIL DEPRECATED",
      "decimals": 9,
      "logoURI": "https://raw.githubusercontent.com/solana-labs/token-list/main/assets/mainnet/GSaiLQxREzaxUcE3v28HxBacoUQPZNtXx1eQsCFsX9Bg/logo.png",
      "tags": [
        "utility-token"
      ],
      "extensions": {
        "website": "https://www.solanasail.com",
        "twitter": "https://twitter.com/SolanaSail"
      }
    },
    {
      "chainId": 101,
      "address": "ELyNEh5HC33sQLhGiQ5dimmwqiJCiqVJp3eQxpX3pKhQ",
      "symbol": "JCS",
      "name": "Jogys Crypto School Token",
      "decimals": 9,
      "logoURI": "https://raw.githubusercontent.com/solana-labs/token-list/main/assets/mainnet/ELyNEh5HC33sQLhGiQ5dimmwqiJCiqVJp3eQxpX3pKhQ/logo.png",
      "tags": [],
      "extensions": {
        "website": "https://instagram.com/jogyscryptoschool?utm_medium=copy_link",
        "instagram": "https://instagram.com/jogyscryptoschool?utm_medium=copy_link",
        "telegram": "https://t.me/JCS_JogysCryptoSchool"
      }
    },
    {
      "chainId": 101,
      "address": "3bRTivrVsitbmCTGtqwp7hxXPsybkjn4XLNtPsHqa3zR",
      "symbol": "LIKE",
      "name": "Only1 (LIKE)",
      "decimals": 9,
      "logoURI": "https://only1.io/like-token.svg",
      "tags": [
        "utility-token"
      ],
      "extensions": {
        "website": "https://only1.io/",
        "medium": "https://only1nft.medium.com/",
        "twitter": "https://twitter.com/only1nft",
        "telegram": "https://t.me/only1nft",
        "discord": "https://discord.gg/SrsKwTFA",
        "coingeckoId": "only1"
      }
    },
    {
      "chainId": 101,
      "address": "CXLBjMMcwkc17GfJtBos6rQCo1ypeH6eDbB82Kby4MRm",
      "symbol": "wUST",
      "name": "Wrapped UST (Wormhole)",
      "decimals": 9,
      "logoURI": "https://raw.githubusercontent.com/solana-labs/token-list/main/assets/mainnet/CXLBjMMcwkc17GfJtBos6rQCo1ypeH6eDbB82Kby4MRm/logo.png",
      "tags": [
        "wrapped",
        "wormhole"
      ],
      "extensions": {
        "website": "https://terra.money",
        "address": "0xa47c8bf37f92aBed4A126BDA807A7b7498661acD",
        "bridgeContract": "https://etherscan.io/address/0xf92cD566Ea4864356C5491c177A430C222d7e678",
        "assetContract": "https://etherscan.io/address/0xa47c8bf37f92aBed4A126BDA807A7b7498661acD",
        "coingeckoId": "terrausd"
      }
    },
    {
      "chainId": 101,
      "address": "A7SXXA9wveT2quqqzh5m6Zf3ueCb9kBezQdpnYxHwzLt",
      "symbol": "ZINTI",
      "name": "Zia Inti",
      "decimals": 9,
      "logoURI": "https://raw.githubusercontent.com/solana-labs/token-list/main/assets/mainnet/A7SXXA9wveT2quqqzh5m6Zf3ueCb9kBezQdpnYxHwzLt/logo.png",
      "tags": [],
      "extensions": {
        "website": "https://www.ziainti.com/"
      }
    },
    {
      "chainId": 101,
      "address": "3Ztt53vwGhQGoEp3n1RjSu4CFnGRfqzwo6L8KN8gmXfd",
      "symbol": "METAS",
      "name": "METASEER",
      "decimals": 9,
      "logoURI": "https://metaseer.io/img/home-one/logo256.png",
      "tags": [
        "utility-token"
      ],
      "extensions": {
        "website": "https://metaseer.io/",
        "twitter": "https://twitter.com/MSEERofficial"
      }
    },
    {
      "chainId": 101,
      "address": "EssczqGURZtsSuzEoH471KCRNDWfS4aQpEJVXWL3DvdK",
      "symbol": "VIVA",
      "name": "Viva coin",
      "decimals": 9,
      "logoURI": "https://raw.githubusercontent.com/solana-labs/token-list/main/assets/mainnet/EssczqGURZtsSuzEoH471KCRNDWfS4aQpEJVXWL3DvdK/logo.png",
      "tags": [
        "utility-token"
      ],
      "extensions": {
        "website": "https://www.inkresearch.com",
        "twitter": "https://twitter.com/inkresearch"
      }
    },
    {
      "chainId": 101,
      "address": "EWS2ATMt5fQk89NWLJYNRmGaNoji8MhFZkUB4DiWCCcz",
      "symbol": "SOLBERRY",
      "name": "SOLBERRY",
      "decimals": 6,
      "logoURI": "https://raw.githubusercontent.com/solana-labs/token-list/main/assets/mainnet/EWS2ATMt5fQk89NWLJYNRmGaNoji8MhFZkUB4DiWCCcz/logo.png",
      "tags": [],
      "extensions": {
        "website": "https://www.solberry.tech",
        "twitter": "https://twitter.com/berrysol"
      }
    },
    {
      "chainId": 101,
      "address": "FJJT7yUJM9X9SHpkVr4wLgyfJ3vtVLoReUqTsCPWzof2",
      "symbol": "KEKW-USDC",
      "name": "Raydium LP Token (KEKW-USDC)",
      "decimals": 9,
      "logoURI": "https://www.kekw.io/images/kekwusdc.png",
      "tags": [
        "lp-token"
      ],
      "extensions": {
        "website": "https://kekw.io/",
        "twitter": "https://twitter.com/kekwcoin",
        "medium": "https://kekwcoin.medium.com/",
        "discord": "https://discord.gg/kekw"
      }
    },
    {
      "chainId": 101,
      "address": "5Z6jnA9fDUDVjQyaTbYWwCTE47wMAuyvAQjg5angY12C",
      "symbol": "DNDZ",
      "name": "Dinarius Token",
      "decimals": 9,
      "logoURI": "https://raw.githubusercontent.com/Boukezzoula/Dinarius/master/dinariuslogo.png",
      "tags": [
        "stablecoin"
      ],
      "extensions": {
        "website": "http://dinarius.net"
      }
    },
    {
      "chainId": 101,
      "address": "EqbY2zaTsJesaVviL5unHKjDsjoQZJhQAQz3iWQxAu1X",
      "symbol": "RnV",
      "name": "RADONTOKEN",
      "decimals": 9,
      "logoURI": "https://raw.githubusercontent.com/solana-labs/token-list/main/assets/mainnet/EqbY2zaTsJesaVviL5unHKjDsjoQZJhQAQz3iWQxAu1X/logo.png",
      "tags": [],
      "extensions": {
        "website": "https://www.radonvalue.com/"
      }
    },
    {
      "chainId": 101,
      "address": "5pXLmRJyfrTDYMCp1xyiqRDcbb7vYjYiMYzhBza2ht62",
      "symbol": "CRYN",
      "name": "Crayon",
      "decimals": 6,
      "logoURI": "https://raw.githubusercontent.com/solana-labs/token-list/main/assets/mainnet/5pXLmRJyfrTDYMCp1xyiqRDcbb7vYjYiMYzhBza2ht62/crayon.png",
      "tags": [],
      "extensions": {
        "website": "https://solanacrayon.com",
        "twitter": "https://twitter.com/SolanaCrayon",
        "serumV3Usdc": "CjBssusBjX4b2UBvMZhiZCQshW1afpQPA1Mv29Chn6vj",
        "description": "Crayon is a meme token, Dex, and Dapps on Solana."
      }
    },
    {
      "chainId": 101,
      "address": "z9WZXekbCtwoxyfAwEJn1euXybvqLzPVv3NDzJzkq7C",
      "symbol": "CRC",
      "name": "Care Coin Token",
      "decimals": 9,
      "logoURI": "https://raw.githubusercontent.com/solana-labs/token-list/main/assets/mainnet/z9WZXekbCtwoxyfAwEJn1euXybvqLzPVv3NDzJzkq7C/logo.png",
      "tags": [],
      "extensions": {
        "twitter": " https://twitter.com/carecointoken_",
        "website": "https://www.carecoin.site"
      }
    },
    {
      "chainId": 101,
      "address": "9aPjLUGR9e6w6xU2NEQNtP3jg3mq2mJjSUZoQS4RKz35",
      "symbol": "SOUL",
      "name": "Soulana",
      "decimals": 9,
      "logoURI": "https://raw.githubusercontent.com/solana-labs/token-list/main/assets/mainnet/9aPjLUGR9e6w6xU2NEQNtP3jg3mq2mJjSUZoQS4RKz35/logo.png",
      "tags": [],
      "extensions": {
        "twitter": "https://twitter.com/Soulanadefi"
      }
    },
    {
      "chainId": 101,
      "address": "26W4xxHbWJfrswaMNh14ag2s4PZTQuu2ypHGj6YEVXkT",
      "symbol": "DCASH",
      "name": "Diabolo Token",
      "decimals": 9,
      "logoURI": "https://raw.githubusercontent.com/solana-labs/token-list/main/assets/mainnet/26W4xxHbWJfrswaMNh14ag2s4PZTQuu2ypHGj6YEVXkT/dcash-logo.png",
      "tags": [],
      "extensions": {
        "website": "https://diabolo.io"
      }
    },
    {
      "chainId": 101,
      "address": "8CWgMvZe7ntNLbky4T3JhSgtCYzeorgRiUY8xfXZztXx",
      "symbol": "IOTC",
      "name": "IoTcoin",
      "decimals": 9,
      "logoURI": "https://raw.githubusercontent.com/solana-labs/token-list/main/assets/mainnet/8CWgMvZe7ntNLbky4T3JhSgtCYzeorgRiUY8xfXZztXx/logo.jpg",
      "tags": [],
      "extensions": {
        "website": "https://www.iotworlds.com",
        "twitter": "https://twitter.com/iotworlds",
        "facebook": "https://facebook.com/iotworlds",
        "instagram": "https://instagram.com/iotworlds",
        "linkedin": "https://www.linkedin.com/company/iotworlds"
      }
    },
    {
      "chainId": 101,
      "address": "FqJE1neoCJrRwxfC9mRL6FduuZ1gCX2FUbya5hi8EQgA",
      "symbol": "VLDC",
      "name": "Viloid Coin",
      "decimals": 9,
      "logoURI": "https://raw.githubusercontent.com/solana-labs/token-list/main/assets/mainnet/FqJE1neoCJrRwxfC9mRL6FduuZ1gCX2FUbya5hi8EQgA/logo.png",
      "tags": [
        "social-token"
      ],
      "extensions": {
        "website": "https://viloidcoin.com",
        "github": "https://github.com/viloidcoin"
      }
    },
    {
      "chainId": 101,
      "address": "C98A4nkJXhpVZNAZdHUA95RpTF3T4whtQubL3YobiUX9",
      "symbol": "C98",
      "name": "Coin98",
      "decimals": 6,
      "logoURI": "https://coin98.s3.ap-southeast-1.amazonaws.com/Coin/c98-512.svg",
      "tags": [
        "social-token"
      ],
      "extensions": {
        "website": "https://coin98.com",
        "twitter": "https://twitter.com/coin98_finance",
        "telegram": "https://t.me/coin98_finance"
      }
    },
    {
      "chainId": 101,
      "address": "Saber2gLauYim4Mvftnrasomsv6NvAuncvMEZwcLpD1",
      "symbol": "SBR",
      "name": "Saber Protocol Token",
      "decimals": 6,
      "logoURI": "https://raw.githubusercontent.com/solana-labs/token-list/main/assets/mainnet/Saber2gLauYim4Mvftnrasomsv6NvAuncvMEZwcLpD1/logo.svg",
      "tags": [],
      "extensions": {
        "website": "https://saber.so",
        "twitter": "https://twitter.com/saber_hq",
        "github": "https://github.com/saber-hq",
        "medium": "https://blog.saber.so",
        "discord": "https://chat.saber.so",
        "serumV3Usdc": "HXBi8YBwbh4TXF6PjVw81m8Z3Cc4WBofvauj5SBFdgUs",
        "coingeckoId": "saber"
      }
    },
    {
      "chainId": 101,
      "address": "2juwHtqBUEaV26WM5sVvjFsjvCXfwP3ZPndmr5ywVwgZ",
      "symbol": "ADAM",
      "name": "adamho",
      "decimals": 7,
      "logoURI": "https://raw.githubusercontent.com/solana-labs/token-list/main/assets/mainnet/2juwHtqBUEaV26WM5sVvjFsjvCXfwP3ZPndmr5ywVwgZ/adamho_250x250.jpg",
      "tags": [
        "social-token"
      ],
      "extensions": {
        "twitter": "https://twitter.com/takwah"
      }
    },
    {
      "chainId": 101,
      "address": "FMJotGUW16AzexRD3vXJQ94AL71cwrhtFaCTGtK1QHXm",
      "symbol": "LRA",
      "name": "Lumos Rewards",
      "decimals": 9,
      "logoURI": "https://raw.githubusercontent.com/solana-labs/token-list/main/assets/mainnet/FMJotGUW16AzexRD3vXJQ94AL71cwrhtFaCTGtK1QHXm/logo.png",
      "tags": [
        "social-token"
      ],
      "extensions": {
        "website": "https://lumos.exchange"
      }
    },
    {
      "chainId": 101,
      "address": "AWTE7toEwKdSRd7zh3q45SjKhmYVFp3zk4quWHsM92bj",
      "symbol": "ZAU",
      "name": "Zaucoin",
      "decimals": 9,
      "logoURI": "https://raw.githubusercontent.com/solana-labs/token-list/main/assets/mainnet/AWTE7toEwKdSRd7zh3q45SjKhmYVFp3zk4quWHsM92bj/logo.png",
      "tags": [
        "utility-token"
      ],
      "extensions": {
        "website": "zaucoin.crypto"
      }
    },
    {
      "chainId": 101,
      "address": "5ToouaoWhGCiaicANcewnaNKJssdZTxPATDhqJXARiJG",
      "symbol": "NUR",
      "name": "Nur Coin",
      "decimals": 9,
      "logoURI": "https://raw.githubusercontent.com/solana-labs/token-list/main/assets/mainnet/5ToouaoWhGCiaicANcewnaNKJssdZTxPATDhqJXARiJG/logo.png",
      "tags": [
        "kazakhstan",
        "qazaqstan",
        "kz"
      ]
    },
    {
      "chainId": 101,
      "address": "9ysRLs872GMvmAjjFZEFccnJBF3tYEVT1x7dFE1WPqTY",
      "symbol": "VRNT",
      "name": "Variant",
      "decimals": 9,
      "logoURI": "https://raw.githubusercontent.com/solana-labs/token-list/main/assets/mainnet/9ysRLs872GMvmAjjFZEFccnJBF3tYEVT1x7dFE1WPqTY/logo.png",
      "tags": [
        "utility-token"
      ],
      "extensions": {
        "website": "https://www.variantresearch.io"
      }
    },
    {
      "chainId": 101,
      "address": "8pBc4v9GAwCBNWPB5XKA93APexMGAS4qMr37vNke9Ref",
      "symbol": "wHBTC",
      "name": "HBTC (Wormhole)",
      "decimals": 9,
      "logoURI": "https://raw.githubusercontent.com/solana-labs/token-list/main/assets/mainnet/8pBc4v9GAwCBNWPB5XKA93APexMGAS4qMr37vNke9Ref/logo.png",
      "tags": [
        "wrapped",
        "wormhole"
      ],
      "extensions": {
        "address": "0x0316EB71485b0Ab14103307bf65a021042c6d380",
        "bridgeContract": "https://etherscan.io/address/0xf92cD566Ea4864356C5491c177A430C222d7e678",
        "assetContract": "https://etherscan.io/address/0x0316EB71485b0Ab14103307bf65a021042c6d380",
        "coingeckoId": "huobi-btc"
      }
    },
    {
      "chainId": 101,
      "address": "BybpSTBoZHsmKnfxYG47GDhVPKrnEKX31CScShbrzUhX",
      "symbol": "wHUSD",
      "name": "HUSD Stablecoin (Wormhole)",
      "decimals": 8,
      "logoURI": "https://raw.githubusercontent.com/solana-labs/token-list/main/assets/mainnet/BybpSTBoZHsmKnfxYG47GDhVPKrnEKX31CScShbrzUhX/logo.png",
      "tags": [
        "wrapped",
        "wormhole"
      ],
      "extensions": {
        "website": "https://www.stcoins.com/",
        "address": "0xdf574c24545e5ffecb9a659c229253d4111d87e1",
        "bridgeContract": "https://etherscan.io/address/0xf92cD566Ea4864356C5491c177A430C222d7e678",
        "assetContract": "https://etherscan.io/address/0xdf574c24545e5ffecb9a659c229253d4111d87e1",
        "coingeckoId": "husd"
      }
    },
    {
      "chainId": 101,
      "address": "6VNKqgz9hk7zRShTFdg5AnkfKwZUcojzwAkzxSH3bnUm",
      "symbol": "wHAPI",
      "name": "Wrapped HAPI",
      "decimals": 9,
      "logoURI": "https://raw.githubusercontent.com/solana-labs/token-list/main/assets/mainnet/6VNKqgz9hk7zRShTFdg5AnkfKwZUcojzwAkzxSH3bnUm/logo.png",
      "tags": [
        "wrapped",
        "utility-token"
      ],
      "extensions": {
        "website": "https://hapi.one",
        "twitter": "https://twitter.com/i_am_hapi_one",
        "medium": "https://medium.com/i-am-hapi",
        "telegram": "http://t.me/hapiHF",
        "github": "https://github.com/HAPIprotocol/HAPI/"
      }
    },
    {
      "chainId": 101,
      "address": "Lrxqnh6ZHKbGy3dcrCED43nsoLkM1LTzU2jRfWe8qUC",
      "symbol": "LARIX",
      "name": "Larix",
      "decimals": 6,
      "logoURI": "https://raw.githubusercontent.com/solana-labs/token-list/main/assets/mainnet/Lrxqnh6ZHKbGy3dcrCED43nsoLkM1LTzU2jRfWe8qUC/logo.jpg",
      "tags": [],
      "extensions": {
        "website": "projectlarix.com",
        "twitter": "https://twitter.com/ProjectLarix",
        "discord": "http://discord.gg/hfnRFV9Ngt",
        "medium": "http://projectlarix.medium.com",
        "telegram": "http://t.me/projectlarix",
        "github": "https://github.com/ProjectLarix/Larix-Lending-Project-Rep"
      }
    },
    {
      "chainId": 101,
      "address": "BYvGwtPx6Nw4YUVVwqx7qh657EcdxBSfE8JcaPmWWa6E",
      "symbol": "TOSTI",
      "name": "Tosti Coin",
      "decimals": 9,
      "logoURI": "https://raw.githubusercontent.com/solana-labs/token-list/main/assets/mainnet/BYvGwtPx6Nw4YUVVwqx7qh657EcdxBSfE8JcaPmWWa6E/logo.png",
      "tags": [
        "utility-token"
      ],
      "extensions": {
        "website": "https://tosti.app"
      }
    },
    {
      "chainId": 101,
      "address": "EKEjv7VJTsKsfyZMNgPfoKkdk7pYNSgb3tg2h3zUe4PT",
      "symbol": "SIMP",
      "name": "Simp.",
      "decimals": 9,
      "logoURI": "https://raw.githubusercontent.com/solana-labs/token-list/main/assets/mainnet/EKEjv7VJTsKsfyZMNgPfoKkdk7pYNSgb3tg2h3zUe4PT/logo.png",
      "tags": [
        "utility-token"
      ],
      "extensions": {
        "website": "https://functional-spirit-e72.notion.site/Simp-090cf60910024a228d8b163dcaf23a84",
        "discord": "https://discord.gg/5293AzqtHU"
      }
    },
    {
      "chainId": 101,
      "address": "5ZsPxmhdh9jeDMCrWu6LvNvcvNtpbpwhQvrKkeMYZE7R",
      "symbol": "BECO",
      "name": "Beco Club",
      "decimals": 6,
      "logoURI": "https://raw.githubusercontent.com/solana-labs/token-list/main/assets/mainnet/5ZsPxmhdh9jeDMCrWu6LvNvcvNtpbpwhQvrKkeMYZE7R/logo.png",
      "tags": [
        "utility-token"
      ],
      "extensions": {
        "website": "https://beco.club/"
      }
    },
    {
      "chainId": 101,
      "address": "32uwQKZibFm5C9EjY6raGC1ZjAAQQWy1LvJxeriJEzEt",
      "symbol": "DGX",
      "name": "DGX",
      "decimals": 9,
      "logoURI": "https://i.ibb.co/YBw0zVc/LOGO-new.png",
      "tags": [],
      "extensions": {
        "website": "https://solanadgx.com/",
        "twitter": "https://twitter.com/dgxsolana"
      }
    },
    {
      "chainId": 101,
      "address": "57h4LEnBooHrKbacYWGCFghmrTzYPVn8PwZkzTzRLvHa",
      "symbol": "USDC-USDT-UST",
      "name": "Mercurial LP Token (USDC-USDT-UST)",
      "decimals": 9,
      "logoURI": "https://raw.githubusercontent.com/solana-labs/token-list/main/assets/mainnet/57h4LEnBooHrKbacYWGCFghmrTzYPVn8PwZkzTzRLvHa/logo.svg",
      "tags": [
        "lp-token"
      ],
      "extensions": {
        "website": "https://www.mercurial.finance/"
      }
    },
    {
      "chainId": 101,
      "address": "9VgfFUFkGGrRePvpKLPkp9DR3crRepf6CJsYU3UmudtY",
      "symbol": "WEEB",
      "name": "Weeb Finance Token",
      "decimals": 9,
      "logoURI": "https://raw.githubusercontent.com/solana-labs/token-list/main/assets/mainnet/9VgfFUFkGGrRePvpKLPkp9DR3crRepf6CJsYU3UmudtY/logo.png",
      "tags": [
        "utility-token",
        "anime"
      ],
      "extensions": {
        "website": "https://weeb.finance/",
        "twitter": "https://twitter.com/WeebFinance",
        "discord": "https://discord.gg/fzZbyXAzaG",
        "medium": "https://medium.com/@WeebFinance",
        "telegram": "http://t.me/weeb_finance"
      }
    },
    {
      "address": "mSoLzYCxHdYgdzU16g5QSh3i5K3z3KZK7ytfqcJm7So",
      "symbol": "mSOL",
      "name": "Marinade staked SOL (mSOL)",
      "decimals": 9,
      "logoURI": "https://raw.githubusercontent.com/solana-labs/token-list/main/assets/mainnet/mSoLzYCxHdYgdzU16g5QSh3i5K3z3KZK7ytfqcJm7So/logo.png",
      "tags": [],
      "extensions": {
        "website": "https://marinade.finance",
        "twitter": "https://twitter.com/MarinadeFinance",
        "discord": "https://discord.gg/mGqZA5pjRN",
        "medium": "https://medium.com/marinade-finance",
        "github": "https://github.com/marinade-finance"
      }
    },
    {
      "chainId": 101,
      "address": "LPmSozJJ8Jh69ut2WP3XmVohTjL4ipR18yiCzxrUmVj",
      "symbol": "mSOL-SOL-LP",
      "name": "Marinade LP token",
      "decimals": 9,
      "logoURI": "https://raw.githubusercontent.com/solana-labs/token-list/main/assets/mainnet/LPmSozJJ8Jh69ut2WP3XmVohTjL4ipR18yiCzxrUmVj/logo.png",
      "tags": [
        "lp-token"
      ],
      "extensions": {
        "website": "https://marinade.finance",
        "twitter": "https://twitter.com/MarinadeFinance",
        "discord": "https://discord.gg/mGqZA5pjRN",
        "medium": "https://medium.com/marinade-finance",
        "github": "https://github.com/marinade-finance"
      }
    },
    {
      "chainId": 101,
      "address": "3k8BDobgihmk72jVmXYLE168bxxQUhqqyESW4dQVktqC",
      "symbol": "STEP-USDC",
      "name": "Raydium LP Token V4 (STEP-USDC)",
      "decimals": 9,
      "logoURI": "https://raw.githubusercontent.com/solana-labs/token-list/main/assets/mainnet/3k8BDobgihmk72jVmXYLE168bxxQUhqqyESW4dQVktqC/logo.png",
      "tags": [
        "lp-token"
      ],
      "extensions": {
        "website": "https://raydium.io/"
      }
    },
    {
      "chainId": 101,
      "address": "3UMYcByZNQVHHyyqVfXMKr8XWP64omYBFVvf7bD6wBiA",
      "symbol": "BET",
      "name": "SOLBET",
      "decimals": 2,
      "logoURI": "https://raw.githubusercontent.com/solana-labs/token-list/main/assets/mainnet/3UMYcByZNQVHHyyqVfXMKr8XWP64omYBFVvf7bD6wBiA/logo.svg",
      "tags": [
        "utility-token"
      ],
      "extensions": {
        "website": "https://solbet.org/",
        "telegram": "https://t.me/solbet_official",
        "discord": "https://solbet.org/discord",
        "twitter": "https://twitter.com/solbet_official/",
        "serumV3Usdc": "GsWX1FgWP35jchi5R9uiNys2g6GftruEiHVpPS2b7Vq8",
        "description": "SOLBET seeks to facilitate P2P speculation and provide trustless on-chain escrow services for speculative ventures utilizing on-chain data, oracle services, and private data node operators to verify outcomes for all parties involved."
      }
    },
    {
      "chainId": 101,
      "address": "A5zanvgtioZGiJMdEyaKN4XQmJsp1p7uVxaq2696REvQ",
      "symbol": "MEDIA-USDC",
      "name": "Raydium LP Token V4 (MEDIA-USDC)",
      "decimals": 6,
      "logoURI": "https://raw.githubusercontent.com/solana-labs/token-list/main/assets/mainnet/A5zanvgtioZGiJMdEyaKN4XQmJsp1p7uVxaq2696REvQ/logo.png",
      "tags": [
        "lp-token"
      ],
      "extensions": {
        "website": "https://raydium.io/"
      }
    },
    {
      "chainId": 101,
      "address": "Cq4HyW5xia37tKejPF2XfZeXQoPYW6KfbPvxvw5eRoUE",
      "symbol": "ROPE-USDC",
      "name": "Raydium LP Token V4 (ROPE-USDC)",
      "decimals": 9,
      "logoURI": "https://raw.githubusercontent.com/solana-labs/token-list/main/assets/mainnet/Cq4HyW5xia37tKejPF2XfZeXQoPYW6KfbPvxvw5eRoUE/logo.png",
      "tags": [
        "lp-token"
      ],
      "extensions": {
        "website": "https://raydium.io/"
      }
    },
    {
      "chainId": 101,
      "address": "3H9NxvaZoxMZZDZcbBDdWMKbrfNj7PCF5sbRwDr7SdDW",
      "symbol": "MER-USDC",
      "name": "Raydium LP Token V4 (MER-USDC)",
      "decimals": 6,
      "logoURI": "https://raw.githubusercontent.com/solana-labs/token-list/main/assets/mainnet/3H9NxvaZoxMZZDZcbBDdWMKbrfNj7PCF5sbRwDr7SdDW/logo.png",
      "tags": [
        "lp-token"
      ],
      "extensions": {
        "website": "https://raydium.io/"
      }
    },
    {
      "chainId": 101,
      "address": "Cz1kUvHw98imKkrqqu95GQB9h1frY8RikxPojMwWKGXf",
      "symbol": "COPE-USDC",
      "name": "Raydium LP Token V4 (COPE-USDC)",
      "decimals": 6,
      "logoURI": "https://raw.githubusercontent.com/solana-labs/token-list/main/assets/mainnet/Cz1kUvHw98imKkrqqu95GQB9h1frY8RikxPojMwWKGXf/logo.png",
      "tags": [
        "lp-token"
      ],
      "extensions": {
        "website": "https://raydium.io/"
      }
    },
    {
      "chainId": 101,
      "address": "iUDasAP2nXm5wvTukAHEKSdSXn8vQkRtaiShs9ceGB7",
      "symbol": "ALEPH-USDC",
      "name": "Raydium LP Token V4 (ALEPH-USDC)",
      "decimals": 6,
      "logoURI": "https://raw.githubusercontent.com/solana-labs/token-list/main/assets/mainnet/iUDasAP2nXm5wvTukAHEKSdSXn8vQkRtaiShs9ceGB7/logo.png",
      "tags": [
        "lp-token"
      ],
      "extensions": {
        "website": "https://raydium.io/"
      }
    },
    {
      "chainId": 101,
      "address": "7cu42ao8Jgrd5A3y3bNQsCxq5poyGZNmTydkGfJYQfzh",
      "symbol": "WOO-USDC",
      "name": "Raydium LP Token V4 (WOO-USDC)",
      "decimals": 6,
      "logoURI": "https://raw.githubusercontent.com/solana-labs/token-list/main/assets/mainnet/7cu42ao8Jgrd5A3y3bNQsCxq5poyGZNmTydkGfJYQfzh/logo.png",
      "tags": [
        "lp-token"
      ],
      "extensions": {
        "website": "https://raydium.io/"
      }
    },
    {
      "chainId": 101,
      "address": "G8qcfeFqxwbCqpxv5LpLWxUCd1PyMB5nWb5e5YyxLMKg",
      "symbol": "SNY-USDC",
      "name": "Raydium LP Token V4 (SNY-USDC)",
      "decimals": 6,
      "logoURI": "https://raw.githubusercontent.com/solana-labs/token-list/main/assets/mainnet/G8qcfeFqxwbCqpxv5LpLWxUCd1PyMB5nWb5e5YyxLMKg/logo.png",
      "tags": [
        "lp-token"
      ],
      "extensions": {
        "website": "https://raydium.io/"
      }
    },
    {
      "chainId": 101,
      "address": "9nQPYJvysyfnXhQ6nkK5V7sZG26hmDgusfdNQijRk5LD",
      "symbol": "BOP-RAY",
      "name": "Raydium LP Token V4 (BOP-RAY)",
      "decimals": 8,
      "logoURI": "https://raw.githubusercontent.com/solana-labs/token-list/main/assets/mainnet/9nQPYJvysyfnXhQ6nkK5V7sZG26hmDgusfdNQijRk5LD/logo.png",
      "tags": [
        "lp-token"
      ],
      "extensions": {
        "website": "https://raydium.io/"
      }
    },
    {
      "chainId": 101,
      "address": "2Xxbm1hdv5wPeen5ponDSMT3VqhGMTQ7mH9stNXm9shU",
      "symbol": "SLRS-USDC",
      "name": "Raydium LP Token V4 (SLRS-USDC)",
      "decimals": 6,
      "logoURI": "https://raw.githubusercontent.com/solana-labs/token-list/main/assets/mainnet/2Xxbm1hdv5wPeen5ponDSMT3VqhGMTQ7mH9stNXm9shU/logo.png",
      "tags": [
        "lp-token"
      ],
      "extensions": {
        "website": "https://raydium.io/"
      }
    },
    {
      "chainId": 101,
      "address": "HwzkXyX8B45LsaHXwY8su92NoRBS5GQC32HzjQRDqPnr",
      "symbol": "SAMO-RAY",
      "name": "Raydium LP Token V4 (SAMO-RAY)",
      "decimals": 9,
      "logoURI": "https://raw.githubusercontent.com/solana-labs/token-list/main/assets/mainnet/HwzkXyX8B45LsaHXwY8su92NoRBS5GQC32HzjQRDqPnr/logo.png",
      "tags": [
        "lp-token"
      ],
      "extensions": {
        "website": "https://raydium.io/"
      }
    },
    {
      "chainId": 101,
      "address": "CTEpsih91ZLo5gunvryLpJ3pzMjmt5jbS6AnSQrzYw7V",
      "symbol": "renBTC-USDC",
      "name": "Raydium LP Token V4 (renBTC-USDC)",
      "decimals": 8,
      "logoURI": "https://raw.githubusercontent.com/solana-labs/token-list/main/assets/mainnet/CTEpsih91ZLo5gunvryLpJ3pzMjmt5jbS6AnSQrzYw7V/logo.png",
      "tags": [
        "lp-token"
      ],
      "extensions": {
        "website": "https://raydium.io/"
      }
    },
    {
      "chainId": 101,
      "address": "Hb8KnZNKvRxu7pgMRWJgoMSMcepfvNiBFFDDrdf9o3wA",
      "symbol": "renDOGE-USDC",
      "name": "Raydium LP Token V4 (renDOGE-USDC)",
      "decimals": 8,
      "logoURI": "https://raw.githubusercontent.com/solana-labs/token-list/main/assets/mainnet/Hb8KnZNKvRxu7pgMRWJgoMSMcepfvNiBFFDDrdf9o3wA/logo.png",
      "tags": [
        "lp-token"
      ],
      "extensions": {
        "website": "https://raydium.io/"
      }
    },
    {
      "chainId": 101,
      "address": "FbC6K13MzHvN42bXrtGaWsvZY9fxrackRSZcBGfjPc7m",
      "symbol": "RAY-USDC",
      "name": "Raydium LP Token V4 (RAY-USDC)",
      "decimals": 6,
      "logoURI": "https://raw.githubusercontent.com/solana-labs/token-list/main/assets/mainnet/FbC6K13MzHvN42bXrtGaWsvZY9fxrackRSZcBGfjPc7m/logo.png",
      "tags": [
        "lp-token"
      ],
      "extensions": {
        "website": "https://raydium.io/"
      }
    },
    {
      "chainId": 101,
      "address": "7P5Thr9Egi2rvMmEuQkLn8x8e8Qro7u2U7yLD2tU2Hbe",
      "symbol": "RAY-SRM",
      "name": "Raydium LP Token V4 (RAY-SRM)",
      "decimals": 6,
      "logoURI": "https://raw.githubusercontent.com/solana-labs/token-list/main/assets/mainnet/7P5Thr9Egi2rvMmEuQkLn8x8e8Qro7u2U7yLD2tU2Hbe/logo.png",
      "tags": [
        "lp-token"
      ],
      "extensions": {
        "website": "https://raydium.io/"
      }
    },
    {
      "chainId": 101,
      "address": "mjQH33MqZv5aKAbKHi8dG3g3qXeRQqq1GFcXceZkNSr",
      "symbol": "RAY-ETH",
      "name": "Raydium LP Token V4 (RAY-ETH)",
      "decimals": 6,
      "logoURI": "https://raw.githubusercontent.com/solana-labs/token-list/main/assets/mainnet/mjQH33MqZv5aKAbKHi8dG3g3qXeRQqq1GFcXceZkNSr/logo.png",
      "tags": [
        "lp-token"
      ],
      "extensions": {
        "website": "https://raydium.io/"
      }
    },
    {
      "chainId": 101,
      "address": "89ZKE4aoyfLBe2RuV6jM3JGNhaV18Nxh8eNtjRcndBip",
      "symbol": "RAY-SOL",
      "name": "Raydium LP Token V4 (RAY-SOL)",
      "decimals": 6,
      "logoURI": "https://raw.githubusercontent.com/solana-labs/token-list/main/assets/mainnet/89ZKE4aoyfLBe2RuV6jM3JGNhaV18Nxh8eNtjRcndBip/logo.png",
      "tags": [
        "lp-token"
      ],
      "extensions": {
        "website": "https://raydium.io/"
      }
    },
    {
      "chainId": 101,
      "address": "4HFaSvfgskipvrzT1exoVKsUZ174JyExEsA8bDfsAdY5",
      "symbol": "DXL-USDC",
      "name": "Raydium LP Token V4 (DXL-USDC)",
      "decimals": 6,
      "logoURI": "https://raw.githubusercontent.com/solana-labs/token-list/main/assets/mainnet/4HFaSvfgskipvrzT1exoVKsUZ174JyExEsA8bDfsAdY5/logo.png",
      "tags": [
        "lp-token"
      ],
      "extensions": {
        "website": "https://raydium.io/"
      }
    },
    {
      "chainId": 101,
      "address": "4dydh8EGNEdTz6grqnGBxpduRg55eLnwNZXoNZJetadu",
      "symbol": "MIM",
      "name": "MIM",
      "decimals": 8,
      "logoURI": "https://raw.githubusercontent.com/solana-labs/token-list/main/assets/mainnet/4dydh8EGNEdTz6grqnGBxpduRg55eLnwNZXoNZJetadu/logo.png",
      "tags": [],
      "extensions": {
        "website": "https://mim-swarm.com",
        "twitter": "https://twitter.com/mimswarm",
        "discord": "https://discord.gg/8mHbKWczpB",
        "telegram": "https://t.me/mimswarm",
        "github": "https://github.com/kyonym/MIM"
      }
    },
    {
      "chainId": 101,
      "address": "9SC3YkrWSWeroDUQnAuQ8fkziko2N6QydZPfVbDFjK8Z",
      "symbol": "PHC",
      "name": "Phosphine Coin",
      "decimals": 0,
      "logoURI": "https://raw.githubusercontent.com/solana-labs/token-list/main/assets/mainnet/9SC3YkrWSWeroDUQnAuQ8fkziko2N6QydZPfVbDFjK8Z/logo.png",
      "tags": [
        "phosphine"
      ],
      "extensions": {
        "website": "https://phosphinecoin.org/"
      }
    },
    {
      "chainId": 101,
      "address": "cjZmbt8sJgaoyWYUttomAu5LJYU44ZrcKTbzTSEPDVw",
      "symbol": "LIKE-USDC",
      "name": "Raydium LP Token V4 (LIKE-USDC)",
      "decimals": 9,
      "logoURI": "https://raw.githubusercontent.com/solana-labs/token-list/main/assets/mainnet/cjZmbt8sJgaoyWYUttomAu5LJYU44ZrcKTbzTSEPDVw/logo.png",
      "tags": [
        "lp-token"
      ],
      "extensions": {
        "website": "https://raydium.io/"
      }
    },
    {
      "chainId": 101,
      "address": "57vGdcMZLnbNr4TZ4hgrpGJZGR9vTPhu8L9bNKDrqxKT",
      "symbol": "LIQ-USDC",
      "name": "Orca LP Token (LIQ-USDC)",
      "decimals": 6,
      "logoURI": "https://liqsolana.com/wp-content/uploads/2021/06/200x.png",
      "tags": [
        "lp-token"
      ],
      "extensions": {
        "website": "https://orca.so/"
      }
    },
    {
      "chainId": 101,
      "address": "PoRTjZMPXb9T7dyU7tpLEZRQj7e6ssfAE62j2oQuc6y",
      "symbol": "PORT",
      "name": "Port Finance Token",
      "decimals": 6,
      "logoURI": "https://raw.githubusercontent.com/solana-labs/token-list/main/assets/mainnet/PoRTjZMPXb9T7dyU7tpLEZRQj7e6ssfAE62j2oQuc6y/PORT.png",
      "tags": [],
      "extensions": {
        "website": "https://port.finance/",
        "twitter": "https://twitter.com/port_finance",
        "github": "https://github.com/port-finance/",
        "medium": "https://medium.com/port-finance",
        "discord": "https://discord.gg/nAMXAYhTb2",
        "telegram": "https://t.me/port_finance"
      }
    },
    {
      "chainId": 101,
<<<<<<< HEAD
      "address": "C3vBJEuNvrUqJYQ5ki8TSrCndphJQ7wwiXEwvuy1AJkW",
      "symbol": "BONGO",
      "name": "Bongocoin",
      "decimals": 9,
      "logoURI": "https://raw.githubusercontent.com/solana-labs/token-list/assets/mainnet/C3vBJEuNvrUqJYQ5ki8TSrCndphJQ7wwiXEwvuy1AJkW/logo.png",
      "tags": [],
      "extensions": {
        "website": "https://www.bongocoin.org"
      }
    },
    {
      "chainId": 101,
      "address": "6CssfnBjF4Vo56EithaLHLWDF95fLrt48QHsUfZwNnhv",
      "symbol": "JPYC",
      "name": "JPY Coin(Wormhole)",
      "decimals": 6,
      "logoURI": "https://raw.githubusercontent.com/solana-labs/token-list/main/assets/mainnet/5trVBqv1LvHxiSPMsHtEZuf8iN82wbpDcR5Zaw7sWC3s/logo.png",
      "tags": [
        "stablecoin",
        "ethereum",
        "wrapped",
        "wormhole"
      ],
      "extensions": {
        "website": "https://jpyc.jp/",
        "twitter": "https://twitter.com/jpy_coin",
        "coingeckoId": "jpyc",
        "assetContract": "https://etherscan.io/address/0x2370f9d504c7a6e775bf6e14b3f12846b594cd53"
      }
    },
    {
      "chainId": 101,
      "address": "D1EjNd9c7MgepvQCS31x5TpdXpvtDwDNCLwLGEYg6hYo",
      "symbol": "AUTOS",
      "name": "Autostorm",
      "decimals": 8,
      "logoURI": "https://raw.githubusercontent.com/autostorm-org/img/cb78b86a54f6f4f637e4e6cbe961e002966b4844/avatar.png",
      "tags": [
        "cars",
        "auto",
        "marketplace"
      ],
      "extensions": {
        "website": "https://www.autostorm.io/",
        "discord": "https://discord.gg/yWjkHgnPD3"
      }
    },
    {
      "chainId": 101,
      "address": "MangoCzJ36AjZyKwVj3VnYU4GTonjfVEnJmvvWaxLac",
      "symbol": "MNGO",
      "name": "Mango",
      "decimals": 6,
      "logoURI": "https://raw.githubusercontent.com/solana-labs/token-list/main/assets/mainnet/MangoCzJ36AjZyKwVj3VnYU4GTonjfVEnJmvvWaxLac/token.png",
      "tags": [],
      "extensions": {
        "website": "https://mango.markets/",
        "serumV3Usdc": "3d4rzwpy9iGdCZvgxcu7B1YocYffVLsQXPXkBZKt2zLc",
        "coingeckoId": "mango-markets",
        "twitter": "https://twitter.com/mangomarkets",
        "discord": "https://discord.gg/67jySBhxrg"
      }
    },
    {
      "chainId": 101,
      "address": "EwJN2GqUGXXzYmoAciwuABtorHczTA5LqbukKXV1viH7",
      "symbol": "UPS",
      "name": "UPS token (UPFI Network)",
      "decimals": 6,
      "logoURI": "https://raw.githubusercontent.com/solana-labs/token-list/main/assets/mainnet/EwJN2GqUGXXzYmoAciwuABtorHczTA5LqbukKXV1viH7/logo.png",
      "tags": [],
      "extensions": {
        "website": "https://upfi.network/",
        "twitter": "https://twitter.com/upfi_network",
        "medium": "https://upfinetwork.medium.com",
        "discord": "https://discord.gg/nHMDdyAggx",
        "telegram": "https://t.me/upfinetworkchannel",
        "facebook": "https://www.facebook.com/UPFInetwork",
        "serumV3Usdc": "DByPstQRx18RU2A8DH6S9mT7bpT6xuLgD2TTFiZJTKZP"
      }
    },
    {
      "chainId": 101,
      "address": "Gsai2KN28MTGcSZ1gKYFswUpFpS7EM9mvdR9c8f6iVXJ",
      "symbol": "gSAIL",
      "name": "SolanaSail Governance Token V2",
      "decimals": 9,
      "logoURI": "https://raw.githubusercontent.com/solanasail/token-list/main/assets/mainnet/Gsai2KN28MTGcSZ1gKYFswUpFpS7EM9mvdR9c8f6iVXJ/logo.png",
      "tags": [
        "utility-token"
      ],
      "extensions": {
        "website": "https://www.solanasail.com",
        "coingeckoId": "solanasail-governance-token",
        "twitter": "https://twitter.com/SolanaSail"
      }
    },
    {
      "chainId": 101,
      "address": "SUNNYWgPQmFxe9wTZzNK7iPnJ3vYDrkgnxJRJm1s3ag",
      "symbol": "SUNNY",
      "name": "Sunny Governance Token",
      "decimals": 6,
      "logoURI": "https://raw.githubusercontent.com/solana-labs/token-list/main/assets/mainnet/SUNNYWgPQmFxe9wTZzNK7iPnJ3vYDrkgnxJRJm1s3ag/logo.svg",
      "tags": [],
      "extensions": {
        "website": "https://sunny.ag/",
        "twitter": "https://twitter.com/SunnyAggregator",
        "github": "https://github.com/SunnyAggregator",
        "medium": "https://medium.com/sunny-aggregator",
        "discord": "https://chat.sunny.ag",
        "serumV3Usdc": "Aubv1QBFh4bwB2wbP1DaPW21YyQBLfgjg8L4PHTaPzRc",
        "coingeckoId": "sunny-aggregator"
      }
    },
    {
      "chainId": 101,
      "address": "BRLsMczKuaR5w9vSubF4j8HwEGGprVAyyVgS4EX7DKEg",
      "symbol": "CYS",
      "name": "Cyclos",
      "decimals": 6,
      "logoURI": "https://raw.githubusercontent.com/solana-labs/token-list/main/assets/mainnet/BRLsMczKuaR5w9vSubF4j8HwEGGprVAyyVgS4EX7DKEg/logo.svg",
      "tags": [
        "utility-token"
      ],
      "extensions": {
        "website": "https://cyclos.io/",
        "telegram": "https://t.me/cyclosofficialchat",
        "discord": "https://discord.gg/vpbTxzHWYg",
        "twitter": "https://twitter.com/cyclosfi",
        "email": "contact@cyclos.io",
        "github": "https://github.com/cyclos-io",
        "coinmarketcap": "https://coinmarketcap.com/currencies/cyclos/",
        "solanium": "https://www.solanium.io/project/cyclos/",
        "medium": "https://medium.com/@cyclosfinance",
        "serumV3Usdc": "6V6y6QFi17QZC9qNRpVp7SaPiHpCTp2skbRQkUyZZXPW",
        "coingeckoId": "cyclos"
      }
    },
    {
      "chainId": 101,
      "address": "FxjbQMfvQYMtZZK7WGEJwWfsDcdMuuaee8uPxDFFShWh",
      "symbol": "UPFI",
      "name": "UPFI stablecoin (UPFI Network)",
      "decimals": 6,
      "logoURI": "https://raw.githubusercontent.com/solana-labs/token-list/main/assets/mainnet/FxjbQMfvQYMtZZK7WGEJwWfsDcdMuuaee8uPxDFFShWh/logo.png",
      "tags": [
        "stablecoin"
      ],
      "extensions": {
        "website": "https://upfi.network/",
        "twitter": "https://twitter.com/upfi_network",
        "medium": "https://upfinetwork.medium.com",
        "discord": "https://discord.gg/nHMDdyAggx",
        "telegram": "https://t.me/upfinetworkchannel",
        "facebook": "https://www.facebook.com/UPFInetwork",
        "serumV3Usdc": "SyQ4KyF5Y1MPPkkf9LGNA6JpkVmis53HrpPvJ1ZUFwK"
      }
    },
    {
      "chainId": 101,
      "address": "7dHbWXmci3dT8UFYWYZweBLXgycu7Y3iL6trKn1Y7ARj",
      "symbol": "stSOL",
      "name": "Lido Staked SOL",
      "decimals": 9,
      "logoURI": "https://raw.githubusercontent.com/solana-labs/token-list/main/assets/mainnet/7dHbWXmci3dT8UFYWYZweBLXgycu7Y3iL6trKn1Y7ARj/logo.png",
      "tags": [],
      "extensions": {
        "website": "https://solana.lido.fi/",
        "twitter": "https://twitter.com/LidoFinance/"
      }
    },
    {
      "chainId": 101,
      "address": "2Kc38rfQ49DFaKHQaWbijkE7fcymUMLY5guUiUsDmFfn",
      "symbol": "KURO",
      "name": "Kurobi",
      "decimals": 6,
      "logoURI": "https://raw.githubusercontent.com/solana-labs/token-list/main/assets/mainnet/2Kc38rfQ49DFaKHQaWbijkE7fcymUMLY5guUiUsDmFfn/logo.png",
      "tags": [
        "utility-token"
      ],
      "extensions": {
        "website": "https://kurobi.io/",
        "medium": "https://kurobi.medium.com/",
        "github": "https://github.com/KurobiHq/",
        "telegram": "https://t.me/kurobi_io",
        "twitter": "https://twitter.com/kurobi_io"
      }
    },
    {
      "chainId": 101,
      "address": "Bqd2ujCTEzpKzfjb1FHL7FKrdM6n1rZSnRecJK57EoKz",
      "symbol": "HOTTO",
      "name": "HottoShotto",
      "decimals": 9,
      "logoURI": "https://raw.githubusercontent.com/solana-labs/token-list/main/assets/mainnet/Bqd2ujCTEzpKzfjb1FHL7FKrdM6n1rZSnRecJK57EoKz/logo.png",
      "tags": [
        "utility-token"
      ],
      "extensions": {
        "website": "https://hottoshotto.com"
      }
    },
    {
      "chainId": 101,
      "address": "FossiLkXJZ1rePN8jWBqHDZZ3F7ET8p1dRGhYKHbQcZR",
      "symbol": "Fossil",
      "name": "Scallop Fossil Decorations",
      "decimals": 0,
      "logoURI": "https://raw.githubusercontent.com/solana-labs/token-list/main/assets/mainnet/FossiLkXJZ1rePN8jWBqHDZZ3F7ET8p1dRGhYKHbQcZR/logo.png",
      "tags": [
        "nft"
      ],
      "extensions": {
        "website": "https://www.scallop.io/",
        "twitter": "https://twitter.com/Scallop_io",
        "discord": "https://discord.gg/Scallop",
        "telegram": "https://t.me/scallop_io",
        "medium": "https://scallopio.medium.com/",
        "facebook": "https://www.facebook.com/Scallop.io",
        "instagram": "https://www.instagram.com/scallop.io"
      }
    },
    {
      "chainId": 101,
      "address": "FM8yfVgaEHrpSzNZeZ1o4v5iLZuT9soNuqaWD72bJyqs",
      "symbol": "HOTTO-USDC",
      "name": "Raydium LP Token V4 (HOTTO-USDC)",
      "decimals": 9,
      "logoURI": "https://raw.githubusercontent.com/solana-labs/token-list/main/assets/mainnet/FM8yfVgaEHrpSzNZeZ1o4v5iLZuT9soNuqaWD72bJyqs/logo.png",
      "tags": [
        "lp-token"
      ],
      "extensions": {
        "website": "https://raydium.io/"
      }
    },
    {
      "chainId": 101,
      "address": "SeawdHf3NHG6gxCrezQxr5oJAHTLJd6JsQxxd144yaz",
      "symbol": "Seagrass",
      "name": "Scallop Seagrass Decorations",
      "decimals": 0,
      "logoURI": "https://raw.githubusercontent.com/solana-labs/token-list/main/assets/mainnet/SeawdHf3NHG6gxCrezQxr5oJAHTLJd6JsQxxd144yaz/logo.png",
      "tags": [
        "nft"
      ],
      "extensions": {
        "website": "https://www.scallop.io/",
        "twitter": "https://twitter.com/Scallop_io",
        "discord": "https://discord.gg/Scallop",
        "telegram": "https://t.me/scallop_io",
        "medium": "https://scallopio.medium.com/",
        "facebook": "https://www.facebook.com/Scallop.io",
        "instagram": "https://www.instagram.com/scallop.io"
      }
    },
    {
      "chainId": 101,
      "address": "78CeyRBJSu4MFmaDi8Q8QZ3szB6Xwp93sVaMLYSy5SMZ",
      "symbol": "HOTTO-SOL",
      "name": "Raydium LP Token V4 (HOTTO-SOL)",
      "decimals": 9,
      "logoURI": "https://raw.githubusercontent.com/solana-labs/token-list/main/assets/mainnet/78CeyRBJSu4MFmaDi8Q8QZ3szB6Xwp93sVaMLYSy5SMZ/logo.png",
      "tags": [
        "lp-token"
      ],
      "extensions": {
        "website": "https://raydium.io/"
      }
    },
    {
      "chainId": 101,
      "address": "ScaLopYHz9eKtDdKs4yLswwq2RSUtNMZVdPynMcYcc9",
      "symbol": "SCA",
      "name": "Scallop",
      "decimals": 6,
      "logoURI": "https://raw.githubusercontent.com/solana-labs/token-list/main/assets/mainnet/ScaLopYHz9eKtDdKs4yLswwq2RSUtNMZVdPynMcYcc9/logo.png",
      "tags": [],
      "extensions": {
        "website": "https://www.scallop.io/",
        "twitter": "https://twitter.com/Scallop_io",
        "discord": "https://discord.gg/Scallop",
        "telegram": "https://t.me/scallop_io",
        "medium": "https://scallopio.medium.com/",
        "facebook": "https://www.facebook.com/Scallop.io",
        "instagram": "https://www.instagram.com/scallop.io"
      }
    },
    {
      "chainId": 101,
      "address": "FnKE9n6aGjQoNWRBZXy4RW6LZVao7qwBonUbiD7edUmZ",
      "symbol": "SYP",
      "name": "Sypool",
      "decimals": 10,
      "logoURI": "https://raw.githubusercontent.com/solana-labs/token-list/main/assets/mainnet/FnKE9n6aGjQoNWRBZXy4RW6LZVao7qwBonUbiD7edUmZ/logo.png",
      "tags": [],
      "extensions": {
        "website": "https://www.sypool.io/"
      }
    },
    {
      "chainId": 101,
      "address": "FGpMT3xLwk67hWsT7Lgp7WjovS3rejx9KBmCG1bBtB9U",
      "symbol": "ALTREC",
      "name": "ALTREC Coin",
      "decimals": 8,
      "logoURI": "https://raw.githubusercontent.com/SmonkeyMonkey/token-list/main/assets/mainnet/FGpMT3xLwk67hWsT7Lgp7WjovS3rejx9KBmCG1bBtB9U/logo.png",
      "tags": [
        "utility-token"
      ]
    },
    {
      "chainId": 101,
      "address": "2YxGppCJJY2KGoAwFdFASE6tnD4cENM7nThwUgdpXwjE",
      "symbol": "COD-sc1",
      "name": "Sceptre Token v1 (Sceptre-TOKEN)",
      "decimals": 0,
      "logoURI": "https://raw.githubusercontent.com/solana-labs/token-list/main/assets/mainnet/2YxGppCJJY2KGoAwFdFASE6tnD4cENM7nThwUgdpXwjE/logo.png",
      "tags": [
        "social-token"
      ],
      "extensions": {
        "website": "https://kokeshi.finance/"
      }
    },
    {
      "chainId": 101,
      "address": "HbrmyoumgcK6sDFBi6EZQDi4i4ZgoN16eRB2JseKc7Hi",
      "symbol": "CRY",
      "name": "Crystal",
      "decimals": 9,
      "logoURI": "https://raw.githubusercontent.com/solana-labs/token-list/main/assets/mainnet/HbrmyoumgcK6sDFBi6EZQDi4i4ZgoN16eRB2JseKc7Hi/logo.png",
      "tags": [
        "crystal-token"
      ],
      "extensions": {
        "twitter": "https://twitter.com/Crystal80955369"
      }
    },
    {
      "chainId": 101,
      "address": "HRBrRXGCrPro6TtryKQkLXuZqg3LdBMN9ZWx2v66pT4L",
      "symbol": "WNAV",
      "name": "Wrapped Navcoin",
      "decimals": 8,
      "logoURI": "https://raw.githubusercontent.com/solana-labs/token-list/main/assets/mainnet/HRBrRXGCrPro6TtryKQkLXuZqg3LdBMN9ZWx2v66pT4L/logo.png",
      "tags": [
        "ethereum"
      ],
      "extensions": {
        "website": "https://navcoin.org"
      }
    },
    {
      "chainId": 101,
      "address": "2TxM6S3ZozrBHZGHEPh9CtM74a9SVXbr7NQ7UxkRvQij",
      "symbol": "DINOEGG",
      "name": "DINOEGG",
      "decimals": 6,
      "logoURI": "https://raw.githubusercontent.com/solana-labs/token-list/main/assets/mainnet/2TxM6S3ZozrBHZGHEPh9CtM74a9SVXbr7NQ7UxkRvQij/logo.png",
      "tags": [],
      "extensions": {
        "website": "https://www.solanadino.com",
        "twitter": "https://twitter.com/solanadino"
      }
    },
    {
      "chainId": 101,
      "address": "Fh4e5vX2euTBzyGK2FXN1P3A4VUoH73oPVuemfRWXK2Y",
      "symbol": "FOX",
      "name": "ShapeShift FOX Token (Wormhole)",
      "decimals": 9,
      "logoURI": "https://raw.githubusercontent.com/solana-labs/token-list/main/assets/mainnet/Fh4e5vX2euTBzyGK2FXN1P3A4VUoH73oPVuemfRWXK2Y/logo.png",
      "tags": [
        "wrapped",
        "wormhole"
      ],
      "extensions": {
        "address": "0xc770eefad204b5180df6a14ee197d99d808ee52d",
        "bridgeContract": "https://etherscan.io/address/0xf92cD566Ea4864356C5491c177A430C222d7e678",
        "assetContract": "https://etherscan.io/address/0xc770eefad204b5180df6a14ee197d99d808ee52d",
        "coingeckoId": "shapeshift-fox-token",
        "website": "https://shapeshift.com/",
        "github": "https://github.com/shapeshift",
        "twitter": "https://twitter.com/ShapeShift_io"
      }
    },
    {
      "chainId": 101,
      "address": "FY6XDSCubMhpkU9FAsUjB7jmN8YHYZGezHTWo9RHBSyX",
      "symbol": "ASH",
      "name": "Ashera",
      "decimals": 4,
      "logoURI": "https://raw.githubusercontent.com/solana-labs/token-list/main/assets/mainnet/FY6XDSCubMhpkU9FAsUjB7jmN8YHYZGezHTWo9RHBSyX/logo.png",
      "tags": [],
      "extensions": {
        "website": "https://asherasol.com/",
        "twitter": "https://twitter.com/SolAshera",
        "discord": "https://discord.gg/b3qYsNyBkz",
        "medium": "https://solashera.medium.com/",
        "telegram": "https://twitter.com/SolAshera",
        "github": "https://github.com/asherasol"
      }
    },
    {
      "chainId": 101,
      "address": "333iHoRM2Awhf9uVZtSyTfU8AekdGrgQePZsKMFPgKmS",
      "symbol": "ISOLA",
      "name": "Intersola",
      "decimals": 6,
      "logoURI": "https://raw.githubusercontent.com/solana-labs/token-list/main/assets/mainnet/333iHoRM2Awhf9uVZtSyTfU8AekdGrgQePZsKMFPgKmS/logo.png",
      "tags": [
        "utility-token"
      ],
      "extensions": {
        "website": "https://intersola.io/",
        "medium": "https://intersola.medium.com/",
        "telegram": "https://t.me/intersola/",
        "twitter": "https://twitter.com/intersola_io",
        "github": "https://github.com/Intersolaio/",
        "serumV3Usdt": "42QVcMqoXmHT94zaBXm9KeU7pqDfBuAPHYN9ADW8weCF"
      }
    },
    {
      "chainId": 101,
      "address": "EYDEQW4xQzLqHcFwHTgGvpdjsa5EFn74KzuqLX5emjD2",
      "symbol": "BST",
      "name": "Balisari",
      "decimals": 9,
      "logoURI": "https://raw.githubusercontent.com/solana-labs/token-list/main/assets/mainnet/EYDEQW4xQzLqHcFwHTgGvpdjsa5EFn74KzuqLX5emjD2.png",
      "tags": [
        "social-token"
      ],
      "extensions": {
        "website": "https://www.balisaritrans.site/"
      }
    },
    {
      "chainId": 101,
      "address": "8FXW4GSS9SNDVP5UhaWNsaZbxvRJXNrwvwvToXRnvuWL",
      "symbol": "KNB",
      "name": "KNB",
      "decimals": 9,
      "logoURI": "https://raw.githubusercontent.com/solana-labs/token-list/main/assets/mainnet/8FXW4GSS9SNDVP5UhaWNsaZbxvRJXNrwvwvToXRnvuWL/logo.png",
      "tags": [
        "knb-token"
      ],
      "extensions": {
        "website": "https://solatoken.net/"
      }
    },
    {
      "chainId": 101,
      "address": "Dypr2gWcVuqt3z6Uh31YD8Wm2V2ZCqWVBYEWhZNF9odk",
      "symbol": "SOLJAV",
      "name": "SOLJAV",
      "decimals": 6,
      "logoURI": "https://raw.githubusercontent.com/solana-labs/token-list/main/assets/mainnet/Dypr2gWcVuqt3z6Uh31YD8Wm2V2ZCqWVBYEWhZNF9odk.png",
      "tags": [
        "social-token"
      ]
    },
    {
      "chainId": 101,
      "address": "J3ts1ZEyQeUAbUyYHjZR6sE93YQTrfBzho8UKWnEa1j",
      "symbol": "ABION",
      "name": "aBion",
      "decimals": 5,
      "logoURI": "https://raw.githubusercontent.com/solana-labs/token-list/main/assets/mainnet/J3ts1ZEyQeUAbUyYHjZR6sE93YQTrfBzho8UKWnEa1j/logo.png",
      "tags": [],
      "extensions": {
        "website": "https://aphid.io/abion/"
      }
    },
    {
      "chainId": 101,
      "address": "CnGUfvi9FxiRPuaBXpYmaXEwBjj5X6kwNJB2Cba5TiQp",
      "symbol": "SOLUP",
      "name": "SOLUP",
      "decimals": 9,
      "logoURI": "https://raw.githubusercontent.com/solana-labs/token-list/main/assets/mainnet/CnGUfvi9FxiRPuaBXpYmaXEwBjj5X6kwNJB2Cba5TiQp/logo.png",
      "tags": [
        "SOLUP-TOKEN",
        "Sol-UP"
      ],
      "extensions": {
        "website": "https://solup.xyz",
        "assetContract": "https://solscan.io/token/CnGUfvi9FxiRPuaBXpYmaXEwBjj5X6kwNJB2Cba5TiQp",
        "telegram": "https://t.me/solanavietnam"
      }
    },
    {
      "chainId": 101,
      "address": "95KN8q3qubEVjPf9trgyur2nHx8T5RCmztRbLuQ5E5i",
      "symbol": "SMRT",
      "name": "Solminter",
      "decimals": 0,
      "logoURI": "https://raw.githubusercontent.com/solana-labs/token-list/main/assets/mainnet/95KN8q3qubEVjPf9trgyur2nHx8T5RCmztRbLuQ5E5i/logo.png",
      "tags": [
        "utility-token"
      ],
      "extensions": {
        "website": "https://solminter.com",
        "twitter": "https://twitter.com/solminter",
        "github": "https://github.com/solminter",
        "medium": "https://solminter.medium.com",
        "coingeckoId": "solminter"
      }
    },
    {
      "chainId": 101,
      "address": "2ZrwW5Ng1fbZKghWxnjyfTjYXLdSwJpU5EQrXus4ogsE",
      "symbol": "TIX",
      "name": "Tix Token",
      "decimals": 6,
      "logoURI": "https://raw.githubusercontent.com/solana-labs/token-list/main/assets/mainnet/2ZrwW5Ng1fbZKghWxnjyfTjYXLdSwJpU5EQrXus4ogsE/logo.png",
      "tags": [],
      "extensions": {
        "website": "https://tixtoken.io/",
        "twitter": "https://twitter.com/TixToken"
      }
    },
    {
      "chainId": 101,
      "address": "3xiDaQKLGrnWEVGpxFT5Y2DCBF1KoKdUnm9DmWdFnk45",
      "symbol": "PLGFT",
      "name": "Plongeurs de Fontaine Token",
      "decimals": 8,
      "logoURI": "https://raw.githubusercontent.com/solana-labs/token-list/main/assets/mainnet/3xiDaQKLGrnWEVGpxFT5Y2DCBF1KoKdUnm9DmWdFnk45/logo.png",
      "tags": [
        "esport"
      ]
    },
    {
      "chainId": 101,
      "address": "CKtm7ZMYdKmFSCGukzKjhsp4JFTFGk9uEMGF7XYEFKgK",
      "symbol": "ALP",
      "name": "CoinAlpha",
      "decimals": 9,
      "logoURI": "https://raw.githubusercontent.com/solana-labs/token-list/main/assets/mainnet/CKtm7ZMYdKmFSCGukzKjhsp4JFTFGk9uEMGF7XYEFKgK/logo.png",
      "tags": [
        "utility-token"
      ],
      "extensions": {
        "website": "https://coinalpha.app/"
      }
    },
    {
      "chainId": 101,
      "address": "Ce3PSQfkxT5ua4r2JqCoWYrMwKWC5hEzwsrT9Hb7mAz9",
      "symbol": "DATE",
      "name": "SolDate(DATE) Token",
      "decimals": 9,
      "logoURI": "https://raw.githubusercontent.com/solana-labs/token-list/main/assets/mainnet/Ce3PSQfkxT5ua4r2JqCoWYrMwKWC5hEzwsrT9Hb7mAz9/DATE.svg",
      "tags": [
        "social-token",
        "dating-token",
        "metaverse"
      ],
      "extensions": {
        "website": "https://soldate.org/",
        "twitter": "https://twitter.com/SolDate_org",
        "medium": "https://soldate.medium.com",
        "discord": "https://discord.gg/soldate",
        "telegram": "https://t.me/soldate_org"
=======
      "address": "SWANaZUGxF82KyVsbxeeNsMaVECtimze5VyCdywkvkH",
      "symbol": "SWAN",
      "name": "Swanlana",
      "decimals": 9,
      "logoURI": "https://raw.githubusercontent.com/SwanLana/logo/main/SWANLANA_PNG.png",
      "tags": [],
      "extensions": {
        "website": "https://www.swanlana.com"
>>>>>>> ed251243
      }
    }
  ],
  "version": {
    "major": 0,
    "minor": 3,
    "patch": 2
  }
}<|MERGE_RESOLUTION|>--- conflicted
+++ resolved
@@ -11934,7 +11934,6 @@
     },
     {
       "chainId": 101,
-<<<<<<< HEAD
       "address": "C3vBJEuNvrUqJYQ5ki8TSrCndphJQ7wwiXEwvuy1AJkW",
       "symbol": "BONGO",
       "name": "Bongocoin",
@@ -12502,7 +12501,10 @@
         "medium": "https://soldate.medium.com",
         "discord": "https://discord.gg/soldate",
         "telegram": "https://t.me/soldate_org"
-=======
+      }
+    },
+    {
+      "chainId": 101,
       "address": "SWANaZUGxF82KyVsbxeeNsMaVECtimze5VyCdywkvkH",
       "symbol": "SWAN",
       "name": "Swanlana",
@@ -12511,7 +12513,6 @@
       "tags": [],
       "extensions": {
         "website": "https://www.swanlana.com"
->>>>>>> ed251243
       }
     }
   ],
