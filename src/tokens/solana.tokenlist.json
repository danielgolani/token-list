{
  "name": "Solana Token List",
  "logoURI": "https://cdn.jsdelivr.net/gh/trustwallet/assets@master/blockchains/solana/info/logo.png",
  "keywords": [
    "solana",
    "spl"
  ],
  "tags": {
    "stablecoin": {
      "name": "stablecoin",
      "description": "Tokens that are fixed to an external asset, e.g. the US dollar"
    },
    "ethereum": {
      "name": "ethereum",
      "description": "Asset bridged from ethereum"
    },
    "lp-token": {
      "name": "lp-token",
      "description": "Asset representing liquidity provider token"
    },
    "wrapped-sollet": {
      "name": "wrapped-sollet",
      "description": "Asset wrapped using sollet bridge"
    },
    "wrapped": {
      "name": "wrapped",
      "description": "Asset wrapped using wormhole bridge"
    },
    "leveraged": {
      "name": "leveraged",
      "description": "Leveraged asset"
    },
    "bull": {
      "name": "bull",
      "description": "Leveraged Bull asset"
    },
    "bear": {
      "name": "bear",
      "description": "Leveraged Bear asset"
    },
    "nft": {
      "name": "nft",
      "description": "Non-fungible token"
    },
    "security-token": {
      "name": "security-token",
      "description": "Tokens that are used to gain access to an electronically restricted resource"
    },
    "utility-token": {
      "name": "utility-token",
      "description": "Tokens that are designed to be spent within a certain blockchain ecosystem e.g. most of the SPL-Tokens"
    }
  },
  "timestamp": "2021-03-03T19:57:21+0000",
  "tokens": [
    {
      "chainId": 101,
      "address": "So11111111111111111111111111111111111111112",
      "symbol": "SOL",
      "name": "Wrapped SOL",
      "decimals": 9,
      "logoURI": "https://cdn.jsdelivr.net/gh/trustwallet/assets@master/blockchains/solana/info/logo.png",
      "tags": [],
      "extensions": {
        "website": "https://solana.com/",
        "serumV3Usdc": "9wFFyRfZBsuAha4YcuxcXLKwMxJR43S7fPfQLusDBzvT",
        "serumV3Usdt": "HWHvQhFmJB3NUcu1aihKmrKegfVxBEHzwVX6yZCKEsi1",
        "coingeckoId": "solana"
      }
    },
    {
      "chainId": 101,
      "address": "EPjFWdd5AufqSSqeM2qN1xzybapC8G4wEGGkZwyTDt1v",
      "symbol": "USDC",
      "name": "USD Coin",
      "decimals": 6,
      "logoURI": "https://cdn.jsdelivr.net/gh/solana-labs/token-list@main/assets/mainnet/EPjFWdd5AufqSSqeM2qN1xzybapC8G4wEGGkZwyTDt1v/logo.png",
      "tags": [
        "stablecoin"
      ],
      "extensions": {
        "website": "https://www.centre.io/",
        "coingeckoId": "usd-coin",
        "serumV3Usdt": "77quYg4MGneUdjgXCunt9GgM1usmrxKY31twEy3WHwcS"
      }
    },
    {
      "chainId": 101,
      "address": "9n4nbM75f5Ui33ZbPYXn59EwSgE8CGsHtAeTH5YFeJ9E",
      "symbol": "BTC",
      "name": "Wrapped Bitcoin (Sollet)",
      "decimals": 6,
      "logoURI": "https://cdn.jsdelivr.net/gh/trustwallet/assets@master/blockchains/bitcoin/info/logo.png",
      "tags": [
        "wrapped-sollet",
        "ethereum"
      ],
      "extensions": {
        "bridgeContract": "https://etherscan.io/address/0xeae57ce9cc1984f202e15e038b964bb8bdf7229a",
        "serumV3Usdc": "A8YFbxQYFVqKZaoYJLLUVcQiWP7G2MeEgW5wsAQgMvFw",
        "serumV3Usdt": "C1EuT9VokAKLiW7i2ASnZUvxDoKuKkCpDDeNxAptuNe4",
        "coingeckoId": "bitcoin"
      }
    },
    {
      "chainId": 101,
      "address": "2FPyTwcZLUg1MDrwsyoP4D6s1tM7hAkHYRjkNb5w6Pxk",
      "symbol": "ETH",
      "name": "Wrapped Ethereum (Sollet)",
      "decimals": 6,
      "logoURI": "https://cdn.jsdelivr.net/gh/trustwallet/assets@master/blockchains/ethereum/assets/0xC02aaA39b223FE8D0A0e5C4F27eAD9083C756Cc2/logo.png",
      "tags": [
        "wrapped-sollet",
        "ethereum"
      ],
      "extensions": {
        "bridgeContract": "https://etherscan.io/address/0xeae57ce9cc1984f202e15e038b964bb8bdf7229a",
        "serumV3Usdc": "4tSvZvnbyzHXLMTiFonMyxZoHmFqau1XArcRCVHLZ5gX",
        "serumV3Usdt": "7dLVkUfBVfCGkFhSXDCq1ukM9usathSgS716t643iFGF",
        "coingeckoId": "ethereum"
      }
    },
    {
      "chainId": 101,
      "address": "3JSf5tPeuscJGtaCp5giEiDhv51gQ4v3zWg8DGgyLfAB",
      "symbol": "YFI",
      "name": "Wrapped YFI (Sollet)",
      "decimals": 6,
      "logoURI": "https://cdn.jsdelivr.net/gh/trustwallet/assets@master/blockchains/ethereum/assets/0x0bc529c00C6401aEF6D220BE8C6Ea1667F6Ad93e/logo.png",
      "tags": [
        "wrapped-sollet",
        "ethereum"
      ],
      "extensions": {
        "bridgeContract": "https://etherscan.io/address/0xeae57ce9cc1984f202e15e038b964bb8bdf7229a",
        "serumV3Usdc": "7qcCo8jqepnjjvB5swP4Afsr3keVBs6gNpBTNubd1Kr2",
        "serumV3Usdt": "3Xg9Q4VtZhD4bVYJbTfgGWFV5zjE3U7ztSHa938zizte",
        "coingeckoId": "yearn-finance"
      }
    },
    {
      "chainId": 101,
      "address": "CWE8jPTUYhdCTZYWPTe1o5DFqfdjzWKc9WKz6rSjQUdG",
      "symbol": "LINK",
      "name": "Wrapped Chainlink (Sollet)",
      "decimals": 6,
      "logoURI": "https://cdn.jsdelivr.net/gh/trustwallet/assets@master/blockchains/ethereum/assets/0x514910771AF9Ca656af840dff83E8264EcF986CA/logo.png",
      "tags": [
        "wrapped-sollet",
        "ethereum"
      ],
      "extensions": {
        "bridgeContract": "https://etherscan.io/address/0xeae57ce9cc1984f202e15e038b964bb8bdf7229a",
        "serumV3Usdc": "3hwH1txjJVS8qv588tWrjHfRxdqNjBykM1kMcit484up",
        "serumV3Usdt": "3yEZ9ZpXSQapmKjLAGKZEzUNA1rcupJtsDp5mPBWmGZR",
        "coingeckoId": "chainlink"
      }
    },
    {
      "chainId": 101,
      "address": "Ga2AXHpfAF6mv2ekZwcsJFqu7wB4NV331qNH7fW9Nst8",
      "symbol": "XRP",
      "name": "Wrapped XRP (Sollet)",
      "decimals": 6,
      "logoURI": "https://cdn.jsdelivr.net/gh/trustwallet/assets@master/blockchains/ripple/info/logo.png",
      "tags": [
        "wrapped-sollet",
        "ethereum"
      ],
      "extensions": {
        "bridgeContract": "https://etherscan.io/address/0xeae57ce9cc1984f202e15e038b964bb8bdf7229a",
        "coingeckoId": "ripple"
      }
    },
    {
      "chainId": 101,
      "address": "BQcdHdAQW1hczDbBi9hiegXAR7A98Q9jx3X3iBBBDiq4",
      "symbol": "wUSDT",
      "name": "Wrapped USDT (Sollet)",
      "decimals": 6,
      "logoURI": "https://cdn.jsdelivr.net/gh/solana-labs/explorer/public/tokens/usdt.svg",
      "tags": [
        "stablecoin",
        "wrapped-sollet",
        "ethereum"
      ],
      "extensions": {
        "bridgeContract": "https://etherscan.io/address/0xeae57ce9cc1984f202e15e038b964bb8bdf7229a",
        "coingeckoId": "tether"
      }
    },
    {
      "chainId": 101,
      "address": "AR1Mtgh7zAtxuxGd2XPovXPVjcSdY3i4rQYisNadjfKy",
      "symbol": "SUSHI",
      "name": "Wrapped SUSHI (Sollet)",
      "decimals": 6,
      "logoURI": "https://cdn.jsdelivr.net/gh/trustwallet/assets@master/blockchains/ethereum/assets/0x6B3595068778DD592e39A122f4f5a5cF09C90fE2/logo.png",
      "tags": [
        "wrapped-sollet",
        "ethereum"
      ],
      "extensions": {
        "website": "https://www.sushi.com",
        "bridgeContract": "https://etherscan.io/address/0xeae57ce9cc1984f202e15e038b964bb8bdf7229a",
        "serumV3Usdc": "A1Q9iJDVVS8Wsswr9ajeZugmj64bQVCYLZQLra2TMBMo",
        "serumV3Usdt": "6DgQRTpJTnAYBSShngAVZZDq7j9ogRN1GfSQ3cq9tubW",
        "coingeckoId": "sushi"
      }
    },
    {
      "chainId": 101,
      "address": "CsZ5LZkDS7h9TDKjrbL7VAwQZ9nsRu8vJLhRYfmGaN8K",
      "symbol": "ALEPH",
      "name": "Wrapped ALEPH (Sollet)",
      "decimals": 6,
      "logoURI": "https://cdn.jsdelivr.net/gh/trustwallet/assets@master/blockchains/nuls/assets/NULSd6HgyZkiqLnBzTaeSQfx1TNg2cqbzq51h/logo.png",
      "tags": [
        "wrapped-sollet",
        "ethereum"
      ],
      "extensions": {
        "bridgeContract": "https://etherscan.io/address/0xeae57ce9cc1984f202e15e038b964bb8bdf7229a",
        "serumV3Usdc": "GcoKtAmTy5QyuijXSmJKBtFdt99e6Buza18Js7j9AJ6e",
        "serumV3Usdt": "Gyp1UGRgbrb6z8t7fpssxEKQgEmcJ4pVnWW3ds2p6ZPY",
        "coingeckoId": "aleph"
      }
    },
    {
      "chainId": 101,
      "address": "SF3oTvfWzEP3DTwGSvUXRrGTvr75pdZNnBLAH9bzMuX",
      "symbol": "SXP",
      "name": "Wrapped SXP (Sollet)",
      "decimals": 6,
      "logoURI": "https://cdn.jsdelivr.net/gh/trustwallet/assets/blockchains/ethereum/assets/0x8CE9137d39326AD0cD6491fb5CC0CbA0e089b6A9/logo.png",
      "tags": [
        "wrapped-sollet",
        "ethereum"
      ],
      "extensions": {
        "bridgeContract": "https://etherscan.io/address/0xeae57ce9cc1984f202e15e038b964bb8bdf7229a",
        "serumV3Usdc": "4LUro5jaPaTurXK737QAxgJywdhABnFAMQkXX4ZyqqaZ",
        "serumV3Usdt": "8afKwzHR3wJE7W7Y5hvQkngXh6iTepSZuutRMMy96MjR",
        "coingeckoId": "swipe"
      }
    },
    {
      "chainId": 101,
      "address": "BtZQfWqDGbk9Wf2rXEiWyQBdBY1etnUUn6zEphvVS7yN",
      "symbol": "HGET",
      "name": "Wrapped Hedget (Sollet)",
      "decimals": 6,
      "logoURI": "https://www.hedget.com/images/favicon.svg",
      "tags": [
        "wrapped-sollet",
        "ethereum"
      ],
      "extensions": {
        "website": "https://www.hedget.com/",
        "bridgeContract": "https://etherscan.io/address/0xeae57ce9cc1984f202e15e038b964bb8bdf7229a",
        "serumV3Usdc": "88vztw7RTN6yJQchVvxrs6oXUDryvpv9iJaFa1EEmg87",
        "serumV3Usdt": "ErQXxiNfJgd4fqQ58PuEw5xY35TZG84tHT6FXf5s4UxY",
        "coingeckoId": "hedget"
      }
    },
    {
      "chainId": 101,
      "address": "5Fu5UUgbjpUvdBveb3a1JTNirL8rXtiYeSMWvKjtUNQv",
      "symbol": "CREAM",
      "name": "Wrapped Cream Finance (Sollet)",
      "decimals": 6,
      "logoURI": "https://cdn.jsdelivr.net/gh/trustwallet/assets@master/blockchains/smartchain/assets/0xd4CB328A82bDf5f03eB737f37Fa6B370aef3e888/logo.png",
      "tags": [
        "wrapped-sollet",
        "ethereum"
      ],
      "extensions": {
        "bridgeContract": "https://etherscan.io/address/0xeae57ce9cc1984f202e15e038b964bb8bdf7229a",
        "serumV3Usdc": "7nZP6feE94eAz9jmfakNJWPwEKaeezuKKC5D1vrnqyo2",
        "serumV3Usdt": "4ztJEvQyryoYagj2uieep3dyPwG2pyEwb2dKXTwmXe82",
        "coingeckoId": "cream-2"
      }
    },
    {
      "chainId": 101,
      "address": "873KLxCbz7s9Kc4ZzgYRtNmhfkQrhfyWGZJBmyCbC3ei",
      "symbol": "UBXT",
      "name": "Wrapped Upbots (Sollet)",
      "decimals": 6,
      "logoURI": "https://assets.coingecko.com/coins/images/12476/small/UBXT.png?1600132967",
      "tags": [
        "wrapped-sollet",
        "ethereum"
      ],
      "extensions": {
        "website": "https://upbots.com/",
        "explorer": "https://etherscan.io/address/0xeae57ce9cc1984f202e15e038b964bb8bdf7229a",
        "serumV3Usdc": "2wr3Ab29KNwGhtzr5HaPCyfU1qGJzTUAN4amCLZWaD1H",
        "serumV3Usdt": "F1T7b6pnR8Pge3qmfNUfW6ZipRDiGpMww6TKTrRU4NiL",
        "coingeckoId": "upbots"
      }
    },
    {
      "chainId": 101,
      "address": "HqB7uswoVg4suaQiDP3wjxob1G5WdZ144zhdStwMCq7e",
      "symbol": "HNT",
      "name": "Wrapped Helium (Sollet)",
      "decimals": 6,
      "logoURI": "https://assets.coingecko.com/coins/images/4284/small/Helium_HNT.png?1612620071",
      "tags": [
        "wrapped-sollet",
        "ethereum"
      ],
      "extensions": {
        "bridgeContract": "https://etherscan.io/address/0xeae57ce9cc1984f202e15e038b964bb8bdf7229a",
        "serumV3Usdc": "CnUV42ZykoKUnMDdyefv5kP6nDSJf7jFd7WXAecC6LYr",
        "serumV3Usdt": "8FpuMGLtMZ7Wt9ZvyTGuTVwTwwzLYfS5NZWcHxbP1Wuh",
        "coingeckoId": "helium"
      }
    },
    {
      "chainId": 101,
      "address": "9S4t2NEAiJVMvPdRYKVrfJpBafPBLtvbvyS3DecojQHw",
      "symbol": "FRONT",
      "name": "Wrapped FRONT (Sollet)",
      "decimals": 6,
      "logoURI": "https://cdn.jsdelivr.net/gh/trustwallet/assets@master/blockchains/ethereum/assets/0xf8C3527CC04340b208C854E985240c02F7B7793f/logo.png",
      "tags": [
        "wrapped-sollet",
        "ethereum"
      ],
      "extensions": {
        "bridgeContract": "https://etherscan.io/address/0xeae57ce9cc1984f202e15e038b964bb8bdf7229a",
        "serumV3Usdc": "9Zx1CvxSVdroKMMWf2z8RwrnrLiQZ9VkQ7Ex3syQqdSH",
        "serumV3Usdt": "CGC4UgWwqA9PET6Tfx6o6dLv94EK2coVkPtxgNHuBtxj",
        "coingeckoId": "frontier-token"
      }
    },
    {
      "chainId": 101,
      "address": "6WNVCuxCGJzNjmMZoKyhZJwvJ5tYpsLyAtagzYASqBoF",
      "symbol": "AKRO",
      "name": "Wrapped AKRO (Sollet)",
      "decimals": 6,
      "logoURI": "https://cdn.jsdelivr.net/gh/trustwallet/assets@master/blockchains/ethereum/assets/0xb2734a4Cec32C81FDE26B0024Ad3ceB8C9b34037/logo.png",
      "tags": [
        "wrapped-sollet",
        "ethereum"
      ],
      "extensions": {
        "bridgeContract": "https://etherscan.io/address/0xeae57ce9cc1984f202e15e038b964bb8bdf7229a",
        "serumV3Usdc": "5CZXTTgVZKSzgSA3AFMN5a2f3hmwmmJ6hU8BHTEJ3PX8",
        "serumV3Usdt": "HLvRdctRB48F9yLnu9E24LUTRt89D48Z35yi1HcxayDf",
        "coingeckoId": "akropolis"
      }
    },
    {
      "chainId": 101,
      "address": "DJafV9qemGp7mLMEn5wrfqaFwxsbLgUsGVS16zKRk9kc",
      "symbol": "HXRO",
      "name": "Wrapped HXRO (Sollet)",
      "decimals": 6,
      "logoURI": "https://assets.coingecko.com/coins/images/7805/large/hxro-squarelogo-1585089594129.png?1586221980",
      "tags": [
        "wrapped-sollet",
        "ethereum"
      ],
      "extensions": {
        "bridgeContract": "https://etherscan.io/address/0xeae57ce9cc1984f202e15e038b964bb8bdf7229a",
        "serumV3Usdc": "6Pn1cSiRos3qhBf54uBP9ZQg8x3JTardm1dL3n4p29tA",
        "serumV3Usdt": "4absuMsgemvdjfkgdLQq1zKEjw3dHBoCWkzKoctndyqd",
        "coingeckoId": "hxro"
      }
    },
    {
      "chainId": 101,
      "address": "DEhAasscXF4kEGxFgJ3bq4PpVGp5wyUxMRvn6TzGVHaw",
      "symbol": "UNI",
      "name": "Wrapped UNI (Sollet)",
      "decimals": 6,
      "logoURI": "https://cdn.jsdelivr.net/gh/trustwallet/assets@master/blockchains/ethereum/assets/0x1f9840a85d5aF5bf1D1762F925BDADdC4201F984/logo.png",
      "tags": [
        "wrapped-sollet",
        "ethereum"
      ],
      "extensions": {
        "bridgeContract": "https://etherscan.io/address/0xeae57ce9cc1984f202e15e038b964bb8bdf7229a",
        "serumV3Usdc": "6JYHjaQBx6AtKSSsizDMwozAEDEZ5KBsSUzH7kRjGJon",
        "serumV3Usdt": "2SSnWNrc83otLpfRo792P6P3PESZpdr8cu2r8zCE6bMD",
        "coingeckoId": "uniswap"
      }
    },
    {
      "chainId": 101,
      "address": "SRMuApVNdxXokk5GT7XD5cUUgXMBCoAz2LHeuAoKWRt",
      "symbol": "SRM",
      "name": "Serum",
      "decimals": 6,
      "logoURI": "https://cdn.jsdelivr.net/gh/trustwallet/assets@master/blockchains/ethereum/assets/0x476c5E26a75bd202a9683ffD34359C0CC15be0fF/logo.png",
      "tags": [],
      "extensions": {
        "website": "https://projectserum.com/",
        "serumV3Usdc": "ByRys5tuUWDgL73G8JBAEfkdFf8JWBzPBDHsBVQ5vbQA",
        "serumV3Usdt": "AtNnsY1AyRERWJ8xCskfz38YdvruWVJQUVXgScC1iPb",
        "coingeckoId": "serum"
      }
    },
    {
      "chainId": 101,
      "address": "AGFEad2et2ZJif9jaGpdMixQqvW5i81aBdvKe7PHNfz3",
      "symbol": "FTT",
      "name": "Wrapped FTT (Sollet)",
      "decimals": 6,
      "logoURI": "https://cdn.jsdelivr.net/gh/solana-labs/token-list@main/assets/mainnet/AGFEad2et2ZJif9jaGpdMixQqvW5i81aBdvKe7PHNfz3/logo.png",
      "tags": [
        "wrapped-sollet",
        "ethereum"
      ],
      "extensions": {
        "bridgeContract": "https://etherscan.io/address/0xeae57ce9cc1984f202e15e038b964bb8bdf7229a",
        "assetContract": "https://etherscan.io/address/0x50d1c9771902476076ecfc8b2a83ad6b9355a4c9",
        "serumV3Usdc": "2Pbh1CvRVku1TgewMfycemghf6sU9EyuFDcNXqvRmSxc",
        "serumV3Usdt": "Hr3wzG8mZXNHV7TuL6YqtgfVUesCqMxGYCEyP3otywZE",
        "coingeckoId": "ftx-token"
      }
    },
    {
      "chainId": 101,
      "address": "MSRMcoVyrFxnSgo5uXwone5SKcGhT1KEJMFEkMEWf9L",
      "symbol": "MSRM",
      "name": "MegaSerum",
      "decimals": 0,
      "logoURI": "https://cdn.jsdelivr.net/gh/trustwallet/assets@master/blockchains/ethereum/assets/0x476c5E26a75bd202a9683ffD34359C0CC15be0fF/logo.png",
      "tags": [],
      "extensions": {
        "website": "https://projectserum.com/",
        "serumV3Usdc": "4VKLSYdvrQ5ngQrt1d2VS8o4ewvb2MMUZLiejbnGPV33",
        "serumV3Usdt": "5nLJ22h1DUfeCfwbFxPYK8zbfbri7nA9bXoDcR8AcJjs",
        "coingeckoId": "megaserum"
      }
    },
    {
      "chainId": 101,
      "address": "BXXkv6z8ykpG1yuvUDPgh732wzVHB69RnB9YgSYh3itW",
      "symbol": "WUSDC",
      "name": "Wrapped USDC (Sollet)",
      "decimals": 6,
      "logoURI": "https://cdn.jsdelivr.net/gh/solana-labs/token-list@main/assets/mainnet/EPjFWdd5AufqSSqeM2qN1xzybapC8G4wEGGkZwyTDt1v/logo.png",
      "tags": [
        "stablecoin",
        "wrapped-sollet",
        "ethereum"
      ],
      "extensions": {
        "coingeckoId": "usd-coin"
      }
    },
    {
      "chainId": 101,
      "address": "GXMvfY2jpQctDqZ9RoU3oWPhufKiCcFEfchvYumtX7jd",
      "symbol": "TOMO",
      "name": "Wrapped TOMO (Sollet)",
      "decimals": 6,
      "logoURI": "https://cdn.jsdelivr.net/gh/trustwallet/assets@master/blockchains/tomochain/info/logo.png",
      "tags": [
        "wrapped-sollet",
        "ethereum"
      ],
      "extensions": {
        "bridgeContract": "https://etherscan.io/address/0xeae57ce9cc1984f202e15e038b964bb8bdf7229a",
        "serumV3Usdc": "8BdpjpSD5n3nk8DQLqPUyTZvVqFu6kcff5bzUX5dqDpy",
        "serumV3Usdt": "GnKPri4thaGipzTbp8hhSGSrHgG4F8MFiZVrbRn16iG2",
        "coingeckoId": "tomochain"
      }
    },
    {
      "chainId": 101,
      "address": "EcqExpGNFBve2i1cMJUTR4bPXj4ZoqmDD2rTkeCcaTFX",
      "symbol": "KARMA",
      "name": "Wrapped KARMA (Sollet)",
      "decimals": 4,
      "logoURI": "https://cdn.jsdelivr.net/gh/machi-x/assets@master/blockchains/ethereum/assets/0xdfe691f37b6264a90ff507eb359c45d55037951c/logo.png",
      "tags": [
        "wrapped-sollet",
        "ethereum"
      ],
      "extensions": {
        "bridgeContract": "https://etherscan.io/address/0xeae57ce9cc1984f202e15e038b964bb8bdf7229a",
        "coingeckoId": "karma-dao"
      }
    },
    {
      "chainId": 101,
      "address": "EqWCKXfs3x47uVosDpTRgFniThL9Y8iCztJaapxbEaVX",
      "symbol": "LUA",
      "name": "Wrapped LUA (Sollet)",
      "decimals": 6,
      "logoURI": "https://cdn.jsdelivr.net/gh/trustwallet/assets@master/blockchains/ethereum/assets/0xB1f66997A5760428D3a87D68b90BfE0aE64121cC/logo.png",
      "tags": [
        "wrapped-sollet",
        "ethereum"
      ],
      "extensions": {
        "bridgeContract": "https://etherscan.io/address/0xeae57ce9cc1984f202e15e038b964bb8bdf7229a",
        "serumV3Usdc": "4xyWjQ74Eifq17vbue5Ut9xfFNfuVB116tZLEpiZuAn8",
        "serumV3Usdt": "35tV8UsHH8FnSAi3YFRrgCu4K9tb883wKnAXpnihot5r",
        "coingeckoId": "lua-token"
      }
    },
    {
      "chainId": 101,
      "address": "GeDS162t9yGJuLEHPWXXGrb1zwkzinCgRwnT8vHYjKza",
      "symbol": "MATH",
      "name": "Wrapped MATH (Sollet)",
      "decimals": 6,
      "tags": [
        "wrapped-sollet",
        "ethereum"
      ],
      "extensions": {
        "bridgeContract": "https://etherscan.io/address/0xeae57ce9cc1984f202e15e038b964bb8bdf7229a",
        "serumV3Usdc": "J7cPYBrXVy8Qeki2crZkZavcojf2sMRyQU7nx438Mf8t",
        "serumV3Usdt": "2WghiBkDL2yRhHdvm8CpprrkmfguuQGJTCDfPSudKBAZ",
        "coingeckoId": "math"
      }
    },
    {
      "chainId": 101,
      "address": "GUohe4DJUA5FKPWo3joiPgsB7yzer7LpDmt1Vhzy3Zht",
      "symbol": "KEEP",
      "name": "Wrapped KEEP (Sollet)",
      "decimals": 6,
      "logoURI": "https://assets.coingecko.com/coins/images/3373/large/IuNzUb5b_400x400.jpg?1589526336",
      "tags": [
        "wrapped-sollet",
        "ethereum"
      ],
      "extensions": {
        "bridgeContract": "https://etherscan.io/address/0xeae57ce9cc1984f202e15e038b964bb8bdf7229a",
        "serumV3Usdc": "3rgacody9SvM88QR83GHaNdEEx4Fe2V2ed5GJp2oeKDr",
        "serumV3Usdt": "HEGnaVL5i48ubPBqWAhodnZo8VsSLzEM3Gfc451DnFj9",
        "coingeckoId": "keep-network"
      }
    },
    {
      "chainId": 101,
      "address": "9F9fNTT6qwjsu4X4yWYKZpsbw5qT7o6yR2i57JF2jagy",
      "symbol": "SWAG",
      "name": "Wrapped SWAG (Sollet)",
      "decimals": 6,
      "logoURI": "https://assets.coingecko.com/coins/images/12805/large/photo_2020-10-14_23.17.02.jpeg?1602688642",
      "tags": [
        "wrapped-sollet",
        "ethereum"
      ],
      "extensions": {
        "bridgeContract": "https://etherscan.io/address/0xeae57ce9cc1984f202e15e038b964bb8bdf7229a",
        "serumV3Usdt": "J2XSt77XWim5HwtUM8RUwQvmRXNZsbMKpp5GTKpHafvf",
        "coingeckoId": "swag-finance"
      }
    },
    {
      "chainId": 101,
      "address": "DgHK9mfhMtUwwv54GChRrU54T2Em5cuszq2uMuen1ZVE",
      "symbol": "CEL",
      "name": "Wrapped Celsius (Sollet)",
      "decimals": 6,
      "logoURI": "https://cdn.jsdelivr.net/gh/trustwallet/assets@master/blockchains/ethereum/assets/0xaaAEBE6Fe48E54f431b0C390CfaF0b017d09D42d/logo.png",
      "tags": [
        "wrapped-sollet",
        "ethereum"
      ],
      "extensions": {
        "bridgeContract": "https://etherscan.io/address/0xeae57ce9cc1984f202e15e038b964bb8bdf7229a",
        "serumV3Usdt": "cgani53cMZgYfRMgSrNekJTMaLmccRfspsfTbXWRg7u",
        "coingeckoId": "celsius-degree-token"
      }
    },
    {
      "chainId": 101,
      "address": "7ncCLJpP3MNww17LW8bRvx8odQQnubNtfNZBL5BgAEHW",
      "symbol": "RSR",
      "name": "Wrapped Reserve Rights (Sollet)",
      "decimals": 6,
      "logoURI": "https://cdn.jsdelivr.net/gh/trustwallet/assets@master/blockchains/ethereum/assets/0x8762db106B2c2A0bccB3A80d1Ed41273552616E8/logo.png",
      "tags": [
        "wrapped-sollet",
        "ethereum"
      ],
      "extensions": {
        "bridgeContract": "https://etherscan.io/address/0xeae57ce9cc1984f202e15e038b964bb8bdf7229a",
        "serumV3Usdt": "FcPet5fz9NLdbXwVM6kw2WTHzRAD7mT78UjwTpawd7hJ",
        "coingeckoId": "reserve-rights-token"
      }
    },
    {
      "chainId": 101,
      "address": "5wihEYGca7X4gSe97C5mVcqNsfxBzhdTwpv72HKs25US",
      "symbol": "1INCH",
      "name": "Wrapped 1INCH (Sollet)",
      "decimals": 6,
      "logoURI": "https://cdn.jsdelivr.net/gh/trustwallet/assets@master/blockchains/ethereum/assets/0x111111111117dC0aa78b770fA6A738034120C302/logo.png",
      "tags": [
        "wrapped-sollet",
        "ethereum"
      ],
      "extensions": {
        "bridgeContract": "https://etherscan.io/address/0xeae57ce9cc1984f202e15e038b964bb8bdf7229a",
        "coingeckoId": "1inch"
      }
    },
    {
      "chainId": 101,
      "address": "38i2NQxjp5rt5B3KogqrxmBxgrAwaB3W1f1GmiKqh9MS",
      "symbol": "GRT",
      "name": "Wrapped GRT  (Sollet)",
      "decimals": 6,
      "logoURI": "https://cdn.jsdelivr.net/gh/trustwallet/assets@master/blockchains/ethereum/assets/0xc944E90C64B2c07662A292be6244BDf05Cda44a7/logo.png",
      "tags": [
        "wrapped-sollet",
        "ethereum"
      ],
      "extensions": {
        "bridgeContract": "https://etherscan.io/address/0xeae57ce9cc1984f202e15e038b964bb8bdf7229a",
        "coingeckoId": "the-graph"
      }
    },
    {
      "chainId": 101,
      "address": "Avz2fmevhhu87WYtWQCFj9UjKRjF9Z9QWwN2ih9yF95G",
      "symbol": "COMP",
      "name": "Wrapped Compound (Sollet)",
      "decimals": 6,
      "logoURI": "https://cdn.jsdelivr.net/gh/trustwallet/assets@master/blockchains/ethereum/assets/0xc00e94Cb662C3520282E6f5717214004A7f26888/logo.png",
      "tags": [
        "wrapped-sollet",
        "ethereum"
      ],
      "extensions": {
        "bridgeContract": "https://etherscan.io/address/0xeae57ce9cc1984f202e15e038b964bb8bdf7229a",
        "coingeckoId": "compound-coin"
      }
    },
    {
      "chainId": 101,
      "address": "9wRD14AhdZ3qV8et3eBQVsrb3UoBZDUbJGyFckpTg8sj",
      "symbol": "PAXG",
      "name": "Wrapped Paxos Gold (Sollet)",
      "decimals": 6,
      "logoURI": "https://cdn.jsdelivr.net/gh/trustwallet/assets@master/blockchains/ethereum/assets/0x45804880De22913dAFE09f4980848ECE6EcbAf78/logo.png",
      "tags": [
        "wrapped-sollet",
        "ethereum"
      ],
      "extensions": {
        "bridgeContract": "https://etherscan.io/address/0xeae57ce9cc1984f202e15e038b964bb8bdf7229a",
        "coingeckoId": "pax-gold"
      }
    },
    {
      "chainId": 101,
      "address": "AByXcTZwJHMtrKrvVsh9eFNB1pJaLDjCUR2ayvxBAAM2",
      "symbol": "STRONG",
      "name": "Wrapped Strong (Sollet)",
      "decimals": 6,
      "logoURI": "https://cdn.jsdelivr.net/gh/trustwallet/assets@master/blockchains/ethereum/assets/0x990f341946A3fdB507aE7e52d17851B87168017c/logo.png",
      "tags": [
        "wrapped-sollet",
        "ethereum"
      ],
      "extensions": {
        "bridgeContract": "https://etherscan.io/address/0xeae57ce9cc1984f202e15e038b964bb8bdf7229a",
        "coingeckoId": "strong"
      }
    },
    {
      "chainId": 101,
      "address": "EchesyfXePKdLtoiZSL8pBe8Myagyy8ZRqsACNCFGnvp",
      "symbol": "FIDA",
      "name": "Bonfida",
      "decimals": 6,
      "logoURI": "https://cdn.jsdelivr.net/gh/dr497/awesome-serum-markets/icons/fida.svg",
      "tags": [],
      "extensions": {
        "website": "https://bonfida.com/",
        "serumV3Usdc": "E14BKBhDWD4EuTkWj1ooZezesGxMW8LPCps4W5PuzZJo",
        "serumV3Usdt": "EbV7pPpEvheLizuYX3gUCvWM8iySbSRAhu2mQ5Vz2Mxf",
        "coingeckoId": "bonfida"
      }
    },
    {
      "chainId": 101,
      "address": "kinXdEcpDQeHPEuQnqmUgtYykqKGVFq6CeVX5iAHJq6",
      "symbol": "KIN",
      "name": "KIN",
      "decimals": 5,
      "logoURI": "https://cdn.jsdelivr.net/gh/trustwallet/assets@master/blockchains/kin/info/logo.png",
      "tags": [],
      "extensions": {
        "serumV3Usdc": "Bn6NPyr6UzrFAwC4WmvPvDr2Vm8XSUnFykM2aQroedgn",
        "serumV3Usdt": "4nCFQr8sahhhL4XJ7kngGFBmpkmyf3xLzemuMhn6mWTm",
        "coingeckoId": "kin"
      }
    },
    {
      "chainId": 101,
      "address": "MAPS41MDahZ9QdKXhVa4dWB9RuyfV4XqhyAZ8XcYepb",
      "symbol": "MAPS",
      "name": "MAPS",
      "decimals": 6,
      "logoURI": "https://cdn.jsdelivr.net/gh/solana-labs/explorer/public/tokens/maps.svg",
      "tags": [],
      "extensions": {
        "website": "https://maps.me/",
        "serumV3Usdc": "3A8XQRWXC7BjLpgLDDBhQJLT5yPCzS16cGYRKHkKxvYo",
        "serumV3Usdt": "7cknqHAuGpfVXPtFoJpFvUjJ8wkmyEfbFusmwMfNy3FE",
        "coingeckoId": "maps"
      }
    },
    {
      "chainId": 101,
      "address": "z3dn17yLaGMKffVogeFHQ9zWVcXgqgf3PQnDsNs2g6M",
      "symbol": "OXY",
      "name": "Oxygen Protocol",
      "decimals": 6,
      "logoURI": "https://cdn.jsdelivr.net/gh/nathanielparke/awesome-serum-markets/icons/oxy.svg",
      "tags": [],
      "extensions": {
        "website": "https://www.oxygen.org/",
        "serumV3Usdt": "GKLev6UHeX1KSDCyo2bzyG6wqhByEzDBkmYTxEdmYJgB",
        "serumV3Usdc": "GZ3WBFsqntmERPwumFEYgrX2B7J7G11MzNZAy7Hje27X",
        "coingeckoId": "oxygen"
      }
    },
    {
      "chainId": 101,
      "address": "FtgGSFADXBtroxq8VCausXRr2of47QBf5AS1NtZCu4GD",
      "symbol": "BRZ",
      "name": "BRZ",
      "decimals": 4,
      "logoURI": "https://cdn.jsdelivr.net/gh/solana-labs/explorer/public/tokens/brz.png",
      "tags": [],
      "extensions": {
        "website": "https://brztoken.io/",
        "coingeckoId": "brz"
      }
    },
    {
      "chainId": 101,
      "address": "Es9vMFrzaCERmJfrF4H2FYD4KCoNkY11McCe8BenwNYB",
      "symbol": "USDT",
      "name": "USDT",
      "decimals": 6,
      "logoURI": "https://cdn.jsdelivr.net/gh/solana-labs/explorer/public/tokens/usdt.svg",
      "tags": [
        "stablecoin"
      ],
      "extensions": {
        "website": "https://tether.to/",
        "coingeckoId": "tether",
        "serumV3Usdc": "77quYg4MGneUdjgXCunt9GgM1usmrxKY31twEy3WHwcS"
      }
    },
    {
      "chainId": 101,
      "address": "2oDxYGgTBmST4rc3yn1YtcSEck7ReDZ8wHWLqZAuNWXH",
      "symbol": "xMARK",
      "name": "Standard",
      "decimals": 9,
      "logoURI": "https://cdn.jsdelivr.net/gh/solana-labs/token-list@main/assets/mainnet/2oDxYGgTBmST4rc3yn1YtcSEck7ReDZ8wHWLqZAuNWXH/logo.png",
      "tags": [
        "wrapped",
        "wormhole"
      ],
      "extensions": {
        "website": "https://benchmarkprotocol.finance/",
        "address": "0x36b679bd64ed73dbfd88909cdcb892cb66bd4cbb",
        "bridgeContract": "https://etherscan.io/address/0xf92cD566Ea4864356C5491c177A430C222d7e678",
        "assetContract": "https://etherscan.io/address/0x36b679bd64ed73dbfd88909cdcb892cb66bd4cbb",
        "coingeckoId": "xmark"
      }
    },
    {
      "chainId": 101,
      "address": "4k3Dyjzvzp8eMZWUXbBCjEvwSkkk59S5iCNLY3QrkX6R",
      "symbol": "RAY",
      "name": "Raydium",
      "decimals": 6,
      "logoURI": "https://cdn.jsdelivr.net/gh/solana-labs/token-list@main/assets/mainnet/RVKd61ztZW9GUwhRbbLoYVRE5Xf1B2tVscKqwZqXgEr/logo.png",
      "tags": [],
      "extensions": {
        "website": "https://raydium.io/",
        "serumV3Usdt": "teE55QrL4a4QSfydR9dnHF97jgCfptpuigbb53Lo95g",
        "serumV3Usdc": "2xiv8A5xrJ7RnGdxXB42uFEkYHJjszEhaJyKKt4WaLep",
        "coingeckoId": "raydium"
      }
    },
    {
      "chainId": 101,
      "address": "CzPDyvotTcxNqtPne32yUiEVQ6jk42HZi1Y3hUu7qf7f",
      "symbol": "RAY-WUSDT",
      "name": "Raydium Legacy LP Token V2 (RAY-WUSDT)",
      "decimals": 6,
      "logoURI": "https://cdn.jsdelivr.net/gh/solana-labs/token-list@main/assets/mainnet/RVKd61ztZW9GUwhRbbLoYVRE5Xf1B2tVscKqwZqXgEr/logo.png",
      "tags": [
        "lp-token"
      ],
      "extensions": {
        "website": "https://raydium.io/"
      }
    },
    {
      "chainId": 101,
      "address": "134Cct3CSdRCbYgq5SkwmHgfwjJ7EM5cG9PzqffWqECx",
      "symbol": "RAY-SOL",
      "name": "Raydium LP Token V2 (RAY-SOL)",
      "decimals": 6,
      "logoURI": "https://cdn.jsdelivr.net/gh/solana-labs/token-list@main/assets/mainnet/RVKd61ztZW9GUwhRbbLoYVRE5Xf1B2tVscKqwZqXgEr/logo.png",
      "tags": [
        "lp-token"
      ],
      "extensions": {
        "website": "https://raydium.io/"
      }
    },
    {
      "chainId": 101,
      "address": "EVDmwajM5U73PD34bYPugwiA4Eqqbrej4mLXXv15Z5qR",
      "symbol": "LINK-WUSDT",
      "name": "Raydium LP Token V2 (LINK-WUSDT)",
      "decimals": 6,
      "logoURI": "https://cdn.jsdelivr.net/gh/solana-labs/token-list@main/assets/mainnet/RVKd61ztZW9GUwhRbbLoYVRE5Xf1B2tVscKqwZqXgEr/logo.png",
      "tags": [
        "lp-token"
      ],
      "extensions": {
        "website": "https://raydium.io/"
      }
    },
    {
      "chainId": 101,
      "address": "KY4XvwHy7JPzbWYAbk23jQvEb4qWJ8aCqYWREmk1Q7K",
      "symbol": "ETH-WUSDT",
      "name": "Raydium LP Token V2 (ETH-WUSDT)",
      "decimals": 6,
      "logoURI": "https://cdn.jsdelivr.net/gh/solana-labs/token-list@main/assets/mainnet/RVKd61ztZW9GUwhRbbLoYVRE5Xf1B2tVscKqwZqXgEr/logo.png",
      "tags": [
        "lp-token"
      ],
      "extensions": {
        "website": "https://raydium.io/"
      }
    },
    {
      "chainId": 101,
      "address": "FgmBnsF5Qrnv8X9bomQfEtQTQjNNiBCWRKGpzPnE5BDg",
      "symbol": "RAY-USDC",
      "name": "Raydium Legacy LP Token V2 (RAY-USDC)",
      "decimals": 6,
      "logoURI": "https://cdn.jsdelivr.net/gh/solana-labs/token-list@main/assets/mainnet/RVKd61ztZW9GUwhRbbLoYVRE5Xf1B2tVscKqwZqXgEr/logo.png",
      "tags": [
        "lp-token"
      ],
      "extensions": {
        "website": "https://raydium.io/"
      }
    },
    {
      "chainId": 101,
      "address": "5QXBMXuCL7zfAk39jEVVEvcrz1AvBGgT9wAhLLHLyyUJ",
      "symbol": "RAY-SRM",
      "name": "Raydium Legacy LP Token V2 (RAY-SRM)",
      "decimals": 6,
      "logoURI": "https://cdn.jsdelivr.net/gh/solana-labs/token-list@main/assets/mainnet/RVKd61ztZW9GUwhRbbLoYVRE5Xf1B2tVscKqwZqXgEr/logo.png",
      "tags": [
        "lp-token"
      ],
      "extensions": {
        "website": "https://raydium.io/"
      }
    },
    {
      "chainId": 101,
      "address": "FdhKXYjCou2jQfgKWcNY7jb8F2DPLU1teTTTRfLBD2v1",
      "symbol": "RAY-WUSDT",
      "name": "Raydium Legacy LP Token V3 (RAY-WUSDT)",
      "decimals": 6,
      "logoURI": "https://cdn.jsdelivr.net/gh/solana-labs/token-list@main/assets/mainnet/RVKd61ztZW9GUwhRbbLoYVRE5Xf1B2tVscKqwZqXgEr/logo.png",
      "tags": [
        "lp-token"
      ],
      "extensions": {
        "website": "https://raydium.io/"
      }
    },
    {
      "chainId": 101,
      "address": "BZFGfXMrjG2sS7QT2eiCDEevPFnkYYF7kzJpWfYxPbcx",
      "symbol": "RAY-USDC",
      "name": "Raydium LP Token V3 (RAY-USDC)",
      "decimals": 6,
      "logoURI": "https://cdn.jsdelivr.net/gh/solana-labs/token-list@main/assets/mainnet/RVKd61ztZW9GUwhRbbLoYVRE5Xf1B2tVscKqwZqXgEr/logo.png",
      "tags": [
        "lp-token"
      ],
      "extensions": {
        "website": "https://raydium.io/"
      }
    },
    {
      "chainId": 101,
      "address": "DSX5E21RE9FB9hM8Nh8xcXQfPK6SzRaJiywemHBSsfup",
      "symbol": "RAY-SRM",
      "name": "Raydium LP Token V3 (RAY-SRM)",
      "decimals": 6,
      "logoURI": "https://cdn.jsdelivr.net/gh/solana-labs/token-list@main/assets/mainnet/RVKd61ztZW9GUwhRbbLoYVRE5Xf1B2tVscKqwZqXgEr/logo.png",
      "tags": [
        "lp-token"
      ],
      "extensions": {
        "website": "https://raydium.io/"
      }
    },
    {
      "chainId": 101,
      "address": "F5PPQHGcznZ2FxD9JaxJMXaf7XkaFFJ6zzTBcW8osQjw",
      "symbol": "RAY-SOL",
      "name": "Raydium LP Token V3 (RAY-SOL)",
      "decimals": 6,
      "logoURI": "https://cdn.jsdelivr.net/gh/solana-labs/token-list@main/assets/mainnet/RVKd61ztZW9GUwhRbbLoYVRE5Xf1B2tVscKqwZqXgEr/logo.png",
      "tags": [
        "lp-token"
      ],
      "extensions": {
        "website": "https://raydium.io/"
      }
    },
    {
      "chainId": 101,
      "address": "8Q6MKy5Yxb9vG1mWzppMtMb2nrhNuCRNUkJTeiE3fuwD",
      "symbol": "RAY-ETH",
      "name": "Raydium LP Token V3 (RAY-ETH)",
      "decimals": 6,
      "logoURI": "https://cdn.jsdelivr.net/gh/solana-labs/token-list@main/assets/mainnet/RVKd61ztZW9GUwhRbbLoYVRE5Xf1B2tVscKqwZqXgEr/logo.png",
      "tags": [
        "lp-token"
      ],
      "extensions": {
        "website": "https://raydium.io/"
      }
    },
    {
      "chainId": 101,
      "address": "DsBuznXRTmzvEdb36Dx3aVLVo1XmH7r1PRZUFugLPTFv",
      "symbol": "FIDA-RAY",
      "name": "Raydium Fusion LP Token V4 (FIDA-RAY)",
      "decimals": 6,
      "logoURI": "https://cdn.jsdelivr.net/gh/solana-labs/token-list@main/assets/mainnet/RVKd61ztZW9GUwhRbbLoYVRE5Xf1B2tVscKqwZqXgEr/logo.png",
      "tags": [
        "lp-token"
      ],
      "extensions": {
        "website": "https://raydium.io/"
      }
    },
    {
      "chainId": 101,
      "address": "FwaX9W7iThTZH5MFeasxdLpxTVxRcM7ZHieTCnYog8Yb",
      "symbol": "OXY-RAY",
      "name": "Raydium Fusion LP Token V4 (OXY-RAY)",
      "decimals": 6,
      "logoURI": "https://cdn.jsdelivr.net/gh/solana-labs/token-list@main/assets/mainnet/RVKd61ztZW9GUwhRbbLoYVRE5Xf1B2tVscKqwZqXgEr/logo.png",
      "tags": [
        "lp-token"
      ],
      "extensions": {
        "website": "https://raydium.io/"
      }
    },
    {
      "chainId": 101,
      "address": "CcKK8srfVdTSsFGV3VLBb2YDbzF4T4NM2C3UEjC39RLP",
      "symbol": "MAPS-RAY",
      "name": "Raydium Fusion LP Token V4 (MAPS-RAY)",
      "decimals": 6,
      "logoURI": "https://cdn.jsdelivr.net/gh/solana-labs/token-list@main/assets/mainnet/RVKd61ztZW9GUwhRbbLoYVRE5Xf1B2tVscKqwZqXgEr/logo.png",
      "tags": [
        "lp-token"
      ],
      "extensions": {
        "website": "https://raydium.io/"
      }
    },
    {
      "chainId": 101,
      "address": "CHT8sft3h3gpLYbCcZ9o27mT5s3Z6VifBVbUiDvprHPW",
      "symbol": "KIN-RAY",
      "name": "Raydium Legacy Fusion LP Token V4 (KIN-RAY)",
      "decimals": 6,
      "logoURI": "https://cdn.jsdelivr.net/gh/solana-labs/token-list@main/assets/mainnet/RVKd61ztZW9GUwhRbbLoYVRE5Xf1B2tVscKqwZqXgEr/logo.png",
      "tags": [
        "lp-token"
      ],
      "extensions": {
        "website": "https://raydium.io/"
      }
    },
    {
      "chainId": 101,
      "address": "C3sT1R3nsw4AVdepvLTLKr5Gvszr7jufyBWUCvy4TUvT",
      "symbol": "RAY-USDT",
      "name": "Raydium LP Token V4 (RAY-USDT)",
      "decimals": 6,
      "logoURI": "https://cdn.jsdelivr.net/gh/solana-labs/token-list@main/assets/mainnet/RVKd61ztZW9GUwhRbbLoYVRE5Xf1B2tVscKqwZqXgEr/logo.png",
      "tags": [
        "lp-token"
      ],
      "extensions": {
        "website": "https://raydium.io/"
      }
    },
    {
      "chainId": 101,
      "address": "8HoQnePLqPj4M7PUDzfw8e3Ymdwgc7NLGnaTUapubyvu",
      "symbol": "SOL-USDC",
      "name": "Raydium LP Token V4 (SOL-USDC)",
      "decimals": 9,
      "logoURI": "https://cdn.jsdelivr.net/gh/solana-labs/token-list@main/assets/mainnet/RVKd61ztZW9GUwhRbbLoYVRE5Xf1B2tVscKqwZqXgEr/logo.png",
      "tags": [
        "lp-token"
      ],
      "extensions": {
        "website": "https://raydium.io/"
      }
    },
    {
      "chainId": 101,
      "address": "865j7iMmRRycSYUXzJ33ZcvLiX9JHvaLidasCyUyKaRE",
      "symbol": "YFI-USDC",
      "name": "Raydium LP Token V4 (YFI-USDC)",
      "decimals": 6,
      "logoURI": "https://cdn.jsdelivr.net/gh/solana-labs/token-list@main/assets/mainnet/RVKd61ztZW9GUwhRbbLoYVRE5Xf1B2tVscKqwZqXgEr/logo.png",
      "tags": [
        "lp-token"
      ],
      "extensions": {
        "website": "https://raydium.io/"
      }
    },
    {
      "chainId": 101,
      "address": "9XnZd82j34KxNLgQfz29jGbYdxsYznTWRpvZE3SRE7JG",
      "symbol": "SRM-USDC",
      "name": "Raydium LP Token V4 (SRM-USDC)",
      "decimals": 6,
      "logoURI": "https://cdn.jsdelivr.net/gh/solana-labs/token-list@main/assets/mainnet/RVKd61ztZW9GUwhRbbLoYVRE5Xf1B2tVscKqwZqXgEr/logo.png",
      "tags": [
        "lp-token"
      ],
      "extensions": {
        "website": "https://raydium.io/"
      }
    },
    {
      "chainId": 101,
      "address": "75dCoKfUHLUuZ4qEh46ovsxfgWhB4icc3SintzWRedT9",
      "symbol": "FTT-USDC",
      "name": "Raydium LP Token V4 (FTT-USDC)",
      "decimals": 6,
      "logoURI": "https://cdn.jsdelivr.net/gh/solana-labs/token-list@main/assets/mainnet/RVKd61ztZW9GUwhRbbLoYVRE5Xf1B2tVscKqwZqXgEr/logo.png",
      "tags": [
        "lp-token"
      ],
      "extensions": {
        "website": "https://raydium.io/"
      }
    },
    {
      "chainId": 101,
      "address": "2hMdRdVWZqetQsaHG8kQjdZinEMBz75vsoWTCob1ijXu",
      "symbol": "BTC-USDC",
      "name": "Raydium LP Token V4 (BTC-USDC)",
      "decimals": 6,
      "logoURI": "https://cdn.jsdelivr.net/gh/solana-labs/token-list@main/assets/mainnet/RVKd61ztZW9GUwhRbbLoYVRE5Xf1B2tVscKqwZqXgEr/logo.png",
      "tags": [
        "lp-token"
      ],
      "extensions": {
        "website": "https://raydium.io/"
      }
    },
    {
      "chainId": 101,
      "address": "2QVjeR9d2PbSf8em8NE8zWd8RYHjFtucDUdDgdbDD2h2",
      "symbol": "SUSHI-USDC",
      "name": "Raydium LP Token V4 (SUSHI-USDC)",
      "decimals": 6,
      "logoURI": "https://cdn.jsdelivr.net/gh/solana-labs/token-list@main/assets/mainnet/RVKd61ztZW9GUwhRbbLoYVRE5Xf1B2tVscKqwZqXgEr/logo.png",
      "tags": [
        "lp-token"
      ],
      "extensions": {
        "website": "https://raydium.io/"
      }
    },
    {
      "chainId": 101,
      "address": "CHyUpQFeW456zcr5XEh4RZiibH8Dzocs6Wbgz9aWpXnQ",
      "symbol": "TOMO-USDC",
      "name": "Raydium LP Token V4 (TOMO-USDC)",
      "decimals": 6,
      "logoURI": "https://cdn.jsdelivr.net/gh/solana-labs/token-list@main/assets/mainnet/RVKd61ztZW9GUwhRbbLoYVRE5Xf1B2tVscKqwZqXgEr/logo.png",
      "tags": [
        "lp-token"
      ],
      "extensions": {
        "website": "https://raydium.io/"
      }
    },
    {
      "chainId": 101,
      "address": "BqjoYjqKrXtfBKXeaWeAT5sYCy7wsAYf3XjgDWsHSBRs",
      "symbol": "LINK-USDC",
      "name": "Raydium LP Token V4 (LINK-USDC)",
      "decimals": 6,
      "logoURI": "https://cdn.jsdelivr.net/gh/solana-labs/token-list@main/assets/mainnet/RVKd61ztZW9GUwhRbbLoYVRE5Xf1B2tVscKqwZqXgEr/logo.png",
      "tags": [
        "lp-token"
      ],
      "extensions": {
        "website": "https://raydium.io/"
      }
    },
    {
      "chainId": 101,
      "address": "13PoKid6cZop4sj2GfoBeujnGfthUbTERdE5tpLCDLEY",
      "symbol": "ETH-USDC",
      "name": "Raydium LP Token V4 (ETH-USDC)",
      "decimals": 6,
      "logoURI": "https://cdn.jsdelivr.net/gh/solana-labs/token-list@main/assets/mainnet/RVKd61ztZW9GUwhRbbLoYVRE5Xf1B2tVscKqwZqXgEr/logo.png",
      "tags": [
        "lp-token"
      ],
      "extensions": {
        "website": "https://raydium.io/"
      }
    },
    {
      "chainId": 101,
      "address": "2Vyyeuyd15Gp8aH6uKE72c4hxc8TVSLibxDP9vzspQWG",
      "symbol": "COPE-USDC",
      "name": "Raydium Fusion LP Token V4 (COPE-USDC)",
      "decimals": 0,
      "logoURI": "https://cdn.jsdelivr.net/gh/solana-labs/token-list@main/assets/mainnet/RVKd61ztZW9GUwhRbbLoYVRE5Xf1B2tVscKqwZqXgEr/logo.png",
      "tags": [
        "lp-token"
      ],
      "extensions": {
        "website": "https://raydium.io/"
      }
    },
    {
      "chainId": 101,
      "address": "Epm4KfTj4DMrvqn6Bwg2Tr2N8vhQuNbuK8bESFp4k33K",
      "symbol": "SOL-USDT",
      "name": "Raydium LP Token V4 (SOL-USDT)",
      "decimals": 9,
      "logoURI": "https://cdn.jsdelivr.net/gh/solana-labs/token-list@main/assets/mainnet/RVKd61ztZW9GUwhRbbLoYVRE5Xf1B2tVscKqwZqXgEr/logo.png",
      "tags": [
        "lp-token"
      ],
      "extensions": {
        "website": "https://raydium.io/"
      }
    },
    {
      "chainId": 101,
      "address": "FA1i7fej1pAbQbnY8NbyYUsTrWcasTyipKreDgy1Mgku",
      "symbol": "YFI-USDT",
      "name": "Raydium LP Token V4 (YFI-USDT)",
      "decimals": 6,
      "logoURI": "https://cdn.jsdelivr.net/gh/solana-labs/token-list@main/assets/mainnet/RVKd61ztZW9GUwhRbbLoYVRE5Xf1B2tVscKqwZqXgEr/logo.png",
      "tags": [
        "lp-token"
      ],
      "extensions": {
        "website": "https://raydium.io/"
      }
    },
    {
      "chainId": 101,
      "address": "HYSAu42BFejBS77jZAZdNAWa3iVcbSRJSzp3wtqCbWwv",
      "symbol": "SRM-USDT",
      "name": "Raydium LP Token V4 (SRM-USDT)",
      "decimals": 6,
      "logoURI": "https://cdn.jsdelivr.net/gh/solana-labs/token-list@main/assets/mainnet/RVKd61ztZW9GUwhRbbLoYVRE5Xf1B2tVscKqwZqXgEr/logo.png",
      "tags": [
        "lp-token"
      ],
      "extensions": {
        "website": "https://raydium.io/"
      }
    },
    {
      "chainId": 101,
      "address": "2cTCiUnect5Lap2sk19xLby7aajNDYseFhC9Pigou11z",
      "symbol": "FTT-USDT",
      "name": "Raydium LP Token V4 (FTT-USDT)",
      "decimals": 6,
      "logoURI": "https://cdn.jsdelivr.net/gh/solana-labs/token-list@main/assets/mainnet/RVKd61ztZW9GUwhRbbLoYVRE5Xf1B2tVscKqwZqXgEr/logo.png",
      "tags": [
        "lp-token"
      ],
      "extensions": {
        "website": "https://raydium.io/"
      }
    },
    {
      "chainId": 101,
      "address": "DgGuvR9GSHimopo3Gc7gfkbKamLKrdyzWkq5yqA6LqYS",
      "symbol": "BTC-USDT",
      "name": "Raydium LP Token V4 (BTC-USDT)",
      "decimals": 6,
      "logoURI": "https://cdn.jsdelivr.net/gh/solana-labs/token-list@main/assets/mainnet/RVKd61ztZW9GUwhRbbLoYVRE5Xf1B2tVscKqwZqXgEr/logo.png",
      "tags": [
        "lp-token"
      ],
      "extensions": {
        "website": "https://raydium.io/"
      }
    },
    {
      "chainId": 101,
      "address": "Ba26poEYDy6P2o95AJUsewXgZ8DM9BCsmnU9hmC9i4Ki",
      "symbol": "SUSHI-USDT",
      "name": "Raydium LP Token V4 (SUSHI-USDT)",
      "decimals": 6,
      "logoURI": "https://cdn.jsdelivr.net/gh/solana-labs/token-list@main/assets/mainnet/RVKd61ztZW9GUwhRbbLoYVRE5Xf1B2tVscKqwZqXgEr/logo.png",
      "tags": [
        "lp-token"
      ],
      "extensions": {
        "website": "https://raydium.io/"
      }
    },
    {
      "chainId": 101,
      "address": "D3iGro1vn6PWJXo9QAPj3dfta6dKkHHnmiiym2EfsAmi",
      "symbol": "TOMO-USDT",
      "name": "Raydium LP Token V4 (TOMO-USDT)",
      "decimals": 6,
      "logoURI": "https://cdn.jsdelivr.net/gh/solana-labs/token-list@main/assets/mainnet/RVKd61ztZW9GUwhRbbLoYVRE5Xf1B2tVscKqwZqXgEr/logo.png",
      "tags": [
        "lp-token"
      ],
      "extensions": {
        "website": "https://raydium.io/"
      }
    },
    {
      "chainId": 101,
      "address": "Dr12Sgt9gkY8WU5tRkgZf1TkVWJbvjYuPAhR3aDCwiiX",
      "symbol": "LINK-USDT",
      "name": "Raydium LP Token V4 (LINK-USDT)",
      "decimals": 6,
      "logoURI": "https://cdn.jsdelivr.net/gh/solana-labs/token-list@main/assets/mainnet/RVKd61ztZW9GUwhRbbLoYVRE5Xf1B2tVscKqwZqXgEr/logo.png",
      "tags": [
        "lp-token"
      ],
      "extensions": {
        "website": "https://raydium.io/"
      }
    },
    {
      "chainId": 101,
      "address": "nPrB78ETY8661fUgohpuVusNCZnedYCgghzRJzxWnVb",
      "symbol": "ETH-USDT",
      "name": "Raydium LP Token V4 (ETH-USDT)",
      "decimals": 6,
      "logoURI": "https://cdn.jsdelivr.net/gh/solana-labs/token-list@main/assets/mainnet/RVKd61ztZW9GUwhRbbLoYVRE5Xf1B2tVscKqwZqXgEr/logo.png",
      "tags": [
        "lp-token"
      ],
      "extensions": {
        "website": "https://raydium.io/"
      }
    },
    {
      "chainId": 101,
      "address": "EGJht91R7dKpCj8wzALkjmNdUUUcQgodqWCYweyKcRcV",
      "symbol": "YFI-SRM",
      "name": "Raydium LP Token V4 (YFI-SRM)",
      "decimals": 6,
      "logoURI": "https://cdn.jsdelivr.net/gh/solana-labs/token-list@main/assets/mainnet/RVKd61ztZW9GUwhRbbLoYVRE5Xf1B2tVscKqwZqXgEr/logo.png",
      "tags": [
        "lp-token"
      ],
      "extensions": {
        "website": "https://raydium.io/"
      }
    },
    {
      "chainId": 101,
      "address": "AsDuPg9MgPtt3jfoyctUCUgsvwqAN6RZPftqoeiPDefM",
      "symbol": "FTT-SRM",
      "name": "Raydium LP Token V4 (FTT-SRM)",
      "decimals": 6,
      "logoURI": "https://cdn.jsdelivr.net/gh/solana-labs/token-list@main/assets/mainnet/RVKd61ztZW9GUwhRbbLoYVRE5Xf1B2tVscKqwZqXgEr/logo.png",
      "tags": [
        "lp-token"
      ],
      "extensions": {
        "website": "https://raydium.io/"
      }
    },
    {
      "chainId": 101,
      "address": "AGHQxXb3GSzeiLTcLtXMS2D5GGDZxsB2fZYZxSB5weqB",
      "symbol": "BTC-SRM",
      "name": "Raydium LP Token V4 (BTC-SRM)",
      "decimals": 6,
      "logoURI": "https://cdn.jsdelivr.net/gh/solana-labs/token-list@main/assets/mainnet/RVKd61ztZW9GUwhRbbLoYVRE5Xf1B2tVscKqwZqXgEr/logo.png",
      "tags": [
        "lp-token"
      ],
      "extensions": {
        "website": "https://raydium.io/"
      }
    },
    {
      "chainId": 101,
      "address": "3HYhUnUdV67j1vn8fu7ExuVGy5dJozHEyWvqEstDbWwE",
      "symbol": "SUSHI-SRM",
      "name": "Raydium LP Token V4 (SUSHI-SRM)",
      "decimals": 6,
      "logoURI": "https://cdn.jsdelivr.net/gh/solana-labs/token-list@main/assets/mainnet/RVKd61ztZW9GUwhRbbLoYVRE5Xf1B2tVscKqwZqXgEr/logo.png",
      "tags": [
        "lp-token"
      ],
      "extensions": {
        "website": "https://raydium.io/"
      }
    },
    {
      "chainId": 101,
      "address": "GgH9RnKrQpaMQeqmdbMvs5oo1A24hERQ9wuY2pSkeG7x",
      "symbol": "TOMO-SRM",
      "name": "Raydium LP Token V4 (TOMO-SRM)",
      "decimals": 6,
      "logoURI": "https://cdn.jsdelivr.net/gh/solana-labs/token-list@main/assets/mainnet/RVKd61ztZW9GUwhRbbLoYVRE5Xf1B2tVscKqwZqXgEr/logo.png",
      "tags": [
        "lp-token"
      ],
      "extensions": {
        "website": "https://raydium.io/"
      }
    },
    {
      "chainId": 101,
      "address": "GXN6yJv12o18skTmJXaeFXZVY1iqR18CHsmCT8VVCmDD",
      "symbol": "LINK-SRM",
      "name": "Raydium LP Token V4 (LINK-SRM)",
      "decimals": 6,
      "logoURI": "https://cdn.jsdelivr.net/gh/solana-labs/token-list@main/assets/mainnet/RVKd61ztZW9GUwhRbbLoYVRE5Xf1B2tVscKqwZqXgEr/logo.png",
      "tags": [
        "lp-token"
      ],
      "extensions": {
        "website": "https://raydium.io/"
      }
    },
    {
      "chainId": 101,
      "address": "9VoY3VERETuc2FoadMSYYizF26mJinY514ZpEzkHMtwG",
      "symbol": "ETH-SRM",
      "name": "Raydium LP Token V4 (ETH-SRM)",
      "decimals": 6,
      "logoURI": "https://cdn.jsdelivr.net/gh/solana-labs/token-list@main/assets/mainnet/RVKd61ztZW9GUwhRbbLoYVRE5Xf1B2tVscKqwZqXgEr/logo.png",
      "tags": [
        "lp-token"
      ],
      "extensions": {
        "website": "https://raydium.io/"
      }
    },
    {
      "chainId": 101,
      "address": "AKJHspCwDhABucCxNLXUSfEzb7Ny62RqFtC9uNjJi4fq",
      "symbol": "SRM-SOL",
      "name": "Raydium LP Token V4 (SRM-SOL)",
      "decimals": 6,
      "logoURI": "https://cdn.jsdelivr.net/gh/solana-labs/token-list@main/assets/mainnet/RVKd61ztZW9GUwhRbbLoYVRE5Xf1B2tVscKqwZqXgEr/logo.png",
      "tags": [
        "lp-token"
      ],
      "extensions": {
        "website": "https://raydium.io/"
      }
    },
    {
      "chainId": 101,
      "address": "2doeZGLJyACtaG9DCUyqMLtswesfje1hjNA11hMdj6YU",
      "symbol": "TULIP-USDC",
      "name": "Raydium LP Token V4 (TULIP-USDC)",
      "decimals": 6,
      "logoURI": "https://solfarm.io/tulip-usdc.svg",
      "tags": [
        "lp-token"
      ],
      "extensions": {
        "website": "https://raydium.io/"
      }
    },
    {
      "chainId": 101,
      "address": "AcstFzGGawvvdVhYV9bftr7fmBHbePUjhv53YK1W3dZo",
      "symbol": "LSD",
      "name": "LSD",
      "decimals": 9,
      "tags": [
        "nft"
      ],
      "extensions": {
        "website": "https://solible.com/"
      }
    },
    {
      "chainId": 101,
      "address": "91fSFQsPzMLat9DHwLdQacW3i3EGnWds5tA5mt7yLiT9",
      "symbol": "Unlimited Energy",
      "name": "Unlimited Energy",
      "decimals": 9,
      "tags": [
        "nft"
      ],
      "extensions": {
        "website": "https://solible.com/"
      }
    },
    {
      "chainId": 101,
      "address": "29PEpZeuqWf9tS2gwCjpeXNdXLkaZSMR2s1ibkvGsfnP",
      "symbol": "Need for Speed",
      "name": "Need for Speed",
      "decimals": 9,
      "tags": [
        "nft"
      ],
      "extensions": {
        "website": "https://solible.com/"
      }
    },
    {
      "chainId": 101,
      "address": "HsY8PNar8VExU335ZRYzg89fX7qa4upYu6vPMPFyCDdK",
      "symbol": "ADOR OPENS",
      "name": "ADOR OPENS",
      "decimals": 0,
      "tags": [
        "nft"
      ],
      "extensions": {
        "website": "https://solible.com/"
      }
    },
    {
      "chainId": 101,
      "address": "EDP8TpLJ77M3KiDgFkZW4v4mhmKJHZi9gehYXenfFZuL",
      "symbol": "CMS - Rare",
      "name": "CMS - Rare",
      "decimals": 0,
      "tags": [
        "nft"
      ],
      "extensions": {
        "website": "https://solible.com/"
      }
    },
    {
      "chainId": 101,
      "address": "BrUKFwAABkExb1xzYU4NkRWzjBihVQdZ3PBz4m5S8if3",
      "symbol": "Tesla",
      "name": "Tesla",
      "decimals": 0,
      "tags": [
        "nft"
      ],
      "extensions": {
        "website": "https://solible.com/"
      }
    },
    {
      "chainId": 101,
      "address": "9CmQwpvVXRyixjiE3LrbSyyopPZohNDN1RZiTk8rnXsQ",
      "symbol": "DeceFi",
      "name": "DeceFi",
      "decimals": 0,
      "tags": [
        "nft"
      ],
      "extensions": {
        "website": "https://solible.com/"
      }
    },
    {
      "chainId": 101,
      "address": "F6ST1wWkx2PeH45sKmRxo1boyuzzWCfpnvyKL4BGeLxF",
      "symbol": "Power User",
      "name": "Power User",
      "decimals": 0,
      "tags": [
        "nft"
      ],
      "extensions": {
        "website": "https://solible.com/"
      }
    },
    {
      "chainId": 101,
      "address": "dZytJ7iPDcCu9mKe3srL7bpUeaR3zzkcVqbtqsmxtXZ",
      "symbol": "VIP Member",
      "name": "VIP Member",
      "decimals": 0,
      "tags": [
        "nft"
      ],
      "extensions": {
        "website": "https://solible.com/"
      }
    },
    {
      "chainId": 101,
      "address": "8T4vXgwZUWwsbCDiptHFHjdfexvLG9UP8oy1psJWEQdS",
      "symbol": "Uni Christmas",
      "name": "Uni Christmas",
      "decimals": 0,
      "tags": [
        "nft"
      ],
      "extensions": {
        "website": "https://solible.com/"
      }
    },
    {
      "chainId": 101,
      "address": "EjFGGJSyp9UDS8aqafET5LX49nsG326MeNezYzpiwgpQ",
      "symbol": "BNB",
      "name": "BNB",
      "decimals": 0,
      "tags": [
        "nft"
      ],
      "extensions": {
        "website": "https://solible.com/"
      }
    },
    {
      "chainId": 101,
      "address": "FkmkTr4en8CXkfo9jAwEMov6PVNLpYMzWr3Udqf9so8Z",
      "symbol": "Seldom",
      "name": "Seldom",
      "decimals": 9,
      "tags": [
        "nft"
      ],
      "extensions": {
        "website": "https://solible.com/"
      }
    },
    {
      "chainId": 101,
      "address": "2gn1PJdMAU92SU5inLSp4Xp16ZC5iLF6ScEi7UBvp8ZD",
      "symbol": "Satoshi Closeup",
      "name": "Satoshi Closeup",
      "decimals": 9,
      "tags": [
        "nft"
      ],
      "extensions": {
        "website": "https://solible.com/"
      }
    },
    {
      "chainId": 101,
      "address": "7mhZHtPL4GFkquQR4Y6h34Q8hNkQvGc1FaNtyE43NvUR",
      "symbol": "Satoshi GB",
      "name": "Satoshi GB",
      "decimals": 9,
      "tags": [
        "nft"
      ],
      "extensions": {
        "website": "https://solible.com/"
      }
    },
    {
      "chainId": 101,
      "address": "8RoKfLx5RCscbtVh8kYb81TF7ngFJ38RPomXtUREKsT2",
      "symbol": "Satoshi OG",
      "name": "Satoshi OG",
      "decimals": 9,
      "tags": [
        "nft"
      ],
      "extensions": {
        "website": "https://solible.com/"
      }
    },
    {
      "chainId": 101,
      "address": "9rw5hyDngBQ3yDsCRHqgzGHERpU2zaLh1BXBUjree48J",
      "symbol": "Satoshi BTC",
      "name": "Satoshi BTC",
      "decimals": 10,
      "tags": [
        "nft"
      ],
      "extensions": {
        "website": "https://solible.com/"
      }
    },
    {
      "chainId": 101,
      "address": "AiD7J6D5Hny5DJB1MrYBc2ePQqy2Yh4NoxWwYfR7PzxH",
      "symbol": "Satoshi GB",
      "name": "Satoshi GB",
      "decimals": 9,
      "tags": [
        "nft"
      ],
      "extensions": {
        "website": "https://solible.com/"
      }
    },
    {
      "chainId": 101,
      "address": "4qzEcYvT6TuJME2EMZ5vjaLvQja6R4hKjarA73WQUwt6",
      "name": "APESZN_HOODIE",
      "symbol": "APESZN_HOODIE",
      "decimals": 9,
      "tags": [
        "nft"
      ],
      "extensions": {
        "website": "https://solible.com/"
      }
    },
    {
      "chainId": 101,
      "address": "APhyVWtzjdTVYhyta9ngSiCDk2pLi8eEZKsHGSbsmwv6",
      "name": "APESZN_TEE_SHIRT",
      "symbol": "APESZN_TEE_SHIRT",
      "decimals": 9,
      "tags": [
        "nft"
      ],
      "extensions": {
        "website": "https://solible.com/"
      }
    },
    {
      "chainId": 101,
      "address": "bxiA13fpU1utDmYuUvxvyMT8odew5FEm96MRv7ij3eb",
      "symbol": "Satoshi",
      "name": "Satoshi",
      "decimals": 9,
      "tags": [
        "nft"
      ],
      "extensions": {
        "website": "https://solible.com/"
      }
    },
    {
      "chainId": 101,
      "address": "GoC24kpj6TkvjzspXrjSJC2CVb5zMWhLyRcHJh9yKjRF",
      "symbol": "Satoshi Closeup",
      "name": "Satoshi Closeup",
      "decimals": 9,
      "tags": [
        "nft"
      ],
      "extensions": {
        "website": "https://solible.com/"
      }
    },
    {
      "chainId": 101,
      "address": "oCUduD44ETuZ65bpWdPzPDSnAdreg1sJrugfwyFZVHV",
      "symbol": "Satoshi BTC",
      "name": "Satoshi BTC",
      "decimals": 9,
      "tags": [
        "nft"
      ],
      "extensions": {
        "website": "https://solible.com/"
      }
    },
    {
      "chainId": 101,
      "address": "9Vvre2DxBB9onibwYDHeMsY1cj6BDKtEDccBPWRN215E",
      "symbol": "Satoshi Nakamoto",
      "name": "Satoshi Nakamoto",
      "decimals": 9,
      "tags": [
        "nft"
      ],
      "extensions": {
        "website": "https://solible.com/"
      }
    },
    {
      "chainId": 101,
      "address": "7RpFk44cMTAUt9CcjEMWnZMypE9bYQsjBiSNLn5qBvhP",
      "symbol": "Charles Hoskinson",
      "name": "Charles Hoskinson",
      "decimals": 9,
      "tags": [
        "nft"
      ],
      "extensions": {
        "website": "https://solible.com/"
      }
    },
    {
      "chainId": 101,
      "address": "GyRkPAxpd9XrMHcBF6fYHVRSZQvQBwAGKAGQeBPSKzMq",
      "symbol": "SBF",
      "name": "SBF",
      "decimals": 0,
      "tags": [
        "nft"
      ],
      "extensions": {
        "website": "https://solible.com/"
      }
    },
    {
      "chainId": 101,
      "address": "AgdBQN2Sy2abiZ2KToWeUsQ9PHdCv95wt6kVWRf5zDkx",
      "symbol": "Bitcoin Tram",
      "name": "Bitcoin Tram",
      "decimals": 0,
      "tags": [
        "nft"
      ],
      "extensions": {
        "website": "https://solible.com/"
      }
    },
    {
      "chainId": 101,
      "address": "7TRzvCqXN8KSXggbSyeEG2Z9YBBhEFmbtmv6FLbd4mmd",
      "symbol": "SRM tee-shirt",
      "name": "SRM tee-shirt",
      "decimals": 0,
      "tags": [
        "nft"
      ],
      "extensions": {
        "website": "https://solible.com/"
      }
    },
    {
      "chainId": 101,
      "address": "gksYzxitEf2HyE7Bb81vvHXNH5f3wa43jvXf4TcUZwb",
      "symbol": "PERK",
      "name": "PERK",
      "decimals": 6,
      "logoURI": "https://cdn.jsdelivr.net/gh/perkexchange/assets/logos/SPL-token/logo.png",
      "tags": [],
      "extensions": {
        "website": "https://perk.exchange/"
      }
    },
    {
      "chainId": 101,
      "address": "BDxWSxkMLW1nJ3VggamUKkEKrtCaVqzFxoDApM8HdBks",
      "symbol": "BTSG",
      "name": "BitSong",
      "decimals": 6,
      "logoURI": "https://cdn.jsdelivr.net/gh/bitsongofficial/assets/logo_128x128.png",
      "tags": [],
      "extensions": {
        "website": "https://bitsong.io/",
        "coingeckoId": "bitsong"
      }
    },
    {
      "chainId": 101,
      "address": "5ddiFxh3J2tcZHfn8uhGRYqu16P3FUvBfh8WoZPUHKW5",
      "name": "EOSBEAR",
      "symbol": "EOSBEAR",
      "decimals": 6,
      "logoURI": "",
      "tags": [
        "leveraged",
        "bear"
      ],
      "extensions": {
        "coingeckoId": "3x-short-eos-token",
        "serumV3Usdc": "2BQrJP599QVKRyHhyJ6oRrTPNUmPBgXxiBo2duvYdacy"
      }
    },
    {
      "chainId": 101,
      "address": "qxxF6S62hmZF5bo46mS7C2qbBa87qRossAM78VzsDqi",
      "name": "EOSBULL",
      "symbol": "EOSBULL",
      "decimals": 6,
      "logoURI": "",
      "tags": [
        "leveraged",
        "bull"
      ],
      "extensions": {
        "coingeckoId": "3x-long-eos-token"
      }
    },
    {
      "chainId": 101,
      "address": "2CDLbxeuqkLTLY3em6FFQgfBQV5LRnEsJJgcFCvWKNcS",
      "name": "BNBBEAR",
      "symbol": "BNBBEAR",
      "decimals": 6,
      "logoURI": "",
      "tags": [
        "leveraged",
        "bear"
      ],
      "extensions": {
        "coingeckoId": "3x-short-bnb-token"
      }
    },
    {
      "chainId": 101,
      "address": "AfjHjdLibuXyvmz7PyTSc5KEcGBh43Kcu8Sr2tyDaJyt",
      "name": "BNBBULL",
      "symbol": "BNBBULL",
      "decimals": 6,
      "logoURI": "",
      "tags": [
        "leveraged",
        "bull"
      ],
      "extensions": {
        "coingeckoId": "3x-long-bnb-token"
      }
    },
    {
      "chainId": 101,
      "address": "8kA1WJKoLTxtACNPkvW6UNufsrpxUY57tXZ9KmG9123t",
      "name": "BSVBULL",
      "symbol": "BSVBULL",
      "decimals": 6,
      "logoURI": "",
      "tags": [
        "leveraged",
        "bull"
      ],
      "extensions": {
        "coingeckoId": "3x-long-bitcoin-sv-token"
      }
    },
    {
      "chainId": 101,
      "address": "2FGW8BVMu1EHsz2ZS9rZummDaq6o2DVrZZPw4KaAvDWh",
      "name": "BSVBEAR",
      "symbol": "BSVBEAR",
      "decimals": 6,
      "logoURI": "",
      "tags": [
        "leveraged",
        "bear"
      ],
      "extensions": {
        "coingeckoId": "3x-short-bitcoin-sv-token"
      }
    },
    {
      "chainId": 101,
      "address": "8L9XGTMzcqS9p61zsR35t7qipwAXMYkD6disWoDFZiFT",
      "name": "LTCBEAR",
      "symbol": "LTCBEAR",
      "decimals": 6,
      "logoURI": "",
      "tags": [
        "leveraged",
        "bear"
      ],
      "extensions": {
        "coingeckoId": "3x-short-litecoin-token"
      }
    },
    {
      "chainId": 101,
      "address": "863ZRjf1J8AaVuCqypAdm5ktVyGYDiBTvD1MNHKrwyjp",
      "name": "LTCBULL",
      "symbol": "LTCBULL",
      "decimals": 6,
      "logoURI": "",
      "tags": [
        "leveraged",
        "bull"
      ],
      "extensions": {
        "coingeckoId": "3x-long-litecoin-token"
      }
    },
    {
      "chainId": 101,
      "address": "GkSPaHdY2raetuYzsJYacHtrAtQUfWt64bpd1VzxJgSD",
      "name": "BULL",
      "symbol": "BULL",
      "decimals": 6,
      "logoURI": "",
      "tags": [
        "leveraged",
        "bull"
      ],
      "extensions": {
        "coingeckoId": "3x-long-bitcoin-token"
      }
    },
    {
      "chainId": 101,
      "address": "45vwTZSDFBiqCMRdtK4xiLCHEov8LJRW8GwnofG8HYyH",
      "name": "BEAR",
      "symbol": "BEAR",
      "decimals": 6,
      "logoURI": "",
      "tags": [
        "leveraged",
        "bear"
      ],
      "extensions": {
        "coingeckoId": "3x-short-bitcoin-token"
      }
    },
    {
      "chainId": 101,
      "address": "2VTAVf1YCwamD3ALMdYHRMV5vPUCXdnatJH5f1khbmx6",
      "name": "BCHBEAR",
      "symbol": "BCHBEAR",
      "decimals": 6,
      "logoURI": "",
      "tags": [
        "leveraged",
        "bear"
      ],
      "extensions": {
        "coingeckoId": "3x-short-bitcoin-cash-token"
      }
    },
    {
      "chainId": 101,
      "address": "22xoSp66BDt4x4Q5xqxjaSnirdEyharoBziSFChkLFLy",
      "name": "BCHBULL",
      "symbol": "BCHBULL",
      "decimals": 6,
      "logoURI": "",
      "tags": [
        "leveraged",
        "bull"
      ],
      "extensions": {
        "coingeckoId": "3x-long-bitcoin-cash-token"
      }
    },
    {
      "chainId": 101,
      "address": "CwChm6p9Q3yFrjzVeiLTTbsoJkooscof5SJYZc2CrNqG",
      "name": "ETHBULL",
      "symbol": "ETHBULL",
      "decimals": 6,
      "logoURI": "",
      "tags": [
        "leveraged",
        "bull"
      ],
      "extensions": {
        "coingeckoId": "3x-long-ethereum-token",
        "serumV3Usdt": "FuhKVt5YYCv7vXnADXtb7vqzYn82PJoap86q5wm8LX8Q"
      }
    },
    {
      "chainId": 101,
      "address": "Bvv9xLodFrvDFSno9Ud8SEh5zVtBDQQjnBty2SgMcJ2s",
      "name": "ETHBEAR",
      "symbol": "ETHBEAR",
      "decimals": 6,
      "logoURI": "",
      "tags": [
        "leveraged",
        "bear"
      ],
      "extensions": {
        "coingeckoId": "3x-short-ethereum-token"
      }
    },
    {
      "chainId": 101,
      "address": "HRhaNssoyv5tKFRcbPg69ULEbcD8DPv99GdXLcdkgc1A",
      "name": "ALTBULL",
      "symbol": "ALTBULL",
      "decimals": 6,
      "logoURI": "",
      "tags": [
        "leveraged",
        "bull"
      ],
      "extensions": {
        "coingeckoId": "3x-long-altcoin-index-token"
      }
    },
    {
      "chainId": 101,
      "address": "9Mu1KmjBKTUWgpDoeTJ5oD7XFQmEiZxzspEd3TZGkavx",
      "name": "ALTBEAR",
      "symbol": "ALTBEAR",
      "decimals": 6,
      "logoURI": "",
      "tags": [
        "leveraged",
        "bear"
      ],
      "extensions": {
        "coingeckoId": "3x-short-altcoin-index-token"
      }
    },
    {
      "chainId": 101,
      "address": "AYL1adismZ1U9pTuN33ahG4aYc5XTZQL4vKFx9ofsGWD",
      "name": "BULLSHIT",
      "symbol": "BULLSHIT",
      "decimals": 6,
      "logoURI": "",
      "tags": [
        "leveraged",
        "bull"
      ],
      "extensions": {
        "coingeckoId": "3x-long-shitcoin-index-token"
      }
    },
    {
      "chainId": 101,
      "address": "5jqymuoXXVcUuJKrf1MWiHSqHyg2osMaJGVy69NsJWyP",
      "name": "BEARSHIT",
      "symbol": "BEARSHIT",
      "decimals": 6,
      "logoURI": "",
      "tags": [
        "leveraged",
        "bear"
      ],
      "extensions": {
        "coingeckoId": "3x-short-shitcoin-index-token"
      }
    },
    {
      "chainId": 101,
      "address": "EL1aDTnLKjf4SaGpqtxJPyK94imSBr8fWDbcXjXQrsmj",
      "name": "MIDBULL",
      "symbol": "MIDBULL",
      "decimals": 6,
      "logoURI": "",
      "tags": [
        "leveraged",
        "bull"
      ],
      "extensions": {
        "coingeckoId": "3x-long-midcap-index-token",
        "serumV3Usdc": "8BBtLkoaEyavREriwGUudzAcihTH9SJLAPBbgb7QZe9y"
      }
    },
    {
      "chainId": 101,
      "address": "2EPvVjHusU3ozoucmdhhnqv3HQtBsQmjTnSa87K91HkC",
      "name": "MIDBEAR",
      "symbol": "MIDBEAR",
      "decimals": 6,
      "logoURI": "",
      "tags": [
        "leveraged",
        "bear"
      ],
      "extensions": {
        "coingeckoId": "3x-short-midcap-index-token"
      }
    },
    {
      "chainId": 101,
      "address": "8TCfJTyeqNBZqyDMY4VwDY7kdCCY7pcbJJ58CnKHkMu2",
      "name": "LINKBEAR",
      "symbol": "LINKBEAR",
      "decimals": 6,
      "logoURI": "",
      "tags": [
        "leveraged",
        "bear"
      ],
      "extensions": {
        "coingeckoId": "3x-short-chainlink-token"
      }
    },
    {
      "chainId": 101,
      "address": "EsUoZMbACNMppdqdmuLCFLet8VXxt2h47N9jHCKwyaPz",
      "name": "LINKBULL",
      "symbol": "LINKBULL",
      "decimals": 6,
      "logoURI": "",
      "tags": [
        "leveraged",
        "bull"
      ],
      "extensions": {
        "coingeckoId": "3x-long-chainlink-token"
      }
    },
    {
      "chainId": 101,
      "address": "262cQHT3soHwzuo2oVSy5kAfHcFZ1Jjn8C1GRLcQNKA3",
      "name": "XRPBULL",
      "symbol": "XRPBULL",
      "decimals": 6,
      "logoURI": "",
      "tags": [
        "leveraged",
        "bull"
      ],
      "extensions": {
        "coingeckoId": "3x-long-xrp-token"
      }
    },
    {
      "chainId": 101,
      "address": "8sxtSswmQ7Lcd2GjK6am37Z61wJZjA2SzE7Luf7yaKBB",
      "name": "XRPBEAR",
      "symbol": "XRPBEAR",
      "decimals": 6,
      "logoURI": "",
      "tags": [
        "leveraged",
        "bear"
      ],
      "extensions": {
        "coingeckoId": "3x-short-xrp-token"
      }
    },
    {
      "chainId": 101,
      "address": "91z91RukFM16hyEUCXuwMQwp2BW3vanNG5Jh5yj6auiJ",
      "name": "BVOL",
      "symbol": "BVOL",
      "decimals": 6,
      "logoURI": "",
      "tags": [],
      "extensions": {
        "coingeckoId": "1x-long-btc-implied-volatility-token"
      }
    },
    {
      "chainId": 101,
      "address": "5TY71D29Cyuk9UrsSxLXw2quJBpS7xDDFuFu2K9W7Wf9",
      "name": "IBlive",
      "symbol": "IBVOL",
      "decimals": 6,
      "logoURI": "",
      "tags": [],
      "extensions": {
        "coingeckoId": "1x-short-btc-implied-volatility"
      }
    },
    {
      "chainId": 101,
      "address": "dK83wTVypEpa1pqiBbHY3MNuUnT3ADUZM4wk9VZXZEc",
      "name": "Wrapped Aave",
      "symbol": "AAVE",
      "decimals": 6,
      "logoURI": "https://cdn.jsdelivr.net/gh/trustwallet/assets@master/blockchains/ethereum/assets/0x7Fc66500c84A76Ad7e9c93437bFc5Ac33E2DDaE9/logo.png",
      "tags": [],
      "extensions": {
        "serumV3Usdt": "6bxuB5N3bt3qW8UnPNLgMMzDq5sEH8pFmYJYGgzvE11V",
        "coingeckoId": "aave"
      }
    },
    {
      "chainId": 101,
      "address": "A6aY2ceogBz1VaXBxm1j2eJuNZMRqrWUAnKecrMH85zj",
      "name": "LQID",
      "symbol": "LQID",
      "decimals": 6,
      "logoURI": "https://cdn.jsdelivr.net/gh/dr497/awesome-serum-markets/icons/lqid.svg",
      "tags": []
    },
    {
      "chainId": 101,
      "address": "7CnFGR9mZWyAtWxPcVuTewpyC3A3MDW4nLsu5NY6PDbd",
      "name": "SECO",
      "symbol": "SECO",
      "decimals": 6,
      "logoURI": "",
      "tags": [],
      "extensions": {
        "coingeckoId": "serum-ecosystem-token"
      }
    },
    {
      "chainId": 101,
      "address": "3GECTP7H4Tww3w8jEPJCJtXUtXxiZty31S9szs84CcwQ",
      "name": "HOLY",
      "symbol": "HOLY",
      "decimals": 6,
      "logoURI": "",
      "tags": [],
      "extensions": {
        "coingeckoId": "holy-trinity"
      }
    },
    {
      "chainId": 101,
      "address": "6ry4WBDvAwAnrYJVv6MCog4J8zx6S3cPgSqnTsDZ73AR",
      "name": "TRYB",
      "symbol": "TRYB",
      "decimals": 6,
      "logoURI": "",
      "tags": [],
      "extensions": {
        "serumV3Usdt": "AADohBGxvf7bvixs2HKC3dG2RuU3xpZDwaTzYFJThM8U",
        "coingeckoId": "bilira"
      }
    },
    {
      "chainId": 101,
      "address": "ASboaJPFtJeCS5eG4gL3Lg95xrTz2UZSLE9sdJtY93kE",
      "name": "DOGEBULL",
      "symbol": "DOGEBULL",
      "decimals": 6,
      "logoURI": "",
      "tags": [
        "leveraged",
        "bull"
      ],
      "extensions": {
        "coingeckoId": "3x-long-dogecoin-token"
      }
    },
    {
      "chainId": 101,
      "address": "Gnhy3boBT4MA8TTjGip5ND2uNsceh1Wgeaw1rYJo51ZY",
      "symbol": "MAPSPOOL",
      "name": "Bonfida Maps Pool",
      "decimals": 6,
      "logoURI": "https://cdn.jsdelivr.net/gh/solana-labs/explorer/public/tokens/maps.svg",
      "tags": [],
      "extensions": {
        "website": "https://bonfida.com/"
      }
    },
    {
      "chainId": 101,
      "address": "9iDWyYZ5VHBCxxmWZogoY3Z6FSbKsX4WFe37c728krdT",
      "symbol": "OXYPOOL",
      "name": "Bonfida Oxy Pool",
      "decimals": 6,
      "logoURI": "https://cdn.jsdelivr.net/gh/nathanielparke/awesome-serum-markets/icons/oxy.svg",
      "tags": [],
      "extensions": {
        "website": "https://bonfida.com/"
      }
    },
    {
      "chainId": 101,
      "address": "D68NB5JkzvyNCZAvi6EGtEcGvSoRNPanU9heYTAUFFRa",
      "name": "PERP",
      "symbol": "PERP",
      "decimals": 6,
      "logoURI": "",
      "tags": [],
      "extensions": {
        "coingeckoId": "perpetual-protocol"
      }
    },
    {
      "chainId": 101,
      "address": "93a1L7xaEV7vZGzNXCcb9ztZedbpKgUiTHYxmFKJwKvc",
      "symbol": "RAYPOOL",
      "name": "Bonfida Ray Pool",
      "decimals": 6,
      "logoURI": "https://cdn.jsdelivr.net/gh/solana-labs/token-list@main/assets/mainnet/RVKd61ztZW9GUwhRbbLoYVRE5Xf1B2tVscKqwZqXgEr/logo.png",
      "tags": [],
      "extensions": {
        "website": "https://bonfida.com/"
      }
    },
    {
      "chainId": 101,
      "address": "FeGn77dhg1KXRRFeSwwMiykZnZPw5JXW6naf2aQgZDQf",
      "symbol": "wWETH",
      "name": "Wrapped Ether (Wormhole)",
      "decimals": 9,
      "logoURI": "https://cdn.jsdelivr.net/gh/trustwallet/assets@master/blockchains/ethereum/assets/0xC02aaA39b223FE8D0A0e5C4F27eAD9083C756Cc2/logo.png",
      "tags": [
        "wrapped",
        "wormhole"
      ],
      "extensions": {
        "address": "0xC02aaA39b223FE8D0A0e5C4F27eAD9083C756Cc2",
        "bridgeContract": "https://etherscan.io/address/0xf92cD566Ea4864356C5491c177A430C222d7e678",
        "assetContract": "https://etherscan.io/address/0xC02aaA39b223FE8D0A0e5C4F27eAD9083C756Cc2",
        "coingeckoId": "weth"
      }
    },
    {
      "chainId": 101,
      "address": "GbBWwtYTMPis4VHb8MrBbdibPhn28TSrLB53KvUmb7Gi",
      "symbol": "wFTT",
      "name": "Wrapped FTT (Wormhole)",
      "decimals": 9,
      "logoURI": "https://cdn.jsdelivr.net/gh/solana-labs/token-list@main/assets/mainnet/GbBWwtYTMPis4VHb8MrBbdibPhn28TSrLB53KvUmb7Gi/logo.webp",
      "tags": [
        "wrapped",
        "wormhole"
      ],
      "extensions": {
        "address": "0x50d1c9771902476076ecfc8b2a83ad6b9355a4c9",
        "bridgeContract": "https://etherscan.io/address/0xf92cD566Ea4864356C5491c177A430C222d7e678",
        "assetContract": "https://etherscan.io/address/0x50d1c9771902476076ecfc8b2a83ad6b9355a4c9",
        "coingeckoId": "ftx-token"
      }
    },
    {
      "chainId": 101,
      "address": "AbLwQCyU9S8ycJgu8wn6woRCHSYJmjMpJFcAHQ6vjq2P",
      "symbol": "wTUSD",
      "name": "TrueUSD (Wormhole)",
      "decimals": 9,
      "logoURI": "https://cdn.jsdelivr.net/gh/trustwallet/assets@master/blockchains/ethereum/assets/0x0000000000085d4780B73119b644AE5ecd22b376/logo.png",
      "tags": [
        "wrapped",
        "wormhole"
      ],
      "extensions": {
        "address": "0x0000000000085d4780B73119b644AE5ecd22b376",
        "bridgeContract": "https://etherscan.io/address/0xf92cD566Ea4864356C5491c177A430C222d7e678",
        "assetContract": "https://etherscan.io/address/0x0000000000085d4780B73119b644AE5ecd22b376",
        "coingeckoId": "true-usd"
      }
    },
    {
      "chainId": 101,
      "address": "3JfuyCg5891hCX1ZTbvt3pkiaww3XwgyqQH6E9eHtqKD",
      "symbol": "wLON",
      "name": "Tokenlon (Wormhole)",
      "decimals": 9,
      "logoURI": "https://cdn.jsdelivr.net/gh/trustwallet/assets@master/blockchains/ethereum/assets/0x0000000000095413afC295d19EDeb1Ad7B71c952/logo.png",
      "tags": [
        "wrapped",
        "wormhole"
      ],
      "extensions": {
        "address": "0x0000000000095413afC295d19EDeb1Ad7B71c952",
        "bridgeContract": "https://etherscan.io/address/0xf92cD566Ea4864356C5491c177A430C222d7e678",
        "assetContract": "https://etherscan.io/address/0x0000000000095413afC295d19EDeb1Ad7B71c952",
        "coingeckoId": "tokenlon"
      }
    },
    {
      "chainId": 101,
      "address": "6k7mrqiAqEWnABVN8FhfuNUrmrnaMh44nNWydNXctbpV",
      "symbol": "wALBT",
      "name": "AllianceBlock Token (Wormhole)",
      "decimals": 9,
      "logoURI": "https://cdn.jsdelivr.net/gh/trustwallet/assets@master/blockchains/ethereum/assets/0x00a8b738E453fFd858a7edf03bcCfe20412f0Eb0/logo.png",
      "tags": [
        "wrapped",
        "wormhole"
      ],
      "extensions": {
        "address": "0x00a8b738E453fFd858a7edf03bcCfe20412f0Eb0",
        "bridgeContract": "https://etherscan.io/address/0xf92cD566Ea4864356C5491c177A430C222d7e678",
        "assetContract": "https://etherscan.io/address/0x00a8b738E453fFd858a7edf03bcCfe20412f0Eb0",
        "coingeckoId": "allianceblock"
      }
    },
    {
      "chainId": 101,
      "address": "4b166BQEQunjg8oNTDcLeWU3nidQnVTL1Vni8ANU7Mvt",
      "symbol": "wSKL",
      "name": "SKALE (Wormhole)",
      "decimals": 9,
      "logoURI": "https://cdn.jsdelivr.net/gh/trustwallet/assets@master/blockchains/ethereum/assets/0x00c83aeCC790e8a4453e5dD3B0B4b3680501a7A7/logo.png",
      "tags": [
        "wrapped",
        "wormhole"
      ],
      "extensions": {
        "address": "0x00c83aeCC790e8a4453e5dD3B0B4b3680501a7A7",
        "bridgeContract": "https://etherscan.io/address/0xf92cD566Ea4864356C5491c177A430C222d7e678",
        "assetContract": "https://etherscan.io/address/0x00c83aeCC790e8a4453e5dD3B0B4b3680501a7A7",
        "coingeckoId": "skale"
      }
    },
    {
      "chainId": 101,
      "address": "CcHhpEx9VcWx7UBJC8DJaR5h3wNdexsQtB1nEfekjSHn",
      "symbol": "wUFT",
      "name": "UniLend Finance Token (Wormhole)",
      "decimals": 9,
      "logoURI": "https://cdn.jsdelivr.net/gh/trustwallet/assets@master/blockchains/ethereum/assets/0x0202Be363B8a4820f3F4DE7FaF5224fF05943AB1/logo.png",
      "tags": [
        "wrapped",
        "wormhole"
      ],
      "extensions": {
        "address": "0x0202Be363B8a4820f3F4DE7FaF5224fF05943AB1",
        "bridgeContract": "https://etherscan.io/address/0xf92cD566Ea4864356C5491c177A430C222d7e678",
        "assetContract": "https://etherscan.io/address/0x0202Be363B8a4820f3F4DE7FaF5224fF05943AB1",
        "coingeckoId": "unlend-finance"
      }
    },
    {
      "chainId": 101,
      "address": "VPjCJkR1uZGT9k9q7PsLArS5sEQtWgij8eZC8tysCy7",
      "symbol": "wORN",
      "name": "Orion Protocol (Wormhole)",
      "decimals": 8,
      "logoURI": "https://cdn.jsdelivr.net/gh/trustwallet/assets@master/blockchains/ethereum/assets/0x0258F474786DdFd37ABCE6df6BBb1Dd5dfC4434a/logo.png",
      "tags": [
        "wrapped",
        "wormhole"
      ],
      "extensions": {
        "address": "0x0258F474786DdFd37ABCE6df6BBb1Dd5dfC4434a",
        "bridgeContract": "https://etherscan.io/address/0xf92cD566Ea4864356C5491c177A430C222d7e678",
        "assetContract": "https://etherscan.io/address/0x0258F474786DdFd37ABCE6df6BBb1Dd5dfC4434a",
        "coingeckoId": "orion-protocol"
      }
    },
    {
      "chainId": 101,
      "address": "CxzHZtzrm6bAz6iFCAGgCYCd3iQb5guUD7oQXKxdgk5c",
      "symbol": "wSRK",
      "name": "SparkPoint (Wormhole)",
      "decimals": 9,
      "logoURI": "https://cdn.jsdelivr.net/gh/trustwallet/assets@master/blockchains/ethereum/assets/0x0488401c3F535193Fa8Df029d9fFe615A06E74E6/logo.png",
      "tags": [
        "wrapped",
        "wormhole"
      ],
      "extensions": {
        "address": "0x0488401c3F535193Fa8Df029d9fFe615A06E74E6",
        "bridgeContract": "https://etherscan.io/address/0xf92cD566Ea4864356C5491c177A430C222d7e678",
        "assetContract": "https://etherscan.io/address/0x0488401c3F535193Fa8Df029d9fFe615A06E74E6",
        "coingeckoId": "sparkpoint"
      }
    },
    {
      "chainId": 101,
      "address": "FqMZWvmii4NNzhLBKGzkvGj3e3XTxNVDNSKDJnt9fVQV",
      "symbol": "wUMA",
      "name": "UMA Voting Token v1 (Wormhole)",
      "decimals": 9,
      "logoURI": "https://cdn.jsdelivr.net/gh/trustwallet/assets@master/blockchains/ethereum/assets/0x04Fa0d235C4abf4BcF4787aF4CF447DE572eF828/logo.png",
      "tags": [
        "wrapped",
        "wormhole"
      ],
      "extensions": {
        "address": "0x04Fa0d235C4abf4BcF4787aF4CF447DE572eF828",
        "bridgeContract": "https://etherscan.io/address/0xf92cD566Ea4864356C5491c177A430C222d7e678",
        "assetContract": "https://etherscan.io/address/0x04Fa0d235C4abf4BcF4787aF4CF447DE572eF828",
        "coingeckoId": "uma"
      }
    },
    {
      "chainId": 101,
      "address": "6GGNzF99kCG1ozQbP7M7EYW9zPbQGPMwTCCi2Dqx3qhU",
      "symbol": "wSkey",
      "name": "SmartKey (Wormhole)",
      "decimals": 8,
      "logoURI": "https://cdn.jsdelivr.net/gh/trustwallet/assets@master/blockchains/ethereum/assets/0x06A01a4d579479Dd5D884EBf61A31727A3d8D442/logo.png",
      "tags": [
        "wrapped",
        "wormhole"
      ],
      "extensions": {
        "address": "0x06A01a4d579479Dd5D884EBf61A31727A3d8D442",
        "bridgeContract": "https://etherscan.io/address/0xf92cD566Ea4864356C5491c177A430C222d7e678",
        "assetContract": "https://etherscan.io/address/0x06A01a4d579479Dd5D884EBf61A31727A3d8D442",
        "coingeckoId": "smartkey"
      }
    },
    {
      "chainId": 101,
      "address": "Gc9rR2dUHfuYCJ8rU1Ye9fr8JoZZt9ZrfmXitQRLsxRW",
      "symbol": "wMIR",
      "name": "Wrapped MIR Token (Wormhole)",
      "decimals": 9,
      "logoURI": "https://cdn.jsdelivr.net/gh/trustwallet/assets@master/blockchains/ethereum/assets/0x09a3EcAFa817268f77BE1283176B946C4ff2E608/logo.png",
      "tags": [
        "wrapped",
        "wormhole"
      ],
      "extensions": {
        "address": "0x09a3EcAFa817268f77BE1283176B946C4ff2E608",
        "bridgeContract": "https://etherscan.io/address/0xf92cD566Ea4864356C5491c177A430C222d7e678",
        "assetContract": "https://etherscan.io/address/0x09a3EcAFa817268f77BE1283176B946C4ff2E608",
        "coingeckoId": "mirror-protocol"
      }
    },
    {
      "chainId": 101,
      "address": "B8xDqdrHpYLNHQKQ4ARDKurxhkhn2gfZa8WRosCEzXnF",
      "symbol": "wGRO",
      "name": "Growth (Wormhole)",
      "decimals": 9,
      "logoURI": "https://cdn.jsdelivr.net/gh/trustwallet/assets@master/blockchains/ethereum/assets/0x09e64c2B61a5f1690Ee6fbeD9baf5D6990F8dFd0/logo.png",
      "tags": [
        "wrapped",
        "wormhole"
      ],
      "extensions": {
        "address": "0x09e64c2B61a5f1690Ee6fbeD9baf5D6990F8dFd0",
        "bridgeContract": "https://etherscan.io/address/0xf92cD566Ea4864356C5491c177A430C222d7e678",
        "assetContract": "https://etherscan.io/address/0x09e64c2B61a5f1690Ee6fbeD9baf5D6990F8dFd0",
        "coingeckoId": "growth-defi"
      }
    },
    {
      "chainId": 101,
      "address": "GE1X8ef7fcsJ93THx4CvV7BQsdEyEAyk61s2L5YfSXiL",
      "symbol": "wSTAKE",
      "name": "xDai (Wormhole)",
      "decimals": 9,
      "logoURI": "https://cdn.jsdelivr.net/gh/trustwallet/assets@master/blockchains/ethereum/assets/0x0Ae055097C6d159879521C384F1D2123D1f195e6/logo.png",
      "tags": [
        "wrapped",
        "wormhole"
      ],
      "extensions": {
        "address": "0x0Ae055097C6d159879521C384F1D2123D1f195e6",
        "bridgeContract": "https://etherscan.io/address/0xf92cD566Ea4864356C5491c177A430C222d7e678",
        "assetContract": "https://etherscan.io/address/0x0Ae055097C6d159879521C384F1D2123D1f195e6",
        "coingeckoId": "xdai-stake"
      }
    },
    {
      "chainId": 101,
      "address": "7TK6QeyTsnTT6KsnK2tHHfh62mbjNuFWoyUc8vo3CmmU",
      "symbol": "wYFI",
      "name": "yearn.finance (Wormhole)",
      "decimals": 9,
      "logoURI": "https://cdn.jsdelivr.net/gh/trustwallet/assets@master/blockchains/ethereum/assets/0x0bc529c00C6401aEF6D220BE8C6Ea1667F6Ad93e/logo.png",
      "tags": [
        "wrapped",
        "wormhole"
      ],
      "extensions": {
        "address": "0x0bc529c00C6401aEF6D220BE8C6Ea1667F6Ad93e",
        "bridgeContract": "https://etherscan.io/address/0xf92cD566Ea4864356C5491c177A430C222d7e678",
        "assetContract": "https://etherscan.io/address/0x0bc529c00C6401aEF6D220BE8C6Ea1667F6Ad93e",
        "coingeckoId": "yearn-finance"
      }
    },
    {
      "chainId": 101,
      "address": "CTtKth9uW7froBA6xCd2MP7BXjGFESdT1SyxUmbHovSw",
      "symbol": "wBAT",
      "name": "Basic Attention Token (Wormhole)",
      "decimals": 9,
      "logoURI": "https://cdn.jsdelivr.net/gh/trustwallet/assets@master/blockchains/ethereum/assets/0x0D8775F648430679A709E98d2b0Cb6250d2887EF/logo.png",
      "tags": [
        "wrapped",
        "wormhole"
      ],
      "extensions": {
        "address": "0x0D8775F648430679A709E98d2b0Cb6250d2887EF",
        "bridgeContract": "https://etherscan.io/address/0xf92cD566Ea4864356C5491c177A430C222d7e678",
        "assetContract": "https://etherscan.io/address/0x0D8775F648430679A709E98d2b0Cb6250d2887EF",
        "coingeckoId": "basic-attention-token"
      }
    },
    {
      "chainId": 101,
      "address": "DrL2D4qCRCeNkQz3AJikLjBc3cS6fqqcQ3W7T9vbshCu",
      "symbol": "wMANA",
      "name": "Decentraland MANA (Wormhole)",
      "decimals": 9,
      "logoURI": "https://cdn.jsdelivr.net/gh/trustwallet/assets@master/blockchains/ethereum/assets/0x0F5D2fB29fb7d3CFeE444a200298f468908cC942/logo.png",
      "tags": [
        "wrapped",
        "wormhole"
      ],
      "extensions": {
        "address": "0x0F5D2fB29fb7d3CFeE444a200298f468908cC942",
        "bridgeContract": "https://etherscan.io/address/0xf92cD566Ea4864356C5491c177A430C222d7e678",
        "assetContract": "https://etherscan.io/address/0x0F5D2fB29fb7d3CFeE444a200298f468908cC942",
        "coingeckoId": "decentraland"
      }
    },
    {
      "chainId": 101,
      "address": "3cJKTW69FQDDCud7AhKHXZg126b3t73a2qVcVBS1BWjL",
      "symbol": "wXIO",
      "name": "XIO Network (Wormhole)",
      "decimals": 9,
      "logoURI": "https://cdn.jsdelivr.net/gh/trustwallet/assets@master/blockchains/ethereum/assets/0x0f7F961648aE6Db43C75663aC7E5414Eb79b5704/logo.png",
      "tags": [
        "wrapped",
        "wormhole"
      ],
      "extensions": {
        "address": "0x0f7F961648aE6Db43C75663aC7E5414Eb79b5704",
        "bridgeContract": "https://etherscan.io/address/0xf92cD566Ea4864356C5491c177A430C222d7e678",
        "assetContract": "https://etherscan.io/address/0x0f7F961648aE6Db43C75663aC7E5414Eb79b5704",
        "coingeckoId": "xio"
      }
    },
    {
      "chainId": 101,
      "address": "CQivbzuRQLvZbqefKc5gLzhSzZzAaySAdMmTG7pFn41w",
      "symbol": "wLAYER",
      "name": "Unilayer (Wormhole)",
      "decimals": 9,
      "logoURI": "https://cdn.jsdelivr.net/gh/trustwallet/assets@master/blockchains/ethereum/assets/0x0fF6ffcFDa92c53F615a4A75D982f399C989366b/logo.png",
      "tags": [
        "wrapped",
        "wormhole"
      ],
      "extensions": {
        "address": "0x0fF6ffcFDa92c53F615a4A75D982f399C989366b",
        "bridgeContract": "https://etherscan.io/address/0xf92cD566Ea4864356C5491c177A430C222d7e678",
        "assetContract": "https://etherscan.io/address/0x0fF6ffcFDa92c53F615a4A75D982f399C989366b",
        "coingeckoId": "unilayer"
      }
    },
    {
      "chainId": 101,
      "address": "C1LpKYrkVvWF5imsQ7JqJSZHj9NXNmJ5tEHkGTtLVH2L",
      "symbol": "wUMX",
      "name": "https://unimex.network/ (Wormhole)",
      "decimals": 9,
      "logoURI": "https://cdn.jsdelivr.net/gh/trustwallet/assets@master/blockchains/ethereum/assets/0x10Be9a8dAe441d276a5027936c3aADEd2d82bC15/logo.png",
      "tags": [
        "wrapped",
        "wormhole"
      ],
      "extensions": {
        "address": "0x10Be9a8dAe441d276a5027936c3aADEd2d82bC15",
        "bridgeContract": "https://etherscan.io/address/0xf92cD566Ea4864356C5491c177A430C222d7e678",
        "assetContract": "https://etherscan.io/address/0x10Be9a8dAe441d276a5027936c3aADEd2d82bC15",
        "coingeckoId": "unimex-network"
      }
    },
    {
      "chainId": 101,
      "address": "8F3kZd9XEpFgNZ4fZnEAC5CJZLewnkNE8QCjdvorGWuW",
      "symbol": "w1INCH",
      "name": "1INCH Token (Wormhole)",
      "decimals": 9,
      "logoURI": "https://cdn.jsdelivr.net/gh/trustwallet/assets@master/blockchains/ethereum/assets/0x111111111117dC0aa78b770fA6A738034120C302/logo.png",
      "tags": [
        "wrapped",
        "wormhole"
      ],
      "extensions": {
        "address": "0x111111111117dC0aa78b770fA6A738034120C302",
        "bridgeContract": "https://etherscan.io/address/0xf92cD566Ea4864356C5491c177A430C222d7e678",
        "assetContract": "https://etherscan.io/address/0x111111111117dC0aa78b770fA6A738034120C302",
        "coingeckoId": "1inch"
      }
    },
    {
      "chainId": 101,
      "address": "H3UMboX4tnjba1Xw1a2VhUtkdgnrbmPvmDm6jaouQDN9",
      "symbol": "wARMOR",
      "name": "Armor (Wormhole)",
      "decimals": 9,
      "logoURI": "https://cdn.jsdelivr.net/gh/trustwallet/assets@master/blockchains/ethereum/assets/0x1337DEF16F9B486fAEd0293eb623Dc8395dFE46a/logo.png",
      "tags": [
        "wrapped",
        "wormhole"
      ],
      "extensions": {
        "address": "0x1337DEF16F9B486fAEd0293eb623Dc8395dFE46a",
        "bridgeContract": "https://etherscan.io/address/0xf92cD566Ea4864356C5491c177A430C222d7e678",
        "assetContract": "https://etherscan.io/address/0x1337DEF16F9B486fAEd0293eb623Dc8395dFE46a",
        "coingeckoId": "armor"
      }
    },
    {
      "chainId": 101,
      "address": "Cw26Yz3rAN42mM5WpKriuGvbXnvRYmFA9sbBWH49KyqL",
      "symbol": "warNXM",
      "name": "Armor NXM (Wormhole)",
      "decimals": 9,
      "logoURI": "https://cdn.jsdelivr.net/gh/trustwallet/assets@master/blockchains/ethereum/assets/0x1337DEF18C680aF1f9f45cBcab6309562975b1dD/logo.png",
      "tags": [
        "wrapped",
        "wormhole"
      ],
      "extensions": {
        "address": "0x1337DEF18C680aF1f9f45cBcab6309562975b1dD",
        "bridgeContract": "https://etherscan.io/address/0xf92cD566Ea4864356C5491c177A430C222d7e678",
        "assetContract": "https://etherscan.io/address/0x1337DEF18C680aF1f9f45cBcab6309562975b1dD",
        "coingeckoId": "armor-nxm"
      }
    },
    {
      "chainId": 101,
      "address": "3GVAecXsFP8xLFuAMMpg5NU4g5JK6h2NZWsQJ45wiw6b",
      "symbol": "wDPI",
      "name": "DefiPulse Index (Wormhole)",
      "decimals": 9,
      "logoURI": "https://cdn.jsdelivr.net/gh/trustwallet/assets@master/blockchains/ethereum/assets/0x1494CA1F11D487c2bBe4543E90080AeBa4BA3C2b/logo.png",
      "tags": [
        "wrapped",
        "wormhole"
      ],
      "extensions": {
        "address": "0x1494CA1F11D487c2bBe4543E90080AeBa4BA3C2b",
        "bridgeContract": "https://etherscan.io/address/0xf92cD566Ea4864356C5491c177A430C222d7e678",
        "assetContract": "https://etherscan.io/address/0x1494CA1F11D487c2bBe4543E90080AeBa4BA3C2b",
        "coingeckoId": "defipulse-index"
      }
    },
    {
      "chainId": 101,
      "address": "AC4BK5yoEKn5hw6WpH3iWu56pEwigQdR48CiiqJ3R1pd",
      "symbol": "wDHC",
      "name": "DeltaHub Community (Wormhole)",
      "decimals": 9,
      "logoURI": "https://cdn.jsdelivr.net/gh/trustwallet/assets@master/blockchains/ethereum/assets/0x152687Bc4A7FCC89049cF119F9ac3e5aCF2eE7ef/logo.png",
      "tags": [
        "wrapped",
        "wormhole"
      ],
      "extensions": {
        "address": "0x152687Bc4A7FCC89049cF119F9ac3e5aCF2eE7ef",
        "bridgeContract": "https://etherscan.io/address/0xf92cD566Ea4864356C5491c177A430C222d7e678",
        "assetContract": "https://etherscan.io/address/0x152687Bc4A7FCC89049cF119F9ac3e5aCF2eE7ef",
        "coingeckoId": "deltahub-community"
      }
    },
    {
      "chainId": 101,
      "address": "7bXgNP7SEwrqbnfLBPgKDRKSGjVe7cjbuioRP23upF5H",
      "symbol": "wKEX",
      "name": "KIRA Network (Wormhole)",
      "decimals": 6,
      "logoURI": "https://cdn.jsdelivr.net/gh/trustwallet/assets@master/blockchains/ethereum/assets/0x16980b3B4a3f9D89E33311B5aa8f80303E5ca4F8/logo.png",
      "tags": [
        "wrapped",
        "wormhole"
      ],
      "extensions": {
        "address": "0x16980b3B4a3f9D89E33311B5aa8f80303E5ca4F8",
        "bridgeContract": "https://etherscan.io/address/0xf92cD566Ea4864356C5491c177A430C222d7e678",
        "assetContract": "https://etherscan.io/address/0x16980b3B4a3f9D89E33311B5aa8f80303E5ca4F8",
        "coingeckoId": "kira-network"
      }
    },
    {
      "chainId": 101,
      "address": "5uC8Gj96sK6UG44AYLpbX3DUjKtBUxBrhHcM8JDtyYum",
      "symbol": "wEWTB",
      "name": "Energy Web Token Bridged (Wormhole)",
      "decimals": 9,
      "logoURI": "https://cdn.jsdelivr.net/gh/trustwallet/assets@master/blockchains/ethereum/assets/0x178c820f862B14f316509ec36b13123DA19A6054/logo.png",
      "tags": [
        "wrapped",
        "wormhole"
      ],
      "extensions": {
        "address": "0x178c820f862B14f316509ec36b13123DA19A6054",
        "bridgeContract": "https://etherscan.io/address/0xf92cD566Ea4864356C5491c177A430C222d7e678",
        "assetContract": "https://etherscan.io/address/0x178c820f862B14f316509ec36b13123DA19A6054",
        "coingeckoId": "energy-web-token"
      }
    },
    {
      "chainId": 101,
      "address": "EzeRaHuh1Xu1nDUypv1VWXcGsNJ71ncCJ8HeWuyg8atJ",
      "symbol": "wCC10",
      "name": "Cryptocurrency Top 10 Tokens Index (Wormhole)",
      "decimals": 9,
      "logoURI": "https://cdn.jsdelivr.net/gh/trustwallet/assets@master/blockchains/ethereum/assets/0x17aC188e09A7890a1844E5E65471fE8b0CcFadF3/logo.png",
      "tags": [
        "wrapped",
        "wormhole"
      ],
      "extensions": {
        "address": "0x17aC188e09A7890a1844E5E65471fE8b0CcFadF3",
        "bridgeContract": "https://etherscan.io/address/0xf92cD566Ea4864356C5491c177A430C222d7e678",
        "assetContract": "https://etherscan.io/address/0x17aC188e09A7890a1844E5E65471fE8b0CcFadF3",
        "coingeckoId": "cryptocurrency-top-10-tokens-index"
      }
    },
    {
      "chainId": 101,
      "address": "CYzPVv1zB9RH6hRWRKprFoepdD8Y7Q5HefCqrybvetja",
      "symbol": "wAUDIO",
      "name": "Audius (Wormhole)",
      "decimals": 9,
      "logoURI": "https://cdn.jsdelivr.net/gh/trustwallet/assets@master/blockchains/ethereum/assets/0x18aAA7115705e8be94bfFEBDE57Af9BFc265B998/logo.png",
      "tags": [
        "wrapped",
        "wormhole"
      ],
      "extensions": {
        "address": "0x18aAA7115705e8be94bfFEBDE57Af9BFc265B998",
        "bridgeContract": "https://etherscan.io/address/0xf92cD566Ea4864356C5491c177A430C222d7e678",
        "assetContract": "https://etherscan.io/address/0x18aAA7115705e8be94bfFEBDE57Af9BFc265B998",
        "coingeckoId": "audius"
      }
    },
    {
      "chainId": 101,
      "address": "9yPmJNUp1qFV6LafdYdegZ8sCgC4oy6Rgt9WsDJqv3EX",
      "symbol": "wREP",
      "name": "Reputation (Wormhole)",
      "decimals": 9,
      "logoURI": "https://cdn.jsdelivr.net/gh/trustwallet/assets@master/blockchains/ethereum/assets/0x1985365e9f78359a9B6AD760e32412f4a445E862/logo.png",
      "tags": [
        "wrapped",
        "wormhole"
      ],
      "extensions": {
        "address": "0x1985365e9f78359a9B6AD760e32412f4a445E862",
        "bridgeContract": "https://etherscan.io/address/0xf92cD566Ea4864356C5491c177A430C222d7e678",
        "assetContract": "https://etherscan.io/address/0x1985365e9f78359a9B6AD760e32412f4a445E862"
      }
    },
    {
      "chainId": 101,
      "address": "CZxP1KtsfvMXZTGKR1fNwNChv8hGAfQrgVoENabN8zKU",
      "symbol": "wVSP",
      "name": "VesperToken (Wormhole)",
      "decimals": 9,
      "logoURI": "https://cdn.jsdelivr.net/gh/trustwallet/assets@master/blockchains/ethereum/assets/0x1b40183EFB4Dd766f11bDa7A7c3AD8982e998421/logo.png",
      "tags": [
        "wrapped",
        "wormhole"
      ],
      "extensions": {
        "address": "0x1b40183EFB4Dd766f11bDa7A7c3AD8982e998421",
        "bridgeContract": "https://etherscan.io/address/0xf92cD566Ea4864356C5491c177A430C222d7e678",
        "assetContract": "https://etherscan.io/address/0x1b40183EFB4Dd766f11bDa7A7c3AD8982e998421",
        "coingeckoId": "vesper-finance"
      }
    },
    {
      "chainId": 101,
      "address": "8cGPyDGT1mgG1iWzNjPmCDKSK9veJhoBAguq7rp7CjTe",
      "symbol": "wKP3R",
      "name": "Keep3rV1 (Wormhole)",
      "decimals": 9,
      "logoURI": "https://cdn.jsdelivr.net/gh/trustwallet/assets@master/blockchains/ethereum/assets/0x1cEB5cB57C4D4E2b2433641b95Dd330A33185A44/logo.png",
      "tags": [
        "wrapped",
        "wormhole"
      ],
      "extensions": {
        "address": "0x1cEB5cB57C4D4E2b2433641b95Dd330A33185A44",
        "bridgeContract": "https://etherscan.io/address/0xf92cD566Ea4864356C5491c177A430C222d7e678",
        "assetContract": "https://etherscan.io/address/0x1cEB5cB57C4D4E2b2433641b95Dd330A33185A44",
        "coingeckoId": "keep3rv1"
      }
    },
    {
      "chainId": 101,
      "address": "DGghbWvncPL41U8TmUtXcGMgLeQqkaA2yM7UfcabftR8",
      "symbol": "wLEAD",
      "name": "Lead Token (Wormhole)",
      "decimals": 9,
      "logoURI": "https://cdn.jsdelivr.net/gh/trustwallet/assets@master/blockchains/ethereum/assets/0x1dD80016e3d4ae146Ee2EBB484e8edD92dacC4ce/logo.png",
      "tags": [
        "wrapped",
        "wormhole"
      ],
      "extensions": {
        "address": "0x1dD80016e3d4ae146Ee2EBB484e8edD92dacC4ce",
        "bridgeContract": "https://etherscan.io/address/0xf92cD566Ea4864356C5491c177A430C222d7e678",
        "assetContract": "https://etherscan.io/address/0x1dD80016e3d4ae146Ee2EBB484e8edD92dacC4ce",
        "coingeckoId": "lead-token"
      }
    },
    {
      "chainId": 101,
      "address": "3MVa4e32PaKmPxYUQ6n8vFkWtCma68Ld7e7fTktWDueQ",
      "symbol": "wUNI",
      "name": "Uniswap (Wormhole)",
      "decimals": 9,
      "logoURI": "https://cdn.jsdelivr.net/gh/trustwallet/assets@master/blockchains/ethereum/assets/0x1f9840a85d5aF5bf1D1762F925BDADdC4201F984/logo.png",
      "tags": [
        "wrapped",
        "wormhole"
      ],
      "extensions": {
        "address": "0x1f9840a85d5aF5bf1D1762F925BDADdC4201F984",
        "bridgeContract": "https://etherscan.io/address/0xf92cD566Ea4864356C5491c177A430C222d7e678",
        "assetContract": "https://etherscan.io/address/0x1f9840a85d5aF5bf1D1762F925BDADdC4201F984",
        "coingeckoId": "uniswap"
      }
    },
    {
      "chainId": 101,
      "address": "qfnqNqs3nCAHjnyCgLRDbBtq4p2MtHZxw8YjSyYhPoL",
      "symbol": "wWBTC",
      "name": "Wrapped BTC (Wormhole)",
      "decimals": 8,
      "logoURI": "https://cdn.jsdelivr.net/gh/trustwallet/assets@master/blockchains/ethereum/assets/0x2260FAC5E5542a773Aa44fBCfeDf7C193bc2C599/logo.png",
      "tags": [
        "wrapped",
        "wormhole"
      ],
      "extensions": {
        "address": "0x2260FAC5E5542a773Aa44fBCfeDf7C193bc2C599",
        "bridgeContract": "https://etherscan.io/address/0xf92cD566Ea4864356C5491c177A430C222d7e678",
        "assetContract": "https://etherscan.io/address/0x2260FAC5E5542a773Aa44fBCfeDf7C193bc2C599",
        "coingeckoId": "wrapped-bitcoin"
      }
    },
    {
      "chainId": 101,
      "address": "8My83RG8Xa1EhXdDKHWq8BWZN1zF3XUrWL3TXCLjVPFh",
      "symbol": "wUNN",
      "name": "UNION Protocol Governance Token (Wormhole)",
      "decimals": 9,
      "logoURI": "https://cdn.jsdelivr.net/gh/trustwallet/assets@master/blockchains/ethereum/assets/0x226f7b842E0F0120b7E194D05432b3fd14773a9D/logo.png",
      "tags": [
        "wrapped",
        "wormhole"
      ],
      "extensions": {
        "address": "0x226f7b842E0F0120b7E194D05432b3fd14773a9D",
        "bridgeContract": "https://etherscan.io/address/0xf92cD566Ea4864356C5491c177A430C222d7e678",
        "assetContract": "https://etherscan.io/address/0x226f7b842E0F0120b7E194D05432b3fd14773a9D",
        "coingeckoId": "union-protocol-governance-token"
      }
    },
    {
      "chainId": 101,
      "address": "6jVuhLJ2mzyZ8DyUcrDj8Qr6Q9bqbJnq4fAnMeEduDM9",
      "symbol": "wSOCKS",
      "name": "Unisocks Edition 0 (Wormhole)",
      "decimals": 9,
      "logoURI": "https://cdn.jsdelivr.net/gh/trustwallet/assets@master/blockchains/ethereum/assets/0x23B608675a2B2fB1890d3ABBd85c5775c51691d5/logo.png",
      "tags": [
        "wrapped",
        "wormhole"
      ],
      "extensions": {
        "address": "0x23B608675a2B2fB1890d3ABBd85c5775c51691d5",
        "bridgeContract": "https://etherscan.io/address/0xf92cD566Ea4864356C5491c177A430C222d7e678",
        "assetContract": "https://etherscan.io/address/0x23B608675a2B2fB1890d3ABBd85c5775c51691d5",
        "coingeckoId": "unisocks"
      }
    },
    {
      "chainId": 101,
      "address": "Az8PAQ7s6s5ZFgBiKKEizHt3SzDxXKZayDCtRZoC3452",
      "symbol": "wDEXT",
      "name": "DEXTools (Wormhole)",
      "decimals": 9,
      "logoURI": "https://cdn.jsdelivr.net/gh/trustwallet/assets@master/blockchains/ethereum/assets/0x26CE25148832C04f3d7F26F32478a9fe55197166/logo.png",
      "tags": [
        "wrapped",
        "wormhole"
      ],
      "extensions": {
        "address": "0x26CE25148832C04f3d7F26F32478a9fe55197166",
        "bridgeContract": "https://etherscan.io/address/0xf92cD566Ea4864356C5491c177A430C222d7e678",
        "assetContract": "https://etherscan.io/address/0x26CE25148832C04f3d7F26F32478a9fe55197166",
        "coingeckoId": "idextools"
      }
    },
    {
      "chainId": 101,
      "address": "ELSnGFd5XnSdYFFSgYQp7n89FEbDqxN4npuRLW4PPPLv",
      "symbol": "wHEX",
      "name": "HEX (Wormhole)",
      "decimals": 8,
      "logoURI": "https://cdn.jsdelivr.net/gh/trustwallet/assets@master/blockchains/ethereum/assets/0x2b591e99afE9f32eAA6214f7B7629768c40Eeb39/logo.png",
      "tags": [
        "wrapped",
        "wormhole"
      ],
      "extensions": {
        "address": "0x2b591e99afE9f32eAA6214f7B7629768c40Eeb39",
        "bridgeContract": "https://etherscan.io/address/0xf92cD566Ea4864356C5491c177A430C222d7e678",
        "assetContract": "https://etherscan.io/address/0x2b591e99afE9f32eAA6214f7B7629768c40Eeb39",
        "coingeckoId": "hex"
      }
    },
    {
      "chainId": 101,
      "address": "9iwfHhE7BJKNo4Eb1wX3p4uyJjEN9RoGLt4BvMdzZoiN",
      "symbol": "wCREAM",
      "name": "Cream (Wormhole)",
      "decimals": 9,
      "logoURI": "https://cdn.jsdelivr.net/gh/trustwallet/assets@master/blockchains/ethereum/assets/0x2ba592F78dB6436527729929AAf6c908497cB200/logo.png",
      "tags": [
        "wrapped",
        "wormhole"
      ],
      "extensions": {
        "address": "0x2ba592F78dB6436527729929AAf6c908497cB200",
        "bridgeContract": "https://etherscan.io/address/0xf92cD566Ea4864356C5491c177A430C222d7e678",
        "assetContract": "https://etherscan.io/address/0x2ba592F78dB6436527729929AAf6c908497cB200",
        "coingeckoId": "cream-2"
      }
    },
    {
      "chainId": 101,
      "address": "DdiXkfDGhLiKyw889QC4nmcxSwMqarLBtrDofPJyx7bt",
      "symbol": "wYFIM",
      "name": "yfi.mobi (Wormhole)",
      "decimals": 9,
      "logoURI": "https://cdn.jsdelivr.net/gh/trustwallet/assets@master/blockchains/ethereum/assets/0x2e2f3246b6c65CCc4239c9Ee556EC143a7E5DE2c/logo.png",
      "tags": [
        "wrapped",
        "wormhole"
      ],
      "extensions": {
        "address": "0x2e2f3246b6c65CCc4239c9Ee556EC143a7E5DE2c",
        "bridgeContract": "https://etherscan.io/address/0xf92cD566Ea4864356C5491c177A430C222d7e678",
        "assetContract": "https://etherscan.io/address/0x2e2f3246b6c65CCc4239c9Ee556EC143a7E5DE2c",
        "coingeckoId": "yfimobi"
      }
    },
    {
      "chainId": 101,
      "address": "6wdcYNvUyHCerSiGbChkvGBF6Qzju1YP5qpXRQ4tqdZ3",
      "symbol": "wZEE",
      "name": "ZeroSwapToken (Wormhole)",
      "decimals": 9,
      "logoURI": "https://cdn.jsdelivr.net/gh/trustwallet/assets@master/blockchains/ethereum/assets/0x2eDf094dB69d6Dcd487f1B3dB9febE2eeC0dd4c5/logo.png",
      "tags": [
        "wrapped",
        "wormhole"
      ],
      "extensions": {
        "address": "0x2eDf094dB69d6Dcd487f1B3dB9febE2eeC0dd4c5",
        "bridgeContract": "https://etherscan.io/address/0xf92cD566Ea4864356C5491c177A430C222d7e678",
        "assetContract": "https://etherscan.io/address/0x2eDf094dB69d6Dcd487f1B3dB9febE2eeC0dd4c5",
        "coingeckoId": "zeroswap"
      }
    },
    {
      "chainId": 101,
      "address": "4xh8iC54UgaNpY4h34rxfZBSc9L2fBB8gWcYtDGHjxhN",
      "symbol": "wwANATHA",
      "name": "Wrapped ANATHA (Wormhole)",
      "decimals": 9,
      "logoURI": "https://cdn.jsdelivr.net/gh/trustwallet/assets@master/blockchains/ethereum/assets/0x3383c5a8969Dc413bfdDc9656Eb80A1408E4bA20/logo.png",
      "tags": [
        "wrapped",
        "wormhole"
      ],
      "extensions": {
        "address": "0x3383c5a8969Dc413bfdDc9656Eb80A1408E4bA20",
        "bridgeContract": "https://etherscan.io/address/0xf92cD566Ea4864356C5491c177A430C222d7e678",
        "assetContract": "https://etherscan.io/address/0x3383c5a8969Dc413bfdDc9656Eb80A1408E4bA20",
        "coingeckoId": "wrapped-anatha"
      }
    },
    {
      "chainId": 101,
      "address": "5Jq6S9HYqfG6TUMjjsKpnfis7utUAB69JiEGkkypdmgP",
      "symbol": "wRAMP",
      "name": "RAMP DEFI (Wormhole)",
      "decimals": 9,
      "logoURI": "https://cdn.jsdelivr.net/gh/trustwallet/assets@master/blockchains/ethereum/assets/0x33D0568941C0C64ff7e0FB4fbA0B11BD37deEd9f/logo.png",
      "tags": [
        "wrapped",
        "wormhole"
      ],
      "extensions": {
        "address": "0x33D0568941C0C64ff7e0FB4fbA0B11BD37deEd9f",
        "bridgeContract": "https://etherscan.io/address/0xf92cD566Ea4864356C5491c177A430C222d7e678",
        "assetContract": "https://etherscan.io/address/0x33D0568941C0C64ff7e0FB4fbA0B11BD37deEd9f",
        "coingeckoId": "ramp"
      }
    },
    {
      "chainId": 101,
      "address": "6uMUH5ztnj6AKYvL71EZgcyyRxjyBC5LVkscA5LrBc3c",
      "symbol": "wPRQ",
      "name": "Parsiq Token (Wormhole)",
      "decimals": 9,
      "logoURI": "https://cdn.jsdelivr.net/gh/trustwallet/assets@master/blockchains/ethereum/assets/0x362bc847A3a9637d3af6624EeC853618a43ed7D2/logo.png",
      "tags": [
        "wrapped",
        "wormhole"
      ],
      "extensions": {
        "address": "0x362bc847A3a9637d3af6624EeC853618a43ed7D2",
        "bridgeContract": "https://etherscan.io/address/0xf92cD566Ea4864356C5491c177A430C222d7e678",
        "assetContract": "https://etherscan.io/address/0x362bc847A3a9637d3af6624EeC853618a43ed7D2",
        "coingeckoId": "parsiq"
      }
    },
    {
      "chainId": 101,
      "address": "42gecM46tdSiYZN2CK1ek5raCxnzQf1xfhoKAf3F7Y5k",
      "symbol": "wSLP",
      "name": "Small Love Potion (Wormhole)",
      "decimals": 0,
      "logoURI": "https://cdn.jsdelivr.net/gh/trustwallet/assets@master/blockchains/ethereum/assets/0x37236CD05b34Cc79d3715AF2383E96dd7443dCF1/logo.png",
      "tags": [
        "wrapped",
        "wormhole"
      ],
      "extensions": {
        "address": "0x37236CD05b34Cc79d3715AF2383E96dd7443dCF1",
        "bridgeContract": "https://etherscan.io/address/0xf92cD566Ea4864356C5491c177A430C222d7e678",
        "assetContract": "https://etherscan.io/address/0x37236CD05b34Cc79d3715AF2383E96dd7443dCF1",
        "coingeckoId": "smooth-love-potion"
      }
    },
    {
      "chainId": 101,
      "address": "F6M9DW1cWw7EtFK9m2ukvT9WEvtEbdZfTzZTtDeBcnAf",
      "symbol": "wSAND",
      "name": "SAND (Wormhole)",
      "decimals": 9,
      "logoURI": "https://cdn.jsdelivr.net/gh/trustwallet/assets@master/blockchains/ethereum/assets/0x3845badAde8e6dFF049820680d1F14bD3903a5d0/logo.png",
      "tags": [
        "wrapped",
        "wormhole"
      ],
      "extensions": {
        "address": "0x3845badAde8e6dFF049820680d1F14bD3903a5d0",
        "bridgeContract": "https://etherscan.io/address/0xf92cD566Ea4864356C5491c177A430C222d7e678",
        "assetContract": "https://etherscan.io/address/0x3845badAde8e6dFF049820680d1F14bD3903a5d0",
        "coingeckoId": "the-sandbox"
      }
    },
    {
      "chainId": 101,
      "address": "G27M8w6G4hwatMNFi46DPAUR1YkxSmRNFKus7SgYLoDy",
      "symbol": "wCVP",
      "name": "Concentrated Voting Power (Wormhole)",
      "decimals": 9,
      "logoURI": "https://cdn.jsdelivr.net/gh/trustwallet/assets@master/blockchains/ethereum/assets/0x38e4adB44ef08F22F5B5b76A8f0c2d0dCbE7DcA1/logo.png",
      "tags": [
        "wrapped",
        "wormhole"
      ],
      "extensions": {
        "address": "0x38e4adB44ef08F22F5B5b76A8f0c2d0dCbE7DcA1",
        "bridgeContract": "https://etherscan.io/address/0xf92cD566Ea4864356C5491c177A430C222d7e678",
        "assetContract": "https://etherscan.io/address/0x38e4adB44ef08F22F5B5b76A8f0c2d0dCbE7DcA1",
        "coingeckoId": "concentrated-voting-power"
      }
    },
    {
      "chainId": 101,
      "address": "FjucGZpcdVXaWJH21pbrGQaKNszsGsJqbAXu4sJywKJa",
      "symbol": "wREN",
      "name": "Republic Token (Wormhole)",
      "decimals": 9,
      "logoURI": "https://cdn.jsdelivr.net/gh/trustwallet/assets@master/blockchains/ethereum/assets/0x408e41876cCCDC0F92210600ef50372656052a38/logo.png",
      "tags": [
        "wrapped",
        "wormhole"
      ],
      "extensions": {
        "address": "0x408e41876cCCDC0F92210600ef50372656052a38",
        "bridgeContract": "https://etherscan.io/address/0xf92cD566Ea4864356C5491c177A430C222d7e678",
        "assetContract": "https://etherscan.io/address/0x408e41876cCCDC0F92210600ef50372656052a38",
        "coingeckoId": "republic-protocol"
      }
    },
    {
      "chainId": 101,
      "address": "5kvugu18snfGRu1PykMfRzYfUxJYs3smk1PWQcGo6Z8a",
      "symbol": "wXOR",
      "name": "Sora (Wormhole)",
      "decimals": 9,
      "logoURI": "https://cdn.jsdelivr.net/gh/trustwallet/assets@master/blockchains/ethereum/assets/0x40FD72257597aA14C7231A7B1aaa29Fce868F677/logo.png",
      "tags": [
        "wrapped",
        "wormhole"
      ],
      "extensions": {
        "address": "0x40FD72257597aA14C7231A7B1aaa29Fce868F677",
        "bridgeContract": "https://etherscan.io/address/0xf92cD566Ea4864356C5491c177A430C222d7e678",
        "assetContract": "https://etherscan.io/address/0x40FD72257597aA14C7231A7B1aaa29Fce868F677",
        "coingeckoId": "sora"
      }
    },
    {
      "chainId": 101,
      "address": "3EKQDmiXj8yLBFpZca4coxBpP8XJCzmjVgUdVydSmaaT",
      "symbol": "wFUN",
      "name": "FunFair (Wormhole)",
      "decimals": 8,
      "logoURI": "https://cdn.jsdelivr.net/gh/trustwallet/assets@master/blockchains/ethereum/assets/0x419D0d8BdD9aF5e606Ae2232ed285Aff190E711b/logo.png",
      "tags": [
        "wrapped",
        "wormhole"
      ],
      "extensions": {
        "address": "0x419D0d8BdD9aF5e606Ae2232ed285Aff190E711b",
        "bridgeContract": "https://etherscan.io/address/0xf92cD566Ea4864356C5491c177A430C222d7e678",
        "assetContract": "https://etherscan.io/address/0x419D0d8BdD9aF5e606Ae2232ed285Aff190E711b",
        "coingeckoId": "funfair"
      }
    },
    {
      "chainId": 101,
      "address": "6J9soByB65WUamsEG8KSPdphBV1oCoGvr5QpaUaY3r19",
      "symbol": "wPICKLE",
      "name": "PickleToken (Wormhole)",
      "decimals": 9,
      "logoURI": "https://cdn.jsdelivr.net/gh/trustwallet/assets@master/blockchains/ethereum/assets/0x429881672B9AE42b8EbA0E26cD9C73711b891Ca5/logo.png",
      "tags": [
        "wrapped",
        "wormhole"
      ],
      "extensions": {
        "address": "0x429881672B9AE42b8EbA0E26cD9C73711b891Ca5",
        "bridgeContract": "https://etherscan.io/address/0xf92cD566Ea4864356C5491c177A430C222d7e678",
        "assetContract": "https://etherscan.io/address/0x429881672B9AE42b8EbA0E26cD9C73711b891Ca5",
        "coingeckoId": "pickle-finance"
      }
    },
    {
      "chainId": 101,
      "address": "HEsqFznmAERPUmMWHtDWYAZRoFbNHZpuNuFrPio68Zp1",
      "symbol": "wPAXG",
      "name": "Paxos Gold (Wormhole)",
      "decimals": 9,
      "logoURI": "https://cdn.jsdelivr.net/gh/trustwallet/assets@master/blockchains/ethereum/assets/0x45804880De22913dAFE09f4980848ECE6EcbAf78/logo.png",
      "tags": [
        "wrapped",
        "wormhole"
      ],
      "extensions": {
        "address": "0x45804880De22913dAFE09f4980848ECE6EcbAf78",
        "bridgeContract": "https://etherscan.io/address/0xf92cD566Ea4864356C5491c177A430C222d7e678",
        "assetContract": "https://etherscan.io/address/0x45804880De22913dAFE09f4980848ECE6EcbAf78",
        "coingeckoId": "pax-gold"
      }
    },
    {
      "chainId": 101,
      "address": "BrtLvpVCwVDH5Jpqjtiuhh8wKYA5b3NZCnsSftr61viv",
      "symbol": "wQNT",
      "name": "Quant (Wormhole)",
      "decimals": 9,
      "logoURI": "https://cdn.jsdelivr.net/gh/trustwallet/assets@master/blockchains/ethereum/assets/0x4a220E6096B25EADb88358cb44068A3248254675/logo.png",
      "tags": [
        "wrapped",
        "wormhole"
      ],
      "extensions": {
        "address": "0x4a220E6096B25EADb88358cb44068A3248254675",
        "bridgeContract": "https://etherscan.io/address/0xf92cD566Ea4864356C5491c177A430C222d7e678",
        "assetContract": "https://etherscan.io/address/0x4a220E6096B25EADb88358cb44068A3248254675",
        "coingeckoId": "quant-network"
      }
    },
    {
      "chainId": 101,
      "address": "8DRgurhcQPJeCqQEpbeYGUmwAz2tETbyWUYLUU4Q7goM",
      "symbol": "wORAI",
      "name": "Oraichain Token (Wormhole)",
      "decimals": 9,
      "logoURI": "https://cdn.jsdelivr.net/gh/trustwallet/assets@master/blockchains/ethereum/assets/0x4c11249814f11b9346808179Cf06e71ac328c1b5/logo.png",
      "tags": [
        "wrapped",
        "wormhole"
      ],
      "extensions": {
        "address": "0x4c11249814f11b9346808179Cf06e71ac328c1b5",
        "bridgeContract": "https://etherscan.io/address/0xf92cD566Ea4864356C5491c177A430C222d7e678",
        "assetContract": "https://etherscan.io/address/0x4c11249814f11b9346808179Cf06e71ac328c1b5",
        "coingeckoId": "oraichain-token"
      }
    },
    {
      "chainId": 101,
      "address": "4e5cqAsZ7wQqwLi7AApS9CgN8Yaho5TvkhvcLaGyiuzL",
      "symbol": "wTRU",
      "name": "TrustToken (Wormhole)",
      "decimals": 8,
      "logoURI": "https://cdn.jsdelivr.net/gh/trustwallet/assets@master/blockchains/ethereum/assets/0x4C19596f5aAfF459fA38B0f7eD92F11AE6543784/logo.png",
      "tags": [
        "wrapped",
        "wormhole"
      ],
      "extensions": {
        "address": "0x4C19596f5aAfF459fA38B0f7eD92F11AE6543784",
        "bridgeContract": "https://etherscan.io/address/0xf92cD566Ea4864356C5491c177A430C222d7e678",
        "assetContract": "https://etherscan.io/address/0x4C19596f5aAfF459fA38B0f7eD92F11AE6543784",
        "coingeckoId": "truefi"
      }
    },
    {
      "chainId": 101,
      "address": "HkhBUKSct2V93Z35apDmXthkRvH4yvMovLyv8s8idDgP",
      "symbol": "wMCB",
      "name": "MCDEX Token (Wormhole)",
      "decimals": 9,
      "logoURI": "https://cdn.jsdelivr.net/gh/trustwallet/assets@master/blockchains/ethereum/assets/0x4e352cF164E64ADCBad318C3a1e222E9EBa4Ce42/logo.png",
      "tags": [
        "wrapped",
        "wormhole"
      ],
      "extensions": {
        "address": "0x4e352cF164E64ADCBad318C3a1e222E9EBa4Ce42",
        "bridgeContract": "https://etherscan.io/address/0xf92cD566Ea4864356C5491c177A430C222d7e678",
        "assetContract": "https://etherscan.io/address/0x4e352cF164E64ADCBad318C3a1e222E9EBa4Ce42",
        "coingeckoId": "mcdex"
      }
    },
    {
      "chainId": 101,
      "address": "Eof7wbYsHZKaoyUGwM7Nfkoo6zQW4U7uWXqz2hoQzSkK",
      "symbol": "wNU",
      "name": "NuCypher (Wormhole)",
      "decimals": 9,
      "logoURI": "https://cdn.jsdelivr.net/gh/trustwallet/assets@master/blockchains/ethereum/assets/0x4fE83213D56308330EC302a8BD641f1d0113A4Cc/logo.png",
      "tags": [
        "wrapped",
        "wormhole"
      ],
      "extensions": {
        "address": "0x4fE83213D56308330EC302a8BD641f1d0113A4Cc",
        "bridgeContract": "https://etherscan.io/address/0xf92cD566Ea4864356C5491c177A430C222d7e678",
        "assetContract": "https://etherscan.io/address/0x4fE83213D56308330EC302a8BD641f1d0113A4Cc",
        "coingeckoId": "nucypher"
      }
    },
    {
      "chainId": 101,
      "address": "5CmA1HTVZt5NRtwiUrqWrcnT5JRW5zHe6uQXfP7SDUNz",
      "symbol": "wRAZOR",
      "name": "RAZOR (Wormhole)",
      "decimals": 9,
      "logoURI": "https://cdn.jsdelivr.net/gh/trustwallet/assets@master/blockchains/ethereum/assets/0x50DE6856358Cc35f3A9a57eAAA34BD4cB707d2cd/logo.png",
      "tags": [
        "wrapped",
        "wormhole"
      ],
      "extensions": {
        "address": "0x50DE6856358Cc35f3A9a57eAAA34BD4cB707d2cd",
        "bridgeContract": "https://etherscan.io/address/0xf92cD566Ea4864356C5491c177A430C222d7e678",
        "assetContract": "https://etherscan.io/address/0x50DE6856358Cc35f3A9a57eAAA34BD4cB707d2cd",
        "coingeckoId": "razor-network"
      }
    },
    {
      "chainId": 101,
      "address": "6msNYXzSVtjinqapq2xcvBb5NRq4YTPAi7wc5Jx8M8TS",
      "symbol": "wLINK",
      "name": "ChainLink Token (Wormhole)",
      "decimals": 9,
      "logoURI": "https://cdn.jsdelivr.net/gh/trustwallet/assets@master/blockchains/ethereum/assets/0x514910771AF9Ca656af840dff83E8264EcF986CA/logo.png",
      "tags": [
        "wrapped",
        "wormhole"
      ],
      "extensions": {
        "address": "0x514910771AF9Ca656af840dff83E8264EcF986CA",
        "bridgeContract": "https://etherscan.io/address/0xf92cD566Ea4864356C5491c177A430C222d7e678",
        "assetContract": "https://etherscan.io/address/0x514910771AF9Ca656af840dff83E8264EcF986CA",
        "coingeckoId": "chainlink"
      }
    },
    {
      "chainId": 101,
      "address": "BX2gcRRS12iqFzKCpvTt4krBBYNymR9JBDZBxzfFLnbF",
      "symbol": "weRSDL",
      "name": "UnFederalReserveToken (Wormhole)",
      "decimals": 9,
      "logoURI": "https://cdn.jsdelivr.net/gh/trustwallet/assets@master/blockchains/ethereum/assets/0x5218E472cFCFE0b64A064F055B43b4cdC9EfD3A6/logo.png",
      "tags": [
        "wrapped",
        "wormhole"
      ],
      "extensions": {
        "address": "0x5218E472cFCFE0b64A064F055B43b4cdC9EfD3A6",
        "bridgeContract": "https://etherscan.io/address/0xf92cD566Ea4864356C5491c177A430C222d7e678",
        "assetContract": "https://etherscan.io/address/0x5218E472cFCFE0b64A064F055B43b4cdC9EfD3A6",
        "coingeckoId": "unfederalreserve"
      }
    },
    {
      "chainId": 101,
      "address": "CCGLdsokcybeF8NrCcu1RSQK8isNBjBA58kVEMTHTKjx",
      "symbol": "wsUSD",
      "name": "Synth sUSD (Wormhole)",
      "decimals": 9,
      "logoURI": "https://cdn.jsdelivr.net/gh/trustwallet/assets@master/blockchains/ethereum/assets/0x57Ab1ec28D129707052df4dF418D58a2D46d5f51/logo.png",
      "tags": [
        "wrapped",
        "wormhole"
      ],
      "extensions": {
        "address": "0x57Ab1ec28D129707052df4dF418D58a2D46d5f51",
        "bridgeContract": "https://etherscan.io/address/0xf92cD566Ea4864356C5491c177A430C222d7e678",
        "assetContract": "https://etherscan.io/address/0x57Ab1ec28D129707052df4dF418D58a2D46d5f51",
        "coingeckoId": "nusd"
      }
    },
    {
      "chainId": 101,
      "address": "FP9ogG7hTdfcTJwn4prF9AVEcfcjLq1GtkqYM4oRn7eY",
      "symbol": "wHEGIC",
      "name": "Hegic (Wormhole)",
      "decimals": 9,
      "logoURI": "https://cdn.jsdelivr.net/gh/trustwallet/assets@master/blockchains/ethereum/assets/0x584bC13c7D411c00c01A62e8019472dE68768430/logo.png",
      "tags": [
        "wrapped",
        "wormhole"
      ],
      "extensions": {
        "address": "0x584bC13c7D411c00c01A62e8019472dE68768430",
        "bridgeContract": "https://etherscan.io/address/0xf92cD566Ea4864356C5491c177A430C222d7e678",
        "assetContract": "https://etherscan.io/address/0x584bC13c7D411c00c01A62e8019472dE68768430",
        "coingeckoId": "hegic"
      }
    },
    {
      "chainId": 101,
      "address": "DboP5vvYUVjmKSHKJ1YFHwmv41KtUscnYgzjmPgHwQVn",
      "symbol": "wXFI",
      "name": "Xfinance (Wormhole)",
      "decimals": 9,
      "logoURI": "https://cdn.jsdelivr.net/gh/trustwallet/assets@master/blockchains/ethereum/assets/0x5BEfBB272290dD5b8521D4a938f6c4757742c430/logo.png",
      "tags": [
        "wrapped",
        "wormhole"
      ],
      "extensions": {
        "address": "0x5BEfBB272290dD5b8521D4a938f6c4757742c430",
        "bridgeContract": "https://etherscan.io/address/0xf92cD566Ea4864356C5491c177A430C222d7e678",
        "assetContract": "https://etherscan.io/address/0x5BEfBB272290dD5b8521D4a938f6c4757742c430",
        "coingeckoId": "xfinance"
      }
    },
    {
      "chainId": 101,
      "address": "6c4U9yxGzVjejSJJXrdX8wtt532Et6MrBUZc2oK5j6w5",
      "symbol": "wDEXTF",
      "name": "DEXTF Token (Wormhole)",
      "decimals": 9,
      "logoURI": "https://cdn.jsdelivr.net/gh/trustwallet/assets@master/blockchains/ethereum/assets/0x5F64Ab1544D28732F0A24F4713c2C8ec0dA089f0/logo.png",
      "tags": [
        "wrapped",
        "wormhole"
      ],
      "extensions": {
        "address": "0x5F64Ab1544D28732F0A24F4713c2C8ec0dA089f0",
        "bridgeContract": "https://etherscan.io/address/0xf92cD566Ea4864356C5491c177A430C222d7e678",
        "assetContract": "https://etherscan.io/address/0x5F64Ab1544D28732F0A24F4713c2C8ec0dA089f0",
        "coingeckoId": "dextf"
      }
    },
    {
      "chainId": 101,
      "address": "JuXkRYNw54rujC7SPWcAM4ArLgA5x8nDQbS8xHAr6MA",
      "symbol": "wRLC",
      "name": "iExec RLC (Wormhole)",
      "decimals": 9,
      "logoURI": "https://cdn.jsdelivr.net/gh/trustwallet/assets@master/blockchains/ethereum/assets/0x607F4C5BB672230e8672085532f7e901544a7375/logo.png",
      "tags": [
        "wrapped",
        "wormhole"
      ],
      "extensions": {
        "address": "0x607F4C5BB672230e8672085532f7e901544a7375",
        "bridgeContract": "https://etherscan.io/address/0xf92cD566Ea4864356C5491c177A430C222d7e678",
        "assetContract": "https://etherscan.io/address/0x607F4C5BB672230e8672085532f7e901544a7375",
        "coingeckoId": "iexec-rlc"
      }
    },
    {
      "chainId": 101,
      "address": "7NfgSkv6kZ6ZWP6SJPtMuaUYGVEngVK8UFnaFTPk3QsM",
      "symbol": "wCORE",
      "name": "cVault.finance (Wormhole)",
      "decimals": 9,
      "logoURI": "https://cdn.jsdelivr.net/gh/trustwallet/assets@master/blockchains/ethereum/assets/0x62359Ed7505Efc61FF1D56fEF82158CcaffA23D7/logo.png",
      "tags": [
        "wrapped",
        "wormhole"
      ],
      "extensions": {
        "address": "0x62359Ed7505Efc61FF1D56fEF82158CcaffA23D7",
        "bridgeContract": "https://etherscan.io/address/0xf92cD566Ea4864356C5491c177A430C222d7e678",
        "assetContract": "https://etherscan.io/address/0x62359Ed7505Efc61FF1D56fEF82158CcaffA23D7",
        "coingeckoId": "cvault-finance"
      }
    },
    {
      "chainId": 101,
      "address": "AqLKDJiGL4wXKPAfzNom3xEdQwgj2LTCE4k34gzvZsE6",
      "symbol": "wCFi",
      "name": "CyberFi Token (Wormhole)",
      "decimals": 9,
      "logoURI": "https://cdn.jsdelivr.net/gh/trustwallet/assets@master/blockchains/ethereum/assets/0x63b4f3e3fa4e438698CE330e365E831F7cCD1eF4/logo.png",
      "tags": [
        "wrapped",
        "wormhole"
      ],
      "extensions": {
        "address": "0x63b4f3e3fa4e438698CE330e365E831F7cCD1eF4",
        "bridgeContract": "https://etherscan.io/address/0xf92cD566Ea4864356C5491c177A430C222d7e678",
        "assetContract": "https://etherscan.io/address/0x63b4f3e3fa4e438698CE330e365E831F7cCD1eF4",
        "coingeckoId": "cyberfi"
      }
    },
    {
      "chainId": 101,
      "address": "FLrjpCRrd4GffHu8MVYGvuLxYLuBGVaXsnCecw3Effci",
      "symbol": "wWISE",
      "name": "Wise Token (Wormhole)",
      "decimals": 9,
      "logoURI": "https://cdn.jsdelivr.net/gh/trustwallet/assets@master/blockchains/ethereum/assets/0x66a0f676479Cee1d7373f3DC2e2952778BfF5bd6/logo.png",
      "tags": [
        "wrapped",
        "wormhole"
      ],
      "extensions": {
        "address": "0x66a0f676479Cee1d7373f3DC2e2952778BfF5bd6",
        "bridgeContract": "https://etherscan.io/address/0xf92cD566Ea4864356C5491c177A430C222d7e678",
        "assetContract": "https://etherscan.io/address/0x66a0f676479Cee1d7373f3DC2e2952778BfF5bd6",
        "coingeckoId": "wise-token11"
      }
    },
    {
      "chainId": 101,
      "address": "GaMPhVyp1xd9xJuPskDEzQzp8mKfEjAmhny8NX7y7YKc",
      "symbol": "wGNO",
      "name": "Gnosis Token (Wormhole)",
      "decimals": 9,
      "logoURI": "https://cdn.jsdelivr.net/gh/trustwallet/assets@master/blockchains/ethereum/assets/0x6810e776880C02933D47DB1b9fc05908e5386b96/logo.png",
      "tags": [
        "wrapped",
        "wormhole"
      ],
      "extensions": {
        "address": "0x6810e776880C02933D47DB1b9fc05908e5386b96",
        "bridgeContract": "https://etherscan.io/address/0xf92cD566Ea4864356C5491c177A430C222d7e678",
        "assetContract": "https://etherscan.io/address/0x6810e776880C02933D47DB1b9fc05908e5386b96",
        "coingeckoId": "gnosis"
      }
    },
    {
      "chainId": 101,
      "address": "CCAQZHBVWKDukT68PZ3LenDs7apibeSYeJ3jHE8NzBC5",
      "symbol": "wPOOLZ",
      "name": "$Poolz Finance (Wormhole)",
      "decimals": 9,
      "logoURI": "https://cdn.jsdelivr.net/gh/trustwallet/assets@master/blockchains/ethereum/assets/0x69A95185ee2a045CDC4bCd1b1Df10710395e4e23/logo.png",
      "tags": [
        "wrapped",
        "wormhole"
      ],
      "extensions": {
        "address": "0x69A95185ee2a045CDC4bCd1b1Df10710395e4e23",
        "bridgeContract": "https://etherscan.io/address/0xf92cD566Ea4864356C5491c177A430C222d7e678",
        "assetContract": "https://etherscan.io/address/0x69A95185ee2a045CDC4bCd1b1Df10710395e4e23",
        "coingeckoId": "poolz-finance"
      }
    },
    {
      "chainId": 101,
      "address": "FYpdBuyAHSbdaAyD1sKkxyLWbAP8uUW9h6uvdhK74ij1",
      "symbol": "wDAI",
      "name": "Dai Stablecoin (Wormhole)",
      "decimals": 9,
      "logoURI": "https://cdn.jsdelivr.net/gh/trustwallet/assets@master/blockchains/ethereum/assets/0x6B175474E89094C44Da98b954EedeAC495271d0F/logo.png",
      "tags": [
        "wrapped",
        "wormhole"
      ],
      "extensions": {
        "address": "0x6B175474E89094C44Da98b954EedeAC495271d0F",
        "bridgeContract": "https://etherscan.io/address/0xf92cD566Ea4864356C5491c177A430C222d7e678",
        "assetContract": "https://etherscan.io/address/0x6B175474E89094C44Da98b954EedeAC495271d0F",
        "coingeckoId": "dai"
      }
    },
    {
      "chainId": 101,
      "address": "HbMGwfGjGPchtaPwyrtJFy8APZN5w1hi63xnzmj1f23v",
      "symbol": "wSUSHI",
      "name": "SushiSwap (Wormhole)",
      "decimals": 9,
      "logoURI": "https://cdn.jsdelivr.net/gh/trustwallet/assets@master/blockchains/ethereum/assets/0x6B3595068778DD592e39A122f4f5a5cF09C90fE2/logo.png",
      "tags": [
        "wrapped",
        "wormhole"
      ],
      "extensions": {
        "address": "0x6B3595068778DD592e39A122f4f5a5cF09C90fE2",
        "bridgeContract": "https://etherscan.io/address/0xf92cD566Ea4864356C5491c177A430C222d7e678",
        "assetContract": "https://etherscan.io/address/0x6B3595068778DD592e39A122f4f5a5cF09C90fE2",
        "coingeckoId": "sushi"
      }
    },
    {
      "chainId": 101,
      "address": "6Tmi8TZasqdxWB59uE5Zw9VLKecuCbsLSsPEqoMpmozA",
      "symbol": "wFYZ",
      "name": "Fyooz (Wormhole)",
      "decimals": 9,
      "logoURI": "https://cdn.jsdelivr.net/gh/trustwallet/assets@master/blockchains/ethereum/assets/0x6BFf2fE249601ed0Db3a87424a2E923118BB0312/logo.png",
      "tags": [
        "wrapped",
        "wormhole"
      ],
      "extensions": {
        "address": "0x6BFf2fE249601ed0Db3a87424a2E923118BB0312",
        "bridgeContract": "https://etherscan.io/address/0xf92cD566Ea4864356C5491c177A430C222d7e678",
        "assetContract": "https://etherscan.io/address/0x6BFf2fE249601ed0Db3a87424a2E923118BB0312",
        "coingeckoId": "fyooz"
      }
    },
    {
      "chainId": 101,
      "address": "3sHinPxEPqhEGip2Wy45TFmgAA1Atg2mctMjY5RKJUjk",
      "symbol": "wQRX",
      "name": "QuiverX (Wormhole)",
      "decimals": 9,
      "logoURI": "https://cdn.jsdelivr.net/gh/trustwallet/assets@master/blockchains/ethereum/assets/0x6e0daDE58D2d89eBBe7aFc384e3E4f15b70b14D8/logo.png",
      "tags": [
        "wrapped",
        "wormhole"
      ],
      "extensions": {
        "address": "0x6e0daDE58D2d89eBBe7aFc384e3E4f15b70b14D8",
        "bridgeContract": "https://etherscan.io/address/0xf92cD566Ea4864356C5491c177A430C222d7e678",
        "assetContract": "https://etherscan.io/address/0x6e0daDE58D2d89eBBe7aFc384e3E4f15b70b14D8",
        "coingeckoId": "quiverx"
      }
    },
    {
      "chainId": 101,
      "address": "4ighgEijHcCoLu9AsvwVz2TnGFqAgzQtQMr6ch88Jrfe",
      "symbol": "wTRADE",
      "name": "UniTrade (Wormhole)",
      "decimals": 9,
      "logoURI": "https://cdn.jsdelivr.net/gh/trustwallet/assets@master/blockchains/ethereum/assets/0x6F87D756DAf0503d08Eb8993686c7Fc01Dc44fB1/logo.png",
      "tags": [
        "wrapped",
        "wormhole"
      ],
      "extensions": {
        "address": "0x6F87D756DAf0503d08Eb8993686c7Fc01Dc44fB1",
        "bridgeContract": "https://etherscan.io/address/0xf92cD566Ea4864356C5491c177A430C222d7e678",
        "assetContract": "https://etherscan.io/address/0x6F87D756DAf0503d08Eb8993686c7Fc01Dc44fB1",
        "coingeckoId": "unitrade"
      }
    },
    {
      "chainId": 101,
      "address": "FTPnEQ3NfRRZ9tvmpDW6JFrvweBE5sanxnXSpJL1dvbB",
      "symbol": "wBIRD",
      "name": "Bird.Money (Wormhole)",
      "decimals": 9,
      "logoURI": "https://cdn.jsdelivr.net/gh/trustwallet/assets@master/blockchains/ethereum/assets/0x70401dFD142A16dC7031c56E862Fc88Cb9537Ce0/logo.png",
      "tags": [
        "wrapped",
        "wormhole"
      ],
      "extensions": {
        "address": "0x70401dFD142A16dC7031c56E862Fc88Cb9537Ce0",
        "bridgeContract": "https://etherscan.io/address/0xf92cD566Ea4864356C5491c177A430C222d7e678",
        "assetContract": "https://etherscan.io/address/0x70401dFD142A16dC7031c56E862Fc88Cb9537Ce0",
        "coingeckoId": "bird-money"
      }
    },
    {
      "chainId": 101,
      "address": "QVDE6rhcGPSB3ex5T7vWBzvoSRUXULjuSGpVuKwu5XH",
      "symbol": "wAXN",
      "name": "Axion (Wormhole)",
      "decimals": 9,
      "logoURI": "https://cdn.jsdelivr.net/gh/trustwallet/assets@master/blockchains/ethereum/assets/0x71F85B2E46976bD21302B64329868fd15eb0D127/logo.png",
      "tags": [
        "wrapped",
        "wormhole"
      ],
      "extensions": {
        "address": "0x71F85B2E46976bD21302B64329868fd15eb0D127",
        "bridgeContract": "https://etherscan.io/address/0xf92cD566Ea4864356C5491c177A430C222d7e678",
        "assetContract": "https://etherscan.io/address/0x71F85B2E46976bD21302B64329868fd15eb0D127",
        "coingeckoId": "axion"
      }
    },
    {
      "chainId": 101,
      "address": "J6AbGG62yo9UJ2T9r9GM7pnoRNui5DsZDnPbiNAPqbVd",
      "symbol": "wBMI",
      "name": "Bridge Mutual (Wormhole)",
      "decimals": 9,
      "logoURI": "https://cdn.jsdelivr.net/gh/trustwallet/assets@master/blockchains/ethereum/assets/0x725C263e32c72dDC3A19bEa12C5a0479a81eE688/logo.png",
      "tags": [
        "wrapped",
        "wormhole"
      ],
      "extensions": {
        "address": "0x725C263e32c72dDC3A19bEa12C5a0479a81eE688",
        "bridgeContract": "https://etherscan.io/address/0xf92cD566Ea4864356C5491c177A430C222d7e678",
        "assetContract": "https://etherscan.io/address/0x725C263e32c72dDC3A19bEa12C5a0479a81eE688",
        "coingeckoId": "bridge-mutual"
      }
    },
    {
      "chainId": 101,
      "address": "4wvHoaxxZxFeNrMTP8bLVRh1ziSBV7crN665WX4rRMqe",
      "symbol": "wDYT",
      "name": "DoYourTip (Wormhole)",
      "decimals": 9,
      "logoURI": "https://cdn.jsdelivr.net/gh/trustwallet/assets@master/blockchains/ethereum/assets/0x740623d2c797b7D8D1EcB98e9b4Afcf99Ec31E14/logo.png",
      "tags": [
        "wrapped",
        "wormhole"
      ],
      "extensions": {
        "address": "0x740623d2c797b7D8D1EcB98e9b4Afcf99Ec31E14",
        "bridgeContract": "https://etherscan.io/address/0xf92cD566Ea4864356C5491c177A430C222d7e678",
        "assetContract": "https://etherscan.io/address/0x740623d2c797b7D8D1EcB98e9b4Afcf99Ec31E14",
        "coingeckoId": "dynamite"
      }
    },
    {
      "chainId": 101,
      "address": "Fe5fWjCLDMJoi4sTmfR2VW4BT1LwsbR1n6QAjzJQvhhf",
      "symbol": "wBBR",
      "name": "BitberryToken (Wormhole)",
      "decimals": 9,
      "logoURI": "https://cdn.jsdelivr.net/gh/trustwallet/assets@master/blockchains/ethereum/assets/0x7671904eed7f10808B664fc30BB8693FD7237abF/logo.png",
      "tags": [
        "wrapped",
        "wormhole"
      ],
      "extensions": {
        "address": "0x7671904eed7f10808B664fc30BB8693FD7237abF",
        "bridgeContract": "https://etherscan.io/address/0xf92cD566Ea4864356C5491c177A430C222d7e678",
        "assetContract": "https://etherscan.io/address/0x7671904eed7f10808B664fc30BB8693FD7237abF",
        "coingeckoId": "bitberry-token"
      }
    },
    {
      "chainId": 101,
      "address": "5J9yhFRnQZx3RiqHzfQpAffX5UQz3k8vQCZH2g9Z9sDg",
      "symbol": "wWAXE",
      "name": "WAX Economic Token (Wormhole)",
      "decimals": 8,
      "logoURI": "https://cdn.jsdelivr.net/gh/trustwallet/assets@master/blockchains/ethereum/assets/0x7a2Bc711E19ba6aff6cE8246C546E8c4B4944DFD/logo.png",
      "tags": [
        "wrapped",
        "wormhole"
      ],
      "extensions": {
        "address": "0x7a2Bc711E19ba6aff6cE8246C546E8c4B4944DFD",
        "bridgeContract": "https://etherscan.io/address/0xf92cD566Ea4864356C5491c177A430C222d7e678",
        "assetContract": "https://etherscan.io/address/0x7a2Bc711E19ba6aff6cE8246C546E8c4B4944DFD",
        "coingeckoId": "waxe"
      }
    },
    {
      "chainId": 101,
      "address": "4DHywS5EjUTF5AYisPZiJbWcCV4gfpH98oKxpgyKRnnQ",
      "symbol": "wMATIC",
      "name": "Matic Token (Wormhole)",
      "decimals": 9,
      "logoURI": "https://cdn.jsdelivr.net/gh/trustwallet/assets@master/blockchains/ethereum/assets/0x7D1AfA7B718fb893dB30A3aBc0Cfc608AaCfeBB0/logo.png",
      "tags": [
        "wrapped",
        "wormhole"
      ],
      "extensions": {
        "address": "0x7D1AfA7B718fb893dB30A3aBc0Cfc608AaCfeBB0",
        "bridgeContract": "https://etherscan.io/address/0xf92cD566Ea4864356C5491c177A430C222d7e678",
        "assetContract": "https://etherscan.io/address/0x7D1AfA7B718fb893dB30A3aBc0Cfc608AaCfeBB0",
        "coingeckoId": "matic-network"
      }
    },
    {
      "chainId": 101,
      "address": "Au9E8ygQdTJQZXmNKPdtLEP8rGjC4qsGRhkJgjFNPAr8",
      "symbol": "wXRT",
      "name": "Robonomics (Wormhole)",
      "decimals": 9,
      "logoURI": "https://cdn.jsdelivr.net/gh/trustwallet/assets@master/blockchains/ethereum/assets/0x7dE91B204C1C737bcEe6F000AAA6569Cf7061cb7/logo.png",
      "tags": [
        "wrapped",
        "wormhole"
      ],
      "extensions": {
        "address": "0x7dE91B204C1C737bcEe6F000AAA6569Cf7061cb7",
        "bridgeContract": "https://etherscan.io/address/0xf92cD566Ea4864356C5491c177A430C222d7e678",
        "assetContract": "https://etherscan.io/address/0x7dE91B204C1C737bcEe6F000AAA6569Cf7061cb7",
        "coingeckoId": "robonomics-network"
      }
    },
    {
      "chainId": 101,
      "address": "5DQZ14hLDxveMH7NyGmTmUTRGgVAVXADp3cP2UHeH6hM",
      "symbol": "wAAVE",
      "name": "Aave Token (Wormhole)",
      "decimals": 9,
      "logoURI": "https://cdn.jsdelivr.net/gh/trustwallet/assets@master/blockchains/ethereum/assets/0x7Fc66500c84A76Ad7e9c93437bFc5Ac33E2DDaE9/logo.png",
      "tags": [
        "wrapped",
        "wormhole"
      ],
      "extensions": {
        "address": "0x7Fc66500c84A76Ad7e9c93437bFc5Ac33E2DDaE9",
        "bridgeContract": "https://etherscan.io/address/0xf92cD566Ea4864356C5491c177A430C222d7e678",
        "assetContract": "https://etherscan.io/address/0x7Fc66500c84A76Ad7e9c93437bFc5Ac33E2DDaE9",
        "coingeckoId": "aave"
      }
    },
    {
      "chainId": 101,
      "address": "Arc2ZVKNCdDU4vB8Ubud5QayDtjo2oJF9xVrUPQ6TWxF",
      "symbol": "wLEND",
      "name": "Lend (Wormhole)",
      "decimals": 9,
      "logoURI": "https://cdn.jsdelivr.net/gh/trustwallet/assets@master/blockchains/ethereum/assets/0x80fB784B7eD66730e8b1DBd9820aFD29931aab03/logo.png",
      "tags": [
        "wrapped",
        "wormhole"
      ],
      "extensions": {
        "address": "0x80fB784B7eD66730e8b1DBd9820aFD29931aab03",
        "bridgeContract": "https://etherscan.io/address/0xf92cD566Ea4864356C5491c177A430C222d7e678",
        "assetContract": "https://etherscan.io/address/0x80fB784B7eD66730e8b1DBd9820aFD29931aab03",
        "coingeckoId": "ethlend"
      }
    },
    {
      "chainId": 101,
      "address": "2ctKUDkGBnVykt31AhMPhHvAQWJvoNGbLh7aRidjtAqv",
      "symbol": "wPOLS",
      "name": "PolkastarterToken (Wormhole)",
      "decimals": 9,
      "logoURI": "https://cdn.jsdelivr.net/gh/trustwallet/assets@master/blockchains/ethereum/assets/0x83e6f1E41cdd28eAcEB20Cb649155049Fac3D5Aa/logo.png",
      "tags": [
        "wrapped",
        "wormhole"
      ],
      "extensions": {
        "address": "0x83e6f1E41cdd28eAcEB20Cb649155049Fac3D5Aa",
        "bridgeContract": "https://etherscan.io/address/0xf92cD566Ea4864356C5491c177A430C222d7e678",
        "assetContract": "https://etherscan.io/address/0x83e6f1E41cdd28eAcEB20Cb649155049Fac3D5Aa",
        "coingeckoId": "polkastarter"
      }
    },
    {
      "chainId": 101,
      "address": "8FnkznYpHvKiaBkgatVoCrNiS5y5KW62JqgjnxVhDejC",
      "symbol": "wUBT",
      "name": "Unibright (Wormhole)",
      "decimals": 8,
      "logoURI": "https://cdn.jsdelivr.net/gh/trustwallet/assets@master/blockchains/ethereum/assets/0x8400D94A5cb0fa0D041a3788e395285d61c9ee5e/logo.png",
      "tags": [
        "wrapped",
        "wormhole"
      ],
      "extensions": {
        "address": "0x8400D94A5cb0fa0D041a3788e395285d61c9ee5e",
        "bridgeContract": "https://etherscan.io/address/0xf92cD566Ea4864356C5491c177A430C222d7e678",
        "assetContract": "https://etherscan.io/address/0x8400D94A5cb0fa0D041a3788e395285d61c9ee5e",
        "coingeckoId": "unibright"
      }
    },
    {
      "chainId": 101,
      "address": "4LLAYXVmT3U8Sew6k3tk66zk3btT91QRzQzxcNX8XhzV",
      "symbol": "wDIA",
      "name": "DIA (Wormhole)",
      "decimals": 9,
      "logoURI": "https://cdn.jsdelivr.net/gh/trustwallet/assets@master/blockchains/ethereum/assets/0x84cA8bc7997272c7CfB4D0Cd3D55cd942B3c9419/logo.png",
      "tags": [
        "wrapped",
        "wormhole"
      ],
      "extensions": {
        "address": "0x84cA8bc7997272c7CfB4D0Cd3D55cd942B3c9419",
        "bridgeContract": "https://etherscan.io/address/0xf92cD566Ea4864356C5491c177A430C222d7e678",
        "assetContract": "https://etherscan.io/address/0x84cA8bc7997272c7CfB4D0Cd3D55cd942B3c9419",
        "coingeckoId": "dia-data"
      }
    },
    {
      "chainId": 101,
      "address": "8L8pDf3jutdpdr4m3np68CL9ZroLActrqwxi6s9Ah5xU",
      "symbol": "wFRAX",
      "name": "Frax (Wormhole)",
      "decimals": 9,
      "logoURI": "https://cdn.jsdelivr.net/gh/trustwallet/assets@master/blockchains/ethereum/assets/0x853d955aCEf822Db058eb8505911ED77F175b99e/logo.png",
      "tags": [
        "wrapped",
        "wormhole"
      ],
      "extensions": {
        "address": "0x853d955aCEf822Db058eb8505911ED77F175b99e",
        "bridgeContract": "https://etherscan.io/address/0xf92cD566Ea4864356C5491c177A430C222d7e678",
        "assetContract": "https://etherscan.io/address/0x853d955aCEf822Db058eb8505911ED77F175b99e",
        "coingeckoId": "frax"
      }
    },
    {
      "chainId": 101,
      "address": "H3oVL2zJpHJaDoRfQmSrftv3fkGzvsiQgugCZmcRBykG",
      "symbol": "wKEEP",
      "name": "KEEP Token (Wormhole)",
      "decimals": 9,
      "logoURI": "https://cdn.jsdelivr.net/gh/trustwallet/assets@master/blockchains/ethereum/assets/0x85Eee30c52B0b379b046Fb0F85F4f3Dc3009aFEC/logo.png",
      "tags": [
        "wrapped",
        "wormhole"
      ],
      "extensions": {
        "address": "0x85Eee30c52B0b379b046Fb0F85F4f3Dc3009aFEC",
        "bridgeContract": "https://etherscan.io/address/0xf92cD566Ea4864356C5491c177A430C222d7e678",
        "assetContract": "https://etherscan.io/address/0x85Eee30c52B0b379b046Fb0F85F4f3Dc3009aFEC",
        "coingeckoId": "keep-network"
      }
    },
    {
      "chainId": 101,
      "address": "64oqP1dFqqD8NEL4RPCpMyrHmpo31rj3nYxULVXvayfW",
      "symbol": "wRSR",
      "name": "Reserve Rights (Wormhole)",
      "decimals": 9,
      "logoURI": "https://cdn.jsdelivr.net/gh/trustwallet/assets@master/blockchains/ethereum/assets/0x8762db106B2c2A0bccB3A80d1Ed41273552616E8/logo.png",
      "tags": [
        "wrapped",
        "wormhole"
      ],
      "extensions": {
        "address": "0x8762db106B2c2A0bccB3A80d1Ed41273552616E8",
        "bridgeContract": "https://etherscan.io/address/0xf92cD566Ea4864356C5491c177A430C222d7e678",
        "assetContract": "https://etherscan.io/address/0x8762db106B2c2A0bccB3A80d1Ed41273552616E8",
        "coingeckoId": "reserve-rights-token"
      }
    },
    {
      "chainId": 101,
      "address": "5SU7veiCRA16ZxnS24kCC1dwQYVwi3whvTdM48iNE1Rm",
      "symbol": "wMPH",
      "name": "88mph.app (Wormhole)",
      "decimals": 9,
      "logoURI": "https://cdn.jsdelivr.net/gh/trustwallet/assets@master/blockchains/ethereum/assets/0x8888801aF4d980682e47f1A9036e589479e835C5/logo.png",
      "tags": [
        "wrapped",
        "wormhole"
      ],
      "extensions": {
        "address": "0x8888801aF4d980682e47f1A9036e589479e835C5",
        "bridgeContract": "https://etherscan.io/address/0xf92cD566Ea4864356C5491c177A430C222d7e678",
        "assetContract": "https://etherscan.io/address/0x8888801aF4d980682e47f1A9036e589479e835C5",
        "coingeckoId": "88mph"
      }
    },
    {
      "chainId": 101,
      "address": "5fv26ojhPHWNaikXcMf2TBu4JENjLQ2PWgWYeitttVwv",
      "symbol": "wPAID",
      "name": "PAID Network (Wormhole)",
      "decimals": 9,
      "logoURI": "https://cdn.jsdelivr.net/gh/trustwallet/assets@master/blockchains/ethereum/assets/0x8c8687fC965593DFb2F0b4EAeFD55E9D8df348df/logo.png",
      "tags": [
        "wrapped",
        "wormhole"
      ],
      "extensions": {
        "address": "0x8c8687fC965593DFb2F0b4EAeFD55E9D8df348df",
        "bridgeContract": "https://etherscan.io/address/0xf92cD566Ea4864356C5491c177A430C222d7e678",
        "assetContract": "https://etherscan.io/address/0x8c8687fC965593DFb2F0b4EAeFD55E9D8df348df",
        "coingeckoId": "paid-network"
      }
    },
    {
      "chainId": 101,
      "address": "ACr98v3kv9qaGnR3p2BfsoSK9Q2ZmP6zUkm3qxv5ZJDd",
      "symbol": "wSXP",
      "name": "Swipe (Wormhole)",
      "decimals": 9,
      "logoURI": "https://cdn.jsdelivr.net/gh/trustwallet/assets@master/blockchains/ethereum/assets/0x8CE9137d39326AD0cD6491fb5CC0CbA0e089b6A9/logo.png",
      "tags": [
        "wrapped",
        "wormhole"
      ],
      "extensions": {
        "address": "0x8CE9137d39326AD0cD6491fb5CC0CbA0e089b6A9",
        "bridgeContract": "https://etherscan.io/address/0xf92cD566Ea4864356C5491c177A430C222d7e678",
        "assetContract": "https://etherscan.io/address/0x8CE9137d39326AD0cD6491fb5CC0CbA0e089b6A9",
        "coingeckoId": "swipe"
      }
    },
    {
      "chainId": 101,
      "address": "7gBuzBcJ7V48m8TiKJ1XWNDUerK2XfAbjxuRiKMb6S8Z",
      "symbol": "wREQ",
      "name": "Request Token (Wormhole)",
      "decimals": 9,
      "logoURI": "https://cdn.jsdelivr.net/gh/trustwallet/assets@master/blockchains/ethereum/assets/0x8f8221aFbB33998d8584A2B05749bA73c37a938a/logo.png",
      "tags": [
        "wrapped",
        "wormhole"
      ],
      "extensions": {
        "address": "0x8f8221aFbB33998d8584A2B05749bA73c37a938a",
        "bridgeContract": "https://etherscan.io/address/0xf92cD566Ea4864356C5491c177A430C222d7e678",
        "assetContract": "https://etherscan.io/address/0x8f8221aFbB33998d8584A2B05749bA73c37a938a",
        "coingeckoId": "request-network"
      }
    },
    {
      "chainId": 101,
      "address": "CtDjsryLtwZCLj8TeniV7tWHbkaREfjKDWpvyQvsTyek",
      "symbol": "wWHALE",
      "name": "WHALE (Wormhole)",
      "decimals": 4,
      "logoURI": "https://cdn.jsdelivr.net/gh/trustwallet/assets@master/blockchains/ethereum/assets/0x9355372396e3F6daF13359B7b607a3374cc638e0/logo.png",
      "tags": [
        "wrapped",
        "wormhole"
      ],
      "extensions": {
        "address": "0x9355372396e3F6daF13359B7b607a3374cc638e0",
        "bridgeContract": "https://etherscan.io/address/0xf92cD566Ea4864356C5491c177A430C222d7e678",
        "assetContract": "https://etherscan.io/address/0x9355372396e3F6daF13359B7b607a3374cc638e0",
        "coingeckoId": "whale"
      }
    },
    {
      "chainId": 101,
      "address": "JDUgn6JUSwufqqthRdnZZKWv2vEdYvHxigF5Hk79yxRm",
      "symbol": "wPNK",
      "name": "Pinakion (Wormhole)",
      "decimals": 9,
      "logoURI": "https://cdn.jsdelivr.net/gh/trustwallet/assets@master/blockchains/ethereum/assets/0x93ED3FBe21207Ec2E8f2d3c3de6e058Cb73Bc04d/logo.png",
      "tags": [
        "wrapped",
        "wormhole"
      ],
      "extensions": {
        "address": "0x93ED3FBe21207Ec2E8f2d3c3de6e058Cb73Bc04d",
        "bridgeContract": "https://etherscan.io/address/0xf92cD566Ea4864356C5491c177A430C222d7e678",
        "assetContract": "https://etherscan.io/address/0x93ED3FBe21207Ec2E8f2d3c3de6e058Cb73Bc04d",
        "coingeckoId": "kleros"
      }
    },
    {
      "chainId": 101,
      "address": "EJKqF4p7xVhXkcDNCrVQJE4osow76226bc6u3AtsGXaG",
      "symbol": "wAPY",
      "name": "APY Governance Token (Wormhole)",
      "decimals": 9,
      "logoURI": "https://cdn.jsdelivr.net/gh/trustwallet/assets@master/blockchains/ethereum/assets/0x95a4492F028aa1fd432Ea71146b433E7B4446611/logo.png",
      "tags": [
        "wrapped",
        "wormhole"
      ],
      "extensions": {
        "address": "0x95a4492F028aa1fd432Ea71146b433E7B4446611",
        "bridgeContract": "https://etherscan.io/address/0xf92cD566Ea4864356C5491c177A430C222d7e678",
        "assetContract": "https://etherscan.io/address/0x95a4492F028aa1fd432Ea71146b433E7B4446611",
        "coingeckoId": "apy-finance"
      }
    },
    {
      "chainId": 101,
      "address": "AF7Dv5Vzi1dT2fLnz4ysiRQ6FxGN1M6mrmHwgNpx7FVH",
      "symbol": "wOCEAN",
      "name": "Ocean Protocol (Wormhole)",
      "decimals": 9,
      "logoURI": "https://cdn.jsdelivr.net/gh/trustwallet/assets@master/blockchains/ethereum/assets/0x967da4048cD07aB37855c090aAF366e4ce1b9F48/logo.png",
      "tags": [
        "wrapped",
        "wormhole"
      ],
      "extensions": {
        "address": "0x967da4048cD07aB37855c090aAF366e4ce1b9F48",
        "bridgeContract": "https://etherscan.io/address/0xf92cD566Ea4864356C5491c177A430C222d7e678",
        "assetContract": "https://etherscan.io/address/0x967da4048cD07aB37855c090aAF366e4ce1b9F48",
        "coingeckoId": "ocean-protocol"
      }
    },
    {
      "chainId": 101,
      "address": "AyNULvvLGW11fThvhncqNRjEgmDbMEHdDL4HqXD6SM8V",
      "symbol": "wSPI",
      "name": "Shopping.io (Wormhole)",
      "decimals": 9,
      "logoURI": "https://cdn.jsdelivr.net/gh/trustwallet/assets@master/blockchains/ethereum/assets/0x9B02dD390a603Add5c07f9fd9175b7DABE8D63B7/logo.png",
      "tags": [
        "wrapped",
        "wormhole"
      ],
      "extensions": {
        "address": "0x9B02dD390a603Add5c07f9fd9175b7DABE8D63B7",
        "bridgeContract": "https://etherscan.io/address/0xf92cD566Ea4864356C5491c177A430C222d7e678",
        "assetContract": "https://etherscan.io/address/0x9B02dD390a603Add5c07f9fd9175b7DABE8D63B7",
        "coingeckoId": "shopping-io"
      }
    },
    {
      "chainId": 101,
      "address": "3UeKTABxz9XexDtyKq646rSQvx8GVpKNwfMoKKfxsTsF",
      "symbol": "wBBTC",
      "name": "Binance Wrapped BTC (Wormhole)",
      "decimals": 8,
      "logoURI": "https://cdn.jsdelivr.net/gh/trustwallet/assets@master/blockchains/ethereum/assets/0x9BE89D2a4cd102D8Fecc6BF9dA793be995C22541/logo.png",
      "tags": [
        "wrapped",
        "wormhole"
      ],
      "extensions": {
        "address": "0x9BE89D2a4cd102D8Fecc6BF9dA793be995C22541",
        "bridgeContract": "https://etherscan.io/address/0xf92cD566Ea4864356C5491c177A430C222d7e678",
        "assetContract": "https://etherscan.io/address/0x9BE89D2a4cd102D8Fecc6BF9dA793be995C22541",
        "coingeckoId": "binance-wrapped-btc"
      }
    },
    {
      "chainId": 101,
      "address": "DsGbyCHbG4vSWBqAprR2eWuUAg8fXAgYkWL9psgvYZn5",
      "symbol": "wUNISTAKE",
      "name": "Unistake (Wormhole)",
      "decimals": 9,
      "logoURI": "https://cdn.jsdelivr.net/gh/trustwallet/assets@master/blockchains/ethereum/assets/0x9Ed8e7C9604790F7Ec589F99b94361d8AAB64E5E/logo.png",
      "tags": [
        "wrapped",
        "wormhole"
      ],
      "extensions": {
        "address": "0x9Ed8e7C9604790F7Ec589F99b94361d8AAB64E5E",
        "bridgeContract": "https://etherscan.io/address/0xf92cD566Ea4864356C5491c177A430C222d7e678",
        "assetContract": "https://etherscan.io/address/0x9Ed8e7C9604790F7Ec589F99b94361d8AAB64E5E",
        "coingeckoId": "unistake"
      }
    },
    {
      "chainId": 101,
      "address": "GBvv3jn9u6pZqPd2GVnQ7BKJzLwQnEWe4ci9k359PN9Z",
      "symbol": "wMKR",
      "name": "MakerDAO (Wormhole)",
      "decimals": 9,
      "logoURI": "https://cdn.jsdelivr.net/gh/trustwallet/assets@master/blockchains/ethereum/assets/0x9f8F72aA9304c8B593d555F12eF6589cC3A579A2/logo.png",
      "tags": [
        "wrapped",
        "wormhole"
      ],
      "extensions": {
        "address": "0x9f8F72aA9304c8B593d555F12eF6589cC3A579A2",
        "bridgeContract": "https://etherscan.io/address/0xf92cD566Ea4864356C5491c177A430C222d7e678",
        "assetContract": "https://etherscan.io/address/0x9f8F72aA9304c8B593d555F12eF6589cC3A579A2",
        "coingeckoId": "maker"
      }
    },
    {
      "chainId": 101,
      "address": "53ETjuzUNHG8c7rZ2hxQLQfN5R6tEYtdYwNQsa68xFUk",
      "symbol": "wFARM",
      "name": "FARM Reward Token (Wormhole)",
      "decimals": 9,
      "logoURI": "https://cdn.jsdelivr.net/gh/trustwallet/assets@master/blockchains/ethereum/assets/0xa0246c9032bC3A600820415aE600c6388619A14D/logo.png",
      "tags": [
        "wrapped",
        "wormhole"
      ],
      "extensions": {
        "address": "0xa0246c9032bC3A600820415aE600c6388619A14D",
        "bridgeContract": "https://etherscan.io/address/0xf92cD566Ea4864356C5491c177A430C222d7e678",
        "assetContract": "https://etherscan.io/address/0xa0246c9032bC3A600820415aE600c6388619A14D",
        "coingeckoId": "harvest-finance"
      }
    },
    {
      "chainId": 101,
      "address": "FVsXUnbhifqJ4LiXQEbpUtXVdB8T5ADLKqSs5t1oc54F",
      "symbol": "wUSDC",
      "name": "USD Coin (Wormhole)",
      "decimals": 6,
      "logoURI": "https://cdn.jsdelivr.net/gh/solana-labs/token-list@main/assets/mainnet/EPjFWdd5AufqSSqeM2qN1xzybapC8G4wEGGkZwyTDt1v/logo.png",
      "tags": [
        "wrapped",
        "wormhole"
      ],
      "extensions": {
        "address": "0xA0b86991c6218b36c1d19D4a2e9Eb0cE3606eB48",
        "bridgeContract": "https://etherscan.io/address/0xf92cD566Ea4864356C5491c177A430C222d7e678",
        "assetContract": "https://etherscan.io/address/0xA0b86991c6218b36c1d19D4a2e9Eb0cE3606eB48",
        "coingeckoId": "usd-coin"
      }
    },
    {
      "chainId": 101,
      "address": "EjBpnWzWZeW1PKzfCszLdHgENZLZDoTNaEmz8BddpWJx",
      "symbol": "wANT",
      "name": "Aragon Network Token (Wormhole)",
      "decimals": 9,
      "logoURI": "https://cdn.jsdelivr.net/gh/trustwallet/assets@master/blockchains/ethereum/assets/0xa117000000f279D81A1D3cc75430fAA017FA5A2e/logo.png",
      "tags": [
        "wrapped",
        "wormhole"
      ],
      "extensions": {
        "address": "0xa117000000f279D81A1D3cc75430fAA017FA5A2e",
        "bridgeContract": "https://etherscan.io/address/0xf92cD566Ea4864356C5491c177A430C222d7e678",
        "assetContract": "https://etherscan.io/address/0xa117000000f279D81A1D3cc75430fAA017FA5A2e",
        "coingeckoId": "aragon"
      }
    },
    {
      "chainId": 101,
      "address": "Rs4LHZ4WogZCAkCzfsKJib5LLnYL6xcVAfTcLQiSjg2",
      "symbol": "wNPXS",
      "name": "Pundi X Token (Wormhole)",
      "decimals": 9,
      "logoURI": "https://cdn.jsdelivr.net/gh/trustwallet/assets@master/blockchains/ethereum/assets/0xA15C7Ebe1f07CaF6bFF097D8a589fb8AC49Ae5B3/logo.png",
      "tags": [
        "wrapped",
        "wormhole"
      ],
      "extensions": {
        "address": "0xA15C7Ebe1f07CaF6bFF097D8a589fb8AC49Ae5B3",
        "bridgeContract": "https://etherscan.io/address/0xf92cD566Ea4864356C5491c177A430C222d7e678",
        "assetContract": "https://etherscan.io/address/0xA15C7Ebe1f07CaF6bFF097D8a589fb8AC49Ae5B3",
        "coingeckoId": "pundi-x"
      }
    },
    {
      "chainId": 101,
      "address": "65ribugkb42AANKYrEeuruhhfXffyE4jY22FUxFbpW7C",
      "symbol": "wRFOX",
      "name": "RFOX (Wormhole)",
      "decimals": 9,
      "logoURI": "https://cdn.jsdelivr.net/gh/trustwallet/assets@master/blockchains/ethereum/assets/0xa1d6Df714F91DeBF4e0802A542E13067f31b8262/logo.png",
      "tags": [
        "wrapped",
        "wormhole"
      ],
      "extensions": {
        "address": "0xa1d6Df714F91DeBF4e0802A542E13067f31b8262",
        "bridgeContract": "https://etherscan.io/address/0xf92cD566Ea4864356C5491c177A430C222d7e678",
        "assetContract": "https://etherscan.io/address/0xa1d6Df714F91DeBF4e0802A542E13067f31b8262",
        "coingeckoId": "redfox-labs-2"
      }
    },
    {
      "chainId": 101,
      "address": "T2mo6dnFiutu26KMuCMSjCLBB4ofWvQ3qBJGEMc3JSe",
      "symbol": "wMTA",
      "name": "Meta (Wormhole)",
      "decimals": 9,
      "logoURI": "https://cdn.jsdelivr.net/gh/trustwallet/assets@master/blockchains/ethereum/assets/0xa3BeD4E1c75D00fa6f4E5E6922DB7261B5E9AcD2/logo.png",
      "tags": [
        "wrapped",
        "wormhole"
      ],
      "extensions": {
        "address": "0xa3BeD4E1c75D00fa6f4E5E6922DB7261B5E9AcD2",
        "bridgeContract": "https://etherscan.io/address/0xf92cD566Ea4864356C5491c177A430C222d7e678",
        "assetContract": "https://etherscan.io/address/0xa3BeD4E1c75D00fa6f4E5E6922DB7261B5E9AcD2",
        "coingeckoId": "meta"
      }
    },
    {
      "chainId": 101,
      "address": "HC8SaUm9rhvVZE5ZwBWiUhFAnCuG8byd5FxKYdpFm5MR",
      "symbol": "wRBC",
      "name": "Rubic (Wormhole)",
      "decimals": 9,
      "logoURI": "https://cdn.jsdelivr.net/gh/trustwallet/assets@master/blockchains/ethereum/assets/0xA4EED63db85311E22dF4473f87CcfC3DaDCFA3E3/logo.png",
      "tags": [
        "wrapped",
        "wormhole"
      ],
      "extensions": {
        "address": "0xA4EED63db85311E22dF4473f87CcfC3DaDCFA3E3",
        "bridgeContract": "https://etherscan.io/address/0xf92cD566Ea4864356C5491c177A430C222d7e678",
        "assetContract": "https://etherscan.io/address/0xA4EED63db85311E22dF4473f87CcfC3DaDCFA3E3",
        "coingeckoId": "rubic"
      }
    },
    {
      "chainId": 101,
      "address": "9DdtKWoK8cBfLSLhHXHFZzzhxp4rdwHbFEAis8n5AsfQ",
      "symbol": "wNOIA",
      "name": "NOIA Token (Wormhole)",
      "decimals": 9,
      "logoURI": "https://cdn.jsdelivr.net/gh/trustwallet/assets@master/blockchains/ethereum/assets/0xa8c8CfB141A3bB59FEA1E2ea6B79b5ECBCD7b6ca/logo.png",
      "tags": [
        "wrapped",
        "wormhole"
      ],
      "extensions": {
        "address": "0xa8c8CfB141A3bB59FEA1E2ea6B79b5ECBCD7b6ca",
        "bridgeContract": "https://etherscan.io/address/0xf92cD566Ea4864356C5491c177A430C222d7e678",
        "assetContract": "https://etherscan.io/address/0xa8c8CfB141A3bB59FEA1E2ea6B79b5ECBCD7b6ca",
        "coingeckoId": "noia-network"
      }
    },
    {
      "chainId": 101,
      "address": "DTQStP2z4DRqbNHRxtwThAujr9aPFPsv4y2kkXTVLVvb",
      "symbol": "wCEL",
      "name": "Celsius (Wormhole)",
      "decimals": 4,
      "logoURI": "https://cdn.jsdelivr.net/gh/trustwallet/assets@master/blockchains/ethereum/assets/0xaaAEBE6Fe48E54f431b0C390CfaF0b017d09D42d/logo.png",
      "tags": [
        "wrapped",
        "wormhole"
      ],
      "extensions": {
        "address": "0xaaAEBE6Fe48E54f431b0C390CfaF0b017d09D42d",
        "bridgeContract": "https://etherscan.io/address/0xf92cD566Ea4864356C5491c177A430C222d7e678",
        "assetContract": "https://etherscan.io/address/0xaaAEBE6Fe48E54f431b0C390CfaF0b017d09D42d",
        "coingeckoId": "celsius-degree-token"
      }
    },
    {
      "chainId": 101,
      "address": "59NPV18vAbTgwC9aeEGikrmX3EbZHMEMkZfvcsHBNFr9",
      "symbol": "wCWS",
      "name": "Crowns (Wormhole)",
      "decimals": 9,
      "logoURI": "https://cdn.jsdelivr.net/gh/trustwallet/assets@master/blockchains/ethereum/assets/0xaC0104Cca91D167873B8601d2e71EB3D4D8c33e0/logo.png",
      "tags": [
        "wrapped",
        "wormhole"
      ],
      "extensions": {
        "address": "0xaC0104Cca91D167873B8601d2e71EB3D4D8c33e0",
        "bridgeContract": "https://etherscan.io/address/0xf92cD566Ea4864356C5491c177A430C222d7e678",
        "assetContract": "https://etherscan.io/address/0xaC0104Cca91D167873B8601d2e71EB3D4D8c33e0",
        "coingeckoId": "crowns"
      }
    },
    {
      "chainId": 101,
      "address": "4811JP9i35zgAxSFZjGXQwew6xd1qSBE4xdMFik2J14Z",
      "symbol": "wROOM",
      "name": "OptionRoom Token (Wormhole)",
      "decimals": 9,
      "logoURI": "https://cdn.jsdelivr.net/gh/trustwallet/assets@master/blockchains/ethereum/assets/0xAd4f86a25bbc20FfB751f2FAC312A0B4d8F88c64/logo.png",
      "tags": [
        "wrapped",
        "wormhole"
      ],
      "extensions": {
        "address": "0xAd4f86a25bbc20FfB751f2FAC312A0B4d8F88c64",
        "bridgeContract": "https://etherscan.io/address/0xf92cD566Ea4864356C5491c177A430C222d7e678",
        "assetContract": "https://etherscan.io/address/0xAd4f86a25bbc20FfB751f2FAC312A0B4d8F88c64",
        "coingeckoId": "option-room"
      }
    },
    {
      "chainId": 101,
      "address": "2VAdvHWMpzMnDYYn64MgqLNpGQ19iCiusCet8JLMtxU5",
      "symbol": "wYOP",
      "name": "YOP (Wormhole)",
      "decimals": 8,
      "logoURI": "https://cdn.jsdelivr.net/gh/trustwallet/assets@master/blockchains/ethereum/assets/0xAE1eaAE3F627AAca434127644371b67B18444051/logo.png",
      "tags": [
        "wrapped",
        "wormhole"
      ],
      "extensions": {
        "address": "0xAE1eaAE3F627AAca434127644371b67B18444051",
        "bridgeContract": "https://etherscan.io/address/0xf92cD566Ea4864356C5491c177A430C222d7e678",
        "assetContract": "https://etherscan.io/address/0xAE1eaAE3F627AAca434127644371b67B18444051",
        "coingeckoId": "yield-optimization-platform"
      }
    },
    {
      "chainId": 101,
      "address": "AKiTcEWZarsnUbKkwQVRjJni5eqwiNeBQsJ3nrADacT4",
      "symbol": "wLGCY",
      "name": "LGCY Network (Wormhole)",
      "decimals": 9,
      "logoURI": "https://cdn.jsdelivr.net/gh/trustwallet/assets@master/blockchains/ethereum/assets/0xaE697F994Fc5eBC000F8e22EbFfeE04612f98A0d/logo.png",
      "tags": [
        "wrapped",
        "wormhole"
      ],
      "extensions": {
        "address": "0xaE697F994Fc5eBC000F8e22EbFfeE04612f98A0d",
        "bridgeContract": "https://etherscan.io/address/0xf92cD566Ea4864356C5491c177A430C222d7e678",
        "assetContract": "https://etherscan.io/address/0xaE697F994Fc5eBC000F8e22EbFfeE04612f98A0d",
        "coingeckoId": "lgcy-network"
      }
    },
    {
      "chainId": 101,
      "address": "4kPHTMfSD1k3SytAMKEVRWH5ip6WD5U52tC5q6TuXUNU",
      "symbol": "wRFuel",
      "name": "Rio Fuel Token (Wormhole)",
      "decimals": 9,
      "logoURI": "https://cdn.jsdelivr.net/gh/trustwallet/assets@master/blockchains/ethereum/assets/0xaf9f549774ecEDbD0966C52f250aCc548D3F36E5/logo.png",
      "tags": [
        "wrapped",
        "wormhole"
      ],
      "extensions": {
        "address": "0xaf9f549774ecEDbD0966C52f250aCc548D3F36E5",
        "bridgeContract": "https://etherscan.io/address/0xf92cD566Ea4864356C5491c177A430C222d7e678",
        "assetContract": "https://etherscan.io/address/0xaf9f549774ecEDbD0966C52f250aCc548D3F36E5",
        "coingeckoId": "rio-defi"
      }
    },
    {
      "chainId": 101,
      "address": "E1w2uKRsVJeDf1Qqbk7DDKEDe7NCYwh8ySgqCaEZ4BTC",
      "symbol": "wMAHA",
      "name": "MahaDAO (Wormhole)",
      "decimals": 9,
      "logoURI": "https://cdn.jsdelivr.net/gh/trustwallet/assets@master/blockchains/ethereum/assets/0xB4d930279552397bbA2ee473229f89Ec245bc365/logo.png",
      "tags": [
        "wrapped",
        "wormhole"
      ],
      "extensions": {
        "address": "0xB4d930279552397bbA2ee473229f89Ec245bc365",
        "bridgeContract": "https://etherscan.io/address/0xf92cD566Ea4864356C5491c177A430C222d7e678",
        "assetContract": "https://etherscan.io/address/0xB4d930279552397bbA2ee473229f89Ec245bc365",
        "coingeckoId": "mahadao"
      }
    },
    {
      "chainId": 101,
      "address": "4psmnTirimNyPEPEZtkQkdEPJagTXS3a7wsu1XN9MYK3",
      "symbol": "wRPL",
      "name": "Rocket Pool (Wormhole)",
      "decimals": 9,
      "logoURI": "https://cdn.jsdelivr.net/gh/trustwallet/assets@master/blockchains/ethereum/assets/0xB4EFd85c19999D84251304bDA99E90B92300Bd93/logo.png",
      "tags": [
        "wrapped",
        "wormhole"
      ],
      "extensions": {
        "address": "0xB4EFd85c19999D84251304bDA99E90B92300Bd93",
        "bridgeContract": "https://etherscan.io/address/0xf92cD566Ea4864356C5491c177A430C222d7e678",
        "assetContract": "https://etherscan.io/address/0xB4EFd85c19999D84251304bDA99E90B92300Bd93",
        "coingeckoId": "rocket-pool"
      }
    },
    {
      "chainId": 101,
      "address": "FrhQauNRm7ecom9FRprNcyz58agDe5ujAbAtA9NG6jtU",
      "symbol": "wNEXO",
      "name": "Nexo (Wormhole)",
      "decimals": 9,
      "logoURI": "https://cdn.jsdelivr.net/gh/trustwallet/assets@master/blockchains/ethereum/assets/0xB62132e35a6c13ee1EE0f84dC5d40bad8d815206/logo.png",
      "tags": [
        "wrapped",
        "wormhole"
      ],
      "extensions": {
        "address": "0xB62132e35a6c13ee1EE0f84dC5d40bad8d815206",
        "bridgeContract": "https://etherscan.io/address/0xf92cD566Ea4864356C5491c177A430C222d7e678",
        "assetContract": "https://etherscan.io/address/0xB62132e35a6c13ee1EE0f84dC5d40bad8d815206",
        "coingeckoId": "nexo"
      }
    },
    {
      "chainId": 101,
      "address": "AoU75vwpnWEVvfarxRALjzRc8vS9UdDhRMkwoDimt9ss",
      "symbol": "wSFI",
      "name": "Spice (Wormhole)",
      "decimals": 9,
      "logoURI": "https://cdn.jsdelivr.net/gh/trustwallet/assets@master/blockchains/ethereum/assets/0xb753428af26E81097e7fD17f40c88aaA3E04902c/logo.png",
      "tags": [
        "wrapped",
        "wormhole"
      ],
      "extensions": {
        "address": "0xb753428af26E81097e7fD17f40c88aaA3E04902c",
        "bridgeContract": "https://etherscan.io/address/0xf92cD566Ea4864356C5491c177A430C222d7e678",
        "assetContract": "https://etherscan.io/address/0xb753428af26E81097e7fD17f40c88aaA3E04902c",
        "coingeckoId": "saffron-finance"
      }
    },
    {
      "chainId": 101,
      "address": "CRZuALvCYjPLB65WFLHh9JkmPWK5C81TXpy2aEEaCjr3",
      "symbol": "wSTBZ",
      "name": "Stabilize Token (Wormhole)",
      "decimals": 9,
      "logoURI": "https://cdn.jsdelivr.net/gh/trustwallet/assets@master/blockchains/ethereum/assets/0xB987D48Ed8f2C468D52D6405624EADBa5e76d723/logo.png",
      "tags": [
        "wrapped",
        "wormhole"
      ],
      "extensions": {
        "address": "0xB987D48Ed8f2C468D52D6405624EADBa5e76d723",
        "bridgeContract": "https://etherscan.io/address/0xf92cD566Ea4864356C5491c177A430C222d7e678",
        "assetContract": "https://etherscan.io/address/0xB987D48Ed8f2C468D52D6405624EADBa5e76d723",
        "coingeckoId": "stabilize"
      }
    },
    {
      "chainId": 101,
      "address": "HPYXGSdAwyK5GwmuivL8gDdUVRChtgXq6SRat44k4Pat",
      "symbol": "wBAL",
      "name": "Balancer (Wormhole)",
      "decimals": 9,
      "logoURI": "https://cdn.jsdelivr.net/gh/trustwallet/assets@master/blockchains/ethereum/assets/0xba100000625a3754423978a60c9317c58a424e3D/logo.png",
      "tags": [
        "wrapped",
        "wormhole"
      ],
      "extensions": {
        "address": "0xba100000625a3754423978a60c9317c58a424e3D",
        "bridgeContract": "https://etherscan.io/address/0xf92cD566Ea4864356C5491c177A430C222d7e678",
        "assetContract": "https://etherscan.io/address/0xba100000625a3754423978a60c9317c58a424e3D",
        "coingeckoId": "balancer"
      }
    },
    {
      "chainId": 101,
      "address": "AV7NgJV2BsgEukzUTrcUMz3LD37xLcLtygFig5WJ3kQN",
      "symbol": "wBAND",
      "name": "BandToken (Wormhole)",
      "decimals": 9,
      "logoURI": "https://cdn.jsdelivr.net/gh/trustwallet/assets@master/blockchains/ethereum/assets/0xBA11D00c5f74255f56a5E366F4F77f5A186d7f55/logo.png",
      "tags": [
        "wrapped",
        "wormhole"
      ],
      "extensions": {
        "address": "0xBA11D00c5f74255f56a5E366F4F77f5A186d7f55",
        "bridgeContract": "https://etherscan.io/address/0xf92cD566Ea4864356C5491c177A430C222d7e678",
        "assetContract": "https://etherscan.io/address/0xBA11D00c5f74255f56a5E366F4F77f5A186d7f55",
        "coingeckoId": "band-protocol"
      }
    },
    {
      "chainId": 101,
      "address": "4obZok5FFUcQXQoV39hhcqk9xSmo4WnP9wnrNCk1g5BC",
      "symbol": "wSWFL",
      "name": "Swapfolio (Wormhole)",
      "decimals": 9,
      "logoURI": "https://cdn.jsdelivr.net/gh/trustwallet/assets@master/blockchains/ethereum/assets/0xBa21Ef4c9f433Ede00badEFcC2754B8E74bd538A/logo.png",
      "tags": [
        "wrapped",
        "wormhole"
      ],
      "extensions": {
        "address": "0xBa21Ef4c9f433Ede00badEFcC2754B8E74bd538A",
        "bridgeContract": "https://etherscan.io/address/0xf92cD566Ea4864356C5491c177A430C222d7e678",
        "assetContract": "https://etherscan.io/address/0xBa21Ef4c9f433Ede00badEFcC2754B8E74bd538A",
        "coingeckoId": "swapfolio"
      }
    },
    {
      "chainId": 101,
      "address": "HCP8hGKS6fUGfTA1tQxBKzbXuQk7yktzz71pY8LXVJyR",
      "symbol": "wLRC",
      "name": "LoopringCoin V2 (Wormhole)",
      "decimals": 9,
      "logoURI": "https://cdn.jsdelivr.net/gh/trustwallet/assets@master/blockchains/ethereum/assets/0xBBbbCA6A901c926F240b89EacB641d8Aec7AEafD/logo.png",
      "tags": [
        "wrapped",
        "wormhole"
      ],
      "extensions": {
        "address": "0xBBbbCA6A901c926F240b89EacB641d8Aec7AEafD",
        "bridgeContract": "https://etherscan.io/address/0xf92cD566Ea4864356C5491c177A430C222d7e678",
        "assetContract": "https://etherscan.io/address/0xBBbbCA6A901c926F240b89EacB641d8Aec7AEafD",
        "coingeckoId": "loopring"
      }
    },
    {
      "chainId": 101,
      "address": "9sNArcS6veh7DLEo7Y1ZSbBCYtkuPVE6S3HhVrcWR2Zw",
      "symbol": "wPERP",
      "name": "Perpetual (Wormhole)",
      "decimals": 9,
      "logoURI": "https://cdn.jsdelivr.net/gh/trustwallet/assets@master/blockchains/ethereum/assets/0xbC396689893D065F41bc2C6EcbeE5e0085233447/logo.png",
      "tags": [
        "wrapped",
        "wormhole"
      ],
      "extensions": {
        "address": "0xbC396689893D065F41bc2C6EcbeE5e0085233447",
        "bridgeContract": "https://etherscan.io/address/0xf92cD566Ea4864356C5491c177A430C222d7e678",
        "assetContract": "https://etherscan.io/address/0xbC396689893D065F41bc2C6EcbeE5e0085233447",
        "coingeckoId": "perpetual-protocol"
      }
    },
    {
      "chainId": 101,
      "address": "3XnhArdJydrpbr9Nbj8wNUaozPL9WAo9YDyNWakhTm9X",
      "symbol": "wCOMP",
      "name": "Compound (Wormhole)",
      "decimals": 9,
      "logoURI": "https://cdn.jsdelivr.net/gh/trustwallet/assets@master/blockchains/ethereum/assets/0xc00e94Cb662C3520282E6f5717214004A7f26888/logo.png",
      "tags": [
        "wrapped",
        "wormhole"
      ],
      "extensions": {
        "address": "0xc00e94Cb662C3520282E6f5717214004A7f26888",
        "bridgeContract": "https://etherscan.io/address/0xf92cD566Ea4864356C5491c177A430C222d7e678",
        "assetContract": "https://etherscan.io/address/0xc00e94Cb662C3520282E6f5717214004A7f26888",
        "coingeckoId": "compound-governance-token"
      }
    },
    {
      "chainId": 101,
      "address": "CPLNm9UMKfiJKiySQathV99yeSgTVjPDZx4ucFrbp2MD",
      "symbol": "wSNX",
      "name": "Synthetix Network Token (Wormhole)",
      "decimals": 9,
      "logoURI": "https://cdn.jsdelivr.net/gh/trustwallet/assets@master/blockchains/ethereum/assets//logo.png",
      "tags": [
        "wrapped",
        "wormhole"
      ],
      "extensions": {
        "address": "0xC011a73ee8576Fb46F5E1c5751cA3B9Fe0af2a6F",
        "bridgeContract": "https://etherscan.io/address/0xf92cD566Ea4864356C5491c177A430C222d7e678",
        "assetContract": "https://etherscan.io/address/0xC011a73ee8576Fb46F5E1c5751cA3B9Fe0af2a6F",
        "coingeckoId": "havven"
      }
    },
    {
      "chainId": 101,
      "address": "D6eVKSfLdioqo2zG8LbQYFU2gf66FrjKA7afCYNo1GHt",
      "symbol": "wDUCK",
      "name": "DLP Duck Token (Wormhole)",
      "decimals": 9,
      "logoURI": "https://cdn.jsdelivr.net/gh/trustwallet/assets@master/blockchains/ethereum/assets/0xC0bA369c8Db6eB3924965e5c4FD0b4C1B91e305F/logo.png",
      "tags": [
        "wrapped",
        "wormhole"
      ],
      "extensions": {
        "address": "0xC0bA369c8Db6eB3924965e5c4FD0b4C1B91e305F",
        "bridgeContract": "https://etherscan.io/address/0xf92cD566Ea4864356C5491c177A430C222d7e678",
        "assetContract": "https://etherscan.io/address/0xC0bA369c8Db6eB3924965e5c4FD0b4C1B91e305F",
        "coingeckoId": "dlp-duck-token"
      }
    },
    {
      "chainId": 101,
      "address": "9PwPi3DAf9Dy4Y6qJmUzF6fX9CjNwScBidsYqJmcApF8",
      "symbol": "wCHAIN",
      "name": "Chain Games (Wormhole)",
      "decimals": 9,
      "logoURI": "https://cdn.jsdelivr.net/gh/trustwallet/assets@master/blockchains/ethereum/assets/0xC4C2614E694cF534D407Ee49F8E44D125E4681c4/logo.png",
      "tags": [
        "wrapped",
        "wormhole"
      ],
      "extensions": {
        "address": "0xC4C2614E694cF534D407Ee49F8E44D125E4681c4",
        "bridgeContract": "https://etherscan.io/address/0xf92cD566Ea4864356C5491c177A430C222d7e678",
        "assetContract": "https://etherscan.io/address/0xC4C2614E694cF534D407Ee49F8E44D125E4681c4",
        "coingeckoId": "chain-games"
      }
    },
    {
      "chainId": 101,
      "address": "BmxZ1pghpcoyT7aykj7D1o4AxWirTqvD7zD2tNngjirT",
      "symbol": "wGRT",
      "name": "Graph Token (Wormhole)",
      "decimals": 9,
      "logoURI": "https://cdn.jsdelivr.net/gh/trustwallet/assets@master/blockchains/ethereum/assets/0xc944E90C64B2c07662A292be6244BDf05Cda44a7/logo.png",
      "tags": [
        "wrapped",
        "wormhole"
      ],
      "extensions": {
        "address": "0xc944E90C64B2c07662A292be6244BDf05Cda44a7",
        "bridgeContract": "https://etherscan.io/address/0xf92cD566Ea4864356C5491c177A430C222d7e678",
        "assetContract": "https://etherscan.io/address/0xc944E90C64B2c07662A292be6244BDf05Cda44a7",
        "coingeckoId": "the-graph"
      }
    },
    {
      "chainId": 101,
      "address": "FMr15arp651N6fR2WEL36pCMBnFecHcN6wDxne2Vf3SK",
      "symbol": "wROOT",
      "name": "RootKit (Wormhole)",
      "decimals": 9,
      "logoURI": "https://cdn.jsdelivr.net/gh/trustwallet/assets@master/blockchains/ethereum/assets/0xCb5f72d37685C3D5aD0bB5F982443BC8FcdF570E/logo.png",
      "tags": [
        "wrapped",
        "wormhole"
      ],
      "extensions": {
        "address": "0xCb5f72d37685C3D5aD0bB5F982443BC8FcdF570E",
        "bridgeContract": "https://etherscan.io/address/0xf92cD566Ea4864356C5491c177A430C222d7e678",
        "assetContract": "https://etherscan.io/address/0xCb5f72d37685C3D5aD0bB5F982443BC8FcdF570E",
        "coingeckoId": "rootkit"
      }
    },
    {
      "chainId": 101,
      "address": "E9X7rKAGfSh1gsHC6qh5MVLkDzRcT64KQbjzvHnc5zEq",
      "symbol": "wSWAP",
      "name": "TrustSwap Token (Wormhole)",
      "decimals": 9,
      "logoURI": "https://cdn.jsdelivr.net/gh/trustwallet/assets@master/blockchains/ethereum/assets/0xCC4304A31d09258b0029eA7FE63d032f52e44EFe/logo.png",
      "tags": [
        "wrapped",
        "wormhole"
      ],
      "extensions": {
        "address": "0xCC4304A31d09258b0029eA7FE63d032f52e44EFe",
        "bridgeContract": "https://etherscan.io/address/0xf92cD566Ea4864356C5491c177A430C222d7e678",
        "assetContract": "https://etherscan.io/address/0xCC4304A31d09258b0029eA7FE63d032f52e44EFe",
        "coingeckoId": "trustswap"
      }
    },
    {
      "chainId": 101,
      "address": "5NEENV1mNvu7MfNNtKuGSDC8zoNStq1tuLkDXFtv6rZd",
      "symbol": "wTVK",
      "name": "Terra Virtua Kolect (Wormhole)",
      "decimals": 9,
      "logoURI": "https://cdn.jsdelivr.net/gh/trustwallet/assets@master/blockchains/ethereum/assets/0xd084B83C305daFD76AE3E1b4E1F1fe2eCcCb3988/logo.png",
      "tags": [
        "wrapped",
        "wormhole"
      ],
      "extensions": {
        "address": "0xd084B83C305daFD76AE3E1b4E1F1fe2eCcCb3988",
        "bridgeContract": "https://etherscan.io/address/0xf92cD566Ea4864356C5491c177A430C222d7e678",
        "assetContract": "https://etherscan.io/address/0xd084B83C305daFD76AE3E1b4E1F1fe2eCcCb3988",
        "coingeckoId": "terra-virtua-kolect"
      }
    },
    {
      "chainId": 101,
      "address": "5ZXLGj7onpitgtREJNYb51DwDPddvqV1YLC8jn2sgz48",
      "symbol": "wOMG",
      "name": "OMG Network (Wormhole)",
      "decimals": 9,
      "logoURI": "https://cdn.jsdelivr.net/gh/trustwallet/assets@master/blockchains/ethereum/assets//logo.png",
      "tags": [
        "wrapped",
        "wormhole"
      ],
      "extensions": {
        "address": "0xd26114cd6EE289AccF82350c8d8487fedB8A0C07",
        "bridgeContract": "https://etherscan.io/address/0xf92cD566Ea4864356C5491c177A430C222d7e678",
        "assetContract": "https://etherscan.io/address/0xd26114cd6EE289AccF82350c8d8487fedB8A0C07",
        "coingeckoId": "omisego"
      }
    },
    {
      "chainId": 101,
      "address": "2Xf2yAXJfg82sWwdLUo2x9mZXy6JCdszdMZkcF1Hf4KV",
      "symbol": "wLUNA",
      "name": "Wrapped LUNA Token (Wormhole)",
      "decimals": 9,
      "logoURI": "https://cdn.jsdelivr.net/gh/trustwallet/assets@master/blockchains/ethereum/assets/0xd2877702675e6cEb975b4A1dFf9fb7BAF4C91ea9/logo.png",
      "tags": [
        "wrapped",
        "wormhole"
      ],
      "extensions": {
        "address": "0xd2877702675e6cEb975b4A1dFf9fb7BAF4C91ea9",
        "bridgeContract": "https://etherscan.io/address/0xf92cD566Ea4864356C5491c177A430C222d7e678",
        "assetContract": "https://etherscan.io/address/0xd2877702675e6cEb975b4A1dFf9fb7BAF4C91ea9",
        "coingeckoId": "wrapped-terra"
      }
    },
    {
      "chainId": 101,
      "address": "5Ro6JxJ4NjSTEppdX2iXUYgWkAEF1dcs9gqMX99E2vkL",
      "symbol": "wBONDLY",
      "name": "Bondly Token (Wormhole)",
      "decimals": 9,
      "logoURI": "https://cdn.jsdelivr.net/gh/trustwallet/assets@master/blockchains/ethereum/assets/0xD2dDa223b2617cB616c1580db421e4cFAe6a8a85/logo.png",
      "tags": [
        "wrapped",
        "wormhole"
      ],
      "extensions": {
        "address": "0xD2dDa223b2617cB616c1580db421e4cFAe6a8a85",
        "bridgeContract": "https://etherscan.io/address/0xf92cD566Ea4864356C5491c177A430C222d7e678",
        "assetContract": "https://etherscan.io/address/0xD2dDa223b2617cB616c1580db421e4cFAe6a8a85",
        "coingeckoId": "bondly"
      }
    },
    {
      "chainId": 101,
      "address": "5jFzUEqWLnvGvKWb1Pji9nWVYy5vLG2saoXCyVNWEdEi",
      "symbol": "wDETS",
      "name": "Dextrust (Wormhole)",
      "decimals": 9,
      "logoURI": "https://cdn.jsdelivr.net/gh/trustwallet/assets@master/blockchains/ethereum/assets/0xd379700999F4805Ce80aa32DB46A94dF64561108/logo.png",
      "tags": [
        "wrapped",
        "wormhole"
      ],
      "extensions": {
        "address": "0xd379700999F4805Ce80aa32DB46A94dF64561108",
        "bridgeContract": "https://etherscan.io/address/0xf92cD566Ea4864356C5491c177A430C222d7e678",
        "assetContract": "https://etherscan.io/address/0xd379700999F4805Ce80aa32DB46A94dF64561108",
        "coingeckoId": "dextrust"
      }
    },
    {
      "chainId": 101,
      "address": "BV5tm1uCRWQCQKNgQVFnkseqAjxpmbJkRCXvzFWBdgMp",
      "symbol": "wAMPL",
      "name": "Ampleforth (Wormhole)",
      "decimals": 9,
      "logoURI": "https://cdn.jsdelivr.net/gh/trustwallet/assets@master/blockchains/ethereum/assets//logo.png",
      "tags": [
        "wrapped",
        "wormhole"
      ],
      "extensions": {
        "address": "0xD46bA6D942050d489DBd938a2C909A5d5039A161",
        "bridgeContract": "https://etherscan.io/address/0xf92cD566Ea4864356C5491c177A430C222d7e678",
        "assetContract": "https://etherscan.io/address/0xD46bA6D942050d489DBd938a2C909A5d5039A161",
        "coingeckoId": "ampleforth"
      }
    },
    {
      "chainId": 101,
      "address": "2PSvGigDY4MVUmv51bBiARBMcHBtXcUBnx5V9BwWbbi2",
      "symbol": "wPOLK",
      "name": "Polkamarkets (Wormhole)",
      "decimals": 9,
      "logoURI": "https://cdn.jsdelivr.net/gh/trustwallet/assets@master/blockchains/ethereum/assets/0xD478161C952357F05f0292B56012Cd8457F1cfbF/logo.png",
      "tags": [
        "wrapped",
        "wormhole"
      ],
      "extensions": {
        "address": "0xD478161C952357F05f0292B56012Cd8457F1cfbF",
        "bridgeContract": "https://etherscan.io/address/0xf92cD566Ea4864356C5491c177A430C222d7e678",
        "assetContract": "https://etherscan.io/address/0xD478161C952357F05f0292B56012Cd8457F1cfbF",
        "coingeckoId": "polkamarkets"
      }
    },
    {
      "chainId": 101,
      "address": "ApmXkxXCASdxRf3Ln6Ni7oAZ7E6CX1CcJAD8A5qBdhSm",
      "symbol": "wCRV",
      "name": "Curve DAO Token (Wormhole)",
      "decimals": 9,
      "logoURI": "https://cdn.jsdelivr.net/gh/trustwallet/assets@master/blockchains/ethereum/assets/0xD533a949740bb3306d119CC777fa900bA034cd52/logo.png",
      "tags": [
        "wrapped",
        "wormhole"
      ],
      "extensions": {
        "address": "0xD533a949740bb3306d119CC777fa900bA034cd52",
        "bridgeContract": "https://etherscan.io/address/0xf92cD566Ea4864356C5491c177A430C222d7e678",
        "assetContract": "https://etherscan.io/address/0xD533a949740bb3306d119CC777fa900bA034cd52",
        "coingeckoId": "curve-dao-token"
      }
    },
    {
      "chainId": 101,
      "address": "DWECGzR56MruYJyo5g5QpoxZbFoydt3oWUkkDsVhxXzs",
      "symbol": "wMEME",
      "name": "MEME (Wormhole)",
      "decimals": 8,
      "logoURI": "https://cdn.jsdelivr.net/gh/trustwallet/assets@master/blockchains/ethereum/assets/0xD5525D397898e5502075Ea5E830d8914f6F0affe/logo.png",
      "tags": [
        "wrapped",
        "wormhole"
      ],
      "extensions": {
        "address": "0xD5525D397898e5502075Ea5E830d8914f6F0affe",
        "bridgeContract": "https://etherscan.io/address/0xf92cD566Ea4864356C5491c177A430C222d7e678",
        "assetContract": "https://etherscan.io/address/0xD5525D397898e5502075Ea5E830d8914f6F0affe",
        "coingeckoId": "degenerator"
      }
    },
    {
      "chainId": 101,
      "address": "3Y2wTtM4kCX8uUSLrKJ8wpajCu1C9LaWWAd7b7Nb2BDw",
      "symbol": "wEXNT",
      "name": "ExNetwork Community Token (Wormhole)",
      "decimals": 9,
      "logoURI": "https://cdn.jsdelivr.net/gh/trustwallet/assets@master/blockchains/ethereum/assets/0xD6c67B93a7b248dF608a653d82a100556144c5DA/logo.png",
      "tags": [
        "wrapped",
        "wormhole"
      ],
      "extensions": {
        "address": "0xD6c67B93a7b248dF608a653d82a100556144c5DA",
        "bridgeContract": "https://etherscan.io/address/0xf92cD566Ea4864356C5491c177A430C222d7e678",
        "assetContract": "https://etherscan.io/address/0xD6c67B93a7b248dF608a653d82a100556144c5DA",
        "coingeckoId": "exnetwork-token"
      }
    },
    {
      "chainId": 101,
      "address": "9w97GdWUYYaamGwdKMKZgGzPduZJkiFizq4rz5CPXRv2",
      "symbol": "wUSDT",
      "name": "Tether USD (Wormhole)",
      "decimals": 6,
      "logoURI": "https://cdn.jsdelivr.net/gh/trustwallet/assets@master/blockchains/ethereum/assets/0xdAC17F958D2ee523a2206206994597C13D831ec7/logo.png",
      "tags": [
        "wrapped",
        "wormhole"
      ],
      "extensions": {
        "address": "0xdAC17F958D2ee523a2206206994597C13D831ec7",
        "bridgeContract": "https://etherscan.io/address/0xf92cD566Ea4864356C5491c177A430C222d7e678",
        "assetContract": "https://etherscan.io/address/0xdAC17F958D2ee523a2206206994597C13D831ec7",
        "coingeckoId": "tether"
      }
    },
    {
      "chainId": 101,
      "address": "CqWSJtkMMY16q9QLnQxktM1byzVHGRr8b6LCPuZnEeiL",
      "symbol": "wYLD",
      "name": "Yield (Wormhole)",
      "decimals": 9,
      "logoURI": "https://cdn.jsdelivr.net/gh/trustwallet/assets@master/blockchains/ethereum/assets/0xDcB01cc464238396E213a6fDd933E36796eAfF9f/logo.png",
      "tags": [
        "wrapped",
        "wormhole"
      ],
      "extensions": {
        "address": "0xDcB01cc464238396E213a6fDd933E36796eAfF9f",
        "bridgeContract": "https://etherscan.io/address/0xf92cD566Ea4864356C5491c177A430C222d7e678",
        "assetContract": "https://etherscan.io/address/0xDcB01cc464238396E213a6fDd933E36796eAfF9f",
        "coingeckoId": "yield"
      }
    },
    {
      "chainId": 101,
      "address": "26ZzQVGZruwcZPs2sqb8n9ojKt2cviUjHcMjstFtK6ow",
      "symbol": "wKNC",
      "name": "Kyber Network Crystal (Wormhole)",
      "decimals": 9,
      "logoURI": "https://cdn.jsdelivr.net/gh/trustwallet/assets@master/blockchains/ethereum/assets/0xdd974D5C2e2928deA5F71b9825b8b646686BD200/logo.png",
      "tags": [
        "wrapped",
        "wormhole"
      ],
      "extensions": {
        "address": "0xdd974D5C2e2928deA5F71b9825b8b646686BD200",
        "bridgeContract": "https://etherscan.io/address/0xf92cD566Ea4864356C5491c177A430C222d7e678",
        "assetContract": "https://etherscan.io/address/0xdd974D5C2e2928deA5F71b9825b8b646686BD200",
        "coingeckoId": "kyber-network"
      }
    },
    {
      "chainId": 101,
      "address": "HHoHTtntq2kiBPENyVM1DTP7pNrkBXX2Jye29PSyz3qf",
      "symbol": "wCOTI",
      "name": "COTI Token (Wormhole)",
      "decimals": 9,
      "logoURI": "https://cdn.jsdelivr.net/gh/trustwallet/assets@master/blockchains/ethereum/assets/0xDDB3422497E61e13543BeA06989C0789117555c5/logo.png",
      "tags": [
        "wrapped",
        "wormhole"
      ],
      "extensions": {
        "address": "0xDDB3422497E61e13543BeA06989C0789117555c5",
        "bridgeContract": "https://etherscan.io/address/0xf92cD566Ea4864356C5491c177A430C222d7e678",
        "assetContract": "https://etherscan.io/address/0xDDB3422497E61e13543BeA06989C0789117555c5",
        "coingeckoId": "coti"
      }
    },
    {
      "chainId": 101,
      "address": "4sEpUsJ6uJZYi6A2da8EGjKPacRSqYJaPJffPnTqoWVv",
      "symbol": "wINJ",
      "name": "Injective Token (Wormhole)",
      "decimals": 9,
      "logoURI": "https://cdn.jsdelivr.net/gh/trustwallet/assets@master/blockchains/ethereum/assets/0xe28b3B32B6c345A34Ff64674606124Dd5Aceca30/logo.png",
      "tags": [
        "wrapped",
        "wormhole"
      ],
      "extensions": {
        "address": "0xe28b3B32B6c345A34Ff64674606124Dd5Aceca30",
        "bridgeContract": "https://etherscan.io/address/0xf92cD566Ea4864356C5491c177A430C222d7e678",
        "assetContract": "https://etherscan.io/address/0xe28b3B32B6c345A34Ff64674606124Dd5Aceca30",
        "coingeckoId": "injective-protocol"
      }
    },
    {
      "chainId": 101,
      "address": "G2jrxYSoCSzmohxERa2JzSJMuRM4kiNvRA3DnCv7Lzcz",
      "symbol": "wZRX",
      "name": "0x Protocol Token (Wormhole)",
      "decimals": 9,
      "logoURI": "https://cdn.jsdelivr.net/gh/trustwallet/assets@master/blockchains/ethereum/assets/0xE41d2489571d322189246DaFA5ebDe1F4699F498/logo.png",
      "tags": [
        "wrapped",
        "wormhole"
      ],
      "extensions": {
        "address": "0xE41d2489571d322189246DaFA5ebDe1F4699F498",
        "bridgeContract": "https://etherscan.io/address/0xf92cD566Ea4864356C5491c177A430C222d7e678",
        "assetContract": "https://etherscan.io/address/0xE41d2489571d322189246DaFA5ebDe1F4699F498",
        "coingeckoId": "0x"
      }
    },
    {
      "chainId": 101,
      "address": "3bkBFHyof411hGBdcsiM1KSDdErw63Xoj3eLB8yNknB4",
      "symbol": "wSUPER",
      "name": "SuperFarm (Wormhole)",
      "decimals": 9,
      "logoURI": "https://cdn.jsdelivr.net/gh/trustwallet/assets@master/blockchains/ethereum/assets/0xe53EC727dbDEB9E2d5456c3be40cFF031AB40A55/logo.png",
      "tags": [
        "wrapped",
        "wormhole"
      ],
      "extensions": {
        "address": "0xe53EC727dbDEB9E2d5456c3be40cFF031AB40A55",
        "bridgeContract": "https://etherscan.io/address/0xf92cD566Ea4864356C5491c177A430C222d7e678",
        "assetContract": "https://etherscan.io/address/0xe53EC727dbDEB9E2d5456c3be40cFF031AB40A55",
        "coingeckoId": "superfarm"
      }
    },
    {
      "chainId": 101,
      "address": "7kkkoa1MB93ELm3vjvyC8GJ65G7eEgLhfaHU58riJUCx",
      "symbol": "waEth",
      "name": "aEthereum (Wormhole)",
      "decimals": 9,
      "logoURI": "https://cdn.jsdelivr.net/gh/trustwallet/assets@master/blockchains/ethereum/assets/0xE95A203B1a91a908F9B9CE46459d101078c2c3cb/logo.png",
      "tags": [
        "wrapped",
        "wormhole"
      ],
      "extensions": {
        "address": "0xE95A203B1a91a908F9B9CE46459d101078c2c3cb",
        "bridgeContract": "https://etherscan.io/address/0xf92cD566Ea4864356C5491c177A430C222d7e678",
        "assetContract": "https://etherscan.io/address/0xE95A203B1a91a908F9B9CE46459d101078c2c3cb",
        "coingeckoId": "ankreth"
      }
    },
    {
      "chainId": 101,
      "address": "F48zUwoQMzgCTf5wihwz8GPN23gdcoVMiT227APqA6hC",
      "symbol": "wSURF",
      "name": "SURF.Finance (Wormhole)",
      "decimals": 9,
      "logoURI": "https://cdn.jsdelivr.net/gh/trustwallet/assets@master/blockchains/ethereum/assets/0xEa319e87Cf06203DAe107Dd8E5672175e3Ee976c/logo.png",
      "tags": [
        "wrapped",
        "wormhole"
      ],
      "extensions": {
        "address": "0xEa319e87Cf06203DAe107Dd8E5672175e3Ee976c",
        "bridgeContract": "https://etherscan.io/address/0xf92cD566Ea4864356C5491c177A430C222d7e678",
        "assetContract": "https://etherscan.io/address/0xEa319e87Cf06203DAe107Dd8E5672175e3Ee976c",
        "coingeckoId": "surf-finance"
      }
    },
    {
      "chainId": 101,
      "address": "EK6iyvvqvQtsWYcySrZVHkXjCLX494r9PhnDWJaX1CPu",
      "symbol": "wrenBTC",
      "name": "renBTC (Wormhole)",
      "decimals": 8,
      "logoURI": "https://cdn.jsdelivr.net/gh/trustwallet/assets@master/blockchains/ethereum/assets/0xEB4C2781e4ebA804CE9a9803C67d0893436bB27D/logo.png",
      "tags": [
        "wrapped",
        "wormhole"
      ],
      "extensions": {
        "address": "0xEB4C2781e4ebA804CE9a9803C67d0893436bB27D",
        "bridgeContract": "https://etherscan.io/address/0xf92cD566Ea4864356C5491c177A430C222d7e678",
        "assetContract": "https://etherscan.io/address/0xEB4C2781e4ebA804CE9a9803C67d0893436bB27D",
        "coingeckoId": "renbtc"
      }
    },
    {
      "chainId": 101,
      "address": "B2m4B527oLo5WFWLgy2MitP66azhEW2puaazUAuvNgqZ",
      "symbol": "wDMG",
      "name": "DMM: Governance (Wormhole)",
      "decimals": 9,
      "logoURI": "https://cdn.jsdelivr.net/gh/trustwallet/assets@master/blockchains/ethereum/assets/0xEd91879919B71bB6905f23af0A68d231EcF87b14/logo.png",
      "tags": [
        "wrapped",
        "wormhole"
      ],
      "extensions": {
        "address": "0xEd91879919B71bB6905f23af0A68d231EcF87b14",
        "bridgeContract": "https://etherscan.io/address/0xf92cD566Ea4864356C5491c177A430C222d7e678",
        "assetContract": "https://etherscan.io/address/0xEd91879919B71bB6905f23af0A68d231EcF87b14",
        "coingeckoId": "dmm-governance"
      }
    },
    {
      "chainId": 101,
      "address": "H3iuZNRwaqPsnGUGU5YkDwTU3hQMkzC32hxDko8EtzZw",
      "symbol": "wHEZ",
      "name": "Hermez Network Token (Wormhole)",
      "decimals": 9,
      "logoURI": "https://cdn.jsdelivr.net/gh/trustwallet/assets@master/blockchains/ethereum/assets/0xEEF9f339514298C6A857EfCfC1A762aF84438dEE/logo.png",
      "tags": [
        "wrapped",
        "wormhole"
      ],
      "extensions": {
        "address": "0xEEF9f339514298C6A857EfCfC1A762aF84438dEE",
        "bridgeContract": "https://etherscan.io/address/0xf92cD566Ea4864356C5491c177A430C222d7e678",
        "assetContract": "https://etherscan.io/address/0xEEF9f339514298C6A857EfCfC1A762aF84438dEE",
        "coingeckoId": "hermez-network-token"
      }
    },
    {
      "chainId": 101,
      "address": "DL7873Hud4eMdGScQFD7vrbC6fzWAMQ2LMuoZSn4zUry",
      "symbol": "wRLY",
      "name": "Rally (Wormhole)",
      "decimals": 9,
      "logoURI": "https://cdn.jsdelivr.net/gh/trustwallet/assets@master/blockchains/ethereum/assets/0xf1f955016EcbCd7321c7266BccFB96c68ea5E49b/logo.png",
      "tags": [
        "wrapped",
        "wormhole"
      ],
      "extensions": {
        "address": "0xf1f955016EcbCd7321c7266BccFB96c68ea5E49b",
        "bridgeContract": "https://etherscan.io/address/0xf92cD566Ea4864356C5491c177A430C222d7e678",
        "assetContract": "https://etherscan.io/address/0xf1f955016EcbCd7321c7266BccFB96c68ea5E49b",
        "coingeckoId": "rally-2"
      }
    },
    {
      "chainId": 101,
      "address": "3N89w9KPUVYUK5MMGNY8yMXhrr89QQ1RQPJxVnQHgMdd",
      "symbol": "wYf-DAI",
      "name": "YfDAI.finance (Wormhole)",
      "decimals": 9,
      "logoURI": "https://cdn.jsdelivr.net/gh/trustwallet/assets@master/blockchains/ethereum/assets/0xf4CD3d3Fda8d7Fd6C5a500203e38640A70Bf9577/logo.png",
      "tags": [
        "wrapped",
        "wormhole"
      ],
      "extensions": {
        "address": "0xf4CD3d3Fda8d7Fd6C5a500203e38640A70Bf9577",
        "bridgeContract": "https://etherscan.io/address/0xf92cD566Ea4864356C5491c177A430C222d7e678",
        "assetContract": "https://etherscan.io/address/0xf4CD3d3Fda8d7Fd6C5a500203e38640A70Bf9577",
        "coingeckoId": "yfdai-finance"
      }
    },
    {
      "chainId": 101,
      "address": "8ArKbnnDiq8eRR8hZ1eULMjd2iMAD8AqwyVJRAX7mHQo",
      "symbol": "wFCL",
      "name": "Fractal Protocol Token (Wormhole)",
      "decimals": 9,
      "logoURI": "https://cdn.jsdelivr.net/gh/trustwallet/assets@master/blockchains/ethereum/assets/0xF4d861575ecC9493420A3f5a14F85B13f0b50EB3/logo.png",
      "tags": [
        "wrapped",
        "wormhole"
      ],
      "extensions": {
        "address": "0xF4d861575ecC9493420A3f5a14F85B13f0b50EB3",
        "bridgeContract": "https://etherscan.io/address/0xf92cD566Ea4864356C5491c177A430C222d7e678",
        "assetContract": "https://etherscan.io/address/0xF4d861575ecC9493420A3f5a14F85B13f0b50EB3",
        "coingeckoId": "fractal"
      }
    },
    {
      "chainId": 101,
      "address": "ZWGxcTgJCNGQqZn6vFdknwj4AFFsYRZ4SDJuhRn3J1T",
      "symbol": "wAXS",
      "name": "Axie Infinity (Wormhole)",
      "decimals": 9,
      "logoURI": "https://cdn.jsdelivr.net/gh/trustwallet/assets@master/blockchains/ethereum/assets/0xF5D669627376EBd411E34b98F19C868c8ABA5ADA/logo.png",
      "tags": [
        "wrapped",
        "wormhole"
      ],
      "extensions": {
        "address": "0xF5D669627376EBd411E34b98F19C868c8ABA5ADA",
        "bridgeContract": "https://etherscan.io/address/0xf92cD566Ea4864356C5491c177A430C222d7e678",
        "assetContract": "https://etherscan.io/address/0xF5D669627376EBd411E34b98F19C868c8ABA5ADA",
        "coingeckoId": "axie-infinity"
      }
    },
    {
      "chainId": 101,
      "address": "PEjUEMHFRtfajio8YHKZdUruW1vTzGmz6F7NngjYuou",
      "symbol": "wENJ",
      "name": "Enjin Coin (Wormhole)",
      "decimals": 9,
      "logoURI": "https://cdn.jsdelivr.net/gh/trustwallet/assets@master/blockchains/ethereum/assets/0xF629cBd94d3791C9250152BD8dfBDF380E2a3B9c/logo.png",
      "tags": [
        "wrapped",
        "wormhole"
      ],
      "extensions": {
        "address": "0xF629cBd94d3791C9250152BD8dfBDF380E2a3B9c",
        "bridgeContract": "https://etherscan.io/address/0xf92cD566Ea4864356C5491c177A430C222d7e678",
        "assetContract": "https://etherscan.io/address/0xF629cBd94d3791C9250152BD8dfBDF380E2a3B9c",
        "coingeckoId": "enjincoin"
      }
    },
    {
      "chainId": 101,
      "address": "2cW5deMKeR97C7csq1aMMWUa5RNWkpQFz8tumxk4ZV8w",
      "symbol": "wYLD",
      "name": "Yield (Wormhole)",
      "decimals": 9,
      "logoURI": "https://cdn.jsdelivr.net/gh/trustwallet/assets@master/blockchains/ethereum/assets/0xF94b5C5651c888d928439aB6514B93944eEE6F48/logo.png",
      "tags": [
        "wrapped",
        "wormhole"
      ],
      "extensions": {
        "address": "0xF94b5C5651c888d928439aB6514B93944eEE6F48",
        "bridgeContract": "https://etherscan.io/address/0xf92cD566Ea4864356C5491c177A430C222d7e678",
        "assetContract": "https://etherscan.io/address/0xF94b5C5651c888d928439aB6514B93944eEE6F48",
        "coingeckoId": "yield-app"
      }
    },
    {
      "chainId": 101,
      "address": "FR5qPX4gbKHPyKMK7Cey6dHZ7wtqmqRogYPJo6bpd5Uw",
      "symbol": "wDDIM",
      "name": "DuckDaoDime (Wormhole)",
      "decimals": 9,
      "logoURI": "https://cdn.jsdelivr.net/gh/trustwallet/assets@master/blockchains/ethereum/assets/0xFbEEa1C75E4c4465CB2FCCc9c6d6afe984558E20/logo.png",
      "tags": [
        "wrapped",
        "wormhole"
      ],
      "extensions": {
        "address": "0xFbEEa1C75E4c4465CB2FCCc9c6d6afe984558E20",
        "bridgeContract": "https://etherscan.io/address/0xf92cD566Ea4864356C5491c177A430C222d7e678",
        "assetContract": "https://etherscan.io/address/0xFbEEa1C75E4c4465CB2FCCc9c6d6afe984558E20",
        "coingeckoId": "duckdaodime"
      }
    },
    {
      "chainId": 101,
      "address": "8HCWFQA2GsA6Nm2L5jidM3mus7NeeQ8wp1ri3XFF9WWH",
      "symbol": "wRARI",
      "name": "Rarible (Wormhole)",
      "decimals": 9,
      "logoURI": "https://cdn.jsdelivr.net/gh/trustwallet/assets@master/blockchains/ethereum/assets/0xFca59Cd816aB1eaD66534D82bc21E7515cE441CF/logo.png",
      "tags": [
        "wrapped",
        "wormhole"
      ],
      "extensions": {
        "address": "0xFca59Cd816aB1eaD66534D82bc21E7515cE441CF",
        "bridgeContract": "https://etherscan.io/address/0xf92cD566Ea4864356C5491c177A430C222d7e678",
        "assetContract": "https://etherscan.io/address/0xFca59Cd816aB1eaD66534D82bc21E7515cE441CF",
        "coingeckoId": "rarible"
      }
    },
    {
      "chainId": 101,
      "address": "Egrv6hURf5o68xJ1AGYeRv8RNj2nXJVuSoA5wwiSALcN",
      "symbol": "wAMP",
      "name": "Amp (Wormhole)",
      "decimals": 9,
      "logoURI": "https://cdn.jsdelivr.net/gh/trustwallet/assets@master/blockchains/ethereum/assets/0xfF20817765cB7f73d4bde2e66e067E58D11095C2/logo.png",
      "tags": [
        "wrapped",
        "wormhole"
      ],
      "extensions": {
        "address": "0xfF20817765cB7f73d4bde2e66e067E58D11095C2",
        "bridgeContract": "https://etherscan.io/address/0xf92cD566Ea4864356C5491c177A430C222d7e678",
        "assetContract": "https://etherscan.io/address/0xfF20817765cB7f73d4bde2e66e067E58D11095C2",
        "coingeckoId": "amp-token"
      }
    },
    {
      "chainId": 101,
      "address": "GXMaB6jm5cdoQgb65YpkEu61eDYtod3PuVwYYXdZZJ9r",
      "symbol": "wFSW",
      "name": "FalconSwap Token (Wormhole)",
      "decimals": 9,
      "logoURI": "https://cdn.jsdelivr.net/gh/trustwallet/assets@master/blockchains/ethereum/assets/0xfffffffFf15AbF397dA76f1dcc1A1604F45126DB/logo.png",
      "tags": [
        "wrapped",
        "wormhole"
      ],
      "extensions": {
        "address": "0xfffffffFf15AbF397dA76f1dcc1A1604F45126DB",
        "bridgeContract": "https://etherscan.io/address/0xf92cD566Ea4864356C5491c177A430C222d7e678",
        "assetContract": "https://etherscan.io/address/0xfffffffFf15AbF397dA76f1dcc1A1604F45126DB",
        "coingeckoId": "fsw-token"
      }
    },
    {
      "chainId": 101,
      "address": "AJ1W9A9N9dEMdVyoDiam2rV44gnBm2csrPDP7xqcapgX",
      "symbol": "wBUSD",
      "name": "Binance USD (Wormhole)",
      "decimals": 9,
      "logoURI": " https://cdn.jsdelivr.net/gh/trustwallet/assets@master/blockchains/ethereum/assets/0x4Fabb145d64652a948d72533023f6E7A623C7C53/logo.png",
      "tags": [
        "wrapped",
        "wormhole"
      ],
      "extensions": {
        "address": "0x4Fabb145d64652a948d72533023f6E7A623C7C53",
        "bridgeContract": "https://etherscan.io/address/0xf92cD566Ea4864356C5491c177A430C222d7e678",
        "assetContract": "https://etherscan.io/address/0x4Fabb145d64652a948d72533023f6E7A623C7C53",
        "coingeckoId": "binance-usd"
      }
    },
    {
      "chainId": 101,
      "address": "2VmKuXMwdzouMndWcK7BK2951tBEtYVmGsdU4dXbjyaY",
      "symbol": "waDAI",
      "name": "Aave Interest bearing DAI (Wormhole)",
      "decimals": 9,
      "logoURI": "https://cloudflare-ipfs.com/ipfs/QmaznB5PRhMC696u8yZuzN6Uwrnp7Zmfa5CydVUMvLJc9i/aDAI.svg",
      "tags": [
        "wrapped",
        "wormhole"
      ],
      "extensions": {
        "address": "0xfC1E690f61EFd961294b3e1Ce3313fBD8aa4f85d",
        "bridgeContract": "https://etherscan.io/address/0xf92cD566Ea4864356C5491c177A430C222d7e678",
        "assetContract": "https://etherscan.io/address/0xfC1E690f61EFd961294b3e1Ce3313fBD8aa4f85d",
        "coingeckoId": "aave-dai-v1"
      }
    },
    {
      "chainId": 101,
      "address": "AXvWVviBmySSdghmuomYHqYB3AZn7NmAWrHYHKKPJxoL",
      "symbol": "waTUSD",
      "name": "Aave Interest bearing TUSD (Wormhole)",
      "decimals": 9,
      "logoURI": "https://cloudflare-ipfs.com/ipfs/QmaznB5PRhMC696u8yZuzN6Uwrnp7Zmfa5CydVUMvLJc9i/aTUSD.svg",
      "tags": [
        "wrapped",
        "wormhole"
      ],
      "extensions": {
        "address": "0x4DA9b813057D04BAef4e5800E36083717b4a0341",
        "bridgeContract": "https://etherscan.io/address/0xf92cD566Ea4864356C5491c177A430C222d7e678",
        "assetContract": "https://etherscan.io/address/0x4DA9b813057D04BAef4e5800E36083717b4a0341",
        "coingeckoId": "aave-tusd-v1"
      }
    },
    {
      "chainId": 101,
      "address": "AkaisFPmasQYZUJsZLD9wPEo2KA7aCRqyRawX18ZRzGr",
      "symbol": "waUSDC",
      "name": "Aave Interest bearing USDC (Wormhole)",
      "decimals": 6,
      "logoURI": "https://cloudflare-ipfs.com/ipfs/QmaznB5PRhMC696u8yZuzN6Uwrnp7Zmfa5CydVUMvLJc9i/aUSDC.svg",
      "tags": [
        "wrapped",
        "wormhole"
      ],
      "extensions": {
        "address": "0x9bA00D6856a4eDF4665BcA2C2309936572473B7E",
        "bridgeContract": "https://etherscan.io/address/0xf92cD566Ea4864356C5491c177A430C222d7e678",
        "assetContract": "https://etherscan.io/address/0x9bA00D6856a4eDF4665BcA2C2309936572473B7E",
        "coingeckoId": "aave-usdc-v1"
      }
    },
    {
      "chainId": 101,
      "address": "FZfQtWMoTQ51Z4jxvHfmFcqj4862u9GzmugBnZUuWqR5",
      "symbol": "waUSDT",
      "name": "Aave Interest bearing USDT (Wormhole)",
      "decimals": 6,
      "logoURI": "https://cloudflare-ipfs.com/ipfs/QmaznB5PRhMC696u8yZuzN6Uwrnp7Zmfa5CydVUMvLJc9i/aUSDT.svg",
      "tags": [
        "wrapped",
        "wormhole"
      ],
      "extensions": {
        "address": "0x71fc860F7D3A592A4a98740e39dB31d25db65ae8",
        "bridgeContract": "https://etherscan.io/address/0xf92cD566Ea4864356C5491c177A430C222d7e678",
        "assetContract": "https://etherscan.io/address/0x71fc860F7D3A592A4a98740e39dB31d25db65ae8",
        "coingeckoId": "aave-usdt-v1"
      }
    },
    {
      "chainId": 101,
      "address": "BMrbF8DZ9U5KGdJ4F2MJbH5d6KPi5FQVp7EqmLrhDe1f",
      "symbol": "waSUSD",
      "name": "Aave Interest bearing SUSD (Wormhole)",
      "decimals": 9,
      "logoURI": "https://cloudflare-ipfs.com/ipfs/QmaznB5PRhMC696u8yZuzN6Uwrnp7Zmfa5CydVUMvLJc9i/aSUSD.svg",
      "tags": [
        "wrapped",
        "wormhole"
      ],
      "extensions": {
        "address": "0x625aE63000f46200499120B906716420bd059240",
        "bridgeContract": "https://etherscan.io/address/0xf92cD566Ea4864356C5491c177A430C222d7e678",
        "assetContract": "https://etherscan.io/address/0x625aE63000f46200499120B906716420bd059240",
        "coingeckoId": "aave-susd-v1"
      }
    },
    {
      "chainId": 101,
      "address": "Fzx4N1xJPDZENAhrAaH79k2izT9CFbfnDEcpcWjiusdY",
      "symbol": "waLEND",
      "name": "Aave Interest bearing LEND (Wormhole)",
      "decimals": 9,
      "logoURI": "https://cloudflare-ipfs.com/ipfs/QmaznB5PRhMC696u8yZuzN6Uwrnp7Zmfa5CydVUMvLJc9i/aLEND.svg",
      "tags": [
        "wrapped",
        "wormhole"
      ],
      "extensions": {
        "address": "0x7D2D3688Df45Ce7C552E19c27e007673da9204B8",
        "bridgeContract": "https://etherscan.io/address/0xf92cD566Ea4864356C5491c177A430C222d7e678",
        "assetContract": "https://etherscan.io/address/0x7D2D3688Df45Ce7C552E19c27e007673da9204B8"
      }
    },
    {
      "chainId": 101,
      "address": "GCdDiVgZnkWCAnGktUsjhoho2CHab9JfrRy3Q5W51zvC",
      "symbol": "waBAT",
      "name": "Aave Interest bearing BAT (Wormhole)",
      "decimals": 9,
      "logoURI": "https://cloudflare-ipfs.com/ipfs/QmaznB5PRhMC696u8yZuzN6Uwrnp7Zmfa5CydVUMvLJc9i/aBAT.svg",
      "tags": [
        "wrapped",
        "wormhole"
      ],
      "extensions": {
        "address": "0xE1BA0FB44CCb0D11b80F92f4f8Ed94CA3fF51D00",
        "bridgeContract": "https://etherscan.io/address/0xf92cD566Ea4864356C5491c177A430C222d7e678",
        "assetContract": "https://etherscan.io/address/0xE1BA0FB44CCb0D11b80F92f4f8Ed94CA3fF51D00",
        "coingeckoId": "aave-bat-v1"
      }
    },
    {
      "chainId": 101,
      "address": "FBrfFh7fb7xKfyBMJA32KufMjEkgSgY4AuzLXFKdJFRj",
      "symbol": "waETH",
      "name": "Aave Interest bearing ETH (Wormhole)",
      "decimals": 9,
      "logoURI": "https://cloudflare-ipfs.com/ipfs/QmaznB5PRhMC696u8yZuzN6Uwrnp7Zmfa5CydVUMvLJc9i/aETH.svg",
      "tags": [
        "wrapped",
        "wormhole"
      ],
      "extensions": {
        "address": "0x3a3A65aAb0dd2A17E3F1947bA16138cd37d08c04",
        "bridgeContract": "https://etherscan.io/address/0xf92cD566Ea4864356C5491c177A430C222d7e678",
        "assetContract": "https://etherscan.io/address/0x3a3A65aAb0dd2A17E3F1947bA16138cd37d08c04",
        "coingeckoId": "aave-eth-v1"
      }
    },
    {
      "chainId": 101,
      "address": "Adp88WrQDgExPTu26DdBnbN2ffWMkXLxwqzjTdfRQiJi",
      "symbol": "waLINK",
      "name": "Aave Interest bearing LINK (Wormhole)",
      "decimals": 9,
      "logoURI": "https://cloudflare-ipfs.com/ipfs/QmaznB5PRhMC696u8yZuzN6Uwrnp7Zmfa5CydVUMvLJc9i/aLINK.svg",
      "tags": [
        "wrapped",
        "wormhole"
      ],
      "extensions": {
        "address": "0xA64BD6C70Cb9051F6A9ba1F163Fdc07E0DfB5F84",
        "bridgeContract": "https://etherscan.io/address/0xf92cD566Ea4864356C5491c177A430C222d7e678",
        "assetContract": "https://etherscan.io/address/0xA64BD6C70Cb9051F6A9ba1F163Fdc07E0DfB5F84",
        "coingeckoId": "aave-link-v1"
      }
    },
    {
      "chainId": 101,
      "address": "3p67dqghWn6reQcVCqNBkufrpU1gtA1ZRAYja6GMXySG",
      "symbol": "waKNC",
      "name": "Aave Interest bearing KNC (Wormhole)",
      "decimals": 9,
      "logoURI": "https://cloudflare-ipfs.com/ipfs/QmaznB5PRhMC696u8yZuzN6Uwrnp7Zmfa5CydVUMvLJc9i/aKNC.svg",
      "tags": [
        "wrapped",
        "wormhole"
      ],
      "extensions": {
        "address": "0x9D91BE44C06d373a8a226E1f3b146956083803eB",
        "bridgeContract": "https://etherscan.io/address/0xf92cD566Ea4864356C5491c177A430C222d7e678",
        "assetContract": "https://etherscan.io/address/0x9D91BE44C06d373a8a226E1f3b146956083803eB",
        "coingeckoId": "aave-knc-v1"
      }
    },
    {
      "chainId": 101,
      "address": "A4qYX1xuewaBL9SeZnwA3We6MhG8TYcTceHAJpk7Etdt",
      "symbol": "waREP",
      "name": "Aave Interest bearing REP (Wormhole)",
      "decimals": 9,
      "logoURI": "https://cloudflare-ipfs.com/ipfs/QmaznB5PRhMC696u8yZuzN6Uwrnp7Zmfa5CydVUMvLJc9i/aREP.svg",
      "tags": [
        "wrapped",
        "wormhole"
      ],
      "extensions": {
        "address": "0x71010A9D003445aC60C4e6A7017c1E89A477B438",
        "bridgeContract": "https://etherscan.io/address/0xf92cD566Ea4864356C5491c177A430C222d7e678",
        "assetContract": "https://etherscan.io/address/0x71010A9D003445aC60C4e6A7017c1E89A477B438"
      }
    },
    {
      "chainId": 101,
      "address": "3iTtcKUVa5ouzwNZFc3SasuAKkY2ZuMxLERRcWfxQVN3",
      "symbol": "waMKR",
      "name": "Aave Interest bearing MKR (Wormhole)",
      "decimals": 9,
      "logoURI": "https://cloudflare-ipfs.com/ipfs/QmaznB5PRhMC696u8yZuzN6Uwrnp7Zmfa5CydVUMvLJc9i/aMKR.svg",
      "tags": [
        "wrapped",
        "wormhole"
      ],
      "extensions": {
        "address": "0x7deB5e830be29F91E298ba5FF1356BB7f8146998",
        "bridgeContract": "https://etherscan.io/address/0xf92cD566Ea4864356C5491c177A430C222d7e678",
        "assetContract": "https://etherscan.io/address/0x7deB5e830be29F91E298ba5FF1356BB7f8146998",
        "coingeckoId": "aave-mkr-v1"
      }
    },
    {
      "chainId": 101,
      "address": "EMS6TrCU8uBMumZukRSShGS1yzHGqYd3S8hW2sYULX3T",
      "symbol": "waMANA",
      "name": "Aave Interest bearing MANA (Wormhole)",
      "decimals": 9,
      "logoURI": "https://cloudflare-ipfs.com/ipfs/QmaznB5PRhMC696u8yZuzN6Uwrnp7Zmfa5CydVUMvLJc9i/aMANA.svg",
      "tags": [
        "wrapped",
        "wormhole"
      ],
      "extensions": {
        "address": "0x6FCE4A401B6B80ACe52baAefE4421Bd188e76F6f",
        "bridgeContract": "https://etherscan.io/address/0xf92cD566Ea4864356C5491c177A430C222d7e678",
        "assetContract": "https://etherscan.io/address/0x6FCE4A401B6B80ACe52baAefE4421Bd188e76F6f",
        "coingeckoId": "aave-mana-v1"
      }
    },
    {
      "chainId": 101,
      "address": "qhqzfH7AjeukUgqyPXncWHFXTBebFNu5QQUrzhJaLB4",
      "symbol": "waZRX",
      "name": "Aave Interest bearing ZRX (Wormhole)",
      "decimals": 9,
      "logoURI": "https://cloudflare-ipfs.com/ipfs/QmaznB5PRhMC696u8yZuzN6Uwrnp7Zmfa5CydVUMvLJc9i/aZRX.svg",
      "tags": [
        "wrapped",
        "wormhole"
      ],
      "extensions": {
        "address": "0x6Fb0855c404E09c47C3fBCA25f08d4E41f9F062f",
        "bridgeContract": "https://etherscan.io/address/0xf92cD566Ea4864356C5491c177A430C222d7e678",
        "assetContract": "https://etherscan.io/address/0x6Fb0855c404E09c47C3fBCA25f08d4E41f9F062f",
        "coingeckoId": "aave-zrx-v1"
      }
    },
    {
      "chainId": 101,
      "address": "FeU2J26AfMqh2mh7Cf4Lw1HRueAvAkZYxGr8njFNMeQ2",
      "symbol": "waSNX",
      "name": "Aave Interest bearing SNX (Wormhole)",
      "decimals": 9,
      "logoURI": "https://cloudflare-ipfs.com/ipfs/QmXj52EGotmpyep84PBycmQnAgCF2sbqxdXFWP3GPZFbEz",
      "tags": [
        "wrapped",
        "wormhole"
      ],
      "extensions": {
        "address": "0x328C4c80BC7aCa0834Db37e6600A6c49E12Da4DE",
        "bridgeContract": "https://etherscan.io/address/0xf92cD566Ea4864356C5491c177A430C222d7e678",
        "assetContract": "https://etherscan.io/address/0x328C4c80BC7aCa0834Db37e6600A6c49E12Da4DE",
        "coingeckoId": "aave-snx-v1"
      }
    },
    {
      "chainId": 101,
      "address": "GveRVvWTUH1s26YxyjUnXh1J5mMdu5crC2K2uQy26KXi",
      "symbol": "waWBTC",
      "name": "Aave Interest bearing WBTC (Wormhole)",
      "decimals": 8,
      "logoURI": "https://cloudflare-ipfs.com/ipfs/QmaznB5PRhMC696u8yZuzN6Uwrnp7Zmfa5CydVUMvLJc9i/aWBTC.svg",
      "tags": [
        "wrapped",
        "wormhole"
      ],
      "extensions": {
        "address": "0xFC4B8ED459e00e5400be803A9BB3954234FD50e3",
        "bridgeContract": "https://etherscan.io/address/0xf92cD566Ea4864356C5491c177A430C222d7e678",
        "assetContract": "https://etherscan.io/address/0xFC4B8ED459e00e5400be803A9BB3954234FD50e3",
        "coingeckoId": "aave-wbtc-v1"
      }
    },
    {
      "chainId": 101,
      "address": "F2WgoHLwV4pfxN4WrUs2q6KkmFCsNorGYQ82oaPNUFLP",
      "symbol": "waBUSD",
      "name": "Aave Interest bearing Binance USD (Wormhole)",
      "decimals": 9,
      "logoURI": "https://cloudflare-ipfs.com/ipfs/QmaznB5PRhMC696u8yZuzN6Uwrnp7Zmfa5CydVUMvLJc9i/aBUSD.svg",
      "tags": [
        "wrapped",
        "wormhole"
      ],
      "extensions": {
        "address": "0x6Ee0f7BB50a54AB5253dA0667B0Dc2ee526C30a8",
        "bridgeContract": "https://etherscan.io/address/0xf92cD566Ea4864356C5491c177A430C222d7e678",
        "assetContract": "https://etherscan.io/address/0x6Ee0f7BB50a54AB5253dA0667B0Dc2ee526C30a8",
        "coingeckoId": "aave-busd-v1"
      }
    },
    {
      "chainId": 101,
      "address": "3rNUQJgvfZ5eFsZvCkvdYcbd9ZzS6YmtwQsoUTFKmVd4",
      "symbol": "waENJ",
      "name": "Aave Interest bearing ENJ (Wormhole)",
      "decimals": 9,
      "logoURI": "https://cloudflare-ipfs.com/ipfs/QmaznB5PRhMC696u8yZuzN6Uwrnp7Zmfa5CydVUMvLJc9i/aENJ.svg",
      "tags": [
        "wrapped",
        "wormhole"
      ],
      "extensions": {
        "address": "0x712DB54daA836B53Ef1EcBb9c6ba3b9Efb073F40",
        "bridgeContract": "https://etherscan.io/address/0xf92cD566Ea4864356C5491c177A430C222d7e678",
        "assetContract": "https://etherscan.io/address/0x712DB54daA836B53Ef1EcBb9c6ba3b9Efb073F40",
        "coingeckoId": "aave-enj-v1"
      }
    },
    {
      "chainId": 101,
      "address": "BHh8nyDwdUG4uyyQYNqGXGLHPyb83R6Y2fqJrNVKtTsT",
      "symbol": "waREN",
      "name": "Aave Interest bearing REN (Wormhole)",
      "decimals": 9,
      "logoURI": "https://cloudflare-ipfs.com/ipfs/QmUgE3UECZxZcCAiqd3V9otfFWLi5fxR8uHd94RxkT3iYb",
      "tags": [
        "wrapped",
        "wormhole"
      ],
      "extensions": {
        "address": "0x69948cC03f478B95283F7dbf1CE764d0fc7EC54C",
        "bridgeContract": "https://etherscan.io/address/0xf92cD566Ea4864356C5491c177A430C222d7e678",
        "assetContract": "https://etherscan.io/address/0x69948cC03f478B95283F7dbf1CE764d0fc7EC54C",
        "coingeckoId": "aave-ren-v1"
      }
    },
    {
      "chainId": 101,
      "address": "EE58FVYG1UoY6Givy3K3GSRde9sHMj6X1BnocHBtd3sz",
      "symbol": "waYFI",
      "name": "Aave Interest bearing YFI (Wormhole)",
      "decimals": 9,
      "logoURI": "https://cloudflare-ipfs.com/ipfs/QmauhqAKU8YLhDhT4M5ZcPMuqEfqkBrBaC31uWC9UXd1ik",
      "tags": [
        "wrapped",
        "wormhole"
      ],
      "extensions": {
        "address": "0x12e51E77DAAA58aA0E9247db7510Ea4B46F9bEAd",
        "bridgeContract": "https://etherscan.io/address/0xf92cD566Ea4864356C5491c177A430C222d7e678",
        "assetContract": "https://etherscan.io/address/0x12e51E77DAAA58aA0E9247db7510Ea4B46F9bEAd",
        "coingeckoId": "ayfi"
      }
    },
    {
      "chainId": 101,
      "address": "8aYsiHR6oVTAcFUzdXDhaPkgRbn4QYRCkdk3ATmAmY4p",
      "symbol": "waAAVE",
      "name": "Aave Interest bearing Aave Token (Wormhole)",
      "decimals": 9,
      "logoURI": "https://cloudflare-ipfs.com/ipfs/QmaznB5PRhMC696u8yZuzN6Uwrnp7Zmfa5CydVUMvLJc9i/aAAVE.svg",
      "tags": [
        "wrapped",
        "wormhole"
      ],
      "extensions": {
        "address": "0xba3D9687Cf50fE253cd2e1cFeEdE1d6787344Ed5",
        "bridgeContract": "https://etherscan.io/address/0xf92cD566Ea4864356C5491c177A430C222d7e678",
        "assetContract": "https://etherscan.io/address/0xba3D9687Cf50fE253cd2e1cFeEdE1d6787344Ed5"
      }
    },
    {
      "chainId": 101,
      "address": "8kwCLkWbv4qTJPcbSV65tWdQmjURjBGRSv6VtC1JTiL8",
      "symbol": "waUNI",
      "name": "Aave Interest bearing Uniswap (Wormhole)",
      "decimals": 9,
      "logoURI": "https://cloudflare-ipfs.com/ipfs/QmYdpeez387RdMw6zEEa5rMXuayi748Uc15eFuoa3QhGEJ",
      "tags": [
        "wrapped",
        "wormhole"
      ],
      "extensions": {
        "address": "0xB124541127A0A657f056D9Dd06188c4F1b0e5aab",
        "bridgeContract": "https://etherscan.io/address/0xf92cD566Ea4864356C5491c177A430C222d7e678",
        "assetContract": "https://etherscan.io/address/0xB124541127A0A657f056D9Dd06188c4F1b0e5aab"
      }
    },
    {
      "chainId": 101,
      "address": "9NDu1wdjZ7GiY7foAXhia9h1wQU45oTUzyMZKJ31V7JA",
      "symbol": "wstkAAVE",
      "name": "Staked Aave (Wormhole)",
      "decimals": 9,
      "logoURI": "https://cloudflare-ipfs.com/ipfs/Qmc2N4CsWDH3ZnnggcvbF8dN1JYsKTUyh3rdj5NBZH9KKL",
      "tags": [
        "wrapped",
        "wormhole"
      ],
      "extensions": {
        "address": "0x4da27a545c0c5B758a6BA100e3a049001de870f5",
        "bridgeContract": "https://etherscan.io/address/0xf92cD566Ea4864356C5491c177A430C222d7e678",
        "assetContract": "https://etherscan.io/address/0x4da27a545c0c5B758a6BA100e3a049001de870f5"
      }
    },
    {
      "chainId": 101,
      "address": "GNQ1Goajm3Za8uC1Eptt2yfsrbnkZh2eMJoqxg54sj3o",
      "symbol": "wUniDAIETH",
      "name": "Uniswap DAI LP (Wormhole)",
      "decimals": 9,
      "logoURI": "https://cloudflare-ipfs.com/ipfs/QmYNz8J1h5yefkaAw6tZwUYoJyBTWmBXgAY28ZWZ5rPsLR",
      "tags": [
        "wrapped",
        "wormhole"
      ],
      "extensions": {
        "address": "0x2a1530C4C41db0B0b2bB646CB5Eb1A67b7158667",
        "bridgeContract": "https://etherscan.io/address/0xf92cD566Ea4864356C5491c177A430C222d7e678",
        "assetContract": "https://etherscan.io/address/0x2a1530C4C41db0B0b2bB646CB5Eb1A67b7158667"
      }
    },
    {
      "chainId": 101,
      "address": "7NFin546WNvWkhtfftfY77z8C1TrxLbUcKmw5TpHGGtC",
      "symbol": "wUniUSDCETH",
      "name": "Uniswap USDC LP (Wormhole)",
      "decimals": 9,
      "logoURI": "https://cloudflare-ipfs.com/ipfs/Qme9QQcNzKvk3FEwEZvvKJWSvDUd41z5geWHNpuJb6di9y",
      "tags": [
        "wrapped",
        "wormhole"
      ],
      "extensions": {
        "address": "0x97deC872013f6B5fB443861090ad931542878126",
        "bridgeContract": "https://etherscan.io/address/0xf92cD566Ea4864356C5491c177A430C222d7e678",
        "assetContract": "https://etherscan.io/address/0x97deC872013f6B5fB443861090ad931542878126"
      }
    },
    {
      "chainId": 101,
      "address": "7gersKTtU65ERNBNTZKjYgKf7HypR7PDMprcuhQJChaq",
      "symbol": "wUnisETHETH",
      "name": "Uniswap sETH LP (Wormhole)",
      "decimals": 9,
      "logoURI": "https://cloudflare-ipfs.com/ipfs/QmZcwn4eZJpjihH8TApRczQQJdAzpR6Er7g1bvo6PGhxWi",
      "tags": [
        "wrapped",
        "wormhole"
      ],
      "extensions": {
        "address": "0xe9Cf7887b93150D4F2Da7dFc6D502B216438F244",
        "bridgeContract": "https://etherscan.io/address/0xf92cD566Ea4864356C5491c177A430C222d7e678",
        "assetContract": "https://etherscan.io/address/0xe9Cf7887b93150D4F2Da7dFc6D502B216438F244"
      }
    },
    {
      "chainId": 101,
      "address": "4aqNtSCr77eiEZJ9u9BhPErjEMju6FFdLeBKkE1pdxuK",
      "symbol": "wUniLENDETH",
      "name": "Uniswap LEND LP (Wormhole)",
      "decimals": 9,
      "logoURI": "https://cloudflare-ipfs.com/ipfs/Qmcbin86EXd14LhbqLknH9kM3N7oueBYt9qQmZdmMWqrgu",
      "tags": [
        "wrapped",
        "wormhole"
      ],
      "extensions": {
        "address": "0xcaA7e4656f6A2B59f5f99c745F91AB26D1210DCe",
        "bridgeContract": "https://etherscan.io/address/0xf92cD566Ea4864356C5491c177A430C222d7e678",
        "assetContract": "https://etherscan.io/address/0xcaA7e4656f6A2B59f5f99c745F91AB26D1210DCe"
      }
    },
    {
      "chainId": 101,
      "address": "FDdoYCHwFghBSbnN6suvFR3VFw6kAzfhfGpkAQAGPLC3",
      "symbol": "wUniMKRETH",
      "name": "Uniswap MKR LP (Wormhole)",
      "decimals": 9,
      "logoURI": "https://cloudflare-ipfs.com/ipfs/QmSS94EJyBeHeUmoDmGjQjeuUHQxTcMaD8Zvw8W8XdGDBv",
      "tags": [
        "wrapped",
        "wormhole"
      ],
      "extensions": {
        "address": "0x2C4Bd064b998838076fa341A83d007FC2FA50957",
        "bridgeContract": "https://etherscan.io/address/0xf92cD566Ea4864356C5491c177A430C222d7e678",
        "assetContract": "https://etherscan.io/address/0x2C4Bd064b998838076fa341A83d007FC2FA50957"
      }
    },
    {
      "chainId": 101,
      "address": "FSSTfbb1vh1TRe8Ja64hC65QTc7pPUhwHh5uTAWj5haH",
      "symbol": "wUniLINKETH",
      "name": "Uniswap LINK LP (Wormhole)",
      "decimals": 9,
      "logoURI": "https://cloudflare-ipfs.com/ipfs/QmQWb2cb9QZbTeMTtoWzUpJGNXcZiGXTygbRLKHNNwhk4Y",
      "tags": [
        "wrapped",
        "wormhole"
      ],
      "extensions": {
        "address": "0xF173214C720f58E03e194085B1DB28B50aCDeeaD",
        "bridgeContract": "https://etherscan.io/address/0xf92cD566Ea4864356C5491c177A430C222d7e678",
        "assetContract": "https://etherscan.io/address/0xF173214C720f58E03e194085B1DB28B50aCDeeaD"
      }
    },
    {
      "chainId": 101,
      "address": "Aci9xBGywrgBxQoFnL6LCoCYuX5k6AqaYhimgSZ1Fhrk",
      "symbol": "waUniETH",
      "name": "Aave Interest bearing UniETH (Wormhole)",
      "decimals": 9,
      "logoURI": " https://cdn.jsdelivr.net/gh/trustwallet/assets@master/blockchains/ethereum/assets/0x6179078872605396Ee62960917128F9477a5DdbB/logo.png",
      "tags": [
        "wrapped",
        "wormhole"
      ],
      "extensions": {
        "address": "0x6179078872605396Ee62960917128F9477a5DdbB",
        "bridgeContract": "https://etherscan.io/address/0xf92cD566Ea4864356C5491c177A430C222d7e678",
        "assetContract": "https://etherscan.io/address/0x6179078872605396Ee62960917128F9477a5DdbB"
      }
    },
    {
      "chainId": 101,
      "address": "GqHK99sW4ym6zy6Kdoh8f7sb2c3qhtB3WRqeyPbAYfmy",
      "symbol": "waUniDAI",
      "name": "Aave Interest bearing UniDAI (Wormhole)",
      "decimals": 9,
      "logoURI": " https://cdn.jsdelivr.net/gh/trustwallet/assets@master/blockchains/ethereum/assets/0x048930eec73c91B44b0844aEACdEBADC2F2b6efb/logo.png",
      "tags": [
        "wrapped",
        "wormhole"
      ],
      "extensions": {
        "address": "0x048930eec73c91B44b0844aEACdEBADC2F2b6efb",
        "bridgeContract": "https://etherscan.io/address/0xf92cD566Ea4864356C5491c177A430C222d7e678",
        "assetContract": "https://etherscan.io/address/0x048930eec73c91B44b0844aEACdEBADC2F2b6efb"
      }
    },
    {
      "chainId": 101,
      "address": "4e4TpGVJMYiz5UBrAXuNmiVJ9yvc7ppJeAn8sXmbnmDi",
      "symbol": "waUniUSDC",
      "name": "Aave Interest bearing UniUSDC (Wormhole)",
      "decimals": 6,
      "logoURI": " https://cdn.jsdelivr.net/gh/trustwallet/assets@master/blockchains/ethereum/assets/0xe02b2Ad63eFF3Ac1D5827cBd7AB9DD3DaC4f4AD0/logo.png",
      "tags": [
        "wrapped",
        "wormhole"
      ],
      "extensions": {
        "address": "0xe02b2Ad63eFF3Ac1D5827cBd7AB9DD3DaC4f4AD0",
        "bridgeContract": "https://etherscan.io/address/0xf92cD566Ea4864356C5491c177A430C222d7e678",
        "assetContract": "https://etherscan.io/address/0xe02b2Ad63eFF3Ac1D5827cBd7AB9DD3DaC4f4AD0"
      }
    },
    {
      "chainId": 101,
      "address": "49LoAnQQdo9171zfcWRUoQLYSScrxXobbuwt14xjvfVm",
      "symbol": "waUniUSDT",
      "name": "Aave Interest bearing UniUSDT (Wormhole)",
      "decimals": 6,
      "logoURI": " https://cdn.jsdelivr.net/gh/trustwallet/assets@master/blockchains/ethereum/assets/0xb977ee318010A5252774171494a1bCB98E7fab65/logo.png",
      "tags": [
        "wrapped",
        "wormhole"
      ],
      "extensions": {
        "address": "0xb977ee318010A5252774171494a1bCB98E7fab65",
        "bridgeContract": "https://etherscan.io/address/0xf92cD566Ea4864356C5491c177A430C222d7e678",
        "assetContract": "https://etherscan.io/address/0xb977ee318010A5252774171494a1bCB98E7fab65"
      }
    },
    {
      "chainId": 101,
      "address": "CvG3gtKYJtKRzEUgMeb42xnd8HDjESgLtyJqQ2kuLncp",
      "symbol": "waUniDAIETH",
      "name": "Aave Interest bearing UniDAIETH (Wormhole)",
      "decimals": 9,
      "logoURI": "https://cloudflare-ipfs.com/ipfs/QmaznB5PRhMC696u8yZuzN6Uwrnp7Zmfa5CydVUMvLJc9i/aUNI%20DAI%20ETH.svg",
      "tags": [
        "wrapped",
        "wormhole"
      ],
      "extensions": {
        "address": "0xBbBb7F2aC04484F7F04A2C2C16f20479791BbB44",
        "bridgeContract": "https://etherscan.io/address/0xf92cD566Ea4864356C5491c177A430C222d7e678",
        "assetContract": "https://etherscan.io/address/0xBbBb7F2aC04484F7F04A2C2C16f20479791BbB44"
      }
    },
    {
      "chainId": 101,
      "address": "GSv5ECZaMfaceZK4WKKzA4tKVDkqtfBASECcmYFWcy4G",
      "symbol": "waUniUSDCETH",
      "name": "Aave Interest bearing UniUSDCETH (Wormhole)",
      "decimals": 9,
      "logoURI": "https://cloudflare-ipfs.com/ipfs/QmaznB5PRhMC696u8yZuzN6Uwrnp7Zmfa5CydVUMvLJc9i/aUNI%20USDC%20ETH.svg",
      "tags": [
        "wrapped",
        "wormhole"
      ],
      "extensions": {
        "address": "0x1D0e53A0e524E3CC92C1f0f33Ae268FfF8D7E7a5",
        "bridgeContract": "https://etherscan.io/address/0xf92cD566Ea4864356C5491c177A430C222d7e678",
        "assetContract": "https://etherscan.io/address/0x1D0e53A0e524E3CC92C1f0f33Ae268FfF8D7E7a5"
      }
    },
    {
      "chainId": 101,
      "address": "7LUdsedi7qpTJGnFpZo6mWqVtKKpccr9XrQGxJ2xUDPT",
      "symbol": "waUniSETHETH",
      "name": "Aave Interest bearing UniSETHETH (Wormhole)",
      "decimals": 9,
      "logoURI": "https://cloudflare-ipfs.com/ipfs/QmaznB5PRhMC696u8yZuzN6Uwrnp7Zmfa5CydVUMvLJc9i/aUNI%20sETH%20ETH.svg",
      "tags": [
        "wrapped",
        "wormhole"
      ],
      "extensions": {
        "address": "0x84BBcaB430717ff832c3904fa6515f97fc63C76F",
        "bridgeContract": "https://etherscan.io/address/0xf92cD566Ea4864356C5491c177A430C222d7e678",
        "assetContract": "https://etherscan.io/address/0x84BBcaB430717ff832c3904fa6515f97fc63C76F"
      }
    },
    {
      "chainId": 101,
      "address": "Hc1zHQxg1k2JVwvuv3kqbCyZDEJYfDdNftBMab4EMUx9",
      "symbol": "waUniLENDETH",
      "name": "Aave Interest bearing UniLENDETH (Wormhole)",
      "decimals": 9,
      "logoURI": "https://cloudflare-ipfs.com/ipfs/QmaznB5PRhMC696u8yZuzN6Uwrnp7Zmfa5CydVUMvLJc9i/aUNI%20LEND%20ETH.svg",
      "tags": [
        "wrapped",
        "wormhole"
      ],
      "extensions": {
        "address": "0xc88ebbf7C523f38Ef3eB8A151273C0F0dA421e63",
        "bridgeContract": "https://etherscan.io/address/0xf92cD566Ea4864356C5491c177A430C222d7e678",
        "assetContract": "https://etherscan.io/address/0xc88ebbf7C523f38Ef3eB8A151273C0F0dA421e63"
      }
    },
    {
      "chainId": 101,
      "address": "9PejEmx6NKDHgf6jpgAWwZsibURKifBakjzDQdtCtAXT",
      "symbol": "waUniMKRETH",
      "name": "Aave Interest bearing UniMKRETH (Wormhole)",
      "decimals": 9,
      "logoURI": "https://cloudflare-ipfs.com/ipfs/QmaznB5PRhMC696u8yZuzN6Uwrnp7Zmfa5CydVUMvLJc9i/aUNI%20MKR%20ETH.svg",
      "tags": [
        "wrapped",
        "wormhole"
      ],
      "extensions": {
        "address": "0x8c69f7A4C9B38F1b48005D216c398Efb2F1Ce3e4",
        "bridgeContract": "https://etherscan.io/address/0xf92cD566Ea4864356C5491c177A430C222d7e678",
        "assetContract": "https://etherscan.io/address/0x8c69f7A4C9B38F1b48005D216c398Efb2F1Ce3e4"
      }
    },
    {
      "chainId": 101,
      "address": "KcHygDp4o7ENsHjevYM4T3u6R7KHa5VyvkJ7kpmJcYo",
      "symbol": "waUniLINKETH",
      "name": "Aave Interest bearing UniLINKETH (Wormhole)",
      "decimals": 9,
      "logoURI": "https://cloudflare-ipfs.com/ipfs/QmaznB5PRhMC696u8yZuzN6Uwrnp7Zmfa5CydVUMvLJc9i/aUNI%20LINK%20ETH.svg",
      "tags": [
        "wrapped",
        "wormhole"
      ],
      "extensions": {
        "address": "0x9548DB8b1cA9b6c757485e7861918b640390169c",
        "bridgeContract": "https://etherscan.io/address/0xf92cD566Ea4864356C5491c177A430C222d7e678",
        "assetContract": "https://etherscan.io/address/0x9548DB8b1cA9b6c757485e7861918b640390169c"
      }
    },
    {
      "chainId": 101,
      "address": "GNPAF84ZEtKYyfuY2fg8tZVwse7LpTSeyYPSyEKFqa2Y",
      "symbol": "waUSDT",
      "name": "Aave interest bearing USDT (Wormhole)",
      "decimals": 6,
      "logoURI": "https://cloudflare-ipfs.com/ipfs/QmaznB5PRhMC696u8yZuzN6Uwrnp7Zmfa5CydVUMvLJc9i/aUSDT.svg",
      "tags": [
        "wrapped",
        "wormhole"
      ],
      "extensions": {
        "address": "0x3Ed3B47Dd13EC9a98b44e6204A523E766B225811",
        "bridgeContract": "https://etherscan.io/address/0xf92cD566Ea4864356C5491c177A430C222d7e678",
        "assetContract": "https://etherscan.io/address/0x3Ed3B47Dd13EC9a98b44e6204A523E766B225811",
        "coingeckoId": "aave-usdt"
      }
    },
    {
      "chainId": 101,
      "address": "3QTknQ3i27rDKm5hvBaScFLQ34xX9N7J7XfEFwy27qbZ",
      "symbol": "waWBTC",
      "name": "Aave interest bearing WBTC (Wormhole)",
      "decimals": 8,
      "logoURI": "https://cloudflare-ipfs.com/ipfs/QmaznB5PRhMC696u8yZuzN6Uwrnp7Zmfa5CydVUMvLJc9i/aWBTC.svg",
      "tags": [
        "wrapped",
        "wormhole"
      ],
      "extensions": {
        "address": "0x9ff58f4fFB29fA2266Ab25e75e2A8b3503311656",
        "bridgeContract": "https://etherscan.io/address/0xf92cD566Ea4864356C5491c177A430C222d7e678",
        "assetContract": "https://etherscan.io/address/0x9ff58f4fFB29fA2266Ab25e75e2A8b3503311656",
        "coingeckoId": "aave-wbtc"
      }
    },
    {
      "chainId": 101,
      "address": "EbpkofeWyiQouGyxQAgXxEyGtjgq13NSucX3CNvucNpb",
      "symbol": "waWETH",
      "name": "Aave interest bearing WETH (Wormhole)",
      "decimals": 9,
      "logoURI": "https://cloudflare-ipfs.com/ipfs/QmUDc7LQN6zKHon9FChTqZc7WGFvGPZe698Bq5HbSYtfk9",
      "tags": [
        "wrapped",
        "wormhole"
      ],
      "extensions": {
        "address": "0x030bA81f1c18d280636F32af80b9AAd02Cf0854e",
        "bridgeContract": "https://etherscan.io/address/0xf92cD566Ea4864356C5491c177A430C222d7e678",
        "assetContract": "https://etherscan.io/address/0x030bA81f1c18d280636F32af80b9AAd02Cf0854e"
      }
    },
    {
      "chainId": 101,
      "address": "67uaa3Z7SX7GC6dqSTjpJLnySLXZpCAK9MHMi3232Bfb",
      "symbol": "waYFI",
      "name": "Aave interest bearing YFI (Wormhole)",
      "decimals": 9,
      "logoURI": "https://cloudflare-ipfs.com/ipfs/QmauhqAKU8YLhDhT4M5ZcPMuqEfqkBrBaC31uWC9UXd1ik",
      "tags": [
        "wrapped",
        "wormhole"
      ],
      "extensions": {
        "address": "0x5165d24277cD063F5ac44Efd447B27025e888f37",
        "bridgeContract": "https://etherscan.io/address/0xf92cD566Ea4864356C5491c177A430C222d7e678",
        "assetContract": "https://etherscan.io/address/0x5165d24277cD063F5ac44Efd447B27025e888f37"
      }
    },
    {
      "chainId": 101,
      "address": "9xS6et5uvQ64QsmaGMfzfXrwTsfYPjwEWuiPnBGFgfw",
      "symbol": "waZRX",
      "name": "Aave interest bearing ZRX (Wormhole)",
      "decimals": 9,
      "logoURI": "https://cloudflare-ipfs.com/ipfs/QmaznB5PRhMC696u8yZuzN6Uwrnp7Zmfa5CydVUMvLJc9i/aZRX.svg",
      "tags": [
        "wrapped",
        "wormhole"
      ],
      "extensions": {
        "address": "0xDf7FF54aAcAcbFf42dfe29DD6144A69b629f8C9e",
        "bridgeContract": "https://etherscan.io/address/0xf92cD566Ea4864356C5491c177A430C222d7e678",
        "assetContract": "https://etherscan.io/address/0xDf7FF54aAcAcbFf42dfe29DD6144A69b629f8C9e",
        "coingeckoId": "aave-zrx"
      }
    },
    {
      "chainId": 101,
      "address": "2TZ8s2FwtWqJrWpdFsSf2uM2Fvjw474n6HhTdTEWoLor",
      "symbol": "waUNI",
      "name": "Aave interest bearing UNI (Wormhole)",
      "decimals": 9,
      "logoURI": "https://cloudflare-ipfs.com/ipfs/QmYdpeez387RdMw6zEEa5rMXuayi748Uc15eFuoa3QhGEJ",
      "tags": [
        "wrapped",
        "wormhole"
      ],
      "extensions": {
        "address": "0xB9D7CB55f463405CDfBe4E90a6D2Df01C2B92BF1",
        "bridgeContract": "https://etherscan.io/address/0xf92cD566Ea4864356C5491c177A430C222d7e678",
        "assetContract": "https://etherscan.io/address/0xB9D7CB55f463405CDfBe4E90a6D2Df01C2B92BF1"
      }
    },
    {
      "chainId": 101,
      "address": "G1o2fHZXyPCeAEcY4o6as7SmVaUu65DRhcq1S4Cfap9T",
      "symbol": "waAAVE",
      "name": "Aave interest bearing AAVE (Wormhole)",
      "decimals": 9,
      "logoURI": "https://cloudflare-ipfs.com/ipfs/QmaznB5PRhMC696u8yZuzN6Uwrnp7Zmfa5CydVUMvLJc9i/aAAVE.svg",
      "tags": [
        "wrapped",
        "wormhole"
      ],
      "extensions": {
        "address": "0xFFC97d72E13E01096502Cb8Eb52dEe56f74DAD7B",
        "bridgeContract": "https://etherscan.io/address/0xf92cD566Ea4864356C5491c177A430C222d7e678",
        "assetContract": "https://etherscan.io/address/0xFFC97d72E13E01096502Cb8Eb52dEe56f74DAD7B"
      }
    },
    {
      "chainId": 101,
      "address": "8PeWkyvCDHpSgT5oiGFgZQtXSRBij7ZFLJTHAGBntRDH",
      "symbol": "waBAT",
      "name": "Aave interest bearing BAT (Wormhole)",
      "decimals": 9,
      "logoURI": "https://cloudflare-ipfs.com/ipfs/QmaznB5PRhMC696u8yZuzN6Uwrnp7Zmfa5CydVUMvLJc9i/aBAT.svg",
      "tags": [
        "wrapped",
        "wormhole"
      ],
      "extensions": {
        "address": "0x05Ec93c0365baAeAbF7AefFb0972ea7ECdD39CF1",
        "bridgeContract": "https://etherscan.io/address/0xf92cD566Ea4864356C5491c177A430C222d7e678",
        "assetContract": "https://etherscan.io/address/0x05Ec93c0365baAeAbF7AefFb0972ea7ECdD39CF1",
        "coingeckoId": "aave-bat"
      }
    },
    {
      "chainId": 101,
      "address": "67opsuaXQ3JRSJ1mmF7aPLSq6JaZcwAmXwcMzUN5PSMv",
      "symbol": "waBUSD",
      "name": "Aave interest bearing BUSD (Wormhole)",
      "decimals": 9,
      "logoURI": "https://cloudflare-ipfs.com/ipfs/QmaznB5PRhMC696u8yZuzN6Uwrnp7Zmfa5CydVUMvLJc9i/aBUSD.svg",
      "tags": [
        "wrapped",
        "wormhole"
      ],
      "extensions": {
        "address": "0xA361718326c15715591c299427c62086F69923D9",
        "bridgeContract": "https://etherscan.io/address/0xf92cD566Ea4864356C5491c177A430C222d7e678",
        "assetContract": "https://etherscan.io/address/0xA361718326c15715591c299427c62086F69923D9",
        "coingeckoId": "aave-busd"
      }
    },
    {
      "chainId": 101,
      "address": "4JrrHRS56i9GZkSmGaCY3ZsxMo3JEqQviU64ki7ZJPak",
      "symbol": "waDAI",
      "name": "Aave interest bearing DAI (Wormhole)",
      "decimals": 9,
      "logoURI": "https://cloudflare-ipfs.com/ipfs/QmaznB5PRhMC696u8yZuzN6Uwrnp7Zmfa5CydVUMvLJc9i/aDAI.svg",
      "tags": [
        "wrapped",
        "wormhole"
      ],
      "extensions": {
        "address": "0x028171bCA77440897B824Ca71D1c56caC55b68A3",
        "bridgeContract": "https://etherscan.io/address/0xf92cD566Ea4864356C5491c177A430C222d7e678",
        "assetContract": "https://etherscan.io/address/0x028171bCA77440897B824Ca71D1c56caC55b68A3",
        "coingeckoId": "aave-dai"
      }
    },
    {
      "chainId": 101,
      "address": "3LmfKjsSU9hdxfZfcr873DMNR5nnrk8EvdueXg1dTSin",
      "symbol": "waENJ",
      "name": "Aave interest bearing ENJ (Wormhole)",
      "decimals": 9,
      "logoURI": "https://cloudflare-ipfs.com/ipfs/QmaznB5PRhMC696u8yZuzN6Uwrnp7Zmfa5CydVUMvLJc9i/aENJ.svg",
      "tags": [
        "wrapped",
        "wormhole"
      ],
      "extensions": {
        "address": "0xaC6Df26a590F08dcC95D5a4705ae8abbc88509Ef",
        "bridgeContract": "https://etherscan.io/address/0xf92cD566Ea4864356C5491c177A430C222d7e678",
        "assetContract": "https://etherscan.io/address/0xaC6Df26a590F08dcC95D5a4705ae8abbc88509Ef",
        "coingeckoId": "aave-enj"
      }
    },
    {
      "chainId": 101,
      "address": "7VD2Gosm34hB7kughTqu1N3sW92hq3XwKLTi1N1tdKrj",
      "symbol": "waKNC",
      "name": "Aave interest bearing KNC (Wormhole)",
      "decimals": 9,
      "logoURI": "https://cloudflare-ipfs.com/ipfs/QmaznB5PRhMC696u8yZuzN6Uwrnp7Zmfa5CydVUMvLJc9i/aKNC.svg",
      "tags": [
        "wrapped",
        "wormhole"
      ],
      "extensions": {
        "address": "0x39C6b3e42d6A679d7D776778Fe880BC9487C2EDA",
        "bridgeContract": "https://etherscan.io/address/0xf92cD566Ea4864356C5491c177A430C222d7e678",
        "assetContract": "https://etherscan.io/address/0x39C6b3e42d6A679d7D776778Fe880BC9487C2EDA",
        "coingeckoId": "aave-knc"
      }
    },
    {
      "chainId": 101,
      "address": "4erbVWFvdvS5P8ews7kUjqfpCQbA8vurnWyvRLsnZJgv",
      "symbol": "waLINK",
      "name": "Aave interest bearing LINK (Wormhole)",
      "decimals": 9,
      "logoURI": "https://cloudflare-ipfs.com/ipfs/QmaznB5PRhMC696u8yZuzN6Uwrnp7Zmfa5CydVUMvLJc9i/aLINK.svg",
      "tags": [
        "wrapped",
        "wormhole"
      ],
      "extensions": {
        "address": "0xa06bC25B5805d5F8d82847D191Cb4Af5A3e873E0",
        "bridgeContract": "https://etherscan.io/address/0xf92cD566Ea4864356C5491c177A430C222d7e678",
        "assetContract": "https://etherscan.io/address/0xa06bC25B5805d5F8d82847D191Cb4Af5A3e873E0",
        "coingeckoId": "aave-link"
      }
    },
    {
      "chainId": 101,
      "address": "AXJWqG4SpAEwkMjKYkarKwv6Qfz5rLU3cwt5KtrDAAYe",
      "symbol": "waMANA",
      "name": "Aave interest bearing MANA (Wormhole)",
      "decimals": 9,
      "logoURI": "https://cloudflare-ipfs.com/ipfs/QmaznB5PRhMC696u8yZuzN6Uwrnp7Zmfa5CydVUMvLJc9i/aMANA.svg",
      "tags": [
        "wrapped",
        "wormhole"
      ],
      "extensions": {
        "address": "0xa685a61171bb30d4072B338c80Cb7b2c865c873E",
        "bridgeContract": "https://etherscan.io/address/0xf92cD566Ea4864356C5491c177A430C222d7e678",
        "assetContract": "https://etherscan.io/address/0xa685a61171bb30d4072B338c80Cb7b2c865c873E",
        "coingeckoId": "aave-mana"
      }
    },
    {
      "chainId": 101,
      "address": "4kJmfagJzQFuwto5RX6f1xScWYbEVBzEpdjmiqTCnzjJ",
      "symbol": "waMKR",
      "name": "Aave interest bearing MKR (Wormhole)",
      "decimals": 9,
      "logoURI": "https://cloudflare-ipfs.com/ipfs/QmaznB5PRhMC696u8yZuzN6Uwrnp7Zmfa5CydVUMvLJc9i/aMKR.svg",
      "tags": [
        "wrapped",
        "wormhole"
      ],
      "extensions": {
        "address": "0xc713e5E149D5D0715DcD1c156a020976e7E56B88",
        "bridgeContract": "https://etherscan.io/address/0xf92cD566Ea4864356C5491c177A430C222d7e678",
        "assetContract": "https://etherscan.io/address/0xc713e5E149D5D0715DcD1c156a020976e7E56B88",
        "coingeckoId": "aave-mkr"
      }
    },
    {
      "chainId": 101,
      "address": "DN8jPo8YZTXhLMyDMKcnwFuKqY8wfn2UrpX8ct4rc8Bc",
      "symbol": "waREN",
      "name": "Aave interest bearing REN (Wormhole)",
      "decimals": 9,
      "logoURI": "https://cloudflare-ipfs.com/ipfs/QmUgE3UECZxZcCAiqd3V9otfFWLi5fxR8uHd94RxkT3iYb",
      "tags": [
        "wrapped",
        "wormhole"
      ],
      "extensions": {
        "address": "0xCC12AbE4ff81c9378D670De1b57F8e0Dd228D77a",
        "bridgeContract": "https://etherscan.io/address/0xf92cD566Ea4864356C5491c177A430C222d7e678",
        "assetContract": "https://etherscan.io/address/0xCC12AbE4ff81c9378D670De1b57F8e0Dd228D77a",
        "coingeckoId": "aave-ren"
      }
    },
    {
      "chainId": 101,
      "address": "HWbJZXJ7s1D1zi5P7yVgRUmZPXvYSFv6vsYU765Ti422",
      "symbol": "waSNX",
      "name": "Aave interest bearing SNX (Wormhole)",
      "decimals": 9,
      "logoURI": "https://cloudflare-ipfs.com/ipfs/QmXj52EGotmpyep84PBycmQnAgCF2sbqxdXFWP3GPZFbEz",
      "tags": [
        "wrapped",
        "wormhole"
      ],
      "extensions": {
        "address": "0x35f6B052C598d933D69A4EEC4D04c73A191fE6c2",
        "bridgeContract": "https://etherscan.io/address/0xf92cD566Ea4864356C5491c177A430C222d7e678",
        "assetContract": "https://etherscan.io/address/0x35f6B052C598d933D69A4EEC4D04c73A191fE6c2",
        "coingeckoId": "aave-snx"
      }
    },
    {
      "chainId": 101,
      "address": "2LForywWWpHzmR5NjSEyF1kcw9ffyLuJX7V7hne2fHfY",
      "symbol": "waSUSD",
      "name": "Aave interest bearing SUSD (Wormhole)",
      "decimals": 9,
      "logoURI": "https://cloudflare-ipfs.com/ipfs/QmaznB5PRhMC696u8yZuzN6Uwrnp7Zmfa5CydVUMvLJc9i/aSUSD.svg",
      "tags": [
        "wrapped",
        "wormhole"
      ],
      "extensions": {
        "address": "0x6C5024Cd4F8A59110119C56f8933403A539555EB",
        "bridgeContract": "https://etherscan.io/address/0xf92cD566Ea4864356C5491c177A430C222d7e678",
        "assetContract": "https://etherscan.io/address/0x6C5024Cd4F8A59110119C56f8933403A539555EB",
        "coingeckoId": "aave-susd"
      }
    },
    {
      "chainId": 101,
      "address": "Badj3S29a2u1auxmijwg5vGjhPLb1K6WLPoigtWjKPXp",
      "symbol": "waTUSD",
      "name": "Aave interest bearing TUSD (Wormhole)",
      "decimals": 9,
      "logoURI": "https://cloudflare-ipfs.com/ipfs/QmaznB5PRhMC696u8yZuzN6Uwrnp7Zmfa5CydVUMvLJc9i/aTUSD.svg",
      "tags": [
        "wrapped",
        "wormhole"
      ],
      "extensions": {
        "address": "0x101cc05f4A51C0319f570d5E146a8C625198e636",
        "bridgeContract": "https://etherscan.io/address/0xf92cD566Ea4864356C5491c177A430C222d7e678",
        "assetContract": "https://etherscan.io/address/0x101cc05f4A51C0319f570d5E146a8C625198e636",
        "coingeckoId": "aave-tusd"
      }
    },
    {
      "chainId": 101,
      "address": "BZCPpva12M9SqJgcpf8jtP9Si6rMANFoUR3i7nchha7M",
      "symbol": "waUSDC",
      "name": "Aave interest bearing USDC (Wormhole)",
      "decimals": 9,
      "logoURI": "https://cloudflare-ipfs.com/ipfs/QmaznB5PRhMC696u8yZuzN6Uwrnp7Zmfa5CydVUMvLJc9i/aUSDC.svg",
      "tags": [
        "wrapped",
        "wormhole"
      ],
      "extensions": {
        "address": "0xBcca60bB61934080951369a648Fb03DF4F96263C",
        "bridgeContract": "https://etherscan.io/address/0xf92cD566Ea4864356C5491c177A430C222d7e678",
        "assetContract": "https://etherscan.io/address/0xBcca60bB61934080951369a648Fb03DF4F96263C",
        "coingeckoId": "aave-usdc"
      }
    },
    {
      "chainId": 101,
      "address": "D3ajQoyBGJz3JCXCPsxHZJbLQKGt9UgxLavgurieGNcD",
      "symbol": "wSDT",
      "name": "Stake DAO Token (Wormhole)",
      "decimals": 9,
      "logoURI": "https://cdn.jsdelivr.net/gh/solana-labs/token-list@main/assets/mainnet/D3ajQoyBGJz3JCXCPsxHZJbLQKGt9UgxLavgurieGNcD/logo.webp",
      "tags": [
        "wrapped",
        "wormhole"
      ],
      "extensions": {
        "address": "0x73968b9a57c6e53d41345fd57a6e6ae27d6cdb2f",
        "bridgeContract": "https://etherscan.io/address/0xf92cD566Ea4864356C5491c177A430C222d7e678",
        "assetContract": "https://etherscan.io/address/0x73968b9a57c6e53d41345fd57a6e6ae27d6cdb2f",
        "coingeckoId": "stake-dao"
      }
    },
    {
      "chainId": 101,
      "address": "4pk3pf9nJDN1im1kNwWJN1ThjE8pCYCTexXYGyFjqKVf",
      "symbol": "oDOP",
      "name": "Dominican Pesos",
      "decimals": 9,
      "logoURI": "https://user-images.githubusercontent.com/9972260/111077928-73bd2280-84c9-11eb-84d4-4032478e3861.png",
      "tags": [
        "stablecoin"
      ],
      "extensions": {
        "website": "https://Odop.io/"
      }
    },
    {
      "chainId": 101,
      "address": "5kjfp2qfRbqCXTQeUYgHNnTLf13eHoKjC5hHynW9DvQE",
      "symbol": "AAPE",
      "name": "AAPE",
      "decimals": 9,
      "logoURI": "https://cdn.jsdelivr.net/gh/solana-labs/token-list@main/assets/mainnet/5kjfp2qfRbqCXTQeUYgHNnTLf13eHoKjC5hHynW9DvQE/logo.jpg",
      "tags": [],
      "extensions": {
        "website": "https://aape.io/"
      }
    },
    {
      "chainId": 101,
      "address": "3K6rftdAaQYMPunrtNRHgnK2UAtjm2JwyT2oCiTDouYE",
      "symbol": "XCOPE",
      "name": "XCOPE",
      "decimals": 0,
      "logoURI": "https://cdn.jsdelivr.net/gh/solana-labs/token-list@main/assets/mainnet/3K6rftdAaQYMPunrtNRHgnK2UAtjm2JwyT2oCiTDouYE/logo.jpg",
      "tags": [
        "trading",
        "index",
        "Algos"
      ],
      "extensions": {
        "website": "https://www.unlimitedcope.com/",
        "serumV3Usdc": "7MpMwArporUHEGW7quUpkPZp5L5cHPs9eKUfKCdaPHq2",
        "coingeckoId": "cope"
      }
    },
    {
      "chainId": 101,
      "address": "8HGyAAB1yoM1ttS7pXjHMa3dukTFGQggnFFH3hJZgzQh",
      "symbol": "COPE",
      "name": "COPE",
      "decimals": 6,
      "logoURI": "https://cdn.jsdelivr.net/gh/solana-labs/token-list@main/assets/mainnet/3K6rftdAaQYMPunrtNRHgnK2UAtjm2JwyT2oCiTDouYE/logo.jpg",
      "tags": [
        "trading",
        "index",
        "Algos"
      ],
      "extensions": {
        "website": "https://www.unlimitedcope.com/",
        "serumV3Usdc": "6fc7v3PmjZG9Lk2XTot6BywGyYLkBQuzuFKd4FpCsPxk",
        "coingeckoId": "cope"
      }
    },
    {
      "chainId": 101,
      "address": "2prC8tcVsXwVJAinhxd2zeMeWMWaVyzPoQeLKyDZRFKd",
      "symbol": "MCAPS",
      "name": "Mango Market Caps",
      "decimals": 0,
      "logoURI": "https://cdn.jsdelivr.net/gh/solana-labs/token-list@main/assets/mainnet/2prC8tcVsXwVJAinhxd2zeMeWMWaVyzPoQeLKyDZRFKd/logo.png",
      "tags": [
        "mango"
      ],
      "extensions": {
        "website": "https://initialcapoffering.com/",
        "coingeckoId": "mango-market-caps"
      }
    },
    {
      "chainId": 101,
      "address": "2reKm5Y9rmAWfaw5jraYz1BXwGLHMofGMs3iNoBLt4VC",
      "symbol": "DOCE",
      "name": "Doce Finance",
      "decimals": 6,
      "logoURI": "https://pbs.twimg.com/profile_images/1362154816059944963/TZuFp5kN_400x400.png",
      "tags": [],
      "extensions": {
        "website": "https://swap.doce.finance/"
      }
    },
    {
      "chainId": 101,
      "address": "E1PvPRPQvZNivZbXRL61AEGr71npZQ5JGxh4aWX7q9QA",
      "symbol": "INO",
      "name": "iNo Token",
      "decimals": 9,
      "logoURI": "https://ino.llegrand.fr/assets/ino-128.png",
      "tags": [],
      "extensions": {
        "website": "https://ino.llegrand.fr/"
      }
    },
    {
      "chainId": 101,
      "address": "8PMHT4swUMtBzgHnh5U564N5sjPSiUz2cjEQzFnnP1Fo",
      "symbol": "ROPE",
      "name": "Rope Token",
      "decimals": 9,
      "logoURI": "https://ropesolana.com/content/files/rope_token.svg",
      "tags": [],
      "extensions": {
        "website": "https://ropesolana.com/",
        "coingeckoId": "rope-token",
        "serumV3Usdc": "4Sg1g8U2ZuGnGYxAhc6MmX9MX7yZbrrraPkCQ9MdCPtF"
      }
    },
    {
      "chainId": 101,
      "address": "5dhkWqrq37F92jBmEyhQP1vbMkbVRz59V7288HH2wBC7",
      "symbol": "SLOCK",
      "name": "SOLLock",
      "decimals": 9,
      "logoURI": "https://sollock.org/token/media/images/token/sollock_token_logo.png",
      "tags": [
        "utility-token"
      ],
      "extensions": {
        "website": "https://sollock.org/",
        "twitter": "https://twitter.com/@SOLLockOfficial",
        "github": "https://github.com/SOLLock",
        "tgann": "https://t.me/SOLLockAnn",
        "tggroup": "https://t.me/SOLLock"
      }
    },
    {
      "chainId": 101,
      "address": "ETAtLmCmsoiEEKfNrHKJ2kYy3MoABhU6NQvpSfij5tDs",
      "symbol": "MEDIA",
      "name": "Media Network",
      "decimals": 6,
      "logoURI": "https://cdn.jsdelivr.net/gh/solana-labs/token-list@main/assets/mainnet/ETAtLmCmsoiEEKfNrHKJ2kYy3MoABhU6NQvpSfij5tDs/logo.png",
      "tags": [
        "utility-token"
      ],
      "extensions": {
        "website": "https://media.network/",
        "coingeckoId": "media-network",
        "serumV3Usdc": "FfiqqvJcVL7oCCu8WQUMHLUC2dnHQPAPjTdSzsERFWjb"
      }
    },
    {
      "chainId": 101,
      "address": "StepAscQoEioFxxWGnh2sLBDFp9d8rvKz2Yp39iDpyT",
      "symbol": "STEP",
      "name": "Step",
      "decimals": 9,
      "logoURI": "https://cdn.jsdelivr.net/gh/solana-labs/token-list@main/assets/mainnet/StepAscQoEioFxxWGnh2sLBDFp9d8rvKz2Yp39iDpyT/logo.png",
      "tags": [
        "utility-token"
      ],
      "extensions": {
        "website": "https://step.finance/",
        "twitter": "https://twitter.com/StepFinance_",
        "coingeckoId": "step-finance",
        "serumV3Usdc": "97qCB4cAVSTthvJu3eNoEx6AY6DLuRDtCoPm5Tdyg77S"
      }
    },
    {
      "chainId": 101,
      "address": "7Geyz6iiRe8buvunsU6TXndxnpLt9mg6iPxqhn6cr3c6",
      "symbol": "ANFT",
      "name": "AffinityLabs",
      "decimals": 9,
      "logoURI": "https://affinitylabs.tech/media/images/token_logo.png",
      "tags": [
        "nft"
      ],
      "extensions": {
        "website": "https://affinitylabs.tech/"
      }
    },
    {
      "chainId": 102,
      "address": "So11111111111111111111111111111111111111112",
      "symbol": "wSOL",
      "name": "Wrapped SOL",
      "decimals": 9,
      "logoURI": "https://cdn.jsdelivr.net/gh/trustwallet/assets@master/blockchains/solana/info/logo.png",
      "tags": [],
      "extensions": {
        "website": "https://www.solana.com/",
        "coingeckoId": "solana"
      }
    },
    {
      "chainId": 102,
      "address": "CpMah17kQEL2wqyMKt3mZBdTnZbkbfx4nqmQMFDP5vwp",
      "symbol": "USDC",
      "name": "USD Coin",
      "decimals": 6,
      "logoURI": "https://cdn.jsdelivr.net/gh/solana-labs/token-list@main/assets/mainnet/EPjFWdd5AufqSSqeM2qN1xzybapC8G4wEGGkZwyTDt1v/logo.png",
      "tags": [
        "stablecoin"
      ],
      "extensions": {
        "website": "https://www.centre.io/",
        "coingeckoId": "usd-coin"
      }
    },
    {
      "chainId": 102,
      "address": "Gmk71cM7j2RMorRsQrsyysM4HsByQx5PuDGtDdqGLWCS",
      "symbol": "spSOL",
      "name": "Stake pool SOL",
      "decimals": 9,
      "logoURI": "https://cdn.jsdelivr.net/gh/trustwallet/assets@master/blockchains/solana/info/logo.png",
      "tags": [
        "stake-pool"
      ],
      "extensions": {
        "website": "https://www.solana.com/"
      }
    },
    {
      "chainId": 102,
      "address": "2jQc2jDHVCewoWsQJK7JPLetP7UjqXvaFdno8rtrD8Kg",
      "symbol": "sHOG",
      "name": "sHOG",
      "decimals": 6,
      "tags": [
        "stablecoin"
      ]
    },
    {
      "chainId": 103,
      "address": "So11111111111111111111111111111111111111112",
      "symbol": "SOL",
      "name": "Wrapped SOL",
      "decimals": 9,
      "logoURI": "https://cdn.jsdelivr.net/gh/trustwallet/assets@master/blockchains/solana/info/logo.png",
      "tags": [],
      "extensions": {
        "coingeckoId": "solana"
      }
    },
    {
      "chainId": 103,
      "address": "DEhAasscXF4kEGxFgJ3bq4PpVGp5wyUxMRvn6TzGVHaw",
      "symbol": "XYZ",
      "name": "XYZ Test",
      "decimals": 0,
      "logoURI": "https://cdn.jsdelivr.net/gh/solana-labs/token-list@main/assets/mainnet/EPjFWdd5AufqSSqeM2qN1xzybapC8G4wEGGkZwyTDt1v/logo.png",
      "tags": []
    },
    {
      "chainId": 103,
      "address": "2rg5syU3DSwwWs778FQ6yczDKhS14NM3vP4hqnkJ2jsM",
      "symbol": "pSOL",
      "name": "SOL stake pool",
      "decimals": 9,
      "logoURI": "https://cdn.jsdelivr.net/gh/trustwallet/assets@master/blockchains/solana/info/logo.png",
      "tags": [],
      "extensions": {
        "website": "https://solana.com/",
        "background": "https://solana.com/static/8c151e179d2d7e80255bdae6563209f2/6833b/validators.webp"
      }
    },
    {
      "chainId": 103,
      "address": "SRMuApVNdxXokk5GT7XD5cUUgXMBCoAz2LHeuAoKWRt",
      "symbol": "SRM",
      "name": "Serum",
      "decimals": 6,
      "logoURI": "https://cdn.jsdelivr.net/gh/trustwallet/assets@master/blockchains/ethereum/assets/0x476c5E26a75bd202a9683ffD34359C0CC15be0fF/logo.png",
      "tags": [],
      "extensions": {
        "website": "https://projectserum.com/",
        "coingeckoId": "serum"
      }
    },
    {
      "chainId": 103,
      "address": "7STJWT74tAZzhbNNPRH8WuGDy9GZg27968EwALWuezrH",
      "symbol": "wSUSHI",
      "name": "SushiSwap (Wormhole)",
      "decimals": 9,
      "logoURI": "https://cdn.jsdelivr.net/gh/trustwallet/assets@master/blockchains/ethereum/assets/0x6B3595068778DD592e39A122f4f5a5cF09C90fE2/logo.png",
      "tags": [
        "wrapped",
        "wormhole"
      ],
      "extensions": {
        "website": "https://sushi.com",
        "background": "https://sushi.com/static/media/Background-sm.fd449814.jpg/",
        "address": "0x6B3595068778DD592e39A122f4f5a5cF09C90fE2",
        "bridgeContract": "https://etherscan.io/address/0xf92cD566Ea4864356C5491c177A430C222d7e678",
        "assetContract": "https://etherscan.io/address/0x6B3595068778DD592e39A122f4f5a5cF09C90fE2",
        "coingeckoId": "sushi"
      }
    },
    {
      "chainId": 103,
      "address": "3aMbgP7aGsP1sVcFKc6j65zu7UiziP57SMFzf6ptiCSX",
      "symbol": "sHOG",
      "name": "Devnet StableHog",
      "decimals": 6,
      "logoURI": "https://i.ibb.co/7GddV42/Frame-1.png",
      "tags": [
        "stablecoin"
      ]
    },
    {
      "chainId": 101,
      "address": "3cXftQWJJEeoysZrhAEjpfCHe9tSKyhYG63xpbue8m3s",
      "symbol": "Kreechures",
      "name": "Kreechures",
      "decimals": 0,
      "logoURI": "https://gateway.pinata.cloud/ipfs/QmQ5YPBFUWeKNFbsBDL8WcXWmu1MwisXZVtwofdZQxmQE9/Kreechure%20logo.svg",
      "tags": [
        "nft"
      ],
      "extensions": {
        "website": "https://www.kreechures.com/",
        "attributes": [
          {
            "image": "https://gateway.pinata.cloud/ipfs/QmWcMyAYpaX3BHJoDq6Fyub71TjaHbRHqErT7MmbDvCXYJ/3cXftQWJJEeoysZrhAEjpfCHe9tSKyhYG63xpbue8m3s.jpg",
            "Generation": 0,
            "Species": 6,
            "Base Rest": 262
          }
        ]
      }
    },
    {
      "chainId": 101,
      "address": "4DrV8khCoPS3sWRj6t1bb2DzT9jD4mZp6nc7Jisuuv1b",
      "symbol": "SPD",
      "name": "Solpad",
      "decimals": 10,
      "logoURI": "https://cdn.jsdelivr.net/gh/solana-labs/token-list@main/assets/mainnet/4DrV8khCoPS3sWRj6t1bb2DzT9jD4mZp6nc7Jisuuv1b/logo.jpg",
      "tags": [],
      "extensions": {
        "website": "https://www.solpad.io/"
      }
    },
    {
      "chainId": 101,
      "address": "7p7AMM6QoA8wPRKeqF87Pt51CRWmWvXPH5TBNMyDWhbH",
      "symbol": "Kreechures",
      "name": "Kreechures",
      "decimals": 0,
      "logoURI": "https://gateway.pinata.cloud/ipfs/QmQ5YPBFUWeKNFbsBDL8WcXWmu1MwisXZVtwofdZQxmQE9/Kreechure%20logo.svg",
      "tags": [
        "nft"
      ],
      "extensions": {
        "website": "https://www.kreechures.com/",
        "attributes": [
          {
            "image": "https://gateway.pinata.cloud/ipfs/QmWcMyAYpaX3BHJoDq6Fyub71TjaHbRHqErT7MmbDvCXYJ/7p7AMM6QoA8wPRKeqF87Pt51CRWmWvXPH5TBNMyDWhbH.jpg",
            "Generation": 0,
            "Species": 4,
            "Base Rest": 335
          }
        ]
      }
    },
    {
      "chainId": 101,
      "address": "6ybxMQpMgQhtsTLhvHZqk8uqao7kvoexY6e8JmCTqAB1",
      "symbol": "QUEST",
      "name": "QUEST",
      "decimals": 4,
      "logoURI": "https://questcoin.org/logo500x500.png",
      "tags": [],
      "extensions": {
        "website": "https://questcoin.org/"
      }
    },
    {
      "chainId": 101,
      "address": "97qAF7ZKEdPdQaUkhASGA59Jpa2Wi7QqVmnFdEuPqEDc",
      "symbol": "DIAMOND",
      "name": "LOVE",
      "decimals": 6,
      "logoURI": "https://github.com/AdamBraham88/SPL-TOKEN/blob/main/Diamond-Love-icon.png",
      "tags": [
        "Diamond Love"
      ],
      "extensions": {
        "website": "https://diamondlove.io/"
      }
    },
    {
      "chainId": 101,
      "address": "xxxxa1sKNGwFtw2kFn8XauW9xq8hBZ5kVtcSesTT9fW",
      "symbol": "SLIM",
      "name": "Solanium",
      "decimals": 6,
      "logoURI": "https://cdn.jsdelivr.net/gh/solana-labs/token-list@main/assets/mainnet/xxxxa1sKNGwFtw2kFn8XauW9xq8hBZ5kVtcSesTT9fW/logo.png",
      "tags": [],
      "extensions": {
        "website": "https://solanium.io/"
      }
    },
    {
      "chainId": 101,
      "address": "8GPUjUHFxfNhaSS8kUkix8txRRXszeUAsHTjUmHuygZT",
      "symbol": "NINJA NFT1",
      "name": "NINJA NFT1",
      "decimals": 0,
      "logoURI": "https://raw.githubusercontent.com/yuzu-ninjaprotocol/ninjaprotocol/main/NINJA%20NFT%201.png",
      "tags": [],
      "extensions": {
        "website": "http://ninjaprotocol.io"
      }
    },
    {
      "chainId": 101,
      "address": "2rEiLkpQ3mh4DGxv1zcSdW5r5HK2nehif5sCaF5Ss9E1",
      "symbol": "RECO",
      "name": "Reboot ECO",
      "decimals": 0,
      "logoURI": "https://reboot.eco/reco_logo.png",
      "tags": [],
      "extensions": {
        "website": "https://reboot.eco/"
      }
    },
    {
      "chainId": 101,
      "address": "BXhAKUxkGvFbAarA3K1SUYnqXRhEBC1bhUaCaxvzgyJ1",
      "symbol": "ISA",
      "name": "Interstellar",
      "decimals": 3,
      "logoURI": "https://gateway.pinata.cloud/ipfs/QmV84AMkdgEQ4roxRdmh9xU9dtbyJjqFZWLDgNdr3mEdQz",
      "tags": [],
      "extensions": {
        "website": "https://interstellaralliance.gitbook.io/isa/"
      }
    },
    {
      "chainId": 101,
      "address": "7xKXtg2CW87d97TXJSDpbD5jBkheTqA83TZRuJosgAsU",
      "symbol": "SAMO",
      "name": "Samoyed Coin",
      "decimals": 9,
      "logoURI": "https://i.ibb.co/tLGpvNf/samo.png",
      "tags": [],
      "extensions": {
        "website": "https://samoyedcoin.com/",
        "coingeckoId": "samoyedcoin",
        "serumV3Usdc": "FR3SPJmgfRSKKQ2ysUZBu7vJLpzTixXnjzb84bY3Diif"
      }
    },
    {
      "chainId": 101,
      "address": "HAWy8kV3bD4gaN6yy6iK2619x2dyzLUBj1PfJiihTisE",
      "symbol": "DOI",
      "name": "Discovery of Iris",
      "decimals": 0,
      "logoURI": "https://storage.googleapis.com/star-atlas-assets/star-atlas-logo.png",
      "tags": [
        "nft"
      ],
      "extensions": {
        "website": "https://www.staratlas.com",
        "imageUrl": "https://storage.googleapis.com/nft-assets/ReBirth/poster-1/discovery-of-iris.jpg",
        "description": "The rogue planet, Iris, dense with invaluable materials, draws in and collides with seven child planets in a remote region of space, creating what is henceforth referred to as 'The Cataclysm'. When combined, these eight elements create a form of free energy. The collision creates a massively valuable debris field.",
        "serumV3Usdc": "AYXTVttPfhYmn3jryX5XbRjwPK2m9445mbN2iLyRD6nq"
      }
    },
    {
      "chainId": 101,
      "address": "ATSPo9f9TJ3Atx8SuoTYdzSMh4ctQBzYzDiNukQDmoF7",
      "symbol": "HOSA",
      "name": "The Heart of Star Atlas",
      "decimals": 0,
      "logoURI": "https://storage.googleapis.com/star-atlas-assets/star-atlas-logo.png",
      "tags": [
        "nft"
      ],
      "extensions": {
        "website": "https://www.staratlas.com",
        "imageUrl": "https://storage.googleapis.com/nft-assets/ReBirth/poster-2/the-heart-of-star-atlas.jpg",
        "description": "At the core of Star Atlas lies a treasure trove of priceless data. After an unsuspecting deep space explorer discovers “The Cataclysm”, he scans its riches, creating what will once be known as the first intergalactic data block. He sells this invaluable information to all three rival factions, igniting a lethal spark that forever changes the course of history.",
        "serumV3Usdc": "5Erzgrw9pTjNWLeqHp2sChJq7smB7WXRQYw9wvkvA59t"
      }
    },
    {
      "chainId": 101,
      "address": "36s6AFRXzE9KVdUyoJQ5y6mwxXw21LawYqqwNiQUMD8s",
      "symbol": "TCW",
      "name": "The Convergence War",
      "decimals": 0,
      "logoURI": "https://storage.googleapis.com/star-atlas-assets/star-atlas-logo.png",
      "tags": [
        "nft"
      ],
      "extensions": {
        "website": "https://www.staratlas.com",
        "imageUrl": "https://storage.googleapis.com/nft-assets/ReBirth/poster-3/the-convergence-war.jpg",
        "description": "All three factions, thinking they were the sole owners of the cataclysmic data drop, converge to settle the area. A devastating war breaks out across the galaxy after their inability to settle the disputed territory.",
        "serumV3Usdc": "DXPv2ZyMD6Y2mDenqYkAhkvGSjNahkuMkm4zv6DqB7RF"
      }
    },
    {
      "chainId": 101,
      "address": "BgiTVxW9uLuHHoafTd2qjYB5xjCc5Y1EnUuYNfmTwhvp",
      "symbol": "LOST",
      "name": "Short Story of a Lost Astronaut",
      "decimals": 0,
      "logoURI": "https://storage.googleapis.com/star-atlas-assets/star-atlas-logo.png",
      "tags": [
        "nft"
      ],
      "extensions": {
        "website": "https://www.staratlas.com",
        "imageUrl": "https://storage.googleapis.com/nft-assets/ReBirth/poster-4/short-story-of-a-lost-astronaut.jpg",
        "description": "He thought it would be just another routine exploration mission. Get there, scan, save data blocks and return. But when a surprise radiation storm knocked out his spaceship and swept him up into its high-velocity current, the only thing that saved him from certain doom was his custom ion shield.",
        "serumV3Usdc": "73d9N7BbWVKBG6A2xwwwEHcxzPB26YzbMnRjue3DPzqs"
      }
    },
    {
      "chainId": 101,
      "address": "4G85c5aUsRTrRPqE5VjY7ebD9b2ktTF6NEVGiCddRBDX",
      "symbol": "LOVE",
      "name": "B ❤ P",
      "decimals": 0,
      "logoURI": "https://storage.googleapis.com/star-atlas-assets/star-atlas-logo.png",
      "tags": [
        "nft"
      ],
      "extensions": {
        "website": "https://www.staratlas.com",
        "imageUrl": "https://storage.googleapis.com/nft-assets/ReBirth/poster-5/love-story.jpg",
        "description": "Paizul, the charismatic and brilliant leader of the ONI consortium, vividly recalls the first time she saw her one true love. It was a warm summer day, full of raging ionic storms. Lightning was piercing the sky as Bekalu took off his helmet and locked eyes with her. “What are the chances of nearly colliding with someone flying through these wastelands on a day like this”, he smiled with his booming voice. “Perhaps it’s destiny,” she smiled back mysteriously. There was another strike of lightning, but this time the sky remained calm.",
        "serumV3Usdc": "AM9sNDh48N2qhYSgpA58m9dHvrMoQongtyYu2u2XoYTc"
      }
    },
    {
      "chainId": 101,
      "address": "7dr7jVyXf1KUnYq5FTpV2vCZjKRR4MV94jzerb8Fi16Q",
      "symbol": "MRDR",
      "name": "The Assassination of Paizul",
      "decimals": 0,
      "logoURI": "https://storage.googleapis.com/star-atlas-assets/star-atlas-logo.png",
      "tags": [
        "nft"
      ],
      "extensions": {
        "website": "https://www.staratlas.com",
        "imageUrl": "https://storage.googleapis.com/nft-assets/ReBirth/poster-6/assassination-of-paizul.jpg",
        "description": "Suffering one of the cruelest fates in the universe, the Sogmian race of aliens was driven to the brink of extinction. With only 10,000 members left, they put all hope of salvation in the hands of their leader Paizul. After she was assassinated in a gruesome public way, so much fear was struck in the hearts of survivors that they set out to build their 'Last Stand'.",
        "serumV3Usdc": "BJiV2gCLwMvj2c1CbhnMjjy68RjqoMzYT8brDrpVyceA"
      }
    },
    {
      "chainId": 101,
      "address": "G1bE9ge8Yoq43hv7QLcumxTFhHqFMdcL4y2d6ZdzMG4b",
      "symbol": "PFP",
      "name": "Paizul Funeral Procession",
      "decimals": 0,
      "logoURI": "https://storage.googleapis.com/star-atlas-assets/star-atlas-logo.png",
      "tags": [
        "nft"
      ],
      "extensions": {
        "website": "https://www.staratlas.com",
        "serumV3Usdc": "7JzaEAuVfjkrZyMwJgZF5aQkiEyVyCaTWA3N1fQK7Y6V"
      }
    },
    {
      "chainId": 101,
      "address": "6bD8mr8DyuVqN5dXd1jnqmCL66b5KUV14jYY1HSmnxTE",
      "symbol": "AVE",
      "name": "Ahr Visits Earth",
      "decimals": 0,
      "logoURI": "https://storage.googleapis.com/star-atlas-assets/star-atlas-logo.png",
      "tags": [
        "nft"
      ],
      "extensions": {
        "website": "https://www.staratlas.com",
        "serumV3Usdc": "8yQzsbraXJFoPG5PdX73B8EVYFuPR9aC2axAqWearGKu"
      }
    },
    {
      "chainId": 101,
      "address": "Hfjgcs9ix17EwgXVVbKjo6NfMm2CXfr34cwty3xWARUm",
      "symbol": "TLS",
      "name": "The Last Stand",
      "decimals": 0,
      "logoURI": "https://storage.googleapis.com/star-atlas-assets/star-atlas-logo.png",
      "tags": [
        "nft"
      ],
      "extensions": {
        "website": "https://www.staratlas.com",
        "serumV3Usdc": "AVHndcEDUjP9Liz5dfcvAPAMffADXG6KMPn8sWB1XhFQ"
      }
    },
    {
      "chainId": 101,
      "address": "8EXX5kG7qWTjgpNSGX7PnB6hJZ8xhXUcCafVJaBEJo32",
      "symbol": "SPT",
      "name": "The Signing of the Peace Treaty",
      "decimals": 0,
      "logoURI": "https://storage.googleapis.com/star-atlas-assets/star-atlas-logo.png",
      "tags": [
        "nft"
      ],
      "extensions": {
        "website": "https://www.staratlas.com",
        "serumV3Usdc": "FZ9xhZbkt9bKKVpWmFxRhEJyzgxqU5w5xu3mXcF6Eppe"
      }
    },
    {
      "chainId": 101,
      "address": "CAjoJeGCCRae9oDwHYXzkeUDonp3dZLWV5GKHysLwjnx",
      "symbol": "PBA",
      "name": "The Peacebringers Archive",
      "decimals": 0,
      "logoURI": "https://storage.googleapis.com/star-atlas-assets/star-atlas-logo.png",
      "tags": [
        "nft"
      ],
      "extensions": {
        "website": "https://www.staratlas.com",
        "serumV3Usdc": "4jN1R453Acv9egnr7Dry3x9Xe3jqh1tqz5RokniaeVhy"
      }
    },
    {
      "chainId": 101,
      "address": "FPnwwNiL1tXqd4ZbGjFYsCw5qsQw91VN79SNcU4Bc732",
      "symbol": "UWB",
      "name": "Ustur Wod.bod",
      "decimals": 0,
      "logoURI": "https://storage.googleapis.com/star-atlas-assets/star-atlas-logo.png",
      "tags": [
        "nft"
      ],
      "extensions": {
        "website": "https://www.staratlas.com",
        "serumV3Usdc": "J99HsFQEWKR3UiFQpKTnF11iaNiR1enf2LxHfgsbVc59"
      }
    },
    {
      "chainId": 101,
      "address": "DB76aiNQeLzHPwvFhzgwfpe6HGHCDTQ6snW6UD7AnHid",
      "symbol": "OMPH",
      "name": "Om Photoli",
      "decimals": 0,
      "logoURI": "https://storage.googleapis.com/star-atlas-assets/star-atlas-logo.png",
      "tags": [
        "nft"
      ],
      "extensions": {
        "website": "https://www.staratlas.com",
        "serumV3Usdc": "HdvXMScwAQQh9pEvLZjuaaeJcLTmixxYoMFefeqHFn2E"
      }
    },
    {
      "chainId": 101,
      "address": "8ymi88q5DtmdNTn2sPRNFkvMkszMHuLJ1e3RVdWjPa3s",
      "symbol": "SDOGE",
      "name": "SolDoge",
      "decimals": 0,
      "logoURI": "https://pbs.twimg.com/profile_images/1386711926571364352/UfsqsIB3_400x400.jpg",
      "tags": [],
      "extensions": {
        "website": "https://www.soldoge.org",
        "serumV3Usdc": "9aruV2p8cRWxybx6wMsJwPFqeN7eQVPR74RrxdM3DNdu"
      }
    },
    {
      "chainId": 101,
      "address": "DQRNdQWz5NzbYgknGsZqSSXbdhQWvXSe8S56mrtNAs1b",
      "symbol": "ENTROPPP",
      "name": "ENTROPPP (Entropy for security)",
      "decimals": 6,
      "logoURI": "https://gateway.pinata.cloud/ipfs/QmcY3sv2n8bZqH3r6BKRP2N4zLNU6N8tojjviD65wma4u2/ENTROPPP%20JPG.jpg",
      "tags": [
        "Cryptography",
        "Blockchain security",
        "Randomness and entropy"
      ],
      "extensions": {
        "website": "https://www.entroppp.com"
      }
    },
    {
      "chainId": 101,
      "address": "8RYSc3rrS4X4bvBCtSJnhcpPpMaAJkXnVKZPzANxQHgz",
      "symbol": "FARM",
      "name": "SolaFarm",
      "decimals": 9,
      "logoURI": "https://sola.farm/logo.png",
      "tags": [],
      "extensions": {
        "website": "https://sola.farm/"
      }
    },
    {
      "chainId": 101,
      "address": "nope9HWCJcXVFkG49CDk7oYFtgGsUzsRvHdcJeL2aCL",
      "symbol": "NOPE",
      "name": "NOPE FINANCE",
      "decimals": 9,
      "logoURI": "https://raw.githubusercontent.com/nopefinance/nope-land/main/icon.png",
      "tags": [],
      "extensions": {
        "website": "https://nopefinance.xyz/"
      }
    },
    {
      "chainId": 101,
      "address": "43VWkd99HjqkhFTZbWBpMpRhjG469nWa7x7uEsgSH7We",
      "symbol": "STNK",
      "name": "Stonks",
      "decimals": 9,
      "logoURI": "https://raw.githubusercontent.com/StonksDev/Resource/main/StonksIcon250.png",
      "tags": [],
      "extensions": {
        "website": "https://stonkscoin.org/"
      }
    },
    {
      "chainId": 101,
      "address": "4368jNGeNq7Tt4Vzr98UWxL647PYu969VjzAsWGVaVH2",
      "symbol": "MEAL",
      "name": "HUNGRY",
      "decimals": 8,
      "logoURI": "https://hungrystatic.b-cdn.net/images/logo.png",
      "tags": [],
      "extensions": {
        "website": "https://hungrycoin.io/"
      }
    },
    {
      "chainId": 101,
      "address": "8GQsW3f7mdwfjqJon2myADcBsSsRjpXmxHYDG8q1pvV6",
      "symbol": "HOLD",
      "name": "Holdana",
      "decimals": 9,
      "logoURI": "https://i.ibb.co/7CWsB34/holdana-token.png",
      "tags": [],
      "extensions": {
        "medium": "https://holdanatoken.medium.com/",
        "twitter": "https://twitter.com/HoldanaOfficial",
        "serumV3Usdc": "G2j5zKtfymPcWMq1YRoKrfUWy64SZ6ZxDVscHSyPQqmz"
      }
    },
    {
      "chainId": 101,
      "address": "64SqEfHtu4bZ6jr1mAxaWrLFdMngbKbru9AyaG2Dyk5T",
      "symbol": "wen-token",
      "name": "wen-token",
      "decimals": 0,
      "logoURI": "https://gateway.pinata.cloud/ipfs/QmQ69cGaYFNJajafKRbGgwtcKHXGSqX2QdTy85H9synFos",
      "tags": [
        "nft"
      ],
      "extensions": {
        "website": "https://pythians.pyth.network"
      }
    },
    {
      "chainId": 101,
      "address": "4dmKkXNHdgYsXqBHCuMikNQWwVomZURhYvkkX5c4pQ7y",
      "symbol": "SNY",
      "name": "Synthetify",
      "decimals": 6,
      "logoURI": "https://resources.synthetify.io/sythetify.png",
      "tags": [],
      "extensions": {
        "website": "https://synthetify.io/",
        "twitter": "https://twitter.com/synthetify",
        "coingeckoId": "syntheify-token"
      }
    },
    {
      "chainId": 101,
      "address": "4wTMJsh3q66PmAkmwEW47qVDevMZMVVWU3n1Yhqztwi6",
      "symbol": "ARCD",
      "name": "Arcade Token (Wormhole)",
      "decimals": 9,
      "logoURI": "https://arcade.city/img/ARCD200.png",
      "tags": [
        "wrapped",
        "wormhole"
      ],
      "extensions": {
        "address": "0xb581E3a7dB80fBAA821AB39342E9Cbfd2ce33c23",
        "bridgeContract": "https://etherscan.io/address/0xf92cD566Ea4864356C5491c177A430C222d7e678",
        "assetContract": "https://etherscan.io/address/0xb581E3a7dB80fBAA821AB39342E9Cbfd2ce33c23",
        "website": "https://arcade.city",
        "twitter": "https://twitter.com/ArcadeCityHall"
      }
    },
    {
      "chainId": 101,
      "address": "Amt5wUJREJQC5pX7Z48YSK812xmu4j3sQVupNhtsEuY8",
      "symbol": "FROG",
      "name": "FROG",
      "decimals": 6,
      "logoURI": "https://raw.githubusercontent.com/FROG-SPL/branding/main/the_frauge_finifhes.jpeg",
      "tags": [],
      "extensions": {
        "website": "https://www.froglana.com/",
        "serumV3Usdc": "2Si6XDdpv5zcvYna221eZZrsjsp5xeYoz9W1TVdMdbnt"
      }
    },
    {
      "chainId": 101,
      "address": "9Y8NT5HT9z2EsmCbYMgKXPRq3h3aa6tycEqfFiXjfZM7",
      "symbol": "CRT",
      "name": "CARROT",
      "decimals": 9,
      "logoURI": "https://cdn.jsdelivr.net/gh/Farmers-Carrot/Carrot-logo/carrotcoin_128.png",
      "tags": [],
      "extensions": {
        "website": "https://farmerscarrot.com/",
        "serumV3Usdc": "Aa8mN8bXAobmcuHDpbbZh55SoadUry6WdsYz2886Ymqf"
      }
    },
    {
      "chainId": 101,
      "address": "AMdnw9H5DFtQwZowVFr4kUgSXJzLokKSinvgGiUoLSps",
      "symbol": "MOLA",
      "name": "MOONLANA",
      "decimals": 9,
      "logoURI": "https://i.ibb.co/NtrSyDc/moonlana.jpg",
      "tags": [],
      "extensions": {
        "website": "https://moonlana.com/",
        "twitter": "https://twitter.com/xMoonLana",
        "medium": "https://moonlana.medium.com/"
      }
    },
    {
      "chainId": 101,
      "address": "3x7UeXDF4imKSKnizK9mYyx1M5bTNzpeALfPeB8S6XT9",
      "symbol": "SKEM",
      "name": "SKEM",
      "decimals": 9,
      "logoURI": "https://raw.githubusercontent.com/cheesesoda/skem/main/skemtoken.svg",
      "tags": [],
      "extensions": {
        "website": "https://skem.finance/"
      }
    },
    {
      "chainId": 101,
      "address": "GHvFFSZ9BctWsEc5nujR1MTmmJWY7tgQz2AXE6WVFtGN",
      "symbol": "SOLAPE",
      "name": "SolAPE Finance",
      "decimals": 9,
      "logoURI": "https://i.ibb.co/5F0859r/solape.png",
      "tags": [],
      "extensions": {
        "website": "https://solape.io",
        "serumV3Usdc": "4zffJaPyeXZ2wr4whHgP39QyTfurqZ2BEd4M5W6SEuon"
      }
    },
    {
      "chainId": 101,
      "address": "9nEqaUcb16sQ3Tn1psbkWqyhPdLmfHWjKGymREjsAgTE",
      "symbol": "WOOF",
      "name": "WOOFENOMICS",
      "decimals": 6,
      "logoURI": "https://i.ibb.co/sHb9qZj/woof-orange-black.png",
      "tags": [],
      "extensions": {
        "website": "https://woofsolana.com",
        "serumV3Usdc": "CwK9brJ43MR4BJz2dwnDM7EXCNyHhGqCJDrAdsEts8n5"
      }
    },
    {
      "chainId": 101,
      "address": "MERt85fc5boKw3BW1eYdxonEuJNvXbiMbs6hvheau5K",
      "symbol": "MER",
      "name": "Mercurial",
      "decimals": 6,
      "logoURI": "https://www.mercurial.finance/mercurial-explorer-logo.svg",
      "tags": [],
      "extensions": {
        "coingeckoId": "mercurial",
        "website": "https://www.mercurial.finance/",
        "serumV3Usdc": "G4LcexdCzzJUKZfqyVDQFzpkjhB1JoCNL8Kooxi9nJz5"
      }
    },
    {
      "chainId": 101,
      "address": "9MhNoxy1PbmEazjPo9kiZPCcG7BiFbhi3bWZXZgacfpp",
      "symbol": "ACMN",
      "name": "ACUMEN",
      "decimals": 9,
      "logoURI": "https://pbs.twimg.com/profile_images/1384592811824238600/eIqc0048_400x400.jpg",
      "tags": [],
      "extensions": {
        "website": "https://acumen.network/"
      }
    },
    {
      "chainId": 101,
      "address": "EfLvzNsqmkoSneiML5t7uHCPEVRaWCpG4N2WsS39nWCU",
      "symbol": "MUDLEY",
      "name": "MUDLEY",
      "decimals": 9,
      "logoURI": "https://www.mudley.io/static/dappx/images/mudley_icon.png",
      "tags": [],
      "extensions": {
        "website": "https://www.mudley.io/"
      }
    },
    {
      "chainId": 101,
      "address": "7Csho7qjseDjgX3hhBxfwP1W3LYARK3QH3PM2x55we14",
      "symbol": "LOTTO",
      "name": "Lotto",
      "decimals": 9,
      "logoURI": "https://assets.coingecko.com/coins/images/13822/large/Lotto-Logo256x256.png?1612150421",
      "tags": [],
      "extensions": {
        "serumV3Usdc": "9MZKfgZzPgeidAukYpHtsLYm4eAdJFnR7nhPosWT8jiv",
        "coingeckoId": "lotto",
        "website": "lotto.finance",
        "address": "0xb0dfd28d3cf7a5897c694904ace292539242f858",
        "assetContract": "https://etherscan.io/address/0xb0dfd28d3cf7a5897c694904ace292539242f858",
        "tggroup": "https://t.me/lottofinance"
      }
    },
    {
      "chainId": 101,
      "address": "7uv3ZvZcQLd95bUp5WMioxG7tyAZVXFfr8JYkwhMYrnt",
      "symbol": "BOLE",
      "name": "Bole Token",
      "decimals": 4,
      "logoURI": "https://i.ibb.co/YPyhnkS/Bole.jpg",
      "tags": [],
      "extensions": {
        "website": "https://tokenbole.com/"
      }
    },
    {
      "chainId": 101,
      "address": "Bxp46xCB6CLjiqE99QaTcJAaY1hYF1o63DUUrXAS7QFu",
      "symbol": "mBRZ",
      "name": "SolMiner Bronze",
      "decimals": 9,
      "logoURI": "https://i.ibb.co/Wcxc7K7/solminer-bronze.png",
      "tags": [],
      "extensions": {
        "website": "https://solminer.app",
        "medium": "https://solminer.medium.com/",
        "twitter": "https://twitter.com/SolMinerproject"
      }
    },
    {
      "chainId": 101,
      "address": "GZNrMEdrt6Vg428JzvJYRGGPpVxgjUPsg6WLqKBvmNLw",
      "symbol": "mPLAT",
      "name": "SolMiner Platinum",
      "decimals": 9,
      "logoURI": "https://i.ibb.co/vYkMprc/solminer-platinum.png",
      "tags": [],
      "extensions": {
        "website": "https://solminer.app",
        "medium": "https://solminer.medium.com/",
        "twitter": "https://twitter.com/SolMinerproject"
      }
    },
    {
      "chainId": 101,
      "address": "Er7a3ugS6kkAqj6sp3UmXEFAFrDdLMRQEkV9QH2fwRYA",
      "symbol": "mDIAM",
      "name": "SolMiner Diamond",
      "decimals": 9,
      "logoURI": "https://i.ibb.co/rtvKFHn/solminer-diamond.png",
      "tags": [],
      "extensions": {
        "website": "https://solminer.app",
        "medium": "https://solminer.medium.com/",
        "twitter": "https://twitter.com/SolMinerproject"
      }
    },
    {
      "chainId": 101,
      "address": "5JnZ667P3VcjDinkJFysWh2K2KtViy63FZ3oL5YghEhW",
      "symbol": "APYS",
      "name": "APYSwap",
      "decimals": 9,
      "logoURI": "https://cloudflare-ipfs.com/ipfs/QmR5oKs4ygasusTtt2n2fCBLVufgpeXToJtb9vhXEmbaY1/token_dark.png",
      "tags": [
        "wrapped"
      ],
      "extensions": {
        "website": "https://apyswap.com",
        "coingeckoId": "apyswap"
      }
    },
    {
      "chainId": 101,
      "address": "ss1gxEUiufJyumsXfGbEwFe6maraPmc53fqbnjbum15",
      "symbol": "SS1",
      "name": "Naked Shorts",
      "decimals": 0,
      "logoURI": "https://www.sol-talk.com/logo192.png",
      "tags": [
        "nft"
      ],
      "extensions": {
        "website": "https://www.sol-talk.com/sol-survivor",
        "twitter": "https://twitter.com/sol__survivor"
      }
    },
    {
      "chainId": 101,
      "address": "GfJ3Vq2eSTYf1hJP6kKLE9RT6u7jF9gNszJhZwo5VPZp",
      "symbol": "SOLPAD",
      "name": "Solpad Finance",
      "decimals": 9,
      "logoURI": "https://www.solpad.finance/logo.png",
      "tags": [
        "utility-token"
      ],
      "extensions": {
        "website": "https://www.solpad.finance/",
        "twitter": "https://twitter.com/FinanceSolpad",
        "github": "https://github.com/solpad-finance",
        "tgann": "https://t.me/solpadfinance",
        "tggroup": "https://t.me/solpadfinance_chat"
      }
    },
    {
      "chainId": 101,
      "address": "ERPueLaiBW48uBhqX1CvCYBv2ApHN6ZFuME1MeQGTdAi",
      "symbol": "MIT",
      "name": "Muskimum Impact Token",
      "decimals": 8,
      "logoURI": "https://raw.githubusercontent.com/muskimum/muskimum.github.io/main/docs/logo_light.png",
      "tags": [
        "mit",
        "musk"
      ],
      "extensions": {
        "website": "https://muskimum.win/",
        "twitter": "https://twitter.com/muskimum",
        "serumV3Usdc": "3mhrhTFrHtxe7uZhvzBhzneR3bD3hDyWcgEkR8EcvNZk"
      }
    },
    {
      "chainId": 101,
      "address": "BsDrXiQaFd147Fxq1fQYbJQ77P6tmPkRJQJzkKvspDKo",
      "symbol": "SOLA",
      "name": "SolaPAD Token",
      "decimals": 8,
      "logoURI": "https://i.ibb.co/3p4SMBd/LOGO.png",
      "tags": [
        "SOLA",
        "LaunchPAD"
      ],
      "extensions": {
        "website": "https://www.solapad.org/",
        "twitter": "https://twitter.com/SolaPAD"
      }
    },
    {
      "chainId": 101,
      "address": "7fCzz6ZDHm4UWC9Se1RPLmiyeuQ6kStxpcAP696EuE1E",
      "symbol": "SHBL",
      "name": "Shoebill Coin",
      "decimals": 9,
      "logoURI": "https://cdn.jsdelivr.net/gh/leafwind/shoebill-coin/shoebill.png",
      "tags": [],
      "extensions": {
        "website": "https://shoebillco.in/"
      }
    },
    {
      "chainId": 101,
      "address": "GnaFnTihwQFjrLeJNeVdBfEZATMdaUwZZ1RPxLwjbVwb",
      "symbol": "SHBL-USDC",
      "name": "Raydium Permissionless LP Token (SHBL-USDC)",
      "decimals": 9,
      "logoURI": "https://cdn.jsdelivr.net/gh/solana-labs/token-list@main/assets/mainnet/RVKd61ztZW9GUwhRbbLoYVRE5Xf1B2tVscKqwZqXgEr/logo.png",
      "tags": [
        "lp-token"
      ],
      "extensions": {
        "website": "https://raydium.io/"
      }
    },
    {
      "chainId": 101,
      "address": "Djoz8btdR7p6xWHoVtPYF3zyN9LU5BBfMoDk4HczSDqc",
      "symbol": "AUSS",
      "name": "Ausshole",
      "decimals": 9,
      "logoURI": "https://raw.githubusercontent.com/cheesesoda/auss/main/auss.svg",
      "tags": [],
      "extensions": {
        "website": "https://auss.finance/",
        "twitter": "https://twitter.com/ausstoken"
      }
    },
    {
      "chainId": 101,
      "address": "TuLipcqtGVXP9XR62wM8WWCm6a9vhLs7T1uoWBk6FDs",
      "symbol": "TULIP",
      "name": "Tulip",
      "decimals": 6,
      "logoURI": "https://solfarm.io/solfarm-logo.svg",
      "tags": [
        "tulip",
        "solfarm",
        "vaults"
      ],
      "extensions": {
        "website": "https://solfarm.io",
        "twitter": "https://twitter.com/Solfarmio",
        "coingeckoId": "solfarm",
        "serumV3Usdc": "8GufnKq7YnXKhnB3WNhgy5PzU9uvHbaaRrZWQK6ixPxW"
      }
    },
    {
      "chainId": 101,
      "address": "5trVBqv1LvHxiSPMsHtEZuf8iN82wbpDcR5Zaw7sWC3s",
      "symbol": "JPYC",
      "name": "JPY Coin",
      "decimals": 6,
      "logoURI": "https://raw.githubusercontent.com/jpycoin/jpyc/main/src/image/jpyc.png",
      "tags": [
        "stablecoin",
        "ethereum"
      ],
      "extensions": {
        "website": "https://jpyc.jp/"
      }
    },
    {
      "chainId": 101,
      "address": "3QuAYThYKFXSmrTcSHsdd7sAxaFBobaCkLy2DBYJLMDs",
      "symbol": "TYNA",
      "name": "wTYNA",
      "decimals": 6,
      "logoURI": "https://raw.githubusercontent.com/M-Igashi/FTX-GAS-Tools/main/icon384.png",
      "tags": [
        "ERC20",
        "ethereum"
      ],
      "extensions": {
        "address": "0x4ae54790c130B21E8CbaCAB011C6170e079e6eF5",
        "bridgeContract": "https://etherscan.io/address/0xeae57ce9cc1984f202e15e038b964bb8bdf7229a",
        "assetContract": "https://etherscan.io/address/0x4ae54790c130B21E8CbaCAB011C6170e079e6eF5",
        "website": "http://lendingbot.s3-website-us-east-1.amazonaws.com/whitepaper.html",
        "twitter": "https://twitter.com/btc_AP"
      }
    },
    {
      "chainId": 101,
      "address": "7zsKqN7Fg2s9VsqAq6XBoiShCVohpGshSUvoWBc6jKYh",
      "symbol": "ARDX",
      "name": "Wrapped ArdCoin (Sollet)",
      "decimals": 2,
      "logoURI": "https://cdn.dex.mn/logo/ardx.png",
      "tags": [
        "wrapped-sollet",
        "ethereum"
      ],
      "extensions": {
        "website": "https://ardcoin.com",
        "coingeckoId": "ardcoin"
      }
    },
    {
      "chainId": 101,
      "address": "7zphtJVjKyECvQkdfxJNPx83MNpPT6ZJyujQL8jyvKcC",
      "symbol": "SSHIB",
      "name": "SolShib",
      "decimals": 9,
      "logoURI": "https://i.ibb.co/0G2sDtr/2021-05-14-09-51-50.jpg",
      "tags": [],
      "extensions": {
        "website": "https://solshib.com/"
      }
    },
    {
      "chainId": 101,
      "address": "HoSWnZ6MZzqFruS1uoU69bU7megzHUv6MFPQ5nqC6Pj2",
      "symbol": "SGI",
      "name": "SolGift",
      "decimals": 9,
      "logoURI": "https://i.ibb.co/t8XMnW8/ICON-2.png",
      "tags": [],
      "extensions": {
        "website": "https://solshib.com/"
      }
    },
    {
      "chainId": 101,
      "address": "GpS9AavHtSUspaBnL1Tu26FWbUAdW8tm3MbacsNvwtGu",
      "symbol": "SOLT",
      "name": "Soltriever",
      "decimals": 9,
      "logoURI": "https://user-images.githubusercontent.com/55430857/118305516-0b1f1000-b523-11eb-8d3b-b4e12e3b4c31.png",
      "tags": [],
      "extensions": {
        "website": "http://soltriever.info/",
        "twitter": "https://twitter.com/_Soltriever"
      }
    },
    {
      "chainId": 101,
      "address": "2QK9vxydd7WoDwvVFT5JSU8cwE9xmbJSzeqbRESiPGMG",
      "symbol": "KEKW",
      "name": "kekwcoin",
      "decimals": 9,
      "logoURI": "https://www.kekw.io/images/logo_final_round_smallFace.png",
      "tags": [],
      "extensions": {
        "website": "https://kekw.io/",
        "twitter": "https://twitter.com/kekwcoin"
      }
    },
    {
      "chainId": 101,
      "address": "FxCvbCVAtNUEKSiKoF6xt2pWPfpXuYFWYbuQySaRnV5R",
      "symbol": "LOOP",
      "name": "LC Andy Social Token",
      "decimals": 8,
      "logoURI": "https://cdn.jsdelivr.net/gh/aschmidhofer/looptoken/LOOPlogo.jpg",
      "tags": [
        "social-token",
        "loop"
      ]
    },
    {
      "chainId": 101,
      "address": "H5gczCNbrtso6BqGKihF97RaWaxpUEZnFuFUKK4YX3s2",
      "symbol": "BDE",
      "name": "Big Defi Energy",
      "decimals": 9,
      "logoURI": "https://raw.githubusercontent.com/bitcoinoverdose/bitcoinoverdose/main/bde.png",
      "tags": [],
      "extensions": {
        "website": "bigdefienergy.com",
        "twitter": "https://twitter.com/Bigdefi"
      }
    },
    {
      "chainId": 101,
      "address": "cREsCN7KAyXcBG2xZc8qrfNHMRgC3MhTb4n3jBnNysv",
      "symbol": "DWT",
      "name": "DARK WEB TOKEN",
      "decimals": 2,
      "logoURI": "https://cdn.jsdelivr.net/gh/DARK-WEB-TOKEN/DWT-LOGO/logo.png",
      "tags": [
        "MEME"
      ],
      "extensions": {
        "serumV3Usdc": "526WW289h5wibg1Q55sK16CGoNip8H5d2AXVbaAGcUMb",
        "website": "https://www.darkwebtoken.live"
      }
    },
    {
      "chainId": 101,
      "address": "EdGAZ8JyFTFbmVedVTbaAEQRb6bxrvi3AW3kz8gABz2E",
      "symbol": "DOGA",
      "name": "Dogana",
      "decimals": 9,
      "logoURI": "https://i.ibb.co/mRPw35y/doganatoken.png",
      "tags": [],
      "extensions": {
        "twitter": "https://twitter.com/DoganaOfficial",
        "serumV3Usdc": "H1Ywt7nSZkLDb2o3vpA5yupnBc9jr1pXtdjMm4Jgk1ay"
      }
    },
    {
      "chainId": 101,
      "address": "3FoUAsGDbvTD6YZ4wVKJgTB76onJUKz7GPEBNiR5b8wc",
      "symbol": "CHEEMS",
      "name": "Cheems",
      "decimals": 9,
      "logoURI": "https://cheems.co/wp-content/uploads/2021/05/acheems.png",
      "tags": [],
      "extensions": {
        "website": "https://cheems.co/",
        "twitter": "https://twitter.com/theCheemsToken",
        "tggroup": "https://t.me/CheemsOfficial"
      }
    },
    {
      "chainId": 101,
      "address": "AWW5UQfMBnPsTaaxCK7cSEmkj1kbX2zUrqvgKXStjBKx",
      "symbol": "SBFC",
      "name": "SBF Coin",
      "decimals": 6,
      "logoURI": "https://www.sbfcoin.org/images/sbfcoin.png",
      "tags": [
        "utility-token",
        "SBF",
        "sbfcoin",
        "SBFC"
      ],
      "extensions": {
        "website": "https://www.sbfcoin.org/",
        "twitter": "https://twitter.com/sbfcoin"
      }
    },
    {
      "chainId": 101,
      "address": "FRbqQnbuLoMbUG4gtQMeULgCDHyY6YWF9NRUuLa98qmq",
      "symbol": "ECOP",
      "name": "EcoPoo",
      "decimals": 0,
      "logoURI": "https://avatars.githubusercontent.com/u/84185080",
      "tags": [
        "meme"
      ],
      "extensions": {
        "twitter": "https://twitter.com/EcoPoo_Official"
      }
    },
    {
      "chainId": 101,
      "address": "5p2zjqCd1WJzAVgcEnjhb9zWDU7b9XVhFhx4usiyN7jB",
      "symbol": "CATO",
      "name": "CATO",
      "decimals": 9,
      "logoURI": "https://raw.githubusercontent.com/SOL-CAT/SOL-CAT/main/CAT512.jpg",
      "tags": [
        "Meme-Token"
      ],
      "extensions": {
        "website": "https://www.solanacato.com/",
        "twitter": "https://twitter.com/SolanaCATO",
        "telegram": "https://t.me/SolanaCATO",
        "serumV3Usdc": "9fe1MWiKqUdwift3dEpxuRHWftG72rysCRHbxDy6i9xB"
      }
    },
    {
      "chainId": 101,
      "address": "J81fW7aza8wVUG1jjzhExsNMs3MrzwT5WrofgFqMjnSA",
      "symbol": "TOM",
      "name": "Tombili",
      "decimals": 9,
      "logoURI": "https://cryptomindex.com/assets/images/coins/TOM.png",
      "tags": [],
      "extensions": {
        "website": "https://cryptomindex.com",
        "twitter": "https://twitter.com/cryptomindex"
      }
    },
    {
      "chainId": 101,
      "address": "GunpHq4fn9gSSyGbPMYXTzs9nBS8RY88CX1so4V8kCiF",
      "symbol": "FABLE",
      "name": "Fable",
      "decimals": 0,
      "logoURI": "https://raw.githubusercontent.com/fabledev/FableResources/master/fable-finance.png",
      "tags": [],
      "extensions": {
        "website": "https://fable.finance",
        "twitter": "https://twitter.com/fable_finance"
      }
    },
    {
      "chainId": 101,
      "address": "6L5DzH3p1t1PrCrVkudasuUnWbK7Jq9tYwcwWQiV6yd7",
      "symbol": "LZD",
      "name": "Lizard",
      "decimals": 6,
      "logoURI": "https://raw.githubusercontent.com/LZD-sol/lzdsol.io/main/sollizard.png",
      "tags": [],
      "extensions": {
        "website": "https://www.lzdsol.io",
        "twitter": "https://twitter.com/lzd_sol"
      }
    },
    {
      "chainId": 101,
      "address": "EZqcdU8RLu9EChZgrY2BNVg8eovfdGyTiY2bd69EsPgQ",
      "symbol": "FELON",
      "name": "FuckElon",
      "decimals": 0,
      "logoURI": "https://i.ibb.co/yW2zDZ4/E1-Oso-Gt-XEAMUX4l.jpg",
      "tags": [],
      "extensions": {
        "website": "https://fuckelonmusk.godaddysites.com/",
        "twitter": "https://twitter.com/FuckElonMusk8",
        "tgann": "https://t.me/fuckelonmusktoday",
        "tggroup": "https://t.me/joinchat/cgUOCIRSTJ9hZmY1"
      }
    },
    {
      "chainId": 101,
      "address": "HBHMiauecxer5FCzPeXgE2A8ZCf7fQgxxwo4vfkFtC7s",
      "symbol": "SLNDN",
      "name": "Solanadon",
      "decimals": 9,
      "logoURI": "https://avatars.githubusercontent.com/u/84234249?s=400&u=13b4d7cf678ad50ed52d1facff89b032758fd603&v=4",
      "tags": [],
      "extensions": {
        "website": "https://solanadon.com/",
        "twitter": "https://twitter.com/SolanadonCoin",
        "tgann": "https://t.me/solanadonann"
      }
    },
    {
      "chainId": 101,
      "address": "5WUab7TCvth43Au5vk6wKjchTzWFeyPEUSJE1MPJtTZE",
      "symbol": "KEKN1",
      "name": "KEKW In Solana Tripping",
      "decimals": 0,
      "logoURI": "https://www.kekw.io/images/KEKN1_logo.png",
      "tags": [
        "nft"
      ],
      "extensions": {
        "website": "https://www.kekw.io/",
        "twitter": "https://twitter.com/kekwcoin"
      }
    },
    {
      "chainId": 101,
      "address": "9KEe6o1jRTqFDFBo2AezsskcxBNwuq1rVeVat1Td8zbV",
      "symbol": "MPAD",
      "name": "MercuryPAD Token",
      "decimals": 9,
      "logoURI": "https://i.ibb.co/TvcPsr1/mercury-Pad-Token.png",
      "tags": [
        "MPAD",
        "LaunchPAD"
      ],
      "extensions": {
        "website": "https://mercurypad.com/",
        "twitter": "https://twitter.com/MercuryPad"
      }
    },
    {
      "chainId": 101,
      "address": "4KAFf8ZpNCn1SWLZFo5tbeZsKpVemsobbVZdERWxRvd2",
      "symbol": "SGT",
      "name": "Sangga Token",
      "decimals": 8,
      "logoURI": "https://sgt-info.s3.ap-northeast-2.amazonaws.com/logo/SGT_Logo.png",
      "tags": [],
      "extensions": {
        "website": "https://sanggatalk.io"
      }
    },
    {
      "chainId": 101,
      "address": "Ae1aeYK9WrB2kP29jJU4aUUK7Y1vzsGNZFKoe4BG2h6P",
      "symbol": "NINJA",
      "name": "NINJA",
      "decimals": 0,
      "logoURI": "https://raw.githubusercontent.com/yuzu-ninjaprotocol/ninjaprotocol/main/NINJA%20Token.svg",
      "tags": [],
      "extensions": {
        "website": "http://ninjaprotocol.io"
      }
    },
    {
      "chainId": 101,
      "address": "E6UBhrtvP4gYHAEgoBi8kDU6DrPPmQxTAJvASo4ptNev",
      "symbol": "SOLDOG",
      "name": "SOLDOG",
      "decimals": 0,
      "logoURI": "https://gateway.pinata.cloud/ipfs/QmefHmCHysNDR5aKZ5dKkC4zqhKcgsewMr1c53eSEbMhfZ/soldog.png",
      "tags": [],
      "extensions": {
        "website": "https://solanadog.io",
        "twitter": "https://twitter.com/solanadog"
      }
    },
    {
      "chainId": 101,
      "address": "9nusLQeFKiocswDt6NQsiErm1M43H2b8x6v5onhivqKv",
      "symbol": "LLAMA",
      "name": "SOLLAMA",
      "decimals": 1,
      "logoURI": "https://raw.githubusercontent.com/soirt/sollama-brand/main/avatar.jpg",
      "tags": [],
      "extensions": {
        "website": "https://sollama.finance",
        "twitter": "https://twitter.com/SollamaFinance"
      }
    },
    {
      "chainId": 101,
      "address": "BLwTnYKqf7u4qjgZrrsKeNs2EzWkMLqVCu6j8iHyrNA3",
      "symbol": "BOP",
      "name": "Boring Protocol",
      "decimals": 8,
      "logoURI": "https://cloudflare-ipfs.com/ipfs/bafybeihqdesti5rkqfijdstsgxtngb5rsi7uwf4ygz3hkvbbaxfrqshfym",
      "tags": [
        "security-token",
        "utility-token"
      ],
      "extensions": {
        "website": "https://boringprotocol.io",
        "twitter": "https://twitter.com/BoringProtocol",
        "serumV3Usdc": "7MmPwD1K56DthW14P1PnWZ4zPCbPWemGs3YggcT1KzsM"
      }
    },
    {
      "chainId": 101,
      "address": "ER8Xa8YxJLC3CFJgdAxJs46Rdhb7B3MjgbPZsVg1aAFV",
      "symbol": "MOLAMON",
      "name": "MOLAMON",
      "decimals": 0,
      "logoURI": "https://i.ibb.co/cNhCc33/molamon.jpg",
      "tags": [],
      "extensions": {
        "website": "https://moonlana.com/",
        "twitter": "https://twitter.com/xMoonLana",
        "medium": "https://moonlana.medium.com/"
      }
    },
    {
      "chainId": 101,
      "address": "4ezHExHThrwnnoqKcMNbUwcVYXzdkDerHFGfegnTqA2E",
      "symbol": "STUD",
      "name": "SolanaToolsUtilityDapp",
      "decimals": 9,
      "logoURI": "https://pbs.twimg.com/profile_images/1395766787782873092/XvDoI56t_400x400.jpg",
      "tags": [],
      "extensions": {
        "website": "https://www.solanatools.io/"
      }
    },
    {
      "chainId": 101,
      "address": "AZtNYaEAHDBeK5AvdzquZWjc4y8cj5sKWH1keUJGMuPV",
      "symbol": "RESP",
      "name": "RESPECT",
      "decimals": 8,
      "logoURI": "https://static.tildacdn.com/tild3463-3338-4764-b938-363064666431/logo.jpg",
      "tags": [],
      "extensions": {
        "website": "https://respect.cash"
      }
    },
    {
      "chainId": 101,
      "address": "5j6BmiZTfHssaWPT23EQYQci3w57VTw7QypKArQZbSZ9",
      "symbol": "CHAD",
      "name": "ChadTrader Token",
      "decimals": 9,
      "logoURI": "https://gateway.pinata.cloud/ipfs/QmVZYKtcQ6dGuZ3DeWJ9NHjnWCj2bPTJdpKyXnoaP4eHYx",
      "tags": [
        "utility-token"
      ],
      "extensions": {
        "website": "https://chadtrader.io/",
        "twitter": "https://twitter.com/chadtraderio"
      }
    },
    {
      "chainId": 101,
      "address": "GsNzxJfFn6zQdJGeYsupJWzUAm57Ba7335mfhWvFiE9Z",
      "symbol": "DXL",
      "name": "Dexlab",
      "decimals": 6,
      "logoURI": "https://cdn.jsdelivr.net/gh/dexlab-project/assets@master/tokens/solana/dxl/symbol.png",
      "tags": [],
      "extensions": {
        "website": "https://www.dexlab.space/"
      }
    },
    {
      "chainId": 101,
      "address": "APvgd1J98PGW77H1fDa7W7Y4fcbFwWfs71RNyJKuYs1Y",
      "symbol": "FUZ",
      "name": "Fuzzy.One",
      "decimals": 8,
      "logoURI": "https://www.fuzzy.one/static/bf32ac292bb7a4511520dee28b1ce433/50ead/fuz300.webp",
      "tags": [
        "Fuzzy.One",
        "FUZ",
        "Supply chain token"
      ],
      "extensions": {
        "website": "https://www.fuzzy.one/"
      }
    },
    {
      "chainId": 101,
      "address": "6TCbtxs6eYfMKVF9ppTNvbUemW2YnpFig6z1jSqgM16e",
      "symbol": "STRANGE",
      "name": "STRANGE",
      "decimals": 0,
      "logoURI": "https://safepluto.tech/images/strange.png",
      "tags": [
        "utility-token"
      ],
      "extensions": {
        "website": "https://safepluto.tech"
      }
    },
    {
      "chainId": 101,
      "address": "8upjSpvjcdpuzhfR1zriwg5NXkwDruejqNE9WNbPRtyA",
      "symbol": "GRAPE",
      "name": "Grape",
      "decimals": 6,
      "logoURI": "https://www.unlimitedgrapes.com/assets/img/Grape_logo.svg",
      "tags": [],
      "extensions": {
        "website": "https://www.unlimitedgrapes.com/"
      }
    },
    {
      "chainId": 101,
      "address": "7xzovRepzLvXbbpVZLYKzEBhCNgStEv1xpDqf1rMFFKX",
      "symbol": "KERMIT",
      "name": "Kermit",
      "decimals": 8,
      "logoURI": "https://i.imgur.com/4jthhoa.jpg",
      "tags": [
        "utility-token"
      ],
      "extensions": {
        "website": "https://www.kermitfinance.com",
        "twitter": "https://twitter.com/KermitFinance"
      }
    },
    {
      "chainId": 101,
      "address": "8tbAqS4dFNEeC6YGWpNnusc3JcxoFLMiiLPyHctgGYFe",
      "symbol": "PIPANA",
      "name": "Pipana",
      "decimals": 10,
      "logoURI": "https://pip.monster/img/pipana.jpg",
      "tags": [],
      "extensions": {
        "website": "https://pip.monster",
        "twitter": "https://twitter.com/itspipana"
      }
    },
    {
      "chainId": 101,
      "address": "8s9FCz99Wcr3dHpiauFRi6bLXzshXfcGTfgQE7UEopVx",
      "symbol": "CKC",
      "name": "ChikinCoin",
      "decimals": 6,
      "logoURI": "https://raw.githubusercontent.com/ChikinDeveloper/ChikinCoin/master/assets/logo_circle.svg",
      "tags": [],
      "extensions": {
        "website": "https://www.chikin.run",
        "twitter": "https://twitter.com/ChikinDev"
      }
    },
    {
      "chainId": 101,
      "address": "8b9mQo6ZU2rwZQgSFqGNQvXzrUSHDTRpKSKi9XXdGmqN",
      "symbol": "CHANGPENGUIN",
      "name": "CHANGPENGUIN",
      "decimals": 6,
      "logoURI": "https://img1.wsimg.com/isteam/ip/0806e069-1a1b-438a-aa86-7765c335fac8/penguin%20logo%2011.png",
      "tags": [],
      "extensions": {
        "website": "https://changpenguin.finance/",
        "twitter": "https://twitter.com/changpenguinFi"
      }
    },
    {
      "chainId": 101,
      "address": "51tMb3zBKDiQhNwGqpgwbavaGH54mk8fXFzxTc1xnasg",
      "symbol": "APEX",
      "name": "APEX",
      "decimals": 9,
      "logoURI": "https://apexit.finance/images/apex.png",
      "tags": [],
      "extensions": {
        "website": "https://apexit.finance/",
        "twitter": "https://twitter.com/apeXit_finance",
        "discord": "https://discord.gg/aASQy2dWsN",
        "tggroup": "https://t.me/apexit_finance"
      }
    },
    {
      "chainId": 101,
      "address": "4NPzwMK2gfgQ6rTv8x4EE1ZvKW6MYyYTSrAZCx7zxyaX",
      "symbol": "KLB",
      "name": "Black Label",
      "decimals": 0,
      "logoURI": "https://raw.githubusercontent.com/klbtoken/klbtoken/main/klbtoken.svg",
      "tags": [],
      "extensions": {
        "website": "https://www.klbtoken.com",
        "twitter": "https://twitter.com/klbtoken"
      }
    },
    {
      "chainId": 101,
      "address": "5v6tZ1SiAi7G8Qg4rBF1ZdAn4cn6aeQtefewMr1NLy61",
      "symbol": "SOLD",
      "name": "Solanax",
      "decimals": 9,
      "logoURI": "https://solanax.org/images/icon.png",
      "tags": [],
      "extensions": {
        "website": "https://solanax.org",
        "twitter": "https://twitter.com/Solanaxorg",
        "telegram": "https://t.me/solanaxcommunity"
      }
    },
    {
      "chainId": 101,
      "address": "3RSafdgu7P2smSGHJvSGQ6kZVkcErZXfZTtynJYboyAu",
      "symbol": "SINE",
      "name": "SINE",
      "decimals": 4,
      "logoURI": "https://raw.githubusercontent.com/sinetoken/public/main/icon/circle_icon/circle_icon.svg",
      "tags": [
        "security-token",
        "utility-token"
      ],
      "extensions": {
        "website": "https://solainetwork.com/",
        "twitter": "https://twitter.com/SolAiNetwork"
      }
    },
    {
      "chainId": 101,
      "address": "guppyrZyEX9iTPSu92pi8T71Zka7xd6PrsTJrXRW6u1",
      "symbol": "GUPPY",
      "name": "Orca Guppy Collectible",
      "decimals": 0,
      "logoURI": "https://cdn.jsdelivr.net/gh/solana-labs/token-list@main/assets/mainnet/DjVE6JNiYqPL2QXyCUUh8rNjHrbz9hXHNYt99MQ59qw1/guppy.png",
      "tags": [
        "nft"
      ],
      "extensions": {
        "website": "https://www.orca.so",
        "twitter": "https://twitter.com/orca_so"
      }
    },
    {
      "chainId": 101,
      "address": "whaLeHav12EhGK19u6kKbLRwC9E1EATGnm6MWbBCcUW",
      "symbol": "WHALE",
      "name": "Orca Whale Collectible",
      "decimals": 0,
      "logoURI": "https://cdn.jsdelivr.net/gh/solana-labs/token-list@main/assets/mainnet/DjVE6JNiYqPL2QXyCUUh8rNjHrbz9hXHNYt99MQ59qw1/whale.png",
      "tags": [
        "nft"
      ],
      "extensions": {
        "website": "https://www.orca.so",
        "twitter": "https://twitter.com/orca_so"
      }
    },
    {
      "chainId": 101,
      "address": "kLwhLkZRt6CadPHRBsgfhRCKXX426WMBnhoGozTduvk",
      "symbol": "KILLER-WHALE",
      "name": "Orca Killer Whale Collectible",
      "decimals": 0,
      "logoURI": "https://cdn.jsdelivr.net/gh/solana-labs/token-list@main/assets/mainnet/DjVE6JNiYqPL2QXyCUUh8rNjHrbz9hXHNYt99MQ59qw1/killer_whale.png",
      "tags": [
        "nft"
      ],
      "extensions": {
        "website": "https://www.orca.so",
        "twitter": "https://twitter.com/orca_so"
      }
    },
    {
      "chainId": 101,
      "address": "star2pH7rVWscs743JGdCAL8Lc9nyJeqx7YQXkGUnWf",
      "symbol": "STARFISH",
      "name": "Orca Starfish Collectible",
      "decimals": 6,
      "logoURI": "https://cdn.jsdelivr.net/gh/solana-labs/token-list@main/assets/mainnet/DjVE6JNiYqPL2QXyCUUh8rNjHrbz9hXHNYt99MQ59qw1/starfish.png",
      "tags": [
        "nft"
      ],
      "extensions": {
        "website": "https://www.orca.so",
        "twitter": "https://twitter.com/orca_so"
      }
    },
    {
      "chainId": 101,
      "address": "cLownTTaiiQMoyMmFjfmSGowi8HyNhCtTLFcrNKnqX6",
      "symbol": "CLOWNFISH",
      "name": "Orca Clownfish Collectible",
      "decimals": 0,
      "logoURI": "https://cdn.jsdelivr.net/gh/solana-labs/token-list@main/assets/mainnet/DjVE6JNiYqPL2QXyCUUh8rNjHrbz9hXHNYt99MQ59qw1/clownfish.png",
      "tags": [
        "nft"
      ],
      "extensions": {
        "website": "https://www.orca.so",
        "twitter": "https://twitter.com/orca_so"
      }
    },
    {
      "chainId": 101,
      "address": "ECFcUGwHHMaZynAQpqRHkYeTBnS5GnPWZywM8aggcs3A",
      "symbol": "SOL/USDC",
      "name": "Orca SOL/USDC LP Token",
      "decimals": 9,
      "logoURI": "https://cdn.jsdelivr.net/gh/solana-labs/token-list@main/assets/mainnet/DjVE6JNiYqPL2QXyCUUh8rNjHrbz9hXHNYt99MQ59qw1/logo.png",
      "tags": [
        "lp-token"
      ],
      "extensions": {
        "website": "https://www.orca.so",
        "twitter": "https://twitter.com/orca_so"
      }
    },
    {
      "chainId": 101,
      "address": "3H5XKkE9uVvxsdrFeN4BLLGCmohiQN6aZJVVcJiXQ4WC",
      "symbol": "USDC/USDT",
      "name": "Orca USDC/USDT LP Token",
      "decimals": 9,
      "logoURI": "https://cdn.jsdelivr.net/gh/solana-labs/token-list@main/assets/mainnet/DjVE6JNiYqPL2QXyCUUh8rNjHrbz9hXHNYt99MQ59qw1/logo.png",
      "tags": [
        "lp-token"
      ],
      "extensions": {
        "website": "https://www.orca.so",
        "twitter": "https://twitter.com/orca_so"
      }
    },
    {
      "chainId": 101,
      "address": "8qNqTaKKbdZuzQPWWXy5wNVkJh54ex8zvvnEnTFkrKMP",
      "symbol": "USDC/USDT-SRM",
      "name": "Orca USDC/USDT-SRM LP Token",
      "decimals": 9,
      "logoURI": "https://cdn.jsdelivr.net/gh/solana-labs/token-list@main/assets/mainnet/DjVE6JNiYqPL2QXyCUUh8rNjHrbz9hXHNYt99MQ59qw1/logo.png",
      "tags": [
        "lp-token"
      ],
      "extensions": {
        "website": "https://www.orca.so",
        "twitter": "https://twitter.com/orca_so"
      }
    },
    {
      "chainId": 101,
      "address": "7TYb32qkwYosUQfUspU45cou7Bb3nefJocVMFX2mEGTT",
      "symbol": "ETH/USDC",
      "name": "Orca ETH/USDC LP Token",
      "decimals": 9,
      "logoURI": "https://cdn.jsdelivr.net/gh/solana-labs/token-list@main/assets/mainnet/DjVE6JNiYqPL2QXyCUUh8rNjHrbz9hXHNYt99MQ59qw1/logo.png",
      "tags": [
        "lp-token"
      ],
      "extensions": {
        "website": "https://www.orca.so",
        "twitter": "https://twitter.com/orca_so"
      }
    },
    {
      "chainId": 101,
      "address": "EhBAmhkgEsMa8McFB5bpqZaRpZvGBBJ4jN59T5xToPdG",
      "symbol": "ETH/USDT-SRM",
      "name": "Orca ETH/USDT-SRM LP Token",
      "decimals": 9,
      "logoURI": "https://cdn.jsdelivr.net/gh/solana-labs/token-list@main/assets/mainnet/DjVE6JNiYqPL2QXyCUUh8rNjHrbz9hXHNYt99MQ59qw1/logo.png",
      "tags": [
        "lp-token"
      ],
      "extensions": {
        "website": "https://www.orca.so",
        "twitter": "https://twitter.com/orca_so"
      }
    },
    {
      "chainId": 101,
      "address": "8pFwdcuXM7pvHdEGHLZbUR8nNsjj133iUXWG6CgdRHk2",
      "symbol": "BTC/ETH",
      "name": "Orca BTC/ETH LP Token",
      "decimals": 9,
      "logoURI": "https://cdn.jsdelivr.net/gh/solana-labs/token-list@main/assets/mainnet/DjVE6JNiYqPL2QXyCUUh8rNjHrbz9hXHNYt99MQ59qw1/logo.png",
      "tags": [
        "lp-token"
      ],
      "extensions": {
        "website": "https://www.orca.so",
        "twitter": "https://twitter.com/orca_so"
      }
    },
    {
      "chainId": 101,
      "address": "7bb88DAnQY7LSoWEuqezCcbk4vutQbuRqgJMqpX8h6dL",
      "symbol": "ETH/SOL",
      "name": "Orca ETH/SOL LP Token",
      "decimals": 9,
      "logoURI": "https://cdn.jsdelivr.net/gh/solana-labs/token-list@main/assets/mainnet/DjVE6JNiYqPL2QXyCUUh8rNjHrbz9hXHNYt99MQ59qw1/logo.png",
      "tags": [
        "lp-token"
      ],
      "extensions": {
        "website": "https://www.orca.so",
        "twitter": "https://twitter.com/orca_so"
      }
    },
    {
      "chainId": 101,
      "address": "GWEmABT4rD3sGhyghv9rKbfdiaFe5uMHeJqr6hhu3XvA",
      "symbol": "RAY/SOL",
      "name": "Orca RAY/SOL LP Token",
      "decimals": 9,
      "logoURI": "https://cdn.jsdelivr.net/gh/solana-labs/token-list@main/assets/mainnet/DjVE6JNiYqPL2QXyCUUh8rNjHrbz9hXHNYt99MQ59qw1/logo.png",
      "tags": [
        "lp-token"
      ],
      "extensions": {
        "website": "https://www.orca.so",
        "twitter": "https://twitter.com/orca_so"
      }
    },
    {
      "chainId": 101,
      "address": "BmZNYGt7aApGTUUxAQUYsW64cMbb6P7uniokCWaptj4D",
      "symbol": "SOL/USDT",
      "name": "Orca SOL/USDT LP Token",
      "decimals": 9,
      "logoURI": "https://cdn.jsdelivr.net/gh/solana-labs/token-list@main/assets/mainnet/DjVE6JNiYqPL2QXyCUUh8rNjHrbz9hXHNYt99MQ59qw1/logo.png",
      "tags": [
        "lp-token"
      ],
      "extensions": {
        "website": "https://www.orca.so",
        "twitter": "https://twitter.com/orca_so"
      }
    },
    {
      "chainId": 101,
      "address": "E4cthfUFaDd4x5t1vbeBNBHm7isqhM8kapthPzPJz1M2",
      "symbol": "SOL/USDT-SRM",
      "name": "Orca SOL/USDT-SRM LP Token",
      "decimals": 9,
      "logoURI": "https://cdn.jsdelivr.net/gh/solana-labs/token-list@main/assets/mainnet/DjVE6JNiYqPL2QXyCUUh8rNjHrbz9hXHNYt99MQ59qw1/logo.png",
      "tags": [
        "lp-token"
      ],
      "extensions": {
        "website": "https://www.orca.so",
        "twitter": "https://twitter.com/orca_so"
      }
    },
    {
      "chainId": 101,
      "address": "6ojPekCSQimAjDjaMApLvh3jF6wnZeNEVRVVoGNzEXvV",
      "symbol": "SOL/SRM",
      "name": "Orca SOL/SRM LP Token",
      "decimals": 9,
      "logoURI": "https://cdn.jsdelivr.net/gh/solana-labs/token-list@main/assets/mainnet/DjVE6JNiYqPL2QXyCUUh8rNjHrbz9hXHNYt99MQ59qw1/logo.png",
      "tags": [
        "lp-token"
      ],
      "extensions": {
        "website": "https://www.orca.so",
        "twitter": "https://twitter.com/orca_so"
      }
    },
    {
      "chainId": 101,
      "address": "YJRknE9oPhUMtq1VvhjVzG5WnRsjQtLsWg3nbaAwCQ5",
      "symbol": "FTT/SOL",
      "name": "Orca FTT/SOL LP Token",
      "decimals": 9,
      "logoURI": "https://cdn.jsdelivr.net/gh/solana-labs/token-list@main/assets/mainnet/DjVE6JNiYqPL2QXyCUUh8rNjHrbz9hXHNYt99MQ59qw1/logo.png",
      "tags": [
        "lp-token"
      ],
      "extensions": {
        "website": "https://www.orca.so",
        "twitter": "https://twitter.com/orca_so"
      }
    },
    {
      "chainId": 101,
      "address": "C9PKvetJPrrPD53PR2aR8NYtVZzucCRkHYzcFXbZXEqu",
      "symbol": "KIN/SOL",
      "name": "Orca KIN/SOL LP Token",
      "decimals": 9,
      "logoURI": "https://cdn.jsdelivr.net/gh/solana-labs/token-list@main/assets/mainnet/DjVE6JNiYqPL2QXyCUUh8rNjHrbz9hXHNYt99MQ59qw1/logo.png",
      "tags": [
        "lp-token"
      ],
      "extensions": {
        "website": "https://www.orca.so",
        "twitter": "https://twitter.com/orca_so"
      }
    },
    {
      "chainId": 101,
      "address": "6SfhBAmuaGf9p3WAxeHJYCWMABnYUMrdzNdK5Stvvj4k",
      "symbol": "ROPE/SOL",
      "name": "Orca ROPE/SOL LP Token",
      "decimals": 9,
      "logoURI": "https://cdn.jsdelivr.net/gh/solana-labs/token-list@main/assets/mainnet/DjVE6JNiYqPL2QXyCUUh8rNjHrbz9hXHNYt99MQ59qw1/logo.png",
      "tags": [
        "lp-token"
      ],
      "extensions": {
        "website": "https://www.orca.so",
        "twitter": "https://twitter.com/orca_so"
      }
    },
    {
      "chainId": 101,
      "address": "9r1n79TmerAgQJboUT8QvrChX3buZBfuSrBTtYM1cW4h",
      "symbol": "SOL/STEP",
      "name": "Orca SOL/STEP LP Token",
      "decimals": 9,
      "logoURI": "https://cdn.jsdelivr.net/gh/solana-labs/token-list@main/assets/mainnet/DjVE6JNiYqPL2QXyCUUh8rNjHrbz9hXHNYt99MQ59qw1/logo.png",
      "tags": [
        "lp-token"
      ],
      "extensions": {
        "website": "https://www.orca.so",
        "twitter": "https://twitter.com/orca_so"
      }
    },
    {
      "chainId": 101,
      "address": "ELLELFtgvWBgLkdY9EFx4Vb3SLNj4DJEhzZLWy1wCh4Y",
      "symbol": "OXY/SOL",
      "name": "Orca OXY/SOL LP Token",
      "decimals": 9,
      "logoURI": "https://cdn.jsdelivr.net/gh/solana-labs/token-list@main/assets/mainnet/DjVE6JNiYqPL2QXyCUUh8rNjHrbz9hXHNYt99MQ59qw1/logo.png",
      "tags": [
        "lp-token"
      ],
      "extensions": {
        "website": "https://www.orca.so",
        "twitter": "https://twitter.com/orca_so"
      }
    },
    {
      "chainId": 101,
      "address": "BXM9ph4AuhCUzf94HQu5FnfeVThKj5oyrnb1krY1zax5",
      "symbol": "MER/SOL",
      "name": "Orca MER/SOL LP Token",
      "decimals": 9,
      "logoURI": "https://cdn.jsdelivr.net/gh/solana-labs/token-list@main/assets/mainnet/DjVE6JNiYqPL2QXyCUUh8rNjHrbz9hXHNYt99MQ59qw1/logo.png",
      "tags": [
        "lp-token"
      ],
      "extensions": {
        "website": "https://www.orca.so",
        "twitter": "https://twitter.com/orca_so"
      }
    },
    {
      "chainId": 101,
      "address": "FJ9Q9ojA7vdf5rFbcTc6dd7D3nLpwSxdtFSE8cwfuvqt",
      "symbol": "FIDA/SOL",
      "name": "Orca FIDA/SOL LP Token",
      "decimals": 9,
      "logoURI": "https://cdn.jsdelivr.net/gh/solana-labs/token-list@main/assets/mainnet/DjVE6JNiYqPL2QXyCUUh8rNjHrbz9hXHNYt99MQ59qw1/logo.png",
      "tags": [
        "lp-token"
      ],
      "extensions": {
        "website": "https://www.orca.so",
        "twitter": "https://twitter.com/orca_so"
      }
    },
    {
      "chainId": 101,
      "address": "EHkfnhKLLTUqo1xMZLxhM9EusEgpN6RXPpZsGpUsewaa",
      "symbol": "MAPS/SOL",
      "name": "Orca MAPS/SOL LP Token",
      "decimals": 9,
      "logoURI": "https://cdn.jsdelivr.net/gh/solana-labs/token-list@main/assets/mainnet/DjVE6JNiYqPL2QXyCUUh8rNjHrbz9hXHNYt99MQ59qw1/logo.png",
      "tags": [
        "lp-token"
      ],
      "extensions": {
        "website": "https://www.orca.so",
        "twitter": "https://twitter.com/orca_so"
      }
    },
    {
      "chainId": 101,
      "address": "9rguDaKqTrVjaDXafq6E7rKGn7NPHomkdb8RKpjKCDm2",
      "symbol": "SAMO/SOL",
      "name": "Orca SAMO/SOL LP Token",
      "decimals": 9,
      "logoURI": "https://cdn.jsdelivr.net/gh/solana-labs/token-list@main/assets/mainnet/DjVE6JNiYqPL2QXyCUUh8rNjHrbz9hXHNYt99MQ59qw1/logo.png",
      "tags": [
        "lp-token"
      ],
      "extensions": {
        "website": "https://www.orca.so",
        "twitter": "https://twitter.com/orca_so"
      }
    },
    {
      "chainId": 101,
      "address": "2697FyJ4vD9zwAVPr33fdVPDv54pyZZiBv9S2AoKMyQf",
      "symbol": "COPE/SOL",
      "name": "Orca COPE/SOL LP Token",
      "decimals": 9,
      "logoURI": "https://cdn.jsdelivr.net/gh/solana-labs/token-list@main/assets/mainnet/DjVE6JNiYqPL2QXyCUUh8rNjHrbz9hXHNYt99MQ59qw1/logo.png",
      "tags": [
        "lp-token"
      ],
      "extensions": {
        "website": "https://www.orca.so",
        "twitter": "https://twitter.com/orca_so"
      }
    },
    {
      "chainId": 101,
      "address": "HEhMLvpSdPviukafKwVN8BnBUTamirptsQ6Wxo5Cyv8s",
      "symbol": "FTR",
      "name": "Future",
      "decimals": 9,
      "logoURI": "http://future-ftr.io/images/logo.png",
      "tags": [],
      "extensions": {
        "website": "https://future-ftr.io",
        "twitter": "https://twitter.com/ftr_finance"
      }
    },
    {
      "chainId": 101,
      "address": "Da1jboBKU3rqXUqPL3L3BxJ8e67ogVgVKcqy4rWsS7LC",
      "symbol": "UBE",
      "name": "UBE Token",
      "decimals": 10,
      "logoURI": "https://cdn.jsdelivr.net/gh/donfrancisco/ubetoken/UBE.png",
      "tags": [],
      "extensions": {
        "website": "https://www.ubetoken.com",
        "twitter": "https://twitter.com/ube_token"
      }
    },
    {
      "chainId": 101,
      "address": "6kwTqmdQkJd8qRr9RjSnUX9XJ24RmJRSrU1rsragP97Y",
      "symbol": "SAIL",
      "name": "SAIL",
      "decimals": 6,
      "logoURI": "https://cloudflare-ipfs.com/ipfs/QmPcQfofQNfiv36EAsGQrgAhiPbqGf17i1Cz648JhXFW9m/logo_solana_sail_v2.png",
      "tags": [
        "utility-token"
      ],
      "extensions": {
        "website": "https://www.solanasail.com",
        "twitter": "https://twitter.com/solsailsummer"
      }
    },
    {
      "chainId": 101,
      "address": "E5ndSkaB17Dm7CsD22dvcjfrYSDLCxFcMd6z8ddCk5wp",
      "symbol": "CCAI",
      "name": "Cryptocurrencies.Ai",
      "decimals": 9,
      "logoURI": "https://cryptocurrencies.ai/logo.png",
      "tags": [],
      "extensions": {
        "website": "https://ccai.cryptocurrencies.ai",
        "twitter": "https://twitter.com/CCAI_Official",
        "serumV3Usdc": "7gZNLDbWE73ueAoHuAeFoSu7JqmorwCLpNTBXHtYSFTa"
      }
    },
    {
      "chainId": 101,
      "address": "CDJWUqTcYTVAKXAVXoQZFes5JUFc7owSeq7eMQcDSbo5",
      "symbol": "renBTC",
      "name": "renBTC",
      "decimals": 8,
      "logoURI": "https://www.dropbox.com/s/5xjuqm9hqosof7g/renBTC.png?dl=1",
      "tags": [],
      "extensions": {
        "coingeckoId": "renbtc",
        "website": "https://renproject.io/"
      }
    },
    {
      "chainId": 101,
      "address": "G1a6jxYz3m8DVyMqYnuV7s86wD4fvuXYneWSpLJkmsXj",
      "symbol": "renBCH",
      "name": "renBCH",
      "decimals": 8,
      "logoURI": "https://www.dropbox.com/s/1037etkko9il55n/renBCH-01.png?dl=1",
      "tags": [],
      "extensions": {
        "coingeckoId": "renbch",
        "website": "https://renproject.io/"
      }
    },
    {
      "chainId": 101,
      "address": "FKJvvVJ242tX7zFtzTmzqoA631LqHh4CdgcN8dcfFSju",
      "symbol": "renDGB",
      "name": "renDGB",
      "decimals": 8,
      "logoURI": "https://www.dropbox.com/s/ganf2eac9ujnsbp/renDGB.png?dl=1",
      "tags": [],
      "extensions": {
        "website": "https://renproject.io/"
      }
    },
    {
      "chainId": 101,
      "address": "ArUkYE2XDKzqy77PRRGjo4wREWwqk6RXTfM9NeqzPvjU",
      "symbol": "renDOGE",
      "name": "renDOGE",
      "decimals": 8,
      "logoURI": "https://www.dropbox.com/s/0c2myp08jrr6mq7/renDOGE.png?dl=1",
      "tags": [],
      "extensions": {
        "coingeckoId": "rendoge",
        "website": "https://renproject.io/"
      }
    },
    {
      "chainId": 101,
      "address": "8wv2KAykQstNAj2oW6AHANGBiFKVFhvMiyyzzjhkmGvE",
      "symbol": "renLUNA",
      "name": "renLUNA",
      "decimals": 6,
      "logoURI": "https://www.dropbox.com/s/enlononu571dtn4/renLUNA.png?dl=1",
      "tags": [],
      "extensions": {
        "website": "https://renproject.io/"
      }
    },
    {
      "chainId": 101,
      "address": "E99CQ2gFMmbiyK2bwiaFNWUUmwz4r8k2CVEFxwuvQ7ue",
      "symbol": "renZEC",
      "name": "renZEC",
      "decimals": 8,
      "logoURI": "https://www.dropbox.com/s/co3ube4dp3ls68n/renZEC.png?dl=1",
      "tags": [],
      "extensions": {
        "coingeckoId": "renzec",
        "website": "https://renproject.io/"
      }
    },
    {
      "chainId": 101,
<<<<<<< HEAD
      "address": "A2T2jDe2bxyEHkKtS8AtrTRmJ9VZRwyY8Kr7oQ8xNyfb",
      "symbol": "HAMS",
      "name": "Space Hamster",
      "decimals": 9,
      "logoURI": "https://i.ibb.co/XxvTLQV/JG3-DYn-K-400x400.jpg",
      "tags": [],
      "extensions": {
        "website": "https://www.solhamster.space/",
        "twitter": "https://twitter.com/sol_hamster",
        "telegram": "https://t.me/SolHamster"
=======
      "address": "E5rk3nmgLUuKUiS94gg4bpWwWwyjCMtddsAXkTFLtHEy",
      "symbol": "WOO",
      "name": "Wootrade Network",
      "decimals": 18,
      "logoURI": "https://oss.woo.network/static/W_256.png",
      "tags": [],
      "extensions": {
        "website": "https://woo.network",
        "twitter": "https://twitter.com/wootraderS"
>>>>>>> eae94185
      }
    }
  ],
  "version": {
    "major": 0,
    "minor": 2,
    "patch": 2
  }
}<|MERGE_RESOLUTION|>--- conflicted
+++ resolved
@@ -8623,18 +8623,6 @@
     },
     {
       "chainId": 101,
-<<<<<<< HEAD
-      "address": "A2T2jDe2bxyEHkKtS8AtrTRmJ9VZRwyY8Kr7oQ8xNyfb",
-      "symbol": "HAMS",
-      "name": "Space Hamster",
-      "decimals": 9,
-      "logoURI": "https://i.ibb.co/XxvTLQV/JG3-DYn-K-400x400.jpg",
-      "tags": [],
-      "extensions": {
-        "website": "https://www.solhamster.space/",
-        "twitter": "https://twitter.com/sol_hamster",
-        "telegram": "https://t.me/SolHamster"
-=======
       "address": "E5rk3nmgLUuKUiS94gg4bpWwWwyjCMtddsAXkTFLtHEy",
       "symbol": "WOO",
       "name": "Wootrade Network",
@@ -8644,7 +8632,20 @@
       "extensions": {
         "website": "https://woo.network",
         "twitter": "https://twitter.com/wootraderS"
->>>>>>> eae94185
+      }
+    },
+    {
+      "chainId": 101,
+      "address": "A2T2jDe2bxyEHkKtS8AtrTRmJ9VZRwyY8Kr7oQ8xNyfb",
+      "symbol": "HAMS",
+      "name": "Space Hamster",
+      "decimals": 9,
+      "logoURI": "https://i.ibb.co/XxvTLQV/JG3-DYn-K-400x400.jpg",
+      "tags": [],
+      "extensions": {
+        "website": "https://www.solhamster.space/",
+        "twitter": "https://twitter.com/sol_hamster",
+        "telegram": "https://t.me/SolHamster"
       }
     }
   ],
