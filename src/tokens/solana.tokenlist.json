{
  "name": "Solana Token List",
  "logoURI": "https://cdn.jsdelivr.net/gh/trustwallet/assets@master/blockchains/solana/info/logo.png",
  "keywords": [
    "solana",
    "spl"
  ],
  "tags": {
    "stablecoin": {
      "name": "stablecoin",
      "description": "Tokens that are fixed to an external asset, e.g. the US dollar"
    },
    "ethereum": {
      "name": "ethereum",
      "description": "Asset bridged from ethereum"
    },
    "lp-token": {
      "name": "lp-token",
      "description": "Asset representing liquidity provider token"
    },
    "wrapped-sollet": {
      "name": "wrapped-sollet",
      "description": "Asset wrapped using sollet bridge"
    },
    "wrapped": {
      "name": "wrapped",
      "description": "Asset wrapped using wormhole bridge"
    },
    "leveraged": {
      "name": "leveraged",
      "description": "Leveraged asset"
    },
    "bull": {
      "name": "bull",
      "description": "Leveraged Bull asset"
    },
    "bear": {
      "name": "bear",
      "description": "Leveraged Bear asset"
    },
    "nft": {
      "name": "nft",
      "description": "Non-fungible token"
    },
    "security-token": {
      "name": "security-token",
      "description": "Tokens that are used to gain access to an electronically restricted resource"
    },
    "utility-token": {
      "name": "utility-token",
      "description": "Tokens that are designed to be spent within a certain blockchain ecosystem e.g. most of the SPL-Tokens"
    }
  },
  "timestamp": "2021-03-03T19:57:21+0000",
  "tokens": [
    {
      "chainId": 101,
      "address": "So11111111111111111111111111111111111111112",
      "symbol": "SOL",
      "name": "Wrapped SOL",
      "decimals": 9,
      "logoURI": "https://cdn.jsdelivr.net/gh/trustwallet/assets@master/blockchains/solana/info/logo.png",
      "tags": [],
      "extensions": {
        "website": "https://solana.com/",
        "serumV3Usdc": "9wFFyRfZBsuAha4YcuxcXLKwMxJR43S7fPfQLusDBzvT",
        "serumV3Usdt": "HWHvQhFmJB3NUcu1aihKmrKegfVxBEHzwVX6yZCKEsi1",
        "coingeckoId": "solana"
      }
    },
    {
      "chainId": 101,
      "address": "EPjFWdd5AufqSSqeM2qN1xzybapC8G4wEGGkZwyTDt1v",
      "symbol": "USDC",
      "name": "USD Coin",
      "decimals": 6,
      "logoURI": "https://cdn.jsdelivr.net/gh/solana-labs/token-list@main/assets/mainnet/EPjFWdd5AufqSSqeM2qN1xzybapC8G4wEGGkZwyTDt1v/logo.png",
      "tags": [
        "stablecoin"
      ],
      "extensions": {
        "website": "https://www.centre.io/",
        "coingeckoId": "usd-coin",
        "serumV3Usdt": "77quYg4MGneUdjgXCunt9GgM1usmrxKY31twEy3WHwcS"
      }
    },
    {
      "chainId": 101,
      "address": "9n4nbM75f5Ui33ZbPYXn59EwSgE8CGsHtAeTH5YFeJ9E",
      "symbol": "BTC",
      "name": "Wrapped Bitcoin (Sollet)",
      "decimals": 6,
      "logoURI": "https://cdn.jsdelivr.net/gh/trustwallet/assets@master/blockchains/bitcoin/info/logo.png",
      "tags": [
        "wrapped-sollet",
        "ethereum"
      ],
      "extensions": {
        "bridgeContract": "https://etherscan.io/address/0xeae57ce9cc1984f202e15e038b964bb8bdf7229a",
        "serumV3Usdc": "A8YFbxQYFVqKZaoYJLLUVcQiWP7G2MeEgW5wsAQgMvFw",
        "serumV3Usdt": "C1EuT9VokAKLiW7i2ASnZUvxDoKuKkCpDDeNxAptuNe4",
        "coingeckoId": "bitcoin"
      }
    },
    {
      "chainId": 101,
      "address": "2FPyTwcZLUg1MDrwsyoP4D6s1tM7hAkHYRjkNb5w6Pxk",
      "symbol": "ETH",
      "name": "Wrapped Ethereum (Sollet)",
      "decimals": 6,
      "logoURI": "https://cdn.jsdelivr.net/gh/trustwallet/assets@master/blockchains/ethereum/assets/0xC02aaA39b223FE8D0A0e5C4F27eAD9083C756Cc2/logo.png",
      "tags": [
        "wrapped-sollet",
        "ethereum"
      ],
      "extensions": {
        "bridgeContract": "https://etherscan.io/address/0xeae57ce9cc1984f202e15e038b964bb8bdf7229a",
        "serumV3Usdc": "4tSvZvnbyzHXLMTiFonMyxZoHmFqau1XArcRCVHLZ5gX",
        "serumV3Usdt": "7dLVkUfBVfCGkFhSXDCq1ukM9usathSgS716t643iFGF",
        "coingeckoId": "ethereum"
      }
    },
    {
      "chainId": 101,
      "address": "3JSf5tPeuscJGtaCp5giEiDhv51gQ4v3zWg8DGgyLfAB",
      "symbol": "YFI",
      "name": "Wrapped YFI (Sollet)",
      "decimals": 6,
      "logoURI": "https://cdn.jsdelivr.net/gh/trustwallet/assets@master/blockchains/ethereum/assets/0x0bc529c00C6401aEF6D220BE8C6Ea1667F6Ad93e/logo.png",
      "tags": [
        "wrapped-sollet",
        "ethereum"
      ],
      "extensions": {
        "bridgeContract": "https://etherscan.io/address/0xeae57ce9cc1984f202e15e038b964bb8bdf7229a",
        "serumV3Usdc": "7qcCo8jqepnjjvB5swP4Afsr3keVBs6gNpBTNubd1Kr2",
        "serumV3Usdt": "3Xg9Q4VtZhD4bVYJbTfgGWFV5zjE3U7ztSHa938zizte",
        "coingeckoId": "yearn-finance"
      }
    },
    {
      "chainId": 101,
      "address": "CWE8jPTUYhdCTZYWPTe1o5DFqfdjzWKc9WKz6rSjQUdG",
      "symbol": "LINK",
      "name": "Wrapped Chainlink (Sollet)",
      "decimals": 6,
      "logoURI": "https://cdn.jsdelivr.net/gh/trustwallet/assets@master/blockchains/ethereum/assets/0x514910771AF9Ca656af840dff83E8264EcF986CA/logo.png",
      "tags": [
        "wrapped-sollet",
        "ethereum"
      ],
      "extensions": {
        "bridgeContract": "https://etherscan.io/address/0xeae57ce9cc1984f202e15e038b964bb8bdf7229a",
        "serumV3Usdc": "3hwH1txjJVS8qv588tWrjHfRxdqNjBykM1kMcit484up",
        "serumV3Usdt": "3yEZ9ZpXSQapmKjLAGKZEzUNA1rcupJtsDp5mPBWmGZR",
        "coingeckoId": "chainlink"
      }
    },
    {
      "chainId": 101,
      "address": "Ga2AXHpfAF6mv2ekZwcsJFqu7wB4NV331qNH7fW9Nst8",
      "symbol": "XRP",
      "name": "Wrapped XRP (Sollet)",
      "decimals": 6,
      "logoURI": "https://cdn.jsdelivr.net/gh/trustwallet/assets@master/blockchains/ripple/info/logo.png",
      "tags": [
        "wrapped-sollet",
        "ethereum"
      ],
      "extensions": {
        "bridgeContract": "https://etherscan.io/address/0xeae57ce9cc1984f202e15e038b964bb8bdf7229a",
        "coingeckoId": "ripple"
      }
    },
    {
      "chainId": 101,
      "address": "BQcdHdAQW1hczDbBi9hiegXAR7A98Q9jx3X3iBBBDiq4",
      "symbol": "wUSDT",
      "name": "Wrapped USDT (Sollet)",
      "decimals": 6,
      "logoURI": "https://cdn.jsdelivr.net/gh/solana-labs/explorer/public/tokens/usdt.svg",
      "tags": [
        "stablecoin",
        "wrapped-sollet",
        "ethereum"
      ],
      "extensions": {
        "bridgeContract": "https://etherscan.io/address/0xeae57ce9cc1984f202e15e038b964bb8bdf7229a",
        "coingeckoId": "tether"
      }
    },
    {
      "chainId": 101,
      "address": "AR1Mtgh7zAtxuxGd2XPovXPVjcSdY3i4rQYisNadjfKy",
      "symbol": "SUSHI",
      "name": "Wrapped SUSHI (Sollet)",
      "decimals": 6,
      "logoURI": "https://cdn.jsdelivr.net/gh/trustwallet/assets@master/blockchains/ethereum/assets/0x6B3595068778DD592e39A122f4f5a5cF09C90fE2/logo.png",
      "tags": [
        "wrapped-sollet",
        "ethereum"
      ],
      "extensions": {
        "website": "https://www.sushi.com",
        "bridgeContract": "https://etherscan.io/address/0xeae57ce9cc1984f202e15e038b964bb8bdf7229a",
        "serumV3Usdc": "A1Q9iJDVVS8Wsswr9ajeZugmj64bQVCYLZQLra2TMBMo",
        "serumV3Usdt": "6DgQRTpJTnAYBSShngAVZZDq7j9ogRN1GfSQ3cq9tubW",
        "coingeckoId": "sushi"
      }
    },
    {
      "chainId": 101,
      "address": "CsZ5LZkDS7h9TDKjrbL7VAwQZ9nsRu8vJLhRYfmGaN8K",
      "symbol": "ALEPH",
      "name": "Wrapped ALEPH (Sollet)",
      "decimals": 6,
      "logoURI": "https://cdn.jsdelivr.net/gh/trustwallet/assets@master/blockchains/nuls/assets/NULSd6HgyZkiqLnBzTaeSQfx1TNg2cqbzq51h/logo.png",
      "tags": [
        "wrapped-sollet",
        "ethereum"
      ],
      "extensions": {
        "bridgeContract": "https://etherscan.io/address/0xeae57ce9cc1984f202e15e038b964bb8bdf7229a",
        "serumV3Usdc": "GcoKtAmTy5QyuijXSmJKBtFdt99e6Buza18Js7j9AJ6e",
        "serumV3Usdt": "Gyp1UGRgbrb6z8t7fpssxEKQgEmcJ4pVnWW3ds2p6ZPY",
        "coingeckoId": "aleph"
      }
    },
    {
      "chainId": 101,
      "address": "SF3oTvfWzEP3DTwGSvUXRrGTvr75pdZNnBLAH9bzMuX",
      "symbol": "SXP",
      "name": "Wrapped SXP (Sollet)",
      "decimals": 6,
      "logoURI": "https://cdn.jsdelivr.net/gh/trustwallet/assets/blockchains/ethereum/assets/0x8CE9137d39326AD0cD6491fb5CC0CbA0e089b6A9/logo.png",
      "tags": [
        "wrapped-sollet",
        "ethereum"
      ],
      "extensions": {
        "bridgeContract": "https://etherscan.io/address/0xeae57ce9cc1984f202e15e038b964bb8bdf7229a",
        "serumV3Usdc": "4LUro5jaPaTurXK737QAxgJywdhABnFAMQkXX4ZyqqaZ",
        "serumV3Usdt": "8afKwzHR3wJE7W7Y5hvQkngXh6iTepSZuutRMMy96MjR",
        "coingeckoId": "swipe"
      }
    },
    {
      "chainId": 101,
      "address": "BtZQfWqDGbk9Wf2rXEiWyQBdBY1etnUUn6zEphvVS7yN",
      "symbol": "HGET",
      "name": "Wrapped Hedget (Sollet)",
      "decimals": 6,
      "logoURI": "https://www.hedget.com/images/favicon.svg",
      "tags": [
        "wrapped-sollet",
        "ethereum"
      ],
      "extensions": {
        "website": "https://www.hedget.com/",
        "bridgeContract": "https://etherscan.io/address/0xeae57ce9cc1984f202e15e038b964bb8bdf7229a",
        "serumV3Usdc": "88vztw7RTN6yJQchVvxrs6oXUDryvpv9iJaFa1EEmg87",
        "serumV3Usdt": "ErQXxiNfJgd4fqQ58PuEw5xY35TZG84tHT6FXf5s4UxY",
        "coingeckoId": "hedget"
      }
    },
    {
      "chainId": 101,
      "address": "5Fu5UUgbjpUvdBveb3a1JTNirL8rXtiYeSMWvKjtUNQv",
      "symbol": "CREAM",
      "name": "Wrapped Cream Finance (Sollet)",
      "decimals": 6,
      "logoURI": "https://cdn.jsdelivr.net/gh/trustwallet/assets@master/blockchains/smartchain/assets/0xd4CB328A82bDf5f03eB737f37Fa6B370aef3e888/logo.png",
      "tags": [
        "wrapped-sollet",
        "ethereum"
      ],
      "extensions": {
        "bridgeContract": "https://etherscan.io/address/0xeae57ce9cc1984f202e15e038b964bb8bdf7229a",
        "serumV3Usdc": "7nZP6feE94eAz9jmfakNJWPwEKaeezuKKC5D1vrnqyo2",
        "serumV3Usdt": "4ztJEvQyryoYagj2uieep3dyPwG2pyEwb2dKXTwmXe82",
        "coingeckoId": "cream-2"
      }
    },
    {
      "chainId": 101,
      "address": "873KLxCbz7s9Kc4ZzgYRtNmhfkQrhfyWGZJBmyCbC3ei",
      "symbol": "UBXT",
      "name": "Wrapped Upbots (Sollet)",
      "decimals": 6,
      "logoURI": "https://assets.coingecko.com/coins/images/12476/small/UBXT.png?1600132967",
      "tags": [
        "wrapped-sollet",
        "ethereum"
      ],
      "extensions": {
        "website": "https://upbots.com/",
        "explorer": "https://etherscan.io/address/0xeae57ce9cc1984f202e15e038b964bb8bdf7229a",
        "serumV3Usdc": "2wr3Ab29KNwGhtzr5HaPCyfU1qGJzTUAN4amCLZWaD1H",
        "serumV3Usdt": "F1T7b6pnR8Pge3qmfNUfW6ZipRDiGpMww6TKTrRU4NiL",
        "coingeckoId": "upbots"
      }
    },
    {
      "chainId": 101,
      "address": "HqB7uswoVg4suaQiDP3wjxob1G5WdZ144zhdStwMCq7e",
      "symbol": "HNT",
      "name": "Wrapped Helium (Sollet)",
      "decimals": 6,
      "logoURI": "https://assets.coingecko.com/coins/images/4284/small/Helium_HNT.png?1612620071",
      "tags": [
        "wrapped-sollet",
        "ethereum"
      ],
      "extensions": {
        "bridgeContract": "https://etherscan.io/address/0xeae57ce9cc1984f202e15e038b964bb8bdf7229a",
        "serumV3Usdc": "CnUV42ZykoKUnMDdyefv5kP6nDSJf7jFd7WXAecC6LYr",
        "serumV3Usdt": "8FpuMGLtMZ7Wt9ZvyTGuTVwTwwzLYfS5NZWcHxbP1Wuh",
        "coingeckoId": "helium"
      }
    },
    {
      "chainId": 101,
      "address": "9S4t2NEAiJVMvPdRYKVrfJpBafPBLtvbvyS3DecojQHw",
      "symbol": "FRONT",
      "name": "Wrapped FRONT (Sollet)",
      "decimals": 6,
      "logoURI": "https://cdn.jsdelivr.net/gh/trustwallet/assets@master/blockchains/ethereum/assets/0xf8C3527CC04340b208C854E985240c02F7B7793f/logo.png",
      "tags": [
        "wrapped-sollet",
        "ethereum"
      ],
      "extensions": {
        "bridgeContract": "https://etherscan.io/address/0xeae57ce9cc1984f202e15e038b964bb8bdf7229a",
        "serumV3Usdc": "9Zx1CvxSVdroKMMWf2z8RwrnrLiQZ9VkQ7Ex3syQqdSH",
        "serumV3Usdt": "CGC4UgWwqA9PET6Tfx6o6dLv94EK2coVkPtxgNHuBtxj",
        "coingeckoId": "frontier-token"
      }
    },
    {
      "chainId": 101,
      "address": "6WNVCuxCGJzNjmMZoKyhZJwvJ5tYpsLyAtagzYASqBoF",
      "symbol": "AKRO",
      "name": "Wrapped AKRO (Sollet)",
      "decimals": 6,
      "logoURI": "https://cdn.jsdelivr.net/gh/trustwallet/assets@master/blockchains/ethereum/assets/0xb2734a4Cec32C81FDE26B0024Ad3ceB8C9b34037/logo.png",
      "tags": [
        "wrapped-sollet",
        "ethereum"
      ],
      "extensions": {
        "bridgeContract": "https://etherscan.io/address/0xeae57ce9cc1984f202e15e038b964bb8bdf7229a",
        "serumV3Usdc": "5CZXTTgVZKSzgSA3AFMN5a2f3hmwmmJ6hU8BHTEJ3PX8",
        "serumV3Usdt": "HLvRdctRB48F9yLnu9E24LUTRt89D48Z35yi1HcxayDf",
        "coingeckoId": "akropolis"
      }
    },
    {
      "chainId": 101,
      "address": "DJafV9qemGp7mLMEn5wrfqaFwxsbLgUsGVS16zKRk9kc",
      "symbol": "HXRO",
      "name": "Wrapped HXRO (Sollet)",
      "decimals": 6,
      "logoURI": "https://assets.coingecko.com/coins/images/7805/large/hxro-squarelogo-1585089594129.png?1586221980",
      "tags": [
        "wrapped-sollet",
        "ethereum"
      ],
      "extensions": {
        "bridgeContract": "https://etherscan.io/address/0xeae57ce9cc1984f202e15e038b964bb8bdf7229a",
        "serumV3Usdc": "6Pn1cSiRos3qhBf54uBP9ZQg8x3JTardm1dL3n4p29tA",
        "serumV3Usdt": "4absuMsgemvdjfkgdLQq1zKEjw3dHBoCWkzKoctndyqd",
        "coingeckoId": "hxro"
      }
    },
    {
      "chainId": 101,
      "address": "DEhAasscXF4kEGxFgJ3bq4PpVGp5wyUxMRvn6TzGVHaw",
      "symbol": "UNI",
      "name": "Wrapped UNI (Sollet)",
      "decimals": 6,
      "logoURI": "https://cdn.jsdelivr.net/gh/trustwallet/assets@master/blockchains/ethereum/assets/0x1f9840a85d5aF5bf1D1762F925BDADdC4201F984/logo.png",
      "tags": [
        "wrapped-sollet",
        "ethereum"
      ],
      "extensions": {
        "bridgeContract": "https://etherscan.io/address/0xeae57ce9cc1984f202e15e038b964bb8bdf7229a",
        "serumV3Usdc": "6JYHjaQBx6AtKSSsizDMwozAEDEZ5KBsSUzH7kRjGJon",
        "serumV3Usdt": "2SSnWNrc83otLpfRo792P6P3PESZpdr8cu2r8zCE6bMD",
        "coingeckoId": "uniswap"
      }
    },
    {
      "chainId": 101,
      "address": "SRMuApVNdxXokk5GT7XD5cUUgXMBCoAz2LHeuAoKWRt",
      "symbol": "SRM",
      "name": "Serum",
      "decimals": 6,
      "logoURI": "https://cdn.jsdelivr.net/gh/trustwallet/assets@master/blockchains/ethereum/assets/0x476c5E26a75bd202a9683ffD34359C0CC15be0fF/logo.png",
      "tags": [],
      "extensions": {
        "website": "https://projectserum.com/",
        "serumV3Usdc": "ByRys5tuUWDgL73G8JBAEfkdFf8JWBzPBDHsBVQ5vbQA",
        "serumV3Usdt": "AtNnsY1AyRERWJ8xCskfz38YdvruWVJQUVXgScC1iPb",
        "coingeckoId": "serum"
      }
    },
    {
      "chainId": 101,
      "address": "AGFEad2et2ZJif9jaGpdMixQqvW5i81aBdvKe7PHNfz3",
      "symbol": "FTT",
      "name": "Wrapped FTT (Sollet)",
      "decimals": 6,
      "logoURI": "https://cdn.jsdelivr.net/gh/solana-labs/token-list@main/assets/mainnet/AGFEad2et2ZJif9jaGpdMixQqvW5i81aBdvKe7PHNfz3/logo.png",
      "tags": [
        "wrapped-sollet",
        "ethereum"
      ],
      "extensions": {
        "bridgeContract": "https://etherscan.io/address/0xeae57ce9cc1984f202e15e038b964bb8bdf7229a",
        "assetContract": "https://etherscan.io/address/0x50d1c9771902476076ecfc8b2a83ad6b9355a4c9",
        "serumV3Usdc": "2Pbh1CvRVku1TgewMfycemghf6sU9EyuFDcNXqvRmSxc",
        "serumV3Usdt": "Hr3wzG8mZXNHV7TuL6YqtgfVUesCqMxGYCEyP3otywZE",
        "coingeckoId": "ftx-token"
      }
    },
    {
      "chainId": 101,
      "address": "MSRMcoVyrFxnSgo5uXwone5SKcGhT1KEJMFEkMEWf9L",
      "symbol": "MSRM",
      "name": "MegaSerum",
      "decimals": 0,
      "logoURI": "https://cdn.jsdelivr.net/gh/trustwallet/assets@master/blockchains/ethereum/assets/0x476c5E26a75bd202a9683ffD34359C0CC15be0fF/logo.png",
      "tags": [],
      "extensions": {
        "website": "https://projectserum.com/",
        "serumV3Usdc": "4VKLSYdvrQ5ngQrt1d2VS8o4ewvb2MMUZLiejbnGPV33",
        "serumV3Usdt": "5nLJ22h1DUfeCfwbFxPYK8zbfbri7nA9bXoDcR8AcJjs",
        "coingeckoId": "megaserum"
      }
    },
    {
      "chainId": 101,
      "address": "BXXkv6z8ykpG1yuvUDPgh732wzVHB69RnB9YgSYh3itW",
      "symbol": "WUSDC",
      "name": "Wrapped USDC (Sollet)",
      "decimals": 6,
      "logoURI": "https://cdn.jsdelivr.net/gh/solana-labs/token-list@main/assets/mainnet/EPjFWdd5AufqSSqeM2qN1xzybapC8G4wEGGkZwyTDt1v/logo.png",
      "tags": [
        "stablecoin",
        "wrapped-sollet",
        "ethereum"
      ],
      "extensions": {
        "coingeckoId": "usd-coin"
      }
    },
    {
      "chainId": 101,
      "address": "GXMvfY2jpQctDqZ9RoU3oWPhufKiCcFEfchvYumtX7jd",
      "symbol": "TOMO",
      "name": "Wrapped TOMO (Sollet)",
      "decimals": 6,
      "logoURI": "https://cdn.jsdelivr.net/gh/trustwallet/assets@master/blockchains/tomochain/info/logo.png",
      "tags": [
        "wrapped-sollet",
        "ethereum"
      ],
      "extensions": {
        "bridgeContract": "https://etherscan.io/address/0xeae57ce9cc1984f202e15e038b964bb8bdf7229a",
        "serumV3Usdc": "8BdpjpSD5n3nk8DQLqPUyTZvVqFu6kcff5bzUX5dqDpy",
        "serumV3Usdt": "GnKPri4thaGipzTbp8hhSGSrHgG4F8MFiZVrbRn16iG2",
        "coingeckoId": "tomochain"
      }
    },
    {
      "chainId": 101,
      "address": "EcqExpGNFBve2i1cMJUTR4bPXj4ZoqmDD2rTkeCcaTFX",
      "symbol": "KARMA",
      "name": "Wrapped KARMA (Sollet)",
      "decimals": 4,
      "logoURI": "https://cdn.jsdelivr.net/gh/machi-x/assets@master/blockchains/ethereum/assets/0xdfe691f37b6264a90ff507eb359c45d55037951c/logo.png",
      "tags": [
        "wrapped-sollet",
        "ethereum"
      ],
      "extensions": {
        "bridgeContract": "https://etherscan.io/address/0xeae57ce9cc1984f202e15e038b964bb8bdf7229a",
        "coingeckoId": "karma-dao"
      }
    },
    {
      "chainId": 101,
      "address": "EqWCKXfs3x47uVosDpTRgFniThL9Y8iCztJaapxbEaVX",
      "symbol": "LUA",
      "name": "Wrapped LUA (Sollet)",
      "decimals": 6,
      "logoURI": "https://cdn.jsdelivr.net/gh/trustwallet/assets@master/blockchains/ethereum/assets/0xB1f66997A5760428D3a87D68b90BfE0aE64121cC/logo.png",
      "tags": [
        "wrapped-sollet",
        "ethereum"
      ],
      "extensions": {
        "bridgeContract": "https://etherscan.io/address/0xeae57ce9cc1984f202e15e038b964bb8bdf7229a",
        "serumV3Usdc": "4xyWjQ74Eifq17vbue5Ut9xfFNfuVB116tZLEpiZuAn8",
        "serumV3Usdt": "35tV8UsHH8FnSAi3YFRrgCu4K9tb883wKnAXpnihot5r",
        "coingeckoId": "lua-token"
      }
    },
    {
      "chainId": 101,
      "address": "GeDS162t9yGJuLEHPWXXGrb1zwkzinCgRwnT8vHYjKza",
      "symbol": "MATH",
      "name": "Wrapped MATH (Sollet)",
      "decimals": 6,
      "tags": [
        "wrapped-sollet",
        "ethereum"
      ],
      "extensions": {
        "bridgeContract": "https://etherscan.io/address/0xeae57ce9cc1984f202e15e038b964bb8bdf7229a",
        "serumV3Usdc": "J7cPYBrXVy8Qeki2crZkZavcojf2sMRyQU7nx438Mf8t",
        "serumV3Usdt": "2WghiBkDL2yRhHdvm8CpprrkmfguuQGJTCDfPSudKBAZ",
        "coingeckoId": "math"
      }
    },
    {
      "chainId": 101,
      "address": "GUohe4DJUA5FKPWo3joiPgsB7yzer7LpDmt1Vhzy3Zht",
      "symbol": "KEEP",
      "name": "Wrapped KEEP (Sollet)",
      "decimals": 6,
      "logoURI": "https://assets.coingecko.com/coins/images/3373/large/IuNzUb5b_400x400.jpg?1589526336",
      "tags": [
        "wrapped-sollet",
        "ethereum"
      ],
      "extensions": {
        "bridgeContract": "https://etherscan.io/address/0xeae57ce9cc1984f202e15e038b964bb8bdf7229a",
        "serumV3Usdc": "3rgacody9SvM88QR83GHaNdEEx4Fe2V2ed5GJp2oeKDr",
        "serumV3Usdt": "HEGnaVL5i48ubPBqWAhodnZo8VsSLzEM3Gfc451DnFj9",
        "coingeckoId": "keep-network"
      }
    },
    {
      "chainId": 101,
      "address": "9F9fNTT6qwjsu4X4yWYKZpsbw5qT7o6yR2i57JF2jagy",
      "symbol": "SWAG",
      "name": "Wrapped SWAG (Sollet)",
      "decimals": 6,
      "logoURI": "https://assets.coingecko.com/coins/images/12805/large/photo_2020-10-14_23.17.02.jpeg?1602688642",
      "tags": [
        "wrapped-sollet",
        "ethereum"
      ],
      "extensions": {
        "bridgeContract": "https://etherscan.io/address/0xeae57ce9cc1984f202e15e038b964bb8bdf7229a",
        "serumV3Usdt": "J2XSt77XWim5HwtUM8RUwQvmRXNZsbMKpp5GTKpHafvf",
        "coingeckoId": "swag-finance"
      }
    },
    {
      "chainId": 101,
      "address": "DgHK9mfhMtUwwv54GChRrU54T2Em5cuszq2uMuen1ZVE",
      "symbol": "CEL",
      "name": "Wrapped Celsius (Sollet)",
      "decimals": 6,
      "logoURI": "https://cdn.jsdelivr.net/gh/trustwallet/assets@master/blockchains/ethereum/assets/0xaaAEBE6Fe48E54f431b0C390CfaF0b017d09D42d/logo.png",
      "tags": [
        "wrapped-sollet",
        "ethereum"
      ],
      "extensions": {
        "bridgeContract": "https://etherscan.io/address/0xeae57ce9cc1984f202e15e038b964bb8bdf7229a",
        "serumV3Usdt": "cgani53cMZgYfRMgSrNekJTMaLmccRfspsfTbXWRg7u",
        "coingeckoId": "celsius-degree-token"
      }
    },
    {
      "chainId": 101,
      "address": "7ncCLJpP3MNww17LW8bRvx8odQQnubNtfNZBL5BgAEHW",
      "symbol": "RSR",
      "name": "Wrapped Reserve Rights (Sollet)",
      "decimals": 6,
      "logoURI": "https://cdn.jsdelivr.net/gh/trustwallet/assets@master/blockchains/ethereum/assets/0x8762db106B2c2A0bccB3A80d1Ed41273552616E8/logo.png",
      "tags": [
        "wrapped-sollet",
        "ethereum"
      ],
      "extensions": {
        "bridgeContract": "https://etherscan.io/address/0xeae57ce9cc1984f202e15e038b964bb8bdf7229a",
        "serumV3Usdt": "FcPet5fz9NLdbXwVM6kw2WTHzRAD7mT78UjwTpawd7hJ",
        "coingeckoId": "reserve-rights-token"
      }
    },
    {
      "chainId": 101,
      "address": "5wihEYGca7X4gSe97C5mVcqNsfxBzhdTwpv72HKs25US",
      "symbol": "1INCH",
      "name": "Wrapped 1INCH (Sollet)",
      "decimals": 6,
      "logoURI": "https://cdn.jsdelivr.net/gh/trustwallet/assets@master/blockchains/ethereum/assets/0x111111111117dC0aa78b770fA6A738034120C302/logo.png",
      "tags": [
        "wrapped-sollet",
        "ethereum"
      ],
      "extensions": {
        "bridgeContract": "https://etherscan.io/address/0xeae57ce9cc1984f202e15e038b964bb8bdf7229a",
        "coingeckoId": "1inch"
      }
    },
    {
      "chainId": 101,
      "address": "38i2NQxjp5rt5B3KogqrxmBxgrAwaB3W1f1GmiKqh9MS",
      "symbol": "GRT",
      "name": "Wrapped GRT  (Sollet)",
      "decimals": 6,
      "logoURI": "https://cdn.jsdelivr.net/gh/trustwallet/assets@master/blockchains/ethereum/assets/0xc944E90C64B2c07662A292be6244BDf05Cda44a7/logo.png",
      "tags": [
        "wrapped-sollet",
        "ethereum"
      ],
      "extensions": {
        "bridgeContract": "https://etherscan.io/address/0xeae57ce9cc1984f202e15e038b964bb8bdf7229a",
        "coingeckoId": "the-graph"
      }
    },
    {
      "chainId": 101,
      "address": "Avz2fmevhhu87WYtWQCFj9UjKRjF9Z9QWwN2ih9yF95G",
      "symbol": "COMP",
      "name": "Wrapped Compound (Sollet)",
      "decimals": 6,
      "logoURI": "https://cdn.jsdelivr.net/gh/trustwallet/assets@master/blockchains/ethereum/assets/0xc00e94Cb662C3520282E6f5717214004A7f26888/logo.png",
      "tags": [
        "wrapped-sollet",
        "ethereum"
      ],
      "extensions": {
        "bridgeContract": "https://etherscan.io/address/0xeae57ce9cc1984f202e15e038b964bb8bdf7229a",
        "coingeckoId": "compound-coin"
      }
    },
    {
      "chainId": 101,
      "address": "9wRD14AhdZ3qV8et3eBQVsrb3UoBZDUbJGyFckpTg8sj",
      "symbol": "PAXG",
      "name": "Wrapped Paxos Gold (Sollet)",
      "decimals": 6,
      "logoURI": "https://cdn.jsdelivr.net/gh/trustwallet/assets@master/blockchains/ethereum/assets/0x45804880De22913dAFE09f4980848ECE6EcbAf78/logo.png",
      "tags": [
        "wrapped-sollet",
        "ethereum"
      ],
      "extensions": {
        "bridgeContract": "https://etherscan.io/address/0xeae57ce9cc1984f202e15e038b964bb8bdf7229a",
        "coingeckoId": "pax-gold"
      }
    },
    {
      "chainId": 101,
      "address": "AByXcTZwJHMtrKrvVsh9eFNB1pJaLDjCUR2ayvxBAAM2",
      "symbol": "STRONG",
      "name": "Wrapped Strong (Sollet)",
      "decimals": 6,
      "logoURI": "https://cdn.jsdelivr.net/gh/trustwallet/assets@master/blockchains/ethereum/assets/0x990f341946A3fdB507aE7e52d17851B87168017c/logo.png",
      "tags": [
        "wrapped-sollet",
        "ethereum"
      ],
      "extensions": {
        "bridgeContract": "https://etherscan.io/address/0xeae57ce9cc1984f202e15e038b964bb8bdf7229a",
        "coingeckoId": "strong"
      }
    },
    {
      "chainId": 101,
      "address": "EchesyfXePKdLtoiZSL8pBe8Myagyy8ZRqsACNCFGnvp",
      "symbol": "FIDA",
      "name": "Bonfida",
      "decimals": 6,
      "logoURI": "https://cdn.jsdelivr.net/gh/dr497/awesome-serum-markets/icons/fida.svg",
      "tags": [],
      "extensions": {
        "website": "https://bonfida.com/",
        "serumV3Usdc": "E14BKBhDWD4EuTkWj1ooZezesGxMW8LPCps4W5PuzZJo",
        "serumV3Usdt": "EbV7pPpEvheLizuYX3gUCvWM8iySbSRAhu2mQ5Vz2Mxf",
        "coingeckoId": "bonfida"
      }
    },
    {
      "chainId": 101,
      "address": "kinXdEcpDQeHPEuQnqmUgtYykqKGVFq6CeVX5iAHJq6",
      "symbol": "KIN",
      "name": "KIN",
      "decimals": 5,
      "logoURI": "https://cdn.jsdelivr.net/gh/trustwallet/assets@master/blockchains/kin/info/logo.png",
      "tags": [],
      "extensions": {
        "serumV3Usdc": "Bn6NPyr6UzrFAwC4WmvPvDr2Vm8XSUnFykM2aQroedgn",
        "serumV3Usdt": "4nCFQr8sahhhL4XJ7kngGFBmpkmyf3xLzemuMhn6mWTm",
        "coingeckoId": "kin"
      }
    },
    {
      "chainId": 101,
      "address": "MAPS41MDahZ9QdKXhVa4dWB9RuyfV4XqhyAZ8XcYepb",
      "symbol": "MAPS",
      "name": "MAPS",
      "decimals": 6,
      "logoURI": "https://cdn.jsdelivr.net/gh/solana-labs/explorer/public/tokens/maps.svg",
      "tags": [],
      "extensions": {
        "website": "https://maps.me/",
        "serumV3Usdc": "3A8XQRWXC7BjLpgLDDBhQJLT5yPCzS16cGYRKHkKxvYo",
        "serumV3Usdt": "7cknqHAuGpfVXPtFoJpFvUjJ8wkmyEfbFusmwMfNy3FE",
        "coingeckoId": "maps"
      }
    },
    {
      "chainId": 101,
      "address": "z3dn17yLaGMKffVogeFHQ9zWVcXgqgf3PQnDsNs2g6M",
      "symbol": "OXY",
      "name": "Oxygen Protocol",
      "decimals": 6,
      "logoURI": "https://cdn.jsdelivr.net/gh/nathanielparke/awesome-serum-markets/icons/oxy.svg",
      "tags": [],
      "extensions": {
        "website": "https://www.oxygen.org/",
        "serumV3Usdt": "GKLev6UHeX1KSDCyo2bzyG6wqhByEzDBkmYTxEdmYJgB",
        "serumV3Usdc": "GZ3WBFsqntmERPwumFEYgrX2B7J7G11MzNZAy7Hje27X",
        "coingeckoId": "oxygen"
      }
    },
    {
      "chainId": 101,
      "address": "FtgGSFADXBtroxq8VCausXRr2of47QBf5AS1NtZCu4GD",
      "symbol": "BRZ",
      "name": "BRZ",
      "decimals": 4,
      "logoURI": "https://cdn.jsdelivr.net/gh/solana-labs/explorer/public/tokens/brz.png",
      "tags": [],
      "extensions": {
        "website": "https://brztoken.io/",
        "coingeckoId": "brz"
      }
    },
    {
      "chainId": 101,
      "address": "Es9vMFrzaCERmJfrF4H2FYD4KCoNkY11McCe8BenwNYB",
      "symbol": "USDT",
      "name": "USDT",
      "decimals": 6,
      "logoURI": "https://cdn.jsdelivr.net/gh/solana-labs/explorer/public/tokens/usdt.svg",
      "tags": [
        "stablecoin"
      ],
      "extensions": {
        "website": "https://tether.to/",
        "coingeckoId": "tether",
        "serumV3Usdc": "77quYg4MGneUdjgXCunt9GgM1usmrxKY31twEy3WHwcS"
      }
    },
    {
      "chainId": 101,
      "address": "2oDxYGgTBmST4rc3yn1YtcSEck7ReDZ8wHWLqZAuNWXH",
      "symbol": "xMARK",
      "name": "Standard",
      "decimals": 9,
      "logoURI": "https://cdn.jsdelivr.net/gh/solana-labs/token-list@main/assets/mainnet/2oDxYGgTBmST4rc3yn1YtcSEck7ReDZ8wHWLqZAuNWXH/logo.png",
      "tags": [
        "wrapped",
        "wormhole"
      ],
      "extensions": {
        "website": "https://benchmarkprotocol.finance/",
        "address": "0x36b679bd64ed73dbfd88909cdcb892cb66bd4cbb",
        "bridgeContract": "https://etherscan.io/address/0xf92cD566Ea4864356C5491c177A430C222d7e678",
        "assetContract": "https://etherscan.io/address/0x36b679bd64ed73dbfd88909cdcb892cb66bd4cbb",
        "coingeckoId": "xmark"
      }
    },
    {
      "chainId": 101,
      "address": "4k3Dyjzvzp8eMZWUXbBCjEvwSkkk59S5iCNLY3QrkX6R",
      "symbol": "RAY",
      "name": "Raydium",
      "decimals": 6,
      "logoURI": "https://cdn.jsdelivr.net/gh/solana-labs/token-list@main/assets/mainnet/RVKd61ztZW9GUwhRbbLoYVRE5Xf1B2tVscKqwZqXgEr/logo.png",
      "tags": [],
      "extensions": {
        "website": "https://raydium.io/",
        "serumV3Usdt": "teE55QrL4a4QSfydR9dnHF97jgCfptpuigbb53Lo95g",
        "serumV3Usdc": "2xiv8A5xrJ7RnGdxXB42uFEkYHJjszEhaJyKKt4WaLep",
        "coingeckoId": "raydium"
      }
    },
    {
      "chainId": 101,
      "address": "CzPDyvotTcxNqtPne32yUiEVQ6jk42HZi1Y3hUu7qf7f",
      "symbol": "RAY-WUSDT",
      "name": "Raydium Legacy LP Token V2 (RAY-WUSDT)",
      "decimals": 6,
      "logoURI": "https://cdn.jsdelivr.net/gh/solana-labs/token-list@main/assets/mainnet/RVKd61ztZW9GUwhRbbLoYVRE5Xf1B2tVscKqwZqXgEr/logo.png",
      "tags": [
        "lp-token"
      ],
      "extensions": {
        "website": "https://raydium.io/"
      }
    },
    {
      "chainId": 101,
      "address": "134Cct3CSdRCbYgq5SkwmHgfwjJ7EM5cG9PzqffWqECx",
      "symbol": "RAY-SOL",
      "name": "Raydium LP Token V2 (RAY-SOL)",
      "decimals": 6,
      "logoURI": "https://cdn.jsdelivr.net/gh/solana-labs/token-list@main/assets/mainnet/RVKd61ztZW9GUwhRbbLoYVRE5Xf1B2tVscKqwZqXgEr/logo.png",
      "tags": [
        "lp-token"
      ],
      "extensions": {
        "website": "https://raydium.io/"
      }
    },
    {
      "chainId": 101,
      "address": "EVDmwajM5U73PD34bYPugwiA4Eqqbrej4mLXXv15Z5qR",
      "symbol": "LINK-WUSDT",
      "name": "Raydium LP Token V2 (LINK-WUSDT)",
      "decimals": 6,
      "logoURI": "https://cdn.jsdelivr.net/gh/solana-labs/token-list@main/assets/mainnet/RVKd61ztZW9GUwhRbbLoYVRE5Xf1B2tVscKqwZqXgEr/logo.png",
      "tags": [
        "lp-token"
      ],
      "extensions": {
        "website": "https://raydium.io/"
      }
    },
    {
      "chainId": 101,
      "address": "KY4XvwHy7JPzbWYAbk23jQvEb4qWJ8aCqYWREmk1Q7K",
      "symbol": "ETH-WUSDT",
      "name": "Raydium LP Token V2 (ETH-WUSDT)",
      "decimals": 6,
      "logoURI": "https://cdn.jsdelivr.net/gh/solana-labs/token-list@main/assets/mainnet/RVKd61ztZW9GUwhRbbLoYVRE5Xf1B2tVscKqwZqXgEr/logo.png",
      "tags": [
        "lp-token"
      ],
      "extensions": {
        "website": "https://raydium.io/"
      }
    },
    {
      "chainId": 101,
      "address": "FgmBnsF5Qrnv8X9bomQfEtQTQjNNiBCWRKGpzPnE5BDg",
      "symbol": "RAY-USDC",
      "name": "Raydium Legacy LP Token V2 (RAY-USDC)",
      "decimals": 6,
      "logoURI": "https://cdn.jsdelivr.net/gh/solana-labs/token-list@main/assets/mainnet/RVKd61ztZW9GUwhRbbLoYVRE5Xf1B2tVscKqwZqXgEr/logo.png",
      "tags": [
        "lp-token"
      ],
      "extensions": {
        "website": "https://raydium.io/"
      }
    },
    {
      "chainId": 101,
      "address": "5QXBMXuCL7zfAk39jEVVEvcrz1AvBGgT9wAhLLHLyyUJ",
      "symbol": "RAY-SRM",
      "name": "Raydium Legacy LP Token V2 (RAY-SRM)",
      "decimals": 6,
      "logoURI": "https://cdn.jsdelivr.net/gh/solana-labs/token-list@main/assets/mainnet/RVKd61ztZW9GUwhRbbLoYVRE5Xf1B2tVscKqwZqXgEr/logo.png",
      "tags": [
        "lp-token"
      ],
      "extensions": {
        "website": "https://raydium.io/"
      }
    },
    {
      "chainId": 101,
      "address": "FdhKXYjCou2jQfgKWcNY7jb8F2DPLU1teTTTRfLBD2v1",
      "symbol": "RAY-WUSDT",
      "name": "Raydium Legacy LP Token V3 (RAY-WUSDT)",
      "decimals": 6,
      "logoURI": "https://cdn.jsdelivr.net/gh/solana-labs/token-list@main/assets/mainnet/RVKd61ztZW9GUwhRbbLoYVRE5Xf1B2tVscKqwZqXgEr/logo.png",
      "tags": [
        "lp-token"
      ],
      "extensions": {
        "website": "https://raydium.io/"
      }
    },
    {
      "chainId": 101,
      "address": "BZFGfXMrjG2sS7QT2eiCDEevPFnkYYF7kzJpWfYxPbcx",
      "symbol": "RAY-USDC",
      "name": "Raydium LP Token V3 (RAY-USDC)",
      "decimals": 6,
      "logoURI": "https://cdn.jsdelivr.net/gh/solana-labs/token-list@main/assets/mainnet/RVKd61ztZW9GUwhRbbLoYVRE5Xf1B2tVscKqwZqXgEr/logo.png",
      "tags": [
        "lp-token"
      ],
      "extensions": {
        "website": "https://raydium.io/"
      }
    },
    {
      "chainId": 101,
      "address": "DSX5E21RE9FB9hM8Nh8xcXQfPK6SzRaJiywemHBSsfup",
      "symbol": "RAY-SRM",
      "name": "Raydium LP Token V3 (RAY-SRM)",
      "decimals": 6,
      "logoURI": "https://cdn.jsdelivr.net/gh/solana-labs/token-list@main/assets/mainnet/RVKd61ztZW9GUwhRbbLoYVRE5Xf1B2tVscKqwZqXgEr/logo.png",
      "tags": [
        "lp-token"
      ],
      "extensions": {
        "website": "https://raydium.io/"
      }
    },
    {
      "chainId": 101,
      "address": "F5PPQHGcznZ2FxD9JaxJMXaf7XkaFFJ6zzTBcW8osQjw",
      "symbol": "RAY-SOL",
      "name": "Raydium LP Token V3 (RAY-SOL)",
      "decimals": 6,
      "logoURI": "https://cdn.jsdelivr.net/gh/solana-labs/token-list@main/assets/mainnet/RVKd61ztZW9GUwhRbbLoYVRE5Xf1B2tVscKqwZqXgEr/logo.png",
      "tags": [
        "lp-token"
      ],
      "extensions": {
        "website": "https://raydium.io/"
      }
    },
    {
      "chainId": 101,
      "address": "8Q6MKy5Yxb9vG1mWzppMtMb2nrhNuCRNUkJTeiE3fuwD",
      "symbol": "RAY-ETH",
      "name": "Raydium LP Token V3 (RAY-ETH)",
      "decimals": 6,
      "logoURI": "https://cdn.jsdelivr.net/gh/solana-labs/token-list@main/assets/mainnet/RVKd61ztZW9GUwhRbbLoYVRE5Xf1B2tVscKqwZqXgEr/logo.png",
      "tags": [
        "lp-token"
      ],
      "extensions": {
        "website": "https://raydium.io/"
      }
    },
    {
      "chainId": 101,
      "address": "DsBuznXRTmzvEdb36Dx3aVLVo1XmH7r1PRZUFugLPTFv",
      "symbol": "FIDA-RAY",
      "name": "Raydium Fusion LP Token V4 (FIDA-RAY)",
      "decimals": 6,
      "logoURI": "https://cdn.jsdelivr.net/gh/solana-labs/token-list@main/assets/mainnet/RVKd61ztZW9GUwhRbbLoYVRE5Xf1B2tVscKqwZqXgEr/logo.png",
      "tags": [
        "lp-token"
      ],
      "extensions": {
        "website": "https://raydium.io/"
      }
    },
    {
      "chainId": 101,
      "address": "FwaX9W7iThTZH5MFeasxdLpxTVxRcM7ZHieTCnYog8Yb",
      "symbol": "OXY-RAY",
      "name": "Raydium Fusion LP Token V4 (OXY-RAY)",
      "decimals": 6,
      "logoURI": "https://cdn.jsdelivr.net/gh/solana-labs/token-list@main/assets/mainnet/RVKd61ztZW9GUwhRbbLoYVRE5Xf1B2tVscKqwZqXgEr/logo.png",
      "tags": [
        "lp-token"
      ],
      "extensions": {
        "website": "https://raydium.io/"
      }
    },
    {
      "chainId": 101,
      "address": "CcKK8srfVdTSsFGV3VLBb2YDbzF4T4NM2C3UEjC39RLP",
      "symbol": "MAPS-RAY",
      "name": "Raydium Fusion LP Token V4 (MAPS-RAY)",
      "decimals": 6,
      "logoURI": "https://cdn.jsdelivr.net/gh/solana-labs/token-list@main/assets/mainnet/RVKd61ztZW9GUwhRbbLoYVRE5Xf1B2tVscKqwZqXgEr/logo.png",
      "tags": [
        "lp-token"
      ],
      "extensions": {
        "website": "https://raydium.io/"
      }
    },
    {
      "chainId": 101,
      "address": "CHT8sft3h3gpLYbCcZ9o27mT5s3Z6VifBVbUiDvprHPW",
      "symbol": "KIN-RAY",
      "name": "Raydium Legacy Fusion LP Token V4 (KIN-RAY)",
      "decimals": 6,
      "logoURI": "https://cdn.jsdelivr.net/gh/solana-labs/token-list@main/assets/mainnet/RVKd61ztZW9GUwhRbbLoYVRE5Xf1B2tVscKqwZqXgEr/logo.png",
      "tags": [
        "lp-token"
      ],
      "extensions": {
        "website": "https://raydium.io/"
      }
    },
    {
      "chainId": 101,
      "address": "C3sT1R3nsw4AVdepvLTLKr5Gvszr7jufyBWUCvy4TUvT",
      "symbol": "RAY-USDT",
      "name": "Raydium LP Token V4 (RAY-USDT)",
      "decimals": 6,
      "logoURI": "https://cdn.jsdelivr.net/gh/solana-labs/token-list@main/assets/mainnet/RVKd61ztZW9GUwhRbbLoYVRE5Xf1B2tVscKqwZqXgEr/logo.png",
      "tags": [
        "lp-token"
      ],
      "extensions": {
        "website": "https://raydium.io/"
      }
    },
    {
      "chainId": 101,
      "address": "8HoQnePLqPj4M7PUDzfw8e3Ymdwgc7NLGnaTUapubyvu",
      "symbol": "SOL-USDC",
      "name": "Raydium LP Token V4 (SOL-USDC)",
      "decimals": 9,
      "logoURI": "https://cdn.jsdelivr.net/gh/solana-labs/token-list@main/assets/mainnet/RVKd61ztZW9GUwhRbbLoYVRE5Xf1B2tVscKqwZqXgEr/logo.png",
      "tags": [
        "lp-token"
      ],
      "extensions": {
        "website": "https://raydium.io/"
      }
    },
    {
      "chainId": 101,
      "address": "865j7iMmRRycSYUXzJ33ZcvLiX9JHvaLidasCyUyKaRE",
      "symbol": "YFI-USDC",
      "name": "Raydium LP Token V4 (YFI-USDC)",
      "decimals": 6,
      "logoURI": "https://cdn.jsdelivr.net/gh/solana-labs/token-list@main/assets/mainnet/RVKd61ztZW9GUwhRbbLoYVRE5Xf1B2tVscKqwZqXgEr/logo.png",
      "tags": [
        "lp-token"
      ],
      "extensions": {
        "website": "https://raydium.io/"
      }
    },
    {
      "chainId": 101,
      "address": "9XnZd82j34KxNLgQfz29jGbYdxsYznTWRpvZE3SRE7JG",
      "symbol": "SRM-USDC",
      "name": "Raydium LP Token V4 (SRM-USDC)",
      "decimals": 6,
      "logoURI": "https://cdn.jsdelivr.net/gh/solana-labs/token-list@main/assets/mainnet/RVKd61ztZW9GUwhRbbLoYVRE5Xf1B2tVscKqwZqXgEr/logo.png",
      "tags": [
        "lp-token"
      ],
      "extensions": {
        "website": "https://raydium.io/"
      }
    },
    {
      "chainId": 101,
      "address": "75dCoKfUHLUuZ4qEh46ovsxfgWhB4icc3SintzWRedT9",
      "symbol": "FTT-USDC",
      "name": "Raydium LP Token V4 (FTT-USDC)",
      "decimals": 6,
      "logoURI": "https://cdn.jsdelivr.net/gh/solana-labs/token-list@main/assets/mainnet/RVKd61ztZW9GUwhRbbLoYVRE5Xf1B2tVscKqwZqXgEr/logo.png",
      "tags": [
        "lp-token"
      ],
      "extensions": {
        "website": "https://raydium.io/"
      }
    },
    {
      "chainId": 101,
      "address": "2hMdRdVWZqetQsaHG8kQjdZinEMBz75vsoWTCob1ijXu",
      "symbol": "BTC-USDC",
      "name": "Raydium LP Token V4 (BTC-USDC)",
      "decimals": 6,
      "logoURI": "https://cdn.jsdelivr.net/gh/solana-labs/token-list@main/assets/mainnet/RVKd61ztZW9GUwhRbbLoYVRE5Xf1B2tVscKqwZqXgEr/logo.png",
      "tags": [
        "lp-token"
      ],
      "extensions": {
        "website": "https://raydium.io/"
      }
    },
    {
      "chainId": 101,
      "address": "2QVjeR9d2PbSf8em8NE8zWd8RYHjFtucDUdDgdbDD2h2",
      "symbol": "SUSHI-USDC",
      "name": "Raydium LP Token V4 (SUSHI-USDC)",
      "decimals": 6,
      "logoURI": "https://cdn.jsdelivr.net/gh/solana-labs/token-list@main/assets/mainnet/RVKd61ztZW9GUwhRbbLoYVRE5Xf1B2tVscKqwZqXgEr/logo.png",
      "tags": [
        "lp-token"
      ],
      "extensions": {
        "website": "https://raydium.io/"
      }
    },
    {
      "chainId": 101,
      "address": "CHyUpQFeW456zcr5XEh4RZiibH8Dzocs6Wbgz9aWpXnQ",
      "symbol": "TOMO-USDC",
      "name": "Raydium LP Token V4 (TOMO-USDC)",
      "decimals": 6,
      "logoURI": "https://cdn.jsdelivr.net/gh/solana-labs/token-list@main/assets/mainnet/RVKd61ztZW9GUwhRbbLoYVRE5Xf1B2tVscKqwZqXgEr/logo.png",
      "tags": [
        "lp-token"
      ],
      "extensions": {
        "website": "https://raydium.io/"
      }
    },
    {
      "chainId": 101,
      "address": "BqjoYjqKrXtfBKXeaWeAT5sYCy7wsAYf3XjgDWsHSBRs",
      "symbol": "LINK-USDC",
      "name": "Raydium LP Token V4 (LINK-USDC)",
      "decimals": 6,
      "logoURI": "https://cdn.jsdelivr.net/gh/solana-labs/token-list@main/assets/mainnet/RVKd61ztZW9GUwhRbbLoYVRE5Xf1B2tVscKqwZqXgEr/logo.png",
      "tags": [
        "lp-token"
      ],
      "extensions": {
        "website": "https://raydium.io/"
      }
    },
    {
      "chainId": 101,
      "address": "13PoKid6cZop4sj2GfoBeujnGfthUbTERdE5tpLCDLEY",
      "symbol": "ETH-USDC",
      "name": "Raydium LP Token V4 (ETH-USDC)",
      "decimals": 6,
      "logoURI": "https://cdn.jsdelivr.net/gh/solana-labs/token-list@main/assets/mainnet/RVKd61ztZW9GUwhRbbLoYVRE5Xf1B2tVscKqwZqXgEr/logo.png",
      "tags": [
        "lp-token"
      ],
      "extensions": {
        "website": "https://raydium.io/"
      }
    },
    {
      "chainId": 101,
      "address": "2Vyyeuyd15Gp8aH6uKE72c4hxc8TVSLibxDP9vzspQWG",
      "symbol": "COPE-USDC",
      "name": "Raydium Fusion LP Token V4 (COPE-USDC)",
      "decimals": 0,
      "logoURI": "https://cdn.jsdelivr.net/gh/solana-labs/token-list@main/assets/mainnet/RVKd61ztZW9GUwhRbbLoYVRE5Xf1B2tVscKqwZqXgEr/logo.png",
      "tags": [
        "lp-token"
      ],
      "extensions": {
        "website": "https://raydium.io/"
      }
    },
    {
      "chainId": 101,
      "address": "Epm4KfTj4DMrvqn6Bwg2Tr2N8vhQuNbuK8bESFp4k33K",
      "symbol": "SOL-USDT",
      "name": "Raydium LP Token V4 (SOL-USDT)",
      "decimals": 9,
      "logoURI": "https://cdn.jsdelivr.net/gh/solana-labs/token-list@main/assets/mainnet/RVKd61ztZW9GUwhRbbLoYVRE5Xf1B2tVscKqwZqXgEr/logo.png",
      "tags": [
        "lp-token"
      ],
      "extensions": {
        "website": "https://raydium.io/"
      }
    },
    {
      "chainId": 101,
      "address": "FA1i7fej1pAbQbnY8NbyYUsTrWcasTyipKreDgy1Mgku",
      "symbol": "YFI-USDT",
      "name": "Raydium LP Token V4 (YFI-USDT)",
      "decimals": 6,
      "logoURI": "https://cdn.jsdelivr.net/gh/solana-labs/token-list@main/assets/mainnet/RVKd61ztZW9GUwhRbbLoYVRE5Xf1B2tVscKqwZqXgEr/logo.png",
      "tags": [
        "lp-token"
      ],
      "extensions": {
        "website": "https://raydium.io/"
      }
    },
    {
      "chainId": 101,
      "address": "HYSAu42BFejBS77jZAZdNAWa3iVcbSRJSzp3wtqCbWwv",
      "symbol": "SRM-USDT",
      "name": "Raydium LP Token V4 (SRM-USDT)",
      "decimals": 6,
      "logoURI": "https://cdn.jsdelivr.net/gh/solana-labs/token-list@main/assets/mainnet/RVKd61ztZW9GUwhRbbLoYVRE5Xf1B2tVscKqwZqXgEr/logo.png",
      "tags": [
        "lp-token"
      ],
      "extensions": {
        "website": "https://raydium.io/"
      }
    },
    {
      "chainId": 101,
      "address": "2cTCiUnect5Lap2sk19xLby7aajNDYseFhC9Pigou11z",
      "symbol": "FTT-USDT",
      "name": "Raydium LP Token V4 (FTT-USDT)",
      "decimals": 6,
      "logoURI": "https://cdn.jsdelivr.net/gh/solana-labs/token-list@main/assets/mainnet/RVKd61ztZW9GUwhRbbLoYVRE5Xf1B2tVscKqwZqXgEr/logo.png",
      "tags": [
        "lp-token"
      ],
      "extensions": {
        "website": "https://raydium.io/"
      }
    },
    {
      "chainId": 101,
      "address": "DgGuvR9GSHimopo3Gc7gfkbKamLKrdyzWkq5yqA6LqYS",
      "symbol": "BTC-USDT",
      "name": "Raydium LP Token V4 (BTC-USDT)",
      "decimals": 6,
      "logoURI": "https://cdn.jsdelivr.net/gh/solana-labs/token-list@main/assets/mainnet/RVKd61ztZW9GUwhRbbLoYVRE5Xf1B2tVscKqwZqXgEr/logo.png",
      "tags": [
        "lp-token"
      ],
      "extensions": {
        "website": "https://raydium.io/"
      }
    },
    {
      "chainId": 101,
      "address": "Ba26poEYDy6P2o95AJUsewXgZ8DM9BCsmnU9hmC9i4Ki",
      "symbol": "SUSHI-USDT",
      "name": "Raydium LP Token V4 (SUSHI-USDT)",
      "decimals": 6,
      "logoURI": "https://cdn.jsdelivr.net/gh/solana-labs/token-list@main/assets/mainnet/RVKd61ztZW9GUwhRbbLoYVRE5Xf1B2tVscKqwZqXgEr/logo.png",
      "tags": [
        "lp-token"
      ],
      "extensions": {
        "website": "https://raydium.io/"
      }
    },
    {
      "chainId": 101,
      "address": "D3iGro1vn6PWJXo9QAPj3dfta6dKkHHnmiiym2EfsAmi",
      "symbol": "TOMO-USDT",
      "name": "Raydium LP Token V4 (TOMO-USDT)",
      "decimals": 6,
      "logoURI": "https://cdn.jsdelivr.net/gh/solana-labs/token-list@main/assets/mainnet/RVKd61ztZW9GUwhRbbLoYVRE5Xf1B2tVscKqwZqXgEr/logo.png",
      "tags": [
        "lp-token"
      ],
      "extensions": {
        "website": "https://raydium.io/"
      }
    },
    {
      "chainId": 101,
      "address": "Dr12Sgt9gkY8WU5tRkgZf1TkVWJbvjYuPAhR3aDCwiiX",
      "symbol": "LINK-USDT",
      "name": "Raydium LP Token V4 (LINK-USDT)",
      "decimals": 6,
      "logoURI": "https://cdn.jsdelivr.net/gh/solana-labs/token-list@main/assets/mainnet/RVKd61ztZW9GUwhRbbLoYVRE5Xf1B2tVscKqwZqXgEr/logo.png",
      "tags": [
        "lp-token"
      ],
      "extensions": {
        "website": "https://raydium.io/"
      }
    },
    {
      "chainId": 101,
      "address": "nPrB78ETY8661fUgohpuVusNCZnedYCgghzRJzxWnVb",
      "symbol": "ETH-USDT",
      "name": "Raydium LP Token V4 (ETH-USDT)",
      "decimals": 6,
      "logoURI": "https://cdn.jsdelivr.net/gh/solana-labs/token-list@main/assets/mainnet/RVKd61ztZW9GUwhRbbLoYVRE5Xf1B2tVscKqwZqXgEr/logo.png",
      "tags": [
        "lp-token"
      ],
      "extensions": {
        "website": "https://raydium.io/"
      }
    },
    {
      "chainId": 101,
      "address": "EGJht91R7dKpCj8wzALkjmNdUUUcQgodqWCYweyKcRcV",
      "symbol": "YFI-SRM",
      "name": "Raydium LP Token V4 (YFI-SRM)",
      "decimals": 6,
      "logoURI": "https://cdn.jsdelivr.net/gh/solana-labs/token-list@main/assets/mainnet/RVKd61ztZW9GUwhRbbLoYVRE5Xf1B2tVscKqwZqXgEr/logo.png",
      "tags": [
        "lp-token"
      ],
      "extensions": {
        "website": "https://raydium.io/"
      }
    },
    {
      "chainId": 101,
      "address": "AsDuPg9MgPtt3jfoyctUCUgsvwqAN6RZPftqoeiPDefM",
      "symbol": "FTT-SRM",
      "name": "Raydium LP Token V4 (FTT-SRM)",
      "decimals": 6,
      "logoURI": "https://cdn.jsdelivr.net/gh/solana-labs/token-list@main/assets/mainnet/RVKd61ztZW9GUwhRbbLoYVRE5Xf1B2tVscKqwZqXgEr/logo.png",
      "tags": [
        "lp-token"
      ],
      "extensions": {
        "website": "https://raydium.io/"
      }
    },
    {
      "chainId": 101,
      "address": "AGHQxXb3GSzeiLTcLtXMS2D5GGDZxsB2fZYZxSB5weqB",
      "symbol": "BTC-SRM",
      "name": "Raydium LP Token V4 (BTC-SRM)",
      "decimals": 6,
      "logoURI": "https://cdn.jsdelivr.net/gh/solana-labs/token-list@main/assets/mainnet/RVKd61ztZW9GUwhRbbLoYVRE5Xf1B2tVscKqwZqXgEr/logo.png",
      "tags": [
        "lp-token"
      ],
      "extensions": {
        "website": "https://raydium.io/"
      }
    },
    {
      "chainId": 101,
      "address": "3HYhUnUdV67j1vn8fu7ExuVGy5dJozHEyWvqEstDbWwE",
      "symbol": "SUSHI-SRM",
      "name": "Raydium LP Token V4 (SUSHI-SRM)",
      "decimals": 6,
      "logoURI": "https://cdn.jsdelivr.net/gh/solana-labs/token-list@main/assets/mainnet/RVKd61ztZW9GUwhRbbLoYVRE5Xf1B2tVscKqwZqXgEr/logo.png",
      "tags": [
        "lp-token"
      ],
      "extensions": {
        "website": "https://raydium.io/"
      }
    },
    {
      "chainId": 101,
      "address": "GgH9RnKrQpaMQeqmdbMvs5oo1A24hERQ9wuY2pSkeG7x",
      "symbol": "TOMO-SRM",
      "name": "Raydium LP Token V4 (TOMO-SRM)",
      "decimals": 6,
      "logoURI": "https://cdn.jsdelivr.net/gh/solana-labs/token-list@main/assets/mainnet/RVKd61ztZW9GUwhRbbLoYVRE5Xf1B2tVscKqwZqXgEr/logo.png",
      "tags": [
        "lp-token"
      ],
      "extensions": {
        "website": "https://raydium.io/"
      }
    },
    {
      "chainId": 101,
      "address": "GXN6yJv12o18skTmJXaeFXZVY1iqR18CHsmCT8VVCmDD",
      "symbol": "LINK-SRM",
      "name": "Raydium LP Token V4 (LINK-SRM)",
      "decimals": 6,
      "logoURI": "https://cdn.jsdelivr.net/gh/solana-labs/token-list@main/assets/mainnet/RVKd61ztZW9GUwhRbbLoYVRE5Xf1B2tVscKqwZqXgEr/logo.png",
      "tags": [
        "lp-token"
      ],
      "extensions": {
        "website": "https://raydium.io/"
      }
    },
    {
      "chainId": 101,
      "address": "9VoY3VERETuc2FoadMSYYizF26mJinY514ZpEzkHMtwG",
      "symbol": "ETH-SRM",
      "name": "Raydium LP Token V4 (ETH-SRM)",
      "decimals": 6,
      "logoURI": "https://cdn.jsdelivr.net/gh/solana-labs/token-list@main/assets/mainnet/RVKd61ztZW9GUwhRbbLoYVRE5Xf1B2tVscKqwZqXgEr/logo.png",
      "tags": [
        "lp-token"
      ],
      "extensions": {
        "website": "https://raydium.io/"
      }
    },
    {
      "chainId": 101,
      "address": "AKJHspCwDhABucCxNLXUSfEzb7Ny62RqFtC9uNjJi4fq",
      "symbol": "SRM-SOL",
      "name": "Raydium LP Token V4 (SRM-SOL)",
      "decimals": 6,
      "logoURI": "https://cdn.jsdelivr.net/gh/solana-labs/token-list@main/assets/mainnet/RVKd61ztZW9GUwhRbbLoYVRE5Xf1B2tVscKqwZqXgEr/logo.png",
      "tags": [
        "lp-token"
      ],
      "extensions": {
        "website": "https://raydium.io/"
      }
    },
    {
      "chainId": 101,
      "address": "2doeZGLJyACtaG9DCUyqMLtswesfje1hjNA11hMdj6YU",
      "symbol": "TULIP-USDC",
      "name": "Raydium LP Token V4 (TULIP-USDC)",
      "decimals": 6,
      "logoURI": "https://solfarm.io/tulip-usdc.svg",
      "tags": [
        "lp-token"
      ],
      "extensions": {
        "website": "https://raydium.io/"
      }
    },
    {
      "chainId": 101,
      "address": "AcstFzGGawvvdVhYV9bftr7fmBHbePUjhv53YK1W3dZo",
      "symbol": "LSD",
      "name": "LSD",
      "decimals": 9,
      "tags": [
        "nft"
      ],
      "extensions": {
        "website": "https://solible.com/"
      }
    },
    {
      "chainId": 101,
      "address": "91fSFQsPzMLat9DHwLdQacW3i3EGnWds5tA5mt7yLiT9",
      "symbol": "Unlimited Energy",
      "name": "Unlimited Energy",
      "decimals": 9,
      "tags": [
        "nft"
      ],
      "extensions": {
        "website": "https://solible.com/"
      }
    },
    {
      "chainId": 101,
      "address": "29PEpZeuqWf9tS2gwCjpeXNdXLkaZSMR2s1ibkvGsfnP",
      "symbol": "Need for Speed",
      "name": "Need for Speed",
      "decimals": 9,
      "tags": [
        "nft"
      ],
      "extensions": {
        "website": "https://solible.com/"
      }
    },
    {
      "chainId": 101,
      "address": "HsY8PNar8VExU335ZRYzg89fX7qa4upYu6vPMPFyCDdK",
      "symbol": "ADOR OPENS",
      "name": "ADOR OPENS",
      "decimals": 0,
      "tags": [
        "nft"
      ],
      "extensions": {
        "website": "https://solible.com/"
      }
    },
    {
      "chainId": 101,
      "address": "EDP8TpLJ77M3KiDgFkZW4v4mhmKJHZi9gehYXenfFZuL",
      "symbol": "CMS - Rare",
      "name": "CMS - Rare",
      "decimals": 0,
      "tags": [
        "nft"
      ],
      "extensions": {
        "website": "https://solible.com/"
      }
    },
    {
      "chainId": 101,
      "address": "BrUKFwAABkExb1xzYU4NkRWzjBihVQdZ3PBz4m5S8if3",
      "symbol": "Tesla",
      "name": "Tesla",
      "decimals": 0,
      "tags": [
        "nft"
      ],
      "extensions": {
        "website": "https://solible.com/"
      }
    },
    {
      "chainId": 101,
      "address": "9CmQwpvVXRyixjiE3LrbSyyopPZohNDN1RZiTk8rnXsQ",
      "symbol": "DeceFi",
      "name": "DeceFi",
      "decimals": 0,
      "tags": [
        "nft"
      ],
      "extensions": {
        "website": "https://solible.com/"
      }
    },
    {
      "chainId": 101,
      "address": "F6ST1wWkx2PeH45sKmRxo1boyuzzWCfpnvyKL4BGeLxF",
      "symbol": "Power User",
      "name": "Power User",
      "decimals": 0,
      "tags": [
        "nft"
      ],
      "extensions": {
        "website": "https://solible.com/"
      }
    },
    {
      "chainId": 101,
      "address": "dZytJ7iPDcCu9mKe3srL7bpUeaR3zzkcVqbtqsmxtXZ",
      "symbol": "VIP Member",
      "name": "VIP Member",
      "decimals": 0,
      "tags": [
        "nft"
      ],
      "extensions": {
        "website": "https://solible.com/"
      }
    },
    {
      "chainId": 101,
      "address": "8T4vXgwZUWwsbCDiptHFHjdfexvLG9UP8oy1psJWEQdS",
      "symbol": "Uni Christmas",
      "name": "Uni Christmas",
      "decimals": 0,
      "tags": [
        "nft"
      ],
      "extensions": {
        "website": "https://solible.com/"
      }
    },
    {
      "chainId": 101,
      "address": "EjFGGJSyp9UDS8aqafET5LX49nsG326MeNezYzpiwgpQ",
      "symbol": "BNB",
      "name": "BNB",
      "decimals": 0,
      "tags": [
        "nft"
      ],
      "extensions": {
        "website": "https://solible.com/"
      }
    },
    {
      "chainId": 101,
      "address": "FkmkTr4en8CXkfo9jAwEMov6PVNLpYMzWr3Udqf9so8Z",
      "symbol": "Seldom",
      "name": "Seldom",
      "decimals": 9,
      "tags": [
        "nft"
      ],
      "extensions": {
        "website": "https://solible.com/"
      }
    },
    {
      "chainId": 101,
      "address": "2gn1PJdMAU92SU5inLSp4Xp16ZC5iLF6ScEi7UBvp8ZD",
      "symbol": "Satoshi Closeup",
      "name": "Satoshi Closeup",
      "decimals": 9,
      "tags": [
        "nft"
      ],
      "extensions": {
        "website": "https://solible.com/"
      }
    },
    {
      "chainId": 101,
      "address": "7mhZHtPL4GFkquQR4Y6h34Q8hNkQvGc1FaNtyE43NvUR",
      "symbol": "Satoshi GB",
      "name": "Satoshi GB",
      "decimals": 9,
      "tags": [
        "nft"
      ],
      "extensions": {
        "website": "https://solible.com/"
      }
    },
    {
      "chainId": 101,
      "address": "8RoKfLx5RCscbtVh8kYb81TF7ngFJ38RPomXtUREKsT2",
      "symbol": "Satoshi OG",
      "name": "Satoshi OG",
      "decimals": 9,
      "tags": [
        "nft"
      ],
      "extensions": {
        "website": "https://solible.com/"
      }
    },
    {
      "chainId": 101,
      "address": "9rw5hyDngBQ3yDsCRHqgzGHERpU2zaLh1BXBUjree48J",
      "symbol": "Satoshi BTC",
      "name": "Satoshi BTC",
      "decimals": 10,
      "tags": [
        "nft"
      ],
      "extensions": {
        "website": "https://solible.com/"
      }
    },
    {
      "chainId": 101,
      "address": "AiD7J6D5Hny5DJB1MrYBc2ePQqy2Yh4NoxWwYfR7PzxH",
      "symbol": "Satoshi GB",
      "name": "Satoshi GB",
      "decimals": 9,
      "tags": [
        "nft"
      ],
      "extensions": {
        "website": "https://solible.com/"
      }
    },
    {
      "chainId": 101,
      "address": "4qzEcYvT6TuJME2EMZ5vjaLvQja6R4hKjarA73WQUwt6",
      "name": "APESZN_HOODIE",
      "symbol": "APESZN_HOODIE",
      "decimals": 9,
      "tags": [
        "nft"
      ],
      "extensions": {
        "website": "https://solible.com/"
      }
    },
    {
      "chainId": 101,
      "address": "APhyVWtzjdTVYhyta9ngSiCDk2pLi8eEZKsHGSbsmwv6",
      "name": "APESZN_TEE_SHIRT",
      "symbol": "APESZN_TEE_SHIRT",
      "decimals": 9,
      "tags": [
        "nft"
      ],
      "extensions": {
        "website": "https://solible.com/"
      }
    },
    {
      "chainId": 101,
      "address": "bxiA13fpU1utDmYuUvxvyMT8odew5FEm96MRv7ij3eb",
      "symbol": "Satoshi",
      "name": "Satoshi",
      "decimals": 9,
      "tags": [
        "nft"
      ],
      "extensions": {
        "website": "https://solible.com/"
      }
    },
    {
      "chainId": 101,
      "address": "GoC24kpj6TkvjzspXrjSJC2CVb5zMWhLyRcHJh9yKjRF",
      "symbol": "Satoshi Closeup",
      "name": "Satoshi Closeup",
      "decimals": 9,
      "tags": [
        "nft"
      ],
      "extensions": {
        "website": "https://solible.com/"
      }
    },
    {
      "chainId": 101,
      "address": "oCUduD44ETuZ65bpWdPzPDSnAdreg1sJrugfwyFZVHV",
      "symbol": "Satoshi BTC",
      "name": "Satoshi BTC",
      "decimals": 9,
      "tags": [
        "nft"
      ],
      "extensions": {
        "website": "https://solible.com/"
      }
    },
    {
      "chainId": 101,
      "address": "9Vvre2DxBB9onibwYDHeMsY1cj6BDKtEDccBPWRN215E",
      "symbol": "Satoshi Nakamoto",
      "name": "Satoshi Nakamoto",
      "decimals": 9,
      "tags": [
        "nft"
      ],
      "extensions": {
        "website": "https://solible.com/"
      }
    },
    {
      "chainId": 101,
      "address": "7RpFk44cMTAUt9CcjEMWnZMypE9bYQsjBiSNLn5qBvhP",
      "symbol": "Charles Hoskinson",
      "name": "Charles Hoskinson",
      "decimals": 9,
      "tags": [
        "nft"
      ],
      "extensions": {
        "website": "https://solible.com/"
      }
    },
    {
      "chainId": 101,
      "address": "GyRkPAxpd9XrMHcBF6fYHVRSZQvQBwAGKAGQeBPSKzMq",
      "symbol": "SBF",
      "name": "SBF",
      "decimals": 0,
      "tags": [
        "nft"
      ],
      "extensions": {
        "website": "https://solible.com/"
      }
    },
    {
      "chainId": 101,
      "address": "AgdBQN2Sy2abiZ2KToWeUsQ9PHdCv95wt6kVWRf5zDkx",
      "symbol": "Bitcoin Tram",
      "name": "Bitcoin Tram",
      "decimals": 0,
      "tags": [
        "nft"
      ],
      "extensions": {
        "website": "https://solible.com/"
      }
    },
    {
      "chainId": 101,
      "address": "7TRzvCqXN8KSXggbSyeEG2Z9YBBhEFmbtmv6FLbd4mmd",
      "symbol": "SRM tee-shirt",
      "name": "SRM tee-shirt",
      "decimals": 0,
      "tags": [
        "nft"
      ],
      "extensions": {
        "website": "https://solible.com/"
      }
    },
    {
      "chainId": 101,
      "address": "gksYzxitEf2HyE7Bb81vvHXNH5f3wa43jvXf4TcUZwb",
      "symbol": "PERK",
      "name": "PERK",
      "decimals": 6,
      "logoURI": "https://cdn.jsdelivr.net/gh/perkexchange/assets/logos/SPL-token/logo.png",
      "tags": [],
      "extensions": {
        "website": "https://perk.exchange/"
      }
    },
    {
      "chainId": 101,
      "address": "BDxWSxkMLW1nJ3VggamUKkEKrtCaVqzFxoDApM8HdBks",
      "symbol": "BTSG",
      "name": "BitSong",
      "decimals": 6,
      "logoURI": "https://cdn.jsdelivr.net/gh/bitsongofficial/assets/logo_128x128.png",
      "tags": [],
      "extensions": {
        "website": "https://bitsong.io/",
        "coingeckoId": "bitsong"
      }
    },
    {
      "chainId": 101,
      "address": "5ddiFxh3J2tcZHfn8uhGRYqu16P3FUvBfh8WoZPUHKW5",
      "name": "EOSBEAR",
      "symbol": "EOSBEAR",
      "decimals": 6,
      "logoURI": "",
      "tags": [
        "leveraged",
        "bear"
      ],
      "extensions": {
        "coingeckoId": "3x-short-eos-token",
        "serumV3Usdc": "2BQrJP599QVKRyHhyJ6oRrTPNUmPBgXxiBo2duvYdacy"
      }
    },
    {
      "chainId": 101,
      "address": "qxxF6S62hmZF5bo46mS7C2qbBa87qRossAM78VzsDqi",
      "name": "EOSBULL",
      "symbol": "EOSBULL",
      "decimals": 6,
      "logoURI": "",
      "tags": [
        "leveraged",
        "bull"
      ],
      "extensions": {
        "coingeckoId": "3x-long-eos-token"
      }
    },
    {
      "chainId": 101,
      "address": "2CDLbxeuqkLTLY3em6FFQgfBQV5LRnEsJJgcFCvWKNcS",
      "name": "BNBBEAR",
      "symbol": "BNBBEAR",
      "decimals": 6,
      "logoURI": "",
      "tags": [
        "leveraged",
        "bear"
      ],
      "extensions": {
        "coingeckoId": "3x-short-bnb-token"
      }
    },
    {
      "chainId": 101,
      "address": "AfjHjdLibuXyvmz7PyTSc5KEcGBh43Kcu8Sr2tyDaJyt",
      "name": "BNBBULL",
      "symbol": "BNBBULL",
      "decimals": 6,
      "logoURI": "",
      "tags": [
        "leveraged",
        "bull"
      ],
      "extensions": {
        "coingeckoId": "3x-long-bnb-token"
      }
    },
    {
      "chainId": 101,
      "address": "8kA1WJKoLTxtACNPkvW6UNufsrpxUY57tXZ9KmG9123t",
      "name": "BSVBULL",
      "symbol": "BSVBULL",
      "decimals": 6,
      "logoURI": "",
      "tags": [
        "leveraged",
        "bull"
      ],
      "extensions": {
        "coingeckoId": "3x-long-bitcoin-sv-token"
      }
    },
    {
      "chainId": 101,
      "address": "2FGW8BVMu1EHsz2ZS9rZummDaq6o2DVrZZPw4KaAvDWh",
      "name": "BSVBEAR",
      "symbol": "BSVBEAR",
      "decimals": 6,
      "logoURI": "",
      "tags": [
        "leveraged",
        "bear"
      ],
      "extensions": {
        "coingeckoId": "3x-short-bitcoin-sv-token"
      }
    },
    {
      "chainId": 101,
      "address": "8L9XGTMzcqS9p61zsR35t7qipwAXMYkD6disWoDFZiFT",
      "name": "LTCBEAR",
      "symbol": "LTCBEAR",
      "decimals": 6,
      "logoURI": "",
      "tags": [
        "leveraged",
        "bear"
      ],
      "extensions": {
        "coingeckoId": "3x-short-litecoin-token"
      }
    },
    {
      "chainId": 101,
      "address": "863ZRjf1J8AaVuCqypAdm5ktVyGYDiBTvD1MNHKrwyjp",
      "name": "LTCBULL",
      "symbol": "LTCBULL",
      "decimals": 6,
      "logoURI": "",
      "tags": [
        "leveraged",
        "bull"
      ],
      "extensions": {
        "coingeckoId": "3x-long-litecoin-token"
      }
    },
    {
      "chainId": 101,
      "address": "GkSPaHdY2raetuYzsJYacHtrAtQUfWt64bpd1VzxJgSD",
      "name": "BULL",
      "symbol": "BULL",
      "decimals": 6,
      "logoURI": "",
      "tags": [
        "leveraged",
        "bull"
      ],
      "extensions": {
        "coingeckoId": "3x-long-bitcoin-token"
      }
    },
    {
      "chainId": 101,
      "address": "45vwTZSDFBiqCMRdtK4xiLCHEov8LJRW8GwnofG8HYyH",
      "name": "BEAR",
      "symbol": "BEAR",
      "decimals": 6,
      "logoURI": "",
      "tags": [
        "leveraged",
        "bear"
      ],
      "extensions": {
        "coingeckoId": "3x-short-bitcoin-token"
      }
    },
    {
      "chainId": 101,
      "address": "2VTAVf1YCwamD3ALMdYHRMV5vPUCXdnatJH5f1khbmx6",
      "name": "BCHBEAR",
      "symbol": "BCHBEAR",
      "decimals": 6,
      "logoURI": "",
      "tags": [
        "leveraged",
        "bear"
      ],
      "extensions": {
        "coingeckoId": "3x-short-bitcoin-cash-token"
      }
    },
    {
      "chainId": 101,
      "address": "22xoSp66BDt4x4Q5xqxjaSnirdEyharoBziSFChkLFLy",
      "name": "BCHBULL",
      "symbol": "BCHBULL",
      "decimals": 6,
      "logoURI": "",
      "tags": [
        "leveraged",
        "bull"
      ],
      "extensions": {
        "coingeckoId": "3x-long-bitcoin-cash-token"
      }
    },
    {
      "chainId": 101,
      "address": "CwChm6p9Q3yFrjzVeiLTTbsoJkooscof5SJYZc2CrNqG",
      "name": "ETHBULL",
      "symbol": "ETHBULL",
      "decimals": 6,
      "logoURI": "",
      "tags": [
        "leveraged",
        "bull"
      ],
      "extensions": {
        "coingeckoId": "3x-long-ethereum-token",
        "serumV3Usdt": "FuhKVt5YYCv7vXnADXtb7vqzYn82PJoap86q5wm8LX8Q"
      }
    },
    {
      "chainId": 101,
      "address": "Bvv9xLodFrvDFSno9Ud8SEh5zVtBDQQjnBty2SgMcJ2s",
      "name": "ETHBEAR",
      "symbol": "ETHBEAR",
      "decimals": 6,
      "logoURI": "",
      "tags": [
        "leveraged",
        "bear"
      ],
      "extensions": {
        "coingeckoId": "3x-short-ethereum-token"
      }
    },
    {
      "chainId": 101,
      "address": "HRhaNssoyv5tKFRcbPg69ULEbcD8DPv99GdXLcdkgc1A",
      "name": "ALTBULL",
      "symbol": "ALTBULL",
      "decimals": 6,
      "logoURI": "",
      "tags": [
        "leveraged",
        "bull"
      ],
      "extensions": {
        "coingeckoId": "3x-long-altcoin-index-token"
      }
    },
    {
      "chainId": 101,
      "address": "9Mu1KmjBKTUWgpDoeTJ5oD7XFQmEiZxzspEd3TZGkavx",
      "name": "ALTBEAR",
      "symbol": "ALTBEAR",
      "decimals": 6,
      "logoURI": "",
      "tags": [
        "leveraged",
        "bear"
      ],
      "extensions": {
        "coingeckoId": "3x-short-altcoin-index-token"
      }
    },
    {
      "chainId": 101,
      "address": "AYL1adismZ1U9pTuN33ahG4aYc5XTZQL4vKFx9ofsGWD",
      "name": "BULLSHIT",
      "symbol": "BULLSHIT",
      "decimals": 6,
      "logoURI": "",
      "tags": [
        "leveraged",
        "bull"
      ],
      "extensions": {
        "coingeckoId": "3x-long-shitcoin-index-token"
      }
    },
    {
      "chainId": 101,
      "address": "5jqymuoXXVcUuJKrf1MWiHSqHyg2osMaJGVy69NsJWyP",
      "name": "BEARSHIT",
      "symbol": "BEARSHIT",
      "decimals": 6,
      "logoURI": "",
      "tags": [
        "leveraged",
        "bear"
      ],
      "extensions": {
        "coingeckoId": "3x-short-shitcoin-index-token"
      }
    },
    {
      "chainId": 101,
      "address": "EL1aDTnLKjf4SaGpqtxJPyK94imSBr8fWDbcXjXQrsmj",
      "name": "MIDBULL",
      "symbol": "MIDBULL",
      "decimals": 6,
      "logoURI": "",
      "tags": [
        "leveraged",
        "bull"
      ],
      "extensions": {
        "coingeckoId": "3x-long-midcap-index-token",
        "serumV3Usdc": "8BBtLkoaEyavREriwGUudzAcihTH9SJLAPBbgb7QZe9y"
      }
    },
    {
      "chainId": 101,
      "address": "2EPvVjHusU3ozoucmdhhnqv3HQtBsQmjTnSa87K91HkC",
      "name": "MIDBEAR",
      "symbol": "MIDBEAR",
      "decimals": 6,
      "logoURI": "",
      "tags": [
        "leveraged",
        "bear"
      ],
      "extensions": {
        "coingeckoId": "3x-short-midcap-index-token"
      }
    },
    {
      "chainId": 101,
      "address": "8TCfJTyeqNBZqyDMY4VwDY7kdCCY7pcbJJ58CnKHkMu2",
      "name": "LINKBEAR",
      "symbol": "LINKBEAR",
      "decimals": 6,
      "logoURI": "",
      "tags": [
        "leveraged",
        "bear"
      ],
      "extensions": {
        "coingeckoId": "3x-short-chainlink-token"
      }
    },
    {
      "chainId": 101,
      "address": "EsUoZMbACNMppdqdmuLCFLet8VXxt2h47N9jHCKwyaPz",
      "name": "LINKBULL",
      "symbol": "LINKBULL",
      "decimals": 6,
      "logoURI": "",
      "tags": [
        "leveraged",
        "bull"
      ],
      "extensions": {
        "coingeckoId": "3x-long-chainlink-token"
      }
    },
    {
      "chainId": 101,
      "address": "262cQHT3soHwzuo2oVSy5kAfHcFZ1Jjn8C1GRLcQNKA3",
      "name": "XRPBULL",
      "symbol": "XRPBULL",
      "decimals": 6,
      "logoURI": "",
      "tags": [
        "leveraged",
        "bull"
      ],
      "extensions": {
        "coingeckoId": "3x-long-xrp-token"
      }
    },
    {
      "chainId": 101,
      "address": "8sxtSswmQ7Lcd2GjK6am37Z61wJZjA2SzE7Luf7yaKBB",
      "name": "XRPBEAR",
      "symbol": "XRPBEAR",
      "decimals": 6,
      "logoURI": "",
      "tags": [
        "leveraged",
        "bear"
      ],
      "extensions": {
        "coingeckoId": "3x-short-xrp-token"
      }
    },
    {
      "chainId": 101,
      "address": "91z91RukFM16hyEUCXuwMQwp2BW3vanNG5Jh5yj6auiJ",
      "name": "BVOL",
      "symbol": "BVOL",
      "decimals": 6,
      "logoURI": "",
      "tags": [],
      "extensions": {
        "coingeckoId": "1x-long-btc-implied-volatility-token"
      }
    },
    {
      "chainId": 101,
      "address": "5TY71D29Cyuk9UrsSxLXw2quJBpS7xDDFuFu2K9W7Wf9",
      "name": "IBlive",
      "symbol": "IBVOL",
      "decimals": 6,
      "logoURI": "",
      "tags": [],
      "extensions": {
        "coingeckoId": "1x-short-btc-implied-volatility"
      }
    },
    {
      "chainId": 101,
      "address": "dK83wTVypEpa1pqiBbHY3MNuUnT3ADUZM4wk9VZXZEc",
      "name": "Wrapped Aave",
      "symbol": "AAVE",
      "decimals": 6,
      "logoURI": "https://cdn.jsdelivr.net/gh/trustwallet/assets@master/blockchains/ethereum/assets/0x7Fc66500c84A76Ad7e9c93437bFc5Ac33E2DDaE9/logo.png",
      "tags": [],
      "extensions": {
        "serumV3Usdt": "6bxuB5N3bt3qW8UnPNLgMMzDq5sEH8pFmYJYGgzvE11V",
        "coingeckoId": "aave"
      }
    },
    {
      "chainId": 101,
      "address": "A6aY2ceogBz1VaXBxm1j2eJuNZMRqrWUAnKecrMH85zj",
      "name": "LQID",
      "symbol": "LQID",
      "decimals": 6,
      "logoURI": "https://cdn.jsdelivr.net/gh/dr497/awesome-serum-markets/icons/lqid.svg",
      "tags": []
    },
    {
      "chainId": 101,
      "address": "7CnFGR9mZWyAtWxPcVuTewpyC3A3MDW4nLsu5NY6PDbd",
      "name": "SECO",
      "symbol": "SECO",
      "decimals": 6,
      "logoURI": "",
      "tags": [],
      "extensions": {
        "coingeckoId": "serum-ecosystem-token"
      }
    },
    {
      "chainId": 101,
      "address": "3GECTP7H4Tww3w8jEPJCJtXUtXxiZty31S9szs84CcwQ",
      "name": "HOLY",
      "symbol": "HOLY",
      "decimals": 6,
      "logoURI": "",
      "tags": [],
      "extensions": {
        "coingeckoId": "holy-trinity"
      }
    },
    {
      "chainId": 101,
      "address": "6ry4WBDvAwAnrYJVv6MCog4J8zx6S3cPgSqnTsDZ73AR",
      "name": "TRYB",
      "symbol": "TRYB",
      "decimals": 6,
      "logoURI": "",
      "tags": [],
      "extensions": {
        "serumV3Usdt": "AADohBGxvf7bvixs2HKC3dG2RuU3xpZDwaTzYFJThM8U",
        "coingeckoId": "bilira"
      }
    },
    {
      "chainId": 101,
      "address": "ASboaJPFtJeCS5eG4gL3Lg95xrTz2UZSLE9sdJtY93kE",
      "name": "DOGEBULL",
      "symbol": "DOGEBULL",
      "decimals": 6,
      "logoURI": "",
      "tags": [
        "leveraged",
        "bull"
      ],
      "extensions": {
        "coingeckoId": "3x-long-dogecoin-token"
      }
    },
    {
      "chainId": 101,
      "address": "Gnhy3boBT4MA8TTjGip5ND2uNsceh1Wgeaw1rYJo51ZY",
      "symbol": "MAPSPOOL",
      "name": "Bonfida Maps Pool",
      "decimals": 6,
      "logoURI": "https://cdn.jsdelivr.net/gh/solana-labs/explorer/public/tokens/maps.svg",
      "tags": [],
      "extensions": {
        "website": "https://bonfida.com/"
      }
    },
    {
      "chainId": 101,
      "address": "9iDWyYZ5VHBCxxmWZogoY3Z6FSbKsX4WFe37c728krdT",
      "symbol": "OXYPOOL",
      "name": "Bonfida Oxy Pool",
      "decimals": 6,
      "logoURI": "https://cdn.jsdelivr.net/gh/nathanielparke/awesome-serum-markets/icons/oxy.svg",
      "tags": [],
      "extensions": {
        "website": "https://bonfida.com/"
      }
    },
    {
      "chainId": 101,
      "address": "D68NB5JkzvyNCZAvi6EGtEcGvSoRNPanU9heYTAUFFRa",
      "name": "PERP",
      "symbol": "PERP",
      "decimals": 6,
      "logoURI": "",
      "tags": [],
      "extensions": {
        "coingeckoId": "perpetual-protocol"
      }
    },
    {
      "chainId": 101,
      "address": "93a1L7xaEV7vZGzNXCcb9ztZedbpKgUiTHYxmFKJwKvc",
      "symbol": "RAYPOOL",
      "name": "Bonfida Ray Pool",
      "decimals": 6,
      "logoURI": "https://cdn.jsdelivr.net/gh/solana-labs/token-list@main/assets/mainnet/RVKd61ztZW9GUwhRbbLoYVRE5Xf1B2tVscKqwZqXgEr/logo.png",
      "tags": [],
      "extensions": {
        "website": "https://bonfida.com/"
      }
    },
    {
      "chainId": 101,
      "address": "FeGn77dhg1KXRRFeSwwMiykZnZPw5JXW6naf2aQgZDQf",
      "symbol": "wWETH",
      "name": "Wrapped Ether (Wormhole)",
      "decimals": 9,
      "logoURI": "https://cdn.jsdelivr.net/gh/trustwallet/assets@master/blockchains/ethereum/assets/0xC02aaA39b223FE8D0A0e5C4F27eAD9083C756Cc2/logo.png",
      "tags": [
        "wrapped",
        "wormhole"
      ],
      "extensions": {
        "address": "0xC02aaA39b223FE8D0A0e5C4F27eAD9083C756Cc2",
        "bridgeContract": "https://etherscan.io/address/0xf92cD566Ea4864356C5491c177A430C222d7e678",
        "assetContract": "https://etherscan.io/address/0xC02aaA39b223FE8D0A0e5C4F27eAD9083C756Cc2",
        "coingeckoId": "weth"
      }
    },
    {
      "chainId": 101,
      "address": "GbBWwtYTMPis4VHb8MrBbdibPhn28TSrLB53KvUmb7Gi",
      "symbol": "wFTT",
      "name": "Wrapped FTT (Wormhole)",
      "decimals": 9,
      "logoURI": "https://cdn.jsdelivr.net/gh/solana-labs/token-list@main/assets/mainnet/GbBWwtYTMPis4VHb8MrBbdibPhn28TSrLB53KvUmb7Gi/logo.webp",
      "tags": [
        "wrapped",
        "wormhole"
      ],
      "extensions": {
        "address": "0x50d1c9771902476076ecfc8b2a83ad6b9355a4c9",
        "bridgeContract": "https://etherscan.io/address/0xf92cD566Ea4864356C5491c177A430C222d7e678",
        "assetContract": "https://etherscan.io/address/0x50d1c9771902476076ecfc8b2a83ad6b9355a4c9",
        "coingeckoId": "ftx-token"
      }
    },
    {
      "chainId": 101,
      "address": "AbLwQCyU9S8ycJgu8wn6woRCHSYJmjMpJFcAHQ6vjq2P",
      "symbol": "wTUSD",
      "name": "TrueUSD (Wormhole)",
      "decimals": 9,
      "logoURI": "https://cdn.jsdelivr.net/gh/trustwallet/assets@master/blockchains/ethereum/assets/0x0000000000085d4780B73119b644AE5ecd22b376/logo.png",
      "tags": [
        "wrapped",
        "wormhole"
      ],
      "extensions": {
        "address": "0x0000000000085d4780B73119b644AE5ecd22b376",
        "bridgeContract": "https://etherscan.io/address/0xf92cD566Ea4864356C5491c177A430C222d7e678",
        "assetContract": "https://etherscan.io/address/0x0000000000085d4780B73119b644AE5ecd22b376",
        "coingeckoId": "true-usd"
      }
    },
    {
      "chainId": 101,
      "address": "3JfuyCg5891hCX1ZTbvt3pkiaww3XwgyqQH6E9eHtqKD",
      "symbol": "wLON",
      "name": "Tokenlon (Wormhole)",
      "decimals": 9,
      "logoURI": "https://cdn.jsdelivr.net/gh/trustwallet/assets@master/blockchains/ethereum/assets/0x0000000000095413afC295d19EDeb1Ad7B71c952/logo.png",
      "tags": [
        "wrapped",
        "wormhole"
      ],
      "extensions": {
        "address": "0x0000000000095413afC295d19EDeb1Ad7B71c952",
        "bridgeContract": "https://etherscan.io/address/0xf92cD566Ea4864356C5491c177A430C222d7e678",
        "assetContract": "https://etherscan.io/address/0x0000000000095413afC295d19EDeb1Ad7B71c952",
        "coingeckoId": "tokenlon"
      }
    },
    {
      "chainId": 101,
      "address": "6k7mrqiAqEWnABVN8FhfuNUrmrnaMh44nNWydNXctbpV",
      "symbol": "wALBT",
      "name": "AllianceBlock Token (Wormhole)",
      "decimals": 9,
      "logoURI": "https://cdn.jsdelivr.net/gh/trustwallet/assets@master/blockchains/ethereum/assets/0x00a8b738E453fFd858a7edf03bcCfe20412f0Eb0/logo.png",
      "tags": [
        "wrapped",
        "wormhole"
      ],
      "extensions": {
        "address": "0x00a8b738E453fFd858a7edf03bcCfe20412f0Eb0",
        "bridgeContract": "https://etherscan.io/address/0xf92cD566Ea4864356C5491c177A430C222d7e678",
        "assetContract": "https://etherscan.io/address/0x00a8b738E453fFd858a7edf03bcCfe20412f0Eb0",
        "coingeckoId": "allianceblock"
      }
    },
    {
      "chainId": 101,
      "address": "4b166BQEQunjg8oNTDcLeWU3nidQnVTL1Vni8ANU7Mvt",
      "symbol": "wSKL",
      "name": "SKALE (Wormhole)",
      "decimals": 9,
      "logoURI": "https://cdn.jsdelivr.net/gh/trustwallet/assets@master/blockchains/ethereum/assets/0x00c83aeCC790e8a4453e5dD3B0B4b3680501a7A7/logo.png",
      "tags": [
        "wrapped",
        "wormhole"
      ],
      "extensions": {
        "address": "0x00c83aeCC790e8a4453e5dD3B0B4b3680501a7A7",
        "bridgeContract": "https://etherscan.io/address/0xf92cD566Ea4864356C5491c177A430C222d7e678",
        "assetContract": "https://etherscan.io/address/0x00c83aeCC790e8a4453e5dD3B0B4b3680501a7A7",
        "coingeckoId": "skale"
      }
    },
    {
      "chainId": 101,
      "address": "CcHhpEx9VcWx7UBJC8DJaR5h3wNdexsQtB1nEfekjSHn",
      "symbol": "wUFT",
      "name": "UniLend Finance Token (Wormhole)",
      "decimals": 9,
      "logoURI": "https://cdn.jsdelivr.net/gh/trustwallet/assets@master/blockchains/ethereum/assets/0x0202Be363B8a4820f3F4DE7FaF5224fF05943AB1/logo.png",
      "tags": [
        "wrapped",
        "wormhole"
      ],
      "extensions": {
        "address": "0x0202Be363B8a4820f3F4DE7FaF5224fF05943AB1",
        "bridgeContract": "https://etherscan.io/address/0xf92cD566Ea4864356C5491c177A430C222d7e678",
        "assetContract": "https://etherscan.io/address/0x0202Be363B8a4820f3F4DE7FaF5224fF05943AB1",
        "coingeckoId": "unlend-finance"
      }
    },
    {
      "chainId": 101,
      "address": "VPjCJkR1uZGT9k9q7PsLArS5sEQtWgij8eZC8tysCy7",
      "symbol": "wORN",
      "name": "Orion Protocol (Wormhole)",
      "decimals": 8,
      "logoURI": "https://cdn.jsdelivr.net/gh/trustwallet/assets@master/blockchains/ethereum/assets/0x0258F474786DdFd37ABCE6df6BBb1Dd5dfC4434a/logo.png",
      "tags": [
        "wrapped",
        "wormhole"
      ],
      "extensions": {
        "address": "0x0258F474786DdFd37ABCE6df6BBb1Dd5dfC4434a",
        "bridgeContract": "https://etherscan.io/address/0xf92cD566Ea4864356C5491c177A430C222d7e678",
        "assetContract": "https://etherscan.io/address/0x0258F474786DdFd37ABCE6df6BBb1Dd5dfC4434a",
        "coingeckoId": "orion-protocol"
      }
    },
    {
      "chainId": 101,
      "address": "CxzHZtzrm6bAz6iFCAGgCYCd3iQb5guUD7oQXKxdgk5c",
      "symbol": "wSRK",
      "name": "SparkPoint (Wormhole)",
      "decimals": 9,
      "logoURI": "https://cdn.jsdelivr.net/gh/trustwallet/assets@master/blockchains/ethereum/assets/0x0488401c3F535193Fa8Df029d9fFe615A06E74E6/logo.png",
      "tags": [
        "wrapped",
        "wormhole"
      ],
      "extensions": {
        "address": "0x0488401c3F535193Fa8Df029d9fFe615A06E74E6",
        "bridgeContract": "https://etherscan.io/address/0xf92cD566Ea4864356C5491c177A430C222d7e678",
        "assetContract": "https://etherscan.io/address/0x0488401c3F535193Fa8Df029d9fFe615A06E74E6",
        "coingeckoId": "sparkpoint"
      }
    },
    {
      "chainId": 101,
      "address": "FqMZWvmii4NNzhLBKGzkvGj3e3XTxNVDNSKDJnt9fVQV",
      "symbol": "wUMA",
      "name": "UMA Voting Token v1 (Wormhole)",
      "decimals": 9,
      "logoURI": "https://cdn.jsdelivr.net/gh/trustwallet/assets@master/blockchains/ethereum/assets/0x04Fa0d235C4abf4BcF4787aF4CF447DE572eF828/logo.png",
      "tags": [
        "wrapped",
        "wormhole"
      ],
      "extensions": {
        "address": "0x04Fa0d235C4abf4BcF4787aF4CF447DE572eF828",
        "bridgeContract": "https://etherscan.io/address/0xf92cD566Ea4864356C5491c177A430C222d7e678",
        "assetContract": "https://etherscan.io/address/0x04Fa0d235C4abf4BcF4787aF4CF447DE572eF828",
        "coingeckoId": "uma"
      }
    },
    {
      "chainId": 101,
      "address": "6GGNzF99kCG1ozQbP7M7EYW9zPbQGPMwTCCi2Dqx3qhU",
      "symbol": "wSkey",
      "name": "SmartKey (Wormhole)",
      "decimals": 8,
      "logoURI": "https://cdn.jsdelivr.net/gh/trustwallet/assets@master/blockchains/ethereum/assets/0x06A01a4d579479Dd5D884EBf61A31727A3d8D442/logo.png",
      "tags": [
        "wrapped",
        "wormhole"
      ],
      "extensions": {
        "address": "0x06A01a4d579479Dd5D884EBf61A31727A3d8D442",
        "bridgeContract": "https://etherscan.io/address/0xf92cD566Ea4864356C5491c177A430C222d7e678",
        "assetContract": "https://etherscan.io/address/0x06A01a4d579479Dd5D884EBf61A31727A3d8D442",
        "coingeckoId": "smartkey"
      }
    },
    {
      "chainId": 101,
      "address": "Gc9rR2dUHfuYCJ8rU1Ye9fr8JoZZt9ZrfmXitQRLsxRW",
      "symbol": "wMIR",
      "name": "Wrapped MIR Token (Wormhole)",
      "decimals": 9,
      "logoURI": "https://cdn.jsdelivr.net/gh/trustwallet/assets@master/blockchains/ethereum/assets/0x09a3EcAFa817268f77BE1283176B946C4ff2E608/logo.png",
      "tags": [
        "wrapped",
        "wormhole"
      ],
      "extensions": {
        "address": "0x09a3EcAFa817268f77BE1283176B946C4ff2E608",
        "bridgeContract": "https://etherscan.io/address/0xf92cD566Ea4864356C5491c177A430C222d7e678",
        "assetContract": "https://etherscan.io/address/0x09a3EcAFa817268f77BE1283176B946C4ff2E608",
        "coingeckoId": "mirror-protocol"
      }
    },
    {
      "chainId": 101,
      "address": "B8xDqdrHpYLNHQKQ4ARDKurxhkhn2gfZa8WRosCEzXnF",
      "symbol": "wGRO",
      "name": "Growth (Wormhole)",
      "decimals": 9,
      "logoURI": "https://cdn.jsdelivr.net/gh/trustwallet/assets@master/blockchains/ethereum/assets/0x09e64c2B61a5f1690Ee6fbeD9baf5D6990F8dFd0/logo.png",
      "tags": [
        "wrapped",
        "wormhole"
      ],
      "extensions": {
        "address": "0x09e64c2B61a5f1690Ee6fbeD9baf5D6990F8dFd0",
        "bridgeContract": "https://etherscan.io/address/0xf92cD566Ea4864356C5491c177A430C222d7e678",
        "assetContract": "https://etherscan.io/address/0x09e64c2B61a5f1690Ee6fbeD9baf5D6990F8dFd0",
        "coingeckoId": "growth-defi"
      }
    },
    {
      "chainId": 101,
      "address": "GE1X8ef7fcsJ93THx4CvV7BQsdEyEAyk61s2L5YfSXiL",
      "symbol": "wSTAKE",
      "name": "xDai (Wormhole)",
      "decimals": 9,
      "logoURI": "https://cdn.jsdelivr.net/gh/trustwallet/assets@master/blockchains/ethereum/assets/0x0Ae055097C6d159879521C384F1D2123D1f195e6/logo.png",
      "tags": [
        "wrapped",
        "wormhole"
      ],
      "extensions": {
        "address": "0x0Ae055097C6d159879521C384F1D2123D1f195e6",
        "bridgeContract": "https://etherscan.io/address/0xf92cD566Ea4864356C5491c177A430C222d7e678",
        "assetContract": "https://etherscan.io/address/0x0Ae055097C6d159879521C384F1D2123D1f195e6",
        "coingeckoId": "xdai-stake"
      }
    },
    {
      "chainId": 101,
      "address": "7TK6QeyTsnTT6KsnK2tHHfh62mbjNuFWoyUc8vo3CmmU",
      "symbol": "wYFI",
      "name": "yearn.finance (Wormhole)",
      "decimals": 9,
      "logoURI": "https://cdn.jsdelivr.net/gh/trustwallet/assets@master/blockchains/ethereum/assets/0x0bc529c00C6401aEF6D220BE8C6Ea1667F6Ad93e/logo.png",
      "tags": [
        "wrapped",
        "wormhole"
      ],
      "extensions": {
        "address": "0x0bc529c00C6401aEF6D220BE8C6Ea1667F6Ad93e",
        "bridgeContract": "https://etherscan.io/address/0xf92cD566Ea4864356C5491c177A430C222d7e678",
        "assetContract": "https://etherscan.io/address/0x0bc529c00C6401aEF6D220BE8C6Ea1667F6Ad93e",
        "coingeckoId": "yearn-finance"
      }
    },
    {
      "chainId": 101,
      "address": "CTtKth9uW7froBA6xCd2MP7BXjGFESdT1SyxUmbHovSw",
      "symbol": "wBAT",
      "name": "Basic Attention Token (Wormhole)",
      "decimals": 9,
      "logoURI": "https://cdn.jsdelivr.net/gh/trustwallet/assets@master/blockchains/ethereum/assets/0x0D8775F648430679A709E98d2b0Cb6250d2887EF/logo.png",
      "tags": [
        "wrapped",
        "wormhole"
      ],
      "extensions": {
        "address": "0x0D8775F648430679A709E98d2b0Cb6250d2887EF",
        "bridgeContract": "https://etherscan.io/address/0xf92cD566Ea4864356C5491c177A430C222d7e678",
        "assetContract": "https://etherscan.io/address/0x0D8775F648430679A709E98d2b0Cb6250d2887EF",
        "coingeckoId": "basic-attention-token"
      }
    },
    {
      "chainId": 101,
      "address": "DrL2D4qCRCeNkQz3AJikLjBc3cS6fqqcQ3W7T9vbshCu",
      "symbol": "wMANA",
      "name": "Decentraland MANA (Wormhole)",
      "decimals": 9,
      "logoURI": "https://cdn.jsdelivr.net/gh/trustwallet/assets@master/blockchains/ethereum/assets/0x0F5D2fB29fb7d3CFeE444a200298f468908cC942/logo.png",
      "tags": [
        "wrapped",
        "wormhole"
      ],
      "extensions": {
        "address": "0x0F5D2fB29fb7d3CFeE444a200298f468908cC942",
        "bridgeContract": "https://etherscan.io/address/0xf92cD566Ea4864356C5491c177A430C222d7e678",
        "assetContract": "https://etherscan.io/address/0x0F5D2fB29fb7d3CFeE444a200298f468908cC942",
        "coingeckoId": "decentraland"
      }
    },
    {
      "chainId": 101,
      "address": "3cJKTW69FQDDCud7AhKHXZg126b3t73a2qVcVBS1BWjL",
      "symbol": "wXIO",
      "name": "XIO Network (Wormhole)",
      "decimals": 9,
      "logoURI": "https://cdn.jsdelivr.net/gh/trustwallet/assets@master/blockchains/ethereum/assets/0x0f7F961648aE6Db43C75663aC7E5414Eb79b5704/logo.png",
      "tags": [
        "wrapped",
        "wormhole"
      ],
      "extensions": {
        "address": "0x0f7F961648aE6Db43C75663aC7E5414Eb79b5704",
        "bridgeContract": "https://etherscan.io/address/0xf92cD566Ea4864356C5491c177A430C222d7e678",
        "assetContract": "https://etherscan.io/address/0x0f7F961648aE6Db43C75663aC7E5414Eb79b5704",
        "coingeckoId": "xio"
      }
    },
    {
      "chainId": 101,
      "address": "CQivbzuRQLvZbqefKc5gLzhSzZzAaySAdMmTG7pFn41w",
      "symbol": "wLAYER",
      "name": "Unilayer (Wormhole)",
      "decimals": 9,
      "logoURI": "https://cdn.jsdelivr.net/gh/trustwallet/assets@master/blockchains/ethereum/assets/0x0fF6ffcFDa92c53F615a4A75D982f399C989366b/logo.png",
      "tags": [
        "wrapped",
        "wormhole"
      ],
      "extensions": {
        "address": "0x0fF6ffcFDa92c53F615a4A75D982f399C989366b",
        "bridgeContract": "https://etherscan.io/address/0xf92cD566Ea4864356C5491c177A430C222d7e678",
        "assetContract": "https://etherscan.io/address/0x0fF6ffcFDa92c53F615a4A75D982f399C989366b",
        "coingeckoId": "unilayer"
      }
    },
    {
      "chainId": 101,
      "address": "C1LpKYrkVvWF5imsQ7JqJSZHj9NXNmJ5tEHkGTtLVH2L",
      "symbol": "wUMX",
      "name": "https://unimex.network/ (Wormhole)",
      "decimals": 9,
      "logoURI": "https://cdn.jsdelivr.net/gh/trustwallet/assets@master/blockchains/ethereum/assets/0x10Be9a8dAe441d276a5027936c3aADEd2d82bC15/logo.png",
      "tags": [
        "wrapped",
        "wormhole"
      ],
      "extensions": {
        "address": "0x10Be9a8dAe441d276a5027936c3aADEd2d82bC15",
        "bridgeContract": "https://etherscan.io/address/0xf92cD566Ea4864356C5491c177A430C222d7e678",
        "assetContract": "https://etherscan.io/address/0x10Be9a8dAe441d276a5027936c3aADEd2d82bC15",
        "coingeckoId": "unimex-network"
      }
    },
    {
      "chainId": 101,
      "address": "8F3kZd9XEpFgNZ4fZnEAC5CJZLewnkNE8QCjdvorGWuW",
      "symbol": "w1INCH",
      "name": "1INCH Token (Wormhole)",
      "decimals": 9,
      "logoURI": "https://cdn.jsdelivr.net/gh/trustwallet/assets@master/blockchains/ethereum/assets/0x111111111117dC0aa78b770fA6A738034120C302/logo.png",
      "tags": [
        "wrapped",
        "wormhole"
      ],
      "extensions": {
        "address": "0x111111111117dC0aa78b770fA6A738034120C302",
        "bridgeContract": "https://etherscan.io/address/0xf92cD566Ea4864356C5491c177A430C222d7e678",
        "assetContract": "https://etherscan.io/address/0x111111111117dC0aa78b770fA6A738034120C302",
        "coingeckoId": "1inch"
      }
    },
    {
      "chainId": 101,
      "address": "H3UMboX4tnjba1Xw1a2VhUtkdgnrbmPvmDm6jaouQDN9",
      "symbol": "wARMOR",
      "name": "Armor (Wormhole)",
      "decimals": 9,
      "logoURI": "https://cdn.jsdelivr.net/gh/trustwallet/assets@master/blockchains/ethereum/assets/0x1337DEF16F9B486fAEd0293eb623Dc8395dFE46a/logo.png",
      "tags": [
        "wrapped",
        "wormhole"
      ],
      "extensions": {
        "address": "0x1337DEF16F9B486fAEd0293eb623Dc8395dFE46a",
        "bridgeContract": "https://etherscan.io/address/0xf92cD566Ea4864356C5491c177A430C222d7e678",
        "assetContract": "https://etherscan.io/address/0x1337DEF16F9B486fAEd0293eb623Dc8395dFE46a",
        "coingeckoId": "armor"
      }
    },
    {
      "chainId": 101,
      "address": "Cw26Yz3rAN42mM5WpKriuGvbXnvRYmFA9sbBWH49KyqL",
      "symbol": "warNXM",
      "name": "Armor NXM (Wormhole)",
      "decimals": 9,
      "logoURI": "https://cdn.jsdelivr.net/gh/trustwallet/assets@master/blockchains/ethereum/assets/0x1337DEF18C680aF1f9f45cBcab6309562975b1dD/logo.png",
      "tags": [
        "wrapped",
        "wormhole"
      ],
      "extensions": {
        "address": "0x1337DEF18C680aF1f9f45cBcab6309562975b1dD",
        "bridgeContract": "https://etherscan.io/address/0xf92cD566Ea4864356C5491c177A430C222d7e678",
        "assetContract": "https://etherscan.io/address/0x1337DEF18C680aF1f9f45cBcab6309562975b1dD",
        "coingeckoId": "armor-nxm"
      }
    },
    {
      "chainId": 101,
      "address": "3GVAecXsFP8xLFuAMMpg5NU4g5JK6h2NZWsQJ45wiw6b",
      "symbol": "wDPI",
      "name": "DefiPulse Index (Wormhole)",
      "decimals": 9,
      "logoURI": "https://cdn.jsdelivr.net/gh/trustwallet/assets@master/blockchains/ethereum/assets/0x1494CA1F11D487c2bBe4543E90080AeBa4BA3C2b/logo.png",
      "tags": [
        "wrapped",
        "wormhole"
      ],
      "extensions": {
        "address": "0x1494CA1F11D487c2bBe4543E90080AeBa4BA3C2b",
        "bridgeContract": "https://etherscan.io/address/0xf92cD566Ea4864356C5491c177A430C222d7e678",
        "assetContract": "https://etherscan.io/address/0x1494CA1F11D487c2bBe4543E90080AeBa4BA3C2b",
        "coingeckoId": "defipulse-index"
      }
    },
    {
      "chainId": 101,
      "address": "AC4BK5yoEKn5hw6WpH3iWu56pEwigQdR48CiiqJ3R1pd",
      "symbol": "wDHC",
      "name": "DeltaHub Community (Wormhole)",
      "decimals": 9,
      "logoURI": "https://cdn.jsdelivr.net/gh/trustwallet/assets@master/blockchains/ethereum/assets/0x152687Bc4A7FCC89049cF119F9ac3e5aCF2eE7ef/logo.png",
      "tags": [
        "wrapped",
        "wormhole"
      ],
      "extensions": {
        "address": "0x152687Bc4A7FCC89049cF119F9ac3e5aCF2eE7ef",
        "bridgeContract": "https://etherscan.io/address/0xf92cD566Ea4864356C5491c177A430C222d7e678",
        "assetContract": "https://etherscan.io/address/0x152687Bc4A7FCC89049cF119F9ac3e5aCF2eE7ef",
        "coingeckoId": "deltahub-community"
      }
    },
    {
      "chainId": 101,
      "address": "7bXgNP7SEwrqbnfLBPgKDRKSGjVe7cjbuioRP23upF5H",
      "symbol": "wKEX",
      "name": "KIRA Network (Wormhole)",
      "decimals": 6,
      "logoURI": "https://cdn.jsdelivr.net/gh/trustwallet/assets@master/blockchains/ethereum/assets/0x16980b3B4a3f9D89E33311B5aa8f80303E5ca4F8/logo.png",
      "tags": [
        "wrapped",
        "wormhole"
      ],
      "extensions": {
        "address": "0x16980b3B4a3f9D89E33311B5aa8f80303E5ca4F8",
        "bridgeContract": "https://etherscan.io/address/0xf92cD566Ea4864356C5491c177A430C222d7e678",
        "assetContract": "https://etherscan.io/address/0x16980b3B4a3f9D89E33311B5aa8f80303E5ca4F8",
        "coingeckoId": "kira-network"
      }
    },
    {
      "chainId": 101,
      "address": "5uC8Gj96sK6UG44AYLpbX3DUjKtBUxBrhHcM8JDtyYum",
      "symbol": "wEWTB",
      "name": "Energy Web Token Bridged (Wormhole)",
      "decimals": 9,
      "logoURI": "https://cdn.jsdelivr.net/gh/trustwallet/assets@master/blockchains/ethereum/assets/0x178c820f862B14f316509ec36b13123DA19A6054/logo.png",
      "tags": [
        "wrapped",
        "wormhole"
      ],
      "extensions": {
        "address": "0x178c820f862B14f316509ec36b13123DA19A6054",
        "bridgeContract": "https://etherscan.io/address/0xf92cD566Ea4864356C5491c177A430C222d7e678",
        "assetContract": "https://etherscan.io/address/0x178c820f862B14f316509ec36b13123DA19A6054",
        "coingeckoId": "energy-web-token"
      }
    },
    {
      "chainId": 101,
      "address": "EzeRaHuh1Xu1nDUypv1VWXcGsNJ71ncCJ8HeWuyg8atJ",
      "symbol": "wCC10",
      "name": "Cryptocurrency Top 10 Tokens Index (Wormhole)",
      "decimals": 9,
      "logoURI": "https://cdn.jsdelivr.net/gh/trustwallet/assets@master/blockchains/ethereum/assets/0x17aC188e09A7890a1844E5E65471fE8b0CcFadF3/logo.png",
      "tags": [
        "wrapped",
        "wormhole"
      ],
      "extensions": {
        "address": "0x17aC188e09A7890a1844E5E65471fE8b0CcFadF3",
        "bridgeContract": "https://etherscan.io/address/0xf92cD566Ea4864356C5491c177A430C222d7e678",
        "assetContract": "https://etherscan.io/address/0x17aC188e09A7890a1844E5E65471fE8b0CcFadF3",
        "coingeckoId": "cryptocurrency-top-10-tokens-index"
      }
    },
    {
      "chainId": 101,
      "address": "CYzPVv1zB9RH6hRWRKprFoepdD8Y7Q5HefCqrybvetja",
      "symbol": "wAUDIO",
      "name": "Audius (Wormhole)",
      "decimals": 9,
      "logoURI": "https://cdn.jsdelivr.net/gh/trustwallet/assets@master/blockchains/ethereum/assets/0x18aAA7115705e8be94bfFEBDE57Af9BFc265B998/logo.png",
      "tags": [
        "wrapped",
        "wormhole"
      ],
      "extensions": {
        "address": "0x18aAA7115705e8be94bfFEBDE57Af9BFc265B998",
        "bridgeContract": "https://etherscan.io/address/0xf92cD566Ea4864356C5491c177A430C222d7e678",
        "assetContract": "https://etherscan.io/address/0x18aAA7115705e8be94bfFEBDE57Af9BFc265B998",
        "coingeckoId": "audius"
      }
    },
    {
      "chainId": 101,
      "address": "9yPmJNUp1qFV6LafdYdegZ8sCgC4oy6Rgt9WsDJqv3EX",
      "symbol": "wREP",
      "name": "Reputation (Wormhole)",
      "decimals": 9,
      "logoURI": "https://cdn.jsdelivr.net/gh/trustwallet/assets@master/blockchains/ethereum/assets/0x1985365e9f78359a9B6AD760e32412f4a445E862/logo.png",
      "tags": [
        "wrapped",
        "wormhole"
      ],
      "extensions": {
        "address": "0x1985365e9f78359a9B6AD760e32412f4a445E862",
        "bridgeContract": "https://etherscan.io/address/0xf92cD566Ea4864356C5491c177A430C222d7e678",
        "assetContract": "https://etherscan.io/address/0x1985365e9f78359a9B6AD760e32412f4a445E862"
      }
    },
    {
      "chainId": 101,
      "address": "CZxP1KtsfvMXZTGKR1fNwNChv8hGAfQrgVoENabN8zKU",
      "symbol": "wVSP",
      "name": "VesperToken (Wormhole)",
      "decimals": 9,
      "logoURI": "https://cdn.jsdelivr.net/gh/trustwallet/assets@master/blockchains/ethereum/assets/0x1b40183EFB4Dd766f11bDa7A7c3AD8982e998421/logo.png",
      "tags": [
        "wrapped",
        "wormhole"
      ],
      "extensions": {
        "address": "0x1b40183EFB4Dd766f11bDa7A7c3AD8982e998421",
        "bridgeContract": "https://etherscan.io/address/0xf92cD566Ea4864356C5491c177A430C222d7e678",
        "assetContract": "https://etherscan.io/address/0x1b40183EFB4Dd766f11bDa7A7c3AD8982e998421",
        "coingeckoId": "vesper-finance"
      }
    },
    {
      "chainId": 101,
      "address": "8cGPyDGT1mgG1iWzNjPmCDKSK9veJhoBAguq7rp7CjTe",
      "symbol": "wKP3R",
      "name": "Keep3rV1 (Wormhole)",
      "decimals": 9,
      "logoURI": "https://cdn.jsdelivr.net/gh/trustwallet/assets@master/blockchains/ethereum/assets/0x1cEB5cB57C4D4E2b2433641b95Dd330A33185A44/logo.png",
      "tags": [
        "wrapped",
        "wormhole"
      ],
      "extensions": {
        "address": "0x1cEB5cB57C4D4E2b2433641b95Dd330A33185A44",
        "bridgeContract": "https://etherscan.io/address/0xf92cD566Ea4864356C5491c177A430C222d7e678",
        "assetContract": "https://etherscan.io/address/0x1cEB5cB57C4D4E2b2433641b95Dd330A33185A44",
        "coingeckoId": "keep3rv1"
      }
    },
    {
      "chainId": 101,
      "address": "DGghbWvncPL41U8TmUtXcGMgLeQqkaA2yM7UfcabftR8",
      "symbol": "wLEAD",
      "name": "Lead Token (Wormhole)",
      "decimals": 9,
      "logoURI": "https://cdn.jsdelivr.net/gh/trustwallet/assets@master/blockchains/ethereum/assets/0x1dD80016e3d4ae146Ee2EBB484e8edD92dacC4ce/logo.png",
      "tags": [
        "wrapped",
        "wormhole"
      ],
      "extensions": {
        "address": "0x1dD80016e3d4ae146Ee2EBB484e8edD92dacC4ce",
        "bridgeContract": "https://etherscan.io/address/0xf92cD566Ea4864356C5491c177A430C222d7e678",
        "assetContract": "https://etherscan.io/address/0x1dD80016e3d4ae146Ee2EBB484e8edD92dacC4ce",
        "coingeckoId": "lead-token"
      }
    },
    {
      "chainId": 101,
      "address": "3MVa4e32PaKmPxYUQ6n8vFkWtCma68Ld7e7fTktWDueQ",
      "symbol": "wUNI",
      "name": "Uniswap (Wormhole)",
      "decimals": 9,
      "logoURI": "https://cdn.jsdelivr.net/gh/trustwallet/assets@master/blockchains/ethereum/assets/0x1f9840a85d5aF5bf1D1762F925BDADdC4201F984/logo.png",
      "tags": [
        "wrapped",
        "wormhole"
      ],
      "extensions": {
        "address": "0x1f9840a85d5aF5bf1D1762F925BDADdC4201F984",
        "bridgeContract": "https://etherscan.io/address/0xf92cD566Ea4864356C5491c177A430C222d7e678",
        "assetContract": "https://etherscan.io/address/0x1f9840a85d5aF5bf1D1762F925BDADdC4201F984",
        "coingeckoId": "uniswap"
      }
    },
    {
      "chainId": 101,
      "address": "qfnqNqs3nCAHjnyCgLRDbBtq4p2MtHZxw8YjSyYhPoL",
      "symbol": "wWBTC",
      "name": "Wrapped BTC (Wormhole)",
      "decimals": 8,
      "logoURI": "https://cdn.jsdelivr.net/gh/trustwallet/assets@master/blockchains/ethereum/assets/0x2260FAC5E5542a773Aa44fBCfeDf7C193bc2C599/logo.png",
      "tags": [
        "wrapped",
        "wormhole"
      ],
      "extensions": {
        "address": "0x2260FAC5E5542a773Aa44fBCfeDf7C193bc2C599",
        "bridgeContract": "https://etherscan.io/address/0xf92cD566Ea4864356C5491c177A430C222d7e678",
        "assetContract": "https://etherscan.io/address/0x2260FAC5E5542a773Aa44fBCfeDf7C193bc2C599",
        "coingeckoId": "wrapped-bitcoin"
      }
    },
    {
      "chainId": 101,
      "address": "8My83RG8Xa1EhXdDKHWq8BWZN1zF3XUrWL3TXCLjVPFh",
      "symbol": "wUNN",
      "name": "UNION Protocol Governance Token (Wormhole)",
      "decimals": 9,
      "logoURI": "https://cdn.jsdelivr.net/gh/trustwallet/assets@master/blockchains/ethereum/assets/0x226f7b842E0F0120b7E194D05432b3fd14773a9D/logo.png",
      "tags": [
        "wrapped",
        "wormhole"
      ],
      "extensions": {
        "address": "0x226f7b842E0F0120b7E194D05432b3fd14773a9D",
        "bridgeContract": "https://etherscan.io/address/0xf92cD566Ea4864356C5491c177A430C222d7e678",
        "assetContract": "https://etherscan.io/address/0x226f7b842E0F0120b7E194D05432b3fd14773a9D",
        "coingeckoId": "union-protocol-governance-token"
      }
    },
    {
      "chainId": 101,
      "address": "6jVuhLJ2mzyZ8DyUcrDj8Qr6Q9bqbJnq4fAnMeEduDM9",
      "symbol": "wSOCKS",
      "name": "Unisocks Edition 0 (Wormhole)",
      "decimals": 9,
      "logoURI": "https://cdn.jsdelivr.net/gh/trustwallet/assets@master/blockchains/ethereum/assets/0x23B608675a2B2fB1890d3ABBd85c5775c51691d5/logo.png",
      "tags": [
        "wrapped",
        "wormhole"
      ],
      "extensions": {
        "address": "0x23B608675a2B2fB1890d3ABBd85c5775c51691d5",
        "bridgeContract": "https://etherscan.io/address/0xf92cD566Ea4864356C5491c177A430C222d7e678",
        "assetContract": "https://etherscan.io/address/0x23B608675a2B2fB1890d3ABBd85c5775c51691d5",
        "coingeckoId": "unisocks"
      }
    },
    {
      "chainId": 101,
      "address": "Az8PAQ7s6s5ZFgBiKKEizHt3SzDxXKZayDCtRZoC3452",
      "symbol": "wDEXT",
      "name": "DEXTools (Wormhole)",
      "decimals": 9,
      "logoURI": "https://cdn.jsdelivr.net/gh/trustwallet/assets@master/blockchains/ethereum/assets/0x26CE25148832C04f3d7F26F32478a9fe55197166/logo.png",
      "tags": [
        "wrapped",
        "wormhole"
      ],
      "extensions": {
        "address": "0x26CE25148832C04f3d7F26F32478a9fe55197166",
        "bridgeContract": "https://etherscan.io/address/0xf92cD566Ea4864356C5491c177A430C222d7e678",
        "assetContract": "https://etherscan.io/address/0x26CE25148832C04f3d7F26F32478a9fe55197166",
        "coingeckoId": "idextools"
      }
    },
    {
      "chainId": 101,
      "address": "ELSnGFd5XnSdYFFSgYQp7n89FEbDqxN4npuRLW4PPPLv",
      "symbol": "wHEX",
      "name": "HEX (Wormhole)",
      "decimals": 8,
      "logoURI": "https://cdn.jsdelivr.net/gh/trustwallet/assets@master/blockchains/ethereum/assets/0x2b591e99afE9f32eAA6214f7B7629768c40Eeb39/logo.png",
      "tags": [
        "wrapped",
        "wormhole"
      ],
      "extensions": {
        "address": "0x2b591e99afE9f32eAA6214f7B7629768c40Eeb39",
        "bridgeContract": "https://etherscan.io/address/0xf92cD566Ea4864356C5491c177A430C222d7e678",
        "assetContract": "https://etherscan.io/address/0x2b591e99afE9f32eAA6214f7B7629768c40Eeb39",
        "coingeckoId": "hex"
      }
    },
    {
      "chainId": 101,
      "address": "9iwfHhE7BJKNo4Eb1wX3p4uyJjEN9RoGLt4BvMdzZoiN",
      "symbol": "wCREAM",
      "name": "Cream (Wormhole)",
      "decimals": 9,
      "logoURI": "https://cdn.jsdelivr.net/gh/trustwallet/assets@master/blockchains/ethereum/assets/0x2ba592F78dB6436527729929AAf6c908497cB200/logo.png",
      "tags": [
        "wrapped",
        "wormhole"
      ],
      "extensions": {
        "address": "0x2ba592F78dB6436527729929AAf6c908497cB200",
        "bridgeContract": "https://etherscan.io/address/0xf92cD566Ea4864356C5491c177A430C222d7e678",
        "assetContract": "https://etherscan.io/address/0x2ba592F78dB6436527729929AAf6c908497cB200",
        "coingeckoId": "cream-2"
      }
    },
    {
      "chainId": 101,
      "address": "DdiXkfDGhLiKyw889QC4nmcxSwMqarLBtrDofPJyx7bt",
      "symbol": "wYFIM",
      "name": "yfi.mobi (Wormhole)",
      "decimals": 9,
      "logoURI": "https://cdn.jsdelivr.net/gh/trustwallet/assets@master/blockchains/ethereum/assets/0x2e2f3246b6c65CCc4239c9Ee556EC143a7E5DE2c/logo.png",
      "tags": [
        "wrapped",
        "wormhole"
      ],
      "extensions": {
        "address": "0x2e2f3246b6c65CCc4239c9Ee556EC143a7E5DE2c",
        "bridgeContract": "https://etherscan.io/address/0xf92cD566Ea4864356C5491c177A430C222d7e678",
        "assetContract": "https://etherscan.io/address/0x2e2f3246b6c65CCc4239c9Ee556EC143a7E5DE2c",
        "coingeckoId": "yfimobi"
      }
    },
    {
      "chainId": 101,
      "address": "6wdcYNvUyHCerSiGbChkvGBF6Qzju1YP5qpXRQ4tqdZ3",
      "symbol": "wZEE",
      "name": "ZeroSwapToken (Wormhole)",
      "decimals": 9,
      "logoURI": "https://cdn.jsdelivr.net/gh/trustwallet/assets@master/blockchains/ethereum/assets/0x2eDf094dB69d6Dcd487f1B3dB9febE2eeC0dd4c5/logo.png",
      "tags": [
        "wrapped",
        "wormhole"
      ],
      "extensions": {
        "address": "0x2eDf094dB69d6Dcd487f1B3dB9febE2eeC0dd4c5",
        "bridgeContract": "https://etherscan.io/address/0xf92cD566Ea4864356C5491c177A430C222d7e678",
        "assetContract": "https://etherscan.io/address/0x2eDf094dB69d6Dcd487f1B3dB9febE2eeC0dd4c5",
        "coingeckoId": "zeroswap"
      }
    },
    {
      "chainId": 101,
      "address": "4xh8iC54UgaNpY4h34rxfZBSc9L2fBB8gWcYtDGHjxhN",
      "symbol": "wwANATHA",
      "name": "Wrapped ANATHA (Wormhole)",
      "decimals": 9,
      "logoURI": "https://cdn.jsdelivr.net/gh/trustwallet/assets@master/blockchains/ethereum/assets/0x3383c5a8969Dc413bfdDc9656Eb80A1408E4bA20/logo.png",
      "tags": [
        "wrapped",
        "wormhole"
      ],
      "extensions": {
        "address": "0x3383c5a8969Dc413bfdDc9656Eb80A1408E4bA20",
        "bridgeContract": "https://etherscan.io/address/0xf92cD566Ea4864356C5491c177A430C222d7e678",
        "assetContract": "https://etherscan.io/address/0x3383c5a8969Dc413bfdDc9656Eb80A1408E4bA20",
        "coingeckoId": "wrapped-anatha"
      }
    },
    {
      "chainId": 101,
      "address": "5Jq6S9HYqfG6TUMjjsKpnfis7utUAB69JiEGkkypdmgP",
      "symbol": "wRAMP",
      "name": "RAMP DEFI (Wormhole)",
      "decimals": 9,
      "logoURI": "https://cdn.jsdelivr.net/gh/trustwallet/assets@master/blockchains/ethereum/assets/0x33D0568941C0C64ff7e0FB4fbA0B11BD37deEd9f/logo.png",
      "tags": [
        "wrapped",
        "wormhole"
      ],
      "extensions": {
        "address": "0x33D0568941C0C64ff7e0FB4fbA0B11BD37deEd9f",
        "bridgeContract": "https://etherscan.io/address/0xf92cD566Ea4864356C5491c177A430C222d7e678",
        "assetContract": "https://etherscan.io/address/0x33D0568941C0C64ff7e0FB4fbA0B11BD37deEd9f",
        "coingeckoId": "ramp"
      }
    },
    {
      "chainId": 101,
      "address": "6uMUH5ztnj6AKYvL71EZgcyyRxjyBC5LVkscA5LrBc3c",
      "symbol": "wPRQ",
      "name": "Parsiq Token (Wormhole)",
      "decimals": 9,
      "logoURI": "https://cdn.jsdelivr.net/gh/trustwallet/assets@master/blockchains/ethereum/assets/0x362bc847A3a9637d3af6624EeC853618a43ed7D2/logo.png",
      "tags": [
        "wrapped",
        "wormhole"
      ],
      "extensions": {
        "address": "0x362bc847A3a9637d3af6624EeC853618a43ed7D2",
        "bridgeContract": "https://etherscan.io/address/0xf92cD566Ea4864356C5491c177A430C222d7e678",
        "assetContract": "https://etherscan.io/address/0x362bc847A3a9637d3af6624EeC853618a43ed7D2",
        "coingeckoId": "parsiq"
      }
    },
    {
      "chainId": 101,
      "address": "42gecM46tdSiYZN2CK1ek5raCxnzQf1xfhoKAf3F7Y5k",
      "symbol": "wSLP",
      "name": "Small Love Potion (Wormhole)",
      "decimals": 0,
      "logoURI": "https://cdn.jsdelivr.net/gh/trustwallet/assets@master/blockchains/ethereum/assets/0x37236CD05b34Cc79d3715AF2383E96dd7443dCF1/logo.png",
      "tags": [
        "wrapped",
        "wormhole"
      ],
      "extensions": {
        "address": "0x37236CD05b34Cc79d3715AF2383E96dd7443dCF1",
        "bridgeContract": "https://etherscan.io/address/0xf92cD566Ea4864356C5491c177A430C222d7e678",
        "assetContract": "https://etherscan.io/address/0x37236CD05b34Cc79d3715AF2383E96dd7443dCF1",
        "coingeckoId": "smooth-love-potion"
      }
    },
    {
      "chainId": 101,
      "address": "F6M9DW1cWw7EtFK9m2ukvT9WEvtEbdZfTzZTtDeBcnAf",
      "symbol": "wSAND",
      "name": "SAND (Wormhole)",
      "decimals": 9,
      "logoURI": "https://cdn.jsdelivr.net/gh/trustwallet/assets@master/blockchains/ethereum/assets/0x3845badAde8e6dFF049820680d1F14bD3903a5d0/logo.png",
      "tags": [
        "wrapped",
        "wormhole"
      ],
      "extensions": {
        "address": "0x3845badAde8e6dFF049820680d1F14bD3903a5d0",
        "bridgeContract": "https://etherscan.io/address/0xf92cD566Ea4864356C5491c177A430C222d7e678",
        "assetContract": "https://etherscan.io/address/0x3845badAde8e6dFF049820680d1F14bD3903a5d0",
        "coingeckoId": "the-sandbox"
      }
    },
    {
      "chainId": 101,
      "address": "G27M8w6G4hwatMNFi46DPAUR1YkxSmRNFKus7SgYLoDy",
      "symbol": "wCVP",
      "name": "Concentrated Voting Power (Wormhole)",
      "decimals": 9,
      "logoURI": "https://cdn.jsdelivr.net/gh/trustwallet/assets@master/blockchains/ethereum/assets/0x38e4adB44ef08F22F5B5b76A8f0c2d0dCbE7DcA1/logo.png",
      "tags": [
        "wrapped",
        "wormhole"
      ],
      "extensions": {
        "address": "0x38e4adB44ef08F22F5B5b76A8f0c2d0dCbE7DcA1",
        "bridgeContract": "https://etherscan.io/address/0xf92cD566Ea4864356C5491c177A430C222d7e678",
        "assetContract": "https://etherscan.io/address/0x38e4adB44ef08F22F5B5b76A8f0c2d0dCbE7DcA1",
        "coingeckoId": "concentrated-voting-power"
      }
    },
    {
      "chainId": 101,
      "address": "FjucGZpcdVXaWJH21pbrGQaKNszsGsJqbAXu4sJywKJa",
      "symbol": "wREN",
      "name": "Republic Token (Wormhole)",
      "decimals": 9,
      "logoURI": "https://cdn.jsdelivr.net/gh/trustwallet/assets@master/blockchains/ethereum/assets/0x408e41876cCCDC0F92210600ef50372656052a38/logo.png",
      "tags": [
        "wrapped",
        "wormhole"
      ],
      "extensions": {
        "address": "0x408e41876cCCDC0F92210600ef50372656052a38",
        "bridgeContract": "https://etherscan.io/address/0xf92cD566Ea4864356C5491c177A430C222d7e678",
        "assetContract": "https://etherscan.io/address/0x408e41876cCCDC0F92210600ef50372656052a38",
        "coingeckoId": "republic-protocol"
      }
    },
    {
      "chainId": 101,
      "address": "5kvugu18snfGRu1PykMfRzYfUxJYs3smk1PWQcGo6Z8a",
      "symbol": "wXOR",
      "name": "Sora (Wormhole)",
      "decimals": 9,
      "logoURI": "https://cdn.jsdelivr.net/gh/trustwallet/assets@master/blockchains/ethereum/assets/0x40FD72257597aA14C7231A7B1aaa29Fce868F677/logo.png",
      "tags": [
        "wrapped",
        "wormhole"
      ],
      "extensions": {
        "address": "0x40FD72257597aA14C7231A7B1aaa29Fce868F677",
        "bridgeContract": "https://etherscan.io/address/0xf92cD566Ea4864356C5491c177A430C222d7e678",
        "assetContract": "https://etherscan.io/address/0x40FD72257597aA14C7231A7B1aaa29Fce868F677",
        "coingeckoId": "sora"
      }
    },
    {
      "chainId": 101,
      "address": "3EKQDmiXj8yLBFpZca4coxBpP8XJCzmjVgUdVydSmaaT",
      "symbol": "wFUN",
      "name": "FunFair (Wormhole)",
      "decimals": 8,
      "logoURI": "https://cdn.jsdelivr.net/gh/trustwallet/assets@master/blockchains/ethereum/assets/0x419D0d8BdD9aF5e606Ae2232ed285Aff190E711b/logo.png",
      "tags": [
        "wrapped",
        "wormhole"
      ],
      "extensions": {
        "address": "0x419D0d8BdD9aF5e606Ae2232ed285Aff190E711b",
        "bridgeContract": "https://etherscan.io/address/0xf92cD566Ea4864356C5491c177A430C222d7e678",
        "assetContract": "https://etherscan.io/address/0x419D0d8BdD9aF5e606Ae2232ed285Aff190E711b",
        "coingeckoId": "funfair"
      }
    },
    {
      "chainId": 101,
      "address": "6J9soByB65WUamsEG8KSPdphBV1oCoGvr5QpaUaY3r19",
      "symbol": "wPICKLE",
      "name": "PickleToken (Wormhole)",
      "decimals": 9,
      "logoURI": "https://cdn.jsdelivr.net/gh/trustwallet/assets@master/blockchains/ethereum/assets/0x429881672B9AE42b8EbA0E26cD9C73711b891Ca5/logo.png",
      "tags": [
        "wrapped",
        "wormhole"
      ],
      "extensions": {
        "address": "0x429881672B9AE42b8EbA0E26cD9C73711b891Ca5",
        "bridgeContract": "https://etherscan.io/address/0xf92cD566Ea4864356C5491c177A430C222d7e678",
        "assetContract": "https://etherscan.io/address/0x429881672B9AE42b8EbA0E26cD9C73711b891Ca5",
        "coingeckoId": "pickle-finance"
      }
    },
    {
      "chainId": 101,
      "address": "HEsqFznmAERPUmMWHtDWYAZRoFbNHZpuNuFrPio68Zp1",
      "symbol": "wPAXG",
      "name": "Paxos Gold (Wormhole)",
      "decimals": 9,
      "logoURI": "https://cdn.jsdelivr.net/gh/trustwallet/assets@master/blockchains/ethereum/assets/0x45804880De22913dAFE09f4980848ECE6EcbAf78/logo.png",
      "tags": [
        "wrapped",
        "wormhole"
      ],
      "extensions": {
        "address": "0x45804880De22913dAFE09f4980848ECE6EcbAf78",
        "bridgeContract": "https://etherscan.io/address/0xf92cD566Ea4864356C5491c177A430C222d7e678",
        "assetContract": "https://etherscan.io/address/0x45804880De22913dAFE09f4980848ECE6EcbAf78",
        "coingeckoId": "pax-gold"
      }
    },
    {
      "chainId": 101,
      "address": "BrtLvpVCwVDH5Jpqjtiuhh8wKYA5b3NZCnsSftr61viv",
      "symbol": "wQNT",
      "name": "Quant (Wormhole)",
      "decimals": 9,
      "logoURI": "https://cdn.jsdelivr.net/gh/trustwallet/assets@master/blockchains/ethereum/assets/0x4a220E6096B25EADb88358cb44068A3248254675/logo.png",
      "tags": [
        "wrapped",
        "wormhole"
      ],
      "extensions": {
        "address": "0x4a220E6096B25EADb88358cb44068A3248254675",
        "bridgeContract": "https://etherscan.io/address/0xf92cD566Ea4864356C5491c177A430C222d7e678",
        "assetContract": "https://etherscan.io/address/0x4a220E6096B25EADb88358cb44068A3248254675",
        "coingeckoId": "quant-network"
      }
    },
    {
      "chainId": 101,
      "address": "8DRgurhcQPJeCqQEpbeYGUmwAz2tETbyWUYLUU4Q7goM",
      "symbol": "wORAI",
      "name": "Oraichain Token (Wormhole)",
      "decimals": 9,
      "logoURI": "https://cdn.jsdelivr.net/gh/trustwallet/assets@master/blockchains/ethereum/assets/0x4c11249814f11b9346808179Cf06e71ac328c1b5/logo.png",
      "tags": [
        "wrapped",
        "wormhole"
      ],
      "extensions": {
        "address": "0x4c11249814f11b9346808179Cf06e71ac328c1b5",
        "bridgeContract": "https://etherscan.io/address/0xf92cD566Ea4864356C5491c177A430C222d7e678",
        "assetContract": "https://etherscan.io/address/0x4c11249814f11b9346808179Cf06e71ac328c1b5",
        "coingeckoId": "oraichain-token"
      }
    },
    {
      "chainId": 101,
      "address": "4e5cqAsZ7wQqwLi7AApS9CgN8Yaho5TvkhvcLaGyiuzL",
      "symbol": "wTRU",
      "name": "TrustToken (Wormhole)",
      "decimals": 8,
      "logoURI": "https://cdn.jsdelivr.net/gh/trustwallet/assets@master/blockchains/ethereum/assets/0x4C19596f5aAfF459fA38B0f7eD92F11AE6543784/logo.png",
      "tags": [
        "wrapped",
        "wormhole"
      ],
      "extensions": {
        "address": "0x4C19596f5aAfF459fA38B0f7eD92F11AE6543784",
        "bridgeContract": "https://etherscan.io/address/0xf92cD566Ea4864356C5491c177A430C222d7e678",
        "assetContract": "https://etherscan.io/address/0x4C19596f5aAfF459fA38B0f7eD92F11AE6543784",
        "coingeckoId": "truefi"
      }
    },
    {
      "chainId": 101,
      "address": "HkhBUKSct2V93Z35apDmXthkRvH4yvMovLyv8s8idDgP",
      "symbol": "wMCB",
      "name": "MCDEX Token (Wormhole)",
      "decimals": 9,
      "logoURI": "https://cdn.jsdelivr.net/gh/trustwallet/assets@master/blockchains/ethereum/assets/0x4e352cF164E64ADCBad318C3a1e222E9EBa4Ce42/logo.png",
      "tags": [
        "wrapped",
        "wormhole"
      ],
      "extensions": {
        "address": "0x4e352cF164E64ADCBad318C3a1e222E9EBa4Ce42",
        "bridgeContract": "https://etherscan.io/address/0xf92cD566Ea4864356C5491c177A430C222d7e678",
        "assetContract": "https://etherscan.io/address/0x4e352cF164E64ADCBad318C3a1e222E9EBa4Ce42",
        "coingeckoId": "mcdex"
      }
    },
    {
      "chainId": 101,
      "address": "Eof7wbYsHZKaoyUGwM7Nfkoo6zQW4U7uWXqz2hoQzSkK",
      "symbol": "wNU",
      "name": "NuCypher (Wormhole)",
      "decimals": 9,
      "logoURI": "https://cdn.jsdelivr.net/gh/trustwallet/assets@master/blockchains/ethereum/assets/0x4fE83213D56308330EC302a8BD641f1d0113A4Cc/logo.png",
      "tags": [
        "wrapped",
        "wormhole"
      ],
      "extensions": {
        "address": "0x4fE83213D56308330EC302a8BD641f1d0113A4Cc",
        "bridgeContract": "https://etherscan.io/address/0xf92cD566Ea4864356C5491c177A430C222d7e678",
        "assetContract": "https://etherscan.io/address/0x4fE83213D56308330EC302a8BD641f1d0113A4Cc",
        "coingeckoId": "nucypher"
      }
    },
    {
      "chainId": 101,
      "address": "5CmA1HTVZt5NRtwiUrqWrcnT5JRW5zHe6uQXfP7SDUNz",
      "symbol": "wRAZOR",
      "name": "RAZOR (Wormhole)",
      "decimals": 9,
      "logoURI": "https://cdn.jsdelivr.net/gh/trustwallet/assets@master/blockchains/ethereum/assets/0x50DE6856358Cc35f3A9a57eAAA34BD4cB707d2cd/logo.png",
      "tags": [
        "wrapped",
        "wormhole"
      ],
      "extensions": {
        "address": "0x50DE6856358Cc35f3A9a57eAAA34BD4cB707d2cd",
        "bridgeContract": "https://etherscan.io/address/0xf92cD566Ea4864356C5491c177A430C222d7e678",
        "assetContract": "https://etherscan.io/address/0x50DE6856358Cc35f3A9a57eAAA34BD4cB707d2cd",
        "coingeckoId": "razor-network"
      }
    },
    {
      "chainId": 101,
      "address": "6msNYXzSVtjinqapq2xcvBb5NRq4YTPAi7wc5Jx8M8TS",
      "symbol": "wLINK",
      "name": "ChainLink Token (Wormhole)",
      "decimals": 9,
      "logoURI": "https://cdn.jsdelivr.net/gh/trustwallet/assets@master/blockchains/ethereum/assets/0x514910771AF9Ca656af840dff83E8264EcF986CA/logo.png",
      "tags": [
        "wrapped",
        "wormhole"
      ],
      "extensions": {
        "address": "0x514910771AF9Ca656af840dff83E8264EcF986CA",
        "bridgeContract": "https://etherscan.io/address/0xf92cD566Ea4864356C5491c177A430C222d7e678",
        "assetContract": "https://etherscan.io/address/0x514910771AF9Ca656af840dff83E8264EcF986CA",
        "coingeckoId": "chainlink"
      }
    },
    {
      "chainId": 101,
      "address": "BX2gcRRS12iqFzKCpvTt4krBBYNymR9JBDZBxzfFLnbF",
      "symbol": "weRSDL",
      "name": "UnFederalReserveToken (Wormhole)",
      "decimals": 9,
      "logoURI": "https://cdn.jsdelivr.net/gh/trustwallet/assets@master/blockchains/ethereum/assets/0x5218E472cFCFE0b64A064F055B43b4cdC9EfD3A6/logo.png",
      "tags": [
        "wrapped",
        "wormhole"
      ],
      "extensions": {
        "address": "0x5218E472cFCFE0b64A064F055B43b4cdC9EfD3A6",
        "bridgeContract": "https://etherscan.io/address/0xf92cD566Ea4864356C5491c177A430C222d7e678",
        "assetContract": "https://etherscan.io/address/0x5218E472cFCFE0b64A064F055B43b4cdC9EfD3A6",
        "coingeckoId": "unfederalreserve"
      }
    },
    {
      "chainId": 101,
      "address": "CCGLdsokcybeF8NrCcu1RSQK8isNBjBA58kVEMTHTKjx",
      "symbol": "wsUSD",
      "name": "Synth sUSD (Wormhole)",
      "decimals": 9,
      "logoURI": "https://cdn.jsdelivr.net/gh/trustwallet/assets@master/blockchains/ethereum/assets/0x57Ab1ec28D129707052df4dF418D58a2D46d5f51/logo.png",
      "tags": [
        "wrapped",
        "wormhole"
      ],
      "extensions": {
        "address": "0x57Ab1ec28D129707052df4dF418D58a2D46d5f51",
        "bridgeContract": "https://etherscan.io/address/0xf92cD566Ea4864356C5491c177A430C222d7e678",
        "assetContract": "https://etherscan.io/address/0x57Ab1ec28D129707052df4dF418D58a2D46d5f51",
        "coingeckoId": "nusd"
      }
    },
    {
      "chainId": 101,
      "address": "FP9ogG7hTdfcTJwn4prF9AVEcfcjLq1GtkqYM4oRn7eY",
      "symbol": "wHEGIC",
      "name": "Hegic (Wormhole)",
      "decimals": 9,
      "logoURI": "https://cdn.jsdelivr.net/gh/trustwallet/assets@master/blockchains/ethereum/assets/0x584bC13c7D411c00c01A62e8019472dE68768430/logo.png",
      "tags": [
        "wrapped",
        "wormhole"
      ],
      "extensions": {
        "address": "0x584bC13c7D411c00c01A62e8019472dE68768430",
        "bridgeContract": "https://etherscan.io/address/0xf92cD566Ea4864356C5491c177A430C222d7e678",
        "assetContract": "https://etherscan.io/address/0x584bC13c7D411c00c01A62e8019472dE68768430",
        "coingeckoId": "hegic"
      }
    },
    {
      "chainId": 101,
      "address": "DboP5vvYUVjmKSHKJ1YFHwmv41KtUscnYgzjmPgHwQVn",
      "symbol": "wXFI",
      "name": "Xfinance (Wormhole)",
      "decimals": 9,
      "logoURI": "https://cdn.jsdelivr.net/gh/trustwallet/assets@master/blockchains/ethereum/assets/0x5BEfBB272290dD5b8521D4a938f6c4757742c430/logo.png",
      "tags": [
        "wrapped",
        "wormhole"
      ],
      "extensions": {
        "address": "0x5BEfBB272290dD5b8521D4a938f6c4757742c430",
        "bridgeContract": "https://etherscan.io/address/0xf92cD566Ea4864356C5491c177A430C222d7e678",
        "assetContract": "https://etherscan.io/address/0x5BEfBB272290dD5b8521D4a938f6c4757742c430",
        "coingeckoId": "xfinance"
      }
    },
    {
      "chainId": 101,
      "address": "6c4U9yxGzVjejSJJXrdX8wtt532Et6MrBUZc2oK5j6w5",
      "symbol": "wDEXTF",
      "name": "DEXTF Token (Wormhole)",
      "decimals": 9,
      "logoURI": "https://cdn.jsdelivr.net/gh/trustwallet/assets@master/blockchains/ethereum/assets/0x5F64Ab1544D28732F0A24F4713c2C8ec0dA089f0/logo.png",
      "tags": [
        "wrapped",
        "wormhole"
      ],
      "extensions": {
        "address": "0x5F64Ab1544D28732F0A24F4713c2C8ec0dA089f0",
        "bridgeContract": "https://etherscan.io/address/0xf92cD566Ea4864356C5491c177A430C222d7e678",
        "assetContract": "https://etherscan.io/address/0x5F64Ab1544D28732F0A24F4713c2C8ec0dA089f0",
        "coingeckoId": "dextf"
      }
    },
    {
      "chainId": 101,
      "address": "JuXkRYNw54rujC7SPWcAM4ArLgA5x8nDQbS8xHAr6MA",
      "symbol": "wRLC",
      "name": "iExec RLC (Wormhole)",
      "decimals": 9,
      "logoURI": "https://cdn.jsdelivr.net/gh/trustwallet/assets@master/blockchains/ethereum/assets/0x607F4C5BB672230e8672085532f7e901544a7375/logo.png",
      "tags": [
        "wrapped",
        "wormhole"
      ],
      "extensions": {
        "address": "0x607F4C5BB672230e8672085532f7e901544a7375",
        "bridgeContract": "https://etherscan.io/address/0xf92cD566Ea4864356C5491c177A430C222d7e678",
        "assetContract": "https://etherscan.io/address/0x607F4C5BB672230e8672085532f7e901544a7375",
        "coingeckoId": "iexec-rlc"
      }
    },
    {
      "chainId": 101,
      "address": "7NfgSkv6kZ6ZWP6SJPtMuaUYGVEngVK8UFnaFTPk3QsM",
      "symbol": "wCORE",
      "name": "cVault.finance (Wormhole)",
      "decimals": 9,
      "logoURI": "https://cdn.jsdelivr.net/gh/trustwallet/assets@master/blockchains/ethereum/assets/0x62359Ed7505Efc61FF1D56fEF82158CcaffA23D7/logo.png",
      "tags": [
        "wrapped",
        "wormhole"
      ],
      "extensions": {
        "address": "0x62359Ed7505Efc61FF1D56fEF82158CcaffA23D7",
        "bridgeContract": "https://etherscan.io/address/0xf92cD566Ea4864356C5491c177A430C222d7e678",
        "assetContract": "https://etherscan.io/address/0x62359Ed7505Efc61FF1D56fEF82158CcaffA23D7",
        "coingeckoId": "cvault-finance"
      }
    },
    {
      "chainId": 101,
      "address": "AqLKDJiGL4wXKPAfzNom3xEdQwgj2LTCE4k34gzvZsE6",
      "symbol": "wCFi",
      "name": "CyberFi Token (Wormhole)",
      "decimals": 9,
      "logoURI": "https://cdn.jsdelivr.net/gh/trustwallet/assets@master/blockchains/ethereum/assets/0x63b4f3e3fa4e438698CE330e365E831F7cCD1eF4/logo.png",
      "tags": [
        "wrapped",
        "wormhole"
      ],
      "extensions": {
        "address": "0x63b4f3e3fa4e438698CE330e365E831F7cCD1eF4",
        "bridgeContract": "https://etherscan.io/address/0xf92cD566Ea4864356C5491c177A430C222d7e678",
        "assetContract": "https://etherscan.io/address/0x63b4f3e3fa4e438698CE330e365E831F7cCD1eF4",
        "coingeckoId": "cyberfi"
      }
    },
    {
      "chainId": 101,
      "address": "FLrjpCRrd4GffHu8MVYGvuLxYLuBGVaXsnCecw3Effci",
      "symbol": "wWISE",
      "name": "Wise Token (Wormhole)",
      "decimals": 9,
      "logoURI": "https://cdn.jsdelivr.net/gh/trustwallet/assets@master/blockchains/ethereum/assets/0x66a0f676479Cee1d7373f3DC2e2952778BfF5bd6/logo.png",
      "tags": [
        "wrapped",
        "wormhole"
      ],
      "extensions": {
        "address": "0x66a0f676479Cee1d7373f3DC2e2952778BfF5bd6",
        "bridgeContract": "https://etherscan.io/address/0xf92cD566Ea4864356C5491c177A430C222d7e678",
        "assetContract": "https://etherscan.io/address/0x66a0f676479Cee1d7373f3DC2e2952778BfF5bd6",
        "coingeckoId": "wise-token11"
      }
    },
    {
      "chainId": 101,
      "address": "GaMPhVyp1xd9xJuPskDEzQzp8mKfEjAmhny8NX7y7YKc",
      "symbol": "wGNO",
      "name": "Gnosis Token (Wormhole)",
      "decimals": 9,
      "logoURI": "https://cdn.jsdelivr.net/gh/trustwallet/assets@master/blockchains/ethereum/assets/0x6810e776880C02933D47DB1b9fc05908e5386b96/logo.png",
      "tags": [
        "wrapped",
        "wormhole"
      ],
      "extensions": {
        "address": "0x6810e776880C02933D47DB1b9fc05908e5386b96",
        "bridgeContract": "https://etherscan.io/address/0xf92cD566Ea4864356C5491c177A430C222d7e678",
        "assetContract": "https://etherscan.io/address/0x6810e776880C02933D47DB1b9fc05908e5386b96",
        "coingeckoId": "gnosis"
      }
    },
    {
      "chainId": 101,
      "address": "CCAQZHBVWKDukT68PZ3LenDs7apibeSYeJ3jHE8NzBC5",
      "symbol": "wPOOLZ",
      "name": "$Poolz Finance (Wormhole)",
      "decimals": 9,
      "logoURI": "https://cdn.jsdelivr.net/gh/trustwallet/assets@master/blockchains/ethereum/assets/0x69A95185ee2a045CDC4bCd1b1Df10710395e4e23/logo.png",
      "tags": [
        "wrapped",
        "wormhole"
      ],
      "extensions": {
        "address": "0x69A95185ee2a045CDC4bCd1b1Df10710395e4e23",
        "bridgeContract": "https://etherscan.io/address/0xf92cD566Ea4864356C5491c177A430C222d7e678",
        "assetContract": "https://etherscan.io/address/0x69A95185ee2a045CDC4bCd1b1Df10710395e4e23",
        "coingeckoId": "poolz-finance"
      }
    },
    {
      "chainId": 101,
      "address": "FYpdBuyAHSbdaAyD1sKkxyLWbAP8uUW9h6uvdhK74ij1",
      "symbol": "wDAI",
      "name": "Dai Stablecoin (Wormhole)",
      "decimals": 9,
      "logoURI": "https://cdn.jsdelivr.net/gh/trustwallet/assets@master/blockchains/ethereum/assets/0x6B175474E89094C44Da98b954EedeAC495271d0F/logo.png",
      "tags": [
        "wrapped",
        "wormhole"
      ],
      "extensions": {
        "address": "0x6B175474E89094C44Da98b954EedeAC495271d0F",
        "bridgeContract": "https://etherscan.io/address/0xf92cD566Ea4864356C5491c177A430C222d7e678",
        "assetContract": "https://etherscan.io/address/0x6B175474E89094C44Da98b954EedeAC495271d0F",
        "coingeckoId": "dai"
      }
    },
    {
      "chainId": 101,
      "address": "HbMGwfGjGPchtaPwyrtJFy8APZN5w1hi63xnzmj1f23v",
      "symbol": "wSUSHI",
      "name": "SushiSwap (Wormhole)",
      "decimals": 9,
      "logoURI": "https://cdn.jsdelivr.net/gh/trustwallet/assets@master/blockchains/ethereum/assets/0x6B3595068778DD592e39A122f4f5a5cF09C90fE2/logo.png",
      "tags": [
        "wrapped",
        "wormhole"
      ],
      "extensions": {
        "address": "0x6B3595068778DD592e39A122f4f5a5cF09C90fE2",
        "bridgeContract": "https://etherscan.io/address/0xf92cD566Ea4864356C5491c177A430C222d7e678",
        "assetContract": "https://etherscan.io/address/0x6B3595068778DD592e39A122f4f5a5cF09C90fE2",
        "coingeckoId": "sushi"
      }
    },
    {
      "chainId": 101,
      "address": "6Tmi8TZasqdxWB59uE5Zw9VLKecuCbsLSsPEqoMpmozA",
      "symbol": "wFYZ",
      "name": "Fyooz (Wormhole)",
      "decimals": 9,
      "logoURI": "https://cdn.jsdelivr.net/gh/trustwallet/assets@master/blockchains/ethereum/assets/0x6BFf2fE249601ed0Db3a87424a2E923118BB0312/logo.png",
      "tags": [
        "wrapped",
        "wormhole"
      ],
      "extensions": {
        "address": "0x6BFf2fE249601ed0Db3a87424a2E923118BB0312",
        "bridgeContract": "https://etherscan.io/address/0xf92cD566Ea4864356C5491c177A430C222d7e678",
        "assetContract": "https://etherscan.io/address/0x6BFf2fE249601ed0Db3a87424a2E923118BB0312",
        "coingeckoId": "fyooz"
      }
    },
    {
      "chainId": 101,
      "address": "3sHinPxEPqhEGip2Wy45TFmgAA1Atg2mctMjY5RKJUjk",
      "symbol": "wQRX",
      "name": "QuiverX (Wormhole)",
      "decimals": 9,
      "logoURI": "https://cdn.jsdelivr.net/gh/trustwallet/assets@master/blockchains/ethereum/assets/0x6e0daDE58D2d89eBBe7aFc384e3E4f15b70b14D8/logo.png",
      "tags": [
        "wrapped",
        "wormhole"
      ],
      "extensions": {
        "address": "0x6e0daDE58D2d89eBBe7aFc384e3E4f15b70b14D8",
        "bridgeContract": "https://etherscan.io/address/0xf92cD566Ea4864356C5491c177A430C222d7e678",
        "assetContract": "https://etherscan.io/address/0x6e0daDE58D2d89eBBe7aFc384e3E4f15b70b14D8",
        "coingeckoId": "quiverx"
      }
    },
    {
      "chainId": 101,
      "address": "4ighgEijHcCoLu9AsvwVz2TnGFqAgzQtQMr6ch88Jrfe",
      "symbol": "wTRADE",
      "name": "UniTrade (Wormhole)",
      "decimals": 9,
      "logoURI": "https://cdn.jsdelivr.net/gh/trustwallet/assets@master/blockchains/ethereum/assets/0x6F87D756DAf0503d08Eb8993686c7Fc01Dc44fB1/logo.png",
      "tags": [
        "wrapped",
        "wormhole"
      ],
      "extensions": {
        "address": "0x6F87D756DAf0503d08Eb8993686c7Fc01Dc44fB1",
        "bridgeContract": "https://etherscan.io/address/0xf92cD566Ea4864356C5491c177A430C222d7e678",
        "assetContract": "https://etherscan.io/address/0x6F87D756DAf0503d08Eb8993686c7Fc01Dc44fB1",
        "coingeckoId": "unitrade"
      }
    },
    {
      "chainId": 101,
      "address": "FTPnEQ3NfRRZ9tvmpDW6JFrvweBE5sanxnXSpJL1dvbB",
      "symbol": "wBIRD",
      "name": "Bird.Money (Wormhole)",
      "decimals": 9,
      "logoURI": "https://cdn.jsdelivr.net/gh/trustwallet/assets@master/blockchains/ethereum/assets/0x70401dFD142A16dC7031c56E862Fc88Cb9537Ce0/logo.png",
      "tags": [
        "wrapped",
        "wormhole"
      ],
      "extensions": {
        "address": "0x70401dFD142A16dC7031c56E862Fc88Cb9537Ce0",
        "bridgeContract": "https://etherscan.io/address/0xf92cD566Ea4864356C5491c177A430C222d7e678",
        "assetContract": "https://etherscan.io/address/0x70401dFD142A16dC7031c56E862Fc88Cb9537Ce0",
        "coingeckoId": "bird-money"
      }
    },
    {
      "chainId": 101,
      "address": "QVDE6rhcGPSB3ex5T7vWBzvoSRUXULjuSGpVuKwu5XH",
      "symbol": "wAXN",
      "name": "Axion (Wormhole)",
      "decimals": 9,
      "logoURI": "https://cdn.jsdelivr.net/gh/trustwallet/assets@master/blockchains/ethereum/assets/0x71F85B2E46976bD21302B64329868fd15eb0D127/logo.png",
      "tags": [
        "wrapped",
        "wormhole"
      ],
      "extensions": {
        "address": "0x71F85B2E46976bD21302B64329868fd15eb0D127",
        "bridgeContract": "https://etherscan.io/address/0xf92cD566Ea4864356C5491c177A430C222d7e678",
        "assetContract": "https://etherscan.io/address/0x71F85B2E46976bD21302B64329868fd15eb0D127",
        "coingeckoId": "axion"
      }
    },
    {
      "chainId": 101,
      "address": "J6AbGG62yo9UJ2T9r9GM7pnoRNui5DsZDnPbiNAPqbVd",
      "symbol": "wBMI",
      "name": "Bridge Mutual (Wormhole)",
      "decimals": 9,
      "logoURI": "https://cdn.jsdelivr.net/gh/trustwallet/assets@master/blockchains/ethereum/assets/0x725C263e32c72dDC3A19bEa12C5a0479a81eE688/logo.png",
      "tags": [
        "wrapped",
        "wormhole"
      ],
      "extensions": {
        "address": "0x725C263e32c72dDC3A19bEa12C5a0479a81eE688",
        "bridgeContract": "https://etherscan.io/address/0xf92cD566Ea4864356C5491c177A430C222d7e678",
        "assetContract": "https://etherscan.io/address/0x725C263e32c72dDC3A19bEa12C5a0479a81eE688",
        "coingeckoId": "bridge-mutual"
      }
    },
    {
      "chainId": 101,
      "address": "4wvHoaxxZxFeNrMTP8bLVRh1ziSBV7crN665WX4rRMqe",
      "symbol": "wDYT",
      "name": "DoYourTip (Wormhole)",
      "decimals": 9,
      "logoURI": "https://cdn.jsdelivr.net/gh/trustwallet/assets@master/blockchains/ethereum/assets/0x740623d2c797b7D8D1EcB98e9b4Afcf99Ec31E14/logo.png",
      "tags": [
        "wrapped",
        "wormhole"
      ],
      "extensions": {
        "address": "0x740623d2c797b7D8D1EcB98e9b4Afcf99Ec31E14",
        "bridgeContract": "https://etherscan.io/address/0xf92cD566Ea4864356C5491c177A430C222d7e678",
        "assetContract": "https://etherscan.io/address/0x740623d2c797b7D8D1EcB98e9b4Afcf99Ec31E14",
        "coingeckoId": "dynamite"
      }
    },
    {
      "chainId": 101,
      "address": "Fe5fWjCLDMJoi4sTmfR2VW4BT1LwsbR1n6QAjzJQvhhf",
      "symbol": "wBBR",
      "name": "BitberryToken (Wormhole)",
      "decimals": 9,
      "logoURI": "https://cdn.jsdelivr.net/gh/trustwallet/assets@master/blockchains/ethereum/assets/0x7671904eed7f10808B664fc30BB8693FD7237abF/logo.png",
      "tags": [
        "wrapped",
        "wormhole"
      ],
      "extensions": {
        "address": "0x7671904eed7f10808B664fc30BB8693FD7237abF",
        "bridgeContract": "https://etherscan.io/address/0xf92cD566Ea4864356C5491c177A430C222d7e678",
        "assetContract": "https://etherscan.io/address/0x7671904eed7f10808B664fc30BB8693FD7237abF",
        "coingeckoId": "bitberry-token"
      }
    },
    {
      "chainId": 101,
      "address": "5J9yhFRnQZx3RiqHzfQpAffX5UQz3k8vQCZH2g9Z9sDg",
      "symbol": "wWAXE",
      "name": "WAX Economic Token (Wormhole)",
      "decimals": 8,
      "logoURI": "https://cdn.jsdelivr.net/gh/trustwallet/assets@master/blockchains/ethereum/assets/0x7a2Bc711E19ba6aff6cE8246C546E8c4B4944DFD/logo.png",
      "tags": [
        "wrapped",
        "wormhole"
      ],
      "extensions": {
        "address": "0x7a2Bc711E19ba6aff6cE8246C546E8c4B4944DFD",
        "bridgeContract": "https://etherscan.io/address/0xf92cD566Ea4864356C5491c177A430C222d7e678",
        "assetContract": "https://etherscan.io/address/0x7a2Bc711E19ba6aff6cE8246C546E8c4B4944DFD",
        "coingeckoId": "waxe"
      }
    },
    {
      "chainId": 101,
      "address": "4DHywS5EjUTF5AYisPZiJbWcCV4gfpH98oKxpgyKRnnQ",
      "symbol": "wMATIC",
      "name": "Matic Token (Wormhole)",
      "decimals": 9,
      "logoURI": "https://cdn.jsdelivr.net/gh/trustwallet/assets@master/blockchains/ethereum/assets/0x7D1AfA7B718fb893dB30A3aBc0Cfc608AaCfeBB0/logo.png",
      "tags": [
        "wrapped",
        "wormhole"
      ],
      "extensions": {
        "address": "0x7D1AfA7B718fb893dB30A3aBc0Cfc608AaCfeBB0",
        "bridgeContract": "https://etherscan.io/address/0xf92cD566Ea4864356C5491c177A430C222d7e678",
        "assetContract": "https://etherscan.io/address/0x7D1AfA7B718fb893dB30A3aBc0Cfc608AaCfeBB0",
        "coingeckoId": "matic-network"
      }
    },
    {
      "chainId": 101,
      "address": "Au9E8ygQdTJQZXmNKPdtLEP8rGjC4qsGRhkJgjFNPAr8",
      "symbol": "wXRT",
      "name": "Robonomics (Wormhole)",
      "decimals": 9,
      "logoURI": "https://cdn.jsdelivr.net/gh/trustwallet/assets@master/blockchains/ethereum/assets/0x7dE91B204C1C737bcEe6F000AAA6569Cf7061cb7/logo.png",
      "tags": [
        "wrapped",
        "wormhole"
      ],
      "extensions": {
        "address": "0x7dE91B204C1C737bcEe6F000AAA6569Cf7061cb7",
        "bridgeContract": "https://etherscan.io/address/0xf92cD566Ea4864356C5491c177A430C222d7e678",
        "assetContract": "https://etherscan.io/address/0x7dE91B204C1C737bcEe6F000AAA6569Cf7061cb7",
        "coingeckoId": "robonomics-network"
      }
    },
    {
      "chainId": 101,
      "address": "5DQZ14hLDxveMH7NyGmTmUTRGgVAVXADp3cP2UHeH6hM",
      "symbol": "wAAVE",
      "name": "Aave Token (Wormhole)",
      "decimals": 9,
      "logoURI": "https://cdn.jsdelivr.net/gh/trustwallet/assets@master/blockchains/ethereum/assets/0x7Fc66500c84A76Ad7e9c93437bFc5Ac33E2DDaE9/logo.png",
      "tags": [
        "wrapped",
        "wormhole"
      ],
      "extensions": {
        "address": "0x7Fc66500c84A76Ad7e9c93437bFc5Ac33E2DDaE9",
        "bridgeContract": "https://etherscan.io/address/0xf92cD566Ea4864356C5491c177A430C222d7e678",
        "assetContract": "https://etherscan.io/address/0x7Fc66500c84A76Ad7e9c93437bFc5Ac33E2DDaE9",
        "coingeckoId": "aave"
      }
    },
    {
      "chainId": 101,
      "address": "Arc2ZVKNCdDU4vB8Ubud5QayDtjo2oJF9xVrUPQ6TWxF",
      "symbol": "wLEND",
      "name": "Lend (Wormhole)",
      "decimals": 9,
      "logoURI": "https://cdn.jsdelivr.net/gh/trustwallet/assets@master/blockchains/ethereum/assets/0x80fB784B7eD66730e8b1DBd9820aFD29931aab03/logo.png",
      "tags": [
        "wrapped",
        "wormhole"
      ],
      "extensions": {
        "address": "0x80fB784B7eD66730e8b1DBd9820aFD29931aab03",
        "bridgeContract": "https://etherscan.io/address/0xf92cD566Ea4864356C5491c177A430C222d7e678",
        "assetContract": "https://etherscan.io/address/0x80fB784B7eD66730e8b1DBd9820aFD29931aab03",
        "coingeckoId": "ethlend"
      }
    },
    {
      "chainId": 101,
      "address": "2ctKUDkGBnVykt31AhMPhHvAQWJvoNGbLh7aRidjtAqv",
      "symbol": "wPOLS",
      "name": "PolkastarterToken (Wormhole)",
      "decimals": 9,
      "logoURI": "https://cdn.jsdelivr.net/gh/trustwallet/assets@master/blockchains/ethereum/assets/0x83e6f1E41cdd28eAcEB20Cb649155049Fac3D5Aa/logo.png",
      "tags": [
        "wrapped",
        "wormhole"
      ],
      "extensions": {
        "address": "0x83e6f1E41cdd28eAcEB20Cb649155049Fac3D5Aa",
        "bridgeContract": "https://etherscan.io/address/0xf92cD566Ea4864356C5491c177A430C222d7e678",
        "assetContract": "https://etherscan.io/address/0x83e6f1E41cdd28eAcEB20Cb649155049Fac3D5Aa",
        "coingeckoId": "polkastarter"
      }
    },
    {
      "chainId": 101,
      "address": "8FnkznYpHvKiaBkgatVoCrNiS5y5KW62JqgjnxVhDejC",
      "symbol": "wUBT",
      "name": "Unibright (Wormhole)",
      "decimals": 8,
      "logoURI": "https://cdn.jsdelivr.net/gh/trustwallet/assets@master/blockchains/ethereum/assets/0x8400D94A5cb0fa0D041a3788e395285d61c9ee5e/logo.png",
      "tags": [
        "wrapped",
        "wormhole"
      ],
      "extensions": {
        "address": "0x8400D94A5cb0fa0D041a3788e395285d61c9ee5e",
        "bridgeContract": "https://etherscan.io/address/0xf92cD566Ea4864356C5491c177A430C222d7e678",
        "assetContract": "https://etherscan.io/address/0x8400D94A5cb0fa0D041a3788e395285d61c9ee5e",
        "coingeckoId": "unibright"
      }
    },
    {
      "chainId": 101,
      "address": "4LLAYXVmT3U8Sew6k3tk66zk3btT91QRzQzxcNX8XhzV",
      "symbol": "wDIA",
      "name": "DIA (Wormhole)",
      "decimals": 9,
      "logoURI": "https://cdn.jsdelivr.net/gh/trustwallet/assets@master/blockchains/ethereum/assets/0x84cA8bc7997272c7CfB4D0Cd3D55cd942B3c9419/logo.png",
      "tags": [
        "wrapped",
        "wormhole"
      ],
      "extensions": {
        "address": "0x84cA8bc7997272c7CfB4D0Cd3D55cd942B3c9419",
        "bridgeContract": "https://etherscan.io/address/0xf92cD566Ea4864356C5491c177A430C222d7e678",
        "assetContract": "https://etherscan.io/address/0x84cA8bc7997272c7CfB4D0Cd3D55cd942B3c9419",
        "coingeckoId": "dia-data"
      }
    },
    {
      "chainId": 101,
      "address": "8L8pDf3jutdpdr4m3np68CL9ZroLActrqwxi6s9Ah5xU",
      "symbol": "wFRAX",
      "name": "Frax (Wormhole)",
      "decimals": 9,
      "logoURI": "https://cdn.jsdelivr.net/gh/trustwallet/assets@master/blockchains/ethereum/assets/0x853d955aCEf822Db058eb8505911ED77F175b99e/logo.png",
      "tags": [
        "wrapped",
        "wormhole"
      ],
      "extensions": {
        "address": "0x853d955aCEf822Db058eb8505911ED77F175b99e",
        "bridgeContract": "https://etherscan.io/address/0xf92cD566Ea4864356C5491c177A430C222d7e678",
        "assetContract": "https://etherscan.io/address/0x853d955aCEf822Db058eb8505911ED77F175b99e",
        "coingeckoId": "frax"
      }
    },
    {
      "chainId": 101,
      "address": "H3oVL2zJpHJaDoRfQmSrftv3fkGzvsiQgugCZmcRBykG",
      "symbol": "wKEEP",
      "name": "KEEP Token (Wormhole)",
      "decimals": 9,
      "logoURI": "https://cdn.jsdelivr.net/gh/trustwallet/assets@master/blockchains/ethereum/assets/0x85Eee30c52B0b379b046Fb0F85F4f3Dc3009aFEC/logo.png",
      "tags": [
        "wrapped",
        "wormhole"
      ],
      "extensions": {
        "address": "0x85Eee30c52B0b379b046Fb0F85F4f3Dc3009aFEC",
        "bridgeContract": "https://etherscan.io/address/0xf92cD566Ea4864356C5491c177A430C222d7e678",
        "assetContract": "https://etherscan.io/address/0x85Eee30c52B0b379b046Fb0F85F4f3Dc3009aFEC",
        "coingeckoId": "keep-network"
      }
    },
    {
      "chainId": 101,
      "address": "64oqP1dFqqD8NEL4RPCpMyrHmpo31rj3nYxULVXvayfW",
      "symbol": "wRSR",
      "name": "Reserve Rights (Wormhole)",
      "decimals": 9,
      "logoURI": "https://cdn.jsdelivr.net/gh/trustwallet/assets@master/blockchains/ethereum/assets/0x8762db106B2c2A0bccB3A80d1Ed41273552616E8/logo.png",
      "tags": [
        "wrapped",
        "wormhole"
      ],
      "extensions": {
        "address": "0x8762db106B2c2A0bccB3A80d1Ed41273552616E8",
        "bridgeContract": "https://etherscan.io/address/0xf92cD566Ea4864356C5491c177A430C222d7e678",
        "assetContract": "https://etherscan.io/address/0x8762db106B2c2A0bccB3A80d1Ed41273552616E8",
        "coingeckoId": "reserve-rights-token"
      }
    },
    {
      "chainId": 101,
      "address": "5SU7veiCRA16ZxnS24kCC1dwQYVwi3whvTdM48iNE1Rm",
      "symbol": "wMPH",
      "name": "88mph.app (Wormhole)",
      "decimals": 9,
      "logoURI": "https://cdn.jsdelivr.net/gh/trustwallet/assets@master/blockchains/ethereum/assets/0x8888801aF4d980682e47f1A9036e589479e835C5/logo.png",
      "tags": [
        "wrapped",
        "wormhole"
      ],
      "extensions": {
        "address": "0x8888801aF4d980682e47f1A9036e589479e835C5",
        "bridgeContract": "https://etherscan.io/address/0xf92cD566Ea4864356C5491c177A430C222d7e678",
        "assetContract": "https://etherscan.io/address/0x8888801aF4d980682e47f1A9036e589479e835C5",
        "coingeckoId": "88mph"
      }
    },
    {
      "chainId": 101,
      "address": "5fv26ojhPHWNaikXcMf2TBu4JENjLQ2PWgWYeitttVwv",
      "symbol": "wPAID",
      "name": "PAID Network (Wormhole)",
      "decimals": 9,
      "logoURI": "https://cdn.jsdelivr.net/gh/trustwallet/assets@master/blockchains/ethereum/assets/0x8c8687fC965593DFb2F0b4EAeFD55E9D8df348df/logo.png",
      "tags": [
        "wrapped",
        "wormhole"
      ],
      "extensions": {
        "address": "0x8c8687fC965593DFb2F0b4EAeFD55E9D8df348df",
        "bridgeContract": "https://etherscan.io/address/0xf92cD566Ea4864356C5491c177A430C222d7e678",
        "assetContract": "https://etherscan.io/address/0x8c8687fC965593DFb2F0b4EAeFD55E9D8df348df",
        "coingeckoId": "paid-network"
      }
    },
    {
      "chainId": 101,
      "address": "ACr98v3kv9qaGnR3p2BfsoSK9Q2ZmP6zUkm3qxv5ZJDd",
      "symbol": "wSXP",
      "name": "Swipe (Wormhole)",
      "decimals": 9,
      "logoURI": "https://cdn.jsdelivr.net/gh/trustwallet/assets@master/blockchains/ethereum/assets/0x8CE9137d39326AD0cD6491fb5CC0CbA0e089b6A9/logo.png",
      "tags": [
        "wrapped",
        "wormhole"
      ],
      "extensions": {
        "address": "0x8CE9137d39326AD0cD6491fb5CC0CbA0e089b6A9",
        "bridgeContract": "https://etherscan.io/address/0xf92cD566Ea4864356C5491c177A430C222d7e678",
        "assetContract": "https://etherscan.io/address/0x8CE9137d39326AD0cD6491fb5CC0CbA0e089b6A9",
        "coingeckoId": "swipe"
      }
    },
    {
      "chainId": 101,
      "address": "7gBuzBcJ7V48m8TiKJ1XWNDUerK2XfAbjxuRiKMb6S8Z",
      "symbol": "wREQ",
      "name": "Request Token (Wormhole)",
      "decimals": 9,
      "logoURI": "https://cdn.jsdelivr.net/gh/trustwallet/assets@master/blockchains/ethereum/assets/0x8f8221aFbB33998d8584A2B05749bA73c37a938a/logo.png",
      "tags": [
        "wrapped",
        "wormhole"
      ],
      "extensions": {
        "address": "0x8f8221aFbB33998d8584A2B05749bA73c37a938a",
        "bridgeContract": "https://etherscan.io/address/0xf92cD566Ea4864356C5491c177A430C222d7e678",
        "assetContract": "https://etherscan.io/address/0x8f8221aFbB33998d8584A2B05749bA73c37a938a",
        "coingeckoId": "request-network"
      }
    },
    {
      "chainId": 101,
      "address": "CtDjsryLtwZCLj8TeniV7tWHbkaREfjKDWpvyQvsTyek",
      "symbol": "wWHALE",
      "name": "WHALE (Wormhole)",
      "decimals": 4,
      "logoURI": "https://cdn.jsdelivr.net/gh/trustwallet/assets@master/blockchains/ethereum/assets/0x9355372396e3F6daF13359B7b607a3374cc638e0/logo.png",
      "tags": [
        "wrapped",
        "wormhole"
      ],
      "extensions": {
        "address": "0x9355372396e3F6daF13359B7b607a3374cc638e0",
        "bridgeContract": "https://etherscan.io/address/0xf92cD566Ea4864356C5491c177A430C222d7e678",
        "assetContract": "https://etherscan.io/address/0x9355372396e3F6daF13359B7b607a3374cc638e0",
        "coingeckoId": "whale"
      }
    },
    {
      "chainId": 101,
      "address": "JDUgn6JUSwufqqthRdnZZKWv2vEdYvHxigF5Hk79yxRm",
      "symbol": "wPNK",
      "name": "Pinakion (Wormhole)",
      "decimals": 9,
      "logoURI": "https://cdn.jsdelivr.net/gh/trustwallet/assets@master/blockchains/ethereum/assets/0x93ED3FBe21207Ec2E8f2d3c3de6e058Cb73Bc04d/logo.png",
      "tags": [
        "wrapped",
        "wormhole"
      ],
      "extensions": {
        "address": "0x93ED3FBe21207Ec2E8f2d3c3de6e058Cb73Bc04d",
        "bridgeContract": "https://etherscan.io/address/0xf92cD566Ea4864356C5491c177A430C222d7e678",
        "assetContract": "https://etherscan.io/address/0x93ED3FBe21207Ec2E8f2d3c3de6e058Cb73Bc04d",
        "coingeckoId": "kleros"
      }
    },
    {
      "chainId": 101,
      "address": "EJKqF4p7xVhXkcDNCrVQJE4osow76226bc6u3AtsGXaG",
      "symbol": "wAPY",
      "name": "APY Governance Token (Wormhole)",
      "decimals": 9,
      "logoURI": "https://cdn.jsdelivr.net/gh/trustwallet/assets@master/blockchains/ethereum/assets/0x95a4492F028aa1fd432Ea71146b433E7B4446611/logo.png",
      "tags": [
        "wrapped",
        "wormhole"
      ],
      "extensions": {
        "address": "0x95a4492F028aa1fd432Ea71146b433E7B4446611",
        "bridgeContract": "https://etherscan.io/address/0xf92cD566Ea4864356C5491c177A430C222d7e678",
        "assetContract": "https://etherscan.io/address/0x95a4492F028aa1fd432Ea71146b433E7B4446611",
        "coingeckoId": "apy-finance"
      }
    },
    {
      "chainId": 101,
      "address": "AF7Dv5Vzi1dT2fLnz4ysiRQ6FxGN1M6mrmHwgNpx7FVH",
      "symbol": "wOCEAN",
      "name": "Ocean Protocol (Wormhole)",
      "decimals": 9,
      "logoURI": "https://cdn.jsdelivr.net/gh/trustwallet/assets@master/blockchains/ethereum/assets/0x967da4048cD07aB37855c090aAF366e4ce1b9F48/logo.png",
      "tags": [
        "wrapped",
        "wormhole"
      ],
      "extensions": {
        "address": "0x967da4048cD07aB37855c090aAF366e4ce1b9F48",
        "bridgeContract": "https://etherscan.io/address/0xf92cD566Ea4864356C5491c177A430C222d7e678",
        "assetContract": "https://etherscan.io/address/0x967da4048cD07aB37855c090aAF366e4ce1b9F48",
        "coingeckoId": "ocean-protocol"
      }
    },
    {
      "chainId": 101,
      "address": "AyNULvvLGW11fThvhncqNRjEgmDbMEHdDL4HqXD6SM8V",
      "symbol": "wSPI",
      "name": "Shopping.io (Wormhole)",
      "decimals": 9,
      "logoURI": "https://cdn.jsdelivr.net/gh/trustwallet/assets@master/blockchains/ethereum/assets/0x9B02dD390a603Add5c07f9fd9175b7DABE8D63B7/logo.png",
      "tags": [
        "wrapped",
        "wormhole"
      ],
      "extensions": {
        "address": "0x9B02dD390a603Add5c07f9fd9175b7DABE8D63B7",
        "bridgeContract": "https://etherscan.io/address/0xf92cD566Ea4864356C5491c177A430C222d7e678",
        "assetContract": "https://etherscan.io/address/0x9B02dD390a603Add5c07f9fd9175b7DABE8D63B7",
        "coingeckoId": "shopping-io"
      }
    },
    {
      "chainId": 101,
      "address": "3UeKTABxz9XexDtyKq646rSQvx8GVpKNwfMoKKfxsTsF",
      "symbol": "wBBTC",
      "name": "Binance Wrapped BTC (Wormhole)",
      "decimals": 8,
      "logoURI": "https://cdn.jsdelivr.net/gh/trustwallet/assets@master/blockchains/ethereum/assets/0x9BE89D2a4cd102D8Fecc6BF9dA793be995C22541/logo.png",
      "tags": [
        "wrapped",
        "wormhole"
      ],
      "extensions": {
        "address": "0x9BE89D2a4cd102D8Fecc6BF9dA793be995C22541",
        "bridgeContract": "https://etherscan.io/address/0xf92cD566Ea4864356C5491c177A430C222d7e678",
        "assetContract": "https://etherscan.io/address/0x9BE89D2a4cd102D8Fecc6BF9dA793be995C22541",
        "coingeckoId": "binance-wrapped-btc"
      }
    },
    {
      "chainId": 101,
      "address": "DsGbyCHbG4vSWBqAprR2eWuUAg8fXAgYkWL9psgvYZn5",
      "symbol": "wUNISTAKE",
      "name": "Unistake (Wormhole)",
      "decimals": 9,
      "logoURI": "https://cdn.jsdelivr.net/gh/trustwallet/assets@master/blockchains/ethereum/assets/0x9Ed8e7C9604790F7Ec589F99b94361d8AAB64E5E/logo.png",
      "tags": [
        "wrapped",
        "wormhole"
      ],
      "extensions": {
        "address": "0x9Ed8e7C9604790F7Ec589F99b94361d8AAB64E5E",
        "bridgeContract": "https://etherscan.io/address/0xf92cD566Ea4864356C5491c177A430C222d7e678",
        "assetContract": "https://etherscan.io/address/0x9Ed8e7C9604790F7Ec589F99b94361d8AAB64E5E",
        "coingeckoId": "unistake"
      }
    },
    {
      "chainId": 101,
      "address": "GBvv3jn9u6pZqPd2GVnQ7BKJzLwQnEWe4ci9k359PN9Z",
      "symbol": "wMKR",
      "name": "MakerDAO (Wormhole)",
      "decimals": 9,
      "logoURI": "https://cdn.jsdelivr.net/gh/trustwallet/assets@master/blockchains/ethereum/assets/0x9f8F72aA9304c8B593d555F12eF6589cC3A579A2/logo.png",
      "tags": [
        "wrapped",
        "wormhole"
      ],
      "extensions": {
        "address": "0x9f8F72aA9304c8B593d555F12eF6589cC3A579A2",
        "bridgeContract": "https://etherscan.io/address/0xf92cD566Ea4864356C5491c177A430C222d7e678",
        "assetContract": "https://etherscan.io/address/0x9f8F72aA9304c8B593d555F12eF6589cC3A579A2",
        "coingeckoId": "maker"
      }
    },
    {
      "chainId": 101,
      "address": "53ETjuzUNHG8c7rZ2hxQLQfN5R6tEYtdYwNQsa68xFUk",
      "symbol": "wFARM",
      "name": "FARM Reward Token (Wormhole)",
      "decimals": 9,
      "logoURI": "https://cdn.jsdelivr.net/gh/trustwallet/assets@master/blockchains/ethereum/assets/0xa0246c9032bC3A600820415aE600c6388619A14D/logo.png",
      "tags": [
        "wrapped",
        "wormhole"
      ],
      "extensions": {
        "address": "0xa0246c9032bC3A600820415aE600c6388619A14D",
        "bridgeContract": "https://etherscan.io/address/0xf92cD566Ea4864356C5491c177A430C222d7e678",
        "assetContract": "https://etherscan.io/address/0xa0246c9032bC3A600820415aE600c6388619A14D",
        "coingeckoId": "harvest-finance"
      }
    },
    {
      "chainId": 101,
      "address": "FVsXUnbhifqJ4LiXQEbpUtXVdB8T5ADLKqSs5t1oc54F",
      "symbol": "wUSDC",
      "name": "USD Coin (Wormhole)",
      "decimals": 6,
      "logoURI": "https://cdn.jsdelivr.net/gh/solana-labs/token-list@main/assets/mainnet/EPjFWdd5AufqSSqeM2qN1xzybapC8G4wEGGkZwyTDt1v/logo.png",
      "tags": [
        "wrapped",
        "wormhole"
      ],
      "extensions": {
        "address": "0xA0b86991c6218b36c1d19D4a2e9Eb0cE3606eB48",
        "bridgeContract": "https://etherscan.io/address/0xf92cD566Ea4864356C5491c177A430C222d7e678",
        "assetContract": "https://etherscan.io/address/0xA0b86991c6218b36c1d19D4a2e9Eb0cE3606eB48",
        "coingeckoId": "usd-coin"
      }
    },
    {
      "chainId": 101,
      "address": "EjBpnWzWZeW1PKzfCszLdHgENZLZDoTNaEmz8BddpWJx",
      "symbol": "wANT",
      "name": "Aragon Network Token (Wormhole)",
      "decimals": 9,
      "logoURI": "https://cdn.jsdelivr.net/gh/trustwallet/assets@master/blockchains/ethereum/assets/0xa117000000f279D81A1D3cc75430fAA017FA5A2e/logo.png",
      "tags": [
        "wrapped",
        "wormhole"
      ],
      "extensions": {
        "address": "0xa117000000f279D81A1D3cc75430fAA017FA5A2e",
        "bridgeContract": "https://etherscan.io/address/0xf92cD566Ea4864356C5491c177A430C222d7e678",
        "assetContract": "https://etherscan.io/address/0xa117000000f279D81A1D3cc75430fAA017FA5A2e",
        "coingeckoId": "aragon"
      }
    },
    {
      "chainId": 101,
      "address": "Rs4LHZ4WogZCAkCzfsKJib5LLnYL6xcVAfTcLQiSjg2",
      "symbol": "wNPXS",
      "name": "Pundi X Token (Wormhole)",
      "decimals": 9,
      "logoURI": "https://cdn.jsdelivr.net/gh/trustwallet/assets@master/blockchains/ethereum/assets/0xA15C7Ebe1f07CaF6bFF097D8a589fb8AC49Ae5B3/logo.png",
      "tags": [
        "wrapped",
        "wormhole"
      ],
      "extensions": {
        "address": "0xA15C7Ebe1f07CaF6bFF097D8a589fb8AC49Ae5B3",
        "bridgeContract": "https://etherscan.io/address/0xf92cD566Ea4864356C5491c177A430C222d7e678",
        "assetContract": "https://etherscan.io/address/0xA15C7Ebe1f07CaF6bFF097D8a589fb8AC49Ae5B3",
        "coingeckoId": "pundi-x"
      }
    },
    {
      "chainId": 101,
      "address": "65ribugkb42AANKYrEeuruhhfXffyE4jY22FUxFbpW7C",
      "symbol": "wRFOX",
      "name": "RFOX (Wormhole)",
      "decimals": 9,
      "logoURI": "https://cdn.jsdelivr.net/gh/trustwallet/assets@master/blockchains/ethereum/assets/0xa1d6Df714F91DeBF4e0802A542E13067f31b8262/logo.png",
      "tags": [
        "wrapped",
        "wormhole"
      ],
      "extensions": {
        "address": "0xa1d6Df714F91DeBF4e0802A542E13067f31b8262",
        "bridgeContract": "https://etherscan.io/address/0xf92cD566Ea4864356C5491c177A430C222d7e678",
        "assetContract": "https://etherscan.io/address/0xa1d6Df714F91DeBF4e0802A542E13067f31b8262",
        "coingeckoId": "redfox-labs-2"
      }
    },
    {
      "chainId": 101,
      "address": "T2mo6dnFiutu26KMuCMSjCLBB4ofWvQ3qBJGEMc3JSe",
      "symbol": "wMTA",
      "name": "Meta (Wormhole)",
      "decimals": 9,
      "logoURI": "https://cdn.jsdelivr.net/gh/trustwallet/assets@master/blockchains/ethereum/assets/0xa3BeD4E1c75D00fa6f4E5E6922DB7261B5E9AcD2/logo.png",
      "tags": [
        "wrapped",
        "wormhole"
      ],
      "extensions": {
        "address": "0xa3BeD4E1c75D00fa6f4E5E6922DB7261B5E9AcD2",
        "bridgeContract": "https://etherscan.io/address/0xf92cD566Ea4864356C5491c177A430C222d7e678",
        "assetContract": "https://etherscan.io/address/0xa3BeD4E1c75D00fa6f4E5E6922DB7261B5E9AcD2",
        "coingeckoId": "meta"
      }
    },
    {
      "chainId": 101,
      "address": "HC8SaUm9rhvVZE5ZwBWiUhFAnCuG8byd5FxKYdpFm5MR",
      "symbol": "wRBC",
      "name": "Rubic (Wormhole)",
      "decimals": 9,
      "logoURI": "https://cdn.jsdelivr.net/gh/trustwallet/assets@master/blockchains/ethereum/assets/0xA4EED63db85311E22dF4473f87CcfC3DaDCFA3E3/logo.png",
      "tags": [
        "wrapped",
        "wormhole"
      ],
      "extensions": {
        "address": "0xA4EED63db85311E22dF4473f87CcfC3DaDCFA3E3",
        "bridgeContract": "https://etherscan.io/address/0xf92cD566Ea4864356C5491c177A430C222d7e678",
        "assetContract": "https://etherscan.io/address/0xA4EED63db85311E22dF4473f87CcfC3DaDCFA3E3",
        "coingeckoId": "rubic"
      }
    },
    {
      "chainId": 101,
      "address": "9DdtKWoK8cBfLSLhHXHFZzzhxp4rdwHbFEAis8n5AsfQ",
      "symbol": "wNOIA",
      "name": "NOIA Token (Wormhole)",
      "decimals": 9,
      "logoURI": "https://cdn.jsdelivr.net/gh/trustwallet/assets@master/blockchains/ethereum/assets/0xa8c8CfB141A3bB59FEA1E2ea6B79b5ECBCD7b6ca/logo.png",
      "tags": [
        "wrapped",
        "wormhole"
      ],
      "extensions": {
        "address": "0xa8c8CfB141A3bB59FEA1E2ea6B79b5ECBCD7b6ca",
        "bridgeContract": "https://etherscan.io/address/0xf92cD566Ea4864356C5491c177A430C222d7e678",
        "assetContract": "https://etherscan.io/address/0xa8c8CfB141A3bB59FEA1E2ea6B79b5ECBCD7b6ca",
        "coingeckoId": "noia-network"
      }
    },
    {
      "chainId": 101,
      "address": "DTQStP2z4DRqbNHRxtwThAujr9aPFPsv4y2kkXTVLVvb",
      "symbol": "wCEL",
      "name": "Celsius (Wormhole)",
      "decimals": 4,
      "logoURI": "https://cdn.jsdelivr.net/gh/trustwallet/assets@master/blockchains/ethereum/assets/0xaaAEBE6Fe48E54f431b0C390CfaF0b017d09D42d/logo.png",
      "tags": [
        "wrapped",
        "wormhole"
      ],
      "extensions": {
        "address": "0xaaAEBE6Fe48E54f431b0C390CfaF0b017d09D42d",
        "bridgeContract": "https://etherscan.io/address/0xf92cD566Ea4864356C5491c177A430C222d7e678",
        "assetContract": "https://etherscan.io/address/0xaaAEBE6Fe48E54f431b0C390CfaF0b017d09D42d",
        "coingeckoId": "celsius-degree-token"
      }
    },
    {
      "chainId": 101,
      "address": "59NPV18vAbTgwC9aeEGikrmX3EbZHMEMkZfvcsHBNFr9",
      "symbol": "wCWS",
      "name": "Crowns (Wormhole)",
      "decimals": 9,
      "logoURI": "https://cdn.jsdelivr.net/gh/trustwallet/assets@master/blockchains/ethereum/assets/0xaC0104Cca91D167873B8601d2e71EB3D4D8c33e0/logo.png",
      "tags": [
        "wrapped",
        "wormhole"
      ],
      "extensions": {
        "address": "0xaC0104Cca91D167873B8601d2e71EB3D4D8c33e0",
        "bridgeContract": "https://etherscan.io/address/0xf92cD566Ea4864356C5491c177A430C222d7e678",
        "assetContract": "https://etherscan.io/address/0xaC0104Cca91D167873B8601d2e71EB3D4D8c33e0",
        "coingeckoId": "crowns"
      }
    },
    {
      "chainId": 101,
      "address": "4811JP9i35zgAxSFZjGXQwew6xd1qSBE4xdMFik2J14Z",
      "symbol": "wROOM",
      "name": "OptionRoom Token (Wormhole)",
      "decimals": 9,
      "logoURI": "https://cdn.jsdelivr.net/gh/trustwallet/assets@master/blockchains/ethereum/assets/0xAd4f86a25bbc20FfB751f2FAC312A0B4d8F88c64/logo.png",
      "tags": [
        "wrapped",
        "wormhole"
      ],
      "extensions": {
        "address": "0xAd4f86a25bbc20FfB751f2FAC312A0B4d8F88c64",
        "bridgeContract": "https://etherscan.io/address/0xf92cD566Ea4864356C5491c177A430C222d7e678",
        "assetContract": "https://etherscan.io/address/0xAd4f86a25bbc20FfB751f2FAC312A0B4d8F88c64",
        "coingeckoId": "option-room"
      }
    },
    {
      "chainId": 101,
      "address": "2VAdvHWMpzMnDYYn64MgqLNpGQ19iCiusCet8JLMtxU5",
      "symbol": "wYOP",
      "name": "YOP (Wormhole)",
      "decimals": 8,
      "logoURI": "https://cdn.jsdelivr.net/gh/trustwallet/assets@master/blockchains/ethereum/assets/0xAE1eaAE3F627AAca434127644371b67B18444051/logo.png",
      "tags": [
        "wrapped",
        "wormhole"
      ],
      "extensions": {
        "address": "0xAE1eaAE3F627AAca434127644371b67B18444051",
        "bridgeContract": "https://etherscan.io/address/0xf92cD566Ea4864356C5491c177A430C222d7e678",
        "assetContract": "https://etherscan.io/address/0xAE1eaAE3F627AAca434127644371b67B18444051",
        "coingeckoId": "yield-optimization-platform"
      }
    },
    {
      "chainId": 101,
      "address": "AKiTcEWZarsnUbKkwQVRjJni5eqwiNeBQsJ3nrADacT4",
      "symbol": "wLGCY",
      "name": "LGCY Network (Wormhole)",
      "decimals": 9,
      "logoURI": "https://cdn.jsdelivr.net/gh/trustwallet/assets@master/blockchains/ethereum/assets/0xaE697F994Fc5eBC000F8e22EbFfeE04612f98A0d/logo.png",
      "tags": [
        "wrapped",
        "wormhole"
      ],
      "extensions": {
        "address": "0xaE697F994Fc5eBC000F8e22EbFfeE04612f98A0d",
        "bridgeContract": "https://etherscan.io/address/0xf92cD566Ea4864356C5491c177A430C222d7e678",
        "assetContract": "https://etherscan.io/address/0xaE697F994Fc5eBC000F8e22EbFfeE04612f98A0d",
        "coingeckoId": "lgcy-network"
      }
    },
    {
      "chainId": 101,
      "address": "4kPHTMfSD1k3SytAMKEVRWH5ip6WD5U52tC5q6TuXUNU",
      "symbol": "wRFuel",
      "name": "Rio Fuel Token (Wormhole)",
      "decimals": 9,
      "logoURI": "https://cdn.jsdelivr.net/gh/trustwallet/assets@master/blockchains/ethereum/assets/0xaf9f549774ecEDbD0966C52f250aCc548D3F36E5/logo.png",
      "tags": [
        "wrapped",
        "wormhole"
      ],
      "extensions": {
        "address": "0xaf9f549774ecEDbD0966C52f250aCc548D3F36E5",
        "bridgeContract": "https://etherscan.io/address/0xf92cD566Ea4864356C5491c177A430C222d7e678",
        "assetContract": "https://etherscan.io/address/0xaf9f549774ecEDbD0966C52f250aCc548D3F36E5",
        "coingeckoId": "rio-defi"
      }
    },
    {
      "chainId": 101,
      "address": "E1w2uKRsVJeDf1Qqbk7DDKEDe7NCYwh8ySgqCaEZ4BTC",
      "symbol": "wMAHA",
      "name": "MahaDAO (Wormhole)",
      "decimals": 9,
      "logoURI": "https://cdn.jsdelivr.net/gh/trustwallet/assets@master/blockchains/ethereum/assets/0xB4d930279552397bbA2ee473229f89Ec245bc365/logo.png",
      "tags": [
        "wrapped",
        "wormhole"
      ],
      "extensions": {
        "address": "0xB4d930279552397bbA2ee473229f89Ec245bc365",
        "bridgeContract": "https://etherscan.io/address/0xf92cD566Ea4864356C5491c177A430C222d7e678",
        "assetContract": "https://etherscan.io/address/0xB4d930279552397bbA2ee473229f89Ec245bc365",
        "coingeckoId": "mahadao"
      }
    },
    {
      "chainId": 101,
      "address": "4psmnTirimNyPEPEZtkQkdEPJagTXS3a7wsu1XN9MYK3",
      "symbol": "wRPL",
      "name": "Rocket Pool (Wormhole)",
      "decimals": 9,
      "logoURI": "https://cdn.jsdelivr.net/gh/trustwallet/assets@master/blockchains/ethereum/assets/0xB4EFd85c19999D84251304bDA99E90B92300Bd93/logo.png",
      "tags": [
        "wrapped",
        "wormhole"
      ],
      "extensions": {
        "address": "0xB4EFd85c19999D84251304bDA99E90B92300Bd93",
        "bridgeContract": "https://etherscan.io/address/0xf92cD566Ea4864356C5491c177A430C222d7e678",
        "assetContract": "https://etherscan.io/address/0xB4EFd85c19999D84251304bDA99E90B92300Bd93",
        "coingeckoId": "rocket-pool"
      }
    },
    {
      "chainId": 101,
      "address": "FrhQauNRm7ecom9FRprNcyz58agDe5ujAbAtA9NG6jtU",
      "symbol": "wNEXO",
      "name": "Nexo (Wormhole)",
      "decimals": 9,
      "logoURI": "https://cdn.jsdelivr.net/gh/trustwallet/assets@master/blockchains/ethereum/assets/0xB62132e35a6c13ee1EE0f84dC5d40bad8d815206/logo.png",
      "tags": [
        "wrapped",
        "wormhole"
      ],
      "extensions": {
        "address": "0xB62132e35a6c13ee1EE0f84dC5d40bad8d815206",
        "bridgeContract": "https://etherscan.io/address/0xf92cD566Ea4864356C5491c177A430C222d7e678",
        "assetContract": "https://etherscan.io/address/0xB62132e35a6c13ee1EE0f84dC5d40bad8d815206",
        "coingeckoId": "nexo"
      }
    },
    {
      "chainId": 101,
      "address": "AoU75vwpnWEVvfarxRALjzRc8vS9UdDhRMkwoDimt9ss",
      "symbol": "wSFI",
      "name": "Spice (Wormhole)",
      "decimals": 9,
      "logoURI": "https://cdn.jsdelivr.net/gh/trustwallet/assets@master/blockchains/ethereum/assets/0xb753428af26E81097e7fD17f40c88aaA3E04902c/logo.png",
      "tags": [
        "wrapped",
        "wormhole"
      ],
      "extensions": {
        "address": "0xb753428af26E81097e7fD17f40c88aaA3E04902c",
        "bridgeContract": "https://etherscan.io/address/0xf92cD566Ea4864356C5491c177A430C222d7e678",
        "assetContract": "https://etherscan.io/address/0xb753428af26E81097e7fD17f40c88aaA3E04902c",
        "coingeckoId": "saffron-finance"
      }
    },
    {
      "chainId": 101,
      "address": "CRZuALvCYjPLB65WFLHh9JkmPWK5C81TXpy2aEEaCjr3",
      "symbol": "wSTBZ",
      "name": "Stabilize Token (Wormhole)",
      "decimals": 9,
      "logoURI": "https://cdn.jsdelivr.net/gh/trustwallet/assets@master/blockchains/ethereum/assets/0xB987D48Ed8f2C468D52D6405624EADBa5e76d723/logo.png",
      "tags": [
        "wrapped",
        "wormhole"
      ],
      "extensions": {
        "address": "0xB987D48Ed8f2C468D52D6405624EADBa5e76d723",
        "bridgeContract": "https://etherscan.io/address/0xf92cD566Ea4864356C5491c177A430C222d7e678",
        "assetContract": "https://etherscan.io/address/0xB987D48Ed8f2C468D52D6405624EADBa5e76d723",
        "coingeckoId": "stabilize"
      }
    },
    {
      "chainId": 101,
      "address": "HPYXGSdAwyK5GwmuivL8gDdUVRChtgXq6SRat44k4Pat",
      "symbol": "wBAL",
      "name": "Balancer (Wormhole)",
      "decimals": 9,
      "logoURI": "https://cdn.jsdelivr.net/gh/trustwallet/assets@master/blockchains/ethereum/assets/0xba100000625a3754423978a60c9317c58a424e3D/logo.png",
      "tags": [
        "wrapped",
        "wormhole"
      ],
      "extensions": {
        "address": "0xba100000625a3754423978a60c9317c58a424e3D",
        "bridgeContract": "https://etherscan.io/address/0xf92cD566Ea4864356C5491c177A430C222d7e678",
        "assetContract": "https://etherscan.io/address/0xba100000625a3754423978a60c9317c58a424e3D",
        "coingeckoId": "balancer"
      }
    },
    {
      "chainId": 101,
      "address": "AV7NgJV2BsgEukzUTrcUMz3LD37xLcLtygFig5WJ3kQN",
      "symbol": "wBAND",
      "name": "BandToken (Wormhole)",
      "decimals": 9,
      "logoURI": "https://cdn.jsdelivr.net/gh/trustwallet/assets@master/blockchains/ethereum/assets/0xBA11D00c5f74255f56a5E366F4F77f5A186d7f55/logo.png",
      "tags": [
        "wrapped",
        "wormhole"
      ],
      "extensions": {
        "address": "0xBA11D00c5f74255f56a5E366F4F77f5A186d7f55",
        "bridgeContract": "https://etherscan.io/address/0xf92cD566Ea4864356C5491c177A430C222d7e678",
        "assetContract": "https://etherscan.io/address/0xBA11D00c5f74255f56a5E366F4F77f5A186d7f55",
        "coingeckoId": "band-protocol"
      }
    },
    {
      "chainId": 101,
      "address": "4obZok5FFUcQXQoV39hhcqk9xSmo4WnP9wnrNCk1g5BC",
      "symbol": "wSWFL",
      "name": "Swapfolio (Wormhole)",
      "decimals": 9,
      "logoURI": "https://cdn.jsdelivr.net/gh/trustwallet/assets@master/blockchains/ethereum/assets/0xBa21Ef4c9f433Ede00badEFcC2754B8E74bd538A/logo.png",
      "tags": [
        "wrapped",
        "wormhole"
      ],
      "extensions": {
        "address": "0xBa21Ef4c9f433Ede00badEFcC2754B8E74bd538A",
        "bridgeContract": "https://etherscan.io/address/0xf92cD566Ea4864356C5491c177A430C222d7e678",
        "assetContract": "https://etherscan.io/address/0xBa21Ef4c9f433Ede00badEFcC2754B8E74bd538A",
        "coingeckoId": "swapfolio"
      }
    },
    {
      "chainId": 101,
      "address": "HCP8hGKS6fUGfTA1tQxBKzbXuQk7yktzz71pY8LXVJyR",
      "symbol": "wLRC",
      "name": "LoopringCoin V2 (Wormhole)",
      "decimals": 9,
      "logoURI": "https://cdn.jsdelivr.net/gh/trustwallet/assets@master/blockchains/ethereum/assets/0xBBbbCA6A901c926F240b89EacB641d8Aec7AEafD/logo.png",
      "tags": [
        "wrapped",
        "wormhole"
      ],
      "extensions": {
        "address": "0xBBbbCA6A901c926F240b89EacB641d8Aec7AEafD",
        "bridgeContract": "https://etherscan.io/address/0xf92cD566Ea4864356C5491c177A430C222d7e678",
        "assetContract": "https://etherscan.io/address/0xBBbbCA6A901c926F240b89EacB641d8Aec7AEafD",
        "coingeckoId": "loopring"
      }
    },
    {
      "chainId": 101,
      "address": "9sNArcS6veh7DLEo7Y1ZSbBCYtkuPVE6S3HhVrcWR2Zw",
      "symbol": "wPERP",
      "name": "Perpetual (Wormhole)",
      "decimals": 9,
      "logoURI": "https://cdn.jsdelivr.net/gh/trustwallet/assets@master/blockchains/ethereum/assets/0xbC396689893D065F41bc2C6EcbeE5e0085233447/logo.png",
      "tags": [
        "wrapped",
        "wormhole"
      ],
      "extensions": {
        "address": "0xbC396689893D065F41bc2C6EcbeE5e0085233447",
        "bridgeContract": "https://etherscan.io/address/0xf92cD566Ea4864356C5491c177A430C222d7e678",
        "assetContract": "https://etherscan.io/address/0xbC396689893D065F41bc2C6EcbeE5e0085233447",
        "coingeckoId": "perpetual-protocol"
      }
    },
    {
      "chainId": 101,
      "address": "3XnhArdJydrpbr9Nbj8wNUaozPL9WAo9YDyNWakhTm9X",
      "symbol": "wCOMP",
      "name": "Compound (Wormhole)",
      "decimals": 9,
      "logoURI": "https://cdn.jsdelivr.net/gh/trustwallet/assets@master/blockchains/ethereum/assets/0xc00e94Cb662C3520282E6f5717214004A7f26888/logo.png",
      "tags": [
        "wrapped",
        "wormhole"
      ],
      "extensions": {
        "address": "0xc00e94Cb662C3520282E6f5717214004A7f26888",
        "bridgeContract": "https://etherscan.io/address/0xf92cD566Ea4864356C5491c177A430C222d7e678",
        "assetContract": "https://etherscan.io/address/0xc00e94Cb662C3520282E6f5717214004A7f26888",
        "coingeckoId": "compound-governance-token"
      }
    },
    {
      "chainId": 101,
      "address": "CPLNm9UMKfiJKiySQathV99yeSgTVjPDZx4ucFrbp2MD",
      "symbol": "wSNX",
      "name": "Synthetix Network Token (Wormhole)",
      "decimals": 9,
      "logoURI": "https://cdn.jsdelivr.net/gh/trustwallet/assets@master/blockchains/ethereum/assets//logo.png",
      "tags": [
        "wrapped",
        "wormhole"
      ],
      "extensions": {
        "address": "0xC011a73ee8576Fb46F5E1c5751cA3B9Fe0af2a6F",
        "bridgeContract": "https://etherscan.io/address/0xf92cD566Ea4864356C5491c177A430C222d7e678",
        "assetContract": "https://etherscan.io/address/0xC011a73ee8576Fb46F5E1c5751cA3B9Fe0af2a6F",
        "coingeckoId": "havven"
      }
    },
    {
      "chainId": 101,
      "address": "D6eVKSfLdioqo2zG8LbQYFU2gf66FrjKA7afCYNo1GHt",
      "symbol": "wDUCK",
      "name": "DLP Duck Token (Wormhole)",
      "decimals": 9,
      "logoURI": "https://cdn.jsdelivr.net/gh/trustwallet/assets@master/blockchains/ethereum/assets/0xC0bA369c8Db6eB3924965e5c4FD0b4C1B91e305F/logo.png",
      "tags": [
        "wrapped",
        "wormhole"
      ],
      "extensions": {
        "address": "0xC0bA369c8Db6eB3924965e5c4FD0b4C1B91e305F",
        "bridgeContract": "https://etherscan.io/address/0xf92cD566Ea4864356C5491c177A430C222d7e678",
        "assetContract": "https://etherscan.io/address/0xC0bA369c8Db6eB3924965e5c4FD0b4C1B91e305F",
        "coingeckoId": "dlp-duck-token"
      }
    },
    {
      "chainId": 101,
      "address": "9PwPi3DAf9Dy4Y6qJmUzF6fX9CjNwScBidsYqJmcApF8",
      "symbol": "wCHAIN",
      "name": "Chain Games (Wormhole)",
      "decimals": 9,
      "logoURI": "https://cdn.jsdelivr.net/gh/trustwallet/assets@master/blockchains/ethereum/assets/0xC4C2614E694cF534D407Ee49F8E44D125E4681c4/logo.png",
      "tags": [
        "wrapped",
        "wormhole"
      ],
      "extensions": {
        "address": "0xC4C2614E694cF534D407Ee49F8E44D125E4681c4",
        "bridgeContract": "https://etherscan.io/address/0xf92cD566Ea4864356C5491c177A430C222d7e678",
        "assetContract": "https://etherscan.io/address/0xC4C2614E694cF534D407Ee49F8E44D125E4681c4",
        "coingeckoId": "chain-games"
      }
    },
    {
      "chainId": 101,
      "address": "BmxZ1pghpcoyT7aykj7D1o4AxWirTqvD7zD2tNngjirT",
      "symbol": "wGRT",
      "name": "Graph Token (Wormhole)",
      "decimals": 9,
      "logoURI": "https://cdn.jsdelivr.net/gh/trustwallet/assets@master/blockchains/ethereum/assets/0xc944E90C64B2c07662A292be6244BDf05Cda44a7/logo.png",
      "tags": [
        "wrapped",
        "wormhole"
      ],
      "extensions": {
        "address": "0xc944E90C64B2c07662A292be6244BDf05Cda44a7",
        "bridgeContract": "https://etherscan.io/address/0xf92cD566Ea4864356C5491c177A430C222d7e678",
        "assetContract": "https://etherscan.io/address/0xc944E90C64B2c07662A292be6244BDf05Cda44a7",
        "coingeckoId": "the-graph"
      }
    },
    {
      "chainId": 101,
      "address": "FMr15arp651N6fR2WEL36pCMBnFecHcN6wDxne2Vf3SK",
      "symbol": "wROOT",
      "name": "RootKit (Wormhole)",
      "decimals": 9,
      "logoURI": "https://cdn.jsdelivr.net/gh/trustwallet/assets@master/blockchains/ethereum/assets/0xCb5f72d37685C3D5aD0bB5F982443BC8FcdF570E/logo.png",
      "tags": [
        "wrapped",
        "wormhole"
      ],
      "extensions": {
        "address": "0xCb5f72d37685C3D5aD0bB5F982443BC8FcdF570E",
        "bridgeContract": "https://etherscan.io/address/0xf92cD566Ea4864356C5491c177A430C222d7e678",
        "assetContract": "https://etherscan.io/address/0xCb5f72d37685C3D5aD0bB5F982443BC8FcdF570E",
        "coingeckoId": "rootkit"
      }
    },
    {
      "chainId": 101,
      "address": "E9X7rKAGfSh1gsHC6qh5MVLkDzRcT64KQbjzvHnc5zEq",
      "symbol": "wSWAP",
      "name": "TrustSwap Token (Wormhole)",
      "decimals": 9,
      "logoURI": "https://cdn.jsdelivr.net/gh/trustwallet/assets@master/blockchains/ethereum/assets/0xCC4304A31d09258b0029eA7FE63d032f52e44EFe/logo.png",
      "tags": [
        "wrapped",
        "wormhole"
      ],
      "extensions": {
        "address": "0xCC4304A31d09258b0029eA7FE63d032f52e44EFe",
        "bridgeContract": "https://etherscan.io/address/0xf92cD566Ea4864356C5491c177A430C222d7e678",
        "assetContract": "https://etherscan.io/address/0xCC4304A31d09258b0029eA7FE63d032f52e44EFe",
        "coingeckoId": "trustswap"
      }
    },
    {
      "chainId": 101,
      "address": "5NEENV1mNvu7MfNNtKuGSDC8zoNStq1tuLkDXFtv6rZd",
      "symbol": "wTVK",
      "name": "Terra Virtua Kolect (Wormhole)",
      "decimals": 9,
      "logoURI": "https://cdn.jsdelivr.net/gh/trustwallet/assets@master/blockchains/ethereum/assets/0xd084B83C305daFD76AE3E1b4E1F1fe2eCcCb3988/logo.png",
      "tags": [
        "wrapped",
        "wormhole"
      ],
      "extensions": {
        "address": "0xd084B83C305daFD76AE3E1b4E1F1fe2eCcCb3988",
        "bridgeContract": "https://etherscan.io/address/0xf92cD566Ea4864356C5491c177A430C222d7e678",
        "assetContract": "https://etherscan.io/address/0xd084B83C305daFD76AE3E1b4E1F1fe2eCcCb3988",
        "coingeckoId": "terra-virtua-kolect"
      }
    },
    {
      "chainId": 101,
      "address": "5ZXLGj7onpitgtREJNYb51DwDPddvqV1YLC8jn2sgz48",
      "symbol": "wOMG",
      "name": "OMG Network (Wormhole)",
      "decimals": 9,
      "logoURI": "https://cdn.jsdelivr.net/gh/trustwallet/assets@master/blockchains/ethereum/assets//logo.png",
      "tags": [
        "wrapped",
        "wormhole"
      ],
      "extensions": {
        "address": "0xd26114cd6EE289AccF82350c8d8487fedB8A0C07",
        "bridgeContract": "https://etherscan.io/address/0xf92cD566Ea4864356C5491c177A430C222d7e678",
        "assetContract": "https://etherscan.io/address/0xd26114cd6EE289AccF82350c8d8487fedB8A0C07",
        "coingeckoId": "omisego"
      }
    },
    {
      "chainId": 101,
      "address": "2Xf2yAXJfg82sWwdLUo2x9mZXy6JCdszdMZkcF1Hf4KV",
      "symbol": "wLUNA",
      "name": "Wrapped LUNA Token (Wormhole)",
      "decimals": 9,
      "logoURI": "https://cdn.jsdelivr.net/gh/trustwallet/assets@master/blockchains/ethereum/assets/0xd2877702675e6cEb975b4A1dFf9fb7BAF4C91ea9/logo.png",
      "tags": [
        "wrapped",
        "wormhole"
      ],
      "extensions": {
        "address": "0xd2877702675e6cEb975b4A1dFf9fb7BAF4C91ea9",
        "bridgeContract": "https://etherscan.io/address/0xf92cD566Ea4864356C5491c177A430C222d7e678",
        "assetContract": "https://etherscan.io/address/0xd2877702675e6cEb975b4A1dFf9fb7BAF4C91ea9",
        "coingeckoId": "wrapped-terra"
      }
    },
    {
      "chainId": 101,
      "address": "5Ro6JxJ4NjSTEppdX2iXUYgWkAEF1dcs9gqMX99E2vkL",
      "symbol": "wBONDLY",
      "name": "Bondly Token (Wormhole)",
      "decimals": 9,
      "logoURI": "https://cdn.jsdelivr.net/gh/trustwallet/assets@master/blockchains/ethereum/assets/0xD2dDa223b2617cB616c1580db421e4cFAe6a8a85/logo.png",
      "tags": [
        "wrapped",
        "wormhole"
      ],
      "extensions": {
        "address": "0xD2dDa223b2617cB616c1580db421e4cFAe6a8a85",
        "bridgeContract": "https://etherscan.io/address/0xf92cD566Ea4864356C5491c177A430C222d7e678",
        "assetContract": "https://etherscan.io/address/0xD2dDa223b2617cB616c1580db421e4cFAe6a8a85",
        "coingeckoId": "bondly"
      }
    },
    {
      "chainId": 101,
      "address": "5jFzUEqWLnvGvKWb1Pji9nWVYy5vLG2saoXCyVNWEdEi",
      "symbol": "wDETS",
      "name": "Dextrust (Wormhole)",
      "decimals": 9,
      "logoURI": "https://cdn.jsdelivr.net/gh/trustwallet/assets@master/blockchains/ethereum/assets/0xd379700999F4805Ce80aa32DB46A94dF64561108/logo.png",
      "tags": [
        "wrapped",
        "wormhole"
      ],
      "extensions": {
        "address": "0xd379700999F4805Ce80aa32DB46A94dF64561108",
        "bridgeContract": "https://etherscan.io/address/0xf92cD566Ea4864356C5491c177A430C222d7e678",
        "assetContract": "https://etherscan.io/address/0xd379700999F4805Ce80aa32DB46A94dF64561108",
        "coingeckoId": "dextrust"
      }
    },
    {
      "chainId": 101,
      "address": "BV5tm1uCRWQCQKNgQVFnkseqAjxpmbJkRCXvzFWBdgMp",
      "symbol": "wAMPL",
      "name": "Ampleforth (Wormhole)",
      "decimals": 9,
      "logoURI": "https://cdn.jsdelivr.net/gh/trustwallet/assets@master/blockchains/ethereum/assets//logo.png",
      "tags": [
        "wrapped",
        "wormhole"
      ],
      "extensions": {
        "address": "0xD46bA6D942050d489DBd938a2C909A5d5039A161",
        "bridgeContract": "https://etherscan.io/address/0xf92cD566Ea4864356C5491c177A430C222d7e678",
        "assetContract": "https://etherscan.io/address/0xD46bA6D942050d489DBd938a2C909A5d5039A161",
        "coingeckoId": "ampleforth"
      }
    },
    {
      "chainId": 101,
      "address": "2PSvGigDY4MVUmv51bBiARBMcHBtXcUBnx5V9BwWbbi2",
      "symbol": "wPOLK",
      "name": "Polkamarkets (Wormhole)",
      "decimals": 9,
      "logoURI": "https://cdn.jsdelivr.net/gh/trustwallet/assets@master/blockchains/ethereum/assets/0xD478161C952357F05f0292B56012Cd8457F1cfbF/logo.png",
      "tags": [
        "wrapped",
        "wormhole"
      ],
      "extensions": {
        "address": "0xD478161C952357F05f0292B56012Cd8457F1cfbF",
        "bridgeContract": "https://etherscan.io/address/0xf92cD566Ea4864356C5491c177A430C222d7e678",
        "assetContract": "https://etherscan.io/address/0xD478161C952357F05f0292B56012Cd8457F1cfbF",
        "coingeckoId": "polkamarkets"
      }
    },
    {
      "chainId": 101,
      "address": "ApmXkxXCASdxRf3Ln6Ni7oAZ7E6CX1CcJAD8A5qBdhSm",
      "symbol": "wCRV",
      "name": "Curve DAO Token (Wormhole)",
      "decimals": 9,
      "logoURI": "https://cdn.jsdelivr.net/gh/trustwallet/assets@master/blockchains/ethereum/assets/0xD533a949740bb3306d119CC777fa900bA034cd52/logo.png",
      "tags": [
        "wrapped",
        "wormhole"
      ],
      "extensions": {
        "address": "0xD533a949740bb3306d119CC777fa900bA034cd52",
        "bridgeContract": "https://etherscan.io/address/0xf92cD566Ea4864356C5491c177A430C222d7e678",
        "assetContract": "https://etherscan.io/address/0xD533a949740bb3306d119CC777fa900bA034cd52",
        "coingeckoId": "curve-dao-token"
      }
    },
    {
      "chainId": 101,
      "address": "DWECGzR56MruYJyo5g5QpoxZbFoydt3oWUkkDsVhxXzs",
      "symbol": "wMEME",
      "name": "MEME (Wormhole)",
      "decimals": 8,
      "logoURI": "https://cdn.jsdelivr.net/gh/trustwallet/assets@master/blockchains/ethereum/assets/0xD5525D397898e5502075Ea5E830d8914f6F0affe/logo.png",
      "tags": [
        "wrapped",
        "wormhole"
      ],
      "extensions": {
        "address": "0xD5525D397898e5502075Ea5E830d8914f6F0affe",
        "bridgeContract": "https://etherscan.io/address/0xf92cD566Ea4864356C5491c177A430C222d7e678",
        "assetContract": "https://etherscan.io/address/0xD5525D397898e5502075Ea5E830d8914f6F0affe",
        "coingeckoId": "degenerator"
      }
    },
    {
      "chainId": 101,
      "address": "3Y2wTtM4kCX8uUSLrKJ8wpajCu1C9LaWWAd7b7Nb2BDw",
      "symbol": "wEXNT",
      "name": "ExNetwork Community Token (Wormhole)",
      "decimals": 9,
      "logoURI": "https://cdn.jsdelivr.net/gh/trustwallet/assets@master/blockchains/ethereum/assets/0xD6c67B93a7b248dF608a653d82a100556144c5DA/logo.png",
      "tags": [
        "wrapped",
        "wormhole"
      ],
      "extensions": {
        "address": "0xD6c67B93a7b248dF608a653d82a100556144c5DA",
        "bridgeContract": "https://etherscan.io/address/0xf92cD566Ea4864356C5491c177A430C222d7e678",
        "assetContract": "https://etherscan.io/address/0xD6c67B93a7b248dF608a653d82a100556144c5DA",
        "coingeckoId": "exnetwork-token"
      }
    },
    {
      "chainId": 101,
      "address": "9w97GdWUYYaamGwdKMKZgGzPduZJkiFizq4rz5CPXRv2",
      "symbol": "wUSDT",
      "name": "Tether USD (Wormhole)",
      "decimals": 6,
      "logoURI": "https://cdn.jsdelivr.net/gh/trustwallet/assets@master/blockchains/ethereum/assets/0xdAC17F958D2ee523a2206206994597C13D831ec7/logo.png",
      "tags": [
        "wrapped",
        "wormhole"
      ],
      "extensions": {
        "address": "0xdAC17F958D2ee523a2206206994597C13D831ec7",
        "bridgeContract": "https://etherscan.io/address/0xf92cD566Ea4864356C5491c177A430C222d7e678",
        "assetContract": "https://etherscan.io/address/0xdAC17F958D2ee523a2206206994597C13D831ec7",
        "coingeckoId": "tether"
      }
    },
    {
      "chainId": 101,
      "address": "CqWSJtkMMY16q9QLnQxktM1byzVHGRr8b6LCPuZnEeiL",
      "symbol": "wYLD",
      "name": "Yield (Wormhole)",
      "decimals": 9,
      "logoURI": "https://cdn.jsdelivr.net/gh/trustwallet/assets@master/blockchains/ethereum/assets/0xDcB01cc464238396E213a6fDd933E36796eAfF9f/logo.png",
      "tags": [
        "wrapped",
        "wormhole"
      ],
      "extensions": {
        "address": "0xDcB01cc464238396E213a6fDd933E36796eAfF9f",
        "bridgeContract": "https://etherscan.io/address/0xf92cD566Ea4864356C5491c177A430C222d7e678",
        "assetContract": "https://etherscan.io/address/0xDcB01cc464238396E213a6fDd933E36796eAfF9f",
        "coingeckoId": "yield"
      }
    },
    {
      "chainId": 101,
      "address": "26ZzQVGZruwcZPs2sqb8n9ojKt2cviUjHcMjstFtK6ow",
      "symbol": "wKNC",
      "name": "Kyber Network Crystal (Wormhole)",
      "decimals": 9,
      "logoURI": "https://cdn.jsdelivr.net/gh/trustwallet/assets@master/blockchains/ethereum/assets/0xdd974D5C2e2928deA5F71b9825b8b646686BD200/logo.png",
      "tags": [
        "wrapped",
        "wormhole"
      ],
      "extensions": {
        "address": "0xdd974D5C2e2928deA5F71b9825b8b646686BD200",
        "bridgeContract": "https://etherscan.io/address/0xf92cD566Ea4864356C5491c177A430C222d7e678",
        "assetContract": "https://etherscan.io/address/0xdd974D5C2e2928deA5F71b9825b8b646686BD200",
        "coingeckoId": "kyber-network"
      }
    },
    {
      "chainId": 101,
      "address": "HHoHTtntq2kiBPENyVM1DTP7pNrkBXX2Jye29PSyz3qf",
      "symbol": "wCOTI",
      "name": "COTI Token (Wormhole)",
      "decimals": 9,
      "logoURI": "https://cdn.jsdelivr.net/gh/trustwallet/assets@master/blockchains/ethereum/assets/0xDDB3422497E61e13543BeA06989C0789117555c5/logo.png",
      "tags": [
        "wrapped",
        "wormhole"
      ],
      "extensions": {
        "address": "0xDDB3422497E61e13543BeA06989C0789117555c5",
        "bridgeContract": "https://etherscan.io/address/0xf92cD566Ea4864356C5491c177A430C222d7e678",
        "assetContract": "https://etherscan.io/address/0xDDB3422497E61e13543BeA06989C0789117555c5",
        "coingeckoId": "coti"
      }
    },
    {
      "chainId": 101,
      "address": "4sEpUsJ6uJZYi6A2da8EGjKPacRSqYJaPJffPnTqoWVv",
      "symbol": "wINJ",
      "name": "Injective Token (Wormhole)",
      "decimals": 9,
      "logoURI": "https://cdn.jsdelivr.net/gh/trustwallet/assets@master/blockchains/ethereum/assets/0xe28b3B32B6c345A34Ff64674606124Dd5Aceca30/logo.png",
      "tags": [
        "wrapped",
        "wormhole"
      ],
      "extensions": {
        "address": "0xe28b3B32B6c345A34Ff64674606124Dd5Aceca30",
        "bridgeContract": "https://etherscan.io/address/0xf92cD566Ea4864356C5491c177A430C222d7e678",
        "assetContract": "https://etherscan.io/address/0xe28b3B32B6c345A34Ff64674606124Dd5Aceca30",
        "coingeckoId": "injective-protocol"
      }
    },
    {
      "chainId": 101,
      "address": "G2jrxYSoCSzmohxERa2JzSJMuRM4kiNvRA3DnCv7Lzcz",
      "symbol": "wZRX",
      "name": "0x Protocol Token (Wormhole)",
      "decimals": 9,
      "logoURI": "https://cdn.jsdelivr.net/gh/trustwallet/assets@master/blockchains/ethereum/assets/0xE41d2489571d322189246DaFA5ebDe1F4699F498/logo.png",
      "tags": [
        "wrapped",
        "wormhole"
      ],
      "extensions": {
        "address": "0xE41d2489571d322189246DaFA5ebDe1F4699F498",
        "bridgeContract": "https://etherscan.io/address/0xf92cD566Ea4864356C5491c177A430C222d7e678",
        "assetContract": "https://etherscan.io/address/0xE41d2489571d322189246DaFA5ebDe1F4699F498",
        "coingeckoId": "0x"
      }
    },
    {
      "chainId": 101,
      "address": "3bkBFHyof411hGBdcsiM1KSDdErw63Xoj3eLB8yNknB4",
      "symbol": "wSUPER",
      "name": "SuperFarm (Wormhole)",
      "decimals": 9,
      "logoURI": "https://cdn.jsdelivr.net/gh/trustwallet/assets@master/blockchains/ethereum/assets/0xe53EC727dbDEB9E2d5456c3be40cFF031AB40A55/logo.png",
      "tags": [
        "wrapped",
        "wormhole"
      ],
      "extensions": {
        "address": "0xe53EC727dbDEB9E2d5456c3be40cFF031AB40A55",
        "bridgeContract": "https://etherscan.io/address/0xf92cD566Ea4864356C5491c177A430C222d7e678",
        "assetContract": "https://etherscan.io/address/0xe53EC727dbDEB9E2d5456c3be40cFF031AB40A55",
        "coingeckoId": "superfarm"
      }
    },
    {
      "chainId": 101,
      "address": "7kkkoa1MB93ELm3vjvyC8GJ65G7eEgLhfaHU58riJUCx",
      "symbol": "waEth",
      "name": "aEthereum (Wormhole)",
      "decimals": 9,
      "logoURI": "https://cdn.jsdelivr.net/gh/trustwallet/assets@master/blockchains/ethereum/assets/0xE95A203B1a91a908F9B9CE46459d101078c2c3cb/logo.png",
      "tags": [
        "wrapped",
        "wormhole"
      ],
      "extensions": {
        "address": "0xE95A203B1a91a908F9B9CE46459d101078c2c3cb",
        "bridgeContract": "https://etherscan.io/address/0xf92cD566Ea4864356C5491c177A430C222d7e678",
        "assetContract": "https://etherscan.io/address/0xE95A203B1a91a908F9B9CE46459d101078c2c3cb",
        "coingeckoId": "ankreth"
      }
    },
    {
      "chainId": 101,
      "address": "F48zUwoQMzgCTf5wihwz8GPN23gdcoVMiT227APqA6hC",
      "symbol": "wSURF",
      "name": "SURF.Finance (Wormhole)",
      "decimals": 9,
      "logoURI": "https://cdn.jsdelivr.net/gh/trustwallet/assets@master/blockchains/ethereum/assets/0xEa319e87Cf06203DAe107Dd8E5672175e3Ee976c/logo.png",
      "tags": [
        "wrapped",
        "wormhole"
      ],
      "extensions": {
        "address": "0xEa319e87Cf06203DAe107Dd8E5672175e3Ee976c",
        "bridgeContract": "https://etherscan.io/address/0xf92cD566Ea4864356C5491c177A430C222d7e678",
        "assetContract": "https://etherscan.io/address/0xEa319e87Cf06203DAe107Dd8E5672175e3Ee976c",
        "coingeckoId": "surf-finance"
      }
    },
    {
      "chainId": 101,
      "address": "EK6iyvvqvQtsWYcySrZVHkXjCLX494r9PhnDWJaX1CPu",
      "symbol": "wrenBTC",
      "name": "renBTC (Wormhole)",
      "decimals": 8,
      "logoURI": "https://cdn.jsdelivr.net/gh/trustwallet/assets@master/blockchains/ethereum/assets/0xEB4C2781e4ebA804CE9a9803C67d0893436bB27D/logo.png",
      "tags": [
        "wrapped",
        "wormhole"
      ],
      "extensions": {
        "address": "0xEB4C2781e4ebA804CE9a9803C67d0893436bB27D",
        "bridgeContract": "https://etherscan.io/address/0xf92cD566Ea4864356C5491c177A430C222d7e678",
        "assetContract": "https://etherscan.io/address/0xEB4C2781e4ebA804CE9a9803C67d0893436bB27D",
        "coingeckoId": "renbtc"
      }
    },
    {
      "chainId": 101,
      "address": "B2m4B527oLo5WFWLgy2MitP66azhEW2puaazUAuvNgqZ",
      "symbol": "wDMG",
      "name": "DMM: Governance (Wormhole)",
      "decimals": 9,
      "logoURI": "https://cdn.jsdelivr.net/gh/trustwallet/assets@master/blockchains/ethereum/assets/0xEd91879919B71bB6905f23af0A68d231EcF87b14/logo.png",
      "tags": [
        "wrapped",
        "wormhole"
      ],
      "extensions": {
        "address": "0xEd91879919B71bB6905f23af0A68d231EcF87b14",
        "bridgeContract": "https://etherscan.io/address/0xf92cD566Ea4864356C5491c177A430C222d7e678",
        "assetContract": "https://etherscan.io/address/0xEd91879919B71bB6905f23af0A68d231EcF87b14",
        "coingeckoId": "dmm-governance"
      }
    },
    {
      "chainId": 101,
      "address": "H3iuZNRwaqPsnGUGU5YkDwTU3hQMkzC32hxDko8EtzZw",
      "symbol": "wHEZ",
      "name": "Hermez Network Token (Wormhole)",
      "decimals": 9,
      "logoURI": "https://cdn.jsdelivr.net/gh/trustwallet/assets@master/blockchains/ethereum/assets/0xEEF9f339514298C6A857EfCfC1A762aF84438dEE/logo.png",
      "tags": [
        "wrapped",
        "wormhole"
      ],
      "extensions": {
        "address": "0xEEF9f339514298C6A857EfCfC1A762aF84438dEE",
        "bridgeContract": "https://etherscan.io/address/0xf92cD566Ea4864356C5491c177A430C222d7e678",
        "assetContract": "https://etherscan.io/address/0xEEF9f339514298C6A857EfCfC1A762aF84438dEE",
        "coingeckoId": "hermez-network-token"
      }
    },
    {
      "chainId": 101,
      "address": "DL7873Hud4eMdGScQFD7vrbC6fzWAMQ2LMuoZSn4zUry",
      "symbol": "wRLY",
      "name": "Rally (Wormhole)",
      "decimals": 9,
      "logoURI": "https://cdn.jsdelivr.net/gh/trustwallet/assets@master/blockchains/ethereum/assets/0xf1f955016EcbCd7321c7266BccFB96c68ea5E49b/logo.png",
      "tags": [
        "wrapped",
        "wormhole"
      ],
      "extensions": {
        "address": "0xf1f955016EcbCd7321c7266BccFB96c68ea5E49b",
        "bridgeContract": "https://etherscan.io/address/0xf92cD566Ea4864356C5491c177A430C222d7e678",
        "assetContract": "https://etherscan.io/address/0xf1f955016EcbCd7321c7266BccFB96c68ea5E49b",
        "coingeckoId": "rally-2"
      }
    },
    {
      "chainId": 101,
      "address": "3N89w9KPUVYUK5MMGNY8yMXhrr89QQ1RQPJxVnQHgMdd",
      "symbol": "wYf-DAI",
      "name": "YfDAI.finance (Wormhole)",
      "decimals": 9,
      "logoURI": "https://cdn.jsdelivr.net/gh/trustwallet/assets@master/blockchains/ethereum/assets/0xf4CD3d3Fda8d7Fd6C5a500203e38640A70Bf9577/logo.png",
      "tags": [
        "wrapped",
        "wormhole"
      ],
      "extensions": {
        "address": "0xf4CD3d3Fda8d7Fd6C5a500203e38640A70Bf9577",
        "bridgeContract": "https://etherscan.io/address/0xf92cD566Ea4864356C5491c177A430C222d7e678",
        "assetContract": "https://etherscan.io/address/0xf4CD3d3Fda8d7Fd6C5a500203e38640A70Bf9577",
        "coingeckoId": "yfdai-finance"
      }
    },
    {
      "chainId": 101,
      "address": "8ArKbnnDiq8eRR8hZ1eULMjd2iMAD8AqwyVJRAX7mHQo",
      "symbol": "wFCL",
      "name": "Fractal Protocol Token (Wormhole)",
      "decimals": 9,
      "logoURI": "https://cdn.jsdelivr.net/gh/trustwallet/assets@master/blockchains/ethereum/assets/0xF4d861575ecC9493420A3f5a14F85B13f0b50EB3/logo.png",
      "tags": [
        "wrapped",
        "wormhole"
      ],
      "extensions": {
        "address": "0xF4d861575ecC9493420A3f5a14F85B13f0b50EB3",
        "bridgeContract": "https://etherscan.io/address/0xf92cD566Ea4864356C5491c177A430C222d7e678",
        "assetContract": "https://etherscan.io/address/0xF4d861575ecC9493420A3f5a14F85B13f0b50EB3",
        "coingeckoId": "fractal"
      }
    },
    {
      "chainId": 101,
      "address": "ZWGxcTgJCNGQqZn6vFdknwj4AFFsYRZ4SDJuhRn3J1T",
      "symbol": "wAXS",
      "name": "Axie Infinity (Wormhole)",
      "decimals": 9,
      "logoURI": "https://cdn.jsdelivr.net/gh/trustwallet/assets@master/blockchains/ethereum/assets/0xF5D669627376EBd411E34b98F19C868c8ABA5ADA/logo.png",
      "tags": [
        "wrapped",
        "wormhole"
      ],
      "extensions": {
        "address": "0xF5D669627376EBd411E34b98F19C868c8ABA5ADA",
        "bridgeContract": "https://etherscan.io/address/0xf92cD566Ea4864356C5491c177A430C222d7e678",
        "assetContract": "https://etherscan.io/address/0xF5D669627376EBd411E34b98F19C868c8ABA5ADA",
        "coingeckoId": "axie-infinity"
      }
    },
    {
      "chainId": 101,
      "address": "PEjUEMHFRtfajio8YHKZdUruW1vTzGmz6F7NngjYuou",
      "symbol": "wENJ",
      "name": "Enjin Coin (Wormhole)",
      "decimals": 9,
      "logoURI": "https://cdn.jsdelivr.net/gh/trustwallet/assets@master/blockchains/ethereum/assets/0xF629cBd94d3791C9250152BD8dfBDF380E2a3B9c/logo.png",
      "tags": [
        "wrapped",
        "wormhole"
      ],
      "extensions": {
        "address": "0xF629cBd94d3791C9250152BD8dfBDF380E2a3B9c",
        "bridgeContract": "https://etherscan.io/address/0xf92cD566Ea4864356C5491c177A430C222d7e678",
        "assetContract": "https://etherscan.io/address/0xF629cBd94d3791C9250152BD8dfBDF380E2a3B9c",
        "coingeckoId": "enjincoin"
      }
    },
    {
      "chainId": 101,
      "address": "2cW5deMKeR97C7csq1aMMWUa5RNWkpQFz8tumxk4ZV8w",
      "symbol": "wYLD",
      "name": "Yield (Wormhole)",
      "decimals": 9,
      "logoURI": "https://cdn.jsdelivr.net/gh/trustwallet/assets@master/blockchains/ethereum/assets/0xF94b5C5651c888d928439aB6514B93944eEE6F48/logo.png",
      "tags": [
        "wrapped",
        "wormhole"
      ],
      "extensions": {
        "address": "0xF94b5C5651c888d928439aB6514B93944eEE6F48",
        "bridgeContract": "https://etherscan.io/address/0xf92cD566Ea4864356C5491c177A430C222d7e678",
        "assetContract": "https://etherscan.io/address/0xF94b5C5651c888d928439aB6514B93944eEE6F48",
        "coingeckoId": "yield-app"
      }
    },
    {
      "chainId": 101,
      "address": "FR5qPX4gbKHPyKMK7Cey6dHZ7wtqmqRogYPJo6bpd5Uw",
      "symbol": "wDDIM",
      "name": "DuckDaoDime (Wormhole)",
      "decimals": 9,
      "logoURI": "https://cdn.jsdelivr.net/gh/trustwallet/assets@master/blockchains/ethereum/assets/0xFbEEa1C75E4c4465CB2FCCc9c6d6afe984558E20/logo.png",
      "tags": [
        "wrapped",
        "wormhole"
      ],
      "extensions": {
        "address": "0xFbEEa1C75E4c4465CB2FCCc9c6d6afe984558E20",
        "bridgeContract": "https://etherscan.io/address/0xf92cD566Ea4864356C5491c177A430C222d7e678",
        "assetContract": "https://etherscan.io/address/0xFbEEa1C75E4c4465CB2FCCc9c6d6afe984558E20",
        "coingeckoId": "duckdaodime"
      }
    },
    {
      "chainId": 101,
      "address": "8HCWFQA2GsA6Nm2L5jidM3mus7NeeQ8wp1ri3XFF9WWH",
      "symbol": "wRARI",
      "name": "Rarible (Wormhole)",
      "decimals": 9,
      "logoURI": "https://cdn.jsdelivr.net/gh/trustwallet/assets@master/blockchains/ethereum/assets/0xFca59Cd816aB1eaD66534D82bc21E7515cE441CF/logo.png",
      "tags": [
        "wrapped",
        "wormhole"
      ],
      "extensions": {
        "address": "0xFca59Cd816aB1eaD66534D82bc21E7515cE441CF",
        "bridgeContract": "https://etherscan.io/address/0xf92cD566Ea4864356C5491c177A430C222d7e678",
        "assetContract": "https://etherscan.io/address/0xFca59Cd816aB1eaD66534D82bc21E7515cE441CF",
        "coingeckoId": "rarible"
      }
    },
    {
      "chainId": 101,
      "address": "Egrv6hURf5o68xJ1AGYeRv8RNj2nXJVuSoA5wwiSALcN",
      "symbol": "wAMP",
      "name": "Amp (Wormhole)",
      "decimals": 9,
      "logoURI": "https://cdn.jsdelivr.net/gh/trustwallet/assets@master/blockchains/ethereum/assets/0xfF20817765cB7f73d4bde2e66e067E58D11095C2/logo.png",
      "tags": [
        "wrapped",
        "wormhole"
      ],
      "extensions": {
        "address": "0xfF20817765cB7f73d4bde2e66e067E58D11095C2",
        "bridgeContract": "https://etherscan.io/address/0xf92cD566Ea4864356C5491c177A430C222d7e678",
        "assetContract": "https://etherscan.io/address/0xfF20817765cB7f73d4bde2e66e067E58D11095C2",
        "coingeckoId": "amp-token"
      }
    },
    {
      "chainId": 101,
      "address": "GXMaB6jm5cdoQgb65YpkEu61eDYtod3PuVwYYXdZZJ9r",
      "symbol": "wFSW",
      "name": "FalconSwap Token (Wormhole)",
      "decimals": 9,
      "logoURI": "https://cdn.jsdelivr.net/gh/trustwallet/assets@master/blockchains/ethereum/assets/0xfffffffFf15AbF397dA76f1dcc1A1604F45126DB/logo.png",
      "tags": [
        "wrapped",
        "wormhole"
      ],
      "extensions": {
        "address": "0xfffffffFf15AbF397dA76f1dcc1A1604F45126DB",
        "bridgeContract": "https://etherscan.io/address/0xf92cD566Ea4864356C5491c177A430C222d7e678",
        "assetContract": "https://etherscan.io/address/0xfffffffFf15AbF397dA76f1dcc1A1604F45126DB",
        "coingeckoId": "fsw-token"
      }
    },
    {
      "chainId": 101,
      "address": "AJ1W9A9N9dEMdVyoDiam2rV44gnBm2csrPDP7xqcapgX",
      "symbol": "wBUSD",
      "name": "Binance USD (Wormhole)",
      "decimals": 9,
      "logoURI": " https://cdn.jsdelivr.net/gh/trustwallet/assets@master/blockchains/ethereum/assets/0x4Fabb145d64652a948d72533023f6E7A623C7C53/logo.png",
      "tags": [
        "wrapped",
        "wormhole"
      ],
      "extensions": {
        "address": "0x4Fabb145d64652a948d72533023f6E7A623C7C53",
        "bridgeContract": "https://etherscan.io/address/0xf92cD566Ea4864356C5491c177A430C222d7e678",
        "assetContract": "https://etherscan.io/address/0x4Fabb145d64652a948d72533023f6E7A623C7C53",
        "coingeckoId": "binance-usd"
      }
    },
    {
      "chainId": 101,
      "address": "2VmKuXMwdzouMndWcK7BK2951tBEtYVmGsdU4dXbjyaY",
      "symbol": "waDAI",
      "name": "Aave Interest bearing DAI (Wormhole)",
      "decimals": 9,
      "logoURI": "https://cloudflare-ipfs.com/ipfs/QmaznB5PRhMC696u8yZuzN6Uwrnp7Zmfa5CydVUMvLJc9i/aDAI.svg",
      "tags": [
        "wrapped",
        "wormhole"
      ],
      "extensions": {
        "address": "0xfC1E690f61EFd961294b3e1Ce3313fBD8aa4f85d",
        "bridgeContract": "https://etherscan.io/address/0xf92cD566Ea4864356C5491c177A430C222d7e678",
        "assetContract": "https://etherscan.io/address/0xfC1E690f61EFd961294b3e1Ce3313fBD8aa4f85d",
        "coingeckoId": "aave-dai-v1"
      }
    },
    {
      "chainId": 101,
      "address": "AXvWVviBmySSdghmuomYHqYB3AZn7NmAWrHYHKKPJxoL",
      "symbol": "waTUSD",
      "name": "Aave Interest bearing TUSD (Wormhole)",
      "decimals": 9,
      "logoURI": "https://cloudflare-ipfs.com/ipfs/QmaznB5PRhMC696u8yZuzN6Uwrnp7Zmfa5CydVUMvLJc9i/aTUSD.svg",
      "tags": [
        "wrapped",
        "wormhole"
      ],
      "extensions": {
        "address": "0x4DA9b813057D04BAef4e5800E36083717b4a0341",
        "bridgeContract": "https://etherscan.io/address/0xf92cD566Ea4864356C5491c177A430C222d7e678",
        "assetContract": "https://etherscan.io/address/0x4DA9b813057D04BAef4e5800E36083717b4a0341",
        "coingeckoId": "aave-tusd-v1"
      }
    },
    {
      "chainId": 101,
      "address": "AkaisFPmasQYZUJsZLD9wPEo2KA7aCRqyRawX18ZRzGr",
      "symbol": "waUSDC",
      "name": "Aave Interest bearing USDC (Wormhole)",
      "decimals": 6,
      "logoURI": "https://cloudflare-ipfs.com/ipfs/QmaznB5PRhMC696u8yZuzN6Uwrnp7Zmfa5CydVUMvLJc9i/aUSDC.svg",
      "tags": [
        "wrapped",
        "wormhole"
      ],
      "extensions": {
        "address": "0x9bA00D6856a4eDF4665BcA2C2309936572473B7E",
        "bridgeContract": "https://etherscan.io/address/0xf92cD566Ea4864356C5491c177A430C222d7e678",
        "assetContract": "https://etherscan.io/address/0x9bA00D6856a4eDF4665BcA2C2309936572473B7E",
        "coingeckoId": "aave-usdc-v1"
      }
    },
    {
      "chainId": 101,
      "address": "FZfQtWMoTQ51Z4jxvHfmFcqj4862u9GzmugBnZUuWqR5",
      "symbol": "waUSDT",
      "name": "Aave Interest bearing USDT (Wormhole)",
      "decimals": 6,
      "logoURI": "https://cloudflare-ipfs.com/ipfs/QmaznB5PRhMC696u8yZuzN6Uwrnp7Zmfa5CydVUMvLJc9i/aUSDT.svg",
      "tags": [
        "wrapped",
        "wormhole"
      ],
      "extensions": {
        "address": "0x71fc860F7D3A592A4a98740e39dB31d25db65ae8",
        "bridgeContract": "https://etherscan.io/address/0xf92cD566Ea4864356C5491c177A430C222d7e678",
        "assetContract": "https://etherscan.io/address/0x71fc860F7D3A592A4a98740e39dB31d25db65ae8",
        "coingeckoId": "aave-usdt-v1"
      }
    },
    {
      "chainId": 101,
      "address": "BMrbF8DZ9U5KGdJ4F2MJbH5d6KPi5FQVp7EqmLrhDe1f",
      "symbol": "waSUSD",
      "name": "Aave Interest bearing SUSD (Wormhole)",
      "decimals": 9,
      "logoURI": "https://cloudflare-ipfs.com/ipfs/QmaznB5PRhMC696u8yZuzN6Uwrnp7Zmfa5CydVUMvLJc9i/aSUSD.svg",
      "tags": [
        "wrapped",
        "wormhole"
      ],
      "extensions": {
        "address": "0x625aE63000f46200499120B906716420bd059240",
        "bridgeContract": "https://etherscan.io/address/0xf92cD566Ea4864356C5491c177A430C222d7e678",
        "assetContract": "https://etherscan.io/address/0x625aE63000f46200499120B906716420bd059240",
        "coingeckoId": "aave-susd-v1"
      }
    },
    {
      "chainId": 101,
      "address": "Fzx4N1xJPDZENAhrAaH79k2izT9CFbfnDEcpcWjiusdY",
      "symbol": "waLEND",
      "name": "Aave Interest bearing LEND (Wormhole)",
      "decimals": 9,
      "logoURI": "https://cloudflare-ipfs.com/ipfs/QmaznB5PRhMC696u8yZuzN6Uwrnp7Zmfa5CydVUMvLJc9i/aLEND.svg",
      "tags": [
        "wrapped",
        "wormhole"
      ],
      "extensions": {
        "address": "0x7D2D3688Df45Ce7C552E19c27e007673da9204B8",
        "bridgeContract": "https://etherscan.io/address/0xf92cD566Ea4864356C5491c177A430C222d7e678",
        "assetContract": "https://etherscan.io/address/0x7D2D3688Df45Ce7C552E19c27e007673da9204B8"
      }
    },
    {
      "chainId": 101,
      "address": "GCdDiVgZnkWCAnGktUsjhoho2CHab9JfrRy3Q5W51zvC",
      "symbol": "waBAT",
      "name": "Aave Interest bearing BAT (Wormhole)",
      "decimals": 9,
      "logoURI": "https://cloudflare-ipfs.com/ipfs/QmaznB5PRhMC696u8yZuzN6Uwrnp7Zmfa5CydVUMvLJc9i/aBAT.svg",
      "tags": [
        "wrapped",
        "wormhole"
      ],
      "extensions": {
        "address": "0xE1BA0FB44CCb0D11b80F92f4f8Ed94CA3fF51D00",
        "bridgeContract": "https://etherscan.io/address/0xf92cD566Ea4864356C5491c177A430C222d7e678",
        "assetContract": "https://etherscan.io/address/0xE1BA0FB44CCb0D11b80F92f4f8Ed94CA3fF51D00",
        "coingeckoId": "aave-bat-v1"
      }
    },
    {
      "chainId": 101,
      "address": "FBrfFh7fb7xKfyBMJA32KufMjEkgSgY4AuzLXFKdJFRj",
      "symbol": "waETH",
      "name": "Aave Interest bearing ETH (Wormhole)",
      "decimals": 9,
      "logoURI": "https://cloudflare-ipfs.com/ipfs/QmaznB5PRhMC696u8yZuzN6Uwrnp7Zmfa5CydVUMvLJc9i/aETH.svg",
      "tags": [
        "wrapped",
        "wormhole"
      ],
      "extensions": {
        "address": "0x3a3A65aAb0dd2A17E3F1947bA16138cd37d08c04",
        "bridgeContract": "https://etherscan.io/address/0xf92cD566Ea4864356C5491c177A430C222d7e678",
        "assetContract": "https://etherscan.io/address/0x3a3A65aAb0dd2A17E3F1947bA16138cd37d08c04",
        "coingeckoId": "aave-eth-v1"
      }
    },
    {
      "chainId": 101,
      "address": "Adp88WrQDgExPTu26DdBnbN2ffWMkXLxwqzjTdfRQiJi",
      "symbol": "waLINK",
      "name": "Aave Interest bearing LINK (Wormhole)",
      "decimals": 9,
      "logoURI": "https://cloudflare-ipfs.com/ipfs/QmaznB5PRhMC696u8yZuzN6Uwrnp7Zmfa5CydVUMvLJc9i/aLINK.svg",
      "tags": [
        "wrapped",
        "wormhole"
      ],
      "extensions": {
        "address": "0xA64BD6C70Cb9051F6A9ba1F163Fdc07E0DfB5F84",
        "bridgeContract": "https://etherscan.io/address/0xf92cD566Ea4864356C5491c177A430C222d7e678",
        "assetContract": "https://etherscan.io/address/0xA64BD6C70Cb9051F6A9ba1F163Fdc07E0DfB5F84",
        "coingeckoId": "aave-link-v1"
      }
    },
    {
      "chainId": 101,
      "address": "3p67dqghWn6reQcVCqNBkufrpU1gtA1ZRAYja6GMXySG",
      "symbol": "waKNC",
      "name": "Aave Interest bearing KNC (Wormhole)",
      "decimals": 9,
      "logoURI": "https://cloudflare-ipfs.com/ipfs/QmaznB5PRhMC696u8yZuzN6Uwrnp7Zmfa5CydVUMvLJc9i/aKNC.svg",
      "tags": [
        "wrapped",
        "wormhole"
      ],
      "extensions": {
        "address": "0x9D91BE44C06d373a8a226E1f3b146956083803eB",
        "bridgeContract": "https://etherscan.io/address/0xf92cD566Ea4864356C5491c177A430C222d7e678",
        "assetContract": "https://etherscan.io/address/0x9D91BE44C06d373a8a226E1f3b146956083803eB",
        "coingeckoId": "aave-knc-v1"
      }
    },
    {
      "chainId": 101,
      "address": "A4qYX1xuewaBL9SeZnwA3We6MhG8TYcTceHAJpk7Etdt",
      "symbol": "waREP",
      "name": "Aave Interest bearing REP (Wormhole)",
      "decimals": 9,
      "logoURI": "https://cloudflare-ipfs.com/ipfs/QmaznB5PRhMC696u8yZuzN6Uwrnp7Zmfa5CydVUMvLJc9i/aREP.svg",
      "tags": [
        "wrapped",
        "wormhole"
      ],
      "extensions": {
        "address": "0x71010A9D003445aC60C4e6A7017c1E89A477B438",
        "bridgeContract": "https://etherscan.io/address/0xf92cD566Ea4864356C5491c177A430C222d7e678",
        "assetContract": "https://etherscan.io/address/0x71010A9D003445aC60C4e6A7017c1E89A477B438"
      }
    },
    {
      "chainId": 101,
      "address": "3iTtcKUVa5ouzwNZFc3SasuAKkY2ZuMxLERRcWfxQVN3",
      "symbol": "waMKR",
      "name": "Aave Interest bearing MKR (Wormhole)",
      "decimals": 9,
      "logoURI": "https://cloudflare-ipfs.com/ipfs/QmaznB5PRhMC696u8yZuzN6Uwrnp7Zmfa5CydVUMvLJc9i/aMKR.svg",
      "tags": [
        "wrapped",
        "wormhole"
      ],
      "extensions": {
        "address": "0x7deB5e830be29F91E298ba5FF1356BB7f8146998",
        "bridgeContract": "https://etherscan.io/address/0xf92cD566Ea4864356C5491c177A430C222d7e678",
        "assetContract": "https://etherscan.io/address/0x7deB5e830be29F91E298ba5FF1356BB7f8146998",
        "coingeckoId": "aave-mkr-v1"
      }
    },
    {
      "chainId": 101,
      "address": "EMS6TrCU8uBMumZukRSShGS1yzHGqYd3S8hW2sYULX3T",
      "symbol": "waMANA",
      "name": "Aave Interest bearing MANA (Wormhole)",
      "decimals": 9,
      "logoURI": "https://cloudflare-ipfs.com/ipfs/QmaznB5PRhMC696u8yZuzN6Uwrnp7Zmfa5CydVUMvLJc9i/aMANA.svg",
      "tags": [
        "wrapped",
        "wormhole"
      ],
      "extensions": {
        "address": "0x6FCE4A401B6B80ACe52baAefE4421Bd188e76F6f",
        "bridgeContract": "https://etherscan.io/address/0xf92cD566Ea4864356C5491c177A430C222d7e678",
        "assetContract": "https://etherscan.io/address/0x6FCE4A401B6B80ACe52baAefE4421Bd188e76F6f",
        "coingeckoId": "aave-mana-v1"
      }
    },
    {
      "chainId": 101,
      "address": "qhqzfH7AjeukUgqyPXncWHFXTBebFNu5QQUrzhJaLB4",
      "symbol": "waZRX",
      "name": "Aave Interest bearing ZRX (Wormhole)",
      "decimals": 9,
      "logoURI": "https://cloudflare-ipfs.com/ipfs/QmaznB5PRhMC696u8yZuzN6Uwrnp7Zmfa5CydVUMvLJc9i/aZRX.svg",
      "tags": [
        "wrapped",
        "wormhole"
      ],
      "extensions": {
        "address": "0x6Fb0855c404E09c47C3fBCA25f08d4E41f9F062f",
        "bridgeContract": "https://etherscan.io/address/0xf92cD566Ea4864356C5491c177A430C222d7e678",
        "assetContract": "https://etherscan.io/address/0x6Fb0855c404E09c47C3fBCA25f08d4E41f9F062f",
        "coingeckoId": "aave-zrx-v1"
      }
    },
    {
      "chainId": 101,
      "address": "FeU2J26AfMqh2mh7Cf4Lw1HRueAvAkZYxGr8njFNMeQ2",
      "symbol": "waSNX",
      "name": "Aave Interest bearing SNX (Wormhole)",
      "decimals": 9,
      "logoURI": "https://cloudflare-ipfs.com/ipfs/QmXj52EGotmpyep84PBycmQnAgCF2sbqxdXFWP3GPZFbEz",
      "tags": [
        "wrapped",
        "wormhole"
      ],
      "extensions": {
        "address": "0x328C4c80BC7aCa0834Db37e6600A6c49E12Da4DE",
        "bridgeContract": "https://etherscan.io/address/0xf92cD566Ea4864356C5491c177A430C222d7e678",
        "assetContract": "https://etherscan.io/address/0x328C4c80BC7aCa0834Db37e6600A6c49E12Da4DE",
        "coingeckoId": "aave-snx-v1"
      }
    },
    {
      "chainId": 101,
      "address": "GveRVvWTUH1s26YxyjUnXh1J5mMdu5crC2K2uQy26KXi",
      "symbol": "waWBTC",
      "name": "Aave Interest bearing WBTC (Wormhole)",
      "decimals": 8,
      "logoURI": "https://cloudflare-ipfs.com/ipfs/QmaznB5PRhMC696u8yZuzN6Uwrnp7Zmfa5CydVUMvLJc9i/aWBTC.svg",
      "tags": [
        "wrapped",
        "wormhole"
      ],
      "extensions": {
        "address": "0xFC4B8ED459e00e5400be803A9BB3954234FD50e3",
        "bridgeContract": "https://etherscan.io/address/0xf92cD566Ea4864356C5491c177A430C222d7e678",
        "assetContract": "https://etherscan.io/address/0xFC4B8ED459e00e5400be803A9BB3954234FD50e3",
        "coingeckoId": "aave-wbtc-v1"
      }
    },
    {
      "chainId": 101,
      "address": "F2WgoHLwV4pfxN4WrUs2q6KkmFCsNorGYQ82oaPNUFLP",
      "symbol": "waBUSD",
      "name": "Aave Interest bearing Binance USD (Wormhole)",
      "decimals": 9,
      "logoURI": "https://cloudflare-ipfs.com/ipfs/QmaznB5PRhMC696u8yZuzN6Uwrnp7Zmfa5CydVUMvLJc9i/aBUSD.svg",
      "tags": [
        "wrapped",
        "wormhole"
      ],
      "extensions": {
        "address": "0x6Ee0f7BB50a54AB5253dA0667B0Dc2ee526C30a8",
        "bridgeContract": "https://etherscan.io/address/0xf92cD566Ea4864356C5491c177A430C222d7e678",
        "assetContract": "https://etherscan.io/address/0x6Ee0f7BB50a54AB5253dA0667B0Dc2ee526C30a8",
        "coingeckoId": "aave-busd-v1"
      }
    },
    {
      "chainId": 101,
      "address": "3rNUQJgvfZ5eFsZvCkvdYcbd9ZzS6YmtwQsoUTFKmVd4",
      "symbol": "waENJ",
      "name": "Aave Interest bearing ENJ (Wormhole)",
      "decimals": 9,
      "logoURI": "https://cloudflare-ipfs.com/ipfs/QmaznB5PRhMC696u8yZuzN6Uwrnp7Zmfa5CydVUMvLJc9i/aENJ.svg",
      "tags": [
        "wrapped",
        "wormhole"
      ],
      "extensions": {
        "address": "0x712DB54daA836B53Ef1EcBb9c6ba3b9Efb073F40",
        "bridgeContract": "https://etherscan.io/address/0xf92cD566Ea4864356C5491c177A430C222d7e678",
        "assetContract": "https://etherscan.io/address/0x712DB54daA836B53Ef1EcBb9c6ba3b9Efb073F40",
        "coingeckoId": "aave-enj-v1"
      }
    },
    {
      "chainId": 101,
      "address": "BHh8nyDwdUG4uyyQYNqGXGLHPyb83R6Y2fqJrNVKtTsT",
      "symbol": "waREN",
      "name": "Aave Interest bearing REN (Wormhole)",
      "decimals": 9,
      "logoURI": "https://cloudflare-ipfs.com/ipfs/QmUgE3UECZxZcCAiqd3V9otfFWLi5fxR8uHd94RxkT3iYb",
      "tags": [
        "wrapped",
        "wormhole"
      ],
      "extensions": {
        "address": "0x69948cC03f478B95283F7dbf1CE764d0fc7EC54C",
        "bridgeContract": "https://etherscan.io/address/0xf92cD566Ea4864356C5491c177A430C222d7e678",
        "assetContract": "https://etherscan.io/address/0x69948cC03f478B95283F7dbf1CE764d0fc7EC54C",
        "coingeckoId": "aave-ren-v1"
      }
    },
    {
      "chainId": 101,
      "address": "EE58FVYG1UoY6Givy3K3GSRde9sHMj6X1BnocHBtd3sz",
      "symbol": "waYFI",
      "name": "Aave Interest bearing YFI (Wormhole)",
      "decimals": 9,
      "logoURI": "https://cloudflare-ipfs.com/ipfs/QmauhqAKU8YLhDhT4M5ZcPMuqEfqkBrBaC31uWC9UXd1ik",
      "tags": [
        "wrapped",
        "wormhole"
      ],
      "extensions": {
        "address": "0x12e51E77DAAA58aA0E9247db7510Ea4B46F9bEAd",
        "bridgeContract": "https://etherscan.io/address/0xf92cD566Ea4864356C5491c177A430C222d7e678",
        "assetContract": "https://etherscan.io/address/0x12e51E77DAAA58aA0E9247db7510Ea4B46F9bEAd",
        "coingeckoId": "ayfi"
      }
    },
    {
      "chainId": 101,
      "address": "8aYsiHR6oVTAcFUzdXDhaPkgRbn4QYRCkdk3ATmAmY4p",
      "symbol": "waAAVE",
      "name": "Aave Interest bearing Aave Token (Wormhole)",
      "decimals": 9,
      "logoURI": "https://cloudflare-ipfs.com/ipfs/QmaznB5PRhMC696u8yZuzN6Uwrnp7Zmfa5CydVUMvLJc9i/aAAVE.svg",
      "tags": [
        "wrapped",
        "wormhole"
      ],
      "extensions": {
        "address": "0xba3D9687Cf50fE253cd2e1cFeEdE1d6787344Ed5",
        "bridgeContract": "https://etherscan.io/address/0xf92cD566Ea4864356C5491c177A430C222d7e678",
        "assetContract": "https://etherscan.io/address/0xba3D9687Cf50fE253cd2e1cFeEdE1d6787344Ed5"
      }
    },
    {
      "chainId": 101,
      "address": "8kwCLkWbv4qTJPcbSV65tWdQmjURjBGRSv6VtC1JTiL8",
      "symbol": "waUNI",
      "name": "Aave Interest bearing Uniswap (Wormhole)",
      "decimals": 9,
      "logoURI": "https://cloudflare-ipfs.com/ipfs/QmYdpeez387RdMw6zEEa5rMXuayi748Uc15eFuoa3QhGEJ",
      "tags": [
        "wrapped",
        "wormhole"
      ],
      "extensions": {
        "address": "0xB124541127A0A657f056D9Dd06188c4F1b0e5aab",
        "bridgeContract": "https://etherscan.io/address/0xf92cD566Ea4864356C5491c177A430C222d7e678",
        "assetContract": "https://etherscan.io/address/0xB124541127A0A657f056D9Dd06188c4F1b0e5aab"
      }
    },
    {
      "chainId": 101,
      "address": "9NDu1wdjZ7GiY7foAXhia9h1wQU45oTUzyMZKJ31V7JA",
      "symbol": "wstkAAVE",
      "name": "Staked Aave (Wormhole)",
      "decimals": 9,
      "logoURI": "https://cloudflare-ipfs.com/ipfs/Qmc2N4CsWDH3ZnnggcvbF8dN1JYsKTUyh3rdj5NBZH9KKL",
      "tags": [
        "wrapped",
        "wormhole"
      ],
      "extensions": {
        "address": "0x4da27a545c0c5B758a6BA100e3a049001de870f5",
        "bridgeContract": "https://etherscan.io/address/0xf92cD566Ea4864356C5491c177A430C222d7e678",
        "assetContract": "https://etherscan.io/address/0x4da27a545c0c5B758a6BA100e3a049001de870f5"
      }
    },
    {
      "chainId": 101,
      "address": "GNQ1Goajm3Za8uC1Eptt2yfsrbnkZh2eMJoqxg54sj3o",
      "symbol": "wUniDAIETH",
      "name": "Uniswap DAI LP (Wormhole)",
      "decimals": 9,
      "logoURI": "https://cloudflare-ipfs.com/ipfs/QmYNz8J1h5yefkaAw6tZwUYoJyBTWmBXgAY28ZWZ5rPsLR",
      "tags": [
        "wrapped",
        "wormhole"
      ],
      "extensions": {
        "address": "0x2a1530C4C41db0B0b2bB646CB5Eb1A67b7158667",
        "bridgeContract": "https://etherscan.io/address/0xf92cD566Ea4864356C5491c177A430C222d7e678",
        "assetContract": "https://etherscan.io/address/0x2a1530C4C41db0B0b2bB646CB5Eb1A67b7158667"
      }
    },
    {
      "chainId": 101,
      "address": "7NFin546WNvWkhtfftfY77z8C1TrxLbUcKmw5TpHGGtC",
      "symbol": "wUniUSDCETH",
      "name": "Uniswap USDC LP (Wormhole)",
      "decimals": 9,
      "logoURI": "https://cloudflare-ipfs.com/ipfs/Qme9QQcNzKvk3FEwEZvvKJWSvDUd41z5geWHNpuJb6di9y",
      "tags": [
        "wrapped",
        "wormhole"
      ],
      "extensions": {
        "address": "0x97deC872013f6B5fB443861090ad931542878126",
        "bridgeContract": "https://etherscan.io/address/0xf92cD566Ea4864356C5491c177A430C222d7e678",
        "assetContract": "https://etherscan.io/address/0x97deC872013f6B5fB443861090ad931542878126"
      }
    },
    {
      "chainId": 101,
      "address": "7gersKTtU65ERNBNTZKjYgKf7HypR7PDMprcuhQJChaq",
      "symbol": "wUnisETHETH",
      "name": "Uniswap sETH LP (Wormhole)",
      "decimals": 9,
      "logoURI": "https://cloudflare-ipfs.com/ipfs/QmZcwn4eZJpjihH8TApRczQQJdAzpR6Er7g1bvo6PGhxWi",
      "tags": [
        "wrapped",
        "wormhole"
      ],
      "extensions": {
        "address": "0xe9Cf7887b93150D4F2Da7dFc6D502B216438F244",
        "bridgeContract": "https://etherscan.io/address/0xf92cD566Ea4864356C5491c177A430C222d7e678",
        "assetContract": "https://etherscan.io/address/0xe9Cf7887b93150D4F2Da7dFc6D502B216438F244"
      }
    },
    {
      "chainId": 101,
      "address": "4aqNtSCr77eiEZJ9u9BhPErjEMju6FFdLeBKkE1pdxuK",
      "symbol": "wUniLENDETH",
      "name": "Uniswap LEND LP (Wormhole)",
      "decimals": 9,
      "logoURI": "https://cloudflare-ipfs.com/ipfs/Qmcbin86EXd14LhbqLknH9kM3N7oueBYt9qQmZdmMWqrgu",
      "tags": [
        "wrapped",
        "wormhole"
      ],
      "extensions": {
        "address": "0xcaA7e4656f6A2B59f5f99c745F91AB26D1210DCe",
        "bridgeContract": "https://etherscan.io/address/0xf92cD566Ea4864356C5491c177A430C222d7e678",
        "assetContract": "https://etherscan.io/address/0xcaA7e4656f6A2B59f5f99c745F91AB26D1210DCe"
      }
    },
    {
      "chainId": 101,
      "address": "FDdoYCHwFghBSbnN6suvFR3VFw6kAzfhfGpkAQAGPLC3",
      "symbol": "wUniMKRETH",
      "name": "Uniswap MKR LP (Wormhole)",
      "decimals": 9,
      "logoURI": "https://cloudflare-ipfs.com/ipfs/QmSS94EJyBeHeUmoDmGjQjeuUHQxTcMaD8Zvw8W8XdGDBv",
      "tags": [
        "wrapped",
        "wormhole"
      ],
      "extensions": {
        "address": "0x2C4Bd064b998838076fa341A83d007FC2FA50957",
        "bridgeContract": "https://etherscan.io/address/0xf92cD566Ea4864356C5491c177A430C222d7e678",
        "assetContract": "https://etherscan.io/address/0x2C4Bd064b998838076fa341A83d007FC2FA50957"
      }
    },
    {
      "chainId": 101,
      "address": "FSSTfbb1vh1TRe8Ja64hC65QTc7pPUhwHh5uTAWj5haH",
      "symbol": "wUniLINKETH",
      "name": "Uniswap LINK LP (Wormhole)",
      "decimals": 9,
      "logoURI": "https://cloudflare-ipfs.com/ipfs/QmQWb2cb9QZbTeMTtoWzUpJGNXcZiGXTygbRLKHNNwhk4Y",
      "tags": [
        "wrapped",
        "wormhole"
      ],
      "extensions": {
        "address": "0xF173214C720f58E03e194085B1DB28B50aCDeeaD",
        "bridgeContract": "https://etherscan.io/address/0xf92cD566Ea4864356C5491c177A430C222d7e678",
        "assetContract": "https://etherscan.io/address/0xF173214C720f58E03e194085B1DB28B50aCDeeaD"
      }
    },
    {
      "chainId": 101,
      "address": "Aci9xBGywrgBxQoFnL6LCoCYuX5k6AqaYhimgSZ1Fhrk",
      "symbol": "waUniETH",
      "name": "Aave Interest bearing UniETH (Wormhole)",
      "decimals": 9,
      "logoURI": " https://cdn.jsdelivr.net/gh/trustwallet/assets@master/blockchains/ethereum/assets/0x6179078872605396Ee62960917128F9477a5DdbB/logo.png",
      "tags": [
        "wrapped",
        "wormhole"
      ],
      "extensions": {
        "address": "0x6179078872605396Ee62960917128F9477a5DdbB",
        "bridgeContract": "https://etherscan.io/address/0xf92cD566Ea4864356C5491c177A430C222d7e678",
        "assetContract": "https://etherscan.io/address/0x6179078872605396Ee62960917128F9477a5DdbB"
      }
    },
    {
      "chainId": 101,
      "address": "GqHK99sW4ym6zy6Kdoh8f7sb2c3qhtB3WRqeyPbAYfmy",
      "symbol": "waUniDAI",
      "name": "Aave Interest bearing UniDAI (Wormhole)",
      "decimals": 9,
      "logoURI": " https://cdn.jsdelivr.net/gh/trustwallet/assets@master/blockchains/ethereum/assets/0x048930eec73c91B44b0844aEACdEBADC2F2b6efb/logo.png",
      "tags": [
        "wrapped",
        "wormhole"
      ],
      "extensions": {
        "address": "0x048930eec73c91B44b0844aEACdEBADC2F2b6efb",
        "bridgeContract": "https://etherscan.io/address/0xf92cD566Ea4864356C5491c177A430C222d7e678",
        "assetContract": "https://etherscan.io/address/0x048930eec73c91B44b0844aEACdEBADC2F2b6efb"
      }
    },
    {
      "chainId": 101,
      "address": "4e4TpGVJMYiz5UBrAXuNmiVJ9yvc7ppJeAn8sXmbnmDi",
      "symbol": "waUniUSDC",
      "name": "Aave Interest bearing UniUSDC (Wormhole)",
      "decimals": 6,
      "logoURI": " https://cdn.jsdelivr.net/gh/trustwallet/assets@master/blockchains/ethereum/assets/0xe02b2Ad63eFF3Ac1D5827cBd7AB9DD3DaC4f4AD0/logo.png",
      "tags": [
        "wrapped",
        "wormhole"
      ],
      "extensions": {
        "address": "0xe02b2Ad63eFF3Ac1D5827cBd7AB9DD3DaC4f4AD0",
        "bridgeContract": "https://etherscan.io/address/0xf92cD566Ea4864356C5491c177A430C222d7e678",
        "assetContract": "https://etherscan.io/address/0xe02b2Ad63eFF3Ac1D5827cBd7AB9DD3DaC4f4AD0"
      }
    },
    {
      "chainId": 101,
      "address": "49LoAnQQdo9171zfcWRUoQLYSScrxXobbuwt14xjvfVm",
      "symbol": "waUniUSDT",
      "name": "Aave Interest bearing UniUSDT (Wormhole)",
      "decimals": 6,
      "logoURI": " https://cdn.jsdelivr.net/gh/trustwallet/assets@master/blockchains/ethereum/assets/0xb977ee318010A5252774171494a1bCB98E7fab65/logo.png",
      "tags": [
        "wrapped",
        "wormhole"
      ],
      "extensions": {
        "address": "0xb977ee318010A5252774171494a1bCB98E7fab65",
        "bridgeContract": "https://etherscan.io/address/0xf92cD566Ea4864356C5491c177A430C222d7e678",
        "assetContract": "https://etherscan.io/address/0xb977ee318010A5252774171494a1bCB98E7fab65"
      }
    },
    {
      "chainId": 101,
      "address": "CvG3gtKYJtKRzEUgMeb42xnd8HDjESgLtyJqQ2kuLncp",
      "symbol": "waUniDAIETH",
      "name": "Aave Interest bearing UniDAIETH (Wormhole)",
      "decimals": 9,
      "logoURI": "https://cloudflare-ipfs.com/ipfs/QmaznB5PRhMC696u8yZuzN6Uwrnp7Zmfa5CydVUMvLJc9i/aUNI%20DAI%20ETH.svg",
      "tags": [
        "wrapped",
        "wormhole"
      ],
      "extensions": {
        "address": "0xBbBb7F2aC04484F7F04A2C2C16f20479791BbB44",
        "bridgeContract": "https://etherscan.io/address/0xf92cD566Ea4864356C5491c177A430C222d7e678",
        "assetContract": "https://etherscan.io/address/0xBbBb7F2aC04484F7F04A2C2C16f20479791BbB44"
      }
    },
    {
      "chainId": 101,
      "address": "GSv5ECZaMfaceZK4WKKzA4tKVDkqtfBASECcmYFWcy4G",
      "symbol": "waUniUSDCETH",
      "name": "Aave Interest bearing UniUSDCETH (Wormhole)",
      "decimals": 9,
      "logoURI": "https://cloudflare-ipfs.com/ipfs/QmaznB5PRhMC696u8yZuzN6Uwrnp7Zmfa5CydVUMvLJc9i/aUNI%20USDC%20ETH.svg",
      "tags": [
        "wrapped",
        "wormhole"
      ],
      "extensions": {
        "address": "0x1D0e53A0e524E3CC92C1f0f33Ae268FfF8D7E7a5",
        "bridgeContract": "https://etherscan.io/address/0xf92cD566Ea4864356C5491c177A430C222d7e678",
        "assetContract": "https://etherscan.io/address/0x1D0e53A0e524E3CC92C1f0f33Ae268FfF8D7E7a5"
      }
    },
    {
      "chainId": 101,
      "address": "7LUdsedi7qpTJGnFpZo6mWqVtKKpccr9XrQGxJ2xUDPT",
      "symbol": "waUniSETHETH",
      "name": "Aave Interest bearing UniSETHETH (Wormhole)",
      "decimals": 9,
      "logoURI": "https://cloudflare-ipfs.com/ipfs/QmaznB5PRhMC696u8yZuzN6Uwrnp7Zmfa5CydVUMvLJc9i/aUNI%20sETH%20ETH.svg",
      "tags": [
        "wrapped",
        "wormhole"
      ],
      "extensions": {
        "address": "0x84BBcaB430717ff832c3904fa6515f97fc63C76F",
        "bridgeContract": "https://etherscan.io/address/0xf92cD566Ea4864356C5491c177A430C222d7e678",
        "assetContract": "https://etherscan.io/address/0x84BBcaB430717ff832c3904fa6515f97fc63C76F"
      }
    },
    {
      "chainId": 101,
      "address": "Hc1zHQxg1k2JVwvuv3kqbCyZDEJYfDdNftBMab4EMUx9",
      "symbol": "waUniLENDETH",
      "name": "Aave Interest bearing UniLENDETH (Wormhole)",
      "decimals": 9,
      "logoURI": "https://cloudflare-ipfs.com/ipfs/QmaznB5PRhMC696u8yZuzN6Uwrnp7Zmfa5CydVUMvLJc9i/aUNI%20LEND%20ETH.svg",
      "tags": [
        "wrapped",
        "wormhole"
      ],
      "extensions": {
        "address": "0xc88ebbf7C523f38Ef3eB8A151273C0F0dA421e63",
        "bridgeContract": "https://etherscan.io/address/0xf92cD566Ea4864356C5491c177A430C222d7e678",
        "assetContract": "https://etherscan.io/address/0xc88ebbf7C523f38Ef3eB8A151273C0F0dA421e63"
      }
    },
    {
      "chainId": 101,
      "address": "9PejEmx6NKDHgf6jpgAWwZsibURKifBakjzDQdtCtAXT",
      "symbol": "waUniMKRETH",
      "name": "Aave Interest bearing UniMKRETH (Wormhole)",
      "decimals": 9,
      "logoURI": "https://cloudflare-ipfs.com/ipfs/QmaznB5PRhMC696u8yZuzN6Uwrnp7Zmfa5CydVUMvLJc9i/aUNI%20MKR%20ETH.svg",
      "tags": [
        "wrapped",
        "wormhole"
      ],
      "extensions": {
        "address": "0x8c69f7A4C9B38F1b48005D216c398Efb2F1Ce3e4",
        "bridgeContract": "https://etherscan.io/address/0xf92cD566Ea4864356C5491c177A430C222d7e678",
        "assetContract": "https://etherscan.io/address/0x8c69f7A4C9B38F1b48005D216c398Efb2F1Ce3e4"
      }
    },
    {
      "chainId": 101,
      "address": "KcHygDp4o7ENsHjevYM4T3u6R7KHa5VyvkJ7kpmJcYo",
      "symbol": "waUniLINKETH",
      "name": "Aave Interest bearing UniLINKETH (Wormhole)",
      "decimals": 9,
      "logoURI": "https://cloudflare-ipfs.com/ipfs/QmaznB5PRhMC696u8yZuzN6Uwrnp7Zmfa5CydVUMvLJc9i/aUNI%20LINK%20ETH.svg",
      "tags": [
        "wrapped",
        "wormhole"
      ],
      "extensions": {
        "address": "0x9548DB8b1cA9b6c757485e7861918b640390169c",
        "bridgeContract": "https://etherscan.io/address/0xf92cD566Ea4864356C5491c177A430C222d7e678",
        "assetContract": "https://etherscan.io/address/0x9548DB8b1cA9b6c757485e7861918b640390169c"
      }
    },
    {
      "chainId": 101,
      "address": "GNPAF84ZEtKYyfuY2fg8tZVwse7LpTSeyYPSyEKFqa2Y",
      "symbol": "waUSDT",
      "name": "Aave interest bearing USDT (Wormhole)",
      "decimals": 6,
      "logoURI": "https://cloudflare-ipfs.com/ipfs/QmaznB5PRhMC696u8yZuzN6Uwrnp7Zmfa5CydVUMvLJc9i/aUSDT.svg",
      "tags": [
        "wrapped",
        "wormhole"
      ],
      "extensions": {
        "address": "0x3Ed3B47Dd13EC9a98b44e6204A523E766B225811",
        "bridgeContract": "https://etherscan.io/address/0xf92cD566Ea4864356C5491c177A430C222d7e678",
        "assetContract": "https://etherscan.io/address/0x3Ed3B47Dd13EC9a98b44e6204A523E766B225811",
        "coingeckoId": "aave-usdt"
      }
    },
    {
      "chainId": 101,
      "address": "3QTknQ3i27rDKm5hvBaScFLQ34xX9N7J7XfEFwy27qbZ",
      "symbol": "waWBTC",
      "name": "Aave interest bearing WBTC (Wormhole)",
      "decimals": 8,
      "logoURI": "https://cloudflare-ipfs.com/ipfs/QmaznB5PRhMC696u8yZuzN6Uwrnp7Zmfa5CydVUMvLJc9i/aWBTC.svg",
      "tags": [
        "wrapped",
        "wormhole"
      ],
      "extensions": {
        "address": "0x9ff58f4fFB29fA2266Ab25e75e2A8b3503311656",
        "bridgeContract": "https://etherscan.io/address/0xf92cD566Ea4864356C5491c177A430C222d7e678",
        "assetContract": "https://etherscan.io/address/0x9ff58f4fFB29fA2266Ab25e75e2A8b3503311656",
        "coingeckoId": "aave-wbtc"
      }
    },
    {
      "chainId": 101,
      "address": "EbpkofeWyiQouGyxQAgXxEyGtjgq13NSucX3CNvucNpb",
      "symbol": "waWETH",
      "name": "Aave interest bearing WETH (Wormhole)",
      "decimals": 9,
      "logoURI": "https://cloudflare-ipfs.com/ipfs/QmUDc7LQN6zKHon9FChTqZc7WGFvGPZe698Bq5HbSYtfk9",
      "tags": [
        "wrapped",
        "wormhole"
      ],
      "extensions": {
        "address": "0x030bA81f1c18d280636F32af80b9AAd02Cf0854e",
        "bridgeContract": "https://etherscan.io/address/0xf92cD566Ea4864356C5491c177A430C222d7e678",
        "assetContract": "https://etherscan.io/address/0x030bA81f1c18d280636F32af80b9AAd02Cf0854e"
      }
    },
    {
      "chainId": 101,
      "address": "67uaa3Z7SX7GC6dqSTjpJLnySLXZpCAK9MHMi3232Bfb",
      "symbol": "waYFI",
      "name": "Aave interest bearing YFI (Wormhole)",
      "decimals": 9,
      "logoURI": "https://cloudflare-ipfs.com/ipfs/QmauhqAKU8YLhDhT4M5ZcPMuqEfqkBrBaC31uWC9UXd1ik",
      "tags": [
        "wrapped",
        "wormhole"
      ],
      "extensions": {
        "address": "0x5165d24277cD063F5ac44Efd447B27025e888f37",
        "bridgeContract": "https://etherscan.io/address/0xf92cD566Ea4864356C5491c177A430C222d7e678",
        "assetContract": "https://etherscan.io/address/0x5165d24277cD063F5ac44Efd447B27025e888f37"
      }
    },
    {
      "chainId": 101,
      "address": "9xS6et5uvQ64QsmaGMfzfXrwTsfYPjwEWuiPnBGFgfw",
      "symbol": "waZRX",
      "name": "Aave interest bearing ZRX (Wormhole)",
      "decimals": 9,
      "logoURI": "https://cloudflare-ipfs.com/ipfs/QmaznB5PRhMC696u8yZuzN6Uwrnp7Zmfa5CydVUMvLJc9i/aZRX.svg",
      "tags": [
        "wrapped",
        "wormhole"
      ],
      "extensions": {
        "address": "0xDf7FF54aAcAcbFf42dfe29DD6144A69b629f8C9e",
        "bridgeContract": "https://etherscan.io/address/0xf92cD566Ea4864356C5491c177A430C222d7e678",
        "assetContract": "https://etherscan.io/address/0xDf7FF54aAcAcbFf42dfe29DD6144A69b629f8C9e",
        "coingeckoId": "aave-zrx"
      }
    },
    {
      "chainId": 101,
      "address": "2TZ8s2FwtWqJrWpdFsSf2uM2Fvjw474n6HhTdTEWoLor",
      "symbol": "waUNI",
      "name": "Aave interest bearing UNI (Wormhole)",
      "decimals": 9,
      "logoURI": "https://cloudflare-ipfs.com/ipfs/QmYdpeez387RdMw6zEEa5rMXuayi748Uc15eFuoa3QhGEJ",
      "tags": [
        "wrapped",
        "wormhole"
      ],
      "extensions": {
        "address": "0xB9D7CB55f463405CDfBe4E90a6D2Df01C2B92BF1",
        "bridgeContract": "https://etherscan.io/address/0xf92cD566Ea4864356C5491c177A430C222d7e678",
        "assetContract": "https://etherscan.io/address/0xB9D7CB55f463405CDfBe4E90a6D2Df01C2B92BF1"
      }
    },
    {
      "chainId": 101,
      "address": "G1o2fHZXyPCeAEcY4o6as7SmVaUu65DRhcq1S4Cfap9T",
      "symbol": "waAAVE",
      "name": "Aave interest bearing AAVE (Wormhole)",
      "decimals": 9,
      "logoURI": "https://cloudflare-ipfs.com/ipfs/QmaznB5PRhMC696u8yZuzN6Uwrnp7Zmfa5CydVUMvLJc9i/aAAVE.svg",
      "tags": [
        "wrapped",
        "wormhole"
      ],
      "extensions": {
        "address": "0xFFC97d72E13E01096502Cb8Eb52dEe56f74DAD7B",
        "bridgeContract": "https://etherscan.io/address/0xf92cD566Ea4864356C5491c177A430C222d7e678",
        "assetContract": "https://etherscan.io/address/0xFFC97d72E13E01096502Cb8Eb52dEe56f74DAD7B"
      }
    },
    {
      "chainId": 101,
      "address": "8PeWkyvCDHpSgT5oiGFgZQtXSRBij7ZFLJTHAGBntRDH",
      "symbol": "waBAT",
      "name": "Aave interest bearing BAT (Wormhole)",
      "decimals": 9,
      "logoURI": "https://cloudflare-ipfs.com/ipfs/QmaznB5PRhMC696u8yZuzN6Uwrnp7Zmfa5CydVUMvLJc9i/aBAT.svg",
      "tags": [
        "wrapped",
        "wormhole"
      ],
      "extensions": {
        "address": "0x05Ec93c0365baAeAbF7AefFb0972ea7ECdD39CF1",
        "bridgeContract": "https://etherscan.io/address/0xf92cD566Ea4864356C5491c177A430C222d7e678",
        "assetContract": "https://etherscan.io/address/0x05Ec93c0365baAeAbF7AefFb0972ea7ECdD39CF1",
        "coingeckoId": "aave-bat"
      }
    },
    {
      "chainId": 101,
      "address": "67opsuaXQ3JRSJ1mmF7aPLSq6JaZcwAmXwcMzUN5PSMv",
      "symbol": "waBUSD",
      "name": "Aave interest bearing BUSD (Wormhole)",
      "decimals": 9,
      "logoURI": "https://cloudflare-ipfs.com/ipfs/QmaznB5PRhMC696u8yZuzN6Uwrnp7Zmfa5CydVUMvLJc9i/aBUSD.svg",
      "tags": [
        "wrapped",
        "wormhole"
      ],
      "extensions": {
        "address": "0xA361718326c15715591c299427c62086F69923D9",
        "bridgeContract": "https://etherscan.io/address/0xf92cD566Ea4864356C5491c177A430C222d7e678",
        "assetContract": "https://etherscan.io/address/0xA361718326c15715591c299427c62086F69923D9",
        "coingeckoId": "aave-busd"
      }
    },
    {
      "chainId": 101,
      "address": "4JrrHRS56i9GZkSmGaCY3ZsxMo3JEqQviU64ki7ZJPak",
      "symbol": "waDAI",
      "name": "Aave interest bearing DAI (Wormhole)",
      "decimals": 9,
      "logoURI": "https://cloudflare-ipfs.com/ipfs/QmaznB5PRhMC696u8yZuzN6Uwrnp7Zmfa5CydVUMvLJc9i/aDAI.svg",
      "tags": [
        "wrapped",
        "wormhole"
      ],
      "extensions": {
        "address": "0x028171bCA77440897B824Ca71D1c56caC55b68A3",
        "bridgeContract": "https://etherscan.io/address/0xf92cD566Ea4864356C5491c177A430C222d7e678",
        "assetContract": "https://etherscan.io/address/0x028171bCA77440897B824Ca71D1c56caC55b68A3",
        "coingeckoId": "aave-dai"
      }
    },
    {
      "chainId": 101,
      "address": "3LmfKjsSU9hdxfZfcr873DMNR5nnrk8EvdueXg1dTSin",
      "symbol": "waENJ",
      "name": "Aave interest bearing ENJ (Wormhole)",
      "decimals": 9,
      "logoURI": "https://cloudflare-ipfs.com/ipfs/QmaznB5PRhMC696u8yZuzN6Uwrnp7Zmfa5CydVUMvLJc9i/aENJ.svg",
      "tags": [
        "wrapped",
        "wormhole"
      ],
      "extensions": {
        "address": "0xaC6Df26a590F08dcC95D5a4705ae8abbc88509Ef",
        "bridgeContract": "https://etherscan.io/address/0xf92cD566Ea4864356C5491c177A430C222d7e678",
        "assetContract": "https://etherscan.io/address/0xaC6Df26a590F08dcC95D5a4705ae8abbc88509Ef",
        "coingeckoId": "aave-enj"
      }
    },
    {
      "chainId": 101,
      "address": "7VD2Gosm34hB7kughTqu1N3sW92hq3XwKLTi1N1tdKrj",
      "symbol": "waKNC",
      "name": "Aave interest bearing KNC (Wormhole)",
      "decimals": 9,
      "logoURI": "https://cloudflare-ipfs.com/ipfs/QmaznB5PRhMC696u8yZuzN6Uwrnp7Zmfa5CydVUMvLJc9i/aKNC.svg",
      "tags": [
        "wrapped",
        "wormhole"
      ],
      "extensions": {
        "address": "0x39C6b3e42d6A679d7D776778Fe880BC9487C2EDA",
        "bridgeContract": "https://etherscan.io/address/0xf92cD566Ea4864356C5491c177A430C222d7e678",
        "assetContract": "https://etherscan.io/address/0x39C6b3e42d6A679d7D776778Fe880BC9487C2EDA",
        "coingeckoId": "aave-knc"
      }
    },
    {
      "chainId": 101,
      "address": "4erbVWFvdvS5P8ews7kUjqfpCQbA8vurnWyvRLsnZJgv",
      "symbol": "waLINK",
      "name": "Aave interest bearing LINK (Wormhole)",
      "decimals": 9,
      "logoURI": "https://cloudflare-ipfs.com/ipfs/QmaznB5PRhMC696u8yZuzN6Uwrnp7Zmfa5CydVUMvLJc9i/aLINK.svg",
      "tags": [
        "wrapped",
        "wormhole"
      ],
      "extensions": {
        "address": "0xa06bC25B5805d5F8d82847D191Cb4Af5A3e873E0",
        "bridgeContract": "https://etherscan.io/address/0xf92cD566Ea4864356C5491c177A430C222d7e678",
        "assetContract": "https://etherscan.io/address/0xa06bC25B5805d5F8d82847D191Cb4Af5A3e873E0",
        "coingeckoId": "aave-link"
      }
    },
    {
      "chainId": 101,
      "address": "AXJWqG4SpAEwkMjKYkarKwv6Qfz5rLU3cwt5KtrDAAYe",
      "symbol": "waMANA",
      "name": "Aave interest bearing MANA (Wormhole)",
      "decimals": 9,
      "logoURI": "https://cloudflare-ipfs.com/ipfs/QmaznB5PRhMC696u8yZuzN6Uwrnp7Zmfa5CydVUMvLJc9i/aMANA.svg",
      "tags": [
        "wrapped",
        "wormhole"
      ],
      "extensions": {
        "address": "0xa685a61171bb30d4072B338c80Cb7b2c865c873E",
        "bridgeContract": "https://etherscan.io/address/0xf92cD566Ea4864356C5491c177A430C222d7e678",
        "assetContract": "https://etherscan.io/address/0xa685a61171bb30d4072B338c80Cb7b2c865c873E",
        "coingeckoId": "aave-mana"
      }
    },
    {
      "chainId": 101,
      "address": "4kJmfagJzQFuwto5RX6f1xScWYbEVBzEpdjmiqTCnzjJ",
      "symbol": "waMKR",
      "name": "Aave interest bearing MKR (Wormhole)",
      "decimals": 9,
      "logoURI": "https://cloudflare-ipfs.com/ipfs/QmaznB5PRhMC696u8yZuzN6Uwrnp7Zmfa5CydVUMvLJc9i/aMKR.svg",
      "tags": [
        "wrapped",
        "wormhole"
      ],
      "extensions": {
        "address": "0xc713e5E149D5D0715DcD1c156a020976e7E56B88",
        "bridgeContract": "https://etherscan.io/address/0xf92cD566Ea4864356C5491c177A430C222d7e678",
        "assetContract": "https://etherscan.io/address/0xc713e5E149D5D0715DcD1c156a020976e7E56B88",
        "coingeckoId": "aave-mkr"
      }
    },
    {
      "chainId": 101,
      "address": "DN8jPo8YZTXhLMyDMKcnwFuKqY8wfn2UrpX8ct4rc8Bc",
      "symbol": "waREN",
      "name": "Aave interest bearing REN (Wormhole)",
      "decimals": 9,
      "logoURI": "https://cloudflare-ipfs.com/ipfs/QmUgE3UECZxZcCAiqd3V9otfFWLi5fxR8uHd94RxkT3iYb",
      "tags": [
        "wrapped",
        "wormhole"
      ],
      "extensions": {
        "address": "0xCC12AbE4ff81c9378D670De1b57F8e0Dd228D77a",
        "bridgeContract": "https://etherscan.io/address/0xf92cD566Ea4864356C5491c177A430C222d7e678",
        "assetContract": "https://etherscan.io/address/0xCC12AbE4ff81c9378D670De1b57F8e0Dd228D77a",
        "coingeckoId": "aave-ren"
      }
    },
    {
      "chainId": 101,
      "address": "HWbJZXJ7s1D1zi5P7yVgRUmZPXvYSFv6vsYU765Ti422",
      "symbol": "waSNX",
      "name": "Aave interest bearing SNX (Wormhole)",
      "decimals": 9,
      "logoURI": "https://cloudflare-ipfs.com/ipfs/QmXj52EGotmpyep84PBycmQnAgCF2sbqxdXFWP3GPZFbEz",
      "tags": [
        "wrapped",
        "wormhole"
      ],
      "extensions": {
        "address": "0x35f6B052C598d933D69A4EEC4D04c73A191fE6c2",
        "bridgeContract": "https://etherscan.io/address/0xf92cD566Ea4864356C5491c177A430C222d7e678",
        "assetContract": "https://etherscan.io/address/0x35f6B052C598d933D69A4EEC4D04c73A191fE6c2",
        "coingeckoId": "aave-snx"
      }
    },
    {
      "chainId": 101,
      "address": "2LForywWWpHzmR5NjSEyF1kcw9ffyLuJX7V7hne2fHfY",
      "symbol": "waSUSD",
      "name": "Aave interest bearing SUSD (Wormhole)",
      "decimals": 9,
      "logoURI": "https://cloudflare-ipfs.com/ipfs/QmaznB5PRhMC696u8yZuzN6Uwrnp7Zmfa5CydVUMvLJc9i/aSUSD.svg",
      "tags": [
        "wrapped",
        "wormhole"
      ],
      "extensions": {
        "address": "0x6C5024Cd4F8A59110119C56f8933403A539555EB",
        "bridgeContract": "https://etherscan.io/address/0xf92cD566Ea4864356C5491c177A430C222d7e678",
        "assetContract": "https://etherscan.io/address/0x6C5024Cd4F8A59110119C56f8933403A539555EB",
        "coingeckoId": "aave-susd"
      }
    },
    {
      "chainId": 101,
      "address": "Badj3S29a2u1auxmijwg5vGjhPLb1K6WLPoigtWjKPXp",
      "symbol": "waTUSD",
      "name": "Aave interest bearing TUSD (Wormhole)",
      "decimals": 9,
      "logoURI": "https://cloudflare-ipfs.com/ipfs/QmaznB5PRhMC696u8yZuzN6Uwrnp7Zmfa5CydVUMvLJc9i/aTUSD.svg",
      "tags": [
        "wrapped",
        "wormhole"
      ],
      "extensions": {
        "address": "0x101cc05f4A51C0319f570d5E146a8C625198e636",
        "bridgeContract": "https://etherscan.io/address/0xf92cD566Ea4864356C5491c177A430C222d7e678",
        "assetContract": "https://etherscan.io/address/0x101cc05f4A51C0319f570d5E146a8C625198e636",
        "coingeckoId": "aave-tusd"
      }
    },
    {
      "chainId": 101,
      "address": "BZCPpva12M9SqJgcpf8jtP9Si6rMANFoUR3i7nchha7M",
      "symbol": "waUSDC",
      "name": "Aave interest bearing USDC (Wormhole)",
      "decimals": 9,
      "logoURI": "https://cloudflare-ipfs.com/ipfs/QmaznB5PRhMC696u8yZuzN6Uwrnp7Zmfa5CydVUMvLJc9i/aUSDC.svg",
      "tags": [
        "wrapped",
        "wormhole"
      ],
      "extensions": {
        "address": "0xBcca60bB61934080951369a648Fb03DF4F96263C",
        "bridgeContract": "https://etherscan.io/address/0xf92cD566Ea4864356C5491c177A430C222d7e678",
        "assetContract": "https://etherscan.io/address/0xBcca60bB61934080951369a648Fb03DF4F96263C",
        "coingeckoId": "aave-usdc"
      }
    },
    {
      "chainId": 101,
      "address": "D3ajQoyBGJz3JCXCPsxHZJbLQKGt9UgxLavgurieGNcD",
      "symbol": "wSDT",
      "name": "Stake DAO Token (Wormhole)",
      "decimals": 9,
      "logoURI": "https://cdn.jsdelivr.net/gh/solana-labs/token-list@main/assets/mainnet/D3ajQoyBGJz3JCXCPsxHZJbLQKGt9UgxLavgurieGNcD/logo.webp",
      "tags": [
        "wrapped",
        "wormhole"
      ],
      "extensions": {
        "address": "0x73968b9a57c6e53d41345fd57a6e6ae27d6cdb2f",
        "bridgeContract": "https://etherscan.io/address/0xf92cD566Ea4864356C5491c177A430C222d7e678",
        "assetContract": "https://etherscan.io/address/0x73968b9a57c6e53d41345fd57a6e6ae27d6cdb2f",
        "coingeckoId": "stake-dao"
      }
    },
    {
      "chainId": 101,
      "address": "4pk3pf9nJDN1im1kNwWJN1ThjE8pCYCTexXYGyFjqKVf",
      "symbol": "oDOP",
      "name": "Dominican Pesos",
      "decimals": 9,
      "logoURI": "https://user-images.githubusercontent.com/9972260/111077928-73bd2280-84c9-11eb-84d4-4032478e3861.png",
      "tags": [
        "stablecoin"
      ],
      "extensions": {
        "website": "https://Odop.io/"
      }
    },
    {
      "chainId": 101,
      "address": "5kjfp2qfRbqCXTQeUYgHNnTLf13eHoKjC5hHynW9DvQE",
      "symbol": "AAPE",
      "name": "AAPE",
      "decimals": 9,
      "logoURI": "https://cdn.jsdelivr.net/gh/solana-labs/token-list@main/assets/mainnet/5kjfp2qfRbqCXTQeUYgHNnTLf13eHoKjC5hHynW9DvQE/logo.jpg",
      "tags": [],
      "extensions": {
        "website": "https://aape.io/"
      }
    },
    {
      "chainId": 101,
      "address": "3K6rftdAaQYMPunrtNRHgnK2UAtjm2JwyT2oCiTDouYE",
      "symbol": "XCOPE",
      "name": "XCOPE",
      "decimals": 0,
      "logoURI": "https://cdn.jsdelivr.net/gh/solana-labs/token-list@main/assets/mainnet/3K6rftdAaQYMPunrtNRHgnK2UAtjm2JwyT2oCiTDouYE/logo.jpg",
      "tags": [
        "trading",
        "index",
        "Algos"
      ],
      "extensions": {
        "website": "https://www.unlimitedcope.com/",
        "serumV3Usdc": "7MpMwArporUHEGW7quUpkPZp5L5cHPs9eKUfKCdaPHq2",
        "coingeckoId": "cope"
      }
    },
    {
      "chainId": 101,
      "address": "8HGyAAB1yoM1ttS7pXjHMa3dukTFGQggnFFH3hJZgzQh",
      "symbol": "COPE",
      "name": "COPE",
      "decimals": 6,
      "logoURI": "https://cdn.jsdelivr.net/gh/solana-labs/token-list@main/assets/mainnet/3K6rftdAaQYMPunrtNRHgnK2UAtjm2JwyT2oCiTDouYE/logo.jpg",
      "tags": [
        "trading",
        "index",
        "Algos"
      ],
      "extensions": {
        "website": "https://www.unlimitedcope.com/",
        "serumV3Usdc": "6fc7v3PmjZG9Lk2XTot6BywGyYLkBQuzuFKd4FpCsPxk",
        "coingeckoId": "cope"
      }
    },
    {
      "chainId": 101,
      "address": "2prC8tcVsXwVJAinhxd2zeMeWMWaVyzPoQeLKyDZRFKd",
      "symbol": "MCAPS",
      "name": "Mango Market Caps",
      "decimals": 0,
      "logoURI": "https://cdn.jsdelivr.net/gh/solana-labs/token-list@main/assets/mainnet/2prC8tcVsXwVJAinhxd2zeMeWMWaVyzPoQeLKyDZRFKd/logo.png",
      "tags": [
        "mango"
      ],
      "extensions": {
        "website": "https://initialcapoffering.com/",
        "coingeckoId": "mango-market-caps"
      }
    },
    {
      "chainId": 101,
      "address": "2reKm5Y9rmAWfaw5jraYz1BXwGLHMofGMs3iNoBLt4VC",
      "symbol": "DOCE",
      "name": "Doce Finance",
      "decimals": 6,
      "logoURI": "https://pbs.twimg.com/profile_images/1362154816059944963/TZuFp5kN_400x400.png",
      "tags": [],
      "extensions": {
        "website": "https://swap.doce.finance/"
      }
    },
    {
      "chainId": 101,
      "address": "E1PvPRPQvZNivZbXRL61AEGr71npZQ5JGxh4aWX7q9QA",
      "symbol": "INO",
      "name": "iNo Token",
      "decimals": 9,
      "logoURI": "https://ino.llegrand.fr/assets/ino-128.png",
      "tags": [],
      "extensions": {
        "website": "https://ino.llegrand.fr/"
      }
    },
    {
      "chainId": 101,
      "address": "8PMHT4swUMtBzgHnh5U564N5sjPSiUz2cjEQzFnnP1Fo",
      "symbol": "ROPE",
      "name": "Rope Token",
      "decimals": 9,
      "logoURI": "https://ropesolana.com/content/files/rope_token.svg",
      "tags": [],
      "extensions": {
        "website": "https://ropesolana.com/",
        "coingeckoId": "rope-token",
        "serumV3Usdc": "4Sg1g8U2ZuGnGYxAhc6MmX9MX7yZbrrraPkCQ9MdCPtF"
      }
    },
    {
      "chainId": 101,
      "address": "5dhkWqrq37F92jBmEyhQP1vbMkbVRz59V7288HH2wBC7",
      "symbol": "SLOCK",
      "name": "SOLLock",
      "decimals": 9,
      "logoURI": "https://sollock.org/token/media/images/token/sollock_token_logo.png",
      "tags": [
        "utility-token"
      ],
      "extensions": {
        "website": "https://sollock.org/",
        "twitter": "https://twitter.com/@SOLLockOfficial",
        "github": "https://github.com/SOLLock",
        "tgann": "https://t.me/SOLLockAnn",
        "tggroup": "https://t.me/SOLLock"
      }
    },
    {
      "chainId": 101,
      "address": "ETAtLmCmsoiEEKfNrHKJ2kYy3MoABhU6NQvpSfij5tDs",
      "symbol": "MEDIA",
      "name": "Media Network",
      "decimals": 6,
      "logoURI": "https://cdn.jsdelivr.net/gh/solana-labs/token-list@main/assets/mainnet/ETAtLmCmsoiEEKfNrHKJ2kYy3MoABhU6NQvpSfij5tDs/logo.png",
      "tags": [
        "utility-token"
      ],
      "extensions": {
        "website": "https://media.network/",
        "coingeckoId": "media-network",
        "serumV3Usdc": "FfiqqvJcVL7oCCu8WQUMHLUC2dnHQPAPjTdSzsERFWjb"
      }
    },
    {
      "chainId": 101,
      "address": "StepAscQoEioFxxWGnh2sLBDFp9d8rvKz2Yp39iDpyT",
      "symbol": "STEP",
      "name": "Step",
      "decimals": 9,
      "logoURI": "https://cdn.jsdelivr.net/gh/solana-labs/token-list@main/assets/mainnet/StepAscQoEioFxxWGnh2sLBDFp9d8rvKz2Yp39iDpyT/logo.png",
      "tags": [
        "utility-token"
      ],
      "extensions": {
        "website": "https://step.finance/",
        "twitter": "https://twitter.com/StepFinance_",
        "coingeckoId": "step-finance",
        "serumV3Usdc": "97qCB4cAVSTthvJu3eNoEx6AY6DLuRDtCoPm5Tdyg77S"
      }
    },
    {
      "chainId": 101,
      "address": "7Geyz6iiRe8buvunsU6TXndxnpLt9mg6iPxqhn6cr3c6",
      "symbol": "ANFT",
      "name": "AffinityLabs",
      "decimals": 9,
      "logoURI": "https://affinitylabs.tech/media/images/token_logo.png",
      "tags": [
        "nft"
      ],
      "extensions": {
        "website": "https://affinitylabs.tech/"
      }
    },
    {
      "chainId": 102,
      "address": "So11111111111111111111111111111111111111112",
      "symbol": "wSOL",
      "name": "Wrapped SOL",
      "decimals": 9,
      "logoURI": "https://cdn.jsdelivr.net/gh/trustwallet/assets@master/blockchains/solana/info/logo.png",
      "tags": [],
      "extensions": {
        "website": "https://www.solana.com/",
        "coingeckoId": "solana"
      }
    },
    {
      "chainId": 102,
      "address": "CpMah17kQEL2wqyMKt3mZBdTnZbkbfx4nqmQMFDP5vwp",
      "symbol": "USDC",
      "name": "USD Coin",
      "decimals": 6,
      "logoURI": "https://cdn.jsdelivr.net/gh/solana-labs/token-list@main/assets/mainnet/EPjFWdd5AufqSSqeM2qN1xzybapC8G4wEGGkZwyTDt1v/logo.png",
      "tags": [
        "stablecoin"
      ],
      "extensions": {
        "website": "https://www.centre.io/",
        "coingeckoId": "usd-coin"
      }
    },
    {
      "chainId": 102,
      "address": "Gmk71cM7j2RMorRsQrsyysM4HsByQx5PuDGtDdqGLWCS",
      "symbol": "spSOL",
      "name": "Stake pool SOL",
      "decimals": 9,
      "logoURI": "https://cdn.jsdelivr.net/gh/trustwallet/assets@master/blockchains/solana/info/logo.png",
      "tags": [
        "stake-pool"
      ],
      "extensions": {
        "website": "https://www.solana.com/"
      }
    },
    {
      "chainId": 102,
      "address": "2jQc2jDHVCewoWsQJK7JPLetP7UjqXvaFdno8rtrD8Kg",
      "symbol": "sHOG",
      "name": "sHOG",
      "decimals": 6,
      "tags": [
        "stablecoin"
      ]
    },
    {
      "chainId": 103,
      "address": "So11111111111111111111111111111111111111112",
      "symbol": "SOL",
      "name": "Wrapped SOL",
      "decimals": 9,
      "logoURI": "https://cdn.jsdelivr.net/gh/trustwallet/assets@master/blockchains/solana/info/logo.png",
      "tags": [],
      "extensions": {
        "coingeckoId": "solana"
      }
    },
    {
      "chainId": 103,
      "address": "DEhAasscXF4kEGxFgJ3bq4PpVGp5wyUxMRvn6TzGVHaw",
      "symbol": "XYZ",
      "name": "XYZ Test",
      "decimals": 0,
      "logoURI": "https://cdn.jsdelivr.net/gh/solana-labs/token-list@main/assets/mainnet/EPjFWdd5AufqSSqeM2qN1xzybapC8G4wEGGkZwyTDt1v/logo.png",
      "tags": []
    },
    {
      "chainId": 103,
      "address": "2rg5syU3DSwwWs778FQ6yczDKhS14NM3vP4hqnkJ2jsM",
      "symbol": "pSOL",
      "name": "SOL stake pool",
      "decimals": 9,
      "logoURI": "https://cdn.jsdelivr.net/gh/trustwallet/assets@master/blockchains/solana/info/logo.png",
      "tags": [],
      "extensions": {
        "website": "https://solana.com/",
        "background": "https://solana.com/static/8c151e179d2d7e80255bdae6563209f2/6833b/validators.webp"
      }
    },
    {
      "chainId": 103,
      "address": "SRMuApVNdxXokk5GT7XD5cUUgXMBCoAz2LHeuAoKWRt",
      "symbol": "SRM",
      "name": "Serum",
      "decimals": 6,
      "logoURI": "https://cdn.jsdelivr.net/gh/trustwallet/assets@master/blockchains/ethereum/assets/0x476c5E26a75bd202a9683ffD34359C0CC15be0fF/logo.png",
      "tags": [],
      "extensions": {
        "website": "https://projectserum.com/",
        "coingeckoId": "serum"
      }
    },
    {
      "chainId": 103,
      "address": "7STJWT74tAZzhbNNPRH8WuGDy9GZg27968EwALWuezrH",
      "symbol": "wSUSHI",
      "name": "SushiSwap (Wormhole)",
      "decimals": 9,
      "logoURI": "https://cdn.jsdelivr.net/gh/trustwallet/assets@master/blockchains/ethereum/assets/0x6B3595068778DD592e39A122f4f5a5cF09C90fE2/logo.png",
      "tags": [
        "wrapped",
        "wormhole"
      ],
      "extensions": {
        "website": "https://sushi.com",
        "background": "https://sushi.com/static/media/Background-sm.fd449814.jpg/",
        "address": "0x6B3595068778DD592e39A122f4f5a5cF09C90fE2",
        "bridgeContract": "https://etherscan.io/address/0xf92cD566Ea4864356C5491c177A430C222d7e678",
        "assetContract": "https://etherscan.io/address/0x6B3595068778DD592e39A122f4f5a5cF09C90fE2",
        "coingeckoId": "sushi"
      }
    },
    {
      "chainId": 103,
      "address": "3aMbgP7aGsP1sVcFKc6j65zu7UiziP57SMFzf6ptiCSX",
      "symbol": "sHOG",
      "name": "Devnet StableHog",
      "decimals": 6,
      "logoURI": "https://i.ibb.co/7GddV42/Frame-1.png",
      "tags": [
        "stablecoin"
      ]
    },
    {
      "chainId": 101,
      "address": "3cXftQWJJEeoysZrhAEjpfCHe9tSKyhYG63xpbue8m3s",
      "symbol": "Kreechures",
      "name": "Kreechures",
      "decimals": 0,
      "logoURI": "https://gateway.pinata.cloud/ipfs/QmQ5YPBFUWeKNFbsBDL8WcXWmu1MwisXZVtwofdZQxmQE9/Kreechure%20logo.svg",
      "tags": [
        "nft"
      ],
      "extensions": {
        "website": "https://www.kreechures.com/",
        "attributes": [
          {
            "image": "https://gateway.pinata.cloud/ipfs/QmWcMyAYpaX3BHJoDq6Fyub71TjaHbRHqErT7MmbDvCXYJ/3cXftQWJJEeoysZrhAEjpfCHe9tSKyhYG63xpbue8m3s.jpg",
            "Generation": 0,
            "Species": 6,
            "Base Rest": 262
          }
        ]
      }
    },
    {
      "chainId": 101,
      "address": "4DrV8khCoPS3sWRj6t1bb2DzT9jD4mZp6nc7Jisuuv1b",
      "symbol": "SPD",
      "name": "Solpad",
      "decimals": 10,
      "logoURI": "https://cdn.jsdelivr.net/gh/solana-labs/token-list@main/assets/mainnet/4DrV8khCoPS3sWRj6t1bb2DzT9jD4mZp6nc7Jisuuv1b/logo.jpg",
      "tags": [],
      "extensions": {
        "website": "https://www.solpad.io/"
      }
    },
    {
      "chainId": 101,
      "address": "7p7AMM6QoA8wPRKeqF87Pt51CRWmWvXPH5TBNMyDWhbH",
      "symbol": "Kreechures",
      "name": "Kreechures",
      "decimals": 0,
      "logoURI": "https://gateway.pinata.cloud/ipfs/QmQ5YPBFUWeKNFbsBDL8WcXWmu1MwisXZVtwofdZQxmQE9/Kreechure%20logo.svg",
      "tags": [
        "nft"
      ],
      "extensions": {
        "website": "https://www.kreechures.com/",
        "attributes": [
          {
            "image": "https://gateway.pinata.cloud/ipfs/QmWcMyAYpaX3BHJoDq6Fyub71TjaHbRHqErT7MmbDvCXYJ/7p7AMM6QoA8wPRKeqF87Pt51CRWmWvXPH5TBNMyDWhbH.jpg",
            "Generation": 0,
            "Species": 4,
            "Base Rest": 335
          }
        ]
      }
    },
    {
      "chainId": 101,
      "address": "6ybxMQpMgQhtsTLhvHZqk8uqao7kvoexY6e8JmCTqAB1",
      "symbol": "QUEST",
      "name": "QUEST",
      "decimals": 4,
      "logoURI": "https://questcoin.org/logo500x500.png",
      "tags": [],
      "extensions": {
        "website": "https://questcoin.org/"
      }
    },
    {
      "chainId": 101,
      "address": "97qAF7ZKEdPdQaUkhASGA59Jpa2Wi7QqVmnFdEuPqEDc",
      "symbol": "DIAMOND",
      "name": "LOVE",
      "decimals": 6,
      "logoURI": "https://github.com/AdamBraham88/SPL-TOKEN/blob/main/Diamond-Love-icon.png",
      "tags": [
        "Diamond Love"
      ],
      "extensions": {
        "website": "https://diamondlove.io/"
      }
    },
    {
      "chainId": 101,
      "address": "xxxxa1sKNGwFtw2kFn8XauW9xq8hBZ5kVtcSesTT9fW",
      "symbol": "SLIM",
      "name": "Solanium",
      "decimals": 6,
      "logoURI": "https://cdn.jsdelivr.net/gh/solana-labs/token-list@main/assets/mainnet/xxxxa1sKNGwFtw2kFn8XauW9xq8hBZ5kVtcSesTT9fW/logo.png",
      "tags": [],
      "extensions": {
        "website": "https://solanium.io/"
      }
    },
    {
      "chainId": 101,
      "address": "Ae1aeYK9WrB2kP29jJU4aUUK7Y1vzsGNZFKoe4BG2h6P",
      "symbol": "NINJA",
      "name": "NINJA",
      "decimals": 0,
      "logoURI": "https://raw.githubusercontent.com/yuzu-ninjaprotocol/ninjaprotocol/main/NINJA%20Token.svg",
      "tags": [],
      "extensions": {
        "website": "http://ninjaprotocol.io"
      }
    },
    {
      "chainId": 101,
      "address": "8GPUjUHFxfNhaSS8kUkix8txRRXszeUAsHTjUmHuygZT",
      "symbol": "NINJA NFT1",
      "name": "NINJA NFT1",
      "decimals": 0,
      "logoURI": "https://raw.githubusercontent.com/yuzu-ninjaprotocol/ninjaprotocol/main/NINJA%20NFT%201.png",
      "tags": [],
      "extensions": {
        "website": "http://ninjaprotocol.io"
      }
    },
    {
      "chainId": 101,
      "address": "2rEiLkpQ3mh4DGxv1zcSdW5r5HK2nehif5sCaF5Ss9E1",
      "symbol": "RECO",
      "name": "Reboot ECO",
      "decimals": 0,
      "logoURI": "https://reboot.eco/reco_logo.png",
      "tags": [],
      "extensions": {
        "website": "https://reboot.eco/"
      }
    },
    {
      "chainId": 101,
      "address": "BXhAKUxkGvFbAarA3K1SUYnqXRhEBC1bhUaCaxvzgyJ1",
      "symbol": "ISA",
      "name": "Interstellar",
      "decimals": 3,
      "logoURI": "https://gateway.pinata.cloud/ipfs/QmV84AMkdgEQ4roxRdmh9xU9dtbyJjqFZWLDgNdr3mEdQz",
      "tags": [],
      "extensions": {
        "website": "https://interstellaralliance.gitbook.io/isa/"
      }
    },
    {
      "chainId": 101,
      "address": "7xKXtg2CW87d97TXJSDpbD5jBkheTqA83TZRuJosgAsU",
      "symbol": "SAMO",
      "name": "Samoyed Coin",
      "decimals": 9,
      "logoURI": "https://i.ibb.co/tLGpvNf/samo.png",
      "tags": [],
      "extensions": {
        "website": "https://samoyedcoin.com/",
        "coingeckoId": "samoyedcoin",
        "serumV3Usdc": "FR3SPJmgfRSKKQ2ysUZBu7vJLpzTixXnjzb84bY3Diif"
      }
    },
    {
      "chainId": 101,
      "address": "HAWy8kV3bD4gaN6yy6iK2619x2dyzLUBj1PfJiihTisE",
      "symbol": "DOI",
      "name": "Discovery of Iris",
      "decimals": 0,
      "logoURI": "https://storage.googleapis.com/star-atlas-assets/star-atlas-logo.png",
      "tags": [
        "nft"
      ],
      "extensions": {
        "website": "https://www.staratlas.com",
        "imageUrl": "https://storage.googleapis.com/nft-assets/ReBirth/poster-1/discovery-of-iris.jpg",
        "description": "The rogue planet, Iris, dense with invaluable materials, draws in and collides with seven child planets in a remote region of space, creating what is henceforth referred to as 'The Cataclysm'. When combined, these eight elements create a form of free energy. The collision creates a massively valuable debris field.",
        "serumV3Usdc": "AYXTVttPfhYmn3jryX5XbRjwPK2m9445mbN2iLyRD6nq"
      }
    },
    {
      "chainId": 101,
      "address": "ATSPo9f9TJ3Atx8SuoTYdzSMh4ctQBzYzDiNukQDmoF7",
      "symbol": "HOSA",
      "name": "The Heart of Star Atlas",
      "decimals": 0,
      "logoURI": "https://storage.googleapis.com/star-atlas-assets/star-atlas-logo.png",
      "tags": [
        "nft"
      ],
      "extensions": {
        "website": "https://www.staratlas.com",
        "imageUrl": "https://storage.googleapis.com/nft-assets/ReBirth/poster-2/the-heart-of-star-atlas.jpg",
        "description": "At the core of Star Atlas lies a treasure trove of priceless data. After an unsuspecting deep space explorer discovers “The Cataclysm”, he scans its riches, creating what will once be known as the first intergalactic data block. He sells this invaluable information to all three rival factions, igniting a lethal spark that forever changes the course of history.",
        "serumV3Usdc": "5Erzgrw9pTjNWLeqHp2sChJq7smB7WXRQYw9wvkvA59t"
      }
    },
    {
      "chainId": 101,
      "address": "36s6AFRXzE9KVdUyoJQ5y6mwxXw21LawYqqwNiQUMD8s",
      "symbol": "TCW",
      "name": "The Convergence War",
      "decimals": 0,
      "logoURI": "https://storage.googleapis.com/star-atlas-assets/star-atlas-logo.png",
      "tags": [
        "nft"
      ],
      "extensions": {
        "website": "https://www.staratlas.com",
        "imageUrl": "https://storage.googleapis.com/nft-assets/ReBirth/poster-3/the-convergence-war.jpg",
        "description": "All three factions, thinking they were the sole owners of the cataclysmic data drop, converge to settle the area. A devastating war breaks out across the galaxy after their inability to settle the disputed territory.",
        "serumV3Usdc": "DXPv2ZyMD6Y2mDenqYkAhkvGSjNahkuMkm4zv6DqB7RF"
      }
    },
    {
      "chainId": 101,
      "address": "BgiTVxW9uLuHHoafTd2qjYB5xjCc5Y1EnUuYNfmTwhvp",
      "symbol": "LOST",
      "name": "Short Story of a Lost Astronaut",
      "decimals": 0,
      "logoURI": "https://storage.googleapis.com/star-atlas-assets/star-atlas-logo.png",
      "tags": [
        "nft"
      ],
      "extensions": {
        "website": "https://www.staratlas.com",
        "imageUrl": "https://storage.googleapis.com/nft-assets/ReBirth/poster-4/short-story-of-a-lost-astronaut.jpg",
        "description": "He thought it would be just another routine exploration mission. Get there, scan, save data blocks and return. But when a surprise radiation storm knocked out his spaceship and swept him up into its high-velocity current, the only thing that saved him from certain doom was his custom ion shield.",
        "serumV3Usdc": "73d9N7BbWVKBG6A2xwwwEHcxzPB26YzbMnRjue3DPzqs"
      }
    },
    {
      "chainId": 101,
      "address": "4G85c5aUsRTrRPqE5VjY7ebD9b2ktTF6NEVGiCddRBDX",
      "symbol": "LOVE",
      "name": "B ❤ P",
      "decimals": 0,
      "logoURI": "https://storage.googleapis.com/star-atlas-assets/star-atlas-logo.png",
      "tags": [
        "nft"
      ],
      "extensions": {
        "website": "https://www.staratlas.com",
        "imageUrl": "https://storage.googleapis.com/nft-assets/ReBirth/poster-5/love-story.jpg",
        "description": "Paizul, the charismatic and brilliant leader of the ONI consortium, vividly recalls the first time she saw her one true love. It was a warm summer day, full of raging ionic storms. Lightning was piercing the sky as Bekalu took off his helmet and locked eyes with her. “What are the chances of nearly colliding with someone flying through these wastelands on a day like this”, he smiled with his booming voice. “Perhaps it’s destiny,” she smiled back mysteriously. There was another strike of lightning, but this time the sky remained calm.",
        "serumV3Usdc": "AM9sNDh48N2qhYSgpA58m9dHvrMoQongtyYu2u2XoYTc"
      }
    },
    {
      "chainId": 101,
      "address": "7dr7jVyXf1KUnYq5FTpV2vCZjKRR4MV94jzerb8Fi16Q",
      "symbol": "MRDR",
      "name": "The Assassination of Paizul",
      "decimals": 0,
      "logoURI": "https://storage.googleapis.com/star-atlas-assets/star-atlas-logo.png",
      "tags": [
        "nft"
      ],
      "extensions": {
        "website": "https://www.staratlas.com",
        "imageUrl": "https://storage.googleapis.com/nft-assets/ReBirth/poster-6/assassination-of-paizul.jpg",
        "description": "Suffering one of the cruelest fates in the universe, the Sogmian race of aliens was driven to the brink of extinction. With only 10,000 members left, they put all hope of salvation in the hands of their leader Paizul. After she was assassinated in a gruesome public way, so much fear was struck in the hearts of survivors that they set out to build their 'Last Stand'.",
        "serumV3Usdc": "BJiV2gCLwMvj2c1CbhnMjjy68RjqoMzYT8brDrpVyceA"
      }
    },
    {
      "chainId": 101,
      "address": "G1bE9ge8Yoq43hv7QLcumxTFhHqFMdcL4y2d6ZdzMG4b",
      "symbol": "PFP",
      "name": "Paizul Funeral Procession",
      "decimals": 0,
      "logoURI": "https://storage.googleapis.com/star-atlas-assets/star-atlas-logo.png",
      "tags": [
        "nft"
      ],
      "extensions": {
        "website": "https://www.staratlas.com",
        "serumV3Usdc": "7JzaEAuVfjkrZyMwJgZF5aQkiEyVyCaTWA3N1fQK7Y6V"
      }
    },
    {
      "chainId": 101,
      "address": "6bD8mr8DyuVqN5dXd1jnqmCL66b5KUV14jYY1HSmnxTE",
      "symbol": "AVE",
      "name": "Ahr Visits Earth",
      "decimals": 0,
      "logoURI": "https://storage.googleapis.com/star-atlas-assets/star-atlas-logo.png",
      "tags": [
        "nft"
      ],
      "extensions": {
        "website": "https://www.staratlas.com",
        "serumV3Usdc": "8yQzsbraXJFoPG5PdX73B8EVYFuPR9aC2axAqWearGKu"
      }
    },
    {
      "chainId": 101,
      "address": "Hfjgcs9ix17EwgXVVbKjo6NfMm2CXfr34cwty3xWARUm",
      "symbol": "TLS",
      "name": "The Last Stand",
      "decimals": 0,
      "logoURI": "https://storage.googleapis.com/star-atlas-assets/star-atlas-logo.png",
      "tags": [
        "nft"
      ],
      "extensions": {
        "website": "https://www.staratlas.com",
        "serumV3Usdc": "AVHndcEDUjP9Liz5dfcvAPAMffADXG6KMPn8sWB1XhFQ"
      }
    },
    {
      "chainId": 101,
      "address": "8EXX5kG7qWTjgpNSGX7PnB6hJZ8xhXUcCafVJaBEJo32",
      "symbol": "SPT",
      "name": "The Signing of the Peace Treaty",
      "decimals": 0,
      "logoURI": "https://storage.googleapis.com/star-atlas-assets/star-atlas-logo.png",
      "tags": [
        "nft"
      ],
      "extensions": {
        "website": "https://www.staratlas.com",
        "serumV3Usdc": "FZ9xhZbkt9bKKVpWmFxRhEJyzgxqU5w5xu3mXcF6Eppe"
      }
    },
    {
      "chainId": 101,
      "address": "CAjoJeGCCRae9oDwHYXzkeUDonp3dZLWV5GKHysLwjnx",
      "symbol": "PBA",
      "name": "The Peacebringers Archive",
      "decimals": 0,
      "logoURI": "https://storage.googleapis.com/star-atlas-assets/star-atlas-logo.png",
      "tags": [
        "nft"
      ],
      "extensions": {
        "website": "https://www.staratlas.com",
        "serumV3Usdc": "4jN1R453Acv9egnr7Dry3x9Xe3jqh1tqz5RokniaeVhy"
      }
    },
    {
      "chainId": 101,
      "address": "FPnwwNiL1tXqd4ZbGjFYsCw5qsQw91VN79SNcU4Bc732",
      "symbol": "UWB",
      "name": "Ustur Wod.bod",
      "decimals": 0,
      "logoURI": "https://storage.googleapis.com/star-atlas-assets/star-atlas-logo.png",
      "tags": [
        "nft"
      ],
      "extensions": {
        "website": "https://www.staratlas.com",
        "serumV3Usdc": "J99HsFQEWKR3UiFQpKTnF11iaNiR1enf2LxHfgsbVc59"
      }
    },
    {
      "chainId": 101,
      "address": "DB76aiNQeLzHPwvFhzgwfpe6HGHCDTQ6snW6UD7AnHid",
      "symbol": "OMPH",
      "name": "Om Photoli",
      "decimals": 0,
      "logoURI": "https://storage.googleapis.com/star-atlas-assets/star-atlas-logo.png",
      "tags": [
        "nft"
      ],
      "extensions": {
        "website": "https://www.staratlas.com",
        "serumV3Usdc": "HdvXMScwAQQh9pEvLZjuaaeJcLTmixxYoMFefeqHFn2E"
      }
    },
    {
      "chainId": 101,
      "address": "8ymi88q5DtmdNTn2sPRNFkvMkszMHuLJ1e3RVdWjPa3s",
      "symbol": "SDOGE",
      "name": "SolDoge",
      "decimals": 0,
      "logoURI": "https://pbs.twimg.com/profile_images/1386711926571364352/UfsqsIB3_400x400.jpg",
      "tags": [],
      "extensions": {
        "website": "https://www.soldoge.org",
        "serumV3Usdc": "9aruV2p8cRWxybx6wMsJwPFqeN7eQVPR74RrxdM3DNdu"
      }
    },
    {
      "chainId": 101,
      "address": "DQRNdQWz5NzbYgknGsZqSSXbdhQWvXSe8S56mrtNAs1b",
      "symbol": "ENTROPPP",
      "name": "ENTROPPP (Entropy for security)",
      "decimals": 6,
      "logoURI": "https://gateway.pinata.cloud/ipfs/QmcY3sv2n8bZqH3r6BKRP2N4zLNU6N8tojjviD65wma4u2/ENTROPPP%20JPG.jpg",
      "tags": [
        "Cryptography",
        "Blockchain security",
        "Randomness and entropy"
      ],
      "extensions": {
        "website": "https://www.entroppp.com"
      }
    },
    {
      "chainId": 101,
      "address": "8RYSc3rrS4X4bvBCtSJnhcpPpMaAJkXnVKZPzANxQHgz",
      "symbol": "FARM",
      "name": "SolaFarm",
      "decimals": 9,
      "logoURI": "https://sola.farm/logo.png",
      "tags": [],
      "extensions": {
        "website": "https://sola.farm/"
      }
    },
    {
      "chainId": 101,
      "address": "nope9HWCJcXVFkG49CDk7oYFtgGsUzsRvHdcJeL2aCL",
      "symbol": "NOPE",
      "name": "NOPE FINANCE",
      "decimals": 9,
      "logoURI": "https://raw.githubusercontent.com/nopefinance/nope-land/main/icon.png",
      "tags": [],
      "extensions": {
        "website": "https://nopefinance.xyz/"
      }
    },
    {
      "chainId": 101,
      "address": "43VWkd99HjqkhFTZbWBpMpRhjG469nWa7x7uEsgSH7We",
      "symbol": "STNK",
      "name": "Stonks",
      "decimals": 9,
      "logoURI": "https://raw.githubusercontent.com/StonksDev/Resource/main/StonksIcon250.png",
      "tags": [],
      "extensions": {
        "website": "https://stonkscoin.org/"
      }
    },
    {
      "chainId": 101,
      "address": "4368jNGeNq7Tt4Vzr98UWxL647PYu969VjzAsWGVaVH2",
      "symbol": "MEAL",
      "name": "HUNGRY",
      "decimals": 8,
      "logoURI": "https://hungrystatic.b-cdn.net/images/logo.png",
      "tags": [],
      "extensions": {
        "website": "https://hungrycoin.io/"
      }
    },
    {
      "chainId": 101,
      "address": "8GQsW3f7mdwfjqJon2myADcBsSsRjpXmxHYDG8q1pvV6",
      "symbol": "HOLD",
      "name": "Holdana",
      "decimals": 9,
      "logoURI": "https://i.ibb.co/7CWsB34/holdana-token.png",
      "tags": [],
      "extensions": {
        "medium": "https://holdanatoken.medium.com/",
        "twitter": "https://twitter.com/HoldanaOfficial",
        "serumV3Usdc": "G2j5zKtfymPcWMq1YRoKrfUWy64SZ6ZxDVscHSyPQqmz"
      }
    },
    {
      "chainId": 101,
      "address": "64SqEfHtu4bZ6jr1mAxaWrLFdMngbKbru9AyaG2Dyk5T",
      "symbol": "wen-token",
      "name": "wen-token",
      "decimals": 0,
      "logoURI": "https://gateway.pinata.cloud/ipfs/QmQ69cGaYFNJajafKRbGgwtcKHXGSqX2QdTy85H9synFos",
      "tags": [
        "nft"
      ],
      "extensions": {
        "website": "https://pythians.pyth.network"
      }
    },
    {
      "chainId": 101,
      "address": "4dmKkXNHdgYsXqBHCuMikNQWwVomZURhYvkkX5c4pQ7y",
      "symbol": "SNY",
      "name": "Synthetify",
      "decimals": 6,
      "logoURI": "https://resources.synthetify.io/sythetify.png",
      "tags": [],
      "extensions": {
        "website": "https://synthetify.io/",
        "twitter": "https://twitter.com/synthetify",
        "coingeckoId": "syntheify-token"
      }
    },
    {
      "chainId": 101,
      "address": "4wTMJsh3q66PmAkmwEW47qVDevMZMVVWU3n1Yhqztwi6",
      "symbol": "ARCD",
      "name": "Arcade Token (Wormhole)",
      "decimals": 9,
      "logoURI": "https://arcade.city/img/ARCD200.png",
      "tags": [
        "wrapped",
        "wormhole"
      ],
      "extensions": {
        "address": "0xb581E3a7dB80fBAA821AB39342E9Cbfd2ce33c23",
        "bridgeContract": "https://etherscan.io/address/0xf92cD566Ea4864356C5491c177A430C222d7e678",
        "assetContract": "https://etherscan.io/address/0xb581E3a7dB80fBAA821AB39342E9Cbfd2ce33c23",
        "website": "https://arcade.city",
        "twitter": "https://twitter.com/ArcadeCityHall"
      }
    },
    {
      "chainId": 101,
      "address": "Amt5wUJREJQC5pX7Z48YSK812xmu4j3sQVupNhtsEuY8",
      "symbol": "FROG",
      "name": "FROG",
      "decimals": 6,
      "logoURI": "https://raw.githubusercontent.com/FROG-SPL/branding/main/the_frauge_finifhes.jpeg",
      "tags": [],
      "extensions": {
        "website": "https://www.froglana.com/",
        "serumV3Usdc": "2Si6XDdpv5zcvYna221eZZrsjsp5xeYoz9W1TVdMdbnt"
      }
    },
    {
      "chainId": 101,
      "address": "9Y8NT5HT9z2EsmCbYMgKXPRq3h3aa6tycEqfFiXjfZM7",
      "symbol": "CRT",
      "name": "CARROT",
      "decimals": 9,
      "logoURI": "https://cdn.jsdelivr.net/gh/Farmers-Carrot/Carrot-logo/carrotcoin_128.png",
      "tags": [],
      "extensions": {
        "website": "https://farmerscarrot.com/",
        "serumV3Usdc": "Aa8mN8bXAobmcuHDpbbZh55SoadUry6WdsYz2886Ymqf"
      }
    },
    {
      "chainId": 101,
      "address": "AMdnw9H5DFtQwZowVFr4kUgSXJzLokKSinvgGiUoLSps",
      "symbol": "MOLA",
      "name": "MOONLANA",
      "decimals": 9,
      "logoURI": "https://i.ibb.co/NtrSyDc/moonlana.jpg",
      "tags": [],
      "extensions": {
        "website": "https://moonlana.com/",
        "twitter": "https://twitter.com/xMoonLana",
        "medium": "https://moonlana.medium.com/"
      }
    },
    {
      "chainId": 101,
      "address": "3x7UeXDF4imKSKnizK9mYyx1M5bTNzpeALfPeB8S6XT9",
      "symbol": "SKEM",
      "name": "SKEM",
      "decimals": 9,
      "logoURI": "https://raw.githubusercontent.com/cheesesoda/skem/main/skemtoken.svg",
      "tags": [],
      "extensions": {
        "website": "https://skem.finance/"
      }
    },
    {
      "chainId": 101,
      "address": "GHvFFSZ9BctWsEc5nujR1MTmmJWY7tgQz2AXE6WVFtGN",
      "symbol": "SOLAPE",
      "name": "SolAPE Finance",
      "decimals": 9,
      "logoURI": "https://i.ibb.co/5F0859r/solape.png",
      "tags": [],
      "extensions": {
        "website": "https://solape.io",
        "serumV3Usdc": "4zffJaPyeXZ2wr4whHgP39QyTfurqZ2BEd4M5W6SEuon"
      }
    },
    {
      "chainId": 101,
      "address": "9nEqaUcb16sQ3Tn1psbkWqyhPdLmfHWjKGymREjsAgTE",
      "symbol": "WOOF",
      "name": "WOOFENOMICS",
      "decimals": 6,
      "logoURI": "https://i.ibb.co/sHb9qZj/woof-orange-black.png",
      "tags": [],
      "extensions": {
        "website": "https://woofsolana.com",
        "serumV3Usdc": "CwK9brJ43MR4BJz2dwnDM7EXCNyHhGqCJDrAdsEts8n5"
      }
    },
    {
      "chainId": 101,
      "address": "MERt85fc5boKw3BW1eYdxonEuJNvXbiMbs6hvheau5K",
      "symbol": "MER",
      "name": "Mercurial",
      "decimals": 6,
      "logoURI": "https://www.mercurial.finance/mercurial-explorer-logo.svg",
      "tags": [],
      "extensions": {
        "coingeckoId": "mercurial",
        "website": "https://www.mercurial.finance/",
        "serumV3Usdc": "G4LcexdCzzJUKZfqyVDQFzpkjhB1JoCNL8Kooxi9nJz5"
      }
    },
    {
      "chainId": 101,
      "address": "9MhNoxy1PbmEazjPo9kiZPCcG7BiFbhi3bWZXZgacfpp",
      "symbol": "ACMN",
      "name": "ACUMEN",
      "decimals": 9,
      "logoURI": "https://pbs.twimg.com/profile_images/1384592811824238600/eIqc0048_400x400.jpg",
      "tags": [],
      "extensions": {
        "website": "https://acumen.network/"
      }
    },
    {
      "chainId": 101,
      "address": "EfLvzNsqmkoSneiML5t7uHCPEVRaWCpG4N2WsS39nWCU",
      "symbol": "MUDLEY",
      "name": "MUDLEY",
      "decimals": 9,
      "logoURI": "https://www.mudley.io/static/dappx/images/mudley_icon.png",
      "tags": [],
      "extensions": {
        "website": "https://www.mudley.io/"
      }
    },
    {
      "chainId": 101,
      "address": "7Csho7qjseDjgX3hhBxfwP1W3LYARK3QH3PM2x55we14",
      "symbol": "LOTTO",
      "name": "Lotto",
      "decimals": 9,
      "logoURI": "https://assets.coingecko.com/coins/images/13822/large/Lotto-Logo256x256.png?1612150421",
      "tags": [],
      "extensions": {
        "serumV3Usdc": "9MZKfgZzPgeidAukYpHtsLYm4eAdJFnR7nhPosWT8jiv",
        "coingeckoId": "lotto",
        "website": "lotto.finance",
        "address": "0xb0dfd28d3cf7a5897c694904ace292539242f858",
        "assetContract": "https://etherscan.io/address/0xb0dfd28d3cf7a5897c694904ace292539242f858",
        "tggroup": "https://t.me/lottofinance"
      }
    },
    {
      "chainId": 101,
      "address": "7uv3ZvZcQLd95bUp5WMioxG7tyAZVXFfr8JYkwhMYrnt",
      "symbol": "BOLE",
      "name": "Bole Token",
      "decimals": 4,
      "logoURI": "https://i.ibb.co/YPyhnkS/Bole.jpg",
      "tags": [],
      "extensions": {
        "website": "https://tokenbole.com/"
      }
    },
    {
      "chainId": 101,
      "address": "Bxp46xCB6CLjiqE99QaTcJAaY1hYF1o63DUUrXAS7QFu",
      "symbol": "mBRZ",
      "name": "SolMiner Bronze",
      "decimals": 9,
      "logoURI": "https://i.ibb.co/Wcxc7K7/solminer-bronze.png",
      "tags": [],
      "extensions": {
        "website": "https://solminer.app",
        "medium": "https://solminer.medium.com/",
        "twitter": "https://twitter.com/SolMinerproject"
      }
    },
    {
      "chainId": 101,
      "address": "GZNrMEdrt6Vg428JzvJYRGGPpVxgjUPsg6WLqKBvmNLw",
      "symbol": "mPLAT",
      "name": "SolMiner Platinum",
      "decimals": 9,
      "logoURI": "https://i.ibb.co/vYkMprc/solminer-platinum.png",
      "tags": [],
      "extensions": {
        "website": "https://solminer.app",
        "medium": "https://solminer.medium.com/",
        "twitter": "https://twitter.com/SolMinerproject"
      }
    },
    {
      "chainId": 101,
      "address": "Er7a3ugS6kkAqj6sp3UmXEFAFrDdLMRQEkV9QH2fwRYA",
      "symbol": "mDIAM",
      "name": "SolMiner Diamond",
      "decimals": 9,
      "logoURI": "https://i.ibb.co/rtvKFHn/solminer-diamond.png",
      "tags": [],
      "extensions": {
        "website": "https://solminer.app",
        "medium": "https://solminer.medium.com/",
        "twitter": "https://twitter.com/SolMinerproject"
      }
    },
    {
      "chainId": 101,
      "address": "5JnZ667P3VcjDinkJFysWh2K2KtViy63FZ3oL5YghEhW",
      "symbol": "APYS",
      "name": "APYSwap",
      "decimals": 9,
      "logoURI": "https://cloudflare-ipfs.com/ipfs/QmR5oKs4ygasusTtt2n2fCBLVufgpeXToJtb9vhXEmbaY1/token_dark.png",
      "tags": [
        "wrapped"
      ],
      "extensions": {
        "website": "https://apyswap.com",
        "coingeckoId": "apyswap"
      }
    },
    {
      "chainId": 101,
      "address": "ss1gxEUiufJyumsXfGbEwFe6maraPmc53fqbnjbum15",
      "symbol": "SS1",
      "name": "Naked Shorts",
      "decimals": 0,
      "logoURI": "https://www.sol-talk.com/logo192.png",
      "tags": [
        "nft"
      ],
      "extensions": {
        "website": "https://www.sol-talk.com/sol-survivor",
        "twitter": "https://twitter.com/sol__survivor"
      }
    },
    {
      "chainId": 101,
      "address": "7AzkdZrSKx5d9WTBsk22qP24aLTYEVjGcBFGM14FZ21F",
      "symbol": "PAD",
      "name": "SolPAD",
      "decimals": 9,
      "logoURI": "https://www.solpad.finance/logo.png",
      "tags": [
        "utility-token"
      ],
      "extensions": {
        "website": "https://www.solpad.finance/",
        "twitter": "https://twitter.com/FinanceSolpad",
        "github": "https://github.com/solpad-finance",
        "tgann": "https://t.me/solpadfinance",
        "tggroup": "https://t.me/solpadfinance_chat"
      }
    },
    {
      "chainId": 101,
      "address": "ERPueLaiBW48uBhqX1CvCYBv2ApHN6ZFuME1MeQGTdAi",
      "symbol": "MIT",
      "name": "Muskimum Impact Token",
      "decimals": 8,
      "logoURI": "https://raw.githubusercontent.com/muskimum/muskimum.github.io/main/docs/logo_light.png",
      "tags": [
        "mit",
        "musk"
      ],
      "extensions": {
        "website": "https://muskimum.win/",
        "twitter": "https://twitter.com/muskimum"
      }
    },
    {
      "chainId": 101,
      "address": "BsDrXiQaFd147Fxq1fQYbJQ77P6tmPkRJQJzkKvspDKo",
      "symbol": "SOLA",
      "name": "SolaPAD Token",
      "decimals": 8,
      "logoURI": "https://i.ibb.co/3p4SMBd/LOGO.png",
      "tags": [
        "SOLA",
        "LaunchPAD"
      ],
      "extensions": {
        "website": "https://www.solapad.org/",
        "twitter": "https://twitter.com/SolaPAD"
      }
    },
    {
      "chainId": 101,
      "address": "7fCzz6ZDHm4UWC9Se1RPLmiyeuQ6kStxpcAP696EuE1E",
      "symbol": "SHBL",
      "name": "Shoebill Coin",
      "decimals": 9,
      "logoURI": "https://cdn.jsdelivr.net/gh/leafwind/shoebill-coin/shoebill.png",
      "tags": [],
      "extensions": {
        "website": "https://shoebillco.in/"
      }
    },
    {
      "chainId": 101,
      "address": "GnaFnTihwQFjrLeJNeVdBfEZATMdaUwZZ1RPxLwjbVwb",
      "symbol": "SHBL-USDC",
      "name": "Raydium Permissionless LP Token (SHBL-USDC)",
      "decimals": 9,
      "logoURI": "https://cdn.jsdelivr.net/gh/solana-labs/token-list@main/assets/mainnet/RVKd61ztZW9GUwhRbbLoYVRE5Xf1B2tVscKqwZqXgEr/logo.png",
      "tags": [
        "lp-token"
      ],
      "extensions": {
        "website": "https://raydium.io/"
      }
    },
    {
      "chainId": 101,
      "address": "Djoz8btdR7p6xWHoVtPYF3zyN9LU5BBfMoDk4HczSDqc",
      "symbol": "AUSS",
      "name": "Ausshole",
      "decimals": 9,
      "logoURI": "https://raw.githubusercontent.com/cheesesoda/auss/main/auss.svg",
      "tags": [],
      "extensions": {
        "website": "https://auss.finance/",
        "twitter": "https://twitter.com/ausstoken"
      }
    },
    {
      "chainId": 101,
      "address": "TuLipcqtGVXP9XR62wM8WWCm6a9vhLs7T1uoWBk6FDs",
      "symbol": "TULIP",
      "name": "Tulip",
      "decimals": 6,
      "logoURI": "https://solfarm.io/solfarm-logo.svg",
      "tags": [
        "tulip",
        "solfarm",
        "vaults"
      ],
      "extensions": {
        "website": "https://solfarm.io",
        "twitter": "https://twitter.com/Solfarmio",
        "coingeckoId": "solfarm",
        "serumV3Usdc": "8GufnKq7YnXKhnB3WNhgy5PzU9uvHbaaRrZWQK6ixPxW"
      }
    },
    {
      "chainId": 101,
      "address": "5trVBqv1LvHxiSPMsHtEZuf8iN82wbpDcR5Zaw7sWC3s",
      "symbol": "JPYC",
      "name": "JPY Coin",
      "decimals": 6,
      "logoURI": "https://raw.githubusercontent.com/jpycoin/jpyc/main/src/image/jpyc.png",
      "tags": [
        "stablecoin",
        "ethereum"
      ],
      "extensions": {
        "website": "https://jpyc.jp/"
      }
    },
    {
      "chainId": 101,
      "address": "3QuAYThYKFXSmrTcSHsdd7sAxaFBobaCkLy2DBYJLMDs",
      "symbol": "TYNA",
      "name": "wTYNA",
      "decimals": 6,
      "logoURI": "https://raw.githubusercontent.com/M-Igashi/FTX-GAS-Tools/main/icon384.png",
      "tags": [
        "ERC20",
        "ethereum"
      ],
      "extensions": {
        "address": "0x4ae54790c130B21E8CbaCAB011C6170e079e6eF5",
        "bridgeContract": "https://etherscan.io/address/0xeae57ce9cc1984f202e15e038b964bb8bdf7229a",
        "assetContract": "https://etherscan.io/address/0x4ae54790c130B21E8CbaCAB011C6170e079e6eF5",
        "website": "http://lendingbot.s3-website-us-east-1.amazonaws.com/whitepaper.html",
        "twitter": "https://twitter.com/btc_AP"
      }
    },
    {
      "chainId": 101,
      "address": "7zsKqN7Fg2s9VsqAq6XBoiShCVohpGshSUvoWBc6jKYh",
      "symbol": "ARDX",
      "name": "Wrapped ArdCoin (Sollet)",
      "decimals": 2,
      "logoURI": "https://cdn.dex.mn/logo/ardx.png",
      "tags": [
        "wrapped-sollet",
        "ethereum"
      ],
      "extensions": {
        "website": "https://ardcoin.com",
        "coingeckoId": "ardcoin"
      }
    },
    {
      "chainId": 101,
      "address": "7zphtJVjKyECvQkdfxJNPx83MNpPT6ZJyujQL8jyvKcC",
      "symbol": "SSHIB",
      "name": "SolShib",
      "decimals": 9,
      "logoURI": "https://i.ibb.co/0G2sDtr/2021-05-14-09-51-50.jpg",
      "tags": [],
      "extensions": {
        "website": "https://solshib.com/"
      }
    },
    {
      "chainId": 101,
      "address": "HoSWnZ6MZzqFruS1uoU69bU7megzHUv6MFPQ5nqC6Pj2",
      "symbol": "SGI",
      "name": "SolGift",
      "decimals": 9,
      "logoURI": "https://i.ibb.co/t8XMnW8/ICON-2.png",
      "tags": [],
      "extensions": {
        "website": "https://solshib.com/"
      }
    },
    {
      "chainId": 101,
      "address": "GpS9AavHtSUspaBnL1Tu26FWbUAdW8tm3MbacsNvwtGu",
      "symbol": "SOLT",
      "name": "Soltriever",
      "decimals": 9,
      "logoURI": "https://user-images.githubusercontent.com/55430857/118305516-0b1f1000-b523-11eb-8d3b-b4e12e3b4c31.png",
      "tags": [],
      "extensions": {
        "website": "http://soltriever.info/",
        "twitter": "https://twitter.com/_Soltriever"
      }
    },
    {
      "chainId": 101,
      "address": "2QK9vxydd7WoDwvVFT5JSU8cwE9xmbJSzeqbRESiPGMG",
      "symbol": "KEKW",
      "name": "kekwcoin",
      "decimals": 9,
      "logoURI": "https://www.kekw.io/images/logo_final_round_smallFace.png",
      "tags": [],
      "extensions": {
        "website": "https://kekw.io/",
        "twitter": "https://twitter.com/kekwcoin"
      }
    },
    {
      "chainId": 101,
      "address": "FxCvbCVAtNUEKSiKoF6xt2pWPfpXuYFWYbuQySaRnV5R",
      "symbol": "LOOP",
      "name": "LC Andy Social Token",
      "decimals": 8,
      "logoURI": "https://cdn.jsdelivr.net/gh/aschmidhofer/looptoken/LOOPlogo.jpg",
      "tags": [
        "social-token",
        "loop"
      ]
    },
    {
      "chainId": 101,
      "address": "H5gczCNbrtso6BqGKihF97RaWaxpUEZnFuFUKK4YX3s2",
      "symbol": "BDE",
      "name": "Big Defi Energy",
      "decimals": 9,
      "logoURI": "https://raw.githubusercontent.com/bitcoinoverdose/bitcoinoverdose/main/bde.png",
      "tags": [],
      "extensions": {
        "website": "bigdefienergy.com",
        "twitter": "https://twitter.com/Bigdefi"
      }
    },
    {
      "chainId": 101,
      "address": "cREsCN7KAyXcBG2xZc8qrfNHMRgC3MhTb4n3jBnNysv",
      "symbol": "DWT",
      "name": "DARK WEB TOKEN",
      "decimals": 2,
      "logoURI": "https://cdn.jsdelivr.net/gh/DARK-WEB-TOKEN/DWT-LOGO/logo.png",
      "tags": [
        "MEME"
      ],
      "extensions": {
        "serumV3Usdc": "526WW289h5wibg1Q55sK16CGoNip8H5d2AXVbaAGcUMb",
        "website": "https://www.darkwebtoken.live"
      }
    },
    {
      "chainId": 101,
      "address": "EdGAZ8JyFTFbmVedVTbaAEQRb6bxrvi3AW3kz8gABz2E",
      "symbol": "DOGA",
      "name": "Dogana",
      "decimals": 9,
      "logoURI": "https://i.ibb.co/mRPw35y/doganatoken.png",
      "tags": [],
      "extensions": {
        "twitter": "https://twitter.com/DoganaOfficial",
        "serumV3Usdc": "H1Ywt7nSZkLDb2o3vpA5yupnBc9jr1pXtdjMm4Jgk1ay"
      }
    },
    {
      "chainId": 101,
      "address": "3FoUAsGDbvTD6YZ4wVKJgTB76onJUKz7GPEBNiR5b8wc",
      "symbol": "CHEEMS",
      "name": "Cheems",
      "decimals": 9,
      "logoURI": "https://cheems.co/wp-content/uploads/2021/05/acheems.png",
      "tags": [],
      "extensions": {
        "website": "https://cheems.co/",
        "twitter": "https://twitter.com/theCheemsToken",
        "tggroup": "https://t.me/CheemsOfficial"
      }
    },
    {
      "chainId": 101,
      "address": "AWW5UQfMBnPsTaaxCK7cSEmkj1kbX2zUrqvgKXStjBKx",
      "symbol": "SBFC",
      "name": "SBF Coin",
      "decimals": 6,
      "logoURI": "https://www.sbfcoin.org/images/sbfcoin.png",
      "tags": [
        "utility-token",
        "SBF",
        "sbfcoin",
        "SBFC"
      ],
      "extensions": {
        "website": "https://www.sbfcoin.org/",
        "twitter": "https://twitter.com/sbfcoin"
      }
    },
    {
      "chainId": 101,
      "address": "FRbqQnbuLoMbUG4gtQMeULgCDHyY6YWF9NRUuLa98qmq",
      "symbol": "ECOP",
      "name": "EcoPoo",
      "decimals": 0,
      "logoURI": "https://avatars.githubusercontent.com/u/84185080",
      "tags": [
        "meme"
      ],
      "extensions": {
        "twitter": "https://twitter.com/EcoPoo_Official"
      }
    },
    {
      "chainId": 101,
      "address": "5p2zjqCd1WJzAVgcEnjhb9zWDU7b9XVhFhx4usiyN7jB",
      "symbol": "CATO",
      "name": "CATO",
      "decimals": 9,
      "logoURI": "https://raw.githubusercontent.com/SOL-CAT/SOL-CAT/main/CAT512.jpg",
      "tags": [
        "Meme-Token"
      ],
      "extensions": {
        "website": "https://www.solanacato.com/",
        "twitter": "https://twitter.com/SolanaCATO",
        "telegram": "https://t.me/SolanaCATO",
        "serumV3Usdc": "9fe1MWiKqUdwift3dEpxuRHWftG72rysCRHbxDy6i9xB"
      }
    },
    {
      "chainId": 101,
      "address": "J81fW7aza8wVUG1jjzhExsNMs3MrzwT5WrofgFqMjnSA",
      "symbol": "TOM",
      "name": "Tombili",
      "decimals": 9,
      "logoURI": "https://cryptomindex.com/assets/images/coins/TOM.png",
      "tags": [],
      "extensions": {
        "website": "https://cryptomindex.com",
        "twitter": "https://twitter.com/cryptomindex"
      }
    },
    {
      "chainId": 101,
      "address": "GunpHq4fn9gSSyGbPMYXTzs9nBS8RY88CX1so4V8kCiF",
      "symbol": "FABLE",
      "name": "Fable",
      "decimals": 0,
      "logoURI": "https://raw.githubusercontent.com/fabledev/FableResources/master/fable-finance.png",
      "tags": [],
      "extensions": {
        "website": "https://fable.finance",
        "twitter": "https://twitter.com/fable_finance"
      }
    },
    {
      "chainId": 101,
      "address": "6L5DzH3p1t1PrCrVkudasuUnWbK7Jq9tYwcwWQiV6yd7",
      "symbol": "LZD",
      "name": "Lizard",
      "decimals": 6,
      "logoURI": "https://raw.githubusercontent.com/LZD-sol/lzdsol.io/main/sollizard.png",
      "tags": [],
      "extensions": {
        "website": "https://www.lzdsol.io",
        "twitter": "https://twitter.com/lzd_sol"
      }
    },
    {
      "chainId": 101,
      "address": "EZqcdU8RLu9EChZgrY2BNVg8eovfdGyTiY2bd69EsPgQ",
      "symbol": "FELON",
      "name": "FuckElon",
      "decimals": 0,
      "logoURI": "https://i.ibb.co/yW2zDZ4/E1-Oso-Gt-XEAMUX4l.jpg",
      "tags": [],
      "extensions": {
        "website": "https://fuckelonmusk.godaddysites.com/",
        "twitter": "https://twitter.com/FuckElonMusk8",
        "tgann": "https://t.me/fuckelonmusktoday",
        "tggroup": "https://t.me/joinchat/cgUOCIRSTJ9hZmY1"
      }
    },
    {
      "chainId": 101,
      "address": "HBHMiauecxer5FCzPeXgE2A8ZCf7fQgxxwo4vfkFtC7s",
      "symbol": "SLNDN",
      "name": "Solanadon",
      "decimals": 9,
      "logoURI": "https://avatars.githubusercontent.com/u/84234249?s=400&u=13b4d7cf678ad50ed52d1facff89b032758fd603&v=4",
      "tags": [],
      "extensions": {
        "website": "https://solanadon.com/",
        "twitter": "https://twitter.com/SolanadonCoin",
        "tgann": "https://t.me/solanadonann"
      }
    },
    {
      "chainId": 101,
      "address": "5WUab7TCvth43Au5vk6wKjchTzWFeyPEUSJE1MPJtTZE",
      "symbol": "KEKN1",
      "name": "KEKW In Solana Tripping",
      "decimals": 0,
      "logoURI": "https://www.kekw.io/images/KEKN1_logo.png",
      "tags": [
        "nft"
      ],
      "extensions": {
        "website": "https://www.kekw.io/",
        "twitter": "https://twitter.com/kekwcoin"
      }
    },
    {
      "chainId": 101,
      "address": "9KEe6o1jRTqFDFBo2AezsskcxBNwuq1rVeVat1Td8zbV",
      "symbol": "MPAD",
      "name": "MercuryPAD Token",
      "decimals": 9,
      "logoURI": "https://i.ibb.co/TvcPsr1/mercury-Pad-Token.png",
      "tags": [
        "MPAD",
        "LaunchPAD"
      ],
      "extensions": {
        "website": "https://mercurypad.com/",
        "twitter": "https://twitter.com/MercuryPad"
      }
    },
    {
      "chainId": 101,
      "address": "4KAFf8ZpNCn1SWLZFo5tbeZsKpVemsobbVZdERWxRvd2",
      "symbol": "SGT",
      "name": "Sangga Token",
      "decimals": 8,
      "logoURI": "https://sgt-info.s3.ap-northeast-2.amazonaws.com/logo/SGT_Logo.png",
      "tags": [],
      "extensions": {
        "website": "https://sanggatalk.io"
      }
    },
    {
      "chainId": 101,
      "address": "Ae1aeYK9WrB2kP29jJU4aUUK7Y1vzsGNZFKoe4BG2h6P",
      "symbol": "NINJA",
      "name": "NINJA",
      "decimals": 0,
      "logoURI": "https://raw.githubusercontent.com/yuzu-ninjaprotocol/ninjaprotocol/main/NINJA%20Token.svg",
      "tags": [],
      "extensions": {
        "website": "http://ninjaprotocol.io"
      }
    },
    {
      "chainId": 101,
      "address": "E6UBhrtvP4gYHAEgoBi8kDU6DrPPmQxTAJvASo4ptNev",
      "symbol": "SOLDOG",
      "name": "SOLDOG",
      "decimals": 0,
      "logoURI": "https://gateway.pinata.cloud/ipfs/QmefHmCHysNDR5aKZ5dKkC4zqhKcgsewMr1c53eSEbMhfZ/soldog.png",
      "tags": [],
      "extensions": {
        "website": "https://solanadog.io",
        "twitter": "https://twitter.com/solanadog"
      }
    },
    {
      "chainId": 101,
      "address": "9nusLQeFKiocswDt6NQsiErm1M43H2b8x6v5onhivqKv",
      "symbol": "LLAMA",
      "name": "SOLLAMA",
      "decimals": 1,
      "logoURI": "https://raw.githubusercontent.com/soirt/sollama-brand/main/avatar.jpg",
      "tags": [],
      "extensions": {
        "website": "https://sollama.finance",
        "twitter": "https://twitter.com/SollamaFinance"
      }
    },
    {
      "chainId": 101,
      "address": "BLwTnYKqf7u4qjgZrrsKeNs2EzWkMLqVCu6j8iHyrNA3",
      "symbol": "BOP",
      "name": "Boring Protocol",
      "decimals": 8,
      "logoURI": "https://cloudflare-ipfs.com/ipfs/bafybeihqdesti5rkqfijdstsgxtngb5rsi7uwf4ygz3hkvbbaxfrqshfym",
      "tags": [
        "security-token",
        "utility-token"
      ],
      "extensions": {
        "website": "https://boringprotocol.io",
        "twitter": "https://twitter.com/BoringProtocol",
        "serumV3Usdc": "7MmPwD1K56DthW14P1PnWZ4zPCbPWemGs3YggcT1KzsM"
      }
    },
    {
      "chainId": 101,
      "address": "ER8Xa8YxJLC3CFJgdAxJs46Rdhb7B3MjgbPZsVg1aAFV",
      "symbol": "MOLAMON",
      "name": "MOLAMON",
      "decimals": 0,
      "logoURI": "https://i.ibb.co/cNhCc33/molamon.jpg",
      "tags": [],
      "extensions": {
        "website": "https://moonlana.com/",
        "twitter": "https://twitter.com/xMoonLana",
        "medium": "https://moonlana.medium.com/"
      }
    },
    {
      "chainId": 101,
      "address": "4ezHExHThrwnnoqKcMNbUwcVYXzdkDerHFGfegnTqA2E",
      "symbol": "STUD",
      "name": "SolanaToolsUtilityDapp",
      "decimals": 9,
      "logoURI": "https://pbs.twimg.com/profile_images/1395766787782873092/XvDoI56t_400x400.jpg",
      "tags": [],
      "extensions": {
        "website": "https://www.solanatools.io/"
      }
    },
    {
      "chainId": 101,
      "address": "AZtNYaEAHDBeK5AvdzquZWjc4y8cj5sKWH1keUJGMuPV",
      "symbol": "RESP",
      "name": "RESPECT",
      "decimals": 8,
      "logoURI": "https://static.tildacdn.com/tild3463-3338-4764-b938-363064666431/logo.jpg",
      "tags": [],
      "extensions": {
        "website": "https://respect.cash"
      }
    },
    {
      "chainId": 101,
      "address": "5j6BmiZTfHssaWPT23EQYQci3w57VTw7QypKArQZbSZ9",
      "symbol": "CHAD",
      "name": "ChadTrader Token",
      "decimals": 9,
      "logoURI": "https://gateway.pinata.cloud/ipfs/QmVZYKtcQ6dGuZ3DeWJ9NHjnWCj2bPTJdpKyXnoaP4eHYx",
      "tags": [
        "utility-token"
      ],
      "extensions": {
        "website": "https://chadtrader.io/",
        "twitter": "https://twitter.com/chadtraderio"
      }
    },
    {
      "chainId": 101,
      "address": "GsNzxJfFn6zQdJGeYsupJWzUAm57Ba7335mfhWvFiE9Z",
      "symbol": "DXL",
      "name": "Dexlab",
      "decimals": 6,
      "logoURI": "https://cdn.jsdelivr.net/gh/dexlab-project/assets@master/tokens/solana/dxl/symbol.png",
      "tags": [],
      "extensions": {
        "website": "https://www.dexlab.space/"
      }
    },
    {
      "chainId": 101,
      "address": "APvgd1J98PGW77H1fDa7W7Y4fcbFwWfs71RNyJKuYs1Y",
      "symbol": "FUZ",
      "name": "Fuzzy.One",
      "decimals": 8,
      "logoURI": "https://www.fuzzy.one/static/bf32ac292bb7a4511520dee28b1ce433/50ead/fuz300.webp",
      "tags": [
        "Fuzzy.One",
        "FUZ",
        "Supply chain token"
      ],
      "extensions": {
        "website": "https://www.fuzzy.one/"
      }
    },
    {
      "chainId": 101,
      "address": "6TCbtxs6eYfMKVF9ppTNvbUemW2YnpFig6z1jSqgM16e",
      "symbol": "STRANGE",
      "name": "STRANGE",
      "decimals": 0,
      "logoURI": "https://safepluto.tech/images/strange.png",
      "tags": [
        "utility-token"
      ],
      "extensions": {
        "website": "https://safepluto.tech"
      }
    },
    {
      "chainId": 101,
      "address": "8upjSpvjcdpuzhfR1zriwg5NXkwDruejqNE9WNbPRtyA",
      "symbol": "GRAPE",
      "name": "Grape",
      "decimals": 6,
      "logoURI": "https://www.unlimitedgrapes.com/assets/img/Grape_logo.svg",
      "tags": [],
      "extensions": {
        "website": "https://www.unlimitedgrapes.com/"
      }
    },
    {
      "chainId": 101,
      "address": "7xzovRepzLvXbbpVZLYKzEBhCNgStEv1xpDqf1rMFFKX",
      "symbol": "KERMIT",
      "name": "Kermit",
      "decimals": 8,
      "logoURI": "https://i.imgur.com/4jthhoa.jpg",
      "tags": [
        "utility-token"
      ],
      "extensions": {
        "website": "https://www.kermitfinance.com",
        "twitter": "https://twitter.com/KermitFinance"
      }
    },
    {
      "chainId": 101,
      "address": "8tbAqS4dFNEeC6YGWpNnusc3JcxoFLMiiLPyHctgGYFe",
      "symbol": "PIPANA",
      "name": "Pipana",
      "decimals": 10,
      "logoURI": "https://pip.monster/img/pipana.jpg",
      "tags": [],
      "extensions": {
        "website": "https://pip.monster",
        "twitter": "https://twitter.com/itspipana"
      }
    },
    {
      "chainId": 101,
      "address": "8s9FCz99Wcr3dHpiauFRi6bLXzshXfcGTfgQE7UEopVx",
      "symbol": "CKC",
      "name": "ChikinCoin",
      "decimals": 6,
      "logoURI": "https://raw.githubusercontent.com/ChikinDeveloper/ChikinCoin/master/assets/logo_circle.svg",
      "tags": [],
      "extensions": {
        "website": "https://www.chikin.run",
        "twitter": "https://twitter.com/ChikinDev"
      }
    },
    {
      "chainId": 101,
      "address": "8b9mQo6ZU2rwZQgSFqGNQvXzrUSHDTRpKSKi9XXdGmqN",
      "symbol": "CHANGPENGUIN",
      "name": "CHANGPENGUIN",
      "decimals": 6,
      "logoURI": "https://img1.wsimg.com/isteam/ip/0806e069-1a1b-438a-aa86-7765c335fac8/penguin%20logo%2011.png",
      "tags": [],
      "extensions": {
        "website": "https://changpenguin.finance/",
        "twitter": "https://twitter.com/changpenguinFi"
      }
    },
    {
      "chainId": 101,
      "address": "51tMb3zBKDiQhNwGqpgwbavaGH54mk8fXFzxTc1xnasg",
      "symbol": "APEX",
      "name": "APEX",
      "decimals": 9,
      "logoURI": "https://apexit.finance/images/apex.png",
      "tags": [],
      "extensions": {
        "website": "https://apexit.finance/",
        "twitter": "https://twitter.com/apeXit_finance",
        "discord": "https://discord.gg/aASQy2dWsN",
        "tggroup": "https://t.me/apexit_finance"
      }
    },
    {
      "chainId": 101,
      "address": "4NPzwMK2gfgQ6rTv8x4EE1ZvKW6MYyYTSrAZCx7zxyaX",
      "symbol": "KLB",
      "name": "Black Label",
      "decimals": 0,
      "logoURI": "https://raw.githubusercontent.com/klbtoken/klbtoken/main/klbtoken.svg",
      "tags": [],
      "extensions": {
        "website": "https://www.klbtoken.com",
        "twitter": "https://twitter.com/klbtoken"
      }
    },
    {
      "chainId": 101,
      "address": "3RSafdgu7P2smSGHJvSGQ6kZVkcErZXfZTtynJYboyAu",
      "symbol": "SINE",
      "name": "SINE",
      "decimals": 4,
      "logoURI": "https://raw.githubusercontent.com/sinetoken/public/main/icon/circle_icon/circle_icon.svg",
      "tags": [
        "security-token",
        "utility-token"
      ],
      "extensions": {
        "website": "https://solainetwork.com/",
        "twitter": "https://twitter.com/SolAiNetwork"
      }
    },
    {
      "chainId": 101,
<<<<<<< HEAD
      "address": "qXu8Tj65H5XR8KHuaKKoyLCWj592KbTG3YWJwsuFrPS",
      "symbol": "STVA",
      "name": "SOLtiva",
      "decimals": 3,
      "logoURI": "https://raw.githubusercontent.com/klbtoken/soltiva/main/soltiva.svg",
      "tags": [],
      "extensions": {
        "website": "https://soltiva.co"
=======
      "address": "guppyrZyEX9iTPSu92pi8T71Zka7xd6PrsTJrXRW6u1",
      "symbol": "GUPPY",
      "name": "Orca Guppy Collectible",
      "decimals": 0,
      "logoURI": "https://cdn.jsdelivr.net/gh/solana-labs/token-list@main/assets/mainnet/DjVE6JNiYqPL2QXyCUUh8rNjHrbz9hXHNYt99MQ59qw1/guppy.png",
      "tags": [
        "nft"
      ],
      "extensions": {
        "website": "https://www.orca.so",
        "twitter": "https://twitter.com/orca_so"
      }
    },
    {
      "chainId": 101,
      "address": "whaLeHav12EhGK19u6kKbLRwC9E1EATGnm6MWbBCcUW",
      "symbol": "WHALE",
      "name": "Orca Whale Collectible",
      "decimals": 0,
      "logoURI": "https://cdn.jsdelivr.net/gh/solana-labs/token-list@main/assets/mainnet/DjVE6JNiYqPL2QXyCUUh8rNjHrbz9hXHNYt99MQ59qw1/whale.png",
      "tags": [
        "nft"
      ],
      "extensions": {
        "website": "https://www.orca.so",
        "twitter": "https://twitter.com/orca_so"
      }
    },
    {
      "chainId": 101,
      "address": "kLwhLkZRt6CadPHRBsgfhRCKXX426WMBnhoGozTduvk",
      "symbol": "KILLER-WHALE",
      "name": "Orca Killer Whale Collectible",
      "decimals": 0,
      "logoURI": "https://cdn.jsdelivr.net/gh/solana-labs/token-list@main/assets/mainnet/DjVE6JNiYqPL2QXyCUUh8rNjHrbz9hXHNYt99MQ59qw1/killer_whale.png",
      "tags": [
        "nft"
      ],
      "extensions": {
        "website": "https://www.orca.so",
        "twitter": "https://twitter.com/orca_so"
      }
    },
    {
      "chainId": 101,
      "address": "star2pH7rVWscs743JGdCAL8Lc9nyJeqx7YQXkGUnWf",
      "symbol": "STARFISH",
      "name": "Orca Starfish Collectible",
      "decimals": 6,
      "logoURI": "https://cdn.jsdelivr.net/gh/solana-labs/token-list@main/assets/mainnet/DjVE6JNiYqPL2QXyCUUh8rNjHrbz9hXHNYt99MQ59qw1/starfish.png",
      "tags": [
        "nft"
      ],
      "extensions": {
        "website": "https://www.orca.so",
        "twitter": "https://twitter.com/orca_so"
      }
    },
    {
      "chainId": 101,
      "address": "cLownTTaiiQMoyMmFjfmSGowi8HyNhCtTLFcrNKnqX6",
      "symbol": "CLOWNFISH",
      "name": "Orca Clownfish Collectible",
      "decimals": 0,
      "logoURI": "https://cdn.jsdelivr.net/gh/solana-labs/token-list@main/assets/mainnet/DjVE6JNiYqPL2QXyCUUh8rNjHrbz9hXHNYt99MQ59qw1/clownfish.png",
      "tags": [
        "nft"
      ],
      "extensions": {
        "website": "https://www.orca.so",
        "twitter": "https://twitter.com/orca_so"
      }
    },
    {
      "chainId": 101,
      "address": "ECFcUGwHHMaZynAQpqRHkYeTBnS5GnPWZywM8aggcs3A",
      "symbol": "SOL/USDC",
      "name": "Orca SOL/USDC LP Token",
      "decimals": 9,
      "logoURI": "https://cdn.jsdelivr.net/gh/solana-labs/token-list@main/assets/mainnet/DjVE6JNiYqPL2QXyCUUh8rNjHrbz9hXHNYt99MQ59qw1/logo.png",
      "tags": [
        "lp-token"
      ],
      "extensions": {
        "website": "https://www.orca.so",
        "twitter": "https://twitter.com/orca_so"
      }
    },
    {
      "chainId": 101,
      "address": "3H5XKkE9uVvxsdrFeN4BLLGCmohiQN6aZJVVcJiXQ4WC",
      "symbol": "USDC/USDT",
      "name": "Orca USDC/USDT LP Token",
      "decimals": 9,
      "logoURI": "https://cdn.jsdelivr.net/gh/solana-labs/token-list@main/assets/mainnet/DjVE6JNiYqPL2QXyCUUh8rNjHrbz9hXHNYt99MQ59qw1/logo.png",
      "tags": [
        "lp-token"
      ],
      "extensions": {
        "website": "https://www.orca.so",
        "twitter": "https://twitter.com/orca_so"
      }
    },
    {
      "chainId": 101,
      "address": "8qNqTaKKbdZuzQPWWXy5wNVkJh54ex8zvvnEnTFkrKMP",
      "symbol": "USDC/USDT-SRM",
      "name": "Orca USDC/USDT-SRM LP Token",
      "decimals": 9,
      "logoURI": "https://cdn.jsdelivr.net/gh/solana-labs/token-list@main/assets/mainnet/DjVE6JNiYqPL2QXyCUUh8rNjHrbz9hXHNYt99MQ59qw1/logo.png",
      "tags": [
        "lp-token"
      ],
      "extensions": {
        "website": "https://www.orca.so",
        "twitter": "https://twitter.com/orca_so"
      }
    },
    {
      "chainId": 101,
      "address": "7TYb32qkwYosUQfUspU45cou7Bb3nefJocVMFX2mEGTT",
      "symbol": "ETH/USDC",
      "name": "Orca ETH/USDC LP Token",
      "decimals": 9,
      "logoURI": "https://cdn.jsdelivr.net/gh/solana-labs/token-list@main/assets/mainnet/DjVE6JNiYqPL2QXyCUUh8rNjHrbz9hXHNYt99MQ59qw1/logo.png",
      "tags": [
        "lp-token"
      ],
      "extensions": {
        "website": "https://www.orca.so",
        "twitter": "https://twitter.com/orca_so"
      }
    },
    {
      "chainId": 101,
      "address": "EhBAmhkgEsMa8McFB5bpqZaRpZvGBBJ4jN59T5xToPdG",
      "symbol": "ETH/USDT-SRM",
      "name": "Orca ETH/USDT-SRM LP Token",
      "decimals": 9,
      "logoURI": "https://cdn.jsdelivr.net/gh/solana-labs/token-list@main/assets/mainnet/DjVE6JNiYqPL2QXyCUUh8rNjHrbz9hXHNYt99MQ59qw1/logo.png",
      "tags": [
        "lp-token"
      ],
      "extensions": {
        "website": "https://www.orca.so",
        "twitter": "https://twitter.com/orca_so"
      }
    },
    {
      "chainId": 101,
      "address": "8pFwdcuXM7pvHdEGHLZbUR8nNsjj133iUXWG6CgdRHk2",
      "symbol": "BTC/ETH",
      "name": "Orca BTC/ETH LP Token",
      "decimals": 9,
      "logoURI": "https://cdn.jsdelivr.net/gh/solana-labs/token-list@main/assets/mainnet/DjVE6JNiYqPL2QXyCUUh8rNjHrbz9hXHNYt99MQ59qw1/logo.png",
      "tags": [
        "lp-token"
      ],
      "extensions": {
        "website": "https://www.orca.so",
        "twitter": "https://twitter.com/orca_so"
      }
    },
    {
      "chainId": 101,
      "address": "7bb88DAnQY7LSoWEuqezCcbk4vutQbuRqgJMqpX8h6dL",
      "symbol": "ETH/SOL",
      "name": "Orca ETH/SOL LP Token",
      "decimals": 9,
      "logoURI": "https://cdn.jsdelivr.net/gh/solana-labs/token-list@main/assets/mainnet/DjVE6JNiYqPL2QXyCUUh8rNjHrbz9hXHNYt99MQ59qw1/logo.png",
      "tags": [
        "lp-token"
      ],
      "extensions": {
        "website": "https://www.orca.so",
        "twitter": "https://twitter.com/orca_so"
      }
    },
    {
      "chainId": 101,
      "address": "GWEmABT4rD3sGhyghv9rKbfdiaFe5uMHeJqr6hhu3XvA",
      "symbol": "RAY/SOL",
      "name": "Orca RAY/SOL LP Token",
      "decimals": 9,
      "logoURI": "https://cdn.jsdelivr.net/gh/solana-labs/token-list@main/assets/mainnet/DjVE6JNiYqPL2QXyCUUh8rNjHrbz9hXHNYt99MQ59qw1/logo.png",
      "tags": [
        "lp-token"
      ],
      "extensions": {
        "website": "https://www.orca.so",
        "twitter": "https://twitter.com/orca_so"
      }
    },
    {
      "chainId": 101,
      "address": "BmZNYGt7aApGTUUxAQUYsW64cMbb6P7uniokCWaptj4D",
      "symbol": "SOL/USDT",
      "name": "Orca SOL/USDT LP Token",
      "decimals": 9,
      "logoURI": "https://cdn.jsdelivr.net/gh/solana-labs/token-list@main/assets/mainnet/DjVE6JNiYqPL2QXyCUUh8rNjHrbz9hXHNYt99MQ59qw1/logo.png",
      "tags": [
        "lp-token"
      ],
      "extensions": {
        "website": "https://www.orca.so",
        "twitter": "https://twitter.com/orca_so"
      }
    },
    {
      "chainId": 101,
      "address": "E4cthfUFaDd4x5t1vbeBNBHm7isqhM8kapthPzPJz1M2",
      "symbol": "SOL/USDT-SRM",
      "name": "Orca SOL/USDT-SRM LP Token",
      "decimals": 9,
      "logoURI": "https://cdn.jsdelivr.net/gh/solana-labs/token-list@main/assets/mainnet/DjVE6JNiYqPL2QXyCUUh8rNjHrbz9hXHNYt99MQ59qw1/logo.png",
      "tags": [
        "lp-token"
      ],
      "extensions": {
        "website": "https://www.orca.so",
        "twitter": "https://twitter.com/orca_so"
      }
    },
    {
      "chainId": 101,
      "address": "6ojPekCSQimAjDjaMApLvh3jF6wnZeNEVRVVoGNzEXvV",
      "symbol": "SOL/SRM",
      "name": "Orca SOL/SRM LP Token",
      "decimals": 9,
      "logoURI": "https://cdn.jsdelivr.net/gh/solana-labs/token-list@main/assets/mainnet/DjVE6JNiYqPL2QXyCUUh8rNjHrbz9hXHNYt99MQ59qw1/logo.png",
      "tags": [
        "lp-token"
      ],
      "extensions": {
        "website": "https://www.orca.so",
        "twitter": "https://twitter.com/orca_so"
      }
    },
    {
      "chainId": 101,
      "address": "YJRknE9oPhUMtq1VvhjVzG5WnRsjQtLsWg3nbaAwCQ5",
      "symbol": "FTT/SOL",
      "name": "Orca FTT/SOL LP Token",
      "decimals": 9,
      "logoURI": "https://cdn.jsdelivr.net/gh/solana-labs/token-list@main/assets/mainnet/DjVE6JNiYqPL2QXyCUUh8rNjHrbz9hXHNYt99MQ59qw1/logo.png",
      "tags": [
        "lp-token"
      ],
      "extensions": {
        "website": "https://www.orca.so",
        "twitter": "https://twitter.com/orca_so"
      }
    },
    {
      "chainId": 101,
      "address": "C9PKvetJPrrPD53PR2aR8NYtVZzucCRkHYzcFXbZXEqu",
      "symbol": "KIN/SOL",
      "name": "Orca KIN/SOL LP Token",
      "decimals": 9,
      "logoURI": "https://cdn.jsdelivr.net/gh/solana-labs/token-list@main/assets/mainnet/DjVE6JNiYqPL2QXyCUUh8rNjHrbz9hXHNYt99MQ59qw1/logo.png",
      "tags": [
        "lp-token"
      ],
      "extensions": {
        "website": "https://www.orca.so",
        "twitter": "https://twitter.com/orca_so"
      }
    },
    {
      "chainId": 101,
      "address": "6SfhBAmuaGf9p3WAxeHJYCWMABnYUMrdzNdK5Stvvj4k",
      "symbol": "ROPE/SOL",
      "name": "Orca ROPE/SOL LP Token",
      "decimals": 9,
      "logoURI": "https://cdn.jsdelivr.net/gh/solana-labs/token-list@main/assets/mainnet/DjVE6JNiYqPL2QXyCUUh8rNjHrbz9hXHNYt99MQ59qw1/logo.png",
      "tags": [
        "lp-token"
      ],
      "extensions": {
        "website": "https://www.orca.so",
        "twitter": "https://twitter.com/orca_so"
      }
    },
    {
      "chainId": 101,
      "address": "9r1n79TmerAgQJboUT8QvrChX3buZBfuSrBTtYM1cW4h",
      "symbol": "SOL/STEP",
      "name": "Orca SOL/STEP LP Token",
      "decimals": 9,
      "logoURI": "https://cdn.jsdelivr.net/gh/solana-labs/token-list@main/assets/mainnet/DjVE6JNiYqPL2QXyCUUh8rNjHrbz9hXHNYt99MQ59qw1/logo.png",
      "tags": [
        "lp-token"
      ],
      "extensions": {
        "website": "https://www.orca.so",
        "twitter": "https://twitter.com/orca_so"
      }
    },
    {
      "chainId": 101,
      "address": "ELLELFtgvWBgLkdY9EFx4Vb3SLNj4DJEhzZLWy1wCh4Y",
      "symbol": "OXY/SOL",
      "name": "Orca OXY/SOL LP Token",
      "decimals": 9,
      "logoURI": "https://cdn.jsdelivr.net/gh/solana-labs/token-list@main/assets/mainnet/DjVE6JNiYqPL2QXyCUUh8rNjHrbz9hXHNYt99MQ59qw1/logo.png",
      "tags": [
        "lp-token"
      ],
      "extensions": {
        "website": "https://www.orca.so",
        "twitter": "https://twitter.com/orca_so"
      }
    },
    {
      "chainId": 101,
      "address": "BXM9ph4AuhCUzf94HQu5FnfeVThKj5oyrnb1krY1zax5",
      "symbol": "MER/SOL",
      "name": "Orca MER/SOL LP Token",
      "decimals": 9,
      "logoURI": "https://cdn.jsdelivr.net/gh/solana-labs/token-list@main/assets/mainnet/DjVE6JNiYqPL2QXyCUUh8rNjHrbz9hXHNYt99MQ59qw1/logo.png",
      "tags": [
        "lp-token"
      ],
      "extensions": {
        "website": "https://www.orca.so",
        "twitter": "https://twitter.com/orca_so"
      }
    },
    {
      "chainId": 101,
      "address": "FJ9Q9ojA7vdf5rFbcTc6dd7D3nLpwSxdtFSE8cwfuvqt",
      "symbol": "FIDA/SOL",
      "name": "Orca FIDA/SOL LP Token",
      "decimals": 9,
      "logoURI": "https://cdn.jsdelivr.net/gh/solana-labs/token-list@main/assets/mainnet/DjVE6JNiYqPL2QXyCUUh8rNjHrbz9hXHNYt99MQ59qw1/logo.png",
      "tags": [
        "lp-token"
      ],
      "extensions": {
        "website": "https://www.orca.so",
        "twitter": "https://twitter.com/orca_so"
      }
    },
    {
      "chainId": 101,
      "address": "EHkfnhKLLTUqo1xMZLxhM9EusEgpN6RXPpZsGpUsewaa",
      "symbol": "MAPS/SOL",
      "name": "Orca MAPS/SOL LP Token",
      "decimals": 9,
      "logoURI": "https://cdn.jsdelivr.net/gh/solana-labs/token-list@main/assets/mainnet/DjVE6JNiYqPL2QXyCUUh8rNjHrbz9hXHNYt99MQ59qw1/logo.png",
      "tags": [
        "lp-token"
      ],
      "extensions": {
        "website": "https://www.orca.so",
        "twitter": "https://twitter.com/orca_so"
      }
    },
    {
      "chainId": 101,
      "address": "9rguDaKqTrVjaDXafq6E7rKGn7NPHomkdb8RKpjKCDm2",
      "symbol": "SAMO/SOL",
      "name": "Orca SAMO/SOL LP Token",
      "decimals": 9,
      "logoURI": "https://cdn.jsdelivr.net/gh/solana-labs/token-list@main/assets/mainnet/DjVE6JNiYqPL2QXyCUUh8rNjHrbz9hXHNYt99MQ59qw1/logo.png",
      "tags": [
        "lp-token"
      ],
      "extensions": {
        "website": "https://www.orca.so",
        "twitter": "https://twitter.com/orca_so"
      }
    },
    {
      "chainId": 101,
      "address": "2697FyJ4vD9zwAVPr33fdVPDv54pyZZiBv9S2AoKMyQf",
      "symbol": "COPE/SOL",
      "name": "Orca COPE/SOL LP Token",
      "decimals": 9,
      "logoURI": "https://cdn.jsdelivr.net/gh/solana-labs/token-list@main/assets/mainnet/DjVE6JNiYqPL2QXyCUUh8rNjHrbz9hXHNYt99MQ59qw1/logo.png",
      "tags": [
        "lp-token"
      ],
      "extensions": {
        "website": "https://www.orca.so",
        "twitter": "https://twitter.com/orca_so"
      }
    },
    {
      "chainId": 101,
      "address": "HEhMLvpSdPviukafKwVN8BnBUTamirptsQ6Wxo5Cyv8s",
      "symbol": "FTR",
      "name": "Future",
      "decimals": 9,
      "logoURI": "http://future-ftr.io/images/logo.png",
      "tags": [],
      "extensions": {
        "website": "https://future-ftr.io",
        "twitter": "https://twitter.com/ftr_finance"
      }
    },
    {
      "chainId": 101,
      "address": "Da1jboBKU3rqXUqPL3L3BxJ8e67ogVgVKcqy4rWsS7LC",
      "symbol": "UBE",
      "name": "UBE Token",
      "decimals": 10,
      "logoURI": "https://cdn.jsdelivr.net/gh/donfrancisco/ubetoken/UBE.png",
      "tags": [],
      "extensions": {
        "website": "https://www.ubetoken.com",
        "twitter": "https://twitter.com/ube_token"
>>>>>>> 0d06f297
      }
    }
  ],
  "version": {
    "major": 0,
    "minor": 2,
    "patch": 2
  }
}<|MERGE_RESOLUTION|>--- conflicted
+++ resolved
@@ -8099,7 +8099,422 @@
     },
     {
       "chainId": 101,
-<<<<<<< HEAD
+      "address": "guppyrZyEX9iTPSu92pi8T71Zka7xd6PrsTJrXRW6u1",
+      "symbol": "GUPPY",
+      "name": "Orca Guppy Collectible",
+      "decimals": 0,
+      "logoURI": "https://cdn.jsdelivr.net/gh/solana-labs/token-list@main/assets/mainnet/DjVE6JNiYqPL2QXyCUUh8rNjHrbz9hXHNYt99MQ59qw1/guppy.png",
+      "tags": [
+        "nft"
+      ],
+      "extensions": {
+        "website": "https://www.orca.so",
+        "twitter": "https://twitter.com/orca_so"
+      }
+    },
+    {
+      "chainId": 101,
+      "address": "whaLeHav12EhGK19u6kKbLRwC9E1EATGnm6MWbBCcUW",
+      "symbol": "WHALE",
+      "name": "Orca Whale Collectible",
+      "decimals": 0,
+      "logoURI": "https://cdn.jsdelivr.net/gh/solana-labs/token-list@main/assets/mainnet/DjVE6JNiYqPL2QXyCUUh8rNjHrbz9hXHNYt99MQ59qw1/whale.png",
+      "tags": [
+        "nft"
+      ],
+      "extensions": {
+        "website": "https://www.orca.so",
+        "twitter": "https://twitter.com/orca_so"
+      }
+    },
+    {
+      "chainId": 101,
+      "address": "kLwhLkZRt6CadPHRBsgfhRCKXX426WMBnhoGozTduvk",
+      "symbol": "KILLER-WHALE",
+      "name": "Orca Killer Whale Collectible",
+      "decimals": 0,
+      "logoURI": "https://cdn.jsdelivr.net/gh/solana-labs/token-list@main/assets/mainnet/DjVE6JNiYqPL2QXyCUUh8rNjHrbz9hXHNYt99MQ59qw1/killer_whale.png",
+      "tags": [
+        "nft"
+      ],
+      "extensions": {
+        "website": "https://www.orca.so",
+        "twitter": "https://twitter.com/orca_so"
+      }
+    },
+    {
+      "chainId": 101,
+      "address": "star2pH7rVWscs743JGdCAL8Lc9nyJeqx7YQXkGUnWf",
+      "symbol": "STARFISH",
+      "name": "Orca Starfish Collectible",
+      "decimals": 6,
+      "logoURI": "https://cdn.jsdelivr.net/gh/solana-labs/token-list@main/assets/mainnet/DjVE6JNiYqPL2QXyCUUh8rNjHrbz9hXHNYt99MQ59qw1/starfish.png",
+      "tags": [
+        "nft"
+      ],
+      "extensions": {
+        "website": "https://www.orca.so",
+        "twitter": "https://twitter.com/orca_so"
+      }
+    },
+    {
+      "chainId": 101,
+      "address": "cLownTTaiiQMoyMmFjfmSGowi8HyNhCtTLFcrNKnqX6",
+      "symbol": "CLOWNFISH",
+      "name": "Orca Clownfish Collectible",
+      "decimals": 0,
+      "logoURI": "https://cdn.jsdelivr.net/gh/solana-labs/token-list@main/assets/mainnet/DjVE6JNiYqPL2QXyCUUh8rNjHrbz9hXHNYt99MQ59qw1/clownfish.png",
+      "tags": [
+        "nft"
+      ],
+      "extensions": {
+        "website": "https://www.orca.so",
+        "twitter": "https://twitter.com/orca_so"
+      }
+    },
+    {
+      "chainId": 101,
+      "address": "ECFcUGwHHMaZynAQpqRHkYeTBnS5GnPWZywM8aggcs3A",
+      "symbol": "SOL/USDC",
+      "name": "Orca SOL/USDC LP Token",
+      "decimals": 9,
+      "logoURI": "https://cdn.jsdelivr.net/gh/solana-labs/token-list@main/assets/mainnet/DjVE6JNiYqPL2QXyCUUh8rNjHrbz9hXHNYt99MQ59qw1/logo.png",
+      "tags": [
+        "lp-token"
+      ],
+      "extensions": {
+        "website": "https://www.orca.so",
+        "twitter": "https://twitter.com/orca_so"
+      }
+    },
+    {
+      "chainId": 101,
+      "address": "3H5XKkE9uVvxsdrFeN4BLLGCmohiQN6aZJVVcJiXQ4WC",
+      "symbol": "USDC/USDT",
+      "name": "Orca USDC/USDT LP Token",
+      "decimals": 9,
+      "logoURI": "https://cdn.jsdelivr.net/gh/solana-labs/token-list@main/assets/mainnet/DjVE6JNiYqPL2QXyCUUh8rNjHrbz9hXHNYt99MQ59qw1/logo.png",
+      "tags": [
+        "lp-token"
+      ],
+      "extensions": {
+        "website": "https://www.orca.so",
+        "twitter": "https://twitter.com/orca_so"
+      }
+    },
+    {
+      "chainId": 101,
+      "address": "8qNqTaKKbdZuzQPWWXy5wNVkJh54ex8zvvnEnTFkrKMP",
+      "symbol": "USDC/USDT-SRM",
+      "name": "Orca USDC/USDT-SRM LP Token",
+      "decimals": 9,
+      "logoURI": "https://cdn.jsdelivr.net/gh/solana-labs/token-list@main/assets/mainnet/DjVE6JNiYqPL2QXyCUUh8rNjHrbz9hXHNYt99MQ59qw1/logo.png",
+      "tags": [
+        "lp-token"
+      ],
+      "extensions": {
+        "website": "https://www.orca.so",
+        "twitter": "https://twitter.com/orca_so"
+      }
+    },
+    {
+      "chainId": 101,
+      "address": "7TYb32qkwYosUQfUspU45cou7Bb3nefJocVMFX2mEGTT",
+      "symbol": "ETH/USDC",
+      "name": "Orca ETH/USDC LP Token",
+      "decimals": 9,
+      "logoURI": "https://cdn.jsdelivr.net/gh/solana-labs/token-list@main/assets/mainnet/DjVE6JNiYqPL2QXyCUUh8rNjHrbz9hXHNYt99MQ59qw1/logo.png",
+      "tags": [
+        "lp-token"
+      ],
+      "extensions": {
+        "website": "https://www.orca.so",
+        "twitter": "https://twitter.com/orca_so"
+      }
+    },
+    {
+      "chainId": 101,
+      "address": "EhBAmhkgEsMa8McFB5bpqZaRpZvGBBJ4jN59T5xToPdG",
+      "symbol": "ETH/USDT-SRM",
+      "name": "Orca ETH/USDT-SRM LP Token",
+      "decimals": 9,
+      "logoURI": "https://cdn.jsdelivr.net/gh/solana-labs/token-list@main/assets/mainnet/DjVE6JNiYqPL2QXyCUUh8rNjHrbz9hXHNYt99MQ59qw1/logo.png",
+      "tags": [
+        "lp-token"
+      ],
+      "extensions": {
+        "website": "https://www.orca.so",
+        "twitter": "https://twitter.com/orca_so"
+      }
+    },
+    {
+      "chainId": 101,
+      "address": "8pFwdcuXM7pvHdEGHLZbUR8nNsjj133iUXWG6CgdRHk2",
+      "symbol": "BTC/ETH",
+      "name": "Orca BTC/ETH LP Token",
+      "decimals": 9,
+      "logoURI": "https://cdn.jsdelivr.net/gh/solana-labs/token-list@main/assets/mainnet/DjVE6JNiYqPL2QXyCUUh8rNjHrbz9hXHNYt99MQ59qw1/logo.png",
+      "tags": [
+        "lp-token"
+      ],
+      "extensions": {
+        "website": "https://www.orca.so",
+        "twitter": "https://twitter.com/orca_so"
+      }
+    },
+    {
+      "chainId": 101,
+      "address": "7bb88DAnQY7LSoWEuqezCcbk4vutQbuRqgJMqpX8h6dL",
+      "symbol": "ETH/SOL",
+      "name": "Orca ETH/SOL LP Token",
+      "decimals": 9,
+      "logoURI": "https://cdn.jsdelivr.net/gh/solana-labs/token-list@main/assets/mainnet/DjVE6JNiYqPL2QXyCUUh8rNjHrbz9hXHNYt99MQ59qw1/logo.png",
+      "tags": [
+        "lp-token"
+      ],
+      "extensions": {
+        "website": "https://www.orca.so",
+        "twitter": "https://twitter.com/orca_so"
+      }
+    },
+    {
+      "chainId": 101,
+      "address": "GWEmABT4rD3sGhyghv9rKbfdiaFe5uMHeJqr6hhu3XvA",
+      "symbol": "RAY/SOL",
+      "name": "Orca RAY/SOL LP Token",
+      "decimals": 9,
+      "logoURI": "https://cdn.jsdelivr.net/gh/solana-labs/token-list@main/assets/mainnet/DjVE6JNiYqPL2QXyCUUh8rNjHrbz9hXHNYt99MQ59qw1/logo.png",
+      "tags": [
+        "lp-token"
+      ],
+      "extensions": {
+        "website": "https://www.orca.so",
+        "twitter": "https://twitter.com/orca_so"
+      }
+    },
+    {
+      "chainId": 101,
+      "address": "BmZNYGt7aApGTUUxAQUYsW64cMbb6P7uniokCWaptj4D",
+      "symbol": "SOL/USDT",
+      "name": "Orca SOL/USDT LP Token",
+      "decimals": 9,
+      "logoURI": "https://cdn.jsdelivr.net/gh/solana-labs/token-list@main/assets/mainnet/DjVE6JNiYqPL2QXyCUUh8rNjHrbz9hXHNYt99MQ59qw1/logo.png",
+      "tags": [
+        "lp-token"
+      ],
+      "extensions": {
+        "website": "https://www.orca.so",
+        "twitter": "https://twitter.com/orca_so"
+      }
+    },
+    {
+      "chainId": 101,
+      "address": "E4cthfUFaDd4x5t1vbeBNBHm7isqhM8kapthPzPJz1M2",
+      "symbol": "SOL/USDT-SRM",
+      "name": "Orca SOL/USDT-SRM LP Token",
+      "decimals": 9,
+      "logoURI": "https://cdn.jsdelivr.net/gh/solana-labs/token-list@main/assets/mainnet/DjVE6JNiYqPL2QXyCUUh8rNjHrbz9hXHNYt99MQ59qw1/logo.png",
+      "tags": [
+        "lp-token"
+      ],
+      "extensions": {
+        "website": "https://www.orca.so",
+        "twitter": "https://twitter.com/orca_so"
+      }
+    },
+    {
+      "chainId": 101,
+      "address": "6ojPekCSQimAjDjaMApLvh3jF6wnZeNEVRVVoGNzEXvV",
+      "symbol": "SOL/SRM",
+      "name": "Orca SOL/SRM LP Token",
+      "decimals": 9,
+      "logoURI": "https://cdn.jsdelivr.net/gh/solana-labs/token-list@main/assets/mainnet/DjVE6JNiYqPL2QXyCUUh8rNjHrbz9hXHNYt99MQ59qw1/logo.png",
+      "tags": [
+        "lp-token"
+      ],
+      "extensions": {
+        "website": "https://www.orca.so",
+        "twitter": "https://twitter.com/orca_so"
+      }
+    },
+    {
+      "chainId": 101,
+      "address": "YJRknE9oPhUMtq1VvhjVzG5WnRsjQtLsWg3nbaAwCQ5",
+      "symbol": "FTT/SOL",
+      "name": "Orca FTT/SOL LP Token",
+      "decimals": 9,
+      "logoURI": "https://cdn.jsdelivr.net/gh/solana-labs/token-list@main/assets/mainnet/DjVE6JNiYqPL2QXyCUUh8rNjHrbz9hXHNYt99MQ59qw1/logo.png",
+      "tags": [
+        "lp-token"
+      ],
+      "extensions": {
+        "website": "https://www.orca.so",
+        "twitter": "https://twitter.com/orca_so"
+      }
+    },
+    {
+      "chainId": 101,
+      "address": "C9PKvetJPrrPD53PR2aR8NYtVZzucCRkHYzcFXbZXEqu",
+      "symbol": "KIN/SOL",
+      "name": "Orca KIN/SOL LP Token",
+      "decimals": 9,
+      "logoURI": "https://cdn.jsdelivr.net/gh/solana-labs/token-list@main/assets/mainnet/DjVE6JNiYqPL2QXyCUUh8rNjHrbz9hXHNYt99MQ59qw1/logo.png",
+      "tags": [
+        "lp-token"
+      ],
+      "extensions": {
+        "website": "https://www.orca.so",
+        "twitter": "https://twitter.com/orca_so"
+      }
+    },
+    {
+      "chainId": 101,
+      "address": "6SfhBAmuaGf9p3WAxeHJYCWMABnYUMrdzNdK5Stvvj4k",
+      "symbol": "ROPE/SOL",
+      "name": "Orca ROPE/SOL LP Token",
+      "decimals": 9,
+      "logoURI": "https://cdn.jsdelivr.net/gh/solana-labs/token-list@main/assets/mainnet/DjVE6JNiYqPL2QXyCUUh8rNjHrbz9hXHNYt99MQ59qw1/logo.png",
+      "tags": [
+        "lp-token"
+      ],
+      "extensions": {
+        "website": "https://www.orca.so",
+        "twitter": "https://twitter.com/orca_so"
+      }
+    },
+    {
+      "chainId": 101,
+      "address": "9r1n79TmerAgQJboUT8QvrChX3buZBfuSrBTtYM1cW4h",
+      "symbol": "SOL/STEP",
+      "name": "Orca SOL/STEP LP Token",
+      "decimals": 9,
+      "logoURI": "https://cdn.jsdelivr.net/gh/solana-labs/token-list@main/assets/mainnet/DjVE6JNiYqPL2QXyCUUh8rNjHrbz9hXHNYt99MQ59qw1/logo.png",
+      "tags": [
+        "lp-token"
+      ],
+      "extensions": {
+        "website": "https://www.orca.so",
+        "twitter": "https://twitter.com/orca_so"
+      }
+    },
+    {
+      "chainId": 101,
+      "address": "ELLELFtgvWBgLkdY9EFx4Vb3SLNj4DJEhzZLWy1wCh4Y",
+      "symbol": "OXY/SOL",
+      "name": "Orca OXY/SOL LP Token",
+      "decimals": 9,
+      "logoURI": "https://cdn.jsdelivr.net/gh/solana-labs/token-list@main/assets/mainnet/DjVE6JNiYqPL2QXyCUUh8rNjHrbz9hXHNYt99MQ59qw1/logo.png",
+      "tags": [
+        "lp-token"
+      ],
+      "extensions": {
+        "website": "https://www.orca.so",
+        "twitter": "https://twitter.com/orca_so"
+      }
+    },
+    {
+      "chainId": 101,
+      "address": "BXM9ph4AuhCUzf94HQu5FnfeVThKj5oyrnb1krY1zax5",
+      "symbol": "MER/SOL",
+      "name": "Orca MER/SOL LP Token",
+      "decimals": 9,
+      "logoURI": "https://cdn.jsdelivr.net/gh/solana-labs/token-list@main/assets/mainnet/DjVE6JNiYqPL2QXyCUUh8rNjHrbz9hXHNYt99MQ59qw1/logo.png",
+      "tags": [
+        "lp-token"
+      ],
+      "extensions": {
+        "website": "https://www.orca.so",
+        "twitter": "https://twitter.com/orca_so"
+      }
+    },
+    {
+      "chainId": 101,
+      "address": "FJ9Q9ojA7vdf5rFbcTc6dd7D3nLpwSxdtFSE8cwfuvqt",
+      "symbol": "FIDA/SOL",
+      "name": "Orca FIDA/SOL LP Token",
+      "decimals": 9,
+      "logoURI": "https://cdn.jsdelivr.net/gh/solana-labs/token-list@main/assets/mainnet/DjVE6JNiYqPL2QXyCUUh8rNjHrbz9hXHNYt99MQ59qw1/logo.png",
+      "tags": [
+        "lp-token"
+      ],
+      "extensions": {
+        "website": "https://www.orca.so",
+        "twitter": "https://twitter.com/orca_so"
+      }
+    },
+    {
+      "chainId": 101,
+      "address": "EHkfnhKLLTUqo1xMZLxhM9EusEgpN6RXPpZsGpUsewaa",
+      "symbol": "MAPS/SOL",
+      "name": "Orca MAPS/SOL LP Token",
+      "decimals": 9,
+      "logoURI": "https://cdn.jsdelivr.net/gh/solana-labs/token-list@main/assets/mainnet/DjVE6JNiYqPL2QXyCUUh8rNjHrbz9hXHNYt99MQ59qw1/logo.png",
+      "tags": [
+        "lp-token"
+      ],
+      "extensions": {
+        "website": "https://www.orca.so",
+        "twitter": "https://twitter.com/orca_so"
+      }
+    },
+    {
+      "chainId": 101,
+      "address": "9rguDaKqTrVjaDXafq6E7rKGn7NPHomkdb8RKpjKCDm2",
+      "symbol": "SAMO/SOL",
+      "name": "Orca SAMO/SOL LP Token",
+      "decimals": 9,
+      "logoURI": "https://cdn.jsdelivr.net/gh/solana-labs/token-list@main/assets/mainnet/DjVE6JNiYqPL2QXyCUUh8rNjHrbz9hXHNYt99MQ59qw1/logo.png",
+      "tags": [
+        "lp-token"
+      ],
+      "extensions": {
+        "website": "https://www.orca.so",
+        "twitter": "https://twitter.com/orca_so"
+      }
+    },
+    {
+      "chainId": 101,
+      "address": "2697FyJ4vD9zwAVPr33fdVPDv54pyZZiBv9S2AoKMyQf",
+      "symbol": "COPE/SOL",
+      "name": "Orca COPE/SOL LP Token",
+      "decimals": 9,
+      "logoURI": "https://cdn.jsdelivr.net/gh/solana-labs/token-list@main/assets/mainnet/DjVE6JNiYqPL2QXyCUUh8rNjHrbz9hXHNYt99MQ59qw1/logo.png",
+      "tags": [
+        "lp-token"
+      ],
+      "extensions": {
+        "website": "https://www.orca.so",
+        "twitter": "https://twitter.com/orca_so"
+      }
+    },
+    {
+      "chainId": 101,
+      "address": "HEhMLvpSdPviukafKwVN8BnBUTamirptsQ6Wxo5Cyv8s",
+      "symbol": "FTR",
+      "name": "Future",
+      "decimals": 9,
+      "logoURI": "http://future-ftr.io/images/logo.png",
+      "tags": [],
+      "extensions": {
+        "website": "https://future-ftr.io",
+        "twitter": "https://twitter.com/ftr_finance"
+      }
+    },
+    {
+      "chainId": 101,
+      "address": "Da1jboBKU3rqXUqPL3L3BxJ8e67ogVgVKcqy4rWsS7LC",
+      "symbol": "UBE",
+      "name": "UBE Token",
+      "decimals": 10,
+      "logoURI": "https://cdn.jsdelivr.net/gh/donfrancisco/ubetoken/UBE.png",
+      "tags": [],
+      "extensions": {
+        "website": "https://www.ubetoken.com",
+        "twitter": "https://twitter.com/ube_token"
+      }
+    },
+    {
+      "chainId": 101,
       "address": "qXu8Tj65H5XR8KHuaKKoyLCWj592KbTG3YWJwsuFrPS",
       "symbol": "STVA",
       "name": "SOLtiva",
@@ -8108,420 +8523,6 @@
       "tags": [],
       "extensions": {
         "website": "https://soltiva.co"
-=======
-      "address": "guppyrZyEX9iTPSu92pi8T71Zka7xd6PrsTJrXRW6u1",
-      "symbol": "GUPPY",
-      "name": "Orca Guppy Collectible",
-      "decimals": 0,
-      "logoURI": "https://cdn.jsdelivr.net/gh/solana-labs/token-list@main/assets/mainnet/DjVE6JNiYqPL2QXyCUUh8rNjHrbz9hXHNYt99MQ59qw1/guppy.png",
-      "tags": [
-        "nft"
-      ],
-      "extensions": {
-        "website": "https://www.orca.so",
-        "twitter": "https://twitter.com/orca_so"
-      }
-    },
-    {
-      "chainId": 101,
-      "address": "whaLeHav12EhGK19u6kKbLRwC9E1EATGnm6MWbBCcUW",
-      "symbol": "WHALE",
-      "name": "Orca Whale Collectible",
-      "decimals": 0,
-      "logoURI": "https://cdn.jsdelivr.net/gh/solana-labs/token-list@main/assets/mainnet/DjVE6JNiYqPL2QXyCUUh8rNjHrbz9hXHNYt99MQ59qw1/whale.png",
-      "tags": [
-        "nft"
-      ],
-      "extensions": {
-        "website": "https://www.orca.so",
-        "twitter": "https://twitter.com/orca_so"
-      }
-    },
-    {
-      "chainId": 101,
-      "address": "kLwhLkZRt6CadPHRBsgfhRCKXX426WMBnhoGozTduvk",
-      "symbol": "KILLER-WHALE",
-      "name": "Orca Killer Whale Collectible",
-      "decimals": 0,
-      "logoURI": "https://cdn.jsdelivr.net/gh/solana-labs/token-list@main/assets/mainnet/DjVE6JNiYqPL2QXyCUUh8rNjHrbz9hXHNYt99MQ59qw1/killer_whale.png",
-      "tags": [
-        "nft"
-      ],
-      "extensions": {
-        "website": "https://www.orca.so",
-        "twitter": "https://twitter.com/orca_so"
-      }
-    },
-    {
-      "chainId": 101,
-      "address": "star2pH7rVWscs743JGdCAL8Lc9nyJeqx7YQXkGUnWf",
-      "symbol": "STARFISH",
-      "name": "Orca Starfish Collectible",
-      "decimals": 6,
-      "logoURI": "https://cdn.jsdelivr.net/gh/solana-labs/token-list@main/assets/mainnet/DjVE6JNiYqPL2QXyCUUh8rNjHrbz9hXHNYt99MQ59qw1/starfish.png",
-      "tags": [
-        "nft"
-      ],
-      "extensions": {
-        "website": "https://www.orca.so",
-        "twitter": "https://twitter.com/orca_so"
-      }
-    },
-    {
-      "chainId": 101,
-      "address": "cLownTTaiiQMoyMmFjfmSGowi8HyNhCtTLFcrNKnqX6",
-      "symbol": "CLOWNFISH",
-      "name": "Orca Clownfish Collectible",
-      "decimals": 0,
-      "logoURI": "https://cdn.jsdelivr.net/gh/solana-labs/token-list@main/assets/mainnet/DjVE6JNiYqPL2QXyCUUh8rNjHrbz9hXHNYt99MQ59qw1/clownfish.png",
-      "tags": [
-        "nft"
-      ],
-      "extensions": {
-        "website": "https://www.orca.so",
-        "twitter": "https://twitter.com/orca_so"
-      }
-    },
-    {
-      "chainId": 101,
-      "address": "ECFcUGwHHMaZynAQpqRHkYeTBnS5GnPWZywM8aggcs3A",
-      "symbol": "SOL/USDC",
-      "name": "Orca SOL/USDC LP Token",
-      "decimals": 9,
-      "logoURI": "https://cdn.jsdelivr.net/gh/solana-labs/token-list@main/assets/mainnet/DjVE6JNiYqPL2QXyCUUh8rNjHrbz9hXHNYt99MQ59qw1/logo.png",
-      "tags": [
-        "lp-token"
-      ],
-      "extensions": {
-        "website": "https://www.orca.so",
-        "twitter": "https://twitter.com/orca_so"
-      }
-    },
-    {
-      "chainId": 101,
-      "address": "3H5XKkE9uVvxsdrFeN4BLLGCmohiQN6aZJVVcJiXQ4WC",
-      "symbol": "USDC/USDT",
-      "name": "Orca USDC/USDT LP Token",
-      "decimals": 9,
-      "logoURI": "https://cdn.jsdelivr.net/gh/solana-labs/token-list@main/assets/mainnet/DjVE6JNiYqPL2QXyCUUh8rNjHrbz9hXHNYt99MQ59qw1/logo.png",
-      "tags": [
-        "lp-token"
-      ],
-      "extensions": {
-        "website": "https://www.orca.so",
-        "twitter": "https://twitter.com/orca_so"
-      }
-    },
-    {
-      "chainId": 101,
-      "address": "8qNqTaKKbdZuzQPWWXy5wNVkJh54ex8zvvnEnTFkrKMP",
-      "symbol": "USDC/USDT-SRM",
-      "name": "Orca USDC/USDT-SRM LP Token",
-      "decimals": 9,
-      "logoURI": "https://cdn.jsdelivr.net/gh/solana-labs/token-list@main/assets/mainnet/DjVE6JNiYqPL2QXyCUUh8rNjHrbz9hXHNYt99MQ59qw1/logo.png",
-      "tags": [
-        "lp-token"
-      ],
-      "extensions": {
-        "website": "https://www.orca.so",
-        "twitter": "https://twitter.com/orca_so"
-      }
-    },
-    {
-      "chainId": 101,
-      "address": "7TYb32qkwYosUQfUspU45cou7Bb3nefJocVMFX2mEGTT",
-      "symbol": "ETH/USDC",
-      "name": "Orca ETH/USDC LP Token",
-      "decimals": 9,
-      "logoURI": "https://cdn.jsdelivr.net/gh/solana-labs/token-list@main/assets/mainnet/DjVE6JNiYqPL2QXyCUUh8rNjHrbz9hXHNYt99MQ59qw1/logo.png",
-      "tags": [
-        "lp-token"
-      ],
-      "extensions": {
-        "website": "https://www.orca.so",
-        "twitter": "https://twitter.com/orca_so"
-      }
-    },
-    {
-      "chainId": 101,
-      "address": "EhBAmhkgEsMa8McFB5bpqZaRpZvGBBJ4jN59T5xToPdG",
-      "symbol": "ETH/USDT-SRM",
-      "name": "Orca ETH/USDT-SRM LP Token",
-      "decimals": 9,
-      "logoURI": "https://cdn.jsdelivr.net/gh/solana-labs/token-list@main/assets/mainnet/DjVE6JNiYqPL2QXyCUUh8rNjHrbz9hXHNYt99MQ59qw1/logo.png",
-      "tags": [
-        "lp-token"
-      ],
-      "extensions": {
-        "website": "https://www.orca.so",
-        "twitter": "https://twitter.com/orca_so"
-      }
-    },
-    {
-      "chainId": 101,
-      "address": "8pFwdcuXM7pvHdEGHLZbUR8nNsjj133iUXWG6CgdRHk2",
-      "symbol": "BTC/ETH",
-      "name": "Orca BTC/ETH LP Token",
-      "decimals": 9,
-      "logoURI": "https://cdn.jsdelivr.net/gh/solana-labs/token-list@main/assets/mainnet/DjVE6JNiYqPL2QXyCUUh8rNjHrbz9hXHNYt99MQ59qw1/logo.png",
-      "tags": [
-        "lp-token"
-      ],
-      "extensions": {
-        "website": "https://www.orca.so",
-        "twitter": "https://twitter.com/orca_so"
-      }
-    },
-    {
-      "chainId": 101,
-      "address": "7bb88DAnQY7LSoWEuqezCcbk4vutQbuRqgJMqpX8h6dL",
-      "symbol": "ETH/SOL",
-      "name": "Orca ETH/SOL LP Token",
-      "decimals": 9,
-      "logoURI": "https://cdn.jsdelivr.net/gh/solana-labs/token-list@main/assets/mainnet/DjVE6JNiYqPL2QXyCUUh8rNjHrbz9hXHNYt99MQ59qw1/logo.png",
-      "tags": [
-        "lp-token"
-      ],
-      "extensions": {
-        "website": "https://www.orca.so",
-        "twitter": "https://twitter.com/orca_so"
-      }
-    },
-    {
-      "chainId": 101,
-      "address": "GWEmABT4rD3sGhyghv9rKbfdiaFe5uMHeJqr6hhu3XvA",
-      "symbol": "RAY/SOL",
-      "name": "Orca RAY/SOL LP Token",
-      "decimals": 9,
-      "logoURI": "https://cdn.jsdelivr.net/gh/solana-labs/token-list@main/assets/mainnet/DjVE6JNiYqPL2QXyCUUh8rNjHrbz9hXHNYt99MQ59qw1/logo.png",
-      "tags": [
-        "lp-token"
-      ],
-      "extensions": {
-        "website": "https://www.orca.so",
-        "twitter": "https://twitter.com/orca_so"
-      }
-    },
-    {
-      "chainId": 101,
-      "address": "BmZNYGt7aApGTUUxAQUYsW64cMbb6P7uniokCWaptj4D",
-      "symbol": "SOL/USDT",
-      "name": "Orca SOL/USDT LP Token",
-      "decimals": 9,
-      "logoURI": "https://cdn.jsdelivr.net/gh/solana-labs/token-list@main/assets/mainnet/DjVE6JNiYqPL2QXyCUUh8rNjHrbz9hXHNYt99MQ59qw1/logo.png",
-      "tags": [
-        "lp-token"
-      ],
-      "extensions": {
-        "website": "https://www.orca.so",
-        "twitter": "https://twitter.com/orca_so"
-      }
-    },
-    {
-      "chainId": 101,
-      "address": "E4cthfUFaDd4x5t1vbeBNBHm7isqhM8kapthPzPJz1M2",
-      "symbol": "SOL/USDT-SRM",
-      "name": "Orca SOL/USDT-SRM LP Token",
-      "decimals": 9,
-      "logoURI": "https://cdn.jsdelivr.net/gh/solana-labs/token-list@main/assets/mainnet/DjVE6JNiYqPL2QXyCUUh8rNjHrbz9hXHNYt99MQ59qw1/logo.png",
-      "tags": [
-        "lp-token"
-      ],
-      "extensions": {
-        "website": "https://www.orca.so",
-        "twitter": "https://twitter.com/orca_so"
-      }
-    },
-    {
-      "chainId": 101,
-      "address": "6ojPekCSQimAjDjaMApLvh3jF6wnZeNEVRVVoGNzEXvV",
-      "symbol": "SOL/SRM",
-      "name": "Orca SOL/SRM LP Token",
-      "decimals": 9,
-      "logoURI": "https://cdn.jsdelivr.net/gh/solana-labs/token-list@main/assets/mainnet/DjVE6JNiYqPL2QXyCUUh8rNjHrbz9hXHNYt99MQ59qw1/logo.png",
-      "tags": [
-        "lp-token"
-      ],
-      "extensions": {
-        "website": "https://www.orca.so",
-        "twitter": "https://twitter.com/orca_so"
-      }
-    },
-    {
-      "chainId": 101,
-      "address": "YJRknE9oPhUMtq1VvhjVzG5WnRsjQtLsWg3nbaAwCQ5",
-      "symbol": "FTT/SOL",
-      "name": "Orca FTT/SOL LP Token",
-      "decimals": 9,
-      "logoURI": "https://cdn.jsdelivr.net/gh/solana-labs/token-list@main/assets/mainnet/DjVE6JNiYqPL2QXyCUUh8rNjHrbz9hXHNYt99MQ59qw1/logo.png",
-      "tags": [
-        "lp-token"
-      ],
-      "extensions": {
-        "website": "https://www.orca.so",
-        "twitter": "https://twitter.com/orca_so"
-      }
-    },
-    {
-      "chainId": 101,
-      "address": "C9PKvetJPrrPD53PR2aR8NYtVZzucCRkHYzcFXbZXEqu",
-      "symbol": "KIN/SOL",
-      "name": "Orca KIN/SOL LP Token",
-      "decimals": 9,
-      "logoURI": "https://cdn.jsdelivr.net/gh/solana-labs/token-list@main/assets/mainnet/DjVE6JNiYqPL2QXyCUUh8rNjHrbz9hXHNYt99MQ59qw1/logo.png",
-      "tags": [
-        "lp-token"
-      ],
-      "extensions": {
-        "website": "https://www.orca.so",
-        "twitter": "https://twitter.com/orca_so"
-      }
-    },
-    {
-      "chainId": 101,
-      "address": "6SfhBAmuaGf9p3WAxeHJYCWMABnYUMrdzNdK5Stvvj4k",
-      "symbol": "ROPE/SOL",
-      "name": "Orca ROPE/SOL LP Token",
-      "decimals": 9,
-      "logoURI": "https://cdn.jsdelivr.net/gh/solana-labs/token-list@main/assets/mainnet/DjVE6JNiYqPL2QXyCUUh8rNjHrbz9hXHNYt99MQ59qw1/logo.png",
-      "tags": [
-        "lp-token"
-      ],
-      "extensions": {
-        "website": "https://www.orca.so",
-        "twitter": "https://twitter.com/orca_so"
-      }
-    },
-    {
-      "chainId": 101,
-      "address": "9r1n79TmerAgQJboUT8QvrChX3buZBfuSrBTtYM1cW4h",
-      "symbol": "SOL/STEP",
-      "name": "Orca SOL/STEP LP Token",
-      "decimals": 9,
-      "logoURI": "https://cdn.jsdelivr.net/gh/solana-labs/token-list@main/assets/mainnet/DjVE6JNiYqPL2QXyCUUh8rNjHrbz9hXHNYt99MQ59qw1/logo.png",
-      "tags": [
-        "lp-token"
-      ],
-      "extensions": {
-        "website": "https://www.orca.so",
-        "twitter": "https://twitter.com/orca_so"
-      }
-    },
-    {
-      "chainId": 101,
-      "address": "ELLELFtgvWBgLkdY9EFx4Vb3SLNj4DJEhzZLWy1wCh4Y",
-      "symbol": "OXY/SOL",
-      "name": "Orca OXY/SOL LP Token",
-      "decimals": 9,
-      "logoURI": "https://cdn.jsdelivr.net/gh/solana-labs/token-list@main/assets/mainnet/DjVE6JNiYqPL2QXyCUUh8rNjHrbz9hXHNYt99MQ59qw1/logo.png",
-      "tags": [
-        "lp-token"
-      ],
-      "extensions": {
-        "website": "https://www.orca.so",
-        "twitter": "https://twitter.com/orca_so"
-      }
-    },
-    {
-      "chainId": 101,
-      "address": "BXM9ph4AuhCUzf94HQu5FnfeVThKj5oyrnb1krY1zax5",
-      "symbol": "MER/SOL",
-      "name": "Orca MER/SOL LP Token",
-      "decimals": 9,
-      "logoURI": "https://cdn.jsdelivr.net/gh/solana-labs/token-list@main/assets/mainnet/DjVE6JNiYqPL2QXyCUUh8rNjHrbz9hXHNYt99MQ59qw1/logo.png",
-      "tags": [
-        "lp-token"
-      ],
-      "extensions": {
-        "website": "https://www.orca.so",
-        "twitter": "https://twitter.com/orca_so"
-      }
-    },
-    {
-      "chainId": 101,
-      "address": "FJ9Q9ojA7vdf5rFbcTc6dd7D3nLpwSxdtFSE8cwfuvqt",
-      "symbol": "FIDA/SOL",
-      "name": "Orca FIDA/SOL LP Token",
-      "decimals": 9,
-      "logoURI": "https://cdn.jsdelivr.net/gh/solana-labs/token-list@main/assets/mainnet/DjVE6JNiYqPL2QXyCUUh8rNjHrbz9hXHNYt99MQ59qw1/logo.png",
-      "tags": [
-        "lp-token"
-      ],
-      "extensions": {
-        "website": "https://www.orca.so",
-        "twitter": "https://twitter.com/orca_so"
-      }
-    },
-    {
-      "chainId": 101,
-      "address": "EHkfnhKLLTUqo1xMZLxhM9EusEgpN6RXPpZsGpUsewaa",
-      "symbol": "MAPS/SOL",
-      "name": "Orca MAPS/SOL LP Token",
-      "decimals": 9,
-      "logoURI": "https://cdn.jsdelivr.net/gh/solana-labs/token-list@main/assets/mainnet/DjVE6JNiYqPL2QXyCUUh8rNjHrbz9hXHNYt99MQ59qw1/logo.png",
-      "tags": [
-        "lp-token"
-      ],
-      "extensions": {
-        "website": "https://www.orca.so",
-        "twitter": "https://twitter.com/orca_so"
-      }
-    },
-    {
-      "chainId": 101,
-      "address": "9rguDaKqTrVjaDXafq6E7rKGn7NPHomkdb8RKpjKCDm2",
-      "symbol": "SAMO/SOL",
-      "name": "Orca SAMO/SOL LP Token",
-      "decimals": 9,
-      "logoURI": "https://cdn.jsdelivr.net/gh/solana-labs/token-list@main/assets/mainnet/DjVE6JNiYqPL2QXyCUUh8rNjHrbz9hXHNYt99MQ59qw1/logo.png",
-      "tags": [
-        "lp-token"
-      ],
-      "extensions": {
-        "website": "https://www.orca.so",
-        "twitter": "https://twitter.com/orca_so"
-      }
-    },
-    {
-      "chainId": 101,
-      "address": "2697FyJ4vD9zwAVPr33fdVPDv54pyZZiBv9S2AoKMyQf",
-      "symbol": "COPE/SOL",
-      "name": "Orca COPE/SOL LP Token",
-      "decimals": 9,
-      "logoURI": "https://cdn.jsdelivr.net/gh/solana-labs/token-list@main/assets/mainnet/DjVE6JNiYqPL2QXyCUUh8rNjHrbz9hXHNYt99MQ59qw1/logo.png",
-      "tags": [
-        "lp-token"
-      ],
-      "extensions": {
-        "website": "https://www.orca.so",
-        "twitter": "https://twitter.com/orca_so"
-      }
-    },
-    {
-      "chainId": 101,
-      "address": "HEhMLvpSdPviukafKwVN8BnBUTamirptsQ6Wxo5Cyv8s",
-      "symbol": "FTR",
-      "name": "Future",
-      "decimals": 9,
-      "logoURI": "http://future-ftr.io/images/logo.png",
-      "tags": [],
-      "extensions": {
-        "website": "https://future-ftr.io",
-        "twitter": "https://twitter.com/ftr_finance"
-      }
-    },
-    {
-      "chainId": 101,
-      "address": "Da1jboBKU3rqXUqPL3L3BxJ8e67ogVgVKcqy4rWsS7LC",
-      "symbol": "UBE",
-      "name": "UBE Token",
-      "decimals": 10,
-      "logoURI": "https://cdn.jsdelivr.net/gh/donfrancisco/ubetoken/UBE.png",
-      "tags": [],
-      "extensions": {
-        "website": "https://www.ubetoken.com",
-        "twitter": "https://twitter.com/ube_token"
->>>>>>> 0d06f297
       }
     }
   ],
