{
  "name": "Solana Token List",
  "logoURI": "https://cdn.jsdelivr.net/gh/trustwallet/assets@master/blockchains/solana/info/logo.png",
  "keywords": [
    "solana",
    "spl"
  ],
  "tags": {
    "stablecoin": {
      "name": "stablecoin",
      "description": "Tokens that are fixed to an external asset, e.g. the US dollar"
    },
    "ethereum": {
      "name": "ethereum",
      "description": "Asset bridged from ethereum"
    },
    "lp-token": {
      "name": "lp-token",
      "description": "Asset representing liquidity provider token"
    },
    "wrapped-sollet": {
      "name": "wrapped-sollet",
      "description": "Asset wrapped using sollet bridge"
    },
    "wrapped": {
      "name": "wrapped",
      "description": "Asset wrapped using wormhole bridge"
    },
    "leveraged": {
      "name": "leveraged",
      "description": "Leveraged asset"
    },
    "bull": {
      "name": "bull",
      "description": "Leveraged Bull asset"
    },
    "bear": {
      "name": "bear",
      "description": "Leveraged Bear asset"
    },
    "nft": {
      "name": "nft",
      "description": "Non-fungible token"
    },
    "security-token": {
      "name": "security-token",
      "description": "Tokens that are used to gain access to an electronically restricted resource"
    },
    "utility-token": {
      "name": "utility-token",
      "description": "Tokens that are designed to be spent within a certain blockchain ecosystem e.g. most of the SPL-Tokens"
    },
    "tokenized-stock": {
      "name": "tokenized-stock",
      "description": "Tokenized stocks are tokenized derivatives that represent traditional securities, particularly shares in publicly firms traded on regulated exchanges"
    }
  },
  "timestamp": "2021-03-03T19:57:21+0000",
  "tokens": [
    {
      "chainId": 101,
      "address": "So11111111111111111111111111111111111111112",
      "symbol": "SOL",
      "name": "Wrapped SOL",
      "decimals": 9,
      "logoURI": "https://raw.githubusercontent.com/solana-labs/token-list/main/assets/mainnet/So11111111111111111111111111111111111111112/logo.png",
      "tags": [],
      "extensions": {
        "website": "https://solana.com/",
        "serumV3Usdc": "9wFFyRfZBsuAha4YcuxcXLKwMxJR43S7fPfQLusDBzvT",
        "serumV3Usdt": "HWHvQhFmJB3NUcu1aihKmrKegfVxBEHzwVX6yZCKEsi1",
        "coingeckoId": "solana",
        "waterfallbot": "https://t.me/SOLwaterfall"
      }
    },
    {
      "chainId": 101,
      "address": "EPjFWdd5AufqSSqeM2qN1xzybapC8G4wEGGkZwyTDt1v",
      "symbol": "USDC",
      "name": "USD Coin",
      "decimals": 6,
      "logoURI": "https://raw.githubusercontent.com/solana-labs/token-list/main/assets/mainnet/EPjFWdd5AufqSSqeM2qN1xzybapC8G4wEGGkZwyTDt1v/logo.png",
      "tags": [
        "stablecoin"
      ],
      "extensions": {
        "website": "https://www.centre.io/",
        "coingeckoId": "usd-coin",
        "serumV3Usdt": "77quYg4MGneUdjgXCunt9GgM1usmrxKY31twEy3WHwcS"
      }
    },
    {
      "chainId": 101,
      "address": "2inRoG4DuMRRzZxAt913CCdNZCu2eGsDD9kZTrsj2DAZ",
      "symbol": "TSLA",
      "name": "Tesla Inc.",
      "decimals": 8,
      "logoURI": "https://raw.githubusercontent.com/solana-labs/token-list/main/assets/mainnet/2inRoG4DuMRRzZxAt913CCdNZCu2eGsDD9kZTrsj2DAZ/logo.svg",
      "tags": [
        "tokenized-stock"
      ],
      "extensions": {
        "website": "https://www.digitalassets.ag/UnderlyingDetails?TSLA"
      }
    },
    {
      "chainId": 101,
      "address": "8bpRdBGPt354VfABL5xugP3pmYZ2tQjzRcqjg2kmwfbF",
      "symbol": "AAPL",
      "name": "Apple Inc.",
      "decimals": 8,
      "logoURI": "https://raw.githubusercontent.com/solana-labs/token-list/main/assets/mainnet/8bpRdBGPt354VfABL5xugP3pmYZ2tQjzRcqjg2kmwfbF/logo.svg",
      "tags": [
        "tokenized-stock"
      ],
      "extensions": {
        "website": "https://www.digitalassets.ag/UnderlyingDetails?AAPL"
      }
    },
    {
      "chainId": 101,
      "address": "3vhcrQfEn8ashuBfE82F3MtEDFcBCEFfFw1ZgM3xj1s8",
      "symbol": "MSFT",
      "name": "Microsoft Corporation",
      "decimals": 8,
      "logoURI": "https://raw.githubusercontent.com/solana-labs/token-list/main/assets/mainnet/3vhcrQfEn8ashuBfE82F3MtEDFcBCEFfFw1ZgM3xj1s8/logo.svg",
      "tags": [
        "tokenized-stock"
      ],
      "extensions": {
        "website": "https://www.digitalassets.ag/UnderlyingDetails?MSFT"
      }
    },
    {
      "chainId": 101,
      "address": "ASwYCbLedk85mRdPnkzrUXbbYbwe26m71af9rzrhC2Qz",
      "symbol": "MSTR",
      "name": "MicroStrategy Incorporated.",
      "decimals": 8,
      "logoURI": "https://raw.githubusercontent.com/solana-labs/token-list/main/assets/mainnet/ASwYCbLedk85mRdPnkzrUXbbYbwe26m71af9rzrhC2Qz/logo.svg",
      "tags": [
        "tokenized-stock"
      ],
      "extensions": {
        "website": "https://www.digitalassets.ag/UnderlyingDetails?MSTR"
      }
    },
    {
      "chainId": 101,
      "address": "J25jdsEgTnAwB4nVq3dEQhwekbXCnVTGzFpVMPScXRgK",
      "symbol": "COIN",
      "name": "Coinbase Global Inc.",
      "decimals": 8,
      "logoURI": "https://raw.githubusercontent.com/solana-labs/token-list/main/assets/mainnet/J25jdsEgTnAwB4nVq3dEQhwekbXCnVTGzFpVMPScXRgK/logo.svg",
      "tags": [
        "tokenized-stock"
      ],
      "extensions": {
        "website": "https://www.digitalassets.ag/UnderlyingDetails?COIN"
      }
    },
    {
      "chainId": 101,
      "address": "G2Cg4XoXdEJT5sfrSy9N6YCC3uuVV3AoTQSvMeSqT8ZV",
      "symbol": "ABC",
      "name": "AmerisourceBergen Corp",
      "decimals": 8,
      "logoURI": "https://raw.githubusercontent.com/solana-labs/token-list/main/assets/mainnet/G2Cg4XoXdEJT5sfrSy9N6YCC3uuVV3AoTQSvMeSqT8ZV/logo.svg",
      "tags": [
        "tokenized-stock"
      ],
      "extensions": {
        "website": "https://www.digitalassets.ag/UnderlyingDetails?ABC"
      }
    },
    {
      "chainId": 101,
      "address": "FqqVanFZosh4M4zqxzWUmEnky6nVANjghiSLaGqUAYGi",
      "symbol": "ABNB",
      "name": "Airbnb",
      "decimals": 8,
      "logoURI": "https://raw.githubusercontent.com/solana-labs/token-list/main/assets/mainnet/FqqVanFZosh4M4zqxzWUmEnky6nVANjghiSLaGqUAYGi/logo.svg",
      "tags": [
        "tokenized-stock"
      ],
      "extensions": {
        "website": "https://www.digitalassets.ag/UnderlyingDetails?ABNB"
      }
    },
    {
      "chainId": 101,
      "address": "FgcUo7Ymua8r5xxsn9puizkLGN5w4i3nnBmasXvkcWfJ",
      "symbol": "ACB",
      "name": "Aurora Cannabis Inc",
      "decimals": 8,
      "logoURI": "https://raw.githubusercontent.com/solana-labs/token-list/main/assets/mainnet/FgcUo7Ymua8r5xxsn9puizkLGN5w4i3nnBmasXvkcWfJ/logo.svg",
      "tags": [
        "tokenized-stock"
      ],
      "extensions": {
        "website": "https://www.digitalassets.ag/UnderlyingDetails?ACB"
      }
    },
    {
      "chainId": 101,
      "address": "FenmUGWjsW5AohtHRbgLoPUZyWSK36Cd5a31XJWjnRur",
      "symbol": "AMC",
      "name": "AMC Entertainment Holdings",
      "decimals": 8,
      "logoURI": "https://raw.githubusercontent.com/solana-labs/token-list/main/assets/mainnet/FenmUGWjsW5AohtHRbgLoPUZyWSK36Cd5a31XJWjnRur/logo.svg",
      "tags": [
        "tokenized-stock"
      ],
      "extensions": {
        "website": "https://www.digitalassets.ag/UnderlyingDetails?AMC"
      }
    },
    {
      "chainId": 101,
      "address": "7grgNP3tAJh7DRELmotHzC5Efth4e4SoBvgmFYTX9jPB",
      "symbol": "AMD",
      "name": "Advanced Micro Devices",
      "decimals": 8,
      "logoURI": "https://raw.githubusercontent.com/solana-labs/token-list/main/assets/mainnet/7grgNP3tAJh7DRELmotHzC5Efth4e4SoBvgmFYTX9jPB/logo.svg",
      "tags": [
        "tokenized-stock"
      ],
      "extensions": {
        "website": "https://www.digitalassets.ag/UnderlyingDetails?AMD"
      }
    },
    {
      "chainId": 101,
      "address": "3bjpzTTK49eP8m1bYxw6HYAFGtzyWjvEyGYcFS4gbRAx",
      "symbol": "AMZN",
      "name": "Amazon",
      "decimals": 8,
      "logoURI": "https://raw.githubusercontent.com/solana-labs/token-list/main/assets/mainnet/3bjpzTTK49eP8m1bYxw6HYAFGtzyWjvEyGYcFS4gbRAx/logo.svg",
      "tags": [
        "tokenized-stock"
      ],
      "extensions": {
        "website": "https://www.digitalassets.ag/UnderlyingDetails?AMZN"
      }
    },
    {
      "chainId": 101,
      "address": "4cr7NH1BD2PMV38JQp58UaHUxzqhxeSiF7b6q1GCS7Ae",
      "symbol": "APHA",
      "name": "Aphria Inc",
      "decimals": 8,
      "logoURI": "https://raw.githubusercontent.com/solana-labs/token-list/main/assets/mainnet/4cr7NH1BD2PMV38JQp58UaHUxzqhxeSiF7b6q1GCS7Ae/logo.svg",
      "tags": [
        "tokenized-stock"
      ],
      "extensions": {
        "website": "https://www.digitalassets.ag/UnderlyingDetails?APHA"
      }
    },
    {
      "chainId": 101,
      "address": "GPoBx2hycDs3t4Q8DeBme9RHb9nQpzH3a36iUoojHe16",
      "symbol": "ARKK",
      "name": "ARK Innovation ETF",
      "decimals": 8,
      "logoURI": "https://raw.githubusercontent.com/solana-labs/token-list/main/assets/mainnet/GPoBx2hycDs3t4Q8DeBme9RHb9nQpzH3a36iUoojHe16/logo.png",
      "tags": [
        "tokenized-stock"
      ],
      "extensions": {
        "website": "https://www.digitalassets.ag/UnderlyingDetails?ARKK"
      }
    },
    {
      "chainId": 101,
      "address": "GgDDCnzZGQRUDy8jWqSqDDcPwAVg2YsKZfLPaTYBWdWt",
      "symbol": "BABA",
      "name": "Alibaba",
      "decimals": 8,
      "logoURI": "https://raw.githubusercontent.com/solana-labs/token-list/main/assets/mainnet/GgDDCnzZGQRUDy8jWqSqDDcPwAVg2YsKZfLPaTYBWdWt/logo.svg",
      "tags": [
        "tokenized-stock"
      ],
      "extensions": {
        "website": "https://www.digitalassets.ag/UnderlyingDetails?BABA"
      }
    },
    {
      "chainId": 101,
      "address": "6jSgnmu8yg7kaZRWp5MtQqNrWTUDk7KWXhZhJPmsQ65y",
      "symbol": "BB",
      "name": "BlackBerry",
      "decimals": 8,
      "logoURI": "https://raw.githubusercontent.com/solana-labs/token-list/main/assets/mainnet/6jSgnmu8yg7kaZRWp5MtQqNrWTUDk7KWXhZhJPmsQ65y/logo.svg",
      "tags": [
        "tokenized-stock"
      ],
      "extensions": {
        "website": "https://www.digitalassets.ag/UnderlyingDetails?BB"
      }
    },
    {
      "chainId": 101,
      "address": "9Vovr1bqDbMQ8DyaizdC7n1YVvSia8r3PQ1RcPFqpQAs",
      "symbol": "BILI",
      "name": "Bilibili Inc",
      "decimals": 8,
      "logoURI": "https://raw.githubusercontent.com/solana-labs/token-list/main/assets/mainnet/9Vovr1bqDbMQ8DyaizdC7n1YVvSia8r3PQ1RcPFqpQAs/logo.svg",
      "tags": [
        "tokenized-stock"
      ],
      "extensions": {
        "website": "https://www.digitalassets.ag/UnderlyingDetails?BILI"
      }
    },
    {
      "chainId": 101,
      "address": "j35qY1SbQ3k7b2WAR5cNETDKzDESxGnYbArsLNRUzg2",
      "symbol": "BITW",
      "name": "Bitwise 10 Crypto Index Fund",
      "decimals": 8,
      "logoURI": "https://raw.githubusercontent.com/solana-labs/token-list/main/assets/mainnet/j35qY1SbQ3k7b2WAR5cNETDKzDESxGnYbArsLNRUzg2/logo.png",
      "tags": [
        "tokenized-stock"
      ],
      "extensions": {
        "website": "https://www.digitalassets.ag/UnderlyingDetails?BITW"
      }
    },
    {
      "chainId": 101,
      "address": "AykRYHVEERRoKGzfg2AMTqEFGmCGk9LNnGv2k5FgjKVB",
      "symbol": "BNTX",
      "name": "BioNTech",
      "decimals": 8,
      "logoURI": "https://raw.githubusercontent.com/solana-labs/token-list/main/assets/mainnet/AykRYHVEERRoKGzfg2AMTqEFGmCGk9LNnGv2k5FgjKVB/logo.png",
      "tags": [
        "tokenized-stock"
      ],
      "extensions": {
        "website": "https://www.digitalassets.ag/UnderlyingDetails?BNTX"
      }
    },
    {
      "chainId": 101,
      "address": "Dj76V3vdFGGE8444NWFACR5qmtJrrSop5RCBAGbC88nr",
      "symbol": "BRKA",
      "name": "Berkshire Hathaway Inc",
      "decimals": 8,
      "logoURI": "https://raw.githubusercontent.com/solana-labs/token-list/main/assets/mainnet/Dj76V3vdFGGE8444NWFACR5qmtJrrSop5RCBAGbC88nr/logo.png",
      "tags": [
        "tokenized-stock"
      ],
      "extensions": {
        "website": "https://www.digitalassets.ag/UnderlyingDetails?BRKA"
      }
    },
    {
      "chainId": 101,
      "address": "8TUg3Kpa4pNfaMvgyFdvwyiPBSnyTx7kK5EDfb42N6VK",
      "symbol": "BYND",
      "name": "Beyond Meat Inc",
      "decimals": 8,
      "logoURI": "https://raw.githubusercontent.com/solana-labs/token-list/main/assets/mainnet/8TUg3Kpa4pNfaMvgyFdvwyiPBSnyTx7kK5EDfb42N6VK/logo.svg",
      "tags": [
        "tokenized-stock"
      ],
      "extensions": {
        "website": "https://www.digitalassets.ag/UnderlyingDetails?BYND"
      }
    },
    {
      "chainId": 101,
      "address": "8FyEsMuDWAMMusMqVEstt2sDkMvcUKsTy1gF6oMfWZcG",
      "symbol": "CGC",
      "name": "Canopy Growth Corp",
      "decimals": 8,
      "logoURI": "https://raw.githubusercontent.com/solana-labs/token-list/main/assets/mainnet/8FyEsMuDWAMMusMqVEstt2sDkMvcUKsTy1gF6oMfWZcG/logo.svg",
      "tags": [
        "tokenized-stock"
      ],
      "extensions": {
        "website": "https://www.digitalassets.ag/UnderlyingDetails?CGC"
      }
    },
    {
      "chainId": 101,
      "address": "DUFVbhWf7FsUo3ouMnFbDjv4YYaRE1Sz9jvAmDsNTt1m",
      "symbol": "CRON",
      "name": "Chronos Group Inc",
      "decimals": 8,
      "logoURI": "https://raw.githubusercontent.com/solana-labs/token-list/main/assets/mainnet/DUFVbhWf7FsUo3ouMnFbDjv4YYaRE1Sz9jvAmDsNTt1m/logo.svg",
      "tags": [
        "tokenized-stock"
      ],
      "extensions": {
        "website": "https://www.digitalassets.ag/UnderlyingDetails?CRON"
      }
    },
    {
      "chainId": 101,
      "address": "J9GVpBChXZ8EK7JuPsLSDV17BF9KLJweBQet3L6ZWvTC",
      "symbol": "EEM",
      "name": "iShares MSCI Emerging Markets ETF",
      "decimals": 8,
      "logoURI": "https://raw.githubusercontent.com/solana-labs/token-list/main/assets/mainnet/J9GVpBChXZ8EK7JuPsLSDV17BF9KLJweBQet3L6ZWvTC/logo.svg",
      "tags": [
        "tokenized-stock"
      ],
      "extensions": {
        "website": "https://www.digitalassets.ag/UnderlyingDetails?EEM"
      }
    },
    {
      "chainId": 101,
      "address": "6Xj2NzAW437UUomaxFiVyJQPGvvup6YLeXFQpp4kqNaD",
      "symbol": "EFA",
      "name": "iShares MSCI EAFE ETF",
      "decimals": 8,
      "logoURI": "https://raw.githubusercontent.com/solana-labs/token-list/main/assets/mainnet/6Xj2NzAW437UUomaxFiVyJQPGvvup6YLeXFQpp4kqNaD/logo.svg",
      "tags": [
        "tokenized-stock"
      ],
      "extensions": {
        "website": "https://www.digitalassets.ag/UnderlyingDetails?EFA"
      }
    },
    {
      "chainId": 101,
      "address": "5YMFoVuoQzdivpm6W97UGKkHxq6aEhipuNkA8imPDoa1",
      "symbol": "ETHE",
      "name": "Grayscale Ethereum Trust",
      "decimals": 8,
      "logoURI": "https://raw.githubusercontent.com/solana-labs/token-list/main/assets/mainnet/5YMFoVuoQzdivpm6W97UGKkHxq6aEhipuNkA8imPDoa1/logo.png",
      "tags": [
        "tokenized-stock"
      ],
      "extensions": {
        "website": "https://www.digitalassets.ag/UnderlyingDetails?ETHE"
      }
    },
    {
      "chainId": 101,
      "address": "C9vMZBz1UCmYSCmMcZFw6N9AsYhXDAWnuhxd8ygCA1Ah",
      "symbol": "EWA",
      "name": "iShares MSCI Australia ETF",
      "decimals": 8,
      "logoURI": "https://raw.githubusercontent.com/solana-labs/token-list/main/assets/mainnet/C9vMZBz1UCmYSCmMcZFw6N9AsYhXDAWnuhxd8ygCA1Ah/logo.svg",
      "tags": [
        "tokenized-stock"
      ],
      "extensions": {
        "website": "https://www.digitalassets.ag/UnderlyingDetails?EWA"
      }
    },
    {
      "chainId": 101,
      "address": "AcXn3WXPARC7r5JwrkPHSUmBGWyWx1vRydNHXXvgc8V6",
      "symbol": "EWJ",
      "name": "iShares MSCI Japan ETF",
      "decimals": 8,
      "logoURI": "https://raw.githubusercontent.com/solana-labs/token-list/main/assets/mainnet/AcXn3WXPARC7r5JwrkPHSUmBGWyWx1vRydNHXXvgc8V6/logo.svg",
      "tags": [
        "tokenized-stock"
      ],
      "extensions": {
        "website": "https://www.digitalassets.ag/UnderlyingDetails?EWJ"
      }
    },
    {
      "chainId": 101,
      "address": "8ihxfcxBZ7dZyfnpXJiGrgEZfrKWbZUk6LjfosLrQfR",
      "symbol": "EWY",
      "name": "iShares MSCI South Korea ETF",
      "decimals": 8,
      "logoURI": "https://raw.githubusercontent.com/solana-labs/token-list/main/assets/mainnet/8ihxfcxBZ7dZyfnpXJiGrgEZfrKWbZUk6LjfosLrQfR/logo.svg",
      "tags": [
        "tokenized-stock"
      ],
      "extensions": {
        "website": "https://www.digitalassets.ag/UnderlyingDetails?EWY"
      }
    },
    {
      "chainId": 101,
      "address": "N5ykto2MU7CNcLX7sgWFe3M2Vpy7wq8gDt2sVNDe6aH",
      "symbol": "EWZ",
      "name": "iShares MSCI Brazil ETF",
      "decimals": 8,
      "logoURI": "https://raw.githubusercontent.com/solana-labs/token-list/main/assets/mainnet/N5ykto2MU7CNcLX7sgWFe3M2Vpy7wq8gDt2sVNDe6aH/logo.svg",
      "tags": [
        "tokenized-stock"
      ],
      "extensions": {
        "website": "https://www.digitalassets.ag/UnderlyingDetails?EWZ"
      }
    },
    {
      "chainId": 101,
      "address": "3K9pfJzKiAm9upcyDWk5NBVdjxVtqXN8sVfQ4aR6qwb2",
      "symbol": "FB",
      "name": "Facebook",
      "decimals": 8,
      "logoURI": "https://raw.githubusercontent.com/solana-labs/token-list/main/assets/mainnet/3K9pfJzKiAm9upcyDWk5NBVdjxVtqXN8sVfQ4aR6qwb2/logo.svg",
      "tags": [
        "tokenized-stock"
      ],
      "extensions": {
        "website": "https://www.digitalassets.ag/UnderlyingDetails?FB"
      }
    },
    {
      "chainId": 101,
      "address": "Ege7FzfrrBSusVQrRUuTiFVCSc8u2R9fRWh4qLjdNYfz",
      "symbol": "FXI",
      "name": "iShares China Large-Cap ETF",
      "decimals": 8,
      "logoURI": "https://raw.githubusercontent.com/solana-labs/token-list/main/assets/mainnet/Ege7FzfrrBSusVQrRUuTiFVCSc8u2R9fRWh4qLjdNYfz/logo.svg",
      "tags": [
        "tokenized-stock"
      ],
      "extensions": {
        "website": "https://www.digitalassets.ag/UnderlyingDetails?FXI"
      }
    },
    {
      "chainId": 101,
      "address": "FiV4TtDtnjaf8m8vw2a7uc9hRoFvvu9Ft7GzxiMujn3t",
      "symbol": "GBTC",
      "name": "Grayscale Bitcoin Trust",
      "decimals": 8,
      "logoURI": "https://raw.githubusercontent.com/solana-labs/token-list/main/assets/mainnet/FiV4TtDtnjaf8m8vw2a7uc9hRoFvvu9Ft7GzxiMujn3t/logo.png",
      "tags": [
        "tokenized-stock"
      ],
      "extensions": {
        "website": "https://www.digitalassets.ag/UnderlyingDetails?GBTC"
      }
    },
    {
      "chainId": 101,
      "address": "7FYk6a91TiFWigBvCf8KbuEMyyfpqET5QHFkRtiD2XxF",
      "symbol": "GDX",
      "name": "VanEck Vectors Gold Miners Etf",
      "decimals": 8,
      "logoURI": "https://raw.githubusercontent.com/solana-labs/token-list/main/assets/mainnet/7FYk6a91TiFWigBvCf8KbuEMyyfpqET5QHFkRtiD2XxF/logo.svg",
      "tags": [
        "tokenized-stock"
      ],
      "extensions": {
        "website": "https://www.digitalassets.ag/UnderlyingDetails?GDX"
      }
    },
    {
      "chainId": 101,
      "address": "EGhhk4sHgY1SBYsgkfgyGNhAKBXqn6QyKNx7W13evx9D",
      "symbol": "GDXJ",
      "name": "VanEck Vectors Junior Gold Miners Etf",
      "decimals": 8,
      "logoURI": "https://raw.githubusercontent.com/solana-labs/token-list/main/assets/mainnet/EGhhk4sHgY1SBYsgkfgyGNhAKBXqn6QyKNx7W13evx9D/logo.svg",
      "tags": [
        "tokenized-stock"
      ],
      "extensions": {
        "website": "https://www.digitalassets.ag/UnderlyingDetails?GDXJ"
      }
    },
    {
      "chainId": 101,
      "address": "9HyU5EEyPvkxeuekNUwsHzmMCJoiw8FZBGWaNih2oux1",
      "symbol": "GLD",
      "name": "SPDR Gold Shares",
      "decimals": 8,
      "logoURI": "https://raw.githubusercontent.com/solana-labs/token-list/main/assets/mainnet/9HyU5EEyPvkxeuekNUwsHzmMCJoiw8FZBGWaNih2oux1/logo.png",
      "tags": [
        "tokenized-stock"
      ],
      "extensions": {
        "website": "https://www.digitalassets.ag/UnderlyingDetails?GLD"
      }
    },
    {
      "chainId": 101,
      "address": "EYLa7susWhzqDNKYe7qLhFHb3Y9kdNwThc6QSnc4TLWN",
      "symbol": "GLXY",
      "name": "Galaxy Digital Holdings",
      "decimals": 8,
      "logoURI": "https://raw.githubusercontent.com/solana-labs/token-list/main/assets/mainnet/EYLa7susWhzqDNKYe7qLhFHb3Y9kdNwThc6QSnc4TLWN/logo.png",
      "tags": [
        "tokenized-stock"
      ],
      "extensions": {
        "website": "https://www.digitalassets.ag/UnderlyingDetails?GLXY"
      }
    },
    {
      "chainId": 101,
      "address": "Ac2wmyujRxiGtb5msS7fKzGycaCF7K8NbVs5ortE6MFo",
      "symbol": "GME",
      "name": "GameStop",
      "decimals": 8,
      "logoURI": "https://raw.githubusercontent.com/solana-labs/token-list/main/assets/mainnet/Ac2wmyujRxiGtb5msS7fKzGycaCF7K8NbVs5ortE6MFo/logo.svg",
      "tags": [
        "tokenized-stock"
      ],
      "extensions": {
        "website": "https://www.digitalassets.ag/UnderlyingDetails?GME"
      }
    },
    {
      "chainId": 101,
      "address": "7uzWUPC6XsWkgFAuDjpZgPVH9p3WqeKTvTJqLM1RXX6w",
      "symbol": "GOOGL",
      "name": "Google",
      "decimals": 8,
      "logoURI": "https://raw.githubusercontent.com/solana-labs/token-list/main/assets/mainnet/7uzWUPC6XsWkgFAuDjpZgPVH9p3WqeKTvTJqLM1RXX6w/logo.svg",
      "tags": [
        "tokenized-stock"
      ],
      "extensions": {
        "website": "https://www.digitalassets.ag/UnderlyingDetails?GOOGL"
      }
    },
    {
      "chainId": 101,
      "address": "6CuCUCYovcLxwaKuxWm8uTquVKGWaAydcFEU3NrtvxGZ",
      "symbol": "INTC",
      "name": "Intel Corp",
      "decimals": 8,
      "logoURI": "https://raw.githubusercontent.com/solana-labs/token-list/main/assets/mainnet/6CuCUCYovcLxwaKuxWm8uTquVKGWaAydcFEU3NrtvxGZ/logo.svg",
      "tags": [
        "tokenized-stock"
      ],
      "extensions": {
        "website": "https://www.digitalassets.ag/UnderlyingDetails?INTC"
      }
    },
    {
      "chainId": 101,
      "address": "6H26K637YNAjZycRosvBR3ENKFGMsbr4xmoV7ca83GWf",
      "symbol": "JUST",
      "name": "Just Group PLC",
      "decimals": 8,
      "logoURI": "https://raw.githubusercontent.com/solana-labs/token-list/main/assets/mainnet/6H26K637YNAjZycRosvBR3ENKFGMsbr4xmoV7ca83GWf/logo.png",
      "tags": [
        "tokenized-stock"
      ],
      "extensions": {
        "website": "https://www.digitalassets.ag/UnderlyingDetails?JUST"
      }
    },
    {
      "chainId": 101,
      "address": "FFRtWiE8FT7HMf673r9cmpabHVQfa2QEf4rSRwNo4JM3",
      "symbol": "MRNA",
      "name": "Moderna",
      "decimals": 8,
      "logoURI": "https://raw.githubusercontent.com/solana-labs/token-list/main/assets/mainnet/FFRtWiE8FT7HMf673r9cmpabHVQfa2QEf4rSRwNo4JM3/logo.svg",
      "tags": [
        "tokenized-stock"
      ],
      "extensions": {
        "website": "https://www.digitalassets.ag/UnderlyingDetails?MRNA"
      }
    },
    {
      "chainId": 101,
      "address": "Hfbh3GU8AdYCw4stirFy2RPGtwQbbzToG2DgFozAymUb",
      "symbol": "NFLX",
      "name": "Netflix",
      "decimals": 8,
      "logoURI": "https://raw.githubusercontent.com/solana-labs/token-list/main/assets/mainnet/Hfbh3GU8AdYCw4stirFy2RPGtwQbbzToG2DgFozAymUb/logo.svg",
      "tags": [
        "tokenized-stock"
      ],
      "extensions": {
        "website": "https://www.digitalassets.ag/UnderlyingDetails?NFLX"
      }
    },
    {
      "chainId": 101,
      "address": "56Zwe8Crm4pXvmByCxmGDjYrLPxkenTrckdRM7WG3zQv",
      "symbol": "NIO",
      "name": "Nio",
      "decimals": 8,
      "logoURI": "https://raw.githubusercontent.com/solana-labs/token-list/main/assets/mainnet/56Zwe8Crm4pXvmByCxmGDjYrLPxkenTrckdRM7WG3zQv/logo.svg",
      "tags": [
        "tokenized-stock"
      ],
      "extensions": {
        "website": "https://www.digitalassets.ag/UnderlyingDetails?NIO"
      }
    },
    {
      "chainId": 101,
      "address": "HP9WMRDV3KdUfJ7CNn5Wf8JzLczwxdnQYTHDAa9yCSnq",
      "symbol": "NOK",
      "name": "Nokia",
      "decimals": 8,
      "logoURI": "https://raw.githubusercontent.com/solana-labs/token-list/main/assets/mainnet/HP9WMRDV3KdUfJ7CNn5Wf8JzLczwxdnQYTHDAa9yCSnq/logo.svg",
      "tags": [
        "tokenized-stock"
      ],
      "extensions": {
        "website": "https://www.digitalassets.ag/UnderlyingDetails?NOK"
      }
    },
    {
      "chainId": 101,
      "address": "GpM58T33eTrGEdHmeFnSVksJjJT6JVdTvim59ipTgTNh",
      "symbol": "NVDA",
      "name": "NVIDIA",
      "decimals": 8,
      "logoURI": "https://raw.githubusercontent.com/solana-labs/token-list/main/assets/mainnet/GpM58T33eTrGEdHmeFnSVksJjJT6JVdTvim59ipTgTNh/logo.svg",
      "tags": [
        "tokenized-stock"
      ],
      "extensions": {
        "website": "https://www.digitalassets.ag/UnderlyingDetails?NVDA"
      }
    },
    {
      "chainId": 101,
      "address": "CRCop5kHBDLTYJyG7z3u6yiVQi4FQHbyHdtb18Qh2Ta9",
      "symbol": "PENN",
      "name": "Penn National Gaming",
      "decimals": 8,
      "logoURI": "https://raw.githubusercontent.com/solana-labs/token-list/main/assets/mainnet/CRCop5kHBDLTYJyG7z3u6yiVQi4FQHbyHdtb18Qh2Ta9/logo.svg",
      "tags": [
        "tokenized-stock"
      ],
      "extensions": {
        "website": "https://www.digitalassets.ag/UnderlyingDetails?PENN"
      }
    },
    {
      "chainId": 101,
      "address": "97v2oXMQ2MMAkgUnoQk3rNhrZCRThorYhvz1poAe9stk",
      "symbol": "PFE",
      "name": "Pfizer",
      "decimals": 8,
      "logoURI": "https://raw.githubusercontent.com/solana-labs/token-list/main/assets/mainnet/97v2oXMQ2MMAkgUnoQk3rNhrZCRThorYhvz1poAe9stk/logo.svg",
      "tags": [
        "tokenized-stock"
      ],
      "extensions": {
        "website": "https://www.digitalassets.ag/UnderlyingDetails?PFE"
      }
    },
    {
      "chainId": 101,
      "address": "AwutBmwmhehaMh18CxqFPPN311uCB1M2awp68A2bG41v",
      "symbol": "PYPL",
      "name": "PayPal",
      "decimals": 8,
      "logoURI": "https://raw.githubusercontent.com/solana-labs/token-list/main/assets/mainnet/AwutBmwmhehaMh18CxqFPPN311uCB1M2awp68A2bG41v/logo.svg",
      "tags": [
        "tokenized-stock"
      ],
      "extensions": {
        "website": "https://www.digitalassets.ag/UnderlyingDetails?PYPL"
      }
    },
    {
      "chainId": 101,
      "address": "8Sa7BjogSJnkHyhtRTKNDDTDtASnWMcAsD4ySVNSFu27",
      "symbol": "SLV",
      "name": "iShares Silver Trust",
      "decimals": 8,
      "logoURI": "https://raw.githubusercontent.com/solana-labs/token-list/main/assets/mainnet/8Sa7BjogSJnkHyhtRTKNDDTDtASnWMcAsD4ySVNSFu27/logo.svg",
      "tags": [
        "tokenized-stock"
      ],
      "extensions": {
        "website": "https://www.digitalassets.ag/UnderlyingDetails?SLV"
      }
    },
    {
      "chainId": 101,
      "address": "CS4tNS523VCLiTsGnYEAd6GqfrZNLtA14C98DC6gE47g",
      "symbol": "SPY",
      "name": "SPDR S&P 500 ETF",
      "decimals": 8,
      "logoURI": "https://raw.githubusercontent.com/solana-labs/token-list/main/assets/mainnet/CS4tNS523VCLiTsGnYEAd6GqfrZNLtA14C98DC6gE47g/logo.svg",
      "tags": [
        "tokenized-stock"
      ],
      "extensions": {
        "website": "https://www.digitalassets.ag/UnderlyingDetails?SPY"
      }
    },
    {
      "chainId": 101,
      "address": "BLyrWJuDyYnDaUMxqBMqkDYAeajnyode1ARh7TxtakEh",
      "symbol": "SQ",
      "name": "Square",
      "decimals": 8,
      "logoURI": "https://raw.githubusercontent.com/solana-labs/token-list/main/assets/mainnet/BLyrWJuDyYnDaUMxqBMqkDYAeajnyode1ARh7TxtakEh/logo.svg",
      "tags": [
        "tokenized-stock"
      ],
      "extensions": {
        "website": "https://www.digitalassets.ag/UnderlyingDetails?SQ"
      }
    },
    {
      "chainId": 101,
      "address": "HSDepE3xvbyRDx4M11LX7Hf9qgHSopfTXxAoeatCcwWF",
      "symbol": "SUN",
      "name": "Sunoco LP",
      "decimals": 8,
      "logoURI": "https://raw.githubusercontent.com/solana-labs/token-list/main/assets/mainnet/HSDepE3xvbyRDx4M11LX7Hf9qgHSopfTXxAoeatCcwWF/logo.svg",
      "tags": [
        "tokenized-stock"
      ],
      "extensions": {
        "website": "https://www.digitalassets.ag/UnderlyingDetails?SUN"
      }
    },
    {
      "chainId": 101,
      "address": "LZufgu7ekMcWBUypPMBYia2ipnFzpxpZgRBFLhYswgR",
      "symbol": "TLRY",
      "name": "Tilray Inc",
      "decimals": 8,
      "logoURI": "https://raw.githubusercontent.com/solana-labs/token-list/main/assets/mainnet/LZufgu7ekMcWBUypPMBYia2ipnFzpxpZgRBFLhYswgR/logo.svg",
      "tags": [
        "tokenized-stock"
      ],
      "extensions": {
        "website": "https://www.digitalassets.ag/UnderlyingDetails?TLRY"
      }
    },
    {
      "chainId": 101,
      "address": "2iCUKaCQpGvnaBimLprKWT8bNGF92e6LxWq4gjsteWfx",
      "symbol": "TSM",
      "name": "Taiwan Semiconductor Mfg",
      "decimals": 8,
      "logoURI": "https://raw.githubusercontent.com/solana-labs/token-list/main/assets/mainnet/2iCUKaCQpGvnaBimLprKWT8bNGF92e6LxWq4gjsteWfx/logo.svg",
      "tags": [
        "tokenized-stock"
      ],
      "extensions": {
        "website": "https://www.digitalassets.ag/UnderlyingDetails?TSM"
      }
    },
    {
      "chainId": 101,
      "address": "BZMg4HyyHVUJkwh2yuv6duu4iQUaXRxT6sK1dT7FcaZf",
      "symbol": "TUR",
      "name": "iShares MSCI Turkey ETF",
      "decimals": 8,
      "logoURI": "https://raw.githubusercontent.com/solana-labs/token-list/main/assets/mainnet/BZMg4HyyHVUJkwh2yuv6duu4iQUaXRxT6sK1dT7FcaZf/logo.svg",
      "tags": [
        "tokenized-stock"
      ],
      "extensions": {
        "website": "https://www.digitalassets.ag/UnderlyingDetails?TUR"
      }
    },
    {
      "chainId": 101,
      "address": "C2tNm8bMU5tz6KdXjHY5zewsN1Wv1TEbxK9XGTCgUZMJ",
      "symbol": "TWTR",
      "name": "Twitter",
      "decimals": 8,
      "logoURI": "https://raw.githubusercontent.com/solana-labs/token-list/main/assets/mainnet/C2tNm8bMU5tz6KdXjHY5zewsN1Wv1TEbxK9XGTCgUZMJ/logo.svg",
      "tags": [
        "tokenized-stock"
      ],
      "extensions": {
        "website": "https://www.digitalassets.ag/UnderlyingDetails?TWTR"
      }
    },
    {
      "chainId": 101,
      "address": "4kmVbBDCzYam3S4e9XqKQkLCEz16gu3dTTo65KbhShuv",
      "symbol": "UBER",
      "name": "Uber",
      "decimals": 8,
      "logoURI": "https://raw.githubusercontent.com/solana-labs/token-list/main/assets/mainnet/4kmVbBDCzYam3S4e9XqKQkLCEz16gu3dTTo65KbhShuv/logo.svg",
      "tags": [
        "tokenized-stock"
      ],
      "extensions": {
        "website": "https://www.digitalassets.ag/UnderlyingDetails?UBER"
      }
    },
    {
      "chainId": 101,
      "address": "J645gMdx9zSMM2VySLBrtv6Zv1HyEjPqQXVGRAPYqzvK",
      "symbol": "USO",
      "name": "United States Oil Fund",
      "decimals": 8,
      "logoURI": "https://raw.githubusercontent.com/solana-labs/token-list/main/assets/mainnet/J645gMdx9zSMM2VySLBrtv6Zv1HyEjPqQXVGRAPYqzvK/logo.svg",
      "tags": [
        "tokenized-stock"
      ],
      "extensions": {
        "website": "https://www.digitalassets.ag/UnderlyingDetails?USO"
      }
    },
    {
      "chainId": 101,
      "address": "3LjkoC9FYEqRKNpy7xz3nxfnGVAt1SNS98rYwF2adQWB",
      "symbol": "VXX",
      "name": "iPath B S&P 500 VIX S/T Futs ETN",
      "decimals": 8,
      "logoURI": "https://raw.githubusercontent.com/solana-labs/token-list/main/assets/mainnet/3LjkoC9FYEqRKNpy7xz3nxfnGVAt1SNS98rYwF2adQWB/logo.png",
      "tags": [
        "tokenized-stock"
      ],
      "extensions": {
        "website": "https://www.digitalassets.ag/UnderlyingDetails?VXX"
      }
    },
    {
      "chainId": 101,
      "address": "BcALTCjD4HJJxBDUXi3nHUgqsJmXAQdBbQrcmtLtqZaf",
      "symbol": "ZM",
      "name": "Zoom",
      "decimals": 8,
      "logoURI": "https://raw.githubusercontent.com/solana-labs/token-list/main/assets/mainnet/BcALTCjD4HJJxBDUXi3nHUgqsJmXAQdBbQrcmtLtqZaf/logo.svg",
      "tags": [
        "tokenized-stock"
      ],
      "extensions": {
        "website": "https://www.digitalassets.ag/UnderlyingDetails?ZM"
      }
    },
    {
      "chainId": 101,
      "address": "9n4nbM75f5Ui33ZbPYXn59EwSgE8CGsHtAeTH5YFeJ9E",
      "symbol": "BTC",
      "name": "Wrapped Bitcoin (Sollet)",
      "decimals": 6,
      "logoURI": "https://raw.githubusercontent.com/solana-labs/token-list/main/assets/mainnet/9n4nbM75f5Ui33ZbPYXn59EwSgE8CGsHtAeTH5YFeJ9E/logo.png",
      "tags": [
        "wrapped-sollet",
        "ethereum"
      ],
      "extensions": {
        "bridgeContract": "https://etherscan.io/address/0xeae57ce9cc1984f202e15e038b964bb8bdf7229a",
        "serumV3Usdc": "A8YFbxQYFVqKZaoYJLLUVcQiWP7G2MeEgW5wsAQgMvFw",
        "serumV3Usdt": "C1EuT9VokAKLiW7i2ASnZUvxDoKuKkCpDDeNxAptuNe4",
        "coingeckoId": "bitcoin"
      }
    },
    {
      "chainId": 101,
      "address": "2FPyTwcZLUg1MDrwsyoP4D6s1tM7hAkHYRjkNb5w6Pxk",
      "symbol": "ETH",
      "name": "Wrapped Ethereum (Sollet)",
      "decimals": 6,
      "logoURI": "https://raw.githubusercontent.com/solana-labs/token-list/main/assets/mainnet/2FPyTwcZLUg1MDrwsyoP4D6s1tM7hAkHYRjkNb5w6Pxk/logo.png",
      "tags": [
        "wrapped-sollet",
        "ethereum"
      ],
      "extensions": {
        "bridgeContract": "https://etherscan.io/address/0xeae57ce9cc1984f202e15e038b964bb8bdf7229a",
        "serumV3Usdc": "4tSvZvnbyzHXLMTiFonMyxZoHmFqau1XArcRCVHLZ5gX",
        "serumV3Usdt": "7dLVkUfBVfCGkFhSXDCq1ukM9usathSgS716t643iFGF",
        "coingeckoId": "ethereum"
      }
    },
    {
      "chainId": 101,
      "address": "3JSf5tPeuscJGtaCp5giEiDhv51gQ4v3zWg8DGgyLfAB",
      "symbol": "YFI",
      "name": "Wrapped YFI (Sollet)",
      "decimals": 6,
      "logoURI": "https://raw.githubusercontent.com/solana-labs/token-list/main/assets/mainnet/3JSf5tPeuscJGtaCp5giEiDhv51gQ4v3zWg8DGgyLfAB/logo.png",
      "tags": [
        "wrapped-sollet",
        "ethereum"
      ],
      "extensions": {
        "bridgeContract": "https://etherscan.io/address/0xeae57ce9cc1984f202e15e038b964bb8bdf7229a",
        "serumV3Usdc": "7qcCo8jqepnjjvB5swP4Afsr3keVBs6gNpBTNubd1Kr2",
        "serumV3Usdt": "3Xg9Q4VtZhD4bVYJbTfgGWFV5zjE3U7ztSHa938zizte",
        "coingeckoId": "yearn-finance"
      }
    },
    {
      "chainId": 101,
      "address": "CWE8jPTUYhdCTZYWPTe1o5DFqfdjzWKc9WKz6rSjQUdG",
      "symbol": "LINK",
      "name": "Wrapped Chainlink (Sollet)",
      "decimals": 6,
      "logoURI": "https://raw.githubusercontent.com/solana-labs/token-list/main/assets/mainnet/CWE8jPTUYhdCTZYWPTe1o5DFqfdjzWKc9WKz6rSjQUdG/logo.png",
      "tags": [
        "wrapped-sollet",
        "ethereum"
      ],
      "extensions": {
        "bridgeContract": "https://etherscan.io/address/0xeae57ce9cc1984f202e15e038b964bb8bdf7229a",
        "serumV3Usdc": "3hwH1txjJVS8qv588tWrjHfRxdqNjBykM1kMcit484up",
        "serumV3Usdt": "3yEZ9ZpXSQapmKjLAGKZEzUNA1rcupJtsDp5mPBWmGZR",
        "coingeckoId": "chainlink"
      }
    },
    {
      "chainId": 101,
      "address": "Ga2AXHpfAF6mv2ekZwcsJFqu7wB4NV331qNH7fW9Nst8",
      "symbol": "XRP",
      "name": "Wrapped XRP (Sollet)",
      "decimals": 6,
      "logoURI": "https://raw.githubusercontent.com/solana-labs/token-list/main/assets/mainnet/Ga2AXHpfAF6mv2ekZwcsJFqu7wB4NV331qNH7fW9Nst8/logo.png",
      "tags": [
        "wrapped-sollet",
        "ethereum"
      ],
      "extensions": {
        "bridgeContract": "https://etherscan.io/address/0xeae57ce9cc1984f202e15e038b964bb8bdf7229a",
        "coingeckoId": "ripple"
      }
    },
    {
      "chainId": 101,
      "address": "BQcdHdAQW1hczDbBi9hiegXAR7A98Q9jx3X3iBBBDiq4",
      "symbol": "wUSDT",
      "name": "Wrapped USDT (Sollet)",
      "decimals": 6,
      "logoURI": "https://raw.githubusercontent.com/solana-labs/token-list/main/assets/mainnet/BQcdHdAQW1hczDbBi9hiegXAR7A98Q9jx3X3iBBBDiq4/logo.png",
      "tags": [
        "stablecoin",
        "wrapped-sollet",
        "ethereum"
      ],
      "extensions": {
        "bridgeContract": "https://etherscan.io/address/0xeae57ce9cc1984f202e15e038b964bb8bdf7229a",
        "coingeckoId": "tether"
      }
    },
    {
      "chainId": 101,
      "address": "AR1Mtgh7zAtxuxGd2XPovXPVjcSdY3i4rQYisNadjfKy",
      "symbol": "SUSHI",
      "name": "Wrapped SUSHI (Sollet)",
      "decimals": 6,
      "logoURI": "https://raw.githubusercontent.com/solana-labs/token-list/main/assets/mainnet/AR1Mtgh7zAtxuxGd2XPovXPVjcSdY3i4rQYisNadjfKy/logo.png",
      "tags": [
        "wrapped-sollet",
        "ethereum"
      ],
      "extensions": {
        "website": "https://www.sushi.com",
        "bridgeContract": "https://etherscan.io/address/0xeae57ce9cc1984f202e15e038b964bb8bdf7229a",
        "serumV3Usdc": "A1Q9iJDVVS8Wsswr9ajeZugmj64bQVCYLZQLra2TMBMo",
        "serumV3Usdt": "6DgQRTpJTnAYBSShngAVZZDq7j9ogRN1GfSQ3cq9tubW",
        "coingeckoId": "sushi",
        "waterfallbot": "https://bit.ly/SUSHIwaterfall"
      }
    },
    {
      "chainId": 101,
      "address": "CsZ5LZkDS7h9TDKjrbL7VAwQZ9nsRu8vJLhRYfmGaN8K",
      "symbol": "ALEPH",
      "name": "Wrapped ALEPH (Sollet)",
      "decimals": 6,
      "logoURI": "https://raw.githubusercontent.com/solana-labs/token-list/main/assets/mainnet/CsZ5LZkDS7h9TDKjrbL7VAwQZ9nsRu8vJLhRYfmGaN8K/logo.png",
      "tags": [
        "wrapped-sollet",
        "ethereum"
      ],
      "extensions": {
        "bridgeContract": "https://etherscan.io/address/0xeae57ce9cc1984f202e15e038b964bb8bdf7229a",
        "serumV3Usdc": "GcoKtAmTy5QyuijXSmJKBtFdt99e6Buza18Js7j9AJ6e",
        "serumV3Usdt": "Gyp1UGRgbrb6z8t7fpssxEKQgEmcJ4pVnWW3ds2p6ZPY",
        "coingeckoId": "aleph"
      }
    },
    {
      "chainId": 101,
      "address": "SF3oTvfWzEP3DTwGSvUXRrGTvr75pdZNnBLAH9bzMuX",
      "symbol": "SXP",
      "name": "Wrapped SXP (Sollet)",
      "decimals": 6,
      "logoURI": "https://raw.githubusercontent.com/solana-labs/token-list/main/assets/mainnet/SF3oTvfWzEP3DTwGSvUXRrGTvr75pdZNnBLAH9bzMuX/logo.png",
      "tags": [
        "wrapped-sollet",
        "ethereum"
      ],
      "extensions": {
        "bridgeContract": "https://etherscan.io/address/0xeae57ce9cc1984f202e15e038b964bb8bdf7229a",
        "serumV3Usdc": "4LUro5jaPaTurXK737QAxgJywdhABnFAMQkXX4ZyqqaZ",
        "serumV3Usdt": "8afKwzHR3wJE7W7Y5hvQkngXh6iTepSZuutRMMy96MjR",
        "coingeckoId": "swipe"
      }
    },
    {
      "chainId": 101,
      "address": "BtZQfWqDGbk9Wf2rXEiWyQBdBY1etnUUn6zEphvVS7yN",
      "symbol": "HGET",
      "name": "Wrapped Hedget (Sollet)",
      "decimals": 6,
      "logoURI": "https://raw.githubusercontent.com/solana-labs/token-list/main/assets/mainnet/BtZQfWqDGbk9Wf2rXEiWyQBdBY1etnUUn6zEphvVS7yN/logo.svg",
      "tags": [
        "wrapped-sollet",
        "ethereum"
      ],
      "extensions": {
        "website": "https://www.hedget.com/",
        "bridgeContract": "https://etherscan.io/address/0xeae57ce9cc1984f202e15e038b964bb8bdf7229a",
        "serumV3Usdc": "88vztw7RTN6yJQchVvxrs6oXUDryvpv9iJaFa1EEmg87",
        "serumV3Usdt": "ErQXxiNfJgd4fqQ58PuEw5xY35TZG84tHT6FXf5s4UxY",
        "coingeckoId": "hedget"
      }
    },
    {
      "chainId": 101,
      "address": "5Fu5UUgbjpUvdBveb3a1JTNirL8rXtiYeSMWvKjtUNQv",
      "symbol": "CREAM",
      "name": "Wrapped Cream Finance (Sollet)",
      "decimals": 6,
      "logoURI": "https://raw.githubusercontent.com/solana-labs/token-list/main/assets/mainnet/5Fu5UUgbjpUvdBveb3a1JTNirL8rXtiYeSMWvKjtUNQv/logo.png",
      "tags": [
        "wrapped-sollet",
        "ethereum"
      ],
      "extensions": {
        "bridgeContract": "https://etherscan.io/address/0xeae57ce9cc1984f202e15e038b964bb8bdf7229a",
        "serumV3Usdc": "7nZP6feE94eAz9jmfakNJWPwEKaeezuKKC5D1vrnqyo2",
        "serumV3Usdt": "4ztJEvQyryoYagj2uieep3dyPwG2pyEwb2dKXTwmXe82",
        "coingeckoId": "cream-2"
      }
    },
    {
      "chainId": 101,
      "address": "873KLxCbz7s9Kc4ZzgYRtNmhfkQrhfyWGZJBmyCbC3ei",
      "symbol": "UBXT",
      "name": "Wrapped Upbots (Sollet)",
      "decimals": 6,
      "logoURI": "https://raw.githubusercontent.com/solana-labs/token-list/main/assets/mainnet/873KLxCbz7s9Kc4ZzgYRtNmhfkQrhfyWGZJBmyCbC3ei/logo.png",
      "tags": [
        "wrapped-sollet",
        "ethereum"
      ],
      "extensions": {
        "website": "https://upbots.com/",
        "explorer": "https://etherscan.io/address/0xeae57ce9cc1984f202e15e038b964bb8bdf7229a",
        "serumV3Usdc": "2wr3Ab29KNwGhtzr5HaPCyfU1qGJzTUAN4amCLZWaD1H",
        "serumV3Usdt": "F1T7b6pnR8Pge3qmfNUfW6ZipRDiGpMww6TKTrRU4NiL",
        "coingeckoId": "upbots"
      }
    },
    {
      "chainId": 101,
      "address": "HqB7uswoVg4suaQiDP3wjxob1G5WdZ144zhdStwMCq7e",
      "symbol": "HNT",
      "name": "Wrapped Helium (Sollet)",
      "decimals": 6,
      "logoURI": "https://raw.githubusercontent.com/solana-labs/token-list/main/assets/mainnet/HqB7uswoVg4suaQiDP3wjxob1G5WdZ144zhdStwMCq7e/logo.png",
      "tags": [
        "wrapped-sollet",
        "ethereum"
      ],
      "extensions": {
        "bridgeContract": "https://etherscan.io/address/0xeae57ce9cc1984f202e15e038b964bb8bdf7229a",
        "serumV3Usdc": "CnUV42ZykoKUnMDdyefv5kP6nDSJf7jFd7WXAecC6LYr",
        "serumV3Usdt": "8FpuMGLtMZ7Wt9ZvyTGuTVwTwwzLYfS5NZWcHxbP1Wuh",
        "coingeckoId": "helium"
      }
    },
    {
      "chainId": 101,
      "address": "9S4t2NEAiJVMvPdRYKVrfJpBafPBLtvbvyS3DecojQHw",
      "symbol": "FRONT",
      "name": "Wrapped FRONT (Sollet)",
      "decimals": 6,
      "logoURI": "https://raw.githubusercontent.com/solana-labs/token-list/main/assets/mainnet/9S4t2NEAiJVMvPdRYKVrfJpBafPBLtvbvyS3DecojQHw/logo.png",
      "tags": [
        "wrapped-sollet",
        "ethereum"
      ],
      "extensions": {
        "bridgeContract": "https://etherscan.io/address/0xeae57ce9cc1984f202e15e038b964bb8bdf7229a",
        "serumV3Usdc": "9Zx1CvxSVdroKMMWf2z8RwrnrLiQZ9VkQ7Ex3syQqdSH",
        "serumV3Usdt": "CGC4UgWwqA9PET6Tfx6o6dLv94EK2coVkPtxgNHuBtxj",
        "coingeckoId": "frontier-token"
      }
    },
    {
      "chainId": 101,
      "address": "6WNVCuxCGJzNjmMZoKyhZJwvJ5tYpsLyAtagzYASqBoF",
      "symbol": "AKRO",
      "name": "Wrapped AKRO (Sollet)",
      "decimals": 6,
      "logoURI": "https://raw.githubusercontent.com/solana-labs/token-list/main/assets/mainnet/6WNVCuxCGJzNjmMZoKyhZJwvJ5tYpsLyAtagzYASqBoF/logo.png",
      "tags": [
        "wrapped-sollet",
        "ethereum"
      ],
      "extensions": {
        "bridgeContract": "https://etherscan.io/address/0xeae57ce9cc1984f202e15e038b964bb8bdf7229a",
        "serumV3Usdc": "5CZXTTgVZKSzgSA3AFMN5a2f3hmwmmJ6hU8BHTEJ3PX8",
        "serumV3Usdt": "HLvRdctRB48F9yLnu9E24LUTRt89D48Z35yi1HcxayDf",
        "coingeckoId": "akropolis"
      }
    },
    {
      "chainId": 101,
      "address": "DJafV9qemGp7mLMEn5wrfqaFwxsbLgUsGVS16zKRk9kc",
      "symbol": "HXRO",
      "name": "Wrapped HXRO (Sollet)",
      "decimals": 6,
      "logoURI": "https://raw.githubusercontent.com/solana-labs/token-list/main/assets/mainnet/DJafV9qemGp7mLMEn5wrfqaFwxsbLgUsGVS16zKRk9kc/logo.png",
      "tags": [
        "wrapped-sollet",
        "ethereum"
      ],
      "extensions": {
        "bridgeContract": "https://etherscan.io/address/0xeae57ce9cc1984f202e15e038b964bb8bdf7229a",
        "serumV3Usdc": "6Pn1cSiRos3qhBf54uBP9ZQg8x3JTardm1dL3n4p29tA",
        "serumV3Usdt": "4absuMsgemvdjfkgdLQq1zKEjw3dHBoCWkzKoctndyqd",
        "coingeckoId": "hxro"
      }
    },
    {
      "chainId": 101,
      "address": "DEhAasscXF4kEGxFgJ3bq4PpVGp5wyUxMRvn6TzGVHaw",
      "symbol": "UNI",
      "name": "Wrapped UNI (Sollet)",
      "decimals": 6,
      "logoURI": "https://raw.githubusercontent.com/solana-labs/token-list/main/assets/mainnet/DEhAasscXF4kEGxFgJ3bq4PpVGp5wyUxMRvn6TzGVHaw/logo.png",
      "tags": [
        "wrapped-sollet",
        "ethereum"
      ],
      "extensions": {
        "bridgeContract": "https://etherscan.io/address/0xeae57ce9cc1984f202e15e038b964bb8bdf7229a",
        "serumV3Usdc": "6JYHjaQBx6AtKSSsizDMwozAEDEZ5KBsSUzH7kRjGJon",
        "serumV3Usdt": "2SSnWNrc83otLpfRo792P6P3PESZpdr8cu2r8zCE6bMD",
        "coingeckoId": "uniswap"
      }
    },
    {
      "chainId": 101,
      "address": "SRMuApVNdxXokk5GT7XD5cUUgXMBCoAz2LHeuAoKWRt",
      "symbol": "SRM",
      "name": "Serum",
      "decimals": 6,
      "logoURI": "https://raw.githubusercontent.com/solana-labs/token-list/main/assets/mainnet/SRMuApVNdxXokk5GT7XD5cUUgXMBCoAz2LHeuAoKWRt/logo.png",
      "tags": [],
      "extensions": {
        "website": "https://projectserum.com/",
        "serumV3Usdc": "ByRys5tuUWDgL73G8JBAEfkdFf8JWBzPBDHsBVQ5vbQA",
        "serumV3Usdt": "AtNnsY1AyRERWJ8xCskfz38YdvruWVJQUVXgScC1iPb",
        "coingeckoId": "serum",
        "waterfallbot": "https://bit.ly/SRMwaterfall"
      }
    },
    {
      "chainId": 101,
      "address": "AGFEad2et2ZJif9jaGpdMixQqvW5i81aBdvKe7PHNfz3",
      "symbol": "FTT",
      "name": "Wrapped FTT (Sollet)",
      "decimals": 6,
      "logoURI": "https://raw.githubusercontent.com/solana-labs/token-list/main/assets/mainnet/AGFEad2et2ZJif9jaGpdMixQqvW5i81aBdvKe7PHNfz3/logo.png",
      "tags": [
        "wrapped-sollet",
        "ethereum"
      ],
      "extensions": {
        "bridgeContract": "https://etherscan.io/address/0xeae57ce9cc1984f202e15e038b964bb8bdf7229a",
        "assetContract": "https://etherscan.io/address/0x50d1c9771902476076ecfc8b2a83ad6b9355a4c9",
        "serumV3Usdc": "2Pbh1CvRVku1TgewMfycemghf6sU9EyuFDcNXqvRmSxc",
        "serumV3Usdt": "Hr3wzG8mZXNHV7TuL6YqtgfVUesCqMxGYCEyP3otywZE",
        "coingeckoId": "ftx-token",
        "waterfallbot": "https://bit.ly/FTTwaterfall"
      }
    },
    {
      "chainId": 101,
      "address": "MSRMcoVyrFxnSgo5uXwone5SKcGhT1KEJMFEkMEWf9L",
      "symbol": "MSRM",
      "name": "MegaSerum",
      "decimals": 0,
      "logoURI": "https://raw.githubusercontent.com/solana-labs/token-list/main/assets/mainnet/MSRMcoVyrFxnSgo5uXwone5SKcGhT1KEJMFEkMEWf9L/logo.png",
      "tags": [],
      "extensions": {
        "website": "https://projectserum.com/",
        "serumV3Usdc": "4VKLSYdvrQ5ngQrt1d2VS8o4ewvb2MMUZLiejbnGPV33",
        "serumV3Usdt": "5nLJ22h1DUfeCfwbFxPYK8zbfbri7nA9bXoDcR8AcJjs",
        "coingeckoId": "megaserum"
      }
    },
    {
      "chainId": 101,
      "address": "BXXkv6z8ykpG1yuvUDPgh732wzVHB69RnB9YgSYh3itW",
      "symbol": "WUSDC",
      "name": "Wrapped USDC (Sollet)",
      "decimals": 6,
      "logoURI": "https://raw.githubusercontent.com/solana-labs/token-list/main/assets/mainnet/BXXkv6z8ykpG1yuvUDPgh732wzVHB69RnB9YgSYh3itW/logo.png",
      "tags": [
        "stablecoin",
        "wrapped-sollet",
        "ethereum"
      ],
      "extensions": {
        "coingeckoId": "usd-coin"
      }
    },
    {
      "chainId": 101,
      "address": "GXMvfY2jpQctDqZ9RoU3oWPhufKiCcFEfchvYumtX7jd",
      "symbol": "TOMO",
      "name": "Wrapped TOMO (Sollet)",
      "decimals": 6,
      "logoURI": "https://raw.githubusercontent.com/solana-labs/token-list/main/assets/mainnet/GXMvfY2jpQctDqZ9RoU3oWPhufKiCcFEfchvYumtX7jd/logo.png",
      "tags": [
        "wrapped-sollet",
        "ethereum"
      ],
      "extensions": {
        "bridgeContract": "https://etherscan.io/address/0xeae57ce9cc1984f202e15e038b964bb8bdf7229a",
        "serumV3Usdc": "8BdpjpSD5n3nk8DQLqPUyTZvVqFu6kcff5bzUX5dqDpy",
        "serumV3Usdt": "GnKPri4thaGipzTbp8hhSGSrHgG4F8MFiZVrbRn16iG2",
        "coingeckoId": "tomochain",
        "waterfallbot": "https://t.me/TOMOwaterfall"
      }
    },
    {
      "chainId": 101,
      "address": "EcqExpGNFBve2i1cMJUTR4bPXj4ZoqmDD2rTkeCcaTFX",
      "symbol": "KARMA",
      "name": "Wrapped KARMA (Sollet)",
      "decimals": 4,
      "logoURI": "https://raw.githubusercontent.com/solana-labs/token-list/main/assets/mainnet/EcqExpGNFBve2i1cMJUTR4bPXj4ZoqmDD2rTkeCcaTFX/logo.png",
      "tags": [
        "wrapped-sollet",
        "ethereum"
      ],
      "extensions": {
        "bridgeContract": "https://etherscan.io/address/0xeae57ce9cc1984f202e15e038b964bb8bdf7229a",
        "coingeckoId": "karma-dao"
      }
    },
    {
      "chainId": 101,
      "address": "EqWCKXfs3x47uVosDpTRgFniThL9Y8iCztJaapxbEaVX",
      "symbol": "LUA",
      "name": "Wrapped LUA (Sollet)",
      "decimals": 6,
      "logoURI": "https://raw.githubusercontent.com/solana-labs/token-list/main/assets/mainnet/EqWCKXfs3x47uVosDpTRgFniThL9Y8iCztJaapxbEaVX/logo.png",
      "tags": [
        "wrapped-sollet",
        "ethereum"
      ],
      "extensions": {
        "bridgeContract": "https://etherscan.io/address/0xeae57ce9cc1984f202e15e038b964bb8bdf7229a",
        "serumV3Usdc": "4xyWjQ74Eifq17vbue5Ut9xfFNfuVB116tZLEpiZuAn8",
        "serumV3Usdt": "35tV8UsHH8FnSAi3YFRrgCu4K9tb883wKnAXpnihot5r",
        "coingeckoId": "lua-token",
        "waterfallbot": "https://t.me/LUAwaterfall"
      }
    },
    {
      "chainId": 101,
      "address": "GeDS162t9yGJuLEHPWXXGrb1zwkzinCgRwnT8vHYjKza",
      "symbol": "MATH",
      "name": "Wrapped MATH (Sollet)",
      "decimals": 6,
      "logoURI": "https://raw.githubusercontent.com/solana-labs/token-list/main/assets/mainnet/GeDS162t9yGJuLEHPWXXGrb1zwkzinCgRwnT8vHYjKza/logo.png",
      "tags": [
        "wrapped-sollet",
        "ethereum"
      ],
      "extensions": {
        "bridgeContract": "https://etherscan.io/address/0xeae57ce9cc1984f202e15e038b964bb8bdf7229a",
        "serumV3Usdc": "J7cPYBrXVy8Qeki2crZkZavcojf2sMRyQU7nx438Mf8t",
        "serumV3Usdt": "2WghiBkDL2yRhHdvm8CpprrkmfguuQGJTCDfPSudKBAZ",
        "coingeckoId": "math"
      }
    },
    {
      "chainId": 101,
      "address": "GUohe4DJUA5FKPWo3joiPgsB7yzer7LpDmt1Vhzy3Zht",
      "symbol": "KEEP",
      "name": "Wrapped KEEP (Sollet)",
      "decimals": 6,
      "logoURI": "https://raw.githubusercontent.com/solana-labs/token-list/main/assets/mainnet/GUohe4DJUA5FKPWo3joiPgsB7yzer7LpDmt1Vhzy3Zht/logo.png",
      "tags": [
        "wrapped-sollet",
        "ethereum"
      ],
      "extensions": {
        "bridgeContract": "https://etherscan.io/address/0xeae57ce9cc1984f202e15e038b964bb8bdf7229a",
        "serumV3Usdc": "3rgacody9SvM88QR83GHaNdEEx4Fe2V2ed5GJp2oeKDr",
        "serumV3Usdt": "HEGnaVL5i48ubPBqWAhodnZo8VsSLzEM3Gfc451DnFj9",
        "coingeckoId": "keep-network"
      }
    },
    {
      "chainId": 101,
      "address": "9F9fNTT6qwjsu4X4yWYKZpsbw5qT7o6yR2i57JF2jagy",
      "symbol": "SWAG",
      "name": "Wrapped SWAG (Sollet)",
      "decimals": 6,
      "logoURI": "https://raw.githubusercontent.com/solana-labs/token-list/main/assets/mainnet/9F9fNTT6qwjsu4X4yWYKZpsbw5qT7o6yR2i57JF2jagy/logo.png",
      "tags": [
        "wrapped-sollet",
        "ethereum"
      ],
      "extensions": {
        "bridgeContract": "https://etherscan.io/address/0xeae57ce9cc1984f202e15e038b964bb8bdf7229a",
        "serumV3Usdt": "J2XSt77XWim5HwtUM8RUwQvmRXNZsbMKpp5GTKpHafvf",
        "coingeckoId": "swag-finance"
      }
    },
    {
      "chainId": 101,
      "address": "DgHK9mfhMtUwwv54GChRrU54T2Em5cuszq2uMuen1ZVE",
      "symbol": "CEL",
      "name": "Wrapped Celsius (Sollet)",
      "decimals": 6,
      "logoURI": "https://raw.githubusercontent.com/solana-labs/token-list/main/assets/mainnet/DgHK9mfhMtUwwv54GChRrU54T2Em5cuszq2uMuen1ZVE/logo.png",
      "tags": [
        "wrapped-sollet",
        "ethereum"
      ],
      "extensions": {
        "bridgeContract": "https://etherscan.io/address/0xeae57ce9cc1984f202e15e038b964bb8bdf7229a",
        "serumV3Usdt": "cgani53cMZgYfRMgSrNekJTMaLmccRfspsfTbXWRg7u",
        "coingeckoId": "celsius-degree-token"
      }
    },
    {
      "chainId": 101,
      "address": "7ncCLJpP3MNww17LW8bRvx8odQQnubNtfNZBL5BgAEHW",
      "symbol": "RSR",
      "name": "Wrapped Reserve Rights (Sollet)",
      "decimals": 6,
      "logoURI": "https://raw.githubusercontent.com/solana-labs/token-list/main/assets/mainnet/7ncCLJpP3MNww17LW8bRvx8odQQnubNtfNZBL5BgAEHW/logo.png",
      "tags": [
        "wrapped-sollet",
        "ethereum"
      ],
      "extensions": {
        "bridgeContract": "https://etherscan.io/address/0xeae57ce9cc1984f202e15e038b964bb8bdf7229a",
        "serumV3Usdt": "FcPet5fz9NLdbXwVM6kw2WTHzRAD7mT78UjwTpawd7hJ",
        "coingeckoId": "reserve-rights-token"
      }
    },
    {
      "chainId": 101,
      "address": "5wihEYGca7X4gSe97C5mVcqNsfxBzhdTwpv72HKs25US",
      "symbol": "1INCH",
      "name": "Wrapped 1INCH (Sollet)",
      "decimals": 6,
      "logoURI": "https://raw.githubusercontent.com/solana-labs/token-list/main/assets/mainnet/5wihEYGca7X4gSe97C5mVcqNsfxBzhdTwpv72HKs25US/logo.png",
      "tags": [
        "wrapped-sollet",
        "ethereum"
      ],
      "extensions": {
        "bridgeContract": "https://etherscan.io/address/0xeae57ce9cc1984f202e15e038b964bb8bdf7229a",
        "coingeckoId": "1inch"
      }
    },
    {
      "chainId": 101,
      "address": "38i2NQxjp5rt5B3KogqrxmBxgrAwaB3W1f1GmiKqh9MS",
      "symbol": "GRT",
      "name": "Wrapped GRT  (Sollet)",
      "decimals": 6,
      "logoURI": "https://raw.githubusercontent.com/solana-labs/token-list/main/assets/mainnet/38i2NQxjp5rt5B3KogqrxmBxgrAwaB3W1f1GmiKqh9MS/logo.png",
      "tags": [
        "wrapped-sollet",
        "ethereum"
      ],
      "extensions": {
        "bridgeContract": "https://etherscan.io/address/0xeae57ce9cc1984f202e15e038b964bb8bdf7229a",
        "coingeckoId": "the-graph"
      }
    },
    {
      "chainId": 101,
      "address": "Avz2fmevhhu87WYtWQCFj9UjKRjF9Z9QWwN2ih9yF95G",
      "symbol": "COMP",
      "name": "Wrapped Compound (Sollet)",
      "decimals": 6,
      "logoURI": "https://raw.githubusercontent.com/solana-labs/token-list/main/assets/mainnet/Avz2fmevhhu87WYtWQCFj9UjKRjF9Z9QWwN2ih9yF95G/logo.png",
      "tags": [
        "wrapped-sollet",
        "ethereum"
      ],
      "extensions": {
        "bridgeContract": "https://etherscan.io/address/0xeae57ce9cc1984f202e15e038b964bb8bdf7229a",
        "coingeckoId": "compound-coin"
      }
    },
    {
      "chainId": 101,
      "address": "9wRD14AhdZ3qV8et3eBQVsrb3UoBZDUbJGyFckpTg8sj",
      "symbol": "PAXG",
      "name": "Wrapped Paxos Gold (Sollet)",
      "decimals": 6,
      "logoURI": "https://raw.githubusercontent.com/solana-labs/token-list/main/assets/mainnet/9wRD14AhdZ3qV8et3eBQVsrb3UoBZDUbJGyFckpTg8sj/logo.png",
      "tags": [
        "wrapped-sollet",
        "ethereum"
      ],
      "extensions": {
        "bridgeContract": "https://etherscan.io/address/0xeae57ce9cc1984f202e15e038b964bb8bdf7229a",
        "coingeckoId": "pax-gold"
      }
    },
    {
      "chainId": 101,
      "address": "AByXcTZwJHMtrKrvVsh9eFNB1pJaLDjCUR2ayvxBAAM2",
      "symbol": "STRONG",
      "name": "Wrapped Strong (Sollet)",
      "decimals": 6,
      "logoURI": "https://raw.githubusercontent.com/solana-labs/token-list/main/assets/mainnet/AByXcTZwJHMtrKrvVsh9eFNB1pJaLDjCUR2ayvxBAAM2/logo.png",
      "tags": [
        "wrapped-sollet",
        "ethereum"
      ],
      "extensions": {
        "bridgeContract": "https://etherscan.io/address/0xeae57ce9cc1984f202e15e038b964bb8bdf7229a",
        "coingeckoId": "strong"
      }
    },
    {
      "chainId": 101,
      "address": "EchesyfXePKdLtoiZSL8pBe8Myagyy8ZRqsACNCFGnvp",
      "symbol": "FIDA",
      "name": "Bonfida",
      "decimals": 6,
      "logoURI": "https://raw.githubusercontent.com/solana-labs/token-list/main/assets/mainnet/EchesyfXePKdLtoiZSL8pBe8Myagyy8ZRqsACNCFGnvp/logo.svg",
      "tags": [],
      "extensions": {
        "website": "https://bonfida.com/",
        "serumV3Usdc": "E14BKBhDWD4EuTkWj1ooZezesGxMW8LPCps4W5PuzZJo",
        "serumV3Usdt": "EbV7pPpEvheLizuYX3gUCvWM8iySbSRAhu2mQ5Vz2Mxf",
        "coingeckoId": "bonfida",
        "waterfallbot": "https://bit.ly/FIDAwaterfall"
      }
    },
    {
      "chainId": 101,
      "address": "kinXdEcpDQeHPEuQnqmUgtYykqKGVFq6CeVX5iAHJq6",
      "symbol": "KIN",
      "name": "KIN",
      "decimals": 5,
      "logoURI": "https://raw.githubusercontent.com/solana-labs/token-list/main/assets/mainnet/kinXdEcpDQeHPEuQnqmUgtYykqKGVFq6CeVX5iAHJq6/logo.png",
      "tags": [],
      "extensions": {
        "serumV3Usdc": "Bn6NPyr6UzrFAwC4WmvPvDr2Vm8XSUnFykM2aQroedgn",
        "serumV3Usdt": "4nCFQr8sahhhL4XJ7kngGFBmpkmyf3xLzemuMhn6mWTm",
        "coingeckoId": "kin",
        "waterfallbot": "https://bit.ly/KINwaterfall"
      }
    },
    {
      "chainId": 101,
      "address": "MAPS41MDahZ9QdKXhVa4dWB9RuyfV4XqhyAZ8XcYepb",
      "symbol": "MAPS",
      "name": "MAPS",
      "decimals": 6,
      "logoURI": "https://raw.githubusercontent.com/solana-labs/token-list/main/assets/mainnet/MAPS41MDahZ9QdKXhVa4dWB9RuyfV4XqhyAZ8XcYepb/logo.svg",
      "tags": [],
      "extensions": {
        "website": "https://maps.me/",
        "serumV3Usdc": "3A8XQRWXC7BjLpgLDDBhQJLT5yPCzS16cGYRKHkKxvYo",
        "serumV3Usdt": "7cknqHAuGpfVXPtFoJpFvUjJ8wkmyEfbFusmwMfNy3FE",
        "coingeckoId": "maps"
      }
    },
    {
      "chainId": 101,
      "address": "z3dn17yLaGMKffVogeFHQ9zWVcXgqgf3PQnDsNs2g6M",
      "symbol": "OXY",
      "name": "Oxygen Protocol",
      "decimals": 6,
      "logoURI": "https://raw.githubusercontent.com/solana-labs/token-list/main/assets/mainnet/z3dn17yLaGMKffVogeFHQ9zWVcXgqgf3PQnDsNs2g6M/logo.svg",
      "tags": [],
      "extensions": {
        "website": "https://www.oxygen.org/",
        "serumV3Usdt": "GKLev6UHeX1KSDCyo2bzyG6wqhByEzDBkmYTxEdmYJgB",
        "serumV3Usdc": "GZ3WBFsqntmERPwumFEYgrX2B7J7G11MzNZAy7Hje27X",
        "coingeckoId": "oxygen",
        "waterfallbot": "https://bit.ly/OXYwaterfall"
      }
    },
    {
      "chainId": 101,
      "address": "FtgGSFADXBtroxq8VCausXRr2of47QBf5AS1NtZCu4GD",
      "symbol": "BRZ",
      "name": "BRZ",
      "decimals": 4,
      "logoURI": "https://raw.githubusercontent.com/solana-labs/token-list/main/assets/mainnet/FtgGSFADXBtroxq8VCausXRr2of47QBf5AS1NtZCu4GD/logo.png",
      "tags": [],
      "extensions": {
        "website": "https://brztoken.io/",
        "coingeckoId": "brz"
      }
    },
    {
      "chainId": 101,
      "address": "Es9vMFrzaCERmJfrF4H2FYD4KCoNkY11McCe8BenwNYB",
      "symbol": "USDT",
      "name": "USDT",
      "decimals": 6,
      "logoURI": "https://raw.githubusercontent.com/solana-labs/token-list/main/assets/mainnet/Es9vMFrzaCERmJfrF4H2FYD4KCoNkY11McCe8BenwNYB/logo.svg",
      "tags": [
        "stablecoin"
      ],
      "extensions": {
        "website": "https://tether.to/",
        "coingeckoId": "tether",
        "serumV3Usdc": "77quYg4MGneUdjgXCunt9GgM1usmrxKY31twEy3WHwcS"
      }
    },
    {
      "chainId": 101,
      "address": "2oDxYGgTBmST4rc3yn1YtcSEck7ReDZ8wHWLqZAuNWXH",
      "symbol": "xMARK",
      "name": "Standard",
      "decimals": 9,
      "logoURI": "https://raw.githubusercontent.com/solana-labs/token-list/main/assets/mainnet/2oDxYGgTBmST4rc3yn1YtcSEck7ReDZ8wHWLqZAuNWXH/logo.png",
      "tags": [
        "wrapped",
        "wormhole"
      ],
      "extensions": {
        "website": "https://benchmarkprotocol.finance/",
        "address": "0x36b679bd64ed73dbfd88909cdcb892cb66bd4cbb",
        "bridgeContract": "https://etherscan.io/address/0xf92cD566Ea4864356C5491c177A430C222d7e678",
        "assetContract": "https://etherscan.io/address/0x36b679bd64ed73dbfd88909cdcb892cb66bd4cbb",
        "coingeckoId": "xmark"
      }
    },
    {
      "chainId": 101,
      "address": "4k3Dyjzvzp8eMZWUXbBCjEvwSkkk59S5iCNLY3QrkX6R",
      "symbol": "RAY",
      "name": "Raydium",
      "decimals": 6,
      "logoURI": "https://raw.githubusercontent.com/solana-labs/token-list/main/assets/mainnet/4k3Dyjzvzp8eMZWUXbBCjEvwSkkk59S5iCNLY3QrkX6R/logo.png",
      "tags": [],
      "extensions": {
        "website": "https://raydium.io/",
        "serumV3Usdt": "teE55QrL4a4QSfydR9dnHF97jgCfptpuigbb53Lo95g",
        "serumV3Usdc": "2xiv8A5xrJ7RnGdxXB42uFEkYHJjszEhaJyKKt4WaLep",
        "coingeckoId": "raydium",
        "waterfallbot": "https://bit.ly/RAYwaterfall"
      }
    },
    {
      "chainId": 101,
      "address": "CzPDyvotTcxNqtPne32yUiEVQ6jk42HZi1Y3hUu7qf7f",
      "symbol": "RAY-WUSDT",
      "name": "Raydium Legacy LP Token V2 (RAY-WUSDT)",
      "decimals": 6,
      "logoURI": "https://raw.githubusercontent.com/solana-labs/token-list/main/assets/mainnet/CzPDyvotTcxNqtPne32yUiEVQ6jk42HZi1Y3hUu7qf7f/logo.png",
      "tags": [
        "lp-token"
      ],
      "extensions": {
        "website": "https://raydium.io/"
      }
    },
    {
      "chainId": 101,
      "address": "134Cct3CSdRCbYgq5SkwmHgfwjJ7EM5cG9PzqffWqECx",
      "symbol": "RAY-SOL",
      "name": "Raydium LP Token V2 (RAY-SOL)",
      "decimals": 6,
      "logoURI": "https://raw.githubusercontent.com/solana-labs/token-list/main/assets/mainnet/134Cct3CSdRCbYgq5SkwmHgfwjJ7EM5cG9PzqffWqECx/logo.png",
      "tags": [
        "lp-token"
      ],
      "extensions": {
        "website": "https://raydium.io/"
      }
    },
    {
      "chainId": 101,
      "address": "EVDmwajM5U73PD34bYPugwiA4Eqqbrej4mLXXv15Z5qR",
      "symbol": "LINK-WUSDT",
      "name": "Raydium LP Token V2 (LINK-WUSDT)",
      "decimals": 6,
      "logoURI": "https://raw.githubusercontent.com/solana-labs/token-list/main/assets/mainnet/EVDmwajM5U73PD34bYPugwiA4Eqqbrej4mLXXv15Z5qR/logo.png",
      "tags": [
        "lp-token"
      ],
      "extensions": {
        "website": "https://raydium.io/"
      }
    },
    {
      "chainId": 101,
      "address": "KY4XvwHy7JPzbWYAbk23jQvEb4qWJ8aCqYWREmk1Q7K",
      "symbol": "ETH-WUSDT",
      "name": "Raydium LP Token V2 (ETH-WUSDT)",
      "decimals": 6,
      "logoURI": "https://raw.githubusercontent.com/solana-labs/token-list/main/assets/mainnet/KY4XvwHy7JPzbWYAbk23jQvEb4qWJ8aCqYWREmk1Q7K/logo.png",
      "tags": [
        "lp-token"
      ],
      "extensions": {
        "website": "https://raydium.io/"
      }
    },
    {
      "chainId": 101,
      "address": "FgmBnsF5Qrnv8X9bomQfEtQTQjNNiBCWRKGpzPnE5BDg",
      "symbol": "RAY-USDC",
      "name": "Raydium Legacy LP Token V2 (RAY-USDC)",
      "decimals": 6,
      "logoURI": "https://raw.githubusercontent.com/solana-labs/token-list/main/assets/mainnet/FgmBnsF5Qrnv8X9bomQfEtQTQjNNiBCWRKGpzPnE5BDg/logo.png",
      "tags": [
        "lp-token"
      ],
      "extensions": {
        "website": "https://raydium.io/"
      }
    },
    {
      "chainId": 101,
      "address": "5QXBMXuCL7zfAk39jEVVEvcrz1AvBGgT9wAhLLHLyyUJ",
      "symbol": "RAY-SRM",
      "name": "Raydium Legacy LP Token V2 (RAY-SRM)",
      "decimals": 6,
      "logoURI": "https://raw.githubusercontent.com/solana-labs/token-list/main/assets/mainnet/5QXBMXuCL7zfAk39jEVVEvcrz1AvBGgT9wAhLLHLyyUJ/logo.png",
      "tags": [
        "lp-token"
      ],
      "extensions": {
        "website": "https://raydium.io/"
      }
    },
    {
      "chainId": 101,
      "address": "FdhKXYjCou2jQfgKWcNY7jb8F2DPLU1teTTTRfLBD2v1",
      "symbol": "RAY-WUSDT",
      "name": "Raydium Legacy LP Token V3 (RAY-WUSDT)",
      "decimals": 6,
      "logoURI": "https://raw.githubusercontent.com/solana-labs/token-list/main/assets/mainnet/FdhKXYjCou2jQfgKWcNY7jb8F2DPLU1teTTTRfLBD2v1/logo.png",
      "tags": [
        "lp-token"
      ],
      "extensions": {
        "website": "https://raydium.io/"
      }
    },
    {
      "chainId": 101,
      "address": "BZFGfXMrjG2sS7QT2eiCDEevPFnkYYF7kzJpWfYxPbcx",
      "symbol": "RAY-USDC",
      "name": "Raydium LP Token V3 (RAY-USDC)",
      "decimals": 6,
      "logoURI": "https://raw.githubusercontent.com/solana-labs/token-list/main/assets/mainnet/BZFGfXMrjG2sS7QT2eiCDEevPFnkYYF7kzJpWfYxPbcx/logo.png",
      "tags": [
        "lp-token"
      ],
      "extensions": {
        "website": "https://raydium.io/"
      }
    },
    {
      "chainId": 101,
      "address": "DSX5E21RE9FB9hM8Nh8xcXQfPK6SzRaJiywemHBSsfup",
      "symbol": "RAY-SRM",
      "name": "Raydium LP Token V3 (RAY-SRM)",
      "decimals": 6,
      "logoURI": "https://raw.githubusercontent.com/solana-labs/token-list/main/assets/mainnet/DSX5E21RE9FB9hM8Nh8xcXQfPK6SzRaJiywemHBSsfup/logo.png",
      "tags": [
        "lp-token"
      ],
      "extensions": {
        "website": "https://raydium.io/"
      }
    },
    {
      "chainId": 101,
      "address": "F5PPQHGcznZ2FxD9JaxJMXaf7XkaFFJ6zzTBcW8osQjw",
      "symbol": "RAY-SOL",
      "name": "Raydium LP Token V3 (RAY-SOL)",
      "decimals": 6,
      "logoURI": "https://raw.githubusercontent.com/solana-labs/token-list/main/assets/mainnet/F5PPQHGcznZ2FxD9JaxJMXaf7XkaFFJ6zzTBcW8osQjw/logo.png",
      "tags": [
        "lp-token"
      ],
      "extensions": {
        "website": "https://raydium.io/"
      }
    },
    {
      "chainId": 101,
      "address": "8Q6MKy5Yxb9vG1mWzppMtMb2nrhNuCRNUkJTeiE3fuwD",
      "symbol": "RAY-ETH",
      "name": "Raydium LP Token V3 (RAY-ETH)",
      "decimals": 6,
      "logoURI": "https://raw.githubusercontent.com/solana-labs/token-list/main/assets/mainnet/8Q6MKy5Yxb9vG1mWzppMtMb2nrhNuCRNUkJTeiE3fuwD/logo.png",
      "tags": [
        "lp-token"
      ],
      "extensions": {
        "website": "https://raydium.io/"
      }
    },
    {
      "chainId": 101,
      "address": "DsBuznXRTmzvEdb36Dx3aVLVo1XmH7r1PRZUFugLPTFv",
      "symbol": "FIDA-RAY",
      "name": "Raydium Fusion LP Token V4 (FIDA-RAY)",
      "decimals": 6,
      "logoURI": "https://raw.githubusercontent.com/solana-labs/token-list/main/assets/mainnet/DsBuznXRTmzvEdb36Dx3aVLVo1XmH7r1PRZUFugLPTFv/logo.png",
      "tags": [
        "lp-token"
      ],
      "extensions": {
        "website": "https://raydium.io/"
      }
    },
    {
      "chainId": 101,
      "address": "FwaX9W7iThTZH5MFeasxdLpxTVxRcM7ZHieTCnYog8Yb",
      "symbol": "OXY-RAY",
      "name": "Raydium Fusion LP Token V4 (OXY-RAY)",
      "decimals": 6,
      "logoURI": "https://raw.githubusercontent.com/solana-labs/token-list/main/assets/mainnet/FwaX9W7iThTZH5MFeasxdLpxTVxRcM7ZHieTCnYog8Yb/logo.png",
      "tags": [
        "lp-token"
      ],
      "extensions": {
        "website": "https://raydium.io/"
      }
    },
    {
      "chainId": 101,
      "address": "CcKK8srfVdTSsFGV3VLBb2YDbzF4T4NM2C3UEjC39RLP",
      "symbol": "MAPS-RAY",
      "name": "Raydium Fusion LP Token V4 (MAPS-RAY)",
      "decimals": 6,
      "logoURI": "https://raw.githubusercontent.com/solana-labs/token-list/main/assets/mainnet/CcKK8srfVdTSsFGV3VLBb2YDbzF4T4NM2C3UEjC39RLP/logo.png",
      "tags": [
        "lp-token"
      ],
      "extensions": {
        "website": "https://raydium.io/"
      }
    },
    {
      "chainId": 101,
      "address": "CHT8sft3h3gpLYbCcZ9o27mT5s3Z6VifBVbUiDvprHPW",
      "symbol": "KIN-RAY",
      "name": "Raydium Legacy Fusion LP Token V4 (KIN-RAY)",
      "decimals": 6,
      "logoURI": "https://raw.githubusercontent.com/solana-labs/token-list/main/assets/mainnet/CHT8sft3h3gpLYbCcZ9o27mT5s3Z6VifBVbUiDvprHPW/logo.png",
      "tags": [
        "lp-token"
      ],
      "extensions": {
        "website": "https://raydium.io/"
      }
    },
    {
      "chainId": 101,
      "address": "C3sT1R3nsw4AVdepvLTLKr5Gvszr7jufyBWUCvy4TUvT",
      "symbol": "RAY-USDT",
      "name": "Raydium LP Token V4 (RAY-USDT)",
      "decimals": 6,
      "logoURI": "https://raw.githubusercontent.com/solana-labs/token-list/main/assets/mainnet/C3sT1R3nsw4AVdepvLTLKr5Gvszr7jufyBWUCvy4TUvT/logo.png",
      "tags": [
        "lp-token"
      ],
      "extensions": {
        "website": "https://raydium.io/"
      }
    },
    {
      "chainId": 101,
      "address": "8HoQnePLqPj4M7PUDzfw8e3Ymdwgc7NLGnaTUapubyvu",
      "symbol": "SOL-USDC",
      "name": "Raydium LP Token V4 (SOL-USDC)",
      "decimals": 9,
      "logoURI": "https://raw.githubusercontent.com/solana-labs/token-list/main/assets/mainnet/8HoQnePLqPj4M7PUDzfw8e3Ymdwgc7NLGnaTUapubyvu/logo.png",
      "tags": [
        "lp-token"
      ],
      "extensions": {
        "website": "https://raydium.io/"
      }
    },
    {
      "chainId": 101,
      "address": "865j7iMmRRycSYUXzJ33ZcvLiX9JHvaLidasCyUyKaRE",
      "symbol": "YFI-USDC",
      "name": "Raydium LP Token V4 (YFI-USDC)",
      "decimals": 6,
      "logoURI": "https://raw.githubusercontent.com/solana-labs/token-list/main/assets/mainnet/865j7iMmRRycSYUXzJ33ZcvLiX9JHvaLidasCyUyKaRE/logo.png",
      "tags": [
        "lp-token"
      ],
      "extensions": {
        "website": "https://raydium.io/"
      }
    },
    {
      "chainId": 101,
      "address": "9XnZd82j34KxNLgQfz29jGbYdxsYznTWRpvZE3SRE7JG",
      "symbol": "SRM-USDC",
      "name": "Raydium LP Token V4 (SRM-USDC)",
      "decimals": 6,
      "logoURI": "https://raw.githubusercontent.com/solana-labs/token-list/main/assets/mainnet/9XnZd82j34KxNLgQfz29jGbYdxsYznTWRpvZE3SRE7JG/logo.png",
      "tags": [
        "lp-token"
      ],
      "extensions": {
        "website": "https://raydium.io/"
      }
    },
    {
      "chainId": 101,
      "address": "75dCoKfUHLUuZ4qEh46ovsxfgWhB4icc3SintzWRedT9",
      "symbol": "FTT-USDC",
      "name": "Raydium LP Token V4 (FTT-USDC)",
      "decimals": 6,
      "logoURI": "https://raw.githubusercontent.com/solana-labs/token-list/main/assets/mainnet/75dCoKfUHLUuZ4qEh46ovsxfgWhB4icc3SintzWRedT9/logo.png",
      "tags": [
        "lp-token"
      ],
      "extensions": {
        "website": "https://raydium.io/"
      }
    },
    {
      "chainId": 101,
      "address": "2hMdRdVWZqetQsaHG8kQjdZinEMBz75vsoWTCob1ijXu",
      "symbol": "BTC-USDC",
      "name": "Raydium LP Token V4 (BTC-USDC)",
      "decimals": 6,
      "logoURI": "https://raw.githubusercontent.com/solana-labs/token-list/main/assets/mainnet/2hMdRdVWZqetQsaHG8kQjdZinEMBz75vsoWTCob1ijXu/logo.png",
      "tags": [
        "lp-token"
      ],
      "extensions": {
        "website": "https://raydium.io/"
      }
    },
    {
      "chainId": 101,
      "address": "2QVjeR9d2PbSf8em8NE8zWd8RYHjFtucDUdDgdbDD2h2",
      "symbol": "SUSHI-USDC",
      "name": "Raydium LP Token V4 (SUSHI-USDC)",
      "decimals": 6,
      "logoURI": "https://raw.githubusercontent.com/solana-labs/token-list/main/assets/mainnet/2QVjeR9d2PbSf8em8NE8zWd8RYHjFtucDUdDgdbDD2h2/logo.png",
      "tags": [
        "lp-token"
      ],
      "extensions": {
        "website": "https://raydium.io/"
      }
    },
    {
      "chainId": 101,
      "address": "CHyUpQFeW456zcr5XEh4RZiibH8Dzocs6Wbgz9aWpXnQ",
      "symbol": "TOMO-USDC",
      "name": "Raydium LP Token V4 (TOMO-USDC)",
      "decimals": 6,
      "logoURI": "https://raw.githubusercontent.com/solana-labs/token-list/main/assets/mainnet/CHyUpQFeW456zcr5XEh4RZiibH8Dzocs6Wbgz9aWpXnQ/logo.png",
      "tags": [
        "lp-token"
      ],
      "extensions": {
        "website": "https://raydium.io/"
      }
    },
    {
      "chainId": 101,
      "address": "BqjoYjqKrXtfBKXeaWeAT5sYCy7wsAYf3XjgDWsHSBRs",
      "symbol": "LINK-USDC",
      "name": "Raydium LP Token V4 (LINK-USDC)",
      "decimals": 6,
      "logoURI": "https://raw.githubusercontent.com/solana-labs/token-list/main/assets/mainnet/BqjoYjqKrXtfBKXeaWeAT5sYCy7wsAYf3XjgDWsHSBRs/logo.png",
      "tags": [
        "lp-token"
      ],
      "extensions": {
        "website": "https://raydium.io/"
      }
    },
    {
      "chainId": 101,
      "address": "13PoKid6cZop4sj2GfoBeujnGfthUbTERdE5tpLCDLEY",
      "symbol": "ETH-USDC",
      "name": "Raydium LP Token V4 (ETH-USDC)",
      "decimals": 6,
      "logoURI": "https://raw.githubusercontent.com/solana-labs/token-list/main/assets/mainnet/13PoKid6cZop4sj2GfoBeujnGfthUbTERdE5tpLCDLEY/logo.png",
      "tags": [
        "lp-token"
      ],
      "extensions": {
        "website": "https://raydium.io/"
      }
    },
    {
      "chainId": 101,
      "address": "2Vyyeuyd15Gp8aH6uKE72c4hxc8TVSLibxDP9vzspQWG",
      "symbol": "COPE-USDC",
      "name": "Raydium Fusion LP Token V4 (COPE-USDC)",
      "decimals": 0,
      "logoURI": "https://raw.githubusercontent.com/solana-labs/token-list/main/assets/mainnet/2Vyyeuyd15Gp8aH6uKE72c4hxc8TVSLibxDP9vzspQWG/logo.png",
      "tags": [
        "lp-token"
      ],
      "extensions": {
        "website": "https://raydium.io/"
      }
    },
    {
      "chainId": 101,
      "address": "Epm4KfTj4DMrvqn6Bwg2Tr2N8vhQuNbuK8bESFp4k33K",
      "symbol": "SOL-USDT",
      "name": "Raydium LP Token V4 (SOL-USDT)",
      "decimals": 9,
      "logoURI": "https://raw.githubusercontent.com/solana-labs/token-list/main/assets/mainnet/Epm4KfTj4DMrvqn6Bwg2Tr2N8vhQuNbuK8bESFp4k33K/logo.png",
      "tags": [
        "lp-token"
      ],
      "extensions": {
        "website": "https://raydium.io/"
      }
    },
    {
      "chainId": 101,
      "address": "FA1i7fej1pAbQbnY8NbyYUsTrWcasTyipKreDgy1Mgku",
      "symbol": "YFI-USDT",
      "name": "Raydium LP Token V4 (YFI-USDT)",
      "decimals": 6,
      "logoURI": "https://raw.githubusercontent.com/solana-labs/token-list/main/assets/mainnet/FA1i7fej1pAbQbnY8NbyYUsTrWcasTyipKreDgy1Mgku/logo.png",
      "tags": [
        "lp-token"
      ],
      "extensions": {
        "website": "https://raydium.io/"
      }
    },
    {
      "chainId": 101,
      "address": "HYSAu42BFejBS77jZAZdNAWa3iVcbSRJSzp3wtqCbWwv",
      "symbol": "SRM-USDT",
      "name": "Raydium LP Token V4 (SRM-USDT)",
      "decimals": 6,
      "logoURI": "https://raw.githubusercontent.com/solana-labs/token-list/main/assets/mainnet/HYSAu42BFejBS77jZAZdNAWa3iVcbSRJSzp3wtqCbWwv/logo.png",
      "tags": [
        "lp-token"
      ],
      "extensions": {
        "website": "https://raydium.io/"
      }
    },
    {
      "chainId": 101,
      "address": "2cTCiUnect5Lap2sk19xLby7aajNDYseFhC9Pigou11z",
      "symbol": "FTT-USDT",
      "name": "Raydium LP Token V4 (FTT-USDT)",
      "decimals": 6,
      "logoURI": "https://raw.githubusercontent.com/solana-labs/token-list/main/assets/mainnet/2cTCiUnect5Lap2sk19xLby7aajNDYseFhC9Pigou11z/logo.png",
      "tags": [
        "lp-token"
      ],
      "extensions": {
        "website": "https://raydium.io/"
      }
    },
    {
      "chainId": 101,
      "address": "DgGuvR9GSHimopo3Gc7gfkbKamLKrdyzWkq5yqA6LqYS",
      "symbol": "BTC-USDT",
      "name": "Raydium LP Token V4 (BTC-USDT)",
      "decimals": 6,
      "logoURI": "https://raw.githubusercontent.com/solana-labs/token-list/main/assets/mainnet/DgGuvR9GSHimopo3Gc7gfkbKamLKrdyzWkq5yqA6LqYS/logo.png",
      "tags": [
        "lp-token"
      ],
      "extensions": {
        "website": "https://raydium.io/"
      }
    },
    {
      "chainId": 101,
      "address": "Ba26poEYDy6P2o95AJUsewXgZ8DM9BCsmnU9hmC9i4Ki",
      "symbol": "SUSHI-USDT",
      "name": "Raydium LP Token V4 (SUSHI-USDT)",
      "decimals": 6,
      "logoURI": "https://raw.githubusercontent.com/solana-labs/token-list/main/assets/mainnet/Ba26poEYDy6P2o95AJUsewXgZ8DM9BCsmnU9hmC9i4Ki/logo.png",
      "tags": [
        "lp-token"
      ],
      "extensions": {
        "website": "https://raydium.io/"
      }
    },
    {
      "chainId": 101,
      "address": "D3iGro1vn6PWJXo9QAPj3dfta6dKkHHnmiiym2EfsAmi",
      "symbol": "TOMO-USDT",
      "name": "Raydium LP Token V4 (TOMO-USDT)",
      "decimals": 6,
      "logoURI": "https://raw.githubusercontent.com/solana-labs/token-list/main/assets/mainnet/D3iGro1vn6PWJXo9QAPj3dfta6dKkHHnmiiym2EfsAmi/logo.png",
      "tags": [
        "lp-token"
      ],
      "extensions": {
        "website": "https://raydium.io/"
      }
    },
    {
      "chainId": 101,
      "address": "Dr12Sgt9gkY8WU5tRkgZf1TkVWJbvjYuPAhR3aDCwiiX",
      "symbol": "LINK-USDT",
      "name": "Raydium LP Token V4 (LINK-USDT)",
      "decimals": 6,
      "logoURI": "https://raw.githubusercontent.com/solana-labs/token-list/main/assets/mainnet/Dr12Sgt9gkY8WU5tRkgZf1TkVWJbvjYuPAhR3aDCwiiX/logo.png",
      "tags": [
        "lp-token"
      ],
      "extensions": {
        "website": "https://raydium.io/"
      }
    },
    {
      "chainId": 101,
      "address": "nPrB78ETY8661fUgohpuVusNCZnedYCgghzRJzxWnVb",
      "symbol": "ETH-USDT",
      "name": "Raydium LP Token V4 (ETH-USDT)",
      "decimals": 6,
      "logoURI": "https://raw.githubusercontent.com/solana-labs/token-list/main/assets/mainnet/nPrB78ETY8661fUgohpuVusNCZnedYCgghzRJzxWnVb/logo.png",
      "tags": [
        "lp-token"
      ],
      "extensions": {
        "website": "https://raydium.io/"
      }
    },
    {
      "chainId": 101,
      "address": "EGJht91R7dKpCj8wzALkjmNdUUUcQgodqWCYweyKcRcV",
      "symbol": "YFI-SRM",
      "name": "Raydium LP Token V4 (YFI-SRM)",
      "decimals": 6,
      "logoURI": "https://raw.githubusercontent.com/solana-labs/token-list/main/assets/mainnet/EGJht91R7dKpCj8wzALkjmNdUUUcQgodqWCYweyKcRcV/logo.png",
      "tags": [
        "lp-token"
      ],
      "extensions": {
        "website": "https://raydium.io/"
      }
    },
    {
      "chainId": 101,
      "address": "AsDuPg9MgPtt3jfoyctUCUgsvwqAN6RZPftqoeiPDefM",
      "symbol": "FTT-SRM",
      "name": "Raydium LP Token V4 (FTT-SRM)",
      "decimals": 6,
      "logoURI": "https://raw.githubusercontent.com/solana-labs/token-list/main/assets/mainnet/AsDuPg9MgPtt3jfoyctUCUgsvwqAN6RZPftqoeiPDefM/logo.png",
      "tags": [
        "lp-token"
      ],
      "extensions": {
        "website": "https://raydium.io/"
      }
    },
    {
      "chainId": 101,
      "address": "AGHQxXb3GSzeiLTcLtXMS2D5GGDZxsB2fZYZxSB5weqB",
      "symbol": "BTC-SRM",
      "name": "Raydium LP Token V4 (BTC-SRM)",
      "decimals": 6,
      "logoURI": "https://raw.githubusercontent.com/solana-labs/token-list/main/assets/mainnet/AGHQxXb3GSzeiLTcLtXMS2D5GGDZxsB2fZYZxSB5weqB/logo.png",
      "tags": [
        "lp-token"
      ],
      "extensions": {
        "website": "https://raydium.io/"
      }
    },
    {
      "chainId": 101,
      "address": "3HYhUnUdV67j1vn8fu7ExuVGy5dJozHEyWvqEstDbWwE",
      "symbol": "SUSHI-SRM",
      "name": "Raydium LP Token V4 (SUSHI-SRM)",
      "decimals": 6,
      "logoURI": "https://raw.githubusercontent.com/solana-labs/token-list/main/assets/mainnet/3HYhUnUdV67j1vn8fu7ExuVGy5dJozHEyWvqEstDbWwE/logo.png",
      "tags": [
        "lp-token"
      ],
      "extensions": {
        "website": "https://raydium.io/"
      }
    },
    {
      "chainId": 101,
      "address": "GgH9RnKrQpaMQeqmdbMvs5oo1A24hERQ9wuY2pSkeG7x",
      "symbol": "TOMO-SRM",
      "name": "Raydium LP Token V4 (TOMO-SRM)",
      "decimals": 6,
      "logoURI": "https://raw.githubusercontent.com/solana-labs/token-list/main/assets/mainnet/GgH9RnKrQpaMQeqmdbMvs5oo1A24hERQ9wuY2pSkeG7x/logo.png",
      "tags": [
        "lp-token"
      ],
      "extensions": {
        "website": "https://raydium.io/"
      }
    },
    {
      "chainId": 101,
      "address": "GXN6yJv12o18skTmJXaeFXZVY1iqR18CHsmCT8VVCmDD",
      "symbol": "LINK-SRM",
      "name": "Raydium LP Token V4 (LINK-SRM)",
      "decimals": 6,
      "logoURI": "https://raw.githubusercontent.com/solana-labs/token-list/main/assets/mainnet/GXN6yJv12o18skTmJXaeFXZVY1iqR18CHsmCT8VVCmDD/logo.png",
      "tags": [
        "lp-token"
      ],
      "extensions": {
        "website": "https://raydium.io/"
      }
    },
    {
      "chainId": 101,
      "address": "9VoY3VERETuc2FoadMSYYizF26mJinY514ZpEzkHMtwG",
      "symbol": "ETH-SRM",
      "name": "Raydium LP Token V4 (ETH-SRM)",
      "decimals": 6,
      "logoURI": "https://raw.githubusercontent.com/solana-labs/token-list/main/assets/mainnet/9VoY3VERETuc2FoadMSYYizF26mJinY514ZpEzkHMtwG/logo.png",
      "tags": [
        "lp-token"
      ],
      "extensions": {
        "website": "https://raydium.io/"
      }
    },
    {
      "chainId": 101,
      "address": "AKJHspCwDhABucCxNLXUSfEzb7Ny62RqFtC9uNjJi4fq",
      "symbol": "SRM-SOL",
      "name": "Raydium LP Token V4 (SRM-SOL)",
      "decimals": 6,
      "logoURI": "https://raw.githubusercontent.com/solana-labs/token-list/main/assets/mainnet/AKJHspCwDhABucCxNLXUSfEzb7Ny62RqFtC9uNjJi4fq/logo.png",
      "tags": [
        "lp-token"
      ],
      "extensions": {
        "website": "https://raydium.io/"
      }
    },
    {
      "chainId": 101,
      "address": "2doeZGLJyACtaG9DCUyqMLtswesfje1hjNA11hMdj6YU",
      "symbol": "TULIP-USDC",
      "name": "Raydium LP Token V4 (TULIP-USDC)",
      "decimals": 6,
      "logoURI": "https://raw.githubusercontent.com/solana-labs/token-list/main/assets/mainnet/2doeZGLJyACtaG9DCUyqMLtswesfje1hjNA11hMdj6YU/logo.svg",
      "tags": [
        "lp-token"
      ],
      "extensions": {
        "website": "https://raydium.io/"
      }
    },
    {
      "chainId": 101,
      "address": "AcstFzGGawvvdVhYV9bftr7fmBHbePUjhv53YK1W3dZo",
      "symbol": "LSD",
      "name": "LSD",
      "decimals": 9,
      "logoURI": "https://raw.githubusercontent.com/solana-labs/token-list/main/assets/mainnet/AcstFzGGawvvdVhYV9bftr7fmBHbePUjhv53YK1W3dZo/logo.svg",
      "tags": [
        "nft"
      ],
      "extensions": {
        "website": "https://solible.com/"
      }
    },
    {
      "chainId": 101,
      "address": "91fSFQsPzMLat9DHwLdQacW3i3EGnWds5tA5mt7yLiT9",
      "symbol": "Unlimited Energy",
      "name": "Unlimited Energy",
      "decimals": 9,
      "tags": [
        "nft"
      ],
      "extensions": {
        "website": "https://solible.com/"
      }
    },
    {
      "chainId": 101,
      "address": "29PEpZeuqWf9tS2gwCjpeXNdXLkaZSMR2s1ibkvGsfnP",
      "symbol": "Need for Speed",
      "name": "Need for Speed",
      "decimals": 9,
      "tags": [
        "nft"
      ],
      "extensions": {
        "website": "https://solible.com/"
      }
    },
    {
      "chainId": 101,
      "address": "HsY8PNar8VExU335ZRYzg89fX7qa4upYu6vPMPFyCDdK",
      "symbol": "ADOR OPENS",
      "name": "ADOR OPENS",
      "decimals": 0,
      "tags": [
        "nft"
      ],
      "extensions": {
        "website": "https://solible.com/"
      }
    },
    {
      "chainId": 101,
      "address": "EDP8TpLJ77M3KiDgFkZW4v4mhmKJHZi9gehYXenfFZuL",
      "symbol": "CMS - Rare",
      "name": "CMS - Rare",
      "decimals": 0,
      "tags": [
        "nft"
      ],
      "extensions": {
        "website": "https://solible.com/"
      }
    },
    {
      "chainId": 101,
      "address": "BrUKFwAABkExb1xzYU4NkRWzjBihVQdZ3PBz4m5S8if3",
      "symbol": "Tesla",
      "name": "Tesla",
      "decimals": 0,
      "tags": [
        "nft"
      ],
      "extensions": {
        "website": "https://solible.com/"
      }
    },
    {
      "chainId": 101,
      "address": "9CmQwpvVXRyixjiE3LrbSyyopPZohNDN1RZiTk8rnXsQ",
      "symbol": "DeceFi",
      "name": "DeceFi",
      "decimals": 0,
      "tags": [
        "nft"
      ],
      "extensions": {
        "website": "https://solible.com/"
      }
    },
    {
      "chainId": 101,
      "address": "F6ST1wWkx2PeH45sKmRxo1boyuzzWCfpnvyKL4BGeLxF",
      "symbol": "Power User",
      "name": "Power User",
      "decimals": 0,
      "tags": [
        "nft"
      ],
      "extensions": {
        "website": "https://solible.com/"
      }
    },
    {
      "chainId": 101,
      "address": "dZytJ7iPDcCu9mKe3srL7bpUeaR3zzkcVqbtqsmxtXZ",
      "symbol": "VIP Member",
      "name": "VIP Member",
      "decimals": 0,
      "tags": [
        "nft"
      ],
      "extensions": {
        "website": "https://solible.com/"
      }
    },
    {
      "chainId": 101,
      "address": "8T4vXgwZUWwsbCDiptHFHjdfexvLG9UP8oy1psJWEQdS",
      "symbol": "Uni Christmas",
      "name": "Uni Christmas",
      "decimals": 0,
      "tags": [
        "nft"
      ],
      "extensions": {
        "website": "https://solible.com/"
      }
    },
    {
      "chainId": 101,
      "address": "EjFGGJSyp9UDS8aqafET5LX49nsG326MeNezYzpiwgpQ",
      "symbol": "BNB",
      "name": "BNB",
      "decimals": 0,
      "tags": [
        "nft"
      ],
      "extensions": {
        "website": "https://solible.com/"
      }
    },
    {
      "chainId": 101,
      "address": "FkmkTr4en8CXkfo9jAwEMov6PVNLpYMzWr3Udqf9so8Z",
      "symbol": "Seldom",
      "name": "Seldom",
      "decimals": 9,
      "tags": [
        "nft"
      ],
      "extensions": {
        "website": "https://solible.com/"
      }
    },
    {
      "chainId": 101,
      "address": "2gn1PJdMAU92SU5inLSp4Xp16ZC5iLF6ScEi7UBvp8ZD",
      "symbol": "Satoshi Closeup",
      "name": "Satoshi Closeup",
      "decimals": 9,
      "tags": [
        "nft"
      ],
      "extensions": {
        "website": "https://solible.com/"
      }
    },
    {
      "chainId": 101,
      "address": "7mhZHtPL4GFkquQR4Y6h34Q8hNkQvGc1FaNtyE43NvUR",
      "symbol": "Satoshi GB",
      "name": "Satoshi GB",
      "decimals": 9,
      "tags": [
        "nft"
      ],
      "extensions": {
        "website": "https://solible.com/"
      }
    },
    {
      "chainId": 101,
      "address": "8RoKfLx5RCscbtVh8kYb81TF7ngFJ38RPomXtUREKsT2",
      "symbol": "Satoshi OG",
      "name": "Satoshi OG",
      "decimals": 9,
      "tags": [
        "nft"
      ],
      "extensions": {
        "website": "https://solible.com/"
      }
    },
    {
      "chainId": 101,
      "address": "9rw5hyDngBQ3yDsCRHqgzGHERpU2zaLh1BXBUjree48J",
      "symbol": "Satoshi BTC",
      "name": "Satoshi BTC",
      "decimals": 10,
      "tags": [
        "nft"
      ],
      "extensions": {
        "website": "https://solible.com/"
      }
    },
    {
      "chainId": 101,
      "address": "AiD7J6D5Hny5DJB1MrYBc2ePQqy2Yh4NoxWwYfR7PzxH",
      "symbol": "Satoshi GB",
      "name": "Satoshi GB",
      "decimals": 9,
      "tags": [
        "nft"
      ],
      "extensions": {
        "website": "https://solible.com/"
      }
    },
    {
      "chainId": 101,
      "address": "4qzEcYvT6TuJME2EMZ5vjaLvQja6R4hKjarA73WQUwt6",
      "name": "APESZN_HOODIE",
      "symbol": "APESZN_HOODIE",
      "decimals": 9,
      "tags": [
        "nft"
      ],
      "extensions": {
        "website": "https://solible.com/"
      }
    },
    {
      "chainId": 101,
      "address": "APhyVWtzjdTVYhyta9ngSiCDk2pLi8eEZKsHGSbsmwv6",
      "name": "APESZN_TEE_SHIRT",
      "symbol": "APESZN_TEE_SHIRT",
      "decimals": 9,
      "tags": [
        "nft"
      ],
      "extensions": {
        "website": "https://solible.com/"
      }
    },
    {
      "chainId": 101,
      "address": "bxiA13fpU1utDmYuUvxvyMT8odew5FEm96MRv7ij3eb",
      "symbol": "Satoshi",
      "name": "Satoshi",
      "decimals": 9,
      "tags": [
        "nft"
      ],
      "extensions": {
        "website": "https://solible.com/"
      }
    },
    {
      "chainId": 101,
      "address": "GoC24kpj6TkvjzspXrjSJC2CVb5zMWhLyRcHJh9yKjRF",
      "symbol": "Satoshi Closeup",
      "name": "Satoshi Closeup",
      "decimals": 9,
      "tags": [
        "nft"
      ],
      "extensions": {
        "website": "https://solible.com/"
      }
    },
    {
      "chainId": 101,
      "address": "oCUduD44ETuZ65bpWdPzPDSnAdreg1sJrugfwyFZVHV",
      "symbol": "Satoshi BTC",
      "name": "Satoshi BTC",
      "decimals": 9,
      "tags": [
        "nft"
      ],
      "extensions": {
        "website": "https://solible.com/"
      }
    },
    {
      "chainId": 101,
      "address": "9Vvre2DxBB9onibwYDHeMsY1cj6BDKtEDccBPWRN215E",
      "symbol": "Satoshi Nakamoto",
      "name": "Satoshi Nakamoto",
      "decimals": 9,
      "tags": [
        "nft"
      ],
      "extensions": {
        "website": "https://solible.com/"
      }
    },
    {
      "chainId": 101,
      "address": "7RpFk44cMTAUt9CcjEMWnZMypE9bYQsjBiSNLn5qBvhP",
      "symbol": "Charles Hoskinson",
      "name": "Charles Hoskinson",
      "decimals": 9,
      "tags": [
        "nft"
      ],
      "extensions": {
        "website": "https://solible.com/"
      }
    },
    {
      "chainId": 101,
      "address": "GyRkPAxpd9XrMHcBF6fYHVRSZQvQBwAGKAGQeBPSKzMq",
      "symbol": "SBF",
      "name": "SBF",
      "decimals": 0,
      "tags": [
        "nft"
      ],
      "extensions": {
        "website": "https://solible.com/"
      }
    },
    {
      "chainId": 101,
      "address": "AgdBQN2Sy2abiZ2KToWeUsQ9PHdCv95wt6kVWRf5zDkx",
      "symbol": "Bitcoin Tram",
      "name": "Bitcoin Tram",
      "decimals": 0,
      "tags": [
        "nft"
      ],
      "extensions": {
        "website": "https://solible.com/"
      }
    },
    {
      "chainId": 101,
      "address": "7TRzvCqXN8KSXggbSyeEG2Z9YBBhEFmbtmv6FLbd4mmd",
      "symbol": "SRM tee-shirt",
      "name": "SRM tee-shirt",
      "decimals": 0,
      "tags": [
        "nft"
      ],
      "extensions": {
        "website": "https://solible.com/"
      }
    },
    {
      "chainId": 101,
      "address": "gksYzxitEf2HyE7Bb81vvHXNH5f3wa43jvXf4TcUZwb",
      "symbol": "PERK",
      "name": "PERK",
      "decimals": 6,
      "logoURI": "https://raw.githubusercontent.com/solana-labs/token-list/main/assets/mainnet/gksYzxitEf2HyE7Bb81vvHXNH5f3wa43jvXf4TcUZwb/logo.png",
      "tags": [],
      "extensions": {
        "website": "https://perk.exchange/"
      }
    },
    {
      "chainId": 101,
      "address": "BDxWSxkMLW1nJ3VggamUKkEKrtCaVqzFxoDApM8HdBks",
      "symbol": "BTSG",
      "name": "BitSong",
      "decimals": 6,
      "logoURI": "https://raw.githubusercontent.com/solana-labs/token-list/main/assets/mainnet/BDxWSxkMLW1nJ3VggamUKkEKrtCaVqzFxoDApM8HdBks/logo.png",
      "tags": [],
      "extensions": {
        "website": "https://bitsong.io/",
        "coingeckoId": "bitsong"
      }
    },
    {
      "chainId": 101,
      "address": "5ddiFxh3J2tcZHfn8uhGRYqu16P3FUvBfh8WoZPUHKW5",
      "name": "EOSBEAR",
      "symbol": "EOSBEAR",
      "decimals": 6,
      "logoURI": "",
      "tags": [
        "leveraged",
        "bear"
      ],
      "extensions": {
        "coingeckoId": "3x-short-eos-token",
        "serumV3Usdc": "2BQrJP599QVKRyHhyJ6oRrTPNUmPBgXxiBo2duvYdacy"
      }
    },
    {
      "chainId": 101,
      "address": "qxxF6S62hmZF5bo46mS7C2qbBa87qRossAM78VzsDqi",
      "name": "EOSBULL",
      "symbol": "EOSBULL",
      "decimals": 6,
      "logoURI": "",
      "tags": [
        "leveraged",
        "bull"
      ],
      "extensions": {
        "coingeckoId": "3x-long-eos-token"
      }
    },
    {
      "chainId": 101,
      "address": "2CDLbxeuqkLTLY3em6FFQgfBQV5LRnEsJJgcFCvWKNcS",
      "name": "BNBBEAR",
      "symbol": "BNBBEAR",
      "decimals": 6,
      "logoURI": "",
      "tags": [
        "leveraged",
        "bear"
      ],
      "extensions": {
        "coingeckoId": "3x-short-bnb-token"
      }
    },
    {
      "chainId": 101,
      "address": "AfjHjdLibuXyvmz7PyTSc5KEcGBh43Kcu8Sr2tyDaJyt",
      "name": "BNBBULL",
      "symbol": "BNBBULL",
      "decimals": 6,
      "logoURI": "",
      "tags": [
        "leveraged",
        "bull"
      ],
      "extensions": {
        "coingeckoId": "3x-long-bnb-token"
      }
    },
    {
      "chainId": 101,
      "address": "8kA1WJKoLTxtACNPkvW6UNufsrpxUY57tXZ9KmG9123t",
      "name": "BSVBULL",
      "symbol": "BSVBULL",
      "decimals": 6,
      "logoURI": "",
      "tags": [
        "leveraged",
        "bull"
      ],
      "extensions": {
        "coingeckoId": "3x-long-bitcoin-sv-token"
      }
    },
    {
      "chainId": 101,
      "address": "2FGW8BVMu1EHsz2ZS9rZummDaq6o2DVrZZPw4KaAvDWh",
      "name": "BSVBEAR",
      "symbol": "BSVBEAR",
      "decimals": 6,
      "logoURI": "",
      "tags": [
        "leveraged",
        "bear"
      ],
      "extensions": {
        "coingeckoId": "3x-short-bitcoin-sv-token"
      }
    },
    {
      "chainId": 101,
      "address": "8L9XGTMzcqS9p61zsR35t7qipwAXMYkD6disWoDFZiFT",
      "name": "LTCBEAR",
      "symbol": "LTCBEAR",
      "decimals": 6,
      "logoURI": "",
      "tags": [
        "leveraged",
        "bear"
      ],
      "extensions": {
        "coingeckoId": "3x-short-litecoin-token"
      }
    },
    {
      "chainId": 101,
      "address": "863ZRjf1J8AaVuCqypAdm5ktVyGYDiBTvD1MNHKrwyjp",
      "name": "LTCBULL",
      "symbol": "LTCBULL",
      "decimals": 6,
      "logoURI": "",
      "tags": [
        "leveraged",
        "bull"
      ],
      "extensions": {
        "coingeckoId": "3x-long-litecoin-token"
      }
    },
    {
      "chainId": 101,
      "address": "GkSPaHdY2raetuYzsJYacHtrAtQUfWt64bpd1VzxJgSD",
      "name": "BULL",
      "symbol": "BULL",
      "decimals": 6,
      "logoURI": "",
      "tags": [
        "leveraged",
        "bull"
      ],
      "extensions": {
        "coingeckoId": "3x-long-bitcoin-token"
      }
    },
    {
      "chainId": 101,
      "address": "45vwTZSDFBiqCMRdtK4xiLCHEov8LJRW8GwnofG8HYyH",
      "name": "BEAR",
      "symbol": "BEAR",
      "decimals": 6,
      "logoURI": "",
      "tags": [
        "leveraged",
        "bear"
      ],
      "extensions": {
        "coingeckoId": "3x-short-bitcoin-token"
      }
    },
    {
      "chainId": 101,
      "address": "2VTAVf1YCwamD3ALMdYHRMV5vPUCXdnatJH5f1khbmx6",
      "name": "BCHBEAR",
      "symbol": "BCHBEAR",
      "decimals": 6,
      "logoURI": "",
      "tags": [
        "leveraged",
        "bear"
      ],
      "extensions": {
        "coingeckoId": "3x-short-bitcoin-cash-token"
      }
    },
    {
      "chainId": 101,
      "address": "22xoSp66BDt4x4Q5xqxjaSnirdEyharoBziSFChkLFLy",
      "name": "BCHBULL",
      "symbol": "BCHBULL",
      "decimals": 6,
      "logoURI": "",
      "tags": [
        "leveraged",
        "bull"
      ],
      "extensions": {
        "coingeckoId": "3x-long-bitcoin-cash-token"
      }
    },
    {
      "chainId": 101,
      "address": "CwChm6p9Q3yFrjzVeiLTTbsoJkooscof5SJYZc2CrNqG",
      "name": "ETHBULL",
      "symbol": "ETHBULL",
      "decimals": 6,
      "logoURI": "",
      "tags": [
        "leveraged",
        "bull"
      ],
      "extensions": {
        "coingeckoId": "3x-long-ethereum-token",
        "serumV3Usdt": "FuhKVt5YYCv7vXnADXtb7vqzYn82PJoap86q5wm8LX8Q"
      }
    },
    {
      "chainId": 101,
      "address": "Bvv9xLodFrvDFSno9Ud8SEh5zVtBDQQjnBty2SgMcJ2s",
      "name": "ETHBEAR",
      "symbol": "ETHBEAR",
      "decimals": 6,
      "logoURI": "",
      "tags": [
        "leveraged",
        "bear"
      ],
      "extensions": {
        "coingeckoId": "3x-short-ethereum-token"
      }
    },
    {
      "chainId": 101,
      "address": "HRhaNssoyv5tKFRcbPg69ULEbcD8DPv99GdXLcdkgc1A",
      "name": "ALTBULL",
      "symbol": "ALTBULL",
      "decimals": 6,
      "logoURI": "",
      "tags": [
        "leveraged",
        "bull"
      ],
      "extensions": {
        "coingeckoId": "3x-long-altcoin-index-token"
      }
    },
    {
      "chainId": 101,
      "address": "9Mu1KmjBKTUWgpDoeTJ5oD7XFQmEiZxzspEd3TZGkavx",
      "name": "ALTBEAR",
      "symbol": "ALTBEAR",
      "decimals": 6,
      "logoURI": "",
      "tags": [
        "leveraged",
        "bear"
      ],
      "extensions": {
        "coingeckoId": "3x-short-altcoin-index-token"
      }
    },
    {
      "chainId": 101,
      "address": "AYL1adismZ1U9pTuN33ahG4aYc5XTZQL4vKFx9ofsGWD",
      "name": "BULLSHIT",
      "symbol": "BULLSHIT",
      "decimals": 6,
      "logoURI": "",
      "tags": [
        "leveraged",
        "bull"
      ],
      "extensions": {
        "coingeckoId": "3x-long-shitcoin-index-token"
      }
    },
    {
      "chainId": 101,
      "address": "5jqymuoXXVcUuJKrf1MWiHSqHyg2osMaJGVy69NsJWyP",
      "name": "BEARSHIT",
      "symbol": "BEARSHIT",
      "decimals": 6,
      "logoURI": "",
      "tags": [
        "leveraged",
        "bear"
      ],
      "extensions": {
        "coingeckoId": "3x-short-shitcoin-index-token"
      }
    },
    {
      "chainId": 101,
      "address": "EL1aDTnLKjf4SaGpqtxJPyK94imSBr8fWDbcXjXQrsmj",
      "name": "MIDBULL",
      "symbol": "MIDBULL",
      "decimals": 6,
      "logoURI": "",
      "tags": [
        "leveraged",
        "bull"
      ],
      "extensions": {
        "coingeckoId": "3x-long-midcap-index-token",
        "serumV3Usdc": "8BBtLkoaEyavREriwGUudzAcihTH9SJLAPBbgb7QZe9y"
      }
    },
    {
      "chainId": 101,
      "address": "2EPvVjHusU3ozoucmdhhnqv3HQtBsQmjTnSa87K91HkC",
      "name": "MIDBEAR",
      "symbol": "MIDBEAR",
      "decimals": 6,
      "logoURI": "",
      "tags": [
        "leveraged",
        "bear"
      ],
      "extensions": {
        "coingeckoId": "3x-short-midcap-index-token"
      }
    },
    {
      "chainId": 101,
      "address": "8TCfJTyeqNBZqyDMY4VwDY7kdCCY7pcbJJ58CnKHkMu2",
      "name": "LINKBEAR",
      "symbol": "LINKBEAR",
      "decimals": 6,
      "logoURI": "",
      "tags": [
        "leveraged",
        "bear"
      ],
      "extensions": {
        "coingeckoId": "3x-short-chainlink-token"
      }
    },
    {
      "chainId": 101,
      "address": "EsUoZMbACNMppdqdmuLCFLet8VXxt2h47N9jHCKwyaPz",
      "name": "LINKBULL",
      "symbol": "LINKBULL",
      "decimals": 6,
      "logoURI": "",
      "tags": [
        "leveraged",
        "bull"
      ],
      "extensions": {
        "coingeckoId": "3x-long-chainlink-token"
      }
    },
    {
      "chainId": 101,
      "address": "262cQHT3soHwzuo2oVSy5kAfHcFZ1Jjn8C1GRLcQNKA3",
      "name": "XRPBULL",
      "symbol": "XRPBULL",
      "decimals": 6,
      "logoURI": "",
      "tags": [
        "leveraged",
        "bull"
      ],
      "extensions": {
        "coingeckoId": "3x-long-xrp-token"
      }
    },
    {
      "chainId": 101,
      "address": "8sxtSswmQ7Lcd2GjK6am37Z61wJZjA2SzE7Luf7yaKBB",
      "name": "XRPBEAR",
      "symbol": "XRPBEAR",
      "decimals": 6,
      "logoURI": "",
      "tags": [
        "leveraged",
        "bear"
      ],
      "extensions": {
        "coingeckoId": "3x-short-xrp-token"
      }
    },
    {
      "chainId": 101,
      "address": "91z91RukFM16hyEUCXuwMQwp2BW3vanNG5Jh5yj6auiJ",
      "name": "BVOL",
      "symbol": "BVOL",
      "decimals": 6,
      "logoURI": "",
      "tags": [],
      "extensions": {
        "coingeckoId": "1x-long-btc-implied-volatility-token"
      }
    },
    {
      "chainId": 101,
      "address": "5TY71D29Cyuk9UrsSxLXw2quJBpS7xDDFuFu2K9W7Wf9",
      "name": "IBlive",
      "symbol": "IBVOL",
      "decimals": 6,
      "logoURI": "",
      "tags": [],
      "extensions": {
        "coingeckoId": "1x-short-btc-implied-volatility"
      }
    },
    {
      "chainId": 101,
      "address": "dK83wTVypEpa1pqiBbHY3MNuUnT3ADUZM4wk9VZXZEc",
      "name": "Wrapped Aave",
      "symbol": "AAVE",
      "decimals": 6,
      "logoURI": "https://raw.githubusercontent.com/solana-labs/token-list/main/assets/mainnet/dK83wTVypEpa1pqiBbHY3MNuUnT3ADUZM4wk9VZXZEc/logo.png",
      "tags": [],
      "extensions": {
        "serumV3Usdt": "6bxuB5N3bt3qW8UnPNLgMMzDq5sEH8pFmYJYGgzvE11V",
        "coingeckoId": "aave"
      }
    },
    {
      "chainId": 101,
      "address": "A6aY2ceogBz1VaXBxm1j2eJuNZMRqrWUAnKecrMH85zj",
      "name": "LQID",
      "symbol": "LQID",
      "decimals": 6,
      "logoURI": "https://raw.githubusercontent.com/solana-labs/token-list/main/assets/mainnet/A6aY2ceogBz1VaXBxm1j2eJuNZMRqrWUAnKecrMH85zj/logo.svg",
      "tags": []
    },
    {
      "chainId": 101,
      "address": "7CnFGR9mZWyAtWxPcVuTewpyC3A3MDW4nLsu5NY6PDbd",
      "name": "SECO",
      "symbol": "SECO",
      "decimals": 6,
      "logoURI": "",
      "tags": [],
      "extensions": {
        "coingeckoId": "serum-ecosystem-token"
      }
    },
    {
      "chainId": 101,
      "address": "3GECTP7H4Tww3w8jEPJCJtXUtXxiZty31S9szs84CcwQ",
      "name": "HOLY",
      "symbol": "HOLY",
      "decimals": 6,
      "logoURI": "",
      "tags": [],
      "extensions": {
        "coingeckoId": "holy-trinity"
      }
    },
    {
      "chainId": 101,
      "address": "6ry4WBDvAwAnrYJVv6MCog4J8zx6S3cPgSqnTsDZ73AR",
      "name": "TRYB",
      "symbol": "TRYB",
      "decimals": 6,
      "logoURI": "",
      "tags": [],
      "extensions": {
        "serumV3Usdt": "AADohBGxvf7bvixs2HKC3dG2RuU3xpZDwaTzYFJThM8U",
        "coingeckoId": "bilira"
      }
    },
    {
      "chainId": 101,
      "address": "ASboaJPFtJeCS5eG4gL3Lg95xrTz2UZSLE9sdJtY93kE",
      "name": "DOGEBULL",
      "symbol": "DOGEBULL",
      "decimals": 6,
      "logoURI": "",
      "tags": [
        "leveraged",
        "bull"
      ],
      "extensions": {
        "coingeckoId": "3x-long-dogecoin-token"
      }
    },
    {
      "chainId": 101,
      "address": "Gnhy3boBT4MA8TTjGip5ND2uNsceh1Wgeaw1rYJo51ZY",
      "symbol": "MAPSPOOL",
      "name": "Bonfida Maps Pool",
      "decimals": 6,
      "logoURI": "https://raw.githubusercontent.com/solana-labs/token-list/main/assets/mainnet/Gnhy3boBT4MA8TTjGip5ND2uNsceh1Wgeaw1rYJo51ZY/logo.svg",
      "tags": [],
      "extensions": {
        "website": "https://bonfida.com/"
      }
    },
    {
      "chainId": 101,
      "address": "9iDWyYZ5VHBCxxmWZogoY3Z6FSbKsX4WFe37c728krdT",
      "symbol": "OXYPOOL",
      "name": "Bonfida Oxy Pool",
      "decimals": 6,
      "logoURI": "https://raw.githubusercontent.com/solana-labs/token-list/main/assets/mainnet/9iDWyYZ5VHBCxxmWZogoY3Z6FSbKsX4WFe37c728krdT/logo.svg",
      "tags": [],
      "extensions": {
        "website": "https://bonfida.com/"
      }
    },
    {
      "chainId": 101,
      "address": "D68NB5JkzvyNCZAvi6EGtEcGvSoRNPanU9heYTAUFFRa",
      "name": "PERP",
      "symbol": "PERP",
      "decimals": 6,
      "logoURI": "https://raw.githubusercontent.com/solana-labs/token-list/main/assets/mainnet/D68NB5JkzvyNCZAvi6EGtEcGvSoRNPanU9heYTAUFFRa/logo.png",
      "tags": [],
      "extensions": {
        "coingeckoId": "perpetual-protocol"
      }
    },
    {
      "chainId": 101,
      "address": "93a1L7xaEV7vZGzNXCcb9ztZedbpKgUiTHYxmFKJwKvc",
      "symbol": "RAYPOOL",
      "name": "Bonfida Ray Pool",
      "decimals": 6,
      "logoURI": "https://raw.githubusercontent.com/solana-labs/token-list/main/assets/mainnet/93a1L7xaEV7vZGzNXCcb9ztZedbpKgUiTHYxmFKJwKvc/logo.png",
      "tags": [],
      "extensions": {
        "website": "https://bonfida.com/"
      }
    },
    {
      "chainId": 101,
      "address": "FeGn77dhg1KXRRFeSwwMiykZnZPw5JXW6naf2aQgZDQf",
      "symbol": "wWETH",
      "name": "Wrapped Ether (Wormhole)",
      "decimals": 9,
      "logoURI": "https://raw.githubusercontent.com/solana-labs/token-list/main/assets/mainnet/FeGn77dhg1KXRRFeSwwMiykZnZPw5JXW6naf2aQgZDQf/logo.png",
      "tags": [
        "wrapped",
        "wormhole"
      ],
      "extensions": {
        "address": "0xC02aaA39b223FE8D0A0e5C4F27eAD9083C756Cc2",
        "bridgeContract": "https://etherscan.io/address/0xf92cD566Ea4864356C5491c177A430C222d7e678",
        "assetContract": "https://etherscan.io/address/0xC02aaA39b223FE8D0A0e5C4F27eAD9083C756Cc2",
        "coingeckoId": "weth"
      }
    },
    {
      "chainId": 101,
      "address": "GbBWwtYTMPis4VHb8MrBbdibPhn28TSrLB53KvUmb7Gi",
      "symbol": "wFTT",
      "name": "Wrapped FTT (Wormhole)",
      "decimals": 9,
      "logoURI": "https://raw.githubusercontent.com/solana-labs/token-list/main/assets/mainnet/GbBWwtYTMPis4VHb8MrBbdibPhn28TSrLB53KvUmb7Gi/logo.png",
      "tags": [
        "wrapped",
        "wormhole"
      ],
      "extensions": {
        "address": "0x50d1c9771902476076ecfc8b2a83ad6b9355a4c9",
        "bridgeContract": "https://etherscan.io/address/0xf92cD566Ea4864356C5491c177A430C222d7e678",
        "assetContract": "https://etherscan.io/address/0x50d1c9771902476076ecfc8b2a83ad6b9355a4c9",
        "coingeckoId": "ftx-token"
      }
    },
    {
      "chainId": 101,
      "address": "AbLwQCyU9S8ycJgu8wn6woRCHSYJmjMpJFcAHQ6vjq2P",
      "symbol": "wTUSD",
      "name": "TrueUSD (Wormhole)",
      "decimals": 9,
      "logoURI": "https://raw.githubusercontent.com/solana-labs/token-list/main/assets/mainnet/AbLwQCyU9S8ycJgu8wn6woRCHSYJmjMpJFcAHQ6vjq2P/logo.png",
      "tags": [
        "wrapped",
        "wormhole"
      ],
      "extensions": {
        "address": "0x0000000000085d4780B73119b644AE5ecd22b376",
        "bridgeContract": "https://etherscan.io/address/0xf92cD566Ea4864356C5491c177A430C222d7e678",
        "assetContract": "https://etherscan.io/address/0x0000000000085d4780B73119b644AE5ecd22b376",
        "coingeckoId": "true-usd"
      }
    },
    {
      "chainId": 101,
      "address": "3JfuyCg5891hCX1ZTbvt3pkiaww3XwgyqQH6E9eHtqKD",
      "symbol": "wLON",
      "name": "Tokenlon (Wormhole)",
      "decimals": 9,
      "logoURI": "https://raw.githubusercontent.com/solana-labs/token-list/main/assets/mainnet/3JfuyCg5891hCX1ZTbvt3pkiaww3XwgyqQH6E9eHtqKD/logo.png",
      "tags": [
        "wrapped",
        "wormhole"
      ],
      "extensions": {
        "address": "0x0000000000095413afC295d19EDeb1Ad7B71c952",
        "bridgeContract": "https://etherscan.io/address/0xf92cD566Ea4864356C5491c177A430C222d7e678",
        "assetContract": "https://etherscan.io/address/0x0000000000095413afC295d19EDeb1Ad7B71c952",
        "coingeckoId": "tokenlon"
      }
    },
    {
      "chainId": 101,
      "address": "6k7mrqiAqEWnABVN8FhfuNUrmrnaMh44nNWydNXctbpV",
      "symbol": "wALBT",
      "name": "AllianceBlock Token (Wormhole)",
      "decimals": 9,
      "logoURI": "https://raw.githubusercontent.com/solana-labs/token-list/main/assets/mainnet/6k7mrqiAqEWnABVN8FhfuNUrmrnaMh44nNWydNXctbpV/logo.png",
      "tags": [
        "wrapped",
        "wormhole"
      ],
      "extensions": {
        "address": "0x00a8b738E453fFd858a7edf03bcCfe20412f0Eb0",
        "bridgeContract": "https://etherscan.io/address/0xf92cD566Ea4864356C5491c177A430C222d7e678",
        "assetContract": "https://etherscan.io/address/0x00a8b738E453fFd858a7edf03bcCfe20412f0Eb0",
        "coingeckoId": "allianceblock"
      }
    },
    {
      "chainId": 101,
      "address": "4b166BQEQunjg8oNTDcLeWU3nidQnVTL1Vni8ANU7Mvt",
      "symbol": "wSKL",
      "name": "SKALE (Wormhole)",
      "decimals": 9,
      "logoURI": "https://raw.githubusercontent.com/solana-labs/token-list/main/assets/mainnet/4b166BQEQunjg8oNTDcLeWU3nidQnVTL1Vni8ANU7Mvt/logo.png",
      "tags": [
        "wrapped",
        "wormhole"
      ],
      "extensions": {
        "address": "0x00c83aeCC790e8a4453e5dD3B0B4b3680501a7A7",
        "bridgeContract": "https://etherscan.io/address/0xf92cD566Ea4864356C5491c177A430C222d7e678",
        "assetContract": "https://etherscan.io/address/0x00c83aeCC790e8a4453e5dD3B0B4b3680501a7A7",
        "coingeckoId": "skale"
      }
    },
    {
      "chainId": 101,
      "address": "CcHhpEx9VcWx7UBJC8DJaR5h3wNdexsQtB1nEfekjSHn",
      "symbol": "wUFT",
      "name": "UniLend Finance Token (Wormhole)",
      "decimals": 9,
      "logoURI": "https://raw.githubusercontent.com/solana-labs/token-list/main/assets/mainnet/CcHhpEx9VcWx7UBJC8DJaR5h3wNdexsQtB1nEfekjSHn/logo.png",
      "tags": [
        "wrapped",
        "wormhole"
      ],
      "extensions": {
        "address": "0x0202Be363B8a4820f3F4DE7FaF5224fF05943AB1",
        "bridgeContract": "https://etherscan.io/address/0xf92cD566Ea4864356C5491c177A430C222d7e678",
        "assetContract": "https://etherscan.io/address/0x0202Be363B8a4820f3F4DE7FaF5224fF05943AB1",
        "coingeckoId": "unlend-finance"
      }
    },
    {
      "chainId": 101,
      "address": "VPjCJkR1uZGT9k9q7PsLArS5sEQtWgij8eZC8tysCy7",
      "symbol": "wORN",
      "name": "Orion Protocol (Wormhole)",
      "decimals": 8,
      "logoURI": "https://raw.githubusercontent.com/solana-labs/token-list/main/assets/mainnet/VPjCJkR1uZGT9k9q7PsLArS5sEQtWgij8eZC8tysCy7/logo.png",
      "tags": [
        "wrapped",
        "wormhole"
      ],
      "extensions": {
        "address": "0x0258F474786DdFd37ABCE6df6BBb1Dd5dfC4434a",
        "bridgeContract": "https://etherscan.io/address/0xf92cD566Ea4864356C5491c177A430C222d7e678",
        "assetContract": "https://etherscan.io/address/0x0258F474786DdFd37ABCE6df6BBb1Dd5dfC4434a",
        "coingeckoId": "orion-protocol"
      }
    },
    {
      "chainId": 101,
      "address": "CxzHZtzrm6bAz6iFCAGgCYCd3iQb5guUD7oQXKxdgk5c",
      "symbol": "wSRK",
      "name": "SparkPoint (Wormhole)",
      "decimals": 9,
      "logoURI": "https://raw.githubusercontent.com/solana-labs/token-list/main/assets/mainnet/CxzHZtzrm6bAz6iFCAGgCYCd3iQb5guUD7oQXKxdgk5c/logo.png",
      "tags": [
        "wrapped",
        "wormhole"
      ],
      "extensions": {
        "address": "0x0488401c3F535193Fa8Df029d9fFe615A06E74E6",
        "bridgeContract": "https://etherscan.io/address/0xf92cD566Ea4864356C5491c177A430C222d7e678",
        "assetContract": "https://etherscan.io/address/0x0488401c3F535193Fa8Df029d9fFe615A06E74E6",
        "coingeckoId": "sparkpoint"
      }
    },
    {
      "chainId": 101,
      "address": "FqMZWvmii4NNzhLBKGzkvGj3e3XTxNVDNSKDJnt9fVQV",
      "symbol": "wUMA",
      "name": "UMA Voting Token v1 (Wormhole)",
      "decimals": 9,
      "logoURI": "https://raw.githubusercontent.com/solana-labs/token-list/main/assets/mainnet/FqMZWvmii4NNzhLBKGzkvGj3e3XTxNVDNSKDJnt9fVQV/logo.png",
      "tags": [
        "wrapped",
        "wormhole"
      ],
      "extensions": {
        "address": "0x04Fa0d235C4abf4BcF4787aF4CF447DE572eF828",
        "bridgeContract": "https://etherscan.io/address/0xf92cD566Ea4864356C5491c177A430C222d7e678",
        "assetContract": "https://etherscan.io/address/0x04Fa0d235C4abf4BcF4787aF4CF447DE572eF828",
        "coingeckoId": "uma"
      }
    },
    {
      "chainId": 101,
      "address": "6GGNzF99kCG1ozQbP7M7EYW9zPbQGPMwTCCi2Dqx3qhU",
      "symbol": "wSkey",
      "name": "SmartKey (Wormhole)",
      "decimals": 8,
      "logoURI": "https://raw.githubusercontent.com/solana-labs/token-list/main/assets/mainnet/6GGNzF99kCG1ozQbP7M7EYW9zPbQGPMwTCCi2Dqx3qhU/logo.png",
      "tags": [
        "wrapped",
        "wormhole"
      ],
      "extensions": {
        "address": "0x06A01a4d579479Dd5D884EBf61A31727A3d8D442",
        "bridgeContract": "https://etherscan.io/address/0xf92cD566Ea4864356C5491c177A430C222d7e678",
        "assetContract": "https://etherscan.io/address/0x06A01a4d579479Dd5D884EBf61A31727A3d8D442",
        "coingeckoId": "smartkey"
      }
    },
    {
      "chainId": 101,
      "address": "Gc9rR2dUHfuYCJ8rU1Ye9fr8JoZZt9ZrfmXitQRLsxRW",
      "symbol": "wMIR",
      "name": "Wrapped MIR Token (Wormhole)",
      "decimals": 9,
      "logoURI": "https://raw.githubusercontent.com/solana-labs/token-list/main/assets/mainnet/Gc9rR2dUHfuYCJ8rU1Ye9fr8JoZZt9ZrfmXitQRLsxRW/logo.png",
      "tags": [
        "wrapped",
        "wormhole"
      ],
      "extensions": {
        "address": "0x09a3EcAFa817268f77BE1283176B946C4ff2E608",
        "bridgeContract": "https://etherscan.io/address/0xf92cD566Ea4864356C5491c177A430C222d7e678",
        "assetContract": "https://etherscan.io/address/0x09a3EcAFa817268f77BE1283176B946C4ff2E608",
        "coingeckoId": "mirror-protocol"
      }
    },
    {
      "chainId": 101,
      "address": "B8xDqdrHpYLNHQKQ4ARDKurxhkhn2gfZa8WRosCEzXnF",
      "symbol": "wGRO",
      "name": "Growth (Wormhole)",
      "decimals": 9,
      "logoURI": "https://raw.githubusercontent.com/solana-labs/token-list/main/assets/mainnet/B8xDqdrHpYLNHQKQ4ARDKurxhkhn2gfZa8WRosCEzXnF/logo.png",
      "tags": [
        "wrapped",
        "wormhole"
      ],
      "extensions": {
        "address": "0x09e64c2B61a5f1690Ee6fbeD9baf5D6990F8dFd0",
        "bridgeContract": "https://etherscan.io/address/0xf92cD566Ea4864356C5491c177A430C222d7e678",
        "assetContract": "https://etherscan.io/address/0x09e64c2B61a5f1690Ee6fbeD9baf5D6990F8dFd0",
        "coingeckoId": "growth-defi"
      }
    },
    {
      "chainId": 101,
      "address": "GE1X8ef7fcsJ93THx4CvV7BQsdEyEAyk61s2L5YfSXiL",
      "symbol": "wSTAKE",
      "name": "xDai (Wormhole)",
      "decimals": 9,
      "logoURI": "https://raw.githubusercontent.com/solana-labs/token-list/main/assets/mainnet/GE1X8ef7fcsJ93THx4CvV7BQsdEyEAyk61s2L5YfSXiL/logo.png",
      "tags": [
        "wrapped",
        "wormhole"
      ],
      "extensions": {
        "address": "0x0Ae055097C6d159879521C384F1D2123D1f195e6",
        "bridgeContract": "https://etherscan.io/address/0xf92cD566Ea4864356C5491c177A430C222d7e678",
        "assetContract": "https://etherscan.io/address/0x0Ae055097C6d159879521C384F1D2123D1f195e6",
        "coingeckoId": "xdai-stake"
      }
    },
    {
      "chainId": 101,
      "address": "7TK6QeyTsnTT6KsnK2tHHfh62mbjNuFWoyUc8vo3CmmU",
      "symbol": "wYFI",
      "name": "yearn.finance (Wormhole)",
      "decimals": 9,
      "logoURI": "https://raw.githubusercontent.com/solana-labs/token-list/main/assets/mainnet/7TK6QeyTsnTT6KsnK2tHHfh62mbjNuFWoyUc8vo3CmmU/logo.png",
      "tags": [
        "wrapped",
        "wormhole"
      ],
      "extensions": {
        "address": "0x0bc529c00C6401aEF6D220BE8C6Ea1667F6Ad93e",
        "bridgeContract": "https://etherscan.io/address/0xf92cD566Ea4864356C5491c177A430C222d7e678",
        "assetContract": "https://etherscan.io/address/0x0bc529c00C6401aEF6D220BE8C6Ea1667F6Ad93e",
        "coingeckoId": "yearn-finance"
      }
    },
    {
      "chainId": 101,
      "address": "CTtKth9uW7froBA6xCd2MP7BXjGFESdT1SyxUmbHovSw",
      "symbol": "wBAT",
      "name": "Basic Attention Token (Wormhole)",
      "decimals": 9,
      "logoURI": "https://raw.githubusercontent.com/solana-labs/token-list/main/assets/mainnet/CTtKth9uW7froBA6xCd2MP7BXjGFESdT1SyxUmbHovSw/logo.png",
      "tags": [
        "wrapped",
        "wormhole"
      ],
      "extensions": {
        "address": "0x0D8775F648430679A709E98d2b0Cb6250d2887EF",
        "bridgeContract": "https://etherscan.io/address/0xf92cD566Ea4864356C5491c177A430C222d7e678",
        "assetContract": "https://etherscan.io/address/0x0D8775F648430679A709E98d2b0Cb6250d2887EF",
        "coingeckoId": "basic-attention-token"
      }
    },
    {
      "chainId": 101,
      "address": "DrL2D4qCRCeNkQz3AJikLjBc3cS6fqqcQ3W7T9vbshCu",
      "symbol": "wMANA",
      "name": "Decentraland MANA (Wormhole)",
      "decimals": 9,
      "logoURI": "https://raw.githubusercontent.com/solana-labs/token-list/main/assets/mainnet/DrL2D4qCRCeNkQz3AJikLjBc3cS6fqqcQ3W7T9vbshCu/logo.png",
      "tags": [
        "wrapped",
        "wormhole"
      ],
      "extensions": {
        "address": "0x0F5D2fB29fb7d3CFeE444a200298f468908cC942",
        "bridgeContract": "https://etherscan.io/address/0xf92cD566Ea4864356C5491c177A430C222d7e678",
        "assetContract": "https://etherscan.io/address/0x0F5D2fB29fb7d3CFeE444a200298f468908cC942",
        "coingeckoId": "decentraland"
      }
    },
    {
      "chainId": 101,
      "address": "3cJKTW69FQDDCud7AhKHXZg126b3t73a2qVcVBS1BWjL",
      "symbol": "wXIO",
      "name": "XIO Network (Wormhole)",
      "decimals": 9,
      "logoURI": "https://raw.githubusercontent.com/solana-labs/token-list/main/assets/mainnet/3cJKTW69FQDDCud7AhKHXZg126b3t73a2qVcVBS1BWjL/logo.png",
      "tags": [
        "wrapped",
        "wormhole"
      ],
      "extensions": {
        "address": "0x0f7F961648aE6Db43C75663aC7E5414Eb79b5704",
        "bridgeContract": "https://etherscan.io/address/0xf92cD566Ea4864356C5491c177A430C222d7e678",
        "assetContract": "https://etherscan.io/address/0x0f7F961648aE6Db43C75663aC7E5414Eb79b5704",
        "coingeckoId": "xio"
      }
    },
    {
      "chainId": 101,
      "address": "CQivbzuRQLvZbqefKc5gLzhSzZzAaySAdMmTG7pFn41w",
      "symbol": "wLAYER",
      "name": "Unilayer (Wormhole)",
      "decimals": 9,
      "logoURI": "https://raw.githubusercontent.com/solana-labs/token-list/main/assets/mainnet/CQivbzuRQLvZbqefKc5gLzhSzZzAaySAdMmTG7pFn41w/logo.png",
      "tags": [
        "wrapped",
        "wormhole"
      ],
      "extensions": {
        "address": "0x0fF6ffcFDa92c53F615a4A75D982f399C989366b",
        "bridgeContract": "https://etherscan.io/address/0xf92cD566Ea4864356C5491c177A430C222d7e678",
        "assetContract": "https://etherscan.io/address/0x0fF6ffcFDa92c53F615a4A75D982f399C989366b",
        "coingeckoId": "unilayer"
      }
    },
    {
      "chainId": 101,
      "address": "C1LpKYrkVvWF5imsQ7JqJSZHj9NXNmJ5tEHkGTtLVH2L",
      "symbol": "wUMX",
      "name": "https://unimex.network/ (Wormhole)",
      "decimals": 9,
      "logoURI": "https://raw.githubusercontent.com/solana-labs/token-list/main/assets/mainnet/C1LpKYrkVvWF5imsQ7JqJSZHj9NXNmJ5tEHkGTtLVH2L/logo.png",
      "tags": [
        "wrapped",
        "wormhole"
      ],
      "extensions": {
        "address": "0x10Be9a8dAe441d276a5027936c3aADEd2d82bC15",
        "bridgeContract": "https://etherscan.io/address/0xf92cD566Ea4864356C5491c177A430C222d7e678",
        "assetContract": "https://etherscan.io/address/0x10Be9a8dAe441d276a5027936c3aADEd2d82bC15",
        "coingeckoId": "unimex-network"
      }
    },
    {
      "chainId": 101,
      "address": "8F3kZd9XEpFgNZ4fZnEAC5CJZLewnkNE8QCjdvorGWuW",
      "symbol": "w1INCH",
      "name": "1INCH Token (Wormhole)",
      "decimals": 9,
      "logoURI": "https://raw.githubusercontent.com/solana-labs/token-list/main/assets/mainnet/8F3kZd9XEpFgNZ4fZnEAC5CJZLewnkNE8QCjdvorGWuW/logo.png",
      "tags": [
        "wrapped",
        "wormhole"
      ],
      "extensions": {
        "address": "0x111111111117dC0aa78b770fA6A738034120C302",
        "bridgeContract": "https://etherscan.io/address/0xf92cD566Ea4864356C5491c177A430C222d7e678",
        "assetContract": "https://etherscan.io/address/0x111111111117dC0aa78b770fA6A738034120C302",
        "coingeckoId": "1inch"
      }
    },
    {
      "chainId": 101,
      "address": "H3UMboX4tnjba1Xw1a2VhUtkdgnrbmPvmDm6jaouQDN9",
      "symbol": "wARMOR",
      "name": "Armor (Wormhole)",
      "decimals": 9,
      "logoURI": "https://raw.githubusercontent.com/solana-labs/token-list/main/assets/mainnet/H3UMboX4tnjba1Xw1a2VhUtkdgnrbmPvmDm6jaouQDN9/logo.png",
      "tags": [
        "wrapped",
        "wormhole"
      ],
      "extensions": {
        "address": "0x1337DEF16F9B486fAEd0293eb623Dc8395dFE46a",
        "bridgeContract": "https://etherscan.io/address/0xf92cD566Ea4864356C5491c177A430C222d7e678",
        "assetContract": "https://etherscan.io/address/0x1337DEF16F9B486fAEd0293eb623Dc8395dFE46a",
        "coingeckoId": "armor"
      }
    },
    {
      "chainId": 101,
      "address": "Cw26Yz3rAN42mM5WpKriuGvbXnvRYmFA9sbBWH49KyqL",
      "symbol": "warNXM",
      "name": "Armor NXM (Wormhole)",
      "decimals": 9,
      "logoURI": "https://raw.githubusercontent.com/solana-labs/token-list/main/assets/mainnet/Cw26Yz3rAN42mM5WpKriuGvbXnvRYmFA9sbBWH49KyqL/logo.png",
      "tags": [
        "wrapped",
        "wormhole"
      ],
      "extensions": {
        "address": "0x1337DEF18C680aF1f9f45cBcab6309562975b1dD",
        "bridgeContract": "https://etherscan.io/address/0xf92cD566Ea4864356C5491c177A430C222d7e678",
        "assetContract": "https://etherscan.io/address/0x1337DEF18C680aF1f9f45cBcab6309562975b1dD",
        "coingeckoId": "armor-nxm"
      }
    },
    {
      "chainId": 101,
      "address": "3GVAecXsFP8xLFuAMMpg5NU4g5JK6h2NZWsQJ45wiw6b",
      "symbol": "wDPI",
      "name": "DefiPulse Index (Wormhole)",
      "decimals": 9,
      "logoURI": "https://raw.githubusercontent.com/solana-labs/token-list/main/assets/mainnet/3GVAecXsFP8xLFuAMMpg5NU4g5JK6h2NZWsQJ45wiw6b/logo.png",
      "tags": [
        "wrapped",
        "wormhole"
      ],
      "extensions": {
        "address": "0x1494CA1F11D487c2bBe4543E90080AeBa4BA3C2b",
        "bridgeContract": "https://etherscan.io/address/0xf92cD566Ea4864356C5491c177A430C222d7e678",
        "assetContract": "https://etherscan.io/address/0x1494CA1F11D487c2bBe4543E90080AeBa4BA3C2b",
        "coingeckoId": "defipulse-index"
      }
    },
    {
      "chainId": 101,
      "address": "AC4BK5yoEKn5hw6WpH3iWu56pEwigQdR48CiiqJ3R1pd",
      "symbol": "wDHC",
      "name": "DeltaHub Community (Wormhole)",
      "decimals": 9,
      "logoURI": "https://raw.githubusercontent.com/solana-labs/token-list/main/assets/mainnet/AC4BK5yoEKn5hw6WpH3iWu56pEwigQdR48CiiqJ3R1pd/logo.png",
      "tags": [
        "wrapped",
        "wormhole"
      ],
      "extensions": {
        "address": "0x152687Bc4A7FCC89049cF119F9ac3e5aCF2eE7ef",
        "bridgeContract": "https://etherscan.io/address/0xf92cD566Ea4864356C5491c177A430C222d7e678",
        "assetContract": "https://etherscan.io/address/0x152687Bc4A7FCC89049cF119F9ac3e5aCF2eE7ef",
        "coingeckoId": "deltahub-community"
      }
    },
    {
      "chainId": 101,
      "address": "7bXgNP7SEwrqbnfLBPgKDRKSGjVe7cjbuioRP23upF5H",
      "symbol": "wKEX",
      "name": "KIRA Network (Wormhole)",
      "decimals": 6,
      "logoURI": "https://raw.githubusercontent.com/solana-labs/token-list/main/assets/mainnet/7bXgNP7SEwrqbnfLBPgKDRKSGjVe7cjbuioRP23upF5H/logo.png",
      "tags": [
        "wrapped",
        "wormhole"
      ],
      "extensions": {
        "address": "0x16980b3B4a3f9D89E33311B5aa8f80303E5ca4F8",
        "bridgeContract": "https://etherscan.io/address/0xf92cD566Ea4864356C5491c177A430C222d7e678",
        "assetContract": "https://etherscan.io/address/0x16980b3B4a3f9D89E33311B5aa8f80303E5ca4F8",
        "coingeckoId": "kira-network"
      }
    },
    {
      "chainId": 101,
      "address": "5uC8Gj96sK6UG44AYLpbX3DUjKtBUxBrhHcM8JDtyYum",
      "symbol": "wEWTB",
      "name": "Energy Web Token Bridged (Wormhole)",
      "decimals": 9,
      "logoURI": "https://raw.githubusercontent.com/solana-labs/token-list/main/assets/mainnet/5uC8Gj96sK6UG44AYLpbX3DUjKtBUxBrhHcM8JDtyYum/logo.png",
      "tags": [
        "wrapped",
        "wormhole"
      ],
      "extensions": {
        "address": "0x178c820f862B14f316509ec36b13123DA19A6054",
        "bridgeContract": "https://etherscan.io/address/0xf92cD566Ea4864356C5491c177A430C222d7e678",
        "assetContract": "https://etherscan.io/address/0x178c820f862B14f316509ec36b13123DA19A6054",
        "coingeckoId": "energy-web-token"
      }
    },
    {
      "chainId": 101,
      "address": "EzeRaHuh1Xu1nDUypv1VWXcGsNJ71ncCJ8HeWuyg8atJ",
      "symbol": "wCC10",
      "name": "Cryptocurrency Top 10 Tokens Index (Wormhole)",
      "decimals": 9,
      "logoURI": "https://raw.githubusercontent.com/solana-labs/token-list/main/assets/mainnet/EzeRaHuh1Xu1nDUypv1VWXcGsNJ71ncCJ8HeWuyg8atJ/logo.png",
      "tags": [
        "wrapped",
        "wormhole"
      ],
      "extensions": {
        "address": "0x17aC188e09A7890a1844E5E65471fE8b0CcFadF3",
        "bridgeContract": "https://etherscan.io/address/0xf92cD566Ea4864356C5491c177A430C222d7e678",
        "assetContract": "https://etherscan.io/address/0x17aC188e09A7890a1844E5E65471fE8b0CcFadF3",
        "coingeckoId": "cryptocurrency-top-10-tokens-index"
      }
    },
    {
      "chainId": 101,
      "address": "CYzPVv1zB9RH6hRWRKprFoepdD8Y7Q5HefCqrybvetja",
      "symbol": "wAUDIO",
      "name": "Audius (Wormhole)",
      "decimals": 9,
      "logoURI": "https://raw.githubusercontent.com/solana-labs/token-list/main/assets/mainnet/CYzPVv1zB9RH6hRWRKprFoepdD8Y7Q5HefCqrybvetja/logo.png",
      "tags": [
        "wrapped",
        "wormhole"
      ],
      "extensions": {
        "address": "0x18aAA7115705e8be94bfFEBDE57Af9BFc265B998",
        "bridgeContract": "https://etherscan.io/address/0xf92cD566Ea4864356C5491c177A430C222d7e678",
        "assetContract": "https://etherscan.io/address/0x18aAA7115705e8be94bfFEBDE57Af9BFc265B998",
        "coingeckoId": "audius"
      }
    },
    {
      "chainId": 101,
      "address": "9yPmJNUp1qFV6LafdYdegZ8sCgC4oy6Rgt9WsDJqv3EX",
      "symbol": "wREP",
      "name": "Reputation (Wormhole)",
      "decimals": 9,
      "logoURI": "https://raw.githubusercontent.com/solana-labs/token-list/main/assets/mainnet/9yPmJNUp1qFV6LafdYdegZ8sCgC4oy6Rgt9WsDJqv3EX/logo.png",
      "tags": [
        "wrapped",
        "wormhole"
      ],
      "extensions": {
        "address": "0x1985365e9f78359a9B6AD760e32412f4a445E862",
        "bridgeContract": "https://etherscan.io/address/0xf92cD566Ea4864356C5491c177A430C222d7e678",
        "assetContract": "https://etherscan.io/address/0x1985365e9f78359a9B6AD760e32412f4a445E862"
      }
    },
    {
      "chainId": 101,
      "address": "CZxP1KtsfvMXZTGKR1fNwNChv8hGAfQrgVoENabN8zKU",
      "symbol": "wVSP",
      "name": "VesperToken (Wormhole)",
      "decimals": 9,
      "logoURI": "https://raw.githubusercontent.com/solana-labs/token-list/main/assets/mainnet/CZxP1KtsfvMXZTGKR1fNwNChv8hGAfQrgVoENabN8zKU/logo.png",
      "tags": [
        "wrapped",
        "wormhole"
      ],
      "extensions": {
        "address": "0x1b40183EFB4Dd766f11bDa7A7c3AD8982e998421",
        "bridgeContract": "https://etherscan.io/address/0xf92cD566Ea4864356C5491c177A430C222d7e678",
        "assetContract": "https://etherscan.io/address/0x1b40183EFB4Dd766f11bDa7A7c3AD8982e998421",
        "coingeckoId": "vesper-finance"
      }
    },
    {
      "chainId": 101,
      "address": "8cGPyDGT1mgG1iWzNjPmCDKSK9veJhoBAguq7rp7CjTe",
      "symbol": "wKP3R",
      "name": "Keep3rV1 (Wormhole)",
      "decimals": 9,
      "logoURI": "https://raw.githubusercontent.com/solana-labs/token-list/main/assets/mainnet/8cGPyDGT1mgG1iWzNjPmCDKSK9veJhoBAguq7rp7CjTe/logo.png",
      "tags": [
        "wrapped",
        "wormhole"
      ],
      "extensions": {
        "address": "0x1cEB5cB57C4D4E2b2433641b95Dd330A33185A44",
        "bridgeContract": "https://etherscan.io/address/0xf92cD566Ea4864356C5491c177A430C222d7e678",
        "assetContract": "https://etherscan.io/address/0x1cEB5cB57C4D4E2b2433641b95Dd330A33185A44",
        "coingeckoId": "keep3rv1"
      }
    },
    {
      "chainId": 101,
      "address": "DGghbWvncPL41U8TmUtXcGMgLeQqkaA2yM7UfcabftR8",
      "symbol": "wLEAD",
      "name": "Lead Token (Wormhole)",
      "decimals": 9,
      "logoURI": "https://raw.githubusercontent.com/solana-labs/token-list/main/assets/mainnet/DGghbWvncPL41U8TmUtXcGMgLeQqkaA2yM7UfcabftR8/logo.png",
      "tags": [
        "wrapped",
        "wormhole"
      ],
      "extensions": {
        "address": "0x1dD80016e3d4ae146Ee2EBB484e8edD92dacC4ce",
        "bridgeContract": "https://etherscan.io/address/0xf92cD566Ea4864356C5491c177A430C222d7e678",
        "assetContract": "https://etherscan.io/address/0x1dD80016e3d4ae146Ee2EBB484e8edD92dacC4ce",
        "coingeckoId": "lead-token"
      }
    },
    {
      "chainId": 101,
      "address": "3MVa4e32PaKmPxYUQ6n8vFkWtCma68Ld7e7fTktWDueQ",
      "symbol": "wUNI",
      "name": "Uniswap (Wormhole)",
      "decimals": 9,
      "logoURI": "https://raw.githubusercontent.com/solana-labs/token-list/main/assets/mainnet/3MVa4e32PaKmPxYUQ6n8vFkWtCma68Ld7e7fTktWDueQ/logo.png",
      "tags": [
        "wrapped",
        "wormhole"
      ],
      "extensions": {
        "address": "0x1f9840a85d5aF5bf1D1762F925BDADdC4201F984",
        "bridgeContract": "https://etherscan.io/address/0xf92cD566Ea4864356C5491c177A430C222d7e678",
        "assetContract": "https://etherscan.io/address/0x1f9840a85d5aF5bf1D1762F925BDADdC4201F984",
        "coingeckoId": "uniswap"
      }
    },
    {
      "chainId": 101,
      "address": "qfnqNqs3nCAHjnyCgLRDbBtq4p2MtHZxw8YjSyYhPoL",
      "symbol": "wWBTC",
      "name": "Wrapped BTC (Wormhole)",
      "decimals": 8,
      "logoURI": "https://raw.githubusercontent.com/solana-labs/token-list/main/assets/mainnet/qfnqNqs3nCAHjnyCgLRDbBtq4p2MtHZxw8YjSyYhPoL/logo.png",
      "tags": [
        "wrapped",
        "wormhole"
      ],
      "extensions": {
        "address": "0x2260FAC5E5542a773Aa44fBCfeDf7C193bc2C599",
        "bridgeContract": "https://etherscan.io/address/0xf92cD566Ea4864356C5491c177A430C222d7e678",
        "assetContract": "https://etherscan.io/address/0x2260FAC5E5542a773Aa44fBCfeDf7C193bc2C599",
        "coingeckoId": "wrapped-bitcoin"
      }
    },
    {
      "chainId": 101,
      "address": "8My83RG8Xa1EhXdDKHWq8BWZN1zF3XUrWL3TXCLjVPFh",
      "symbol": "wUNN",
      "name": "UNION Protocol Governance Token (Wormhole)",
      "decimals": 9,
      "logoURI": "https://raw.githubusercontent.com/solana-labs/token-list/main/assets/mainnet/8My83RG8Xa1EhXdDKHWq8BWZN1zF3XUrWL3TXCLjVPFh/logo.png",
      "tags": [
        "wrapped",
        "wormhole"
      ],
      "extensions": {
        "address": "0x226f7b842E0F0120b7E194D05432b3fd14773a9D",
        "bridgeContract": "https://etherscan.io/address/0xf92cD566Ea4864356C5491c177A430C222d7e678",
        "assetContract": "https://etherscan.io/address/0x226f7b842E0F0120b7E194D05432b3fd14773a9D",
        "coingeckoId": "union-protocol-governance-token"
      }
    },
    {
      "chainId": 101,
      "address": "6jVuhLJ2mzyZ8DyUcrDj8Qr6Q9bqbJnq4fAnMeEduDM9",
      "symbol": "wSOCKS",
      "name": "Unisocks Edition 0 (Wormhole)",
      "decimals": 9,
      "logoURI": "https://raw.githubusercontent.com/solana-labs/token-list/main/assets/mainnet/6jVuhLJ2mzyZ8DyUcrDj8Qr6Q9bqbJnq4fAnMeEduDM9/logo.png",
      "tags": [
        "wrapped",
        "wormhole"
      ],
      "extensions": {
        "address": "0x23B608675a2B2fB1890d3ABBd85c5775c51691d5",
        "bridgeContract": "https://etherscan.io/address/0xf92cD566Ea4864356C5491c177A430C222d7e678",
        "assetContract": "https://etherscan.io/address/0x23B608675a2B2fB1890d3ABBd85c5775c51691d5",
        "coingeckoId": "unisocks"
      }
    },
    {
      "chainId": 101,
      "address": "Az8PAQ7s6s5ZFgBiKKEizHt3SzDxXKZayDCtRZoC3452",
      "symbol": "wDEXT",
      "name": "DEXTools (Wormhole)",
      "decimals": 9,
      "logoURI": "https://raw.githubusercontent.com/solana-labs/token-list/main/assets/mainnet/Az8PAQ7s6s5ZFgBiKKEizHt3SzDxXKZayDCtRZoC3452/logo.png",
      "tags": [
        "wrapped",
        "wormhole"
      ],
      "extensions": {
        "address": "0x26CE25148832C04f3d7F26F32478a9fe55197166",
        "bridgeContract": "https://etherscan.io/address/0xf92cD566Ea4864356C5491c177A430C222d7e678",
        "assetContract": "https://etherscan.io/address/0x26CE25148832C04f3d7F26F32478a9fe55197166",
        "coingeckoId": "idextools"
      }
    },
    {
      "chainId": 101,
      "address": "ELSnGFd5XnSdYFFSgYQp7n89FEbDqxN4npuRLW4PPPLv",
      "symbol": "wHEX",
      "name": "HEX (Wormhole)",
      "decimals": 8,
      "logoURI": "https://raw.githubusercontent.com/solana-labs/token-list/main/assets/mainnet/ELSnGFd5XnSdYFFSgYQp7n89FEbDqxN4npuRLW4PPPLv/logo.png",
      "tags": [
        "wrapped",
        "wormhole"
      ],
      "extensions": {
        "address": "0x2b591e99afE9f32eAA6214f7B7629768c40Eeb39",
        "bridgeContract": "https://etherscan.io/address/0xf92cD566Ea4864356C5491c177A430C222d7e678",
        "assetContract": "https://etherscan.io/address/0x2b591e99afE9f32eAA6214f7B7629768c40Eeb39",
        "coingeckoId": "hex"
      }
    },
    {
      "chainId": 101,
      "address": "9iwfHhE7BJKNo4Eb1wX3p4uyJjEN9RoGLt4BvMdzZoiN",
      "symbol": "wCREAM",
      "name": "Cream (Wormhole)",
      "decimals": 9,
      "logoURI": "https://raw.githubusercontent.com/solana-labs/token-list/main/assets/mainnet/9iwfHhE7BJKNo4Eb1wX3p4uyJjEN9RoGLt4BvMdzZoiN/logo.png",
      "tags": [
        "wrapped",
        "wormhole"
      ],
      "extensions": {
        "address": "0x2ba592F78dB6436527729929AAf6c908497cB200",
        "bridgeContract": "https://etherscan.io/address/0xf92cD566Ea4864356C5491c177A430C222d7e678",
        "assetContract": "https://etherscan.io/address/0x2ba592F78dB6436527729929AAf6c908497cB200",
        "coingeckoId": "cream-2"
      }
    },
    {
      "chainId": 101,
      "address": "DdiXkfDGhLiKyw889QC4nmcxSwMqarLBtrDofPJyx7bt",
      "symbol": "wYFIM",
      "name": "yfi.mobi (Wormhole)",
      "decimals": 9,
      "logoURI": "https://raw.githubusercontent.com/solana-labs/token-list/main/assets/mainnet/DdiXkfDGhLiKyw889QC4nmcxSwMqarLBtrDofPJyx7bt/logo.png",
      "tags": [
        "wrapped",
        "wormhole"
      ],
      "extensions": {
        "address": "0x2e2f3246b6c65CCc4239c9Ee556EC143a7E5DE2c",
        "bridgeContract": "https://etherscan.io/address/0xf92cD566Ea4864356C5491c177A430C222d7e678",
        "assetContract": "https://etherscan.io/address/0x2e2f3246b6c65CCc4239c9Ee556EC143a7E5DE2c",
        "coingeckoId": "yfimobi"
      }
    },
    {
      "chainId": 101,
      "address": "6wdcYNvUyHCerSiGbChkvGBF6Qzju1YP5qpXRQ4tqdZ3",
      "symbol": "wZEE",
      "name": "ZeroSwapToken (Wormhole)",
      "decimals": 9,
      "logoURI": "https://raw.githubusercontent.com/solana-labs/token-list/main/assets/mainnet/6wdcYNvUyHCerSiGbChkvGBF6Qzju1YP5qpXRQ4tqdZ3/logo.png",
      "tags": [
        "wrapped",
        "wormhole"
      ],
      "extensions": {
        "address": "0x2eDf094dB69d6Dcd487f1B3dB9febE2eeC0dd4c5",
        "bridgeContract": "https://etherscan.io/address/0xf92cD566Ea4864356C5491c177A430C222d7e678",
        "assetContract": "https://etherscan.io/address/0x2eDf094dB69d6Dcd487f1B3dB9febE2eeC0dd4c5",
        "coingeckoId": "zeroswap"
      }
    },
    {
      "chainId": 101,
      "address": "4xh8iC54UgaNpY4h34rxfZBSc9L2fBB8gWcYtDGHjxhN",
      "symbol": "wwANATHA",
      "name": "Wrapped ANATHA (Wormhole)",
      "decimals": 9,
      "logoURI": "https://raw.githubusercontent.com/solana-labs/token-list/main/assets/mainnet/4xh8iC54UgaNpY4h34rxfZBSc9L2fBB8gWcYtDGHjxhN/logo.png",
      "tags": [
        "wrapped",
        "wormhole"
      ],
      "extensions": {
        "address": "0x3383c5a8969Dc413bfdDc9656Eb80A1408E4bA20",
        "bridgeContract": "https://etherscan.io/address/0xf92cD566Ea4864356C5491c177A430C222d7e678",
        "assetContract": "https://etherscan.io/address/0x3383c5a8969Dc413bfdDc9656Eb80A1408E4bA20",
        "coingeckoId": "wrapped-anatha"
      }
    },
    {
      "chainId": 101,
      "address": "5Jq6S9HYqfG6TUMjjsKpnfis7utUAB69JiEGkkypdmgP",
      "symbol": "wRAMP",
      "name": "RAMP DEFI (Wormhole)",
      "decimals": 9,
      "logoURI": "https://raw.githubusercontent.com/solana-labs/token-list/main/assets/mainnet/5Jq6S9HYqfG6TUMjjsKpnfis7utUAB69JiEGkkypdmgP/logo.png",
      "tags": [
        "wrapped",
        "wormhole"
      ],
      "extensions": {
        "address": "0x33D0568941C0C64ff7e0FB4fbA0B11BD37deEd9f",
        "bridgeContract": "https://etherscan.io/address/0xf92cD566Ea4864356C5491c177A430C222d7e678",
        "assetContract": "https://etherscan.io/address/0x33D0568941C0C64ff7e0FB4fbA0B11BD37deEd9f",
        "coingeckoId": "ramp"
      }
    },
    {
      "chainId": 101,
      "address": "6uMUH5ztnj6AKYvL71EZgcyyRxjyBC5LVkscA5LrBc3c",
      "symbol": "wPRQ",
      "name": "Parsiq Token (Wormhole)",
      "decimals": 9,
      "logoURI": "https://raw.githubusercontent.com/solana-labs/token-list/main/assets/mainnet/6uMUH5ztnj6AKYvL71EZgcyyRxjyBC5LVkscA5LrBc3c/logo.png",
      "tags": [
        "wrapped",
        "wormhole"
      ],
      "extensions": {
        "address": "0x362bc847A3a9637d3af6624EeC853618a43ed7D2",
        "bridgeContract": "https://etherscan.io/address/0xf92cD566Ea4864356C5491c177A430C222d7e678",
        "assetContract": "https://etherscan.io/address/0x362bc847A3a9637d3af6624EeC853618a43ed7D2",
        "coingeckoId": "parsiq"
      }
    },
    {
      "chainId": 101,
      "address": "42gecM46tdSiYZN2CK1ek5raCxnzQf1xfhoKAf3F7Y5k",
      "symbol": "wSLP",
      "name": "Small Love Potion (Wormhole)",
      "decimals": 0,
      "logoURI": "https://raw.githubusercontent.com/solana-labs/token-list/main/assets/mainnet/42gecM46tdSiYZN2CK1ek5raCxnzQf1xfhoKAf3F7Y5k/logo.png",
      "tags": [
        "wrapped",
        "wormhole"
      ],
      "extensions": {
        "address": "0x37236CD05b34Cc79d3715AF2383E96dd7443dCF1",
        "bridgeContract": "https://etherscan.io/address/0xf92cD566Ea4864356C5491c177A430C222d7e678",
        "assetContract": "https://etherscan.io/address/0x37236CD05b34Cc79d3715AF2383E96dd7443dCF1",
        "coingeckoId": "smooth-love-potion"
      }
    },
    {
      "chainId": 101,
      "address": "F6M9DW1cWw7EtFK9m2ukvT9WEvtEbdZfTzZTtDeBcnAf",
      "symbol": "wSAND",
      "name": "SAND (Wormhole)",
      "decimals": 9,
      "logoURI": "https://raw.githubusercontent.com/solana-labs/token-list/main/assets/mainnet/F6M9DW1cWw7EtFK9m2ukvT9WEvtEbdZfTzZTtDeBcnAf/logo.png",
      "tags": [
        "wrapped",
        "wormhole"
      ],
      "extensions": {
        "address": "0x3845badAde8e6dFF049820680d1F14bD3903a5d0",
        "bridgeContract": "https://etherscan.io/address/0xf92cD566Ea4864356C5491c177A430C222d7e678",
        "assetContract": "https://etherscan.io/address/0x3845badAde8e6dFF049820680d1F14bD3903a5d0",
        "coingeckoId": "the-sandbox"
      }
    },
    {
      "chainId": 101,
      "address": "G27M8w6G4hwatMNFi46DPAUR1YkxSmRNFKus7SgYLoDy",
      "symbol": "wCVP",
      "name": "Concentrated Voting Power (Wormhole)",
      "decimals": 9,
      "logoURI": "https://raw.githubusercontent.com/solana-labs/token-list/main/assets/mainnet/G27M8w6G4hwatMNFi46DPAUR1YkxSmRNFKus7SgYLoDy/logo.png",
      "tags": [
        "wrapped",
        "wormhole"
      ],
      "extensions": {
        "address": "0x38e4adB44ef08F22F5B5b76A8f0c2d0dCbE7DcA1",
        "bridgeContract": "https://etherscan.io/address/0xf92cD566Ea4864356C5491c177A430C222d7e678",
        "assetContract": "https://etherscan.io/address/0x38e4adB44ef08F22F5B5b76A8f0c2d0dCbE7DcA1",
        "coingeckoId": "concentrated-voting-power"
      }
    },
    {
      "chainId": 101,
      "address": "FjucGZpcdVXaWJH21pbrGQaKNszsGsJqbAXu4sJywKJa",
      "symbol": "wREN",
      "name": "Republic Token (Wormhole)",
      "decimals": 9,
      "logoURI": "https://raw.githubusercontent.com/solana-labs/token-list/main/assets/mainnet/FjucGZpcdVXaWJH21pbrGQaKNszsGsJqbAXu4sJywKJa/logo.png",
      "tags": [
        "wrapped",
        "wormhole"
      ],
      "extensions": {
        "address": "0x408e41876cCCDC0F92210600ef50372656052a38",
        "bridgeContract": "https://etherscan.io/address/0xf92cD566Ea4864356C5491c177A430C222d7e678",
        "assetContract": "https://etherscan.io/address/0x408e41876cCCDC0F92210600ef50372656052a38",
        "coingeckoId": "republic-protocol"
      }
    },
    {
      "chainId": 101,
      "address": "5kvugu18snfGRu1PykMfRzYfUxJYs3smk1PWQcGo6Z8a",
      "symbol": "wXOR",
      "name": "Sora (Wormhole)",
      "decimals": 9,
      "logoURI": "https://raw.githubusercontent.com/solana-labs/token-list/main/assets/mainnet/5kvugu18snfGRu1PykMfRzYfUxJYs3smk1PWQcGo6Z8a/logo.png",
      "tags": [
        "wrapped",
        "wormhole"
      ],
      "extensions": {
        "address": "0x40FD72257597aA14C7231A7B1aaa29Fce868F677",
        "bridgeContract": "https://etherscan.io/address/0xf92cD566Ea4864356C5491c177A430C222d7e678",
        "assetContract": "https://etherscan.io/address/0x40FD72257597aA14C7231A7B1aaa29Fce868F677",
        "coingeckoId": "sora"
      }
    },
    {
      "chainId": 101,
      "address": "3EKQDmiXj8yLBFpZca4coxBpP8XJCzmjVgUdVydSmaaT",
      "symbol": "wFUN",
      "name": "FunFair (Wormhole)",
      "decimals": 8,
      "logoURI": "https://raw.githubusercontent.com/solana-labs/token-list/main/assets/mainnet/3EKQDmiXj8yLBFpZca4coxBpP8XJCzmjVgUdVydSmaaT/logo.png",
      "tags": [
        "wrapped",
        "wormhole"
      ],
      "extensions": {
        "address": "0x419D0d8BdD9aF5e606Ae2232ed285Aff190E711b",
        "bridgeContract": "https://etherscan.io/address/0xf92cD566Ea4864356C5491c177A430C222d7e678",
        "assetContract": "https://etherscan.io/address/0x419D0d8BdD9aF5e606Ae2232ed285Aff190E711b",
        "coingeckoId": "funfair"
      }
    },
    {
      "chainId": 101,
      "address": "6J9soByB65WUamsEG8KSPdphBV1oCoGvr5QpaUaY3r19",
      "symbol": "wPICKLE",
      "name": "PickleToken (Wormhole)",
      "decimals": 9,
      "logoURI": "https://raw.githubusercontent.com/solana-labs/token-list/main/assets/mainnet/6J9soByB65WUamsEG8KSPdphBV1oCoGvr5QpaUaY3r19/logo.png",
      "tags": [
        "wrapped",
        "wormhole"
      ],
      "extensions": {
        "address": "0x429881672B9AE42b8EbA0E26cD9C73711b891Ca5",
        "bridgeContract": "https://etherscan.io/address/0xf92cD566Ea4864356C5491c177A430C222d7e678",
        "assetContract": "https://etherscan.io/address/0x429881672B9AE42b8EbA0E26cD9C73711b891Ca5",
        "coingeckoId": "pickle-finance"
      }
    },
    {
      "chainId": 101,
      "address": "HEsqFznmAERPUmMWHtDWYAZRoFbNHZpuNuFrPio68Zp1",
      "symbol": "wPAXG",
      "name": "Paxos Gold (Wormhole)",
      "decimals": 9,
      "logoURI": "https://raw.githubusercontent.com/solana-labs/token-list/main/assets/mainnet/HEsqFznmAERPUmMWHtDWYAZRoFbNHZpuNuFrPio68Zp1/logo.png",
      "tags": [
        "wrapped",
        "wormhole"
      ],
      "extensions": {
        "address": "0x45804880De22913dAFE09f4980848ECE6EcbAf78",
        "bridgeContract": "https://etherscan.io/address/0xf92cD566Ea4864356C5491c177A430C222d7e678",
        "assetContract": "https://etherscan.io/address/0x45804880De22913dAFE09f4980848ECE6EcbAf78",
        "coingeckoId": "pax-gold"
      }
    },
    {
      "chainId": 101,
      "address": "BrtLvpVCwVDH5Jpqjtiuhh8wKYA5b3NZCnsSftr61viv",
      "symbol": "wQNT",
      "name": "Quant (Wormhole)",
      "decimals": 9,
      "logoURI": "https://raw.githubusercontent.com/solana-labs/token-list/main/assets/mainnet/BrtLvpVCwVDH5Jpqjtiuhh8wKYA5b3NZCnsSftr61viv/logo.png",
      "tags": [
        "wrapped",
        "wormhole"
      ],
      "extensions": {
        "address": "0x4a220E6096B25EADb88358cb44068A3248254675",
        "bridgeContract": "https://etherscan.io/address/0xf92cD566Ea4864356C5491c177A430C222d7e678",
        "assetContract": "https://etherscan.io/address/0x4a220E6096B25EADb88358cb44068A3248254675",
        "coingeckoId": "quant-network"
      }
    },
    {
      "chainId": 101,
      "address": "8DRgurhcQPJeCqQEpbeYGUmwAz2tETbyWUYLUU4Q7goM",
      "symbol": "wORAI",
      "name": "Oraichain Token (Wormhole)",
      "decimals": 9,
      "logoURI": "https://raw.githubusercontent.com/solana-labs/token-list/main/assets/mainnet/8DRgurhcQPJeCqQEpbeYGUmwAz2tETbyWUYLUU4Q7goM/logo.png",
      "tags": [
        "wrapped",
        "wormhole"
      ],
      "extensions": {
        "address": "0x4c11249814f11b9346808179Cf06e71ac328c1b5",
        "bridgeContract": "https://etherscan.io/address/0xf92cD566Ea4864356C5491c177A430C222d7e678",
        "assetContract": "https://etherscan.io/address/0x4c11249814f11b9346808179Cf06e71ac328c1b5",
        "coingeckoId": "oraichain-token"
      }
    },
    {
      "chainId": 101,
      "address": "4e5cqAsZ7wQqwLi7AApS9CgN8Yaho5TvkhvcLaGyiuzL",
      "symbol": "wTRU",
      "name": "TrustToken (Wormhole)",
      "decimals": 8,
      "logoURI": "https://raw.githubusercontent.com/solana-labs/token-list/main/assets/mainnet/4e5cqAsZ7wQqwLi7AApS9CgN8Yaho5TvkhvcLaGyiuzL/logo.png",
      "tags": [
        "wrapped",
        "wormhole"
      ],
      "extensions": {
        "address": "0x4C19596f5aAfF459fA38B0f7eD92F11AE6543784",
        "bridgeContract": "https://etherscan.io/address/0xf92cD566Ea4864356C5491c177A430C222d7e678",
        "assetContract": "https://etherscan.io/address/0x4C19596f5aAfF459fA38B0f7eD92F11AE6543784",
        "coingeckoId": "truefi"
      }
    },
    {
      "chainId": 101,
      "address": "HkhBUKSct2V93Z35apDmXthkRvH4yvMovLyv8s8idDgP",
      "symbol": "wMCB",
      "name": "MCDEX Token (Wormhole)",
      "decimals": 9,
      "logoURI": "https://raw.githubusercontent.com/solana-labs/token-list/main/assets/mainnet/HkhBUKSct2V93Z35apDmXthkRvH4yvMovLyv8s8idDgP/logo.png",
      "tags": [
        "wrapped",
        "wormhole"
      ],
      "extensions": {
        "address": "0x4e352cF164E64ADCBad318C3a1e222E9EBa4Ce42",
        "bridgeContract": "https://etherscan.io/address/0xf92cD566Ea4864356C5491c177A430C222d7e678",
        "assetContract": "https://etherscan.io/address/0x4e352cF164E64ADCBad318C3a1e222E9EBa4Ce42",
        "coingeckoId": "mcdex"
      }
    },
    {
      "chainId": 101,
      "address": "Eof7wbYsHZKaoyUGwM7Nfkoo6zQW4U7uWXqz2hoQzSkK",
      "symbol": "wNU",
      "name": "NuCypher (Wormhole)",
      "decimals": 9,
      "logoURI": "https://raw.githubusercontent.com/solana-labs/token-list/main/assets/mainnet/Eof7wbYsHZKaoyUGwM7Nfkoo6zQW4U7uWXqz2hoQzSkK/logo.png",
      "tags": [
        "wrapped",
        "wormhole"
      ],
      "extensions": {
        "address": "0x4fE83213D56308330EC302a8BD641f1d0113A4Cc",
        "bridgeContract": "https://etherscan.io/address/0xf92cD566Ea4864356C5491c177A430C222d7e678",
        "assetContract": "https://etherscan.io/address/0x4fE83213D56308330EC302a8BD641f1d0113A4Cc",
        "coingeckoId": "nucypher"
      }
    },
    {
      "chainId": 101,
      "address": "5CmA1HTVZt5NRtwiUrqWrcnT5JRW5zHe6uQXfP7SDUNz",
      "symbol": "wRAZOR",
      "name": "RAZOR (Wormhole)",
      "decimals": 9,
      "logoURI": "https://raw.githubusercontent.com/solana-labs/token-list/main/assets/mainnet/5CmA1HTVZt5NRtwiUrqWrcnT5JRW5zHe6uQXfP7SDUNz/logo.png",
      "tags": [
        "wrapped",
        "wormhole"
      ],
      "extensions": {
        "address": "0x50DE6856358Cc35f3A9a57eAAA34BD4cB707d2cd",
        "bridgeContract": "https://etherscan.io/address/0xf92cD566Ea4864356C5491c177A430C222d7e678",
        "assetContract": "https://etherscan.io/address/0x50DE6856358Cc35f3A9a57eAAA34BD4cB707d2cd",
        "coingeckoId": "razor-network"
      }
    },
    {
      "chainId": 101,
      "address": "6msNYXzSVtjinqapq2xcvBb5NRq4YTPAi7wc5Jx8M8TS",
      "symbol": "wLINK",
      "name": "ChainLink Token (Wormhole)",
      "decimals": 9,
      "logoURI": "https://raw.githubusercontent.com/solana-labs/token-list/main/assets/mainnet/6msNYXzSVtjinqapq2xcvBb5NRq4YTPAi7wc5Jx8M8TS/logo.png",
      "tags": [
        "wrapped",
        "wormhole"
      ],
      "extensions": {
        "address": "0x514910771AF9Ca656af840dff83E8264EcF986CA",
        "bridgeContract": "https://etherscan.io/address/0xf92cD566Ea4864356C5491c177A430C222d7e678",
        "assetContract": "https://etherscan.io/address/0x514910771AF9Ca656af840dff83E8264EcF986CA",
        "coingeckoId": "chainlink"
      }
    },
    {
      "chainId": 101,
      "address": "BX2gcRRS12iqFzKCpvTt4krBBYNymR9JBDZBxzfFLnbF",
      "symbol": "weRSDL",
      "name": "UnFederalReserveToken (Wormhole)",
      "decimals": 9,
      "logoURI": "https://raw.githubusercontent.com/solana-labs/token-list/main/assets/mainnet/BX2gcRRS12iqFzKCpvTt4krBBYNymR9JBDZBxzfFLnbF/logo.png",
      "tags": [
        "wrapped",
        "wormhole"
      ],
      "extensions": {
        "address": "0x5218E472cFCFE0b64A064F055B43b4cdC9EfD3A6",
        "bridgeContract": "https://etherscan.io/address/0xf92cD566Ea4864356C5491c177A430C222d7e678",
        "assetContract": "https://etherscan.io/address/0x5218E472cFCFE0b64A064F055B43b4cdC9EfD3A6",
        "coingeckoId": "unfederalreserve"
      }
    },
    {
      "chainId": 101,
      "address": "CCGLdsokcybeF8NrCcu1RSQK8isNBjBA58kVEMTHTKjx",
      "symbol": "wsUSD",
      "name": "Synth sUSD (Wormhole)",
      "decimals": 9,
      "logoURI": "https://raw.githubusercontent.com/solana-labs/token-list/main/assets/mainnet/CCGLdsokcybeF8NrCcu1RSQK8isNBjBA58kVEMTHTKjx/logo.png",
      "tags": [
        "wrapped",
        "wormhole"
      ],
      "extensions": {
        "address": "0x57Ab1ec28D129707052df4dF418D58a2D46d5f51",
        "bridgeContract": "https://etherscan.io/address/0xf92cD566Ea4864356C5491c177A430C222d7e678",
        "assetContract": "https://etherscan.io/address/0x57Ab1ec28D129707052df4dF418D58a2D46d5f51",
        "coingeckoId": "nusd"
      }
    },
    {
      "chainId": 101,
      "address": "FP9ogG7hTdfcTJwn4prF9AVEcfcjLq1GtkqYM4oRn7eY",
      "symbol": "wHEGIC",
      "name": "Hegic (Wormhole)",
      "decimals": 9,
      "logoURI": "https://raw.githubusercontent.com/solana-labs/token-list/main/assets/mainnet/FP9ogG7hTdfcTJwn4prF9AVEcfcjLq1GtkqYM4oRn7eY/logo.png",
      "tags": [
        "wrapped",
        "wormhole"
      ],
      "extensions": {
        "address": "0x584bC13c7D411c00c01A62e8019472dE68768430",
        "bridgeContract": "https://etherscan.io/address/0xf92cD566Ea4864356C5491c177A430C222d7e678",
        "assetContract": "https://etherscan.io/address/0x584bC13c7D411c00c01A62e8019472dE68768430",
        "coingeckoId": "hegic"
      }
    },
    {
      "chainId": 101,
      "address": "DboP5vvYUVjmKSHKJ1YFHwmv41KtUscnYgzjmPgHwQVn",
      "symbol": "wXFI",
      "name": "Xfinance (Wormhole)",
      "decimals": 9,
      "logoURI": "https://raw.githubusercontent.com/solana-labs/token-list/main/assets/mainnet/DboP5vvYUVjmKSHKJ1YFHwmv41KtUscnYgzjmPgHwQVn/logo.png",
      "tags": [
        "wrapped",
        "wormhole"
      ],
      "extensions": {
        "address": "0x5BEfBB272290dD5b8521D4a938f6c4757742c430",
        "bridgeContract": "https://etherscan.io/address/0xf92cD566Ea4864356C5491c177A430C222d7e678",
        "assetContract": "https://etherscan.io/address/0x5BEfBB272290dD5b8521D4a938f6c4757742c430",
        "coingeckoId": "xfinance"
      }
    },
    {
      "chainId": 101,
      "address": "6c4U9yxGzVjejSJJXrdX8wtt532Et6MrBUZc2oK5j6w5",
      "symbol": "wDEXTF",
      "name": "DEXTF Token (Wormhole)",
      "decimals": 9,
      "logoURI": "https://raw.githubusercontent.com/solana-labs/token-list/main/assets/mainnet/6c4U9yxGzVjejSJJXrdX8wtt532Et6MrBUZc2oK5j6w5/logo.png",
      "tags": [
        "wrapped",
        "wormhole"
      ],
      "extensions": {
        "address": "0x5F64Ab1544D28732F0A24F4713c2C8ec0dA089f0",
        "bridgeContract": "https://etherscan.io/address/0xf92cD566Ea4864356C5491c177A430C222d7e678",
        "assetContract": "https://etherscan.io/address/0x5F64Ab1544D28732F0A24F4713c2C8ec0dA089f0",
        "coingeckoId": "dextf"
      }
    },
    {
      "chainId": 101,
      "address": "JuXkRYNw54rujC7SPWcAM4ArLgA5x8nDQbS8xHAr6MA",
      "symbol": "wRLC",
      "name": "iExec RLC (Wormhole)",
      "decimals": 9,
      "logoURI": "https://raw.githubusercontent.com/solana-labs/token-list/main/assets/mainnet/JuXkRYNw54rujC7SPWcAM4ArLgA5x8nDQbS8xHAr6MA/logo.png",
      "tags": [
        "wrapped",
        "wormhole"
      ],
      "extensions": {
        "address": "0x607F4C5BB672230e8672085532f7e901544a7375",
        "bridgeContract": "https://etherscan.io/address/0xf92cD566Ea4864356C5491c177A430C222d7e678",
        "assetContract": "https://etherscan.io/address/0x607F4C5BB672230e8672085532f7e901544a7375",
        "coingeckoId": "iexec-rlc"
      }
    },
    {
      "chainId": 101,
      "address": "7NfgSkv6kZ6ZWP6SJPtMuaUYGVEngVK8UFnaFTPk3QsM",
      "symbol": "wCORE",
      "name": "cVault.finance (Wormhole)",
      "decimals": 9,
      "logoURI": "https://raw.githubusercontent.com/solana-labs/token-list/main/assets/mainnet/7NfgSkv6kZ6ZWP6SJPtMuaUYGVEngVK8UFnaFTPk3QsM/logo.png",
      "tags": [
        "wrapped",
        "wormhole"
      ],
      "extensions": {
        "address": "0x62359Ed7505Efc61FF1D56fEF82158CcaffA23D7",
        "bridgeContract": "https://etherscan.io/address/0xf92cD566Ea4864356C5491c177A430C222d7e678",
        "assetContract": "https://etherscan.io/address/0x62359Ed7505Efc61FF1D56fEF82158CcaffA23D7",
        "coingeckoId": "cvault-finance"
      }
    },
    {
      "chainId": 101,
      "address": "AqLKDJiGL4wXKPAfzNom3xEdQwgj2LTCE4k34gzvZsE6",
      "symbol": "wCFi",
      "name": "CyberFi Token (Wormhole)",
      "decimals": 9,
      "logoURI": "https://raw.githubusercontent.com/solana-labs/token-list/main/assets/mainnet/AqLKDJiGL4wXKPAfzNom3xEdQwgj2LTCE4k34gzvZsE6/logo.png",
      "tags": [
        "wrapped",
        "wormhole"
      ],
      "extensions": {
        "address": "0x63b4f3e3fa4e438698CE330e365E831F7cCD1eF4",
        "bridgeContract": "https://etherscan.io/address/0xf92cD566Ea4864356C5491c177A430C222d7e678",
        "assetContract": "https://etherscan.io/address/0x63b4f3e3fa4e438698CE330e365E831F7cCD1eF4",
        "coingeckoId": "cyberfi"
      }
    },
    {
      "chainId": 101,
      "address": "FLrjpCRrd4GffHu8MVYGvuLxYLuBGVaXsnCecw3Effci",
      "symbol": "wWISE",
      "name": "Wise Token (Wormhole)",
      "decimals": 9,
      "logoURI": "https://raw.githubusercontent.com/solana-labs/token-list/main/assets/mainnet/FLrjpCRrd4GffHu8MVYGvuLxYLuBGVaXsnCecw3Effci/logo.png",
      "tags": [
        "wrapped",
        "wormhole"
      ],
      "extensions": {
        "address": "0x66a0f676479Cee1d7373f3DC2e2952778BfF5bd6",
        "bridgeContract": "https://etherscan.io/address/0xf92cD566Ea4864356C5491c177A430C222d7e678",
        "assetContract": "https://etherscan.io/address/0x66a0f676479Cee1d7373f3DC2e2952778BfF5bd6",
        "coingeckoId": "wise-token11"
      }
    },
    {
      "chainId": 101,
      "address": "GaMPhVyp1xd9xJuPskDEzQzp8mKfEjAmhny8NX7y7YKc",
      "symbol": "wGNO",
      "name": "Gnosis Token (Wormhole)",
      "decimals": 9,
      "logoURI": "https://raw.githubusercontent.com/solana-labs/token-list/main/assets/mainnet/GaMPhVyp1xd9xJuPskDEzQzp8mKfEjAmhny8NX7y7YKc/logo.png",
      "tags": [
        "wrapped",
        "wormhole"
      ],
      "extensions": {
        "address": "0x6810e776880C02933D47DB1b9fc05908e5386b96",
        "bridgeContract": "https://etherscan.io/address/0xf92cD566Ea4864356C5491c177A430C222d7e678",
        "assetContract": "https://etherscan.io/address/0x6810e776880C02933D47DB1b9fc05908e5386b96",
        "coingeckoId": "gnosis"
      }
    },
    {
      "chainId": 101,
      "address": "CCAQZHBVWKDukT68PZ3LenDs7apibeSYeJ3jHE8NzBC5",
      "symbol": "wPOOLZ",
      "name": "$Poolz Finance (Wormhole)",
      "decimals": 9,
      "logoURI": "https://raw.githubusercontent.com/solana-labs/token-list/main/assets/mainnet/CCAQZHBVWKDukT68PZ3LenDs7apibeSYeJ3jHE8NzBC5/logo.png",
      "tags": [
        "wrapped",
        "wormhole"
      ],
      "extensions": {
        "address": "0x69A95185ee2a045CDC4bCd1b1Df10710395e4e23",
        "bridgeContract": "https://etherscan.io/address/0xf92cD566Ea4864356C5491c177A430C222d7e678",
        "assetContract": "https://etherscan.io/address/0x69A95185ee2a045CDC4bCd1b1Df10710395e4e23",
        "coingeckoId": "poolz-finance"
      }
    },
    {
      "chainId": 101,
      "address": "FYpdBuyAHSbdaAyD1sKkxyLWbAP8uUW9h6uvdhK74ij1",
      "symbol": "wDAI",
      "name": "Dai Stablecoin (Wormhole)",
      "decimals": 9,
      "logoURI": "https://raw.githubusercontent.com/solana-labs/token-list/main/assets/mainnet/FYpdBuyAHSbdaAyD1sKkxyLWbAP8uUW9h6uvdhK74ij1/logo.png",
      "tags": [
        "wrapped",
        "wormhole"
      ],
      "extensions": {
        "address": "0x6B175474E89094C44Da98b954EedeAC495271d0F",
        "bridgeContract": "https://etherscan.io/address/0xf92cD566Ea4864356C5491c177A430C222d7e678",
        "assetContract": "https://etherscan.io/address/0x6B175474E89094C44Da98b954EedeAC495271d0F",
        "coingeckoId": "dai"
      }
    },
    {
      "chainId": 101,
      "address": "HbMGwfGjGPchtaPwyrtJFy8APZN5w1hi63xnzmj1f23v",
      "symbol": "wSUSHI",
      "name": "SushiSwap (Wormhole)",
      "decimals": 9,
      "logoURI": "https://raw.githubusercontent.com/solana-labs/token-list/main/assets/mainnet/HbMGwfGjGPchtaPwyrtJFy8APZN5w1hi63xnzmj1f23v/logo.png",
      "tags": [
        "wrapped",
        "wormhole"
      ],
      "extensions": {
        "address": "0x6B3595068778DD592e39A122f4f5a5cF09C90fE2",
        "bridgeContract": "https://etherscan.io/address/0xf92cD566Ea4864356C5491c177A430C222d7e678",
        "assetContract": "https://etherscan.io/address/0x6B3595068778DD592e39A122f4f5a5cF09C90fE2",
        "coingeckoId": "sushi"
      }
    },
    {
      "chainId": 101,
      "address": "6Tmi8TZasqdxWB59uE5Zw9VLKecuCbsLSsPEqoMpmozA",
      "symbol": "wFYZ",
      "name": "Fyooz (Wormhole)",
      "decimals": 9,
      "logoURI": "https://raw.githubusercontent.com/solana-labs/token-list/main/assets/mainnet/6Tmi8TZasqdxWB59uE5Zw9VLKecuCbsLSsPEqoMpmozA/logo.png",
      "tags": [
        "wrapped",
        "wormhole"
      ],
      "extensions": {
        "address": "0x6BFf2fE249601ed0Db3a87424a2E923118BB0312",
        "bridgeContract": "https://etherscan.io/address/0xf92cD566Ea4864356C5491c177A430C222d7e678",
        "assetContract": "https://etherscan.io/address/0x6BFf2fE249601ed0Db3a87424a2E923118BB0312",
        "coingeckoId": "fyooz"
      }
    },
    {
      "chainId": 101,
      "address": "3sHinPxEPqhEGip2Wy45TFmgAA1Atg2mctMjY5RKJUjk",
      "symbol": "wQRX",
      "name": "QuiverX (Wormhole)",
      "decimals": 9,
      "logoURI": "https://raw.githubusercontent.com/solana-labs/token-list/main/assets/mainnet/3sHinPxEPqhEGip2Wy45TFmgAA1Atg2mctMjY5RKJUjk/logo.png",
      "tags": [
        "wrapped",
        "wormhole"
      ],
      "extensions": {
        "address": "0x6e0daDE58D2d89eBBe7aFc384e3E4f15b70b14D8",
        "bridgeContract": "https://etherscan.io/address/0xf92cD566Ea4864356C5491c177A430C222d7e678",
        "assetContract": "https://etherscan.io/address/0x6e0daDE58D2d89eBBe7aFc384e3E4f15b70b14D8",
        "coingeckoId": "quiverx"
      }
    },
    {
      "chainId": 101,
      "address": "4ighgEijHcCoLu9AsvwVz2TnGFqAgzQtQMr6ch88Jrfe",
      "symbol": "wTRADE",
      "name": "UniTrade (Wormhole)",
      "decimals": 9,
      "logoURI": "https://raw.githubusercontent.com/solana-labs/token-list/main/assets/mainnet/4ighgEijHcCoLu9AsvwVz2TnGFqAgzQtQMr6ch88Jrfe/logo.png",
      "tags": [
        "wrapped",
        "wormhole"
      ],
      "extensions": {
        "address": "0x6F87D756DAf0503d08Eb8993686c7Fc01Dc44fB1",
        "bridgeContract": "https://etherscan.io/address/0xf92cD566Ea4864356C5491c177A430C222d7e678",
        "assetContract": "https://etherscan.io/address/0x6F87D756DAf0503d08Eb8993686c7Fc01Dc44fB1",
        "coingeckoId": "unitrade"
      }
    },
    {
      "chainId": 101,
      "address": "FTPnEQ3NfRRZ9tvmpDW6JFrvweBE5sanxnXSpJL1dvbB",
      "symbol": "wBIRD",
      "name": "Bird.Money (Wormhole)",
      "decimals": 9,
      "logoURI": "https://raw.githubusercontent.com/solana-labs/token-list/main/assets/mainnet/FTPnEQ3NfRRZ9tvmpDW6JFrvweBE5sanxnXSpJL1dvbB/logo.png",
      "tags": [
        "wrapped",
        "wormhole"
      ],
      "extensions": {
        "address": "0x70401dFD142A16dC7031c56E862Fc88Cb9537Ce0",
        "bridgeContract": "https://etherscan.io/address/0xf92cD566Ea4864356C5491c177A430C222d7e678",
        "assetContract": "https://etherscan.io/address/0x70401dFD142A16dC7031c56E862Fc88Cb9537Ce0",
        "coingeckoId": "bird-money"
      }
    },
    {
      "chainId": 101,
      "address": "QVDE6rhcGPSB3ex5T7vWBzvoSRUXULjuSGpVuKwu5XH",
      "symbol": "wAXN",
      "name": "Axion (Wormhole)",
      "decimals": 9,
      "logoURI": "https://raw.githubusercontent.com/solana-labs/token-list/main/assets/mainnet/QVDE6rhcGPSB3ex5T7vWBzvoSRUXULjuSGpVuKwu5XH/logo.png",
      "tags": [
        "wrapped",
        "wormhole"
      ],
      "extensions": {
        "address": "0x71F85B2E46976bD21302B64329868fd15eb0D127",
        "bridgeContract": "https://etherscan.io/address/0xf92cD566Ea4864356C5491c177A430C222d7e678",
        "assetContract": "https://etherscan.io/address/0x71F85B2E46976bD21302B64329868fd15eb0D127",
        "coingeckoId": "axion"
      }
    },
    {
      "chainId": 101,
      "address": "J6AbGG62yo9UJ2T9r9GM7pnoRNui5DsZDnPbiNAPqbVd",
      "symbol": "wBMI",
      "name": "Bridge Mutual (Wormhole)",
      "decimals": 9,
      "logoURI": "https://raw.githubusercontent.com/solana-labs/token-list/main/assets/mainnet/J6AbGG62yo9UJ2T9r9GM7pnoRNui5DsZDnPbiNAPqbVd/logo.png",
      "tags": [
        "wrapped",
        "wormhole"
      ],
      "extensions": {
        "address": "0x725C263e32c72dDC3A19bEa12C5a0479a81eE688",
        "bridgeContract": "https://etherscan.io/address/0xf92cD566Ea4864356C5491c177A430C222d7e678",
        "assetContract": "https://etherscan.io/address/0x725C263e32c72dDC3A19bEa12C5a0479a81eE688",
        "coingeckoId": "bridge-mutual"
      }
    },
    {
      "chainId": 101,
      "address": "4wvHoaxxZxFeNrMTP8bLVRh1ziSBV7crN665WX4rRMqe",
      "symbol": "wDYT",
      "name": "DoYourTip (Wormhole)",
      "decimals": 9,
      "logoURI": "https://raw.githubusercontent.com/solana-labs/token-list/main/assets/mainnet/4wvHoaxxZxFeNrMTP8bLVRh1ziSBV7crN665WX4rRMqe/logo.png",
      "tags": [
        "wrapped",
        "wormhole"
      ],
      "extensions": {
        "address": "0x740623d2c797b7D8D1EcB98e9b4Afcf99Ec31E14",
        "bridgeContract": "https://etherscan.io/address/0xf92cD566Ea4864356C5491c177A430C222d7e678",
        "assetContract": "https://etherscan.io/address/0x740623d2c797b7D8D1EcB98e9b4Afcf99Ec31E14",
        "coingeckoId": "dynamite"
      }
    },
    {
      "chainId": 101,
      "address": "Fe5fWjCLDMJoi4sTmfR2VW4BT1LwsbR1n6QAjzJQvhhf",
      "symbol": "wBBR",
      "name": "BitberryToken (Wormhole)",
      "decimals": 9,
      "logoURI": "https://raw.githubusercontent.com/solana-labs/token-list/main/assets/mainnet/Fe5fWjCLDMJoi4sTmfR2VW4BT1LwsbR1n6QAjzJQvhhf/logo.png",
      "tags": [
        "wrapped",
        "wormhole"
      ],
      "extensions": {
        "address": "0x7671904eed7f10808B664fc30BB8693FD7237abF",
        "bridgeContract": "https://etherscan.io/address/0xf92cD566Ea4864356C5491c177A430C222d7e678",
        "assetContract": "https://etherscan.io/address/0x7671904eed7f10808B664fc30BB8693FD7237abF",
        "coingeckoId": "bitberry-token"
      }
    },
    {
      "chainId": 101,
      "address": "5J9yhFRnQZx3RiqHzfQpAffX5UQz3k8vQCZH2g9Z9sDg",
      "symbol": "wWAXE",
      "name": "WAX Economic Token (Wormhole)",
      "decimals": 8,
      "logoURI": "https://raw.githubusercontent.com/solana-labs/token-list/main/assets/mainnet/5J9yhFRnQZx3RiqHzfQpAffX5UQz3k8vQCZH2g9Z9sDg/logo.png",
      "tags": [
        "wrapped",
        "wormhole"
      ],
      "extensions": {
        "address": "0x7a2Bc711E19ba6aff6cE8246C546E8c4B4944DFD",
        "bridgeContract": "https://etherscan.io/address/0xf92cD566Ea4864356C5491c177A430C222d7e678",
        "assetContract": "https://etherscan.io/address/0x7a2Bc711E19ba6aff6cE8246C546E8c4B4944DFD",
        "coingeckoId": "waxe"
      }
    },
    {
      "chainId": 101,
      "address": "4DHywS5EjUTF5AYisPZiJbWcCV4gfpH98oKxpgyKRnnQ",
      "symbol": "wMATIC",
      "name": "Matic Token (Wormhole)",
      "decimals": 9,
      "logoURI": "https://raw.githubusercontent.com/solana-labs/token-list/main/assets/mainnet/4DHywS5EjUTF5AYisPZiJbWcCV4gfpH98oKxpgyKRnnQ/logo.png",
      "tags": [
        "wrapped",
        "wormhole"
      ],
      "extensions": {
        "address": "0x7D1AfA7B718fb893dB30A3aBc0Cfc608AaCfeBB0",
        "bridgeContract": "https://etherscan.io/address/0xf92cD566Ea4864356C5491c177A430C222d7e678",
        "assetContract": "https://etherscan.io/address/0x7D1AfA7B718fb893dB30A3aBc0Cfc608AaCfeBB0",
        "coingeckoId": "matic-network"
      }
    },
    {
      "chainId": 101,
      "address": "Au9E8ygQdTJQZXmNKPdtLEP8rGjC4qsGRhkJgjFNPAr8",
      "symbol": "wXRT",
      "name": "Robonomics (Wormhole)",
      "decimals": 9,
      "logoURI": "https://raw.githubusercontent.com/solana-labs/token-list/main/assets/mainnet/Au9E8ygQdTJQZXmNKPdtLEP8rGjC4qsGRhkJgjFNPAr8/logo.png",
      "tags": [
        "wrapped",
        "wormhole"
      ],
      "extensions": {
        "address": "0x7dE91B204C1C737bcEe6F000AAA6569Cf7061cb7",
        "bridgeContract": "https://etherscan.io/address/0xf92cD566Ea4864356C5491c177A430C222d7e678",
        "assetContract": "https://etherscan.io/address/0x7dE91B204C1C737bcEe6F000AAA6569Cf7061cb7",
        "coingeckoId": "robonomics-network"
      }
    },
    {
      "chainId": 101,
      "address": "5DQZ14hLDxveMH7NyGmTmUTRGgVAVXADp3cP2UHeH6hM",
      "symbol": "wAAVE",
      "name": "Aave Token (Wormhole)",
      "decimals": 9,
      "logoURI": "https://raw.githubusercontent.com/solana-labs/token-list/main/assets/mainnet/5DQZ14hLDxveMH7NyGmTmUTRGgVAVXADp3cP2UHeH6hM/logo.png",
      "tags": [
        "wrapped",
        "wormhole"
      ],
      "extensions": {
        "address": "0x7Fc66500c84A76Ad7e9c93437bFc5Ac33E2DDaE9",
        "bridgeContract": "https://etherscan.io/address/0xf92cD566Ea4864356C5491c177A430C222d7e678",
        "assetContract": "https://etherscan.io/address/0x7Fc66500c84A76Ad7e9c93437bFc5Ac33E2DDaE9",
        "coingeckoId": "aave"
      }
    },
    {
      "chainId": 101,
      "address": "Arc2ZVKNCdDU4vB8Ubud5QayDtjo2oJF9xVrUPQ6TWxF",
      "symbol": "wLEND",
      "name": "Lend (Wormhole)",
      "decimals": 9,
      "logoURI": "https://raw.githubusercontent.com/solana-labs/token-list/main/assets/mainnet/Arc2ZVKNCdDU4vB8Ubud5QayDtjo2oJF9xVrUPQ6TWxF/logo.png",
      "tags": [
        "wrapped",
        "wormhole"
      ],
      "extensions": {
        "address": "0x80fB784B7eD66730e8b1DBd9820aFD29931aab03",
        "bridgeContract": "https://etherscan.io/address/0xf92cD566Ea4864356C5491c177A430C222d7e678",
        "assetContract": "https://etherscan.io/address/0x80fB784B7eD66730e8b1DBd9820aFD29931aab03",
        "coingeckoId": "ethlend"
      }
    },
    {
      "chainId": 101,
      "address": "2ctKUDkGBnVykt31AhMPhHvAQWJvoNGbLh7aRidjtAqv",
      "symbol": "wPOLS",
      "name": "PolkastarterToken (Wormhole)",
      "decimals": 9,
      "logoURI": "https://raw.githubusercontent.com/solana-labs/token-list/main/assets/mainnet/2ctKUDkGBnVykt31AhMPhHvAQWJvoNGbLh7aRidjtAqv/logo.png",
      "tags": [
        "wrapped",
        "wormhole"
      ],
      "extensions": {
        "address": "0x83e6f1E41cdd28eAcEB20Cb649155049Fac3D5Aa",
        "bridgeContract": "https://etherscan.io/address/0xf92cD566Ea4864356C5491c177A430C222d7e678",
        "assetContract": "https://etherscan.io/address/0x83e6f1E41cdd28eAcEB20Cb649155049Fac3D5Aa",
        "coingeckoId": "polkastarter"
      }
    },
    {
      "chainId": 101,
      "address": "8FnkznYpHvKiaBkgatVoCrNiS5y5KW62JqgjnxVhDejC",
      "symbol": "wUBT",
      "name": "Unibright (Wormhole)",
      "decimals": 8,
      "logoURI": "https://raw.githubusercontent.com/solana-labs/token-list/main/assets/mainnet/8FnkznYpHvKiaBkgatVoCrNiS5y5KW62JqgjnxVhDejC/logo.png",
      "tags": [
        "wrapped",
        "wormhole"
      ],
      "extensions": {
        "address": "0x8400D94A5cb0fa0D041a3788e395285d61c9ee5e",
        "bridgeContract": "https://etherscan.io/address/0xf92cD566Ea4864356C5491c177A430C222d7e678",
        "assetContract": "https://etherscan.io/address/0x8400D94A5cb0fa0D041a3788e395285d61c9ee5e",
        "coingeckoId": "unibright"
      }
    },
    {
      "chainId": 101,
      "address": "4LLAYXVmT3U8Sew6k3tk66zk3btT91QRzQzxcNX8XhzV",
      "symbol": "wDIA",
      "name": "DIA (Wormhole)",
      "decimals": 9,
      "logoURI": "https://raw.githubusercontent.com/solana-labs/token-list/main/assets/mainnet/4LLAYXVmT3U8Sew6k3tk66zk3btT91QRzQzxcNX8XhzV/logo.png",
      "tags": [
        "wrapped",
        "wormhole"
      ],
      "extensions": {
        "address": "0x84cA8bc7997272c7CfB4D0Cd3D55cd942B3c9419",
        "bridgeContract": "https://etherscan.io/address/0xf92cD566Ea4864356C5491c177A430C222d7e678",
        "assetContract": "https://etherscan.io/address/0x84cA8bc7997272c7CfB4D0Cd3D55cd942B3c9419",
        "coingeckoId": "dia-data"
      }
    },
    {
      "chainId": 101,
      "address": "8L8pDf3jutdpdr4m3np68CL9ZroLActrqwxi6s9Ah5xU",
      "symbol": "wFRAX",
      "name": "Frax (Wormhole)",
      "decimals": 9,
      "logoURI": "https://raw.githubusercontent.com/solana-labs/token-list/main/assets/mainnet/8L8pDf3jutdpdr4m3np68CL9ZroLActrqwxi6s9Ah5xU/logo.png",
      "tags": [
        "wrapped",
        "wormhole"
      ],
      "extensions": {
        "address": "0x853d955aCEf822Db058eb8505911ED77F175b99e",
        "bridgeContract": "https://etherscan.io/address/0xf92cD566Ea4864356C5491c177A430C222d7e678",
        "assetContract": "https://etherscan.io/address/0x853d955aCEf822Db058eb8505911ED77F175b99e",
        "coingeckoId": "frax"
      }
    },
    {
      "chainId": 101,
      "address": "H3oVL2zJpHJaDoRfQmSrftv3fkGzvsiQgugCZmcRBykG",
      "symbol": "wKEEP",
      "name": "KEEP Token (Wormhole)",
      "decimals": 9,
      "logoURI": "https://raw.githubusercontent.com/solana-labs/token-list/main/assets/mainnet/H3oVL2zJpHJaDoRfQmSrftv3fkGzvsiQgugCZmcRBykG/logo.png",
      "tags": [
        "wrapped",
        "wormhole"
      ],
      "extensions": {
        "address": "0x85Eee30c52B0b379b046Fb0F85F4f3Dc3009aFEC",
        "bridgeContract": "https://etherscan.io/address/0xf92cD566Ea4864356C5491c177A430C222d7e678",
        "assetContract": "https://etherscan.io/address/0x85Eee30c52B0b379b046Fb0F85F4f3Dc3009aFEC",
        "coingeckoId": "keep-network"
      }
    },
    {
      "chainId": 101,
      "address": "64oqP1dFqqD8NEL4RPCpMyrHmpo31rj3nYxULVXvayfW",
      "symbol": "wRSR",
      "name": "Reserve Rights (Wormhole)",
      "decimals": 9,
      "logoURI": "https://raw.githubusercontent.com/solana-labs/token-list/main/assets/mainnet/64oqP1dFqqD8NEL4RPCpMyrHmpo31rj3nYxULVXvayfW/logo.png",
      "tags": [
        "wrapped",
        "wormhole"
      ],
      "extensions": {
        "address": "0x8762db106B2c2A0bccB3A80d1Ed41273552616E8",
        "bridgeContract": "https://etherscan.io/address/0xf92cD566Ea4864356C5491c177A430C222d7e678",
        "assetContract": "https://etherscan.io/address/0x8762db106B2c2A0bccB3A80d1Ed41273552616E8",
        "coingeckoId": "reserve-rights-token"
      }
    },
    {
      "chainId": 101,
      "address": "5SU7veiCRA16ZxnS24kCC1dwQYVwi3whvTdM48iNE1Rm",
      "symbol": "wMPH",
      "name": "88mph.app (Wormhole)",
      "decimals": 9,
      "logoURI": "https://raw.githubusercontent.com/solana-labs/token-list/main/assets/mainnet/5SU7veiCRA16ZxnS24kCC1dwQYVwi3whvTdM48iNE1Rm/logo.png",
      "tags": [
        "wrapped",
        "wormhole"
      ],
      "extensions": {
        "address": "0x8888801aF4d980682e47f1A9036e589479e835C5",
        "bridgeContract": "https://etherscan.io/address/0xf92cD566Ea4864356C5491c177A430C222d7e678",
        "assetContract": "https://etherscan.io/address/0x8888801aF4d980682e47f1A9036e589479e835C5",
        "coingeckoId": "88mph"
      }
    },
    {
      "chainId": 101,
      "address": "5fv26ojhPHWNaikXcMf2TBu4JENjLQ2PWgWYeitttVwv",
      "symbol": "wPAID",
      "name": "PAID Network (Wormhole)",
      "decimals": 9,
      "logoURI": "https://raw.githubusercontent.com/solana-labs/token-list/main/assets/mainnet/5fv26ojhPHWNaikXcMf2TBu4JENjLQ2PWgWYeitttVwv/logo.png",
      "tags": [
        "wrapped",
        "wormhole"
      ],
      "extensions": {
        "address": "0x8c8687fC965593DFb2F0b4EAeFD55E9D8df348df",
        "bridgeContract": "https://etherscan.io/address/0xf92cD566Ea4864356C5491c177A430C222d7e678",
        "assetContract": "https://etherscan.io/address/0x8c8687fC965593DFb2F0b4EAeFD55E9D8df348df",
        "coingeckoId": "paid-network"
      }
    },
    {
      "chainId": 101,
      "address": "ACr98v3kv9qaGnR3p2BfsoSK9Q2ZmP6zUkm3qxv5ZJDd",
      "symbol": "wSXP",
      "name": "Swipe (Wormhole)",
      "decimals": 9,
      "logoURI": "https://raw.githubusercontent.com/solana-labs/token-list/main/assets/mainnet/ACr98v3kv9qaGnR3p2BfsoSK9Q2ZmP6zUkm3qxv5ZJDd/logo.png",
      "tags": [
        "wrapped",
        "wormhole"
      ],
      "extensions": {
        "address": "0x8CE9137d39326AD0cD6491fb5CC0CbA0e089b6A9",
        "bridgeContract": "https://etherscan.io/address/0xf92cD566Ea4864356C5491c177A430C222d7e678",
        "assetContract": "https://etherscan.io/address/0x8CE9137d39326AD0cD6491fb5CC0CbA0e089b6A9",
        "coingeckoId": "swipe"
      }
    },
    {
      "chainId": 101,
      "address": "7gBuzBcJ7V48m8TiKJ1XWNDUerK2XfAbjxuRiKMb6S8Z",
      "symbol": "wREQ",
      "name": "Request Token (Wormhole)",
      "decimals": 9,
      "logoURI": "https://raw.githubusercontent.com/solana-labs/token-list/main/assets/mainnet/7gBuzBcJ7V48m8TiKJ1XWNDUerK2XfAbjxuRiKMb6S8Z/logo.png",
      "tags": [
        "wrapped",
        "wormhole"
      ],
      "extensions": {
        "address": "0x8f8221aFbB33998d8584A2B05749bA73c37a938a",
        "bridgeContract": "https://etherscan.io/address/0xf92cD566Ea4864356C5491c177A430C222d7e678",
        "assetContract": "https://etherscan.io/address/0x8f8221aFbB33998d8584A2B05749bA73c37a938a",
        "coingeckoId": "request-network"
      }
    },
    {
      "chainId": 101,
      "address": "CtDjsryLtwZCLj8TeniV7tWHbkaREfjKDWpvyQvsTyek",
      "symbol": "wWHALE",
      "name": "WHALE (Wormhole)",
      "decimals": 4,
      "logoURI": "https://raw.githubusercontent.com/solana-labs/token-list/main/assets/mainnet/CtDjsryLtwZCLj8TeniV7tWHbkaREfjKDWpvyQvsTyek/logo.png",
      "tags": [
        "wrapped",
        "wormhole"
      ],
      "extensions": {
        "address": "0x9355372396e3F6daF13359B7b607a3374cc638e0",
        "bridgeContract": "https://etherscan.io/address/0xf92cD566Ea4864356C5491c177A430C222d7e678",
        "assetContract": "https://etherscan.io/address/0x9355372396e3F6daF13359B7b607a3374cc638e0",
        "coingeckoId": "whale"
      }
    },
    {
      "chainId": 101,
      "address": "JDUgn6JUSwufqqthRdnZZKWv2vEdYvHxigF5Hk79yxRm",
      "symbol": "wPNK",
      "name": "Pinakion (Wormhole)",
      "decimals": 9,
      "logoURI": "https://raw.githubusercontent.com/solana-labs/token-list/main/assets/mainnet/JDUgn6JUSwufqqthRdnZZKWv2vEdYvHxigF5Hk79yxRm/logo.png",
      "tags": [
        "wrapped",
        "wormhole"
      ],
      "extensions": {
        "address": "0x93ED3FBe21207Ec2E8f2d3c3de6e058Cb73Bc04d",
        "bridgeContract": "https://etherscan.io/address/0xf92cD566Ea4864356C5491c177A430C222d7e678",
        "assetContract": "https://etherscan.io/address/0x93ED3FBe21207Ec2E8f2d3c3de6e058Cb73Bc04d",
        "coingeckoId": "kleros"
      }
    },
    {
      "chainId": 101,
      "address": "EJKqF4p7xVhXkcDNCrVQJE4osow76226bc6u3AtsGXaG",
      "symbol": "wAPY",
      "name": "APY Governance Token (Wormhole)",
      "decimals": 9,
      "logoURI": "https://raw.githubusercontent.com/solana-labs/token-list/main/assets/mainnet/EJKqF4p7xVhXkcDNCrVQJE4osow76226bc6u3AtsGXaG/logo.png",
      "tags": [
        "wrapped",
        "wormhole"
      ],
      "extensions": {
        "address": "0x95a4492F028aa1fd432Ea71146b433E7B4446611",
        "bridgeContract": "https://etherscan.io/address/0xf92cD566Ea4864356C5491c177A430C222d7e678",
        "assetContract": "https://etherscan.io/address/0x95a4492F028aa1fd432Ea71146b433E7B4446611",
        "coingeckoId": "apy-finance"
      }
    },
    {
      "chainId": 101,
      "address": "AF7Dv5Vzi1dT2fLnz4ysiRQ6FxGN1M6mrmHwgNpx7FVH",
      "symbol": "wOCEAN",
      "name": "Ocean Protocol (Wormhole)",
      "decimals": 9,
      "logoURI": "https://raw.githubusercontent.com/solana-labs/token-list/main/assets/mainnet/AF7Dv5Vzi1dT2fLnz4ysiRQ6FxGN1M6mrmHwgNpx7FVH/logo.png",
      "tags": [
        "wrapped",
        "wormhole"
      ],
      "extensions": {
        "address": "0x967da4048cD07aB37855c090aAF366e4ce1b9F48",
        "bridgeContract": "https://etherscan.io/address/0xf92cD566Ea4864356C5491c177A430C222d7e678",
        "assetContract": "https://etherscan.io/address/0x967da4048cD07aB37855c090aAF366e4ce1b9F48",
        "coingeckoId": "ocean-protocol"
      }
    },
    {
      "chainId": 101,
      "address": "AyNULvvLGW11fThvhncqNRjEgmDbMEHdDL4HqXD6SM8V",
      "symbol": "wSPI",
      "name": "Shopping.io (Wormhole)",
      "decimals": 9,
      "logoURI": "https://raw.githubusercontent.com/solana-labs/token-list/main/assets/mainnet/AyNULvvLGW11fThvhncqNRjEgmDbMEHdDL4HqXD6SM8V/logo.png",
      "tags": [
        "wrapped",
        "wormhole"
      ],
      "extensions": {
        "address": "0x9B02dD390a603Add5c07f9fd9175b7DABE8D63B7",
        "bridgeContract": "https://etherscan.io/address/0xf92cD566Ea4864356C5491c177A430C222d7e678",
        "assetContract": "https://etherscan.io/address/0x9B02dD390a603Add5c07f9fd9175b7DABE8D63B7",
        "coingeckoId": "shopping-io"
      }
    },
    {
      "chainId": 101,
      "address": "3UeKTABxz9XexDtyKq646rSQvx8GVpKNwfMoKKfxsTsF",
      "symbol": "wBBTC",
      "name": "Binance Wrapped BTC (Wormhole)",
      "decimals": 8,
      "logoURI": "https://raw.githubusercontent.com/solana-labs/token-list/main/assets/mainnet/3UeKTABxz9XexDtyKq646rSQvx8GVpKNwfMoKKfxsTsF/logo.png",
      "tags": [
        "wrapped",
        "wormhole"
      ],
      "extensions": {
        "address": "0x9BE89D2a4cd102D8Fecc6BF9dA793be995C22541",
        "bridgeContract": "https://etherscan.io/address/0xf92cD566Ea4864356C5491c177A430C222d7e678",
        "assetContract": "https://etherscan.io/address/0x9BE89D2a4cd102D8Fecc6BF9dA793be995C22541",
        "coingeckoId": "binance-wrapped-btc"
      }
    },
    {
      "chainId": 101,
      "address": "DsGbyCHbG4vSWBqAprR2eWuUAg8fXAgYkWL9psgvYZn5",
      "symbol": "wUNISTAKE",
      "name": "Unistake (Wormhole)",
      "decimals": 9,
      "logoURI": "https://raw.githubusercontent.com/solana-labs/token-list/main/assets/mainnet/DsGbyCHbG4vSWBqAprR2eWuUAg8fXAgYkWL9psgvYZn5/logo.png",
      "tags": [
        "wrapped",
        "wormhole"
      ],
      "extensions": {
        "address": "0x9Ed8e7C9604790F7Ec589F99b94361d8AAB64E5E",
        "bridgeContract": "https://etherscan.io/address/0xf92cD566Ea4864356C5491c177A430C222d7e678",
        "assetContract": "https://etherscan.io/address/0x9Ed8e7C9604790F7Ec589F99b94361d8AAB64E5E",
        "coingeckoId": "unistake"
      }
    },
    {
      "chainId": 101,
      "address": "GBvv3jn9u6pZqPd2GVnQ7BKJzLwQnEWe4ci9k359PN9Z",
      "symbol": "wMKR",
      "name": "MakerDAO (Wormhole)",
      "decimals": 9,
      "logoURI": "https://raw.githubusercontent.com/solana-labs/token-list/main/assets/mainnet/GBvv3jn9u6pZqPd2GVnQ7BKJzLwQnEWe4ci9k359PN9Z/logo.png",
      "tags": [
        "wrapped",
        "wormhole"
      ],
      "extensions": {
        "address": "0x9f8F72aA9304c8B593d555F12eF6589cC3A579A2",
        "bridgeContract": "https://etherscan.io/address/0xf92cD566Ea4864356C5491c177A430C222d7e678",
        "assetContract": "https://etherscan.io/address/0x9f8F72aA9304c8B593d555F12eF6589cC3A579A2",
        "coingeckoId": "maker"
      }
    },
    {
      "chainId": 101,
      "address": "53ETjuzUNHG8c7rZ2hxQLQfN5R6tEYtdYwNQsa68xFUk",
      "symbol": "wFARM",
      "name": "FARM Reward Token (Wormhole)",
      "decimals": 9,
      "logoURI": "https://raw.githubusercontent.com/solana-labs/token-list/main/assets/mainnet/53ETjuzUNHG8c7rZ2hxQLQfN5R6tEYtdYwNQsa68xFUk/logo.png",
      "tags": [
        "wrapped",
        "wormhole"
      ],
      "extensions": {
        "address": "0xa0246c9032bC3A600820415aE600c6388619A14D",
        "bridgeContract": "https://etherscan.io/address/0xf92cD566Ea4864356C5491c177A430C222d7e678",
        "assetContract": "https://etherscan.io/address/0xa0246c9032bC3A600820415aE600c6388619A14D",
        "coingeckoId": "harvest-finance"
      }
    },
    {
      "chainId": 101,
      "address": "FVsXUnbhifqJ4LiXQEbpUtXVdB8T5ADLKqSs5t1oc54F",
      "symbol": "wUSDC",
      "name": "USD Coin (Wormhole)",
      "decimals": 6,
      "logoURI": "https://raw.githubusercontent.com/solana-labs/token-list/main/assets/mainnet/FVsXUnbhifqJ4LiXQEbpUtXVdB8T5ADLKqSs5t1oc54F/logo.png",
      "tags": [
        "wrapped",
        "wormhole"
      ],
      "extensions": {
        "address": "0xA0b86991c6218b36c1d19D4a2e9Eb0cE3606eB48",
        "bridgeContract": "https://etherscan.io/address/0xf92cD566Ea4864356C5491c177A430C222d7e678",
        "assetContract": "https://etherscan.io/address/0xA0b86991c6218b36c1d19D4a2e9Eb0cE3606eB48",
        "coingeckoId": "usd-coin"
      }
    },
    {
      "chainId": 101,
      "address": "EjBpnWzWZeW1PKzfCszLdHgENZLZDoTNaEmz8BddpWJx",
      "symbol": "wANT",
      "name": "Aragon Network Token (Wormhole)",
      "decimals": 9,
      "logoURI": "https://raw.githubusercontent.com/solana-labs/token-list/main/assets/mainnet/EjBpnWzWZeW1PKzfCszLdHgENZLZDoTNaEmz8BddpWJx/logo.png",
      "tags": [
        "wrapped",
        "wormhole"
      ],
      "extensions": {
        "address": "0xa117000000f279D81A1D3cc75430fAA017FA5A2e",
        "bridgeContract": "https://etherscan.io/address/0xf92cD566Ea4864356C5491c177A430C222d7e678",
        "assetContract": "https://etherscan.io/address/0xa117000000f279D81A1D3cc75430fAA017FA5A2e",
        "coingeckoId": "aragon"
      }
    },
    {
      "chainId": 101,
      "address": "Rs4LHZ4WogZCAkCzfsKJib5LLnYL6xcVAfTcLQiSjg2",
      "symbol": "wNPXS",
      "name": "Pundi X Token (Wormhole)",
      "decimals": 9,
      "logoURI": "https://raw.githubusercontent.com/solana-labs/token-list/main/assets/mainnet/Rs4LHZ4WogZCAkCzfsKJib5LLnYL6xcVAfTcLQiSjg2/logo.png",
      "tags": [
        "wrapped",
        "wormhole"
      ],
      "extensions": {
        "address": "0xA15C7Ebe1f07CaF6bFF097D8a589fb8AC49Ae5B3",
        "bridgeContract": "https://etherscan.io/address/0xf92cD566Ea4864356C5491c177A430C222d7e678",
        "assetContract": "https://etherscan.io/address/0xA15C7Ebe1f07CaF6bFF097D8a589fb8AC49Ae5B3",
        "coingeckoId": "pundi-x"
      }
    },
    {
      "chainId": 101,
      "address": "65ribugkb42AANKYrEeuruhhfXffyE4jY22FUxFbpW7C",
      "symbol": "wRFOX",
      "name": "RFOX (Wormhole)",
      "decimals": 9,
      "logoURI": "https://raw.githubusercontent.com/solana-labs/token-list/main/assets/mainnet/65ribugkb42AANKYrEeuruhhfXffyE4jY22FUxFbpW7C/logo.png",
      "tags": [
        "wrapped",
        "wormhole"
      ],
      "extensions": {
        "address": "0xa1d6Df714F91DeBF4e0802A542E13067f31b8262",
        "bridgeContract": "https://etherscan.io/address/0xf92cD566Ea4864356C5491c177A430C222d7e678",
        "assetContract": "https://etherscan.io/address/0xa1d6Df714F91DeBF4e0802A542E13067f31b8262",
        "coingeckoId": "redfox-labs-2"
      }
    },
    {
      "chainId": 101,
      "address": "T2mo6dnFiutu26KMuCMSjCLBB4ofWvQ3qBJGEMc3JSe",
      "symbol": "wMTA",
      "name": "Meta (Wormhole)",
      "decimals": 9,
      "logoURI": "https://raw.githubusercontent.com/solana-labs/token-list/main/assets/mainnet/T2mo6dnFiutu26KMuCMSjCLBB4ofWvQ3qBJGEMc3JSe/logo.png",
      "tags": [
        "wrapped",
        "wormhole"
      ],
      "extensions": {
        "address": "0xa3BeD4E1c75D00fa6f4E5E6922DB7261B5E9AcD2",
        "bridgeContract": "https://etherscan.io/address/0xf92cD566Ea4864356C5491c177A430C222d7e678",
        "assetContract": "https://etherscan.io/address/0xa3BeD4E1c75D00fa6f4E5E6922DB7261B5E9AcD2",
        "coingeckoId": "meta"
      }
    },
    {
      "chainId": 101,
      "address": "HC8SaUm9rhvVZE5ZwBWiUhFAnCuG8byd5FxKYdpFm5MR",
      "symbol": "wRBC",
      "name": "Rubic (Wormhole)",
      "decimals": 9,
      "logoURI": "https://raw.githubusercontent.com/solana-labs/token-list/main/assets/mainnet/HC8SaUm9rhvVZE5ZwBWiUhFAnCuG8byd5FxKYdpFm5MR/logo.png",
      "tags": [
        "wrapped",
        "wormhole"
      ],
      "extensions": {
        "address": "0xA4EED63db85311E22dF4473f87CcfC3DaDCFA3E3",
        "bridgeContract": "https://etherscan.io/address/0xf92cD566Ea4864356C5491c177A430C222d7e678",
        "assetContract": "https://etherscan.io/address/0xA4EED63db85311E22dF4473f87CcfC3DaDCFA3E3",
        "coingeckoId": "rubic"
      }
    },
    {
      "chainId": 101,
      "address": "9DdtKWoK8cBfLSLhHXHFZzzhxp4rdwHbFEAis8n5AsfQ",
      "symbol": "wNOIA",
      "name": "NOIA Token (Wormhole)",
      "decimals": 9,
      "logoURI": "https://raw.githubusercontent.com/solana-labs/token-list/main/assets/mainnet/9DdtKWoK8cBfLSLhHXHFZzzhxp4rdwHbFEAis8n5AsfQ/logo.png",
      "tags": [
        "wrapped",
        "wormhole"
      ],
      "extensions": {
        "address": "0xa8c8CfB141A3bB59FEA1E2ea6B79b5ECBCD7b6ca",
        "bridgeContract": "https://etherscan.io/address/0xf92cD566Ea4864356C5491c177A430C222d7e678",
        "assetContract": "https://etherscan.io/address/0xa8c8CfB141A3bB59FEA1E2ea6B79b5ECBCD7b6ca",
        "coingeckoId": "noia-network"
      }
    },
    {
      "chainId": 101,
      "address": "DTQStP2z4DRqbNHRxtwThAujr9aPFPsv4y2kkXTVLVvb",
      "symbol": "wCEL",
      "name": "Celsius (Wormhole)",
      "decimals": 4,
      "logoURI": "https://raw.githubusercontent.com/solana-labs/token-list/main/assets/mainnet/DTQStP2z4DRqbNHRxtwThAujr9aPFPsv4y2kkXTVLVvb/logo.png",
      "tags": [
        "wrapped",
        "wormhole"
      ],
      "extensions": {
        "address": "0xaaAEBE6Fe48E54f431b0C390CfaF0b017d09D42d",
        "bridgeContract": "https://etherscan.io/address/0xf92cD566Ea4864356C5491c177A430C222d7e678",
        "assetContract": "https://etherscan.io/address/0xaaAEBE6Fe48E54f431b0C390CfaF0b017d09D42d",
        "coingeckoId": "celsius-degree-token"
      }
    },
    {
      "chainId": 101,
      "address": "59NPV18vAbTgwC9aeEGikrmX3EbZHMEMkZfvcsHBNFr9",
      "symbol": "wCWS",
      "name": "Crowns (Wormhole)",
      "decimals": 9,
      "logoURI": "https://raw.githubusercontent.com/solana-labs/token-list/main/assets/mainnet/59NPV18vAbTgwC9aeEGikrmX3EbZHMEMkZfvcsHBNFr9/logo.png",
      "tags": [
        "wrapped",
        "wormhole"
      ],
      "extensions": {
        "address": "0xaC0104Cca91D167873B8601d2e71EB3D4D8c33e0",
        "bridgeContract": "https://etherscan.io/address/0xf92cD566Ea4864356C5491c177A430C222d7e678",
        "assetContract": "https://etherscan.io/address/0xaC0104Cca91D167873B8601d2e71EB3D4D8c33e0",
        "coingeckoId": "crowns"
      }
    },
    {
      "chainId": 101,
      "address": "4811JP9i35zgAxSFZjGXQwew6xd1qSBE4xdMFik2J14Z",
      "symbol": "wROOM",
      "name": "OptionRoom Token (Wormhole)",
      "decimals": 9,
      "logoURI": "https://raw.githubusercontent.com/solana-labs/token-list/main/assets/mainnet/4811JP9i35zgAxSFZjGXQwew6xd1qSBE4xdMFik2J14Z/logo.png",
      "tags": [
        "wrapped",
        "wormhole"
      ],
      "extensions": {
        "address": "0xAd4f86a25bbc20FfB751f2FAC312A0B4d8F88c64",
        "bridgeContract": "https://etherscan.io/address/0xf92cD566Ea4864356C5491c177A430C222d7e678",
        "assetContract": "https://etherscan.io/address/0xAd4f86a25bbc20FfB751f2FAC312A0B4d8F88c64",
        "coingeckoId": "option-room"
      }
    },
    {
      "chainId": 101,
      "address": "2VAdvHWMpzMnDYYn64MgqLNpGQ19iCiusCet8JLMtxU5",
      "symbol": "wYOP",
      "name": "YOP (Wormhole)",
      "decimals": 8,
      "logoURI": "https://raw.githubusercontent.com/solana-labs/token-list/main/assets/mainnet/2VAdvHWMpzMnDYYn64MgqLNpGQ19iCiusCet8JLMtxU5/logo.png",
      "tags": [
        "wrapped",
        "wormhole"
      ],
      "extensions": {
        "address": "0xAE1eaAE3F627AAca434127644371b67B18444051",
        "bridgeContract": "https://etherscan.io/address/0xf92cD566Ea4864356C5491c177A430C222d7e678",
        "assetContract": "https://etherscan.io/address/0xAE1eaAE3F627AAca434127644371b67B18444051",
        "coingeckoId": "yield-optimization-platform"
      }
    },
    {
      "chainId": 101,
      "address": "AKiTcEWZarsnUbKkwQVRjJni5eqwiNeBQsJ3nrADacT4",
      "symbol": "wLGCY",
      "name": "LGCY Network (Wormhole)",
      "decimals": 9,
      "logoURI": "https://raw.githubusercontent.com/solana-labs/token-list/main/assets/mainnet/AKiTcEWZarsnUbKkwQVRjJni5eqwiNeBQsJ3nrADacT4/logo.png",
      "tags": [
        "wrapped",
        "wormhole"
      ],
      "extensions": {
        "address": "0xaE697F994Fc5eBC000F8e22EbFfeE04612f98A0d",
        "bridgeContract": "https://etherscan.io/address/0xf92cD566Ea4864356C5491c177A430C222d7e678",
        "assetContract": "https://etherscan.io/address/0xaE697F994Fc5eBC000F8e22EbFfeE04612f98A0d",
        "coingeckoId": "lgcy-network"
      }
    },
    {
      "chainId": 101,
      "address": "4kPHTMfSD1k3SytAMKEVRWH5ip6WD5U52tC5q6TuXUNU",
      "symbol": "wRFuel",
      "name": "Rio Fuel Token (Wormhole)",
      "decimals": 9,
      "logoURI": "https://raw.githubusercontent.com/solana-labs/token-list/main/assets/mainnet/4kPHTMfSD1k3SytAMKEVRWH5ip6WD5U52tC5q6TuXUNU/logo.png",
      "tags": [
        "wrapped",
        "wormhole"
      ],
      "extensions": {
        "address": "0xaf9f549774ecEDbD0966C52f250aCc548D3F36E5",
        "bridgeContract": "https://etherscan.io/address/0xf92cD566Ea4864356C5491c177A430C222d7e678",
        "assetContract": "https://etherscan.io/address/0xaf9f549774ecEDbD0966C52f250aCc548D3F36E5",
        "coingeckoId": "rio-defi"
      }
    },
    {
      "chainId": 101,
      "address": "E1w2uKRsVJeDf1Qqbk7DDKEDe7NCYwh8ySgqCaEZ4BTC",
      "symbol": "wMAHA",
      "name": "MahaDAO (Wormhole)",
      "decimals": 9,
      "logoURI": "https://raw.githubusercontent.com/solana-labs/token-list/main/assets/mainnet/E1w2uKRsVJeDf1Qqbk7DDKEDe7NCYwh8ySgqCaEZ4BTC/logo.png",
      "tags": [
        "wrapped",
        "wormhole"
      ],
      "extensions": {
        "address": "0xB4d930279552397bbA2ee473229f89Ec245bc365",
        "bridgeContract": "https://etherscan.io/address/0xf92cD566Ea4864356C5491c177A430C222d7e678",
        "assetContract": "https://etherscan.io/address/0xB4d930279552397bbA2ee473229f89Ec245bc365",
        "coingeckoId": "mahadao"
      }
    },
    {
      "chainId": 101,
      "address": "4psmnTirimNyPEPEZtkQkdEPJagTXS3a7wsu1XN9MYK3",
      "symbol": "wRPL",
      "name": "Rocket Pool (Wormhole)",
      "decimals": 9,
      "logoURI": "https://raw.githubusercontent.com/solana-labs/token-list/main/assets/mainnet/4psmnTirimNyPEPEZtkQkdEPJagTXS3a7wsu1XN9MYK3/logo.png",
      "tags": [
        "wrapped",
        "wormhole"
      ],
      "extensions": {
        "address": "0xB4EFd85c19999D84251304bDA99E90B92300Bd93",
        "bridgeContract": "https://etherscan.io/address/0xf92cD566Ea4864356C5491c177A430C222d7e678",
        "assetContract": "https://etherscan.io/address/0xB4EFd85c19999D84251304bDA99E90B92300Bd93",
        "coingeckoId": "rocket-pool"
      }
    },
    {
      "chainId": 101,
      "address": "FrhQauNRm7ecom9FRprNcyz58agDe5ujAbAtA9NG6jtU",
      "symbol": "wNEXO",
      "name": "Nexo (Wormhole)",
      "decimals": 9,
      "logoURI": "https://raw.githubusercontent.com/solana-labs/token-list/main/assets/mainnet/FrhQauNRm7ecom9FRprNcyz58agDe5ujAbAtA9NG6jtU/logo.png",
      "tags": [
        "wrapped",
        "wormhole"
      ],
      "extensions": {
        "address": "0xB62132e35a6c13ee1EE0f84dC5d40bad8d815206",
        "bridgeContract": "https://etherscan.io/address/0xf92cD566Ea4864356C5491c177A430C222d7e678",
        "assetContract": "https://etherscan.io/address/0xB62132e35a6c13ee1EE0f84dC5d40bad8d815206",
        "coingeckoId": "nexo"
      }
    },
    {
      "chainId": 101,
      "address": "6G7X1B2f9F7KWcHxS66mn3ax6VPE2UMZud44RX3BzfVo",
      "symbol": "BEHZAT",
      "name": "Behzat Token",
      "decimals": 10,
      "logoURI": "https://raw.githubusercontent.com/solana-labs/token-list/main/assets/mainnet/6G7X1B2f9F7KWcHxS66mn3ax6VPE2UMZud44RX3BzfVo/logo.png",
      "tags": [
        "Token"
      ],
      "extensions": {
        "twitter": "https://twitter.com/BehzatToken"
      }
    },
    {
      "chainId": 101,
      "address": "AoU75vwpnWEVvfarxRALjzRc8vS9UdDhRMkwoDimt9ss",
      "symbol": "wSFI",
      "name": "Spice (Wormhole)",
      "decimals": 9,
      "logoURI": "https://raw.githubusercontent.com/solana-labs/token-list/main/assets/mainnet/AoU75vwpnWEVvfarxRALjzRc8vS9UdDhRMkwoDimt9ss/logo.png",
      "tags": [
        "wrapped",
        "wormhole"
      ],
      "extensions": {
        "address": "0xb753428af26E81097e7fD17f40c88aaA3E04902c",
        "bridgeContract": "https://etherscan.io/address/0xf92cD566Ea4864356C5491c177A430C222d7e678",
        "assetContract": "https://etherscan.io/address/0xb753428af26E81097e7fD17f40c88aaA3E04902c",
        "coingeckoId": "saffron-finance"
      }
    },
    {
      "chainId": 101,
      "address": "CRZuALvCYjPLB65WFLHh9JkmPWK5C81TXpy2aEEaCjr3",
      "symbol": "wSTBZ",
      "name": "Stabilize Token (Wormhole)",
      "decimals": 9,
      "logoURI": "https://raw.githubusercontent.com/solana-labs/token-list/main/assets/mainnet/CRZuALvCYjPLB65WFLHh9JkmPWK5C81TXpy2aEEaCjr3/logo.png",
      "tags": [
        "wrapped",
        "wormhole"
      ],
      "extensions": {
        "address": "0xB987D48Ed8f2C468D52D6405624EADBa5e76d723",
        "bridgeContract": "https://etherscan.io/address/0xf92cD566Ea4864356C5491c177A430C222d7e678",
        "assetContract": "https://etherscan.io/address/0xB987D48Ed8f2C468D52D6405624EADBa5e76d723",
        "coingeckoId": "stabilize"
      }
    },
    {
      "chainId": 101,
      "address": "HPYXGSdAwyK5GwmuivL8gDdUVRChtgXq6SRat44k4Pat",
      "symbol": "wBAL",
      "name": "Balancer (Wormhole)",
      "decimals": 9,
      "logoURI": "https://raw.githubusercontent.com/solana-labs/token-list/main/assets/mainnet/HPYXGSdAwyK5GwmuivL8gDdUVRChtgXq6SRat44k4Pat/logo.png",
      "tags": [
        "wrapped",
        "wormhole"
      ],
      "extensions": {
        "address": "0xba100000625a3754423978a60c9317c58a424e3D",
        "bridgeContract": "https://etherscan.io/address/0xf92cD566Ea4864356C5491c177A430C222d7e678",
        "assetContract": "https://etherscan.io/address/0xba100000625a3754423978a60c9317c58a424e3D",
        "coingeckoId": "balancer"
      }
    },
    {
      "chainId": 101,
      "address": "AV7NgJV2BsgEukzUTrcUMz3LD37xLcLtygFig5WJ3kQN",
      "symbol": "wBAND",
      "name": "BandToken (Wormhole)",
      "decimals": 9,
      "logoURI": "https://raw.githubusercontent.com/solana-labs/token-list/main/assets/mainnet/AV7NgJV2BsgEukzUTrcUMz3LD37xLcLtygFig5WJ3kQN/logo.png",
      "tags": [
        "wrapped",
        "wormhole"
      ],
      "extensions": {
        "address": "0xBA11D00c5f74255f56a5E366F4F77f5A186d7f55",
        "bridgeContract": "https://etherscan.io/address/0xf92cD566Ea4864356C5491c177A430C222d7e678",
        "assetContract": "https://etherscan.io/address/0xBA11D00c5f74255f56a5E366F4F77f5A186d7f55",
        "coingeckoId": "band-protocol"
      }
    },
    {
      "chainId": 101,
      "address": "4obZok5FFUcQXQoV39hhcqk9xSmo4WnP9wnrNCk1g5BC",
      "symbol": "wSWFL",
      "name": "Swapfolio (Wormhole)",
      "decimals": 9,
      "logoURI": "https://raw.githubusercontent.com/solana-labs/token-list/main/assets/mainnet/4obZok5FFUcQXQoV39hhcqk9xSmo4WnP9wnrNCk1g5BC/logo.png",
      "tags": [
        "wrapped",
        "wormhole"
      ],
      "extensions": {
        "address": "0xBa21Ef4c9f433Ede00badEFcC2754B8E74bd538A",
        "bridgeContract": "https://etherscan.io/address/0xf92cD566Ea4864356C5491c177A430C222d7e678",
        "assetContract": "https://etherscan.io/address/0xBa21Ef4c9f433Ede00badEFcC2754B8E74bd538A",
        "coingeckoId": "swapfolio"
      }
    },
    {
      "chainId": 101,
      "address": "HCP8hGKS6fUGfTA1tQxBKzbXuQk7yktzz71pY8LXVJyR",
      "symbol": "wLRC",
      "name": "LoopringCoin V2 (Wormhole)",
      "decimals": 9,
      "logoURI": "https://raw.githubusercontent.com/solana-labs/token-list/main/assets/mainnet/HCP8hGKS6fUGfTA1tQxBKzbXuQk7yktzz71pY8LXVJyR/logo.png",
      "tags": [
        "wrapped",
        "wormhole"
      ],
      "extensions": {
        "address": "0xBBbbCA6A901c926F240b89EacB641d8Aec7AEafD",
        "bridgeContract": "https://etherscan.io/address/0xf92cD566Ea4864356C5491c177A430C222d7e678",
        "assetContract": "https://etherscan.io/address/0xBBbbCA6A901c926F240b89EacB641d8Aec7AEafD",
        "coingeckoId": "loopring"
      }
    },
    {
      "chainId": 101,
      "address": "9sNArcS6veh7DLEo7Y1ZSbBCYtkuPVE6S3HhVrcWR2Zw",
      "symbol": "wPERP",
      "name": "Perpetual (Wormhole)",
      "decimals": 9,
      "logoURI": "https://raw.githubusercontent.com/solana-labs/token-list/main/assets/mainnet/9sNArcS6veh7DLEo7Y1ZSbBCYtkuPVE6S3HhVrcWR2Zw/logo.png",
      "tags": [
        "wrapped",
        "wormhole"
      ],
      "extensions": {
        "address": "0xbC396689893D065F41bc2C6EcbeE5e0085233447",
        "bridgeContract": "https://etherscan.io/address/0xf92cD566Ea4864356C5491c177A430C222d7e678",
        "assetContract": "https://etherscan.io/address/0xbC396689893D065F41bc2C6EcbeE5e0085233447",
        "coingeckoId": "perpetual-protocol"
      }
    },
    {
      "chainId": 101,
      "address": "3XnhArdJydrpbr9Nbj8wNUaozPL9WAo9YDyNWakhTm9X",
      "symbol": "wCOMP",
      "name": "Compound (Wormhole)",
      "decimals": 9,
      "logoURI": "https://raw.githubusercontent.com/solana-labs/token-list/main/assets/mainnet/3XnhArdJydrpbr9Nbj8wNUaozPL9WAo9YDyNWakhTm9X/logo.png",
      "tags": [
        "wrapped",
        "wormhole"
      ],
      "extensions": {
        "address": "0xc00e94Cb662C3520282E6f5717214004A7f26888",
        "bridgeContract": "https://etherscan.io/address/0xf92cD566Ea4864356C5491c177A430C222d7e678",
        "assetContract": "https://etherscan.io/address/0xc00e94Cb662C3520282E6f5717214004A7f26888",
        "coingeckoId": "compound-governance-token"
      }
    },
    {
      "chainId": 101,
      "address": "CPLNm9UMKfiJKiySQathV99yeSgTVjPDZx4ucFrbp2MD",
      "symbol": "wSNX",
      "name": "Synthetix Network Token (Wormhole)",
      "decimals": 9,
      "logoURI": "https://raw.githubusercontent.com/solana-labs/token-list/main/assets/mainnet/CPLNm9UMKfiJKiySQathV99yeSgTVjPDZx4ucFrbp2MD/logo.png",
      "tags": [
        "wrapped",
        "wormhole"
      ],
      "extensions": {
        "address": "0xC011a73ee8576Fb46F5E1c5751cA3B9Fe0af2a6F",
        "bridgeContract": "https://etherscan.io/address/0xf92cD566Ea4864356C5491c177A430C222d7e678",
        "assetContract": "https://etherscan.io/address/0xC011a73ee8576Fb46F5E1c5751cA3B9Fe0af2a6F",
        "coingeckoId": "havven"
      }
    },
    {
      "chainId": 101,
      "address": "D6eVKSfLdioqo2zG8LbQYFU2gf66FrjKA7afCYNo1GHt",
      "symbol": "wDUCK",
      "name": "DLP Duck Token (Wormhole)",
      "decimals": 9,
      "logoURI": "https://raw.githubusercontent.com/solana-labs/token-list/main/assets/mainnet/D6eVKSfLdioqo2zG8LbQYFU2gf66FrjKA7afCYNo1GHt/logo.png",
      "tags": [
        "wrapped",
        "wormhole"
      ],
      "extensions": {
        "address": "0xC0bA369c8Db6eB3924965e5c4FD0b4C1B91e305F",
        "bridgeContract": "https://etherscan.io/address/0xf92cD566Ea4864356C5491c177A430C222d7e678",
        "assetContract": "https://etherscan.io/address/0xC0bA369c8Db6eB3924965e5c4FD0b4C1B91e305F",
        "coingeckoId": "dlp-duck-token"
      }
    },
    {
      "chainId": 101,
      "address": "9PwPi3DAf9Dy4Y6qJmUzF6fX9CjNwScBidsYqJmcApF8",
      "symbol": "wCHAIN",
      "name": "Chain Games (Wormhole)",
      "decimals": 9,
      "logoURI": "https://raw.githubusercontent.com/solana-labs/token-list/main/assets/mainnet/9PwPi3DAf9Dy4Y6qJmUzF6fX9CjNwScBidsYqJmcApF8/logo.png",
      "tags": [
        "wrapped",
        "wormhole"
      ],
      "extensions": {
        "address": "0xC4C2614E694cF534D407Ee49F8E44D125E4681c4",
        "bridgeContract": "https://etherscan.io/address/0xf92cD566Ea4864356C5491c177A430C222d7e678",
        "assetContract": "https://etherscan.io/address/0xC4C2614E694cF534D407Ee49F8E44D125E4681c4",
        "coingeckoId": "chain-games"
      }
    },
    {
      "chainId": 101,
      "address": "BmxZ1pghpcoyT7aykj7D1o4AxWirTqvD7zD2tNngjirT",
      "symbol": "wGRT",
      "name": "Graph Token (Wormhole)",
      "decimals": 9,
      "logoURI": "https://raw.githubusercontent.com/solana-labs/token-list/main/assets/mainnet/BmxZ1pghpcoyT7aykj7D1o4AxWirTqvD7zD2tNngjirT/logo.png",
      "tags": [
        "wrapped",
        "wormhole"
      ],
      "extensions": {
        "address": "0xc944E90C64B2c07662A292be6244BDf05Cda44a7",
        "bridgeContract": "https://etherscan.io/address/0xf92cD566Ea4864356C5491c177A430C222d7e678",
        "assetContract": "https://etherscan.io/address/0xc944E90C64B2c07662A292be6244BDf05Cda44a7",
        "coingeckoId": "the-graph"
      }
    },
    {
      "chainId": 101,
      "address": "FMr15arp651N6fR2WEL36pCMBnFecHcN6wDxne2Vf3SK",
      "symbol": "wROOT",
      "name": "RootKit (Wormhole)",
      "decimals": 9,
      "logoURI": "https://raw.githubusercontent.com/solana-labs/token-list/main/assets/mainnet/FMr15arp651N6fR2WEL36pCMBnFecHcN6wDxne2Vf3SK/logo.png",
      "tags": [
        "wrapped",
        "wormhole"
      ],
      "extensions": {
        "address": "0xCb5f72d37685C3D5aD0bB5F982443BC8FcdF570E",
        "bridgeContract": "https://etherscan.io/address/0xf92cD566Ea4864356C5491c177A430C222d7e678",
        "assetContract": "https://etherscan.io/address/0xCb5f72d37685C3D5aD0bB5F982443BC8FcdF570E",
        "coingeckoId": "rootkit"
      }
    },
    {
      "chainId": 101,
      "address": "E9X7rKAGfSh1gsHC6qh5MVLkDzRcT64KQbjzvHnc5zEq",
      "symbol": "wSWAP",
      "name": "TrustSwap Token (Wormhole)",
      "decimals": 9,
      "logoURI": "https://raw.githubusercontent.com/solana-labs/token-list/main/assets/mainnet/E9X7rKAGfSh1gsHC6qh5MVLkDzRcT64KQbjzvHnc5zEq/logo.png",
      "tags": [
        "wrapped",
        "wormhole"
      ],
      "extensions": {
        "address": "0xCC4304A31d09258b0029eA7FE63d032f52e44EFe",
        "bridgeContract": "https://etherscan.io/address/0xf92cD566Ea4864356C5491c177A430C222d7e678",
        "assetContract": "https://etherscan.io/address/0xCC4304A31d09258b0029eA7FE63d032f52e44EFe",
        "coingeckoId": "trustswap"
      }
    },
    {
      "chainId": 101,
      "address": "5NEENV1mNvu7MfNNtKuGSDC8zoNStq1tuLkDXFtv6rZd",
      "symbol": "wTVK",
      "name": "Terra Virtua Kolect (Wormhole)",
      "decimals": 9,
      "logoURI": "https://raw.githubusercontent.com/solana-labs/token-list/main/assets/mainnet/5NEENV1mNvu7MfNNtKuGSDC8zoNStq1tuLkDXFtv6rZd/logo.png",
      "tags": [
        "wrapped",
        "wormhole"
      ],
      "extensions": {
        "address": "0xd084B83C305daFD76AE3E1b4E1F1fe2eCcCb3988",
        "bridgeContract": "https://etherscan.io/address/0xf92cD566Ea4864356C5491c177A430C222d7e678",
        "assetContract": "https://etherscan.io/address/0xd084B83C305daFD76AE3E1b4E1F1fe2eCcCb3988",
        "coingeckoId": "terra-virtua-kolect"
      }
    },
    {
      "chainId": 101,
      "address": "5ZXLGj7onpitgtREJNYb51DwDPddvqV1YLC8jn2sgz48",
      "symbol": "wOMG",
      "name": "OMG Network (Wormhole)",
      "decimals": 9,
      "logoURI": "https://raw.githubusercontent.com/solana-labs/token-list/main/assets/mainnet/5ZXLGj7onpitgtREJNYb51DwDPddvqV1YLC8jn2sgz48/logo.png",
      "tags": [
        "wrapped",
        "wormhole"
      ],
      "extensions": {
        "address": "0xd26114cd6EE289AccF82350c8d8487fedB8A0C07",
        "bridgeContract": "https://etherscan.io/address/0xf92cD566Ea4864356C5491c177A430C222d7e678",
        "assetContract": "https://etherscan.io/address/0xd26114cd6EE289AccF82350c8d8487fedB8A0C07",
        "coingeckoId": "omisego"
      }
    },
    {
      "chainId": 101,
      "address": "2Xf2yAXJfg82sWwdLUo2x9mZXy6JCdszdMZkcF1Hf4KV",
      "symbol": "wLUNA",
      "name": "Wrapped LUNA Token (Wormhole)",
      "decimals": 9,
      "logoURI": "https://raw.githubusercontent.com/solana-labs/token-list/main/assets/mainnet/2Xf2yAXJfg82sWwdLUo2x9mZXy6JCdszdMZkcF1Hf4KV/logo.png",
      "tags": [
        "wrapped",
        "wormhole"
      ],
      "extensions": {
        "address": "0xd2877702675e6cEb975b4A1dFf9fb7BAF4C91ea9",
        "bridgeContract": "https://etherscan.io/address/0xf92cD566Ea4864356C5491c177A430C222d7e678",
        "assetContract": "https://etherscan.io/address/0xd2877702675e6cEb975b4A1dFf9fb7BAF4C91ea9",
        "coingeckoId": "wrapped-terra"
      }
    },
    {
      "chainId": 101,
      "address": "5Ro6JxJ4NjSTEppdX2iXUYgWkAEF1dcs9gqMX99E2vkL",
      "symbol": "wBONDLY",
      "name": "Bondly Token (Wormhole)",
      "decimals": 9,
      "logoURI": "https://raw.githubusercontent.com/solana-labs/token-list/main/assets/mainnet/5Ro6JxJ4NjSTEppdX2iXUYgWkAEF1dcs9gqMX99E2vkL/logo.png",
      "tags": [
        "wrapped",
        "wormhole"
      ],
      "extensions": {
        "address": "0xD2dDa223b2617cB616c1580db421e4cFAe6a8a85",
        "bridgeContract": "https://etherscan.io/address/0xf92cD566Ea4864356C5491c177A430C222d7e678",
        "assetContract": "https://etherscan.io/address/0xD2dDa223b2617cB616c1580db421e4cFAe6a8a85",
        "coingeckoId": "bondly"
      }
    },
    {
      "chainId": 101,
      "address": "5jFzUEqWLnvGvKWb1Pji9nWVYy5vLG2saoXCyVNWEdEi",
      "symbol": "wDETS",
      "name": "Dextrust (Wormhole)",
      "decimals": 9,
      "logoURI": "https://raw.githubusercontent.com/solana-labs/token-list/main/assets/mainnet/5jFzUEqWLnvGvKWb1Pji9nWVYy5vLG2saoXCyVNWEdEi/logo.png",
      "tags": [
        "wrapped",
        "wormhole"
      ],
      "extensions": {
        "address": "0xd379700999F4805Ce80aa32DB46A94dF64561108",
        "bridgeContract": "https://etherscan.io/address/0xf92cD566Ea4864356C5491c177A430C222d7e678",
        "assetContract": "https://etherscan.io/address/0xd379700999F4805Ce80aa32DB46A94dF64561108",
        "coingeckoId": "dextrust"
      }
    },
    {
      "chainId": 101,
      "address": "BV5tm1uCRWQCQKNgQVFnkseqAjxpmbJkRCXvzFWBdgMp",
      "symbol": "wAMPL",
      "name": "Ampleforth (Wormhole)",
      "decimals": 9,
      "logoURI": "https://raw.githubusercontent.com/solana-labs/token-list/main/assets/mainnet/BV5tm1uCRWQCQKNgQVFnkseqAjxpmbJkRCXvzFWBdgMp/logo.png",
      "tags": [
        "wrapped",
        "wormhole"
      ],
      "extensions": {
        "address": "0xD46bA6D942050d489DBd938a2C909A5d5039A161",
        "bridgeContract": "https://etherscan.io/address/0xf92cD566Ea4864356C5491c177A430C222d7e678",
        "assetContract": "https://etherscan.io/address/0xD46bA6D942050d489DBd938a2C909A5d5039A161",
        "coingeckoId": "ampleforth"
      }
    },
    {
      "chainId": 101,
      "address": "2PSvGigDY4MVUmv51bBiARBMcHBtXcUBnx5V9BwWbbi2",
      "symbol": "wPOLK",
      "name": "Polkamarkets (Wormhole)",
      "decimals": 9,
      "logoURI": "https://raw.githubusercontent.com/solana-labs/token-list/main/assets/mainnet/2PSvGigDY4MVUmv51bBiARBMcHBtXcUBnx5V9BwWbbi2/logo.png",
      "tags": [
        "wrapped",
        "wormhole"
      ],
      "extensions": {
        "address": "0xD478161C952357F05f0292B56012Cd8457F1cfbF",
        "bridgeContract": "https://etherscan.io/address/0xf92cD566Ea4864356C5491c177A430C222d7e678",
        "assetContract": "https://etherscan.io/address/0xD478161C952357F05f0292B56012Cd8457F1cfbF",
        "coingeckoId": "polkamarkets"
      }
    },
    {
      "chainId": 101,
      "address": "ApmXkxXCASdxRf3Ln6Ni7oAZ7E6CX1CcJAD8A5qBdhSm",
      "symbol": "wCRV",
      "name": "Curve DAO Token (Wormhole)",
      "decimals": 9,
      "logoURI": "https://raw.githubusercontent.com/solana-labs/token-list/main/assets/mainnet/ApmXkxXCASdxRf3Ln6Ni7oAZ7E6CX1CcJAD8A5qBdhSm/logo.png",
      "tags": [
        "wrapped",
        "wormhole"
      ],
      "extensions": {
        "address": "0xD533a949740bb3306d119CC777fa900bA034cd52",
        "bridgeContract": "https://etherscan.io/address/0xf92cD566Ea4864356C5491c177A430C222d7e678",
        "assetContract": "https://etherscan.io/address/0xD533a949740bb3306d119CC777fa900bA034cd52",
        "coingeckoId": "curve-dao-token"
      }
    },
    {
      "chainId": 101,
      "address": "DWECGzR56MruYJyo5g5QpoxZbFoydt3oWUkkDsVhxXzs",
      "symbol": "wMEME",
      "name": "MEME (Wormhole)",
      "decimals": 8,
      "logoURI": "https://raw.githubusercontent.com/solana-labs/token-list/main/assets/mainnet/DWECGzR56MruYJyo5g5QpoxZbFoydt3oWUkkDsVhxXzs/logo.png",
      "tags": [
        "wrapped",
        "wormhole"
      ],
      "extensions": {
        "address": "0xD5525D397898e5502075Ea5E830d8914f6F0affe",
        "bridgeContract": "https://etherscan.io/address/0xf92cD566Ea4864356C5491c177A430C222d7e678",
        "assetContract": "https://etherscan.io/address/0xD5525D397898e5502075Ea5E830d8914f6F0affe",
        "coingeckoId": "degenerator"
      }
    },
    {
      "chainId": 101,
      "address": "3Y2wTtM4kCX8uUSLrKJ8wpajCu1C9LaWWAd7b7Nb2BDw",
      "symbol": "wEXNT",
      "name": "ExNetwork Community Token (Wormhole)",
      "decimals": 9,
      "logoURI": "https://raw.githubusercontent.com/solana-labs/token-list/main/assets/mainnet/3Y2wTtM4kCX8uUSLrKJ8wpajCu1C9LaWWAd7b7Nb2BDw/logo.png",
      "tags": [
        "wrapped",
        "wormhole"
      ],
      "extensions": {
        "address": "0xD6c67B93a7b248dF608a653d82a100556144c5DA",
        "bridgeContract": "https://etherscan.io/address/0xf92cD566Ea4864356C5491c177A430C222d7e678",
        "assetContract": "https://etherscan.io/address/0xD6c67B93a7b248dF608a653d82a100556144c5DA",
        "coingeckoId": "exnetwork-token"
      }
    },
    {
      "chainId": 101,
      "address": "9w97GdWUYYaamGwdKMKZgGzPduZJkiFizq4rz5CPXRv2",
      "symbol": "wUSDT",
      "name": "Tether USD (Wormhole)",
      "decimals": 6,
      "logoURI": "https://raw.githubusercontent.com/solana-labs/token-list/main/assets/mainnet/9w97GdWUYYaamGwdKMKZgGzPduZJkiFizq4rz5CPXRv2/logo.png",
      "tags": [
        "wrapped",
        "wormhole"
      ],
      "extensions": {
        "address": "0xdAC17F958D2ee523a2206206994597C13D831ec7",
        "bridgeContract": "https://etherscan.io/address/0xf92cD566Ea4864356C5491c177A430C222d7e678",
        "assetContract": "https://etherscan.io/address/0xdAC17F958D2ee523a2206206994597C13D831ec7",
        "coingeckoId": "tether"
      }
    },
    {
      "chainId": 101,
      "address": "CqWSJtkMMY16q9QLnQxktM1byzVHGRr8b6LCPuZnEeiL",
      "symbol": "wYLD",
      "name": "Yield (Wormhole)",
      "decimals": 9,
      "logoURI": "https://raw.githubusercontent.com/solana-labs/token-list/main/assets/mainnet/CqWSJtkMMY16q9QLnQxktM1byzVHGRr8b6LCPuZnEeiL/logo.png",
      "tags": [
        "wrapped",
        "wormhole"
      ],
      "extensions": {
        "address": "0xDcB01cc464238396E213a6fDd933E36796eAfF9f",
        "bridgeContract": "https://etherscan.io/address/0xf92cD566Ea4864356C5491c177A430C222d7e678",
        "assetContract": "https://etherscan.io/address/0xDcB01cc464238396E213a6fDd933E36796eAfF9f",
        "coingeckoId": "yield"
      }
    },
    {
      "chainId": 101,
      "address": "26ZzQVGZruwcZPs2sqb8n9ojKt2cviUjHcMjstFtK6ow",
      "symbol": "wKNC",
      "name": "Kyber Network Crystal (Wormhole)",
      "decimals": 9,
      "logoURI": "https://raw.githubusercontent.com/solana-labs/token-list/main/assets/mainnet/26ZzQVGZruwcZPs2sqb8n9ojKt2cviUjHcMjstFtK6ow/logo.png",
      "tags": [
        "wrapped",
        "wormhole"
      ],
      "extensions": {
        "address": "0xdd974D5C2e2928deA5F71b9825b8b646686BD200",
        "bridgeContract": "https://etherscan.io/address/0xf92cD566Ea4864356C5491c177A430C222d7e678",
        "assetContract": "https://etherscan.io/address/0xdd974D5C2e2928deA5F71b9825b8b646686BD200",
        "coingeckoId": "kyber-network"
      }
    },
    {
      "chainId": 101,
      "address": "HHoHTtntq2kiBPENyVM1DTP7pNrkBXX2Jye29PSyz3qf",
      "symbol": "wCOTI",
      "name": "COTI Token (Wormhole)",
      "decimals": 9,
      "logoURI": "https://raw.githubusercontent.com/solana-labs/token-list/main/assets/mainnet/HHoHTtntq2kiBPENyVM1DTP7pNrkBXX2Jye29PSyz3qf/logo.png",
      "tags": [
        "wrapped",
        "wormhole"
      ],
      "extensions": {
        "address": "0xDDB3422497E61e13543BeA06989C0789117555c5",
        "bridgeContract": "https://etherscan.io/address/0xf92cD566Ea4864356C5491c177A430C222d7e678",
        "assetContract": "https://etherscan.io/address/0xDDB3422497E61e13543BeA06989C0789117555c5",
        "coingeckoId": "coti"
      }
    },
    {
      "chainId": 101,
      "address": "4sEpUsJ6uJZYi6A2da8EGjKPacRSqYJaPJffPnTqoWVv",
      "symbol": "wINJ",
      "name": "Injective Token (Wormhole)",
      "decimals": 9,
      "logoURI": "https://raw.githubusercontent.com/solana-labs/token-list/main/assets/mainnet/4sEpUsJ6uJZYi6A2da8EGjKPacRSqYJaPJffPnTqoWVv/logo.png",
      "tags": [
        "wrapped",
        "wormhole"
      ],
      "extensions": {
        "address": "0xe28b3B32B6c345A34Ff64674606124Dd5Aceca30",
        "bridgeContract": "https://etherscan.io/address/0xf92cD566Ea4864356C5491c177A430C222d7e678",
        "assetContract": "https://etherscan.io/address/0xe28b3B32B6c345A34Ff64674606124Dd5Aceca30",
        "coingeckoId": "injective-protocol"
      }
    },
    {
      "chainId": 101,
      "address": "G2jrxYSoCSzmohxERa2JzSJMuRM4kiNvRA3DnCv7Lzcz",
      "symbol": "wZRX",
      "name": "0x Protocol Token (Wormhole)",
      "decimals": 9,
      "logoURI": "https://raw.githubusercontent.com/solana-labs/token-list/main/assets/mainnet/G2jrxYSoCSzmohxERa2JzSJMuRM4kiNvRA3DnCv7Lzcz/logo.png",
      "tags": [
        "wrapped",
        "wormhole"
      ],
      "extensions": {
        "address": "0xE41d2489571d322189246DaFA5ebDe1F4699F498",
        "bridgeContract": "https://etherscan.io/address/0xf92cD566Ea4864356C5491c177A430C222d7e678",
        "assetContract": "https://etherscan.io/address/0xE41d2489571d322189246DaFA5ebDe1F4699F498",
        "coingeckoId": "0x"
      }
    },
    {
      "chainId": 101,
      "address": "3bkBFHyof411hGBdcsiM1KSDdErw63Xoj3eLB8yNknB4",
      "symbol": "wSUPER",
      "name": "SuperFarm (Wormhole)",
      "decimals": 9,
      "logoURI": "https://raw.githubusercontent.com/solana-labs/token-list/main/assets/mainnet/3bkBFHyof411hGBdcsiM1KSDdErw63Xoj3eLB8yNknB4/logo.png",
      "tags": [
        "wrapped",
        "wormhole"
      ],
      "extensions": {
        "address": "0xe53EC727dbDEB9E2d5456c3be40cFF031AB40A55",
        "bridgeContract": "https://etherscan.io/address/0xf92cD566Ea4864356C5491c177A430C222d7e678",
        "assetContract": "https://etherscan.io/address/0xe53EC727dbDEB9E2d5456c3be40cFF031AB40A55",
        "coingeckoId": "superfarm"
      }
    },
    {
      "chainId": 101,
      "address": "7kkkoa1MB93ELm3vjvyC8GJ65G7eEgLhfaHU58riJUCx",
      "symbol": "waEth",
      "name": "aEthereum (Wormhole)",
      "decimals": 9,
      "logoURI": "https://raw.githubusercontent.com/solana-labs/token-list/main/assets/mainnet/7kkkoa1MB93ELm3vjvyC8GJ65G7eEgLhfaHU58riJUCx/logo.png",
      "tags": [
        "wrapped",
        "wormhole"
      ],
      "extensions": {
        "address": "0xE95A203B1a91a908F9B9CE46459d101078c2c3cb",
        "bridgeContract": "https://etherscan.io/address/0xf92cD566Ea4864356C5491c177A430C222d7e678",
        "assetContract": "https://etherscan.io/address/0xE95A203B1a91a908F9B9CE46459d101078c2c3cb",
        "coingeckoId": "ankreth"
      }
    },
    {
      "chainId": 101,
      "address": "F48zUwoQMzgCTf5wihwz8GPN23gdcoVMiT227APqA6hC",
      "symbol": "wSURF",
      "name": "SURF.Finance (Wormhole)",
      "decimals": 9,
      "logoURI": "https://raw.githubusercontent.com/solana-labs/token-list/main/assets/mainnet/F48zUwoQMzgCTf5wihwz8GPN23gdcoVMiT227APqA6hC/logo.png",
      "tags": [
        "wrapped",
        "wormhole"
      ],
      "extensions": {
        "address": "0xEa319e87Cf06203DAe107Dd8E5672175e3Ee976c",
        "bridgeContract": "https://etherscan.io/address/0xf92cD566Ea4864356C5491c177A430C222d7e678",
        "assetContract": "https://etherscan.io/address/0xEa319e87Cf06203DAe107Dd8E5672175e3Ee976c",
        "coingeckoId": "surf-finance"
      }
    },
    {
      "chainId": 101,
      "address": "EK6iyvvqvQtsWYcySrZVHkXjCLX494r9PhnDWJaX1CPu",
      "symbol": "wrenBTC",
      "name": "renBTC (Wormhole)",
      "decimals": 8,
      "logoURI": "https://raw.githubusercontent.com/solana-labs/token-list/main/assets/mainnet/EK6iyvvqvQtsWYcySrZVHkXjCLX494r9PhnDWJaX1CPu/logo.png",
      "tags": [
        "wrapped",
        "wormhole"
      ],
      "extensions": {
        "address": "0xEB4C2781e4ebA804CE9a9803C67d0893436bB27D",
        "bridgeContract": "https://etherscan.io/address/0xf92cD566Ea4864356C5491c177A430C222d7e678",
        "assetContract": "https://etherscan.io/address/0xEB4C2781e4ebA804CE9a9803C67d0893436bB27D",
        "coingeckoId": "renbtc"
      }
    },
    {
      "chainId": 101,
      "address": "B2m4B527oLo5WFWLgy2MitP66azhEW2puaazUAuvNgqZ",
      "symbol": "wDMG",
      "name": "DMM: Governance (Wormhole)",
      "decimals": 9,
      "logoURI": "https://raw.githubusercontent.com/solana-labs/token-list/main/assets/mainnet/B2m4B527oLo5WFWLgy2MitP66azhEW2puaazUAuvNgqZ/logo.png",
      "tags": [
        "wrapped",
        "wormhole"
      ],
      "extensions": {
        "address": "0xEd91879919B71bB6905f23af0A68d231EcF87b14",
        "bridgeContract": "https://etherscan.io/address/0xf92cD566Ea4864356C5491c177A430C222d7e678",
        "assetContract": "https://etherscan.io/address/0xEd91879919B71bB6905f23af0A68d231EcF87b14",
        "coingeckoId": "dmm-governance"
      }
    },
    {
      "chainId": 101,
      "address": "H3iuZNRwaqPsnGUGU5YkDwTU3hQMkzC32hxDko8EtzZw",
      "symbol": "wHEZ",
      "name": "Hermez Network Token (Wormhole)",
      "decimals": 9,
      "logoURI": "https://raw.githubusercontent.com/solana-labs/token-list/main/assets/mainnet/H3iuZNRwaqPsnGUGU5YkDwTU3hQMkzC32hxDko8EtzZw/logo.png",
      "tags": [
        "wrapped",
        "wormhole"
      ],
      "extensions": {
        "address": "0xEEF9f339514298C6A857EfCfC1A762aF84438dEE",
        "bridgeContract": "https://etherscan.io/address/0xf92cD566Ea4864356C5491c177A430C222d7e678",
        "assetContract": "https://etherscan.io/address/0xEEF9f339514298C6A857EfCfC1A762aF84438dEE",
        "coingeckoId": "hermez-network-token"
      }
    },
    {
      "chainId": 101,
      "address": "DL7873Hud4eMdGScQFD7vrbC6fzWAMQ2LMuoZSn4zUry",
      "symbol": "wRLY",
      "name": "Rally (Wormhole)",
      "decimals": 9,
      "logoURI": "https://raw.githubusercontent.com/solana-labs/token-list/main/assets/mainnet/DL7873Hud4eMdGScQFD7vrbC6fzWAMQ2LMuoZSn4zUry/logo.png",
      "tags": [
        "wrapped",
        "wormhole"
      ],
      "extensions": {
        "address": "0xf1f955016EcbCd7321c7266BccFB96c68ea5E49b",
        "bridgeContract": "https://etherscan.io/address/0xf92cD566Ea4864356C5491c177A430C222d7e678",
        "assetContract": "https://etherscan.io/address/0xf1f955016EcbCd7321c7266BccFB96c68ea5E49b",
        "coingeckoId": "rally-2"
      }
    },
    {
      "chainId": 101,
      "address": "3N89w9KPUVYUK5MMGNY8yMXhrr89QQ1RQPJxVnQHgMdd",
      "symbol": "wYf-DAI",
      "name": "YfDAI.finance (Wormhole)",
      "decimals": 9,
      "logoURI": "https://raw.githubusercontent.com/solana-labs/token-list/main/assets/mainnet/3N89w9KPUVYUK5MMGNY8yMXhrr89QQ1RQPJxVnQHgMdd/logo.png",
      "tags": [
        "wrapped",
        "wormhole"
      ],
      "extensions": {
        "address": "0xf4CD3d3Fda8d7Fd6C5a500203e38640A70Bf9577",
        "bridgeContract": "https://etherscan.io/address/0xf92cD566Ea4864356C5491c177A430C222d7e678",
        "assetContract": "https://etherscan.io/address/0xf4CD3d3Fda8d7Fd6C5a500203e38640A70Bf9577",
        "coingeckoId": "yfdai-finance"
      }
    },
    {
      "chainId": 101,
      "address": "8ArKbnnDiq8eRR8hZ1eULMjd2iMAD8AqwyVJRAX7mHQo",
      "symbol": "wFCL",
      "name": "Fractal Protocol Token (Wormhole)",
      "decimals": 9,
      "logoURI": "https://raw.githubusercontent.com/solana-labs/token-list/main/assets/mainnet/8ArKbnnDiq8eRR8hZ1eULMjd2iMAD8AqwyVJRAX7mHQo/logo.png",
      "tags": [
        "wrapped",
        "wormhole"
      ],
      "extensions": {
        "address": "0xF4d861575ecC9493420A3f5a14F85B13f0b50EB3",
        "bridgeContract": "https://etherscan.io/address/0xf92cD566Ea4864356C5491c177A430C222d7e678",
        "assetContract": "https://etherscan.io/address/0xF4d861575ecC9493420A3f5a14F85B13f0b50EB3",
        "coingeckoId": "fractal"
      }
    },
    {
      "chainId": 101,
      "address": "ZWGxcTgJCNGQqZn6vFdknwj4AFFsYRZ4SDJuhRn3J1T",
      "symbol": "wAXS",
      "name": "Axie Infinity (Wormhole)",
      "decimals": 9,
      "logoURI": "https://raw.githubusercontent.com/solana-labs/token-list/main/assets/mainnet/ZWGxcTgJCNGQqZn6vFdknwj4AFFsYRZ4SDJuhRn3J1T/logo.png",
      "tags": [
        "wrapped",
        "wormhole"
      ],
      "extensions": {
        "address": "0xF5D669627376EBd411E34b98F19C868c8ABA5ADA",
        "bridgeContract": "https://etherscan.io/address/0xf92cD566Ea4864356C5491c177A430C222d7e678",
        "assetContract": "https://etherscan.io/address/0xF5D669627376EBd411E34b98F19C868c8ABA5ADA",
        "coingeckoId": "axie-infinity"
      }
    },
    {
      "chainId": 101,
      "address": "PEjUEMHFRtfajio8YHKZdUruW1vTzGmz6F7NngjYuou",
      "symbol": "wENJ",
      "name": "Enjin Coin (Wormhole)",
      "decimals": 9,
      "logoURI": "https://raw.githubusercontent.com/solana-labs/token-list/main/assets/mainnet/PEjUEMHFRtfajio8YHKZdUruW1vTzGmz6F7NngjYuou/logo.png",
      "tags": [
        "wrapped",
        "wormhole"
      ],
      "extensions": {
        "address": "0xF629cBd94d3791C9250152BD8dfBDF380E2a3B9c",
        "bridgeContract": "https://etherscan.io/address/0xf92cD566Ea4864356C5491c177A430C222d7e678",
        "assetContract": "https://etherscan.io/address/0xF629cBd94d3791C9250152BD8dfBDF380E2a3B9c",
        "coingeckoId": "enjincoin"
      }
    },
    {
      "chainId": 101,
      "address": "2cW5deMKeR97C7csq1aMMWUa5RNWkpQFz8tumxk4ZV8w",
      "symbol": "wYLD",
      "name": "Yield (Wormhole)",
      "decimals": 9,
      "logoURI": "https://raw.githubusercontent.com/solana-labs/token-list/main/assets/mainnet/2cW5deMKeR97C7csq1aMMWUa5RNWkpQFz8tumxk4ZV8w/logo.png",
      "tags": [
        "wrapped",
        "wormhole"
      ],
      "extensions": {
        "address": "0xF94b5C5651c888d928439aB6514B93944eEE6F48",
        "bridgeContract": "https://etherscan.io/address/0xf92cD566Ea4864356C5491c177A430C222d7e678",
        "assetContract": "https://etherscan.io/address/0xF94b5C5651c888d928439aB6514B93944eEE6F48",
        "coingeckoId": "yield-app"
      }
    },
    {
      "chainId": 101,
      "address": "FR5qPX4gbKHPyKMK7Cey6dHZ7wtqmqRogYPJo6bpd5Uw",
      "symbol": "wDDIM",
      "name": "DuckDaoDime (Wormhole)",
      "decimals": 9,
      "logoURI": "https://raw.githubusercontent.com/solana-labs/token-list/main/assets/mainnet/FR5qPX4gbKHPyKMK7Cey6dHZ7wtqmqRogYPJo6bpd5Uw/logo.png",
      "tags": [
        "wrapped",
        "wormhole"
      ],
      "extensions": {
        "address": "0xFbEEa1C75E4c4465CB2FCCc9c6d6afe984558E20",
        "bridgeContract": "https://etherscan.io/address/0xf92cD566Ea4864356C5491c177A430C222d7e678",
        "assetContract": "https://etherscan.io/address/0xFbEEa1C75E4c4465CB2FCCc9c6d6afe984558E20",
        "coingeckoId": "duckdaodime"
      }
    },
    {
      "chainId": 101,
      "address": "8HCWFQA2GsA6Nm2L5jidM3mus7NeeQ8wp1ri3XFF9WWH",
      "symbol": "wRARI",
      "name": "Rarible (Wormhole)",
      "decimals": 9,
      "logoURI": "https://raw.githubusercontent.com/solana-labs/token-list/main/assets/mainnet/8HCWFQA2GsA6Nm2L5jidM3mus7NeeQ8wp1ri3XFF9WWH/logo.png",
      "tags": [
        "wrapped",
        "wormhole"
      ],
      "extensions": {
        "address": "0xFca59Cd816aB1eaD66534D82bc21E7515cE441CF",
        "bridgeContract": "https://etherscan.io/address/0xf92cD566Ea4864356C5491c177A430C222d7e678",
        "assetContract": "https://etherscan.io/address/0xFca59Cd816aB1eaD66534D82bc21E7515cE441CF",
        "coingeckoId": "rarible"
      }
    },
    {
      "chainId": 101,
      "address": "Egrv6hURf5o68xJ1AGYeRv8RNj2nXJVuSoA5wwiSALcN",
      "symbol": "wAMP",
      "name": "Amp (Wormhole)",
      "decimals": 9,
      "logoURI": "https://raw.githubusercontent.com/solana-labs/token-list/main/assets/mainnet/Egrv6hURf5o68xJ1AGYeRv8RNj2nXJVuSoA5wwiSALcN/logo.png",
      "tags": [
        "wrapped",
        "wormhole"
      ],
      "extensions": {
        "address": "0xfF20817765cB7f73d4bde2e66e067E58D11095C2",
        "bridgeContract": "https://etherscan.io/address/0xf92cD566Ea4864356C5491c177A430C222d7e678",
        "assetContract": "https://etherscan.io/address/0xfF20817765cB7f73d4bde2e66e067E58D11095C2",
        "coingeckoId": "amp-token"
      }
    },
    {
      "chainId": 101,
      "address": "GXMaB6jm5cdoQgb65YpkEu61eDYtod3PuVwYYXdZZJ9r",
      "symbol": "wFSW",
      "name": "FalconSwap Token (Wormhole)",
      "decimals": 9,
      "logoURI": "https://raw.githubusercontent.com/solana-labs/token-list/main/assets/mainnet/GXMaB6jm5cdoQgb65YpkEu61eDYtod3PuVwYYXdZZJ9r/logo.png",
      "tags": [
        "wrapped",
        "wormhole"
      ],
      "extensions": {
        "address": "0xfffffffFf15AbF397dA76f1dcc1A1604F45126DB",
        "bridgeContract": "https://etherscan.io/address/0xf92cD566Ea4864356C5491c177A430C222d7e678",
        "assetContract": "https://etherscan.io/address/0xfffffffFf15AbF397dA76f1dcc1A1604F45126DB",
        "coingeckoId": "fsw-token"
      }
    },
    {
      "chainId": 101,
      "address": "AJ1W9A9N9dEMdVyoDiam2rV44gnBm2csrPDP7xqcapgX",
      "symbol": "wBUSD",
      "name": "Binance USD (Wormhole)",
      "decimals": 9,
      "logoURI": "https://raw.githubusercontent.com/solana-labs/token-list/main/assets/mainnet/AJ1W9A9N9dEMdVyoDiam2rV44gnBm2csrPDP7xqcapgX/logo.png",
      "tags": [
        "wrapped",
        "wormhole"
      ],
      "extensions": {
        "address": "0x4Fabb145d64652a948d72533023f6E7A623C7C53",
        "bridgeContract": "https://etherscan.io/address/0xf92cD566Ea4864356C5491c177A430C222d7e678",
        "assetContract": "https://etherscan.io/address/0x4Fabb145d64652a948d72533023f6E7A623C7C53",
        "coingeckoId": "binance-usd"
      }
    },
    {
      "chainId": 101,
      "address": "2VmKuXMwdzouMndWcK7BK2951tBEtYVmGsdU4dXbjyaY",
      "symbol": "waDAI",
      "name": "Aave Interest bearing DAI (Wormhole)",
      "decimals": 9,
      "logoURI": "https://raw.githubusercontent.com/solana-labs/token-list/main/assets/mainnet/2VmKuXMwdzouMndWcK7BK2951tBEtYVmGsdU4dXbjyaY/logo.svg",
      "tags": [
        "wrapped",
        "wormhole"
      ],
      "extensions": {
        "address": "0xfC1E690f61EFd961294b3e1Ce3313fBD8aa4f85d",
        "bridgeContract": "https://etherscan.io/address/0xf92cD566Ea4864356C5491c177A430C222d7e678",
        "assetContract": "https://etherscan.io/address/0xfC1E690f61EFd961294b3e1Ce3313fBD8aa4f85d",
        "coingeckoId": "aave-dai-v1"
      }
    },
    {
      "chainId": 101,
      "address": "AXvWVviBmySSdghmuomYHqYB3AZn7NmAWrHYHKKPJxoL",
      "symbol": "waTUSD",
      "name": "Aave Interest bearing TUSD (Wormhole)",
      "decimals": 9,
      "logoURI": "https://raw.githubusercontent.com/solana-labs/token-list/main/assets/mainnet/AXvWVviBmySSdghmuomYHqYB3AZn7NmAWrHYHKKPJxoL/logo.svg",
      "tags": [
        "wrapped",
        "wormhole"
      ],
      "extensions": {
        "address": "0x4DA9b813057D04BAef4e5800E36083717b4a0341",
        "bridgeContract": "https://etherscan.io/address/0xf92cD566Ea4864356C5491c177A430C222d7e678",
        "assetContract": "https://etherscan.io/address/0x4DA9b813057D04BAef4e5800E36083717b4a0341",
        "coingeckoId": "aave-tusd-v1"
      }
    },
    {
      "chainId": 101,
      "address": "AkaisFPmasQYZUJsZLD9wPEo2KA7aCRqyRawX18ZRzGr",
      "symbol": "waUSDC",
      "name": "Aave Interest bearing USDC (Wormhole)",
      "decimals": 6,
      "logoURI": "https://raw.githubusercontent.com/solana-labs/token-list/main/assets/mainnet/AkaisFPmasQYZUJsZLD9wPEo2KA7aCRqyRawX18ZRzGr/logo.svg",
      "tags": [
        "wrapped",
        "wormhole"
      ],
      "extensions": {
        "address": "0x9bA00D6856a4eDF4665BcA2C2309936572473B7E",
        "bridgeContract": "https://etherscan.io/address/0xf92cD566Ea4864356C5491c177A430C222d7e678",
        "assetContract": "https://etherscan.io/address/0x9bA00D6856a4eDF4665BcA2C2309936572473B7E",
        "coingeckoId": "aave-usdc-v1"
      }
    },
    {
      "chainId": 101,
      "address": "FZfQtWMoTQ51Z4jxvHfmFcqj4862u9GzmugBnZUuWqR5",
      "symbol": "waUSDT",
      "name": "Aave Interest bearing USDT (Wormhole)",
      "decimals": 6,
      "logoURI": "https://raw.githubusercontent.com/solana-labs/token-list/main/assets/mainnet/FZfQtWMoTQ51Z4jxvHfmFcqj4862u9GzmugBnZUuWqR5/logo.svg",
      "tags": [
        "wrapped",
        "wormhole"
      ],
      "extensions": {
        "address": "0x71fc860F7D3A592A4a98740e39dB31d25db65ae8",
        "bridgeContract": "https://etherscan.io/address/0xf92cD566Ea4864356C5491c177A430C222d7e678",
        "assetContract": "https://etherscan.io/address/0x71fc860F7D3A592A4a98740e39dB31d25db65ae8",
        "coingeckoId": "aave-usdt-v1"
      }
    },
    {
      "chainId": 101,
      "address": "BMrbF8DZ9U5KGdJ4F2MJbH5d6KPi5FQVp7EqmLrhDe1f",
      "symbol": "waSUSD",
      "name": "Aave Interest bearing SUSD (Wormhole)",
      "decimals": 9,
      "logoURI": "https://raw.githubusercontent.com/solana-labs/token-list/main/assets/mainnet/BMrbF8DZ9U5KGdJ4F2MJbH5d6KPi5FQVp7EqmLrhDe1f/logo.svg",
      "tags": [
        "wrapped",
        "wormhole"
      ],
      "extensions": {
        "address": "0x625aE63000f46200499120B906716420bd059240",
        "bridgeContract": "https://etherscan.io/address/0xf92cD566Ea4864356C5491c177A430C222d7e678",
        "assetContract": "https://etherscan.io/address/0x625aE63000f46200499120B906716420bd059240",
        "coingeckoId": "aave-susd-v1"
      }
    },
    {
      "chainId": 101,
      "address": "Fzx4N1xJPDZENAhrAaH79k2izT9CFbfnDEcpcWjiusdY",
      "symbol": "waLEND",
      "name": "Aave Interest bearing LEND (Wormhole)",
      "decimals": 9,
      "logoURI": "https://raw.githubusercontent.com/solana-labs/token-list/main/assets/mainnet/Fzx4N1xJPDZENAhrAaH79k2izT9CFbfnDEcpcWjiusdY/logo.svg",
      "tags": [
        "wrapped",
        "wormhole"
      ],
      "extensions": {
        "address": "0x7D2D3688Df45Ce7C552E19c27e007673da9204B8",
        "bridgeContract": "https://etherscan.io/address/0xf92cD566Ea4864356C5491c177A430C222d7e678",
        "assetContract": "https://etherscan.io/address/0x7D2D3688Df45Ce7C552E19c27e007673da9204B8"
      }
    },
    {
      "chainId": 101,
      "address": "GCdDiVgZnkWCAnGktUsjhoho2CHab9JfrRy3Q5W51zvC",
      "symbol": "waBAT",
      "name": "Aave Interest bearing BAT (Wormhole)",
      "decimals": 9,
      "logoURI": "https://raw.githubusercontent.com/solana-labs/token-list/main/assets/mainnet/GCdDiVgZnkWCAnGktUsjhoho2CHab9JfrRy3Q5W51zvC/logo.svg",
      "tags": [
        "wrapped",
        "wormhole"
      ],
      "extensions": {
        "address": "0xE1BA0FB44CCb0D11b80F92f4f8Ed94CA3fF51D00",
        "bridgeContract": "https://etherscan.io/address/0xf92cD566Ea4864356C5491c177A430C222d7e678",
        "assetContract": "https://etherscan.io/address/0xE1BA0FB44CCb0D11b80F92f4f8Ed94CA3fF51D00",
        "coingeckoId": "aave-bat-v1"
      }
    },
    {
      "chainId": 101,
      "address": "FBrfFh7fb7xKfyBMJA32KufMjEkgSgY4AuzLXFKdJFRj",
      "symbol": "waETH",
      "name": "Aave Interest bearing ETH (Wormhole)",
      "decimals": 9,
      "logoURI": "https://raw.githubusercontent.com/solana-labs/token-list/main/assets/mainnet/FBrfFh7fb7xKfyBMJA32KufMjEkgSgY4AuzLXFKdJFRj/logo.svg",
      "tags": [
        "wrapped",
        "wormhole"
      ],
      "extensions": {
        "address": "0x3a3A65aAb0dd2A17E3F1947bA16138cd37d08c04",
        "bridgeContract": "https://etherscan.io/address/0xf92cD566Ea4864356C5491c177A430C222d7e678",
        "assetContract": "https://etherscan.io/address/0x3a3A65aAb0dd2A17E3F1947bA16138cd37d08c04",
        "coingeckoId": "aave-eth-v1"
      }
    },
    {
      "chainId": 101,
      "address": "Adp88WrQDgExPTu26DdBnbN2ffWMkXLxwqzjTdfRQiJi",
      "symbol": "waLINK",
      "name": "Aave Interest bearing LINK (Wormhole)",
      "decimals": 9,
      "logoURI": "https://raw.githubusercontent.com/solana-labs/token-list/main/assets/mainnet/Adp88WrQDgExPTu26DdBnbN2ffWMkXLxwqzjTdfRQiJi/logo.svg",
      "tags": [
        "wrapped",
        "wormhole"
      ],
      "extensions": {
        "address": "0xA64BD6C70Cb9051F6A9ba1F163Fdc07E0DfB5F84",
        "bridgeContract": "https://etherscan.io/address/0xf92cD566Ea4864356C5491c177A430C222d7e678",
        "assetContract": "https://etherscan.io/address/0xA64BD6C70Cb9051F6A9ba1F163Fdc07E0DfB5F84",
        "coingeckoId": "aave-link-v1"
      }
    },
    {
      "chainId": 101,
      "address": "3p67dqghWn6reQcVCqNBkufrpU1gtA1ZRAYja6GMXySG",
      "symbol": "waKNC",
      "name": "Aave Interest bearing KNC (Wormhole)",
      "decimals": 9,
      "logoURI": "https://raw.githubusercontent.com/solana-labs/token-list/main/assets/mainnet/3p67dqghWn6reQcVCqNBkufrpU1gtA1ZRAYja6GMXySG/logo.svg",
      "tags": [
        "wrapped",
        "wormhole"
      ],
      "extensions": {
        "address": "0x9D91BE44C06d373a8a226E1f3b146956083803eB",
        "bridgeContract": "https://etherscan.io/address/0xf92cD566Ea4864356C5491c177A430C222d7e678",
        "assetContract": "https://etherscan.io/address/0x9D91BE44C06d373a8a226E1f3b146956083803eB",
        "coingeckoId": "aave-knc-v1"
      }
    },
    {
      "chainId": 101,
      "address": "A4qYX1xuewaBL9SeZnwA3We6MhG8TYcTceHAJpk7Etdt",
      "symbol": "waREP",
      "name": "Aave Interest bearing REP (Wormhole)",
      "decimals": 9,
      "logoURI": "https://raw.githubusercontent.com/solana-labs/token-list/main/assets/mainnet/A4qYX1xuewaBL9SeZnwA3We6MhG8TYcTceHAJpk7Etdt/logo.svg",
      "tags": [
        "wrapped",
        "wormhole"
      ],
      "extensions": {
        "address": "0x71010A9D003445aC60C4e6A7017c1E89A477B438",
        "bridgeContract": "https://etherscan.io/address/0xf92cD566Ea4864356C5491c177A430C222d7e678",
        "assetContract": "https://etherscan.io/address/0x71010A9D003445aC60C4e6A7017c1E89A477B438"
      }
    },
    {
      "chainId": 101,
      "address": "3iTtcKUVa5ouzwNZFc3SasuAKkY2ZuMxLERRcWfxQVN3",
      "symbol": "waMKR",
      "name": "Aave Interest bearing MKR (Wormhole)",
      "decimals": 9,
      "logoURI": "https://raw.githubusercontent.com/solana-labs/token-list/main/assets/mainnet/3iTtcKUVa5ouzwNZFc3SasuAKkY2ZuMxLERRcWfxQVN3/logo.svg",
      "tags": [
        "wrapped",
        "wormhole"
      ],
      "extensions": {
        "address": "0x7deB5e830be29F91E298ba5FF1356BB7f8146998",
        "bridgeContract": "https://etherscan.io/address/0xf92cD566Ea4864356C5491c177A430C222d7e678",
        "assetContract": "https://etherscan.io/address/0x7deB5e830be29F91E298ba5FF1356BB7f8146998",
        "coingeckoId": "aave-mkr-v1"
      }
    },
    {
      "chainId": 101,
      "address": "EMS6TrCU8uBMumZukRSShGS1yzHGqYd3S8hW2sYULX3T",
      "symbol": "waMANA",
      "name": "Aave Interest bearing MANA (Wormhole)",
      "decimals": 9,
      "logoURI": "https://raw.githubusercontent.com/solana-labs/token-list/main/assets/mainnet/EMS6TrCU8uBMumZukRSShGS1yzHGqYd3S8hW2sYULX3T/logo.svg",
      "tags": [
        "wrapped",
        "wormhole"
      ],
      "extensions": {
        "address": "0x6FCE4A401B6B80ACe52baAefE4421Bd188e76F6f",
        "bridgeContract": "https://etherscan.io/address/0xf92cD566Ea4864356C5491c177A430C222d7e678",
        "assetContract": "https://etherscan.io/address/0x6FCE4A401B6B80ACe52baAefE4421Bd188e76F6f",
        "coingeckoId": "aave-mana-v1"
      }
    },
    {
      "chainId": 101,
      "address": "qhqzfH7AjeukUgqyPXncWHFXTBebFNu5QQUrzhJaLB4",
      "symbol": "waZRX",
      "name": "Aave Interest bearing ZRX (Wormhole)",
      "decimals": 9,
      "logoURI": "https://raw.githubusercontent.com/solana-labs/token-list/main/assets/mainnet/qhqzfH7AjeukUgqyPXncWHFXTBebFNu5QQUrzhJaLB4/logo.svg",
      "tags": [
        "wrapped",
        "wormhole"
      ],
      "extensions": {
        "address": "0x6Fb0855c404E09c47C3fBCA25f08d4E41f9F062f",
        "bridgeContract": "https://etherscan.io/address/0xf92cD566Ea4864356C5491c177A430C222d7e678",
        "assetContract": "https://etherscan.io/address/0x6Fb0855c404E09c47C3fBCA25f08d4E41f9F062f",
        "coingeckoId": "aave-zrx-v1"
      }
    },
    {
      "chainId": 101,
      "address": "FeU2J26AfMqh2mh7Cf4Lw1HRueAvAkZYxGr8njFNMeQ2",
      "symbol": "waSNX",
      "name": "Aave Interest bearing SNX (Wormhole)",
      "decimals": 9,
      "logoURI": "https://raw.githubusercontent.com/solana-labs/token-list/main/assets/mainnet/FeU2J26AfMqh2mh7Cf4Lw1HRueAvAkZYxGr8njFNMeQ2/logo.png",
      "tags": [
        "wrapped",
        "wormhole"
      ],
      "extensions": {
        "address": "0x328C4c80BC7aCa0834Db37e6600A6c49E12Da4DE",
        "bridgeContract": "https://etherscan.io/address/0xf92cD566Ea4864356C5491c177A430C222d7e678",
        "assetContract": "https://etherscan.io/address/0x328C4c80BC7aCa0834Db37e6600A6c49E12Da4DE",
        "coingeckoId": "aave-snx-v1"
      }
    },
    {
      "chainId": 101,
      "address": "GveRVvWTUH1s26YxyjUnXh1J5mMdu5crC2K2uQy26KXi",
      "symbol": "waWBTC",
      "name": "Aave Interest bearing WBTC (Wormhole)",
      "decimals": 8,
      "logoURI": "https://raw.githubusercontent.com/solana-labs/token-list/main/assets/mainnet/GveRVvWTUH1s26YxyjUnXh1J5mMdu5crC2K2uQy26KXi/logo.svg",
      "tags": [
        "wrapped",
        "wormhole"
      ],
      "extensions": {
        "address": "0xFC4B8ED459e00e5400be803A9BB3954234FD50e3",
        "bridgeContract": "https://etherscan.io/address/0xf92cD566Ea4864356C5491c177A430C222d7e678",
        "assetContract": "https://etherscan.io/address/0xFC4B8ED459e00e5400be803A9BB3954234FD50e3",
        "coingeckoId": "aave-wbtc-v1"
      }
    },
    {
      "chainId": 101,
      "address": "F2WgoHLwV4pfxN4WrUs2q6KkmFCsNorGYQ82oaPNUFLP",
      "symbol": "waBUSD",
      "name": "Aave Interest bearing Binance USD (Wormhole)",
      "decimals": 9,
      "logoURI": "https://raw.githubusercontent.com/solana-labs/token-list/main/assets/mainnet/F2WgoHLwV4pfxN4WrUs2q6KkmFCsNorGYQ82oaPNUFLP/logo.svg",
      "tags": [
        "wrapped",
        "wormhole"
      ],
      "extensions": {
        "address": "0x6Ee0f7BB50a54AB5253dA0667B0Dc2ee526C30a8",
        "bridgeContract": "https://etherscan.io/address/0xf92cD566Ea4864356C5491c177A430C222d7e678",
        "assetContract": "https://etherscan.io/address/0x6Ee0f7BB50a54AB5253dA0667B0Dc2ee526C30a8",
        "coingeckoId": "aave-busd-v1"
      }
    },
    {
      "chainId": 101,
      "address": "3rNUQJgvfZ5eFsZvCkvdYcbd9ZzS6YmtwQsoUTFKmVd4",
      "symbol": "waENJ",
      "name": "Aave Interest bearing ENJ (Wormhole)",
      "decimals": 9,
      "logoURI": "https://raw.githubusercontent.com/solana-labs/token-list/main/assets/mainnet/3rNUQJgvfZ5eFsZvCkvdYcbd9ZzS6YmtwQsoUTFKmVd4/logo.svg",
      "tags": [
        "wrapped",
        "wormhole"
      ],
      "extensions": {
        "address": "0x712DB54daA836B53Ef1EcBb9c6ba3b9Efb073F40",
        "bridgeContract": "https://etherscan.io/address/0xf92cD566Ea4864356C5491c177A430C222d7e678",
        "assetContract": "https://etherscan.io/address/0x712DB54daA836B53Ef1EcBb9c6ba3b9Efb073F40",
        "coingeckoId": "aave-enj-v1"
      }
    },
    {
      "chainId": 101,
      "address": "BHh8nyDwdUG4uyyQYNqGXGLHPyb83R6Y2fqJrNVKtTsT",
      "symbol": "waREN",
      "name": "Aave Interest bearing REN (Wormhole)",
      "decimals": 9,
      "logoURI": "https://raw.githubusercontent.com/solana-labs/token-list/main/assets/mainnet/BHh8nyDwdUG4uyyQYNqGXGLHPyb83R6Y2fqJrNVKtTsT/logo.png",
      "tags": [
        "wrapped",
        "wormhole"
      ],
      "extensions": {
        "address": "0x69948cC03f478B95283F7dbf1CE764d0fc7EC54C",
        "bridgeContract": "https://etherscan.io/address/0xf92cD566Ea4864356C5491c177A430C222d7e678",
        "assetContract": "https://etherscan.io/address/0x69948cC03f478B95283F7dbf1CE764d0fc7EC54C",
        "coingeckoId": "aave-ren-v1"
      }
    },
    {
      "chainId": 101,
      "address": "EE58FVYG1UoY6Givy3K3GSRde9sHMj6X1BnocHBtd3sz",
      "symbol": "waYFI",
      "name": "Aave Interest bearing YFI (Wormhole)",
      "decimals": 9,
      "logoURI": "https://raw.githubusercontent.com/solana-labs/token-list/main/assets/mainnet/EE58FVYG1UoY6Givy3K3GSRde9sHMj6X1BnocHBtd3sz/logo.png",
      "tags": [
        "wrapped",
        "wormhole"
      ],
      "extensions": {
        "address": "0x12e51E77DAAA58aA0E9247db7510Ea4B46F9bEAd",
        "bridgeContract": "https://etherscan.io/address/0xf92cD566Ea4864356C5491c177A430C222d7e678",
        "assetContract": "https://etherscan.io/address/0x12e51E77DAAA58aA0E9247db7510Ea4B46F9bEAd",
        "coingeckoId": "ayfi"
      }
    },
    {
      "chainId": 101,
      "address": "8aYsiHR6oVTAcFUzdXDhaPkgRbn4QYRCkdk3ATmAmY4p",
      "symbol": "waAAVE",
      "name": "Aave Interest bearing Aave Token (Wormhole)",
      "decimals": 9,
      "logoURI": "https://raw.githubusercontent.com/solana-labs/token-list/main/assets/mainnet/8aYsiHR6oVTAcFUzdXDhaPkgRbn4QYRCkdk3ATmAmY4p/logo.svg",
      "tags": [
        "wrapped",
        "wormhole"
      ],
      "extensions": {
        "address": "0xba3D9687Cf50fE253cd2e1cFeEdE1d6787344Ed5",
        "bridgeContract": "https://etherscan.io/address/0xf92cD566Ea4864356C5491c177A430C222d7e678",
        "assetContract": "https://etherscan.io/address/0xba3D9687Cf50fE253cd2e1cFeEdE1d6787344Ed5"
      }
    },
    {
      "chainId": 101,
      "address": "8kwCLkWbv4qTJPcbSV65tWdQmjURjBGRSv6VtC1JTiL8",
      "symbol": "waUNI",
      "name": "Aave Interest bearing Uniswap (Wormhole)",
      "decimals": 9,
      "logoURI": "https://raw.githubusercontent.com/solana-labs/token-list/main/assets/mainnet/8kwCLkWbv4qTJPcbSV65tWdQmjURjBGRSv6VtC1JTiL8/logo.png",
      "tags": [
        "wrapped",
        "wormhole"
      ],
      "extensions": {
        "address": "0xB124541127A0A657f056D9Dd06188c4F1b0e5aab",
        "bridgeContract": "https://etherscan.io/address/0xf92cD566Ea4864356C5491c177A430C222d7e678",
        "assetContract": "https://etherscan.io/address/0xB124541127A0A657f056D9Dd06188c4F1b0e5aab"
      }
    },
    {
      "chainId": 101,
      "address": "9NDu1wdjZ7GiY7foAXhia9h1wQU45oTUzyMZKJ31V7JA",
      "symbol": "wstkAAVE",
      "name": "Staked Aave (Wormhole)",
      "decimals": 9,
      "logoURI": "https://raw.githubusercontent.com/solana-labs/token-list/main/assets/mainnet/9NDu1wdjZ7GiY7foAXhia9h1wQU45oTUzyMZKJ31V7JA/logo.png",
      "tags": [
        "wrapped",
        "wormhole"
      ],
      "extensions": {
        "address": "0x4da27a545c0c5B758a6BA100e3a049001de870f5",
        "bridgeContract": "https://etherscan.io/address/0xf92cD566Ea4864356C5491c177A430C222d7e678",
        "assetContract": "https://etherscan.io/address/0x4da27a545c0c5B758a6BA100e3a049001de870f5"
      }
    },
    {
      "chainId": 101,
      "address": "GNQ1Goajm3Za8uC1Eptt2yfsrbnkZh2eMJoqxg54sj3o",
      "symbol": "wUniDAIETH",
      "name": "Uniswap DAI LP (Wormhole)",
      "decimals": 9,
      "logoURI": "https://raw.githubusercontent.com/solana-labs/token-list/main/assets/mainnet/GNQ1Goajm3Za8uC1Eptt2yfsrbnkZh2eMJoqxg54sj3o/logo.png",
      "tags": [
        "wrapped",
        "wormhole"
      ],
      "extensions": {
        "address": "0x2a1530C4C41db0B0b2bB646CB5Eb1A67b7158667",
        "bridgeContract": "https://etherscan.io/address/0xf92cD566Ea4864356C5491c177A430C222d7e678",
        "assetContract": "https://etherscan.io/address/0x2a1530C4C41db0B0b2bB646CB5Eb1A67b7158667"
      }
    },
    {
      "chainId": 101,
      "address": "7NFin546WNvWkhtfftfY77z8C1TrxLbUcKmw5TpHGGtC",
      "symbol": "wUniUSDCETH",
      "name": "Uniswap USDC LP (Wormhole)",
      "decimals": 9,
      "logoURI": "https://raw.githubusercontent.com/solana-labs/token-list/main/assets/mainnet/7NFin546WNvWkhtfftfY77z8C1TrxLbUcKmw5TpHGGtC/logo.png",
      "tags": [
        "wrapped",
        "wormhole"
      ],
      "extensions": {
        "address": "0x97deC872013f6B5fB443861090ad931542878126",
        "bridgeContract": "https://etherscan.io/address/0xf92cD566Ea4864356C5491c177A430C222d7e678",
        "assetContract": "https://etherscan.io/address/0x97deC872013f6B5fB443861090ad931542878126"
      }
    },
    {
      "chainId": 101,
      "address": "7gersKTtU65ERNBNTZKjYgKf7HypR7PDMprcuhQJChaq",
      "symbol": "wUnisETHETH",
      "name": "Uniswap sETH LP (Wormhole)",
      "decimals": 9,
      "logoURI": "https://raw.githubusercontent.com/solana-labs/token-list/main/assets/mainnet/7gersKTtU65ERNBNTZKjYgKf7HypR7PDMprcuhQJChaq/logo.png",
      "tags": [
        "wrapped",
        "wormhole"
      ],
      "extensions": {
        "address": "0xe9Cf7887b93150D4F2Da7dFc6D502B216438F244",
        "bridgeContract": "https://etherscan.io/address/0xf92cD566Ea4864356C5491c177A430C222d7e678",
        "assetContract": "https://etherscan.io/address/0xe9Cf7887b93150D4F2Da7dFc6D502B216438F244"
      }
    },
    {
      "chainId": 101,
      "address": "4aqNtSCr77eiEZJ9u9BhPErjEMju6FFdLeBKkE1pdxuK",
      "symbol": "wUniLENDETH",
      "name": "Uniswap LEND LP (Wormhole)",
      "decimals": 9,
      "logoURI": "https://raw.githubusercontent.com/solana-labs/token-list/main/assets/mainnet/4aqNtSCr77eiEZJ9u9BhPErjEMju6FFdLeBKkE1pdxuK/logo.png",
      "tags": [
        "wrapped",
        "wormhole"
      ],
      "extensions": {
        "address": "0xcaA7e4656f6A2B59f5f99c745F91AB26D1210DCe",
        "bridgeContract": "https://etherscan.io/address/0xf92cD566Ea4864356C5491c177A430C222d7e678",
        "assetContract": "https://etherscan.io/address/0xcaA7e4656f6A2B59f5f99c745F91AB26D1210DCe"
      }
    },
    {
      "chainId": 101,
      "address": "FDdoYCHwFghBSbnN6suvFR3VFw6kAzfhfGpkAQAGPLC3",
      "symbol": "wUniMKRETH",
      "name": "Uniswap MKR LP (Wormhole)",
      "decimals": 9,
      "logoURI": "https://raw.githubusercontent.com/solana-labs/token-list/main/assets/mainnet/FDdoYCHwFghBSbnN6suvFR3VFw6kAzfhfGpkAQAGPLC3/logo.png",
      "tags": [
        "wrapped",
        "wormhole"
      ],
      "extensions": {
        "address": "0x2C4Bd064b998838076fa341A83d007FC2FA50957",
        "bridgeContract": "https://etherscan.io/address/0xf92cD566Ea4864356C5491c177A430C222d7e678",
        "assetContract": "https://etherscan.io/address/0x2C4Bd064b998838076fa341A83d007FC2FA50957"
      }
    },
    {
      "chainId": 101,
      "address": "FSSTfbb1vh1TRe8Ja64hC65QTc7pPUhwHh5uTAWj5haH",
      "symbol": "wUniLINKETH",
      "name": "Uniswap LINK LP (Wormhole)",
      "decimals": 9,
      "logoURI": "https://raw.githubusercontent.com/solana-labs/token-list/main/assets/mainnet/FSSTfbb1vh1TRe8Ja64hC65QTc7pPUhwHh5uTAWj5haH/logo.png",
      "tags": [
        "wrapped",
        "wormhole"
      ],
      "extensions": {
        "address": "0xF173214C720f58E03e194085B1DB28B50aCDeeaD",
        "bridgeContract": "https://etherscan.io/address/0xf92cD566Ea4864356C5491c177A430C222d7e678",
        "assetContract": "https://etherscan.io/address/0xF173214C720f58E03e194085B1DB28B50aCDeeaD"
      }
    },
    {
      "chainId": 101,
      "address": "Aci9xBGywrgBxQoFnL6LCoCYuX5k6AqaYhimgSZ1Fhrk",
      "symbol": "waUniETH",
      "name": "Aave Interest bearing UniETH (Wormhole)",
      "decimals": 9,
      "logoURI": "https://raw.githubusercontent.com/solana-labs/token-list/main/assets/mainnet/Aci9xBGywrgBxQoFnL6LCoCYuX5k6AqaYhimgSZ1Fhrk/logo.png",
      "tags": [
        "wrapped",
        "wormhole"
      ],
      "extensions": {
        "address": "0x6179078872605396Ee62960917128F9477a5DdbB",
        "bridgeContract": "https://etherscan.io/address/0xf92cD566Ea4864356C5491c177A430C222d7e678",
        "assetContract": "https://etherscan.io/address/0x6179078872605396Ee62960917128F9477a5DdbB"
      }
    },
    {
      "chainId": 101,
      "address": "GqHK99sW4ym6zy6Kdoh8f7sb2c3qhtB3WRqeyPbAYfmy",
      "symbol": "waUniDAI",
      "name": "Aave Interest bearing UniDAI (Wormhole)",
      "decimals": 9,
      "logoURI": "https://raw.githubusercontent.com/solana-labs/token-list/main/assets/mainnet/GqHK99sW4ym6zy6Kdoh8f7sb2c3qhtB3WRqeyPbAYfmy/logo.png",
      "tags": [
        "wrapped",
        "wormhole"
      ],
      "extensions": {
        "address": "0x048930eec73c91B44b0844aEACdEBADC2F2b6efb",
        "bridgeContract": "https://etherscan.io/address/0xf92cD566Ea4864356C5491c177A430C222d7e678",
        "assetContract": "https://etherscan.io/address/0x048930eec73c91B44b0844aEACdEBADC2F2b6efb"
      }
    },
    {
      "chainId": 101,
      "address": "4e4TpGVJMYiz5UBrAXuNmiVJ9yvc7ppJeAn8sXmbnmDi",
      "symbol": "waUniUSDC",
      "name": "Aave Interest bearing UniUSDC (Wormhole)",
      "decimals": 6,
      "logoURI": "https://raw.githubusercontent.com/solana-labs/token-list/main/assets/mainnet/4e4TpGVJMYiz5UBrAXuNmiVJ9yvc7ppJeAn8sXmbnmDi/logo.png",
      "tags": [
        "wrapped",
        "wormhole"
      ],
      "extensions": {
        "address": "0xe02b2Ad63eFF3Ac1D5827cBd7AB9DD3DaC4f4AD0",
        "bridgeContract": "https://etherscan.io/address/0xf92cD566Ea4864356C5491c177A430C222d7e678",
        "assetContract": "https://etherscan.io/address/0xe02b2Ad63eFF3Ac1D5827cBd7AB9DD3DaC4f4AD0"
      }
    },
    {
      "chainId": 101,
      "address": "49LoAnQQdo9171zfcWRUoQLYSScrxXobbuwt14xjvfVm",
      "symbol": "waUniUSDT",
      "name": "Aave Interest bearing UniUSDT (Wormhole)",
      "decimals": 6,
      "logoURI": "https://raw.githubusercontent.com/solana-labs/token-list/main/assets/mainnet/49LoAnQQdo9171zfcWRUoQLYSScrxXobbuwt14xjvfVm/logo.png",
      "tags": [
        "wrapped",
        "wormhole"
      ],
      "extensions": {
        "address": "0xb977ee318010A5252774171494a1bCB98E7fab65",
        "bridgeContract": "https://etherscan.io/address/0xf92cD566Ea4864356C5491c177A430C222d7e678",
        "assetContract": "https://etherscan.io/address/0xb977ee318010A5252774171494a1bCB98E7fab65"
      }
    },
    {
      "chainId": 101,
      "address": "CvG3gtKYJtKRzEUgMeb42xnd8HDjESgLtyJqQ2kuLncp",
      "symbol": "waUniDAIETH",
      "name": "Aave Interest bearing UniDAIETH (Wormhole)",
      "decimals": 9,
      "logoURI": "https://raw.githubusercontent.com/solana-labs/token-list/main/assets/mainnet/CvG3gtKYJtKRzEUgMeb42xnd8HDjESgLtyJqQ2kuLncp/logo.svg",
      "tags": [
        "wrapped",
        "wormhole"
      ],
      "extensions": {
        "address": "0xBbBb7F2aC04484F7F04A2C2C16f20479791BbB44",
        "bridgeContract": "https://etherscan.io/address/0xf92cD566Ea4864356C5491c177A430C222d7e678",
        "assetContract": "https://etherscan.io/address/0xBbBb7F2aC04484F7F04A2C2C16f20479791BbB44"
      }
    },
    {
      "chainId": 101,
      "address": "GSv5ECZaMfaceZK4WKKzA4tKVDkqtfBASECcmYFWcy4G",
      "symbol": "waUniUSDCETH",
      "name": "Aave Interest bearing UniUSDCETH (Wormhole)",
      "decimals": 9,
      "logoURI": "https://raw.githubusercontent.com/solana-labs/token-list/main/assets/mainnet/GSv5ECZaMfaceZK4WKKzA4tKVDkqtfBASECcmYFWcy4G/logo.svg",
      "tags": [
        "wrapped",
        "wormhole"
      ],
      "extensions": {
        "address": "0x1D0e53A0e524E3CC92C1f0f33Ae268FfF8D7E7a5",
        "bridgeContract": "https://etherscan.io/address/0xf92cD566Ea4864356C5491c177A430C222d7e678",
        "assetContract": "https://etherscan.io/address/0x1D0e53A0e524E3CC92C1f0f33Ae268FfF8D7E7a5"
      }
    },
    {
      "chainId": 101,
      "address": "7LUdsedi7qpTJGnFpZo6mWqVtKKpccr9XrQGxJ2xUDPT",
      "symbol": "waUniSETHETH",
      "name": "Aave Interest bearing UniSETHETH (Wormhole)",
      "decimals": 9,
      "logoURI": "https://raw.githubusercontent.com/solana-labs/token-list/main/assets/mainnet/7LUdsedi7qpTJGnFpZo6mWqVtKKpccr9XrQGxJ2xUDPT/logo.svg",
      "tags": [
        "wrapped",
        "wormhole"
      ],
      "extensions": {
        "address": "0x84BBcaB430717ff832c3904fa6515f97fc63C76F",
        "bridgeContract": "https://etherscan.io/address/0xf92cD566Ea4864356C5491c177A430C222d7e678",
        "assetContract": "https://etherscan.io/address/0x84BBcaB430717ff832c3904fa6515f97fc63C76F"
      }
    },
    {
      "chainId": 101,
      "address": "Hc1zHQxg1k2JVwvuv3kqbCyZDEJYfDdNftBMab4EMUx9",
      "symbol": "waUniLENDETH",
      "name": "Aave Interest bearing UniLENDETH (Wormhole)",
      "decimals": 9,
      "logoURI": "https://raw.githubusercontent.com/solana-labs/token-list/main/assets/mainnet/Hc1zHQxg1k2JVwvuv3kqbCyZDEJYfDdNftBMab4EMUx9/logo.svg",
      "tags": [
        "wrapped",
        "wormhole"
      ],
      "extensions": {
        "address": "0xc88ebbf7C523f38Ef3eB8A151273C0F0dA421e63",
        "bridgeContract": "https://etherscan.io/address/0xf92cD566Ea4864356C5491c177A430C222d7e678",
        "assetContract": "https://etherscan.io/address/0xc88ebbf7C523f38Ef3eB8A151273C0F0dA421e63"
      }
    },
    {
      "chainId": 101,
      "address": "9PejEmx6NKDHgf6jpgAWwZsibURKifBakjzDQdtCtAXT",
      "symbol": "waUniMKRETH",
      "name": "Aave Interest bearing UniMKRETH (Wormhole)",
      "decimals": 9,
      "logoURI": "https://raw.githubusercontent.com/solana-labs/token-list/main/assets/mainnet/9PejEmx6NKDHgf6jpgAWwZsibURKifBakjzDQdtCtAXT/logo.svg",
      "tags": [
        "wrapped",
        "wormhole"
      ],
      "extensions": {
        "address": "0x8c69f7A4C9B38F1b48005D216c398Efb2F1Ce3e4",
        "bridgeContract": "https://etherscan.io/address/0xf92cD566Ea4864356C5491c177A430C222d7e678",
        "assetContract": "https://etherscan.io/address/0x8c69f7A4C9B38F1b48005D216c398Efb2F1Ce3e4"
      }
    },
    {
      "chainId": 101,
      "address": "KcHygDp4o7ENsHjevYM4T3u6R7KHa5VyvkJ7kpmJcYo",
      "symbol": "waUniLINKETH",
      "name": "Aave Interest bearing UniLINKETH (Wormhole)",
      "decimals": 9,
      "logoURI": "https://raw.githubusercontent.com/solana-labs/token-list/main/assets/mainnet/KcHygDp4o7ENsHjevYM4T3u6R7KHa5VyvkJ7kpmJcYo/logo.svg",
      "tags": [
        "wrapped",
        "wormhole"
      ],
      "extensions": {
        "address": "0x9548DB8b1cA9b6c757485e7861918b640390169c",
        "bridgeContract": "https://etherscan.io/address/0xf92cD566Ea4864356C5491c177A430C222d7e678",
        "assetContract": "https://etherscan.io/address/0x9548DB8b1cA9b6c757485e7861918b640390169c"
      }
    },
    {
      "chainId": 101,
      "address": "GNPAF84ZEtKYyfuY2fg8tZVwse7LpTSeyYPSyEKFqa2Y",
      "symbol": "waUSDT",
      "name": "Aave interest bearing USDT (Wormhole)",
      "decimals": 6,
      "logoURI": "https://raw.githubusercontent.com/solana-labs/token-list/main/assets/mainnet/GNPAF84ZEtKYyfuY2fg8tZVwse7LpTSeyYPSyEKFqa2Y/logo.svg",
      "tags": [
        "wrapped",
        "wormhole"
      ],
      "extensions": {
        "address": "0x3Ed3B47Dd13EC9a98b44e6204A523E766B225811",
        "bridgeContract": "https://etherscan.io/address/0xf92cD566Ea4864356C5491c177A430C222d7e678",
        "assetContract": "https://etherscan.io/address/0x3Ed3B47Dd13EC9a98b44e6204A523E766B225811",
        "coingeckoId": "aave-usdt"
      }
    },
    {
      "chainId": 101,
      "address": "3QTknQ3i27rDKm5hvBaScFLQ34xX9N7J7XfEFwy27qbZ",
      "symbol": "waWBTC",
      "name": "Aave interest bearing WBTC (Wormhole)",
      "decimals": 8,
      "logoURI": "https://raw.githubusercontent.com/solana-labs/token-list/main/assets/mainnet/3QTknQ3i27rDKm5hvBaScFLQ34xX9N7J7XfEFwy27qbZ/logo.svg",
      "tags": [
        "wrapped",
        "wormhole"
      ],
      "extensions": {
        "address": "0x9ff58f4fFB29fA2266Ab25e75e2A8b3503311656",
        "bridgeContract": "https://etherscan.io/address/0xf92cD566Ea4864356C5491c177A430C222d7e678",
        "assetContract": "https://etherscan.io/address/0x9ff58f4fFB29fA2266Ab25e75e2A8b3503311656",
        "coingeckoId": "aave-wbtc"
      }
    },
    {
      "chainId": 101,
      "address": "EbpkofeWyiQouGyxQAgXxEyGtjgq13NSucX3CNvucNpb",
      "symbol": "waWETH",
      "name": "Aave interest bearing WETH (Wormhole)",
      "decimals": 9,
      "logoURI": "https://raw.githubusercontent.com/solana-labs/token-list/main/assets/mainnet/EbpkofeWyiQouGyxQAgXxEyGtjgq13NSucX3CNvucNpb/logo.png",
      "tags": [
        "wrapped",
        "wormhole"
      ],
      "extensions": {
        "address": "0x030bA81f1c18d280636F32af80b9AAd02Cf0854e",
        "bridgeContract": "https://etherscan.io/address/0xf92cD566Ea4864356C5491c177A430C222d7e678",
        "assetContract": "https://etherscan.io/address/0x030bA81f1c18d280636F32af80b9AAd02Cf0854e"
      }
    },
    {
      "chainId": 101,
      "address": "67uaa3Z7SX7GC6dqSTjpJLnySLXZpCAK9MHMi3232Bfb",
      "symbol": "waYFI",
      "name": "Aave interest bearing YFI (Wormhole)",
      "decimals": 9,
      "logoURI": "https://raw.githubusercontent.com/solana-labs/token-list/main/assets/mainnet/67uaa3Z7SX7GC6dqSTjpJLnySLXZpCAK9MHMi3232Bfb/logo.svg",
      "tags": [
        "wrapped",
        "wormhole"
      ],
      "extensions": {
        "address": "0x5165d24277cD063F5ac44Efd447B27025e888f37",
        "bridgeContract": "https://etherscan.io/address/0xf92cD566Ea4864356C5491c177A430C222d7e678",
        "assetContract": "https://etherscan.io/address/0x5165d24277cD063F5ac44Efd447B27025e888f37"
      }
    },
    {
      "chainId": 101,
      "address": "9xS6et5uvQ64QsmaGMfzfXrwTsfYPjwEWuiPnBGFgfw",
      "symbol": "waZRX",
      "name": "Aave interest bearing ZRX (Wormhole)",
      "decimals": 9,
      "logoURI": "https://raw.githubusercontent.com/solana-labs/token-list/main/assets/mainnet/9xS6et5uvQ64QsmaGMfzfXrwTsfYPjwEWuiPnBGFgfw/logo.svg",
      "tags": [
        "wrapped",
        "wormhole"
      ],
      "extensions": {
        "address": "0xDf7FF54aAcAcbFf42dfe29DD6144A69b629f8C9e",
        "bridgeContract": "https://etherscan.io/address/0xf92cD566Ea4864356C5491c177A430C222d7e678",
        "assetContract": "https://etherscan.io/address/0xDf7FF54aAcAcbFf42dfe29DD6144A69b629f8C9e",
        "coingeckoId": "aave-zrx"
      }
    },
    {
      "chainId": 101,
      "address": "2TZ8s2FwtWqJrWpdFsSf2uM2Fvjw474n6HhTdTEWoLor",
      "symbol": "waUNI",
      "name": "Aave interest bearing UNI (Wormhole)",
      "decimals": 9,
      "logoURI": "https://raw.githubusercontent.com/solana-labs/token-list/main/assets/mainnet/2TZ8s2FwtWqJrWpdFsSf2uM2Fvjw474n6HhTdTEWoLor/logo.svg",
      "tags": [
        "wrapped",
        "wormhole"
      ],
      "extensions": {
        "address": "0xB9D7CB55f463405CDfBe4E90a6D2Df01C2B92BF1",
        "bridgeContract": "https://etherscan.io/address/0xf92cD566Ea4864356C5491c177A430C222d7e678",
        "assetContract": "https://etherscan.io/address/0xB9D7CB55f463405CDfBe4E90a6D2Df01C2B92BF1"
      }
    },
    {
      "chainId": 101,
      "address": "G1o2fHZXyPCeAEcY4o6as7SmVaUu65DRhcq1S4Cfap9T",
      "symbol": "waAAVE",
      "name": "Aave interest bearing AAVE (Wormhole)",
      "decimals": 9,
      "logoURI": "https://raw.githubusercontent.com/solana-labs/token-list/main/assets/mainnet/G1o2fHZXyPCeAEcY4o6as7SmVaUu65DRhcq1S4Cfap9T/logo.svg",
      "tags": [
        "wrapped",
        "wormhole"
      ],
      "extensions": {
        "address": "0xFFC97d72E13E01096502Cb8Eb52dEe56f74DAD7B",
        "bridgeContract": "https://etherscan.io/address/0xf92cD566Ea4864356C5491c177A430C222d7e678",
        "assetContract": "https://etherscan.io/address/0xFFC97d72E13E01096502Cb8Eb52dEe56f74DAD7B"
      }
    },
    {
      "chainId": 101,
      "address": "8PeWkyvCDHpSgT5oiGFgZQtXSRBij7ZFLJTHAGBntRDH",
      "symbol": "waBAT",
      "name": "Aave interest bearing BAT (Wormhole)",
      "decimals": 9,
      "logoURI": "https://raw.githubusercontent.com/solana-labs/token-list/main/assets/mainnet/8PeWkyvCDHpSgT5oiGFgZQtXSRBij7ZFLJTHAGBntRDH/logo.svg",
      "tags": [
        "wrapped",
        "wormhole"
      ],
      "extensions": {
        "address": "0x05Ec93c0365baAeAbF7AefFb0972ea7ECdD39CF1",
        "bridgeContract": "https://etherscan.io/address/0xf92cD566Ea4864356C5491c177A430C222d7e678",
        "assetContract": "https://etherscan.io/address/0x05Ec93c0365baAeAbF7AefFb0972ea7ECdD39CF1",
        "coingeckoId": "aave-bat"
      }
    },
    {
      "chainId": 101,
      "address": "67opsuaXQ3JRSJ1mmF7aPLSq6JaZcwAmXwcMzUN5PSMv",
      "symbol": "waBUSD",
      "name": "Aave interest bearing BUSD (Wormhole)",
      "decimals": 9,
      "logoURI": "https://raw.githubusercontent.com/solana-labs/token-list/main/assets/mainnet/67opsuaXQ3JRSJ1mmF7aPLSq6JaZcwAmXwcMzUN5PSMv/logo.svg",
      "tags": [
        "wrapped",
        "wormhole"
      ],
      "extensions": {
        "address": "0xA361718326c15715591c299427c62086F69923D9",
        "bridgeContract": "https://etherscan.io/address/0xf92cD566Ea4864356C5491c177A430C222d7e678",
        "assetContract": "https://etherscan.io/address/0xA361718326c15715591c299427c62086F69923D9",
        "coingeckoId": "aave-busd"
      }
    },
    {
      "chainId": 101,
      "address": "4JrrHRS56i9GZkSmGaCY3ZsxMo3JEqQviU64ki7ZJPak",
      "symbol": "waDAI",
      "name": "Aave interest bearing DAI (Wormhole)",
      "decimals": 9,
      "logoURI": "https://raw.githubusercontent.com/solana-labs/token-list/main/assets/mainnet/4JrrHRS56i9GZkSmGaCY3ZsxMo3JEqQviU64ki7ZJPak/logo.svg",
      "tags": [
        "wrapped",
        "wormhole"
      ],
      "extensions": {
        "address": "0x028171bCA77440897B824Ca71D1c56caC55b68A3",
        "bridgeContract": "https://etherscan.io/address/0xf92cD566Ea4864356C5491c177A430C222d7e678",
        "assetContract": "https://etherscan.io/address/0x028171bCA77440897B824Ca71D1c56caC55b68A3",
        "coingeckoId": "aave-dai"
      }
    },
    {
      "chainId": 101,
      "address": "3LmfKjsSU9hdxfZfcr873DMNR5nnrk8EvdueXg1dTSin",
      "symbol": "waENJ",
      "name": "Aave interest bearing ENJ (Wormhole)",
      "decimals": 9,
      "logoURI": "https://raw.githubusercontent.com/solana-labs/token-list/main/assets/mainnet/3LmfKjsSU9hdxfZfcr873DMNR5nnrk8EvdueXg1dTSin/logo.svg",
      "tags": [
        "wrapped",
        "wormhole"
      ],
      "extensions": {
        "address": "0xaC6Df26a590F08dcC95D5a4705ae8abbc88509Ef",
        "bridgeContract": "https://etherscan.io/address/0xf92cD566Ea4864356C5491c177A430C222d7e678",
        "assetContract": "https://etherscan.io/address/0xaC6Df26a590F08dcC95D5a4705ae8abbc88509Ef",
        "coingeckoId": "aave-enj"
      }
    },
    {
      "chainId": 101,
      "address": "7VD2Gosm34hB7kughTqu1N3sW92hq3XwKLTi1N1tdKrj",
      "symbol": "waKNC",
      "name": "Aave interest bearing KNC (Wormhole)",
      "decimals": 9,
      "logoURI": "https://raw.githubusercontent.com/solana-labs/token-list/main/assets/mainnet/7VD2Gosm34hB7kughTqu1N3sW92hq3XwKLTi1N1tdKrj/logo.svg",
      "tags": [
        "wrapped",
        "wormhole"
      ],
      "extensions": {
        "address": "0x39C6b3e42d6A679d7D776778Fe880BC9487C2EDA",
        "bridgeContract": "https://etherscan.io/address/0xf92cD566Ea4864356C5491c177A430C222d7e678",
        "assetContract": "https://etherscan.io/address/0x39C6b3e42d6A679d7D776778Fe880BC9487C2EDA",
        "coingeckoId": "aave-knc"
      }
    },
    {
      "chainId": 101,
      "address": "4erbVWFvdvS5P8ews7kUjqfpCQbA8vurnWyvRLsnZJgv",
      "symbol": "waLINK",
      "name": "Aave interest bearing LINK (Wormhole)",
      "decimals": 9,
      "logoURI": "https://raw.githubusercontent.com/solana-labs/token-list/main/assets/mainnet/4erbVWFvdvS5P8ews7kUjqfpCQbA8vurnWyvRLsnZJgv/logo.svg",
      "tags": [
        "wrapped",
        "wormhole"
      ],
      "extensions": {
        "address": "0xa06bC25B5805d5F8d82847D191Cb4Af5A3e873E0",
        "bridgeContract": "https://etherscan.io/address/0xf92cD566Ea4864356C5491c177A430C222d7e678",
        "assetContract": "https://etherscan.io/address/0xa06bC25B5805d5F8d82847D191Cb4Af5A3e873E0",
        "coingeckoId": "aave-link"
      }
    },
    {
      "chainId": 101,
      "address": "AXJWqG4SpAEwkMjKYkarKwv6Qfz5rLU3cwt5KtrDAAYe",
      "symbol": "waMANA",
      "name": "Aave interest bearing MANA (Wormhole)",
      "decimals": 9,
      "logoURI": "https://raw.githubusercontent.com/solana-labs/token-list/main/assets/mainnet/AXJWqG4SpAEwkMjKYkarKwv6Qfz5rLU3cwt5KtrDAAYe/logo.svg",
      "tags": [
        "wrapped",
        "wormhole"
      ],
      "extensions": {
        "address": "0xa685a61171bb30d4072B338c80Cb7b2c865c873E",
        "bridgeContract": "https://etherscan.io/address/0xf92cD566Ea4864356C5491c177A430C222d7e678",
        "assetContract": "https://etherscan.io/address/0xa685a61171bb30d4072B338c80Cb7b2c865c873E",
        "coingeckoId": "aave-mana"
      }
    },
    {
      "chainId": 101,
      "address": "4kJmfagJzQFuwto5RX6f1xScWYbEVBzEpdjmiqTCnzjJ",
      "symbol": "waMKR",
      "name": "Aave interest bearing MKR (Wormhole)",
      "decimals": 9,
      "logoURI": "https://raw.githubusercontent.com/solana-labs/token-list/main/assets/mainnet/4kJmfagJzQFuwto5RX6f1xScWYbEVBzEpdjmiqTCnzjJ/logo.svg",
      "tags": [
        "wrapped",
        "wormhole"
      ],
      "extensions": {
        "address": "0xc713e5E149D5D0715DcD1c156a020976e7E56B88",
        "bridgeContract": "https://etherscan.io/address/0xf92cD566Ea4864356C5491c177A430C222d7e678",
        "assetContract": "https://etherscan.io/address/0xc713e5E149D5D0715DcD1c156a020976e7E56B88",
        "coingeckoId": "aave-mkr"
      }
    },
    {
      "chainId": 101,
      "address": "DN8jPo8YZTXhLMyDMKcnwFuKqY8wfn2UrpX8ct4rc8Bc",
      "symbol": "waREN",
      "name": "Aave interest bearing REN (Wormhole)",
      "decimals": 9,
      "logoURI": "https://raw.githubusercontent.com/solana-labs/token-list/main/assets/mainnet/DN8jPo8YZTXhLMyDMKcnwFuKqY8wfn2UrpX8ct4rc8Bc/logo.svg",
      "tags": [
        "wrapped",
        "wormhole"
      ],
      "extensions": {
        "address": "0xCC12AbE4ff81c9378D670De1b57F8e0Dd228D77a",
        "bridgeContract": "https://etherscan.io/address/0xf92cD566Ea4864356C5491c177A430C222d7e678",
        "assetContract": "https://etherscan.io/address/0xCC12AbE4ff81c9378D670De1b57F8e0Dd228D77a",
        "coingeckoId": "aave-ren"
      }
    },
    {
      "chainId": 101,
      "address": "HWbJZXJ7s1D1zi5P7yVgRUmZPXvYSFv6vsYU765Ti422",
      "symbol": "waSNX",
      "name": "Aave interest bearing SNX (Wormhole)",
      "decimals": 9,
      "logoURI": "https://raw.githubusercontent.com/solana-labs/token-list/main/assets/mainnet/HWbJZXJ7s1D1zi5P7yVgRUmZPXvYSFv6vsYU765Ti422/logo.svg",
      "tags": [
        "wrapped",
        "wormhole"
      ],
      "extensions": {
        "address": "0x35f6B052C598d933D69A4EEC4D04c73A191fE6c2",
        "bridgeContract": "https://etherscan.io/address/0xf92cD566Ea4864356C5491c177A430C222d7e678",
        "assetContract": "https://etherscan.io/address/0x35f6B052C598d933D69A4EEC4D04c73A191fE6c2",
        "coingeckoId": "aave-snx"
      }
    },
    {
      "chainId": 101,
      "address": "2LForywWWpHzmR5NjSEyF1kcw9ffyLuJX7V7hne2fHfY",
      "symbol": "waSUSD",
      "name": "Aave interest bearing SUSD (Wormhole)",
      "decimals": 9,
      "logoURI": "https://raw.githubusercontent.com/solana-labs/token-list/main/assets/mainnet/2LForywWWpHzmR5NjSEyF1kcw9ffyLuJX7V7hne2fHfY/logo.svg",
      "tags": [
        "wrapped",
        "wormhole"
      ],
      "extensions": {
        "address": "0x6C5024Cd4F8A59110119C56f8933403A539555EB",
        "bridgeContract": "https://etherscan.io/address/0xf92cD566Ea4864356C5491c177A430C222d7e678",
        "assetContract": "https://etherscan.io/address/0x6C5024Cd4F8A59110119C56f8933403A539555EB",
        "coingeckoId": "aave-susd"
      }
    },
    {
      "chainId": 101,
      "address": "Badj3S29a2u1auxmijwg5vGjhPLb1K6WLPoigtWjKPXp",
      "symbol": "waTUSD",
      "name": "Aave interest bearing TUSD (Wormhole)",
      "decimals": 9,
      "logoURI": "https://raw.githubusercontent.com/solana-labs/token-list/main/assets/mainnet/Badj3S29a2u1auxmijwg5vGjhPLb1K6WLPoigtWjKPXp/logo.svg",
      "tags": [
        "wrapped",
        "wormhole"
      ],
      "extensions": {
        "address": "0x101cc05f4A51C0319f570d5E146a8C625198e636",
        "bridgeContract": "https://etherscan.io/address/0xf92cD566Ea4864356C5491c177A430C222d7e678",
        "assetContract": "https://etherscan.io/address/0x101cc05f4A51C0319f570d5E146a8C625198e636",
        "coingeckoId": "aave-tusd"
      }
    },
    {
      "chainId": 101,
      "address": "BZCPpva12M9SqJgcpf8jtP9Si6rMANFoUR3i7nchha7M",
      "symbol": "waUSDC",
      "name": "Aave interest bearing USDC (Wormhole)",
      "decimals": 9,
      "logoURI": "https://raw.githubusercontent.com/solana-labs/token-list/main/assets/mainnet/BZCPpva12M9SqJgcpf8jtP9Si6rMANFoUR3i7nchha7M/logo.svg",
      "tags": [
        "wrapped",
        "wormhole"
      ],
      "extensions": {
        "address": "0xBcca60bB61934080951369a648Fb03DF4F96263C",
        "bridgeContract": "https://etherscan.io/address/0xf92cD566Ea4864356C5491c177A430C222d7e678",
        "assetContract": "https://etherscan.io/address/0xBcca60bB61934080951369a648Fb03DF4F96263C",
        "coingeckoId": "aave-usdc"
      }
    },
    {
      "chainId": 101,
      "address": "D3ajQoyBGJz3JCXCPsxHZJbLQKGt9UgxLavgurieGNcD",
      "symbol": "wSDT",
      "name": "Stake DAO Token (Wormhole)",
      "decimals": 9,
      "logoURI": "https://raw.githubusercontent.com/solana-labs/token-list/main/assets/mainnet/D3ajQoyBGJz3JCXCPsxHZJbLQKGt9UgxLavgurieGNcD/logo.png",
      "tags": [
        "wrapped",
        "wormhole"
      ],
      "extensions": {
        "address": "0x73968b9a57c6e53d41345fd57a6e6ae27d6cdb2f",
        "bridgeContract": "https://etherscan.io/address/0xf92cD566Ea4864356C5491c177A430C222d7e678",
        "assetContract": "https://etherscan.io/address/0x73968b9a57c6e53d41345fd57a6e6ae27d6cdb2f",
        "coingeckoId": "stake-dao"
      }
    },
    {
      "chainId": 101,
      "address": "4pk3pf9nJDN1im1kNwWJN1ThjE8pCYCTexXYGyFjqKVf",
      "symbol": "oDOP",
      "name": "Dominican Pesos",
      "decimals": 9,
      "logoURI": "https://raw.githubusercontent.com/solana-labs/token-list/main/assets/mainnet/4pk3pf9nJDN1im1kNwWJN1ThjE8pCYCTexXYGyFjqKVf/logo.png",
      "tags": [
        "stablecoin"
      ],
      "extensions": {
        "website": "https://Odop.io/"
      }
    },
    {
      "chainId": 101,
      "address": "5kjfp2qfRbqCXTQeUYgHNnTLf13eHoKjC5hHynW9DvQE",
      "symbol": "AAPE",
      "name": "AAPE",
      "decimals": 9,
      "logoURI": "https://raw.githubusercontent.com/solana-labs/token-list/main/assets/mainnet/5kjfp2qfRbqCXTQeUYgHNnTLf13eHoKjC5hHynW9DvQE/logo.png",
      "tags": [],
      "extensions": {
        "website": "https://aape.io/"
      }
    },
    {
      "chainId": 101,
      "address": "3K6rftdAaQYMPunrtNRHgnK2UAtjm2JwyT2oCiTDouYE",
      "symbol": "XCOPE",
      "name": "XCOPE",
      "decimals": 0,
      "logoURI": "https://raw.githubusercontent.com/solana-labs/token-list/main/assets/mainnet/3K6rftdAaQYMPunrtNRHgnK2UAtjm2JwyT2oCiTDouYE/logo.png",
      "tags": [
        "trading",
        "index",
        "Algos"
      ],
      "extensions": {
        "website": "https://www.unlimitedcope.com/",
        "serumV3Usdc": "7MpMwArporUHEGW7quUpkPZp5L5cHPs9eKUfKCdaPHq2",
        "coingeckoId": "cope"
      }
    },
    {
      "chainId": 101,
      "address": "8HGyAAB1yoM1ttS7pXjHMa3dukTFGQggnFFH3hJZgzQh",
      "symbol": "COPE",
      "name": "COPE",
      "decimals": 6,
      "logoURI": "https://raw.githubusercontent.com/solana-labs/token-list/main/assets/mainnet/8HGyAAB1yoM1ttS7pXjHMa3dukTFGQggnFFH3hJZgzQh/logo.png",
      "tags": [
        "trading",
        "index",
        "Algos"
      ],
      "extensions": {
        "website": "https://www.unlimitedcope.com/",
        "serumV3Usdc": "6fc7v3PmjZG9Lk2XTot6BywGyYLkBQuzuFKd4FpCsPxk",
        "coingeckoId": "cope"
      }
    },
    {
      "chainId": 101,
      "address": "2prC8tcVsXwVJAinhxd2zeMeWMWaVyzPoQeLKyDZRFKd",
      "symbol": "MCAPS",
      "name": "Mango Market Caps",
      "decimals": 0,
      "logoURI": "https://raw.githubusercontent.com/solana-labs/token-list/main/assets/mainnet/2prC8tcVsXwVJAinhxd2zeMeWMWaVyzPoQeLKyDZRFKd/logo.png",
      "tags": [
        "mango"
      ],
      "extensions": {
        "website": "https://initialcapoffering.com/",
        "coingeckoId": "mango-market-caps"
      }
    },
    {
      "chainId": 101,
      "address": "2reKm5Y9rmAWfaw5jraYz1BXwGLHMofGMs3iNoBLt4VC",
      "symbol": "DOCE",
      "name": "Doce Finance",
      "decimals": 6,
      "logoURI": "https://raw.githubusercontent.com/solana-labs/token-list/main/assets/mainnet/2reKm5Y9rmAWfaw5jraYz1BXwGLHMofGMs3iNoBLt4VC/logo.png",
      "tags": [],
      "extensions": {
        "website": "https://swap.doce.finance/"
      }
    },
    {
      "chainId": 101,
      "address": "E1PvPRPQvZNivZbXRL61AEGr71npZQ5JGxh4aWX7q9QA",
      "symbol": "INO",
      "name": "iNo Token",
      "decimals": 9,
      "logoURI": "https://raw.githubusercontent.com/solana-labs/token-list/main/assets/mainnet/E1PvPRPQvZNivZbXRL61AEGr71npZQ5JGxh4aWX7q9QA/logo.png",
      "tags": [],
      "extensions": {
        "website": "https://ino.llegrand.fr/"
      }
    },
    {
      "chainId": 101,
      "address": "8PMHT4swUMtBzgHnh5U564N5sjPSiUz2cjEQzFnnP1Fo",
      "symbol": "ROPE",
      "name": "Rope Token",
      "decimals": 9,
      "logoURI": "https://raw.githubusercontent.com/solana-labs/token-list/main/assets/mainnet/8PMHT4swUMtBzgHnh5U564N5sjPSiUz2cjEQzFnnP1Fo/logo.svg",
      "tags": [],
      "extensions": {
        "website": "https://ropesolana.com/",
        "coingeckoId": "rope-token",
        "serumV3Usdc": "4Sg1g8U2ZuGnGYxAhc6MmX9MX7yZbrrraPkCQ9MdCPtF",
        "waterfallbot": "https://bit.ly/ROPEwaterfall"
      }
    },
    {
      "chainId": 101,
      "address": "5dhkWqrq37F92jBmEyhQP1vbMkbVRz59V7288HH2wBC7",
      "symbol": "SLOCK",
      "name": "SOLLock",
      "decimals": 9,
      "logoURI": "https://raw.githubusercontent.com/solana-labs/token-list/main/assets/mainnet/5dhkWqrq37F92jBmEyhQP1vbMkbVRz59V7288HH2wBC7/logo.png",
      "tags": [
        "utility-token"
      ],
      "extensions": {
        "website": "https://sollock.org/",
        "twitter": "https://twitter.com/@SOLLockOfficial",
        "github": "https://github.com/SOLLock",
        "tgann": "https://t.me/SOLLockAnn",
        "tggroup": "https://t.me/SOLLock"
      }
    },
    {
      "chainId": 101,
      "address": "ETAtLmCmsoiEEKfNrHKJ2kYy3MoABhU6NQvpSfij5tDs",
      "symbol": "MEDIA",
      "name": "Media Network",
      "decimals": 6,
      "logoURI": "https://raw.githubusercontent.com/solana-labs/token-list/main/assets/mainnet/ETAtLmCmsoiEEKfNrHKJ2kYy3MoABhU6NQvpSfij5tDs/logo.png",
      "tags": [
        "utility-token"
      ],
      "extensions": {
        "website": "https://media.network/",
        "coingeckoId": "media-network",
        "serumV3Usdc": "FfiqqvJcVL7oCCu8WQUMHLUC2dnHQPAPjTdSzsERFWjb",
        "waterfallbot": "https://bit.ly/MEDIAwaterfall"
      }
    },
    {
      "chainId": 101,
      "address": "StepAscQoEioFxxWGnh2sLBDFp9d8rvKz2Yp39iDpyT",
      "symbol": "STEP",
      "name": "Step",
      "decimals": 9,
      "logoURI": "https://raw.githubusercontent.com/solana-labs/token-list/main/assets/mainnet/StepAscQoEioFxxWGnh2sLBDFp9d8rvKz2Yp39iDpyT/logo.png",
      "tags": [
        "utility-token"
      ],
      "extensions": {
        "website": "https://step.finance/",
        "twitter": "https://twitter.com/StepFinance_",
        "coingeckoId": "step-finance",
        "serumV3Usdc": "97qCB4cAVSTthvJu3eNoEx6AY6DLuRDtCoPm5Tdyg77S",
        "waterfallbot": "https://bit.ly/STEPwaterfall"
      }
    },
    {
      "chainId": 101,
      "address": "7Geyz6iiRe8buvunsU6TXndxnpLt9mg6iPxqhn6cr3c6",
      "symbol": "ANFT",
      "name": "AffinityLabs",
      "decimals": 9,
      "logoURI": "https://raw.githubusercontent.com/solana-labs/token-list/main/assets/mainnet/7Geyz6iiRe8buvunsU6TXndxnpLt9mg6iPxqhn6cr3c6/logo.png",
      "tags": [
        "nft"
      ],
      "extensions": {
        "website": "https://affinitylabs.tech/"
      }
    },
    {
      "chainId": 102,
      "address": "So11111111111111111111111111111111111111112",
      "symbol": "wSOL",
      "name": "Wrapped SOL",
      "decimals": 9,
      "logoURI": "https://raw.githubusercontent.com/solana-labs/token-list/main/assets/mainnet/So11111111111111111111111111111111111111112/logo.png",
      "tags": [],
      "extensions": {
        "website": "https://www.solana.com/",
        "coingeckoId": "solana"
      }
    },
    {
      "chainId": 102,
      "address": "CpMah17kQEL2wqyMKt3mZBdTnZbkbfx4nqmQMFDP5vwp",
      "symbol": "USDC",
      "name": "USD Coin",
      "decimals": 6,
      "logoURI": "https://raw.githubusercontent.com/solana-labs/token-list/main/assets/mainnet/CpMah17kQEL2wqyMKt3mZBdTnZbkbfx4nqmQMFDP5vwp/logo.png",
      "tags": [
        "stablecoin"
      ],
      "extensions": {
        "website": "https://www.centre.io/",
        "coingeckoId": "usd-coin"
      }
    },
    {
      "chainId": 102,
      "address": "Gmk71cM7j2RMorRsQrsyysM4HsByQx5PuDGtDdqGLWCS",
      "symbol": "spSOL",
      "name": "Stake pool SOL",
      "decimals": 9,
      "logoURI": "https://raw.githubusercontent.com/solana-labs/token-list/main/assets/mainnet/Gmk71cM7j2RMorRsQrsyysM4HsByQx5PuDGtDdqGLWCS/logo.png",
      "tags": [
        "stake-pool"
      ],
      "extensions": {
        "website": "https://www.solana.com/"
      }
    },
    {
      "chainId": 102,
      "address": "2jQc2jDHVCewoWsQJK7JPLetP7UjqXvaFdno8rtrD8Kg",
      "symbol": "sHOG",
      "name": "sHOG",
      "decimals": 6,
      "tags": [
        "stablecoin"
      ]
    },
    {
      "chainId": 103,
      "address": "So11111111111111111111111111111111111111112",
      "symbol": "SOL",
      "name": "Wrapped SOL",
      "decimals": 9,
      "logoURI": "https://raw.githubusercontent.com/solana-labs/token-list/main/assets/mainnet/So11111111111111111111111111111111111111112/logo.png",
      "tags": [],
      "extensions": {
        "coingeckoId": "solana"
      }
    },
    {
      "chainId": 103,
      "address": "7Cab8z1Lz1bTC9bQNeY7VQoZw5a2YbZoxmvFSvPgcTEL",
      "symbol": "LGGD",
      "name": "LGG Dev Fan Token",
      "decimals": 0,
      "logoURI": "https://raw.githubusercontent.com/solana-labs/token-list/main/assets/mainnet/7Cab8z1Lz1bTC9bQNeY7VQoZw5a2YbZoxmvFSvPgcTEL/logo.png",
      "tags": [
        "LGG"
      ],
      "extensions": {
        "website": "https://lgg-hacks.art"
      }
    },
    {
      "chainId": 103,
      "address": "DEhAasscXF4kEGxFgJ3bq4PpVGp5wyUxMRvn6TzGVHaw",
      "symbol": "XYZ",
      "name": "XYZ Test",
      "decimals": 0,
      "logoURI": "https://raw.githubusercontent.com/solana-labs/token-list/main/assets/mainnet/DEhAasscXF4kEGxFgJ3bq4PpVGp5wyUxMRvn6TzGVHaw/logo.png",
      "tags": []
    },
    {
      "chainId": 103,
      "address": "2rg5syU3DSwwWs778FQ6yczDKhS14NM3vP4hqnkJ2jsM",
      "symbol": "pSOL",
      "name": "SOL stake pool",
      "decimals": 9,
      "logoURI": "https://raw.githubusercontent.com/solana-labs/token-list/main/assets/mainnet/2rg5syU3DSwwWs778FQ6yczDKhS14NM3vP4hqnkJ2jsM/logo.png",
      "tags": [],
      "extensions": {
        "website": "https://solana.com/",
        "background": "https://solana.com/static/8c151e179d2d7e80255bdae6563209f2/6833b/validators.webp"
      }
    },
    {
      "chainId": 103,
      "address": "SRMuApVNdxXokk5GT7XD5cUUgXMBCoAz2LHeuAoKWRt",
      "symbol": "SRM",
      "name": "Serum",
      "decimals": 6,
      "logoURI": "https://raw.githubusercontent.com/solana-labs/token-list/main/assets/mainnet/SRMuApVNdxXokk5GT7XD5cUUgXMBCoAz2LHeuAoKWRt/logo.png",
      "tags": [],
      "extensions": {
        "website": "https://projectserum.com/",
        "coingeckoId": "serum"
      }
    },
    {
      "chainId": 103,
      "address": "7STJWT74tAZzhbNNPRH8WuGDy9GZg27968EwALWuezrH",
      "symbol": "wSUSHI",
      "name": "SushiSwap (Wormhole)",
      "decimals": 9,
      "logoURI": "https://raw.githubusercontent.com/solana-labs/token-list/main/assets/mainnet/7STJWT74tAZzhbNNPRH8WuGDy9GZg27968EwALWuezrH/logo.png",
      "tags": [
        "wrapped",
        "wormhole"
      ],
      "extensions": {
        "website": "https://sushi.com",
        "background": "https://sushi.com/static/media/Background-sm.fd449814.jpg/",
        "address": "0x6B3595068778DD592e39A122f4f5a5cF09C90fE2",
        "bridgeContract": "https://etherscan.io/address/0xf92cD566Ea4864356C5491c177A430C222d7e678",
        "assetContract": "https://etherscan.io/address/0x6B3595068778DD592e39A122f4f5a5cF09C90fE2",
        "coingeckoId": "sushi"
      }
    },
    {
      "chainId": 103,
      "address": "3aMbgP7aGsP1sVcFKc6j65zu7UiziP57SMFzf6ptiCSX",
      "symbol": "sHOG",
      "name": "Devnet StableHog",
      "decimals": 6,
      "logoURI": "https://raw.githubusercontent.com/solana-labs/token-list/main/assets/mainnet/3aMbgP7aGsP1sVcFKc6j65zu7UiziP57SMFzf6ptiCSX/logo.png",
      "tags": [
        "stablecoin"
      ]
    },
    {
      "chainId": 101,
      "address": "3cXftQWJJEeoysZrhAEjpfCHe9tSKyhYG63xpbue8m3s",
      "symbol": "Kreechures",
      "name": "Kreechures",
      "decimals": 0,
      "logoURI": "https://raw.githubusercontent.com/solana-labs/token-list/main/assets/mainnet/3cXftQWJJEeoysZrhAEjpfCHe9tSKyhYG63xpbue8m3s/logo.svg",
      "tags": [
        "nft"
      ],
      "extensions": {
        "website": "https://www.kreechures.com/",
        "attributes": [
          {
            "image": "https://gateway.pinata.cloud/ipfs/QmWcMyAYpaX3BHJoDq6Fyub71TjaHbRHqErT7MmbDvCXYJ/3cXftQWJJEeoysZrhAEjpfCHe9tSKyhYG63xpbue8m3s.jpg",
            "Generation": 0,
            "Species": 6,
            "Base Rest": 262
          }
        ]
      }
    },
    {
      "chainId": 101,
      "address": "4DrV8khCoPS3sWRj6t1bb2DzT9jD4mZp6nc7Jisuuv1b",
      "symbol": "SPD",
      "name": "Solpad",
      "decimals": 10,
      "logoURI": "https://raw.githubusercontent.com/solana-labs/token-list/main/assets/mainnet/4DrV8khCoPS3sWRj6t1bb2DzT9jD4mZp6nc7Jisuuv1b/logo.png",
      "tags": [],
      "extensions": {
        "website": "https://www.solpad.io/"
      }
    },
    {
      "chainId": 101,
      "address": "7p7AMM6QoA8wPRKeqF87Pt51CRWmWvXPH5TBNMyDWhbH",
      "symbol": "Kreechures",
      "name": "Kreechures",
      "decimals": 0,
      "logoURI": "https://raw.githubusercontent.com/solana-labs/token-list/main/assets/mainnet/7p7AMM6QoA8wPRKeqF87Pt51CRWmWvXPH5TBNMyDWhbH/logo.svg",
      "tags": [
        "nft"
      ],
      "extensions": {
        "website": "https://www.kreechures.com/",
        "attributes": [
          {
            "image": "https://gateway.pinata.cloud/ipfs/QmWcMyAYpaX3BHJoDq6Fyub71TjaHbRHqErT7MmbDvCXYJ/7p7AMM6QoA8wPRKeqF87Pt51CRWmWvXPH5TBNMyDWhbH.jpg",
            "Generation": 0,
            "Species": 4,
            "Base Rest": 335
          }
        ]
      }
    },
    {
      "chainId": 101,
      "address": "6ybxMQpMgQhtsTLhvHZqk8uqao7kvoexY6e8JmCTqAB1",
      "symbol": "QUEST",
      "name": "QUEST",
      "decimals": 4,
      "logoURI": "https://raw.githubusercontent.com/solana-labs/token-list/main/assets/mainnet/6ybxMQpMgQhtsTLhvHZqk8uqao7kvoexY6e8JmCTqAB1/logo.png",
      "tags": [],
      "extensions": {
        "website": "https://questcoin.org/"
      }
    },
    {
      "chainId": 101,
      "address": "97qAF7ZKEdPdQaUkhASGA59Jpa2Wi7QqVmnFdEuPqEDc",
      "symbol": "DIAMOND",
      "name": "LOVE",
      "decimals": 6,
      "logoURI": "https://raw.githubusercontent.com/solana-labs/token-list/main/assets/mainnet/97qAF7ZKEdPdQaUkhASGA59Jpa2Wi7QqVmnFdEuPqEDc/logo.png",
      "tags": [
        "Diamond Love"
      ],
      "extensions": {
        "website": "https://diamondlove.io/",
        "telegram": "https://t.me/DiamondLoveX"
      }
    },
    {
      "chainId": 101,
      "address": "xxxxa1sKNGwFtw2kFn8XauW9xq8hBZ5kVtcSesTT9fW",
      "symbol": "SLIM",
      "name": "Solanium",
      "decimals": 6,
      "logoURI": "https://raw.githubusercontent.com/solana-labs/token-list/main/assets/mainnet/xxxxa1sKNGwFtw2kFn8XauW9xq8hBZ5kVtcSesTT9fW/logo.png",
      "tags": [],
      "extensions": {
        "website": "https://solanium.io/",
        "waterfallbot": "https://bit.ly/SLIMwaterfall"
      }
    },
    {
      "chainId": 101,
      "address": "8GPUjUHFxfNhaSS8kUkix8txRRXszeUAsHTjUmHuygZT",
      "symbol": "NINJA NFT1",
      "name": "NINJA NFT1",
      "decimals": 0,
      "logoURI": "https://raw.githubusercontent.com/yuzu-ninjaprotocol/ninjaprotocol/main/NINJA%20NFT%201.png",
      "tags": [],
      "extensions": {
        "website": "http://ninjaprotocol.io"
      }
    },
    {
      "chainId": 101,
      "address": "HcJCPYck2UsTMgiPfjn6CS1wrC5iBXtuqPSjt8Qy8Sou",
      "symbol": "GANGS",
      "name": "Gangs of Solana",
      "decimals": 4,
      "logoURI": "https://raw.githubusercontent.com/solana-labs/token-list/main/assets/mainnet/HcJCPYck2UsTMgiPfjn6CS1wrC5iBXtuqPSjt8Qy8Sou/logo.svg",
      "tags": [],
      "extensions": {
        "website": "https://gangsofsolana.com/"
      }
    },
    {
      "chainId": 101,
      "address": "2rEiLkpQ3mh4DGxv1zcSdW5r5HK2nehif5sCaF5Ss9E1",
      "symbol": "RECO",
      "name": "Reboot ECO",
      "decimals": 0,
      "logoURI": "https://raw.githubusercontent.com/solana-labs/token-list/main/assets/mainnet/2rEiLkpQ3mh4DGxv1zcSdW5r5HK2nehif5sCaF5Ss9E1/logo.png",
      "tags": [],
      "extensions": {
        "website": "https://reboot.eco/"
      }
    },
    {
      "chainId": 101,
      "address": "BXhAKUxkGvFbAarA3K1SUYnqXRhEBC1bhUaCaxvzgyJ1",
      "symbol": "ISA",
      "name": "Interstellar",
      "decimals": 3,
      "logoURI": "https://raw.githubusercontent.com/solana-labs/token-list/main/assets/mainnet/BXhAKUxkGvFbAarA3K1SUYnqXRhEBC1bhUaCaxvzgyJ1/logo.png",
      "tags": [],
      "extensions": {
        "website": "https://interstellaralliance.gitbook.io/isa/"
      }
    },
    {
      "chainId": 101,
      "address": "7xKXtg2CW87d97TXJSDpbD5jBkheTqA83TZRuJosgAsU",
      "symbol": "SAMO",
      "name": "Samoyed Coin",
      "decimals": 9,
      "logoURI": "https://raw.githubusercontent.com/solana-labs/token-list/main/assets/mainnet/7xKXtg2CW87d97TXJSDpbD5jBkheTqA83TZRuJosgAsU/logo.png",
      "tags": [],
      "extensions": {
        "website": "https://samoyedcoin.com/",
        "coingeckoId": "samoyedcoin",
        "serumV3Usdc": "FR3SPJmgfRSKKQ2ysUZBu7vJLpzTixXnjzb84bY3Diif"
      }
    },
    {
      "chainId": 101,
      "address": "HAWy8kV3bD4gaN6yy6iK2619x2dyzLUBj1PfJiihTisE",
      "symbol": "DOI",
      "name": "Discovery of Iris",
      "decimals": 0,
      "logoURI": "https://raw.githubusercontent.com/solana-labs/token-list/main/assets/mainnet/HAWy8kV3bD4gaN6yy6iK2619x2dyzLUBj1PfJiihTisE/logo.png",
      "tags": [
        "nft"
      ],
      "extensions": {
        "website": "https://www.staratlas.com",
        "imageUrl": "https://storage.googleapis.com/nft-assets/ReBirth/poster-1/discovery-of-iris.jpg",
        "description": "The rogue planet, Iris, dense with invaluable materials, draws in and collides with seven child planets in a remote region of space, creating what is henceforth referred to as 'The Cataclysm'. When combined, these eight elements create a form of free energy. The collision creates a massively valuable debris field.",
        "serumV3Usdc": "AYXTVttPfhYmn3jryX5XbRjwPK2m9445mbN2iLyRD6nq"
      }
    },
    {
      "chainId": 101,
      "address": "ATSPo9f9TJ3Atx8SuoTYdzSMh4ctQBzYzDiNukQDmoF7",
      "symbol": "HOSA",
      "name": "The Heart of Star Atlas",
      "decimals": 0,
      "logoURI": "https://raw.githubusercontent.com/solana-labs/token-list/main/assets/mainnet/ATSPo9f9TJ3Atx8SuoTYdzSMh4ctQBzYzDiNukQDmoF7/logo.png",
      "tags": [
        "nft"
      ],
      "extensions": {
        "website": "https://www.staratlas.com",
        "imageUrl": "https://storage.googleapis.com/nft-assets/ReBirth/poster-2/the-heart-of-star-atlas.jpg",
        "description": "At the core of Star Atlas lies a treasure trove of priceless data. After an unsuspecting deep space explorer discovers “The Cataclysm”, he scans its riches, creating what will once be known as the first intergalactic data block. He sells this invaluable information to all three rival factions, igniting a lethal spark that forever changes the course of history.",
        "serumV3Usdc": "5Erzgrw9pTjNWLeqHp2sChJq7smB7WXRQYw9wvkvA59t"
      }
    },
    {
      "chainId": 101,
      "address": "36s6AFRXzE9KVdUyoJQ5y6mwxXw21LawYqqwNiQUMD8s",
      "symbol": "TCW",
      "name": "The Convergence War",
      "decimals": 0,
      "logoURI": "https://raw.githubusercontent.com/solana-labs/token-list/main/assets/mainnet/36s6AFRXzE9KVdUyoJQ5y6mwxXw21LawYqqwNiQUMD8s/logo.png",
      "tags": [
        "nft"
      ],
      "extensions": {
        "website": "https://www.staratlas.com",
        "imageUrl": "https://storage.googleapis.com/nft-assets/ReBirth/poster-3/the-convergence-war.jpg",
        "description": "All three factions, thinking they were the sole owners of the cataclysmic data drop, converge to settle the area. A devastating war breaks out across the galaxy after their inability to settle the disputed territory.",
        "serumV3Usdc": "DXPv2ZyMD6Y2mDenqYkAhkvGSjNahkuMkm4zv6DqB7RF"
      }
    },
    {
      "chainId": 101,
      "address": "BgiTVxW9uLuHHoafTd2qjYB5xjCc5Y1EnUuYNfmTwhvp",
      "symbol": "LOST",
      "name": "Short Story of a Lost Astronaut",
      "decimals": 0,
      "logoURI": "https://raw.githubusercontent.com/solana-labs/token-list/main/assets/mainnet/BgiTVxW9uLuHHoafTd2qjYB5xjCc5Y1EnUuYNfmTwhvp/logo.png",
      "tags": [
        "nft"
      ],
      "extensions": {
        "website": "https://www.staratlas.com",
        "imageUrl": "https://storage.googleapis.com/nft-assets/ReBirth/poster-4/short-story-of-a-lost-astronaut.jpg",
        "description": "He thought it would be just another routine exploration mission. Get there, scan, save data blocks and return. But when a surprise radiation storm knocked out his spaceship and swept him up into its high-velocity current, the only thing that saved him from certain doom was his custom ion shield.",
        "serumV3Usdc": "73d9N7BbWVKBG6A2xwwwEHcxzPB26YzbMnRjue3DPzqs"
      }
    },
    {
      "chainId": 101,
      "address": "4G85c5aUsRTrRPqE5VjY7ebD9b2ktTF6NEVGiCddRBDX",
      "symbol": "LOVE",
      "name": "B ❤ P",
      "decimals": 0,
      "logoURI": "https://raw.githubusercontent.com/solana-labs/token-list/main/assets/mainnet/4G85c5aUsRTrRPqE5VjY7ebD9b2ktTF6NEVGiCddRBDX/logo.png",
      "tags": [
        "nft"
      ],
      "extensions": {
        "website": "https://www.staratlas.com",
        "imageUrl": "https://storage.googleapis.com/nft-assets/ReBirth/poster-5/love-story.jpg",
        "description": "Paizul, the charismatic and brilliant leader of the ONI consortium, vividly recalls the first time she saw her one true love. It was a warm summer day, full of raging ionic storms. Lightning was piercing the sky as Bekalu took off his helmet and locked eyes with her. “What are the chances of nearly colliding with someone flying through these wastelands on a day like this”, he smiled with his booming voice. “Perhaps it’s destiny,” she smiled back mysteriously. There was another strike of lightning, but this time the sky remained calm.",
        "serumV3Usdc": "AM9sNDh48N2qhYSgpA58m9dHvrMoQongtyYu2u2XoYTc"
      }
    },
    {
      "chainId": 101,
      "address": "7dr7jVyXf1KUnYq5FTpV2vCZjKRR4MV94jzerb8Fi16Q",
      "symbol": "MRDR",
      "name": "The Assassination of Paizul",
      "decimals": 0,
      "logoURI": "https://raw.githubusercontent.com/solana-labs/token-list/main/assets/mainnet/7dr7jVyXf1KUnYq5FTpV2vCZjKRR4MV94jzerb8Fi16Q/logo.png",
      "tags": [
        "nft"
      ],
      "extensions": {
        "website": "https://www.staratlas.com",
        "imageUrl": "https://storage.googleapis.com/nft-assets/ReBirth/poster-6/assassination-of-paizul.jpg",
        "description": "Suffering one of the cruelest fates in the universe, the Sogmian race of aliens was driven to the brink of extinction. With only 10,000 members left, they put all hope of salvation in the hands of their leader Paizul. After she was assassinated in a gruesome public way, so much fear was struck in the hearts of survivors that they set out to build their 'Last Stand'.",
        "serumV3Usdc": "BJiV2gCLwMvj2c1CbhnMjjy68RjqoMzYT8brDrpVyceA"
      }
    },
    {
      "chainId": 101,
      "address": "G1bE9ge8Yoq43hv7QLcumxTFhHqFMdcL4y2d6ZdzMG4b",
      "symbol": "PFP",
      "name": "Paizul Funeral Procession",
      "decimals": 0,
      "logoURI": "https://raw.githubusercontent.com/solana-labs/token-list/main/assets/mainnet/G1bE9ge8Yoq43hv7QLcumxTFhHqFMdcL4y2d6ZdzMG4b/logo.png",
      "tags": [
        "nft"
      ],
      "extensions": {
        "website": "https://www.staratlas.com",
        "imageUrl": "https://storage.googleapis.com/nft-assets/ReBirth/poster-7/paizul-funeral-procession.jpg",
        "description": "The sound of wailing echoes across the plains. The Sogmian procession solemnly marches in step past their ancestors’ gravestones, still haunted by the fate of their leader. The sun begins to set as they bring Paizul’s cryopod at the top of the Rock of Light. As a beam of light consumes the pod to upload it to eternal rest with the ancients, Bekalu falls to his knees with a wrathful howl. The crowd is rattled to the core, a foreboding of things to come.",
        "serumV3Usdc": "7JzaEAuVfjkrZyMwJgZF5aQkiEyVyCaTWA3N1fQK7Y6V"
      }
    },
    {
      "chainId": 101,
      "address": "6bD8mr8DyuVqN5dXd1jnqmCL66b5KUV14jYY1HSmnxTE",
      "symbol": "AVE",
      "name": "Ahr Visits Earth",
      "decimals": 0,
      "logoURI": "https://raw.githubusercontent.com/solana-labs/token-list/main/assets/mainnet/6bD8mr8DyuVqN5dXd1jnqmCL66b5KUV14jYY1HSmnxTE/logo.png",
      "tags": [
        "nft"
      ],
      "extensions": {
        "website": "https://www.staratlas.com",
        "imageUrl": "https://storage.googleapis.com/nft-assets/ReBirth/poster-8/ahr-visits-earth.jpg",
        "description": "Humankind is visited by Ahr, a mysterious being of pure light. But not all is as it seems… For through the power of illusion, we are tricked into forming a space-based religion, plundering the planet and launching ourselves towards the stars, permanently leaving the Earth.",
        "serumV3Usdc": "8yQzsbraXJFoPG5PdX73B8EVYFuPR9aC2axAqWearGKu"
      }
    },
    {
      "chainId": 101,
      "address": "9vi6PTKBFHR2hXgyjoTZx6h7WXNkFAA5dCsZRSi4higK",
      "symbol": "ASF",
      "name": "Armstrong Forever",
      "decimals": 0,
      "logoURI": "https://raw.githubusercontent.com/solana-labs/token-list/main/assets/mainnet/9vi6PTKBFHR2hXgyjoTZx6h7WXNkFAA5dCsZRSi4higK/logo.png",
      "tags": [
        "nft"
      ],
      "extensions": {
        "website": "https://www.staratlas.com",
        "imageUrl": "https://storage.googleapis.com/nft-assets/ReBirth/poster-15/armstrong-forever.jpg",
        "description": "When humans were racing to expand into outer space under Ahr’s influence, the devastation they inflicted upon the planet was so great that it weakened the Earth’s geomagnetic field. The reckless way the planet’s orbit was populated by machines and debris led to distortions in the gravity field. All this culminated in a disastrous slingshot effect for the many satellites orbiting the blue dot, altering their trajectories to loosen the direct gravity pull of the planet and scatter into deep space. Some of these satellites contained valuable data that was lost forever.  In 2621, the Council of Peace put a bounty on these ancient artifacts to integrate them into Star Atlas, leading to a hunt for them across the galaxy. One of the most sought-after satellites in history records bears the name of Neil Armstrong, the first human to set foot on the Moon.  Initially launched into medium Earth orbit as a cornerstone of the global positioning system (GPS), the satellite had untold additional capabilities that made it more and more valuable as it drifted off into the void.",
        "serumV3Usdc": "8yQzsbraXJFoPG5PdX73B8EVYFuPR9aC2axAqWearGKu"
      }
    },
    {
      "chainId": 101,
      "address": "Hfjgcs9ix17EwgXVVbKjo6NfMm2CXfr34cwty3xWARUm",
      "symbol": "TLS",
      "name": "The Last Stand",
      "decimals": 0,
      "logoURI": "https://raw.githubusercontent.com/solana-labs/token-list/main/assets/mainnet/Hfjgcs9ix17EwgXVVbKjo6NfMm2CXfr34cwty3xWARUm/logo.png",
      "tags": [
        "nft"
      ],
      "extensions": {
        "website": "https://www.staratlas.com",
        "serumV3Usdc": "AVHndcEDUjP9Liz5dfcvAPAMffADXG6KMPn8sWB1XhFQ"
      }
    },
    {
      "chainId": 101,
      "address": "8EXX5kG7qWTjgpNSGX7PnB6hJZ8xhXUcCafVJaBEJo32",
      "symbol": "SPT",
      "name": "The Signing of the Peace Treaty",
      "decimals": 0,
      "logoURI": "https://raw.githubusercontent.com/solana-labs/token-list/main/assets/mainnet/8EXX5kG7qWTjgpNSGX7PnB6hJZ8xhXUcCafVJaBEJo32/logo.png",
      "tags": [
        "nft"
      ],
      "extensions": {
        "website": "https://www.staratlas.com",
        "serumV3Usdc": "FZ9xhZbkt9bKKVpWmFxRhEJyzgxqU5w5xu3mXcF6Eppe"
      }
    },
    {
      "chainId": 101,
      "address": "CAjoJeGCCRae9oDwHYXzkeUDonp3dZLWV5GKHysLwjnx",
      "symbol": "PBA",
      "name": "The Peacebringers Archive",
      "decimals": 0,
      "logoURI": "https://raw.githubusercontent.com/solana-labs/token-list/main/assets/mainnet/CAjoJeGCCRae9oDwHYXzkeUDonp3dZLWV5GKHysLwjnx/logo.png",
      "tags": [
        "nft"
      ],
      "extensions": {
        "website": "https://www.staratlas.com",
        "serumV3Usdc": "4jN1R453Acv9egnr7Dry3x9Xe3jqh1tqz5RokniaeVhy"
      }
    },
    {
      "chainId": 101,
      "address": "FPnwwNiL1tXqd4ZbGjFYsCw5qsQw91VN79SNcU4Bc732",
      "symbol": "UWB",
      "name": "Ustur Wod.bod",
      "decimals": 0,
      "logoURI": "https://raw.githubusercontent.com/solana-labs/token-list/main/assets/mainnet/FPnwwNiL1tXqd4ZbGjFYsCw5qsQw91VN79SNcU4Bc732/logo.png",
      "tags": [
        "nft"
      ],
      "extensions": {
        "website": "https://www.staratlas.com",
        "serumV3Usdc": "J99HsFQEWKR3UiFQpKTnF11iaNiR1enf2LxHfgsbVc59"
      }
    },
    {
      "chainId": 101,
      "address": "DB76aiNQeLzHPwvFhzgwfpe6HGHCDTQ6snW6UD7AnHid",
      "symbol": "OMPH",
      "name": "Om Photoli",
      "decimals": 0,
      "logoURI": "https://raw.githubusercontent.com/solana-labs/token-list/main/assets/mainnet/DB76aiNQeLzHPwvFhzgwfpe6HGHCDTQ6snW6UD7AnHid/logo.png",
      "tags": [
        "nft"
      ],
      "extensions": {
        "website": "https://www.staratlas.com",
        "serumV3Usdc": "HdvXMScwAQQh9pEvLZjuaaeJcLTmixxYoMFefeqHFn2E"
      }
    },
    {
      "chainId": 101,
      "address": "8ymi88q5DtmdNTn2sPRNFkvMkszMHuLJ1e3RVdWjPa3s",
      "symbol": "SDOGE",
      "name": "SolDoge",
      "decimals": 0,
      "logoURI": "https://raw.githubusercontent.com/solana-labs/token-list/main/assets/mainnet/8ymi88q5DtmdNTn2sPRNFkvMkszMHuLJ1e3RVdWjPa3s/logo.png",
      "tags": [],
      "extensions": {
        "website": "https://www.soldoge.org",
        "serumV3Usdc": "9aruV2p8cRWxybx6wMsJwPFqeN7eQVPR74RrxdM3DNdu"
      }
    },
    {
      "chainId": 101,
      "address": "DQRNdQWz5NzbYgknGsZqSSXbdhQWvXSe8S56mrtNAs1b",
      "symbol": "ENTROPPP",
      "name": "ENTROPPP (Entropy for security)",
      "decimals": 6,
      "logoURI": "https://raw.githubusercontent.com/solana-labs/token-list/main/assets/mainnet/DQRNdQWz5NzbYgknGsZqSSXbdhQWvXSe8S56mrtNAs1b/logo.png",
      "tags": [
        "Cryptography",
        "Blockchain security",
        "Randomness and entropy"
      ],
      "extensions": {
        "website": "https://www.entroppp.com"
      }
    },
    {
      "chainId": 101,
      "address": "8RYSc3rrS4X4bvBCtSJnhcpPpMaAJkXnVKZPzANxQHgz",
      "symbol": "YARD",
      "name": "SolYard Finance",
      "decimals": 9,
      "logoURI": "https://raw.githubusercontent.com/solana-labs/token-list/main/assets/mainnet/8RYSc3rrS4X4bvBCtSJnhcpPpMaAJkXnVKZPzANxQHgz/logo.png",
      "tags": [],
      "extensions": {
        "website": "https://solyard.finance/"
      }
    },
    {
      "chainId": 101,
      "address": "nope9HWCJcXVFkG49CDk7oYFtgGsUzsRvHdcJeL2aCL",
      "symbol": "NOPE",
      "name": "NOPE FINANCE",
      "decimals": 9,
      "logoURI": "https://raw.githubusercontent.com/solana-labs/token-list/main/assets/mainnet/nope9HWCJcXVFkG49CDk7oYFtgGsUzsRvHdcJeL2aCL/logo.png",
      "tags": [],
      "extensions": {
        "website": "https://nopefinance.xyz/"
      }
    },
    {
      "chainId": 101,
      "address": "43VWkd99HjqkhFTZbWBpMpRhjG469nWa7x7uEsgSH7We",
      "symbol": "STNK",
      "name": "Stonks",
      "decimals": 9,
      "logoURI": "https://raw.githubusercontent.com/solana-labs/token-list/main/assets/mainnet/43VWkd99HjqkhFTZbWBpMpRhjG469nWa7x7uEsgSH7We/logo.png",
      "tags": [],
      "extensions": {
        "website": "https://stonkscoin.org/"
      }
    },
    {
      "chainId": 101,
      "address": "4368jNGeNq7Tt4Vzr98UWxL647PYu969VjzAsWGVaVH2",
      "symbol": "MEAL",
      "name": "HUNGRY",
      "decimals": 8,
      "logoURI": "https://raw.githubusercontent.com/solana-labs/token-list/main/assets/mainnet/4368jNGeNq7Tt4Vzr98UWxL647PYu969VjzAsWGVaVH2/logo.png",
      "tags": [],
      "extensions": {
        "website": "https://hungrycoin.io/"
      }
    },
    {
      "chainId": 101,
      "address": "8GQsW3f7mdwfjqJon2myADcBsSsRjpXmxHYDG8q1pvV6",
      "symbol": "HOLD",
      "name": "Holdana",
      "decimals": 9,
      "logoURI": "https://raw.githubusercontent.com/solana-labs/token-list/main/assets/mainnet/8GQsW3f7mdwfjqJon2myADcBsSsRjpXmxHYDG8q1pvV6/logo.png",
      "tags": [],
      "extensions": {
        "medium": "https://holdanatoken.medium.com/",
        "twitter": "https://twitter.com/HoldanaOfficial",
        "serumV3Usdc": "G2j5zKtfymPcWMq1YRoKrfUWy64SZ6ZxDVscHSyPQqmz"
      }
    },
    {
      "chainId": 101,
      "address": "64SqEfHtu4bZ6jr1mAxaWrLFdMngbKbru9AyaG2Dyk5T",
      "symbol": "wen-token",
      "name": "wen-token",
      "decimals": 0,
      "logoURI": "https://raw.githubusercontent.com/solana-labs/token-list/main/assets/mainnet/64SqEfHtu4bZ6jr1mAxaWrLFdMngbKbru9AyaG2Dyk5T/logo.png",
      "tags": [
        "nft"
      ],
      "extensions": {
        "website": "https://pythians.pyth.network"
      }
    },
    {
      "chainId": 101,
      "address": "4dmKkXNHdgYsXqBHCuMikNQWwVomZURhYvkkX5c4pQ7y",
      "symbol": "SNY",
      "name": "Synthetify",
      "decimals": 6,
      "logoURI": "https://raw.githubusercontent.com/solana-labs/token-list/main/assets/mainnet/4dmKkXNHdgYsXqBHCuMikNQWwVomZURhYvkkX5c4pQ7y/logo.png",
      "tags": [],
      "extensions": {
        "website": "https://synthetify.io/",
        "twitter": "https://twitter.com/synthetify",
        "coingeckoId": "syntheify-token"
      }
    },
    {
      "chainId": 101,
      "address": "4wTMJsh3q66PmAkmwEW47qVDevMZMVVWU3n1Yhqztwi6",
      "symbol": "ARCD",
      "name": "Arcade Token (Wormhole)",
      "decimals": 9,
      "logoURI": "https://raw.githubusercontent.com/solana-labs/token-list/main/assets/mainnet/4wTMJsh3q66PmAkmwEW47qVDevMZMVVWU3n1Yhqztwi6/logo.png",
      "tags": [
        "wrapped",
        "wormhole"
      ],
      "extensions": {
        "address": "0xb581E3a7dB80fBAA821AB39342E9Cbfd2ce33c23",
        "bridgeContract": "https://etherscan.io/address/0xf92cD566Ea4864356C5491c177A430C222d7e678",
        "assetContract": "https://etherscan.io/address/0xb581E3a7dB80fBAA821AB39342E9Cbfd2ce33c23",
        "website": "https://arcade.city",
        "twitter": "https://twitter.com/ArcadeCityHall"
      }
    },
    {
      "chainId": 101,
      "address": "Amt5wUJREJQC5pX7Z48YSK812xmu4j3sQVupNhtsEuY8",
      "symbol": "FROG",
      "name": "FROG",
      "decimals": 6,
      "logoURI": "https://raw.githubusercontent.com/solana-labs/token-list/main/assets/mainnet/Amt5wUJREJQC5pX7Z48YSK812xmu4j3sQVupNhtsEuY8/logo.png",
      "tags": [],
      "extensions": {
        "website": "https://www.froglana.com/",
        "serumV3Usdc": "2Si6XDdpv5zcvYna221eZZrsjsp5xeYoz9W1TVdMdbnt"
      }
    },
    {
      "chainId": 101,
      "address": "DEAdry5qhNoSkF3mbFrTa6udGbMwUoLnQhvchCu26Ak1",
      "symbol": "JUEL",
      "name": "Juel Token",
      "decimals": 6,
      "logoURI": "https://raw.githubusercontent.com/solana-labs/token-list/main/assets/mainnet/DEAdry5qhNoSkF3mbFrTa6udGbMwUoLnQhvchCu26Ak1/logo.png",
      "tags": [],
      "extensions": {
        "website": "http://juel.gg"
      }
    },
    {
      "chainId": 101,
      "address": "9Y8NT5HT9z2EsmCbYMgKXPRq3h3aa6tycEqfFiXjfZM7",
      "symbol": "CRT",
      "name": "CARROT",
      "decimals": 9,
      "logoURI": "https://raw.githubusercontent.com/solana-labs/token-list/main/assets/mainnet/9Y8NT5HT9z2EsmCbYMgKXPRq3h3aa6tycEqfFiXjfZM7/logo.png",
      "tags": [],
      "extensions": {
        "website": "https://farmerscarrot.com/",
        "serumV3Usdc": "Aa8mN8bXAobmcuHDpbbZh55SoadUry6WdsYz2886Ymqf"
      }
    },
    {
      "chainId": 101,
      "address": "AMdnw9H5DFtQwZowVFr4kUgSXJzLokKSinvgGiUoLSps",
      "symbol": "MOLA",
      "name": "MOONLANA",
      "decimals": 9,
      "logoURI": "https://raw.githubusercontent.com/solana-labs/token-list/main/assets/mainnet/AMdnw9H5DFtQwZowVFr4kUgSXJzLokKSinvgGiUoLSps/logo.png",
      "tags": [],
      "extensions": {
        "website": "https://moonlana.com/",
        "twitter": "https://twitter.com/xMoonLana",
        "medium": "https://moonlana.medium.com/"
      }
    },
    {
      "chainId": 101,
      "address": "3x7UeXDF4imKSKnizK9mYyx1M5bTNzpeALfPeB8S6XT9",
      "symbol": "SKEM",
      "name": "SKEM",
      "decimals": 9,
      "logoURI": "https://raw.githubusercontent.com/solana-labs/token-list/main/assets/mainnet/3x7UeXDF4imKSKnizK9mYyx1M5bTNzpeALfPeB8S6XT9/logo.svg",
      "tags": [],
      "extensions": {
        "website": "https://skem.finance/",
        "serumV3Usdc": "HkYJ3dX8CLSGyGZzfuqYiuoDjDmrDiu1vZhPtFJZa5Vt"
      }
    },
    {
      "chainId": 101,
      "address": "GHvFFSZ9BctWsEc5nujR1MTmmJWY7tgQz2AXE6WVFtGN",
      "symbol": "SOLAPE",
      "name": "SolAPE Finance",
      "decimals": 9,
      "logoURI": "https://raw.githubusercontent.com/solana-labs/token-list/main/assets/mainnet/GHvFFSZ9BctWsEc5nujR1MTmmJWY7tgQz2AXE6WVFtGN/logo.png",
      "tags": [],
      "extensions": {
        "website": "https://solape.io",
        "serumV3Usdc": "4zffJaPyeXZ2wr4whHgP39QyTfurqZ2BEd4M5W6SEuon"
      }
    },
    {
      "chainId": 101,
      "address": "9nEqaUcb16sQ3Tn1psbkWqyhPdLmfHWjKGymREjsAgTE",
      "symbol": "WOOF",
      "name": "WOOFENOMICS",
      "decimals": 6,
      "logoURI": "https://raw.githubusercontent.com/solana-labs/token-list/main/assets/mainnet/9nEqaUcb16sQ3Tn1psbkWqyhPdLmfHWjKGymREjsAgTE/logo.png",
      "tags": [],
      "extensions": {
        "website": "https://woofsolana.com",
        "serumV3Usdc": "CwK9brJ43MR4BJz2dwnDM7EXCNyHhGqCJDrAdsEts8n5"
      }
    },
    {
      "chainId": 101,
      "address": "MERt85fc5boKw3BW1eYdxonEuJNvXbiMbs6hvheau5K",
      "symbol": "MER",
      "name": "Mercurial",
      "decimals": 6,
      "logoURI": "https://raw.githubusercontent.com/solana-labs/token-list/main/assets/mainnet/MERt85fc5boKw3BW1eYdxonEuJNvXbiMbs6hvheau5K/logo.png",
      "tags": [],
      "extensions": {
        "coingeckoId": "mercurial",
        "website": "https://www.mercurial.finance/",
        "serumV3Usdc": "G4LcexdCzzJUKZfqyVDQFzpkjhB1JoCNL8Kooxi9nJz5",
        "waterfallbot": "https://bit.ly/MERwaterfall"
      }
    },
    {
      "chainId": 101,
      "address": "9MhNoxy1PbmEazjPo9kiZPCcG7BiFbhi3bWZXZgacfpp",
      "symbol": "ACMN",
      "name": "ACUMEN",
      "decimals": 9,
      "logoURI": "https://raw.githubusercontent.com/solana-labs/token-list/main/assets/mainnet/9MhNoxy1PbmEazjPo9kiZPCcG7BiFbhi3bWZXZgacfpp/logo.png",
      "tags": [],
      "extensions": {
        "website": "https://acumen.network/"
      }
    },
    {
      "chainId": 101,
      "address": "EfLvzNsqmkoSneiML5t7uHCPEVRaWCpG4N2WsS39nWCU",
      "symbol": "MUDLEY",
      "name": "MUDLEY",
      "decimals": 9,
      "logoURI": "https://raw.githubusercontent.com/solana-labs/token-list/main/assets/mainnet/EfLvzNsqmkoSneiML5t7uHCPEVRaWCpG4N2WsS39nWCU/logo.png",
      "tags": [],
      "extensions": {
        "website": "https://www.mudley.io/"
      }
    },
    {
      "chainId": 101,
      "address": "GpYMp8eP3HADY8x1jLVfFVBVYqxFNxT5mFhZAZt9Poco",
      "symbol": "CAPE",
      "name": "Crazy Ape Coin",
      "decimals": 9,
      "logoURI": "https://raw.githubusercontent.com/solana-labs/token-list/main/assets/mainnet/GpYMp8eP3HADY8x1jLVfFVBVYqxFNxT5mFhZAZt9Poco/logo.png",
      "tags": [],
      "extensions": {
        "website": "https://www.crazyapecoin.com/"
      }
    },
    {
      "chainId": 101,
      "address": "7Csho7qjseDjgX3hhBxfwP1W3LYARK3QH3PM2x55we14",
      "symbol": "LOTTO",
      "name": "Lotto",
      "decimals": 9,
      "logoURI": "https://raw.githubusercontent.com/solana-labs/token-list/main/assets/mainnet/7Csho7qjseDjgX3hhBxfwP1W3LYARK3QH3PM2x55we14/logo.png",
      "tags": [],
      "extensions": {
        "serumV3Usdc": "9MZKfgZzPgeidAukYpHtsLYm4eAdJFnR7nhPosWT8jiv",
        "coingeckoId": "lotto",
        "website": "lotto.finance",
        "address": "0xb0dfd28d3cf7a5897c694904ace292539242f858",
        "assetContract": "https://etherscan.io/address/0xb0dfd28d3cf7a5897c694904ace292539242f858",
        "tggroup": "https://t.me/lottofinance"
      }
    },
    {
      "chainId": 101,
      "address": "7uv3ZvZcQLd95bUp5WMioxG7tyAZVXFfr8JYkwhMYrnt",
      "symbol": "BOLE",
      "name": "Bole Token",
      "decimals": 4,
      "logoURI": "https://raw.githubusercontent.com/solana-labs/token-list/main/assets/mainnet/7uv3ZvZcQLd95bUp5WMioxG7tyAZVXFfr8JYkwhMYrnt/logo.png",
      "tags": [],
      "extensions": {
        "website": "https://tokenbole.com/"
      }
    },
    {
      "chainId": 101,
      "address": "Bxp46xCB6CLjiqE99QaTcJAaY1hYF1o63DUUrXAS7QFu",
      "symbol": "mBRZ",
      "name": "SolMiner Bronze",
      "decimals": 9,
      "logoURI": "https://raw.githubusercontent.com/solana-labs/token-list/main/assets/mainnet/Bxp46xCB6CLjiqE99QaTcJAaY1hYF1o63DUUrXAS7QFu/logo.png",
      "tags": [],
      "extensions": {
        "website": "https://solminer.app",
        "medium": "https://solminer.medium.com/",
        "twitter": "https://twitter.com/SolMinerproject"
      }
    },
    {
      "chainId": 101,
      "address": "GZNrMEdrt6Vg428JzvJYRGGPpVxgjUPsg6WLqKBvmNLw",
      "symbol": "mPLAT",
      "name": "SolMiner Platinum",
      "decimals": 9,
      "logoURI": "https://raw.githubusercontent.com/solana-labs/token-list/main/assets/mainnet/GZNrMEdrt6Vg428JzvJYRGGPpVxgjUPsg6WLqKBvmNLw/logo.png",
      "tags": [],
      "extensions": {
        "website": "https://solminer.app",
        "medium": "https://solminer.medium.com/",
        "twitter": "https://twitter.com/SolMinerproject"
      }
    },
    {
      "chainId": 101,
      "address": "Er7a3ugS6kkAqj6sp3UmXEFAFrDdLMRQEkV9QH2fwRYA",
      "symbol": "mDIAM",
      "name": "SolMiner Diamond",
      "decimals": 9,
      "logoURI": "https://raw.githubusercontent.com/solana-labs/token-list/main/assets/mainnet/Er7a3ugS6kkAqj6sp3UmXEFAFrDdLMRQEkV9QH2fwRYA/logo.png",
      "tags": [],
      "extensions": {
        "website": "https://solminer.app",
        "medium": "https://solminer.medium.com/",
        "twitter": "https://twitter.com/SolMinerproject"
      }
    },
    {
      "chainId": 101,
      "address": "5JnZ667P3VcjDinkJFysWh2K2KtViy63FZ3oL5YghEhW",
      "symbol": "APYS",
      "name": "APYSwap",
      "decimals": 9,
      "logoURI": "https://raw.githubusercontent.com/solana-labs/token-list/main/assets/mainnet/5JnZ667P3VcjDinkJFysWh2K2KtViy63FZ3oL5YghEhW/logo.png",
      "tags": [
        "wrapped"
      ],
      "extensions": {
        "website": "https://apyswap.com",
        "coingeckoId": "apyswap"
      }
    },
    {
      "chainId": 101,
      "address": "ss1gxEUiufJyumsXfGbEwFe6maraPmc53fqbnjbum15",
      "symbol": "SS1",
      "name": "Naked Shorts",
      "decimals": 0,
      "logoURI": "https://raw.githubusercontent.com/solana-labs/token-list/main/assets/mainnet/ss1gxEUiufJyumsXfGbEwFe6maraPmc53fqbnjbum15/logo.png",
      "tags": [
        "nft"
      ],
      "extensions": {
        "website": "https://www.sol-talk.com/sol-survivor",
        "twitter": "https://twitter.com/sol__survivor",
        "imageUrl": "https://www.arweave.net/N-RGNyi1o1evhr7jTCXxHQlSndNPdnHWEzUTbTGMCl4",
        "animationUrl": "https://www.arweave.net/KBzRUmQNX6VKDH41N_uOETtJH21YtWXrOz270b8eqyo?ext=glb",
        "description": "After a gamma squeeze event he was left covered in theta. Due to the accident he lost his memories but gained the ability to refract light. He joins the tournament hoping to discover more about his past. His only clue is a damaged ID card with the word Malvin inscribed. Special: 'Now You See Me'"
      }
    },
    {
      "chainId": 101,
      "address": "GfJ3Vq2eSTYf1hJP6kKLE9RT6u7jF9gNszJhZwo5VPZp",
      "symbol": "SOLPAD",
      "name": "Solpad Finance",
      "decimals": 9,
      "logoURI": "https://raw.githubusercontent.com/solana-labs/token-list/main/assets/mainnet/GfJ3Vq2eSTYf1hJP6kKLE9RT6u7jF9gNszJhZwo5VPZp/logo.png",
      "tags": [
        "utility-token"
      ],
      "extensions": {
        "website": "https://www.solpad.finance/",
        "twitter": "https://twitter.com/FinanceSolpad",
        "github": "https://github.com/solpad-finance",
        "tgann": "https://t.me/solpadfinance",
        "tggroup": "https://t.me/solpadfinance_chat"
      }
    },
    {
      "chainId": 101,
      "address": "ERPueLaiBW48uBhqX1CvCYBv2ApHN6ZFuME1MeQGTdAi",
      "symbol": "MIT",
      "name": "Muskimum Impact Token",
      "decimals": 8,
      "logoURI": "https://raw.githubusercontent.com/solana-labs/token-list/main/assets/mainnet/ERPueLaiBW48uBhqX1CvCYBv2ApHN6ZFuME1MeQGTdAi/logo.png",
      "tags": [
        "mit",
        "musk"
      ],
      "extensions": {
        "website": "https://muskimum.win/",
        "twitter": "https://twitter.com/muskimum",
        "serumV3Usdc": "3mhrhTFrHtxe7uZhvzBhzneR3bD3hDyWcgEkR8EcvNZk"
      }
    },
    {
      "chainId": 101,
      "address": "BsDrXiQaFd147Fxq1fQYbJQ77P6tmPkRJQJzkKvspDKo",
      "symbol": "SOLA",
      "name": "SolaPAD Token (deprecated)",
      "decimals": 8,
      "logoURI": "https://raw.githubusercontent.com/solana-labs/token-list/main/assets/mainnet/BsDrXiQaFd147Fxq1fQYbJQ77P6tmPkRJQJzkKvspDKo/logo.png",
      "tags": [
        "SOLA",
        "LaunchPAD"
      ],
      "extensions": {
        "website": "https://www.solapad.org/",
        "twitter": "https://twitter.com/SolaPAD"
      }
    },
    {
      "chainId": 101,
      "address": "7fCzz6ZDHm4UWC9Se1RPLmiyeuQ6kStxpcAP696EuE1E",
      "symbol": "SHBL",
      "name": "Shoebill Coin",
      "decimals": 9,
      "logoURI": "https://raw.githubusercontent.com/solana-labs/token-list/main/assets/mainnet/7fCzz6ZDHm4UWC9Se1RPLmiyeuQ6kStxpcAP696EuE1E/logo.png",
      "tags": [],
      "extensions": {
        "website": "https://shoebillco.in/"
      }
    },
    {
      "chainId": 101,
      "address": "GnaFnTihwQFjrLeJNeVdBfEZATMdaUwZZ1RPxLwjbVwb",
      "symbol": "SHBL-USDC",
      "name": "Raydium Permissionless LP Token (SHBL-USDC)",
      "decimals": 9,
      "logoURI": "https://raw.githubusercontent.com/solana-labs/token-list/main/assets/mainnet/GnaFnTihwQFjrLeJNeVdBfEZATMdaUwZZ1RPxLwjbVwb/logo.png",
      "tags": [
        "lp-token"
      ],
      "extensions": {
        "website": "https://raydium.io/"
      }
    },
    {
      "chainId": 101,
      "address": "Djoz8btdR7p6xWHoVtPYF3zyN9LU5BBfMoDk4HczSDqc",
      "symbol": "AUSS",
      "name": "Ausshole",
      "decimals": 9,
      "logoURI": "https://raw.githubusercontent.com/solana-labs/token-list/main/assets/mainnet/Djoz8btdR7p6xWHoVtPYF3zyN9LU5BBfMoDk4HczSDqc/logo.svg",
      "tags": [],
      "extensions": {
        "website": "https://auss.finance/",
        "twitter": "https://twitter.com/ausstoken",
        "serumV3Usdc": "bNbYoc2KawipbXj76BiXbUdf2NcGKWkdp4S9uDvWXB1"
      }
    },
    {
      "chainId": 101,
      "address": "TuLipcqtGVXP9XR62wM8WWCm6a9vhLs7T1uoWBk6FDs",
      "symbol": "TULIP",
      "name": "Tulip",
      "decimals": 6,
      "logoURI": "https://raw.githubusercontent.com/solana-labs/token-list/main/assets/mainnet/TuLipcqtGVXP9XR62wM8WWCm6a9vhLs7T1uoWBk6FDs/logo.svg",
      "tags": [
        "tulip",
        "solfarm",
        "vaults"
      ],
      "extensions": {
        "website": "https://solfarm.io",
        "twitter": "https://twitter.com/Solfarmio",
        "coingeckoId": "solfarm",
        "serumV3Usdc": "8GufnKq7YnXKhnB3WNhgy5PzU9uvHbaaRrZWQK6ixPxW",
        "waterfallbot": "https://bit.ly/TULIPwaterfall"
      }
    },
    {
      "chainId": 101,
      "address": "5trVBqv1LvHxiSPMsHtEZuf8iN82wbpDcR5Zaw7sWC3s",
      "symbol": "JPYC",
      "name": "JPY Coin",
      "decimals": 6,
      "logoURI": "https://raw.githubusercontent.com/solana-labs/token-list/main/assets/mainnet/5trVBqv1LvHxiSPMsHtEZuf8iN82wbpDcR5Zaw7sWC3s/logo.png",
      "tags": [
        "stablecoin",
        "ethereum"
      ],
      "extensions": {
        "website": "https://jpyc.jp/"
      }
    },
    {
      "chainId": 101,
      "address": "3QuAYThYKFXSmrTcSHsdd7sAxaFBobaCkLy2DBYJLMDs",
      "symbol": "TYNA",
      "name": "wTYNA",
      "decimals": 6,
      "logoURI": "https://raw.githubusercontent.com/solana-labs/token-list/main/assets/mainnet/3QuAYThYKFXSmrTcSHsdd7sAxaFBobaCkLy2DBYJLMDs/logo.png",
      "tags": [
        "ERC20",
        "ethereum"
      ],
      "extensions": {
        "address": "0x4ae54790c130B21E8CbaCAB011C6170e079e6eF5",
        "bridgeContract": "https://etherscan.io/address/0xeae57ce9cc1984f202e15e038b964bb8bdf7229a",
        "assetContract": "https://etherscan.io/address/0x4ae54790c130B21E8CbaCAB011C6170e079e6eF5",
        "website": "http://lendingbot.s3-website-us-east-1.amazonaws.com/whitepaper.html",
        "twitter": "https://twitter.com/btc_AP"
      }
    },
    {
      "chainId": 101,
      "address": "7zsKqN7Fg2s9VsqAq6XBoiShCVohpGshSUvoWBc6jKYh",
      "symbol": "ARDX",
      "name": "Wrapped ArdCoin (Sollet)",
      "decimals": 2,
      "logoURI": "https://raw.githubusercontent.com/solana-labs/token-list/main/assets/mainnet/7zsKqN7Fg2s9VsqAq6XBoiShCVohpGshSUvoWBc6jKYh/logo.png",
      "tags": [
        "wrapped-sollet",
        "ethereum"
      ],
      "extensions": {
        "website": "https://ardcoin.com",
        "coingeckoId": "ardcoin"
      }
    },
    {
      "chainId": 101,
      "address": "7zphtJVjKyECvQkdfxJNPx83MNpPT6ZJyujQL8jyvKcC",
      "symbol": "SSHIB",
      "name": "SolShib",
      "decimals": 9,
      "logoURI": "https://raw.githubusercontent.com/solana-labs/token-list/main/assets/mainnet/7zphtJVjKyECvQkdfxJNPx83MNpPT6ZJyujQL8jyvKcC/logo.png",
      "tags": [],
      "extensions": {
        "website": "https://solshib.com/"
      }
    },
    {
      "chainId": 101,
      "address": "HoSWnZ6MZzqFruS1uoU69bU7megzHUv6MFPQ5nqC6Pj2",
      "symbol": "SGI",
      "name": "SolGift",
      "decimals": 9,
      "logoURI": "https://raw.githubusercontent.com/solana-labs/token-list/main/assets/mainnet/HoSWnZ6MZzqFruS1uoU69bU7megzHUv6MFPQ5nqC6Pj2/logo.png",
      "tags": [],
      "extensions": {
        "website": "https://solshib.com/"
      }
    },
    {
      "chainId": 101,
      "address": "GpS9AavHtSUspaBnL1Tu26FWbUAdW8tm3MbacsNvwtGu",
      "symbol": "SOLT",
      "name": "Soltriever",
      "decimals": 9,
      "logoURI": "https://raw.githubusercontent.com/solana-labs/token-list/main/assets/mainnet/GpS9AavHtSUspaBnL1Tu26FWbUAdW8tm3MbacsNvwtGu/logo.png",
      "tags": [],
      "extensions": {
        "website": "http://soltriever.info/",
        "twitter": "https://twitter.com/_Soltriever"
      }
    },
    {
      "chainId": 101,
      "address": "2QK9vxydd7WoDwvVFT5JSU8cwE9xmbJSzeqbRESiPGMG",
      "symbol": "KEKW",
      "name": "kekwcoin",
      "decimals": 9,
      "logoURI": "https://raw.githubusercontent.com/solana-labs/token-list/main/assets/mainnet/2QK9vxydd7WoDwvVFT5JSU8cwE9xmbJSzeqbRESiPGMG/logo.png",
      "tags": [],
      "extensions": {
        "website": "https://kekw.io/",
        "twitter": "https://twitter.com/kekwcoin",
        "medium": "https://kekwcoin.medium.com/",
        "discord": "discord.gg/kekw",
        "description": "Kekwcoin is a creative community platform for content creators to monetize their artwork and get financial support from investors.",
        "serumV3Usdc": "N99ngemA29qSKqdDW7kRiZHS7h2wEFpdgRvgE3N2jy6"
      }
    },
    {
      "chainId": 101,
      "address": "qs9Scx8YwNXS6zHYPCnDnyHQcRHg3QwXxpyCXs5tdM8",
      "symbol": "POCO",
      "name": "POWER COIN",
      "decimals": 9,
      "logoURI": "https://raw.githubusercontent.com/solana-labs/token-list/main/assets/mainnet/qs9Scx8YwNXS6zHYPCnDnyHQcRHg3QwXxpyCXs5tdM8/logo.png",
      "tags": [
        "social-token",
        "poco"
      ]
    },
    {
      "chainId": 101,
      "address": "FxCvbCVAtNUEKSiKoF6xt2pWPfpXuYFWYbuQySaRnV5R",
      "symbol": "LOOP",
      "name": "LC Andy Social Token",
      "decimals": 8,
      "logoURI": "https://raw.githubusercontent.com/solana-labs/token-list/main/assets/mainnet/FxCvbCVAtNUEKSiKoF6xt2pWPfpXuYFWYbuQySaRnV5R/logo.png",
      "tags": [
        "social-token",
        "loop"
      ]
    },
    {
      "chainId": 101,
      "address": "3iXydLpqi38CeGDuLFF1WRbPrrkNbUsgVf98cNSg6NaA",
      "symbol": "Spro",
      "name": "Sproken Token",
      "decimals": 8,
      "logoURI": "https://cdn.jsdelivr.net/gh/kechricc/Sproken-Token-Logo/SprokenToken.png",
      "tags": [
        "Sprocket Token",
        "Mini Aussie",
        "Currency of the Sprokonomy"
      ],
      "extensions": {
        "website": "https://www.sprokentoken.com/"
      }
    },
    {
      "chainId": 101,
      "address": "H5gczCNbrtso6BqGKihF97RaWaxpUEZnFuFUKK4YX3s2",
      "symbol": "BDE",
      "name": "Big Defi Energy",
      "decimals": 9,
      "logoURI": "https://raw.githubusercontent.com/solana-labs/token-list/main/assets/mainnet/H5gczCNbrtso6BqGKihF97RaWaxpUEZnFuFUKK4YX3s2/logo.png",
      "tags": [],
      "extensions": {
        "website": "bigdefienergy.com",
        "twitter": "https://twitter.com/Bigdefi"
      }
    },
    {
      "chainId": 101,
      "address": "cREsCN7KAyXcBG2xZc8qrfNHMRgC3MhTb4n3jBnNysv",
      "symbol": "DWT",
      "name": "DARK WEB TOKEN",
      "decimals": 2,
      "logoURI": "https://raw.githubusercontent.com/solana-labs/token-list/main/assets/mainnet/cREsCN7KAyXcBG2xZc8qrfNHMRgC3MhTb4n3jBnNysv/logo.png",
      "tags": [
        "MEME"
      ],
      "extensions": {
        "serumV3Usdc": "526WW289h5wibg1Q55sK16CGoNip8H5d2AXVbaAGcUMb",
        "website": "https://www.darkwebtoken.live"
      }
    },
    {
      "chainId": 101,
      "address": "EdGAZ8JyFTFbmVedVTbaAEQRb6bxrvi3AW3kz8gABz2E",
      "symbol": "DOGA",
      "name": "Dogana",
      "decimals": 9,
      "logoURI": "https://raw.githubusercontent.com/solana-labs/token-list/main/assets/mainnet/EdGAZ8JyFTFbmVedVTbaAEQRb6bxrvi3AW3kz8gABz2E/logo.png",
      "tags": [],
      "extensions": {
        "twitter": "https://twitter.com/DoganaOfficial",
        "serumV3Usdc": "H1Ywt7nSZkLDb2o3vpA5yupnBc9jr1pXtdjMm4Jgk1ay"
      }
    },
    {
      "chainId": 101,
      "address": "3FoUAsGDbvTD6YZ4wVKJgTB76onJUKz7GPEBNiR5b8wc",
      "symbol": "CHEEMS",
      "name": "Cheems",
      "decimals": 9,
      "logoURI": "https://raw.githubusercontent.com/solana-labs/token-list/main/assets/mainnet/3FoUAsGDbvTD6YZ4wVKJgTB76onJUKz7GPEBNiR5b8wc/logo.png",
      "tags": [],
      "extensions": {
        "website": "https://cheems.co/",
        "twitter": "https://twitter.com/theCheemsToken",
        "tggroup": "https://t.me/CheemsOfficial"
      }
    },
    {
      "chainId": 101,
      "address": "AWW5UQfMBnPsTaaxCK7cSEmkj1kbX2zUrqvgKXStjBKx",
      "symbol": "SBFC",
      "name": "SBF Coin",
      "decimals": 6,
      "logoURI": "https://raw.githubusercontent.com/solana-labs/token-list/main/assets/mainnet/AWW5UQfMBnPsTaaxCK7cSEmkj1kbX2zUrqvgKXStjBKx/logo.png",
      "tags": [
        "utility-token",
        "SBF",
        "sbfcoin",
        "SBFC"
      ],
      "extensions": {
        "website": "https://www.sbfcoin.org/",
        "twitter": "https://twitter.com/sbfcoin"
      }
    },
    {
      "chainId": 101,
      "address": "FRbqQnbuLoMbUG4gtQMeULgCDHyY6YWF9NRUuLa98qmq",
      "symbol": "ECOP",
      "name": "EcoPoo",
      "decimals": 0,
      "logoURI": "https://raw.githubusercontent.com/solana-labs/token-list/main/assets/mainnet/FRbqQnbuLoMbUG4gtQMeULgCDHyY6YWF9NRUuLa98qmq/logo.png",
      "tags": [
        "meme"
      ],
      "extensions": {
        "twitter": "https://twitter.com/EcoPoo_Official"
      }
    },
    {
      "chainId": 101,
      "address": "5p2zjqCd1WJzAVgcEnjhb9zWDU7b9XVhFhx4usiyN7jB",
      "symbol": "CATO",
      "name": "CATO",
      "decimals": 9,
      "logoURI": "https://raw.githubusercontent.com/solana-labs/token-list/main/assets/mainnet/5p2zjqCd1WJzAVgcEnjhb9zWDU7b9XVhFhx4usiyN7jB/logo.png",
      "tags": [
        "Meme-Token"
      ],
      "extensions": {
        "website": "https://www.solanacato.com/",
        "twitter": "https://twitter.com/SolanaCATO",
        "telegram": "https://t.me/SolanaCATO",
        "serumV3Usdc": "9fe1MWiKqUdwift3dEpxuRHWftG72rysCRHbxDy6i9xB"
      }
    },
    {
      "chainId": 101,
      "address": "J81fW7aza8wVUG1jjzhExsNMs3MrzwT5WrofgFqMjnSA",
      "symbol": "TOM",
      "name": "Tombili",
      "decimals": 9,
      "logoURI": "https://raw.githubusercontent.com/solana-labs/token-list/main/assets/mainnet/J81fW7aza8wVUG1jjzhExsNMs3MrzwT5WrofgFqMjnSA/logo.png",
      "tags": [],
      "extensions": {
        "website": "https://cryptomindex.com",
        "twitter": "https://twitter.com/cryptomindex"
      }
    },
    {
      "chainId": 101,
      "address": "GunpHq4fn9gSSyGbPMYXTzs9nBS8RY88CX1so4V8kCiF",
      "symbol": "FABLE",
      "name": "Fable",
      "decimals": 0,
      "logoURI": "https://raw.githubusercontent.com/solana-labs/token-list/main/assets/mainnet/GunpHq4fn9gSSyGbPMYXTzs9nBS8RY88CX1so4V8kCiF/logo.png",
      "tags": [],
      "extensions": {
        "website": "https://fable.finance",
        "twitter": "https://twitter.com/fable_finance"
      }
    },
    {
      "chainId": 101,
      "address": "6L5DzH3p1t1PrCrVkudasuUnWbK7Jq9tYwcwWQiV6yd7",
      "symbol": "LZD",
      "name": "Lizard",
      "decimals": 6,
      "logoURI": "https://raw.githubusercontent.com/solana-labs/token-list/main/assets/mainnet/6L5DzH3p1t1PrCrVkudasuUnWbK7Jq9tYwcwWQiV6yd7/logo.png",
      "tags": [],
      "extensions": {
        "website": "https://www.lzdsol.io",
        "twitter": "https://twitter.com/lzd_sol"
      }
    },
    {
      "chainId": 101,
      "address": "EZqcdU8RLu9EChZgrY2BNVg8eovfdGyTiY2bd69EsPgQ",
      "symbol": "FELON",
      "name": "FuckElon",
      "decimals": 0,
      "logoURI": "https://raw.githubusercontent.com/solana-labs/token-list/main/assets/mainnet/EZqcdU8RLu9EChZgrY2BNVg8eovfdGyTiY2bd69EsPgQ/logo.png",
      "tags": [],
      "extensions": {
        "website": "https://fuckelonmusk.godaddysites.com/",
        "twitter": "https://twitter.com/FuckElonMusk8",
        "tgann": "https://t.me/fuckelonmusktoday",
        "tggroup": "https://t.me/joinchat/cgUOCIRSTJ9hZmY1"
      }
    },
    {
      "chainId": 101,
      "address": "HBHMiauecxer5FCzPeXgE2A8ZCf7fQgxxwo4vfkFtC7s",
      "symbol": "SLNDN",
      "name": "Solanadon",
      "decimals": 9,
      "logoURI": "https://raw.githubusercontent.com/solana-labs/token-list/main/assets/mainnet/HBHMiauecxer5FCzPeXgE2A8ZCf7fQgxxwo4vfkFtC7s/logo.png",
      "tags": [],
      "extensions": {
        "website": "https://solanadon.com/",
        "twitter": "https://twitter.com/SolanadonCoin",
        "tgann": "https://t.me/solanadonann"
      }
    },
    {
      "chainId": 101,
      "address": "GReBHpMgCadZRij4B111c94cqU9TktvJ45rWZRQ5b1A5",
      "symbol": "PINGU",
      "name": "Penguincoin",
      "decimals": 6,
      "logoURI": "https://raw.githubusercontent.com/solana-labs/token-list/main/assets/mainnet/GReBHpMgCadZRij4B111c94cqU9TktvJ45rWZRQ5b1A5/logo.png",
      "tags": [],
      "extensions": {
        "twitter": "https://twitter.com/penguincoin1"
      }
    },
    {
      "chainId": 101,
      "address": "5WUab7TCvth43Au5vk6wKjchTzWFeyPEUSJE1MPJtTZE",
      "symbol": "KEKN1",
      "name": "KEKW In Solana Tripping",
      "decimals": 0,
      "logoURI": "https://raw.githubusercontent.com/solana-labs/token-list/main/assets/mainnet/5WUab7TCvth43Au5vk6wKjchTzWFeyPEUSJE1MPJtTZE/logo.png",
      "tags": [
        "nft"
      ],
      "extensions": {
        "website": "https://www.kekw.io/",
        "twitter": "https://twitter.com/kekwcoin"
      }
    },
    {
      "chainId": 101,
      "address": "9KEe6o1jRTqFDFBo2AezsskcxBNwuq1rVeVat1Td8zbV",
      "symbol": "MPAD",
      "name": "MercuryPAD Token",
      "decimals": 9,
      "logoURI": "https://raw.githubusercontent.com/solana-labs/token-list/main/assets/mainnet/9KEe6o1jRTqFDFBo2AezsskcxBNwuq1rVeVat1Td8zbV/logo.png",
      "tags": [
        "MPAD",
        "LaunchPAD"
      ],
      "extensions": {
        "website": "https://mercurypad.com/",
        "twitter": "https://twitter.com/MercuryPad"
      }
    },
    {
      "chainId": 101,
      "address": "4KAFf8ZpNCn1SWLZFo5tbeZsKpVemsobbVZdERWxRvd2",
      "symbol": "SGT",
      "name": "Sangga Token",
      "decimals": 8,
      "logoURI": "https://raw.githubusercontent.com/solana-labs/token-list/main/assets/mainnet/4KAFf8ZpNCn1SWLZFo5tbeZsKpVemsobbVZdERWxRvd2/logo.png",
      "tags": [],
      "extensions": {
        "website": "https://sanggatalk.io"
      }
    },
    {
      "chainId": 101,
      "address": "Ae1aeYK9WrB2kP29jJU4aUUK7Y1vzsGNZFKoe4BG2h6P",
      "symbol": "OLDNINJA",
      "name": "OLDNINJA",
      "decimals": 0,
      "logoURI": "https://raw.githubusercontent.com/solana-labs/token-list/main/assets/mainnet/Ae1aeYK9WrB2kP29jJU4aUUK7Y1vzsGNZFKoe4BG2h6P/logo.png",
      "tags": [],
      "extensions": {
        "website": "https://www.ninjaprotocol.io/oldninja/"
      }
    },
    {
      "chainId": 101,
      "address": "FgX1WD9WzMU3yLwXaFSarPfkgzjLb2DZCqmkx9ExpuvJ",
      "symbol": "NINJA",
      "name": "NINJA",
      "decimals": 6,
      "logoURI": "https://raw.githubusercontent.com/solana-labs/token-list/main/assets/mainnet/FgX1WD9WzMU3yLwXaFSarPfkgzjLb2DZCqmkx9ExpuvJ/logo.png",
      "tags": [],
      "extensions": {
        "website": "https://www.ninjaprotocol.io/",
        "serumV3Usdc": "J4oPt5Q3FYxrznkXLkbosAWrJ4rZLqJpGqz7vZUL4eMM"
      }
    },
    {
      "chainId": 101,
      "address": "E6UBhrtvP4gYHAEgoBi8kDU6DrPPmQxTAJvASo4ptNev",
      "symbol": "SOLDOG",
      "name": "SOLDOG",
      "decimals": 0,
      "logoURI": "https://raw.githubusercontent.com/solana-labs/token-list/main/assets/mainnet/E6UBhrtvP4gYHAEgoBi8kDU6DrPPmQxTAJvASo4ptNev/logo.png",
      "tags": [],
      "extensions": {
        "website": "https://solanadog.io",
        "twitter": "https://twitter.com/solanadog"
      }
    },
    {
      "chainId": 102,
      "address": "rz251Qbsa27sL8Y1H7h4qu71j6Q7ukNmskg5ZDhPCg3",
      "symbol": "HIRO",
      "name": "Hiro LaunchDAO",
      "decimals": 6,
      "logoURI": "https://raw.githubusercontent.com/solana-labs/token-list/main/assets/mainnet/rz251Qbsa27sL8Y1H7h4qu71j6Q7ukNmskg5ZDhPCg3/logo.png",
      "tags": [],
      "extensions": {
        "website": "https://hiro-finance.github.io/",
        "twitter": "https://twitter.com/HiroLaunchdao"
      }
    },
    {
      "chainId": 101,
      "address": "9nusLQeFKiocswDt6NQsiErm1M43H2b8x6v5onhivqKv",
      "symbol": "LLAMA",
      "name": "SOLLAMA",
      "decimals": 1,
      "logoURI": "https://raw.githubusercontent.com/solana-labs/token-list/main/assets/mainnet/9nusLQeFKiocswDt6NQsiErm1M43H2b8x6v5onhivqKv/logo.png",
      "tags": [],
      "extensions": {
        "website": "https://sollama.finance",
        "twitter": "https://twitter.com/SollamaFinance"
      }
    },
    {
      "chainId": 101,
      "address": "BLwTnYKqf7u4qjgZrrsKeNs2EzWkMLqVCu6j8iHyrNA3",
      "symbol": "BOP",
      "name": "Boring Protocol",
      "decimals": 8,
      "logoURI": "https://raw.githubusercontent.com/solana-labs/token-list/main/assets/mainnet/BLwTnYKqf7u4qjgZrrsKeNs2EzWkMLqVCu6j8iHyrNA3/logo.png",
      "tags": [
        "security-token",
        "utility-token"
      ],
      "extensions": {
        "website": "https://boringprotocol.io",
        "twitter": "https://twitter.com/BoringProtocol",
        "serumV3Usdc": "7MmPwD1K56DthW14P1PnWZ4zPCbPWemGs3YggcT1KzsM"
      }
    },
    {
      "chainId": 101,
      "address": "ER8Xa8YxJLC3CFJgdAxJs46Rdhb7B3MjgbPZsVg1aAFV",
      "symbol": "MOLAMON",
      "name": "MOLAMON",
      "decimals": 0,
      "logoURI": "https://raw.githubusercontent.com/solana-labs/token-list/main/assets/mainnet/ER8Xa8YxJLC3CFJgdAxJs46Rdhb7B3MjgbPZsVg1aAFV/logo.png",
      "tags": [],
      "extensions": {
        "website": "https://moonlana.com/",
        "twitter": "https://twitter.com/xMoonLana",
        "medium": "https://moonlana.medium.com/",
        "imageUrl": "https://gateway.pinata.cloud/ipfs/QmbdEesuzVUMzqaumrZNaWnwnz4WwDvqDyfrFneVDjqr2e/molamonbg.gif",
        "description": "The first $MOLA NFT on Solana Blockchain."
      }
    },
    {
      "chainId": 101,
      "address": "4ezHExHThrwnnoqKcMNbUwcVYXzdkDerHFGfegnTqA2E",
      "symbol": "STUD",
      "name": "SolanaToolsUtilityDapp",
      "decimals": 9,
      "logoURI": "https://raw.githubusercontent.com/solana-labs/token-list/main/assets/mainnet/4ezHExHThrwnnoqKcMNbUwcVYXzdkDerHFGfegnTqA2E/logo.png",
      "tags": [],
      "extensions": {
        "website": "https://www.solanatools.io/"
      }
    },
    {
      "chainId": 101,
      "address": "AZtNYaEAHDBeK5AvdzquZWjc4y8cj5sKWH1keUJGMuPV",
      "symbol": "RESP",
      "name": "RESPECT",
      "decimals": 8,
      "logoURI": "https://raw.githubusercontent.com/solana-labs/token-list/main/assets/mainnet/AZtNYaEAHDBeK5AvdzquZWjc4y8cj5sKWH1keUJGMuPV/logo.png",
      "tags": [],
      "extensions": {
        "website": "https://respect.cash"
      }
    },
    {
      "chainId": 101,
      "address": "5j6BmiZTfHssaWPT23EQYQci3w57VTw7QypKArQZbSZ9",
      "symbol": "CHAD",
      "name": "ChadTrader Token",
      "decimals": 9,
      "logoURI": "https://raw.githubusercontent.com/solana-labs/token-list/main/assets/mainnet/5j6BmiZTfHssaWPT23EQYQci3w57VTw7QypKArQZbSZ9/logo.png",
      "tags": [
        "utility-token"
      ],
      "extensions": {
        "website": "https://chadtrader.io/",
        "twitter": "https://twitter.com/chadtraderio"
      }
    },
    {
      "chainId": 101,
      "address": "GsNzxJfFn6zQdJGeYsupJWzUAm57Ba7335mfhWvFiE9Z",
      "symbol": "DXL",
      "name": "Dexlab",
      "decimals": 6,
      "logoURI": "https://raw.githubusercontent.com/solana-labs/token-list/main/assets/mainnet/GsNzxJfFn6zQdJGeYsupJWzUAm57Ba7335mfhWvFiE9Z/logo.png",
      "tags": [],
      "extensions": {
        "website": "https://www.dexlab.space/"
      }
    },
    {
      "chainId": 101,
      "address": "APvgd1J98PGW77H1fDa7W7Y4fcbFwWfs71RNyJKuYs1Y",
      "symbol": "FUZ",
      "name": "Fuzzy.One",
      "decimals": 8,
      "logoURI": "https://raw.githubusercontent.com/solana-labs/token-list/main/assets/mainnet/APvgd1J98PGW77H1fDa7W7Y4fcbFwWfs71RNyJKuYs1Y/logo.png",
      "tags": [
        "Fuzzy.One",
        "FUZ",
        "Supply chain token"
      ],
      "extensions": {
        "website": "https://www.fuzzy.one/"
      }
    },
    {
      "chainId": 101,
      "address": "6TCbtxs6eYfMKVF9ppTNvbUemW2YnpFig6z1jSqgM16e",
      "symbol": "STRANGE",
      "name": "STRANGE",
      "decimals": 0,
      "logoURI": "https://raw.githubusercontent.com/solana-labs/token-list/main/assets/mainnet/6TCbtxs6eYfMKVF9ppTNvbUemW2YnpFig6z1jSqgM16e/logo.png",
      "tags": [
        "utility-token"
      ],
      "extensions": {
        "website": "https://safepluto.tech"
      }
    },
    {
      "chainId": 101,
      "address": "BYNHheaKFX2WRGQTpMZNsM6vAyJXvkeMoMcixKfVKxY9",
      "symbol": "PLUTES",
      "name": "Plutonium",
      "decimals": 0,
      "logoURI": "https://raw.githubusercontent.com/solana-labs/token-list/main/assets/mainnet/BYNHheaKFX2WRGQTpMZNsM6vAyJXvkeMoMcixKfVKxY9/logo.png",
      "tags": [
        "utility-token"
      ],
      "extensions": {
        "website": "https://safepluto.tech"
      }
    },
    {
      "chainId": 101,
      "address": "8upjSpvjcdpuzhfR1zriwg5NXkwDruejqNE9WNbPRtyA",
      "symbol": "GRAPE",
      "name": "Grape",
      "decimals": 6,
      "logoURI": "https://raw.githubusercontent.com/solana-labs/token-list/main/assets/mainnet/8upjSpvjcdpuzhfR1zriwg5NXkwDruejqNE9WNbPRtyA/logo.svg",
      "tags": [],
      "extensions": {
        "website": "https://www.unlimitedgrapes.com/"
      }
    },
    {
      "chainId": 101,
      "address": "7xzovRepzLvXbbpVZLYKzEBhCNgStEv1xpDqf1rMFFKX",
      "symbol": "KERMIT",
      "name": "Kermit",
      "decimals": 8,
      "logoURI": "https://raw.githubusercontent.com/solana-labs/token-list/main/assets/mainnet/7xzovRepzLvXbbpVZLYKzEBhCNgStEv1xpDqf1rMFFKX/logo.png",
      "tags": [
        "utility-token"
      ],
      "extensions": {
        "website": "https://www.kermitfinance.com",
        "twitter": "https://twitter.com/KermitFinance"
      }
    },
    {
      "chainId": 101,
      "address": "3VhB8EAL8dZ457SiksLPpMUR1pyACpbNh5rTjQUEVCcH",
      "symbol": "TUTL",
      "name": "TurtleTraders",
      "decimals": 8,
      "logoURI": "https://raw.githubusercontent.com/solana-labs/token-list/main/assets/mainnet/3VhB8EAL8dZ457SiksLPpMUR1pyACpbNh5rTjQUEVCcH/logo.png",
      "tags": [
        "social-token",
        "Turtles"
      ],
      "extensions": {
        "twitter": "https://twitter.com/Turtletraders1"
      }
    },
    {
      "chainId": 101,
      "address": "8tbAqS4dFNEeC6YGWpNnusc3JcxoFLMiiLPyHctgGYFe",
      "symbol": "PIPANA",
      "name": "Pipana",
      "decimals": 10,
      "logoURI": "https://raw.githubusercontent.com/solana-labs/token-list/main/assets/mainnet/8tbAqS4dFNEeC6YGWpNnusc3JcxoFLMiiLPyHctgGYFe/logo.png",
      "tags": [],
      "extensions": {
        "website": "https://pip.monster",
        "twitter": "https://twitter.com/itspipana"
      }
    },
    {
      "chainId": 101,
      "address": "8s9FCz99Wcr3dHpiauFRi6bLXzshXfcGTfgQE7UEopVx",
      "symbol": "CKC",
      "name": "ChikinCoin",
      "decimals": 6,
      "logoURI": "https://raw.githubusercontent.com/solana-labs/token-list/main/assets/mainnet/8s9FCz99Wcr3dHpiauFRi6bLXzshXfcGTfgQE7UEopVx/logo.svg",
      "tags": [],
      "extensions": {
        "website": "https://www.chikin.run",
        "twitter": "https://twitter.com/ChikinDev"
      }
    },
    {
      "chainId": 101,
      "address": "ATxXyewb1cXThrQFmwHUy4dtPTErfsuqkg7JcUXgLgqo",
      "symbol": "SPW",
      "name": "SpiderSwap",
      "decimals": 8,
      "logoURI": "https://raw.githubusercontent.com/solana-labs/token-list/main/assets/mainnet/ATxXyewb1cXThrQFmwHUy4dtPTErfsuqkg7JcUXgLgqo/logo.png",
      "tags": [],
      "extensions": {
        "website": "https://www.spiderswap.org",
        "twitter": "https://twitter.com/Spider_swap"
      }
    },
    {
      "chainId": 101,
      "address": "BrwgXmUtNd32dTKdP5teie68EmBnjGq8Wp3MukHehUBY",
      "symbol": "GSTONKS",
      "name": "Gamestonks",
      "decimals": 6,
      "logoURI": "https://raw.githubusercontent.com/solana-labs/token-list/main/assets/mainnet/BrwgXmUtNd32dTKdP5teie68EmBnjGq8Wp3MukHehUBY/logo.png",
      "tags": [],
      "extensions": {
        "website": "https://www.game-stonks.com/"
      }
    },
    {
      "chainId": 101,
      "address": "HAgX1HSfok8DohiNCS54FnC2UJkDSrRVnT38W3iWFwc8",
      "symbol": "MEOW",
      "name": "SOL-CATS",
      "decimals": 9,
      "logoURI": "https://raw.githubusercontent.com/solana-labs/token-list/main/assets/mainnet/HAgX1HSfok8DohiNCS54FnC2UJkDSrRVnT38W3iWFwc8/logo.png",
      "tags": [],
      "extensions": {
        "website": "https://www.solcats.xyz",
        "twitter": "https://twitter.com/solcat777"
      }
    },
    {
      "chainId": 101,
      "address": "Gro98oTmXxCVX8HKr3q2tMnP5ztoC77q6KehFDnAB983",
      "symbol": "SOLMO",
      "name": "SolMoon",
      "decimals": 4,
      "logoURI": "https://raw.githubusercontent.com/solana-labs/token-list/main/assets/mainnet/Gro98oTmXxCVX8HKr3q2tMnP5ztoC77q6KehFDnAB983/logo.png",
      "tags": [],
      "extensions": {
        "website": "https://www.solmoon.co",
        "twitter": "https://twitter.com/solmoonfinance"
      }
    },
    {
      "chainId": 101,
      "address": "2wBXHm4oxmed7ZoDkPL4DU8BuRfMYkubVu8T4N38vXdb",
      "symbol": "MSC",
      "name": "MasterCoin",
      "decimals": 9,
      "logoURI": "https://raw.githubusercontent.com/solana-labs/token-list/main/assets/mainnet/2wBXHm4oxmed7ZoDkPL4DU8BuRfMYkubVu8T4N38vXdb/logo.png",
      "tags": [],
      "extensions": {
        "website": "https://mastercoin.site",
        "twitter": "https://twitter.com/MasterCoin_",
        "discord": "https://t.co/CXZN9Ncd6Q?amp=1",
        "medium": "https://medium.com/@mastercoin-eu"
      }
    },
    {
      "chainId": 101,
      "address": "8b9mQo6ZU2rwZQgSFqGNQvXzrUSHDTRpKSKi9XXdGmqN",
      "symbol": "CHANGPENGUIN",
      "name": "CHANGPENGUIN",
      "decimals": 6,
      "logoURI": "https://raw.githubusercontent.com/solana-labs/token-list/main/assets/mainnet/8b9mQo6ZU2rwZQgSFqGNQvXzrUSHDTRpKSKi9XXdGmqN/logo.png",
      "tags": [],
      "extensions": {
        "website": "https://artbomb.xyz"
      }
    },
    {
      "chainId": 101,
      "address": "3KnVxWhoYdc9UwDr5WMVkZp2LpF7gnojg7We7MUd6ixQ",
      "symbol": "WOLFE",
      "name": "Wolfecoin",
      "decimals": 9,
      "logoURI": "https://raw.githubusercontent.com/solana-labs/token-list/main/assets/mainnet/3KnVxWhoYdc9UwDr5WMVkZp2LpF7gnojg7We7MUd6ixQ/logo.png",
      "tags": [],
      "extensions": {
        "website": "https://www.wolfecoin.online/"
      }
    },
    {
      "chainId": 101,
      "address": "BxHJqGtC629c55swCqWXFGA2rRF1igbbTmh22H8ePUWG",
      "symbol": "PGNT",
      "name": "PigeonSol Token",
      "decimals": 4,
      "logoURI": "https://raw.githubusercontent.com/solana-labs/token-list/main/assets/mainnet/BxHJqGtC629c55swCqWXFGA2rRF1igbbTmh22H8ePUWG/logo.png",
      "tags": [],
      "extensions": {
        "website": "https://pigeonsol.xyz",
        "twitter": "https://twitter.com/PigeonSol"
      }
    },
    {
      "chainId": 101,
      "address": "51tMb3zBKDiQhNwGqpgwbavaGH54mk8fXFzxTc1xnasg",
      "symbol": "APEX",
      "name": "APEX",
      "decimals": 9,
      "logoURI": "https://raw.githubusercontent.com/solana-labs/token-list/main/assets/mainnet/51tMb3zBKDiQhNwGqpgwbavaGH54mk8fXFzxTc1xnasg/logo.png",
      "tags": [],
      "extensions": {
        "website": "https://apexit.finance/",
        "twitter": "https://twitter.com/apeXit_finance",
        "discord": "https://discord.gg/aASQy2dWsN",
        "tggroup": "https://t.me/apexit_finance"
      }
    },
    {
      "chainId": 101,
      "address": "4NPzwMK2gfgQ6rTv8x4EE1ZvKW6MYyYTSrAZCx7zxyaX",
      "symbol": "KLB",
      "name": "Black Label",
      "decimals": 0,
      "logoURI": "https://raw.githubusercontent.com/solana-labs/token-list/main/assets/mainnet/4NPzwMK2gfgQ6rTv8x4EE1ZvKW6MYyYTSrAZCx7zxyaX/logo.svg",
      "tags": [],
      "extensions": {
        "website": "https://klbtoken.com",
        "twitter": "https://twitter.com/klbtoken",
        "serumV3Usdc": "AVC5hkVjWqRzD9RXXwjcNiVAAR2rUvDGwhqoCd2TQNY8"
      }
    },
    {
      "chainId": 101,
      "address": "5v6tZ1SiAi7G8Qg4rBF1ZdAn4cn6aeQtefewMr1NLy61",
      "symbol": "SOLD",
      "name": "Solanax",
      "decimals": 9,
      "logoURI": "https://raw.githubusercontent.com/solana-labs/token-list/main/assets/mainnet/5v6tZ1SiAi7G8Qg4rBF1ZdAn4cn6aeQtefewMr1NLy61/logo.png",
      "tags": [],
      "extensions": {
        "website": "https://solanax.org",
        "twitter": "https://twitter.com/Solanaxorg",
        "telegram": "https://t.me/solanaxcommunity"
      }
    },
    {
      "chainId": 101,
      "address": "3RSafdgu7P2smSGHJvSGQ6kZVkcErZXfZTtynJYboyAu",
      "symbol": "SINE",
      "name": "SINE",
      "decimals": 4,
      "logoURI": "https://raw.githubusercontent.com/solana-labs/token-list/main/assets/mainnet/3RSafdgu7P2smSGHJvSGQ6kZVkcErZXfZTtynJYboyAu/logo.svg",
      "tags": [
        "security-token",
        "utility-token"
      ],
      "extensions": {
        "website": "https://solainetwork.com/",
        "twitter": "https://twitter.com/SolAiNetwork"
      }
    },
    {
      "chainId": 101,
      "address": "guppyrZyEX9iTPSu92pi8T71Zka7xd6PrsTJrXRW6u1",
      "symbol": "GUPPY",
      "name": "Orca Guppy Collectible",
      "decimals": 0,
      "logoURI": "https://raw.githubusercontent.com/solana-labs/token-list/main/assets/mainnet/guppyrZyEX9iTPSu92pi8T71Zka7xd6PrsTJrXRW6u1/logo.png",
      "tags": [
        "nft"
      ],
      "extensions": {
        "website": "https://www.orca.so",
        "twitter": "https://twitter.com/orca_so"
      }
    },
    {
      "chainId": 101,
      "address": "whaLeHav12EhGK19u6kKbLRwC9E1EATGnm6MWbBCcUW",
      "symbol": "WHALE",
      "name": "Orca Whale Collectible",
      "decimals": 0,
      "logoURI": "https://raw.githubusercontent.com/solana-labs/token-list/main/assets/mainnet/whaLeHav12EhGK19u6kKbLRwC9E1EATGnm6MWbBCcUW/logo.png",
      "tags": [
        "nft"
      ],
      "extensions": {
        "website": "https://www.orca.so",
        "twitter": "https://twitter.com/orca_so"
      }
    },
    {
      "chainId": 101,
      "address": "kLwhLkZRt6CadPHRBsgfhRCKXX426WMBnhoGozTduvk",
      "symbol": "KILLER-WHALE",
      "name": "Orca Killer Whale Collectible",
      "decimals": 0,
      "logoURI": "https://raw.githubusercontent.com/solana-labs/token-list/main/assets/mainnet/kLwhLkZRt6CadPHRBsgfhRCKXX426WMBnhoGozTduvk/logo.png",
      "tags": [
        "nft"
      ],
      "extensions": {
        "website": "https://www.orca.so",
        "twitter": "https://twitter.com/orca_so"
      }
    },
    {
      "chainId": 101,
      "address": "star2pH7rVWscs743JGdCAL8Lc9nyJeqx7YQXkGUnWf",
      "symbol": "STARFISH",
      "name": "Orca Starfish Collectible",
      "decimals": 6,
      "logoURI": "https://raw.githubusercontent.com/solana-labs/token-list/main/assets/mainnet/star2pH7rVWscs743JGdCAL8Lc9nyJeqx7YQXkGUnWf/logo.png",
      "tags": [
        "nft"
      ],
      "extensions": {
        "website": "https://www.orca.so",
        "twitter": "https://twitter.com/orca_so"
      }
    },
    {
      "chainId": 101,
      "address": "cLownTTaiiQMoyMmFjfmSGowi8HyNhCtTLFcrNKnqX6",
      "symbol": "CLOWNFISH",
      "name": "Orca Clownfish Collectible",
      "decimals": 0,
      "logoURI": "https://raw.githubusercontent.com/solana-labs/token-list/main/assets/mainnet/cLownTTaiiQMoyMmFjfmSGowi8HyNhCtTLFcrNKnqX6/logo.png",
      "tags": [
        "nft"
      ],
      "extensions": {
        "website": "https://www.orca.so",
        "twitter": "https://twitter.com/orca_so"
      }
    },
    {
      "chainId": 101,
      "address": "ECFcUGwHHMaZynAQpqRHkYeTBnS5GnPWZywM8aggcs3A",
      "symbol": "SOL/USDC",
      "name": "Orca SOL/USDC LP Token",
      "decimals": 9,
      "logoURI": "https://raw.githubusercontent.com/solana-labs/token-list/main/assets/mainnet/ECFcUGwHHMaZynAQpqRHkYeTBnS5GnPWZywM8aggcs3A/logo.png",
      "tags": [
        "lp-token"
      ],
      "extensions": {
        "website": "https://www.orca.so",
        "twitter": "https://twitter.com/orca_so"
      }
    },
    {
      "chainId": 101,
      "address": "3H5XKkE9uVvxsdrFeN4BLLGCmohiQN6aZJVVcJiXQ4WC",
      "symbol": "USDC/USDT",
      "name": "Orca USDC/USDT LP Token",
      "decimals": 9,
      "logoURI": "https://raw.githubusercontent.com/solana-labs/token-list/main/assets/mainnet/3H5XKkE9uVvxsdrFeN4BLLGCmohiQN6aZJVVcJiXQ4WC/logo.png",
      "tags": [
        "lp-token"
      ],
      "extensions": {
        "website": "https://www.orca.so",
        "twitter": "https://twitter.com/orca_so"
      }
    },
    {
      "chainId": 101,
      "address": "8qNqTaKKbdZuzQPWWXy5wNVkJh54ex8zvvnEnTFkrKMP",
      "symbol": "USDC/USDT-SRM",
      "name": "Orca USDC/USDT-SRM LP Token",
      "decimals": 9,
      "logoURI": "https://raw.githubusercontent.com/solana-labs/token-list/main/assets/mainnet/8qNqTaKKbdZuzQPWWXy5wNVkJh54ex8zvvnEnTFkrKMP/logo.png",
      "tags": [
        "lp-token"
      ],
      "extensions": {
        "website": "https://www.orca.so",
        "twitter": "https://twitter.com/orca_so"
      }
    },
    {
      "chainId": 101,
      "address": "7TYb32qkwYosUQfUspU45cou7Bb3nefJocVMFX2mEGTT",
      "symbol": "ETH/USDC",
      "name": "Orca ETH/USDC LP Token",
      "decimals": 9,
      "logoURI": "https://raw.githubusercontent.com/solana-labs/token-list/main/assets/mainnet/7TYb32qkwYosUQfUspU45cou7Bb3nefJocVMFX2mEGTT/logo.png",
      "tags": [
        "lp-token"
      ],
      "extensions": {
        "website": "https://www.orca.so",
        "twitter": "https://twitter.com/orca_so"
      }
    },
    {
      "chainId": 101,
      "address": "EhBAmhkgEsMa8McFB5bpqZaRpZvGBBJ4jN59T5xToPdG",
      "symbol": "ETH/USDT-SRM",
      "name": "Orca ETH/USDT-SRM LP Token",
      "decimals": 9,
      "logoURI": "https://raw.githubusercontent.com/solana-labs/token-list/main/assets/mainnet/EhBAmhkgEsMa8McFB5bpqZaRpZvGBBJ4jN59T5xToPdG/logo.png",
      "tags": [
        "lp-token"
      ],
      "extensions": {
        "website": "https://www.orca.so",
        "twitter": "https://twitter.com/orca_so"
      }
    },
    {
      "chainId": 101,
      "address": "8pFwdcuXM7pvHdEGHLZbUR8nNsjj133iUXWG6CgdRHk2",
      "symbol": "BTC/ETH",
      "name": "Orca BTC/ETH LP Token",
      "decimals": 9,
      "logoURI": "https://raw.githubusercontent.com/solana-labs/token-list/main/assets/mainnet/8pFwdcuXM7pvHdEGHLZbUR8nNsjj133iUXWG6CgdRHk2/logo.png",
      "tags": [
        "lp-token"
      ],
      "extensions": {
        "website": "https://www.orca.so",
        "twitter": "https://twitter.com/orca_so"
      }
    },
    {
      "chainId": 101,
      "address": "7bb88DAnQY7LSoWEuqezCcbk4vutQbuRqgJMqpX8h6dL",
      "symbol": "ETH/SOL",
      "name": "Orca ETH/SOL LP Token",
      "decimals": 9,
      "logoURI": "https://raw.githubusercontent.com/solana-labs/token-list/main/assets/mainnet/7bb88DAnQY7LSoWEuqezCcbk4vutQbuRqgJMqpX8h6dL/logo.png",
      "tags": [
        "lp-token"
      ],
      "extensions": {
        "website": "https://www.orca.so",
        "twitter": "https://twitter.com/orca_so"
      }
    },
    {
      "chainId": 101,
      "address": "GWEmABT4rD3sGhyghv9rKbfdiaFe5uMHeJqr6hhu3XvA",
      "symbol": "RAY/SOL",
      "name": "Orca RAY/SOL LP Token",
      "decimals": 9,
      "logoURI": "https://raw.githubusercontent.com/solana-labs/token-list/main/assets/mainnet/GWEmABT4rD3sGhyghv9rKbfdiaFe5uMHeJqr6hhu3XvA/logo.png",
      "tags": [
        "lp-token"
      ],
      "extensions": {
        "website": "https://www.orca.so",
        "twitter": "https://twitter.com/orca_so"
      }
    },
    {
      "chainId": 101,
      "address": "BmZNYGt7aApGTUUxAQUYsW64cMbb6P7uniokCWaptj4D",
      "symbol": "SOL/USDT",
      "name": "Orca SOL/USDT LP Token",
      "decimals": 9,
      "logoURI": "https://raw.githubusercontent.com/solana-labs/token-list/main/assets/mainnet/BmZNYGt7aApGTUUxAQUYsW64cMbb6P7uniokCWaptj4D/logo.png",
      "tags": [
        "lp-token"
      ],
      "extensions": {
        "website": "https://www.orca.so",
        "twitter": "https://twitter.com/orca_so"
      }
    },
    {
      "chainId": 101,
      "address": "E4cthfUFaDd4x5t1vbeBNBHm7isqhM8kapthPzPJz1M2",
      "symbol": "SOL/USDT-SRM",
      "name": "Orca SOL/USDT-SRM LP Token",
      "decimals": 9,
      "logoURI": "https://raw.githubusercontent.com/solana-labs/token-list/main/assets/mainnet/E4cthfUFaDd4x5t1vbeBNBHm7isqhM8kapthPzPJz1M2/logo.png",
      "tags": [
        "lp-token"
      ],
      "extensions": {
        "website": "https://www.orca.so",
        "twitter": "https://twitter.com/orca_so"
      }
    },
    {
      "chainId": 101,
      "address": "6ojPekCSQimAjDjaMApLvh3jF6wnZeNEVRVVoGNzEXvV",
      "symbol": "SOL/SRM",
      "name": "Orca SOL/SRM LP Token",
      "decimals": 9,
      "logoURI": "https://raw.githubusercontent.com/solana-labs/token-list/main/assets/mainnet/6ojPekCSQimAjDjaMApLvh3jF6wnZeNEVRVVoGNzEXvV/logo.png",
      "tags": [
        "lp-token"
      ],
      "extensions": {
        "website": "https://www.orca.so",
        "twitter": "https://twitter.com/orca_so"
      }
    },
    {
      "chainId": 101,
      "address": "YJRknE9oPhUMtq1VvhjVzG5WnRsjQtLsWg3nbaAwCQ5",
      "symbol": "FTT/SOL",
      "name": "Orca FTT/SOL LP Token",
      "decimals": 9,
      "logoURI": "https://raw.githubusercontent.com/solana-labs/token-list/main/assets/mainnet/YJRknE9oPhUMtq1VvhjVzG5WnRsjQtLsWg3nbaAwCQ5/logo.png",
      "tags": [
        "lp-token"
      ],
      "extensions": {
        "website": "https://www.orca.so",
        "twitter": "https://twitter.com/orca_so"
      }
    },
    {
      "chainId": 101,
      "address": "C9PKvetJPrrPD53PR2aR8NYtVZzucCRkHYzcFXbZXEqu",
      "symbol": "KIN/SOL",
      "name": "Orca KIN/SOL LP Token",
      "decimals": 9,
      "logoURI": "https://raw.githubusercontent.com/solana-labs/token-list/main/assets/mainnet/C9PKvetJPrrPD53PR2aR8NYtVZzucCRkHYzcFXbZXEqu/logo.png",
      "tags": [
        "lp-token"
      ],
      "extensions": {
        "website": "https://www.orca.so",
        "twitter": "https://twitter.com/orca_so"
      }
    },
    {
      "chainId": 101,
      "address": "6SfhBAmuaGf9p3WAxeHJYCWMABnYUMrdzNdK5Stvvj4k",
      "symbol": "ROPE/SOL",
      "name": "Orca ROPE/SOL LP Token",
      "decimals": 9,
      "logoURI": "https://raw.githubusercontent.com/solana-labs/token-list/main/assets/mainnet/6SfhBAmuaGf9p3WAxeHJYCWMABnYUMrdzNdK5Stvvj4k/logo.png",
      "tags": [
        "lp-token"
      ],
      "extensions": {
        "website": "https://www.orca.so",
        "twitter": "https://twitter.com/orca_so"
      }
    },
    {
      "chainId": 101,
      "address": "9r1n79TmerAgQJboUT8QvrChX3buZBfuSrBTtYM1cW4h",
      "symbol": "SOL/STEP",
      "name": "Orca SOL/STEP LP Token",
      "decimals": 9,
      "logoURI": "https://raw.githubusercontent.com/solana-labs/token-list/main/assets/mainnet/9r1n79TmerAgQJboUT8QvrChX3buZBfuSrBTtYM1cW4h/logo.png",
      "tags": [
        "lp-token"
      ],
      "extensions": {
        "website": "https://www.orca.so",
        "twitter": "https://twitter.com/orca_so"
      }
    },
    {
      "chainId": 101,
      "address": "ELLELFtgvWBgLkdY9EFx4Vb3SLNj4DJEhzZLWy1wCh4Y",
      "symbol": "OXY/SOL",
      "name": "Orca OXY/SOL LP Token",
      "decimals": 9,
      "logoURI": "https://raw.githubusercontent.com/solana-labs/token-list/main/assets/mainnet/ELLELFtgvWBgLkdY9EFx4Vb3SLNj4DJEhzZLWy1wCh4Y/logo.png",
      "tags": [
        "lp-token"
      ],
      "extensions": {
        "website": "https://www.orca.so",
        "twitter": "https://twitter.com/orca_so"
      }
    },
    {
      "chainId": 101,
      "address": "BXM9ph4AuhCUzf94HQu5FnfeVThKj5oyrnb1krY1zax5",
      "symbol": "MER/SOL",
      "name": "Orca MER/SOL LP Token",
      "decimals": 9,
      "logoURI": "https://raw.githubusercontent.com/solana-labs/token-list/main/assets/mainnet/BXM9ph4AuhCUzf94HQu5FnfeVThKj5oyrnb1krY1zax5/logo.png",
      "tags": [
        "lp-token"
      ],
      "extensions": {
        "website": "https://www.orca.so",
        "twitter": "https://twitter.com/orca_so"
      }
    },
    {
      "chainId": 101,
      "address": "FJ9Q9ojA7vdf5rFbcTc6dd7D3nLpwSxdtFSE8cwfuvqt",
      "symbol": "FIDA/SOL",
      "name": "Orca FIDA/SOL LP Token",
      "decimals": 9,
      "logoURI": "https://raw.githubusercontent.com/solana-labs/token-list/main/assets/mainnet/FJ9Q9ojA7vdf5rFbcTc6dd7D3nLpwSxdtFSE8cwfuvqt/logo.png",
      "tags": [
        "lp-token"
      ],
      "extensions": {
        "website": "https://www.orca.so",
        "twitter": "https://twitter.com/orca_so"
      }
    },
    {
      "chainId": 101,
      "address": "EHkfnhKLLTUqo1xMZLxhM9EusEgpN6RXPpZsGpUsewaa",
      "symbol": "MAPS/SOL",
      "name": "Orca MAPS/SOL LP Token",
      "decimals": 9,
      "logoURI": "https://raw.githubusercontent.com/solana-labs/token-list/main/assets/mainnet/EHkfnhKLLTUqo1xMZLxhM9EusEgpN6RXPpZsGpUsewaa/logo.png",
      "tags": [
        "lp-token"
      ],
      "extensions": {
        "website": "https://www.orca.so",
        "twitter": "https://twitter.com/orca_so"
      }
    },
    {
      "chainId": 101,
      "address": "9rguDaKqTrVjaDXafq6E7rKGn7NPHomkdb8RKpjKCDm2",
      "symbol": "SAMO/SOL",
      "name": "Orca SAMO/SOL LP Token",
      "decimals": 9,
      "logoURI": "https://raw.githubusercontent.com/solana-labs/token-list/main/assets/mainnet/9rguDaKqTrVjaDXafq6E7rKGn7NPHomkdb8RKpjKCDm2/logo.png",
      "tags": [
        "lp-token"
      ],
      "extensions": {
        "website": "https://www.orca.so",
        "twitter": "https://twitter.com/orca_so"
      }
    },
    {
      "chainId": 101,
      "address": "2697FyJ4vD9zwAVPr33fdVPDv54pyZZiBv9S2AoKMyQf",
      "symbol": "COPE/SOL",
      "name": "Orca COPE/SOL LP Token",
      "decimals": 9,
      "logoURI": "https://raw.githubusercontent.com/solana-labs/token-list/main/assets/mainnet/2697FyJ4vD9zwAVPr33fdVPDv54pyZZiBv9S2AoKMyQf/logo.png",
      "tags": [
        "lp-token"
      ],
      "extensions": {
        "website": "https://www.orca.so",
        "twitter": "https://twitter.com/orca_so"
      }
    },
    {
      "chainId": 101,
      "address": "HEhMLvpSdPviukafKwVN8BnBUTamirptsQ6Wxo5Cyv8s",
      "symbol": "FTR",
      "name": "Future",
      "decimals": 9,
      "logoURI": "https://raw.githubusercontent.com/solana-labs/token-list/main/assets/mainnet/HEhMLvpSdPviukafKwVN8BnBUTamirptsQ6Wxo5Cyv8s/logo.png",
      "tags": [],
      "extensions": {
        "website": "https://future-ftr.io",
        "twitter": "https://twitter.com/ftr_finance"
      }
    },
    {
      "chainId": 101,
      "address": "6oJ8Mp1VnKxN5MvGf9LfpeaRvTv8N1xFbvtdEbLLWUDT",
      "symbol": "ESC",
      "name": "ESCoin",
      "decimals": 9,
      "logoURI": "https://raw.githubusercontent.com/solana-labs/token-list/main/assets/mainnet/6oJ8Mp1VnKxN5MvGf9LfpeaRvTv8N1xFbvtdEbLLWUDT/logo.png",
      "tags": [],
      "extensions": {
        "website": "https://escoin.company/",
        "twitter": "https://twitter.com/coin_esc"
      }
    },
    {
      "chainId": 101,
      "address": "Da1jboBKU3rqXUqPL3L3BxJ8e67ogVgVKcqy4rWsS7LC",
      "symbol": "UBE",
      "name": "UBE Token",
      "decimals": 10,
      "logoURI": "https://raw.githubusercontent.com/solana-labs/token-list/main/assets/mainnet/Da1jboBKU3rqXUqPL3L3BxJ8e67ogVgVKcqy4rWsS7LC/logo.png",
      "tags": [],
      "extensions": {
        "website": "https://www.ubetoken.com",
        "twitter": "https://twitter.com/ube_token"
      }
    },
    {
      "chainId": 101,
      "address": "CDJWUqTcYTVAKXAVXoQZFes5JUFc7owSeq7eMQcDSbo5",
      "symbol": "renBTC",
      "name": "renBTC",
      "decimals": 8,
      "logoURI": "https://raw.githubusercontent.com/solana-labs/token-list/main/assets/mainnet/CDJWUqTcYTVAKXAVXoQZFes5JUFc7owSeq7eMQcDSbo5/logo.png",
      "tags": [],
      "extensions": {
        "coingeckoId": "renbtc",
        "website": "https://renproject.io/",
        "serumV3Usdc": "74Ciu5yRzhe8TFTHvQuEVbFZJrbnCMRoohBK33NNiPtv"
      }
    },
    {
      "chainId": 101,
      "address": "G1a6jxYz3m8DVyMqYnuV7s86wD4fvuXYneWSpLJkmsXj",
      "symbol": "renBCH",
      "name": "renBCH",
      "decimals": 8,
      "logoURI": "https://raw.githubusercontent.com/solana-labs/token-list/main/assets/mainnet/G1a6jxYz3m8DVyMqYnuV7s86wD4fvuXYneWSpLJkmsXj/logo.png",
      "tags": [],
      "extensions": {
        "coingeckoId": "renbch",
        "website": "https://renproject.io/",
        "serumV3Usdc": "FS8EtiNZCH72pAK83YxqXaGAgk3KKFYphiTcYA2yRPis"
      }
    },
    {
      "chainId": 101,
      "address": "FKJvvVJ242tX7zFtzTmzqoA631LqHh4CdgcN8dcfFSju",
      "symbol": "renDGB",
      "name": "renDGB",
      "decimals": 8,
      "logoURI": "https://raw.githubusercontent.com/solana-labs/token-list/main/assets/mainnet/FKJvvVJ242tX7zFtzTmzqoA631LqHh4CdgcN8dcfFSju/logo.png",
      "tags": [],
      "extensions": {
        "website": "https://renproject.io/"
      }
    },
    {
      "chainId": 101,
      "address": "ArUkYE2XDKzqy77PRRGjo4wREWwqk6RXTfM9NeqzPvjU",
      "symbol": "renDOGE",
      "name": "renDOGE",
      "decimals": 8,
      "logoURI": "https://raw.githubusercontent.com/solana-labs/token-list/main/assets/mainnet/ArUkYE2XDKzqy77PRRGjo4wREWwqk6RXTfM9NeqzPvjU/logo.png",
      "tags": [],
      "extensions": {
        "coingeckoId": "rendoge",
        "website": "https://renproject.io/",
        "serumV3Usdc": "5FpKCWYXgHWZ9CdDMHjwxAfqxJLdw2PRXuAmtECkzADk"
      }
    },
    {
      "chainId": 101,
      "address": "8wv2KAykQstNAj2oW6AHANGBiFKVFhvMiyyzzjhkmGvE",
      "symbol": "renLUNA",
      "name": "renLUNA",
      "decimals": 6,
      "logoURI": "https://raw.githubusercontent.com/solana-labs/token-list/main/assets/mainnet/8wv2KAykQstNAj2oW6AHANGBiFKVFhvMiyyzzjhkmGvE/logo.png",
      "tags": [],
      "extensions": {
        "website": "https://renproject.io/",
        "serumV3Usdc": "CxDhLbbM9uAA2AXfSPar5qmyfmC69NLj3vgJXYAsSVBT"
      }
    },
    {
      "chainId": 101,
      "address": "E99CQ2gFMmbiyK2bwiaFNWUUmwz4r8k2CVEFxwuvQ7ue",
      "symbol": "renZEC",
      "name": "renZEC",
      "decimals": 8,
      "logoURI": "https://raw.githubusercontent.com/solana-labs/token-list/main/assets/mainnet/E99CQ2gFMmbiyK2bwiaFNWUUmwz4r8k2CVEFxwuvQ7ue/logo.png",
      "tags": [],
      "extensions": {
        "coingeckoId": "renzec",
        "website": "https://renproject.io/",
        "serumV3Usdc": "2ahbUT5UryyRVxPnELtTmDLLneN26UjBQFgfMVvbWDTb"
      }
    },
    {
      "chainId": 101,
      "address": "GkXP719hnhLtizWHcQyGVYajuJqVsJJ6fyeUob9BPCFC",
      "symbol": "KROWZ",
      "name": "Mike Krow's Official Best Friend Super Kawaii Kasu Token",
      "decimals": 8,
      "logoURI": "https://raw.githubusercontent.com/solana-labs/token-list/main/assets/mainnet/GkXP719hnhLtizWHcQyGVYajuJqVsJJ6fyeUob9BPCFC/logo.png",
      "tags": [
        "social-token",
        "krowz"
      ],
      "extensions": {
        "website": "https://mikekrow.com/",
        "twitter": "https://twitter.com/space_asylum"
      }
    },
    {
      "chainId": 101,
      "address": "6kwTqmdQkJd8qRr9RjSnUX9XJ24RmJRSrU1rsragP97Y",
      "symbol": "SAIL",
      "name": "SAIL",
      "decimals": 6,
      "logoURI": "https://raw.githubusercontent.com/solana-labs/token-list/main/assets/mainnet/6kwTqmdQkJd8qRr9RjSnUX9XJ24RmJRSrU1rsragP97Y/logo.png",
      "tags": [
        "utility-token"
      ],
      "extensions": {
        "website": "https://www.solanasail.com",
        "coingeckoId": "sail",
        "twitter": "https://twitter.com/SolanaSail"
      }
    },
    {
      "chainId": 101,
      "address": "E5ndSkaB17Dm7CsD22dvcjfrYSDLCxFcMd6z8ddCk5wp",
      "symbol": "CCAI",
      "name": "Cryptocurrencies.Ai",
      "decimals": 9,
      "logoURI": "https://raw.githubusercontent.com/solana-labs/token-list/main/assets/mainnet/E5ndSkaB17Dm7CsD22dvcjfrYSDLCxFcMd6z8ddCk5wp/logo.png",
      "tags": [],
      "extensions": {
        "website": "https://ccai.cryptocurrencies.ai",
        "twitter": "https://twitter.com/CCAI_Official",
        "serumV3Usdc": "7gZNLDbWE73ueAoHuAeFoSu7JqmorwCLpNTBXHtYSFTa"
      }
    },
    {
      "chainId": 101,
      "address": "7LmGzEgnQZTxxeCThgxsv3xe4JQmiy9hxEGBPCF66KgH",
      "symbol": "SNEK",
      "name": "Snek Coin",
      "decimals": 0,
      "logoURI": "https://raw.githubusercontent.com/solana-labs/token-list/main/assets/mainnet/7LmGzEgnQZTxxeCThgxsv3xe4JQmiy9hxEGBPCF66KgH/logo.png",
      "tags": [],
      "extensions": {
        "twitter": "https://twitter.com/snekcoin"
      }
    },
    {
      "chainId": 101,
      "address": "AhRozpV8CDLJ5z9k8CJWF4P12MVvxdnnU2y2qUhUuNS5",
      "symbol": "ARK",
      "name": "Sol.Ark",
      "decimals": 8,
      "logoURI": "https://raw.githubusercontent.com/solana-labs/token-list/main/assets/mainnet/AhRozpV8CDLJ5z9k8CJWF4P12MVvxdnnU2y2qUhUuNS5/logo.png",
      "tags": [
        "meme"
      ],
      "extensions": {
        "website": "https://www.solark.xyz/",
        "twitter": "https://twitter.com/SOLARK67275852"
      }
    },
    {
      "chainId": 101,
      "address": "ss26ybWnrhSYbGBjDT9bEwRiyAVUgiKCbgAfFkksj4R",
      "symbol": "SS2",
      "name": "POH",
      "decimals": 0,
      "logoURI": "https://raw.githubusercontent.com/solana-labs/token-list/main/assets/mainnet/ss26ybWnrhSYbGBjDT9bEwRiyAVUgiKCbgAfFkksj4R/logo.png",
      "tags": [
        "nft"
      ],
      "extensions": {
        "website": "https://www.sol-talk.com/sol-survivor",
        "twitter": "https://twitter.com/sol__survivor",
        "imageUrl": "https://www.arweave.net/fDxzEtzfu9IjFDh0ID-rOGaGw__F6-OD2ADoa23sayo?ext=gif",
        "animationUrl": "https://vww4cphi4lv3ldd4dtidi4njkbilvngmvuaofo3rv2oa3ozepeea.arweave.net/ra3BPOji67WMfBzQNHGpUFC6tMytAOK7ca6cDbskeQg?ext=glb",
        "description": "Sensing a disturbance in the timeline, the tournament organizers send Poh back in time to the beginning of the tournament. He is tasked with finding the origin of the disturbance and restoring the original timeline. Special:'Out of Order'"
      }
    },
    {
      "chainId": 101,
      "address": "6dGR9kAt499jzsojDHCvDArKxpTarNbhdSkiS7jeMAib",
      "symbol": "AKI",
      "name": "AKIHIGE Token",
      "decimals": 6,
      "logoURI": "https://raw.githubusercontent.com/solana-labs/token-list/main/assets/mainnet/6dGR9kAt499jzsojDHCvDArKxpTarNbhdSkiS7jeMAib/logo.png",
      "tags": [
        "aki"
      ]
    },
    {
      "chainId": 101,
      "address": "SCYfrGCw8aDiqdgcpdGjV6jp4UVVQLuphxTDLNWu36f",
      "symbol": "SCY",
      "name": "Synchrony",
      "decimals": 9,
      "logoURI": "https://raw.githubusercontent.com/solana-labs/token-list/main/assets/mainnet/SCYfrGCw8aDiqdgcpdGjV6jp4UVVQLuphxTDLNWu36f/logo.png",
      "tags": [],
      "extensions": {
        "website": "https://synchrony.fi",
        "twitter": "https://twitter.com/SynchronyFi"
      }
    },
    {
      "chainId": 101,
      "address": "BKMWPkPS8jXw59ezYwK2ueNTZRF4m8MYHDjh9HwUmkQ7",
      "symbol": "SDC",
      "name": "SandDollarClassic",
      "decimals": 9,
      "logoURI": "https://raw.githubusercontent.com/solana-labs/token-list/main/assets/mainnet/BKMWPkPS8jXw59ezYwK2ueNTZRF4m8MYHDjh9HwUmkQ7/logo.png",
      "tags": [
        "utility-token"
      ],
      "extensions": {
        "website": "https://sanddollar.bs",
        "twitter": "https://twitter.com/SandDollar_BS"
      }
    },
    {
      "chainId": 101,
      "address": "Bx4ykEMurwPQBAFNvthGj73fMBVTvHa8e9cbAyaK4ZSh",
      "symbol": "TOX",
      "name": "trollbox",
      "decimals": 9,
      "logoURI": "https://raw.githubusercontent.com/solana-labs/token-list/main/assets/mainnet/Bx4ykEMurwPQBAFNvthGj73fMBVTvHa8e9cbAyaK4ZSh/logo.png",
      "tags": [
        "utility-token"
      ],
      "extensions": {
        "website": "https://trollbox.io",
        "twitter": "https://twitter.com/trollboxio"
      }
    },
    {
      "chainId": 101,
      "address": "3aEb4KJTWxaqKBXADw5qkAjG9K1AoLhR4CrDH6HCpGCo",
      "symbol": "SMB",
      "name": "Solana Monkey Business",
      "decimals": 9,
      "logoURI": "https://raw.githubusercontent.com/solana-labs/token-list/main/assets/mainnet/3aEb4KJTWxaqKBXADw5qkAjG9K1AoLhR4CrDH6HCpGCo/logo.png",
      "tags": [],
      "extensions": {
        "medium": "https://solanambs.medium.com/",
        "website": "https://solanamonkey.business/",
        "twitter": "https://twitter.com/SolanaMBS"
      }
    },
    {
      "chainId": 101,
      "address": "E7WqtfRHcY8YW8z65u9WmD7CfMmvtrm2qPVicSzDxLaT",
      "symbol": "PPUG",
      "name": "PizzaPugCoin",
      "decimals": 9,
      "logoURI": "https://raw.githubusercontent.com/solana-labs/token-list/main/assets/mainnet/E7WqtfRHcY8YW8z65u9WmD7CfMmvtrm2qPVicSzDxLaT/logo.png",
      "tags": [],
      "extensions": {
        "website": "https://www.pizzapugcoin.com",
        "twitter": "https://twitter.com/pizzapugcoin"
      }
    },
    {
      "chainId": 101,
      "address": "FZgL5motNWEDEa24xgfSdBDfXkB9Ru9KxfEsey9S58bb",
      "symbol": "VCC",
      "name": "VentureCapital",
      "decimals": 6,
      "logoURI": "https://raw.githubusercontent.com/solana-labs/token-list/main/assets/mainnet/FZgL5motNWEDEa24xgfSdBDfXkB9Ru9KxfEsey9S58bb/logo.svg",
      "tags": [
        "venture capital",
        "liquidator",
        "IDO",
        "incubator"
      ],
      "extensions": {
        "website": "https://www.vcc.finance/",
        "twitter": "https://twitter.com/vcc_finance"
      }
    },
    {
      "chainId": 101,
      "address": "4TGxgCSJQx2GQk9oHZ8dC5m3JNXTYZHjXumKAW3vLnNx",
      "symbol": "OXS",
      "name": "Oxbull Sol",
      "decimals": 9,
      "logoURI": "https://raw.githubusercontent.com/solana-labs/token-list/main/assets/mainnet/4TGxgCSJQx2GQk9oHZ8dC5m3JNXTYZHjXumKAW3vLnNx/logo.png",
      "tags": [
        "utility-token"
      ],
      "extensions": {
        "website": "https://www.oxbull.tech/#/home",
        "twitter": "https://twitter.com/OxBull5",
        "medium": "https://medium.com/@oxbull",
        "tgann": "https://t.me/Oxbull_tech",
        "coingeckoId": "oxbull-tech",
        "github": "https://github.com/OxBull"
      }
    },
    {
      "chainId": 101,
      "address": "EdAhkbj5nF9sRM7XN7ewuW8C9XEUMs8P7cnoQ57SYE96",
      "symbol": "FAB",
      "name": "FABRIC",
      "decimals": 9,
      "logoURI": "https://raw.githubusercontent.com/solana-labs/token-list/main/assets/mainnet/EdAhkbj5nF9sRM7XN7ewuW8C9XEUMs8P7cnoQ57SYE96/logo.png",
      "tags": [],
      "extensions": {
        "website": "https://fsynth.io/",
        "twitter": "https://twitter.com/official_fabric"
      }
    },
    {
      "chainId": 101,
      "address": "GEYrotdkRitGUK5UMv3aMttEhVAZLhRJMcG82zKYsaWB",
      "symbol": "POTATO",
      "name": "POTATO",
      "decimals": 3,
      "logoURI": "https://raw.githubusercontent.com/solana-labs/token-list/main/assets/mainnet/GEYrotdkRitGUK5UMv3aMttEhVAZLhRJMcG82zKYsaWB/logo.png",
      "tags": [],
      "extensions": {
        "website": "https://potatocoinspl.com/",
        "serumV3Usdc": "6dn7tgTHe5rZEAscMWWY3xmPGVEKVkM9s7YRV11z399z"
      }
    },
    {
      "chainId": 101,
      "address": "FmJ1fo7wK5FF6rDvQxow5Gj7A2ctLmR5orCKLZ45Q3Cq",
      "symbol": "DGEN",
      "name": "Degen Banana",
      "decimals": 6,
      "logoURI": "https://raw.githubusercontent.com/solana-labs/token-list/main/assets/mainnet/FmJ1fo7wK5FF6rDvQxow5Gj7A2ctLmR5orCKLZ45Q3Cq/logo.png",
      "tags": [],
      "extensions": {
        "website": "https://degen.finance/",
        "twitter": "https://twitter.com/degenbanana"
      }
    },
    {
      "chainId": 101,
      "address": "FciGvHj9FjgSGgCBF1b9HY814FM9D28NijDd5SJrKvPo",
      "symbol": "TGT",
      "name": "Twirl Governance Token",
      "decimals": 6,
      "logoURI": "https://raw.githubusercontent.com/solana-labs/token-list/main/assets/mainnet/FciGvHj9FjgSGgCBF1b9HY814FM9D28NijDd5SJrKvPo/logo.png",
      "tags": [],
      "extensions": {
        "website": "https://twirlfinance.com/",
        "twitter": "https://twitter.com/twirlfinance"
      }
    },
    {
      "chainId": 101,
      "address": "A9EEvcRcT7Q9XAa6NfqrqJChoc4XGDhd2mtc4xfniQkS",
      "symbol": "BILBY",
      "name": "Bilby Finance",
      "decimals": 9,
      "logoURI": "https://raw.githubusercontent.com/solana-labs/token-list/main/assets/mainnet/A9EEvcRcT7Q9XAa6NfqrqJChoc4XGDhd2mtc4xfniQkS/logo.png",
      "tags": [
        "utility-token"
      ],
      "extensions": {
        "website": "https://bilby.finance/"
      }
    },
    {
      "chainId": 101,
      "address": "8NGgmXzBzhsXz46pTC3ioSBxeE3w2EXpc741N3EQ8E6r",
      "symbol": "JOKE",
      "name": "JOKESMEMES",
      "decimals": 9,
      "logoURI": "https://raw.githubusercontent.com/solana-labs/token-list/main/assets/mainnet/8NGgmXzBzhsXz46pTC3ioSBxeE3w2EXpc741N3EQ8E6r/logo.png",
      "tags": [],
      "extensions": {
        "website": "https://jokesmemes.finance",
        "twitter": "https://twitter.com/Jokesmemes11"
      }
    },
    {
      "chainId": 101,
      "address": "Fp4gjLpTsPqBN6xDGpDHwtnuEofjyiZKxxZxzvJnjxV6",
      "symbol": "NAXAR",
      "name": "Naxar",
      "decimals": 4,
      "logoURI": "https://raw.githubusercontent.com/solana-labs/token-list/main/assets/mainnet/Fp4gjLpTsPqBN6xDGpDHwtnuEofjyiZKxxZxzvJnjxV6/logo.png",
      "tags": [],
      "extensions": {
        "website": "https://naxar.ru",
        "instagram": "https://instagram.com/naxar__",
        "telegram": "https://t.me/naxar_official"
      }
    },
    {
      "chainId": 101,
      "address": "5jqTNKonR9ZZvbmX9JHwcPSEg6deTyNKR7PxQ9ZPdd2w",
      "symbol": "JBUS",
      "name": "Jebus",
      "decimals": 0,
      "logoURI": "https://raw.githubusercontent.com/solana-labs/token-list/main/assets/mainnet/5jqTNKonR9ZZvbmX9JHwcPSEg6deTyNKR7PxQ9ZPdd2w/logo.png",
      "tags": [],
      "extensions": {
        "website": "https://jebus.live"
      }
    },
    {
      "chainId": 101,
      "address": "29UWGmi1MxJRi3izeritN8VvhZbUiX37KUVnGv46mzev",
      "symbol": "KLBx",
      "name": "Black Label X",
      "decimals": 4,
      "logoURI": "https://raw.githubusercontent.com/solana-labs/token-list/main/assets/mainnet/29UWGmi1MxJRi3izeritN8VvhZbUiX37KUVnGv46mzev/logo.svg",
      "tags": [],
      "extensions": {
        "website": "https://klbtoken.com/x"
      }
    },
    {
      "chainId": 101,
      "address": "GACHAfpmbpk4FLfZcGkT2NUmaEqMygssAknhqnn8DVHP",
      "symbol": "GACHA",
      "name": "Gachapon",
      "decimals": 9,
      "logoURI": "https://raw.githubusercontent.com/solana-labs/token-list/main/assets/mainnet/GACHAfpmbpk4FLfZcGkT2NUmaEqMygssAknhqnn8DVHP/logo.png",
      "tags": [],
      "extensions": {
        "twitter": "https://twitter.com/GACHAPON7777"
      }
    },
    {
      "chainId": 101,
      "address": "9zoqdwEBKWEi9G5Ze8BSkdmppxGgVv1Kw4LuigDiNr9m",
      "symbol": "STR",
      "name": "Solster",
      "decimals": 9,
      "logoURI": "https://raw.githubusercontent.com/solana-labs/token-list/main/assets/mainnet/9zoqdwEBKWEi9G5Ze8BSkdmppxGgVv1Kw4LuigDiNr9m/logo.png",
      "tags": [],
      "extensions": {
        "website": "https://solster.finance",
        "twitter": "https://twitter.com/solster_finance"
      }
    },
    {
      "chainId": 101,
      "address": "A2T2jDe2bxyEHkKtS8AtrTRmJ9VZRwyY8Kr7oQ8xNyfb",
      "symbol": "HAMS",
      "name": "Space Hamster",
      "decimals": 9,
      "logoURI": "https://raw.githubusercontent.com/solana-labs/token-list/main/assets/mainnet/A2T2jDe2bxyEHkKtS8AtrTRmJ9VZRwyY8Kr7oQ8xNyfb/logo.png",
      "tags": [],
      "extensions": {
        "website": "https://www.solhamster.space/",
        "twitter": "https://twitter.com/sol_hamster",
        "telegram": "https://t.me/SolHamster",
        "dex-website": "https://dex-solhamster.space/"
      }
    },
    {
      "chainId": 101,
      "address": "EGN2774kzKyUnJs2Gv5poK6ymiMVkdyCQD2gGnJ84sDk",
      "symbol": "NEFT",
      "name": "Neftea Labs Coin",
      "decimals": 8,
      "logoURI": "https://raw.githubusercontent.com/solana-labs/token-list/main/assets/mainnet/EGN2774kzKyUnJs2Gv5poK6ymiMVkdyCQD2gGnJ84sDk/logo.png",
      "tags": [
        "Neftea",
        "NFT",
        "utility-token"
      ],
      "extensions": {
        "website": "https://www.neftealabs.com/"
      }
    },
    {
      "chainId": 101,
      "address": "DK64rmGSZupv1dLYn57e3pUVgs9jL9EKLXDVZZPsMDz8",
      "symbol": "ABOMB",
      "name": "ArtBomb",
      "decimals": 5,
      "logoURI": "https://raw.githubusercontent.com/solana-labs/token-list/main/assets/mainnet/DK64rmGSZupv1dLYn57e3pUVgs9jL9EKLXDVZZPsMDz8/logo.png",
      "tags": [
        "utility-token",
        "artbomb"
      ],
      "extensions": {
        "website": "https://artbomb.xyz"
      }
    },
    {
      "chainId": 101,
      "address": "AnyCsr1VCBZcwVAxbKPuHhKDP5DQQSnRxGAo4ycgRMi2",
      "symbol": "DAL",
      "name": "Dalmatiancoin",
      "decimals": 9,
      "logoURI": "https://raw.githubusercontent.com/solana-labs/token-list/main/assets/mainnet/AnyCsr1VCBZcwVAxbKPuHhKDP5DQQSnRxGAo4ycgRMi2/logo.png",
      "tags": [],
      "extensions": {
        "website": "https://dalmatiancoin.org/",
        "twitter": "https://twitter.com/coindalmatian"
      }
    },
    {
      "chainId": 101,
      "address": "HiL1j5VMR9XtRnCA4mxaVoXr6PMHpbh8wUgfPsAP4CNF",
      "symbol": "SolNHD",
      "name": "SolNHD",
      "decimals": 0,
      "logoURI": "https://raw.githubusercontent.com/solana-labs/token-list/main/assets/mainnet/HiL1j5VMR9XtRnCA4mxaVoXr6PMHpbh8wUgfPsAP4CNF/logo.png",
      "tags": [],
      "extensions": {
        "website": "https://www.solnhd.com",
        "twitter": "https://twitter.com/zororoaz01"
      }
    },
    {
      "chainId": 101,
      "address": "qXu8Tj65H5XR8KHuaKKoyLCWj592KbTG3YWJwsuFrPS",
      "symbol": "STVA",
      "name": "SOLtiva",
      "decimals": 3,
      "logoURI": "https://raw.githubusercontent.com/solana-labs/token-list/main/assets/mainnet/qXu8Tj65H5XR8KHuaKKoyLCWj592KbTG3YWJwsuFrPS/logo.svg",
      "tags": [],
      "extensions": {
        "website": "https://soltiva.co"
      }
    },
    {
      "chainId": 101,
      "address": "D3gHoiYT4RY5VSndne1fEnpM3kCNAyBhkp5xjNUqqPj9",
      "symbol": "PROEXIS",
      "name": "ProExis Prova de Existência Blockchain",
      "decimals": 8,
      "logoURI": "https://raw.githubusercontent.com/solana-labs/token-list/main/assets/mainnet/D3gHoiYT4RY5VSndne1fEnpM3kCNAyBhkp5xjNUqqPj9/logo.png",
      "tags": [
        "proof of-existence",
        "utility-token",
        "prova de existencia",
        "proexis"
      ],
      "extensions": {
        "website": "https://provadeexistencia.com.br",
        "twitter": "https://twitter.com/provaexistencia",
        "facebook": "https://facebook.com/provadeexistencia",
        "instagram": "https://instagram.com/provadeexistencia",
        "github": "https://github.com/provadeexistencia",
        "tgann": "https://t.me/provadeexistencia",
        "tggroup": "https://t.me/provadeexistenciagrupo"
      }
    },
    {
      "chainId": 101,
      "address": "5DWFxYBxjETuqFX3P2Z1uq8UbcCT1F4sABGiBZMnWKvR",
      "symbol": "PLDO",
      "name": "PLEIDO",
      "decimals": 6,
      "logoURI": "https://raw.githubusercontent.com/solana-labs/token-list/main/assets/mainnet/5DWFxYBxjETuqFX3P2Z1uq8UbcCT1F4sABGiBZMnWKvR/logo.svg",
      "tags": [
        "pleido",
        "game-coin"
      ],
      "extensions": {
        "website": "https://pleido.com/"
      }
    },
    {
      "chainId": 101,
      "address": "6uB5eEC8SzMbUdsPpe3eiNvHyvxdqUWnDEtpFQxkhNTP",
      "symbol": "MOLANIUM",
      "name": "MOLANIUM",
      "decimals": 0,
      "logoURI": "https://raw.githubusercontent.com/solana-labs/token-list/main/assets/mainnet/6uB5eEC8SzMbUdsPpe3eiNvHyvxdqUWnDEtpFQxkhNTP/logo.png",
      "tags": [],
      "extensions": {
        "website": "https://moonlana.com/",
        "imageUrl": "https://i.imgur.com/hOMe38E.png",
        "twitter": "https://twitter.com/xMoonLana",
        "medium": "https://moonlana.medium.com/"
      }
    },
    {
      "chainId": 101,
      "address": "5KV2W2XPdSo97wQWcuAVi6G4PaCoieg4Lhhi61PAMaMJ",
      "symbol": "GÜ",
      "name": "GÜ",
      "decimals": 9,
      "logoURI": "https://raw.githubusercontent.com/solana-labs/token-list/main/assets/mainnet/5KV2W2XPdSo97wQWcuAVi6G4PaCoieg4Lhhi61PAMaMJ/logo.png",
      "tags": [
        "utility-token"
      ],
      "extensions": {
        "website": "https://kugle.org",
        "twitter": "https://twitter.com/Kugle_"
      }
    },
    {
      "chainId": 101,
      "address": "72fFy4SNGcHoEC1TTFTUkxNHriJqg3hBPsa2jSr2cZgb",
      "symbol": "BZX",
      "name": "BlizeX",
      "decimals": 6,
      "logoURI": "https://raw.githubusercontent.com/solana-labs/token-list/main/assets/mainnet/72fFy4SNGcHoEC1TTFTUkxNHriJqg3hBPsa2jSr2cZgb/logo.png",
      "tags": [],
      "extensions": {
        "website": "https://www.blizex.co",
        "twitter": "https://twitter.com/blizex_en"
      }
    },
    {
      "chainId": 101,
      "address": "5fEo6ZbvpV6zdyzowtAwgMcWHZe1yJy9NxQM6gC19QW5",
      "symbol": "GREEN",
      "name": "Green DEX",
      "decimals": 9,
      "logoURI": "https://raw.githubusercontent.com/solana-labs/token-list/main/assets/mainnet/5fEo6ZbvpV6zdyzowtAwgMcWHZe1yJy9NxQM6gC19QW5/logo.svg",
      "tags": [
        "Green DEX"
      ],
      "extensions": {
        "website": "https://greendex.network/",
        "twitter": "https://twitter.com/GreendexN"
      }
    },
    {
      "chainId": 101,
      "address": "Bx1fDtvTN6NvE4kjdPHQXtmGSg582bZx9fGy4DQNMmAT",
      "symbol": "SOLC",
      "name": "Solcubator",
      "decimals": 9,
      "logoURI": "https://raw.githubusercontent.com/solana-labs/token-list/main/assets/mainnet/Bx1fDtvTN6NvE4kjdPHQXtmGSg582bZx9fGy4DQNMmAT/logo.png",
      "tags": [],
      "extensions": {
        "website": "http://solcubator.io",
        "twitter": "https://twitter.com/Solcubator"
      }
    },
    {
      "chainId": 101,
      "address": "ABxCiDz4jjKt1t7Syu5Tb37o8Wew9ADpwngZh6kpLbLX",
      "symbol": "XSOL",
      "name": "XSOL Token",
      "decimals": 8,
      "logoURI": "https://raw.githubusercontent.com/solana-labs/token-list/main/assets/mainnet/ABxCiDz4jjKt1t7Syu5Tb37o8Wew9ADpwngZh6kpLbLX/logo.png",
      "tags": [
        "utility-token"
      ],
      "extensions": {
        "website": "https://0xsol.network",
        "twitter": "https://twitter.com/0xSol_Network"
      }
    },
    {
      "chainId": 101,
      "address": "DrcPRJPBiakQcWqon3gZms7sviAqdQS5zS5wvaG5v6wu",
      "symbol": "BLD",
      "name": "BladesToken",
      "decimals": 4,
      "logoURI": "https://raw.githubusercontent.com/solana-labs/token-list/main/assets/mainnet/DrcPRJPBiakQcWqon3gZms7sviAqdQS5zS5wvaG5v6wu/logo.png",
      "tags": [],
      "extensions": {
        "website": "https://blades.finance/",
        "twitter": "https://twitter.com/bladesfinance"
      }
    },
    {
      "chainId": 101,
      "address": "6D7E4mstMboABmfoaPrtVDgewjUCbGdvcYVaHa9SDiTg",
      "symbol": "QWK",
      "name": "QwikPay.io Token",
      "decimals": 9,
      "logoURI": "https://raw.githubusercontent.com/solana-labs/token-list/main/assets/mainnet/6D7E4mstMboABmfoaPrtVDgewjUCbGdvcYVaHa9SDiTg/logo.png",
      "tags": [],
      "extensions": {
        "website": "https://www.qwikpay.io",
        "twitter": "https://twitter.com/QwikpayIO"
      }
    },
    {
      "chainId": 101,
      "address": "BTyJg5zMbaN2KMfn7LsKhpUsV675aCUSUMrgB1YGxBBP",
      "symbol": "GOOSEBERRY",
      "name": "Gooseberry",
      "decimals": 9,
      "logoURI": "https://raw.githubusercontent.com/solana-labs/token-list/main/assets/mainnet/BTyJg5zMbaN2KMfn7LsKhpUsV675aCUSUMrgB1YGxBBP/logo.png",
      "tags": [],
      "extensions": {
        "website": "https://gooseberry.changr.ca",
        "twitter": "https://twitter.com/gooseberrycoin"
      }
    },
    {
      "chainId": 101,
      "address": "5GG1LbgY4EEvPR51YQPNr65QKcZemrHWPooTqC5gRPBA",
      "symbol": "DXB",
      "name": "DefiXBet Token",
      "decimals": 9,
      "logoURI": "https://raw.githubusercontent.com/solana-labs/token-list/main/assets/mainnet/5GG1LbgY4EEvPR51YQPNr65QKcZemrHWPooTqC5gRPBA/logo.png",
      "tags": [],
      "extensions": {
        "website": "https://DefiXBet.com/",
        "twitter": "https://twitter.com/DefiXBet",
        "medium": "https://defixbet.medium.com/",
        "tgann": "https://t.me/DefiXBet"
      }
    },
    {
      "chainId": 101,
      "address": "7a4cXVvVT7kF6hS5q5LDqtzWfHfys4a9PoK6pf87RKwf",
      "symbol": "LUNY",
      "name": "Luna Yield",
      "decimals": 9,
      "logoURI": "https://raw.githubusercontent.com/solana-labs/token-list/main/assets/mainnet/7a4cXVvVT7kF6hS5q5LDqtzWfHfys4a9PoK6pf87RKwf/logo.png",
      "tags": [],
      "extensions": {
        "website": "https://www.lunayield.com",
        "twitter": "https://twitter.com/Luna_Yield"
      }
    },
    {
      "chainId": 101,
      "address": "AP58G14hoy4GGgZS4L8TzZgqXnk3hBvciFKW2Cb1RQ2J",
      "symbol": "YARDv1",
      "name": "SolYard Finance Beta",
      "decimals": 9,
      "logoURI": "https://raw.githubusercontent.com/solana-labs/token-list/main/assets/mainnet/AP58G14hoy4GGgZS4L8TzZgqXnk3hBvciFKW2Cb1RQ2J/logo.png",
      "tags": [],
      "extensions": {
        "website": "https://solyard.finance/"
      }
    },
    {
      "chainId": 101,
      "address": "6Y7LbYB3tfGBG6CSkyssoxdtHb77AEMTRVXe8JUJRwZ7",
      "symbol": "DINO",
      "name": "DINO",
      "decimals": 6,
      "logoURI": "https://raw.githubusercontent.com/solana-labs/token-list/main/assets/mainnet/6Y7LbYB3tfGBG6CSkyssoxdtHb77AEMTRVXe8JUJRwZ7/logo.png",
      "tags": [],
      "extensions": {
        "website": "https://www.solanadino.com",
        "twitter": "https://twitter.com/solanadino"
      }
    },
    {
      "chainId": 101,
      "address": "4wjPQJ6PrkC4dHhYghwJzGBVP78DkBzA2U3kHoFNBuhj",
      "symbol": "LIQ",
      "name": "LIQ Protocol",
      "decimals": 6,
      "logoURI": "https://raw.githubusercontent.com/solana-labs/token-list/main/assets/mainnet/4wjPQJ6PrkC4dHhYghwJzGBVP78DkBzA2U3kHoFNBuhj/logo.png",
      "tags": [],
      "extensions": {
        "website": "https://liqsolana.com/",
        "twitter": "https://twitter.com/liqsolana"
      }
    },
    {
      "chainId": 101,
      "address": "DubwWZNWiNGMMeeQHPnMATNj77YZPZSAz2WVR5WjLJqz",
      "symbol": "CRP",
      "name": "CropperFinance",
      "decimals": 6,
      "logoURI": "https://raw.githubusercontent.com/solana-labs/token-list/main/assets/mainnet/DubwWZNWiNGMMeeQHPnMATNj77YZPZSAz2WVR5WjLJqz/logo.png",
      "tags": [],
      "extensions": {
        "website": "https://cropper.finance/",
        "twitter": "https://twitter.com/cropperfinance"
      }
    },
    {
      "chainId": 101,
      "address": "B3Ggjjj3QargPkFTAJiR6BaD8CWKFUaWRXGcDQ1nyeeD",
      "symbol": "PARTI",
      "name": "PARTI",
      "decimals": 9,
      "logoURI": "https://raw.githubusercontent.com/solana-labs/token-list/main/assets/mainnet/B3Ggjjj3QargPkFTAJiR6BaD8CWKFUaWRXGcDQ1nyeeD/logo.png",
      "tags": [],
      "extensions": {
        "website": "https://parti.finance",
        "twitter": "https://twitter.com/ParticleFinance",
        "medium": "https://particlefinance.medium.com"
      }
    },
    {
      "chainId": 101,
      "address": "5igDhdTnXif5E5djBpRt4wUKo5gtf7VicHi8r5ada4Hj",
      "symbol": "NIA",
      "name": "NIALABS",
      "decimals": 0,
      "logoURI": "https://raw.githubusercontent.com/solana-labs/token-list/main/assets/mainnet/5igDhdTnXif5E5djBpRt4wUKo5gtf7VicHi8r5ada4Hj/logo.png",
      "tags": [],
      "extensions": {
        "website": "https://www.nialabs.com/"
      }
    },
    {
      "chainId": 101,
      "address": "GQnN5M1M6oTjsziAwcRYd1P7pRBBQKURj5QeAjN1npnE",
      "symbol": "CORV",
      "name": "Project Corvus",
      "decimals": 9,
      "logoURI": "https://raw.githubusercontent.com/solana-labs/token-list/main/assets/mainnet/GQnN5M1M6oTjsziAwcRYd1P7pRBBQKURj5QeAjN1npnE/logo.png",
      "tags": [],
      "extensions": {
        "website": "https://dixon.company/"
      }
    },
    {
      "chainId": 101,
      "address": "3FRQnT5djQMATCg6TNXBhi2bBkbTyGdywsLmLa8BbEKz",
      "symbol": "HLTH",
      "name": "HLTH",
      "decimals": 4,
      "logoURI": "https://raw.githubusercontent.com/solana-labs/token-list/main/assets/mainnet/3FRQnT5djQMATCg6TNXBhi2bBkbTyGdywsLmLa8BbEKz/logo.png",
      "extensions": {
        "website": "https://hlth.network/",
        "twitter": "https://twitter.com/hlthnetwork",
        "telegram": "https://t.me/HLTHnetwork"
      }
    },
    {
      "chainId": 101,
      "address": "Ea5SjE2Y6yvCeW5dYTn7PYMuW5ikXkvbGdcmSnXeaLjS",
      "symbol": "PAI",
      "name": "PAI (Parrot)",
      "decimals": 6,
      "logoURI": "https://raw.githubusercontent.com/solana-labs/token-list/main/assets/mainnet/Ea5SjE2Y6yvCeW5dYTn7PYMuW5ikXkvbGdcmSnXeaLjS/logo.svg",
      "tags": [
        "stablecoin"
      ],
      "extensions": {
        "website": "https://partyparrot.finance",
        "twitter": "https://twitter.com/gopartyparrot",
        "telegram": "https://t.me/gopartyparrot"
      }
    },
    {
      "chainId": 101,
      "address": "SLRSSpSLUTP7okbCUBYStWCo1vUgyt775faPqz8HUMr",
      "symbol": "SLRS",
      "name": "Solrise Finance",
      "decimals": 6,
      "logoURI": "https://raw.githubusercontent.com/solana-labs/token-list/main/assets/mainnet/SLRSSpSLUTP7okbCUBYStWCo1vUgyt775faPqz8HUMr/logo.png",
      "tags": [],
      "extensions": {
        "website": "https://solrise.finance",
        "twitter": "https://twitter.com/SolriseFinance",
        "telegram": "https://t.me/solrisefinance",
        "medium": "https://blog.solrise.finance",
        "discord": "https://discord.gg/xNbGgMUJfU",
        "serumV3Usdc": "2Gx3UfV831BAh8uQv1FKSPKS9yajfeeD8GJ4ZNb2o2YP",
        "coingeckoId": "solrise-finance"
      }
    },
    {
      "chainId": 101,
      "address": "Fx14roJm9m27zngJQwmt81npHvPc5pmF772nxDhNnsh5",
      "symbol": "LIQ-USDC",
      "name": "Raydium LP Token (LIQ-USDC)",
      "decimals": 6,
      "logoURI": "https://raw.githubusercontent.com/solana-labs/token-list/main/assets/mainnet/Fx14roJm9m27zngJQwmt81npHvPc5pmF772nxDhNnsh5/logo.png",
      "tags": [
        "lp-token"
      ],
      "extensions": {
        "website": "https://raydium.io/"
      }
    },
    {
      "chainId": 101,
      "address": "GtQ48z7NNjs7sVyp3M7iuiDcTRjeWPd1fkdiWQNy1UR6",
      "symbol": "LIQ-SOL",
      "name": "Raydium LP Token (LIQ-SOL)",
      "decimals": 6,
      "logoURI": "https://raw.githubusercontent.com/solana-labs/token-list/main/assets/mainnet/GtQ48z7NNjs7sVyp3M7iuiDcTRjeWPd1fkdiWQNy1UR6/logo.png",
      "tags": [
        "lp-token"
      ],
      "extensions": {
        "website": "https://raydium.io/"
      }
    },
    {
      "chainId": 101,
      "address": "2gBzc1esiEYuhWSzUu27RX2yaRER3TywArNYW51Pivjh",
      "symbol": "GQO",
      "name": "GIGQO",
      "decimals": 9,
      "logoURI": "https://gigqo.com/images/new-gqo-logo.png",
      "tags": [],
      "extensions": {
        "website": "https://gigqo.com/",
        "twitter": "https://twitter.com/gigqoapp"
      }
    },
    {
      "chainId": 101,
      "address": "E5rk3nmgLUuKUiS94gg4bpWwWwyjCMtddsAXkTFLtHEy",
      "symbol": "WOO",
      "name": "Wootrade Network",
      "decimals": 18,
      "logoURI": "https://raw.githubusercontent.com/solana-labs/token-list/main/assets/mainnet/E5rk3nmgLUuKUiS94gg4bpWwWwyjCMtddsAXkTFLtHEy/logo.png",
      "tags": [],
      "extensions": {
        "website": "https://woo.network",
        "twitter": "https://twitter.com/wootraderS"
      }
    },
    {
      "chainId": 101,
      "address": "9s6dXtMgV5E6v3rHqBF2LejHcA2GWoZb7xNUkgXgsBqt",
      "symbol": "USDC-USDT-PAI",
      "name": "Mercurial LP Token (USDC-USDT-PAI)",
      "decimals": 6,
      "logoURI": "https://raw.githubusercontent.com/solana-labs/token-list/main/assets/mainnet/9s6dXtMgV5E6v3rHqBF2LejHcA2GWoZb7xNUkgXgsBqt/logo.png",
      "tags": [
        "lp-token"
      ],
      "extensions": {
        "website": "https://www.mercurial.finance/"
      }
    },
    {
      "chainId": 101,
      "address": "8kRacWW5qZ34anyH8s9gu2gC4FpXtncqBDPpd2a6DnZE",
      "symbol": "MECA",
      "name": "Coinmeca",
      "decimals": 9,
      "logoURI": "https://raw.githubusercontent.com/solana-labs/token-list/main/assets/mainnet/8kRacWW5qZ34anyH8s9gu2gC4FpXtncqBDPpd2a6DnZE/logo.svg",
      "tags": [
        "utility-token"
      ],
      "extensions": {
        "website": "https://coinmeca.net/",
        "medium": "https://coinmeca.medium.com/",
        "twitter": "https://twitter.com/coinmeca",
        "telegram": "https://t.me/coinmeca",
        "discord": "https://discord.gg/coinmeca",
        "reddit": "https://reddit.com/r/coinmeca"
      }
    },
    {
      "chainId": 101,
      "address": "sodaNXUbtjMvHe9c5Uw7o7VAcVpXPHAvtaRaiPVJQuE",
      "symbol": "SODA",
      "name": "cheesesoda token",
      "decimals": 0,
      "logoURI": "https://raw.githubusercontent.com/solana-labs/token-list/main/assets/mainnet/sodaNXUbtjMvHe9c5Uw7o7VAcVpXPHAvtaRaiPVJQuE/logo.svg",
      "tags": [],
      "extensions": {
        "website": "https://token.cheesesoda.com",
        "twitter": "https://twitter.com/cheesesodadex",
        "serumV3Usdc": "6KFs2wUzME8Z3AeWL4HfKkXbtik5zVvebdg5qCxqt4hB"
      }
    },
    {
      "chainId": 101,
      "address": "sodaoT6Wh1nxHaarw4kDh7AkK4oZnERK1QgDUtHPR3H",
      "symbol": "SODAO",
      "name": "cheesesodaDAO",
      "decimals": 4,
      "logoURI": "https://raw.githubusercontent.com/solana-labs/token-list/main/assets/mainnet/sodaoT6Wh1nxHaarw4kDh7AkK4oZnERK1QgDUtHPR3H/logo.svg",
      "tags": [],
      "extensions": {
        "website": "https://dao.cheesesoda.com",
        "twitter": "https://twitter.com/cheesesodadex"
      }
    },
    {
      "chainId": 101,
      "address": "49YUsDrThJosHSagCn1F59Uc9NRxbr9thVrZikUnQDXy",
      "symbol": "LIQ-RAY",
      "name": "Raydium LP Token (LIQ-RAY)",
      "decimals": 6,
      "logoURI": "https://raw.githubusercontent.com/solana-labs/token-list/main/assets/mainnet/49YUsDrThJosHSagCn1F59Uc9NRxbr9thVrZikUnQDXy/logo.png",
      "tags": [
        "lp-token"
      ],
      "extensions": {
        "website": "https://raydium.io/"
      }
    },
    {
      "chainId": 101,
      "address": "FGmeGqUqKzVX2ajkXaFSQxNcBRWnJg1vi5fugRJrDJ3k",
      "symbol": "FCS",
      "name": "FCS",
      "decimals": 6,
      "logoURI": "https://raw.githubusercontent.com/solana-labs/token-list/main/assets/mainnet/FGmeGqUqKzVX2ajkXaFSQxNcBRWnJg1vi5fugRJrDJ3k/logo.png",
      "tags": [],
      "extensions": {
        "website": "https://www.fcs.com/"
      }
    },
    {
      "chainId": 101,
      "address": "9eaAUFp7S38DKXxbjwzEG8oq1H1AipPkUuieUkVJ9krt",
      "symbol": "KDC",
      "name": "KDC (KURZ Digital Currency)",
      "decimals": 2,
      "logoURI": "https://kurzdigital.com/images/KDC_logo.png",
      "tags": [
        "stablecoin",
        "kdc"
      ],
      "extensions": {
        "website": "https://www.kurzdigital.com"
      }
    },
    {
      "chainId": 101,
      "address": "GSaiLQxREzaxUcE3v28HxBacoUQPZNtXx1eQsCFsX9Bg",
      "symbol": "gSAIL",
      "name": "gSAIL",
      "decimals": 9,
      "logoURI": "https://raw.githubusercontent.com/solana-labs/token-list/main/assets/mainnet/GSaiLQxREzaxUcE3v28HxBacoUQPZNtXx1eQsCFsX9Bg/logo.png",
      "tags": [
        "utility-token"
      ],
      "extensions": {
        "website": "https://www.solanasail.com",
        "twitter": "https://twitter.com/SolanaSail"
      }
    },
<<<<<<< HEAD
    {
      "chainId": 101,
      "address": "3bRTivrVsitbmCTGtqwp7hxXPsybkjn4XLNtPsHqa3zR",
      "symbol": "LIKE",
      "name": "Only1 (LIKE)",
      "decimals": 9,
      "logoURI": "https://only1.io/like-token.svg",
      "tags": [
        "utility-token"
      ],
      "extensions": {
        "website": "https://only1.io/",
        "medium": "https://only1nft.medium.com/",
        "twitter": "https://twitter.com/only1nft",
        "telegram": "https://t.me/only1nft",
        "discord": "https://discord.gg/SrsKwTFA"
      }
    },
    {
      "chainId": 101,
      "address": "CXLBjMMcwkc17GfJtBos6rQCo1ypeH6eDbB82Kby4MRm",
      "symbol": "wUST",
      "name": "Wrapped UST (Wormhole)",
      "decimals": 9,
      "logoURI": "https://raw.githubusercontent.com/solana-labs/token-list/main/assets/mainnet/CXLBjMMcwkc17GfJtBos6rQCo1ypeH6eDbB82Kby4MRm/logo.png",
      "tags": [
        "wrapped",
        "wormhole"
      ],
      "extensions": {
        "website": "https://terra.money",
        "address": "0xa47c8bf37f92aBed4A126BDA807A7b7498661acD",
        "bridgeContract": "https://etherscan.io/address/0xf92cD566Ea4864356C5491c177A430C222d7e678",
        "assetContract": "https://etherscan.io/address/0xa47c8bf37f92aBed4A126BDA807A7b7498661acD",
        "coingeckoId": "terrausd"
=======
        {
      "chainId": 101,
      "address": "A7SXXA9wveT2quqqzh5m6Zf3ueCb9kBezQdpnYxHwzLt",
      "symbol": "ZINTI",
      "name": "Zia Inti",
      "decimals": 9,
      "logoURI": "https://raw.githubusercontent.com/solana-labs/token-list/main/assets/mainnet/A7SXXA9wveT2quqqzh5m6Zf3ueCb9kBezQdpnYxHwzLt/logo.png",
      "tags": [],
      "extensions": {
        "website": "https://www.ziainti.com/"
>>>>>>> 107e4e1a
      }
    }
  ],
  "version": {
    "major": 0,
    "minor": 2,
    "patch": 2
  }
}<|MERGE_RESOLUTION|>--- conflicted
+++ resolved
@@ -10687,7 +10687,6 @@
         "twitter": "https://twitter.com/SolanaSail"
       }
     },
-<<<<<<< HEAD
     {
       "chainId": 101,
       "address": "3bRTivrVsitbmCTGtqwp7hxXPsybkjn4XLNtPsHqa3zR",
@@ -10723,8 +10722,9 @@
         "bridgeContract": "https://etherscan.io/address/0xf92cD566Ea4864356C5491c177A430C222d7e678",
         "assetContract": "https://etherscan.io/address/0xa47c8bf37f92aBed4A126BDA807A7b7498661acD",
         "coingeckoId": "terrausd"
-=======
-        {
+      }
+    },
+    {
       "chainId": 101,
       "address": "A7SXXA9wveT2quqqzh5m6Zf3ueCb9kBezQdpnYxHwzLt",
       "symbol": "ZINTI",
@@ -10734,7 +10734,6 @@
       "tags": [],
       "extensions": {
         "website": "https://www.ziainti.com/"
->>>>>>> 107e4e1a
       }
     }
   ],
