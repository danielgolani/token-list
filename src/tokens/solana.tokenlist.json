--- conflicted
+++ resolved
@@ -10411,7 +10411,6 @@
     },
     {
       "chainId": 101,
-<<<<<<< HEAD
       "address": "DHojuFwy5Pb8HTUhyRGQ285s5KYgk8tGAjAcmjkEAGbY",
       "symbol": "RFK",
       "name": "Refrak",
@@ -10421,7 +10420,10 @@
       "extensions": {
         "website": "https://refrak.com/",
         "discord": "https://discord.gg/ZAWbnebFVK"
-=======
+      }
+    },
+    {
+      "chainId": 101,
       "address": "CDJWUqTcYTVAKXAVXoQZFes5JUFc7owSeq7eMQcDSbo5",
       "symbol": "renBTC",
       "name": "Ren Bitcoin",
@@ -10431,7 +10433,6 @@
       "extensions": {
         "website": "https://renproject.io/",
         "coingeckoId": "renbtc"
->>>>>>> d7c9fff8
       }
     }
   ],
