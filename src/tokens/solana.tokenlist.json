--- conflicted
+++ resolved
@@ -8014,7 +8014,7 @@
     },
     {
       "chainId": 101,
-<<<<<<< HEAD
+ main
       "address": "E7WqtfRHcY8YW8z65u9WmD7CfMmvtrm2qPVicSzDxLaT",
       "symbol": "PPUG",
       "name": "PizzaPugCoin",
@@ -8024,7 +8024,9 @@
       "extensions": {
         "website": "https://www.pizzapugcoin.com",
         "twitter": "https://twitter.com/pizzapugcoin"
-=======
+      }
+    },
+    {
       "address": "8b9mQo6ZU2rwZQgSFqGNQvXzrUSHDTRpKSKi9XXdGmqN",
       "symbol": "CHANGPENGUIN",
       "name": "CHANGPENGUIN",
@@ -8047,7 +8049,6 @@
       "extensions": {
         "website": "https://www.klbtoken.com",
         "twitter": "https://twitter.com/klbtoken"
->>>>>>> 453429a5
       }
     }
   ],
