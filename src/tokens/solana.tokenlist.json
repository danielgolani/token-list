{
  "name": "Solana Token List",
  "logoURI": "https://cdn.jsdelivr.net/gh/trustwallet/assets@master/blockchains/solana/info/logo.png",
  "keywords": [
    "solana",
    "spl"
  ],
  "tags": {
    "stablecoin": {
      "name": "stablecoin",
      "description": "Tokens that are fixed to an external asset, e.g. the US dollar"
    },
    "ethereum": {
      "name": "ethereum",
      "description": "Asset bridged from ethereum"
    },
    "lp-token": {
      "name": "lp-token",
      "description": "Asset representing liquidity provider token"
    },
    "wrapped-sollet": {
      "name": "wrapped-sollet",
      "description": "Asset wrapped using sollet bridge"
    },
    "wrapped": {
      "name": "wrapped",
      "description": "Asset wrapped using wormhole bridge"
    },
    "leveraged": {
      "name": "leveraged",
      "description": "Leveraged asset"
    },
    "bull": {
      "name": "bull",
      "description": "Leveraged Bull asset"
    },
    "bear": {
      "name": "bear",
      "description": "Leveraged Bear asset"
    },
    "nft": {
      "name": "nft",
      "description": "Non-fungible token"
    },
    "security-token": {
      "name": "security-token",
      "description": "Tokens that are used to gain access to an electronically restricted resource"
    },
    "utility-token": {
      "name": "utility-token",
      "description": "Tokens that are designed to be spent within a certain blockchain ecosystem e.g. most of the SPL-Tokens"
    },
    "tokenized-stock": {
      "name": "tokenized-stock",
      "description": "Tokenized stocks are tokenized derivatives that represent traditional securities, particularly shares in publicly firms traded on regulated exchanges"
    }
  },
  "timestamp": "2021-03-03T19:57:21+0000",
  "tokens": [
    {
      "chainId": 101,
      "address": "So11111111111111111111111111111111111111112",
      "symbol": "SOL",
      "name": "Wrapped SOL",
      "decimals": 9,
      "logoURI": "https://raw.githubusercontent.com/solana-labs/token-list/main/assets/mainnet/So11111111111111111111111111111111111111112/logo.png",
      "tags": [],
      "extensions": {
        "website": "https://solana.com/",
        "serumV3Usdc": "9wFFyRfZBsuAha4YcuxcXLKwMxJR43S7fPfQLusDBzvT",
        "serumV3Usdt": "HWHvQhFmJB3NUcu1aihKmrKegfVxBEHzwVX6yZCKEsi1",
        "coingeckoId": "solana",
        "waterfallbot": "https://t.me/SOLwaterfall"
      }
    },
    {
      "chainId": 101,
      "address": "EPjFWdd5AufqSSqeM2qN1xzybapC8G4wEGGkZwyTDt1v",
      "symbol": "USDC",
      "name": "USD Coin",
      "decimals": 6,
      "logoURI": "https://raw.githubusercontent.com/solana-labs/token-list/main/assets/mainnet/EPjFWdd5AufqSSqeM2qN1xzybapC8G4wEGGkZwyTDt1v/logo.png",
      "tags": [
        "stablecoin"
      ],
      "extensions": {
        "website": "https://www.centre.io/",
        "coingeckoId": "usd-coin",
        "serumV3Usdt": "77quYg4MGneUdjgXCunt9GgM1usmrxKY31twEy3WHwcS"
      }
    },
    {
      "chainId": 101,
      "address": "2inRoG4DuMRRzZxAt913CCdNZCu2eGsDD9kZTrsj2DAZ",
      "symbol": "TSLA",
      "name": "Tesla Inc.",
      "decimals": 8,
      "logoURI": "https://raw.githubusercontent.com/solana-labs/token-list/main/assets/mainnet/2inRoG4DuMRRzZxAt913CCdNZCu2eGsDD9kZTrsj2DAZ/logo.svg",
      "tags": [
        "tokenized-stock"
      ],
      "extensions": {
        "website": "https://www.digitalassets.ag/UnderlyingDetails?TSLA"
      }
    },
    {
      "chainId": 101,
      "address": "8bpRdBGPt354VfABL5xugP3pmYZ2tQjzRcqjg2kmwfbF",
      "symbol": "AAPL",
      "name": "Apple Inc.",
      "decimals": 8,
      "logoURI": "https://raw.githubusercontent.com/solana-labs/token-list/main/assets/mainnet/8bpRdBGPt354VfABL5xugP3pmYZ2tQjzRcqjg2kmwfbF/logo.svg",
      "tags": [
        "tokenized-stock"
      ],
      "extensions": {
        "website": "https://www.digitalassets.ag/UnderlyingDetails?AAPL"
      }
    },
    {
      "chainId": 101,
      "address": "3vhcrQfEn8ashuBfE82F3MtEDFcBCEFfFw1ZgM3xj1s8",
      "symbol": "MSFT",
      "name": "Microsoft Corporation",
      "decimals": 8,
      "logoURI": "https://raw.githubusercontent.com/solana-labs/token-list/main/assets/mainnet/3vhcrQfEn8ashuBfE82F3MtEDFcBCEFfFw1ZgM3xj1s8/logo.svg",
      "tags": [
        "tokenized-stock"
      ],
      "extensions": {
        "website": "https://www.digitalassets.ag/UnderlyingDetails?MSFT"
      }
    },
    {
      "chainId": 101,
      "address": "ASwYCbLedk85mRdPnkzrUXbbYbwe26m71af9rzrhC2Qz",
      "symbol": "MSTR",
      "name": "MicroStrategy Incorporated.",
      "decimals": 8,
      "logoURI": "https://raw.githubusercontent.com/solana-labs/token-list/main/assets/mainnet/ASwYCbLedk85mRdPnkzrUXbbYbwe26m71af9rzrhC2Qz/logo.svg",
      "tags": [
        "tokenized-stock"
      ],
      "extensions": {
        "website": "https://www.digitalassets.ag/UnderlyingDetails?MSTR"
      }
    },
    {
      "chainId": 101,
      "address": "J25jdsEgTnAwB4nVq3dEQhwekbXCnVTGzFpVMPScXRgK",
      "symbol": "COIN",
      "name": "Coinbase Global Inc.",
      "decimals": 8,
      "logoURI": "https://raw.githubusercontent.com/solana-labs/token-list/main/assets/mainnet/J25jdsEgTnAwB4nVq3dEQhwekbXCnVTGzFpVMPScXRgK/logo.svg",
      "tags": [
        "tokenized-stock"
      ],
      "extensions": {
        "website": "https://www.digitalassets.ag/UnderlyingDetails?COIN"
      }
    },
    {
      "chainId": 101,
      "address": "G2Cg4XoXdEJT5sfrSy9N6YCC3uuVV3AoTQSvMeSqT8ZV",
      "symbol": "ABC",
      "name": "AmerisourceBergen Corp",
      "decimals": 8,
      "logoURI": "https://raw.githubusercontent.com/solana-labs/token-list/main/assets/mainnet/G2Cg4XoXdEJT5sfrSy9N6YCC3uuVV3AoTQSvMeSqT8ZV/logo.svg",
      "tags": [
        "tokenized-stock"
      ],
      "extensions": {
        "website": "https://www.digitalassets.ag/UnderlyingDetails?ABC"
      }
    },
    {
      "chainId": 101,
      "address": "FqqVanFZosh4M4zqxzWUmEnky6nVANjghiSLaGqUAYGi",
      "symbol": "ABNB",
      "name": "Airbnb",
      "decimals": 8,
      "logoURI": "https://raw.githubusercontent.com/solana-labs/token-list/main/assets/mainnet/FqqVanFZosh4M4zqxzWUmEnky6nVANjghiSLaGqUAYGi/logo.svg",
      "tags": [
        "tokenized-stock"
      ],
      "extensions": {
        "website": "https://www.digitalassets.ag/UnderlyingDetails?ABNB"
      }
    },
    {
      "chainId": 101,
      "address": "FgcUo7Ymua8r5xxsn9puizkLGN5w4i3nnBmasXvkcWfJ",
      "symbol": "ACB",
      "name": "Aurora Cannabis Inc",
      "decimals": 8,
      "logoURI": "https://raw.githubusercontent.com/solana-labs/token-list/main/assets/mainnet/FgcUo7Ymua8r5xxsn9puizkLGN5w4i3nnBmasXvkcWfJ/logo.svg",
      "tags": [
        "tokenized-stock"
      ],
      "extensions": {
        "website": "https://www.digitalassets.ag/UnderlyingDetails?ACB"
      }
    },
    {
      "chainId": 101,
      "address": "FenmUGWjsW5AohtHRbgLoPUZyWSK36Cd5a31XJWjnRur",
      "symbol": "AMC",
      "name": "AMC Entertainment Holdings",
      "decimals": 8,
      "logoURI": "https://raw.githubusercontent.com/solana-labs/token-list/main/assets/mainnet/FenmUGWjsW5AohtHRbgLoPUZyWSK36Cd5a31XJWjnRur/logo.svg",
      "tags": [
        "tokenized-stock"
      ],
      "extensions": {
        "website": "https://www.digitalassets.ag/UnderlyingDetails?AMC"
      }
    },
    {
      "chainId": 101,
      "address": "7grgNP3tAJh7DRELmotHzC5Efth4e4SoBvgmFYTX9jPB",
      "symbol": "AMD",
      "name": "Advanced Micro Devices",
      "decimals": 8,
      "logoURI": "https://raw.githubusercontent.com/solana-labs/token-list/main/assets/mainnet/7grgNP3tAJh7DRELmotHzC5Efth4e4SoBvgmFYTX9jPB/logo.svg",
      "tags": [
        "tokenized-stock"
      ],
      "extensions": {
        "website": "https://www.digitalassets.ag/UnderlyingDetails?AMD"
      }
    },
    {
      "chainId": 101,
      "address": "3bjpzTTK49eP8m1bYxw6HYAFGtzyWjvEyGYcFS4gbRAx",
      "symbol": "AMZN",
      "name": "Amazon",
      "decimals": 8,
      "logoURI": "https://raw.githubusercontent.com/solana-labs/token-list/main/assets/mainnet/3bjpzTTK49eP8m1bYxw6HYAFGtzyWjvEyGYcFS4gbRAx/logo.svg",
      "tags": [
        "tokenized-stock"
      ],
      "extensions": {
        "website": "https://www.digitalassets.ag/UnderlyingDetails?AMZN"
      }
    },
    {
      "chainId": 101,
      "address": "4cr7NH1BD2PMV38JQp58UaHUxzqhxeSiF7b6q1GCS7Ae",
      "symbol": "APHA",
      "name": "Aphria Inc",
      "decimals": 8,
      "logoURI": "https://raw.githubusercontent.com/solana-labs/token-list/main/assets/mainnet/4cr7NH1BD2PMV38JQp58UaHUxzqhxeSiF7b6q1GCS7Ae/logo.svg",
      "tags": [
        "tokenized-stock"
      ],
      "extensions": {
        "website": "https://www.digitalassets.ag/UnderlyingDetails?APHA"
      }
    },
    {
      "chainId": 101,
      "address": "GPoBx2hycDs3t4Q8DeBme9RHb9nQpzH3a36iUoojHe16",
      "symbol": "ARKK",
      "name": "ARK Innovation ETF",
      "decimals": 8,
      "logoURI": "https://raw.githubusercontent.com/solana-labs/token-list/main/assets/mainnet/GPoBx2hycDs3t4Q8DeBme9RHb9nQpzH3a36iUoojHe16/logo.png",
      "tags": [
        "tokenized-stock"
      ],
      "extensions": {
        "website": "https://www.digitalassets.ag/UnderlyingDetails?ARKK"
      }
    },
    {
      "chainId": 101,
      "address": "GgDDCnzZGQRUDy8jWqSqDDcPwAVg2YsKZfLPaTYBWdWt",
      "symbol": "BABA",
      "name": "Alibaba",
      "decimals": 8,
      "logoURI": "https://raw.githubusercontent.com/solana-labs/token-list/main/assets/mainnet/GgDDCnzZGQRUDy8jWqSqDDcPwAVg2YsKZfLPaTYBWdWt/logo.svg",
      "tags": [
        "tokenized-stock"
      ],
      "extensions": {
        "website": "https://www.digitalassets.ag/UnderlyingDetails?BABA"
      }
    },
    {
      "chainId": 101,
      "address": "6jSgnmu8yg7kaZRWp5MtQqNrWTUDk7KWXhZhJPmsQ65y",
      "symbol": "BB",
      "name": "BlackBerry",
      "decimals": 8,
      "logoURI": "https://raw.githubusercontent.com/solana-labs/token-list/main/assets/mainnet/6jSgnmu8yg7kaZRWp5MtQqNrWTUDk7KWXhZhJPmsQ65y/logo.svg",
      "tags": [
        "tokenized-stock"
      ],
      "extensions": {
        "website": "https://www.digitalassets.ag/UnderlyingDetails?BB"
      }
    },
    {
      "chainId": 101,
      "address": "9Vovr1bqDbMQ8DyaizdC7n1YVvSia8r3PQ1RcPFqpQAs",
      "symbol": "BILI",
      "name": "Bilibili Inc",
      "decimals": 8,
      "logoURI": "https://raw.githubusercontent.com/solana-labs/token-list/main/assets/mainnet/9Vovr1bqDbMQ8DyaizdC7n1YVvSia8r3PQ1RcPFqpQAs/logo.svg",
      "tags": [
        "tokenized-stock"
      ],
      "extensions": {
        "website": "https://www.digitalassets.ag/UnderlyingDetails?BILI"
      }
    },
    {
      "chainId": 101,
      "address": "j35qY1SbQ3k7b2WAR5cNETDKzDESxGnYbArsLNRUzg2",
      "symbol": "BITW",
      "name": "Bitwise 10 Crypto Index Fund",
      "decimals": 8,
      "logoURI": "https://raw.githubusercontent.com/solana-labs/token-list/main/assets/mainnet/j35qY1SbQ3k7b2WAR5cNETDKzDESxGnYbArsLNRUzg2/logo.png",
      "tags": [
        "tokenized-stock"
      ],
      "extensions": {
        "website": "https://www.digitalassets.ag/UnderlyingDetails?BITW"
      }
    },
    {
      "chainId": 101,
      "address": "AykRYHVEERRoKGzfg2AMTqEFGmCGk9LNnGv2k5FgjKVB",
      "symbol": "BNTX",
      "name": "BioNTech",
      "decimals": 8,
      "logoURI": "https://raw.githubusercontent.com/solana-labs/token-list/main/assets/mainnet/AykRYHVEERRoKGzfg2AMTqEFGmCGk9LNnGv2k5FgjKVB/logo.png",
      "tags": [
        "tokenized-stock"
      ],
      "extensions": {
        "website": "https://www.digitalassets.ag/UnderlyingDetails?BNTX"
      }
    },
    {
      "chainId": 101,
      "address": "Dj76V3vdFGGE8444NWFACR5qmtJrrSop5RCBAGbC88nr",
      "symbol": "BRKA",
      "name": "Berkshire Hathaway Inc",
      "decimals": 8,
      "logoURI": "https://raw.githubusercontent.com/solana-labs/token-list/main/assets/mainnet/Dj76V3vdFGGE8444NWFACR5qmtJrrSop5RCBAGbC88nr/logo.png",
      "tags": [
        "tokenized-stock"
      ],
      "extensions": {
        "website": "https://www.digitalassets.ag/UnderlyingDetails?BRKA"
      }
    },
    {
      "chainId": 101,
      "address": "8TUg3Kpa4pNfaMvgyFdvwyiPBSnyTx7kK5EDfb42N6VK",
      "symbol": "BYND",
      "name": "Beyond Meat Inc",
      "decimals": 8,
      "logoURI": "https://raw.githubusercontent.com/solana-labs/token-list/main/assets/mainnet/8TUg3Kpa4pNfaMvgyFdvwyiPBSnyTx7kK5EDfb42N6VK/logo.svg",
      "tags": [
        "tokenized-stock"
      ],
      "extensions": {
        "website": "https://www.digitalassets.ag/UnderlyingDetails?BYND"
      }
    },
    {
      "chainId": 101,
      "address": "8FyEsMuDWAMMusMqVEstt2sDkMvcUKsTy1gF6oMfWZcG",
      "symbol": "CGC",
      "name": "Canopy Growth Corp",
      "decimals": 8,
      "logoURI": "https://raw.githubusercontent.com/solana-labs/token-list/main/assets/mainnet/8FyEsMuDWAMMusMqVEstt2sDkMvcUKsTy1gF6oMfWZcG/logo.svg",
      "tags": [
        "tokenized-stock"
      ],
      "extensions": {
        "website": "https://www.digitalassets.ag/UnderlyingDetails?CGC"
      }
    },
    {
      "chainId": 101,
      "address": "DUFVbhWf7FsUo3ouMnFbDjv4YYaRE1Sz9jvAmDsNTt1m",
      "symbol": "CRON",
      "name": "Chronos Group Inc",
      "decimals": 8,
      "logoURI": "https://raw.githubusercontent.com/solana-labs/token-list/main/assets/mainnet/DUFVbhWf7FsUo3ouMnFbDjv4YYaRE1Sz9jvAmDsNTt1m/logo.svg",
      "tags": [
        "tokenized-stock"
      ],
      "extensions": {
        "website": "https://www.digitalassets.ag/UnderlyingDetails?CRON"
      }
    },
    {
      "chainId": 101,
      "address": "J9GVpBChXZ8EK7JuPsLSDV17BF9KLJweBQet3L6ZWvTC",
      "symbol": "EEM",
      "name": "iShares MSCI Emerging Markets ETF",
      "decimals": 8,
      "logoURI": "https://raw.githubusercontent.com/solana-labs/token-list/main/assets/mainnet/J9GVpBChXZ8EK7JuPsLSDV17BF9KLJweBQet3L6ZWvTC/logo.svg",
      "tags": [
        "tokenized-stock"
      ],
      "extensions": {
        "website": "https://www.digitalassets.ag/UnderlyingDetails?EEM"
      }
    },
    {
      "chainId": 101,
      "address": "6Xj2NzAW437UUomaxFiVyJQPGvvup6YLeXFQpp4kqNaD",
      "symbol": "EFA",
      "name": "iShares MSCI EAFE ETF",
      "decimals": 8,
      "logoURI": "https://raw.githubusercontent.com/solana-labs/token-list/main/assets/mainnet/6Xj2NzAW437UUomaxFiVyJQPGvvup6YLeXFQpp4kqNaD/logo.svg",
      "tags": [
        "tokenized-stock"
      ],
      "extensions": {
        "website": "https://www.digitalassets.ag/UnderlyingDetails?EFA"
      }
    },
    {
      "chainId": 101,
      "address": "5YMFoVuoQzdivpm6W97UGKkHxq6aEhipuNkA8imPDoa1",
      "symbol": "ETHE",
      "name": "Grayscale Ethereum Trust",
      "decimals": 8,
      "logoURI": "https://raw.githubusercontent.com/solana-labs/token-list/main/assets/mainnet/5YMFoVuoQzdivpm6W97UGKkHxq6aEhipuNkA8imPDoa1/logo.png",
      "tags": [
        "tokenized-stock"
      ],
      "extensions": {
        "website": "https://www.digitalassets.ag/UnderlyingDetails?ETHE"
      }
    },
    {
      "chainId": 101,
      "address": "C9vMZBz1UCmYSCmMcZFw6N9AsYhXDAWnuhxd8ygCA1Ah",
      "symbol": "EWA",
      "name": "iShares MSCI Australia ETF",
      "decimals": 8,
      "logoURI": "https://raw.githubusercontent.com/solana-labs/token-list/main/assets/mainnet/C9vMZBz1UCmYSCmMcZFw6N9AsYhXDAWnuhxd8ygCA1Ah/logo.svg",
      "tags": [
        "tokenized-stock"
      ],
      "extensions": {
        "website": "https://www.digitalassets.ag/UnderlyingDetails?EWA"
      }
    },
    {
      "chainId": 101,
      "address": "AcXn3WXPARC7r5JwrkPHSUmBGWyWx1vRydNHXXvgc8V6",
      "symbol": "EWJ",
      "name": "iShares MSCI Japan ETF",
      "decimals": 8,
      "logoURI": "https://raw.githubusercontent.com/solana-labs/token-list/main/assets/mainnet/AcXn3WXPARC7r5JwrkPHSUmBGWyWx1vRydNHXXvgc8V6/logo.svg",
      "tags": [
        "tokenized-stock"
      ],
      "extensions": {
        "website": "https://www.digitalassets.ag/UnderlyingDetails?EWJ"
      }
    },
    {
      "chainId": 101,
      "address": "8ihxfcxBZ7dZyfnpXJiGrgEZfrKWbZUk6LjfosLrQfR",
      "symbol": "EWY",
      "name": "iShares MSCI South Korea ETF",
      "decimals": 8,
      "logoURI": "https://raw.githubusercontent.com/solana-labs/token-list/main/assets/mainnet/8ihxfcxBZ7dZyfnpXJiGrgEZfrKWbZUk6LjfosLrQfR/logo.svg",
      "tags": [
        "tokenized-stock"
      ],
      "extensions": {
        "website": "https://www.digitalassets.ag/UnderlyingDetails?EWY"
      }
    },
    {
      "chainId": 101,
      "address": "N5ykto2MU7CNcLX7sgWFe3M2Vpy7wq8gDt2sVNDe6aH",
      "symbol": "EWZ",
      "name": "iShares MSCI Brazil ETF",
      "decimals": 8,
      "logoURI": "https://raw.githubusercontent.com/solana-labs/token-list/main/assets/mainnet/N5ykto2MU7CNcLX7sgWFe3M2Vpy7wq8gDt2sVNDe6aH/logo.svg",
      "tags": [
        "tokenized-stock"
      ],
      "extensions": {
        "website": "https://www.digitalassets.ag/UnderlyingDetails?EWZ"
      }
    },
    {
      "chainId": 101,
      "address": "3K9pfJzKiAm9upcyDWk5NBVdjxVtqXN8sVfQ4aR6qwb2",
      "symbol": "FB",
      "name": "Facebook",
      "decimals": 8,
      "logoURI": "https://raw.githubusercontent.com/solana-labs/token-list/main/assets/mainnet/3K9pfJzKiAm9upcyDWk5NBVdjxVtqXN8sVfQ4aR6qwb2/logo.svg",
      "tags": [
        "tokenized-stock"
      ],
      "extensions": {
        "website": "https://www.digitalassets.ag/UnderlyingDetails?FB"
      }
    },
    {
      "chainId": 101,
      "address": "Ege7FzfrrBSusVQrRUuTiFVCSc8u2R9fRWh4qLjdNYfz",
      "symbol": "FXI",
      "name": "iShares China Large-Cap ETF",
      "decimals": 8,
      "logoURI": "https://raw.githubusercontent.com/solana-labs/token-list/main/assets/mainnet/Ege7FzfrrBSusVQrRUuTiFVCSc8u2R9fRWh4qLjdNYfz/logo.svg",
      "tags": [
        "tokenized-stock"
      ],
      "extensions": {
        "website": "https://www.digitalassets.ag/UnderlyingDetails?FXI"
      }
    },
    {
      "chainId": 101,
      "address": "FiV4TtDtnjaf8m8vw2a7uc9hRoFvvu9Ft7GzxiMujn3t",
      "symbol": "GBTC",
      "name": "Grayscale Bitcoin Trust",
      "decimals": 8,
      "logoURI": "https://raw.githubusercontent.com/solana-labs/token-list/main/assets/mainnet/FiV4TtDtnjaf8m8vw2a7uc9hRoFvvu9Ft7GzxiMujn3t/logo.png",
      "tags": [
        "tokenized-stock"
      ],
      "extensions": {
        "website": "https://www.digitalassets.ag/UnderlyingDetails?GBTC"
      }
    },
    {
      "chainId": 101,
      "address": "7FYk6a91TiFWigBvCf8KbuEMyyfpqET5QHFkRtiD2XxF",
      "symbol": "GDX",
      "name": "VanEck Vectors Gold Miners Etf",
      "decimals": 8,
      "logoURI": "https://raw.githubusercontent.com/solana-labs/token-list/main/assets/mainnet/7FYk6a91TiFWigBvCf8KbuEMyyfpqET5QHFkRtiD2XxF/logo.svg",
      "tags": [
        "tokenized-stock"
      ],
      "extensions": {
        "website": "https://www.digitalassets.ag/UnderlyingDetails?GDX"
      }
    },
    {
      "chainId": 101,
      "address": "EGhhk4sHgY1SBYsgkfgyGNhAKBXqn6QyKNx7W13evx9D",
      "symbol": "GDXJ",
      "name": "VanEck Vectors Junior Gold Miners Etf",
      "decimals": 8,
      "logoURI": "https://raw.githubusercontent.com/solana-labs/token-list/main/assets/mainnet/EGhhk4sHgY1SBYsgkfgyGNhAKBXqn6QyKNx7W13evx9D/logo.svg",
      "tags": [
        "tokenized-stock"
      ],
      "extensions": {
        "website": "https://www.digitalassets.ag/UnderlyingDetails?GDXJ"
      }
    },
    {
      "chainId": 101,
      "address": "9HyU5EEyPvkxeuekNUwsHzmMCJoiw8FZBGWaNih2oux1",
      "symbol": "GLD",
      "name": "SPDR Gold Shares",
      "decimals": 8,
      "logoURI": "https://raw.githubusercontent.com/solana-labs/token-list/main/assets/mainnet/9HyU5EEyPvkxeuekNUwsHzmMCJoiw8FZBGWaNih2oux1/logo.png",
      "tags": [
        "tokenized-stock"
      ],
      "extensions": {
        "website": "https://www.digitalassets.ag/UnderlyingDetails?GLD"
      }
    },
    {
      "chainId": 101,
      "address": "EYLa7susWhzqDNKYe7qLhFHb3Y9kdNwThc6QSnc4TLWN",
      "symbol": "GLXY",
      "name": "Galaxy Digital Holdings",
      "decimals": 8,
      "logoURI": "https://raw.githubusercontent.com/solana-labs/token-list/main/assets/mainnet/EYLa7susWhzqDNKYe7qLhFHb3Y9kdNwThc6QSnc4TLWN/logo.png",
      "tags": [
        "tokenized-stock"
      ],
      "extensions": {
        "website": "https://www.digitalassets.ag/UnderlyingDetails?GLXY"
      }
    },
    {
      "chainId": 101,
      "address": "Ac2wmyujRxiGtb5msS7fKzGycaCF7K8NbVs5ortE6MFo",
      "symbol": "GME",
      "name": "GameStop",
      "decimals": 8,
      "logoURI": "https://raw.githubusercontent.com/solana-labs/token-list/main/assets/mainnet/Ac2wmyujRxiGtb5msS7fKzGycaCF7K8NbVs5ortE6MFo/logo.svg",
      "tags": [
        "tokenized-stock"
      ],
      "extensions": {
        "website": "https://www.digitalassets.ag/UnderlyingDetails?GME"
      }
    },
    {
      "chainId": 101,
      "address": "7uzWUPC6XsWkgFAuDjpZgPVH9p3WqeKTvTJqLM1RXX6w",
      "symbol": "GOOGL",
      "name": "Google",
      "decimals": 8,
      "logoURI": "https://raw.githubusercontent.com/solana-labs/token-list/main/assets/mainnet/7uzWUPC6XsWkgFAuDjpZgPVH9p3WqeKTvTJqLM1RXX6w/logo.svg",
      "tags": [
        "tokenized-stock"
      ],
      "extensions": {
        "website": "https://www.digitalassets.ag/UnderlyingDetails?GOOGL"
      }
    },
    {
      "chainId": 101,
      "address": "6CuCUCYovcLxwaKuxWm8uTquVKGWaAydcFEU3NrtvxGZ",
      "symbol": "INTC",
      "name": "Intel Corp",
      "decimals": 8,
      "logoURI": "https://raw.githubusercontent.com/solana-labs/token-list/main/assets/mainnet/6CuCUCYovcLxwaKuxWm8uTquVKGWaAydcFEU3NrtvxGZ/logo.svg",
      "tags": [
        "tokenized-stock"
      ],
      "extensions": {
        "website": "https://www.digitalassets.ag/UnderlyingDetails?INTC"
      }
    },
    {
      "chainId": 101,
      "address": "6H26K637YNAjZycRosvBR3ENKFGMsbr4xmoV7ca83GWf",
      "symbol": "JUST",
      "name": "Just Group PLC",
      "decimals": 8,
      "logoURI": "https://raw.githubusercontent.com/solana-labs/token-list/main/assets/mainnet/6H26K637YNAjZycRosvBR3ENKFGMsbr4xmoV7ca83GWf/logo.png",
      "tags": [
        "tokenized-stock"
      ],
      "extensions": {
        "website": "https://www.digitalassets.ag/UnderlyingDetails?JUST"
      }
    },
    {
      "chainId": 101,
      "address": "FFRtWiE8FT7HMf673r9cmpabHVQfa2QEf4rSRwNo4JM3",
      "symbol": "MRNA",
      "name": "Moderna",
      "decimals": 8,
      "logoURI": "https://raw.githubusercontent.com/solana-labs/token-list/main/assets/mainnet/FFRtWiE8FT7HMf673r9cmpabHVQfa2QEf4rSRwNo4JM3/logo.svg",
      "tags": [
        "tokenized-stock"
      ],
      "extensions": {
        "website": "https://www.digitalassets.ag/UnderlyingDetails?MRNA"
      }
    },
    {
      "chainId": 101,
      "address": "Hfbh3GU8AdYCw4stirFy2RPGtwQbbzToG2DgFozAymUb",
      "symbol": "NFLX",
      "name": "Netflix",
      "decimals": 8,
      "logoURI": "https://raw.githubusercontent.com/solana-labs/token-list/main/assets/mainnet/Hfbh3GU8AdYCw4stirFy2RPGtwQbbzToG2DgFozAymUb/logo.svg",
      "tags": [
        "tokenized-stock"
      ],
      "extensions": {
        "website": "https://www.digitalassets.ag/UnderlyingDetails?NFLX"
      }
    },
    {
      "chainId": 101,
      "address": "56Zwe8Crm4pXvmByCxmGDjYrLPxkenTrckdRM7WG3zQv",
      "symbol": "NIO",
      "name": "Nio",
      "decimals": 8,
      "logoURI": "https://raw.githubusercontent.com/solana-labs/token-list/main/assets/mainnet/56Zwe8Crm4pXvmByCxmGDjYrLPxkenTrckdRM7WG3zQv/logo.svg",
      "tags": [
        "tokenized-stock"
      ],
      "extensions": {
        "website": "https://www.digitalassets.ag/UnderlyingDetails?NIO"
      }
    },
    {
      "chainId": 101,
      "address": "HP9WMRDV3KdUfJ7CNn5Wf8JzLczwxdnQYTHDAa9yCSnq",
      "symbol": "NOK",
      "name": "Nokia",
      "decimals": 8,
      "logoURI": "https://raw.githubusercontent.com/solana-labs/token-list/main/assets/mainnet/HP9WMRDV3KdUfJ7CNn5Wf8JzLczwxdnQYTHDAa9yCSnq/logo.svg",
      "tags": [
        "tokenized-stock"
      ],
      "extensions": {
        "website": "https://www.digitalassets.ag/UnderlyingDetails?NOK"
      }
    },
    {
      "chainId": 101,
      "address": "GpM58T33eTrGEdHmeFnSVksJjJT6JVdTvim59ipTgTNh",
      "symbol": "NVDA",
      "name": "NVIDIA",
      "decimals": 8,
      "logoURI": "https://raw.githubusercontent.com/solana-labs/token-list/main/assets/mainnet/GpM58T33eTrGEdHmeFnSVksJjJT6JVdTvim59ipTgTNh/logo.svg",
      "tags": [
        "tokenized-stock"
      ],
      "extensions": {
        "website": "https://www.digitalassets.ag/UnderlyingDetails?NVDA"
      }
    },
    {
      "chainId": 101,
      "address": "CRCop5kHBDLTYJyG7z3u6yiVQi4FQHbyHdtb18Qh2Ta9",
      "symbol": "PENN",
      "name": "Penn National Gaming",
      "decimals": 8,
      "logoURI": "https://raw.githubusercontent.com/solana-labs/token-list/main/assets/mainnet/CRCop5kHBDLTYJyG7z3u6yiVQi4FQHbyHdtb18Qh2Ta9/logo.svg",
      "tags": [
        "tokenized-stock"
      ],
      "extensions": {
        "website": "https://www.digitalassets.ag/UnderlyingDetails?PENN"
      }
    },
    {
      "chainId": 101,
      "address": "97v2oXMQ2MMAkgUnoQk3rNhrZCRThorYhvz1poAe9stk",
      "symbol": "PFE",
      "name": "Pfizer",
      "decimals": 8,
      "logoURI": "https://raw.githubusercontent.com/solana-labs/token-list/main/assets/mainnet/97v2oXMQ2MMAkgUnoQk3rNhrZCRThorYhvz1poAe9stk/logo.svg",
      "tags": [
        "tokenized-stock"
      ],
      "extensions": {
        "website": "https://www.digitalassets.ag/UnderlyingDetails?PFE"
      }
    },
    {
      "chainId": 101,
      "address": "AwutBmwmhehaMh18CxqFPPN311uCB1M2awp68A2bG41v",
      "symbol": "PYPL",
      "name": "PayPal",
      "decimals": 8,
      "logoURI": "https://raw.githubusercontent.com/solana-labs/token-list/main/assets/mainnet/AwutBmwmhehaMh18CxqFPPN311uCB1M2awp68A2bG41v/logo.svg",
      "tags": [
        "tokenized-stock"
      ],
      "extensions": {
        "website": "https://www.digitalassets.ag/UnderlyingDetails?PYPL"
      }
    },
    {
      "chainId": 101,
      "address": "8Sa7BjogSJnkHyhtRTKNDDTDtASnWMcAsD4ySVNSFu27",
      "symbol": "SLV",
      "name": "iShares Silver Trust",
      "decimals": 8,
      "logoURI": "https://raw.githubusercontent.com/solana-labs/token-list/main/assets/mainnet/8Sa7BjogSJnkHyhtRTKNDDTDtASnWMcAsD4ySVNSFu27/logo.svg",
      "tags": [
        "tokenized-stock"
      ],
      "extensions": {
        "website": "https://www.digitalassets.ag/UnderlyingDetails?SLV"
      }
    },
    {
      "chainId": 101,
      "address": "CS4tNS523VCLiTsGnYEAd6GqfrZNLtA14C98DC6gE47g",
      "symbol": "SPY",
      "name": "SPDR S&P 500 ETF",
      "decimals": 8,
      "logoURI": "https://raw.githubusercontent.com/solana-labs/token-list/main/assets/mainnet/CS4tNS523VCLiTsGnYEAd6GqfrZNLtA14C98DC6gE47g/logo.svg",
      "tags": [
        "tokenized-stock"
      ],
      "extensions": {
        "website": "https://www.digitalassets.ag/UnderlyingDetails?SPY"
      }
    },
    {
      "chainId": 101,
      "address": "BLyrWJuDyYnDaUMxqBMqkDYAeajnyode1ARh7TxtakEh",
      "symbol": "SQ",
      "name": "Square",
      "decimals": 8,
      "logoURI": "https://raw.githubusercontent.com/solana-labs/token-list/main/assets/mainnet/BLyrWJuDyYnDaUMxqBMqkDYAeajnyode1ARh7TxtakEh/logo.svg",
      "tags": [
        "tokenized-stock"
      ],
      "extensions": {
        "website": "https://www.digitalassets.ag/UnderlyingDetails?SQ"
      }
    },
    {
      "chainId": 101,
      "address": "HSDepE3xvbyRDx4M11LX7Hf9qgHSopfTXxAoeatCcwWF",
      "symbol": "SUN",
      "name": "Sunoco LP",
      "decimals": 8,
      "logoURI": "https://raw.githubusercontent.com/solana-labs/token-list/main/assets/mainnet/HSDepE3xvbyRDx4M11LX7Hf9qgHSopfTXxAoeatCcwWF/logo.svg",
      "tags": [
        "tokenized-stock"
      ],
      "extensions": {
        "website": "https://www.digitalassets.ag/UnderlyingDetails?SUN"
      }
    },
    {
      "chainId": 101,
      "address": "LZufgu7ekMcWBUypPMBYia2ipnFzpxpZgRBFLhYswgR",
      "symbol": "TLRY",
      "name": "Tilray Inc",
      "decimals": 8,
      "logoURI": "https://raw.githubusercontent.com/solana-labs/token-list/main/assets/mainnet/LZufgu7ekMcWBUypPMBYia2ipnFzpxpZgRBFLhYswgR/logo.svg",
      "tags": [
        "tokenized-stock"
      ],
      "extensions": {
        "website": "https://www.digitalassets.ag/UnderlyingDetails?TLRY"
      }
    },
    {
      "chainId": 101,
      "address": "2iCUKaCQpGvnaBimLprKWT8bNGF92e6LxWq4gjsteWfx",
      "symbol": "TSM",
      "name": "Taiwan Semiconductor Mfg",
      "decimals": 8,
      "logoURI": "https://raw.githubusercontent.com/solana-labs/token-list/main/assets/mainnet/2iCUKaCQpGvnaBimLprKWT8bNGF92e6LxWq4gjsteWfx/logo.svg",
      "tags": [
        "tokenized-stock"
      ],
      "extensions": {
        "website": "https://www.digitalassets.ag/UnderlyingDetails?TSM"
      }
    },
    {
      "chainId": 101,
      "address": "BZMg4HyyHVUJkwh2yuv6duu4iQUaXRxT6sK1dT7FcaZf",
      "symbol": "TUR",
      "name": "iShares MSCI Turkey ETF",
      "decimals": 8,
      "logoURI": "https://raw.githubusercontent.com/solana-labs/token-list/main/assets/mainnet/BZMg4HyyHVUJkwh2yuv6duu4iQUaXRxT6sK1dT7FcaZf/logo.svg",
      "tags": [
        "tokenized-stock"
      ],
      "extensions": {
        "website": "https://www.digitalassets.ag/UnderlyingDetails?TUR"
      }
    },
    {
      "chainId": 101,
      "address": "C2tNm8bMU5tz6KdXjHY5zewsN1Wv1TEbxK9XGTCgUZMJ",
      "symbol": "TWTR",
      "name": "Twitter",
      "decimals": 8,
      "logoURI": "https://raw.githubusercontent.com/solana-labs/token-list/main/assets/mainnet/C2tNm8bMU5tz6KdXjHY5zewsN1Wv1TEbxK9XGTCgUZMJ/logo.svg",
      "tags": [
        "tokenized-stock"
      ],
      "extensions": {
        "website": "https://www.digitalassets.ag/UnderlyingDetails?TWTR"
      }
    },
    {
      "chainId": 101,
      "address": "4kmVbBDCzYam3S4e9XqKQkLCEz16gu3dTTo65KbhShuv",
      "symbol": "UBER",
      "name": "Uber",
      "decimals": 8,
      "logoURI": "https://raw.githubusercontent.com/solana-labs/token-list/main/assets/mainnet/4kmVbBDCzYam3S4e9XqKQkLCEz16gu3dTTo65KbhShuv/logo.svg",
      "tags": [
        "tokenized-stock"
      ],
      "extensions": {
        "website": "https://www.digitalassets.ag/UnderlyingDetails?UBER"
      }
    },
    {
      "chainId": 101,
      "address": "J645gMdx9zSMM2VySLBrtv6Zv1HyEjPqQXVGRAPYqzvK",
      "symbol": "USO",
      "name": "United States Oil Fund",
      "decimals": 8,
      "logoURI": "https://raw.githubusercontent.com/solana-labs/token-list/main/assets/mainnet/J645gMdx9zSMM2VySLBrtv6Zv1HyEjPqQXVGRAPYqzvK/logo.svg",
      "tags": [
        "tokenized-stock"
      ],
      "extensions": {
        "website": "https://www.digitalassets.ag/UnderlyingDetails?USO"
      }
    },
    {
      "chainId": 101,
      "address": "3LjkoC9FYEqRKNpy7xz3nxfnGVAt1SNS98rYwF2adQWB",
      "symbol": "VXX",
      "name": "iPath B S&P 500 VIX S/T Futs ETN",
      "decimals": 8,
      "logoURI": "https://raw.githubusercontent.com/solana-labs/token-list/main/assets/mainnet/3LjkoC9FYEqRKNpy7xz3nxfnGVAt1SNS98rYwF2adQWB/logo.png",
      "tags": [
        "tokenized-stock"
      ],
      "extensions": {
        "website": "https://www.digitalassets.ag/UnderlyingDetails?VXX"
      }
    },
    {
      "chainId": 101,
      "address": "BcALTCjD4HJJxBDUXi3nHUgqsJmXAQdBbQrcmtLtqZaf",
      "symbol": "ZM",
      "name": "Zoom",
      "decimals": 8,
      "logoURI": "https://raw.githubusercontent.com/solana-labs/token-list/main/assets/mainnet/BcALTCjD4HJJxBDUXi3nHUgqsJmXAQdBbQrcmtLtqZaf/logo.svg",
      "tags": [
        "tokenized-stock"
      ],
      "extensions": {
        "website": "https://www.digitalassets.ag/UnderlyingDetails?ZM"
      }
    },
    {
      "chainId": 101,
      "address": "9n4nbM75f5Ui33ZbPYXn59EwSgE8CGsHtAeTH5YFeJ9E",
      "symbol": "BTC",
      "name": "Wrapped Bitcoin (Sollet)",
      "decimals": 6,
      "logoURI": "https://raw.githubusercontent.com/solana-labs/token-list/main/assets/mainnet/9n4nbM75f5Ui33ZbPYXn59EwSgE8CGsHtAeTH5YFeJ9E/logo.png",
      "tags": [
        "wrapped-sollet",
        "ethereum"
      ],
      "extensions": {
        "bridgeContract": "https://etherscan.io/address/0xeae57ce9cc1984f202e15e038b964bb8bdf7229a",
        "serumV3Usdc": "A8YFbxQYFVqKZaoYJLLUVcQiWP7G2MeEgW5wsAQgMvFw",
        "serumV3Usdt": "C1EuT9VokAKLiW7i2ASnZUvxDoKuKkCpDDeNxAptuNe4",
        "coingeckoId": "bitcoin"
      }
    },
    {
      "chainId": 101,
      "address": "2FPyTwcZLUg1MDrwsyoP4D6s1tM7hAkHYRjkNb5w6Pxk",
      "symbol": "ETH",
      "name": "Wrapped Ethereum (Sollet)",
      "decimals": 6,
      "logoURI": "https://raw.githubusercontent.com/solana-labs/token-list/main/assets/mainnet/2FPyTwcZLUg1MDrwsyoP4D6s1tM7hAkHYRjkNb5w6Pxk/logo.png",
      "tags": [
        "wrapped-sollet",
        "ethereum"
      ],
      "extensions": {
        "bridgeContract": "https://etherscan.io/address/0xeae57ce9cc1984f202e15e038b964bb8bdf7229a",
        "serumV3Usdc": "4tSvZvnbyzHXLMTiFonMyxZoHmFqau1XArcRCVHLZ5gX",
        "serumV3Usdt": "7dLVkUfBVfCGkFhSXDCq1ukM9usathSgS716t643iFGF",
        "coingeckoId": "ethereum"
      }
    },
    {
      "chainId": 101,
      "address": "3JSf5tPeuscJGtaCp5giEiDhv51gQ4v3zWg8DGgyLfAB",
      "symbol": "YFI",
      "name": "Wrapped YFI (Sollet)",
      "decimals": 6,
      "logoURI": "https://raw.githubusercontent.com/solana-labs/token-list/main/assets/mainnet/3JSf5tPeuscJGtaCp5giEiDhv51gQ4v3zWg8DGgyLfAB/logo.png",
      "tags": [
        "wrapped-sollet",
        "ethereum"
      ],
      "extensions": {
        "bridgeContract": "https://etherscan.io/address/0xeae57ce9cc1984f202e15e038b964bb8bdf7229a",
        "serumV3Usdc": "7qcCo8jqepnjjvB5swP4Afsr3keVBs6gNpBTNubd1Kr2",
        "serumV3Usdt": "3Xg9Q4VtZhD4bVYJbTfgGWFV5zjE3U7ztSHa938zizte",
        "coingeckoId": "yearn-finance"
      }
    },
    {
      "chainId": 101,
      "address": "CWE8jPTUYhdCTZYWPTe1o5DFqfdjzWKc9WKz6rSjQUdG",
      "symbol": "LINK",
      "name": "Wrapped Chainlink (Sollet)",
      "decimals": 6,
      "logoURI": "https://raw.githubusercontent.com/solana-labs/token-list/main/assets/mainnet/CWE8jPTUYhdCTZYWPTe1o5DFqfdjzWKc9WKz6rSjQUdG/logo.png",
      "tags": [
        "wrapped-sollet",
        "ethereum"
      ],
      "extensions": {
        "bridgeContract": "https://etherscan.io/address/0xeae57ce9cc1984f202e15e038b964bb8bdf7229a",
        "serumV3Usdc": "3hwH1txjJVS8qv588tWrjHfRxdqNjBykM1kMcit484up",
        "serumV3Usdt": "3yEZ9ZpXSQapmKjLAGKZEzUNA1rcupJtsDp5mPBWmGZR",
        "coingeckoId": "chainlink"
      }
    },
    {
      "chainId": 101,
      "address": "Ga2AXHpfAF6mv2ekZwcsJFqu7wB4NV331qNH7fW9Nst8",
      "symbol": "XRP",
      "name": "Wrapped XRP (Sollet)",
      "decimals": 6,
      "logoURI": "https://raw.githubusercontent.com/solana-labs/token-list/main/assets/mainnet/Ga2AXHpfAF6mv2ekZwcsJFqu7wB4NV331qNH7fW9Nst8/logo.png",
      "tags": [
        "wrapped-sollet",
        "ethereum"
      ],
      "extensions": {
        "bridgeContract": "https://etherscan.io/address/0xeae57ce9cc1984f202e15e038b964bb8bdf7229a",
        "coingeckoId": "ripple"
      }
    },
    {
      "chainId": 101,
      "address": "BQcdHdAQW1hczDbBi9hiegXAR7A98Q9jx3X3iBBBDiq4",
      "symbol": "wUSDT",
      "name": "Wrapped USDT (Sollet)",
      "decimals": 6,
      "logoURI": "https://raw.githubusercontent.com/solana-labs/token-list/main/assets/mainnet/BQcdHdAQW1hczDbBi9hiegXAR7A98Q9jx3X3iBBBDiq4/logo.png",
      "tags": [
        "stablecoin",
        "wrapped-sollet",
        "ethereum"
      ],
      "extensions": {
        "bridgeContract": "https://etherscan.io/address/0xeae57ce9cc1984f202e15e038b964bb8bdf7229a",
        "coingeckoId": "tether"
      }
    },
    {
      "chainId": 101,
      "address": "AR1Mtgh7zAtxuxGd2XPovXPVjcSdY3i4rQYisNadjfKy",
      "symbol": "SUSHI",
      "name": "Wrapped SUSHI (Sollet)",
      "decimals": 6,
      "logoURI": "https://raw.githubusercontent.com/solana-labs/token-list/main/assets/mainnet/AR1Mtgh7zAtxuxGd2XPovXPVjcSdY3i4rQYisNadjfKy/logo.png",
      "tags": [
        "wrapped-sollet",
        "ethereum"
      ],
      "extensions": {
        "website": "https://www.sushi.com",
        "bridgeContract": "https://etherscan.io/address/0xeae57ce9cc1984f202e15e038b964bb8bdf7229a",
        "serumV3Usdc": "A1Q9iJDVVS8Wsswr9ajeZugmj64bQVCYLZQLra2TMBMo",
        "serumV3Usdt": "6DgQRTpJTnAYBSShngAVZZDq7j9ogRN1GfSQ3cq9tubW",
        "coingeckoId": "sushi",
        "waterfallbot": "https://bit.ly/SUSHIwaterfall"
      }
    },
    {
      "chainId": 101,
      "address": "CsZ5LZkDS7h9TDKjrbL7VAwQZ9nsRu8vJLhRYfmGaN8K",
      "symbol": "ALEPH",
      "name": "Wrapped ALEPH (Sollet)",
      "decimals": 6,
      "logoURI": "https://raw.githubusercontent.com/solana-labs/token-list/main/assets/mainnet/CsZ5LZkDS7h9TDKjrbL7VAwQZ9nsRu8vJLhRYfmGaN8K/logo.png",
      "tags": [
        "wrapped-sollet",
        "ethereum"
      ],
      "extensions": {
        "bridgeContract": "https://etherscan.io/address/0xeae57ce9cc1984f202e15e038b964bb8bdf7229a",
        "serumV3Usdc": "GcoKtAmTy5QyuijXSmJKBtFdt99e6Buza18Js7j9AJ6e",
        "serumV3Usdt": "Gyp1UGRgbrb6z8t7fpssxEKQgEmcJ4pVnWW3ds2p6ZPY",
        "coingeckoId": "aleph"
      }
    },
    {
      "chainId": 101,
      "address": "SF3oTvfWzEP3DTwGSvUXRrGTvr75pdZNnBLAH9bzMuX",
      "symbol": "SXP",
      "name": "Wrapped SXP (Sollet)",
      "decimals": 6,
      "logoURI": "https://raw.githubusercontent.com/solana-labs/token-list/main/assets/mainnet/SF3oTvfWzEP3DTwGSvUXRrGTvr75pdZNnBLAH9bzMuX/logo.png",
      "tags": [
        "wrapped-sollet",
        "ethereum"
      ],
      "extensions": {
        "bridgeContract": "https://etherscan.io/address/0xeae57ce9cc1984f202e15e038b964bb8bdf7229a",
        "serumV3Usdc": "4LUro5jaPaTurXK737QAxgJywdhABnFAMQkXX4ZyqqaZ",
        "serumV3Usdt": "8afKwzHR3wJE7W7Y5hvQkngXh6iTepSZuutRMMy96MjR",
        "coingeckoId": "swipe"
      }
    },
    {
      "chainId": 101,
      "address": "BtZQfWqDGbk9Wf2rXEiWyQBdBY1etnUUn6zEphvVS7yN",
      "symbol": "HGET",
      "name": "Wrapped Hedget (Sollet)",
      "decimals": 6,
      "logoURI": "https://raw.githubusercontent.com/solana-labs/token-list/main/assets/mainnet/BtZQfWqDGbk9Wf2rXEiWyQBdBY1etnUUn6zEphvVS7yN/logo.svg",
      "tags": [
        "wrapped-sollet",
        "ethereum"
      ],
      "extensions": {
        "website": "https://www.hedget.com/",
        "bridgeContract": "https://etherscan.io/address/0xeae57ce9cc1984f202e15e038b964bb8bdf7229a",
        "serumV3Usdc": "88vztw7RTN6yJQchVvxrs6oXUDryvpv9iJaFa1EEmg87",
        "serumV3Usdt": "ErQXxiNfJgd4fqQ58PuEw5xY35TZG84tHT6FXf5s4UxY",
        "coingeckoId": "hedget"
      }
    },
    {
      "chainId": 101,
      "address": "5Fu5UUgbjpUvdBveb3a1JTNirL8rXtiYeSMWvKjtUNQv",
      "symbol": "CREAM",
      "name": "Wrapped Cream Finance (Sollet)",
      "decimals": 6,
      "logoURI": "https://raw.githubusercontent.com/solana-labs/token-list/main/assets/mainnet/5Fu5UUgbjpUvdBveb3a1JTNirL8rXtiYeSMWvKjtUNQv/logo.png",
      "tags": [
        "wrapped-sollet",
        "ethereum"
      ],
      "extensions": {
        "bridgeContract": "https://etherscan.io/address/0xeae57ce9cc1984f202e15e038b964bb8bdf7229a",
        "serumV3Usdc": "7nZP6feE94eAz9jmfakNJWPwEKaeezuKKC5D1vrnqyo2",
        "serumV3Usdt": "4ztJEvQyryoYagj2uieep3dyPwG2pyEwb2dKXTwmXe82",
        "coingeckoId": "cream-2"
      }
    },
    {
      "chainId": 101,
      "address": "873KLxCbz7s9Kc4ZzgYRtNmhfkQrhfyWGZJBmyCbC3ei",
      "symbol": "UBXT",
      "name": "Wrapped Upbots (Sollet)",
      "decimals": 6,
      "logoURI": "https://raw.githubusercontent.com/solana-labs/token-list/main/assets/mainnet/873KLxCbz7s9Kc4ZzgYRtNmhfkQrhfyWGZJBmyCbC3ei/logo.png",
      "tags": [
        "wrapped-sollet",
        "ethereum"
      ],
      "extensions": {
        "website": "https://upbots.com/",
        "explorer": "https://etherscan.io/address/0xeae57ce9cc1984f202e15e038b964bb8bdf7229a",
        "serumV3Usdc": "2wr3Ab29KNwGhtzr5HaPCyfU1qGJzTUAN4amCLZWaD1H",
        "serumV3Usdt": "F1T7b6pnR8Pge3qmfNUfW6ZipRDiGpMww6TKTrRU4NiL",
        "coingeckoId": "upbots"
      }
    },
    {
      "chainId": 101,
      "address": "HqB7uswoVg4suaQiDP3wjxob1G5WdZ144zhdStwMCq7e",
      "symbol": "HNT",
      "name": "Wrapped Helium (Sollet)",
      "decimals": 6,
      "logoURI": "https://raw.githubusercontent.com/solana-labs/token-list/main/assets/mainnet/HqB7uswoVg4suaQiDP3wjxob1G5WdZ144zhdStwMCq7e/logo.png",
      "tags": [
        "wrapped-sollet",
        "ethereum"
      ],
      "extensions": {
        "bridgeContract": "https://etherscan.io/address/0xeae57ce9cc1984f202e15e038b964bb8bdf7229a",
        "serumV3Usdc": "CnUV42ZykoKUnMDdyefv5kP6nDSJf7jFd7WXAecC6LYr",
        "serumV3Usdt": "8FpuMGLtMZ7Wt9ZvyTGuTVwTwwzLYfS5NZWcHxbP1Wuh",
        "coingeckoId": "helium"
      }
    },
    {
      "chainId": 101,
      "address": "9S4t2NEAiJVMvPdRYKVrfJpBafPBLtvbvyS3DecojQHw",
      "symbol": "FRONT",
      "name": "Wrapped FRONT (Sollet)",
      "decimals": 6,
      "logoURI": "https://raw.githubusercontent.com/solana-labs/token-list/main/assets/mainnet/9S4t2NEAiJVMvPdRYKVrfJpBafPBLtvbvyS3DecojQHw/logo.png",
      "tags": [
        "wrapped-sollet",
        "ethereum"
      ],
      "extensions": {
        "bridgeContract": "https://etherscan.io/address/0xeae57ce9cc1984f202e15e038b964bb8bdf7229a",
        "serumV3Usdc": "9Zx1CvxSVdroKMMWf2z8RwrnrLiQZ9VkQ7Ex3syQqdSH",
        "serumV3Usdt": "CGC4UgWwqA9PET6Tfx6o6dLv94EK2coVkPtxgNHuBtxj",
        "coingeckoId": "frontier-token"
      }
    },
    {
      "chainId": 101,
      "address": "6WNVCuxCGJzNjmMZoKyhZJwvJ5tYpsLyAtagzYASqBoF",
      "symbol": "AKRO",
      "name": "Wrapped AKRO (Sollet)",
      "decimals": 6,
      "logoURI": "https://raw.githubusercontent.com/solana-labs/token-list/main/assets/mainnet/6WNVCuxCGJzNjmMZoKyhZJwvJ5tYpsLyAtagzYASqBoF/logo.png",
      "tags": [
        "wrapped-sollet",
        "ethereum"
      ],
      "extensions": {
        "bridgeContract": "https://etherscan.io/address/0xeae57ce9cc1984f202e15e038b964bb8bdf7229a",
        "serumV3Usdc": "5CZXTTgVZKSzgSA3AFMN5a2f3hmwmmJ6hU8BHTEJ3PX8",
        "serumV3Usdt": "HLvRdctRB48F9yLnu9E24LUTRt89D48Z35yi1HcxayDf",
        "coingeckoId": "akropolis"
      }
    },
    {
      "chainId": 101,
      "address": "DJafV9qemGp7mLMEn5wrfqaFwxsbLgUsGVS16zKRk9kc",
      "symbol": "HXRO",
      "name": "Wrapped HXRO (Sollet)",
      "decimals": 6,
      "logoURI": "https://raw.githubusercontent.com/solana-labs/token-list/main/assets/mainnet/DJafV9qemGp7mLMEn5wrfqaFwxsbLgUsGVS16zKRk9kc/logo.png",
      "tags": [
        "wrapped-sollet",
        "ethereum"
      ],
      "extensions": {
        "bridgeContract": "https://etherscan.io/address/0xeae57ce9cc1984f202e15e038b964bb8bdf7229a",
        "serumV3Usdc": "6Pn1cSiRos3qhBf54uBP9ZQg8x3JTardm1dL3n4p29tA",
        "serumV3Usdt": "4absuMsgemvdjfkgdLQq1zKEjw3dHBoCWkzKoctndyqd",
        "coingeckoId": "hxro"
      }
    },
    {
      "chainId": 101,
      "address": "DEhAasscXF4kEGxFgJ3bq4PpVGp5wyUxMRvn6TzGVHaw",
      "symbol": "UNI",
      "name": "Wrapped UNI (Sollet)",
      "decimals": 6,
      "logoURI": "https://raw.githubusercontent.com/solana-labs/token-list/main/assets/mainnet/DEhAasscXF4kEGxFgJ3bq4PpVGp5wyUxMRvn6TzGVHaw/logo.png",
      "tags": [
        "wrapped-sollet",
        "ethereum"
      ],
      "extensions": {
        "bridgeContract": "https://etherscan.io/address/0xeae57ce9cc1984f202e15e038b964bb8bdf7229a",
        "serumV3Usdc": "6JYHjaQBx6AtKSSsizDMwozAEDEZ5KBsSUzH7kRjGJon",
        "serumV3Usdt": "2SSnWNrc83otLpfRo792P6P3PESZpdr8cu2r8zCE6bMD",
        "coingeckoId": "uniswap"
      }
    },
    {
      "chainId": 101,
      "address": "SRMuApVNdxXokk5GT7XD5cUUgXMBCoAz2LHeuAoKWRt",
      "symbol": "SRM",
      "name": "Serum",
      "decimals": 6,
      "logoURI": "https://raw.githubusercontent.com/solana-labs/token-list/main/assets/mainnet/SRMuApVNdxXokk5GT7XD5cUUgXMBCoAz2LHeuAoKWRt/logo.png",
      "tags": [],
      "extensions": {
        "website": "https://projectserum.com/",
        "serumV3Usdc": "ByRys5tuUWDgL73G8JBAEfkdFf8JWBzPBDHsBVQ5vbQA",
        "serumV3Usdt": "AtNnsY1AyRERWJ8xCskfz38YdvruWVJQUVXgScC1iPb",
        "coingeckoId": "serum",
        "waterfallbot": "https://bit.ly/SRMwaterfall"
      }
    },
    {
      "chainId": 101,
      "address": "AGFEad2et2ZJif9jaGpdMixQqvW5i81aBdvKe7PHNfz3",
      "symbol": "FTT",
      "name": "Wrapped FTT (Sollet)",
      "decimals": 6,
      "logoURI": "https://raw.githubusercontent.com/solana-labs/token-list/main/assets/mainnet/AGFEad2et2ZJif9jaGpdMixQqvW5i81aBdvKe7PHNfz3/logo.png",
      "tags": [
        "wrapped-sollet",
        "ethereum"
      ],
      "extensions": {
        "bridgeContract": "https://etherscan.io/address/0xeae57ce9cc1984f202e15e038b964bb8bdf7229a",
        "assetContract": "https://etherscan.io/address/0x50d1c9771902476076ecfc8b2a83ad6b9355a4c9",
        "serumV3Usdc": "2Pbh1CvRVku1TgewMfycemghf6sU9EyuFDcNXqvRmSxc",
        "serumV3Usdt": "Hr3wzG8mZXNHV7TuL6YqtgfVUesCqMxGYCEyP3otywZE",
        "coingeckoId": "ftx-token",
        "waterfallbot": "https://bit.ly/FTTwaterfall"
      }
    },
    {
      "chainId": 101,
      "address": "MSRMcoVyrFxnSgo5uXwone5SKcGhT1KEJMFEkMEWf9L",
      "symbol": "MSRM",
      "name": "MegaSerum",
      "decimals": 0,
      "logoURI": "https://raw.githubusercontent.com/solana-labs/token-list/main/assets/mainnet/MSRMcoVyrFxnSgo5uXwone5SKcGhT1KEJMFEkMEWf9L/logo.png",
      "tags": [],
      "extensions": {
        "website": "https://projectserum.com/",
        "serumV3Usdc": "4VKLSYdvrQ5ngQrt1d2VS8o4ewvb2MMUZLiejbnGPV33",
        "serumV3Usdt": "5nLJ22h1DUfeCfwbFxPYK8zbfbri7nA9bXoDcR8AcJjs",
        "coingeckoId": "megaserum"
      }
    },
    {
      "chainId": 101,
      "address": "BXXkv6z8ykpG1yuvUDPgh732wzVHB69RnB9YgSYh3itW",
      "symbol": "WUSDC",
      "name": "Wrapped USDC (Sollet)",
      "decimals": 6,
      "logoURI": "https://raw.githubusercontent.com/solana-labs/token-list/main/assets/mainnet/BXXkv6z8ykpG1yuvUDPgh732wzVHB69RnB9YgSYh3itW/logo.png",
      "tags": [
        "stablecoin",
        "wrapped-sollet",
        "ethereum"
      ],
      "extensions": {
        "coingeckoId": "usd-coin"
      }
    },
    {
      "chainId": 101,
      "address": "GXMvfY2jpQctDqZ9RoU3oWPhufKiCcFEfchvYumtX7jd",
      "symbol": "TOMO",
      "name": "Wrapped TOMO (Sollet)",
      "decimals": 6,
      "logoURI": "https://raw.githubusercontent.com/solana-labs/token-list/main/assets/mainnet/GXMvfY2jpQctDqZ9RoU3oWPhufKiCcFEfchvYumtX7jd/logo.png",
      "tags": [
        "wrapped-sollet",
        "ethereum"
      ],
      "extensions": {
        "bridgeContract": "https://etherscan.io/address/0xeae57ce9cc1984f202e15e038b964bb8bdf7229a",
        "serumV3Usdc": "8BdpjpSD5n3nk8DQLqPUyTZvVqFu6kcff5bzUX5dqDpy",
        "serumV3Usdt": "GnKPri4thaGipzTbp8hhSGSrHgG4F8MFiZVrbRn16iG2",
        "coingeckoId": "tomochain",
        "waterfallbot": "https://t.me/TOMOwaterfall"
      }
    },
    {
      "chainId": 101,
      "address": "EcqExpGNFBve2i1cMJUTR4bPXj4ZoqmDD2rTkeCcaTFX",
      "symbol": "KARMA",
      "name": "Wrapped KARMA (Sollet)",
      "decimals": 4,
      "logoURI": "https://raw.githubusercontent.com/solana-labs/token-list/main/assets/mainnet/EcqExpGNFBve2i1cMJUTR4bPXj4ZoqmDD2rTkeCcaTFX/logo.png",
      "tags": [
        "wrapped-sollet",
        "ethereum"
      ],
      "extensions": {
        "bridgeContract": "https://etherscan.io/address/0xeae57ce9cc1984f202e15e038b964bb8bdf7229a",
        "coingeckoId": "karma-dao"
      }
    },
    {
      "chainId": 101,
      "address": "EqWCKXfs3x47uVosDpTRgFniThL9Y8iCztJaapxbEaVX",
      "symbol": "LUA",
      "name": "Wrapped LUA (Sollet)",
      "decimals": 6,
      "logoURI": "https://raw.githubusercontent.com/solana-labs/token-list/main/assets/mainnet/EqWCKXfs3x47uVosDpTRgFniThL9Y8iCztJaapxbEaVX/logo.png",
      "tags": [
        "wrapped-sollet",
        "ethereum"
      ],
      "extensions": {
        "bridgeContract": "https://etherscan.io/address/0xeae57ce9cc1984f202e15e038b964bb8bdf7229a",
        "serumV3Usdc": "4xyWjQ74Eifq17vbue5Ut9xfFNfuVB116tZLEpiZuAn8",
        "serumV3Usdt": "35tV8UsHH8FnSAi3YFRrgCu4K9tb883wKnAXpnihot5r",
        "coingeckoId": "lua-token",
        "waterfallbot": "https://t.me/LUAwaterfall"
      }
    },
    {
      "chainId": 101,
      "address": "GeDS162t9yGJuLEHPWXXGrb1zwkzinCgRwnT8vHYjKza",
      "symbol": "MATH",
      "name": "Wrapped MATH (Sollet)",
      "decimals": 6,
      "logoURI": "https://raw.githubusercontent.com/solana-labs/token-list/main/assets/mainnet/GeDS162t9yGJuLEHPWXXGrb1zwkzinCgRwnT8vHYjKza/logo.png",
      "tags": [
        "wrapped-sollet",
        "ethereum"
      ],
      "extensions": {
        "bridgeContract": "https://etherscan.io/address/0xeae57ce9cc1984f202e15e038b964bb8bdf7229a",
        "serumV3Usdc": "J7cPYBrXVy8Qeki2crZkZavcojf2sMRyQU7nx438Mf8t",
        "serumV3Usdt": "2WghiBkDL2yRhHdvm8CpprrkmfguuQGJTCDfPSudKBAZ",
        "coingeckoId": "math"
      }
    },
    {
      "chainId": 101,
      "address": "GUohe4DJUA5FKPWo3joiPgsB7yzer7LpDmt1Vhzy3Zht",
      "symbol": "KEEP",
      "name": "Wrapped KEEP (Sollet)",
      "decimals": 6,
      "logoURI": "https://raw.githubusercontent.com/solana-labs/token-list/main/assets/mainnet/GUohe4DJUA5FKPWo3joiPgsB7yzer7LpDmt1Vhzy3Zht/logo.png",
      "tags": [
        "wrapped-sollet",
        "ethereum"
      ],
      "extensions": {
        "bridgeContract": "https://etherscan.io/address/0xeae57ce9cc1984f202e15e038b964bb8bdf7229a",
        "serumV3Usdc": "3rgacody9SvM88QR83GHaNdEEx4Fe2V2ed5GJp2oeKDr",
        "serumV3Usdt": "HEGnaVL5i48ubPBqWAhodnZo8VsSLzEM3Gfc451DnFj9",
        "coingeckoId": "keep-network"
      }
    },
    {
      "chainId": 101,
      "address": "9F9fNTT6qwjsu4X4yWYKZpsbw5qT7o6yR2i57JF2jagy",
      "symbol": "SWAG",
      "name": "Wrapped SWAG (Sollet)",
      "decimals": 6,
      "logoURI": "https://raw.githubusercontent.com/solana-labs/token-list/main/assets/mainnet/9F9fNTT6qwjsu4X4yWYKZpsbw5qT7o6yR2i57JF2jagy/logo.png",
      "tags": [
        "wrapped-sollet",
        "ethereum"
      ],
      "extensions": {
        "bridgeContract": "https://etherscan.io/address/0xeae57ce9cc1984f202e15e038b964bb8bdf7229a",
        "serumV3Usdt": "J2XSt77XWim5HwtUM8RUwQvmRXNZsbMKpp5GTKpHafvf",
        "coingeckoId": "swag-finance"
      }
    },
    {
      "chainId": 101,
      "address": "DgHK9mfhMtUwwv54GChRrU54T2Em5cuszq2uMuen1ZVE",
      "symbol": "CEL",
      "name": "Wrapped Celsius (Sollet)",
      "decimals": 6,
      "logoURI": "https://raw.githubusercontent.com/solana-labs/token-list/main/assets/mainnet/DgHK9mfhMtUwwv54GChRrU54T2Em5cuszq2uMuen1ZVE/logo.png",
      "tags": [
        "wrapped-sollet",
        "ethereum"
      ],
      "extensions": {
        "bridgeContract": "https://etherscan.io/address/0xeae57ce9cc1984f202e15e038b964bb8bdf7229a",
        "serumV3Usdt": "cgani53cMZgYfRMgSrNekJTMaLmccRfspsfTbXWRg7u",
        "coingeckoId": "celsius-degree-token"
      }
    },
    {
      "chainId": 101,
      "address": "7ncCLJpP3MNww17LW8bRvx8odQQnubNtfNZBL5BgAEHW",
      "symbol": "RSR",
      "name": "Wrapped Reserve Rights (Sollet)",
      "decimals": 6,
      "logoURI": "https://raw.githubusercontent.com/solana-labs/token-list/main/assets/mainnet/7ncCLJpP3MNww17LW8bRvx8odQQnubNtfNZBL5BgAEHW/logo.png",
      "tags": [
        "wrapped-sollet",
        "ethereum"
      ],
      "extensions": {
        "bridgeContract": "https://etherscan.io/address/0xeae57ce9cc1984f202e15e038b964bb8bdf7229a",
        "serumV3Usdt": "FcPet5fz9NLdbXwVM6kw2WTHzRAD7mT78UjwTpawd7hJ",
        "coingeckoId": "reserve-rights-token"
      }
    },
    {
      "chainId": 101,
      "address": "5wihEYGca7X4gSe97C5mVcqNsfxBzhdTwpv72HKs25US",
      "symbol": "1INCH",
      "name": "Wrapped 1INCH (Sollet)",
      "decimals": 6,
      "logoURI": "https://raw.githubusercontent.com/solana-labs/token-list/main/assets/mainnet/5wihEYGca7X4gSe97C5mVcqNsfxBzhdTwpv72HKs25US/logo.png",
      "tags": [
        "wrapped-sollet",
        "ethereum"
      ],
      "extensions": {
        "bridgeContract": "https://etherscan.io/address/0xeae57ce9cc1984f202e15e038b964bb8bdf7229a",
        "coingeckoId": "1inch"
      }
    },
    {
      "chainId": 101,
      "address": "38i2NQxjp5rt5B3KogqrxmBxgrAwaB3W1f1GmiKqh9MS",
      "symbol": "GRT",
      "name": "Wrapped GRT  (Sollet)",
      "decimals": 6,
      "logoURI": "https://raw.githubusercontent.com/solana-labs/token-list/main/assets/mainnet/38i2NQxjp5rt5B3KogqrxmBxgrAwaB3W1f1GmiKqh9MS/logo.png",
      "tags": [
        "wrapped-sollet",
        "ethereum"
      ],
      "extensions": {
        "bridgeContract": "https://etherscan.io/address/0xeae57ce9cc1984f202e15e038b964bb8bdf7229a",
        "coingeckoId": "the-graph"
      }
    },
    {
      "chainId": 101,
      "address": "Avz2fmevhhu87WYtWQCFj9UjKRjF9Z9QWwN2ih9yF95G",
      "symbol": "COMP",
      "name": "Wrapped Compound (Sollet)",
      "decimals": 6,
      "logoURI": "https://raw.githubusercontent.com/solana-labs/token-list/main/assets/mainnet/Avz2fmevhhu87WYtWQCFj9UjKRjF9Z9QWwN2ih9yF95G/logo.png",
      "tags": [
        "wrapped-sollet",
        "ethereum"
      ],
      "extensions": {
        "bridgeContract": "https://etherscan.io/address/0xeae57ce9cc1984f202e15e038b964bb8bdf7229a",
        "coingeckoId": "compound-coin"
      }
    },
    {
      "chainId": 101,
      "address": "9wRD14AhdZ3qV8et3eBQVsrb3UoBZDUbJGyFckpTg8sj",
      "symbol": "PAXG",
      "name": "Wrapped Paxos Gold (Sollet)",
      "decimals": 6,
      "logoURI": "https://raw.githubusercontent.com/solana-labs/token-list/main/assets/mainnet/9wRD14AhdZ3qV8et3eBQVsrb3UoBZDUbJGyFckpTg8sj/logo.png",
      "tags": [
        "wrapped-sollet",
        "ethereum"
      ],
      "extensions": {
        "bridgeContract": "https://etherscan.io/address/0xeae57ce9cc1984f202e15e038b964bb8bdf7229a",
        "coingeckoId": "pax-gold"
      }
    },
    {
      "chainId": 101,
      "address": "AByXcTZwJHMtrKrvVsh9eFNB1pJaLDjCUR2ayvxBAAM2",
      "symbol": "STRONG",
      "name": "Wrapped Strong (Sollet)",
      "decimals": 6,
      "logoURI": "https://raw.githubusercontent.com/solana-labs/token-list/main/assets/mainnet/AByXcTZwJHMtrKrvVsh9eFNB1pJaLDjCUR2ayvxBAAM2/logo.png",
      "tags": [
        "wrapped-sollet",
        "ethereum"
      ],
      "extensions": {
        "bridgeContract": "https://etherscan.io/address/0xeae57ce9cc1984f202e15e038b964bb8bdf7229a",
        "coingeckoId": "strong"
      }
    },
    {
      "chainId": 101,
      "address": "EchesyfXePKdLtoiZSL8pBe8Myagyy8ZRqsACNCFGnvp",
      "symbol": "FIDA",
      "name": "Bonfida",
      "decimals": 6,
      "logoURI": "https://raw.githubusercontent.com/solana-labs/token-list/main/assets/mainnet/EchesyfXePKdLtoiZSL8pBe8Myagyy8ZRqsACNCFGnvp/logo.svg",
      "tags": [],
      "extensions": {
        "website": "https://bonfida.com/",
        "serumV3Usdc": "E14BKBhDWD4EuTkWj1ooZezesGxMW8LPCps4W5PuzZJo",
        "serumV3Usdt": "EbV7pPpEvheLizuYX3gUCvWM8iySbSRAhu2mQ5Vz2Mxf",
        "coingeckoId": "bonfida",
        "waterfallbot": "https://bit.ly/FIDAwaterfall"
      }
    },
    {
      "chainId": 101,
      "address": "kinXdEcpDQeHPEuQnqmUgtYykqKGVFq6CeVX5iAHJq6",
      "symbol": "KIN",
      "name": "KIN",
      "decimals": 5,
      "logoURI": "https://raw.githubusercontent.com/solana-labs/token-list/main/assets/mainnet/kinXdEcpDQeHPEuQnqmUgtYykqKGVFq6CeVX5iAHJq6/logo.png",
      "tags": [],
      "extensions": {
        "serumV3Usdc": "Bn6NPyr6UzrFAwC4WmvPvDr2Vm8XSUnFykM2aQroedgn",
        "serumV3Usdt": "4nCFQr8sahhhL4XJ7kngGFBmpkmyf3xLzemuMhn6mWTm",
        "coingeckoId": "kin",
        "waterfallbot": "https://bit.ly/KINwaterfall"
      }
    },
    {
      "chainId": 101,
      "address": "MAPS41MDahZ9QdKXhVa4dWB9RuyfV4XqhyAZ8XcYepb",
      "symbol": "MAPS",
      "name": "MAPS",
      "decimals": 6,
      "logoURI": "https://raw.githubusercontent.com/solana-labs/token-list/main/assets/mainnet/MAPS41MDahZ9QdKXhVa4dWB9RuyfV4XqhyAZ8XcYepb/logo.svg",
      "tags": [],
      "extensions": {
        "website": "https://maps.me/",
        "serumV3Usdc": "3A8XQRWXC7BjLpgLDDBhQJLT5yPCzS16cGYRKHkKxvYo",
        "serumV3Usdt": "7cknqHAuGpfVXPtFoJpFvUjJ8wkmyEfbFusmwMfNy3FE",
        "coingeckoId": "maps"
      }
    },
    {
      "chainId": 101,
      "address": "z3dn17yLaGMKffVogeFHQ9zWVcXgqgf3PQnDsNs2g6M",
      "symbol": "OXY",
      "name": "Oxygen Protocol",
      "decimals": 6,
      "logoURI": "https://raw.githubusercontent.com/solana-labs/token-list/main/assets/mainnet/z3dn17yLaGMKffVogeFHQ9zWVcXgqgf3PQnDsNs2g6M/logo.svg",
      "tags": [],
      "extensions": {
        "website": "https://www.oxygen.org/",
        "serumV3Usdt": "GKLev6UHeX1KSDCyo2bzyG6wqhByEzDBkmYTxEdmYJgB",
        "serumV3Usdc": "GZ3WBFsqntmERPwumFEYgrX2B7J7G11MzNZAy7Hje27X",
        "coingeckoId": "oxygen",
        "waterfallbot": "https://bit.ly/OXYwaterfall"
      }
    },
    {
      "chainId": 101,
      "address": "FtgGSFADXBtroxq8VCausXRr2of47QBf5AS1NtZCu4GD",
      "symbol": "BRZ",
      "name": "BRZ",
      "decimals": 4,
      "logoURI": "https://raw.githubusercontent.com/solana-labs/token-list/main/assets/mainnet/FtgGSFADXBtroxq8VCausXRr2of47QBf5AS1NtZCu4GD/logo.png",
      "tags": [],
      "extensions": {
        "website": "https://brztoken.io/",
        "coingeckoId": "brz"
      }
    },
    {
      "chainId": 101,
      "address": "Es9vMFrzaCERmJfrF4H2FYD4KCoNkY11McCe8BenwNYB",
      "symbol": "USDT",
      "name": "USDT",
      "decimals": 6,
      "logoURI": "https://raw.githubusercontent.com/solana-labs/token-list/main/assets/mainnet/Es9vMFrzaCERmJfrF4H2FYD4KCoNkY11McCe8BenwNYB/logo.svg",
      "tags": [
        "stablecoin"
      ],
      "extensions": {
        "website": "https://tether.to/",
        "coingeckoId": "tether",
        "serumV3Usdc": "77quYg4MGneUdjgXCunt9GgM1usmrxKY31twEy3WHwcS"
      }
    },
    {
      "chainId": 101,
      "address": "2oDxYGgTBmST4rc3yn1YtcSEck7ReDZ8wHWLqZAuNWXH",
      "symbol": "xMARK",
      "name": "Standard",
      "decimals": 9,
      "logoURI": "https://raw.githubusercontent.com/solana-labs/token-list/main/assets/mainnet/2oDxYGgTBmST4rc3yn1YtcSEck7ReDZ8wHWLqZAuNWXH/logo.png",
      "tags": [
        "wrapped",
        "wormhole"
      ],
      "extensions": {
        "website": "https://benchmarkprotocol.finance/",
        "address": "0x36b679bd64ed73dbfd88909cdcb892cb66bd4cbb",
        "bridgeContract": "https://etherscan.io/address/0xf92cD566Ea4864356C5491c177A430C222d7e678",
        "assetContract": "https://etherscan.io/address/0x36b679bd64ed73dbfd88909cdcb892cb66bd4cbb",
        "coingeckoId": "xmark"
      }
    },
    {
      "chainId": 101,
      "address": "4k3Dyjzvzp8eMZWUXbBCjEvwSkkk59S5iCNLY3QrkX6R",
      "symbol": "RAY",
      "name": "Raydium",
      "decimals": 6,
      "logoURI": "https://raw.githubusercontent.com/solana-labs/token-list/main/assets/mainnet/4k3Dyjzvzp8eMZWUXbBCjEvwSkkk59S5iCNLY3QrkX6R/logo.png",
      "tags": [],
      "extensions": {
        "website": "https://raydium.io/",
        "serumV3Usdt": "teE55QrL4a4QSfydR9dnHF97jgCfptpuigbb53Lo95g",
        "serumV3Usdc": "2xiv8A5xrJ7RnGdxXB42uFEkYHJjszEhaJyKKt4WaLep",
        "coingeckoId": "raydium",
        "waterfallbot": "https://bit.ly/RAYwaterfall"
      }
    },
    {
      "chainId": 101,
      "address": "CzPDyvotTcxNqtPne32yUiEVQ6jk42HZi1Y3hUu7qf7f",
      "symbol": "RAY-WUSDT",
      "name": "Raydium Legacy LP Token V2 (RAY-WUSDT)",
      "decimals": 6,
      "logoURI": "https://raw.githubusercontent.com/solana-labs/token-list/main/assets/mainnet/CzPDyvotTcxNqtPne32yUiEVQ6jk42HZi1Y3hUu7qf7f/logo.png",
      "tags": [
        "lp-token"
      ],
      "extensions": {
        "website": "https://raydium.io/"
      }
    },
    {
      "chainId": 101,
      "address": "134Cct3CSdRCbYgq5SkwmHgfwjJ7EM5cG9PzqffWqECx",
      "symbol": "RAY-SOL",
      "name": "Raydium LP Token V2 (RAY-SOL)",
      "decimals": 6,
      "logoURI": "https://raw.githubusercontent.com/solana-labs/token-list/main/assets/mainnet/134Cct3CSdRCbYgq5SkwmHgfwjJ7EM5cG9PzqffWqECx/logo.png",
      "tags": [
        "lp-token"
      ],
      "extensions": {
        "website": "https://raydium.io/"
      }
    },
    {
      "chainId": 101,
      "address": "EVDmwajM5U73PD34bYPugwiA4Eqqbrej4mLXXv15Z5qR",
      "symbol": "LINK-WUSDT",
      "name": "Raydium LP Token V2 (LINK-WUSDT)",
      "decimals": 6,
      "logoURI": "https://raw.githubusercontent.com/solana-labs/token-list/main/assets/mainnet/EVDmwajM5U73PD34bYPugwiA4Eqqbrej4mLXXv15Z5qR/logo.png",
      "tags": [
        "lp-token"
      ],
      "extensions": {
        "website": "https://raydium.io/"
      }
    },
    {
      "chainId": 101,
      "address": "KY4XvwHy7JPzbWYAbk23jQvEb4qWJ8aCqYWREmk1Q7K",
      "symbol": "ETH-WUSDT",
      "name": "Raydium LP Token V2 (ETH-WUSDT)",
      "decimals": 6,
      "logoURI": "https://raw.githubusercontent.com/solana-labs/token-list/main/assets/mainnet/KY4XvwHy7JPzbWYAbk23jQvEb4qWJ8aCqYWREmk1Q7K/logo.png",
      "tags": [
        "lp-token"
      ],
      "extensions": {
        "website": "https://raydium.io/"
      }
    },
    {
      "chainId": 101,
      "address": "FgmBnsF5Qrnv8X9bomQfEtQTQjNNiBCWRKGpzPnE5BDg",
      "symbol": "RAY-USDC",
      "name": "Raydium Legacy LP Token V2 (RAY-USDC)",
      "decimals": 6,
      "logoURI": "https://raw.githubusercontent.com/solana-labs/token-list/main/assets/mainnet/FgmBnsF5Qrnv8X9bomQfEtQTQjNNiBCWRKGpzPnE5BDg/logo.png",
      "tags": [
        "lp-token"
      ],
      "extensions": {
        "website": "https://raydium.io/"
      }
    },
    {
      "chainId": 101,
      "address": "5QXBMXuCL7zfAk39jEVVEvcrz1AvBGgT9wAhLLHLyyUJ",
      "symbol": "RAY-SRM",
      "name": "Raydium Legacy LP Token V2 (RAY-SRM)",
      "decimals": 6,
      "logoURI": "https://raw.githubusercontent.com/solana-labs/token-list/main/assets/mainnet/5QXBMXuCL7zfAk39jEVVEvcrz1AvBGgT9wAhLLHLyyUJ/logo.png",
      "tags": [
        "lp-token"
      ],
      "extensions": {
        "website": "https://raydium.io/"
      }
    },
    {
      "chainId": 101,
      "address": "FdhKXYjCou2jQfgKWcNY7jb8F2DPLU1teTTTRfLBD2v1",
      "symbol": "RAY-WUSDT",
      "name": "Raydium Legacy LP Token V3 (RAY-WUSDT)",
      "decimals": 6,
      "logoURI": "https://raw.githubusercontent.com/solana-labs/token-list/main/assets/mainnet/FdhKXYjCou2jQfgKWcNY7jb8F2DPLU1teTTTRfLBD2v1/logo.png",
      "tags": [
        "lp-token"
      ],
      "extensions": {
        "website": "https://raydium.io/"
      }
    },
    {
      "chainId": 101,
      "address": "BZFGfXMrjG2sS7QT2eiCDEevPFnkYYF7kzJpWfYxPbcx",
      "symbol": "RAY-USDC",
      "name": "Raydium LP Token V3 (RAY-USDC)",
      "decimals": 6,
      "logoURI": "https://raw.githubusercontent.com/solana-labs/token-list/main/assets/mainnet/BZFGfXMrjG2sS7QT2eiCDEevPFnkYYF7kzJpWfYxPbcx/logo.png",
      "tags": [
        "lp-token"
      ],
      "extensions": {
        "website": "https://raydium.io/"
      }
    },
    {
      "chainId": 101,
      "address": "DSX5E21RE9FB9hM8Nh8xcXQfPK6SzRaJiywemHBSsfup",
      "symbol": "RAY-SRM",
      "name": "Raydium LP Token V3 (RAY-SRM)",
      "decimals": 6,
      "logoURI": "https://raw.githubusercontent.com/solana-labs/token-list/main/assets/mainnet/DSX5E21RE9FB9hM8Nh8xcXQfPK6SzRaJiywemHBSsfup/logo.png",
      "tags": [
        "lp-token"
      ],
      "extensions": {
        "website": "https://raydium.io/"
      }
    },
    {
      "chainId": 101,
      "address": "F5PPQHGcznZ2FxD9JaxJMXaf7XkaFFJ6zzTBcW8osQjw",
      "symbol": "RAY-SOL",
      "name": "Raydium LP Token V3 (RAY-SOL)",
      "decimals": 6,
      "logoURI": "https://raw.githubusercontent.com/solana-labs/token-list/main/assets/mainnet/F5PPQHGcznZ2FxD9JaxJMXaf7XkaFFJ6zzTBcW8osQjw/logo.png",
      "tags": [
        "lp-token"
      ],
      "extensions": {
        "website": "https://raydium.io/"
      }
    },
    {
      "chainId": 101,
      "address": "8Q6MKy5Yxb9vG1mWzppMtMb2nrhNuCRNUkJTeiE3fuwD",
      "symbol": "RAY-ETH",
      "name": "Raydium LP Token V3 (RAY-ETH)",
      "decimals": 6,
      "logoURI": "https://raw.githubusercontent.com/solana-labs/token-list/main/assets/mainnet/8Q6MKy5Yxb9vG1mWzppMtMb2nrhNuCRNUkJTeiE3fuwD/logo.png",
      "tags": [
        "lp-token"
      ],
      "extensions": {
        "website": "https://raydium.io/"
      }
    },
    {
      "chainId": 101,
      "address": "DsBuznXRTmzvEdb36Dx3aVLVo1XmH7r1PRZUFugLPTFv",
      "symbol": "FIDA-RAY",
      "name": "Raydium Fusion LP Token V4 (FIDA-RAY)",
      "decimals": 6,
      "logoURI": "https://raw.githubusercontent.com/solana-labs/token-list/main/assets/mainnet/DsBuznXRTmzvEdb36Dx3aVLVo1XmH7r1PRZUFugLPTFv/logo.png",
      "tags": [
        "lp-token"
      ],
      "extensions": {
        "website": "https://raydium.io/"
      }
    },
    {
      "chainId": 101,
      "address": "FwaX9W7iThTZH5MFeasxdLpxTVxRcM7ZHieTCnYog8Yb",
      "symbol": "OXY-RAY",
      "name": "Raydium Fusion LP Token V4 (OXY-RAY)",
      "decimals": 6,
      "logoURI": "https://raw.githubusercontent.com/solana-labs/token-list/main/assets/mainnet/FwaX9W7iThTZH5MFeasxdLpxTVxRcM7ZHieTCnYog8Yb/logo.png",
      "tags": [
        "lp-token"
      ],
      "extensions": {
        "website": "https://raydium.io/"
      }
    },
    {
      "chainId": 101,
      "address": "CcKK8srfVdTSsFGV3VLBb2YDbzF4T4NM2C3UEjC39RLP",
      "symbol": "MAPS-RAY",
      "name": "Raydium Fusion LP Token V4 (MAPS-RAY)",
      "decimals": 6,
      "logoURI": "https://raw.githubusercontent.com/solana-labs/token-list/main/assets/mainnet/CcKK8srfVdTSsFGV3VLBb2YDbzF4T4NM2C3UEjC39RLP/logo.png",
      "tags": [
        "lp-token"
      ],
      "extensions": {
        "website": "https://raydium.io/"
      }
    },
    {
      "chainId": 101,
      "address": "CHT8sft3h3gpLYbCcZ9o27mT5s3Z6VifBVbUiDvprHPW",
      "symbol": "KIN-RAY",
      "name": "Raydium Legacy Fusion LP Token V4 (KIN-RAY)",
      "decimals": 6,
      "logoURI": "https://raw.githubusercontent.com/solana-labs/token-list/main/assets/mainnet/CHT8sft3h3gpLYbCcZ9o27mT5s3Z6VifBVbUiDvprHPW/logo.png",
      "tags": [
        "lp-token"
      ],
      "extensions": {
        "website": "https://raydium.io/"
      }
    },
    {
      "chainId": 101,
      "address": "C3sT1R3nsw4AVdepvLTLKr5Gvszr7jufyBWUCvy4TUvT",
      "symbol": "RAY-USDT",
      "name": "Raydium LP Token V4 (RAY-USDT)",
      "decimals": 6,
      "logoURI": "https://raw.githubusercontent.com/solana-labs/token-list/main/assets/mainnet/C3sT1R3nsw4AVdepvLTLKr5Gvszr7jufyBWUCvy4TUvT/logo.png",
      "tags": [
        "lp-token"
      ],
      "extensions": {
        "website": "https://raydium.io/"
      }
    },
    {
      "chainId": 101,
      "address": "8HoQnePLqPj4M7PUDzfw8e3Ymdwgc7NLGnaTUapubyvu",
      "symbol": "SOL-USDC",
      "name": "Raydium LP Token V4 (SOL-USDC)",
      "decimals": 9,
      "logoURI": "https://raw.githubusercontent.com/solana-labs/token-list/main/assets/mainnet/8HoQnePLqPj4M7PUDzfw8e3Ymdwgc7NLGnaTUapubyvu/logo.png",
      "tags": [
        "lp-token"
      ],
      "extensions": {
        "website": "https://raydium.io/"
      }
    },
    {
      "chainId": 101,
      "address": "865j7iMmRRycSYUXzJ33ZcvLiX9JHvaLidasCyUyKaRE",
      "symbol": "YFI-USDC",
      "name": "Raydium LP Token V4 (YFI-USDC)",
      "decimals": 6,
      "logoURI": "https://raw.githubusercontent.com/solana-labs/token-list/main/assets/mainnet/865j7iMmRRycSYUXzJ33ZcvLiX9JHvaLidasCyUyKaRE/logo.png",
      "tags": [
        "lp-token"
      ],
      "extensions": {
        "website": "https://raydium.io/"
      }
    },
    {
      "chainId": 101,
      "address": "9XnZd82j34KxNLgQfz29jGbYdxsYznTWRpvZE3SRE7JG",
      "symbol": "SRM-USDC",
      "name": "Raydium LP Token V4 (SRM-USDC)",
      "decimals": 6,
      "logoURI": "https://raw.githubusercontent.com/solana-labs/token-list/main/assets/mainnet/9XnZd82j34KxNLgQfz29jGbYdxsYznTWRpvZE3SRE7JG/logo.png",
      "tags": [
        "lp-token"
      ],
      "extensions": {
        "website": "https://raydium.io/"
      }
    },
    {
      "chainId": 101,
      "address": "75dCoKfUHLUuZ4qEh46ovsxfgWhB4icc3SintzWRedT9",
      "symbol": "FTT-USDC",
      "name": "Raydium LP Token V4 (FTT-USDC)",
      "decimals": 6,
      "logoURI": "https://raw.githubusercontent.com/solana-labs/token-list/main/assets/mainnet/75dCoKfUHLUuZ4qEh46ovsxfgWhB4icc3SintzWRedT9/logo.png",
      "tags": [
        "lp-token"
      ],
      "extensions": {
        "website": "https://raydium.io/"
      }
    },
    {
      "chainId": 101,
      "address": "2hMdRdVWZqetQsaHG8kQjdZinEMBz75vsoWTCob1ijXu",
      "symbol": "BTC-USDC",
      "name": "Raydium LP Token V4 (BTC-USDC)",
      "decimals": 6,
      "logoURI": "https://raw.githubusercontent.com/solana-labs/token-list/main/assets/mainnet/2hMdRdVWZqetQsaHG8kQjdZinEMBz75vsoWTCob1ijXu/logo.png",
      "tags": [
        "lp-token"
      ],
      "extensions": {
        "website": "https://raydium.io/"
      }
    },
    {
      "chainId": 101,
      "address": "2QVjeR9d2PbSf8em8NE8zWd8RYHjFtucDUdDgdbDD2h2",
      "symbol": "SUSHI-USDC",
      "name": "Raydium LP Token V4 (SUSHI-USDC)",
      "decimals": 6,
      "logoURI": "https://raw.githubusercontent.com/solana-labs/token-list/main/assets/mainnet/2QVjeR9d2PbSf8em8NE8zWd8RYHjFtucDUdDgdbDD2h2/logo.png",
      "tags": [
        "lp-token"
      ],
      "extensions": {
        "website": "https://raydium.io/"
      }
    },
    {
      "chainId": 101,
      "address": "CHyUpQFeW456zcr5XEh4RZiibH8Dzocs6Wbgz9aWpXnQ",
      "symbol": "TOMO-USDC",
      "name": "Raydium LP Token V4 (TOMO-USDC)",
      "decimals": 6,
      "logoURI": "https://raw.githubusercontent.com/solana-labs/token-list/main/assets/mainnet/CHyUpQFeW456zcr5XEh4RZiibH8Dzocs6Wbgz9aWpXnQ/logo.png",
      "tags": [
        "lp-token"
      ],
      "extensions": {
        "website": "https://raydium.io/"
      }
    },
    {
      "chainId": 101,
      "address": "BqjoYjqKrXtfBKXeaWeAT5sYCy7wsAYf3XjgDWsHSBRs",
      "symbol": "LINK-USDC",
      "name": "Raydium LP Token V4 (LINK-USDC)",
      "decimals": 6,
      "logoURI": "https://raw.githubusercontent.com/solana-labs/token-list/main/assets/mainnet/BqjoYjqKrXtfBKXeaWeAT5sYCy7wsAYf3XjgDWsHSBRs/logo.png",
      "tags": [
        "lp-token"
      ],
      "extensions": {
        "website": "https://raydium.io/"
      }
    },
    {
      "chainId": 101,
      "address": "13PoKid6cZop4sj2GfoBeujnGfthUbTERdE5tpLCDLEY",
      "symbol": "ETH-USDC",
      "name": "Raydium LP Token V4 (ETH-USDC)",
      "decimals": 6,
      "logoURI": "https://raw.githubusercontent.com/solana-labs/token-list/main/assets/mainnet/13PoKid6cZop4sj2GfoBeujnGfthUbTERdE5tpLCDLEY/logo.png",
      "tags": [
        "lp-token"
      ],
      "extensions": {
        "website": "https://raydium.io/"
      }
    },
    {
      "chainId": 101,
      "address": "2Vyyeuyd15Gp8aH6uKE72c4hxc8TVSLibxDP9vzspQWG",
      "symbol": "COPE-USDC",
      "name": "Raydium Fusion LP Token V4 (COPE-USDC)",
      "decimals": 0,
      "logoURI": "https://raw.githubusercontent.com/solana-labs/token-list/main/assets/mainnet/2Vyyeuyd15Gp8aH6uKE72c4hxc8TVSLibxDP9vzspQWG/logo.png",
      "tags": [
        "lp-token"
      ],
      "extensions": {
        "website": "https://raydium.io/"
      }
    },
    {
      "chainId": 101,
      "address": "Epm4KfTj4DMrvqn6Bwg2Tr2N8vhQuNbuK8bESFp4k33K",
      "symbol": "SOL-USDT",
      "name": "Raydium LP Token V4 (SOL-USDT)",
      "decimals": 9,
      "logoURI": "https://raw.githubusercontent.com/solana-labs/token-list/main/assets/mainnet/Epm4KfTj4DMrvqn6Bwg2Tr2N8vhQuNbuK8bESFp4k33K/logo.png",
      "tags": [
        "lp-token"
      ],
      "extensions": {
        "website": "https://raydium.io/"
      }
    },
    {
      "chainId": 101,
      "address": "FA1i7fej1pAbQbnY8NbyYUsTrWcasTyipKreDgy1Mgku",
      "symbol": "YFI-USDT",
      "name": "Raydium LP Token V4 (YFI-USDT)",
      "decimals": 6,
      "logoURI": "https://raw.githubusercontent.com/solana-labs/token-list/main/assets/mainnet/FA1i7fej1pAbQbnY8NbyYUsTrWcasTyipKreDgy1Mgku/logo.png",
      "tags": [
        "lp-token"
      ],
      "extensions": {
        "website": "https://raydium.io/"
      }
    },
    {
      "chainId": 101,
      "address": "HYSAu42BFejBS77jZAZdNAWa3iVcbSRJSzp3wtqCbWwv",
      "symbol": "SRM-USDT",
      "name": "Raydium LP Token V4 (SRM-USDT)",
      "decimals": 6,
      "logoURI": "https://raw.githubusercontent.com/solana-labs/token-list/main/assets/mainnet/HYSAu42BFejBS77jZAZdNAWa3iVcbSRJSzp3wtqCbWwv/logo.png",
      "tags": [
        "lp-token"
      ],
      "extensions": {
        "website": "https://raydium.io/"
      }
    },
    {
      "chainId": 101,
      "address": "2cTCiUnect5Lap2sk19xLby7aajNDYseFhC9Pigou11z",
      "symbol": "FTT-USDT",
      "name": "Raydium LP Token V4 (FTT-USDT)",
      "decimals": 6,
      "logoURI": "https://raw.githubusercontent.com/solana-labs/token-list/main/assets/mainnet/2cTCiUnect5Lap2sk19xLby7aajNDYseFhC9Pigou11z/logo.png",
      "tags": [
        "lp-token"
      ],
      "extensions": {
        "website": "https://raydium.io/"
      }
    },
    {
      "chainId": 101,
      "address": "DgGuvR9GSHimopo3Gc7gfkbKamLKrdyzWkq5yqA6LqYS",
      "symbol": "BTC-USDT",
      "name": "Raydium LP Token V4 (BTC-USDT)",
      "decimals": 6,
      "logoURI": "https://raw.githubusercontent.com/solana-labs/token-list/main/assets/mainnet/DgGuvR9GSHimopo3Gc7gfkbKamLKrdyzWkq5yqA6LqYS/logo.png",
      "tags": [
        "lp-token"
      ],
      "extensions": {
        "website": "https://raydium.io/"
      }
    },
    {
      "chainId": 101,
      "address": "Ba26poEYDy6P2o95AJUsewXgZ8DM9BCsmnU9hmC9i4Ki",
      "symbol": "SUSHI-USDT",
      "name": "Raydium LP Token V4 (SUSHI-USDT)",
      "decimals": 6,
      "logoURI": "https://raw.githubusercontent.com/solana-labs/token-list/main/assets/mainnet/Ba26poEYDy6P2o95AJUsewXgZ8DM9BCsmnU9hmC9i4Ki/logo.png",
      "tags": [
        "lp-token"
      ],
      "extensions": {
        "website": "https://raydium.io/"
      }
    },
    {
      "chainId": 101,
      "address": "D3iGro1vn6PWJXo9QAPj3dfta6dKkHHnmiiym2EfsAmi",
      "symbol": "TOMO-USDT",
      "name": "Raydium LP Token V4 (TOMO-USDT)",
      "decimals": 6,
      "logoURI": "https://raw.githubusercontent.com/solana-labs/token-list/main/assets/mainnet/D3iGro1vn6PWJXo9QAPj3dfta6dKkHHnmiiym2EfsAmi/logo.png",
      "tags": [
        "lp-token"
      ],
      "extensions": {
        "website": "https://raydium.io/"
      }
    },
    {
      "chainId": 101,
      "address": "Dr12Sgt9gkY8WU5tRkgZf1TkVWJbvjYuPAhR3aDCwiiX",
      "symbol": "LINK-USDT",
      "name": "Raydium LP Token V4 (LINK-USDT)",
      "decimals": 6,
      "logoURI": "https://raw.githubusercontent.com/solana-labs/token-list/main/assets/mainnet/Dr12Sgt9gkY8WU5tRkgZf1TkVWJbvjYuPAhR3aDCwiiX/logo.png",
      "tags": [
        "lp-token"
      ],
      "extensions": {
        "website": "https://raydium.io/"
      }
    },
    {
      "chainId": 101,
      "address": "nPrB78ETY8661fUgohpuVusNCZnedYCgghzRJzxWnVb",
      "symbol": "ETH-USDT",
      "name": "Raydium LP Token V4 (ETH-USDT)",
      "decimals": 6,
      "logoURI": "https://raw.githubusercontent.com/solana-labs/token-list/main/assets/mainnet/nPrB78ETY8661fUgohpuVusNCZnedYCgghzRJzxWnVb/logo.png",
      "tags": [
        "lp-token"
      ],
      "extensions": {
        "website": "https://raydium.io/"
      }
    },
    {
      "chainId": 101,
      "address": "EGJht91R7dKpCj8wzALkjmNdUUUcQgodqWCYweyKcRcV",
      "symbol": "YFI-SRM",
      "name": "Raydium LP Token V4 (YFI-SRM)",
      "decimals": 6,
      "logoURI": "https://raw.githubusercontent.com/solana-labs/token-list/main/assets/mainnet/EGJht91R7dKpCj8wzALkjmNdUUUcQgodqWCYweyKcRcV/logo.png",
      "tags": [
        "lp-token"
      ],
      "extensions": {
        "website": "https://raydium.io/"
      }
    },
    {
      "chainId": 101,
      "address": "AsDuPg9MgPtt3jfoyctUCUgsvwqAN6RZPftqoeiPDefM",
      "symbol": "FTT-SRM",
      "name": "Raydium LP Token V4 (FTT-SRM)",
      "decimals": 6,
      "logoURI": "https://raw.githubusercontent.com/solana-labs/token-list/main/assets/mainnet/AsDuPg9MgPtt3jfoyctUCUgsvwqAN6RZPftqoeiPDefM/logo.png",
      "tags": [
        "lp-token"
      ],
      "extensions": {
        "website": "https://raydium.io/"
      }
    },
    {
      "chainId": 101,
      "address": "AGHQxXb3GSzeiLTcLtXMS2D5GGDZxsB2fZYZxSB5weqB",
      "symbol": "BTC-SRM",
      "name": "Raydium LP Token V4 (BTC-SRM)",
      "decimals": 6,
      "logoURI": "https://raw.githubusercontent.com/solana-labs/token-list/main/assets/mainnet/AGHQxXb3GSzeiLTcLtXMS2D5GGDZxsB2fZYZxSB5weqB/logo.png",
      "tags": [
        "lp-token"
      ],
      "extensions": {
        "website": "https://raydium.io/"
      }
    },
    {
      "chainId": 101,
      "address": "3HYhUnUdV67j1vn8fu7ExuVGy5dJozHEyWvqEstDbWwE",
      "symbol": "SUSHI-SRM",
      "name": "Raydium LP Token V4 (SUSHI-SRM)",
      "decimals": 6,
      "logoURI": "https://raw.githubusercontent.com/solana-labs/token-list/main/assets/mainnet/3HYhUnUdV67j1vn8fu7ExuVGy5dJozHEyWvqEstDbWwE/logo.png",
      "tags": [
        "lp-token"
      ],
      "extensions": {
        "website": "https://raydium.io/"
      }
    },
    {
      "chainId": 101,
      "address": "GgH9RnKrQpaMQeqmdbMvs5oo1A24hERQ9wuY2pSkeG7x",
      "symbol": "TOMO-SRM",
      "name": "Raydium LP Token V4 (TOMO-SRM)",
      "decimals": 6,
      "logoURI": "https://raw.githubusercontent.com/solana-labs/token-list/main/assets/mainnet/GgH9RnKrQpaMQeqmdbMvs5oo1A24hERQ9wuY2pSkeG7x/logo.png",
      "tags": [
        "lp-token"
      ],
      "extensions": {
        "website": "https://raydium.io/"
      }
    },
    {
      "chainId": 101,
      "address": "GXN6yJv12o18skTmJXaeFXZVY1iqR18CHsmCT8VVCmDD",
      "symbol": "LINK-SRM",
      "name": "Raydium LP Token V4 (LINK-SRM)",
      "decimals": 6,
      "logoURI": "https://raw.githubusercontent.com/solana-labs/token-list/main/assets/mainnet/GXN6yJv12o18skTmJXaeFXZVY1iqR18CHsmCT8VVCmDD/logo.png",
      "tags": [
        "lp-token"
      ],
      "extensions": {
        "website": "https://raydium.io/"
      }
    },
    {
      "chainId": 101,
      "address": "9VoY3VERETuc2FoadMSYYizF26mJinY514ZpEzkHMtwG",
      "symbol": "ETH-SRM",
      "name": "Raydium LP Token V4 (ETH-SRM)",
      "decimals": 6,
      "logoURI": "https://raw.githubusercontent.com/solana-labs/token-list/main/assets/mainnet/9VoY3VERETuc2FoadMSYYizF26mJinY514ZpEzkHMtwG/logo.png",
      "tags": [
        "lp-token"
      ],
      "extensions": {
        "website": "https://raydium.io/"
      }
    },
    {
      "chainId": 101,
      "address": "AKJHspCwDhABucCxNLXUSfEzb7Ny62RqFtC9uNjJi4fq",
      "symbol": "SRM-SOL",
      "name": "Raydium LP Token V4 (SRM-SOL)",
      "decimals": 6,
      "logoURI": "https://raw.githubusercontent.com/solana-labs/token-list/main/assets/mainnet/AKJHspCwDhABucCxNLXUSfEzb7Ny62RqFtC9uNjJi4fq/logo.png",
      "tags": [
        "lp-token"
      ],
      "extensions": {
        "website": "https://raydium.io/"
      }
    },
    {
      "chainId": 101,
      "address": "2doeZGLJyACtaG9DCUyqMLtswesfje1hjNA11hMdj6YU",
      "symbol": "TULIP-USDC",
      "name": "Raydium LP Token V4 (TULIP-USDC)",
      "decimals": 6,
      "logoURI": "https://raw.githubusercontent.com/solana-labs/token-list/main/assets/mainnet/2doeZGLJyACtaG9DCUyqMLtswesfje1hjNA11hMdj6YU/logo.svg",
      "tags": [
        "lp-token"
      ],
      "extensions": {
        "website": "https://raydium.io/"
      }
    },
    {
      "chainId": 101,
      "address": "AcstFzGGawvvdVhYV9bftr7fmBHbePUjhv53YK1W3dZo",
      "symbol": "LSD",
      "name": "LSD",
      "decimals": 9,
      "logoURI": "https://raw.githubusercontent.com/solana-labs/token-list/main/assets/mainnet/AcstFzGGawvvdVhYV9bftr7fmBHbePUjhv53YK1W3dZo/logo.svg",
      "tags": [
        "nft"
      ],
      "extensions": {
        "website": "https://solible.com/"
      }
    },
    {
      "chainId": 101,
      "address": "91fSFQsPzMLat9DHwLdQacW3i3EGnWds5tA5mt7yLiT9",
      "symbol": "Unlimited Energy",
      "name": "Unlimited Energy",
      "decimals": 9,
      "tags": [
        "nft"
      ],
      "extensions": {
        "website": "https://solible.com/"
      }
    },
    {
      "chainId": 101,
      "address": "29PEpZeuqWf9tS2gwCjpeXNdXLkaZSMR2s1ibkvGsfnP",
      "symbol": "Need for Speed",
      "name": "Need for Speed",
      "decimals": 9,
      "tags": [
        "nft"
      ],
      "extensions": {
        "website": "https://solible.com/"
      }
    },
    {
      "chainId": 101,
      "address": "HsY8PNar8VExU335ZRYzg89fX7qa4upYu6vPMPFyCDdK",
      "symbol": "ADOR OPENS",
      "name": "ADOR OPENS",
      "decimals": 0,
      "tags": [
        "nft"
      ],
      "extensions": {
        "website": "https://solible.com/"
      }
    },
    {
      "chainId": 101,
      "address": "EDP8TpLJ77M3KiDgFkZW4v4mhmKJHZi9gehYXenfFZuL",
      "symbol": "CMS - Rare",
      "name": "CMS - Rare",
      "decimals": 0,
      "tags": [
        "nft"
      ],
      "extensions": {
        "website": "https://solible.com/"
      }
    },
    {
      "chainId": 101,
      "address": "BrUKFwAABkExb1xzYU4NkRWzjBihVQdZ3PBz4m5S8if3",
      "symbol": "Tesla",
      "name": "Tesla",
      "decimals": 0,
      "tags": [
        "nft"
      ],
      "extensions": {
        "website": "https://solible.com/"
      }
    },
    {
      "chainId": 101,
      "address": "9CmQwpvVXRyixjiE3LrbSyyopPZohNDN1RZiTk8rnXsQ",
      "symbol": "DeceFi",
      "name": "DeceFi",
      "decimals": 0,
      "tags": [
        "nft"
      ],
      "extensions": {
        "website": "https://solible.com/"
      }
    },
    {
      "chainId": 101,
      "address": "F6ST1wWkx2PeH45sKmRxo1boyuzzWCfpnvyKL4BGeLxF",
      "symbol": "Power User",
      "name": "Power User",
      "decimals": 0,
      "tags": [
        "nft"
      ],
      "extensions": {
        "website": "https://solible.com/"
      }
    },
    {
      "chainId": 101,
      "address": "dZytJ7iPDcCu9mKe3srL7bpUeaR3zzkcVqbtqsmxtXZ",
      "symbol": "VIP Member",
      "name": "VIP Member",
      "decimals": 0,
      "tags": [
        "nft"
      ],
      "extensions": {
        "website": "https://solible.com/"
      }
    },
    {
      "chainId": 101,
      "address": "8T4vXgwZUWwsbCDiptHFHjdfexvLG9UP8oy1psJWEQdS",
      "symbol": "Uni Christmas",
      "name": "Uni Christmas",
      "decimals": 0,
      "tags": [
        "nft"
      ],
      "extensions": {
        "website": "https://solible.com/"
      }
    },
    {
      "chainId": 101,
      "address": "EjFGGJSyp9UDS8aqafET5LX49nsG326MeNezYzpiwgpQ",
      "symbol": "BNB",
      "name": "BNB",
      "decimals": 0,
      "tags": [
        "nft"
      ],
      "extensions": {
        "website": "https://solible.com/"
      }
    },
    {
      "chainId": 101,
      "address": "FkmkTr4en8CXkfo9jAwEMov6PVNLpYMzWr3Udqf9so8Z",
      "symbol": "Seldom",
      "name": "Seldom",
      "decimals": 9,
      "tags": [
        "nft"
      ],
      "extensions": {
        "website": "https://solible.com/"
      }
    },
    {
      "chainId": 101,
      "address": "2gn1PJdMAU92SU5inLSp4Xp16ZC5iLF6ScEi7UBvp8ZD",
      "symbol": "Satoshi Closeup",
      "name": "Satoshi Closeup",
      "decimals": 9,
      "tags": [
        "nft"
      ],
      "extensions": {
        "website": "https://solible.com/"
      }
    },
    {
      "chainId": 101,
      "address": "7mhZHtPL4GFkquQR4Y6h34Q8hNkQvGc1FaNtyE43NvUR",
      "symbol": "Satoshi GB",
      "name": "Satoshi GB",
      "decimals": 9,
      "tags": [
        "nft"
      ],
      "extensions": {
        "website": "https://solible.com/"
      }
    },
    {
      "chainId": 101,
      "address": "8RoKfLx5RCscbtVh8kYb81TF7ngFJ38RPomXtUREKsT2",
      "symbol": "Satoshi OG",
      "name": "Satoshi OG",
      "decimals": 9,
      "tags": [
        "nft"
      ],
      "extensions": {
        "website": "https://solible.com/"
      }
    },
    {
      "chainId": 101,
      "address": "9rw5hyDngBQ3yDsCRHqgzGHERpU2zaLh1BXBUjree48J",
      "symbol": "Satoshi BTC",
      "name": "Satoshi BTC",
      "decimals": 10,
      "tags": [
        "nft"
      ],
      "extensions": {
        "website": "https://solible.com/"
      }
    },
    {
      "chainId": 101,
      "address": "AiD7J6D5Hny5DJB1MrYBc2ePQqy2Yh4NoxWwYfR7PzxH",
      "symbol": "Satoshi GB",
      "name": "Satoshi GB",
      "decimals": 9,
      "tags": [
        "nft"
      ],
      "extensions": {
        "website": "https://solible.com/"
      }
    },
    {
      "chainId": 101,
      "address": "4qzEcYvT6TuJME2EMZ5vjaLvQja6R4hKjarA73WQUwt6",
      "name": "APESZN_HOODIE",
      "symbol": "APESZN_HOODIE",
      "decimals": 9,
      "tags": [
        "nft"
      ],
      "extensions": {
        "website": "https://solible.com/"
      }
    },
    {
      "chainId": 101,
      "address": "APhyVWtzjdTVYhyta9ngSiCDk2pLi8eEZKsHGSbsmwv6",
      "name": "APESZN_TEE_SHIRT",
      "symbol": "APESZN_TEE_SHIRT",
      "decimals": 9,
      "tags": [
        "nft"
      ],
      "extensions": {
        "website": "https://solible.com/"
      }
    },
    {
      "chainId": 101,
      "address": "bxiA13fpU1utDmYuUvxvyMT8odew5FEm96MRv7ij3eb",
      "symbol": "Satoshi",
      "name": "Satoshi",
      "decimals": 9,
      "tags": [
        "nft"
      ],
      "extensions": {
        "website": "https://solible.com/"
      }
    },
    {
      "chainId": 101,
      "address": "GoC24kpj6TkvjzspXrjSJC2CVb5zMWhLyRcHJh9yKjRF",
      "symbol": "Satoshi Closeup",
      "name": "Satoshi Closeup",
      "decimals": 9,
      "tags": [
        "nft"
      ],
      "extensions": {
        "website": "https://solible.com/"
      }
    },
    {
      "chainId": 101,
      "address": "oCUduD44ETuZ65bpWdPzPDSnAdreg1sJrugfwyFZVHV",
      "symbol": "Satoshi BTC",
      "name": "Satoshi BTC",
      "decimals": 9,
      "tags": [
        "nft"
      ],
      "extensions": {
        "website": "https://solible.com/"
      }
    },
    {
      "chainId": 101,
      "address": "9Vvre2DxBB9onibwYDHeMsY1cj6BDKtEDccBPWRN215E",
      "symbol": "Satoshi Nakamoto",
      "name": "Satoshi Nakamoto",
      "decimals": 9,
      "tags": [
        "nft"
      ],
      "extensions": {
        "website": "https://solible.com/"
      }
    },
    {
      "chainId": 101,
      "address": "7RpFk44cMTAUt9CcjEMWnZMypE9bYQsjBiSNLn5qBvhP",
      "symbol": "Charles Hoskinson",
      "name": "Charles Hoskinson",
      "decimals": 9,
      "tags": [
        "nft"
      ],
      "extensions": {
        "website": "https://solible.com/"
      }
    },
    {
      "chainId": 101,
      "address": "GyRkPAxpd9XrMHcBF6fYHVRSZQvQBwAGKAGQeBPSKzMq",
      "symbol": "SBF",
      "name": "SBF",
      "decimals": 0,
      "tags": [
        "nft"
      ],
      "extensions": {
        "website": "https://solible.com/"
      }
    },
    {
      "chainId": 101,
      "address": "AgdBQN2Sy2abiZ2KToWeUsQ9PHdCv95wt6kVWRf5zDkx",
      "symbol": "Bitcoin Tram",
      "name": "Bitcoin Tram",
      "decimals": 0,
      "tags": [
        "nft"
      ],
      "extensions": {
        "website": "https://solible.com/"
      }
    },
    {
      "chainId": 101,
      "address": "7TRzvCqXN8KSXggbSyeEG2Z9YBBhEFmbtmv6FLbd4mmd",
      "symbol": "SRM tee-shirt",
      "name": "SRM tee-shirt",
      "decimals": 0,
      "tags": [
        "nft"
      ],
      "extensions": {
        "website": "https://solible.com/"
      }
    },
    {
      "chainId": 101,
      "address": "gksYzxitEf2HyE7Bb81vvHXNH5f3wa43jvXf4TcUZwb",
      "symbol": "PERK",
      "name": "PERK",
      "decimals": 6,
      "logoURI": "https://raw.githubusercontent.com/solana-labs/token-list/main/assets/mainnet/gksYzxitEf2HyE7Bb81vvHXNH5f3wa43jvXf4TcUZwb/logo.png",
      "tags": [],
      "extensions": {
        "website": "https://perk.exchange/"
      }
    },
    {
      "chainId": 101,
      "address": "BDxWSxkMLW1nJ3VggamUKkEKrtCaVqzFxoDApM8HdBks",
      "symbol": "BTSG",
      "name": "BitSong",
      "decimals": 6,
      "logoURI": "https://raw.githubusercontent.com/solana-labs/token-list/main/assets/mainnet/BDxWSxkMLW1nJ3VggamUKkEKrtCaVqzFxoDApM8HdBks/logo.png",
      "tags": [],
      "extensions": {
        "website": "https://bitsong.io/",
        "coingeckoId": "bitsong"
      }
    },
    {
      "chainId": 101,
      "address": "5ddiFxh3J2tcZHfn8uhGRYqu16P3FUvBfh8WoZPUHKW5",
      "name": "EOSBEAR",
      "symbol": "EOSBEAR",
      "decimals": 6,
      "logoURI": "",
      "tags": [
        "leveraged",
        "bear"
      ],
      "extensions": {
        "coingeckoId": "3x-short-eos-token",
        "serumV3Usdc": "2BQrJP599QVKRyHhyJ6oRrTPNUmPBgXxiBo2duvYdacy"
      }
    },
    {
      "chainId": 101,
      "address": "qxxF6S62hmZF5bo46mS7C2qbBa87qRossAM78VzsDqi",
      "name": "EOSBULL",
      "symbol": "EOSBULL",
      "decimals": 6,
      "logoURI": "",
      "tags": [
        "leveraged",
        "bull"
      ],
      "extensions": {
        "coingeckoId": "3x-long-eos-token"
      }
    },
    {
      "chainId": 101,
      "address": "2CDLbxeuqkLTLY3em6FFQgfBQV5LRnEsJJgcFCvWKNcS",
      "name": "BNBBEAR",
      "symbol": "BNBBEAR",
      "decimals": 6,
      "logoURI": "",
      "tags": [
        "leveraged",
        "bear"
      ],
      "extensions": {
        "coingeckoId": "3x-short-bnb-token"
      }
    },
    {
      "chainId": 101,
      "address": "AfjHjdLibuXyvmz7PyTSc5KEcGBh43Kcu8Sr2tyDaJyt",
      "name": "BNBBULL",
      "symbol": "BNBBULL",
      "decimals": 6,
      "logoURI": "",
      "tags": [
        "leveraged",
        "bull"
      ],
      "extensions": {
        "coingeckoId": "3x-long-bnb-token"
      }
    },
    {
      "chainId": 101,
      "address": "8kA1WJKoLTxtACNPkvW6UNufsrpxUY57tXZ9KmG9123t",
      "name": "BSVBULL",
      "symbol": "BSVBULL",
      "decimals": 6,
      "logoURI": "",
      "tags": [
        "leveraged",
        "bull"
      ],
      "extensions": {
        "coingeckoId": "3x-long-bitcoin-sv-token"
      }
    },
    {
      "chainId": 101,
      "address": "2FGW8BVMu1EHsz2ZS9rZummDaq6o2DVrZZPw4KaAvDWh",
      "name": "BSVBEAR",
      "symbol": "BSVBEAR",
      "decimals": 6,
      "logoURI": "",
      "tags": [
        "leveraged",
        "bear"
      ],
      "extensions": {
        "coingeckoId": "3x-short-bitcoin-sv-token"
      }
    },
    {
      "chainId": 101,
      "address": "8L9XGTMzcqS9p61zsR35t7qipwAXMYkD6disWoDFZiFT",
      "name": "LTCBEAR",
      "symbol": "LTCBEAR",
      "decimals": 6,
      "logoURI": "",
      "tags": [
        "leveraged",
        "bear"
      ],
      "extensions": {
        "coingeckoId": "3x-short-litecoin-token"
      }
    },
    {
      "chainId": 101,
      "address": "863ZRjf1J8AaVuCqypAdm5ktVyGYDiBTvD1MNHKrwyjp",
      "name": "LTCBULL",
      "symbol": "LTCBULL",
      "decimals": 6,
      "logoURI": "",
      "tags": [
        "leveraged",
        "bull"
      ],
      "extensions": {
        "coingeckoId": "3x-long-litecoin-token"
      }
    },
    {
      "chainId": 101,
      "address": "GkSPaHdY2raetuYzsJYacHtrAtQUfWt64bpd1VzxJgSD",
      "name": "BULL",
      "symbol": "BULL",
      "decimals": 6,
      "logoURI": "",
      "tags": [
        "leveraged",
        "bull"
      ],
      "extensions": {
        "coingeckoId": "3x-long-bitcoin-token"
      }
    },
    {
      "chainId": 101,
      "address": "45vwTZSDFBiqCMRdtK4xiLCHEov8LJRW8GwnofG8HYyH",
      "name": "BEAR",
      "symbol": "BEAR",
      "decimals": 6,
      "logoURI": "",
      "tags": [
        "leveraged",
        "bear"
      ],
      "extensions": {
        "coingeckoId": "3x-short-bitcoin-token"
      }
    },
    {
      "chainId": 101,
      "address": "2VTAVf1YCwamD3ALMdYHRMV5vPUCXdnatJH5f1khbmx6",
      "name": "BCHBEAR",
      "symbol": "BCHBEAR",
      "decimals": 6,
      "logoURI": "",
      "tags": [
        "leveraged",
        "bear"
      ],
      "extensions": {
        "coingeckoId": "3x-short-bitcoin-cash-token"
      }
    },
    {
      "chainId": 101,
      "address": "22xoSp66BDt4x4Q5xqxjaSnirdEyharoBziSFChkLFLy",
      "name": "BCHBULL",
      "symbol": "BCHBULL",
      "decimals": 6,
      "logoURI": "",
      "tags": [
        "leveraged",
        "bull"
      ],
      "extensions": {
        "coingeckoId": "3x-long-bitcoin-cash-token"
      }
    },
    {
      "chainId": 101,
      "address": "CwChm6p9Q3yFrjzVeiLTTbsoJkooscof5SJYZc2CrNqG",
      "name": "ETHBULL",
      "symbol": "ETHBULL",
      "decimals": 6,
      "logoURI": "",
      "tags": [
        "leveraged",
        "bull"
      ],
      "extensions": {
        "coingeckoId": "3x-long-ethereum-token",
        "serumV3Usdt": "FuhKVt5YYCv7vXnADXtb7vqzYn82PJoap86q5wm8LX8Q"
      }
    },
    {
      "chainId": 101,
      "address": "Bvv9xLodFrvDFSno9Ud8SEh5zVtBDQQjnBty2SgMcJ2s",
      "name": "ETHBEAR",
      "symbol": "ETHBEAR",
      "decimals": 6,
      "logoURI": "",
      "tags": [
        "leveraged",
        "bear"
      ],
      "extensions": {
        "coingeckoId": "3x-short-ethereum-token"
      }
    },
    {
      "chainId": 101,
      "address": "HRhaNssoyv5tKFRcbPg69ULEbcD8DPv99GdXLcdkgc1A",
      "name": "ALTBULL",
      "symbol": "ALTBULL",
      "decimals": 6,
      "logoURI": "",
      "tags": [
        "leveraged",
        "bull"
      ],
      "extensions": {
        "coingeckoId": "3x-long-altcoin-index-token"
      }
    },
    {
      "chainId": 101,
      "address": "9Mu1KmjBKTUWgpDoeTJ5oD7XFQmEiZxzspEd3TZGkavx",
      "name": "ALTBEAR",
      "symbol": "ALTBEAR",
      "decimals": 6,
      "logoURI": "",
      "tags": [
        "leveraged",
        "bear"
      ],
      "extensions": {
        "coingeckoId": "3x-short-altcoin-index-token"
      }
    },
    {
      "chainId": 101,
      "address": "AYL1adismZ1U9pTuN33ahG4aYc5XTZQL4vKFx9ofsGWD",
      "name": "BULLSHIT",
      "symbol": "BULLSHIT",
      "decimals": 6,
      "logoURI": "",
      "tags": [
        "leveraged",
        "bull"
      ],
      "extensions": {
        "coingeckoId": "3x-long-shitcoin-index-token"
      }
    },
    {
      "chainId": 101,
      "address": "5jqymuoXXVcUuJKrf1MWiHSqHyg2osMaJGVy69NsJWyP",
      "name": "BEARSHIT",
      "symbol": "BEARSHIT",
      "decimals": 6,
      "logoURI": "",
      "tags": [
        "leveraged",
        "bear"
      ],
      "extensions": {
        "coingeckoId": "3x-short-shitcoin-index-token"
      }
    },
    {
      "chainId": 101,
      "address": "EL1aDTnLKjf4SaGpqtxJPyK94imSBr8fWDbcXjXQrsmj",
      "name": "MIDBULL",
      "symbol": "MIDBULL",
      "decimals": 6,
      "logoURI": "",
      "tags": [
        "leveraged",
        "bull"
      ],
      "extensions": {
        "coingeckoId": "3x-long-midcap-index-token",
        "serumV3Usdc": "8BBtLkoaEyavREriwGUudzAcihTH9SJLAPBbgb7QZe9y"
      }
    },
    {
      "chainId": 101,
      "address": "2EPvVjHusU3ozoucmdhhnqv3HQtBsQmjTnSa87K91HkC",
      "name": "MIDBEAR",
      "symbol": "MIDBEAR",
      "decimals": 6,
      "logoURI": "",
      "tags": [
        "leveraged",
        "bear"
      ],
      "extensions": {
        "coingeckoId": "3x-short-midcap-index-token"
      }
    },
    {
      "chainId": 101,
      "address": "8TCfJTyeqNBZqyDMY4VwDY7kdCCY7pcbJJ58CnKHkMu2",
      "name": "LINKBEAR",
      "symbol": "LINKBEAR",
      "decimals": 6,
      "logoURI": "",
      "tags": [
        "leveraged",
        "bear"
      ],
      "extensions": {
        "coingeckoId": "3x-short-chainlink-token"
      }
    },
    {
      "chainId": 101,
      "address": "EsUoZMbACNMppdqdmuLCFLet8VXxt2h47N9jHCKwyaPz",
      "name": "LINKBULL",
      "symbol": "LINKBULL",
      "decimals": 6,
      "logoURI": "",
      "tags": [
        "leveraged",
        "bull"
      ],
      "extensions": {
        "coingeckoId": "3x-long-chainlink-token"
      }
    },
    {
      "chainId": 101,
      "address": "262cQHT3soHwzuo2oVSy5kAfHcFZ1Jjn8C1GRLcQNKA3",
      "name": "XRPBULL",
      "symbol": "XRPBULL",
      "decimals": 6,
      "logoURI": "",
      "tags": [
        "leveraged",
        "bull"
      ],
      "extensions": {
        "coingeckoId": "3x-long-xrp-token"
      }
    },
    {
      "chainId": 101,
      "address": "8sxtSswmQ7Lcd2GjK6am37Z61wJZjA2SzE7Luf7yaKBB",
      "name": "XRPBEAR",
      "symbol": "XRPBEAR",
      "decimals": 6,
      "logoURI": "",
      "tags": [
        "leveraged",
        "bear"
      ],
      "extensions": {
        "coingeckoId": "3x-short-xrp-token"
      }
    },
    {
      "chainId": 101,
      "address": "91z91RukFM16hyEUCXuwMQwp2BW3vanNG5Jh5yj6auiJ",
      "name": "BVOL",
      "symbol": "BVOL",
      "decimals": 6,
      "logoURI": "",
      "tags": [],
      "extensions": {
        "coingeckoId": "1x-long-btc-implied-volatility-token"
      }
    },
    {
      "chainId": 101,
      "address": "5TY71D29Cyuk9UrsSxLXw2quJBpS7xDDFuFu2K9W7Wf9",
      "name": "IBlive",
      "symbol": "IBVOL",
      "decimals": 6,
      "logoURI": "",
      "tags": [],
      "extensions": {
        "coingeckoId": "1x-short-btc-implied-volatility"
      }
    },
    {
      "chainId": 101,
      "address": "dK83wTVypEpa1pqiBbHY3MNuUnT3ADUZM4wk9VZXZEc",
      "name": "Wrapped Aave",
      "symbol": "AAVE",
      "decimals": 6,
      "logoURI": "https://raw.githubusercontent.com/solana-labs/token-list/main/assets/mainnet/dK83wTVypEpa1pqiBbHY3MNuUnT3ADUZM4wk9VZXZEc/logo.png",
      "tags": [],
      "extensions": {
        "serumV3Usdt": "6bxuB5N3bt3qW8UnPNLgMMzDq5sEH8pFmYJYGgzvE11V",
        "coingeckoId": "aave"
      }
    },
    {
      "chainId": 101,
      "address": "A6aY2ceogBz1VaXBxm1j2eJuNZMRqrWUAnKecrMH85zj",
      "name": "LQID",
      "symbol": "LQID",
      "decimals": 6,
      "logoURI": "https://raw.githubusercontent.com/solana-labs/token-list/main/assets/mainnet/A6aY2ceogBz1VaXBxm1j2eJuNZMRqrWUAnKecrMH85zj/logo.svg",
      "tags": []
    },
    {
      "chainId": 101,
      "address": "7CnFGR9mZWyAtWxPcVuTewpyC3A3MDW4nLsu5NY6PDbd",
      "name": "SECO",
      "symbol": "SECO",
      "decimals": 6,
      "logoURI": "",
      "tags": [],
      "extensions": {
        "coingeckoId": "serum-ecosystem-token"
      }
    },
    {
      "chainId": 101,
      "address": "3GECTP7H4Tww3w8jEPJCJtXUtXxiZty31S9szs84CcwQ",
      "name": "HOLY",
      "symbol": "HOLY",
      "decimals": 6,
      "logoURI": "",
      "tags": [],
      "extensions": {
        "coingeckoId": "holy-trinity"
      }
    },
    {
      "chainId": 101,
      "address": "6ry4WBDvAwAnrYJVv6MCog4J8zx6S3cPgSqnTsDZ73AR",
      "name": "TRYB",
      "symbol": "TRYB",
      "decimals": 6,
      "logoURI": "",
      "tags": [],
      "extensions": {
        "serumV3Usdt": "AADohBGxvf7bvixs2HKC3dG2RuU3xpZDwaTzYFJThM8U",
        "coingeckoId": "bilira"
      }
    },
    {
      "chainId": 101,
      "address": "ASboaJPFtJeCS5eG4gL3Lg95xrTz2UZSLE9sdJtY93kE",
      "name": "DOGEBULL",
      "symbol": "DOGEBULL",
      "decimals": 6,
      "logoURI": "",
      "tags": [
        "leveraged",
        "bull"
      ],
      "extensions": {
        "coingeckoId": "3x-long-dogecoin-token"
      }
    },
    {
      "chainId": 101,
      "address": "Gnhy3boBT4MA8TTjGip5ND2uNsceh1Wgeaw1rYJo51ZY",
      "symbol": "MAPSPOOL",
      "name": "Bonfida Maps Pool",
      "decimals": 6,
      "logoURI": "https://raw.githubusercontent.com/solana-labs/token-list/main/assets/mainnet/Gnhy3boBT4MA8TTjGip5ND2uNsceh1Wgeaw1rYJo51ZY/logo.svg",
      "tags": [],
      "extensions": {
        "website": "https://bonfida.com/"
      }
    },
    {
      "chainId": 101,
      "address": "9iDWyYZ5VHBCxxmWZogoY3Z6FSbKsX4WFe37c728krdT",
      "symbol": "OXYPOOL",
      "name": "Bonfida Oxy Pool",
      "decimals": 6,
      "logoURI": "https://raw.githubusercontent.com/solana-labs/token-list/main/assets/mainnet/9iDWyYZ5VHBCxxmWZogoY3Z6FSbKsX4WFe37c728krdT/logo.svg",
      "tags": [],
      "extensions": {
        "website": "https://bonfida.com/"
      }
    },
    {
      "chainId": 101,
      "address": "D68NB5JkzvyNCZAvi6EGtEcGvSoRNPanU9heYTAUFFRa",
      "name": "PERP",
      "symbol": "PERP",
      "decimals": 6,
      "logoURI": "https://raw.githubusercontent.com/solana-labs/token-list/main/assets/mainnet/D68NB5JkzvyNCZAvi6EGtEcGvSoRNPanU9heYTAUFFRa/logo.png",
      "tags": [],
      "extensions": {
        "coingeckoId": "perpetual-protocol"
      }
    },
    {
      "chainId": 101,
      "address": "93a1L7xaEV7vZGzNXCcb9ztZedbpKgUiTHYxmFKJwKvc",
      "symbol": "RAYPOOL",
      "name": "Bonfida Ray Pool",
      "decimals": 6,
      "logoURI": "https://raw.githubusercontent.com/solana-labs/token-list/main/assets/mainnet/93a1L7xaEV7vZGzNXCcb9ztZedbpKgUiTHYxmFKJwKvc/logo.png",
      "tags": [],
      "extensions": {
        "website": "https://bonfida.com/"
      }
    },
    {
      "chainId": 101,
      "address": "FeGn77dhg1KXRRFeSwwMiykZnZPw5JXW6naf2aQgZDQf",
      "symbol": "wWETH",
      "name": "Wrapped Ether (Wormhole)",
      "decimals": 9,
      "logoURI": "https://raw.githubusercontent.com/solana-labs/token-list/main/assets/mainnet/FeGn77dhg1KXRRFeSwwMiykZnZPw5JXW6naf2aQgZDQf/logo.png",
      "tags": [
        "wrapped",
        "wormhole"
      ],
      "extensions": {
        "address": "0xC02aaA39b223FE8D0A0e5C4F27eAD9083C756Cc2",
        "bridgeContract": "https://etherscan.io/address/0xf92cD566Ea4864356C5491c177A430C222d7e678",
        "assetContract": "https://etherscan.io/address/0xC02aaA39b223FE8D0A0e5C4F27eAD9083C756Cc2",
        "coingeckoId": "weth"
      }
    },
    {
      "chainId": 101,
      "address": "GbBWwtYTMPis4VHb8MrBbdibPhn28TSrLB53KvUmb7Gi",
      "symbol": "wFTT",
      "name": "Wrapped FTT (Wormhole)",
      "decimals": 9,
      "logoURI": "https://raw.githubusercontent.com/solana-labs/token-list/main/assets/mainnet/GbBWwtYTMPis4VHb8MrBbdibPhn28TSrLB53KvUmb7Gi/logo.png",
      "tags": [
        "wrapped",
        "wormhole"
      ],
      "extensions": {
        "address": "0x50d1c9771902476076ecfc8b2a83ad6b9355a4c9",
        "bridgeContract": "https://etherscan.io/address/0xf92cD566Ea4864356C5491c177A430C222d7e678",
        "assetContract": "https://etherscan.io/address/0x50d1c9771902476076ecfc8b2a83ad6b9355a4c9",
        "coingeckoId": "ftx-token"
      }
    },
    {
      "chainId": 101,
      "address": "AbLwQCyU9S8ycJgu8wn6woRCHSYJmjMpJFcAHQ6vjq2P",
      "symbol": "wTUSD",
      "name": "TrueUSD (Wormhole)",
      "decimals": 9,
      "logoURI": "https://raw.githubusercontent.com/solana-labs/token-list/main/assets/mainnet/AbLwQCyU9S8ycJgu8wn6woRCHSYJmjMpJFcAHQ6vjq2P/logo.png",
      "tags": [
        "wrapped",
        "wormhole"
      ],
      "extensions": {
        "address": "0x0000000000085d4780B73119b644AE5ecd22b376",
        "bridgeContract": "https://etherscan.io/address/0xf92cD566Ea4864356C5491c177A430C222d7e678",
        "assetContract": "https://etherscan.io/address/0x0000000000085d4780B73119b644AE5ecd22b376",
        "coingeckoId": "true-usd"
      }
    },
    {
      "chainId": 101,
      "address": "3JfuyCg5891hCX1ZTbvt3pkiaww3XwgyqQH6E9eHtqKD",
      "symbol": "wLON",
      "name": "Tokenlon (Wormhole)",
      "decimals": 9,
      "logoURI": "https://raw.githubusercontent.com/solana-labs/token-list/main/assets/mainnet/3JfuyCg5891hCX1ZTbvt3pkiaww3XwgyqQH6E9eHtqKD/logo.png",
      "tags": [
        "wrapped",
        "wormhole"
      ],
      "extensions": {
        "address": "0x0000000000095413afC295d19EDeb1Ad7B71c952",
        "bridgeContract": "https://etherscan.io/address/0xf92cD566Ea4864356C5491c177A430C222d7e678",
        "assetContract": "https://etherscan.io/address/0x0000000000095413afC295d19EDeb1Ad7B71c952",
        "coingeckoId": "tokenlon"
      }
    },
    {
      "chainId": 101,
      "address": "6k7mrqiAqEWnABVN8FhfuNUrmrnaMh44nNWydNXctbpV",
      "symbol": "wALBT",
      "name": "AllianceBlock Token (Wormhole)",
      "decimals": 9,
      "logoURI": "https://raw.githubusercontent.com/solana-labs/token-list/main/assets/mainnet/6k7mrqiAqEWnABVN8FhfuNUrmrnaMh44nNWydNXctbpV/logo.png",
      "tags": [
        "wrapped",
        "wormhole"
      ],
      "extensions": {
        "address": "0x00a8b738E453fFd858a7edf03bcCfe20412f0Eb0",
        "bridgeContract": "https://etherscan.io/address/0xf92cD566Ea4864356C5491c177A430C222d7e678",
        "assetContract": "https://etherscan.io/address/0x00a8b738E453fFd858a7edf03bcCfe20412f0Eb0",
        "coingeckoId": "allianceblock"
      }
    },
    {
      "chainId": 101,
      "address": "4b166BQEQunjg8oNTDcLeWU3nidQnVTL1Vni8ANU7Mvt",
      "symbol": "wSKL",
      "name": "SKALE (Wormhole)",
      "decimals": 9,
      "logoURI": "https://raw.githubusercontent.com/solana-labs/token-list/main/assets/mainnet/4b166BQEQunjg8oNTDcLeWU3nidQnVTL1Vni8ANU7Mvt/logo.png",
      "tags": [
        "wrapped",
        "wormhole"
      ],
      "extensions": {
        "address": "0x00c83aeCC790e8a4453e5dD3B0B4b3680501a7A7",
        "bridgeContract": "https://etherscan.io/address/0xf92cD566Ea4864356C5491c177A430C222d7e678",
        "assetContract": "https://etherscan.io/address/0x00c83aeCC790e8a4453e5dD3B0B4b3680501a7A7",
        "coingeckoId": "skale"
      }
    },
    {
      "chainId": 101,
      "address": "CcHhpEx9VcWx7UBJC8DJaR5h3wNdexsQtB1nEfekjSHn",
      "symbol": "wUFT",
      "name": "UniLend Finance Token (Wormhole)",
      "decimals": 9,
      "logoURI": "https://raw.githubusercontent.com/solana-labs/token-list/main/assets/mainnet/CcHhpEx9VcWx7UBJC8DJaR5h3wNdexsQtB1nEfekjSHn/logo.png",
      "tags": [
        "wrapped",
        "wormhole"
      ],
      "extensions": {
        "address": "0x0202Be363B8a4820f3F4DE7FaF5224fF05943AB1",
        "bridgeContract": "https://etherscan.io/address/0xf92cD566Ea4864356C5491c177A430C222d7e678",
        "assetContract": "https://etherscan.io/address/0x0202Be363B8a4820f3F4DE7FaF5224fF05943AB1",
        "coingeckoId": "unlend-finance"
      }
    },
    {
      "chainId": 101,
      "address": "VPjCJkR1uZGT9k9q7PsLArS5sEQtWgij8eZC8tysCy7",
      "symbol": "wORN",
      "name": "Orion Protocol (Wormhole)",
      "decimals": 8,
      "logoURI": "https://raw.githubusercontent.com/solana-labs/token-list/main/assets/mainnet/VPjCJkR1uZGT9k9q7PsLArS5sEQtWgij8eZC8tysCy7/logo.png",
      "tags": [
        "wrapped",
        "wormhole"
      ],
      "extensions": {
        "address": "0x0258F474786DdFd37ABCE6df6BBb1Dd5dfC4434a",
        "bridgeContract": "https://etherscan.io/address/0xf92cD566Ea4864356C5491c177A430C222d7e678",
        "assetContract": "https://etherscan.io/address/0x0258F474786DdFd37ABCE6df6BBb1Dd5dfC4434a",
        "coingeckoId": "orion-protocol"
      }
    },
    {
      "chainId": 101,
      "address": "CxzHZtzrm6bAz6iFCAGgCYCd3iQb5guUD7oQXKxdgk5c",
      "symbol": "wSRK",
      "name": "SparkPoint (Wormhole)",
      "decimals": 9,
      "logoURI": "https://raw.githubusercontent.com/solana-labs/token-list/main/assets/mainnet/CxzHZtzrm6bAz6iFCAGgCYCd3iQb5guUD7oQXKxdgk5c/logo.png",
      "tags": [
        "wrapped",
        "wormhole"
      ],
      "extensions": {
        "address": "0x0488401c3F535193Fa8Df029d9fFe615A06E74E6",
        "bridgeContract": "https://etherscan.io/address/0xf92cD566Ea4864356C5491c177A430C222d7e678",
        "assetContract": "https://etherscan.io/address/0x0488401c3F535193Fa8Df029d9fFe615A06E74E6",
        "coingeckoId": "sparkpoint"
      }
    },
    {
      "chainId": 101,
      "address": "FqMZWvmii4NNzhLBKGzkvGj3e3XTxNVDNSKDJnt9fVQV",
      "symbol": "wUMA",
      "name": "UMA Voting Token v1 (Wormhole)",
      "decimals": 9,
      "logoURI": "https://raw.githubusercontent.com/solana-labs/token-list/main/assets/mainnet/FqMZWvmii4NNzhLBKGzkvGj3e3XTxNVDNSKDJnt9fVQV/logo.png",
      "tags": [
        "wrapped",
        "wormhole"
      ],
      "extensions": {
        "address": "0x04Fa0d235C4abf4BcF4787aF4CF447DE572eF828",
        "bridgeContract": "https://etherscan.io/address/0xf92cD566Ea4864356C5491c177A430C222d7e678",
        "assetContract": "https://etherscan.io/address/0x04Fa0d235C4abf4BcF4787aF4CF447DE572eF828",
        "coingeckoId": "uma"
      }
    },
    {
      "chainId": 101,
      "address": "6GGNzF99kCG1ozQbP7M7EYW9zPbQGPMwTCCi2Dqx3qhU",
      "symbol": "wSkey",
      "name": "SmartKey (Wormhole)",
      "decimals": 8,
      "logoURI": "https://raw.githubusercontent.com/solana-labs/token-list/main/assets/mainnet/6GGNzF99kCG1ozQbP7M7EYW9zPbQGPMwTCCi2Dqx3qhU/logo.png",
      "tags": [
        "wrapped",
        "wormhole"
      ],
      "extensions": {
        "address": "0x06A01a4d579479Dd5D884EBf61A31727A3d8D442",
        "bridgeContract": "https://etherscan.io/address/0xf92cD566Ea4864356C5491c177A430C222d7e678",
        "assetContract": "https://etherscan.io/address/0x06A01a4d579479Dd5D884EBf61A31727A3d8D442",
        "coingeckoId": "smartkey"
      }
    },
    {
      "chainId": 101,
      "address": "Gc9rR2dUHfuYCJ8rU1Ye9fr8JoZZt9ZrfmXitQRLsxRW",
      "symbol": "wMIR",
      "name": "Wrapped MIR Token (Wormhole)",
      "decimals": 9,
      "logoURI": "https://raw.githubusercontent.com/solana-labs/token-list/main/assets/mainnet/Gc9rR2dUHfuYCJ8rU1Ye9fr8JoZZt9ZrfmXitQRLsxRW/logo.png",
      "tags": [
        "wrapped",
        "wormhole"
      ],
      "extensions": {
        "address": "0x09a3EcAFa817268f77BE1283176B946C4ff2E608",
        "bridgeContract": "https://etherscan.io/address/0xf92cD566Ea4864356C5491c177A430C222d7e678",
        "assetContract": "https://etherscan.io/address/0x09a3EcAFa817268f77BE1283176B946C4ff2E608",
        "coingeckoId": "mirror-protocol"
      }
    },
    {
      "chainId": 101,
      "address": "B8xDqdrHpYLNHQKQ4ARDKurxhkhn2gfZa8WRosCEzXnF",
      "symbol": "wGRO",
      "name": "Growth (Wormhole)",
      "decimals": 9,
      "logoURI": "https://raw.githubusercontent.com/solana-labs/token-list/main/assets/mainnet/B8xDqdrHpYLNHQKQ4ARDKurxhkhn2gfZa8WRosCEzXnF/logo.png",
      "tags": [
        "wrapped",
        "wormhole"
      ],
      "extensions": {
        "address": "0x09e64c2B61a5f1690Ee6fbeD9baf5D6990F8dFd0",
        "bridgeContract": "https://etherscan.io/address/0xf92cD566Ea4864356C5491c177A430C222d7e678",
        "assetContract": "https://etherscan.io/address/0x09e64c2B61a5f1690Ee6fbeD9baf5D6990F8dFd0",
        "coingeckoId": "growth-defi"
      }
    },
    {
      "chainId": 101,
      "address": "GE1X8ef7fcsJ93THx4CvV7BQsdEyEAyk61s2L5YfSXiL",
      "symbol": "wSTAKE",
      "name": "xDai (Wormhole)",
      "decimals": 9,
      "logoURI": "https://raw.githubusercontent.com/solana-labs/token-list/main/assets/mainnet/GE1X8ef7fcsJ93THx4CvV7BQsdEyEAyk61s2L5YfSXiL/logo.png",
      "tags": [
        "wrapped",
        "wormhole"
      ],
      "extensions": {
        "address": "0x0Ae055097C6d159879521C384F1D2123D1f195e6",
        "bridgeContract": "https://etherscan.io/address/0xf92cD566Ea4864356C5491c177A430C222d7e678",
        "assetContract": "https://etherscan.io/address/0x0Ae055097C6d159879521C384F1D2123D1f195e6",
        "coingeckoId": "xdai-stake"
      }
    },
    {
      "chainId": 101,
      "address": "7TK6QeyTsnTT6KsnK2tHHfh62mbjNuFWoyUc8vo3CmmU",
      "symbol": "wYFI",
      "name": "yearn.finance (Wormhole)",
      "decimals": 9,
      "logoURI": "https://raw.githubusercontent.com/solana-labs/token-list/main/assets/mainnet/7TK6QeyTsnTT6KsnK2tHHfh62mbjNuFWoyUc8vo3CmmU/logo.png",
      "tags": [
        "wrapped",
        "wormhole"
      ],
      "extensions": {
        "address": "0x0bc529c00C6401aEF6D220BE8C6Ea1667F6Ad93e",
        "bridgeContract": "https://etherscan.io/address/0xf92cD566Ea4864356C5491c177A430C222d7e678",
        "assetContract": "https://etherscan.io/address/0x0bc529c00C6401aEF6D220BE8C6Ea1667F6Ad93e",
        "coingeckoId": "yearn-finance"
      }
    },
    {
      "chainId": 101,
      "address": "CTtKth9uW7froBA6xCd2MP7BXjGFESdT1SyxUmbHovSw",
      "symbol": "wBAT",
      "name": "Basic Attention Token (Wormhole)",
      "decimals": 9,
      "logoURI": "https://raw.githubusercontent.com/solana-labs/token-list/main/assets/mainnet/CTtKth9uW7froBA6xCd2MP7BXjGFESdT1SyxUmbHovSw/logo.png",
      "tags": [
        "wrapped",
        "wormhole"
      ],
      "extensions": {
        "address": "0x0D8775F648430679A709E98d2b0Cb6250d2887EF",
        "bridgeContract": "https://etherscan.io/address/0xf92cD566Ea4864356C5491c177A430C222d7e678",
        "assetContract": "https://etherscan.io/address/0x0D8775F648430679A709E98d2b0Cb6250d2887EF",
        "coingeckoId": "basic-attention-token"
      }
    },
    {
      "chainId": 101,
      "address": "DrL2D4qCRCeNkQz3AJikLjBc3cS6fqqcQ3W7T9vbshCu",
      "symbol": "wMANA",
      "name": "Decentraland MANA (Wormhole)",
      "decimals": 9,
      "logoURI": "https://raw.githubusercontent.com/solana-labs/token-list/main/assets/mainnet/DrL2D4qCRCeNkQz3AJikLjBc3cS6fqqcQ3W7T9vbshCu/logo.png",
      "tags": [
        "wrapped",
        "wormhole"
      ],
      "extensions": {
        "address": "0x0F5D2fB29fb7d3CFeE444a200298f468908cC942",
        "bridgeContract": "https://etherscan.io/address/0xf92cD566Ea4864356C5491c177A430C222d7e678",
        "assetContract": "https://etherscan.io/address/0x0F5D2fB29fb7d3CFeE444a200298f468908cC942",
        "coingeckoId": "decentraland"
      }
    },
    {
      "chainId": 101,
      "address": "3cJKTW69FQDDCud7AhKHXZg126b3t73a2qVcVBS1BWjL",
      "symbol": "wXIO",
      "name": "XIO Network (Wormhole)",
      "decimals": 9,
      "logoURI": "https://raw.githubusercontent.com/solana-labs/token-list/main/assets/mainnet/3cJKTW69FQDDCud7AhKHXZg126b3t73a2qVcVBS1BWjL/logo.png",
      "tags": [
        "wrapped",
        "wormhole"
      ],
      "extensions": {
        "address": "0x0f7F961648aE6Db43C75663aC7E5414Eb79b5704",
        "bridgeContract": "https://etherscan.io/address/0xf92cD566Ea4864356C5491c177A430C222d7e678",
        "assetContract": "https://etherscan.io/address/0x0f7F961648aE6Db43C75663aC7E5414Eb79b5704",
        "coingeckoId": "xio"
      }
    },
    {
      "chainId": 101,
      "address": "CQivbzuRQLvZbqefKc5gLzhSzZzAaySAdMmTG7pFn41w",
      "symbol": "wLAYER",
      "name": "Unilayer (Wormhole)",
      "decimals": 9,
      "logoURI": "https://raw.githubusercontent.com/solana-labs/token-list/main/assets/mainnet/CQivbzuRQLvZbqefKc5gLzhSzZzAaySAdMmTG7pFn41w/logo.png",
      "tags": [
        "wrapped",
        "wormhole"
      ],
      "extensions": {
        "address": "0x0fF6ffcFDa92c53F615a4A75D982f399C989366b",
        "bridgeContract": "https://etherscan.io/address/0xf92cD566Ea4864356C5491c177A430C222d7e678",
        "assetContract": "https://etherscan.io/address/0x0fF6ffcFDa92c53F615a4A75D982f399C989366b",
        "coingeckoId": "unilayer"
      }
    },
    {
      "chainId": 101,
      "address": "C1LpKYrkVvWF5imsQ7JqJSZHj9NXNmJ5tEHkGTtLVH2L",
      "symbol": "wUMX",
      "name": "https://unimex.network/ (Wormhole)",
      "decimals": 9,
      "logoURI": "https://raw.githubusercontent.com/solana-labs/token-list/main/assets/mainnet/C1LpKYrkVvWF5imsQ7JqJSZHj9NXNmJ5tEHkGTtLVH2L/logo.png",
      "tags": [
        "wrapped",
        "wormhole"
      ],
      "extensions": {
        "address": "0x10Be9a8dAe441d276a5027936c3aADEd2d82bC15",
        "bridgeContract": "https://etherscan.io/address/0xf92cD566Ea4864356C5491c177A430C222d7e678",
        "assetContract": "https://etherscan.io/address/0x10Be9a8dAe441d276a5027936c3aADEd2d82bC15",
        "coingeckoId": "unimex-network"
      }
    },
    {
      "chainId": 101,
      "address": "8F3kZd9XEpFgNZ4fZnEAC5CJZLewnkNE8QCjdvorGWuW",
      "symbol": "w1INCH",
      "name": "1INCH Token (Wormhole)",
      "decimals": 9,
      "logoURI": "https://raw.githubusercontent.com/solana-labs/token-list/main/assets/mainnet/8F3kZd9XEpFgNZ4fZnEAC5CJZLewnkNE8QCjdvorGWuW/logo.png",
      "tags": [
        "wrapped",
        "wormhole"
      ],
      "extensions": {
        "address": "0x111111111117dC0aa78b770fA6A738034120C302",
        "bridgeContract": "https://etherscan.io/address/0xf92cD566Ea4864356C5491c177A430C222d7e678",
        "assetContract": "https://etherscan.io/address/0x111111111117dC0aa78b770fA6A738034120C302",
        "coingeckoId": "1inch"
      }
    },
    {
      "chainId": 101,
      "address": "H3UMboX4tnjba1Xw1a2VhUtkdgnrbmPvmDm6jaouQDN9",
      "symbol": "wARMOR",
      "name": "Armor (Wormhole)",
      "decimals": 9,
      "logoURI": "https://raw.githubusercontent.com/solana-labs/token-list/main/assets/mainnet/H3UMboX4tnjba1Xw1a2VhUtkdgnrbmPvmDm6jaouQDN9/logo.png",
      "tags": [
        "wrapped",
        "wormhole"
      ],
      "extensions": {
        "address": "0x1337DEF16F9B486fAEd0293eb623Dc8395dFE46a",
        "bridgeContract": "https://etherscan.io/address/0xf92cD566Ea4864356C5491c177A430C222d7e678",
        "assetContract": "https://etherscan.io/address/0x1337DEF16F9B486fAEd0293eb623Dc8395dFE46a",
        "coingeckoId": "armor"
      }
    },
    {
      "chainId": 101,
      "address": "Cw26Yz3rAN42mM5WpKriuGvbXnvRYmFA9sbBWH49KyqL",
      "symbol": "warNXM",
      "name": "Armor NXM (Wormhole)",
      "decimals": 9,
      "logoURI": "https://raw.githubusercontent.com/solana-labs/token-list/main/assets/mainnet/Cw26Yz3rAN42mM5WpKriuGvbXnvRYmFA9sbBWH49KyqL/logo.png",
      "tags": [
        "wrapped",
        "wormhole"
      ],
      "extensions": {
        "address": "0x1337DEF18C680aF1f9f45cBcab6309562975b1dD",
        "bridgeContract": "https://etherscan.io/address/0xf92cD566Ea4864356C5491c177A430C222d7e678",
        "assetContract": "https://etherscan.io/address/0x1337DEF18C680aF1f9f45cBcab6309562975b1dD",
        "coingeckoId": "armor-nxm"
      }
    },
    {
      "chainId": 101,
      "address": "3GVAecXsFP8xLFuAMMpg5NU4g5JK6h2NZWsQJ45wiw6b",
      "symbol": "wDPI",
      "name": "DefiPulse Index (Wormhole)",
      "decimals": 9,
      "logoURI": "https://raw.githubusercontent.com/solana-labs/token-list/main/assets/mainnet/3GVAecXsFP8xLFuAMMpg5NU4g5JK6h2NZWsQJ45wiw6b/logo.png",
      "tags": [
        "wrapped",
        "wormhole"
      ],
      "extensions": {
        "address": "0x1494CA1F11D487c2bBe4543E90080AeBa4BA3C2b",
        "bridgeContract": "https://etherscan.io/address/0xf92cD566Ea4864356C5491c177A430C222d7e678",
        "assetContract": "https://etherscan.io/address/0x1494CA1F11D487c2bBe4543E90080AeBa4BA3C2b",
        "coingeckoId": "defipulse-index"
      }
    },
    {
      "chainId": 101,
      "address": "AC4BK5yoEKn5hw6WpH3iWu56pEwigQdR48CiiqJ3R1pd",
      "symbol": "wDHC",
      "name": "DeltaHub Community (Wormhole)",
      "decimals": 9,
      "logoURI": "https://raw.githubusercontent.com/solana-labs/token-list/main/assets/mainnet/AC4BK5yoEKn5hw6WpH3iWu56pEwigQdR48CiiqJ3R1pd/logo.png",
      "tags": [
        "wrapped",
        "wormhole"
      ],
      "extensions": {
        "address": "0x152687Bc4A7FCC89049cF119F9ac3e5aCF2eE7ef",
        "bridgeContract": "https://etherscan.io/address/0xf92cD566Ea4864356C5491c177A430C222d7e678",
        "assetContract": "https://etherscan.io/address/0x152687Bc4A7FCC89049cF119F9ac3e5aCF2eE7ef",
        "coingeckoId": "deltahub-community"
      }
    },
    {
      "chainId": 101,
      "address": "7bXgNP7SEwrqbnfLBPgKDRKSGjVe7cjbuioRP23upF5H",
      "symbol": "wKEX",
      "name": "KIRA Network (Wormhole)",
      "decimals": 6,
      "logoURI": "https://raw.githubusercontent.com/solana-labs/token-list/main/assets/mainnet/7bXgNP7SEwrqbnfLBPgKDRKSGjVe7cjbuioRP23upF5H/logo.png",
      "tags": [
        "wrapped",
        "wormhole"
      ],
      "extensions": {
        "address": "0x16980b3B4a3f9D89E33311B5aa8f80303E5ca4F8",
        "bridgeContract": "https://etherscan.io/address/0xf92cD566Ea4864356C5491c177A430C222d7e678",
        "assetContract": "https://etherscan.io/address/0x16980b3B4a3f9D89E33311B5aa8f80303E5ca4F8",
        "coingeckoId": "kira-network"
      }
    },
    {
      "chainId": 101,
      "address": "5uC8Gj96sK6UG44AYLpbX3DUjKtBUxBrhHcM8JDtyYum",
      "symbol": "wEWTB",
      "name": "Energy Web Token Bridged (Wormhole)",
      "decimals": 9,
      "logoURI": "https://raw.githubusercontent.com/solana-labs/token-list/main/assets/mainnet/5uC8Gj96sK6UG44AYLpbX3DUjKtBUxBrhHcM8JDtyYum/logo.png",
      "tags": [
        "wrapped",
        "wormhole"
      ],
      "extensions": {
        "address": "0x178c820f862B14f316509ec36b13123DA19A6054",
        "bridgeContract": "https://etherscan.io/address/0xf92cD566Ea4864356C5491c177A430C222d7e678",
        "assetContract": "https://etherscan.io/address/0x178c820f862B14f316509ec36b13123DA19A6054",
        "coingeckoId": "energy-web-token"
      }
    },
    {
      "chainId": 101,
      "address": "EzeRaHuh1Xu1nDUypv1VWXcGsNJ71ncCJ8HeWuyg8atJ",
      "symbol": "wCC10",
      "name": "Cryptocurrency Top 10 Tokens Index (Wormhole)",
      "decimals": 9,
      "logoURI": "https://raw.githubusercontent.com/solana-labs/token-list/main/assets/mainnet/EzeRaHuh1Xu1nDUypv1VWXcGsNJ71ncCJ8HeWuyg8atJ/logo.png",
      "tags": [
        "wrapped",
        "wormhole"
      ],
      "extensions": {
        "address": "0x17aC188e09A7890a1844E5E65471fE8b0CcFadF3",
        "bridgeContract": "https://etherscan.io/address/0xf92cD566Ea4864356C5491c177A430C222d7e678",
        "assetContract": "https://etherscan.io/address/0x17aC188e09A7890a1844E5E65471fE8b0CcFadF3",
        "coingeckoId": "cryptocurrency-top-10-tokens-index"
      }
    },
    {
      "chainId": 101,
      "address": "CYzPVv1zB9RH6hRWRKprFoepdD8Y7Q5HefCqrybvetja",
      "symbol": "wAUDIO",
      "name": "Audius (Wormhole)",
      "decimals": 9,
      "logoURI": "https://raw.githubusercontent.com/solana-labs/token-list/main/assets/mainnet/CYzPVv1zB9RH6hRWRKprFoepdD8Y7Q5HefCqrybvetja/logo.png",
      "tags": [
        "wrapped",
        "wormhole"
      ],
      "extensions": {
        "address": "0x18aAA7115705e8be94bfFEBDE57Af9BFc265B998",
        "bridgeContract": "https://etherscan.io/address/0xf92cD566Ea4864356C5491c177A430C222d7e678",
        "assetContract": "https://etherscan.io/address/0x18aAA7115705e8be94bfFEBDE57Af9BFc265B998",
        "coingeckoId": "audius"
      }
    },
    {
      "chainId": 101,
      "address": "9yPmJNUp1qFV6LafdYdegZ8sCgC4oy6Rgt9WsDJqv3EX",
      "symbol": "wREP",
      "name": "Reputation (Wormhole)",
      "decimals": 9,
      "logoURI": "https://raw.githubusercontent.com/solana-labs/token-list/main/assets/mainnet/9yPmJNUp1qFV6LafdYdegZ8sCgC4oy6Rgt9WsDJqv3EX/logo.png",
      "tags": [
        "wrapped",
        "wormhole"
      ],
      "extensions": {
        "address": "0x1985365e9f78359a9B6AD760e32412f4a445E862",
        "bridgeContract": "https://etherscan.io/address/0xf92cD566Ea4864356C5491c177A430C222d7e678",
        "assetContract": "https://etherscan.io/address/0x1985365e9f78359a9B6AD760e32412f4a445E862"
      }
    },
    {
      "chainId": 101,
      "address": "CZxP1KtsfvMXZTGKR1fNwNChv8hGAfQrgVoENabN8zKU",
      "symbol": "wVSP",
      "name": "VesperToken (Wormhole)",
      "decimals": 9,
      "logoURI": "https://raw.githubusercontent.com/solana-labs/token-list/main/assets/mainnet/CZxP1KtsfvMXZTGKR1fNwNChv8hGAfQrgVoENabN8zKU/logo.png",
      "tags": [
        "wrapped",
        "wormhole"
      ],
      "extensions": {
        "address": "0x1b40183EFB4Dd766f11bDa7A7c3AD8982e998421",
        "bridgeContract": "https://etherscan.io/address/0xf92cD566Ea4864356C5491c177A430C222d7e678",
        "assetContract": "https://etherscan.io/address/0x1b40183EFB4Dd766f11bDa7A7c3AD8982e998421",
        "coingeckoId": "vesper-finance"
      }
    },
    {
      "chainId": 101,
      "address": "8cGPyDGT1mgG1iWzNjPmCDKSK9veJhoBAguq7rp7CjTe",
      "symbol": "wKP3R",
      "name": "Keep3rV1 (Wormhole)",
      "decimals": 9,
      "logoURI": "https://raw.githubusercontent.com/solana-labs/token-list/main/assets/mainnet/8cGPyDGT1mgG1iWzNjPmCDKSK9veJhoBAguq7rp7CjTe/logo.png",
      "tags": [
        "wrapped",
        "wormhole"
      ],
      "extensions": {
        "address": "0x1cEB5cB57C4D4E2b2433641b95Dd330A33185A44",
        "bridgeContract": "https://etherscan.io/address/0xf92cD566Ea4864356C5491c177A430C222d7e678",
        "assetContract": "https://etherscan.io/address/0x1cEB5cB57C4D4E2b2433641b95Dd330A33185A44",
        "coingeckoId": "keep3rv1"
      }
    },
    {
      "chainId": 101,
      "address": "DGghbWvncPL41U8TmUtXcGMgLeQqkaA2yM7UfcabftR8",
      "symbol": "wLEAD",
      "name": "Lead Token (Wormhole)",
      "decimals": 9,
      "logoURI": "https://raw.githubusercontent.com/solana-labs/token-list/main/assets/mainnet/DGghbWvncPL41U8TmUtXcGMgLeQqkaA2yM7UfcabftR8/logo.png",
      "tags": [
        "wrapped",
        "wormhole"
      ],
      "extensions": {
        "address": "0x1dD80016e3d4ae146Ee2EBB484e8edD92dacC4ce",
        "bridgeContract": "https://etherscan.io/address/0xf92cD566Ea4864356C5491c177A430C222d7e678",
        "assetContract": "https://etherscan.io/address/0x1dD80016e3d4ae146Ee2EBB484e8edD92dacC4ce",
        "coingeckoId": "lead-token"
      }
    },
    {
      "chainId": 101,
      "address": "3MVa4e32PaKmPxYUQ6n8vFkWtCma68Ld7e7fTktWDueQ",
      "symbol": "wUNI",
      "name": "Uniswap (Wormhole)",
      "decimals": 9,
      "logoURI": "https://raw.githubusercontent.com/solana-labs/token-list/main/assets/mainnet/3MVa4e32PaKmPxYUQ6n8vFkWtCma68Ld7e7fTktWDueQ/logo.png",
      "tags": [
        "wrapped",
        "wormhole"
      ],
      "extensions": {
        "address": "0x1f9840a85d5aF5bf1D1762F925BDADdC4201F984",
        "bridgeContract": "https://etherscan.io/address/0xf92cD566Ea4864356C5491c177A430C222d7e678",
        "assetContract": "https://etherscan.io/address/0x1f9840a85d5aF5bf1D1762F925BDADdC4201F984",
        "coingeckoId": "uniswap"
      }
    },
    {
      "chainId": 101,
      "address": "qfnqNqs3nCAHjnyCgLRDbBtq4p2MtHZxw8YjSyYhPoL",
      "symbol": "wWBTC",
      "name": "Wrapped BTC (Wormhole)",
      "decimals": 8,
      "logoURI": "https://raw.githubusercontent.com/solana-labs/token-list/main/assets/mainnet/qfnqNqs3nCAHjnyCgLRDbBtq4p2MtHZxw8YjSyYhPoL/logo.png",
      "tags": [
        "wrapped",
        "wormhole"
      ],
      "extensions": {
        "address": "0x2260FAC5E5542a773Aa44fBCfeDf7C193bc2C599",
        "bridgeContract": "https://etherscan.io/address/0xf92cD566Ea4864356C5491c177A430C222d7e678",
        "assetContract": "https://etherscan.io/address/0x2260FAC5E5542a773Aa44fBCfeDf7C193bc2C599",
        "coingeckoId": "wrapped-bitcoin"
      }
    },
    {
      "chainId": 101,
      "address": "8My83RG8Xa1EhXdDKHWq8BWZN1zF3XUrWL3TXCLjVPFh",
      "symbol": "wUNN",
      "name": "UNION Protocol Governance Token (Wormhole)",
      "decimals": 9,
      "logoURI": "https://raw.githubusercontent.com/solana-labs/token-list/main/assets/mainnet/8My83RG8Xa1EhXdDKHWq8BWZN1zF3XUrWL3TXCLjVPFh/logo.png",
      "tags": [
        "wrapped",
        "wormhole"
      ],
      "extensions": {
        "address": "0x226f7b842E0F0120b7E194D05432b3fd14773a9D",
        "bridgeContract": "https://etherscan.io/address/0xf92cD566Ea4864356C5491c177A430C222d7e678",
        "assetContract": "https://etherscan.io/address/0x226f7b842E0F0120b7E194D05432b3fd14773a9D",
        "coingeckoId": "union-protocol-governance-token"
      }
    },
    {
      "chainId": 101,
      "address": "6jVuhLJ2mzyZ8DyUcrDj8Qr6Q9bqbJnq4fAnMeEduDM9",
      "symbol": "wSOCKS",
      "name": "Unisocks Edition 0 (Wormhole)",
      "decimals": 9,
      "logoURI": "https://raw.githubusercontent.com/solana-labs/token-list/main/assets/mainnet/6jVuhLJ2mzyZ8DyUcrDj8Qr6Q9bqbJnq4fAnMeEduDM9/logo.png",
      "tags": [
        "wrapped",
        "wormhole"
      ],
      "extensions": {
        "address": "0x23B608675a2B2fB1890d3ABBd85c5775c51691d5",
        "bridgeContract": "https://etherscan.io/address/0xf92cD566Ea4864356C5491c177A430C222d7e678",
        "assetContract": "https://etherscan.io/address/0x23B608675a2B2fB1890d3ABBd85c5775c51691d5",
        "coingeckoId": "unisocks"
      }
    },
    {
      "chainId": 101,
      "address": "Az8PAQ7s6s5ZFgBiKKEizHt3SzDxXKZayDCtRZoC3452",
      "symbol": "wDEXT",
      "name": "DEXTools (Wormhole)",
      "decimals": 9,
      "logoURI": "https://raw.githubusercontent.com/solana-labs/token-list/main/assets/mainnet/Az8PAQ7s6s5ZFgBiKKEizHt3SzDxXKZayDCtRZoC3452/logo.png",
      "tags": [
        "wrapped",
        "wormhole"
      ],
      "extensions": {
        "address": "0x26CE25148832C04f3d7F26F32478a9fe55197166",
        "bridgeContract": "https://etherscan.io/address/0xf92cD566Ea4864356C5491c177A430C222d7e678",
        "assetContract": "https://etherscan.io/address/0x26CE25148832C04f3d7F26F32478a9fe55197166",
        "coingeckoId": "idextools"
      }
    },
    {
      "chainId": 101,
      "address": "ELSnGFd5XnSdYFFSgYQp7n89FEbDqxN4npuRLW4PPPLv",
      "symbol": "wHEX",
      "name": "HEX (Wormhole)",
      "decimals": 8,
      "logoURI": "https://raw.githubusercontent.com/solana-labs/token-list/main/assets/mainnet/ELSnGFd5XnSdYFFSgYQp7n89FEbDqxN4npuRLW4PPPLv/logo.png",
      "tags": [
        "wrapped",
        "wormhole"
      ],
      "extensions": {
        "address": "0x2b591e99afE9f32eAA6214f7B7629768c40Eeb39",
        "bridgeContract": "https://etherscan.io/address/0xf92cD566Ea4864356C5491c177A430C222d7e678",
        "assetContract": "https://etherscan.io/address/0x2b591e99afE9f32eAA6214f7B7629768c40Eeb39",
        "coingeckoId": "hex"
      }
    },
    {
      "chainId": 101,
      "address": "9iwfHhE7BJKNo4Eb1wX3p4uyJjEN9RoGLt4BvMdzZoiN",
      "symbol": "wCREAM",
      "name": "Cream (Wormhole)",
      "decimals": 9,
      "logoURI": "https://raw.githubusercontent.com/solana-labs/token-list/main/assets/mainnet/9iwfHhE7BJKNo4Eb1wX3p4uyJjEN9RoGLt4BvMdzZoiN/logo.png",
      "tags": [
        "wrapped",
        "wormhole"
      ],
      "extensions": {
        "address": "0x2ba592F78dB6436527729929AAf6c908497cB200",
        "bridgeContract": "https://etherscan.io/address/0xf92cD566Ea4864356C5491c177A430C222d7e678",
        "assetContract": "https://etherscan.io/address/0x2ba592F78dB6436527729929AAf6c908497cB200",
        "coingeckoId": "cream-2"
      }
    },
    {
      "chainId": 101,
      "address": "DdiXkfDGhLiKyw889QC4nmcxSwMqarLBtrDofPJyx7bt",
      "symbol": "wYFIM",
      "name": "yfi.mobi (Wormhole)",
      "decimals": 9,
      "logoURI": "https://raw.githubusercontent.com/solana-labs/token-list/main/assets/mainnet/DdiXkfDGhLiKyw889QC4nmcxSwMqarLBtrDofPJyx7bt/logo.png",
      "tags": [
        "wrapped",
        "wormhole"
      ],
      "extensions": {
        "address": "0x2e2f3246b6c65CCc4239c9Ee556EC143a7E5DE2c",
        "bridgeContract": "https://etherscan.io/address/0xf92cD566Ea4864356C5491c177A430C222d7e678",
        "assetContract": "https://etherscan.io/address/0x2e2f3246b6c65CCc4239c9Ee556EC143a7E5DE2c",
        "coingeckoId": "yfimobi"
      }
    },
    {
      "chainId": 101,
      "address": "6wdcYNvUyHCerSiGbChkvGBF6Qzju1YP5qpXRQ4tqdZ3",
      "symbol": "wZEE",
      "name": "ZeroSwapToken (Wormhole)",
      "decimals": 9,
      "logoURI": "https://raw.githubusercontent.com/solana-labs/token-list/main/assets/mainnet/6wdcYNvUyHCerSiGbChkvGBF6Qzju1YP5qpXRQ4tqdZ3/logo.png",
      "tags": [
        "wrapped",
        "wormhole"
      ],
      "extensions": {
        "address": "0x2eDf094dB69d6Dcd487f1B3dB9febE2eeC0dd4c5",
        "bridgeContract": "https://etherscan.io/address/0xf92cD566Ea4864356C5491c177A430C222d7e678",
        "assetContract": "https://etherscan.io/address/0x2eDf094dB69d6Dcd487f1B3dB9febE2eeC0dd4c5",
        "coingeckoId": "zeroswap"
      }
    },
    {
      "chainId": 101,
      "address": "4xh8iC54UgaNpY4h34rxfZBSc9L2fBB8gWcYtDGHjxhN",
      "symbol": "wwANATHA",
      "name": "Wrapped ANATHA (Wormhole)",
      "decimals": 9,
      "logoURI": "https://raw.githubusercontent.com/solana-labs/token-list/main/assets/mainnet/4xh8iC54UgaNpY4h34rxfZBSc9L2fBB8gWcYtDGHjxhN/logo.png",
      "tags": [
        "wrapped",
        "wormhole"
      ],
      "extensions": {
        "address": "0x3383c5a8969Dc413bfdDc9656Eb80A1408E4bA20",
        "bridgeContract": "https://etherscan.io/address/0xf92cD566Ea4864356C5491c177A430C222d7e678",
        "assetContract": "https://etherscan.io/address/0x3383c5a8969Dc413bfdDc9656Eb80A1408E4bA20",
        "coingeckoId": "wrapped-anatha"
      }
    },
    {
      "chainId": 101,
      "address": "5Jq6S9HYqfG6TUMjjsKpnfis7utUAB69JiEGkkypdmgP",
      "symbol": "wRAMP",
      "name": "RAMP DEFI (Wormhole)",
      "decimals": 9,
      "logoURI": "https://raw.githubusercontent.com/solana-labs/token-list/main/assets/mainnet/5Jq6S9HYqfG6TUMjjsKpnfis7utUAB69JiEGkkypdmgP/logo.png",
      "tags": [
        "wrapped",
        "wormhole"
      ],
      "extensions": {
        "address": "0x33D0568941C0C64ff7e0FB4fbA0B11BD37deEd9f",
        "bridgeContract": "https://etherscan.io/address/0xf92cD566Ea4864356C5491c177A430C222d7e678",
        "assetContract": "https://etherscan.io/address/0x33D0568941C0C64ff7e0FB4fbA0B11BD37deEd9f",
        "coingeckoId": "ramp"
      }
    },
    {
      "chainId": 101,
      "address": "6uMUH5ztnj6AKYvL71EZgcyyRxjyBC5LVkscA5LrBc3c",
      "symbol": "wPRQ",
      "name": "Parsiq Token (Wormhole)",
      "decimals": 9,
      "logoURI": "https://raw.githubusercontent.com/solana-labs/token-list/main/assets/mainnet/6uMUH5ztnj6AKYvL71EZgcyyRxjyBC5LVkscA5LrBc3c/logo.png",
      "tags": [
        "wrapped",
        "wormhole"
      ],
      "extensions": {
        "address": "0x362bc847A3a9637d3af6624EeC853618a43ed7D2",
        "bridgeContract": "https://etherscan.io/address/0xf92cD566Ea4864356C5491c177A430C222d7e678",
        "assetContract": "https://etherscan.io/address/0x362bc847A3a9637d3af6624EeC853618a43ed7D2",
        "coingeckoId": "parsiq"
      }
    },
    {
      "chainId": 101,
      "address": "42gecM46tdSiYZN2CK1ek5raCxnzQf1xfhoKAf3F7Y5k",
      "symbol": "wSLP",
      "name": "Small Love Potion (Wormhole)",
      "decimals": 0,
      "logoURI": "https://raw.githubusercontent.com/solana-labs/token-list/main/assets/mainnet/42gecM46tdSiYZN2CK1ek5raCxnzQf1xfhoKAf3F7Y5k/logo.png",
      "tags": [
        "wrapped",
        "wormhole"
      ],
      "extensions": {
        "address": "0x37236CD05b34Cc79d3715AF2383E96dd7443dCF1",
        "bridgeContract": "https://etherscan.io/address/0xf92cD566Ea4864356C5491c177A430C222d7e678",
        "assetContract": "https://etherscan.io/address/0x37236CD05b34Cc79d3715AF2383E96dd7443dCF1",
        "coingeckoId": "smooth-love-potion"
      }
    },
    {
      "chainId": 101,
      "address": "F6M9DW1cWw7EtFK9m2ukvT9WEvtEbdZfTzZTtDeBcnAf",
      "symbol": "wSAND",
      "name": "SAND (Wormhole)",
      "decimals": 9,
      "logoURI": "https://raw.githubusercontent.com/solana-labs/token-list/main/assets/mainnet/F6M9DW1cWw7EtFK9m2ukvT9WEvtEbdZfTzZTtDeBcnAf/logo.png",
      "tags": [
        "wrapped",
        "wormhole"
      ],
      "extensions": {
        "address": "0x3845badAde8e6dFF049820680d1F14bD3903a5d0",
        "bridgeContract": "https://etherscan.io/address/0xf92cD566Ea4864356C5491c177A430C222d7e678",
        "assetContract": "https://etherscan.io/address/0x3845badAde8e6dFF049820680d1F14bD3903a5d0",
        "coingeckoId": "the-sandbox"
      }
    },
    {
      "chainId": 101,
      "address": "G27M8w6G4hwatMNFi46DPAUR1YkxSmRNFKus7SgYLoDy",
      "symbol": "wCVP",
      "name": "Concentrated Voting Power (Wormhole)",
      "decimals": 9,
      "logoURI": "https://raw.githubusercontent.com/solana-labs/token-list/main/assets/mainnet/G27M8w6G4hwatMNFi46DPAUR1YkxSmRNFKus7SgYLoDy/logo.png",
      "tags": [
        "wrapped",
        "wormhole"
      ],
      "extensions": {
        "address": "0x38e4adB44ef08F22F5B5b76A8f0c2d0dCbE7DcA1",
        "bridgeContract": "https://etherscan.io/address/0xf92cD566Ea4864356C5491c177A430C222d7e678",
        "assetContract": "https://etherscan.io/address/0x38e4adB44ef08F22F5B5b76A8f0c2d0dCbE7DcA1",
        "coingeckoId": "concentrated-voting-power"
      }
    },
    {
      "chainId": 101,
      "address": "FjucGZpcdVXaWJH21pbrGQaKNszsGsJqbAXu4sJywKJa",
      "symbol": "wREN",
      "name": "Republic Token (Wormhole)",
      "decimals": 9,
      "logoURI": "https://raw.githubusercontent.com/solana-labs/token-list/main/assets/mainnet/FjucGZpcdVXaWJH21pbrGQaKNszsGsJqbAXu4sJywKJa/logo.png",
      "tags": [
        "wrapped",
        "wormhole"
      ],
      "extensions": {
        "address": "0x408e41876cCCDC0F92210600ef50372656052a38",
        "bridgeContract": "https://etherscan.io/address/0xf92cD566Ea4864356C5491c177A430C222d7e678",
        "assetContract": "https://etherscan.io/address/0x408e41876cCCDC0F92210600ef50372656052a38",
        "coingeckoId": "republic-protocol"
      }
    },
    {
      "chainId": 101,
      "address": "5kvugu18snfGRu1PykMfRzYfUxJYs3smk1PWQcGo6Z8a",
      "symbol": "wXOR",
      "name": "Sora (Wormhole)",
      "decimals": 9,
      "logoURI": "https://raw.githubusercontent.com/solana-labs/token-list/main/assets/mainnet/5kvugu18snfGRu1PykMfRzYfUxJYs3smk1PWQcGo6Z8a/logo.png",
      "tags": [
        "wrapped",
        "wormhole"
      ],
      "extensions": {
        "address": "0x40FD72257597aA14C7231A7B1aaa29Fce868F677",
        "bridgeContract": "https://etherscan.io/address/0xf92cD566Ea4864356C5491c177A430C222d7e678",
        "assetContract": "https://etherscan.io/address/0x40FD72257597aA14C7231A7B1aaa29Fce868F677",
        "coingeckoId": "sora"
      }
    },
    {
      "chainId": 101,
      "address": "3EKQDmiXj8yLBFpZca4coxBpP8XJCzmjVgUdVydSmaaT",
      "symbol": "wFUN",
      "name": "FunFair (Wormhole)",
      "decimals": 8,
      "logoURI": "https://raw.githubusercontent.com/solana-labs/token-list/main/assets/mainnet/3EKQDmiXj8yLBFpZca4coxBpP8XJCzmjVgUdVydSmaaT/logo.png",
      "tags": [
        "wrapped",
        "wormhole"
      ],
      "extensions": {
        "address": "0x419D0d8BdD9aF5e606Ae2232ed285Aff190E711b",
        "bridgeContract": "https://etherscan.io/address/0xf92cD566Ea4864356C5491c177A430C222d7e678",
        "assetContract": "https://etherscan.io/address/0x419D0d8BdD9aF5e606Ae2232ed285Aff190E711b",
        "coingeckoId": "funfair"
      }
    },
    {
      "chainId": 101,
      "address": "6J9soByB65WUamsEG8KSPdphBV1oCoGvr5QpaUaY3r19",
      "symbol": "wPICKLE",
      "name": "PickleToken (Wormhole)",
      "decimals": 9,
      "logoURI": "https://raw.githubusercontent.com/solana-labs/token-list/main/assets/mainnet/6J9soByB65WUamsEG8KSPdphBV1oCoGvr5QpaUaY3r19/logo.png",
      "tags": [
        "wrapped",
        "wormhole"
      ],
      "extensions": {
        "address": "0x429881672B9AE42b8EbA0E26cD9C73711b891Ca5",
        "bridgeContract": "https://etherscan.io/address/0xf92cD566Ea4864356C5491c177A430C222d7e678",
        "assetContract": "https://etherscan.io/address/0x429881672B9AE42b8EbA0E26cD9C73711b891Ca5",
        "coingeckoId": "pickle-finance"
      }
    },
    {
      "chainId": 101,
      "address": "HEsqFznmAERPUmMWHtDWYAZRoFbNHZpuNuFrPio68Zp1",
      "symbol": "wPAXG",
      "name": "Paxos Gold (Wormhole)",
      "decimals": 9,
      "logoURI": "https://raw.githubusercontent.com/solana-labs/token-list/main/assets/mainnet/HEsqFznmAERPUmMWHtDWYAZRoFbNHZpuNuFrPio68Zp1/logo.png",
      "tags": [
        "wrapped",
        "wormhole"
      ],
      "extensions": {
        "address": "0x45804880De22913dAFE09f4980848ECE6EcbAf78",
        "bridgeContract": "https://etherscan.io/address/0xf92cD566Ea4864356C5491c177A430C222d7e678",
        "assetContract": "https://etherscan.io/address/0x45804880De22913dAFE09f4980848ECE6EcbAf78",
        "coingeckoId": "pax-gold"
      }
    },
    {
      "chainId": 101,
      "address": "BrtLvpVCwVDH5Jpqjtiuhh8wKYA5b3NZCnsSftr61viv",
      "symbol": "wQNT",
      "name": "Quant (Wormhole)",
      "decimals": 9,
      "logoURI": "https://raw.githubusercontent.com/solana-labs/token-list/main/assets/mainnet/BrtLvpVCwVDH5Jpqjtiuhh8wKYA5b3NZCnsSftr61viv/logo.png",
      "tags": [
        "wrapped",
        "wormhole"
      ],
      "extensions": {
        "address": "0x4a220E6096B25EADb88358cb44068A3248254675",
        "bridgeContract": "https://etherscan.io/address/0xf92cD566Ea4864356C5491c177A430C222d7e678",
        "assetContract": "https://etherscan.io/address/0x4a220E6096B25EADb88358cb44068A3248254675",
        "coingeckoId": "quant-network"
      }
    },
    {
      "chainId": 101,
      "address": "8DRgurhcQPJeCqQEpbeYGUmwAz2tETbyWUYLUU4Q7goM",
      "symbol": "wORAI",
      "name": "Oraichain Token (Wormhole)",
      "decimals": 9,
      "logoURI": "https://raw.githubusercontent.com/solana-labs/token-list/main/assets/mainnet/8DRgurhcQPJeCqQEpbeYGUmwAz2tETbyWUYLUU4Q7goM/logo.png",
      "tags": [
        "wrapped",
        "wormhole"
      ],
      "extensions": {
        "address": "0x4c11249814f11b9346808179Cf06e71ac328c1b5",
        "bridgeContract": "https://etherscan.io/address/0xf92cD566Ea4864356C5491c177A430C222d7e678",
        "assetContract": "https://etherscan.io/address/0x4c11249814f11b9346808179Cf06e71ac328c1b5",
        "coingeckoId": "oraichain-token"
      }
    },
    {
      "chainId": 101,
      "address": "4e5cqAsZ7wQqwLi7AApS9CgN8Yaho5TvkhvcLaGyiuzL",
      "symbol": "wTRU",
      "name": "TrustToken (Wormhole)",
      "decimals": 8,
      "logoURI": "https://raw.githubusercontent.com/solana-labs/token-list/main/assets/mainnet/4e5cqAsZ7wQqwLi7AApS9CgN8Yaho5TvkhvcLaGyiuzL/logo.png",
      "tags": [
        "wrapped",
        "wormhole"
      ],
      "extensions": {
        "address": "0x4C19596f5aAfF459fA38B0f7eD92F11AE6543784",
        "bridgeContract": "https://etherscan.io/address/0xf92cD566Ea4864356C5491c177A430C222d7e678",
        "assetContract": "https://etherscan.io/address/0x4C19596f5aAfF459fA38B0f7eD92F11AE6543784",
        "coingeckoId": "truefi"
      }
    },
    {
      "chainId": 101,
      "address": "HkhBUKSct2V93Z35apDmXthkRvH4yvMovLyv8s8idDgP",
      "symbol": "wMCB",
      "name": "MCDEX Token (Wormhole)",
      "decimals": 9,
      "logoURI": "https://raw.githubusercontent.com/solana-labs/token-list/main/assets/mainnet/HkhBUKSct2V93Z35apDmXthkRvH4yvMovLyv8s8idDgP/logo.png",
      "tags": [
        "wrapped",
        "wormhole"
      ],
      "extensions": {
        "address": "0x4e352cF164E64ADCBad318C3a1e222E9EBa4Ce42",
        "bridgeContract": "https://etherscan.io/address/0xf92cD566Ea4864356C5491c177A430C222d7e678",
        "assetContract": "https://etherscan.io/address/0x4e352cF164E64ADCBad318C3a1e222E9EBa4Ce42",
        "coingeckoId": "mcdex"
      }
    },
    {
      "chainId": 101,
      "address": "Eof7wbYsHZKaoyUGwM7Nfkoo6zQW4U7uWXqz2hoQzSkK",
      "symbol": "wNU",
      "name": "NuCypher (Wormhole)",
      "decimals": 9,
      "logoURI": "https://raw.githubusercontent.com/solana-labs/token-list/main/assets/mainnet/Eof7wbYsHZKaoyUGwM7Nfkoo6zQW4U7uWXqz2hoQzSkK/logo.png",
      "tags": [
        "wrapped",
        "wormhole"
      ],
      "extensions": {
        "address": "0x4fE83213D56308330EC302a8BD641f1d0113A4Cc",
        "bridgeContract": "https://etherscan.io/address/0xf92cD566Ea4864356C5491c177A430C222d7e678",
        "assetContract": "https://etherscan.io/address/0x4fE83213D56308330EC302a8BD641f1d0113A4Cc",
        "coingeckoId": "nucypher"
      }
    },
    {
      "chainId": 101,
      "address": "5CmA1HTVZt5NRtwiUrqWrcnT5JRW5zHe6uQXfP7SDUNz",
      "symbol": "wRAZOR",
      "name": "RAZOR (Wormhole)",
      "decimals": 9,
      "logoURI": "https://raw.githubusercontent.com/solana-labs/token-list/main/assets/mainnet/5CmA1HTVZt5NRtwiUrqWrcnT5JRW5zHe6uQXfP7SDUNz/logo.png",
      "tags": [
        "wrapped",
        "wormhole"
      ],
      "extensions": {
        "address": "0x50DE6856358Cc35f3A9a57eAAA34BD4cB707d2cd",
        "bridgeContract": "https://etherscan.io/address/0xf92cD566Ea4864356C5491c177A430C222d7e678",
        "assetContract": "https://etherscan.io/address/0x50DE6856358Cc35f3A9a57eAAA34BD4cB707d2cd",
        "coingeckoId": "razor-network"
      }
    },
    {
      "chainId": 101,
      "address": "6msNYXzSVtjinqapq2xcvBb5NRq4YTPAi7wc5Jx8M8TS",
      "symbol": "wLINK",
      "name": "ChainLink Token (Wormhole)",
      "decimals": 9,
      "logoURI": "https://raw.githubusercontent.com/solana-labs/token-list/main/assets/mainnet/6msNYXzSVtjinqapq2xcvBb5NRq4YTPAi7wc5Jx8M8TS/logo.png",
      "tags": [
        "wrapped",
        "wormhole"
      ],
      "extensions": {
        "address": "0x514910771AF9Ca656af840dff83E8264EcF986CA",
        "bridgeContract": "https://etherscan.io/address/0xf92cD566Ea4864356C5491c177A430C222d7e678",
        "assetContract": "https://etherscan.io/address/0x514910771AF9Ca656af840dff83E8264EcF986CA",
        "coingeckoId": "chainlink"
      }
    },
    {
      "chainId": 101,
      "address": "BX2gcRRS12iqFzKCpvTt4krBBYNymR9JBDZBxzfFLnbF",
      "symbol": "weRSDL",
      "name": "UnFederalReserveToken (Wormhole)",
      "decimals": 9,
      "logoURI": "https://raw.githubusercontent.com/solana-labs/token-list/main/assets/mainnet/BX2gcRRS12iqFzKCpvTt4krBBYNymR9JBDZBxzfFLnbF/logo.png",
      "tags": [
        "wrapped",
        "wormhole"
      ],
      "extensions": {
        "address": "0x5218E472cFCFE0b64A064F055B43b4cdC9EfD3A6",
        "bridgeContract": "https://etherscan.io/address/0xf92cD566Ea4864356C5491c177A430C222d7e678",
        "assetContract": "https://etherscan.io/address/0x5218E472cFCFE0b64A064F055B43b4cdC9EfD3A6",
        "coingeckoId": "unfederalreserve"
      }
    },
    {
      "chainId": 101,
      "address": "CCGLdsokcybeF8NrCcu1RSQK8isNBjBA58kVEMTHTKjx",
      "symbol": "wsUSD",
      "name": "Synth sUSD (Wormhole)",
      "decimals": 9,
      "logoURI": "https://raw.githubusercontent.com/solana-labs/token-list/main/assets/mainnet/CCGLdsokcybeF8NrCcu1RSQK8isNBjBA58kVEMTHTKjx/logo.png",
      "tags": [
        "wrapped",
        "wormhole"
      ],
      "extensions": {
        "address": "0x57Ab1ec28D129707052df4dF418D58a2D46d5f51",
        "bridgeContract": "https://etherscan.io/address/0xf92cD566Ea4864356C5491c177A430C222d7e678",
        "assetContract": "https://etherscan.io/address/0x57Ab1ec28D129707052df4dF418D58a2D46d5f51",
        "coingeckoId": "nusd"
      }
    },
    {
      "chainId": 101,
      "address": "FP9ogG7hTdfcTJwn4prF9AVEcfcjLq1GtkqYM4oRn7eY",
      "symbol": "wHEGIC",
      "name": "Hegic (Wormhole)",
      "decimals": 9,
      "logoURI": "https://raw.githubusercontent.com/solana-labs/token-list/main/assets/mainnet/FP9ogG7hTdfcTJwn4prF9AVEcfcjLq1GtkqYM4oRn7eY/logo.png",
      "tags": [
        "wrapped",
        "wormhole"
      ],
      "extensions": {
        "address": "0x584bC13c7D411c00c01A62e8019472dE68768430",
        "bridgeContract": "https://etherscan.io/address/0xf92cD566Ea4864356C5491c177A430C222d7e678",
        "assetContract": "https://etherscan.io/address/0x584bC13c7D411c00c01A62e8019472dE68768430",
        "coingeckoId": "hegic"
      }
    },
    {
      "chainId": 101,
      "address": "DboP5vvYUVjmKSHKJ1YFHwmv41KtUscnYgzjmPgHwQVn",
      "symbol": "wXFI",
      "name": "Xfinance (Wormhole)",
      "decimals": 9,
      "logoURI": "https://raw.githubusercontent.com/solana-labs/token-list/main/assets/mainnet/DboP5vvYUVjmKSHKJ1YFHwmv41KtUscnYgzjmPgHwQVn/logo.png",
      "tags": [
        "wrapped",
        "wormhole"
      ],
      "extensions": {
        "address": "0x5BEfBB272290dD5b8521D4a938f6c4757742c430",
        "bridgeContract": "https://etherscan.io/address/0xf92cD566Ea4864356C5491c177A430C222d7e678",
        "assetContract": "https://etherscan.io/address/0x5BEfBB272290dD5b8521D4a938f6c4757742c430",
        "coingeckoId": "xfinance"
      }
    },
    {
      "chainId": 101,
      "address": "6c4U9yxGzVjejSJJXrdX8wtt532Et6MrBUZc2oK5j6w5",
      "symbol": "wDEXTF",
      "name": "DEXTF Token (Wormhole)",
      "decimals": 9,
      "logoURI": "https://raw.githubusercontent.com/solana-labs/token-list/main/assets/mainnet/6c4U9yxGzVjejSJJXrdX8wtt532Et6MrBUZc2oK5j6w5/logo.png",
      "tags": [
        "wrapped",
        "wormhole"
      ],
      "extensions": {
        "address": "0x5F64Ab1544D28732F0A24F4713c2C8ec0dA089f0",
        "bridgeContract": "https://etherscan.io/address/0xf92cD566Ea4864356C5491c177A430C222d7e678",
        "assetContract": "https://etherscan.io/address/0x5F64Ab1544D28732F0A24F4713c2C8ec0dA089f0",
        "coingeckoId": "dextf"
      }
    },
    {
      "chainId": 101,
      "address": "JuXkRYNw54rujC7SPWcAM4ArLgA5x8nDQbS8xHAr6MA",
      "symbol": "wRLC",
      "name": "iExec RLC (Wormhole)",
      "decimals": 9,
      "logoURI": "https://raw.githubusercontent.com/solana-labs/token-list/main/assets/mainnet/JuXkRYNw54rujC7SPWcAM4ArLgA5x8nDQbS8xHAr6MA/logo.png",
      "tags": [
        "wrapped",
        "wormhole"
      ],
      "extensions": {
        "address": "0x607F4C5BB672230e8672085532f7e901544a7375",
        "bridgeContract": "https://etherscan.io/address/0xf92cD566Ea4864356C5491c177A430C222d7e678",
        "assetContract": "https://etherscan.io/address/0x607F4C5BB672230e8672085532f7e901544a7375",
        "coingeckoId": "iexec-rlc"
      }
    },
    {
      "chainId": 101,
      "address": "7NfgSkv6kZ6ZWP6SJPtMuaUYGVEngVK8UFnaFTPk3QsM",
      "symbol": "wCORE",
      "name": "cVault.finance (Wormhole)",
      "decimals": 9,
      "logoURI": "https://raw.githubusercontent.com/solana-labs/token-list/main/assets/mainnet/7NfgSkv6kZ6ZWP6SJPtMuaUYGVEngVK8UFnaFTPk3QsM/logo.png",
      "tags": [
        "wrapped",
        "wormhole"
      ],
      "extensions": {
        "address": "0x62359Ed7505Efc61FF1D56fEF82158CcaffA23D7",
        "bridgeContract": "https://etherscan.io/address/0xf92cD566Ea4864356C5491c177A430C222d7e678",
        "assetContract": "https://etherscan.io/address/0x62359Ed7505Efc61FF1D56fEF82158CcaffA23D7",
        "coingeckoId": "cvault-finance"
      }
    },
    {
      "chainId": 101,
      "address": "AqLKDJiGL4wXKPAfzNom3xEdQwgj2LTCE4k34gzvZsE6",
      "symbol": "wCFi",
      "name": "CyberFi Token (Wormhole)",
      "decimals": 9,
      "logoURI": "https://raw.githubusercontent.com/solana-labs/token-list/main/assets/mainnet/AqLKDJiGL4wXKPAfzNom3xEdQwgj2LTCE4k34gzvZsE6/logo.png",
      "tags": [
        "wrapped",
        "wormhole"
      ],
      "extensions": {
        "address": "0x63b4f3e3fa4e438698CE330e365E831F7cCD1eF4",
        "bridgeContract": "https://etherscan.io/address/0xf92cD566Ea4864356C5491c177A430C222d7e678",
        "assetContract": "https://etherscan.io/address/0x63b4f3e3fa4e438698CE330e365E831F7cCD1eF4",
        "coingeckoId": "cyberfi"
      }
    },
    {
      "chainId": 101,
      "address": "FLrjpCRrd4GffHu8MVYGvuLxYLuBGVaXsnCecw3Effci",
      "symbol": "wWISE",
      "name": "Wise Token (Wormhole)",
      "decimals": 9,
      "logoURI": "https://raw.githubusercontent.com/solana-labs/token-list/main/assets/mainnet/FLrjpCRrd4GffHu8MVYGvuLxYLuBGVaXsnCecw3Effci/logo.png",
      "tags": [
        "wrapped",
        "wormhole"
      ],
      "extensions": {
        "address": "0x66a0f676479Cee1d7373f3DC2e2952778BfF5bd6",
        "bridgeContract": "https://etherscan.io/address/0xf92cD566Ea4864356C5491c177A430C222d7e678",
        "assetContract": "https://etherscan.io/address/0x66a0f676479Cee1d7373f3DC2e2952778BfF5bd6",
        "coingeckoId": "wise-token11"
      }
    },
    {
      "chainId": 101,
      "address": "GaMPhVyp1xd9xJuPskDEzQzp8mKfEjAmhny8NX7y7YKc",
      "symbol": "wGNO",
      "name": "Gnosis Token (Wormhole)",
      "decimals": 9,
      "logoURI": "https://raw.githubusercontent.com/solana-labs/token-list/main/assets/mainnet/GaMPhVyp1xd9xJuPskDEzQzp8mKfEjAmhny8NX7y7YKc/logo.png",
      "tags": [
        "wrapped",
        "wormhole"
      ],
      "extensions": {
        "address": "0x6810e776880C02933D47DB1b9fc05908e5386b96",
        "bridgeContract": "https://etherscan.io/address/0xf92cD566Ea4864356C5491c177A430C222d7e678",
        "assetContract": "https://etherscan.io/address/0x6810e776880C02933D47DB1b9fc05908e5386b96",
        "coingeckoId": "gnosis"
      }
    },
    {
      "chainId": 101,
      "address": "CCAQZHBVWKDukT68PZ3LenDs7apibeSYeJ3jHE8NzBC5",
      "symbol": "wPOOLZ",
      "name": "$Poolz Finance (Wormhole)",
      "decimals": 9,
      "logoURI": "https://raw.githubusercontent.com/solana-labs/token-list/main/assets/mainnet/CCAQZHBVWKDukT68PZ3LenDs7apibeSYeJ3jHE8NzBC5/logo.png",
      "tags": [
        "wrapped",
        "wormhole"
      ],
      "extensions": {
        "address": "0x69A95185ee2a045CDC4bCd1b1Df10710395e4e23",
        "bridgeContract": "https://etherscan.io/address/0xf92cD566Ea4864356C5491c177A430C222d7e678",
        "assetContract": "https://etherscan.io/address/0x69A95185ee2a045CDC4bCd1b1Df10710395e4e23",
        "coingeckoId": "poolz-finance"
      }
    },
    {
      "chainId": 101,
      "address": "FYpdBuyAHSbdaAyD1sKkxyLWbAP8uUW9h6uvdhK74ij1",
      "symbol": "wDAI",
      "name": "Dai Stablecoin (Wormhole)",
      "decimals": 9,
      "logoURI": "https://raw.githubusercontent.com/solana-labs/token-list/main/assets/mainnet/FYpdBuyAHSbdaAyD1sKkxyLWbAP8uUW9h6uvdhK74ij1/logo.png",
      "tags": [
        "wrapped",
        "wormhole"
      ],
      "extensions": {
        "address": "0x6B175474E89094C44Da98b954EedeAC495271d0F",
        "bridgeContract": "https://etherscan.io/address/0xf92cD566Ea4864356C5491c177A430C222d7e678",
        "assetContract": "https://etherscan.io/address/0x6B175474E89094C44Da98b954EedeAC495271d0F",
        "coingeckoId": "dai"
      }
    },
    {
      "chainId": 101,
      "address": "HbMGwfGjGPchtaPwyrtJFy8APZN5w1hi63xnzmj1f23v",
      "symbol": "wSUSHI",
      "name": "SushiSwap (Wormhole)",
      "decimals": 9,
      "logoURI": "https://raw.githubusercontent.com/solana-labs/token-list/main/assets/mainnet/HbMGwfGjGPchtaPwyrtJFy8APZN5w1hi63xnzmj1f23v/logo.png",
      "tags": [
        "wrapped",
        "wormhole"
      ],
      "extensions": {
        "address": "0x6B3595068778DD592e39A122f4f5a5cF09C90fE2",
        "bridgeContract": "https://etherscan.io/address/0xf92cD566Ea4864356C5491c177A430C222d7e678",
        "assetContract": "https://etherscan.io/address/0x6B3595068778DD592e39A122f4f5a5cF09C90fE2",
        "coingeckoId": "sushi"
      }
    },
    {
      "chainId": 101,
      "address": "6Tmi8TZasqdxWB59uE5Zw9VLKecuCbsLSsPEqoMpmozA",
      "symbol": "wFYZ",
      "name": "Fyooz (Wormhole)",
      "decimals": 9,
      "logoURI": "https://raw.githubusercontent.com/solana-labs/token-list/main/assets/mainnet/6Tmi8TZasqdxWB59uE5Zw9VLKecuCbsLSsPEqoMpmozA/logo.png",
      "tags": [
        "wrapped",
        "wormhole"
      ],
      "extensions": {
        "address": "0x6BFf2fE249601ed0Db3a87424a2E923118BB0312",
        "bridgeContract": "https://etherscan.io/address/0xf92cD566Ea4864356C5491c177A430C222d7e678",
        "assetContract": "https://etherscan.io/address/0x6BFf2fE249601ed0Db3a87424a2E923118BB0312",
        "coingeckoId": "fyooz"
      }
    },
    {
      "chainId": 101,
      "address": "3sHinPxEPqhEGip2Wy45TFmgAA1Atg2mctMjY5RKJUjk",
      "symbol": "wQRX",
      "name": "QuiverX (Wormhole)",
      "decimals": 9,
      "logoURI": "https://raw.githubusercontent.com/solana-labs/token-list/main/assets/mainnet/3sHinPxEPqhEGip2Wy45TFmgAA1Atg2mctMjY5RKJUjk/logo.png",
      "tags": [
        "wrapped",
        "wormhole"
      ],
      "extensions": {
        "address": "0x6e0daDE58D2d89eBBe7aFc384e3E4f15b70b14D8",
        "bridgeContract": "https://etherscan.io/address/0xf92cD566Ea4864356C5491c177A430C222d7e678",
        "assetContract": "https://etherscan.io/address/0x6e0daDE58D2d89eBBe7aFc384e3E4f15b70b14D8",
        "coingeckoId": "quiverx"
      }
    },
    {
      "chainId": 101,
      "address": "4ighgEijHcCoLu9AsvwVz2TnGFqAgzQtQMr6ch88Jrfe",
      "symbol": "wTRADE",
      "name": "UniTrade (Wormhole)",
      "decimals": 9,
      "logoURI": "https://raw.githubusercontent.com/solana-labs/token-list/main/assets/mainnet/4ighgEijHcCoLu9AsvwVz2TnGFqAgzQtQMr6ch88Jrfe/logo.png",
      "tags": [
        "wrapped",
        "wormhole"
      ],
      "extensions": {
        "address": "0x6F87D756DAf0503d08Eb8993686c7Fc01Dc44fB1",
        "bridgeContract": "https://etherscan.io/address/0xf92cD566Ea4864356C5491c177A430C222d7e678",
        "assetContract": "https://etherscan.io/address/0x6F87D756DAf0503d08Eb8993686c7Fc01Dc44fB1",
        "coingeckoId": "unitrade"
      }
    },
    {
      "chainId": 101,
      "address": "FTPnEQ3NfRRZ9tvmpDW6JFrvweBE5sanxnXSpJL1dvbB",
      "symbol": "wBIRD",
      "name": "Bird.Money (Wormhole)",
      "decimals": 9,
      "logoURI": "https://raw.githubusercontent.com/solana-labs/token-list/main/assets/mainnet/FTPnEQ3NfRRZ9tvmpDW6JFrvweBE5sanxnXSpJL1dvbB/logo.png",
      "tags": [
        "wrapped",
        "wormhole"
      ],
      "extensions": {
        "address": "0x70401dFD142A16dC7031c56E862Fc88Cb9537Ce0",
        "bridgeContract": "https://etherscan.io/address/0xf92cD566Ea4864356C5491c177A430C222d7e678",
        "assetContract": "https://etherscan.io/address/0x70401dFD142A16dC7031c56E862Fc88Cb9537Ce0",
        "coingeckoId": "bird-money"
      }
    },
    {
      "chainId": 101,
      "address": "QVDE6rhcGPSB3ex5T7vWBzvoSRUXULjuSGpVuKwu5XH",
      "symbol": "wAXN",
      "name": "Axion (Wormhole)",
      "decimals": 9,
      "logoURI": "https://raw.githubusercontent.com/solana-labs/token-list/main/assets/mainnet/QVDE6rhcGPSB3ex5T7vWBzvoSRUXULjuSGpVuKwu5XH/logo.png",
      "tags": [
        "wrapped",
        "wormhole"
      ],
      "extensions": {
        "address": "0x71F85B2E46976bD21302B64329868fd15eb0D127",
        "bridgeContract": "https://etherscan.io/address/0xf92cD566Ea4864356C5491c177A430C222d7e678",
        "assetContract": "https://etherscan.io/address/0x71F85B2E46976bD21302B64329868fd15eb0D127",
        "coingeckoId": "axion"
      }
    },
    {
      "chainId": 101,
      "address": "J6AbGG62yo9UJ2T9r9GM7pnoRNui5DsZDnPbiNAPqbVd",
      "symbol": "wBMI",
      "name": "Bridge Mutual (Wormhole)",
      "decimals": 9,
      "logoURI": "https://raw.githubusercontent.com/solana-labs/token-list/main/assets/mainnet/J6AbGG62yo9UJ2T9r9GM7pnoRNui5DsZDnPbiNAPqbVd/logo.png",
      "tags": [
        "wrapped",
        "wormhole"
      ],
      "extensions": {
        "address": "0x725C263e32c72dDC3A19bEa12C5a0479a81eE688",
        "bridgeContract": "https://etherscan.io/address/0xf92cD566Ea4864356C5491c177A430C222d7e678",
        "assetContract": "https://etherscan.io/address/0x725C263e32c72dDC3A19bEa12C5a0479a81eE688",
        "coingeckoId": "bridge-mutual"
      }
    },
    {
      "chainId": 101,
      "address": "4wvHoaxxZxFeNrMTP8bLVRh1ziSBV7crN665WX4rRMqe",
      "symbol": "wDYT",
      "name": "DoYourTip (Wormhole)",
      "decimals": 9,
      "logoURI": "https://raw.githubusercontent.com/solana-labs/token-list/main/assets/mainnet/4wvHoaxxZxFeNrMTP8bLVRh1ziSBV7crN665WX4rRMqe/logo.png",
      "tags": [
        "wrapped",
        "wormhole"
      ],
      "extensions": {
        "address": "0x740623d2c797b7D8D1EcB98e9b4Afcf99Ec31E14",
        "bridgeContract": "https://etherscan.io/address/0xf92cD566Ea4864356C5491c177A430C222d7e678",
        "assetContract": "https://etherscan.io/address/0x740623d2c797b7D8D1EcB98e9b4Afcf99Ec31E14",
        "coingeckoId": "dynamite"
      }
    },
    {
      "chainId": 101,
      "address": "Fe5fWjCLDMJoi4sTmfR2VW4BT1LwsbR1n6QAjzJQvhhf",
      "symbol": "wBBR",
      "name": "BitberryToken (Wormhole)",
      "decimals": 9,
      "logoURI": "https://raw.githubusercontent.com/solana-labs/token-list/main/assets/mainnet/Fe5fWjCLDMJoi4sTmfR2VW4BT1LwsbR1n6QAjzJQvhhf/logo.png",
      "tags": [
        "wrapped",
        "wormhole"
      ],
      "extensions": {
        "address": "0x7671904eed7f10808B664fc30BB8693FD7237abF",
        "bridgeContract": "https://etherscan.io/address/0xf92cD566Ea4864356C5491c177A430C222d7e678",
        "assetContract": "https://etherscan.io/address/0x7671904eed7f10808B664fc30BB8693FD7237abF",
        "coingeckoId": "bitberry-token"
      }
    },
    {
      "chainId": 101,
      "address": "5J9yhFRnQZx3RiqHzfQpAffX5UQz3k8vQCZH2g9Z9sDg",
      "symbol": "wWAXE",
      "name": "WAX Economic Token (Wormhole)",
      "decimals": 8,
      "logoURI": "https://raw.githubusercontent.com/solana-labs/token-list/main/assets/mainnet/5J9yhFRnQZx3RiqHzfQpAffX5UQz3k8vQCZH2g9Z9sDg/logo.png",
      "tags": [
        "wrapped",
        "wormhole"
      ],
      "extensions": {
        "address": "0x7a2Bc711E19ba6aff6cE8246C546E8c4B4944DFD",
        "bridgeContract": "https://etherscan.io/address/0xf92cD566Ea4864356C5491c177A430C222d7e678",
        "assetContract": "https://etherscan.io/address/0x7a2Bc711E19ba6aff6cE8246C546E8c4B4944DFD",
        "coingeckoId": "waxe"
      }
    },
    {
      "chainId": 101,
      "address": "4DHywS5EjUTF5AYisPZiJbWcCV4gfpH98oKxpgyKRnnQ",
      "symbol": "wMATIC",
      "name": "Matic Token (Wormhole)",
      "decimals": 9,
      "logoURI": "https://raw.githubusercontent.com/solana-labs/token-list/main/assets/mainnet/4DHywS5EjUTF5AYisPZiJbWcCV4gfpH98oKxpgyKRnnQ/logo.png",
      "tags": [
        "wrapped",
        "wormhole"
      ],
      "extensions": {
        "address": "0x7D1AfA7B718fb893dB30A3aBc0Cfc608AaCfeBB0",
        "bridgeContract": "https://etherscan.io/address/0xf92cD566Ea4864356C5491c177A430C222d7e678",
        "assetContract": "https://etherscan.io/address/0x7D1AfA7B718fb893dB30A3aBc0Cfc608AaCfeBB0",
        "coingeckoId": "matic-network"
      }
    },
    {
      "chainId": 101,
      "address": "Au9E8ygQdTJQZXmNKPdtLEP8rGjC4qsGRhkJgjFNPAr8",
      "symbol": "wXRT",
      "name": "Robonomics (Wormhole)",
      "decimals": 9,
      "logoURI": "https://raw.githubusercontent.com/solana-labs/token-list/main/assets/mainnet/Au9E8ygQdTJQZXmNKPdtLEP8rGjC4qsGRhkJgjFNPAr8/logo.png",
      "tags": [
        "wrapped",
        "wormhole"
      ],
      "extensions": {
        "address": "0x7dE91B204C1C737bcEe6F000AAA6569Cf7061cb7",
        "bridgeContract": "https://etherscan.io/address/0xf92cD566Ea4864356C5491c177A430C222d7e678",
        "assetContract": "https://etherscan.io/address/0x7dE91B204C1C737bcEe6F000AAA6569Cf7061cb7",
        "coingeckoId": "robonomics-network"
      }
    },
    {
      "chainId": 101,
      "address": "5DQZ14hLDxveMH7NyGmTmUTRGgVAVXADp3cP2UHeH6hM",
      "symbol": "wAAVE",
      "name": "Aave Token (Wormhole)",
      "decimals": 9,
      "logoURI": "https://raw.githubusercontent.com/solana-labs/token-list/main/assets/mainnet/5DQZ14hLDxveMH7NyGmTmUTRGgVAVXADp3cP2UHeH6hM/logo.png",
      "tags": [
        "wrapped",
        "wormhole"
      ],
      "extensions": {
        "address": "0x7Fc66500c84A76Ad7e9c93437bFc5Ac33E2DDaE9",
        "bridgeContract": "https://etherscan.io/address/0xf92cD566Ea4864356C5491c177A430C222d7e678",
        "assetContract": "https://etherscan.io/address/0x7Fc66500c84A76Ad7e9c93437bFc5Ac33E2DDaE9",
        "coingeckoId": "aave"
      }
    },
    {
      "chainId": 101,
      "address": "Arc2ZVKNCdDU4vB8Ubud5QayDtjo2oJF9xVrUPQ6TWxF",
      "symbol": "wLEND",
      "name": "Lend (Wormhole)",
      "decimals": 9,
      "logoURI": "https://raw.githubusercontent.com/solana-labs/token-list/main/assets/mainnet/Arc2ZVKNCdDU4vB8Ubud5QayDtjo2oJF9xVrUPQ6TWxF/logo.png",
      "tags": [
        "wrapped",
        "wormhole"
      ],
      "extensions": {
        "address": "0x80fB784B7eD66730e8b1DBd9820aFD29931aab03",
        "bridgeContract": "https://etherscan.io/address/0xf92cD566Ea4864356C5491c177A430C222d7e678",
        "assetContract": "https://etherscan.io/address/0x80fB784B7eD66730e8b1DBd9820aFD29931aab03",
        "coingeckoId": "ethlend"
      }
    },
    {
      "chainId": 101,
      "address": "2ctKUDkGBnVykt31AhMPhHvAQWJvoNGbLh7aRidjtAqv",
      "symbol": "wPOLS",
      "name": "PolkastarterToken (Wormhole)",
      "decimals": 9,
      "logoURI": "https://raw.githubusercontent.com/solana-labs/token-list/main/assets/mainnet/2ctKUDkGBnVykt31AhMPhHvAQWJvoNGbLh7aRidjtAqv/logo.png",
      "tags": [
        "wrapped",
        "wormhole"
      ],
      "extensions": {
        "address": "0x83e6f1E41cdd28eAcEB20Cb649155049Fac3D5Aa",
        "bridgeContract": "https://etherscan.io/address/0xf92cD566Ea4864356C5491c177A430C222d7e678",
        "assetContract": "https://etherscan.io/address/0x83e6f1E41cdd28eAcEB20Cb649155049Fac3D5Aa",
        "coingeckoId": "polkastarter"
      }
    },
    {
      "chainId": 101,
      "address": "8FnkznYpHvKiaBkgatVoCrNiS5y5KW62JqgjnxVhDejC",
      "symbol": "wUBT",
      "name": "Unibright (Wormhole)",
      "decimals": 8,
      "logoURI": "https://raw.githubusercontent.com/solana-labs/token-list/main/assets/mainnet/8FnkznYpHvKiaBkgatVoCrNiS5y5KW62JqgjnxVhDejC/logo.png",
      "tags": [
        "wrapped",
        "wormhole"
      ],
      "extensions": {
        "address": "0x8400D94A5cb0fa0D041a3788e395285d61c9ee5e",
        "bridgeContract": "https://etherscan.io/address/0xf92cD566Ea4864356C5491c177A430C222d7e678",
        "assetContract": "https://etherscan.io/address/0x8400D94A5cb0fa0D041a3788e395285d61c9ee5e",
        "coingeckoId": "unibright"
      }
    },
    {
      "chainId": 101,
      "address": "4LLAYXVmT3U8Sew6k3tk66zk3btT91QRzQzxcNX8XhzV",
      "symbol": "wDIA",
      "name": "DIA (Wormhole)",
      "decimals": 9,
      "logoURI": "https://raw.githubusercontent.com/solana-labs/token-list/main/assets/mainnet/4LLAYXVmT3U8Sew6k3tk66zk3btT91QRzQzxcNX8XhzV/logo.png",
      "tags": [
        "wrapped",
        "wormhole"
      ],
      "extensions": {
        "address": "0x84cA8bc7997272c7CfB4D0Cd3D55cd942B3c9419",
        "bridgeContract": "https://etherscan.io/address/0xf92cD566Ea4864356C5491c177A430C222d7e678",
        "assetContract": "https://etherscan.io/address/0x84cA8bc7997272c7CfB4D0Cd3D55cd942B3c9419",
        "coingeckoId": "dia-data"
      }
    },
    {
      "chainId": 101,
      "address": "8L8pDf3jutdpdr4m3np68CL9ZroLActrqwxi6s9Ah5xU",
      "symbol": "wFRAX",
      "name": "Frax (Wormhole)",
      "decimals": 9,
      "logoURI": "https://raw.githubusercontent.com/solana-labs/token-list/main/assets/mainnet/8L8pDf3jutdpdr4m3np68CL9ZroLActrqwxi6s9Ah5xU/logo.png",
      "tags": [
        "wrapped",
        "wormhole"
      ],
      "extensions": {
        "address": "0x853d955aCEf822Db058eb8505911ED77F175b99e",
        "bridgeContract": "https://etherscan.io/address/0xf92cD566Ea4864356C5491c177A430C222d7e678",
        "assetContract": "https://etherscan.io/address/0x853d955aCEf822Db058eb8505911ED77F175b99e",
        "coingeckoId": "frax"
      }
    },
    {
      "chainId": 101,
      "address": "H3oVL2zJpHJaDoRfQmSrftv3fkGzvsiQgugCZmcRBykG",
      "symbol": "wKEEP",
      "name": "KEEP Token (Wormhole)",
      "decimals": 9,
      "logoURI": "https://raw.githubusercontent.com/solana-labs/token-list/main/assets/mainnet/H3oVL2zJpHJaDoRfQmSrftv3fkGzvsiQgugCZmcRBykG/logo.png",
      "tags": [
        "wrapped",
        "wormhole"
      ],
      "extensions": {
        "address": "0x85Eee30c52B0b379b046Fb0F85F4f3Dc3009aFEC",
        "bridgeContract": "https://etherscan.io/address/0xf92cD566Ea4864356C5491c177A430C222d7e678",
        "assetContract": "https://etherscan.io/address/0x85Eee30c52B0b379b046Fb0F85F4f3Dc3009aFEC",
        "coingeckoId": "keep-network"
      }
    },
    {
      "chainId": 101,
      "address": "64oqP1dFqqD8NEL4RPCpMyrHmpo31rj3nYxULVXvayfW",
      "symbol": "wRSR",
      "name": "Reserve Rights (Wormhole)",
      "decimals": 9,
      "logoURI": "https://raw.githubusercontent.com/solana-labs/token-list/main/assets/mainnet/64oqP1dFqqD8NEL4RPCpMyrHmpo31rj3nYxULVXvayfW/logo.png",
      "tags": [
        "wrapped",
        "wormhole"
      ],
      "extensions": {
        "address": "0x8762db106B2c2A0bccB3A80d1Ed41273552616E8",
        "bridgeContract": "https://etherscan.io/address/0xf92cD566Ea4864356C5491c177A430C222d7e678",
        "assetContract": "https://etherscan.io/address/0x8762db106B2c2A0bccB3A80d1Ed41273552616E8",
        "coingeckoId": "reserve-rights-token"
      }
    },
    {
      "chainId": 101,
      "address": "5SU7veiCRA16ZxnS24kCC1dwQYVwi3whvTdM48iNE1Rm",
      "symbol": "wMPH",
      "name": "88mph.app (Wormhole)",
      "decimals": 9,
      "logoURI": "https://raw.githubusercontent.com/solana-labs/token-list/main/assets/mainnet/5SU7veiCRA16ZxnS24kCC1dwQYVwi3whvTdM48iNE1Rm/logo.png",
      "tags": [
        "wrapped",
        "wormhole"
      ],
      "extensions": {
        "address": "0x8888801aF4d980682e47f1A9036e589479e835C5",
        "bridgeContract": "https://etherscan.io/address/0xf92cD566Ea4864356C5491c177A430C222d7e678",
        "assetContract": "https://etherscan.io/address/0x8888801aF4d980682e47f1A9036e589479e835C5",
        "coingeckoId": "88mph"
      }
    },
    {
      "chainId": 101,
      "address": "5fv26ojhPHWNaikXcMf2TBu4JENjLQ2PWgWYeitttVwv",
      "symbol": "wPAID",
      "name": "PAID Network (Wormhole)",
      "decimals": 9,
      "logoURI": "https://raw.githubusercontent.com/solana-labs/token-list/main/assets/mainnet/5fv26ojhPHWNaikXcMf2TBu4JENjLQ2PWgWYeitttVwv/logo.png",
      "tags": [
        "wrapped",
        "wormhole"
      ],
      "extensions": {
        "address": "0x8c8687fC965593DFb2F0b4EAeFD55E9D8df348df",
        "bridgeContract": "https://etherscan.io/address/0xf92cD566Ea4864356C5491c177A430C222d7e678",
        "assetContract": "https://etherscan.io/address/0x8c8687fC965593DFb2F0b4EAeFD55E9D8df348df",
        "coingeckoId": "paid-network"
      }
    },
    {
      "chainId": 101,
      "address": "ACr98v3kv9qaGnR3p2BfsoSK9Q2ZmP6zUkm3qxv5ZJDd",
      "symbol": "wSXP",
      "name": "Swipe (Wormhole)",
      "decimals": 9,
      "logoURI": "https://raw.githubusercontent.com/solana-labs/token-list/main/assets/mainnet/ACr98v3kv9qaGnR3p2BfsoSK9Q2ZmP6zUkm3qxv5ZJDd/logo.png",
      "tags": [
        "wrapped",
        "wormhole"
      ],
      "extensions": {
        "address": "0x8CE9137d39326AD0cD6491fb5CC0CbA0e089b6A9",
        "bridgeContract": "https://etherscan.io/address/0xf92cD566Ea4864356C5491c177A430C222d7e678",
        "assetContract": "https://etherscan.io/address/0x8CE9137d39326AD0cD6491fb5CC0CbA0e089b6A9",
        "coingeckoId": "swipe"
      }
    },
    {
      "chainId": 101,
      "address": "7gBuzBcJ7V48m8TiKJ1XWNDUerK2XfAbjxuRiKMb6S8Z",
      "symbol": "wREQ",
      "name": "Request Token (Wormhole)",
      "decimals": 9,
      "logoURI": "https://raw.githubusercontent.com/solana-labs/token-list/main/assets/mainnet/7gBuzBcJ7V48m8TiKJ1XWNDUerK2XfAbjxuRiKMb6S8Z/logo.png",
      "tags": [
        "wrapped",
        "wormhole"
      ],
      "extensions": {
        "address": "0x8f8221aFbB33998d8584A2B05749bA73c37a938a",
        "bridgeContract": "https://etherscan.io/address/0xf92cD566Ea4864356C5491c177A430C222d7e678",
        "assetContract": "https://etherscan.io/address/0x8f8221aFbB33998d8584A2B05749bA73c37a938a",
        "coingeckoId": "request-network"
      }
    },
    {
      "chainId": 101,
      "address": "CtDjsryLtwZCLj8TeniV7tWHbkaREfjKDWpvyQvsTyek",
      "symbol": "wWHALE",
      "name": "WHALE (Wormhole)",
      "decimals": 4,
      "logoURI": "https://raw.githubusercontent.com/solana-labs/token-list/main/assets/mainnet/CtDjsryLtwZCLj8TeniV7tWHbkaREfjKDWpvyQvsTyek/logo.png",
      "tags": [
        "wrapped",
        "wormhole"
      ],
      "extensions": {
        "address": "0x9355372396e3F6daF13359B7b607a3374cc638e0",
        "bridgeContract": "https://etherscan.io/address/0xf92cD566Ea4864356C5491c177A430C222d7e678",
        "assetContract": "https://etherscan.io/address/0x9355372396e3F6daF13359B7b607a3374cc638e0",
        "coingeckoId": "whale"
      }
    },
    {
      "chainId": 101,
      "address": "JDUgn6JUSwufqqthRdnZZKWv2vEdYvHxigF5Hk79yxRm",
      "symbol": "wPNK",
      "name": "Pinakion (Wormhole)",
      "decimals": 9,
      "logoURI": "https://raw.githubusercontent.com/solana-labs/token-list/main/assets/mainnet/JDUgn6JUSwufqqthRdnZZKWv2vEdYvHxigF5Hk79yxRm/logo.png",
      "tags": [
        "wrapped",
        "wormhole"
      ],
      "extensions": {
        "address": "0x93ED3FBe21207Ec2E8f2d3c3de6e058Cb73Bc04d",
        "bridgeContract": "https://etherscan.io/address/0xf92cD566Ea4864356C5491c177A430C222d7e678",
        "assetContract": "https://etherscan.io/address/0x93ED3FBe21207Ec2E8f2d3c3de6e058Cb73Bc04d",
        "coingeckoId": "kleros"
      }
    },
    {
      "chainId": 101,
      "address": "EJKqF4p7xVhXkcDNCrVQJE4osow76226bc6u3AtsGXaG",
      "symbol": "wAPY",
      "name": "APY Governance Token (Wormhole)",
      "decimals": 9,
      "logoURI": "https://raw.githubusercontent.com/solana-labs/token-list/main/assets/mainnet/EJKqF4p7xVhXkcDNCrVQJE4osow76226bc6u3AtsGXaG/logo.png",
      "tags": [
        "wrapped",
        "wormhole"
      ],
      "extensions": {
        "address": "0x95a4492F028aa1fd432Ea71146b433E7B4446611",
        "bridgeContract": "https://etherscan.io/address/0xf92cD566Ea4864356C5491c177A430C222d7e678",
        "assetContract": "https://etherscan.io/address/0x95a4492F028aa1fd432Ea71146b433E7B4446611",
        "coingeckoId": "apy-finance"
      }
    },
    {
      "chainId": 101,
      "address": "AF7Dv5Vzi1dT2fLnz4ysiRQ6FxGN1M6mrmHwgNpx7FVH",
      "symbol": "wOCEAN",
      "name": "Ocean Protocol (Wormhole)",
      "decimals": 9,
      "logoURI": "https://raw.githubusercontent.com/solana-labs/token-list/main/assets/mainnet/AF7Dv5Vzi1dT2fLnz4ysiRQ6FxGN1M6mrmHwgNpx7FVH/logo.png",
      "tags": [
        "wrapped",
        "wormhole"
      ],
      "extensions": {
        "address": "0x967da4048cD07aB37855c090aAF366e4ce1b9F48",
        "bridgeContract": "https://etherscan.io/address/0xf92cD566Ea4864356C5491c177A430C222d7e678",
        "assetContract": "https://etherscan.io/address/0x967da4048cD07aB37855c090aAF366e4ce1b9F48",
        "coingeckoId": "ocean-protocol"
      }
    },
    {
      "chainId": 101,
      "address": "AyNULvvLGW11fThvhncqNRjEgmDbMEHdDL4HqXD6SM8V",
      "symbol": "wSPI",
      "name": "Shopping.io (Wormhole)",
      "decimals": 9,
      "logoURI": "https://raw.githubusercontent.com/solana-labs/token-list/main/assets/mainnet/AyNULvvLGW11fThvhncqNRjEgmDbMEHdDL4HqXD6SM8V/logo.png",
      "tags": [
        "wrapped",
        "wormhole"
      ],
      "extensions": {
        "address": "0x9B02dD390a603Add5c07f9fd9175b7DABE8D63B7",
        "bridgeContract": "https://etherscan.io/address/0xf92cD566Ea4864356C5491c177A430C222d7e678",
        "assetContract": "https://etherscan.io/address/0x9B02dD390a603Add5c07f9fd9175b7DABE8D63B7",
        "coingeckoId": "shopping-io"
      }
    },
    {
      "chainId": 101,
      "address": "3UeKTABxz9XexDtyKq646rSQvx8GVpKNwfMoKKfxsTsF",
      "symbol": "wBBTC",
      "name": "Binance Wrapped BTC (Wormhole)",
      "decimals": 8,
      "logoURI": "https://raw.githubusercontent.com/solana-labs/token-list/main/assets/mainnet/3UeKTABxz9XexDtyKq646rSQvx8GVpKNwfMoKKfxsTsF/logo.png",
      "tags": [
        "wrapped",
        "wormhole"
      ],
      "extensions": {
        "address": "0x9BE89D2a4cd102D8Fecc6BF9dA793be995C22541",
        "bridgeContract": "https://etherscan.io/address/0xf92cD566Ea4864356C5491c177A430C222d7e678",
        "assetContract": "https://etherscan.io/address/0x9BE89D2a4cd102D8Fecc6BF9dA793be995C22541",
        "coingeckoId": "binance-wrapped-btc"
      }
    },
    {
      "chainId": 101,
      "address": "DsGbyCHbG4vSWBqAprR2eWuUAg8fXAgYkWL9psgvYZn5",
      "symbol": "wUNISTAKE",
      "name": "Unistake (Wormhole)",
      "decimals": 9,
      "logoURI": "https://raw.githubusercontent.com/solana-labs/token-list/main/assets/mainnet/DsGbyCHbG4vSWBqAprR2eWuUAg8fXAgYkWL9psgvYZn5/logo.png",
      "tags": [
        "wrapped",
        "wormhole"
      ],
      "extensions": {
        "address": "0x9Ed8e7C9604790F7Ec589F99b94361d8AAB64E5E",
        "bridgeContract": "https://etherscan.io/address/0xf92cD566Ea4864356C5491c177A430C222d7e678",
        "assetContract": "https://etherscan.io/address/0x9Ed8e7C9604790F7Ec589F99b94361d8AAB64E5E",
        "coingeckoId": "unistake"
      }
    },
    {
      "chainId": 101,
      "address": "GBvv3jn9u6pZqPd2GVnQ7BKJzLwQnEWe4ci9k359PN9Z",
      "symbol": "wMKR",
      "name": "MakerDAO (Wormhole)",
      "decimals": 9,
      "logoURI": "https://raw.githubusercontent.com/solana-labs/token-list/main/assets/mainnet/GBvv3jn9u6pZqPd2GVnQ7BKJzLwQnEWe4ci9k359PN9Z/logo.png",
      "tags": [
        "wrapped",
        "wormhole"
      ],
      "extensions": {
        "address": "0x9f8F72aA9304c8B593d555F12eF6589cC3A579A2",
        "bridgeContract": "https://etherscan.io/address/0xf92cD566Ea4864356C5491c177A430C222d7e678",
        "assetContract": "https://etherscan.io/address/0x9f8F72aA9304c8B593d555F12eF6589cC3A579A2",
        "coingeckoId": "maker"
      }
    },
    {
      "chainId": 101,
      "address": "53ETjuzUNHG8c7rZ2hxQLQfN5R6tEYtdYwNQsa68xFUk",
      "symbol": "wFARM",
      "name": "FARM Reward Token (Wormhole)",
      "decimals": 9,
      "logoURI": "https://raw.githubusercontent.com/solana-labs/token-list/main/assets/mainnet/53ETjuzUNHG8c7rZ2hxQLQfN5R6tEYtdYwNQsa68xFUk/logo.png",
      "tags": [
        "wrapped",
        "wormhole"
      ],
      "extensions": {
        "address": "0xa0246c9032bC3A600820415aE600c6388619A14D",
        "bridgeContract": "https://etherscan.io/address/0xf92cD566Ea4864356C5491c177A430C222d7e678",
        "assetContract": "https://etherscan.io/address/0xa0246c9032bC3A600820415aE600c6388619A14D",
        "coingeckoId": "harvest-finance"
      }
    },
    {
      "chainId": 101,
      "address": "FVsXUnbhifqJ4LiXQEbpUtXVdB8T5ADLKqSs5t1oc54F",
      "symbol": "wUSDC",
      "name": "USD Coin (Wormhole)",
      "decimals": 6,
      "logoURI": "https://raw.githubusercontent.com/solana-labs/token-list/main/assets/mainnet/FVsXUnbhifqJ4LiXQEbpUtXVdB8T5ADLKqSs5t1oc54F/logo.png",
      "tags": [
        "wrapped",
        "wormhole"
      ],
      "extensions": {
        "address": "0xA0b86991c6218b36c1d19D4a2e9Eb0cE3606eB48",
        "bridgeContract": "https://etherscan.io/address/0xf92cD566Ea4864356C5491c177A430C222d7e678",
        "assetContract": "https://etherscan.io/address/0xA0b86991c6218b36c1d19D4a2e9Eb0cE3606eB48",
        "coingeckoId": "usd-coin"
      }
    },
    {
      "chainId": 101,
      "address": "EjBpnWzWZeW1PKzfCszLdHgENZLZDoTNaEmz8BddpWJx",
      "symbol": "wANT",
      "name": "Aragon Network Token (Wormhole)",
      "decimals": 9,
      "logoURI": "https://raw.githubusercontent.com/solana-labs/token-list/main/assets/mainnet/EjBpnWzWZeW1PKzfCszLdHgENZLZDoTNaEmz8BddpWJx/logo.png",
      "tags": [
        "wrapped",
        "wormhole"
      ],
      "extensions": {
        "address": "0xa117000000f279D81A1D3cc75430fAA017FA5A2e",
        "bridgeContract": "https://etherscan.io/address/0xf92cD566Ea4864356C5491c177A430C222d7e678",
        "assetContract": "https://etherscan.io/address/0xa117000000f279D81A1D3cc75430fAA017FA5A2e",
        "coingeckoId": "aragon"
      }
    },
    {
      "chainId": 101,
      "address": "Rs4LHZ4WogZCAkCzfsKJib5LLnYL6xcVAfTcLQiSjg2",
      "symbol": "wNPXS",
      "name": "Pundi X Token (Wormhole)",
      "decimals": 9,
      "logoURI": "https://raw.githubusercontent.com/solana-labs/token-list/main/assets/mainnet/Rs4LHZ4WogZCAkCzfsKJib5LLnYL6xcVAfTcLQiSjg2/logo.png",
      "tags": [
        "wrapped",
        "wormhole"
      ],
      "extensions": {
        "address": "0xA15C7Ebe1f07CaF6bFF097D8a589fb8AC49Ae5B3",
        "bridgeContract": "https://etherscan.io/address/0xf92cD566Ea4864356C5491c177A430C222d7e678",
        "assetContract": "https://etherscan.io/address/0xA15C7Ebe1f07CaF6bFF097D8a589fb8AC49Ae5B3",
        "coingeckoId": "pundi-x"
      }
    },
    {
      "chainId": 101,
      "address": "65ribugkb42AANKYrEeuruhhfXffyE4jY22FUxFbpW7C",
      "symbol": "wRFOX",
      "name": "RFOX (Wormhole)",
      "decimals": 9,
      "logoURI": "https://raw.githubusercontent.com/solana-labs/token-list/main/assets/mainnet/65ribugkb42AANKYrEeuruhhfXffyE4jY22FUxFbpW7C/logo.png",
      "tags": [
        "wrapped",
        "wormhole"
      ],
      "extensions": {
        "address": "0xa1d6Df714F91DeBF4e0802A542E13067f31b8262",
        "bridgeContract": "https://etherscan.io/address/0xf92cD566Ea4864356C5491c177A430C222d7e678",
        "assetContract": "https://etherscan.io/address/0xa1d6Df714F91DeBF4e0802A542E13067f31b8262",
        "coingeckoId": "redfox-labs-2"
      }
    },
    {
      "chainId": 101,
      "address": "T2mo6dnFiutu26KMuCMSjCLBB4ofWvQ3qBJGEMc3JSe",
      "symbol": "wMTA",
      "name": "Meta (Wormhole)",
      "decimals": 9,
      "logoURI": "https://raw.githubusercontent.com/solana-labs/token-list/main/assets/mainnet/T2mo6dnFiutu26KMuCMSjCLBB4ofWvQ3qBJGEMc3JSe/logo.png",
      "tags": [
        "wrapped",
        "wormhole"
      ],
      "extensions": {
        "address": "0xa3BeD4E1c75D00fa6f4E5E6922DB7261B5E9AcD2",
        "bridgeContract": "https://etherscan.io/address/0xf92cD566Ea4864356C5491c177A430C222d7e678",
        "assetContract": "https://etherscan.io/address/0xa3BeD4E1c75D00fa6f4E5E6922DB7261B5E9AcD2",
        "coingeckoId": "meta"
      }
    },
    {
      "chainId": 101,
      "address": "HC8SaUm9rhvVZE5ZwBWiUhFAnCuG8byd5FxKYdpFm5MR",
      "symbol": "wRBC",
      "name": "Rubic (Wormhole)",
      "decimals": 9,
      "logoURI": "https://raw.githubusercontent.com/solana-labs/token-list/main/assets/mainnet/HC8SaUm9rhvVZE5ZwBWiUhFAnCuG8byd5FxKYdpFm5MR/logo.png",
      "tags": [
        "wrapped",
        "wormhole"
      ],
      "extensions": {
        "address": "0xA4EED63db85311E22dF4473f87CcfC3DaDCFA3E3",
        "bridgeContract": "https://etherscan.io/address/0xf92cD566Ea4864356C5491c177A430C222d7e678",
        "assetContract": "https://etherscan.io/address/0xA4EED63db85311E22dF4473f87CcfC3DaDCFA3E3",
        "coingeckoId": "rubic"
      }
    },
    {
      "chainId": 101,
      "address": "9DdtKWoK8cBfLSLhHXHFZzzhxp4rdwHbFEAis8n5AsfQ",
      "symbol": "wNOIA",
      "name": "NOIA Token (Wormhole)",
      "decimals": 9,
      "logoURI": "https://raw.githubusercontent.com/solana-labs/token-list/main/assets/mainnet/9DdtKWoK8cBfLSLhHXHFZzzhxp4rdwHbFEAis8n5AsfQ/logo.png",
      "tags": [
        "wrapped",
        "wormhole"
      ],
      "extensions": {
        "address": "0xa8c8CfB141A3bB59FEA1E2ea6B79b5ECBCD7b6ca",
        "bridgeContract": "https://etherscan.io/address/0xf92cD566Ea4864356C5491c177A430C222d7e678",
        "assetContract": "https://etherscan.io/address/0xa8c8CfB141A3bB59FEA1E2ea6B79b5ECBCD7b6ca",
        "coingeckoId": "noia-network"
      }
    },
    {
      "chainId": 101,
      "address": "DTQStP2z4DRqbNHRxtwThAujr9aPFPsv4y2kkXTVLVvb",
      "symbol": "wCEL",
      "name": "Celsius (Wormhole)",
      "decimals": 4,
      "logoURI": "https://raw.githubusercontent.com/solana-labs/token-list/main/assets/mainnet/DTQStP2z4DRqbNHRxtwThAujr9aPFPsv4y2kkXTVLVvb/logo.png",
      "tags": [
        "wrapped",
        "wormhole"
      ],
      "extensions": {
        "address": "0xaaAEBE6Fe48E54f431b0C390CfaF0b017d09D42d",
        "bridgeContract": "https://etherscan.io/address/0xf92cD566Ea4864356C5491c177A430C222d7e678",
        "assetContract": "https://etherscan.io/address/0xaaAEBE6Fe48E54f431b0C390CfaF0b017d09D42d",
        "coingeckoId": "celsius-degree-token"
      }
    },
    {
      "chainId": 101,
      "address": "59NPV18vAbTgwC9aeEGikrmX3EbZHMEMkZfvcsHBNFr9",
      "symbol": "wCWS",
      "name": "Crowns (Wormhole)",
      "decimals": 9,
      "logoURI": "https://raw.githubusercontent.com/solana-labs/token-list/main/assets/mainnet/59NPV18vAbTgwC9aeEGikrmX3EbZHMEMkZfvcsHBNFr9/logo.png",
      "tags": [
        "wrapped",
        "wormhole"
      ],
      "extensions": {
        "address": "0xaC0104Cca91D167873B8601d2e71EB3D4D8c33e0",
        "bridgeContract": "https://etherscan.io/address/0xf92cD566Ea4864356C5491c177A430C222d7e678",
        "assetContract": "https://etherscan.io/address/0xaC0104Cca91D167873B8601d2e71EB3D4D8c33e0",
        "coingeckoId": "crowns"
      }
    },
    {
      "chainId": 101,
      "address": "4811JP9i35zgAxSFZjGXQwew6xd1qSBE4xdMFik2J14Z",
      "symbol": "wROOM",
      "name": "OptionRoom Token (Wormhole)",
      "decimals": 9,
      "logoURI": "https://raw.githubusercontent.com/solana-labs/token-list/main/assets/mainnet/4811JP9i35zgAxSFZjGXQwew6xd1qSBE4xdMFik2J14Z/logo.png",
      "tags": [
        "wrapped",
        "wormhole"
      ],
      "extensions": {
        "address": "0xAd4f86a25bbc20FfB751f2FAC312A0B4d8F88c64",
        "bridgeContract": "https://etherscan.io/address/0xf92cD566Ea4864356C5491c177A430C222d7e678",
        "assetContract": "https://etherscan.io/address/0xAd4f86a25bbc20FfB751f2FAC312A0B4d8F88c64",
        "coingeckoId": "option-room"
      }
    },
    {
      "chainId": 101,
      "address": "2VAdvHWMpzMnDYYn64MgqLNpGQ19iCiusCet8JLMtxU5",
      "symbol": "wYOP",
      "name": "YOP (Wormhole)",
      "decimals": 8,
      "logoURI": "https://raw.githubusercontent.com/solana-labs/token-list/main/assets/mainnet/2VAdvHWMpzMnDYYn64MgqLNpGQ19iCiusCet8JLMtxU5/logo.png",
      "tags": [
        "wrapped",
        "wormhole"
      ],
      "extensions": {
        "address": "0xAE1eaAE3F627AAca434127644371b67B18444051",
        "bridgeContract": "https://etherscan.io/address/0xf92cD566Ea4864356C5491c177A430C222d7e678",
        "assetContract": "https://etherscan.io/address/0xAE1eaAE3F627AAca434127644371b67B18444051",
        "coingeckoId": "yield-optimization-platform"
      }
    },
    {
      "chainId": 101,
      "address": "AKiTcEWZarsnUbKkwQVRjJni5eqwiNeBQsJ3nrADacT4",
      "symbol": "wLGCY",
      "name": "LGCY Network (Wormhole)",
      "decimals": 9,
      "logoURI": "https://raw.githubusercontent.com/solana-labs/token-list/main/assets/mainnet/AKiTcEWZarsnUbKkwQVRjJni5eqwiNeBQsJ3nrADacT4/logo.png",
      "tags": [
        "wrapped",
        "wormhole"
      ],
      "extensions": {
        "address": "0xaE697F994Fc5eBC000F8e22EbFfeE04612f98A0d",
        "bridgeContract": "https://etherscan.io/address/0xf92cD566Ea4864356C5491c177A430C222d7e678",
        "assetContract": "https://etherscan.io/address/0xaE697F994Fc5eBC000F8e22EbFfeE04612f98A0d",
        "coingeckoId": "lgcy-network"
      }
    },
    {
      "chainId": 101,
      "address": "4kPHTMfSD1k3SytAMKEVRWH5ip6WD5U52tC5q6TuXUNU",
      "symbol": "wRFuel",
      "name": "Rio Fuel Token (Wormhole)",
      "decimals": 9,
      "logoURI": "https://raw.githubusercontent.com/solana-labs/token-list/main/assets/mainnet/4kPHTMfSD1k3SytAMKEVRWH5ip6WD5U52tC5q6TuXUNU/logo.png",
      "tags": [
        "wrapped",
        "wormhole"
      ],
      "extensions": {
        "address": "0xaf9f549774ecEDbD0966C52f250aCc548D3F36E5",
        "bridgeContract": "https://etherscan.io/address/0xf92cD566Ea4864356C5491c177A430C222d7e678",
        "assetContract": "https://etherscan.io/address/0xaf9f549774ecEDbD0966C52f250aCc548D3F36E5",
        "coingeckoId": "rio-defi"
      }
    },
    {
      "chainId": 101,
      "address": "E1w2uKRsVJeDf1Qqbk7DDKEDe7NCYwh8ySgqCaEZ4BTC",
      "symbol": "wMAHA",
      "name": "MahaDAO (Wormhole)",
      "decimals": 9,
      "logoURI": "https://raw.githubusercontent.com/solana-labs/token-list/main/assets/mainnet/E1w2uKRsVJeDf1Qqbk7DDKEDe7NCYwh8ySgqCaEZ4BTC/logo.png",
      "tags": [
        "wrapped",
        "wormhole"
      ],
      "extensions": {
        "address": "0xB4d930279552397bbA2ee473229f89Ec245bc365",
        "bridgeContract": "https://etherscan.io/address/0xf92cD566Ea4864356C5491c177A430C222d7e678",
        "assetContract": "https://etherscan.io/address/0xB4d930279552397bbA2ee473229f89Ec245bc365",
        "coingeckoId": "mahadao"
      }
    },
    {
      "chainId": 101,
      "address": "4psmnTirimNyPEPEZtkQkdEPJagTXS3a7wsu1XN9MYK3",
      "symbol": "wRPL",
      "name": "Rocket Pool (Wormhole)",
      "decimals": 9,
      "logoURI": "https://raw.githubusercontent.com/solana-labs/token-list/main/assets/mainnet/4psmnTirimNyPEPEZtkQkdEPJagTXS3a7wsu1XN9MYK3/logo.png",
      "tags": [
        "wrapped",
        "wormhole"
      ],
      "extensions": {
        "address": "0xB4EFd85c19999D84251304bDA99E90B92300Bd93",
        "bridgeContract": "https://etherscan.io/address/0xf92cD566Ea4864356C5491c177A430C222d7e678",
        "assetContract": "https://etherscan.io/address/0xB4EFd85c19999D84251304bDA99E90B92300Bd93",
        "coingeckoId": "rocket-pool"
      }
    },
    {
      "chainId": 101,
      "address": "FrhQauNRm7ecom9FRprNcyz58agDe5ujAbAtA9NG6jtU",
      "symbol": "wNEXO",
      "name": "Nexo (Wormhole)",
      "decimals": 9,
      "logoURI": "https://raw.githubusercontent.com/solana-labs/token-list/main/assets/mainnet/FrhQauNRm7ecom9FRprNcyz58agDe5ujAbAtA9NG6jtU/logo.png",
      "tags": [
        "wrapped",
        "wormhole"
      ],
      "extensions": {
        "address": "0xB62132e35a6c13ee1EE0f84dC5d40bad8d815206",
        "bridgeContract": "https://etherscan.io/address/0xf92cD566Ea4864356C5491c177A430C222d7e678",
        "assetContract": "https://etherscan.io/address/0xB62132e35a6c13ee1EE0f84dC5d40bad8d815206",
        "coingeckoId": "nexo"
      }
    },
    {
      "chainId": 101,
      "address": "6G7X1B2f9F7KWcHxS66mn3ax6VPE2UMZud44RX3BzfVo",
      "symbol": "BEHZAT",
      "name": "Behzat Token",
      "decimals": 10,
      "logoURI": "https://raw.githubusercontent.com/solana-labs/token-list/main/assets/mainnet/6G7X1B2f9F7KWcHxS66mn3ax6VPE2UMZud44RX3BzfVo/logo.png",
      "tags": [
        "Token"
      ],
      "extensions": {
        "twitter": "https://twitter.com/BehzatToken"
      }
    },
    {
      "chainId": 101,
      "address": "AoU75vwpnWEVvfarxRALjzRc8vS9UdDhRMkwoDimt9ss",
      "symbol": "wSFI",
      "name": "Spice (Wormhole)",
      "decimals": 9,
      "logoURI": "https://raw.githubusercontent.com/solana-labs/token-list/main/assets/mainnet/AoU75vwpnWEVvfarxRALjzRc8vS9UdDhRMkwoDimt9ss/logo.png",
      "tags": [
        "wrapped",
        "wormhole"
      ],
      "extensions": {
        "address": "0xb753428af26E81097e7fD17f40c88aaA3E04902c",
        "bridgeContract": "https://etherscan.io/address/0xf92cD566Ea4864356C5491c177A430C222d7e678",
        "assetContract": "https://etherscan.io/address/0xb753428af26E81097e7fD17f40c88aaA3E04902c",
        "coingeckoId": "saffron-finance"
      }
    },
    {
      "chainId": 101,
      "address": "CRZuALvCYjPLB65WFLHh9JkmPWK5C81TXpy2aEEaCjr3",
      "symbol": "wSTBZ",
      "name": "Stabilize Token (Wormhole)",
      "decimals": 9,
      "logoURI": "https://raw.githubusercontent.com/solana-labs/token-list/main/assets/mainnet/CRZuALvCYjPLB65WFLHh9JkmPWK5C81TXpy2aEEaCjr3/logo.png",
      "tags": [
        "wrapped",
        "wormhole"
      ],
      "extensions": {
        "address": "0xB987D48Ed8f2C468D52D6405624EADBa5e76d723",
        "bridgeContract": "https://etherscan.io/address/0xf92cD566Ea4864356C5491c177A430C222d7e678",
        "assetContract": "https://etherscan.io/address/0xB987D48Ed8f2C468D52D6405624EADBa5e76d723",
        "coingeckoId": "stabilize"
      }
    },
    {
      "chainId": 101,
      "address": "HPYXGSdAwyK5GwmuivL8gDdUVRChtgXq6SRat44k4Pat",
      "symbol": "wBAL",
      "name": "Balancer (Wormhole)",
      "decimals": 9,
      "logoURI": "https://raw.githubusercontent.com/solana-labs/token-list/main/assets/mainnet/HPYXGSdAwyK5GwmuivL8gDdUVRChtgXq6SRat44k4Pat/logo.png",
      "tags": [
        "wrapped",
        "wormhole"
      ],
      "extensions": {
        "address": "0xba100000625a3754423978a60c9317c58a424e3D",
        "bridgeContract": "https://etherscan.io/address/0xf92cD566Ea4864356C5491c177A430C222d7e678",
        "assetContract": "https://etherscan.io/address/0xba100000625a3754423978a60c9317c58a424e3D",
        "coingeckoId": "balancer"
      }
    },
    {
      "chainId": 101,
      "address": "AV7NgJV2BsgEukzUTrcUMz3LD37xLcLtygFig5WJ3kQN",
      "symbol": "wBAND",
      "name": "BandToken (Wormhole)",
      "decimals": 9,
      "logoURI": "https://raw.githubusercontent.com/solana-labs/token-list/main/assets/mainnet/AV7NgJV2BsgEukzUTrcUMz3LD37xLcLtygFig5WJ3kQN/logo.png",
      "tags": [
        "wrapped",
        "wormhole"
      ],
      "extensions": {
        "address": "0xBA11D00c5f74255f56a5E366F4F77f5A186d7f55",
        "bridgeContract": "https://etherscan.io/address/0xf92cD566Ea4864356C5491c177A430C222d7e678",
        "assetContract": "https://etherscan.io/address/0xBA11D00c5f74255f56a5E366F4F77f5A186d7f55",
        "coingeckoId": "band-protocol"
      }
    },
    {
      "chainId": 101,
      "address": "4obZok5FFUcQXQoV39hhcqk9xSmo4WnP9wnrNCk1g5BC",
      "symbol": "wSWFL",
      "name": "Swapfolio (Wormhole)",
      "decimals": 9,
      "logoURI": "https://raw.githubusercontent.com/solana-labs/token-list/main/assets/mainnet/4obZok5FFUcQXQoV39hhcqk9xSmo4WnP9wnrNCk1g5BC/logo.png",
      "tags": [
        "wrapped",
        "wormhole"
      ],
      "extensions": {
        "address": "0xBa21Ef4c9f433Ede00badEFcC2754B8E74bd538A",
        "bridgeContract": "https://etherscan.io/address/0xf92cD566Ea4864356C5491c177A430C222d7e678",
        "assetContract": "https://etherscan.io/address/0xBa21Ef4c9f433Ede00badEFcC2754B8E74bd538A",
        "coingeckoId": "swapfolio"
      }
    },
    {
      "chainId": 101,
      "address": "HCP8hGKS6fUGfTA1tQxBKzbXuQk7yktzz71pY8LXVJyR",
      "symbol": "wLRC",
      "name": "LoopringCoin V2 (Wormhole)",
      "decimals": 9,
      "logoURI": "https://raw.githubusercontent.com/solana-labs/token-list/main/assets/mainnet/HCP8hGKS6fUGfTA1tQxBKzbXuQk7yktzz71pY8LXVJyR/logo.png",
      "tags": [
        "wrapped",
        "wormhole"
      ],
      "extensions": {
        "address": "0xBBbbCA6A901c926F240b89EacB641d8Aec7AEafD",
        "bridgeContract": "https://etherscan.io/address/0xf92cD566Ea4864356C5491c177A430C222d7e678",
        "assetContract": "https://etherscan.io/address/0xBBbbCA6A901c926F240b89EacB641d8Aec7AEafD",
        "coingeckoId": "loopring"
      }
    },
    {
      "chainId": 101,
      "address": "9sNArcS6veh7DLEo7Y1ZSbBCYtkuPVE6S3HhVrcWR2Zw",
      "symbol": "wPERP",
      "name": "Perpetual (Wormhole)",
      "decimals": 9,
      "logoURI": "https://raw.githubusercontent.com/solana-labs/token-list/main/assets/mainnet/9sNArcS6veh7DLEo7Y1ZSbBCYtkuPVE6S3HhVrcWR2Zw/logo.png",
      "tags": [
        "wrapped",
        "wormhole"
      ],
      "extensions": {
        "address": "0xbC396689893D065F41bc2C6EcbeE5e0085233447",
        "bridgeContract": "https://etherscan.io/address/0xf92cD566Ea4864356C5491c177A430C222d7e678",
        "assetContract": "https://etherscan.io/address/0xbC396689893D065F41bc2C6EcbeE5e0085233447",
        "coingeckoId": "perpetual-protocol"
      }
    },
    {
      "chainId": 101,
      "address": "3XnhArdJydrpbr9Nbj8wNUaozPL9WAo9YDyNWakhTm9X",
      "symbol": "wCOMP",
      "name": "Compound (Wormhole)",
      "decimals": 9,
      "logoURI": "https://raw.githubusercontent.com/solana-labs/token-list/main/assets/mainnet/3XnhArdJydrpbr9Nbj8wNUaozPL9WAo9YDyNWakhTm9X/logo.png",
      "tags": [
        "wrapped",
        "wormhole"
      ],
      "extensions": {
        "address": "0xc00e94Cb662C3520282E6f5717214004A7f26888",
        "bridgeContract": "https://etherscan.io/address/0xf92cD566Ea4864356C5491c177A430C222d7e678",
        "assetContract": "https://etherscan.io/address/0xc00e94Cb662C3520282E6f5717214004A7f26888",
        "coingeckoId": "compound-governance-token"
      }
    },
    {
      "chainId": 101,
      "address": "CPLNm9UMKfiJKiySQathV99yeSgTVjPDZx4ucFrbp2MD",
      "symbol": "wSNX",
      "name": "Synthetix Network Token (Wormhole)",
      "decimals": 9,
      "logoURI": "https://raw.githubusercontent.com/solana-labs/token-list/main/assets/mainnet/CPLNm9UMKfiJKiySQathV99yeSgTVjPDZx4ucFrbp2MD/logo.png",
      "tags": [
        "wrapped",
        "wormhole"
      ],
      "extensions": {
        "address": "0xC011a73ee8576Fb46F5E1c5751cA3B9Fe0af2a6F",
        "bridgeContract": "https://etherscan.io/address/0xf92cD566Ea4864356C5491c177A430C222d7e678",
        "assetContract": "https://etherscan.io/address/0xC011a73ee8576Fb46F5E1c5751cA3B9Fe0af2a6F",
        "coingeckoId": "havven"
      }
    },
    {
      "chainId": 101,
      "address": "D6eVKSfLdioqo2zG8LbQYFU2gf66FrjKA7afCYNo1GHt",
      "symbol": "wDUCK",
      "name": "DLP Duck Token (Wormhole)",
      "decimals": 9,
      "logoURI": "https://raw.githubusercontent.com/solana-labs/token-list/main/assets/mainnet/D6eVKSfLdioqo2zG8LbQYFU2gf66FrjKA7afCYNo1GHt/logo.png",
      "tags": [
        "wrapped",
        "wormhole"
      ],
      "extensions": {
        "address": "0xC0bA369c8Db6eB3924965e5c4FD0b4C1B91e305F",
        "bridgeContract": "https://etherscan.io/address/0xf92cD566Ea4864356C5491c177A430C222d7e678",
        "assetContract": "https://etherscan.io/address/0xC0bA369c8Db6eB3924965e5c4FD0b4C1B91e305F",
        "coingeckoId": "dlp-duck-token"
      }
    },
    {
      "chainId": 101,
      "address": "9PwPi3DAf9Dy4Y6qJmUzF6fX9CjNwScBidsYqJmcApF8",
      "symbol": "wCHAIN",
      "name": "Chain Games (Wormhole)",
      "decimals": 9,
      "logoURI": "https://raw.githubusercontent.com/solana-labs/token-list/main/assets/mainnet/9PwPi3DAf9Dy4Y6qJmUzF6fX9CjNwScBidsYqJmcApF8/logo.png",
      "tags": [
        "wrapped",
        "wormhole"
      ],
      "extensions": {
        "address": "0xC4C2614E694cF534D407Ee49F8E44D125E4681c4",
        "bridgeContract": "https://etherscan.io/address/0xf92cD566Ea4864356C5491c177A430C222d7e678",
        "assetContract": "https://etherscan.io/address/0xC4C2614E694cF534D407Ee49F8E44D125E4681c4",
        "coingeckoId": "chain-games"
      }
    },
    {
      "chainId": 101,
      "address": "BmxZ1pghpcoyT7aykj7D1o4AxWirTqvD7zD2tNngjirT",
      "symbol": "wGRT",
      "name": "Graph Token (Wormhole)",
      "decimals": 9,
      "logoURI": "https://raw.githubusercontent.com/solana-labs/token-list/main/assets/mainnet/BmxZ1pghpcoyT7aykj7D1o4AxWirTqvD7zD2tNngjirT/logo.png",
      "tags": [
        "wrapped",
        "wormhole"
      ],
      "extensions": {
        "address": "0xc944E90C64B2c07662A292be6244BDf05Cda44a7",
        "bridgeContract": "https://etherscan.io/address/0xf92cD566Ea4864356C5491c177A430C222d7e678",
        "assetContract": "https://etherscan.io/address/0xc944E90C64B2c07662A292be6244BDf05Cda44a7",
        "coingeckoId": "the-graph"
      }
    },
    {
      "chainId": 101,
      "address": "FMr15arp651N6fR2WEL36pCMBnFecHcN6wDxne2Vf3SK",
      "symbol": "wROOT",
      "name": "RootKit (Wormhole)",
      "decimals": 9,
      "logoURI": "https://raw.githubusercontent.com/solana-labs/token-list/main/assets/mainnet/FMr15arp651N6fR2WEL36pCMBnFecHcN6wDxne2Vf3SK/logo.png",
      "tags": [
        "wrapped",
        "wormhole"
      ],
      "extensions": {
        "address": "0xCb5f72d37685C3D5aD0bB5F982443BC8FcdF570E",
        "bridgeContract": "https://etherscan.io/address/0xf92cD566Ea4864356C5491c177A430C222d7e678",
        "assetContract": "https://etherscan.io/address/0xCb5f72d37685C3D5aD0bB5F982443BC8FcdF570E",
        "coingeckoId": "rootkit"
      }
    },
    {
      "chainId": 101,
      "address": "E9X7rKAGfSh1gsHC6qh5MVLkDzRcT64KQbjzvHnc5zEq",
      "symbol": "wSWAP",
      "name": "TrustSwap Token (Wormhole)",
      "decimals": 9,
      "logoURI": "https://raw.githubusercontent.com/solana-labs/token-list/main/assets/mainnet/E9X7rKAGfSh1gsHC6qh5MVLkDzRcT64KQbjzvHnc5zEq/logo.png",
      "tags": [
        "wrapped",
        "wormhole"
      ],
      "extensions": {
        "address": "0xCC4304A31d09258b0029eA7FE63d032f52e44EFe",
        "bridgeContract": "https://etherscan.io/address/0xf92cD566Ea4864356C5491c177A430C222d7e678",
        "assetContract": "https://etherscan.io/address/0xCC4304A31d09258b0029eA7FE63d032f52e44EFe",
        "coingeckoId": "trustswap"
      }
    },
    {
      "chainId": 101,
      "address": "5NEENV1mNvu7MfNNtKuGSDC8zoNStq1tuLkDXFtv6rZd",
      "symbol": "wTVK",
      "name": "Terra Virtua Kolect (Wormhole)",
      "decimals": 9,
      "logoURI": "https://raw.githubusercontent.com/solana-labs/token-list/main/assets/mainnet/5NEENV1mNvu7MfNNtKuGSDC8zoNStq1tuLkDXFtv6rZd/logo.png",
      "tags": [
        "wrapped",
        "wormhole"
      ],
      "extensions": {
        "address": "0xd084B83C305daFD76AE3E1b4E1F1fe2eCcCb3988",
        "bridgeContract": "https://etherscan.io/address/0xf92cD566Ea4864356C5491c177A430C222d7e678",
        "assetContract": "https://etherscan.io/address/0xd084B83C305daFD76AE3E1b4E1F1fe2eCcCb3988",
        "coingeckoId": "terra-virtua-kolect"
      }
    },
    {
      "chainId": 101,
      "address": "5ZXLGj7onpitgtREJNYb51DwDPddvqV1YLC8jn2sgz48",
      "symbol": "wOMG",
      "name": "OMG Network (Wormhole)",
      "decimals": 9,
      "logoURI": "https://raw.githubusercontent.com/solana-labs/token-list/main/assets/mainnet/5ZXLGj7onpitgtREJNYb51DwDPddvqV1YLC8jn2sgz48/logo.png",
      "tags": [
        "wrapped",
        "wormhole"
      ],
      "extensions": {
        "address": "0xd26114cd6EE289AccF82350c8d8487fedB8A0C07",
        "bridgeContract": "https://etherscan.io/address/0xf92cD566Ea4864356C5491c177A430C222d7e678",
        "assetContract": "https://etherscan.io/address/0xd26114cd6EE289AccF82350c8d8487fedB8A0C07",
        "coingeckoId": "omisego"
      }
    },
    {
      "chainId": 101,
      "address": "2Xf2yAXJfg82sWwdLUo2x9mZXy6JCdszdMZkcF1Hf4KV",
      "symbol": "wLUNA",
      "name": "Wrapped LUNA Token (Wormhole)",
      "decimals": 9,
      "logoURI": "https://raw.githubusercontent.com/solana-labs/token-list/main/assets/mainnet/2Xf2yAXJfg82sWwdLUo2x9mZXy6JCdszdMZkcF1Hf4KV/logo.png",
      "tags": [
        "wrapped",
        "wormhole"
      ],
      "extensions": {
        "address": "0xd2877702675e6cEb975b4A1dFf9fb7BAF4C91ea9",
        "bridgeContract": "https://etherscan.io/address/0xf92cD566Ea4864356C5491c177A430C222d7e678",
        "assetContract": "https://etherscan.io/address/0xd2877702675e6cEb975b4A1dFf9fb7BAF4C91ea9",
        "coingeckoId": "wrapped-terra"
      }
    },
    {
      "chainId": 101,
      "address": "5Ro6JxJ4NjSTEppdX2iXUYgWkAEF1dcs9gqMX99E2vkL",
      "symbol": "wBONDLY",
      "name": "Bondly Token (Wormhole)",
      "decimals": 9,
      "logoURI": "https://raw.githubusercontent.com/solana-labs/token-list/main/assets/mainnet/5Ro6JxJ4NjSTEppdX2iXUYgWkAEF1dcs9gqMX99E2vkL/logo.png",
      "tags": [
        "wrapped",
        "wormhole"
      ],
      "extensions": {
        "address": "0xD2dDa223b2617cB616c1580db421e4cFAe6a8a85",
        "bridgeContract": "https://etherscan.io/address/0xf92cD566Ea4864356C5491c177A430C222d7e678",
        "assetContract": "https://etherscan.io/address/0xD2dDa223b2617cB616c1580db421e4cFAe6a8a85",
        "coingeckoId": "bondly"
      }
    },
    {
      "chainId": 101,
      "address": "5jFzUEqWLnvGvKWb1Pji9nWVYy5vLG2saoXCyVNWEdEi",
      "symbol": "wDETS",
      "name": "Dextrust (Wormhole)",
      "decimals": 9,
      "logoURI": "https://raw.githubusercontent.com/solana-labs/token-list/main/assets/mainnet/5jFzUEqWLnvGvKWb1Pji9nWVYy5vLG2saoXCyVNWEdEi/logo.png",
      "tags": [
        "wrapped",
        "wormhole"
      ],
      "extensions": {
        "address": "0xd379700999F4805Ce80aa32DB46A94dF64561108",
        "bridgeContract": "https://etherscan.io/address/0xf92cD566Ea4864356C5491c177A430C222d7e678",
        "assetContract": "https://etherscan.io/address/0xd379700999F4805Ce80aa32DB46A94dF64561108",
        "coingeckoId": "dextrust"
      }
    },
    {
      "chainId": 101,
      "address": "BV5tm1uCRWQCQKNgQVFnkseqAjxpmbJkRCXvzFWBdgMp",
      "symbol": "wAMPL",
      "name": "Ampleforth (Wormhole)",
      "decimals": 9,
      "logoURI": "https://raw.githubusercontent.com/solana-labs/token-list/main/assets/mainnet/BV5tm1uCRWQCQKNgQVFnkseqAjxpmbJkRCXvzFWBdgMp/logo.png",
      "tags": [
        "wrapped",
        "wormhole"
      ],
      "extensions": {
        "address": "0xD46bA6D942050d489DBd938a2C909A5d5039A161",
        "bridgeContract": "https://etherscan.io/address/0xf92cD566Ea4864356C5491c177A430C222d7e678",
        "assetContract": "https://etherscan.io/address/0xD46bA6D942050d489DBd938a2C909A5d5039A161",
        "coingeckoId": "ampleforth"
      }
    },
    {
      "chainId": 101,
      "address": "2PSvGigDY4MVUmv51bBiARBMcHBtXcUBnx5V9BwWbbi2",
      "symbol": "wPOLK",
      "name": "Polkamarkets (Wormhole)",
      "decimals": 9,
      "logoURI": "https://raw.githubusercontent.com/solana-labs/token-list/main/assets/mainnet/2PSvGigDY4MVUmv51bBiARBMcHBtXcUBnx5V9BwWbbi2/logo.png",
      "tags": [
        "wrapped",
        "wormhole"
      ],
      "extensions": {
        "address": "0xD478161C952357F05f0292B56012Cd8457F1cfbF",
        "bridgeContract": "https://etherscan.io/address/0xf92cD566Ea4864356C5491c177A430C222d7e678",
        "assetContract": "https://etherscan.io/address/0xD478161C952357F05f0292B56012Cd8457F1cfbF",
        "coingeckoId": "polkamarkets"
      }
    },
    {
      "chainId": 101,
      "address": "ApmXkxXCASdxRf3Ln6Ni7oAZ7E6CX1CcJAD8A5qBdhSm",
      "symbol": "wCRV",
      "name": "Curve DAO Token (Wormhole)",
      "decimals": 9,
      "logoURI": "https://raw.githubusercontent.com/solana-labs/token-list/main/assets/mainnet/ApmXkxXCASdxRf3Ln6Ni7oAZ7E6CX1CcJAD8A5qBdhSm/logo.png",
      "tags": [
        "wrapped",
        "wormhole"
      ],
      "extensions": {
        "address": "0xD533a949740bb3306d119CC777fa900bA034cd52",
        "bridgeContract": "https://etherscan.io/address/0xf92cD566Ea4864356C5491c177A430C222d7e678",
        "assetContract": "https://etherscan.io/address/0xD533a949740bb3306d119CC777fa900bA034cd52",
        "coingeckoId": "curve-dao-token"
      }
    },
    {
      "chainId": 101,
      "address": "DWECGzR56MruYJyo5g5QpoxZbFoydt3oWUkkDsVhxXzs",
      "symbol": "wMEME",
      "name": "MEME (Wormhole)",
      "decimals": 8,
      "logoURI": "https://raw.githubusercontent.com/solana-labs/token-list/main/assets/mainnet/DWECGzR56MruYJyo5g5QpoxZbFoydt3oWUkkDsVhxXzs/logo.png",
      "tags": [
        "wrapped",
        "wormhole"
      ],
      "extensions": {
        "address": "0xD5525D397898e5502075Ea5E830d8914f6F0affe",
        "bridgeContract": "https://etherscan.io/address/0xf92cD566Ea4864356C5491c177A430C222d7e678",
        "assetContract": "https://etherscan.io/address/0xD5525D397898e5502075Ea5E830d8914f6F0affe",
        "coingeckoId": "degenerator"
      }
    },
    {
      "chainId": 101,
      "address": "3Y2wTtM4kCX8uUSLrKJ8wpajCu1C9LaWWAd7b7Nb2BDw",
      "symbol": "wEXNT",
      "name": "ExNetwork Community Token (Wormhole)",
      "decimals": 9,
      "logoURI": "https://raw.githubusercontent.com/solana-labs/token-list/main/assets/mainnet/3Y2wTtM4kCX8uUSLrKJ8wpajCu1C9LaWWAd7b7Nb2BDw/logo.png",
      "tags": [
        "wrapped",
        "wormhole"
      ],
      "extensions": {
        "address": "0xD6c67B93a7b248dF608a653d82a100556144c5DA",
        "bridgeContract": "https://etherscan.io/address/0xf92cD566Ea4864356C5491c177A430C222d7e678",
        "assetContract": "https://etherscan.io/address/0xD6c67B93a7b248dF608a653d82a100556144c5DA",
        "coingeckoId": "exnetwork-token"
      }
    },
    {
      "chainId": 101,
      "address": "9w97GdWUYYaamGwdKMKZgGzPduZJkiFizq4rz5CPXRv2",
      "symbol": "wUSDT",
      "name": "Tether USD (Wormhole)",
      "decimals": 6,
      "logoURI": "https://raw.githubusercontent.com/solana-labs/token-list/main/assets/mainnet/9w97GdWUYYaamGwdKMKZgGzPduZJkiFizq4rz5CPXRv2/logo.png",
      "tags": [
        "wrapped",
        "wormhole"
      ],
      "extensions": {
        "address": "0xdAC17F958D2ee523a2206206994597C13D831ec7",
        "bridgeContract": "https://etherscan.io/address/0xf92cD566Ea4864356C5491c177A430C222d7e678",
        "assetContract": "https://etherscan.io/address/0xdAC17F958D2ee523a2206206994597C13D831ec7",
        "coingeckoId": "tether"
      }
    },
    {
      "chainId": 101,
      "address": "CqWSJtkMMY16q9QLnQxktM1byzVHGRr8b6LCPuZnEeiL",
      "symbol": "wYLD",
      "name": "Yield (Wormhole)",
      "decimals": 9,
      "logoURI": "https://raw.githubusercontent.com/solana-labs/token-list/main/assets/mainnet/CqWSJtkMMY16q9QLnQxktM1byzVHGRr8b6LCPuZnEeiL/logo.png",
      "tags": [
        "wrapped",
        "wormhole"
      ],
      "extensions": {
        "address": "0xDcB01cc464238396E213a6fDd933E36796eAfF9f",
        "bridgeContract": "https://etherscan.io/address/0xf92cD566Ea4864356C5491c177A430C222d7e678",
        "assetContract": "https://etherscan.io/address/0xDcB01cc464238396E213a6fDd933E36796eAfF9f",
        "coingeckoId": "yield"
      }
    },
    {
      "chainId": 101,
      "address": "26ZzQVGZruwcZPs2sqb8n9ojKt2cviUjHcMjstFtK6ow",
      "symbol": "wKNC",
      "name": "Kyber Network Crystal (Wormhole)",
      "decimals": 9,
      "logoURI": "https://raw.githubusercontent.com/solana-labs/token-list/main/assets/mainnet/26ZzQVGZruwcZPs2sqb8n9ojKt2cviUjHcMjstFtK6ow/logo.png",
      "tags": [
        "wrapped",
        "wormhole"
      ],
      "extensions": {
        "address": "0xdd974D5C2e2928deA5F71b9825b8b646686BD200",
        "bridgeContract": "https://etherscan.io/address/0xf92cD566Ea4864356C5491c177A430C222d7e678",
        "assetContract": "https://etherscan.io/address/0xdd974D5C2e2928deA5F71b9825b8b646686BD200",
        "coingeckoId": "kyber-network"
      }
    },
    {
      "chainId": 101,
      "address": "HHoHTtntq2kiBPENyVM1DTP7pNrkBXX2Jye29PSyz3qf",
      "symbol": "wCOTI",
      "name": "COTI Token (Wormhole)",
      "decimals": 9,
      "logoURI": "https://raw.githubusercontent.com/solana-labs/token-list/main/assets/mainnet/HHoHTtntq2kiBPENyVM1DTP7pNrkBXX2Jye29PSyz3qf/logo.png",
      "tags": [
        "wrapped",
        "wormhole"
      ],
      "extensions": {
        "address": "0xDDB3422497E61e13543BeA06989C0789117555c5",
        "bridgeContract": "https://etherscan.io/address/0xf92cD566Ea4864356C5491c177A430C222d7e678",
        "assetContract": "https://etherscan.io/address/0xDDB3422497E61e13543BeA06989C0789117555c5",
        "coingeckoId": "coti"
      }
    },
    {
      "chainId": 101,
      "address": "4sEpUsJ6uJZYi6A2da8EGjKPacRSqYJaPJffPnTqoWVv",
      "symbol": "wINJ",
      "name": "Injective Token (Wormhole)",
      "decimals": 9,
      "logoURI": "https://raw.githubusercontent.com/solana-labs/token-list/main/assets/mainnet/4sEpUsJ6uJZYi6A2da8EGjKPacRSqYJaPJffPnTqoWVv/logo.png",
      "tags": [
        "wrapped",
        "wormhole"
      ],
      "extensions": {
        "address": "0xe28b3B32B6c345A34Ff64674606124Dd5Aceca30",
        "bridgeContract": "https://etherscan.io/address/0xf92cD566Ea4864356C5491c177A430C222d7e678",
        "assetContract": "https://etherscan.io/address/0xe28b3B32B6c345A34Ff64674606124Dd5Aceca30",
        "coingeckoId": "injective-protocol"
      }
    },
    {
      "chainId": 101,
      "address": "G2jrxYSoCSzmohxERa2JzSJMuRM4kiNvRA3DnCv7Lzcz",
      "symbol": "wZRX",
      "name": "0x Protocol Token (Wormhole)",
      "decimals": 9,
      "logoURI": "https://raw.githubusercontent.com/solana-labs/token-list/main/assets/mainnet/G2jrxYSoCSzmohxERa2JzSJMuRM4kiNvRA3DnCv7Lzcz/logo.png",
      "tags": [
        "wrapped",
        "wormhole"
      ],
      "extensions": {
        "address": "0xE41d2489571d322189246DaFA5ebDe1F4699F498",
        "bridgeContract": "https://etherscan.io/address/0xf92cD566Ea4864356C5491c177A430C222d7e678",
        "assetContract": "https://etherscan.io/address/0xE41d2489571d322189246DaFA5ebDe1F4699F498",
        "coingeckoId": "0x"
      }
    },
    {
      "chainId": 101,
      "address": "3bkBFHyof411hGBdcsiM1KSDdErw63Xoj3eLB8yNknB4",
      "symbol": "wSUPER",
      "name": "SuperFarm (Wormhole)",
      "decimals": 9,
      "logoURI": "https://raw.githubusercontent.com/solana-labs/token-list/main/assets/mainnet/3bkBFHyof411hGBdcsiM1KSDdErw63Xoj3eLB8yNknB4/logo.png",
      "tags": [
        "wrapped",
        "wormhole"
      ],
      "extensions": {
        "address": "0xe53EC727dbDEB9E2d5456c3be40cFF031AB40A55",
        "bridgeContract": "https://etherscan.io/address/0xf92cD566Ea4864356C5491c177A430C222d7e678",
        "assetContract": "https://etherscan.io/address/0xe53EC727dbDEB9E2d5456c3be40cFF031AB40A55",
        "coingeckoId": "superfarm"
      }
    },
    {
      "chainId": 101,
      "address": "7kkkoa1MB93ELm3vjvyC8GJ65G7eEgLhfaHU58riJUCx",
      "symbol": "waEth",
      "name": "aEthereum (Wormhole)",
      "decimals": 9,
      "logoURI": "https://raw.githubusercontent.com/solana-labs/token-list/main/assets/mainnet/7kkkoa1MB93ELm3vjvyC8GJ65G7eEgLhfaHU58riJUCx/logo.png",
      "tags": [
        "wrapped",
        "wormhole"
      ],
      "extensions": {
        "address": "0xE95A203B1a91a908F9B9CE46459d101078c2c3cb",
        "bridgeContract": "https://etherscan.io/address/0xf92cD566Ea4864356C5491c177A430C222d7e678",
        "assetContract": "https://etherscan.io/address/0xE95A203B1a91a908F9B9CE46459d101078c2c3cb",
        "coingeckoId": "ankreth"
      }
    },
    {
      "chainId": 101,
      "address": "F48zUwoQMzgCTf5wihwz8GPN23gdcoVMiT227APqA6hC",
      "symbol": "wSURF",
      "name": "SURF.Finance (Wormhole)",
      "decimals": 9,
      "logoURI": "https://raw.githubusercontent.com/solana-labs/token-list/main/assets/mainnet/F48zUwoQMzgCTf5wihwz8GPN23gdcoVMiT227APqA6hC/logo.png",
      "tags": [
        "wrapped",
        "wormhole"
      ],
      "extensions": {
        "address": "0xEa319e87Cf06203DAe107Dd8E5672175e3Ee976c",
        "bridgeContract": "https://etherscan.io/address/0xf92cD566Ea4864356C5491c177A430C222d7e678",
        "assetContract": "https://etherscan.io/address/0xEa319e87Cf06203DAe107Dd8E5672175e3Ee976c",
        "coingeckoId": "surf-finance"
      }
    },
    {
      "chainId": 101,
      "address": "EK6iyvvqvQtsWYcySrZVHkXjCLX494r9PhnDWJaX1CPu",
      "symbol": "wrenBTC",
      "name": "renBTC (Wormhole)",
      "decimals": 8,
      "logoURI": "https://raw.githubusercontent.com/solana-labs/token-list/main/assets/mainnet/EK6iyvvqvQtsWYcySrZVHkXjCLX494r9PhnDWJaX1CPu/logo.png",
      "tags": [
        "wrapped",
        "wormhole"
      ],
      "extensions": {
        "address": "0xEB4C2781e4ebA804CE9a9803C67d0893436bB27D",
        "bridgeContract": "https://etherscan.io/address/0xf92cD566Ea4864356C5491c177A430C222d7e678",
        "assetContract": "https://etherscan.io/address/0xEB4C2781e4ebA804CE9a9803C67d0893436bB27D",
        "coingeckoId": "renbtc"
      }
    },
    {
      "chainId": 101,
      "address": "B2m4B527oLo5WFWLgy2MitP66azhEW2puaazUAuvNgqZ",
      "symbol": "wDMG",
      "name": "DMM: Governance (Wormhole)",
      "decimals": 9,
      "logoURI": "https://raw.githubusercontent.com/solana-labs/token-list/main/assets/mainnet/B2m4B527oLo5WFWLgy2MitP66azhEW2puaazUAuvNgqZ/logo.png",
      "tags": [
        "wrapped",
        "wormhole"
      ],
      "extensions": {
        "address": "0xEd91879919B71bB6905f23af0A68d231EcF87b14",
        "bridgeContract": "https://etherscan.io/address/0xf92cD566Ea4864356C5491c177A430C222d7e678",
        "assetContract": "https://etherscan.io/address/0xEd91879919B71bB6905f23af0A68d231EcF87b14",
        "coingeckoId": "dmm-governance"
      }
    },
    {
      "chainId": 101,
      "address": "H3iuZNRwaqPsnGUGU5YkDwTU3hQMkzC32hxDko8EtzZw",
      "symbol": "wHEZ",
      "name": "Hermez Network Token (Wormhole)",
      "decimals": 9,
      "logoURI": "https://raw.githubusercontent.com/solana-labs/token-list/main/assets/mainnet/H3iuZNRwaqPsnGUGU5YkDwTU3hQMkzC32hxDko8EtzZw/logo.png",
      "tags": [
        "wrapped",
        "wormhole"
      ],
      "extensions": {
        "address": "0xEEF9f339514298C6A857EfCfC1A762aF84438dEE",
        "bridgeContract": "https://etherscan.io/address/0xf92cD566Ea4864356C5491c177A430C222d7e678",
        "assetContract": "https://etherscan.io/address/0xEEF9f339514298C6A857EfCfC1A762aF84438dEE",
        "coingeckoId": "hermez-network-token"
      }
    },
    {
      "chainId": 101,
      "address": "DL7873Hud4eMdGScQFD7vrbC6fzWAMQ2LMuoZSn4zUry",
      "symbol": "wRLY",
      "name": "Rally (Wormhole)",
      "decimals": 9,
      "logoURI": "https://raw.githubusercontent.com/solana-labs/token-list/main/assets/mainnet/DL7873Hud4eMdGScQFD7vrbC6fzWAMQ2LMuoZSn4zUry/logo.png",
      "tags": [
        "wrapped",
        "wormhole"
      ],
      "extensions": {
        "address": "0xf1f955016EcbCd7321c7266BccFB96c68ea5E49b",
        "bridgeContract": "https://etherscan.io/address/0xf92cD566Ea4864356C5491c177A430C222d7e678",
        "assetContract": "https://etherscan.io/address/0xf1f955016EcbCd7321c7266BccFB96c68ea5E49b",
        "coingeckoId": "rally-2"
      }
    },
    {
      "chainId": 101,
      "address": "3N89w9KPUVYUK5MMGNY8yMXhrr89QQ1RQPJxVnQHgMdd",
      "symbol": "wYf-DAI",
      "name": "YfDAI.finance (Wormhole)",
      "decimals": 9,
      "logoURI": "https://raw.githubusercontent.com/solana-labs/token-list/main/assets/mainnet/3N89w9KPUVYUK5MMGNY8yMXhrr89QQ1RQPJxVnQHgMdd/logo.png",
      "tags": [
        "wrapped",
        "wormhole"
      ],
      "extensions": {
        "address": "0xf4CD3d3Fda8d7Fd6C5a500203e38640A70Bf9577",
        "bridgeContract": "https://etherscan.io/address/0xf92cD566Ea4864356C5491c177A430C222d7e678",
        "assetContract": "https://etherscan.io/address/0xf4CD3d3Fda8d7Fd6C5a500203e38640A70Bf9577",
        "coingeckoId": "yfdai-finance"
      }
    },
    {
      "chainId": 101,
      "address": "8ArKbnnDiq8eRR8hZ1eULMjd2iMAD8AqwyVJRAX7mHQo",
      "symbol": "wFCL",
      "name": "Fractal Protocol Token (Wormhole)",
      "decimals": 9,
      "logoURI": "https://raw.githubusercontent.com/solana-labs/token-list/main/assets/mainnet/8ArKbnnDiq8eRR8hZ1eULMjd2iMAD8AqwyVJRAX7mHQo/logo.png",
      "tags": [
        "wrapped",
        "wormhole"
      ],
      "extensions": {
        "address": "0xF4d861575ecC9493420A3f5a14F85B13f0b50EB3",
        "bridgeContract": "https://etherscan.io/address/0xf92cD566Ea4864356C5491c177A430C222d7e678",
        "assetContract": "https://etherscan.io/address/0xF4d861575ecC9493420A3f5a14F85B13f0b50EB3",
        "coingeckoId": "fractal"
      }
    },
    {
      "chainId": 101,
      "address": "ZWGxcTgJCNGQqZn6vFdknwj4AFFsYRZ4SDJuhRn3J1T",
      "symbol": "wAXS",
      "name": "Axie Infinity (Wormhole)",
      "decimals": 9,
      "logoURI": "https://raw.githubusercontent.com/solana-labs/token-list/main/assets/mainnet/ZWGxcTgJCNGQqZn6vFdknwj4AFFsYRZ4SDJuhRn3J1T/logo.png",
      "tags": [
        "wrapped",
        "wormhole"
      ],
      "extensions": {
        "address": "0xF5D669627376EBd411E34b98F19C868c8ABA5ADA",
        "bridgeContract": "https://etherscan.io/address/0xf92cD566Ea4864356C5491c177A430C222d7e678",
        "assetContract": "https://etherscan.io/address/0xF5D669627376EBd411E34b98F19C868c8ABA5ADA",
        "coingeckoId": "axie-infinity"
      }
    },
    {
      "chainId": 101,
      "address": "PEjUEMHFRtfajio8YHKZdUruW1vTzGmz6F7NngjYuou",
      "symbol": "wENJ",
      "name": "Enjin Coin (Wormhole)",
      "decimals": 9,
      "logoURI": "https://raw.githubusercontent.com/solana-labs/token-list/main/assets/mainnet/PEjUEMHFRtfajio8YHKZdUruW1vTzGmz6F7NngjYuou/logo.png",
      "tags": [
        "wrapped",
        "wormhole"
      ],
      "extensions": {
        "address": "0xF629cBd94d3791C9250152BD8dfBDF380E2a3B9c",
        "bridgeContract": "https://etherscan.io/address/0xf92cD566Ea4864356C5491c177A430C222d7e678",
        "assetContract": "https://etherscan.io/address/0xF629cBd94d3791C9250152BD8dfBDF380E2a3B9c",
        "coingeckoId": "enjincoin"
      }
    },
    {
      "chainId": 101,
      "address": "2cW5deMKeR97C7csq1aMMWUa5RNWkpQFz8tumxk4ZV8w",
      "symbol": "wYLD",
      "name": "Yield (Wormhole)",
      "decimals": 9,
      "logoURI": "https://raw.githubusercontent.com/solana-labs/token-list/main/assets/mainnet/2cW5deMKeR97C7csq1aMMWUa5RNWkpQFz8tumxk4ZV8w/logo.png",
      "tags": [
        "wrapped",
        "wormhole"
      ],
      "extensions": {
        "address": "0xF94b5C5651c888d928439aB6514B93944eEE6F48",
        "bridgeContract": "https://etherscan.io/address/0xf92cD566Ea4864356C5491c177A430C222d7e678",
        "assetContract": "https://etherscan.io/address/0xF94b5C5651c888d928439aB6514B93944eEE6F48",
        "coingeckoId": "yield-app"
      }
    },
    {
      "chainId": 101,
      "address": "FR5qPX4gbKHPyKMK7Cey6dHZ7wtqmqRogYPJo6bpd5Uw",
      "symbol": "wDDIM",
      "name": "DuckDaoDime (Wormhole)",
      "decimals": 9,
      "logoURI": "https://raw.githubusercontent.com/solana-labs/token-list/main/assets/mainnet/FR5qPX4gbKHPyKMK7Cey6dHZ7wtqmqRogYPJo6bpd5Uw/logo.png",
      "tags": [
        "wrapped",
        "wormhole"
      ],
      "extensions": {
        "address": "0xFbEEa1C75E4c4465CB2FCCc9c6d6afe984558E20",
        "bridgeContract": "https://etherscan.io/address/0xf92cD566Ea4864356C5491c177A430C222d7e678",
        "assetContract": "https://etherscan.io/address/0xFbEEa1C75E4c4465CB2FCCc9c6d6afe984558E20",
        "coingeckoId": "duckdaodime"
      }
    },
    {
      "chainId": 101,
      "address": "8HCWFQA2GsA6Nm2L5jidM3mus7NeeQ8wp1ri3XFF9WWH",
      "symbol": "wRARI",
      "name": "Rarible (Wormhole)",
      "decimals": 9,
      "logoURI": "https://raw.githubusercontent.com/solana-labs/token-list/main/assets/mainnet/8HCWFQA2GsA6Nm2L5jidM3mus7NeeQ8wp1ri3XFF9WWH/logo.png",
      "tags": [
        "wrapped",
        "wormhole"
      ],
      "extensions": {
        "address": "0xFca59Cd816aB1eaD66534D82bc21E7515cE441CF",
        "bridgeContract": "https://etherscan.io/address/0xf92cD566Ea4864356C5491c177A430C222d7e678",
        "assetContract": "https://etherscan.io/address/0xFca59Cd816aB1eaD66534D82bc21E7515cE441CF",
        "coingeckoId": "rarible"
      }
    },
    {
      "chainId": 101,
      "address": "Egrv6hURf5o68xJ1AGYeRv8RNj2nXJVuSoA5wwiSALcN",
      "symbol": "wAMP",
      "name": "Amp (Wormhole)",
      "decimals": 9,
      "logoURI": "https://raw.githubusercontent.com/solana-labs/token-list/main/assets/mainnet/Egrv6hURf5o68xJ1AGYeRv8RNj2nXJVuSoA5wwiSALcN/logo.png",
      "tags": [
        "wrapped",
        "wormhole"
      ],
      "extensions": {
        "address": "0xfF20817765cB7f73d4bde2e66e067E58D11095C2",
        "bridgeContract": "https://etherscan.io/address/0xf92cD566Ea4864356C5491c177A430C222d7e678",
        "assetContract": "https://etherscan.io/address/0xfF20817765cB7f73d4bde2e66e067E58D11095C2",
        "coingeckoId": "amp-token"
      }
    },
    {
      "chainId": 101,
      "address": "GXMaB6jm5cdoQgb65YpkEu61eDYtod3PuVwYYXdZZJ9r",
      "symbol": "wFSW",
      "name": "FalconSwap Token (Wormhole)",
      "decimals": 9,
      "logoURI": "https://raw.githubusercontent.com/solana-labs/token-list/main/assets/mainnet/GXMaB6jm5cdoQgb65YpkEu61eDYtod3PuVwYYXdZZJ9r/logo.png",
      "tags": [
        "wrapped",
        "wormhole"
      ],
      "extensions": {
        "address": "0xfffffffFf15AbF397dA76f1dcc1A1604F45126DB",
        "bridgeContract": "https://etherscan.io/address/0xf92cD566Ea4864356C5491c177A430C222d7e678",
        "assetContract": "https://etherscan.io/address/0xfffffffFf15AbF397dA76f1dcc1A1604F45126DB",
        "coingeckoId": "fsw-token"
      }
    },
    {
      "chainId": 101,
      "address": "AJ1W9A9N9dEMdVyoDiam2rV44gnBm2csrPDP7xqcapgX",
      "symbol": "wBUSD",
      "name": "Binance USD (Wormhole)",
      "decimals": 9,
      "logoURI": "https://raw.githubusercontent.com/solana-labs/token-list/main/assets/mainnet/AJ1W9A9N9dEMdVyoDiam2rV44gnBm2csrPDP7xqcapgX/logo.png",
      "tags": [
        "wrapped",
        "wormhole"
      ],
      "extensions": {
        "address": "0x4Fabb145d64652a948d72533023f6E7A623C7C53",
        "bridgeContract": "https://etherscan.io/address/0xf92cD566Ea4864356C5491c177A430C222d7e678",
        "assetContract": "https://etherscan.io/address/0x4Fabb145d64652a948d72533023f6E7A623C7C53",
        "coingeckoId": "binance-usd"
      }
    },
    {
      "chainId": 101,
      "address": "2VmKuXMwdzouMndWcK7BK2951tBEtYVmGsdU4dXbjyaY",
      "symbol": "waDAI",
      "name": "Aave Interest bearing DAI (Wormhole)",
      "decimals": 9,
      "logoURI": "https://raw.githubusercontent.com/solana-labs/token-list/main/assets/mainnet/2VmKuXMwdzouMndWcK7BK2951tBEtYVmGsdU4dXbjyaY/logo.svg",
      "tags": [
        "wrapped",
        "wormhole"
      ],
      "extensions": {
        "address": "0xfC1E690f61EFd961294b3e1Ce3313fBD8aa4f85d",
        "bridgeContract": "https://etherscan.io/address/0xf92cD566Ea4864356C5491c177A430C222d7e678",
        "assetContract": "https://etherscan.io/address/0xfC1E690f61EFd961294b3e1Ce3313fBD8aa4f85d",
        "coingeckoId": "aave-dai-v1"
      }
    },
    {
      "chainId": 101,
      "address": "AXvWVviBmySSdghmuomYHqYB3AZn7NmAWrHYHKKPJxoL",
      "symbol": "waTUSD",
      "name": "Aave Interest bearing TUSD (Wormhole)",
      "decimals": 9,
      "logoURI": "https://raw.githubusercontent.com/solana-labs/token-list/main/assets/mainnet/AXvWVviBmySSdghmuomYHqYB3AZn7NmAWrHYHKKPJxoL/logo.svg",
      "tags": [
        "wrapped",
        "wormhole"
      ],
      "extensions": {
        "address": "0x4DA9b813057D04BAef4e5800E36083717b4a0341",
        "bridgeContract": "https://etherscan.io/address/0xf92cD566Ea4864356C5491c177A430C222d7e678",
        "assetContract": "https://etherscan.io/address/0x4DA9b813057D04BAef4e5800E36083717b4a0341",
        "coingeckoId": "aave-tusd-v1"
      }
    },
    {
      "chainId": 101,
      "address": "AkaisFPmasQYZUJsZLD9wPEo2KA7aCRqyRawX18ZRzGr",
      "symbol": "waUSDC",
      "name": "Aave Interest bearing USDC (Wormhole)",
      "decimals": 6,
      "logoURI": "https://raw.githubusercontent.com/solana-labs/token-list/main/assets/mainnet/AkaisFPmasQYZUJsZLD9wPEo2KA7aCRqyRawX18ZRzGr/logo.svg",
      "tags": [
        "wrapped",
        "wormhole"
      ],
      "extensions": {
        "address": "0x9bA00D6856a4eDF4665BcA2C2309936572473B7E",
        "bridgeContract": "https://etherscan.io/address/0xf92cD566Ea4864356C5491c177A430C222d7e678",
        "assetContract": "https://etherscan.io/address/0x9bA00D6856a4eDF4665BcA2C2309936572473B7E",
        "coingeckoId": "aave-usdc-v1"
      }
    },
    {
      "chainId": 101,
      "address": "FZfQtWMoTQ51Z4jxvHfmFcqj4862u9GzmugBnZUuWqR5",
      "symbol": "waUSDT",
      "name": "Aave Interest bearing USDT (Wormhole)",
      "decimals": 6,
      "logoURI": "https://raw.githubusercontent.com/solana-labs/token-list/main/assets/mainnet/FZfQtWMoTQ51Z4jxvHfmFcqj4862u9GzmugBnZUuWqR5/logo.svg",
      "tags": [
        "wrapped",
        "wormhole"
      ],
      "extensions": {
        "address": "0x71fc860F7D3A592A4a98740e39dB31d25db65ae8",
        "bridgeContract": "https://etherscan.io/address/0xf92cD566Ea4864356C5491c177A430C222d7e678",
        "assetContract": "https://etherscan.io/address/0x71fc860F7D3A592A4a98740e39dB31d25db65ae8",
        "coingeckoId": "aave-usdt-v1"
      }
    },
    {
      "chainId": 101,
      "address": "BMrbF8DZ9U5KGdJ4F2MJbH5d6KPi5FQVp7EqmLrhDe1f",
      "symbol": "waSUSD",
      "name": "Aave Interest bearing SUSD (Wormhole)",
      "decimals": 9,
      "logoURI": "https://raw.githubusercontent.com/solana-labs/token-list/main/assets/mainnet/BMrbF8DZ9U5KGdJ4F2MJbH5d6KPi5FQVp7EqmLrhDe1f/logo.svg",
      "tags": [
        "wrapped",
        "wormhole"
      ],
      "extensions": {
        "address": "0x625aE63000f46200499120B906716420bd059240",
        "bridgeContract": "https://etherscan.io/address/0xf92cD566Ea4864356C5491c177A430C222d7e678",
        "assetContract": "https://etherscan.io/address/0x625aE63000f46200499120B906716420bd059240",
        "coingeckoId": "aave-susd-v1"
      }
    },
    {
      "chainId": 101,
      "address": "Fzx4N1xJPDZENAhrAaH79k2izT9CFbfnDEcpcWjiusdY",
      "symbol": "waLEND",
      "name": "Aave Interest bearing LEND (Wormhole)",
      "decimals": 9,
      "logoURI": "https://raw.githubusercontent.com/solana-labs/token-list/main/assets/mainnet/Fzx4N1xJPDZENAhrAaH79k2izT9CFbfnDEcpcWjiusdY/logo.svg",
      "tags": [
        "wrapped",
        "wormhole"
      ],
      "extensions": {
        "address": "0x7D2D3688Df45Ce7C552E19c27e007673da9204B8",
        "bridgeContract": "https://etherscan.io/address/0xf92cD566Ea4864356C5491c177A430C222d7e678",
        "assetContract": "https://etherscan.io/address/0x7D2D3688Df45Ce7C552E19c27e007673da9204B8"
      }
    },
    {
      "chainId": 101,
      "address": "GCdDiVgZnkWCAnGktUsjhoho2CHab9JfrRy3Q5W51zvC",
      "symbol": "waBAT",
      "name": "Aave Interest bearing BAT (Wormhole)",
      "decimals": 9,
      "logoURI": "https://raw.githubusercontent.com/solana-labs/token-list/main/assets/mainnet/GCdDiVgZnkWCAnGktUsjhoho2CHab9JfrRy3Q5W51zvC/logo.svg",
      "tags": [
        "wrapped",
        "wormhole"
      ],
      "extensions": {
        "address": "0xE1BA0FB44CCb0D11b80F92f4f8Ed94CA3fF51D00",
        "bridgeContract": "https://etherscan.io/address/0xf92cD566Ea4864356C5491c177A430C222d7e678",
        "assetContract": "https://etherscan.io/address/0xE1BA0FB44CCb0D11b80F92f4f8Ed94CA3fF51D00",
        "coingeckoId": "aave-bat-v1"
      }
    },
    {
      "chainId": 101,
      "address": "FBrfFh7fb7xKfyBMJA32KufMjEkgSgY4AuzLXFKdJFRj",
      "symbol": "waETH",
      "name": "Aave Interest bearing ETH (Wormhole)",
      "decimals": 9,
      "logoURI": "https://raw.githubusercontent.com/solana-labs/token-list/main/assets/mainnet/FBrfFh7fb7xKfyBMJA32KufMjEkgSgY4AuzLXFKdJFRj/logo.svg",
      "tags": [
        "wrapped",
        "wormhole"
      ],
      "extensions": {
        "address": "0x3a3A65aAb0dd2A17E3F1947bA16138cd37d08c04",
        "bridgeContract": "https://etherscan.io/address/0xf92cD566Ea4864356C5491c177A430C222d7e678",
        "assetContract": "https://etherscan.io/address/0x3a3A65aAb0dd2A17E3F1947bA16138cd37d08c04",
        "coingeckoId": "aave-eth-v1"
      }
    },
    {
      "chainId": 101,
      "address": "Adp88WrQDgExPTu26DdBnbN2ffWMkXLxwqzjTdfRQiJi",
      "symbol": "waLINK",
      "name": "Aave Interest bearing LINK (Wormhole)",
      "decimals": 9,
      "logoURI": "https://raw.githubusercontent.com/solana-labs/token-list/main/assets/mainnet/Adp88WrQDgExPTu26DdBnbN2ffWMkXLxwqzjTdfRQiJi/logo.svg",
      "tags": [
        "wrapped",
        "wormhole"
      ],
      "extensions": {
        "address": "0xA64BD6C70Cb9051F6A9ba1F163Fdc07E0DfB5F84",
        "bridgeContract": "https://etherscan.io/address/0xf92cD566Ea4864356C5491c177A430C222d7e678",
        "assetContract": "https://etherscan.io/address/0xA64BD6C70Cb9051F6A9ba1F163Fdc07E0DfB5F84",
        "coingeckoId": "aave-link-v1"
      }
    },
    {
      "chainId": 101,
      "address": "3p67dqghWn6reQcVCqNBkufrpU1gtA1ZRAYja6GMXySG",
      "symbol": "waKNC",
      "name": "Aave Interest bearing KNC (Wormhole)",
      "decimals": 9,
      "logoURI": "https://raw.githubusercontent.com/solana-labs/token-list/main/assets/mainnet/3p67dqghWn6reQcVCqNBkufrpU1gtA1ZRAYja6GMXySG/logo.svg",
      "tags": [
        "wrapped",
        "wormhole"
      ],
      "extensions": {
        "address": "0x9D91BE44C06d373a8a226E1f3b146956083803eB",
        "bridgeContract": "https://etherscan.io/address/0xf92cD566Ea4864356C5491c177A430C222d7e678",
        "assetContract": "https://etherscan.io/address/0x9D91BE44C06d373a8a226E1f3b146956083803eB",
        "coingeckoId": "aave-knc-v1"
      }
    },
    {
      "chainId": 101,
      "address": "A4qYX1xuewaBL9SeZnwA3We6MhG8TYcTceHAJpk7Etdt",
      "symbol": "waREP",
      "name": "Aave Interest bearing REP (Wormhole)",
      "decimals": 9,
      "logoURI": "https://raw.githubusercontent.com/solana-labs/token-list/main/assets/mainnet/A4qYX1xuewaBL9SeZnwA3We6MhG8TYcTceHAJpk7Etdt/logo.svg",
      "tags": [
        "wrapped",
        "wormhole"
      ],
      "extensions": {
        "address": "0x71010A9D003445aC60C4e6A7017c1E89A477B438",
        "bridgeContract": "https://etherscan.io/address/0xf92cD566Ea4864356C5491c177A430C222d7e678",
        "assetContract": "https://etherscan.io/address/0x71010A9D003445aC60C4e6A7017c1E89A477B438"
      }
    },
    {
      "chainId": 101,
      "address": "3iTtcKUVa5ouzwNZFc3SasuAKkY2ZuMxLERRcWfxQVN3",
      "symbol": "waMKR",
      "name": "Aave Interest bearing MKR (Wormhole)",
      "decimals": 9,
      "logoURI": "https://raw.githubusercontent.com/solana-labs/token-list/main/assets/mainnet/3iTtcKUVa5ouzwNZFc3SasuAKkY2ZuMxLERRcWfxQVN3/logo.svg",
      "tags": [
        "wrapped",
        "wormhole"
      ],
      "extensions": {
        "address": "0x7deB5e830be29F91E298ba5FF1356BB7f8146998",
        "bridgeContract": "https://etherscan.io/address/0xf92cD566Ea4864356C5491c177A430C222d7e678",
        "assetContract": "https://etherscan.io/address/0x7deB5e830be29F91E298ba5FF1356BB7f8146998",
        "coingeckoId": "aave-mkr-v1"
      }
    },
    {
      "chainId": 101,
      "address": "EMS6TrCU8uBMumZukRSShGS1yzHGqYd3S8hW2sYULX3T",
      "symbol": "waMANA",
      "name": "Aave Interest bearing MANA (Wormhole)",
      "decimals": 9,
      "logoURI": "https://raw.githubusercontent.com/solana-labs/token-list/main/assets/mainnet/EMS6TrCU8uBMumZukRSShGS1yzHGqYd3S8hW2sYULX3T/logo.svg",
      "tags": [
        "wrapped",
        "wormhole"
      ],
      "extensions": {
        "address": "0x6FCE4A401B6B80ACe52baAefE4421Bd188e76F6f",
        "bridgeContract": "https://etherscan.io/address/0xf92cD566Ea4864356C5491c177A430C222d7e678",
        "assetContract": "https://etherscan.io/address/0x6FCE4A401B6B80ACe52baAefE4421Bd188e76F6f",
        "coingeckoId": "aave-mana-v1"
      }
    },
    {
      "chainId": 101,
      "address": "qhqzfH7AjeukUgqyPXncWHFXTBebFNu5QQUrzhJaLB4",
      "symbol": "waZRX",
      "name": "Aave Interest bearing ZRX (Wormhole)",
      "decimals": 9,
      "logoURI": "https://raw.githubusercontent.com/solana-labs/token-list/main/assets/mainnet/qhqzfH7AjeukUgqyPXncWHFXTBebFNu5QQUrzhJaLB4/logo.svg",
      "tags": [
        "wrapped",
        "wormhole"
      ],
      "extensions": {
        "address": "0x6Fb0855c404E09c47C3fBCA25f08d4E41f9F062f",
        "bridgeContract": "https://etherscan.io/address/0xf92cD566Ea4864356C5491c177A430C222d7e678",
        "assetContract": "https://etherscan.io/address/0x6Fb0855c404E09c47C3fBCA25f08d4E41f9F062f",
        "coingeckoId": "aave-zrx-v1"
      }
    },
    {
      "chainId": 101,
      "address": "FeU2J26AfMqh2mh7Cf4Lw1HRueAvAkZYxGr8njFNMeQ2",
      "symbol": "waSNX",
      "name": "Aave Interest bearing SNX (Wormhole)",
      "decimals": 9,
      "logoURI": "https://raw.githubusercontent.com/solana-labs/token-list/main/assets/mainnet/FeU2J26AfMqh2mh7Cf4Lw1HRueAvAkZYxGr8njFNMeQ2/logo.png",
      "tags": [
        "wrapped",
        "wormhole"
      ],
      "extensions": {
        "address": "0x328C4c80BC7aCa0834Db37e6600A6c49E12Da4DE",
        "bridgeContract": "https://etherscan.io/address/0xf92cD566Ea4864356C5491c177A430C222d7e678",
        "assetContract": "https://etherscan.io/address/0x328C4c80BC7aCa0834Db37e6600A6c49E12Da4DE",
        "coingeckoId": "aave-snx-v1"
      }
    },
    {
      "chainId": 101,
      "address": "GveRVvWTUH1s26YxyjUnXh1J5mMdu5crC2K2uQy26KXi",
      "symbol": "waWBTC",
      "name": "Aave Interest bearing WBTC (Wormhole)",
      "decimals": 8,
      "logoURI": "https://raw.githubusercontent.com/solana-labs/token-list/main/assets/mainnet/GveRVvWTUH1s26YxyjUnXh1J5mMdu5crC2K2uQy26KXi/logo.svg",
      "tags": [
        "wrapped",
        "wormhole"
      ],
      "extensions": {
        "address": "0xFC4B8ED459e00e5400be803A9BB3954234FD50e3",
        "bridgeContract": "https://etherscan.io/address/0xf92cD566Ea4864356C5491c177A430C222d7e678",
        "assetContract": "https://etherscan.io/address/0xFC4B8ED459e00e5400be803A9BB3954234FD50e3",
        "coingeckoId": "aave-wbtc-v1"
      }
    },
    {
      "chainId": 101,
      "address": "F2WgoHLwV4pfxN4WrUs2q6KkmFCsNorGYQ82oaPNUFLP",
      "symbol": "waBUSD",
      "name": "Aave Interest bearing Binance USD (Wormhole)",
      "decimals": 9,
      "logoURI": "https://raw.githubusercontent.com/solana-labs/token-list/main/assets/mainnet/F2WgoHLwV4pfxN4WrUs2q6KkmFCsNorGYQ82oaPNUFLP/logo.svg",
      "tags": [
        "wrapped",
        "wormhole"
      ],
      "extensions": {
        "address": "0x6Ee0f7BB50a54AB5253dA0667B0Dc2ee526C30a8",
        "bridgeContract": "https://etherscan.io/address/0xf92cD566Ea4864356C5491c177A430C222d7e678",
        "assetContract": "https://etherscan.io/address/0x6Ee0f7BB50a54AB5253dA0667B0Dc2ee526C30a8",
        "coingeckoId": "aave-busd-v1"
      }
    },
    {
      "chainId": 101,
      "address": "3rNUQJgvfZ5eFsZvCkvdYcbd9ZzS6YmtwQsoUTFKmVd4",
      "symbol": "waENJ",
      "name": "Aave Interest bearing ENJ (Wormhole)",
      "decimals": 9,
      "logoURI": "https://raw.githubusercontent.com/solana-labs/token-list/main/assets/mainnet/3rNUQJgvfZ5eFsZvCkvdYcbd9ZzS6YmtwQsoUTFKmVd4/logo.svg",
      "tags": [
        "wrapped",
        "wormhole"
      ],
      "extensions": {
        "address": "0x712DB54daA836B53Ef1EcBb9c6ba3b9Efb073F40",
        "bridgeContract": "https://etherscan.io/address/0xf92cD566Ea4864356C5491c177A430C222d7e678",
        "assetContract": "https://etherscan.io/address/0x712DB54daA836B53Ef1EcBb9c6ba3b9Efb073F40",
        "coingeckoId": "aave-enj-v1"
      }
    },
    {
      "chainId": 101,
      "address": "BHh8nyDwdUG4uyyQYNqGXGLHPyb83R6Y2fqJrNVKtTsT",
      "symbol": "waREN",
      "name": "Aave Interest bearing REN (Wormhole)",
      "decimals": 9,
      "logoURI": "https://raw.githubusercontent.com/solana-labs/token-list/main/assets/mainnet/BHh8nyDwdUG4uyyQYNqGXGLHPyb83R6Y2fqJrNVKtTsT/logo.png",
      "tags": [
        "wrapped",
        "wormhole"
      ],
      "extensions": {
        "address": "0x69948cC03f478B95283F7dbf1CE764d0fc7EC54C",
        "bridgeContract": "https://etherscan.io/address/0xf92cD566Ea4864356C5491c177A430C222d7e678",
        "assetContract": "https://etherscan.io/address/0x69948cC03f478B95283F7dbf1CE764d0fc7EC54C",
        "coingeckoId": "aave-ren-v1"
      }
    },
    {
      "chainId": 101,
      "address": "EE58FVYG1UoY6Givy3K3GSRde9sHMj6X1BnocHBtd3sz",
      "symbol": "waYFI",
      "name": "Aave Interest bearing YFI (Wormhole)",
      "decimals": 9,
      "logoURI": "https://raw.githubusercontent.com/solana-labs/token-list/main/assets/mainnet/EE58FVYG1UoY6Givy3K3GSRde9sHMj6X1BnocHBtd3sz/logo.png",
      "tags": [
        "wrapped",
        "wormhole"
      ],
      "extensions": {
        "address": "0x12e51E77DAAA58aA0E9247db7510Ea4B46F9bEAd",
        "bridgeContract": "https://etherscan.io/address/0xf92cD566Ea4864356C5491c177A430C222d7e678",
        "assetContract": "https://etherscan.io/address/0x12e51E77DAAA58aA0E9247db7510Ea4B46F9bEAd",
        "coingeckoId": "ayfi"
      }
    },
    {
      "chainId": 101,
      "address": "8aYsiHR6oVTAcFUzdXDhaPkgRbn4QYRCkdk3ATmAmY4p",
      "symbol": "waAAVE",
      "name": "Aave Interest bearing Aave Token (Wormhole)",
      "decimals": 9,
      "logoURI": "https://raw.githubusercontent.com/solana-labs/token-list/main/assets/mainnet/8aYsiHR6oVTAcFUzdXDhaPkgRbn4QYRCkdk3ATmAmY4p/logo.svg",
      "tags": [
        "wrapped",
        "wormhole"
      ],
      "extensions": {
        "address": "0xba3D9687Cf50fE253cd2e1cFeEdE1d6787344Ed5",
        "bridgeContract": "https://etherscan.io/address/0xf92cD566Ea4864356C5491c177A430C222d7e678",
        "assetContract": "https://etherscan.io/address/0xba3D9687Cf50fE253cd2e1cFeEdE1d6787344Ed5"
      }
    },
    {
      "chainId": 101,
      "address": "8kwCLkWbv4qTJPcbSV65tWdQmjURjBGRSv6VtC1JTiL8",
      "symbol": "waUNI",
      "name": "Aave Interest bearing Uniswap (Wormhole)",
      "decimals": 9,
      "logoURI": "https://raw.githubusercontent.com/solana-labs/token-list/main/assets/mainnet/8kwCLkWbv4qTJPcbSV65tWdQmjURjBGRSv6VtC1JTiL8/logo.png",
      "tags": [
        "wrapped",
        "wormhole"
      ],
      "extensions": {
        "address": "0xB124541127A0A657f056D9Dd06188c4F1b0e5aab",
        "bridgeContract": "https://etherscan.io/address/0xf92cD566Ea4864356C5491c177A430C222d7e678",
        "assetContract": "https://etherscan.io/address/0xB124541127A0A657f056D9Dd06188c4F1b0e5aab"
      }
    },
    {
      "chainId": 101,
      "address": "9NDu1wdjZ7GiY7foAXhia9h1wQU45oTUzyMZKJ31V7JA",
      "symbol": "wstkAAVE",
      "name": "Staked Aave (Wormhole)",
      "decimals": 9,
      "logoURI": "https://raw.githubusercontent.com/solana-labs/token-list/main/assets/mainnet/9NDu1wdjZ7GiY7foAXhia9h1wQU45oTUzyMZKJ31V7JA/logo.png",
      "tags": [
        "wrapped",
        "wormhole"
      ],
      "extensions": {
        "address": "0x4da27a545c0c5B758a6BA100e3a049001de870f5",
        "bridgeContract": "https://etherscan.io/address/0xf92cD566Ea4864356C5491c177A430C222d7e678",
        "assetContract": "https://etherscan.io/address/0x4da27a545c0c5B758a6BA100e3a049001de870f5"
      }
    },
    {
      "chainId": 101,
      "address": "GNQ1Goajm3Za8uC1Eptt2yfsrbnkZh2eMJoqxg54sj3o",
      "symbol": "wUniDAIETH",
      "name": "Uniswap DAI LP (Wormhole)",
      "decimals": 9,
      "logoURI": "https://raw.githubusercontent.com/solana-labs/token-list/main/assets/mainnet/GNQ1Goajm3Za8uC1Eptt2yfsrbnkZh2eMJoqxg54sj3o/logo.png",
      "tags": [
        "wrapped",
        "wormhole"
      ],
      "extensions": {
        "address": "0x2a1530C4C41db0B0b2bB646CB5Eb1A67b7158667",
        "bridgeContract": "https://etherscan.io/address/0xf92cD566Ea4864356C5491c177A430C222d7e678",
        "assetContract": "https://etherscan.io/address/0x2a1530C4C41db0B0b2bB646CB5Eb1A67b7158667"
      }
    },
    {
      "chainId": 101,
      "address": "7NFin546WNvWkhtfftfY77z8C1TrxLbUcKmw5TpHGGtC",
      "symbol": "wUniUSDCETH",
      "name": "Uniswap USDC LP (Wormhole)",
      "decimals": 9,
      "logoURI": "https://raw.githubusercontent.com/solana-labs/token-list/main/assets/mainnet/7NFin546WNvWkhtfftfY77z8C1TrxLbUcKmw5TpHGGtC/logo.png",
      "tags": [
        "wrapped",
        "wormhole"
      ],
      "extensions": {
        "address": "0x97deC872013f6B5fB443861090ad931542878126",
        "bridgeContract": "https://etherscan.io/address/0xf92cD566Ea4864356C5491c177A430C222d7e678",
        "assetContract": "https://etherscan.io/address/0x97deC872013f6B5fB443861090ad931542878126"
      }
    },
    {
      "chainId": 101,
      "address": "7gersKTtU65ERNBNTZKjYgKf7HypR7PDMprcuhQJChaq",
      "symbol": "wUnisETHETH",
      "name": "Uniswap sETH LP (Wormhole)",
      "decimals": 9,
      "logoURI": "https://raw.githubusercontent.com/solana-labs/token-list/main/assets/mainnet/7gersKTtU65ERNBNTZKjYgKf7HypR7PDMprcuhQJChaq/logo.png",
      "tags": [
        "wrapped",
        "wormhole"
      ],
      "extensions": {
        "address": "0xe9Cf7887b93150D4F2Da7dFc6D502B216438F244",
        "bridgeContract": "https://etherscan.io/address/0xf92cD566Ea4864356C5491c177A430C222d7e678",
        "assetContract": "https://etherscan.io/address/0xe9Cf7887b93150D4F2Da7dFc6D502B216438F244"
      }
    },
    {
      "chainId": 101,
      "address": "4aqNtSCr77eiEZJ9u9BhPErjEMju6FFdLeBKkE1pdxuK",
      "symbol": "wUniLENDETH",
      "name": "Uniswap LEND LP (Wormhole)",
      "decimals": 9,
      "logoURI": "https://raw.githubusercontent.com/solana-labs/token-list/main/assets/mainnet/4aqNtSCr77eiEZJ9u9BhPErjEMju6FFdLeBKkE1pdxuK/logo.png",
      "tags": [
        "wrapped",
        "wormhole"
      ],
      "extensions": {
        "address": "0xcaA7e4656f6A2B59f5f99c745F91AB26D1210DCe",
        "bridgeContract": "https://etherscan.io/address/0xf92cD566Ea4864356C5491c177A430C222d7e678",
        "assetContract": "https://etherscan.io/address/0xcaA7e4656f6A2B59f5f99c745F91AB26D1210DCe"
      }
    },
    {
      "chainId": 101,
      "address": "FDdoYCHwFghBSbnN6suvFR3VFw6kAzfhfGpkAQAGPLC3",
      "symbol": "wUniMKRETH",
      "name": "Uniswap MKR LP (Wormhole)",
      "decimals": 9,
      "logoURI": "https://raw.githubusercontent.com/solana-labs/token-list/main/assets/mainnet/FDdoYCHwFghBSbnN6suvFR3VFw6kAzfhfGpkAQAGPLC3/logo.png",
      "tags": [
        "wrapped",
        "wormhole"
      ],
      "extensions": {
        "address": "0x2C4Bd064b998838076fa341A83d007FC2FA50957",
        "bridgeContract": "https://etherscan.io/address/0xf92cD566Ea4864356C5491c177A430C222d7e678",
        "assetContract": "https://etherscan.io/address/0x2C4Bd064b998838076fa341A83d007FC2FA50957"
      }
    },
    {
      "chainId": 101,
      "address": "FSSTfbb1vh1TRe8Ja64hC65QTc7pPUhwHh5uTAWj5haH",
      "symbol": "wUniLINKETH",
      "name": "Uniswap LINK LP (Wormhole)",
      "decimals": 9,
      "logoURI": "https://raw.githubusercontent.com/solana-labs/token-list/main/assets/mainnet/FSSTfbb1vh1TRe8Ja64hC65QTc7pPUhwHh5uTAWj5haH/logo.png",
      "tags": [
        "wrapped",
        "wormhole"
      ],
      "extensions": {
        "address": "0xF173214C720f58E03e194085B1DB28B50aCDeeaD",
        "bridgeContract": "https://etherscan.io/address/0xf92cD566Ea4864356C5491c177A430C222d7e678",
        "assetContract": "https://etherscan.io/address/0xF173214C720f58E03e194085B1DB28B50aCDeeaD"
      }
    },
    {
      "chainId": 101,
      "address": "Aci9xBGywrgBxQoFnL6LCoCYuX5k6AqaYhimgSZ1Fhrk",
      "symbol": "waUniETH",
      "name": "Aave Interest bearing UniETH (Wormhole)",
      "decimals": 9,
      "logoURI": "https://raw.githubusercontent.com/solana-labs/token-list/main/assets/mainnet/Aci9xBGywrgBxQoFnL6LCoCYuX5k6AqaYhimgSZ1Fhrk/logo.png",
      "tags": [
        "wrapped",
        "wormhole"
      ],
      "extensions": {
        "address": "0x6179078872605396Ee62960917128F9477a5DdbB",
        "bridgeContract": "https://etherscan.io/address/0xf92cD566Ea4864356C5491c177A430C222d7e678",
        "assetContract": "https://etherscan.io/address/0x6179078872605396Ee62960917128F9477a5DdbB"
      }
    },
    {
      "chainId": 101,
      "address": "GqHK99sW4ym6zy6Kdoh8f7sb2c3qhtB3WRqeyPbAYfmy",
      "symbol": "waUniDAI",
      "name": "Aave Interest bearing UniDAI (Wormhole)",
      "decimals": 9,
      "logoURI": "https://raw.githubusercontent.com/solana-labs/token-list/main/assets/mainnet/GqHK99sW4ym6zy6Kdoh8f7sb2c3qhtB3WRqeyPbAYfmy/logo.png",
      "tags": [
        "wrapped",
        "wormhole"
      ],
      "extensions": {
        "address": "0x048930eec73c91B44b0844aEACdEBADC2F2b6efb",
        "bridgeContract": "https://etherscan.io/address/0xf92cD566Ea4864356C5491c177A430C222d7e678",
        "assetContract": "https://etherscan.io/address/0x048930eec73c91B44b0844aEACdEBADC2F2b6efb"
      }
    },
    {
      "chainId": 101,
      "address": "4e4TpGVJMYiz5UBrAXuNmiVJ9yvc7ppJeAn8sXmbnmDi",
      "symbol": "waUniUSDC",
      "name": "Aave Interest bearing UniUSDC (Wormhole)",
      "decimals": 6,
      "logoURI": "https://raw.githubusercontent.com/solana-labs/token-list/main/assets/mainnet/4e4TpGVJMYiz5UBrAXuNmiVJ9yvc7ppJeAn8sXmbnmDi/logo.png",
      "tags": [
        "wrapped",
        "wormhole"
      ],
      "extensions": {
        "address": "0xe02b2Ad63eFF3Ac1D5827cBd7AB9DD3DaC4f4AD0",
        "bridgeContract": "https://etherscan.io/address/0xf92cD566Ea4864356C5491c177A430C222d7e678",
        "assetContract": "https://etherscan.io/address/0xe02b2Ad63eFF3Ac1D5827cBd7AB9DD3DaC4f4AD0"
      }
    },
    {
      "chainId": 101,
      "address": "49LoAnQQdo9171zfcWRUoQLYSScrxXobbuwt14xjvfVm",
      "symbol": "waUniUSDT",
      "name": "Aave Interest bearing UniUSDT (Wormhole)",
      "decimals": 6,
      "logoURI": "https://raw.githubusercontent.com/solana-labs/token-list/main/assets/mainnet/49LoAnQQdo9171zfcWRUoQLYSScrxXobbuwt14xjvfVm/logo.png",
      "tags": [
        "wrapped",
        "wormhole"
      ],
      "extensions": {
        "address": "0xb977ee318010A5252774171494a1bCB98E7fab65",
        "bridgeContract": "https://etherscan.io/address/0xf92cD566Ea4864356C5491c177A430C222d7e678",
        "assetContract": "https://etherscan.io/address/0xb977ee318010A5252774171494a1bCB98E7fab65"
      }
    },
    {
      "chainId": 101,
      "address": "CvG3gtKYJtKRzEUgMeb42xnd8HDjESgLtyJqQ2kuLncp",
      "symbol": "waUniDAIETH",
      "name": "Aave Interest bearing UniDAIETH (Wormhole)",
      "decimals": 9,
      "logoURI": "https://raw.githubusercontent.com/solana-labs/token-list/main/assets/mainnet/CvG3gtKYJtKRzEUgMeb42xnd8HDjESgLtyJqQ2kuLncp/logo.svg",
      "tags": [
        "wrapped",
        "wormhole"
      ],
      "extensions": {
        "address": "0xBbBb7F2aC04484F7F04A2C2C16f20479791BbB44",
        "bridgeContract": "https://etherscan.io/address/0xf92cD566Ea4864356C5491c177A430C222d7e678",
        "assetContract": "https://etherscan.io/address/0xBbBb7F2aC04484F7F04A2C2C16f20479791BbB44"
      }
    },
    {
      "chainId": 101,
      "address": "GSv5ECZaMfaceZK4WKKzA4tKVDkqtfBASECcmYFWcy4G",
      "symbol": "waUniUSDCETH",
      "name": "Aave Interest bearing UniUSDCETH (Wormhole)",
      "decimals": 9,
      "logoURI": "https://raw.githubusercontent.com/solana-labs/token-list/main/assets/mainnet/GSv5ECZaMfaceZK4WKKzA4tKVDkqtfBASECcmYFWcy4G/logo.svg",
      "tags": [
        "wrapped",
        "wormhole"
      ],
      "extensions": {
        "address": "0x1D0e53A0e524E3CC92C1f0f33Ae268FfF8D7E7a5",
        "bridgeContract": "https://etherscan.io/address/0xf92cD566Ea4864356C5491c177A430C222d7e678",
        "assetContract": "https://etherscan.io/address/0x1D0e53A0e524E3CC92C1f0f33Ae268FfF8D7E7a5"
      }
    },
    {
      "chainId": 101,
      "address": "7LUdsedi7qpTJGnFpZo6mWqVtKKpccr9XrQGxJ2xUDPT",
      "symbol": "waUniSETHETH",
      "name": "Aave Interest bearing UniSETHETH (Wormhole)",
      "decimals": 9,
      "logoURI": "https://raw.githubusercontent.com/solana-labs/token-list/main/assets/mainnet/7LUdsedi7qpTJGnFpZo6mWqVtKKpccr9XrQGxJ2xUDPT/logo.svg",
      "tags": [
        "wrapped",
        "wormhole"
      ],
      "extensions": {
        "address": "0x84BBcaB430717ff832c3904fa6515f97fc63C76F",
        "bridgeContract": "https://etherscan.io/address/0xf92cD566Ea4864356C5491c177A430C222d7e678",
        "assetContract": "https://etherscan.io/address/0x84BBcaB430717ff832c3904fa6515f97fc63C76F"
      }
    },
    {
      "chainId": 101,
      "address": "Hc1zHQxg1k2JVwvuv3kqbCyZDEJYfDdNftBMab4EMUx9",
      "symbol": "waUniLENDETH",
      "name": "Aave Interest bearing UniLENDETH (Wormhole)",
      "decimals": 9,
      "logoURI": "https://raw.githubusercontent.com/solana-labs/token-list/main/assets/mainnet/Hc1zHQxg1k2JVwvuv3kqbCyZDEJYfDdNftBMab4EMUx9/logo.svg",
      "tags": [
        "wrapped",
        "wormhole"
      ],
      "extensions": {
        "address": "0xc88ebbf7C523f38Ef3eB8A151273C0F0dA421e63",
        "bridgeContract": "https://etherscan.io/address/0xf92cD566Ea4864356C5491c177A430C222d7e678",
        "assetContract": "https://etherscan.io/address/0xc88ebbf7C523f38Ef3eB8A151273C0F0dA421e63"
      }
    },
    {
      "chainId": 101,
      "address": "9PejEmx6NKDHgf6jpgAWwZsibURKifBakjzDQdtCtAXT",
      "symbol": "waUniMKRETH",
      "name": "Aave Interest bearing UniMKRETH (Wormhole)",
      "decimals": 9,
      "logoURI": "https://raw.githubusercontent.com/solana-labs/token-list/main/assets/mainnet/9PejEmx6NKDHgf6jpgAWwZsibURKifBakjzDQdtCtAXT/logo.svg",
      "tags": [
        "wrapped",
        "wormhole"
      ],
      "extensions": {
        "address": "0x8c69f7A4C9B38F1b48005D216c398Efb2F1Ce3e4",
        "bridgeContract": "https://etherscan.io/address/0xf92cD566Ea4864356C5491c177A430C222d7e678",
        "assetContract": "https://etherscan.io/address/0x8c69f7A4C9B38F1b48005D216c398Efb2F1Ce3e4"
      }
    },
    {
      "chainId": 101,
      "address": "KcHygDp4o7ENsHjevYM4T3u6R7KHa5VyvkJ7kpmJcYo",
      "symbol": "waUniLINKETH",
      "name": "Aave Interest bearing UniLINKETH (Wormhole)",
      "decimals": 9,
      "logoURI": "https://raw.githubusercontent.com/solana-labs/token-list/main/assets/mainnet/KcHygDp4o7ENsHjevYM4T3u6R7KHa5VyvkJ7kpmJcYo/logo.svg",
      "tags": [
        "wrapped",
        "wormhole"
      ],
      "extensions": {
        "address": "0x9548DB8b1cA9b6c757485e7861918b640390169c",
        "bridgeContract": "https://etherscan.io/address/0xf92cD566Ea4864356C5491c177A430C222d7e678",
        "assetContract": "https://etherscan.io/address/0x9548DB8b1cA9b6c757485e7861918b640390169c"
      }
    },
    {
      "chainId": 101,
      "address": "GNPAF84ZEtKYyfuY2fg8tZVwse7LpTSeyYPSyEKFqa2Y",
      "symbol": "waUSDT",
      "name": "Aave interest bearing USDT (Wormhole)",
      "decimals": 6,
      "logoURI": "https://raw.githubusercontent.com/solana-labs/token-list/main/assets/mainnet/GNPAF84ZEtKYyfuY2fg8tZVwse7LpTSeyYPSyEKFqa2Y/logo.svg",
      "tags": [
        "wrapped",
        "wormhole"
      ],
      "extensions": {
        "address": "0x3Ed3B47Dd13EC9a98b44e6204A523E766B225811",
        "bridgeContract": "https://etherscan.io/address/0xf92cD566Ea4864356C5491c177A430C222d7e678",
        "assetContract": "https://etherscan.io/address/0x3Ed3B47Dd13EC9a98b44e6204A523E766B225811",
        "coingeckoId": "aave-usdt"
      }
    },
    {
      "chainId": 101,
      "address": "3QTknQ3i27rDKm5hvBaScFLQ34xX9N7J7XfEFwy27qbZ",
      "symbol": "waWBTC",
      "name": "Aave interest bearing WBTC (Wormhole)",
      "decimals": 8,
      "logoURI": "https://raw.githubusercontent.com/solana-labs/token-list/main/assets/mainnet/3QTknQ3i27rDKm5hvBaScFLQ34xX9N7J7XfEFwy27qbZ/logo.svg",
      "tags": [
        "wrapped",
        "wormhole"
      ],
      "extensions": {
        "address": "0x9ff58f4fFB29fA2266Ab25e75e2A8b3503311656",
        "bridgeContract": "https://etherscan.io/address/0xf92cD566Ea4864356C5491c177A430C222d7e678",
        "assetContract": "https://etherscan.io/address/0x9ff58f4fFB29fA2266Ab25e75e2A8b3503311656",
        "coingeckoId": "aave-wbtc"
      }
    },
    {
      "chainId": 101,
      "address": "EbpkofeWyiQouGyxQAgXxEyGtjgq13NSucX3CNvucNpb",
      "symbol": "waWETH",
      "name": "Aave interest bearing WETH (Wormhole)",
      "decimals": 9,
      "logoURI": "https://raw.githubusercontent.com/solana-labs/token-list/main/assets/mainnet/EbpkofeWyiQouGyxQAgXxEyGtjgq13NSucX3CNvucNpb/logo.png",
      "tags": [
        "wrapped",
        "wormhole"
      ],
      "extensions": {
        "address": "0x030bA81f1c18d280636F32af80b9AAd02Cf0854e",
        "bridgeContract": "https://etherscan.io/address/0xf92cD566Ea4864356C5491c177A430C222d7e678",
        "assetContract": "https://etherscan.io/address/0x030bA81f1c18d280636F32af80b9AAd02Cf0854e"
      }
    },
    {
      "chainId": 101,
      "address": "67uaa3Z7SX7GC6dqSTjpJLnySLXZpCAK9MHMi3232Bfb",
      "symbol": "waYFI",
      "name": "Aave interest bearing YFI (Wormhole)",
      "decimals": 9,
      "logoURI": "https://raw.githubusercontent.com/solana-labs/token-list/main/assets/mainnet/67uaa3Z7SX7GC6dqSTjpJLnySLXZpCAK9MHMi3232Bfb/logo.svg",
      "tags": [
        "wrapped",
        "wormhole"
      ],
      "extensions": {
        "address": "0x5165d24277cD063F5ac44Efd447B27025e888f37",
        "bridgeContract": "https://etherscan.io/address/0xf92cD566Ea4864356C5491c177A430C222d7e678",
        "assetContract": "https://etherscan.io/address/0x5165d24277cD063F5ac44Efd447B27025e888f37"
      }
    },
    {
      "chainId": 101,
      "address": "9xS6et5uvQ64QsmaGMfzfXrwTsfYPjwEWuiPnBGFgfw",
      "symbol": "waZRX",
      "name": "Aave interest bearing ZRX (Wormhole)",
      "decimals": 9,
      "logoURI": "https://raw.githubusercontent.com/solana-labs/token-list/main/assets/mainnet/9xS6et5uvQ64QsmaGMfzfXrwTsfYPjwEWuiPnBGFgfw/logo.svg",
      "tags": [
        "wrapped",
        "wormhole"
      ],
      "extensions": {
        "address": "0xDf7FF54aAcAcbFf42dfe29DD6144A69b629f8C9e",
        "bridgeContract": "https://etherscan.io/address/0xf92cD566Ea4864356C5491c177A430C222d7e678",
        "assetContract": "https://etherscan.io/address/0xDf7FF54aAcAcbFf42dfe29DD6144A69b629f8C9e",
        "coingeckoId": "aave-zrx"
      }
    },
    {
      "chainId": 101,
      "address": "2TZ8s2FwtWqJrWpdFsSf2uM2Fvjw474n6HhTdTEWoLor",
      "symbol": "waUNI",
      "name": "Aave interest bearing UNI (Wormhole)",
      "decimals": 9,
      "logoURI": "https://raw.githubusercontent.com/solana-labs/token-list/main/assets/mainnet/2TZ8s2FwtWqJrWpdFsSf2uM2Fvjw474n6HhTdTEWoLor/logo.svg",
      "tags": [
        "wrapped",
        "wormhole"
      ],
      "extensions": {
        "address": "0xB9D7CB55f463405CDfBe4E90a6D2Df01C2B92BF1",
        "bridgeContract": "https://etherscan.io/address/0xf92cD566Ea4864356C5491c177A430C222d7e678",
        "assetContract": "https://etherscan.io/address/0xB9D7CB55f463405CDfBe4E90a6D2Df01C2B92BF1"
      }
    },
    {
      "chainId": 101,
      "address": "G1o2fHZXyPCeAEcY4o6as7SmVaUu65DRhcq1S4Cfap9T",
      "symbol": "waAAVE",
      "name": "Aave interest bearing AAVE (Wormhole)",
      "decimals": 9,
      "logoURI": "https://raw.githubusercontent.com/solana-labs/token-list/main/assets/mainnet/G1o2fHZXyPCeAEcY4o6as7SmVaUu65DRhcq1S4Cfap9T/logo.svg",
      "tags": [
        "wrapped",
        "wormhole"
      ],
      "extensions": {
        "address": "0xFFC97d72E13E01096502Cb8Eb52dEe56f74DAD7B",
        "bridgeContract": "https://etherscan.io/address/0xf92cD566Ea4864356C5491c177A430C222d7e678",
        "assetContract": "https://etherscan.io/address/0xFFC97d72E13E01096502Cb8Eb52dEe56f74DAD7B"
      }
    },
    {
      "chainId": 101,
      "address": "8PeWkyvCDHpSgT5oiGFgZQtXSRBij7ZFLJTHAGBntRDH",
      "symbol": "waBAT",
      "name": "Aave interest bearing BAT (Wormhole)",
      "decimals": 9,
      "logoURI": "https://raw.githubusercontent.com/solana-labs/token-list/main/assets/mainnet/8PeWkyvCDHpSgT5oiGFgZQtXSRBij7ZFLJTHAGBntRDH/logo.svg",
      "tags": [
        "wrapped",
        "wormhole"
      ],
      "extensions": {
        "address": "0x05Ec93c0365baAeAbF7AefFb0972ea7ECdD39CF1",
        "bridgeContract": "https://etherscan.io/address/0xf92cD566Ea4864356C5491c177A430C222d7e678",
        "assetContract": "https://etherscan.io/address/0x05Ec93c0365baAeAbF7AefFb0972ea7ECdD39CF1",
        "coingeckoId": "aave-bat"
      }
    },
    {
      "chainId": 101,
      "address": "67opsuaXQ3JRSJ1mmF7aPLSq6JaZcwAmXwcMzUN5PSMv",
      "symbol": "waBUSD",
      "name": "Aave interest bearing BUSD (Wormhole)",
      "decimals": 9,
      "logoURI": "https://raw.githubusercontent.com/solana-labs/token-list/main/assets/mainnet/67opsuaXQ3JRSJ1mmF7aPLSq6JaZcwAmXwcMzUN5PSMv/logo.svg",
      "tags": [
        "wrapped",
        "wormhole"
      ],
      "extensions": {
        "address": "0xA361718326c15715591c299427c62086F69923D9",
        "bridgeContract": "https://etherscan.io/address/0xf92cD566Ea4864356C5491c177A430C222d7e678",
        "assetContract": "https://etherscan.io/address/0xA361718326c15715591c299427c62086F69923D9",
        "coingeckoId": "aave-busd"
      }
    },
    {
      "chainId": 101,
      "address": "4JrrHRS56i9GZkSmGaCY3ZsxMo3JEqQviU64ki7ZJPak",
      "symbol": "waDAI",
      "name": "Aave interest bearing DAI (Wormhole)",
      "decimals": 9,
      "logoURI": "https://raw.githubusercontent.com/solana-labs/token-list/main/assets/mainnet/4JrrHRS56i9GZkSmGaCY3ZsxMo3JEqQviU64ki7ZJPak/logo.svg",
      "tags": [
        "wrapped",
        "wormhole"
      ],
      "extensions": {
        "address": "0x028171bCA77440897B824Ca71D1c56caC55b68A3",
        "bridgeContract": "https://etherscan.io/address/0xf92cD566Ea4864356C5491c177A430C222d7e678",
        "assetContract": "https://etherscan.io/address/0x028171bCA77440897B824Ca71D1c56caC55b68A3",
        "coingeckoId": "aave-dai"
      }
    },
    {
      "chainId": 101,
      "address": "3LmfKjsSU9hdxfZfcr873DMNR5nnrk8EvdueXg1dTSin",
      "symbol": "waENJ",
      "name": "Aave interest bearing ENJ (Wormhole)",
      "decimals": 9,
      "logoURI": "https://raw.githubusercontent.com/solana-labs/token-list/main/assets/mainnet/3LmfKjsSU9hdxfZfcr873DMNR5nnrk8EvdueXg1dTSin/logo.svg",
      "tags": [
        "wrapped",
        "wormhole"
      ],
      "extensions": {
        "address": "0xaC6Df26a590F08dcC95D5a4705ae8abbc88509Ef",
        "bridgeContract": "https://etherscan.io/address/0xf92cD566Ea4864356C5491c177A430C222d7e678",
        "assetContract": "https://etherscan.io/address/0xaC6Df26a590F08dcC95D5a4705ae8abbc88509Ef",
        "coingeckoId": "aave-enj"
      }
    },
    {
      "chainId": 101,
      "address": "7VD2Gosm34hB7kughTqu1N3sW92hq3XwKLTi1N1tdKrj",
      "symbol": "waKNC",
      "name": "Aave interest bearing KNC (Wormhole)",
      "decimals": 9,
      "logoURI": "https://raw.githubusercontent.com/solana-labs/token-list/main/assets/mainnet/7VD2Gosm34hB7kughTqu1N3sW92hq3XwKLTi1N1tdKrj/logo.svg",
      "tags": [
        "wrapped",
        "wormhole"
      ],
      "extensions": {
        "address": "0x39C6b3e42d6A679d7D776778Fe880BC9487C2EDA",
        "bridgeContract": "https://etherscan.io/address/0xf92cD566Ea4864356C5491c177A430C222d7e678",
        "assetContract": "https://etherscan.io/address/0x39C6b3e42d6A679d7D776778Fe880BC9487C2EDA",
        "coingeckoId": "aave-knc"
      }
    },
    {
      "chainId": 101,
      "address": "4erbVWFvdvS5P8ews7kUjqfpCQbA8vurnWyvRLsnZJgv",
      "symbol": "waLINK",
      "name": "Aave interest bearing LINK (Wormhole)",
      "decimals": 9,
      "logoURI": "https://raw.githubusercontent.com/solana-labs/token-list/main/assets/mainnet/4erbVWFvdvS5P8ews7kUjqfpCQbA8vurnWyvRLsnZJgv/logo.svg",
      "tags": [
        "wrapped",
        "wormhole"
      ],
      "extensions": {
        "address": "0xa06bC25B5805d5F8d82847D191Cb4Af5A3e873E0",
        "bridgeContract": "https://etherscan.io/address/0xf92cD566Ea4864356C5491c177A430C222d7e678",
        "assetContract": "https://etherscan.io/address/0xa06bC25B5805d5F8d82847D191Cb4Af5A3e873E0",
        "coingeckoId": "aave-link"
      }
    },
    {
      "chainId": 101,
      "address": "AXJWqG4SpAEwkMjKYkarKwv6Qfz5rLU3cwt5KtrDAAYe",
      "symbol": "waMANA",
      "name": "Aave interest bearing MANA (Wormhole)",
      "decimals": 9,
      "logoURI": "https://raw.githubusercontent.com/solana-labs/token-list/main/assets/mainnet/AXJWqG4SpAEwkMjKYkarKwv6Qfz5rLU3cwt5KtrDAAYe/logo.svg",
      "tags": [
        "wrapped",
        "wormhole"
      ],
      "extensions": {
        "address": "0xa685a61171bb30d4072B338c80Cb7b2c865c873E",
        "bridgeContract": "https://etherscan.io/address/0xf92cD566Ea4864356C5491c177A430C222d7e678",
        "assetContract": "https://etherscan.io/address/0xa685a61171bb30d4072B338c80Cb7b2c865c873E",
        "coingeckoId": "aave-mana"
      }
    },
    {
      "chainId": 101,
      "address": "4kJmfagJzQFuwto5RX6f1xScWYbEVBzEpdjmiqTCnzjJ",
      "symbol": "waMKR",
      "name": "Aave interest bearing MKR (Wormhole)",
      "decimals": 9,
      "logoURI": "https://raw.githubusercontent.com/solana-labs/token-list/main/assets/mainnet/4kJmfagJzQFuwto5RX6f1xScWYbEVBzEpdjmiqTCnzjJ/logo.svg",
      "tags": [
        "wrapped",
        "wormhole"
      ],
      "extensions": {
        "address": "0xc713e5E149D5D0715DcD1c156a020976e7E56B88",
        "bridgeContract": "https://etherscan.io/address/0xf92cD566Ea4864356C5491c177A430C222d7e678",
        "assetContract": "https://etherscan.io/address/0xc713e5E149D5D0715DcD1c156a020976e7E56B88",
        "coingeckoId": "aave-mkr"
      }
    },
    {
      "chainId": 101,
      "address": "DN8jPo8YZTXhLMyDMKcnwFuKqY8wfn2UrpX8ct4rc8Bc",
      "symbol": "waREN",
      "name": "Aave interest bearing REN (Wormhole)",
      "decimals": 9,
      "logoURI": "https://raw.githubusercontent.com/solana-labs/token-list/main/assets/mainnet/DN8jPo8YZTXhLMyDMKcnwFuKqY8wfn2UrpX8ct4rc8Bc/logo.svg",
      "tags": [
        "wrapped",
        "wormhole"
      ],
      "extensions": {
        "address": "0xCC12AbE4ff81c9378D670De1b57F8e0Dd228D77a",
        "bridgeContract": "https://etherscan.io/address/0xf92cD566Ea4864356C5491c177A430C222d7e678",
        "assetContract": "https://etherscan.io/address/0xCC12AbE4ff81c9378D670De1b57F8e0Dd228D77a",
        "coingeckoId": "aave-ren"
      }
    },
    {
      "chainId": 101,
      "address": "HWbJZXJ7s1D1zi5P7yVgRUmZPXvYSFv6vsYU765Ti422",
      "symbol": "waSNX",
      "name": "Aave interest bearing SNX (Wormhole)",
      "decimals": 9,
      "logoURI": "https://raw.githubusercontent.com/solana-labs/token-list/main/assets/mainnet/HWbJZXJ7s1D1zi5P7yVgRUmZPXvYSFv6vsYU765Ti422/logo.svg",
      "tags": [
        "wrapped",
        "wormhole"
      ],
      "extensions": {
        "address": "0x35f6B052C598d933D69A4EEC4D04c73A191fE6c2",
        "bridgeContract": "https://etherscan.io/address/0xf92cD566Ea4864356C5491c177A430C222d7e678",
        "assetContract": "https://etherscan.io/address/0x35f6B052C598d933D69A4EEC4D04c73A191fE6c2",
        "coingeckoId": "aave-snx"
      }
    },
    {
      "chainId": 101,
      "address": "2LForywWWpHzmR5NjSEyF1kcw9ffyLuJX7V7hne2fHfY",
      "symbol": "waSUSD",
      "name": "Aave interest bearing SUSD (Wormhole)",
      "decimals": 9,
      "logoURI": "https://raw.githubusercontent.com/solana-labs/token-list/main/assets/mainnet/2LForywWWpHzmR5NjSEyF1kcw9ffyLuJX7V7hne2fHfY/logo.svg",
      "tags": [
        "wrapped",
        "wormhole"
      ],
      "extensions": {
        "address": "0x6C5024Cd4F8A59110119C56f8933403A539555EB",
        "bridgeContract": "https://etherscan.io/address/0xf92cD566Ea4864356C5491c177A430C222d7e678",
        "assetContract": "https://etherscan.io/address/0x6C5024Cd4F8A59110119C56f8933403A539555EB",
        "coingeckoId": "aave-susd"
      }
    },
    {
      "chainId": 101,
      "address": "Badj3S29a2u1auxmijwg5vGjhPLb1K6WLPoigtWjKPXp",
      "symbol": "waTUSD",
      "name": "Aave interest bearing TUSD (Wormhole)",
      "decimals": 9,
      "logoURI": "https://raw.githubusercontent.com/solana-labs/token-list/main/assets/mainnet/Badj3S29a2u1auxmijwg5vGjhPLb1K6WLPoigtWjKPXp/logo.svg",
      "tags": [
        "wrapped",
        "wormhole"
      ],
      "extensions": {
        "address": "0x101cc05f4A51C0319f570d5E146a8C625198e636",
        "bridgeContract": "https://etherscan.io/address/0xf92cD566Ea4864356C5491c177A430C222d7e678",
        "assetContract": "https://etherscan.io/address/0x101cc05f4A51C0319f570d5E146a8C625198e636",
        "coingeckoId": "aave-tusd"
      }
    },
    {
      "chainId": 101,
      "address": "BZCPpva12M9SqJgcpf8jtP9Si6rMANFoUR3i7nchha7M",
      "symbol": "waUSDC",
      "name": "Aave interest bearing USDC (Wormhole)",
      "decimals": 9,
      "logoURI": "https://raw.githubusercontent.com/solana-labs/token-list/main/assets/mainnet/BZCPpva12M9SqJgcpf8jtP9Si6rMANFoUR3i7nchha7M/logo.svg",
      "tags": [
        "wrapped",
        "wormhole"
      ],
      "extensions": {
        "address": "0xBcca60bB61934080951369a648Fb03DF4F96263C",
        "bridgeContract": "https://etherscan.io/address/0xf92cD566Ea4864356C5491c177A430C222d7e678",
        "assetContract": "https://etherscan.io/address/0xBcca60bB61934080951369a648Fb03DF4F96263C",
        "coingeckoId": "aave-usdc"
      }
    },
    {
      "chainId": 101,
      "address": "D3ajQoyBGJz3JCXCPsxHZJbLQKGt9UgxLavgurieGNcD",
      "symbol": "wSDT",
      "name": "Stake DAO Token (Wormhole)",
      "decimals": 9,
      "logoURI": "https://raw.githubusercontent.com/solana-labs/token-list/main/assets/mainnet/D3ajQoyBGJz3JCXCPsxHZJbLQKGt9UgxLavgurieGNcD/logo.png",
      "tags": [
        "wrapped",
        "wormhole"
      ],
      "extensions": {
        "address": "0x73968b9a57c6e53d41345fd57a6e6ae27d6cdb2f",
        "bridgeContract": "https://etherscan.io/address/0xf92cD566Ea4864356C5491c177A430C222d7e678",
        "assetContract": "https://etherscan.io/address/0x73968b9a57c6e53d41345fd57a6e6ae27d6cdb2f",
        "coingeckoId": "stake-dao"
      }
    },
    {
      "chainId": 101,
      "address": "4pk3pf9nJDN1im1kNwWJN1ThjE8pCYCTexXYGyFjqKVf",
      "symbol": "oDOP",
      "name": "Dominican Pesos",
      "decimals": 9,
      "logoURI": "https://raw.githubusercontent.com/solana-labs/token-list/main/assets/mainnet/4pk3pf9nJDN1im1kNwWJN1ThjE8pCYCTexXYGyFjqKVf/logo.png",
      "tags": [
        "stablecoin"
      ],
      "extensions": {
        "website": "https://Odop.io/"
      }
    },
    {
      "chainId": 101,
      "address": "5kjfp2qfRbqCXTQeUYgHNnTLf13eHoKjC5hHynW9DvQE",
      "symbol": "AAPE",
      "name": "AAPE",
      "decimals": 9,
      "logoURI": "https://raw.githubusercontent.com/solana-labs/token-list/main/assets/mainnet/5kjfp2qfRbqCXTQeUYgHNnTLf13eHoKjC5hHynW9DvQE/logo.png",
      "tags": [],
      "extensions": {
        "website": "https://aape.io/"
      }
    },
    {
      "chainId": 101,
      "address": "3K6rftdAaQYMPunrtNRHgnK2UAtjm2JwyT2oCiTDouYE",
      "symbol": "XCOPE",
      "name": "XCOPE",
      "decimals": 0,
      "logoURI": "https://raw.githubusercontent.com/solana-labs/token-list/main/assets/mainnet/3K6rftdAaQYMPunrtNRHgnK2UAtjm2JwyT2oCiTDouYE/logo.png",
      "tags": [
        "trading",
        "index",
        "Algos"
      ],
      "extensions": {
        "website": "https://www.unlimitedcope.com/",
        "serumV3Usdc": "7MpMwArporUHEGW7quUpkPZp5L5cHPs9eKUfKCdaPHq2",
        "coingeckoId": "cope"
      }
    },
    {
      "chainId": 101,
      "address": "8HGyAAB1yoM1ttS7pXjHMa3dukTFGQggnFFH3hJZgzQh",
      "symbol": "COPE",
      "name": "COPE",
      "decimals": 6,
      "logoURI": "https://raw.githubusercontent.com/solana-labs/token-list/main/assets/mainnet/8HGyAAB1yoM1ttS7pXjHMa3dukTFGQggnFFH3hJZgzQh/logo.png",
      "tags": [
        "trading",
        "index",
        "Algos"
      ],
      "extensions": {
        "website": "https://www.unlimitedcope.com/",
        "serumV3Usdc": "6fc7v3PmjZG9Lk2XTot6BywGyYLkBQuzuFKd4FpCsPxk",
        "coingeckoId": "cope"
      }
    },
    {
      "chainId": 101,
      "address": "2prC8tcVsXwVJAinhxd2zeMeWMWaVyzPoQeLKyDZRFKd",
      "symbol": "MCAPS",
      "name": "Mango Market Caps",
      "decimals": 0,
      "logoURI": "https://raw.githubusercontent.com/solana-labs/token-list/main/assets/mainnet/2prC8tcVsXwVJAinhxd2zeMeWMWaVyzPoQeLKyDZRFKd/logo.png",
      "tags": [
        "mango"
      ],
      "extensions": {
        "website": "https://initialcapoffering.com/",
        "coingeckoId": "mango-market-caps"
      }
    },
    {
      "chainId": 101,
      "address": "2reKm5Y9rmAWfaw5jraYz1BXwGLHMofGMs3iNoBLt4VC",
      "symbol": "DOCE",
      "name": "Doce Finance",
      "decimals": 6,
      "logoURI": "https://raw.githubusercontent.com/solana-labs/token-list/main/assets/mainnet/2reKm5Y9rmAWfaw5jraYz1BXwGLHMofGMs3iNoBLt4VC/logo.png",
      "tags": [],
      "extensions": {
        "website": "https://swap.doce.finance/"
      }
    },
    {
      "chainId": 101,
      "address": "E1PvPRPQvZNivZbXRL61AEGr71npZQ5JGxh4aWX7q9QA",
      "symbol": "INO",
      "name": "iNo Token",
      "decimals": 9,
      "logoURI": "https://raw.githubusercontent.com/solana-labs/token-list/main/assets/mainnet/E1PvPRPQvZNivZbXRL61AEGr71npZQ5JGxh4aWX7q9QA/logo.png",
      "tags": [],
      "extensions": {
        "website": "https://ino.llegrand.fr/"
      }
    },
    {
      "chainId": 101,
      "address": "8PMHT4swUMtBzgHnh5U564N5sjPSiUz2cjEQzFnnP1Fo",
      "symbol": "ROPE",
      "name": "Rope Token",
      "decimals": 9,
      "logoURI": "https://raw.githubusercontent.com/solana-labs/token-list/main/assets/mainnet/8PMHT4swUMtBzgHnh5U564N5sjPSiUz2cjEQzFnnP1Fo/logo.svg",
      "tags": [],
      "extensions": {
        "website": "https://ropesolana.com/",
        "coingeckoId": "rope-token",
        "serumV3Usdc": "4Sg1g8U2ZuGnGYxAhc6MmX9MX7yZbrrraPkCQ9MdCPtF",
        "waterfallbot": "https://bit.ly/ROPEwaterfall"
      }
    },
    {
      "chainId": 101,
      "address": "5dhkWqrq37F92jBmEyhQP1vbMkbVRz59V7288HH2wBC7",
      "symbol": "SLOCK",
      "name": "SOLLock",
      "decimals": 9,
      "logoURI": "https://raw.githubusercontent.com/solana-labs/token-list/main/assets/mainnet/5dhkWqrq37F92jBmEyhQP1vbMkbVRz59V7288HH2wBC7/logo.png",
      "tags": [
        "utility-token"
      ],
      "extensions": {
        "website": "https://sollock.org/",
        "twitter": "https://twitter.com/@SOLLockOfficial",
        "github": "https://github.com/SOLLock",
        "tgann": "https://t.me/SOLLockAnn",
        "tggroup": "https://t.me/SOLLock"
      }
    },
    {
      "chainId": 101,
      "address": "ETAtLmCmsoiEEKfNrHKJ2kYy3MoABhU6NQvpSfij5tDs",
      "symbol": "MEDIA",
      "name": "Media Network",
      "decimals": 6,
      "logoURI": "https://raw.githubusercontent.com/solana-labs/token-list/main/assets/mainnet/ETAtLmCmsoiEEKfNrHKJ2kYy3MoABhU6NQvpSfij5tDs/logo.png",
      "tags": [
        "utility-token"
      ],
      "extensions": {
        "website": "https://media.network/",
        "coingeckoId": "media-network",
        "serumV3Usdc": "FfiqqvJcVL7oCCu8WQUMHLUC2dnHQPAPjTdSzsERFWjb",
        "waterfallbot": "https://bit.ly/MEDIAwaterfall"
      }
    },
    {
      "chainId": 101,
      "address": "StepAscQoEioFxxWGnh2sLBDFp9d8rvKz2Yp39iDpyT",
      "symbol": "STEP",
      "name": "Step",
      "decimals": 9,
      "logoURI": "https://raw.githubusercontent.com/solana-labs/token-list/main/assets/mainnet/StepAscQoEioFxxWGnh2sLBDFp9d8rvKz2Yp39iDpyT/logo.png",
      "tags": [
        "utility-token"
      ],
      "extensions": {
        "website": "https://step.finance/",
        "twitter": "https://twitter.com/StepFinance_",
        "coingeckoId": "step-finance",
        "serumV3Usdc": "97qCB4cAVSTthvJu3eNoEx6AY6DLuRDtCoPm5Tdyg77S",
        "waterfallbot": "https://bit.ly/STEPwaterfall"
      }
    },
    {
      "chainId": 101,
      "address": "7Geyz6iiRe8buvunsU6TXndxnpLt9mg6iPxqhn6cr3c6",
      "symbol": "ANFT",
      "name": "AffinityLabs",
      "decimals": 9,
      "logoURI": "https://raw.githubusercontent.com/solana-labs/token-list/main/assets/mainnet/7Geyz6iiRe8buvunsU6TXndxnpLt9mg6iPxqhn6cr3c6/logo.png",
      "tags": [
        "nft"
      ],
      "extensions": {
        "website": "https://affinitylabs.tech/"
      }
    },
    {
      "chainId": 102,
      "address": "So11111111111111111111111111111111111111112",
      "symbol": "wSOL",
      "name": "Wrapped SOL",
      "decimals": 9,
      "logoURI": "https://raw.githubusercontent.com/solana-labs/token-list/main/assets/mainnet/So11111111111111111111111111111111111111112/logo.png",
      "tags": [],
      "extensions": {
        "website": "https://www.solana.com/",
        "coingeckoId": "solana"
      }
    },
    {
      "chainId": 102,
      "address": "CpMah17kQEL2wqyMKt3mZBdTnZbkbfx4nqmQMFDP5vwp",
      "symbol": "USDC",
      "name": "USD Coin",
      "decimals": 6,
      "logoURI": "https://raw.githubusercontent.com/solana-labs/token-list/main/assets/mainnet/CpMah17kQEL2wqyMKt3mZBdTnZbkbfx4nqmQMFDP5vwp/logo.png",
      "tags": [
        "stablecoin"
      ],
      "extensions": {
        "website": "https://www.centre.io/",
        "coingeckoId": "usd-coin"
      }
    },
    {
      "chainId": 102,
      "address": "Gmk71cM7j2RMorRsQrsyysM4HsByQx5PuDGtDdqGLWCS",
      "symbol": "spSOL",
      "name": "Stake pool SOL",
      "decimals": 9,
      "logoURI": "https://raw.githubusercontent.com/solana-labs/token-list/main/assets/mainnet/Gmk71cM7j2RMorRsQrsyysM4HsByQx5PuDGtDdqGLWCS/logo.png",
      "tags": [
        "stake-pool"
      ],
      "extensions": {
        "website": "https://www.solana.com/"
      }
    },
    {
      "chainId": 102,
      "address": "2jQc2jDHVCewoWsQJK7JPLetP7UjqXvaFdno8rtrD8Kg",
      "symbol": "sHOG",
      "name": "sHOG",
      "decimals": 6,
      "tags": [
        "stablecoin"
      ]
    },
    {
      "chainId": 103,
      "address": "So11111111111111111111111111111111111111112",
      "symbol": "SOL",
      "name": "Wrapped SOL",
      "decimals": 9,
      "logoURI": "https://raw.githubusercontent.com/solana-labs/token-list/main/assets/mainnet/So11111111111111111111111111111111111111112/logo.png",
      "tags": [],
      "extensions": {
        "coingeckoId": "solana"
      }
    },
    {
      "chainId": 103,
      "address": "7Cab8z1Lz1bTC9bQNeY7VQoZw5a2YbZoxmvFSvPgcTEL",
      "symbol": "LGGD",
      "name": "LGG Dev Fan Token",
      "decimals": 0,
      "logoURI": "https://raw.githubusercontent.com/solana-labs/token-list/main/assets/mainnet/7Cab8z1Lz1bTC9bQNeY7VQoZw5a2YbZoxmvFSvPgcTEL/logo.png",
      "tags": [
        "LGG"
      ],
      "extensions": {
        "website": "https://lgg-hacks.art"
      }
    },
    {
      "chainId": 103,
      "address": "DEhAasscXF4kEGxFgJ3bq4PpVGp5wyUxMRvn6TzGVHaw",
      "symbol": "XYZ",
      "name": "XYZ Test",
      "decimals": 0,
      "logoURI": "https://raw.githubusercontent.com/solana-labs/token-list/main/assets/mainnet/DEhAasscXF4kEGxFgJ3bq4PpVGp5wyUxMRvn6TzGVHaw/logo.png",
      "tags": []
    },
    {
      "chainId": 103,
      "address": "2rg5syU3DSwwWs778FQ6yczDKhS14NM3vP4hqnkJ2jsM",
      "symbol": "pSOL",
      "name": "SOL stake pool",
      "decimals": 9,
      "logoURI": "https://raw.githubusercontent.com/solana-labs/token-list/main/assets/mainnet/2rg5syU3DSwwWs778FQ6yczDKhS14NM3vP4hqnkJ2jsM/logo.png",
      "tags": [],
      "extensions": {
        "website": "https://solana.com/",
        "background": "https://solana.com/static/8c151e179d2d7e80255bdae6563209f2/6833b/validators.webp"
      }
    },
    {
      "chainId": 103,
      "address": "SRMuApVNdxXokk5GT7XD5cUUgXMBCoAz2LHeuAoKWRt",
      "symbol": "SRM",
      "name": "Serum",
      "decimals": 6,
      "logoURI": "https://raw.githubusercontent.com/solana-labs/token-list/main/assets/mainnet/SRMuApVNdxXokk5GT7XD5cUUgXMBCoAz2LHeuAoKWRt/logo.png",
      "tags": [],
      "extensions": {
        "website": "https://projectserum.com/",
        "coingeckoId": "serum"
      }
    },
    {
      "chainId": 103,
      "address": "7STJWT74tAZzhbNNPRH8WuGDy9GZg27968EwALWuezrH",
      "symbol": "wSUSHI",
      "name": "SushiSwap (Wormhole)",
      "decimals": 9,
      "logoURI": "https://raw.githubusercontent.com/solana-labs/token-list/main/assets/mainnet/7STJWT74tAZzhbNNPRH8WuGDy9GZg27968EwALWuezrH/logo.png",
      "tags": [
        "wrapped",
        "wormhole"
      ],
      "extensions": {
        "website": "https://sushi.com",
        "background": "https://sushi.com/static/media/Background-sm.fd449814.jpg/",
        "address": "0x6B3595068778DD592e39A122f4f5a5cF09C90fE2",
        "bridgeContract": "https://etherscan.io/address/0xf92cD566Ea4864356C5491c177A430C222d7e678",
        "assetContract": "https://etherscan.io/address/0x6B3595068778DD592e39A122f4f5a5cF09C90fE2",
        "coingeckoId": "sushi"
      }
    },
    {
      "chainId": 103,
      "address": "3aMbgP7aGsP1sVcFKc6j65zu7UiziP57SMFzf6ptiCSX",
      "symbol": "sHOG",
      "name": "Devnet StableHog",
      "decimals": 6,
      "logoURI": "https://raw.githubusercontent.com/solana-labs/token-list/main/assets/mainnet/3aMbgP7aGsP1sVcFKc6j65zu7UiziP57SMFzf6ptiCSX/logo.png",
      "tags": [
        "stablecoin"
      ]
    },
    {
      "chainId": 101,
      "address": "3cXftQWJJEeoysZrhAEjpfCHe9tSKyhYG63xpbue8m3s",
      "symbol": "Kreechures",
      "name": "Kreechures",
      "decimals": 0,
      "logoURI": "https://raw.githubusercontent.com/solana-labs/token-list/main/assets/mainnet/3cXftQWJJEeoysZrhAEjpfCHe9tSKyhYG63xpbue8m3s/logo.svg",
      "tags": [
        "nft"
      ],
      "extensions": {
        "website": "https://www.kreechures.com/",
        "attributes": [
          {
            "image": "https://gateway.pinata.cloud/ipfs/QmWcMyAYpaX3BHJoDq6Fyub71TjaHbRHqErT7MmbDvCXYJ/3cXftQWJJEeoysZrhAEjpfCHe9tSKyhYG63xpbue8m3s.jpg",
            "Generation": 0,
            "Species": 6,
            "Base Rest": 262
          }
        ]
      }
    },
    {
      "chainId": 101,
      "address": "4DrV8khCoPS3sWRj6t1bb2DzT9jD4mZp6nc7Jisuuv1b",
      "symbol": "SPD",
      "name": "Solpad",
      "decimals": 10,
      "logoURI": "https://raw.githubusercontent.com/solana-labs/token-list/main/assets/mainnet/4DrV8khCoPS3sWRj6t1bb2DzT9jD4mZp6nc7Jisuuv1b/logo.png",
      "tags": [],
      "extensions": {
        "website": "https://www.solpad.io/"
      }
    },
    {
      "chainId": 101,
      "address": "7p7AMM6QoA8wPRKeqF87Pt51CRWmWvXPH5TBNMyDWhbH",
      "symbol": "Kreechures",
      "name": "Kreechures",
      "decimals": 0,
      "logoURI": "https://raw.githubusercontent.com/solana-labs/token-list/main/assets/mainnet/7p7AMM6QoA8wPRKeqF87Pt51CRWmWvXPH5TBNMyDWhbH/logo.svg",
      "tags": [
        "nft"
      ],
      "extensions": {
        "website": "https://www.kreechures.com/",
        "attributes": [
          {
            "image": "https://gateway.pinata.cloud/ipfs/QmWcMyAYpaX3BHJoDq6Fyub71TjaHbRHqErT7MmbDvCXYJ/7p7AMM6QoA8wPRKeqF87Pt51CRWmWvXPH5TBNMyDWhbH.jpg",
            "Generation": 0,
            "Species": 4,
            "Base Rest": 335
          }
        ]
      }
    },
    {
      "chainId": 101,
      "address": "6ybxMQpMgQhtsTLhvHZqk8uqao7kvoexY6e8JmCTqAB1",
      "symbol": "QUEST",
      "name": "QUEST",
      "decimals": 4,
      "logoURI": "https://raw.githubusercontent.com/solana-labs/token-list/main/assets/mainnet/6ybxMQpMgQhtsTLhvHZqk8uqao7kvoexY6e8JmCTqAB1/logo.png",
      "tags": [],
      "extensions": {
        "website": "https://questcoin.org/"
      }
    },
    {
      "chainId": 101,
      "address": "97qAF7ZKEdPdQaUkhASGA59Jpa2Wi7QqVmnFdEuPqEDc",
      "symbol": "DIAMOND",
      "name": "LOVE",
      "decimals": 6,
      "logoURI": "https://raw.githubusercontent.com/solana-labs/token-list/main/assets/mainnet/97qAF7ZKEdPdQaUkhASGA59Jpa2Wi7QqVmnFdEuPqEDc/logo.png",
      "tags": [
        "Diamond Love"
      ],
      "extensions": {
        "website": "https://diamondlove.io/",
        "telegram": "https://t.me/DiamondLoveX"
      }
    },
    {
      "chainId": 101,
      "address": "xxxxa1sKNGwFtw2kFn8XauW9xq8hBZ5kVtcSesTT9fW",
      "symbol": "SLIM",
      "name": "Solanium",
      "decimals": 6,
      "logoURI": "https://raw.githubusercontent.com/solana-labs/token-list/main/assets/mainnet/xxxxa1sKNGwFtw2kFn8XauW9xq8hBZ5kVtcSesTT9fW/logo.png",
      "tags": [],
      "extensions": {
        "website": "https://solanium.io/",
        "waterfallbot": "https://bit.ly/SLIMwaterfall"
      }
    },
    {
      "chainId": 101,
      "address": "8GPUjUHFxfNhaSS8kUkix8txRRXszeUAsHTjUmHuygZT",
      "symbol": "NINJA NFT1",
      "name": "NINJA NFT1",
      "decimals": 0,
      "logoURI": "https://raw.githubusercontent.com/yuzu-ninjaprotocol/ninjaprotocol/main/NINJA%20NFT%201.png",
      "tags": [],
      "extensions": {
        "website": "http://ninjaprotocol.io"
      }
    },
    {
      "chainId": 101,
      "address": "HcJCPYck2UsTMgiPfjn6CS1wrC5iBXtuqPSjt8Qy8Sou",
      "symbol": "GANGS",
      "name": "Gangs of Solana",
      "decimals": 4,
      "logoURI": "https://raw.githubusercontent.com/solana-labs/token-list/main/assets/mainnet/HcJCPYck2UsTMgiPfjn6CS1wrC5iBXtuqPSjt8Qy8Sou/logo.svg",
      "tags": [],
      "extensions": {
        "website": "https://gangsofsolana.com/"
      }
    },
    {
      "chainId": 101,
      "address": "2rEiLkpQ3mh4DGxv1zcSdW5r5HK2nehif5sCaF5Ss9E1",
      "symbol": "RECO",
      "name": "Reboot ECO",
      "decimals": 0,
      "logoURI": "https://raw.githubusercontent.com/solana-labs/token-list/main/assets/mainnet/2rEiLkpQ3mh4DGxv1zcSdW5r5HK2nehif5sCaF5Ss9E1/logo.png",
      "tags": [],
      "extensions": {
        "website": "https://reboot.eco/"
      }
    },
    {
      "chainId": 101,
      "address": "BXhAKUxkGvFbAarA3K1SUYnqXRhEBC1bhUaCaxvzgyJ1",
      "symbol": "ISA",
      "name": "Interstellar",
      "decimals": 3,
      "logoURI": "https://raw.githubusercontent.com/solana-labs/token-list/main/assets/mainnet/BXhAKUxkGvFbAarA3K1SUYnqXRhEBC1bhUaCaxvzgyJ1/logo.png",
      "tags": [],
      "extensions": {
        "website": "https://interstellaralliance.gitbook.io/isa/"
      }
    },
    {
      "chainId": 101,
      "address": "7xKXtg2CW87d97TXJSDpbD5jBkheTqA83TZRuJosgAsU",
      "symbol": "SAMO",
      "name": "Samoyed Coin",
      "decimals": 9,
      "logoURI": "https://raw.githubusercontent.com/solana-labs/token-list/main/assets/mainnet/7xKXtg2CW87d97TXJSDpbD5jBkheTqA83TZRuJosgAsU/logo.png",
      "tags": [],
      "extensions": {
        "website": "https://samoyedcoin.com/",
        "coingeckoId": "samoyedcoin",
        "serumV3Usdc": "FR3SPJmgfRSKKQ2ysUZBu7vJLpzTixXnjzb84bY3Diif"
      }
    },
    {
      "chainId": 101,
      "address": "HAWy8kV3bD4gaN6yy6iK2619x2dyzLUBj1PfJiihTisE",
      "symbol": "DOI",
      "name": "Discovery of Iris",
      "decimals": 0,
      "logoURI": "https://raw.githubusercontent.com/solana-labs/token-list/main/assets/mainnet/HAWy8kV3bD4gaN6yy6iK2619x2dyzLUBj1PfJiihTisE/logo.png",
      "tags": [
        "nft"
      ],
      "extensions": {
        "website": "https://www.staratlas.com",
        "imageUrl": "https://storage.googleapis.com/nft-assets/ReBirth/poster-1/discovery-of-iris.jpg",
        "description": "The rogue planet, Iris, dense with invaluable materials, draws in and collides with seven child planets in a remote region of space, creating what is henceforth referred to as 'The Cataclysm'. When combined, these eight elements create a form of free energy. The collision creates a massively valuable debris field.",
        "serumV3Usdc": "AYXTVttPfhYmn3jryX5XbRjwPK2m9445mbN2iLyRD6nq"
      }
    },
    {
      "chainId": 101,
      "address": "ATSPo9f9TJ3Atx8SuoTYdzSMh4ctQBzYzDiNukQDmoF7",
      "symbol": "HOSA",
      "name": "The Heart of Star Atlas",
      "decimals": 0,
      "logoURI": "https://raw.githubusercontent.com/solana-labs/token-list/main/assets/mainnet/ATSPo9f9TJ3Atx8SuoTYdzSMh4ctQBzYzDiNukQDmoF7/logo.png",
      "tags": [
        "nft"
      ],
      "extensions": {
        "website": "https://www.staratlas.com",
        "imageUrl": "https://storage.googleapis.com/nft-assets/ReBirth/poster-2/the-heart-of-star-atlas.jpg",
        "description": "At the core of Star Atlas lies a treasure trove of priceless data. After an unsuspecting deep space explorer discovers “The Cataclysm”, he scans its riches, creating what will once be known as the first intergalactic data block. He sells this invaluable information to all three rival factions, igniting a lethal spark that forever changes the course of history.",
        "serumV3Usdc": "5Erzgrw9pTjNWLeqHp2sChJq7smB7WXRQYw9wvkvA59t"
      }
    },
    {
      "chainId": 101,
      "address": "36s6AFRXzE9KVdUyoJQ5y6mwxXw21LawYqqwNiQUMD8s",
      "symbol": "TCW",
      "name": "The Convergence War",
      "decimals": 0,
      "logoURI": "https://raw.githubusercontent.com/solana-labs/token-list/main/assets/mainnet/36s6AFRXzE9KVdUyoJQ5y6mwxXw21LawYqqwNiQUMD8s/logo.png",
      "tags": [
        "nft"
      ],
      "extensions": {
        "website": "https://www.staratlas.com",
        "imageUrl": "https://storage.googleapis.com/nft-assets/ReBirth/poster-3/the-convergence-war.jpg",
        "description": "All three factions, thinking they were the sole owners of the cataclysmic data drop, converge to settle the area. A devastating war breaks out across the galaxy after their inability to settle the disputed territory.",
        "serumV3Usdc": "DXPv2ZyMD6Y2mDenqYkAhkvGSjNahkuMkm4zv6DqB7RF"
      }
    },
    {
      "chainId": 101,
      "address": "BgiTVxW9uLuHHoafTd2qjYB5xjCc5Y1EnUuYNfmTwhvp",
      "symbol": "LOST",
      "name": "Short Story of a Lost Astronaut",
      "decimals": 0,
      "logoURI": "https://raw.githubusercontent.com/solana-labs/token-list/main/assets/mainnet/BgiTVxW9uLuHHoafTd2qjYB5xjCc5Y1EnUuYNfmTwhvp/logo.png",
      "tags": [
        "nft"
      ],
      "extensions": {
        "website": "https://www.staratlas.com",
        "imageUrl": "https://storage.googleapis.com/nft-assets/ReBirth/poster-4/short-story-of-a-lost-astronaut.jpg",
        "description": "He thought it would be just another routine exploration mission. Get there, scan, save data blocks and return. But when a surprise radiation storm knocked out his spaceship and swept him up into its high-velocity current, the only thing that saved him from certain doom was his custom ion shield.",
        "serumV3Usdc": "73d9N7BbWVKBG6A2xwwwEHcxzPB26YzbMnRjue3DPzqs"
      }
    },
    {
      "chainId": 101,
      "address": "4G85c5aUsRTrRPqE5VjY7ebD9b2ktTF6NEVGiCddRBDX",
      "symbol": "LOVE",
      "name": "B ❤ P",
      "decimals": 0,
      "logoURI": "https://raw.githubusercontent.com/solana-labs/token-list/main/assets/mainnet/4G85c5aUsRTrRPqE5VjY7ebD9b2ktTF6NEVGiCddRBDX/logo.png",
      "tags": [
        "nft"
      ],
      "extensions": {
        "website": "https://www.staratlas.com",
        "imageUrl": "https://storage.googleapis.com/nft-assets/ReBirth/poster-5/love-story.jpg",
        "description": "Paizul, the charismatic and brilliant leader of the ONI consortium, vividly recalls the first time she saw her one true love. It was a warm summer day, full of raging ionic storms. Lightning was piercing the sky as Bekalu took off his helmet and locked eyes with her. “What are the chances of nearly colliding with someone flying through these wastelands on a day like this”, he smiled with his booming voice. “Perhaps it’s destiny,” she smiled back mysteriously. There was another strike of lightning, but this time the sky remained calm.",
        "serumV3Usdc": "AM9sNDh48N2qhYSgpA58m9dHvrMoQongtyYu2u2XoYTc"
      }
    },
    {
      "chainId": 101,
      "address": "7dr7jVyXf1KUnYq5FTpV2vCZjKRR4MV94jzerb8Fi16Q",
      "symbol": "MRDR",
      "name": "The Assassination of Paizul",
      "decimals": 0,
      "logoURI": "https://raw.githubusercontent.com/solana-labs/token-list/main/assets/mainnet/7dr7jVyXf1KUnYq5FTpV2vCZjKRR4MV94jzerb8Fi16Q/logo.png",
      "tags": [
        "nft"
      ],
      "extensions": {
        "website": "https://www.staratlas.com",
        "imageUrl": "https://storage.googleapis.com/nft-assets/ReBirth/poster-6/assassination-of-paizul.jpg",
        "description": "Suffering one of the cruelest fates in the universe, the Sogmian race of aliens was driven to the brink of extinction. With only 10,000 members left, they put all hope of salvation in the hands of their leader Paizul. After she was assassinated in a gruesome public way, so much fear was struck in the hearts of survivors that they set out to build their 'Last Stand'.",
        "serumV3Usdc": "BJiV2gCLwMvj2c1CbhnMjjy68RjqoMzYT8brDrpVyceA"
      }
    },
    {
      "chainId": 101,
      "address": "G1bE9ge8Yoq43hv7QLcumxTFhHqFMdcL4y2d6ZdzMG4b",
      "symbol": "PFP",
      "name": "Paizul Funeral Procession",
      "decimals": 0,
      "logoURI": "https://raw.githubusercontent.com/solana-labs/token-list/main/assets/mainnet/G1bE9ge8Yoq43hv7QLcumxTFhHqFMdcL4y2d6ZdzMG4b/logo.png",
      "tags": [
        "nft"
      ],
      "extensions": {
        "website": "https://www.staratlas.com",
        "imageUrl": "https://storage.googleapis.com/nft-assets/ReBirth/poster-7/paizul-funeral-procession.jpg",
        "description": "The sound of wailing echoes across the plains. The Sogmian procession solemnly marches in step past their ancestors’ gravestones, still haunted by the fate of their leader. The sun begins to set as they bring Paizul’s cryopod at the top of the Rock of Light. As a beam of light consumes the pod to upload it to eternal rest with the ancients, Bekalu falls to his knees with a wrathful howl. The crowd is rattled to the core, a foreboding of things to come.",
        "serumV3Usdc": "7JzaEAuVfjkrZyMwJgZF5aQkiEyVyCaTWA3N1fQK7Y6V"
      }
    },
    {
      "chainId": 101,
      "address": "6bD8mr8DyuVqN5dXd1jnqmCL66b5KUV14jYY1HSmnxTE",
      "symbol": "AVE",
      "name": "Ahr Visits Earth",
      "decimals": 0,
      "logoURI": "https://raw.githubusercontent.com/solana-labs/token-list/main/assets/mainnet/6bD8mr8DyuVqN5dXd1jnqmCL66b5KUV14jYY1HSmnxTE/logo.png",
      "tags": [
        "nft"
      ],
      "extensions": {
        "website": "https://www.staratlas.com",
        "imageUrl": "https://storage.googleapis.com/nft-assets/ReBirth/poster-8/ahr-visits-earth.jpg",
        "description": "Humankind is visited by Ahr, a mysterious being of pure light. But not all is as it seems… For through the power of illusion, we are tricked into forming a space-based religion, plundering the planet and launching ourselves towards the stars, permanently leaving the Earth.",
        "serumV3Usdc": "8yQzsbraXJFoPG5PdX73B8EVYFuPR9aC2axAqWearGKu"
      }
    },
    {
      "chainId": 101,
      "address": "9vi6PTKBFHR2hXgyjoTZx6h7WXNkFAA5dCsZRSi4higK",
      "symbol": "ASF",
      "name": "Armstrong Forever",
      "decimals": 0,
      "logoURI": "https://raw.githubusercontent.com/solana-labs/token-list/main/assets/mainnet/9vi6PTKBFHR2hXgyjoTZx6h7WXNkFAA5dCsZRSi4higK/logo.png",
      "tags": [
        "nft"
      ],
      "extensions": {
        "website": "https://www.staratlas.com",
        "imageUrl": "https://storage.googleapis.com/nft-assets/ReBirth/poster-15/armstrong-forever.jpg",
        "description": "When humans were racing to expand into outer space under Ahr’s influence, the devastation they inflicted upon the planet was so great that it weakened the Earth’s geomagnetic field. The reckless way the planet’s orbit was populated by machines and debris led to distortions in the gravity field. All this culminated in a disastrous slingshot effect for the many satellites orbiting the blue dot, altering their trajectories to loosen the direct gravity pull of the planet and scatter into deep space. Some of these satellites contained valuable data that was lost forever.  In 2621, the Council of Peace put a bounty on these ancient artifacts to integrate them into Star Atlas, leading to a hunt for them across the galaxy. One of the most sought-after satellites in history records bears the name of Neil Armstrong, the first human to set foot on the Moon.  Initially launched into medium Earth orbit as a cornerstone of the global positioning system (GPS), the satellite had untold additional capabilities that made it more and more valuable as it drifted off into the void.",
        "serumV3Usdc": "8yQzsbraXJFoPG5PdX73B8EVYFuPR9aC2axAqWearGKu"
      }
    },
    {
      "chainId": 101,
      "address": "Hfjgcs9ix17EwgXVVbKjo6NfMm2CXfr34cwty3xWARUm",
      "symbol": "TLS",
      "name": "The Last Stand",
      "decimals": 0,
      "logoURI": "https://raw.githubusercontent.com/solana-labs/token-list/main/assets/mainnet/Hfjgcs9ix17EwgXVVbKjo6NfMm2CXfr34cwty3xWARUm/logo.png",
      "tags": [
        "nft"
      ],
      "extensions": {
        "website": "https://www.staratlas.com",
        "serumV3Usdc": "AVHndcEDUjP9Liz5dfcvAPAMffADXG6KMPn8sWB1XhFQ"
      }
    },
    {
      "chainId": 101,
      "address": "8EXX5kG7qWTjgpNSGX7PnB6hJZ8xhXUcCafVJaBEJo32",
      "symbol": "SPT",
      "name": "The Signing of the Peace Treaty",
      "decimals": 0,
      "logoURI": "https://raw.githubusercontent.com/solana-labs/token-list/main/assets/mainnet/8EXX5kG7qWTjgpNSGX7PnB6hJZ8xhXUcCafVJaBEJo32/logo.png",
      "tags": [
        "nft"
      ],
      "extensions": {
        "website": "https://www.staratlas.com",
        "serumV3Usdc": "FZ9xhZbkt9bKKVpWmFxRhEJyzgxqU5w5xu3mXcF6Eppe"
      }
    },
    {
      "chainId": 101,
      "address": "CAjoJeGCCRae9oDwHYXzkeUDonp3dZLWV5GKHysLwjnx",
      "symbol": "PBA",
      "name": "The Peacebringers Archive",
      "decimals": 0,
      "logoURI": "https://raw.githubusercontent.com/solana-labs/token-list/main/assets/mainnet/CAjoJeGCCRae9oDwHYXzkeUDonp3dZLWV5GKHysLwjnx/logo.png",
      "tags": [
        "nft"
      ],
      "extensions": {
        "website": "https://www.staratlas.com",
        "serumV3Usdc": "4jN1R453Acv9egnr7Dry3x9Xe3jqh1tqz5RokniaeVhy"
      }
    },
    {
      "chainId": 101,
      "address": "FPnwwNiL1tXqd4ZbGjFYsCw5qsQw91VN79SNcU4Bc732",
      "symbol": "UWB",
      "name": "Ustur Wod.bod",
      "decimals": 0,
      "logoURI": "https://raw.githubusercontent.com/solana-labs/token-list/main/assets/mainnet/FPnwwNiL1tXqd4ZbGjFYsCw5qsQw91VN79SNcU4Bc732/logo.png",
      "tags": [
        "nft"
      ],
      "extensions": {
        "website": "https://www.staratlas.com",
        "serumV3Usdc": "J99HsFQEWKR3UiFQpKTnF11iaNiR1enf2LxHfgsbVc59"
      }
    },
    {
      "chainId": 101,
      "address": "DB76aiNQeLzHPwvFhzgwfpe6HGHCDTQ6snW6UD7AnHid",
      "symbol": "OMPH",
      "name": "Om Photoli",
      "decimals": 0,
      "logoURI": "https://raw.githubusercontent.com/solana-labs/token-list/main/assets/mainnet/DB76aiNQeLzHPwvFhzgwfpe6HGHCDTQ6snW6UD7AnHid/logo.png",
      "tags": [
        "nft"
      ],
      "extensions": {
        "website": "https://www.staratlas.com",
        "serumV3Usdc": "HdvXMScwAQQh9pEvLZjuaaeJcLTmixxYoMFefeqHFn2E"
      }
    },
    {
      "chainId": 101,
      "address": "8ymi88q5DtmdNTn2sPRNFkvMkszMHuLJ1e3RVdWjPa3s",
      "symbol": "SDOGE",
      "name": "SolDoge",
      "decimals": 0,
      "logoURI": "https://raw.githubusercontent.com/solana-labs/token-list/main/assets/mainnet/8ymi88q5DtmdNTn2sPRNFkvMkszMHuLJ1e3RVdWjPa3s/logo.png",
      "tags": [],
      "extensions": {
        "website": "https://www.soldoge.org",
        "serumV3Usdc": "9aruV2p8cRWxybx6wMsJwPFqeN7eQVPR74RrxdM3DNdu"
      }
    },
    {
      "chainId": 101,
      "address": "DQRNdQWz5NzbYgknGsZqSSXbdhQWvXSe8S56mrtNAs1b",
      "symbol": "ENTROPPP",
      "name": "ENTROPPP (Entropy for security)",
      "decimals": 6,
      "logoURI": "https://raw.githubusercontent.com/solana-labs/token-list/main/assets/mainnet/DQRNdQWz5NzbYgknGsZqSSXbdhQWvXSe8S56mrtNAs1b/logo.png",
      "tags": [
        "Cryptography",
        "Blockchain security",
        "Randomness and entropy"
      ],
      "extensions": {
        "website": "https://www.entroppp.com"
      }
    },
    {
      "chainId": 101,
      "address": "8RYSc3rrS4X4bvBCtSJnhcpPpMaAJkXnVKZPzANxQHgz",
      "symbol": "YARD",
      "name": "SolYard Finance",
      "decimals": 9,
      "logoURI": "https://raw.githubusercontent.com/solana-labs/token-list/main/assets/mainnet/8RYSc3rrS4X4bvBCtSJnhcpPpMaAJkXnVKZPzANxQHgz/logo.png",
      "tags": [],
      "extensions": {
        "website": "https://solyard.finance/"
      }
    },
    {
      "chainId": 101,
      "address": "nope9HWCJcXVFkG49CDk7oYFtgGsUzsRvHdcJeL2aCL",
      "symbol": "NOPE",
      "name": "NOPE FINANCE",
      "decimals": 9,
      "logoURI": "https://raw.githubusercontent.com/solana-labs/token-list/main/assets/mainnet/nope9HWCJcXVFkG49CDk7oYFtgGsUzsRvHdcJeL2aCL/logo.png",
      "tags": [],
      "extensions": {
        "website": "https://nopefinance.xyz/"
      }
    },
    {
      "chainId": 101,
      "address": "43VWkd99HjqkhFTZbWBpMpRhjG469nWa7x7uEsgSH7We",
      "symbol": "STNK",
      "name": "Stonks",
      "decimals": 9,
      "logoURI": "https://raw.githubusercontent.com/solana-labs/token-list/main/assets/mainnet/43VWkd99HjqkhFTZbWBpMpRhjG469nWa7x7uEsgSH7We/logo.png",
      "tags": [],
      "extensions": {
        "website": "https://stonkscoin.org/"
      }
    },
    {
      "chainId": 101,
      "address": "4368jNGeNq7Tt4Vzr98UWxL647PYu969VjzAsWGVaVH2",
      "symbol": "MEAL",
      "name": "HUNGRY",
      "decimals": 8,
      "logoURI": "https://raw.githubusercontent.com/solana-labs/token-list/main/assets/mainnet/4368jNGeNq7Tt4Vzr98UWxL647PYu969VjzAsWGVaVH2/logo.png",
      "tags": [],
      "extensions": {
        "website": "https://hungrycoin.io/"
      }
    },
    {
      "chainId": 101,
      "address": "8GQsW3f7mdwfjqJon2myADcBsSsRjpXmxHYDG8q1pvV6",
      "symbol": "HOLD",
      "name": "Holdana",
      "decimals": 9,
      "logoURI": "https://raw.githubusercontent.com/solana-labs/token-list/main/assets/mainnet/8GQsW3f7mdwfjqJon2myADcBsSsRjpXmxHYDG8q1pvV6/logo.png",
      "tags": [],
      "extensions": {
        "medium": "https://holdanatoken.medium.com/",
        "twitter": "https://twitter.com/HoldanaOfficial",
        "serumV3Usdc": "G2j5zKtfymPcWMq1YRoKrfUWy64SZ6ZxDVscHSyPQqmz"
      }
    },
    {
      "chainId": 101,
      "address": "64SqEfHtu4bZ6jr1mAxaWrLFdMngbKbru9AyaG2Dyk5T",
      "symbol": "wen-token",
      "name": "wen-token",
      "decimals": 0,
      "logoURI": "https://raw.githubusercontent.com/solana-labs/token-list/main/assets/mainnet/64SqEfHtu4bZ6jr1mAxaWrLFdMngbKbru9AyaG2Dyk5T/logo.png",
      "tags": [
        "nft"
      ],
      "extensions": {
        "website": "https://pythians.pyth.network"
      }
    },
    {
      "chainId": 101,
      "address": "4dmKkXNHdgYsXqBHCuMikNQWwVomZURhYvkkX5c4pQ7y",
      "symbol": "SNY",
      "name": "Synthetify",
      "decimals": 6,
      "logoURI": "https://raw.githubusercontent.com/solana-labs/token-list/main/assets/mainnet/4dmKkXNHdgYsXqBHCuMikNQWwVomZURhYvkkX5c4pQ7y/logo.png",
      "tags": [],
      "extensions": {
        "website": "https://synthetify.io/",
        "twitter": "https://twitter.com/synthetify",
        "coingeckoId": "syntheify-token"
      }
    },
    {
      "chainId": 101,
      "address": "4wTMJsh3q66PmAkmwEW47qVDevMZMVVWU3n1Yhqztwi6",
      "symbol": "ARCD",
      "name": "Arcade Token (Wormhole)",
      "decimals": 9,
      "logoURI": "https://raw.githubusercontent.com/solana-labs/token-list/main/assets/mainnet/4wTMJsh3q66PmAkmwEW47qVDevMZMVVWU3n1Yhqztwi6/logo.png",
      "tags": [
        "wrapped",
        "wormhole"
      ],
      "extensions": {
        "address": "0xb581E3a7dB80fBAA821AB39342E9Cbfd2ce33c23",
        "bridgeContract": "https://etherscan.io/address/0xf92cD566Ea4864356C5491c177A430C222d7e678",
        "assetContract": "https://etherscan.io/address/0xb581E3a7dB80fBAA821AB39342E9Cbfd2ce33c23",
        "website": "https://arcade.city",
        "twitter": "https://twitter.com/ArcadeCityHall"
      }
    },
    {
      "chainId": 101,
      "address": "Amt5wUJREJQC5pX7Z48YSK812xmu4j3sQVupNhtsEuY8",
      "symbol": "FROG",
      "name": "FROG",
      "decimals": 6,
      "logoURI": "https://raw.githubusercontent.com/solana-labs/token-list/main/assets/mainnet/Amt5wUJREJQC5pX7Z48YSK812xmu4j3sQVupNhtsEuY8/logo.png",
      "tags": [],
      "extensions": {
        "website": "https://www.froglana.com/",
        "serumV3Usdc": "2Si6XDdpv5zcvYna221eZZrsjsp5xeYoz9W1TVdMdbnt"
      }
    },
    {
      "chainId": 101,
      "address": "DEAdry5qhNoSkF3mbFrTa6udGbMwUoLnQhvchCu26Ak1",
      "symbol": "JUEL",
      "name": "Juel Token",
      "decimals": 6,
      "logoURI": "https://raw.githubusercontent.com/solana-labs/token-list/main/assets/mainnet/DEAdry5qhNoSkF3mbFrTa6udGbMwUoLnQhvchCu26Ak1/logo.png",
      "tags": [],
      "extensions": {
        "website": "http://juel.gg"
      }
    },
    {
      "chainId": 101,
      "address": "9Y8NT5HT9z2EsmCbYMgKXPRq3h3aa6tycEqfFiXjfZM7",
      "symbol": "CRT",
      "name": "CARROT",
      "decimals": 9,
      "logoURI": "https://raw.githubusercontent.com/solana-labs/token-list/main/assets/mainnet/9Y8NT5HT9z2EsmCbYMgKXPRq3h3aa6tycEqfFiXjfZM7/logo.png",
      "tags": [],
      "extensions": {
        "website": "https://farmerscarrot.com/",
        "serumV3Usdc": "Aa8mN8bXAobmcuHDpbbZh55SoadUry6WdsYz2886Ymqf"
      }
    },
    {
      "chainId": 101,
      "address": "AMdnw9H5DFtQwZowVFr4kUgSXJzLokKSinvgGiUoLSps",
      "symbol": "MOLA",
      "name": "MOONLANA",
      "decimals": 9,
      "logoURI": "https://raw.githubusercontent.com/solana-labs/token-list/main/assets/mainnet/AMdnw9H5DFtQwZowVFr4kUgSXJzLokKSinvgGiUoLSps/logo.png",
      "tags": [],
      "extensions": {
        "website": "https://moonlana.com/",
        "twitter": "https://twitter.com/xMoonLana",
        "medium": "https://moonlana.medium.com/"
      }
    },
    {
      "chainId": 101,
      "address": "3x7UeXDF4imKSKnizK9mYyx1M5bTNzpeALfPeB8S6XT9",
      "symbol": "SKEM",
      "name": "SKEM",
      "decimals": 9,
      "logoURI": "https://raw.githubusercontent.com/solana-labs/token-list/main/assets/mainnet/3x7UeXDF4imKSKnizK9mYyx1M5bTNzpeALfPeB8S6XT9/logo.svg",
      "tags": [],
      "extensions": {
        "website": "https://skem.finance/",
        "serumV3Usdc": "HkYJ3dX8CLSGyGZzfuqYiuoDjDmrDiu1vZhPtFJZa5Vt"
      }
    },
    {
      "chainId": 101,
      "address": "GHvFFSZ9BctWsEc5nujR1MTmmJWY7tgQz2AXE6WVFtGN",
      "symbol": "SOLAPE",
      "name": "SolAPE Finance",
      "decimals": 9,
      "logoURI": "https://raw.githubusercontent.com/solana-labs/token-list/main/assets/mainnet/GHvFFSZ9BctWsEc5nujR1MTmmJWY7tgQz2AXE6WVFtGN/logo.png",
      "tags": [],
      "extensions": {
        "website": "https://solape.io",
        "serumV3Usdc": "4zffJaPyeXZ2wr4whHgP39QyTfurqZ2BEd4M5W6SEuon"
      }
    },
    {
      "chainId": 101,
      "address": "9nEqaUcb16sQ3Tn1psbkWqyhPdLmfHWjKGymREjsAgTE",
      "symbol": "WOOF",
      "name": "WOOFENOMICS",
      "decimals": 6,
      "logoURI": "https://raw.githubusercontent.com/solana-labs/token-list/main/assets/mainnet/9nEqaUcb16sQ3Tn1psbkWqyhPdLmfHWjKGymREjsAgTE/logo.png",
      "tags": [],
      "extensions": {
        "website": "https://woofsolana.com",
        "serumV3Usdc": "CwK9brJ43MR4BJz2dwnDM7EXCNyHhGqCJDrAdsEts8n5"
      }
    },
    {
      "chainId": 101,
      "address": "MERt85fc5boKw3BW1eYdxonEuJNvXbiMbs6hvheau5K",
      "symbol": "MER",
      "name": "Mercurial",
      "decimals": 6,
      "logoURI": "https://raw.githubusercontent.com/solana-labs/token-list/main/assets/mainnet/MERt85fc5boKw3BW1eYdxonEuJNvXbiMbs6hvheau5K/logo.png",
      "tags": [],
      "extensions": {
        "coingeckoId": "mercurial",
        "website": "https://www.mercurial.finance/",
        "serumV3Usdc": "G4LcexdCzzJUKZfqyVDQFzpkjhB1JoCNL8Kooxi9nJz5",
        "waterfallbot": "https://bit.ly/MERwaterfall"
      }
    },
    {
      "chainId": 101,
      "address": "9MhNoxy1PbmEazjPo9kiZPCcG7BiFbhi3bWZXZgacfpp",
      "symbol": "ACMN",
      "name": "ACUMEN",
      "decimals": 9,
      "logoURI": "https://raw.githubusercontent.com/solana-labs/token-list/main/assets/mainnet/9MhNoxy1PbmEazjPo9kiZPCcG7BiFbhi3bWZXZgacfpp/logo.png",
      "tags": [],
      "extensions": {
        "website": "https://acumen.network/"
      }
    },
    {
      "chainId": 101,
      "address": "EfLvzNsqmkoSneiML5t7uHCPEVRaWCpG4N2WsS39nWCU",
      "symbol": "MUDLEY",
      "name": "MUDLEY",
      "decimals": 9,
      "logoURI": "https://raw.githubusercontent.com/solana-labs/token-list/main/assets/mainnet/EfLvzNsqmkoSneiML5t7uHCPEVRaWCpG4N2WsS39nWCU/logo.png",
      "tags": [],
      "extensions": {
        "website": "https://www.mudley.io/"
      }
    },
    {
      "chainId": 101,
      "address": "GpYMp8eP3HADY8x1jLVfFVBVYqxFNxT5mFhZAZt9Poco",
      "symbol": "CAPE",
      "name": "Crazy Ape Coin",
      "decimals": 9,
      "logoURI": "https://raw.githubusercontent.com/solana-labs/token-list/main/assets/mainnet/GpYMp8eP3HADY8x1jLVfFVBVYqxFNxT5mFhZAZt9Poco/logo.png",
      "tags": [],
      "extensions": {
        "website": "https://www.crazyapecoin.com/"
      }
    },
    {
      "chainId": 101,
      "address": "7Csho7qjseDjgX3hhBxfwP1W3LYARK3QH3PM2x55we14",
      "symbol": "LOTTO",
      "name": "Lotto",
      "decimals": 9,
      "logoURI": "https://raw.githubusercontent.com/solana-labs/token-list/main/assets/mainnet/7Csho7qjseDjgX3hhBxfwP1W3LYARK3QH3PM2x55we14/logo.png",
      "tags": [],
      "extensions": {
        "serumV3Usdc": "9MZKfgZzPgeidAukYpHtsLYm4eAdJFnR7nhPosWT8jiv",
        "coingeckoId": "lotto",
        "website": "lotto.finance",
        "address": "0xb0dfd28d3cf7a5897c694904ace292539242f858",
        "assetContract": "https://etherscan.io/address/0xb0dfd28d3cf7a5897c694904ace292539242f858",
        "tggroup": "https://t.me/lottofinance"
      }
    },
    {
      "chainId": 101,
      "address": "7uv3ZvZcQLd95bUp5WMioxG7tyAZVXFfr8JYkwhMYrnt",
      "symbol": "BOLE",
      "name": "Bole Token",
      "decimals": 4,
      "logoURI": "https://raw.githubusercontent.com/solana-labs/token-list/main/assets/mainnet/7uv3ZvZcQLd95bUp5WMioxG7tyAZVXFfr8JYkwhMYrnt/logo.png",
      "tags": [],
      "extensions": {
        "website": "https://tokenbole.com/"
      }
    },
    {
      "chainId": 101,
      "address": "Bxp46xCB6CLjiqE99QaTcJAaY1hYF1o63DUUrXAS7QFu",
      "symbol": "mBRZ",
      "name": "SolMiner Bronze",
      "decimals": 9,
      "logoURI": "https://raw.githubusercontent.com/solana-labs/token-list/main/assets/mainnet/Bxp46xCB6CLjiqE99QaTcJAaY1hYF1o63DUUrXAS7QFu/logo.png",
      "tags": [],
      "extensions": {
        "website": "https://solminer.app",
        "medium": "https://solminer.medium.com/",
        "twitter": "https://twitter.com/SolMinerproject"
      }
    },
    {
      "chainId": 101,
      "address": "GZNrMEdrt6Vg428JzvJYRGGPpVxgjUPsg6WLqKBvmNLw",
      "symbol": "mPLAT",
      "name": "SolMiner Platinum",
      "decimals": 9,
      "logoURI": "https://raw.githubusercontent.com/solana-labs/token-list/main/assets/mainnet/GZNrMEdrt6Vg428JzvJYRGGPpVxgjUPsg6WLqKBvmNLw/logo.png",
      "tags": [],
      "extensions": {
        "website": "https://solminer.app",
        "medium": "https://solminer.medium.com/",
        "twitter": "https://twitter.com/SolMinerproject"
      }
    },
    {
      "chainId": 101,
      "address": "Er7a3ugS6kkAqj6sp3UmXEFAFrDdLMRQEkV9QH2fwRYA",
      "symbol": "mDIAM",
      "name": "SolMiner Diamond",
      "decimals": 9,
      "logoURI": "https://raw.githubusercontent.com/solana-labs/token-list/main/assets/mainnet/Er7a3ugS6kkAqj6sp3UmXEFAFrDdLMRQEkV9QH2fwRYA/logo.png",
      "tags": [],
      "extensions": {
        "website": "https://solminer.app",
        "medium": "https://solminer.medium.com/",
        "twitter": "https://twitter.com/SolMinerproject"
      }
    },
    {
      "chainId": 101,
      "address": "5JnZ667P3VcjDinkJFysWh2K2KtViy63FZ3oL5YghEhW",
      "symbol": "APYS",
      "name": "APYSwap",
      "decimals": 9,
      "logoURI": "https://raw.githubusercontent.com/solana-labs/token-list/main/assets/mainnet/5JnZ667P3VcjDinkJFysWh2K2KtViy63FZ3oL5YghEhW/logo.png",
      "tags": [
        "wrapped"
      ],
      "extensions": {
        "website": "https://apyswap.com",
        "coingeckoId": "apyswap"
      }
    },
    {
      "chainId": 101,
      "address": "ss1gxEUiufJyumsXfGbEwFe6maraPmc53fqbnjbum15",
      "symbol": "SS1",
      "name": "Naked Shorts",
      "decimals": 0,
      "logoURI": "https://raw.githubusercontent.com/solana-labs/token-list/main/assets/mainnet/ss1gxEUiufJyumsXfGbEwFe6maraPmc53fqbnjbum15/logo.png",
      "tags": [
        "nft"
      ],
      "extensions": {
        "website": "https://www.sol-talk.com/sol-survivor",
        "twitter": "https://twitter.com/sol__survivor",
        "imageUrl": "https://www.arweave.net/N-RGNyi1o1evhr7jTCXxHQlSndNPdnHWEzUTbTGMCl4",
        "animationUrl": "https://www.arweave.net/KBzRUmQNX6VKDH41N_uOETtJH21YtWXrOz270b8eqyo?ext=glb",
        "description": "After a gamma squeeze event he was left covered in theta. Due to the accident he lost his memories but gained the ability to refract light. He joins the tournament hoping to discover more about his past. His only clue is a damaged ID card with the word Malvin inscribed. Special: 'Now You See Me'"
      }
    },
    {
      "chainId": 101,
      "address": "GfJ3Vq2eSTYf1hJP6kKLE9RT6u7jF9gNszJhZwo5VPZp",
      "symbol": "SOLPAD",
      "name": "Solpad Finance",
      "decimals": 9,
      "logoURI": "https://raw.githubusercontent.com/solana-labs/token-list/main/assets/mainnet/GfJ3Vq2eSTYf1hJP6kKLE9RT6u7jF9gNszJhZwo5VPZp/logo.png",
      "tags": [
        "utility-token"
      ],
      "extensions": {
        "website": "https://www.solpad.finance/",
        "twitter": "https://twitter.com/FinanceSolpad",
        "github": "https://github.com/solpad-finance",
        "tgann": "https://t.me/solpadfinance",
        "tggroup": "https://t.me/solpadfinance_chat"
      }
    },
    {
      "chainId": 101,
      "address": "ERPueLaiBW48uBhqX1CvCYBv2ApHN6ZFuME1MeQGTdAi",
      "symbol": "MIT",
      "name": "Muskimum Impact Token",
      "decimals": 8,
      "logoURI": "https://raw.githubusercontent.com/solana-labs/token-list/main/assets/mainnet/ERPueLaiBW48uBhqX1CvCYBv2ApHN6ZFuME1MeQGTdAi/logo.png",
      "tags": [
        "mit",
        "musk"
      ],
      "extensions": {
        "website": "https://muskimum.win/",
        "twitter": "https://twitter.com/muskimum",
        "serumV3Usdc": "3mhrhTFrHtxe7uZhvzBhzneR3bD3hDyWcgEkR8EcvNZk"
      }
    },
    {
      "chainId": 101,
      "address": "BsDrXiQaFd147Fxq1fQYbJQ77P6tmPkRJQJzkKvspDKo",
      "symbol": "SOLA",
      "name": "SolaPAD Token (deprecated)",
      "decimals": 8,
      "logoURI": "https://raw.githubusercontent.com/solana-labs/token-list/main/assets/mainnet/BsDrXiQaFd147Fxq1fQYbJQ77P6tmPkRJQJzkKvspDKo/logo.png",
      "tags": [
        "SOLA",
        "LaunchPAD"
      ],
      "extensions": {
        "website": "https://www.solapad.org/",
        "twitter": "https://twitter.com/SolaPAD"
      }
    },
    {
      "chainId": 101,
      "address": "7fCzz6ZDHm4UWC9Se1RPLmiyeuQ6kStxpcAP696EuE1E",
      "symbol": "SHBL",
      "name": "Shoebill Coin",
      "decimals": 9,
      "logoURI": "https://raw.githubusercontent.com/solana-labs/token-list/main/assets/mainnet/7fCzz6ZDHm4UWC9Se1RPLmiyeuQ6kStxpcAP696EuE1E/logo.png",
      "tags": [],
      "extensions": {
        "website": "https://shoebillco.in/"
      }
    },
    {
      "chainId": 101,
      "address": "GnaFnTihwQFjrLeJNeVdBfEZATMdaUwZZ1RPxLwjbVwb",
      "symbol": "SHBL-USDC",
      "name": "Raydium Permissionless LP Token (SHBL-USDC)",
      "decimals": 9,
      "logoURI": "https://raw.githubusercontent.com/solana-labs/token-list/main/assets/mainnet/GnaFnTihwQFjrLeJNeVdBfEZATMdaUwZZ1RPxLwjbVwb/logo.png",
      "tags": [
        "lp-token"
      ],
      "extensions": {
        "website": "https://raydium.io/"
      }
    },
    {
      "chainId": 101,
      "address": "Djoz8btdR7p6xWHoVtPYF3zyN9LU5BBfMoDk4HczSDqc",
      "symbol": "AUSS",
      "name": "Ausshole",
      "decimals": 9,
      "logoURI": "https://raw.githubusercontent.com/solana-labs/token-list/main/assets/mainnet/Djoz8btdR7p6xWHoVtPYF3zyN9LU5BBfMoDk4HczSDqc/logo.svg",
      "tags": [],
      "extensions": {
        "website": "https://auss.finance/",
        "twitter": "https://twitter.com/ausstoken",
        "serumV3Usdc": "bNbYoc2KawipbXj76BiXbUdf2NcGKWkdp4S9uDvWXB1"
      }
    },
    {
      "chainId": 101,
      "address": "TuLipcqtGVXP9XR62wM8WWCm6a9vhLs7T1uoWBk6FDs",
      "symbol": "TULIP",
      "name": "Tulip",
      "decimals": 6,
      "logoURI": "https://raw.githubusercontent.com/solana-labs/token-list/main/assets/mainnet/TuLipcqtGVXP9XR62wM8WWCm6a9vhLs7T1uoWBk6FDs/logo.svg",
      "tags": [
        "tulip",
        "solfarm",
        "vaults"
      ],
      "extensions": {
        "website": "https://solfarm.io",
        "twitter": "https://twitter.com/Solfarmio",
        "coingeckoId": "solfarm",
        "serumV3Usdc": "8GufnKq7YnXKhnB3WNhgy5PzU9uvHbaaRrZWQK6ixPxW",
        "waterfallbot": "https://bit.ly/TULIPwaterfall"
      }
    },
    {
      "chainId": 101,
      "address": "5trVBqv1LvHxiSPMsHtEZuf8iN82wbpDcR5Zaw7sWC3s",
      "symbol": "JPYC",
      "name": "JPY Coin",
      "decimals": 6,
      "logoURI": "https://raw.githubusercontent.com/solana-labs/token-list/main/assets/mainnet/5trVBqv1LvHxiSPMsHtEZuf8iN82wbpDcR5Zaw7sWC3s/logo.png",
      "tags": [
        "stablecoin",
        "ethereum"
      ],
      "extensions": {
        "website": "https://jpyc.jp/"
      }
    },
    {
      "chainId": 101,
      "address": "3QuAYThYKFXSmrTcSHsdd7sAxaFBobaCkLy2DBYJLMDs",
      "symbol": "TYNA",
      "name": "wTYNA",
      "decimals": 6,
      "logoURI": "https://raw.githubusercontent.com/solana-labs/token-list/main/assets/mainnet/3QuAYThYKFXSmrTcSHsdd7sAxaFBobaCkLy2DBYJLMDs/logo.png",
      "tags": [
        "ERC20",
        "ethereum"
      ],
      "extensions": {
        "address": "0x4ae54790c130B21E8CbaCAB011C6170e079e6eF5",
        "bridgeContract": "https://etherscan.io/address/0xeae57ce9cc1984f202e15e038b964bb8bdf7229a",
        "assetContract": "https://etherscan.io/address/0x4ae54790c130B21E8CbaCAB011C6170e079e6eF5",
        "website": "http://lendingbot.s3-website-us-east-1.amazonaws.com/whitepaper.html",
        "twitter": "https://twitter.com/btc_AP"
      }
    },
    {
      "chainId": 101,
      "address": "7zsKqN7Fg2s9VsqAq6XBoiShCVohpGshSUvoWBc6jKYh",
      "symbol": "ARDX",
      "name": "Wrapped ArdCoin (Sollet)",
      "decimals": 2,
      "logoURI": "https://raw.githubusercontent.com/solana-labs/token-list/main/assets/mainnet/7zsKqN7Fg2s9VsqAq6XBoiShCVohpGshSUvoWBc6jKYh/logo.png",
      "tags": [
        "wrapped-sollet",
        "ethereum"
      ],
      "extensions": {
        "website": "https://ardcoin.com",
        "coingeckoId": "ardcoin"
      }
    },
    {
      "chainId": 101,
      "address": "7zphtJVjKyECvQkdfxJNPx83MNpPT6ZJyujQL8jyvKcC",
      "symbol": "SSHIB",
      "name": "SolShib",
      "decimals": 9,
      "logoURI": "https://raw.githubusercontent.com/solana-labs/token-list/main/assets/mainnet/7zphtJVjKyECvQkdfxJNPx83MNpPT6ZJyujQL8jyvKcC/logo.png",
      "tags": [],
      "extensions": {
        "website": "https://solshib.com/"
      }
    },
    {
      "chainId": 101,
      "address": "HoSWnZ6MZzqFruS1uoU69bU7megzHUv6MFPQ5nqC6Pj2",
      "symbol": "SGI",
      "name": "SolGift",
      "decimals": 9,
      "logoURI": "https://raw.githubusercontent.com/solana-labs/token-list/main/assets/mainnet/HoSWnZ6MZzqFruS1uoU69bU7megzHUv6MFPQ5nqC6Pj2/logo.png",
      "tags": [],
      "extensions": {
        "website": "https://solshib.com/"
      }
    },
    {
      "chainId": 101,
      "address": "GpS9AavHtSUspaBnL1Tu26FWbUAdW8tm3MbacsNvwtGu",
      "symbol": "SOLT",
      "name": "Soltriever",
      "decimals": 9,
      "logoURI": "https://raw.githubusercontent.com/solana-labs/token-list/main/assets/mainnet/GpS9AavHtSUspaBnL1Tu26FWbUAdW8tm3MbacsNvwtGu/logo.png",
      "tags": [],
      "extensions": {
        "website": "http://soltriever.info/",
        "twitter": "https://twitter.com/_Soltriever"
      }
    },
    {
      "chainId": 101,
      "address": "2QK9vxydd7WoDwvVFT5JSU8cwE9xmbJSzeqbRESiPGMG",
      "symbol": "KEKW",
      "name": "kekwcoin",
      "decimals": 9,
      "logoURI": "https://raw.githubusercontent.com/solana-labs/token-list/main/assets/mainnet/2QK9vxydd7WoDwvVFT5JSU8cwE9xmbJSzeqbRESiPGMG/logo.png",
      "tags": [],
      "extensions": {
        "website": "https://kekw.io/",
        "twitter": "https://twitter.com/kekwcoin",
        "medium": "https://kekwcoin.medium.com/",
        "discord": "discord.gg/kekw",
        "description": "Kekwcoin is a creative community platform for content creators to monetize their artwork and get financial support from investors.",
        "serumV3Usdc": "N99ngemA29qSKqdDW7kRiZHS7h2wEFpdgRvgE3N2jy6"
      }
    },
    {
      "chainId": 101,
      "address": "qs9Scx8YwNXS6zHYPCnDnyHQcRHg3QwXxpyCXs5tdM8",
      "symbol": "POCO",
      "name": "POWER COIN",
      "decimals": 9,
      "logoURI": "https://raw.githubusercontent.com/solana-labs/token-list/main/assets/mainnet/qs9Scx8YwNXS6zHYPCnDnyHQcRHg3QwXxpyCXs5tdM8/logo.png",
      "tags": [
        "social-token",
        "poco"
      ]
    },
    {
      "chainId": 101,
      "address": "FxCvbCVAtNUEKSiKoF6xt2pWPfpXuYFWYbuQySaRnV5R",
      "symbol": "LOOP",
      "name": "LC Andy Social Token",
      "decimals": 8,
      "logoURI": "https://raw.githubusercontent.com/solana-labs/token-list/main/assets/mainnet/FxCvbCVAtNUEKSiKoF6xt2pWPfpXuYFWYbuQySaRnV5R/logo.png",
      "tags": [
        "social-token",
        "loop"
      ]
    },
    {
      "chainId": 101,
      "address": "H5gczCNbrtso6BqGKihF97RaWaxpUEZnFuFUKK4YX3s2",
      "symbol": "BDE",
      "name": "Big Defi Energy",
      "decimals": 9,
      "logoURI": "https://raw.githubusercontent.com/solana-labs/token-list/main/assets/mainnet/H5gczCNbrtso6BqGKihF97RaWaxpUEZnFuFUKK4YX3s2/logo.png",
      "tags": [],
      "extensions": {
        "website": "bigdefienergy.com",
        "twitter": "https://twitter.com/Bigdefi"
      }
    },
    {
      "chainId": 101,
      "address": "cREsCN7KAyXcBG2xZc8qrfNHMRgC3MhTb4n3jBnNysv",
      "symbol": "DWT",
      "name": "DARK WEB TOKEN",
      "decimals": 2,
      "logoURI": "https://raw.githubusercontent.com/solana-labs/token-list/main/assets/mainnet/cREsCN7KAyXcBG2xZc8qrfNHMRgC3MhTb4n3jBnNysv/logo.png",
      "tags": [
        "MEME"
      ],
      "extensions": {
        "serumV3Usdc": "526WW289h5wibg1Q55sK16CGoNip8H5d2AXVbaAGcUMb",
        "website": "https://www.darkwebtoken.live"
      }
    },
    {
      "chainId": 101,
      "address": "EdGAZ8JyFTFbmVedVTbaAEQRb6bxrvi3AW3kz8gABz2E",
      "symbol": "DOGA",
      "name": "Dogana",
      "decimals": 9,
      "logoURI": "https://raw.githubusercontent.com/solana-labs/token-list/main/assets/mainnet/EdGAZ8JyFTFbmVedVTbaAEQRb6bxrvi3AW3kz8gABz2E/logo.png",
      "tags": [],
      "extensions": {
        "twitter": "https://twitter.com/DoganaOfficial",
        "serumV3Usdc": "H1Ywt7nSZkLDb2o3vpA5yupnBc9jr1pXtdjMm4Jgk1ay"
      }
    },
    {
      "chainId": 101,
      "address": "3FoUAsGDbvTD6YZ4wVKJgTB76onJUKz7GPEBNiR5b8wc",
      "symbol": "CHEEMS",
      "name": "Cheems",
      "decimals": 9,
      "logoURI": "https://raw.githubusercontent.com/solana-labs/token-list/main/assets/mainnet/3FoUAsGDbvTD6YZ4wVKJgTB76onJUKz7GPEBNiR5b8wc/logo.png",
      "tags": [],
      "extensions": {
        "website": "https://cheems.co/",
        "twitter": "https://twitter.com/theCheemsToken",
        "tggroup": "https://t.me/CheemsOfficial"
      }
    },
    {
      "chainId": 101,
      "address": "AWW5UQfMBnPsTaaxCK7cSEmkj1kbX2zUrqvgKXStjBKx",
      "symbol": "SBFC",
      "name": "SBF Coin",
      "decimals": 6,
      "logoURI": "https://raw.githubusercontent.com/solana-labs/token-list/main/assets/mainnet/AWW5UQfMBnPsTaaxCK7cSEmkj1kbX2zUrqvgKXStjBKx/logo.png",
      "tags": [
        "utility-token",
        "SBF",
        "sbfcoin",
        "SBFC"
      ],
      "extensions": {
        "website": "https://www.sbfcoin.org/",
        "twitter": "https://twitter.com/sbfcoin"
      }
    },
    {
      "chainId": 101,
      "address": "FRbqQnbuLoMbUG4gtQMeULgCDHyY6YWF9NRUuLa98qmq",
      "symbol": "ECOP",
      "name": "EcoPoo",
      "decimals": 0,
      "logoURI": "https://raw.githubusercontent.com/solana-labs/token-list/main/assets/mainnet/FRbqQnbuLoMbUG4gtQMeULgCDHyY6YWF9NRUuLa98qmq/logo.png",
      "tags": [
        "meme"
      ],
      "extensions": {
        "twitter": "https://twitter.com/EcoPoo_Official"
      }
    },
    {
      "chainId": 101,
      "address": "5p2zjqCd1WJzAVgcEnjhb9zWDU7b9XVhFhx4usiyN7jB",
      "symbol": "CATO",
      "name": "CATO",
      "decimals": 9,
      "logoURI": "https://raw.githubusercontent.com/solana-labs/token-list/main/assets/mainnet/5p2zjqCd1WJzAVgcEnjhb9zWDU7b9XVhFhx4usiyN7jB/logo.png",
      "tags": [
        "Meme-Token"
      ],
      "extensions": {
        "website": "https://www.solanacato.com/",
        "twitter": "https://twitter.com/SolanaCATO",
        "telegram": "https://t.me/SolanaCATO",
        "serumV3Usdc": "9fe1MWiKqUdwift3dEpxuRHWftG72rysCRHbxDy6i9xB"
      }
    },
    {
      "chainId": 101,
      "address": "J81fW7aza8wVUG1jjzhExsNMs3MrzwT5WrofgFqMjnSA",
      "symbol": "TOM",
      "name": "Tombili",
      "decimals": 9,
      "logoURI": "https://raw.githubusercontent.com/solana-labs/token-list/main/assets/mainnet/J81fW7aza8wVUG1jjzhExsNMs3MrzwT5WrofgFqMjnSA/logo.png",
      "tags": [],
      "extensions": {
        "website": "https://cryptomindex.com",
        "twitter": "https://twitter.com/cryptomindex"
      }
    },
    {
      "chainId": 101,
      "address": "GunpHq4fn9gSSyGbPMYXTzs9nBS8RY88CX1so4V8kCiF",
      "symbol": "FABLE",
      "name": "Fable",
      "decimals": 0,
      "logoURI": "https://raw.githubusercontent.com/solana-labs/token-list/main/assets/mainnet/GunpHq4fn9gSSyGbPMYXTzs9nBS8RY88CX1so4V8kCiF/logo.png",
      "tags": [],
      "extensions": {
        "website": "https://fable.finance",
        "twitter": "https://twitter.com/fable_finance"
      }
    },
    {
      "chainId": 101,
      "address": "6L5DzH3p1t1PrCrVkudasuUnWbK7Jq9tYwcwWQiV6yd7",
      "symbol": "LZD",
      "name": "Lizard",
      "decimals": 6,
      "logoURI": "https://raw.githubusercontent.com/solana-labs/token-list/main/assets/mainnet/6L5DzH3p1t1PrCrVkudasuUnWbK7Jq9tYwcwWQiV6yd7/logo.png",
      "tags": [],
      "extensions": {
        "website": "https://www.lzdsol.io",
        "twitter": "https://twitter.com/lzd_sol"
      }
    },
    {
      "chainId": 101,
      "address": "EZqcdU8RLu9EChZgrY2BNVg8eovfdGyTiY2bd69EsPgQ",
      "symbol": "FELON",
      "name": "FuckElon",
      "decimals": 0,
      "logoURI": "https://raw.githubusercontent.com/solana-labs/token-list/main/assets/mainnet/EZqcdU8RLu9EChZgrY2BNVg8eovfdGyTiY2bd69EsPgQ/logo.png",
      "tags": [],
      "extensions": {
        "website": "https://fuckelonmusk.godaddysites.com/",
        "twitter": "https://twitter.com/FuckElonMusk8",
        "tgann": "https://t.me/fuckelonmusktoday",
        "tggroup": "https://t.me/joinchat/cgUOCIRSTJ9hZmY1"
      }
    },
    {
      "chainId": 101,
      "address": "HBHMiauecxer5FCzPeXgE2A8ZCf7fQgxxwo4vfkFtC7s",
      "symbol": "SLNDN",
      "name": "Solanadon",
      "decimals": 9,
      "logoURI": "https://raw.githubusercontent.com/solana-labs/token-list/main/assets/mainnet/HBHMiauecxer5FCzPeXgE2A8ZCf7fQgxxwo4vfkFtC7s/logo.png",
      "tags": [],
      "extensions": {
        "website": "https://solanadon.com/",
        "twitter": "https://twitter.com/SolanadonCoin",
        "tgann": "https://t.me/solanadonann"
      }
    },
    {
      "chainId": 101,
      "address": "GReBHpMgCadZRij4B111c94cqU9TktvJ45rWZRQ5b1A5",
      "symbol": "PINGU",
      "name": "Penguincoin",
      "decimals": 6,
      "logoURI": "https://raw.githubusercontent.com/solana-labs/token-list/main/assets/mainnet/GReBHpMgCadZRij4B111c94cqU9TktvJ45rWZRQ5b1A5/logo.png",
      "tags": [],
      "extensions": {
        "twitter": "https://twitter.com/penguincoin1"
      }
    },
    {
      "chainId": 101,
      "address": "5WUab7TCvth43Au5vk6wKjchTzWFeyPEUSJE1MPJtTZE",
      "symbol": "KEKN1",
      "name": "KEKW In Solana Tripping",
      "decimals": 0,
      "logoURI": "https://raw.githubusercontent.com/solana-labs/token-list/main/assets/mainnet/5WUab7TCvth43Au5vk6wKjchTzWFeyPEUSJE1MPJtTZE/logo.png",
      "tags": [
        "nft"
      ],
      "extensions": {
        "website": "https://www.kekw.io/",
        "twitter": "https://twitter.com/kekwcoin"
      }
    },
    {
      "chainId": 101,
      "address": "9KEe6o1jRTqFDFBo2AezsskcxBNwuq1rVeVat1Td8zbV",
      "symbol": "MPAD",
      "name": "MercuryPAD Token",
      "decimals": 9,
      "logoURI": "https://raw.githubusercontent.com/solana-labs/token-list/main/assets/mainnet/9KEe6o1jRTqFDFBo2AezsskcxBNwuq1rVeVat1Td8zbV/logo.png",
      "tags": [
        "MPAD",
        "LaunchPAD"
      ],
      "extensions": {
        "website": "https://mercurypad.com/",
        "twitter": "https://twitter.com/MercuryPad"
      }
    },
    {
      "chainId": 101,
      "address": "4KAFf8ZpNCn1SWLZFo5tbeZsKpVemsobbVZdERWxRvd2",
      "symbol": "SGT",
      "name": "Sangga Token",
      "decimals": 8,
      "logoURI": "https://raw.githubusercontent.com/solana-labs/token-list/main/assets/mainnet/4KAFf8ZpNCn1SWLZFo5tbeZsKpVemsobbVZdERWxRvd2/logo.png",
      "tags": [],
      "extensions": {
        "website": "https://sanggatalk.io"
      }
    },
    {
      "chainId": 101,
      "address": "Ae1aeYK9WrB2kP29jJU4aUUK7Y1vzsGNZFKoe4BG2h6P",
      "symbol": "OLDNINJA",
      "name": "OLDNINJA",
      "decimals": 0,
      "logoURI": "https://raw.githubusercontent.com/solana-labs/token-list/main/assets/mainnet/Ae1aeYK9WrB2kP29jJU4aUUK7Y1vzsGNZFKoe4BG2h6P/logo.png",
      "tags": [],
      "extensions": {
        "website": "https://www.ninjaprotocol.io/oldninja/"
      }
    },
    {
      "chainId": 101,
      "address": "FgX1WD9WzMU3yLwXaFSarPfkgzjLb2DZCqmkx9ExpuvJ",
      "symbol": "NINJA",
      "name": "NINJA",
      "decimals": 6,
      "logoURI": "https://raw.githubusercontent.com/solana-labs/token-list/main/assets/mainnet/FgX1WD9WzMU3yLwXaFSarPfkgzjLb2DZCqmkx9ExpuvJ/logo.png",
      "tags": [],
      "extensions": {
        "website": "https://www.ninjaprotocol.io/",
        "serumV3Usdc": "J4oPt5Q3FYxrznkXLkbosAWrJ4rZLqJpGqz7vZUL4eMM"
      }
    },
    {
      "chainId": 101,
      "address": "E6UBhrtvP4gYHAEgoBi8kDU6DrPPmQxTAJvASo4ptNev",
      "symbol": "SOLDOG",
      "name": "SOLDOG",
      "decimals": 0,
      "logoURI": "https://raw.githubusercontent.com/solana-labs/token-list/main/assets/mainnet/E6UBhrtvP4gYHAEgoBi8kDU6DrPPmQxTAJvASo4ptNev/logo.png",
      "tags": [],
      "extensions": {
        "website": "https://solanadog.io",
        "twitter": "https://twitter.com/solanadog"
      }
    },
    {
      "chainId": 102,
      "address": "rz251Qbsa27sL8Y1H7h4qu71j6Q7ukNmskg5ZDhPCg3",
      "symbol": "HIRO",
      "name": "Hiro LaunchDAO",
      "decimals": 6,
      "logoURI": "https://raw.githubusercontent.com/solana-labs/token-list/main/assets/mainnet/rz251Qbsa27sL8Y1H7h4qu71j6Q7ukNmskg5ZDhPCg3/logo.png",
      "tags": [],
      "extensions": {
        "website": "https://hiro-finance.github.io/",
        "twitter": "https://twitter.com/HiroLaunchdao"
      }
    },
    {
      "chainId": 101,
      "address": "9nusLQeFKiocswDt6NQsiErm1M43H2b8x6v5onhivqKv",
      "symbol": "LLAMA",
      "name": "SOLLAMA",
      "decimals": 1,
      "logoURI": "https://raw.githubusercontent.com/solana-labs/token-list/main/assets/mainnet/9nusLQeFKiocswDt6NQsiErm1M43H2b8x6v5onhivqKv/logo.png",
      "tags": [],
      "extensions": {
        "website": "https://sollama.finance",
        "twitter": "https://twitter.com/SollamaFinance"
      }
    },
    {
      "chainId": 101,
      "address": "BLwTnYKqf7u4qjgZrrsKeNs2EzWkMLqVCu6j8iHyrNA3",
      "symbol": "BOP",
      "name": "Boring Protocol",
      "decimals": 8,
      "logoURI": "https://raw.githubusercontent.com/solana-labs/token-list/main/assets/mainnet/BLwTnYKqf7u4qjgZrrsKeNs2EzWkMLqVCu6j8iHyrNA3/logo.png",
      "tags": [
        "security-token",
        "utility-token"
      ],
      "extensions": {
        "website": "https://boringprotocol.io",
        "twitter": "https://twitter.com/BoringProtocol",
        "serumV3Usdc": "7MmPwD1K56DthW14P1PnWZ4zPCbPWemGs3YggcT1KzsM"
      }
    },
    {
      "chainId": 101,
      "address": "ER8Xa8YxJLC3CFJgdAxJs46Rdhb7B3MjgbPZsVg1aAFV",
      "symbol": "MOLAMON",
      "name": "MOLAMON",
      "decimals": 0,
      "logoURI": "https://raw.githubusercontent.com/solana-labs/token-list/main/assets/mainnet/ER8Xa8YxJLC3CFJgdAxJs46Rdhb7B3MjgbPZsVg1aAFV/logo.png",
      "tags": [],
      "extensions": {
        "website": "https://moonlana.com/",
        "twitter": "https://twitter.com/xMoonLana",
        "medium": "https://moonlana.medium.com/",
        "imageUrl": "https://gateway.pinata.cloud/ipfs/QmbdEesuzVUMzqaumrZNaWnwnz4WwDvqDyfrFneVDjqr2e/molamonbg.gif",
        "description": "The first $MOLA NFT on Solana Blockchain."
      }
    },
    {
      "chainId": 101,
      "address": "4ezHExHThrwnnoqKcMNbUwcVYXzdkDerHFGfegnTqA2E",
      "symbol": "STUD",
      "name": "SolanaToolsUtilityDapp",
      "decimals": 9,
      "logoURI": "https://raw.githubusercontent.com/solana-labs/token-list/main/assets/mainnet/4ezHExHThrwnnoqKcMNbUwcVYXzdkDerHFGfegnTqA2E/logo.png",
      "tags": [],
      "extensions": {
        "website": "https://www.solanatools.io/"
      }
    },
    {
      "chainId": 101,
      "address": "AZtNYaEAHDBeK5AvdzquZWjc4y8cj5sKWH1keUJGMuPV",
      "symbol": "RESP",
      "name": "RESPECT",
      "decimals": 8,
      "logoURI": "https://raw.githubusercontent.com/solana-labs/token-list/main/assets/mainnet/AZtNYaEAHDBeK5AvdzquZWjc4y8cj5sKWH1keUJGMuPV/logo.png",
      "tags": [],
      "extensions": {
        "website": "https://respect.cash"
      }
    },
    {
      "chainId": 101,
      "address": "5j6BmiZTfHssaWPT23EQYQci3w57VTw7QypKArQZbSZ9",
      "symbol": "CHAD",
      "name": "ChadTrader Token",
      "decimals": 9,
      "logoURI": "https://raw.githubusercontent.com/solana-labs/token-list/main/assets/mainnet/5j6BmiZTfHssaWPT23EQYQci3w57VTw7QypKArQZbSZ9/logo.png",
      "tags": [
        "utility-token"
      ],
      "extensions": {
        "website": "https://chadtrader.io/",
        "twitter": "https://twitter.com/chadtraderio"
      }
    },
    {
      "chainId": 101,
      "address": "GsNzxJfFn6zQdJGeYsupJWzUAm57Ba7335mfhWvFiE9Z",
      "symbol": "DXL",
      "name": "Dexlab",
      "decimals": 6,
      "logoURI": "https://raw.githubusercontent.com/solana-labs/token-list/main/assets/mainnet/GsNzxJfFn6zQdJGeYsupJWzUAm57Ba7335mfhWvFiE9Z/logo.png",
      "tags": [],
      "extensions": {
        "website": "https://www.dexlab.space/"
      }
    },
    {
      "chainId": 101,
      "address": "APvgd1J98PGW77H1fDa7W7Y4fcbFwWfs71RNyJKuYs1Y",
      "symbol": "FUZ",
      "name": "Fuzzy.One",
      "decimals": 8,
      "logoURI": "https://raw.githubusercontent.com/solana-labs/token-list/main/assets/mainnet/APvgd1J98PGW77H1fDa7W7Y4fcbFwWfs71RNyJKuYs1Y/logo.png",
      "tags": [
        "Fuzzy.One",
        "FUZ",
        "Supply chain token"
      ],
      "extensions": {
        "website": "https://www.fuzzy.one/"
      }
    },
    {
      "chainId": 101,
      "address": "6TCbtxs6eYfMKVF9ppTNvbUemW2YnpFig6z1jSqgM16e",
      "symbol": "STRANGE",
      "name": "STRANGE",
      "decimals": 0,
      "logoURI": "https://raw.githubusercontent.com/solana-labs/token-list/main/assets/mainnet/6TCbtxs6eYfMKVF9ppTNvbUemW2YnpFig6z1jSqgM16e/logo.png",
      "tags": [
        "utility-token"
      ],
      "extensions": {
        "website": "https://safepluto.tech"
      }
    },
    {
      "chainId": 101,
      "address": "BYNHheaKFX2WRGQTpMZNsM6vAyJXvkeMoMcixKfVKxY9",
      "symbol": "PLUTES",
      "name": "Plutonium",
      "decimals": 0,
      "logoURI": "https://raw.githubusercontent.com/solana-labs/token-list/main/assets/mainnet/BYNHheaKFX2WRGQTpMZNsM6vAyJXvkeMoMcixKfVKxY9/logo.png",
      "tags": [
        "utility-token"
      ],
      "extensions": {
        "website": "https://safepluto.tech"
      }
    },
    {
      "chainId": 101,
      "address": "8upjSpvjcdpuzhfR1zriwg5NXkwDruejqNE9WNbPRtyA",
      "symbol": "GRAPE",
      "name": "Grape",
      "decimals": 6,
      "logoURI": "https://raw.githubusercontent.com/solana-labs/token-list/main/assets/mainnet/8upjSpvjcdpuzhfR1zriwg5NXkwDruejqNE9WNbPRtyA/logo.svg",
      "tags": [],
      "extensions": {
        "website": "https://www.unlimitedgrapes.com/"
      }
    },
    {
      "chainId": 101,
      "address": "7xzovRepzLvXbbpVZLYKzEBhCNgStEv1xpDqf1rMFFKX",
      "symbol": "KERMIT",
      "name": "Kermit",
      "decimals": 8,
      "logoURI": "https://raw.githubusercontent.com/solana-labs/token-list/main/assets/mainnet/7xzovRepzLvXbbpVZLYKzEBhCNgStEv1xpDqf1rMFFKX/logo.png",
      "tags": [
        "utility-token"
      ],
      "extensions": {
        "website": "https://www.kermitfinance.com",
        "twitter": "https://twitter.com/KermitFinance"
      }
    },
    {
      "chainId": 101,
      "address": "3VhB8EAL8dZ457SiksLPpMUR1pyACpbNh5rTjQUEVCcH",
      "symbol": "TUTL",
      "name": "TurtleTraders",
      "decimals": 8,
      "logoURI": "https://raw.githubusercontent.com/solana-labs/token-list/main/assets/mainnet/3VhB8EAL8dZ457SiksLPpMUR1pyACpbNh5rTjQUEVCcH/logo.png",
      "tags": [
        "social-token",
        "Turtles"
      ],
      "extensions": {
        "twitter": "https://twitter.com/Turtletraders1"
      }
    },
    {
      "chainId": 101,
      "address": "8tbAqS4dFNEeC6YGWpNnusc3JcxoFLMiiLPyHctgGYFe",
      "symbol": "PIPANA",
      "name": "Pipana",
      "decimals": 10,
      "logoURI": "https://raw.githubusercontent.com/solana-labs/token-list/main/assets/mainnet/8tbAqS4dFNEeC6YGWpNnusc3JcxoFLMiiLPyHctgGYFe/logo.png",
      "tags": [],
      "extensions": {
        "website": "https://pip.monster",
        "twitter": "https://twitter.com/itspipana"
      }
    },
    {
      "chainId": 101,
      "address": "8s9FCz99Wcr3dHpiauFRi6bLXzshXfcGTfgQE7UEopVx",
      "symbol": "CKC",
      "name": "ChikinCoin",
      "decimals": 6,
      "logoURI": "https://raw.githubusercontent.com/solana-labs/token-list/main/assets/mainnet/8s9FCz99Wcr3dHpiauFRi6bLXzshXfcGTfgQE7UEopVx/logo.svg",
      "tags": [],
      "extensions": {
        "website": "https://www.chikin.run",
        "twitter": "https://twitter.com/ChikinDev"
      }
    },
    {
      "chainId": 101,
      "address": "ATxXyewb1cXThrQFmwHUy4dtPTErfsuqkg7JcUXgLgqo",
      "symbol": "SPW",
      "name": "SpiderSwap",
      "decimals": 8,
      "logoURI": "https://raw.githubusercontent.com/solana-labs/token-list/main/assets/mainnet/ATxXyewb1cXThrQFmwHUy4dtPTErfsuqkg7JcUXgLgqo/logo.png",
      "tags": [],
      "extensions": {
        "website": "https://www.spiderswap.org",
        "twitter": "https://twitter.com/Spider_swap"
      }
    },
    {
      "chainId": 101,
      "address": "BrwgXmUtNd32dTKdP5teie68EmBnjGq8Wp3MukHehUBY",
      "symbol": "GSTONKS",
      "name": "Gamestonks",
      "decimals": 6,
      "logoURI": "https://raw.githubusercontent.com/solana-labs/token-list/main/assets/mainnet/BrwgXmUtNd32dTKdP5teie68EmBnjGq8Wp3MukHehUBY/logo.png",
      "tags": [],
      "extensions": {
        "website": "https://www.game-stonks.com/"
      }
    },
    {
      "chainId": 101,
      "address": "HAgX1HSfok8DohiNCS54FnC2UJkDSrRVnT38W3iWFwc8",
      "symbol": "MEOW",
      "name": "SOL-CATS",
      "decimals": 9,
      "logoURI": "https://raw.githubusercontent.com/solana-labs/token-list/main/assets/mainnet/HAgX1HSfok8DohiNCS54FnC2UJkDSrRVnT38W3iWFwc8/logo.png",
      "tags": [],
      "extensions": {
        "website": "https://www.solcats.xyz",
        "twitter": "https://twitter.com/solcat777"
      }
    },
    {
      "chainId": 101,
      "address": "Gro98oTmXxCVX8HKr3q2tMnP5ztoC77q6KehFDnAB983",
      "symbol": "SOLMO",
      "name": "SolMoon",
      "decimals": 4,
      "logoURI": "https://raw.githubusercontent.com/solana-labs/token-list/main/assets/mainnet/Gro98oTmXxCVX8HKr3q2tMnP5ztoC77q6KehFDnAB983/logo.png",
      "tags": [],
      "extensions": {
        "website": "https://www.solmoon.co",
        "twitter": "https://twitter.com/solmoonfinance"
      }
    },
    {
      "chainId": 101,
      "address": "2wBXHm4oxmed7ZoDkPL4DU8BuRfMYkubVu8T4N38vXdb",
      "symbol": "MSC",
      "name": "MasterCoin",
      "decimals": 9,
      "logoURI": "https://raw.githubusercontent.com/solana-labs/token-list/main/assets/mainnet/2wBXHm4oxmed7ZoDkPL4DU8BuRfMYkubVu8T4N38vXdb/logo.png",
      "tags": [],
      "extensions": {
        "website": "https://mastercoin.site",
        "twitter": "https://twitter.com/MasterCoin_",
        "discord": "https://t.co/CXZN9Ncd6Q?amp=1",
        "medium": "https://medium.com/@mastercoin-eu"
      }
    },
    {
      "chainId": 101,
      "address": "8b9mQo6ZU2rwZQgSFqGNQvXzrUSHDTRpKSKi9XXdGmqN",
      "symbol": "CHANGPENGUIN",
      "name": "CHANGPENGUIN",
      "decimals": 6,
      "logoURI": "https://raw.githubusercontent.com/solana-labs/token-list/main/assets/mainnet/8b9mQo6ZU2rwZQgSFqGNQvXzrUSHDTRpKSKi9XXdGmqN/logo.png",
      "tags": [],
      "extensions": {
        "website": "https://artbomb.xyz"
      }
    },
    {
      "chainId": 101,
      "address": "3KnVxWhoYdc9UwDr5WMVkZp2LpF7gnojg7We7MUd6ixQ",
      "symbol": "WOLFE",
      "name": "Wolfecoin",
      "decimals": 9,
      "logoURI": "https://raw.githubusercontent.com/solana-labs/token-list/main/assets/mainnet/3KnVxWhoYdc9UwDr5WMVkZp2LpF7gnojg7We7MUd6ixQ/logo.png",
      "tags": [],
      "extensions": {
        "website": "https://www.wolfecoin.online/"
      }
    },
    {
      "chainId": 101,
      "address": "BxHJqGtC629c55swCqWXFGA2rRF1igbbTmh22H8ePUWG",
      "symbol": "PGNT",
      "name": "PigeonSol Token",
      "decimals": 4,
      "logoURI": "https://raw.githubusercontent.com/solana-labs/token-list/main/assets/mainnet/BxHJqGtC629c55swCqWXFGA2rRF1igbbTmh22H8ePUWG/logo.png",
      "tags": [],
      "extensions": {
        "website": "https://pigeonsol.xyz",
        "twitter": "https://twitter.com/PigeonSol"
      }
    },
    {
      "chainId": 101,
      "address": "51tMb3zBKDiQhNwGqpgwbavaGH54mk8fXFzxTc1xnasg",
      "symbol": "APEX",
      "name": "APEX",
      "decimals": 9,
      "logoURI": "https://raw.githubusercontent.com/solana-labs/token-list/main/assets/mainnet/51tMb3zBKDiQhNwGqpgwbavaGH54mk8fXFzxTc1xnasg/logo.png",
      "tags": [],
      "extensions": {
        "website": "https://apexit.finance/",
        "twitter": "https://twitter.com/apeXit_finance",
        "discord": "https://discord.gg/aASQy2dWsN",
        "tggroup": "https://t.me/apexit_finance"
      }
    },
    {
      "chainId": 101,
      "address": "4NPzwMK2gfgQ6rTv8x4EE1ZvKW6MYyYTSrAZCx7zxyaX",
      "symbol": "KLB",
      "name": "Black Label",
      "decimals": 0,
      "logoURI": "https://raw.githubusercontent.com/solana-labs/token-list/main/assets/mainnet/4NPzwMK2gfgQ6rTv8x4EE1ZvKW6MYyYTSrAZCx7zxyaX/logo.svg",
      "tags": [],
      "extensions": {
        "website": "https://klbtoken.com",
        "twitter": "https://twitter.com/klbtoken",
        "serumV3Usdc": "AVC5hkVjWqRzD9RXXwjcNiVAAR2rUvDGwhqoCd2TQNY8"
      }
    },
    {
      "chainId": 101,
      "address": "5v6tZ1SiAi7G8Qg4rBF1ZdAn4cn6aeQtefewMr1NLy61",
      "symbol": "SOLD",
      "name": "Solanax",
      "decimals": 9,
      "logoURI": "https://raw.githubusercontent.com/solana-labs/token-list/main/assets/mainnet/5v6tZ1SiAi7G8Qg4rBF1ZdAn4cn6aeQtefewMr1NLy61/logo.png",
      "tags": [],
      "extensions": {
        "website": "https://solanax.org",
        "twitter": "https://twitter.com/Solanaxorg",
        "telegram": "https://t.me/solanaxcommunity"
      }
    },
    {
      "chainId": 101,
      "address": "3RSafdgu7P2smSGHJvSGQ6kZVkcErZXfZTtynJYboyAu",
      "symbol": "SINE",
      "name": "SINE",
      "decimals": 4,
      "logoURI": "https://raw.githubusercontent.com/solana-labs/token-list/main/assets/mainnet/3RSafdgu7P2smSGHJvSGQ6kZVkcErZXfZTtynJYboyAu/logo.svg",
      "tags": [
        "security-token",
        "utility-token"
      ],
      "extensions": {
        "website": "https://solainetwork.com/",
        "twitter": "https://twitter.com/SolAiNetwork"
      }
    },
    {
      "chainId": 101,
      "address": "guppyrZyEX9iTPSu92pi8T71Zka7xd6PrsTJrXRW6u1",
      "symbol": "GUPPY",
      "name": "Orca Guppy Collectible",
      "decimals": 0,
      "logoURI": "https://raw.githubusercontent.com/solana-labs/token-list/main/assets/mainnet/guppyrZyEX9iTPSu92pi8T71Zka7xd6PrsTJrXRW6u1/logo.png",
      "tags": [
        "nft"
      ],
      "extensions": {
        "website": "https://www.orca.so",
        "twitter": "https://twitter.com/orca_so"
      }
    },
    {
      "chainId": 101,
      "address": "whaLeHav12EhGK19u6kKbLRwC9E1EATGnm6MWbBCcUW",
      "symbol": "WHALE",
      "name": "Orca Whale Collectible",
      "decimals": 0,
      "logoURI": "https://raw.githubusercontent.com/solana-labs/token-list/main/assets/mainnet/whaLeHav12EhGK19u6kKbLRwC9E1EATGnm6MWbBCcUW/logo.png",
      "tags": [
        "nft"
      ],
      "extensions": {
        "website": "https://www.orca.so",
        "twitter": "https://twitter.com/orca_so"
      }
    },
    {
      "chainId": 101,
      "address": "kLwhLkZRt6CadPHRBsgfhRCKXX426WMBnhoGozTduvk",
      "symbol": "KILLER-WHALE",
      "name": "Orca Killer Whale Collectible",
      "decimals": 0,
      "logoURI": "https://raw.githubusercontent.com/solana-labs/token-list/main/assets/mainnet/kLwhLkZRt6CadPHRBsgfhRCKXX426WMBnhoGozTduvk/logo.png",
      "tags": [
        "nft"
      ],
      "extensions": {
        "website": "https://www.orca.so",
        "twitter": "https://twitter.com/orca_so"
      }
    },
    {
      "chainId": 101,
      "address": "star2pH7rVWscs743JGdCAL8Lc9nyJeqx7YQXkGUnWf",
      "symbol": "STARFISH",
      "name": "Orca Starfish Collectible",
      "decimals": 6,
      "logoURI": "https://raw.githubusercontent.com/solana-labs/token-list/main/assets/mainnet/star2pH7rVWscs743JGdCAL8Lc9nyJeqx7YQXkGUnWf/logo.png",
      "tags": [
        "nft"
      ],
      "extensions": {
        "website": "https://www.orca.so",
        "twitter": "https://twitter.com/orca_so"
      }
    },
    {
      "chainId": 101,
      "address": "cLownTTaiiQMoyMmFjfmSGowi8HyNhCtTLFcrNKnqX6",
      "symbol": "CLOWNFISH",
      "name": "Orca Clownfish Collectible",
      "decimals": 0,
      "logoURI": "https://raw.githubusercontent.com/solana-labs/token-list/main/assets/mainnet/cLownTTaiiQMoyMmFjfmSGowi8HyNhCtTLFcrNKnqX6/logo.png",
      "tags": [
        "nft"
      ],
      "extensions": {
        "website": "https://www.orca.so",
        "twitter": "https://twitter.com/orca_so"
      }
    },
    {
      "chainId": 101,
      "address": "ECFcUGwHHMaZynAQpqRHkYeTBnS5GnPWZywM8aggcs3A",
      "symbol": "SOL/USDC",
      "name": "Orca SOL/USDC LP Token",
      "decimals": 9,
      "logoURI": "https://raw.githubusercontent.com/solana-labs/token-list/main/assets/mainnet/ECFcUGwHHMaZynAQpqRHkYeTBnS5GnPWZywM8aggcs3A/logo.png",
      "tags": [
        "lp-token"
      ],
      "extensions": {
        "website": "https://www.orca.so",
        "twitter": "https://twitter.com/orca_so"
      }
    },
    {
      "chainId": 101,
      "address": "3H5XKkE9uVvxsdrFeN4BLLGCmohiQN6aZJVVcJiXQ4WC",
      "symbol": "USDC/USDT",
      "name": "Orca USDC/USDT LP Token",
      "decimals": 9,
      "logoURI": "https://raw.githubusercontent.com/solana-labs/token-list/main/assets/mainnet/3H5XKkE9uVvxsdrFeN4BLLGCmohiQN6aZJVVcJiXQ4WC/logo.png",
      "tags": [
        "lp-token"
      ],
      "extensions": {
        "website": "https://www.orca.so",
        "twitter": "https://twitter.com/orca_so"
      }
    },
    {
      "chainId": 101,
      "address": "8qNqTaKKbdZuzQPWWXy5wNVkJh54ex8zvvnEnTFkrKMP",
      "symbol": "USDC/USDT-SRM",
      "name": "Orca USDC/USDT-SRM LP Token",
      "decimals": 9,
      "logoURI": "https://raw.githubusercontent.com/solana-labs/token-list/main/assets/mainnet/8qNqTaKKbdZuzQPWWXy5wNVkJh54ex8zvvnEnTFkrKMP/logo.png",
      "tags": [
        "lp-token"
      ],
      "extensions": {
        "website": "https://www.orca.so",
        "twitter": "https://twitter.com/orca_so"
      }
    },
    {
      "chainId": 101,
      "address": "7TYb32qkwYosUQfUspU45cou7Bb3nefJocVMFX2mEGTT",
      "symbol": "ETH/USDC",
      "name": "Orca ETH/USDC LP Token",
      "decimals": 9,
      "logoURI": "https://raw.githubusercontent.com/solana-labs/token-list/main/assets/mainnet/7TYb32qkwYosUQfUspU45cou7Bb3nefJocVMFX2mEGTT/logo.png",
      "tags": [
        "lp-token"
      ],
      "extensions": {
        "website": "https://www.orca.so",
        "twitter": "https://twitter.com/orca_so"
      }
    },
    {
      "chainId": 101,
      "address": "EhBAmhkgEsMa8McFB5bpqZaRpZvGBBJ4jN59T5xToPdG",
      "symbol": "ETH/USDT-SRM",
      "name": "Orca ETH/USDT-SRM LP Token",
      "decimals": 9,
      "logoURI": "https://raw.githubusercontent.com/solana-labs/token-list/main/assets/mainnet/EhBAmhkgEsMa8McFB5bpqZaRpZvGBBJ4jN59T5xToPdG/logo.png",
      "tags": [
        "lp-token"
      ],
      "extensions": {
        "website": "https://www.orca.so",
        "twitter": "https://twitter.com/orca_so"
      }
    },
    {
      "chainId": 101,
      "address": "8pFwdcuXM7pvHdEGHLZbUR8nNsjj133iUXWG6CgdRHk2",
      "symbol": "BTC/ETH",
      "name": "Orca BTC/ETH LP Token",
      "decimals": 9,
      "logoURI": "https://raw.githubusercontent.com/solana-labs/token-list/main/assets/mainnet/8pFwdcuXM7pvHdEGHLZbUR8nNsjj133iUXWG6CgdRHk2/logo.png",
      "tags": [
        "lp-token"
      ],
      "extensions": {
        "website": "https://www.orca.so",
        "twitter": "https://twitter.com/orca_so"
      }
    },
    {
      "chainId": 101,
      "address": "7bb88DAnQY7LSoWEuqezCcbk4vutQbuRqgJMqpX8h6dL",
      "symbol": "ETH/SOL",
      "name": "Orca ETH/SOL LP Token",
      "decimals": 9,
      "logoURI": "https://raw.githubusercontent.com/solana-labs/token-list/main/assets/mainnet/7bb88DAnQY7LSoWEuqezCcbk4vutQbuRqgJMqpX8h6dL/logo.png",
      "tags": [
        "lp-token"
      ],
      "extensions": {
        "website": "https://www.orca.so",
        "twitter": "https://twitter.com/orca_so"
      }
    },
    {
      "chainId": 101,
      "address": "GWEmABT4rD3sGhyghv9rKbfdiaFe5uMHeJqr6hhu3XvA",
      "symbol": "RAY/SOL",
      "name": "Orca RAY/SOL LP Token",
      "decimals": 9,
      "logoURI": "https://raw.githubusercontent.com/solana-labs/token-list/main/assets/mainnet/GWEmABT4rD3sGhyghv9rKbfdiaFe5uMHeJqr6hhu3XvA/logo.png",
      "tags": [
        "lp-token"
      ],
      "extensions": {
        "website": "https://www.orca.so",
        "twitter": "https://twitter.com/orca_so"
      }
    },
    {
      "chainId": 101,
      "address": "BmZNYGt7aApGTUUxAQUYsW64cMbb6P7uniokCWaptj4D",
      "symbol": "SOL/USDT",
      "name": "Orca SOL/USDT LP Token",
      "decimals": 9,
      "logoURI": "https://raw.githubusercontent.com/solana-labs/token-list/main/assets/mainnet/BmZNYGt7aApGTUUxAQUYsW64cMbb6P7uniokCWaptj4D/logo.png",
      "tags": [
        "lp-token"
      ],
      "extensions": {
        "website": "https://www.orca.so",
        "twitter": "https://twitter.com/orca_so"
      }
    },
    {
      "chainId": 101,
      "address": "E4cthfUFaDd4x5t1vbeBNBHm7isqhM8kapthPzPJz1M2",
      "symbol": "SOL/USDT-SRM",
      "name": "Orca SOL/USDT-SRM LP Token",
      "decimals": 9,
      "logoURI": "https://raw.githubusercontent.com/solana-labs/token-list/main/assets/mainnet/E4cthfUFaDd4x5t1vbeBNBHm7isqhM8kapthPzPJz1M2/logo.png",
      "tags": [
        "lp-token"
      ],
      "extensions": {
        "website": "https://www.orca.so",
        "twitter": "https://twitter.com/orca_so"
      }
    },
    {
      "chainId": 101,
      "address": "6ojPekCSQimAjDjaMApLvh3jF6wnZeNEVRVVoGNzEXvV",
      "symbol": "SOL/SRM",
      "name": "Orca SOL/SRM LP Token",
      "decimals": 9,
      "logoURI": "https://raw.githubusercontent.com/solana-labs/token-list/main/assets/mainnet/6ojPekCSQimAjDjaMApLvh3jF6wnZeNEVRVVoGNzEXvV/logo.png",
      "tags": [
        "lp-token"
      ],
      "extensions": {
        "website": "https://www.orca.so",
        "twitter": "https://twitter.com/orca_so"
      }
    },
    {
      "chainId": 101,
      "address": "YJRknE9oPhUMtq1VvhjVzG5WnRsjQtLsWg3nbaAwCQ5",
      "symbol": "FTT/SOL",
      "name": "Orca FTT/SOL LP Token",
      "decimals": 9,
      "logoURI": "https://raw.githubusercontent.com/solana-labs/token-list/main/assets/mainnet/YJRknE9oPhUMtq1VvhjVzG5WnRsjQtLsWg3nbaAwCQ5/logo.png",
      "tags": [
        "lp-token"
      ],
      "extensions": {
        "website": "https://www.orca.so",
        "twitter": "https://twitter.com/orca_so"
      }
    },
    {
      "chainId": 101,
      "address": "C9PKvetJPrrPD53PR2aR8NYtVZzucCRkHYzcFXbZXEqu",
      "symbol": "KIN/SOL",
      "name": "Orca KIN/SOL LP Token",
      "decimals": 9,
      "logoURI": "https://raw.githubusercontent.com/solana-labs/token-list/main/assets/mainnet/C9PKvetJPrrPD53PR2aR8NYtVZzucCRkHYzcFXbZXEqu/logo.png",
      "tags": [
        "lp-token"
      ],
      "extensions": {
        "website": "https://www.orca.so",
        "twitter": "https://twitter.com/orca_so"
      }
    },
    {
      "chainId": 101,
      "address": "6SfhBAmuaGf9p3WAxeHJYCWMABnYUMrdzNdK5Stvvj4k",
      "symbol": "ROPE/SOL",
      "name": "Orca ROPE/SOL LP Token",
      "decimals": 9,
      "logoURI": "https://raw.githubusercontent.com/solana-labs/token-list/main/assets/mainnet/6SfhBAmuaGf9p3WAxeHJYCWMABnYUMrdzNdK5Stvvj4k/logo.png",
      "tags": [
        "lp-token"
      ],
      "extensions": {
        "website": "https://www.orca.so",
        "twitter": "https://twitter.com/orca_so"
      }
    },
    {
      "chainId": 101,
      "address": "9r1n79TmerAgQJboUT8QvrChX3buZBfuSrBTtYM1cW4h",
      "symbol": "SOL/STEP",
      "name": "Orca SOL/STEP LP Token",
      "decimals": 9,
      "logoURI": "https://raw.githubusercontent.com/solana-labs/token-list/main/assets/mainnet/9r1n79TmerAgQJboUT8QvrChX3buZBfuSrBTtYM1cW4h/logo.png",
      "tags": [
        "lp-token"
      ],
      "extensions": {
        "website": "https://www.orca.so",
        "twitter": "https://twitter.com/orca_so"
      }
    },
    {
      "chainId": 101,
      "address": "ELLELFtgvWBgLkdY9EFx4Vb3SLNj4DJEhzZLWy1wCh4Y",
      "symbol": "OXY/SOL",
      "name": "Orca OXY/SOL LP Token",
      "decimals": 9,
      "logoURI": "https://raw.githubusercontent.com/solana-labs/token-list/main/assets/mainnet/ELLELFtgvWBgLkdY9EFx4Vb3SLNj4DJEhzZLWy1wCh4Y/logo.png",
      "tags": [
        "lp-token"
      ],
      "extensions": {
        "website": "https://www.orca.so",
        "twitter": "https://twitter.com/orca_so"
      }
    },
    {
      "chainId": 101,
      "address": "BXM9ph4AuhCUzf94HQu5FnfeVThKj5oyrnb1krY1zax5",
      "symbol": "MER/SOL",
      "name": "Orca MER/SOL LP Token",
      "decimals": 9,
      "logoURI": "https://raw.githubusercontent.com/solana-labs/token-list/main/assets/mainnet/BXM9ph4AuhCUzf94HQu5FnfeVThKj5oyrnb1krY1zax5/logo.png",
      "tags": [
        "lp-token"
      ],
      "extensions": {
        "website": "https://www.orca.so",
        "twitter": "https://twitter.com/orca_so"
      }
    },
    {
      "chainId": 101,
      "address": "FJ9Q9ojA7vdf5rFbcTc6dd7D3nLpwSxdtFSE8cwfuvqt",
      "symbol": "FIDA/SOL",
      "name": "Orca FIDA/SOL LP Token",
      "decimals": 9,
      "logoURI": "https://raw.githubusercontent.com/solana-labs/token-list/main/assets/mainnet/FJ9Q9ojA7vdf5rFbcTc6dd7D3nLpwSxdtFSE8cwfuvqt/logo.png",
      "tags": [
        "lp-token"
      ],
      "extensions": {
        "website": "https://www.orca.so",
        "twitter": "https://twitter.com/orca_so"
      }
    },
    {
      "chainId": 101,
      "address": "EHkfnhKLLTUqo1xMZLxhM9EusEgpN6RXPpZsGpUsewaa",
      "symbol": "MAPS/SOL",
      "name": "Orca MAPS/SOL LP Token",
      "decimals": 9,
      "logoURI": "https://raw.githubusercontent.com/solana-labs/token-list/main/assets/mainnet/EHkfnhKLLTUqo1xMZLxhM9EusEgpN6RXPpZsGpUsewaa/logo.png",
      "tags": [
        "lp-token"
      ],
      "extensions": {
        "website": "https://www.orca.so",
        "twitter": "https://twitter.com/orca_so"
      }
    },
    {
      "chainId": 101,
      "address": "9rguDaKqTrVjaDXafq6E7rKGn7NPHomkdb8RKpjKCDm2",
      "symbol": "SAMO/SOL",
      "name": "Orca SAMO/SOL LP Token",
      "decimals": 9,
      "logoURI": "https://raw.githubusercontent.com/solana-labs/token-list/main/assets/mainnet/9rguDaKqTrVjaDXafq6E7rKGn7NPHomkdb8RKpjKCDm2/logo.png",
      "tags": [
        "lp-token"
      ],
      "extensions": {
        "website": "https://www.orca.so",
        "twitter": "https://twitter.com/orca_so"
      }
    },
    {
      "chainId": 101,
      "address": "2697FyJ4vD9zwAVPr33fdVPDv54pyZZiBv9S2AoKMyQf",
      "symbol": "COPE/SOL",
      "name": "Orca COPE/SOL LP Token",
      "decimals": 9,
      "logoURI": "https://raw.githubusercontent.com/solana-labs/token-list/main/assets/mainnet/2697FyJ4vD9zwAVPr33fdVPDv54pyZZiBv9S2AoKMyQf/logo.png",
      "tags": [
        "lp-token"
      ],
      "extensions": {
        "website": "https://www.orca.so",
        "twitter": "https://twitter.com/orca_so"
      }
    },
    {
      "chainId": 101,
      "address": "HEhMLvpSdPviukafKwVN8BnBUTamirptsQ6Wxo5Cyv8s",
      "symbol": "FTR",
      "name": "Future",
      "decimals": 9,
      "logoURI": "https://raw.githubusercontent.com/solana-labs/token-list/main/assets/mainnet/HEhMLvpSdPviukafKwVN8BnBUTamirptsQ6Wxo5Cyv8s/logo.png",
      "tags": [],
      "extensions": {
        "website": "https://future-ftr.io",
        "twitter": "https://twitter.com/ftr_finance"
      }
    },
    {
      "chainId": 101,
      "address": "6oJ8Mp1VnKxN5MvGf9LfpeaRvTv8N1xFbvtdEbLLWUDT",
      "symbol": "ESC",
      "name": "ESCoin",
      "decimals": 9,
      "logoURI": "https://raw.githubusercontent.com/solana-labs/token-list/main/assets/mainnet/6oJ8Mp1VnKxN5MvGf9LfpeaRvTv8N1xFbvtdEbLLWUDT/logo.png",
      "tags": [],
      "extensions": {
        "website": "https://escoin.company/",
        "twitter": "https://twitter.com/coin_esc"
      }
    },
    {
      "chainId": 101,
      "address": "Da1jboBKU3rqXUqPL3L3BxJ8e67ogVgVKcqy4rWsS7LC",
      "symbol": "UBE",
      "name": "UBE Token",
      "decimals": 10,
      "logoURI": "https://raw.githubusercontent.com/solana-labs/token-list/main/assets/mainnet/Da1jboBKU3rqXUqPL3L3BxJ8e67ogVgVKcqy4rWsS7LC/logo.png",
      "tags": [],
      "extensions": {
        "website": "https://www.ubetoken.com",
        "twitter": "https://twitter.com/ube_token"
      }
    },
    {
      "chainId": 101,
      "address": "CDJWUqTcYTVAKXAVXoQZFes5JUFc7owSeq7eMQcDSbo5",
      "symbol": "renBTC",
      "name": "renBTC",
      "decimals": 8,
      "logoURI": "https://raw.githubusercontent.com/solana-labs/token-list/main/assets/mainnet/CDJWUqTcYTVAKXAVXoQZFes5JUFc7owSeq7eMQcDSbo5/logo.png",
      "tags": [],
      "extensions": {
        "coingeckoId": "renbtc",
        "website": "https://renproject.io/"
      }
    },
    {
      "chainId": 101,
      "address": "G1a6jxYz3m8DVyMqYnuV7s86wD4fvuXYneWSpLJkmsXj",
      "symbol": "renBCH",
      "name": "renBCH",
      "decimals": 8,
      "logoURI": "https://raw.githubusercontent.com/solana-labs/token-list/main/assets/mainnet/G1a6jxYz3m8DVyMqYnuV7s86wD4fvuXYneWSpLJkmsXj/logo.png",
      "tags": [],
      "extensions": {
        "coingeckoId": "renbch",
        "website": "https://renproject.io/"
      }
    },
    {
      "chainId": 101,
      "address": "FKJvvVJ242tX7zFtzTmzqoA631LqHh4CdgcN8dcfFSju",
      "symbol": "renDGB",
      "name": "renDGB",
      "decimals": 8,
      "logoURI": "https://raw.githubusercontent.com/solana-labs/token-list/main/assets/mainnet/FKJvvVJ242tX7zFtzTmzqoA631LqHh4CdgcN8dcfFSju/logo.png",
      "tags": [],
      "extensions": {
        "website": "https://renproject.io/"
      }
    },
    {
      "chainId": 101,
      "address": "ArUkYE2XDKzqy77PRRGjo4wREWwqk6RXTfM9NeqzPvjU",
      "symbol": "renDOGE",
      "name": "renDOGE",
      "decimals": 8,
      "logoURI": "https://raw.githubusercontent.com/solana-labs/token-list/main/assets/mainnet/ArUkYE2XDKzqy77PRRGjo4wREWwqk6RXTfM9NeqzPvjU/logo.png",
      "tags": [],
      "extensions": {
        "coingeckoId": "rendoge",
        "website": "https://renproject.io/"
      }
    },
    {
      "chainId": 101,
      "address": "8wv2KAykQstNAj2oW6AHANGBiFKVFhvMiyyzzjhkmGvE",
      "symbol": "renLUNA",
      "name": "renLUNA",
      "decimals": 6,
      "logoURI": "https://raw.githubusercontent.com/solana-labs/token-list/main/assets/mainnet/8wv2KAykQstNAj2oW6AHANGBiFKVFhvMiyyzzjhkmGvE/logo.png",
      "tags": [],
      "extensions": {
        "website": "https://renproject.io/"
      }
    },
    {
      "chainId": 101,
      "address": "E99CQ2gFMmbiyK2bwiaFNWUUmwz4r8k2CVEFxwuvQ7ue",
      "symbol": "renZEC",
      "name": "renZEC",
      "decimals": 8,
      "logoURI": "https://raw.githubusercontent.com/solana-labs/token-list/main/assets/mainnet/E99CQ2gFMmbiyK2bwiaFNWUUmwz4r8k2CVEFxwuvQ7ue/logo.png",
      "tags": [],
      "extensions": {
        "coingeckoId": "renzec",
        "website": "https://renproject.io/"
      }
    },
    {
      "chainId": 101,
      "address": "GkXP719hnhLtizWHcQyGVYajuJqVsJJ6fyeUob9BPCFC",
      "symbol": "KROWZ",
      "name": "Mike Krow's Official Best Friend Super Kawaii Kasu Token",
      "decimals": 8,
      "logoURI": "https://raw.githubusercontent.com/solana-labs/token-list/main/assets/mainnet/GkXP719hnhLtizWHcQyGVYajuJqVsJJ6fyeUob9BPCFC/logo.png",
      "tags": [
        "social-token",
        "krowz"
      ],
      "extensions": {
        "website": "https://mikekrow.com/",
        "twitter": "https://twitter.com/space_asylum"
      }
    },
    {
      "chainId": 101,
      "address": "6kwTqmdQkJd8qRr9RjSnUX9XJ24RmJRSrU1rsragP97Y",
      "symbol": "SAIL",
      "name": "SAIL",
      "decimals": 6,
      "logoURI": "https://raw.githubusercontent.com/solana-labs/token-list/main/assets/mainnet/6kwTqmdQkJd8qRr9RjSnUX9XJ24RmJRSrU1rsragP97Y/logo.png",
      "tags": [
        "utility-token"
      ],
      "extensions": {
        "website": "https://www.solanasail.com",
        "coingeckoId": "sail",
        "twitter": "https://twitter.com/SolanaSail"
      }
    },
    {
      "chainId": 101,
      "address": "E5ndSkaB17Dm7CsD22dvcjfrYSDLCxFcMd6z8ddCk5wp",
      "symbol": "CCAI",
      "name": "Cryptocurrencies.Ai",
      "decimals": 9,
      "logoURI": "https://raw.githubusercontent.com/solana-labs/token-list/main/assets/mainnet/E5ndSkaB17Dm7CsD22dvcjfrYSDLCxFcMd6z8ddCk5wp/logo.png",
      "tags": [],
      "extensions": {
        "website": "https://ccai.cryptocurrencies.ai",
        "twitter": "https://twitter.com/CCAI_Official",
        "serumV3Usdc": "7gZNLDbWE73ueAoHuAeFoSu7JqmorwCLpNTBXHtYSFTa"
      }
    },
    {
      "chainId": 101,
      "address": "7LmGzEgnQZTxxeCThgxsv3xe4JQmiy9hxEGBPCF66KgH",
      "symbol": "SNEK",
      "name": "Snek Coin",
      "decimals": 0,
      "logoURI": "https://raw.githubusercontent.com/solana-labs/token-list/main/assets/mainnet/7LmGzEgnQZTxxeCThgxsv3xe4JQmiy9hxEGBPCF66KgH/logo.png",
      "tags": [],
      "extensions": {
        "twitter": "https://twitter.com/snekcoin"
      }
    },
    {
      "chainId": 101,
      "address": "AhRozpV8CDLJ5z9k8CJWF4P12MVvxdnnU2y2qUhUuNS5",
      "symbol": "ARK",
      "name": "Sol.Ark",
      "decimals": 8,
      "logoURI": "https://raw.githubusercontent.com/solana-labs/token-list/main/assets/mainnet/AhRozpV8CDLJ5z9k8CJWF4P12MVvxdnnU2y2qUhUuNS5/logo.png",
      "tags": [
        "meme"
      ],
      "extensions": {
        "website": "https://www.solark.xyz/",
        "twitter": "https://twitter.com/SOLARK67275852"
      }
    },
    {
      "chainId": 101,
      "address": "ss26ybWnrhSYbGBjDT9bEwRiyAVUgiKCbgAfFkksj4R",
      "symbol": "SS2",
      "name": "POH",
      "decimals": 0,
      "logoURI": "https://raw.githubusercontent.com/solana-labs/token-list/main/assets/mainnet/ss26ybWnrhSYbGBjDT9bEwRiyAVUgiKCbgAfFkksj4R/logo.png",
      "tags": [
        "nft"
      ],
      "extensions": {
        "website": "https://www.sol-talk.com/sol-survivor",
        "twitter": "https://twitter.com/sol__survivor",
        "imageUrl": "https://www.arweave.net/fDxzEtzfu9IjFDh0ID-rOGaGw__F6-OD2ADoa23sayo?ext=gif",
        "animationUrl": "https://vww4cphi4lv3ldd4dtidi4njkbilvngmvuaofo3rv2oa3ozepeea.arweave.net/ra3BPOji67WMfBzQNHGpUFC6tMytAOK7ca6cDbskeQg?ext=glb",
        "description": "Sensing a disturbance in the timeline, the tournament organizers send Poh back in time to the beginning of the tournament. He is tasked with finding the origin of the disturbance and restoring the original timeline. Special:'Out of Order'"
      }
    },
    {
      "chainId": 101,
      "address": "6dGR9kAt499jzsojDHCvDArKxpTarNbhdSkiS7jeMAib",
      "symbol": "AKI",
      "name": "AKIHIGE Token",
      "decimals": 6,
      "logoURI": "https://raw.githubusercontent.com/solana-labs/token-list/main/assets/mainnet/6dGR9kAt499jzsojDHCvDArKxpTarNbhdSkiS7jeMAib/logo.png",
      "tags": [
        "aki"
      ]
    },
    {
      "chainId": 101,
      "address": "SCYfrGCw8aDiqdgcpdGjV6jp4UVVQLuphxTDLNWu36f",
      "symbol": "SCY",
      "name": "Synchrony",
      "decimals": 9,
      "logoURI": "https://raw.githubusercontent.com/solana-labs/token-list/main/assets/mainnet/SCYfrGCw8aDiqdgcpdGjV6jp4UVVQLuphxTDLNWu36f/logo.png",
      "tags": [],
      "extensions": {
        "website": "https://synchrony.fi",
        "twitter": "https://twitter.com/SynchronyFi"
      }
    },
    {
      "chainId": 101,
      "address": "BKMWPkPS8jXw59ezYwK2ueNTZRF4m8MYHDjh9HwUmkQ7",
      "symbol": "SDC",
      "name": "SandDollarClassic",
      "decimals": 9,
      "logoURI": "https://raw.githubusercontent.com/solana-labs/token-list/main/assets/mainnet/BKMWPkPS8jXw59ezYwK2ueNTZRF4m8MYHDjh9HwUmkQ7/logo.png",
      "tags": [
        "utility-token"
      ],
      "extensions": {
        "website": "https://sanddollar.bs",
        "twitter": "https://twitter.com/SandDollar_BS"
      }
    },
    {
      "chainId": 101,
      "address": "Bx4ykEMurwPQBAFNvthGj73fMBVTvHa8e9cbAyaK4ZSh",
      "symbol": "TOX",
      "name": "trollbox",
      "decimals": 9,
      "logoURI": "https://raw.githubusercontent.com/solana-labs/token-list/main/assets/mainnet/Bx4ykEMurwPQBAFNvthGj73fMBVTvHa8e9cbAyaK4ZSh/logo.png",
      "tags": [
        "utility-token"
      ],
      "extensions": {
        "website": "https://trollbox.io",
        "twitter": "https://twitter.com/trollboxio"
      }
    },
    {
      "chainId": 101,
      "address": "3aEb4KJTWxaqKBXADw5qkAjG9K1AoLhR4CrDH6HCpGCo",
      "symbol": "SMB",
      "name": "Solana Monkey Business",
      "decimals": 9,
      "logoURI": "https://raw.githubusercontent.com/solana-labs/token-list/main/assets/mainnet/3aEb4KJTWxaqKBXADw5qkAjG9K1AoLhR4CrDH6HCpGCo/logo.png",
      "tags": [],
      "extensions": {
        "medium": "https://solanambs.medium.com/",
        "website": "https://solanamonkey.business/",
        "twitter": "https://twitter.com/SolanaMBS"
      }
    },
    {
      "chainId": 101,
      "address": "E7WqtfRHcY8YW8z65u9WmD7CfMmvtrm2qPVicSzDxLaT",
      "symbol": "PPUG",
      "name": "PizzaPugCoin",
      "decimals": 9,
      "logoURI": "https://raw.githubusercontent.com/solana-labs/token-list/main/assets/mainnet/E7WqtfRHcY8YW8z65u9WmD7CfMmvtrm2qPVicSzDxLaT/logo.png",
      "tags": [],
      "extensions": {
        "website": "https://www.pizzapugcoin.com",
        "twitter": "https://twitter.com/pizzapugcoin"
      }
    },
    {
      "chainId": 101,
      "address": "FZgL5motNWEDEa24xgfSdBDfXkB9Ru9KxfEsey9S58bb",
      "symbol": "VCC",
      "name": "VentureCapital",
      "decimals": 6,
      "logoURI": "https://raw.githubusercontent.com/solana-labs/token-list/main/assets/mainnet/FZgL5motNWEDEa24xgfSdBDfXkB9Ru9KxfEsey9S58bb/logo.svg",
      "tags": [
        "venture capital",
        "liquidator",
        "IDO",
        "incubator"
      ],
      "extensions": {
        "website": "https://www.vcc.finance/",
        "twitter": "https://twitter.com/vcc_finance"
      }
    },
    {
      "chainId": 101,
      "address": "4TGxgCSJQx2GQk9oHZ8dC5m3JNXTYZHjXumKAW3vLnNx",
      "symbol": "OXS",
      "name": "Oxbull Sol",
      "decimals": 9,
      "logoURI": "https://raw.githubusercontent.com/solana-labs/token-list/main/assets/mainnet/4TGxgCSJQx2GQk9oHZ8dC5m3JNXTYZHjXumKAW3vLnNx/logo.png",
      "tags": [
        "utility-token"
      ],
      "extensions": {
        "website": "https://www.oxbull.tech/#/home",
        "twitter": "https://twitter.com/OxBull5",
        "medium": "https://medium.com/@oxbull",
        "tgann": "https://t.me/Oxbull_tech",
        "coingeckoId": "oxbull-tech",
        "github": "https://github.com/OxBull"
      }
    },
    {
      "chainId": 101,
      "address": "EdAhkbj5nF9sRM7XN7ewuW8C9XEUMs8P7cnoQ57SYE96",
      "symbol": "FAB",
      "name": "FABRIC",
      "decimals": 9,
      "logoURI": "https://raw.githubusercontent.com/solana-labs/token-list/main/assets/mainnet/EdAhkbj5nF9sRM7XN7ewuW8C9XEUMs8P7cnoQ57SYE96/logo.png",
      "tags": [],
      "extensions": {
        "website": "https://fsynth.io/",
        "twitter": "https://twitter.com/official_fabric"
      }
    },
    {
      "chainId": 101,
      "address": "GEYrotdkRitGUK5UMv3aMttEhVAZLhRJMcG82zKYsaWB",
      "symbol": "POTATO",
      "name": "POTATO",
      "decimals": 3,
      "logoURI": "https://raw.githubusercontent.com/solana-labs/token-list/main/assets/mainnet/GEYrotdkRitGUK5UMv3aMttEhVAZLhRJMcG82zKYsaWB/logo.png",
      "tags": [],
      "extensions": {
        "website": "https://potatocoinspl.com/",
        "serumV3Usdc": "6dn7tgTHe5rZEAscMWWY3xmPGVEKVkM9s7YRV11z399z"
      }
    },
    {
      "chainId": 101,
      "address": "FmJ1fo7wK5FF6rDvQxow5Gj7A2ctLmR5orCKLZ45Q3Cq",
      "symbol": "DGEN",
      "name": "Degen Banana",
      "decimals": 6,
      "logoURI": "https://raw.githubusercontent.com/solana-labs/token-list/main/assets/mainnet/FmJ1fo7wK5FF6rDvQxow5Gj7A2ctLmR5orCKLZ45Q3Cq/logo.png",
      "tags": [],
      "extensions": {
        "website": "https://degen.finance/",
        "twitter": "https://twitter.com/degenbanana"
      }
    },
    {
      "chainId": 101,
      "address": "FciGvHj9FjgSGgCBF1b9HY814FM9D28NijDd5SJrKvPo",
      "symbol": "TGT",
      "name": "Twirl Governance Token",
      "decimals": 6,
      "logoURI": "https://raw.githubusercontent.com/solana-labs/token-list/main/assets/mainnet/FciGvHj9FjgSGgCBF1b9HY814FM9D28NijDd5SJrKvPo/logo.png",
      "tags": [],
      "extensions": {
        "website": "https://twirlfinance.com/",
        "twitter": "https://twitter.com/twirlfinance"
      }
    },
    {
      "chainId": 101,
      "address": "A9EEvcRcT7Q9XAa6NfqrqJChoc4XGDhd2mtc4xfniQkS",
      "symbol": "BILBY",
      "name": "Bilby Finance",
      "decimals": 9,
      "logoURI": "https://raw.githubusercontent.com/solana-labs/token-list/main/assets/mainnet/A9EEvcRcT7Q9XAa6NfqrqJChoc4XGDhd2mtc4xfniQkS/logo.png",
      "tags": [
        "utility-token"
      ],
      "extensions": {
        "website": "https://bilby.finance/"
      }
    },
    {
      "chainId": 101,
      "address": "8NGgmXzBzhsXz46pTC3ioSBxeE3w2EXpc741N3EQ8E6r",
      "symbol": "JOKE",
      "name": "JOKESMEMES",
      "decimals": 9,
      "logoURI": "https://raw.githubusercontent.com/solana-labs/token-list/main/assets/mainnet/8NGgmXzBzhsXz46pTC3ioSBxeE3w2EXpc741N3EQ8E6r/logo.png",
      "tags": [],
      "extensions": {
        "website": "https://jokesmemes.finance",
        "twitter": "https://twitter.com/Jokesmemes11"
      }
    },
    {
      "chainId": 101,
      "address": "Fp4gjLpTsPqBN6xDGpDHwtnuEofjyiZKxxZxzvJnjxV6",
      "symbol": "NAXAR",
      "name": "Naxar",
      "decimals": 4,
      "logoURI": "https://raw.githubusercontent.com/solana-labs/token-list/main/assets/mainnet/Fp4gjLpTsPqBN6xDGpDHwtnuEofjyiZKxxZxzvJnjxV6/logo.png",
      "tags": [],
      "extensions": {
        "website": "https://naxar.ru",
        "instagram": "https://instagram.com/naxar__",
        "telegram": "https://t.me/naxar_official"
      }
    },
    {
      "chainId": 101,
      "address": "5jqTNKonR9ZZvbmX9JHwcPSEg6deTyNKR7PxQ9ZPdd2w",
      "symbol": "JBUS",
      "name": "Jebus",
      "decimals": 0,
      "logoURI": "https://raw.githubusercontent.com/solana-labs/token-list/main/assets/mainnet/5jqTNKonR9ZZvbmX9JHwcPSEg6deTyNKR7PxQ9ZPdd2w/logo.png",
      "tags": [],
      "extensions": {
        "website": "https://jebus.live"
      }
    },
    {
      "chainId": 101,
      "address": "29UWGmi1MxJRi3izeritN8VvhZbUiX37KUVnGv46mzev",
      "symbol": "KLBx",
      "name": "Black Label X",
      "decimals": 4,
      "logoURI": "https://raw.githubusercontent.com/solana-labs/token-list/main/assets/mainnet/29UWGmi1MxJRi3izeritN8VvhZbUiX37KUVnGv46mzev/logo.svg",
      "tags": [],
      "extensions": {
        "website": "https://klbtoken.com/x"
      }
    },
    {
      "chainId": 101,
      "address": "GACHAfpmbpk4FLfZcGkT2NUmaEqMygssAknhqnn8DVHP",
      "symbol": "GACHA",
      "name": "Gachapon",
      "decimals": 9,
      "logoURI": "https://raw.githubusercontent.com/solana-labs/token-list/main/assets/mainnet/GACHAfpmbpk4FLfZcGkT2NUmaEqMygssAknhqnn8DVHP/logo.png",
      "tags": [],
      "extensions": {
        "twitter": "https://twitter.com/GACHAPON7777"
      }
    },
    {
      "chainId": 101,
      "address": "9zoqdwEBKWEi9G5Ze8BSkdmppxGgVv1Kw4LuigDiNr9m",
      "symbol": "STR",
      "name": "Solster",
      "decimals": 9,
      "logoURI": "https://raw.githubusercontent.com/solana-labs/token-list/main/assets/mainnet/9zoqdwEBKWEi9G5Ze8BSkdmppxGgVv1Kw4LuigDiNr9m/logo.png",
      "tags": [],
      "extensions": {
        "website": "https://solster.finance",
        "twitter": "https://twitter.com/solster_finance"
      }
    },
    {
      "chainId": 101,
      "address": "A2T2jDe2bxyEHkKtS8AtrTRmJ9VZRwyY8Kr7oQ8xNyfb",
      "symbol": "HAMS",
      "name": "Space Hamster",
      "decimals": 9,
      "logoURI": "https://raw.githubusercontent.com/solana-labs/token-list/main/assets/mainnet/A2T2jDe2bxyEHkKtS8AtrTRmJ9VZRwyY8Kr7oQ8xNyfb/logo.png",
      "tags": [],
      "extensions": {
        "website": "https://www.solhamster.space/",
        "twitter": "https://twitter.com/sol_hamster",
        "telegram": "https://t.me/SolHamster",
        "dex-website": "https://dex-solhamster.space/"
      }
    },
    {
      "chainId": 101,
      "address": "EGN2774kzKyUnJs2Gv5poK6ymiMVkdyCQD2gGnJ84sDk",
      "symbol": "NEFT",
      "name": "Neftea Labs Coin",
      "decimals": 8,
      "logoURI": "https://raw.githubusercontent.com/solana-labs/token-list/main/assets/mainnet/EGN2774kzKyUnJs2Gv5poK6ymiMVkdyCQD2gGnJ84sDk/logo.png",
      "tags": [
        "Neftea",
        "NFT",
        "utility-token"
      ],
      "extensions": {
        "website": "https://www.neftealabs.com/"
      }
    },
    {
      "chainId": 101,
      "address": "DK64rmGSZupv1dLYn57e3pUVgs9jL9EKLXDVZZPsMDz8",
      "symbol": "ABOMB",
      "name": "ArtBomb",
      "decimals": 5,
      "logoURI": "https://raw.githubusercontent.com/solana-labs/token-list/main/assets/mainnet/DK64rmGSZupv1dLYn57e3pUVgs9jL9EKLXDVZZPsMDz8/logo.png",
      "tags": [
        "utility-token",
        "artbomb"
      ],
      "extensions": {
        "website": "https://artbomb.xyz"
      }
    },
    {
      "chainId": 101,
      "address": "AnyCsr1VCBZcwVAxbKPuHhKDP5DQQSnRxGAo4ycgRMi2",
      "symbol": "DAL",
      "name": "Dalmatiancoin",
      "decimals": 9,
      "logoURI": "https://raw.githubusercontent.com/solana-labs/token-list/main/assets/mainnet/AnyCsr1VCBZcwVAxbKPuHhKDP5DQQSnRxGAo4ycgRMi2/logo.png",
      "tags": [],
      "extensions": {
        "website": "https://dalmatiancoin.org/",
        "twitter": "https://twitter.com/coindalmatian"
      }
    },
    {
      "chainId": 101,
      "address": "HiL1j5VMR9XtRnCA4mxaVoXr6PMHpbh8wUgfPsAP4CNF",
      "symbol": "SolNHD",
      "name": "SolNHD",
      "decimals": 0,
      "logoURI": "https://raw.githubusercontent.com/solana-labs/token-list/main/assets/mainnet/HiL1j5VMR9XtRnCA4mxaVoXr6PMHpbh8wUgfPsAP4CNF/logo.png",
      "tags": [],
      "extensions": {
        "website": "https://www.solnhd.com",
        "twitter": "https://twitter.com/zororoaz01"
      }
    },
    {
      "chainId": 101,
      "address": "qXu8Tj65H5XR8KHuaKKoyLCWj592KbTG3YWJwsuFrPS",
      "symbol": "STVA",
      "name": "SOLtiva",
      "decimals": 3,
      "logoURI": "https://raw.githubusercontent.com/solana-labs/token-list/main/assets/mainnet/qXu8Tj65H5XR8KHuaKKoyLCWj592KbTG3YWJwsuFrPS/logo.svg",
      "tags": [],
      "extensions": {
        "website": "https://soltiva.co"
      }
    },
    {
      "chainId": 101,
      "address": "D3gHoiYT4RY5VSndne1fEnpM3kCNAyBhkp5xjNUqqPj9",
      "symbol": "PROEXIS",
      "name": "ProExis Prova de Existência Blockchain",
      "decimals": 8,
      "logoURI": "https://raw.githubusercontent.com/solana-labs/token-list/main/assets/mainnet/D3gHoiYT4RY5VSndne1fEnpM3kCNAyBhkp5xjNUqqPj9/logo.png",
      "tags": [
        "proof of-existence",
        "utility-token",
        "prova de existencia",
        "proexis"
      ],
      "extensions": {
        "website": "https://provadeexistencia.com.br",
        "twitter": "https://twitter.com/provaexistencia",
        "facebook": "https://facebook.com/provadeexistencia",
        "instagram": "https://instagram.com/provadeexistencia",
        "github": "https://github.com/provadeexistencia",
        "tgann": "https://t.me/provadeexistencia",
        "tggroup": "https://t.me/provadeexistenciagrupo"
      }
    },
    {
      "chainId": 101,
      "address": "5DWFxYBxjETuqFX3P2Z1uq8UbcCT1F4sABGiBZMnWKvR",
      "symbol": "PLDO",
      "name": "PLEIDO",
      "decimals": 6,
      "logoURI": "https://raw.githubusercontent.com/solana-labs/token-list/main/assets/mainnet/5DWFxYBxjETuqFX3P2Z1uq8UbcCT1F4sABGiBZMnWKvR/logo.svg",
      "tags": [
        "pleido",
        "game-coin"
      ],
      "extensions": {
        "website": "https://pleido.com/"
      }
    },
    {
      "chainId": 101,
      "address": "6uB5eEC8SzMbUdsPpe3eiNvHyvxdqUWnDEtpFQxkhNTP",
      "symbol": "MOLANIUM",
      "name": "MOLANIUM",
      "decimals": 0,
      "logoURI": "https://raw.githubusercontent.com/solana-labs/token-list/main/assets/mainnet/6uB5eEC8SzMbUdsPpe3eiNvHyvxdqUWnDEtpFQxkhNTP/logo.png",
      "tags": [],
      "extensions": {
        "website": "https://moonlana.com/",
        "imageUrl": "https://i.imgur.com/hOMe38E.png",
        "twitter": "https://twitter.com/xMoonLana",
        "medium": "https://moonlana.medium.com/"
      }
    },
    {
      "chainId": 101,
      "address": "5KV2W2XPdSo97wQWcuAVi6G4PaCoieg4Lhhi61PAMaMJ",
      "symbol": "GÜ",
      "name": "GÜ",
      "decimals": 9,
      "logoURI": "https://raw.githubusercontent.com/solana-labs/token-list/main/assets/mainnet/5KV2W2XPdSo97wQWcuAVi6G4PaCoieg4Lhhi61PAMaMJ/logo.png",
      "tags": [
        "utility-token"
      ],
      "extensions": {
        "website": "https://kugle.org",
        "twitter": "https://twitter.com/Kugle_"
      }
    },
    {
      "chainId": 101,
      "address": "72fFy4SNGcHoEC1TTFTUkxNHriJqg3hBPsa2jSr2cZgb",
      "symbol": "BZX",
      "name": "BlizeX",
      "decimals": 6,
      "logoURI": "https://raw.githubusercontent.com/solana-labs/token-list/main/assets/mainnet/72fFy4SNGcHoEC1TTFTUkxNHriJqg3hBPsa2jSr2cZgb/logo.png",
      "tags": [],
      "extensions": {
        "website": "https://www.blizex.co",
        "twitter": "https://twitter.com/blizex_en"
      }
    },
    {
      "chainId": 101,
      "address": "5fEo6ZbvpV6zdyzowtAwgMcWHZe1yJy9NxQM6gC19QW5",
      "symbol": "GREEN",
      "name": "Green DEX",
      "decimals": 9,
      "logoURI": "https://raw.githubusercontent.com/solana-labs/token-list/main/assets/mainnet/5fEo6ZbvpV6zdyzowtAwgMcWHZe1yJy9NxQM6gC19QW5/logo.svg",
      "tags": [
        "Green DEX"
      ],
      "extensions": {
        "website": "https://greendex.network/",
        "twitter": "https://twitter.com/GreendexN"
      }
    },
    {
      "chainId": 101,
      "address": "Bx1fDtvTN6NvE4kjdPHQXtmGSg582bZx9fGy4DQNMmAT",
      "symbol": "SOLC",
      "name": "Solcubator",
      "decimals": 9,
      "logoURI": "https://raw.githubusercontent.com/solana-labs/token-list/main/assets/mainnet/Bx1fDtvTN6NvE4kjdPHQXtmGSg582bZx9fGy4DQNMmAT/logo.png",
      "tags": [],
      "extensions": {
        "website": "http://solcubator.io",
        "twitter": "https://twitter.com/Solcubator"
      }
    },
    {
      "chainId": 101,
      "address": "ABxCiDz4jjKt1t7Syu5Tb37o8Wew9ADpwngZh6kpLbLX",
      "symbol": "XSOL",
      "name": "XSOL Token",
      "decimals": 8,
      "logoURI": "https://raw.githubusercontent.com/solana-labs/token-list/main/assets/mainnet/ABxCiDz4jjKt1t7Syu5Tb37o8Wew9ADpwngZh6kpLbLX/logo.png",
      "tags": [
        "utility-token"
      ],
      "extensions": {
        "website": "https://0xsol.network",
        "twitter": "https://twitter.com/0xSol_Network"
      }
    },
    {
      "chainId": 101,
      "address": "DrcPRJPBiakQcWqon3gZms7sviAqdQS5zS5wvaG5v6wu",
      "symbol": "BLD",
      "name": "BladesToken",
      "decimals": 4,
      "logoURI": "https://raw.githubusercontent.com/solana-labs/token-list/main/assets/mainnet/DrcPRJPBiakQcWqon3gZms7sviAqdQS5zS5wvaG5v6wu/logo.png",
      "tags": [],
      "extensions": {
        "website": "https://blades.finance/",
        "twitter": "https://twitter.com/bladesfinance"
      }
    },
    {
      "chainId": 101,
      "address": "6D7E4mstMboABmfoaPrtVDgewjUCbGdvcYVaHa9SDiTg",
      "symbol": "QWK",
      "name": "QwikPay.io Token",
      "decimals": 9,
      "logoURI": "https://raw.githubusercontent.com/solana-labs/token-list/main/assets/mainnet/6D7E4mstMboABmfoaPrtVDgewjUCbGdvcYVaHa9SDiTg/logo.png",
      "tags": [],
      "extensions": {
        "website": "https://www.qwikpay.io",
        "twitter": "https://twitter.com/QwikpayIO"
      }
    },
    {
      "chainId": 101,
      "address": "BTyJg5zMbaN2KMfn7LsKhpUsV675aCUSUMrgB1YGxBBP",
      "symbol": "GOOSEBERRY",
      "name": "Gooseberry",
      "decimals": 9,
      "logoURI": "https://raw.githubusercontent.com/solana-labs/token-list/main/assets/mainnet/BTyJg5zMbaN2KMfn7LsKhpUsV675aCUSUMrgB1YGxBBP/logo.png",
      "tags": [],
      "extensions": {
        "website": "https://gooseberry.changr.ca",
        "twitter": "https://twitter.com/gooseberrycoin"
      }
    },
    {
      "chainId": 101,
      "address": "5GG1LbgY4EEvPR51YQPNr65QKcZemrHWPooTqC5gRPBA",
      "symbol": "DXB",
      "name": "DefiXBet Token",
      "decimals": 9,
      "logoURI": "https://raw.githubusercontent.com/solana-labs/token-list/main/assets/mainnet/5GG1LbgY4EEvPR51YQPNr65QKcZemrHWPooTqC5gRPBA/logo.png",
      "tags": [],
      "extensions": {
        "website": "https://DefiXBet.com/",
        "twitter": "https://twitter.com/DefiXBet",
        "medium": "https://defixbet.medium.com/",
        "tgann": "https://t.me/DefiXBet"
      }
    },
    {
      "chainId": 101,
      "address": "7a4cXVvVT7kF6hS5q5LDqtzWfHfys4a9PoK6pf87RKwf",
      "symbol": "LUNY",
      "name": "Luna Yield",
      "decimals": 9,
      "logoURI": "https://raw.githubusercontent.com/solana-labs/token-list/main/assets/mainnet/7a4cXVvVT7kF6hS5q5LDqtzWfHfys4a9PoK6pf87RKwf/logo.png",
      "tags": [],
      "extensions": {
        "website": "https://www.lunayield.com",
        "twitter": "https://twitter.com/Luna_Yield"
      }
    },
    {
      "chainId": 101,
      "address": "AP58G14hoy4GGgZS4L8TzZgqXnk3hBvciFKW2Cb1RQ2J",
      "symbol": "YARDv1",
      "name": "SolYard Finance Beta",
      "decimals": 9,
      "logoURI": "https://raw.githubusercontent.com/solana-labs/token-list/main/assets/mainnet/AP58G14hoy4GGgZS4L8TzZgqXnk3hBvciFKW2Cb1RQ2J/logo.png",
      "tags": [],
      "extensions": {
        "website": "https://solyard.finance/"
      }
    },
    {
      "chainId": 101,
      "address": "6Y7LbYB3tfGBG6CSkyssoxdtHb77AEMTRVXe8JUJRwZ7",
      "symbol": "DINO",
      "name": "DINO",
      "decimals": 6,
      "logoURI": "https://raw.githubusercontent.com/solana-labs/token-list/main/assets/mainnet/6Y7LbYB3tfGBG6CSkyssoxdtHb77AEMTRVXe8JUJRwZ7/logo.png",
      "tags": [],
      "extensions": {
        "website": "https://www.solanadino.com",
        "twitter": "https://twitter.com/solanadino"
      }
    },
    {
      "chainId": 101,
      "address": "4wjPQJ6PrkC4dHhYghwJzGBVP78DkBzA2U3kHoFNBuhj",
      "symbol": "LIQ",
      "name": "LIQ Protocol",
      "decimals": 6,
      "logoURI": "https://raw.githubusercontent.com/solana-labs/token-list/main/assets/mainnet/4wjPQJ6PrkC4dHhYghwJzGBVP78DkBzA2U3kHoFNBuhj/logo.png",
      "tags": [],
      "extensions": {
        "website": "https://liqsolana.com/",
        "twitter": "https://twitter.com/liqsolana"
      }
    },
    {
      "chainId": 101,
      "address": "DubwWZNWiNGMMeeQHPnMATNj77YZPZSAz2WVR5WjLJqz",
      "symbol": "CRP",
      "name": "CropperFinance",
      "decimals": 6,
      "logoURI": "https://raw.githubusercontent.com/solana-labs/token-list/main/assets/mainnet/DubwWZNWiNGMMeeQHPnMATNj77YZPZSAz2WVR5WjLJqz/logo.png",
      "tags": [],
      "extensions": {
        "website": "https://cropper.finance/",
        "twitter": "https://twitter.com/cropperfinance"
      }
    },
    {
      "chainId": 101,
      "address": "B3Ggjjj3QargPkFTAJiR6BaD8CWKFUaWRXGcDQ1nyeeD",
      "symbol": "PARTI",
      "name": "PARTI",
      "decimals": 9,
      "logoURI": "https://raw.githubusercontent.com/solana-labs/token-list/main/assets/mainnet/B3Ggjjj3QargPkFTAJiR6BaD8CWKFUaWRXGcDQ1nyeeD/logo.png",
      "tags": [],
      "extensions": {
        "website": "https://parti.finance",
        "twitter": "https://twitter.com/ParticleFinance",
        "medium": "https://particlefinance.medium.com"
      }
    },
    {
      "chainId": 101,
      "address": "5igDhdTnXif5E5djBpRt4wUKo5gtf7VicHi8r5ada4Hj",
      "symbol": "NIA",
      "name": "NIALABS",
      "decimals": 0,
      "logoURI": "https://raw.githubusercontent.com/solana-labs/token-list/main/assets/mainnet/5igDhdTnXif5E5djBpRt4wUKo5gtf7VicHi8r5ada4Hj/logo.png",
      "tags": [],
      "extensions": {
        "website": "https://www.nialabs.com/"
      }
    },
    {
      "chainId": 101,
      "address": "GQnN5M1M6oTjsziAwcRYd1P7pRBBQKURj5QeAjN1npnE",
      "symbol": "CORV",
      "name": "Project Corvus",
      "decimals": 9,
      "logoURI": "https://raw.githubusercontent.com/solana-labs/token-list/main/assets/mainnet/GQnN5M1M6oTjsziAwcRYd1P7pRBBQKURj5QeAjN1npnE/logo.png",
      "tags": [],
      "extensions": {
        "website": "https://dixon.company/"
      }
    },
    {
      "chainId": 101,
      "address": "3FRQnT5djQMATCg6TNXBhi2bBkbTyGdywsLmLa8BbEKz",
      "symbol": "HLTH",
      "name": "HLTH",
      "decimals": 4,
      "logoURI": "https://raw.githubusercontent.com/solana-labs/token-list/main/assets/mainnet/3FRQnT5djQMATCg6TNXBhi2bBkbTyGdywsLmLa8BbEKz/logo.png",
      "extensions": {
        "website": "https://hlth.network/",
        "twitter": "https://twitter.com/hlthnetwork",
        "telegram": "https://t.me/HLTHnetwork"
      }
    },
    {
      "chainId": 101,
      "address": "Ea5SjE2Y6yvCeW5dYTn7PYMuW5ikXkvbGdcmSnXeaLjS",
      "symbol": "PAI",
      "name": "PAI (Parrot)",
      "decimals": 6,
      "logoURI": "https://raw.githubusercontent.com/solana-labs/token-list/main/assets/mainnet/Ea5SjE2Y6yvCeW5dYTn7PYMuW5ikXkvbGdcmSnXeaLjS/logo.svg",
      "tags": [
        "stablecoin"
      ],
      "extensions": {
        "website": "https://partyparrot.finance",
        "twitter": "https://twitter.com/gopartyparrot",
        "telegram": "https://t.me/gopartyparrot"
      }
    },
    {
      "chainId": 101,
      "address": "SLRSSpSLUTP7okbCUBYStWCo1vUgyt775faPqz8HUMr",
      "symbol": "SLRS",
      "name": "Solrise Finance",
      "decimals": 6,
      "logoURI": "https://raw.githubusercontent.com/solana-labs/token-list/main/assets/mainnet/SLRSSpSLUTP7okbCUBYStWCo1vUgyt775faPqz8HUMr/logo.png",
      "tags": [],
      "extensions": {
        "website": "https://solrise.finance",
        "twitter": "https://twitter.com/SolriseFinance",
        "telegram": "https://t.me/solrisefinance",
        "medium": "https://blog.solrise.finance",
        "discord": "https://discord.gg/xNbGgMUJfU",
        "serumV3Usdc": "2Gx3UfV831BAh8uQv1FKSPKS9yajfeeD8GJ4ZNb2o2YP",
        "coingeckoId": "solrise-finance"
      }
    },
    {
      "chainId": 101,
      "address": "Fx14roJm9m27zngJQwmt81npHvPc5pmF772nxDhNnsh5",
      "symbol": "LIQ-USDC",
      "name": "Raydium LP Token (LIQ-USDC)",
      "decimals": 6,
      "logoURI": "https://raw.githubusercontent.com/solana-labs/token-list/main/assets/mainnet/Fx14roJm9m27zngJQwmt81npHvPc5pmF772nxDhNnsh5/logo.png",
      "tags": [
        "lp-token"
      ],
      "extensions": {
        "website": "https://raydium.io/"
      }
    },
    {
      "chainId": 101,
<<<<<<< HEAD
      "address": "D7U3BPHr5JBbFmPTaVNpmEKGBPFdQS3udijyte1QtuLk",
      "symbol": "STAR",
      "name": "SolStar",
      "decimals": 9,
      "logoURI": "https://raw.githubusercontent.com/solstar-tech/star-assets/main/images/solstarlogo.png",
      "tags": [
        "community",
        "web3",
        "utility-token"
      ],
      "extensions": {
        "website": "https://solstar.finance",
        "twitter": "https://twitter.com/SolStarFinance",
        "discord": "https://discord.gg/j6B3q5Xk5N",
        "medium": "https://solstar.medium.com",
        "telegram": "https://t.me/SolStarFinance"
      }
    },
    {
      "chainId": 101,
      "address": "CDJWUqTcYTVAKXAVXoQZFes5JUFc7owSeq7eMQcDSbo5",
      "symbol": "renBTC",
      "name": "Ren Bitcoin",
      "decimals": 8,
      "logoURI": "https://cdn.jsdelivr.net/gh/trustwallet/assets@master/blockchains/ethereum/assets/0xEB4C2781e4ebA804CE9a9803C67d0893436bB27D/logo.png",
=======
      "address": "GtQ48z7NNjs7sVyp3M7iuiDcTRjeWPd1fkdiWQNy1UR6",
      "symbol": "LIQ-SOL",
      "name": "Raydium LP Token (LIQ-SOL)",
      "decimals": 6,
      "logoURI": "https://raw.githubusercontent.com/solana-labs/token-list/main/assets/mainnet/GtQ48z7NNjs7sVyp3M7iuiDcTRjeWPd1fkdiWQNy1UR6/logo.png",
      "tags": [
        "lp-token"
      ],
>>>>>>> 417fb5bd
      "extensions": {
        "website": "https://raydium.io/"
      }
    },
    {
      "chainId": 101,
      "address": "E5rk3nmgLUuKUiS94gg4bpWwWwyjCMtddsAXkTFLtHEy",
      "symbol": "WOO",
      "name": "Wootrade Network",
      "decimals": 18,
      "logoURI": "https://raw.githubusercontent.com/solana-labs/token-list/main/assets/mainnet/E5rk3nmgLUuKUiS94gg4bpWwWwyjCMtddsAXkTFLtHEy/logo.png",
      "tags": [],
      "extensions": {
        "website": "https://woo.network",
        "twitter": "https://twitter.com/wootraderS"
      }
    },
    {
      "chainId": 101,
      "address": "9s6dXtMgV5E6v3rHqBF2LejHcA2GWoZb7xNUkgXgsBqt",
      "symbol": "USDC-USDT-PAI",
      "name": "Mercurial LP Token (USDC-USDT-PAI)",
      "decimals": 6,
      "logoURI": "https://raw.githubusercontent.com/solana-labs/token-list/main/assets/mainnet/9s6dXtMgV5E6v3rHqBF2LejHcA2GWoZb7xNUkgXgsBqt/logo.png",
      "tags": [
        "lp-token"
      ],
      "extensions": {
        "website": "https://www.mercurial.finance/"
      }
    },
    {
      "chainId": 101,
      "address": "sodaNXUbtjMvHe9c5Uw7o7VAcVpXPHAvtaRaiPVJQuE",
      "symbol": "SODA",
      "name": "cheesesoda token",
      "decimals": 0,
      "logoURI": "https://raw.githubusercontent.com/solana-labs/token-list/main/assets/mainnet/sodaNXUbtjMvHe9c5Uw7o7VAcVpXPHAvtaRaiPVJQuE/logo.svg",
      "tags": [],
      "extensions": {
        "website": "https://token.cheesesoda.com",
        "twitter": "https://twitter.com/cheesesodadex",
        "serumV3Usdc": "6KFs2wUzME8Z3AeWL4HfKkXbtik5zVvebdg5qCxqt4hB"
      }
    },
    {
      "chainId": 101,
      "address": "sodaoT6Wh1nxHaarw4kDh7AkK4oZnERK1QgDUtHPR3H",
      "symbol": "SODAO",
      "name": "cheesesodaDAO",
      "decimals": 4,
      "logoURI": "https://raw.githubusercontent.com/solana-labs/token-list/main/assets/mainnet/sodaoT6Wh1nxHaarw4kDh7AkK4oZnERK1QgDUtHPR3H/logo.svg",
      "tags": [],
      "extensions": {
        "website": "https://dao.cheesesoda.com",
        "twitter": "https://twitter.com/cheesesodadex"
      }
    },
    {
      "chainId": 101,
      "address": "9eaAUFp7S38DKXxbjwzEG8oq1H1AipPkUuieUkVJ9krt",
      "symbol": "KDC",
      "name": "KDC (KURZ Digital Currency)",
      "decimals": 2,
      "logoURI": "https://kurzdigital.com/images/KDC_logo.png",
      "tags": [
        "stablecoin",
        "kdc"
      ],
      "extensions": {
        "website": "https://www.kurzdigital.com"
      }
    }
  ],
  "version": {
    "major": 0,
    "minor": 2,
    "patch": 2
  }
}<|MERGE_RESOLUTION|>--- conflicted
+++ resolved
@@ -10512,12 +10512,11 @@
     },
     {
       "chainId": 101,
-<<<<<<< HEAD
       "address": "D7U3BPHr5JBbFmPTaVNpmEKGBPFdQS3udijyte1QtuLk",
       "symbol": "STAR",
       "name": "SolStar",
       "decimals": 9,
-      "logoURI": "https://raw.githubusercontent.com/solstar-tech/star-assets/main/images/solstarlogo.png",
+      "logoURI": "https://raw.githubusercontent.com/solana-labs/token-list/main/assets/mainnet/D7U3BPHr5JBbFmPTaVNpmEKGBPFdQS3udijyte1QtuLk/logo.png",
       "tags": [
         "community",
         "web3",
@@ -10533,12 +10532,6 @@
     },
     {
       "chainId": 101,
-      "address": "CDJWUqTcYTVAKXAVXoQZFes5JUFc7owSeq7eMQcDSbo5",
-      "symbol": "renBTC",
-      "name": "Ren Bitcoin",
-      "decimals": 8,
-      "logoURI": "https://cdn.jsdelivr.net/gh/trustwallet/assets@master/blockchains/ethereum/assets/0xEB4C2781e4ebA804CE9a9803C67d0893436bB27D/logo.png",
-=======
       "address": "GtQ48z7NNjs7sVyp3M7iuiDcTRjeWPd1fkdiWQNy1UR6",
       "symbol": "LIQ-SOL",
       "name": "Raydium LP Token (LIQ-SOL)",
@@ -10547,7 +10540,6 @@
       "tags": [
         "lp-token"
       ],
->>>>>>> 417fb5bd
       "extensions": {
         "website": "https://raydium.io/"
       }
