{
  "name": "Solana Token List",
  "logoURI": "https://cdn.jsdelivr.net/gh/trustwallet/assets@master/blockchains/solana/info/logo.png",
  "keywords": [
    "solana",
    "spl"
  ],
  "tags": {
    "stablecoin": {
      "name": "stablecoin",
      "description": "Tokens that are fixed to an external asset, e.g. the US dollar"
    },
    "ethereum": {
      "name": "ethereum",
      "description": "Asset bridged from ethereum"
    },
    "lp-token": {
      "name": "lp-token",
      "description": "Asset representing liquidity provider token"
    },
    "wrapped-sollet": {
      "name": "wrapped-sollet",
      "description": "Asset wrapped using sollet bridge"
    },
    "wrapped": {
      "name": "wrapped",
      "description": "Asset wrapped using wormhole bridge"
    },
    "leveraged": {
      "name": "leveraged",
      "description": "Leveraged asset"
    },
    "bull": {
      "name": "bull",
      "description": "Leveraged Bull asset"
    },
    "bear": {
      "name": "bear",
      "description": "Leveraged Bear asset"
    },
    "nft": {
      "name": "nft",
      "description": "Non-fungible token"
    },
    "security-token": {
      "name": "security-token",
      "description": "Tokens that are used to gain access to an electronically restricted resource"
    },
    "utility-token": {
      "name": "utility-token",
      "description": "Tokens that are designed to be spent within a certain blockchain ecosystem e.g. most of the SPL-Tokens"
    },
    "tokenized-stock": {
      "name": "tokenized-stock",
      "description": "Tokenized stocks are tokenized derivatives that represent traditional securities, particularly shares in publicly firms traded on regulated exchanges"
    }
  },
  "timestamp": "2021-03-03T19:57:21+0000",
  "tokens": [
    {
      "chainId": 101,
      "address": "So11111111111111111111111111111111111111112",
      "symbol": "SOL",
      "name": "Wrapped SOL",
      "decimals": 9,
      "logoURI": "https://raw.githubusercontent.com/solana-labs/token-list/main/assets/mainnet/So11111111111111111111111111111111111111112/logo.png",
      "tags": [],
      "extensions": {
        "website": "https://solana.com/",
        "serumV3Usdc": "9wFFyRfZBsuAha4YcuxcXLKwMxJR43S7fPfQLusDBzvT",
        "serumV3Usdt": "HWHvQhFmJB3NUcu1aihKmrKegfVxBEHzwVX6yZCKEsi1",
        "coingeckoId": "solana"
      }
    },
    {
      "chainId": 101,
      "address": "EPjFWdd5AufqSSqeM2qN1xzybapC8G4wEGGkZwyTDt1v",
      "symbol": "USDC",
      "name": "USD Coin",
      "decimals": 6,
      "logoURI": "https://raw.githubusercontent.com/solana-labs/token-list/main/assets/mainnet/EPjFWdd5AufqSSqeM2qN1xzybapC8G4wEGGkZwyTDt1v/logo.png",
      "tags": [
        "stablecoin"
      ],
      "extensions": {
        "website": "https://www.centre.io/",
        "coingeckoId": "usd-coin",
        "serumV3Usdt": "77quYg4MGneUdjgXCunt9GgM1usmrxKY31twEy3WHwcS"
      }
    },
    {
      "chainId": 101,
      "address": "2inRoG4DuMRRzZxAt913CCdNZCu2eGsDD9kZTrsj2DAZ",
      "symbol": "TSLA",
      "name": "Tesla Inc.",
      "decimals": 8,
      "logoURI": "https://raw.githubusercontent.com/solana-labs/token-list/main/assets/mainnet/2inRoG4DuMRRzZxAt913CCdNZCu2eGsDD9kZTrsj2DAZ/logo.svg",
      "tags": [
        "tokenized-stock"
      ],
      "extensions": {
        "website": "https://www.digitalassets.ag/UnderlyingDetails?TSLA"
      }
    },
    {
      "chainId": 101,
      "address": "8bpRdBGPt354VfABL5xugP3pmYZ2tQjzRcqjg2kmwfbF",
      "symbol": "AAPL",
      "name": "Apple Inc.",
      "decimals": 8,
      "logoURI": "https://raw.githubusercontent.com/solana-labs/token-list/main/assets/mainnet/8bpRdBGPt354VfABL5xugP3pmYZ2tQjzRcqjg2kmwfbF/logo.svg",
      "tags": [
        "tokenized-stock"
      ],
      "extensions": {
        "website": "https://www.digitalassets.ag/UnderlyingDetails?AAPL"
      }
    },
    {
      "chainId": 101,
      "address": "3vhcrQfEn8ashuBfE82F3MtEDFcBCEFfFw1ZgM3xj1s8",
      "symbol": "MSFT",
      "name": "Microsoft Corporation",
      "decimals": 8,
      "logoURI": "https://raw.githubusercontent.com/solana-labs/token-list/main/assets/mainnet/3vhcrQfEn8ashuBfE82F3MtEDFcBCEFfFw1ZgM3xj1s8/logo.svg",
      "tags": [
        "tokenized-stock"
      ],
      "extensions": {
        "website": "https://www.digitalassets.ag/UnderlyingDetails?MSFT"
      }
    },
    {
      "chainId": 101,
      "address": "ASwYCbLedk85mRdPnkzrUXbbYbwe26m71af9rzrhC2Qz",
      "symbol": "MSTR",
      "name": "MicroStrategy Incorporated.",
      "decimals": 8,
      "logoURI": "https://raw.githubusercontent.com/solana-labs/token-list/main/assets/mainnet/ASwYCbLedk85mRdPnkzrUXbbYbwe26m71af9rzrhC2Qz/logo.svg",
      "tags": [
        "tokenized-stock"
      ],
      "extensions": {
        "website": "https://www.digitalassets.ag/UnderlyingDetails?MSTR"
      }
    },
    {
      "chainId": 101,
      "address": "J25jdsEgTnAwB4nVq3dEQhwekbXCnVTGzFpVMPScXRgK",
      "symbol": "COIN",
      "name": "Coinbase Global Inc.",
      "decimals": 8,
      "logoURI": "https://raw.githubusercontent.com/solana-labs/token-list/main/assets/mainnet/J25jdsEgTnAwB4nVq3dEQhwekbXCnVTGzFpVMPScXRgK/logo.svg",
      "tags": [
        "tokenized-stock"
      ],
      "extensions": {
        "website": "https://www.digitalassets.ag/UnderlyingDetails?COIN"
      }
    },
    {
      "chainId": 101,
      "address": "G2Cg4XoXdEJT5sfrSy9N6YCC3uuVV3AoTQSvMeSqT8ZV",
      "symbol": "ABC",
      "name": "AmerisourceBergen Corp",
      "decimals": 8,
      "logoURI": "https://raw.githubusercontent.com/solana-labs/token-list/main/assets/mainnet/G2Cg4XoXdEJT5sfrSy9N6YCC3uuVV3AoTQSvMeSqT8ZV/logo.svg",
      "tags": [
        "tokenized-stock"
      ],
      "extensions": {
        "website": "https://www.digitalassets.ag/UnderlyingDetails?ABC"
      }
    },
    {
      "chainId": 101,
      "address": "FqqVanFZosh4M4zqxzWUmEnky6nVANjghiSLaGqUAYGi",
      "symbol": "ABNB",
      "name": "Airbnb",
      "decimals": 8,
      "logoURI": "https://raw.githubusercontent.com/solana-labs/token-list/main/assets/mainnet/FqqVanFZosh4M4zqxzWUmEnky6nVANjghiSLaGqUAYGi/logo.svg",
      "tags": [
        "tokenized-stock"
      ],
      "extensions": {
        "website": "https://www.digitalassets.ag/UnderlyingDetails?ABNB"
      }
    },
    {
      "chainId": 101,
      "address": "FgcUo7Ymua8r5xxsn9puizkLGN5w4i3nnBmasXvkcWfJ",
      "symbol": "ACB",
      "name": "Aurora Cannabis Inc",
      "decimals": 8,
      "logoURI": "https://raw.githubusercontent.com/solana-labs/token-list/main/assets/mainnet/FgcUo7Ymua8r5xxsn9puizkLGN5w4i3nnBmasXvkcWfJ/logo.svg",
      "tags": [
        "tokenized-stock"
      ],
      "extensions": {
        "website": "https://www.digitalassets.ag/UnderlyingDetails?ACB"
      }
    },
    {
      "chainId": 101,
      "address": "FenmUGWjsW5AohtHRbgLoPUZyWSK36Cd5a31XJWjnRur",
      "symbol": "AMC",
      "name": "AMC Entertainment Holdings",
      "decimals": 8,
      "logoURI": "https://raw.githubusercontent.com/solana-labs/token-list/main/assets/mainnet/FenmUGWjsW5AohtHRbgLoPUZyWSK36Cd5a31XJWjnRur/logo.svg",
      "tags": [
        "tokenized-stock"
      ],
      "extensions": {
        "website": "https://www.digitalassets.ag/UnderlyingDetails?AMC"
      }
    },
    {
      "chainId": 101,
      "address": "7grgNP3tAJh7DRELmotHzC5Efth4e4SoBvgmFYTX9jPB",
      "symbol": "AMD",
      "name": "Advanced Micro Devices",
      "decimals": 8,
      "logoURI": "https://raw.githubusercontent.com/solana-labs/token-list/main/assets/mainnet/7grgNP3tAJh7DRELmotHzC5Efth4e4SoBvgmFYTX9jPB/logo.svg",
      "tags": [
        "tokenized-stock"
      ],
      "extensions": {
        "website": "https://www.digitalassets.ag/UnderlyingDetails?AMD"
      }
    },
    {
      "chainId": 101,
      "address": "3bjpzTTK49eP8m1bYxw6HYAFGtzyWjvEyGYcFS4gbRAx",
      "symbol": "AMZN",
      "name": "Amazon",
      "decimals": 8,
      "logoURI": "https://raw.githubusercontent.com/solana-labs/token-list/main/assets/mainnet/3bjpzTTK49eP8m1bYxw6HYAFGtzyWjvEyGYcFS4gbRAx/logo.svg",
      "tags": [
        "tokenized-stock"
      ],
      "extensions": {
        "website": "https://www.digitalassets.ag/UnderlyingDetails?AMZN"
      }
    },
    {
      "chainId": 101,
      "address": "4cr7NH1BD2PMV38JQp58UaHUxzqhxeSiF7b6q1GCS7Ae",
      "symbol": "APHA",
      "name": "Aphria Inc",
      "decimals": 8,
      "logoURI": "https://raw.githubusercontent.com/solana-labs/token-list/main/assets/mainnet/4cr7NH1BD2PMV38JQp58UaHUxzqhxeSiF7b6q1GCS7Ae/logo.svg",
      "tags": [
        "tokenized-stock"
      ],
      "extensions": {
        "website": "https://www.digitalassets.ag/UnderlyingDetails?APHA"
      }
    },
    {
      "chainId": 101,
      "address": "GPoBx2hycDs3t4Q8DeBme9RHb9nQpzH3a36iUoojHe16",
      "symbol": "ARKK",
      "name": "ARK Innovation ETF",
      "decimals": 8,
      "logoURI": "https://raw.githubusercontent.com/solana-labs/token-list/main/assets/mainnet/GPoBx2hycDs3t4Q8DeBme9RHb9nQpzH3a36iUoojHe16/logo.png",
      "tags": [
        "tokenized-stock"
      ],
      "extensions": {
        "website": "https://www.digitalassets.ag/UnderlyingDetails?ARKK"
      }
    },
    {
      "chainId": 101,
      "address": "GgDDCnzZGQRUDy8jWqSqDDcPwAVg2YsKZfLPaTYBWdWt",
      "symbol": "BABA",
      "name": "Alibaba",
      "decimals": 8,
      "logoURI": "https://raw.githubusercontent.com/solana-labs/token-list/main/assets/mainnet/GgDDCnzZGQRUDy8jWqSqDDcPwAVg2YsKZfLPaTYBWdWt/logo.svg",
      "tags": [
        "tokenized-stock"
      ],
      "extensions": {
        "website": "https://www.digitalassets.ag/UnderlyingDetails?BABA"
      }
    },
    {
      "chainId": 101,
      "address": "6jSgnmu8yg7kaZRWp5MtQqNrWTUDk7KWXhZhJPmsQ65y",
      "symbol": "BB",
      "name": "BlackBerry",
      "decimals": 8,
      "logoURI": "https://raw.githubusercontent.com/solana-labs/token-list/main/assets/mainnet/6jSgnmu8yg7kaZRWp5MtQqNrWTUDk7KWXhZhJPmsQ65y/logo.svg",
      "tags": [
        "tokenized-stock"
      ],
      "extensions": {
        "website": "https://www.digitalassets.ag/UnderlyingDetails?BB"
      }
    },
    {
      "chainId": 101,
      "address": "9Vovr1bqDbMQ8DyaizdC7n1YVvSia8r3PQ1RcPFqpQAs",
      "symbol": "BILI",
      "name": "Bilibili Inc",
      "decimals": 8,
      "logoURI": "https://raw.githubusercontent.com/solana-labs/token-list/main/assets/mainnet/9Vovr1bqDbMQ8DyaizdC7n1YVvSia8r3PQ1RcPFqpQAs/logo.svg",
      "tags": [
        "tokenized-stock"
      ],
      "extensions": {
        "website": "https://www.digitalassets.ag/UnderlyingDetails?BILI"
      }
    },
    {
      "chainId": 101,
      "address": "j35qY1SbQ3k7b2WAR5cNETDKzDESxGnYbArsLNRUzg2",
      "symbol": "BITW",
      "name": "Bitwise 10 Crypto Index Fund",
      "decimals": 8,
      "logoURI": "https://raw.githubusercontent.com/solana-labs/token-list/main/assets/mainnet/j35qY1SbQ3k7b2WAR5cNETDKzDESxGnYbArsLNRUzg2/logo.png",
      "tags": [
        "tokenized-stock"
      ],
      "extensions": {
        "website": "https://www.digitalassets.ag/UnderlyingDetails?BITW"
      }
    },
    {
      "chainId": 101,
      "address": "AykRYHVEERRoKGzfg2AMTqEFGmCGk9LNnGv2k5FgjKVB",
      "symbol": "BNTX",
      "name": "BioNTech",
      "decimals": 8,
      "logoURI": "https://raw.githubusercontent.com/solana-labs/token-list/main/assets/mainnet/AykRYHVEERRoKGzfg2AMTqEFGmCGk9LNnGv2k5FgjKVB/logo.png",
      "tags": [
        "tokenized-stock"
      ],
      "extensions": {
        "website": "https://www.digitalassets.ag/UnderlyingDetails?BNTX"
      }
    },
    {
      "chainId": 101,
      "address": "Dj76V3vdFGGE8444NWFACR5qmtJrrSop5RCBAGbC88nr",
      "symbol": "BRKA",
      "name": "Berkshire Hathaway Inc",
      "decimals": 8,
      "logoURI": "https://raw.githubusercontent.com/solana-labs/token-list/main/assets/mainnet/Dj76V3vdFGGE8444NWFACR5qmtJrrSop5RCBAGbC88nr/logo.png",
      "tags": [
        "tokenized-stock"
      ],
      "extensions": {
        "website": "https://www.digitalassets.ag/UnderlyingDetails?BRKA"
      }
    },
    {
      "chainId": 101,
      "address": "8TUg3Kpa4pNfaMvgyFdvwyiPBSnyTx7kK5EDfb42N6VK",
      "symbol": "BYND",
      "name": "Beyond Meat Inc",
      "decimals": 8,
      "logoURI": "https://raw.githubusercontent.com/solana-labs/token-list/main/assets/mainnet/8TUg3Kpa4pNfaMvgyFdvwyiPBSnyTx7kK5EDfb42N6VK/logo.svg",
      "tags": [
        "tokenized-stock"
      ],
      "extensions": {
        "website": "https://www.digitalassets.ag/UnderlyingDetails?BYND"
      }
    },
    {
      "chainId": 101,
      "address": "8FyEsMuDWAMMusMqVEstt2sDkMvcUKsTy1gF6oMfWZcG",
      "symbol": "CGC",
      "name": "Canopy Growth Corp",
      "decimals": 8,
      "logoURI": "https://raw.githubusercontent.com/solana-labs/token-list/main/assets/mainnet/8FyEsMuDWAMMusMqVEstt2sDkMvcUKsTy1gF6oMfWZcG/logo.svg",
      "tags": [
        "tokenized-stock"
      ],
      "extensions": {
        "website": "https://www.digitalassets.ag/UnderlyingDetails?CGC"
      }
    },
    {
      "chainId": 101,
      "address": "DUFVbhWf7FsUo3ouMnFbDjv4YYaRE1Sz9jvAmDsNTt1m",
      "symbol": "CRON",
      "name": "Chronos Group Inc",
      "decimals": 8,
      "logoURI": "https://raw.githubusercontent.com/solana-labs/token-list/main/assets/mainnet/DUFVbhWf7FsUo3ouMnFbDjv4YYaRE1Sz9jvAmDsNTt1m/logo.svg",
      "tags": [
        "tokenized-stock"
      ],
      "extensions": {
        "website": "https://www.digitalassets.ag/UnderlyingDetails?CRON"
      }
    },
    {
      "chainId": 101,
      "address": "J9GVpBChXZ8EK7JuPsLSDV17BF9KLJweBQet3L6ZWvTC",
      "symbol": "EEM",
      "name": "iShares MSCI Emerging Markets ETF",
      "decimals": 8,
      "logoURI": "https://raw.githubusercontent.com/solana-labs/token-list/main/assets/mainnet/J9GVpBChXZ8EK7JuPsLSDV17BF9KLJweBQet3L6ZWvTC/logo.svg",
      "tags": [
        "tokenized-stock"
      ],
      "extensions": {
        "website": "https://www.digitalassets.ag/UnderlyingDetails?EEM"
      }
    },
    {
      "chainId": 101,
      "address": "6Xj2NzAW437UUomaxFiVyJQPGvvup6YLeXFQpp4kqNaD",
      "symbol": "EFA",
      "name": "iShares MSCI EAFE ETF",
      "decimals": 8,
      "logoURI": "https://raw.githubusercontent.com/solana-labs/token-list/main/assets/mainnet/6Xj2NzAW437UUomaxFiVyJQPGvvup6YLeXFQpp4kqNaD/logo.svg",
      "tags": [
        "tokenized-stock"
      ],
      "extensions": {
        "website": "https://www.digitalassets.ag/UnderlyingDetails?EFA"
      }
    },
    {
      "chainId": 101,
      "address": "5YMFoVuoQzdivpm6W97UGKkHxq6aEhipuNkA8imPDoa1",
      "symbol": "ETHE",
      "name": "Grayscale Ethereum Trust",
      "decimals": 8,
      "logoURI": "https://raw.githubusercontent.com/solana-labs/token-list/main/assets/mainnet/5YMFoVuoQzdivpm6W97UGKkHxq6aEhipuNkA8imPDoa1/logo.png",
      "tags": [
        "tokenized-stock"
      ],
      "extensions": {
        "website": "https://www.digitalassets.ag/UnderlyingDetails?ETHE"
      }
    },
    {
      "chainId": 101,
      "address": "C9vMZBz1UCmYSCmMcZFw6N9AsYhXDAWnuhxd8ygCA1Ah",
      "symbol": "EWA",
      "name": "iShares MSCI Australia ETF",
      "decimals": 8,
      "logoURI": "https://raw.githubusercontent.com/solana-labs/token-list/main/assets/mainnet/C9vMZBz1UCmYSCmMcZFw6N9AsYhXDAWnuhxd8ygCA1Ah/logo.svg",
      "tags": [
        "tokenized-stock"
      ],
      "extensions": {
        "website": "https://www.digitalassets.ag/UnderlyingDetails?EWA"
      }
    },
    {
      "chainId": 101,
      "address": "AcXn3WXPARC7r5JwrkPHSUmBGWyWx1vRydNHXXvgc8V6",
      "symbol": "EWJ",
      "name": "iShares MSCI Japan ETF",
      "decimals": 8,
      "logoURI": "https://raw.githubusercontent.com/solana-labs/token-list/main/assets/mainnet/AcXn3WXPARC7r5JwrkPHSUmBGWyWx1vRydNHXXvgc8V6/logo.svg",
      "tags": [
        "tokenized-stock"
      ],
      "extensions": {
        "website": "https://www.digitalassets.ag/UnderlyingDetails?EWJ"
      }
    },
    {
      "chainId": 101,
      "address": "8ihxfcxBZ7dZyfnpXJiGrgEZfrKWbZUk6LjfosLrQfR",
      "symbol": "EWY",
      "name": "iShares MSCI South Korea ETF",
      "decimals": 8,
      "logoURI": "https://raw.githubusercontent.com/solana-labs/token-list/main/assets/mainnet/8ihxfcxBZ7dZyfnpXJiGrgEZfrKWbZUk6LjfosLrQfR/logo.svg",
      "tags": [
        "tokenized-stock"
      ],
      "extensions": {
        "website": "https://www.digitalassets.ag/UnderlyingDetails?EWY"
      }
    },
    {
      "chainId": 101,
      "address": "N5ykto2MU7CNcLX7sgWFe3M2Vpy7wq8gDt2sVNDe6aH",
      "symbol": "EWZ",
      "name": "iShares MSCI Brazil ETF",
      "decimals": 8,
      "logoURI": "https://raw.githubusercontent.com/solana-labs/token-list/main/assets/mainnet/N5ykto2MU7CNcLX7sgWFe3M2Vpy7wq8gDt2sVNDe6aH/logo.svg",
      "tags": [
        "tokenized-stock"
      ],
      "extensions": {
        "website": "https://www.digitalassets.ag/UnderlyingDetails?EWZ"
      }
    },
    {
      "chainId": 101,
      "address": "3K9pfJzKiAm9upcyDWk5NBVdjxVtqXN8sVfQ4aR6qwb2",
      "symbol": "FB",
      "name": "Facebook",
      "decimals": 8,
      "logoURI": "https://raw.githubusercontent.com/solana-labs/token-list/main/assets/mainnet/3K9pfJzKiAm9upcyDWk5NBVdjxVtqXN8sVfQ4aR6qwb2/logo.svg",
      "tags": [
        "tokenized-stock"
      ],
      "extensions": {
        "website": "https://www.digitalassets.ag/UnderlyingDetails?FB"
      }
    },
    {
      "chainId": 101,
      "address": "Ege7FzfrrBSusVQrRUuTiFVCSc8u2R9fRWh4qLjdNYfz",
      "symbol": "FXI",
      "name": "iShares China Large-Cap ETF",
      "decimals": 8,
      "logoURI": "https://raw.githubusercontent.com/solana-labs/token-list/main/assets/mainnet/Ege7FzfrrBSusVQrRUuTiFVCSc8u2R9fRWh4qLjdNYfz/logo.svg",
      "tags": [
        "tokenized-stock"
      ],
      "extensions": {
        "website": "https://www.digitalassets.ag/UnderlyingDetails?FXI"
      }
    },
    {
      "chainId": 101,
      "address": "FiV4TtDtnjaf8m8vw2a7uc9hRoFvvu9Ft7GzxiMujn3t",
      "symbol": "GBTC",
      "name": "Grayscale Bitcoin Trust",
      "decimals": 8,
      "logoURI": "https://raw.githubusercontent.com/solana-labs/token-list/main/assets/mainnet/FiV4TtDtnjaf8m8vw2a7uc9hRoFvvu9Ft7GzxiMujn3t/logo.png",
      "tags": [
        "tokenized-stock"
      ],
      "extensions": {
        "website": "https://www.digitalassets.ag/UnderlyingDetails?GBTC"
      }
    },
    {
      "chainId": 101,
      "address": "7FYk6a91TiFWigBvCf8KbuEMyyfpqET5QHFkRtiD2XxF",
      "symbol": "GDX",
      "name": "VanEck Vectors Gold Miners Etf",
      "decimals": 8,
      "logoURI": "https://raw.githubusercontent.com/solana-labs/token-list/main/assets/mainnet/7FYk6a91TiFWigBvCf8KbuEMyyfpqET5QHFkRtiD2XxF/logo.svg",
      "tags": [
        "tokenized-stock"
      ],
      "extensions": {
        "website": "https://www.digitalassets.ag/UnderlyingDetails?GDX"
      }
    },
    {
      "chainId": 101,
      "address": "EGhhk4sHgY1SBYsgkfgyGNhAKBXqn6QyKNx7W13evx9D",
      "symbol": "GDXJ",
      "name": "VanEck Vectors Junior Gold Miners Etf",
      "decimals": 8,
      "logoURI": "https://raw.githubusercontent.com/solana-labs/token-list/main/assets/mainnet/EGhhk4sHgY1SBYsgkfgyGNhAKBXqn6QyKNx7W13evx9D/logo.svg",
      "tags": [
        "tokenized-stock"
      ],
      "extensions": {
        "website": "https://www.digitalassets.ag/UnderlyingDetails?GDXJ"
      }
    },
    {
      "chainId": 101,
      "address": "9HyU5EEyPvkxeuekNUwsHzmMCJoiw8FZBGWaNih2oux1",
      "symbol": "GLD",
      "name": "SPDR Gold Shares",
      "decimals": 8,
      "logoURI": "https://raw.githubusercontent.com/solana-labs/token-list/main/assets/mainnet/9HyU5EEyPvkxeuekNUwsHzmMCJoiw8FZBGWaNih2oux1/logo.png",
      "tags": [
        "tokenized-stock"
      ],
      "extensions": {
        "website": "https://www.digitalassets.ag/UnderlyingDetails?GLD"
      }
    },
    {
      "chainId": 101,
      "address": "EYLa7susWhzqDNKYe7qLhFHb3Y9kdNwThc6QSnc4TLWN",
      "symbol": "GLXY",
      "name": "Galaxy Digital Holdings",
      "decimals": 8,
      "logoURI": "https://raw.githubusercontent.com/solana-labs/token-list/main/assets/mainnet/EYLa7susWhzqDNKYe7qLhFHb3Y9kdNwThc6QSnc4TLWN/logo.png",
      "tags": [
        "tokenized-stock"
      ],
      "extensions": {
        "website": "https://www.digitalassets.ag/UnderlyingDetails?GLXY"
      }
    },
    {
      "chainId": 101,
      "address": "Ac2wmyujRxiGtb5msS7fKzGycaCF7K8NbVs5ortE6MFo",
      "symbol": "GME",
      "name": "GameStop",
      "decimals": 8,
      "logoURI": "https://raw.githubusercontent.com/solana-labs/token-list/main/assets/mainnet/Ac2wmyujRxiGtb5msS7fKzGycaCF7K8NbVs5ortE6MFo/logo.svg",
      "tags": [
        "tokenized-stock"
      ],
      "extensions": {
        "website": "https://www.digitalassets.ag/UnderlyingDetails?GME"
      }
    },
    {
      "chainId": 101,
      "address": "7uzWUPC6XsWkgFAuDjpZgPVH9p3WqeKTvTJqLM1RXX6w",
      "symbol": "GOOGL",
      "name": "Google",
      "decimals": 8,
      "logoURI": "https://raw.githubusercontent.com/solana-labs/token-list/main/assets/mainnet/7uzWUPC6XsWkgFAuDjpZgPVH9p3WqeKTvTJqLM1RXX6w/logo.svg",
      "tags": [
        "tokenized-stock"
      ],
      "extensions": {
        "website": "https://www.digitalassets.ag/UnderlyingDetails?GOOGL"
      }
    },
    {
      "chainId": 101,
      "address": "6CuCUCYovcLxwaKuxWm8uTquVKGWaAydcFEU3NrtvxGZ",
      "symbol": "INTC",
      "name": "Intel Corp",
      "decimals": 8,
      "logoURI": "https://raw.githubusercontent.com/solana-labs/token-list/main/assets/mainnet/6CuCUCYovcLxwaKuxWm8uTquVKGWaAydcFEU3NrtvxGZ/logo.svg",
      "tags": [
        "tokenized-stock"
      ],
      "extensions": {
        "website": "https://www.digitalassets.ag/UnderlyingDetails?INTC"
      }
    },
    {
      "chainId": 101,
      "address": "6H26K637YNAjZycRosvBR3ENKFGMsbr4xmoV7ca83GWf",
      "symbol": "JUST",
      "name": "Just Group PLC",
      "decimals": 8,
      "logoURI": "https://raw.githubusercontent.com/solana-labs/token-list/main/assets/mainnet/6H26K637YNAjZycRosvBR3ENKFGMsbr4xmoV7ca83GWf/logo.png",
      "tags": [
        "tokenized-stock"
      ],
      "extensions": {
        "website": "https://www.digitalassets.ag/UnderlyingDetails?JUST"
      }
    },
    {
      "chainId": 101,
      "address": "FFRtWiE8FT7HMf673r9cmpabHVQfa2QEf4rSRwNo4JM3",
      "symbol": "MRNA",
      "name": "Moderna",
      "decimals": 8,
      "logoURI": "https://raw.githubusercontent.com/solana-labs/token-list/main/assets/mainnet/FFRtWiE8FT7HMf673r9cmpabHVQfa2QEf4rSRwNo4JM3/logo.svg",
      "tags": [
        "tokenized-stock"
      ],
      "extensions": {
        "website": "https://www.digitalassets.ag/UnderlyingDetails?MRNA"
      }
    },
    {
      "chainId": 101,
      "address": "Hfbh3GU8AdYCw4stirFy2RPGtwQbbzToG2DgFozAymUb",
      "symbol": "NFLX",
      "name": "Netflix",
      "decimals": 8,
      "logoURI": "https://raw.githubusercontent.com/solana-labs/token-list/main/assets/mainnet/Hfbh3GU8AdYCw4stirFy2RPGtwQbbzToG2DgFozAymUb/logo.svg",
      "tags": [
        "tokenized-stock"
      ],
      "extensions": {
        "website": "https://www.digitalassets.ag/UnderlyingDetails?NFLX"
      }
    },
    {
      "chainId": 101,
      "address": "56Zwe8Crm4pXvmByCxmGDjYrLPxkenTrckdRM7WG3zQv",
      "symbol": "NIO",
      "name": "Nio",
      "decimals": 8,
      "logoURI": "https://raw.githubusercontent.com/solana-labs/token-list/main/assets/mainnet/56Zwe8Crm4pXvmByCxmGDjYrLPxkenTrckdRM7WG3zQv/logo.svg",
      "tags": [
        "tokenized-stock"
      ],
      "extensions": {
        "website": "https://www.digitalassets.ag/UnderlyingDetails?NIO"
      }
    },
    {
      "chainId": 101,
      "address": "HP9WMRDV3KdUfJ7CNn5Wf8JzLczwxdnQYTHDAa9yCSnq",
      "symbol": "NOK",
      "name": "Nokia",
      "decimals": 8,
      "logoURI": "https://raw.githubusercontent.com/solana-labs/token-list/main/assets/mainnet/HP9WMRDV3KdUfJ7CNn5Wf8JzLczwxdnQYTHDAa9yCSnq/logo.svg",
      "tags": [
        "tokenized-stock"
      ],
      "extensions": {
        "website": "https://www.digitalassets.ag/UnderlyingDetails?NOK"
      }
    },
    {
      "chainId": 101,
      "address": "GpM58T33eTrGEdHmeFnSVksJjJT6JVdTvim59ipTgTNh",
      "symbol": "NVDA",
      "name": "NVIDIA",
      "decimals": 8,
      "logoURI": "https://raw.githubusercontent.com/solana-labs/token-list/main/assets/mainnet/GpM58T33eTrGEdHmeFnSVksJjJT6JVdTvim59ipTgTNh/logo.svg",
      "tags": [
        "tokenized-stock"
      ],
      "extensions": {
        "website": "https://www.digitalassets.ag/UnderlyingDetails?NVDA"
      }
    },
    {
      "chainId": 101,
      "address": "CRCop5kHBDLTYJyG7z3u6yiVQi4FQHbyHdtb18Qh2Ta9",
      "symbol": "PENN",
      "name": "Penn National Gaming",
      "decimals": 8,
      "logoURI": "https://raw.githubusercontent.com/solana-labs/token-list/main/assets/mainnet/CRCop5kHBDLTYJyG7z3u6yiVQi4FQHbyHdtb18Qh2Ta9/logo.svg",
      "tags": [
        "tokenized-stock"
      ],
      "extensions": {
        "website": "https://www.digitalassets.ag/UnderlyingDetails?PENN"
      }
    },
    {
      "chainId": 101,
      "address": "97v2oXMQ2MMAkgUnoQk3rNhrZCRThorYhvz1poAe9stk",
      "symbol": "PFE",
      "name": "Pfizer",
      "decimals": 8,
      "logoURI": "https://raw.githubusercontent.com/solana-labs/token-list/main/assets/mainnet/97v2oXMQ2MMAkgUnoQk3rNhrZCRThorYhvz1poAe9stk/logo.svg",
      "tags": [
        "tokenized-stock"
      ],
      "extensions": {
        "website": "https://www.digitalassets.ag/UnderlyingDetails?PFE"
      }
    },
    {
      "chainId": 101,
      "address": "AwutBmwmhehaMh18CxqFPPN311uCB1M2awp68A2bG41v",
      "symbol": "PYPL",
      "name": "PayPal",
      "decimals": 8,
      "logoURI": "https://raw.githubusercontent.com/solana-labs/token-list/main/assets/mainnet/AwutBmwmhehaMh18CxqFPPN311uCB1M2awp68A2bG41v/logo.svg",
      "tags": [
        "tokenized-stock"
      ],
      "extensions": {
        "website": "https://www.digitalassets.ag/UnderlyingDetails?PYPL"
      }
    },
    {
      "chainId": 101,
      "address": "8Sa7BjogSJnkHyhtRTKNDDTDtASnWMcAsD4ySVNSFu27",
      "symbol": "SLV",
      "name": "iShares Silver Trust",
      "decimals": 8,
      "logoURI": "https://raw.githubusercontent.com/solana-labs/token-list/main/assets/mainnet/8Sa7BjogSJnkHyhtRTKNDDTDtASnWMcAsD4ySVNSFu27/logo.svg",
      "tags": [
        "tokenized-stock"
      ],
      "extensions": {
        "website": "https://www.digitalassets.ag/UnderlyingDetails?SLV"
      }
    },
    {
      "chainId": 101,
      "address": "CS4tNS523VCLiTsGnYEAd6GqfrZNLtA14C98DC6gE47g",
      "symbol": "SPY",
      "name": "SPDR S&P 500 ETF",
      "decimals": 8,
      "logoURI": "https://raw.githubusercontent.com/solana-labs/token-list/main/assets/mainnet/CS4tNS523VCLiTsGnYEAd6GqfrZNLtA14C98DC6gE47g/logo.svg",
      "tags": [
        "tokenized-stock"
      ],
      "extensions": {
        "website": "https://www.digitalassets.ag/UnderlyingDetails?SPY"
      }
    },
    {
      "chainId": 101,
      "address": "BLyrWJuDyYnDaUMxqBMqkDYAeajnyode1ARh7TxtakEh",
      "symbol": "SQ",
      "name": "Square",
      "decimals": 8,
      "logoURI": "https://raw.githubusercontent.com/solana-labs/token-list/main/assets/mainnet/BLyrWJuDyYnDaUMxqBMqkDYAeajnyode1ARh7TxtakEh/logo.svg",
      "tags": [
        "tokenized-stock"
      ],
      "extensions": {
        "website": "https://www.digitalassets.ag/UnderlyingDetails?SQ"
      }
    },
    {
      "chainId": 101,
      "address": "HSDepE3xvbyRDx4M11LX7Hf9qgHSopfTXxAoeatCcwWF",
      "symbol": "SUN",
      "name": "Sunoco LP",
      "decimals": 8,
      "logoURI": "https://raw.githubusercontent.com/solana-labs/token-list/main/assets/mainnet/HSDepE3xvbyRDx4M11LX7Hf9qgHSopfTXxAoeatCcwWF/logo.svg",
      "tags": [
        "tokenized-stock"
      ],
      "extensions": {
        "website": "https://www.digitalassets.ag/UnderlyingDetails?SUN"
      }
    },
    {
      "chainId": 101,
      "address": "LZufgu7ekMcWBUypPMBYia2ipnFzpxpZgRBFLhYswgR",
      "symbol": "TLRY",
      "name": "Tilray Inc",
      "decimals": 8,
      "logoURI": "https://raw.githubusercontent.com/solana-labs/token-list/main/assets/mainnet/LZufgu7ekMcWBUypPMBYia2ipnFzpxpZgRBFLhYswgR/logo.svg",
      "tags": [
        "tokenized-stock"
      ],
      "extensions": {
        "website": "https://www.digitalassets.ag/UnderlyingDetails?TLRY"
      }
    },
    {
      "chainId": 101,
      "address": "2iCUKaCQpGvnaBimLprKWT8bNGF92e6LxWq4gjsteWfx",
      "symbol": "TSM",
      "name": "Taiwan Semiconductor Mfg",
      "decimals": 8,
      "logoURI": "https://raw.githubusercontent.com/solana-labs/token-list/main/assets/mainnet/2iCUKaCQpGvnaBimLprKWT8bNGF92e6LxWq4gjsteWfx/logo.svg",
      "tags": [
        "tokenized-stock"
      ],
      "extensions": {
        "website": "https://www.digitalassets.ag/UnderlyingDetails?TSM"
      }
    },
    {
      "chainId": 101,
      "address": "BZMg4HyyHVUJkwh2yuv6duu4iQUaXRxT6sK1dT7FcaZf",
      "symbol": "TUR",
      "name": "iShares MSCI Turkey ETF",
      "decimals": 8,
      "logoURI": "https://raw.githubusercontent.com/solana-labs/token-list/main/assets/mainnet/BZMg4HyyHVUJkwh2yuv6duu4iQUaXRxT6sK1dT7FcaZf/logo.svg",
      "tags": [
        "tokenized-stock"
      ],
      "extensions": {
        "website": "https://www.digitalassets.ag/UnderlyingDetails?TUR"
      }
    },
    {
      "chainId": 101,
      "address": "C2tNm8bMU5tz6KdXjHY5zewsN1Wv1TEbxK9XGTCgUZMJ",
      "symbol": "TWTR",
      "name": "Twitter",
      "decimals": 8,
      "logoURI": "https://raw.githubusercontent.com/solana-labs/token-list/main/assets/mainnet/C2tNm8bMU5tz6KdXjHY5zewsN1Wv1TEbxK9XGTCgUZMJ/logo.svg",
      "tags": [
        "tokenized-stock"
      ],
      "extensions": {
        "website": "https://www.digitalassets.ag/UnderlyingDetails?TWTR"
      }
    },
    {
      "chainId": 101,
      "address": "4kmVbBDCzYam3S4e9XqKQkLCEz16gu3dTTo65KbhShuv",
      "symbol": "UBER",
      "name": "Uber",
      "decimals": 8,
      "logoURI": "https://raw.githubusercontent.com/solana-labs/token-list/main/assets/mainnet/4kmVbBDCzYam3S4e9XqKQkLCEz16gu3dTTo65KbhShuv/logo.svg",
      "tags": [
        "tokenized-stock"
      ],
      "extensions": {
        "website": "https://www.digitalassets.ag/UnderlyingDetails?UBER"
      }
    },
    {
      "chainId": 101,
      "address": "J645gMdx9zSMM2VySLBrtv6Zv1HyEjPqQXVGRAPYqzvK",
      "symbol": "USO",
      "name": "United States Oil Fund",
      "decimals": 8,
      "logoURI": "https://raw.githubusercontent.com/solana-labs/token-list/main/assets/mainnet/J645gMdx9zSMM2VySLBrtv6Zv1HyEjPqQXVGRAPYqzvK/logo.svg",
      "tags": [
        "tokenized-stock"
      ],
      "extensions": {
        "website": "https://www.digitalassets.ag/UnderlyingDetails?USO"
      }
    },
    {
      "chainId": 101,
      "address": "3LjkoC9FYEqRKNpy7xz3nxfnGVAt1SNS98rYwF2adQWB",
      "symbol": "VXX",
      "name": "iPath B S&P 500 VIX S/T Futs ETN",
      "decimals": 8,
      "logoURI": "https://raw.githubusercontent.com/solana-labs/token-list/main/assets/mainnet/3LjkoC9FYEqRKNpy7xz3nxfnGVAt1SNS98rYwF2adQWB/logo.png",
      "tags": [
        "tokenized-stock"
      ],
      "extensions": {
        "website": "https://www.digitalassets.ag/UnderlyingDetails?VXX"
      }
    },
    {
      "chainId": 101,
      "address": "BcALTCjD4HJJxBDUXi3nHUgqsJmXAQdBbQrcmtLtqZaf",
      "symbol": "ZM",
      "name": "Zoom",
      "decimals": 8,
      "logoURI": "https://raw.githubusercontent.com/solana-labs/token-list/main/assets/mainnet/BcALTCjD4HJJxBDUXi3nHUgqsJmXAQdBbQrcmtLtqZaf/logo.svg",
      "tags": [
        "tokenized-stock"
      ],
      "extensions": {
        "website": "https://www.digitalassets.ag/UnderlyingDetails?ZM"
      }
    },
    {
      "chainId": 101,
      "address": "9n4nbM75f5Ui33ZbPYXn59EwSgE8CGsHtAeTH5YFeJ9E",
      "symbol": "BTC",
      "name": "Wrapped Bitcoin (Sollet)",
      "decimals": 6,
      "logoURI": "https://raw.githubusercontent.com/solana-labs/token-list/main/assets/mainnet/9n4nbM75f5Ui33ZbPYXn59EwSgE8CGsHtAeTH5YFeJ9E/logo.png",
      "tags": [
        "wrapped-sollet",
        "ethereum"
      ],
      "extensions": {
        "bridgeContract": "https://etherscan.io/address/0xeae57ce9cc1984f202e15e038b964bb8bdf7229a",
        "serumV3Usdc": "A8YFbxQYFVqKZaoYJLLUVcQiWP7G2MeEgW5wsAQgMvFw",
        "serumV3Usdt": "C1EuT9VokAKLiW7i2ASnZUvxDoKuKkCpDDeNxAptuNe4",
        "coingeckoId": "bitcoin"
      }
    },
    {
      "chainId": 101,
      "address": "2FPyTwcZLUg1MDrwsyoP4D6s1tM7hAkHYRjkNb5w6Pxk",
      "symbol": "ETH",
      "name": "Wrapped Ethereum (Sollet)",
      "decimals": 6,
      "logoURI": "https://raw.githubusercontent.com/solana-labs/token-list/main/assets/mainnet/2FPyTwcZLUg1MDrwsyoP4D6s1tM7hAkHYRjkNb5w6Pxk/logo.png",
      "tags": [
        "wrapped-sollet",
        "ethereum"
      ],
      "extensions": {
        "bridgeContract": "https://etherscan.io/address/0xeae57ce9cc1984f202e15e038b964bb8bdf7229a",
        "serumV3Usdc": "4tSvZvnbyzHXLMTiFonMyxZoHmFqau1XArcRCVHLZ5gX",
        "serumV3Usdt": "7dLVkUfBVfCGkFhSXDCq1ukM9usathSgS716t643iFGF",
        "coingeckoId": "ethereum"
      }
    },
    {
      "chainId": 101,
      "address": "3JSf5tPeuscJGtaCp5giEiDhv51gQ4v3zWg8DGgyLfAB",
      "symbol": "YFI",
      "name": "Wrapped YFI (Sollet)",
      "decimals": 6,
      "logoURI": "https://raw.githubusercontent.com/solana-labs/token-list/main/assets/mainnet/3JSf5tPeuscJGtaCp5giEiDhv51gQ4v3zWg8DGgyLfAB/logo.png",
      "tags": [
        "wrapped-sollet",
        "ethereum"
      ],
      "extensions": {
        "bridgeContract": "https://etherscan.io/address/0xeae57ce9cc1984f202e15e038b964bb8bdf7229a",
        "serumV3Usdc": "7qcCo8jqepnjjvB5swP4Afsr3keVBs6gNpBTNubd1Kr2",
        "serumV3Usdt": "3Xg9Q4VtZhD4bVYJbTfgGWFV5zjE3U7ztSHa938zizte",
        "coingeckoId": "yearn-finance"
      }
    },
    {
      "chainId": 101,
      "address": "CWE8jPTUYhdCTZYWPTe1o5DFqfdjzWKc9WKz6rSjQUdG",
      "symbol": "LINK",
      "name": "Wrapped Chainlink (Sollet)",
      "decimals": 6,
      "logoURI": "https://raw.githubusercontent.com/solana-labs/token-list/main/assets/mainnet/CWE8jPTUYhdCTZYWPTe1o5DFqfdjzWKc9WKz6rSjQUdG/logo.png",
      "tags": [
        "wrapped-sollet",
        "ethereum"
      ],
      "extensions": {
        "bridgeContract": "https://etherscan.io/address/0xeae57ce9cc1984f202e15e038b964bb8bdf7229a",
        "serumV3Usdc": "3hwH1txjJVS8qv588tWrjHfRxdqNjBykM1kMcit484up",
        "serumV3Usdt": "3yEZ9ZpXSQapmKjLAGKZEzUNA1rcupJtsDp5mPBWmGZR",
        "coingeckoId": "chainlink"
      }
    },
    {
      "chainId": 101,
      "address": "Ga2AXHpfAF6mv2ekZwcsJFqu7wB4NV331qNH7fW9Nst8",
      "symbol": "XRP",
      "name": "Wrapped XRP (Sollet)",
      "decimals": 6,
      "logoURI": "https://raw.githubusercontent.com/solana-labs/token-list/main/assets/mainnet/Ga2AXHpfAF6mv2ekZwcsJFqu7wB4NV331qNH7fW9Nst8/logo.png",
      "tags": [
        "wrapped-sollet",
        "ethereum"
      ],
      "extensions": {
        "bridgeContract": "https://etherscan.io/address/0xeae57ce9cc1984f202e15e038b964bb8bdf7229a",
        "coingeckoId": "ripple"
      }
    },
    {
      "chainId": 101,
      "address": "BQcdHdAQW1hczDbBi9hiegXAR7A98Q9jx3X3iBBBDiq4",
      "symbol": "wUSDT",
      "name": "Wrapped USDT (Sollet)",
      "decimals": 6,
      "logoURI": "https://raw.githubusercontent.com/solana-labs/token-list/main/assets/mainnet/BQcdHdAQW1hczDbBi9hiegXAR7A98Q9jx3X3iBBBDiq4/logo.png",
      "tags": [
        "stablecoin",
        "wrapped-sollet",
        "ethereum"
      ],
      "extensions": {
        "bridgeContract": "https://etherscan.io/address/0xeae57ce9cc1984f202e15e038b964bb8bdf7229a",
        "coingeckoId": "tether"
      }
    },
    {
      "chainId": 101,
      "address": "AR1Mtgh7zAtxuxGd2XPovXPVjcSdY3i4rQYisNadjfKy",
      "symbol": "SUSHI",
      "name": "Wrapped SUSHI (Sollet)",
      "decimals": 6,
      "logoURI": "https://raw.githubusercontent.com/solana-labs/token-list/main/assets/mainnet/AR1Mtgh7zAtxuxGd2XPovXPVjcSdY3i4rQYisNadjfKy/logo.png",
      "tags": [
        "wrapped-sollet",
        "ethereum"
      ],
      "extensions": {
        "website": "https://www.sushi.com",
        "bridgeContract": "https://etherscan.io/address/0xeae57ce9cc1984f202e15e038b964bb8bdf7229a",
        "serumV3Usdc": "A1Q9iJDVVS8Wsswr9ajeZugmj64bQVCYLZQLra2TMBMo",
        "serumV3Usdt": "6DgQRTpJTnAYBSShngAVZZDq7j9ogRN1GfSQ3cq9tubW",
        "coingeckoId": "sushi",
        "waterfallbot": "https://bit.ly/SUSHIwaterfall"
      }
    },
    {
      "chainId": 101,
      "address": "CsZ5LZkDS7h9TDKjrbL7VAwQZ9nsRu8vJLhRYfmGaN8K",
      "symbol": "ALEPH",
      "name": "Wrapped ALEPH (Sollet)",
      "decimals": 6,
      "logoURI": "https://raw.githubusercontent.com/solana-labs/token-list/main/assets/mainnet/CsZ5LZkDS7h9TDKjrbL7VAwQZ9nsRu8vJLhRYfmGaN8K/logo.png",
      "tags": [
        "wrapped-sollet",
        "ethereum"
      ],
      "extensions": {
        "bridgeContract": "https://etherscan.io/address/0xeae57ce9cc1984f202e15e038b964bb8bdf7229a",
        "serumV3Usdc": "GcoKtAmTy5QyuijXSmJKBtFdt99e6Buza18Js7j9AJ6e",
        "serumV3Usdt": "Gyp1UGRgbrb6z8t7fpssxEKQgEmcJ4pVnWW3ds2p6ZPY",
        "coingeckoId": "aleph"
      }
    },
    {
      "chainId": 101,
      "address": "SF3oTvfWzEP3DTwGSvUXRrGTvr75pdZNnBLAH9bzMuX",
      "symbol": "SXP",
      "name": "Wrapped SXP (Sollet)",
      "decimals": 6,
      "logoURI": "https://raw.githubusercontent.com/solana-labs/token-list/main/assets/mainnet/SF3oTvfWzEP3DTwGSvUXRrGTvr75pdZNnBLAH9bzMuX/logo.png",
      "tags": [
        "wrapped-sollet",
        "ethereum"
      ],
      "extensions": {
        "bridgeContract": "https://etherscan.io/address/0xeae57ce9cc1984f202e15e038b964bb8bdf7229a",
        "serumV3Usdc": "4LUro5jaPaTurXK737QAxgJywdhABnFAMQkXX4ZyqqaZ",
        "serumV3Usdt": "8afKwzHR3wJE7W7Y5hvQkngXh6iTepSZuutRMMy96MjR",
        "coingeckoId": "swipe"
      }
    },
    {
      "chainId": 101,
      "address": "BtZQfWqDGbk9Wf2rXEiWyQBdBY1etnUUn6zEphvVS7yN",
      "symbol": "HGET",
      "name": "Wrapped Hedget (Sollet)",
      "decimals": 6,
      "logoURI": "https://raw.githubusercontent.com/solana-labs/token-list/main/assets/mainnet/BtZQfWqDGbk9Wf2rXEiWyQBdBY1etnUUn6zEphvVS7yN/logo.svg",
      "tags": [
        "wrapped-sollet",
        "ethereum"
      ],
      "extensions": {
        "website": "https://www.hedget.com/",
        "bridgeContract": "https://etherscan.io/address/0xeae57ce9cc1984f202e15e038b964bb8bdf7229a",
        "serumV3Usdc": "88vztw7RTN6yJQchVvxrs6oXUDryvpv9iJaFa1EEmg87",
        "serumV3Usdt": "ErQXxiNfJgd4fqQ58PuEw5xY35TZG84tHT6FXf5s4UxY",
        "coingeckoId": "hedget"
      }
    },
    {
      "chainId": 101,
      "address": "5Fu5UUgbjpUvdBveb3a1JTNirL8rXtiYeSMWvKjtUNQv",
      "symbol": "CREAM",
      "name": "Wrapped Cream Finance (Sollet)",
      "decimals": 6,
      "logoURI": "https://raw.githubusercontent.com/solana-labs/token-list/main/assets/mainnet/5Fu5UUgbjpUvdBveb3a1JTNirL8rXtiYeSMWvKjtUNQv/logo.png",
      "tags": [
        "wrapped-sollet",
        "ethereum"
      ],
      "extensions": {
        "bridgeContract": "https://etherscan.io/address/0xeae57ce9cc1984f202e15e038b964bb8bdf7229a",
        "serumV3Usdc": "7nZP6feE94eAz9jmfakNJWPwEKaeezuKKC5D1vrnqyo2",
        "serumV3Usdt": "4ztJEvQyryoYagj2uieep3dyPwG2pyEwb2dKXTwmXe82",
        "coingeckoId": "cream-2"
      }
    },
    {
      "chainId": 101,
      "address": "873KLxCbz7s9Kc4ZzgYRtNmhfkQrhfyWGZJBmyCbC3ei",
      "symbol": "UBXT",
      "name": "Wrapped Upbots (Sollet)",
      "decimals": 6,
      "logoURI": "https://raw.githubusercontent.com/solana-labs/token-list/main/assets/mainnet/873KLxCbz7s9Kc4ZzgYRtNmhfkQrhfyWGZJBmyCbC3ei/logo.png",
      "tags": [
        "wrapped-sollet",
        "ethereum"
      ],
      "extensions": {
        "website": "https://upbots.com/",
        "explorer": "https://etherscan.io/address/0xeae57ce9cc1984f202e15e038b964bb8bdf7229a",
        "serumV3Usdc": "2wr3Ab29KNwGhtzr5HaPCyfU1qGJzTUAN4amCLZWaD1H",
        "serumV3Usdt": "F1T7b6pnR8Pge3qmfNUfW6ZipRDiGpMww6TKTrRU4NiL",
        "coingeckoId": "upbots"
      }
    },
    {
      "chainId": 101,
      "address": "HqB7uswoVg4suaQiDP3wjxob1G5WdZ144zhdStwMCq7e",
      "symbol": "HNT",
      "name": "Wrapped Helium (Sollet)",
      "decimals": 6,
      "logoURI": "https://raw.githubusercontent.com/solana-labs/token-list/main/assets/mainnet/HqB7uswoVg4suaQiDP3wjxob1G5WdZ144zhdStwMCq7e/logo.png",
      "tags": [
        "wrapped-sollet",
        "ethereum"
      ],
      "extensions": {
        "bridgeContract": "https://etherscan.io/address/0xeae57ce9cc1984f202e15e038b964bb8bdf7229a",
        "serumV3Usdc": "CnUV42ZykoKUnMDdyefv5kP6nDSJf7jFd7WXAecC6LYr",
        "serumV3Usdt": "8FpuMGLtMZ7Wt9ZvyTGuTVwTwwzLYfS5NZWcHxbP1Wuh",
        "coingeckoId": "helium"
      }
    },
    {
      "chainId": 101,
      "address": "9S4t2NEAiJVMvPdRYKVrfJpBafPBLtvbvyS3DecojQHw",
      "symbol": "FRONT",
      "name": "Wrapped FRONT (Sollet)",
      "decimals": 6,
      "logoURI": "https://raw.githubusercontent.com/solana-labs/token-list/main/assets/mainnet/9S4t2NEAiJVMvPdRYKVrfJpBafPBLtvbvyS3DecojQHw/logo.png",
      "tags": [
        "wrapped-sollet",
        "ethereum"
      ],
      "extensions": {
        "bridgeContract": "https://etherscan.io/address/0xeae57ce9cc1984f202e15e038b964bb8bdf7229a",
        "serumV3Usdc": "9Zx1CvxSVdroKMMWf2z8RwrnrLiQZ9VkQ7Ex3syQqdSH",
        "serumV3Usdt": "CGC4UgWwqA9PET6Tfx6o6dLv94EK2coVkPtxgNHuBtxj",
        "coingeckoId": "frontier-token"
      }
    },
    {
      "chainId": 101,
      "address": "6WNVCuxCGJzNjmMZoKyhZJwvJ5tYpsLyAtagzYASqBoF",
      "symbol": "AKRO",
      "name": "Wrapped AKRO (Sollet)",
      "decimals": 6,
      "logoURI": "https://raw.githubusercontent.com/solana-labs/token-list/main/assets/mainnet/6WNVCuxCGJzNjmMZoKyhZJwvJ5tYpsLyAtagzYASqBoF/logo.png",
      "tags": [
        "wrapped-sollet",
        "ethereum"
      ],
      "extensions": {
        "bridgeContract": "https://etherscan.io/address/0xeae57ce9cc1984f202e15e038b964bb8bdf7229a",
        "serumV3Usdc": "5CZXTTgVZKSzgSA3AFMN5a2f3hmwmmJ6hU8BHTEJ3PX8",
        "serumV3Usdt": "HLvRdctRB48F9yLnu9E24LUTRt89D48Z35yi1HcxayDf",
        "coingeckoId": "akropolis"
      }
    },
    {
      "chainId": 101,
      "address": "DJafV9qemGp7mLMEn5wrfqaFwxsbLgUsGVS16zKRk9kc",
      "symbol": "HXRO",
      "name": "Wrapped HXRO (Sollet)",
      "decimals": 6,
      "logoURI": "https://raw.githubusercontent.com/solana-labs/token-list/main/assets/mainnet/DJafV9qemGp7mLMEn5wrfqaFwxsbLgUsGVS16zKRk9kc/logo.png",
      "tags": [
        "wrapped-sollet",
        "ethereum"
      ],
      "extensions": {
        "bridgeContract": "https://etherscan.io/address/0xeae57ce9cc1984f202e15e038b964bb8bdf7229a",
        "serumV3Usdc": "6Pn1cSiRos3qhBf54uBP9ZQg8x3JTardm1dL3n4p29tA",
        "serumV3Usdt": "4absuMsgemvdjfkgdLQq1zKEjw3dHBoCWkzKoctndyqd",
        "coingeckoId": "hxro"
      }
    },
    {
      "chainId": 101,
      "address": "DEhAasscXF4kEGxFgJ3bq4PpVGp5wyUxMRvn6TzGVHaw",
      "symbol": "UNI",
      "name": "Wrapped UNI (Sollet)",
      "decimals": 6,
      "logoURI": "https://raw.githubusercontent.com/solana-labs/token-list/main/assets/mainnet/DEhAasscXF4kEGxFgJ3bq4PpVGp5wyUxMRvn6TzGVHaw/logo.png",
      "tags": [
        "wrapped-sollet",
        "ethereum"
      ],
      "extensions": {
        "bridgeContract": "https://etherscan.io/address/0xeae57ce9cc1984f202e15e038b964bb8bdf7229a",
        "serumV3Usdc": "6JYHjaQBx6AtKSSsizDMwozAEDEZ5KBsSUzH7kRjGJon",
        "serumV3Usdt": "2SSnWNrc83otLpfRo792P6P3PESZpdr8cu2r8zCE6bMD",
        "coingeckoId": "uniswap"
      }
    },
    {
      "chainId": 101,
      "address": "SRMuApVNdxXokk5GT7XD5cUUgXMBCoAz2LHeuAoKWRt",
      "symbol": "SRM",
      "name": "Serum",
      "decimals": 6,
      "logoURI": "https://raw.githubusercontent.com/solana-labs/token-list/main/assets/mainnet/SRMuApVNdxXokk5GT7XD5cUUgXMBCoAz2LHeuAoKWRt/logo.png",
      "tags": [],
      "extensions": {
        "website": "https://projectserum.com/",
        "serumV3Usdc": "ByRys5tuUWDgL73G8JBAEfkdFf8JWBzPBDHsBVQ5vbQA",
        "serumV3Usdt": "AtNnsY1AyRERWJ8xCskfz38YdvruWVJQUVXgScC1iPb",
        "coingeckoId": "serum",
        "waterfallbot": "https://bit.ly/SRMwaterfall"
      }
    },
    {
      "chainId": 101,
      "address": "AGFEad2et2ZJif9jaGpdMixQqvW5i81aBdvKe7PHNfz3",
      "symbol": "FTT",
      "name": "Wrapped FTT (Sollet)",
      "decimals": 6,
      "logoURI": "https://raw.githubusercontent.com/solana-labs/token-list/main/assets/mainnet/AGFEad2et2ZJif9jaGpdMixQqvW5i81aBdvKe7PHNfz3/logo.png",
      "tags": [
        "wrapped-sollet",
        "ethereum"
      ],
      "extensions": {
        "bridgeContract": "https://etherscan.io/address/0xeae57ce9cc1984f202e15e038b964bb8bdf7229a",
        "assetContract": "https://etherscan.io/address/0x50d1c9771902476076ecfc8b2a83ad6b9355a4c9",
        "serumV3Usdc": "2Pbh1CvRVku1TgewMfycemghf6sU9EyuFDcNXqvRmSxc",
        "serumV3Usdt": "Hr3wzG8mZXNHV7TuL6YqtgfVUesCqMxGYCEyP3otywZE",
        "coingeckoId": "ftx-token",
        "waterfallbot": "https://bit.ly/FTTwaterfall"
      }
    },
    {
      "chainId": 101,
      "address": "MSRMcoVyrFxnSgo5uXwone5SKcGhT1KEJMFEkMEWf9L",
      "symbol": "MSRM",
      "name": "MegaSerum",
      "decimals": 0,
      "logoURI": "https://raw.githubusercontent.com/solana-labs/token-list/main/assets/mainnet/MSRMcoVyrFxnSgo5uXwone5SKcGhT1KEJMFEkMEWf9L/logo.png",
      "tags": [],
      "extensions": {
        "website": "https://projectserum.com/",
        "serumV3Usdc": "4VKLSYdvrQ5ngQrt1d2VS8o4ewvb2MMUZLiejbnGPV33",
        "serumV3Usdt": "5nLJ22h1DUfeCfwbFxPYK8zbfbri7nA9bXoDcR8AcJjs",
        "coingeckoId": "megaserum"
      }
    },
    {
      "chainId": 101,
      "address": "BXXkv6z8ykpG1yuvUDPgh732wzVHB69RnB9YgSYh3itW",
      "symbol": "WUSDC",
      "name": "Wrapped USDC (Sollet)",
      "decimals": 6,
      "logoURI": "https://raw.githubusercontent.com/solana-labs/token-list/main/assets/mainnet/BXXkv6z8ykpG1yuvUDPgh732wzVHB69RnB9YgSYh3itW/logo.png",
      "tags": [
        "stablecoin",
        "wrapped-sollet",
        "ethereum"
      ],
      "extensions": {
        "coingeckoId": "usd-coin"
      }
    },
    {
      "chainId": 101,
      "address": "GXMvfY2jpQctDqZ9RoU3oWPhufKiCcFEfchvYumtX7jd",
      "symbol": "TOMO",
      "name": "Wrapped TOMO (Sollet)",
      "decimals": 6,
      "logoURI": "https://raw.githubusercontent.com/solana-labs/token-list/main/assets/mainnet/GXMvfY2jpQctDqZ9RoU3oWPhufKiCcFEfchvYumtX7jd/logo.png",
      "tags": [
        "wrapped-sollet",
        "ethereum"
      ],
      "extensions": {
        "bridgeContract": "https://etherscan.io/address/0xeae57ce9cc1984f202e15e038b964bb8bdf7229a",
        "serumV3Usdc": "8BdpjpSD5n3nk8DQLqPUyTZvVqFu6kcff5bzUX5dqDpy",
        "serumV3Usdt": "GnKPri4thaGipzTbp8hhSGSrHgG4F8MFiZVrbRn16iG2",
        "coingeckoId": "tomochain",
        "waterfallbot": "https://t.me/TOMOwaterfall"
      }
    },
    {
      "chainId": 101,
      "address": "EcqExpGNFBve2i1cMJUTR4bPXj4ZoqmDD2rTkeCcaTFX",
      "symbol": "KARMA",
      "name": "Wrapped KARMA (Sollet)",
      "decimals": 4,
      "logoURI": "https://raw.githubusercontent.com/solana-labs/token-list/main/assets/mainnet/EcqExpGNFBve2i1cMJUTR4bPXj4ZoqmDD2rTkeCcaTFX/logo.png",
      "tags": [
        "wrapped-sollet",
        "ethereum"
      ],
      "extensions": {
        "bridgeContract": "https://etherscan.io/address/0xeae57ce9cc1984f202e15e038b964bb8bdf7229a",
        "coingeckoId": "karma-dao"
      }
    },
    {
      "chainId": 101,
      "address": "EqWCKXfs3x47uVosDpTRgFniThL9Y8iCztJaapxbEaVX",
      "symbol": "LUA",
      "name": "Wrapped LUA (Sollet)",
      "decimals": 6,
      "logoURI": "https://raw.githubusercontent.com/solana-labs/token-list/main/assets/mainnet/EqWCKXfs3x47uVosDpTRgFniThL9Y8iCztJaapxbEaVX/logo.png",
      "tags": [
        "wrapped-sollet",
        "ethereum"
      ],
      "extensions": {
        "bridgeContract": "https://etherscan.io/address/0xeae57ce9cc1984f202e15e038b964bb8bdf7229a",
        "serumV3Usdc": "4xyWjQ74Eifq17vbue5Ut9xfFNfuVB116tZLEpiZuAn8",
        "serumV3Usdt": "35tV8UsHH8FnSAi3YFRrgCu4K9tb883wKnAXpnihot5r",
        "coingeckoId": "lua-token",
        "waterfallbot": "https://t.me/LUAwaterfall"
      }
    },
    {
      "chainId": 101,
      "address": "GeDS162t9yGJuLEHPWXXGrb1zwkzinCgRwnT8vHYjKza",
      "symbol": "MATH",
      "name": "Wrapped MATH (Sollet)",
      "decimals": 6,
      "logoURI": "https://raw.githubusercontent.com/solana-labs/token-list/main/assets/mainnet/GeDS162t9yGJuLEHPWXXGrb1zwkzinCgRwnT8vHYjKza/logo.png",
      "tags": [
        "wrapped-sollet",
        "ethereum"
      ],
      "extensions": {
        "bridgeContract": "https://etherscan.io/address/0xeae57ce9cc1984f202e15e038b964bb8bdf7229a",
        "serumV3Usdc": "J7cPYBrXVy8Qeki2crZkZavcojf2sMRyQU7nx438Mf8t",
        "serumV3Usdt": "2WghiBkDL2yRhHdvm8CpprrkmfguuQGJTCDfPSudKBAZ",
        "coingeckoId": "math"
      }
    },
    {
      "chainId": 101,
      "address": "GUohe4DJUA5FKPWo3joiPgsB7yzer7LpDmt1Vhzy3Zht",
      "symbol": "KEEP",
      "name": "Wrapped KEEP (Sollet)",
      "decimals": 6,
      "logoURI": "https://raw.githubusercontent.com/solana-labs/token-list/main/assets/mainnet/GUohe4DJUA5FKPWo3joiPgsB7yzer7LpDmt1Vhzy3Zht/logo.png",
      "tags": [
        "wrapped-sollet",
        "ethereum"
      ],
      "extensions": {
        "bridgeContract": "https://etherscan.io/address/0xeae57ce9cc1984f202e15e038b964bb8bdf7229a",
        "serumV3Usdc": "3rgacody9SvM88QR83GHaNdEEx4Fe2V2ed5GJp2oeKDr",
        "serumV3Usdt": "HEGnaVL5i48ubPBqWAhodnZo8VsSLzEM3Gfc451DnFj9",
        "coingeckoId": "keep-network"
      }
    },
    {
      "chainId": 101,
      "address": "9F9fNTT6qwjsu4X4yWYKZpsbw5qT7o6yR2i57JF2jagy",
      "symbol": "SWAG",
      "name": "Wrapped SWAG (Sollet)",
      "decimals": 6,
      "logoURI": "https://raw.githubusercontent.com/solana-labs/token-list/main/assets/mainnet/9F9fNTT6qwjsu4X4yWYKZpsbw5qT7o6yR2i57JF2jagy/logo.png",
      "tags": [
        "wrapped-sollet",
        "ethereum"
      ],
      "extensions": {
        "bridgeContract": "https://etherscan.io/address/0xeae57ce9cc1984f202e15e038b964bb8bdf7229a",
        "serumV3Usdt": "J2XSt77XWim5HwtUM8RUwQvmRXNZsbMKpp5GTKpHafvf",
        "coingeckoId": "swag-finance"
      }
    },
    {
      "chainId": 101,
      "address": "DgHK9mfhMtUwwv54GChRrU54T2Em5cuszq2uMuen1ZVE",
      "symbol": "CEL",
      "name": "Wrapped Celsius (Sollet)",
      "decimals": 6,
      "logoURI": "https://raw.githubusercontent.com/solana-labs/token-list/main/assets/mainnet/DgHK9mfhMtUwwv54GChRrU54T2Em5cuszq2uMuen1ZVE/logo.png",
      "tags": [
        "wrapped-sollet",
        "ethereum"
      ],
      "extensions": {
        "bridgeContract": "https://etherscan.io/address/0xeae57ce9cc1984f202e15e038b964bb8bdf7229a",
        "serumV3Usdt": "cgani53cMZgYfRMgSrNekJTMaLmccRfspsfTbXWRg7u",
        "coingeckoId": "celsius-degree-token"
      }
    },
    {
      "chainId": 101,
      "address": "7ncCLJpP3MNww17LW8bRvx8odQQnubNtfNZBL5BgAEHW",
      "symbol": "RSR",
      "name": "Wrapped Reserve Rights (Sollet)",
      "decimals": 6,
      "logoURI": "https://raw.githubusercontent.com/solana-labs/token-list/main/assets/mainnet/7ncCLJpP3MNww17LW8bRvx8odQQnubNtfNZBL5BgAEHW/logo.png",
      "tags": [
        "wrapped-sollet",
        "ethereum"
      ],
      "extensions": {
        "bridgeContract": "https://etherscan.io/address/0xeae57ce9cc1984f202e15e038b964bb8bdf7229a",
        "serumV3Usdt": "FcPet5fz9NLdbXwVM6kw2WTHzRAD7mT78UjwTpawd7hJ",
        "coingeckoId": "reserve-rights-token"
      }
    },
    {
      "chainId": 101,
      "address": "5wihEYGca7X4gSe97C5mVcqNsfxBzhdTwpv72HKs25US",
      "symbol": "1INCH",
      "name": "Wrapped 1INCH (Sollet)",
      "decimals": 6,
      "logoURI": "https://raw.githubusercontent.com/solana-labs/token-list/main/assets/mainnet/5wihEYGca7X4gSe97C5mVcqNsfxBzhdTwpv72HKs25US/logo.png",
      "tags": [
        "wrapped-sollet",
        "ethereum"
      ],
      "extensions": {
        "bridgeContract": "https://etherscan.io/address/0xeae57ce9cc1984f202e15e038b964bb8bdf7229a",
        "coingeckoId": "1inch"
      }
    },
    {
      "chainId": 101,
      "address": "38i2NQxjp5rt5B3KogqrxmBxgrAwaB3W1f1GmiKqh9MS",
      "symbol": "GRT",
      "name": "Wrapped GRT  (Sollet)",
      "decimals": 6,
      "logoURI": "https://raw.githubusercontent.com/solana-labs/token-list/main/assets/mainnet/38i2NQxjp5rt5B3KogqrxmBxgrAwaB3W1f1GmiKqh9MS/logo.png",
      "tags": [
        "wrapped-sollet",
        "ethereum"
      ],
      "extensions": {
        "bridgeContract": "https://etherscan.io/address/0xeae57ce9cc1984f202e15e038b964bb8bdf7229a",
        "coingeckoId": "the-graph"
      }
    },
    {
      "chainId": 101,
      "address": "Avz2fmevhhu87WYtWQCFj9UjKRjF9Z9QWwN2ih9yF95G",
      "symbol": "COMP",
      "name": "Wrapped Compound (Sollet)",
      "decimals": 6,
      "logoURI": "https://raw.githubusercontent.com/solana-labs/token-list/main/assets/mainnet/Avz2fmevhhu87WYtWQCFj9UjKRjF9Z9QWwN2ih9yF95G/logo.png",
      "tags": [
        "wrapped-sollet",
        "ethereum"
      ],
      "extensions": {
        "bridgeContract": "https://etherscan.io/address/0xeae57ce9cc1984f202e15e038b964bb8bdf7229a",
        "coingeckoId": "compound-coin"
      }
    },
    {
      "chainId": 101,
      "address": "9wRD14AhdZ3qV8et3eBQVsrb3UoBZDUbJGyFckpTg8sj",
      "symbol": "PAXG",
      "name": "Wrapped Paxos Gold (Sollet)",
      "decimals": 6,
      "logoURI": "https://raw.githubusercontent.com/solana-labs/token-list/main/assets/mainnet/9wRD14AhdZ3qV8et3eBQVsrb3UoBZDUbJGyFckpTg8sj/logo.png",
      "tags": [
        "wrapped-sollet",
        "ethereum"
      ],
      "extensions": {
        "bridgeContract": "https://etherscan.io/address/0xeae57ce9cc1984f202e15e038b964bb8bdf7229a",
        "coingeckoId": "pax-gold"
      }
    },
    {
      "chainId": 101,
      "address": "AByXcTZwJHMtrKrvVsh9eFNB1pJaLDjCUR2ayvxBAAM2",
      "symbol": "STRONG",
      "name": "Wrapped Strong (Sollet)",
      "decimals": 6,
      "logoURI": "https://raw.githubusercontent.com/solana-labs/token-list/main/assets/mainnet/AByXcTZwJHMtrKrvVsh9eFNB1pJaLDjCUR2ayvxBAAM2/logo.png",
      "tags": [
        "wrapped-sollet",
        "ethereum"
      ],
      "extensions": {
        "bridgeContract": "https://etherscan.io/address/0xeae57ce9cc1984f202e15e038b964bb8bdf7229a",
        "coingeckoId": "strong"
      }
    },
    {
      "chainId": 101,
      "address": "EchesyfXePKdLtoiZSL8pBe8Myagyy8ZRqsACNCFGnvp",
      "symbol": "FIDA",
      "name": "Bonfida",
      "decimals": 6,
      "logoURI": "https://raw.githubusercontent.com/solana-labs/token-list/main/assets/mainnet/EchesyfXePKdLtoiZSL8pBe8Myagyy8ZRqsACNCFGnvp/logo.svg",
      "tags": [],
      "extensions": {
        "website": "https://bonfida.com/",
        "serumV3Usdc": "E14BKBhDWD4EuTkWj1ooZezesGxMW8LPCps4W5PuzZJo",
        "serumV3Usdt": "EbV7pPpEvheLizuYX3gUCvWM8iySbSRAhu2mQ5Vz2Mxf",
        "coingeckoId": "bonfida",
        "waterfallbot": "https://bit.ly/FIDAwaterfall"
      }
    },
    {
      "chainId": 101,
      "address": "kinXdEcpDQeHPEuQnqmUgtYykqKGVFq6CeVX5iAHJq6",
      "symbol": "KIN",
      "name": "KIN",
      "decimals": 5,
      "logoURI": "https://raw.githubusercontent.com/solana-labs/token-list/main/assets/mainnet/kinXdEcpDQeHPEuQnqmUgtYykqKGVFq6CeVX5iAHJq6/logo.png",
      "tags": [],
      "extensions": {
        "serumV3Usdc": "Bn6NPyr6UzrFAwC4WmvPvDr2Vm8XSUnFykM2aQroedgn",
        "serumV3Usdt": "4nCFQr8sahhhL4XJ7kngGFBmpkmyf3xLzemuMhn6mWTm",
        "coingeckoId": "kin",
        "waterfallbot": "https://bit.ly/KINwaterfall"
      }
    },
    {
      "chainId": 101,
      "address": "MAPS41MDahZ9QdKXhVa4dWB9RuyfV4XqhyAZ8XcYepb",
      "symbol": "MAPS",
      "name": "MAPS",
      "decimals": 6,
      "logoURI": "https://raw.githubusercontent.com/solana-labs/token-list/main/assets/mainnet/MAPS41MDahZ9QdKXhVa4dWB9RuyfV4XqhyAZ8XcYepb/logo.svg",
      "tags": [],
      "extensions": {
        "website": "https://maps.me/",
        "serumV3Usdc": "3A8XQRWXC7BjLpgLDDBhQJLT5yPCzS16cGYRKHkKxvYo",
        "serumV3Usdt": "7cknqHAuGpfVXPtFoJpFvUjJ8wkmyEfbFusmwMfNy3FE",
        "coingeckoId": "maps"
      }
    },
    {
      "chainId": 101,
      "address": "z3dn17yLaGMKffVogeFHQ9zWVcXgqgf3PQnDsNs2g6M",
      "symbol": "OXY",
      "name": "Oxygen Protocol",
      "decimals": 6,
      "logoURI": "https://raw.githubusercontent.com/solana-labs/token-list/main/assets/mainnet/z3dn17yLaGMKffVogeFHQ9zWVcXgqgf3PQnDsNs2g6M/logo.svg",
      "tags": [],
      "extensions": {
        "website": "https://www.oxygen.org/",
        "serumV3Usdt": "GKLev6UHeX1KSDCyo2bzyG6wqhByEzDBkmYTxEdmYJgB",
        "serumV3Usdc": "GZ3WBFsqntmERPwumFEYgrX2B7J7G11MzNZAy7Hje27X",
        "coingeckoId": "oxygen",
        "waterfallbot": "https://bit.ly/OXYwaterfall"
      }
    },
    {
      "chainId": 101,
      "address": "FtgGSFADXBtroxq8VCausXRr2of47QBf5AS1NtZCu4GD",
      "symbol": "BRZ",
      "name": "BRZ",
      "decimals": 4,
      "logoURI": "https://raw.githubusercontent.com/solana-labs/token-list/main/assets/mainnet/FtgGSFADXBtroxq8VCausXRr2of47QBf5AS1NtZCu4GD/logo.png",
      "tags": [],
      "extensions": {
        "website": "https://brztoken.io/",
        "coingeckoId": "brz"
      }
    },
    {
      "chainId": 101,
      "address": "Es9vMFrzaCERmJfrF4H2FYD4KCoNkY11McCe8BenwNYB",
      "symbol": "USDT",
      "name": "USDT",
      "decimals": 6,
      "logoURI": "https://raw.githubusercontent.com/solana-labs/token-list/main/assets/mainnet/Es9vMFrzaCERmJfrF4H2FYD4KCoNkY11McCe8BenwNYB/logo.svg",
      "tags": [
        "stablecoin"
      ],
      "extensions": {
        "website": "https://tether.to/",
        "coingeckoId": "tether",
        "serumV3Usdc": "77quYg4MGneUdjgXCunt9GgM1usmrxKY31twEy3WHwcS"
      }
    },
    {
      "chainId": 101,
      "address": "2oDxYGgTBmST4rc3yn1YtcSEck7ReDZ8wHWLqZAuNWXH",
      "symbol": "xMARK",
      "name": "Standard",
      "decimals": 9,
      "logoURI": "https://raw.githubusercontent.com/solana-labs/token-list/main/assets/mainnet/2oDxYGgTBmST4rc3yn1YtcSEck7ReDZ8wHWLqZAuNWXH/logo.png",
      "tags": [
        "wrapped",
        "wormhole"
      ],
      "extensions": {
        "website": "https://benchmarkprotocol.finance/",
        "address": "0x36b679bd64ed73dbfd88909cdcb892cb66bd4cbb",
        "bridgeContract": "https://etherscan.io/address/0xf92cD566Ea4864356C5491c177A430C222d7e678",
        "assetContract": "https://etherscan.io/address/0x36b679bd64ed73dbfd88909cdcb892cb66bd4cbb",
        "coingeckoId": "xmark"
      }
    },
    {
      "chainId": 101,
      "address": "4k3Dyjzvzp8eMZWUXbBCjEvwSkkk59S5iCNLY3QrkX6R",
      "symbol": "RAY",
      "name": "Raydium",
      "decimals": 6,
      "logoURI": "https://raw.githubusercontent.com/solana-labs/token-list/main/assets/mainnet/4k3Dyjzvzp8eMZWUXbBCjEvwSkkk59S5iCNLY3QrkX6R/logo.png",
      "tags": [],
      "extensions": {
        "website": "https://raydium.io/",
        "serumV3Usdt": "teE55QrL4a4QSfydR9dnHF97jgCfptpuigbb53Lo95g",
        "serumV3Usdc": "2xiv8A5xrJ7RnGdxXB42uFEkYHJjszEhaJyKKt4WaLep",
        "coingeckoId": "raydium",
        "waterfallbot": "https://bit.ly/RAYwaterfall"
      }
    },
    {
      "chainId": 101,
      "address": "CzPDyvotTcxNqtPne32yUiEVQ6jk42HZi1Y3hUu7qf7f",
      "symbol": "RAY-WUSDT",
      "name": "Raydium Legacy LP Token V2 (RAY-WUSDT)",
      "decimals": 6,
      "logoURI": "https://raw.githubusercontent.com/solana-labs/token-list/main/assets/mainnet/CzPDyvotTcxNqtPne32yUiEVQ6jk42HZi1Y3hUu7qf7f/logo.png",
      "tags": [
        "lp-token"
      ],
      "extensions": {
        "website": "https://raydium.io/"
      }
    },
    {
      "chainId": 101,
      "address": "134Cct3CSdRCbYgq5SkwmHgfwjJ7EM5cG9PzqffWqECx",
      "symbol": "RAY-SOL",
      "name": "Raydium LP Token V2 (RAY-SOL)",
      "decimals": 6,
      "logoURI": "https://raw.githubusercontent.com/solana-labs/token-list/main/assets/mainnet/134Cct3CSdRCbYgq5SkwmHgfwjJ7EM5cG9PzqffWqECx/logo.png",
      "tags": [
        "lp-token"
      ],
      "extensions": {
        "website": "https://raydium.io/"
      }
    },
    {
      "chainId": 101,
      "address": "EVDmwajM5U73PD34bYPugwiA4Eqqbrej4mLXXv15Z5qR",
      "symbol": "LINK-WUSDT",
      "name": "Raydium LP Token V2 (LINK-WUSDT)",
      "decimals": 6,
      "logoURI": "https://raw.githubusercontent.com/solana-labs/token-list/main/assets/mainnet/EVDmwajM5U73PD34bYPugwiA4Eqqbrej4mLXXv15Z5qR/logo.png",
      "tags": [
        "lp-token"
      ],
      "extensions": {
        "website": "https://raydium.io/"
      }
    },
    {
      "chainId": 101,
      "address": "KY4XvwHy7JPzbWYAbk23jQvEb4qWJ8aCqYWREmk1Q7K",
      "symbol": "ETH-WUSDT",
      "name": "Raydium LP Token V2 (ETH-WUSDT)",
      "decimals": 6,
      "logoURI": "https://raw.githubusercontent.com/solana-labs/token-list/main/assets/mainnet/KY4XvwHy7JPzbWYAbk23jQvEb4qWJ8aCqYWREmk1Q7K/logo.png",
      "tags": [
        "lp-token"
      ],
      "extensions": {
        "website": "https://raydium.io/"
      }
    },
    {
      "chainId": 101,
      "address": "FgmBnsF5Qrnv8X9bomQfEtQTQjNNiBCWRKGpzPnE5BDg",
      "symbol": "RAY-USDC",
      "name": "Raydium Legacy LP Token V2 (RAY-USDC)",
      "decimals": 6,
      "logoURI": "https://raw.githubusercontent.com/solana-labs/token-list/main/assets/mainnet/FgmBnsF5Qrnv8X9bomQfEtQTQjNNiBCWRKGpzPnE5BDg/logo.png",
      "tags": [
        "lp-token"
      ],
      "extensions": {
        "website": "https://raydium.io/"
      }
    },
    {
      "chainId": 101,
      "address": "5QXBMXuCL7zfAk39jEVVEvcrz1AvBGgT9wAhLLHLyyUJ",
      "symbol": "RAY-SRM",
      "name": "Raydium Legacy LP Token V2 (RAY-SRM)",
      "decimals": 6,
      "logoURI": "https://raw.githubusercontent.com/solana-labs/token-list/main/assets/mainnet/5QXBMXuCL7zfAk39jEVVEvcrz1AvBGgT9wAhLLHLyyUJ/logo.png",
      "tags": [
        "lp-token"
      ],
      "extensions": {
        "website": "https://raydium.io/"
      }
    },
    {
      "chainId": 101,
      "address": "FdhKXYjCou2jQfgKWcNY7jb8F2DPLU1teTTTRfLBD2v1",
      "symbol": "RAY-WUSDT",
      "name": "Raydium Legacy LP Token V3 (RAY-WUSDT)",
      "decimals": 6,
      "logoURI": "https://raw.githubusercontent.com/solana-labs/token-list/main/assets/mainnet/FdhKXYjCou2jQfgKWcNY7jb8F2DPLU1teTTTRfLBD2v1/logo.png",
      "tags": [
        "lp-token"
      ],
      "extensions": {
        "website": "https://raydium.io/"
      }
    },
    {
      "chainId": 101,
      "address": "BZFGfXMrjG2sS7QT2eiCDEevPFnkYYF7kzJpWfYxPbcx",
      "symbol": "RAY-USDC",
      "name": "Raydium LP Token V3 (RAY-USDC)",
      "decimals": 6,
      "logoURI": "https://raw.githubusercontent.com/solana-labs/token-list/main/assets/mainnet/BZFGfXMrjG2sS7QT2eiCDEevPFnkYYF7kzJpWfYxPbcx/logo.png",
      "tags": [
        "lp-token"
      ],
      "extensions": {
        "website": "https://raydium.io/"
      }
    },
    {
      "chainId": 101,
      "address": "DSX5E21RE9FB9hM8Nh8xcXQfPK6SzRaJiywemHBSsfup",
      "symbol": "RAY-SRM",
      "name": "Raydium LP Token V3 (RAY-SRM)",
      "decimals": 6,
      "logoURI": "https://raw.githubusercontent.com/solana-labs/token-list/main/assets/mainnet/DSX5E21RE9FB9hM8Nh8xcXQfPK6SzRaJiywemHBSsfup/logo.png",
      "tags": [
        "lp-token"
      ],
      "extensions": {
        "website": "https://raydium.io/"
      }
    },
    {
      "chainId": 101,
      "address": "F5PPQHGcznZ2FxD9JaxJMXaf7XkaFFJ6zzTBcW8osQjw",
      "symbol": "RAY-SOL",
      "name": "Raydium LP Token V3 (RAY-SOL)",
      "decimals": 6,
      "logoURI": "https://raw.githubusercontent.com/solana-labs/token-list/main/assets/mainnet/F5PPQHGcznZ2FxD9JaxJMXaf7XkaFFJ6zzTBcW8osQjw/logo.png",
      "tags": [
        "lp-token"
      ],
      "extensions": {
        "website": "https://raydium.io/"
      }
    },
    {
      "chainId": 101,
      "address": "8Q6MKy5Yxb9vG1mWzppMtMb2nrhNuCRNUkJTeiE3fuwD",
      "symbol": "RAY-ETH",
      "name": "Raydium LP Token V3 (RAY-ETH)",
      "decimals": 6,
      "logoURI": "https://raw.githubusercontent.com/solana-labs/token-list/main/assets/mainnet/8Q6MKy5Yxb9vG1mWzppMtMb2nrhNuCRNUkJTeiE3fuwD/logo.png",
      "tags": [
        "lp-token"
      ],
      "extensions": {
        "website": "https://raydium.io/"
      }
    },
    {
      "chainId": 101,
      "address": "DsBuznXRTmzvEdb36Dx3aVLVo1XmH7r1PRZUFugLPTFv",
      "symbol": "FIDA-RAY",
      "name": "Raydium Fusion LP Token V4 (FIDA-RAY)",
      "decimals": 6,
      "logoURI": "https://raw.githubusercontent.com/solana-labs/token-list/main/assets/mainnet/DsBuznXRTmzvEdb36Dx3aVLVo1XmH7r1PRZUFugLPTFv/logo.png",
      "tags": [
        "lp-token"
      ],
      "extensions": {
        "website": "https://raydium.io/"
      }
    },
    {
      "chainId": 101,
      "address": "FwaX9W7iThTZH5MFeasxdLpxTVxRcM7ZHieTCnYog8Yb",
      "symbol": "OXY-RAY",
      "name": "Raydium Fusion LP Token V4 (OXY-RAY)",
      "decimals": 6,
      "logoURI": "https://raw.githubusercontent.com/solana-labs/token-list/main/assets/mainnet/FwaX9W7iThTZH5MFeasxdLpxTVxRcM7ZHieTCnYog8Yb/logo.png",
      "tags": [
        "lp-token"
      ],
      "extensions": {
        "website": "https://raydium.io/"
      }
    },
    {
      "chainId": 101,
      "address": "CcKK8srfVdTSsFGV3VLBb2YDbzF4T4NM2C3UEjC39RLP",
      "symbol": "MAPS-RAY",
      "name": "Raydium Fusion LP Token V4 (MAPS-RAY)",
      "decimals": 6,
      "logoURI": "https://raw.githubusercontent.com/solana-labs/token-list/main/assets/mainnet/CcKK8srfVdTSsFGV3VLBb2YDbzF4T4NM2C3UEjC39RLP/logo.png",
      "tags": [
        "lp-token"
      ],
      "extensions": {
        "website": "https://raydium.io/"
      }
    },
    {
      "chainId": 101,
      "address": "CHT8sft3h3gpLYbCcZ9o27mT5s3Z6VifBVbUiDvprHPW",
      "symbol": "KIN-RAY",
      "name": "Raydium Legacy Fusion LP Token V4 (KIN-RAY)",
      "decimals": 6,
      "logoURI": "https://raw.githubusercontent.com/solana-labs/token-list/main/assets/mainnet/CHT8sft3h3gpLYbCcZ9o27mT5s3Z6VifBVbUiDvprHPW/logo.png",
      "tags": [
        "lp-token"
      ],
      "extensions": {
        "website": "https://raydium.io/"
      }
    },
    {
      "chainId": 101,
      "address": "C3sT1R3nsw4AVdepvLTLKr5Gvszr7jufyBWUCvy4TUvT",
      "symbol": "RAY-USDT",
      "name": "Raydium LP Token V4 (RAY-USDT)",
      "decimals": 6,
      "logoURI": "https://raw.githubusercontent.com/solana-labs/token-list/main/assets/mainnet/C3sT1R3nsw4AVdepvLTLKr5Gvszr7jufyBWUCvy4TUvT/logo.png",
      "tags": [
        "lp-token"
      ],
      "extensions": {
        "website": "https://raydium.io/"
      }
    },
    {
      "chainId": 101,
      "address": "8HoQnePLqPj4M7PUDzfw8e3Ymdwgc7NLGnaTUapubyvu",
      "symbol": "SOL-USDC",
      "name": "Raydium LP Token V4 (SOL-USDC)",
      "decimals": 9,
      "logoURI": "https://raw.githubusercontent.com/solana-labs/token-list/main/assets/mainnet/8HoQnePLqPj4M7PUDzfw8e3Ymdwgc7NLGnaTUapubyvu/logo.png",
      "tags": [
        "lp-token"
      ],
      "extensions": {
        "website": "https://raydium.io/"
      }
    },
    {
      "chainId": 101,
      "address": "865j7iMmRRycSYUXzJ33ZcvLiX9JHvaLidasCyUyKaRE",
      "symbol": "YFI-USDC",
      "name": "Raydium LP Token V4 (YFI-USDC)",
      "decimals": 6,
      "logoURI": "https://raw.githubusercontent.com/solana-labs/token-list/main/assets/mainnet/865j7iMmRRycSYUXzJ33ZcvLiX9JHvaLidasCyUyKaRE/logo.png",
      "tags": [
        "lp-token"
      ],
      "extensions": {
        "website": "https://raydium.io/"
      }
    },
    {
      "chainId": 101,
      "address": "9XnZd82j34KxNLgQfz29jGbYdxsYznTWRpvZE3SRE7JG",
      "symbol": "SRM-USDC",
      "name": "Raydium LP Token V4 (SRM-USDC)",
      "decimals": 6,
      "logoURI": "https://raw.githubusercontent.com/solana-labs/token-list/main/assets/mainnet/9XnZd82j34KxNLgQfz29jGbYdxsYznTWRpvZE3SRE7JG/logo.png",
      "tags": [
        "lp-token"
      ],
      "extensions": {
        "website": "https://raydium.io/"
      }
    },
    {
      "chainId": 101,
      "address": "75dCoKfUHLUuZ4qEh46ovsxfgWhB4icc3SintzWRedT9",
      "symbol": "FTT-USDC",
      "name": "Raydium LP Token V4 (FTT-USDC)",
      "decimals": 6,
      "logoURI": "https://raw.githubusercontent.com/solana-labs/token-list/main/assets/mainnet/75dCoKfUHLUuZ4qEh46ovsxfgWhB4icc3SintzWRedT9/logo.png",
      "tags": [
        "lp-token"
      ],
      "extensions": {
        "website": "https://raydium.io/"
      }
    },
    {
      "chainId": 101,
      "address": "2hMdRdVWZqetQsaHG8kQjdZinEMBz75vsoWTCob1ijXu",
      "symbol": "BTC-USDC",
      "name": "Raydium LP Token V4 (BTC-USDC)",
      "decimals": 6,
      "logoURI": "https://raw.githubusercontent.com/solana-labs/token-list/main/assets/mainnet/2hMdRdVWZqetQsaHG8kQjdZinEMBz75vsoWTCob1ijXu/logo.png",
      "tags": [
        "lp-token"
      ],
      "extensions": {
        "website": "https://raydium.io/"
      }
    },
    {
      "chainId": 101,
      "address": "2QVjeR9d2PbSf8em8NE8zWd8RYHjFtucDUdDgdbDD2h2",
      "symbol": "SUSHI-USDC",
      "name": "Raydium LP Token V4 (SUSHI-USDC)",
      "decimals": 6,
      "logoURI": "https://raw.githubusercontent.com/solana-labs/token-list/main/assets/mainnet/2QVjeR9d2PbSf8em8NE8zWd8RYHjFtucDUdDgdbDD2h2/logo.png",
      "tags": [
        "lp-token"
      ],
      "extensions": {
        "website": "https://raydium.io/"
      }
    },
    {
      "chainId": 101,
      "address": "CHyUpQFeW456zcr5XEh4RZiibH8Dzocs6Wbgz9aWpXnQ",
      "symbol": "TOMO-USDC",
      "name": "Raydium LP Token V4 (TOMO-USDC)",
      "decimals": 6,
      "logoURI": "https://raw.githubusercontent.com/solana-labs/token-list/main/assets/mainnet/CHyUpQFeW456zcr5XEh4RZiibH8Dzocs6Wbgz9aWpXnQ/logo.png",
      "tags": [
        "lp-token"
      ],
      "extensions": {
        "website": "https://raydium.io/"
      }
    },
    {
      "chainId": 101,
      "address": "BqjoYjqKrXtfBKXeaWeAT5sYCy7wsAYf3XjgDWsHSBRs",
      "symbol": "LINK-USDC",
      "name": "Raydium LP Token V4 (LINK-USDC)",
      "decimals": 6,
      "logoURI": "https://raw.githubusercontent.com/solana-labs/token-list/main/assets/mainnet/BqjoYjqKrXtfBKXeaWeAT5sYCy7wsAYf3XjgDWsHSBRs/logo.png",
      "tags": [
        "lp-token"
      ],
      "extensions": {
        "website": "https://raydium.io/"
      }
    },
    {
      "chainId": 101,
      "address": "13PoKid6cZop4sj2GfoBeujnGfthUbTERdE5tpLCDLEY",
      "symbol": "ETH-USDC",
      "name": "Raydium LP Token V4 (ETH-USDC)",
      "decimals": 6,
      "logoURI": "https://raw.githubusercontent.com/solana-labs/token-list/main/assets/mainnet/13PoKid6cZop4sj2GfoBeujnGfthUbTERdE5tpLCDLEY/logo.png",
      "tags": [
        "lp-token"
      ],
      "extensions": {
        "website": "https://raydium.io/"
      }
    },
    {
      "chainId": 101,
      "address": "2Vyyeuyd15Gp8aH6uKE72c4hxc8TVSLibxDP9vzspQWG",
      "symbol": "COPE-USDC",
      "name": "Raydium Fusion LP Token V4 (COPE-USDC)",
      "decimals": 0,
      "logoURI": "https://raw.githubusercontent.com/solana-labs/token-list/main/assets/mainnet/2Vyyeuyd15Gp8aH6uKE72c4hxc8TVSLibxDP9vzspQWG/logo.png",
      "tags": [
        "lp-token"
      ],
      "extensions": {
        "website": "https://raydium.io/"
      }
    },
    {
      "chainId": 101,
      "address": "Epm4KfTj4DMrvqn6Bwg2Tr2N8vhQuNbuK8bESFp4k33K",
      "symbol": "SOL-USDT",
      "name": "Raydium LP Token V4 (SOL-USDT)",
      "decimals": 9,
      "logoURI": "https://raw.githubusercontent.com/solana-labs/token-list/main/assets/mainnet/Epm4KfTj4DMrvqn6Bwg2Tr2N8vhQuNbuK8bESFp4k33K/logo.png",
      "tags": [
        "lp-token"
      ],
      "extensions": {
        "website": "https://raydium.io/"
      }
    },
    {
      "chainId": 101,
      "address": "FA1i7fej1pAbQbnY8NbyYUsTrWcasTyipKreDgy1Mgku",
      "symbol": "YFI-USDT",
      "name": "Raydium LP Token V4 (YFI-USDT)",
      "decimals": 6,
      "logoURI": "https://raw.githubusercontent.com/solana-labs/token-list/main/assets/mainnet/FA1i7fej1pAbQbnY8NbyYUsTrWcasTyipKreDgy1Mgku/logo.png",
      "tags": [
        "lp-token"
      ],
      "extensions": {
        "website": "https://raydium.io/"
      }
    },
    {
      "chainId": 101,
      "address": "HYSAu42BFejBS77jZAZdNAWa3iVcbSRJSzp3wtqCbWwv",
      "symbol": "SRM-USDT",
      "name": "Raydium LP Token V4 (SRM-USDT)",
      "decimals": 6,
      "logoURI": "https://raw.githubusercontent.com/solana-labs/token-list/main/assets/mainnet/HYSAu42BFejBS77jZAZdNAWa3iVcbSRJSzp3wtqCbWwv/logo.png",
      "tags": [
        "lp-token"
      ],
      "extensions": {
        "website": "https://raydium.io/"
      }
    },
    {
      "chainId": 101,
      "address": "2cTCiUnect5Lap2sk19xLby7aajNDYseFhC9Pigou11z",
      "symbol": "FTT-USDT",
      "name": "Raydium LP Token V4 (FTT-USDT)",
      "decimals": 6,
      "logoURI": "https://raw.githubusercontent.com/solana-labs/token-list/main/assets/mainnet/2cTCiUnect5Lap2sk19xLby7aajNDYseFhC9Pigou11z/logo.png",
      "tags": [
        "lp-token"
      ],
      "extensions": {
        "website": "https://raydium.io/"
      }
    },
    {
      "chainId": 101,
      "address": "DgGuvR9GSHimopo3Gc7gfkbKamLKrdyzWkq5yqA6LqYS",
      "symbol": "BTC-USDT",
      "name": "Raydium LP Token V4 (BTC-USDT)",
      "decimals": 6,
      "logoURI": "https://raw.githubusercontent.com/solana-labs/token-list/main/assets/mainnet/DgGuvR9GSHimopo3Gc7gfkbKamLKrdyzWkq5yqA6LqYS/logo.png",
      "tags": [
        "lp-token"
      ],
      "extensions": {
        "website": "https://raydium.io/"
      }
    },
    {
      "chainId": 101,
      "address": "Ba26poEYDy6P2o95AJUsewXgZ8DM9BCsmnU9hmC9i4Ki",
      "symbol": "SUSHI-USDT",
      "name": "Raydium LP Token V4 (SUSHI-USDT)",
      "decimals": 6,
      "logoURI": "https://raw.githubusercontent.com/solana-labs/token-list/main/assets/mainnet/Ba26poEYDy6P2o95AJUsewXgZ8DM9BCsmnU9hmC9i4Ki/logo.png",
      "tags": [
        "lp-token"
      ],
      "extensions": {
        "website": "https://raydium.io/"
      }
    },
    {
      "chainId": 101,
      "address": "D3iGro1vn6PWJXo9QAPj3dfta6dKkHHnmiiym2EfsAmi",
      "symbol": "TOMO-USDT",
      "name": "Raydium LP Token V4 (TOMO-USDT)",
      "decimals": 6,
      "logoURI": "https://raw.githubusercontent.com/solana-labs/token-list/main/assets/mainnet/D3iGro1vn6PWJXo9QAPj3dfta6dKkHHnmiiym2EfsAmi/logo.png",
      "tags": [
        "lp-token"
      ],
      "extensions": {
        "website": "https://raydium.io/"
      }
    },
    {
      "chainId": 101,
      "address": "Dr12Sgt9gkY8WU5tRkgZf1TkVWJbvjYuPAhR3aDCwiiX",
      "symbol": "LINK-USDT",
      "name": "Raydium LP Token V4 (LINK-USDT)",
      "decimals": 6,
      "logoURI": "https://raw.githubusercontent.com/solana-labs/token-list/main/assets/mainnet/Dr12Sgt9gkY8WU5tRkgZf1TkVWJbvjYuPAhR3aDCwiiX/logo.png",
      "tags": [
        "lp-token"
      ],
      "extensions": {
        "website": "https://raydium.io/"
      }
    },
    {
      "chainId": 101,
      "address": "nPrB78ETY8661fUgohpuVusNCZnedYCgghzRJzxWnVb",
      "symbol": "ETH-USDT",
      "name": "Raydium LP Token V4 (ETH-USDT)",
      "decimals": 6,
      "logoURI": "https://raw.githubusercontent.com/solana-labs/token-list/main/assets/mainnet/nPrB78ETY8661fUgohpuVusNCZnedYCgghzRJzxWnVb/logo.png",
      "tags": [
        "lp-token"
      ],
      "extensions": {
        "website": "https://raydium.io/"
      }
    },
    {
      "chainId": 101,
      "address": "EGJht91R7dKpCj8wzALkjmNdUUUcQgodqWCYweyKcRcV",
      "symbol": "YFI-SRM",
      "name": "Raydium LP Token V4 (YFI-SRM)",
      "decimals": 6,
      "logoURI": "https://raw.githubusercontent.com/solana-labs/token-list/main/assets/mainnet/EGJht91R7dKpCj8wzALkjmNdUUUcQgodqWCYweyKcRcV/logo.png",
      "tags": [
        "lp-token"
      ],
      "extensions": {
        "website": "https://raydium.io/"
      }
    },
    {
      "chainId": 101,
      "address": "AsDuPg9MgPtt3jfoyctUCUgsvwqAN6RZPftqoeiPDefM",
      "symbol": "FTT-SRM",
      "name": "Raydium LP Token V4 (FTT-SRM)",
      "decimals": 6,
      "logoURI": "https://raw.githubusercontent.com/solana-labs/token-list/main/assets/mainnet/AsDuPg9MgPtt3jfoyctUCUgsvwqAN6RZPftqoeiPDefM/logo.png",
      "tags": [
        "lp-token"
      ],
      "extensions": {
        "website": "https://raydium.io/"
      }
    },
    {
      "chainId": 101,
      "address": "AGHQxXb3GSzeiLTcLtXMS2D5GGDZxsB2fZYZxSB5weqB",
      "symbol": "BTC-SRM",
      "name": "Raydium LP Token V4 (BTC-SRM)",
      "decimals": 6,
      "logoURI": "https://raw.githubusercontent.com/solana-labs/token-list/main/assets/mainnet/AGHQxXb3GSzeiLTcLtXMS2D5GGDZxsB2fZYZxSB5weqB/logo.png",
      "tags": [
        "lp-token"
      ],
      "extensions": {
        "website": "https://raydium.io/"
      }
    },
    {
      "chainId": 101,
      "address": "3HYhUnUdV67j1vn8fu7ExuVGy5dJozHEyWvqEstDbWwE",
      "symbol": "SUSHI-SRM",
      "name": "Raydium LP Token V4 (SUSHI-SRM)",
      "decimals": 6,
      "logoURI": "https://raw.githubusercontent.com/solana-labs/token-list/main/assets/mainnet/3HYhUnUdV67j1vn8fu7ExuVGy5dJozHEyWvqEstDbWwE/logo.png",
      "tags": [
        "lp-token"
      ],
      "extensions": {
        "website": "https://raydium.io/"
      }
    },
    {
      "chainId": 101,
      "address": "GgH9RnKrQpaMQeqmdbMvs5oo1A24hERQ9wuY2pSkeG7x",
      "symbol": "TOMO-SRM",
      "name": "Raydium LP Token V4 (TOMO-SRM)",
      "decimals": 6,
      "logoURI": "https://raw.githubusercontent.com/solana-labs/token-list/main/assets/mainnet/GgH9RnKrQpaMQeqmdbMvs5oo1A24hERQ9wuY2pSkeG7x/logo.png",
      "tags": [
        "lp-token"
      ],
      "extensions": {
        "website": "https://raydium.io/"
      }
    },
    {
      "chainId": 101,
      "address": "GXN6yJv12o18skTmJXaeFXZVY1iqR18CHsmCT8VVCmDD",
      "symbol": "LINK-SRM",
      "name": "Raydium LP Token V4 (LINK-SRM)",
      "decimals": 6,
      "logoURI": "https://raw.githubusercontent.com/solana-labs/token-list/main/assets/mainnet/GXN6yJv12o18skTmJXaeFXZVY1iqR18CHsmCT8VVCmDD/logo.png",
      "tags": [
        "lp-token"
      ],
      "extensions": {
        "website": "https://raydium.io/"
      }
    },
    {
      "chainId": 101,
      "address": "9VoY3VERETuc2FoadMSYYizF26mJinY514ZpEzkHMtwG",
      "symbol": "ETH-SRM",
      "name": "Raydium LP Token V4 (ETH-SRM)",
      "decimals": 6,
      "logoURI": "https://raw.githubusercontent.com/solana-labs/token-list/main/assets/mainnet/9VoY3VERETuc2FoadMSYYizF26mJinY514ZpEzkHMtwG/logo.png",
      "tags": [
        "lp-token"
      ],
      "extensions": {
        "website": "https://raydium.io/"
      }
    },
    {
      "chainId": 101,
      "address": "AKJHspCwDhABucCxNLXUSfEzb7Ny62RqFtC9uNjJi4fq",
      "symbol": "SRM-SOL",
      "name": "Raydium LP Token V4 (SRM-SOL)",
      "decimals": 6,
      "logoURI": "https://raw.githubusercontent.com/solana-labs/token-list/main/assets/mainnet/AKJHspCwDhABucCxNLXUSfEzb7Ny62RqFtC9uNjJi4fq/logo.png",
      "tags": [
        "lp-token"
      ],
      "extensions": {
        "website": "https://raydium.io/"
      }
    },
    {
      "chainId": 101,
      "address": "2doeZGLJyACtaG9DCUyqMLtswesfje1hjNA11hMdj6YU",
      "symbol": "TULIP-USDC",
      "name": "Raydium LP Token V4 (TULIP-USDC)",
      "decimals": 6,
      "logoURI": "https://raw.githubusercontent.com/solana-labs/token-list/main/assets/mainnet/2doeZGLJyACtaG9DCUyqMLtswesfje1hjNA11hMdj6YU/logo.svg",
      "tags": [
        "lp-token"
      ],
      "extensions": {
        "website": "https://raydium.io/"
      }
    },
    {
      "chainId": 101,
      "address": "AcstFzGGawvvdVhYV9bftr7fmBHbePUjhv53YK1W3dZo",
      "symbol": "LSD",
      "name": "LSD",
      "decimals": 9,
      "logoURI": "https://raw.githubusercontent.com/solana-labs/token-list/main/assets/mainnet/AcstFzGGawvvdVhYV9bftr7fmBHbePUjhv53YK1W3dZo/logo.svg",
      "tags": [
        "nft"
      ],
      "extensions": {
        "website": "https://solible.com/"
      }
    },
    {
      "chainId": 101,
      "address": "91fSFQsPzMLat9DHwLdQacW3i3EGnWds5tA5mt7yLiT9",
      "symbol": "Unlimited Energy",
      "name": "Unlimited Energy",
      "decimals": 9,
      "tags": [
        "nft"
      ],
      "extensions": {
        "website": "https://solible.com/"
      }
    },
    {
      "chainId": 101,
      "address": "29PEpZeuqWf9tS2gwCjpeXNdXLkaZSMR2s1ibkvGsfnP",
      "symbol": "Need for Speed",
      "name": "Need for Speed",
      "decimals": 9,
      "tags": [
        "nft"
      ],
      "extensions": {
        "website": "https://solible.com/"
      }
    },
    {
      "chainId": 101,
      "address": "HsY8PNar8VExU335ZRYzg89fX7qa4upYu6vPMPFyCDdK",
      "symbol": "ADOR OPENS",
      "name": "ADOR OPENS",
      "decimals": 0,
      "tags": [
        "nft"
      ],
      "extensions": {
        "website": "https://solible.com/"
      }
    },
    {
      "chainId": 101,
      "address": "EDP8TpLJ77M3KiDgFkZW4v4mhmKJHZi9gehYXenfFZuL",
      "symbol": "CMS - Rare",
      "name": "CMS - Rare",
      "decimals": 0,
      "tags": [
        "nft"
      ],
      "extensions": {
        "website": "https://solible.com/"
      }
    },
    {
      "chainId": 101,
      "address": "BrUKFwAABkExb1xzYU4NkRWzjBihVQdZ3PBz4m5S8if3",
      "symbol": "Tesla",
      "name": "Tesla",
      "decimals": 0,
      "tags": [
        "nft"
      ],
      "extensions": {
        "website": "https://solible.com/"
      }
    },
    {
      "chainId": 101,
      "address": "9CmQwpvVXRyixjiE3LrbSyyopPZohNDN1RZiTk8rnXsQ",
      "symbol": "DeceFi",
      "name": "DeceFi",
      "decimals": 0,
      "tags": [
        "nft"
      ],
      "extensions": {
        "website": "https://solible.com/"
      }
    },
    {
      "chainId": 101,
      "address": "F6ST1wWkx2PeH45sKmRxo1boyuzzWCfpnvyKL4BGeLxF",
      "symbol": "Power User",
      "name": "Power User",
      "decimals": 0,
      "tags": [
        "nft"
      ],
      "extensions": {
        "website": "https://solible.com/"
      }
    },
    {
      "chainId": 101,
      "address": "dZytJ7iPDcCu9mKe3srL7bpUeaR3zzkcVqbtqsmxtXZ",
      "symbol": "VIP Member",
      "name": "VIP Member",
      "decimals": 0,
      "tags": [
        "nft"
      ],
      "extensions": {
        "website": "https://solible.com/"
      }
    },
    {
      "chainId": 101,
      "address": "8T4vXgwZUWwsbCDiptHFHjdfexvLG9UP8oy1psJWEQdS",
      "symbol": "Uni Christmas",
      "name": "Uni Christmas",
      "decimals": 0,
      "tags": [
        "nft"
      ],
      "extensions": {
        "website": "https://solible.com/"
      }
    },
    {
      "chainId": 101,
      "address": "EjFGGJSyp9UDS8aqafET5LX49nsG326MeNezYzpiwgpQ",
      "symbol": "BNB",
      "name": "BNB",
      "decimals": 0,
      "tags": [
        "nft"
      ],
      "extensions": {
        "website": "https://solible.com/"
      }
    },
    {
      "chainId": 101,
      "address": "FkmkTr4en8CXkfo9jAwEMov6PVNLpYMzWr3Udqf9so8Z",
      "symbol": "Seldom",
      "name": "Seldom",
      "decimals": 9,
      "tags": [
        "nft"
      ],
      "extensions": {
        "website": "https://solible.com/"
      }
    },
    {
      "chainId": 101,
      "address": "2gn1PJdMAU92SU5inLSp4Xp16ZC5iLF6ScEi7UBvp8ZD",
      "symbol": "Satoshi Closeup",
      "name": "Satoshi Closeup",
      "decimals": 9,
      "tags": [
        "nft"
      ],
      "extensions": {
        "website": "https://solible.com/"
      }
    },
    {
      "chainId": 101,
      "address": "7mhZHtPL4GFkquQR4Y6h34Q8hNkQvGc1FaNtyE43NvUR",
      "symbol": "Satoshi GB",
      "name": "Satoshi GB",
      "decimals": 9,
      "tags": [
        "nft"
      ],
      "extensions": {
        "website": "https://solible.com/"
      }
    },
    {
      "chainId": 101,
      "address": "8RoKfLx5RCscbtVh8kYb81TF7ngFJ38RPomXtUREKsT2",
      "symbol": "Satoshi OG",
      "name": "Satoshi OG",
      "decimals": 9,
      "tags": [
        "nft"
      ],
      "extensions": {
        "website": "https://solible.com/"
      }
    },
    {
      "chainId": 101,
      "address": "9rw5hyDngBQ3yDsCRHqgzGHERpU2zaLh1BXBUjree48J",
      "symbol": "Satoshi BTC",
      "name": "Satoshi BTC",
      "decimals": 10,
      "tags": [
        "nft"
      ],
      "extensions": {
        "website": "https://solible.com/"
      }
    },
    {
      "chainId": 101,
      "address": "AiD7J6D5Hny5DJB1MrYBc2ePQqy2Yh4NoxWwYfR7PzxH",
      "symbol": "Satoshi GB",
      "name": "Satoshi GB",
      "decimals": 9,
      "tags": [
        "nft"
      ],
      "extensions": {
        "website": "https://solible.com/"
      }
    },
    {
      "chainId": 101,
      "address": "4qzEcYvT6TuJME2EMZ5vjaLvQja6R4hKjarA73WQUwt6",
      "name": "APESZN_HOODIE",
      "symbol": "APESZN_HOODIE",
      "decimals": 9,
      "tags": [
        "nft"
      ],
      "extensions": {
        "website": "https://solible.com/"
      }
    },
    {
      "chainId": 101,
      "address": "APhyVWtzjdTVYhyta9ngSiCDk2pLi8eEZKsHGSbsmwv6",
      "name": "APESZN_TEE_SHIRT",
      "symbol": "APESZN_TEE_SHIRT",
      "decimals": 9,
      "tags": [
        "nft"
      ],
      "extensions": {
        "website": "https://solible.com/"
      }
    },
    {
      "chainId": 101,
      "address": "bxiA13fpU1utDmYuUvxvyMT8odew5FEm96MRv7ij3eb",
      "symbol": "Satoshi",
      "name": "Satoshi",
      "decimals": 9,
      "tags": [
        "nft"
      ],
      "extensions": {
        "website": "https://solible.com/"
      }
    },
    {
      "chainId": 101,
      "address": "GoC24kpj6TkvjzspXrjSJC2CVb5zMWhLyRcHJh9yKjRF",
      "symbol": "Satoshi Closeup",
      "name": "Satoshi Closeup",
      "decimals": 9,
      "tags": [
        "nft"
      ],
      "extensions": {
        "website": "https://solible.com/"
      }
    },
    {
      "chainId": 101,
      "address": "oCUduD44ETuZ65bpWdPzPDSnAdreg1sJrugfwyFZVHV",
      "symbol": "Satoshi BTC",
      "name": "Satoshi BTC",
      "decimals": 9,
      "tags": [
        "nft"
      ],
      "extensions": {
        "website": "https://solible.com/"
      }
    },
    {
      "chainId": 101,
      "address": "9Vvre2DxBB9onibwYDHeMsY1cj6BDKtEDccBPWRN215E",
      "symbol": "Satoshi Nakamoto",
      "name": "Satoshi Nakamoto",
      "decimals": 9,
      "tags": [
        "nft"
      ],
      "extensions": {
        "website": "https://solible.com/"
      }
    },
    {
      "chainId": 101,
      "address": "7RpFk44cMTAUt9CcjEMWnZMypE9bYQsjBiSNLn5qBvhP",
      "symbol": "Charles Hoskinson",
      "name": "Charles Hoskinson",
      "decimals": 9,
      "tags": [
        "nft"
      ],
      "extensions": {
        "website": "https://solible.com/"
      }
    },
    {
      "chainId": 101,
      "address": "GyRkPAxpd9XrMHcBF6fYHVRSZQvQBwAGKAGQeBPSKzMq",
      "symbol": "SBF",
      "name": "SBF",
      "decimals": 0,
      "tags": [
        "nft"
      ],
      "extensions": {
        "website": "https://solible.com/"
      }
    },
    {
      "chainId": 101,
      "address": "AgdBQN2Sy2abiZ2KToWeUsQ9PHdCv95wt6kVWRf5zDkx",
      "symbol": "Bitcoin Tram",
      "name": "Bitcoin Tram",
      "decimals": 0,
      "tags": [
        "nft"
      ],
      "extensions": {
        "website": "https://solible.com/"
      }
    },
    {
      "chainId": 101,
      "address": "7TRzvCqXN8KSXggbSyeEG2Z9YBBhEFmbtmv6FLbd4mmd",
      "symbol": "SRM tee-shirt",
      "name": "SRM tee-shirt",
      "decimals": 0,
      "tags": [
        "nft"
      ],
      "extensions": {
        "website": "https://solible.com/"
      }
    },
    {
      "chainId": 101,
      "address": "gksYzxitEf2HyE7Bb81vvHXNH5f3wa43jvXf4TcUZwb",
      "symbol": "PERK",
      "name": "PERK",
      "decimals": 6,
      "logoURI": "https://raw.githubusercontent.com/solana-labs/token-list/main/assets/mainnet/gksYzxitEf2HyE7Bb81vvHXNH5f3wa43jvXf4TcUZwb/logo.png",
      "tags": [],
      "extensions": {
        "website": "https://perk.exchange/"
      }
    },
    {
      "chainId": 101,
      "address": "BDxWSxkMLW1nJ3VggamUKkEKrtCaVqzFxoDApM8HdBks",
      "symbol": "BTSG",
      "name": "BitSong",
      "decimals": 6,
      "logoURI": "https://raw.githubusercontent.com/solana-labs/token-list/main/assets/mainnet/BDxWSxkMLW1nJ3VggamUKkEKrtCaVqzFxoDApM8HdBks/logo.png",
      "tags": [],
      "extensions": {
        "website": "https://bitsong.io/",
        "coingeckoId": "bitsong"
      }
    },
    {
      "chainId": 101,
      "address": "5ddiFxh3J2tcZHfn8uhGRYqu16P3FUvBfh8WoZPUHKW5",
      "name": "EOSBEAR",
      "symbol": "EOSBEAR",
      "decimals": 6,
      "logoURI": "",
      "tags": [
        "leveraged",
        "bear"
      ],
      "extensions": {
        "coingeckoId": "3x-short-eos-token",
        "serumV3Usdc": "2BQrJP599QVKRyHhyJ6oRrTPNUmPBgXxiBo2duvYdacy"
      }
    },
    {
      "chainId": 101,
      "address": "qxxF6S62hmZF5bo46mS7C2qbBa87qRossAM78VzsDqi",
      "name": "EOSBULL",
      "symbol": "EOSBULL",
      "decimals": 6,
      "logoURI": "",
      "tags": [
        "leveraged",
        "bull"
      ],
      "extensions": {
        "coingeckoId": "3x-long-eos-token"
      }
    },
    {
      "chainId": 101,
      "address": "2CDLbxeuqkLTLY3em6FFQgfBQV5LRnEsJJgcFCvWKNcS",
      "name": "BNBBEAR",
      "symbol": "BNBBEAR",
      "decimals": 6,
      "logoURI": "",
      "tags": [
        "leveraged",
        "bear"
      ],
      "extensions": {
        "coingeckoId": "3x-short-bnb-token"
      }
    },
    {
      "chainId": 101,
      "address": "AfjHjdLibuXyvmz7PyTSc5KEcGBh43Kcu8Sr2tyDaJyt",
      "name": "BNBBULL",
      "symbol": "BNBBULL",
      "decimals": 6,
      "logoURI": "",
      "tags": [
        "leveraged",
        "bull"
      ],
      "extensions": {
        "coingeckoId": "3x-long-bnb-token"
      }
    },
    {
      "chainId": 101,
      "address": "8kA1WJKoLTxtACNPkvW6UNufsrpxUY57tXZ9KmG9123t",
      "name": "BSVBULL",
      "symbol": "BSVBULL",
      "decimals": 6,
      "logoURI": "",
      "tags": [
        "leveraged",
        "bull"
      ],
      "extensions": {
        "coingeckoId": "3x-long-bitcoin-sv-token"
      }
    },
    {
      "chainId": 101,
      "address": "2FGW8BVMu1EHsz2ZS9rZummDaq6o2DVrZZPw4KaAvDWh",
      "name": "BSVBEAR",
      "symbol": "BSVBEAR",
      "decimals": 6,
      "logoURI": "",
      "tags": [
        "leveraged",
        "bear"
      ],
      "extensions": {
        "coingeckoId": "3x-short-bitcoin-sv-token"
      }
    },
    {
      "chainId": 101,
      "address": "8L9XGTMzcqS9p61zsR35t7qipwAXMYkD6disWoDFZiFT",
      "name": "LTCBEAR",
      "symbol": "LTCBEAR",
      "decimals": 6,
      "logoURI": "",
      "tags": [
        "leveraged",
        "bear"
      ],
      "extensions": {
        "coingeckoId": "3x-short-litecoin-token"
      }
    },
    {
      "chainId": 101,
      "address": "863ZRjf1J8AaVuCqypAdm5ktVyGYDiBTvD1MNHKrwyjp",
      "name": "LTCBULL",
      "symbol": "LTCBULL",
      "decimals": 6,
      "logoURI": "",
      "tags": [
        "leveraged",
        "bull"
      ],
      "extensions": {
        "coingeckoId": "3x-long-litecoin-token"
      }
    },
    {
      "chainId": 101,
      "address": "GkSPaHdY2raetuYzsJYacHtrAtQUfWt64bpd1VzxJgSD",
      "name": "BULL",
      "symbol": "BULL",
      "decimals": 6,
      "logoURI": "",
      "tags": [
        "leveraged",
        "bull"
      ],
      "extensions": {
        "coingeckoId": "3x-long-bitcoin-token"
      }
    },
    {
      "chainId": 101,
      "address": "45vwTZSDFBiqCMRdtK4xiLCHEov8LJRW8GwnofG8HYyH",
      "name": "BEAR",
      "symbol": "BEAR",
      "decimals": 6,
      "logoURI": "",
      "tags": [
        "leveraged",
        "bear"
      ],
      "extensions": {
        "coingeckoId": "3x-short-bitcoin-token"
      }
    },
    {
      "chainId": 101,
      "address": "2VTAVf1YCwamD3ALMdYHRMV5vPUCXdnatJH5f1khbmx6",
      "name": "BCHBEAR",
      "symbol": "BCHBEAR",
      "decimals": 6,
      "logoURI": "",
      "tags": [
        "leveraged",
        "bear"
      ],
      "extensions": {
        "coingeckoId": "3x-short-bitcoin-cash-token"
      }
    },
    {
      "chainId": 101,
      "address": "22xoSp66BDt4x4Q5xqxjaSnirdEyharoBziSFChkLFLy",
      "name": "BCHBULL",
      "symbol": "BCHBULL",
      "decimals": 6,
      "logoURI": "",
      "tags": [
        "leveraged",
        "bull"
      ],
      "extensions": {
        "coingeckoId": "3x-long-bitcoin-cash-token"
      }
    },
    {
      "chainId": 101,
      "address": "CwChm6p9Q3yFrjzVeiLTTbsoJkooscof5SJYZc2CrNqG",
      "name": "ETHBULL",
      "symbol": "ETHBULL",
      "decimals": 6,
      "logoURI": "",
      "tags": [
        "leveraged",
        "bull"
      ],
      "extensions": {
        "coingeckoId": "3x-long-ethereum-token",
        "serumV3Usdt": "FuhKVt5YYCv7vXnADXtb7vqzYn82PJoap86q5wm8LX8Q"
      }
    },
    {
      "chainId": 101,
      "address": "Bvv9xLodFrvDFSno9Ud8SEh5zVtBDQQjnBty2SgMcJ2s",
      "name": "ETHBEAR",
      "symbol": "ETHBEAR",
      "decimals": 6,
      "logoURI": "",
      "tags": [
        "leveraged",
        "bear"
      ],
      "extensions": {
        "coingeckoId": "3x-short-ethereum-token"
      }
    },
    {
      "chainId": 101,
      "address": "HRhaNssoyv5tKFRcbPg69ULEbcD8DPv99GdXLcdkgc1A",
      "name": "ALTBULL",
      "symbol": "ALTBULL",
      "decimals": 6,
      "logoURI": "",
      "tags": [
        "leveraged",
        "bull"
      ],
      "extensions": {
        "coingeckoId": "3x-long-altcoin-index-token"
      }
    },
    {
      "chainId": 101,
      "address": "9Mu1KmjBKTUWgpDoeTJ5oD7XFQmEiZxzspEd3TZGkavx",
      "name": "ALTBEAR",
      "symbol": "ALTBEAR",
      "decimals": 6,
      "logoURI": "",
      "tags": [
        "leveraged",
        "bear"
      ],
      "extensions": {
        "coingeckoId": "3x-short-altcoin-index-token"
      }
    },
    {
      "chainId": 101,
      "address": "AYL1adismZ1U9pTuN33ahG4aYc5XTZQL4vKFx9ofsGWD",
      "name": "BULLSHIT",
      "symbol": "BULLSHIT",
      "decimals": 6,
      "logoURI": "",
      "tags": [
        "leveraged",
        "bull"
      ],
      "extensions": {
        "coingeckoId": "3x-long-shitcoin-index-token"
      }
    },
    {
      "chainId": 101,
      "address": "5jqymuoXXVcUuJKrf1MWiHSqHyg2osMaJGVy69NsJWyP",
      "name": "BEARSHIT",
      "symbol": "BEARSHIT",
      "decimals": 6,
      "logoURI": "",
      "tags": [
        "leveraged",
        "bear"
      ],
      "extensions": {
        "coingeckoId": "3x-short-shitcoin-index-token"
      }
    },
    {
      "chainId": 101,
      "address": "EL1aDTnLKjf4SaGpqtxJPyK94imSBr8fWDbcXjXQrsmj",
      "name": "MIDBULL",
      "symbol": "MIDBULL",
      "decimals": 6,
      "logoURI": "",
      "tags": [
        "leveraged",
        "bull"
      ],
      "extensions": {
        "coingeckoId": "3x-long-midcap-index-token",
        "serumV3Usdc": "8BBtLkoaEyavREriwGUudzAcihTH9SJLAPBbgb7QZe9y"
      }
    },
    {
      "chainId": 101,
      "address": "2EPvVjHusU3ozoucmdhhnqv3HQtBsQmjTnSa87K91HkC",
      "name": "MIDBEAR",
      "symbol": "MIDBEAR",
      "decimals": 6,
      "logoURI": "",
      "tags": [
        "leveraged",
        "bear"
      ],
      "extensions": {
        "coingeckoId": "3x-short-midcap-index-token"
      }
    },
    {
      "chainId": 101,
      "address": "8TCfJTyeqNBZqyDMY4VwDY7kdCCY7pcbJJ58CnKHkMu2",
      "name": "LINKBEAR",
      "symbol": "LINKBEAR",
      "decimals": 6,
      "logoURI": "",
      "tags": [
        "leveraged",
        "bear"
      ],
      "extensions": {
        "coingeckoId": "3x-short-chainlink-token"
      }
    },
    {
      "chainId": 101,
      "address": "EsUoZMbACNMppdqdmuLCFLet8VXxt2h47N9jHCKwyaPz",
      "name": "LINKBULL",
      "symbol": "LINKBULL",
      "decimals": 6,
      "logoURI": "",
      "tags": [
        "leveraged",
        "bull"
      ],
      "extensions": {
        "coingeckoId": "3x-long-chainlink-token"
      }
    },
    {
      "chainId": 101,
      "address": "262cQHT3soHwzuo2oVSy5kAfHcFZ1Jjn8C1GRLcQNKA3",
      "name": "XRPBULL",
      "symbol": "XRPBULL",
      "decimals": 6,
      "logoURI": "",
      "tags": [
        "leveraged",
        "bull"
      ],
      "extensions": {
        "coingeckoId": "3x-long-xrp-token"
      }
    },
    {
      "chainId": 101,
      "address": "8sxtSswmQ7Lcd2GjK6am37Z61wJZjA2SzE7Luf7yaKBB",
      "name": "XRPBEAR",
      "symbol": "XRPBEAR",
      "decimals": 6,
      "logoURI": "",
      "tags": [
        "leveraged",
        "bear"
      ],
      "extensions": {
        "coingeckoId": "3x-short-xrp-token"
      }
    },
    {
      "chainId": 101,
      "address": "91z91RukFM16hyEUCXuwMQwp2BW3vanNG5Jh5yj6auiJ",
      "name": "BVOL",
      "symbol": "BVOL",
      "decimals": 6,
      "logoURI": "",
      "tags": [],
      "extensions": {
        "coingeckoId": "1x-long-btc-implied-volatility-token"
      }
    },
    {
      "chainId": 101,
      "address": "5TY71D29Cyuk9UrsSxLXw2quJBpS7xDDFuFu2K9W7Wf9",
      "name": "IBlive",
      "symbol": "IBVOL",
      "decimals": 6,
      "logoURI": "",
      "tags": [],
      "extensions": {
        "coingeckoId": "1x-short-btc-implied-volatility"
      }
    },
    {
      "chainId": 101,
      "address": "dK83wTVypEpa1pqiBbHY3MNuUnT3ADUZM4wk9VZXZEc",
      "name": "Wrapped Aave",
      "symbol": "AAVE",
      "decimals": 6,
      "logoURI": "https://raw.githubusercontent.com/solana-labs/token-list/main/assets/mainnet/dK83wTVypEpa1pqiBbHY3MNuUnT3ADUZM4wk9VZXZEc/logo.png",
      "tags": [],
      "extensions": {
        "serumV3Usdt": "6bxuB5N3bt3qW8UnPNLgMMzDq5sEH8pFmYJYGgzvE11V",
        "coingeckoId": "aave"
      }
    },
    {
      "chainId": 101,
      "address": "A6aY2ceogBz1VaXBxm1j2eJuNZMRqrWUAnKecrMH85zj",
      "name": "LQID",
      "symbol": "LQID",
      "decimals": 6,
      "logoURI": "https://raw.githubusercontent.com/solana-labs/token-list/main/assets/mainnet/A6aY2ceogBz1VaXBxm1j2eJuNZMRqrWUAnKecrMH85zj/logo.svg",
      "tags": []
    },
    {
      "chainId": 101,
      "address": "7CnFGR9mZWyAtWxPcVuTewpyC3A3MDW4nLsu5NY6PDbd",
      "name": "SECO",
      "symbol": "SECO",
      "decimals": 6,
      "logoURI": "",
      "tags": [],
      "extensions": {
        "coingeckoId": "serum-ecosystem-token"
      }
    },
    {
      "chainId": 101,
      "address": "3GECTP7H4Tww3w8jEPJCJtXUtXxiZty31S9szs84CcwQ",
      "name": "HOLY",
      "symbol": "HOLY",
      "decimals": 6,
      "logoURI": "",
      "tags": [],
      "extensions": {
        "coingeckoId": "holy-trinity"
      }
    },
    {
      "chainId": 101,
      "address": "6ry4WBDvAwAnrYJVv6MCog4J8zx6S3cPgSqnTsDZ73AR",
      "name": "TRYB",
      "symbol": "TRYB",
      "decimals": 6,
      "logoURI": "",
      "tags": [],
      "extensions": {
        "serumV3Usdt": "AADohBGxvf7bvixs2HKC3dG2RuU3xpZDwaTzYFJThM8U",
        "coingeckoId": "bilira"
      }
    },
    {
      "chainId": 101,
      "address": "ASboaJPFtJeCS5eG4gL3Lg95xrTz2UZSLE9sdJtY93kE",
      "name": "DOGEBULL",
      "symbol": "DOGEBULL",
      "decimals": 6,
      "logoURI": "",
      "tags": [
        "leveraged",
        "bull"
      ],
      "extensions": {
        "coingeckoId": "3x-long-dogecoin-token"
      }
    },
    {
      "chainId": 101,
      "address": "Gnhy3boBT4MA8TTjGip5ND2uNsceh1Wgeaw1rYJo51ZY",
      "symbol": "MAPSPOOL",
      "name": "Bonfida Maps Pool",
      "decimals": 6,
      "logoURI": "https://raw.githubusercontent.com/solana-labs/token-list/main/assets/mainnet/Gnhy3boBT4MA8TTjGip5ND2uNsceh1Wgeaw1rYJo51ZY/logo.svg",
      "tags": [],
      "extensions": {
        "website": "https://bonfida.com/"
      }
    },
    {
      "chainId": 101,
      "address": "9iDWyYZ5VHBCxxmWZogoY3Z6FSbKsX4WFe37c728krdT",
      "symbol": "OXYPOOL",
      "name": "Bonfida Oxy Pool",
      "decimals": 6,
      "logoURI": "https://raw.githubusercontent.com/solana-labs/token-list/main/assets/mainnet/9iDWyYZ5VHBCxxmWZogoY3Z6FSbKsX4WFe37c728krdT/logo.svg",
      "tags": [],
      "extensions": {
        "website": "https://bonfida.com/"
      }
    },
    {
      "chainId": 101,
      "address": "D68NB5JkzvyNCZAvi6EGtEcGvSoRNPanU9heYTAUFFRa",
      "name": "PERP",
      "symbol": "PERP",
      "decimals": 6,
      "logoURI": "https://raw.githubusercontent.com/solana-labs/token-list/main/assets/mainnet/D68NB5JkzvyNCZAvi6EGtEcGvSoRNPanU9heYTAUFFRa/logo.png",
      "tags": [],
      "extensions": {
        "coingeckoId": "perpetual-protocol"
      }
    },
    {
      "chainId": 101,
      "address": "93a1L7xaEV7vZGzNXCcb9ztZedbpKgUiTHYxmFKJwKvc",
      "symbol": "RAYPOOL",
      "name": "Bonfida Ray Pool",
      "decimals": 6,
      "logoURI": "https://raw.githubusercontent.com/solana-labs/token-list/main/assets/mainnet/93a1L7xaEV7vZGzNXCcb9ztZedbpKgUiTHYxmFKJwKvc/logo.png",
      "tags": [],
      "extensions": {
        "website": "https://bonfida.com/"
      }
    },
    {
      "chainId": 101,
      "address": "FeGn77dhg1KXRRFeSwwMiykZnZPw5JXW6naf2aQgZDQf",
      "symbol": "wWETH",
      "name": "Wrapped Ether (Wormhole)",
      "decimals": 9,
      "logoURI": "https://raw.githubusercontent.com/solana-labs/token-list/main/assets/mainnet/FeGn77dhg1KXRRFeSwwMiykZnZPw5JXW6naf2aQgZDQf/logo.png",
      "tags": [
        "wrapped",
        "wormhole"
      ],
      "extensions": {
        "address": "0xC02aaA39b223FE8D0A0e5C4F27eAD9083C756Cc2",
        "bridgeContract": "https://etherscan.io/address/0xf92cD566Ea4864356C5491c177A430C222d7e678",
        "assetContract": "https://etherscan.io/address/0xC02aaA39b223FE8D0A0e5C4F27eAD9083C756Cc2",
        "coingeckoId": "weth"
      }
    },
    {
      "chainId": 101,
      "address": "GbBWwtYTMPis4VHb8MrBbdibPhn28TSrLB53KvUmb7Gi",
      "symbol": "wFTT",
      "name": "Wrapped FTT (Wormhole)",
      "decimals": 9,
      "logoURI": "https://raw.githubusercontent.com/solana-labs/token-list/main/assets/mainnet/GbBWwtYTMPis4VHb8MrBbdibPhn28TSrLB53KvUmb7Gi/logo.png",
      "tags": [
        "wrapped",
        "wormhole"
      ],
      "extensions": {
        "address": "0x50d1c9771902476076ecfc8b2a83ad6b9355a4c9",
        "bridgeContract": "https://etherscan.io/address/0xf92cD566Ea4864356C5491c177A430C222d7e678",
        "assetContract": "https://etherscan.io/address/0x50d1c9771902476076ecfc8b2a83ad6b9355a4c9",
        "coingeckoId": "ftx-token"
      }
    },
    {
      "chainId": 101,
      "address": "AbLwQCyU9S8ycJgu8wn6woRCHSYJmjMpJFcAHQ6vjq2P",
      "symbol": "wTUSD",
      "name": "TrueUSD (Wormhole)",
      "decimals": 9,
      "logoURI": "https://raw.githubusercontent.com/solana-labs/token-list/main/assets/mainnet/AbLwQCyU9S8ycJgu8wn6woRCHSYJmjMpJFcAHQ6vjq2P/logo.png",
      "tags": [
        "wrapped",
        "wormhole"
      ],
      "extensions": {
        "address": "0x0000000000085d4780B73119b644AE5ecd22b376",
        "bridgeContract": "https://etherscan.io/address/0xf92cD566Ea4864356C5491c177A430C222d7e678",
        "assetContract": "https://etherscan.io/address/0x0000000000085d4780B73119b644AE5ecd22b376",
        "coingeckoId": "true-usd"
      }
    },
    {
      "chainId": 101,
      "address": "3JfuyCg5891hCX1ZTbvt3pkiaww3XwgyqQH6E9eHtqKD",
      "symbol": "wLON",
      "name": "Tokenlon (Wormhole)",
      "decimals": 9,
      "logoURI": "https://raw.githubusercontent.com/solana-labs/token-list/main/assets/mainnet/3JfuyCg5891hCX1ZTbvt3pkiaww3XwgyqQH6E9eHtqKD/logo.png",
      "tags": [
        "wrapped",
        "wormhole"
      ],
      "extensions": {
        "address": "0x0000000000095413afC295d19EDeb1Ad7B71c952",
        "bridgeContract": "https://etherscan.io/address/0xf92cD566Ea4864356C5491c177A430C222d7e678",
        "assetContract": "https://etherscan.io/address/0x0000000000095413afC295d19EDeb1Ad7B71c952",
        "coingeckoId": "tokenlon"
      }
    },
    {
      "chainId": 101,
      "address": "6k7mrqiAqEWnABVN8FhfuNUrmrnaMh44nNWydNXctbpV",
      "symbol": "wALBT",
      "name": "AllianceBlock Token (Wormhole)",
      "decimals": 9,
      "logoURI": "https://raw.githubusercontent.com/solana-labs/token-list/main/assets/mainnet/6k7mrqiAqEWnABVN8FhfuNUrmrnaMh44nNWydNXctbpV/logo.png",
      "tags": [
        "wrapped",
        "wormhole"
      ],
      "extensions": {
        "address": "0x00a8b738E453fFd858a7edf03bcCfe20412f0Eb0",
        "bridgeContract": "https://etherscan.io/address/0xf92cD566Ea4864356C5491c177A430C222d7e678",
        "assetContract": "https://etherscan.io/address/0x00a8b738E453fFd858a7edf03bcCfe20412f0Eb0",
        "coingeckoId": "allianceblock"
      }
    },
    {
      "chainId": 101,
      "address": "4b166BQEQunjg8oNTDcLeWU3nidQnVTL1Vni8ANU7Mvt",
      "symbol": "wSKL",
      "name": "SKALE (Wormhole)",
      "decimals": 9,
      "logoURI": "https://raw.githubusercontent.com/solana-labs/token-list/main/assets/mainnet/4b166BQEQunjg8oNTDcLeWU3nidQnVTL1Vni8ANU7Mvt/logo.png",
      "tags": [
        "wrapped",
        "wormhole"
      ],
      "extensions": {
        "address": "0x00c83aeCC790e8a4453e5dD3B0B4b3680501a7A7",
        "bridgeContract": "https://etherscan.io/address/0xf92cD566Ea4864356C5491c177A430C222d7e678",
        "assetContract": "https://etherscan.io/address/0x00c83aeCC790e8a4453e5dD3B0B4b3680501a7A7",
        "coingeckoId": "skale"
      }
    },
    {
      "chainId": 101,
      "address": "CcHhpEx9VcWx7UBJC8DJaR5h3wNdexsQtB1nEfekjSHn",
      "symbol": "wUFT",
      "name": "UniLend Finance Token (Wormhole)",
      "decimals": 9,
      "logoURI": "https://raw.githubusercontent.com/solana-labs/token-list/main/assets/mainnet/CcHhpEx9VcWx7UBJC8DJaR5h3wNdexsQtB1nEfekjSHn/logo.png",
      "tags": [
        "wrapped",
        "wormhole"
      ],
      "extensions": {
        "address": "0x0202Be363B8a4820f3F4DE7FaF5224fF05943AB1",
        "bridgeContract": "https://etherscan.io/address/0xf92cD566Ea4864356C5491c177A430C222d7e678",
        "assetContract": "https://etherscan.io/address/0x0202Be363B8a4820f3F4DE7FaF5224fF05943AB1",
        "coingeckoId": "unlend-finance"
      }
    },
    {
      "chainId": 101,
      "address": "VPjCJkR1uZGT9k9q7PsLArS5sEQtWgij8eZC8tysCy7",
      "symbol": "wORN",
      "name": "Orion Protocol (Wormhole)",
      "decimals": 8,
      "logoURI": "https://raw.githubusercontent.com/solana-labs/token-list/main/assets/mainnet/VPjCJkR1uZGT9k9q7PsLArS5sEQtWgij8eZC8tysCy7/logo.png",
      "tags": [
        "wrapped",
        "wormhole"
      ],
      "extensions": {
        "address": "0x0258F474786DdFd37ABCE6df6BBb1Dd5dfC4434a",
        "bridgeContract": "https://etherscan.io/address/0xf92cD566Ea4864356C5491c177A430C222d7e678",
        "assetContract": "https://etherscan.io/address/0x0258F474786DdFd37ABCE6df6BBb1Dd5dfC4434a",
        "coingeckoId": "orion-protocol"
      }
    },
    {
      "chainId": 101,
      "address": "CxzHZtzrm6bAz6iFCAGgCYCd3iQb5guUD7oQXKxdgk5c",
      "symbol": "wSRK",
      "name": "SparkPoint (Wormhole)",
      "decimals": 9,
      "logoURI": "https://raw.githubusercontent.com/solana-labs/token-list/main/assets/mainnet/CxzHZtzrm6bAz6iFCAGgCYCd3iQb5guUD7oQXKxdgk5c/logo.png",
      "tags": [
        "wrapped",
        "wormhole"
      ],
      "extensions": {
        "address": "0x0488401c3F535193Fa8Df029d9fFe615A06E74E6",
        "bridgeContract": "https://etherscan.io/address/0xf92cD566Ea4864356C5491c177A430C222d7e678",
        "assetContract": "https://etherscan.io/address/0x0488401c3F535193Fa8Df029d9fFe615A06E74E6",
        "coingeckoId": "sparkpoint"
      }
    },
    {
      "chainId": 101,
      "address": "FqMZWvmii4NNzhLBKGzkvGj3e3XTxNVDNSKDJnt9fVQV",
      "symbol": "wUMA",
      "name": "UMA Voting Token v1 (Wormhole)",
      "decimals": 9,
      "logoURI": "https://raw.githubusercontent.com/solana-labs/token-list/main/assets/mainnet/FqMZWvmii4NNzhLBKGzkvGj3e3XTxNVDNSKDJnt9fVQV/logo.png",
      "tags": [
        "wrapped",
        "wormhole"
      ],
      "extensions": {
        "address": "0x04Fa0d235C4abf4BcF4787aF4CF447DE572eF828",
        "bridgeContract": "https://etherscan.io/address/0xf92cD566Ea4864356C5491c177A430C222d7e678",
        "assetContract": "https://etherscan.io/address/0x04Fa0d235C4abf4BcF4787aF4CF447DE572eF828",
        "coingeckoId": "uma"
      }
    },
    {
      "chainId": 101,
      "address": "6GGNzF99kCG1ozQbP7M7EYW9zPbQGPMwTCCi2Dqx3qhU",
      "symbol": "wSkey",
      "name": "SmartKey (Wormhole)",
      "decimals": 8,
      "logoURI": "https://raw.githubusercontent.com/solana-labs/token-list/main/assets/mainnet/6GGNzF99kCG1ozQbP7M7EYW9zPbQGPMwTCCi2Dqx3qhU/logo.png",
      "tags": [
        "wrapped",
        "wormhole"
      ],
      "extensions": {
        "address": "0x06A01a4d579479Dd5D884EBf61A31727A3d8D442",
        "bridgeContract": "https://etherscan.io/address/0xf92cD566Ea4864356C5491c177A430C222d7e678",
        "assetContract": "https://etherscan.io/address/0x06A01a4d579479Dd5D884EBf61A31727A3d8D442",
        "coingeckoId": "smartkey"
      }
    },
    {
      "chainId": 101,
      "address": "Gc9rR2dUHfuYCJ8rU1Ye9fr8JoZZt9ZrfmXitQRLsxRW",
      "symbol": "wMIR",
      "name": "Wrapped MIR Token (Wormhole)",
      "decimals": 9,
      "logoURI": "https://raw.githubusercontent.com/solana-labs/token-list/main/assets/mainnet/Gc9rR2dUHfuYCJ8rU1Ye9fr8JoZZt9ZrfmXitQRLsxRW/logo.png",
      "tags": [
        "wrapped",
        "wormhole"
      ],
      "extensions": {
        "address": "0x09a3EcAFa817268f77BE1283176B946C4ff2E608",
        "bridgeContract": "https://etherscan.io/address/0xf92cD566Ea4864356C5491c177A430C222d7e678",
        "assetContract": "https://etherscan.io/address/0x09a3EcAFa817268f77BE1283176B946C4ff2E608",
        "coingeckoId": "mirror-protocol"
      }
    },
    {
      "chainId": 101,
      "address": "B8xDqdrHpYLNHQKQ4ARDKurxhkhn2gfZa8WRosCEzXnF",
      "symbol": "wGRO",
      "name": "Growth (Wormhole)",
      "decimals": 9,
      "logoURI": "https://raw.githubusercontent.com/solana-labs/token-list/main/assets/mainnet/B8xDqdrHpYLNHQKQ4ARDKurxhkhn2gfZa8WRosCEzXnF/logo.png",
      "tags": [
        "wrapped",
        "wormhole"
      ],
      "extensions": {
        "address": "0x09e64c2B61a5f1690Ee6fbeD9baf5D6990F8dFd0",
        "bridgeContract": "https://etherscan.io/address/0xf92cD566Ea4864356C5491c177A430C222d7e678",
        "assetContract": "https://etherscan.io/address/0x09e64c2B61a5f1690Ee6fbeD9baf5D6990F8dFd0",
        "coingeckoId": "growth-defi"
      }
    },
    {
      "chainId": 101,
      "address": "GE1X8ef7fcsJ93THx4CvV7BQsdEyEAyk61s2L5YfSXiL",
      "symbol": "wSTAKE",
      "name": "xDai (Wormhole)",
      "decimals": 9,
      "logoURI": "https://raw.githubusercontent.com/solana-labs/token-list/main/assets/mainnet/GE1X8ef7fcsJ93THx4CvV7BQsdEyEAyk61s2L5YfSXiL/logo.png",
      "tags": [
        "wrapped",
        "wormhole"
      ],
      "extensions": {
        "address": "0x0Ae055097C6d159879521C384F1D2123D1f195e6",
        "bridgeContract": "https://etherscan.io/address/0xf92cD566Ea4864356C5491c177A430C222d7e678",
        "assetContract": "https://etherscan.io/address/0x0Ae055097C6d159879521C384F1D2123D1f195e6",
        "coingeckoId": "xdai-stake"
      }
    },
    {
      "chainId": 101,
      "address": "7TK6QeyTsnTT6KsnK2tHHfh62mbjNuFWoyUc8vo3CmmU",
      "symbol": "wYFI",
      "name": "yearn.finance (Wormhole)",
      "decimals": 9,
      "logoURI": "https://raw.githubusercontent.com/solana-labs/token-list/main/assets/mainnet/7TK6QeyTsnTT6KsnK2tHHfh62mbjNuFWoyUc8vo3CmmU/logo.png",
      "tags": [
        "wrapped",
        "wormhole"
      ],
      "extensions": {
        "address": "0x0bc529c00C6401aEF6D220BE8C6Ea1667F6Ad93e",
        "bridgeContract": "https://etherscan.io/address/0xf92cD566Ea4864356C5491c177A430C222d7e678",
        "assetContract": "https://etherscan.io/address/0x0bc529c00C6401aEF6D220BE8C6Ea1667F6Ad93e",
        "coingeckoId": "yearn-finance"
      }
    },
    {
      "chainId": 101,
      "address": "CTtKth9uW7froBA6xCd2MP7BXjGFESdT1SyxUmbHovSw",
      "symbol": "wBAT",
      "name": "Basic Attention Token (Wormhole)",
      "decimals": 9,
      "logoURI": "https://raw.githubusercontent.com/solana-labs/token-list/main/assets/mainnet/CTtKth9uW7froBA6xCd2MP7BXjGFESdT1SyxUmbHovSw/logo.png",
      "tags": [
        "wrapped",
        "wormhole"
      ],
      "extensions": {
        "address": "0x0D8775F648430679A709E98d2b0Cb6250d2887EF",
        "bridgeContract": "https://etherscan.io/address/0xf92cD566Ea4864356C5491c177A430C222d7e678",
        "assetContract": "https://etherscan.io/address/0x0D8775F648430679A709E98d2b0Cb6250d2887EF",
        "coingeckoId": "basic-attention-token"
      }
    },
    {
      "chainId": 101,
      "address": "DrL2D4qCRCeNkQz3AJikLjBc3cS6fqqcQ3W7T9vbshCu",
      "symbol": "wMANA",
      "name": "Decentraland MANA (Wormhole)",
      "decimals": 9,
      "logoURI": "https://raw.githubusercontent.com/solana-labs/token-list/main/assets/mainnet/DrL2D4qCRCeNkQz3AJikLjBc3cS6fqqcQ3W7T9vbshCu/logo.png",
      "tags": [
        "wrapped",
        "wormhole"
      ],
      "extensions": {
        "address": "0x0F5D2fB29fb7d3CFeE444a200298f468908cC942",
        "bridgeContract": "https://etherscan.io/address/0xf92cD566Ea4864356C5491c177A430C222d7e678",
        "assetContract": "https://etherscan.io/address/0x0F5D2fB29fb7d3CFeE444a200298f468908cC942",
        "coingeckoId": "decentraland"
      }
    },
    {
      "chainId": 101,
      "address": "3cJKTW69FQDDCud7AhKHXZg126b3t73a2qVcVBS1BWjL",
      "symbol": "wXIO",
      "name": "XIO Network (Wormhole)",
      "decimals": 9,
      "logoURI": "https://raw.githubusercontent.com/solana-labs/token-list/main/assets/mainnet/3cJKTW69FQDDCud7AhKHXZg126b3t73a2qVcVBS1BWjL/logo.png",
      "tags": [
        "wrapped",
        "wormhole"
      ],
      "extensions": {
        "address": "0x0f7F961648aE6Db43C75663aC7E5414Eb79b5704",
        "bridgeContract": "https://etherscan.io/address/0xf92cD566Ea4864356C5491c177A430C222d7e678",
        "assetContract": "https://etherscan.io/address/0x0f7F961648aE6Db43C75663aC7E5414Eb79b5704",
        "coingeckoId": "xio"
      }
    },
    {
      "chainId": 101,
      "address": "CQivbzuRQLvZbqefKc5gLzhSzZzAaySAdMmTG7pFn41w",
      "symbol": "wLAYER",
      "name": "Unilayer (Wormhole)",
      "decimals": 9,
      "logoURI": "https://raw.githubusercontent.com/solana-labs/token-list/main/assets/mainnet/CQivbzuRQLvZbqefKc5gLzhSzZzAaySAdMmTG7pFn41w/logo.png",
      "tags": [
        "wrapped",
        "wormhole"
      ],
      "extensions": {
        "address": "0x0fF6ffcFDa92c53F615a4A75D982f399C989366b",
        "bridgeContract": "https://etherscan.io/address/0xf92cD566Ea4864356C5491c177A430C222d7e678",
        "assetContract": "https://etherscan.io/address/0x0fF6ffcFDa92c53F615a4A75D982f399C989366b",
        "coingeckoId": "unilayer"
      }
    },
    {
      "chainId": 101,
      "address": "C1LpKYrkVvWF5imsQ7JqJSZHj9NXNmJ5tEHkGTtLVH2L",
      "symbol": "wUMX",
      "name": "https://unimex.network/ (Wormhole)",
      "decimals": 9,
      "logoURI": "https://raw.githubusercontent.com/solana-labs/token-list/main/assets/mainnet/C1LpKYrkVvWF5imsQ7JqJSZHj9NXNmJ5tEHkGTtLVH2L/logo.png",
      "tags": [
        "wrapped",
        "wormhole"
      ],
      "extensions": {
        "address": "0x10Be9a8dAe441d276a5027936c3aADEd2d82bC15",
        "bridgeContract": "https://etherscan.io/address/0xf92cD566Ea4864356C5491c177A430C222d7e678",
        "assetContract": "https://etherscan.io/address/0x10Be9a8dAe441d276a5027936c3aADEd2d82bC15",
        "coingeckoId": "unimex-network"
      }
    },
    {
      "chainId": 101,
      "address": "8F3kZd9XEpFgNZ4fZnEAC5CJZLewnkNE8QCjdvorGWuW",
      "symbol": "w1INCH",
      "name": "1INCH Token (Wormhole)",
      "decimals": 9,
      "logoURI": "https://raw.githubusercontent.com/solana-labs/token-list/main/assets/mainnet/8F3kZd9XEpFgNZ4fZnEAC5CJZLewnkNE8QCjdvorGWuW/logo.png",
      "tags": [
        "wrapped",
        "wormhole"
      ],
      "extensions": {
        "address": "0x111111111117dC0aa78b770fA6A738034120C302",
        "bridgeContract": "https://etherscan.io/address/0xf92cD566Ea4864356C5491c177A430C222d7e678",
        "assetContract": "https://etherscan.io/address/0x111111111117dC0aa78b770fA6A738034120C302",
        "coingeckoId": "1inch"
      }
    },
    {
      "chainId": 101,
      "address": "H3UMboX4tnjba1Xw1a2VhUtkdgnrbmPvmDm6jaouQDN9",
      "symbol": "wARMOR",
      "name": "Armor (Wormhole)",
      "decimals": 9,
      "logoURI": "https://raw.githubusercontent.com/solana-labs/token-list/main/assets/mainnet/H3UMboX4tnjba1Xw1a2VhUtkdgnrbmPvmDm6jaouQDN9/logo.png",
      "tags": [
        "wrapped",
        "wormhole"
      ],
      "extensions": {
        "address": "0x1337DEF16F9B486fAEd0293eb623Dc8395dFE46a",
        "bridgeContract": "https://etherscan.io/address/0xf92cD566Ea4864356C5491c177A430C222d7e678",
        "assetContract": "https://etherscan.io/address/0x1337DEF16F9B486fAEd0293eb623Dc8395dFE46a",
        "coingeckoId": "armor"
      }
    },
    {
      "chainId": 101,
      "address": "Cw26Yz3rAN42mM5WpKriuGvbXnvRYmFA9sbBWH49KyqL",
      "symbol": "warNXM",
      "name": "Armor NXM (Wormhole)",
      "decimals": 9,
      "logoURI": "https://raw.githubusercontent.com/solana-labs/token-list/main/assets/mainnet/Cw26Yz3rAN42mM5WpKriuGvbXnvRYmFA9sbBWH49KyqL/logo.png",
      "tags": [
        "wrapped",
        "wormhole"
      ],
      "extensions": {
        "address": "0x1337DEF18C680aF1f9f45cBcab6309562975b1dD",
        "bridgeContract": "https://etherscan.io/address/0xf92cD566Ea4864356C5491c177A430C222d7e678",
        "assetContract": "https://etherscan.io/address/0x1337DEF18C680aF1f9f45cBcab6309562975b1dD",
        "coingeckoId": "armor-nxm"
      }
    },
    {
      "chainId": 101,
      "address": "3GVAecXsFP8xLFuAMMpg5NU4g5JK6h2NZWsQJ45wiw6b",
      "symbol": "wDPI",
      "name": "DefiPulse Index (Wormhole)",
      "decimals": 9,
      "logoURI": "https://raw.githubusercontent.com/solana-labs/token-list/main/assets/mainnet/3GVAecXsFP8xLFuAMMpg5NU4g5JK6h2NZWsQJ45wiw6b/logo.png",
      "tags": [
        "wrapped",
        "wormhole"
      ],
      "extensions": {
        "address": "0x1494CA1F11D487c2bBe4543E90080AeBa4BA3C2b",
        "bridgeContract": "https://etherscan.io/address/0xf92cD566Ea4864356C5491c177A430C222d7e678",
        "assetContract": "https://etherscan.io/address/0x1494CA1F11D487c2bBe4543E90080AeBa4BA3C2b",
        "coingeckoId": "defipulse-index"
      }
    },
    {
      "chainId": 101,
      "address": "AC4BK5yoEKn5hw6WpH3iWu56pEwigQdR48CiiqJ3R1pd",
      "symbol": "wDHC",
      "name": "DeltaHub Community (Wormhole)",
      "decimals": 9,
      "logoURI": "https://raw.githubusercontent.com/solana-labs/token-list/main/assets/mainnet/AC4BK5yoEKn5hw6WpH3iWu56pEwigQdR48CiiqJ3R1pd/logo.png",
      "tags": [
        "wrapped",
        "wormhole"
      ],
      "extensions": {
        "address": "0x152687Bc4A7FCC89049cF119F9ac3e5aCF2eE7ef",
        "bridgeContract": "https://etherscan.io/address/0xf92cD566Ea4864356C5491c177A430C222d7e678",
        "assetContract": "https://etherscan.io/address/0x152687Bc4A7FCC89049cF119F9ac3e5aCF2eE7ef",
        "coingeckoId": "deltahub-community"
      }
    },
    {
      "chainId": 101,
      "address": "7bXgNP7SEwrqbnfLBPgKDRKSGjVe7cjbuioRP23upF5H",
      "symbol": "wKEX",
      "name": "KIRA Network (Wormhole)",
      "decimals": 6,
      "logoURI": "https://raw.githubusercontent.com/solana-labs/token-list/main/assets/mainnet/7bXgNP7SEwrqbnfLBPgKDRKSGjVe7cjbuioRP23upF5H/logo.png",
      "tags": [
        "wrapped",
        "wormhole"
      ],
      "extensions": {
        "address": "0x16980b3B4a3f9D89E33311B5aa8f80303E5ca4F8",
        "bridgeContract": "https://etherscan.io/address/0xf92cD566Ea4864356C5491c177A430C222d7e678",
        "assetContract": "https://etherscan.io/address/0x16980b3B4a3f9D89E33311B5aa8f80303E5ca4F8",
        "coingeckoId": "kira-network"
      }
    },
    {
      "chainId": 101,
      "address": "5uC8Gj96sK6UG44AYLpbX3DUjKtBUxBrhHcM8JDtyYum",
      "symbol": "wEWTB",
      "name": "Energy Web Token Bridged (Wormhole)",
      "decimals": 9,
      "logoURI": "https://raw.githubusercontent.com/solana-labs/token-list/main/assets/mainnet/5uC8Gj96sK6UG44AYLpbX3DUjKtBUxBrhHcM8JDtyYum/logo.png",
      "tags": [
        "wrapped",
        "wormhole"
      ],
      "extensions": {
        "address": "0x178c820f862B14f316509ec36b13123DA19A6054",
        "bridgeContract": "https://etherscan.io/address/0xf92cD566Ea4864356C5491c177A430C222d7e678",
        "assetContract": "https://etherscan.io/address/0x178c820f862B14f316509ec36b13123DA19A6054",
        "coingeckoId": "energy-web-token"
      }
    },
    {
      "chainId": 101,
      "address": "EzeRaHuh1Xu1nDUypv1VWXcGsNJ71ncCJ8HeWuyg8atJ",
      "symbol": "wCC10",
      "name": "Cryptocurrency Top 10 Tokens Index (Wormhole)",
      "decimals": 9,
      "logoURI": "https://raw.githubusercontent.com/solana-labs/token-list/main/assets/mainnet/EzeRaHuh1Xu1nDUypv1VWXcGsNJ71ncCJ8HeWuyg8atJ/logo.png",
      "tags": [
        "wrapped",
        "wormhole"
      ],
      "extensions": {
        "address": "0x17aC188e09A7890a1844E5E65471fE8b0CcFadF3",
        "bridgeContract": "https://etherscan.io/address/0xf92cD566Ea4864356C5491c177A430C222d7e678",
        "assetContract": "https://etherscan.io/address/0x17aC188e09A7890a1844E5E65471fE8b0CcFadF3",
        "coingeckoId": "cryptocurrency-top-10-tokens-index"
      }
    },
    {
      "chainId": 101,
      "address": "CYzPVv1zB9RH6hRWRKprFoepdD8Y7Q5HefCqrybvetja",
      "symbol": "wAUDIO",
      "name": "Audius (Wormhole)",
      "decimals": 9,
      "logoURI": "https://raw.githubusercontent.com/solana-labs/token-list/main/assets/mainnet/CYzPVv1zB9RH6hRWRKprFoepdD8Y7Q5HefCqrybvetja/logo.png",
      "tags": [
        "wrapped",
        "wormhole"
      ],
      "extensions": {
        "address": "0x18aAA7115705e8be94bfFEBDE57Af9BFc265B998",
        "bridgeContract": "https://etherscan.io/address/0xf92cD566Ea4864356C5491c177A430C222d7e678",
        "assetContract": "https://etherscan.io/address/0x18aAA7115705e8be94bfFEBDE57Af9BFc265B998",
        "coingeckoId": "audius"
      }
    },
    {
      "chainId": 101,
      "address": "9yPmJNUp1qFV6LafdYdegZ8sCgC4oy6Rgt9WsDJqv3EX",
      "symbol": "wREP",
      "name": "Reputation (Wormhole)",
      "decimals": 9,
      "logoURI": "https://raw.githubusercontent.com/solana-labs/token-list/main/assets/mainnet/9yPmJNUp1qFV6LafdYdegZ8sCgC4oy6Rgt9WsDJqv3EX/logo.png",
      "tags": [
        "wrapped",
        "wormhole"
      ],
      "extensions": {
        "address": "0x1985365e9f78359a9B6AD760e32412f4a445E862",
        "bridgeContract": "https://etherscan.io/address/0xf92cD566Ea4864356C5491c177A430C222d7e678",
        "assetContract": "https://etherscan.io/address/0x1985365e9f78359a9B6AD760e32412f4a445E862"
      }
    },
    {
      "chainId": 101,
      "address": "CZxP1KtsfvMXZTGKR1fNwNChv8hGAfQrgVoENabN8zKU",
      "symbol": "wVSP",
      "name": "VesperToken (Wormhole)",
      "decimals": 9,
      "logoURI": "https://raw.githubusercontent.com/solana-labs/token-list/main/assets/mainnet/CZxP1KtsfvMXZTGKR1fNwNChv8hGAfQrgVoENabN8zKU/logo.png",
      "tags": [
        "wrapped",
        "wormhole"
      ],
      "extensions": {
        "address": "0x1b40183EFB4Dd766f11bDa7A7c3AD8982e998421",
        "bridgeContract": "https://etherscan.io/address/0xf92cD566Ea4864356C5491c177A430C222d7e678",
        "assetContract": "https://etherscan.io/address/0x1b40183EFB4Dd766f11bDa7A7c3AD8982e998421",
        "coingeckoId": "vesper-finance"
      }
    },
    {
      "chainId": 101,
      "address": "8cGPyDGT1mgG1iWzNjPmCDKSK9veJhoBAguq7rp7CjTe",
      "symbol": "wKP3R",
      "name": "Keep3rV1 (Wormhole)",
      "decimals": 9,
      "logoURI": "https://raw.githubusercontent.com/solana-labs/token-list/main/assets/mainnet/8cGPyDGT1mgG1iWzNjPmCDKSK9veJhoBAguq7rp7CjTe/logo.png",
      "tags": [
        "wrapped",
        "wormhole"
      ],
      "extensions": {
        "address": "0x1cEB5cB57C4D4E2b2433641b95Dd330A33185A44",
        "bridgeContract": "https://etherscan.io/address/0xf92cD566Ea4864356C5491c177A430C222d7e678",
        "assetContract": "https://etherscan.io/address/0x1cEB5cB57C4D4E2b2433641b95Dd330A33185A44",
        "coingeckoId": "keep3rv1"
      }
    },
    {
      "chainId": 101,
      "address": "DGghbWvncPL41U8TmUtXcGMgLeQqkaA2yM7UfcabftR8",
      "symbol": "wLEAD",
      "name": "Lead Token (Wormhole)",
      "decimals": 9,
      "logoURI": "https://raw.githubusercontent.com/solana-labs/token-list/main/assets/mainnet/DGghbWvncPL41U8TmUtXcGMgLeQqkaA2yM7UfcabftR8/logo.png",
      "tags": [
        "wrapped",
        "wormhole"
      ],
      "extensions": {
        "address": "0x1dD80016e3d4ae146Ee2EBB484e8edD92dacC4ce",
        "bridgeContract": "https://etherscan.io/address/0xf92cD566Ea4864356C5491c177A430C222d7e678",
        "assetContract": "https://etherscan.io/address/0x1dD80016e3d4ae146Ee2EBB484e8edD92dacC4ce",
        "coingeckoId": "lead-token"
      }
    },
    {
      "chainId": 101,
      "address": "3MVa4e32PaKmPxYUQ6n8vFkWtCma68Ld7e7fTktWDueQ",
      "symbol": "wUNI",
      "name": "Uniswap (Wormhole)",
      "decimals": 9,
      "logoURI": "https://raw.githubusercontent.com/solana-labs/token-list/main/assets/mainnet/3MVa4e32PaKmPxYUQ6n8vFkWtCma68Ld7e7fTktWDueQ/logo.png",
      "tags": [
        "wrapped",
        "wormhole"
      ],
      "extensions": {
        "address": "0x1f9840a85d5aF5bf1D1762F925BDADdC4201F984",
        "bridgeContract": "https://etherscan.io/address/0xf92cD566Ea4864356C5491c177A430C222d7e678",
        "assetContract": "https://etherscan.io/address/0x1f9840a85d5aF5bf1D1762F925BDADdC4201F984",
        "coingeckoId": "uniswap"
      }
    },
    {
      "chainId": 101,
      "address": "qfnqNqs3nCAHjnyCgLRDbBtq4p2MtHZxw8YjSyYhPoL",
      "symbol": "wWBTC",
      "name": "Wrapped BTC (Wormhole)",
      "decimals": 8,
      "logoURI": "https://raw.githubusercontent.com/solana-labs/token-list/main/assets/mainnet/qfnqNqs3nCAHjnyCgLRDbBtq4p2MtHZxw8YjSyYhPoL/logo.png",
      "tags": [
        "wrapped",
        "wormhole"
      ],
      "extensions": {
        "address": "0x2260FAC5E5542a773Aa44fBCfeDf7C193bc2C599",
        "bridgeContract": "https://etherscan.io/address/0xf92cD566Ea4864356C5491c177A430C222d7e678",
        "assetContract": "https://etherscan.io/address/0x2260FAC5E5542a773Aa44fBCfeDf7C193bc2C599",
        "coingeckoId": "wrapped-bitcoin"
      }
    },
    {
      "chainId": 101,
      "address": "8My83RG8Xa1EhXdDKHWq8BWZN1zF3XUrWL3TXCLjVPFh",
      "symbol": "wUNN",
      "name": "UNION Protocol Governance Token (Wormhole)",
      "decimals": 9,
      "logoURI": "https://raw.githubusercontent.com/solana-labs/token-list/main/assets/mainnet/8My83RG8Xa1EhXdDKHWq8BWZN1zF3XUrWL3TXCLjVPFh/logo.png",
      "tags": [
        "wrapped",
        "wormhole"
      ],
      "extensions": {
        "address": "0x226f7b842E0F0120b7E194D05432b3fd14773a9D",
        "bridgeContract": "https://etherscan.io/address/0xf92cD566Ea4864356C5491c177A430C222d7e678",
        "assetContract": "https://etherscan.io/address/0x226f7b842E0F0120b7E194D05432b3fd14773a9D",
        "coingeckoId": "union-protocol-governance-token"
      }
    },
    {
      "chainId": 101,
      "address": "6jVuhLJ2mzyZ8DyUcrDj8Qr6Q9bqbJnq4fAnMeEduDM9",
      "symbol": "wSOCKS",
      "name": "Unisocks Edition 0 (Wormhole)",
      "decimals": 9,
      "logoURI": "https://raw.githubusercontent.com/solana-labs/token-list/main/assets/mainnet/6jVuhLJ2mzyZ8DyUcrDj8Qr6Q9bqbJnq4fAnMeEduDM9/logo.png",
      "tags": [
        "wrapped",
        "wormhole"
      ],
      "extensions": {
        "address": "0x23B608675a2B2fB1890d3ABBd85c5775c51691d5",
        "bridgeContract": "https://etherscan.io/address/0xf92cD566Ea4864356C5491c177A430C222d7e678",
        "assetContract": "https://etherscan.io/address/0x23B608675a2B2fB1890d3ABBd85c5775c51691d5",
        "coingeckoId": "unisocks"
      }
    },
    {
      "chainId": 101,
      "address": "Az8PAQ7s6s5ZFgBiKKEizHt3SzDxXKZayDCtRZoC3452",
      "symbol": "wDEXT",
      "name": "DEXTools (Wormhole)",
      "decimals": 9,
      "logoURI": "https://raw.githubusercontent.com/solana-labs/token-list/main/assets/mainnet/Az8PAQ7s6s5ZFgBiKKEizHt3SzDxXKZayDCtRZoC3452/logo.png",
      "tags": [
        "wrapped",
        "wormhole"
      ],
      "extensions": {
        "address": "0x26CE25148832C04f3d7F26F32478a9fe55197166",
        "bridgeContract": "https://etherscan.io/address/0xf92cD566Ea4864356C5491c177A430C222d7e678",
        "assetContract": "https://etherscan.io/address/0x26CE25148832C04f3d7F26F32478a9fe55197166",
        "coingeckoId": "idextools"
      }
    },
    {
      "chainId": 101,
      "address": "ELSnGFd5XnSdYFFSgYQp7n89FEbDqxN4npuRLW4PPPLv",
      "symbol": "wHEX",
      "name": "HEX (Wormhole)",
      "decimals": 8,
      "logoURI": "https://raw.githubusercontent.com/solana-labs/token-list/main/assets/mainnet/ELSnGFd5XnSdYFFSgYQp7n89FEbDqxN4npuRLW4PPPLv/logo.png",
      "tags": [
        "wrapped",
        "wormhole"
      ],
      "extensions": {
        "address": "0x2b591e99afE9f32eAA6214f7B7629768c40Eeb39",
        "bridgeContract": "https://etherscan.io/address/0xf92cD566Ea4864356C5491c177A430C222d7e678",
        "assetContract": "https://etherscan.io/address/0x2b591e99afE9f32eAA6214f7B7629768c40Eeb39",
        "coingeckoId": "hex"
      }
    },
    {
      "chainId": 101,
      "address": "9iwfHhE7BJKNo4Eb1wX3p4uyJjEN9RoGLt4BvMdzZoiN",
      "symbol": "wCREAM",
      "name": "Cream (Wormhole)",
      "decimals": 9,
      "logoURI": "https://raw.githubusercontent.com/solana-labs/token-list/main/assets/mainnet/9iwfHhE7BJKNo4Eb1wX3p4uyJjEN9RoGLt4BvMdzZoiN/logo.png",
      "tags": [
        "wrapped",
        "wormhole"
      ],
      "extensions": {
        "address": "0x2ba592F78dB6436527729929AAf6c908497cB200",
        "bridgeContract": "https://etherscan.io/address/0xf92cD566Ea4864356C5491c177A430C222d7e678",
        "assetContract": "https://etherscan.io/address/0x2ba592F78dB6436527729929AAf6c908497cB200",
        "coingeckoId": "cream-2"
      }
    },
    {
      "chainId": 101,
      "address": "DdiXkfDGhLiKyw889QC4nmcxSwMqarLBtrDofPJyx7bt",
      "symbol": "wYFIM",
      "name": "yfi.mobi (Wormhole)",
      "decimals": 9,
      "logoURI": "https://raw.githubusercontent.com/solana-labs/token-list/main/assets/mainnet/DdiXkfDGhLiKyw889QC4nmcxSwMqarLBtrDofPJyx7bt/logo.png",
      "tags": [
        "wrapped",
        "wormhole"
      ],
      "extensions": {
        "address": "0x2e2f3246b6c65CCc4239c9Ee556EC143a7E5DE2c",
        "bridgeContract": "https://etherscan.io/address/0xf92cD566Ea4864356C5491c177A430C222d7e678",
        "assetContract": "https://etherscan.io/address/0x2e2f3246b6c65CCc4239c9Ee556EC143a7E5DE2c",
        "coingeckoId": "yfimobi"
      }
    },
    {
      "chainId": 101,
      "address": "6wdcYNvUyHCerSiGbChkvGBF6Qzju1YP5qpXRQ4tqdZ3",
      "symbol": "wZEE",
      "name": "ZeroSwapToken (Wormhole)",
      "decimals": 9,
      "logoURI": "https://raw.githubusercontent.com/solana-labs/token-list/main/assets/mainnet/6wdcYNvUyHCerSiGbChkvGBF6Qzju1YP5qpXRQ4tqdZ3/logo.png",
      "tags": [
        "wrapped",
        "wormhole"
      ],
      "extensions": {
        "address": "0x2eDf094dB69d6Dcd487f1B3dB9febE2eeC0dd4c5",
        "bridgeContract": "https://etherscan.io/address/0xf92cD566Ea4864356C5491c177A430C222d7e678",
        "assetContract": "https://etherscan.io/address/0x2eDf094dB69d6Dcd487f1B3dB9febE2eeC0dd4c5",
        "coingeckoId": "zeroswap"
      }
    },
    {
      "chainId": 101,
      "address": "4xh8iC54UgaNpY4h34rxfZBSc9L2fBB8gWcYtDGHjxhN",
      "symbol": "wwANATHA",
      "name": "Wrapped ANATHA (Wormhole)",
      "decimals": 9,
      "logoURI": "https://raw.githubusercontent.com/solana-labs/token-list/main/assets/mainnet/4xh8iC54UgaNpY4h34rxfZBSc9L2fBB8gWcYtDGHjxhN/logo.png",
      "tags": [
        "wrapped",
        "wormhole"
      ],
      "extensions": {
        "address": "0x3383c5a8969Dc413bfdDc9656Eb80A1408E4bA20",
        "bridgeContract": "https://etherscan.io/address/0xf92cD566Ea4864356C5491c177A430C222d7e678",
        "assetContract": "https://etherscan.io/address/0x3383c5a8969Dc413bfdDc9656Eb80A1408E4bA20",
        "coingeckoId": "wrapped-anatha"
      }
    },
    {
      "chainId": 101,
      "address": "5Jq6S9HYqfG6TUMjjsKpnfis7utUAB69JiEGkkypdmgP",
      "symbol": "wRAMP",
      "name": "RAMP DEFI (Wormhole)",
      "decimals": 9,
      "logoURI": "https://raw.githubusercontent.com/solana-labs/token-list/main/assets/mainnet/5Jq6S9HYqfG6TUMjjsKpnfis7utUAB69JiEGkkypdmgP/logo.png",
      "tags": [
        "wrapped",
        "wormhole"
      ],
      "extensions": {
        "address": "0x33D0568941C0C64ff7e0FB4fbA0B11BD37deEd9f",
        "bridgeContract": "https://etherscan.io/address/0xf92cD566Ea4864356C5491c177A430C222d7e678",
        "assetContract": "https://etherscan.io/address/0x33D0568941C0C64ff7e0FB4fbA0B11BD37deEd9f",
        "coingeckoId": "ramp"
      }
    },
    {
      "chainId": 101,
      "address": "6uMUH5ztnj6AKYvL71EZgcyyRxjyBC5LVkscA5LrBc3c",
      "symbol": "wPRQ",
      "name": "Parsiq Token (Wormhole)",
      "decimals": 9,
      "logoURI": "https://raw.githubusercontent.com/solana-labs/token-list/main/assets/mainnet/6uMUH5ztnj6AKYvL71EZgcyyRxjyBC5LVkscA5LrBc3c/logo.png",
      "tags": [
        "wrapped",
        "wormhole"
      ],
      "extensions": {
        "address": "0x362bc847A3a9637d3af6624EeC853618a43ed7D2",
        "bridgeContract": "https://etherscan.io/address/0xf92cD566Ea4864356C5491c177A430C222d7e678",
        "assetContract": "https://etherscan.io/address/0x362bc847A3a9637d3af6624EeC853618a43ed7D2",
        "coingeckoId": "parsiq"
      }
    },
    {
      "chainId": 101,
      "address": "42gecM46tdSiYZN2CK1ek5raCxnzQf1xfhoKAf3F7Y5k",
      "symbol": "wSLP",
      "name": "Small Love Potion (Wormhole)",
      "decimals": 0,
      "logoURI": "https://raw.githubusercontent.com/solana-labs/token-list/main/assets/mainnet/42gecM46tdSiYZN2CK1ek5raCxnzQf1xfhoKAf3F7Y5k/logo.png",
      "tags": [
        "wrapped",
        "wormhole"
      ],
      "extensions": {
        "address": "0x37236CD05b34Cc79d3715AF2383E96dd7443dCF1",
        "bridgeContract": "https://etherscan.io/address/0xf92cD566Ea4864356C5491c177A430C222d7e678",
        "assetContract": "https://etherscan.io/address/0x37236CD05b34Cc79d3715AF2383E96dd7443dCF1",
        "coingeckoId": "smooth-love-potion"
      }
    },
    {
      "chainId": 101,
      "address": "F6M9DW1cWw7EtFK9m2ukvT9WEvtEbdZfTzZTtDeBcnAf",
      "symbol": "wSAND",
      "name": "SAND (Wormhole)",
      "decimals": 9,
      "logoURI": "https://raw.githubusercontent.com/solana-labs/token-list/main/assets/mainnet/F6M9DW1cWw7EtFK9m2ukvT9WEvtEbdZfTzZTtDeBcnAf/logo.png",
      "tags": [
        "wrapped",
        "wormhole"
      ],
      "extensions": {
        "address": "0x3845badAde8e6dFF049820680d1F14bD3903a5d0",
        "bridgeContract": "https://etherscan.io/address/0xf92cD566Ea4864356C5491c177A430C222d7e678",
        "assetContract": "https://etherscan.io/address/0x3845badAde8e6dFF049820680d1F14bD3903a5d0",
        "coingeckoId": "the-sandbox"
      }
    },
    {
      "chainId": 101,
      "address": "G27M8w6G4hwatMNFi46DPAUR1YkxSmRNFKus7SgYLoDy",
      "symbol": "wCVP",
      "name": "Concentrated Voting Power (Wormhole)",
      "decimals": 9,
      "logoURI": "https://raw.githubusercontent.com/solana-labs/token-list/main/assets/mainnet/G27M8w6G4hwatMNFi46DPAUR1YkxSmRNFKus7SgYLoDy/logo.png",
      "tags": [
        "wrapped",
        "wormhole"
      ],
      "extensions": {
        "address": "0x38e4adB44ef08F22F5B5b76A8f0c2d0dCbE7DcA1",
        "bridgeContract": "https://etherscan.io/address/0xf92cD566Ea4864356C5491c177A430C222d7e678",
        "assetContract": "https://etherscan.io/address/0x38e4adB44ef08F22F5B5b76A8f0c2d0dCbE7DcA1",
        "coingeckoId": "concentrated-voting-power"
      }
    },
    {
      "chainId": 101,
      "address": "FjucGZpcdVXaWJH21pbrGQaKNszsGsJqbAXu4sJywKJa",
      "symbol": "wREN",
      "name": "Republic Token (Wormhole)",
      "decimals": 9,
      "logoURI": "https://raw.githubusercontent.com/solana-labs/token-list/main/assets/mainnet/FjucGZpcdVXaWJH21pbrGQaKNszsGsJqbAXu4sJywKJa/logo.png",
      "tags": [
        "wrapped",
        "wormhole"
      ],
      "extensions": {
        "address": "0x408e41876cCCDC0F92210600ef50372656052a38",
        "bridgeContract": "https://etherscan.io/address/0xf92cD566Ea4864356C5491c177A430C222d7e678",
        "assetContract": "https://etherscan.io/address/0x408e41876cCCDC0F92210600ef50372656052a38",
        "coingeckoId": "republic-protocol"
      }
    },
    {
      "chainId": 101,
      "address": "5kvugu18snfGRu1PykMfRzYfUxJYs3smk1PWQcGo6Z8a",
      "symbol": "wXOR",
      "name": "Sora (Wormhole)",
      "decimals": 9,
      "logoURI": "https://raw.githubusercontent.com/solana-labs/token-list/main/assets/mainnet/5kvugu18snfGRu1PykMfRzYfUxJYs3smk1PWQcGo6Z8a/logo.png",
      "tags": [
        "wrapped",
        "wormhole"
      ],
      "extensions": {
        "address": "0x40FD72257597aA14C7231A7B1aaa29Fce868F677",
        "bridgeContract": "https://etherscan.io/address/0xf92cD566Ea4864356C5491c177A430C222d7e678",
        "assetContract": "https://etherscan.io/address/0x40FD72257597aA14C7231A7B1aaa29Fce868F677",
        "coingeckoId": "sora"
      }
    },
    {
      "chainId": 101,
      "address": "3EKQDmiXj8yLBFpZca4coxBpP8XJCzmjVgUdVydSmaaT",
      "symbol": "wFUN",
      "name": "FunFair (Wormhole)",
      "decimals": 8,
      "logoURI": "https://raw.githubusercontent.com/solana-labs/token-list/main/assets/mainnet/3EKQDmiXj8yLBFpZca4coxBpP8XJCzmjVgUdVydSmaaT/logo.png",
      "tags": [
        "wrapped",
        "wormhole"
      ],
      "extensions": {
        "address": "0x419D0d8BdD9aF5e606Ae2232ed285Aff190E711b",
        "bridgeContract": "https://etherscan.io/address/0xf92cD566Ea4864356C5491c177A430C222d7e678",
        "assetContract": "https://etherscan.io/address/0x419D0d8BdD9aF5e606Ae2232ed285Aff190E711b",
        "coingeckoId": "funfair"
      }
    },
    {
      "chainId": 101,
      "address": "6J9soByB65WUamsEG8KSPdphBV1oCoGvr5QpaUaY3r19",
      "symbol": "wPICKLE",
      "name": "PickleToken (Wormhole)",
      "decimals": 9,
      "logoURI": "https://raw.githubusercontent.com/solana-labs/token-list/main/assets/mainnet/6J9soByB65WUamsEG8KSPdphBV1oCoGvr5QpaUaY3r19/logo.png",
      "tags": [
        "wrapped",
        "wormhole"
      ],
      "extensions": {
        "address": "0x429881672B9AE42b8EbA0E26cD9C73711b891Ca5",
        "bridgeContract": "https://etherscan.io/address/0xf92cD566Ea4864356C5491c177A430C222d7e678",
        "assetContract": "https://etherscan.io/address/0x429881672B9AE42b8EbA0E26cD9C73711b891Ca5",
        "coingeckoId": "pickle-finance"
      }
    },
    {
      "chainId": 101,
      "address": "HEsqFznmAERPUmMWHtDWYAZRoFbNHZpuNuFrPio68Zp1",
      "symbol": "wPAXG",
      "name": "Paxos Gold (Wormhole)",
      "decimals": 9,
      "logoURI": "https://raw.githubusercontent.com/solana-labs/token-list/main/assets/mainnet/HEsqFznmAERPUmMWHtDWYAZRoFbNHZpuNuFrPio68Zp1/logo.png",
      "tags": [
        "wrapped",
        "wormhole"
      ],
      "extensions": {
        "address": "0x45804880De22913dAFE09f4980848ECE6EcbAf78",
        "bridgeContract": "https://etherscan.io/address/0xf92cD566Ea4864356C5491c177A430C222d7e678",
        "assetContract": "https://etherscan.io/address/0x45804880De22913dAFE09f4980848ECE6EcbAf78",
        "coingeckoId": "pax-gold"
      }
    },
    {
      "chainId": 101,
      "address": "BrtLvpVCwVDH5Jpqjtiuhh8wKYA5b3NZCnsSftr61viv",
      "symbol": "wQNT",
      "name": "Quant (Wormhole)",
      "decimals": 9,
      "logoURI": "https://raw.githubusercontent.com/solana-labs/token-list/main/assets/mainnet/BrtLvpVCwVDH5Jpqjtiuhh8wKYA5b3NZCnsSftr61viv/logo.png",
      "tags": [
        "wrapped",
        "wormhole"
      ],
      "extensions": {
        "address": "0x4a220E6096B25EADb88358cb44068A3248254675",
        "bridgeContract": "https://etherscan.io/address/0xf92cD566Ea4864356C5491c177A430C222d7e678",
        "assetContract": "https://etherscan.io/address/0x4a220E6096B25EADb88358cb44068A3248254675",
        "coingeckoId": "quant-network"
      }
    },
    {
      "chainId": 101,
      "address": "8DRgurhcQPJeCqQEpbeYGUmwAz2tETbyWUYLUU4Q7goM",
      "symbol": "wORAI",
      "name": "Oraichain Token (Wormhole)",
      "decimals": 9,
      "logoURI": "https://raw.githubusercontent.com/solana-labs/token-list/main/assets/mainnet/8DRgurhcQPJeCqQEpbeYGUmwAz2tETbyWUYLUU4Q7goM/logo.png",
      "tags": [
        "wrapped",
        "wormhole"
      ],
      "extensions": {
        "address": "0x4c11249814f11b9346808179Cf06e71ac328c1b5",
        "bridgeContract": "https://etherscan.io/address/0xf92cD566Ea4864356C5491c177A430C222d7e678",
        "assetContract": "https://etherscan.io/address/0x4c11249814f11b9346808179Cf06e71ac328c1b5",
        "coingeckoId": "oraichain-token"
      }
    },
    {
      "chainId": 101,
      "address": "4e5cqAsZ7wQqwLi7AApS9CgN8Yaho5TvkhvcLaGyiuzL",
      "symbol": "wTRU",
      "name": "TrustToken (Wormhole)",
      "decimals": 8,
      "logoURI": "https://raw.githubusercontent.com/solana-labs/token-list/main/assets/mainnet/4e5cqAsZ7wQqwLi7AApS9CgN8Yaho5TvkhvcLaGyiuzL/logo.png",
      "tags": [
        "wrapped",
        "wormhole"
      ],
      "extensions": {
        "address": "0x4C19596f5aAfF459fA38B0f7eD92F11AE6543784",
        "bridgeContract": "https://etherscan.io/address/0xf92cD566Ea4864356C5491c177A430C222d7e678",
        "assetContract": "https://etherscan.io/address/0x4C19596f5aAfF459fA38B0f7eD92F11AE6543784",
        "coingeckoId": "truefi"
      }
    },
    {
      "chainId": 101,
      "address": "HkhBUKSct2V93Z35apDmXthkRvH4yvMovLyv8s8idDgP",
      "symbol": "wMCB",
      "name": "MCDEX Token (Wormhole)",
      "decimals": 9,
      "logoURI": "https://raw.githubusercontent.com/solana-labs/token-list/main/assets/mainnet/HkhBUKSct2V93Z35apDmXthkRvH4yvMovLyv8s8idDgP/logo.png",
      "tags": [
        "wrapped",
        "wormhole"
      ],
      "extensions": {
        "address": "0x4e352cF164E64ADCBad318C3a1e222E9EBa4Ce42",
        "bridgeContract": "https://etherscan.io/address/0xf92cD566Ea4864356C5491c177A430C222d7e678",
        "assetContract": "https://etherscan.io/address/0x4e352cF164E64ADCBad318C3a1e222E9EBa4Ce42",
        "coingeckoId": "mcdex"
      }
    },
    {
      "chainId": 101,
      "address": "Eof7wbYsHZKaoyUGwM7Nfkoo6zQW4U7uWXqz2hoQzSkK",
      "symbol": "wNU",
      "name": "NuCypher (Wormhole)",
      "decimals": 9,
      "logoURI": "https://raw.githubusercontent.com/solana-labs/token-list/main/assets/mainnet/Eof7wbYsHZKaoyUGwM7Nfkoo6zQW4U7uWXqz2hoQzSkK/logo.png",
      "tags": [
        "wrapped",
        "wormhole"
      ],
      "extensions": {
        "address": "0x4fE83213D56308330EC302a8BD641f1d0113A4Cc",
        "bridgeContract": "https://etherscan.io/address/0xf92cD566Ea4864356C5491c177A430C222d7e678",
        "assetContract": "https://etherscan.io/address/0x4fE83213D56308330EC302a8BD641f1d0113A4Cc",
        "coingeckoId": "nucypher"
      }
    },
    {
      "chainId": 101,
      "address": "5CmA1HTVZt5NRtwiUrqWrcnT5JRW5zHe6uQXfP7SDUNz",
      "symbol": "wRAZOR",
      "name": "RAZOR (Wormhole)",
      "decimals": 9,
      "logoURI": "https://raw.githubusercontent.com/solana-labs/token-list/main/assets/mainnet/5CmA1HTVZt5NRtwiUrqWrcnT5JRW5zHe6uQXfP7SDUNz/logo.png",
      "tags": [
        "wrapped",
        "wormhole"
      ],
      "extensions": {
        "address": "0x50DE6856358Cc35f3A9a57eAAA34BD4cB707d2cd",
        "bridgeContract": "https://etherscan.io/address/0xf92cD566Ea4864356C5491c177A430C222d7e678",
        "assetContract": "https://etherscan.io/address/0x50DE6856358Cc35f3A9a57eAAA34BD4cB707d2cd",
        "coingeckoId": "razor-network"
      }
    },
    {
      "chainId": 101,
      "address": "6msNYXzSVtjinqapq2xcvBb5NRq4YTPAi7wc5Jx8M8TS",
      "symbol": "wLINK",
      "name": "ChainLink Token (Wormhole)",
      "decimals": 9,
      "logoURI": "https://raw.githubusercontent.com/solana-labs/token-list/main/assets/mainnet/6msNYXzSVtjinqapq2xcvBb5NRq4YTPAi7wc5Jx8M8TS/logo.png",
      "tags": [
        "wrapped",
        "wormhole"
      ],
      "extensions": {
        "address": "0x514910771AF9Ca656af840dff83E8264EcF986CA",
        "bridgeContract": "https://etherscan.io/address/0xf92cD566Ea4864356C5491c177A430C222d7e678",
        "assetContract": "https://etherscan.io/address/0x514910771AF9Ca656af840dff83E8264EcF986CA",
        "coingeckoId": "chainlink"
      }
    },
    {
      "chainId": 101,
      "address": "BX2gcRRS12iqFzKCpvTt4krBBYNymR9JBDZBxzfFLnbF",
      "symbol": "weRSDL",
      "name": "UnFederalReserveToken (Wormhole)",
      "decimals": 9,
      "logoURI": "https://raw.githubusercontent.com/solana-labs/token-list/main/assets/mainnet/BX2gcRRS12iqFzKCpvTt4krBBYNymR9JBDZBxzfFLnbF/logo.png",
      "tags": [
        "wrapped",
        "wormhole"
      ],
      "extensions": {
        "address": "0x5218E472cFCFE0b64A064F055B43b4cdC9EfD3A6",
        "bridgeContract": "https://etherscan.io/address/0xf92cD566Ea4864356C5491c177A430C222d7e678",
        "assetContract": "https://etherscan.io/address/0x5218E472cFCFE0b64A064F055B43b4cdC9EfD3A6",
        "coingeckoId": "unfederalreserve"
      }
    },
    {
      "chainId": 101,
      "address": "CCGLdsokcybeF8NrCcu1RSQK8isNBjBA58kVEMTHTKjx",
      "symbol": "wsUSD",
      "name": "Synth sUSD (Wormhole)",
      "decimals": 9,
      "logoURI": "https://raw.githubusercontent.com/solana-labs/token-list/main/assets/mainnet/CCGLdsokcybeF8NrCcu1RSQK8isNBjBA58kVEMTHTKjx/logo.png",
      "tags": [
        "wrapped",
        "wormhole"
      ],
      "extensions": {
        "address": "0x57Ab1ec28D129707052df4dF418D58a2D46d5f51",
        "bridgeContract": "https://etherscan.io/address/0xf92cD566Ea4864356C5491c177A430C222d7e678",
        "assetContract": "https://etherscan.io/address/0x57Ab1ec28D129707052df4dF418D58a2D46d5f51",
        "coingeckoId": "nusd"
      }
    },
    {
      "chainId": 101,
      "address": "FP9ogG7hTdfcTJwn4prF9AVEcfcjLq1GtkqYM4oRn7eY",
      "symbol": "wHEGIC",
      "name": "Hegic (Wormhole)",
      "decimals": 9,
      "logoURI": "https://raw.githubusercontent.com/solana-labs/token-list/main/assets/mainnet/FP9ogG7hTdfcTJwn4prF9AVEcfcjLq1GtkqYM4oRn7eY/logo.png",
      "tags": [
        "wrapped",
        "wormhole"
      ],
      "extensions": {
        "address": "0x584bC13c7D411c00c01A62e8019472dE68768430",
        "bridgeContract": "https://etherscan.io/address/0xf92cD566Ea4864356C5491c177A430C222d7e678",
        "assetContract": "https://etherscan.io/address/0x584bC13c7D411c00c01A62e8019472dE68768430",
        "coingeckoId": "hegic"
      }
    },
    {
      "chainId": 101,
      "address": "DboP5vvYUVjmKSHKJ1YFHwmv41KtUscnYgzjmPgHwQVn",
      "symbol": "wXFI",
      "name": "Xfinance (Wormhole)",
      "decimals": 9,
      "logoURI": "https://raw.githubusercontent.com/solana-labs/token-list/main/assets/mainnet/DboP5vvYUVjmKSHKJ1YFHwmv41KtUscnYgzjmPgHwQVn/logo.png",
      "tags": [
        "wrapped",
        "wormhole"
      ],
      "extensions": {
        "address": "0x5BEfBB272290dD5b8521D4a938f6c4757742c430",
        "bridgeContract": "https://etherscan.io/address/0xf92cD566Ea4864356C5491c177A430C222d7e678",
        "assetContract": "https://etherscan.io/address/0x5BEfBB272290dD5b8521D4a938f6c4757742c430",
        "coingeckoId": "xfinance"
      }
    },
    {
      "chainId": 101,
      "address": "6c4U9yxGzVjejSJJXrdX8wtt532Et6MrBUZc2oK5j6w5",
      "symbol": "wDEXTF",
      "name": "DEXTF Token (Wormhole)",
      "decimals": 9,
      "logoURI": "https://raw.githubusercontent.com/solana-labs/token-list/main/assets/mainnet/6c4U9yxGzVjejSJJXrdX8wtt532Et6MrBUZc2oK5j6w5/logo.png",
      "tags": [
        "wrapped",
        "wormhole"
      ],
      "extensions": {
        "address": "0x5F64Ab1544D28732F0A24F4713c2C8ec0dA089f0",
        "bridgeContract": "https://etherscan.io/address/0xf92cD566Ea4864356C5491c177A430C222d7e678",
        "assetContract": "https://etherscan.io/address/0x5F64Ab1544D28732F0A24F4713c2C8ec0dA089f0",
        "coingeckoId": "dextf"
      }
    },
    {
      "chainId": 101,
      "address": "JuXkRYNw54rujC7SPWcAM4ArLgA5x8nDQbS8xHAr6MA",
      "symbol": "wRLC",
      "name": "iExec RLC (Wormhole)",
      "decimals": 9,
      "logoURI": "https://raw.githubusercontent.com/solana-labs/token-list/main/assets/mainnet/JuXkRYNw54rujC7SPWcAM4ArLgA5x8nDQbS8xHAr6MA/logo.png",
      "tags": [
        "wrapped",
        "wormhole"
      ],
      "extensions": {
        "address": "0x607F4C5BB672230e8672085532f7e901544a7375",
        "bridgeContract": "https://etherscan.io/address/0xf92cD566Ea4864356C5491c177A430C222d7e678",
        "assetContract": "https://etherscan.io/address/0x607F4C5BB672230e8672085532f7e901544a7375",
        "coingeckoId": "iexec-rlc"
      }
    },
    {
      "chainId": 101,
      "address": "7NfgSkv6kZ6ZWP6SJPtMuaUYGVEngVK8UFnaFTPk3QsM",
      "symbol": "wCORE",
      "name": "cVault.finance (Wormhole)",
      "decimals": 9,
      "logoURI": "https://raw.githubusercontent.com/solana-labs/token-list/main/assets/mainnet/7NfgSkv6kZ6ZWP6SJPtMuaUYGVEngVK8UFnaFTPk3QsM/logo.png",
      "tags": [
        "wrapped",
        "wormhole"
      ],
      "extensions": {
        "address": "0x62359Ed7505Efc61FF1D56fEF82158CcaffA23D7",
        "bridgeContract": "https://etherscan.io/address/0xf92cD566Ea4864356C5491c177A430C222d7e678",
        "assetContract": "https://etherscan.io/address/0x62359Ed7505Efc61FF1D56fEF82158CcaffA23D7",
        "coingeckoId": "cvault-finance"
      }
    },
    {
      "chainId": 101,
      "address": "AqLKDJiGL4wXKPAfzNom3xEdQwgj2LTCE4k34gzvZsE6",
      "symbol": "wCFi",
      "name": "CyberFi Token (Wormhole)",
      "decimals": 9,
      "logoURI": "https://raw.githubusercontent.com/solana-labs/token-list/main/assets/mainnet/AqLKDJiGL4wXKPAfzNom3xEdQwgj2LTCE4k34gzvZsE6/logo.png",
      "tags": [
        "wrapped",
        "wormhole"
      ],
      "extensions": {
        "address": "0x63b4f3e3fa4e438698CE330e365E831F7cCD1eF4",
        "bridgeContract": "https://etherscan.io/address/0xf92cD566Ea4864356C5491c177A430C222d7e678",
        "assetContract": "https://etherscan.io/address/0x63b4f3e3fa4e438698CE330e365E831F7cCD1eF4",
        "coingeckoId": "cyberfi"
      }
    },
    {
      "chainId": 101,
      "address": "FLrjpCRrd4GffHu8MVYGvuLxYLuBGVaXsnCecw3Effci",
      "symbol": "wWISE",
      "name": "Wise Token (Wormhole)",
      "decimals": 9,
      "logoURI": "https://raw.githubusercontent.com/solana-labs/token-list/main/assets/mainnet/FLrjpCRrd4GffHu8MVYGvuLxYLuBGVaXsnCecw3Effci/logo.png",
      "tags": [
        "wrapped",
        "wormhole"
      ],
      "extensions": {
        "address": "0x66a0f676479Cee1d7373f3DC2e2952778BfF5bd6",
        "bridgeContract": "https://etherscan.io/address/0xf92cD566Ea4864356C5491c177A430C222d7e678",
        "assetContract": "https://etherscan.io/address/0x66a0f676479Cee1d7373f3DC2e2952778BfF5bd6",
        "coingeckoId": "wise-token11"
      }
    },
    {
      "chainId": 101,
      "address": "GaMPhVyp1xd9xJuPskDEzQzp8mKfEjAmhny8NX7y7YKc",
      "symbol": "wGNO",
      "name": "Gnosis Token (Wormhole)",
      "decimals": 9,
      "logoURI": "https://raw.githubusercontent.com/solana-labs/token-list/main/assets/mainnet/GaMPhVyp1xd9xJuPskDEzQzp8mKfEjAmhny8NX7y7YKc/logo.png",
      "tags": [
        "wrapped",
        "wormhole"
      ],
      "extensions": {
        "address": "0x6810e776880C02933D47DB1b9fc05908e5386b96",
        "bridgeContract": "https://etherscan.io/address/0xf92cD566Ea4864356C5491c177A430C222d7e678",
        "assetContract": "https://etherscan.io/address/0x6810e776880C02933D47DB1b9fc05908e5386b96",
        "coingeckoId": "gnosis"
      }
    },
    {
      "chainId": 101,
      "address": "CCAQZHBVWKDukT68PZ3LenDs7apibeSYeJ3jHE8NzBC5",
      "symbol": "wPOOLZ",
      "name": "$Poolz Finance (Wormhole)",
      "decimals": 9,
      "logoURI": "https://raw.githubusercontent.com/solana-labs/token-list/main/assets/mainnet/CCAQZHBVWKDukT68PZ3LenDs7apibeSYeJ3jHE8NzBC5/logo.png",
      "tags": [
        "wrapped",
        "wormhole"
      ],
      "extensions": {
        "address": "0x69A95185ee2a045CDC4bCd1b1Df10710395e4e23",
        "bridgeContract": "https://etherscan.io/address/0xf92cD566Ea4864356C5491c177A430C222d7e678",
        "assetContract": "https://etherscan.io/address/0x69A95185ee2a045CDC4bCd1b1Df10710395e4e23",
        "coingeckoId": "poolz-finance"
      }
    },
    {
      "chainId": 101,
      "address": "FYpdBuyAHSbdaAyD1sKkxyLWbAP8uUW9h6uvdhK74ij1",
      "symbol": "wDAI",
      "name": "Dai Stablecoin (Wormhole)",
      "decimals": 9,
      "logoURI": "https://raw.githubusercontent.com/solana-labs/token-list/main/assets/mainnet/FYpdBuyAHSbdaAyD1sKkxyLWbAP8uUW9h6uvdhK74ij1/logo.png",
      "tags": [
        "wrapped",
        "wormhole"
      ],
      "extensions": {
        "address": "0x6B175474E89094C44Da98b954EedeAC495271d0F",
        "bridgeContract": "https://etherscan.io/address/0xf92cD566Ea4864356C5491c177A430C222d7e678",
        "assetContract": "https://etherscan.io/address/0x6B175474E89094C44Da98b954EedeAC495271d0F",
        "coingeckoId": "dai"
      }
    },
    {
      "chainId": 101,
      "address": "HbMGwfGjGPchtaPwyrtJFy8APZN5w1hi63xnzmj1f23v",
      "symbol": "wSUSHI",
      "name": "SushiSwap (Wormhole)",
      "decimals": 9,
      "logoURI": "https://raw.githubusercontent.com/solana-labs/token-list/main/assets/mainnet/HbMGwfGjGPchtaPwyrtJFy8APZN5w1hi63xnzmj1f23v/logo.png",
      "tags": [
        "wrapped",
        "wormhole"
      ],
      "extensions": {
        "address": "0x6B3595068778DD592e39A122f4f5a5cF09C90fE2",
        "bridgeContract": "https://etherscan.io/address/0xf92cD566Ea4864356C5491c177A430C222d7e678",
        "assetContract": "https://etherscan.io/address/0x6B3595068778DD592e39A122f4f5a5cF09C90fE2",
        "coingeckoId": "sushi"
      }
    },
    {
      "chainId": 101,
      "address": "6Tmi8TZasqdxWB59uE5Zw9VLKecuCbsLSsPEqoMpmozA",
      "symbol": "wFYZ",
      "name": "Fyooz (Wormhole)",
      "decimals": 9,
      "logoURI": "https://raw.githubusercontent.com/solana-labs/token-list/main/assets/mainnet/6Tmi8TZasqdxWB59uE5Zw9VLKecuCbsLSsPEqoMpmozA/logo.png",
      "tags": [
        "wrapped",
        "wormhole"
      ],
      "extensions": {
        "address": "0x6BFf2fE249601ed0Db3a87424a2E923118BB0312",
        "bridgeContract": "https://etherscan.io/address/0xf92cD566Ea4864356C5491c177A430C222d7e678",
        "assetContract": "https://etherscan.io/address/0x6BFf2fE249601ed0Db3a87424a2E923118BB0312",
        "coingeckoId": "fyooz"
      }
    },
    {
      "chainId": 101,
      "address": "3sHinPxEPqhEGip2Wy45TFmgAA1Atg2mctMjY5RKJUjk",
      "symbol": "wQRX",
      "name": "QuiverX (Wormhole)",
      "decimals": 9,
      "logoURI": "https://raw.githubusercontent.com/solana-labs/token-list/main/assets/mainnet/3sHinPxEPqhEGip2Wy45TFmgAA1Atg2mctMjY5RKJUjk/logo.png",
      "tags": [
        "wrapped",
        "wormhole"
      ],
      "extensions": {
        "address": "0x6e0daDE58D2d89eBBe7aFc384e3E4f15b70b14D8",
        "bridgeContract": "https://etherscan.io/address/0xf92cD566Ea4864356C5491c177A430C222d7e678",
        "assetContract": "https://etherscan.io/address/0x6e0daDE58D2d89eBBe7aFc384e3E4f15b70b14D8",
        "coingeckoId": "quiverx"
      }
    },
    {
      "chainId": 101,
      "address": "4ighgEijHcCoLu9AsvwVz2TnGFqAgzQtQMr6ch88Jrfe",
      "symbol": "wTRADE",
      "name": "UniTrade (Wormhole)",
      "decimals": 9,
      "logoURI": "https://raw.githubusercontent.com/solana-labs/token-list/main/assets/mainnet/4ighgEijHcCoLu9AsvwVz2TnGFqAgzQtQMr6ch88Jrfe/logo.png",
      "tags": [
        "wrapped",
        "wormhole"
      ],
      "extensions": {
        "address": "0x6F87D756DAf0503d08Eb8993686c7Fc01Dc44fB1",
        "bridgeContract": "https://etherscan.io/address/0xf92cD566Ea4864356C5491c177A430C222d7e678",
        "assetContract": "https://etherscan.io/address/0x6F87D756DAf0503d08Eb8993686c7Fc01Dc44fB1",
        "coingeckoId": "unitrade"
      }
    },
    {
      "chainId": 101,
      "address": "FTPnEQ3NfRRZ9tvmpDW6JFrvweBE5sanxnXSpJL1dvbB",
      "symbol": "wBIRD",
      "name": "Bird.Money (Wormhole)",
      "decimals": 9,
      "logoURI": "https://raw.githubusercontent.com/solana-labs/token-list/main/assets/mainnet/FTPnEQ3NfRRZ9tvmpDW6JFrvweBE5sanxnXSpJL1dvbB/logo.png",
      "tags": [
        "wrapped",
        "wormhole"
      ],
      "extensions": {
        "address": "0x70401dFD142A16dC7031c56E862Fc88Cb9537Ce0",
        "bridgeContract": "https://etherscan.io/address/0xf92cD566Ea4864356C5491c177A430C222d7e678",
        "assetContract": "https://etherscan.io/address/0x70401dFD142A16dC7031c56E862Fc88Cb9537Ce0",
        "coingeckoId": "bird-money"
      }
    },
    {
      "chainId": 101,
      "address": "QVDE6rhcGPSB3ex5T7vWBzvoSRUXULjuSGpVuKwu5XH",
      "symbol": "wAXN",
      "name": "Axion (Wormhole)",
      "decimals": 9,
      "logoURI": "https://raw.githubusercontent.com/solana-labs/token-list/main/assets/mainnet/QVDE6rhcGPSB3ex5T7vWBzvoSRUXULjuSGpVuKwu5XH/logo.png",
      "tags": [
        "wrapped",
        "wormhole"
      ],
      "extensions": {
        "address": "0x71F85B2E46976bD21302B64329868fd15eb0D127",
        "bridgeContract": "https://etherscan.io/address/0xf92cD566Ea4864356C5491c177A430C222d7e678",
        "assetContract": "https://etherscan.io/address/0x71F85B2E46976bD21302B64329868fd15eb0D127",
        "coingeckoId": "axion"
      }
    },
    {
      "chainId": 101,
      "address": "J6AbGG62yo9UJ2T9r9GM7pnoRNui5DsZDnPbiNAPqbVd",
      "symbol": "wBMI",
      "name": "Bridge Mutual (Wormhole)",
      "decimals": 9,
      "logoURI": "https://raw.githubusercontent.com/solana-labs/token-list/main/assets/mainnet/J6AbGG62yo9UJ2T9r9GM7pnoRNui5DsZDnPbiNAPqbVd/logo.png",
      "tags": [
        "wrapped",
        "wormhole"
      ],
      "extensions": {
        "address": "0x725C263e32c72dDC3A19bEa12C5a0479a81eE688",
        "bridgeContract": "https://etherscan.io/address/0xf92cD566Ea4864356C5491c177A430C222d7e678",
        "assetContract": "https://etherscan.io/address/0x725C263e32c72dDC3A19bEa12C5a0479a81eE688",
        "coingeckoId": "bridge-mutual"
      }
    },
    {
      "chainId": 101,
      "address": "4wvHoaxxZxFeNrMTP8bLVRh1ziSBV7crN665WX4rRMqe",
      "symbol": "wDYT",
      "name": "DoYourTip (Wormhole)",
      "decimals": 9,
      "logoURI": "https://raw.githubusercontent.com/solana-labs/token-list/main/assets/mainnet/4wvHoaxxZxFeNrMTP8bLVRh1ziSBV7crN665WX4rRMqe/logo.png",
      "tags": [
        "wrapped",
        "wormhole"
      ],
      "extensions": {
        "address": "0x740623d2c797b7D8D1EcB98e9b4Afcf99Ec31E14",
        "bridgeContract": "https://etherscan.io/address/0xf92cD566Ea4864356C5491c177A430C222d7e678",
        "assetContract": "https://etherscan.io/address/0x740623d2c797b7D8D1EcB98e9b4Afcf99Ec31E14",
        "coingeckoId": "dynamite"
      }
    },
    {
      "chainId": 101,
      "address": "Fe5fWjCLDMJoi4sTmfR2VW4BT1LwsbR1n6QAjzJQvhhf",
      "symbol": "wBBR",
      "name": "BitberryToken (Wormhole)",
      "decimals": 9,
      "logoURI": "https://raw.githubusercontent.com/solana-labs/token-list/main/assets/mainnet/Fe5fWjCLDMJoi4sTmfR2VW4BT1LwsbR1n6QAjzJQvhhf/logo.png",
      "tags": [
        "wrapped",
        "wormhole"
      ],
      "extensions": {
        "address": "0x7671904eed7f10808B664fc30BB8693FD7237abF",
        "bridgeContract": "https://etherscan.io/address/0xf92cD566Ea4864356C5491c177A430C222d7e678",
        "assetContract": "https://etherscan.io/address/0x7671904eed7f10808B664fc30BB8693FD7237abF",
        "coingeckoId": "bitberry-token"
      }
    },
    {
      "chainId": 101,
      "address": "5J9yhFRnQZx3RiqHzfQpAffX5UQz3k8vQCZH2g9Z9sDg",
      "symbol": "wWAXE",
      "name": "WAX Economic Token (Wormhole)",
      "decimals": 8,
      "logoURI": "https://raw.githubusercontent.com/solana-labs/token-list/main/assets/mainnet/5J9yhFRnQZx3RiqHzfQpAffX5UQz3k8vQCZH2g9Z9sDg/logo.png",
      "tags": [
        "wrapped",
        "wormhole"
      ],
      "extensions": {
        "address": "0x7a2Bc711E19ba6aff6cE8246C546E8c4B4944DFD",
        "bridgeContract": "https://etherscan.io/address/0xf92cD566Ea4864356C5491c177A430C222d7e678",
        "assetContract": "https://etherscan.io/address/0x7a2Bc711E19ba6aff6cE8246C546E8c4B4944DFD",
        "coingeckoId": "waxe"
      }
    },
    {
      "chainId": 101,
      "address": "4DHywS5EjUTF5AYisPZiJbWcCV4gfpH98oKxpgyKRnnQ",
      "symbol": "wMATIC",
      "name": "Matic Token (Wormhole)",
      "decimals": 9,
      "logoURI": "https://raw.githubusercontent.com/solana-labs/token-list/main/assets/mainnet/4DHywS5EjUTF5AYisPZiJbWcCV4gfpH98oKxpgyKRnnQ/logo.png",
      "tags": [
        "wrapped",
        "wormhole"
      ],
      "extensions": {
        "address": "0x7D1AfA7B718fb893dB30A3aBc0Cfc608AaCfeBB0",
        "bridgeContract": "https://etherscan.io/address/0xf92cD566Ea4864356C5491c177A430C222d7e678",
        "assetContract": "https://etherscan.io/address/0x7D1AfA7B718fb893dB30A3aBc0Cfc608AaCfeBB0",
        "coingeckoId": "matic-network"
      }
    },
    {
      "chainId": 101,
      "address": "Au9E8ygQdTJQZXmNKPdtLEP8rGjC4qsGRhkJgjFNPAr8",
      "symbol": "wXRT",
      "name": "Robonomics (Wormhole)",
      "decimals": 9,
      "logoURI": "https://raw.githubusercontent.com/solana-labs/token-list/main/assets/mainnet/Au9E8ygQdTJQZXmNKPdtLEP8rGjC4qsGRhkJgjFNPAr8/logo.png",
      "tags": [
        "wrapped",
        "wormhole"
      ],
      "extensions": {
        "address": "0x7dE91B204C1C737bcEe6F000AAA6569Cf7061cb7",
        "bridgeContract": "https://etherscan.io/address/0xf92cD566Ea4864356C5491c177A430C222d7e678",
        "assetContract": "https://etherscan.io/address/0x7dE91B204C1C737bcEe6F000AAA6569Cf7061cb7",
        "coingeckoId": "robonomics-network"
      }
    },
    {
      "chainId": 101,
      "address": "5DQZ14hLDxveMH7NyGmTmUTRGgVAVXADp3cP2UHeH6hM",
      "symbol": "wAAVE",
      "name": "Aave Token (Wormhole)",
      "decimals": 9,
      "logoURI": "https://raw.githubusercontent.com/solana-labs/token-list/main/assets/mainnet/5DQZ14hLDxveMH7NyGmTmUTRGgVAVXADp3cP2UHeH6hM/logo.png",
      "tags": [
        "wrapped",
        "wormhole"
      ],
      "extensions": {
        "address": "0x7Fc66500c84A76Ad7e9c93437bFc5Ac33E2DDaE9",
        "bridgeContract": "https://etherscan.io/address/0xf92cD566Ea4864356C5491c177A430C222d7e678",
        "assetContract": "https://etherscan.io/address/0x7Fc66500c84A76Ad7e9c93437bFc5Ac33E2DDaE9",
        "coingeckoId": "aave"
      }
    },
    {
      "chainId": 101,
      "address": "Arc2ZVKNCdDU4vB8Ubud5QayDtjo2oJF9xVrUPQ6TWxF",
      "symbol": "wLEND",
      "name": "Lend (Wormhole)",
      "decimals": 9,
      "logoURI": "https://raw.githubusercontent.com/solana-labs/token-list/main/assets/mainnet/Arc2ZVKNCdDU4vB8Ubud5QayDtjo2oJF9xVrUPQ6TWxF/logo.png",
      "tags": [
        "wrapped",
        "wormhole"
      ],
      "extensions": {
        "address": "0x80fB784B7eD66730e8b1DBd9820aFD29931aab03",
        "bridgeContract": "https://etherscan.io/address/0xf92cD566Ea4864356C5491c177A430C222d7e678",
        "assetContract": "https://etherscan.io/address/0x80fB784B7eD66730e8b1DBd9820aFD29931aab03",
        "coingeckoId": "ethlend"
      }
    },
    {
      "chainId": 101,
      "address": "2ctKUDkGBnVykt31AhMPhHvAQWJvoNGbLh7aRidjtAqv",
      "symbol": "wPOLS",
      "name": "PolkastarterToken (Wormhole)",
      "decimals": 9,
      "logoURI": "https://raw.githubusercontent.com/solana-labs/token-list/main/assets/mainnet/2ctKUDkGBnVykt31AhMPhHvAQWJvoNGbLh7aRidjtAqv/logo.png",
      "tags": [
        "wrapped",
        "wormhole"
      ],
      "extensions": {
        "address": "0x83e6f1E41cdd28eAcEB20Cb649155049Fac3D5Aa",
        "bridgeContract": "https://etherscan.io/address/0xf92cD566Ea4864356C5491c177A430C222d7e678",
        "assetContract": "https://etherscan.io/address/0x83e6f1E41cdd28eAcEB20Cb649155049Fac3D5Aa",
        "coingeckoId": "polkastarter"
      }
    },
    {
      "chainId": 101,
      "address": "8FnkznYpHvKiaBkgatVoCrNiS5y5KW62JqgjnxVhDejC",
      "symbol": "wUBT",
      "name": "Unibright (Wormhole)",
      "decimals": 8,
      "logoURI": "https://raw.githubusercontent.com/solana-labs/token-list/main/assets/mainnet/8FnkznYpHvKiaBkgatVoCrNiS5y5KW62JqgjnxVhDejC/logo.png",
      "tags": [
        "wrapped",
        "wormhole"
      ],
      "extensions": {
        "address": "0x8400D94A5cb0fa0D041a3788e395285d61c9ee5e",
        "bridgeContract": "https://etherscan.io/address/0xf92cD566Ea4864356C5491c177A430C222d7e678",
        "assetContract": "https://etherscan.io/address/0x8400D94A5cb0fa0D041a3788e395285d61c9ee5e",
        "coingeckoId": "unibright"
      }
    },
    {
      "chainId": 101,
      "address": "4LLAYXVmT3U8Sew6k3tk66zk3btT91QRzQzxcNX8XhzV",
      "symbol": "wDIA",
      "name": "DIA (Wormhole)",
      "decimals": 9,
      "logoURI": "https://raw.githubusercontent.com/solana-labs/token-list/main/assets/mainnet/4LLAYXVmT3U8Sew6k3tk66zk3btT91QRzQzxcNX8XhzV/logo.png",
      "tags": [
        "wrapped",
        "wormhole"
      ],
      "extensions": {
        "address": "0x84cA8bc7997272c7CfB4D0Cd3D55cd942B3c9419",
        "bridgeContract": "https://etherscan.io/address/0xf92cD566Ea4864356C5491c177A430C222d7e678",
        "assetContract": "https://etherscan.io/address/0x84cA8bc7997272c7CfB4D0Cd3D55cd942B3c9419",
        "coingeckoId": "dia-data"
      }
    },
    {
      "chainId": 101,
      "address": "8L8pDf3jutdpdr4m3np68CL9ZroLActrqwxi6s9Ah5xU",
      "symbol": "wFRAX",
      "name": "Frax (Wormhole)",
      "decimals": 9,
      "logoURI": "https://raw.githubusercontent.com/solana-labs/token-list/main/assets/mainnet/8L8pDf3jutdpdr4m3np68CL9ZroLActrqwxi6s9Ah5xU/logo.png",
      "tags": [
        "wrapped",
        "wormhole"
      ],
      "extensions": {
        "address": "0x853d955aCEf822Db058eb8505911ED77F175b99e",
        "bridgeContract": "https://etherscan.io/address/0xf92cD566Ea4864356C5491c177A430C222d7e678",
        "assetContract": "https://etherscan.io/address/0x853d955aCEf822Db058eb8505911ED77F175b99e",
        "coingeckoId": "frax"
      }
    },
    {
      "chainId": 101,
      "address": "H3oVL2zJpHJaDoRfQmSrftv3fkGzvsiQgugCZmcRBykG",
      "symbol": "wKEEP",
      "name": "KEEP Token (Wormhole)",
      "decimals": 9,
      "logoURI": "https://raw.githubusercontent.com/solana-labs/token-list/main/assets/mainnet/H3oVL2zJpHJaDoRfQmSrftv3fkGzvsiQgugCZmcRBykG/logo.png",
      "tags": [
        "wrapped",
        "wormhole"
      ],
      "extensions": {
        "address": "0x85Eee30c52B0b379b046Fb0F85F4f3Dc3009aFEC",
        "bridgeContract": "https://etherscan.io/address/0xf92cD566Ea4864356C5491c177A430C222d7e678",
        "assetContract": "https://etherscan.io/address/0x85Eee30c52B0b379b046Fb0F85F4f3Dc3009aFEC",
        "coingeckoId": "keep-network"
      }
    },
    {
      "chainId": 101,
      "address": "64oqP1dFqqD8NEL4RPCpMyrHmpo31rj3nYxULVXvayfW",
      "symbol": "wRSR",
      "name": "Reserve Rights (Wormhole)",
      "decimals": 9,
      "logoURI": "https://raw.githubusercontent.com/solana-labs/token-list/main/assets/mainnet/64oqP1dFqqD8NEL4RPCpMyrHmpo31rj3nYxULVXvayfW/logo.png",
      "tags": [
        "wrapped",
        "wormhole"
      ],
      "extensions": {
        "address": "0x8762db106B2c2A0bccB3A80d1Ed41273552616E8",
        "bridgeContract": "https://etherscan.io/address/0xf92cD566Ea4864356C5491c177A430C222d7e678",
        "assetContract": "https://etherscan.io/address/0x8762db106B2c2A0bccB3A80d1Ed41273552616E8",
        "coingeckoId": "reserve-rights-token"
      }
    },
    {
      "chainId": 101,
      "address": "5SU7veiCRA16ZxnS24kCC1dwQYVwi3whvTdM48iNE1Rm",
      "symbol": "wMPH",
      "name": "88mph.app (Wormhole)",
      "decimals": 9,
      "logoURI": "https://raw.githubusercontent.com/solana-labs/token-list/main/assets/mainnet/5SU7veiCRA16ZxnS24kCC1dwQYVwi3whvTdM48iNE1Rm/logo.png",
      "tags": [
        "wrapped",
        "wormhole"
      ],
      "extensions": {
        "address": "0x8888801aF4d980682e47f1A9036e589479e835C5",
        "bridgeContract": "https://etherscan.io/address/0xf92cD566Ea4864356C5491c177A430C222d7e678",
        "assetContract": "https://etherscan.io/address/0x8888801aF4d980682e47f1A9036e589479e835C5",
        "coingeckoId": "88mph"
      }
    },
    {
      "chainId": 101,
      "address": "5fv26ojhPHWNaikXcMf2TBu4JENjLQ2PWgWYeitttVwv",
      "symbol": "wPAID",
      "name": "PAID Network (Wormhole)",
      "decimals": 9,
      "logoURI": "https://raw.githubusercontent.com/solana-labs/token-list/main/assets/mainnet/5fv26ojhPHWNaikXcMf2TBu4JENjLQ2PWgWYeitttVwv/logo.png",
      "tags": [
        "wrapped",
        "wormhole"
      ],
      "extensions": {
        "address": "0x8c8687fC965593DFb2F0b4EAeFD55E9D8df348df",
        "bridgeContract": "https://etherscan.io/address/0xf92cD566Ea4864356C5491c177A430C222d7e678",
        "assetContract": "https://etherscan.io/address/0x8c8687fC965593DFb2F0b4EAeFD55E9D8df348df",
        "coingeckoId": "paid-network"
      }
    },
    {
      "chainId": 101,
      "address": "ACr98v3kv9qaGnR3p2BfsoSK9Q2ZmP6zUkm3qxv5ZJDd",
      "symbol": "wSXP",
      "name": "Swipe (Wormhole)",
      "decimals": 9,
      "logoURI": "https://raw.githubusercontent.com/solana-labs/token-list/main/assets/mainnet/ACr98v3kv9qaGnR3p2BfsoSK9Q2ZmP6zUkm3qxv5ZJDd/logo.png",
      "tags": [
        "wrapped",
        "wormhole"
      ],
      "extensions": {
        "address": "0x8CE9137d39326AD0cD6491fb5CC0CbA0e089b6A9",
        "bridgeContract": "https://etherscan.io/address/0xf92cD566Ea4864356C5491c177A430C222d7e678",
        "assetContract": "https://etherscan.io/address/0x8CE9137d39326AD0cD6491fb5CC0CbA0e089b6A9",
        "coingeckoId": "swipe"
      }
    },
    {
      "chainId": 101,
      "address": "7gBuzBcJ7V48m8TiKJ1XWNDUerK2XfAbjxuRiKMb6S8Z",
      "symbol": "wREQ",
      "name": "Request Token (Wormhole)",
      "decimals": 9,
      "logoURI": "https://raw.githubusercontent.com/solana-labs/token-list/main/assets/mainnet/7gBuzBcJ7V48m8TiKJ1XWNDUerK2XfAbjxuRiKMb6S8Z/logo.png",
      "tags": [
        "wrapped",
        "wormhole"
      ],
      "extensions": {
        "address": "0x8f8221aFbB33998d8584A2B05749bA73c37a938a",
        "bridgeContract": "https://etherscan.io/address/0xf92cD566Ea4864356C5491c177A430C222d7e678",
        "assetContract": "https://etherscan.io/address/0x8f8221aFbB33998d8584A2B05749bA73c37a938a",
        "coingeckoId": "request-network"
      }
    },
    {
      "chainId": 101,
      "address": "CtDjsryLtwZCLj8TeniV7tWHbkaREfjKDWpvyQvsTyek",
      "symbol": "wWHALE",
      "name": "WHALE (Wormhole)",
      "decimals": 4,
      "logoURI": "https://raw.githubusercontent.com/solana-labs/token-list/main/assets/mainnet/CtDjsryLtwZCLj8TeniV7tWHbkaREfjKDWpvyQvsTyek/logo.png",
      "tags": [
        "wrapped",
        "wormhole"
      ],
      "extensions": {
        "address": "0x9355372396e3F6daF13359B7b607a3374cc638e0",
        "bridgeContract": "https://etherscan.io/address/0xf92cD566Ea4864356C5491c177A430C222d7e678",
        "assetContract": "https://etherscan.io/address/0x9355372396e3F6daF13359B7b607a3374cc638e0",
        "coingeckoId": "whale"
      }
    },
    {
      "chainId": 101,
      "address": "JDUgn6JUSwufqqthRdnZZKWv2vEdYvHxigF5Hk79yxRm",
      "symbol": "wPNK",
      "name": "Pinakion (Wormhole)",
      "decimals": 9,
      "logoURI": "https://raw.githubusercontent.com/solana-labs/token-list/main/assets/mainnet/JDUgn6JUSwufqqthRdnZZKWv2vEdYvHxigF5Hk79yxRm/logo.png",
      "tags": [
        "wrapped",
        "wormhole"
      ],
      "extensions": {
        "address": "0x93ED3FBe21207Ec2E8f2d3c3de6e058Cb73Bc04d",
        "bridgeContract": "https://etherscan.io/address/0xf92cD566Ea4864356C5491c177A430C222d7e678",
        "assetContract": "https://etherscan.io/address/0x93ED3FBe21207Ec2E8f2d3c3de6e058Cb73Bc04d",
        "coingeckoId": "kleros"
      }
    },
    {
      "chainId": 101,
      "address": "EJKqF4p7xVhXkcDNCrVQJE4osow76226bc6u3AtsGXaG",
      "symbol": "wAPY",
      "name": "APY Governance Token (Wormhole)",
      "decimals": 9,
      "logoURI": "https://raw.githubusercontent.com/solana-labs/token-list/main/assets/mainnet/EJKqF4p7xVhXkcDNCrVQJE4osow76226bc6u3AtsGXaG/logo.png",
      "tags": [
        "wrapped",
        "wormhole"
      ],
      "extensions": {
        "address": "0x95a4492F028aa1fd432Ea71146b433E7B4446611",
        "bridgeContract": "https://etherscan.io/address/0xf92cD566Ea4864356C5491c177A430C222d7e678",
        "assetContract": "https://etherscan.io/address/0x95a4492F028aa1fd432Ea71146b433E7B4446611",
        "coingeckoId": "apy-finance"
      }
    },
    {
      "chainId": 101,
      "address": "AF7Dv5Vzi1dT2fLnz4ysiRQ6FxGN1M6mrmHwgNpx7FVH",
      "symbol": "wOCEAN",
      "name": "Ocean Protocol (Wormhole)",
      "decimals": 9,
      "logoURI": "https://raw.githubusercontent.com/solana-labs/token-list/main/assets/mainnet/AF7Dv5Vzi1dT2fLnz4ysiRQ6FxGN1M6mrmHwgNpx7FVH/logo.png",
      "tags": [
        "wrapped",
        "wormhole"
      ],
      "extensions": {
        "address": "0x967da4048cD07aB37855c090aAF366e4ce1b9F48",
        "bridgeContract": "https://etherscan.io/address/0xf92cD566Ea4864356C5491c177A430C222d7e678",
        "assetContract": "https://etherscan.io/address/0x967da4048cD07aB37855c090aAF366e4ce1b9F48",
        "coingeckoId": "ocean-protocol"
      }
    },
    {
      "chainId": 101,
      "address": "AyNULvvLGW11fThvhncqNRjEgmDbMEHdDL4HqXD6SM8V",
      "symbol": "wSPI",
      "name": "Shopping.io (Wormhole)",
      "decimals": 9,
      "logoURI": "https://raw.githubusercontent.com/solana-labs/token-list/main/assets/mainnet/AyNULvvLGW11fThvhncqNRjEgmDbMEHdDL4HqXD6SM8V/logo.png",
      "tags": [
        "wrapped",
        "wormhole"
      ],
      "extensions": {
        "address": "0x9B02dD390a603Add5c07f9fd9175b7DABE8D63B7",
        "bridgeContract": "https://etherscan.io/address/0xf92cD566Ea4864356C5491c177A430C222d7e678",
        "assetContract": "https://etherscan.io/address/0x9B02dD390a603Add5c07f9fd9175b7DABE8D63B7",
        "coingeckoId": "shopping-io"
      }
    },
    {
      "chainId": 101,
      "address": "3UeKTABxz9XexDtyKq646rSQvx8GVpKNwfMoKKfxsTsF",
      "symbol": "wBBTC",
      "name": "Binance Wrapped BTC (Wormhole)",
      "decimals": 8,
      "logoURI": "https://raw.githubusercontent.com/solana-labs/token-list/main/assets/mainnet/3UeKTABxz9XexDtyKq646rSQvx8GVpKNwfMoKKfxsTsF/logo.png",
      "tags": [
        "wrapped",
        "wormhole"
      ],
      "extensions": {
        "address": "0x9BE89D2a4cd102D8Fecc6BF9dA793be995C22541",
        "bridgeContract": "https://etherscan.io/address/0xf92cD566Ea4864356C5491c177A430C222d7e678",
        "assetContract": "https://etherscan.io/address/0x9BE89D2a4cd102D8Fecc6BF9dA793be995C22541",
        "coingeckoId": "binance-wrapped-btc"
      }
    },
    {
      "chainId": 101,
      "address": "DsGbyCHbG4vSWBqAprR2eWuUAg8fXAgYkWL9psgvYZn5",
      "symbol": "wUNISTAKE",
      "name": "Unistake (Wormhole)",
      "decimals": 9,
      "logoURI": "https://raw.githubusercontent.com/solana-labs/token-list/main/assets/mainnet/DsGbyCHbG4vSWBqAprR2eWuUAg8fXAgYkWL9psgvYZn5/logo.png",
      "tags": [
        "wrapped",
        "wormhole"
      ],
      "extensions": {
        "address": "0x9Ed8e7C9604790F7Ec589F99b94361d8AAB64E5E",
        "bridgeContract": "https://etherscan.io/address/0xf92cD566Ea4864356C5491c177A430C222d7e678",
        "assetContract": "https://etherscan.io/address/0x9Ed8e7C9604790F7Ec589F99b94361d8AAB64E5E",
        "coingeckoId": "unistake"
      }
    },
    {
      "chainId": 101,
      "address": "GBvv3jn9u6pZqPd2GVnQ7BKJzLwQnEWe4ci9k359PN9Z",
      "symbol": "wMKR",
      "name": "MakerDAO (Wormhole)",
      "decimals": 9,
      "logoURI": "https://raw.githubusercontent.com/solana-labs/token-list/main/assets/mainnet/GBvv3jn9u6pZqPd2GVnQ7BKJzLwQnEWe4ci9k359PN9Z/logo.png",
      "tags": [
        "wrapped",
        "wormhole"
      ],
      "extensions": {
        "address": "0x9f8F72aA9304c8B593d555F12eF6589cC3A579A2",
        "bridgeContract": "https://etherscan.io/address/0xf92cD566Ea4864356C5491c177A430C222d7e678",
        "assetContract": "https://etherscan.io/address/0x9f8F72aA9304c8B593d555F12eF6589cC3A579A2",
        "coingeckoId": "maker"
      }
    },
    {
      "chainId": 101,
      "address": "53ETjuzUNHG8c7rZ2hxQLQfN5R6tEYtdYwNQsa68xFUk",
      "symbol": "wFARM",
      "name": "FARM Reward Token (Wormhole)",
      "decimals": 9,
      "logoURI": "https://raw.githubusercontent.com/solana-labs/token-list/main/assets/mainnet/53ETjuzUNHG8c7rZ2hxQLQfN5R6tEYtdYwNQsa68xFUk/logo.png",
      "tags": [
        "wrapped",
        "wormhole"
      ],
      "extensions": {
        "address": "0xa0246c9032bC3A600820415aE600c6388619A14D",
        "bridgeContract": "https://etherscan.io/address/0xf92cD566Ea4864356C5491c177A430C222d7e678",
        "assetContract": "https://etherscan.io/address/0xa0246c9032bC3A600820415aE600c6388619A14D",
        "coingeckoId": "harvest-finance"
      }
    },
    {
      "chainId": 101,
      "address": "FVsXUnbhifqJ4LiXQEbpUtXVdB8T5ADLKqSs5t1oc54F",
      "symbol": "wUSDC",
      "name": "USD Coin (Wormhole)",
      "decimals": 6,
      "logoURI": "https://raw.githubusercontent.com/solana-labs/token-list/main/assets/mainnet/FVsXUnbhifqJ4LiXQEbpUtXVdB8T5ADLKqSs5t1oc54F/logo.png",
      "tags": [
        "wrapped",
        "wormhole"
      ],
      "extensions": {
        "address": "0xA0b86991c6218b36c1d19D4a2e9Eb0cE3606eB48",
        "bridgeContract": "https://etherscan.io/address/0xf92cD566Ea4864356C5491c177A430C222d7e678",
        "assetContract": "https://etherscan.io/address/0xA0b86991c6218b36c1d19D4a2e9Eb0cE3606eB48",
        "coingeckoId": "usd-coin"
      }
    },
    {
      "chainId": 101,
      "address": "EjBpnWzWZeW1PKzfCszLdHgENZLZDoTNaEmz8BddpWJx",
      "symbol": "wANT",
      "name": "Aragon Network Token (Wormhole)",
      "decimals": 9,
      "logoURI": "https://raw.githubusercontent.com/solana-labs/token-list/main/assets/mainnet/EjBpnWzWZeW1PKzfCszLdHgENZLZDoTNaEmz8BddpWJx/logo.png",
      "tags": [
        "wrapped",
        "wormhole"
      ],
      "extensions": {
        "address": "0xa117000000f279D81A1D3cc75430fAA017FA5A2e",
        "bridgeContract": "https://etherscan.io/address/0xf92cD566Ea4864356C5491c177A430C222d7e678",
        "assetContract": "https://etherscan.io/address/0xa117000000f279D81A1D3cc75430fAA017FA5A2e",
        "coingeckoId": "aragon"
      }
    },
    {
      "chainId": 101,
      "address": "Rs4LHZ4WogZCAkCzfsKJib5LLnYL6xcVAfTcLQiSjg2",
      "symbol": "wNPXS",
      "name": "Pundi X Token (Wormhole)",
      "decimals": 9,
      "logoURI": "https://raw.githubusercontent.com/solana-labs/token-list/main/assets/mainnet/Rs4LHZ4WogZCAkCzfsKJib5LLnYL6xcVAfTcLQiSjg2/logo.png",
      "tags": [
        "wrapped",
        "wormhole"
      ],
      "extensions": {
        "address": "0xA15C7Ebe1f07CaF6bFF097D8a589fb8AC49Ae5B3",
        "bridgeContract": "https://etherscan.io/address/0xf92cD566Ea4864356C5491c177A430C222d7e678",
        "assetContract": "https://etherscan.io/address/0xA15C7Ebe1f07CaF6bFF097D8a589fb8AC49Ae5B3",
        "coingeckoId": "pundi-x"
      }
    },
    {
      "chainId": 101,
      "address": "65ribugkb42AANKYrEeuruhhfXffyE4jY22FUxFbpW7C",
      "symbol": "wRFOX",
      "name": "RFOX (Wormhole)",
      "decimals": 9,
      "logoURI": "https://raw.githubusercontent.com/solana-labs/token-list/main/assets/mainnet/65ribugkb42AANKYrEeuruhhfXffyE4jY22FUxFbpW7C/logo.png",
      "tags": [
        "wrapped",
        "wormhole"
      ],
      "extensions": {
        "address": "0xa1d6Df714F91DeBF4e0802A542E13067f31b8262",
        "bridgeContract": "https://etherscan.io/address/0xf92cD566Ea4864356C5491c177A430C222d7e678",
        "assetContract": "https://etherscan.io/address/0xa1d6Df714F91DeBF4e0802A542E13067f31b8262",
        "coingeckoId": "redfox-labs-2"
      }
    },
    {
      "chainId": 101,
      "address": "T2mo6dnFiutu26KMuCMSjCLBB4ofWvQ3qBJGEMc3JSe",
      "symbol": "wMTA",
      "name": "Meta (Wormhole)",
      "decimals": 9,
      "logoURI": "https://raw.githubusercontent.com/solana-labs/token-list/main/assets/mainnet/T2mo6dnFiutu26KMuCMSjCLBB4ofWvQ3qBJGEMc3JSe/logo.png",
      "tags": [
        "wrapped",
        "wormhole"
      ],
      "extensions": {
        "address": "0xa3BeD4E1c75D00fa6f4E5E6922DB7261B5E9AcD2",
        "bridgeContract": "https://etherscan.io/address/0xf92cD566Ea4864356C5491c177A430C222d7e678",
        "assetContract": "https://etherscan.io/address/0xa3BeD4E1c75D00fa6f4E5E6922DB7261B5E9AcD2",
        "coingeckoId": "meta"
      }
    },
    {
      "chainId": 101,
      "address": "HC8SaUm9rhvVZE5ZwBWiUhFAnCuG8byd5FxKYdpFm5MR",
      "symbol": "wRBC",
      "name": "Rubic (Wormhole)",
      "decimals": 9,
      "logoURI": "https://raw.githubusercontent.com/solana-labs/token-list/main/assets/mainnet/HC8SaUm9rhvVZE5ZwBWiUhFAnCuG8byd5FxKYdpFm5MR/logo.png",
      "tags": [
        "wrapped",
        "wormhole"
      ],
      "extensions": {
        "address": "0xA4EED63db85311E22dF4473f87CcfC3DaDCFA3E3",
        "bridgeContract": "https://etherscan.io/address/0xf92cD566Ea4864356C5491c177A430C222d7e678",
        "assetContract": "https://etherscan.io/address/0xA4EED63db85311E22dF4473f87CcfC3DaDCFA3E3",
        "coingeckoId": "rubic"
      }
    },
    {
      "chainId": 101,
      "address": "9DdtKWoK8cBfLSLhHXHFZzzhxp4rdwHbFEAis8n5AsfQ",
      "symbol": "wNOIA",
      "name": "NOIA Token (Wormhole)",
      "decimals": 9,
      "logoURI": "https://raw.githubusercontent.com/solana-labs/token-list/main/assets/mainnet/9DdtKWoK8cBfLSLhHXHFZzzhxp4rdwHbFEAis8n5AsfQ/logo.png",
      "tags": [
        "wrapped",
        "wormhole"
      ],
      "extensions": {
        "address": "0xa8c8CfB141A3bB59FEA1E2ea6B79b5ECBCD7b6ca",
        "bridgeContract": "https://etherscan.io/address/0xf92cD566Ea4864356C5491c177A430C222d7e678",
        "assetContract": "https://etherscan.io/address/0xa8c8CfB141A3bB59FEA1E2ea6B79b5ECBCD7b6ca",
        "coingeckoId": "noia-network"
      }
    },
    {
      "chainId": 101,
      "address": "DTQStP2z4DRqbNHRxtwThAujr9aPFPsv4y2kkXTVLVvb",
      "symbol": "wCEL",
      "name": "Celsius (Wormhole)",
      "decimals": 4,
      "logoURI": "https://raw.githubusercontent.com/solana-labs/token-list/main/assets/mainnet/DTQStP2z4DRqbNHRxtwThAujr9aPFPsv4y2kkXTVLVvb/logo.png",
      "tags": [
        "wrapped",
        "wormhole"
      ],
      "extensions": {
        "address": "0xaaAEBE6Fe48E54f431b0C390CfaF0b017d09D42d",
        "bridgeContract": "https://etherscan.io/address/0xf92cD566Ea4864356C5491c177A430C222d7e678",
        "assetContract": "https://etherscan.io/address/0xaaAEBE6Fe48E54f431b0C390CfaF0b017d09D42d",
        "coingeckoId": "celsius-degree-token"
      }
    },
    {
      "chainId": 101,
      "address": "59NPV18vAbTgwC9aeEGikrmX3EbZHMEMkZfvcsHBNFr9",
      "symbol": "wCWS",
      "name": "Crowns (Wormhole)",
      "decimals": 9,
      "logoURI": "https://raw.githubusercontent.com/solana-labs/token-list/main/assets/mainnet/59NPV18vAbTgwC9aeEGikrmX3EbZHMEMkZfvcsHBNFr9/logo.png",
      "tags": [
        "wrapped",
        "wormhole"
      ],
      "extensions": {
        "address": "0xaC0104Cca91D167873B8601d2e71EB3D4D8c33e0",
        "bridgeContract": "https://etherscan.io/address/0xf92cD566Ea4864356C5491c177A430C222d7e678",
        "assetContract": "https://etherscan.io/address/0xaC0104Cca91D167873B8601d2e71EB3D4D8c33e0",
        "coingeckoId": "crowns"
      }
    },
    {
      "chainId": 101,
      "address": "4811JP9i35zgAxSFZjGXQwew6xd1qSBE4xdMFik2J14Z",
      "symbol": "wROOM",
      "name": "OptionRoom Token (Wormhole)",
      "decimals": 9,
      "logoURI": "https://raw.githubusercontent.com/solana-labs/token-list/main/assets/mainnet/4811JP9i35zgAxSFZjGXQwew6xd1qSBE4xdMFik2J14Z/logo.png",
      "tags": [
        "wrapped",
        "wormhole"
      ],
      "extensions": {
        "address": "0xAd4f86a25bbc20FfB751f2FAC312A0B4d8F88c64",
        "bridgeContract": "https://etherscan.io/address/0xf92cD566Ea4864356C5491c177A430C222d7e678",
        "assetContract": "https://etherscan.io/address/0xAd4f86a25bbc20FfB751f2FAC312A0B4d8F88c64",
        "coingeckoId": "option-room"
      }
    },
    {
      "chainId": 101,
      "address": "2VAdvHWMpzMnDYYn64MgqLNpGQ19iCiusCet8JLMtxU5",
      "symbol": "wYOP",
      "name": "YOP (Wormhole)",
      "decimals": 8,
      "logoURI": "https://raw.githubusercontent.com/solana-labs/token-list/main/assets/mainnet/2VAdvHWMpzMnDYYn64MgqLNpGQ19iCiusCet8JLMtxU5/logo.png",
      "tags": [
        "wrapped",
        "wormhole"
      ],
      "extensions": {
        "address": "0xAE1eaAE3F627AAca434127644371b67B18444051",
        "bridgeContract": "https://etherscan.io/address/0xf92cD566Ea4864356C5491c177A430C222d7e678",
        "assetContract": "https://etherscan.io/address/0xAE1eaAE3F627AAca434127644371b67B18444051",
        "coingeckoId": "yield-optimization-platform"
      }
    },
    {
      "chainId": 101,
      "address": "AKiTcEWZarsnUbKkwQVRjJni5eqwiNeBQsJ3nrADacT4",
      "symbol": "wLGCY",
      "name": "LGCY Network (Wormhole)",
      "decimals": 9,
      "logoURI": "https://raw.githubusercontent.com/solana-labs/token-list/main/assets/mainnet/AKiTcEWZarsnUbKkwQVRjJni5eqwiNeBQsJ3nrADacT4/logo.png",
      "tags": [
        "wrapped",
        "wormhole"
      ],
      "extensions": {
        "address": "0xaE697F994Fc5eBC000F8e22EbFfeE04612f98A0d",
        "bridgeContract": "https://etherscan.io/address/0xf92cD566Ea4864356C5491c177A430C222d7e678",
        "assetContract": "https://etherscan.io/address/0xaE697F994Fc5eBC000F8e22EbFfeE04612f98A0d",
        "coingeckoId": "lgcy-network"
      }
    },
    {
      "chainId": 101,
      "address": "4kPHTMfSD1k3SytAMKEVRWH5ip6WD5U52tC5q6TuXUNU",
      "symbol": "wRFuel",
      "name": "Rio Fuel Token (Wormhole)",
      "decimals": 9,
      "logoURI": "https://raw.githubusercontent.com/solana-labs/token-list/main/assets/mainnet/4kPHTMfSD1k3SytAMKEVRWH5ip6WD5U52tC5q6TuXUNU/logo.png",
      "tags": [
        "wrapped",
        "wormhole"
      ],
      "extensions": {
        "address": "0xaf9f549774ecEDbD0966C52f250aCc548D3F36E5",
        "bridgeContract": "https://etherscan.io/address/0xf92cD566Ea4864356C5491c177A430C222d7e678",
        "assetContract": "https://etherscan.io/address/0xaf9f549774ecEDbD0966C52f250aCc548D3F36E5",
        "coingeckoId": "rio-defi"
      }
    },
    {
      "chainId": 101,
      "address": "E1w2uKRsVJeDf1Qqbk7DDKEDe7NCYwh8ySgqCaEZ4BTC",
      "symbol": "wMAHA",
      "name": "MahaDAO (Wormhole)",
      "decimals": 9,
      "logoURI": "https://raw.githubusercontent.com/solana-labs/token-list/main/assets/mainnet/E1w2uKRsVJeDf1Qqbk7DDKEDe7NCYwh8ySgqCaEZ4BTC/logo.png",
      "tags": [
        "wrapped",
        "wormhole"
      ],
      "extensions": {
        "address": "0xB4d930279552397bbA2ee473229f89Ec245bc365",
        "bridgeContract": "https://etherscan.io/address/0xf92cD566Ea4864356C5491c177A430C222d7e678",
        "assetContract": "https://etherscan.io/address/0xB4d930279552397bbA2ee473229f89Ec245bc365",
        "coingeckoId": "mahadao"
      }
    },
    {
      "chainId": 101,
      "address": "4psmnTirimNyPEPEZtkQkdEPJagTXS3a7wsu1XN9MYK3",
      "symbol": "wRPL",
      "name": "Rocket Pool (Wormhole)",
      "decimals": 9,
      "logoURI": "https://raw.githubusercontent.com/solana-labs/token-list/main/assets/mainnet/4psmnTirimNyPEPEZtkQkdEPJagTXS3a7wsu1XN9MYK3/logo.png",
      "tags": [
        "wrapped",
        "wormhole"
      ],
      "extensions": {
        "address": "0xB4EFd85c19999D84251304bDA99E90B92300Bd93",
        "bridgeContract": "https://etherscan.io/address/0xf92cD566Ea4864356C5491c177A430C222d7e678",
        "assetContract": "https://etherscan.io/address/0xB4EFd85c19999D84251304bDA99E90B92300Bd93",
        "coingeckoId": "rocket-pool"
      }
    },
    {
      "chainId": 101,
      "address": "FrhQauNRm7ecom9FRprNcyz58agDe5ujAbAtA9NG6jtU",
      "symbol": "wNEXO",
      "name": "Nexo (Wormhole)",
      "decimals": 9,
      "logoURI": "https://raw.githubusercontent.com/solana-labs/token-list/main/assets/mainnet/FrhQauNRm7ecom9FRprNcyz58agDe5ujAbAtA9NG6jtU/logo.png",
      "tags": [
        "wrapped",
        "wormhole"
      ],
      "extensions": {
        "address": "0xB62132e35a6c13ee1EE0f84dC5d40bad8d815206",
        "bridgeContract": "https://etherscan.io/address/0xf92cD566Ea4864356C5491c177A430C222d7e678",
        "assetContract": "https://etherscan.io/address/0xB62132e35a6c13ee1EE0f84dC5d40bad8d815206",
        "coingeckoId": "nexo"
      }
    },
    {
      "chainId": 101,
      "address": "6G7X1B2f9F7KWcHxS66mn3ax6VPE2UMZud44RX3BzfVo",
      "symbol": "BEHZAT",
      "name": "Behzat Token",
      "decimals": 10,
      "logoURI": "https://raw.githubusercontent.com/solana-labs/token-list/main/assets/mainnet/6G7X1B2f9F7KWcHxS66mn3ax6VPE2UMZud44RX3BzfVo/logo.png",
      "tags": [
        "Token"
      ],
      "extensions": {
        "twitter": "https://twitter.com/BehzatToken"
      }
    },
    {
      "chainId": 101,
      "address": "AoU75vwpnWEVvfarxRALjzRc8vS9UdDhRMkwoDimt9ss",
      "symbol": "wSFI",
      "name": "Spice (Wormhole)",
      "decimals": 9,
      "logoURI": "https://raw.githubusercontent.com/solana-labs/token-list/main/assets/mainnet/AoU75vwpnWEVvfarxRALjzRc8vS9UdDhRMkwoDimt9ss/logo.png",
      "tags": [
        "wrapped",
        "wormhole"
      ],
      "extensions": {
        "address": "0xb753428af26E81097e7fD17f40c88aaA3E04902c",
        "bridgeContract": "https://etherscan.io/address/0xf92cD566Ea4864356C5491c177A430C222d7e678",
        "assetContract": "https://etherscan.io/address/0xb753428af26E81097e7fD17f40c88aaA3E04902c",
        "coingeckoId": "saffron-finance"
      }
    },
    {
      "chainId": 101,
      "address": "CRZuALvCYjPLB65WFLHh9JkmPWK5C81TXpy2aEEaCjr3",
      "symbol": "wSTBZ",
      "name": "Stabilize Token (Wormhole)",
      "decimals": 9,
      "logoURI": "https://raw.githubusercontent.com/solana-labs/token-list/main/assets/mainnet/CRZuALvCYjPLB65WFLHh9JkmPWK5C81TXpy2aEEaCjr3/logo.png",
      "tags": [
        "wrapped",
        "wormhole"
      ],
      "extensions": {
        "address": "0xB987D48Ed8f2C468D52D6405624EADBa5e76d723",
        "bridgeContract": "https://etherscan.io/address/0xf92cD566Ea4864356C5491c177A430C222d7e678",
        "assetContract": "https://etherscan.io/address/0xB987D48Ed8f2C468D52D6405624EADBa5e76d723",
        "coingeckoId": "stabilize"
      }
    },
    {
      "chainId": 101,
      "address": "HPYXGSdAwyK5GwmuivL8gDdUVRChtgXq6SRat44k4Pat",
      "symbol": "wBAL",
      "name": "Balancer (Wormhole)",
      "decimals": 9,
      "logoURI": "https://raw.githubusercontent.com/solana-labs/token-list/main/assets/mainnet/HPYXGSdAwyK5GwmuivL8gDdUVRChtgXq6SRat44k4Pat/logo.png",
      "tags": [
        "wrapped",
        "wormhole"
      ],
      "extensions": {
        "address": "0xba100000625a3754423978a60c9317c58a424e3D",
        "bridgeContract": "https://etherscan.io/address/0xf92cD566Ea4864356C5491c177A430C222d7e678",
        "assetContract": "https://etherscan.io/address/0xba100000625a3754423978a60c9317c58a424e3D",
        "coingeckoId": "balancer"
      }
    },
    {
      "chainId": 101,
      "address": "AV7NgJV2BsgEukzUTrcUMz3LD37xLcLtygFig5WJ3kQN",
      "symbol": "wBAND",
      "name": "BandToken (Wormhole)",
      "decimals": 9,
      "logoURI": "https://raw.githubusercontent.com/solana-labs/token-list/main/assets/mainnet/AV7NgJV2BsgEukzUTrcUMz3LD37xLcLtygFig5WJ3kQN/logo.png",
      "tags": [
        "wrapped",
        "wormhole"
      ],
      "extensions": {
        "address": "0xBA11D00c5f74255f56a5E366F4F77f5A186d7f55",
        "bridgeContract": "https://etherscan.io/address/0xf92cD566Ea4864356C5491c177A430C222d7e678",
        "assetContract": "https://etherscan.io/address/0xBA11D00c5f74255f56a5E366F4F77f5A186d7f55",
        "coingeckoId": "band-protocol"
      }
    },
    {
      "chainId": 101,
      "address": "4obZok5FFUcQXQoV39hhcqk9xSmo4WnP9wnrNCk1g5BC",
      "symbol": "wSWFL",
      "name": "Swapfolio (Wormhole)",
      "decimals": 9,
      "logoURI": "https://raw.githubusercontent.com/solana-labs/token-list/main/assets/mainnet/4obZok5FFUcQXQoV39hhcqk9xSmo4WnP9wnrNCk1g5BC/logo.png",
      "tags": [
        "wrapped",
        "wormhole"
      ],
      "extensions": {
        "address": "0xBa21Ef4c9f433Ede00badEFcC2754B8E74bd538A",
        "bridgeContract": "https://etherscan.io/address/0xf92cD566Ea4864356C5491c177A430C222d7e678",
        "assetContract": "https://etherscan.io/address/0xBa21Ef4c9f433Ede00badEFcC2754B8E74bd538A",
        "coingeckoId": "swapfolio"
      }
    },
    {
      "chainId": 101,
      "address": "HCP8hGKS6fUGfTA1tQxBKzbXuQk7yktzz71pY8LXVJyR",
      "symbol": "wLRC",
      "name": "LoopringCoin V2 (Wormhole)",
      "decimals": 9,
      "logoURI": "https://raw.githubusercontent.com/solana-labs/token-list/main/assets/mainnet/HCP8hGKS6fUGfTA1tQxBKzbXuQk7yktzz71pY8LXVJyR/logo.png",
      "tags": [
        "wrapped",
        "wormhole"
      ],
      "extensions": {
        "address": "0xBBbbCA6A901c926F240b89EacB641d8Aec7AEafD",
        "bridgeContract": "https://etherscan.io/address/0xf92cD566Ea4864356C5491c177A430C222d7e678",
        "assetContract": "https://etherscan.io/address/0xBBbbCA6A901c926F240b89EacB641d8Aec7AEafD",
        "coingeckoId": "loopring"
      }
    },
    {
      "chainId": 101,
      "address": "9sNArcS6veh7DLEo7Y1ZSbBCYtkuPVE6S3HhVrcWR2Zw",
      "symbol": "wPERP",
      "name": "Perpetual (Wormhole)",
      "decimals": 9,
      "logoURI": "https://raw.githubusercontent.com/solana-labs/token-list/main/assets/mainnet/9sNArcS6veh7DLEo7Y1ZSbBCYtkuPVE6S3HhVrcWR2Zw/logo.png",
      "tags": [
        "wrapped",
        "wormhole"
      ],
      "extensions": {
        "address": "0xbC396689893D065F41bc2C6EcbeE5e0085233447",
        "bridgeContract": "https://etherscan.io/address/0xf92cD566Ea4864356C5491c177A430C222d7e678",
        "assetContract": "https://etherscan.io/address/0xbC396689893D065F41bc2C6EcbeE5e0085233447",
        "coingeckoId": "perpetual-protocol"
      }
    },
    {
      "chainId": 101,
      "address": "3XnhArdJydrpbr9Nbj8wNUaozPL9WAo9YDyNWakhTm9X",
      "symbol": "wCOMP",
      "name": "Compound (Wormhole)",
      "decimals": 9,
      "logoURI": "https://raw.githubusercontent.com/solana-labs/token-list/main/assets/mainnet/3XnhArdJydrpbr9Nbj8wNUaozPL9WAo9YDyNWakhTm9X/logo.png",
      "tags": [
        "wrapped",
        "wormhole"
      ],
      "extensions": {
        "address": "0xc00e94Cb662C3520282E6f5717214004A7f26888",
        "bridgeContract": "https://etherscan.io/address/0xf92cD566Ea4864356C5491c177A430C222d7e678",
        "assetContract": "https://etherscan.io/address/0xc00e94Cb662C3520282E6f5717214004A7f26888",
        "coingeckoId": "compound-governance-token"
      }
    },
    {
      "chainId": 101,
      "address": "CPLNm9UMKfiJKiySQathV99yeSgTVjPDZx4ucFrbp2MD",
      "symbol": "wSNX",
      "name": "Synthetix Network Token (Wormhole)",
      "decimals": 9,
      "logoURI": "https://raw.githubusercontent.com/solana-labs/token-list/main/assets/mainnet/CPLNm9UMKfiJKiySQathV99yeSgTVjPDZx4ucFrbp2MD/logo.png",
      "tags": [
        "wrapped",
        "wormhole"
      ],
      "extensions": {
        "address": "0xC011a73ee8576Fb46F5E1c5751cA3B9Fe0af2a6F",
        "bridgeContract": "https://etherscan.io/address/0xf92cD566Ea4864356C5491c177A430C222d7e678",
        "assetContract": "https://etherscan.io/address/0xC011a73ee8576Fb46F5E1c5751cA3B9Fe0af2a6F",
        "coingeckoId": "havven"
      }
    },
    {
      "chainId": 101,
      "address": "D6eVKSfLdioqo2zG8LbQYFU2gf66FrjKA7afCYNo1GHt",
      "symbol": "wDUCK",
      "name": "DLP Duck Token (Wormhole)",
      "decimals": 9,
      "logoURI": "https://raw.githubusercontent.com/solana-labs/token-list/main/assets/mainnet/D6eVKSfLdioqo2zG8LbQYFU2gf66FrjKA7afCYNo1GHt/logo.png",
      "tags": [
        "wrapped",
        "wormhole"
      ],
      "extensions": {
        "address": "0xC0bA369c8Db6eB3924965e5c4FD0b4C1B91e305F",
        "bridgeContract": "https://etherscan.io/address/0xf92cD566Ea4864356C5491c177A430C222d7e678",
        "assetContract": "https://etherscan.io/address/0xC0bA369c8Db6eB3924965e5c4FD0b4C1B91e305F",
        "coingeckoId": "dlp-duck-token"
      }
    },
    {
      "chainId": 101,
      "address": "9PwPi3DAf9Dy4Y6qJmUzF6fX9CjNwScBidsYqJmcApF8",
      "symbol": "wCHAIN",
      "name": "Chain Games (Wormhole)",
      "decimals": 9,
      "logoURI": "https://raw.githubusercontent.com/solana-labs/token-list/main/assets/mainnet/9PwPi3DAf9Dy4Y6qJmUzF6fX9CjNwScBidsYqJmcApF8/logo.png",
      "tags": [
        "wrapped",
        "wormhole"
      ],
      "extensions": {
        "address": "0xC4C2614E694cF534D407Ee49F8E44D125E4681c4",
        "bridgeContract": "https://etherscan.io/address/0xf92cD566Ea4864356C5491c177A430C222d7e678",
        "assetContract": "https://etherscan.io/address/0xC4C2614E694cF534D407Ee49F8E44D125E4681c4",
        "coingeckoId": "chain-games"
      }
    },
    {
      "chainId": 101,
      "address": "BmxZ1pghpcoyT7aykj7D1o4AxWirTqvD7zD2tNngjirT",
      "symbol": "wGRT",
      "name": "Graph Token (Wormhole)",
      "decimals": 9,
      "logoURI": "https://raw.githubusercontent.com/solana-labs/token-list/main/assets/mainnet/BmxZ1pghpcoyT7aykj7D1o4AxWirTqvD7zD2tNngjirT/logo.png",
      "tags": [
        "wrapped",
        "wormhole"
      ],
      "extensions": {
        "address": "0xc944E90C64B2c07662A292be6244BDf05Cda44a7",
        "bridgeContract": "https://etherscan.io/address/0xf92cD566Ea4864356C5491c177A430C222d7e678",
        "assetContract": "https://etherscan.io/address/0xc944E90C64B2c07662A292be6244BDf05Cda44a7",
        "coingeckoId": "the-graph"
      }
    },
    {
      "chainId": 101,
      "address": "FMr15arp651N6fR2WEL36pCMBnFecHcN6wDxne2Vf3SK",
      "symbol": "wROOT",
      "name": "RootKit (Wormhole)",
      "decimals": 9,
      "logoURI": "https://raw.githubusercontent.com/solana-labs/token-list/main/assets/mainnet/FMr15arp651N6fR2WEL36pCMBnFecHcN6wDxne2Vf3SK/logo.png",
      "tags": [
        "wrapped",
        "wormhole"
      ],
      "extensions": {
        "address": "0xCb5f72d37685C3D5aD0bB5F982443BC8FcdF570E",
        "bridgeContract": "https://etherscan.io/address/0xf92cD566Ea4864356C5491c177A430C222d7e678",
        "assetContract": "https://etherscan.io/address/0xCb5f72d37685C3D5aD0bB5F982443BC8FcdF570E",
        "coingeckoId": "rootkit"
      }
    },
    {
      "chainId": 101,
      "address": "E9X7rKAGfSh1gsHC6qh5MVLkDzRcT64KQbjzvHnc5zEq",
      "symbol": "wSWAP",
      "name": "TrustSwap Token (Wormhole)",
      "decimals": 9,
      "logoURI": "https://raw.githubusercontent.com/solana-labs/token-list/main/assets/mainnet/E9X7rKAGfSh1gsHC6qh5MVLkDzRcT64KQbjzvHnc5zEq/logo.png",
      "tags": [
        "wrapped",
        "wormhole"
      ],
      "extensions": {
        "address": "0xCC4304A31d09258b0029eA7FE63d032f52e44EFe",
        "bridgeContract": "https://etherscan.io/address/0xf92cD566Ea4864356C5491c177A430C222d7e678",
        "assetContract": "https://etherscan.io/address/0xCC4304A31d09258b0029eA7FE63d032f52e44EFe",
        "coingeckoId": "trustswap"
      }
    },
    {
      "chainId": 101,
      "address": "5NEENV1mNvu7MfNNtKuGSDC8zoNStq1tuLkDXFtv6rZd",
      "symbol": "wTVK",
      "name": "Terra Virtua Kolect (Wormhole)",
      "decimals": 9,
      "logoURI": "https://raw.githubusercontent.com/solana-labs/token-list/main/assets/mainnet/5NEENV1mNvu7MfNNtKuGSDC8zoNStq1tuLkDXFtv6rZd/logo.png",
      "tags": [
        "wrapped",
        "wormhole"
      ],
      "extensions": {
        "address": "0xd084B83C305daFD76AE3E1b4E1F1fe2eCcCb3988",
        "bridgeContract": "https://etherscan.io/address/0xf92cD566Ea4864356C5491c177A430C222d7e678",
        "assetContract": "https://etherscan.io/address/0xd084B83C305daFD76AE3E1b4E1F1fe2eCcCb3988",
        "coingeckoId": "terra-virtua-kolect"
      }
    },
    {
      "chainId": 101,
      "address": "5ZXLGj7onpitgtREJNYb51DwDPddvqV1YLC8jn2sgz48",
      "symbol": "wOMG",
      "name": "OMG Network (Wormhole)",
      "decimals": 9,
      "logoURI": "https://raw.githubusercontent.com/solana-labs/token-list/main/assets/mainnet/5ZXLGj7onpitgtREJNYb51DwDPddvqV1YLC8jn2sgz48/logo.png",
      "tags": [
        "wrapped",
        "wormhole"
      ],
      "extensions": {
        "address": "0xd26114cd6EE289AccF82350c8d8487fedB8A0C07",
        "bridgeContract": "https://etherscan.io/address/0xf92cD566Ea4864356C5491c177A430C222d7e678",
        "assetContract": "https://etherscan.io/address/0xd26114cd6EE289AccF82350c8d8487fedB8A0C07",
        "coingeckoId": "omisego"
      }
    },
    {
      "chainId": 101,
      "address": "2Xf2yAXJfg82sWwdLUo2x9mZXy6JCdszdMZkcF1Hf4KV",
      "symbol": "wLUNA",
      "name": "Wrapped LUNA Token (Wormhole)",
      "decimals": 9,
      "logoURI": "https://raw.githubusercontent.com/solana-labs/token-list/main/assets/mainnet/2Xf2yAXJfg82sWwdLUo2x9mZXy6JCdszdMZkcF1Hf4KV/logo.png",
      "tags": [
        "wrapped",
        "wormhole"
      ],
      "extensions": {
        "address": "0xd2877702675e6cEb975b4A1dFf9fb7BAF4C91ea9",
        "bridgeContract": "https://etherscan.io/address/0xf92cD566Ea4864356C5491c177A430C222d7e678",
        "assetContract": "https://etherscan.io/address/0xd2877702675e6cEb975b4A1dFf9fb7BAF4C91ea9",
        "coingeckoId": "wrapped-terra"
      }
    },
    {
      "chainId": 101,
      "address": "5Ro6JxJ4NjSTEppdX2iXUYgWkAEF1dcs9gqMX99E2vkL",
      "symbol": "wBONDLY",
      "name": "Bondly Token (Wormhole)",
      "decimals": 9,
      "logoURI": "https://raw.githubusercontent.com/solana-labs/token-list/main/assets/mainnet/5Ro6JxJ4NjSTEppdX2iXUYgWkAEF1dcs9gqMX99E2vkL/logo.png",
      "tags": [
        "wrapped",
        "wormhole"
      ],
      "extensions": {
        "address": "0xD2dDa223b2617cB616c1580db421e4cFAe6a8a85",
        "bridgeContract": "https://etherscan.io/address/0xf92cD566Ea4864356C5491c177A430C222d7e678",
        "assetContract": "https://etherscan.io/address/0xD2dDa223b2617cB616c1580db421e4cFAe6a8a85",
        "coingeckoId": "bondly"
      }
    },
    {
      "chainId": 101,
      "address": "5jFzUEqWLnvGvKWb1Pji9nWVYy5vLG2saoXCyVNWEdEi",
      "symbol": "wDETS",
      "name": "Dextrust (Wormhole)",
      "decimals": 9,
      "logoURI": "https://raw.githubusercontent.com/solana-labs/token-list/main/assets/mainnet/5jFzUEqWLnvGvKWb1Pji9nWVYy5vLG2saoXCyVNWEdEi/logo.png",
      "tags": [
        "wrapped",
        "wormhole"
      ],
      "extensions": {
        "address": "0xd379700999F4805Ce80aa32DB46A94dF64561108",
        "bridgeContract": "https://etherscan.io/address/0xf92cD566Ea4864356C5491c177A430C222d7e678",
        "assetContract": "https://etherscan.io/address/0xd379700999F4805Ce80aa32DB46A94dF64561108",
        "coingeckoId": "dextrust"
      }
    },
    {
      "chainId": 101,
      "address": "BV5tm1uCRWQCQKNgQVFnkseqAjxpmbJkRCXvzFWBdgMp",
      "symbol": "wAMPL",
      "name": "Ampleforth (Wormhole)",
      "decimals": 9,
      "logoURI": "https://raw.githubusercontent.com/solana-labs/token-list/main/assets/mainnet/BV5tm1uCRWQCQKNgQVFnkseqAjxpmbJkRCXvzFWBdgMp/logo.png",
      "tags": [
        "wrapped",
        "wormhole"
      ],
      "extensions": {
        "address": "0xD46bA6D942050d489DBd938a2C909A5d5039A161",
        "bridgeContract": "https://etherscan.io/address/0xf92cD566Ea4864356C5491c177A430C222d7e678",
        "assetContract": "https://etherscan.io/address/0xD46bA6D942050d489DBd938a2C909A5d5039A161",
        "coingeckoId": "ampleforth"
      }
    },
    {
      "chainId": 101,
      "address": "2PSvGigDY4MVUmv51bBiARBMcHBtXcUBnx5V9BwWbbi2",
      "symbol": "wPOLK",
      "name": "Polkamarkets (Wormhole)",
      "decimals": 9,
      "logoURI": "https://raw.githubusercontent.com/solana-labs/token-list/main/assets/mainnet/2PSvGigDY4MVUmv51bBiARBMcHBtXcUBnx5V9BwWbbi2/logo.png",
      "tags": [
        "wrapped",
        "wormhole"
      ],
      "extensions": {
        "address": "0xD478161C952357F05f0292B56012Cd8457F1cfbF",
        "bridgeContract": "https://etherscan.io/address/0xf92cD566Ea4864356C5491c177A430C222d7e678",
        "assetContract": "https://etherscan.io/address/0xD478161C952357F05f0292B56012Cd8457F1cfbF",
        "coingeckoId": "polkamarkets"
      }
    },
    {
      "chainId": 101,
      "address": "ApmXkxXCASdxRf3Ln6Ni7oAZ7E6CX1CcJAD8A5qBdhSm",
      "symbol": "wCRV",
      "name": "Curve DAO Token (Wormhole)",
      "decimals": 9,
      "logoURI": "https://raw.githubusercontent.com/solana-labs/token-list/main/assets/mainnet/ApmXkxXCASdxRf3Ln6Ni7oAZ7E6CX1CcJAD8A5qBdhSm/logo.png",
      "tags": [
        "wrapped",
        "wormhole"
      ],
      "extensions": {
        "address": "0xD533a949740bb3306d119CC777fa900bA034cd52",
        "bridgeContract": "https://etherscan.io/address/0xf92cD566Ea4864356C5491c177A430C222d7e678",
        "assetContract": "https://etherscan.io/address/0xD533a949740bb3306d119CC777fa900bA034cd52",
        "coingeckoId": "curve-dao-token"
      }
    },
    {
      "chainId": 101,
      "address": "DWECGzR56MruYJyo5g5QpoxZbFoydt3oWUkkDsVhxXzs",
      "symbol": "wMEME",
      "name": "MEME (Wormhole)",
      "decimals": 8,
      "logoURI": "https://raw.githubusercontent.com/solana-labs/token-list/main/assets/mainnet/DWECGzR56MruYJyo5g5QpoxZbFoydt3oWUkkDsVhxXzs/logo.png",
      "tags": [
        "wrapped",
        "wormhole"
      ],
      "extensions": {
        "address": "0xD5525D397898e5502075Ea5E830d8914f6F0affe",
        "bridgeContract": "https://etherscan.io/address/0xf92cD566Ea4864356C5491c177A430C222d7e678",
        "assetContract": "https://etherscan.io/address/0xD5525D397898e5502075Ea5E830d8914f6F0affe",
        "coingeckoId": "degenerator"
      }
    },
    {
      "chainId": 101,
      "address": "3Y2wTtM4kCX8uUSLrKJ8wpajCu1C9LaWWAd7b7Nb2BDw",
      "symbol": "wEXNT",
      "name": "ExNetwork Community Token (Wormhole)",
      "decimals": 9,
      "logoURI": "https://raw.githubusercontent.com/solana-labs/token-list/main/assets/mainnet/3Y2wTtM4kCX8uUSLrKJ8wpajCu1C9LaWWAd7b7Nb2BDw/logo.png",
      "tags": [
        "wrapped",
        "wormhole"
      ],
      "extensions": {
        "address": "0xD6c67B93a7b248dF608a653d82a100556144c5DA",
        "bridgeContract": "https://etherscan.io/address/0xf92cD566Ea4864356C5491c177A430C222d7e678",
        "assetContract": "https://etherscan.io/address/0xD6c67B93a7b248dF608a653d82a100556144c5DA",
        "coingeckoId": "exnetwork-token"
      }
    },
    {
      "chainId": 101,
      "address": "9w97GdWUYYaamGwdKMKZgGzPduZJkiFizq4rz5CPXRv2",
      "symbol": "wUSDT",
      "name": "Tether USD (Wormhole)",
      "decimals": 6,
      "logoURI": "https://raw.githubusercontent.com/solana-labs/token-list/main/assets/mainnet/9w97GdWUYYaamGwdKMKZgGzPduZJkiFizq4rz5CPXRv2/logo.png",
      "tags": [
        "wrapped",
        "wormhole"
      ],
      "extensions": {
        "address": "0xdAC17F958D2ee523a2206206994597C13D831ec7",
        "bridgeContract": "https://etherscan.io/address/0xf92cD566Ea4864356C5491c177A430C222d7e678",
        "assetContract": "https://etherscan.io/address/0xdAC17F958D2ee523a2206206994597C13D831ec7",
        "coingeckoId": "tether"
      }
    },
    {
      "chainId": 101,
      "address": "CqWSJtkMMY16q9QLnQxktM1byzVHGRr8b6LCPuZnEeiL",
      "symbol": "wYLD",
      "name": "Yield (Wormhole)",
      "decimals": 9,
      "logoURI": "https://raw.githubusercontent.com/solana-labs/token-list/main/assets/mainnet/CqWSJtkMMY16q9QLnQxktM1byzVHGRr8b6LCPuZnEeiL/logo.png",
      "tags": [
        "wrapped",
        "wormhole"
      ],
      "extensions": {
        "address": "0xDcB01cc464238396E213a6fDd933E36796eAfF9f",
        "bridgeContract": "https://etherscan.io/address/0xf92cD566Ea4864356C5491c177A430C222d7e678",
        "assetContract": "https://etherscan.io/address/0xDcB01cc464238396E213a6fDd933E36796eAfF9f",
        "coingeckoId": "yield"
      }
    },
    {
      "chainId": 101,
      "address": "26ZzQVGZruwcZPs2sqb8n9ojKt2cviUjHcMjstFtK6ow",
      "symbol": "wKNC",
      "name": "Kyber Network Crystal (Wormhole)",
      "decimals": 9,
      "logoURI": "https://raw.githubusercontent.com/solana-labs/token-list/main/assets/mainnet/26ZzQVGZruwcZPs2sqb8n9ojKt2cviUjHcMjstFtK6ow/logo.png",
      "tags": [
        "wrapped",
        "wormhole"
      ],
      "extensions": {
        "address": "0xdd974D5C2e2928deA5F71b9825b8b646686BD200",
        "bridgeContract": "https://etherscan.io/address/0xf92cD566Ea4864356C5491c177A430C222d7e678",
        "assetContract": "https://etherscan.io/address/0xdd974D5C2e2928deA5F71b9825b8b646686BD200",
        "coingeckoId": "kyber-network"
      }
    },
    {
      "chainId": 101,
      "address": "HHoHTtntq2kiBPENyVM1DTP7pNrkBXX2Jye29PSyz3qf",
      "symbol": "wCOTI",
      "name": "COTI Token (Wormhole)",
      "decimals": 9,
      "logoURI": "https://raw.githubusercontent.com/solana-labs/token-list/main/assets/mainnet/HHoHTtntq2kiBPENyVM1DTP7pNrkBXX2Jye29PSyz3qf/logo.png",
      "tags": [
        "wrapped",
        "wormhole"
      ],
      "extensions": {
        "address": "0xDDB3422497E61e13543BeA06989C0789117555c5",
        "bridgeContract": "https://etherscan.io/address/0xf92cD566Ea4864356C5491c177A430C222d7e678",
        "assetContract": "https://etherscan.io/address/0xDDB3422497E61e13543BeA06989C0789117555c5",
        "coingeckoId": "coti"
      }
    },
    {
      "chainId": 101,
      "address": "4sEpUsJ6uJZYi6A2da8EGjKPacRSqYJaPJffPnTqoWVv",
      "symbol": "wINJ",
      "name": "Injective Token (Wormhole)",
      "decimals": 9,
      "logoURI": "https://raw.githubusercontent.com/solana-labs/token-list/main/assets/mainnet/4sEpUsJ6uJZYi6A2da8EGjKPacRSqYJaPJffPnTqoWVv/logo.png",
      "tags": [
        "wrapped",
        "wormhole"
      ],
      "extensions": {
        "address": "0xe28b3B32B6c345A34Ff64674606124Dd5Aceca30",
        "bridgeContract": "https://etherscan.io/address/0xf92cD566Ea4864356C5491c177A430C222d7e678",
        "assetContract": "https://etherscan.io/address/0xe28b3B32B6c345A34Ff64674606124Dd5Aceca30",
        "coingeckoId": "injective-protocol"
      }
    },
    {
      "chainId": 101,
      "address": "G2jrxYSoCSzmohxERa2JzSJMuRM4kiNvRA3DnCv7Lzcz",
      "symbol": "wZRX",
      "name": "0x Protocol Token (Wormhole)",
      "decimals": 9,
      "logoURI": "https://raw.githubusercontent.com/solana-labs/token-list/main/assets/mainnet/G2jrxYSoCSzmohxERa2JzSJMuRM4kiNvRA3DnCv7Lzcz/logo.png",
      "tags": [
        "wrapped",
        "wormhole"
      ],
      "extensions": {
        "address": "0xE41d2489571d322189246DaFA5ebDe1F4699F498",
        "bridgeContract": "https://etherscan.io/address/0xf92cD566Ea4864356C5491c177A430C222d7e678",
        "assetContract": "https://etherscan.io/address/0xE41d2489571d322189246DaFA5ebDe1F4699F498",
        "coingeckoId": "0x"
      }
    },
    {
      "chainId": 101,
      "address": "3bkBFHyof411hGBdcsiM1KSDdErw63Xoj3eLB8yNknB4",
      "symbol": "wSUPER",
      "name": "SuperFarm (Wormhole)",
      "decimals": 9,
      "logoURI": "https://raw.githubusercontent.com/solana-labs/token-list/main/assets/mainnet/3bkBFHyof411hGBdcsiM1KSDdErw63Xoj3eLB8yNknB4/logo.png",
      "tags": [
        "wrapped",
        "wormhole"
      ],
      "extensions": {
        "address": "0xe53EC727dbDEB9E2d5456c3be40cFF031AB40A55",
        "bridgeContract": "https://etherscan.io/address/0xf92cD566Ea4864356C5491c177A430C222d7e678",
        "assetContract": "https://etherscan.io/address/0xe53EC727dbDEB9E2d5456c3be40cFF031AB40A55",
        "coingeckoId": "superfarm"
      }
    },
    {
      "chainId": 101,
      "address": "7kkkoa1MB93ELm3vjvyC8GJ65G7eEgLhfaHU58riJUCx",
      "symbol": "waEth",
      "name": "aEthereum (Wormhole)",
      "decimals": 9,
      "logoURI": "https://raw.githubusercontent.com/solana-labs/token-list/main/assets/mainnet/7kkkoa1MB93ELm3vjvyC8GJ65G7eEgLhfaHU58riJUCx/logo.png",
      "tags": [
        "wrapped",
        "wormhole"
      ],
      "extensions": {
        "address": "0xE95A203B1a91a908F9B9CE46459d101078c2c3cb",
        "bridgeContract": "https://etherscan.io/address/0xf92cD566Ea4864356C5491c177A430C222d7e678",
        "assetContract": "https://etherscan.io/address/0xE95A203B1a91a908F9B9CE46459d101078c2c3cb",
        "coingeckoId": "ankreth"
      }
    },
    {
      "chainId": 101,
      "address": "F48zUwoQMzgCTf5wihwz8GPN23gdcoVMiT227APqA6hC",
      "symbol": "wSURF",
      "name": "SURF.Finance (Wormhole)",
      "decimals": 9,
      "logoURI": "https://raw.githubusercontent.com/solana-labs/token-list/main/assets/mainnet/F48zUwoQMzgCTf5wihwz8GPN23gdcoVMiT227APqA6hC/logo.png",
      "tags": [
        "wrapped",
        "wormhole"
      ],
      "extensions": {
        "address": "0xEa319e87Cf06203DAe107Dd8E5672175e3Ee976c",
        "bridgeContract": "https://etherscan.io/address/0xf92cD566Ea4864356C5491c177A430C222d7e678",
        "assetContract": "https://etherscan.io/address/0xEa319e87Cf06203DAe107Dd8E5672175e3Ee976c",
        "coingeckoId": "surf-finance"
      }
    },
    {
      "chainId": 101,
      "address": "EK6iyvvqvQtsWYcySrZVHkXjCLX494r9PhnDWJaX1CPu",
      "symbol": "wrenBTC",
      "name": "renBTC (Wormhole)",
      "decimals": 8,
      "logoURI": "https://raw.githubusercontent.com/solana-labs/token-list/main/assets/mainnet/EK6iyvvqvQtsWYcySrZVHkXjCLX494r9PhnDWJaX1CPu/logo.png",
      "tags": [
        "wrapped",
        "wormhole"
      ],
      "extensions": {
        "address": "0xEB4C2781e4ebA804CE9a9803C67d0893436bB27D",
        "bridgeContract": "https://etherscan.io/address/0xf92cD566Ea4864356C5491c177A430C222d7e678",
        "assetContract": "https://etherscan.io/address/0xEB4C2781e4ebA804CE9a9803C67d0893436bB27D",
        "coingeckoId": "renbtc"
      }
    },
    {
      "chainId": 101,
      "address": "B2m4B527oLo5WFWLgy2MitP66azhEW2puaazUAuvNgqZ",
      "symbol": "wDMG",
      "name": "DMM: Governance (Wormhole)",
      "decimals": 9,
      "logoURI": "https://raw.githubusercontent.com/solana-labs/token-list/main/assets/mainnet/B2m4B527oLo5WFWLgy2MitP66azhEW2puaazUAuvNgqZ/logo.png",
      "tags": [
        "wrapped",
        "wormhole"
      ],
      "extensions": {
        "address": "0xEd91879919B71bB6905f23af0A68d231EcF87b14",
        "bridgeContract": "https://etherscan.io/address/0xf92cD566Ea4864356C5491c177A430C222d7e678",
        "assetContract": "https://etherscan.io/address/0xEd91879919B71bB6905f23af0A68d231EcF87b14",
        "coingeckoId": "dmm-governance"
      }
    },
    {
      "chainId": 101,
      "address": "H3iuZNRwaqPsnGUGU5YkDwTU3hQMkzC32hxDko8EtzZw",
      "symbol": "wHEZ",
      "name": "Hermez Network Token (Wormhole)",
      "decimals": 9,
      "logoURI": "https://raw.githubusercontent.com/solana-labs/token-list/main/assets/mainnet/H3iuZNRwaqPsnGUGU5YkDwTU3hQMkzC32hxDko8EtzZw/logo.png",
      "tags": [
        "wrapped",
        "wormhole"
      ],
      "extensions": {
        "address": "0xEEF9f339514298C6A857EfCfC1A762aF84438dEE",
        "bridgeContract": "https://etherscan.io/address/0xf92cD566Ea4864356C5491c177A430C222d7e678",
        "assetContract": "https://etherscan.io/address/0xEEF9f339514298C6A857EfCfC1A762aF84438dEE",
        "coingeckoId": "hermez-network-token"
      }
    },
    {
      "chainId": 101,
      "address": "DL7873Hud4eMdGScQFD7vrbC6fzWAMQ2LMuoZSn4zUry",
      "symbol": "wRLY",
      "name": "Rally (Wormhole)",
      "decimals": 9,
      "logoURI": "https://raw.githubusercontent.com/solana-labs/token-list/main/assets/mainnet/DL7873Hud4eMdGScQFD7vrbC6fzWAMQ2LMuoZSn4zUry/logo.png",
      "tags": [
        "wrapped",
        "wormhole"
      ],
      "extensions": {
        "address": "0xf1f955016EcbCd7321c7266BccFB96c68ea5E49b",
        "bridgeContract": "https://etherscan.io/address/0xf92cD566Ea4864356C5491c177A430C222d7e678",
        "assetContract": "https://etherscan.io/address/0xf1f955016EcbCd7321c7266BccFB96c68ea5E49b",
        "coingeckoId": "rally-2"
      }
    },
    {
      "chainId": 101,
      "address": "3N89w9KPUVYUK5MMGNY8yMXhrr89QQ1RQPJxVnQHgMdd",
      "symbol": "wYf-DAI",
      "name": "YfDAI.finance (Wormhole)",
      "decimals": 9,
      "logoURI": "https://raw.githubusercontent.com/solana-labs/token-list/main/assets/mainnet/3N89w9KPUVYUK5MMGNY8yMXhrr89QQ1RQPJxVnQHgMdd/logo.png",
      "tags": [
        "wrapped",
        "wormhole"
      ],
      "extensions": {
        "address": "0xf4CD3d3Fda8d7Fd6C5a500203e38640A70Bf9577",
        "bridgeContract": "https://etherscan.io/address/0xf92cD566Ea4864356C5491c177A430C222d7e678",
        "assetContract": "https://etherscan.io/address/0xf4CD3d3Fda8d7Fd6C5a500203e38640A70Bf9577",
        "coingeckoId": "yfdai-finance"
      }
    },
    {
      "chainId": 101,
      "address": "8ArKbnnDiq8eRR8hZ1eULMjd2iMAD8AqwyVJRAX7mHQo",
      "symbol": "wFCL",
      "name": "Fractal Protocol Token (Wormhole)",
      "decimals": 9,
      "logoURI": "https://raw.githubusercontent.com/solana-labs/token-list/main/assets/mainnet/8ArKbnnDiq8eRR8hZ1eULMjd2iMAD8AqwyVJRAX7mHQo/logo.png",
      "tags": [
        "wrapped",
        "wormhole"
      ],
      "extensions": {
        "address": "0xF4d861575ecC9493420A3f5a14F85B13f0b50EB3",
        "bridgeContract": "https://etherscan.io/address/0xf92cD566Ea4864356C5491c177A430C222d7e678",
        "assetContract": "https://etherscan.io/address/0xF4d861575ecC9493420A3f5a14F85B13f0b50EB3",
        "coingeckoId": "fractal"
      }
    },
    {
      "chainId": 101,
      "address": "ZWGxcTgJCNGQqZn6vFdknwj4AFFsYRZ4SDJuhRn3J1T",
      "symbol": "wAXS",
      "name": "Axie Infinity (Wormhole)",
      "decimals": 9,
      "logoURI": "https://raw.githubusercontent.com/solana-labs/token-list/main/assets/mainnet/ZWGxcTgJCNGQqZn6vFdknwj4AFFsYRZ4SDJuhRn3J1T/logo.png",
      "tags": [
        "wrapped",
        "wormhole"
      ],
      "extensions": {
        "address": "0xF5D669627376EBd411E34b98F19C868c8ABA5ADA",
        "bridgeContract": "https://etherscan.io/address/0xf92cD566Ea4864356C5491c177A430C222d7e678",
        "assetContract": "https://etherscan.io/address/0xF5D669627376EBd411E34b98F19C868c8ABA5ADA",
        "coingeckoId": "axie-infinity"
      }
    },
    {
      "chainId": 101,
      "address": "PEjUEMHFRtfajio8YHKZdUruW1vTzGmz6F7NngjYuou",
      "symbol": "wENJ",
      "name": "Enjin Coin (Wormhole)",
      "decimals": 9,
      "logoURI": "https://raw.githubusercontent.com/solana-labs/token-list/main/assets/mainnet/PEjUEMHFRtfajio8YHKZdUruW1vTzGmz6F7NngjYuou/logo.png",
      "tags": [
        "wrapped",
        "wormhole"
      ],
      "extensions": {
        "address": "0xF629cBd94d3791C9250152BD8dfBDF380E2a3B9c",
        "bridgeContract": "https://etherscan.io/address/0xf92cD566Ea4864356C5491c177A430C222d7e678",
        "assetContract": "https://etherscan.io/address/0xF629cBd94d3791C9250152BD8dfBDF380E2a3B9c",
        "coingeckoId": "enjincoin"
      }
    },
    {
      "chainId": 101,
      "address": "2cW5deMKeR97C7csq1aMMWUa5RNWkpQFz8tumxk4ZV8w",
      "symbol": "wYLD",
      "name": "Yield (Wormhole)",
      "decimals": 9,
      "logoURI": "https://raw.githubusercontent.com/solana-labs/token-list/main/assets/mainnet/2cW5deMKeR97C7csq1aMMWUa5RNWkpQFz8tumxk4ZV8w/logo.png",
      "tags": [
        "wrapped",
        "wormhole"
      ],
      "extensions": {
        "address": "0xF94b5C5651c888d928439aB6514B93944eEE6F48",
        "bridgeContract": "https://etherscan.io/address/0xf92cD566Ea4864356C5491c177A430C222d7e678",
        "assetContract": "https://etherscan.io/address/0xF94b5C5651c888d928439aB6514B93944eEE6F48",
        "coingeckoId": "yield-app"
      }
    },
    {
      "chainId": 101,
      "address": "FR5qPX4gbKHPyKMK7Cey6dHZ7wtqmqRogYPJo6bpd5Uw",
      "symbol": "wDDIM",
      "name": "DuckDaoDime (Wormhole)",
      "decimals": 9,
      "logoURI": "https://raw.githubusercontent.com/solana-labs/token-list/main/assets/mainnet/FR5qPX4gbKHPyKMK7Cey6dHZ7wtqmqRogYPJo6bpd5Uw/logo.png",
      "tags": [
        "wrapped",
        "wormhole"
      ],
      "extensions": {
        "address": "0xFbEEa1C75E4c4465CB2FCCc9c6d6afe984558E20",
        "bridgeContract": "https://etherscan.io/address/0xf92cD566Ea4864356C5491c177A430C222d7e678",
        "assetContract": "https://etherscan.io/address/0xFbEEa1C75E4c4465CB2FCCc9c6d6afe984558E20",
        "coingeckoId": "duckdaodime"
      }
    },
    {
      "chainId": 101,
      "address": "8HCWFQA2GsA6Nm2L5jidM3mus7NeeQ8wp1ri3XFF9WWH",
      "symbol": "wRARI",
      "name": "Rarible (Wormhole)",
      "decimals": 9,
      "logoURI": "https://raw.githubusercontent.com/solana-labs/token-list/main/assets/mainnet/8HCWFQA2GsA6Nm2L5jidM3mus7NeeQ8wp1ri3XFF9WWH/logo.png",
      "tags": [
        "wrapped",
        "wormhole"
      ],
      "extensions": {
        "address": "0xFca59Cd816aB1eaD66534D82bc21E7515cE441CF",
        "bridgeContract": "https://etherscan.io/address/0xf92cD566Ea4864356C5491c177A430C222d7e678",
        "assetContract": "https://etherscan.io/address/0xFca59Cd816aB1eaD66534D82bc21E7515cE441CF",
        "coingeckoId": "rarible"
      }
    },
    {
      "chainId": 101,
      "address": "Egrv6hURf5o68xJ1AGYeRv8RNj2nXJVuSoA5wwiSALcN",
      "symbol": "wAMP",
      "name": "Amp (Wormhole)",
      "decimals": 9,
      "logoURI": "https://raw.githubusercontent.com/solana-labs/token-list/main/assets/mainnet/Egrv6hURf5o68xJ1AGYeRv8RNj2nXJVuSoA5wwiSALcN/logo.png",
      "tags": [
        "wrapped",
        "wormhole"
      ],
      "extensions": {
        "address": "0xfF20817765cB7f73d4bde2e66e067E58D11095C2",
        "bridgeContract": "https://etherscan.io/address/0xf92cD566Ea4864356C5491c177A430C222d7e678",
        "assetContract": "https://etherscan.io/address/0xfF20817765cB7f73d4bde2e66e067E58D11095C2",
        "coingeckoId": "amp-token"
      }
    },
    {
      "chainId": 101,
      "address": "GXMaB6jm5cdoQgb65YpkEu61eDYtod3PuVwYYXdZZJ9r",
      "symbol": "wFSW",
      "name": "FalconSwap Token (Wormhole)",
      "decimals": 9,
      "logoURI": "https://raw.githubusercontent.com/solana-labs/token-list/main/assets/mainnet/GXMaB6jm5cdoQgb65YpkEu61eDYtod3PuVwYYXdZZJ9r/logo.png",
      "tags": [
        "wrapped",
        "wormhole"
      ],
      "extensions": {
        "address": "0xfffffffFf15AbF397dA76f1dcc1A1604F45126DB",
        "bridgeContract": "https://etherscan.io/address/0xf92cD566Ea4864356C5491c177A430C222d7e678",
        "assetContract": "https://etherscan.io/address/0xfffffffFf15AbF397dA76f1dcc1A1604F45126DB",
        "coingeckoId": "fsw-token"
      }
    },
    {
      "chainId": 101,
      "address": "AJ1W9A9N9dEMdVyoDiam2rV44gnBm2csrPDP7xqcapgX",
      "symbol": "wBUSD",
      "name": "Binance USD (Wormhole)",
      "decimals": 9,
      "logoURI": "https://raw.githubusercontent.com/solana-labs/token-list/main/assets/mainnet/AJ1W9A9N9dEMdVyoDiam2rV44gnBm2csrPDP7xqcapgX/logo.png",
      "tags": [
        "wrapped",
        "wormhole"
      ],
      "extensions": {
        "address": "0x4Fabb145d64652a948d72533023f6E7A623C7C53",
        "bridgeContract": "https://etherscan.io/address/0xf92cD566Ea4864356C5491c177A430C222d7e678",
        "assetContract": "https://etherscan.io/address/0x4Fabb145d64652a948d72533023f6E7A623C7C53",
        "coingeckoId": "binance-usd"
      }
    },
    {
      "chainId": 101,
      "address": "2VmKuXMwdzouMndWcK7BK2951tBEtYVmGsdU4dXbjyaY",
      "symbol": "waDAI",
      "name": "Aave Interest bearing DAI (Wormhole)",
      "decimals": 9,
      "logoURI": "https://raw.githubusercontent.com/solana-labs/token-list/main/assets/mainnet/2VmKuXMwdzouMndWcK7BK2951tBEtYVmGsdU4dXbjyaY/logo.svg",
      "tags": [
        "wrapped",
        "wormhole"
      ],
      "extensions": {
        "address": "0xfC1E690f61EFd961294b3e1Ce3313fBD8aa4f85d",
        "bridgeContract": "https://etherscan.io/address/0xf92cD566Ea4864356C5491c177A430C222d7e678",
        "assetContract": "https://etherscan.io/address/0xfC1E690f61EFd961294b3e1Ce3313fBD8aa4f85d",
        "coingeckoId": "aave-dai-v1"
      }
    },
    {
      "chainId": 101,
      "address": "AXvWVviBmySSdghmuomYHqYB3AZn7NmAWrHYHKKPJxoL",
      "symbol": "waTUSD",
      "name": "Aave Interest bearing TUSD (Wormhole)",
      "decimals": 9,
      "logoURI": "https://raw.githubusercontent.com/solana-labs/token-list/main/assets/mainnet/AXvWVviBmySSdghmuomYHqYB3AZn7NmAWrHYHKKPJxoL/logo.svg",
      "tags": [
        "wrapped",
        "wormhole"
      ],
      "extensions": {
        "address": "0x4DA9b813057D04BAef4e5800E36083717b4a0341",
        "bridgeContract": "https://etherscan.io/address/0xf92cD566Ea4864356C5491c177A430C222d7e678",
        "assetContract": "https://etherscan.io/address/0x4DA9b813057D04BAef4e5800E36083717b4a0341",
        "coingeckoId": "aave-tusd-v1"
      }
    },
    {
      "chainId": 101,
      "address": "AkaisFPmasQYZUJsZLD9wPEo2KA7aCRqyRawX18ZRzGr",
      "symbol": "waUSDC",
      "name": "Aave Interest bearing USDC (Wormhole)",
      "decimals": 6,
      "logoURI": "https://raw.githubusercontent.com/solana-labs/token-list/main/assets/mainnet/AkaisFPmasQYZUJsZLD9wPEo2KA7aCRqyRawX18ZRzGr/logo.svg",
      "tags": [
        "wrapped",
        "wormhole"
      ],
      "extensions": {
        "address": "0x9bA00D6856a4eDF4665BcA2C2309936572473B7E",
        "bridgeContract": "https://etherscan.io/address/0xf92cD566Ea4864356C5491c177A430C222d7e678",
        "assetContract": "https://etherscan.io/address/0x9bA00D6856a4eDF4665BcA2C2309936572473B7E",
        "coingeckoId": "aave-usdc-v1"
      }
    },
    {
      "chainId": 101,
      "address": "FZfQtWMoTQ51Z4jxvHfmFcqj4862u9GzmugBnZUuWqR5",
      "symbol": "waUSDT",
      "name": "Aave Interest bearing USDT (Wormhole)",
      "decimals": 6,
      "logoURI": "https://raw.githubusercontent.com/solana-labs/token-list/main/assets/mainnet/FZfQtWMoTQ51Z4jxvHfmFcqj4862u9GzmugBnZUuWqR5/logo.svg",
      "tags": [
        "wrapped",
        "wormhole"
      ],
      "extensions": {
        "address": "0x71fc860F7D3A592A4a98740e39dB31d25db65ae8",
        "bridgeContract": "https://etherscan.io/address/0xf92cD566Ea4864356C5491c177A430C222d7e678",
        "assetContract": "https://etherscan.io/address/0x71fc860F7D3A592A4a98740e39dB31d25db65ae8",
        "coingeckoId": "aave-usdt-v1"
      }
    },
    {
      "chainId": 101,
      "address": "BMrbF8DZ9U5KGdJ4F2MJbH5d6KPi5FQVp7EqmLrhDe1f",
      "symbol": "waSUSD",
      "name": "Aave Interest bearing SUSD (Wormhole)",
      "decimals": 9,
      "logoURI": "https://raw.githubusercontent.com/solana-labs/token-list/main/assets/mainnet/BMrbF8DZ9U5KGdJ4F2MJbH5d6KPi5FQVp7EqmLrhDe1f/logo.svg",
      "tags": [
        "wrapped",
        "wormhole"
      ],
      "extensions": {
        "address": "0x625aE63000f46200499120B906716420bd059240",
        "bridgeContract": "https://etherscan.io/address/0xf92cD566Ea4864356C5491c177A430C222d7e678",
        "assetContract": "https://etherscan.io/address/0x625aE63000f46200499120B906716420bd059240",
        "coingeckoId": "aave-susd-v1"
      }
    },
    {
      "chainId": 101,
      "address": "Fzx4N1xJPDZENAhrAaH79k2izT9CFbfnDEcpcWjiusdY",
      "symbol": "waLEND",
      "name": "Aave Interest bearing LEND (Wormhole)",
      "decimals": 9,
      "logoURI": "https://raw.githubusercontent.com/solana-labs/token-list/main/assets/mainnet/Fzx4N1xJPDZENAhrAaH79k2izT9CFbfnDEcpcWjiusdY/logo.svg",
      "tags": [
        "wrapped",
        "wormhole"
      ],
      "extensions": {
        "address": "0x7D2D3688Df45Ce7C552E19c27e007673da9204B8",
        "bridgeContract": "https://etherscan.io/address/0xf92cD566Ea4864356C5491c177A430C222d7e678",
        "assetContract": "https://etherscan.io/address/0x7D2D3688Df45Ce7C552E19c27e007673da9204B8"
      }
    },
    {
      "chainId": 101,
      "address": "GCdDiVgZnkWCAnGktUsjhoho2CHab9JfrRy3Q5W51zvC",
      "symbol": "waBAT",
      "name": "Aave Interest bearing BAT (Wormhole)",
      "decimals": 9,
      "logoURI": "https://raw.githubusercontent.com/solana-labs/token-list/main/assets/mainnet/GCdDiVgZnkWCAnGktUsjhoho2CHab9JfrRy3Q5W51zvC/logo.svg",
      "tags": [
        "wrapped",
        "wormhole"
      ],
      "extensions": {
        "address": "0xE1BA0FB44CCb0D11b80F92f4f8Ed94CA3fF51D00",
        "bridgeContract": "https://etherscan.io/address/0xf92cD566Ea4864356C5491c177A430C222d7e678",
        "assetContract": "https://etherscan.io/address/0xE1BA0FB44CCb0D11b80F92f4f8Ed94CA3fF51D00",
        "coingeckoId": "aave-bat-v1"
      }
    },
    {
      "chainId": 101,
      "address": "FBrfFh7fb7xKfyBMJA32KufMjEkgSgY4AuzLXFKdJFRj",
      "symbol": "waETH",
      "name": "Aave Interest bearing ETH (Wormhole)",
      "decimals": 9,
      "logoURI": "https://raw.githubusercontent.com/solana-labs/token-list/main/assets/mainnet/FBrfFh7fb7xKfyBMJA32KufMjEkgSgY4AuzLXFKdJFRj/logo.svg",
      "tags": [
        "wrapped",
        "wormhole"
      ],
      "extensions": {
        "address": "0x3a3A65aAb0dd2A17E3F1947bA16138cd37d08c04",
        "bridgeContract": "https://etherscan.io/address/0xf92cD566Ea4864356C5491c177A430C222d7e678",
        "assetContract": "https://etherscan.io/address/0x3a3A65aAb0dd2A17E3F1947bA16138cd37d08c04",
        "coingeckoId": "aave-eth-v1"
      }
    },
    {
      "chainId": 101,
      "address": "Adp88WrQDgExPTu26DdBnbN2ffWMkXLxwqzjTdfRQiJi",
      "symbol": "waLINK",
      "name": "Aave Interest bearing LINK (Wormhole)",
      "decimals": 9,
      "logoURI": "https://raw.githubusercontent.com/solana-labs/token-list/main/assets/mainnet/Adp88WrQDgExPTu26DdBnbN2ffWMkXLxwqzjTdfRQiJi/logo.svg",
      "tags": [
        "wrapped",
        "wormhole"
      ],
      "extensions": {
        "address": "0xA64BD6C70Cb9051F6A9ba1F163Fdc07E0DfB5F84",
        "bridgeContract": "https://etherscan.io/address/0xf92cD566Ea4864356C5491c177A430C222d7e678",
        "assetContract": "https://etherscan.io/address/0xA64BD6C70Cb9051F6A9ba1F163Fdc07E0DfB5F84",
        "coingeckoId": "aave-link-v1"
      }
    },
    {
      "chainId": 101,
      "address": "3p67dqghWn6reQcVCqNBkufrpU1gtA1ZRAYja6GMXySG",
      "symbol": "waKNC",
      "name": "Aave Interest bearing KNC (Wormhole)",
      "decimals": 9,
      "logoURI": "https://raw.githubusercontent.com/solana-labs/token-list/main/assets/mainnet/3p67dqghWn6reQcVCqNBkufrpU1gtA1ZRAYja6GMXySG/logo.svg",
      "tags": [
        "wrapped",
        "wormhole"
      ],
      "extensions": {
        "address": "0x9D91BE44C06d373a8a226E1f3b146956083803eB",
        "bridgeContract": "https://etherscan.io/address/0xf92cD566Ea4864356C5491c177A430C222d7e678",
        "assetContract": "https://etherscan.io/address/0x9D91BE44C06d373a8a226E1f3b146956083803eB",
        "coingeckoId": "aave-knc-v1"
      }
    },
    {
      "chainId": 101,
      "address": "A4qYX1xuewaBL9SeZnwA3We6MhG8TYcTceHAJpk7Etdt",
      "symbol": "waREP",
      "name": "Aave Interest bearing REP (Wormhole)",
      "decimals": 9,
      "logoURI": "https://raw.githubusercontent.com/solana-labs/token-list/main/assets/mainnet/A4qYX1xuewaBL9SeZnwA3We6MhG8TYcTceHAJpk7Etdt/logo.svg",
      "tags": [
        "wrapped",
        "wormhole"
      ],
      "extensions": {
        "address": "0x71010A9D003445aC60C4e6A7017c1E89A477B438",
        "bridgeContract": "https://etherscan.io/address/0xf92cD566Ea4864356C5491c177A430C222d7e678",
        "assetContract": "https://etherscan.io/address/0x71010A9D003445aC60C4e6A7017c1E89A477B438"
      }
    },
    {
      "chainId": 101,
      "address": "3iTtcKUVa5ouzwNZFc3SasuAKkY2ZuMxLERRcWfxQVN3",
      "symbol": "waMKR",
      "name": "Aave Interest bearing MKR (Wormhole)",
      "decimals": 9,
      "logoURI": "https://raw.githubusercontent.com/solana-labs/token-list/main/assets/mainnet/3iTtcKUVa5ouzwNZFc3SasuAKkY2ZuMxLERRcWfxQVN3/logo.svg",
      "tags": [
        "wrapped",
        "wormhole"
      ],
      "extensions": {
        "address": "0x7deB5e830be29F91E298ba5FF1356BB7f8146998",
        "bridgeContract": "https://etherscan.io/address/0xf92cD566Ea4864356C5491c177A430C222d7e678",
        "assetContract": "https://etherscan.io/address/0x7deB5e830be29F91E298ba5FF1356BB7f8146998",
        "coingeckoId": "aave-mkr-v1"
      }
    },
    {
      "chainId": 101,
      "address": "EMS6TrCU8uBMumZukRSShGS1yzHGqYd3S8hW2sYULX3T",
      "symbol": "waMANA",
      "name": "Aave Interest bearing MANA (Wormhole)",
      "decimals": 9,
      "logoURI": "https://raw.githubusercontent.com/solana-labs/token-list/main/assets/mainnet/EMS6TrCU8uBMumZukRSShGS1yzHGqYd3S8hW2sYULX3T/logo.svg",
      "tags": [
        "wrapped",
        "wormhole"
      ],
      "extensions": {
        "address": "0x6FCE4A401B6B80ACe52baAefE4421Bd188e76F6f",
        "bridgeContract": "https://etherscan.io/address/0xf92cD566Ea4864356C5491c177A430C222d7e678",
        "assetContract": "https://etherscan.io/address/0x6FCE4A401B6B80ACe52baAefE4421Bd188e76F6f",
        "coingeckoId": "aave-mana-v1"
      }
    },
    {
      "chainId": 101,
      "address": "qhqzfH7AjeukUgqyPXncWHFXTBebFNu5QQUrzhJaLB4",
      "symbol": "waZRX",
      "name": "Aave Interest bearing ZRX (Wormhole)",
      "decimals": 9,
      "logoURI": "https://raw.githubusercontent.com/solana-labs/token-list/main/assets/mainnet/qhqzfH7AjeukUgqyPXncWHFXTBebFNu5QQUrzhJaLB4/logo.svg",
      "tags": [
        "wrapped",
        "wormhole"
      ],
      "extensions": {
        "address": "0x6Fb0855c404E09c47C3fBCA25f08d4E41f9F062f",
        "bridgeContract": "https://etherscan.io/address/0xf92cD566Ea4864356C5491c177A430C222d7e678",
        "assetContract": "https://etherscan.io/address/0x6Fb0855c404E09c47C3fBCA25f08d4E41f9F062f",
        "coingeckoId": "aave-zrx-v1"
      }
    },
    {
      "chainId": 101,
      "address": "FeU2J26AfMqh2mh7Cf4Lw1HRueAvAkZYxGr8njFNMeQ2",
      "symbol": "waSNX",
      "name": "Aave Interest bearing SNX (Wormhole)",
      "decimals": 9,
      "logoURI": "https://raw.githubusercontent.com/solana-labs/token-list/main/assets/mainnet/FeU2J26AfMqh2mh7Cf4Lw1HRueAvAkZYxGr8njFNMeQ2/logo.png",
      "tags": [
        "wrapped",
        "wormhole"
      ],
      "extensions": {
        "address": "0x328C4c80BC7aCa0834Db37e6600A6c49E12Da4DE",
        "bridgeContract": "https://etherscan.io/address/0xf92cD566Ea4864356C5491c177A430C222d7e678",
        "assetContract": "https://etherscan.io/address/0x328C4c80BC7aCa0834Db37e6600A6c49E12Da4DE",
        "coingeckoId": "aave-snx-v1"
      }
    },
    {
      "chainId": 101,
      "address": "GveRVvWTUH1s26YxyjUnXh1J5mMdu5crC2K2uQy26KXi",
      "symbol": "waWBTC",
      "name": "Aave Interest bearing WBTC (Wormhole)",
      "decimals": 8,
      "logoURI": "https://raw.githubusercontent.com/solana-labs/token-list/main/assets/mainnet/GveRVvWTUH1s26YxyjUnXh1J5mMdu5crC2K2uQy26KXi/logo.svg",
      "tags": [
        "wrapped",
        "wormhole"
      ],
      "extensions": {
        "address": "0xFC4B8ED459e00e5400be803A9BB3954234FD50e3",
        "bridgeContract": "https://etherscan.io/address/0xf92cD566Ea4864356C5491c177A430C222d7e678",
        "assetContract": "https://etherscan.io/address/0xFC4B8ED459e00e5400be803A9BB3954234FD50e3",
        "coingeckoId": "aave-wbtc-v1"
      }
    },
    {
      "chainId": 101,
      "address": "F2WgoHLwV4pfxN4WrUs2q6KkmFCsNorGYQ82oaPNUFLP",
      "symbol": "waBUSD",
      "name": "Aave Interest bearing Binance USD (Wormhole)",
      "decimals": 9,
      "logoURI": "https://raw.githubusercontent.com/solana-labs/token-list/main/assets/mainnet/F2WgoHLwV4pfxN4WrUs2q6KkmFCsNorGYQ82oaPNUFLP/logo.svg",
      "tags": [
        "wrapped",
        "wormhole"
      ],
      "extensions": {
        "address": "0x6Ee0f7BB50a54AB5253dA0667B0Dc2ee526C30a8",
        "bridgeContract": "https://etherscan.io/address/0xf92cD566Ea4864356C5491c177A430C222d7e678",
        "assetContract": "https://etherscan.io/address/0x6Ee0f7BB50a54AB5253dA0667B0Dc2ee526C30a8",
        "coingeckoId": "aave-busd-v1"
      }
    },
    {
      "chainId": 101,
      "address": "3rNUQJgvfZ5eFsZvCkvdYcbd9ZzS6YmtwQsoUTFKmVd4",
      "symbol": "waENJ",
      "name": "Aave Interest bearing ENJ (Wormhole)",
      "decimals": 9,
      "logoURI": "https://raw.githubusercontent.com/solana-labs/token-list/main/assets/mainnet/3rNUQJgvfZ5eFsZvCkvdYcbd9ZzS6YmtwQsoUTFKmVd4/logo.svg",
      "tags": [
        "wrapped",
        "wormhole"
      ],
      "extensions": {
        "address": "0x712DB54daA836B53Ef1EcBb9c6ba3b9Efb073F40",
        "bridgeContract": "https://etherscan.io/address/0xf92cD566Ea4864356C5491c177A430C222d7e678",
        "assetContract": "https://etherscan.io/address/0x712DB54daA836B53Ef1EcBb9c6ba3b9Efb073F40",
        "coingeckoId": "aave-enj-v1"
      }
    },
    {
      "chainId": 101,
      "address": "BHh8nyDwdUG4uyyQYNqGXGLHPyb83R6Y2fqJrNVKtTsT",
      "symbol": "waREN",
      "name": "Aave Interest bearing REN (Wormhole)",
      "decimals": 9,
      "logoURI": "https://raw.githubusercontent.com/solana-labs/token-list/main/assets/mainnet/BHh8nyDwdUG4uyyQYNqGXGLHPyb83R6Y2fqJrNVKtTsT/logo.png",
      "tags": [
        "wrapped",
        "wormhole"
      ],
      "extensions": {
        "address": "0x69948cC03f478B95283F7dbf1CE764d0fc7EC54C",
        "bridgeContract": "https://etherscan.io/address/0xf92cD566Ea4864356C5491c177A430C222d7e678",
        "assetContract": "https://etherscan.io/address/0x69948cC03f478B95283F7dbf1CE764d0fc7EC54C",
        "coingeckoId": "aave-ren-v1"
      }
    },
    {
      "chainId": 101,
      "address": "EE58FVYG1UoY6Givy3K3GSRde9sHMj6X1BnocHBtd3sz",
      "symbol": "waYFI",
      "name": "Aave Interest bearing YFI (Wormhole)",
      "decimals": 9,
      "logoURI": "https://raw.githubusercontent.com/solana-labs/token-list/main/assets/mainnet/EE58FVYG1UoY6Givy3K3GSRde9sHMj6X1BnocHBtd3sz/logo.png",
      "tags": [
        "wrapped",
        "wormhole"
      ],
      "extensions": {
        "address": "0x12e51E77DAAA58aA0E9247db7510Ea4B46F9bEAd",
        "bridgeContract": "https://etherscan.io/address/0xf92cD566Ea4864356C5491c177A430C222d7e678",
        "assetContract": "https://etherscan.io/address/0x12e51E77DAAA58aA0E9247db7510Ea4B46F9bEAd",
        "coingeckoId": "ayfi"
      }
    },
    {
      "chainId": 101,
      "address": "8aYsiHR6oVTAcFUzdXDhaPkgRbn4QYRCkdk3ATmAmY4p",
      "symbol": "waAAVE",
      "name": "Aave Interest bearing Aave Token (Wormhole)",
      "decimals": 9,
      "logoURI": "https://raw.githubusercontent.com/solana-labs/token-list/main/assets/mainnet/8aYsiHR6oVTAcFUzdXDhaPkgRbn4QYRCkdk3ATmAmY4p/logo.svg",
      "tags": [
        "wrapped",
        "wormhole"
      ],
      "extensions": {
        "address": "0xba3D9687Cf50fE253cd2e1cFeEdE1d6787344Ed5",
        "bridgeContract": "https://etherscan.io/address/0xf92cD566Ea4864356C5491c177A430C222d7e678",
        "assetContract": "https://etherscan.io/address/0xba3D9687Cf50fE253cd2e1cFeEdE1d6787344Ed5"
      }
    },
    {
      "chainId": 101,
      "address": "8kwCLkWbv4qTJPcbSV65tWdQmjURjBGRSv6VtC1JTiL8",
      "symbol": "waUNI",
      "name": "Aave Interest bearing Uniswap (Wormhole)",
      "decimals": 9,
      "logoURI": "https://raw.githubusercontent.com/solana-labs/token-list/main/assets/mainnet/8kwCLkWbv4qTJPcbSV65tWdQmjURjBGRSv6VtC1JTiL8/logo.png",
      "tags": [
        "wrapped",
        "wormhole"
      ],
      "extensions": {
        "address": "0xB124541127A0A657f056D9Dd06188c4F1b0e5aab",
        "bridgeContract": "https://etherscan.io/address/0xf92cD566Ea4864356C5491c177A430C222d7e678",
        "assetContract": "https://etherscan.io/address/0xB124541127A0A657f056D9Dd06188c4F1b0e5aab"
      }
    },
    {
      "chainId": 101,
      "address": "9NDu1wdjZ7GiY7foAXhia9h1wQU45oTUzyMZKJ31V7JA",
      "symbol": "wstkAAVE",
      "name": "Staked Aave (Wormhole)",
      "decimals": 9,
      "logoURI": "https://raw.githubusercontent.com/solana-labs/token-list/main/assets/mainnet/9NDu1wdjZ7GiY7foAXhia9h1wQU45oTUzyMZKJ31V7JA/logo.png",
      "tags": [
        "wrapped",
        "wormhole"
      ],
      "extensions": {
        "address": "0x4da27a545c0c5B758a6BA100e3a049001de870f5",
        "bridgeContract": "https://etherscan.io/address/0xf92cD566Ea4864356C5491c177A430C222d7e678",
        "assetContract": "https://etherscan.io/address/0x4da27a545c0c5B758a6BA100e3a049001de870f5"
      }
    },
    {
      "chainId": 101,
      "address": "GNQ1Goajm3Za8uC1Eptt2yfsrbnkZh2eMJoqxg54sj3o",
      "symbol": "wUniDAIETH",
      "name": "Uniswap DAI LP (Wormhole)",
      "decimals": 9,
      "logoURI": "https://raw.githubusercontent.com/solana-labs/token-list/main/assets/mainnet/GNQ1Goajm3Za8uC1Eptt2yfsrbnkZh2eMJoqxg54sj3o/logo.png",
      "tags": [
        "wrapped",
        "wormhole"
      ],
      "extensions": {
        "address": "0x2a1530C4C41db0B0b2bB646CB5Eb1A67b7158667",
        "bridgeContract": "https://etherscan.io/address/0xf92cD566Ea4864356C5491c177A430C222d7e678",
        "assetContract": "https://etherscan.io/address/0x2a1530C4C41db0B0b2bB646CB5Eb1A67b7158667"
      }
    },
    {
      "chainId": 101,
      "address": "7NFin546WNvWkhtfftfY77z8C1TrxLbUcKmw5TpHGGtC",
      "symbol": "wUniUSDCETH",
      "name": "Uniswap USDC LP (Wormhole)",
      "decimals": 9,
      "logoURI": "https://raw.githubusercontent.com/solana-labs/token-list/main/assets/mainnet/7NFin546WNvWkhtfftfY77z8C1TrxLbUcKmw5TpHGGtC/logo.png",
      "tags": [
        "wrapped",
        "wormhole"
      ],
      "extensions": {
        "address": "0x97deC872013f6B5fB443861090ad931542878126",
        "bridgeContract": "https://etherscan.io/address/0xf92cD566Ea4864356C5491c177A430C222d7e678",
        "assetContract": "https://etherscan.io/address/0x97deC872013f6B5fB443861090ad931542878126"
      }
    },
    {
      "chainId": 101,
      "address": "7gersKTtU65ERNBNTZKjYgKf7HypR7PDMprcuhQJChaq",
      "symbol": "wUnisETHETH",
      "name": "Uniswap sETH LP (Wormhole)",
      "decimals": 9,
      "logoURI": "https://raw.githubusercontent.com/solana-labs/token-list/main/assets/mainnet/7gersKTtU65ERNBNTZKjYgKf7HypR7PDMprcuhQJChaq/logo.png",
      "tags": [
        "wrapped",
        "wormhole"
      ],
      "extensions": {
        "address": "0xe9Cf7887b93150D4F2Da7dFc6D502B216438F244",
        "bridgeContract": "https://etherscan.io/address/0xf92cD566Ea4864356C5491c177A430C222d7e678",
        "assetContract": "https://etherscan.io/address/0xe9Cf7887b93150D4F2Da7dFc6D502B216438F244"
      }
    },
    {
      "chainId": 101,
      "address": "4aqNtSCr77eiEZJ9u9BhPErjEMju6FFdLeBKkE1pdxuK",
      "symbol": "wUniLENDETH",
      "name": "Uniswap LEND LP (Wormhole)",
      "decimals": 9,
      "logoURI": "https://raw.githubusercontent.com/solana-labs/token-list/main/assets/mainnet/4aqNtSCr77eiEZJ9u9BhPErjEMju6FFdLeBKkE1pdxuK/logo.png",
      "tags": [
        "wrapped",
        "wormhole"
      ],
      "extensions": {
        "address": "0xcaA7e4656f6A2B59f5f99c745F91AB26D1210DCe",
        "bridgeContract": "https://etherscan.io/address/0xf92cD566Ea4864356C5491c177A430C222d7e678",
        "assetContract": "https://etherscan.io/address/0xcaA7e4656f6A2B59f5f99c745F91AB26D1210DCe"
      }
    },
    {
      "chainId": 101,
      "address": "FDdoYCHwFghBSbnN6suvFR3VFw6kAzfhfGpkAQAGPLC3",
      "symbol": "wUniMKRETH",
      "name": "Uniswap MKR LP (Wormhole)",
      "decimals": 9,
      "logoURI": "https://raw.githubusercontent.com/solana-labs/token-list/main/assets/mainnet/FDdoYCHwFghBSbnN6suvFR3VFw6kAzfhfGpkAQAGPLC3/logo.png",
      "tags": [
        "wrapped",
        "wormhole"
      ],
      "extensions": {
        "address": "0x2C4Bd064b998838076fa341A83d007FC2FA50957",
        "bridgeContract": "https://etherscan.io/address/0xf92cD566Ea4864356C5491c177A430C222d7e678",
        "assetContract": "https://etherscan.io/address/0x2C4Bd064b998838076fa341A83d007FC2FA50957"
      }
    },
    {
      "chainId": 101,
      "address": "FSSTfbb1vh1TRe8Ja64hC65QTc7pPUhwHh5uTAWj5haH",
      "symbol": "wUniLINKETH",
      "name": "Uniswap LINK LP (Wormhole)",
      "decimals": 9,
      "logoURI": "https://raw.githubusercontent.com/solana-labs/token-list/main/assets/mainnet/FSSTfbb1vh1TRe8Ja64hC65QTc7pPUhwHh5uTAWj5haH/logo.png",
      "tags": [
        "wrapped",
        "wormhole"
      ],
      "extensions": {
        "address": "0xF173214C720f58E03e194085B1DB28B50aCDeeaD",
        "bridgeContract": "https://etherscan.io/address/0xf92cD566Ea4864356C5491c177A430C222d7e678",
        "assetContract": "https://etherscan.io/address/0xF173214C720f58E03e194085B1DB28B50aCDeeaD"
      }
    },
    {
      "chainId": 101,
      "address": "Aci9xBGywrgBxQoFnL6LCoCYuX5k6AqaYhimgSZ1Fhrk",
      "symbol": "waUniETH",
      "name": "Aave Interest bearing UniETH (Wormhole)",
      "decimals": 9,
      "logoURI": "https://raw.githubusercontent.com/solana-labs/token-list/main/assets/mainnet/Aci9xBGywrgBxQoFnL6LCoCYuX5k6AqaYhimgSZ1Fhrk/logo.png",
      "tags": [
        "wrapped",
        "wormhole"
      ],
      "extensions": {
        "address": "0x6179078872605396Ee62960917128F9477a5DdbB",
        "bridgeContract": "https://etherscan.io/address/0xf92cD566Ea4864356C5491c177A430C222d7e678",
        "assetContract": "https://etherscan.io/address/0x6179078872605396Ee62960917128F9477a5DdbB"
      }
    },
    {
      "chainId": 101,
      "address": "GqHK99sW4ym6zy6Kdoh8f7sb2c3qhtB3WRqeyPbAYfmy",
      "symbol": "waUniDAI",
      "name": "Aave Interest bearing UniDAI (Wormhole)",
      "decimals": 9,
      "logoURI": "https://raw.githubusercontent.com/solana-labs/token-list/main/assets/mainnet/GqHK99sW4ym6zy6Kdoh8f7sb2c3qhtB3WRqeyPbAYfmy/logo.png",
      "tags": [
        "wrapped",
        "wormhole"
      ],
      "extensions": {
        "address": "0x048930eec73c91B44b0844aEACdEBADC2F2b6efb",
        "bridgeContract": "https://etherscan.io/address/0xf92cD566Ea4864356C5491c177A430C222d7e678",
        "assetContract": "https://etherscan.io/address/0x048930eec73c91B44b0844aEACdEBADC2F2b6efb"
      }
    },
    {
      "chainId": 101,
      "address": "4e4TpGVJMYiz5UBrAXuNmiVJ9yvc7ppJeAn8sXmbnmDi",
      "symbol": "waUniUSDC",
      "name": "Aave Interest bearing UniUSDC (Wormhole)",
      "decimals": 6,
      "logoURI": "https://raw.githubusercontent.com/solana-labs/token-list/main/assets/mainnet/4e4TpGVJMYiz5UBrAXuNmiVJ9yvc7ppJeAn8sXmbnmDi/logo.png",
      "tags": [
        "wrapped",
        "wormhole"
      ],
      "extensions": {
        "address": "0xe02b2Ad63eFF3Ac1D5827cBd7AB9DD3DaC4f4AD0",
        "bridgeContract": "https://etherscan.io/address/0xf92cD566Ea4864356C5491c177A430C222d7e678",
        "assetContract": "https://etherscan.io/address/0xe02b2Ad63eFF3Ac1D5827cBd7AB9DD3DaC4f4AD0"
      }
    },
    {
      "chainId": 101,
      "address": "49LoAnQQdo9171zfcWRUoQLYSScrxXobbuwt14xjvfVm",
      "symbol": "waUniUSDT",
      "name": "Aave Interest bearing UniUSDT (Wormhole)",
      "decimals": 6,
      "logoURI": "https://raw.githubusercontent.com/solana-labs/token-list/main/assets/mainnet/49LoAnQQdo9171zfcWRUoQLYSScrxXobbuwt14xjvfVm/logo.png",
      "tags": [
        "wrapped",
        "wormhole"
      ],
      "extensions": {
        "address": "0xb977ee318010A5252774171494a1bCB98E7fab65",
        "bridgeContract": "https://etherscan.io/address/0xf92cD566Ea4864356C5491c177A430C222d7e678",
        "assetContract": "https://etherscan.io/address/0xb977ee318010A5252774171494a1bCB98E7fab65"
      }
    },
    {
      "chainId": 101,
      "address": "CvG3gtKYJtKRzEUgMeb42xnd8HDjESgLtyJqQ2kuLncp",
      "symbol": "waUniDAIETH",
      "name": "Aave Interest bearing UniDAIETH (Wormhole)",
      "decimals": 9,
      "logoURI": "https://raw.githubusercontent.com/solana-labs/token-list/main/assets/mainnet/CvG3gtKYJtKRzEUgMeb42xnd8HDjESgLtyJqQ2kuLncp/logo.svg",
      "tags": [
        "wrapped",
        "wormhole"
      ],
      "extensions": {
        "address": "0xBbBb7F2aC04484F7F04A2C2C16f20479791BbB44",
        "bridgeContract": "https://etherscan.io/address/0xf92cD566Ea4864356C5491c177A430C222d7e678",
        "assetContract": "https://etherscan.io/address/0xBbBb7F2aC04484F7F04A2C2C16f20479791BbB44"
      }
    },
    {
      "chainId": 101,
      "address": "GSv5ECZaMfaceZK4WKKzA4tKVDkqtfBASECcmYFWcy4G",
      "symbol": "waUniUSDCETH",
      "name": "Aave Interest bearing UniUSDCETH (Wormhole)",
      "decimals": 9,
      "logoURI": "https://raw.githubusercontent.com/solana-labs/token-list/main/assets/mainnet/GSv5ECZaMfaceZK4WKKzA4tKVDkqtfBASECcmYFWcy4G/logo.svg",
      "tags": [
        "wrapped",
        "wormhole"
      ],
      "extensions": {
        "address": "0x1D0e53A0e524E3CC92C1f0f33Ae268FfF8D7E7a5",
        "bridgeContract": "https://etherscan.io/address/0xf92cD566Ea4864356C5491c177A430C222d7e678",
        "assetContract": "https://etherscan.io/address/0x1D0e53A0e524E3CC92C1f0f33Ae268FfF8D7E7a5"
      }
    },
    {
      "chainId": 101,
      "address": "7LUdsedi7qpTJGnFpZo6mWqVtKKpccr9XrQGxJ2xUDPT",
      "symbol": "waUniSETHETH",
      "name": "Aave Interest bearing UniSETHETH (Wormhole)",
      "decimals": 9,
      "logoURI": "https://raw.githubusercontent.com/solana-labs/token-list/main/assets/mainnet/7LUdsedi7qpTJGnFpZo6mWqVtKKpccr9XrQGxJ2xUDPT/logo.svg",
      "tags": [
        "wrapped",
        "wormhole"
      ],
      "extensions": {
        "address": "0x84BBcaB430717ff832c3904fa6515f97fc63C76F",
        "bridgeContract": "https://etherscan.io/address/0xf92cD566Ea4864356C5491c177A430C222d7e678",
        "assetContract": "https://etherscan.io/address/0x84BBcaB430717ff832c3904fa6515f97fc63C76F"
      }
    },
    {
      "chainId": 101,
      "address": "Hc1zHQxg1k2JVwvuv3kqbCyZDEJYfDdNftBMab4EMUx9",
      "symbol": "waUniLENDETH",
      "name": "Aave Interest bearing UniLENDETH (Wormhole)",
      "decimals": 9,
      "logoURI": "https://raw.githubusercontent.com/solana-labs/token-list/main/assets/mainnet/Hc1zHQxg1k2JVwvuv3kqbCyZDEJYfDdNftBMab4EMUx9/logo.svg",
      "tags": [
        "wrapped",
        "wormhole"
      ],
      "extensions": {
        "address": "0xc88ebbf7C523f38Ef3eB8A151273C0F0dA421e63",
        "bridgeContract": "https://etherscan.io/address/0xf92cD566Ea4864356C5491c177A430C222d7e678",
        "assetContract": "https://etherscan.io/address/0xc88ebbf7C523f38Ef3eB8A151273C0F0dA421e63"
      }
    },
    {
      "chainId": 101,
      "address": "9PejEmx6NKDHgf6jpgAWwZsibURKifBakjzDQdtCtAXT",
      "symbol": "waUniMKRETH",
      "name": "Aave Interest bearing UniMKRETH (Wormhole)",
      "decimals": 9,
      "logoURI": "https://raw.githubusercontent.com/solana-labs/token-list/main/assets/mainnet/9PejEmx6NKDHgf6jpgAWwZsibURKifBakjzDQdtCtAXT/logo.svg",
      "tags": [
        "wrapped",
        "wormhole"
      ],
      "extensions": {
        "address": "0x8c69f7A4C9B38F1b48005D216c398Efb2F1Ce3e4",
        "bridgeContract": "https://etherscan.io/address/0xf92cD566Ea4864356C5491c177A430C222d7e678",
        "assetContract": "https://etherscan.io/address/0x8c69f7A4C9B38F1b48005D216c398Efb2F1Ce3e4"
      }
    },
    {
      "chainId": 101,
      "address": "KcHygDp4o7ENsHjevYM4T3u6R7KHa5VyvkJ7kpmJcYo",
      "symbol": "waUniLINKETH",
      "name": "Aave Interest bearing UniLINKETH (Wormhole)",
      "decimals": 9,
      "logoURI": "https://raw.githubusercontent.com/solana-labs/token-list/main/assets/mainnet/KcHygDp4o7ENsHjevYM4T3u6R7KHa5VyvkJ7kpmJcYo/logo.svg",
      "tags": [
        "wrapped",
        "wormhole"
      ],
      "extensions": {
        "address": "0x9548DB8b1cA9b6c757485e7861918b640390169c",
        "bridgeContract": "https://etherscan.io/address/0xf92cD566Ea4864356C5491c177A430C222d7e678",
        "assetContract": "https://etherscan.io/address/0x9548DB8b1cA9b6c757485e7861918b640390169c"
      }
    },
    {
      "chainId": 101,
      "address": "GNPAF84ZEtKYyfuY2fg8tZVwse7LpTSeyYPSyEKFqa2Y",
      "symbol": "waUSDT",
      "name": "Aave interest bearing USDT (Wormhole)",
      "decimals": 6,
      "logoURI": "https://raw.githubusercontent.com/solana-labs/token-list/main/assets/mainnet/GNPAF84ZEtKYyfuY2fg8tZVwse7LpTSeyYPSyEKFqa2Y/logo.svg",
      "tags": [
        "wrapped",
        "wormhole"
      ],
      "extensions": {
        "address": "0x3Ed3B47Dd13EC9a98b44e6204A523E766B225811",
        "bridgeContract": "https://etherscan.io/address/0xf92cD566Ea4864356C5491c177A430C222d7e678",
        "assetContract": "https://etherscan.io/address/0x3Ed3B47Dd13EC9a98b44e6204A523E766B225811",
        "coingeckoId": "aave-usdt"
      }
    },
    {
      "chainId": 101,
      "address": "3QTknQ3i27rDKm5hvBaScFLQ34xX9N7J7XfEFwy27qbZ",
      "symbol": "waWBTC",
      "name": "Aave interest bearing WBTC (Wormhole)",
      "decimals": 8,
      "logoURI": "https://raw.githubusercontent.com/solana-labs/token-list/main/assets/mainnet/3QTknQ3i27rDKm5hvBaScFLQ34xX9N7J7XfEFwy27qbZ/logo.svg",
      "tags": [
        "wrapped",
        "wormhole"
      ],
      "extensions": {
        "address": "0x9ff58f4fFB29fA2266Ab25e75e2A8b3503311656",
        "bridgeContract": "https://etherscan.io/address/0xf92cD566Ea4864356C5491c177A430C222d7e678",
        "assetContract": "https://etherscan.io/address/0x9ff58f4fFB29fA2266Ab25e75e2A8b3503311656",
        "coingeckoId": "aave-wbtc"
      }
    },
    {
      "chainId": 101,
      "address": "EbpkofeWyiQouGyxQAgXxEyGtjgq13NSucX3CNvucNpb",
      "symbol": "waWETH",
      "name": "Aave interest bearing WETH (Wormhole)",
      "decimals": 9,
      "logoURI": "https://raw.githubusercontent.com/solana-labs/token-list/main/assets/mainnet/EbpkofeWyiQouGyxQAgXxEyGtjgq13NSucX3CNvucNpb/logo.png",
      "tags": [
        "wrapped",
        "wormhole"
      ],
      "extensions": {
        "address": "0x030bA81f1c18d280636F32af80b9AAd02Cf0854e",
        "bridgeContract": "https://etherscan.io/address/0xf92cD566Ea4864356C5491c177A430C222d7e678",
        "assetContract": "https://etherscan.io/address/0x030bA81f1c18d280636F32af80b9AAd02Cf0854e"
      }
    },
    {
      "chainId": 101,
      "address": "67uaa3Z7SX7GC6dqSTjpJLnySLXZpCAK9MHMi3232Bfb",
      "symbol": "waYFI",
      "name": "Aave interest bearing YFI (Wormhole)",
      "decimals": 9,
      "logoURI": "https://raw.githubusercontent.com/solana-labs/token-list/main/assets/mainnet/67uaa3Z7SX7GC6dqSTjpJLnySLXZpCAK9MHMi3232Bfb/logo.svg",
      "tags": [
        "wrapped",
        "wormhole"
      ],
      "extensions": {
        "address": "0x5165d24277cD063F5ac44Efd447B27025e888f37",
        "bridgeContract": "https://etherscan.io/address/0xf92cD566Ea4864356C5491c177A430C222d7e678",
        "assetContract": "https://etherscan.io/address/0x5165d24277cD063F5ac44Efd447B27025e888f37"
      }
    },
    {
      "chainId": 101,
      "address": "9xS6et5uvQ64QsmaGMfzfXrwTsfYPjwEWuiPnBGFgfw",
      "symbol": "waZRX",
      "name": "Aave interest bearing ZRX (Wormhole)",
      "decimals": 9,
      "logoURI": "https://raw.githubusercontent.com/solana-labs/token-list/main/assets/mainnet/9xS6et5uvQ64QsmaGMfzfXrwTsfYPjwEWuiPnBGFgfw/logo.svg",
      "tags": [
        "wrapped",
        "wormhole"
      ],
      "extensions": {
        "address": "0xDf7FF54aAcAcbFf42dfe29DD6144A69b629f8C9e",
        "bridgeContract": "https://etherscan.io/address/0xf92cD566Ea4864356C5491c177A430C222d7e678",
        "assetContract": "https://etherscan.io/address/0xDf7FF54aAcAcbFf42dfe29DD6144A69b629f8C9e",
        "coingeckoId": "aave-zrx"
      }
    },
    {
      "chainId": 101,
      "address": "2TZ8s2FwtWqJrWpdFsSf2uM2Fvjw474n6HhTdTEWoLor",
      "symbol": "waUNI",
      "name": "Aave interest bearing UNI (Wormhole)",
      "decimals": 9,
      "logoURI": "https://raw.githubusercontent.com/solana-labs/token-list/main/assets/mainnet/2TZ8s2FwtWqJrWpdFsSf2uM2Fvjw474n6HhTdTEWoLor/logo.svg",
      "tags": [
        "wrapped",
        "wormhole"
      ],
      "extensions": {
        "address": "0xB9D7CB55f463405CDfBe4E90a6D2Df01C2B92BF1",
        "bridgeContract": "https://etherscan.io/address/0xf92cD566Ea4864356C5491c177A430C222d7e678",
        "assetContract": "https://etherscan.io/address/0xB9D7CB55f463405CDfBe4E90a6D2Df01C2B92BF1"
      }
    },
    {
      "chainId": 101,
      "address": "G1o2fHZXyPCeAEcY4o6as7SmVaUu65DRhcq1S4Cfap9T",
      "symbol": "waAAVE",
      "name": "Aave interest bearing AAVE (Wormhole)",
      "decimals": 9,
      "logoURI": "https://raw.githubusercontent.com/solana-labs/token-list/main/assets/mainnet/G1o2fHZXyPCeAEcY4o6as7SmVaUu65DRhcq1S4Cfap9T/logo.svg",
      "tags": [
        "wrapped",
        "wormhole"
      ],
      "extensions": {
        "address": "0xFFC97d72E13E01096502Cb8Eb52dEe56f74DAD7B",
        "bridgeContract": "https://etherscan.io/address/0xf92cD566Ea4864356C5491c177A430C222d7e678",
        "assetContract": "https://etherscan.io/address/0xFFC97d72E13E01096502Cb8Eb52dEe56f74DAD7B"
      }
    },
    {
      "chainId": 101,
      "address": "8PeWkyvCDHpSgT5oiGFgZQtXSRBij7ZFLJTHAGBntRDH",
      "symbol": "waBAT",
      "name": "Aave interest bearing BAT (Wormhole)",
      "decimals": 9,
      "logoURI": "https://raw.githubusercontent.com/solana-labs/token-list/main/assets/mainnet/8PeWkyvCDHpSgT5oiGFgZQtXSRBij7ZFLJTHAGBntRDH/logo.svg",
      "tags": [
        "wrapped",
        "wormhole"
      ],
      "extensions": {
        "address": "0x05Ec93c0365baAeAbF7AefFb0972ea7ECdD39CF1",
        "bridgeContract": "https://etherscan.io/address/0xf92cD566Ea4864356C5491c177A430C222d7e678",
        "assetContract": "https://etherscan.io/address/0x05Ec93c0365baAeAbF7AefFb0972ea7ECdD39CF1",
        "coingeckoId": "aave-bat"
      }
    },
    {
      "chainId": 101,
      "address": "67opsuaXQ3JRSJ1mmF7aPLSq6JaZcwAmXwcMzUN5PSMv",
      "symbol": "waBUSD",
      "name": "Aave interest bearing BUSD (Wormhole)",
      "decimals": 9,
      "logoURI": "https://raw.githubusercontent.com/solana-labs/token-list/main/assets/mainnet/67opsuaXQ3JRSJ1mmF7aPLSq6JaZcwAmXwcMzUN5PSMv/logo.svg",
      "tags": [
        "wrapped",
        "wormhole"
      ],
      "extensions": {
        "address": "0xA361718326c15715591c299427c62086F69923D9",
        "bridgeContract": "https://etherscan.io/address/0xf92cD566Ea4864356C5491c177A430C222d7e678",
        "assetContract": "https://etherscan.io/address/0xA361718326c15715591c299427c62086F69923D9",
        "coingeckoId": "aave-busd"
      }
    },
    {
      "chainId": 101,
      "address": "4JrrHRS56i9GZkSmGaCY3ZsxMo3JEqQviU64ki7ZJPak",
      "symbol": "waDAI",
      "name": "Aave interest bearing DAI (Wormhole)",
      "decimals": 9,
      "logoURI": "https://raw.githubusercontent.com/solana-labs/token-list/main/assets/mainnet/4JrrHRS56i9GZkSmGaCY3ZsxMo3JEqQviU64ki7ZJPak/logo.svg",
      "tags": [
        "wrapped",
        "wormhole"
      ],
      "extensions": {
        "address": "0x028171bCA77440897B824Ca71D1c56caC55b68A3",
        "bridgeContract": "https://etherscan.io/address/0xf92cD566Ea4864356C5491c177A430C222d7e678",
        "assetContract": "https://etherscan.io/address/0x028171bCA77440897B824Ca71D1c56caC55b68A3",
        "coingeckoId": "aave-dai"
      }
    },
    {
      "chainId": 101,
      "address": "3LmfKjsSU9hdxfZfcr873DMNR5nnrk8EvdueXg1dTSin",
      "symbol": "waENJ",
      "name": "Aave interest bearing ENJ (Wormhole)",
      "decimals": 9,
      "logoURI": "https://raw.githubusercontent.com/solana-labs/token-list/main/assets/mainnet/3LmfKjsSU9hdxfZfcr873DMNR5nnrk8EvdueXg1dTSin/logo.svg",
      "tags": [
        "wrapped",
        "wormhole"
      ],
      "extensions": {
        "address": "0xaC6Df26a590F08dcC95D5a4705ae8abbc88509Ef",
        "bridgeContract": "https://etherscan.io/address/0xf92cD566Ea4864356C5491c177A430C222d7e678",
        "assetContract": "https://etherscan.io/address/0xaC6Df26a590F08dcC95D5a4705ae8abbc88509Ef",
        "coingeckoId": "aave-enj"
      }
    },
    {
      "chainId": 101,
      "address": "7VD2Gosm34hB7kughTqu1N3sW92hq3XwKLTi1N1tdKrj",
      "symbol": "waKNC",
      "name": "Aave interest bearing KNC (Wormhole)",
      "decimals": 9,
      "logoURI": "https://raw.githubusercontent.com/solana-labs/token-list/main/assets/mainnet/7VD2Gosm34hB7kughTqu1N3sW92hq3XwKLTi1N1tdKrj/logo.svg",
      "tags": [
        "wrapped",
        "wormhole"
      ],
      "extensions": {
        "address": "0x39C6b3e42d6A679d7D776778Fe880BC9487C2EDA",
        "bridgeContract": "https://etherscan.io/address/0xf92cD566Ea4864356C5491c177A430C222d7e678",
        "assetContract": "https://etherscan.io/address/0x39C6b3e42d6A679d7D776778Fe880BC9487C2EDA",
        "coingeckoId": "aave-knc"
      }
    },
    {
      "chainId": 101,
      "address": "4erbVWFvdvS5P8ews7kUjqfpCQbA8vurnWyvRLsnZJgv",
      "symbol": "waLINK",
      "name": "Aave interest bearing LINK (Wormhole)",
      "decimals": 9,
      "logoURI": "https://raw.githubusercontent.com/solana-labs/token-list/main/assets/mainnet/4erbVWFvdvS5P8ews7kUjqfpCQbA8vurnWyvRLsnZJgv/logo.svg",
      "tags": [
        "wrapped",
        "wormhole"
      ],
      "extensions": {
        "address": "0xa06bC25B5805d5F8d82847D191Cb4Af5A3e873E0",
        "bridgeContract": "https://etherscan.io/address/0xf92cD566Ea4864356C5491c177A430C222d7e678",
        "assetContract": "https://etherscan.io/address/0xa06bC25B5805d5F8d82847D191Cb4Af5A3e873E0",
        "coingeckoId": "aave-link"
      }
    },
    {
      "chainId": 101,
      "address": "AXJWqG4SpAEwkMjKYkarKwv6Qfz5rLU3cwt5KtrDAAYe",
      "symbol": "waMANA",
      "name": "Aave interest bearing MANA (Wormhole)",
      "decimals": 9,
      "logoURI": "https://raw.githubusercontent.com/solana-labs/token-list/main/assets/mainnet/AXJWqG4SpAEwkMjKYkarKwv6Qfz5rLU3cwt5KtrDAAYe/logo.svg",
      "tags": [
        "wrapped",
        "wormhole"
      ],
      "extensions": {
        "address": "0xa685a61171bb30d4072B338c80Cb7b2c865c873E",
        "bridgeContract": "https://etherscan.io/address/0xf92cD566Ea4864356C5491c177A430C222d7e678",
        "assetContract": "https://etherscan.io/address/0xa685a61171bb30d4072B338c80Cb7b2c865c873E",
        "coingeckoId": "aave-mana"
      }
    },
    {
      "chainId": 101,
      "address": "4kJmfagJzQFuwto5RX6f1xScWYbEVBzEpdjmiqTCnzjJ",
      "symbol": "waMKR",
      "name": "Aave interest bearing MKR (Wormhole)",
      "decimals": 9,
      "logoURI": "https://raw.githubusercontent.com/solana-labs/token-list/main/assets/mainnet/4kJmfagJzQFuwto5RX6f1xScWYbEVBzEpdjmiqTCnzjJ/logo.svg",
      "tags": [
        "wrapped",
        "wormhole"
      ],
      "extensions": {
        "address": "0xc713e5E149D5D0715DcD1c156a020976e7E56B88",
        "bridgeContract": "https://etherscan.io/address/0xf92cD566Ea4864356C5491c177A430C222d7e678",
        "assetContract": "https://etherscan.io/address/0xc713e5E149D5D0715DcD1c156a020976e7E56B88",
        "coingeckoId": "aave-mkr"
      }
    },
    {
      "chainId": 101,
      "address": "DN8jPo8YZTXhLMyDMKcnwFuKqY8wfn2UrpX8ct4rc8Bc",
      "symbol": "waREN",
      "name": "Aave interest bearing REN (Wormhole)",
      "decimals": 9,
      "logoURI": "https://raw.githubusercontent.com/solana-labs/token-list/main/assets/mainnet/DN8jPo8YZTXhLMyDMKcnwFuKqY8wfn2UrpX8ct4rc8Bc/logo.svg",
      "tags": [
        "wrapped",
        "wormhole"
      ],
      "extensions": {
        "address": "0xCC12AbE4ff81c9378D670De1b57F8e0Dd228D77a",
        "bridgeContract": "https://etherscan.io/address/0xf92cD566Ea4864356C5491c177A430C222d7e678",
        "assetContract": "https://etherscan.io/address/0xCC12AbE4ff81c9378D670De1b57F8e0Dd228D77a",
        "coingeckoId": "aave-ren"
      }
    },
    {
      "chainId": 101,
      "address": "HWbJZXJ7s1D1zi5P7yVgRUmZPXvYSFv6vsYU765Ti422",
      "symbol": "waSNX",
      "name": "Aave interest bearing SNX (Wormhole)",
      "decimals": 9,
      "logoURI": "https://raw.githubusercontent.com/solana-labs/token-list/main/assets/mainnet/HWbJZXJ7s1D1zi5P7yVgRUmZPXvYSFv6vsYU765Ti422/logo.svg",
      "tags": [
        "wrapped",
        "wormhole"
      ],
      "extensions": {
        "address": "0x35f6B052C598d933D69A4EEC4D04c73A191fE6c2",
        "bridgeContract": "https://etherscan.io/address/0xf92cD566Ea4864356C5491c177A430C222d7e678",
        "assetContract": "https://etherscan.io/address/0x35f6B052C598d933D69A4EEC4D04c73A191fE6c2",
        "coingeckoId": "aave-snx"
      }
    },
    {
      "chainId": 101,
      "address": "2LForywWWpHzmR5NjSEyF1kcw9ffyLuJX7V7hne2fHfY",
      "symbol": "waSUSD",
      "name": "Aave interest bearing SUSD (Wormhole)",
      "decimals": 9,
      "logoURI": "https://raw.githubusercontent.com/solana-labs/token-list/main/assets/mainnet/2LForywWWpHzmR5NjSEyF1kcw9ffyLuJX7V7hne2fHfY/logo.svg",
      "tags": [
        "wrapped",
        "wormhole"
      ],
      "extensions": {
        "address": "0x6C5024Cd4F8A59110119C56f8933403A539555EB",
        "bridgeContract": "https://etherscan.io/address/0xf92cD566Ea4864356C5491c177A430C222d7e678",
        "assetContract": "https://etherscan.io/address/0x6C5024Cd4F8A59110119C56f8933403A539555EB",
        "coingeckoId": "aave-susd"
      }
    },
    {
      "chainId": 101,
      "address": "Badj3S29a2u1auxmijwg5vGjhPLb1K6WLPoigtWjKPXp",
      "symbol": "waTUSD",
      "name": "Aave interest bearing TUSD (Wormhole)",
      "decimals": 9,
      "logoURI": "https://raw.githubusercontent.com/solana-labs/token-list/main/assets/mainnet/Badj3S29a2u1auxmijwg5vGjhPLb1K6WLPoigtWjKPXp/logo.svg",
      "tags": [
        "wrapped",
        "wormhole"
      ],
      "extensions": {
        "address": "0x101cc05f4A51C0319f570d5E146a8C625198e636",
        "bridgeContract": "https://etherscan.io/address/0xf92cD566Ea4864356C5491c177A430C222d7e678",
        "assetContract": "https://etherscan.io/address/0x101cc05f4A51C0319f570d5E146a8C625198e636",
        "coingeckoId": "aave-tusd"
      }
    },
    {
      "chainId": 101,
      "address": "BZCPpva12M9SqJgcpf8jtP9Si6rMANFoUR3i7nchha7M",
      "symbol": "waUSDC",
      "name": "Aave interest bearing USDC (Wormhole)",
      "decimals": 9,
      "logoURI": "https://raw.githubusercontent.com/solana-labs/token-list/main/assets/mainnet/BZCPpva12M9SqJgcpf8jtP9Si6rMANFoUR3i7nchha7M/logo.svg",
      "tags": [
        "wrapped",
        "wormhole"
      ],
      "extensions": {
        "address": "0xBcca60bB61934080951369a648Fb03DF4F96263C",
        "bridgeContract": "https://etherscan.io/address/0xf92cD566Ea4864356C5491c177A430C222d7e678",
        "assetContract": "https://etherscan.io/address/0xBcca60bB61934080951369a648Fb03DF4F96263C",
        "coingeckoId": "aave-usdc"
      }
    },
    {
      "chainId": 101,
      "address": "D3ajQoyBGJz3JCXCPsxHZJbLQKGt9UgxLavgurieGNcD",
      "symbol": "wSDT",
      "name": "Stake DAO Token (Wormhole)",
      "decimals": 9,
      "logoURI": "https://raw.githubusercontent.com/solana-labs/token-list/main/assets/mainnet/D3ajQoyBGJz3JCXCPsxHZJbLQKGt9UgxLavgurieGNcD/logo.png",
      "tags": [
        "wrapped",
        "wormhole"
      ],
      "extensions": {
        "address": "0x73968b9a57c6e53d41345fd57a6e6ae27d6cdb2f",
        "bridgeContract": "https://etherscan.io/address/0xf92cD566Ea4864356C5491c177A430C222d7e678",
        "assetContract": "https://etherscan.io/address/0x73968b9a57c6e53d41345fd57a6e6ae27d6cdb2f",
        "coingeckoId": "stake-dao"
      }
    },
    {
      "chainId": 101,
      "address": "4pk3pf9nJDN1im1kNwWJN1ThjE8pCYCTexXYGyFjqKVf",
      "symbol": "oDOP",
      "name": "Dominican Pesos",
      "decimals": 9,
      "logoURI": "https://raw.githubusercontent.com/solana-labs/token-list/main/assets/mainnet/4pk3pf9nJDN1im1kNwWJN1ThjE8pCYCTexXYGyFjqKVf/logo.png",
      "tags": [
        "stablecoin"
      ],
      "extensions": {
        "website": "https://Odop.io/"
      }
    },
    {
      "chainId": 101,
      "address": "5kjfp2qfRbqCXTQeUYgHNnTLf13eHoKjC5hHynW9DvQE",
      "symbol": "AAPE",
      "name": "AAPE",
      "decimals": 9,
      "logoURI": "https://raw.githubusercontent.com/solana-labs/token-list/main/assets/mainnet/5kjfp2qfRbqCXTQeUYgHNnTLf13eHoKjC5hHynW9DvQE/logo.png",
      "tags": [],
      "extensions": {
        "website": "https://aape.io/"
      }
    },
    {
      "chainId": 101,
      "address": "3K6rftdAaQYMPunrtNRHgnK2UAtjm2JwyT2oCiTDouYE",
      "symbol": "XCOPE",
      "name": "XCOPE",
      "decimals": 0,
      "logoURI": "https://raw.githubusercontent.com/solana-labs/token-list/main/assets/mainnet/3K6rftdAaQYMPunrtNRHgnK2UAtjm2JwyT2oCiTDouYE/logo.png",
      "tags": [
        "trading",
        "index",
        "Algos"
      ],
      "extensions": {
        "website": "https://www.unlimitedcope.com/",
        "serumV3Usdc": "7MpMwArporUHEGW7quUpkPZp5L5cHPs9eKUfKCdaPHq2",
        "coingeckoId": "cope"
      }
    },
    {
      "chainId": 101,
      "address": "8HGyAAB1yoM1ttS7pXjHMa3dukTFGQggnFFH3hJZgzQh",
      "symbol": "COPE",
      "name": "COPE",
      "decimals": 6,
      "logoURI": "https://raw.githubusercontent.com/solana-labs/token-list/main/assets/mainnet/8HGyAAB1yoM1ttS7pXjHMa3dukTFGQggnFFH3hJZgzQh/logo.png",
      "tags": [
        "trading",
        "index",
        "Algos"
      ],
      "extensions": {
        "website": "https://www.unlimitedcope.com/",
        "serumV3Usdc": "6fc7v3PmjZG9Lk2XTot6BywGyYLkBQuzuFKd4FpCsPxk",
        "coingeckoId": "cope"
      }
    },
    {
      "chainId": 101,
      "address": "2prC8tcVsXwVJAinhxd2zeMeWMWaVyzPoQeLKyDZRFKd",
      "symbol": "MCAPS",
      "name": "Mango Market Caps",
      "decimals": 0,
      "logoURI": "https://raw.githubusercontent.com/solana-labs/token-list/main/assets/mainnet/2prC8tcVsXwVJAinhxd2zeMeWMWaVyzPoQeLKyDZRFKd/logo.png",
      "tags": [
        "mango"
      ],
      "extensions": {
        "website": "https://initialcapoffering.com/",
        "coingeckoId": "mango-market-caps"
      }
    },
    {
      "chainId": 101,
      "address": "2reKm5Y9rmAWfaw5jraYz1BXwGLHMofGMs3iNoBLt4VC",
      "symbol": "DOCE",
      "name": "Doce Finance",
      "decimals": 6,
      "logoURI": "https://raw.githubusercontent.com/solana-labs/token-list/main/assets/mainnet/2reKm5Y9rmAWfaw5jraYz1BXwGLHMofGMs3iNoBLt4VC/logo.png",
      "tags": [],
      "extensions": {
        "website": "https://swap.doce.finance/"
      }
    },
    {
      "chainId": 101,
      "address": "E1PvPRPQvZNivZbXRL61AEGr71npZQ5JGxh4aWX7q9QA",
      "symbol": "INO",
      "name": "iNo Token",
      "decimals": 9,
      "logoURI": "https://raw.githubusercontent.com/solana-labs/token-list/main/assets/mainnet/E1PvPRPQvZNivZbXRL61AEGr71npZQ5JGxh4aWX7q9QA/logo.png",
      "tags": [],
      "extensions": {
        "website": "https://ino.llegrand.fr/"
      }
    },
    {
      "chainId": 101,
      "address": "8PMHT4swUMtBzgHnh5U564N5sjPSiUz2cjEQzFnnP1Fo",
      "symbol": "ROPE",
      "name": "Rope Token",
      "decimals": 9,
      "logoURI": "https://raw.githubusercontent.com/solana-labs/token-list/main/assets/mainnet/8PMHT4swUMtBzgHnh5U564N5sjPSiUz2cjEQzFnnP1Fo/logo.svg",
      "tags": [],
      "extensions": {
        "website": "https://ropesolana.com/",
        "coingeckoId": "rope-token",
        "serumV3Usdc": "4Sg1g8U2ZuGnGYxAhc6MmX9MX7yZbrrraPkCQ9MdCPtF",
        "waterfallbot": "https://bit.ly/ROPEwaterfall"
      }
    },
    {
      "chainId": 101,
      "address": "5dhkWqrq37F92jBmEyhQP1vbMkbVRz59V7288HH2wBC7",
      "symbol": "SLOCK",
      "name": "SOLLock",
      "decimals": 9,
      "logoURI": "https://raw.githubusercontent.com/solana-labs/token-list/main/assets/mainnet/5dhkWqrq37F92jBmEyhQP1vbMkbVRz59V7288HH2wBC7/logo.png",
      "tags": [
        "utility-token"
      ],
      "extensions": {
        "website": "https://sollock.org/",
        "twitter": "https://twitter.com/@SOLLockOfficial",
        "github": "https://github.com/SOLLock",
        "tgann": "https://t.me/SOLLockAnn",
        "tggroup": "https://t.me/SOLLock"
      }
    },
    {
      "chainId": 101,
      "address": "ETAtLmCmsoiEEKfNrHKJ2kYy3MoABhU6NQvpSfij5tDs",
      "symbol": "MEDIA",
      "name": "Media Network",
      "decimals": 6,
      "logoURI": "https://raw.githubusercontent.com/solana-labs/token-list/main/assets/mainnet/ETAtLmCmsoiEEKfNrHKJ2kYy3MoABhU6NQvpSfij5tDs/logo.png",
      "tags": [
        "utility-token"
      ],
      "extensions": {
        "website": "https://media.network/",
        "coingeckoId": "media-network",
        "serumV3Usdc": "FfiqqvJcVL7oCCu8WQUMHLUC2dnHQPAPjTdSzsERFWjb",
        "waterfallbot": "https://bit.ly/MEDIAwaterfall"
      }
    },
    {
      "chainId": 101,
      "address": "StepAscQoEioFxxWGnh2sLBDFp9d8rvKz2Yp39iDpyT",
      "symbol": "STEP",
      "name": "Step",
      "decimals": 9,
      "logoURI": "https://raw.githubusercontent.com/solana-labs/token-list/main/assets/mainnet/StepAscQoEioFxxWGnh2sLBDFp9d8rvKz2Yp39iDpyT/logo.png",
      "tags": [
        "utility-token"
      ],
      "extensions": {
        "website": "https://step.finance/",
        "twitter": "https://twitter.com/StepFinance_",
        "coingeckoId": "step-finance",
        "serumV3Usdc": "97qCB4cAVSTthvJu3eNoEx6AY6DLuRDtCoPm5Tdyg77S",
        "waterfallbot": "https://bit.ly/STEPwaterfall"
      }
    },
    {
      "chainId": 101,
      "address": "7Geyz6iiRe8buvunsU6TXndxnpLt9mg6iPxqhn6cr3c6",
      "symbol": "ANFT",
      "name": "AffinityLabs",
      "decimals": 9,
      "logoURI": "https://raw.githubusercontent.com/solana-labs/token-list/main/assets/mainnet/7Geyz6iiRe8buvunsU6TXndxnpLt9mg6iPxqhn6cr3c6/logo.png",
      "tags": [
        "nft"
      ],
      "extensions": {
        "website": "https://affinitylabs.tech/"
      }
    },
    {
      "chainId": 102,
      "address": "So11111111111111111111111111111111111111112",
      "symbol": "wSOL",
      "name": "Wrapped SOL",
      "decimals": 9,
      "logoURI": "https://raw.githubusercontent.com/solana-labs/token-list/main/assets/mainnet/So11111111111111111111111111111111111111112/logo.png",
      "tags": [],
      "extensions": {
        "website": "https://www.solana.com/",
        "coingeckoId": "solana"
      }
    },
    {
      "chainId": 102,
      "address": "CpMah17kQEL2wqyMKt3mZBdTnZbkbfx4nqmQMFDP5vwp",
      "symbol": "USDC",
      "name": "USD Coin",
      "decimals": 6,
      "logoURI": "https://raw.githubusercontent.com/solana-labs/token-list/main/assets/mainnet/CpMah17kQEL2wqyMKt3mZBdTnZbkbfx4nqmQMFDP5vwp/logo.png",
      "tags": [
        "stablecoin"
      ],
      "extensions": {
        "website": "https://www.centre.io/",
        "coingeckoId": "usd-coin"
      }
    },
    {
      "chainId": 102,
      "address": "Gmk71cM7j2RMorRsQrsyysM4HsByQx5PuDGtDdqGLWCS",
      "symbol": "spSOL",
      "name": "Stake pool SOL",
      "decimals": 9,
      "logoURI": "https://raw.githubusercontent.com/solana-labs/token-list/main/assets/mainnet/Gmk71cM7j2RMorRsQrsyysM4HsByQx5PuDGtDdqGLWCS/logo.png",
      "tags": [
        "stake-pool"
      ],
      "extensions": {
        "website": "https://www.solana.com/"
      }
    },
    {
      "chainId": 102,
      "address": "2jQc2jDHVCewoWsQJK7JPLetP7UjqXvaFdno8rtrD8Kg",
      "symbol": "sHOG",
      "name": "sHOG",
      "decimals": 6,
      "tags": [
        "stablecoin"
      ]
    },
    {
      "chainId": 103,
      "address": "So11111111111111111111111111111111111111112",
      "symbol": "SOL",
      "name": "Wrapped SOL",
      "decimals": 9,
      "logoURI": "https://raw.githubusercontent.com/solana-labs/token-list/main/assets/mainnet/So11111111111111111111111111111111111111112/logo.png",
      "tags": [],
      "extensions": {
        "coingeckoId": "solana"
      }
    },
    {
      "chainId": 103,
      "address": "7Cab8z1Lz1bTC9bQNeY7VQoZw5a2YbZoxmvFSvPgcTEL",
      "symbol": "LGGD",
      "name": "LGG Dev Fan Token",
      "decimals": 0,
      "logoURI": "https://raw.githubusercontent.com/solana-labs/token-list/main/assets/mainnet/7Cab8z1Lz1bTC9bQNeY7VQoZw5a2YbZoxmvFSvPgcTEL/logo.png",
      "tags": [
        "LGG"
      ],
      "extensions": {
        "website": "https://lgg-hacks.art"
      }
    },
    {
      "chainId": 103,
      "address": "DEhAasscXF4kEGxFgJ3bq4PpVGp5wyUxMRvn6TzGVHaw",
      "symbol": "XYZ",
      "name": "XYZ Test",
      "decimals": 0,
      "logoURI": "https://raw.githubusercontent.com/solana-labs/token-list/main/assets/mainnet/DEhAasscXF4kEGxFgJ3bq4PpVGp5wyUxMRvn6TzGVHaw/logo.png",
      "tags": []
    },
    {
      "chainId": 103,
      "address": "2rg5syU3DSwwWs778FQ6yczDKhS14NM3vP4hqnkJ2jsM",
      "symbol": "pSOL",
      "name": "SOL stake pool",
      "decimals": 9,
      "logoURI": "https://raw.githubusercontent.com/solana-labs/token-list/main/assets/mainnet/2rg5syU3DSwwWs778FQ6yczDKhS14NM3vP4hqnkJ2jsM/logo.png",
      "tags": [],
      "extensions": {
        "website": "https://solana.com/",
        "background": "https://solana.com/static/8c151e179d2d7e80255bdae6563209f2/6833b/validators.webp"
      }
    },
    {
      "chainId": 103,
      "address": "SRMuApVNdxXokk5GT7XD5cUUgXMBCoAz2LHeuAoKWRt",
      "symbol": "SRM",
      "name": "Serum",
      "decimals": 6,
      "logoURI": "https://raw.githubusercontent.com/solana-labs/token-list/main/assets/mainnet/SRMuApVNdxXokk5GT7XD5cUUgXMBCoAz2LHeuAoKWRt/logo.png",
      "tags": [],
      "extensions": {
        "website": "https://projectserum.com/",
        "coingeckoId": "serum"
      }
    },
    {
      "chainId": 103,
      "address": "7STJWT74tAZzhbNNPRH8WuGDy9GZg27968EwALWuezrH",
      "symbol": "wSUSHI",
      "name": "SushiSwap (Wormhole)",
      "decimals": 9,
      "logoURI": "https://raw.githubusercontent.com/solana-labs/token-list/main/assets/mainnet/7STJWT74tAZzhbNNPRH8WuGDy9GZg27968EwALWuezrH/logo.png",
      "tags": [
        "wrapped",
        "wormhole"
      ],
      "extensions": {
        "website": "https://sushi.com",
        "background": "https://sushi.com/static/media/Background-sm.fd449814.jpg/",
        "address": "0x6B3595068778DD592e39A122f4f5a5cF09C90fE2",
        "bridgeContract": "https://etherscan.io/address/0xf92cD566Ea4864356C5491c177A430C222d7e678",
        "assetContract": "https://etherscan.io/address/0x6B3595068778DD592e39A122f4f5a5cF09C90fE2",
        "coingeckoId": "sushi"
      }
    },
    {
      "chainId": 103,
      "address": "3aMbgP7aGsP1sVcFKc6j65zu7UiziP57SMFzf6ptiCSX",
      "symbol": "sHOG",
      "name": "Devnet StableHog",
      "decimals": 6,
      "logoURI": "https://raw.githubusercontent.com/solana-labs/token-list/main/assets/mainnet/3aMbgP7aGsP1sVcFKc6j65zu7UiziP57SMFzf6ptiCSX/logo.png",
      "tags": [
        "stablecoin"
      ]
    },
    {
      "chainId": 101,
      "address": "3cXftQWJJEeoysZrhAEjpfCHe9tSKyhYG63xpbue8m3s",
      "symbol": "Kreechures",
      "name": "Kreechures",
      "decimals": 0,
      "logoURI": "https://raw.githubusercontent.com/solana-labs/token-list/main/assets/mainnet/3cXftQWJJEeoysZrhAEjpfCHe9tSKyhYG63xpbue8m3s/logo.svg",
      "tags": [
        "nft"
      ],
      "extensions": {
        "website": "https://www.kreechures.com/",
        "attributes": [
          {
            "image": "https://gateway.pinata.cloud/ipfs/QmWcMyAYpaX3BHJoDq6Fyub71TjaHbRHqErT7MmbDvCXYJ/3cXftQWJJEeoysZrhAEjpfCHe9tSKyhYG63xpbue8m3s.jpg",
            "Generation": 0,
            "Species": 6,
            "Base Rest": 262
          }
        ]
      }
    },
    {
      "chainId": 101,
      "address": "4DrV8khCoPS3sWRj6t1bb2DzT9jD4mZp6nc7Jisuuv1b",
      "symbol": "SPD",
      "name": "Solpad",
      "decimals": 10,
      "logoURI": "https://raw.githubusercontent.com/solana-labs/token-list/main/assets/mainnet/4DrV8khCoPS3sWRj6t1bb2DzT9jD4mZp6nc7Jisuuv1b/logo.png",
      "tags": [],
      "extensions": {
        "website": "https://www.solpad.io/"
      }
    },
    {
      "chainId": 101,
      "address": "7p7AMM6QoA8wPRKeqF87Pt51CRWmWvXPH5TBNMyDWhbH",
      "symbol": "Kreechures",
      "name": "Kreechures",
      "decimals": 0,
      "logoURI": "https://raw.githubusercontent.com/solana-labs/token-list/main/assets/mainnet/7p7AMM6QoA8wPRKeqF87Pt51CRWmWvXPH5TBNMyDWhbH/logo.svg",
      "tags": [
        "nft"
      ],
      "extensions": {
        "website": "https://www.kreechures.com/",
        "attributes": [
          {
            "image": "https://gateway.pinata.cloud/ipfs/QmWcMyAYpaX3BHJoDq6Fyub71TjaHbRHqErT7MmbDvCXYJ/7p7AMM6QoA8wPRKeqF87Pt51CRWmWvXPH5TBNMyDWhbH.jpg",
            "Generation": 0,
            "Species": 4,
            "Base Rest": 335
          }
        ]
      }
    },
    {
      "chainId": 101,
      "address": "6ybxMQpMgQhtsTLhvHZqk8uqao7kvoexY6e8JmCTqAB1",
      "symbol": "QUEST",
      "name": "QUEST",
      "decimals": 4,
      "logoURI": "https://raw.githubusercontent.com/solana-labs/token-list/main/assets/mainnet/6ybxMQpMgQhtsTLhvHZqk8uqao7kvoexY6e8JmCTqAB1/logo.png",
      "tags": [],
      "extensions": {
        "website": "https://questcoin.org/"
      }
    },
    {
      "chainId": 101,
      "address": "97qAF7ZKEdPdQaUkhASGA59Jpa2Wi7QqVmnFdEuPqEDc",
      "symbol": "DIAMOND",
      "name": "LOVE",
      "decimals": 6,
      "logoURI": "https://raw.githubusercontent.com/solana-labs/token-list/main/assets/mainnet/97qAF7ZKEdPdQaUkhASGA59Jpa2Wi7QqVmnFdEuPqEDc/logo.png",
      "tags": [
        "Diamond Love"
      ],
      "extensions": {
        "website": "https://diamondlove.io/",
        "telegram": "https://t.me/DiamondLoveX"
      }
    },
    {
      "chainId": 101,
      "address": "xxxxa1sKNGwFtw2kFn8XauW9xq8hBZ5kVtcSesTT9fW",
      "symbol": "SLIM",
      "name": "Solanium",
      "decimals": 6,
      "logoURI": "https://raw.githubusercontent.com/solana-labs/token-list/main/assets/mainnet/xxxxa1sKNGwFtw2kFn8XauW9xq8hBZ5kVtcSesTT9fW/logo.png",
      "tags": [],
      "extensions": {
        "website": "https://solanium.io/",
        "waterfallbot": "https://bit.ly/SLIMwaterfall"
      }
    },
    {
      "chainId": 101,
      "address": "8GPUjUHFxfNhaSS8kUkix8txRRXszeUAsHTjUmHuygZT",
      "symbol": "NINJA NFT1",
      "name": "NINJA NFT1",
      "decimals": 0,
      "logoURI": "https://raw.githubusercontent.com/yuzu-ninjaprotocol/ninjaprotocol/main/NINJA%20NFT%201.png",
      "tags": [],
      "extensions": {
        "website": "http://ninjaprotocol.io"
      }
    },
    {
      "chainId": 101,
      "address": "HcJCPYck2UsTMgiPfjn6CS1wrC5iBXtuqPSjt8Qy8Sou",
      "symbol": "GANGS",
      "name": "Gangs of Solana",
      "decimals": 4,
      "logoURI": "https://raw.githubusercontent.com/solana-labs/token-list/main/assets/mainnet/HcJCPYck2UsTMgiPfjn6CS1wrC5iBXtuqPSjt8Qy8Sou/logo.svg",
      "tags": [],
      "extensions": {
        "website": "https://gangsofsolana.com/"
      }
    },
    {
      "chainId": 101,
      "address": "2rEiLkpQ3mh4DGxv1zcSdW5r5HK2nehif5sCaF5Ss9E1",
      "symbol": "RECO",
      "name": "Reboot ECO",
      "decimals": 0,
      "logoURI": "https://raw.githubusercontent.com/solana-labs/token-list/main/assets/mainnet/2rEiLkpQ3mh4DGxv1zcSdW5r5HK2nehif5sCaF5Ss9E1/logo.png",
      "tags": [],
      "extensions": {
        "website": "https://reboot.eco/"
      }
    },
    {
      "chainId": 101,
      "address": "BXhAKUxkGvFbAarA3K1SUYnqXRhEBC1bhUaCaxvzgyJ1",
      "symbol": "ISA",
      "name": "Interstellar",
      "decimals": 3,
      "logoURI": "https://raw.githubusercontent.com/solana-labs/token-list/main/assets/mainnet/BXhAKUxkGvFbAarA3K1SUYnqXRhEBC1bhUaCaxvzgyJ1/logo.png",
      "tags": [],
      "extensions": {
        "website": "https://interstellaralliance.gitbook.io/isa/"
      }
    },
    {
      "chainId": 101,
      "address": "7xKXtg2CW87d97TXJSDpbD5jBkheTqA83TZRuJosgAsU",
      "symbol": "SAMO",
      "name": "Samoyed Coin",
      "decimals": 9,
      "logoURI": "https://raw.githubusercontent.com/solana-labs/token-list/main/assets/mainnet/7xKXtg2CW87d97TXJSDpbD5jBkheTqA83TZRuJosgAsU/logo.png",
      "tags": [],
      "extensions": {
        "website": "https://samoyedcoin.com/",
        "coingeckoId": "samoyedcoin",
        "serumV3Usdc": "FR3SPJmgfRSKKQ2ysUZBu7vJLpzTixXnjzb84bY3Diif"
      }
    },
    {
      "chainId": 101,
      "address": "HAWy8kV3bD4gaN6yy6iK2619x2dyzLUBj1PfJiihTisE",
      "symbol": "DOI",
      "name": "Discovery of Iris",
      "decimals": 0,
      "logoURI": "https://raw.githubusercontent.com/solana-labs/token-list/main/assets/mainnet/HAWy8kV3bD4gaN6yy6iK2619x2dyzLUBj1PfJiihTisE/logo.png",
      "tags": [
        "nft"
      ],
      "extensions": {
        "website": "https://www.staratlas.com",
        "imageUrl": "https://storage.googleapis.com/nft-assets/ReBirth/poster-1/discovery-of-iris.jpg",
        "description": "The rogue planet, Iris, dense with invaluable materials, draws in and collides with seven child planets in a remote region of space, creating what is henceforth referred to as 'The Cataclysm'. When combined, these eight elements create a form of free energy. The collision creates a massively valuable debris field.",
        "serumV3Usdc": "AYXTVttPfhYmn3jryX5XbRjwPK2m9445mbN2iLyRD6nq"
      }
    },
    {
      "chainId": 101,
      "address": "ATSPo9f9TJ3Atx8SuoTYdzSMh4ctQBzYzDiNukQDmoF7",
      "symbol": "HOSA",
      "name": "The Heart of Star Atlas",
      "decimals": 0,
      "logoURI": "https://raw.githubusercontent.com/solana-labs/token-list/main/assets/mainnet/ATSPo9f9TJ3Atx8SuoTYdzSMh4ctQBzYzDiNukQDmoF7/logo.png",
      "tags": [
        "nft"
      ],
      "extensions": {
        "website": "https://www.staratlas.com",
        "imageUrl": "https://storage.googleapis.com/nft-assets/ReBirth/poster-2/the-heart-of-star-atlas.jpg",
        "description": "At the core of Star Atlas lies a treasure trove of priceless data. After an unsuspecting deep space explorer discovers “The Cataclysm”, he scans its riches, creating what will once be known as the first intergalactic data block. He sells this invaluable information to all three rival factions, igniting a lethal spark that forever changes the course of history.",
        "serumV3Usdc": "5Erzgrw9pTjNWLeqHp2sChJq7smB7WXRQYw9wvkvA59t"
      }
    },
    {
      "chainId": 101,
      "address": "36s6AFRXzE9KVdUyoJQ5y6mwxXw21LawYqqwNiQUMD8s",
      "symbol": "TCW",
      "name": "The Convergence War",
      "decimals": 0,
      "logoURI": "https://raw.githubusercontent.com/solana-labs/token-list/main/assets/mainnet/36s6AFRXzE9KVdUyoJQ5y6mwxXw21LawYqqwNiQUMD8s/logo.png",
      "tags": [
        "nft"
      ],
      "extensions": {
        "website": "https://www.staratlas.com",
        "imageUrl": "https://storage.googleapis.com/nft-assets/ReBirth/poster-3/the-convergence-war.jpg",
        "description": "All three factions, thinking they were the sole owners of the cataclysmic data drop, converge to settle the area. A devastating war breaks out across the galaxy after their inability to settle the disputed territory.",
        "serumV3Usdc": "DXPv2ZyMD6Y2mDenqYkAhkvGSjNahkuMkm4zv6DqB7RF"
      }
    },
    {
      "chainId": 101,
      "address": "BgiTVxW9uLuHHoafTd2qjYB5xjCc5Y1EnUuYNfmTwhvp",
      "symbol": "LOST",
      "name": "Short Story of a Lost Astronaut",
      "decimals": 0,
      "logoURI": "https://raw.githubusercontent.com/solana-labs/token-list/main/assets/mainnet/BgiTVxW9uLuHHoafTd2qjYB5xjCc5Y1EnUuYNfmTwhvp/logo.png",
      "tags": [
        "nft"
      ],
      "extensions": {
        "website": "https://www.staratlas.com",
        "imageUrl": "https://storage.googleapis.com/nft-assets/ReBirth/poster-4/short-story-of-a-lost-astronaut.jpg",
        "description": "He thought it would be just another routine exploration mission. Get there, scan, save data blocks and return. But when a surprise radiation storm knocked out his spaceship and swept him up into its high-velocity current, the only thing that saved him from certain doom was his custom ion shield.",
        "serumV3Usdc": "73d9N7BbWVKBG6A2xwwwEHcxzPB26YzbMnRjue3DPzqs"
      }
    },
    {
      "chainId": 101,
      "address": "4G85c5aUsRTrRPqE5VjY7ebD9b2ktTF6NEVGiCddRBDX",
      "symbol": "LOVE",
      "name": "B ❤ P",
      "decimals": 0,
      "logoURI": "https://raw.githubusercontent.com/solana-labs/token-list/main/assets/mainnet/4G85c5aUsRTrRPqE5VjY7ebD9b2ktTF6NEVGiCddRBDX/logo.png",
      "tags": [
        "nft"
      ],
      "extensions": {
        "website": "https://www.staratlas.com",
        "imageUrl": "https://storage.googleapis.com/nft-assets/ReBirth/poster-5/love-story.jpg",
        "description": "Paizul, the charismatic and brilliant leader of the ONI consortium, vividly recalls the first time she saw her one true love. It was a warm summer day, full of raging ionic storms. Lightning was piercing the sky as Bekalu took off his helmet and locked eyes with her. “What are the chances of nearly colliding with someone flying through these wastelands on a day like this”, he smiled with his booming voice. “Perhaps it’s destiny,” she smiled back mysteriously. There was another strike of lightning, but this time the sky remained calm.",
        "serumV3Usdc": "AM9sNDh48N2qhYSgpA58m9dHvrMoQongtyYu2u2XoYTc"
      }
    },
    {
      "chainId": 101,
      "address": "7dr7jVyXf1KUnYq5FTpV2vCZjKRR4MV94jzerb8Fi16Q",
      "symbol": "MRDR",
      "name": "The Assassination of Paizul",
      "decimals": 0,
      "logoURI": "https://raw.githubusercontent.com/solana-labs/token-list/main/assets/mainnet/7dr7jVyXf1KUnYq5FTpV2vCZjKRR4MV94jzerb8Fi16Q/logo.png",
      "tags": [
        "nft"
      ],
      "extensions": {
        "website": "https://www.staratlas.com",
        "imageUrl": "https://storage.googleapis.com/nft-assets/ReBirth/poster-6/assassination-of-paizul.jpg",
        "description": "Suffering one of the cruelest fates in the universe, the Sogmian race of aliens was driven to the brink of extinction. With only 10,000 members left, they put all hope of salvation in the hands of their leader Paizul. After she was assassinated in a gruesome public way, so much fear was struck in the hearts of survivors that they set out to build their 'Last Stand'.",
        "serumV3Usdc": "BJiV2gCLwMvj2c1CbhnMjjy68RjqoMzYT8brDrpVyceA"
      }
    },
    {
      "chainId": 101,
      "address": "G1bE9ge8Yoq43hv7QLcumxTFhHqFMdcL4y2d6ZdzMG4b",
      "symbol": "PFP",
      "name": "Paizul Funeral Procession",
      "decimals": 0,
      "logoURI": "https://raw.githubusercontent.com/solana-labs/token-list/main/assets/mainnet/G1bE9ge8Yoq43hv7QLcumxTFhHqFMdcL4y2d6ZdzMG4b/logo.png",
      "tags": [
        "nft"
      ],
      "extensions": {
        "website": "https://www.staratlas.com",
        "imageUrl": "https://storage.googleapis.com/nft-assets/ReBirth/poster-7/paizul-funeral-procession.jpg",
        "description": "The sound of wailing echoes across the plains. The Sogmian procession solemnly marches in step past their ancestors’ gravestones, still haunted by the fate of their leader. The sun begins to set as they bring Paizul’s cryopod at the top of the Rock of Light. As a beam of light consumes the pod to upload it to eternal rest with the ancients, Bekalu falls to his knees with a wrathful howl. The crowd is rattled to the core, a foreboding of things to come.",
        "serumV3Usdc": "7JzaEAuVfjkrZyMwJgZF5aQkiEyVyCaTWA3N1fQK7Y6V"
      }
    },
    {
      "chainId": 101,
      "address": "6bD8mr8DyuVqN5dXd1jnqmCL66b5KUV14jYY1HSmnxTE",
      "symbol": "AVE",
      "name": "Ahr Visits Earth",
      "decimals": 0,
      "logoURI": "https://raw.githubusercontent.com/solana-labs/token-list/main/assets/mainnet/6bD8mr8DyuVqN5dXd1jnqmCL66b5KUV14jYY1HSmnxTE/logo.png",
      "tags": [
        "nft"
      ],
      "extensions": {
        "website": "https://www.staratlas.com",
        "imageUrl": "https://storage.googleapis.com/nft-assets/ReBirth/poster-8/ahr-visits-earth.jpg",
        "description": "Humankind is visited by Ahr, a mysterious being of pure light. But not all is as it seems… For through the power of illusion, we are tricked into forming a space-based religion, plundering the planet and launching ourselves towards the stars, permanently leaving the Earth.",
        "serumV3Usdc": "8yQzsbraXJFoPG5PdX73B8EVYFuPR9aC2axAqWearGKu"
      }
    },
    {
      "chainId": 101,
      "address": "9vi6PTKBFHR2hXgyjoTZx6h7WXNkFAA5dCsZRSi4higK",
      "symbol": "ASF",
      "name": "Armstrong Forever",
      "decimals": 0,
      "logoURI": "https://raw.githubusercontent.com/solana-labs/token-list/main/assets/mainnet/9vi6PTKBFHR2hXgyjoTZx6h7WXNkFAA5dCsZRSi4higK/logo.png",
      "tags": [
        "nft"
      ],
      "extensions": {
        "website": "https://www.staratlas.com",
        "imageUrl": "https://storage.googleapis.com/nft-assets/ReBirth/poster-15/armstrong-forever.jpg",
        "description": "When humans were racing to expand into outer space under Ahr’s influence, the devastation they inflicted upon the planet was so great that it weakened the Earth’s geomagnetic field. The reckless way the planet’s orbit was populated by machines and debris led to distortions in the gravity field. All this culminated in a disastrous slingshot effect for the many satellites orbiting the blue dot, altering their trajectories to loosen the direct gravity pull of the planet and scatter into deep space. Some of these satellites contained valuable data that was lost forever.  In 2621, the Council of Peace put a bounty on these ancient artifacts to integrate them into Star Atlas, leading to a hunt for them across the galaxy. One of the most sought-after satellites in history records bears the name of Neil Armstrong, the first human to set foot on the Moon.  Initially launched into medium Earth orbit as a cornerstone of the global positioning system (GPS), the satellite had untold additional capabilities that made it more and more valuable as it drifted off into the void.",
        "serumV3Usdc": "8yQzsbraXJFoPG5PdX73B8EVYFuPR9aC2axAqWearGKu"
      }
    },
    {
      "chainId": 101,
      "address": "Hfjgcs9ix17EwgXVVbKjo6NfMm2CXfr34cwty3xWARUm",
      "symbol": "TLS",
      "name": "The Last Stand",
      "decimals": 0,
      "logoURI": "https://raw.githubusercontent.com/solana-labs/token-list/main/assets/mainnet/Hfjgcs9ix17EwgXVVbKjo6NfMm2CXfr34cwty3xWARUm/logo.png",
      "tags": [
        "nft"
      ],
      "extensions": {
        "website": "https://www.staratlas.com",
        "serumV3Usdc": "AVHndcEDUjP9Liz5dfcvAPAMffADXG6KMPn8sWB1XhFQ"
      }
    },
    {
      "chainId": 101,
      "address": "8EXX5kG7qWTjgpNSGX7PnB6hJZ8xhXUcCafVJaBEJo32",
      "symbol": "SPT",
      "name": "The Signing of the Peace Treaty",
      "decimals": 0,
      "logoURI": "https://raw.githubusercontent.com/solana-labs/token-list/main/assets/mainnet/8EXX5kG7qWTjgpNSGX7PnB6hJZ8xhXUcCafVJaBEJo32/logo.png",
      "tags": [
        "nft"
      ],
      "extensions": {
        "website": "https://www.staratlas.com",
        "serumV3Usdc": "FZ9xhZbkt9bKKVpWmFxRhEJyzgxqU5w5xu3mXcF6Eppe"
      }
    },
    {
      "chainId": 101,
      "address": "CAjoJeGCCRae9oDwHYXzkeUDonp3dZLWV5GKHysLwjnx",
      "symbol": "PBA",
      "name": "The Peacebringers Archive",
      "decimals": 0,
      "logoURI": "https://raw.githubusercontent.com/solana-labs/token-list/main/assets/mainnet/CAjoJeGCCRae9oDwHYXzkeUDonp3dZLWV5GKHysLwjnx/logo.png",
      "tags": [
        "nft"
      ],
      "extensions": {
        "website": "https://www.staratlas.com",
        "serumV3Usdc": "4jN1R453Acv9egnr7Dry3x9Xe3jqh1tqz5RokniaeVhy"
      }
    },
    {
      "chainId": 101,
      "address": "FPnwwNiL1tXqd4ZbGjFYsCw5qsQw91VN79SNcU4Bc732",
      "symbol": "UWB",
      "name": "Ustur Wod.bod",
      "decimals": 0,
      "logoURI": "https://raw.githubusercontent.com/solana-labs/token-list/main/assets/mainnet/FPnwwNiL1tXqd4ZbGjFYsCw5qsQw91VN79SNcU4Bc732/logo.png",
      "tags": [
        "nft"
      ],
      "extensions": {
        "website": "https://www.staratlas.com",
        "serumV3Usdc": "J99HsFQEWKR3UiFQpKTnF11iaNiR1enf2LxHfgsbVc59"
      }
    },
    {
      "chainId": 101,
      "address": "DB76aiNQeLzHPwvFhzgwfpe6HGHCDTQ6snW6UD7AnHid",
      "symbol": "OMPH",
      "name": "Om Photoli",
      "decimals": 0,
      "logoURI": "https://raw.githubusercontent.com/solana-labs/token-list/main/assets/mainnet/DB76aiNQeLzHPwvFhzgwfpe6HGHCDTQ6snW6UD7AnHid/logo.png",
      "tags": [
        "nft"
      ],
      "extensions": {
        "website": "https://www.staratlas.com",
        "serumV3Usdc": "HdvXMScwAQQh9pEvLZjuaaeJcLTmixxYoMFefeqHFn2E"
      }
    },
    {
      "chainId": 101,
      "address": "8ymi88q5DtmdNTn2sPRNFkvMkszMHuLJ1e3RVdWjPa3s",
      "symbol": "SDOGE",
      "name": "SolDoge",
      "decimals": 0,
      "logoURI": "https://raw.githubusercontent.com/solana-labs/token-list/main/assets/mainnet/8ymi88q5DtmdNTn2sPRNFkvMkszMHuLJ1e3RVdWjPa3s/logo.png",
      "tags": [],
      "extensions": {
        "website": "https://www.soldoge.org",
        "serumV3Usdc": "9aruV2p8cRWxybx6wMsJwPFqeN7eQVPR74RrxdM3DNdu"
      }
    },
    {
      "chainId": 101,
      "address": "DQRNdQWz5NzbYgknGsZqSSXbdhQWvXSe8S56mrtNAs1b",
      "symbol": "ENTROPPP",
      "name": "ENTROPPP (Entropy for security)",
      "decimals": 6,
      "logoURI": "https://raw.githubusercontent.com/solana-labs/token-list/main/assets/mainnet/DQRNdQWz5NzbYgknGsZqSSXbdhQWvXSe8S56mrtNAs1b/logo.png",
      "tags": [
        "Cryptography",
        "Blockchain security",
        "Randomness and entropy"
      ],
      "extensions": {
        "website": "https://www.entroppp.com"
      }
    },
    {
      "chainId": 101,
      "address": "8RYSc3rrS4X4bvBCtSJnhcpPpMaAJkXnVKZPzANxQHgz",
      "symbol": "YARD",
      "name": "SolYard Finance",
      "decimals": 9,
      "logoURI": "https://raw.githubusercontent.com/solana-labs/token-list/main/assets/mainnet/8RYSc3rrS4X4bvBCtSJnhcpPpMaAJkXnVKZPzANxQHgz/logo.png",
      "tags": [],
      "extensions": {
        "website": "https://solyard.finance/"
      }
    },
    {
      "chainId": 101,
      "address": "nope9HWCJcXVFkG49CDk7oYFtgGsUzsRvHdcJeL2aCL",
      "symbol": "NOPE",
      "name": "NOPE FINANCE",
      "decimals": 9,
      "logoURI": "https://raw.githubusercontent.com/solana-labs/token-list/main/assets/mainnet/nope9HWCJcXVFkG49CDk7oYFtgGsUzsRvHdcJeL2aCL/logo.png",
      "tags": [],
      "extensions": {
        "website": "https://nopefinance.xyz/"
      }
    },
    {
      "chainId": 101,
      "address": "43VWkd99HjqkhFTZbWBpMpRhjG469nWa7x7uEsgSH7We",
      "symbol": "STNK",
      "name": "Stonks",
      "decimals": 9,
      "logoURI": "https://raw.githubusercontent.com/solana-labs/token-list/main/assets/mainnet/43VWkd99HjqkhFTZbWBpMpRhjG469nWa7x7uEsgSH7We/logo.png",
      "tags": [],
      "extensions": {
        "website": "https://stonkscoin.org/"
      }
    },
    {
      "chainId": 101,
      "address": "4368jNGeNq7Tt4Vzr98UWxL647PYu969VjzAsWGVaVH2",
      "symbol": "MEAL",
      "name": "HUNGRY",
      "decimals": 8,
      "logoURI": "https://raw.githubusercontent.com/solana-labs/token-list/main/assets/mainnet/4368jNGeNq7Tt4Vzr98UWxL647PYu969VjzAsWGVaVH2/logo.png",
      "tags": [],
      "extensions": {
        "website": "https://hungrycoin.io/"
      }
    },
    {
      "chainId": 101,
      "address": "8GQsW3f7mdwfjqJon2myADcBsSsRjpXmxHYDG8q1pvV6",
      "symbol": "HOLD",
      "name": "Holdana",
      "decimals": 9,
      "logoURI": "https://raw.githubusercontent.com/solana-labs/token-list/main/assets/mainnet/8GQsW3f7mdwfjqJon2myADcBsSsRjpXmxHYDG8q1pvV6/logo.png",
      "tags": [],
      "extensions": {
        "medium": "https://holdanatoken.medium.com/",
        "twitter": "https://twitter.com/HoldanaOfficial",
        "serumV3Usdc": "G2j5zKtfymPcWMq1YRoKrfUWy64SZ6ZxDVscHSyPQqmz"
      }
    },
    {
      "chainId": 101,
      "address": "64SqEfHtu4bZ6jr1mAxaWrLFdMngbKbru9AyaG2Dyk5T",
      "symbol": "wen-token",
      "name": "wen-token",
      "decimals": 0,
      "logoURI": "https://raw.githubusercontent.com/solana-labs/token-list/main/assets/mainnet/64SqEfHtu4bZ6jr1mAxaWrLFdMngbKbru9AyaG2Dyk5T/logo.png",
      "tags": [
        "nft"
      ],
      "extensions": {
        "website": "https://pythians.pyth.network"
      }
    },
    {
      "chainId": 101,
      "address": "4dmKkXNHdgYsXqBHCuMikNQWwVomZURhYvkkX5c4pQ7y",
      "symbol": "SNY",
      "name": "Synthetify",
      "decimals": 6,
      "logoURI": "https://raw.githubusercontent.com/solana-labs/token-list/main/assets/mainnet/4dmKkXNHdgYsXqBHCuMikNQWwVomZURhYvkkX5c4pQ7y/logo.png",
      "tags": [],
      "extensions": {
        "website": "https://synthetify.io/",
        "twitter": "https://twitter.com/synthetify",
        "coingeckoId": "syntheify-token"
      }
    },
    {
      "chainId": 101,
      "address": "4wTMJsh3q66PmAkmwEW47qVDevMZMVVWU3n1Yhqztwi6",
      "symbol": "ARCD",
      "name": "Arcade Token (Wormhole)",
      "decimals": 9,
      "logoURI": "https://raw.githubusercontent.com/solana-labs/token-list/main/assets/mainnet/4wTMJsh3q66PmAkmwEW47qVDevMZMVVWU3n1Yhqztwi6/logo.png",
      "tags": [
        "wrapped",
        "wormhole"
      ],
      "extensions": {
        "address": "0xb581E3a7dB80fBAA821AB39342E9Cbfd2ce33c23",
        "bridgeContract": "https://etherscan.io/address/0xf92cD566Ea4864356C5491c177A430C222d7e678",
        "assetContract": "https://etherscan.io/address/0xb581E3a7dB80fBAA821AB39342E9Cbfd2ce33c23",
        "website": "https://arcade.city",
        "twitter": "https://twitter.com/ArcadeCityHall"
      }
    },
    {
      "chainId": 101,
      "address": "Amt5wUJREJQC5pX7Z48YSK812xmu4j3sQVupNhtsEuY8",
      "symbol": "FROG",
      "name": "FROG",
      "decimals": 6,
      "logoURI": "https://raw.githubusercontent.com/solana-labs/token-list/main/assets/mainnet/Amt5wUJREJQC5pX7Z48YSK812xmu4j3sQVupNhtsEuY8/logo.png",
      "tags": [],
      "extensions": {
        "website": "https://www.froglana.com/",
        "serumV3Usdc": "2Si6XDdpv5zcvYna221eZZrsjsp5xeYoz9W1TVdMdbnt"
      }
    },
    {
      "chainId": 101,
      "address": "DEAdry5qhNoSkF3mbFrTa6udGbMwUoLnQhvchCu26Ak1",
      "symbol": "JUEL",
      "name": "Juel Token",
      "decimals": 6,
      "logoURI": "https://raw.githubusercontent.com/solana-labs/token-list/main/assets/mainnet/DEAdry5qhNoSkF3mbFrTa6udGbMwUoLnQhvchCu26Ak1/logo.png",
      "tags": [],
      "extensions": {
        "website": "http://juel.gg"
      }
    },
    {
      "chainId": 101,
      "address": "9Y8NT5HT9z2EsmCbYMgKXPRq3h3aa6tycEqfFiXjfZM7",
      "symbol": "CRT",
      "name": "CARROT",
      "decimals": 9,
      "logoURI": "https://raw.githubusercontent.com/solana-labs/token-list/main/assets/mainnet/9Y8NT5HT9z2EsmCbYMgKXPRq3h3aa6tycEqfFiXjfZM7/logo.png",
      "tags": [],
      "extensions": {
        "website": "https://farmerscarrot.com/",
        "serumV3Usdc": "Aa8mN8bXAobmcuHDpbbZh55SoadUry6WdsYz2886Ymqf"
      }
    },
    {
      "chainId": 101,
      "address": "AMdnw9H5DFtQwZowVFr4kUgSXJzLokKSinvgGiUoLSps",
      "symbol": "MOLA",
      "name": "MOONLANA",
      "decimals": 9,
      "logoURI": "https://raw.githubusercontent.com/solana-labs/token-list/main/assets/mainnet/AMdnw9H5DFtQwZowVFr4kUgSXJzLokKSinvgGiUoLSps/logo.png",
      "tags": [],
      "extensions": {
        "website": "https://moonlana.com/",
        "twitter": "https://twitter.com/xMoonLana",
        "medium": "https://moonlana.medium.com/"
      }
    },
    {
      "chainId": 101,
      "address": "3x7UeXDF4imKSKnizK9mYyx1M5bTNzpeALfPeB8S6XT9",
      "symbol": "SKEM",
      "name": "SKEM",
      "decimals": 9,
      "logoURI": "https://raw.githubusercontent.com/solana-labs/token-list/main/assets/mainnet/3x7UeXDF4imKSKnizK9mYyx1M5bTNzpeALfPeB8S6XT9/logo.svg",
      "tags": [],
      "extensions": {
        "website": "https://skem.finance/",
        "serumV3Usdc": "HkYJ3dX8CLSGyGZzfuqYiuoDjDmrDiu1vZhPtFJZa5Vt"
      }
    },
    {
      "chainId": 101,
      "address": "GHvFFSZ9BctWsEc5nujR1MTmmJWY7tgQz2AXE6WVFtGN",
      "symbol": "SOLAPE",
      "name": "SolAPE Finance",
      "decimals": 9,
      "logoURI": "https://raw.githubusercontent.com/solana-labs/token-list/main/assets/mainnet/GHvFFSZ9BctWsEc5nujR1MTmmJWY7tgQz2AXE6WVFtGN/logo.png",
      "tags": [],
      "extensions": {
        "website": "https://solape.io",
        "serumV3Usdc": "4zffJaPyeXZ2wr4whHgP39QyTfurqZ2BEd4M5W6SEuon"
      }
    },
    {
      "chainId": 101,
      "address": "9nEqaUcb16sQ3Tn1psbkWqyhPdLmfHWjKGymREjsAgTE",
      "symbol": "WOOF",
      "name": "WOOFENOMICS",
      "decimals": 6,
      "logoURI": "https://raw.githubusercontent.com/solana-labs/token-list/main/assets/mainnet/9nEqaUcb16sQ3Tn1psbkWqyhPdLmfHWjKGymREjsAgTE/logo.png",
      "tags": [],
      "extensions": {
        "website": "https://woofsolana.com",
        "serumV3Usdc": "CwK9brJ43MR4BJz2dwnDM7EXCNyHhGqCJDrAdsEts8n5"
      }
    },
    {
      "chainId": 101,
      "address": "MERt85fc5boKw3BW1eYdxonEuJNvXbiMbs6hvheau5K",
      "symbol": "MER",
      "name": "Mercurial",
      "decimals": 6,
      "logoURI": "https://raw.githubusercontent.com/solana-labs/token-list/main/assets/mainnet/MERt85fc5boKw3BW1eYdxonEuJNvXbiMbs6hvheau5K/logo.png",
      "tags": [],
      "extensions": {
        "coingeckoId": "mercurial",
        "website": "https://www.mercurial.finance/",
        "serumV3Usdc": "G4LcexdCzzJUKZfqyVDQFzpkjhB1JoCNL8Kooxi9nJz5",
        "waterfallbot": "https://bit.ly/MERwaterfall"
      }
    },
    {
      "chainId": 101,
      "address": "9MhNoxy1PbmEazjPo9kiZPCcG7BiFbhi3bWZXZgacfpp",
      "symbol": "ACMN",
      "name": "ACUMEN",
      "decimals": 9,
      "logoURI": "https://raw.githubusercontent.com/solana-labs/token-list/main/assets/mainnet/9MhNoxy1PbmEazjPo9kiZPCcG7BiFbhi3bWZXZgacfpp/logo.png",
      "tags": [],
      "extensions": {
        "website": "https://acumen.network/"
      }
    },
    {
      "chainId": 101,
      "address": "HRhCiCe8WLC4Jsy43Jkhq3poEWpjgXKD1U26XACReimt",
      "symbol": "zSOL",
      "name": "zSOL (ACUMEN)",
      "decimals": 9,
      "logoURI": "https://raw.githubusercontent.com/solana-labs/token-list/main/assets/mainnet/HRhCiCe8WLC4Jsy43Jkhq3poEWpjgXKD1U26XACReimt/logo.png",
      "tags": [],
      "extensions": {
        "website": "https://acumen.network/"
      }
    },
    {
      "chainId": 101,
      "address": "2LBYxD4Jzipk1bEREW6vQk163cj27mUSxmHzW2ujXFNy",
      "symbol": "zUSDC",
      "name": "zUSDC (ACUMEN)",
      "decimals": 6,
      "logoURI": "https://raw.githubusercontent.com/solana-labs/token-list/main/assets/mainnet/2LBYxD4Jzipk1bEREW6vQk163cj27mUSxmHzW2ujXFNy/logo.png",
      "tags": [],
      "extensions": {
        "website": "https://acumen.network/"
      }
    },
    {
      "chainId": 101,
      "address": "DFTZmEopSWrj6YcsmQAAxypN7cHM3mnruEisJPQFJbs7",
      "symbol": "zBTC",
      "name": "zBTC (ACUMEN)",
      "decimals": 6,
      "logoURI": "https://raw.githubusercontent.com/solana-labs/token-list/main/assets/mainnet/DFTZmEopSWrj6YcsmQAAxypN7cHM3mnruEisJPQFJbs7/logo.png",
      "tags": [],
      "extensions": {
        "website": "https://acumen.network/"
      }
    },
    {
      "chainId": 101,
      "address": "A8pnvbKWmTjjnUMzmY6pDJRHy3QdQNdqJdL1VFYXX4oW",
      "symbol": "zETH",
      "name": "zETH (ACUMEN)",
      "decimals": 6,
      "logoURI": "https://raw.githubusercontent.com/solana-labs/token-list/main/assets/mainnet/A8pnvbKWmTjjnUMzmY6pDJRHy3QdQNdqJdL1VFYXX4oW/logo.png",
      "tags": [],
      "extensions": {
        "website": "https://acumen.network/"
      }
    },
    {
      "chainId": 101,
      "address": "9hZt5mP139TvzDBZHtruXxAyjYHiovKXfxW6XNYiofae",
      "symbol": "zSRM",
      "name": "zSRM (ACUMEN)",
      "decimals": 6,
      "logoURI": "https://raw.githubusercontent.com/solana-labs/token-list/main/assets/mainnet/9hZt5mP139TvzDBZHtruXxAyjYHiovKXfxW6XNYiofae/logo.png",
      "tags": [],
      "extensions": {
        "website": "https://acumen.network/"
      }
    },
    {
      "chainId": 101,
      "address": "BR31LZKtry5tyjVtZ49PFZoZjtE5SeS4rjVMuL9Xiyer",
      "symbol": "zSTEP",
      "name": "zSTEP (ACUMEN)",
      "decimals": 9,
      "logoURI": "https://raw.githubusercontent.com/solana-labs/token-list/main/assets/mainnet/BR31LZKtry5tyjVtZ49PFZoZjtE5SeS4rjVMuL9Xiyer/logo.png",
      "tags": [],
      "extensions": {
        "website": "https://acumen.network/"
      }
    },
    {
      "chainId": 101,
      "address": "7wZsSyzD4Ba8ZkPhRh62KshQc8TQYiB5KtdNknywE3k4",
      "symbol": "zRAY",
      "name": "zRAY (ACUMEN)",
      "decimals": 6,
      "logoURI": "https://raw.githubusercontent.com/solana-labs/token-list/main/assets/mainnet/BR31LZKtry5tyjVtZ49PFZoZjtE5SeS4rjVMuL9Xiyer/logo.png",
      "tags": [],
      "extensions": {
        "website": "https://acumen.network/"
      }
    },
    {
      "chainId": 101,
      "address": "EfLvzNsqmkoSneiML5t7uHCPEVRaWCpG4N2WsS39nWCU",
      "symbol": "MUDLEY",
      "name": "MUDLEY",
      "decimals": 9,
      "logoURI": "https://raw.githubusercontent.com/solana-labs/token-list/main/assets/mainnet/EfLvzNsqmkoSneiML5t7uHCPEVRaWCpG4N2WsS39nWCU/logo.png",
      "tags": [],
      "extensions": {
        "website": "https://www.mudley.io/"
      }
    },
    {
      "chainId": 101,
      "address": "GpYMp8eP3HADY8x1jLVfFVBVYqxFNxT5mFhZAZt9Poco",
      "symbol": "CAPE",
      "name": "Crazy Ape Coin",
      "decimals": 9,
      "logoURI": "https://raw.githubusercontent.com/solana-labs/token-list/main/assets/mainnet/GpYMp8eP3HADY8x1jLVfFVBVYqxFNxT5mFhZAZt9Poco/logo.png",
      "tags": [],
      "extensions": {
        "website": "https://www.crazyapecoin.com/"
      }
    },
    {
      "chainId": 101,
      "address": "7ApYvMWwHJSgWz9BvMuNzqzUAqYbxByjzZu31t8FkYDy",
      "symbol": "SFairy",
      "name": "Fairy Finance",
      "decimals": 9,
      "logoURI": "https://raw.githubusercontent.com/debianos1/logo-token/main/fairyfinane%20.png",
      "tags": [],
      "extensions": {
        "twitter": "https://twitter.com/fairy_finance"
      }
    },
    {
      "chainId": 101,
      "address": "7Csho7qjseDjgX3hhBxfwP1W3LYARK3QH3PM2x55we14",
      "symbol": "LOTTO",
      "name": "Lotto",
      "decimals": 9,
      "logoURI": "https://raw.githubusercontent.com/solana-labs/token-list/main/assets/mainnet/7Csho7qjseDjgX3hhBxfwP1W3LYARK3QH3PM2x55we14/logo.png",
      "tags": [],
      "extensions": {
        "serumV3Usdc": "9MZKfgZzPgeidAukYpHtsLYm4eAdJFnR7nhPosWT8jiv",
        "coingeckoId": "lotto",
        "website": "lotto.finance",
        "address": "0xb0dfd28d3cf7a5897c694904ace292539242f858",
        "assetContract": "https://etherscan.io/address/0xb0dfd28d3cf7a5897c694904ace292539242f858",
        "tggroup": "https://t.me/lottofinance"
      }
    },
    {
      "chainId": 101,
      "address": "7uv3ZvZcQLd95bUp5WMioxG7tyAZVXFfr8JYkwhMYrnt",
      "symbol": "BOLE",
      "name": "Bole Token",
      "decimals": 4,
      "logoURI": "https://raw.githubusercontent.com/solana-labs/token-list/main/assets/mainnet/7uv3ZvZcQLd95bUp5WMioxG7tyAZVXFfr8JYkwhMYrnt/logo.png",
      "tags": [],
      "extensions": {
        "website": "https://tokenbole.com/"
      }
    },
    {
      "chainId": 101,
      "address": "Bxp46xCB6CLjiqE99QaTcJAaY1hYF1o63DUUrXAS7QFu",
      "symbol": "mBRZ",
      "name": "SolMiner Bronze",
      "decimals": 9,
      "logoURI": "https://raw.githubusercontent.com/solana-labs/token-list/main/assets/mainnet/Bxp46xCB6CLjiqE99QaTcJAaY1hYF1o63DUUrXAS7QFu/logo.png",
      "tags": [],
      "extensions": {
        "website": "https://solminer.app",
        "medium": "https://solminer.medium.com/",
        "twitter": "https://twitter.com/SolMinerproject"
      }
    },
    {
      "chainId": 101,
      "address": "GZNrMEdrt6Vg428JzvJYRGGPpVxgjUPsg6WLqKBvmNLw",
      "symbol": "mPLAT",
      "name": "SolMiner Platinum",
      "decimals": 9,
      "logoURI": "https://raw.githubusercontent.com/solana-labs/token-list/main/assets/mainnet/GZNrMEdrt6Vg428JzvJYRGGPpVxgjUPsg6WLqKBvmNLw/logo.png",
      "tags": [],
      "extensions": {
        "website": "https://solminer.app",
        "medium": "https://solminer.medium.com/",
        "twitter": "https://twitter.com/SolMinerproject"
      }
    },
    {
      "chainId": 101,
      "address": "Er7a3ugS6kkAqj6sp3UmXEFAFrDdLMRQEkV9QH2fwRYA",
      "symbol": "mDIAM",
      "name": "SolMiner Diamond",
      "decimals": 9,
      "logoURI": "https://raw.githubusercontent.com/solana-labs/token-list/main/assets/mainnet/Er7a3ugS6kkAqj6sp3UmXEFAFrDdLMRQEkV9QH2fwRYA/logo.png",
      "tags": [],
      "extensions": {
        "website": "https://solminer.app",
        "medium": "https://solminer.medium.com/",
        "twitter": "https://twitter.com/SolMinerproject"
      }
    },
    {
      "chainId": 101,
      "address": "5JnZ667P3VcjDinkJFysWh2K2KtViy63FZ3oL5YghEhW",
      "symbol": "APYS",
      "name": "APYSwap",
      "decimals": 9,
      "logoURI": "https://raw.githubusercontent.com/solana-labs/token-list/main/assets/mainnet/5JnZ667P3VcjDinkJFysWh2K2KtViy63FZ3oL5YghEhW/logo.png",
      "tags": [
        "wrapped"
      ],
      "extensions": {
        "website": "https://apyswap.com",
        "coingeckoId": "apyswap"
      }
    },
    {
      "chainId": 101,
      "address": "ss1gxEUiufJyumsXfGbEwFe6maraPmc53fqbnjbum15",
      "symbol": "SS1",
      "name": "Naked Shorts",
      "decimals": 0,
      "logoURI": "https://raw.githubusercontent.com/solana-labs/token-list/main/assets/mainnet/ss1gxEUiufJyumsXfGbEwFe6maraPmc53fqbnjbum15/logo.png",
      "tags": [
        "nft"
      ],
      "extensions": {
        "website": "https://www.sol-talk.com/sol-survivor",
        "twitter": "https://twitter.com/sol__survivor",
        "imageUrl": "https://www.arweave.net/N-RGNyi1o1evhr7jTCXxHQlSndNPdnHWEzUTbTGMCl4",
        "animationUrl": "https://www.arweave.net/KBzRUmQNX6VKDH41N_uOETtJH21YtWXrOz270b8eqyo?ext=glb",
        "description": "After a gamma squeeze event he was left covered in theta. Due to the accident he lost his memories but gained the ability to refract light. He joins the tournament hoping to discover more about his past. His only clue is a damaged ID card with the word Malvin inscribed. Special: 'Now You See Me'"
      }
    },
    {
      "chainId": 101,
      "address": "GfJ3Vq2eSTYf1hJP6kKLE9RT6u7jF9gNszJhZwo5VPZp",
      "symbol": "SOLPAD",
      "name": "Solpad Finance",
      "decimals": 9,
      "logoURI": "https://raw.githubusercontent.com/solana-labs/token-list/main/assets/mainnet/GfJ3Vq2eSTYf1hJP6kKLE9RT6u7jF9gNszJhZwo5VPZp/logo.png",
      "tags": [
        "utility-token"
      ],
      "extensions": {
        "website": "https://www.solpad.finance/",
        "twitter": "https://twitter.com/FinanceSolpad",
        "github": "https://github.com/solpad-finance",
        "tgann": "https://t.me/solpadfinance",
        "tggroup": "https://t.me/solpadfinance_chat"
      }
    },
    {
      "chainId": 101,
      "address": "ERPueLaiBW48uBhqX1CvCYBv2ApHN6ZFuME1MeQGTdAi",
      "symbol": "MIT",
      "name": "Muskimum Impact Token",
      "decimals": 8,
      "logoURI": "https://raw.githubusercontent.com/solana-labs/token-list/main/assets/mainnet/ERPueLaiBW48uBhqX1CvCYBv2ApHN6ZFuME1MeQGTdAi/logo.png",
      "tags": [
        "mit",
        "musk"
      ],
      "extensions": {
        "website": "https://muskimum.win/",
        "twitter": "https://twitter.com/muskimum",
        "serumV3Usdc": "3mhrhTFrHtxe7uZhvzBhzneR3bD3hDyWcgEkR8EcvNZk"
      }
    },
    {
      "chainId": 101,
      "address": "BsDrXiQaFd147Fxq1fQYbJQ77P6tmPkRJQJzkKvspDKo",
      "symbol": "SOLA",
      "name": "SolaPAD Token (deprecated)",
      "decimals": 8,
      "logoURI": "https://raw.githubusercontent.com/solana-labs/token-list/main/assets/mainnet/BsDrXiQaFd147Fxq1fQYbJQ77P6tmPkRJQJzkKvspDKo/logo.png",
      "tags": [
        "SOLA",
        "LaunchPAD"
      ],
      "extensions": {
        "website": "https://www.solapad.org/",
        "twitter": "https://twitter.com/SolaPAD"
      }
    },
    {
      "chainId": 101,
      "address": "7fCzz6ZDHm4UWC9Se1RPLmiyeuQ6kStxpcAP696EuE1E",
      "symbol": "SHBL",
      "name": "Shoebill Coin",
      "decimals": 9,
      "logoURI": "https://raw.githubusercontent.com/solana-labs/token-list/main/assets/mainnet/7fCzz6ZDHm4UWC9Se1RPLmiyeuQ6kStxpcAP696EuE1E/logo.png",
      "tags": [],
      "extensions": {
        "website": "https://shoebillco.in/"
      }
    },
    {
      "chainId": 101,
      "address": "GnaFnTihwQFjrLeJNeVdBfEZATMdaUwZZ1RPxLwjbVwb",
      "symbol": "SHBL-USDC",
      "name": "Raydium Permissionless LP Token (SHBL-USDC)",
      "decimals": 9,
      "logoURI": "https://raw.githubusercontent.com/solana-labs/token-list/main/assets/mainnet/GnaFnTihwQFjrLeJNeVdBfEZATMdaUwZZ1RPxLwjbVwb/logo.png",
      "tags": [
        "lp-token"
      ],
      "extensions": {
        "website": "https://raydium.io/"
      }
    },
    {
      "chainId": 101,
      "address": "Djoz8btdR7p6xWHoVtPYF3zyN9LU5BBfMoDk4HczSDqc",
      "symbol": "AUSS",
      "name": "Ausshole",
      "decimals": 9,
      "logoURI": "https://raw.githubusercontent.com/solana-labs/token-list/main/assets/mainnet/Djoz8btdR7p6xWHoVtPYF3zyN9LU5BBfMoDk4HczSDqc/logo.svg",
      "tags": [],
      "extensions": {
        "website": "https://auss.finance/",
        "twitter": "https://twitter.com/ausstoken",
        "serumV3Usdc": "bNbYoc2KawipbXj76BiXbUdf2NcGKWkdp4S9uDvWXB1"
      }
    },
    {
      "chainId": 101,
      "address": "TuLipcqtGVXP9XR62wM8WWCm6a9vhLs7T1uoWBk6FDs",
      "symbol": "TULIP",
      "name": "Tulip",
      "decimals": 6,
      "logoURI": "https://raw.githubusercontent.com/solana-labs/token-list/main/assets/mainnet/TuLipcqtGVXP9XR62wM8WWCm6a9vhLs7T1uoWBk6FDs/logo.svg",
      "tags": [
        "tulip",
        "solfarm",
        "vaults"
      ],
      "extensions": {
        "website": "https://solfarm.io",
        "twitter": "https://twitter.com/Solfarmio",
        "coingeckoId": "solfarm",
        "serumV3Usdc": "8GufnKq7YnXKhnB3WNhgy5PzU9uvHbaaRrZWQK6ixPxW",
        "waterfallbot": "https://bit.ly/TULIPwaterfall"
      }
    },
    {
      "chainId": 101,
      "address": "5trVBqv1LvHxiSPMsHtEZuf8iN82wbpDcR5Zaw7sWC3s",
      "symbol": "JPYC",
      "name": "JPY Coin",
      "decimals": 6,
      "logoURI": "https://raw.githubusercontent.com/solana-labs/token-list/main/assets/mainnet/5trVBqv1LvHxiSPMsHtEZuf8iN82wbpDcR5Zaw7sWC3s/logo.png",
      "tags": [
        "stablecoin",
        "ethereum"
      ],
      "extensions": {
        "website": "https://jpyc.jp/"
      }
    },
    {
      "chainId": 101,
      "address": "3QuAYThYKFXSmrTcSHsdd7sAxaFBobaCkLy2DBYJLMDs",
      "symbol": "TYNA",
      "name": "wTYNA",
      "decimals": 6,
      "logoURI": "https://raw.githubusercontent.com/solana-labs/token-list/main/assets/mainnet/3QuAYThYKFXSmrTcSHsdd7sAxaFBobaCkLy2DBYJLMDs/logo.png",
      "tags": [
        "ERC20",
        "ethereum"
      ],
      "extensions": {
        "address": "0x4ae54790c130B21E8CbaCAB011C6170e079e6eF5",
        "bridgeContract": "https://etherscan.io/address/0xeae57ce9cc1984f202e15e038b964bb8bdf7229a",
        "assetContract": "https://etherscan.io/address/0x4ae54790c130B21E8CbaCAB011C6170e079e6eF5",
        "website": "http://lendingbot.s3-website-us-east-1.amazonaws.com/whitepaper.html",
        "twitter": "https://twitter.com/btc_AP"
      }
    },
    {
      "chainId": 101,
      "address": "7zsKqN7Fg2s9VsqAq6XBoiShCVohpGshSUvoWBc6jKYh",
      "symbol": "ARDX",
      "name": "Wrapped ArdCoin (Sollet)",
      "decimals": 2,
      "logoURI": "https://raw.githubusercontent.com/solana-labs/token-list/main/assets/mainnet/7zsKqN7Fg2s9VsqAq6XBoiShCVohpGshSUvoWBc6jKYh/logo.png",
      "tags": [
        "wrapped-sollet",
        "ethereum"
      ],
      "extensions": {
        "website": "https://ardcoin.com",
        "coingeckoId": "ardcoin"
      }
    },
    {
      "chainId": 101,
      "address": "7zphtJVjKyECvQkdfxJNPx83MNpPT6ZJyujQL8jyvKcC",
      "symbol": "SSHIB",
      "name": "SolShib",
      "decimals": 9,
      "logoURI": "https://raw.githubusercontent.com/solana-labs/token-list/main/assets/mainnet/7zphtJVjKyECvQkdfxJNPx83MNpPT6ZJyujQL8jyvKcC/logo.png",
      "tags": [],
      "extensions": {
        "website": "https://solshib.com/"
      }
    },
    {
      "chainId": 101,
      "address": "HoSWnZ6MZzqFruS1uoU69bU7megzHUv6MFPQ5nqC6Pj2",
      "symbol": "SGI",
      "name": "SolGift",
      "decimals": 9,
      "logoURI": "https://raw.githubusercontent.com/solana-labs/token-list/main/assets/mainnet/HoSWnZ6MZzqFruS1uoU69bU7megzHUv6MFPQ5nqC6Pj2/logo.png",
      "tags": [],
      "extensions": {
        "website": "https://solshib.com/"
      }
    },
    {
      "chainId": 101,
      "address": "GpS9AavHtSUspaBnL1Tu26FWbUAdW8tm3MbacsNvwtGu",
      "symbol": "SOLT",
      "name": "Soltriever",
      "decimals": 9,
      "logoURI": "https://raw.githubusercontent.com/solana-labs/token-list/main/assets/mainnet/GpS9AavHtSUspaBnL1Tu26FWbUAdW8tm3MbacsNvwtGu/logo.png",
      "tags": [],
      "extensions": {
        "website": "http://soltriever.info/",
        "twitter": "https://twitter.com/_Soltriever"
      }
    },
    {
      "chainId": 101,
      "address": "2QK9vxydd7WoDwvVFT5JSU8cwE9xmbJSzeqbRESiPGMG",
      "symbol": "KEKW",
      "name": "kekwcoin",
      "decimals": 9,
      "logoURI": "https://raw.githubusercontent.com/solana-labs/token-list/main/assets/mainnet/2QK9vxydd7WoDwvVFT5JSU8cwE9xmbJSzeqbRESiPGMG/logo.png",
      "tags": [],
      "extensions": {
        "website": "https://kekw.io/",
        "twitter": "https://twitter.com/kekwcoin",
        "medium": "https://kekwcoin.medium.com/",
        "discord": "discord.gg/kekw",
        "description": "Kekwcoin is a creative community platform for content creators to monetize their artwork and get financial support from investors.",
        "serumV3Usdc": "N99ngemA29qSKqdDW7kRiZHS7h2wEFpdgRvgE3N2jy6"
      }
    },
    {
      "chainId": 101,
      "address": "qs9Scx8YwNXS6zHYPCnDnyHQcRHg3QwXxpyCXs5tdM8",
      "symbol": "POCO",
      "name": "POWER COIN",
      "decimals": 9,
      "logoURI": "https://raw.githubusercontent.com/solana-labs/token-list/main/assets/mainnet/qs9Scx8YwNXS6zHYPCnDnyHQcRHg3QwXxpyCXs5tdM8/logo.png",
      "tags": [
        "social-token",
        "poco"
      ]
    },
    {
      "chainId": 101,
      "address": "FxCvbCVAtNUEKSiKoF6xt2pWPfpXuYFWYbuQySaRnV5R",
      "symbol": "LOOP",
      "name": "LC Andy Social Token",
      "decimals": 8,
      "logoURI": "https://raw.githubusercontent.com/solana-labs/token-list/main/assets/mainnet/FxCvbCVAtNUEKSiKoF6xt2pWPfpXuYFWYbuQySaRnV5R/logo.png",
      "tags": [
        "social-token",
        "loop"
      ]
    },
    {
      "chainId": 101,
      "address": "3iXydLpqi38CeGDuLFF1WRbPrrkNbUsgVf98cNSg6NaA",
      "symbol": "Spro",
      "name": "Sproken Token",
      "decimals": 8,
      "logoURI": "https://cdn.jsdelivr.net/gh/kechricc/Sproken-Token-Logo/SprokenToken.png",
      "tags": [
        "Sprocket Token",
        "Mini Aussie",
        "Currency of the Sprokonomy"
      ],
      "extensions": {
        "website": "https://www.sprokentoken.com/"
      }
    },
    {
      "chainId": 101,
      "address": "H5gczCNbrtso6BqGKihF97RaWaxpUEZnFuFUKK4YX3s2",
      "symbol": "BDE",
      "name": "Big Defi Energy",
      "decimals": 9,
      "logoURI": "https://raw.githubusercontent.com/solana-labs/token-list/main/assets/mainnet/H5gczCNbrtso6BqGKihF97RaWaxpUEZnFuFUKK4YX3s2/logo.png",
      "tags": [],
      "extensions": {
        "website": "bigdefienergy.com",
        "twitter": "https://twitter.com/Bigdefi"
      }
    },
    {
      "chainId": 101,
      "address": "cREsCN7KAyXcBG2xZc8qrfNHMRgC3MhTb4n3jBnNysv",
      "symbol": "DWT",
      "name": "DARK WEB TOKEN",
      "decimals": 2,
      "logoURI": "https://raw.githubusercontent.com/solana-labs/token-list/main/assets/mainnet/cREsCN7KAyXcBG2xZc8qrfNHMRgC3MhTb4n3jBnNysv/logo.png",
      "tags": [
        "MEME"
      ],
      "extensions": {
        "serumV3Usdc": "526WW289h5wibg1Q55sK16CGoNip8H5d2AXVbaAGcUMb",
        "website": "https://www.darkwebtoken.live"
      }
    },
    {
      "chainId": 101,
      "address": "EdGAZ8JyFTFbmVedVTbaAEQRb6bxrvi3AW3kz8gABz2E",
      "symbol": "DOGA",
      "name": "Dogana",
      "decimals": 9,
      "logoURI": "https://raw.githubusercontent.com/solana-labs/token-list/main/assets/mainnet/EdGAZ8JyFTFbmVedVTbaAEQRb6bxrvi3AW3kz8gABz2E/logo.png",
      "tags": [],
      "extensions": {
        "twitter": "https://twitter.com/DoganaOfficial",
        "serumV3Usdc": "H1Ywt7nSZkLDb2o3vpA5yupnBc9jr1pXtdjMm4Jgk1ay"
      }
    },
    {
      "chainId": 101,
      "address": "3FoUAsGDbvTD6YZ4wVKJgTB76onJUKz7GPEBNiR5b8wc",
      "symbol": "CHEEMS",
      "name": "Cheems",
      "decimals": 9,
      "logoURI": "https://raw.githubusercontent.com/solana-labs/token-list/main/assets/mainnet/3FoUAsGDbvTD6YZ4wVKJgTB76onJUKz7GPEBNiR5b8wc/logo.png",
      "tags": [],
      "extensions": {
        "website": "https://cheems.co/",
        "twitter": "https://twitter.com/theCheemsToken",
        "tggroup": "https://t.me/CheemsOfficial"
      }
    },
    {
      "chainId": 101,
      "address": "AWW5UQfMBnPsTaaxCK7cSEmkj1kbX2zUrqvgKXStjBKx",
      "symbol": "SBFC",
      "name": "SBF Coin",
      "decimals": 6,
      "logoURI": "https://raw.githubusercontent.com/solana-labs/token-list/main/assets/mainnet/AWW5UQfMBnPsTaaxCK7cSEmkj1kbX2zUrqvgKXStjBKx/logo.png",
      "tags": [
        "utility-token",
        "SBF",
        "sbfcoin",
        "SBFC"
      ],
      "extensions": {
        "website": "https://www.sbfcoin.org/",
        "twitter": "https://twitter.com/sbfcoin"
      }
    },
    {
      "chainId": 101,
      "address": "FRbqQnbuLoMbUG4gtQMeULgCDHyY6YWF9NRUuLa98qmq",
      "symbol": "ECOP",
      "name": "EcoPoo",
      "decimals": 0,
      "logoURI": "https://raw.githubusercontent.com/solana-labs/token-list/main/assets/mainnet/FRbqQnbuLoMbUG4gtQMeULgCDHyY6YWF9NRUuLa98qmq/logo.png",
      "tags": [
        "meme"
      ],
      "extensions": {
        "twitter": "https://twitter.com/EcoPoo_Official"
      }
    },
    {
      "chainId": 101,
      "address": "5p2zjqCd1WJzAVgcEnjhb9zWDU7b9XVhFhx4usiyN7jB",
      "symbol": "CATO",
      "name": "CATO",
      "decimals": 9,
      "logoURI": "https://raw.githubusercontent.com/solana-labs/token-list/main/assets/mainnet/5p2zjqCd1WJzAVgcEnjhb9zWDU7b9XVhFhx4usiyN7jB/logo.png",
      "tags": [
        "Meme-Token"
      ],
      "extensions": {
        "website": "https://www.solanacato.com/",
        "twitter": "https://twitter.com/SolanaCATO",
        "telegram": "https://t.me/SolanaCATO",
        "serumV3Usdc": "9fe1MWiKqUdwift3dEpxuRHWftG72rysCRHbxDy6i9xB"
      }
    },
    {
      "chainId": 101,
      "address": "J81fW7aza8wVUG1jjzhExsNMs3MrzwT5WrofgFqMjnSA",
      "symbol": "TOM",
      "name": "Tombili",
      "decimals": 9,
      "logoURI": "https://raw.githubusercontent.com/solana-labs/token-list/main/assets/mainnet/J81fW7aza8wVUG1jjzhExsNMs3MrzwT5WrofgFqMjnSA/logo.png",
      "tags": [],
      "extensions": {
        "website": "https://cryptomindex.com",
        "twitter": "https://twitter.com/cryptomindex"
      }
    },
    {
      "chainId": 101,
      "address": "GunpHq4fn9gSSyGbPMYXTzs9nBS8RY88CX1so4V8kCiF",
      "symbol": "FABLE",
      "name": "Fable",
      "decimals": 0,
      "logoURI": "https://raw.githubusercontent.com/solana-labs/token-list/main/assets/mainnet/GunpHq4fn9gSSyGbPMYXTzs9nBS8RY88CX1so4V8kCiF/logo.png",
      "tags": [],
      "extensions": {
        "website": "https://fable.finance",
        "twitter": "https://twitter.com/fable_finance"
      }
    },
    {
      "chainId": 101,
      "address": "6L5DzH3p1t1PrCrVkudasuUnWbK7Jq9tYwcwWQiV6yd7",
      "symbol": "LZD",
      "name": "Lizard",
      "decimals": 6,
      "logoURI": "https://raw.githubusercontent.com/solana-labs/token-list/main/assets/mainnet/6L5DzH3p1t1PrCrVkudasuUnWbK7Jq9tYwcwWQiV6yd7/logo.png",
      "tags": [],
      "extensions": {
        "website": "https://www.lzdsol.io",
        "twitter": "https://twitter.com/lzd_sol"
      }
    },
    {
      "chainId": 101,
      "address": "EZqcdU8RLu9EChZgrY2BNVg8eovfdGyTiY2bd69EsPgQ",
      "symbol": "FELON",
      "name": "FuckElon",
      "decimals": 0,
      "logoURI": "https://raw.githubusercontent.com/solana-labs/token-list/main/assets/mainnet/EZqcdU8RLu9EChZgrY2BNVg8eovfdGyTiY2bd69EsPgQ/logo.png",
      "tags": [],
      "extensions": {
        "website": "https://fuckelonmusk.godaddysites.com/",
        "twitter": "https://twitter.com/FuckElonMusk8",
        "tgann": "https://t.me/fuckelonmusktoday",
        "tggroup": "https://t.me/joinchat/cgUOCIRSTJ9hZmY1"
      }
    },
    {
      "chainId": 101,
      "address": "HBHMiauecxer5FCzPeXgE2A8ZCf7fQgxxwo4vfkFtC7s",
      "symbol": "SLNDN",
      "name": "Solanadon",
      "decimals": 9,
      "logoURI": "https://raw.githubusercontent.com/solana-labs/token-list/main/assets/mainnet/HBHMiauecxer5FCzPeXgE2A8ZCf7fQgxxwo4vfkFtC7s/logo.png",
      "tags": [],
      "extensions": {
        "website": "https://solanadon.com/",
        "twitter": "https://twitter.com/SolanadonCoin",
        "tgann": "https://t.me/solanadonann"
      }
    },
    {
      "chainId": 101,
      "address": "GReBHpMgCadZRij4B111c94cqU9TktvJ45rWZRQ5b1A5",
      "symbol": "PINGU",
      "name": "Penguincoin",
      "decimals": 6,
      "logoURI": "https://raw.githubusercontent.com/solana-labs/token-list/main/assets/mainnet/GReBHpMgCadZRij4B111c94cqU9TktvJ45rWZRQ5b1A5/logo.png",
      "tags": [],
      "extensions": {
        "twitter": "https://twitter.com/penguincoin1"
      }
    },
    {
      "chainId": 101,
      "address": "5WUab7TCvth43Au5vk6wKjchTzWFeyPEUSJE1MPJtTZE",
      "symbol": "KEKN1",
      "name": "KEKW In Solana Tripping",
      "decimals": 0,
      "logoURI": "https://raw.githubusercontent.com/solana-labs/token-list/main/assets/mainnet/5WUab7TCvth43Au5vk6wKjchTzWFeyPEUSJE1MPJtTZE/logo.png",
      "tags": [
        "nft"
      ],
      "extensions": {
        "website": "https://www.kekw.io/",
        "twitter": "https://twitter.com/kekwcoin"
      }
    },
    {
      "chainId": 101,
      "address": "9KEe6o1jRTqFDFBo2AezsskcxBNwuq1rVeVat1Td8zbV",
      "symbol": "MPAD",
      "name": "MercuryPAD Token",
      "decimals": 9,
      "logoURI": "https://raw.githubusercontent.com/solana-labs/token-list/main/assets/mainnet/9KEe6o1jRTqFDFBo2AezsskcxBNwuq1rVeVat1Td8zbV/logo.png",
      "tags": [
        "MPAD",
        "LaunchPAD"
      ],
      "extensions": {
        "website": "https://mercurypad.com/",
        "twitter": "https://twitter.com/MercuryPad"
      }
    },
    {
      "chainId": 101,
      "address": "4KAFf8ZpNCn1SWLZFo5tbeZsKpVemsobbVZdERWxRvd2",
      "symbol": "SGT",
      "name": "Sangga Token",
      "decimals": 8,
      "logoURI": "https://raw.githubusercontent.com/solana-labs/token-list/main/assets/mainnet/4KAFf8ZpNCn1SWLZFo5tbeZsKpVemsobbVZdERWxRvd2/logo.png",
      "tags": [],
      "extensions": {
        "website": "https://sanggatalk.io"
      }
    },
    {
      "chainId": 101,
      "address": "Ae1aeYK9WrB2kP29jJU4aUUK7Y1vzsGNZFKoe4BG2h6P",
      "symbol": "OLDNINJA",
      "name": "OLDNINJA",
      "decimals": 0,
      "logoURI": "https://raw.githubusercontent.com/solana-labs/token-list/main/assets/mainnet/Ae1aeYK9WrB2kP29jJU4aUUK7Y1vzsGNZFKoe4BG2h6P/logo.png",
      "tags": [],
      "extensions": {
        "website": "https://www.ninjaprotocol.io/oldninja/"
      }
    },
    {
      "chainId": 101,
      "address": "FgX1WD9WzMU3yLwXaFSarPfkgzjLb2DZCqmkx9ExpuvJ",
      "symbol": "NINJA",
      "name": "NINJA",
      "decimals": 6,
      "logoURI": "https://raw.githubusercontent.com/solana-labs/token-list/main/assets/mainnet/FgX1WD9WzMU3yLwXaFSarPfkgzjLb2DZCqmkx9ExpuvJ/logo.png",
      "tags": [],
      "extensions": {
        "website": "https://www.ninjaprotocol.io/",
        "serumV3Usdc": "J4oPt5Q3FYxrznkXLkbosAWrJ4rZLqJpGqz7vZUL4eMM"
      }
    },
    {
      "chainId": 101,
      "address": "E6UBhrtvP4gYHAEgoBi8kDU6DrPPmQxTAJvASo4ptNev",
      "symbol": "SOLDOG",
      "name": "SOLDOG",
      "decimals": 0,
      "logoURI": "https://raw.githubusercontent.com/solana-labs/token-list/main/assets/mainnet/E6UBhrtvP4gYHAEgoBi8kDU6DrPPmQxTAJvASo4ptNev/logo.png",
      "tags": [],
      "extensions": {
        "website": "https://solanadog.io",
        "twitter": "https://twitter.com/solanadog"
      }
    },
    {
      "chainId": 102,
      "address": "rz251Qbsa27sL8Y1H7h4qu71j6Q7ukNmskg5ZDhPCg3",
      "symbol": "HIRO",
      "name": "Hiro LaunchDAO",
      "decimals": 6,
      "logoURI": "https://raw.githubusercontent.com/solana-labs/token-list/main/assets/mainnet/rz251Qbsa27sL8Y1H7h4qu71j6Q7ukNmskg5ZDhPCg3/logo.png",
      "tags": [],
      "extensions": {
        "website": "https://hiro-finance.github.io/",
        "twitter": "https://twitter.com/HiroLaunchdao"
      }
    },
    {
      "chainId": 101,
      "address": "9nusLQeFKiocswDt6NQsiErm1M43H2b8x6v5onhivqKv",
      "symbol": "LLAMA",
      "name": "SOLLAMA",
      "decimals": 1,
      "logoURI": "https://raw.githubusercontent.com/solana-labs/token-list/main/assets/mainnet/9nusLQeFKiocswDt6NQsiErm1M43H2b8x6v5onhivqKv/logo.png",
      "tags": [],
      "extensions": {
        "website": "https://sollama.finance",
        "twitter": "https://twitter.com/SollamaFinance"
      }
    },
    {
      "chainId": 101,
      "address": "BLwTnYKqf7u4qjgZrrsKeNs2EzWkMLqVCu6j8iHyrNA3",
      "symbol": "BOP",
      "name": "Boring Protocol",
      "decimals": 8,
      "logoURI": "https://raw.githubusercontent.com/solana-labs/token-list/main/assets/mainnet/BLwTnYKqf7u4qjgZrrsKeNs2EzWkMLqVCu6j8iHyrNA3/logo.png",
      "tags": [
        "security-token",
        "utility-token"
      ],
      "extensions": {
        "website": "https://boringprotocol.io",
        "twitter": "https://twitter.com/BoringProtocol",
        "serumV3Usdc": "7MmPwD1K56DthW14P1PnWZ4zPCbPWemGs3YggcT1KzsM"
      }
    },
    {
      "chainId": 101,
      "address": "ER8Xa8YxJLC3CFJgdAxJs46Rdhb7B3MjgbPZsVg1aAFV",
      "symbol": "MOLAMON",
      "name": "MOLAMON",
      "decimals": 0,
      "logoURI": "https://raw.githubusercontent.com/solana-labs/token-list/main/assets/mainnet/ER8Xa8YxJLC3CFJgdAxJs46Rdhb7B3MjgbPZsVg1aAFV/logo.png",
      "tags": [],
      "extensions": {
        "website": "https://moonlana.com/",
        "twitter": "https://twitter.com/xMoonLana",
        "medium": "https://moonlana.medium.com/",
        "imageUrl": "https://gateway.pinata.cloud/ipfs/QmbdEesuzVUMzqaumrZNaWnwnz4WwDvqDyfrFneVDjqr2e/molamonbg.gif",
        "description": "The first $MOLA NFT on Solana Blockchain."
      }
    },
    {
      "chainId": 101,
      "address": "4ezHExHThrwnnoqKcMNbUwcVYXzdkDerHFGfegnTqA2E",
      "symbol": "STUD",
      "name": "SolanaToolsUtilityDapp",
      "decimals": 9,
      "logoURI": "https://raw.githubusercontent.com/solana-labs/token-list/main/assets/mainnet/4ezHExHThrwnnoqKcMNbUwcVYXzdkDerHFGfegnTqA2E/logo.png",
      "tags": [],
      "extensions": {
        "website": "https://www.solanatools.io/"
      }
    },
    {
      "chainId": 101,
      "address": "AZtNYaEAHDBeK5AvdzquZWjc4y8cj5sKWH1keUJGMuPV",
      "symbol": "RESP",
      "name": "RESPECT",
      "decimals": 8,
      "logoURI": "https://raw.githubusercontent.com/solana-labs/token-list/main/assets/mainnet/AZtNYaEAHDBeK5AvdzquZWjc4y8cj5sKWH1keUJGMuPV/logo.png",
      "tags": [],
      "extensions": {
        "website": "https://respect.cash"
      }
    },
    {
      "chainId": 101,
      "address": "5j6BmiZTfHssaWPT23EQYQci3w57VTw7QypKArQZbSZ9",
      "symbol": "CHAD",
      "name": "ChadTrader Token",
      "decimals": 9,
      "logoURI": "https://raw.githubusercontent.com/solana-labs/token-list/main/assets/mainnet/5j6BmiZTfHssaWPT23EQYQci3w57VTw7QypKArQZbSZ9/logo.png",
      "tags": [
        "utility-token"
      ],
      "extensions": {
        "website": "https://chadtrader.io/",
        "twitter": "https://twitter.com/chadtraderio"
      }
    },
    {
      "chainId": 101,
      "address": "GsNzxJfFn6zQdJGeYsupJWzUAm57Ba7335mfhWvFiE9Z",
      "symbol": "DXL",
      "name": "Dexlab",
      "decimals": 6,
      "logoURI": "https://raw.githubusercontent.com/solana-labs/token-list/main/assets/mainnet/GsNzxJfFn6zQdJGeYsupJWzUAm57Ba7335mfhWvFiE9Z/logo.png",
      "tags": [],
      "extensions": {
        "website": "https://www.dexlab.space/"
      }
    },
    {
      "chainId": 101,
      "address": "APvgd1J98PGW77H1fDa7W7Y4fcbFwWfs71RNyJKuYs1Y",
      "symbol": "FUZ",
      "name": "Fuzzy.One",
      "decimals": 8,
      "logoURI": "https://raw.githubusercontent.com/solana-labs/token-list/main/assets/mainnet/APvgd1J98PGW77H1fDa7W7Y4fcbFwWfs71RNyJKuYs1Y/logo.png",
      "tags": [
        "Fuzzy.One",
        "FUZ",
        "Supply chain token"
      ],
      "extensions": {
        "website": "https://www.fuzzy.one/"
      }
    },
    {
      "chainId": 101,
      "address": "6TCbtxs6eYfMKVF9ppTNvbUemW2YnpFig6z1jSqgM16e",
      "symbol": "STRANGE",
      "name": "STRANGE",
      "decimals": 0,
      "logoURI": "https://raw.githubusercontent.com/solana-labs/token-list/main/assets/mainnet/6TCbtxs6eYfMKVF9ppTNvbUemW2YnpFig6z1jSqgM16e/logo.png",
      "tags": [
        "utility-token"
      ],
      "extensions": {
        "website": "https://safepluto.tech"
      }
    },
    {
      "chainId": 101,
      "address": "BYNHheaKFX2WRGQTpMZNsM6vAyJXvkeMoMcixKfVKxY9",
      "symbol": "PLUTES",
      "name": "Plutonium",
      "decimals": 0,
      "logoURI": "https://raw.githubusercontent.com/solana-labs/token-list/main/assets/mainnet/BYNHheaKFX2WRGQTpMZNsM6vAyJXvkeMoMcixKfVKxY9/logo.png",
      "tags": [
        "utility-token"
      ],
      "extensions": {
        "website": "https://safepluto.tech"
      }
    },
    {
      "chainId": 101,
      "address": "8upjSpvjcdpuzhfR1zriwg5NXkwDruejqNE9WNbPRtyA",
      "symbol": "GRAPE",
      "name": "Grape",
      "decimals": 6,
      "logoURI": "https://raw.githubusercontent.com/solana-labs/token-list/main/assets/mainnet/8upjSpvjcdpuzhfR1zriwg5NXkwDruejqNE9WNbPRtyA/logo.svg",
      "tags": [],
      "extensions": {
        "website": "https://grapes.network"
      }
    },
    {
      "chainId": 101,
      "address": "7xzovRepzLvXbbpVZLYKzEBhCNgStEv1xpDqf1rMFFKX",
      "symbol": "KERMIT",
      "name": "Kermit",
      "decimals": 8,
      "logoURI": "https://raw.githubusercontent.com/solana-labs/token-list/main/assets/mainnet/7xzovRepzLvXbbpVZLYKzEBhCNgStEv1xpDqf1rMFFKX/logo.png",
      "tags": [
        "utility-token"
      ],
      "extensions": {
        "website": "https://www.kermitfinance.com",
        "twitter": "https://twitter.com/KermitFinance"
      }
    },
    {
      "chainId": 101,
      "address": "3VhB8EAL8dZ457SiksLPpMUR1pyACpbNh5rTjQUEVCcH",
      "symbol": "TUTL",
      "name": "TurtleTraders",
      "decimals": 8,
      "logoURI": "https://raw.githubusercontent.com/solana-labs/token-list/main/assets/mainnet/3VhB8EAL8dZ457SiksLPpMUR1pyACpbNh5rTjQUEVCcH/logo.png",
      "tags": [
        "social-token",
        "Turtles"
      ],
      "extensions": {
        "twitter": "https://twitter.com/Turtle_Traders"
      }
    },
    {
      "chainId": 101,
      "address": "8tbAqS4dFNEeC6YGWpNnusc3JcxoFLMiiLPyHctgGYFe",
      "symbol": "PIPANA",
      "name": "Pipana",
      "decimals": 10,
      "logoURI": "https://raw.githubusercontent.com/solana-labs/token-list/main/assets/mainnet/8tbAqS4dFNEeC6YGWpNnusc3JcxoFLMiiLPyHctgGYFe/logo.png",
      "tags": [],
      "extensions": {
        "website": "https://pip.monster",
        "twitter": "https://twitter.com/itspipana"
      }
    },
    {
      "chainId": 101,
      "address": "8s9FCz99Wcr3dHpiauFRi6bLXzshXfcGTfgQE7UEopVx",
      "symbol": "CKC",
      "name": "ChikinCoin",
      "decimals": 6,
      "logoURI": "https://raw.githubusercontent.com/solana-labs/token-list/main/assets/mainnet/8s9FCz99Wcr3dHpiauFRi6bLXzshXfcGTfgQE7UEopVx/logo.svg",
      "tags": [],
      "extensions": {
        "website": "https://www.chikin.run",
        "twitter": "https://twitter.com/ChikinDev"
      }
    },
    {
      "chainId": 101,
      "address": "ATxXyewb1cXThrQFmwHUy4dtPTErfsuqkg7JcUXgLgqo",
      "symbol": "SPW",
      "name": "SpiderSwap",
      "decimals": 8,
      "logoURI": "https://raw.githubusercontent.com/solana-labs/token-list/main/assets/mainnet/ATxXyewb1cXThrQFmwHUy4dtPTErfsuqkg7JcUXgLgqo/logo.png",
      "tags": [],
      "extensions": {
        "website": "https://www.spiderswap.org",
        "twitter": "https://twitter.com/Spider_swap"
      }
    },
    {
      "chainId": 101,
      "address": "BrwgXmUtNd32dTKdP5teie68EmBnjGq8Wp3MukHehUBY",
      "symbol": "GSTONKS",
      "name": "Gamestonks",
      "decimals": 6,
      "logoURI": "https://raw.githubusercontent.com/solana-labs/token-list/main/assets/mainnet/BrwgXmUtNd32dTKdP5teie68EmBnjGq8Wp3MukHehUBY/logo.png",
      "tags": [],
      "extensions": {
        "website": "https://www.game-stonks.com/"
      }
    },
    {
      "chainId": 101,
      "address": "HAgX1HSfok8DohiNCS54FnC2UJkDSrRVnT38W3iWFwc8",
      "symbol": "MEOW",
      "name": "SOL-CATS",
      "decimals": 9,
      "logoURI": "https://raw.githubusercontent.com/solana-labs/token-list/main/assets/mainnet/HAgX1HSfok8DohiNCS54FnC2UJkDSrRVnT38W3iWFwc8/logo.png",
      "tags": [],
      "extensions": {
        "website": "https://www.solcats.xyz",
        "twitter": "https://twitter.com/solcat777"
      }
    },
    {
      "chainId": 101,
      "address": "Gro98oTmXxCVX8HKr3q2tMnP5ztoC77q6KehFDnAB983",
      "symbol": "SOLMO",
      "name": "SolMoon",
      "decimals": 4,
      "logoURI": "https://raw.githubusercontent.com/solana-labs/token-list/main/assets/mainnet/Gro98oTmXxCVX8HKr3q2tMnP5ztoC77q6KehFDnAB983/logo.png",
      "tags": [],
      "extensions": {
        "website": "https://www.solmoon.co",
        "twitter": "https://twitter.com/solmoonfinance"
      }
    },
    {
      "chainId": 101,
      "address": "2wBXHm4oxmed7ZoDkPL4DU8BuRfMYkubVu8T4N38vXdb",
      "symbol": "MSC",
      "name": "MasterCoin",
      "decimals": 9,
      "logoURI": "https://raw.githubusercontent.com/solana-labs/token-list/main/assets/mainnet/2wBXHm4oxmed7ZoDkPL4DU8BuRfMYkubVu8T4N38vXdb/logo.png",
      "tags": [],
      "extensions": {
        "website": "https://mastercoin.site",
        "twitter": "https://twitter.com/MasterCoin_",
        "discord": "https://t.co/CXZN9Ncd6Q?amp=1",
        "medium": "https://medium.com/@mastercoin-eu"
      }
    },
    {
      "chainId": 101,
      "address": "8b9mQo6ZU2rwZQgSFqGNQvXzrUSHDTRpKSKi9XXdGmqN",
      "symbol": "CHANGPENGUIN",
      "name": "CHANGPENGUIN",
      "decimals": 6,
      "logoURI": "https://raw.githubusercontent.com/solana-labs/token-list/main/assets/mainnet/8b9mQo6ZU2rwZQgSFqGNQvXzrUSHDTRpKSKi9XXdGmqN/logo.png",
      "tags": [],
      "extensions": {
        "website": "https://artbomb.xyz"
      }
    },
    {
      "chainId": 101,
      "address": "3KnVxWhoYdc9UwDr5WMVkZp2LpF7gnojg7We7MUd6ixQ",
      "symbol": "WOLFE",
      "name": "Wolfecoin",
      "decimals": 9,
      "logoURI": "https://raw.githubusercontent.com/solana-labs/token-list/main/assets/mainnet/3KnVxWhoYdc9UwDr5WMVkZp2LpF7gnojg7We7MUd6ixQ/logo.png",
      "tags": [],
      "extensions": {
        "website": "https://www.wolfecoin.online/"
      }
    },
    {
      "chainId": 101,
      "address": "BxHJqGtC629c55swCqWXFGA2rRF1igbbTmh22H8ePUWG",
      "symbol": "PGNT",
      "name": "PigeonSol Token",
      "decimals": 4,
      "logoURI": "https://raw.githubusercontent.com/solana-labs/token-list/main/assets/mainnet/BxHJqGtC629c55swCqWXFGA2rRF1igbbTmh22H8ePUWG/logo.png",
      "tags": [],
      "extensions": {
        "website": "https://pigeonsol.xyz",
        "twitter": "https://twitter.com/PigeonSol"
      }
    },
    {
      "chainId": 101,
      "address": "51tMb3zBKDiQhNwGqpgwbavaGH54mk8fXFzxTc1xnasg",
      "symbol": "APEX",
      "name": "APEX",
      "decimals": 9,
      "logoURI": "https://raw.githubusercontent.com/solana-labs/token-list/main/assets/mainnet/51tMb3zBKDiQhNwGqpgwbavaGH54mk8fXFzxTc1xnasg/logo.png",
      "tags": [],
      "extensions": {
        "website": "https://apexit.finance/",
        "twitter": "https://twitter.com/apeXit_finance",
        "discord": "https://discord.gg/aASQy2dWsN",
        "tggroup": "https://t.me/apexit_finance"
      }
    },
    {
      "chainId": 101,
      "address": "4NPzwMK2gfgQ6rTv8x4EE1ZvKW6MYyYTSrAZCx7zxyaX",
      "symbol": "KLB",
      "name": "Black Label",
      "decimals": 0,
      "logoURI": "https://raw.githubusercontent.com/solana-labs/token-list/main/assets/mainnet/4NPzwMK2gfgQ6rTv8x4EE1ZvKW6MYyYTSrAZCx7zxyaX/logo.svg",
      "tags": [],
      "extensions": {
        "website": "https://klbtoken.com",
        "twitter": "https://twitter.com/klbtoken",
        "serumV3Usdc": "AVC5hkVjWqRzD9RXXwjcNiVAAR2rUvDGwhqoCd2TQNY8"
      }
    },
    {
      "chainId": 101,
      "address": "5v6tZ1SiAi7G8Qg4rBF1ZdAn4cn6aeQtefewMr1NLy61",
      "symbol": "SOLD",
      "name": "Solanax",
      "decimals": 9,
      "logoURI": "https://raw.githubusercontent.com/solana-labs/token-list/main/assets/mainnet/5v6tZ1SiAi7G8Qg4rBF1ZdAn4cn6aeQtefewMr1NLy61/logo.png",
      "tags": [],
      "extensions": {
        "website": "https://solanax.org",
        "twitter": "https://twitter.com/Solanaxorg",
        "telegram": "https://t.me/solanaxcommunity"
      }
    },
    {
      "chainId": 101,
      "address": "3RSafdgu7P2smSGHJvSGQ6kZVkcErZXfZTtynJYboyAu",
      "symbol": "SINE",
      "name": "SINE",
      "decimals": 4,
      "logoURI": "https://raw.githubusercontent.com/solana-labs/token-list/main/assets/mainnet/3RSafdgu7P2smSGHJvSGQ6kZVkcErZXfZTtynJYboyAu/logo.svg",
      "tags": [
        "security-token",
        "utility-token"
      ],
      "extensions": {
        "website": "https://solainetwork.com/",
        "twitter": "https://twitter.com/SolAiNetwork"
      }
    },
    {
      "chainId": 101,
      "address": "guppyrZyEX9iTPSu92pi8T71Zka7xd6PrsTJrXRW6u1",
      "symbol": "GUPPY",
      "name": "Orca Guppy Collectible",
      "decimals": 0,
      "logoURI": "https://raw.githubusercontent.com/solana-labs/token-list/main/assets/mainnet/guppyrZyEX9iTPSu92pi8T71Zka7xd6PrsTJrXRW6u1/logo.png",
      "tags": [
        "nft"
      ],
      "extensions": {
        "website": "https://www.orca.so",
        "twitter": "https://twitter.com/orca_so"
      }
    },
    {
      "chainId": 101,
      "address": "whaLeHav12EhGK19u6kKbLRwC9E1EATGnm6MWbBCcUW",
      "symbol": "WHALE",
      "name": "Orca Whale Collectible",
      "decimals": 0,
      "logoURI": "https://raw.githubusercontent.com/solana-labs/token-list/main/assets/mainnet/whaLeHav12EhGK19u6kKbLRwC9E1EATGnm6MWbBCcUW/logo.png",
      "tags": [
        "nft"
      ],
      "extensions": {
        "website": "https://www.orca.so",
        "twitter": "https://twitter.com/orca_so"
      }
    },
    {
      "chainId": 101,
      "address": "kLwhLkZRt6CadPHRBsgfhRCKXX426WMBnhoGozTduvk",
      "symbol": "KILLER-WHALE",
      "name": "Orca Killer Whale Collectible",
      "decimals": 0,
      "logoURI": "https://raw.githubusercontent.com/solana-labs/token-list/main/assets/mainnet/kLwhLkZRt6CadPHRBsgfhRCKXX426WMBnhoGozTduvk/logo.png",
      "tags": [
        "nft"
      ],
      "extensions": {
        "website": "https://www.orca.so",
        "twitter": "https://twitter.com/orca_so"
      }
    },
    {
      "chainId": 101,
      "address": "star2pH7rVWscs743JGdCAL8Lc9nyJeqx7YQXkGUnWf",
      "symbol": "STARFISH",
      "name": "Orca Starfish Collectible",
      "decimals": 6,
      "logoURI": "https://raw.githubusercontent.com/solana-labs/token-list/main/assets/mainnet/star2pH7rVWscs743JGdCAL8Lc9nyJeqx7YQXkGUnWf/logo.png",
      "tags": [
        "nft"
      ],
      "extensions": {
        "website": "https://www.orca.so",
        "twitter": "https://twitter.com/orca_so"
      }
    },
    {
      "chainId": 101,
      "address": "cLownTTaiiQMoyMmFjfmSGowi8HyNhCtTLFcrNKnqX6",
      "symbol": "CLOWNFISH",
      "name": "Orca Clownfish Collectible",
      "decimals": 0,
      "logoURI": "https://raw.githubusercontent.com/solana-labs/token-list/main/assets/mainnet/cLownTTaiiQMoyMmFjfmSGowi8HyNhCtTLFcrNKnqX6/logo.png",
      "tags": [
        "nft"
      ],
      "extensions": {
        "website": "https://www.orca.so",
        "twitter": "https://twitter.com/orca_so"
      }
    },
    {
      "chainId": 101,
      "address": "ECFcUGwHHMaZynAQpqRHkYeTBnS5GnPWZywM8aggcs3A",
      "symbol": "SOL/USDC",
      "name": "Orca SOL/USDC LP Token",
      "decimals": 9,
      "logoURI": "https://raw.githubusercontent.com/solana-labs/token-list/main/assets/mainnet/ECFcUGwHHMaZynAQpqRHkYeTBnS5GnPWZywM8aggcs3A/logo.png",
      "tags": [
        "lp-token"
      ],
      "extensions": {
        "website": "https://www.orca.so",
        "twitter": "https://twitter.com/orca_so"
      }
    },
    {
      "chainId": 101,
      "address": "3H5XKkE9uVvxsdrFeN4BLLGCmohiQN6aZJVVcJiXQ4WC",
      "symbol": "USDC/USDT",
      "name": "Orca USDC/USDT LP Token",
      "decimals": 9,
      "logoURI": "https://raw.githubusercontent.com/solana-labs/token-list/main/assets/mainnet/3H5XKkE9uVvxsdrFeN4BLLGCmohiQN6aZJVVcJiXQ4WC/logo.png",
      "tags": [
        "lp-token"
      ],
      "extensions": {
        "website": "https://www.orca.so",
        "twitter": "https://twitter.com/orca_so"
      }
    },
    {
      "chainId": 101,
      "address": "8qNqTaKKbdZuzQPWWXy5wNVkJh54ex8zvvnEnTFkrKMP",
      "symbol": "USDC/USDT-SRM",
      "name": "Orca USDC/USDT-SRM LP Token",
      "decimals": 9,
      "logoURI": "https://raw.githubusercontent.com/solana-labs/token-list/main/assets/mainnet/8qNqTaKKbdZuzQPWWXy5wNVkJh54ex8zvvnEnTFkrKMP/logo.png",
      "tags": [
        "lp-token"
      ],
      "extensions": {
        "website": "https://www.orca.so",
        "twitter": "https://twitter.com/orca_so"
      }
    },
    {
      "chainId": 101,
      "address": "7TYb32qkwYosUQfUspU45cou7Bb3nefJocVMFX2mEGTT",
      "symbol": "ETH/USDC",
      "name": "Orca ETH/USDC LP Token",
      "decimals": 9,
      "logoURI": "https://raw.githubusercontent.com/solana-labs/token-list/main/assets/mainnet/7TYb32qkwYosUQfUspU45cou7Bb3nefJocVMFX2mEGTT/logo.png",
      "tags": [
        "lp-token"
      ],
      "extensions": {
        "website": "https://www.orca.so",
        "twitter": "https://twitter.com/orca_so"
      }
    },
    {
      "chainId": 101,
      "address": "EhBAmhkgEsMa8McFB5bpqZaRpZvGBBJ4jN59T5xToPdG",
      "symbol": "ETH/USDT-SRM",
      "name": "Orca ETH/USDT-SRM LP Token",
      "decimals": 9,
      "logoURI": "https://raw.githubusercontent.com/solana-labs/token-list/main/assets/mainnet/EhBAmhkgEsMa8McFB5bpqZaRpZvGBBJ4jN59T5xToPdG/logo.png",
      "tags": [
        "lp-token"
      ],
      "extensions": {
        "website": "https://www.orca.so",
        "twitter": "https://twitter.com/orca_so"
      }
    },
    {
      "chainId": 101,
      "address": "8pFwdcuXM7pvHdEGHLZbUR8nNsjj133iUXWG6CgdRHk2",
      "symbol": "BTC/ETH",
      "name": "Orca BTC/ETH LP Token",
      "decimals": 9,
      "logoURI": "https://raw.githubusercontent.com/solana-labs/token-list/main/assets/mainnet/8pFwdcuXM7pvHdEGHLZbUR8nNsjj133iUXWG6CgdRHk2/logo.png",
      "tags": [
        "lp-token"
      ],
      "extensions": {
        "website": "https://www.orca.so",
        "twitter": "https://twitter.com/orca_so"
      }
    },
    {
      "chainId": 101,
      "address": "7bb88DAnQY7LSoWEuqezCcbk4vutQbuRqgJMqpX8h6dL",
      "symbol": "ETH/SOL",
      "name": "Orca ETH/SOL LP Token",
      "decimals": 9,
      "logoURI": "https://raw.githubusercontent.com/solana-labs/token-list/main/assets/mainnet/7bb88DAnQY7LSoWEuqezCcbk4vutQbuRqgJMqpX8h6dL/logo.png",
      "tags": [
        "lp-token"
      ],
      "extensions": {
        "website": "https://www.orca.so",
        "twitter": "https://twitter.com/orca_so"
      }
    },
    {
      "chainId": 101,
      "address": "GWEmABT4rD3sGhyghv9rKbfdiaFe5uMHeJqr6hhu3XvA",
      "symbol": "RAY/SOL",
      "name": "Orca RAY/SOL LP Token",
      "decimals": 9,
      "logoURI": "https://raw.githubusercontent.com/solana-labs/token-list/main/assets/mainnet/GWEmABT4rD3sGhyghv9rKbfdiaFe5uMHeJqr6hhu3XvA/logo.png",
      "tags": [
        "lp-token"
      ],
      "extensions": {
        "website": "https://www.orca.so",
        "twitter": "https://twitter.com/orca_so"
      }
    },
    {
      "chainId": 101,
      "address": "BmZNYGt7aApGTUUxAQUYsW64cMbb6P7uniokCWaptj4D",
      "symbol": "SOL/USDT",
      "name": "Orca SOL/USDT LP Token",
      "decimals": 9,
      "logoURI": "https://raw.githubusercontent.com/solana-labs/token-list/main/assets/mainnet/BmZNYGt7aApGTUUxAQUYsW64cMbb6P7uniokCWaptj4D/logo.png",
      "tags": [
        "lp-token"
      ],
      "extensions": {
        "website": "https://www.orca.so",
        "twitter": "https://twitter.com/orca_so"
      }
    },
    {
      "chainId": 101,
      "address": "E4cthfUFaDd4x5t1vbeBNBHm7isqhM8kapthPzPJz1M2",
      "symbol": "SOL/USDT-SRM",
      "name": "Orca SOL/USDT-SRM LP Token",
      "decimals": 9,
      "logoURI": "https://raw.githubusercontent.com/solana-labs/token-list/main/assets/mainnet/E4cthfUFaDd4x5t1vbeBNBHm7isqhM8kapthPzPJz1M2/logo.png",
      "tags": [
        "lp-token"
      ],
      "extensions": {
        "website": "https://www.orca.so",
        "twitter": "https://twitter.com/orca_so"
      }
    },
    {
      "chainId": 101,
      "address": "6ojPekCSQimAjDjaMApLvh3jF6wnZeNEVRVVoGNzEXvV",
      "symbol": "SOL/SRM",
      "name": "Orca SOL/SRM LP Token",
      "decimals": 9,
      "logoURI": "https://raw.githubusercontent.com/solana-labs/token-list/main/assets/mainnet/6ojPekCSQimAjDjaMApLvh3jF6wnZeNEVRVVoGNzEXvV/logo.png",
      "tags": [
        "lp-token"
      ],
      "extensions": {
        "website": "https://www.orca.so",
        "twitter": "https://twitter.com/orca_so"
      }
    },
    {
      "chainId": 101,
      "address": "YJRknE9oPhUMtq1VvhjVzG5WnRsjQtLsWg3nbaAwCQ5",
      "symbol": "FTT/SOL",
      "name": "Orca FTT/SOL LP Token",
      "decimals": 9,
      "logoURI": "https://raw.githubusercontent.com/solana-labs/token-list/main/assets/mainnet/YJRknE9oPhUMtq1VvhjVzG5WnRsjQtLsWg3nbaAwCQ5/logo.png",
      "tags": [
        "lp-token"
      ],
      "extensions": {
        "website": "https://www.orca.so",
        "twitter": "https://twitter.com/orca_so"
      }
    },
    {
      "chainId": 101,
      "address": "C9PKvetJPrrPD53PR2aR8NYtVZzucCRkHYzcFXbZXEqu",
      "symbol": "KIN/SOL",
      "name": "Orca KIN/SOL LP Token",
      "decimals": 9,
      "logoURI": "https://raw.githubusercontent.com/solana-labs/token-list/main/assets/mainnet/C9PKvetJPrrPD53PR2aR8NYtVZzucCRkHYzcFXbZXEqu/logo.png",
      "tags": [
        "lp-token"
      ],
      "extensions": {
        "website": "https://www.orca.so",
        "twitter": "https://twitter.com/orca_so"
      }
    },
    {
      "chainId": 101,
      "address": "6SfhBAmuaGf9p3WAxeHJYCWMABnYUMrdzNdK5Stvvj4k",
      "symbol": "ROPE/SOL",
      "name": "Orca ROPE/SOL LP Token",
      "decimals": 9,
      "logoURI": "https://raw.githubusercontent.com/solana-labs/token-list/main/assets/mainnet/6SfhBAmuaGf9p3WAxeHJYCWMABnYUMrdzNdK5Stvvj4k/logo.png",
      "tags": [
        "lp-token"
      ],
      "extensions": {
        "website": "https://www.orca.so",
        "twitter": "https://twitter.com/orca_so"
      }
    },
    {
      "chainId": 101,
      "address": "9r1n79TmerAgQJboUT8QvrChX3buZBfuSrBTtYM1cW4h",
      "symbol": "SOL/STEP",
      "name": "Orca SOL/STEP LP Token",
      "decimals": 9,
      "logoURI": "https://raw.githubusercontent.com/solana-labs/token-list/main/assets/mainnet/9r1n79TmerAgQJboUT8QvrChX3buZBfuSrBTtYM1cW4h/logo.png",
      "tags": [
        "lp-token"
      ],
      "extensions": {
        "website": "https://www.orca.so",
        "twitter": "https://twitter.com/orca_so"
      }
    },
    {
      "chainId": 101,
      "address": "ELLELFtgvWBgLkdY9EFx4Vb3SLNj4DJEhzZLWy1wCh4Y",
      "symbol": "OXY/SOL",
      "name": "Orca OXY/SOL LP Token",
      "decimals": 9,
      "logoURI": "https://raw.githubusercontent.com/solana-labs/token-list/main/assets/mainnet/ELLELFtgvWBgLkdY9EFx4Vb3SLNj4DJEhzZLWy1wCh4Y/logo.png",
      "tags": [
        "lp-token"
      ],
      "extensions": {
        "website": "https://www.orca.so",
        "twitter": "https://twitter.com/orca_so"
      }
    },
    {
      "chainId": 101,
      "address": "BXM9ph4AuhCUzf94HQu5FnfeVThKj5oyrnb1krY1zax5",
      "symbol": "MER/SOL",
      "name": "Orca MER/SOL LP Token",
      "decimals": 9,
      "logoURI": "https://raw.githubusercontent.com/solana-labs/token-list/main/assets/mainnet/BXM9ph4AuhCUzf94HQu5FnfeVThKj5oyrnb1krY1zax5/logo.png",
      "tags": [
        "lp-token"
      ],
      "extensions": {
        "website": "https://www.orca.so",
        "twitter": "https://twitter.com/orca_so"
      }
    },
    {
      "chainId": 101,
      "address": "FJ9Q9ojA7vdf5rFbcTc6dd7D3nLpwSxdtFSE8cwfuvqt",
      "symbol": "FIDA/SOL",
      "name": "Orca FIDA/SOL LP Token",
      "decimals": 9,
      "logoURI": "https://raw.githubusercontent.com/solana-labs/token-list/main/assets/mainnet/FJ9Q9ojA7vdf5rFbcTc6dd7D3nLpwSxdtFSE8cwfuvqt/logo.png",
      "tags": [
        "lp-token"
      ],
      "extensions": {
        "website": "https://www.orca.so",
        "twitter": "https://twitter.com/orca_so"
      }
    },
    {
      "chainId": 101,
      "address": "EHkfnhKLLTUqo1xMZLxhM9EusEgpN6RXPpZsGpUsewaa",
      "symbol": "MAPS/SOL",
      "name": "Orca MAPS/SOL LP Token",
      "decimals": 9,
      "logoURI": "https://raw.githubusercontent.com/solana-labs/token-list/main/assets/mainnet/EHkfnhKLLTUqo1xMZLxhM9EusEgpN6RXPpZsGpUsewaa/logo.png",
      "tags": [
        "lp-token"
      ],
      "extensions": {
        "website": "https://www.orca.so",
        "twitter": "https://twitter.com/orca_so"
      }
    },
    {
      "chainId": 101,
      "address": "9rguDaKqTrVjaDXafq6E7rKGn7NPHomkdb8RKpjKCDm2",
      "symbol": "SAMO/SOL",
      "name": "Orca SAMO/SOL LP Token",
      "decimals": 9,
      "logoURI": "https://raw.githubusercontent.com/solana-labs/token-list/main/assets/mainnet/9rguDaKqTrVjaDXafq6E7rKGn7NPHomkdb8RKpjKCDm2/logo.png",
      "tags": [
        "lp-token"
      ],
      "extensions": {
        "website": "https://www.orca.so",
        "twitter": "https://twitter.com/orca_so"
      }
    },
    {
      "chainId": 101,
      "address": "2697FyJ4vD9zwAVPr33fdVPDv54pyZZiBv9S2AoKMyQf",
      "symbol": "COPE/SOL",
      "name": "Orca COPE/SOL LP Token",
      "decimals": 9,
      "logoURI": "https://raw.githubusercontent.com/solana-labs/token-list/main/assets/mainnet/2697FyJ4vD9zwAVPr33fdVPDv54pyZZiBv9S2AoKMyQf/logo.png",
      "tags": [
        "lp-token"
      ],
      "extensions": {
        "website": "https://www.orca.so",
        "twitter": "https://twitter.com/orca_so"
      }
    },
    {
      "chainId": 101,
      "address": "HEhMLvpSdPviukafKwVN8BnBUTamirptsQ6Wxo5Cyv8s",
      "symbol": "FTR",
      "name": "Future",
      "decimals": 9,
      "logoURI": "https://raw.githubusercontent.com/solana-labs/token-list/main/assets/mainnet/HEhMLvpSdPviukafKwVN8BnBUTamirptsQ6Wxo5Cyv8s/logo.png",
      "tags": [],
      "extensions": {
        "website": "https://future-ftr.io",
        "twitter": "https://twitter.com/ftr_finance"
      }
    },
    {
      "chainId": 101,
      "address": "6oJ8Mp1VnKxN5MvGf9LfpeaRvTv8N1xFbvtdEbLLWUDT",
      "symbol": "ESC",
      "name": "ESCoin",
      "decimals": 9,
      "logoURI": "https://raw.githubusercontent.com/solana-labs/token-list/main/assets/mainnet/6oJ8Mp1VnKxN5MvGf9LfpeaRvTv8N1xFbvtdEbLLWUDT/logo.png",
      "tags": [],
      "extensions": {
        "website": "https://escoin.company/",
        "twitter": "https://twitter.com/coin_esc"
      }
    },
    {
      "chainId": 101,
      "address": "Da1jboBKU3rqXUqPL3L3BxJ8e67ogVgVKcqy4rWsS7LC",
      "symbol": "UBE",
      "name": "UBE Token",
      "decimals": 10,
      "logoURI": "https://raw.githubusercontent.com/solana-labs/token-list/main/assets/mainnet/Da1jboBKU3rqXUqPL3L3BxJ8e67ogVgVKcqy4rWsS7LC/logo.png",
      "tags": [],
      "extensions": {
        "website": "https://www.ubetoken.com",
        "twitter": "https://twitter.com/ube_token"
      }
    },
    {
      "chainId": 101,
      "address": "CDJWUqTcYTVAKXAVXoQZFes5JUFc7owSeq7eMQcDSbo5",
      "symbol": "renBTC",
      "name": "renBTC",
      "decimals": 8,
      "logoURI": "https://raw.githubusercontent.com/solana-labs/token-list/main/assets/mainnet/CDJWUqTcYTVAKXAVXoQZFes5JUFc7owSeq7eMQcDSbo5/logo.png",
      "tags": [],
      "extensions": {
        "coingeckoId": "renbtc",
        "website": "https://renproject.io/",
        "serumV3Usdc": "74Ciu5yRzhe8TFTHvQuEVbFZJrbnCMRoohBK33NNiPtv"
      }
    },
    {
      "chainId": 101,
      "address": "G1a6jxYz3m8DVyMqYnuV7s86wD4fvuXYneWSpLJkmsXj",
      "symbol": "renBCH",
      "name": "renBCH",
      "decimals": 8,
      "logoURI": "https://raw.githubusercontent.com/solana-labs/token-list/main/assets/mainnet/G1a6jxYz3m8DVyMqYnuV7s86wD4fvuXYneWSpLJkmsXj/logo.png",
      "tags": [],
      "extensions": {
        "coingeckoId": "renbch",
        "website": "https://renproject.io/",
        "serumV3Usdc": "FS8EtiNZCH72pAK83YxqXaGAgk3KKFYphiTcYA2yRPis"
      }
    },
    {
      "chainId": 101,
      "address": "FKJvvVJ242tX7zFtzTmzqoA631LqHh4CdgcN8dcfFSju",
      "symbol": "renDGB",
      "name": "renDGB",
      "decimals": 8,
      "logoURI": "https://raw.githubusercontent.com/solana-labs/token-list/main/assets/mainnet/FKJvvVJ242tX7zFtzTmzqoA631LqHh4CdgcN8dcfFSju/logo.png",
      "tags": [],
      "extensions": {
        "website": "https://renproject.io/"
      }
    },
    {
      "chainId": 101,
      "address": "ArUkYE2XDKzqy77PRRGjo4wREWwqk6RXTfM9NeqzPvjU",
      "symbol": "renDOGE",
      "name": "renDOGE",
      "decimals": 8,
      "logoURI": "https://raw.githubusercontent.com/solana-labs/token-list/main/assets/mainnet/ArUkYE2XDKzqy77PRRGjo4wREWwqk6RXTfM9NeqzPvjU/logo.png",
      "tags": [],
      "extensions": {
        "coingeckoId": "rendoge",
        "website": "https://renproject.io/",
        "serumV3Usdc": "5FpKCWYXgHWZ9CdDMHjwxAfqxJLdw2PRXuAmtECkzADk"
      }
    },
    {
      "chainId": 101,
      "address": "8wv2KAykQstNAj2oW6AHANGBiFKVFhvMiyyzzjhkmGvE",
      "symbol": "renLUNA",
      "name": "renLUNA",
      "decimals": 6,
      "logoURI": "https://raw.githubusercontent.com/solana-labs/token-list/main/assets/mainnet/8wv2KAykQstNAj2oW6AHANGBiFKVFhvMiyyzzjhkmGvE/logo.png",
      "tags": [],
      "extensions": {
        "website": "https://renproject.io/",
        "serumV3Usdc": "CxDhLbbM9uAA2AXfSPar5qmyfmC69NLj3vgJXYAsSVBT"
      }
    },
    {
      "chainId": 101,
      "address": "E99CQ2gFMmbiyK2bwiaFNWUUmwz4r8k2CVEFxwuvQ7ue",
      "symbol": "renZEC",
      "name": "renZEC",
      "decimals": 8,
      "logoURI": "https://raw.githubusercontent.com/solana-labs/token-list/main/assets/mainnet/E99CQ2gFMmbiyK2bwiaFNWUUmwz4r8k2CVEFxwuvQ7ue/logo.png",
      "tags": [],
      "extensions": {
        "coingeckoId": "renzec",
        "website": "https://renproject.io/",
        "serumV3Usdc": "2ahbUT5UryyRVxPnELtTmDLLneN26UjBQFgfMVvbWDTb"
      }
    },
    {
      "chainId": 101,
      "address": "GkXP719hnhLtizWHcQyGVYajuJqVsJJ6fyeUob9BPCFC",
      "symbol": "KROWZ",
      "name": "Mike Krow's Official Best Friend Super Kawaii Kasu Token",
      "decimals": 8,
      "logoURI": "https://raw.githubusercontent.com/solana-labs/token-list/main/assets/mainnet/GkXP719hnhLtizWHcQyGVYajuJqVsJJ6fyeUob9BPCFC/logo.png",
      "tags": [
        "social-token",
        "krowz"
      ],
      "extensions": {
        "website": "https://mikekrow.com/",
        "twitter": "https://twitter.com/space_asylum"
      }
    },
    {
      "chainId": 101,
      "address": "6kwTqmdQkJd8qRr9RjSnUX9XJ24RmJRSrU1rsragP97Y",
      "symbol": "SAIL",
      "name": "SAIL",
      "decimals": 6,
      "logoURI": "https://raw.githubusercontent.com/solana-labs/token-list/main/assets/mainnet/6kwTqmdQkJd8qRr9RjSnUX9XJ24RmJRSrU1rsragP97Y/logo.png",
      "tags": [
        "utility-token"
      ],
      "extensions": {
        "website": "https://www.solanasail.com",
        "coingeckoId": "sail",
        "twitter": "https://twitter.com/SolanaSail"
      }
    },
    {
      "chainId": 101,
      "address": "E5ndSkaB17Dm7CsD22dvcjfrYSDLCxFcMd6z8ddCk5wp",
      "symbol": "CCAI",
      "name": "Cryptocurrencies.Ai",
      "decimals": 9,
      "logoURI": "https://raw.githubusercontent.com/solana-labs/token-list/main/assets/mainnet/E5ndSkaB17Dm7CsD22dvcjfrYSDLCxFcMd6z8ddCk5wp/logo.png",
      "tags": [],
      "extensions": {
        "website": "https://ccai.cryptocurrencies.ai",
        "twitter": "https://twitter.com/CCAI_Official",
        "serumV3Usdc": "7gZNLDbWE73ueAoHuAeFoSu7JqmorwCLpNTBXHtYSFTa"
      }
    },
    {
      "chainId": 101,
      "address": "7LmGzEgnQZTxxeCThgxsv3xe4JQmiy9hxEGBPCF66KgH",
      "symbol": "SNEK",
      "name": "Snek Coin",
      "decimals": 0,
      "logoURI": "https://raw.githubusercontent.com/solana-labs/token-list/main/assets/mainnet/7LmGzEgnQZTxxeCThgxsv3xe4JQmiy9hxEGBPCF66KgH/logo.png",
      "tags": [],
      "extensions": {
        "twitter": "https://twitter.com/snekcoin"
      }
    },
    {
      "chainId": 101,
      "address": "AhRozpV8CDLJ5z9k8CJWF4P12MVvxdnnU2y2qUhUuNS5",
      "symbol": "ARK",
      "name": "Sol.Ark",
      "decimals": 8,
      "logoURI": "https://raw.githubusercontent.com/solana-labs/token-list/main/assets/mainnet/AhRozpV8CDLJ5z9k8CJWF4P12MVvxdnnU2y2qUhUuNS5/logo.png",
      "tags": [
        "meme"
      ],
      "extensions": {
        "website": "https://www.solark.xyz/",
        "twitter": "https://twitter.com/SOLARK67275852"
      }
    },
    {
      "chainId": 101,
      "address": "ss26ybWnrhSYbGBjDT9bEwRiyAVUgiKCbgAfFkksj4R",
      "symbol": "SS2",
      "name": "POH",
      "decimals": 0,
      "logoURI": "https://raw.githubusercontent.com/solana-labs/token-list/main/assets/mainnet/ss26ybWnrhSYbGBjDT9bEwRiyAVUgiKCbgAfFkksj4R/logo.png",
      "tags": [
        "nft"
      ],
      "extensions": {
        "website": "https://www.sol-talk.com/sol-survivor",
        "twitter": "https://twitter.com/sol__survivor",
        "imageUrl": "https://www.arweave.net/fDxzEtzfu9IjFDh0ID-rOGaGw__F6-OD2ADoa23sayo?ext=gif",
        "animationUrl": "https://vww4cphi4lv3ldd4dtidi4njkbilvngmvuaofo3rv2oa3ozepeea.arweave.net/ra3BPOji67WMfBzQNHGpUFC6tMytAOK7ca6cDbskeQg?ext=glb",
        "description": "Sensing a disturbance in the timeline, the tournament organizers send Poh back in time to the beginning of the tournament. He is tasked with finding the origin of the disturbance and restoring the original timeline. Special:'Out of Order'"
      }
    },
    {
      "chainId": 101,
      "address": "6dGR9kAt499jzsojDHCvDArKxpTarNbhdSkiS7jeMAib",
      "symbol": "AKI",
      "name": "AKIHIGE Token",
      "decimals": 6,
      "logoURI": "https://raw.githubusercontent.com/solana-labs/token-list/main/assets/mainnet/6dGR9kAt499jzsojDHCvDArKxpTarNbhdSkiS7jeMAib/logo.png",
      "tags": [
        "aki"
      ]
    },
    {
      "chainId": 101,
      "address": "SCYfrGCw8aDiqdgcpdGjV6jp4UVVQLuphxTDLNWu36f",
      "symbol": "SCY",
      "name": "Synchrony",
      "decimals": 9,
      "logoURI": "https://raw.githubusercontent.com/solana-labs/token-list/main/assets/mainnet/SCYfrGCw8aDiqdgcpdGjV6jp4UVVQLuphxTDLNWu36f/logo.png",
      "tags": [],
      "extensions": {
        "website": "https://synchrony.fi",
        "twitter": "https://twitter.com/SynchronyFi"
      }
    },
    {
      "chainId": 101,
      "address": "BKMWPkPS8jXw59ezYwK2ueNTZRF4m8MYHDjh9HwUmkQ7",
      "symbol": "SDC",
      "name": "SandDollarClassic",
      "decimals": 9,
      "logoURI": "https://raw.githubusercontent.com/solana-labs/token-list/main/assets/mainnet/BKMWPkPS8jXw59ezYwK2ueNTZRF4m8MYHDjh9HwUmkQ7/logo.png",
      "tags": [
        "utility-token"
      ],
      "extensions": {
        "website": "https://sanddollar.bs",
        "twitter": "https://twitter.com/SandDollar_BS"
      }
    },
    {
      "chainId": 101,
      "address": "Bx4ykEMurwPQBAFNvthGj73fMBVTvHa8e9cbAyaK4ZSh",
      "symbol": "TOX",
      "name": "trollbox",
      "decimals": 9,
      "logoURI": "https://raw.githubusercontent.com/solana-labs/token-list/main/assets/mainnet/Bx4ykEMurwPQBAFNvthGj73fMBVTvHa8e9cbAyaK4ZSh/logo.png",
      "tags": [
        "utility-token"
      ],
      "extensions": {
        "website": "https://trollbox.io",
        "twitter": "https://twitter.com/trollboxio"
      }
    },
    {
      "chainId": 101,
      "address": "3aEb4KJTWxaqKBXADw5qkAjG9K1AoLhR4CrDH6HCpGCo",
      "symbol": "SMB",
      "name": "Solana Monkey Business",
      "decimals": 9,
      "logoURI": "https://raw.githubusercontent.com/solana-labs/token-list/main/assets/mainnet/3aEb4KJTWxaqKBXADw5qkAjG9K1AoLhR4CrDH6HCpGCo/logo.png",
      "tags": [],
      "extensions": {
        "medium": "https://solanambs.medium.com/",
        "website": "https://solanamonkey.business/",
        "twitter": "https://twitter.com/SolanaMBS"
      }
    },
    {
      "chainId": 101,
      "address": "E7WqtfRHcY8YW8z65u9WmD7CfMmvtrm2qPVicSzDxLaT",
      "symbol": "PPUG",
      "name": "PizzaPugCoin",
      "decimals": 9,
      "logoURI": "https://raw.githubusercontent.com/solana-labs/token-list/main/assets/mainnet/E7WqtfRHcY8YW8z65u9WmD7CfMmvtrm2qPVicSzDxLaT/logo.png",
      "tags": [],
      "extensions": {
        "website": "https://www.pizzapugcoin.com",
        "twitter": "https://twitter.com/pizzapugcoin"
      }
    },
    {
      "chainId": 101,
      "address": "FZgL5motNWEDEa24xgfSdBDfXkB9Ru9KxfEsey9S58bb",
      "symbol": "VCC",
      "name": "VentureCapital",
      "decimals": 6,
      "logoURI": "https://raw.githubusercontent.com/solana-labs/token-list/main/assets/mainnet/FZgL5motNWEDEa24xgfSdBDfXkB9Ru9KxfEsey9S58bb/logo.svg",
      "tags": [
        "venture capital",
        "liquidator",
        "IDO",
        "incubator"
      ],
      "extensions": {
        "website": "https://www.vcc.finance/",
        "twitter": "https://twitter.com/vcc_finance"
      }
    },
    {
      "chainId": 101,
      "address": "4TGxgCSJQx2GQk9oHZ8dC5m3JNXTYZHjXumKAW3vLnNx",
      "symbol": "OXS",
      "name": "Oxbull Sol",
      "decimals": 9,
      "logoURI": "https://raw.githubusercontent.com/solana-labs/token-list/main/assets/mainnet/4TGxgCSJQx2GQk9oHZ8dC5m3JNXTYZHjXumKAW3vLnNx/logo.png",
      "tags": [
        "utility-token"
      ],
      "extensions": {
        "website": "https://www.oxbull.tech/#/home",
        "twitter": "https://twitter.com/OxBull5",
        "medium": "https://medium.com/@oxbull",
        "tgann": "https://t.me/Oxbull_tech",
        "coingeckoId": "oxbull-tech",
        "github": "https://github.com/OxBull"
      }
    },
    {
      "chainId": 101,
      "address": "EdAhkbj5nF9sRM7XN7ewuW8C9XEUMs8P7cnoQ57SYE96",
      "symbol": "FAB",
      "name": "FABRIC",
      "decimals": 9,
      "logoURI": "https://raw.githubusercontent.com/solana-labs/token-list/main/assets/mainnet/EdAhkbj5nF9sRM7XN7ewuW8C9XEUMs8P7cnoQ57SYE96/logo.png",
      "tags": [],
      "extensions": {
        "website": "https://fsynth.io/",
        "twitter": "https://twitter.com/official_fabric"
      }
    },
    {
      "chainId": 101,
      "address": "GEYrotdkRitGUK5UMv3aMttEhVAZLhRJMcG82zKYsaWB",
      "symbol": "POTATO",
      "name": "POTATO",
      "decimals": 3,
      "logoURI": "https://raw.githubusercontent.com/solana-labs/token-list/main/assets/mainnet/GEYrotdkRitGUK5UMv3aMttEhVAZLhRJMcG82zKYsaWB/logo.png",
      "tags": [],
      "extensions": {
        "website": "https://potatocoinspl.com/",
        "serumV3Usdc": "6dn7tgTHe5rZEAscMWWY3xmPGVEKVkM9s7YRV11z399z"
      }
    },
    {
      "chainId": 101,
      "address": "FmJ1fo7wK5FF6rDvQxow5Gj7A2ctLmR5orCKLZ45Q3Cq",
      "symbol": "DGEN",
      "name": "Degen Banana",
      "decimals": 6,
      "logoURI": "https://raw.githubusercontent.com/solana-labs/token-list/main/assets/mainnet/FmJ1fo7wK5FF6rDvQxow5Gj7A2ctLmR5orCKLZ45Q3Cq/logo.png",
      "tags": [],
      "extensions": {
        "website": "https://degen.finance/",
        "twitter": "https://twitter.com/degenbanana"
      }
    },
    {
      "chainId": 101,
      "address": "FciGvHj9FjgSGgCBF1b9HY814FM9D28NijDd5SJrKvPo",
      "symbol": "TGT",
      "name": "Twirl Governance Token",
      "decimals": 6,
      "logoURI": "https://raw.githubusercontent.com/solana-labs/token-list/main/assets/mainnet/FciGvHj9FjgSGgCBF1b9HY814FM9D28NijDd5SJrKvPo/logo.png",
      "tags": [],
      "extensions": {
        "website": "https://twirlfinance.com/",
        "twitter": "https://twitter.com/twirlfinance"
      }
    },
    {
      "chainId": 101,
      "address": "A9EEvcRcT7Q9XAa6NfqrqJChoc4XGDhd2mtc4xfniQkS",
      "symbol": "BILBY",
      "name": "Bilby Finance",
      "decimals": 9,
      "logoURI": "https://raw.githubusercontent.com/solana-labs/token-list/main/assets/mainnet/A9EEvcRcT7Q9XAa6NfqrqJChoc4XGDhd2mtc4xfniQkS/logo.png",
      "tags": [
        "utility-token"
      ],
      "extensions": {
        "website": "https://bilby.finance/"
      }
    },
    {
      "chainId": 101,
      "address": "8NGgmXzBzhsXz46pTC3ioSBxeE3w2EXpc741N3EQ8E6r",
      "symbol": "JOKE",
      "name": "JOKESMEMES",
      "decimals": 9,
      "logoURI": "https://raw.githubusercontent.com/solana-labs/token-list/main/assets/mainnet/8NGgmXzBzhsXz46pTC3ioSBxeE3w2EXpc741N3EQ8E6r/logo.png",
      "tags": [],
      "extensions": {
        "website": "https://jokesmemes.finance",
        "twitter": "https://twitter.com/Jokesmemes11"
      }
    },
    {
      "chainId": 101,
      "address": "Fp4gjLpTsPqBN6xDGpDHwtnuEofjyiZKxxZxzvJnjxV6",
      "symbol": "NAXAR",
      "name": "Naxar",
      "decimals": 4,
      "logoURI": "https://raw.githubusercontent.com/solana-labs/token-list/main/assets/mainnet/Fp4gjLpTsPqBN6xDGpDHwtnuEofjyiZKxxZxzvJnjxV6/logo.png",
      "tags": [],
      "extensions": {
        "website": "https://naxar.ru",
        "instagram": "https://instagram.com/naxar__",
        "telegram": "https://t.me/naxar_official"
      }
    },
    {
      "chainId": 101,
      "address": "5jqTNKonR9ZZvbmX9JHwcPSEg6deTyNKR7PxQ9ZPdd2w",
      "symbol": "JBUS",
      "name": "Jebus",
      "decimals": 0,
      "logoURI": "https://raw.githubusercontent.com/solana-labs/token-list/main/assets/mainnet/5jqTNKonR9ZZvbmX9JHwcPSEg6deTyNKR7PxQ9ZPdd2w/logo.png",
      "tags": [],
      "extensions": {
        "website": "https://jebus.live"
      }
    },
    {
      "chainId": 101,
      "address": "29UWGmi1MxJRi3izeritN8VvhZbUiX37KUVnGv46mzev",
      "symbol": "KLBx",
      "name": "Black Label X",
      "decimals": 4,
      "logoURI": "https://raw.githubusercontent.com/solana-labs/token-list/main/assets/mainnet/29UWGmi1MxJRi3izeritN8VvhZbUiX37KUVnGv46mzev/logo.svg",
      "tags": [],
      "extensions": {
        "website": "https://klbtoken.com/x"
      }
    },
    {
      "chainId": 101,
      "address": "GACHAfpmbpk4FLfZcGkT2NUmaEqMygssAknhqnn8DVHP",
      "symbol": "GACHA",
      "name": "Gachapon",
      "decimals": 9,
      "logoURI": "https://raw.githubusercontent.com/solana-labs/token-list/main/assets/mainnet/GACHAfpmbpk4FLfZcGkT2NUmaEqMygssAknhqnn8DVHP/logo.png",
      "tags": [],
      "extensions": {
        "twitter": "https://twitter.com/GACHAPON7777"
      }
    },
    {
      "chainId": 101,
      "address": "9zoqdwEBKWEi9G5Ze8BSkdmppxGgVv1Kw4LuigDiNr9m",
      "symbol": "STR",
      "name": "Solster",
      "decimals": 9,
      "logoURI": "https://raw.githubusercontent.com/solana-labs/token-list/main/assets/mainnet/9zoqdwEBKWEi9G5Ze8BSkdmppxGgVv1Kw4LuigDiNr9m/logo.png",
      "tags": [],
      "extensions": {
        "website": "https://solster.finance",
        "twitter": "https://twitter.com/solster_finance"
      }
    },
    {
      "chainId": 101,
      "address": "A2T2jDe2bxyEHkKtS8AtrTRmJ9VZRwyY8Kr7oQ8xNyfb",
      "symbol": "HAMS",
      "name": "Space Hamster",
      "decimals": 9,
      "logoURI": "https://raw.githubusercontent.com/solana-labs/token-list/main/assets/mainnet/A2T2jDe2bxyEHkKtS8AtrTRmJ9VZRwyY8Kr7oQ8xNyfb/logo.png",
      "tags": [],
      "extensions": {
        "website": "https://www.solhamster.space/",
        "twitter": "https://twitter.com/sol_hamster",
        "telegram": "https://t.me/SolHamster",
        "dex-website": "https://dex-solhamster.space/"
      }
    },
    {
      "chainId": 101,
      "address": "EGN2774kzKyUnJs2Gv5poK6ymiMVkdyCQD2gGnJ84sDk",
      "symbol": "NEFT",
      "name": "Neftea Labs Coin",
      "decimals": 8,
      "logoURI": "https://raw.githubusercontent.com/solana-labs/token-list/main/assets/mainnet/EGN2774kzKyUnJs2Gv5poK6ymiMVkdyCQD2gGnJ84sDk/logo.png",
      "tags": [
        "Neftea",
        "NFT",
        "utility-token"
      ],
      "extensions": {
        "website": "https://www.neftealabs.com/"
      }
    },
    {
      "chainId": 101,
      "address": "DK64rmGSZupv1dLYn57e3pUVgs9jL9EKLXDVZZPsMDz8",
      "symbol": "ABOMB",
      "name": "ArtBomb",
      "decimals": 5,
      "logoURI": "https://raw.githubusercontent.com/solana-labs/token-list/main/assets/mainnet/DK64rmGSZupv1dLYn57e3pUVgs9jL9EKLXDVZZPsMDz8/logo.png",
      "tags": [
        "utility-token",
        "artbomb"
      ],
      "extensions": {
        "website": "https://artbomb.xyz"
      }
    },
    {
      "chainId": 101,
      "address": "AnyCsr1VCBZcwVAxbKPuHhKDP5DQQSnRxGAo4ycgRMi2",
      "symbol": "DAL",
      "name": "Dalmatiancoin",
      "decimals": 9,
      "logoURI": "https://raw.githubusercontent.com/solana-labs/token-list/main/assets/mainnet/AnyCsr1VCBZcwVAxbKPuHhKDP5DQQSnRxGAo4ycgRMi2/logo.png",
      "tags": [],
      "extensions": {
        "website": "https://dalmatiancoin.org/",
        "twitter": "https://twitter.com/coindalmatian"
      }
    },
    {
      "chainId": 101,
      "address": "HiL1j5VMR9XtRnCA4mxaVoXr6PMHpbh8wUgfPsAP4CNF",
      "symbol": "SolNHD",
      "name": "SolNHD",
      "decimals": 0,
      "logoURI": "https://raw.githubusercontent.com/solana-labs/token-list/main/assets/mainnet/HiL1j5VMR9XtRnCA4mxaVoXr6PMHpbh8wUgfPsAP4CNF/logo.png",
      "tags": [],
      "extensions": {
        "website": "https://www.solnhd.com",
        "twitter": "https://twitter.com/zororoaz01"
      }
    },
    {
      "chainId": 101,
      "address": "qXu8Tj65H5XR8KHuaKKoyLCWj592KbTG3YWJwsuFrPS",
      "symbol": "STVA",
      "name": "SOLtiva",
      "decimals": 3,
      "logoURI": "https://raw.githubusercontent.com/solana-labs/token-list/main/assets/mainnet/qXu8Tj65H5XR8KHuaKKoyLCWj592KbTG3YWJwsuFrPS/logo.svg",
      "tags": [],
      "extensions": {
        "website": "https://soltiva.co"
      }
    },
    {
      "chainId": 101,
      "address": "D3gHoiYT4RY5VSndne1fEnpM3kCNAyBhkp5xjNUqqPj9",
      "symbol": "PROEXIS",
      "name": "ProExis Prova de Existência Blockchain",
      "decimals": 8,
      "logoURI": "https://raw.githubusercontent.com/solana-labs/token-list/main/assets/mainnet/D3gHoiYT4RY5VSndne1fEnpM3kCNAyBhkp5xjNUqqPj9/logo.png",
      "tags": [
        "proof of-existence",
        "utility-token",
        "prova de existencia",
        "proexis"
      ],
      "extensions": {
        "website": "https://provadeexistencia.com.br",
        "twitter": "https://twitter.com/provaexistencia",
        "facebook": "https://facebook.com/provadeexistencia",
        "instagram": "https://instagram.com/provadeexistencia",
        "github": "https://github.com/provadeexistencia",
        "tgann": "https://t.me/provadeexistencia",
        "tggroup": "https://t.me/provadeexistenciagrupo"
      }
    },
    {
      "chainId": 101,
      "address": "5DWFxYBxjETuqFX3P2Z1uq8UbcCT1F4sABGiBZMnWKvR",
      "symbol": "PLDO",
      "name": "PLEIDO",
      "decimals": 6,
      "logoURI": "https://raw.githubusercontent.com/solana-labs/token-list/main/assets/mainnet/5DWFxYBxjETuqFX3P2Z1uq8UbcCT1F4sABGiBZMnWKvR/logo.svg",
      "tags": [
        "pleido",
        "game-coin"
      ],
      "extensions": {
        "website": "https://pleido.com/"
      }
    },
    {
      "chainId": 101,
      "address": "6uB5eEC8SzMbUdsPpe3eiNvHyvxdqUWnDEtpFQxkhNTP",
      "symbol": "MOLANIUM",
      "name": "MOLANIUM",
      "decimals": 0,
      "logoURI": "https://raw.githubusercontent.com/solana-labs/token-list/main/assets/mainnet/6uB5eEC8SzMbUdsPpe3eiNvHyvxdqUWnDEtpFQxkhNTP/logo.png",
      "tags": [],
      "extensions": {
        "website": "https://moonlana.com/",
        "imageUrl": "https://i.imgur.com/hOMe38E.png",
        "twitter": "https://twitter.com/xMoonLana",
        "medium": "https://moonlana.medium.com/"
      }
    },
    {
      "chainId": 101,
      "address": "5KV2W2XPdSo97wQWcuAVi6G4PaCoieg4Lhhi61PAMaMJ",
      "symbol": "GÜ",
      "name": "GÜ",
      "decimals": 9,
      "logoURI": "https://raw.githubusercontent.com/solana-labs/token-list/main/assets/mainnet/5KV2W2XPdSo97wQWcuAVi6G4PaCoieg4Lhhi61PAMaMJ/logo.png",
      "tags": [
        "utility-token"
      ],
      "extensions": {
        "website": "https://kugle.org",
        "twitter": "https://twitter.com/Kugle_"
      }
    },
    {
      "chainId": 101,
      "address": "72fFy4SNGcHoEC1TTFTUkxNHriJqg3hBPsa2jSr2cZgb",
      "symbol": "BZX",
      "name": "BlizeX",
      "decimals": 6,
      "logoURI": "https://raw.githubusercontent.com/solana-labs/token-list/main/assets/mainnet/72fFy4SNGcHoEC1TTFTUkxNHriJqg3hBPsa2jSr2cZgb/logo.png",
      "tags": [],
      "extensions": {
        "website": "https://www.blizex.co",
        "twitter": "https://twitter.com/blizex_en"
      }
    },
    {
      "chainId": 101,
      "address": "5fEo6ZbvpV6zdyzowtAwgMcWHZe1yJy9NxQM6gC19QW5",
      "symbol": "GREEN",
      "name": "Green DEX",
      "decimals": 9,
      "logoURI": "https://raw.githubusercontent.com/solana-labs/token-list/main/assets/mainnet/5fEo6ZbvpV6zdyzowtAwgMcWHZe1yJy9NxQM6gC19QW5/logo.svg",
      "tags": [
        "Green DEX"
      ],
      "extensions": {
        "website": "https://greendex.network/",
        "twitter": "https://twitter.com/GreendexN"
      }
    },
    {
      "chainId": 101,
      "address": "Bx1fDtvTN6NvE4kjdPHQXtmGSg582bZx9fGy4DQNMmAT",
      "symbol": "SOLC",
      "name": "Solcubator",
      "decimals": 9,
      "logoURI": "https://raw.githubusercontent.com/solana-labs/token-list/main/assets/mainnet/Bx1fDtvTN6NvE4kjdPHQXtmGSg582bZx9fGy4DQNMmAT/logo.png",
      "tags": [],
      "extensions": {
        "website": "http://solcubator.io",
        "twitter": "https://twitter.com/Solcubator"
      }
    },
    {
      "chainId": 101,
      "address": "ABxCiDz4jjKt1t7Syu5Tb37o8Wew9ADpwngZh6kpLbLX",
      "symbol": "XSOL",
      "name": "XSOL Token",
      "decimals": 8,
      "logoURI": "https://raw.githubusercontent.com/solana-labs/token-list/main/assets/mainnet/ABxCiDz4jjKt1t7Syu5Tb37o8Wew9ADpwngZh6kpLbLX/logo.png",
      "tags": [
        "utility-token"
      ],
      "extensions": {
        "website": "https://0xsol.network",
        "twitter": "https://twitter.com/0xSol_Network"
      }
    },
    {
      "chainId": 101,
      "address": "DrcPRJPBiakQcWqon3gZms7sviAqdQS5zS5wvaG5v6wu",
      "symbol": "BLD",
      "name": "BladesToken",
      "decimals": 4,
      "logoURI": "https://raw.githubusercontent.com/solana-labs/token-list/main/assets/mainnet/DrcPRJPBiakQcWqon3gZms7sviAqdQS5zS5wvaG5v6wu/logo.png",
      "tags": [],
      "extensions": {
        "website": "https://blades.finance/",
        "twitter": "https://twitter.com/bladesfinance"
      }
    },
    {
      "chainId": 101,
      "address": "6D7E4mstMboABmfoaPrtVDgewjUCbGdvcYVaHa9SDiTg",
      "symbol": "QWK",
      "name": "QwikPay.io Token",
      "decimals": 9,
      "logoURI": "https://raw.githubusercontent.com/solana-labs/token-list/main/assets/mainnet/6D7E4mstMboABmfoaPrtVDgewjUCbGdvcYVaHa9SDiTg/logo.png",
      "tags": [],
      "extensions": {
        "website": "https://www.qwikpay.io",
        "twitter": "https://twitter.com/QwikpayIO"
      }
    },
    {
      "chainId": 101,
      "address": "BTyJg5zMbaN2KMfn7LsKhpUsV675aCUSUMrgB1YGxBBP",
      "symbol": "GOOSEBERRY",
      "name": "Gooseberry",
      "decimals": 9,
      "logoURI": "https://raw.githubusercontent.com/solana-labs/token-list/main/assets/mainnet/BTyJg5zMbaN2KMfn7LsKhpUsV675aCUSUMrgB1YGxBBP/logo.png",
      "tags": [],
      "extensions": {
        "website": "https://gooseberry.changr.ca",
        "twitter": "https://twitter.com/gooseberrycoin"
      }
    },
    {
      "chainId": 101,
      "address": "5GG1LbgY4EEvPR51YQPNr65QKcZemrHWPooTqC5gRPBA",
      "symbol": "DXB",
      "name": "DefiXBet Token",
      "decimals": 9,
      "logoURI": "https://raw.githubusercontent.com/solana-labs/token-list/main/assets/mainnet/5GG1LbgY4EEvPR51YQPNr65QKcZemrHWPooTqC5gRPBA/logo.png",
      "tags": [],
      "extensions": {
        "website": "https://DefiXBet.com/",
        "twitter": "https://twitter.com/DefiXBet",
        "medium": "https://defixbet.medium.com/",
        "tgann": "https://t.me/DefiXBet"
      }
    },
    {
      "chainId": 101,
      "address": "7a4cXVvVT7kF6hS5q5LDqtzWfHfys4a9PoK6pf87RKwf",
      "symbol": "LUNY",
      "name": "Luna Yield",
      "decimals": 9,
      "logoURI": "https://raw.githubusercontent.com/solana-labs/token-list/main/assets/mainnet/7a4cXVvVT7kF6hS5q5LDqtzWfHfys4a9PoK6pf87RKwf/logo.png",
      "tags": [],
      "extensions": {
        "website": "https://www.lunayield.com",
        "twitter": "https://twitter.com/Luna_Yield"
      }
    },
    {
      "chainId": 101,
      "address": "AP58G14hoy4GGgZS4L8TzZgqXnk3hBvciFKW2Cb1RQ2J",
      "symbol": "YARDv1",
      "name": "SolYard Finance Beta",
      "decimals": 9,
      "logoURI": "https://raw.githubusercontent.com/solana-labs/token-list/main/assets/mainnet/AP58G14hoy4GGgZS4L8TzZgqXnk3hBvciFKW2Cb1RQ2J/logo.png",
      "tags": [],
      "extensions": {
        "website": "https://solyard.finance/"
      }
    },
    {
      "chainId": 101,
      "address": "6Y7LbYB3tfGBG6CSkyssoxdtHb77AEMTRVXe8JUJRwZ7",
      "symbol": "DINO",
      "name": "DINO",
      "decimals": 6,
      "logoURI": "https://raw.githubusercontent.com/solana-labs/token-list/main/assets/mainnet/6Y7LbYB3tfGBG6CSkyssoxdtHb77AEMTRVXe8JUJRwZ7/logo.png",
      "tags": [],
      "extensions": {
        "website": "https://www.solanadino.com",
        "twitter": "https://twitter.com/solanadino"
      }
    },
    {
      "chainId": 101,
      "address": "4wjPQJ6PrkC4dHhYghwJzGBVP78DkBzA2U3kHoFNBuhj",
      "symbol": "LIQ",
      "name": "LIQ Protocol",
      "decimals": 6,
      "logoURI": "https://raw.githubusercontent.com/solana-labs/token-list/main/assets/mainnet/4wjPQJ6PrkC4dHhYghwJzGBVP78DkBzA2U3kHoFNBuhj/logo.png",
      "tags": [],
      "extensions": {
        "website": "https://liqsolana.com/",
        "coingeckoId": "liq-protocol",
        "twitter": "https://twitter.com/liqsolana",
        "discord": "https://discord.gg/MkfjambeU7",
        "serumV3Usdc": "FLKUQGh9VAG4otn4njLPUf5gaUPx5aAZ2Q6xWiD3hH5u"
      }
    },
    {
      "chainId": 101,
      "address": "DubwWZNWiNGMMeeQHPnMATNj77YZPZSAz2WVR5WjLJqz",
      "symbol": "CRP",
      "name": "CropperFinance",
      "decimals": 6,
      "logoURI": "https://raw.githubusercontent.com/solana-labs/token-list/main/assets/mainnet/DubwWZNWiNGMMeeQHPnMATNj77YZPZSAz2WVR5WjLJqz/logo.png",
      "tags": [],
      "extensions": {
        "website": "https://cropper.finance/",
        "twitter": "https://twitter.com/cropperfinance"
      }
    },
    {
      "chainId": 101,
      "address": "B3Ggjjj3QargPkFTAJiR6BaD8CWKFUaWRXGcDQ1nyeeD",
      "symbol": "PARTI",
      "name": "PARTI",
      "decimals": 9,
      "logoURI": "https://raw.githubusercontent.com/solana-labs/token-list/main/assets/mainnet/B3Ggjjj3QargPkFTAJiR6BaD8CWKFUaWRXGcDQ1nyeeD/logo.png",
      "tags": [],
      "extensions": {
        "website": "https://parti.finance",
        "twitter": "https://twitter.com/ParticleFinance",
        "medium": "https://particlefinance.medium.com"
      }
    },
    {
      "chainId": 101,
      "address": "5igDhdTnXif5E5djBpRt4wUKo5gtf7VicHi8r5ada4Hj",
      "symbol": "NIA",
      "name": "NIALABS",
      "decimals": 0,
      "logoURI": "https://raw.githubusercontent.com/solana-labs/token-list/main/assets/mainnet/5igDhdTnXif5E5djBpRt4wUKo5gtf7VicHi8r5ada4Hj/logo.png",
      "tags": [],
      "extensions": {
        "website": "https://www.nialabs.com/"
      }
    },
    {
      "chainId": 101,
      "address": "GQnN5M1M6oTjsziAwcRYd1P7pRBBQKURj5QeAjN1npnE",
      "symbol": "CORV",
      "name": "Project Corvus",
      "decimals": 9,
      "logoURI": "https://raw.githubusercontent.com/solana-labs/token-list/main/assets/mainnet/GQnN5M1M6oTjsziAwcRYd1P7pRBBQKURj5QeAjN1npnE/logo.png",
      "tags": [],
      "extensions": {
        "website": "https://dixon.company/"
      }
    },
    {
      "chainId": 101,
      "address": "3FRQnT5djQMATCg6TNXBhi2bBkbTyGdywsLmLa8BbEKz",
      "symbol": "HLTH",
      "name": "HLTH",
      "decimals": 4,
      "logoURI": "https://raw.githubusercontent.com/solana-labs/token-list/main/assets/mainnet/3FRQnT5djQMATCg6TNXBhi2bBkbTyGdywsLmLa8BbEKz/logo.png",
      "extensions": {
        "website": "https://hlth.network/",
        "twitter": "https://twitter.com/hlthnetwork",
        "telegram": "https://t.me/HLTHnetwork"
      }
    },
    {
      "chainId": 101,
      "address": "Ea5SjE2Y6yvCeW5dYTn7PYMuW5ikXkvbGdcmSnXeaLjS",
      "symbol": "PAI",
      "name": "PAI (Parrot)",
      "decimals": 6,
      "logoURI": "https://raw.githubusercontent.com/solana-labs/token-list/main/assets/mainnet/Ea5SjE2Y6yvCeW5dYTn7PYMuW5ikXkvbGdcmSnXeaLjS/logo.svg",
      "tags": [
        "stablecoin"
      ],
      "extensions": {
        "website": "https://partyparrot.finance",
        "twitter": "https://twitter.com/gopartyparrot",
        "telegram": "https://t.me/gopartyparrot"
      }
    },
    {
      "chainId": 101,
      "address": "SLRSSpSLUTP7okbCUBYStWCo1vUgyt775faPqz8HUMr",
      "symbol": "SLRS",
      "name": "Solrise Finance",
      "decimals": 6,
      "logoURI": "https://raw.githubusercontent.com/solana-labs/token-list/main/assets/mainnet/SLRSSpSLUTP7okbCUBYStWCo1vUgyt775faPqz8HUMr/logo.png",
      "tags": [],
      "extensions": {
        "website": "https://solrise.finance",
        "twitter": "https://twitter.com/SolriseFinance",
        "telegram": "https://t.me/solrisefinance",
        "medium": "https://blog.solrise.finance",
        "discord": "https://discord.gg/xNbGgMUJfU",
        "serumV3Usdc": "2Gx3UfV831BAh8uQv1FKSPKS9yajfeeD8GJ4ZNb2o2YP",
        "coingeckoId": "solrise-finance"
      }
    },
    {
      "chainId": 101,
      "address": "Hejznrp39zCfcmq4WpihfAeyhzhqeFtj4PURHFqMaHSS",
      "symbol": "SE",
      "name": "Snake Eyes",
      "decimals": 9,
      "logoURI": "https://raw.githubusercontent.com/solana-labs/token-list/main/assets/mainnet/Hejznrp39zCfcmq4WpihfAeyhzhqeFtj4PURHFqMaHSS/logo.png",
      "tags": [],
      "extensions": {
        "discord": "https://discord.gg/g94SubKn"
      }
    },
    {
      "chainId": 101,
      "address": "Fx14roJm9m27zngJQwmt81npHvPc5pmF772nxDhNnsh5",
      "symbol": "LIQ-USDC",
      "name": "Raydium LP Token (LIQ-USDC)",
      "decimals": 6,
      "logoURI": "https://raw.githubusercontent.com/solana-labs/token-list/main/assets/mainnet/Fx14roJm9m27zngJQwmt81npHvPc5pmF772nxDhNnsh5/logo.png",
      "tags": [
        "lp-token"
      ],
      "extensions": {
        "website": "https://raydium.io/"
      }
    },
    {
      "chainId": 101,
      "address": "D7U3BPHr5JBbFmPTaVNpmEKGBPFdQS3udijyte1QtuLk",
      "symbol": "STAR",
      "name": "SolStar",
      "decimals": 9,
      "logoURI": "https://raw.githubusercontent.com/solana-labs/token-list/main/assets/mainnet/D7U3BPHr5JBbFmPTaVNpmEKGBPFdQS3udijyte1QtuLk/logo.png",
      "tags": [
        "community",
        "web3",
        "utility-token"
      ],
      "extensions": {
        "website": "https://solstar.finance",
        "twitter": "https://twitter.com/SolStarFinance",
        "discord": "https://discord.gg/j6B3q5Xk5N",
        "medium": "https://solstar.medium.com",
        "telegram": "https://t.me/SolStarFinance"
      }
    },
    {
      "chainId": 101,
      "address": "GtQ48z7NNjs7sVyp3M7iuiDcTRjeWPd1fkdiWQNy1UR6",
      "symbol": "LIQ-SOL",
      "name": "Raydium LP Token (LIQ-SOL)",
      "decimals": 6,
      "logoURI": "https://raw.githubusercontent.com/solana-labs/token-list/main/assets/mainnet/GtQ48z7NNjs7sVyp3M7iuiDcTRjeWPd1fkdiWQNy1UR6/logo.png",
      "tags": [
        "lp-token"
      ],
      "extensions": {
        "website": "https://raydium.io/"
      }
    },
    {
      "chainId": 101,
      "address": "DHojuFwy5Pb8HTUhyRGQ285s5KYgk8tGAjAcmjkEAGbY",
      "symbol": "RFK",
      "name": "Refrak",
      "decimals": 2,
      "logoURI": "https://raw.githubusercontent.com/solana-labs/token-list/main/assets/mainnet/DHojuFwy5Pb8HTUhyRGQ285s5KYgk8tGAjAcmjkEAGbY/logo.png",
      "tags": [],
      "extensions": {
        "website": "https://refrak.com/",
        "discord": "https://discord.gg/ZAWbnebFVK"
      }
    },
    {
      "chainId": 101,
      "address": "7Jimij6hkEjjgmf3HamW44d2Cf5kj2gHnfCDDPGxWut",
      "symbol": "GQO",
      "name": "GIGQO",
      "decimals": 9,
      "logoURI": "https://gigqo.com/images/new-gqo-logo.png",
      "tags": [],
      "extensions": {
        "website": "https://gigqo.com/",
        "twitter": "https://twitter.com/gigqoapp"
      }
    },
    {
      "chainId": 101,
      "address": "E5rk3nmgLUuKUiS94gg4bpWwWwyjCMtddsAXkTFLtHEy",
      "symbol": "WOO",
      "name": "Wootrade Network",
      "decimals": 18,
      "logoURI": "https://raw.githubusercontent.com/solana-labs/token-list/main/assets/mainnet/E5rk3nmgLUuKUiS94gg4bpWwWwyjCMtddsAXkTFLtHEy/logo.png",
      "tags": [],
      "extensions": {
        "website": "https://woo.network",
        "twitter": "https://twitter.com/wootraderS"
      }
    },
    {
      "chainId": 101,
      "address": "9s6dXtMgV5E6v3rHqBF2LejHcA2GWoZb7xNUkgXgsBqt",
      "symbol": "USDC-USDT-PAI",
      "name": "Mercurial LP Token (USDC-USDT-PAI)",
      "decimals": 6,
      "logoURI": "https://raw.githubusercontent.com/solana-labs/token-list/main/assets/mainnet/9s6dXtMgV5E6v3rHqBF2LejHcA2GWoZb7xNUkgXgsBqt/logo.png",
      "tags": [
        "lp-token"
      ],
      "extensions": {
        "website": "https://www.mercurial.finance/"
      }
    },
    {
      "chainId": 101,
      "address": "8kRacWW5qZ34anyH8s9gu2gC4FpXtncqBDPpd2a6DnZE",
      "symbol": "MECA",
      "name": "Coinmeca",
      "decimals": 9,
      "logoURI": "https://raw.githubusercontent.com/solana-labs/token-list/main/assets/mainnet/8kRacWW5qZ34anyH8s9gu2gC4FpXtncqBDPpd2a6DnZE/logo.svg",
      "tags": [
        "utility-token"
      ],
      "extensions": {
        "website": "https://coinmeca.net/",
        "medium": "https://coinmeca.medium.com/",
        "twitter": "https://twitter.com/coinmeca",
        "telegram": "https://t.me/coinmeca",
        "discord": "https://discord.gg/coinmeca",
        "reddit": "https://reddit.com/r/coinmeca"
      }
    },
    {
      "chainId": 101,
      "address": "6h6uy8yAfaAb5sPE2bvXQEB93LnUMEdcCRU2kfiErTct",
      "symbol": "ZMR",
      "name": "ZMIRROR",
      "decimals": 9,
      "logoURI": "https://raw.githubusercontent.com/solana-labs/token-list/main/assets/mainnet/6h6uy8yAfaAb5sPE2bvXQEB93LnUMEdcCRU2kfiErTct/logo.JPG",
      "tags": []
    },
    {
      "chainId": 101,
      "address": "sodaNXUbtjMvHe9c5Uw7o7VAcVpXPHAvtaRaiPVJQuE",
      "symbol": "SODA",
      "name": "cheesesoda token",
      "decimals": 0,
      "logoURI": "https://raw.githubusercontent.com/solana-labs/token-list/main/assets/mainnet/sodaNXUbtjMvHe9c5Uw7o7VAcVpXPHAvtaRaiPVJQuE/logo.svg",
      "tags": [],
      "extensions": {
        "website": "https://token.cheesesoda.com",
        "twitter": "https://twitter.com/cheesesodadex",
        "serumV3Usdc": "6KFs2wUzME8Z3AeWL4HfKkXbtik5zVvebdg5qCxqt4hB"
      }
    },
    {
      "chainId": 101,
      "address": "sodaoT6Wh1nxHaarw4kDh7AkK4oZnERK1QgDUtHPR3H",
      "symbol": "SODAO",
      "name": "cheesesodaDAO",
      "decimals": 4,
      "logoURI": "https://raw.githubusercontent.com/solana-labs/token-list/main/assets/mainnet/sodaoT6Wh1nxHaarw4kDh7AkK4oZnERK1QgDUtHPR3H/logo.svg",
      "tags": [],
      "extensions": {
        "website": "https://dao.cheesesoda.com",
        "twitter": "https://twitter.com/cheesesodadex"
      }
    },
    {
      "chainId": 101,
      "address": "49YUsDrThJosHSagCn1F59Uc9NRxbr9thVrZikUnQDXy",
      "symbol": "LIQ-RAY",
      "name": "Raydium LP Token (LIQ-RAY)",
      "decimals": 6,
      "logoURI": "https://raw.githubusercontent.com/solana-labs/token-list/main/assets/mainnet/49YUsDrThJosHSagCn1F59Uc9NRxbr9thVrZikUnQDXy/logo.png",
      "tags": [
        "lp-token"
      ],
      "extensions": {
        "website": "https://raydium.io/"
      }
    },
    {
      "chainId": 101,
      "address": "FGmeGqUqKzVX2ajkXaFSQxNcBRWnJg1vi5fugRJrDJ3k",
      "symbol": "FCS",
      "name": "FCS",
      "decimals": 6,
      "logoURI": "https://raw.githubusercontent.com/solana-labs/token-list/main/assets/mainnet/FGmeGqUqKzVX2ajkXaFSQxNcBRWnJg1vi5fugRJrDJ3k/logo.png",
      "tags": [],
      "extensions": {
        "website": "https://www.fcs.com/"
      }
    },
    {
      "chainId": 101,
      "address": "CjpDCj8zLSM37669qng5znYP25JuoDPCvLSLLd7pxAsr",
      "symbol": "Nordic Energy Token",
      "name": "NET",
      "decimals": 9,
      "logoURI": "https://raw.githubusercontent.com/solana-labs/token-list/main/assets/mainnet/CjpDCj8zLSM37669qng5znYP25JuoDPCvLSLLd7pxAsr/logo.png",
      "tags": [],
      "extensions": {
        "website": "https://nordicenergy.io/",
        "twitter": "https://twitter.com/nordicenergy1",
        "telegram": "https://t.me/nordicenergy"
      }
    },
    {
      "chainId": 101,
      "address": "9eaAUFp7S38DKXxbjwzEG8oq1H1AipPkUuieUkVJ9krt",
      "symbol": "KDC",
      "name": "KDC (KURZ Digital Currency)",
      "decimals": 2,
      "logoURI": "https://kurzdigital.com/images/KDC_logo.png",
      "tags": [
        "stablecoin",
        "kdc"
      ],
      "extensions": {
        "website": "https://www.kurzdigital.com"
      }
    },
    {
      "chainId": 101,
      "address": "A1C9Shy732BThWvHAN936f33N7Wm1HbFvxb2zDSoBx8F",
      "symbol": "PKR2",
      "name": "Pokerrrr 2",
      "decimals": 9,
      "logoURI": "https://raw.githubusercontent.com/C-e-r-b-e-r-u-s/token-list/main/assets/mainnet/A1C9Shy732BThWvHAN936f33N7Wm1HbFvxb2zDSoBx8F/pkr2-logo.png",
      "tags": [
        "Game-Token",
        "Club Code: 03m91"
      ],
      "extensions": {
        "website": "https://www.pokerrrrapp.com/"
      }
    },
    {
      "chainId": 101,
      "address": "35KgRun5UMT2Kjtjw4cNG1tXHcgBxuxji6Yp6ciz7yX7",
      "symbol": "VPE",
      "name": "VPOWER",
      "decimals": 9,
      "logoURI": "https://raw.githubusercontent.com/solana-labs/token-list/main/assets/mainnet/35KgRun5UMT2Kjtjw4cNG1tXHcgBxuxji6Yp6ciz7yX7/logo.png",
      "extensions": {
        "website": "https://vpowerswap.com/",
        "twitter": "https://twitter.com/vpowerswap",
        "telegram": "https://t.me/vpowerswap_channel"
      }
    },
    {
      "chainId": 101,
      "address": "GSaiLQxREzaxUcE3v28HxBacoUQPZNtXx1eQsCFsX9Bg",
      "symbol": "gSAIL",
      "name": "gSAIL",
      "decimals": 9,
      "logoURI": "https://raw.githubusercontent.com/solana-labs/token-list/main/assets/mainnet/GSaiLQxREzaxUcE3v28HxBacoUQPZNtXx1eQsCFsX9Bg/logo.png",
      "tags": [
        "utility-token"
      ],
      "extensions": {
        "website": "https://www.solanasail.com",
        "twitter": "https://twitter.com/SolanaSail"
      }
    },
    {
      "chainId": 101,
      "address": "ELyNEh5HC33sQLhGiQ5dimmwqiJCiqVJp3eQxpX3pKhQ",
      "symbol": "JCS",
      "name": "Jogys Crypto School Token",
      "decimals": 9,
      "logoURI": "https://raw.githubusercontent.com/solana-labs/token-list/main/assets/mainnet/ELyNEh5HC33sQLhGiQ5dimmwqiJCiqVJp3eQxpX3pKhQ/logo.png",
      "tags": [],
      "extensions": {
        "website": "https://instagram.com/jogyscryptoschool?utm_medium=copy_link",
        "instagram": "https://instagram.com/jogyscryptoschool?utm_medium=copy_link",
        "telegram": "https://t.me/JCS_JogysCryptoSchool"
      }
    },
    {
      "chainId": 101,
      "address": "3bRTivrVsitbmCTGtqwp7hxXPsybkjn4XLNtPsHqa3zR",
      "symbol": "LIKE",
      "name": "Only1 (LIKE)",
      "decimals": 9,
      "logoURI": "https://only1.io/like-token.svg",
      "tags": [
        "utility-token"
      ],
      "extensions": {
        "website": "https://only1.io/",
        "medium": "https://only1nft.medium.com/",
        "twitter": "https://twitter.com/only1nft",
        "telegram": "https://t.me/only1nft",
        "discord": "https://discord.gg/SrsKwTFA"
      }
    },
    {
      "chainId": 101,
      "address": "CXLBjMMcwkc17GfJtBos6rQCo1ypeH6eDbB82Kby4MRm",
      "symbol": "wUST",
      "name": "Wrapped UST (Wormhole)",
      "decimals": 9,
      "logoURI": "https://raw.githubusercontent.com/solana-labs/token-list/main/assets/mainnet/CXLBjMMcwkc17GfJtBos6rQCo1ypeH6eDbB82Kby4MRm/logo.png",
      "tags": [
        "wrapped",
        "wormhole"
      ],
      "extensions": {
        "website": "https://terra.money",
        "address": "0xa47c8bf37f92aBed4A126BDA807A7b7498661acD",
        "bridgeContract": "https://etherscan.io/address/0xf92cD566Ea4864356C5491c177A430C222d7e678",
        "assetContract": "https://etherscan.io/address/0xa47c8bf37f92aBed4A126BDA807A7b7498661acD",
        "coingeckoId": "terrausd"
      }
    },
    {
      "chainId": 101,
      "address": "A7SXXA9wveT2quqqzh5m6Zf3ueCb9kBezQdpnYxHwzLt",
      "symbol": "ZINTI",
      "name": "Zia Inti",
      "decimals": 9,
      "logoURI": "https://raw.githubusercontent.com/solana-labs/token-list/main/assets/mainnet/A7SXXA9wveT2quqqzh5m6Zf3ueCb9kBezQdpnYxHwzLt/logo.png",
      "tags": [],
      "extensions": {
        "website": "https://www.ziainti.com/"
      }
    },
    {
      "chainId": 101,
      "address": "3Ztt53vwGhQGoEp3n1RjSu4CFnGRfqzwo6L8KN8gmXfd",
      "symbol": "METAS",
      "name": "METASEER",
      "decimals": 9,
      "logoURI": "https://metaseer.io/img/home-one/logo256.png",
      "tags": [
        "utility-token"
      ],
      "extensions": {
        "website": "https://metaseer.io/",
        "twitter": "https://twitter.com/MSEERofficial"
      }
    },
    {
      "chainId": 101,
      "address": "EssczqGURZtsSuzEoH471KCRNDWfS4aQpEJVXWL3DvdK",
      "symbol": "VIVA",
      "name": "Viva coin",
      "decimals": 9,
      "logoURI": "https://raw.githubusercontent.com/solana-labs/token-list/main/assets/mainnet/EssczqGURZtsSuzEoH471KCRNDWfS4aQpEJVXWL3DvdK/logo.png",
      "tags": [
        "utility-token"
      ],
      "extensions": {
        "website": "https://www.inkresearch.com",
        "twitter": "https://twitter.com/inkresearch"
      }
    },
    {
      "chainId": 101,
      "address": "EWS2ATMt5fQk89NWLJYNRmGaNoji8MhFZkUB4DiWCCcz",
      "symbol": "SOLBERRY",
      "name": "SOLBERRY",
      "decimals": 6,
      "logoURI": "https://raw.githubusercontent.com/solana-labs/token-list/main/assets/mainnet/EWS2ATMt5fQk89NWLJYNRmGaNoji8MhFZkUB4DiWCCcz/logo.png",
      "tags": [],
      "extensions": {
        "website": "https://www.solberry.tech",
        "twitter": "https://twitter.com/berrysol"
      }
    },
    {
      "chainId": 101,
      "address": "FJJT7yUJM9X9SHpkVr4wLgyfJ3vtVLoReUqTsCPWzof2",
      "symbol": "KEKW-USDC",
      "name": "Raydium LP Token (KEKW-USDC)",
      "decimals": 9,
      "logoURI": "https://www.kekw.io/images/kekwusdc.png",
      "tags": [
        "lp-token"
      ],
      "extensions": {
        "website": "https://kekw.io/",
        "twitter": "https://twitter.com/kekwcoin",
        "medium": "https://kekwcoin.medium.com/",
        "discord": "https://discord.gg/kekw"
      }
    },
    {
      "chainId": 101,
      "address": "5Z6jnA9fDUDVjQyaTbYWwCTE47wMAuyvAQjg5angY12C",
      "symbol": "DNDZ",
      "name": "Dinarius Token",
      "decimals": 8,
      "logoURI": "https://raw.githubusercontent.com/Boukezzoula/Dinarius/master/dinariuslogo.png",
      "tags": [
        "stablecoin"
      ],
      "extensions": {
        "website": "http://dinarius.net"
      }
    },
    {
      "chainId": 101,
      "address": "EqbY2zaTsJesaVviL5unHKjDsjoQZJhQAQz3iWQxAu1X",
      "symbol": "RnV",
      "name": "RADONTOKEN",
      "decimals": 9,
      "logoURI": "https://raw.githubusercontent.com/solana-labs/token-list/main/assets/mainnet/EqbY2zaTsJesaVviL5unHKjDsjoQZJhQAQz3iWQxAu1X/logo.png",
      "tags": [],
      "extensions": {
        "website": "https://www.radonvalue.com/"
      }
    },
    {
      "chainId": 101,
      "address": "5pXLmRJyfrTDYMCp1xyiqRDcbb7vYjYiMYzhBza2ht62",
      "symbol": "CRYN",
      "name": "Crayon",
      "decimals": 6,
      "logoURI": "https://raw.githubusercontent.com/solana-labs/token-list/main/assets/mainnet/5pXLmRJyfrTDYMCp1xyiqRDcbb7vYjYiMYzhBza2ht62/crayon.png",
      "tags": [],
      "extensions": {
        "website": "https://solanacrayon.com",
        "twitter": "https://twitter.com/SolanaCrayon",
        "serumV3Usdc": "CjBssusBjX4b2UBvMZhiZCQshW1afpQPA1Mv29Chn6vj",
        "description": "Crayon is a meme token, Dex, and Dapps on Solana."
      }
    },
    {
      "chainId": 101,
      "address": "z9WZXekbCtwoxyfAwEJn1euXybvqLzPVv3NDzJzkq7C",
      "symbol": "CRC",
      "name": "Care Coin Token",
      "decimals": 9,
      "logoURI": "https://raw.githubusercontent.com/solana-labs/token-list/main/assets/mainnet/z9WZXekbCtwoxyfAwEJn1euXybvqLzPVv3NDzJzkq7C/logo.png",
      "tags": [],
      "extensions": {
        "twitter": " https://twitter.com/carecointoken_",
        "website": "https://www.carecoin.site"
      }
    },
    {
      "chainId": 101,
      "address": "9aPjLUGR9e6w6xU2NEQNtP3jg3mq2mJjSUZoQS4RKz35",
      "symbol": "SOUL",
      "name": "Soulana",
      "decimals": 8,
      "logoURI": "https://raw.githubusercontent.com/solana-labs/token-list/main/assets/mainnet/9aPjLUGR9e6w6xU2NEQNtP3jg3mq2mJjSUZoQS4RKz35/logo.png",
      "tags": [],
      "extensions": {
        "twitter": "https://twitter.com/Soulanadefi"
      }
    },
    {
      "chainId": 101,
      "address": "26W4xxHbWJfrswaMNh14ag2s4PZTQuu2ypHGj6YEVXkT",
      "symbol": "DCASH",
      "name": "Diabolo Token",
      "decimals": 9,
      "logoURI": "https://raw.githubusercontent.com/solana-labs/token-list/main/assets/mainnet/9aPjLUGR9e6w6xU2NEQNtP3jg3mq2mJjSUZoQS4RKz35/dcash-logo.png",
      "tags": [],
      "extensions": {
        "website": "https://diabolo.io"
      }
    },
    {
      "chainId": 101,
      "address": "8CWgMvZe7ntNLbky4T3JhSgtCYzeorgRiUY8xfXZztXx",
      "symbol": "IOTC",
      "name": "IoTcoin",
      "decimals": 3,
      "logoURI": "https://raw.githubusercontent.com/solana-labs/token-list/main/assets/mainnet/8CWgMvZe7ntNLbky4T3JhSgtCYzeorgRiUY8xfXZztXx/logo.jpg",
      "tags": [],
      "extensions": {
        "website": "https://www.iotworlds.com",
        "twitter": "https://twitter.com/iotworlds",
        "facebook": "https://facebook.com/iotworlds",
        "instagram": "https://instagram.com/iotworlds",
        "linkedin": "https://www.linkedin.com/company/iotworlds"
      }
    },
    {
      "chainId": 101,
      "address": "FqJE1neoCJrRwxfC9mRL6FduuZ1gCX2FUbya5hi8EQgA",
      "symbol": "VLDC",
      "name": "Viloid Coin",
      "decimals": 9,
      "logoURI": "https://raw.githubusercontent.com/solana-labs/token-list/main/assets/mainnet/FqJE1neoCJrRwxfC9mRL6FduuZ1gCX2FUbya5hi8EQgA/logo.png",
      "tags": [
        "social-token"
      ],
      "extensions": {
        "website": "https://viloidcoin.com",
        "github": "https://github.com/viloidcoin"
      }
    },
    {
      "chainId": 101,
      "address": "C98A4nkJXhpVZNAZdHUA95RpTF3T4whtQubL3YobiUX9",
      "symbol": "C98",
      "name": "Coin98",
      "decimals": 6,
      "logoURI": "https://coin98.s3.ap-southeast-1.amazonaws.com/Coin/c98-512.svg",
      "tags": [
        "social-token"
      ],
      "extensions": {
        "website": "https://coin98.com",
        "twitter": "https://twitter.com/coin98_finance",
        "telegram": "https://t.me/coin98_finance"
      }
    },
    {
      "chainId": 101,
      "address": "Saber2gLauYim4Mvftnrasomsv6NvAuncvMEZwcLpD1",
      "symbol": "SBR",
      "name": "Saber Protocol Token",
      "decimals": 6,
      "logoURI": "https://raw.githubusercontent.com/solana-labs/token-list/main/assets/mainnet/Saber2gLauYim4Mvftnrasomsv6NvAuncvMEZwcLpD1/logo.svg",
      "tags": [],
      "extensions": {
        "website": "https://saber.so",
        "twitter": "https://twitter.com/saber_hq",
        "github": "https://github.com/saber-hq",
        "medium": "https://blog.saber.so",
        "discord": "https://chat.saber.so",
        "serumV3Usdc": "HXBi8YBwbh4TXF6PjVw81m8Z3Cc4WBofvauj5SBFdgUs"
      }
    },
    {
      "chainId": 101,
      "address": "FMJotGUW16AzexRD3vXJQ94AL71cwrhtFaCTGtK1QHXm",
      "symbol": "LRA",
      "name": "Lumos Rewards",
      "decimals": 9,
      "logoURI": "https://raw.githubusercontent.com/solana-labs/token-list/main/assets/mainnet/FMJotGUW16AzexRD3vXJQ94AL71cwrhtFaCTGtK1QHXm/logo.jpeg",
      "tags": [
        "social-token"
      ],
      "extensions": {
        "website": "https://lumos.exchange"
      }
    },
    {
      "chainId": 101,
      "address": "5ToouaoWhGCiaicANcewnaNKJssdZTxPATDhqJXARiJG",
      "symbol": "NUR",
      "name": "Nur Coin",
      "decimals": 9,
      "logoURI": "https://raw.githubusercontent.com/solana-labs/token-list/main/assets/mainnet/5ToouaoWhGCiaicANcewnaNKJssdZTxPATDhqJXARiJG/logo.png",
      "tags": [
        "kazakhstan",
        "qazaqstan",
        "kz"
      ]
    },
    {
      "chainId": 101,
<<<<<<< HEAD
      "address": "9ysRLs872GMvmAjjFZEFccnJBF3tYEVT1x7dFE1WPqTY",
      "symbol": "VRNT",
      "name": "Variant",
      "decimals": 8,
      "logoURI": "https://raw.githubusercontent.com/solana-labs/token-list/main/assets/mainnet/9ysRLs872GMvmAjjFZEFccnJBF3tYEVT1x7dFE1WPqTY/logo.png",
      "tags": [
        "utility-token"
      ],
      "extensions": {
        "website": "https://www.variantresearch.io"
=======
      "address": "8pBc4v9GAwCBNWPB5XKA93APexMGAS4qMr37vNke9Ref",
      "symbol": "wHBTC",
      "name": "HBTC (Wormhole)",
      "decimals": 9,
      "logoURI": "https://raw.githubusercontent.com/solana-labs/token-list/main/assets/mainnet/8pBc4v9GAwCBNWPB5XKA93APexMGAS4qMr37vNke9Ref/logo.png",
      "tags": [
        "wrapped",
        "wormhole"
      ],
      "extensions": {
        "address": "0x0316EB71485b0Ab14103307bf65a021042c6d380",
        "bridgeContract": "https://etherscan.io/address/0xf92cD566Ea4864356C5491c177A430C222d7e678",
        "assetContract": "https://etherscan.io/address/0x0316EB71485b0Ab14103307bf65a021042c6d380",
        "coingeckoId": "huobi-btc"
>>>>>>> 991638d6
      }
    }
  ],
  "version": {
    "major": 0,
    "minor": 2,
    "patch": 2
  }
}<|MERGE_RESOLUTION|>--- conflicted
+++ resolved
@@ -11175,7 +11175,6 @@
     },
     {
       "chainId": 101,
-<<<<<<< HEAD
       "address": "9ysRLs872GMvmAjjFZEFccnJBF3tYEVT1x7dFE1WPqTY",
       "symbol": "VRNT",
       "name": "Variant",
@@ -11186,7 +11185,10 @@
       ],
       "extensions": {
         "website": "https://www.variantresearch.io"
-=======
+      }
+    },
+    {
+      "chainId": 101,
       "address": "8pBc4v9GAwCBNWPB5XKA93APexMGAS4qMr37vNke9Ref",
       "symbol": "wHBTC",
       "name": "HBTC (Wormhole)",
@@ -11201,7 +11203,6 @@
         "bridgeContract": "https://etherscan.io/address/0xf92cD566Ea4864356C5491c177A430C222d7e678",
         "assetContract": "https://etherscan.io/address/0x0316EB71485b0Ab14103307bf65a021042c6d380",
         "coingeckoId": "huobi-btc"
->>>>>>> 991638d6
       }
     }
   ],
