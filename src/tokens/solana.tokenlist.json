{
  "name": "Solana Token List",
  "logoURI": "https://cdn.jsdelivr.net/gh/trustwallet/assets@master/blockchains/solana/info/logo.png",
  "keywords": [
    "solana",
    "spl"
  ],
  "tags": {
    "stablecoin": {
      "name": "stablecoin",
      "description": "Tokens that are fixed to an external asset, e.g. the US dollar"
    },
    "ethereum": {
      "name": "ethereum",
      "description": "Asset bridged from ethereum"
    },
    "lp-token": {
      "name": "lp-token",
      "description": "Asset representing liquidity provider token"
    },
    "wrapped-sollet": {
      "name": "wrapped-sollet",
      "description": "Asset wrapped using sollet bridge"
    },
    "wrapped": {
      "name": "wrapped",
      "description": "Asset wrapped using wormhole bridge"
    },
    "leveraged": {
      "name": "leveraged",
      "description": "Leveraged asset"
    },
    "bull": {
      "name": "bull",
      "description": "Leveraged Bull asset"
    },
    "bear": {
      "name": "bear",
      "description": "Leveraged Bear asset"
    },
    "nft": {
      "name": "nft",
      "description": "Non-fungible token"
    },
    "security-token": {
      "name": "security-token",
      "description": "Tokens that are used to gain access to an electronically restricted resource"
    },
    "utility-token": {
      "name": "utility-token",
      "description": "Tokens that are designed to be spent within a certain blockchain ecosystem e.g. most of the SPL-Tokens"
    },
    "tokenized-stock": {
      "name": "tokenized-stock",
      "description": "Tokenized stocks are tokenized derivatives that represent traditional securities, particularly shares in publicly firms traded on regulated exchanges"
    }
  },
  "timestamp": "2021-03-03T19:57:21+0000",
  "tokens": [
    {
      "chainId": 101,
      "address": "So11111111111111111111111111111111111111112",
      "symbol": "SOL",
      "name": "Wrapped SOL",
      "decimals": 9,
      "logoURI": "https://raw.githubusercontent.com/solana-labs/token-list/main/assets/mainnet/So11111111111111111111111111111111111111112/logo.png",
      "tags": [],
      "extensions": {
        "website": "https://solana.com/",
        "serumV3Usdc": "9wFFyRfZBsuAha4YcuxcXLKwMxJR43S7fPfQLusDBzvT",
        "serumV3Usdt": "HWHvQhFmJB3NUcu1aihKmrKegfVxBEHzwVX6yZCKEsi1",
        "coingeckoId": "solana"
      }
    },
    {
      "chainId": 101,
      "address": "EPjFWdd5AufqSSqeM2qN1xzybapC8G4wEGGkZwyTDt1v",
      "symbol": "USDC",
      "name": "USD Coin",
      "decimals": 6,
      "logoURI": "https://raw.githubusercontent.com/solana-labs/token-list/main/assets/mainnet/EPjFWdd5AufqSSqeM2qN1xzybapC8G4wEGGkZwyTDt1v/logo.png",
      "tags": [
        "stablecoin"
      ],
      "extensions": {
        "website": "https://www.centre.io/",
        "coingeckoId": "usd-coin",
        "serumV3Usdt": "77quYg4MGneUdjgXCunt9GgM1usmrxKY31twEy3WHwcS"
      }
    },
    {
      "chainId": 101,
      "address": "2inRoG4DuMRRzZxAt913CCdNZCu2eGsDD9kZTrsj2DAZ",
      "symbol": "TSLA",
      "name": "Tesla Inc.",
      "decimals": 8,
      "logoURI": "https://raw.githubusercontent.com/solana-labs/token-list/main/assets/mainnet/2inRoG4DuMRRzZxAt913CCdNZCu2eGsDD9kZTrsj2DAZ/logo.svg",
      "tags": [
        "tokenized-stock"
      ],
      "extensions": {
        "website": "https://www.digitalassets.ag/UnderlyingDetails?TSLA"
      }
    },
    {
      "chainId": 101,
      "address": "8bpRdBGPt354VfABL5xugP3pmYZ2tQjzRcqjg2kmwfbF",
      "symbol": "AAPL",
      "name": "Apple Inc.",
      "decimals": 8,
      "logoURI": "https://raw.githubusercontent.com/solana-labs/token-list/main/assets/mainnet/8bpRdBGPt354VfABL5xugP3pmYZ2tQjzRcqjg2kmwfbF/logo.svg",
      "tags": [
        "tokenized-stock"
      ],
      "extensions": {
        "website": "https://www.digitalassets.ag/UnderlyingDetails?AAPL"
      }
    },
    {
      "chainId": 101,
      "address": "3vhcrQfEn8ashuBfE82F3MtEDFcBCEFfFw1ZgM3xj1s8",
      "symbol": "MSFT",
      "name": "Microsoft Corporation",
      "decimals": 8,
      "logoURI": "https://raw.githubusercontent.com/solana-labs/token-list/main/assets/mainnet/3vhcrQfEn8ashuBfE82F3MtEDFcBCEFfFw1ZgM3xj1s8/logo.svg",
      "tags": [
        "tokenized-stock"
      ],
      "extensions": {
        "website": "https://www.digitalassets.ag/UnderlyingDetails?MSFT"
      }
    },
    {
      "chainId": 101,
      "address": "ASwYCbLedk85mRdPnkzrUXbbYbwe26m71af9rzrhC2Qz",
      "symbol": "MSTR",
      "name": "MicroStrategy Incorporated.",
      "decimals": 8,
      "logoURI": "https://raw.githubusercontent.com/solana-labs/token-list/main/assets/mainnet/ASwYCbLedk85mRdPnkzrUXbbYbwe26m71af9rzrhC2Qz/logo.svg",
      "tags": [
        "tokenized-stock"
      ],
      "extensions": {
        "website": "https://www.digitalassets.ag/UnderlyingDetails?MSTR"
      }
    },
    {
      "chainId": 101,
      "address": "J25jdsEgTnAwB4nVq3dEQhwekbXCnVTGzFpVMPScXRgK",
      "symbol": "COIN",
      "name": "Coinbase Global Inc.",
      "decimals": 8,
      "logoURI": "https://raw.githubusercontent.com/solana-labs/token-list/main/assets/mainnet/J25jdsEgTnAwB4nVq3dEQhwekbXCnVTGzFpVMPScXRgK/logo.svg",
      "tags": [
        "tokenized-stock"
      ],
      "extensions": {
        "website": "https://www.digitalassets.ag/UnderlyingDetails?COIN"
      }
    },
    {
      "chainId": 101,
      "address": "G2Cg4XoXdEJT5sfrSy9N6YCC3uuVV3AoTQSvMeSqT8ZV",
      "symbol": "ABC",
      "name": "AmerisourceBergen Corp",
      "decimals": 8,
      "logoURI": "https://raw.githubusercontent.com/solana-labs/token-list/main/assets/mainnet/G2Cg4XoXdEJT5sfrSy9N6YCC3uuVV3AoTQSvMeSqT8ZV/logo.svg",
      "tags": [
        "tokenized-stock"
      ],
      "extensions": {
        "website": "https://www.digitalassets.ag/UnderlyingDetails?ABC"
      }
    },
    {
      "chainId": 101,
      "address": "FqqVanFZosh4M4zqxzWUmEnky6nVANjghiSLaGqUAYGi",
      "symbol": "ABNB",
      "name": "Airbnb",
      "decimals": 8,
      "logoURI": "https://raw.githubusercontent.com/solana-labs/token-list/main/assets/mainnet/FqqVanFZosh4M4zqxzWUmEnky6nVANjghiSLaGqUAYGi/logo.svg",
      "tags": [
        "tokenized-stock"
      ],
      "extensions": {
        "website": "https://www.digitalassets.ag/UnderlyingDetails?ABNB"
      }
    },
    {
      "chainId": 101,
      "address": "FgcUo7Ymua8r5xxsn9puizkLGN5w4i3nnBmasXvkcWfJ",
      "symbol": "ACB",
      "name": "Aurora Cannabis Inc",
      "decimals": 8,
      "logoURI": "https://raw.githubusercontent.com/solana-labs/token-list/main/assets/mainnet/FgcUo7Ymua8r5xxsn9puizkLGN5w4i3nnBmasXvkcWfJ/logo.svg",
      "tags": [
        "tokenized-stock"
      ],
      "extensions": {
        "website": "https://www.digitalassets.ag/UnderlyingDetails?ACB"
      }
    },
    {
      "chainId": 101,
      "address": "FenmUGWjsW5AohtHRbgLoPUZyWSK36Cd5a31XJWjnRur",
      "symbol": "AMC",
      "name": "AMC Entertainment Holdings",
      "decimals": 8,
      "logoURI": "https://raw.githubusercontent.com/solana-labs/token-list/main/assets/mainnet/FenmUGWjsW5AohtHRbgLoPUZyWSK36Cd5a31XJWjnRur/logo.svg",
      "tags": [
        "tokenized-stock"
      ],
      "extensions": {
        "website": "https://www.digitalassets.ag/UnderlyingDetails?AMC"
      }
    },
    {
      "chainId": 101,
      "address": "7grgNP3tAJh7DRELmotHzC5Efth4e4SoBvgmFYTX9jPB",
      "symbol": "AMD",
      "name": "Advanced Micro Devices",
      "decimals": 8,
      "logoURI": "https://raw.githubusercontent.com/solana-labs/token-list/main/assets/mainnet/7grgNP3tAJh7DRELmotHzC5Efth4e4SoBvgmFYTX9jPB/logo.svg",
      "tags": [
        "tokenized-stock"
      ],
      "extensions": {
        "website": "https://www.digitalassets.ag/UnderlyingDetails?AMD"
      }
    },
    {
      "chainId": 101,
      "address": "3bjpzTTK49eP8m1bYxw6HYAFGtzyWjvEyGYcFS4gbRAx",
      "symbol": "AMZN",
      "name": "Amazon",
      "decimals": 8,
      "logoURI": "https://raw.githubusercontent.com/solana-labs/token-list/main/assets/mainnet/3bjpzTTK49eP8m1bYxw6HYAFGtzyWjvEyGYcFS4gbRAx/logo.svg",
      "tags": [
        "tokenized-stock"
      ],
      "extensions": {
        "website": "https://www.digitalassets.ag/UnderlyingDetails?AMZN"
      }
    },
    {
      "chainId": 101,
      "address": "4cr7NH1BD2PMV38JQp58UaHUxzqhxeSiF7b6q1GCS7Ae",
      "symbol": "APHA",
      "name": "Aphria Inc",
      "decimals": 8,
      "logoURI": "https://raw.githubusercontent.com/solana-labs/token-list/main/assets/mainnet/4cr7NH1BD2PMV38JQp58UaHUxzqhxeSiF7b6q1GCS7Ae/logo.svg",
      "tags": [
        "tokenized-stock"
      ],
      "extensions": {
        "website": "https://www.digitalassets.ag/UnderlyingDetails?APHA"
      }
    },
    {
      "chainId": 101,
      "address": "GPoBx2hycDs3t4Q8DeBme9RHb9nQpzH3a36iUoojHe16",
      "symbol": "ARKK",
      "name": "ARK Innovation ETF",
      "decimals": 8,
      "logoURI": "https://raw.githubusercontent.com/solana-labs/token-list/main/assets/mainnet/GPoBx2hycDs3t4Q8DeBme9RHb9nQpzH3a36iUoojHe16/logo.png",
      "tags": [
        "tokenized-stock"
      ],
      "extensions": {
        "website": "https://www.digitalassets.ag/UnderlyingDetails?ARKK"
      }
    },
    {
      "chainId": 101,
      "address": "GgDDCnzZGQRUDy8jWqSqDDcPwAVg2YsKZfLPaTYBWdWt",
      "symbol": "BABA",
      "name": "Alibaba",
      "decimals": 8,
      "logoURI": "https://raw.githubusercontent.com/solana-labs/token-list/main/assets/mainnet/GgDDCnzZGQRUDy8jWqSqDDcPwAVg2YsKZfLPaTYBWdWt/logo.svg",
      "tags": [
        "tokenized-stock"
      ],
      "extensions": {
        "website": "https://www.digitalassets.ag/UnderlyingDetails?BABA"
      }
    },
    {
      "chainId": 101,
      "address": "6jSgnmu8yg7kaZRWp5MtQqNrWTUDk7KWXhZhJPmsQ65y",
      "symbol": "BB",
      "name": "BlackBerry",
      "decimals": 8,
      "logoURI": "https://raw.githubusercontent.com/solana-labs/token-list/main/assets/mainnet/6jSgnmu8yg7kaZRWp5MtQqNrWTUDk7KWXhZhJPmsQ65y/logo.svg",
      "tags": [
        "tokenized-stock"
      ],
      "extensions": {
        "website": "https://www.digitalassets.ag/UnderlyingDetails?BB"
      }
    },
    {
      "chainId": 101,
      "address": "9Vovr1bqDbMQ8DyaizdC7n1YVvSia8r3PQ1RcPFqpQAs",
      "symbol": "BILI",
      "name": "Bilibili Inc",
      "decimals": 8,
      "logoURI": "https://raw.githubusercontent.com/solana-labs/token-list/main/assets/mainnet/9Vovr1bqDbMQ8DyaizdC7n1YVvSia8r3PQ1RcPFqpQAs/logo.svg",
      "tags": [
        "tokenized-stock"
      ],
      "extensions": {
        "website": "https://www.digitalassets.ag/UnderlyingDetails?BILI"
      }
    },
    {
      "chainId": 101,
      "address": "j35qY1SbQ3k7b2WAR5cNETDKzDESxGnYbArsLNRUzg2",
      "symbol": "BITW",
      "name": "Bitwise 10 Crypto Index Fund",
      "decimals": 8,
      "logoURI": "https://raw.githubusercontent.com/solana-labs/token-list/main/assets/mainnet/j35qY1SbQ3k7b2WAR5cNETDKzDESxGnYbArsLNRUzg2/logo.png",
      "tags": [
        "tokenized-stock"
      ],
      "extensions": {
        "website": "https://www.digitalassets.ag/UnderlyingDetails?BITW"
      }
    },
    {
      "chainId": 101,
      "address": "AykRYHVEERRoKGzfg2AMTqEFGmCGk9LNnGv2k5FgjKVB",
      "symbol": "BNTX",
      "name": "BioNTech",
      "decimals": 8,
      "logoURI": "https://raw.githubusercontent.com/solana-labs/token-list/main/assets/mainnet/AykRYHVEERRoKGzfg2AMTqEFGmCGk9LNnGv2k5FgjKVB/logo.png",
      "tags": [
        "tokenized-stock"
      ],
      "extensions": {
        "website": "https://www.digitalassets.ag/UnderlyingDetails?BNTX"
      }
    },
    {
      "chainId": 101,
      "address": "Dj76V3vdFGGE8444NWFACR5qmtJrrSop5RCBAGbC88nr",
      "symbol": "BRKA",
      "name": "Berkshire Hathaway Inc",
      "decimals": 8,
      "logoURI": "https://raw.githubusercontent.com/solana-labs/token-list/main/assets/mainnet/Dj76V3vdFGGE8444NWFACR5qmtJrrSop5RCBAGbC88nr/logo.png",
      "tags": [
        "tokenized-stock"
      ],
      "extensions": {
        "website": "https://www.digitalassets.ag/UnderlyingDetails?BRKA"
      }
    },
    {
      "chainId": 101,
      "address": "8TUg3Kpa4pNfaMvgyFdvwyiPBSnyTx7kK5EDfb42N6VK",
      "symbol": "BYND",
      "name": "Beyond Meat Inc",
      "decimals": 8,
      "logoURI": "https://raw.githubusercontent.com/solana-labs/token-list/main/assets/mainnet/8TUg3Kpa4pNfaMvgyFdvwyiPBSnyTx7kK5EDfb42N6VK/logo.svg",
      "tags": [
        "tokenized-stock"
      ],
      "extensions": {
        "website": "https://www.digitalassets.ag/UnderlyingDetails?BYND"
      }
    },
    {
      "chainId": 101,
      "address": "8FyEsMuDWAMMusMqVEstt2sDkMvcUKsTy1gF6oMfWZcG",
      "symbol": "CGC",
      "name": "Canopy Growth Corp",
      "decimals": 8,
      "logoURI": "https://raw.githubusercontent.com/solana-labs/token-list/main/assets/mainnet/8FyEsMuDWAMMusMqVEstt2sDkMvcUKsTy1gF6oMfWZcG/logo.svg",
      "tags": [
        "tokenized-stock"
      ],
      "extensions": {
        "website": "https://www.digitalassets.ag/UnderlyingDetails?CGC"
      }
    },
    {
      "chainId": 101,
      "address": "DUFVbhWf7FsUo3ouMnFbDjv4YYaRE1Sz9jvAmDsNTt1m",
      "symbol": "CRON",
      "name": "Chronos Group Inc",
      "decimals": 8,
      "logoURI": "https://raw.githubusercontent.com/solana-labs/token-list/main/assets/mainnet/DUFVbhWf7FsUo3ouMnFbDjv4YYaRE1Sz9jvAmDsNTt1m/logo.svg",
      "tags": [
        "tokenized-stock"
      ],
      "extensions": {
        "website": "https://www.digitalassets.ag/UnderlyingDetails?CRON"
      }
    },
    {
      "chainId": 101,
      "address": "J9GVpBChXZ8EK7JuPsLSDV17BF9KLJweBQet3L6ZWvTC",
      "symbol": "EEM",
      "name": "iShares MSCI Emerging Markets ETF",
      "decimals": 8,
      "logoURI": "https://raw.githubusercontent.com/solana-labs/token-list/main/assets/mainnet/J9GVpBChXZ8EK7JuPsLSDV17BF9KLJweBQet3L6ZWvTC/logo.svg",
      "tags": [
        "tokenized-stock"
      ],
      "extensions": {
        "website": "https://www.digitalassets.ag/UnderlyingDetails?EEM"
      }
    },
    {
      "chainId": 101,
      "address": "6Xj2NzAW437UUomaxFiVyJQPGvvup6YLeXFQpp4kqNaD",
      "symbol": "EFA",
      "name": "iShares MSCI EAFE ETF",
      "decimals": 8,
      "logoURI": "https://raw.githubusercontent.com/solana-labs/token-list/main/assets/mainnet/6Xj2NzAW437UUomaxFiVyJQPGvvup6YLeXFQpp4kqNaD/logo.svg",
      "tags": [
        "tokenized-stock"
      ],
      "extensions": {
        "website": "https://www.digitalassets.ag/UnderlyingDetails?EFA"
      }
    },
    {
      "chainId": 101,
      "address": "5YMFoVuoQzdivpm6W97UGKkHxq6aEhipuNkA8imPDoa1",
      "symbol": "ETHE",
      "name": "Grayscale Ethereum Trust",
      "decimals": 8,
      "logoURI": "https://raw.githubusercontent.com/solana-labs/token-list/main/assets/mainnet/5YMFoVuoQzdivpm6W97UGKkHxq6aEhipuNkA8imPDoa1/logo.png",
      "tags": [
        "tokenized-stock"
      ],
      "extensions": {
        "website": "https://www.digitalassets.ag/UnderlyingDetails?ETHE"
      }
    },
    {
      "chainId": 101,
      "address": "C9vMZBz1UCmYSCmMcZFw6N9AsYhXDAWnuhxd8ygCA1Ah",
      "symbol": "EWA",
      "name": "iShares MSCI Australia ETF",
      "decimals": 8,
      "logoURI": "https://raw.githubusercontent.com/solana-labs/token-list/main/assets/mainnet/C9vMZBz1UCmYSCmMcZFw6N9AsYhXDAWnuhxd8ygCA1Ah/logo.svg",
      "tags": [
        "tokenized-stock"
      ],
      "extensions": {
        "website": "https://www.digitalassets.ag/UnderlyingDetails?EWA"
      }
    },
    {
      "chainId": 101,
      "address": "AcXn3WXPARC7r5JwrkPHSUmBGWyWx1vRydNHXXvgc8V6",
      "symbol": "EWJ",
      "name": "iShares MSCI Japan ETF",
      "decimals": 8,
      "logoURI": "https://raw.githubusercontent.com/solana-labs/token-list/main/assets/mainnet/AcXn3WXPARC7r5JwrkPHSUmBGWyWx1vRydNHXXvgc8V6/logo.svg",
      "tags": [
        "tokenized-stock"
      ],
      "extensions": {
        "website": "https://www.digitalassets.ag/UnderlyingDetails?EWJ"
      }
    },
    {
      "chainId": 101,
      "address": "8ihxfcxBZ7dZyfnpXJiGrgEZfrKWbZUk6LjfosLrQfR",
      "symbol": "EWY",
      "name": "iShares MSCI South Korea ETF",
      "decimals": 8,
      "logoURI": "https://raw.githubusercontent.com/solana-labs/token-list/main/assets/mainnet/8ihxfcxBZ7dZyfnpXJiGrgEZfrKWbZUk6LjfosLrQfR/logo.svg",
      "tags": [
        "tokenized-stock"
      ],
      "extensions": {
        "website": "https://www.digitalassets.ag/UnderlyingDetails?EWY"
      }
    },
    {
      "chainId": 101,
      "address": "N5ykto2MU7CNcLX7sgWFe3M2Vpy7wq8gDt2sVNDe6aH",
      "symbol": "EWZ",
      "name": "iShares MSCI Brazil ETF",
      "decimals": 8,
      "logoURI": "https://raw.githubusercontent.com/solana-labs/token-list/main/assets/mainnet/N5ykto2MU7CNcLX7sgWFe3M2Vpy7wq8gDt2sVNDe6aH/logo.svg",
      "tags": [
        "tokenized-stock"
      ],
      "extensions": {
        "website": "https://www.digitalassets.ag/UnderlyingDetails?EWZ"
      }
    },
    {
      "chainId": 101,
      "address": "3K9pfJzKiAm9upcyDWk5NBVdjxVtqXN8sVfQ4aR6qwb2",
      "symbol": "FB",
      "name": "Facebook",
      "decimals": 8,
      "logoURI": "https://raw.githubusercontent.com/solana-labs/token-list/main/assets/mainnet/3K9pfJzKiAm9upcyDWk5NBVdjxVtqXN8sVfQ4aR6qwb2/logo.svg",
      "tags": [
        "tokenized-stock"
      ],
      "extensions": {
        "website": "https://www.digitalassets.ag/UnderlyingDetails?FB"
      }
    },
    {
      "chainId": 101,
      "address": "Ege7FzfrrBSusVQrRUuTiFVCSc8u2R9fRWh4qLjdNYfz",
      "symbol": "FXI",
      "name": "iShares China Large-Cap ETF",
      "decimals": 8,
      "logoURI": "https://raw.githubusercontent.com/solana-labs/token-list/main/assets/mainnet/Ege7FzfrrBSusVQrRUuTiFVCSc8u2R9fRWh4qLjdNYfz/logo.svg",
      "tags": [
        "tokenized-stock"
      ],
      "extensions": {
        "website": "https://www.digitalassets.ag/UnderlyingDetails?FXI"
      }
    },
    {
      "chainId": 101,
      "address": "FiV4TtDtnjaf8m8vw2a7uc9hRoFvvu9Ft7GzxiMujn3t",
      "symbol": "GBTC",
      "name": "Grayscale Bitcoin Trust",
      "decimals": 8,
      "logoURI": "https://raw.githubusercontent.com/solana-labs/token-list/main/assets/mainnet/FiV4TtDtnjaf8m8vw2a7uc9hRoFvvu9Ft7GzxiMujn3t/logo.png",
      "tags": [
        "tokenized-stock"
      ],
      "extensions": {
        "website": "https://www.digitalassets.ag/UnderlyingDetails?GBTC"
      }
    },
    {
      "chainId": 101,
      "address": "7FYk6a91TiFWigBvCf8KbuEMyyfpqET5QHFkRtiD2XxF",
      "symbol": "GDX",
      "name": "VanEck Vectors Gold Miners Etf",
      "decimals": 8,
      "logoURI": "https://raw.githubusercontent.com/solana-labs/token-list/main/assets/mainnet/7FYk6a91TiFWigBvCf8KbuEMyyfpqET5QHFkRtiD2XxF/logo.svg",
      "tags": [
        "tokenized-stock"
      ],
      "extensions": {
        "website": "https://www.digitalassets.ag/UnderlyingDetails?GDX"
      }
    },
    {
      "chainId": 101,
      "address": "EGhhk4sHgY1SBYsgkfgyGNhAKBXqn6QyKNx7W13evx9D",
      "symbol": "GDXJ",
      "name": "VanEck Vectors Junior Gold Miners Etf",
      "decimals": 8,
      "logoURI": "https://raw.githubusercontent.com/solana-labs/token-list/main/assets/mainnet/EGhhk4sHgY1SBYsgkfgyGNhAKBXqn6QyKNx7W13evx9D/logo.svg",
      "tags": [
        "tokenized-stock"
      ],
      "extensions": {
        "website": "https://www.digitalassets.ag/UnderlyingDetails?GDXJ"
      }
    },
    {
      "chainId": 101,
      "address": "9HyU5EEyPvkxeuekNUwsHzmMCJoiw8FZBGWaNih2oux1",
      "symbol": "GLD",
      "name": "SPDR Gold Shares",
      "decimals": 8,
      "logoURI": "https://raw.githubusercontent.com/solana-labs/token-list/main/assets/mainnet/9HyU5EEyPvkxeuekNUwsHzmMCJoiw8FZBGWaNih2oux1/logo.png",
      "tags": [
        "tokenized-stock"
      ],
      "extensions": {
        "website": "https://www.digitalassets.ag/UnderlyingDetails?GLD"
      }
    },
    {
      "chainId": 101,
      "address": "EYLa7susWhzqDNKYe7qLhFHb3Y9kdNwThc6QSnc4TLWN",
      "symbol": "GLXY",
      "name": "Galaxy Digital Holdings",
      "decimals": 8,
      "logoURI": "https://raw.githubusercontent.com/solana-labs/token-list/main/assets/mainnet/EYLa7susWhzqDNKYe7qLhFHb3Y9kdNwThc6QSnc4TLWN/logo.png",
      "tags": [
        "tokenized-stock"
      ],
      "extensions": {
        "website": "https://www.digitalassets.ag/UnderlyingDetails?GLXY"
      }
    },
    {
      "chainId": 101,
      "address": "Ac2wmyujRxiGtb5msS7fKzGycaCF7K8NbVs5ortE6MFo",
      "symbol": "GME",
      "name": "GameStop",
      "decimals": 8,
      "logoURI": "https://raw.githubusercontent.com/solana-labs/token-list/main/assets/mainnet/Ac2wmyujRxiGtb5msS7fKzGycaCF7K8NbVs5ortE6MFo/logo.svg",
      "tags": [
        "tokenized-stock"
      ],
      "extensions": {
        "website": "https://www.digitalassets.ag/UnderlyingDetails?GME"
      }
    },
    {
      "chainId": 101,
      "address": "7uzWUPC6XsWkgFAuDjpZgPVH9p3WqeKTvTJqLM1RXX6w",
      "symbol": "GOOGL",
      "name": "Google",
      "decimals": 8,
      "logoURI": "https://raw.githubusercontent.com/solana-labs/token-list/main/assets/mainnet/7uzWUPC6XsWkgFAuDjpZgPVH9p3WqeKTvTJqLM1RXX6w/logo.svg",
      "tags": [
        "tokenized-stock"
      ],
      "extensions": {
        "website": "https://www.digitalassets.ag/UnderlyingDetails?GOOGL"
      }
    },
    {
      "chainId": 101,
      "address": "6CuCUCYovcLxwaKuxWm8uTquVKGWaAydcFEU3NrtvxGZ",
      "symbol": "INTC",
      "name": "Intel Corp",
      "decimals": 8,
      "logoURI": "https://raw.githubusercontent.com/solana-labs/token-list/main/assets/mainnet/6CuCUCYovcLxwaKuxWm8uTquVKGWaAydcFEU3NrtvxGZ/logo.svg",
      "tags": [
        "tokenized-stock"
      ],
      "extensions": {
        "website": "https://www.digitalassets.ag/UnderlyingDetails?INTC"
      }
    },
    {
      "chainId": 101,
      "address": "6H26K637YNAjZycRosvBR3ENKFGMsbr4xmoV7ca83GWf",
      "symbol": "JUST",
      "name": "Just Group PLC",
      "decimals": 8,
      "logoURI": "https://raw.githubusercontent.com/solana-labs/token-list/main/assets/mainnet/6H26K637YNAjZycRosvBR3ENKFGMsbr4xmoV7ca83GWf/logo.png",
      "tags": [
        "tokenized-stock"
      ],
      "extensions": {
        "website": "https://www.digitalassets.ag/UnderlyingDetails?JUST"
      }
    },
    {
      "chainId": 101,
      "address": "FFRtWiE8FT7HMf673r9cmpabHVQfa2QEf4rSRwNo4JM3",
      "symbol": "MRNA",
      "name": "Moderna",
      "decimals": 8,
      "logoURI": "https://raw.githubusercontent.com/solana-labs/token-list/main/assets/mainnet/FFRtWiE8FT7HMf673r9cmpabHVQfa2QEf4rSRwNo4JM3/logo.svg",
      "tags": [
        "tokenized-stock"
      ],
      "extensions": {
        "website": "https://www.digitalassets.ag/UnderlyingDetails?MRNA"
      }
    },
    {
      "chainId": 101,
      "address": "Hfbh3GU8AdYCw4stirFy2RPGtwQbbzToG2DgFozAymUb",
      "symbol": "NFLX",
      "name": "Netflix",
      "decimals": 8,
      "logoURI": "https://raw.githubusercontent.com/solana-labs/token-list/main/assets/mainnet/Hfbh3GU8AdYCw4stirFy2RPGtwQbbzToG2DgFozAymUb/logo.svg",
      "tags": [
        "tokenized-stock"
      ],
      "extensions": {
        "website": "https://www.digitalassets.ag/UnderlyingDetails?NFLX"
      }
    },
    {
      "chainId": 101,
      "address": "56Zwe8Crm4pXvmByCxmGDjYrLPxkenTrckdRM7WG3zQv",
      "symbol": "NIO",
      "name": "Nio",
      "decimals": 8,
      "logoURI": "https://raw.githubusercontent.com/solana-labs/token-list/main/assets/mainnet/56Zwe8Crm4pXvmByCxmGDjYrLPxkenTrckdRM7WG3zQv/logo.svg",
      "tags": [
        "tokenized-stock"
      ],
      "extensions": {
        "website": "https://www.digitalassets.ag/UnderlyingDetails?NIO"
      }
    },
    {
      "chainId": 101,
      "address": "HP9WMRDV3KdUfJ7CNn5Wf8JzLczwxdnQYTHDAa9yCSnq",
      "symbol": "NOK",
      "name": "Nokia",
      "decimals": 8,
      "logoURI": "https://raw.githubusercontent.com/solana-labs/token-list/main/assets/mainnet/HP9WMRDV3KdUfJ7CNn5Wf8JzLczwxdnQYTHDAa9yCSnq/logo.svg",
      "tags": [
        "tokenized-stock"
      ],
      "extensions": {
        "website": "https://www.digitalassets.ag/UnderlyingDetails?NOK"
      }
    },
    {
      "chainId": 101,
      "address": "GpM58T33eTrGEdHmeFnSVksJjJT6JVdTvim59ipTgTNh",
      "symbol": "NVDA",
      "name": "NVIDIA",
      "decimals": 8,
      "logoURI": "https://raw.githubusercontent.com/solana-labs/token-list/main/assets/mainnet/GpM58T33eTrGEdHmeFnSVksJjJT6JVdTvim59ipTgTNh/logo.svg",
      "tags": [
        "tokenized-stock"
      ],
      "extensions": {
        "website": "https://www.digitalassets.ag/UnderlyingDetails?NVDA"
      }
    },
    {
      "chainId": 101,
      "address": "CRCop5kHBDLTYJyG7z3u6yiVQi4FQHbyHdtb18Qh2Ta9",
      "symbol": "PENN",
      "name": "Penn National Gaming",
      "decimals": 8,
      "logoURI": "https://raw.githubusercontent.com/solana-labs/token-list/main/assets/mainnet/CRCop5kHBDLTYJyG7z3u6yiVQi4FQHbyHdtb18Qh2Ta9/logo.svg",
      "tags": [
        "tokenized-stock"
      ],
      "extensions": {
        "website": "https://www.digitalassets.ag/UnderlyingDetails?PENN"
      }
    },
    {
      "chainId": 101,
      "address": "97v2oXMQ2MMAkgUnoQk3rNhrZCRThorYhvz1poAe9stk",
      "symbol": "PFE",
      "name": "Pfizer",
      "decimals": 8,
      "logoURI": "https://raw.githubusercontent.com/solana-labs/token-list/main/assets/mainnet/97v2oXMQ2MMAkgUnoQk3rNhrZCRThorYhvz1poAe9stk/logo.svg",
      "tags": [
        "tokenized-stock"
      ],
      "extensions": {
        "website": "https://www.digitalassets.ag/UnderlyingDetails?PFE"
      }
    },
    {
      "chainId": 101,
      "address": "AwutBmwmhehaMh18CxqFPPN311uCB1M2awp68A2bG41v",
      "symbol": "PYPL",
      "name": "PayPal",
      "decimals": 8,
      "logoURI": "https://raw.githubusercontent.com/solana-labs/token-list/main/assets/mainnet/AwutBmwmhehaMh18CxqFPPN311uCB1M2awp68A2bG41v/logo.svg",
      "tags": [
        "tokenized-stock"
      ],
      "extensions": {
        "website": "https://www.digitalassets.ag/UnderlyingDetails?PYPL"
      }
    },
    {
      "chainId": 101,
      "address": "8Sa7BjogSJnkHyhtRTKNDDTDtASnWMcAsD4ySVNSFu27",
      "symbol": "SLV",
      "name": "iShares Silver Trust",
      "decimals": 8,
      "logoURI": "https://raw.githubusercontent.com/solana-labs/token-list/main/assets/mainnet/8Sa7BjogSJnkHyhtRTKNDDTDtASnWMcAsD4ySVNSFu27/logo.svg",
      "tags": [
        "tokenized-stock"
      ],
      "extensions": {
        "website": "https://www.digitalassets.ag/UnderlyingDetails?SLV"
      }
    },
    {
      "chainId": 101,
      "address": "CS4tNS523VCLiTsGnYEAd6GqfrZNLtA14C98DC6gE47g",
      "symbol": "SPY",
      "name": "SPDR S&P 500 ETF",
      "decimals": 8,
      "logoURI": "https://raw.githubusercontent.com/solana-labs/token-list/main/assets/mainnet/CS4tNS523VCLiTsGnYEAd6GqfrZNLtA14C98DC6gE47g/logo.svg",
      "tags": [
        "tokenized-stock"
      ],
      "extensions": {
        "website": "https://www.digitalassets.ag/UnderlyingDetails?SPY"
      }
    },
    {
      "chainId": 101,
      "address": "BLyrWJuDyYnDaUMxqBMqkDYAeajnyode1ARh7TxtakEh",
      "symbol": "SQ",
      "name": "Square",
      "decimals": 8,
      "logoURI": "https://raw.githubusercontent.com/solana-labs/token-list/main/assets/mainnet/BLyrWJuDyYnDaUMxqBMqkDYAeajnyode1ARh7TxtakEh/logo.svg",
      "tags": [
        "tokenized-stock"
      ],
      "extensions": {
        "website": "https://www.digitalassets.ag/UnderlyingDetails?SQ"
      }
    },
    {
      "chainId": 101,
      "address": "HSDepE3xvbyRDx4M11LX7Hf9qgHSopfTXxAoeatCcwWF",
      "symbol": "SUN",
      "name": "Sunoco LP",
      "decimals": 8,
      "logoURI": "https://raw.githubusercontent.com/solana-labs/token-list/main/assets/mainnet/HSDepE3xvbyRDx4M11LX7Hf9qgHSopfTXxAoeatCcwWF/logo.svg",
      "tags": [
        "tokenized-stock"
      ],
      "extensions": {
        "website": "https://www.digitalassets.ag/UnderlyingDetails?SUN"
      }
    },
    {
      "chainId": 101,
      "address": "LZufgu7ekMcWBUypPMBYia2ipnFzpxpZgRBFLhYswgR",
      "symbol": "TLRY",
      "name": "Tilray Inc",
      "decimals": 8,
      "logoURI": "https://raw.githubusercontent.com/solana-labs/token-list/main/assets/mainnet/LZufgu7ekMcWBUypPMBYia2ipnFzpxpZgRBFLhYswgR/logo.svg",
      "tags": [
        "tokenized-stock"
      ],
      "extensions": {
        "website": "https://www.digitalassets.ag/UnderlyingDetails?TLRY"
      }
    },
    {
      "chainId": 101,
      "address": "2iCUKaCQpGvnaBimLprKWT8bNGF92e6LxWq4gjsteWfx",
      "symbol": "TSM",
      "name": "Taiwan Semiconductor Mfg",
      "decimals": 8,
      "logoURI": "https://raw.githubusercontent.com/solana-labs/token-list/main/assets/mainnet/2iCUKaCQpGvnaBimLprKWT8bNGF92e6LxWq4gjsteWfx/logo.svg",
      "tags": [
        "tokenized-stock"
      ],
      "extensions": {
        "website": "https://www.digitalassets.ag/UnderlyingDetails?TSM"
      }
    },
    {
      "chainId": 101,
      "address": "BZMg4HyyHVUJkwh2yuv6duu4iQUaXRxT6sK1dT7FcaZf",
      "symbol": "TUR",
      "name": "iShares MSCI Turkey ETF",
      "decimals": 8,
      "logoURI": "https://raw.githubusercontent.com/solana-labs/token-list/main/assets/mainnet/BZMg4HyyHVUJkwh2yuv6duu4iQUaXRxT6sK1dT7FcaZf/logo.svg",
      "tags": [
        "tokenized-stock"
      ],
      "extensions": {
        "website": "https://www.digitalassets.ag/UnderlyingDetails?TUR"
      }
    },
    {
      "chainId": 101,
      "address": "C2tNm8bMU5tz6KdXjHY5zewsN1Wv1TEbxK9XGTCgUZMJ",
      "symbol": "TWTR",
      "name": "Twitter",
      "decimals": 8,
      "logoURI": "https://raw.githubusercontent.com/solana-labs/token-list/main/assets/mainnet/C2tNm8bMU5tz6KdXjHY5zewsN1Wv1TEbxK9XGTCgUZMJ/logo.svg",
      "tags": [
        "tokenized-stock"
      ],
      "extensions": {
        "website": "https://www.digitalassets.ag/UnderlyingDetails?TWTR"
      }
    },
    {
      "chainId": 101,
      "address": "4kmVbBDCzYam3S4e9XqKQkLCEz16gu3dTTo65KbhShuv",
      "symbol": "UBER",
      "name": "Uber",
      "decimals": 8,
      "logoURI": "https://raw.githubusercontent.com/solana-labs/token-list/main/assets/mainnet/4kmVbBDCzYam3S4e9XqKQkLCEz16gu3dTTo65KbhShuv/logo.svg",
      "tags": [
        "tokenized-stock"
      ],
      "extensions": {
        "website": "https://www.digitalassets.ag/UnderlyingDetails?UBER"
      }
    },
    {
      "chainId": 101,
      "address": "J645gMdx9zSMM2VySLBrtv6Zv1HyEjPqQXVGRAPYqzvK",
      "symbol": "USO",
      "name": "United States Oil Fund",
      "decimals": 8,
      "logoURI": "https://raw.githubusercontent.com/solana-labs/token-list/main/assets/mainnet/J645gMdx9zSMM2VySLBrtv6Zv1HyEjPqQXVGRAPYqzvK/logo.svg",
      "tags": [
        "tokenized-stock"
      ],
      "extensions": {
        "website": "https://www.digitalassets.ag/UnderlyingDetails?USO"
      }
    },
    {
      "chainId": 101,
      "address": "3LjkoC9FYEqRKNpy7xz3nxfnGVAt1SNS98rYwF2adQWB",
      "symbol": "VXX",
      "name": "iPath B S&P 500 VIX S/T Futs ETN",
      "decimals": 8,
      "logoURI": "https://raw.githubusercontent.com/solana-labs/token-list/main/assets/mainnet/3LjkoC9FYEqRKNpy7xz3nxfnGVAt1SNS98rYwF2adQWB/logo.png",
      "tags": [
        "tokenized-stock"
      ],
      "extensions": {
        "website": "https://www.digitalassets.ag/UnderlyingDetails?VXX"
      }
    },
    {
      "chainId": 101,
      "address": "BcALTCjD4HJJxBDUXi3nHUgqsJmXAQdBbQrcmtLtqZaf",
      "symbol": "ZM",
      "name": "Zoom",
      "decimals": 8,
      "logoURI": "https://raw.githubusercontent.com/solana-labs/token-list/main/assets/mainnet/BcALTCjD4HJJxBDUXi3nHUgqsJmXAQdBbQrcmtLtqZaf/logo.svg",
      "tags": [
        "tokenized-stock"
      ],
      "extensions": {
        "website": "https://www.digitalassets.ag/UnderlyingDetails?ZM"
      }
    },
    {
      "chainId": 101,
      "address": "9n4nbM75f5Ui33ZbPYXn59EwSgE8CGsHtAeTH5YFeJ9E",
      "symbol": "BTC",
      "name": "Wrapped Bitcoin (Sollet)",
      "decimals": 6,
      "logoURI": "https://raw.githubusercontent.com/solana-labs/token-list/main/assets/mainnet/9n4nbM75f5Ui33ZbPYXn59EwSgE8CGsHtAeTH5YFeJ9E/logo.png",
      "tags": [
        "wrapped-sollet",
        "ethereum"
      ],
      "extensions": {
        "bridgeContract": "https://etherscan.io/address/0xeae57ce9cc1984f202e15e038b964bb8bdf7229a",
        "serumV3Usdc": "A8YFbxQYFVqKZaoYJLLUVcQiWP7G2MeEgW5wsAQgMvFw",
        "serumV3Usdt": "C1EuT9VokAKLiW7i2ASnZUvxDoKuKkCpDDeNxAptuNe4",
        "coingeckoId": "bitcoin"
      }
    },
    {
      "chainId": 101,
      "address": "2FPyTwcZLUg1MDrwsyoP4D6s1tM7hAkHYRjkNb5w6Pxk",
      "symbol": "ETH",
      "name": "Wrapped Ethereum (Sollet)",
      "decimals": 6,
      "logoURI": "https://raw.githubusercontent.com/solana-labs/token-list/main/assets/mainnet/2FPyTwcZLUg1MDrwsyoP4D6s1tM7hAkHYRjkNb5w6Pxk/logo.png",
      "tags": [
        "wrapped-sollet",
        "ethereum"
      ],
      "extensions": {
        "bridgeContract": "https://etherscan.io/address/0xeae57ce9cc1984f202e15e038b964bb8bdf7229a",
        "serumV3Usdc": "4tSvZvnbyzHXLMTiFonMyxZoHmFqau1XArcRCVHLZ5gX",
        "serumV3Usdt": "7dLVkUfBVfCGkFhSXDCq1ukM9usathSgS716t643iFGF",
        "coingeckoId": "ethereum"
      }
    },
    {
      "chainId": 101,
      "address": "3JSf5tPeuscJGtaCp5giEiDhv51gQ4v3zWg8DGgyLfAB",
      "symbol": "YFI",
      "name": "Wrapped YFI (Sollet)",
      "decimals": 6,
      "logoURI": "https://raw.githubusercontent.com/solana-labs/token-list/main/assets/mainnet/3JSf5tPeuscJGtaCp5giEiDhv51gQ4v3zWg8DGgyLfAB/logo.png",
      "tags": [
        "wrapped-sollet",
        "ethereum"
      ],
      "extensions": {
        "bridgeContract": "https://etherscan.io/address/0xeae57ce9cc1984f202e15e038b964bb8bdf7229a",
        "serumV3Usdc": "7qcCo8jqepnjjvB5swP4Afsr3keVBs6gNpBTNubd1Kr2",
        "serumV3Usdt": "3Xg9Q4VtZhD4bVYJbTfgGWFV5zjE3U7ztSHa938zizte",
        "coingeckoId": "yearn-finance"
      }
    },
    {
      "chainId": 101,
      "address": "CWE8jPTUYhdCTZYWPTe1o5DFqfdjzWKc9WKz6rSjQUdG",
      "symbol": "LINK",
      "name": "Wrapped Chainlink (Sollet)",
      "decimals": 6,
      "logoURI": "https://raw.githubusercontent.com/solana-labs/token-list/main/assets/mainnet/CWE8jPTUYhdCTZYWPTe1o5DFqfdjzWKc9WKz6rSjQUdG/logo.png",
      "tags": [
        "wrapped-sollet",
        "ethereum"
      ],
      "extensions": {
        "bridgeContract": "https://etherscan.io/address/0xeae57ce9cc1984f202e15e038b964bb8bdf7229a",
        "serumV3Usdc": "3hwH1txjJVS8qv588tWrjHfRxdqNjBykM1kMcit484up",
        "serumV3Usdt": "3yEZ9ZpXSQapmKjLAGKZEzUNA1rcupJtsDp5mPBWmGZR",
        "coingeckoId": "chainlink"
      }
    },
    {
      "chainId": 101,
      "address": "Ga2AXHpfAF6mv2ekZwcsJFqu7wB4NV331qNH7fW9Nst8",
      "symbol": "XRP",
      "name": "Wrapped XRP (Sollet)",
      "decimals": 6,
      "logoURI": "https://raw.githubusercontent.com/solana-labs/token-list/main/assets/mainnet/Ga2AXHpfAF6mv2ekZwcsJFqu7wB4NV331qNH7fW9Nst8/logo.png",
      "tags": [
        "wrapped-sollet",
        "ethereum"
      ],
      "extensions": {
        "bridgeContract": "https://etherscan.io/address/0xeae57ce9cc1984f202e15e038b964bb8bdf7229a",
        "coingeckoId": "ripple"
      }
    },
    {
      "chainId": 101,
      "address": "BQcdHdAQW1hczDbBi9hiegXAR7A98Q9jx3X3iBBBDiq4",
      "symbol": "wUSDT",
      "name": "Wrapped USDT (Sollet)",
      "decimals": 6,
      "logoURI": "https://raw.githubusercontent.com/solana-labs/token-list/main/assets/mainnet/BQcdHdAQW1hczDbBi9hiegXAR7A98Q9jx3X3iBBBDiq4/logo.png",
      "tags": [
        "stablecoin",
        "wrapped-sollet",
        "ethereum"
      ],
      "extensions": {
        "bridgeContract": "https://etherscan.io/address/0xeae57ce9cc1984f202e15e038b964bb8bdf7229a",
        "coingeckoId": "tether"
      }
    },
    {
      "chainId": 101,
      "address": "AR1Mtgh7zAtxuxGd2XPovXPVjcSdY3i4rQYisNadjfKy",
      "symbol": "SUSHI",
      "name": "Wrapped SUSHI (Sollet)",
      "decimals": 6,
      "logoURI": "https://raw.githubusercontent.com/solana-labs/token-list/main/assets/mainnet/AR1Mtgh7zAtxuxGd2XPovXPVjcSdY3i4rQYisNadjfKy/logo.png",
      "tags": [
        "wrapped-sollet",
        "ethereum"
      ],
      "extensions": {
        "website": "https://www.sushi.com",
        "bridgeContract": "https://etherscan.io/address/0xeae57ce9cc1984f202e15e038b964bb8bdf7229a",
        "serumV3Usdc": "A1Q9iJDVVS8Wsswr9ajeZugmj64bQVCYLZQLra2TMBMo",
        "serumV3Usdt": "6DgQRTpJTnAYBSShngAVZZDq7j9ogRN1GfSQ3cq9tubW",
        "coingeckoId": "sushi",
        "waterfallbot": "https://bit.ly/SUSHIwaterfall"
      }
    },
    {
      "chainId": 101,
      "address": "CsZ5LZkDS7h9TDKjrbL7VAwQZ9nsRu8vJLhRYfmGaN8K",
      "symbol": "ALEPH",
      "name": "Wrapped ALEPH (Sollet)",
      "decimals": 6,
      "logoURI": "https://raw.githubusercontent.com/solana-labs/token-list/main/assets/mainnet/CsZ5LZkDS7h9TDKjrbL7VAwQZ9nsRu8vJLhRYfmGaN8K/logo.png",
      "tags": [
        "wrapped-sollet",
        "ethereum"
      ],
      "extensions": {
        "bridgeContract": "https://etherscan.io/address/0xeae57ce9cc1984f202e15e038b964bb8bdf7229a",
        "serumV3Usdc": "GcoKtAmTy5QyuijXSmJKBtFdt99e6Buza18Js7j9AJ6e",
        "serumV3Usdt": "Gyp1UGRgbrb6z8t7fpssxEKQgEmcJ4pVnWW3ds2p6ZPY",
        "coingeckoId": "aleph"
      }
    },
    {
      "chainId": 101,
      "address": "SF3oTvfWzEP3DTwGSvUXRrGTvr75pdZNnBLAH9bzMuX",
      "symbol": "SXP",
      "name": "Wrapped SXP (Sollet)",
      "decimals": 6,
      "logoURI": "https://raw.githubusercontent.com/solana-labs/token-list/main/assets/mainnet/SF3oTvfWzEP3DTwGSvUXRrGTvr75pdZNnBLAH9bzMuX/logo.png",
      "tags": [
        "wrapped-sollet",
        "ethereum"
      ],
      "extensions": {
        "bridgeContract": "https://etherscan.io/address/0xeae57ce9cc1984f202e15e038b964bb8bdf7229a",
        "serumV3Usdc": "4LUro5jaPaTurXK737QAxgJywdhABnFAMQkXX4ZyqqaZ",
        "serumV3Usdt": "8afKwzHR3wJE7W7Y5hvQkngXh6iTepSZuutRMMy96MjR",
        "coingeckoId": "swipe"
      }
    },
    {
      "chainId": 101,
      "address": "BtZQfWqDGbk9Wf2rXEiWyQBdBY1etnUUn6zEphvVS7yN",
      "symbol": "HGET",
      "name": "Wrapped Hedget (Sollet)",
      "decimals": 6,
      "logoURI": "https://raw.githubusercontent.com/solana-labs/token-list/main/assets/mainnet/BtZQfWqDGbk9Wf2rXEiWyQBdBY1etnUUn6zEphvVS7yN/logo.svg",
      "tags": [
        "wrapped-sollet",
        "ethereum"
      ],
      "extensions": {
        "website": "https://www.hedget.com/",
        "bridgeContract": "https://etherscan.io/address/0xeae57ce9cc1984f202e15e038b964bb8bdf7229a",
        "serumV3Usdc": "88vztw7RTN6yJQchVvxrs6oXUDryvpv9iJaFa1EEmg87",
        "serumV3Usdt": "ErQXxiNfJgd4fqQ58PuEw5xY35TZG84tHT6FXf5s4UxY",
        "coingeckoId": "hedget"
      }
    },
    {
      "chainId": 101,
      "address": "5Fu5UUgbjpUvdBveb3a1JTNirL8rXtiYeSMWvKjtUNQv",
      "symbol": "CREAM",
      "name": "Wrapped Cream Finance (Sollet)",
      "decimals": 6,
      "logoURI": "https://raw.githubusercontent.com/solana-labs/token-list/main/assets/mainnet/5Fu5UUgbjpUvdBveb3a1JTNirL8rXtiYeSMWvKjtUNQv/logo.png",
      "tags": [
        "wrapped-sollet",
        "ethereum"
      ],
      "extensions": {
        "bridgeContract": "https://etherscan.io/address/0xeae57ce9cc1984f202e15e038b964bb8bdf7229a",
        "serumV3Usdc": "7nZP6feE94eAz9jmfakNJWPwEKaeezuKKC5D1vrnqyo2",
        "serumV3Usdt": "4ztJEvQyryoYagj2uieep3dyPwG2pyEwb2dKXTwmXe82",
        "coingeckoId": "cream-2"
      }
    },
    {
      "chainId": 101,
      "address": "873KLxCbz7s9Kc4ZzgYRtNmhfkQrhfyWGZJBmyCbC3ei",
      "symbol": "UBXT",
      "name": "Wrapped Upbots (Sollet)",
      "decimals": 6,
      "logoURI": "https://raw.githubusercontent.com/solana-labs/token-list/main/assets/mainnet/873KLxCbz7s9Kc4ZzgYRtNmhfkQrhfyWGZJBmyCbC3ei/logo.png",
      "tags": [
        "wrapped-sollet",
        "ethereum"
      ],
      "extensions": {
        "website": "https://upbots.com/",
        "explorer": "https://etherscan.io/address/0xeae57ce9cc1984f202e15e038b964bb8bdf7229a",
        "serumV3Usdc": "2wr3Ab29KNwGhtzr5HaPCyfU1qGJzTUAN4amCLZWaD1H",
        "serumV3Usdt": "F1T7b6pnR8Pge3qmfNUfW6ZipRDiGpMww6TKTrRU4NiL",
        "coingeckoId": "upbots"
      }
    },
    {
      "chainId": 101,
      "address": "HqB7uswoVg4suaQiDP3wjxob1G5WdZ144zhdStwMCq7e",
      "symbol": "HNT",
      "name": "Wrapped Helium (Sollet)",
      "decimals": 6,
      "logoURI": "https://raw.githubusercontent.com/solana-labs/token-list/main/assets/mainnet/HqB7uswoVg4suaQiDP3wjxob1G5WdZ144zhdStwMCq7e/logo.png",
      "tags": [
        "wrapped-sollet",
        "ethereum"
      ],
      "extensions": {
        "bridgeContract": "https://etherscan.io/address/0xeae57ce9cc1984f202e15e038b964bb8bdf7229a",
        "serumV3Usdc": "CnUV42ZykoKUnMDdyefv5kP6nDSJf7jFd7WXAecC6LYr",
        "serumV3Usdt": "8FpuMGLtMZ7Wt9ZvyTGuTVwTwwzLYfS5NZWcHxbP1Wuh",
        "coingeckoId": "helium"
      }
    },
    {
      "chainId": 101,
      "address": "9S4t2NEAiJVMvPdRYKVrfJpBafPBLtvbvyS3DecojQHw",
      "symbol": "FRONT",
      "name": "Wrapped FRONT (Sollet)",
      "decimals": 6,
      "logoURI": "https://raw.githubusercontent.com/solana-labs/token-list/main/assets/mainnet/9S4t2NEAiJVMvPdRYKVrfJpBafPBLtvbvyS3DecojQHw/logo.png",
      "tags": [
        "wrapped-sollet",
        "ethereum"
      ],
      "extensions": {
        "bridgeContract": "https://etherscan.io/address/0xeae57ce9cc1984f202e15e038b964bb8bdf7229a",
        "serumV3Usdc": "9Zx1CvxSVdroKMMWf2z8RwrnrLiQZ9VkQ7Ex3syQqdSH",
        "serumV3Usdt": "CGC4UgWwqA9PET6Tfx6o6dLv94EK2coVkPtxgNHuBtxj",
        "coingeckoId": "frontier-token"
      }
    },
    {
      "chainId": 101,
      "address": "6WNVCuxCGJzNjmMZoKyhZJwvJ5tYpsLyAtagzYASqBoF",
      "symbol": "AKRO",
      "name": "Wrapped AKRO (Sollet)",
      "decimals": 6,
      "logoURI": "https://raw.githubusercontent.com/solana-labs/token-list/main/assets/mainnet/6WNVCuxCGJzNjmMZoKyhZJwvJ5tYpsLyAtagzYASqBoF/logo.png",
      "tags": [
        "wrapped-sollet",
        "ethereum"
      ],
      "extensions": {
        "bridgeContract": "https://etherscan.io/address/0xeae57ce9cc1984f202e15e038b964bb8bdf7229a",
        "serumV3Usdc": "5CZXTTgVZKSzgSA3AFMN5a2f3hmwmmJ6hU8BHTEJ3PX8",
        "serumV3Usdt": "HLvRdctRB48F9yLnu9E24LUTRt89D48Z35yi1HcxayDf",
        "coingeckoId": "akropolis"
      }
    },
    {
      "chainId": 101,
      "address": "DJafV9qemGp7mLMEn5wrfqaFwxsbLgUsGVS16zKRk9kc",
      "symbol": "HXRO",
      "name": "Wrapped HXRO (Sollet)",
      "decimals": 6,
      "logoURI": "https://raw.githubusercontent.com/solana-labs/token-list/main/assets/mainnet/DJafV9qemGp7mLMEn5wrfqaFwxsbLgUsGVS16zKRk9kc/logo.png",
      "tags": [
        "wrapped-sollet",
        "ethereum"
      ],
      "extensions": {
        "bridgeContract": "https://etherscan.io/address/0xeae57ce9cc1984f202e15e038b964bb8bdf7229a",
        "serumV3Usdc": "6Pn1cSiRos3qhBf54uBP9ZQg8x3JTardm1dL3n4p29tA",
        "serumV3Usdt": "4absuMsgemvdjfkgdLQq1zKEjw3dHBoCWkzKoctndyqd",
        "coingeckoId": "hxro"
      }
    },
    {
      "chainId": 101,
      "address": "DEhAasscXF4kEGxFgJ3bq4PpVGp5wyUxMRvn6TzGVHaw",
      "symbol": "UNI",
      "name": "Wrapped UNI (Sollet)",
      "decimals": 6,
      "logoURI": "https://raw.githubusercontent.com/solana-labs/token-list/main/assets/mainnet/DEhAasscXF4kEGxFgJ3bq4PpVGp5wyUxMRvn6TzGVHaw/logo.png",
      "tags": [
        "wrapped-sollet",
        "ethereum"
      ],
      "extensions": {
        "bridgeContract": "https://etherscan.io/address/0xeae57ce9cc1984f202e15e038b964bb8bdf7229a",
        "serumV3Usdc": "6JYHjaQBx6AtKSSsizDMwozAEDEZ5KBsSUzH7kRjGJon",
        "serumV3Usdt": "2SSnWNrc83otLpfRo792P6P3PESZpdr8cu2r8zCE6bMD",
        "coingeckoId": "uniswap"
      }
    },
    {
      "chainId": 101,
      "address": "SRMuApVNdxXokk5GT7XD5cUUgXMBCoAz2LHeuAoKWRt",
      "symbol": "SRM",
      "name": "Serum",
      "decimals": 6,
      "logoURI": "https://raw.githubusercontent.com/solana-labs/token-list/main/assets/mainnet/SRMuApVNdxXokk5GT7XD5cUUgXMBCoAz2LHeuAoKWRt/logo.png",
      "tags": [],
      "extensions": {
        "website": "https://projectserum.com/",
        "serumV3Usdc": "ByRys5tuUWDgL73G8JBAEfkdFf8JWBzPBDHsBVQ5vbQA",
        "serumV3Usdt": "AtNnsY1AyRERWJ8xCskfz38YdvruWVJQUVXgScC1iPb",
        "coingeckoId": "serum",
        "waterfallbot": "https://bit.ly/SRMwaterfall"
      }
    },
    {
      "chainId": 101,
      "address": "AGFEad2et2ZJif9jaGpdMixQqvW5i81aBdvKe7PHNfz3",
      "symbol": "FTT",
      "name": "Wrapped FTT (Sollet)",
      "decimals": 6,
      "logoURI": "https://raw.githubusercontent.com/solana-labs/token-list/main/assets/mainnet/AGFEad2et2ZJif9jaGpdMixQqvW5i81aBdvKe7PHNfz3/logo.png",
      "tags": [
        "wrapped-sollet",
        "ethereum"
      ],
      "extensions": {
        "bridgeContract": "https://etherscan.io/address/0xeae57ce9cc1984f202e15e038b964bb8bdf7229a",
        "assetContract": "https://etherscan.io/address/0x50d1c9771902476076ecfc8b2a83ad6b9355a4c9",
        "serumV3Usdc": "2Pbh1CvRVku1TgewMfycemghf6sU9EyuFDcNXqvRmSxc",
        "serumV3Usdt": "Hr3wzG8mZXNHV7TuL6YqtgfVUesCqMxGYCEyP3otywZE",
        "coingeckoId": "ftx-token",
        "waterfallbot": "https://bit.ly/FTTwaterfall"
      }
    },
    {
      "chainId": 101,
      "address": "MSRMcoVyrFxnSgo5uXwone5SKcGhT1KEJMFEkMEWf9L",
      "symbol": "MSRM",
      "name": "MegaSerum",
      "decimals": 0,
      "logoURI": "https://raw.githubusercontent.com/solana-labs/token-list/main/assets/mainnet/MSRMcoVyrFxnSgo5uXwone5SKcGhT1KEJMFEkMEWf9L/logo.png",
      "tags": [],
      "extensions": {
        "website": "https://projectserum.com/",
        "serumV3Usdc": "4VKLSYdvrQ5ngQrt1d2VS8o4ewvb2MMUZLiejbnGPV33",
        "serumV3Usdt": "5nLJ22h1DUfeCfwbFxPYK8zbfbri7nA9bXoDcR8AcJjs",
        "coingeckoId": "megaserum"
      }
    },
    {
      "chainId": 101,
      "address": "BXXkv6z8ykpG1yuvUDPgh732wzVHB69RnB9YgSYh3itW",
      "symbol": "WUSDC",
      "name": "Wrapped USDC (Sollet)",
      "decimals": 6,
      "logoURI": "https://raw.githubusercontent.com/solana-labs/token-list/main/assets/mainnet/BXXkv6z8ykpG1yuvUDPgh732wzVHB69RnB9YgSYh3itW/logo.png",
      "tags": [
        "stablecoin",
        "wrapped-sollet",
        "ethereum"
      ],
      "extensions": {
        "coingeckoId": "usd-coin"
      }
    },
    {
      "chainId": 101,
      "address": "GXMvfY2jpQctDqZ9RoU3oWPhufKiCcFEfchvYumtX7jd",
      "symbol": "TOMO",
      "name": "Wrapped TOMO (Sollet)",
      "decimals": 6,
      "logoURI": "https://raw.githubusercontent.com/solana-labs/token-list/main/assets/mainnet/GXMvfY2jpQctDqZ9RoU3oWPhufKiCcFEfchvYumtX7jd/logo.png",
      "tags": [
        "wrapped-sollet",
        "ethereum"
      ],
      "extensions": {
        "bridgeContract": "https://etherscan.io/address/0xeae57ce9cc1984f202e15e038b964bb8bdf7229a",
        "serumV3Usdc": "8BdpjpSD5n3nk8DQLqPUyTZvVqFu6kcff5bzUX5dqDpy",
        "serumV3Usdt": "GnKPri4thaGipzTbp8hhSGSrHgG4F8MFiZVrbRn16iG2",
        "coingeckoId": "tomochain",
        "waterfallbot": "https://t.me/TOMOwaterfall"
      }
    },
    {
      "chainId": 101,
      "address": "EcqExpGNFBve2i1cMJUTR4bPXj4ZoqmDD2rTkeCcaTFX",
      "symbol": "KARMA",
      "name": "Wrapped KARMA (Sollet)",
      "decimals": 4,
      "logoURI": "https://raw.githubusercontent.com/solana-labs/token-list/main/assets/mainnet/EcqExpGNFBve2i1cMJUTR4bPXj4ZoqmDD2rTkeCcaTFX/logo.png",
      "tags": [
        "wrapped-sollet",
        "ethereum"
      ],
      "extensions": {
        "bridgeContract": "https://etherscan.io/address/0xeae57ce9cc1984f202e15e038b964bb8bdf7229a",
        "coingeckoId": "karma-dao"
      }
    },
    {
      "chainId": 101,
      "address": "EqWCKXfs3x47uVosDpTRgFniThL9Y8iCztJaapxbEaVX",
      "symbol": "LUA",
      "name": "Wrapped LUA (Sollet)",
      "decimals": 6,
      "logoURI": "https://raw.githubusercontent.com/solana-labs/token-list/main/assets/mainnet/EqWCKXfs3x47uVosDpTRgFniThL9Y8iCztJaapxbEaVX/logo.png",
      "tags": [
        "wrapped-sollet",
        "ethereum"
      ],
      "extensions": {
        "bridgeContract": "https://etherscan.io/address/0xeae57ce9cc1984f202e15e038b964bb8bdf7229a",
        "serumV3Usdc": "4xyWjQ74Eifq17vbue5Ut9xfFNfuVB116tZLEpiZuAn8",
        "serumV3Usdt": "35tV8UsHH8FnSAi3YFRrgCu4K9tb883wKnAXpnihot5r",
        "coingeckoId": "lua-token",
        "waterfallbot": "https://t.me/LUAwaterfall"
      }
    },
    {
      "chainId": 101,
      "address": "GeDS162t9yGJuLEHPWXXGrb1zwkzinCgRwnT8vHYjKza",
      "symbol": "MATH",
      "name": "Wrapped MATH (Sollet)",
      "decimals": 6,
      "logoURI": "https://raw.githubusercontent.com/solana-labs/token-list/main/assets/mainnet/GeDS162t9yGJuLEHPWXXGrb1zwkzinCgRwnT8vHYjKza/logo.png",
      "tags": [
        "wrapped-sollet",
        "ethereum"
      ],
      "extensions": {
        "bridgeContract": "https://etherscan.io/address/0xeae57ce9cc1984f202e15e038b964bb8bdf7229a",
        "serumV3Usdc": "J7cPYBrXVy8Qeki2crZkZavcojf2sMRyQU7nx438Mf8t",
        "serumV3Usdt": "2WghiBkDL2yRhHdvm8CpprrkmfguuQGJTCDfPSudKBAZ",
        "coingeckoId": "math"
      }
    },
    {
      "chainId": 101,
      "address": "GUohe4DJUA5FKPWo3joiPgsB7yzer7LpDmt1Vhzy3Zht",
      "symbol": "KEEP",
      "name": "Wrapped KEEP (Sollet)",
      "decimals": 6,
      "logoURI": "https://raw.githubusercontent.com/solana-labs/token-list/main/assets/mainnet/GUohe4DJUA5FKPWo3joiPgsB7yzer7LpDmt1Vhzy3Zht/logo.png",
      "tags": [
        "wrapped-sollet",
        "ethereum"
      ],
      "extensions": {
        "bridgeContract": "https://etherscan.io/address/0xeae57ce9cc1984f202e15e038b964bb8bdf7229a",
        "serumV3Usdc": "3rgacody9SvM88QR83GHaNdEEx4Fe2V2ed5GJp2oeKDr",
        "serumV3Usdt": "HEGnaVL5i48ubPBqWAhodnZo8VsSLzEM3Gfc451DnFj9",
        "coingeckoId": "keep-network"
      }
    },
    {
      "chainId": 101,
      "address": "9F9fNTT6qwjsu4X4yWYKZpsbw5qT7o6yR2i57JF2jagy",
      "symbol": "SWAG",
      "name": "Wrapped SWAG (Sollet)",
      "decimals": 6,
      "logoURI": "https://raw.githubusercontent.com/solana-labs/token-list/main/assets/mainnet/9F9fNTT6qwjsu4X4yWYKZpsbw5qT7o6yR2i57JF2jagy/logo.png",
      "tags": [
        "wrapped-sollet",
        "ethereum"
      ],
      "extensions": {
        "bridgeContract": "https://etherscan.io/address/0xeae57ce9cc1984f202e15e038b964bb8bdf7229a",
        "serumV3Usdt": "J2XSt77XWim5HwtUM8RUwQvmRXNZsbMKpp5GTKpHafvf",
        "coingeckoId": "swag-finance"
      }
    },
    {
      "chainId": 101,
      "address": "DgHK9mfhMtUwwv54GChRrU54T2Em5cuszq2uMuen1ZVE",
      "symbol": "CEL",
      "name": "Wrapped Celsius (Sollet)",
      "decimals": 6,
      "logoURI": "https://raw.githubusercontent.com/solana-labs/token-list/main/assets/mainnet/DgHK9mfhMtUwwv54GChRrU54T2Em5cuszq2uMuen1ZVE/logo.png",
      "tags": [
        "wrapped-sollet",
        "ethereum"
      ],
      "extensions": {
        "bridgeContract": "https://etherscan.io/address/0xeae57ce9cc1984f202e15e038b964bb8bdf7229a",
        "serumV3Usdt": "cgani53cMZgYfRMgSrNekJTMaLmccRfspsfTbXWRg7u",
        "coingeckoId": "celsius-degree-token"
      }
    },
    {
      "chainId": 101,
      "address": "7ncCLJpP3MNww17LW8bRvx8odQQnubNtfNZBL5BgAEHW",
      "symbol": "RSR",
      "name": "Wrapped Reserve Rights (Sollet)",
      "decimals": 6,
      "logoURI": "https://raw.githubusercontent.com/solana-labs/token-list/main/assets/mainnet/7ncCLJpP3MNww17LW8bRvx8odQQnubNtfNZBL5BgAEHW/logo.png",
      "tags": [
        "wrapped-sollet",
        "ethereum"
      ],
      "extensions": {
        "bridgeContract": "https://etherscan.io/address/0xeae57ce9cc1984f202e15e038b964bb8bdf7229a",
        "serumV3Usdt": "FcPet5fz9NLdbXwVM6kw2WTHzRAD7mT78UjwTpawd7hJ",
        "coingeckoId": "reserve-rights-token"
      }
    },
    {
      "chainId": 101,
      "address": "5wihEYGca7X4gSe97C5mVcqNsfxBzhdTwpv72HKs25US",
      "symbol": "1INCH",
      "name": "Wrapped 1INCH (Sollet)",
      "decimals": 6,
      "logoURI": "https://raw.githubusercontent.com/solana-labs/token-list/main/assets/mainnet/5wihEYGca7X4gSe97C5mVcqNsfxBzhdTwpv72HKs25US/logo.png",
      "tags": [
        "wrapped-sollet",
        "ethereum"
      ],
      "extensions": {
        "bridgeContract": "https://etherscan.io/address/0xeae57ce9cc1984f202e15e038b964bb8bdf7229a",
        "coingeckoId": "1inch"
      }
    },
    {
      "chainId": 101,
      "address": "38i2NQxjp5rt5B3KogqrxmBxgrAwaB3W1f1GmiKqh9MS",
      "symbol": "GRT",
      "name": "Wrapped GRT  (Sollet)",
      "decimals": 6,
      "logoURI": "https://raw.githubusercontent.com/solana-labs/token-list/main/assets/mainnet/38i2NQxjp5rt5B3KogqrxmBxgrAwaB3W1f1GmiKqh9MS/logo.png",
      "tags": [
        "wrapped-sollet",
        "ethereum"
      ],
      "extensions": {
        "bridgeContract": "https://etherscan.io/address/0xeae57ce9cc1984f202e15e038b964bb8bdf7229a",
        "coingeckoId": "the-graph"
      }
    },
    {
      "chainId": 101,
      "address": "Avz2fmevhhu87WYtWQCFj9UjKRjF9Z9QWwN2ih9yF95G",
      "symbol": "COMP",
      "name": "Wrapped Compound (Sollet)",
      "decimals": 6,
      "logoURI": "https://raw.githubusercontent.com/solana-labs/token-list/main/assets/mainnet/Avz2fmevhhu87WYtWQCFj9UjKRjF9Z9QWwN2ih9yF95G/logo.png",
      "tags": [
        "wrapped-sollet",
        "ethereum"
      ],
      "extensions": {
        "bridgeContract": "https://etherscan.io/address/0xeae57ce9cc1984f202e15e038b964bb8bdf7229a",
        "coingeckoId": "compound-coin"
      }
    },
    {
      "chainId": 101,
      "address": "9wRD14AhdZ3qV8et3eBQVsrb3UoBZDUbJGyFckpTg8sj",
      "symbol": "PAXG",
      "name": "Wrapped Paxos Gold (Sollet)",
      "decimals": 6,
      "logoURI": "https://raw.githubusercontent.com/solana-labs/token-list/main/assets/mainnet/9wRD14AhdZ3qV8et3eBQVsrb3UoBZDUbJGyFckpTg8sj/logo.png",
      "tags": [
        "wrapped-sollet",
        "ethereum"
      ],
      "extensions": {
        "bridgeContract": "https://etherscan.io/address/0xeae57ce9cc1984f202e15e038b964bb8bdf7229a",
        "coingeckoId": "pax-gold"
      }
    },
    {
      "chainId": 101,
      "address": "AByXcTZwJHMtrKrvVsh9eFNB1pJaLDjCUR2ayvxBAAM2",
      "symbol": "STRONG",
      "name": "Wrapped Strong (Sollet)",
      "decimals": 6,
      "logoURI": "https://raw.githubusercontent.com/solana-labs/token-list/main/assets/mainnet/AByXcTZwJHMtrKrvVsh9eFNB1pJaLDjCUR2ayvxBAAM2/logo.png",
      "tags": [
        "wrapped-sollet",
        "ethereum"
      ],
      "extensions": {
        "bridgeContract": "https://etherscan.io/address/0xeae57ce9cc1984f202e15e038b964bb8bdf7229a",
        "coingeckoId": "strong"
      }
    },
    {
      "chainId": 101,
      "address": "EchesyfXePKdLtoiZSL8pBe8Myagyy8ZRqsACNCFGnvp",
      "symbol": "FIDA",
      "name": "Bonfida",
      "decimals": 6,
      "logoURI": "https://raw.githubusercontent.com/solana-labs/token-list/main/assets/mainnet/EchesyfXePKdLtoiZSL8pBe8Myagyy8ZRqsACNCFGnvp/logo.svg",
      "tags": [],
      "extensions": {
        "website": "https://bonfida.com/",
        "serumV3Usdc": "E14BKBhDWD4EuTkWj1ooZezesGxMW8LPCps4W5PuzZJo",
        "serumV3Usdt": "EbV7pPpEvheLizuYX3gUCvWM8iySbSRAhu2mQ5Vz2Mxf",
        "coingeckoId": "bonfida",
        "waterfallbot": "https://bit.ly/FIDAwaterfall"
      }
    },
    {
      "chainId": 101,
      "address": "kinXdEcpDQeHPEuQnqmUgtYykqKGVFq6CeVX5iAHJq6",
      "symbol": "KIN",
      "name": "KIN",
      "decimals": 5,
      "logoURI": "https://raw.githubusercontent.com/solana-labs/token-list/main/assets/mainnet/kinXdEcpDQeHPEuQnqmUgtYykqKGVFq6CeVX5iAHJq6/logo.png",
      "tags": [],
      "extensions": {
        "serumV3Usdc": "Bn6NPyr6UzrFAwC4WmvPvDr2Vm8XSUnFykM2aQroedgn",
        "serumV3Usdt": "4nCFQr8sahhhL4XJ7kngGFBmpkmyf3xLzemuMhn6mWTm",
        "coingeckoId": "kin",
        "waterfallbot": "https://bit.ly/KINwaterfall"
      }
    },
    {
      "chainId": 101,
      "address": "MAPS41MDahZ9QdKXhVa4dWB9RuyfV4XqhyAZ8XcYepb",
      "symbol": "MAPS",
      "name": "MAPS",
      "decimals": 6,
      "logoURI": "https://raw.githubusercontent.com/solana-labs/token-list/main/assets/mainnet/MAPS41MDahZ9QdKXhVa4dWB9RuyfV4XqhyAZ8XcYepb/logo.svg",
      "tags": [],
      "extensions": {
        "website": "https://maps.me/",
        "serumV3Usdc": "3A8XQRWXC7BjLpgLDDBhQJLT5yPCzS16cGYRKHkKxvYo",
        "serumV3Usdt": "7cknqHAuGpfVXPtFoJpFvUjJ8wkmyEfbFusmwMfNy3FE",
        "coingeckoId": "maps"
      }
    },
    {
      "chainId": 101,
      "address": "z3dn17yLaGMKffVogeFHQ9zWVcXgqgf3PQnDsNs2g6M",
      "symbol": "OXY",
      "name": "Oxygen Protocol",
      "decimals": 6,
      "logoURI": "https://raw.githubusercontent.com/solana-labs/token-list/main/assets/mainnet/z3dn17yLaGMKffVogeFHQ9zWVcXgqgf3PQnDsNs2g6M/logo.svg",
      "tags": [],
      "extensions": {
        "website": "https://www.oxygen.org/",
        "serumV3Usdt": "GKLev6UHeX1KSDCyo2bzyG6wqhByEzDBkmYTxEdmYJgB",
        "serumV3Usdc": "GZ3WBFsqntmERPwumFEYgrX2B7J7G11MzNZAy7Hje27X",
        "coingeckoId": "oxygen",
        "waterfallbot": "https://bit.ly/OXYwaterfall"
      }
    },
    {
      "chainId": 101,
      "address": "FtgGSFADXBtroxq8VCausXRr2of47QBf5AS1NtZCu4GD",
      "symbol": "BRZ",
      "name": "BRZ",
      "decimals": 4,
      "logoURI": "https://raw.githubusercontent.com/solana-labs/token-list/main/assets/mainnet/FtgGSFADXBtroxq8VCausXRr2of47QBf5AS1NtZCu4GD/logo.png",
      "tags": [],
      "extensions": {
        "website": "https://brztoken.io/",
        "coingeckoId": "brz"
      }
    },
    {
      "chainId": 101,
      "address": "Es9vMFrzaCERmJfrF4H2FYD4KCoNkY11McCe8BenwNYB",
      "symbol": "USDT",
      "name": "USDT",
      "decimals": 6,
      "logoURI": "https://raw.githubusercontent.com/solana-labs/token-list/main/assets/mainnet/Es9vMFrzaCERmJfrF4H2FYD4KCoNkY11McCe8BenwNYB/logo.svg",
      "tags": [
        "stablecoin"
      ],
      "extensions": {
        "website": "https://tether.to/",
        "coingeckoId": "tether",
        "serumV3Usdc": "77quYg4MGneUdjgXCunt9GgM1usmrxKY31twEy3WHwcS"
      }
    },
    {
      "chainId": 101,
      "address": "2oDxYGgTBmST4rc3yn1YtcSEck7ReDZ8wHWLqZAuNWXH",
      "symbol": "xMARK",
      "name": "Standard",
      "decimals": 9,
      "logoURI": "https://raw.githubusercontent.com/solana-labs/token-list/main/assets/mainnet/2oDxYGgTBmST4rc3yn1YtcSEck7ReDZ8wHWLqZAuNWXH/logo.png",
      "tags": [
        "wrapped",
        "wormhole"
      ],
      "extensions": {
        "website": "https://benchmarkprotocol.finance/",
        "address": "0x36b679bd64ed73dbfd88909cdcb892cb66bd4cbb",
        "bridgeContract": "https://etherscan.io/address/0xf92cD566Ea4864356C5491c177A430C222d7e678",
        "assetContract": "https://etherscan.io/address/0x36b679bd64ed73dbfd88909cdcb892cb66bd4cbb",
        "coingeckoId": "xmark"
      }
    },
    {
      "chainId": 101,
      "address": "4k3Dyjzvzp8eMZWUXbBCjEvwSkkk59S5iCNLY3QrkX6R",
      "symbol": "RAY",
      "name": "Raydium",
      "decimals": 6,
      "logoURI": "https://raw.githubusercontent.com/solana-labs/token-list/main/assets/mainnet/4k3Dyjzvzp8eMZWUXbBCjEvwSkkk59S5iCNLY3QrkX6R/logo.png",
      "tags": [],
      "extensions": {
        "website": "https://raydium.io/",
        "serumV3Usdt": "teE55QrL4a4QSfydR9dnHF97jgCfptpuigbb53Lo95g",
        "serumV3Usdc": "2xiv8A5xrJ7RnGdxXB42uFEkYHJjszEhaJyKKt4WaLep",
        "coingeckoId": "raydium",
        "waterfallbot": "https://bit.ly/RAYwaterfall"
      }
    },
    {
      "chainId": 101,
      "address": "CzPDyvotTcxNqtPne32yUiEVQ6jk42HZi1Y3hUu7qf7f",
      "symbol": "RAY-WUSDT",
      "name": "Raydium Legacy LP Token V2 (RAY-WUSDT)",
      "decimals": 6,
      "logoURI": "https://raw.githubusercontent.com/solana-labs/token-list/main/assets/mainnet/CzPDyvotTcxNqtPne32yUiEVQ6jk42HZi1Y3hUu7qf7f/logo.png",
      "tags": [
        "lp-token"
      ],
      "extensions": {
        "website": "https://raydium.io/"
      }
    },
    {
      "chainId": 101,
      "address": "134Cct3CSdRCbYgq5SkwmHgfwjJ7EM5cG9PzqffWqECx",
      "symbol": "RAY-SOL",
      "name": "Raydium Legacy LP Token V2 (RAY-SOL)",
      "decimals": 6,
      "logoURI": "https://raw.githubusercontent.com/solana-labs/token-list/main/assets/mainnet/134Cct3CSdRCbYgq5SkwmHgfwjJ7EM5cG9PzqffWqECx/logo.png",
      "tags": [
        "lp-token"
      ],
      "extensions": {
        "website": "https://raydium.io/"
      }
    },
    {
      "chainId": 101,
      "address": "EVDmwajM5U73PD34bYPugwiA4Eqqbrej4mLXXv15Z5qR",
      "symbol": "LINK-WUSDT",
      "name": "Raydium Legacy LP Token V2 (LINK-WUSDT)",
      "decimals": 6,
      "logoURI": "https://raw.githubusercontent.com/solana-labs/token-list/main/assets/mainnet/EVDmwajM5U73PD34bYPugwiA4Eqqbrej4mLXXv15Z5qR/logo.png",
      "tags": [
        "lp-token"
      ],
      "extensions": {
        "website": "https://raydium.io/"
      }
    },
    {
      "chainId": 101,
      "address": "KY4XvwHy7JPzbWYAbk23jQvEb4qWJ8aCqYWREmk1Q7K",
      "symbol": "ETH-WUSDT",
      "name": "Raydium Legacy LP Token V2 (ETH-WUSDT)",
      "decimals": 6,
      "logoURI": "https://raw.githubusercontent.com/solana-labs/token-list/main/assets/mainnet/KY4XvwHy7JPzbWYAbk23jQvEb4qWJ8aCqYWREmk1Q7K/logo.png",
      "tags": [
        "lp-token"
      ],
      "extensions": {
        "website": "https://raydium.io/"
      }
    },
    {
      "chainId": 101,
      "address": "FgmBnsF5Qrnv8X9bomQfEtQTQjNNiBCWRKGpzPnE5BDg",
      "symbol": "RAY-USDC",
      "name": "Raydium Legacy LP Token V2 (RAY-USDC)",
      "decimals": 6,
      "logoURI": "https://raw.githubusercontent.com/solana-labs/token-list/main/assets/mainnet/FgmBnsF5Qrnv8X9bomQfEtQTQjNNiBCWRKGpzPnE5BDg/logo.png",
      "tags": [
        "lp-token"
      ],
      "extensions": {
        "website": "https://raydium.io/"
      }
    },
    {
      "chainId": 101,
      "address": "5QXBMXuCL7zfAk39jEVVEvcrz1AvBGgT9wAhLLHLyyUJ",
      "symbol": "RAY-SRM",
      "name": "Raydium Legacy LP Token V2 (RAY-SRM)",
      "decimals": 6,
      "logoURI": "https://raw.githubusercontent.com/solana-labs/token-list/main/assets/mainnet/5QXBMXuCL7zfAk39jEVVEvcrz1AvBGgT9wAhLLHLyyUJ/logo.png",
      "tags": [
        "lp-token"
      ],
      "extensions": {
        "website": "https://raydium.io/"
      }
    },
    {
      "chainId": 101,
      "address": "FdhKXYjCou2jQfgKWcNY7jb8F2DPLU1teTTTRfLBD2v1",
      "symbol": "RAY-WUSDT",
      "name": "Raydium Legacy LP Token V3 (RAY-WUSDT)",
      "decimals": 6,
      "logoURI": "https://raw.githubusercontent.com/solana-labs/token-list/main/assets/mainnet/FdhKXYjCou2jQfgKWcNY7jb8F2DPLU1teTTTRfLBD2v1/logo.png",
      "tags": [
        "lp-token"
      ],
      "extensions": {
        "website": "https://raydium.io/"
      }
    },
    {
      "chainId": 101,
      "address": "BZFGfXMrjG2sS7QT2eiCDEevPFnkYYF7kzJpWfYxPbcx",
      "symbol": "RAY-USDC",
      "name": "Raydium Legacy LP Token V3 (RAY-USDC)",
      "decimals": 6,
      "logoURI": "https://raw.githubusercontent.com/solana-labs/token-list/main/assets/mainnet/BZFGfXMrjG2sS7QT2eiCDEevPFnkYYF7kzJpWfYxPbcx/logo.png",
      "tags": [
        "lp-token"
      ],
      "extensions": {
        "website": "https://raydium.io/"
      }
    },
    {
      "chainId": 101,
      "address": "DSX5E21RE9FB9hM8Nh8xcXQfPK6SzRaJiywemHBSsfup",
      "symbol": "RAY-SRM",
      "name": "Raydium Legacy LP Token V3 (RAY-SRM)",
      "decimals": 6,
      "logoURI": "https://raw.githubusercontent.com/solana-labs/token-list/main/assets/mainnet/DSX5E21RE9FB9hM8Nh8xcXQfPK6SzRaJiywemHBSsfup/logo.png",
      "tags": [
        "lp-token"
      ],
      "extensions": {
        "website": "https://raydium.io/"
      }
    },
    {
      "chainId": 101,
      "address": "F5PPQHGcznZ2FxD9JaxJMXaf7XkaFFJ6zzTBcW8osQjw",
      "symbol": "RAY-SOL",
      "name": "Raydium Legacy LP Token V3 (RAY-SOL)",
      "decimals": 6,
      "logoURI": "https://raw.githubusercontent.com/solana-labs/token-list/main/assets/mainnet/F5PPQHGcznZ2FxD9JaxJMXaf7XkaFFJ6zzTBcW8osQjw/logo.png",
      "tags": [
        "lp-token"
      ],
      "extensions": {
        "website": "https://raydium.io/"
      }
    },
    {
      "chainId": 101,
      "address": "8Q6MKy5Yxb9vG1mWzppMtMb2nrhNuCRNUkJTeiE3fuwD",
      "symbol": "RAY-ETH",
      "name": "Raydium Legacy LP Token V3 (RAY-ETH)",
      "decimals": 6,
      "logoURI": "https://raw.githubusercontent.com/solana-labs/token-list/main/assets/mainnet/8Q6MKy5Yxb9vG1mWzppMtMb2nrhNuCRNUkJTeiE3fuwD/logo.png",
      "tags": [
        "lp-token"
      ],
      "extensions": {
        "website": "https://raydium.io/"
      }
    },
    {
      "chainId": 101,
      "address": "DsBuznXRTmzvEdb36Dx3aVLVo1XmH7r1PRZUFugLPTFv",
      "symbol": "FIDA-RAY",
      "name": "Raydium LP Token V4 (FIDA-RAY)",
      "decimals": 6,
      "logoURI": "https://raw.githubusercontent.com/solana-labs/token-list/main/assets/mainnet/DsBuznXRTmzvEdb36Dx3aVLVo1XmH7r1PRZUFugLPTFv/logo.png",
      "tags": [
        "lp-token"
      ],
      "extensions": {
        "website": "https://raydium.io/"
      }
    },
    {
      "chainId": 101,
      "address": "FwaX9W7iThTZH5MFeasxdLpxTVxRcM7ZHieTCnYog8Yb",
      "symbol": "OXY-RAY",
      "name": "Raydium LP Token V4 (OXY-RAY)",
      "decimals": 6,
      "logoURI": "https://raw.githubusercontent.com/solana-labs/token-list/main/assets/mainnet/FwaX9W7iThTZH5MFeasxdLpxTVxRcM7ZHieTCnYog8Yb/logo.png",
      "tags": [
        "lp-token"
      ],
      "extensions": {
        "website": "https://raydium.io/"
      }
    },
    {
      "chainId": 101,
      "address": "CcKK8srfVdTSsFGV3VLBb2YDbzF4T4NM2C3UEjC39RLP",
      "symbol": "MAPS-RAY",
      "name": "Raydium LP Token V4 (MAPS-RAY)",
      "decimals": 6,
      "logoURI": "https://raw.githubusercontent.com/solana-labs/token-list/main/assets/mainnet/CcKK8srfVdTSsFGV3VLBb2YDbzF4T4NM2C3UEjC39RLP/logo.png",
      "tags": [
        "lp-token"
      ],
      "extensions": {
        "website": "https://raydium.io/"
      }
    },
    {
      "chainId": 101,
      "address": "CHT8sft3h3gpLYbCcZ9o27mT5s3Z6VifBVbUiDvprHPW",
      "symbol": "KIN-RAY",
      "name": "Raydium LP Token V4 (KIN-RAY)",
      "decimals": 6,
      "logoURI": "https://raw.githubusercontent.com/solana-labs/token-list/main/assets/mainnet/CHT8sft3h3gpLYbCcZ9o27mT5s3Z6VifBVbUiDvprHPW/logo.png",
      "tags": [
        "lp-token"
      ],
      "extensions": {
        "website": "https://raydium.io/"
      }
    },
    {
      "chainId": 101,
      "address": "C3sT1R3nsw4AVdepvLTLKr5Gvszr7jufyBWUCvy4TUvT",
      "symbol": "RAY-USDT",
      "name": "Raydium LP Token V4 (RAY-USDT)",
      "decimals": 6,
      "logoURI": "https://raw.githubusercontent.com/solana-labs/token-list/main/assets/mainnet/C3sT1R3nsw4AVdepvLTLKr5Gvszr7jufyBWUCvy4TUvT/logo.png",
      "tags": [
        "lp-token"
      ],
      "extensions": {
        "website": "https://raydium.io/"
      }
    },
    {
      "chainId": 101,
      "address": "8HoQnePLqPj4M7PUDzfw8e3Ymdwgc7NLGnaTUapubyvu",
      "symbol": "SOL-USDC",
      "name": "Raydium LP Token V4 (SOL-USDC)",
      "decimals": 9,
      "logoURI": "https://raw.githubusercontent.com/solana-labs/token-list/main/assets/mainnet/8HoQnePLqPj4M7PUDzfw8e3Ymdwgc7NLGnaTUapubyvu/logo.png",
      "tags": [
        "lp-token"
      ],
      "extensions": {
        "website": "https://raydium.io/"
      }
    },
    {
      "chainId": 101,
      "address": "865j7iMmRRycSYUXzJ33ZcvLiX9JHvaLidasCyUyKaRE",
      "symbol": "YFI-USDC",
      "name": "Raydium LP Token V4 (YFI-USDC)",
      "decimals": 6,
      "logoURI": "https://raw.githubusercontent.com/solana-labs/token-list/main/assets/mainnet/865j7iMmRRycSYUXzJ33ZcvLiX9JHvaLidasCyUyKaRE/logo.png",
      "tags": [
        "lp-token"
      ],
      "extensions": {
        "website": "https://raydium.io/"
      }
    },
    {
      "chainId": 101,
      "address": "9XnZd82j34KxNLgQfz29jGbYdxsYznTWRpvZE3SRE7JG",
      "symbol": "SRM-USDC",
      "name": "Raydium LP Token V4 (SRM-USDC)",
      "decimals": 6,
      "logoURI": "https://raw.githubusercontent.com/solana-labs/token-list/main/assets/mainnet/9XnZd82j34KxNLgQfz29jGbYdxsYznTWRpvZE3SRE7JG/logo.png",
      "tags": [
        "lp-token"
      ],
      "extensions": {
        "website": "https://raydium.io/"
      }
    },
    {
      "chainId": 101,
      "address": "75dCoKfUHLUuZ4qEh46ovsxfgWhB4icc3SintzWRedT9",
      "symbol": "FTT-USDC",
      "name": "Raydium LP Token V4 (FTT-USDC)",
      "decimals": 6,
      "logoURI": "https://raw.githubusercontent.com/solana-labs/token-list/main/assets/mainnet/75dCoKfUHLUuZ4qEh46ovsxfgWhB4icc3SintzWRedT9/logo.png",
      "tags": [
        "lp-token"
      ],
      "extensions": {
        "website": "https://raydium.io/"
      }
    },
    {
      "chainId": 101,
      "address": "2hMdRdVWZqetQsaHG8kQjdZinEMBz75vsoWTCob1ijXu",
      "symbol": "BTC-USDC",
      "name": "Raydium LP Token V4 (BTC-USDC)",
      "decimals": 6,
      "logoURI": "https://raw.githubusercontent.com/solana-labs/token-list/main/assets/mainnet/2hMdRdVWZqetQsaHG8kQjdZinEMBz75vsoWTCob1ijXu/logo.png",
      "tags": [
        "lp-token"
      ],
      "extensions": {
        "website": "https://raydium.io/"
      }
    },
    {
      "chainId": 101,
      "address": "2QVjeR9d2PbSf8em8NE8zWd8RYHjFtucDUdDgdbDD2h2",
      "symbol": "SUSHI-USDC",
      "name": "Raydium LP Token V4 (SUSHI-USDC)",
      "decimals": 6,
      "logoURI": "https://raw.githubusercontent.com/solana-labs/token-list/main/assets/mainnet/2QVjeR9d2PbSf8em8NE8zWd8RYHjFtucDUdDgdbDD2h2/logo.png",
      "tags": [
        "lp-token"
      ],
      "extensions": {
        "website": "https://raydium.io/"
      }
    },
    {
      "chainId": 101,
      "address": "CHyUpQFeW456zcr5XEh4RZiibH8Dzocs6Wbgz9aWpXnQ",
      "symbol": "TOMO-USDC",
      "name": "Raydium LP Token V4 (TOMO-USDC)",
      "decimals": 6,
      "logoURI": "https://raw.githubusercontent.com/solana-labs/token-list/main/assets/mainnet/CHyUpQFeW456zcr5XEh4RZiibH8Dzocs6Wbgz9aWpXnQ/logo.png",
      "tags": [
        "lp-token"
      ],
      "extensions": {
        "website": "https://raydium.io/"
      }
    },
    {
      "chainId": 101,
      "address": "BqjoYjqKrXtfBKXeaWeAT5sYCy7wsAYf3XjgDWsHSBRs",
      "symbol": "LINK-USDC",
      "name": "Raydium LP Token V4 (LINK-USDC)",
      "decimals": 6,
      "logoURI": "https://raw.githubusercontent.com/solana-labs/token-list/main/assets/mainnet/BqjoYjqKrXtfBKXeaWeAT5sYCy7wsAYf3XjgDWsHSBRs/logo.png",
      "tags": [
        "lp-token"
      ],
      "extensions": {
        "website": "https://raydium.io/"
      }
    },
    {
      "chainId": 101,
      "address": "13PoKid6cZop4sj2GfoBeujnGfthUbTERdE5tpLCDLEY",
      "symbol": "ETH-USDC",
      "name": "Raydium LP Token V4 (ETH-USDC)",
      "decimals": 6,
      "logoURI": "https://raw.githubusercontent.com/solana-labs/token-list/main/assets/mainnet/13PoKid6cZop4sj2GfoBeujnGfthUbTERdE5tpLCDLEY/logo.png",
      "tags": [
        "lp-token"
      ],
      "extensions": {
        "website": "https://raydium.io/"
      }
    },
    {
      "chainId": 101,
      "address": "2Vyyeuyd15Gp8aH6uKE72c4hxc8TVSLibxDP9vzspQWG",
      "symbol": "COPE-USDC",
      "name": "Raydium LP Token V4 (COPE-USDC)",
      "decimals": 0,
      "logoURI": "https://raw.githubusercontent.com/solana-labs/token-list/main/assets/mainnet/2Vyyeuyd15Gp8aH6uKE72c4hxc8TVSLibxDP9vzspQWG/logo.png",
      "tags": [
        "lp-token"
      ],
      "extensions": {
        "website": "https://raydium.io/"
      }
    },
    {
      "chainId": 101,
      "address": "Epm4KfTj4DMrvqn6Bwg2Tr2N8vhQuNbuK8bESFp4k33K",
      "symbol": "SOL-USDT",
      "name": "Raydium LP Token V4 (SOL-USDT)",
      "decimals": 9,
      "logoURI": "https://raw.githubusercontent.com/solana-labs/token-list/main/assets/mainnet/Epm4KfTj4DMrvqn6Bwg2Tr2N8vhQuNbuK8bESFp4k33K/logo.png",
      "tags": [
        "lp-token"
      ],
      "extensions": {
        "website": "https://raydium.io/"
      }
    },
    {
      "chainId": 101,
      "address": "FA1i7fej1pAbQbnY8NbyYUsTrWcasTyipKreDgy1Mgku",
      "symbol": "YFI-USDT",
      "name": "Raydium LP Token V4 (YFI-USDT)",
      "decimals": 6,
      "logoURI": "https://raw.githubusercontent.com/solana-labs/token-list/main/assets/mainnet/FA1i7fej1pAbQbnY8NbyYUsTrWcasTyipKreDgy1Mgku/logo.png",
      "tags": [
        "lp-token"
      ],
      "extensions": {
        "website": "https://raydium.io/"
      }
    },
    {
      "chainId": 101,
      "address": "HYSAu42BFejBS77jZAZdNAWa3iVcbSRJSzp3wtqCbWwv",
      "symbol": "SRM-USDT",
      "name": "Raydium LP Token V4 (SRM-USDT)",
      "decimals": 6,
      "logoURI": "https://raw.githubusercontent.com/solana-labs/token-list/main/assets/mainnet/HYSAu42BFejBS77jZAZdNAWa3iVcbSRJSzp3wtqCbWwv/logo.png",
      "tags": [
        "lp-token"
      ],
      "extensions": {
        "website": "https://raydium.io/"
      }
    },
    {
      "chainId": 101,
      "address": "2cTCiUnect5Lap2sk19xLby7aajNDYseFhC9Pigou11z",
      "symbol": "FTT-USDT",
      "name": "Raydium LP Token V4 (FTT-USDT)",
      "decimals": 6,
      "logoURI": "https://raw.githubusercontent.com/solana-labs/token-list/main/assets/mainnet/2cTCiUnect5Lap2sk19xLby7aajNDYseFhC9Pigou11z/logo.png",
      "tags": [
        "lp-token"
      ],
      "extensions": {
        "website": "https://raydium.io/"
      }
    },
    {
      "chainId": 101,
      "address": "DgGuvR9GSHimopo3Gc7gfkbKamLKrdyzWkq5yqA6LqYS",
      "symbol": "BTC-USDT",
      "name": "Raydium LP Token V4 (BTC-USDT)",
      "decimals": 6,
      "logoURI": "https://raw.githubusercontent.com/solana-labs/token-list/main/assets/mainnet/DgGuvR9GSHimopo3Gc7gfkbKamLKrdyzWkq5yqA6LqYS/logo.png",
      "tags": [
        "lp-token"
      ],
      "extensions": {
        "website": "https://raydium.io/"
      }
    },
    {
      "chainId": 101,
      "address": "Ba26poEYDy6P2o95AJUsewXgZ8DM9BCsmnU9hmC9i4Ki",
      "symbol": "SUSHI-USDT",
      "name": "Raydium LP Token V4 (SUSHI-USDT)",
      "decimals": 6,
      "logoURI": "https://raw.githubusercontent.com/solana-labs/token-list/main/assets/mainnet/Ba26poEYDy6P2o95AJUsewXgZ8DM9BCsmnU9hmC9i4Ki/logo.png",
      "tags": [
        "lp-token"
      ],
      "extensions": {
        "website": "https://raydium.io/"
      }
    },
    {
      "chainId": 101,
      "address": "D3iGro1vn6PWJXo9QAPj3dfta6dKkHHnmiiym2EfsAmi",
      "symbol": "TOMO-USDT",
      "name": "Raydium LP Token V4 (TOMO-USDT)",
      "decimals": 6,
      "logoURI": "https://raw.githubusercontent.com/solana-labs/token-list/main/assets/mainnet/D3iGro1vn6PWJXo9QAPj3dfta6dKkHHnmiiym2EfsAmi/logo.png",
      "tags": [
        "lp-token"
      ],
      "extensions": {
        "website": "https://raydium.io/"
      }
    },
    {
      "chainId": 101,
      "address": "Dr12Sgt9gkY8WU5tRkgZf1TkVWJbvjYuPAhR3aDCwiiX",
      "symbol": "LINK-USDT",
      "name": "Raydium LP Token V4 (LINK-USDT)",
      "decimals": 6,
      "logoURI": "https://raw.githubusercontent.com/solana-labs/token-list/main/assets/mainnet/Dr12Sgt9gkY8WU5tRkgZf1TkVWJbvjYuPAhR3aDCwiiX/logo.png",
      "tags": [
        "lp-token"
      ],
      "extensions": {
        "website": "https://raydium.io/"
      }
    },
    {
      "chainId": 101,
      "address": "nPrB78ETY8661fUgohpuVusNCZnedYCgghzRJzxWnVb",
      "symbol": "ETH-USDT",
      "name": "Raydium LP Token V4 (ETH-USDT)",
      "decimals": 6,
      "logoURI": "https://raw.githubusercontent.com/solana-labs/token-list/main/assets/mainnet/nPrB78ETY8661fUgohpuVusNCZnedYCgghzRJzxWnVb/logo.png",
      "tags": [
        "lp-token"
      ],
      "extensions": {
        "website": "https://raydium.io/"
      }
    },
    {
      "chainId": 101,
      "address": "EGJht91R7dKpCj8wzALkjmNdUUUcQgodqWCYweyKcRcV",
      "symbol": "YFI-SRM",
      "name": "Raydium LP Token V4 (YFI-SRM)",
      "decimals": 6,
      "logoURI": "https://raw.githubusercontent.com/solana-labs/token-list/main/assets/mainnet/EGJht91R7dKpCj8wzALkjmNdUUUcQgodqWCYweyKcRcV/logo.png",
      "tags": [
        "lp-token"
      ],
      "extensions": {
        "website": "https://raydium.io/"
      }
    },
    {
      "chainId": 101,
      "address": "AsDuPg9MgPtt3jfoyctUCUgsvwqAN6RZPftqoeiPDefM",
      "symbol": "FTT-SRM",
      "name": "Raydium LP Token V4 (FTT-SRM)",
      "decimals": 6,
      "logoURI": "https://raw.githubusercontent.com/solana-labs/token-list/main/assets/mainnet/AsDuPg9MgPtt3jfoyctUCUgsvwqAN6RZPftqoeiPDefM/logo.png",
      "tags": [
        "lp-token"
      ],
      "extensions": {
        "website": "https://raydium.io/"
      }
    },
    {
      "chainId": 101,
      "address": "AGHQxXb3GSzeiLTcLtXMS2D5GGDZxsB2fZYZxSB5weqB",
      "symbol": "BTC-SRM",
      "name": "Raydium LP Token V4 (BTC-SRM)",
      "decimals": 6,
      "logoURI": "https://raw.githubusercontent.com/solana-labs/token-list/main/assets/mainnet/AGHQxXb3GSzeiLTcLtXMS2D5GGDZxsB2fZYZxSB5weqB/logo.png",
      "tags": [
        "lp-token"
      ],
      "extensions": {
        "website": "https://raydium.io/"
      }
    },
    {
      "chainId": 101,
      "address": "3HYhUnUdV67j1vn8fu7ExuVGy5dJozHEyWvqEstDbWwE",
      "symbol": "SUSHI-SRM",
      "name": "Raydium LP Token V4 (SUSHI-SRM)",
      "decimals": 6,
      "logoURI": "https://raw.githubusercontent.com/solana-labs/token-list/main/assets/mainnet/3HYhUnUdV67j1vn8fu7ExuVGy5dJozHEyWvqEstDbWwE/logo.png",
      "tags": [
        "lp-token"
      ],
      "extensions": {
        "website": "https://raydium.io/"
      }
    },
    {
      "chainId": 101,
      "address": "GgH9RnKrQpaMQeqmdbMvs5oo1A24hERQ9wuY2pSkeG7x",
      "symbol": "TOMO-SRM",
      "name": "Raydium LP Token V4 (TOMO-SRM)",
      "decimals": 6,
      "logoURI": "https://raw.githubusercontent.com/solana-labs/token-list/main/assets/mainnet/GgH9RnKrQpaMQeqmdbMvs5oo1A24hERQ9wuY2pSkeG7x/logo.png",
      "tags": [
        "lp-token"
      ],
      "extensions": {
        "website": "https://raydium.io/"
      }
    },
    {
      "chainId": 101,
      "address": "GXN6yJv12o18skTmJXaeFXZVY1iqR18CHsmCT8VVCmDD",
      "symbol": "LINK-SRM",
      "name": "Raydium LP Token V4 (LINK-SRM)",
      "decimals": 6,
      "logoURI": "https://raw.githubusercontent.com/solana-labs/token-list/main/assets/mainnet/GXN6yJv12o18skTmJXaeFXZVY1iqR18CHsmCT8VVCmDD/logo.png",
      "tags": [
        "lp-token"
      ],
      "extensions": {
        "website": "https://raydium.io/"
      }
    },
    {
      "chainId": 101,
      "address": "9VoY3VERETuc2FoadMSYYizF26mJinY514ZpEzkHMtwG",
      "symbol": "ETH-SRM",
      "name": "Raydium LP Token V4 (ETH-SRM)",
      "decimals": 6,
      "logoURI": "https://raw.githubusercontent.com/solana-labs/token-list/main/assets/mainnet/9VoY3VERETuc2FoadMSYYizF26mJinY514ZpEzkHMtwG/logo.png",
      "tags": [
        "lp-token"
      ],
      "extensions": {
        "website": "https://raydium.io/"
      }
    },
    {
      "chainId": 101,
      "address": "AKJHspCwDhABucCxNLXUSfEzb7Ny62RqFtC9uNjJi4fq",
      "symbol": "SRM-SOL",
      "name": "Raydium LP Token V4 (SRM-SOL)",
      "decimals": 6,
      "logoURI": "https://raw.githubusercontent.com/solana-labs/token-list/main/assets/mainnet/AKJHspCwDhABucCxNLXUSfEzb7Ny62RqFtC9uNjJi4fq/logo.png",
      "tags": [
        "lp-token"
      ],
      "extensions": {
        "website": "https://raydium.io/"
      }
    },
    {
      "chainId": 101,
      "address": "2doeZGLJyACtaG9DCUyqMLtswesfje1hjNA11hMdj6YU",
      "symbol": "TULIP-USDC",
      "name": "Raydium LP Token V4 (TULIP-USDC)",
      "decimals": 6,
      "logoURI": "https://raw.githubusercontent.com/solana-labs/token-list/main/assets/mainnet/2doeZGLJyACtaG9DCUyqMLtswesfje1hjNA11hMdj6YU/logo.svg",
      "tags": [
        "lp-token"
      ],
      "extensions": {
        "website": "https://raydium.io/"
      }
    },
    {
      "chainId": 101,
      "address": "AcstFzGGawvvdVhYV9bftr7fmBHbePUjhv53YK1W3dZo",
      "symbol": "LSD",
      "name": "LSD",
      "decimals": 9,
      "logoURI": "https://raw.githubusercontent.com/solana-labs/token-list/main/assets/mainnet/AcstFzGGawvvdVhYV9bftr7fmBHbePUjhv53YK1W3dZo/logo.svg",
      "tags": [
        "nft"
      ],
      "extensions": {
        "website": "https://solible.com/"
      }
    },
    {
      "chainId": 101,
      "address": "91fSFQsPzMLat9DHwLdQacW3i3EGnWds5tA5mt7yLiT9",
      "symbol": "Unlimited Energy",
      "name": "Unlimited Energy",
      "decimals": 9,
      "tags": [
        "nft"
      ],
      "extensions": {
        "website": "https://solible.com/"
      }
    },
    {
      "chainId": 101,
      "address": "29PEpZeuqWf9tS2gwCjpeXNdXLkaZSMR2s1ibkvGsfnP",
      "symbol": "Need for Speed",
      "name": "Need for Speed",
      "decimals": 9,
      "tags": [
        "nft"
      ],
      "extensions": {
        "website": "https://solible.com/"
      }
    },
    {
      "chainId": 101,
      "address": "HsY8PNar8VExU335ZRYzg89fX7qa4upYu6vPMPFyCDdK",
      "symbol": "ADOR OPENS",
      "name": "ADOR OPENS",
      "decimals": 0,
      "tags": [
        "nft"
      ],
      "extensions": {
        "website": "https://solible.com/"
      }
    },
    {
      "chainId": 101,
      "address": "EDP8TpLJ77M3KiDgFkZW4v4mhmKJHZi9gehYXenfFZuL",
      "symbol": "CMS - Rare",
      "name": "CMS - Rare",
      "decimals": 0,
      "tags": [
        "nft"
      ],
      "extensions": {
        "website": "https://solible.com/"
      }
    },
    {
      "chainId": 101,
      "address": "BrUKFwAABkExb1xzYU4NkRWzjBihVQdZ3PBz4m5S8if3",
      "symbol": "Tesla",
      "name": "Tesla",
      "decimals": 0,
      "tags": [
        "nft"
      ],
      "extensions": {
        "website": "https://solible.com/"
      }
    },
    {
      "chainId": 101,
      "address": "9CmQwpvVXRyixjiE3LrbSyyopPZohNDN1RZiTk8rnXsQ",
      "symbol": "DeceFi",
      "name": "DeceFi",
      "decimals": 0,
      "tags": [
        "nft"
      ],
      "extensions": {
        "website": "https://solible.com/"
      }
    },
    {
      "chainId": 101,
      "address": "F6ST1wWkx2PeH45sKmRxo1boyuzzWCfpnvyKL4BGeLxF",
      "symbol": "Power User",
      "name": "Power User",
      "decimals": 0,
      "tags": [
        "nft"
      ],
      "extensions": {
        "website": "https://solible.com/"
      }
    },
    {
      "chainId": 101,
      "address": "dZytJ7iPDcCu9mKe3srL7bpUeaR3zzkcVqbtqsmxtXZ",
      "symbol": "VIP Member",
      "name": "VIP Member",
      "decimals": 0,
      "tags": [
        "nft"
      ],
      "extensions": {
        "website": "https://solible.com/"
      }
    },
    {
      "chainId": 101,
      "address": "8T4vXgwZUWwsbCDiptHFHjdfexvLG9UP8oy1psJWEQdS",
      "symbol": "Uni Christmas",
      "name": "Uni Christmas",
      "decimals": 0,
      "tags": [
        "nft"
      ],
      "extensions": {
        "website": "https://solible.com/"
      }
    },
    {
      "chainId": 101,
      "address": "EjFGGJSyp9UDS8aqafET5LX49nsG326MeNezYzpiwgpQ",
      "symbol": "BNB",
      "name": "BNB",
      "decimals": 0,
      "tags": [
        "nft"
      ],
      "extensions": {
        "website": "https://solible.com/"
      }
    },
    {
      "chainId": 101,
      "address": "FkmkTr4en8CXkfo9jAwEMov6PVNLpYMzWr3Udqf9so8Z",
      "symbol": "Seldom",
      "name": "Seldom",
      "decimals": 9,
      "tags": [
        "nft"
      ],
      "extensions": {
        "website": "https://solible.com/"
      }
    },
    {
      "chainId": 101,
      "address": "2gn1PJdMAU92SU5inLSp4Xp16ZC5iLF6ScEi7UBvp8ZD",
      "symbol": "Satoshi Closeup",
      "name": "Satoshi Closeup",
      "decimals": 9,
      "tags": [
        "nft"
      ],
      "extensions": {
        "website": "https://solible.com/"
      }
    },
    {
      "chainId": 101,
      "address": "7mhZHtPL4GFkquQR4Y6h34Q8hNkQvGc1FaNtyE43NvUR",
      "symbol": "Satoshi GB",
      "name": "Satoshi GB",
      "decimals": 9,
      "tags": [
        "nft"
      ],
      "extensions": {
        "website": "https://solible.com/"
      }
    },
    {
      "chainId": 101,
      "address": "8RoKfLx5RCscbtVh8kYb81TF7ngFJ38RPomXtUREKsT2",
      "symbol": "Satoshi OG",
      "name": "Satoshi OG",
      "decimals": 9,
      "tags": [
        "nft"
      ],
      "extensions": {
        "website": "https://solible.com/"
      }
    },
    {
      "chainId": 101,
      "address": "9rw5hyDngBQ3yDsCRHqgzGHERpU2zaLh1BXBUjree48J",
      "symbol": "Satoshi BTC",
      "name": "Satoshi BTC",
      "decimals": 10,
      "tags": [
        "nft"
      ],
      "extensions": {
        "website": "https://solible.com/"
      }
    },
    {
      "chainId": 101,
      "address": "AiD7J6D5Hny5DJB1MrYBc2ePQqy2Yh4NoxWwYfR7PzxH",
      "symbol": "Satoshi GB",
      "name": "Satoshi GB",
      "decimals": 9,
      "tags": [
        "nft"
      ],
      "extensions": {
        "website": "https://solible.com/"
      }
    },
    {
      "chainId": 101,
      "address": "4qzEcYvT6TuJME2EMZ5vjaLvQja6R4hKjarA73WQUwt6",
      "name": "APESZN_HOODIE",
      "symbol": "APESZN_HOODIE",
      "decimals": 9,
      "tags": [
        "nft"
      ],
      "extensions": {
        "website": "https://solible.com/"
      }
    },
    {
      "chainId": 101,
      "address": "APhyVWtzjdTVYhyta9ngSiCDk2pLi8eEZKsHGSbsmwv6",
      "name": "APESZN_TEE_SHIRT",
      "symbol": "APESZN_TEE_SHIRT",
      "decimals": 9,
      "tags": [
        "nft"
      ],
      "extensions": {
        "website": "https://solible.com/"
      }
    },
    {
      "chainId": 101,
      "address": "bxiA13fpU1utDmYuUvxvyMT8odew5FEm96MRv7ij3eb",
      "symbol": "Satoshi",
      "name": "Satoshi",
      "decimals": 9,
      "tags": [
        "nft"
      ],
      "extensions": {
        "website": "https://solible.com/"
      }
    },
    {
      "chainId": 101,
      "address": "GoC24kpj6TkvjzspXrjSJC2CVb5zMWhLyRcHJh9yKjRF",
      "symbol": "Satoshi Closeup",
      "name": "Satoshi Closeup",
      "decimals": 9,
      "tags": [
        "nft"
      ],
      "extensions": {
        "website": "https://solible.com/"
      }
    },
    {
      "chainId": 101,
      "address": "oCUduD44ETuZ65bpWdPzPDSnAdreg1sJrugfwyFZVHV",
      "symbol": "Satoshi BTC",
      "name": "Satoshi BTC",
      "decimals": 9,
      "tags": [
        "nft"
      ],
      "extensions": {
        "website": "https://solible.com/"
      }
    },
    {
      "chainId": 101,
      "address": "9Vvre2DxBB9onibwYDHeMsY1cj6BDKtEDccBPWRN215E",
      "symbol": "Satoshi Nakamoto",
      "name": "Satoshi Nakamoto",
      "decimals": 9,
      "tags": [
        "nft"
      ],
      "extensions": {
        "website": "https://solible.com/"
      }
    },
    {
      "chainId": 101,
      "address": "7RpFk44cMTAUt9CcjEMWnZMypE9bYQsjBiSNLn5qBvhP",
      "symbol": "Charles Hoskinson",
      "name": "Charles Hoskinson",
      "decimals": 9,
      "tags": [
        "nft"
      ],
      "extensions": {
        "website": "https://solible.com/"
      }
    },
    {
      "chainId": 101,
      "address": "GyRkPAxpd9XrMHcBF6fYHVRSZQvQBwAGKAGQeBPSKzMq",
      "symbol": "SBF",
      "name": "SBF",
      "decimals": 0,
      "tags": [
        "nft"
      ],
      "extensions": {
        "website": "https://solible.com/"
      }
    },
    {
      "chainId": 101,
      "address": "AgdBQN2Sy2abiZ2KToWeUsQ9PHdCv95wt6kVWRf5zDkx",
      "symbol": "Bitcoin Tram",
      "name": "Bitcoin Tram",
      "decimals": 0,
      "tags": [
        "nft"
      ],
      "extensions": {
        "website": "https://solible.com/"
      }
    },
    {
      "chainId": 101,
      "address": "7TRzvCqXN8KSXggbSyeEG2Z9YBBhEFmbtmv6FLbd4mmd",
      "symbol": "SRM tee-shirt",
      "name": "SRM tee-shirt",
      "decimals": 0,
      "tags": [
        "nft"
      ],
      "extensions": {
        "website": "https://solible.com/"
      }
    },
    {
      "chainId": 101,
      "address": "gksYzxitEf2HyE7Bb81vvHXNH5f3wa43jvXf4TcUZwb",
      "symbol": "PERK",
      "name": "PERK",
      "decimals": 6,
      "logoURI": "https://raw.githubusercontent.com/solana-labs/token-list/main/assets/mainnet/gksYzxitEf2HyE7Bb81vvHXNH5f3wa43jvXf4TcUZwb/logo.png",
      "tags": [],
      "extensions": {
        "website": "https://perk.exchange/"
      }
    },
    {
      "chainId": 101,
      "address": "BDxWSxkMLW1nJ3VggamUKkEKrtCaVqzFxoDApM8HdBks",
      "symbol": "BTSG",
      "name": "BitSong",
      "decimals": 6,
      "logoURI": "https://raw.githubusercontent.com/solana-labs/token-list/main/assets/mainnet/BDxWSxkMLW1nJ3VggamUKkEKrtCaVqzFxoDApM8HdBks/logo.png",
      "tags": [],
      "extensions": {
        "website": "https://bitsong.io/",
        "coingeckoId": "bitsong"
      }
    },
    {
      "chainId": 101,
      "address": "5ddiFxh3J2tcZHfn8uhGRYqu16P3FUvBfh8WoZPUHKW5",
      "name": "EOSBEAR",
      "symbol": "EOSBEAR",
      "decimals": 6,
      "logoURI": "",
      "tags": [
        "leveraged",
        "bear"
      ],
      "extensions": {
        "coingeckoId": "3x-short-eos-token",
        "serumV3Usdc": "2BQrJP599QVKRyHhyJ6oRrTPNUmPBgXxiBo2duvYdacy"
      }
    },
    {
      "chainId": 101,
      "address": "qxxF6S62hmZF5bo46mS7C2qbBa87qRossAM78VzsDqi",
      "name": "EOSBULL",
      "symbol": "EOSBULL",
      "decimals": 6,
      "logoURI": "",
      "tags": [
        "leveraged",
        "bull"
      ],
      "extensions": {
        "coingeckoId": "3x-long-eos-token"
      }
    },
    {
      "chainId": 101,
      "address": "2CDLbxeuqkLTLY3em6FFQgfBQV5LRnEsJJgcFCvWKNcS",
      "name": "BNBBEAR",
      "symbol": "BNBBEAR",
      "decimals": 6,
      "logoURI": "",
      "tags": [
        "leveraged",
        "bear"
      ],
      "extensions": {
        "coingeckoId": "3x-short-bnb-token"
      }
    },
    {
      "chainId": 101,
      "address": "AfjHjdLibuXyvmz7PyTSc5KEcGBh43Kcu8Sr2tyDaJyt",
      "name": "BNBBULL",
      "symbol": "BNBBULL",
      "decimals": 6,
      "logoURI": "",
      "tags": [
        "leveraged",
        "bull"
      ],
      "extensions": {
        "coingeckoId": "3x-long-bnb-token"
      }
    },
    {
      "chainId": 101,
      "address": "8kA1WJKoLTxtACNPkvW6UNufsrpxUY57tXZ9KmG9123t",
      "name": "BSVBULL",
      "symbol": "BSVBULL",
      "decimals": 6,
      "logoURI": "",
      "tags": [
        "leveraged",
        "bull"
      ],
      "extensions": {
        "coingeckoId": "3x-long-bitcoin-sv-token"
      }
    },
    {
      "chainId": 101,
      "address": "2FGW8BVMu1EHsz2ZS9rZummDaq6o2DVrZZPw4KaAvDWh",
      "name": "BSVBEAR",
      "symbol": "BSVBEAR",
      "decimals": 6,
      "logoURI": "",
      "tags": [
        "leveraged",
        "bear"
      ],
      "extensions": {
        "coingeckoId": "3x-short-bitcoin-sv-token"
      }
    },
    {
      "chainId": 101,
      "address": "8L9XGTMzcqS9p61zsR35t7qipwAXMYkD6disWoDFZiFT",
      "name": "LTCBEAR",
      "symbol": "LTCBEAR",
      "decimals": 6,
      "logoURI": "",
      "tags": [
        "leveraged",
        "bear"
      ],
      "extensions": {
        "coingeckoId": "3x-short-litecoin-token"
      }
    },
    {
      "chainId": 101,
      "address": "863ZRjf1J8AaVuCqypAdm5ktVyGYDiBTvD1MNHKrwyjp",
      "name": "LTCBULL",
      "symbol": "LTCBULL",
      "decimals": 6,
      "logoURI": "",
      "tags": [
        "leveraged",
        "bull"
      ],
      "extensions": {
        "coingeckoId": "3x-long-litecoin-token"
      }
    },
    {
      "chainId": 101,
      "address": "GkSPaHdY2raetuYzsJYacHtrAtQUfWt64bpd1VzxJgSD",
      "name": "BULL",
      "symbol": "BULL",
      "decimals": 6,
      "logoURI": "",
      "tags": [
        "leveraged",
        "bull"
      ],
      "extensions": {
        "coingeckoId": "3x-long-bitcoin-token"
      }
    },
    {
      "chainId": 101,
      "address": "45vwTZSDFBiqCMRdtK4xiLCHEov8LJRW8GwnofG8HYyH",
      "name": "BEAR",
      "symbol": "BEAR",
      "decimals": 6,
      "logoURI": "",
      "tags": [
        "leveraged",
        "bear"
      ],
      "extensions": {
        "coingeckoId": "3x-short-bitcoin-token"
      }
    },
    {
      "chainId": 101,
      "address": "2VTAVf1YCwamD3ALMdYHRMV5vPUCXdnatJH5f1khbmx6",
      "name": "BCHBEAR",
      "symbol": "BCHBEAR",
      "decimals": 6,
      "logoURI": "",
      "tags": [
        "leveraged",
        "bear"
      ],
      "extensions": {
        "coingeckoId": "3x-short-bitcoin-cash-token"
      }
    },
    {
      "chainId": 101,
      "address": "22xoSp66BDt4x4Q5xqxjaSnirdEyharoBziSFChkLFLy",
      "name": "BCHBULL",
      "symbol": "BCHBULL",
      "decimals": 6,
      "logoURI": "",
      "tags": [
        "leveraged",
        "bull"
      ],
      "extensions": {
        "coingeckoId": "3x-long-bitcoin-cash-token"
      }
    },
    {
      "chainId": 101,
      "address": "CwChm6p9Q3yFrjzVeiLTTbsoJkooscof5SJYZc2CrNqG",
      "name": "ETHBULL",
      "symbol": "ETHBULL",
      "decimals": 6,
      "logoURI": "",
      "tags": [
        "leveraged",
        "bull"
      ],
      "extensions": {
        "coingeckoId": "3x-long-ethereum-token",
        "serumV3Usdt": "FuhKVt5YYCv7vXnADXtb7vqzYn82PJoap86q5wm8LX8Q"
      }
    },
    {
      "chainId": 101,
      "address": "Bvv9xLodFrvDFSno9Ud8SEh5zVtBDQQjnBty2SgMcJ2s",
      "name": "ETHBEAR",
      "symbol": "ETHBEAR",
      "decimals": 6,
      "logoURI": "",
      "tags": [
        "leveraged",
        "bear"
      ],
      "extensions": {
        "coingeckoId": "3x-short-ethereum-token"
      }
    },
    {
      "chainId": 101,
      "address": "HRhaNssoyv5tKFRcbPg69ULEbcD8DPv99GdXLcdkgc1A",
      "name": "ALTBULL",
      "symbol": "ALTBULL",
      "decimals": 6,
      "logoURI": "",
      "tags": [
        "leveraged",
        "bull"
      ],
      "extensions": {
        "coingeckoId": "3x-long-altcoin-index-token"
      }
    },
    {
      "chainId": 101,
      "address": "9Mu1KmjBKTUWgpDoeTJ5oD7XFQmEiZxzspEd3TZGkavx",
      "name": "ALTBEAR",
      "symbol": "ALTBEAR",
      "decimals": 6,
      "logoURI": "",
      "tags": [
        "leveraged",
        "bear"
      ],
      "extensions": {
        "coingeckoId": "3x-short-altcoin-index-token"
      }
    },
    {
      "chainId": 101,
      "address": "AYL1adismZ1U9pTuN33ahG4aYc5XTZQL4vKFx9ofsGWD",
      "name": "BULLSHIT",
      "symbol": "BULLSHIT",
      "decimals": 6,
      "logoURI": "",
      "tags": [
        "leveraged",
        "bull"
      ],
      "extensions": {
        "coingeckoId": "3x-long-shitcoin-index-token"
      }
    },
    {
      "chainId": 101,
      "address": "5jqymuoXXVcUuJKrf1MWiHSqHyg2osMaJGVy69NsJWyP",
      "name": "BEARSHIT",
      "symbol": "BEARSHIT",
      "decimals": 6,
      "logoURI": "",
      "tags": [
        "leveraged",
        "bear"
      ],
      "extensions": {
        "coingeckoId": "3x-short-shitcoin-index-token"
      }
    },
    {
      "chainId": 101,
      "address": "EL1aDTnLKjf4SaGpqtxJPyK94imSBr8fWDbcXjXQrsmj",
      "name": "MIDBULL",
      "symbol": "MIDBULL",
      "decimals": 6,
      "logoURI": "",
      "tags": [
        "leveraged",
        "bull"
      ],
      "extensions": {
        "coingeckoId": "3x-long-midcap-index-token",
        "serumV3Usdc": "8BBtLkoaEyavREriwGUudzAcihTH9SJLAPBbgb7QZe9y"
      }
    },
    {
      "chainId": 101,
      "address": "2EPvVjHusU3ozoucmdhhnqv3HQtBsQmjTnSa87K91HkC",
      "name": "MIDBEAR",
      "symbol": "MIDBEAR",
      "decimals": 6,
      "logoURI": "",
      "tags": [
        "leveraged",
        "bear"
      ],
      "extensions": {
        "coingeckoId": "3x-short-midcap-index-token"
      }
    },
    {
      "chainId": 101,
      "address": "8TCfJTyeqNBZqyDMY4VwDY7kdCCY7pcbJJ58CnKHkMu2",
      "name": "LINKBEAR",
      "symbol": "LINKBEAR",
      "decimals": 6,
      "logoURI": "",
      "tags": [
        "leveraged",
        "bear"
      ],
      "extensions": {
        "coingeckoId": "3x-short-chainlink-token"
      }
    },
    {
      "chainId": 101,
      "address": "EsUoZMbACNMppdqdmuLCFLet8VXxt2h47N9jHCKwyaPz",
      "name": "LINKBULL",
      "symbol": "LINKBULL",
      "decimals": 6,
      "logoURI": "",
      "tags": [
        "leveraged",
        "bull"
      ],
      "extensions": {
        "coingeckoId": "3x-long-chainlink-token"
      }
    },
    {
      "chainId": 101,
      "address": "262cQHT3soHwzuo2oVSy5kAfHcFZ1Jjn8C1GRLcQNKA3",
      "name": "XRPBULL",
      "symbol": "XRPBULL",
      "decimals": 6,
      "logoURI": "",
      "tags": [
        "leveraged",
        "bull"
      ],
      "extensions": {
        "coingeckoId": "3x-long-xrp-token"
      }
    },
    {
      "chainId": 101,
      "address": "8sxtSswmQ7Lcd2GjK6am37Z61wJZjA2SzE7Luf7yaKBB",
      "name": "XRPBEAR",
      "symbol": "XRPBEAR",
      "decimals": 6,
      "logoURI": "",
      "tags": [
        "leveraged",
        "bear"
      ],
      "extensions": {
        "coingeckoId": "3x-short-xrp-token"
      }
    },
    {
      "chainId": 101,
      "address": "91z91RukFM16hyEUCXuwMQwp2BW3vanNG5Jh5yj6auiJ",
      "name": "BVOL",
      "symbol": "BVOL",
      "decimals": 6,
      "logoURI": "",
      "tags": [],
      "extensions": {
        "coingeckoId": "1x-long-btc-implied-volatility-token"
      }
    },
    {
      "chainId": 101,
      "address": "5TY71D29Cyuk9UrsSxLXw2quJBpS7xDDFuFu2K9W7Wf9",
      "name": "IBlive",
      "symbol": "IBVOL",
      "decimals": 6,
      "logoURI": "",
      "tags": [],
      "extensions": {
        "coingeckoId": "1x-short-btc-implied-volatility"
      }
    },
    {
      "chainId": 101,
      "address": "dK83wTVypEpa1pqiBbHY3MNuUnT3ADUZM4wk9VZXZEc",
      "name": "Wrapped Aave",
      "symbol": "AAVE",
      "decimals": 6,
      "logoURI": "https://raw.githubusercontent.com/solana-labs/token-list/main/assets/mainnet/dK83wTVypEpa1pqiBbHY3MNuUnT3ADUZM4wk9VZXZEc/logo.png",
      "tags": [],
      "extensions": {
        "serumV3Usdt": "6bxuB5N3bt3qW8UnPNLgMMzDq5sEH8pFmYJYGgzvE11V",
        "coingeckoId": "aave"
      }
    },
    {
      "chainId": 101,
      "address": "A6aY2ceogBz1VaXBxm1j2eJuNZMRqrWUAnKecrMH85zj",
      "name": "LQID",
      "symbol": "LQID",
      "decimals": 6,
      "logoURI": "https://raw.githubusercontent.com/solana-labs/token-list/main/assets/mainnet/A6aY2ceogBz1VaXBxm1j2eJuNZMRqrWUAnKecrMH85zj/logo.svg",
      "tags": []
    },
    {
      "chainId": 101,
      "address": "7CnFGR9mZWyAtWxPcVuTewpyC3A3MDW4nLsu5NY6PDbd",
      "name": "SECO",
      "symbol": "SECO",
      "decimals": 6,
      "logoURI": "",
      "tags": [],
      "extensions": {
        "coingeckoId": "serum-ecosystem-token"
      }
    },
    {
      "chainId": 101,
      "address": "3GECTP7H4Tww3w8jEPJCJtXUtXxiZty31S9szs84CcwQ",
      "name": "HOLY",
      "symbol": "HOLY",
      "decimals": 6,
      "logoURI": "",
      "tags": [],
      "extensions": {
        "coingeckoId": "holy-trinity"
      }
    },
    {
      "chainId": 101,
      "address": "6ry4WBDvAwAnrYJVv6MCog4J8zx6S3cPgSqnTsDZ73AR",
      "name": "TRYB",
      "symbol": "TRYB",
      "decimals": 6,
      "logoURI": "",
      "tags": [],
      "extensions": {
        "serumV3Usdt": "AADohBGxvf7bvixs2HKC3dG2RuU3xpZDwaTzYFJThM8U",
        "coingeckoId": "bilira"
      }
    },
    {
      "chainId": 101,
      "address": "ASboaJPFtJeCS5eG4gL3Lg95xrTz2UZSLE9sdJtY93kE",
      "name": "DOGEBULL",
      "symbol": "DOGEBULL",
      "decimals": 6,
      "logoURI": "",
      "tags": [
        "leveraged",
        "bull"
      ],
      "extensions": {
        "coingeckoId": "3x-long-dogecoin-token"
      }
    },
    {
      "chainId": 101,
      "address": "Gnhy3boBT4MA8TTjGip5ND2uNsceh1Wgeaw1rYJo51ZY",
      "symbol": "MAPSPOOL",
      "name": "Bonfida Maps Pool",
      "decimals": 6,
      "logoURI": "https://raw.githubusercontent.com/solana-labs/token-list/main/assets/mainnet/Gnhy3boBT4MA8TTjGip5ND2uNsceh1Wgeaw1rYJo51ZY/logo.svg",
      "tags": [],
      "extensions": {
        "website": "https://bonfida.com/"
      }
    },
    {
      "chainId": 101,
      "address": "9iDWyYZ5VHBCxxmWZogoY3Z6FSbKsX4WFe37c728krdT",
      "symbol": "OXYPOOL",
      "name": "Bonfida Oxy Pool",
      "decimals": 6,
      "logoURI": "https://raw.githubusercontent.com/solana-labs/token-list/main/assets/mainnet/9iDWyYZ5VHBCxxmWZogoY3Z6FSbKsX4WFe37c728krdT/logo.svg",
      "tags": [],
      "extensions": {
        "website": "https://bonfida.com/"
      }
    },
    {
      "chainId": 101,
      "address": "D68NB5JkzvyNCZAvi6EGtEcGvSoRNPanU9heYTAUFFRa",
      "name": "PERP",
      "symbol": "PERP",
      "decimals": 6,
      "logoURI": "https://raw.githubusercontent.com/solana-labs/token-list/main/assets/mainnet/D68NB5JkzvyNCZAvi6EGtEcGvSoRNPanU9heYTAUFFRa/logo.png",
      "tags": [],
      "extensions": {
        "coingeckoId": "perpetual-protocol"
      }
    },
    {
      "chainId": 101,
      "address": "93a1L7xaEV7vZGzNXCcb9ztZedbpKgUiTHYxmFKJwKvc",
      "symbol": "RAYPOOL",
      "name": "Bonfida Ray Pool",
      "decimals": 6,
      "logoURI": "https://raw.githubusercontent.com/solana-labs/token-list/main/assets/mainnet/93a1L7xaEV7vZGzNXCcb9ztZedbpKgUiTHYxmFKJwKvc/logo.png",
      "tags": [],
      "extensions": {
        "website": "https://bonfida.com/"
      }
    },
    {
      "chainId": 101,
      "address": "FeGn77dhg1KXRRFeSwwMiykZnZPw5JXW6naf2aQgZDQf",
      "symbol": "wWETH",
      "name": "Wrapped Ether (Wormhole)",
      "decimals": 9,
      "logoURI": "https://raw.githubusercontent.com/solana-labs/token-list/main/assets/mainnet/FeGn77dhg1KXRRFeSwwMiykZnZPw5JXW6naf2aQgZDQf/logo.png",
      "tags": [
        "wrapped",
        "wormhole"
      ],
      "extensions": {
        "address": "0xC02aaA39b223FE8D0A0e5C4F27eAD9083C756Cc2",
        "bridgeContract": "https://etherscan.io/address/0xf92cD566Ea4864356C5491c177A430C222d7e678",
        "assetContract": "https://etherscan.io/address/0xC02aaA39b223FE8D0A0e5C4F27eAD9083C756Cc2",
        "coingeckoId": "weth"
      }
    },
    {
      "chainId": 101,
      "address": "GbBWwtYTMPis4VHb8MrBbdibPhn28TSrLB53KvUmb7Gi",
      "symbol": "wFTT",
      "name": "Wrapped FTT (Wormhole)",
      "decimals": 9,
      "logoURI": "https://raw.githubusercontent.com/solana-labs/token-list/main/assets/mainnet/GbBWwtYTMPis4VHb8MrBbdibPhn28TSrLB53KvUmb7Gi/logo.png",
      "tags": [
        "wrapped",
        "wormhole"
      ],
      "extensions": {
        "address": "0x50d1c9771902476076ecfc8b2a83ad6b9355a4c9",
        "bridgeContract": "https://etherscan.io/address/0xf92cD566Ea4864356C5491c177A430C222d7e678",
        "assetContract": "https://etherscan.io/address/0x50d1c9771902476076ecfc8b2a83ad6b9355a4c9",
        "coingeckoId": "ftx-token"
      }
    },
    {
      "chainId": 101,
      "address": "AbLwQCyU9S8ycJgu8wn6woRCHSYJmjMpJFcAHQ6vjq2P",
      "symbol": "wTUSD",
      "name": "TrueUSD (Wormhole)",
      "decimals": 9,
      "logoURI": "https://raw.githubusercontent.com/solana-labs/token-list/main/assets/mainnet/AbLwQCyU9S8ycJgu8wn6woRCHSYJmjMpJFcAHQ6vjq2P/logo.png",
      "tags": [
        "wrapped",
        "wormhole"
      ],
      "extensions": {
        "address": "0x0000000000085d4780B73119b644AE5ecd22b376",
        "bridgeContract": "https://etherscan.io/address/0xf92cD566Ea4864356C5491c177A430C222d7e678",
        "assetContract": "https://etherscan.io/address/0x0000000000085d4780B73119b644AE5ecd22b376",
        "coingeckoId": "true-usd"
      }
    },
    {
      "chainId": 101,
      "address": "3JfuyCg5891hCX1ZTbvt3pkiaww3XwgyqQH6E9eHtqKD",
      "symbol": "wLON",
      "name": "Tokenlon (Wormhole)",
      "decimals": 9,
      "logoURI": "https://raw.githubusercontent.com/solana-labs/token-list/main/assets/mainnet/3JfuyCg5891hCX1ZTbvt3pkiaww3XwgyqQH6E9eHtqKD/logo.png",
      "tags": [
        "wrapped",
        "wormhole"
      ],
      "extensions": {
        "address": "0x0000000000095413afC295d19EDeb1Ad7B71c952",
        "bridgeContract": "https://etherscan.io/address/0xf92cD566Ea4864356C5491c177A430C222d7e678",
        "assetContract": "https://etherscan.io/address/0x0000000000095413afC295d19EDeb1Ad7B71c952",
        "coingeckoId": "tokenlon"
      }
    },
    {
      "chainId": 101,
      "address": "6k7mrqiAqEWnABVN8FhfuNUrmrnaMh44nNWydNXctbpV",
      "symbol": "wALBT",
      "name": "AllianceBlock Token (Wormhole)",
      "decimals": 9,
      "logoURI": "https://raw.githubusercontent.com/solana-labs/token-list/main/assets/mainnet/6k7mrqiAqEWnABVN8FhfuNUrmrnaMh44nNWydNXctbpV/logo.png",
      "tags": [
        "wrapped",
        "wormhole"
      ],
      "extensions": {
        "address": "0x00a8b738E453fFd858a7edf03bcCfe20412f0Eb0",
        "bridgeContract": "https://etherscan.io/address/0xf92cD566Ea4864356C5491c177A430C222d7e678",
        "assetContract": "https://etherscan.io/address/0x00a8b738E453fFd858a7edf03bcCfe20412f0Eb0",
        "coingeckoId": "allianceblock"
      }
    },
    {
      "chainId": 101,
      "address": "4b166BQEQunjg8oNTDcLeWU3nidQnVTL1Vni8ANU7Mvt",
      "symbol": "wSKL",
      "name": "SKALE (Wormhole)",
      "decimals": 9,
      "logoURI": "https://raw.githubusercontent.com/solana-labs/token-list/main/assets/mainnet/4b166BQEQunjg8oNTDcLeWU3nidQnVTL1Vni8ANU7Mvt/logo.png",
      "tags": [
        "wrapped",
        "wormhole"
      ],
      "extensions": {
        "address": "0x00c83aeCC790e8a4453e5dD3B0B4b3680501a7A7",
        "bridgeContract": "https://etherscan.io/address/0xf92cD566Ea4864356C5491c177A430C222d7e678",
        "assetContract": "https://etherscan.io/address/0x00c83aeCC790e8a4453e5dD3B0B4b3680501a7A7",
        "coingeckoId": "skale"
      }
    },
    {
      "chainId": 101,
      "address": "CcHhpEx9VcWx7UBJC8DJaR5h3wNdexsQtB1nEfekjSHn",
      "symbol": "wUFT",
      "name": "UniLend Finance Token (Wormhole)",
      "decimals": 9,
      "logoURI": "https://raw.githubusercontent.com/solana-labs/token-list/main/assets/mainnet/CcHhpEx9VcWx7UBJC8DJaR5h3wNdexsQtB1nEfekjSHn/logo.png",
      "tags": [
        "wrapped",
        "wormhole"
      ],
      "extensions": {
        "address": "0x0202Be363B8a4820f3F4DE7FaF5224fF05943AB1",
        "bridgeContract": "https://etherscan.io/address/0xf92cD566Ea4864356C5491c177A430C222d7e678",
        "assetContract": "https://etherscan.io/address/0x0202Be363B8a4820f3F4DE7FaF5224fF05943AB1",
        "coingeckoId": "unlend-finance"
      }
    },
    {
      "chainId": 101,
      "address": "VPjCJkR1uZGT9k9q7PsLArS5sEQtWgij8eZC8tysCy7",
      "symbol": "wORN",
      "name": "Orion Protocol (Wormhole)",
      "decimals": 8,
      "logoURI": "https://raw.githubusercontent.com/solana-labs/token-list/main/assets/mainnet/VPjCJkR1uZGT9k9q7PsLArS5sEQtWgij8eZC8tysCy7/logo.png",
      "tags": [
        "wrapped",
        "wormhole"
      ],
      "extensions": {
        "address": "0x0258F474786DdFd37ABCE6df6BBb1Dd5dfC4434a",
        "bridgeContract": "https://etherscan.io/address/0xf92cD566Ea4864356C5491c177A430C222d7e678",
        "assetContract": "https://etherscan.io/address/0x0258F474786DdFd37ABCE6df6BBb1Dd5dfC4434a",
        "coingeckoId": "orion-protocol"
      }
    },
    {
      "chainId": 101,
      "address": "CxzHZtzrm6bAz6iFCAGgCYCd3iQb5guUD7oQXKxdgk5c",
      "symbol": "wSRK",
      "name": "SparkPoint (Wormhole)",
      "decimals": 9,
      "logoURI": "https://raw.githubusercontent.com/solana-labs/token-list/main/assets/mainnet/CxzHZtzrm6bAz6iFCAGgCYCd3iQb5guUD7oQXKxdgk5c/logo.png",
      "tags": [
        "wrapped",
        "wormhole"
      ],
      "extensions": {
        "address": "0x0488401c3F535193Fa8Df029d9fFe615A06E74E6",
        "bridgeContract": "https://etherscan.io/address/0xf92cD566Ea4864356C5491c177A430C222d7e678",
        "assetContract": "https://etherscan.io/address/0x0488401c3F535193Fa8Df029d9fFe615A06E74E6",
        "coingeckoId": "sparkpoint"
      }
    },
    {
      "chainId": 101,
      "address": "FqMZWvmii4NNzhLBKGzkvGj3e3XTxNVDNSKDJnt9fVQV",
      "symbol": "wUMA",
      "name": "UMA Voting Token v1 (Wormhole)",
      "decimals": 9,
      "logoURI": "https://raw.githubusercontent.com/solana-labs/token-list/main/assets/mainnet/FqMZWvmii4NNzhLBKGzkvGj3e3XTxNVDNSKDJnt9fVQV/logo.png",
      "tags": [
        "wrapped",
        "wormhole"
      ],
      "extensions": {
        "address": "0x04Fa0d235C4abf4BcF4787aF4CF447DE572eF828",
        "bridgeContract": "https://etherscan.io/address/0xf92cD566Ea4864356C5491c177A430C222d7e678",
        "assetContract": "https://etherscan.io/address/0x04Fa0d235C4abf4BcF4787aF4CF447DE572eF828",
        "coingeckoId": "uma"
      }
    },
    {
      "chainId": 101,
      "address": "6GGNzF99kCG1ozQbP7M7EYW9zPbQGPMwTCCi2Dqx3qhU",
      "symbol": "wSkey",
      "name": "SmartKey (Wormhole)",
      "decimals": 8,
      "logoURI": "https://raw.githubusercontent.com/solana-labs/token-list/main/assets/mainnet/6GGNzF99kCG1ozQbP7M7EYW9zPbQGPMwTCCi2Dqx3qhU/logo.png",
      "tags": [
        "wrapped",
        "wormhole"
      ],
      "extensions": {
        "address": "0x06A01a4d579479Dd5D884EBf61A31727A3d8D442",
        "bridgeContract": "https://etherscan.io/address/0xf92cD566Ea4864356C5491c177A430C222d7e678",
        "assetContract": "https://etherscan.io/address/0x06A01a4d579479Dd5D884EBf61A31727A3d8D442",
        "coingeckoId": "smartkey"
      }
    },
    {
      "chainId": 101,
      "address": "Gc9rR2dUHfuYCJ8rU1Ye9fr8JoZZt9ZrfmXitQRLsxRW",
      "symbol": "wMIR",
      "name": "Wrapped MIR Token (Wormhole)",
      "decimals": 9,
      "logoURI": "https://raw.githubusercontent.com/solana-labs/token-list/main/assets/mainnet/Gc9rR2dUHfuYCJ8rU1Ye9fr8JoZZt9ZrfmXitQRLsxRW/logo.png",
      "tags": [
        "wrapped",
        "wormhole"
      ],
      "extensions": {
        "address": "0x09a3EcAFa817268f77BE1283176B946C4ff2E608",
        "bridgeContract": "https://etherscan.io/address/0xf92cD566Ea4864356C5491c177A430C222d7e678",
        "assetContract": "https://etherscan.io/address/0x09a3EcAFa817268f77BE1283176B946C4ff2E608",
        "coingeckoId": "mirror-protocol"
      }
    },
    {
      "chainId": 101,
      "address": "B8xDqdrHpYLNHQKQ4ARDKurxhkhn2gfZa8WRosCEzXnF",
      "symbol": "wGRO",
      "name": "Growth (Wormhole)",
      "decimals": 9,
      "logoURI": "https://raw.githubusercontent.com/solana-labs/token-list/main/assets/mainnet/B8xDqdrHpYLNHQKQ4ARDKurxhkhn2gfZa8WRosCEzXnF/logo.png",
      "tags": [
        "wrapped",
        "wormhole"
      ],
      "extensions": {
        "address": "0x09e64c2B61a5f1690Ee6fbeD9baf5D6990F8dFd0",
        "bridgeContract": "https://etherscan.io/address/0xf92cD566Ea4864356C5491c177A430C222d7e678",
        "assetContract": "https://etherscan.io/address/0x09e64c2B61a5f1690Ee6fbeD9baf5D6990F8dFd0",
        "coingeckoId": "growth-defi"
      }
    },
    {
      "chainId": 101,
      "address": "GE1X8ef7fcsJ93THx4CvV7BQsdEyEAyk61s2L5YfSXiL",
      "symbol": "wSTAKE",
      "name": "xDai (Wormhole)",
      "decimals": 9,
      "logoURI": "https://raw.githubusercontent.com/solana-labs/token-list/main/assets/mainnet/GE1X8ef7fcsJ93THx4CvV7BQsdEyEAyk61s2L5YfSXiL/logo.png",
      "tags": [
        "wrapped",
        "wormhole"
      ],
      "extensions": {
        "address": "0x0Ae055097C6d159879521C384F1D2123D1f195e6",
        "bridgeContract": "https://etherscan.io/address/0xf92cD566Ea4864356C5491c177A430C222d7e678",
        "assetContract": "https://etherscan.io/address/0x0Ae055097C6d159879521C384F1D2123D1f195e6",
        "coingeckoId": "xdai-stake"
      }
    },
    {
      "chainId": 101,
      "address": "7TK6QeyTsnTT6KsnK2tHHfh62mbjNuFWoyUc8vo3CmmU",
      "symbol": "wYFI",
      "name": "yearn.finance (Wormhole)",
      "decimals": 9,
      "logoURI": "https://raw.githubusercontent.com/solana-labs/token-list/main/assets/mainnet/7TK6QeyTsnTT6KsnK2tHHfh62mbjNuFWoyUc8vo3CmmU/logo.png",
      "tags": [
        "wrapped",
        "wormhole"
      ],
      "extensions": {
        "address": "0x0bc529c00C6401aEF6D220BE8C6Ea1667F6Ad93e",
        "bridgeContract": "https://etherscan.io/address/0xf92cD566Ea4864356C5491c177A430C222d7e678",
        "assetContract": "https://etherscan.io/address/0x0bc529c00C6401aEF6D220BE8C6Ea1667F6Ad93e",
        "coingeckoId": "yearn-finance"
      }
    },
    {
      "chainId": 101,
      "address": "CTtKth9uW7froBA6xCd2MP7BXjGFESdT1SyxUmbHovSw",
      "symbol": "wBAT",
      "name": "Basic Attention Token (Wormhole)",
      "decimals": 9,
      "logoURI": "https://raw.githubusercontent.com/solana-labs/token-list/main/assets/mainnet/CTtKth9uW7froBA6xCd2MP7BXjGFESdT1SyxUmbHovSw/logo.png",
      "tags": [
        "wrapped",
        "wormhole"
      ],
      "extensions": {
        "address": "0x0D8775F648430679A709E98d2b0Cb6250d2887EF",
        "bridgeContract": "https://etherscan.io/address/0xf92cD566Ea4864356C5491c177A430C222d7e678",
        "assetContract": "https://etherscan.io/address/0x0D8775F648430679A709E98d2b0Cb6250d2887EF",
        "coingeckoId": "basic-attention-token"
      }
    },
    {
      "chainId": 101,
      "address": "DrL2D4qCRCeNkQz3AJikLjBc3cS6fqqcQ3W7T9vbshCu",
      "symbol": "wMANA",
      "name": "Decentraland MANA (Wormhole)",
      "decimals": 9,
      "logoURI": "https://raw.githubusercontent.com/solana-labs/token-list/main/assets/mainnet/DrL2D4qCRCeNkQz3AJikLjBc3cS6fqqcQ3W7T9vbshCu/logo.png",
      "tags": [
        "wrapped",
        "wormhole"
      ],
      "extensions": {
        "address": "0x0F5D2fB29fb7d3CFeE444a200298f468908cC942",
        "bridgeContract": "https://etherscan.io/address/0xf92cD566Ea4864356C5491c177A430C222d7e678",
        "assetContract": "https://etherscan.io/address/0x0F5D2fB29fb7d3CFeE444a200298f468908cC942",
        "coingeckoId": "decentraland"
      }
    },
    {
      "chainId": 101,
      "address": "3cJKTW69FQDDCud7AhKHXZg126b3t73a2qVcVBS1BWjL",
      "symbol": "wXIO",
      "name": "XIO Network (Wormhole)",
      "decimals": 9,
      "logoURI": "https://raw.githubusercontent.com/solana-labs/token-list/main/assets/mainnet/3cJKTW69FQDDCud7AhKHXZg126b3t73a2qVcVBS1BWjL/logo.png",
      "tags": [
        "wrapped",
        "wormhole"
      ],
      "extensions": {
        "address": "0x0f7F961648aE6Db43C75663aC7E5414Eb79b5704",
        "bridgeContract": "https://etherscan.io/address/0xf92cD566Ea4864356C5491c177A430C222d7e678",
        "assetContract": "https://etherscan.io/address/0x0f7F961648aE6Db43C75663aC7E5414Eb79b5704",
        "coingeckoId": "xio"
      }
    },
    {
      "chainId": 101,
      "address": "CQivbzuRQLvZbqefKc5gLzhSzZzAaySAdMmTG7pFn41w",
      "symbol": "wLAYER",
      "name": "Unilayer (Wormhole)",
      "decimals": 9,
      "logoURI": "https://raw.githubusercontent.com/solana-labs/token-list/main/assets/mainnet/CQivbzuRQLvZbqefKc5gLzhSzZzAaySAdMmTG7pFn41w/logo.png",
      "tags": [
        "wrapped",
        "wormhole"
      ],
      "extensions": {
        "address": "0x0fF6ffcFDa92c53F615a4A75D982f399C989366b",
        "bridgeContract": "https://etherscan.io/address/0xf92cD566Ea4864356C5491c177A430C222d7e678",
        "assetContract": "https://etherscan.io/address/0x0fF6ffcFDa92c53F615a4A75D982f399C989366b",
        "coingeckoId": "unilayer"
      }
    },
    {
      "chainId": 101,
      "address": "C1LpKYrkVvWF5imsQ7JqJSZHj9NXNmJ5tEHkGTtLVH2L",
      "symbol": "wUMX",
      "name": "https://unimex.network/ (Wormhole)",
      "decimals": 9,
      "logoURI": "https://raw.githubusercontent.com/solana-labs/token-list/main/assets/mainnet/C1LpKYrkVvWF5imsQ7JqJSZHj9NXNmJ5tEHkGTtLVH2L/logo.png",
      "tags": [
        "wrapped",
        "wormhole"
      ],
      "extensions": {
        "address": "0x10Be9a8dAe441d276a5027936c3aADEd2d82bC15",
        "bridgeContract": "https://etherscan.io/address/0xf92cD566Ea4864356C5491c177A430C222d7e678",
        "assetContract": "https://etherscan.io/address/0x10Be9a8dAe441d276a5027936c3aADEd2d82bC15",
        "coingeckoId": "unimex-network"
      }
    },
    {
      "chainId": 101,
      "address": "8F3kZd9XEpFgNZ4fZnEAC5CJZLewnkNE8QCjdvorGWuW",
      "symbol": "w1INCH",
      "name": "1INCH Token (Wormhole)",
      "decimals": 9,
      "logoURI": "https://raw.githubusercontent.com/solana-labs/token-list/main/assets/mainnet/8F3kZd9XEpFgNZ4fZnEAC5CJZLewnkNE8QCjdvorGWuW/logo.png",
      "tags": [
        "wrapped",
        "wormhole"
      ],
      "extensions": {
        "address": "0x111111111117dC0aa78b770fA6A738034120C302",
        "bridgeContract": "https://etherscan.io/address/0xf92cD566Ea4864356C5491c177A430C222d7e678",
        "assetContract": "https://etherscan.io/address/0x111111111117dC0aa78b770fA6A738034120C302",
        "coingeckoId": "1inch"
      }
    },
    {
      "chainId": 101,
      "address": "H3UMboX4tnjba1Xw1a2VhUtkdgnrbmPvmDm6jaouQDN9",
      "symbol": "wARMOR",
      "name": "Armor (Wormhole)",
      "decimals": 9,
      "logoURI": "https://raw.githubusercontent.com/solana-labs/token-list/main/assets/mainnet/H3UMboX4tnjba1Xw1a2VhUtkdgnrbmPvmDm6jaouQDN9/logo.png",
      "tags": [
        "wrapped",
        "wormhole"
      ],
      "extensions": {
        "address": "0x1337DEF16F9B486fAEd0293eb623Dc8395dFE46a",
        "bridgeContract": "https://etherscan.io/address/0xf92cD566Ea4864356C5491c177A430C222d7e678",
        "assetContract": "https://etherscan.io/address/0x1337DEF16F9B486fAEd0293eb623Dc8395dFE46a",
        "coingeckoId": "armor"
      }
    },
    {
      "chainId": 101,
      "address": "Cw26Yz3rAN42mM5WpKriuGvbXnvRYmFA9sbBWH49KyqL",
      "symbol": "warNXM",
      "name": "Armor NXM (Wormhole)",
      "decimals": 9,
      "logoURI": "https://raw.githubusercontent.com/solana-labs/token-list/main/assets/mainnet/Cw26Yz3rAN42mM5WpKriuGvbXnvRYmFA9sbBWH49KyqL/logo.png",
      "tags": [
        "wrapped",
        "wormhole"
      ],
      "extensions": {
        "address": "0x1337DEF18C680aF1f9f45cBcab6309562975b1dD",
        "bridgeContract": "https://etherscan.io/address/0xf92cD566Ea4864356C5491c177A430C222d7e678",
        "assetContract": "https://etherscan.io/address/0x1337DEF18C680aF1f9f45cBcab6309562975b1dD",
        "coingeckoId": "armor-nxm"
      }
    },
    {
      "chainId": 101,
      "address": "3GVAecXsFP8xLFuAMMpg5NU4g5JK6h2NZWsQJ45wiw6b",
      "symbol": "wDPI",
      "name": "DefiPulse Index (Wormhole)",
      "decimals": 9,
      "logoURI": "https://raw.githubusercontent.com/solana-labs/token-list/main/assets/mainnet/3GVAecXsFP8xLFuAMMpg5NU4g5JK6h2NZWsQJ45wiw6b/logo.png",
      "tags": [
        "wrapped",
        "wormhole"
      ],
      "extensions": {
        "address": "0x1494CA1F11D487c2bBe4543E90080AeBa4BA3C2b",
        "bridgeContract": "https://etherscan.io/address/0xf92cD566Ea4864356C5491c177A430C222d7e678",
        "assetContract": "https://etherscan.io/address/0x1494CA1F11D487c2bBe4543E90080AeBa4BA3C2b",
        "coingeckoId": "defipulse-index"
      }
    },
    {
      "chainId": 101,
      "address": "AC4BK5yoEKn5hw6WpH3iWu56pEwigQdR48CiiqJ3R1pd",
      "symbol": "wDHC",
      "name": "DeltaHub Community (Wormhole)",
      "decimals": 9,
      "logoURI": "https://raw.githubusercontent.com/solana-labs/token-list/main/assets/mainnet/AC4BK5yoEKn5hw6WpH3iWu56pEwigQdR48CiiqJ3R1pd/logo.png",
      "tags": [
        "wrapped",
        "wormhole"
      ],
      "extensions": {
        "address": "0x152687Bc4A7FCC89049cF119F9ac3e5aCF2eE7ef",
        "bridgeContract": "https://etherscan.io/address/0xf92cD566Ea4864356C5491c177A430C222d7e678",
        "assetContract": "https://etherscan.io/address/0x152687Bc4A7FCC89049cF119F9ac3e5aCF2eE7ef",
        "coingeckoId": "deltahub-community"
      }
    },
    {
      "chainId": 101,
      "address": "7bXgNP7SEwrqbnfLBPgKDRKSGjVe7cjbuioRP23upF5H",
      "symbol": "wKEX",
      "name": "KIRA Network (Wormhole)",
      "decimals": 6,
      "logoURI": "https://raw.githubusercontent.com/solana-labs/token-list/main/assets/mainnet/7bXgNP7SEwrqbnfLBPgKDRKSGjVe7cjbuioRP23upF5H/logo.png",
      "tags": [
        "wrapped",
        "wormhole"
      ],
      "extensions": {
        "address": "0x16980b3B4a3f9D89E33311B5aa8f80303E5ca4F8",
        "bridgeContract": "https://etherscan.io/address/0xf92cD566Ea4864356C5491c177A430C222d7e678",
        "assetContract": "https://etherscan.io/address/0x16980b3B4a3f9D89E33311B5aa8f80303E5ca4F8",
        "coingeckoId": "kira-network"
      }
    },
    {
      "chainId": 101,
      "address": "5uC8Gj96sK6UG44AYLpbX3DUjKtBUxBrhHcM8JDtyYum",
      "symbol": "wEWTB",
      "name": "Energy Web Token Bridged (Wormhole)",
      "decimals": 9,
      "logoURI": "https://raw.githubusercontent.com/solana-labs/token-list/main/assets/mainnet/5uC8Gj96sK6UG44AYLpbX3DUjKtBUxBrhHcM8JDtyYum/logo.png",
      "tags": [
        "wrapped",
        "wormhole"
      ],
      "extensions": {
        "address": "0x178c820f862B14f316509ec36b13123DA19A6054",
        "bridgeContract": "https://etherscan.io/address/0xf92cD566Ea4864356C5491c177A430C222d7e678",
        "assetContract": "https://etherscan.io/address/0x178c820f862B14f316509ec36b13123DA19A6054",
        "coingeckoId": "energy-web-token"
      }
    },
    {
      "chainId": 101,
      "address": "EzeRaHuh1Xu1nDUypv1VWXcGsNJ71ncCJ8HeWuyg8atJ",
      "symbol": "wCC10",
      "name": "Cryptocurrency Top 10 Tokens Index (Wormhole)",
      "decimals": 9,
      "logoURI": "https://raw.githubusercontent.com/solana-labs/token-list/main/assets/mainnet/EzeRaHuh1Xu1nDUypv1VWXcGsNJ71ncCJ8HeWuyg8atJ/logo.png",
      "tags": [
        "wrapped",
        "wormhole"
      ],
      "extensions": {
        "address": "0x17aC188e09A7890a1844E5E65471fE8b0CcFadF3",
        "bridgeContract": "https://etherscan.io/address/0xf92cD566Ea4864356C5491c177A430C222d7e678",
        "assetContract": "https://etherscan.io/address/0x17aC188e09A7890a1844E5E65471fE8b0CcFadF3",
        "coingeckoId": "cryptocurrency-top-10-tokens-index"
      }
    },
    {
      "chainId": 101,
      "address": "CYzPVv1zB9RH6hRWRKprFoepdD8Y7Q5HefCqrybvetja",
      "symbol": "wAUDIO",
      "name": "Audius (Wormhole)",
      "decimals": 9,
      "logoURI": "https://raw.githubusercontent.com/solana-labs/token-list/main/assets/mainnet/CYzPVv1zB9RH6hRWRKprFoepdD8Y7Q5HefCqrybvetja/logo.png",
      "tags": [
        "wrapped",
        "wormhole"
      ],
      "extensions": {
        "address": "0x18aAA7115705e8be94bfFEBDE57Af9BFc265B998",
        "bridgeContract": "https://etherscan.io/address/0xf92cD566Ea4864356C5491c177A430C222d7e678",
        "assetContract": "https://etherscan.io/address/0x18aAA7115705e8be94bfFEBDE57Af9BFc265B998",
        "coingeckoId": "audius"
      }
    },
    {
      "chainId": 101,
      "address": "9yPmJNUp1qFV6LafdYdegZ8sCgC4oy6Rgt9WsDJqv3EX",
      "symbol": "wREP",
      "name": "Reputation (Wormhole)",
      "decimals": 9,
      "logoURI": "https://raw.githubusercontent.com/solana-labs/token-list/main/assets/mainnet/9yPmJNUp1qFV6LafdYdegZ8sCgC4oy6Rgt9WsDJqv3EX/logo.png",
      "tags": [
        "wrapped",
        "wormhole"
      ],
      "extensions": {
        "address": "0x1985365e9f78359a9B6AD760e32412f4a445E862",
        "bridgeContract": "https://etherscan.io/address/0xf92cD566Ea4864356C5491c177A430C222d7e678",
        "assetContract": "https://etherscan.io/address/0x1985365e9f78359a9B6AD760e32412f4a445E862"
      }
    },
    {
      "chainId": 101,
      "address": "CZxP1KtsfvMXZTGKR1fNwNChv8hGAfQrgVoENabN8zKU",
      "symbol": "wVSP",
      "name": "VesperToken (Wormhole)",
      "decimals": 9,
      "logoURI": "https://raw.githubusercontent.com/solana-labs/token-list/main/assets/mainnet/CZxP1KtsfvMXZTGKR1fNwNChv8hGAfQrgVoENabN8zKU/logo.png",
      "tags": [
        "wrapped",
        "wormhole"
      ],
      "extensions": {
        "address": "0x1b40183EFB4Dd766f11bDa7A7c3AD8982e998421",
        "bridgeContract": "https://etherscan.io/address/0xf92cD566Ea4864356C5491c177A430C222d7e678",
        "assetContract": "https://etherscan.io/address/0x1b40183EFB4Dd766f11bDa7A7c3AD8982e998421",
        "coingeckoId": "vesper-finance"
      }
    },
    {
      "chainId": 101,
      "address": "8cGPyDGT1mgG1iWzNjPmCDKSK9veJhoBAguq7rp7CjTe",
      "symbol": "wKP3R",
      "name": "Keep3rV1 (Wormhole)",
      "decimals": 9,
      "logoURI": "https://raw.githubusercontent.com/solana-labs/token-list/main/assets/mainnet/8cGPyDGT1mgG1iWzNjPmCDKSK9veJhoBAguq7rp7CjTe/logo.png",
      "tags": [
        "wrapped",
        "wormhole"
      ],
      "extensions": {
        "address": "0x1cEB5cB57C4D4E2b2433641b95Dd330A33185A44",
        "bridgeContract": "https://etherscan.io/address/0xf92cD566Ea4864356C5491c177A430C222d7e678",
        "assetContract": "https://etherscan.io/address/0x1cEB5cB57C4D4E2b2433641b95Dd330A33185A44",
        "coingeckoId": "keep3rv1"
      }
    },
    {
      "chainId": 101,
      "address": "DGghbWvncPL41U8TmUtXcGMgLeQqkaA2yM7UfcabftR8",
      "symbol": "wLEAD",
      "name": "Lead Token (Wormhole)",
      "decimals": 9,
      "logoURI": "https://raw.githubusercontent.com/solana-labs/token-list/main/assets/mainnet/DGghbWvncPL41U8TmUtXcGMgLeQqkaA2yM7UfcabftR8/logo.png",
      "tags": [
        "wrapped",
        "wormhole"
      ],
      "extensions": {
        "address": "0x1dD80016e3d4ae146Ee2EBB484e8edD92dacC4ce",
        "bridgeContract": "https://etherscan.io/address/0xf92cD566Ea4864356C5491c177A430C222d7e678",
        "assetContract": "https://etherscan.io/address/0x1dD80016e3d4ae146Ee2EBB484e8edD92dacC4ce",
        "coingeckoId": "lead-token"
      }
    },
    {
      "chainId": 101,
      "address": "3MVa4e32PaKmPxYUQ6n8vFkWtCma68Ld7e7fTktWDueQ",
      "symbol": "wUNI",
      "name": "Uniswap (Wormhole)",
      "decimals": 9,
      "logoURI": "https://raw.githubusercontent.com/solana-labs/token-list/main/assets/mainnet/3MVa4e32PaKmPxYUQ6n8vFkWtCma68Ld7e7fTktWDueQ/logo.png",
      "tags": [
        "wrapped",
        "wormhole"
      ],
      "extensions": {
        "address": "0x1f9840a85d5aF5bf1D1762F925BDADdC4201F984",
        "bridgeContract": "https://etherscan.io/address/0xf92cD566Ea4864356C5491c177A430C222d7e678",
        "assetContract": "https://etherscan.io/address/0x1f9840a85d5aF5bf1D1762F925BDADdC4201F984",
        "coingeckoId": "uniswap"
      }
    },
    {
      "chainId": 101,
      "address": "qfnqNqs3nCAHjnyCgLRDbBtq4p2MtHZxw8YjSyYhPoL",
      "symbol": "wWBTC",
      "name": "Wrapped BTC (Wormhole)",
      "decimals": 8,
      "logoURI": "https://raw.githubusercontent.com/solana-labs/token-list/main/assets/mainnet/qfnqNqs3nCAHjnyCgLRDbBtq4p2MtHZxw8YjSyYhPoL/logo.png",
      "tags": [
        "wrapped",
        "wormhole"
      ],
      "extensions": {
        "address": "0x2260FAC5E5542a773Aa44fBCfeDf7C193bc2C599",
        "bridgeContract": "https://etherscan.io/address/0xf92cD566Ea4864356C5491c177A430C222d7e678",
        "assetContract": "https://etherscan.io/address/0x2260FAC5E5542a773Aa44fBCfeDf7C193bc2C599",
        "coingeckoId": "wrapped-bitcoin"
      }
    },
    {
      "chainId": 101,
      "address": "8My83RG8Xa1EhXdDKHWq8BWZN1zF3XUrWL3TXCLjVPFh",
      "symbol": "wUNN",
      "name": "UNION Protocol Governance Token (Wormhole)",
      "decimals": 9,
      "logoURI": "https://raw.githubusercontent.com/solana-labs/token-list/main/assets/mainnet/8My83RG8Xa1EhXdDKHWq8BWZN1zF3XUrWL3TXCLjVPFh/logo.png",
      "tags": [
        "wrapped",
        "wormhole"
      ],
      "extensions": {
        "address": "0x226f7b842E0F0120b7E194D05432b3fd14773a9D",
        "bridgeContract": "https://etherscan.io/address/0xf92cD566Ea4864356C5491c177A430C222d7e678",
        "assetContract": "https://etherscan.io/address/0x226f7b842E0F0120b7E194D05432b3fd14773a9D",
        "coingeckoId": "union-protocol-governance-token"
      }
    },
    {
      "chainId": 101,
      "address": "6jVuhLJ2mzyZ8DyUcrDj8Qr6Q9bqbJnq4fAnMeEduDM9",
      "symbol": "wSOCKS",
      "name": "Unisocks Edition 0 (Wormhole)",
      "decimals": 9,
      "logoURI": "https://raw.githubusercontent.com/solana-labs/token-list/main/assets/mainnet/6jVuhLJ2mzyZ8DyUcrDj8Qr6Q9bqbJnq4fAnMeEduDM9/logo.png",
      "tags": [
        "wrapped",
        "wormhole"
      ],
      "extensions": {
        "address": "0x23B608675a2B2fB1890d3ABBd85c5775c51691d5",
        "bridgeContract": "https://etherscan.io/address/0xf92cD566Ea4864356C5491c177A430C222d7e678",
        "assetContract": "https://etherscan.io/address/0x23B608675a2B2fB1890d3ABBd85c5775c51691d5",
        "coingeckoId": "unisocks"
      }
    },
    {
      "chainId": 101,
      "address": "Az8PAQ7s6s5ZFgBiKKEizHt3SzDxXKZayDCtRZoC3452",
      "symbol": "wDEXT",
      "name": "DEXTools (Wormhole)",
      "decimals": 9,
      "logoURI": "https://raw.githubusercontent.com/solana-labs/token-list/main/assets/mainnet/Az8PAQ7s6s5ZFgBiKKEizHt3SzDxXKZayDCtRZoC3452/logo.png",
      "tags": [
        "wrapped",
        "wormhole"
      ],
      "extensions": {
        "address": "0x26CE25148832C04f3d7F26F32478a9fe55197166",
        "bridgeContract": "https://etherscan.io/address/0xf92cD566Ea4864356C5491c177A430C222d7e678",
        "assetContract": "https://etherscan.io/address/0x26CE25148832C04f3d7F26F32478a9fe55197166",
        "coingeckoId": "idextools"
      }
    },
    {
      "chainId": 101,
      "address": "ELSnGFd5XnSdYFFSgYQp7n89FEbDqxN4npuRLW4PPPLv",
      "symbol": "wHEX",
      "name": "HEX (Wormhole)",
      "decimals": 8,
      "logoURI": "https://raw.githubusercontent.com/solana-labs/token-list/main/assets/mainnet/ELSnGFd5XnSdYFFSgYQp7n89FEbDqxN4npuRLW4PPPLv/logo.png",
      "tags": [
        "wrapped",
        "wormhole"
      ],
      "extensions": {
        "address": "0x2b591e99afE9f32eAA6214f7B7629768c40Eeb39",
        "bridgeContract": "https://etherscan.io/address/0xf92cD566Ea4864356C5491c177A430C222d7e678",
        "assetContract": "https://etherscan.io/address/0x2b591e99afE9f32eAA6214f7B7629768c40Eeb39",
        "coingeckoId": "hex"
      }
    },
    {
      "chainId": 101,
      "address": "9iwfHhE7BJKNo4Eb1wX3p4uyJjEN9RoGLt4BvMdzZoiN",
      "symbol": "wCREAM",
      "name": "Cream (Wormhole)",
      "decimals": 9,
      "logoURI": "https://raw.githubusercontent.com/solana-labs/token-list/main/assets/mainnet/9iwfHhE7BJKNo4Eb1wX3p4uyJjEN9RoGLt4BvMdzZoiN/logo.png",
      "tags": [
        "wrapped",
        "wormhole"
      ],
      "extensions": {
        "address": "0x2ba592F78dB6436527729929AAf6c908497cB200",
        "bridgeContract": "https://etherscan.io/address/0xf92cD566Ea4864356C5491c177A430C222d7e678",
        "assetContract": "https://etherscan.io/address/0x2ba592F78dB6436527729929AAf6c908497cB200",
        "coingeckoId": "cream-2"
      }
    },
    {
      "chainId": 101,
      "address": "DdiXkfDGhLiKyw889QC4nmcxSwMqarLBtrDofPJyx7bt",
      "symbol": "wYFIM",
      "name": "yfi.mobi (Wormhole)",
      "decimals": 9,
      "logoURI": "https://raw.githubusercontent.com/solana-labs/token-list/main/assets/mainnet/DdiXkfDGhLiKyw889QC4nmcxSwMqarLBtrDofPJyx7bt/logo.png",
      "tags": [
        "wrapped",
        "wormhole"
      ],
      "extensions": {
        "address": "0x2e2f3246b6c65CCc4239c9Ee556EC143a7E5DE2c",
        "bridgeContract": "https://etherscan.io/address/0xf92cD566Ea4864356C5491c177A430C222d7e678",
        "assetContract": "https://etherscan.io/address/0x2e2f3246b6c65CCc4239c9Ee556EC143a7E5DE2c",
        "coingeckoId": "yfimobi"
      }
    },
    {
      "chainId": 101,
      "address": "6wdcYNvUyHCerSiGbChkvGBF6Qzju1YP5qpXRQ4tqdZ3",
      "symbol": "wZEE",
      "name": "ZeroSwapToken (Wormhole)",
      "decimals": 9,
      "logoURI": "https://raw.githubusercontent.com/solana-labs/token-list/main/assets/mainnet/6wdcYNvUyHCerSiGbChkvGBF6Qzju1YP5qpXRQ4tqdZ3/logo.png",
      "tags": [
        "wrapped",
        "wormhole"
      ],
      "extensions": {
        "address": "0x2eDf094dB69d6Dcd487f1B3dB9febE2eeC0dd4c5",
        "bridgeContract": "https://etherscan.io/address/0xf92cD566Ea4864356C5491c177A430C222d7e678",
        "assetContract": "https://etherscan.io/address/0x2eDf094dB69d6Dcd487f1B3dB9febE2eeC0dd4c5",
        "coingeckoId": "zeroswap"
      }
    },
    {
      "chainId": 101,
      "address": "4xh8iC54UgaNpY4h34rxfZBSc9L2fBB8gWcYtDGHjxhN",
      "symbol": "wwANATHA",
      "name": "Wrapped ANATHA (Wormhole)",
      "decimals": 9,
      "logoURI": "https://raw.githubusercontent.com/solana-labs/token-list/main/assets/mainnet/4xh8iC54UgaNpY4h34rxfZBSc9L2fBB8gWcYtDGHjxhN/logo.png",
      "tags": [
        "wrapped",
        "wormhole"
      ],
      "extensions": {
        "address": "0x3383c5a8969Dc413bfdDc9656Eb80A1408E4bA20",
        "bridgeContract": "https://etherscan.io/address/0xf92cD566Ea4864356C5491c177A430C222d7e678",
        "assetContract": "https://etherscan.io/address/0x3383c5a8969Dc413bfdDc9656Eb80A1408E4bA20",
        "coingeckoId": "wrapped-anatha"
      }
    },
    {
      "chainId": 101,
      "address": "5Jq6S9HYqfG6TUMjjsKpnfis7utUAB69JiEGkkypdmgP",
      "symbol": "wRAMP",
      "name": "RAMP DEFI (Wormhole)",
      "decimals": 9,
      "logoURI": "https://raw.githubusercontent.com/solana-labs/token-list/main/assets/mainnet/5Jq6S9HYqfG6TUMjjsKpnfis7utUAB69JiEGkkypdmgP/logo.png",
      "tags": [
        "wrapped",
        "wormhole"
      ],
      "extensions": {
        "address": "0x33D0568941C0C64ff7e0FB4fbA0B11BD37deEd9f",
        "bridgeContract": "https://etherscan.io/address/0xf92cD566Ea4864356C5491c177A430C222d7e678",
        "assetContract": "https://etherscan.io/address/0x33D0568941C0C64ff7e0FB4fbA0B11BD37deEd9f",
        "coingeckoId": "ramp"
      }
    },
    {
      "chainId": 101,
      "address": "6uMUH5ztnj6AKYvL71EZgcyyRxjyBC5LVkscA5LrBc3c",
      "symbol": "wPRQ",
      "name": "Parsiq Token (Wormhole)",
      "decimals": 9,
      "logoURI": "https://raw.githubusercontent.com/solana-labs/token-list/main/assets/mainnet/6uMUH5ztnj6AKYvL71EZgcyyRxjyBC5LVkscA5LrBc3c/logo.png",
      "tags": [
        "wrapped",
        "wormhole"
      ],
      "extensions": {
        "address": "0x362bc847A3a9637d3af6624EeC853618a43ed7D2",
        "bridgeContract": "https://etherscan.io/address/0xf92cD566Ea4864356C5491c177A430C222d7e678",
        "assetContract": "https://etherscan.io/address/0x362bc847A3a9637d3af6624EeC853618a43ed7D2",
        "coingeckoId": "parsiq"
      }
    },
    {
      "chainId": 101,
      "address": "42gecM46tdSiYZN2CK1ek5raCxnzQf1xfhoKAf3F7Y5k",
      "symbol": "wSLP",
      "name": "Small Love Potion (Wormhole)",
      "decimals": 0,
      "logoURI": "https://raw.githubusercontent.com/solana-labs/token-list/main/assets/mainnet/42gecM46tdSiYZN2CK1ek5raCxnzQf1xfhoKAf3F7Y5k/logo.png",
      "tags": [
        "wrapped",
        "wormhole"
      ],
      "extensions": {
        "address": "0x37236CD05b34Cc79d3715AF2383E96dd7443dCF1",
        "bridgeContract": "https://etherscan.io/address/0xf92cD566Ea4864356C5491c177A430C222d7e678",
        "assetContract": "https://etherscan.io/address/0x37236CD05b34Cc79d3715AF2383E96dd7443dCF1",
        "coingeckoId": "smooth-love-potion"
      }
    },
    {
      "chainId": 101,
      "address": "F6M9DW1cWw7EtFK9m2ukvT9WEvtEbdZfTzZTtDeBcnAf",
      "symbol": "wSAND",
      "name": "SAND (Wormhole)",
      "decimals": 9,
      "logoURI": "https://raw.githubusercontent.com/solana-labs/token-list/main/assets/mainnet/F6M9DW1cWw7EtFK9m2ukvT9WEvtEbdZfTzZTtDeBcnAf/logo.png",
      "tags": [
        "wrapped",
        "wormhole"
      ],
      "extensions": {
        "address": "0x3845badAde8e6dFF049820680d1F14bD3903a5d0",
        "bridgeContract": "https://etherscan.io/address/0xf92cD566Ea4864356C5491c177A430C222d7e678",
        "assetContract": "https://etherscan.io/address/0x3845badAde8e6dFF049820680d1F14bD3903a5d0",
        "coingeckoId": "the-sandbox"
      }
    },
    {
      "chainId": 101,
      "address": "G27M8w6G4hwatMNFi46DPAUR1YkxSmRNFKus7SgYLoDy",
      "symbol": "wCVP",
      "name": "Concentrated Voting Power (Wormhole)",
      "decimals": 9,
      "logoURI": "https://raw.githubusercontent.com/solana-labs/token-list/main/assets/mainnet/G27M8w6G4hwatMNFi46DPAUR1YkxSmRNFKus7SgYLoDy/logo.png",
      "tags": [
        "wrapped",
        "wormhole"
      ],
      "extensions": {
        "address": "0x38e4adB44ef08F22F5B5b76A8f0c2d0dCbE7DcA1",
        "bridgeContract": "https://etherscan.io/address/0xf92cD566Ea4864356C5491c177A430C222d7e678",
        "assetContract": "https://etherscan.io/address/0x38e4adB44ef08F22F5B5b76A8f0c2d0dCbE7DcA1",
        "coingeckoId": "concentrated-voting-power"
      }
    },
    {
      "chainId": 101,
      "address": "FjucGZpcdVXaWJH21pbrGQaKNszsGsJqbAXu4sJywKJa",
      "symbol": "wREN",
      "name": "Republic Token (Wormhole)",
      "decimals": 9,
      "logoURI": "https://raw.githubusercontent.com/solana-labs/token-list/main/assets/mainnet/FjucGZpcdVXaWJH21pbrGQaKNszsGsJqbAXu4sJywKJa/logo.png",
      "tags": [
        "wrapped",
        "wormhole"
      ],
      "extensions": {
        "address": "0x408e41876cCCDC0F92210600ef50372656052a38",
        "bridgeContract": "https://etherscan.io/address/0xf92cD566Ea4864356C5491c177A430C222d7e678",
        "assetContract": "https://etherscan.io/address/0x408e41876cCCDC0F92210600ef50372656052a38",
        "coingeckoId": "republic-protocol"
      }
    },
    {
      "chainId": 101,
      "address": "5kvugu18snfGRu1PykMfRzYfUxJYs3smk1PWQcGo6Z8a",
      "symbol": "wXOR",
      "name": "Sora (Wormhole)",
      "decimals": 9,
      "logoURI": "https://raw.githubusercontent.com/solana-labs/token-list/main/assets/mainnet/5kvugu18snfGRu1PykMfRzYfUxJYs3smk1PWQcGo6Z8a/logo.png",
      "tags": [
        "wrapped",
        "wormhole"
      ],
      "extensions": {
        "address": "0x40FD72257597aA14C7231A7B1aaa29Fce868F677",
        "bridgeContract": "https://etherscan.io/address/0xf92cD566Ea4864356C5491c177A430C222d7e678",
        "assetContract": "https://etherscan.io/address/0x40FD72257597aA14C7231A7B1aaa29Fce868F677",
        "coingeckoId": "sora"
      }
    },
    {
      "chainId": 101,
      "address": "3EKQDmiXj8yLBFpZca4coxBpP8XJCzmjVgUdVydSmaaT",
      "symbol": "wFUN",
      "name": "FunFair (Wormhole)",
      "decimals": 8,
      "logoURI": "https://raw.githubusercontent.com/solana-labs/token-list/main/assets/mainnet/3EKQDmiXj8yLBFpZca4coxBpP8XJCzmjVgUdVydSmaaT/logo.png",
      "tags": [
        "wrapped",
        "wormhole"
      ],
      "extensions": {
        "address": "0x419D0d8BdD9aF5e606Ae2232ed285Aff190E711b",
        "bridgeContract": "https://etherscan.io/address/0xf92cD566Ea4864356C5491c177A430C222d7e678",
        "assetContract": "https://etherscan.io/address/0x419D0d8BdD9aF5e606Ae2232ed285Aff190E711b",
        "coingeckoId": "funfair"
      }
    },
    {
      "chainId": 101,
      "address": "6J9soByB65WUamsEG8KSPdphBV1oCoGvr5QpaUaY3r19",
      "symbol": "wPICKLE",
      "name": "PickleToken (Wormhole)",
      "decimals": 9,
      "logoURI": "https://raw.githubusercontent.com/solana-labs/token-list/main/assets/mainnet/6J9soByB65WUamsEG8KSPdphBV1oCoGvr5QpaUaY3r19/logo.png",
      "tags": [
        "wrapped",
        "wormhole"
      ],
      "extensions": {
        "address": "0x429881672B9AE42b8EbA0E26cD9C73711b891Ca5",
        "bridgeContract": "https://etherscan.io/address/0xf92cD566Ea4864356C5491c177A430C222d7e678",
        "assetContract": "https://etherscan.io/address/0x429881672B9AE42b8EbA0E26cD9C73711b891Ca5",
        "coingeckoId": "pickle-finance"
      }
    },
    {
      "chainId": 101,
      "address": "HEsqFznmAERPUmMWHtDWYAZRoFbNHZpuNuFrPio68Zp1",
      "symbol": "wPAXG",
      "name": "Paxos Gold (Wormhole)",
      "decimals": 9,
      "logoURI": "https://raw.githubusercontent.com/solana-labs/token-list/main/assets/mainnet/HEsqFznmAERPUmMWHtDWYAZRoFbNHZpuNuFrPio68Zp1/logo.png",
      "tags": [
        "wrapped",
        "wormhole"
      ],
      "extensions": {
        "address": "0x45804880De22913dAFE09f4980848ECE6EcbAf78",
        "bridgeContract": "https://etherscan.io/address/0xf92cD566Ea4864356C5491c177A430C222d7e678",
        "assetContract": "https://etherscan.io/address/0x45804880De22913dAFE09f4980848ECE6EcbAf78",
        "coingeckoId": "pax-gold"
      }
    },
    {
      "chainId": 101,
      "address": "BrtLvpVCwVDH5Jpqjtiuhh8wKYA5b3NZCnsSftr61viv",
      "symbol": "wQNT",
      "name": "Quant (Wormhole)",
      "decimals": 9,
      "logoURI": "https://raw.githubusercontent.com/solana-labs/token-list/main/assets/mainnet/BrtLvpVCwVDH5Jpqjtiuhh8wKYA5b3NZCnsSftr61viv/logo.png",
      "tags": [
        "wrapped",
        "wormhole"
      ],
      "extensions": {
        "address": "0x4a220E6096B25EADb88358cb44068A3248254675",
        "bridgeContract": "https://etherscan.io/address/0xf92cD566Ea4864356C5491c177A430C222d7e678",
        "assetContract": "https://etherscan.io/address/0x4a220E6096B25EADb88358cb44068A3248254675",
        "coingeckoId": "quant-network"
      }
    },
    {
      "chainId": 101,
      "address": "8DRgurhcQPJeCqQEpbeYGUmwAz2tETbyWUYLUU4Q7goM",
      "symbol": "wORAI",
      "name": "Oraichain Token (Wormhole)",
      "decimals": 9,
      "logoURI": "https://raw.githubusercontent.com/solana-labs/token-list/main/assets/mainnet/8DRgurhcQPJeCqQEpbeYGUmwAz2tETbyWUYLUU4Q7goM/logo.png",
      "tags": [
        "wrapped",
        "wormhole"
      ],
      "extensions": {
        "address": "0x4c11249814f11b9346808179Cf06e71ac328c1b5",
        "bridgeContract": "https://etherscan.io/address/0xf92cD566Ea4864356C5491c177A430C222d7e678",
        "assetContract": "https://etherscan.io/address/0x4c11249814f11b9346808179Cf06e71ac328c1b5",
        "coingeckoId": "oraichain-token"
      }
    },
    {
      "chainId": 101,
      "address": "4e5cqAsZ7wQqwLi7AApS9CgN8Yaho5TvkhvcLaGyiuzL",
      "symbol": "wTRU",
      "name": "TrustToken (Wormhole)",
      "decimals": 8,
      "logoURI": "https://raw.githubusercontent.com/solana-labs/token-list/main/assets/mainnet/4e5cqAsZ7wQqwLi7AApS9CgN8Yaho5TvkhvcLaGyiuzL/logo.png",
      "tags": [
        "wrapped",
        "wormhole"
      ],
      "extensions": {
        "address": "0x4C19596f5aAfF459fA38B0f7eD92F11AE6543784",
        "bridgeContract": "https://etherscan.io/address/0xf92cD566Ea4864356C5491c177A430C222d7e678",
        "assetContract": "https://etherscan.io/address/0x4C19596f5aAfF459fA38B0f7eD92F11AE6543784",
        "coingeckoId": "truefi"
      }
    },
    {
      "chainId": 101,
      "address": "HkhBUKSct2V93Z35apDmXthkRvH4yvMovLyv8s8idDgP",
      "symbol": "wMCB",
      "name": "MCDEX Token (Wormhole)",
      "decimals": 9,
      "logoURI": "https://raw.githubusercontent.com/solana-labs/token-list/main/assets/mainnet/HkhBUKSct2V93Z35apDmXthkRvH4yvMovLyv8s8idDgP/logo.png",
      "tags": [
        "wrapped",
        "wormhole"
      ],
      "extensions": {
        "address": "0x4e352cF164E64ADCBad318C3a1e222E9EBa4Ce42",
        "bridgeContract": "https://etherscan.io/address/0xf92cD566Ea4864356C5491c177A430C222d7e678",
        "assetContract": "https://etherscan.io/address/0x4e352cF164E64ADCBad318C3a1e222E9EBa4Ce42",
        "coingeckoId": "mcdex"
      }
    },
    {
      "chainId": 101,
      "address": "Eof7wbYsHZKaoyUGwM7Nfkoo6zQW4U7uWXqz2hoQzSkK",
      "symbol": "wNU",
      "name": "NuCypher (Wormhole)",
      "decimals": 9,
      "logoURI": "https://raw.githubusercontent.com/solana-labs/token-list/main/assets/mainnet/Eof7wbYsHZKaoyUGwM7Nfkoo6zQW4U7uWXqz2hoQzSkK/logo.png",
      "tags": [
        "wrapped",
        "wormhole"
      ],
      "extensions": {
        "address": "0x4fE83213D56308330EC302a8BD641f1d0113A4Cc",
        "bridgeContract": "https://etherscan.io/address/0xf92cD566Ea4864356C5491c177A430C222d7e678",
        "assetContract": "https://etherscan.io/address/0x4fE83213D56308330EC302a8BD641f1d0113A4Cc",
        "coingeckoId": "nucypher"
      }
    },
    {
      "chainId": 101,
      "address": "5CmA1HTVZt5NRtwiUrqWrcnT5JRW5zHe6uQXfP7SDUNz",
      "symbol": "wRAZOR",
      "name": "RAZOR (Wormhole)",
      "decimals": 9,
      "logoURI": "https://raw.githubusercontent.com/solana-labs/token-list/main/assets/mainnet/5CmA1HTVZt5NRtwiUrqWrcnT5JRW5zHe6uQXfP7SDUNz/logo.png",
      "tags": [
        "wrapped",
        "wormhole"
      ],
      "extensions": {
        "address": "0x50DE6856358Cc35f3A9a57eAAA34BD4cB707d2cd",
        "bridgeContract": "https://etherscan.io/address/0xf92cD566Ea4864356C5491c177A430C222d7e678",
        "assetContract": "https://etherscan.io/address/0x50DE6856358Cc35f3A9a57eAAA34BD4cB707d2cd",
        "coingeckoId": "razor-network"
      }
    },
    {
      "chainId": 101,
      "address": "6msNYXzSVtjinqapq2xcvBb5NRq4YTPAi7wc5Jx8M8TS",
      "symbol": "wLINK",
      "name": "ChainLink Token (Wormhole)",
      "decimals": 9,
      "logoURI": "https://raw.githubusercontent.com/solana-labs/token-list/main/assets/mainnet/6msNYXzSVtjinqapq2xcvBb5NRq4YTPAi7wc5Jx8M8TS/logo.png",
      "tags": [
        "wrapped",
        "wormhole"
      ],
      "extensions": {
        "address": "0x514910771AF9Ca656af840dff83E8264EcF986CA",
        "bridgeContract": "https://etherscan.io/address/0xf92cD566Ea4864356C5491c177A430C222d7e678",
        "assetContract": "https://etherscan.io/address/0x514910771AF9Ca656af840dff83E8264EcF986CA",
        "coingeckoId": "chainlink"
      }
    },
    {
      "chainId": 101,
      "address": "BX2gcRRS12iqFzKCpvTt4krBBYNymR9JBDZBxzfFLnbF",
      "symbol": "weRSDL",
      "name": "UnFederalReserveToken (Wormhole)",
      "decimals": 9,
      "logoURI": "https://raw.githubusercontent.com/solana-labs/token-list/main/assets/mainnet/BX2gcRRS12iqFzKCpvTt4krBBYNymR9JBDZBxzfFLnbF/logo.png",
      "tags": [
        "wrapped",
        "wormhole"
      ],
      "extensions": {
        "address": "0x5218E472cFCFE0b64A064F055B43b4cdC9EfD3A6",
        "bridgeContract": "https://etherscan.io/address/0xf92cD566Ea4864356C5491c177A430C222d7e678",
        "assetContract": "https://etherscan.io/address/0x5218E472cFCFE0b64A064F055B43b4cdC9EfD3A6",
        "coingeckoId": "unfederalreserve"
      }
    },
    {
      "chainId": 101,
      "address": "CCGLdsokcybeF8NrCcu1RSQK8isNBjBA58kVEMTHTKjx",
      "symbol": "wsUSD",
      "name": "Synth sUSD (Wormhole)",
      "decimals": 9,
      "logoURI": "https://raw.githubusercontent.com/solana-labs/token-list/main/assets/mainnet/CCGLdsokcybeF8NrCcu1RSQK8isNBjBA58kVEMTHTKjx/logo.png",
      "tags": [
        "wrapped",
        "wormhole"
      ],
      "extensions": {
        "address": "0x57Ab1ec28D129707052df4dF418D58a2D46d5f51",
        "bridgeContract": "https://etherscan.io/address/0xf92cD566Ea4864356C5491c177A430C222d7e678",
        "assetContract": "https://etherscan.io/address/0x57Ab1ec28D129707052df4dF418D58a2D46d5f51",
        "coingeckoId": "nusd"
      }
    },
    {
      "chainId": 101,
      "address": "FP9ogG7hTdfcTJwn4prF9AVEcfcjLq1GtkqYM4oRn7eY",
      "symbol": "wHEGIC",
      "name": "Hegic (Wormhole)",
      "decimals": 9,
      "logoURI": "https://raw.githubusercontent.com/solana-labs/token-list/main/assets/mainnet/FP9ogG7hTdfcTJwn4prF9AVEcfcjLq1GtkqYM4oRn7eY/logo.png",
      "tags": [
        "wrapped",
        "wormhole"
      ],
      "extensions": {
        "address": "0x584bC13c7D411c00c01A62e8019472dE68768430",
        "bridgeContract": "https://etherscan.io/address/0xf92cD566Ea4864356C5491c177A430C222d7e678",
        "assetContract": "https://etherscan.io/address/0x584bC13c7D411c00c01A62e8019472dE68768430",
        "coingeckoId": "hegic"
      }
    },
    {
      "chainId": 101,
      "address": "DboP5vvYUVjmKSHKJ1YFHwmv41KtUscnYgzjmPgHwQVn",
      "symbol": "wXFI",
      "name": "Xfinance (Wormhole)",
      "decimals": 9,
      "logoURI": "https://raw.githubusercontent.com/solana-labs/token-list/main/assets/mainnet/DboP5vvYUVjmKSHKJ1YFHwmv41KtUscnYgzjmPgHwQVn/logo.png",
      "tags": [
        "wrapped",
        "wormhole"
      ],
      "extensions": {
        "address": "0x5BEfBB272290dD5b8521D4a938f6c4757742c430",
        "bridgeContract": "https://etherscan.io/address/0xf92cD566Ea4864356C5491c177A430C222d7e678",
        "assetContract": "https://etherscan.io/address/0x5BEfBB272290dD5b8521D4a938f6c4757742c430",
        "coingeckoId": "xfinance"
      }
    },
    {
      "chainId": 101,
      "address": "6c4U9yxGzVjejSJJXrdX8wtt532Et6MrBUZc2oK5j6w5",
      "symbol": "wDEXTF",
      "name": "DEXTF Token (Wormhole)",
      "decimals": 9,
      "logoURI": "https://raw.githubusercontent.com/solana-labs/token-list/main/assets/mainnet/6c4U9yxGzVjejSJJXrdX8wtt532Et6MrBUZc2oK5j6w5/logo.png",
      "tags": [
        "wrapped",
        "wormhole"
      ],
      "extensions": {
        "address": "0x5F64Ab1544D28732F0A24F4713c2C8ec0dA089f0",
        "bridgeContract": "https://etherscan.io/address/0xf92cD566Ea4864356C5491c177A430C222d7e678",
        "assetContract": "https://etherscan.io/address/0x5F64Ab1544D28732F0A24F4713c2C8ec0dA089f0",
        "coingeckoId": "dextf"
      }
    },
    {
      "chainId": 101,
      "address": "JuXkRYNw54rujC7SPWcAM4ArLgA5x8nDQbS8xHAr6MA",
      "symbol": "wRLC",
      "name": "iExec RLC (Wormhole)",
      "decimals": 9,
      "logoURI": "https://raw.githubusercontent.com/solana-labs/token-list/main/assets/mainnet/JuXkRYNw54rujC7SPWcAM4ArLgA5x8nDQbS8xHAr6MA/logo.png",
      "tags": [
        "wrapped",
        "wormhole"
      ],
      "extensions": {
        "address": "0x607F4C5BB672230e8672085532f7e901544a7375",
        "bridgeContract": "https://etherscan.io/address/0xf92cD566Ea4864356C5491c177A430C222d7e678",
        "assetContract": "https://etherscan.io/address/0x607F4C5BB672230e8672085532f7e901544a7375",
        "coingeckoId": "iexec-rlc"
      }
    },
    {
      "chainId": 101,
      "address": "7NfgSkv6kZ6ZWP6SJPtMuaUYGVEngVK8UFnaFTPk3QsM",
      "symbol": "wCORE",
      "name": "cVault.finance (Wormhole)",
      "decimals": 9,
      "logoURI": "https://raw.githubusercontent.com/solana-labs/token-list/main/assets/mainnet/7NfgSkv6kZ6ZWP6SJPtMuaUYGVEngVK8UFnaFTPk3QsM/logo.png",
      "tags": [
        "wrapped",
        "wormhole"
      ],
      "extensions": {
        "address": "0x62359Ed7505Efc61FF1D56fEF82158CcaffA23D7",
        "bridgeContract": "https://etherscan.io/address/0xf92cD566Ea4864356C5491c177A430C222d7e678",
        "assetContract": "https://etherscan.io/address/0x62359Ed7505Efc61FF1D56fEF82158CcaffA23D7",
        "coingeckoId": "cvault-finance"
      }
    },
    {
      "chainId": 101,
      "address": "AqLKDJiGL4wXKPAfzNom3xEdQwgj2LTCE4k34gzvZsE6",
      "symbol": "wCFi",
      "name": "CyberFi Token (Wormhole)",
      "decimals": 9,
      "logoURI": "https://raw.githubusercontent.com/solana-labs/token-list/main/assets/mainnet/AqLKDJiGL4wXKPAfzNom3xEdQwgj2LTCE4k34gzvZsE6/logo.png",
      "tags": [
        "wrapped",
        "wormhole"
      ],
      "extensions": {
        "address": "0x63b4f3e3fa4e438698CE330e365E831F7cCD1eF4",
        "bridgeContract": "https://etherscan.io/address/0xf92cD566Ea4864356C5491c177A430C222d7e678",
        "assetContract": "https://etherscan.io/address/0x63b4f3e3fa4e438698CE330e365E831F7cCD1eF4",
        "coingeckoId": "cyberfi"
      }
    },
    {
      "chainId": 101,
      "address": "FLrjpCRrd4GffHu8MVYGvuLxYLuBGVaXsnCecw3Effci",
      "symbol": "wWISE",
      "name": "Wise Token (Wormhole)",
      "decimals": 9,
      "logoURI": "https://raw.githubusercontent.com/solana-labs/token-list/main/assets/mainnet/FLrjpCRrd4GffHu8MVYGvuLxYLuBGVaXsnCecw3Effci/logo.png",
      "tags": [
        "wrapped",
        "wormhole"
      ],
      "extensions": {
        "address": "0x66a0f676479Cee1d7373f3DC2e2952778BfF5bd6",
        "bridgeContract": "https://etherscan.io/address/0xf92cD566Ea4864356C5491c177A430C222d7e678",
        "assetContract": "https://etherscan.io/address/0x66a0f676479Cee1d7373f3DC2e2952778BfF5bd6",
        "coingeckoId": "wise-token11"
      }
    },
    {
      "chainId": 101,
      "address": "GaMPhVyp1xd9xJuPskDEzQzp8mKfEjAmhny8NX7y7YKc",
      "symbol": "wGNO",
      "name": "Gnosis Token (Wormhole)",
      "decimals": 9,
      "logoURI": "https://raw.githubusercontent.com/solana-labs/token-list/main/assets/mainnet/GaMPhVyp1xd9xJuPskDEzQzp8mKfEjAmhny8NX7y7YKc/logo.png",
      "tags": [
        "wrapped",
        "wormhole"
      ],
      "extensions": {
        "address": "0x6810e776880C02933D47DB1b9fc05908e5386b96",
        "bridgeContract": "https://etherscan.io/address/0xf92cD566Ea4864356C5491c177A430C222d7e678",
        "assetContract": "https://etherscan.io/address/0x6810e776880C02933D47DB1b9fc05908e5386b96",
        "coingeckoId": "gnosis"
      }
    },
    {
      "chainId": 101,
      "address": "CCAQZHBVWKDukT68PZ3LenDs7apibeSYeJ3jHE8NzBC5",
      "symbol": "wPOOLZ",
      "name": "$Poolz Finance (Wormhole)",
      "decimals": 9,
      "logoURI": "https://raw.githubusercontent.com/solana-labs/token-list/main/assets/mainnet/CCAQZHBVWKDukT68PZ3LenDs7apibeSYeJ3jHE8NzBC5/logo.png",
      "tags": [
        "wrapped",
        "wormhole"
      ],
      "extensions": {
        "address": "0x69A95185ee2a045CDC4bCd1b1Df10710395e4e23",
        "bridgeContract": "https://etherscan.io/address/0xf92cD566Ea4864356C5491c177A430C222d7e678",
        "assetContract": "https://etherscan.io/address/0x69A95185ee2a045CDC4bCd1b1Df10710395e4e23",
        "coingeckoId": "poolz-finance"
      }
    },
    {
      "chainId": 101,
      "address": "FYpdBuyAHSbdaAyD1sKkxyLWbAP8uUW9h6uvdhK74ij1",
      "symbol": "wDAI",
      "name": "Dai Stablecoin (Wormhole)",
      "decimals": 9,
      "logoURI": "https://raw.githubusercontent.com/solana-labs/token-list/main/assets/mainnet/FYpdBuyAHSbdaAyD1sKkxyLWbAP8uUW9h6uvdhK74ij1/logo.png",
      "tags": [
        "wrapped",
        "wormhole"
      ],
      "extensions": {
        "address": "0x6B175474E89094C44Da98b954EedeAC495271d0F",
        "bridgeContract": "https://etherscan.io/address/0xf92cD566Ea4864356C5491c177A430C222d7e678",
        "assetContract": "https://etherscan.io/address/0x6B175474E89094C44Da98b954EedeAC495271d0F",
        "coingeckoId": "dai"
      }
    },
    {
      "chainId": 101,
      "address": "HbMGwfGjGPchtaPwyrtJFy8APZN5w1hi63xnzmj1f23v",
      "symbol": "wSUSHI",
      "name": "SushiSwap (Wormhole)",
      "decimals": 9,
      "logoURI": "https://raw.githubusercontent.com/solana-labs/token-list/main/assets/mainnet/HbMGwfGjGPchtaPwyrtJFy8APZN5w1hi63xnzmj1f23v/logo.png",
      "tags": [
        "wrapped",
        "wormhole"
      ],
      "extensions": {
        "address": "0x6B3595068778DD592e39A122f4f5a5cF09C90fE2",
        "bridgeContract": "https://etherscan.io/address/0xf92cD566Ea4864356C5491c177A430C222d7e678",
        "assetContract": "https://etherscan.io/address/0x6B3595068778DD592e39A122f4f5a5cF09C90fE2",
        "coingeckoId": "sushi"
      }
    },
    {
      "chainId": 101,
      "address": "6Tmi8TZasqdxWB59uE5Zw9VLKecuCbsLSsPEqoMpmozA",
      "symbol": "wFYZ",
      "name": "Fyooz (Wormhole)",
      "decimals": 9,
      "logoURI": "https://raw.githubusercontent.com/solana-labs/token-list/main/assets/mainnet/6Tmi8TZasqdxWB59uE5Zw9VLKecuCbsLSsPEqoMpmozA/logo.png",
      "tags": [
        "wrapped",
        "wormhole"
      ],
      "extensions": {
        "address": "0x6BFf2fE249601ed0Db3a87424a2E923118BB0312",
        "bridgeContract": "https://etherscan.io/address/0xf92cD566Ea4864356C5491c177A430C222d7e678",
        "assetContract": "https://etherscan.io/address/0x6BFf2fE249601ed0Db3a87424a2E923118BB0312",
        "coingeckoId": "fyooz"
      }
    },
    {
      "chainId": 101,
      "address": "3sHinPxEPqhEGip2Wy45TFmgAA1Atg2mctMjY5RKJUjk",
      "symbol": "wQRX",
      "name": "QuiverX (Wormhole)",
      "decimals": 9,
      "logoURI": "https://raw.githubusercontent.com/solana-labs/token-list/main/assets/mainnet/3sHinPxEPqhEGip2Wy45TFmgAA1Atg2mctMjY5RKJUjk/logo.png",
      "tags": [
        "wrapped",
        "wormhole"
      ],
      "extensions": {
        "address": "0x6e0daDE58D2d89eBBe7aFc384e3E4f15b70b14D8",
        "bridgeContract": "https://etherscan.io/address/0xf92cD566Ea4864356C5491c177A430C222d7e678",
        "assetContract": "https://etherscan.io/address/0x6e0daDE58D2d89eBBe7aFc384e3E4f15b70b14D8",
        "coingeckoId": "quiverx"
      }
    },
    {
      "chainId": 101,
      "address": "4ighgEijHcCoLu9AsvwVz2TnGFqAgzQtQMr6ch88Jrfe",
      "symbol": "wTRADE",
      "name": "UniTrade (Wormhole)",
      "decimals": 9,
      "logoURI": "https://raw.githubusercontent.com/solana-labs/token-list/main/assets/mainnet/4ighgEijHcCoLu9AsvwVz2TnGFqAgzQtQMr6ch88Jrfe/logo.png",
      "tags": [
        "wrapped",
        "wormhole"
      ],
      "extensions": {
        "address": "0x6F87D756DAf0503d08Eb8993686c7Fc01Dc44fB1",
        "bridgeContract": "https://etherscan.io/address/0xf92cD566Ea4864356C5491c177A430C222d7e678",
        "assetContract": "https://etherscan.io/address/0x6F87D756DAf0503d08Eb8993686c7Fc01Dc44fB1",
        "coingeckoId": "unitrade"
      }
    },
    {
      "chainId": 101,
      "address": "FTPnEQ3NfRRZ9tvmpDW6JFrvweBE5sanxnXSpJL1dvbB",
      "symbol": "wBIRD",
      "name": "Bird.Money (Wormhole)",
      "decimals": 9,
      "logoURI": "https://raw.githubusercontent.com/solana-labs/token-list/main/assets/mainnet/FTPnEQ3NfRRZ9tvmpDW6JFrvweBE5sanxnXSpJL1dvbB/logo.png",
      "tags": [
        "wrapped",
        "wormhole"
      ],
      "extensions": {
        "address": "0x70401dFD142A16dC7031c56E862Fc88Cb9537Ce0",
        "bridgeContract": "https://etherscan.io/address/0xf92cD566Ea4864356C5491c177A430C222d7e678",
        "assetContract": "https://etherscan.io/address/0x70401dFD142A16dC7031c56E862Fc88Cb9537Ce0",
        "coingeckoId": "bird-money"
      }
    },
    {
      "chainId": 101,
      "address": "QVDE6rhcGPSB3ex5T7vWBzvoSRUXULjuSGpVuKwu5XH",
      "symbol": "wAXN",
      "name": "Axion (Wormhole)",
      "decimals": 9,
      "logoURI": "https://raw.githubusercontent.com/solana-labs/token-list/main/assets/mainnet/QVDE6rhcGPSB3ex5T7vWBzvoSRUXULjuSGpVuKwu5XH/logo.png",
      "tags": [
        "wrapped",
        "wormhole"
      ],
      "extensions": {
        "address": "0x71F85B2E46976bD21302B64329868fd15eb0D127",
        "bridgeContract": "https://etherscan.io/address/0xf92cD566Ea4864356C5491c177A430C222d7e678",
        "assetContract": "https://etherscan.io/address/0x71F85B2E46976bD21302B64329868fd15eb0D127",
        "coingeckoId": "axion"
      }
    },
    {
      "chainId": 101,
      "address": "J6AbGG62yo9UJ2T9r9GM7pnoRNui5DsZDnPbiNAPqbVd",
      "symbol": "wBMI",
      "name": "Bridge Mutual (Wormhole)",
      "decimals": 9,
      "logoURI": "https://raw.githubusercontent.com/solana-labs/token-list/main/assets/mainnet/J6AbGG62yo9UJ2T9r9GM7pnoRNui5DsZDnPbiNAPqbVd/logo.png",
      "tags": [
        "wrapped",
        "wormhole"
      ],
      "extensions": {
        "address": "0x725C263e32c72dDC3A19bEa12C5a0479a81eE688",
        "bridgeContract": "https://etherscan.io/address/0xf92cD566Ea4864356C5491c177A430C222d7e678",
        "assetContract": "https://etherscan.io/address/0x725C263e32c72dDC3A19bEa12C5a0479a81eE688",
        "coingeckoId": "bridge-mutual"
      }
    },
    {
      "chainId": 101,
      "address": "4wvHoaxxZxFeNrMTP8bLVRh1ziSBV7crN665WX4rRMqe",
      "symbol": "wDYT",
      "name": "DoYourTip (Wormhole)",
      "decimals": 9,
      "logoURI": "https://raw.githubusercontent.com/solana-labs/token-list/main/assets/mainnet/4wvHoaxxZxFeNrMTP8bLVRh1ziSBV7crN665WX4rRMqe/logo.png",
      "tags": [
        "wrapped",
        "wormhole"
      ],
      "extensions": {
        "address": "0x740623d2c797b7D8D1EcB98e9b4Afcf99Ec31E14",
        "bridgeContract": "https://etherscan.io/address/0xf92cD566Ea4864356C5491c177A430C222d7e678",
        "assetContract": "https://etherscan.io/address/0x740623d2c797b7D8D1EcB98e9b4Afcf99Ec31E14",
        "coingeckoId": "dynamite"
      }
    },
    {
      "chainId": 101,
      "address": "Fe5fWjCLDMJoi4sTmfR2VW4BT1LwsbR1n6QAjzJQvhhf",
      "symbol": "wBBR",
      "name": "BitberryToken (Wormhole)",
      "decimals": 9,
      "logoURI": "https://raw.githubusercontent.com/solana-labs/token-list/main/assets/mainnet/Fe5fWjCLDMJoi4sTmfR2VW4BT1LwsbR1n6QAjzJQvhhf/logo.png",
      "tags": [
        "wrapped",
        "wormhole"
      ],
      "extensions": {
        "address": "0x7671904eed7f10808B664fc30BB8693FD7237abF",
        "bridgeContract": "https://etherscan.io/address/0xf92cD566Ea4864356C5491c177A430C222d7e678",
        "assetContract": "https://etherscan.io/address/0x7671904eed7f10808B664fc30BB8693FD7237abF",
        "coingeckoId": "bitberry-token"
      }
    },
    {
      "chainId": 101,
      "address": "5J9yhFRnQZx3RiqHzfQpAffX5UQz3k8vQCZH2g9Z9sDg",
      "symbol": "wWAXE",
      "name": "WAX Economic Token (Wormhole)",
      "decimals": 8,
      "logoURI": "https://raw.githubusercontent.com/solana-labs/token-list/main/assets/mainnet/5J9yhFRnQZx3RiqHzfQpAffX5UQz3k8vQCZH2g9Z9sDg/logo.png",
      "tags": [
        "wrapped",
        "wormhole"
      ],
      "extensions": {
        "address": "0x7a2Bc711E19ba6aff6cE8246C546E8c4B4944DFD",
        "bridgeContract": "https://etherscan.io/address/0xf92cD566Ea4864356C5491c177A430C222d7e678",
        "assetContract": "https://etherscan.io/address/0x7a2Bc711E19ba6aff6cE8246C546E8c4B4944DFD",
        "coingeckoId": "waxe"
      }
    },
    {
      "chainId": 101,
      "address": "4DHywS5EjUTF5AYisPZiJbWcCV4gfpH98oKxpgyKRnnQ",
      "symbol": "wMATIC",
      "name": "Matic Token (Wormhole)",
      "decimals": 9,
      "logoURI": "https://raw.githubusercontent.com/solana-labs/token-list/main/assets/mainnet/4DHywS5EjUTF5AYisPZiJbWcCV4gfpH98oKxpgyKRnnQ/logo.png",
      "tags": [
        "wrapped",
        "wormhole"
      ],
      "extensions": {
        "address": "0x7D1AfA7B718fb893dB30A3aBc0Cfc608AaCfeBB0",
        "bridgeContract": "https://etherscan.io/address/0xf92cD566Ea4864356C5491c177A430C222d7e678",
        "assetContract": "https://etherscan.io/address/0x7D1AfA7B718fb893dB30A3aBc0Cfc608AaCfeBB0",
        "coingeckoId": "matic-network"
      }
    },
    {
      "chainId": 101,
      "address": "Au9E8ygQdTJQZXmNKPdtLEP8rGjC4qsGRhkJgjFNPAr8",
      "symbol": "wXRT",
      "name": "Robonomics (Wormhole)",
      "decimals": 9,
      "logoURI": "https://raw.githubusercontent.com/solana-labs/token-list/main/assets/mainnet/Au9E8ygQdTJQZXmNKPdtLEP8rGjC4qsGRhkJgjFNPAr8/logo.png",
      "tags": [
        "wrapped",
        "wormhole"
      ],
      "extensions": {
        "address": "0x7dE91B204C1C737bcEe6F000AAA6569Cf7061cb7",
        "bridgeContract": "https://etherscan.io/address/0xf92cD566Ea4864356C5491c177A430C222d7e678",
        "assetContract": "https://etherscan.io/address/0x7dE91B204C1C737bcEe6F000AAA6569Cf7061cb7",
        "coingeckoId": "robonomics-network"
      }
    },
    {
      "chainId": 101,
      "address": "5DQZ14hLDxveMH7NyGmTmUTRGgVAVXADp3cP2UHeH6hM",
      "symbol": "wAAVE",
      "name": "Aave Token (Wormhole)",
      "decimals": 9,
      "logoURI": "https://raw.githubusercontent.com/solana-labs/token-list/main/assets/mainnet/5DQZ14hLDxveMH7NyGmTmUTRGgVAVXADp3cP2UHeH6hM/logo.png",
      "tags": [
        "wrapped",
        "wormhole"
      ],
      "extensions": {
        "address": "0x7Fc66500c84A76Ad7e9c93437bFc5Ac33E2DDaE9",
        "bridgeContract": "https://etherscan.io/address/0xf92cD566Ea4864356C5491c177A430C222d7e678",
        "assetContract": "https://etherscan.io/address/0x7Fc66500c84A76Ad7e9c93437bFc5Ac33E2DDaE9",
        "coingeckoId": "aave"
      }
    },
    {
      "chainId": 101,
      "address": "Arc2ZVKNCdDU4vB8Ubud5QayDtjo2oJF9xVrUPQ6TWxF",
      "symbol": "wLEND",
      "name": "Lend (Wormhole)",
      "decimals": 9,
      "logoURI": "https://raw.githubusercontent.com/solana-labs/token-list/main/assets/mainnet/Arc2ZVKNCdDU4vB8Ubud5QayDtjo2oJF9xVrUPQ6TWxF/logo.png",
      "tags": [
        "wrapped",
        "wormhole"
      ],
      "extensions": {
        "address": "0x80fB784B7eD66730e8b1DBd9820aFD29931aab03",
        "bridgeContract": "https://etherscan.io/address/0xf92cD566Ea4864356C5491c177A430C222d7e678",
        "assetContract": "https://etherscan.io/address/0x80fB784B7eD66730e8b1DBd9820aFD29931aab03",
        "coingeckoId": "ethlend"
      }
    },
    {
      "chainId": 101,
      "address": "2ctKUDkGBnVykt31AhMPhHvAQWJvoNGbLh7aRidjtAqv",
      "symbol": "wPOLS",
      "name": "PolkastarterToken (Wormhole)",
      "decimals": 9,
      "logoURI": "https://raw.githubusercontent.com/solana-labs/token-list/main/assets/mainnet/2ctKUDkGBnVykt31AhMPhHvAQWJvoNGbLh7aRidjtAqv/logo.png",
      "tags": [
        "wrapped",
        "wormhole"
      ],
      "extensions": {
        "address": "0x83e6f1E41cdd28eAcEB20Cb649155049Fac3D5Aa",
        "bridgeContract": "https://etherscan.io/address/0xf92cD566Ea4864356C5491c177A430C222d7e678",
        "assetContract": "https://etherscan.io/address/0x83e6f1E41cdd28eAcEB20Cb649155049Fac3D5Aa",
        "coingeckoId": "polkastarter"
      }
    },
    {
      "chainId": 101,
      "address": "8FnkznYpHvKiaBkgatVoCrNiS5y5KW62JqgjnxVhDejC",
      "symbol": "wUBT",
      "name": "Unibright (Wormhole)",
      "decimals": 8,
      "logoURI": "https://raw.githubusercontent.com/solana-labs/token-list/main/assets/mainnet/8FnkznYpHvKiaBkgatVoCrNiS5y5KW62JqgjnxVhDejC/logo.png",
      "tags": [
        "wrapped",
        "wormhole"
      ],
      "extensions": {
        "address": "0x8400D94A5cb0fa0D041a3788e395285d61c9ee5e",
        "bridgeContract": "https://etherscan.io/address/0xf92cD566Ea4864356C5491c177A430C222d7e678",
        "assetContract": "https://etherscan.io/address/0x8400D94A5cb0fa0D041a3788e395285d61c9ee5e",
        "coingeckoId": "unibright"
      }
    },
    {
      "chainId": 101,
      "address": "4LLAYXVmT3U8Sew6k3tk66zk3btT91QRzQzxcNX8XhzV",
      "symbol": "wDIA",
      "name": "DIA (Wormhole)",
      "decimals": 9,
      "logoURI": "https://raw.githubusercontent.com/solana-labs/token-list/main/assets/mainnet/4LLAYXVmT3U8Sew6k3tk66zk3btT91QRzQzxcNX8XhzV/logo.png",
      "tags": [
        "wrapped",
        "wormhole"
      ],
      "extensions": {
        "address": "0x84cA8bc7997272c7CfB4D0Cd3D55cd942B3c9419",
        "bridgeContract": "https://etherscan.io/address/0xf92cD566Ea4864356C5491c177A430C222d7e678",
        "assetContract": "https://etherscan.io/address/0x84cA8bc7997272c7CfB4D0Cd3D55cd942B3c9419",
        "coingeckoId": "dia-data"
      }
    },
    {
      "chainId": 101,
      "address": "8L8pDf3jutdpdr4m3np68CL9ZroLActrqwxi6s9Ah5xU",
      "symbol": "wFRAX",
      "name": "Frax (Wormhole)",
      "decimals": 9,
      "logoURI": "https://raw.githubusercontent.com/solana-labs/token-list/main/assets/mainnet/8L8pDf3jutdpdr4m3np68CL9ZroLActrqwxi6s9Ah5xU/logo.png",
      "tags": [
        "wrapped",
        "wormhole"
      ],
      "extensions": {
        "address": "0x853d955aCEf822Db058eb8505911ED77F175b99e",
        "bridgeContract": "https://etherscan.io/address/0xf92cD566Ea4864356C5491c177A430C222d7e678",
        "assetContract": "https://etherscan.io/address/0x853d955aCEf822Db058eb8505911ED77F175b99e",
        "coingeckoId": "frax"
      }
    },
    {
      "chainId": 101,
      "address": "H3oVL2zJpHJaDoRfQmSrftv3fkGzvsiQgugCZmcRBykG",
      "symbol": "wKEEP",
      "name": "KEEP Token (Wormhole)",
      "decimals": 9,
      "logoURI": "https://raw.githubusercontent.com/solana-labs/token-list/main/assets/mainnet/H3oVL2zJpHJaDoRfQmSrftv3fkGzvsiQgugCZmcRBykG/logo.png",
      "tags": [
        "wrapped",
        "wormhole"
      ],
      "extensions": {
        "address": "0x85Eee30c52B0b379b046Fb0F85F4f3Dc3009aFEC",
        "bridgeContract": "https://etherscan.io/address/0xf92cD566Ea4864356C5491c177A430C222d7e678",
        "assetContract": "https://etherscan.io/address/0x85Eee30c52B0b379b046Fb0F85F4f3Dc3009aFEC",
        "coingeckoId": "keep-network"
      }
    },
    {
      "chainId": 101,
      "address": "64oqP1dFqqD8NEL4RPCpMyrHmpo31rj3nYxULVXvayfW",
      "symbol": "wRSR",
      "name": "Reserve Rights (Wormhole)",
      "decimals": 9,
      "logoURI": "https://raw.githubusercontent.com/solana-labs/token-list/main/assets/mainnet/64oqP1dFqqD8NEL4RPCpMyrHmpo31rj3nYxULVXvayfW/logo.png",
      "tags": [
        "wrapped",
        "wormhole"
      ],
      "extensions": {
        "address": "0x8762db106B2c2A0bccB3A80d1Ed41273552616E8",
        "bridgeContract": "https://etherscan.io/address/0xf92cD566Ea4864356C5491c177A430C222d7e678",
        "assetContract": "https://etherscan.io/address/0x8762db106B2c2A0bccB3A80d1Ed41273552616E8",
        "coingeckoId": "reserve-rights-token"
      }
    },
    {
      "chainId": 101,
      "address": "5SU7veiCRA16ZxnS24kCC1dwQYVwi3whvTdM48iNE1Rm",
      "symbol": "wMPH",
      "name": "88mph.app (Wormhole)",
      "decimals": 9,
      "logoURI": "https://raw.githubusercontent.com/solana-labs/token-list/main/assets/mainnet/5SU7veiCRA16ZxnS24kCC1dwQYVwi3whvTdM48iNE1Rm/logo.png",
      "tags": [
        "wrapped",
        "wormhole"
      ],
      "extensions": {
        "address": "0x8888801aF4d980682e47f1A9036e589479e835C5",
        "bridgeContract": "https://etherscan.io/address/0xf92cD566Ea4864356C5491c177A430C222d7e678",
        "assetContract": "https://etherscan.io/address/0x8888801aF4d980682e47f1A9036e589479e835C5",
        "coingeckoId": "88mph"
      }
    },
    {
      "chainId": 101,
      "address": "5fv26ojhPHWNaikXcMf2TBu4JENjLQ2PWgWYeitttVwv",
      "symbol": "wPAID",
      "name": "PAID Network (Wormhole)",
      "decimals": 9,
      "logoURI": "https://raw.githubusercontent.com/solana-labs/token-list/main/assets/mainnet/5fv26ojhPHWNaikXcMf2TBu4JENjLQ2PWgWYeitttVwv/logo.png",
      "tags": [
        "wrapped",
        "wormhole"
      ],
      "extensions": {
        "address": "0x8c8687fC965593DFb2F0b4EAeFD55E9D8df348df",
        "bridgeContract": "https://etherscan.io/address/0xf92cD566Ea4864356C5491c177A430C222d7e678",
        "assetContract": "https://etherscan.io/address/0x8c8687fC965593DFb2F0b4EAeFD55E9D8df348df",
        "coingeckoId": "paid-network"
      }
    },
    {
      "chainId": 101,
      "address": "ACr98v3kv9qaGnR3p2BfsoSK9Q2ZmP6zUkm3qxv5ZJDd",
      "symbol": "wSXP",
      "name": "Swipe (Wormhole)",
      "decimals": 9,
      "logoURI": "https://raw.githubusercontent.com/solana-labs/token-list/main/assets/mainnet/ACr98v3kv9qaGnR3p2BfsoSK9Q2ZmP6zUkm3qxv5ZJDd/logo.png",
      "tags": [
        "wrapped",
        "wormhole"
      ],
      "extensions": {
        "address": "0x8CE9137d39326AD0cD6491fb5CC0CbA0e089b6A9",
        "bridgeContract": "https://etherscan.io/address/0xf92cD566Ea4864356C5491c177A430C222d7e678",
        "assetContract": "https://etherscan.io/address/0x8CE9137d39326AD0cD6491fb5CC0CbA0e089b6A9",
        "coingeckoId": "swipe"
      }
    },
    {
      "chainId": 101,
      "address": "7gBuzBcJ7V48m8TiKJ1XWNDUerK2XfAbjxuRiKMb6S8Z",
      "symbol": "wREQ",
      "name": "Request Token (Wormhole)",
      "decimals": 9,
      "logoURI": "https://raw.githubusercontent.com/solana-labs/token-list/main/assets/mainnet/7gBuzBcJ7V48m8TiKJ1XWNDUerK2XfAbjxuRiKMb6S8Z/logo.png",
      "tags": [
        "wrapped",
        "wormhole"
      ],
      "extensions": {
        "address": "0x8f8221aFbB33998d8584A2B05749bA73c37a938a",
        "bridgeContract": "https://etherscan.io/address/0xf92cD566Ea4864356C5491c177A430C222d7e678",
        "assetContract": "https://etherscan.io/address/0x8f8221aFbB33998d8584A2B05749bA73c37a938a",
        "coingeckoId": "request-network"
      }
    },
    {
      "chainId": 101,
      "address": "CtDjsryLtwZCLj8TeniV7tWHbkaREfjKDWpvyQvsTyek",
      "symbol": "wWHALE",
      "name": "WHALE (Wormhole)",
      "decimals": 4,
      "logoURI": "https://raw.githubusercontent.com/solana-labs/token-list/main/assets/mainnet/CtDjsryLtwZCLj8TeniV7tWHbkaREfjKDWpvyQvsTyek/logo.png",
      "tags": [
        "wrapped",
        "wormhole"
      ],
      "extensions": {
        "address": "0x9355372396e3F6daF13359B7b607a3374cc638e0",
        "bridgeContract": "https://etherscan.io/address/0xf92cD566Ea4864356C5491c177A430C222d7e678",
        "assetContract": "https://etherscan.io/address/0x9355372396e3F6daF13359B7b607a3374cc638e0",
        "coingeckoId": "whale"
      }
    },
    {
      "chainId": 101,
      "address": "JDUgn6JUSwufqqthRdnZZKWv2vEdYvHxigF5Hk79yxRm",
      "symbol": "wPNK",
      "name": "Pinakion (Wormhole)",
      "decimals": 9,
      "logoURI": "https://raw.githubusercontent.com/solana-labs/token-list/main/assets/mainnet/JDUgn6JUSwufqqthRdnZZKWv2vEdYvHxigF5Hk79yxRm/logo.png",
      "tags": [
        "wrapped",
        "wormhole"
      ],
      "extensions": {
        "address": "0x93ED3FBe21207Ec2E8f2d3c3de6e058Cb73Bc04d",
        "bridgeContract": "https://etherscan.io/address/0xf92cD566Ea4864356C5491c177A430C222d7e678",
        "assetContract": "https://etherscan.io/address/0x93ED3FBe21207Ec2E8f2d3c3de6e058Cb73Bc04d",
        "coingeckoId": "kleros"
      }
    },
    {
      "chainId": 101,
      "address": "EJKqF4p7xVhXkcDNCrVQJE4osow76226bc6u3AtsGXaG",
      "symbol": "wAPY",
      "name": "APY Governance Token (Wormhole)",
      "decimals": 9,
      "logoURI": "https://raw.githubusercontent.com/solana-labs/token-list/main/assets/mainnet/EJKqF4p7xVhXkcDNCrVQJE4osow76226bc6u3AtsGXaG/logo.png",
      "tags": [
        "wrapped",
        "wormhole"
      ],
      "extensions": {
        "address": "0x95a4492F028aa1fd432Ea71146b433E7B4446611",
        "bridgeContract": "https://etherscan.io/address/0xf92cD566Ea4864356C5491c177A430C222d7e678",
        "assetContract": "https://etherscan.io/address/0x95a4492F028aa1fd432Ea71146b433E7B4446611",
        "coingeckoId": "apy-finance"
      }
    },
    {
      "chainId": 101,
      "address": "AF7Dv5Vzi1dT2fLnz4ysiRQ6FxGN1M6mrmHwgNpx7FVH",
      "symbol": "wOCEAN",
      "name": "Ocean Protocol (Wormhole)",
      "decimals": 9,
      "logoURI": "https://raw.githubusercontent.com/solana-labs/token-list/main/assets/mainnet/AF7Dv5Vzi1dT2fLnz4ysiRQ6FxGN1M6mrmHwgNpx7FVH/logo.png",
      "tags": [
        "wrapped",
        "wormhole"
      ],
      "extensions": {
        "address": "0x967da4048cD07aB37855c090aAF366e4ce1b9F48",
        "bridgeContract": "https://etherscan.io/address/0xf92cD566Ea4864356C5491c177A430C222d7e678",
        "assetContract": "https://etherscan.io/address/0x967da4048cD07aB37855c090aAF366e4ce1b9F48",
        "coingeckoId": "ocean-protocol"
      }
    },
    {
      "chainId": 101,
      "address": "AyNULvvLGW11fThvhncqNRjEgmDbMEHdDL4HqXD6SM8V",
      "symbol": "wSPI",
      "name": "Shopping.io (Wormhole)",
      "decimals": 9,
      "logoURI": "https://raw.githubusercontent.com/solana-labs/token-list/main/assets/mainnet/AyNULvvLGW11fThvhncqNRjEgmDbMEHdDL4HqXD6SM8V/logo.png",
      "tags": [
        "wrapped",
        "wormhole"
      ],
      "extensions": {
        "address": "0x9B02dD390a603Add5c07f9fd9175b7DABE8D63B7",
        "bridgeContract": "https://etherscan.io/address/0xf92cD566Ea4864356C5491c177A430C222d7e678",
        "assetContract": "https://etherscan.io/address/0x9B02dD390a603Add5c07f9fd9175b7DABE8D63B7",
        "coingeckoId": "shopping-io"
      }
    },
    {
      "chainId": 101,
      "address": "3UeKTABxz9XexDtyKq646rSQvx8GVpKNwfMoKKfxsTsF",
      "symbol": "wBBTC",
      "name": "Binance Wrapped BTC (Wormhole)",
      "decimals": 8,
      "logoURI": "https://raw.githubusercontent.com/solana-labs/token-list/main/assets/mainnet/3UeKTABxz9XexDtyKq646rSQvx8GVpKNwfMoKKfxsTsF/logo.png",
      "tags": [
        "wrapped",
        "wormhole"
      ],
      "extensions": {
        "address": "0x9BE89D2a4cd102D8Fecc6BF9dA793be995C22541",
        "bridgeContract": "https://etherscan.io/address/0xf92cD566Ea4864356C5491c177A430C222d7e678",
        "assetContract": "https://etherscan.io/address/0x9BE89D2a4cd102D8Fecc6BF9dA793be995C22541",
        "coingeckoId": "binance-wrapped-btc"
      }
    },
    {
      "chainId": 101,
      "address": "DsGbyCHbG4vSWBqAprR2eWuUAg8fXAgYkWL9psgvYZn5",
      "symbol": "wUNISTAKE",
      "name": "Unistake (Wormhole)",
      "decimals": 9,
      "logoURI": "https://raw.githubusercontent.com/solana-labs/token-list/main/assets/mainnet/DsGbyCHbG4vSWBqAprR2eWuUAg8fXAgYkWL9psgvYZn5/logo.png",
      "tags": [
        "wrapped",
        "wormhole"
      ],
      "extensions": {
        "address": "0x9Ed8e7C9604790F7Ec589F99b94361d8AAB64E5E",
        "bridgeContract": "https://etherscan.io/address/0xf92cD566Ea4864356C5491c177A430C222d7e678",
        "assetContract": "https://etherscan.io/address/0x9Ed8e7C9604790F7Ec589F99b94361d8AAB64E5E",
        "coingeckoId": "unistake"
      }
    },
    {
      "chainId": 101,
      "address": "GBvv3jn9u6pZqPd2GVnQ7BKJzLwQnEWe4ci9k359PN9Z",
      "symbol": "wMKR",
      "name": "MakerDAO (Wormhole)",
      "decimals": 9,
      "logoURI": "https://raw.githubusercontent.com/solana-labs/token-list/main/assets/mainnet/GBvv3jn9u6pZqPd2GVnQ7BKJzLwQnEWe4ci9k359PN9Z/logo.png",
      "tags": [
        "wrapped",
        "wormhole"
      ],
      "extensions": {
        "address": "0x9f8F72aA9304c8B593d555F12eF6589cC3A579A2",
        "bridgeContract": "https://etherscan.io/address/0xf92cD566Ea4864356C5491c177A430C222d7e678",
        "assetContract": "https://etherscan.io/address/0x9f8F72aA9304c8B593d555F12eF6589cC3A579A2",
        "coingeckoId": "maker"
      }
    },
    {
      "chainId": 101,
      "address": "53ETjuzUNHG8c7rZ2hxQLQfN5R6tEYtdYwNQsa68xFUk",
      "symbol": "wFARM",
      "name": "FARM Reward Token (Wormhole)",
      "decimals": 9,
      "logoURI": "https://raw.githubusercontent.com/solana-labs/token-list/main/assets/mainnet/53ETjuzUNHG8c7rZ2hxQLQfN5R6tEYtdYwNQsa68xFUk/logo.png",
      "tags": [
        "wrapped",
        "wormhole"
      ],
      "extensions": {
        "address": "0xa0246c9032bC3A600820415aE600c6388619A14D",
        "bridgeContract": "https://etherscan.io/address/0xf92cD566Ea4864356C5491c177A430C222d7e678",
        "assetContract": "https://etherscan.io/address/0xa0246c9032bC3A600820415aE600c6388619A14D",
        "coingeckoId": "harvest-finance"
      }
    },
    {
      "chainId": 101,
      "address": "FVsXUnbhifqJ4LiXQEbpUtXVdB8T5ADLKqSs5t1oc54F",
      "symbol": "wUSDC",
      "name": "USD Coin (Wormhole)",
      "decimals": 6,
      "logoURI": "https://raw.githubusercontent.com/solana-labs/token-list/main/assets/mainnet/FVsXUnbhifqJ4LiXQEbpUtXVdB8T5ADLKqSs5t1oc54F/logo.png",
      "tags": [
        "wrapped",
        "wormhole"
      ],
      "extensions": {
        "address": "0xA0b86991c6218b36c1d19D4a2e9Eb0cE3606eB48",
        "bridgeContract": "https://etherscan.io/address/0xf92cD566Ea4864356C5491c177A430C222d7e678",
        "assetContract": "https://etherscan.io/address/0xA0b86991c6218b36c1d19D4a2e9Eb0cE3606eB48",
        "coingeckoId": "usd-coin"
      }
    },
    {
      "chainId": 101,
      "address": "EjBpnWzWZeW1PKzfCszLdHgENZLZDoTNaEmz8BddpWJx",
      "symbol": "wANT",
      "name": "Aragon Network Token (Wormhole)",
      "decimals": 9,
      "logoURI": "https://raw.githubusercontent.com/solana-labs/token-list/main/assets/mainnet/EjBpnWzWZeW1PKzfCszLdHgENZLZDoTNaEmz8BddpWJx/logo.png",
      "tags": [
        "wrapped",
        "wormhole"
      ],
      "extensions": {
        "address": "0xa117000000f279D81A1D3cc75430fAA017FA5A2e",
        "bridgeContract": "https://etherscan.io/address/0xf92cD566Ea4864356C5491c177A430C222d7e678",
        "assetContract": "https://etherscan.io/address/0xa117000000f279D81A1D3cc75430fAA017FA5A2e",
        "coingeckoId": "aragon"
      }
    },
    {
      "chainId": 101,
      "address": "Rs4LHZ4WogZCAkCzfsKJib5LLnYL6xcVAfTcLQiSjg2",
      "symbol": "wNPXS",
      "name": "Pundi X Token (Wormhole)",
      "decimals": 9,
      "logoURI": "https://raw.githubusercontent.com/solana-labs/token-list/main/assets/mainnet/Rs4LHZ4WogZCAkCzfsKJib5LLnYL6xcVAfTcLQiSjg2/logo.png",
      "tags": [
        "wrapped",
        "wormhole"
      ],
      "extensions": {
        "address": "0xA15C7Ebe1f07CaF6bFF097D8a589fb8AC49Ae5B3",
        "bridgeContract": "https://etherscan.io/address/0xf92cD566Ea4864356C5491c177A430C222d7e678",
        "assetContract": "https://etherscan.io/address/0xA15C7Ebe1f07CaF6bFF097D8a589fb8AC49Ae5B3",
        "coingeckoId": "pundi-x"
      }
    },
    {
      "chainId": 101,
      "address": "65ribugkb42AANKYrEeuruhhfXffyE4jY22FUxFbpW7C",
      "symbol": "wRFOX",
      "name": "RFOX (Wormhole)",
      "decimals": 9,
      "logoURI": "https://raw.githubusercontent.com/solana-labs/token-list/main/assets/mainnet/65ribugkb42AANKYrEeuruhhfXffyE4jY22FUxFbpW7C/logo.png",
      "tags": [
        "wrapped",
        "wormhole"
      ],
      "extensions": {
        "address": "0xa1d6Df714F91DeBF4e0802A542E13067f31b8262",
        "bridgeContract": "https://etherscan.io/address/0xf92cD566Ea4864356C5491c177A430C222d7e678",
        "assetContract": "https://etherscan.io/address/0xa1d6Df714F91DeBF4e0802A542E13067f31b8262",
        "coingeckoId": "redfox-labs-2"
      }
    },
    {
      "chainId": 101,
      "address": "T2mo6dnFiutu26KMuCMSjCLBB4ofWvQ3qBJGEMc3JSe",
      "symbol": "wMTA",
      "name": "Meta (Wormhole)",
      "decimals": 9,
      "logoURI": "https://raw.githubusercontent.com/solana-labs/token-list/main/assets/mainnet/T2mo6dnFiutu26KMuCMSjCLBB4ofWvQ3qBJGEMc3JSe/logo.png",
      "tags": [
        "wrapped",
        "wormhole"
      ],
      "extensions": {
        "address": "0xa3BeD4E1c75D00fa6f4E5E6922DB7261B5E9AcD2",
        "bridgeContract": "https://etherscan.io/address/0xf92cD566Ea4864356C5491c177A430C222d7e678",
        "assetContract": "https://etherscan.io/address/0xa3BeD4E1c75D00fa6f4E5E6922DB7261B5E9AcD2",
        "coingeckoId": "meta"
      }
    },
    {
      "chainId": 101,
      "address": "HC8SaUm9rhvVZE5ZwBWiUhFAnCuG8byd5FxKYdpFm5MR",
      "symbol": "wRBC",
      "name": "Rubic (Wormhole)",
      "decimals": 9,
      "logoURI": "https://raw.githubusercontent.com/solana-labs/token-list/main/assets/mainnet/HC8SaUm9rhvVZE5ZwBWiUhFAnCuG8byd5FxKYdpFm5MR/logo.png",
      "tags": [
        "wrapped",
        "wormhole"
      ],
      "extensions": {
        "address": "0xA4EED63db85311E22dF4473f87CcfC3DaDCFA3E3",
        "bridgeContract": "https://etherscan.io/address/0xf92cD566Ea4864356C5491c177A430C222d7e678",
        "assetContract": "https://etherscan.io/address/0xA4EED63db85311E22dF4473f87CcfC3DaDCFA3E3",
        "coingeckoId": "rubic"
      }
    },
    {
      "chainId": 101,
      "address": "9DdtKWoK8cBfLSLhHXHFZzzhxp4rdwHbFEAis8n5AsfQ",
      "symbol": "wNOIA",
      "name": "NOIA Token (Wormhole)",
      "decimals": 9,
      "logoURI": "https://raw.githubusercontent.com/solana-labs/token-list/main/assets/mainnet/9DdtKWoK8cBfLSLhHXHFZzzhxp4rdwHbFEAis8n5AsfQ/logo.png",
      "tags": [
        "wrapped",
        "wormhole"
      ],
      "extensions": {
        "address": "0xa8c8CfB141A3bB59FEA1E2ea6B79b5ECBCD7b6ca",
        "bridgeContract": "https://etherscan.io/address/0xf92cD566Ea4864356C5491c177A430C222d7e678",
        "assetContract": "https://etherscan.io/address/0xa8c8CfB141A3bB59FEA1E2ea6B79b5ECBCD7b6ca",
        "coingeckoId": "noia-network"
      }
    },
    {
      "chainId": 101,
      "address": "DTQStP2z4DRqbNHRxtwThAujr9aPFPsv4y2kkXTVLVvb",
      "symbol": "wCEL",
      "name": "Celsius (Wormhole)",
      "decimals": 4,
      "logoURI": "https://raw.githubusercontent.com/solana-labs/token-list/main/assets/mainnet/DTQStP2z4DRqbNHRxtwThAujr9aPFPsv4y2kkXTVLVvb/logo.png",
      "tags": [
        "wrapped",
        "wormhole"
      ],
      "extensions": {
        "address": "0xaaAEBE6Fe48E54f431b0C390CfaF0b017d09D42d",
        "bridgeContract": "https://etherscan.io/address/0xf92cD566Ea4864356C5491c177A430C222d7e678",
        "assetContract": "https://etherscan.io/address/0xaaAEBE6Fe48E54f431b0C390CfaF0b017d09D42d",
        "coingeckoId": "celsius-degree-token"
      }
    },
    {
      "chainId": 101,
      "address": "59NPV18vAbTgwC9aeEGikrmX3EbZHMEMkZfvcsHBNFr9",
      "symbol": "wCWS",
      "name": "Crowns (Wormhole)",
      "decimals": 9,
      "logoURI": "https://raw.githubusercontent.com/solana-labs/token-list/main/assets/mainnet/59NPV18vAbTgwC9aeEGikrmX3EbZHMEMkZfvcsHBNFr9/logo.png",
      "tags": [
        "wrapped",
        "wormhole"
      ],
      "extensions": {
        "address": "0xaC0104Cca91D167873B8601d2e71EB3D4D8c33e0",
        "bridgeContract": "https://etherscan.io/address/0xf92cD566Ea4864356C5491c177A430C222d7e678",
        "assetContract": "https://etherscan.io/address/0xaC0104Cca91D167873B8601d2e71EB3D4D8c33e0",
        "coingeckoId": "crowns"
      }
    },
    {
      "chainId": 101,
      "address": "4811JP9i35zgAxSFZjGXQwew6xd1qSBE4xdMFik2J14Z",
      "symbol": "wROOM",
      "name": "OptionRoom Token (Wormhole)",
      "decimals": 9,
      "logoURI": "https://raw.githubusercontent.com/solana-labs/token-list/main/assets/mainnet/4811JP9i35zgAxSFZjGXQwew6xd1qSBE4xdMFik2J14Z/logo.png",
      "tags": [
        "wrapped",
        "wormhole"
      ],
      "extensions": {
        "address": "0xAd4f86a25bbc20FfB751f2FAC312A0B4d8F88c64",
        "bridgeContract": "https://etherscan.io/address/0xf92cD566Ea4864356C5491c177A430C222d7e678",
        "assetContract": "https://etherscan.io/address/0xAd4f86a25bbc20FfB751f2FAC312A0B4d8F88c64",
        "coingeckoId": "option-room"
      }
    },
    {
      "chainId": 101,
      "address": "2VAdvHWMpzMnDYYn64MgqLNpGQ19iCiusCet8JLMtxU5",
      "symbol": "wYOP",
      "name": "YOP (Wormhole)",
      "decimals": 8,
      "logoURI": "https://raw.githubusercontent.com/solana-labs/token-list/main/assets/mainnet/2VAdvHWMpzMnDYYn64MgqLNpGQ19iCiusCet8JLMtxU5/logo.png",
      "tags": [
        "wrapped",
        "wormhole"
      ],
      "extensions": {
        "address": "0xAE1eaAE3F627AAca434127644371b67B18444051",
        "bridgeContract": "https://etherscan.io/address/0xf92cD566Ea4864356C5491c177A430C222d7e678",
        "assetContract": "https://etherscan.io/address/0xAE1eaAE3F627AAca434127644371b67B18444051",
        "coingeckoId": "yield-optimization-platform"
      }
    },
    {
      "chainId": 101,
      "address": "AKiTcEWZarsnUbKkwQVRjJni5eqwiNeBQsJ3nrADacT4",
      "symbol": "wLGCY",
      "name": "LGCY Network (Wormhole)",
      "decimals": 9,
      "logoURI": "https://raw.githubusercontent.com/solana-labs/token-list/main/assets/mainnet/AKiTcEWZarsnUbKkwQVRjJni5eqwiNeBQsJ3nrADacT4/logo.png",
      "tags": [
        "wrapped",
        "wormhole"
      ],
      "extensions": {
        "address": "0xaE697F994Fc5eBC000F8e22EbFfeE04612f98A0d",
        "bridgeContract": "https://etherscan.io/address/0xf92cD566Ea4864356C5491c177A430C222d7e678",
        "assetContract": "https://etherscan.io/address/0xaE697F994Fc5eBC000F8e22EbFfeE04612f98A0d",
        "coingeckoId": "lgcy-network"
      }
    },
    {
      "chainId": 101,
      "address": "4kPHTMfSD1k3SytAMKEVRWH5ip6WD5U52tC5q6TuXUNU",
      "symbol": "wRFuel",
      "name": "Rio Fuel Token (Wormhole)",
      "decimals": 9,
      "logoURI": "https://raw.githubusercontent.com/solana-labs/token-list/main/assets/mainnet/4kPHTMfSD1k3SytAMKEVRWH5ip6WD5U52tC5q6TuXUNU/logo.png",
      "tags": [
        "wrapped",
        "wormhole"
      ],
      "extensions": {
        "address": "0xaf9f549774ecEDbD0966C52f250aCc548D3F36E5",
        "bridgeContract": "https://etherscan.io/address/0xf92cD566Ea4864356C5491c177A430C222d7e678",
        "assetContract": "https://etherscan.io/address/0xaf9f549774ecEDbD0966C52f250aCc548D3F36E5",
        "coingeckoId": "rio-defi"
      }
    },
    {
      "chainId": 101,
      "address": "E1w2uKRsVJeDf1Qqbk7DDKEDe7NCYwh8ySgqCaEZ4BTC",
      "symbol": "wMAHA",
      "name": "MahaDAO (Wormhole)",
      "decimals": 9,
      "logoURI": "https://raw.githubusercontent.com/solana-labs/token-list/main/assets/mainnet/E1w2uKRsVJeDf1Qqbk7DDKEDe7NCYwh8ySgqCaEZ4BTC/logo.png",
      "tags": [
        "wrapped",
        "wormhole"
      ],
      "extensions": {
        "address": "0xB4d930279552397bbA2ee473229f89Ec245bc365",
        "bridgeContract": "https://etherscan.io/address/0xf92cD566Ea4864356C5491c177A430C222d7e678",
        "assetContract": "https://etherscan.io/address/0xB4d930279552397bbA2ee473229f89Ec245bc365",
        "coingeckoId": "mahadao"
      }
    },
    {
      "chainId": 101,
      "address": "4psmnTirimNyPEPEZtkQkdEPJagTXS3a7wsu1XN9MYK3",
      "symbol": "wRPL",
      "name": "Rocket Pool (Wormhole)",
      "decimals": 9,
      "logoURI": "https://raw.githubusercontent.com/solana-labs/token-list/main/assets/mainnet/4psmnTirimNyPEPEZtkQkdEPJagTXS3a7wsu1XN9MYK3/logo.png",
      "tags": [
        "wrapped",
        "wormhole"
      ],
      "extensions": {
        "address": "0xB4EFd85c19999D84251304bDA99E90B92300Bd93",
        "bridgeContract": "https://etherscan.io/address/0xf92cD566Ea4864356C5491c177A430C222d7e678",
        "assetContract": "https://etherscan.io/address/0xB4EFd85c19999D84251304bDA99E90B92300Bd93",
        "coingeckoId": "rocket-pool"
      }
    },
    {
      "chainId": 101,
      "address": "FrhQauNRm7ecom9FRprNcyz58agDe5ujAbAtA9NG6jtU",
      "symbol": "wNEXO",
      "name": "Nexo (Wormhole)",
      "decimals": 9,
      "logoURI": "https://raw.githubusercontent.com/solana-labs/token-list/main/assets/mainnet/FrhQauNRm7ecom9FRprNcyz58agDe5ujAbAtA9NG6jtU/logo.png",
      "tags": [
        "wrapped",
        "wormhole"
      ],
      "extensions": {
        "address": "0xB62132e35a6c13ee1EE0f84dC5d40bad8d815206",
        "bridgeContract": "https://etherscan.io/address/0xf92cD566Ea4864356C5491c177A430C222d7e678",
        "assetContract": "https://etherscan.io/address/0xB62132e35a6c13ee1EE0f84dC5d40bad8d815206",
        "coingeckoId": "nexo"
      }
    },
    {
      "chainId": 101,
      "address": "6G7X1B2f9F7KWcHxS66mn3ax6VPE2UMZud44RX3BzfVo",
      "symbol": "BEHZAT",
      "name": "Behzat Token",
      "decimals": 10,
      "logoURI": "https://raw.githubusercontent.com/solana-labs/token-list/main/assets/mainnet/6G7X1B2f9F7KWcHxS66mn3ax6VPE2UMZud44RX3BzfVo/logo.png",
      "tags": [
        "Token"
      ],
      "extensions": {
        "twitter": "https://twitter.com/BehzatToken"
      }
    },
    {
      "chainId": 101,
      "address": "AoU75vwpnWEVvfarxRALjzRc8vS9UdDhRMkwoDimt9ss",
      "symbol": "wSFI",
      "name": "Spice (Wormhole)",
      "decimals": 9,
      "logoURI": "https://raw.githubusercontent.com/solana-labs/token-list/main/assets/mainnet/AoU75vwpnWEVvfarxRALjzRc8vS9UdDhRMkwoDimt9ss/logo.png",
      "tags": [
        "wrapped",
        "wormhole"
      ],
      "extensions": {
        "address": "0xb753428af26E81097e7fD17f40c88aaA3E04902c",
        "bridgeContract": "https://etherscan.io/address/0xf92cD566Ea4864356C5491c177A430C222d7e678",
        "assetContract": "https://etherscan.io/address/0xb753428af26E81097e7fD17f40c88aaA3E04902c",
        "coingeckoId": "saffron-finance"
      }
    },
    {
      "chainId": 101,
      "address": "CRZuALvCYjPLB65WFLHh9JkmPWK5C81TXpy2aEEaCjr3",
      "symbol": "wSTBZ",
      "name": "Stabilize Token (Wormhole)",
      "decimals": 9,
      "logoURI": "https://raw.githubusercontent.com/solana-labs/token-list/main/assets/mainnet/CRZuALvCYjPLB65WFLHh9JkmPWK5C81TXpy2aEEaCjr3/logo.png",
      "tags": [
        "wrapped",
        "wormhole"
      ],
      "extensions": {
        "address": "0xB987D48Ed8f2C468D52D6405624EADBa5e76d723",
        "bridgeContract": "https://etherscan.io/address/0xf92cD566Ea4864356C5491c177A430C222d7e678",
        "assetContract": "https://etherscan.io/address/0xB987D48Ed8f2C468D52D6405624EADBa5e76d723",
        "coingeckoId": "stabilize"
      }
    },
    {
      "chainId": 101,
      "address": "HPYXGSdAwyK5GwmuivL8gDdUVRChtgXq6SRat44k4Pat",
      "symbol": "wBAL",
      "name": "Balancer (Wormhole)",
      "decimals": 9,
      "logoURI": "https://raw.githubusercontent.com/solana-labs/token-list/main/assets/mainnet/HPYXGSdAwyK5GwmuivL8gDdUVRChtgXq6SRat44k4Pat/logo.png",
      "tags": [
        "wrapped",
        "wormhole"
      ],
      "extensions": {
        "address": "0xba100000625a3754423978a60c9317c58a424e3D",
        "bridgeContract": "https://etherscan.io/address/0xf92cD566Ea4864356C5491c177A430C222d7e678",
        "assetContract": "https://etherscan.io/address/0xba100000625a3754423978a60c9317c58a424e3D",
        "coingeckoId": "balancer"
      }
    },
    {
      "chainId": 101,
      "address": "AV7NgJV2BsgEukzUTrcUMz3LD37xLcLtygFig5WJ3kQN",
      "symbol": "wBAND",
      "name": "BandToken (Wormhole)",
      "decimals": 9,
      "logoURI": "https://raw.githubusercontent.com/solana-labs/token-list/main/assets/mainnet/AV7NgJV2BsgEukzUTrcUMz3LD37xLcLtygFig5WJ3kQN/logo.png",
      "tags": [
        "wrapped",
        "wormhole"
      ],
      "extensions": {
        "address": "0xBA11D00c5f74255f56a5E366F4F77f5A186d7f55",
        "bridgeContract": "https://etherscan.io/address/0xf92cD566Ea4864356C5491c177A430C222d7e678",
        "assetContract": "https://etherscan.io/address/0xBA11D00c5f74255f56a5E366F4F77f5A186d7f55",
        "coingeckoId": "band-protocol"
      }
    },
    {
      "chainId": 101,
      "address": "4obZok5FFUcQXQoV39hhcqk9xSmo4WnP9wnrNCk1g5BC",
      "symbol": "wSWFL",
      "name": "Swapfolio (Wormhole)",
      "decimals": 9,
      "logoURI": "https://raw.githubusercontent.com/solana-labs/token-list/main/assets/mainnet/4obZok5FFUcQXQoV39hhcqk9xSmo4WnP9wnrNCk1g5BC/logo.png",
      "tags": [
        "wrapped",
        "wormhole"
      ],
      "extensions": {
        "address": "0xBa21Ef4c9f433Ede00badEFcC2754B8E74bd538A",
        "bridgeContract": "https://etherscan.io/address/0xf92cD566Ea4864356C5491c177A430C222d7e678",
        "assetContract": "https://etherscan.io/address/0xBa21Ef4c9f433Ede00badEFcC2754B8E74bd538A",
        "coingeckoId": "swapfolio"
      }
    },
    {
      "chainId": 101,
      "address": "HCP8hGKS6fUGfTA1tQxBKzbXuQk7yktzz71pY8LXVJyR",
      "symbol": "wLRC",
      "name": "LoopringCoin V2 (Wormhole)",
      "decimals": 9,
      "logoURI": "https://raw.githubusercontent.com/solana-labs/token-list/main/assets/mainnet/HCP8hGKS6fUGfTA1tQxBKzbXuQk7yktzz71pY8LXVJyR/logo.png",
      "tags": [
        "wrapped",
        "wormhole"
      ],
      "extensions": {
        "address": "0xBBbbCA6A901c926F240b89EacB641d8Aec7AEafD",
        "bridgeContract": "https://etherscan.io/address/0xf92cD566Ea4864356C5491c177A430C222d7e678",
        "assetContract": "https://etherscan.io/address/0xBBbbCA6A901c926F240b89EacB641d8Aec7AEafD",
        "coingeckoId": "loopring"
      }
    },
    {
      "chainId": 101,
      "address": "9sNArcS6veh7DLEo7Y1ZSbBCYtkuPVE6S3HhVrcWR2Zw",
      "symbol": "wPERP",
      "name": "Perpetual (Wormhole)",
      "decimals": 9,
      "logoURI": "https://raw.githubusercontent.com/solana-labs/token-list/main/assets/mainnet/9sNArcS6veh7DLEo7Y1ZSbBCYtkuPVE6S3HhVrcWR2Zw/logo.png",
      "tags": [
        "wrapped",
        "wormhole"
      ],
      "extensions": {
        "address": "0xbC396689893D065F41bc2C6EcbeE5e0085233447",
        "bridgeContract": "https://etherscan.io/address/0xf92cD566Ea4864356C5491c177A430C222d7e678",
        "assetContract": "https://etherscan.io/address/0xbC396689893D065F41bc2C6EcbeE5e0085233447",
        "coingeckoId": "perpetual-protocol"
      }
    },
    {
      "chainId": 101,
      "address": "3XnhArdJydrpbr9Nbj8wNUaozPL9WAo9YDyNWakhTm9X",
      "symbol": "wCOMP",
      "name": "Compound (Wormhole)",
      "decimals": 9,
      "logoURI": "https://raw.githubusercontent.com/solana-labs/token-list/main/assets/mainnet/3XnhArdJydrpbr9Nbj8wNUaozPL9WAo9YDyNWakhTm9X/logo.png",
      "tags": [
        "wrapped",
        "wormhole"
      ],
      "extensions": {
        "address": "0xc00e94Cb662C3520282E6f5717214004A7f26888",
        "bridgeContract": "https://etherscan.io/address/0xf92cD566Ea4864356C5491c177A430C222d7e678",
        "assetContract": "https://etherscan.io/address/0xc00e94Cb662C3520282E6f5717214004A7f26888",
        "coingeckoId": "compound-governance-token"
      }
    },
    {
      "chainId": 101,
      "address": "CPLNm9UMKfiJKiySQathV99yeSgTVjPDZx4ucFrbp2MD",
      "symbol": "wSNX",
      "name": "Synthetix Network Token (Wormhole)",
      "decimals": 9,
      "logoURI": "https://raw.githubusercontent.com/solana-labs/token-list/main/assets/mainnet/CPLNm9UMKfiJKiySQathV99yeSgTVjPDZx4ucFrbp2MD/logo.png",
      "tags": [
        "wrapped",
        "wormhole"
      ],
      "extensions": {
        "address": "0xC011a73ee8576Fb46F5E1c5751cA3B9Fe0af2a6F",
        "bridgeContract": "https://etherscan.io/address/0xf92cD566Ea4864356C5491c177A430C222d7e678",
        "assetContract": "https://etherscan.io/address/0xC011a73ee8576Fb46F5E1c5751cA3B9Fe0af2a6F",
        "coingeckoId": "havven"
      }
    },
    {
      "chainId": 101,
      "address": "D6eVKSfLdioqo2zG8LbQYFU2gf66FrjKA7afCYNo1GHt",
      "symbol": "wDUCK",
      "name": "DLP Duck Token (Wormhole)",
      "decimals": 9,
      "logoURI": "https://raw.githubusercontent.com/solana-labs/token-list/main/assets/mainnet/D6eVKSfLdioqo2zG8LbQYFU2gf66FrjKA7afCYNo1GHt/logo.png",
      "tags": [
        "wrapped",
        "wormhole"
      ],
      "extensions": {
        "address": "0xC0bA369c8Db6eB3924965e5c4FD0b4C1B91e305F",
        "bridgeContract": "https://etherscan.io/address/0xf92cD566Ea4864356C5491c177A430C222d7e678",
        "assetContract": "https://etherscan.io/address/0xC0bA369c8Db6eB3924965e5c4FD0b4C1B91e305F",
        "coingeckoId": "dlp-duck-token"
      }
    },
    {
      "chainId": 101,
      "address": "9PwPi3DAf9Dy4Y6qJmUzF6fX9CjNwScBidsYqJmcApF8",
      "symbol": "wCHAIN",
      "name": "Chain Games (Wormhole)",
      "decimals": 9,
      "logoURI": "https://raw.githubusercontent.com/solana-labs/token-list/main/assets/mainnet/9PwPi3DAf9Dy4Y6qJmUzF6fX9CjNwScBidsYqJmcApF8/logo.png",
      "tags": [
        "wrapped",
        "wormhole"
      ],
      "extensions": {
        "address": "0xC4C2614E694cF534D407Ee49F8E44D125E4681c4",
        "bridgeContract": "https://etherscan.io/address/0xf92cD566Ea4864356C5491c177A430C222d7e678",
        "assetContract": "https://etherscan.io/address/0xC4C2614E694cF534D407Ee49F8E44D125E4681c4",
        "coingeckoId": "chain-games"
      }
    },
    {
      "chainId": 101,
      "address": "BmxZ1pghpcoyT7aykj7D1o4AxWirTqvD7zD2tNngjirT",
      "symbol": "wGRT",
      "name": "Graph Token (Wormhole)",
      "decimals": 9,
      "logoURI": "https://raw.githubusercontent.com/solana-labs/token-list/main/assets/mainnet/BmxZ1pghpcoyT7aykj7D1o4AxWirTqvD7zD2tNngjirT/logo.png",
      "tags": [
        "wrapped",
        "wormhole"
      ],
      "extensions": {
        "address": "0xc944E90C64B2c07662A292be6244BDf05Cda44a7",
        "bridgeContract": "https://etherscan.io/address/0xf92cD566Ea4864356C5491c177A430C222d7e678",
        "assetContract": "https://etherscan.io/address/0xc944E90C64B2c07662A292be6244BDf05Cda44a7",
        "coingeckoId": "the-graph"
      }
    },
    {
      "chainId": 101,
      "address": "FMr15arp651N6fR2WEL36pCMBnFecHcN6wDxne2Vf3SK",
      "symbol": "wROOT",
      "name": "RootKit (Wormhole)",
      "decimals": 9,
      "logoURI": "https://raw.githubusercontent.com/solana-labs/token-list/main/assets/mainnet/FMr15arp651N6fR2WEL36pCMBnFecHcN6wDxne2Vf3SK/logo.png",
      "tags": [
        "wrapped",
        "wormhole"
      ],
      "extensions": {
        "address": "0xCb5f72d37685C3D5aD0bB5F982443BC8FcdF570E",
        "bridgeContract": "https://etherscan.io/address/0xf92cD566Ea4864356C5491c177A430C222d7e678",
        "assetContract": "https://etherscan.io/address/0xCb5f72d37685C3D5aD0bB5F982443BC8FcdF570E",
        "coingeckoId": "rootkit"
      }
    },
    {
      "chainId": 101,
      "address": "E9X7rKAGfSh1gsHC6qh5MVLkDzRcT64KQbjzvHnc5zEq",
      "symbol": "wSWAP",
      "name": "TrustSwap Token (Wormhole)",
      "decimals": 9,
      "logoURI": "https://raw.githubusercontent.com/solana-labs/token-list/main/assets/mainnet/E9X7rKAGfSh1gsHC6qh5MVLkDzRcT64KQbjzvHnc5zEq/logo.png",
      "tags": [
        "wrapped",
        "wormhole"
      ],
      "extensions": {
        "address": "0xCC4304A31d09258b0029eA7FE63d032f52e44EFe",
        "bridgeContract": "https://etherscan.io/address/0xf92cD566Ea4864356C5491c177A430C222d7e678",
        "assetContract": "https://etherscan.io/address/0xCC4304A31d09258b0029eA7FE63d032f52e44EFe",
        "coingeckoId": "trustswap"
      }
    },
    {
      "chainId": 101,
      "address": "5NEENV1mNvu7MfNNtKuGSDC8zoNStq1tuLkDXFtv6rZd",
      "symbol": "wTVK",
      "name": "Terra Virtua Kolect (Wormhole)",
      "decimals": 9,
      "logoURI": "https://raw.githubusercontent.com/solana-labs/token-list/main/assets/mainnet/5NEENV1mNvu7MfNNtKuGSDC8zoNStq1tuLkDXFtv6rZd/logo.png",
      "tags": [
        "wrapped",
        "wormhole"
      ],
      "extensions": {
        "address": "0xd084B83C305daFD76AE3E1b4E1F1fe2eCcCb3988",
        "bridgeContract": "https://etherscan.io/address/0xf92cD566Ea4864356C5491c177A430C222d7e678",
        "assetContract": "https://etherscan.io/address/0xd084B83C305daFD76AE3E1b4E1F1fe2eCcCb3988",
        "coingeckoId": "terra-virtua-kolect"
      }
    },
    {
      "chainId": 101,
      "address": "5ZXLGj7onpitgtREJNYb51DwDPddvqV1YLC8jn2sgz48",
      "symbol": "wOMG",
      "name": "OMG Network (Wormhole)",
      "decimals": 9,
      "logoURI": "https://raw.githubusercontent.com/solana-labs/token-list/main/assets/mainnet/5ZXLGj7onpitgtREJNYb51DwDPddvqV1YLC8jn2sgz48/logo.png",
      "tags": [
        "wrapped",
        "wormhole"
      ],
      "extensions": {
        "address": "0xd26114cd6EE289AccF82350c8d8487fedB8A0C07",
        "bridgeContract": "https://etherscan.io/address/0xf92cD566Ea4864356C5491c177A430C222d7e678",
        "assetContract": "https://etherscan.io/address/0xd26114cd6EE289AccF82350c8d8487fedB8A0C07",
        "coingeckoId": "omisego"
      }
    },
    {
      "chainId": 101,
      "address": "2Xf2yAXJfg82sWwdLUo2x9mZXy6JCdszdMZkcF1Hf4KV",
      "symbol": "wLUNA",
      "name": "Wrapped LUNA Token (Wormhole)",
      "decimals": 9,
      "logoURI": "https://raw.githubusercontent.com/solana-labs/token-list/main/assets/mainnet/2Xf2yAXJfg82sWwdLUo2x9mZXy6JCdszdMZkcF1Hf4KV/logo.png",
      "tags": [
        "wrapped",
        "wormhole"
      ],
      "extensions": {
        "address": "0xd2877702675e6cEb975b4A1dFf9fb7BAF4C91ea9",
        "bridgeContract": "https://etherscan.io/address/0xf92cD566Ea4864356C5491c177A430C222d7e678",
        "assetContract": "https://etherscan.io/address/0xd2877702675e6cEb975b4A1dFf9fb7BAF4C91ea9",
        "coingeckoId": "wrapped-terra"
      }
    },
    {
      "chainId": 101,
      "address": "5Ro6JxJ4NjSTEppdX2iXUYgWkAEF1dcs9gqMX99E2vkL",
      "symbol": "wBONDLY",
      "name": "Bondly Token (Wormhole)",
      "decimals": 9,
      "logoURI": "https://raw.githubusercontent.com/solana-labs/token-list/main/assets/mainnet/5Ro6JxJ4NjSTEppdX2iXUYgWkAEF1dcs9gqMX99E2vkL/logo.png",
      "tags": [
        "wrapped",
        "wormhole"
      ],
      "extensions": {
        "address": "0xD2dDa223b2617cB616c1580db421e4cFAe6a8a85",
        "bridgeContract": "https://etherscan.io/address/0xf92cD566Ea4864356C5491c177A430C222d7e678",
        "assetContract": "https://etherscan.io/address/0xD2dDa223b2617cB616c1580db421e4cFAe6a8a85",
        "coingeckoId": "bondly"
      }
    },
    {
      "chainId": 101,
      "address": "5jFzUEqWLnvGvKWb1Pji9nWVYy5vLG2saoXCyVNWEdEi",
      "symbol": "wDETS",
      "name": "Dextrust (Wormhole)",
      "decimals": 9,
      "logoURI": "https://raw.githubusercontent.com/solana-labs/token-list/main/assets/mainnet/5jFzUEqWLnvGvKWb1Pji9nWVYy5vLG2saoXCyVNWEdEi/logo.png",
      "tags": [
        "wrapped",
        "wormhole"
      ],
      "extensions": {
        "address": "0xd379700999F4805Ce80aa32DB46A94dF64561108",
        "bridgeContract": "https://etherscan.io/address/0xf92cD566Ea4864356C5491c177A430C222d7e678",
        "assetContract": "https://etherscan.io/address/0xd379700999F4805Ce80aa32DB46A94dF64561108",
        "coingeckoId": "dextrust"
      }
    },
    {
      "chainId": 101,
      "address": "BV5tm1uCRWQCQKNgQVFnkseqAjxpmbJkRCXvzFWBdgMp",
      "symbol": "wAMPL",
      "name": "Ampleforth (Wormhole)",
      "decimals": 9,
      "logoURI": "https://raw.githubusercontent.com/solana-labs/token-list/main/assets/mainnet/BV5tm1uCRWQCQKNgQVFnkseqAjxpmbJkRCXvzFWBdgMp/logo.png",
      "tags": [
        "wrapped",
        "wormhole"
      ],
      "extensions": {
        "address": "0xD46bA6D942050d489DBd938a2C909A5d5039A161",
        "bridgeContract": "https://etherscan.io/address/0xf92cD566Ea4864356C5491c177A430C222d7e678",
        "assetContract": "https://etherscan.io/address/0xD46bA6D942050d489DBd938a2C909A5d5039A161",
        "coingeckoId": "ampleforth"
      }
    },
    {
      "chainId": 101,
      "address": "2PSvGigDY4MVUmv51bBiARBMcHBtXcUBnx5V9BwWbbi2",
      "symbol": "wPOLK",
      "name": "Polkamarkets (Wormhole)",
      "decimals": 9,
      "logoURI": "https://raw.githubusercontent.com/solana-labs/token-list/main/assets/mainnet/2PSvGigDY4MVUmv51bBiARBMcHBtXcUBnx5V9BwWbbi2/logo.png",
      "tags": [
        "wrapped",
        "wormhole"
      ],
      "extensions": {
        "address": "0xD478161C952357F05f0292B56012Cd8457F1cfbF",
        "bridgeContract": "https://etherscan.io/address/0xf92cD566Ea4864356C5491c177A430C222d7e678",
        "assetContract": "https://etherscan.io/address/0xD478161C952357F05f0292B56012Cd8457F1cfbF",
        "coingeckoId": "polkamarkets"
      }
    },
    {
      "chainId": 101,
      "address": "ApmXkxXCASdxRf3Ln6Ni7oAZ7E6CX1CcJAD8A5qBdhSm",
      "symbol": "wCRV",
      "name": "Curve DAO Token (Wormhole)",
      "decimals": 9,
      "logoURI": "https://raw.githubusercontent.com/solana-labs/token-list/main/assets/mainnet/ApmXkxXCASdxRf3Ln6Ni7oAZ7E6CX1CcJAD8A5qBdhSm/logo.png",
      "tags": [
        "wrapped",
        "wormhole"
      ],
      "extensions": {
        "address": "0xD533a949740bb3306d119CC777fa900bA034cd52",
        "bridgeContract": "https://etherscan.io/address/0xf92cD566Ea4864356C5491c177A430C222d7e678",
        "assetContract": "https://etherscan.io/address/0xD533a949740bb3306d119CC777fa900bA034cd52",
        "coingeckoId": "curve-dao-token"
      }
    },
    {
      "chainId": 101,
      "address": "DWECGzR56MruYJyo5g5QpoxZbFoydt3oWUkkDsVhxXzs",
      "symbol": "wMEME",
      "name": "MEME (Wormhole)",
      "decimals": 8,
      "logoURI": "https://raw.githubusercontent.com/solana-labs/token-list/main/assets/mainnet/DWECGzR56MruYJyo5g5QpoxZbFoydt3oWUkkDsVhxXzs/logo.png",
      "tags": [
        "wrapped",
        "wormhole"
      ],
      "extensions": {
        "address": "0xD5525D397898e5502075Ea5E830d8914f6F0affe",
        "bridgeContract": "https://etherscan.io/address/0xf92cD566Ea4864356C5491c177A430C222d7e678",
        "assetContract": "https://etherscan.io/address/0xD5525D397898e5502075Ea5E830d8914f6F0affe",
        "coingeckoId": "degenerator"
      }
    },
    {
      "chainId": 101,
      "address": "3Y2wTtM4kCX8uUSLrKJ8wpajCu1C9LaWWAd7b7Nb2BDw",
      "symbol": "wEXNT",
      "name": "ExNetwork Community Token (Wormhole)",
      "decimals": 9,
      "logoURI": "https://raw.githubusercontent.com/solana-labs/token-list/main/assets/mainnet/3Y2wTtM4kCX8uUSLrKJ8wpajCu1C9LaWWAd7b7Nb2BDw/logo.png",
      "tags": [
        "wrapped",
        "wormhole"
      ],
      "extensions": {
        "address": "0xD6c67B93a7b248dF608a653d82a100556144c5DA",
        "bridgeContract": "https://etherscan.io/address/0xf92cD566Ea4864356C5491c177A430C222d7e678",
        "assetContract": "https://etherscan.io/address/0xD6c67B93a7b248dF608a653d82a100556144c5DA",
        "coingeckoId": "exnetwork-token"
      }
    },
    {
      "chainId": 101,
      "address": "9w97GdWUYYaamGwdKMKZgGzPduZJkiFizq4rz5CPXRv2",
      "symbol": "wUSDT",
      "name": "Tether USD (Wormhole)",
      "decimals": 6,
      "logoURI": "https://raw.githubusercontent.com/solana-labs/token-list/main/assets/mainnet/9w97GdWUYYaamGwdKMKZgGzPduZJkiFizq4rz5CPXRv2/logo.png",
      "tags": [
        "wrapped",
        "wormhole"
      ],
      "extensions": {
        "address": "0xdAC17F958D2ee523a2206206994597C13D831ec7",
        "bridgeContract": "https://etherscan.io/address/0xf92cD566Ea4864356C5491c177A430C222d7e678",
        "assetContract": "https://etherscan.io/address/0xdAC17F958D2ee523a2206206994597C13D831ec7",
        "coingeckoId": "tether"
      }
    },
    {
      "chainId": 101,
      "address": "CqWSJtkMMY16q9QLnQxktM1byzVHGRr8b6LCPuZnEeiL",
      "symbol": "wYLD",
      "name": "Yield (Wormhole)",
      "decimals": 9,
      "logoURI": "https://raw.githubusercontent.com/solana-labs/token-list/main/assets/mainnet/CqWSJtkMMY16q9QLnQxktM1byzVHGRr8b6LCPuZnEeiL/logo.png",
      "tags": [
        "wrapped",
        "wormhole"
      ],
      "extensions": {
        "address": "0xDcB01cc464238396E213a6fDd933E36796eAfF9f",
        "bridgeContract": "https://etherscan.io/address/0xf92cD566Ea4864356C5491c177A430C222d7e678",
        "assetContract": "https://etherscan.io/address/0xDcB01cc464238396E213a6fDd933E36796eAfF9f",
        "coingeckoId": "yield"
      }
    },
    {
      "chainId": 101,
      "address": "26ZzQVGZruwcZPs2sqb8n9ojKt2cviUjHcMjstFtK6ow",
      "symbol": "wKNC",
      "name": "Kyber Network Crystal (Wormhole)",
      "decimals": 9,
      "logoURI": "https://raw.githubusercontent.com/solana-labs/token-list/main/assets/mainnet/26ZzQVGZruwcZPs2sqb8n9ojKt2cviUjHcMjstFtK6ow/logo.png",
      "tags": [
        "wrapped",
        "wormhole"
      ],
      "extensions": {
        "address": "0xdd974D5C2e2928deA5F71b9825b8b646686BD200",
        "bridgeContract": "https://etherscan.io/address/0xf92cD566Ea4864356C5491c177A430C222d7e678",
        "assetContract": "https://etherscan.io/address/0xdd974D5C2e2928deA5F71b9825b8b646686BD200",
        "coingeckoId": "kyber-network"
      }
    },
    {
      "chainId": 101,
      "address": "HHoHTtntq2kiBPENyVM1DTP7pNrkBXX2Jye29PSyz3qf",
      "symbol": "wCOTI",
      "name": "COTI Token (Wormhole)",
      "decimals": 9,
      "logoURI": "https://raw.githubusercontent.com/solana-labs/token-list/main/assets/mainnet/HHoHTtntq2kiBPENyVM1DTP7pNrkBXX2Jye29PSyz3qf/logo.png",
      "tags": [
        "wrapped",
        "wormhole"
      ],
      "extensions": {
        "address": "0xDDB3422497E61e13543BeA06989C0789117555c5",
        "bridgeContract": "https://etherscan.io/address/0xf92cD566Ea4864356C5491c177A430C222d7e678",
        "assetContract": "https://etherscan.io/address/0xDDB3422497E61e13543BeA06989C0789117555c5",
        "coingeckoId": "coti"
      }
    },
    {
      "chainId": 101,
      "address": "4sEpUsJ6uJZYi6A2da8EGjKPacRSqYJaPJffPnTqoWVv",
      "symbol": "wINJ",
      "name": "Injective Token (Wormhole)",
      "decimals": 9,
      "logoURI": "https://raw.githubusercontent.com/solana-labs/token-list/main/assets/mainnet/4sEpUsJ6uJZYi6A2da8EGjKPacRSqYJaPJffPnTqoWVv/logo.png",
      "tags": [
        "wrapped",
        "wormhole"
      ],
      "extensions": {
        "address": "0xe28b3B32B6c345A34Ff64674606124Dd5Aceca30",
        "bridgeContract": "https://etherscan.io/address/0xf92cD566Ea4864356C5491c177A430C222d7e678",
        "assetContract": "https://etherscan.io/address/0xe28b3B32B6c345A34Ff64674606124Dd5Aceca30",
        "coingeckoId": "injective-protocol"
      }
    },
    {
      "chainId": 101,
      "address": "G2jrxYSoCSzmohxERa2JzSJMuRM4kiNvRA3DnCv7Lzcz",
      "symbol": "wZRX",
      "name": "0x Protocol Token (Wormhole)",
      "decimals": 9,
      "logoURI": "https://raw.githubusercontent.com/solana-labs/token-list/main/assets/mainnet/G2jrxYSoCSzmohxERa2JzSJMuRM4kiNvRA3DnCv7Lzcz/logo.png",
      "tags": [
        "wrapped",
        "wormhole"
      ],
      "extensions": {
        "address": "0xE41d2489571d322189246DaFA5ebDe1F4699F498",
        "bridgeContract": "https://etherscan.io/address/0xf92cD566Ea4864356C5491c177A430C222d7e678",
        "assetContract": "https://etherscan.io/address/0xE41d2489571d322189246DaFA5ebDe1F4699F498",
        "coingeckoId": "0x"
      }
    },
    {
      "chainId": 101,
      "address": "3bkBFHyof411hGBdcsiM1KSDdErw63Xoj3eLB8yNknB4",
      "symbol": "wSUPER",
      "name": "SuperFarm (Wormhole)",
      "decimals": 9,
      "logoURI": "https://raw.githubusercontent.com/solana-labs/token-list/main/assets/mainnet/3bkBFHyof411hGBdcsiM1KSDdErw63Xoj3eLB8yNknB4/logo.png",
      "tags": [
        "wrapped",
        "wormhole"
      ],
      "extensions": {
        "address": "0xe53EC727dbDEB9E2d5456c3be40cFF031AB40A55",
        "bridgeContract": "https://etherscan.io/address/0xf92cD566Ea4864356C5491c177A430C222d7e678",
        "assetContract": "https://etherscan.io/address/0xe53EC727dbDEB9E2d5456c3be40cFF031AB40A55",
        "coingeckoId": "superfarm"
      }
    },
    {
      "chainId": 101,
      "address": "7kkkoa1MB93ELm3vjvyC8GJ65G7eEgLhfaHU58riJUCx",
      "symbol": "waEth",
      "name": "aEthereum (Wormhole)",
      "decimals": 9,
      "logoURI": "https://raw.githubusercontent.com/solana-labs/token-list/main/assets/mainnet/7kkkoa1MB93ELm3vjvyC8GJ65G7eEgLhfaHU58riJUCx/logo.png",
      "tags": [
        "wrapped",
        "wormhole"
      ],
      "extensions": {
        "address": "0xE95A203B1a91a908F9B9CE46459d101078c2c3cb",
        "bridgeContract": "https://etherscan.io/address/0xf92cD566Ea4864356C5491c177A430C222d7e678",
        "assetContract": "https://etherscan.io/address/0xE95A203B1a91a908F9B9CE46459d101078c2c3cb",
        "coingeckoId": "ankreth"
      }
    },
    {
      "chainId": 101,
      "address": "F48zUwoQMzgCTf5wihwz8GPN23gdcoVMiT227APqA6hC",
      "symbol": "wSURF",
      "name": "SURF.Finance (Wormhole)",
      "decimals": 9,
      "logoURI": "https://raw.githubusercontent.com/solana-labs/token-list/main/assets/mainnet/F48zUwoQMzgCTf5wihwz8GPN23gdcoVMiT227APqA6hC/logo.png",
      "tags": [
        "wrapped",
        "wormhole"
      ],
      "extensions": {
        "address": "0xEa319e87Cf06203DAe107Dd8E5672175e3Ee976c",
        "bridgeContract": "https://etherscan.io/address/0xf92cD566Ea4864356C5491c177A430C222d7e678",
        "assetContract": "https://etherscan.io/address/0xEa319e87Cf06203DAe107Dd8E5672175e3Ee976c",
        "coingeckoId": "surf-finance"
      }
    },
    {
      "chainId": 101,
      "address": "EK6iyvvqvQtsWYcySrZVHkXjCLX494r9PhnDWJaX1CPu",
      "symbol": "wrenBTC",
      "name": "renBTC (Wormhole)",
      "decimals": 8,
      "logoURI": "https://raw.githubusercontent.com/solana-labs/token-list/main/assets/mainnet/EK6iyvvqvQtsWYcySrZVHkXjCLX494r9PhnDWJaX1CPu/logo.png",
      "tags": [
        "wrapped",
        "wormhole"
      ],
      "extensions": {
        "address": "0xEB4C2781e4ebA804CE9a9803C67d0893436bB27D",
        "bridgeContract": "https://etherscan.io/address/0xf92cD566Ea4864356C5491c177A430C222d7e678",
        "assetContract": "https://etherscan.io/address/0xEB4C2781e4ebA804CE9a9803C67d0893436bB27D",
        "coingeckoId": "renbtc"
      }
    },
    {
      "chainId": 101,
      "address": "B2m4B527oLo5WFWLgy2MitP66azhEW2puaazUAuvNgqZ",
      "symbol": "wDMG",
      "name": "DMM: Governance (Wormhole)",
      "decimals": 9,
      "logoURI": "https://raw.githubusercontent.com/solana-labs/token-list/main/assets/mainnet/B2m4B527oLo5WFWLgy2MitP66azhEW2puaazUAuvNgqZ/logo.png",
      "tags": [
        "wrapped",
        "wormhole"
      ],
      "extensions": {
        "address": "0xEd91879919B71bB6905f23af0A68d231EcF87b14",
        "bridgeContract": "https://etherscan.io/address/0xf92cD566Ea4864356C5491c177A430C222d7e678",
        "assetContract": "https://etherscan.io/address/0xEd91879919B71bB6905f23af0A68d231EcF87b14",
        "coingeckoId": "dmm-governance"
      }
    },
    {
      "chainId": 101,
      "address": "H3iuZNRwaqPsnGUGU5YkDwTU3hQMkzC32hxDko8EtzZw",
      "symbol": "wHEZ",
      "name": "Hermez Network Token (Wormhole)",
      "decimals": 9,
      "logoURI": "https://raw.githubusercontent.com/solana-labs/token-list/main/assets/mainnet/H3iuZNRwaqPsnGUGU5YkDwTU3hQMkzC32hxDko8EtzZw/logo.png",
      "tags": [
        "wrapped",
        "wormhole"
      ],
      "extensions": {
        "address": "0xEEF9f339514298C6A857EfCfC1A762aF84438dEE",
        "bridgeContract": "https://etherscan.io/address/0xf92cD566Ea4864356C5491c177A430C222d7e678",
        "assetContract": "https://etherscan.io/address/0xEEF9f339514298C6A857EfCfC1A762aF84438dEE",
        "coingeckoId": "hermez-network-token"
      }
    },
    {
      "chainId": 101,
      "address": "DL7873Hud4eMdGScQFD7vrbC6fzWAMQ2LMuoZSn4zUry",
      "symbol": "wRLY",
      "name": "Rally (Wormhole)",
      "decimals": 9,
      "logoURI": "https://raw.githubusercontent.com/solana-labs/token-list/main/assets/mainnet/DL7873Hud4eMdGScQFD7vrbC6fzWAMQ2LMuoZSn4zUry/logo.png",
      "tags": [
        "wrapped",
        "wormhole"
      ],
      "extensions": {
        "address": "0xf1f955016EcbCd7321c7266BccFB96c68ea5E49b",
        "bridgeContract": "https://etherscan.io/address/0xf92cD566Ea4864356C5491c177A430C222d7e678",
        "assetContract": "https://etherscan.io/address/0xf1f955016EcbCd7321c7266BccFB96c68ea5E49b",
        "coingeckoId": "rally-2"
      }
    },
    {
      "chainId": 101,
      "address": "3N89w9KPUVYUK5MMGNY8yMXhrr89QQ1RQPJxVnQHgMdd",
      "symbol": "wYf-DAI",
      "name": "YfDAI.finance (Wormhole)",
      "decimals": 9,
      "logoURI": "https://raw.githubusercontent.com/solana-labs/token-list/main/assets/mainnet/3N89w9KPUVYUK5MMGNY8yMXhrr89QQ1RQPJxVnQHgMdd/logo.png",
      "tags": [
        "wrapped",
        "wormhole"
      ],
      "extensions": {
        "address": "0xf4CD3d3Fda8d7Fd6C5a500203e38640A70Bf9577",
        "bridgeContract": "https://etherscan.io/address/0xf92cD566Ea4864356C5491c177A430C222d7e678",
        "assetContract": "https://etherscan.io/address/0xf4CD3d3Fda8d7Fd6C5a500203e38640A70Bf9577",
        "coingeckoId": "yfdai-finance"
      }
    },
    {
      "chainId": 101,
      "address": "8ArKbnnDiq8eRR8hZ1eULMjd2iMAD8AqwyVJRAX7mHQo",
      "symbol": "wFCL",
      "name": "Fractal Protocol Token (Wormhole)",
      "decimals": 9,
      "logoURI": "https://raw.githubusercontent.com/solana-labs/token-list/main/assets/mainnet/8ArKbnnDiq8eRR8hZ1eULMjd2iMAD8AqwyVJRAX7mHQo/logo.png",
      "tags": [
        "wrapped",
        "wormhole"
      ],
      "extensions": {
        "address": "0xF4d861575ecC9493420A3f5a14F85B13f0b50EB3",
        "bridgeContract": "https://etherscan.io/address/0xf92cD566Ea4864356C5491c177A430C222d7e678",
        "assetContract": "https://etherscan.io/address/0xF4d861575ecC9493420A3f5a14F85B13f0b50EB3",
        "coingeckoId": "fractal"
      }
    },
    {
      "chainId": 101,
      "address": "ZWGxcTgJCNGQqZn6vFdknwj4AFFsYRZ4SDJuhRn3J1T",
      "symbol": "wAXS",
      "name": "Axie Infinity (Wormhole)",
      "decimals": 9,
      "logoURI": "https://raw.githubusercontent.com/solana-labs/token-list/main/assets/mainnet/ZWGxcTgJCNGQqZn6vFdknwj4AFFsYRZ4SDJuhRn3J1T/logo.png",
      "tags": [
        "wrapped",
        "wormhole"
      ],
      "extensions": {
        "address": "0xF5D669627376EBd411E34b98F19C868c8ABA5ADA",
        "bridgeContract": "https://etherscan.io/address/0xf92cD566Ea4864356C5491c177A430C222d7e678",
        "assetContract": "https://etherscan.io/address/0xF5D669627376EBd411E34b98F19C868c8ABA5ADA",
        "coingeckoId": "axie-infinity"
      }
    },
    {
      "chainId": 101,
      "address": "PEjUEMHFRtfajio8YHKZdUruW1vTzGmz6F7NngjYuou",
      "symbol": "wENJ",
      "name": "Enjin Coin (Wormhole)",
      "decimals": 9,
      "logoURI": "https://raw.githubusercontent.com/solana-labs/token-list/main/assets/mainnet/PEjUEMHFRtfajio8YHKZdUruW1vTzGmz6F7NngjYuou/logo.png",
      "tags": [
        "wrapped",
        "wormhole"
      ],
      "extensions": {
        "address": "0xF629cBd94d3791C9250152BD8dfBDF380E2a3B9c",
        "bridgeContract": "https://etherscan.io/address/0xf92cD566Ea4864356C5491c177A430C222d7e678",
        "assetContract": "https://etherscan.io/address/0xF629cBd94d3791C9250152BD8dfBDF380E2a3B9c",
        "coingeckoId": "enjincoin"
      }
    },
    {
      "chainId": 101,
      "address": "2cW5deMKeR97C7csq1aMMWUa5RNWkpQFz8tumxk4ZV8w",
      "symbol": "wYLD",
      "name": "Yield (Wormhole)",
      "decimals": 9,
      "logoURI": "https://raw.githubusercontent.com/solana-labs/token-list/main/assets/mainnet/2cW5deMKeR97C7csq1aMMWUa5RNWkpQFz8tumxk4ZV8w/logo.png",
      "tags": [
        "wrapped",
        "wormhole"
      ],
      "extensions": {
        "address": "0xF94b5C5651c888d928439aB6514B93944eEE6F48",
        "bridgeContract": "https://etherscan.io/address/0xf92cD566Ea4864356C5491c177A430C222d7e678",
        "assetContract": "https://etherscan.io/address/0xF94b5C5651c888d928439aB6514B93944eEE6F48",
        "coingeckoId": "yield-app"
      }
    },
    {
      "chainId": 101,
      "address": "FR5qPX4gbKHPyKMK7Cey6dHZ7wtqmqRogYPJo6bpd5Uw",
      "symbol": "wDDIM",
      "name": "DuckDaoDime (Wormhole)",
      "decimals": 9,
      "logoURI": "https://raw.githubusercontent.com/solana-labs/token-list/main/assets/mainnet/FR5qPX4gbKHPyKMK7Cey6dHZ7wtqmqRogYPJo6bpd5Uw/logo.png",
      "tags": [
        "wrapped",
        "wormhole"
      ],
      "extensions": {
        "address": "0xFbEEa1C75E4c4465CB2FCCc9c6d6afe984558E20",
        "bridgeContract": "https://etherscan.io/address/0xf92cD566Ea4864356C5491c177A430C222d7e678",
        "assetContract": "https://etherscan.io/address/0xFbEEa1C75E4c4465CB2FCCc9c6d6afe984558E20",
        "coingeckoId": "duckdaodime"
      }
    },
    {
      "chainId": 101,
      "address": "8HCWFQA2GsA6Nm2L5jidM3mus7NeeQ8wp1ri3XFF9WWH",
      "symbol": "wRARI",
      "name": "Rarible (Wormhole)",
      "decimals": 9,
      "logoURI": "https://raw.githubusercontent.com/solana-labs/token-list/main/assets/mainnet/8HCWFQA2GsA6Nm2L5jidM3mus7NeeQ8wp1ri3XFF9WWH/logo.png",
      "tags": [
        "wrapped",
        "wormhole"
      ],
      "extensions": {
        "address": "0xFca59Cd816aB1eaD66534D82bc21E7515cE441CF",
        "bridgeContract": "https://etherscan.io/address/0xf92cD566Ea4864356C5491c177A430C222d7e678",
        "assetContract": "https://etherscan.io/address/0xFca59Cd816aB1eaD66534D82bc21E7515cE441CF",
        "coingeckoId": "rarible"
      }
    },
    {
      "chainId": 101,
      "address": "Egrv6hURf5o68xJ1AGYeRv8RNj2nXJVuSoA5wwiSALcN",
      "symbol": "wAMP",
      "name": "Amp (Wormhole)",
      "decimals": 9,
      "logoURI": "https://raw.githubusercontent.com/solana-labs/token-list/main/assets/mainnet/Egrv6hURf5o68xJ1AGYeRv8RNj2nXJVuSoA5wwiSALcN/logo.png",
      "tags": [
        "wrapped",
        "wormhole"
      ],
      "extensions": {
        "address": "0xfF20817765cB7f73d4bde2e66e067E58D11095C2",
        "bridgeContract": "https://etherscan.io/address/0xf92cD566Ea4864356C5491c177A430C222d7e678",
        "assetContract": "https://etherscan.io/address/0xfF20817765cB7f73d4bde2e66e067E58D11095C2",
        "coingeckoId": "amp-token"
      }
    },
    {
      "chainId": 101,
      "address": "GXMaB6jm5cdoQgb65YpkEu61eDYtod3PuVwYYXdZZJ9r",
      "symbol": "wFSW",
      "name": "FalconSwap Token (Wormhole)",
      "decimals": 9,
      "logoURI": "https://raw.githubusercontent.com/solana-labs/token-list/main/assets/mainnet/GXMaB6jm5cdoQgb65YpkEu61eDYtod3PuVwYYXdZZJ9r/logo.png",
      "tags": [
        "wrapped",
        "wormhole"
      ],
      "extensions": {
        "address": "0xfffffffFf15AbF397dA76f1dcc1A1604F45126DB",
        "bridgeContract": "https://etherscan.io/address/0xf92cD566Ea4864356C5491c177A430C222d7e678",
        "assetContract": "https://etherscan.io/address/0xfffffffFf15AbF397dA76f1dcc1A1604F45126DB",
        "coingeckoId": "fsw-token"
      }
    },
    {
      "chainId": 101,
      "address": "AJ1W9A9N9dEMdVyoDiam2rV44gnBm2csrPDP7xqcapgX",
      "symbol": "wBUSD",
      "name": "Binance USD (Wormhole)",
      "decimals": 9,
      "logoURI": "https://raw.githubusercontent.com/solana-labs/token-list/main/assets/mainnet/AJ1W9A9N9dEMdVyoDiam2rV44gnBm2csrPDP7xqcapgX/logo.png",
      "tags": [
        "wrapped",
        "wormhole"
      ],
      "extensions": {
        "address": "0x4Fabb145d64652a948d72533023f6E7A623C7C53",
        "bridgeContract": "https://etherscan.io/address/0xf92cD566Ea4864356C5491c177A430C222d7e678",
        "assetContract": "https://etherscan.io/address/0x4Fabb145d64652a948d72533023f6E7A623C7C53",
        "coingeckoId": "binance-usd"
      }
    },
    {
      "chainId": 101,
      "address": "2VmKuXMwdzouMndWcK7BK2951tBEtYVmGsdU4dXbjyaY",
      "symbol": "waDAI",
      "name": "Aave Interest bearing DAI (Wormhole)",
      "decimals": 9,
      "logoURI": "https://raw.githubusercontent.com/solana-labs/token-list/main/assets/mainnet/2VmKuXMwdzouMndWcK7BK2951tBEtYVmGsdU4dXbjyaY/logo.svg",
      "tags": [
        "wrapped",
        "wormhole"
      ],
      "extensions": {
        "address": "0xfC1E690f61EFd961294b3e1Ce3313fBD8aa4f85d",
        "bridgeContract": "https://etherscan.io/address/0xf92cD566Ea4864356C5491c177A430C222d7e678",
        "assetContract": "https://etherscan.io/address/0xfC1E690f61EFd961294b3e1Ce3313fBD8aa4f85d",
        "coingeckoId": "aave-dai-v1"
      }
    },
    {
      "chainId": 101,
      "address": "AXvWVviBmySSdghmuomYHqYB3AZn7NmAWrHYHKKPJxoL",
      "symbol": "waTUSD",
      "name": "Aave Interest bearing TUSD (Wormhole)",
      "decimals": 9,
      "logoURI": "https://raw.githubusercontent.com/solana-labs/token-list/main/assets/mainnet/AXvWVviBmySSdghmuomYHqYB3AZn7NmAWrHYHKKPJxoL/logo.svg",
      "tags": [
        "wrapped",
        "wormhole"
      ],
      "extensions": {
        "address": "0x4DA9b813057D04BAef4e5800E36083717b4a0341",
        "bridgeContract": "https://etherscan.io/address/0xf92cD566Ea4864356C5491c177A430C222d7e678",
        "assetContract": "https://etherscan.io/address/0x4DA9b813057D04BAef4e5800E36083717b4a0341",
        "coingeckoId": "aave-tusd-v1"
      }
    },
    {
      "chainId": 101,
      "address": "AkaisFPmasQYZUJsZLD9wPEo2KA7aCRqyRawX18ZRzGr",
      "symbol": "waUSDC",
      "name": "Aave Interest bearing USDC (Wormhole)",
      "decimals": 6,
      "logoURI": "https://raw.githubusercontent.com/solana-labs/token-list/main/assets/mainnet/AkaisFPmasQYZUJsZLD9wPEo2KA7aCRqyRawX18ZRzGr/logo.svg",
      "tags": [
        "wrapped",
        "wormhole"
      ],
      "extensions": {
        "address": "0x9bA00D6856a4eDF4665BcA2C2309936572473B7E",
        "bridgeContract": "https://etherscan.io/address/0xf92cD566Ea4864356C5491c177A430C222d7e678",
        "assetContract": "https://etherscan.io/address/0x9bA00D6856a4eDF4665BcA2C2309936572473B7E",
        "coingeckoId": "aave-usdc-v1"
      }
    },
    {
      "chainId": 101,
      "address": "FZfQtWMoTQ51Z4jxvHfmFcqj4862u9GzmugBnZUuWqR5",
      "symbol": "waUSDT",
      "name": "Aave Interest bearing USDT (Wormhole)",
      "decimals": 6,
      "logoURI": "https://raw.githubusercontent.com/solana-labs/token-list/main/assets/mainnet/FZfQtWMoTQ51Z4jxvHfmFcqj4862u9GzmugBnZUuWqR5/logo.svg",
      "tags": [
        "wrapped",
        "wormhole"
      ],
      "extensions": {
        "address": "0x71fc860F7D3A592A4a98740e39dB31d25db65ae8",
        "bridgeContract": "https://etherscan.io/address/0xf92cD566Ea4864356C5491c177A430C222d7e678",
        "assetContract": "https://etherscan.io/address/0x71fc860F7D3A592A4a98740e39dB31d25db65ae8",
        "coingeckoId": "aave-usdt-v1"
      }
    },
    {
      "chainId": 101,
      "address": "BMrbF8DZ9U5KGdJ4F2MJbH5d6KPi5FQVp7EqmLrhDe1f",
      "symbol": "waSUSD",
      "name": "Aave Interest bearing SUSD (Wormhole)",
      "decimals": 9,
      "logoURI": "https://raw.githubusercontent.com/solana-labs/token-list/main/assets/mainnet/BMrbF8DZ9U5KGdJ4F2MJbH5d6KPi5FQVp7EqmLrhDe1f/logo.svg",
      "tags": [
        "wrapped",
        "wormhole"
      ],
      "extensions": {
        "address": "0x625aE63000f46200499120B906716420bd059240",
        "bridgeContract": "https://etherscan.io/address/0xf92cD566Ea4864356C5491c177A430C222d7e678",
        "assetContract": "https://etherscan.io/address/0x625aE63000f46200499120B906716420bd059240",
        "coingeckoId": "aave-susd-v1"
      }
    },
    {
      "chainId": 101,
      "address": "Fzx4N1xJPDZENAhrAaH79k2izT9CFbfnDEcpcWjiusdY",
      "symbol": "waLEND",
      "name": "Aave Interest bearing LEND (Wormhole)",
      "decimals": 9,
      "logoURI": "https://raw.githubusercontent.com/solana-labs/token-list/main/assets/mainnet/Fzx4N1xJPDZENAhrAaH79k2izT9CFbfnDEcpcWjiusdY/logo.svg",
      "tags": [
        "wrapped",
        "wormhole"
      ],
      "extensions": {
        "address": "0x7D2D3688Df45Ce7C552E19c27e007673da9204B8",
        "bridgeContract": "https://etherscan.io/address/0xf92cD566Ea4864356C5491c177A430C222d7e678",
        "assetContract": "https://etherscan.io/address/0x7D2D3688Df45Ce7C552E19c27e007673da9204B8"
      }
    },
    {
      "chainId": 101,
      "address": "GCdDiVgZnkWCAnGktUsjhoho2CHab9JfrRy3Q5W51zvC",
      "symbol": "waBAT",
      "name": "Aave Interest bearing BAT (Wormhole)",
      "decimals": 9,
      "logoURI": "https://raw.githubusercontent.com/solana-labs/token-list/main/assets/mainnet/GCdDiVgZnkWCAnGktUsjhoho2CHab9JfrRy3Q5W51zvC/logo.svg",
      "tags": [
        "wrapped",
        "wormhole"
      ],
      "extensions": {
        "address": "0xE1BA0FB44CCb0D11b80F92f4f8Ed94CA3fF51D00",
        "bridgeContract": "https://etherscan.io/address/0xf92cD566Ea4864356C5491c177A430C222d7e678",
        "assetContract": "https://etherscan.io/address/0xE1BA0FB44CCb0D11b80F92f4f8Ed94CA3fF51D00",
        "coingeckoId": "aave-bat-v1"
      }
    },
    {
      "chainId": 101,
      "address": "FBrfFh7fb7xKfyBMJA32KufMjEkgSgY4AuzLXFKdJFRj",
      "symbol": "waETH",
      "name": "Aave Interest bearing ETH (Wormhole)",
      "decimals": 9,
      "logoURI": "https://raw.githubusercontent.com/solana-labs/token-list/main/assets/mainnet/FBrfFh7fb7xKfyBMJA32KufMjEkgSgY4AuzLXFKdJFRj/logo.svg",
      "tags": [
        "wrapped",
        "wormhole"
      ],
      "extensions": {
        "address": "0x3a3A65aAb0dd2A17E3F1947bA16138cd37d08c04",
        "bridgeContract": "https://etherscan.io/address/0xf92cD566Ea4864356C5491c177A430C222d7e678",
        "assetContract": "https://etherscan.io/address/0x3a3A65aAb0dd2A17E3F1947bA16138cd37d08c04",
        "coingeckoId": "aave-eth-v1"
      }
    },
    {
      "chainId": 101,
      "address": "Adp88WrQDgExPTu26DdBnbN2ffWMkXLxwqzjTdfRQiJi",
      "symbol": "waLINK",
      "name": "Aave Interest bearing LINK (Wormhole)",
      "decimals": 9,
      "logoURI": "https://raw.githubusercontent.com/solana-labs/token-list/main/assets/mainnet/Adp88WrQDgExPTu26DdBnbN2ffWMkXLxwqzjTdfRQiJi/logo.svg",
      "tags": [
        "wrapped",
        "wormhole"
      ],
      "extensions": {
        "address": "0xA64BD6C70Cb9051F6A9ba1F163Fdc07E0DfB5F84",
        "bridgeContract": "https://etherscan.io/address/0xf92cD566Ea4864356C5491c177A430C222d7e678",
        "assetContract": "https://etherscan.io/address/0xA64BD6C70Cb9051F6A9ba1F163Fdc07E0DfB5F84",
        "coingeckoId": "aave-link-v1"
      }
    },
    {
      "chainId": 101,
      "address": "3p67dqghWn6reQcVCqNBkufrpU1gtA1ZRAYja6GMXySG",
      "symbol": "waKNC",
      "name": "Aave Interest bearing KNC (Wormhole)",
      "decimals": 9,
      "logoURI": "https://raw.githubusercontent.com/solana-labs/token-list/main/assets/mainnet/3p67dqghWn6reQcVCqNBkufrpU1gtA1ZRAYja6GMXySG/logo.svg",
      "tags": [
        "wrapped",
        "wormhole"
      ],
      "extensions": {
        "address": "0x9D91BE44C06d373a8a226E1f3b146956083803eB",
        "bridgeContract": "https://etherscan.io/address/0xf92cD566Ea4864356C5491c177A430C222d7e678",
        "assetContract": "https://etherscan.io/address/0x9D91BE44C06d373a8a226E1f3b146956083803eB",
        "coingeckoId": "aave-knc-v1"
      }
    },
    {
      "chainId": 101,
      "address": "A4qYX1xuewaBL9SeZnwA3We6MhG8TYcTceHAJpk7Etdt",
      "symbol": "waREP",
      "name": "Aave Interest bearing REP (Wormhole)",
      "decimals": 9,
      "logoURI": "https://raw.githubusercontent.com/solana-labs/token-list/main/assets/mainnet/A4qYX1xuewaBL9SeZnwA3We6MhG8TYcTceHAJpk7Etdt/logo.svg",
      "tags": [
        "wrapped",
        "wormhole"
      ],
      "extensions": {
        "address": "0x71010A9D003445aC60C4e6A7017c1E89A477B438",
        "bridgeContract": "https://etherscan.io/address/0xf92cD566Ea4864356C5491c177A430C222d7e678",
        "assetContract": "https://etherscan.io/address/0x71010A9D003445aC60C4e6A7017c1E89A477B438"
      }
    },
    {
      "chainId": 101,
      "address": "3iTtcKUVa5ouzwNZFc3SasuAKkY2ZuMxLERRcWfxQVN3",
      "symbol": "waMKR",
      "name": "Aave Interest bearing MKR (Wormhole)",
      "decimals": 9,
      "logoURI": "https://raw.githubusercontent.com/solana-labs/token-list/main/assets/mainnet/3iTtcKUVa5ouzwNZFc3SasuAKkY2ZuMxLERRcWfxQVN3/logo.svg",
      "tags": [
        "wrapped",
        "wormhole"
      ],
      "extensions": {
        "address": "0x7deB5e830be29F91E298ba5FF1356BB7f8146998",
        "bridgeContract": "https://etherscan.io/address/0xf92cD566Ea4864356C5491c177A430C222d7e678",
        "assetContract": "https://etherscan.io/address/0x7deB5e830be29F91E298ba5FF1356BB7f8146998",
        "coingeckoId": "aave-mkr-v1"
      }
    },
    {
      "chainId": 101,
      "address": "EMS6TrCU8uBMumZukRSShGS1yzHGqYd3S8hW2sYULX3T",
      "symbol": "waMANA",
      "name": "Aave Interest bearing MANA (Wormhole)",
      "decimals": 9,
      "logoURI": "https://raw.githubusercontent.com/solana-labs/token-list/main/assets/mainnet/EMS6TrCU8uBMumZukRSShGS1yzHGqYd3S8hW2sYULX3T/logo.svg",
      "tags": [
        "wrapped",
        "wormhole"
      ],
      "extensions": {
        "address": "0x6FCE4A401B6B80ACe52baAefE4421Bd188e76F6f",
        "bridgeContract": "https://etherscan.io/address/0xf92cD566Ea4864356C5491c177A430C222d7e678",
        "assetContract": "https://etherscan.io/address/0x6FCE4A401B6B80ACe52baAefE4421Bd188e76F6f",
        "coingeckoId": "aave-mana-v1"
      }
    },
    {
      "chainId": 101,
      "address": "qhqzfH7AjeukUgqyPXncWHFXTBebFNu5QQUrzhJaLB4",
      "symbol": "waZRX",
      "name": "Aave Interest bearing ZRX (Wormhole)",
      "decimals": 9,
      "logoURI": "https://raw.githubusercontent.com/solana-labs/token-list/main/assets/mainnet/qhqzfH7AjeukUgqyPXncWHFXTBebFNu5QQUrzhJaLB4/logo.svg",
      "tags": [
        "wrapped",
        "wormhole"
      ],
      "extensions": {
        "address": "0x6Fb0855c404E09c47C3fBCA25f08d4E41f9F062f",
        "bridgeContract": "https://etherscan.io/address/0xf92cD566Ea4864356C5491c177A430C222d7e678",
        "assetContract": "https://etherscan.io/address/0x6Fb0855c404E09c47C3fBCA25f08d4E41f9F062f",
        "coingeckoId": "aave-zrx-v1"
      }
    },
    {
      "chainId": 101,
      "address": "FeU2J26AfMqh2mh7Cf4Lw1HRueAvAkZYxGr8njFNMeQ2",
      "symbol": "waSNX",
      "name": "Aave Interest bearing SNX (Wormhole)",
      "decimals": 9,
      "logoURI": "https://raw.githubusercontent.com/solana-labs/token-list/main/assets/mainnet/FeU2J26AfMqh2mh7Cf4Lw1HRueAvAkZYxGr8njFNMeQ2/logo.png",
      "tags": [
        "wrapped",
        "wormhole"
      ],
      "extensions": {
        "address": "0x328C4c80BC7aCa0834Db37e6600A6c49E12Da4DE",
        "bridgeContract": "https://etherscan.io/address/0xf92cD566Ea4864356C5491c177A430C222d7e678",
        "assetContract": "https://etherscan.io/address/0x328C4c80BC7aCa0834Db37e6600A6c49E12Da4DE",
        "coingeckoId": "aave-snx-v1"
      }
    },
    {
      "chainId": 101,
      "address": "GveRVvWTUH1s26YxyjUnXh1J5mMdu5crC2K2uQy26KXi",
      "symbol": "waWBTC",
      "name": "Aave Interest bearing WBTC (Wormhole)",
      "decimals": 8,
      "logoURI": "https://raw.githubusercontent.com/solana-labs/token-list/main/assets/mainnet/GveRVvWTUH1s26YxyjUnXh1J5mMdu5crC2K2uQy26KXi/logo.svg",
      "tags": [
        "wrapped",
        "wormhole"
      ],
      "extensions": {
        "address": "0xFC4B8ED459e00e5400be803A9BB3954234FD50e3",
        "bridgeContract": "https://etherscan.io/address/0xf92cD566Ea4864356C5491c177A430C222d7e678",
        "assetContract": "https://etherscan.io/address/0xFC4B8ED459e00e5400be803A9BB3954234FD50e3",
        "coingeckoId": "aave-wbtc-v1"
      }
    },
    {
      "chainId": 101,
      "address": "F2WgoHLwV4pfxN4WrUs2q6KkmFCsNorGYQ82oaPNUFLP",
      "symbol": "waBUSD",
      "name": "Aave Interest bearing Binance USD (Wormhole)",
      "decimals": 9,
      "logoURI": "https://raw.githubusercontent.com/solana-labs/token-list/main/assets/mainnet/F2WgoHLwV4pfxN4WrUs2q6KkmFCsNorGYQ82oaPNUFLP/logo.svg",
      "tags": [
        "wrapped",
        "wormhole"
      ],
      "extensions": {
        "address": "0x6Ee0f7BB50a54AB5253dA0667B0Dc2ee526C30a8",
        "bridgeContract": "https://etherscan.io/address/0xf92cD566Ea4864356C5491c177A430C222d7e678",
        "assetContract": "https://etherscan.io/address/0x6Ee0f7BB50a54AB5253dA0667B0Dc2ee526C30a8",
        "coingeckoId": "aave-busd-v1"
      }
    },
    {
      "chainId": 101,
      "address": "3rNUQJgvfZ5eFsZvCkvdYcbd9ZzS6YmtwQsoUTFKmVd4",
      "symbol": "waENJ",
      "name": "Aave Interest bearing ENJ (Wormhole)",
      "decimals": 9,
      "logoURI": "https://raw.githubusercontent.com/solana-labs/token-list/main/assets/mainnet/3rNUQJgvfZ5eFsZvCkvdYcbd9ZzS6YmtwQsoUTFKmVd4/logo.svg",
      "tags": [
        "wrapped",
        "wormhole"
      ],
      "extensions": {
        "address": "0x712DB54daA836B53Ef1EcBb9c6ba3b9Efb073F40",
        "bridgeContract": "https://etherscan.io/address/0xf92cD566Ea4864356C5491c177A430C222d7e678",
        "assetContract": "https://etherscan.io/address/0x712DB54daA836B53Ef1EcBb9c6ba3b9Efb073F40",
        "coingeckoId": "aave-enj-v1"
      }
    },
    {
      "chainId": 101,
      "address": "BHh8nyDwdUG4uyyQYNqGXGLHPyb83R6Y2fqJrNVKtTsT",
      "symbol": "waREN",
      "name": "Aave Interest bearing REN (Wormhole)",
      "decimals": 9,
      "logoURI": "https://raw.githubusercontent.com/solana-labs/token-list/main/assets/mainnet/BHh8nyDwdUG4uyyQYNqGXGLHPyb83R6Y2fqJrNVKtTsT/logo.png",
      "tags": [
        "wrapped",
        "wormhole"
      ],
      "extensions": {
        "address": "0x69948cC03f478B95283F7dbf1CE764d0fc7EC54C",
        "bridgeContract": "https://etherscan.io/address/0xf92cD566Ea4864356C5491c177A430C222d7e678",
        "assetContract": "https://etherscan.io/address/0x69948cC03f478B95283F7dbf1CE764d0fc7EC54C",
        "coingeckoId": "aave-ren-v1"
      }
    },
    {
      "chainId": 101,
      "address": "EE58FVYG1UoY6Givy3K3GSRde9sHMj6X1BnocHBtd3sz",
      "symbol": "waYFI",
      "name": "Aave Interest bearing YFI (Wormhole)",
      "decimals": 9,
      "logoURI": "https://raw.githubusercontent.com/solana-labs/token-list/main/assets/mainnet/EE58FVYG1UoY6Givy3K3GSRde9sHMj6X1BnocHBtd3sz/logo.png",
      "tags": [
        "wrapped",
        "wormhole"
      ],
      "extensions": {
        "address": "0x12e51E77DAAA58aA0E9247db7510Ea4B46F9bEAd",
        "bridgeContract": "https://etherscan.io/address/0xf92cD566Ea4864356C5491c177A430C222d7e678",
        "assetContract": "https://etherscan.io/address/0x12e51E77DAAA58aA0E9247db7510Ea4B46F9bEAd",
        "coingeckoId": "ayfi"
      }
    },
    {
      "chainId": 101,
      "address": "8aYsiHR6oVTAcFUzdXDhaPkgRbn4QYRCkdk3ATmAmY4p",
      "symbol": "waAAVE",
      "name": "Aave Interest bearing Aave Token (Wormhole)",
      "decimals": 9,
      "logoURI": "https://raw.githubusercontent.com/solana-labs/token-list/main/assets/mainnet/8aYsiHR6oVTAcFUzdXDhaPkgRbn4QYRCkdk3ATmAmY4p/logo.svg",
      "tags": [
        "wrapped",
        "wormhole"
      ],
      "extensions": {
        "address": "0xba3D9687Cf50fE253cd2e1cFeEdE1d6787344Ed5",
        "bridgeContract": "https://etherscan.io/address/0xf92cD566Ea4864356C5491c177A430C222d7e678",
        "assetContract": "https://etherscan.io/address/0xba3D9687Cf50fE253cd2e1cFeEdE1d6787344Ed5"
      }
    },
    {
      "chainId": 101,
      "address": "8kwCLkWbv4qTJPcbSV65tWdQmjURjBGRSv6VtC1JTiL8",
      "symbol": "waUNI",
      "name": "Aave Interest bearing Uniswap (Wormhole)",
      "decimals": 9,
      "logoURI": "https://raw.githubusercontent.com/solana-labs/token-list/main/assets/mainnet/8kwCLkWbv4qTJPcbSV65tWdQmjURjBGRSv6VtC1JTiL8/logo.png",
      "tags": [
        "wrapped",
        "wormhole"
      ],
      "extensions": {
        "address": "0xB124541127A0A657f056D9Dd06188c4F1b0e5aab",
        "bridgeContract": "https://etherscan.io/address/0xf92cD566Ea4864356C5491c177A430C222d7e678",
        "assetContract": "https://etherscan.io/address/0xB124541127A0A657f056D9Dd06188c4F1b0e5aab"
      }
    },
    {
      "chainId": 101,
      "address": "9NDu1wdjZ7GiY7foAXhia9h1wQU45oTUzyMZKJ31V7JA",
      "symbol": "wstkAAVE",
      "name": "Staked Aave (Wormhole)",
      "decimals": 9,
      "logoURI": "https://raw.githubusercontent.com/solana-labs/token-list/main/assets/mainnet/9NDu1wdjZ7GiY7foAXhia9h1wQU45oTUzyMZKJ31V7JA/logo.png",
      "tags": [
        "wrapped",
        "wormhole"
      ],
      "extensions": {
        "address": "0x4da27a545c0c5B758a6BA100e3a049001de870f5",
        "bridgeContract": "https://etherscan.io/address/0xf92cD566Ea4864356C5491c177A430C222d7e678",
        "assetContract": "https://etherscan.io/address/0x4da27a545c0c5B758a6BA100e3a049001de870f5"
      }
    },
    {
      "chainId": 101,
      "address": "GNQ1Goajm3Za8uC1Eptt2yfsrbnkZh2eMJoqxg54sj3o",
      "symbol": "wUniDAIETH",
      "name": "Uniswap DAI LP (Wormhole)",
      "decimals": 9,
      "logoURI": "https://raw.githubusercontent.com/solana-labs/token-list/main/assets/mainnet/GNQ1Goajm3Za8uC1Eptt2yfsrbnkZh2eMJoqxg54sj3o/logo.png",
      "tags": [
        "wrapped",
        "wormhole"
      ],
      "extensions": {
        "address": "0x2a1530C4C41db0B0b2bB646CB5Eb1A67b7158667",
        "bridgeContract": "https://etherscan.io/address/0xf92cD566Ea4864356C5491c177A430C222d7e678",
        "assetContract": "https://etherscan.io/address/0x2a1530C4C41db0B0b2bB646CB5Eb1A67b7158667"
      }
    },
    {
      "chainId": 101,
      "address": "7NFin546WNvWkhtfftfY77z8C1TrxLbUcKmw5TpHGGtC",
      "symbol": "wUniUSDCETH",
      "name": "Uniswap USDC LP (Wormhole)",
      "decimals": 9,
      "logoURI": "https://raw.githubusercontent.com/solana-labs/token-list/main/assets/mainnet/7NFin546WNvWkhtfftfY77z8C1TrxLbUcKmw5TpHGGtC/logo.png",
      "tags": [
        "wrapped",
        "wormhole"
      ],
      "extensions": {
        "address": "0x97deC872013f6B5fB443861090ad931542878126",
        "bridgeContract": "https://etherscan.io/address/0xf92cD566Ea4864356C5491c177A430C222d7e678",
        "assetContract": "https://etherscan.io/address/0x97deC872013f6B5fB443861090ad931542878126"
      }
    },
    {
      "chainId": 101,
      "address": "7gersKTtU65ERNBNTZKjYgKf7HypR7PDMprcuhQJChaq",
      "symbol": "wUnisETHETH",
      "name": "Uniswap sETH LP (Wormhole)",
      "decimals": 9,
      "logoURI": "https://raw.githubusercontent.com/solana-labs/token-list/main/assets/mainnet/7gersKTtU65ERNBNTZKjYgKf7HypR7PDMprcuhQJChaq/logo.png",
      "tags": [
        "wrapped",
        "wormhole"
      ],
      "extensions": {
        "address": "0xe9Cf7887b93150D4F2Da7dFc6D502B216438F244",
        "bridgeContract": "https://etherscan.io/address/0xf92cD566Ea4864356C5491c177A430C222d7e678",
        "assetContract": "https://etherscan.io/address/0xe9Cf7887b93150D4F2Da7dFc6D502B216438F244"
      }
    },
    {
      "chainId": 101,
      "address": "4aqNtSCr77eiEZJ9u9BhPErjEMju6FFdLeBKkE1pdxuK",
      "symbol": "wUniLENDETH",
      "name": "Uniswap LEND LP (Wormhole)",
      "decimals": 9,
      "logoURI": "https://raw.githubusercontent.com/solana-labs/token-list/main/assets/mainnet/4aqNtSCr77eiEZJ9u9BhPErjEMju6FFdLeBKkE1pdxuK/logo.png",
      "tags": [
        "wrapped",
        "wormhole"
      ],
      "extensions": {
        "address": "0xcaA7e4656f6A2B59f5f99c745F91AB26D1210DCe",
        "bridgeContract": "https://etherscan.io/address/0xf92cD566Ea4864356C5491c177A430C222d7e678",
        "assetContract": "https://etherscan.io/address/0xcaA7e4656f6A2B59f5f99c745F91AB26D1210DCe"
      }
    },
    {
      "chainId": 101,
      "address": "FDdoYCHwFghBSbnN6suvFR3VFw6kAzfhfGpkAQAGPLC3",
      "symbol": "wUniMKRETH",
      "name": "Uniswap MKR LP (Wormhole)",
      "decimals": 9,
      "logoURI": "https://raw.githubusercontent.com/solana-labs/token-list/main/assets/mainnet/FDdoYCHwFghBSbnN6suvFR3VFw6kAzfhfGpkAQAGPLC3/logo.png",
      "tags": [
        "wrapped",
        "wormhole"
      ],
      "extensions": {
        "address": "0x2C4Bd064b998838076fa341A83d007FC2FA50957",
        "bridgeContract": "https://etherscan.io/address/0xf92cD566Ea4864356C5491c177A430C222d7e678",
        "assetContract": "https://etherscan.io/address/0x2C4Bd064b998838076fa341A83d007FC2FA50957"
      }
    },
    {
      "chainId": 101,
      "address": "FSSTfbb1vh1TRe8Ja64hC65QTc7pPUhwHh5uTAWj5haH",
      "symbol": "wUniLINKETH",
      "name": "Uniswap LINK LP (Wormhole)",
      "decimals": 9,
      "logoURI": "https://raw.githubusercontent.com/solana-labs/token-list/main/assets/mainnet/FSSTfbb1vh1TRe8Ja64hC65QTc7pPUhwHh5uTAWj5haH/logo.png",
      "tags": [
        "wrapped",
        "wormhole"
      ],
      "extensions": {
        "address": "0xF173214C720f58E03e194085B1DB28B50aCDeeaD",
        "bridgeContract": "https://etherscan.io/address/0xf92cD566Ea4864356C5491c177A430C222d7e678",
        "assetContract": "https://etherscan.io/address/0xF173214C720f58E03e194085B1DB28B50aCDeeaD"
      }
    },
    {
      "chainId": 101,
      "address": "Aci9xBGywrgBxQoFnL6LCoCYuX5k6AqaYhimgSZ1Fhrk",
      "symbol": "waUniETH",
      "name": "Aave Interest bearing UniETH (Wormhole)",
      "decimals": 9,
      "logoURI": "https://raw.githubusercontent.com/solana-labs/token-list/main/assets/mainnet/Aci9xBGywrgBxQoFnL6LCoCYuX5k6AqaYhimgSZ1Fhrk/logo.png",
      "tags": [
        "wrapped",
        "wormhole"
      ],
      "extensions": {
        "address": "0x6179078872605396Ee62960917128F9477a5DdbB",
        "bridgeContract": "https://etherscan.io/address/0xf92cD566Ea4864356C5491c177A430C222d7e678",
        "assetContract": "https://etherscan.io/address/0x6179078872605396Ee62960917128F9477a5DdbB"
      }
    },
    {
      "chainId": 101,
      "address": "GqHK99sW4ym6zy6Kdoh8f7sb2c3qhtB3WRqeyPbAYfmy",
      "symbol": "waUniDAI",
      "name": "Aave Interest bearing UniDAI (Wormhole)",
      "decimals": 9,
      "logoURI": "https://raw.githubusercontent.com/solana-labs/token-list/main/assets/mainnet/GqHK99sW4ym6zy6Kdoh8f7sb2c3qhtB3WRqeyPbAYfmy/logo.png",
      "tags": [
        "wrapped",
        "wormhole"
      ],
      "extensions": {
        "address": "0x048930eec73c91B44b0844aEACdEBADC2F2b6efb",
        "bridgeContract": "https://etherscan.io/address/0xf92cD566Ea4864356C5491c177A430C222d7e678",
        "assetContract": "https://etherscan.io/address/0x048930eec73c91B44b0844aEACdEBADC2F2b6efb"
      }
    },
    {
      "chainId": 101,
      "address": "4e4TpGVJMYiz5UBrAXuNmiVJ9yvc7ppJeAn8sXmbnmDi",
      "symbol": "waUniUSDC",
      "name": "Aave Interest bearing UniUSDC (Wormhole)",
      "decimals": 6,
      "logoURI": "https://raw.githubusercontent.com/solana-labs/token-list/main/assets/mainnet/4e4TpGVJMYiz5UBrAXuNmiVJ9yvc7ppJeAn8sXmbnmDi/logo.png",
      "tags": [
        "wrapped",
        "wormhole"
      ],
      "extensions": {
        "address": "0xe02b2Ad63eFF3Ac1D5827cBd7AB9DD3DaC4f4AD0",
        "bridgeContract": "https://etherscan.io/address/0xf92cD566Ea4864356C5491c177A430C222d7e678",
        "assetContract": "https://etherscan.io/address/0xe02b2Ad63eFF3Ac1D5827cBd7AB9DD3DaC4f4AD0"
      }
    },
    {
      "chainId": 101,
      "address": "49LoAnQQdo9171zfcWRUoQLYSScrxXobbuwt14xjvfVm",
      "symbol": "waUniUSDT",
      "name": "Aave Interest bearing UniUSDT (Wormhole)",
      "decimals": 6,
      "logoURI": "https://raw.githubusercontent.com/solana-labs/token-list/main/assets/mainnet/49LoAnQQdo9171zfcWRUoQLYSScrxXobbuwt14xjvfVm/logo.png",
      "tags": [
        "wrapped",
        "wormhole"
      ],
      "extensions": {
        "address": "0xb977ee318010A5252774171494a1bCB98E7fab65",
        "bridgeContract": "https://etherscan.io/address/0xf92cD566Ea4864356C5491c177A430C222d7e678",
        "assetContract": "https://etherscan.io/address/0xb977ee318010A5252774171494a1bCB98E7fab65"
      }
    },
    {
      "chainId": 101,
      "address": "CvG3gtKYJtKRzEUgMeb42xnd8HDjESgLtyJqQ2kuLncp",
      "symbol": "waUniDAIETH",
      "name": "Aave Interest bearing UniDAIETH (Wormhole)",
      "decimals": 9,
      "logoURI": "https://raw.githubusercontent.com/solana-labs/token-list/main/assets/mainnet/CvG3gtKYJtKRzEUgMeb42xnd8HDjESgLtyJqQ2kuLncp/logo.svg",
      "tags": [
        "wrapped",
        "wormhole"
      ],
      "extensions": {
        "address": "0xBbBb7F2aC04484F7F04A2C2C16f20479791BbB44",
        "bridgeContract": "https://etherscan.io/address/0xf92cD566Ea4864356C5491c177A430C222d7e678",
        "assetContract": "https://etherscan.io/address/0xBbBb7F2aC04484F7F04A2C2C16f20479791BbB44"
      }
    },
    {
      "chainId": 101,
      "address": "GSv5ECZaMfaceZK4WKKzA4tKVDkqtfBASECcmYFWcy4G",
      "symbol": "waUniUSDCETH",
      "name": "Aave Interest bearing UniUSDCETH (Wormhole)",
      "decimals": 9,
      "logoURI": "https://raw.githubusercontent.com/solana-labs/token-list/main/assets/mainnet/GSv5ECZaMfaceZK4WKKzA4tKVDkqtfBASECcmYFWcy4G/logo.svg",
      "tags": [
        "wrapped",
        "wormhole"
      ],
      "extensions": {
        "address": "0x1D0e53A0e524E3CC92C1f0f33Ae268FfF8D7E7a5",
        "bridgeContract": "https://etherscan.io/address/0xf92cD566Ea4864356C5491c177A430C222d7e678",
        "assetContract": "https://etherscan.io/address/0x1D0e53A0e524E3CC92C1f0f33Ae268FfF8D7E7a5"
      }
    },
    {
      "chainId": 101,
      "address": "7LUdsedi7qpTJGnFpZo6mWqVtKKpccr9XrQGxJ2xUDPT",
      "symbol": "waUniSETHETH",
      "name": "Aave Interest bearing UniSETHETH (Wormhole)",
      "decimals": 9,
      "logoURI": "https://raw.githubusercontent.com/solana-labs/token-list/main/assets/mainnet/7LUdsedi7qpTJGnFpZo6mWqVtKKpccr9XrQGxJ2xUDPT/logo.svg",
      "tags": [
        "wrapped",
        "wormhole"
      ],
      "extensions": {
        "address": "0x84BBcaB430717ff832c3904fa6515f97fc63C76F",
        "bridgeContract": "https://etherscan.io/address/0xf92cD566Ea4864356C5491c177A430C222d7e678",
        "assetContract": "https://etherscan.io/address/0x84BBcaB430717ff832c3904fa6515f97fc63C76F"
      }
    },
    {
      "chainId": 101,
      "address": "Hc1zHQxg1k2JVwvuv3kqbCyZDEJYfDdNftBMab4EMUx9",
      "symbol": "waUniLENDETH",
      "name": "Aave Interest bearing UniLENDETH (Wormhole)",
      "decimals": 9,
      "logoURI": "https://raw.githubusercontent.com/solana-labs/token-list/main/assets/mainnet/Hc1zHQxg1k2JVwvuv3kqbCyZDEJYfDdNftBMab4EMUx9/logo.svg",
      "tags": [
        "wrapped",
        "wormhole"
      ],
      "extensions": {
        "address": "0xc88ebbf7C523f38Ef3eB8A151273C0F0dA421e63",
        "bridgeContract": "https://etherscan.io/address/0xf92cD566Ea4864356C5491c177A430C222d7e678",
        "assetContract": "https://etherscan.io/address/0xc88ebbf7C523f38Ef3eB8A151273C0F0dA421e63"
      }
    },
    {
      "chainId": 101,
      "address": "9PejEmx6NKDHgf6jpgAWwZsibURKifBakjzDQdtCtAXT",
      "symbol": "waUniMKRETH",
      "name": "Aave Interest bearing UniMKRETH (Wormhole)",
      "decimals": 9,
      "logoURI": "https://raw.githubusercontent.com/solana-labs/token-list/main/assets/mainnet/9PejEmx6NKDHgf6jpgAWwZsibURKifBakjzDQdtCtAXT/logo.svg",
      "tags": [
        "wrapped",
        "wormhole"
      ],
      "extensions": {
        "address": "0x8c69f7A4C9B38F1b48005D216c398Efb2F1Ce3e4",
        "bridgeContract": "https://etherscan.io/address/0xf92cD566Ea4864356C5491c177A430C222d7e678",
        "assetContract": "https://etherscan.io/address/0x8c69f7A4C9B38F1b48005D216c398Efb2F1Ce3e4"
      }
    },
    {
      "chainId": 101,
      "address": "KcHygDp4o7ENsHjevYM4T3u6R7KHa5VyvkJ7kpmJcYo",
      "symbol": "waUniLINKETH",
      "name": "Aave Interest bearing UniLINKETH (Wormhole)",
      "decimals": 9,
      "logoURI": "https://raw.githubusercontent.com/solana-labs/token-list/main/assets/mainnet/KcHygDp4o7ENsHjevYM4T3u6R7KHa5VyvkJ7kpmJcYo/logo.svg",
      "tags": [
        "wrapped",
        "wormhole"
      ],
      "extensions": {
        "address": "0x9548DB8b1cA9b6c757485e7861918b640390169c",
        "bridgeContract": "https://etherscan.io/address/0xf92cD566Ea4864356C5491c177A430C222d7e678",
        "assetContract": "https://etherscan.io/address/0x9548DB8b1cA9b6c757485e7861918b640390169c"
      }
    },
    {
      "chainId": 101,
      "address": "GNPAF84ZEtKYyfuY2fg8tZVwse7LpTSeyYPSyEKFqa2Y",
      "symbol": "waUSDT",
      "name": "Aave interest bearing USDT (Wormhole)",
      "decimals": 6,
      "logoURI": "https://raw.githubusercontent.com/solana-labs/token-list/main/assets/mainnet/GNPAF84ZEtKYyfuY2fg8tZVwse7LpTSeyYPSyEKFqa2Y/logo.svg",
      "tags": [
        "wrapped",
        "wormhole"
      ],
      "extensions": {
        "address": "0x3Ed3B47Dd13EC9a98b44e6204A523E766B225811",
        "bridgeContract": "https://etherscan.io/address/0xf92cD566Ea4864356C5491c177A430C222d7e678",
        "assetContract": "https://etherscan.io/address/0x3Ed3B47Dd13EC9a98b44e6204A523E766B225811",
        "coingeckoId": "aave-usdt"
      }
    },
    {
      "chainId": 101,
      "address": "3QTknQ3i27rDKm5hvBaScFLQ34xX9N7J7XfEFwy27qbZ",
      "symbol": "waWBTC",
      "name": "Aave interest bearing WBTC (Wormhole)",
      "decimals": 8,
      "logoURI": "https://raw.githubusercontent.com/solana-labs/token-list/main/assets/mainnet/3QTknQ3i27rDKm5hvBaScFLQ34xX9N7J7XfEFwy27qbZ/logo.svg",
      "tags": [
        "wrapped",
        "wormhole"
      ],
      "extensions": {
        "address": "0x9ff58f4fFB29fA2266Ab25e75e2A8b3503311656",
        "bridgeContract": "https://etherscan.io/address/0xf92cD566Ea4864356C5491c177A430C222d7e678",
        "assetContract": "https://etherscan.io/address/0x9ff58f4fFB29fA2266Ab25e75e2A8b3503311656",
        "coingeckoId": "aave-wbtc"
      }
    },
    {
      "chainId": 101,
      "address": "EbpkofeWyiQouGyxQAgXxEyGtjgq13NSucX3CNvucNpb",
      "symbol": "waWETH",
      "name": "Aave interest bearing WETH (Wormhole)",
      "decimals": 9,
      "logoURI": "https://raw.githubusercontent.com/solana-labs/token-list/main/assets/mainnet/EbpkofeWyiQouGyxQAgXxEyGtjgq13NSucX3CNvucNpb/logo.png",
      "tags": [
        "wrapped",
        "wormhole"
      ],
      "extensions": {
        "address": "0x030bA81f1c18d280636F32af80b9AAd02Cf0854e",
        "bridgeContract": "https://etherscan.io/address/0xf92cD566Ea4864356C5491c177A430C222d7e678",
        "assetContract": "https://etherscan.io/address/0x030bA81f1c18d280636F32af80b9AAd02Cf0854e"
      }
    },
    {
      "chainId": 101,
      "address": "67uaa3Z7SX7GC6dqSTjpJLnySLXZpCAK9MHMi3232Bfb",
      "symbol": "waYFI",
      "name": "Aave interest bearing YFI (Wormhole)",
      "decimals": 9,
      "logoURI": "https://raw.githubusercontent.com/solana-labs/token-list/main/assets/mainnet/67uaa3Z7SX7GC6dqSTjpJLnySLXZpCAK9MHMi3232Bfb/logo.svg",
      "tags": [
        "wrapped",
        "wormhole"
      ],
      "extensions": {
        "address": "0x5165d24277cD063F5ac44Efd447B27025e888f37",
        "bridgeContract": "https://etherscan.io/address/0xf92cD566Ea4864356C5491c177A430C222d7e678",
        "assetContract": "https://etherscan.io/address/0x5165d24277cD063F5ac44Efd447B27025e888f37"
      }
    },
    {
      "chainId": 101,
      "address": "9xS6et5uvQ64QsmaGMfzfXrwTsfYPjwEWuiPnBGFgfw",
      "symbol": "waZRX",
      "name": "Aave interest bearing ZRX (Wormhole)",
      "decimals": 9,
      "logoURI": "https://raw.githubusercontent.com/solana-labs/token-list/main/assets/mainnet/9xS6et5uvQ64QsmaGMfzfXrwTsfYPjwEWuiPnBGFgfw/logo.svg",
      "tags": [
        "wrapped",
        "wormhole"
      ],
      "extensions": {
        "address": "0xDf7FF54aAcAcbFf42dfe29DD6144A69b629f8C9e",
        "bridgeContract": "https://etherscan.io/address/0xf92cD566Ea4864356C5491c177A430C222d7e678",
        "assetContract": "https://etherscan.io/address/0xDf7FF54aAcAcbFf42dfe29DD6144A69b629f8C9e",
        "coingeckoId": "aave-zrx"
      }
    },
    {
      "chainId": 101,
      "address": "2TZ8s2FwtWqJrWpdFsSf2uM2Fvjw474n6HhTdTEWoLor",
      "symbol": "waUNI",
      "name": "Aave interest bearing UNI (Wormhole)",
      "decimals": 9,
      "logoURI": "https://raw.githubusercontent.com/solana-labs/token-list/main/assets/mainnet/2TZ8s2FwtWqJrWpdFsSf2uM2Fvjw474n6HhTdTEWoLor/logo.svg",
      "tags": [
        "wrapped",
        "wormhole"
      ],
      "extensions": {
        "address": "0xB9D7CB55f463405CDfBe4E90a6D2Df01C2B92BF1",
        "bridgeContract": "https://etherscan.io/address/0xf92cD566Ea4864356C5491c177A430C222d7e678",
        "assetContract": "https://etherscan.io/address/0xB9D7CB55f463405CDfBe4E90a6D2Df01C2B92BF1"
      }
    },
    {
      "chainId": 101,
      "address": "G1o2fHZXyPCeAEcY4o6as7SmVaUu65DRhcq1S4Cfap9T",
      "symbol": "waAAVE",
      "name": "Aave interest bearing AAVE (Wormhole)",
      "decimals": 9,
      "logoURI": "https://raw.githubusercontent.com/solana-labs/token-list/main/assets/mainnet/G1o2fHZXyPCeAEcY4o6as7SmVaUu65DRhcq1S4Cfap9T/logo.svg",
      "tags": [
        "wrapped",
        "wormhole"
      ],
      "extensions": {
        "address": "0xFFC97d72E13E01096502Cb8Eb52dEe56f74DAD7B",
        "bridgeContract": "https://etherscan.io/address/0xf92cD566Ea4864356C5491c177A430C222d7e678",
        "assetContract": "https://etherscan.io/address/0xFFC97d72E13E01096502Cb8Eb52dEe56f74DAD7B"
      }
    },
    {
      "chainId": 101,
      "address": "8PeWkyvCDHpSgT5oiGFgZQtXSRBij7ZFLJTHAGBntRDH",
      "symbol": "waBAT",
      "name": "Aave interest bearing BAT (Wormhole)",
      "decimals": 9,
      "logoURI": "https://raw.githubusercontent.com/solana-labs/token-list/main/assets/mainnet/8PeWkyvCDHpSgT5oiGFgZQtXSRBij7ZFLJTHAGBntRDH/logo.svg",
      "tags": [
        "wrapped",
        "wormhole"
      ],
      "extensions": {
        "address": "0x05Ec93c0365baAeAbF7AefFb0972ea7ECdD39CF1",
        "bridgeContract": "https://etherscan.io/address/0xf92cD566Ea4864356C5491c177A430C222d7e678",
        "assetContract": "https://etherscan.io/address/0x05Ec93c0365baAeAbF7AefFb0972ea7ECdD39CF1",
        "coingeckoId": "aave-bat"
      }
    },
    {
      "chainId": 101,
      "address": "67opsuaXQ3JRSJ1mmF7aPLSq6JaZcwAmXwcMzUN5PSMv",
      "symbol": "waBUSD",
      "name": "Aave interest bearing BUSD (Wormhole)",
      "decimals": 9,
      "logoURI": "https://raw.githubusercontent.com/solana-labs/token-list/main/assets/mainnet/67opsuaXQ3JRSJ1mmF7aPLSq6JaZcwAmXwcMzUN5PSMv/logo.svg",
      "tags": [
        "wrapped",
        "wormhole"
      ],
      "extensions": {
        "address": "0xA361718326c15715591c299427c62086F69923D9",
        "bridgeContract": "https://etherscan.io/address/0xf92cD566Ea4864356C5491c177A430C222d7e678",
        "assetContract": "https://etherscan.io/address/0xA361718326c15715591c299427c62086F69923D9",
        "coingeckoId": "aave-busd"
      }
    },
    {
      "chainId": 101,
      "address": "4JrrHRS56i9GZkSmGaCY3ZsxMo3JEqQviU64ki7ZJPak",
      "symbol": "waDAI",
      "name": "Aave interest bearing DAI (Wormhole)",
      "decimals": 9,
      "logoURI": "https://raw.githubusercontent.com/solana-labs/token-list/main/assets/mainnet/4JrrHRS56i9GZkSmGaCY3ZsxMo3JEqQviU64ki7ZJPak/logo.svg",
      "tags": [
        "wrapped",
        "wormhole"
      ],
      "extensions": {
        "address": "0x028171bCA77440897B824Ca71D1c56caC55b68A3",
        "bridgeContract": "https://etherscan.io/address/0xf92cD566Ea4864356C5491c177A430C222d7e678",
        "assetContract": "https://etherscan.io/address/0x028171bCA77440897B824Ca71D1c56caC55b68A3",
        "coingeckoId": "aave-dai"
      }
    },
    {
      "chainId": 101,
      "address": "3LmfKjsSU9hdxfZfcr873DMNR5nnrk8EvdueXg1dTSin",
      "symbol": "waENJ",
      "name": "Aave interest bearing ENJ (Wormhole)",
      "decimals": 9,
      "logoURI": "https://raw.githubusercontent.com/solana-labs/token-list/main/assets/mainnet/3LmfKjsSU9hdxfZfcr873DMNR5nnrk8EvdueXg1dTSin/logo.svg",
      "tags": [
        "wrapped",
        "wormhole"
      ],
      "extensions": {
        "address": "0xaC6Df26a590F08dcC95D5a4705ae8abbc88509Ef",
        "bridgeContract": "https://etherscan.io/address/0xf92cD566Ea4864356C5491c177A430C222d7e678",
        "assetContract": "https://etherscan.io/address/0xaC6Df26a590F08dcC95D5a4705ae8abbc88509Ef",
        "coingeckoId": "aave-enj"
      }
    },
    {
      "chainId": 101,
      "address": "7VD2Gosm34hB7kughTqu1N3sW92hq3XwKLTi1N1tdKrj",
      "symbol": "waKNC",
      "name": "Aave interest bearing KNC (Wormhole)",
      "decimals": 9,
      "logoURI": "https://raw.githubusercontent.com/solana-labs/token-list/main/assets/mainnet/7VD2Gosm34hB7kughTqu1N3sW92hq3XwKLTi1N1tdKrj/logo.svg",
      "tags": [
        "wrapped",
        "wormhole"
      ],
      "extensions": {
        "address": "0x39C6b3e42d6A679d7D776778Fe880BC9487C2EDA",
        "bridgeContract": "https://etherscan.io/address/0xf92cD566Ea4864356C5491c177A430C222d7e678",
        "assetContract": "https://etherscan.io/address/0x39C6b3e42d6A679d7D776778Fe880BC9487C2EDA",
        "coingeckoId": "aave-knc"
      }
    },
    {
      "chainId": 101,
      "address": "4erbVWFvdvS5P8ews7kUjqfpCQbA8vurnWyvRLsnZJgv",
      "symbol": "waLINK",
      "name": "Aave interest bearing LINK (Wormhole)",
      "decimals": 9,
      "logoURI": "https://raw.githubusercontent.com/solana-labs/token-list/main/assets/mainnet/4erbVWFvdvS5P8ews7kUjqfpCQbA8vurnWyvRLsnZJgv/logo.svg",
      "tags": [
        "wrapped",
        "wormhole"
      ],
      "extensions": {
        "address": "0xa06bC25B5805d5F8d82847D191Cb4Af5A3e873E0",
        "bridgeContract": "https://etherscan.io/address/0xf92cD566Ea4864356C5491c177A430C222d7e678",
        "assetContract": "https://etherscan.io/address/0xa06bC25B5805d5F8d82847D191Cb4Af5A3e873E0",
        "coingeckoId": "aave-link"
      }
    },
    {
      "chainId": 101,
      "address": "AXJWqG4SpAEwkMjKYkarKwv6Qfz5rLU3cwt5KtrDAAYe",
      "symbol": "waMANA",
      "name": "Aave interest bearing MANA (Wormhole)",
      "decimals": 9,
      "logoURI": "https://raw.githubusercontent.com/solana-labs/token-list/main/assets/mainnet/AXJWqG4SpAEwkMjKYkarKwv6Qfz5rLU3cwt5KtrDAAYe/logo.svg",
      "tags": [
        "wrapped",
        "wormhole"
      ],
      "extensions": {
        "address": "0xa685a61171bb30d4072B338c80Cb7b2c865c873E",
        "bridgeContract": "https://etherscan.io/address/0xf92cD566Ea4864356C5491c177A430C222d7e678",
        "assetContract": "https://etherscan.io/address/0xa685a61171bb30d4072B338c80Cb7b2c865c873E",
        "coingeckoId": "aave-mana"
      }
    },
    {
      "chainId": 101,
      "address": "4kJmfagJzQFuwto5RX6f1xScWYbEVBzEpdjmiqTCnzjJ",
      "symbol": "waMKR",
      "name": "Aave interest bearing MKR (Wormhole)",
      "decimals": 9,
      "logoURI": "https://raw.githubusercontent.com/solana-labs/token-list/main/assets/mainnet/4kJmfagJzQFuwto5RX6f1xScWYbEVBzEpdjmiqTCnzjJ/logo.svg",
      "tags": [
        "wrapped",
        "wormhole"
      ],
      "extensions": {
        "address": "0xc713e5E149D5D0715DcD1c156a020976e7E56B88",
        "bridgeContract": "https://etherscan.io/address/0xf92cD566Ea4864356C5491c177A430C222d7e678",
        "assetContract": "https://etherscan.io/address/0xc713e5E149D5D0715DcD1c156a020976e7E56B88",
        "coingeckoId": "aave-mkr"
      }
    },
    {
      "chainId": 101,
      "address": "DN8jPo8YZTXhLMyDMKcnwFuKqY8wfn2UrpX8ct4rc8Bc",
      "symbol": "waREN",
      "name": "Aave interest bearing REN (Wormhole)",
      "decimals": 9,
      "logoURI": "https://raw.githubusercontent.com/solana-labs/token-list/main/assets/mainnet/DN8jPo8YZTXhLMyDMKcnwFuKqY8wfn2UrpX8ct4rc8Bc/logo.svg",
      "tags": [
        "wrapped",
        "wormhole"
      ],
      "extensions": {
        "address": "0xCC12AbE4ff81c9378D670De1b57F8e0Dd228D77a",
        "bridgeContract": "https://etherscan.io/address/0xf92cD566Ea4864356C5491c177A430C222d7e678",
        "assetContract": "https://etherscan.io/address/0xCC12AbE4ff81c9378D670De1b57F8e0Dd228D77a",
        "coingeckoId": "aave-ren"
      }
    },
    {
      "chainId": 101,
      "address": "HWbJZXJ7s1D1zi5P7yVgRUmZPXvYSFv6vsYU765Ti422",
      "symbol": "waSNX",
      "name": "Aave interest bearing SNX (Wormhole)",
      "decimals": 9,
      "logoURI": "https://raw.githubusercontent.com/solana-labs/token-list/main/assets/mainnet/HWbJZXJ7s1D1zi5P7yVgRUmZPXvYSFv6vsYU765Ti422/logo.svg",
      "tags": [
        "wrapped",
        "wormhole"
      ],
      "extensions": {
        "address": "0x35f6B052C598d933D69A4EEC4D04c73A191fE6c2",
        "bridgeContract": "https://etherscan.io/address/0xf92cD566Ea4864356C5491c177A430C222d7e678",
        "assetContract": "https://etherscan.io/address/0x35f6B052C598d933D69A4EEC4D04c73A191fE6c2",
        "coingeckoId": "aave-snx"
      }
    },
    {
      "chainId": 101,
      "address": "2LForywWWpHzmR5NjSEyF1kcw9ffyLuJX7V7hne2fHfY",
      "symbol": "waSUSD",
      "name": "Aave interest bearing SUSD (Wormhole)",
      "decimals": 9,
      "logoURI": "https://raw.githubusercontent.com/solana-labs/token-list/main/assets/mainnet/2LForywWWpHzmR5NjSEyF1kcw9ffyLuJX7V7hne2fHfY/logo.svg",
      "tags": [
        "wrapped",
        "wormhole"
      ],
      "extensions": {
        "address": "0x6C5024Cd4F8A59110119C56f8933403A539555EB",
        "bridgeContract": "https://etherscan.io/address/0xf92cD566Ea4864356C5491c177A430C222d7e678",
        "assetContract": "https://etherscan.io/address/0x6C5024Cd4F8A59110119C56f8933403A539555EB",
        "coingeckoId": "aave-susd"
      }
    },
    {
      "chainId": 101,
      "address": "Badj3S29a2u1auxmijwg5vGjhPLb1K6WLPoigtWjKPXp",
      "symbol": "waTUSD",
      "name": "Aave interest bearing TUSD (Wormhole)",
      "decimals": 9,
      "logoURI": "https://raw.githubusercontent.com/solana-labs/token-list/main/assets/mainnet/Badj3S29a2u1auxmijwg5vGjhPLb1K6WLPoigtWjKPXp/logo.svg",
      "tags": [
        "wrapped",
        "wormhole"
      ],
      "extensions": {
        "address": "0x101cc05f4A51C0319f570d5E146a8C625198e636",
        "bridgeContract": "https://etherscan.io/address/0xf92cD566Ea4864356C5491c177A430C222d7e678",
        "assetContract": "https://etherscan.io/address/0x101cc05f4A51C0319f570d5E146a8C625198e636",
        "coingeckoId": "aave-tusd"
      }
    },
    {
      "chainId": 101,
      "address": "BZCPpva12M9SqJgcpf8jtP9Si6rMANFoUR3i7nchha7M",
      "symbol": "waUSDC",
      "name": "Aave interest bearing USDC (Wormhole)",
      "decimals": 9,
      "logoURI": "https://raw.githubusercontent.com/solana-labs/token-list/main/assets/mainnet/BZCPpva12M9SqJgcpf8jtP9Si6rMANFoUR3i7nchha7M/logo.svg",
      "tags": [
        "wrapped",
        "wormhole"
      ],
      "extensions": {
        "address": "0xBcca60bB61934080951369a648Fb03DF4F96263C",
        "bridgeContract": "https://etherscan.io/address/0xf92cD566Ea4864356C5491c177A430C222d7e678",
        "assetContract": "https://etherscan.io/address/0xBcca60bB61934080951369a648Fb03DF4F96263C",
        "coingeckoId": "aave-usdc"
      }
    },
    {
      "chainId": 101,
      "address": "D3ajQoyBGJz3JCXCPsxHZJbLQKGt9UgxLavgurieGNcD",
      "symbol": "wSDT",
      "name": "Stake DAO Token (Wormhole)",
      "decimals": 9,
      "logoURI": "https://raw.githubusercontent.com/solana-labs/token-list/main/assets/mainnet/D3ajQoyBGJz3JCXCPsxHZJbLQKGt9UgxLavgurieGNcD/logo.png",
      "tags": [
        "wrapped",
        "wormhole"
      ],
      "extensions": {
        "address": "0x73968b9a57c6e53d41345fd57a6e6ae27d6cdb2f",
        "bridgeContract": "https://etherscan.io/address/0xf92cD566Ea4864356C5491c177A430C222d7e678",
        "assetContract": "https://etherscan.io/address/0x73968b9a57c6e53d41345fd57a6e6ae27d6cdb2f",
        "coingeckoId": "stake-dao"
      }
    },
    {
      "chainId": 101,
      "address": "4pk3pf9nJDN1im1kNwWJN1ThjE8pCYCTexXYGyFjqKVf",
      "symbol": "oDOP",
      "name": "Dominican Pesos",
      "decimals": 9,
      "logoURI": "https://raw.githubusercontent.com/solana-labs/token-list/main/assets/mainnet/4pk3pf9nJDN1im1kNwWJN1ThjE8pCYCTexXYGyFjqKVf/logo.png",
      "tags": [
        "stablecoin"
      ],
      "extensions": {
        "website": "https://Odop.io/"
      }
    },
    {
      "chainId": 101,
      "address": "5kjfp2qfRbqCXTQeUYgHNnTLf13eHoKjC5hHynW9DvQE",
      "symbol": "AAPE",
      "name": "AAPE",
      "decimals": 9,
      "logoURI": "https://raw.githubusercontent.com/solana-labs/token-list/main/assets/mainnet/5kjfp2qfRbqCXTQeUYgHNnTLf13eHoKjC5hHynW9DvQE/logo.png",
      "tags": [],
      "extensions": {
        "website": "https://aape.io/"
      }
    },
    {
      "chainId": 101,
      "address": "3K6rftdAaQYMPunrtNRHgnK2UAtjm2JwyT2oCiTDouYE",
      "symbol": "XCOPE",
      "name": "XCOPE",
      "decimals": 0,
      "logoURI": "https://raw.githubusercontent.com/solana-labs/token-list/main/assets/mainnet/3K6rftdAaQYMPunrtNRHgnK2UAtjm2JwyT2oCiTDouYE/logo.png",
      "tags": [
        "trading",
        "index",
        "Algos"
      ],
      "extensions": {
        "website": "https://www.unlimitedcope.com/",
        "serumV3Usdc": "7MpMwArporUHEGW7quUpkPZp5L5cHPs9eKUfKCdaPHq2",
        "coingeckoId": "cope"
      }
    },
    {
      "chainId": 101,
      "address": "8HGyAAB1yoM1ttS7pXjHMa3dukTFGQggnFFH3hJZgzQh",
      "symbol": "COPE",
      "name": "COPE",
      "decimals": 6,
      "logoURI": "https://raw.githubusercontent.com/solana-labs/token-list/main/assets/mainnet/8HGyAAB1yoM1ttS7pXjHMa3dukTFGQggnFFH3hJZgzQh/logo.png",
      "tags": [
        "trading",
        "index",
        "Algos"
      ],
      "extensions": {
        "website": "https://www.unlimitedcope.com/",
        "serumV3Usdc": "6fc7v3PmjZG9Lk2XTot6BywGyYLkBQuzuFKd4FpCsPxk",
        "coingeckoId": "cope"
      }
    },
    {
      "chainId": 101,
      "address": "2prC8tcVsXwVJAinhxd2zeMeWMWaVyzPoQeLKyDZRFKd",
      "symbol": "MCAPS",
      "name": "Mango Market Caps",
      "decimals": 0,
      "logoURI": "https://raw.githubusercontent.com/solana-labs/token-list/main/assets/mainnet/2prC8tcVsXwVJAinhxd2zeMeWMWaVyzPoQeLKyDZRFKd/logo.png",
      "tags": [
        "mango"
      ],
      "extensions": {
        "website": "https://initialcapoffering.com/",
        "coingeckoId": "mango-market-caps"
      }
    },
    {
      "chainId": 101,
      "address": "2reKm5Y9rmAWfaw5jraYz1BXwGLHMofGMs3iNoBLt4VC",
      "symbol": "DOCE",
      "name": "Doce Finance",
      "decimals": 6,
      "logoURI": "https://raw.githubusercontent.com/solana-labs/token-list/main/assets/mainnet/2reKm5Y9rmAWfaw5jraYz1BXwGLHMofGMs3iNoBLt4VC/logo.png",
      "tags": [],
      "extensions": {
        "website": "https://swap.doce.finance/"
      }
    },
    {
      "chainId": 101,
      "address": "E1PvPRPQvZNivZbXRL61AEGr71npZQ5JGxh4aWX7q9QA",
      "symbol": "INO",
      "name": "iNo Token",
      "decimals": 9,
      "logoURI": "https://raw.githubusercontent.com/solana-labs/token-list/main/assets/mainnet/E1PvPRPQvZNivZbXRL61AEGr71npZQ5JGxh4aWX7q9QA/logo.png",
      "tags": [],
      "extensions": {
        "website": "https://ino.llegrand.fr/"
      }
    },
    {
      "chainId": 101,
      "address": "8PMHT4swUMtBzgHnh5U564N5sjPSiUz2cjEQzFnnP1Fo",
      "symbol": "ROPE",
      "name": "Rope Token",
      "decimals": 9,
      "logoURI": "https://raw.githubusercontent.com/solana-labs/token-list/main/assets/mainnet/8PMHT4swUMtBzgHnh5U564N5sjPSiUz2cjEQzFnnP1Fo/logo.svg",
      "tags": [],
      "extensions": {
        "website": "https://ropesolana.com/",
        "coingeckoId": "rope-token",
        "serumV3Usdc": "4Sg1g8U2ZuGnGYxAhc6MmX9MX7yZbrrraPkCQ9MdCPtF",
        "waterfallbot": "https://bit.ly/ROPEwaterfall"
      }
    },
    {
      "chainId": 101,
      "address": "5dhkWqrq37F92jBmEyhQP1vbMkbVRz59V7288HH2wBC7",
      "symbol": "SLOCK",
      "name": "SOLLock",
      "decimals": 9,
      "logoURI": "https://raw.githubusercontent.com/solana-labs/token-list/main/assets/mainnet/5dhkWqrq37F92jBmEyhQP1vbMkbVRz59V7288HH2wBC7/logo.png",
      "tags": [
        "utility-token"
      ],
      "extensions": {
        "website": "https://sollock.org/",
        "twitter": "https://twitter.com/@SOLLockOfficial",
        "github": "https://github.com/SOLLock",
        "tgann": "https://t.me/SOLLockAnn",
        "tggroup": "https://t.me/SOLLock"
      }
    },
    {
      "chainId": 101,
      "address": "ETAtLmCmsoiEEKfNrHKJ2kYy3MoABhU6NQvpSfij5tDs",
      "symbol": "MEDIA",
      "name": "Media Network",
      "decimals": 6,
      "logoURI": "https://raw.githubusercontent.com/solana-labs/token-list/main/assets/mainnet/ETAtLmCmsoiEEKfNrHKJ2kYy3MoABhU6NQvpSfij5tDs/logo.png",
      "tags": [
        "utility-token"
      ],
      "extensions": {
        "website": "https://media.network/",
        "coingeckoId": "media-network",
        "serumV3Usdc": "FfiqqvJcVL7oCCu8WQUMHLUC2dnHQPAPjTdSzsERFWjb",
        "waterfallbot": "https://bit.ly/MEDIAwaterfall"
      }
    },
    {
      "chainId": 101,
      "address": "StepAscQoEioFxxWGnh2sLBDFp9d8rvKz2Yp39iDpyT",
      "symbol": "STEP",
      "name": "Step",
      "decimals": 9,
      "logoURI": "https://raw.githubusercontent.com/solana-labs/token-list/main/assets/mainnet/StepAscQoEioFxxWGnh2sLBDFp9d8rvKz2Yp39iDpyT/logo.png",
      "tags": [
        "utility-token"
      ],
      "extensions": {
        "website": "https://step.finance/",
        "twitter": "https://twitter.com/StepFinance_",
        "coingeckoId": "step-finance",
        "serumV3Usdc": "97qCB4cAVSTthvJu3eNoEx6AY6DLuRDtCoPm5Tdyg77S",
        "waterfallbot": "https://bit.ly/STEPwaterfall"
      }
    },
    {
      "chainId": 101,
      "address": "7Geyz6iiRe8buvunsU6TXndxnpLt9mg6iPxqhn6cr3c6",
      "symbol": "ANFT",
      "name": "AffinityLabs",
      "decimals": 9,
      "logoURI": "https://raw.githubusercontent.com/solana-labs/token-list/main/assets/mainnet/7Geyz6iiRe8buvunsU6TXndxnpLt9mg6iPxqhn6cr3c6/logo.png",
      "tags": [
        "nft"
      ],
      "extensions": {
        "website": "https://affinitylabs.tech/"
      }
    },
    {
      "chainId": 102,
      "address": "So11111111111111111111111111111111111111112",
      "symbol": "wSOL",
      "name": "Wrapped SOL",
      "decimals": 9,
      "logoURI": "https://raw.githubusercontent.com/solana-labs/token-list/main/assets/mainnet/So11111111111111111111111111111111111111112/logo.png",
      "tags": [],
      "extensions": {
        "website": "https://www.solana.com/",
        "coingeckoId": "solana"
      }
    },
    {
      "chainId": 102,
      "address": "CpMah17kQEL2wqyMKt3mZBdTnZbkbfx4nqmQMFDP5vwp",
      "symbol": "USDC",
      "name": "USD Coin",
      "decimals": 6,
      "logoURI": "https://raw.githubusercontent.com/solana-labs/token-list/main/assets/mainnet/CpMah17kQEL2wqyMKt3mZBdTnZbkbfx4nqmQMFDP5vwp/logo.png",
      "tags": [
        "stablecoin"
      ],
      "extensions": {
        "website": "https://www.centre.io/",
        "coingeckoId": "usd-coin"
      }
    },
    {
      "chainId": 102,
      "address": "Gmk71cM7j2RMorRsQrsyysM4HsByQx5PuDGtDdqGLWCS",
      "symbol": "spSOL",
      "name": "Stake pool SOL",
      "decimals": 9,
      "logoURI": "https://raw.githubusercontent.com/solana-labs/token-list/main/assets/mainnet/Gmk71cM7j2RMorRsQrsyysM4HsByQx5PuDGtDdqGLWCS/logo.png",
      "tags": [
        "stake-pool"
      ],
      "extensions": {
        "website": "https://www.solana.com/"
      }
    },
    {
      "chainId": 102,
      "address": "2jQc2jDHVCewoWsQJK7JPLetP7UjqXvaFdno8rtrD8Kg",
      "symbol": "sHOG",
      "name": "sHOG",
      "decimals": 6,
      "tags": [
        "stablecoin"
      ]
    },
    {
      "chainId": 103,
      "address": "So11111111111111111111111111111111111111112",
      "symbol": "SOL",
      "name": "Wrapped SOL",
      "decimals": 9,
      "logoURI": "https://raw.githubusercontent.com/solana-labs/token-list/main/assets/mainnet/So11111111111111111111111111111111111111112/logo.png",
      "tags": [],
      "extensions": {
        "coingeckoId": "solana"
      }
    },
    {
      "chainId": 103,
      "address": "7Cab8z1Lz1bTC9bQNeY7VQoZw5a2YbZoxmvFSvPgcTEL",
      "symbol": "LGGD",
      "name": "LGG Dev Fan Token",
      "decimals": 0,
      "logoURI": "https://raw.githubusercontent.com/solana-labs/token-list/main/assets/mainnet/7Cab8z1Lz1bTC9bQNeY7VQoZw5a2YbZoxmvFSvPgcTEL/logo.png",
      "tags": [
        "LGG"
      ],
      "extensions": {
        "website": "https://lgg-hacks.art"
      }
    },
    {
      "chainId": 103,
      "address": "DEhAasscXF4kEGxFgJ3bq4PpVGp5wyUxMRvn6TzGVHaw",
      "symbol": "XYZ",
      "name": "XYZ Test",
      "decimals": 0,
      "logoURI": "https://raw.githubusercontent.com/solana-labs/token-list/main/assets/mainnet/DEhAasscXF4kEGxFgJ3bq4PpVGp5wyUxMRvn6TzGVHaw/logo.png",
      "tags": []
    },
    {
      "chainId": 103,
      "address": "2rg5syU3DSwwWs778FQ6yczDKhS14NM3vP4hqnkJ2jsM",
      "symbol": "pSOL",
      "name": "SOL stake pool",
      "decimals": 9,
      "logoURI": "https://raw.githubusercontent.com/solana-labs/token-list/main/assets/mainnet/2rg5syU3DSwwWs778FQ6yczDKhS14NM3vP4hqnkJ2jsM/logo.png",
      "tags": [],
      "extensions": {
        "website": "https://solana.com/",
        "background": "https://solana.com/static/8c151e179d2d7e80255bdae6563209f2/6833b/validators.webp"
      }
    },
    {
      "chainId": 103,
      "address": "SRMuApVNdxXokk5GT7XD5cUUgXMBCoAz2LHeuAoKWRt",
      "symbol": "SRM",
      "name": "Serum",
      "decimals": 6,
      "logoURI": "https://raw.githubusercontent.com/solana-labs/token-list/main/assets/mainnet/SRMuApVNdxXokk5GT7XD5cUUgXMBCoAz2LHeuAoKWRt/logo.png",
      "tags": [],
      "extensions": {
        "website": "https://projectserum.com/",
        "coingeckoId": "serum"
      }
    },
    {
      "chainId": 103,
      "address": "StepAscQoEioFxxWGnh2sLBDFp9d8rvKz2Yp39iDpyT",
      "symbol": "STEP",
      "name": "Step",
      "decimals": 9,
      "logoURI": "https://raw.githubusercontent.com/solana-labs/token-list/main/assets/mainnet/StepAscQoEioFxxWGnh2sLBDFp9d8rvKz2Yp39iDpyT/logo.png",
      "tags": [
        "utility-token"
      ],
      "extensions": {
        "website": "https://step.finance/",
        "twitter": "https://twitter.com/StepFinance_",
        "coingeckoId": "step-finance",
        "waterfallbot": "https://bit.ly/STEPwaterfall"
      }
    },
    {
      "chainId": 103,
      "address": "7STJWT74tAZzhbNNPRH8WuGDy9GZg27968EwALWuezrH",
      "symbol": "wSUSHI",
      "name": "SushiSwap (Wormhole)",
      "decimals": 9,
      "logoURI": "https://raw.githubusercontent.com/solana-labs/token-list/main/assets/mainnet/7STJWT74tAZzhbNNPRH8WuGDy9GZg27968EwALWuezrH/logo.png",
      "tags": [
        "wrapped",
        "wormhole"
      ],
      "extensions": {
        "website": "https://sushi.com",
        "background": "https://sushi.com/static/media/Background-sm.fd449814.jpg/",
        "address": "0x6B3595068778DD592e39A122f4f5a5cF09C90fE2",
        "bridgeContract": "https://etherscan.io/address/0xf92cD566Ea4864356C5491c177A430C222d7e678",
        "assetContract": "https://etherscan.io/address/0x6B3595068778DD592e39A122f4f5a5cF09C90fE2",
        "coingeckoId": "sushi"
      }
    },
    {
      "chainId": 103,
      "address": "3aMbgP7aGsP1sVcFKc6j65zu7UiziP57SMFzf6ptiCSX",
      "symbol": "sHOG",
      "name": "Devnet StableHog",
      "decimals": 6,
      "logoURI": "https://raw.githubusercontent.com/solana-labs/token-list/main/assets/mainnet/3aMbgP7aGsP1sVcFKc6j65zu7UiziP57SMFzf6ptiCSX/logo.png",
      "tags": [
        "stablecoin"
      ]
    },
    {
      "chainId": 101,
      "address": "3cXftQWJJEeoysZrhAEjpfCHe9tSKyhYG63xpbue8m3s",
      "symbol": "Kreechures",
      "name": "Kreechures",
      "decimals": 0,
      "logoURI": "https://raw.githubusercontent.com/solana-labs/token-list/main/assets/mainnet/3cXftQWJJEeoysZrhAEjpfCHe9tSKyhYG63xpbue8m3s/logo.svg",
      "tags": [
        "nft"
      ],
      "extensions": {
        "website": "https://www.kreechures.com/",
        "attributes": [
          {
            "image": "https://gateway.pinata.cloud/ipfs/QmWcMyAYpaX3BHJoDq6Fyub71TjaHbRHqErT7MmbDvCXYJ/3cXftQWJJEeoysZrhAEjpfCHe9tSKyhYG63xpbue8m3s.jpg",
            "Generation": 0,
            "Species": 6,
            "Base Rest": 262
          }
        ]
      }
    },
    {
      "chainId": 101,
      "address": "4DrV8khCoPS3sWRj6t1bb2DzT9jD4mZp6nc7Jisuuv1b",
      "symbol": "SPD",
      "name": "Solpad",
      "decimals": 10,
      "logoURI": "https://raw.githubusercontent.com/solana-labs/token-list/main/assets/mainnet/4DrV8khCoPS3sWRj6t1bb2DzT9jD4mZp6nc7Jisuuv1b/logo.png",
      "tags": [],
      "extensions": {
        "website": "https://www.solpad.io/"
      }
    },
    {
      "chainId": 101,
      "address": "7p7AMM6QoA8wPRKeqF87Pt51CRWmWvXPH5TBNMyDWhbH",
      "symbol": "Kreechures",
      "name": "Kreechures",
      "decimals": 0,
      "logoURI": "https://raw.githubusercontent.com/solana-labs/token-list/main/assets/mainnet/7p7AMM6QoA8wPRKeqF87Pt51CRWmWvXPH5TBNMyDWhbH/logo.svg",
      "tags": [
        "nft"
      ],
      "extensions": {
        "website": "https://www.kreechures.com/",
        "attributes": [
          {
            "image": "https://gateway.pinata.cloud/ipfs/QmWcMyAYpaX3BHJoDq6Fyub71TjaHbRHqErT7MmbDvCXYJ/7p7AMM6QoA8wPRKeqF87Pt51CRWmWvXPH5TBNMyDWhbH.jpg",
            "Generation": 0,
            "Species": 4,
            "Base Rest": 335
          }
        ]
      }
    },
    {
      "chainId": 101,
      "address": "6ybxMQpMgQhtsTLhvHZqk8uqao7kvoexY6e8JmCTqAB1",
      "symbol": "QUEST",
      "name": "QUEST",
      "decimals": 4,
      "logoURI": "https://raw.githubusercontent.com/solana-labs/token-list/main/assets/mainnet/6ybxMQpMgQhtsTLhvHZqk8uqao7kvoexY6e8JmCTqAB1/logo.png",
      "tags": [],
      "extensions": {
        "website": "https://questcoin.org/"
      }
    },
    {
      "chainId": 101,
      "address": "97qAF7ZKEdPdQaUkhASGA59Jpa2Wi7QqVmnFdEuPqEDc",
      "symbol": "DIAMOND",
      "name": "LOVE",
      "decimals": 6,
      "logoURI": "https://raw.githubusercontent.com/solana-labs/token-list/main/assets/mainnet/97qAF7ZKEdPdQaUkhASGA59Jpa2Wi7QqVmnFdEuPqEDc/logo.png",
      "tags": [
        "Diamond Love"
      ],
      "extensions": {
        "website": "https://diamondlove.io/",
        "telegram": "https://t.me/DiamondLoveX"
      }
    },
    {
      "chainId": 101,
      "address": "xxxxa1sKNGwFtw2kFn8XauW9xq8hBZ5kVtcSesTT9fW",
      "symbol": "SLIM",
      "name": "Solanium",
      "decimals": 6,
      "logoURI": "https://raw.githubusercontent.com/solana-labs/token-list/main/assets/mainnet/xxxxa1sKNGwFtw2kFn8XauW9xq8hBZ5kVtcSesTT9fW/logo.png",
      "tags": [],
      "extensions": {
        "website": "https://solanium.io/",
        "waterfallbot": "https://bit.ly/SLIMwaterfall"
      }
    },
    {
      "chainId": 101,
      "address": "8GPUjUHFxfNhaSS8kUkix8txRRXszeUAsHTjUmHuygZT",
      "symbol": "NINJA NFT1",
      "name": "NINJA NFT1",
      "decimals": 0,
      "logoURI": "https://raw.githubusercontent.com/yuzu-ninjaprotocol/ninjaprotocol/main/NINJA%20NFT%201.png",
      "tags": [],
      "extensions": {
        "website": "http://ninjaprotocol.io"
      }
    },
    {
      "chainId": 101,
      "address": "HcJCPYck2UsTMgiPfjn6CS1wrC5iBXtuqPSjt8Qy8Sou",
      "symbol": "GANGS",
      "name": "Gangs of Solana",
      "decimals": 4,
      "logoURI": "https://raw.githubusercontent.com/solana-labs/token-list/main/assets/mainnet/HcJCPYck2UsTMgiPfjn6CS1wrC5iBXtuqPSjt8Qy8Sou/logo.svg",
      "tags": [],
      "extensions": {
        "website": "https://gangsofsolana.com/"
      }
    },
    {
      "chainId": 101,
      "address": "2rEiLkpQ3mh4DGxv1zcSdW5r5HK2nehif5sCaF5Ss9E1",
      "symbol": "RECO",
      "name": "Reboot ECO",
      "decimals": 0,
      "logoURI": "https://raw.githubusercontent.com/solana-labs/token-list/main/assets/mainnet/2rEiLkpQ3mh4DGxv1zcSdW5r5HK2nehif5sCaF5Ss9E1/logo.png",
      "tags": [],
      "extensions": {
        "website": "https://reboot.eco/"
      }
    },
    {
      "chainId": 101,
      "address": "BXhAKUxkGvFbAarA3K1SUYnqXRhEBC1bhUaCaxvzgyJ1",
      "symbol": "ISA",
      "name": "Interstellar",
      "decimals": 3,
      "logoURI": "https://raw.githubusercontent.com/solana-labs/token-list/main/assets/mainnet/BXhAKUxkGvFbAarA3K1SUYnqXRhEBC1bhUaCaxvzgyJ1/logo.png",
      "tags": [],
      "extensions": {
        "website": "https://interstellaralliance.gitbook.io/isa/"
      }
    },
    {
      "chainId": 101,
      "address": "7xKXtg2CW87d97TXJSDpbD5jBkheTqA83TZRuJosgAsU",
      "symbol": "SAMO",
      "name": "Samoyed Coin",
      "decimals": 9,
      "logoURI": "https://raw.githubusercontent.com/solana-labs/token-list/main/assets/mainnet/7xKXtg2CW87d97TXJSDpbD5jBkheTqA83TZRuJosgAsU/logo.png",
      "tags": [],
      "extensions": {
        "website": "https://samoyedcoin.com/",
        "coingeckoId": "samoyedcoin",
        "serumV3Usdc": "FR3SPJmgfRSKKQ2ysUZBu7vJLpzTixXnjzb84bY3Diif"
      }
    },
    {
      "chainId": 101,
      "address": "HAWy8kV3bD4gaN6yy6iK2619x2dyzLUBj1PfJiihTisE",
      "symbol": "DOI",
      "name": "Discovery of Iris",
      "decimals": 0,
      "logoURI": "https://raw.githubusercontent.com/solana-labs/token-list/main/assets/mainnet/HAWy8kV3bD4gaN6yy6iK2619x2dyzLUBj1PfJiihTisE/logo.png",
      "tags": [
        "nft"
      ],
      "extensions": {
        "website": "https://www.staratlas.com",
        "imageUrl": "https://storage.googleapis.com/nft-assets/ReBirth/poster-1/discovery-of-iris.jpg",
        "description": "The rogue planet, Iris, dense with invaluable materials, draws in and collides with seven child planets in a remote region of space, creating what is henceforth referred to as 'The Cataclysm'. When combined, these eight elements create a form of free energy. The collision creates a massively valuable debris field.",
        "serumV3Usdc": "AYXTVttPfhYmn3jryX5XbRjwPK2m9445mbN2iLyRD6nq"
      }
    },
    {
      "chainId": 101,
      "address": "ATSPo9f9TJ3Atx8SuoTYdzSMh4ctQBzYzDiNukQDmoF7",
      "symbol": "HOSA",
      "name": "The Heart of Star Atlas",
      "decimals": 0,
      "logoURI": "https://raw.githubusercontent.com/solana-labs/token-list/main/assets/mainnet/ATSPo9f9TJ3Atx8SuoTYdzSMh4ctQBzYzDiNukQDmoF7/logo.png",
      "tags": [
        "nft"
      ],
      "extensions": {
        "website": "https://www.staratlas.com",
        "imageUrl": "https://storage.googleapis.com/nft-assets/ReBirth/poster-2/the-heart-of-star-atlas.jpg",
        "description": "At the core of Star Atlas lies a treasure trove of priceless data. After an unsuspecting deep space explorer discovers “The Cataclysm”, he scans its riches, creating what will once be known as the first intergalactic data block. He sells this invaluable information to all three rival factions, igniting a lethal spark that forever changes the course of history.",
        "serumV3Usdc": "5Erzgrw9pTjNWLeqHp2sChJq7smB7WXRQYw9wvkvA59t"
      }
    },
    {
      "chainId": 101,
      "address": "36s6AFRXzE9KVdUyoJQ5y6mwxXw21LawYqqwNiQUMD8s",
      "symbol": "TCW",
      "name": "The Convergence War",
      "decimals": 0,
      "logoURI": "https://raw.githubusercontent.com/solana-labs/token-list/main/assets/mainnet/36s6AFRXzE9KVdUyoJQ5y6mwxXw21LawYqqwNiQUMD8s/logo.png",
      "tags": [
        "nft"
      ],
      "extensions": {
        "website": "https://www.staratlas.com",
        "imageUrl": "https://storage.googleapis.com/nft-assets/ReBirth/poster-3/the-convergence-war.jpg",
        "description": "All three factions, thinking they were the sole owners of the cataclysmic data drop, converge to settle the area. A devastating war breaks out across the galaxy after their inability to settle the disputed territory.",
        "serumV3Usdc": "DXPv2ZyMD6Y2mDenqYkAhkvGSjNahkuMkm4zv6DqB7RF"
      }
    },
    {
      "chainId": 101,
      "address": "BgiTVxW9uLuHHoafTd2qjYB5xjCc5Y1EnUuYNfmTwhvp",
      "symbol": "LOST",
      "name": "Short Story of a Lost Astronaut",
      "decimals": 0,
      "logoURI": "https://raw.githubusercontent.com/solana-labs/token-list/main/assets/mainnet/BgiTVxW9uLuHHoafTd2qjYB5xjCc5Y1EnUuYNfmTwhvp/logo.png",
      "tags": [
        "nft"
      ],
      "extensions": {
        "website": "https://www.staratlas.com",
        "imageUrl": "https://storage.googleapis.com/nft-assets/ReBirth/poster-4/short-story-of-a-lost-astronaut.jpg",
        "description": "He thought it would be just another routine exploration mission. Get there, scan, save data blocks and return. But when a surprise radiation storm knocked out his spaceship and swept him up into its high-velocity current, the only thing that saved him from certain doom was his custom ion shield.",
        "serumV3Usdc": "73d9N7BbWVKBG6A2xwwwEHcxzPB26YzbMnRjue3DPzqs"
      }
    },
    {
      "chainId": 101,
      "address": "4G85c5aUsRTrRPqE5VjY7ebD9b2ktTF6NEVGiCddRBDX",
      "symbol": "LOVE",
      "name": "B ❤ P",
      "decimals": 0,
      "logoURI": "https://raw.githubusercontent.com/solana-labs/token-list/main/assets/mainnet/4G85c5aUsRTrRPqE5VjY7ebD9b2ktTF6NEVGiCddRBDX/logo.png",
      "tags": [
        "nft"
      ],
      "extensions": {
        "website": "https://www.staratlas.com",
        "imageUrl": "https://storage.googleapis.com/nft-assets/ReBirth/poster-5/love-story.jpg",
        "description": "Paizul, the charismatic and brilliant leader of the ONI consortium, vividly recalls the first time she saw her one true love. It was a warm summer day, full of raging ionic storms. Lightning was piercing the sky as Bekalu took off his helmet and locked eyes with her. “What are the chances of nearly colliding with someone flying through these wastelands on a day like this”, he smiled with his booming voice. “Perhaps it’s destiny,” she smiled back mysteriously. There was another strike of lightning, but this time the sky remained calm.",
        "serumV3Usdc": "AM9sNDh48N2qhYSgpA58m9dHvrMoQongtyYu2u2XoYTc"
      }
    },
    {
      "chainId": 101,
      "address": "7dr7jVyXf1KUnYq5FTpV2vCZjKRR4MV94jzerb8Fi16Q",
      "symbol": "MRDR",
      "name": "The Assassination of Paizul",
      "decimals": 0,
      "logoURI": "https://raw.githubusercontent.com/solana-labs/token-list/main/assets/mainnet/7dr7jVyXf1KUnYq5FTpV2vCZjKRR4MV94jzerb8Fi16Q/logo.png",
      "tags": [
        "nft"
      ],
      "extensions": {
        "website": "https://www.staratlas.com",
        "imageUrl": "https://storage.googleapis.com/nft-assets/ReBirth/poster-6/assassination-of-paizul.jpg",
        "description": "Suffering one of the cruelest fates in the universe, the Sogmian race of aliens was driven to the brink of extinction. With only 10,000 members left, they put all hope of salvation in the hands of their leader Paizul. After she was assassinated in a gruesome public way, so much fear was struck in the hearts of survivors that they set out to build their 'Last Stand'.",
        "serumV3Usdc": "BJiV2gCLwMvj2c1CbhnMjjy68RjqoMzYT8brDrpVyceA"
      }
    },
    {
      "chainId": 101,
      "address": "G1bE9ge8Yoq43hv7QLcumxTFhHqFMdcL4y2d6ZdzMG4b",
      "symbol": "PFP",
      "name": "Paizul Funeral Procession",
      "decimals": 0,
      "logoURI": "https://raw.githubusercontent.com/solana-labs/token-list/main/assets/mainnet/G1bE9ge8Yoq43hv7QLcumxTFhHqFMdcL4y2d6ZdzMG4b/logo.png",
      "tags": [
        "nft"
      ],
      "extensions": {
        "website": "https://www.staratlas.com",
        "imageUrl": "https://storage.googleapis.com/nft-assets/ReBirth/poster-7/paizul-funeral-procession.jpg",
        "description": "The sound of wailing echoes across the plains. The Sogmian procession solemnly marches in step past their ancestors’ gravestones, still haunted by the fate of their leader. The sun begins to set as they bring Paizul’s cryopod at the top of the Rock of Light. As a beam of light consumes the pod to upload it to eternal rest with the ancients, Bekalu falls to his knees with a wrathful howl. The crowd is rattled to the core, a foreboding of things to come.",
        "serumV3Usdc": "7JzaEAuVfjkrZyMwJgZF5aQkiEyVyCaTWA3N1fQK7Y6V"
      }
    },
    {
      "chainId": 101,
      "address": "6bD8mr8DyuVqN5dXd1jnqmCL66b5KUV14jYY1HSmnxTE",
      "symbol": "AVE",
      "name": "Ahr Visits Earth",
      "decimals": 0,
      "logoURI": "https://raw.githubusercontent.com/solana-labs/token-list/main/assets/mainnet/6bD8mr8DyuVqN5dXd1jnqmCL66b5KUV14jYY1HSmnxTE/logo.png",
      "tags": [
        "nft"
      ],
      "extensions": {
        "website": "https://www.staratlas.com",
        "imageUrl": "https://storage.googleapis.com/nft-assets/ReBirth/poster-8/ahr-visits-earth.jpg",
        "description": "Humankind is visited by Ahr, a mysterious being of pure light. But not all is as it seems… For through the power of illusion, we are tricked into forming a space-based religion, plundering the planet and launching ourselves towards the stars, permanently leaving the Earth.",
        "serumV3Usdc": "8yQzsbraXJFoPG5PdX73B8EVYFuPR9aC2axAqWearGKu"
      }
    },
    {
      "chainId": 101,
      "address": "9vi6PTKBFHR2hXgyjoTZx6h7WXNkFAA5dCsZRSi4higK",
      "symbol": "ASF",
      "name": "Armstrong Forever",
      "decimals": 0,
      "logoURI": "https://raw.githubusercontent.com/solana-labs/token-list/main/assets/mainnet/9vi6PTKBFHR2hXgyjoTZx6h7WXNkFAA5dCsZRSi4higK/logo.png",
      "tags": [
        "nft"
      ],
      "extensions": {
        "website": "https://www.staratlas.com",
        "imageUrl": "https://storage.googleapis.com/nft-assets/ReBirth/poster-15/armstrong-forever.jpg",
        "description": "When humans were racing to expand into outer space under Ahr’s influence, the devastation they inflicted upon the planet was so great that it weakened the Earth’s geomagnetic field. The reckless way the planet’s orbit was populated by machines and debris led to distortions in the gravity field. All this culminated in a disastrous slingshot effect for the many satellites orbiting the blue dot, altering their trajectories to loosen the direct gravity pull of the planet and scatter into deep space. Some of these satellites contained valuable data that was lost forever.  In 2621, the Council of Peace put a bounty on these ancient artifacts to integrate them into Star Atlas, leading to a hunt for them across the galaxy. One of the most sought-after satellites in history records bears the name of Neil Armstrong, the first human to set foot on the Moon.  Initially launched into medium Earth orbit as a cornerstone of the global positioning system (GPS), the satellite had untold additional capabilities that made it more and more valuable as it drifted off into the void.",
        "serumV3Usdc": "8yQzsbraXJFoPG5PdX73B8EVYFuPR9aC2axAqWearGKu"
      }
    },
    {
      "chainId": 101,
      "address": "Hfjgcs9ix17EwgXVVbKjo6NfMm2CXfr34cwty3xWARUm",
      "symbol": "TLS",
      "name": "The Last Stand",
      "decimals": 0,
      "logoURI": "https://raw.githubusercontent.com/solana-labs/token-list/main/assets/mainnet/Hfjgcs9ix17EwgXVVbKjo6NfMm2CXfr34cwty3xWARUm/logo.png",
      "tags": [
        "nft"
      ],
      "extensions": {
        "website": "https://www.staratlas.com",
        "serumV3Usdc": "AVHndcEDUjP9Liz5dfcvAPAMffADXG6KMPn8sWB1XhFQ"
      }
    },
    {
      "chainId": 101,
      "address": "8EXX5kG7qWTjgpNSGX7PnB6hJZ8xhXUcCafVJaBEJo32",
      "symbol": "SPT",
      "name": "The Signing of the Peace Treaty",
      "decimals": 0,
      "logoURI": "https://raw.githubusercontent.com/solana-labs/token-list/main/assets/mainnet/8EXX5kG7qWTjgpNSGX7PnB6hJZ8xhXUcCafVJaBEJo32/logo.png",
      "tags": [
        "nft"
      ],
      "extensions": {
        "website": "https://www.staratlas.com",
        "serumV3Usdc": "FZ9xhZbkt9bKKVpWmFxRhEJyzgxqU5w5xu3mXcF6Eppe"
      }
    },
    {
      "chainId": 101,
      "address": "CAjoJeGCCRae9oDwHYXzkeUDonp3dZLWV5GKHysLwjnx",
      "symbol": "PBA",
      "name": "The Peacebringers Archive",
      "decimals": 0,
      "logoURI": "https://raw.githubusercontent.com/solana-labs/token-list/main/assets/mainnet/CAjoJeGCCRae9oDwHYXzkeUDonp3dZLWV5GKHysLwjnx/logo.png",
      "tags": [
        "nft"
      ],
      "extensions": {
        "website": "https://www.staratlas.com",
        "serumV3Usdc": "4jN1R453Acv9egnr7Dry3x9Xe3jqh1tqz5RokniaeVhy"
      }
    },
    {
      "chainId": 101,
      "address": "FPnwwNiL1tXqd4ZbGjFYsCw5qsQw91VN79SNcU4Bc732",
      "symbol": "UWB",
      "name": "Ustur Wod.bod",
      "decimals": 0,
      "logoURI": "https://raw.githubusercontent.com/solana-labs/token-list/main/assets/mainnet/FPnwwNiL1tXqd4ZbGjFYsCw5qsQw91VN79SNcU4Bc732/logo.png",
      "tags": [
        "nft"
      ],
      "extensions": {
        "website": "https://www.staratlas.com",
        "serumV3Usdc": "J99HsFQEWKR3UiFQpKTnF11iaNiR1enf2LxHfgsbVc59"
      }
    },
    {
      "chainId": 101,
      "address": "DB76aiNQeLzHPwvFhzgwfpe6HGHCDTQ6snW6UD7AnHid",
      "symbol": "OMPH",
      "name": "Om Photoli",
      "decimals": 0,
      "logoURI": "https://raw.githubusercontent.com/solana-labs/token-list/main/assets/mainnet/DB76aiNQeLzHPwvFhzgwfpe6HGHCDTQ6snW6UD7AnHid/logo.png",
      "tags": [
        "nft"
      ],
      "extensions": {
        "website": "https://www.staratlas.com",
        "serumV3Usdc": "HdvXMScwAQQh9pEvLZjuaaeJcLTmixxYoMFefeqHFn2E"
      }
    },
    {
      "chainId": 101,
      "address": "BrzwWsG845VttbTsacZMLKhyc2jAZU12MaPkTYrJHoqm",
      "symbol": "SATM",
      "name": "Star Atlas - The Movie",
      "decimals": 0,
      "logoURI": "https://raw.githubusercontent.com/solana-labs/token-list/main/assets/mainnet/BrzwWsG845VttbTsacZMLKhyc2jAZU12MaPkTYrJHoqm/logo.png",
      "tags": [
        "nft"
      ],
      "extensions": {
        "website": "https://www.staratlas.com",
        "imageUrl": "https://storage.googleapis.com/nft-assets/ReBirth/poster-14/star-at-atlas-movie.jpg",
        "description": "“The first to arrive at the universe’s next frontier is the first to knock on the gates of prosperity.” — Ustur Armi.eldr",
        "serumV3Usdc": "KHw8L2eE6kpp8ziWPghBTtiAVCUvdSKMvGtT1e9AuJd"
      }
    },
    {
      "chainId": 101,
      "address": "8ymi88q5DtmdNTn2sPRNFkvMkszMHuLJ1e3RVdWjPa3s",
      "symbol": "SDOGE",
      "name": "SolDoge",
      "decimals": 0,
      "logoURI": "https://raw.githubusercontent.com/solana-labs/token-list/main/assets/mainnet/8ymi88q5DtmdNTn2sPRNFkvMkszMHuLJ1e3RVdWjPa3s/logo.png",
      "tags": [],
      "extensions": {
        "website": "https://www.soldoge.org",
        "serumV3Usdc": "9aruV2p8cRWxybx6wMsJwPFqeN7eQVPR74RrxdM3DNdu"
      }
    },
    {
      "chainId": 101,
      "address": "DQRNdQWz5NzbYgknGsZqSSXbdhQWvXSe8S56mrtNAs1b",
      "symbol": "ENTROPPP",
      "name": "ENTROPPP (Entropy for security)",
      "decimals": 6,
      "logoURI": "https://raw.githubusercontent.com/solana-labs/token-list/main/assets/mainnet/DQRNdQWz5NzbYgknGsZqSSXbdhQWvXSe8S56mrtNAs1b/logo.png",
      "tags": [
        "Cryptography",
        "Blockchain security",
        "Randomness and entropy"
      ],
      "extensions": {
        "website": "https://www.entroppp.com"
      }
    },
    {
      "chainId": 101,
      "address": "8RYSc3rrS4X4bvBCtSJnhcpPpMaAJkXnVKZPzANxQHgz",
      "symbol": "YARD",
      "name": "SolYard Finance",
      "decimals": 9,
      "logoURI": "https://raw.githubusercontent.com/solana-labs/token-list/main/assets/mainnet/8RYSc3rrS4X4bvBCtSJnhcpPpMaAJkXnVKZPzANxQHgz/logo.png",
      "tags": [],
      "extensions": {
        "website": "https://solyard.finance/"
      }
    },
    {
      "chainId": 101,
      "address": "nope9HWCJcXVFkG49CDk7oYFtgGsUzsRvHdcJeL2aCL",
      "symbol": "NOPE",
      "name": "NOPE FINANCE",
      "decimals": 9,
      "logoURI": "https://raw.githubusercontent.com/solana-labs/token-list/main/assets/mainnet/nope9HWCJcXVFkG49CDk7oYFtgGsUzsRvHdcJeL2aCL/logo.png",
      "tags": [],
      "extensions": {
        "website": "https://nopefinance.xyz/"
      }
    },
    {
      "chainId": 101,
      "address": "43VWkd99HjqkhFTZbWBpMpRhjG469nWa7x7uEsgSH7We",
      "symbol": "STNK",
      "name": "Stonks",
      "decimals": 9,
      "logoURI": "https://raw.githubusercontent.com/solana-labs/token-list/main/assets/mainnet/43VWkd99HjqkhFTZbWBpMpRhjG469nWa7x7uEsgSH7We/logo.png",
      "tags": [],
      "extensions": {
        "website": "https://stonkscoin.org/"
      }
    },
    {
      "chainId": 101,
      "address": "4368jNGeNq7Tt4Vzr98UWxL647PYu969VjzAsWGVaVH2",
      "symbol": "MEAL",
      "name": "HUNGRY",
      "decimals": 8,
      "logoURI": "https://raw.githubusercontent.com/solana-labs/token-list/main/assets/mainnet/4368jNGeNq7Tt4Vzr98UWxL647PYu969VjzAsWGVaVH2/logo.png",
      "tags": [],
      "extensions": {
        "website": "https://hungrycoin.io/"
      }
    },
    {
      "chainId": 101,
      "address": "8GQsW3f7mdwfjqJon2myADcBsSsRjpXmxHYDG8q1pvV6",
      "symbol": "HOLD",
      "name": "Holdana",
      "decimals": 9,
      "logoURI": "https://raw.githubusercontent.com/solana-labs/token-list/main/assets/mainnet/8GQsW3f7mdwfjqJon2myADcBsSsRjpXmxHYDG8q1pvV6/logo.png",
      "tags": [],
      "extensions": {
        "medium": "https://holdanatoken.medium.com/",
        "twitter": "https://twitter.com/HoldanaOfficial",
        "serumV3Usdc": "G2j5zKtfymPcWMq1YRoKrfUWy64SZ6ZxDVscHSyPQqmz"
      }
    },
    {
      "chainId": 101,
      "address": "64SqEfHtu4bZ6jr1mAxaWrLFdMngbKbru9AyaG2Dyk5T",
      "symbol": "wen-token",
      "name": "wen-token",
      "decimals": 0,
      "logoURI": "https://raw.githubusercontent.com/solana-labs/token-list/main/assets/mainnet/64SqEfHtu4bZ6jr1mAxaWrLFdMngbKbru9AyaG2Dyk5T/logo.png",
      "tags": [
        "nft"
      ],
      "extensions": {
        "website": "https://pythians.pyth.network"
      }
    },
    {
      "chainId": 101,
      "address": "9axWWN2FY8njSSQReepkiSE56U2yAvPFGuaXRQNdkZaS",
      "symbol": "wen-token-2",
      "name": "wen-token-2",
      "decimals": 0,
      "logoURI": "https://raw.githubusercontent.com/solana-labs/token-list/main/assets/mainnet/9axWWN2FY8njSSQReepkiSE56U2yAvPFGuaXRQNdkZaS/logo.png",
      "tags": [
        "nft"
      ],
      "extensions": {
        "website": "https://pythians.pyth.network"
      }
    },
    {
      "chainId": 101,
      "address": "4dmKkXNHdgYsXqBHCuMikNQWwVomZURhYvkkX5c4pQ7y",
      "symbol": "SNY",
      "name": "Synthetify",
      "decimals": 6,
      "logoURI": "https://raw.githubusercontent.com/solana-labs/token-list/main/assets/mainnet/4dmKkXNHdgYsXqBHCuMikNQWwVomZURhYvkkX5c4pQ7y/logo.png",
      "tags": [],
      "extensions": {
        "website": "https://synthetify.io/",
        "twitter": "https://twitter.com/synthetify",
        "coingeckoId": "syntheify-token"
      }
    },
    {
      "chainId": 101,
      "address": "4wTMJsh3q66PmAkmwEW47qVDevMZMVVWU3n1Yhqztwi6",
      "symbol": "ARCD",
      "name": "Arcade Token (Wormhole)",
      "decimals": 9,
      "logoURI": "https://raw.githubusercontent.com/solana-labs/token-list/main/assets/mainnet/4wTMJsh3q66PmAkmwEW47qVDevMZMVVWU3n1Yhqztwi6/logo.png",
      "tags": [
        "wrapped",
        "wormhole"
      ],
      "extensions": {
        "address": "0xb581E3a7dB80fBAA821AB39342E9Cbfd2ce33c23",
        "bridgeContract": "https://etherscan.io/address/0xf92cD566Ea4864356C5491c177A430C222d7e678",
        "assetContract": "https://etherscan.io/address/0xb581E3a7dB80fBAA821AB39342E9Cbfd2ce33c23",
        "website": "https://arcade.city",
        "twitter": "https://twitter.com/ArcadeCityHall"
      }
    },
    {
      "chainId": 101,
      "address": "Amt5wUJREJQC5pX7Z48YSK812xmu4j3sQVupNhtsEuY8",
      "symbol": "FROG",
      "name": "FROG",
      "decimals": 6,
      "logoURI": "https://raw.githubusercontent.com/solana-labs/token-list/main/assets/mainnet/Amt5wUJREJQC5pX7Z48YSK812xmu4j3sQVupNhtsEuY8/logo.png",
      "tags": [],
      "extensions": {
        "website": "https://www.froglana.com/",
        "serumV3Usdc": "2Si6XDdpv5zcvYna221eZZrsjsp5xeYoz9W1TVdMdbnt"
      }
    },
    {
      "chainId": 101,
      "address": "DEAdry5qhNoSkF3mbFrTa6udGbMwUoLnQhvchCu26Ak1",
      "symbol": "JUEL",
      "name": "Juel Token",
      "decimals": 6,
      "logoURI": "https://raw.githubusercontent.com/solana-labs/token-list/main/assets/mainnet/DEAdry5qhNoSkF3mbFrTa6udGbMwUoLnQhvchCu26Ak1/logo.png",
      "tags": [],
      "extensions": {
        "website": "http://juel.gg"
      }
    },
    {
      "chainId": 101,
      "address": "9Y8NT5HT9z2EsmCbYMgKXPRq3h3aa6tycEqfFiXjfZM7",
      "symbol": "CRT",
      "name": "CARROT",
      "decimals": 9,
      "logoURI": "https://raw.githubusercontent.com/solana-labs/token-list/main/assets/mainnet/9Y8NT5HT9z2EsmCbYMgKXPRq3h3aa6tycEqfFiXjfZM7/logo.png",
      "tags": [],
      "extensions": {
        "website": "https://farmerscarrot.com/",
        "serumV3Usdc": "Aa8mN8bXAobmcuHDpbbZh55SoadUry6WdsYz2886Ymqf"
      }
    },
    {
      "chainId": 101,
      "address": "AMdnw9H5DFtQwZowVFr4kUgSXJzLokKSinvgGiUoLSps",
      "symbol": "MOLA",
      "name": "MOONLANA",
      "decimals": 9,
      "logoURI": "https://raw.githubusercontent.com/solana-labs/token-list/main/assets/mainnet/AMdnw9H5DFtQwZowVFr4kUgSXJzLokKSinvgGiUoLSps/logo.png",
      "tags": [],
      "extensions": {
        "website": "https://moonlana.com/",
        "twitter": "https://twitter.com/xMoonLana",
        "medium": "https://moonlana.medium.com/",
        "coingeckoId": "moonlana"
      }
    },
    {
      "chainId": 101,
      "address": "3x7UeXDF4imKSKnizK9mYyx1M5bTNzpeALfPeB8S6XT9",
      "symbol": "SKEM",
      "name": "SKEM",
      "decimals": 9,
      "logoURI": "https://raw.githubusercontent.com/solana-labs/token-list/main/assets/mainnet/3x7UeXDF4imKSKnizK9mYyx1M5bTNzpeALfPeB8S6XT9/logo.svg",
      "tags": [],
      "extensions": {
        "website": "https://skem.finance/",
        "serumV3Usdc": "HkYJ3dX8CLSGyGZzfuqYiuoDjDmrDiu1vZhPtFJZa5Vt"
      }
    },
    {
      "chainId": 101,
      "address": "GHvFFSZ9BctWsEc5nujR1MTmmJWY7tgQz2AXE6WVFtGN",
      "symbol": "SOLAPE",
      "name": "SolAPE Token",
      "decimals": 9,
      "logoURI": "https://raw.githubusercontent.com/solana-labs/token-list/main/assets/mainnet/GHvFFSZ9BctWsEc5nujR1MTmmJWY7tgQz2AXE6WVFtGN/logo.png",
      "tags": [
        "utility-token"
      ],
      "extensions": {
        "coingeckoId": "solape-token",
        "website": "https://solape.io",
        "twitter": "https://twitter.com/SolApeFinance",
        "serumV3Usdc": "4zffJaPyeXZ2wr4whHgP39QyTfurqZ2BEd4M5W6SEuon"
      }
    },
    {
      "chainId": 101,
      "address": "9nEqaUcb16sQ3Tn1psbkWqyhPdLmfHWjKGymREjsAgTE",
      "symbol": "WOOF",
      "name": "WOOFENOMICS",
      "decimals": 6,
      "logoURI": "https://raw.githubusercontent.com/solana-labs/token-list/main/assets/mainnet/9nEqaUcb16sQ3Tn1psbkWqyhPdLmfHWjKGymREjsAgTE/logo.png",
      "tags": [],
      "extensions": {
        "website": "https://woofsolana.com",
        "serumV3Usdc": "CwK9brJ43MR4BJz2dwnDM7EXCNyHhGqCJDrAdsEts8n5"
      }
    },
    {
      "chainId": 101,
      "address": "MERt85fc5boKw3BW1eYdxonEuJNvXbiMbs6hvheau5K",
      "symbol": "MER",
      "name": "Mercurial",
      "decimals": 6,
      "logoURI": "https://raw.githubusercontent.com/solana-labs/token-list/main/assets/mainnet/MERt85fc5boKw3BW1eYdxonEuJNvXbiMbs6hvheau5K/logo.png",
      "tags": [],
      "extensions": {
        "coingeckoId": "mercurial",
        "website": "https://www.mercurial.finance/",
        "serumV3Usdc": "G4LcexdCzzJUKZfqyVDQFzpkjhB1JoCNL8Kooxi9nJz5",
        "waterfallbot": "https://bit.ly/MERwaterfall"
      }
    },
    {
      "chainId": 101,
      "address": "9MhNoxy1PbmEazjPo9kiZPCcG7BiFbhi3bWZXZgacfpp",
      "symbol": "ACMN",
      "name": "ACUMEN",
      "decimals": 9,
      "logoURI": "https://raw.githubusercontent.com/solana-labs/token-list/main/assets/mainnet/9MhNoxy1PbmEazjPo9kiZPCcG7BiFbhi3bWZXZgacfpp/logo.png",
      "tags": [],
      "extensions": {
        "website": "https://acumen.network/"
      }
    },
    {
      "chainId": 101,
      "address": "HRhCiCe8WLC4Jsy43Jkhq3poEWpjgXKD1U26XACReimt",
      "symbol": "zSOL",
      "name": "zSOL (ACUMEN)",
      "decimals": 9,
      "logoURI": "https://raw.githubusercontent.com/solana-labs/token-list/main/assets/mainnet/HRhCiCe8WLC4Jsy43Jkhq3poEWpjgXKD1U26XACReimt/logo.png",
      "tags": [],
      "extensions": {
        "website": "https://acumen.network/"
      }
    },
    {
      "chainId": 101,
      "address": "2LBYxD4Jzipk1bEREW6vQk163cj27mUSxmHzW2ujXFNy",
      "symbol": "zUSDC",
      "name": "zUSDC (ACUMEN)",
      "decimals": 6,
      "logoURI": "https://raw.githubusercontent.com/solana-labs/token-list/main/assets/mainnet/2LBYxD4Jzipk1bEREW6vQk163cj27mUSxmHzW2ujXFNy/logo.png",
      "tags": [],
      "extensions": {
        "website": "https://acumen.network/"
      }
    },
    {
      "chainId": 101,
      "address": "DFTZmEopSWrj6YcsmQAAxypN7cHM3mnruEisJPQFJbs7",
      "symbol": "zBTC",
      "name": "zBTC (ACUMEN)",
      "decimals": 6,
      "logoURI": "https://raw.githubusercontent.com/solana-labs/token-list/main/assets/mainnet/DFTZmEopSWrj6YcsmQAAxypN7cHM3mnruEisJPQFJbs7/logo.png",
      "tags": [],
      "extensions": {
        "website": "https://acumen.network/"
      }
    },
    {
      "chainId": 101,
      "address": "A8pnvbKWmTjjnUMzmY6pDJRHy3QdQNdqJdL1VFYXX4oW",
      "symbol": "zETH",
      "name": "zETH (ACUMEN)",
      "decimals": 6,
      "logoURI": "https://raw.githubusercontent.com/solana-labs/token-list/main/assets/mainnet/A8pnvbKWmTjjnUMzmY6pDJRHy3QdQNdqJdL1VFYXX4oW/logo.png",
      "tags": [],
      "extensions": {
        "website": "https://acumen.network/"
      }
    },
    {
      "chainId": 101,
      "address": "9hZt5mP139TvzDBZHtruXxAyjYHiovKXfxW6XNYiofae",
      "symbol": "zSRM",
      "name": "zSRM (ACUMEN)",
      "decimals": 6,
      "logoURI": "https://raw.githubusercontent.com/solana-labs/token-list/main/assets/mainnet/9hZt5mP139TvzDBZHtruXxAyjYHiovKXfxW6XNYiofae/logo.png",
      "tags": [],
      "extensions": {
        "website": "https://acumen.network/"
      }
    },
    {
      "chainId": 101,
      "address": "BR31LZKtry5tyjVtZ49PFZoZjtE5SeS4rjVMuL9Xiyer",
      "symbol": "zSTEP",
      "name": "zSTEP (ACUMEN)",
      "decimals": 9,
      "logoURI": "https://raw.githubusercontent.com/solana-labs/token-list/main/assets/mainnet/BR31LZKtry5tyjVtZ49PFZoZjtE5SeS4rjVMuL9Xiyer/logo.png",
      "tags": [],
      "extensions": {
        "website": "https://acumen.network/"
      }
    },
    {
      "chainId": 101,
      "address": "7wZsSyzD4Ba8ZkPhRh62KshQc8TQYiB5KtdNknywE3k4",
      "symbol": "zRAY",
      "name": "zRAY (ACUMEN)",
      "decimals": 6,
      "logoURI": "https://raw.githubusercontent.com/solana-labs/token-list/main/assets/mainnet/BR31LZKtry5tyjVtZ49PFZoZjtE5SeS4rjVMuL9Xiyer/logo.png",
      "tags": [],
      "extensions": {
        "website": "https://acumen.network/"
      }
    },
    {
      "chainId": 101,
      "address": "EfLvzNsqmkoSneiML5t7uHCPEVRaWCpG4N2WsS39nWCU",
      "symbol": "MUDLEY",
      "name": "MUDLEY",
      "decimals": 9,
      "logoURI": "https://raw.githubusercontent.com/solana-labs/token-list/main/assets/mainnet/EfLvzNsqmkoSneiML5t7uHCPEVRaWCpG4N2WsS39nWCU/logo.png",
      "tags": [],
      "extensions": {
        "website": "https://www.mudley.io/"
      }
    },
    {
      "chainId": 101,
      "address": "GpYMp8eP3HADY8x1jLVfFVBVYqxFNxT5mFhZAZt9Poco",
      "symbol": "CAPE",
      "name": "Crazy Ape Coin",
      "decimals": 9,
      "logoURI": "https://raw.githubusercontent.com/solana-labs/token-list/main/assets/mainnet/GpYMp8eP3HADY8x1jLVfFVBVYqxFNxT5mFhZAZt9Poco/logo.png",
      "tags": [],
      "extensions": {
        "website": "https://www.crazyapecoin.com/"
      }
    },
    {
      "chainId": 101,
      "address": "7ApYvMWwHJSgWz9BvMuNzqzUAqYbxByjzZu31t8FkYDy",
      "symbol": "SFairy",
      "name": "Fairy Finance",
      "decimals": 9,
      "logoURI": "https://raw.githubusercontent.com/debianos1/logo-token/main/fairyfinane%20.png",
      "tags": [],
      "extensions": {
        "twitter": "https://twitter.com/fairy_finance"
      }
    },
    {
      "chainId": 101,
      "address": "7Csho7qjseDjgX3hhBxfwP1W3LYARK3QH3PM2x55we14",
      "symbol": "LOTTO",
      "name": "Lotto",
      "decimals": 9,
      "logoURI": "https://raw.githubusercontent.com/solana-labs/token-list/main/assets/mainnet/7Csho7qjseDjgX3hhBxfwP1W3LYARK3QH3PM2x55we14/logo.png",
      "tags": [],
      "extensions": {
        "serumV3Usdc": "9MZKfgZzPgeidAukYpHtsLYm4eAdJFnR7nhPosWT8jiv",
        "coingeckoId": "lotto",
        "website": "lotto.finance",
        "address": "0xb0dfd28d3cf7a5897c694904ace292539242f858",
        "assetContract": "https://etherscan.io/address/0xb0dfd28d3cf7a5897c694904ace292539242f858",
        "tggroup": "https://t.me/lottofinance"
      }
    },
    {
      "chainId": 101,
      "address": "7uv3ZvZcQLd95bUp5WMioxG7tyAZVXFfr8JYkwhMYrnt",
      "symbol": "BOLE",
      "name": "Bole Token",
      "decimals": 4,
      "logoURI": "https://raw.githubusercontent.com/solana-labs/token-list/main/assets/mainnet/7uv3ZvZcQLd95bUp5WMioxG7tyAZVXFfr8JYkwhMYrnt/logo.png",
      "tags": [],
      "extensions": {
        "website": "https://tokenbole.com/",
        "serumV3Usdc": "9yGqsboBtvztDgGbGFEaBBT2G8dUMhxewXDQpy6T3eDm",
        "coingeckoId": "bole-token"
      }
    },
    {
      "chainId": 101,
      "address": "Bxp46xCB6CLjiqE99QaTcJAaY1hYF1o63DUUrXAS7QFu",
      "symbol": "mBRZ",
      "name": "SolMiner Bronze",
      "decimals": 9,
      "logoURI": "https://raw.githubusercontent.com/solana-labs/token-list/main/assets/mainnet/Bxp46xCB6CLjiqE99QaTcJAaY1hYF1o63DUUrXAS7QFu/logo.png",
      "tags": [],
      "extensions": {
        "website": "https://solminer.app",
        "medium": "https://solminer.medium.com/",
        "twitter": "https://twitter.com/SolMinerproject"
      }
    },
    {
      "chainId": 101,
      "address": "GZNrMEdrt6Vg428JzvJYRGGPpVxgjUPsg6WLqKBvmNLw",
      "symbol": "mPLAT",
      "name": "SolMiner Platinum",
      "decimals": 9,
      "logoURI": "https://raw.githubusercontent.com/solana-labs/token-list/main/assets/mainnet/GZNrMEdrt6Vg428JzvJYRGGPpVxgjUPsg6WLqKBvmNLw/logo.png",
      "tags": [],
      "extensions": {
        "website": "https://solminer.app",
        "medium": "https://solminer.medium.com/",
        "twitter": "https://twitter.com/SolMinerproject"
      }
    },
    {
      "chainId": 101,
      "address": "Er7a3ugS6kkAqj6sp3UmXEFAFrDdLMRQEkV9QH2fwRYA",
      "symbol": "mDIAM",
      "name": "SolMiner Diamond",
      "decimals": 9,
      "logoURI": "https://raw.githubusercontent.com/solana-labs/token-list/main/assets/mainnet/Er7a3ugS6kkAqj6sp3UmXEFAFrDdLMRQEkV9QH2fwRYA/logo.png",
      "tags": [],
      "extensions": {
        "website": "https://solminer.app",
        "medium": "https://solminer.medium.com/",
        "twitter": "https://twitter.com/SolMinerproject"
      }
    },
    {
      "chainId": 101,
      "address": "5JnZ667P3VcjDinkJFysWh2K2KtViy63FZ3oL5YghEhW",
      "symbol": "APYS",
      "name": "APYSwap",
      "decimals": 9,
      "logoURI": "https://raw.githubusercontent.com/solana-labs/token-list/main/assets/mainnet/5JnZ667P3VcjDinkJFysWh2K2KtViy63FZ3oL5YghEhW/logo.png",
      "tags": [
        "wrapped"
      ],
      "extensions": {
        "website": "https://apyswap.com",
        "coingeckoId": "apyswap"
      }
    },
    {
      "chainId": 101,
      "address": "ss1gxEUiufJyumsXfGbEwFe6maraPmc53fqbnjbum15",
      "symbol": "SS1",
      "name": "Naked Shorts",
      "decimals": 0,
      "logoURI": "https://raw.githubusercontent.com/solana-labs/token-list/main/assets/mainnet/ss1gxEUiufJyumsXfGbEwFe6maraPmc53fqbnjbum15/logo.png",
      "tags": [
        "nft"
      ],
      "extensions": {
        "website": "https://www.sol-talk.com/sol-survivor",
        "twitter": "https://twitter.com/sol__survivor",
        "imageUrl": "https://www.arweave.net/N-RGNyi1o1evhr7jTCXxHQlSndNPdnHWEzUTbTGMCl4",
        "animationUrl": "https://www.arweave.net/KBzRUmQNX6VKDH41N_uOETtJH21YtWXrOz270b8eqyo?ext=glb",
        "description": "After a gamma squeeze event he was left covered in theta. Due to the accident he lost his memories but gained the ability to refract light. He joins the tournament hoping to discover more about his past. His only clue is a damaged ID card with the word Malvin inscribed. Special: 'Now You See Me'"
      }
    },
    {
      "chainId": 101,
      "address": "GfJ3Vq2eSTYf1hJP6kKLE9RT6u7jF9gNszJhZwo5VPZp",
      "symbol": "SOLPAD",
      "name": "Solpad Finance",
      "decimals": 9,
      "logoURI": "https://raw.githubusercontent.com/solana-labs/token-list/main/assets/mainnet/GfJ3Vq2eSTYf1hJP6kKLE9RT6u7jF9gNszJhZwo5VPZp/logo.png",
      "tags": [
        "utility-token"
      ],
      "extensions": {
        "website": "https://www.solpad.finance/",
        "twitter": "https://twitter.com/FinanceSolpad",
        "github": "https://github.com/solpad-finance",
        "tgann": "https://t.me/solpadfinance",
        "tggroup": "https://t.me/solpadfinance_chat"
      }
    },
    {
      "chainId": 101,
      "address": "ERPueLaiBW48uBhqX1CvCYBv2ApHN6ZFuME1MeQGTdAi",
      "symbol": "MIT",
      "name": "Muskimum Impact Token",
      "decimals": 8,
      "logoURI": "https://raw.githubusercontent.com/solana-labs/token-list/main/assets/mainnet/ERPueLaiBW48uBhqX1CvCYBv2ApHN6ZFuME1MeQGTdAi/logo.png",
      "tags": [
        "mit",
        "musk"
      ],
      "extensions": {
        "website": "https://muskimum.win/",
        "twitter": "https://twitter.com/muskimum",
        "serumV3Usdc": "3mhrhTFrHtxe7uZhvzBhzneR3bD3hDyWcgEkR8EcvNZk"
      }
    },
    {
      "chainId": 101,
      "address": "BsDrXiQaFd147Fxq1fQYbJQ77P6tmPkRJQJzkKvspDKo",
      "symbol": "SOLA",
      "name": "SolaPAD Token (deprecated)",
      "decimals": 8,
      "logoURI": "https://raw.githubusercontent.com/solana-labs/token-list/main/assets/mainnet/BsDrXiQaFd147Fxq1fQYbJQ77P6tmPkRJQJzkKvspDKo/logo.png",
      "tags": [
        "SOLA",
        "LaunchPAD"
      ],
      "extensions": {
        "website": "https://www.solapad.org/",
        "twitter": "https://twitter.com/SolaPAD"
      }
    },
    {
      "chainId": 101,
      "address": "7fCzz6ZDHm4UWC9Se1RPLmiyeuQ6kStxpcAP696EuE1E",
      "symbol": "SHBL",
      "name": "Shoebill Coin",
      "decimals": 9,
      "logoURI": "https://raw.githubusercontent.com/solana-labs/token-list/main/assets/mainnet/7fCzz6ZDHm4UWC9Se1RPLmiyeuQ6kStxpcAP696EuE1E/logo.png",
      "tags": [],
      "extensions": {
        "website": "https://shoebillco.in/"
      }
    },
    {
      "chainId": 101,
      "address": "GnaFnTihwQFjrLeJNeVdBfEZATMdaUwZZ1RPxLwjbVwb",
      "symbol": "SHBL-USDC",
      "name": "Raydium Permissionless LP Token (SHBL-USDC)",
      "decimals": 9,
      "logoURI": "https://raw.githubusercontent.com/solana-labs/token-list/main/assets/mainnet/GnaFnTihwQFjrLeJNeVdBfEZATMdaUwZZ1RPxLwjbVwb/logo.png",
      "tags": [
        "lp-token"
      ],
      "extensions": {
        "website": "https://raydium.io/"
      }
    },
    {
      "chainId": 101,
      "address": "Djoz8btdR7p6xWHoVtPYF3zyN9LU5BBfMoDk4HczSDqc",
      "symbol": "AUSS",
      "name": "Ausshole",
      "decimals": 9,
      "logoURI": "https://raw.githubusercontent.com/solana-labs/token-list/main/assets/mainnet/Djoz8btdR7p6xWHoVtPYF3zyN9LU5BBfMoDk4HczSDqc/logo.svg",
      "tags": [],
      "extensions": {
        "website": "https://auss.finance/",
        "twitter": "https://twitter.com/ausstoken",
        "serumV3Usdc": "bNbYoc2KawipbXj76BiXbUdf2NcGKWkdp4S9uDvWXB1"
      }
    },
    {
      "chainId": 101,
      "address": "TuLipcqtGVXP9XR62wM8WWCm6a9vhLs7T1uoWBk6FDs",
      "symbol": "TULIP",
      "name": "Tulip",
      "decimals": 6,
      "logoURI": "https://raw.githubusercontent.com/solana-labs/token-list/main/assets/mainnet/TuLipcqtGVXP9XR62wM8WWCm6a9vhLs7T1uoWBk6FDs/logo.svg",
      "tags": [
        "tulip",
        "solfarm",
        "vaults"
      ],
      "extensions": {
        "website": "https://solfarm.io",
        "twitter": "https://twitter.com/Solfarmio",
        "coingeckoId": "solfarm",
        "serumV3Usdc": "8GufnKq7YnXKhnB3WNhgy5PzU9uvHbaaRrZWQK6ixPxW",
        "waterfallbot": "https://bit.ly/TULIPwaterfall"
      }
    },
    {
      "chainId": 101,
      "address": "5trVBqv1LvHxiSPMsHtEZuf8iN82wbpDcR5Zaw7sWC3s",
      "symbol": "JPYC",
      "name": "JPY Coin",
      "decimals": 6,
      "logoURI": "https://raw.githubusercontent.com/solana-labs/token-list/main/assets/mainnet/5trVBqv1LvHxiSPMsHtEZuf8iN82wbpDcR5Zaw7sWC3s/logo.png",
      "tags": [
        "stablecoin",
        "ethereum"
      ],
      "extensions": {
        "website": "https://jpyc.jp/"
      }
    },
    {
      "chainId": 101,
      "address": "3QuAYThYKFXSmrTcSHsdd7sAxaFBobaCkLy2DBYJLMDs",
      "symbol": "TYNA",
      "name": "wTYNA",
      "decimals": 6,
      "logoURI": "https://raw.githubusercontent.com/solana-labs/token-list/main/assets/mainnet/3QuAYThYKFXSmrTcSHsdd7sAxaFBobaCkLy2DBYJLMDs/logo.png",
      "tags": [
        "ERC20",
        "ethereum"
      ],
      "extensions": {
        "address": "0x4ae54790c130B21E8CbaCAB011C6170e079e6eF5",
        "bridgeContract": "https://etherscan.io/address/0xeae57ce9cc1984f202e15e038b964bb8bdf7229a",
        "assetContract": "https://etherscan.io/address/0x4ae54790c130B21E8CbaCAB011C6170e079e6eF5",
        "website": "http://lendingbot.s3-website-us-east-1.amazonaws.com/whitepaper.html",
        "twitter": "https://twitter.com/btc_AP"
      }
    },
    {
      "chainId": 101,
      "address": "7zsKqN7Fg2s9VsqAq6XBoiShCVohpGshSUvoWBc6jKYh",
      "symbol": "ARDX",
      "name": "Wrapped ArdCoin (Sollet)",
      "decimals": 2,
      "logoURI": "https://raw.githubusercontent.com/solana-labs/token-list/main/assets/mainnet/7zsKqN7Fg2s9VsqAq6XBoiShCVohpGshSUvoWBc6jKYh/logo.png",
      "tags": [
        "wrapped-sollet",
        "ethereum"
      ],
      "extensions": {
        "website": "https://ardcoin.com",
        "coingeckoId": "ardcoin"
      }
    },
    {
      "chainId": 101,
      "address": "7zphtJVjKyECvQkdfxJNPx83MNpPT6ZJyujQL8jyvKcC",
      "symbol": "SSHIB",
      "name": "SolShib",
      "decimals": 9,
      "logoURI": "https://raw.githubusercontent.com/solana-labs/token-list/main/assets/mainnet/7zphtJVjKyECvQkdfxJNPx83MNpPT6ZJyujQL8jyvKcC/logo.png",
      "tags": [],
      "extensions": {
        "website": "https://solshib.com/"
      }
    },
    {
      "chainId": 101,
      "address": "HoSWnZ6MZzqFruS1uoU69bU7megzHUv6MFPQ5nqC6Pj2",
      "symbol": "SGI",
      "name": "SolGift",
      "decimals": 9,
      "logoURI": "https://raw.githubusercontent.com/solana-labs/token-list/main/assets/mainnet/HoSWnZ6MZzqFruS1uoU69bU7megzHUv6MFPQ5nqC6Pj2/logo.png",
      "tags": [],
      "extensions": {
        "website": "https://solshib.com/"
      }
    },
    {
      "chainId": 101,
      "address": "GpS9AavHtSUspaBnL1Tu26FWbUAdW8tm3MbacsNvwtGu",
      "symbol": "SOLT",
      "name": "Soltriever",
      "decimals": 9,
      "logoURI": "https://raw.githubusercontent.com/solana-labs/token-list/main/assets/mainnet/GpS9AavHtSUspaBnL1Tu26FWbUAdW8tm3MbacsNvwtGu/logo.png",
      "tags": [],
      "extensions": {
        "website": "http://soltriever.info/",
        "twitter": "https://twitter.com/_Soltriever"
      }
    },
    {
      "chainId": 101,
      "address": "2QK9vxydd7WoDwvVFT5JSU8cwE9xmbJSzeqbRESiPGMG",
      "symbol": "KEKW",
      "name": "kekwcoin",
      "decimals": 9,
      "logoURI": "https://raw.githubusercontent.com/solana-labs/token-list/main/assets/mainnet/2QK9vxydd7WoDwvVFT5JSU8cwE9xmbJSzeqbRESiPGMG/logo.png",
      "tags": [],
      "extensions": {
        "website": "https://kekw.io/",
        "twitter": "https://twitter.com/kekwcoin",
        "medium": "https://kekwcoin.medium.com/",
        "discord": "discord.gg/kekw",
        "description": "Kekwcoin is a creative community platform for content creators to monetize their artwork and get financial support from investors.",
        "serumV3Usdc": "N99ngemA29qSKqdDW7kRiZHS7h2wEFpdgRvgE3N2jy6"
      }
    },
    {
      "chainId": 101,
      "address": "qs9Scx8YwNXS6zHYPCnDnyHQcRHg3QwXxpyCXs5tdM8",
      "symbol": "POCO",
      "name": "POWER COIN",
      "decimals": 9,
      "logoURI": "https://raw.githubusercontent.com/solana-labs/token-list/main/assets/mainnet/qs9Scx8YwNXS6zHYPCnDnyHQcRHg3QwXxpyCXs5tdM8/logo.png",
      "tags": [
        "social-token",
        "poco"
      ]
    },
    {
      "chainId": 101,
      "address": "FxCvbCVAtNUEKSiKoF6xt2pWPfpXuYFWYbuQySaRnV5R",
      "symbol": "LOOP",
      "name": "LC Andy Social Token",
      "decimals": 8,
      "logoURI": "https://raw.githubusercontent.com/solana-labs/token-list/main/assets/mainnet/FxCvbCVAtNUEKSiKoF6xt2pWPfpXuYFWYbuQySaRnV5R/logo.png",
      "tags": [
        "social-token",
        "loop"
      ]
    },
    {
      "chainId": 101,
      "address": "3iXydLpqi38CeGDuLFF1WRbPrrkNbUsgVf98cNSg6NaA",
      "symbol": "Spro",
      "name": "Sproken Token",
      "decimals": 8,
      "logoURI": "https://cdn.jsdelivr.net/gh/kechricc/Sproken-Token-Logo/SprokenToken.png",
      "tags": [
        "Sprocket Token",
        "Mini Aussie",
        "Currency of the Sprokonomy"
      ],
      "extensions": {
        "website": "https://www.sprokentoken.com/"
      }
    },
    {
      "chainId": 101,
      "address": "H5gczCNbrtso6BqGKihF97RaWaxpUEZnFuFUKK4YX3s2",
      "symbol": "BDE",
      "name": "Big Defi Energy",
      "decimals": 9,
      "logoURI": "https://raw.githubusercontent.com/solana-labs/token-list/main/assets/mainnet/H5gczCNbrtso6BqGKihF97RaWaxpUEZnFuFUKK4YX3s2/logo.png",
      "tags": [],
      "extensions": {
        "website": "bigdefienergy.com",
        "twitter": "https://twitter.com/Bigdefi"
      }
    },
    {
      "chainId": 101,
      "address": "cREsCN7KAyXcBG2xZc8qrfNHMRgC3MhTb4n3jBnNysv",
      "symbol": "DWT",
      "name": "DARK WEB TOKEN",
      "decimals": 2,
      "logoURI": "https://raw.githubusercontent.com/solana-labs/token-list/main/assets/mainnet/cREsCN7KAyXcBG2xZc8qrfNHMRgC3MhTb4n3jBnNysv/logo.png",
      "tags": [
        "MEME"
      ],
      "extensions": {
        "serumV3Usdc": "526WW289h5wibg1Q55sK16CGoNip8H5d2AXVbaAGcUMb",
        "website": "https://www.darkwebtoken.live"
      }
    },
    {
      "chainId": 101,
      "address": "EdGAZ8JyFTFbmVedVTbaAEQRb6bxrvi3AW3kz8gABz2E",
      "symbol": "DOGA",
      "name": "Dogana",
      "decimals": 9,
      "logoURI": "https://raw.githubusercontent.com/solana-labs/token-list/main/assets/mainnet/EdGAZ8JyFTFbmVedVTbaAEQRb6bxrvi3AW3kz8gABz2E/logo.png",
      "tags": [],
      "extensions": {
        "twitter": "https://twitter.com/DoganaOfficial",
        "serumV3Usdc": "H1Ywt7nSZkLDb2o3vpA5yupnBc9jr1pXtdjMm4Jgk1ay"
      }
    },
    {
      "chainId": 101,
      "address": "3FoUAsGDbvTD6YZ4wVKJgTB76onJUKz7GPEBNiR5b8wc",
      "symbol": "CHEEMS",
      "name": "Cheems",
      "decimals": 9,
      "logoURI": "https://raw.githubusercontent.com/solana-labs/token-list/main/assets/mainnet/3FoUAsGDbvTD6YZ4wVKJgTB76onJUKz7GPEBNiR5b8wc/logo.png",
      "tags": [],
      "extensions": {
        "website": "https://cheems.co/",
        "twitter": "https://twitter.com/theCheemsToken",
        "tggroup": "https://t.me/CheemsOfficial"
      }
    },
    {
      "chainId": 101,
      "address": "AWW5UQfMBnPsTaaxCK7cSEmkj1kbX2zUrqvgKXStjBKx",
      "symbol": "SBFC",
      "name": "SBF Coin",
      "decimals": 6,
      "logoURI": "https://raw.githubusercontent.com/solana-labs/token-list/main/assets/mainnet/AWW5UQfMBnPsTaaxCK7cSEmkj1kbX2zUrqvgKXStjBKx/logo.png",
      "tags": [
        "utility-token",
        "SBF",
        "sbfcoin",
        "SBFC"
      ],
      "extensions": {
        "website": "https://www.sbfcoin.org/",
        "twitter": "https://twitter.com/sbfcoin"
      }
    },
    {
      "chainId": 101,
      "address": "FRbqQnbuLoMbUG4gtQMeULgCDHyY6YWF9NRUuLa98qmq",
      "symbol": "ECOP",
      "name": "EcoPoo",
      "decimals": 0,
      "logoURI": "https://raw.githubusercontent.com/solana-labs/token-list/main/assets/mainnet/FRbqQnbuLoMbUG4gtQMeULgCDHyY6YWF9NRUuLa98qmq/logo.png",
      "tags": [
        "meme"
      ],
      "extensions": {
        "twitter": "https://twitter.com/EcoPoo_Official"
      }
    },
    {
      "chainId": 101,
      "address": "5p2zjqCd1WJzAVgcEnjhb9zWDU7b9XVhFhx4usiyN7jB",
      "symbol": "CATO",
      "name": "CATO",
      "decimals": 9,
      "logoURI": "https://raw.githubusercontent.com/solana-labs/token-list/main/assets/mainnet/5p2zjqCd1WJzAVgcEnjhb9zWDU7b9XVhFhx4usiyN7jB/logo.png",
      "tags": [
        "Meme-Token"
      ],
      "extensions": {
        "website": "https://www.solanacato.com/",
        "twitter": "https://twitter.com/SolanaCATO",
        "telegram": "https://t.me/SolanaCATO",
        "serumV3Usdc": "9fe1MWiKqUdwift3dEpxuRHWftG72rysCRHbxDy6i9xB"
      }
    },
    {
      "chainId": 101,
      "address": "J81fW7aza8wVUG1jjzhExsNMs3MrzwT5WrofgFqMjnSA",
      "symbol": "TOM",
      "name": "Tombili",
      "decimals": 9,
      "logoURI": "https://raw.githubusercontent.com/solana-labs/token-list/main/assets/mainnet/J81fW7aza8wVUG1jjzhExsNMs3MrzwT5WrofgFqMjnSA/logo.png",
      "tags": [],
      "extensions": {
        "website": "https://cryptomindex.com",
        "twitter": "https://twitter.com/cryptomindex"
      }
    },
    {
      "chainId": 101,
      "address": "GunpHq4fn9gSSyGbPMYXTzs9nBS8RY88CX1so4V8kCiF",
      "symbol": "FABLE",
      "name": "Fable",
      "decimals": 0,
      "logoURI": "https://raw.githubusercontent.com/solana-labs/token-list/main/assets/mainnet/GunpHq4fn9gSSyGbPMYXTzs9nBS8RY88CX1so4V8kCiF/logo.png",
      "tags": [],
      "extensions": {
        "website": "https://fable.finance",
        "twitter": "https://twitter.com/fable_finance"
      }
    },
    {
      "chainId": 101,
      "address": "6L5DzH3p1t1PrCrVkudasuUnWbK7Jq9tYwcwWQiV6yd7",
      "symbol": "LZD",
      "name": "Lizard",
      "decimals": 6,
      "logoURI": "https://raw.githubusercontent.com/solana-labs/token-list/main/assets/mainnet/6L5DzH3p1t1PrCrVkudasuUnWbK7Jq9tYwcwWQiV6yd7/logo.png",
      "tags": [],
      "extensions": {
        "website": "https://www.lzdsol.io",
        "twitter": "https://twitter.com/lzd_sol"
      }
    },
    {
      "chainId": 101,
      "address": "EZqcdU8RLu9EChZgrY2BNVg8eovfdGyTiY2bd69EsPgQ",
      "symbol": "FELON",
      "name": "FuckElon",
      "decimals": 0,
      "logoURI": "https://raw.githubusercontent.com/solana-labs/token-list/main/assets/mainnet/EZqcdU8RLu9EChZgrY2BNVg8eovfdGyTiY2bd69EsPgQ/logo.png",
      "tags": [],
      "extensions": {
        "website": "https://fuckelonmusk.godaddysites.com/",
        "twitter": "https://twitter.com/FuckElonMusk8",
        "tgann": "https://t.me/fuckelonmusktoday",
        "tggroup": "https://t.me/joinchat/cgUOCIRSTJ9hZmY1"
      }
    },
    {
      "chainId": 101,
      "address": "HBHMiauecxer5FCzPeXgE2A8ZCf7fQgxxwo4vfkFtC7s",
      "symbol": "SLNDN",
      "name": "Solanadon",
      "decimals": 9,
      "logoURI": "https://raw.githubusercontent.com/solana-labs/token-list/main/assets/mainnet/HBHMiauecxer5FCzPeXgE2A8ZCf7fQgxxwo4vfkFtC7s/logo.png",
      "tags": [],
      "extensions": {
        "website": "https://solanadon.com/",
        "twitter": "https://twitter.com/SolanadonCoin",
        "tgann": "https://t.me/solanadonann"
      }
    },
    {
      "chainId": 101,
      "address": "GReBHpMgCadZRij4B111c94cqU9TktvJ45rWZRQ5b1A5",
      "symbol": "PINGU",
      "name": "Penguincoin",
      "decimals": 6,
      "logoURI": "https://raw.githubusercontent.com/solana-labs/token-list/main/assets/mainnet/GReBHpMgCadZRij4B111c94cqU9TktvJ45rWZRQ5b1A5/logo.png",
      "tags": [],
      "extensions": {
        "twitter": "https://twitter.com/penguincoin1"
      }
    },
    {
      "chainId": 101,
      "address": "5WUab7TCvth43Au5vk6wKjchTzWFeyPEUSJE1MPJtTZE",
      "symbol": "KEKN1",
      "name": "KEKW In Solana Tripping",
      "decimals": 0,
      "logoURI": "https://raw.githubusercontent.com/solana-labs/token-list/main/assets/mainnet/5WUab7TCvth43Au5vk6wKjchTzWFeyPEUSJE1MPJtTZE/logo.png",
      "tags": [
        "nft"
      ],
      "extensions": {
        "website": "https://www.kekw.io/",
        "twitter": "https://twitter.com/kekwcoin"
      }
    },
    {
      "chainId": 101,
      "address": "9KEe6o1jRTqFDFBo2AezsskcxBNwuq1rVeVat1Td8zbV",
      "symbol": "MPAD",
      "name": "MercuryPAD Token",
      "decimals": 9,
      "logoURI": "https://raw.githubusercontent.com/solana-labs/token-list/main/assets/mainnet/9KEe6o1jRTqFDFBo2AezsskcxBNwuq1rVeVat1Td8zbV/logo.png",
      "tags": [
        "MPAD",
        "LaunchPAD"
      ],
      "extensions": {
        "website": "https://mercurypad.com/",
        "twitter": "https://twitter.com/MercuryPad"
      }
    },
    {
      "chainId": 101,
      "address": "4KAFf8ZpNCn1SWLZFo5tbeZsKpVemsobbVZdERWxRvd2",
      "symbol": "SGT",
      "name": "Sangga Token",
      "decimals": 8,
      "logoURI": "https://raw.githubusercontent.com/solana-labs/token-list/main/assets/mainnet/4KAFf8ZpNCn1SWLZFo5tbeZsKpVemsobbVZdERWxRvd2/logo.png",
      "tags": [],
      "extensions": {
        "website": "https://sanggatalk.io"
      }
    },
    {
      "chainId": 101,
      "address": "Ae1aeYK9WrB2kP29jJU4aUUK7Y1vzsGNZFKoe4BG2h6P",
      "symbol": "OLDNINJA",
      "name": "OLDNINJA",
      "decimals": 0,
      "logoURI": "https://raw.githubusercontent.com/solana-labs/token-list/main/assets/mainnet/Ae1aeYK9WrB2kP29jJU4aUUK7Y1vzsGNZFKoe4BG2h6P/logo.png",
      "tags": [],
      "extensions": {
        "website": "https://www.ninjaprotocol.io/oldninja/"
      }
    },
    {
      "chainId": 101,
      "address": "FgX1WD9WzMU3yLwXaFSarPfkgzjLb2DZCqmkx9ExpuvJ",
      "symbol": "NINJA",
      "name": "NINJA",
      "decimals": 6,
      "logoURI": "https://raw.githubusercontent.com/solana-labs/token-list/main/assets/mainnet/FgX1WD9WzMU3yLwXaFSarPfkgzjLb2DZCqmkx9ExpuvJ/logo.png",
      "tags": [],
      "extensions": {
        "website": "https://www.ninjaprotocol.io/",
        "serumV3Usdc": "J4oPt5Q3FYxrznkXLkbosAWrJ4rZLqJpGqz7vZUL4eMM"
      }
    },
    {
      "chainId": 101,
      "address": "E6UBhrtvP4gYHAEgoBi8kDU6DrPPmQxTAJvASo4ptNev",
      "symbol": "SOLDOG",
      "name": "SOLDOG",
      "decimals": 0,
      "logoURI": "https://raw.githubusercontent.com/solana-labs/token-list/main/assets/mainnet/E6UBhrtvP4gYHAEgoBi8kDU6DrPPmQxTAJvASo4ptNev/logo.png",
      "tags": [],
      "extensions": {
        "website": "https://solanadog.io",
        "twitter": "https://twitter.com/solanadog"
      }
    },
    {
      "chainId": 102,
      "address": "rz251Qbsa27sL8Y1H7h4qu71j6Q7ukNmskg5ZDhPCg3",
      "symbol": "HIRO",
      "name": "Hiro LaunchDAO",
      "decimals": 6,
      "logoURI": "https://raw.githubusercontent.com/solana-labs/token-list/main/assets/mainnet/rz251Qbsa27sL8Y1H7h4qu71j6Q7ukNmskg5ZDhPCg3/logo.png",
      "tags": [],
      "extensions": {
        "website": "https://hiro-finance.github.io/",
        "twitter": "https://twitter.com/HiroLaunchdao"
      }
    },
    {
      "chainId": 101,
      "address": "9nusLQeFKiocswDt6NQsiErm1M43H2b8x6v5onhivqKv",
      "symbol": "LLAMA",
      "name": "SOLLAMA",
      "decimals": 1,
      "logoURI": "https://raw.githubusercontent.com/solana-labs/token-list/main/assets/mainnet/9nusLQeFKiocswDt6NQsiErm1M43H2b8x6v5onhivqKv/logo.png",
      "tags": [],
      "extensions": {
        "website": "https://sollama.finance",
        "twitter": "https://twitter.com/SollamaFinance"
      }
    },
    {
      "chainId": 101,
      "address": "BLwTnYKqf7u4qjgZrrsKeNs2EzWkMLqVCu6j8iHyrNA3",
      "symbol": "BOP",
      "name": "Boring Protocol",
      "decimals": 8,
      "logoURI": "https://raw.githubusercontent.com/solana-labs/token-list/main/assets/mainnet/BLwTnYKqf7u4qjgZrrsKeNs2EzWkMLqVCu6j8iHyrNA3/logo.png",
      "tags": [
        "security-token",
        "utility-token"
      ],
      "extensions": {
        "website": "https://boringprotocol.io",
        "twitter": "https://twitter.com/BoringProtocol",
        "serumV3Usdc": "7MmPwD1K56DthW14P1PnWZ4zPCbPWemGs3YggcT1KzsM"
      }
    },
    {
      "chainId": 101,
      "address": "ER8Xa8YxJLC3CFJgdAxJs46Rdhb7B3MjgbPZsVg1aAFV",
      "symbol": "MOLAMON",
      "name": "MOLAMON",
      "decimals": 0,
      "logoURI": "https://raw.githubusercontent.com/solana-labs/token-list/main/assets/mainnet/ER8Xa8YxJLC3CFJgdAxJs46Rdhb7B3MjgbPZsVg1aAFV/logo.png",
      "tags": [],
      "extensions": {
        "website": "https://moonlana.com/",
        "twitter": "https://twitter.com/xMoonLana",
        "medium": "https://moonlana.medium.com/",
        "imageUrl": "https://gateway.pinata.cloud/ipfs/QmbdEesuzVUMzqaumrZNaWnwnz4WwDvqDyfrFneVDjqr2e/molamonbg.gif",
        "description": "The first $MOLA NFT on Solana Blockchain."
      }
    },
    {
      "chainId": 101,
      "address": "4ezHExHThrwnnoqKcMNbUwcVYXzdkDerHFGfegnTqA2E",
      "symbol": "STUD",
      "name": "SolanaToolsUtilityDapp",
      "decimals": 9,
      "logoURI": "https://raw.githubusercontent.com/solana-labs/token-list/main/assets/mainnet/4ezHExHThrwnnoqKcMNbUwcVYXzdkDerHFGfegnTqA2E/logo.png",
      "tags": [],
      "extensions": {
        "website": "https://www.solanatools.io/"
      }
    },
    {
      "chainId": 101,
      "address": "AZtNYaEAHDBeK5AvdzquZWjc4y8cj5sKWH1keUJGMuPV",
      "symbol": "RESP",
      "name": "RESPECT",
      "decimals": 8,
      "logoURI": "https://raw.githubusercontent.com/solana-labs/token-list/main/assets/mainnet/AZtNYaEAHDBeK5AvdzquZWjc4y8cj5sKWH1keUJGMuPV/logo.png",
      "tags": [],
      "extensions": {
        "website": "https://respect.cash"
      }
    },
    {
      "chainId": 101,
      "address": "5j6BmiZTfHssaWPT23EQYQci3w57VTw7QypKArQZbSZ9",
      "symbol": "CHAD",
      "name": "ChadTrader Token",
      "decimals": 9,
      "logoURI": "https://raw.githubusercontent.com/solana-labs/token-list/main/assets/mainnet/5j6BmiZTfHssaWPT23EQYQci3w57VTw7QypKArQZbSZ9/logo.png",
      "tags": [
        "utility-token"
      ],
      "extensions": {
        "website": "https://chadtrader.io/",
        "twitter": "https://twitter.com/chadtraderio"
      }
    },
    {
      "chainId": 101,
      "address": "GsNzxJfFn6zQdJGeYsupJWzUAm57Ba7335mfhWvFiE9Z",
      "symbol": "DXL",
      "name": "Dexlab",
      "decimals": 6,
      "logoURI": "https://raw.githubusercontent.com/solana-labs/token-list/main/assets/mainnet/GsNzxJfFn6zQdJGeYsupJWzUAm57Ba7335mfhWvFiE9Z/logo.png",
      "tags": [],
      "extensions": {
        "website": "https://www.dexlab.space/"
      }
    },
    {
      "chainId": 101,
      "address": "APvgd1J98PGW77H1fDa7W7Y4fcbFwWfs71RNyJKuYs1Y",
      "symbol": "FUZ",
      "name": "Fuzzy.One",
      "decimals": 8,
      "logoURI": "https://raw.githubusercontent.com/solana-labs/token-list/main/assets/mainnet/APvgd1J98PGW77H1fDa7W7Y4fcbFwWfs71RNyJKuYs1Y/logo.png",
      "tags": [
        "Fuzzy.One",
        "FUZ",
        "Supply chain token"
      ],
      "extensions": {
        "website": "https://www.fuzzy.one/"
      }
    },
    {
      "chainId": 101,
      "address": "6TCbtxs6eYfMKVF9ppTNvbUemW2YnpFig6z1jSqgM16e",
      "symbol": "STRANGE",
      "name": "STRANGE",
      "decimals": 0,
      "logoURI": "https://raw.githubusercontent.com/solana-labs/token-list/main/assets/mainnet/6TCbtxs6eYfMKVF9ppTNvbUemW2YnpFig6z1jSqgM16e/logo.png",
      "tags": [
        "utility-token"
      ],
      "extensions": {
        "website": "https://safepluto.tech"
      }
    },
    {
      "chainId": 101,
      "address": "BYNHheaKFX2WRGQTpMZNsM6vAyJXvkeMoMcixKfVKxY9",
      "symbol": "PLUTES",
      "name": "Plutonium",
      "decimals": 0,
      "logoURI": "https://raw.githubusercontent.com/solana-labs/token-list/main/assets/mainnet/BYNHheaKFX2WRGQTpMZNsM6vAyJXvkeMoMcixKfVKxY9/logo.png",
      "tags": [
        "utility-token"
      ],
      "extensions": {
        "website": "https://safepluto.tech"
      }
    },
    {
      "chainId": 101,
      "address": "8upjSpvjcdpuzhfR1zriwg5NXkwDruejqNE9WNbPRtyA",
      "symbol": "GRAPE",
      "name": "Grape",
      "decimals": 6,
      "logoURI": "https://raw.githubusercontent.com/solana-labs/token-list/main/assets/mainnet/8upjSpvjcdpuzhfR1zriwg5NXkwDruejqNE9WNbPRtyA/logo.svg",
      "tags": [],
      "extensions": {
        "website": "https://grapes.network"
      }
    },
    {
      "chainId": 101,
      "address": "7xzovRepzLvXbbpVZLYKzEBhCNgStEv1xpDqf1rMFFKX",
      "symbol": "KERMIT",
      "name": "Kermit",
      "decimals": 8,
      "logoURI": "https://raw.githubusercontent.com/solana-labs/token-list/main/assets/mainnet/7xzovRepzLvXbbpVZLYKzEBhCNgStEv1xpDqf1rMFFKX/logo.png",
      "tags": [
        "utility-token"
      ],
      "extensions": {
        "website": "https://www.kermitfinance.com",
        "twitter": "https://twitter.com/KermitFinance"
      }
    },
    {
      "chainId": 101,
      "address": "3VhB8EAL8dZ457SiksLPpMUR1pyACpbNh5rTjQUEVCcH",
      "symbol": "TUTL",
      "name": "TurtleTraders",
      "decimals": 8,
      "logoURI": "https://raw.githubusercontent.com/solana-labs/token-list/main/assets/mainnet/3VhB8EAL8dZ457SiksLPpMUR1pyACpbNh5rTjQUEVCcH/logo.png",
      "tags": [
        "social-token",
        "Turtles"
      ],
      "extensions": {
        "twitter": "https://twitter.com/Turtle_Traders"
      }
    },
    {
      "chainId": 101,
      "address": "8tbAqS4dFNEeC6YGWpNnusc3JcxoFLMiiLPyHctgGYFe",
      "symbol": "PIPANA",
      "name": "Pipana",
      "decimals": 10,
      "logoURI": "https://raw.githubusercontent.com/solana-labs/token-list/main/assets/mainnet/8tbAqS4dFNEeC6YGWpNnusc3JcxoFLMiiLPyHctgGYFe/logo.png",
      "tags": [],
      "extensions": {
        "website": "https://pip.monster",
        "twitter": "https://twitter.com/itspipana"
      }
    },
    {
      "chainId": 101,
      "address": "8s9FCz99Wcr3dHpiauFRi6bLXzshXfcGTfgQE7UEopVx",
      "symbol": "CKC",
      "name": "ChikinCoin",
      "decimals": 6,
      "logoURI": "https://raw.githubusercontent.com/solana-labs/token-list/main/assets/mainnet/8s9FCz99Wcr3dHpiauFRi6bLXzshXfcGTfgQE7UEopVx/logo.svg",
      "tags": [],
      "extensions": {
        "website": "https://www.chikin.run",
        "twitter": "https://twitter.com/ChikinDev"
      }
    },
    {
      "chainId": 101,
      "address": "ATxXyewb1cXThrQFmwHUy4dtPTErfsuqkg7JcUXgLgqo",
      "symbol": "SPW",
      "name": "SpiderSwap",
      "decimals": 8,
      "logoURI": "https://raw.githubusercontent.com/solana-labs/token-list/main/assets/mainnet/ATxXyewb1cXThrQFmwHUy4dtPTErfsuqkg7JcUXgLgqo/logo.png",
      "tags": [],
      "extensions": {
        "website": "https://www.spiderswap.org",
        "twitter": "https://twitter.com/Spider_swap"
      }
    },
    {
      "chainId": 101,
      "address": "BrwgXmUtNd32dTKdP5teie68EmBnjGq8Wp3MukHehUBY",
      "symbol": "GSTONKS",
      "name": "Gamestonks",
      "decimals": 6,
      "logoURI": "https://raw.githubusercontent.com/solana-labs/token-list/main/assets/mainnet/BrwgXmUtNd32dTKdP5teie68EmBnjGq8Wp3MukHehUBY/logo.png",
      "tags": [],
      "extensions": {
        "website": "https://www.game-stonks.com/"
      }
    },
    {
      "chainId": 101,
      "address": "HAgX1HSfok8DohiNCS54FnC2UJkDSrRVnT38W3iWFwc8",
      "symbol": "MEOW",
      "name": "SOL-CATS",
      "decimals": 9,
      "logoURI": "https://raw.githubusercontent.com/solana-labs/token-list/main/assets/mainnet/HAgX1HSfok8DohiNCS54FnC2UJkDSrRVnT38W3iWFwc8/logo.png",
      "tags": [],
      "extensions": {
        "website": "https://www.solcats.xyz",
        "twitter": "https://twitter.com/solcat777"
      }
    },
    {
      "chainId": 101,
      "address": "Gro98oTmXxCVX8HKr3q2tMnP5ztoC77q6KehFDnAB983",
      "symbol": "SOLMO",
      "name": "SolMoon",
      "decimals": 4,
      "logoURI": "https://raw.githubusercontent.com/solana-labs/token-list/main/assets/mainnet/Gro98oTmXxCVX8HKr3q2tMnP5ztoC77q6KehFDnAB983/logo.png",
      "tags": [],
      "extensions": {
        "website": "https://www.solmoonfinance.com",
        "twitter": "https://twitter.com/solmoonfinance"
      }
    },
    {
      "chainId": 101,
      "address": "2wBXHm4oxmed7ZoDkPL4DU8BuRfMYkubVu8T4N38vXdb",
      "symbol": "MSC",
      "name": "MasterCoin",
      "decimals": 9,
      "logoURI": "https://raw.githubusercontent.com/solana-labs/token-list/main/assets/mainnet/2wBXHm4oxmed7ZoDkPL4DU8BuRfMYkubVu8T4N38vXdb/logo.png",
      "tags": [],
      "extensions": {
        "website": "https://mastercoin.site",
        "twitter": "https://twitter.com/MasterCoin_",
        "discord": "https://t.co/CXZN9Ncd6Q?amp=1",
        "medium": "https://medium.com/@mastercoin-eu"
      }
    },
    {
      "chainId": 101,
      "address": "8b9mQo6ZU2rwZQgSFqGNQvXzrUSHDTRpKSKi9XXdGmqN",
      "symbol": "CHANGPENGUIN",
      "name": "CHANGPENGUIN",
      "decimals": 6,
      "logoURI": "https://raw.githubusercontent.com/solana-labs/token-list/main/assets/mainnet/8b9mQo6ZU2rwZQgSFqGNQvXzrUSHDTRpKSKi9XXdGmqN/logo.png",
      "tags": [],
      "extensions": {
        "website": "https://artbomb.xyz"
      }
    },
    {
      "chainId": 101,
      "address": "3KnVxWhoYdc9UwDr5WMVkZp2LpF7gnojg7We7MUd6ixQ",
      "symbol": "WOLFE",
      "name": "Wolfecoin",
      "decimals": 9,
      "logoURI": "https://raw.githubusercontent.com/solana-labs/token-list/main/assets/mainnet/3KnVxWhoYdc9UwDr5WMVkZp2LpF7gnojg7We7MUd6ixQ/logo.png",
      "tags": [],
      "extensions": {
        "website": "https://www.wolfecoin.online/"
      }
    },
    {
      "chainId": 101,
      "address": "BxHJqGtC629c55swCqWXFGA2rRF1igbbTmh22H8ePUWG",
      "symbol": "PGNT",
      "name": "PigeonSol Token",
      "decimals": 4,
      "logoURI": "https://raw.githubusercontent.com/solana-labs/token-list/main/assets/mainnet/BxHJqGtC629c55swCqWXFGA2rRF1igbbTmh22H8ePUWG/logo.png",
      "tags": [],
      "extensions": {
        "website": "https://pigeonsol.xyz",
        "twitter": "https://twitter.com/PigeonSol"
      }
    },
    {
      "chainId": 101,
      "address": "51tMb3zBKDiQhNwGqpgwbavaGH54mk8fXFzxTc1xnasg",
      "symbol": "APEX",
      "name": "APEX",
      "decimals": 9,
      "logoURI": "https://raw.githubusercontent.com/solana-labs/token-list/main/assets/mainnet/51tMb3zBKDiQhNwGqpgwbavaGH54mk8fXFzxTc1xnasg/logo.png",
      "tags": [],
      "extensions": {
        "coingeckoId": "apexit-finance",
        "website": "https://apexit.finance/",
        "twitter": "https://twitter.com/apeXit_finance",
        "discord": "https://discord.gg/aASQy2dWsN",
        "tggroup": "https://t.me/apexit_finance"
      }
    },
    {
      "chainId": 101,
      "address": "4NPzwMK2gfgQ6rTv8x4EE1ZvKW6MYyYTSrAZCx7zxyaX",
      "symbol": "KLB",
      "name": "Black Label",
      "decimals": 0,
      "logoURI": "https://raw.githubusercontent.com/solana-labs/token-list/main/assets/mainnet/4NPzwMK2gfgQ6rTv8x4EE1ZvKW6MYyYTSrAZCx7zxyaX/logo.svg",
      "tags": [],
      "extensions": {
        "website": "https://klbtoken.com",
        "twitter": "https://twitter.com/klbtoken",
        "serumV3Usdc": "AVC5hkVjWqRzD9RXXwjcNiVAAR2rUvDGwhqoCd2TQNY8"
      }
    },
    {
      "chainId": 101,
      "address": "5v6tZ1SiAi7G8Qg4rBF1ZdAn4cn6aeQtefewMr1NLy61",
      "symbol": "SOLD",
      "name": "Solanax",
      "decimals": 9,
      "logoURI": "https://raw.githubusercontent.com/solana-labs/token-list/main/assets/mainnet/5v6tZ1SiAi7G8Qg4rBF1ZdAn4cn6aeQtefewMr1NLy61/logo.png",
      "tags": [],
      "extensions": {
        "website": "https://solanax.org",
        "twitter": "https://twitter.com/Solanaxorg",
        "telegram": "https://t.me/solanaxcommunity"
      }
    },
    {
      "chainId": 101,
      "address": "3RSafdgu7P2smSGHJvSGQ6kZVkcErZXfZTtynJYboyAu",
      "symbol": "SINE",
      "name": "SINE",
      "decimals": 4,
      "logoURI": "https://raw.githubusercontent.com/solana-labs/token-list/main/assets/mainnet/3RSafdgu7P2smSGHJvSGQ6kZVkcErZXfZTtynJYboyAu/logo.svg",
      "tags": [
        "security-token",
        "utility-token"
      ],
      "extensions": {
        "website": "https://solainetwork.com/",
        "twitter": "https://twitter.com/SolAiNetwork"
      }
    },
    {
      "chainId": 101,
      "address": "orcaEKTdK7LKz57vaAYr9QeNsVEPfiu6QeMU1kektZE",
      "symbol": "ORCA",
      "name": "Orca",
      "decimals": 6,
      "logoURI": "https://raw.githubusercontent.com/solana-labs/token-list/main/assets/mainnet/orcaEKTdK7LKz57vaAYr9QeNsVEPfiu6QeMU1kektZE/logo.png",
      "tags": [],
      "extensions": {
        "website": "https://orca.so/",
        "twitter": "https://twitter.com/orca_so"
      }
    },
    {
      "chainId": 101,
      "address": "guppyrZyEX9iTPSu92pi8T71Zka7xd6PrsTJrXRW6u1",
      "symbol": "GUPPY",
      "name": "Orca Guppy Collectible",
      "decimals": 0,
      "logoURI": "https://raw.githubusercontent.com/solana-labs/token-list/main/assets/mainnet/guppyrZyEX9iTPSu92pi8T71Zka7xd6PrsTJrXRW6u1/logo.png",
      "tags": [
        "nft"
      ],
      "extensions": {
        "website": "https://www.orca.so",
        "twitter": "https://twitter.com/orca_so"
      }
    },
    {
      "chainId": 101,
      "address": "whaLeHav12EhGK19u6kKbLRwC9E1EATGnm6MWbBCcUW",
      "symbol": "WHALE",
      "name": "Orca Whale Collectible",
      "decimals": 0,
      "logoURI": "https://raw.githubusercontent.com/solana-labs/token-list/main/assets/mainnet/whaLeHav12EhGK19u6kKbLRwC9E1EATGnm6MWbBCcUW/logo.png",
      "tags": [
        "nft"
      ],
      "extensions": {
        "website": "https://www.orca.so",
        "twitter": "https://twitter.com/orca_so"
      }
    },
    {
      "chainId": 101,
      "address": "kLwhLkZRt6CadPHRBsgfhRCKXX426WMBnhoGozTduvk",
      "symbol": "KILLER-WHALE",
      "name": "Orca Killer Whale Collectible",
      "decimals": 0,
      "logoURI": "https://raw.githubusercontent.com/solana-labs/token-list/main/assets/mainnet/kLwhLkZRt6CadPHRBsgfhRCKXX426WMBnhoGozTduvk/logo.png",
      "tags": [
        "nft"
      ],
      "extensions": {
        "website": "https://www.orca.so",
        "twitter": "https://twitter.com/orca_so"
      }
    },
    {
      "chainId": 101,
      "address": "star2pH7rVWscs743JGdCAL8Lc9nyJeqx7YQXkGUnWf",
      "symbol": "STARFISH",
      "name": "Orca Starfish Collectible",
      "decimals": 6,
      "logoURI": "https://raw.githubusercontent.com/solana-labs/token-list/main/assets/mainnet/star2pH7rVWscs743JGdCAL8Lc9nyJeqx7YQXkGUnWf/logo.png",
      "tags": [
        "nft"
      ],
      "extensions": {
        "website": "https://www.orca.so",
        "twitter": "https://twitter.com/orca_so"
      }
    },
    {
      "chainId": 101,
      "address": "cLownTTaiiQMoyMmFjfmSGowi8HyNhCtTLFcrNKnqX6",
      "symbol": "CLOWNFISH",
      "name": "Orca Clownfish Collectible",
      "decimals": 0,
      "logoURI": "https://raw.githubusercontent.com/solana-labs/token-list/main/assets/mainnet/cLownTTaiiQMoyMmFjfmSGowi8HyNhCtTLFcrNKnqX6/logo.png",
      "tags": [
        "nft"
      ],
      "extensions": {
        "website": "https://www.orca.so",
        "twitter": "https://twitter.com/orca_so"
      }
    },
    {
      "chainId": 101,
      "address": "ECFcUGwHHMaZynAQpqRHkYeTBnS5GnPWZywM8aggcs3A",
      "symbol": "SOL/USDC",
      "name": "Orca SOL/USDC LP Token",
      "decimals": 9,
      "logoURI": "https://raw.githubusercontent.com/solana-labs/token-list/main/assets/mainnet/ECFcUGwHHMaZynAQpqRHkYeTBnS5GnPWZywM8aggcs3A/logo.png",
      "tags": [
        "lp-token"
      ],
      "extensions": {
        "website": "https://www.orca.so",
        "twitter": "https://twitter.com/orca_so"
      }
    },
    {
      "chainId": 101,
      "address": "3H5XKkE9uVvxsdrFeN4BLLGCmohiQN6aZJVVcJiXQ4WC",
      "symbol": "USDC/USDT",
      "name": "Orca USDC/USDT LP Token",
      "decimals": 9,
      "logoURI": "https://raw.githubusercontent.com/solana-labs/token-list/main/assets/mainnet/3H5XKkE9uVvxsdrFeN4BLLGCmohiQN6aZJVVcJiXQ4WC/logo.png",
      "tags": [
        "lp-token"
      ],
      "extensions": {
        "website": "https://www.orca.so",
        "twitter": "https://twitter.com/orca_so"
      }
    },
    {
      "chainId": 101,
      "address": "8qNqTaKKbdZuzQPWWXy5wNVkJh54ex8zvvnEnTFkrKMP",
      "symbol": "USDC/USDT-SRM",
      "name": "Orca USDC/USDT-SRM LP Token",
      "decimals": 9,
      "logoURI": "https://raw.githubusercontent.com/solana-labs/token-list/main/assets/mainnet/8qNqTaKKbdZuzQPWWXy5wNVkJh54ex8zvvnEnTFkrKMP/logo.png",
      "tags": [
        "lp-token"
      ],
      "extensions": {
        "website": "https://www.orca.so",
        "twitter": "https://twitter.com/orca_so"
      }
    },
    {
      "chainId": 101,
      "address": "7TYb32qkwYosUQfUspU45cou7Bb3nefJocVMFX2mEGTT",
      "symbol": "ETH/USDC",
      "name": "Orca ETH/USDC LP Token",
      "decimals": 9,
      "logoURI": "https://raw.githubusercontent.com/solana-labs/token-list/main/assets/mainnet/7TYb32qkwYosUQfUspU45cou7Bb3nefJocVMFX2mEGTT/logo.png",
      "tags": [
        "lp-token"
      ],
      "extensions": {
        "website": "https://www.orca.so",
        "twitter": "https://twitter.com/orca_so"
      }
    },
    {
      "chainId": 101,
      "address": "EhBAmhkgEsMa8McFB5bpqZaRpZvGBBJ4jN59T5xToPdG",
      "symbol": "ETH/USDT-SRM",
      "name": "Orca ETH/USDT-SRM LP Token",
      "decimals": 9,
      "logoURI": "https://raw.githubusercontent.com/solana-labs/token-list/main/assets/mainnet/EhBAmhkgEsMa8McFB5bpqZaRpZvGBBJ4jN59T5xToPdG/logo.png",
      "tags": [
        "lp-token"
      ],
      "extensions": {
        "website": "https://www.orca.so",
        "twitter": "https://twitter.com/orca_so"
      }
    },
    {
      "chainId": 101,
      "address": "8pFwdcuXM7pvHdEGHLZbUR8nNsjj133iUXWG6CgdRHk2",
      "symbol": "BTC/ETH",
      "name": "Orca BTC/ETH LP Token",
      "decimals": 9,
      "logoURI": "https://raw.githubusercontent.com/solana-labs/token-list/main/assets/mainnet/8pFwdcuXM7pvHdEGHLZbUR8nNsjj133iUXWG6CgdRHk2/logo.png",
      "tags": [
        "lp-token"
      ],
      "extensions": {
        "website": "https://www.orca.so",
        "twitter": "https://twitter.com/orca_so"
      }
    },
    {
      "chainId": 101,
      "address": "7bb88DAnQY7LSoWEuqezCcbk4vutQbuRqgJMqpX8h6dL",
      "symbol": "ETH/SOL",
      "name": "Orca ETH/SOL LP Token",
      "decimals": 9,
      "logoURI": "https://raw.githubusercontent.com/solana-labs/token-list/main/assets/mainnet/7bb88DAnQY7LSoWEuqezCcbk4vutQbuRqgJMqpX8h6dL/logo.png",
      "tags": [
        "lp-token"
      ],
      "extensions": {
        "website": "https://www.orca.so",
        "twitter": "https://twitter.com/orca_so"
      }
    },
    {
      "chainId": 101,
      "address": "GWEmABT4rD3sGhyghv9rKbfdiaFe5uMHeJqr6hhu3XvA",
      "symbol": "RAY/SOL",
      "name": "Orca RAY/SOL LP Token",
      "decimals": 9,
      "logoURI": "https://raw.githubusercontent.com/solana-labs/token-list/main/assets/mainnet/GWEmABT4rD3sGhyghv9rKbfdiaFe5uMHeJqr6hhu3XvA/logo.png",
      "tags": [
        "lp-token"
      ],
      "extensions": {
        "website": "https://www.orca.so",
        "twitter": "https://twitter.com/orca_so"
      }
    },
    {
      "chainId": 101,
      "address": "BmZNYGt7aApGTUUxAQUYsW64cMbb6P7uniokCWaptj4D",
      "symbol": "SOL/USDT",
      "name": "Orca SOL/USDT LP Token",
      "decimals": 9,
      "logoURI": "https://raw.githubusercontent.com/solana-labs/token-list/main/assets/mainnet/BmZNYGt7aApGTUUxAQUYsW64cMbb6P7uniokCWaptj4D/logo.png",
      "tags": [
        "lp-token"
      ],
      "extensions": {
        "website": "https://www.orca.so",
        "twitter": "https://twitter.com/orca_so"
      }
    },
    {
      "chainId": 101,
      "address": "E4cthfUFaDd4x5t1vbeBNBHm7isqhM8kapthPzPJz1M2",
      "symbol": "SOL/USDT-SRM",
      "name": "Orca SOL/USDT-SRM LP Token",
      "decimals": 9,
      "logoURI": "https://raw.githubusercontent.com/solana-labs/token-list/main/assets/mainnet/E4cthfUFaDd4x5t1vbeBNBHm7isqhM8kapthPzPJz1M2/logo.png",
      "tags": [
        "lp-token"
      ],
      "extensions": {
        "website": "https://www.orca.so",
        "twitter": "https://twitter.com/orca_so"
      }
    },
    {
      "chainId": 101,
      "address": "6ojPekCSQimAjDjaMApLvh3jF6wnZeNEVRVVoGNzEXvV",
      "symbol": "SOL/SRM",
      "name": "Orca SOL/SRM LP Token",
      "decimals": 9,
      "logoURI": "https://raw.githubusercontent.com/solana-labs/token-list/main/assets/mainnet/6ojPekCSQimAjDjaMApLvh3jF6wnZeNEVRVVoGNzEXvV/logo.png",
      "tags": [
        "lp-token"
      ],
      "extensions": {
        "website": "https://www.orca.so",
        "twitter": "https://twitter.com/orca_so"
      }
    },
    {
      "chainId": 101,
      "address": "YJRknE9oPhUMtq1VvhjVzG5WnRsjQtLsWg3nbaAwCQ5",
      "symbol": "FTT/SOL",
      "name": "Orca FTT/SOL LP Token",
      "decimals": 9,
      "logoURI": "https://raw.githubusercontent.com/solana-labs/token-list/main/assets/mainnet/YJRknE9oPhUMtq1VvhjVzG5WnRsjQtLsWg3nbaAwCQ5/logo.png",
      "tags": [
        "lp-token"
      ],
      "extensions": {
        "website": "https://www.orca.so",
        "twitter": "https://twitter.com/orca_so"
      }
    },
    {
      "chainId": 101,
      "address": "C9PKvetJPrrPD53PR2aR8NYtVZzucCRkHYzcFXbZXEqu",
      "symbol": "KIN/SOL",
      "name": "Orca KIN/SOL LP Token",
      "decimals": 9,
      "logoURI": "https://raw.githubusercontent.com/solana-labs/token-list/main/assets/mainnet/C9PKvetJPrrPD53PR2aR8NYtVZzucCRkHYzcFXbZXEqu/logo.png",
      "tags": [
        "lp-token"
      ],
      "extensions": {
        "website": "https://www.orca.so",
        "twitter": "https://twitter.com/orca_so"
      }
    },
    {
      "chainId": 101,
      "address": "6SfhBAmuaGf9p3WAxeHJYCWMABnYUMrdzNdK5Stvvj4k",
      "symbol": "ROPE/SOL",
      "name": "Orca ROPE/SOL LP Token",
      "decimals": 9,
      "logoURI": "https://raw.githubusercontent.com/solana-labs/token-list/main/assets/mainnet/6SfhBAmuaGf9p3WAxeHJYCWMABnYUMrdzNdK5Stvvj4k/logo.png",
      "tags": [
        "lp-token"
      ],
      "extensions": {
        "website": "https://www.orca.so",
        "twitter": "https://twitter.com/orca_so"
      }
    },
    {
      "chainId": 101,
      "address": "9r1n79TmerAgQJboUT8QvrChX3buZBfuSrBTtYM1cW4h",
      "symbol": "SOL/STEP",
      "name": "Orca SOL/STEP LP Token",
      "decimals": 9,
      "logoURI": "https://raw.githubusercontent.com/solana-labs/token-list/main/assets/mainnet/9r1n79TmerAgQJboUT8QvrChX3buZBfuSrBTtYM1cW4h/logo.png",
      "tags": [
        "lp-token"
      ],
      "extensions": {
        "website": "https://www.orca.so",
        "twitter": "https://twitter.com/orca_so"
      }
    },
    {
      "chainId": 101,
      "address": "ELLELFtgvWBgLkdY9EFx4Vb3SLNj4DJEhzZLWy1wCh4Y",
      "symbol": "OXY/SOL",
      "name": "Orca OXY/SOL LP Token",
      "decimals": 9,
      "logoURI": "https://raw.githubusercontent.com/solana-labs/token-list/main/assets/mainnet/ELLELFtgvWBgLkdY9EFx4Vb3SLNj4DJEhzZLWy1wCh4Y/logo.png",
      "tags": [
        "lp-token"
      ],
      "extensions": {
        "website": "https://www.orca.so",
        "twitter": "https://twitter.com/orca_so"
      }
    },
    {
      "chainId": 101,
      "address": "BXM9ph4AuhCUzf94HQu5FnfeVThKj5oyrnb1krY1zax5",
      "symbol": "MER/SOL",
      "name": "Orca MER/SOL LP Token",
      "decimals": 9,
      "logoURI": "https://raw.githubusercontent.com/solana-labs/token-list/main/assets/mainnet/BXM9ph4AuhCUzf94HQu5FnfeVThKj5oyrnb1krY1zax5/logo.png",
      "tags": [
        "lp-token"
      ],
      "extensions": {
        "website": "https://www.orca.so",
        "twitter": "https://twitter.com/orca_so"
      }
    },
    {
      "chainId": 101,
      "address": "FJ9Q9ojA7vdf5rFbcTc6dd7D3nLpwSxdtFSE8cwfuvqt",
      "symbol": "FIDA/SOL",
      "name": "Orca FIDA/SOL LP Token",
      "decimals": 9,
      "logoURI": "https://raw.githubusercontent.com/solana-labs/token-list/main/assets/mainnet/FJ9Q9ojA7vdf5rFbcTc6dd7D3nLpwSxdtFSE8cwfuvqt/logo.png",
      "tags": [
        "lp-token"
      ],
      "extensions": {
        "website": "https://www.orca.so",
        "twitter": "https://twitter.com/orca_so"
      }
    },
    {
      "chainId": 101,
      "address": "EHkfnhKLLTUqo1xMZLxhM9EusEgpN6RXPpZsGpUsewaa",
      "symbol": "MAPS/SOL",
      "name": "Orca MAPS/SOL LP Token",
      "decimals": 9,
      "logoURI": "https://raw.githubusercontent.com/solana-labs/token-list/main/assets/mainnet/EHkfnhKLLTUqo1xMZLxhM9EusEgpN6RXPpZsGpUsewaa/logo.png",
      "tags": [
        "lp-token"
      ],
      "extensions": {
        "website": "https://www.orca.so",
        "twitter": "https://twitter.com/orca_so"
      }
    },
    {
      "chainId": 101,
      "address": "9rguDaKqTrVjaDXafq6E7rKGn7NPHomkdb8RKpjKCDm2",
      "symbol": "SAMO/SOL",
      "name": "Orca SAMO/SOL LP Token",
      "decimals": 9,
      "logoURI": "https://raw.githubusercontent.com/solana-labs/token-list/main/assets/mainnet/9rguDaKqTrVjaDXafq6E7rKGn7NPHomkdb8RKpjKCDm2/logo.png",
      "tags": [
        "lp-token"
      ],
      "extensions": {
        "website": "https://www.orca.so",
        "twitter": "https://twitter.com/orca_so"
      }
    },
    {
      "chainId": 101,
      "address": "2697FyJ4vD9zwAVPr33fdVPDv54pyZZiBv9S2AoKMyQf",
      "symbol": "COPE/SOL",
      "name": "Orca COPE/SOL LP Token",
      "decimals": 9,
      "logoURI": "https://raw.githubusercontent.com/solana-labs/token-list/main/assets/mainnet/2697FyJ4vD9zwAVPr33fdVPDv54pyZZiBv9S2AoKMyQf/logo.png",
      "tags": [
        "lp-token"
      ],
      "extensions": {
        "website": "https://www.orca.so",
        "twitter": "https://twitter.com/orca_so"
      }
    },
    {
      "chainId": 101,
      "address": "HEhMLvpSdPviukafKwVN8BnBUTamirptsQ6Wxo5Cyv8s",
      "symbol": "FTR",
      "name": "Future",
      "decimals": 9,
      "logoURI": "https://raw.githubusercontent.com/solana-labs/token-list/main/assets/mainnet/HEhMLvpSdPviukafKwVN8BnBUTamirptsQ6Wxo5Cyv8s/logo.png",
      "tags": [],
      "extensions": {
        "website": "https://future-ftr.io",
        "twitter": "https://twitter.com/ftr_finance"
      }
    },
    {
      "chainId": 101,
      "address": "6oJ8Mp1VnKxN5MvGf9LfpeaRvTv8N1xFbvtdEbLLWUDT",
      "symbol": "ESC",
      "name": "ESCoin",
      "decimals": 9,
      "logoURI": "https://raw.githubusercontent.com/solana-labs/token-list/main/assets/mainnet/6oJ8Mp1VnKxN5MvGf9LfpeaRvTv8N1xFbvtdEbLLWUDT/logo.png",
      "tags": [],
      "extensions": {
        "website": "https://escoin.company/",
        "twitter": "https://twitter.com/coin_esc"
      }
    },
    {
      "chainId": 101,
      "address": "Da1jboBKU3rqXUqPL3L3BxJ8e67ogVgVKcqy4rWsS7LC",
      "symbol": "UBE",
      "name": "UBE Token",
      "decimals": 10,
      "logoURI": "https://raw.githubusercontent.com/solana-labs/token-list/main/assets/mainnet/Da1jboBKU3rqXUqPL3L3BxJ8e67ogVgVKcqy4rWsS7LC/logo.png",
      "tags": [],
      "extensions": {
        "website": "https://www.ubetoken.com",
        "twitter": "https://twitter.com/ube_token"
      }
    },
    {
      "chainId": 101,
      "address": "CDJWUqTcYTVAKXAVXoQZFes5JUFc7owSeq7eMQcDSbo5",
      "symbol": "renBTC",
      "name": "renBTC",
      "decimals": 8,
      "logoURI": "https://raw.githubusercontent.com/solana-labs/token-list/main/assets/mainnet/CDJWUqTcYTVAKXAVXoQZFes5JUFc7owSeq7eMQcDSbo5/logo.png",
      "tags": [],
      "extensions": {
        "coingeckoId": "renbtc",
        "website": "https://renproject.io/",
        "serumV3Usdc": "74Ciu5yRzhe8TFTHvQuEVbFZJrbnCMRoohBK33NNiPtv"
      }
    },
    {
      "chainId": 101,
      "address": "G1a6jxYz3m8DVyMqYnuV7s86wD4fvuXYneWSpLJkmsXj",
      "symbol": "renBCH",
      "name": "renBCH",
      "decimals": 8,
      "logoURI": "https://raw.githubusercontent.com/solana-labs/token-list/main/assets/mainnet/G1a6jxYz3m8DVyMqYnuV7s86wD4fvuXYneWSpLJkmsXj/logo.png",
      "tags": [],
      "extensions": {
        "coingeckoId": "renbch",
        "website": "https://renproject.io/",
        "serumV3Usdc": "FS8EtiNZCH72pAK83YxqXaGAgk3KKFYphiTcYA2yRPis"
      }
    },
    {
      "chainId": 101,
      "address": "FKJvvVJ242tX7zFtzTmzqoA631LqHh4CdgcN8dcfFSju",
      "symbol": "renDGB",
      "name": "renDGB",
      "decimals": 8,
      "logoURI": "https://raw.githubusercontent.com/solana-labs/token-list/main/assets/mainnet/FKJvvVJ242tX7zFtzTmzqoA631LqHh4CdgcN8dcfFSju/logo.png",
      "tags": [],
      "extensions": {
        "website": "https://renproject.io/"
      }
    },
    {
      "chainId": 101,
      "address": "ArUkYE2XDKzqy77PRRGjo4wREWwqk6RXTfM9NeqzPvjU",
      "symbol": "renDOGE",
      "name": "renDOGE",
      "decimals": 8,
      "logoURI": "https://raw.githubusercontent.com/solana-labs/token-list/main/assets/mainnet/ArUkYE2XDKzqy77PRRGjo4wREWwqk6RXTfM9NeqzPvjU/logo.png",
      "tags": [],
      "extensions": {
        "coingeckoId": "rendoge",
        "website": "https://renproject.io/",
        "serumV3Usdc": "5FpKCWYXgHWZ9CdDMHjwxAfqxJLdw2PRXuAmtECkzADk"
      }
    },
    {
      "chainId": 101,
      "address": "8wv2KAykQstNAj2oW6AHANGBiFKVFhvMiyyzzjhkmGvE",
      "symbol": "renLUNA",
      "name": "renLUNA",
      "decimals": 6,
      "logoURI": "https://raw.githubusercontent.com/solana-labs/token-list/main/assets/mainnet/8wv2KAykQstNAj2oW6AHANGBiFKVFhvMiyyzzjhkmGvE/logo.png",
      "tags": [],
      "extensions": {
        "website": "https://renproject.io/",
        "serumV3Usdc": "CxDhLbbM9uAA2AXfSPar5qmyfmC69NLj3vgJXYAsSVBT"
      }
    },
    {
      "chainId": 101,
      "address": "E99CQ2gFMmbiyK2bwiaFNWUUmwz4r8k2CVEFxwuvQ7ue",
      "symbol": "renZEC",
      "name": "renZEC",
      "decimals": 8,
      "logoURI": "https://raw.githubusercontent.com/solana-labs/token-list/main/assets/mainnet/E99CQ2gFMmbiyK2bwiaFNWUUmwz4r8k2CVEFxwuvQ7ue/logo.png",
      "tags": [],
      "extensions": {
        "coingeckoId": "renzec",
        "website": "https://renproject.io/",
        "serumV3Usdc": "2ahbUT5UryyRVxPnELtTmDLLneN26UjBQFgfMVvbWDTb"
      }
    },
    {
      "chainId": 101,
      "address": "GkXP719hnhLtizWHcQyGVYajuJqVsJJ6fyeUob9BPCFC",
      "symbol": "KROWZ",
      "name": "Mike Krow's Official Best Friend Super Kawaii Kasu Token",
      "decimals": 8,
      "logoURI": "https://raw.githubusercontent.com/solana-labs/token-list/main/assets/mainnet/GkXP719hnhLtizWHcQyGVYajuJqVsJJ6fyeUob9BPCFC/logo.png",
      "tags": [
        "social-token",
        "krowz"
      ],
      "extensions": {
        "website": "https://mikekrow.com/",
        "twitter": "https://twitter.com/space_asylum"
      }
    },
    {
      "chainId": 101,
      "address": "6kwTqmdQkJd8qRr9RjSnUX9XJ24RmJRSrU1rsragP97Y",
      "symbol": "SAIL",
      "name": "SAIL",
      "decimals": 6,
      "logoURI": "https://raw.githubusercontent.com/solana-labs/token-list/main/assets/mainnet/6kwTqmdQkJd8qRr9RjSnUX9XJ24RmJRSrU1rsragP97Y/logo.png",
      "tags": [
        "utility-token"
      ],
      "extensions": {
        "website": "https://www.solanasail.com",
        "coingeckoId": "sail",
        "twitter": "https://twitter.com/SolanaSail"
      }
    },
    {
      "chainId": 101,
      "address": "E5ndSkaB17Dm7CsD22dvcjfrYSDLCxFcMd6z8ddCk5wp",
      "symbol": "CCAI",
      "name": "Cryptocurrencies.Ai",
      "decimals": 9,
      "logoURI": "https://raw.githubusercontent.com/solana-labs/token-list/main/assets/mainnet/E5ndSkaB17Dm7CsD22dvcjfrYSDLCxFcMd6z8ddCk5wp/logo.png",
      "tags": [],
      "extensions": {
        "website": "https://ccai.cryptocurrencies.ai",
        "twitter": "https://twitter.com/CCAI_Official",
        "serumV3Usdc": "7gZNLDbWE73ueAoHuAeFoSu7JqmorwCLpNTBXHtYSFTa"
      }
    },
    {
      "chainId": 101,
      "address": "7LmGzEgnQZTxxeCThgxsv3xe4JQmiy9hxEGBPCF66KgH",
      "symbol": "SNEK",
      "name": "Snek Coin",
      "decimals": 0,
      "logoURI": "https://raw.githubusercontent.com/solana-labs/token-list/main/assets/mainnet/7LmGzEgnQZTxxeCThgxsv3xe4JQmiy9hxEGBPCF66KgH/logo.png",
      "tags": [],
      "extensions": {
        "twitter": "https://twitter.com/snekcoin"
      }
    },
    {
      "chainId": 101,
      "address": "AhRozpV8CDLJ5z9k8CJWF4P12MVvxdnnU2y2qUhUuNS5",
      "symbol": "ARK",
      "name": "Sol.Ark",
      "decimals": 8,
      "logoURI": "https://raw.githubusercontent.com/solana-labs/token-list/main/assets/mainnet/AhRozpV8CDLJ5z9k8CJWF4P12MVvxdnnU2y2qUhUuNS5/logo.png",
      "tags": [
        "meme"
      ],
      "extensions": {
        "website": "https://www.solark.xyz/",
        "twitter": "https://twitter.com/SOLARK67275852"
      }
    },
    {
      "chainId": 101,
      "address": "ss26ybWnrhSYbGBjDT9bEwRiyAVUgiKCbgAfFkksj4R",
      "symbol": "SS2",
      "name": "POH",
      "decimals": 0,
      "logoURI": "https://raw.githubusercontent.com/solana-labs/token-list/main/assets/mainnet/ss26ybWnrhSYbGBjDT9bEwRiyAVUgiKCbgAfFkksj4R/logo.png",
      "tags": [
        "nft"
      ],
      "extensions": {
        "website": "https://www.sol-talk.com/sol-survivor",
        "twitter": "https://twitter.com/sol__survivor",
        "imageUrl": "https://www.arweave.net/fDxzEtzfu9IjFDh0ID-rOGaGw__F6-OD2ADoa23sayo?ext=gif",
        "animationUrl": "https://vww4cphi4lv3ldd4dtidi4njkbilvngmvuaofo3rv2oa3ozepeea.arweave.net/ra3BPOji67WMfBzQNHGpUFC6tMytAOK7ca6cDbskeQg?ext=glb",
        "description": "Sensing a disturbance in the timeline, the tournament organizers send Poh back in time to the beginning of the tournament. He is tasked with finding the origin of the disturbance and restoring the original timeline. Special:'Out of Order'"
      }
    },
    {
      "chainId": 101,
      "address": "6dGR9kAt499jzsojDHCvDArKxpTarNbhdSkiS7jeMAib",
      "symbol": "AKI",
      "name": "AKIHIGE Token",
      "decimals": 6,
      "logoURI": "https://raw.githubusercontent.com/solana-labs/token-list/main/assets/mainnet/6dGR9kAt499jzsojDHCvDArKxpTarNbhdSkiS7jeMAib/logo.png",
      "tags": [
        "aki"
      ]
    },
    {
      "chainId": 101,
      "address": "SCYfrGCw8aDiqdgcpdGjV6jp4UVVQLuphxTDLNWu36f",
      "symbol": "SCY",
      "name": "Synchrony",
      "decimals": 9,
      "logoURI": "https://raw.githubusercontent.com/solana-labs/token-list/main/assets/mainnet/SCYfrGCw8aDiqdgcpdGjV6jp4UVVQLuphxTDLNWu36f/logo.png",
      "tags": [],
      "extensions": {
        "website": "https://synchrony.fi",
        "twitter": "https://twitter.com/SynchronyFi"
      }
    },
    {
      "chainId": 101,
      "address": "BKMWPkPS8jXw59ezYwK2ueNTZRF4m8MYHDjh9HwUmkQ7",
      "symbol": "SDC",
      "name": "SandDollarClassic",
      "decimals": 9,
      "logoURI": "https://raw.githubusercontent.com/solana-labs/token-list/main/assets/mainnet/BKMWPkPS8jXw59ezYwK2ueNTZRF4m8MYHDjh9HwUmkQ7/logo.png",
      "tags": [
        "utility-token"
      ],
      "extensions": {
        "website": "https://sanddollar.bs",
        "twitter": "https://twitter.com/SandDollar_BS"
      }
    },
    {
      "chainId": 101,
      "address": "Bx4ykEMurwPQBAFNvthGj73fMBVTvHa8e9cbAyaK4ZSh",
      "symbol": "TOX",
      "name": "trollbox",
      "decimals": 9,
      "logoURI": "https://raw.githubusercontent.com/solana-labs/token-list/main/assets/mainnet/Bx4ykEMurwPQBAFNvthGj73fMBVTvHa8e9cbAyaK4ZSh/logo.png",
      "tags": [
        "utility-token"
      ],
      "extensions": {
        "website": "https://trollbox.io",
        "twitter": "https://twitter.com/trollboxio"
      }
    },
    {
      "chainId": 101,
      "address": "3aEb4KJTWxaqKBXADw5qkAjG9K1AoLhR4CrDH6HCpGCo",
      "symbol": "SMB",
      "name": "Solana Monkey Business",
      "decimals": 9,
      "logoURI": "https://raw.githubusercontent.com/solana-labs/token-list/main/assets/mainnet/3aEb4KJTWxaqKBXADw5qkAjG9K1AoLhR4CrDH6HCpGCo/logo.png",
      "tags": [],
      "extensions": {
        "medium": "https://solanambs.medium.com/",
        "website": "https://solanamonkey.business/",
        "twitter": "https://twitter.com/SolanaMBS"
      }
    },
    {
      "chainId": 101,
      "address": "E7WqtfRHcY8YW8z65u9WmD7CfMmvtrm2qPVicSzDxLaT",
      "symbol": "PPUG",
      "name": "PizzaPugCoin",
      "decimals": 9,
      "logoURI": "https://raw.githubusercontent.com/solana-labs/token-list/main/assets/mainnet/E7WqtfRHcY8YW8z65u9WmD7CfMmvtrm2qPVicSzDxLaT/logo.png",
      "tags": [],
      "extensions": {
        "website": "https://www.pizzapugcoin.com",
        "twitter": "https://twitter.com/pizzapugcoin"
      }
    },
    {
      "chainId": 101,
      "address": "FZgL5motNWEDEa24xgfSdBDfXkB9Ru9KxfEsey9S58bb",
      "symbol": "VCC",
      "name": "VentureCapital",
      "decimals": 6,
      "logoURI": "https://raw.githubusercontent.com/solana-labs/token-list/main/assets/mainnet/FZgL5motNWEDEa24xgfSdBDfXkB9Ru9KxfEsey9S58bb/logo.svg",
      "tags": [
        "venture capital",
        "liquidator",
        "IDO",
        "incubator"
      ],
      "extensions": {
        "website": "https://www.vcc.finance/",
        "twitter": "https://twitter.com/vcc_finance"
      }
    },
    {
      "chainId": 101,
      "address": "4TGxgCSJQx2GQk9oHZ8dC5m3JNXTYZHjXumKAW3vLnNx",
      "symbol": "OXS",
      "name": "Oxbull Sol",
      "decimals": 9,
      "logoURI": "https://raw.githubusercontent.com/solana-labs/token-list/main/assets/mainnet/4TGxgCSJQx2GQk9oHZ8dC5m3JNXTYZHjXumKAW3vLnNx/logo.png",
      "tags": [
        "utility-token"
      ],
      "extensions": {
        "website": "https://www.oxbull.tech/#/home",
        "twitter": "https://twitter.com/OxBull5",
        "medium": "https://medium.com/@oxbull",
        "tgann": "https://t.me/Oxbull_tech",
        "coingeckoId": "oxbull-tech",
        "github": "https://github.com/OxBull"
      }
    },
    {
      "chainId": 101,
      "address": "EdAhkbj5nF9sRM7XN7ewuW8C9XEUMs8P7cnoQ57SYE96",
      "symbol": "FAB",
      "name": "FABRIC",
      "decimals": 9,
      "logoURI": "https://raw.githubusercontent.com/solana-labs/token-list/main/assets/mainnet/EdAhkbj5nF9sRM7XN7ewuW8C9XEUMs8P7cnoQ57SYE96/logo.png",
      "tags": [],
      "extensions": {
        "website": "https://fsynth.io/",
        "twitter": "https://twitter.com/official_fabric"
      }
    },
    {
      "chainId": 101,
      "address": "GEYrotdkRitGUK5UMv3aMttEhVAZLhRJMcG82zKYsaWB",
      "symbol": "POTATO",
      "name": "POTATO",
      "decimals": 3,
      "logoURI": "https://raw.githubusercontent.com/solana-labs/token-list/main/assets/mainnet/GEYrotdkRitGUK5UMv3aMttEhVAZLhRJMcG82zKYsaWB/logo.png",
      "tags": [],
      "extensions": {
        "website": "https://potatocoinspl.com/",
        "serumV3Usdc": "6dn7tgTHe5rZEAscMWWY3xmPGVEKVkM9s7YRV11z399z"
      }
    },
    {
      "chainId": 101,
      "address": "FmJ1fo7wK5FF6rDvQxow5Gj7A2ctLmR5orCKLZ45Q3Cq",
      "symbol": "DGEN",
      "name": "Degen Banana",
      "decimals": 6,
      "logoURI": "https://raw.githubusercontent.com/solana-labs/token-list/main/assets/mainnet/FmJ1fo7wK5FF6rDvQxow5Gj7A2ctLmR5orCKLZ45Q3Cq/logo.png",
      "tags": [],
      "extensions": {
        "website": "https://degen.finance/",
        "twitter": "https://twitter.com/degenbanana"
      }
    },
    {
      "chainId": 101,
      "address": "FciGvHj9FjgSGgCBF1b9HY814FM9D28NijDd5SJrKvPo",
      "symbol": "TGT",
      "name": "Twirl Governance Token",
      "decimals": 6,
      "logoURI": "https://raw.githubusercontent.com/solana-labs/token-list/main/assets/mainnet/FciGvHj9FjgSGgCBF1b9HY814FM9D28NijDd5SJrKvPo/logo.png",
      "tags": [],
      "extensions": {
        "website": "https://twirlfinance.com/",
        "twitter": "https://twitter.com/twirlfinance"
      }
    },
    {
      "chainId": 101,
      "address": "A9EEvcRcT7Q9XAa6NfqrqJChoc4XGDhd2mtc4xfniQkS",
      "symbol": "BILBY",
      "name": "Bilby Finance",
      "decimals": 9,
      "logoURI": "https://raw.githubusercontent.com/solana-labs/token-list/main/assets/mainnet/A9EEvcRcT7Q9XAa6NfqrqJChoc4XGDhd2mtc4xfniQkS/logo.png",
      "tags": [
        "utility-token"
      ],
      "extensions": {
        "website": "https://bilby.finance/"
      }
    },
    {
      "chainId": 101,
      "address": "8NGgmXzBzhsXz46pTC3ioSBxeE3w2EXpc741N3EQ8E6r",
      "symbol": "JOKE",
      "name": "JOKESMEMES",
      "decimals": 9,
      "logoURI": "https://raw.githubusercontent.com/solana-labs/token-list/main/assets/mainnet/8NGgmXzBzhsXz46pTC3ioSBxeE3w2EXpc741N3EQ8E6r/logo.png",
      "tags": [],
      "extensions": {
        "website": "https://jokesmemes.finance",
        "twitter": "https://twitter.com/Jokesmemes11"
      }
    },
    {
      "chainId": 101,
      "address": "Fp4gjLpTsPqBN6xDGpDHwtnuEofjyiZKxxZxzvJnjxV6",
      "symbol": "NAXAR",
      "name": "Naxar",
      "decimals": 4,
      "logoURI": "https://raw.githubusercontent.com/solana-labs/token-list/main/assets/mainnet/Fp4gjLpTsPqBN6xDGpDHwtnuEofjyiZKxxZxzvJnjxV6/logo.png",
      "tags": [],
      "extensions": {
        "website": "https://naxar.ru",
        "instagram": "https://instagram.com/naxar__",
        "telegram": "https://t.me/naxar_official"
      }
    },
    {
      "chainId": 101,
      "address": "5jqTNKonR9ZZvbmX9JHwcPSEg6deTyNKR7PxQ9ZPdd2w",
      "symbol": "JBUS",
      "name": "Jebus",
      "decimals": 0,
      "logoURI": "https://raw.githubusercontent.com/solana-labs/token-list/main/assets/mainnet/5jqTNKonR9ZZvbmX9JHwcPSEg6deTyNKR7PxQ9ZPdd2w/logo.png",
      "tags": [],
      "extensions": {
        "website": "https://jebus.live"
      }
    },
    {
      "chainId": 101,
      "address": "29UWGmi1MxJRi3izeritN8VvhZbUiX37KUVnGv46mzev",
      "symbol": "KLBx",
      "name": "Black Label X",
      "decimals": 4,
      "logoURI": "https://raw.githubusercontent.com/solana-labs/token-list/main/assets/mainnet/29UWGmi1MxJRi3izeritN8VvhZbUiX37KUVnGv46mzev/logo.svg",
      "tags": [],
      "extensions": {
        "website": "https://klbtoken.com/x"
      }
    },
    {
      "chainId": 101,
      "address": "GACHAfpmbpk4FLfZcGkT2NUmaEqMygssAknhqnn8DVHP",
      "symbol": "GACHA",
      "name": "Gachapon",
      "decimals": 9,
      "logoURI": "https://raw.githubusercontent.com/solana-labs/token-list/main/assets/mainnet/GACHAfpmbpk4FLfZcGkT2NUmaEqMygssAknhqnn8DVHP/logo.png",
      "tags": [],
      "extensions": {
        "twitter": "https://twitter.com/GACHAPON7777"
      }
    },
    {
      "chainId": 101,
      "address": "9zoqdwEBKWEi9G5Ze8BSkdmppxGgVv1Kw4LuigDiNr9m",
      "symbol": "STR",
      "name": "Solster",
      "decimals": 9,
      "logoURI": "https://raw.githubusercontent.com/solana-labs/token-list/main/assets/mainnet/9zoqdwEBKWEi9G5Ze8BSkdmppxGgVv1Kw4LuigDiNr9m/logo.png",
      "tags": [],
      "extensions": {
        "website": "https://solster.finance",
        "twitter": "https://twitter.com/solster_finance"
      }
    },
    {
      "chainId": 101,
      "address": "A2T2jDe2bxyEHkKtS8AtrTRmJ9VZRwyY8Kr7oQ8xNyfb",
      "symbol": "HAMS",
      "name": "Space Hamster",
      "decimals": 9,
      "logoURI": "https://raw.githubusercontent.com/solana-labs/token-list/main/assets/mainnet/A2T2jDe2bxyEHkKtS8AtrTRmJ9VZRwyY8Kr7oQ8xNyfb/logo.png",
      "tags": [],
      "extensions": {
        "website": "https://www.solhamster.space/",
        "twitter": "https://twitter.com/sol_hamster",
        "telegram": "https://t.me/SolHamster",
        "dex-website": "https://dex-solhamster.space/"
      }
    },
    {
      "chainId": 101,
      "address": "EGN2774kzKyUnJs2Gv5poK6ymiMVkdyCQD2gGnJ84sDk",
      "symbol": "NEFT",
      "name": "Neftea Labs Coin",
      "decimals": 8,
      "logoURI": "https://raw.githubusercontent.com/solana-labs/token-list/main/assets/mainnet/EGN2774kzKyUnJs2Gv5poK6ymiMVkdyCQD2gGnJ84sDk/logo.png",
      "tags": [
        "Neftea",
        "NFT",
        "utility-token"
      ],
      "extensions": {
        "website": "https://www.neftealabs.com/"
      }
    },
    {
      "chainId": 101,
      "address": "DK64rmGSZupv1dLYn57e3pUVgs9jL9EKLXDVZZPsMDz8",
      "symbol": "ABOMB",
      "name": "ArtBomb",
      "decimals": 5,
      "logoURI": "https://raw.githubusercontent.com/solana-labs/token-list/main/assets/mainnet/DK64rmGSZupv1dLYn57e3pUVgs9jL9EKLXDVZZPsMDz8/logo.png",
      "tags": [
        "utility-token",
        "artbomb"
      ],
      "extensions": {
        "website": "https://artbomb.xyz"
      }
    },
    {
      "chainId": 101,
      "address": "AnyCsr1VCBZcwVAxbKPuHhKDP5DQQSnRxGAo4ycgRMi2",
      "symbol": "DAL",
      "name": "Dalmatiancoin",
      "decimals": 9,
      "logoURI": "https://raw.githubusercontent.com/solana-labs/token-list/main/assets/mainnet/AnyCsr1VCBZcwVAxbKPuHhKDP5DQQSnRxGAo4ycgRMi2/logo.png",
      "tags": [],
      "extensions": {
        "website": "https://dalmatiancoin.org/",
        "twitter": "https://twitter.com/coindalmatian"
      }
    },
    {
      "chainId": 101,
      "address": "HiL1j5VMR9XtRnCA4mxaVoXr6PMHpbh8wUgfPsAP4CNF",
      "symbol": "SolNHD",
      "name": "SolNHD",
      "decimals": 0,
      "logoURI": "https://raw.githubusercontent.com/solana-labs/token-list/main/assets/mainnet/HiL1j5VMR9XtRnCA4mxaVoXr6PMHpbh8wUgfPsAP4CNF/logo.png",
      "tags": [],
      "extensions": {
        "website": "https://www.solnhd.com",
        "twitter": "https://twitter.com/zororoaz01"
      }
    },
    {
      "chainId": 101,
      "address": "qXu8Tj65H5XR8KHuaKKoyLCWj592KbTG3YWJwsuFrPS",
      "symbol": "STVA",
      "name": "SOLtiva",
      "decimals": 3,
      "logoURI": "https://raw.githubusercontent.com/solana-labs/token-list/main/assets/mainnet/qXu8Tj65H5XR8KHuaKKoyLCWj592KbTG3YWJwsuFrPS/logo.svg",
      "tags": [],
      "extensions": {
        "website": "https://soltiva.co"
      }
    },
    {
      "chainId": 101,
      "address": "D3gHoiYT4RY5VSndne1fEnpM3kCNAyBhkp5xjNUqqPj9",
      "symbol": "PROEXIS",
      "name": "ProExis Prova de Existência Blockchain",
      "decimals": 8,
      "logoURI": "https://raw.githubusercontent.com/solana-labs/token-list/main/assets/mainnet/D3gHoiYT4RY5VSndne1fEnpM3kCNAyBhkp5xjNUqqPj9/logo.png",
      "tags": [
        "proof of-existence",
        "utility-token",
        "prova de existencia",
        "proexis"
      ],
      "extensions": {
        "website": "https://provadeexistencia.com.br",
        "twitter": "https://twitter.com/provaexistencia",
        "facebook": "https://facebook.com/provadeexistencia",
        "instagram": "https://instagram.com/provadeexistencia",
        "github": "https://github.com/provadeexistencia",
        "tgann": "https://t.me/provadeexistencia",
        "tggroup": "https://t.me/provadeexistenciagrupo"
      }
    },
    {
      "chainId": 101,
      "address": "5DWFxYBxjETuqFX3P2Z1uq8UbcCT1F4sABGiBZMnWKvR",
      "symbol": "PLDO",
      "name": "PLEIDO",
      "decimals": 6,
      "logoURI": "https://raw.githubusercontent.com/solana-labs/token-list/main/assets/mainnet/5DWFxYBxjETuqFX3P2Z1uq8UbcCT1F4sABGiBZMnWKvR/logo.svg",
      "tags": [
        "pleido",
        "game-coin"
      ],
      "extensions": {
        "website": "https://pleido.com/"
      }
    },
    {
      "chainId": 101,
      "address": "6uB5eEC8SzMbUdsPpe3eiNvHyvxdqUWnDEtpFQxkhNTP",
      "symbol": "MOLANIUM",
      "name": "MOLANIUM",
      "decimals": 0,
      "logoURI": "https://raw.githubusercontent.com/solana-labs/token-list/main/assets/mainnet/6uB5eEC8SzMbUdsPpe3eiNvHyvxdqUWnDEtpFQxkhNTP/logo.png",
      "tags": [],
      "extensions": {
        "website": "https://moonlana.com/",
        "imageUrl": "https://i.imgur.com/hOMe38E.png",
        "twitter": "https://twitter.com/xMoonLana",
        "medium": "https://moonlana.medium.com/"
      }
    },
    {
      "chainId": 101,
      "address": "5KV2W2XPdSo97wQWcuAVi6G4PaCoieg4Lhhi61PAMaMJ",
      "symbol": "GÜ",
      "name": "GÜ",
      "decimals": 9,
      "logoURI": "https://raw.githubusercontent.com/solana-labs/token-list/main/assets/mainnet/5KV2W2XPdSo97wQWcuAVi6G4PaCoieg4Lhhi61PAMaMJ/logo.png",
      "tags": [
        "utility-token"
      ],
      "extensions": {
        "website": "https://kugle.org",
        "twitter": "https://twitter.com/Kugle_"
      }
    },
    {
      "chainId": 101,
      "address": "72fFy4SNGcHoEC1TTFTUkxNHriJqg3hBPsa2jSr2cZgb",
      "symbol": "BZX",
      "name": "BlizeX",
      "decimals": 6,
      "logoURI": "https://raw.githubusercontent.com/solana-labs/token-list/main/assets/mainnet/72fFy4SNGcHoEC1TTFTUkxNHriJqg3hBPsa2jSr2cZgb/logo.png",
      "tags": [],
      "extensions": {
        "website": "https://www.blizex.co",
        "twitter": "https://twitter.com/blizex_en"
      }
    },
    {
      "chainId": 101,
      "address": "5fEo6ZbvpV6zdyzowtAwgMcWHZe1yJy9NxQM6gC19QW5",
      "symbol": "GREEN",
      "name": "Green DEX",
      "decimals": 9,
      "logoURI": "https://raw.githubusercontent.com/solana-labs/token-list/main/assets/mainnet/5fEo6ZbvpV6zdyzowtAwgMcWHZe1yJy9NxQM6gC19QW5/logo.svg",
      "tags": [
        "Green DEX"
      ],
      "extensions": {
        "website": "https://greendex.network/",
        "twitter": "https://twitter.com/GreendexN"
      }
    },
    {
      "chainId": 101,
      "address": "Bx1fDtvTN6NvE4kjdPHQXtmGSg582bZx9fGy4DQNMmAT",
      "symbol": "SOLC",
      "name": "Solcubator",
      "decimals": 9,
      "logoURI": "https://raw.githubusercontent.com/solana-labs/token-list/main/assets/mainnet/Bx1fDtvTN6NvE4kjdPHQXtmGSg582bZx9fGy4DQNMmAT/logo.png",
      "tags": [],
      "extensions": {
        "website": "http://solcubator.io",
        "twitter": "https://twitter.com/Solcubator"
      }
    },
    {
      "chainId": 101,
      "address": "ABxCiDz4jjKt1t7Syu5Tb37o8Wew9ADpwngZh6kpLbLX",
      "symbol": "XSOL",
      "name": "XSOL Token",
      "decimals": 8,
      "logoURI": "https://raw.githubusercontent.com/solana-labs/token-list/main/assets/mainnet/ABxCiDz4jjKt1t7Syu5Tb37o8Wew9ADpwngZh6kpLbLX/logo.png",
      "tags": [
        "utility-token"
      ],
      "extensions": {
        "website": "https://0xsol.network",
        "twitter": "https://twitter.com/0xSol_Network"
      }
    },
    {
      "chainId": 101,
      "address": "DrcPRJPBiakQcWqon3gZms7sviAqdQS5zS5wvaG5v6wu",
      "symbol": "BLD",
      "name": "BladesToken",
      "decimals": 4,
      "logoURI": "https://raw.githubusercontent.com/solana-labs/token-list/main/assets/mainnet/DrcPRJPBiakQcWqon3gZms7sviAqdQS5zS5wvaG5v6wu/logo.png",
      "tags": [],
      "extensions": {
        "website": "https://blades.finance/",
        "twitter": "https://twitter.com/bladesfinance"
      }
    },
    {
      "chainId": 101,
      "address": "6D7E4mstMboABmfoaPrtVDgewjUCbGdvcYVaHa9SDiTg",
      "symbol": "QWK",
      "name": "QwikPay.io Token",
      "decimals": 9,
      "logoURI": "https://raw.githubusercontent.com/solana-labs/token-list/main/assets/mainnet/6D7E4mstMboABmfoaPrtVDgewjUCbGdvcYVaHa9SDiTg/logo.png",
      "tags": [],
      "extensions": {
        "website": "https://www.qwikpay.io",
        "twitter": "https://twitter.com/QwikpayIO"
      }
    },
    {
      "chainId": 101,
      "address": "BTyJg5zMbaN2KMfn7LsKhpUsV675aCUSUMrgB1YGxBBP",
      "symbol": "GOOSEBERRY",
      "name": "Gooseberry",
      "decimals": 9,
      "logoURI": "https://raw.githubusercontent.com/solana-labs/token-list/main/assets/mainnet/BTyJg5zMbaN2KMfn7LsKhpUsV675aCUSUMrgB1YGxBBP/logo.png",
      "tags": [],
      "extensions": {
        "website": "https://gooseberry.changr.ca",
        "twitter": "https://twitter.com/gooseberrycoin"
      }
    },
    {
      "chainId": 101,
      "address": "5GG1LbgY4EEvPR51YQPNr65QKcZemrHWPooTqC5gRPBA",
      "symbol": "DXB",
      "name": "DefiXBet Token",
      "decimals": 9,
      "logoURI": "https://raw.githubusercontent.com/solana-labs/token-list/main/assets/mainnet/5GG1LbgY4EEvPR51YQPNr65QKcZemrHWPooTqC5gRPBA/logo.png",
      "tags": [],
      "extensions": {
        "website": "https://DefiXBet.com/",
        "twitter": "https://twitter.com/DefiXBet",
        "medium": "https://defixbet.medium.com/",
        "tgann": "https://t.me/DefiXBet"
      }
    },
    {
      "chainId": 101,
      "address": "7a4cXVvVT7kF6hS5q5LDqtzWfHfys4a9PoK6pf87RKwf",
      "symbol": "LUNY",
      "name": "Luna Yield",
      "decimals": 9,
      "logoURI": "https://raw.githubusercontent.com/solana-labs/token-list/main/assets/mainnet/7a4cXVvVT7kF6hS5q5LDqtzWfHfys4a9PoK6pf87RKwf/logo.png",
      "tags": [],
      "extensions": {
        "website": "https://www.lunayield.com",
        "twitter": "https://twitter.com/Luna_Yield"
      }
    },
    {
      "chainId": 101,
      "address": "AP58G14hoy4GGgZS4L8TzZgqXnk3hBvciFKW2Cb1RQ2J",
      "symbol": "YARDv1",
      "name": "SolYard Finance Beta",
      "decimals": 9,
      "logoURI": "https://raw.githubusercontent.com/solana-labs/token-list/main/assets/mainnet/AP58G14hoy4GGgZS4L8TzZgqXnk3hBvciFKW2Cb1RQ2J/logo.png",
      "tags": [],
      "extensions": {
        "website": "https://solyard.finance/"
      }
    },
    {
      "chainId": 101,
      "address": "6Y7LbYB3tfGBG6CSkyssoxdtHb77AEMTRVXe8JUJRwZ7",
      "symbol": "DINO",
      "name": "DINO",
      "decimals": 6,
      "logoURI": "https://raw.githubusercontent.com/solana-labs/token-list/main/assets/mainnet/6Y7LbYB3tfGBG6CSkyssoxdtHb77AEMTRVXe8JUJRwZ7/logo.png",
      "tags": [],
      "extensions": {
        "website": "https://www.solanadino.com",
        "twitter": "https://twitter.com/solanadino"
      }
    },
    {
      "chainId": 101,
      "address": "4wjPQJ6PrkC4dHhYghwJzGBVP78DkBzA2U3kHoFNBuhj",
      "symbol": "LIQ",
      "name": "LIQ Protocol",
      "decimals": 6,
      "logoURI": "https://raw.githubusercontent.com/solana-labs/token-list/main/assets/mainnet/4wjPQJ6PrkC4dHhYghwJzGBVP78DkBzA2U3kHoFNBuhj/logo.png",
      "tags": [],
      "extensions": {
        "website": "https://liqsolana.com/",
        "coingeckoId": "liq-protocol",
        "twitter": "https://twitter.com/liqsolana",
        "discord": "https://discord.gg/MkfjambeU7",
        "serumV3Usdc": "FLKUQGh9VAG4otn4njLPUf5gaUPx5aAZ2Q6xWiD3hH5u"
      }
    },
    {
      "chainId": 101,
      "address": "DubwWZNWiNGMMeeQHPnMATNj77YZPZSAz2WVR5WjLJqz",
      "symbol": "CRP",
      "name": "CropperFinance",
      "decimals": 6,
      "logoURI": "https://raw.githubusercontent.com/solana-labs/token-list/main/assets/mainnet/DubwWZNWiNGMMeeQHPnMATNj77YZPZSAz2WVR5WjLJqz/logo.png",
      "tags": [],
      "extensions": {
        "website": "https://cropper.finance/",
        "twitter": "https://twitter.com/cropperfinance"
      }
    },
    {
      "chainId": 101,
      "address": "B3Ggjjj3QargPkFTAJiR6BaD8CWKFUaWRXGcDQ1nyeeD",
      "symbol": "PARTI",
      "name": "PARTI",
      "decimals": 9,
      "logoURI": "https://raw.githubusercontent.com/solana-labs/token-list/main/assets/mainnet/B3Ggjjj3QargPkFTAJiR6BaD8CWKFUaWRXGcDQ1nyeeD/logo.png",
      "tags": [],
      "extensions": {
        "website": "https://parti.finance",
        "twitter": "https://twitter.com/ParticleFinance",
        "medium": "https://particlefinance.medium.com"
      }
    },
    {
      "chainId": 101,
      "address": "5igDhdTnXif5E5djBpRt4wUKo5gtf7VicHi8r5ada4Hj",
      "symbol": "NIA",
      "name": "NIALABS",
      "decimals": 0,
      "logoURI": "https://raw.githubusercontent.com/solana-labs/token-list/main/assets/mainnet/5igDhdTnXif5E5djBpRt4wUKo5gtf7VicHi8r5ada4Hj/logo.png",
      "tags": [],
      "extensions": {
        "website": "https://www.nialabs.com/"
      }
    },
    {
      "chainId": 101,
      "address": "GQnN5M1M6oTjsziAwcRYd1P7pRBBQKURj5QeAjN1npnE",
      "symbol": "CORV",
      "name": "Project Corvus",
      "decimals": 9,
      "logoURI": "https://raw.githubusercontent.com/solana-labs/token-list/main/assets/mainnet/GQnN5M1M6oTjsziAwcRYd1P7pRBBQKURj5QeAjN1npnE/logo.png",
      "tags": [],
      "extensions": {
        "website": "https://dixon.company/"
      }
    },
    {
      "chainId": 101,
      "address": "3FRQnT5djQMATCg6TNXBhi2bBkbTyGdywsLmLa8BbEKz",
      "symbol": "HLTH",
      "name": "HLTH",
      "decimals": 4,
      "logoURI": "https://raw.githubusercontent.com/solana-labs/token-list/main/assets/mainnet/3FRQnT5djQMATCg6TNXBhi2bBkbTyGdywsLmLa8BbEKz/logo.png",
      "extensions": {
        "website": "https://hlth.network/",
        "twitter": "https://twitter.com/hlthnetwork",
        "telegram": "https://t.me/HLTHnetwork"
      }
    },
    {
      "chainId": 101,
      "address": "Ea5SjE2Y6yvCeW5dYTn7PYMuW5ikXkvbGdcmSnXeaLjS",
      "symbol": "PAI",
      "name": "PAI (Parrot)",
      "decimals": 6,
      "logoURI": "https://raw.githubusercontent.com/solana-labs/token-list/main/assets/mainnet/Ea5SjE2Y6yvCeW5dYTn7PYMuW5ikXkvbGdcmSnXeaLjS/logo.svg",
      "tags": [
        "stablecoin"
      ],
      "extensions": {
        "website": "https://partyparrot.finance",
        "twitter": "https://twitter.com/gopartyparrot",
        "telegram": "https://t.me/gopartyparrot"
      }
    },
    {
      "chainId": 101,
      "address": "SLRSSpSLUTP7okbCUBYStWCo1vUgyt775faPqz8HUMr",
      "symbol": "SLRS",
      "name": "Solrise Finance",
      "decimals": 6,
      "logoURI": "https://raw.githubusercontent.com/solana-labs/token-list/main/assets/mainnet/SLRSSpSLUTP7okbCUBYStWCo1vUgyt775faPqz8HUMr/logo.png",
      "tags": [],
      "extensions": {
        "website": "https://solrise.finance",
        "twitter": "https://twitter.com/SolriseFinance",
        "telegram": "https://t.me/solrisefinance",
        "medium": "https://blog.solrise.finance",
        "discord": "https://discord.gg/xNbGgMUJfU",
        "serumV3Usdc": "2Gx3UfV831BAh8uQv1FKSPKS9yajfeeD8GJ4ZNb2o2YP",
        "coingeckoId": "solrise-finance"
      }
    },
    {
      "chainId": 101,
      "address": "Hejznrp39zCfcmq4WpihfAeyhzhqeFtj4PURHFqMaHSS",
      "symbol": "SE",
      "name": "Snake Eyes",
      "decimals": 9,
      "logoURI": "https://raw.githubusercontent.com/solana-labs/token-list/main/assets/mainnet/Hejznrp39zCfcmq4WpihfAeyhzhqeFtj4PURHFqMaHSS/logo.png",
      "tags": [],
      "extensions": {
        "discord": "https://discord.gg/g94SubKn"
      }
    },
    {
      "chainId": 101,
      "address": "Fx14roJm9m27zngJQwmt81npHvPc5pmF772nxDhNnsh5",
      "symbol": "LIQ-USDC",
      "name": "Raydium LP Token (LIQ-USDC)",
      "decimals": 6,
      "logoURI": "https://raw.githubusercontent.com/solana-labs/token-list/main/assets/mainnet/Fx14roJm9m27zngJQwmt81npHvPc5pmF772nxDhNnsh5/logo.png",
      "tags": [
        "lp-token"
      ],
      "extensions": {
        "website": "https://raydium.io/"
      }
    },
    {
      "chainId": 101,
      "address": "D7U3BPHr5JBbFmPTaVNpmEKGBPFdQS3udijyte1QtuLk",
      "symbol": "STAR",
      "name": "SolStar",
      "decimals": 9,
      "logoURI": "https://raw.githubusercontent.com/solana-labs/token-list/main/assets/mainnet/D7U3BPHr5JBbFmPTaVNpmEKGBPFdQS3udijyte1QtuLk/logo.png",
      "tags": [
        "community",
        "web3",
        "utility-token"
      ],
      "extensions": {
        "website": "https://solstar.finance",
        "twitter": "https://twitter.com/SolStarFinance",
        "discord": "https://discord.gg/j6B3q5Xk5N",
        "medium": "https://solstar.medium.com",
        "telegram": "https://t.me/SolStarFinance"
      }
    },
    {
      "chainId": 101,
      "address": "GtQ48z7NNjs7sVyp3M7iuiDcTRjeWPd1fkdiWQNy1UR6",
      "symbol": "LIQ-SOL",
      "name": "Raydium LP Token (LIQ-SOL)",
      "decimals": 6,
      "logoURI": "https://raw.githubusercontent.com/solana-labs/token-list/main/assets/mainnet/GtQ48z7NNjs7sVyp3M7iuiDcTRjeWPd1fkdiWQNy1UR6/logo.png",
      "tags": [
        "lp-token"
      ],
      "extensions": {
        "website": "https://raydium.io/"
      }
    },
    {
      "chainId": 101,
      "address": "DHojuFwy5Pb8HTUhyRGQ285s5KYgk8tGAjAcmjkEAGbY",
      "symbol": "RFK",
      "name": "Refrak",
      "decimals": 2,
      "logoURI": "https://raw.githubusercontent.com/solana-labs/token-list/main/assets/mainnet/DHojuFwy5Pb8HTUhyRGQ285s5KYgk8tGAjAcmjkEAGbY/logo.png",
      "tags": [],
      "extensions": {
        "website": "https://refrak.com/",
        "discord": "https://discord.gg/ZAWbnebFVK"
      }
    },
    {
      "chainId": 101,
      "address": "7Jimij6hkEjjgmf3HamW44d2Cf5kj2gHnfCDDPGxWut",
      "symbol": "GQO",
      "name": "GIGQO",
      "decimals": 9,
      "logoURI": "https://gigqo.com/images/new-gqo-logo.png",
      "tags": [],
      "extensions": {
        "website": "https://gigqo.com/",
        "twitter": "https://twitter.com/gigqoapp"
      }
    },
    {
      "chainId": 101,
      "address": "E5rk3nmgLUuKUiS94gg4bpWwWwyjCMtddsAXkTFLtHEy",
      "symbol": "WOO",
      "name": "Wootrade Network",
      "decimals": 18,
      "logoURI": "https://raw.githubusercontent.com/solana-labs/token-list/main/assets/mainnet/E5rk3nmgLUuKUiS94gg4bpWwWwyjCMtddsAXkTFLtHEy/logo.png",
      "tags": [],
      "extensions": {
        "website": "https://woo.network",
        "twitter": "https://twitter.com/wootraderS"
      }
    },
    {
      "chainId": 101,
      "address": "9s6dXtMgV5E6v3rHqBF2LejHcA2GWoZb7xNUkgXgsBqt",
      "symbol": "USDC-USDT-PAI",
      "name": "Mercurial LP Token (USDC-USDT-PAI)",
      "decimals": 6,
      "logoURI": "https://raw.githubusercontent.com/solana-labs/token-list/main/assets/mainnet/9s6dXtMgV5E6v3rHqBF2LejHcA2GWoZb7xNUkgXgsBqt/logo.png",
      "tags": [
        "lp-token"
      ],
      "extensions": {
        "website": "https://www.mercurial.finance/"
      }
    },
    {
      "chainId": 101,
      "address": "8kRacWW5qZ34anyH8s9gu2gC4FpXtncqBDPpd2a6DnZE",
      "symbol": "MECA",
      "name": "Coinmeca",
      "decimals": 9,
      "logoURI": "https://raw.githubusercontent.com/solana-labs/token-list/main/assets/mainnet/8kRacWW5qZ34anyH8s9gu2gC4FpXtncqBDPpd2a6DnZE/logo.svg",
      "tags": [
        "utility-token"
      ],
      "extensions": {
        "website": "https://coinmeca.net/",
        "medium": "https://coinmeca.medium.com/",
        "twitter": "https://twitter.com/coinmeca",
        "telegram": "https://t.me/coinmeca",
        "discord": "https://discord.gg/coinmeca",
        "reddit": "https://reddit.com/r/coinmeca"
      }
    },
    {
      "chainId": 101,
      "address": "6h6uy8yAfaAb5sPE2bvXQEB93LnUMEdcCRU2kfiErTct",
      "symbol": "ZMR",
      "name": "ZMIRROR",
      "decimals": 9,
      "logoURI": "https://raw.githubusercontent.com/solana-labs/token-list/main/assets/mainnet/6h6uy8yAfaAb5sPE2bvXQEB93LnUMEdcCRU2kfiErTct/logo.JPG",
      "tags": []
    },
    {
      "chainId": 101,
      "address": "sodaNXUbtjMvHe9c5Uw7o7VAcVpXPHAvtaRaiPVJQuE",
      "symbol": "SODA",
      "name": "cheesesoda token",
      "decimals": 0,
      "logoURI": "https://raw.githubusercontent.com/solana-labs/token-list/main/assets/mainnet/sodaNXUbtjMvHe9c5Uw7o7VAcVpXPHAvtaRaiPVJQuE/logo.svg",
      "tags": [],
      "extensions": {
        "website": "https://token.cheesesoda.com",
        "twitter": "https://twitter.com/cheesesodadex",
        "serumV3Usdc": "6KFs2wUzME8Z3AeWL4HfKkXbtik5zVvebdg5qCxqt4hB"
      }
    },
    {
      "chainId": 101,
      "address": "sodaoT6Wh1nxHaarw4kDh7AkK4oZnERK1QgDUtHPR3H",
      "symbol": "SODAO",
      "name": "cheesesodaDAO",
      "decimals": 4,
      "logoURI": "https://raw.githubusercontent.com/solana-labs/token-list/main/assets/mainnet/sodaoT6Wh1nxHaarw4kDh7AkK4oZnERK1QgDUtHPR3H/logo.svg",
      "tags": [],
      "extensions": {
        "website": "https://dao.cheesesoda.com",
        "twitter": "https://twitter.com/cheesesodadex"
      }
    },
    {
      "chainId": 101,
      "address": "49YUsDrThJosHSagCn1F59Uc9NRxbr9thVrZikUnQDXy",
      "symbol": "LIQ-RAY",
      "name": "Raydium LP Token (LIQ-RAY)",
      "decimals": 6,
      "logoURI": "https://raw.githubusercontent.com/solana-labs/token-list/main/assets/mainnet/49YUsDrThJosHSagCn1F59Uc9NRxbr9thVrZikUnQDXy/logo.png",
      "tags": [
        "lp-token"
      ],
      "extensions": {
        "website": "https://raydium.io/"
      }
    },
    {
      "chainId": 101,
      "address": "FGmeGqUqKzVX2ajkXaFSQxNcBRWnJg1vi5fugRJrDJ3k",
      "symbol": "FCS",
      "name": "FCS",
      "decimals": 6,
      "logoURI": "https://raw.githubusercontent.com/solana-labs/token-list/main/assets/mainnet/FGmeGqUqKzVX2ajkXaFSQxNcBRWnJg1vi5fugRJrDJ3k/logo.png",
      "tags": [],
      "extensions": {
        "website": "https://www.fcs.com/"
      }
    },
    {
      "chainId": 101,
      "address": "CjpDCj8zLSM37669qng5znYP25JuoDPCvLSLLd7pxAsr",
      "symbol": "Nordic Energy Token",
      "name": "NET",
      "decimals": 9,
      "logoURI": "https://raw.githubusercontent.com/solana-labs/token-list/main/assets/mainnet/CjpDCj8zLSM37669qng5znYP25JuoDPCvLSLLd7pxAsr/logo.png",
      "tags": [],
      "extensions": {
        "website": "https://nordicenergy.io/",
        "twitter": "https://twitter.com/nordicenergy1",
        "telegram": "https://t.me/nordicenergy"
      }
    },
    {
      "chainId": 101,
      "address": "9eaAUFp7S38DKXxbjwzEG8oq1H1AipPkUuieUkVJ9krt",
      "symbol": "KDC",
      "name": "KDC (KURZ Digital Currency)",
      "decimals": 2,
      "logoURI": "https://kurzdigital.com/images/KDC_logo.png",
      "tags": [
        "stablecoin",
        "kdc"
      ],
      "extensions": {
        "website": "https://www.kurzdigital.com"
      }
    },
    {
      "chainId": 101,
      "address": "A1C9Shy732BThWvHAN936f33N7Wm1HbFvxb2zDSoBx8F",
      "symbol": "PKR2",
      "name": "Pokerrrr 2",
      "decimals": 9,
      "logoURI": "https://raw.githubusercontent.com/C-e-r-b-e-r-u-s/token-list/main/assets/mainnet/A1C9Shy732BThWvHAN936f33N7Wm1HbFvxb2zDSoBx8F/pkr2-logo.png",
      "tags": [
        "Game-Token",
        "Club Code: 03m91"
      ],
      "extensions": {
        "website": "https://www.pokerrrrapp.com/"
      }
    },
    {
      "chainId": 101,
      "address": "35KgRun5UMT2Kjtjw4cNG1tXHcgBxuxji6Yp6ciz7yX7",
      "symbol": "VPE",
      "name": "VPOWER",
      "decimals": 9,
      "logoURI": "https://raw.githubusercontent.com/solana-labs/token-list/main/assets/mainnet/35KgRun5UMT2Kjtjw4cNG1tXHcgBxuxji6Yp6ciz7yX7/logo.png",
      "extensions": {
        "website": "https://vpowerswap.com/",
        "twitter": "https://twitter.com/vpowerswap",
        "telegram": "https://t.me/vpowerswap_channel"
      }
    },
    {
      "chainId": 101,
      "address": "GSaiLQxREzaxUcE3v28HxBacoUQPZNtXx1eQsCFsX9Bg",
      "symbol": "gSAIL",
      "name": "gSAIL",
      "decimals": 9,
      "logoURI": "https://raw.githubusercontent.com/solana-labs/token-list/main/assets/mainnet/GSaiLQxREzaxUcE3v28HxBacoUQPZNtXx1eQsCFsX9Bg/logo.png",
      "tags": [
        "utility-token"
      ],
      "extensions": {
        "website": "https://www.solanasail.com",
        "twitter": "https://twitter.com/SolanaSail"
      }
    },
    {
      "chainId": 101,
      "address": "ELyNEh5HC33sQLhGiQ5dimmwqiJCiqVJp3eQxpX3pKhQ",
      "symbol": "JCS",
      "name": "Jogys Crypto School Token",
      "decimals": 9,
      "logoURI": "https://raw.githubusercontent.com/solana-labs/token-list/main/assets/mainnet/ELyNEh5HC33sQLhGiQ5dimmwqiJCiqVJp3eQxpX3pKhQ/logo.png",
      "tags": [],
      "extensions": {
        "website": "https://instagram.com/jogyscryptoschool?utm_medium=copy_link",
        "instagram": "https://instagram.com/jogyscryptoschool?utm_medium=copy_link",
        "telegram": "https://t.me/JCS_JogysCryptoSchool"
      }
    },
    {
      "chainId": 101,
      "address": "3bRTivrVsitbmCTGtqwp7hxXPsybkjn4XLNtPsHqa3zR",
      "symbol": "LIKE",
      "name": "Only1 (LIKE)",
      "decimals": 9,
      "logoURI": "https://only1.io/like-token.svg",
      "tags": [
        "utility-token"
      ],
      "extensions": {
        "website": "https://only1.io/",
        "medium": "https://only1nft.medium.com/",
        "twitter": "https://twitter.com/only1nft",
        "telegram": "https://t.me/only1nft",
        "discord": "https://discord.gg/SrsKwTFA"
      }
    },
    {
      "chainId": 101,
      "address": "CXLBjMMcwkc17GfJtBos6rQCo1ypeH6eDbB82Kby4MRm",
      "symbol": "wUST",
      "name": "Wrapped UST (Wormhole)",
      "decimals": 9,
      "logoURI": "https://raw.githubusercontent.com/solana-labs/token-list/main/assets/mainnet/CXLBjMMcwkc17GfJtBos6rQCo1ypeH6eDbB82Kby4MRm/logo.png",
      "tags": [
        "wrapped",
        "wormhole"
      ],
      "extensions": {
        "website": "https://terra.money",
        "address": "0xa47c8bf37f92aBed4A126BDA807A7b7498661acD",
        "bridgeContract": "https://etherscan.io/address/0xf92cD566Ea4864356C5491c177A430C222d7e678",
        "assetContract": "https://etherscan.io/address/0xa47c8bf37f92aBed4A126BDA807A7b7498661acD",
        "coingeckoId": "terrausd"
      }
    },
    {
      "chainId": 101,
      "address": "A7SXXA9wveT2quqqzh5m6Zf3ueCb9kBezQdpnYxHwzLt",
      "symbol": "ZINTI",
      "name": "Zia Inti",
      "decimals": 9,
      "logoURI": "https://raw.githubusercontent.com/solana-labs/token-list/main/assets/mainnet/A7SXXA9wveT2quqqzh5m6Zf3ueCb9kBezQdpnYxHwzLt/logo.png",
      "tags": [],
      "extensions": {
        "website": "https://www.ziainti.com/"
      }
    },
    {
      "chainId": 101,
      "address": "3Ztt53vwGhQGoEp3n1RjSu4CFnGRfqzwo6L8KN8gmXfd",
      "symbol": "METAS",
      "name": "METASEER",
      "decimals": 9,
      "logoURI": "https://metaseer.io/img/home-one/logo256.png",
      "tags": [
        "utility-token"
      ],
      "extensions": {
        "website": "https://metaseer.io/",
        "twitter": "https://twitter.com/MSEERofficial"
      }
    },
    {
      "chainId": 101,
      "address": "EssczqGURZtsSuzEoH471KCRNDWfS4aQpEJVXWL3DvdK",
      "symbol": "VIVA",
      "name": "Viva coin",
      "decimals": 9,
      "logoURI": "https://raw.githubusercontent.com/solana-labs/token-list/main/assets/mainnet/EssczqGURZtsSuzEoH471KCRNDWfS4aQpEJVXWL3DvdK/logo.png",
      "tags": [
        "utility-token"
      ],
      "extensions": {
        "website": "https://www.inkresearch.com",
        "twitter": "https://twitter.com/inkresearch"
      }
    },
    {
      "chainId": 101,
      "address": "EWS2ATMt5fQk89NWLJYNRmGaNoji8MhFZkUB4DiWCCcz",
      "symbol": "SOLBERRY",
      "name": "SOLBERRY",
      "decimals": 6,
      "logoURI": "https://raw.githubusercontent.com/solana-labs/token-list/main/assets/mainnet/EWS2ATMt5fQk89NWLJYNRmGaNoji8MhFZkUB4DiWCCcz/logo.png",
      "tags": [],
      "extensions": {
        "website": "https://www.solberry.tech",
        "twitter": "https://twitter.com/berrysol"
      }
    },
    {
      "chainId": 101,
      "address": "FJJT7yUJM9X9SHpkVr4wLgyfJ3vtVLoReUqTsCPWzof2",
      "symbol": "KEKW-USDC",
      "name": "Raydium LP Token (KEKW-USDC)",
      "decimals": 9,
      "logoURI": "https://www.kekw.io/images/kekwusdc.png",
      "tags": [
        "lp-token"
      ],
      "extensions": {
        "website": "https://kekw.io/",
        "twitter": "https://twitter.com/kekwcoin",
        "medium": "https://kekwcoin.medium.com/",
        "discord": "https://discord.gg/kekw"
      }
    },
    {
      "chainId": 101,
      "address": "5Z6jnA9fDUDVjQyaTbYWwCTE47wMAuyvAQjg5angY12C",
      "symbol": "DNDZ",
      "name": "Dinarius Token",
      "decimals": 8,
      "logoURI": "https://raw.githubusercontent.com/Boukezzoula/Dinarius/master/dinariuslogo.png",
      "tags": [
        "stablecoin"
      ],
      "extensions": {
        "website": "http://dinarius.net"
      }
    },
    {
      "chainId": 101,
      "address": "EqbY2zaTsJesaVviL5unHKjDsjoQZJhQAQz3iWQxAu1X",
      "symbol": "RnV",
      "name": "RADONTOKEN",
      "decimals": 9,
      "logoURI": "https://raw.githubusercontent.com/solana-labs/token-list/main/assets/mainnet/EqbY2zaTsJesaVviL5unHKjDsjoQZJhQAQz3iWQxAu1X/logo.png",
      "tags": [],
      "extensions": {
        "website": "https://www.radonvalue.com/"
      }
    },
    {
      "chainId": 101,
      "address": "5pXLmRJyfrTDYMCp1xyiqRDcbb7vYjYiMYzhBza2ht62",
      "symbol": "CRYN",
      "name": "Crayon",
      "decimals": 6,
      "logoURI": "https://raw.githubusercontent.com/solana-labs/token-list/main/assets/mainnet/5pXLmRJyfrTDYMCp1xyiqRDcbb7vYjYiMYzhBza2ht62/crayon.png",
      "tags": [],
      "extensions": {
        "website": "https://solanacrayon.com",
        "twitter": "https://twitter.com/SolanaCrayon",
        "serumV3Usdc": "CjBssusBjX4b2UBvMZhiZCQshW1afpQPA1Mv29Chn6vj",
        "description": "Crayon is a meme token, Dex, and Dapps on Solana."
      }
    },
    {
      "chainId": 101,
      "address": "z9WZXekbCtwoxyfAwEJn1euXybvqLzPVv3NDzJzkq7C",
      "symbol": "CRC",
      "name": "Care Coin Token",
      "decimals": 9,
      "logoURI": "https://raw.githubusercontent.com/solana-labs/token-list/main/assets/mainnet/z9WZXekbCtwoxyfAwEJn1euXybvqLzPVv3NDzJzkq7C/logo.png",
      "tags": [],
      "extensions": {
        "twitter": " https://twitter.com/carecointoken_",
        "website": "https://www.carecoin.site"
      }
    },
    {
      "chainId": 101,
      "address": "9aPjLUGR9e6w6xU2NEQNtP3jg3mq2mJjSUZoQS4RKz35",
      "symbol": "SOUL",
      "name": "Soulana",
      "decimals": 8,
      "logoURI": "https://raw.githubusercontent.com/solana-labs/token-list/main/assets/mainnet/9aPjLUGR9e6w6xU2NEQNtP3jg3mq2mJjSUZoQS4RKz35/logo.png",
      "tags": [],
      "extensions": {
        "twitter": "https://twitter.com/Soulanadefi"
      }
    },
    {
      "chainId": 101,
      "address": "26W4xxHbWJfrswaMNh14ag2s4PZTQuu2ypHGj6YEVXkT",
      "symbol": "DCASH",
      "name": "Diabolo Token",
      "decimals": 9,
      "logoURI": "https://raw.githubusercontent.com/solana-labs/token-list/main/assets/mainnet/26W4xxHbWJfrswaMNh14ag2s4PZTQuu2ypHGj6YEVXkT/dcash-logo.png",
      "tags": [],
      "extensions": {
        "website": "https://diabolo.io"
      }
    },
    {
      "chainId": 101,
      "address": "8CWgMvZe7ntNLbky4T3JhSgtCYzeorgRiUY8xfXZztXx",
      "symbol": "IOTC",
      "name": "IoTcoin",
      "decimals": 3,
      "logoURI": "https://raw.githubusercontent.com/solana-labs/token-list/main/assets/mainnet/8CWgMvZe7ntNLbky4T3JhSgtCYzeorgRiUY8xfXZztXx/logo.jpg",
      "tags": [],
      "extensions": {
        "website": "https://www.iotworlds.com",
        "twitter": "https://twitter.com/iotworlds",
        "facebook": "https://facebook.com/iotworlds",
        "instagram": "https://instagram.com/iotworlds",
        "linkedin": "https://www.linkedin.com/company/iotworlds"
      }
    },
    {
      "chainId": 101,
      "address": "FqJE1neoCJrRwxfC9mRL6FduuZ1gCX2FUbya5hi8EQgA",
      "symbol": "VLDC",
      "name": "Viloid Coin",
      "decimals": 9,
      "logoURI": "https://raw.githubusercontent.com/solana-labs/token-list/main/assets/mainnet/FqJE1neoCJrRwxfC9mRL6FduuZ1gCX2FUbya5hi8EQgA/logo.png",
      "tags": [
        "social-token"
      ],
      "extensions": {
        "website": "https://viloidcoin.com",
        "github": "https://github.com/viloidcoin"
      }
    },
    {
      "chainId": 101,
      "address": "C98A4nkJXhpVZNAZdHUA95RpTF3T4whtQubL3YobiUX9",
      "symbol": "C98",
      "name": "Coin98",
      "decimals": 6,
      "logoURI": "https://coin98.s3.ap-southeast-1.amazonaws.com/Coin/c98-512.svg",
      "tags": [
        "social-token"
      ],
      "extensions": {
        "website": "https://coin98.com",
        "twitter": "https://twitter.com/coin98_finance",
        "telegram": "https://t.me/coin98_finance"
      }
    },
    {
      "chainId": 101,
      "address": "Saber2gLauYim4Mvftnrasomsv6NvAuncvMEZwcLpD1",
      "symbol": "SBR",
      "name": "Saber Protocol Token",
      "decimals": 6,
      "logoURI": "https://raw.githubusercontent.com/solana-labs/token-list/main/assets/mainnet/Saber2gLauYim4Mvftnrasomsv6NvAuncvMEZwcLpD1/logo.svg",
      "tags": [],
      "extensions": {
        "website": "https://saber.so",
        "twitter": "https://twitter.com/saber_hq",
        "github": "https://github.com/saber-hq",
        "medium": "https://blog.saber.so",
        "discord": "https://chat.saber.so",
        "serumV3Usdc": "HXBi8YBwbh4TXF6PjVw81m8Z3Cc4WBofvauj5SBFdgUs",
        "coingeckoId": "saber"
      }
    },
    {
      "chainId": 101,
      "address": "FMJotGUW16AzexRD3vXJQ94AL71cwrhtFaCTGtK1QHXm",
      "symbol": "LRA",
      "name": "Lumos Rewards",
      "decimals": 9,
      "logoURI": "https://raw.githubusercontent.com/solana-labs/token-list/main/assets/mainnet/FMJotGUW16AzexRD3vXJQ94AL71cwrhtFaCTGtK1QHXm/logo.jpeg",
      "tags": [
        "social-token"
      ],
      "extensions": {
        "website": "https://lumos.exchange"
      }
    },
    {
      "chainId": 101,
      "address": "AWTE7toEwKdSRd7zh3q45SjKhmYVFp3zk4quWHsM92bj",
      "symbol": "ZAU",
      "name": "Zaucoin",
      "decimals": 7,
      "logoURI": "https://raw.githubusercontent.com/solana-labs/token-list/main/assets/mainnet/AWTE7toEwKdSRd7zh3q45SjKhmYVFp3zk4quWHsM92bj/logo.png",
      "tags": [
        "utility-token"
      ],
      "extensions": {
        "website": "zaucoin.crypto"
      }
    },
    {
      "chainId": 101,
      "address": "5ToouaoWhGCiaicANcewnaNKJssdZTxPATDhqJXARiJG",
      "symbol": "NUR",
      "name": "Nur Coin",
      "decimals": 9,
      "logoURI": "https://raw.githubusercontent.com/solana-labs/token-list/main/assets/mainnet/5ToouaoWhGCiaicANcewnaNKJssdZTxPATDhqJXARiJG/logo.png",
      "tags": [
        "kazakhstan",
        "qazaqstan",
        "kz"
      ]
    },
    {
      "chainId": 101,
      "address": "9ysRLs872GMvmAjjFZEFccnJBF3tYEVT1x7dFE1WPqTY",
      "symbol": "VRNT",
      "name": "Variant",
      "decimals": 8,
      "logoURI": "https://raw.githubusercontent.com/solana-labs/token-list/main/assets/mainnet/9ysRLs872GMvmAjjFZEFccnJBF3tYEVT1x7dFE1WPqTY/logo.png",
      "tags": [
        "utility-token"
      ],
      "extensions": {
        "website": "https://www.variantresearch.io"
      }
    },
    {
      "chainId": 101,
      "address": "8pBc4v9GAwCBNWPB5XKA93APexMGAS4qMr37vNke9Ref",
      "symbol": "wHBTC",
      "name": "HBTC (Wormhole)",
      "decimals": 9,
      "logoURI": "https://raw.githubusercontent.com/solana-labs/token-list/main/assets/mainnet/8pBc4v9GAwCBNWPB5XKA93APexMGAS4qMr37vNke9Ref/logo.png",
      "tags": [
        "wrapped",
        "wormhole"
      ],
      "extensions": {
        "address": "0x0316EB71485b0Ab14103307bf65a021042c6d380",
        "bridgeContract": "https://etherscan.io/address/0xf92cD566Ea4864356C5491c177A430C222d7e678",
        "assetContract": "https://etherscan.io/address/0x0316EB71485b0Ab14103307bf65a021042c6d380",
        "coingeckoId": "huobi-btc"
      }
    },
    {
      "chainId": 101,
      "address": "BybpSTBoZHsmKnfxYG47GDhVPKrnEKX31CScShbrzUhX",
      "symbol": "wHUSD",
      "name": "HUSD Stablecoin (Wormhole)",
      "decimals": 8,
      "logoURI": "https://raw.githubusercontent.com/solana-labs/token-list/main/assets/mainnet/BybpSTBoZHsmKnfxYG47GDhVPKrnEKX31CScShbrzUhX/logo.png",
      "tags": [
        "wrapped",
        "wormhole"
      ],
      "extensions": {
        "website": "https://www.stcoins.com/",
        "address": "0xdf574c24545e5ffecb9a659c229253d4111d87e1",
        "bridgeContract": "https://etherscan.io/address/0xf92cD566Ea4864356C5491c177A430C222d7e678",
        "assetContract": "https://etherscan.io/address/0xdf574c24545e5ffecb9a659c229253d4111d87e1",
        "coingeckoId": "husd"
      }
    },
    {
      "chainId": 101,
      "address": "6VNKqgz9hk7zRShTFdg5AnkfKwZUcojzwAkzxSH3bnUm",
      "symbol": "wHAPI",
      "name": "Wrapped HAPI",
      "decimals": 9,
      "logoURI": "https://raw.githubusercontent.com/solana-labs/token-list/main/assets/mainnet/6VNKqgz9hk7zRShTFdg5AnkfKwZUcojzwAkzxSH3bnUm/logo.png",
      "tags": [
        "wrapped",
        "utility-token"
      ],
      "extensions": {
        "website": "https://hapi.one",
        "twitter": "https://twitter.com/i_am_hapi_one",
        "medium": "https://medium.com/i-am-hapi",
        "telegram": "http://t.me/hapiHF",
        "github": "https://github.com/HAPIprotocol/HAPI/"
      }
    },
    {
      "chainId": 101,
      "address": "Lrxqnh6ZHKbGy3dcrCED43nsoLkM1LTzU2jRfWe8qUC",
      "symbol": "LARIX",
      "name": "Larix",
      "decimals": 6,
      "logoURI": "https://raw.githubusercontent.com/solana-labs/token-list/main/assets/mainnet/Lrxqnh6ZHKbGy3dcrCED43nsoLkM1LTzU2jRfWe8qUC/logo.jpg",
      "tags": [],
      "extensions": {
        "website": "projectlarix.com",
        "twitter": "https://twitter.com/ProjectLarix",
        "discord": "http://discord.gg/hfnRFV9Ngt",
        "medium": "http://projectlarix.medium.com",
        "telegram": "http://t.me/projectlarix",
        "github": "https://github.com/ProjectLarix/Larix-Lending-Project-Rep"
      }
    },
    {
      "chainId": 101,
      "address": "BYvGwtPx6Nw4YUVVwqx7qh657EcdxBSfE8JcaPmWWa6E",
      "symbol": "TOSTI",
      "name": "Tosti Coin",
      "decimals": 0,
      "logoURI": "https://raw.githubusercontent.com/solana-labs/token-list/main/assets/mainnet/BYvGwtPx6Nw4YUVVwqx7qh657EcdxBSfE8JcaPmWWa6E/logo.png",
      "tags": [
        "utility-token"
      ],
      "extensions": {
        "website": "https://tosti.app"
      }
    },
    {
      "chainId": 101,
      "address": "57h4LEnBooHrKbacYWGCFghmrTzYPVn8PwZkzTzRLvHa",
      "symbol": "USDC-USDT-UST",
      "name": "Mercurial LP Token (USDC-USDT-UST)",
      "decimals": 9,
      "logoURI": "https://raw.githubusercontent.com/solana-labs/token-list/main/assets/mainnet/57h4LEnBooHrKbacYWGCFghmrTzYPVn8PwZkzTzRLvHa/logo.svg",
      "tags": [
        "lp-token"
      ],
      "extensions": {
        "website": "https://www.mercurial.finance/"
      }
    },
    {
      "chainId": 101,
      "address": "mSoLzYCxHdYgdzU16g5QSh3i5K3z3KZK7ytfqcJm7So",
      "symbol": "mSOL",
      "name": "Marinade staked SOL (mSOL)",
      "decimals": 9,
      "logoURI": "https://raw.githubusercontent.com/solana-labs/token-list/main/assets/mainnet/mSoLzYCxHdYgdzU16g5QSh3i5K3z3KZK7ytfqcJm7So/logo.png",
      "tags": [],
      "extensions": {
        "website": "https://marinade.finance",
        "twitter": "https://twitter.com/MarinadeFinance",
        "discord": "https://discord.gg/mGqZA5pjRN",
        "medium": "https://medium.com/marinade-finance",
        "github": "https://github.com/marinade-finance"
      }
    },
    {
      "chainId": 101,
      "address": "LPmSozJJ8Jh69ut2WP3XmVohTjL4ipR18yiCzxrUmVj",
      "symbol": "mSOL-SOL-LP",
      "name": "Marinade LP token",
      "decimals": 9,
      "logoURI": "https://raw.githubusercontent.com/solana-labs/token-list/main/assets/mainnet/LPmSozJJ8Jh69ut2WP3XmVohTjL4ipR18yiCzxrUmVj/logo.png",
      "tags": [
        "lp-token"
      ],
      "extensions": {
        "website": "https://marinade.finance",
        "twitter": "https://twitter.com/MarinadeFinance",
        "discord": "https://discord.gg/mGqZA5pjRN",
        "medium": "https://medium.com/marinade-finance",
        "github": "https://github.com/marinade-finance"
      }
    },
    {
      "chainId": 101,
      "address": "3k8BDobgihmk72jVmXYLE168bxxQUhqqyESW4dQVktqC",
      "symbol": "STEP-USDC",
      "name": "Raydium LP Token V4 (STEP-USDC)",
      "decimals": 9,
      "logoURI": "https://raw.githubusercontent.com/solana-labs/token-list/main/assets/mainnet/3k8BDobgihmk72jVmXYLE168bxxQUhqqyESW4dQVktqC/logo.png",
      "tags": [
        "lp-token"
      ],
      "extensions": {
        "website": "https://raydium.io/"
      }
    },
    {
      "chainId": 101,
      "address": "A5zanvgtioZGiJMdEyaKN4XQmJsp1p7uVxaq2696REvQ",
      "symbol": "MEDIA-USDC",
      "name": "Raydium LP Token V4 (MEDIA-USDC)",
      "decimals": 6,
      "logoURI": "https://raw.githubusercontent.com/solana-labs/token-list/main/assets/mainnet/A5zanvgtioZGiJMdEyaKN4XQmJsp1p7uVxaq2696REvQ/logo.png",
      "tags": [
        "lp-token"
      ],
      "extensions": {
        "website": "https://raydium.io/"
      }
    },
    {
      "chainId": 101,
      "address": "Cq4HyW5xia37tKejPF2XfZeXQoPYW6KfbPvxvw5eRoUE",
      "symbol": "ROPE-USDC",
      "name": "Raydium LP Token V4 (ROPE-USDC)",
      "decimals": 9,
      "logoURI": "https://raw.githubusercontent.com/solana-labs/token-list/main/assets/mainnet/Cq4HyW5xia37tKejPF2XfZeXQoPYW6KfbPvxvw5eRoUE/logo.png",
      "tags": [
        "lp-token"
      ],
      "extensions": {
        "website": "https://raydium.io/"
      }
    },
    {
      "chainId": 101,
      "address": "3H9NxvaZoxMZZDZcbBDdWMKbrfNj7PCF5sbRwDr7SdDW",
      "symbol": "MER-USDC",
      "name": "Raydium LP Token V4 (MER-USDC)",
      "decimals": 6,
      "logoURI": "https://raw.githubusercontent.com/solana-labs/token-list/main/assets/mainnet/3H9NxvaZoxMZZDZcbBDdWMKbrfNj7PCF5sbRwDr7SdDW/logo.png",
      "tags": [
        "lp-token"
      ],
      "extensions": {
        "website": "https://raydium.io/"
      }
    },
    {
      "chainId": 101,
      "address": "Cz1kUvHw98imKkrqqu95GQB9h1frY8RikxPojMwWKGXf",
      "symbol": "COPE-USDC",
      "name": "Raydium LP Token V4 (COPE-USDC)",
      "decimals": 6,
      "logoURI": "https://raw.githubusercontent.com/solana-labs/token-list/main/assets/mainnet/Cz1kUvHw98imKkrqqu95GQB9h1frY8RikxPojMwWKGXf/logo.png",
      "tags": [
        "lp-token"
      ],
      "extensions": {
        "website": "https://raydium.io/"
      }
    },
    {
      "chainId": 101,
      "address": "iUDasAP2nXm5wvTukAHEKSdSXn8vQkRtaiShs9ceGB7",
      "symbol": "ALEPH-USDC",
      "name": "Raydium LP Token V4 (ALEPH-USDC)",
      "decimals": 6,
      "logoURI": "https://raw.githubusercontent.com/solana-labs/token-list/main/assets/mainnet/iUDasAP2nXm5wvTukAHEKSdSXn8vQkRtaiShs9ceGB7/logo.png",
      "tags": [
        "lp-token"
      ],
      "extensions": {
        "website": "https://raydium.io/"
      }
    },
    {
      "chainId": 101,
      "address": "7cu42ao8Jgrd5A3y3bNQsCxq5poyGZNmTydkGfJYQfzh",
      "symbol": "WOO-USDC",
      "name": "Raydium LP Token V4 (WOO-USDC)",
      "decimals": 6,
      "logoURI": "https://raw.githubusercontent.com/solana-labs/token-list/main/assets/mainnet/7cu42ao8Jgrd5A3y3bNQsCxq5poyGZNmTydkGfJYQfzh/logo.png",
      "tags": [
        "lp-token"
      ],
      "extensions": {
        "website": "https://raydium.io/"
      }
    },
    {
      "chainId": 101,
      "address": "G8qcfeFqxwbCqpxv5LpLWxUCd1PyMB5nWb5e5YyxLMKg",
      "symbol": "SNY-USDC",
      "name": "Raydium LP Token V4 (SNY-USDC)",
      "decimals": 6,
      "logoURI": "https://raw.githubusercontent.com/solana-labs/token-list/main/assets/mainnet/G8qcfeFqxwbCqpxv5LpLWxUCd1PyMB5nWb5e5YyxLMKg/logo.png",
      "tags": [
        "lp-token"
      ],
      "extensions": {
        "website": "https://raydium.io/"
      }
    },
    {
      "chainId": 101,
      "address": "9nQPYJvysyfnXhQ6nkK5V7sZG26hmDgusfdNQijRk5LD",
      "symbol": "BOP-RAY",
      "name": "Raydium LP Token V4 (BOP-RAY)",
      "decimals": 8,
      "logoURI": "https://raw.githubusercontent.com/solana-labs/token-list/main/assets/mainnet/9nQPYJvysyfnXhQ6nkK5V7sZG26hmDgusfdNQijRk5LD/logo.png",
      "tags": [
        "lp-token"
      ],
      "extensions": {
        "website": "https://raydium.io/"
      }
    },
    {
      "chainId": 101,
      "address": "2Xxbm1hdv5wPeen5ponDSMT3VqhGMTQ7mH9stNXm9shU",
      "symbol": "SLRS-USDC",
      "name": "Raydium LP Token V4 (SLRS-USDC)",
      "decimals": 6,
      "logoURI": "https://raw.githubusercontent.com/solana-labs/token-list/main/assets/mainnet/2Xxbm1hdv5wPeen5ponDSMT3VqhGMTQ7mH9stNXm9shU/logo.png",
      "tags": [
        "lp-token"
      ],
      "extensions": {
        "website": "https://raydium.io/"
      }
    },
    {
      "chainId": 101,
      "address": "HwzkXyX8B45LsaHXwY8su92NoRBS5GQC32HzjQRDqPnr",
      "symbol": "SAMO-RAY",
      "name": "Raydium LP Token V4 (SAMO-RAY)",
      "decimals": 9,
      "logoURI": "https://raw.githubusercontent.com/solana-labs/token-list/main/assets/mainnet/HwzkXyX8B45LsaHXwY8su92NoRBS5GQC32HzjQRDqPnr/logo.png",
      "tags": [
        "lp-token"
      ],
      "extensions": {
        "website": "https://raydium.io/"
      }
    },
    {
      "chainId": 101,
      "address": "CTEpsih91ZLo5gunvryLpJ3pzMjmt5jbS6AnSQrzYw7V",
      "symbol": "renBTC-USDC",
      "name": "Raydium LP Token V4 (renBTC-USDC)",
      "decimals": 8,
      "logoURI": "https://raw.githubusercontent.com/solana-labs/token-list/main/assets/mainnet/CTEpsih91ZLo5gunvryLpJ3pzMjmt5jbS6AnSQrzYw7V/logo.png",
      "tags": [
        "lp-token"
      ],
      "extensions": {
        "website": "https://raydium.io/"
      }
    },
    {
      "chainId": 101,
      "address": "Hb8KnZNKvRxu7pgMRWJgoMSMcepfvNiBFFDDrdf9o3wA",
      "symbol": "renDOGE-USDC",
      "name": "Raydium LP Token V4 (renDOGE-USDC)",
      "decimals": 8,
      "logoURI": "https://raw.githubusercontent.com/solana-labs/token-list/main/assets/mainnet/Hb8KnZNKvRxu7pgMRWJgoMSMcepfvNiBFFDDrdf9o3wA/logo.png",
      "tags": [
        "lp-token"
      ],
      "extensions": {
        "website": "https://raydium.io/"
      }
    },
    {
      "chainId": 101,
      "address": "FbC6K13MzHvN42bXrtGaWsvZY9fxrackRSZcBGfjPc7m",
      "symbol": "RAY-USDC",
      "name": "Raydium LP Token V4 (RAY-USDC)",
      "decimals": 6,
      "logoURI": "https://raw.githubusercontent.com/solana-labs/token-list/main/assets/mainnet/FbC6K13MzHvN42bXrtGaWsvZY9fxrackRSZcBGfjPc7m/logo.png",
      "tags": [
        "lp-token"
      ],
      "extensions": {
        "website": "https://raydium.io/"
      }
    },
    {
      "chainId": 101,
      "address": "7P5Thr9Egi2rvMmEuQkLn8x8e8Qro7u2U7yLD2tU2Hbe",
      "symbol": "RAY-SRM",
      "name": "Raydium LP Token V4 (RAY-SRM)",
      "decimals": 6,
      "logoURI": "https://raw.githubusercontent.com/solana-labs/token-list/main/assets/mainnet/7P5Thr9Egi2rvMmEuQkLn8x8e8Qro7u2U7yLD2tU2Hbe/logo.png",
      "tags": [
        "lp-token"
      ],
      "extensions": {
        "website": "https://raydium.io/"
      }
    },
    {
      "chainId": 101,
      "address": "mjQH33MqZv5aKAbKHi8dG3g3qXeRQqq1GFcXceZkNSr",
      "symbol": "RAY-ETH",
      "name": "Raydium LP Token V4 (RAY-ETH)",
      "decimals": 6,
      "logoURI": "https://raw.githubusercontent.com/solana-labs/token-list/main/assets/mainnet/mjQH33MqZv5aKAbKHi8dG3g3qXeRQqq1GFcXceZkNSr/logo.png",
      "tags": [
        "lp-token"
      ],
      "extensions": {
        "website": "https://raydium.io/"
      }
    },
    {
      "chainId": 101,
      "address": "89ZKE4aoyfLBe2RuV6jM3JGNhaV18Nxh8eNtjRcndBip",
      "symbol": "RAY-SOL",
      "name": "Raydium LP Token V4 (RAY-SOL)",
      "decimals": 6,
      "logoURI": "https://raw.githubusercontent.com/solana-labs/token-list/main/assets/mainnet/89ZKE4aoyfLBe2RuV6jM3JGNhaV18Nxh8eNtjRcndBip/logo.png",
      "tags": [
        "lp-token"
      ],
      "extensions": {
        "website": "https://raydium.io/"
      }
    },
    {
      "chainId": 101,
      "address": "4HFaSvfgskipvrzT1exoVKsUZ174JyExEsA8bDfsAdY5",
      "symbol": "DXL-USDC",
      "name": "Raydium LP Token V4 (DXL-USDC)",
      "decimals": 6,
      "logoURI": "https://raw.githubusercontent.com/solana-labs/token-list/main/assets/mainnet/4HFaSvfgskipvrzT1exoVKsUZ174JyExEsA8bDfsAdY5/logo.png",
      "tags": [
        "lp-token"
      ],
      "extensions": {
        "website": "https://raydium.io/"
      }
    },
    {
      "chainId": 101,
      "address": "cjZmbt8sJgaoyWYUttomAu5LJYU44ZrcKTbzTSEPDVw",
      "symbol": "LIKE-USDC",
      "name": "Raydium LP Token V4 (LIKE-USDC)",
      "decimals": 9,
      "logoURI": "https://raw.githubusercontent.com/solana-labs/token-list/main/assets/mainnet/cjZmbt8sJgaoyWYUttomAu5LJYU44ZrcKTbzTSEPDVw/logo.png",
      "tags": [
        "lp-token"
      ],
      "extensions": {
        "website": "https://raydium.io/"
      }
    },
    {
      "chainId": 101,
<<<<<<< HEAD
      "address": "D1EjNd9c7MgepvQCS31x5TpdXpvtDwDNCLwLGEYg6hYo",
      "symbol": "AUTOS",
      "name": "Autostorm",
      "decimals": 8,
      "logoURI": "https://raw.githubusercontent.com/autostorm-org/img/cb78b86a54f6f4f637e4e6cbe961e002966b4844/avatar.png",
      "tags": [
        "cars",
        "auto",
        "marketplace"
      ],
      "extensions": {
        "website": "https://www.autostorm.io/"
=======
      "address": "PoRTjZMPXb9T7dyU7tpLEZRQj7e6ssfAE62j2oQuc6y",
      "symbol": "PORT",
      "name": "Port Finance Token",
      "decimals": 6,
      "logoURI": "https://raw.githubusercontent.com/solana-labs/token-list/main/assets/mainnet/PoRTjZMPXb9T7dyU7tpLEZRQj7e6ssfAE62j2oQuc6y/PORT.png",
      "tags": [],
      "extensions": {
        "website": "https://port.finance/",
        "twitter": "https://twitter.com/port_finance",
        "github": "https://github.com/port-finance/",
        "medium": "https://medium.com/port-finance",
        "discord": "https://discord.gg/nAMXAYhTb2",
        "telegram": "https://t.me/port_finance"
>>>>>>> 57491bd0
      }
    }
  ],
  "version": {
    "major": 0,
    "minor": 2,
    "patch": 2
  }
}<|MERGE_RESOLUTION|>--- conflicted
+++ resolved
@@ -11674,20 +11674,6 @@
     },
     {
       "chainId": 101,
-<<<<<<< HEAD
-      "address": "D1EjNd9c7MgepvQCS31x5TpdXpvtDwDNCLwLGEYg6hYo",
-      "symbol": "AUTOS",
-      "name": "Autostorm",
-      "decimals": 8,
-      "logoURI": "https://raw.githubusercontent.com/autostorm-org/img/cb78b86a54f6f4f637e4e6cbe961e002966b4844/avatar.png",
-      "tags": [
-        "cars",
-        "auto",
-        "marketplace"
-      ],
-      "extensions": {
-        "website": "https://www.autostorm.io/"
-=======
       "address": "PoRTjZMPXb9T7dyU7tpLEZRQj7e6ssfAE62j2oQuc6y",
       "symbol": "PORT",
       "name": "Port Finance Token",
@@ -11701,7 +11687,23 @@
         "medium": "https://medium.com/port-finance",
         "discord": "https://discord.gg/nAMXAYhTb2",
         "telegram": "https://t.me/port_finance"
->>>>>>> 57491bd0
+      }
+    },
+    {
+      "chainId": 101,
+      "address": "D1EjNd9c7MgepvQCS31x5TpdXpvtDwDNCLwLGEYg6hYo",
+      "symbol": "AUTOS",
+      "name": "Autostorm",
+      "decimals": 8,
+      "logoURI": "https://raw.githubusercontent.com/autostorm-org/img/cb78b86a54f6f4f637e4e6cbe961e002966b4844/avatar.png",
+      "tags": [
+        "cars",
+        "auto",
+        "marketplace"
+      ],
+      "extensions": {
+        "website": "https://www.autostorm.io/",
+        "discord": "https://discord.gg/yWjkHgnPD3"
       }
     }
   ],
