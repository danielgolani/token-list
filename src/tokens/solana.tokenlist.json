--- conflicted
+++ resolved
@@ -8031,7 +8031,6 @@
     },
     {
       "chainId": 101,
-<<<<<<< HEAD
       "address": "2wBXHm4oxmed7ZoDkPL4DU8BuRfMYkubVu8T4N38vXdb",
       "symbol": "MSC",
       "name": "MasterCoin",
@@ -8601,7 +8600,9 @@
         "website": "https://www.sol-talk.com/sol-survivor",
         "twitter": "https://twitter.com/sol__survivor"
       }
-=======
+    },
+    {
+      "chainId": 101,
       "address": "6dGR9kAt499jzsojDHCvDArKxpTarNbhdSkiS7jeMAib",
       "symbol": "AKI",
       "name": "AKIHIGE Token",
@@ -8610,7 +8611,17 @@
       "tags": [
         "aki"
       ]
->>>>>>> 1b078d54
+    },
+    {
+      "chainId": 101,
+      "address": "6dGR9kAt499jzsojDHCvDArKxpTarNbhdSkiS7jeMAib",
+      "symbol": "AKI",
+      "name": "AKIHIGE Token",
+      "decimals": 6,
+      "logoURI": "https://cdn.jsdelivr.net/gh/josh-a81/AKI/AKItokenlogo.jpg",
+      "tags": [
+        "aki"
+      ]
     }
   ],
   "version": {
