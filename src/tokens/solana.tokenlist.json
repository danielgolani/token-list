--- conflicted
+++ resolved
@@ -8114,7 +8114,6 @@
     },
     {
       "chainId": 101,
-<<<<<<< HEAD
       "address": "51tMb3zBKDiQhNwGqpgwbavaGH54mk8fXFzxTc1xnasg",
       "symbol": "APEX",
       "name": "APEX",
@@ -8851,7 +8850,10 @@
       "extensions": {
         "website": "https://jokesmemes.finance",
         "twitter": "https://twitter.com/Jokesmemes11"
-=======
+      }
+    },
+    {
+      "chainId": 101,
       "address": "Fp4gjLpTsPqBN6xDGpDHwtnuEofjyiZKxxZxzvJnjxV6",
       "symbol": "NAXAR",
       "name": "Naxar",
@@ -8862,7 +8864,6 @@
         "website": "https://naxar.ru",
         "instagram": "https://instagram.com/naxar__",
         "telegram": "https://t.me/naxar_official"
->>>>>>> c6ac8ede
       }
     }
   ],
