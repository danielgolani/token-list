{
  "name": "Solana Token List",
  "logoURI": "https://cdn.jsdelivr.net/gh/trustwallet/assets@master/blockchains/solana/info/logo.png",
  "keywords": [
    "solana",
    "spl"
  ],
  "tags": {
    "stablecoin": {
      "name": "stablecoin",
      "description": "Tokens that are fixed to an external asset, e.g. the US dollar"
    },
    "ethereum": {
      "name": "ethereum",
      "description": "Asset bridged from ethereum"
    },
    "lp-token": {
      "name": "lp-token",
      "description": "Asset representing liquidity provider token"
    },
    "wrapped-sollet": {
      "name": "wrapped-sollet",
      "description": "Asset wrapped using sollet bridge"
    },
    "wrapped": {
      "name": "wrapped",
      "description": "Asset wrapped using wormhole bridge"
    },
    "leveraged": {
      "name": "leveraged",
      "description": "Leveraged asset"
    },
    "bull": {
      "name": "bull",
      "description": "Leveraged Bull asset"
    },
    "bear": {
      "name": "bear",
      "description": "Leveraged Bear asset"
    },
    "nft": {
      "name": "nft",
      "description": "Non-fungible token"
    },
    "security-token": {
      "name": "security-token",
      "description": "Tokens that are used to gain access to an electronically restricted resource"
    },
    "utility-token": {
      "name": "utility-token",
      "description": "Tokens that are designed to be spent within a certain blockchain ecosystem e.g. most of the SPL-Tokens"
    }
  },
  "timestamp": "2021-03-03T19:57:21+0000",
  "tokens": [
    {
      "chainId": 101,
      "address": "So11111111111111111111111111111111111111112",
      "symbol": "SOL",
      "name": "Wrapped SOL",
      "decimals": 9,
      "logoURI": "https://cdn.jsdelivr.net/gh/trustwallet/assets@master/blockchains/solana/info/logo.png",
      "tags": [],
      "extensions": {
        "website": "https://solana.com/",
        "serumV3Usdc": "9wFFyRfZBsuAha4YcuxcXLKwMxJR43S7fPfQLusDBzvT",
        "serumV3Usdt": "HWHvQhFmJB3NUcu1aihKmrKegfVxBEHzwVX6yZCKEsi1",
        "coingeckoId": "solana",
				"waterfallbot": "https://t.me/SOLwaterfall"
      }
    },
    {
      "chainId": 101,
      "address": "EPjFWdd5AufqSSqeM2qN1xzybapC8G4wEGGkZwyTDt1v",
      "symbol": "USDC",
      "name": "USD Coin",
      "decimals": 6,
      "logoURI": "https://cdn.jsdelivr.net/gh/solana-labs/token-list@main/assets/mainnet/EPjFWdd5AufqSSqeM2qN1xzybapC8G4wEGGkZwyTDt1v/logo.png",
      "tags": [
        "stablecoin"
      ],
      "extensions": {
        "website": "https://www.centre.io/",
        "coingeckoId": "usd-coin",
        "serumV3Usdt": "77quYg4MGneUdjgXCunt9GgM1usmrxKY31twEy3WHwcS"
      }
    },
    {
      "chainId": 101,
      "address": "9n4nbM75f5Ui33ZbPYXn59EwSgE8CGsHtAeTH5YFeJ9E",
      "symbol": "BTC",
      "name": "Wrapped Bitcoin (Sollet)",
      "decimals": 6,
      "logoURI": "https://cdn.jsdelivr.net/gh/trustwallet/assets@master/blockchains/bitcoin/info/logo.png",
      "tags": [
        "wrapped-sollet",
        "ethereum"
      ],
      "extensions": {
        "bridgeContract": "https://etherscan.io/address/0xeae57ce9cc1984f202e15e038b964bb8bdf7229a",
        "serumV3Usdc": "A8YFbxQYFVqKZaoYJLLUVcQiWP7G2MeEgW5wsAQgMvFw",
        "serumV3Usdt": "C1EuT9VokAKLiW7i2ASnZUvxDoKuKkCpDDeNxAptuNe4",
        "coingeckoId": "bitcoin"
      }
    },
    {
      "chainId": 101,
      "address": "2FPyTwcZLUg1MDrwsyoP4D6s1tM7hAkHYRjkNb5w6Pxk",
      "symbol": "ETH",
      "name": "Wrapped Ethereum (Sollet)",
      "decimals": 6,
      "logoURI": "https://cdn.jsdelivr.net/gh/trustwallet/assets@master/blockchains/ethereum/assets/0xC02aaA39b223FE8D0A0e5C4F27eAD9083C756Cc2/logo.png",
      "tags": [
        "wrapped-sollet",
        "ethereum"
      ],
      "extensions": {
        "bridgeContract": "https://etherscan.io/address/0xeae57ce9cc1984f202e15e038b964bb8bdf7229a",
        "serumV3Usdc": "4tSvZvnbyzHXLMTiFonMyxZoHmFqau1XArcRCVHLZ5gX",
        "serumV3Usdt": "7dLVkUfBVfCGkFhSXDCq1ukM9usathSgS716t643iFGF",
        "coingeckoId": "ethereum"
      }
    },
    {
      "chainId": 101,
      "address": "3JSf5tPeuscJGtaCp5giEiDhv51gQ4v3zWg8DGgyLfAB",
      "symbol": "YFI",
      "name": "Wrapped YFI (Sollet)",
      "decimals": 6,
      "logoURI": "https://cdn.jsdelivr.net/gh/trustwallet/assets@master/blockchains/ethereum/assets/0x0bc529c00C6401aEF6D220BE8C6Ea1667F6Ad93e/logo.png",
      "tags": [
        "wrapped-sollet",
        "ethereum"
      ],
      "extensions": {
        "bridgeContract": "https://etherscan.io/address/0xeae57ce9cc1984f202e15e038b964bb8bdf7229a",
        "serumV3Usdc": "7qcCo8jqepnjjvB5swP4Afsr3keVBs6gNpBTNubd1Kr2",
        "serumV3Usdt": "3Xg9Q4VtZhD4bVYJbTfgGWFV5zjE3U7ztSHa938zizte",
        "coingeckoId": "yearn-finance"
      }
    },
    {
      "chainId": 101,
      "address": "CWE8jPTUYhdCTZYWPTe1o5DFqfdjzWKc9WKz6rSjQUdG",
      "symbol": "LINK",
      "name": "Wrapped Chainlink (Sollet)",
      "decimals": 6,
      "logoURI": "https://cdn.jsdelivr.net/gh/trustwallet/assets@master/blockchains/ethereum/assets/0x514910771AF9Ca656af840dff83E8264EcF986CA/logo.png",
      "tags": [
        "wrapped-sollet",
        "ethereum"
      ],
      "extensions": {
        "bridgeContract": "https://etherscan.io/address/0xeae57ce9cc1984f202e15e038b964bb8bdf7229a",
        "serumV3Usdc": "3hwH1txjJVS8qv588tWrjHfRxdqNjBykM1kMcit484up",
        "serumV3Usdt": "3yEZ9ZpXSQapmKjLAGKZEzUNA1rcupJtsDp5mPBWmGZR",
        "coingeckoId": "chainlink"
      }
    },
    {
      "chainId": 101,
      "address": "Ga2AXHpfAF6mv2ekZwcsJFqu7wB4NV331qNH7fW9Nst8",
      "symbol": "XRP",
      "name": "Wrapped XRP (Sollet)",
      "decimals": 6,
      "logoURI": "https://cdn.jsdelivr.net/gh/trustwallet/assets@master/blockchains/ripple/info/logo.png",
      "tags": [
        "wrapped-sollet",
        "ethereum"
      ],
      "extensions": {
        "bridgeContract": "https://etherscan.io/address/0xeae57ce9cc1984f202e15e038b964bb8bdf7229a",
        "coingeckoId": "ripple"
      }
    },
    {
      "chainId": 101,
      "address": "BQcdHdAQW1hczDbBi9hiegXAR7A98Q9jx3X3iBBBDiq4",
      "symbol": "wUSDT",
      "name": "Wrapped USDT (Sollet)",
      "decimals": 6,
      "logoURI": "https://cdn.jsdelivr.net/gh/solana-labs/explorer/public/tokens/usdt.svg",
      "tags": [
        "stablecoin",
        "wrapped-sollet",
        "ethereum"
      ],
      "extensions": {
        "bridgeContract": "https://etherscan.io/address/0xeae57ce9cc1984f202e15e038b964bb8bdf7229a",
        "coingeckoId": "tether"
      }
    },
    {
      "chainId": 101,
      "address": "AR1Mtgh7zAtxuxGd2XPovXPVjcSdY3i4rQYisNadjfKy",
      "symbol": "SUSHI",
      "name": "Wrapped SUSHI (Sollet)",
      "decimals": 6,
      "logoURI": "https://cdn.jsdelivr.net/gh/trustwallet/assets@master/blockchains/ethereum/assets/0x6B3595068778DD592e39A122f4f5a5cF09C90fE2/logo.png",
      "tags": [
        "wrapped-sollet",
        "ethereum"
      ],
      "extensions": {
        "website": "https://www.sushi.com",
        "bridgeContract": "https://etherscan.io/address/0xeae57ce9cc1984f202e15e038b964bb8bdf7229a",
        "serumV3Usdc": "A1Q9iJDVVS8Wsswr9ajeZugmj64bQVCYLZQLra2TMBMo",
        "serumV3Usdt": "6DgQRTpJTnAYBSShngAVZZDq7j9ogRN1GfSQ3cq9tubW",
        "coingeckoId": "sushi",
				"waterfallbot": "https://bit.ly/SUSHIwaterfall"
      }
    },
    {
      "chainId": 101,
      "address": "CsZ5LZkDS7h9TDKjrbL7VAwQZ9nsRu8vJLhRYfmGaN8K",
      "symbol": "ALEPH",
      "name": "Wrapped ALEPH (Sollet)",
      "decimals": 6,
      "logoURI": "https://cdn.jsdelivr.net/gh/trustwallet/assets@master/blockchains/nuls/assets/NULSd6HgyZkiqLnBzTaeSQfx1TNg2cqbzq51h/logo.png",
      "tags": [
        "wrapped-sollet",
        "ethereum"
      ],
      "extensions": {
        "bridgeContract": "https://etherscan.io/address/0xeae57ce9cc1984f202e15e038b964bb8bdf7229a",
        "serumV3Usdc": "GcoKtAmTy5QyuijXSmJKBtFdt99e6Buza18Js7j9AJ6e",
        "serumV3Usdt": "Gyp1UGRgbrb6z8t7fpssxEKQgEmcJ4pVnWW3ds2p6ZPY",
        "coingeckoId": "aleph"
      }
    },
    {
      "chainId": 101,
      "address": "SF3oTvfWzEP3DTwGSvUXRrGTvr75pdZNnBLAH9bzMuX",
      "symbol": "SXP",
      "name": "Wrapped SXP (Sollet)",
      "decimals": 6,
      "logoURI": "https://cdn.jsdelivr.net/gh/trustwallet/assets/blockchains/ethereum/assets/0x8CE9137d39326AD0cD6491fb5CC0CbA0e089b6A9/logo.png",
      "tags": [
        "wrapped-sollet",
        "ethereum"
      ],
      "extensions": {
        "bridgeContract": "https://etherscan.io/address/0xeae57ce9cc1984f202e15e038b964bb8bdf7229a",
        "serumV3Usdc": "4LUro5jaPaTurXK737QAxgJywdhABnFAMQkXX4ZyqqaZ",
        "serumV3Usdt": "8afKwzHR3wJE7W7Y5hvQkngXh6iTepSZuutRMMy96MjR",
        "coingeckoId": "swipe"
      }
    },
    {
      "chainId": 101,
      "address": "BtZQfWqDGbk9Wf2rXEiWyQBdBY1etnUUn6zEphvVS7yN",
      "symbol": "HGET",
      "name": "Wrapped Hedget (Sollet)",
      "decimals": 6,
      "logoURI": "https://www.hedget.com/images/favicon.svg",
      "tags": [
        "wrapped-sollet",
        "ethereum"
      ],
      "extensions": {
        "website": "https://www.hedget.com/",
        "bridgeContract": "https://etherscan.io/address/0xeae57ce9cc1984f202e15e038b964bb8bdf7229a",
        "serumV3Usdc": "88vztw7RTN6yJQchVvxrs6oXUDryvpv9iJaFa1EEmg87",
        "serumV3Usdt": "ErQXxiNfJgd4fqQ58PuEw5xY35TZG84tHT6FXf5s4UxY",
        "coingeckoId": "hedget"
      }
    },
    {
      "chainId": 101,
      "address": "5Fu5UUgbjpUvdBveb3a1JTNirL8rXtiYeSMWvKjtUNQv",
      "symbol": "CREAM",
      "name": "Wrapped Cream Finance (Sollet)",
      "decimals": 6,
      "logoURI": "https://cdn.jsdelivr.net/gh/trustwallet/assets@master/blockchains/smartchain/assets/0xd4CB328A82bDf5f03eB737f37Fa6B370aef3e888/logo.png",
      "tags": [
        "wrapped-sollet",
        "ethereum"
      ],
      "extensions": {
        "bridgeContract": "https://etherscan.io/address/0xeae57ce9cc1984f202e15e038b964bb8bdf7229a",
        "serumV3Usdc": "7nZP6feE94eAz9jmfakNJWPwEKaeezuKKC5D1vrnqyo2",
        "serumV3Usdt": "4ztJEvQyryoYagj2uieep3dyPwG2pyEwb2dKXTwmXe82",
        "coingeckoId": "cream-2"
      }
    },
    {
      "chainId": 101,
      "address": "873KLxCbz7s9Kc4ZzgYRtNmhfkQrhfyWGZJBmyCbC3ei",
      "symbol": "UBXT",
      "name": "Wrapped Upbots (Sollet)",
      "decimals": 6,
      "logoURI": "https://assets.coingecko.com/coins/images/12476/small/UBXT.png?1600132967",
      "tags": [
        "wrapped-sollet",
        "ethereum"
      ],
      "extensions": {
        "website": "https://upbots.com/",
        "explorer": "https://etherscan.io/address/0xeae57ce9cc1984f202e15e038b964bb8bdf7229a",
        "serumV3Usdc": "2wr3Ab29KNwGhtzr5HaPCyfU1qGJzTUAN4amCLZWaD1H",
        "serumV3Usdt": "F1T7b6pnR8Pge3qmfNUfW6ZipRDiGpMww6TKTrRU4NiL",
        "coingeckoId": "upbots"
      }
    },
    {
      "chainId": 101,
      "address": "HqB7uswoVg4suaQiDP3wjxob1G5WdZ144zhdStwMCq7e",
      "symbol": "HNT",
      "name": "Wrapped Helium (Sollet)",
      "decimals": 6,
      "logoURI": "https://assets.coingecko.com/coins/images/4284/small/Helium_HNT.png?1612620071",
      "tags": [
        "wrapped-sollet",
        "ethereum"
      ],
      "extensions": {
        "bridgeContract": "https://etherscan.io/address/0xeae57ce9cc1984f202e15e038b964bb8bdf7229a",
        "serumV3Usdc": "CnUV42ZykoKUnMDdyefv5kP6nDSJf7jFd7WXAecC6LYr",
        "serumV3Usdt": "8FpuMGLtMZ7Wt9ZvyTGuTVwTwwzLYfS5NZWcHxbP1Wuh",
        "coingeckoId": "helium"
      }
    },
    {
      "chainId": 101,
      "address": "9S4t2NEAiJVMvPdRYKVrfJpBafPBLtvbvyS3DecojQHw",
      "symbol": "FRONT",
      "name": "Wrapped FRONT (Sollet)",
      "decimals": 6,
      "logoURI": "https://cdn.jsdelivr.net/gh/trustwallet/assets@master/blockchains/ethereum/assets/0xf8C3527CC04340b208C854E985240c02F7B7793f/logo.png",
      "tags": [
        "wrapped-sollet",
        "ethereum"
      ],
      "extensions": {
        "bridgeContract": "https://etherscan.io/address/0xeae57ce9cc1984f202e15e038b964bb8bdf7229a",
        "serumV3Usdc": "9Zx1CvxSVdroKMMWf2z8RwrnrLiQZ9VkQ7Ex3syQqdSH",
        "serumV3Usdt": "CGC4UgWwqA9PET6Tfx6o6dLv94EK2coVkPtxgNHuBtxj",
        "coingeckoId": "frontier-token"
      }
    },
    {
      "chainId": 101,
      "address": "6WNVCuxCGJzNjmMZoKyhZJwvJ5tYpsLyAtagzYASqBoF",
      "symbol": "AKRO",
      "name": "Wrapped AKRO (Sollet)",
      "decimals": 6,
      "logoURI": "https://cdn.jsdelivr.net/gh/trustwallet/assets@master/blockchains/ethereum/assets/0xb2734a4Cec32C81FDE26B0024Ad3ceB8C9b34037/logo.png",
      "tags": [
        "wrapped-sollet",
        "ethereum"
      ],
      "extensions": {
        "bridgeContract": "https://etherscan.io/address/0xeae57ce9cc1984f202e15e038b964bb8bdf7229a",
        "serumV3Usdc": "5CZXTTgVZKSzgSA3AFMN5a2f3hmwmmJ6hU8BHTEJ3PX8",
        "serumV3Usdt": "HLvRdctRB48F9yLnu9E24LUTRt89D48Z35yi1HcxayDf",
        "coingeckoId": "akropolis"
      }
    },
    {
      "chainId": 101,
      "address": "DJafV9qemGp7mLMEn5wrfqaFwxsbLgUsGVS16zKRk9kc",
      "symbol": "HXRO",
      "name": "Wrapped HXRO (Sollet)",
      "decimals": 6,
      "logoURI": "https://assets.coingecko.com/coins/images/7805/large/hxro-squarelogo-1585089594129.png?1586221980",
      "tags": [
        "wrapped-sollet",
        "ethereum"
      ],
      "extensions": {
        "bridgeContract": "https://etherscan.io/address/0xeae57ce9cc1984f202e15e038b964bb8bdf7229a",
        "serumV3Usdc": "6Pn1cSiRos3qhBf54uBP9ZQg8x3JTardm1dL3n4p29tA",
        "serumV3Usdt": "4absuMsgemvdjfkgdLQq1zKEjw3dHBoCWkzKoctndyqd",
        "coingeckoId": "hxro"
      }
    },
    {
      "chainId": 101,
      "address": "DEhAasscXF4kEGxFgJ3bq4PpVGp5wyUxMRvn6TzGVHaw",
      "symbol": "UNI",
      "name": "Wrapped UNI (Sollet)",
      "decimals": 6,
      "logoURI": "https://cdn.jsdelivr.net/gh/trustwallet/assets@master/blockchains/ethereum/assets/0x1f9840a85d5aF5bf1D1762F925BDADdC4201F984/logo.png",
      "tags": [
        "wrapped-sollet",
        "ethereum"
      ],
      "extensions": {
        "bridgeContract": "https://etherscan.io/address/0xeae57ce9cc1984f202e15e038b964bb8bdf7229a",
        "serumV3Usdc": "6JYHjaQBx6AtKSSsizDMwozAEDEZ5KBsSUzH7kRjGJon",
        "serumV3Usdt": "2SSnWNrc83otLpfRo792P6P3PESZpdr8cu2r8zCE6bMD",
        "coingeckoId": "uniswap"
      }
    },
    {
      "chainId": 101,
      "address": "SRMuApVNdxXokk5GT7XD5cUUgXMBCoAz2LHeuAoKWRt",
      "symbol": "SRM",
      "name": "Serum",
      "decimals": 6,
      "logoURI": "https://cdn.jsdelivr.net/gh/trustwallet/assets@master/blockchains/ethereum/assets/0x476c5E26a75bd202a9683ffD34359C0CC15be0fF/logo.png",
      "tags": [],
      "extensions": {
        "website": "https://projectserum.com/",
        "serumV3Usdc": "ByRys5tuUWDgL73G8JBAEfkdFf8JWBzPBDHsBVQ5vbQA",
        "serumV3Usdt": "AtNnsY1AyRERWJ8xCskfz38YdvruWVJQUVXgScC1iPb",
        "coingeckoId": "serum",
				"waterfallbot": "https://bit.ly/SRMwaterfall"
      }
    },
    {
      "chainId": 101,
      "address": "AGFEad2et2ZJif9jaGpdMixQqvW5i81aBdvKe7PHNfz3",
      "symbol": "FTT",
      "name": "Wrapped FTT (Sollet)",
      "decimals": 6,
      "logoURI": "https://cdn.jsdelivr.net/gh/solana-labs/token-list@main/assets/mainnet/AGFEad2et2ZJif9jaGpdMixQqvW5i81aBdvKe7PHNfz3/logo.png",
      "tags": [
        "wrapped-sollet",
        "ethereum"
      ],
      "extensions": {
        "bridgeContract": "https://etherscan.io/address/0xeae57ce9cc1984f202e15e038b964bb8bdf7229a",
        "assetContract": "https://etherscan.io/address/0x50d1c9771902476076ecfc8b2a83ad6b9355a4c9",
        "serumV3Usdc": "2Pbh1CvRVku1TgewMfycemghf6sU9EyuFDcNXqvRmSxc",
        "serumV3Usdt": "Hr3wzG8mZXNHV7TuL6YqtgfVUesCqMxGYCEyP3otywZE",
        "coingeckoId": "ftx-token",
				"waterfallbot": "https://bit.ly/FTTwaterfall"
      }
    },
    {
      "chainId": 101,
      "address": "MSRMcoVyrFxnSgo5uXwone5SKcGhT1KEJMFEkMEWf9L",
      "symbol": "MSRM",
      "name": "MegaSerum",
      "decimals": 0,
      "logoURI": "https://cdn.jsdelivr.net/gh/trustwallet/assets@master/blockchains/ethereum/assets/0x476c5E26a75bd202a9683ffD34359C0CC15be0fF/logo.png",
      "tags": [],
      "extensions": {
        "website": "https://projectserum.com/",
        "serumV3Usdc": "4VKLSYdvrQ5ngQrt1d2VS8o4ewvb2MMUZLiejbnGPV33",
        "serumV3Usdt": "5nLJ22h1DUfeCfwbFxPYK8zbfbri7nA9bXoDcR8AcJjs",
        "coingeckoId": "megaserum"
      }
    },
    {
      "chainId": 101,
      "address": "BXXkv6z8ykpG1yuvUDPgh732wzVHB69RnB9YgSYh3itW",
      "symbol": "WUSDC",
      "name": "Wrapped USDC (Sollet)",
      "decimals": 6,
      "logoURI": "https://cdn.jsdelivr.net/gh/solana-labs/token-list@main/assets/mainnet/EPjFWdd5AufqSSqeM2qN1xzybapC8G4wEGGkZwyTDt1v/logo.png",
      "tags": [
        "stablecoin",
        "wrapped-sollet",
        "ethereum"
      ],
      "extensions": {
        "coingeckoId": "usd-coin"
      }
    },
    {
      "chainId": 101,
      "address": "GXMvfY2jpQctDqZ9RoU3oWPhufKiCcFEfchvYumtX7jd",
      "symbol": "TOMO",
      "name": "Wrapped TOMO (Sollet)",
      "decimals": 6,
      "logoURI": "https://cdn.jsdelivr.net/gh/trustwallet/assets@master/blockchains/tomochain/info/logo.png",
      "tags": [
        "wrapped-sollet",
        "ethereum"
      ],
      "extensions": {
        "bridgeContract": "https://etherscan.io/address/0xeae57ce9cc1984f202e15e038b964bb8bdf7229a",
        "serumV3Usdc": "8BdpjpSD5n3nk8DQLqPUyTZvVqFu6kcff5bzUX5dqDpy",
        "serumV3Usdt": "GnKPri4thaGipzTbp8hhSGSrHgG4F8MFiZVrbRn16iG2",
        "coingeckoId": "tomochain",
        "waterfallbot": "https://t.me/TOMOwaterfall"
      }
    },
    {
      "chainId": 101,
      "address": "EcqExpGNFBve2i1cMJUTR4bPXj4ZoqmDD2rTkeCcaTFX",
      "symbol": "KARMA",
      "name": "Wrapped KARMA (Sollet)",
      "decimals": 4,
      "logoURI": "https://cdn.jsdelivr.net/gh/machi-x/assets@master/blockchains/ethereum/assets/0xdfe691f37b6264a90ff507eb359c45d55037951c/logo.png",
      "tags": [
        "wrapped-sollet",
        "ethereum"
      ],
      "extensions": {
        "bridgeContract": "https://etherscan.io/address/0xeae57ce9cc1984f202e15e038b964bb8bdf7229a",
        "coingeckoId": "karma-dao"
      }
    },
    {
      "chainId": 101,
      "address": "EqWCKXfs3x47uVosDpTRgFniThL9Y8iCztJaapxbEaVX",
      "symbol": "LUA",
      "name": "Wrapped LUA (Sollet)",
      "decimals": 6,
      "logoURI": "https://cdn.jsdelivr.net/gh/trustwallet/assets@master/blockchains/ethereum/assets/0xB1f66997A5760428D3a87D68b90BfE0aE64121cC/logo.png",
      "tags": [
        "wrapped-sollet",
        "ethereum"
      ],
      "extensions": {
        "bridgeContract": "https://etherscan.io/address/0xeae57ce9cc1984f202e15e038b964bb8bdf7229a",
        "serumV3Usdc": "4xyWjQ74Eifq17vbue5Ut9xfFNfuVB116tZLEpiZuAn8",
        "serumV3Usdt": "35tV8UsHH8FnSAi3YFRrgCu4K9tb883wKnAXpnihot5r",
        "coingeckoId": "lua-token",
        "waterfallbot": "https://t.me/LUAwaterfall"
      }
    },
    {
      "chainId": 101,
      "address": "GeDS162t9yGJuLEHPWXXGrb1zwkzinCgRwnT8vHYjKza",
      "symbol": "MATH",
      "name": "Wrapped MATH (Sollet)",
      "decimals": 6,
      "tags": [
        "wrapped-sollet",
        "ethereum"
      ],
      "extensions": {
        "bridgeContract": "https://etherscan.io/address/0xeae57ce9cc1984f202e15e038b964bb8bdf7229a",
        "serumV3Usdc": "J7cPYBrXVy8Qeki2crZkZavcojf2sMRyQU7nx438Mf8t",
        "serumV3Usdt": "2WghiBkDL2yRhHdvm8CpprrkmfguuQGJTCDfPSudKBAZ",
        "coingeckoId": "math"
      }
    },
    {
      "chainId": 101,
      "address": "GUohe4DJUA5FKPWo3joiPgsB7yzer7LpDmt1Vhzy3Zht",
      "symbol": "KEEP",
      "name": "Wrapped KEEP (Sollet)",
      "decimals": 6,
      "logoURI": "https://assets.coingecko.com/coins/images/3373/large/IuNzUb5b_400x400.jpg?1589526336",
      "tags": [
        "wrapped-sollet",
        "ethereum"
      ],
      "extensions": {
        "bridgeContract": "https://etherscan.io/address/0xeae57ce9cc1984f202e15e038b964bb8bdf7229a",
        "serumV3Usdc": "3rgacody9SvM88QR83GHaNdEEx4Fe2V2ed5GJp2oeKDr",
        "serumV3Usdt": "HEGnaVL5i48ubPBqWAhodnZo8VsSLzEM3Gfc451DnFj9",
        "coingeckoId": "keep-network"
      }
    },
    {
      "chainId": 101,
      "address": "9F9fNTT6qwjsu4X4yWYKZpsbw5qT7o6yR2i57JF2jagy",
      "symbol": "SWAG",
      "name": "Wrapped SWAG (Sollet)",
      "decimals": 6,
      "logoURI": "https://assets.coingecko.com/coins/images/12805/large/photo_2020-10-14_23.17.02.jpeg?1602688642",
      "tags": [
        "wrapped-sollet",
        "ethereum"
      ],
      "extensions": {
        "bridgeContract": "https://etherscan.io/address/0xeae57ce9cc1984f202e15e038b964bb8bdf7229a",
        "serumV3Usdt": "J2XSt77XWim5HwtUM8RUwQvmRXNZsbMKpp5GTKpHafvf",
        "coingeckoId": "swag-finance"
      }
    },
    {
      "chainId": 101,
      "address": "DgHK9mfhMtUwwv54GChRrU54T2Em5cuszq2uMuen1ZVE",
      "symbol": "CEL",
      "name": "Wrapped Celsius (Sollet)",
      "decimals": 6,
      "logoURI": "https://cdn.jsdelivr.net/gh/trustwallet/assets@master/blockchains/ethereum/assets/0xaaAEBE6Fe48E54f431b0C390CfaF0b017d09D42d/logo.png",
      "tags": [
        "wrapped-sollet",
        "ethereum"
      ],
      "extensions": {
        "bridgeContract": "https://etherscan.io/address/0xeae57ce9cc1984f202e15e038b964bb8bdf7229a",
        "serumV3Usdt": "cgani53cMZgYfRMgSrNekJTMaLmccRfspsfTbXWRg7u",
        "coingeckoId": "celsius-degree-token"
      }
    },
    {
      "chainId": 101,
      "address": "7ncCLJpP3MNww17LW8bRvx8odQQnubNtfNZBL5BgAEHW",
      "symbol": "RSR",
      "name": "Wrapped Reserve Rights (Sollet)",
      "decimals": 6,
      "logoURI": "https://cdn.jsdelivr.net/gh/trustwallet/assets@master/blockchains/ethereum/assets/0x8762db106B2c2A0bccB3A80d1Ed41273552616E8/logo.png",
      "tags": [
        "wrapped-sollet",
        "ethereum"
      ],
      "extensions": {
        "bridgeContract": "https://etherscan.io/address/0xeae57ce9cc1984f202e15e038b964bb8bdf7229a",
        "serumV3Usdt": "FcPet5fz9NLdbXwVM6kw2WTHzRAD7mT78UjwTpawd7hJ",
        "coingeckoId": "reserve-rights-token"
      }
    },
    {
      "chainId": 101,
      "address": "5wihEYGca7X4gSe97C5mVcqNsfxBzhdTwpv72HKs25US",
      "symbol": "1INCH",
      "name": "Wrapped 1INCH (Sollet)",
      "decimals": 6,
      "logoURI": "https://cdn.jsdelivr.net/gh/trustwallet/assets@master/blockchains/ethereum/assets/0x111111111117dC0aa78b770fA6A738034120C302/logo.png",
      "tags": [
        "wrapped-sollet",
        "ethereum"
      ],
      "extensions": {
        "bridgeContract": "https://etherscan.io/address/0xeae57ce9cc1984f202e15e038b964bb8bdf7229a",
        "coingeckoId": "1inch"
      }
    },
    {
      "chainId": 101,
      "address": "38i2NQxjp5rt5B3KogqrxmBxgrAwaB3W1f1GmiKqh9MS",
      "symbol": "GRT",
      "name": "Wrapped GRT  (Sollet)",
      "decimals": 6,
      "logoURI": "https://cdn.jsdelivr.net/gh/trustwallet/assets@master/blockchains/ethereum/assets/0xc944E90C64B2c07662A292be6244BDf05Cda44a7/logo.png",
      "tags": [
        "wrapped-sollet",
        "ethereum"
      ],
      "extensions": {
        "bridgeContract": "https://etherscan.io/address/0xeae57ce9cc1984f202e15e038b964bb8bdf7229a",
        "coingeckoId": "the-graph"
      }
    },
    {
      "chainId": 101,
      "address": "Avz2fmevhhu87WYtWQCFj9UjKRjF9Z9QWwN2ih9yF95G",
      "symbol": "COMP",
      "name": "Wrapped Compound (Sollet)",
      "decimals": 6,
      "logoURI": "https://cdn.jsdelivr.net/gh/trustwallet/assets@master/blockchains/ethereum/assets/0xc00e94Cb662C3520282E6f5717214004A7f26888/logo.png",
      "tags": [
        "wrapped-sollet",
        "ethereum"
      ],
      "extensions": {
        "bridgeContract": "https://etherscan.io/address/0xeae57ce9cc1984f202e15e038b964bb8bdf7229a",
        "coingeckoId": "compound-coin"
      }
    },
    {
      "chainId": 101,
      "address": "9wRD14AhdZ3qV8et3eBQVsrb3UoBZDUbJGyFckpTg8sj",
      "symbol": "PAXG",
      "name": "Wrapped Paxos Gold (Sollet)",
      "decimals": 6,
      "logoURI": "https://cdn.jsdelivr.net/gh/trustwallet/assets@master/blockchains/ethereum/assets/0x45804880De22913dAFE09f4980848ECE6EcbAf78/logo.png",
      "tags": [
        "wrapped-sollet",
        "ethereum"
      ],
      "extensions": {
        "bridgeContract": "https://etherscan.io/address/0xeae57ce9cc1984f202e15e038b964bb8bdf7229a",
        "coingeckoId": "pax-gold"
      }
    },
    {
      "chainId": 101,
      "address": "AByXcTZwJHMtrKrvVsh9eFNB1pJaLDjCUR2ayvxBAAM2",
      "symbol": "STRONG",
      "name": "Wrapped Strong (Sollet)",
      "decimals": 6,
      "logoURI": "https://cdn.jsdelivr.net/gh/trustwallet/assets@master/blockchains/ethereum/assets/0x990f341946A3fdB507aE7e52d17851B87168017c/logo.png",
      "tags": [
        "wrapped-sollet",
        "ethereum"
      ],
      "extensions": {
        "bridgeContract": "https://etherscan.io/address/0xeae57ce9cc1984f202e15e038b964bb8bdf7229a",
        "coingeckoId": "strong"
      }
    },
    {
      "chainId": 101,
      "address": "EchesyfXePKdLtoiZSL8pBe8Myagyy8ZRqsACNCFGnvp",
      "symbol": "FIDA",
      "name": "Bonfida",
      "decimals": 6,
      "logoURI": "https://cdn.jsdelivr.net/gh/dr497/awesome-serum-markets/icons/fida.svg",
      "tags": [],
      "extensions": {
        "website": "https://bonfida.com/",
        "serumV3Usdc": "E14BKBhDWD4EuTkWj1ooZezesGxMW8LPCps4W5PuzZJo",
        "serumV3Usdt": "EbV7pPpEvheLizuYX3gUCvWM8iySbSRAhu2mQ5Vz2Mxf",
        "coingeckoId": "bonfida",
				"waterfallbot": "https://bit.ly/FIDAwaterfall"
      }
    },
    {
      "chainId": 101,
      "address": "kinXdEcpDQeHPEuQnqmUgtYykqKGVFq6CeVX5iAHJq6",
      "symbol": "KIN",
      "name": "KIN",
      "decimals": 5,
      "logoURI": "https://cdn.jsdelivr.net/gh/trustwallet/assets@master/blockchains/kin/info/logo.png",
      "tags": [],
      "extensions": {
        "serumV3Usdc": "Bn6NPyr6UzrFAwC4WmvPvDr2Vm8XSUnFykM2aQroedgn",
        "serumV3Usdt": "4nCFQr8sahhhL4XJ7kngGFBmpkmyf3xLzemuMhn6mWTm",
        "coingeckoId": "kin",
        "waterfallbot": "https://bit.ly/KINwaterfall"
      }
    },
    {
      "chainId": 101,
      "address": "MAPS41MDahZ9QdKXhVa4dWB9RuyfV4XqhyAZ8XcYepb",
      "symbol": "MAPS",
      "name": "MAPS",
      "decimals": 6,
      "logoURI": "https://cdn.jsdelivr.net/gh/solana-labs/explorer/public/tokens/maps.svg",
      "tags": [],
      "extensions": {
        "website": "https://maps.me/",
        "serumV3Usdc": "3A8XQRWXC7BjLpgLDDBhQJLT5yPCzS16cGYRKHkKxvYo",
        "serumV3Usdt": "7cknqHAuGpfVXPtFoJpFvUjJ8wkmyEfbFusmwMfNy3FE",
        "coingeckoId": "maps"
      }
    },
    {
      "chainId": 101,
      "address": "z3dn17yLaGMKffVogeFHQ9zWVcXgqgf3PQnDsNs2g6M",
      "symbol": "OXY",
      "name": "Oxygen Protocol",
      "decimals": 6,
      "logoURI": "https://cdn.jsdelivr.net/gh/nathanielparke/awesome-serum-markets/icons/oxy.svg",
      "tags": [],
      "extensions": {
        "website": "https://www.oxygen.org/",
        "serumV3Usdt": "GKLev6UHeX1KSDCyo2bzyG6wqhByEzDBkmYTxEdmYJgB",
        "serumV3Usdc": "GZ3WBFsqntmERPwumFEYgrX2B7J7G11MzNZAy7Hje27X",
        "coingeckoId": "oxygen",
        "waterfallbot": "https://bit.ly/OXYwaterfall"
      }
    },
    {
      "chainId": 101,
      "address": "FtgGSFADXBtroxq8VCausXRr2of47QBf5AS1NtZCu4GD",
      "symbol": "BRZ",
      "name": "BRZ",
      "decimals": 4,
      "logoURI": "https://cdn.jsdelivr.net/gh/solana-labs/explorer/public/tokens/brz.png",
      "tags": [],
      "extensions": {
        "website": "https://brztoken.io/",
        "coingeckoId": "brz"
      }
    },
    {
      "chainId": 101,
      "address": "Es9vMFrzaCERmJfrF4H2FYD4KCoNkY11McCe8BenwNYB",
      "symbol": "USDT",
      "name": "USDT",
      "decimals": 6,
      "logoURI": "https://cdn.jsdelivr.net/gh/solana-labs/explorer/public/tokens/usdt.svg",
      "tags": [
        "stablecoin"
      ],
      "extensions": {
        "website": "https://tether.to/",
        "coingeckoId": "tether",
        "serumV3Usdc": "77quYg4MGneUdjgXCunt9GgM1usmrxKY31twEy3WHwcS"
      }
    },
    {
      "chainId": 101,
      "address": "2oDxYGgTBmST4rc3yn1YtcSEck7ReDZ8wHWLqZAuNWXH",
      "symbol": "xMARK",
      "name": "Standard",
      "decimals": 9,
      "logoURI": "https://cdn.jsdelivr.net/gh/solana-labs/token-list@main/assets/mainnet/2oDxYGgTBmST4rc3yn1YtcSEck7ReDZ8wHWLqZAuNWXH/logo.png",
      "tags": [
        "wrapped",
        "wormhole"
      ],
      "extensions": {
        "website": "https://benchmarkprotocol.finance/",
        "address": "0x36b679bd64ed73dbfd88909cdcb892cb66bd4cbb",
        "bridgeContract": "https://etherscan.io/address/0xf92cD566Ea4864356C5491c177A430C222d7e678",
        "assetContract": "https://etherscan.io/address/0x36b679bd64ed73dbfd88909cdcb892cb66bd4cbb",
        "coingeckoId": "xmark"
      }
    },
    {
      "chainId": 101,
      "address": "4k3Dyjzvzp8eMZWUXbBCjEvwSkkk59S5iCNLY3QrkX6R",
      "symbol": "RAY",
      "name": "Raydium",
      "decimals": 6,
      "logoURI": "https://cdn.jsdelivr.net/gh/solana-labs/token-list@main/assets/mainnet/RVKd61ztZW9GUwhRbbLoYVRE5Xf1B2tVscKqwZqXgEr/logo.png",
      "tags": [],
      "extensions": {
        "website": "https://raydium.io/",
        "serumV3Usdt": "teE55QrL4a4QSfydR9dnHF97jgCfptpuigbb53Lo95g",
        "serumV3Usdc": "2xiv8A5xrJ7RnGdxXB42uFEkYHJjszEhaJyKKt4WaLep",
        "coingeckoId": "raydium",
				"waterfallbot": "https://bit.ly/RAYwaterfall"
      }
    },
    {
      "chainId": 101,
      "address": "CzPDyvotTcxNqtPne32yUiEVQ6jk42HZi1Y3hUu7qf7f",
      "symbol": "RAY-WUSDT",
      "name": "Raydium Legacy LP Token V2 (RAY-WUSDT)",
      "decimals": 6,
      "logoURI": "https://cdn.jsdelivr.net/gh/solana-labs/token-list@main/assets/mainnet/RVKd61ztZW9GUwhRbbLoYVRE5Xf1B2tVscKqwZqXgEr/logo.png",
      "tags": [
        "lp-token"
      ],
      "extensions": {
        "website": "https://raydium.io/"
      }
    },
    {
      "chainId": 101,
      "address": "134Cct3CSdRCbYgq5SkwmHgfwjJ7EM5cG9PzqffWqECx",
      "symbol": "RAY-SOL",
      "name": "Raydium LP Token V2 (RAY-SOL)",
      "decimals": 6,
      "logoURI": "https://cdn.jsdelivr.net/gh/solana-labs/token-list@main/assets/mainnet/RVKd61ztZW9GUwhRbbLoYVRE5Xf1B2tVscKqwZqXgEr/logo.png",
      "tags": [
        "lp-token"
      ],
      "extensions": {
        "website": "https://raydium.io/"
      }
    },
    {
      "chainId": 101,
      "address": "EVDmwajM5U73PD34bYPugwiA4Eqqbrej4mLXXv15Z5qR",
      "symbol": "LINK-WUSDT",
      "name": "Raydium LP Token V2 (LINK-WUSDT)",
      "decimals": 6,
      "logoURI": "https://cdn.jsdelivr.net/gh/solana-labs/token-list@main/assets/mainnet/RVKd61ztZW9GUwhRbbLoYVRE5Xf1B2tVscKqwZqXgEr/logo.png",
      "tags": [
        "lp-token"
      ],
      "extensions": {
        "website": "https://raydium.io/"
      }
    },
    {
      "chainId": 101,
      "address": "KY4XvwHy7JPzbWYAbk23jQvEb4qWJ8aCqYWREmk1Q7K",
      "symbol": "ETH-WUSDT",
      "name": "Raydium LP Token V2 (ETH-WUSDT)",
      "decimals": 6,
      "logoURI": "https://cdn.jsdelivr.net/gh/solana-labs/token-list@main/assets/mainnet/RVKd61ztZW9GUwhRbbLoYVRE5Xf1B2tVscKqwZqXgEr/logo.png",
      "tags": [
        "lp-token"
      ],
      "extensions": {
        "website": "https://raydium.io/"
      }
    },
    {
      "chainId": 101,
      "address": "FgmBnsF5Qrnv8X9bomQfEtQTQjNNiBCWRKGpzPnE5BDg",
      "symbol": "RAY-USDC",
      "name": "Raydium Legacy LP Token V2 (RAY-USDC)",
      "decimals": 6,
      "logoURI": "https://cdn.jsdelivr.net/gh/solana-labs/token-list@main/assets/mainnet/RVKd61ztZW9GUwhRbbLoYVRE5Xf1B2tVscKqwZqXgEr/logo.png",
      "tags": [
        "lp-token"
      ],
      "extensions": {
        "website": "https://raydium.io/"
      }
    },
    {
      "chainId": 101,
      "address": "5QXBMXuCL7zfAk39jEVVEvcrz1AvBGgT9wAhLLHLyyUJ",
      "symbol": "RAY-SRM",
      "name": "Raydium Legacy LP Token V2 (RAY-SRM)",
      "decimals": 6,
      "logoURI": "https://cdn.jsdelivr.net/gh/solana-labs/token-list@main/assets/mainnet/RVKd61ztZW9GUwhRbbLoYVRE5Xf1B2tVscKqwZqXgEr/logo.png",
      "tags": [
        "lp-token"
      ],
      "extensions": {
        "website": "https://raydium.io/"
      }
    },
    {
      "chainId": 101,
      "address": "FdhKXYjCou2jQfgKWcNY7jb8F2DPLU1teTTTRfLBD2v1",
      "symbol": "RAY-WUSDT",
      "name": "Raydium Legacy LP Token V3 (RAY-WUSDT)",
      "decimals": 6,
      "logoURI": "https://cdn.jsdelivr.net/gh/solana-labs/token-list@main/assets/mainnet/RVKd61ztZW9GUwhRbbLoYVRE5Xf1B2tVscKqwZqXgEr/logo.png",
      "tags": [
        "lp-token"
      ],
      "extensions": {
        "website": "https://raydium.io/"
      }
    },
    {
      "chainId": 101,
      "address": "BZFGfXMrjG2sS7QT2eiCDEevPFnkYYF7kzJpWfYxPbcx",
      "symbol": "RAY-USDC",
      "name": "Raydium LP Token V3 (RAY-USDC)",
      "decimals": 6,
      "logoURI": "https://cdn.jsdelivr.net/gh/solana-labs/token-list@main/assets/mainnet/RVKd61ztZW9GUwhRbbLoYVRE5Xf1B2tVscKqwZqXgEr/logo.png",
      "tags": [
        "lp-token"
      ],
      "extensions": {
        "website": "https://raydium.io/"
      }
    },
    {
      "chainId": 101,
      "address": "DSX5E21RE9FB9hM8Nh8xcXQfPK6SzRaJiywemHBSsfup",
      "symbol": "RAY-SRM",
      "name": "Raydium LP Token V3 (RAY-SRM)",
      "decimals": 6,
      "logoURI": "https://cdn.jsdelivr.net/gh/solana-labs/token-list@main/assets/mainnet/RVKd61ztZW9GUwhRbbLoYVRE5Xf1B2tVscKqwZqXgEr/logo.png",
      "tags": [
        "lp-token"
      ],
      "extensions": {
        "website": "https://raydium.io/"
      }
    },
    {
      "chainId": 101,
      "address": "F5PPQHGcznZ2FxD9JaxJMXaf7XkaFFJ6zzTBcW8osQjw",
      "symbol": "RAY-SOL",
      "name": "Raydium LP Token V3 (RAY-SOL)",
      "decimals": 6,
      "logoURI": "https://cdn.jsdelivr.net/gh/solana-labs/token-list@main/assets/mainnet/RVKd61ztZW9GUwhRbbLoYVRE5Xf1B2tVscKqwZqXgEr/logo.png",
      "tags": [
        "lp-token"
      ],
      "extensions": {
        "website": "https://raydium.io/"
      }
    },
    {
      "chainId": 101,
      "address": "8Q6MKy5Yxb9vG1mWzppMtMb2nrhNuCRNUkJTeiE3fuwD",
      "symbol": "RAY-ETH",
      "name": "Raydium LP Token V3 (RAY-ETH)",
      "decimals": 6,
      "logoURI": "https://cdn.jsdelivr.net/gh/solana-labs/token-list@main/assets/mainnet/RVKd61ztZW9GUwhRbbLoYVRE5Xf1B2tVscKqwZqXgEr/logo.png",
      "tags": [
        "lp-token"
      ],
      "extensions": {
        "website": "https://raydium.io/"
      }
    },
    {
      "chainId": 101,
      "address": "DsBuznXRTmzvEdb36Dx3aVLVo1XmH7r1PRZUFugLPTFv",
      "symbol": "FIDA-RAY",
      "name": "Raydium Fusion LP Token V4 (FIDA-RAY)",
      "decimals": 6,
      "logoURI": "https://cdn.jsdelivr.net/gh/solana-labs/token-list@main/assets/mainnet/RVKd61ztZW9GUwhRbbLoYVRE5Xf1B2tVscKqwZqXgEr/logo.png",
      "tags": [
        "lp-token"
      ],
      "extensions": {
        "website": "https://raydium.io/"
      }
    },
    {
      "chainId": 101,
      "address": "FwaX9W7iThTZH5MFeasxdLpxTVxRcM7ZHieTCnYog8Yb",
      "symbol": "OXY-RAY",
      "name": "Raydium Fusion LP Token V4 (OXY-RAY)",
      "decimals": 6,
      "logoURI": "https://cdn.jsdelivr.net/gh/solana-labs/token-list@main/assets/mainnet/RVKd61ztZW9GUwhRbbLoYVRE5Xf1B2tVscKqwZqXgEr/logo.png",
      "tags": [
        "lp-token"
      ],
      "extensions": {
        "website": "https://raydium.io/"
      }
    },
    {
      "chainId": 101,
      "address": "CcKK8srfVdTSsFGV3VLBb2YDbzF4T4NM2C3UEjC39RLP",
      "symbol": "MAPS-RAY",
      "name": "Raydium Fusion LP Token V4 (MAPS-RAY)",
      "decimals": 6,
      "logoURI": "https://cdn.jsdelivr.net/gh/solana-labs/token-list@main/assets/mainnet/RVKd61ztZW9GUwhRbbLoYVRE5Xf1B2tVscKqwZqXgEr/logo.png",
      "tags": [
        "lp-token"
      ],
      "extensions": {
        "website": "https://raydium.io/"
      }
    },
    {
      "chainId": 101,
      "address": "CHT8sft3h3gpLYbCcZ9o27mT5s3Z6VifBVbUiDvprHPW",
      "symbol": "KIN-RAY",
      "name": "Raydium Legacy Fusion LP Token V4 (KIN-RAY)",
      "decimals": 6,
      "logoURI": "https://cdn.jsdelivr.net/gh/solana-labs/token-list@main/assets/mainnet/RVKd61ztZW9GUwhRbbLoYVRE5Xf1B2tVscKqwZqXgEr/logo.png",
      "tags": [
        "lp-token"
      ],
      "extensions": {
        "website": "https://raydium.io/"
      }
    },
    {
      "chainId": 101,
      "address": "C3sT1R3nsw4AVdepvLTLKr5Gvszr7jufyBWUCvy4TUvT",
      "symbol": "RAY-USDT",
      "name": "Raydium LP Token V4 (RAY-USDT)",
      "decimals": 6,
      "logoURI": "https://cdn.jsdelivr.net/gh/solana-labs/token-list@main/assets/mainnet/RVKd61ztZW9GUwhRbbLoYVRE5Xf1B2tVscKqwZqXgEr/logo.png",
      "tags": [
        "lp-token"
      ],
      "extensions": {
        "website": "https://raydium.io/"
      }
    },
    {
      "chainId": 101,
      "address": "8HoQnePLqPj4M7PUDzfw8e3Ymdwgc7NLGnaTUapubyvu",
      "symbol": "SOL-USDC",
      "name": "Raydium LP Token V4 (SOL-USDC)",
      "decimals": 9,
      "logoURI": "https://cdn.jsdelivr.net/gh/solana-labs/token-list@main/assets/mainnet/RVKd61ztZW9GUwhRbbLoYVRE5Xf1B2tVscKqwZqXgEr/logo.png",
      "tags": [
        "lp-token"
      ],
      "extensions": {
        "website": "https://raydium.io/"
      }
    },
    {
      "chainId": 101,
      "address": "865j7iMmRRycSYUXzJ33ZcvLiX9JHvaLidasCyUyKaRE",
      "symbol": "YFI-USDC",
      "name": "Raydium LP Token V4 (YFI-USDC)",
      "decimals": 6,
      "logoURI": "https://cdn.jsdelivr.net/gh/solana-labs/token-list@main/assets/mainnet/RVKd61ztZW9GUwhRbbLoYVRE5Xf1B2tVscKqwZqXgEr/logo.png",
      "tags": [
        "lp-token"
      ],
      "extensions": {
        "website": "https://raydium.io/"
      }
    },
    {
      "chainId": 101,
      "address": "9XnZd82j34KxNLgQfz29jGbYdxsYznTWRpvZE3SRE7JG",
      "symbol": "SRM-USDC",
      "name": "Raydium LP Token V4 (SRM-USDC)",
      "decimals": 6,
      "logoURI": "https://cdn.jsdelivr.net/gh/solana-labs/token-list@main/assets/mainnet/RVKd61ztZW9GUwhRbbLoYVRE5Xf1B2tVscKqwZqXgEr/logo.png",
      "tags": [
        "lp-token"
      ],
      "extensions": {
        "website": "https://raydium.io/"
      }
    },
    {
      "chainId": 101,
      "address": "75dCoKfUHLUuZ4qEh46ovsxfgWhB4icc3SintzWRedT9",
      "symbol": "FTT-USDC",
      "name": "Raydium LP Token V4 (FTT-USDC)",
      "decimals": 6,
      "logoURI": "https://cdn.jsdelivr.net/gh/solana-labs/token-list@main/assets/mainnet/RVKd61ztZW9GUwhRbbLoYVRE5Xf1B2tVscKqwZqXgEr/logo.png",
      "tags": [
        "lp-token"
      ],
      "extensions": {
        "website": "https://raydium.io/"
      }
    },
    {
      "chainId": 101,
      "address": "2hMdRdVWZqetQsaHG8kQjdZinEMBz75vsoWTCob1ijXu",
      "symbol": "BTC-USDC",
      "name": "Raydium LP Token V4 (BTC-USDC)",
      "decimals": 6,
      "logoURI": "https://cdn.jsdelivr.net/gh/solana-labs/token-list@main/assets/mainnet/RVKd61ztZW9GUwhRbbLoYVRE5Xf1B2tVscKqwZqXgEr/logo.png",
      "tags": [
        "lp-token"
      ],
      "extensions": {
        "website": "https://raydium.io/"
      }
    },
    {
      "chainId": 101,
      "address": "2QVjeR9d2PbSf8em8NE8zWd8RYHjFtucDUdDgdbDD2h2",
      "symbol": "SUSHI-USDC",
      "name": "Raydium LP Token V4 (SUSHI-USDC)",
      "decimals": 6,
      "logoURI": "https://cdn.jsdelivr.net/gh/solana-labs/token-list@main/assets/mainnet/RVKd61ztZW9GUwhRbbLoYVRE5Xf1B2tVscKqwZqXgEr/logo.png",
      "tags": [
        "lp-token"
      ],
      "extensions": {
        "website": "https://raydium.io/"
      }
    },
    {
      "chainId": 101,
      "address": "CHyUpQFeW456zcr5XEh4RZiibH8Dzocs6Wbgz9aWpXnQ",
      "symbol": "TOMO-USDC",
      "name": "Raydium LP Token V4 (TOMO-USDC)",
      "decimals": 6,
      "logoURI": "https://cdn.jsdelivr.net/gh/solana-labs/token-list@main/assets/mainnet/RVKd61ztZW9GUwhRbbLoYVRE5Xf1B2tVscKqwZqXgEr/logo.png",
      "tags": [
        "lp-token"
      ],
      "extensions": {
        "website": "https://raydium.io/"
      }
    },
    {
      "chainId": 101,
      "address": "BqjoYjqKrXtfBKXeaWeAT5sYCy7wsAYf3XjgDWsHSBRs",
      "symbol": "LINK-USDC",
      "name": "Raydium LP Token V4 (LINK-USDC)",
      "decimals": 6,
      "logoURI": "https://cdn.jsdelivr.net/gh/solana-labs/token-list@main/assets/mainnet/RVKd61ztZW9GUwhRbbLoYVRE5Xf1B2tVscKqwZqXgEr/logo.png",
      "tags": [
        "lp-token"
      ],
      "extensions": {
        "website": "https://raydium.io/"
      }
    },
    {
      "chainId": 101,
      "address": "13PoKid6cZop4sj2GfoBeujnGfthUbTERdE5tpLCDLEY",
      "symbol": "ETH-USDC",
      "name": "Raydium LP Token V4 (ETH-USDC)",
      "decimals": 6,
      "logoURI": "https://cdn.jsdelivr.net/gh/solana-labs/token-list@main/assets/mainnet/RVKd61ztZW9GUwhRbbLoYVRE5Xf1B2tVscKqwZqXgEr/logo.png",
      "tags": [
        "lp-token"
      ],
      "extensions": {
        "website": "https://raydium.io/"
      }
    },
    {
      "chainId": 101,
      "address": "2Vyyeuyd15Gp8aH6uKE72c4hxc8TVSLibxDP9vzspQWG",
      "symbol": "COPE-USDC",
      "name": "Raydium Fusion LP Token V4 (COPE-USDC)",
      "decimals": 0,
      "logoURI": "https://cdn.jsdelivr.net/gh/solana-labs/token-list@main/assets/mainnet/RVKd61ztZW9GUwhRbbLoYVRE5Xf1B2tVscKqwZqXgEr/logo.png",
      "tags": [
        "lp-token"
      ],
      "extensions": {
        "website": "https://raydium.io/"
      }
    },
    {
      "chainId": 101,
      "address": "Epm4KfTj4DMrvqn6Bwg2Tr2N8vhQuNbuK8bESFp4k33K",
      "symbol": "SOL-USDT",
      "name": "Raydium LP Token V4 (SOL-USDT)",
      "decimals": 9,
      "logoURI": "https://cdn.jsdelivr.net/gh/solana-labs/token-list@main/assets/mainnet/RVKd61ztZW9GUwhRbbLoYVRE5Xf1B2tVscKqwZqXgEr/logo.png",
      "tags": [
        "lp-token"
      ],
      "extensions": {
        "website": "https://raydium.io/"
      }
    },
    {
      "chainId": 101,
      "address": "FA1i7fej1pAbQbnY8NbyYUsTrWcasTyipKreDgy1Mgku",
      "symbol": "YFI-USDT",
      "name": "Raydium LP Token V4 (YFI-USDT)",
      "decimals": 6,
      "logoURI": "https://cdn.jsdelivr.net/gh/solana-labs/token-list@main/assets/mainnet/RVKd61ztZW9GUwhRbbLoYVRE5Xf1B2tVscKqwZqXgEr/logo.png",
      "tags": [
        "lp-token"
      ],
      "extensions": {
        "website": "https://raydium.io/"
      }
    },
    {
      "chainId": 101,
      "address": "HYSAu42BFejBS77jZAZdNAWa3iVcbSRJSzp3wtqCbWwv",
      "symbol": "SRM-USDT",
      "name": "Raydium LP Token V4 (SRM-USDT)",
      "decimals": 6,
      "logoURI": "https://cdn.jsdelivr.net/gh/solana-labs/token-list@main/assets/mainnet/RVKd61ztZW9GUwhRbbLoYVRE5Xf1B2tVscKqwZqXgEr/logo.png",
      "tags": [
        "lp-token"
      ],
      "extensions": {
        "website": "https://raydium.io/"
      }
    },
    {
      "chainId": 101,
      "address": "2cTCiUnect5Lap2sk19xLby7aajNDYseFhC9Pigou11z",
      "symbol": "FTT-USDT",
      "name": "Raydium LP Token V4 (FTT-USDT)",
      "decimals": 6,
      "logoURI": "https://cdn.jsdelivr.net/gh/solana-labs/token-list@main/assets/mainnet/RVKd61ztZW9GUwhRbbLoYVRE5Xf1B2tVscKqwZqXgEr/logo.png",
      "tags": [
        "lp-token"
      ],
      "extensions": {
        "website": "https://raydium.io/"
      }
    },
    {
      "chainId": 101,
      "address": "DgGuvR9GSHimopo3Gc7gfkbKamLKrdyzWkq5yqA6LqYS",
      "symbol": "BTC-USDT",
      "name": "Raydium LP Token V4 (BTC-USDT)",
      "decimals": 6,
      "logoURI": "https://cdn.jsdelivr.net/gh/solana-labs/token-list@main/assets/mainnet/RVKd61ztZW9GUwhRbbLoYVRE5Xf1B2tVscKqwZqXgEr/logo.png",
      "tags": [
        "lp-token"
      ],
      "extensions": {
        "website": "https://raydium.io/"
      }
    },
    {
      "chainId": 101,
      "address": "Ba26poEYDy6P2o95AJUsewXgZ8DM9BCsmnU9hmC9i4Ki",
      "symbol": "SUSHI-USDT",
      "name": "Raydium LP Token V4 (SUSHI-USDT)",
      "decimals": 6,
      "logoURI": "https://cdn.jsdelivr.net/gh/solana-labs/token-list@main/assets/mainnet/RVKd61ztZW9GUwhRbbLoYVRE5Xf1B2tVscKqwZqXgEr/logo.png",
      "tags": [
        "lp-token"
      ],
      "extensions": {
        "website": "https://raydium.io/"
      }
    },
    {
      "chainId": 101,
      "address": "D3iGro1vn6PWJXo9QAPj3dfta6dKkHHnmiiym2EfsAmi",
      "symbol": "TOMO-USDT",
      "name": "Raydium LP Token V4 (TOMO-USDT)",
      "decimals": 6,
      "logoURI": "https://cdn.jsdelivr.net/gh/solana-labs/token-list@main/assets/mainnet/RVKd61ztZW9GUwhRbbLoYVRE5Xf1B2tVscKqwZqXgEr/logo.png",
      "tags": [
        "lp-token"
      ],
      "extensions": {
        "website": "https://raydium.io/"
      }
    },
    {
      "chainId": 101,
      "address": "Dr12Sgt9gkY8WU5tRkgZf1TkVWJbvjYuPAhR3aDCwiiX",
      "symbol": "LINK-USDT",
      "name": "Raydium LP Token V4 (LINK-USDT)",
      "decimals": 6,
      "logoURI": "https://cdn.jsdelivr.net/gh/solana-labs/token-list@main/assets/mainnet/RVKd61ztZW9GUwhRbbLoYVRE5Xf1B2tVscKqwZqXgEr/logo.png",
      "tags": [
        "lp-token"
      ],
      "extensions": {
        "website": "https://raydium.io/"
      }
    },
    {
      "chainId": 101,
      "address": "nPrB78ETY8661fUgohpuVusNCZnedYCgghzRJzxWnVb",
      "symbol": "ETH-USDT",
      "name": "Raydium LP Token V4 (ETH-USDT)",
      "decimals": 6,
      "logoURI": "https://cdn.jsdelivr.net/gh/solana-labs/token-list@main/assets/mainnet/RVKd61ztZW9GUwhRbbLoYVRE5Xf1B2tVscKqwZqXgEr/logo.png",
      "tags": [
        "lp-token"
      ],
      "extensions": {
        "website": "https://raydium.io/"
      }
    },
    {
      "chainId": 101,
      "address": "EGJht91R7dKpCj8wzALkjmNdUUUcQgodqWCYweyKcRcV",
      "symbol": "YFI-SRM",
      "name": "Raydium LP Token V4 (YFI-SRM)",
      "decimals": 6,
      "logoURI": "https://cdn.jsdelivr.net/gh/solana-labs/token-list@main/assets/mainnet/RVKd61ztZW9GUwhRbbLoYVRE5Xf1B2tVscKqwZqXgEr/logo.png",
      "tags": [
        "lp-token"
      ],
      "extensions": {
        "website": "https://raydium.io/"
      }
    },
    {
      "chainId": 101,
      "address": "AsDuPg9MgPtt3jfoyctUCUgsvwqAN6RZPftqoeiPDefM",
      "symbol": "FTT-SRM",
      "name": "Raydium LP Token V4 (FTT-SRM)",
      "decimals": 6,
      "logoURI": "https://cdn.jsdelivr.net/gh/solana-labs/token-list@main/assets/mainnet/RVKd61ztZW9GUwhRbbLoYVRE5Xf1B2tVscKqwZqXgEr/logo.png",
      "tags": [
        "lp-token"
      ],
      "extensions": {
        "website": "https://raydium.io/"
      }
    },
    {
      "chainId": 101,
      "address": "AGHQxXb3GSzeiLTcLtXMS2D5GGDZxsB2fZYZxSB5weqB",
      "symbol": "BTC-SRM",
      "name": "Raydium LP Token V4 (BTC-SRM)",
      "decimals": 6,
      "logoURI": "https://cdn.jsdelivr.net/gh/solana-labs/token-list@main/assets/mainnet/RVKd61ztZW9GUwhRbbLoYVRE5Xf1B2tVscKqwZqXgEr/logo.png",
      "tags": [
        "lp-token"
      ],
      "extensions": {
        "website": "https://raydium.io/"
      }
    },
    {
      "chainId": 101,
      "address": "3HYhUnUdV67j1vn8fu7ExuVGy5dJozHEyWvqEstDbWwE",
      "symbol": "SUSHI-SRM",
      "name": "Raydium LP Token V4 (SUSHI-SRM)",
      "decimals": 6,
      "logoURI": "https://cdn.jsdelivr.net/gh/solana-labs/token-list@main/assets/mainnet/RVKd61ztZW9GUwhRbbLoYVRE5Xf1B2tVscKqwZqXgEr/logo.png",
      "tags": [
        "lp-token"
      ],
      "extensions": {
        "website": "https://raydium.io/"
      }
    },
    {
      "chainId": 101,
      "address": "GgH9RnKrQpaMQeqmdbMvs5oo1A24hERQ9wuY2pSkeG7x",
      "symbol": "TOMO-SRM",
      "name": "Raydium LP Token V4 (TOMO-SRM)",
      "decimals": 6,
      "logoURI": "https://cdn.jsdelivr.net/gh/solana-labs/token-list@main/assets/mainnet/RVKd61ztZW9GUwhRbbLoYVRE5Xf1B2tVscKqwZqXgEr/logo.png",
      "tags": [
        "lp-token"
      ],
      "extensions": {
        "website": "https://raydium.io/"
      }
    },
    {
      "chainId": 101,
      "address": "GXN6yJv12o18skTmJXaeFXZVY1iqR18CHsmCT8VVCmDD",
      "symbol": "LINK-SRM",
      "name": "Raydium LP Token V4 (LINK-SRM)",
      "decimals": 6,
      "logoURI": "https://cdn.jsdelivr.net/gh/solana-labs/token-list@main/assets/mainnet/RVKd61ztZW9GUwhRbbLoYVRE5Xf1B2tVscKqwZqXgEr/logo.png",
      "tags": [
        "lp-token"
      ],
      "extensions": {
        "website": "https://raydium.io/"
      }
    },
    {
      "chainId": 101,
      "address": "9VoY3VERETuc2FoadMSYYizF26mJinY514ZpEzkHMtwG",
      "symbol": "ETH-SRM",
      "name": "Raydium LP Token V4 (ETH-SRM)",
      "decimals": 6,
      "logoURI": "https://cdn.jsdelivr.net/gh/solana-labs/token-list@main/assets/mainnet/RVKd61ztZW9GUwhRbbLoYVRE5Xf1B2tVscKqwZqXgEr/logo.png",
      "tags": [
        "lp-token"
      ],
      "extensions": {
        "website": "https://raydium.io/"
      }
    },
    {
      "chainId": 101,
      "address": "AKJHspCwDhABucCxNLXUSfEzb7Ny62RqFtC9uNjJi4fq",
      "symbol": "SRM-SOL",
      "name": "Raydium LP Token V4 (SRM-SOL)",
      "decimals": 6,
      "logoURI": "https://cdn.jsdelivr.net/gh/solana-labs/token-list@main/assets/mainnet/RVKd61ztZW9GUwhRbbLoYVRE5Xf1B2tVscKqwZqXgEr/logo.png",
      "tags": [
        "lp-token"
      ],
      "extensions": {
        "website": "https://raydium.io/"
      }
    },
    {
      "chainId": 101,
      "address": "2doeZGLJyACtaG9DCUyqMLtswesfje1hjNA11hMdj6YU",
      "symbol": "TULIP-USDC",
      "name": "Raydium LP Token V4 (TULIP-USDC)",
      "decimals": 6,
      "logoURI": "https://solfarm.io/tulip-usdc.svg",
      "tags": [
        "lp-token"
      ],
      "extensions": {
        "website": "https://raydium.io/"
      }
    },
    {
      "chainId": 101,
      "address": "AcstFzGGawvvdVhYV9bftr7fmBHbePUjhv53YK1W3dZo",
      "symbol": "LSD",
      "name": "LSD",
      "decimals": 9,
      "tags": [
        "nft"
      ],
      "extensions": {
        "website": "https://solible.com/"
      }
    },
    {
      "chainId": 101,
      "address": "91fSFQsPzMLat9DHwLdQacW3i3EGnWds5tA5mt7yLiT9",
      "symbol": "Unlimited Energy",
      "name": "Unlimited Energy",
      "decimals": 9,
      "tags": [
        "nft"
      ],
      "extensions": {
        "website": "https://solible.com/"
      }
    },
    {
      "chainId": 101,
      "address": "29PEpZeuqWf9tS2gwCjpeXNdXLkaZSMR2s1ibkvGsfnP",
      "symbol": "Need for Speed",
      "name": "Need for Speed",
      "decimals": 9,
      "tags": [
        "nft"
      ],
      "extensions": {
        "website": "https://solible.com/"
      }
    },
    {
      "chainId": 101,
      "address": "HsY8PNar8VExU335ZRYzg89fX7qa4upYu6vPMPFyCDdK",
      "symbol": "ADOR OPENS",
      "name": "ADOR OPENS",
      "decimals": 0,
      "tags": [
        "nft"
      ],
      "extensions": {
        "website": "https://solible.com/"
      }
    },
    {
      "chainId": 101,
      "address": "EDP8TpLJ77M3KiDgFkZW4v4mhmKJHZi9gehYXenfFZuL",
      "symbol": "CMS - Rare",
      "name": "CMS - Rare",
      "decimals": 0,
      "tags": [
        "nft"
      ],
      "extensions": {
        "website": "https://solible.com/"
      }
    },
    {
      "chainId": 101,
      "address": "BrUKFwAABkExb1xzYU4NkRWzjBihVQdZ3PBz4m5S8if3",
      "symbol": "Tesla",
      "name": "Tesla",
      "decimals": 0,
      "tags": [
        "nft"
      ],
      "extensions": {
        "website": "https://solible.com/"
      }
    },
    {
      "chainId": 101,
      "address": "9CmQwpvVXRyixjiE3LrbSyyopPZohNDN1RZiTk8rnXsQ",
      "symbol": "DeceFi",
      "name": "DeceFi",
      "decimals": 0,
      "tags": [
        "nft"
      ],
      "extensions": {
        "website": "https://solible.com/"
      }
    },
    {
      "chainId": 101,
      "address": "F6ST1wWkx2PeH45sKmRxo1boyuzzWCfpnvyKL4BGeLxF",
      "symbol": "Power User",
      "name": "Power User",
      "decimals": 0,
      "tags": [
        "nft"
      ],
      "extensions": {
        "website": "https://solible.com/"
      }
    },
    {
      "chainId": 101,
      "address": "dZytJ7iPDcCu9mKe3srL7bpUeaR3zzkcVqbtqsmxtXZ",
      "symbol": "VIP Member",
      "name": "VIP Member",
      "decimals": 0,
      "tags": [
        "nft"
      ],
      "extensions": {
        "website": "https://solible.com/"
      }
    },
    {
      "chainId": 101,
      "address": "8T4vXgwZUWwsbCDiptHFHjdfexvLG9UP8oy1psJWEQdS",
      "symbol": "Uni Christmas",
      "name": "Uni Christmas",
      "decimals": 0,
      "tags": [
        "nft"
      ],
      "extensions": {
        "website": "https://solible.com/"
      }
    },
    {
      "chainId": 101,
      "address": "EjFGGJSyp9UDS8aqafET5LX49nsG326MeNezYzpiwgpQ",
      "symbol": "BNB",
      "name": "BNB",
      "decimals": 0,
      "tags": [
        "nft"
      ],
      "extensions": {
        "website": "https://solible.com/"
      }
    },
    {
      "chainId": 101,
      "address": "FkmkTr4en8CXkfo9jAwEMov6PVNLpYMzWr3Udqf9so8Z",
      "symbol": "Seldom",
      "name": "Seldom",
      "decimals": 9,
      "tags": [
        "nft"
      ],
      "extensions": {
        "website": "https://solible.com/"
      }
    },
    {
      "chainId": 101,
      "address": "2gn1PJdMAU92SU5inLSp4Xp16ZC5iLF6ScEi7UBvp8ZD",
      "symbol": "Satoshi Closeup",
      "name": "Satoshi Closeup",
      "decimals": 9,
      "tags": [
        "nft"
      ],
      "extensions": {
        "website": "https://solible.com/"
      }
    },
    {
      "chainId": 101,
      "address": "7mhZHtPL4GFkquQR4Y6h34Q8hNkQvGc1FaNtyE43NvUR",
      "symbol": "Satoshi GB",
      "name": "Satoshi GB",
      "decimals": 9,
      "tags": [
        "nft"
      ],
      "extensions": {
        "website": "https://solible.com/"
      }
    },
    {
      "chainId": 101,
      "address": "8RoKfLx5RCscbtVh8kYb81TF7ngFJ38RPomXtUREKsT2",
      "symbol": "Satoshi OG",
      "name": "Satoshi OG",
      "decimals": 9,
      "tags": [
        "nft"
      ],
      "extensions": {
        "website": "https://solible.com/"
      }
    },
    {
      "chainId": 101,
      "address": "9rw5hyDngBQ3yDsCRHqgzGHERpU2zaLh1BXBUjree48J",
      "symbol": "Satoshi BTC",
      "name": "Satoshi BTC",
      "decimals": 10,
      "tags": [
        "nft"
      ],
      "extensions": {
        "website": "https://solible.com/"
      }
    },
    {
      "chainId": 101,
      "address": "AiD7J6D5Hny5DJB1MrYBc2ePQqy2Yh4NoxWwYfR7PzxH",
      "symbol": "Satoshi GB",
      "name": "Satoshi GB",
      "decimals": 9,
      "tags": [
        "nft"
      ],
      "extensions": {
        "website": "https://solible.com/"
      }
    },
    {
      "chainId": 101,
      "address": "4qzEcYvT6TuJME2EMZ5vjaLvQja6R4hKjarA73WQUwt6",
      "name": "APESZN_HOODIE",
      "symbol": "APESZN_HOODIE",
      "decimals": 9,
      "tags": [
        "nft"
      ],
      "extensions": {
        "website": "https://solible.com/"
      }
    },
    {
      "chainId": 101,
      "address": "APhyVWtzjdTVYhyta9ngSiCDk2pLi8eEZKsHGSbsmwv6",
      "name": "APESZN_TEE_SHIRT",
      "symbol": "APESZN_TEE_SHIRT",
      "decimals": 9,
      "tags": [
        "nft"
      ],
      "extensions": {
        "website": "https://solible.com/"
      }
    },
    {
      "chainId": 101,
      "address": "bxiA13fpU1utDmYuUvxvyMT8odew5FEm96MRv7ij3eb",
      "symbol": "Satoshi",
      "name": "Satoshi",
      "decimals": 9,
      "tags": [
        "nft"
      ],
      "extensions": {
        "website": "https://solible.com/"
      }
    },
    {
      "chainId": 101,
      "address": "GoC24kpj6TkvjzspXrjSJC2CVb5zMWhLyRcHJh9yKjRF",
      "symbol": "Satoshi Closeup",
      "name": "Satoshi Closeup",
      "decimals": 9,
      "tags": [
        "nft"
      ],
      "extensions": {
        "website": "https://solible.com/"
      }
    },
    {
      "chainId": 101,
      "address": "oCUduD44ETuZ65bpWdPzPDSnAdreg1sJrugfwyFZVHV",
      "symbol": "Satoshi BTC",
      "name": "Satoshi BTC",
      "decimals": 9,
      "tags": [
        "nft"
      ],
      "extensions": {
        "website": "https://solible.com/"
      }
    },
    {
      "chainId": 101,
      "address": "9Vvre2DxBB9onibwYDHeMsY1cj6BDKtEDccBPWRN215E",
      "symbol": "Satoshi Nakamoto",
      "name": "Satoshi Nakamoto",
      "decimals": 9,
      "tags": [
        "nft"
      ],
      "extensions": {
        "website": "https://solible.com/"
      }
    },
    {
      "chainId": 101,
      "address": "7RpFk44cMTAUt9CcjEMWnZMypE9bYQsjBiSNLn5qBvhP",
      "symbol": "Charles Hoskinson",
      "name": "Charles Hoskinson",
      "decimals": 9,
      "tags": [
        "nft"
      ],
      "extensions": {
        "website": "https://solible.com/"
      }
    },
    {
      "chainId": 101,
      "address": "GyRkPAxpd9XrMHcBF6fYHVRSZQvQBwAGKAGQeBPSKzMq",
      "symbol": "SBF",
      "name": "SBF",
      "decimals": 0,
      "tags": [
        "nft"
      ],
      "extensions": {
        "website": "https://solible.com/"
      }
    },
    {
      "chainId": 101,
      "address": "AgdBQN2Sy2abiZ2KToWeUsQ9PHdCv95wt6kVWRf5zDkx",
      "symbol": "Bitcoin Tram",
      "name": "Bitcoin Tram",
      "decimals": 0,
      "tags": [
        "nft"
      ],
      "extensions": {
        "website": "https://solible.com/"
      }
    },
    {
      "chainId": 101,
      "address": "7TRzvCqXN8KSXggbSyeEG2Z9YBBhEFmbtmv6FLbd4mmd",
      "symbol": "SRM tee-shirt",
      "name": "SRM tee-shirt",
      "decimals": 0,
      "tags": [
        "nft"
      ],
      "extensions": {
        "website": "https://solible.com/"
      }
    },
    {
      "chainId": 101,
      "address": "gksYzxitEf2HyE7Bb81vvHXNH5f3wa43jvXf4TcUZwb",
      "symbol": "PERK",
      "name": "PERK",
      "decimals": 6,
      "logoURI": "https://cdn.jsdelivr.net/gh/perkexchange/assets/logos/SPL-token/logo.png",
      "tags": [],
      "extensions": {
        "website": "https://perk.exchange/"
      }
    },
    {
      "chainId": 101,
      "address": "BDxWSxkMLW1nJ3VggamUKkEKrtCaVqzFxoDApM8HdBks",
      "symbol": "BTSG",
      "name": "BitSong",
      "decimals": 6,
      "logoURI": "https://cdn.jsdelivr.net/gh/bitsongofficial/assets/logo_128x128.png",
      "tags": [],
      "extensions": {
        "website": "https://bitsong.io/",
        "coingeckoId": "bitsong"
      }
    },
    {
      "chainId": 101,
      "address": "5ddiFxh3J2tcZHfn8uhGRYqu16P3FUvBfh8WoZPUHKW5",
      "name": "EOSBEAR",
      "symbol": "EOSBEAR",
      "decimals": 6,
      "logoURI": "",
      "tags": [
        "leveraged",
        "bear"
      ],
      "extensions": {
        "coingeckoId": "3x-short-eos-token",
        "serumV3Usdc": "2BQrJP599QVKRyHhyJ6oRrTPNUmPBgXxiBo2duvYdacy"
      }
    },
    {
      "chainId": 101,
      "address": "qxxF6S62hmZF5bo46mS7C2qbBa87qRossAM78VzsDqi",
      "name": "EOSBULL",
      "symbol": "EOSBULL",
      "decimals": 6,
      "logoURI": "",
      "tags": [
        "leveraged",
        "bull"
      ],
      "extensions": {
        "coingeckoId": "3x-long-eos-token"
      }
    },
    {
      "chainId": 101,
      "address": "2CDLbxeuqkLTLY3em6FFQgfBQV5LRnEsJJgcFCvWKNcS",
      "name": "BNBBEAR",
      "symbol": "BNBBEAR",
      "decimals": 6,
      "logoURI": "",
      "tags": [
        "leveraged",
        "bear"
      ],
      "extensions": {
        "coingeckoId": "3x-short-bnb-token"
      }
    },
    {
      "chainId": 101,
      "address": "AfjHjdLibuXyvmz7PyTSc5KEcGBh43Kcu8Sr2tyDaJyt",
      "name": "BNBBULL",
      "symbol": "BNBBULL",
      "decimals": 6,
      "logoURI": "",
      "tags": [
        "leveraged",
        "bull"
      ],
      "extensions": {
        "coingeckoId": "3x-long-bnb-token"
      }
    },
    {
      "chainId": 101,
      "address": "8kA1WJKoLTxtACNPkvW6UNufsrpxUY57tXZ9KmG9123t",
      "name": "BSVBULL",
      "symbol": "BSVBULL",
      "decimals": 6,
      "logoURI": "",
      "tags": [
        "leveraged",
        "bull"
      ],
      "extensions": {
        "coingeckoId": "3x-long-bitcoin-sv-token"
      }
    },
    {
      "chainId": 101,
      "address": "2FGW8BVMu1EHsz2ZS9rZummDaq6o2DVrZZPw4KaAvDWh",
      "name": "BSVBEAR",
      "symbol": "BSVBEAR",
      "decimals": 6,
      "logoURI": "",
      "tags": [
        "leveraged",
        "bear"
      ],
      "extensions": {
        "coingeckoId": "3x-short-bitcoin-sv-token"
      }
    },
    {
      "chainId": 101,
      "address": "8L9XGTMzcqS9p61zsR35t7qipwAXMYkD6disWoDFZiFT",
      "name": "LTCBEAR",
      "symbol": "LTCBEAR",
      "decimals": 6,
      "logoURI": "",
      "tags": [
        "leveraged",
        "bear"
      ],
      "extensions": {
        "coingeckoId": "3x-short-litecoin-token"
      }
    },
    {
      "chainId": 101,
      "address": "863ZRjf1J8AaVuCqypAdm5ktVyGYDiBTvD1MNHKrwyjp",
      "name": "LTCBULL",
      "symbol": "LTCBULL",
      "decimals": 6,
      "logoURI": "",
      "tags": [
        "leveraged",
        "bull"
      ],
      "extensions": {
        "coingeckoId": "3x-long-litecoin-token"
      }
    },
    {
      "chainId": 101,
      "address": "GkSPaHdY2raetuYzsJYacHtrAtQUfWt64bpd1VzxJgSD",
      "name": "BULL",
      "symbol": "BULL",
      "decimals": 6,
      "logoURI": "",
      "tags": [
        "leveraged",
        "bull"
      ],
      "extensions": {
        "coingeckoId": "3x-long-bitcoin-token"
      }
    },
    {
      "chainId": 101,
      "address": "45vwTZSDFBiqCMRdtK4xiLCHEov8LJRW8GwnofG8HYyH",
      "name": "BEAR",
      "symbol": "BEAR",
      "decimals": 6,
      "logoURI": "",
      "tags": [
        "leveraged",
        "bear"
      ],
      "extensions": {
        "coingeckoId": "3x-short-bitcoin-token"
      }
    },
    {
      "chainId": 101,
      "address": "2VTAVf1YCwamD3ALMdYHRMV5vPUCXdnatJH5f1khbmx6",
      "name": "BCHBEAR",
      "symbol": "BCHBEAR",
      "decimals": 6,
      "logoURI": "",
      "tags": [
        "leveraged",
        "bear"
      ],
      "extensions": {
        "coingeckoId": "3x-short-bitcoin-cash-token"
      }
    },
    {
      "chainId": 101,
      "address": "22xoSp66BDt4x4Q5xqxjaSnirdEyharoBziSFChkLFLy",
      "name": "BCHBULL",
      "symbol": "BCHBULL",
      "decimals": 6,
      "logoURI": "",
      "tags": [
        "leveraged",
        "bull"
      ],
      "extensions": {
        "coingeckoId": "3x-long-bitcoin-cash-token"
      }
    },
    {
      "chainId": 101,
      "address": "CwChm6p9Q3yFrjzVeiLTTbsoJkooscof5SJYZc2CrNqG",
      "name": "ETHBULL",
      "symbol": "ETHBULL",
      "decimals": 6,
      "logoURI": "",
      "tags": [
        "leveraged",
        "bull"
      ],
      "extensions": {
        "coingeckoId": "3x-long-ethereum-token",
        "serumV3Usdt": "FuhKVt5YYCv7vXnADXtb7vqzYn82PJoap86q5wm8LX8Q"
      }
    },
    {
      "chainId": 101,
      "address": "Bvv9xLodFrvDFSno9Ud8SEh5zVtBDQQjnBty2SgMcJ2s",
      "name": "ETHBEAR",
      "symbol": "ETHBEAR",
      "decimals": 6,
      "logoURI": "",
      "tags": [
        "leveraged",
        "bear"
      ],
      "extensions": {
        "coingeckoId": "3x-short-ethereum-token"
      }
    },
    {
      "chainId": 101,
      "address": "HRhaNssoyv5tKFRcbPg69ULEbcD8DPv99GdXLcdkgc1A",
      "name": "ALTBULL",
      "symbol": "ALTBULL",
      "decimals": 6,
      "logoURI": "",
      "tags": [
        "leveraged",
        "bull"
      ],
      "extensions": {
        "coingeckoId": "3x-long-altcoin-index-token"
      }
    },
    {
      "chainId": 101,
      "address": "9Mu1KmjBKTUWgpDoeTJ5oD7XFQmEiZxzspEd3TZGkavx",
      "name": "ALTBEAR",
      "symbol": "ALTBEAR",
      "decimals": 6,
      "logoURI": "",
      "tags": [
        "leveraged",
        "bear"
      ],
      "extensions": {
        "coingeckoId": "3x-short-altcoin-index-token"
      }
    },
    {
      "chainId": 101,
      "address": "AYL1adismZ1U9pTuN33ahG4aYc5XTZQL4vKFx9ofsGWD",
      "name": "BULLSHIT",
      "symbol": "BULLSHIT",
      "decimals": 6,
      "logoURI": "",
      "tags": [
        "leveraged",
        "bull"
      ],
      "extensions": {
        "coingeckoId": "3x-long-shitcoin-index-token"
      }
    },
    {
      "chainId": 101,
      "address": "5jqymuoXXVcUuJKrf1MWiHSqHyg2osMaJGVy69NsJWyP",
      "name": "BEARSHIT",
      "symbol": "BEARSHIT",
      "decimals": 6,
      "logoURI": "",
      "tags": [
        "leveraged",
        "bear"
      ],
      "extensions": {
        "coingeckoId": "3x-short-shitcoin-index-token"
      }
    },
    {
      "chainId": 101,
      "address": "EL1aDTnLKjf4SaGpqtxJPyK94imSBr8fWDbcXjXQrsmj",
      "name": "MIDBULL",
      "symbol": "MIDBULL",
      "decimals": 6,
      "logoURI": "",
      "tags": [
        "leveraged",
        "bull"
      ],
      "extensions": {
        "coingeckoId": "3x-long-midcap-index-token",
        "serumV3Usdc": "8BBtLkoaEyavREriwGUudzAcihTH9SJLAPBbgb7QZe9y"
      }
    },
    {
      "chainId": 101,
      "address": "2EPvVjHusU3ozoucmdhhnqv3HQtBsQmjTnSa87K91HkC",
      "name": "MIDBEAR",
      "symbol": "MIDBEAR",
      "decimals": 6,
      "logoURI": "",
      "tags": [
        "leveraged",
        "bear"
      ],
      "extensions": {
        "coingeckoId": "3x-short-midcap-index-token"
      }
    },
    {
      "chainId": 101,
      "address": "8TCfJTyeqNBZqyDMY4VwDY7kdCCY7pcbJJ58CnKHkMu2",
      "name": "LINKBEAR",
      "symbol": "LINKBEAR",
      "decimals": 6,
      "logoURI": "",
      "tags": [
        "leveraged",
        "bear"
      ],
      "extensions": {
        "coingeckoId": "3x-short-chainlink-token"
      }
    },
    {
      "chainId": 101,
      "address": "EsUoZMbACNMppdqdmuLCFLet8VXxt2h47N9jHCKwyaPz",
      "name": "LINKBULL",
      "symbol": "LINKBULL",
      "decimals": 6,
      "logoURI": "",
      "tags": [
        "leveraged",
        "bull"
      ],
      "extensions": {
        "coingeckoId": "3x-long-chainlink-token"
      }
    },
    {
      "chainId": 101,
      "address": "262cQHT3soHwzuo2oVSy5kAfHcFZ1Jjn8C1GRLcQNKA3",
      "name": "XRPBULL",
      "symbol": "XRPBULL",
      "decimals": 6,
      "logoURI": "",
      "tags": [
        "leveraged",
        "bull"
      ],
      "extensions": {
        "coingeckoId": "3x-long-xrp-token"
      }
    },
    {
      "chainId": 101,
      "address": "8sxtSswmQ7Lcd2GjK6am37Z61wJZjA2SzE7Luf7yaKBB",
      "name": "XRPBEAR",
      "symbol": "XRPBEAR",
      "decimals": 6,
      "logoURI": "",
      "tags": [
        "leveraged",
        "bear"
      ],
      "extensions": {
        "coingeckoId": "3x-short-xrp-token"
      }
    },
    {
      "chainId": 101,
      "address": "91z91RukFM16hyEUCXuwMQwp2BW3vanNG5Jh5yj6auiJ",
      "name": "BVOL",
      "symbol": "BVOL",
      "decimals": 6,
      "logoURI": "",
      "tags": [],
      "extensions": {
        "coingeckoId": "1x-long-btc-implied-volatility-token"
      }
    },
    {
      "chainId": 101,
      "address": "5TY71D29Cyuk9UrsSxLXw2quJBpS7xDDFuFu2K9W7Wf9",
      "name": "IBlive",
      "symbol": "IBVOL",
      "decimals": 6,
      "logoURI": "",
      "tags": [],
      "extensions": {
        "coingeckoId": "1x-short-btc-implied-volatility"
      }
    },
    {
      "chainId": 101,
      "address": "dK83wTVypEpa1pqiBbHY3MNuUnT3ADUZM4wk9VZXZEc",
      "name": "Wrapped Aave",
      "symbol": "AAVE",
      "decimals": 6,
      "logoURI": "https://cdn.jsdelivr.net/gh/trustwallet/assets@master/blockchains/ethereum/assets/0x7Fc66500c84A76Ad7e9c93437bFc5Ac33E2DDaE9/logo.png",
      "tags": [],
      "extensions": {
        "serumV3Usdt": "6bxuB5N3bt3qW8UnPNLgMMzDq5sEH8pFmYJYGgzvE11V",
        "coingeckoId": "aave"
      }
    },
    {
      "chainId": 101,
      "address": "A6aY2ceogBz1VaXBxm1j2eJuNZMRqrWUAnKecrMH85zj",
      "name": "LQID",
      "symbol": "LQID",
      "decimals": 6,
      "logoURI": "https://cdn.jsdelivr.net/gh/dr497/awesome-serum-markets/icons/lqid.svg",
      "tags": []
    },
    {
      "chainId": 101,
      "address": "7CnFGR9mZWyAtWxPcVuTewpyC3A3MDW4nLsu5NY6PDbd",
      "name": "SECO",
      "symbol": "SECO",
      "decimals": 6,
      "logoURI": "",
      "tags": [],
      "extensions": {
        "coingeckoId": "serum-ecosystem-token"
      }
    },
    {
      "chainId": 101,
      "address": "3GECTP7H4Tww3w8jEPJCJtXUtXxiZty31S9szs84CcwQ",
      "name": "HOLY",
      "symbol": "HOLY",
      "decimals": 6,
      "logoURI": "",
      "tags": [],
      "extensions": {
        "coingeckoId": "holy-trinity"
      }
    },
    {
      "chainId": 101,
      "address": "6ry4WBDvAwAnrYJVv6MCog4J8zx6S3cPgSqnTsDZ73AR",
      "name": "TRYB",
      "symbol": "TRYB",
      "decimals": 6,
      "logoURI": "",
      "tags": [],
      "extensions": {
        "serumV3Usdt": "AADohBGxvf7bvixs2HKC3dG2RuU3xpZDwaTzYFJThM8U",
        "coingeckoId": "bilira"
      }
    },
    {
      "chainId": 101,
      "address": "ASboaJPFtJeCS5eG4gL3Lg95xrTz2UZSLE9sdJtY93kE",
      "name": "DOGEBULL",
      "symbol": "DOGEBULL",
      "decimals": 6,
      "logoURI": "",
      "tags": [
        "leveraged",
        "bull"
      ],
      "extensions": {
        "coingeckoId": "3x-long-dogecoin-token"
      }
    },
    {
      "chainId": 101,
      "address": "Gnhy3boBT4MA8TTjGip5ND2uNsceh1Wgeaw1rYJo51ZY",
      "symbol": "MAPSPOOL",
      "name": "Bonfida Maps Pool",
      "decimals": 6,
      "logoURI": "https://cdn.jsdelivr.net/gh/solana-labs/explorer/public/tokens/maps.svg",
      "tags": [],
      "extensions": {
        "website": "https://bonfida.com/"
      }
    },
    {
      "chainId": 101,
      "address": "9iDWyYZ5VHBCxxmWZogoY3Z6FSbKsX4WFe37c728krdT",
      "symbol": "OXYPOOL",
      "name": "Bonfida Oxy Pool",
      "decimals": 6,
      "logoURI": "https://cdn.jsdelivr.net/gh/nathanielparke/awesome-serum-markets/icons/oxy.svg",
      "tags": [],
      "extensions": {
        "website": "https://bonfida.com/"
      }
    },
    {
      "chainId": 101,
      "address": "D68NB5JkzvyNCZAvi6EGtEcGvSoRNPanU9heYTAUFFRa",
      "name": "PERP",
      "symbol": "PERP",
      "decimals": 6,
      "logoURI": "",
      "tags": [],
      "extensions": {
        "coingeckoId": "perpetual-protocol"
      }
    },
    {
      "chainId": 101,
      "address": "93a1L7xaEV7vZGzNXCcb9ztZedbpKgUiTHYxmFKJwKvc",
      "symbol": "RAYPOOL",
      "name": "Bonfida Ray Pool",
      "decimals": 6,
      "logoURI": "https://cdn.jsdelivr.net/gh/solana-labs/token-list@main/assets/mainnet/RVKd61ztZW9GUwhRbbLoYVRE5Xf1B2tVscKqwZqXgEr/logo.png",
      "tags": [],
      "extensions": {
        "website": "https://bonfida.com/"
      }
    },
    {
      "chainId": 101,
      "address": "FeGn77dhg1KXRRFeSwwMiykZnZPw5JXW6naf2aQgZDQf",
      "symbol": "wWETH",
      "name": "Wrapped Ether (Wormhole)",
      "decimals": 9,
      "logoURI": "https://cdn.jsdelivr.net/gh/trustwallet/assets@master/blockchains/ethereum/assets/0xC02aaA39b223FE8D0A0e5C4F27eAD9083C756Cc2/logo.png",
      "tags": [
        "wrapped",
        "wormhole"
      ],
      "extensions": {
        "address": "0xC02aaA39b223FE8D0A0e5C4F27eAD9083C756Cc2",
        "bridgeContract": "https://etherscan.io/address/0xf92cD566Ea4864356C5491c177A430C222d7e678",
        "assetContract": "https://etherscan.io/address/0xC02aaA39b223FE8D0A0e5C4F27eAD9083C756Cc2",
        "coingeckoId": "weth"
      }
    },
    {
      "chainId": 101,
      "address": "GbBWwtYTMPis4VHb8MrBbdibPhn28TSrLB53KvUmb7Gi",
      "symbol": "wFTT",
      "name": "Wrapped FTT (Wormhole)",
      "decimals": 9,
      "logoURI": "https://cdn.jsdelivr.net/gh/solana-labs/token-list@main/assets/mainnet/GbBWwtYTMPis4VHb8MrBbdibPhn28TSrLB53KvUmb7Gi/logo.webp",
      "tags": [
        "wrapped",
        "wormhole"
      ],
      "extensions": {
        "address": "0x50d1c9771902476076ecfc8b2a83ad6b9355a4c9",
        "bridgeContract": "https://etherscan.io/address/0xf92cD566Ea4864356C5491c177A430C222d7e678",
        "assetContract": "https://etherscan.io/address/0x50d1c9771902476076ecfc8b2a83ad6b9355a4c9",
        "coingeckoId": "ftx-token"
      }
    },
    {
      "chainId": 101,
      "address": "AbLwQCyU9S8ycJgu8wn6woRCHSYJmjMpJFcAHQ6vjq2P",
      "symbol": "wTUSD",
      "name": "TrueUSD (Wormhole)",
      "decimals": 9,
      "logoURI": "https://cdn.jsdelivr.net/gh/trustwallet/assets@master/blockchains/ethereum/assets/0x0000000000085d4780B73119b644AE5ecd22b376/logo.png",
      "tags": [
        "wrapped",
        "wormhole"
      ],
      "extensions": {
        "address": "0x0000000000085d4780B73119b644AE5ecd22b376",
        "bridgeContract": "https://etherscan.io/address/0xf92cD566Ea4864356C5491c177A430C222d7e678",
        "assetContract": "https://etherscan.io/address/0x0000000000085d4780B73119b644AE5ecd22b376",
        "coingeckoId": "true-usd"
      }
    },
    {
      "chainId": 101,
      "address": "3JfuyCg5891hCX1ZTbvt3pkiaww3XwgyqQH6E9eHtqKD",
      "symbol": "wLON",
      "name": "Tokenlon (Wormhole)",
      "decimals": 9,
      "logoURI": "https://cdn.jsdelivr.net/gh/trustwallet/assets@master/blockchains/ethereum/assets/0x0000000000095413afC295d19EDeb1Ad7B71c952/logo.png",
      "tags": [
        "wrapped",
        "wormhole"
      ],
      "extensions": {
        "address": "0x0000000000095413afC295d19EDeb1Ad7B71c952",
        "bridgeContract": "https://etherscan.io/address/0xf92cD566Ea4864356C5491c177A430C222d7e678",
        "assetContract": "https://etherscan.io/address/0x0000000000095413afC295d19EDeb1Ad7B71c952",
        "coingeckoId": "tokenlon"
      }
    },
    {
      "chainId": 101,
      "address": "6k7mrqiAqEWnABVN8FhfuNUrmrnaMh44nNWydNXctbpV",
      "symbol": "wALBT",
      "name": "AllianceBlock Token (Wormhole)",
      "decimals": 9,
      "logoURI": "https://cdn.jsdelivr.net/gh/trustwallet/assets@master/blockchains/ethereum/assets/0x00a8b738E453fFd858a7edf03bcCfe20412f0Eb0/logo.png",
      "tags": [
        "wrapped",
        "wormhole"
      ],
      "extensions": {
        "address": "0x00a8b738E453fFd858a7edf03bcCfe20412f0Eb0",
        "bridgeContract": "https://etherscan.io/address/0xf92cD566Ea4864356C5491c177A430C222d7e678",
        "assetContract": "https://etherscan.io/address/0x00a8b738E453fFd858a7edf03bcCfe20412f0Eb0",
        "coingeckoId": "allianceblock"
      }
    },
    {
      "chainId": 101,
      "address": "4b166BQEQunjg8oNTDcLeWU3nidQnVTL1Vni8ANU7Mvt",
      "symbol": "wSKL",
      "name": "SKALE (Wormhole)",
      "decimals": 9,
      "logoURI": "https://cdn.jsdelivr.net/gh/trustwallet/assets@master/blockchains/ethereum/assets/0x00c83aeCC790e8a4453e5dD3B0B4b3680501a7A7/logo.png",
      "tags": [
        "wrapped",
        "wormhole"
      ],
      "extensions": {
        "address": "0x00c83aeCC790e8a4453e5dD3B0B4b3680501a7A7",
        "bridgeContract": "https://etherscan.io/address/0xf92cD566Ea4864356C5491c177A430C222d7e678",
        "assetContract": "https://etherscan.io/address/0x00c83aeCC790e8a4453e5dD3B0B4b3680501a7A7",
        "coingeckoId": "skale"
      }
    },
    {
      "chainId": 101,
      "address": "CcHhpEx9VcWx7UBJC8DJaR5h3wNdexsQtB1nEfekjSHn",
      "symbol": "wUFT",
      "name": "UniLend Finance Token (Wormhole)",
      "decimals": 9,
      "logoURI": "https://cdn.jsdelivr.net/gh/trustwallet/assets@master/blockchains/ethereum/assets/0x0202Be363B8a4820f3F4DE7FaF5224fF05943AB1/logo.png",
      "tags": [
        "wrapped",
        "wormhole"
      ],
      "extensions": {
        "address": "0x0202Be363B8a4820f3F4DE7FaF5224fF05943AB1",
        "bridgeContract": "https://etherscan.io/address/0xf92cD566Ea4864356C5491c177A430C222d7e678",
        "assetContract": "https://etherscan.io/address/0x0202Be363B8a4820f3F4DE7FaF5224fF05943AB1",
        "coingeckoId": "unlend-finance"
      }
    },
    {
      "chainId": 101,
      "address": "VPjCJkR1uZGT9k9q7PsLArS5sEQtWgij8eZC8tysCy7",
      "symbol": "wORN",
      "name": "Orion Protocol (Wormhole)",
      "decimals": 8,
      "logoURI": "https://cdn.jsdelivr.net/gh/trustwallet/assets@master/blockchains/ethereum/assets/0x0258F474786DdFd37ABCE6df6BBb1Dd5dfC4434a/logo.png",
      "tags": [
        "wrapped",
        "wormhole"
      ],
      "extensions": {
        "address": "0x0258F474786DdFd37ABCE6df6BBb1Dd5dfC4434a",
        "bridgeContract": "https://etherscan.io/address/0xf92cD566Ea4864356C5491c177A430C222d7e678",
        "assetContract": "https://etherscan.io/address/0x0258F474786DdFd37ABCE6df6BBb1Dd5dfC4434a",
        "coingeckoId": "orion-protocol"
      }
    },
    {
      "chainId": 101,
      "address": "CxzHZtzrm6bAz6iFCAGgCYCd3iQb5guUD7oQXKxdgk5c",
      "symbol": "wSRK",
      "name": "SparkPoint (Wormhole)",
      "decimals": 9,
      "logoURI": "https://cdn.jsdelivr.net/gh/trustwallet/assets@master/blockchains/ethereum/assets/0x0488401c3F535193Fa8Df029d9fFe615A06E74E6/logo.png",
      "tags": [
        "wrapped",
        "wormhole"
      ],
      "extensions": {
        "address": "0x0488401c3F535193Fa8Df029d9fFe615A06E74E6",
        "bridgeContract": "https://etherscan.io/address/0xf92cD566Ea4864356C5491c177A430C222d7e678",
        "assetContract": "https://etherscan.io/address/0x0488401c3F535193Fa8Df029d9fFe615A06E74E6",
        "coingeckoId": "sparkpoint"
      }
    },
    {
      "chainId": 101,
      "address": "FqMZWvmii4NNzhLBKGzkvGj3e3XTxNVDNSKDJnt9fVQV",
      "symbol": "wUMA",
      "name": "UMA Voting Token v1 (Wormhole)",
      "decimals": 9,
      "logoURI": "https://cdn.jsdelivr.net/gh/trustwallet/assets@master/blockchains/ethereum/assets/0x04Fa0d235C4abf4BcF4787aF4CF447DE572eF828/logo.png",
      "tags": [
        "wrapped",
        "wormhole"
      ],
      "extensions": {
        "address": "0x04Fa0d235C4abf4BcF4787aF4CF447DE572eF828",
        "bridgeContract": "https://etherscan.io/address/0xf92cD566Ea4864356C5491c177A430C222d7e678",
        "assetContract": "https://etherscan.io/address/0x04Fa0d235C4abf4BcF4787aF4CF447DE572eF828",
        "coingeckoId": "uma"
      }
    },
    {
      "chainId": 101,
      "address": "6GGNzF99kCG1ozQbP7M7EYW9zPbQGPMwTCCi2Dqx3qhU",
      "symbol": "wSkey",
      "name": "SmartKey (Wormhole)",
      "decimals": 8,
      "logoURI": "https://cdn.jsdelivr.net/gh/trustwallet/assets@master/blockchains/ethereum/assets/0x06A01a4d579479Dd5D884EBf61A31727A3d8D442/logo.png",
      "tags": [
        "wrapped",
        "wormhole"
      ],
      "extensions": {
        "address": "0x06A01a4d579479Dd5D884EBf61A31727A3d8D442",
        "bridgeContract": "https://etherscan.io/address/0xf92cD566Ea4864356C5491c177A430C222d7e678",
        "assetContract": "https://etherscan.io/address/0x06A01a4d579479Dd5D884EBf61A31727A3d8D442",
        "coingeckoId": "smartkey"
      }
    },
    {
      "chainId": 101,
      "address": "Gc9rR2dUHfuYCJ8rU1Ye9fr8JoZZt9ZrfmXitQRLsxRW",
      "symbol": "wMIR",
      "name": "Wrapped MIR Token (Wormhole)",
      "decimals": 9,
      "logoURI": "https://cdn.jsdelivr.net/gh/trustwallet/assets@master/blockchains/ethereum/assets/0x09a3EcAFa817268f77BE1283176B946C4ff2E608/logo.png",
      "tags": [
        "wrapped",
        "wormhole"
      ],
      "extensions": {
        "address": "0x09a3EcAFa817268f77BE1283176B946C4ff2E608",
        "bridgeContract": "https://etherscan.io/address/0xf92cD566Ea4864356C5491c177A430C222d7e678",
        "assetContract": "https://etherscan.io/address/0x09a3EcAFa817268f77BE1283176B946C4ff2E608",
        "coingeckoId": "mirror-protocol"
      }
    },
    {
      "chainId": 101,
      "address": "B8xDqdrHpYLNHQKQ4ARDKurxhkhn2gfZa8WRosCEzXnF",
      "symbol": "wGRO",
      "name": "Growth (Wormhole)",
      "decimals": 9,
      "logoURI": "https://cdn.jsdelivr.net/gh/trustwallet/assets@master/blockchains/ethereum/assets/0x09e64c2B61a5f1690Ee6fbeD9baf5D6990F8dFd0/logo.png",
      "tags": [
        "wrapped",
        "wormhole"
      ],
      "extensions": {
        "address": "0x09e64c2B61a5f1690Ee6fbeD9baf5D6990F8dFd0",
        "bridgeContract": "https://etherscan.io/address/0xf92cD566Ea4864356C5491c177A430C222d7e678",
        "assetContract": "https://etherscan.io/address/0x09e64c2B61a5f1690Ee6fbeD9baf5D6990F8dFd0",
        "coingeckoId": "growth-defi"
      }
    },
    {
      "chainId": 101,
      "address": "GE1X8ef7fcsJ93THx4CvV7BQsdEyEAyk61s2L5YfSXiL",
      "symbol": "wSTAKE",
      "name": "xDai (Wormhole)",
      "decimals": 9,
      "logoURI": "https://cdn.jsdelivr.net/gh/trustwallet/assets@master/blockchains/ethereum/assets/0x0Ae055097C6d159879521C384F1D2123D1f195e6/logo.png",
      "tags": [
        "wrapped",
        "wormhole"
      ],
      "extensions": {
        "address": "0x0Ae055097C6d159879521C384F1D2123D1f195e6",
        "bridgeContract": "https://etherscan.io/address/0xf92cD566Ea4864356C5491c177A430C222d7e678",
        "assetContract": "https://etherscan.io/address/0x0Ae055097C6d159879521C384F1D2123D1f195e6",
        "coingeckoId": "xdai-stake"
      }
    },
    {
      "chainId": 101,
      "address": "7TK6QeyTsnTT6KsnK2tHHfh62mbjNuFWoyUc8vo3CmmU",
      "symbol": "wYFI",
      "name": "yearn.finance (Wormhole)",
      "decimals": 9,
      "logoURI": "https://cdn.jsdelivr.net/gh/trustwallet/assets@master/blockchains/ethereum/assets/0x0bc529c00C6401aEF6D220BE8C6Ea1667F6Ad93e/logo.png",
      "tags": [
        "wrapped",
        "wormhole"
      ],
      "extensions": {
        "address": "0x0bc529c00C6401aEF6D220BE8C6Ea1667F6Ad93e",
        "bridgeContract": "https://etherscan.io/address/0xf92cD566Ea4864356C5491c177A430C222d7e678",
        "assetContract": "https://etherscan.io/address/0x0bc529c00C6401aEF6D220BE8C6Ea1667F6Ad93e",
        "coingeckoId": "yearn-finance"
      }
    },
    {
      "chainId": 101,
      "address": "CTtKth9uW7froBA6xCd2MP7BXjGFESdT1SyxUmbHovSw",
      "symbol": "wBAT",
      "name": "Basic Attention Token (Wormhole)",
      "decimals": 9,
      "logoURI": "https://cdn.jsdelivr.net/gh/trustwallet/assets@master/blockchains/ethereum/assets/0x0D8775F648430679A709E98d2b0Cb6250d2887EF/logo.png",
      "tags": [
        "wrapped",
        "wormhole"
      ],
      "extensions": {
        "address": "0x0D8775F648430679A709E98d2b0Cb6250d2887EF",
        "bridgeContract": "https://etherscan.io/address/0xf92cD566Ea4864356C5491c177A430C222d7e678",
        "assetContract": "https://etherscan.io/address/0x0D8775F648430679A709E98d2b0Cb6250d2887EF",
        "coingeckoId": "basic-attention-token"
      }
    },
    {
      "chainId": 101,
      "address": "DrL2D4qCRCeNkQz3AJikLjBc3cS6fqqcQ3W7T9vbshCu",
      "symbol": "wMANA",
      "name": "Decentraland MANA (Wormhole)",
      "decimals": 9,
      "logoURI": "https://cdn.jsdelivr.net/gh/trustwallet/assets@master/blockchains/ethereum/assets/0x0F5D2fB29fb7d3CFeE444a200298f468908cC942/logo.png",
      "tags": [
        "wrapped",
        "wormhole"
      ],
      "extensions": {
        "address": "0x0F5D2fB29fb7d3CFeE444a200298f468908cC942",
        "bridgeContract": "https://etherscan.io/address/0xf92cD566Ea4864356C5491c177A430C222d7e678",
        "assetContract": "https://etherscan.io/address/0x0F5D2fB29fb7d3CFeE444a200298f468908cC942",
        "coingeckoId": "decentraland"
      }
    },
    {
      "chainId": 101,
      "address": "3cJKTW69FQDDCud7AhKHXZg126b3t73a2qVcVBS1BWjL",
      "symbol": "wXIO",
      "name": "XIO Network (Wormhole)",
      "decimals": 9,
      "logoURI": "https://cdn.jsdelivr.net/gh/trustwallet/assets@master/blockchains/ethereum/assets/0x0f7F961648aE6Db43C75663aC7E5414Eb79b5704/logo.png",
      "tags": [
        "wrapped",
        "wormhole"
      ],
      "extensions": {
        "address": "0x0f7F961648aE6Db43C75663aC7E5414Eb79b5704",
        "bridgeContract": "https://etherscan.io/address/0xf92cD566Ea4864356C5491c177A430C222d7e678",
        "assetContract": "https://etherscan.io/address/0x0f7F961648aE6Db43C75663aC7E5414Eb79b5704",
        "coingeckoId": "xio"
      }
    },
    {
      "chainId": 101,
      "address": "CQivbzuRQLvZbqefKc5gLzhSzZzAaySAdMmTG7pFn41w",
      "symbol": "wLAYER",
      "name": "Unilayer (Wormhole)",
      "decimals": 9,
      "logoURI": "https://cdn.jsdelivr.net/gh/trustwallet/assets@master/blockchains/ethereum/assets/0x0fF6ffcFDa92c53F615a4A75D982f399C989366b/logo.png",
      "tags": [
        "wrapped",
        "wormhole"
      ],
      "extensions": {
        "address": "0x0fF6ffcFDa92c53F615a4A75D982f399C989366b",
        "bridgeContract": "https://etherscan.io/address/0xf92cD566Ea4864356C5491c177A430C222d7e678",
        "assetContract": "https://etherscan.io/address/0x0fF6ffcFDa92c53F615a4A75D982f399C989366b",
        "coingeckoId": "unilayer"
      }
    },
    {
      "chainId": 101,
      "address": "C1LpKYrkVvWF5imsQ7JqJSZHj9NXNmJ5tEHkGTtLVH2L",
      "symbol": "wUMX",
      "name": "https://unimex.network/ (Wormhole)",
      "decimals": 9,
      "logoURI": "https://cdn.jsdelivr.net/gh/trustwallet/assets@master/blockchains/ethereum/assets/0x10Be9a8dAe441d276a5027936c3aADEd2d82bC15/logo.png",
      "tags": [
        "wrapped",
        "wormhole"
      ],
      "extensions": {
        "address": "0x10Be9a8dAe441d276a5027936c3aADEd2d82bC15",
        "bridgeContract": "https://etherscan.io/address/0xf92cD566Ea4864356C5491c177A430C222d7e678",
        "assetContract": "https://etherscan.io/address/0x10Be9a8dAe441d276a5027936c3aADEd2d82bC15",
        "coingeckoId": "unimex-network"
      }
    },
    {
      "chainId": 101,
      "address": "8F3kZd9XEpFgNZ4fZnEAC5CJZLewnkNE8QCjdvorGWuW",
      "symbol": "w1INCH",
      "name": "1INCH Token (Wormhole)",
      "decimals": 9,
      "logoURI": "https://cdn.jsdelivr.net/gh/trustwallet/assets@master/blockchains/ethereum/assets/0x111111111117dC0aa78b770fA6A738034120C302/logo.png",
      "tags": [
        "wrapped",
        "wormhole"
      ],
      "extensions": {
        "address": "0x111111111117dC0aa78b770fA6A738034120C302",
        "bridgeContract": "https://etherscan.io/address/0xf92cD566Ea4864356C5491c177A430C222d7e678",
        "assetContract": "https://etherscan.io/address/0x111111111117dC0aa78b770fA6A738034120C302",
        "coingeckoId": "1inch"
      }
    },
    {
      "chainId": 101,
      "address": "H3UMboX4tnjba1Xw1a2VhUtkdgnrbmPvmDm6jaouQDN9",
      "symbol": "wARMOR",
      "name": "Armor (Wormhole)",
      "decimals": 9,
      "logoURI": "https://cdn.jsdelivr.net/gh/trustwallet/assets@master/blockchains/ethereum/assets/0x1337DEF16F9B486fAEd0293eb623Dc8395dFE46a/logo.png",
      "tags": [
        "wrapped",
        "wormhole"
      ],
      "extensions": {
        "address": "0x1337DEF16F9B486fAEd0293eb623Dc8395dFE46a",
        "bridgeContract": "https://etherscan.io/address/0xf92cD566Ea4864356C5491c177A430C222d7e678",
        "assetContract": "https://etherscan.io/address/0x1337DEF16F9B486fAEd0293eb623Dc8395dFE46a",
        "coingeckoId": "armor"
      }
    },
    {
      "chainId": 101,
      "address": "Cw26Yz3rAN42mM5WpKriuGvbXnvRYmFA9sbBWH49KyqL",
      "symbol": "warNXM",
      "name": "Armor NXM (Wormhole)",
      "decimals": 9,
      "logoURI": "https://cdn.jsdelivr.net/gh/trustwallet/assets@master/blockchains/ethereum/assets/0x1337DEF18C680aF1f9f45cBcab6309562975b1dD/logo.png",
      "tags": [
        "wrapped",
        "wormhole"
      ],
      "extensions": {
        "address": "0x1337DEF18C680aF1f9f45cBcab6309562975b1dD",
        "bridgeContract": "https://etherscan.io/address/0xf92cD566Ea4864356C5491c177A430C222d7e678",
        "assetContract": "https://etherscan.io/address/0x1337DEF18C680aF1f9f45cBcab6309562975b1dD",
        "coingeckoId": "armor-nxm"
      }
    },
    {
      "chainId": 101,
      "address": "3GVAecXsFP8xLFuAMMpg5NU4g5JK6h2NZWsQJ45wiw6b",
      "symbol": "wDPI",
      "name": "DefiPulse Index (Wormhole)",
      "decimals": 9,
      "logoURI": "https://cdn.jsdelivr.net/gh/trustwallet/assets@master/blockchains/ethereum/assets/0x1494CA1F11D487c2bBe4543E90080AeBa4BA3C2b/logo.png",
      "tags": [
        "wrapped",
        "wormhole"
      ],
      "extensions": {
        "address": "0x1494CA1F11D487c2bBe4543E90080AeBa4BA3C2b",
        "bridgeContract": "https://etherscan.io/address/0xf92cD566Ea4864356C5491c177A430C222d7e678",
        "assetContract": "https://etherscan.io/address/0x1494CA1F11D487c2bBe4543E90080AeBa4BA3C2b",
        "coingeckoId": "defipulse-index"
      }
    },
    {
      "chainId": 101,
      "address": "AC4BK5yoEKn5hw6WpH3iWu56pEwigQdR48CiiqJ3R1pd",
      "symbol": "wDHC",
      "name": "DeltaHub Community (Wormhole)",
      "decimals": 9,
      "logoURI": "https://cdn.jsdelivr.net/gh/trustwallet/assets@master/blockchains/ethereum/assets/0x152687Bc4A7FCC89049cF119F9ac3e5aCF2eE7ef/logo.png",
      "tags": [
        "wrapped",
        "wormhole"
      ],
      "extensions": {
        "address": "0x152687Bc4A7FCC89049cF119F9ac3e5aCF2eE7ef",
        "bridgeContract": "https://etherscan.io/address/0xf92cD566Ea4864356C5491c177A430C222d7e678",
        "assetContract": "https://etherscan.io/address/0x152687Bc4A7FCC89049cF119F9ac3e5aCF2eE7ef",
        "coingeckoId": "deltahub-community"
      }
    },
    {
      "chainId": 101,
      "address": "7bXgNP7SEwrqbnfLBPgKDRKSGjVe7cjbuioRP23upF5H",
      "symbol": "wKEX",
      "name": "KIRA Network (Wormhole)",
      "decimals": 6,
      "logoURI": "https://cdn.jsdelivr.net/gh/trustwallet/assets@master/blockchains/ethereum/assets/0x16980b3B4a3f9D89E33311B5aa8f80303E5ca4F8/logo.png",
      "tags": [
        "wrapped",
        "wormhole"
      ],
      "extensions": {
        "address": "0x16980b3B4a3f9D89E33311B5aa8f80303E5ca4F8",
        "bridgeContract": "https://etherscan.io/address/0xf92cD566Ea4864356C5491c177A430C222d7e678",
        "assetContract": "https://etherscan.io/address/0x16980b3B4a3f9D89E33311B5aa8f80303E5ca4F8",
        "coingeckoId": "kira-network"
      }
    },
    {
      "chainId": 101,
      "address": "5uC8Gj96sK6UG44AYLpbX3DUjKtBUxBrhHcM8JDtyYum",
      "symbol": "wEWTB",
      "name": "Energy Web Token Bridged (Wormhole)",
      "decimals": 9,
      "logoURI": "https://cdn.jsdelivr.net/gh/trustwallet/assets@master/blockchains/ethereum/assets/0x178c820f862B14f316509ec36b13123DA19A6054/logo.png",
      "tags": [
        "wrapped",
        "wormhole"
      ],
      "extensions": {
        "address": "0x178c820f862B14f316509ec36b13123DA19A6054",
        "bridgeContract": "https://etherscan.io/address/0xf92cD566Ea4864356C5491c177A430C222d7e678",
        "assetContract": "https://etherscan.io/address/0x178c820f862B14f316509ec36b13123DA19A6054",
        "coingeckoId": "energy-web-token"
      }
    },
    {
      "chainId": 101,
      "address": "EzeRaHuh1Xu1nDUypv1VWXcGsNJ71ncCJ8HeWuyg8atJ",
      "symbol": "wCC10",
      "name": "Cryptocurrency Top 10 Tokens Index (Wormhole)",
      "decimals": 9,
      "logoURI": "https://cdn.jsdelivr.net/gh/trustwallet/assets@master/blockchains/ethereum/assets/0x17aC188e09A7890a1844E5E65471fE8b0CcFadF3/logo.png",
      "tags": [
        "wrapped",
        "wormhole"
      ],
      "extensions": {
        "address": "0x17aC188e09A7890a1844E5E65471fE8b0CcFadF3",
        "bridgeContract": "https://etherscan.io/address/0xf92cD566Ea4864356C5491c177A430C222d7e678",
        "assetContract": "https://etherscan.io/address/0x17aC188e09A7890a1844E5E65471fE8b0CcFadF3",
        "coingeckoId": "cryptocurrency-top-10-tokens-index"
      }
    },
    {
      "chainId": 101,
      "address": "CYzPVv1zB9RH6hRWRKprFoepdD8Y7Q5HefCqrybvetja",
      "symbol": "wAUDIO",
      "name": "Audius (Wormhole)",
      "decimals": 9,
      "logoURI": "https://cdn.jsdelivr.net/gh/trustwallet/assets@master/blockchains/ethereum/assets/0x18aAA7115705e8be94bfFEBDE57Af9BFc265B998/logo.png",
      "tags": [
        "wrapped",
        "wormhole"
      ],
      "extensions": {
        "address": "0x18aAA7115705e8be94bfFEBDE57Af9BFc265B998",
        "bridgeContract": "https://etherscan.io/address/0xf92cD566Ea4864356C5491c177A430C222d7e678",
        "assetContract": "https://etherscan.io/address/0x18aAA7115705e8be94bfFEBDE57Af9BFc265B998",
        "coingeckoId": "audius"
      }
    },
    {
      "chainId": 101,
      "address": "9yPmJNUp1qFV6LafdYdegZ8sCgC4oy6Rgt9WsDJqv3EX",
      "symbol": "wREP",
      "name": "Reputation (Wormhole)",
      "decimals": 9,
      "logoURI": "https://cdn.jsdelivr.net/gh/trustwallet/assets@master/blockchains/ethereum/assets/0x1985365e9f78359a9B6AD760e32412f4a445E862/logo.png",
      "tags": [
        "wrapped",
        "wormhole"
      ],
      "extensions": {
        "address": "0x1985365e9f78359a9B6AD760e32412f4a445E862",
        "bridgeContract": "https://etherscan.io/address/0xf92cD566Ea4864356C5491c177A430C222d7e678",
        "assetContract": "https://etherscan.io/address/0x1985365e9f78359a9B6AD760e32412f4a445E862"
      }
    },
    {
      "chainId": 101,
      "address": "CZxP1KtsfvMXZTGKR1fNwNChv8hGAfQrgVoENabN8zKU",
      "symbol": "wVSP",
      "name": "VesperToken (Wormhole)",
      "decimals": 9,
      "logoURI": "https://cdn.jsdelivr.net/gh/trustwallet/assets@master/blockchains/ethereum/assets/0x1b40183EFB4Dd766f11bDa7A7c3AD8982e998421/logo.png",
      "tags": [
        "wrapped",
        "wormhole"
      ],
      "extensions": {
        "address": "0x1b40183EFB4Dd766f11bDa7A7c3AD8982e998421",
        "bridgeContract": "https://etherscan.io/address/0xf92cD566Ea4864356C5491c177A430C222d7e678",
        "assetContract": "https://etherscan.io/address/0x1b40183EFB4Dd766f11bDa7A7c3AD8982e998421",
        "coingeckoId": "vesper-finance"
      }
    },
    {
      "chainId": 101,
      "address": "8cGPyDGT1mgG1iWzNjPmCDKSK9veJhoBAguq7rp7CjTe",
      "symbol": "wKP3R",
      "name": "Keep3rV1 (Wormhole)",
      "decimals": 9,
      "logoURI": "https://cdn.jsdelivr.net/gh/trustwallet/assets@master/blockchains/ethereum/assets/0x1cEB5cB57C4D4E2b2433641b95Dd330A33185A44/logo.png",
      "tags": [
        "wrapped",
        "wormhole"
      ],
      "extensions": {
        "address": "0x1cEB5cB57C4D4E2b2433641b95Dd330A33185A44",
        "bridgeContract": "https://etherscan.io/address/0xf92cD566Ea4864356C5491c177A430C222d7e678",
        "assetContract": "https://etherscan.io/address/0x1cEB5cB57C4D4E2b2433641b95Dd330A33185A44",
        "coingeckoId": "keep3rv1"
      }
    },
    {
      "chainId": 101,
      "address": "DGghbWvncPL41U8TmUtXcGMgLeQqkaA2yM7UfcabftR8",
      "symbol": "wLEAD",
      "name": "Lead Token (Wormhole)",
      "decimals": 9,
      "logoURI": "https://cdn.jsdelivr.net/gh/trustwallet/assets@master/blockchains/ethereum/assets/0x1dD80016e3d4ae146Ee2EBB484e8edD92dacC4ce/logo.png",
      "tags": [
        "wrapped",
        "wormhole"
      ],
      "extensions": {
        "address": "0x1dD80016e3d4ae146Ee2EBB484e8edD92dacC4ce",
        "bridgeContract": "https://etherscan.io/address/0xf92cD566Ea4864356C5491c177A430C222d7e678",
        "assetContract": "https://etherscan.io/address/0x1dD80016e3d4ae146Ee2EBB484e8edD92dacC4ce",
        "coingeckoId": "lead-token"
      }
    },
    {
      "chainId": 101,
      "address": "3MVa4e32PaKmPxYUQ6n8vFkWtCma68Ld7e7fTktWDueQ",
      "symbol": "wUNI",
      "name": "Uniswap (Wormhole)",
      "decimals": 9,
      "logoURI": "https://cdn.jsdelivr.net/gh/trustwallet/assets@master/blockchains/ethereum/assets/0x1f9840a85d5aF5bf1D1762F925BDADdC4201F984/logo.png",
      "tags": [
        "wrapped",
        "wormhole"
      ],
      "extensions": {
        "address": "0x1f9840a85d5aF5bf1D1762F925BDADdC4201F984",
        "bridgeContract": "https://etherscan.io/address/0xf92cD566Ea4864356C5491c177A430C222d7e678",
        "assetContract": "https://etherscan.io/address/0x1f9840a85d5aF5bf1D1762F925BDADdC4201F984",
        "coingeckoId": "uniswap"
      }
    },
    {
      "chainId": 101,
      "address": "qfnqNqs3nCAHjnyCgLRDbBtq4p2MtHZxw8YjSyYhPoL",
      "symbol": "wWBTC",
      "name": "Wrapped BTC (Wormhole)",
      "decimals": 8,
      "logoURI": "https://cdn.jsdelivr.net/gh/trustwallet/assets@master/blockchains/ethereum/assets/0x2260FAC5E5542a773Aa44fBCfeDf7C193bc2C599/logo.png",
      "tags": [
        "wrapped",
        "wormhole"
      ],
      "extensions": {
        "address": "0x2260FAC5E5542a773Aa44fBCfeDf7C193bc2C599",
        "bridgeContract": "https://etherscan.io/address/0xf92cD566Ea4864356C5491c177A430C222d7e678",
        "assetContract": "https://etherscan.io/address/0x2260FAC5E5542a773Aa44fBCfeDf7C193bc2C599",
        "coingeckoId": "wrapped-bitcoin"
      }
    },
    {
      "chainId": 101,
      "address": "8My83RG8Xa1EhXdDKHWq8BWZN1zF3XUrWL3TXCLjVPFh",
      "symbol": "wUNN",
      "name": "UNION Protocol Governance Token (Wormhole)",
      "decimals": 9,
      "logoURI": "https://cdn.jsdelivr.net/gh/trustwallet/assets@master/blockchains/ethereum/assets/0x226f7b842E0F0120b7E194D05432b3fd14773a9D/logo.png",
      "tags": [
        "wrapped",
        "wormhole"
      ],
      "extensions": {
        "address": "0x226f7b842E0F0120b7E194D05432b3fd14773a9D",
        "bridgeContract": "https://etherscan.io/address/0xf92cD566Ea4864356C5491c177A430C222d7e678",
        "assetContract": "https://etherscan.io/address/0x226f7b842E0F0120b7E194D05432b3fd14773a9D",
        "coingeckoId": "union-protocol-governance-token"
      }
    },
    {
      "chainId": 101,
      "address": "6jVuhLJ2mzyZ8DyUcrDj8Qr6Q9bqbJnq4fAnMeEduDM9",
      "symbol": "wSOCKS",
      "name": "Unisocks Edition 0 (Wormhole)",
      "decimals": 9,
      "logoURI": "https://cdn.jsdelivr.net/gh/trustwallet/assets@master/blockchains/ethereum/assets/0x23B608675a2B2fB1890d3ABBd85c5775c51691d5/logo.png",
      "tags": [
        "wrapped",
        "wormhole"
      ],
      "extensions": {
        "address": "0x23B608675a2B2fB1890d3ABBd85c5775c51691d5",
        "bridgeContract": "https://etherscan.io/address/0xf92cD566Ea4864356C5491c177A430C222d7e678",
        "assetContract": "https://etherscan.io/address/0x23B608675a2B2fB1890d3ABBd85c5775c51691d5",
        "coingeckoId": "unisocks"
      }
    },
    {
      "chainId": 101,
      "address": "Az8PAQ7s6s5ZFgBiKKEizHt3SzDxXKZayDCtRZoC3452",
      "symbol": "wDEXT",
      "name": "DEXTools (Wormhole)",
      "decimals": 9,
      "logoURI": "https://cdn.jsdelivr.net/gh/trustwallet/assets@master/blockchains/ethereum/assets/0x26CE25148832C04f3d7F26F32478a9fe55197166/logo.png",
      "tags": [
        "wrapped",
        "wormhole"
      ],
      "extensions": {
        "address": "0x26CE25148832C04f3d7F26F32478a9fe55197166",
        "bridgeContract": "https://etherscan.io/address/0xf92cD566Ea4864356C5491c177A430C222d7e678",
        "assetContract": "https://etherscan.io/address/0x26CE25148832C04f3d7F26F32478a9fe55197166",
        "coingeckoId": "idextools"
      }
    },
    {
      "chainId": 101,
      "address": "ELSnGFd5XnSdYFFSgYQp7n89FEbDqxN4npuRLW4PPPLv",
      "symbol": "wHEX",
      "name": "HEX (Wormhole)",
      "decimals": 8,
      "logoURI": "https://cdn.jsdelivr.net/gh/trustwallet/assets@master/blockchains/ethereum/assets/0x2b591e99afE9f32eAA6214f7B7629768c40Eeb39/logo.png",
      "tags": [
        "wrapped",
        "wormhole"
      ],
      "extensions": {
        "address": "0x2b591e99afE9f32eAA6214f7B7629768c40Eeb39",
        "bridgeContract": "https://etherscan.io/address/0xf92cD566Ea4864356C5491c177A430C222d7e678",
        "assetContract": "https://etherscan.io/address/0x2b591e99afE9f32eAA6214f7B7629768c40Eeb39",
        "coingeckoId": "hex"
      }
    },
    {
      "chainId": 101,
      "address": "9iwfHhE7BJKNo4Eb1wX3p4uyJjEN9RoGLt4BvMdzZoiN",
      "symbol": "wCREAM",
      "name": "Cream (Wormhole)",
      "decimals": 9,
      "logoURI": "https://cdn.jsdelivr.net/gh/trustwallet/assets@master/blockchains/ethereum/assets/0x2ba592F78dB6436527729929AAf6c908497cB200/logo.png",
      "tags": [
        "wrapped",
        "wormhole"
      ],
      "extensions": {
        "address": "0x2ba592F78dB6436527729929AAf6c908497cB200",
        "bridgeContract": "https://etherscan.io/address/0xf92cD566Ea4864356C5491c177A430C222d7e678",
        "assetContract": "https://etherscan.io/address/0x2ba592F78dB6436527729929AAf6c908497cB200",
        "coingeckoId": "cream-2"
      }
    },
    {
      "chainId": 101,
      "address": "DdiXkfDGhLiKyw889QC4nmcxSwMqarLBtrDofPJyx7bt",
      "symbol": "wYFIM",
      "name": "yfi.mobi (Wormhole)",
      "decimals": 9,
      "logoURI": "https://cdn.jsdelivr.net/gh/trustwallet/assets@master/blockchains/ethereum/assets/0x2e2f3246b6c65CCc4239c9Ee556EC143a7E5DE2c/logo.png",
      "tags": [
        "wrapped",
        "wormhole"
      ],
      "extensions": {
        "address": "0x2e2f3246b6c65CCc4239c9Ee556EC143a7E5DE2c",
        "bridgeContract": "https://etherscan.io/address/0xf92cD566Ea4864356C5491c177A430C222d7e678",
        "assetContract": "https://etherscan.io/address/0x2e2f3246b6c65CCc4239c9Ee556EC143a7E5DE2c",
        "coingeckoId": "yfimobi"
      }
    },
    {
      "chainId": 101,
      "address": "6wdcYNvUyHCerSiGbChkvGBF6Qzju1YP5qpXRQ4tqdZ3",
      "symbol": "wZEE",
      "name": "ZeroSwapToken (Wormhole)",
      "decimals": 9,
      "logoURI": "https://cdn.jsdelivr.net/gh/trustwallet/assets@master/blockchains/ethereum/assets/0x2eDf094dB69d6Dcd487f1B3dB9febE2eeC0dd4c5/logo.png",
      "tags": [
        "wrapped",
        "wormhole"
      ],
      "extensions": {
        "address": "0x2eDf094dB69d6Dcd487f1B3dB9febE2eeC0dd4c5",
        "bridgeContract": "https://etherscan.io/address/0xf92cD566Ea4864356C5491c177A430C222d7e678",
        "assetContract": "https://etherscan.io/address/0x2eDf094dB69d6Dcd487f1B3dB9febE2eeC0dd4c5",
        "coingeckoId": "zeroswap"
      }
    },
    {
      "chainId": 101,
      "address": "4xh8iC54UgaNpY4h34rxfZBSc9L2fBB8gWcYtDGHjxhN",
      "symbol": "wwANATHA",
      "name": "Wrapped ANATHA (Wormhole)",
      "decimals": 9,
      "logoURI": "https://cdn.jsdelivr.net/gh/trustwallet/assets@master/blockchains/ethereum/assets/0x3383c5a8969Dc413bfdDc9656Eb80A1408E4bA20/logo.png",
      "tags": [
        "wrapped",
        "wormhole"
      ],
      "extensions": {
        "address": "0x3383c5a8969Dc413bfdDc9656Eb80A1408E4bA20",
        "bridgeContract": "https://etherscan.io/address/0xf92cD566Ea4864356C5491c177A430C222d7e678",
        "assetContract": "https://etherscan.io/address/0x3383c5a8969Dc413bfdDc9656Eb80A1408E4bA20",
        "coingeckoId": "wrapped-anatha"
      }
    },
    {
      "chainId": 101,
      "address": "5Jq6S9HYqfG6TUMjjsKpnfis7utUAB69JiEGkkypdmgP",
      "symbol": "wRAMP",
      "name": "RAMP DEFI (Wormhole)",
      "decimals": 9,
      "logoURI": "https://cdn.jsdelivr.net/gh/trustwallet/assets@master/blockchains/ethereum/assets/0x33D0568941C0C64ff7e0FB4fbA0B11BD37deEd9f/logo.png",
      "tags": [
        "wrapped",
        "wormhole"
      ],
      "extensions": {
        "address": "0x33D0568941C0C64ff7e0FB4fbA0B11BD37deEd9f",
        "bridgeContract": "https://etherscan.io/address/0xf92cD566Ea4864356C5491c177A430C222d7e678",
        "assetContract": "https://etherscan.io/address/0x33D0568941C0C64ff7e0FB4fbA0B11BD37deEd9f",
        "coingeckoId": "ramp"
      }
    },
    {
      "chainId": 101,
      "address": "6uMUH5ztnj6AKYvL71EZgcyyRxjyBC5LVkscA5LrBc3c",
      "symbol": "wPRQ",
      "name": "Parsiq Token (Wormhole)",
      "decimals": 9,
      "logoURI": "https://cdn.jsdelivr.net/gh/trustwallet/assets@master/blockchains/ethereum/assets/0x362bc847A3a9637d3af6624EeC853618a43ed7D2/logo.png",
      "tags": [
        "wrapped",
        "wormhole"
      ],
      "extensions": {
        "address": "0x362bc847A3a9637d3af6624EeC853618a43ed7D2",
        "bridgeContract": "https://etherscan.io/address/0xf92cD566Ea4864356C5491c177A430C222d7e678",
        "assetContract": "https://etherscan.io/address/0x362bc847A3a9637d3af6624EeC853618a43ed7D2",
        "coingeckoId": "parsiq"
      }
    },
    {
      "chainId": 101,
      "address": "42gecM46tdSiYZN2CK1ek5raCxnzQf1xfhoKAf3F7Y5k",
      "symbol": "wSLP",
      "name": "Small Love Potion (Wormhole)",
      "decimals": 0,
      "logoURI": "https://cdn.jsdelivr.net/gh/trustwallet/assets@master/blockchains/ethereum/assets/0x37236CD05b34Cc79d3715AF2383E96dd7443dCF1/logo.png",
      "tags": [
        "wrapped",
        "wormhole"
      ],
      "extensions": {
        "address": "0x37236CD05b34Cc79d3715AF2383E96dd7443dCF1",
        "bridgeContract": "https://etherscan.io/address/0xf92cD566Ea4864356C5491c177A430C222d7e678",
        "assetContract": "https://etherscan.io/address/0x37236CD05b34Cc79d3715AF2383E96dd7443dCF1",
        "coingeckoId": "smooth-love-potion"
      }
    },
    {
      "chainId": 101,
      "address": "F6M9DW1cWw7EtFK9m2ukvT9WEvtEbdZfTzZTtDeBcnAf",
      "symbol": "wSAND",
      "name": "SAND (Wormhole)",
      "decimals": 9,
      "logoURI": "https://cdn.jsdelivr.net/gh/trustwallet/assets@master/blockchains/ethereum/assets/0x3845badAde8e6dFF049820680d1F14bD3903a5d0/logo.png",
      "tags": [
        "wrapped",
        "wormhole"
      ],
      "extensions": {
        "address": "0x3845badAde8e6dFF049820680d1F14bD3903a5d0",
        "bridgeContract": "https://etherscan.io/address/0xf92cD566Ea4864356C5491c177A430C222d7e678",
        "assetContract": "https://etherscan.io/address/0x3845badAde8e6dFF049820680d1F14bD3903a5d0",
        "coingeckoId": "the-sandbox"
      }
    },
    {
      "chainId": 101,
      "address": "G27M8w6G4hwatMNFi46DPAUR1YkxSmRNFKus7SgYLoDy",
      "symbol": "wCVP",
      "name": "Concentrated Voting Power (Wormhole)",
      "decimals": 9,
      "logoURI": "https://cdn.jsdelivr.net/gh/trustwallet/assets@master/blockchains/ethereum/assets/0x38e4adB44ef08F22F5B5b76A8f0c2d0dCbE7DcA1/logo.png",
      "tags": [
        "wrapped",
        "wormhole"
      ],
      "extensions": {
        "address": "0x38e4adB44ef08F22F5B5b76A8f0c2d0dCbE7DcA1",
        "bridgeContract": "https://etherscan.io/address/0xf92cD566Ea4864356C5491c177A430C222d7e678",
        "assetContract": "https://etherscan.io/address/0x38e4adB44ef08F22F5B5b76A8f0c2d0dCbE7DcA1",
        "coingeckoId": "concentrated-voting-power"
      }
    },
    {
      "chainId": 101,
      "address": "FjucGZpcdVXaWJH21pbrGQaKNszsGsJqbAXu4sJywKJa",
      "symbol": "wREN",
      "name": "Republic Token (Wormhole)",
      "decimals": 9,
      "logoURI": "https://cdn.jsdelivr.net/gh/trustwallet/assets@master/blockchains/ethereum/assets/0x408e41876cCCDC0F92210600ef50372656052a38/logo.png",
      "tags": [
        "wrapped",
        "wormhole"
      ],
      "extensions": {
        "address": "0x408e41876cCCDC0F92210600ef50372656052a38",
        "bridgeContract": "https://etherscan.io/address/0xf92cD566Ea4864356C5491c177A430C222d7e678",
        "assetContract": "https://etherscan.io/address/0x408e41876cCCDC0F92210600ef50372656052a38",
        "coingeckoId": "republic-protocol"
      }
    },
    {
      "chainId": 101,
      "address": "5kvugu18snfGRu1PykMfRzYfUxJYs3smk1PWQcGo6Z8a",
      "symbol": "wXOR",
      "name": "Sora (Wormhole)",
      "decimals": 9,
      "logoURI": "https://cdn.jsdelivr.net/gh/trustwallet/assets@master/blockchains/ethereum/assets/0x40FD72257597aA14C7231A7B1aaa29Fce868F677/logo.png",
      "tags": [
        "wrapped",
        "wormhole"
      ],
      "extensions": {
        "address": "0x40FD72257597aA14C7231A7B1aaa29Fce868F677",
        "bridgeContract": "https://etherscan.io/address/0xf92cD566Ea4864356C5491c177A430C222d7e678",
        "assetContract": "https://etherscan.io/address/0x40FD72257597aA14C7231A7B1aaa29Fce868F677",
        "coingeckoId": "sora"
      }
    },
    {
      "chainId": 101,
      "address": "3EKQDmiXj8yLBFpZca4coxBpP8XJCzmjVgUdVydSmaaT",
      "symbol": "wFUN",
      "name": "FunFair (Wormhole)",
      "decimals": 8,
      "logoURI": "https://cdn.jsdelivr.net/gh/trustwallet/assets@master/blockchains/ethereum/assets/0x419D0d8BdD9aF5e606Ae2232ed285Aff190E711b/logo.png",
      "tags": [
        "wrapped",
        "wormhole"
      ],
      "extensions": {
        "address": "0x419D0d8BdD9aF5e606Ae2232ed285Aff190E711b",
        "bridgeContract": "https://etherscan.io/address/0xf92cD566Ea4864356C5491c177A430C222d7e678",
        "assetContract": "https://etherscan.io/address/0x419D0d8BdD9aF5e606Ae2232ed285Aff190E711b",
        "coingeckoId": "funfair"
      }
    },
    {
      "chainId": 101,
      "address": "6J9soByB65WUamsEG8KSPdphBV1oCoGvr5QpaUaY3r19",
      "symbol": "wPICKLE",
      "name": "PickleToken (Wormhole)",
      "decimals": 9,
      "logoURI": "https://cdn.jsdelivr.net/gh/trustwallet/assets@master/blockchains/ethereum/assets/0x429881672B9AE42b8EbA0E26cD9C73711b891Ca5/logo.png",
      "tags": [
        "wrapped",
        "wormhole"
      ],
      "extensions": {
        "address": "0x429881672B9AE42b8EbA0E26cD9C73711b891Ca5",
        "bridgeContract": "https://etherscan.io/address/0xf92cD566Ea4864356C5491c177A430C222d7e678",
        "assetContract": "https://etherscan.io/address/0x429881672B9AE42b8EbA0E26cD9C73711b891Ca5",
        "coingeckoId": "pickle-finance"
      }
    },
    {
      "chainId": 101,
      "address": "HEsqFznmAERPUmMWHtDWYAZRoFbNHZpuNuFrPio68Zp1",
      "symbol": "wPAXG",
      "name": "Paxos Gold (Wormhole)",
      "decimals": 9,
      "logoURI": "https://cdn.jsdelivr.net/gh/trustwallet/assets@master/blockchains/ethereum/assets/0x45804880De22913dAFE09f4980848ECE6EcbAf78/logo.png",
      "tags": [
        "wrapped",
        "wormhole"
      ],
      "extensions": {
        "address": "0x45804880De22913dAFE09f4980848ECE6EcbAf78",
        "bridgeContract": "https://etherscan.io/address/0xf92cD566Ea4864356C5491c177A430C222d7e678",
        "assetContract": "https://etherscan.io/address/0x45804880De22913dAFE09f4980848ECE6EcbAf78",
        "coingeckoId": "pax-gold"
      }
    },
    {
      "chainId": 101,
      "address": "BrtLvpVCwVDH5Jpqjtiuhh8wKYA5b3NZCnsSftr61viv",
      "symbol": "wQNT",
      "name": "Quant (Wormhole)",
      "decimals": 9,
      "logoURI": "https://cdn.jsdelivr.net/gh/trustwallet/assets@master/blockchains/ethereum/assets/0x4a220E6096B25EADb88358cb44068A3248254675/logo.png",
      "tags": [
        "wrapped",
        "wormhole"
      ],
      "extensions": {
        "address": "0x4a220E6096B25EADb88358cb44068A3248254675",
        "bridgeContract": "https://etherscan.io/address/0xf92cD566Ea4864356C5491c177A430C222d7e678",
        "assetContract": "https://etherscan.io/address/0x4a220E6096B25EADb88358cb44068A3248254675",
        "coingeckoId": "quant-network"
      }
    },
    {
      "chainId": 101,
      "address": "8DRgurhcQPJeCqQEpbeYGUmwAz2tETbyWUYLUU4Q7goM",
      "symbol": "wORAI",
      "name": "Oraichain Token (Wormhole)",
      "decimals": 9,
      "logoURI": "https://cdn.jsdelivr.net/gh/trustwallet/assets@master/blockchains/ethereum/assets/0x4c11249814f11b9346808179Cf06e71ac328c1b5/logo.png",
      "tags": [
        "wrapped",
        "wormhole"
      ],
      "extensions": {
        "address": "0x4c11249814f11b9346808179Cf06e71ac328c1b5",
        "bridgeContract": "https://etherscan.io/address/0xf92cD566Ea4864356C5491c177A430C222d7e678",
        "assetContract": "https://etherscan.io/address/0x4c11249814f11b9346808179Cf06e71ac328c1b5",
        "coingeckoId": "oraichain-token"
      }
    },
    {
      "chainId": 101,
      "address": "4e5cqAsZ7wQqwLi7AApS9CgN8Yaho5TvkhvcLaGyiuzL",
      "symbol": "wTRU",
      "name": "TrustToken (Wormhole)",
      "decimals": 8,
      "logoURI": "https://cdn.jsdelivr.net/gh/trustwallet/assets@master/blockchains/ethereum/assets/0x4C19596f5aAfF459fA38B0f7eD92F11AE6543784/logo.png",
      "tags": [
        "wrapped",
        "wormhole"
      ],
      "extensions": {
        "address": "0x4C19596f5aAfF459fA38B0f7eD92F11AE6543784",
        "bridgeContract": "https://etherscan.io/address/0xf92cD566Ea4864356C5491c177A430C222d7e678",
        "assetContract": "https://etherscan.io/address/0x4C19596f5aAfF459fA38B0f7eD92F11AE6543784",
        "coingeckoId": "truefi"
      }
    },
    {
      "chainId": 101,
      "address": "HkhBUKSct2V93Z35apDmXthkRvH4yvMovLyv8s8idDgP",
      "symbol": "wMCB",
      "name": "MCDEX Token (Wormhole)",
      "decimals": 9,
      "logoURI": "https://cdn.jsdelivr.net/gh/trustwallet/assets@master/blockchains/ethereum/assets/0x4e352cF164E64ADCBad318C3a1e222E9EBa4Ce42/logo.png",
      "tags": [
        "wrapped",
        "wormhole"
      ],
      "extensions": {
        "address": "0x4e352cF164E64ADCBad318C3a1e222E9EBa4Ce42",
        "bridgeContract": "https://etherscan.io/address/0xf92cD566Ea4864356C5491c177A430C222d7e678",
        "assetContract": "https://etherscan.io/address/0x4e352cF164E64ADCBad318C3a1e222E9EBa4Ce42",
        "coingeckoId": "mcdex"
      }
    },
    {
      "chainId": 101,
      "address": "Eof7wbYsHZKaoyUGwM7Nfkoo6zQW4U7uWXqz2hoQzSkK",
      "symbol": "wNU",
      "name": "NuCypher (Wormhole)",
      "decimals": 9,
      "logoURI": "https://cdn.jsdelivr.net/gh/trustwallet/assets@master/blockchains/ethereum/assets/0x4fE83213D56308330EC302a8BD641f1d0113A4Cc/logo.png",
      "tags": [
        "wrapped",
        "wormhole"
      ],
      "extensions": {
        "address": "0x4fE83213D56308330EC302a8BD641f1d0113A4Cc",
        "bridgeContract": "https://etherscan.io/address/0xf92cD566Ea4864356C5491c177A430C222d7e678",
        "assetContract": "https://etherscan.io/address/0x4fE83213D56308330EC302a8BD641f1d0113A4Cc",
        "coingeckoId": "nucypher"
      }
    },
    {
      "chainId": 101,
      "address": "5CmA1HTVZt5NRtwiUrqWrcnT5JRW5zHe6uQXfP7SDUNz",
      "symbol": "wRAZOR",
      "name": "RAZOR (Wormhole)",
      "decimals": 9,
      "logoURI": "https://cdn.jsdelivr.net/gh/trustwallet/assets@master/blockchains/ethereum/assets/0x50DE6856358Cc35f3A9a57eAAA34BD4cB707d2cd/logo.png",
      "tags": [
        "wrapped",
        "wormhole"
      ],
      "extensions": {
        "address": "0x50DE6856358Cc35f3A9a57eAAA34BD4cB707d2cd",
        "bridgeContract": "https://etherscan.io/address/0xf92cD566Ea4864356C5491c177A430C222d7e678",
        "assetContract": "https://etherscan.io/address/0x50DE6856358Cc35f3A9a57eAAA34BD4cB707d2cd",
        "coingeckoId": "razor-network"
      }
    },
    {
      "chainId": 101,
      "address": "6msNYXzSVtjinqapq2xcvBb5NRq4YTPAi7wc5Jx8M8TS",
      "symbol": "wLINK",
      "name": "ChainLink Token (Wormhole)",
      "decimals": 9,
      "logoURI": "https://cdn.jsdelivr.net/gh/trustwallet/assets@master/blockchains/ethereum/assets/0x514910771AF9Ca656af840dff83E8264EcF986CA/logo.png",
      "tags": [
        "wrapped",
        "wormhole"
      ],
      "extensions": {
        "address": "0x514910771AF9Ca656af840dff83E8264EcF986CA",
        "bridgeContract": "https://etherscan.io/address/0xf92cD566Ea4864356C5491c177A430C222d7e678",
        "assetContract": "https://etherscan.io/address/0x514910771AF9Ca656af840dff83E8264EcF986CA",
        "coingeckoId": "chainlink"
      }
    },
    {
      "chainId": 101,
      "address": "BX2gcRRS12iqFzKCpvTt4krBBYNymR9JBDZBxzfFLnbF",
      "symbol": "weRSDL",
      "name": "UnFederalReserveToken (Wormhole)",
      "decimals": 9,
      "logoURI": "https://cdn.jsdelivr.net/gh/trustwallet/assets@master/blockchains/ethereum/assets/0x5218E472cFCFE0b64A064F055B43b4cdC9EfD3A6/logo.png",
      "tags": [
        "wrapped",
        "wormhole"
      ],
      "extensions": {
        "address": "0x5218E472cFCFE0b64A064F055B43b4cdC9EfD3A6",
        "bridgeContract": "https://etherscan.io/address/0xf92cD566Ea4864356C5491c177A430C222d7e678",
        "assetContract": "https://etherscan.io/address/0x5218E472cFCFE0b64A064F055B43b4cdC9EfD3A6",
        "coingeckoId": "unfederalreserve"
      }
    },
    {
      "chainId": 101,
      "address": "CCGLdsokcybeF8NrCcu1RSQK8isNBjBA58kVEMTHTKjx",
      "symbol": "wsUSD",
      "name": "Synth sUSD (Wormhole)",
      "decimals": 9,
      "logoURI": "https://cdn.jsdelivr.net/gh/trustwallet/assets@master/blockchains/ethereum/assets/0x57Ab1ec28D129707052df4dF418D58a2D46d5f51/logo.png",
      "tags": [
        "wrapped",
        "wormhole"
      ],
      "extensions": {
        "address": "0x57Ab1ec28D129707052df4dF418D58a2D46d5f51",
        "bridgeContract": "https://etherscan.io/address/0xf92cD566Ea4864356C5491c177A430C222d7e678",
        "assetContract": "https://etherscan.io/address/0x57Ab1ec28D129707052df4dF418D58a2D46d5f51",
        "coingeckoId": "nusd"
      }
    },
    {
      "chainId": 101,
      "address": "FP9ogG7hTdfcTJwn4prF9AVEcfcjLq1GtkqYM4oRn7eY",
      "symbol": "wHEGIC",
      "name": "Hegic (Wormhole)",
      "decimals": 9,
      "logoURI": "https://cdn.jsdelivr.net/gh/trustwallet/assets@master/blockchains/ethereum/assets/0x584bC13c7D411c00c01A62e8019472dE68768430/logo.png",
      "tags": [
        "wrapped",
        "wormhole"
      ],
      "extensions": {
        "address": "0x584bC13c7D411c00c01A62e8019472dE68768430",
        "bridgeContract": "https://etherscan.io/address/0xf92cD566Ea4864356C5491c177A430C222d7e678",
        "assetContract": "https://etherscan.io/address/0x584bC13c7D411c00c01A62e8019472dE68768430",
        "coingeckoId": "hegic"
      }
    },
    {
      "chainId": 101,
      "address": "DboP5vvYUVjmKSHKJ1YFHwmv41KtUscnYgzjmPgHwQVn",
      "symbol": "wXFI",
      "name": "Xfinance (Wormhole)",
      "decimals": 9,
      "logoURI": "https://cdn.jsdelivr.net/gh/trustwallet/assets@master/blockchains/ethereum/assets/0x5BEfBB272290dD5b8521D4a938f6c4757742c430/logo.png",
      "tags": [
        "wrapped",
        "wormhole"
      ],
      "extensions": {
        "address": "0x5BEfBB272290dD5b8521D4a938f6c4757742c430",
        "bridgeContract": "https://etherscan.io/address/0xf92cD566Ea4864356C5491c177A430C222d7e678",
        "assetContract": "https://etherscan.io/address/0x5BEfBB272290dD5b8521D4a938f6c4757742c430",
        "coingeckoId": "xfinance"
      }
    },
    {
      "chainId": 101,
      "address": "6c4U9yxGzVjejSJJXrdX8wtt532Et6MrBUZc2oK5j6w5",
      "symbol": "wDEXTF",
      "name": "DEXTF Token (Wormhole)",
      "decimals": 9,
      "logoURI": "https://cdn.jsdelivr.net/gh/trustwallet/assets@master/blockchains/ethereum/assets/0x5F64Ab1544D28732F0A24F4713c2C8ec0dA089f0/logo.png",
      "tags": [
        "wrapped",
        "wormhole"
      ],
      "extensions": {
        "address": "0x5F64Ab1544D28732F0A24F4713c2C8ec0dA089f0",
        "bridgeContract": "https://etherscan.io/address/0xf92cD566Ea4864356C5491c177A430C222d7e678",
        "assetContract": "https://etherscan.io/address/0x5F64Ab1544D28732F0A24F4713c2C8ec0dA089f0",
        "coingeckoId": "dextf"
      }
    },
    {
      "chainId": 101,
      "address": "JuXkRYNw54rujC7SPWcAM4ArLgA5x8nDQbS8xHAr6MA",
      "symbol": "wRLC",
      "name": "iExec RLC (Wormhole)",
      "decimals": 9,
      "logoURI": "https://cdn.jsdelivr.net/gh/trustwallet/assets@master/blockchains/ethereum/assets/0x607F4C5BB672230e8672085532f7e901544a7375/logo.png",
      "tags": [
        "wrapped",
        "wormhole"
      ],
      "extensions": {
        "address": "0x607F4C5BB672230e8672085532f7e901544a7375",
        "bridgeContract": "https://etherscan.io/address/0xf92cD566Ea4864356C5491c177A430C222d7e678",
        "assetContract": "https://etherscan.io/address/0x607F4C5BB672230e8672085532f7e901544a7375",
        "coingeckoId": "iexec-rlc"
      }
    },
    {
      "chainId": 101,
      "address": "7NfgSkv6kZ6ZWP6SJPtMuaUYGVEngVK8UFnaFTPk3QsM",
      "symbol": "wCORE",
      "name": "cVault.finance (Wormhole)",
      "decimals": 9,
      "logoURI": "https://cdn.jsdelivr.net/gh/trustwallet/assets@master/blockchains/ethereum/assets/0x62359Ed7505Efc61FF1D56fEF82158CcaffA23D7/logo.png",
      "tags": [
        "wrapped",
        "wormhole"
      ],
      "extensions": {
        "address": "0x62359Ed7505Efc61FF1D56fEF82158CcaffA23D7",
        "bridgeContract": "https://etherscan.io/address/0xf92cD566Ea4864356C5491c177A430C222d7e678",
        "assetContract": "https://etherscan.io/address/0x62359Ed7505Efc61FF1D56fEF82158CcaffA23D7",
        "coingeckoId": "cvault-finance"
      }
    },
    {
      "chainId": 101,
      "address": "AqLKDJiGL4wXKPAfzNom3xEdQwgj2LTCE4k34gzvZsE6",
      "symbol": "wCFi",
      "name": "CyberFi Token (Wormhole)",
      "decimals": 9,
      "logoURI": "https://cdn.jsdelivr.net/gh/trustwallet/assets@master/blockchains/ethereum/assets/0x63b4f3e3fa4e438698CE330e365E831F7cCD1eF4/logo.png",
      "tags": [
        "wrapped",
        "wormhole"
      ],
      "extensions": {
        "address": "0x63b4f3e3fa4e438698CE330e365E831F7cCD1eF4",
        "bridgeContract": "https://etherscan.io/address/0xf92cD566Ea4864356C5491c177A430C222d7e678",
        "assetContract": "https://etherscan.io/address/0x63b4f3e3fa4e438698CE330e365E831F7cCD1eF4",
        "coingeckoId": "cyberfi"
      }
    },
    {
      "chainId": 101,
      "address": "FLrjpCRrd4GffHu8MVYGvuLxYLuBGVaXsnCecw3Effci",
      "symbol": "wWISE",
      "name": "Wise Token (Wormhole)",
      "decimals": 9,
      "logoURI": "https://cdn.jsdelivr.net/gh/trustwallet/assets@master/blockchains/ethereum/assets/0x66a0f676479Cee1d7373f3DC2e2952778BfF5bd6/logo.png",
      "tags": [
        "wrapped",
        "wormhole"
      ],
      "extensions": {
        "address": "0x66a0f676479Cee1d7373f3DC2e2952778BfF5bd6",
        "bridgeContract": "https://etherscan.io/address/0xf92cD566Ea4864356C5491c177A430C222d7e678",
        "assetContract": "https://etherscan.io/address/0x66a0f676479Cee1d7373f3DC2e2952778BfF5bd6",
        "coingeckoId": "wise-token11"
      }
    },
    {
      "chainId": 101,
      "address": "GaMPhVyp1xd9xJuPskDEzQzp8mKfEjAmhny8NX7y7YKc",
      "symbol": "wGNO",
      "name": "Gnosis Token (Wormhole)",
      "decimals": 9,
      "logoURI": "https://cdn.jsdelivr.net/gh/trustwallet/assets@master/blockchains/ethereum/assets/0x6810e776880C02933D47DB1b9fc05908e5386b96/logo.png",
      "tags": [
        "wrapped",
        "wormhole"
      ],
      "extensions": {
        "address": "0x6810e776880C02933D47DB1b9fc05908e5386b96",
        "bridgeContract": "https://etherscan.io/address/0xf92cD566Ea4864356C5491c177A430C222d7e678",
        "assetContract": "https://etherscan.io/address/0x6810e776880C02933D47DB1b9fc05908e5386b96",
        "coingeckoId": "gnosis"
      }
    },
    {
      "chainId": 101,
      "address": "CCAQZHBVWKDukT68PZ3LenDs7apibeSYeJ3jHE8NzBC5",
      "symbol": "wPOOLZ",
      "name": "$Poolz Finance (Wormhole)",
      "decimals": 9,
      "logoURI": "https://cdn.jsdelivr.net/gh/trustwallet/assets@master/blockchains/ethereum/assets/0x69A95185ee2a045CDC4bCd1b1Df10710395e4e23/logo.png",
      "tags": [
        "wrapped",
        "wormhole"
      ],
      "extensions": {
        "address": "0x69A95185ee2a045CDC4bCd1b1Df10710395e4e23",
        "bridgeContract": "https://etherscan.io/address/0xf92cD566Ea4864356C5491c177A430C222d7e678",
        "assetContract": "https://etherscan.io/address/0x69A95185ee2a045CDC4bCd1b1Df10710395e4e23",
        "coingeckoId": "poolz-finance"
      }
    },
    {
      "chainId": 101,
      "address": "FYpdBuyAHSbdaAyD1sKkxyLWbAP8uUW9h6uvdhK74ij1",
      "symbol": "wDAI",
      "name": "Dai Stablecoin (Wormhole)",
      "decimals": 9,
      "logoURI": "https://cdn.jsdelivr.net/gh/trustwallet/assets@master/blockchains/ethereum/assets/0x6B175474E89094C44Da98b954EedeAC495271d0F/logo.png",
      "tags": [
        "wrapped",
        "wormhole"
      ],
      "extensions": {
        "address": "0x6B175474E89094C44Da98b954EedeAC495271d0F",
        "bridgeContract": "https://etherscan.io/address/0xf92cD566Ea4864356C5491c177A430C222d7e678",
        "assetContract": "https://etherscan.io/address/0x6B175474E89094C44Da98b954EedeAC495271d0F",
        "coingeckoId": "dai"
      }
    },
    {
      "chainId": 101,
      "address": "HbMGwfGjGPchtaPwyrtJFy8APZN5w1hi63xnzmj1f23v",
      "symbol": "wSUSHI",
      "name": "SushiSwap (Wormhole)",
      "decimals": 9,
      "logoURI": "https://cdn.jsdelivr.net/gh/trustwallet/assets@master/blockchains/ethereum/assets/0x6B3595068778DD592e39A122f4f5a5cF09C90fE2/logo.png",
      "tags": [
        "wrapped",
        "wormhole"
      ],
      "extensions": {
        "address": "0x6B3595068778DD592e39A122f4f5a5cF09C90fE2",
        "bridgeContract": "https://etherscan.io/address/0xf92cD566Ea4864356C5491c177A430C222d7e678",
        "assetContract": "https://etherscan.io/address/0x6B3595068778DD592e39A122f4f5a5cF09C90fE2",
        "coingeckoId": "sushi"
      }
    },
    {
      "chainId": 101,
      "address": "6Tmi8TZasqdxWB59uE5Zw9VLKecuCbsLSsPEqoMpmozA",
      "symbol": "wFYZ",
      "name": "Fyooz (Wormhole)",
      "decimals": 9,
      "logoURI": "https://cdn.jsdelivr.net/gh/trustwallet/assets@master/blockchains/ethereum/assets/0x6BFf2fE249601ed0Db3a87424a2E923118BB0312/logo.png",
      "tags": [
        "wrapped",
        "wormhole"
      ],
      "extensions": {
        "address": "0x6BFf2fE249601ed0Db3a87424a2E923118BB0312",
        "bridgeContract": "https://etherscan.io/address/0xf92cD566Ea4864356C5491c177A430C222d7e678",
        "assetContract": "https://etherscan.io/address/0x6BFf2fE249601ed0Db3a87424a2E923118BB0312",
        "coingeckoId": "fyooz"
      }
    },
    {
      "chainId": 101,
      "address": "3sHinPxEPqhEGip2Wy45TFmgAA1Atg2mctMjY5RKJUjk",
      "symbol": "wQRX",
      "name": "QuiverX (Wormhole)",
      "decimals": 9,
      "logoURI": "https://cdn.jsdelivr.net/gh/trustwallet/assets@master/blockchains/ethereum/assets/0x6e0daDE58D2d89eBBe7aFc384e3E4f15b70b14D8/logo.png",
      "tags": [
        "wrapped",
        "wormhole"
      ],
      "extensions": {
        "address": "0x6e0daDE58D2d89eBBe7aFc384e3E4f15b70b14D8",
        "bridgeContract": "https://etherscan.io/address/0xf92cD566Ea4864356C5491c177A430C222d7e678",
        "assetContract": "https://etherscan.io/address/0x6e0daDE58D2d89eBBe7aFc384e3E4f15b70b14D8",
        "coingeckoId": "quiverx"
      }
    },
    {
      "chainId": 101,
      "address": "4ighgEijHcCoLu9AsvwVz2TnGFqAgzQtQMr6ch88Jrfe",
      "symbol": "wTRADE",
      "name": "UniTrade (Wormhole)",
      "decimals": 9,
      "logoURI": "https://cdn.jsdelivr.net/gh/trustwallet/assets@master/blockchains/ethereum/assets/0x6F87D756DAf0503d08Eb8993686c7Fc01Dc44fB1/logo.png",
      "tags": [
        "wrapped",
        "wormhole"
      ],
      "extensions": {
        "address": "0x6F87D756DAf0503d08Eb8993686c7Fc01Dc44fB1",
        "bridgeContract": "https://etherscan.io/address/0xf92cD566Ea4864356C5491c177A430C222d7e678",
        "assetContract": "https://etherscan.io/address/0x6F87D756DAf0503d08Eb8993686c7Fc01Dc44fB1",
        "coingeckoId": "unitrade"
      }
    },
    {
      "chainId": 101,
      "address": "FTPnEQ3NfRRZ9tvmpDW6JFrvweBE5sanxnXSpJL1dvbB",
      "symbol": "wBIRD",
      "name": "Bird.Money (Wormhole)",
      "decimals": 9,
      "logoURI": "https://cdn.jsdelivr.net/gh/trustwallet/assets@master/blockchains/ethereum/assets/0x70401dFD142A16dC7031c56E862Fc88Cb9537Ce0/logo.png",
      "tags": [
        "wrapped",
        "wormhole"
      ],
      "extensions": {
        "address": "0x70401dFD142A16dC7031c56E862Fc88Cb9537Ce0",
        "bridgeContract": "https://etherscan.io/address/0xf92cD566Ea4864356C5491c177A430C222d7e678",
        "assetContract": "https://etherscan.io/address/0x70401dFD142A16dC7031c56E862Fc88Cb9537Ce0",
        "coingeckoId": "bird-money"
      }
    },
    {
      "chainId": 101,
      "address": "QVDE6rhcGPSB3ex5T7vWBzvoSRUXULjuSGpVuKwu5XH",
      "symbol": "wAXN",
      "name": "Axion (Wormhole)",
      "decimals": 9,
      "logoURI": "https://cdn.jsdelivr.net/gh/trustwallet/assets@master/blockchains/ethereum/assets/0x71F85B2E46976bD21302B64329868fd15eb0D127/logo.png",
      "tags": [
        "wrapped",
        "wormhole"
      ],
      "extensions": {
        "address": "0x71F85B2E46976bD21302B64329868fd15eb0D127",
        "bridgeContract": "https://etherscan.io/address/0xf92cD566Ea4864356C5491c177A430C222d7e678",
        "assetContract": "https://etherscan.io/address/0x71F85B2E46976bD21302B64329868fd15eb0D127",
        "coingeckoId": "axion"
      }
    },
    {
      "chainId": 101,
      "address": "J6AbGG62yo9UJ2T9r9GM7pnoRNui5DsZDnPbiNAPqbVd",
      "symbol": "wBMI",
      "name": "Bridge Mutual (Wormhole)",
      "decimals": 9,
      "logoURI": "https://cdn.jsdelivr.net/gh/trustwallet/assets@master/blockchains/ethereum/assets/0x725C263e32c72dDC3A19bEa12C5a0479a81eE688/logo.png",
      "tags": [
        "wrapped",
        "wormhole"
      ],
      "extensions": {
        "address": "0x725C263e32c72dDC3A19bEa12C5a0479a81eE688",
        "bridgeContract": "https://etherscan.io/address/0xf92cD566Ea4864356C5491c177A430C222d7e678",
        "assetContract": "https://etherscan.io/address/0x725C263e32c72dDC3A19bEa12C5a0479a81eE688",
        "coingeckoId": "bridge-mutual"
      }
    },
    {
      "chainId": 101,
      "address": "4wvHoaxxZxFeNrMTP8bLVRh1ziSBV7crN665WX4rRMqe",
      "symbol": "wDYT",
      "name": "DoYourTip (Wormhole)",
      "decimals": 9,
      "logoURI": "https://cdn.jsdelivr.net/gh/trustwallet/assets@master/blockchains/ethereum/assets/0x740623d2c797b7D8D1EcB98e9b4Afcf99Ec31E14/logo.png",
      "tags": [
        "wrapped",
        "wormhole"
      ],
      "extensions": {
        "address": "0x740623d2c797b7D8D1EcB98e9b4Afcf99Ec31E14",
        "bridgeContract": "https://etherscan.io/address/0xf92cD566Ea4864356C5491c177A430C222d7e678",
        "assetContract": "https://etherscan.io/address/0x740623d2c797b7D8D1EcB98e9b4Afcf99Ec31E14",
        "coingeckoId": "dynamite"
      }
    },
    {
      "chainId": 101,
      "address": "Fe5fWjCLDMJoi4sTmfR2VW4BT1LwsbR1n6QAjzJQvhhf",
      "symbol": "wBBR",
      "name": "BitberryToken (Wormhole)",
      "decimals": 9,
      "logoURI": "https://cdn.jsdelivr.net/gh/trustwallet/assets@master/blockchains/ethereum/assets/0x7671904eed7f10808B664fc30BB8693FD7237abF/logo.png",
      "tags": [
        "wrapped",
        "wormhole"
      ],
      "extensions": {
        "address": "0x7671904eed7f10808B664fc30BB8693FD7237abF",
        "bridgeContract": "https://etherscan.io/address/0xf92cD566Ea4864356C5491c177A430C222d7e678",
        "assetContract": "https://etherscan.io/address/0x7671904eed7f10808B664fc30BB8693FD7237abF",
        "coingeckoId": "bitberry-token"
      }
    },
    {
      "chainId": 101,
      "address": "5J9yhFRnQZx3RiqHzfQpAffX5UQz3k8vQCZH2g9Z9sDg",
      "symbol": "wWAXE",
      "name": "WAX Economic Token (Wormhole)",
      "decimals": 8,
      "logoURI": "https://cdn.jsdelivr.net/gh/trustwallet/assets@master/blockchains/ethereum/assets/0x7a2Bc711E19ba6aff6cE8246C546E8c4B4944DFD/logo.png",
      "tags": [
        "wrapped",
        "wormhole"
      ],
      "extensions": {
        "address": "0x7a2Bc711E19ba6aff6cE8246C546E8c4B4944DFD",
        "bridgeContract": "https://etherscan.io/address/0xf92cD566Ea4864356C5491c177A430C222d7e678",
        "assetContract": "https://etherscan.io/address/0x7a2Bc711E19ba6aff6cE8246C546E8c4B4944DFD",
        "coingeckoId": "waxe"
      }
    },
    {
      "chainId": 101,
      "address": "4DHywS5EjUTF5AYisPZiJbWcCV4gfpH98oKxpgyKRnnQ",
      "symbol": "wMATIC",
      "name": "Matic Token (Wormhole)",
      "decimals": 9,
      "logoURI": "https://cdn.jsdelivr.net/gh/trustwallet/assets@master/blockchains/ethereum/assets/0x7D1AfA7B718fb893dB30A3aBc0Cfc608AaCfeBB0/logo.png",
      "tags": [
        "wrapped",
        "wormhole"
      ],
      "extensions": {
        "address": "0x7D1AfA7B718fb893dB30A3aBc0Cfc608AaCfeBB0",
        "bridgeContract": "https://etherscan.io/address/0xf92cD566Ea4864356C5491c177A430C222d7e678",
        "assetContract": "https://etherscan.io/address/0x7D1AfA7B718fb893dB30A3aBc0Cfc608AaCfeBB0",
        "coingeckoId": "matic-network"
      }
    },
    {
      "chainId": 101,
      "address": "Au9E8ygQdTJQZXmNKPdtLEP8rGjC4qsGRhkJgjFNPAr8",
      "symbol": "wXRT",
      "name": "Robonomics (Wormhole)",
      "decimals": 9,
      "logoURI": "https://cdn.jsdelivr.net/gh/trustwallet/assets@master/blockchains/ethereum/assets/0x7dE91B204C1C737bcEe6F000AAA6569Cf7061cb7/logo.png",
      "tags": [
        "wrapped",
        "wormhole"
      ],
      "extensions": {
        "address": "0x7dE91B204C1C737bcEe6F000AAA6569Cf7061cb7",
        "bridgeContract": "https://etherscan.io/address/0xf92cD566Ea4864356C5491c177A430C222d7e678",
        "assetContract": "https://etherscan.io/address/0x7dE91B204C1C737bcEe6F000AAA6569Cf7061cb7",
        "coingeckoId": "robonomics-network"
      }
    },
    {
      "chainId": 101,
      "address": "5DQZ14hLDxveMH7NyGmTmUTRGgVAVXADp3cP2UHeH6hM",
      "symbol": "wAAVE",
      "name": "Aave Token (Wormhole)",
      "decimals": 9,
      "logoURI": "https://cdn.jsdelivr.net/gh/trustwallet/assets@master/blockchains/ethereum/assets/0x7Fc66500c84A76Ad7e9c93437bFc5Ac33E2DDaE9/logo.png",
      "tags": [
        "wrapped",
        "wormhole"
      ],
      "extensions": {
        "address": "0x7Fc66500c84A76Ad7e9c93437bFc5Ac33E2DDaE9",
        "bridgeContract": "https://etherscan.io/address/0xf92cD566Ea4864356C5491c177A430C222d7e678",
        "assetContract": "https://etherscan.io/address/0x7Fc66500c84A76Ad7e9c93437bFc5Ac33E2DDaE9",
        "coingeckoId": "aave"
      }
    },
    {
      "chainId": 101,
      "address": "Arc2ZVKNCdDU4vB8Ubud5QayDtjo2oJF9xVrUPQ6TWxF",
      "symbol": "wLEND",
      "name": "Lend (Wormhole)",
      "decimals": 9,
      "logoURI": "https://cdn.jsdelivr.net/gh/trustwallet/assets@master/blockchains/ethereum/assets/0x80fB784B7eD66730e8b1DBd9820aFD29931aab03/logo.png",
      "tags": [
        "wrapped",
        "wormhole"
      ],
      "extensions": {
        "address": "0x80fB784B7eD66730e8b1DBd9820aFD29931aab03",
        "bridgeContract": "https://etherscan.io/address/0xf92cD566Ea4864356C5491c177A430C222d7e678",
        "assetContract": "https://etherscan.io/address/0x80fB784B7eD66730e8b1DBd9820aFD29931aab03",
        "coingeckoId": "ethlend"
      }
    },
    {
      "chainId": 101,
      "address": "2ctKUDkGBnVykt31AhMPhHvAQWJvoNGbLh7aRidjtAqv",
      "symbol": "wPOLS",
      "name": "PolkastarterToken (Wormhole)",
      "decimals": 9,
      "logoURI": "https://cdn.jsdelivr.net/gh/trustwallet/assets@master/blockchains/ethereum/assets/0x83e6f1E41cdd28eAcEB20Cb649155049Fac3D5Aa/logo.png",
      "tags": [
        "wrapped",
        "wormhole"
      ],
      "extensions": {
        "address": "0x83e6f1E41cdd28eAcEB20Cb649155049Fac3D5Aa",
        "bridgeContract": "https://etherscan.io/address/0xf92cD566Ea4864356C5491c177A430C222d7e678",
        "assetContract": "https://etherscan.io/address/0x83e6f1E41cdd28eAcEB20Cb649155049Fac3D5Aa",
        "coingeckoId": "polkastarter"
      }
    },
    {
      "chainId": 101,
      "address": "8FnkznYpHvKiaBkgatVoCrNiS5y5KW62JqgjnxVhDejC",
      "symbol": "wUBT",
      "name": "Unibright (Wormhole)",
      "decimals": 8,
      "logoURI": "https://cdn.jsdelivr.net/gh/trustwallet/assets@master/blockchains/ethereum/assets/0x8400D94A5cb0fa0D041a3788e395285d61c9ee5e/logo.png",
      "tags": [
        "wrapped",
        "wormhole"
      ],
      "extensions": {
        "address": "0x8400D94A5cb0fa0D041a3788e395285d61c9ee5e",
        "bridgeContract": "https://etherscan.io/address/0xf92cD566Ea4864356C5491c177A430C222d7e678",
        "assetContract": "https://etherscan.io/address/0x8400D94A5cb0fa0D041a3788e395285d61c9ee5e",
        "coingeckoId": "unibright"
      }
    },
    {
      "chainId": 101,
      "address": "4LLAYXVmT3U8Sew6k3tk66zk3btT91QRzQzxcNX8XhzV",
      "symbol": "wDIA",
      "name": "DIA (Wormhole)",
      "decimals": 9,
      "logoURI": "https://cdn.jsdelivr.net/gh/trustwallet/assets@master/blockchains/ethereum/assets/0x84cA8bc7997272c7CfB4D0Cd3D55cd942B3c9419/logo.png",
      "tags": [
        "wrapped",
        "wormhole"
      ],
      "extensions": {
        "address": "0x84cA8bc7997272c7CfB4D0Cd3D55cd942B3c9419",
        "bridgeContract": "https://etherscan.io/address/0xf92cD566Ea4864356C5491c177A430C222d7e678",
        "assetContract": "https://etherscan.io/address/0x84cA8bc7997272c7CfB4D0Cd3D55cd942B3c9419",
        "coingeckoId": "dia-data"
      }
    },
    {
      "chainId": 101,
      "address": "8L8pDf3jutdpdr4m3np68CL9ZroLActrqwxi6s9Ah5xU",
      "symbol": "wFRAX",
      "name": "Frax (Wormhole)",
      "decimals": 9,
      "logoURI": "https://cdn.jsdelivr.net/gh/trustwallet/assets@master/blockchains/ethereum/assets/0x853d955aCEf822Db058eb8505911ED77F175b99e/logo.png",
      "tags": [
        "wrapped",
        "wormhole"
      ],
      "extensions": {
        "address": "0x853d955aCEf822Db058eb8505911ED77F175b99e",
        "bridgeContract": "https://etherscan.io/address/0xf92cD566Ea4864356C5491c177A430C222d7e678",
        "assetContract": "https://etherscan.io/address/0x853d955aCEf822Db058eb8505911ED77F175b99e",
        "coingeckoId": "frax"
      }
    },
    {
      "chainId": 101,
      "address": "H3oVL2zJpHJaDoRfQmSrftv3fkGzvsiQgugCZmcRBykG",
      "symbol": "wKEEP",
      "name": "KEEP Token (Wormhole)",
      "decimals": 9,
      "logoURI": "https://cdn.jsdelivr.net/gh/trustwallet/assets@master/blockchains/ethereum/assets/0x85Eee30c52B0b379b046Fb0F85F4f3Dc3009aFEC/logo.png",
      "tags": [
        "wrapped",
        "wormhole"
      ],
      "extensions": {
        "address": "0x85Eee30c52B0b379b046Fb0F85F4f3Dc3009aFEC",
        "bridgeContract": "https://etherscan.io/address/0xf92cD566Ea4864356C5491c177A430C222d7e678",
        "assetContract": "https://etherscan.io/address/0x85Eee30c52B0b379b046Fb0F85F4f3Dc3009aFEC",
        "coingeckoId": "keep-network"
      }
    },
    {
      "chainId": 101,
      "address": "64oqP1dFqqD8NEL4RPCpMyrHmpo31rj3nYxULVXvayfW",
      "symbol": "wRSR",
      "name": "Reserve Rights (Wormhole)",
      "decimals": 9,
      "logoURI": "https://cdn.jsdelivr.net/gh/trustwallet/assets@master/blockchains/ethereum/assets/0x8762db106B2c2A0bccB3A80d1Ed41273552616E8/logo.png",
      "tags": [
        "wrapped",
        "wormhole"
      ],
      "extensions": {
        "address": "0x8762db106B2c2A0bccB3A80d1Ed41273552616E8",
        "bridgeContract": "https://etherscan.io/address/0xf92cD566Ea4864356C5491c177A430C222d7e678",
        "assetContract": "https://etherscan.io/address/0x8762db106B2c2A0bccB3A80d1Ed41273552616E8",
        "coingeckoId": "reserve-rights-token"
      }
    },
    {
      "chainId": 101,
      "address": "5SU7veiCRA16ZxnS24kCC1dwQYVwi3whvTdM48iNE1Rm",
      "symbol": "wMPH",
      "name": "88mph.app (Wormhole)",
      "decimals": 9,
      "logoURI": "https://cdn.jsdelivr.net/gh/trustwallet/assets@master/blockchains/ethereum/assets/0x8888801aF4d980682e47f1A9036e589479e835C5/logo.png",
      "tags": [
        "wrapped",
        "wormhole"
      ],
      "extensions": {
        "address": "0x8888801aF4d980682e47f1A9036e589479e835C5",
        "bridgeContract": "https://etherscan.io/address/0xf92cD566Ea4864356C5491c177A430C222d7e678",
        "assetContract": "https://etherscan.io/address/0x8888801aF4d980682e47f1A9036e589479e835C5",
        "coingeckoId": "88mph"
      }
    },
    {
      "chainId": 101,
      "address": "5fv26ojhPHWNaikXcMf2TBu4JENjLQ2PWgWYeitttVwv",
      "symbol": "wPAID",
      "name": "PAID Network (Wormhole)",
      "decimals": 9,
      "logoURI": "https://cdn.jsdelivr.net/gh/trustwallet/assets@master/blockchains/ethereum/assets/0x8c8687fC965593DFb2F0b4EAeFD55E9D8df348df/logo.png",
      "tags": [
        "wrapped",
        "wormhole"
      ],
      "extensions": {
        "address": "0x8c8687fC965593DFb2F0b4EAeFD55E9D8df348df",
        "bridgeContract": "https://etherscan.io/address/0xf92cD566Ea4864356C5491c177A430C222d7e678",
        "assetContract": "https://etherscan.io/address/0x8c8687fC965593DFb2F0b4EAeFD55E9D8df348df",
        "coingeckoId": "paid-network"
      }
    },
    {
      "chainId": 101,
      "address": "ACr98v3kv9qaGnR3p2BfsoSK9Q2ZmP6zUkm3qxv5ZJDd",
      "symbol": "wSXP",
      "name": "Swipe (Wormhole)",
      "decimals": 9,
      "logoURI": "https://cdn.jsdelivr.net/gh/trustwallet/assets@master/blockchains/ethereum/assets/0x8CE9137d39326AD0cD6491fb5CC0CbA0e089b6A9/logo.png",
      "tags": [
        "wrapped",
        "wormhole"
      ],
      "extensions": {
        "address": "0x8CE9137d39326AD0cD6491fb5CC0CbA0e089b6A9",
        "bridgeContract": "https://etherscan.io/address/0xf92cD566Ea4864356C5491c177A430C222d7e678",
        "assetContract": "https://etherscan.io/address/0x8CE9137d39326AD0cD6491fb5CC0CbA0e089b6A9",
        "coingeckoId": "swipe"
      }
    },
    {
      "chainId": 101,
      "address": "7gBuzBcJ7V48m8TiKJ1XWNDUerK2XfAbjxuRiKMb6S8Z",
      "symbol": "wREQ",
      "name": "Request Token (Wormhole)",
      "decimals": 9,
      "logoURI": "https://cdn.jsdelivr.net/gh/trustwallet/assets@master/blockchains/ethereum/assets/0x8f8221aFbB33998d8584A2B05749bA73c37a938a/logo.png",
      "tags": [
        "wrapped",
        "wormhole"
      ],
      "extensions": {
        "address": "0x8f8221aFbB33998d8584A2B05749bA73c37a938a",
        "bridgeContract": "https://etherscan.io/address/0xf92cD566Ea4864356C5491c177A430C222d7e678",
        "assetContract": "https://etherscan.io/address/0x8f8221aFbB33998d8584A2B05749bA73c37a938a",
        "coingeckoId": "request-network"
      }
    },
    {
      "chainId": 101,
      "address": "CtDjsryLtwZCLj8TeniV7tWHbkaREfjKDWpvyQvsTyek",
      "symbol": "wWHALE",
      "name": "WHALE (Wormhole)",
      "decimals": 4,
      "logoURI": "https://cdn.jsdelivr.net/gh/trustwallet/assets@master/blockchains/ethereum/assets/0x9355372396e3F6daF13359B7b607a3374cc638e0/logo.png",
      "tags": [
        "wrapped",
        "wormhole"
      ],
      "extensions": {
        "address": "0x9355372396e3F6daF13359B7b607a3374cc638e0",
        "bridgeContract": "https://etherscan.io/address/0xf92cD566Ea4864356C5491c177A430C222d7e678",
        "assetContract": "https://etherscan.io/address/0x9355372396e3F6daF13359B7b607a3374cc638e0",
        "coingeckoId": "whale"
      }
    },
    {
      "chainId": 101,
      "address": "JDUgn6JUSwufqqthRdnZZKWv2vEdYvHxigF5Hk79yxRm",
      "symbol": "wPNK",
      "name": "Pinakion (Wormhole)",
      "decimals": 9,
      "logoURI": "https://cdn.jsdelivr.net/gh/trustwallet/assets@master/blockchains/ethereum/assets/0x93ED3FBe21207Ec2E8f2d3c3de6e058Cb73Bc04d/logo.png",
      "tags": [
        "wrapped",
        "wormhole"
      ],
      "extensions": {
        "address": "0x93ED3FBe21207Ec2E8f2d3c3de6e058Cb73Bc04d",
        "bridgeContract": "https://etherscan.io/address/0xf92cD566Ea4864356C5491c177A430C222d7e678",
        "assetContract": "https://etherscan.io/address/0x93ED3FBe21207Ec2E8f2d3c3de6e058Cb73Bc04d",
        "coingeckoId": "kleros"
      }
    },
    {
      "chainId": 101,
      "address": "EJKqF4p7xVhXkcDNCrVQJE4osow76226bc6u3AtsGXaG",
      "symbol": "wAPY",
      "name": "APY Governance Token (Wormhole)",
      "decimals": 9,
      "logoURI": "https://cdn.jsdelivr.net/gh/trustwallet/assets@master/blockchains/ethereum/assets/0x95a4492F028aa1fd432Ea71146b433E7B4446611/logo.png",
      "tags": [
        "wrapped",
        "wormhole"
      ],
      "extensions": {
        "address": "0x95a4492F028aa1fd432Ea71146b433E7B4446611",
        "bridgeContract": "https://etherscan.io/address/0xf92cD566Ea4864356C5491c177A430C222d7e678",
        "assetContract": "https://etherscan.io/address/0x95a4492F028aa1fd432Ea71146b433E7B4446611",
        "coingeckoId": "apy-finance"
      }
    },
    {
      "chainId": 101,
      "address": "AF7Dv5Vzi1dT2fLnz4ysiRQ6FxGN1M6mrmHwgNpx7FVH",
      "symbol": "wOCEAN",
      "name": "Ocean Protocol (Wormhole)",
      "decimals": 9,
      "logoURI": "https://cdn.jsdelivr.net/gh/trustwallet/assets@master/blockchains/ethereum/assets/0x967da4048cD07aB37855c090aAF366e4ce1b9F48/logo.png",
      "tags": [
        "wrapped",
        "wormhole"
      ],
      "extensions": {
        "address": "0x967da4048cD07aB37855c090aAF366e4ce1b9F48",
        "bridgeContract": "https://etherscan.io/address/0xf92cD566Ea4864356C5491c177A430C222d7e678",
        "assetContract": "https://etherscan.io/address/0x967da4048cD07aB37855c090aAF366e4ce1b9F48",
        "coingeckoId": "ocean-protocol"
      }
    },
    {
      "chainId": 101,
      "address": "AyNULvvLGW11fThvhncqNRjEgmDbMEHdDL4HqXD6SM8V",
      "symbol": "wSPI",
      "name": "Shopping.io (Wormhole)",
      "decimals": 9,
      "logoURI": "https://cdn.jsdelivr.net/gh/trustwallet/assets@master/blockchains/ethereum/assets/0x9B02dD390a603Add5c07f9fd9175b7DABE8D63B7/logo.png",
      "tags": [
        "wrapped",
        "wormhole"
      ],
      "extensions": {
        "address": "0x9B02dD390a603Add5c07f9fd9175b7DABE8D63B7",
        "bridgeContract": "https://etherscan.io/address/0xf92cD566Ea4864356C5491c177A430C222d7e678",
        "assetContract": "https://etherscan.io/address/0x9B02dD390a603Add5c07f9fd9175b7DABE8D63B7",
        "coingeckoId": "shopping-io"
      }
    },
    {
      "chainId": 101,
      "address": "3UeKTABxz9XexDtyKq646rSQvx8GVpKNwfMoKKfxsTsF",
      "symbol": "wBBTC",
      "name": "Binance Wrapped BTC (Wormhole)",
      "decimals": 8,
      "logoURI": "https://cdn.jsdelivr.net/gh/trustwallet/assets@master/blockchains/ethereum/assets/0x9BE89D2a4cd102D8Fecc6BF9dA793be995C22541/logo.png",
      "tags": [
        "wrapped",
        "wormhole"
      ],
      "extensions": {
        "address": "0x9BE89D2a4cd102D8Fecc6BF9dA793be995C22541",
        "bridgeContract": "https://etherscan.io/address/0xf92cD566Ea4864356C5491c177A430C222d7e678",
        "assetContract": "https://etherscan.io/address/0x9BE89D2a4cd102D8Fecc6BF9dA793be995C22541",
        "coingeckoId": "binance-wrapped-btc"
      }
    },
    {
      "chainId": 101,
      "address": "DsGbyCHbG4vSWBqAprR2eWuUAg8fXAgYkWL9psgvYZn5",
      "symbol": "wUNISTAKE",
      "name": "Unistake (Wormhole)",
      "decimals": 9,
      "logoURI": "https://cdn.jsdelivr.net/gh/trustwallet/assets@master/blockchains/ethereum/assets/0x9Ed8e7C9604790F7Ec589F99b94361d8AAB64E5E/logo.png",
      "tags": [
        "wrapped",
        "wormhole"
      ],
      "extensions": {
        "address": "0x9Ed8e7C9604790F7Ec589F99b94361d8AAB64E5E",
        "bridgeContract": "https://etherscan.io/address/0xf92cD566Ea4864356C5491c177A430C222d7e678",
        "assetContract": "https://etherscan.io/address/0x9Ed8e7C9604790F7Ec589F99b94361d8AAB64E5E",
        "coingeckoId": "unistake"
      }
    },
    {
      "chainId": 101,
      "address": "GBvv3jn9u6pZqPd2GVnQ7BKJzLwQnEWe4ci9k359PN9Z",
      "symbol": "wMKR",
      "name": "MakerDAO (Wormhole)",
      "decimals": 9,
      "logoURI": "https://cdn.jsdelivr.net/gh/trustwallet/assets@master/blockchains/ethereum/assets/0x9f8F72aA9304c8B593d555F12eF6589cC3A579A2/logo.png",
      "tags": [
        "wrapped",
        "wormhole"
      ],
      "extensions": {
        "address": "0x9f8F72aA9304c8B593d555F12eF6589cC3A579A2",
        "bridgeContract": "https://etherscan.io/address/0xf92cD566Ea4864356C5491c177A430C222d7e678",
        "assetContract": "https://etherscan.io/address/0x9f8F72aA9304c8B593d555F12eF6589cC3A579A2",
        "coingeckoId": "maker"
      }
    },
    {
      "chainId": 101,
      "address": "53ETjuzUNHG8c7rZ2hxQLQfN5R6tEYtdYwNQsa68xFUk",
      "symbol": "wFARM",
      "name": "FARM Reward Token (Wormhole)",
      "decimals": 9,
      "logoURI": "https://cdn.jsdelivr.net/gh/trustwallet/assets@master/blockchains/ethereum/assets/0xa0246c9032bC3A600820415aE600c6388619A14D/logo.png",
      "tags": [
        "wrapped",
        "wormhole"
      ],
      "extensions": {
        "address": "0xa0246c9032bC3A600820415aE600c6388619A14D",
        "bridgeContract": "https://etherscan.io/address/0xf92cD566Ea4864356C5491c177A430C222d7e678",
        "assetContract": "https://etherscan.io/address/0xa0246c9032bC3A600820415aE600c6388619A14D",
        "coingeckoId": "harvest-finance"
      }
    },
    {
      "chainId": 101,
      "address": "FVsXUnbhifqJ4LiXQEbpUtXVdB8T5ADLKqSs5t1oc54F",
      "symbol": "wUSDC",
      "name": "USD Coin (Wormhole)",
      "decimals": 6,
      "logoURI": "https://cdn.jsdelivr.net/gh/solana-labs/token-list@main/assets/mainnet/EPjFWdd5AufqSSqeM2qN1xzybapC8G4wEGGkZwyTDt1v/logo.png",
      "tags": [
        "wrapped",
        "wormhole"
      ],
      "extensions": {
        "address": "0xA0b86991c6218b36c1d19D4a2e9Eb0cE3606eB48",
        "bridgeContract": "https://etherscan.io/address/0xf92cD566Ea4864356C5491c177A430C222d7e678",
        "assetContract": "https://etherscan.io/address/0xA0b86991c6218b36c1d19D4a2e9Eb0cE3606eB48",
        "coingeckoId": "usd-coin"
      }
    },
    {
      "chainId": 101,
      "address": "EjBpnWzWZeW1PKzfCszLdHgENZLZDoTNaEmz8BddpWJx",
      "symbol": "wANT",
      "name": "Aragon Network Token (Wormhole)",
      "decimals": 9,
      "logoURI": "https://cdn.jsdelivr.net/gh/trustwallet/assets@master/blockchains/ethereum/assets/0xa117000000f279D81A1D3cc75430fAA017FA5A2e/logo.png",
      "tags": [
        "wrapped",
        "wormhole"
      ],
      "extensions": {
        "address": "0xa117000000f279D81A1D3cc75430fAA017FA5A2e",
        "bridgeContract": "https://etherscan.io/address/0xf92cD566Ea4864356C5491c177A430C222d7e678",
        "assetContract": "https://etherscan.io/address/0xa117000000f279D81A1D3cc75430fAA017FA5A2e",
        "coingeckoId": "aragon"
      }
    },
    {
      "chainId": 101,
      "address": "Rs4LHZ4WogZCAkCzfsKJib5LLnYL6xcVAfTcLQiSjg2",
      "symbol": "wNPXS",
      "name": "Pundi X Token (Wormhole)",
      "decimals": 9,
      "logoURI": "https://cdn.jsdelivr.net/gh/trustwallet/assets@master/blockchains/ethereum/assets/0xA15C7Ebe1f07CaF6bFF097D8a589fb8AC49Ae5B3/logo.png",
      "tags": [
        "wrapped",
        "wormhole"
      ],
      "extensions": {
        "address": "0xA15C7Ebe1f07CaF6bFF097D8a589fb8AC49Ae5B3",
        "bridgeContract": "https://etherscan.io/address/0xf92cD566Ea4864356C5491c177A430C222d7e678",
        "assetContract": "https://etherscan.io/address/0xA15C7Ebe1f07CaF6bFF097D8a589fb8AC49Ae5B3",
        "coingeckoId": "pundi-x"
      }
    },
    {
      "chainId": 101,
      "address": "65ribugkb42AANKYrEeuruhhfXffyE4jY22FUxFbpW7C",
      "symbol": "wRFOX",
      "name": "RFOX (Wormhole)",
      "decimals": 9,
      "logoURI": "https://cdn.jsdelivr.net/gh/trustwallet/assets@master/blockchains/ethereum/assets/0xa1d6Df714F91DeBF4e0802A542E13067f31b8262/logo.png",
      "tags": [
        "wrapped",
        "wormhole"
      ],
      "extensions": {
        "address": "0xa1d6Df714F91DeBF4e0802A542E13067f31b8262",
        "bridgeContract": "https://etherscan.io/address/0xf92cD566Ea4864356C5491c177A430C222d7e678",
        "assetContract": "https://etherscan.io/address/0xa1d6Df714F91DeBF4e0802A542E13067f31b8262",
        "coingeckoId": "redfox-labs-2"
      }
    },
    {
      "chainId": 101,
      "address": "T2mo6dnFiutu26KMuCMSjCLBB4ofWvQ3qBJGEMc3JSe",
      "symbol": "wMTA",
      "name": "Meta (Wormhole)",
      "decimals": 9,
      "logoURI": "https://cdn.jsdelivr.net/gh/trustwallet/assets@master/blockchains/ethereum/assets/0xa3BeD4E1c75D00fa6f4E5E6922DB7261B5E9AcD2/logo.png",
      "tags": [
        "wrapped",
        "wormhole"
      ],
      "extensions": {
        "address": "0xa3BeD4E1c75D00fa6f4E5E6922DB7261B5E9AcD2",
        "bridgeContract": "https://etherscan.io/address/0xf92cD566Ea4864356C5491c177A430C222d7e678",
        "assetContract": "https://etherscan.io/address/0xa3BeD4E1c75D00fa6f4E5E6922DB7261B5E9AcD2",
        "coingeckoId": "meta"
      }
    },
    {
      "chainId": 101,
      "address": "HC8SaUm9rhvVZE5ZwBWiUhFAnCuG8byd5FxKYdpFm5MR",
      "symbol": "wRBC",
      "name": "Rubic (Wormhole)",
      "decimals": 9,
      "logoURI": "https://cdn.jsdelivr.net/gh/trustwallet/assets@master/blockchains/ethereum/assets/0xA4EED63db85311E22dF4473f87CcfC3DaDCFA3E3/logo.png",
      "tags": [
        "wrapped",
        "wormhole"
      ],
      "extensions": {
        "address": "0xA4EED63db85311E22dF4473f87CcfC3DaDCFA3E3",
        "bridgeContract": "https://etherscan.io/address/0xf92cD566Ea4864356C5491c177A430C222d7e678",
        "assetContract": "https://etherscan.io/address/0xA4EED63db85311E22dF4473f87CcfC3DaDCFA3E3",
        "coingeckoId": "rubic"
      }
    },
    {
      "chainId": 101,
      "address": "9DdtKWoK8cBfLSLhHXHFZzzhxp4rdwHbFEAis8n5AsfQ",
      "symbol": "wNOIA",
      "name": "NOIA Token (Wormhole)",
      "decimals": 9,
      "logoURI": "https://cdn.jsdelivr.net/gh/trustwallet/assets@master/blockchains/ethereum/assets/0xa8c8CfB141A3bB59FEA1E2ea6B79b5ECBCD7b6ca/logo.png",
      "tags": [
        "wrapped",
        "wormhole"
      ],
      "extensions": {
        "address": "0xa8c8CfB141A3bB59FEA1E2ea6B79b5ECBCD7b6ca",
        "bridgeContract": "https://etherscan.io/address/0xf92cD566Ea4864356C5491c177A430C222d7e678",
        "assetContract": "https://etherscan.io/address/0xa8c8CfB141A3bB59FEA1E2ea6B79b5ECBCD7b6ca",
        "coingeckoId": "noia-network"
      }
    },
    {
      "chainId": 101,
      "address": "DTQStP2z4DRqbNHRxtwThAujr9aPFPsv4y2kkXTVLVvb",
      "symbol": "wCEL",
      "name": "Celsius (Wormhole)",
      "decimals": 4,
      "logoURI": "https://cdn.jsdelivr.net/gh/trustwallet/assets@master/blockchains/ethereum/assets/0xaaAEBE6Fe48E54f431b0C390CfaF0b017d09D42d/logo.png",
      "tags": [
        "wrapped",
        "wormhole"
      ],
      "extensions": {
        "address": "0xaaAEBE6Fe48E54f431b0C390CfaF0b017d09D42d",
        "bridgeContract": "https://etherscan.io/address/0xf92cD566Ea4864356C5491c177A430C222d7e678",
        "assetContract": "https://etherscan.io/address/0xaaAEBE6Fe48E54f431b0C390CfaF0b017d09D42d",
        "coingeckoId": "celsius-degree-token"
      }
    },
    {
      "chainId": 101,
      "address": "59NPV18vAbTgwC9aeEGikrmX3EbZHMEMkZfvcsHBNFr9",
      "symbol": "wCWS",
      "name": "Crowns (Wormhole)",
      "decimals": 9,
      "logoURI": "https://cdn.jsdelivr.net/gh/trustwallet/assets@master/blockchains/ethereum/assets/0xaC0104Cca91D167873B8601d2e71EB3D4D8c33e0/logo.png",
      "tags": [
        "wrapped",
        "wormhole"
      ],
      "extensions": {
        "address": "0xaC0104Cca91D167873B8601d2e71EB3D4D8c33e0",
        "bridgeContract": "https://etherscan.io/address/0xf92cD566Ea4864356C5491c177A430C222d7e678",
        "assetContract": "https://etherscan.io/address/0xaC0104Cca91D167873B8601d2e71EB3D4D8c33e0",
        "coingeckoId": "crowns"
      }
    },
    {
      "chainId": 101,
      "address": "4811JP9i35zgAxSFZjGXQwew6xd1qSBE4xdMFik2J14Z",
      "symbol": "wROOM",
      "name": "OptionRoom Token (Wormhole)",
      "decimals": 9,
      "logoURI": "https://cdn.jsdelivr.net/gh/trustwallet/assets@master/blockchains/ethereum/assets/0xAd4f86a25bbc20FfB751f2FAC312A0B4d8F88c64/logo.png",
      "tags": [
        "wrapped",
        "wormhole"
      ],
      "extensions": {
        "address": "0xAd4f86a25bbc20FfB751f2FAC312A0B4d8F88c64",
        "bridgeContract": "https://etherscan.io/address/0xf92cD566Ea4864356C5491c177A430C222d7e678",
        "assetContract": "https://etherscan.io/address/0xAd4f86a25bbc20FfB751f2FAC312A0B4d8F88c64",
        "coingeckoId": "option-room"
      }
    },
    {
      "chainId": 101,
      "address": "2VAdvHWMpzMnDYYn64MgqLNpGQ19iCiusCet8JLMtxU5",
      "symbol": "wYOP",
      "name": "YOP (Wormhole)",
      "decimals": 8,
      "logoURI": "https://cdn.jsdelivr.net/gh/trustwallet/assets@master/blockchains/ethereum/assets/0xAE1eaAE3F627AAca434127644371b67B18444051/logo.png",
      "tags": [
        "wrapped",
        "wormhole"
      ],
      "extensions": {
        "address": "0xAE1eaAE3F627AAca434127644371b67B18444051",
        "bridgeContract": "https://etherscan.io/address/0xf92cD566Ea4864356C5491c177A430C222d7e678",
        "assetContract": "https://etherscan.io/address/0xAE1eaAE3F627AAca434127644371b67B18444051",
        "coingeckoId": "yield-optimization-platform"
      }
    },
    {
      "chainId": 101,
      "address": "AKiTcEWZarsnUbKkwQVRjJni5eqwiNeBQsJ3nrADacT4",
      "symbol": "wLGCY",
      "name": "LGCY Network (Wormhole)",
      "decimals": 9,
      "logoURI": "https://cdn.jsdelivr.net/gh/trustwallet/assets@master/blockchains/ethereum/assets/0xaE697F994Fc5eBC000F8e22EbFfeE04612f98A0d/logo.png",
      "tags": [
        "wrapped",
        "wormhole"
      ],
      "extensions": {
        "address": "0xaE697F994Fc5eBC000F8e22EbFfeE04612f98A0d",
        "bridgeContract": "https://etherscan.io/address/0xf92cD566Ea4864356C5491c177A430C222d7e678",
        "assetContract": "https://etherscan.io/address/0xaE697F994Fc5eBC000F8e22EbFfeE04612f98A0d",
        "coingeckoId": "lgcy-network"
      }
    },
    {
      "chainId": 101,
      "address": "4kPHTMfSD1k3SytAMKEVRWH5ip6WD5U52tC5q6TuXUNU",
      "symbol": "wRFuel",
      "name": "Rio Fuel Token (Wormhole)",
      "decimals": 9,
      "logoURI": "https://cdn.jsdelivr.net/gh/trustwallet/assets@master/blockchains/ethereum/assets/0xaf9f549774ecEDbD0966C52f250aCc548D3F36E5/logo.png",
      "tags": [
        "wrapped",
        "wormhole"
      ],
      "extensions": {
        "address": "0xaf9f549774ecEDbD0966C52f250aCc548D3F36E5",
        "bridgeContract": "https://etherscan.io/address/0xf92cD566Ea4864356C5491c177A430C222d7e678",
        "assetContract": "https://etherscan.io/address/0xaf9f549774ecEDbD0966C52f250aCc548D3F36E5",
        "coingeckoId": "rio-defi"
      }
    },
    {
      "chainId": 101,
      "address": "E1w2uKRsVJeDf1Qqbk7DDKEDe7NCYwh8ySgqCaEZ4BTC",
      "symbol": "wMAHA",
      "name": "MahaDAO (Wormhole)",
      "decimals": 9,
      "logoURI": "https://cdn.jsdelivr.net/gh/trustwallet/assets@master/blockchains/ethereum/assets/0xB4d930279552397bbA2ee473229f89Ec245bc365/logo.png",
      "tags": [
        "wrapped",
        "wormhole"
      ],
      "extensions": {
        "address": "0xB4d930279552397bbA2ee473229f89Ec245bc365",
        "bridgeContract": "https://etherscan.io/address/0xf92cD566Ea4864356C5491c177A430C222d7e678",
        "assetContract": "https://etherscan.io/address/0xB4d930279552397bbA2ee473229f89Ec245bc365",
        "coingeckoId": "mahadao"
      }
    },
    {
      "chainId": 101,
      "address": "4psmnTirimNyPEPEZtkQkdEPJagTXS3a7wsu1XN9MYK3",
      "symbol": "wRPL",
      "name": "Rocket Pool (Wormhole)",
      "decimals": 9,
      "logoURI": "https://cdn.jsdelivr.net/gh/trustwallet/assets@master/blockchains/ethereum/assets/0xB4EFd85c19999D84251304bDA99E90B92300Bd93/logo.png",
      "tags": [
        "wrapped",
        "wormhole"
      ],
      "extensions": {
        "address": "0xB4EFd85c19999D84251304bDA99E90B92300Bd93",
        "bridgeContract": "https://etherscan.io/address/0xf92cD566Ea4864356C5491c177A430C222d7e678",
        "assetContract": "https://etherscan.io/address/0xB4EFd85c19999D84251304bDA99E90B92300Bd93",
        "coingeckoId": "rocket-pool"
      }
    },
    {
      "chainId": 101,
      "address": "FrhQauNRm7ecom9FRprNcyz58agDe5ujAbAtA9NG6jtU",
      "symbol": "wNEXO",
      "name": "Nexo (Wormhole)",
      "decimals": 9,
      "logoURI": "https://cdn.jsdelivr.net/gh/trustwallet/assets@master/blockchains/ethereum/assets/0xB62132e35a6c13ee1EE0f84dC5d40bad8d815206/logo.png",
      "tags": [
        "wrapped",
        "wormhole"
      ],
      "extensions": {
        "address": "0xB62132e35a6c13ee1EE0f84dC5d40bad8d815206",
        "bridgeContract": "https://etherscan.io/address/0xf92cD566Ea4864356C5491c177A430C222d7e678",
        "assetContract": "https://etherscan.io/address/0xB62132e35a6c13ee1EE0f84dC5d40bad8d815206",
        "coingeckoId": "nexo"
      }
    },
    {
      "chainId": 101,
      "address": "6G7X1B2f9F7KWcHxS66mn3ax6VPE2UMZud44RX3BzfVo",
      "symbol": "BEHZAT",
      "name": "Behzat Token",
      "decimals": 10,
      "logoURI": "https://cdn.jsdelivr.net/gh/Tunay221/behzattoken/behzatc.png",
      "tags": [
        "Token"
      ],
      "extensions": {
        "twitter": "https://twitter.com/BehzatToken"
      }
    },
    {
      "chainId": 101,
      "address": "AoU75vwpnWEVvfarxRALjzRc8vS9UdDhRMkwoDimt9ss",
      "symbol": "wSFI",
      "name": "Spice (Wormhole)",
      "decimals": 9,
      "logoURI": "https://cdn.jsdelivr.net/gh/trustwallet/assets@master/blockchains/ethereum/assets/0xb753428af26E81097e7fD17f40c88aaA3E04902c/logo.png",
      "tags": [
        "wrapped",
        "wormhole"
      ],
      "extensions": {
        "address": "0xb753428af26E81097e7fD17f40c88aaA3E04902c",
        "bridgeContract": "https://etherscan.io/address/0xf92cD566Ea4864356C5491c177A430C222d7e678",
        "assetContract": "https://etherscan.io/address/0xb753428af26E81097e7fD17f40c88aaA3E04902c",
        "coingeckoId": "saffron-finance"
      }
    },
    {
      "chainId": 101,
      "address": "CRZuALvCYjPLB65WFLHh9JkmPWK5C81TXpy2aEEaCjr3",
      "symbol": "wSTBZ",
      "name": "Stabilize Token (Wormhole)",
      "decimals": 9,
      "logoURI": "https://cdn.jsdelivr.net/gh/trustwallet/assets@master/blockchains/ethereum/assets/0xB987D48Ed8f2C468D52D6405624EADBa5e76d723/logo.png",
      "tags": [
        "wrapped",
        "wormhole"
      ],
      "extensions": {
        "address": "0xB987D48Ed8f2C468D52D6405624EADBa5e76d723",
        "bridgeContract": "https://etherscan.io/address/0xf92cD566Ea4864356C5491c177A430C222d7e678",
        "assetContract": "https://etherscan.io/address/0xB987D48Ed8f2C468D52D6405624EADBa5e76d723",
        "coingeckoId": "stabilize"
      }
    },
    {
      "chainId": 101,
      "address": "HPYXGSdAwyK5GwmuivL8gDdUVRChtgXq6SRat44k4Pat",
      "symbol": "wBAL",
      "name": "Balancer (Wormhole)",
      "decimals": 9,
      "logoURI": "https://cdn.jsdelivr.net/gh/trustwallet/assets@master/blockchains/ethereum/assets/0xba100000625a3754423978a60c9317c58a424e3D/logo.png",
      "tags": [
        "wrapped",
        "wormhole"
      ],
      "extensions": {
        "address": "0xba100000625a3754423978a60c9317c58a424e3D",
        "bridgeContract": "https://etherscan.io/address/0xf92cD566Ea4864356C5491c177A430C222d7e678",
        "assetContract": "https://etherscan.io/address/0xba100000625a3754423978a60c9317c58a424e3D",
        "coingeckoId": "balancer"
      }
    },
    {
      "chainId": 101,
      "address": "AV7NgJV2BsgEukzUTrcUMz3LD37xLcLtygFig5WJ3kQN",
      "symbol": "wBAND",
      "name": "BandToken (Wormhole)",
      "decimals": 9,
      "logoURI": "https://cdn.jsdelivr.net/gh/trustwallet/assets@master/blockchains/ethereum/assets/0xBA11D00c5f74255f56a5E366F4F77f5A186d7f55/logo.png",
      "tags": [
        "wrapped",
        "wormhole"
      ],
      "extensions": {
        "address": "0xBA11D00c5f74255f56a5E366F4F77f5A186d7f55",
        "bridgeContract": "https://etherscan.io/address/0xf92cD566Ea4864356C5491c177A430C222d7e678",
        "assetContract": "https://etherscan.io/address/0xBA11D00c5f74255f56a5E366F4F77f5A186d7f55",
        "coingeckoId": "band-protocol"
      }
    },
    {
      "chainId": 101,
      "address": "4obZok5FFUcQXQoV39hhcqk9xSmo4WnP9wnrNCk1g5BC",
      "symbol": "wSWFL",
      "name": "Swapfolio (Wormhole)",
      "decimals": 9,
      "logoURI": "https://cdn.jsdelivr.net/gh/trustwallet/assets@master/blockchains/ethereum/assets/0xBa21Ef4c9f433Ede00badEFcC2754B8E74bd538A/logo.png",
      "tags": [
        "wrapped",
        "wormhole"
      ],
      "extensions": {
        "address": "0xBa21Ef4c9f433Ede00badEFcC2754B8E74bd538A",
        "bridgeContract": "https://etherscan.io/address/0xf92cD566Ea4864356C5491c177A430C222d7e678",
        "assetContract": "https://etherscan.io/address/0xBa21Ef4c9f433Ede00badEFcC2754B8E74bd538A",
        "coingeckoId": "swapfolio"
      }
    },
    {
      "chainId": 101,
      "address": "HCP8hGKS6fUGfTA1tQxBKzbXuQk7yktzz71pY8LXVJyR",
      "symbol": "wLRC",
      "name": "LoopringCoin V2 (Wormhole)",
      "decimals": 9,
      "logoURI": "https://cdn.jsdelivr.net/gh/trustwallet/assets@master/blockchains/ethereum/assets/0xBBbbCA6A901c926F240b89EacB641d8Aec7AEafD/logo.png",
      "tags": [
        "wrapped",
        "wormhole"
      ],
      "extensions": {
        "address": "0xBBbbCA6A901c926F240b89EacB641d8Aec7AEafD",
        "bridgeContract": "https://etherscan.io/address/0xf92cD566Ea4864356C5491c177A430C222d7e678",
        "assetContract": "https://etherscan.io/address/0xBBbbCA6A901c926F240b89EacB641d8Aec7AEafD",
        "coingeckoId": "loopring"
      }
    },
    {
      "chainId": 101,
      "address": "9sNArcS6veh7DLEo7Y1ZSbBCYtkuPVE6S3HhVrcWR2Zw",
      "symbol": "wPERP",
      "name": "Perpetual (Wormhole)",
      "decimals": 9,
      "logoURI": "https://cdn.jsdelivr.net/gh/trustwallet/assets@master/blockchains/ethereum/assets/0xbC396689893D065F41bc2C6EcbeE5e0085233447/logo.png",
      "tags": [
        "wrapped",
        "wormhole"
      ],
      "extensions": {
        "address": "0xbC396689893D065F41bc2C6EcbeE5e0085233447",
        "bridgeContract": "https://etherscan.io/address/0xf92cD566Ea4864356C5491c177A430C222d7e678",
        "assetContract": "https://etherscan.io/address/0xbC396689893D065F41bc2C6EcbeE5e0085233447",
        "coingeckoId": "perpetual-protocol"
      }
    },
    {
      "chainId": 101,
      "address": "3XnhArdJydrpbr9Nbj8wNUaozPL9WAo9YDyNWakhTm9X",
      "symbol": "wCOMP",
      "name": "Compound (Wormhole)",
      "decimals": 9,
      "logoURI": "https://cdn.jsdelivr.net/gh/trustwallet/assets@master/blockchains/ethereum/assets/0xc00e94Cb662C3520282E6f5717214004A7f26888/logo.png",
      "tags": [
        "wrapped",
        "wormhole"
      ],
      "extensions": {
        "address": "0xc00e94Cb662C3520282E6f5717214004A7f26888",
        "bridgeContract": "https://etherscan.io/address/0xf92cD566Ea4864356C5491c177A430C222d7e678",
        "assetContract": "https://etherscan.io/address/0xc00e94Cb662C3520282E6f5717214004A7f26888",
        "coingeckoId": "compound-governance-token"
      }
    },
    {
      "chainId": 101,
      "address": "CPLNm9UMKfiJKiySQathV99yeSgTVjPDZx4ucFrbp2MD",
      "symbol": "wSNX",
      "name": "Synthetix Network Token (Wormhole)",
      "decimals": 9,
      "logoURI": "https://cdn.jsdelivr.net/gh/trustwallet/assets@master/blockchains/ethereum/assets//logo.png",
      "tags": [
        "wrapped",
        "wormhole"
      ],
      "extensions": {
        "address": "0xC011a73ee8576Fb46F5E1c5751cA3B9Fe0af2a6F",
        "bridgeContract": "https://etherscan.io/address/0xf92cD566Ea4864356C5491c177A430C222d7e678",
        "assetContract": "https://etherscan.io/address/0xC011a73ee8576Fb46F5E1c5751cA3B9Fe0af2a6F",
        "coingeckoId": "havven"
      }
    },
    {
      "chainId": 101,
      "address": "D6eVKSfLdioqo2zG8LbQYFU2gf66FrjKA7afCYNo1GHt",
      "symbol": "wDUCK",
      "name": "DLP Duck Token (Wormhole)",
      "decimals": 9,
      "logoURI": "https://cdn.jsdelivr.net/gh/trustwallet/assets@master/blockchains/ethereum/assets/0xC0bA369c8Db6eB3924965e5c4FD0b4C1B91e305F/logo.png",
      "tags": [
        "wrapped",
        "wormhole"
      ],
      "extensions": {
        "address": "0xC0bA369c8Db6eB3924965e5c4FD0b4C1B91e305F",
        "bridgeContract": "https://etherscan.io/address/0xf92cD566Ea4864356C5491c177A430C222d7e678",
        "assetContract": "https://etherscan.io/address/0xC0bA369c8Db6eB3924965e5c4FD0b4C1B91e305F",
        "coingeckoId": "dlp-duck-token"
      }
    },
    {
      "chainId": 101,
      "address": "9PwPi3DAf9Dy4Y6qJmUzF6fX9CjNwScBidsYqJmcApF8",
      "symbol": "wCHAIN",
      "name": "Chain Games (Wormhole)",
      "decimals": 9,
      "logoURI": "https://cdn.jsdelivr.net/gh/trustwallet/assets@master/blockchains/ethereum/assets/0xC4C2614E694cF534D407Ee49F8E44D125E4681c4/logo.png",
      "tags": [
        "wrapped",
        "wormhole"
      ],
      "extensions": {
        "address": "0xC4C2614E694cF534D407Ee49F8E44D125E4681c4",
        "bridgeContract": "https://etherscan.io/address/0xf92cD566Ea4864356C5491c177A430C222d7e678",
        "assetContract": "https://etherscan.io/address/0xC4C2614E694cF534D407Ee49F8E44D125E4681c4",
        "coingeckoId": "chain-games"
      }
    },
    {
      "chainId": 101,
      "address": "BmxZ1pghpcoyT7aykj7D1o4AxWirTqvD7zD2tNngjirT",
      "symbol": "wGRT",
      "name": "Graph Token (Wormhole)",
      "decimals": 9,
      "logoURI": "https://cdn.jsdelivr.net/gh/trustwallet/assets@master/blockchains/ethereum/assets/0xc944E90C64B2c07662A292be6244BDf05Cda44a7/logo.png",
      "tags": [
        "wrapped",
        "wormhole"
      ],
      "extensions": {
        "address": "0xc944E90C64B2c07662A292be6244BDf05Cda44a7",
        "bridgeContract": "https://etherscan.io/address/0xf92cD566Ea4864356C5491c177A430C222d7e678",
        "assetContract": "https://etherscan.io/address/0xc944E90C64B2c07662A292be6244BDf05Cda44a7",
        "coingeckoId": "the-graph"
      }
    },
    {
      "chainId": 101,
      "address": "FMr15arp651N6fR2WEL36pCMBnFecHcN6wDxne2Vf3SK",
      "symbol": "wROOT",
      "name": "RootKit (Wormhole)",
      "decimals": 9,
      "logoURI": "https://cdn.jsdelivr.net/gh/trustwallet/assets@master/blockchains/ethereum/assets/0xCb5f72d37685C3D5aD0bB5F982443BC8FcdF570E/logo.png",
      "tags": [
        "wrapped",
        "wormhole"
      ],
      "extensions": {
        "address": "0xCb5f72d37685C3D5aD0bB5F982443BC8FcdF570E",
        "bridgeContract": "https://etherscan.io/address/0xf92cD566Ea4864356C5491c177A430C222d7e678",
        "assetContract": "https://etherscan.io/address/0xCb5f72d37685C3D5aD0bB5F982443BC8FcdF570E",
        "coingeckoId": "rootkit"
      }
    },
    {
      "chainId": 101,
      "address": "E9X7rKAGfSh1gsHC6qh5MVLkDzRcT64KQbjzvHnc5zEq",
      "symbol": "wSWAP",
      "name": "TrustSwap Token (Wormhole)",
      "decimals": 9,
      "logoURI": "https://cdn.jsdelivr.net/gh/trustwallet/assets@master/blockchains/ethereum/assets/0xCC4304A31d09258b0029eA7FE63d032f52e44EFe/logo.png",
      "tags": [
        "wrapped",
        "wormhole"
      ],
      "extensions": {
        "address": "0xCC4304A31d09258b0029eA7FE63d032f52e44EFe",
        "bridgeContract": "https://etherscan.io/address/0xf92cD566Ea4864356C5491c177A430C222d7e678",
        "assetContract": "https://etherscan.io/address/0xCC4304A31d09258b0029eA7FE63d032f52e44EFe",
        "coingeckoId": "trustswap"
      }
    },
    {
      "chainId": 101,
      "address": "5NEENV1mNvu7MfNNtKuGSDC8zoNStq1tuLkDXFtv6rZd",
      "symbol": "wTVK",
      "name": "Terra Virtua Kolect (Wormhole)",
      "decimals": 9,
      "logoURI": "https://cdn.jsdelivr.net/gh/trustwallet/assets@master/blockchains/ethereum/assets/0xd084B83C305daFD76AE3E1b4E1F1fe2eCcCb3988/logo.png",
      "tags": [
        "wrapped",
        "wormhole"
      ],
      "extensions": {
        "address": "0xd084B83C305daFD76AE3E1b4E1F1fe2eCcCb3988",
        "bridgeContract": "https://etherscan.io/address/0xf92cD566Ea4864356C5491c177A430C222d7e678",
        "assetContract": "https://etherscan.io/address/0xd084B83C305daFD76AE3E1b4E1F1fe2eCcCb3988",
        "coingeckoId": "terra-virtua-kolect"
      }
    },
    {
      "chainId": 101,
      "address": "5ZXLGj7onpitgtREJNYb51DwDPddvqV1YLC8jn2sgz48",
      "symbol": "wOMG",
      "name": "OMG Network (Wormhole)",
      "decimals": 9,
      "logoURI": "https://cdn.jsdelivr.net/gh/trustwallet/assets@master/blockchains/ethereum/assets//logo.png",
      "tags": [
        "wrapped",
        "wormhole"
      ],
      "extensions": {
        "address": "0xd26114cd6EE289AccF82350c8d8487fedB8A0C07",
        "bridgeContract": "https://etherscan.io/address/0xf92cD566Ea4864356C5491c177A430C222d7e678",
        "assetContract": "https://etherscan.io/address/0xd26114cd6EE289AccF82350c8d8487fedB8A0C07",
        "coingeckoId": "omisego"
      }
    },
    {
      "chainId": 101,
      "address": "2Xf2yAXJfg82sWwdLUo2x9mZXy6JCdszdMZkcF1Hf4KV",
      "symbol": "wLUNA",
      "name": "Wrapped LUNA Token (Wormhole)",
      "decimals": 9,
      "logoURI": "https://cdn.jsdelivr.net/gh/trustwallet/assets@master/blockchains/ethereum/assets/0xd2877702675e6cEb975b4A1dFf9fb7BAF4C91ea9/logo.png",
      "tags": [
        "wrapped",
        "wormhole"
      ],
      "extensions": {
        "address": "0xd2877702675e6cEb975b4A1dFf9fb7BAF4C91ea9",
        "bridgeContract": "https://etherscan.io/address/0xf92cD566Ea4864356C5491c177A430C222d7e678",
        "assetContract": "https://etherscan.io/address/0xd2877702675e6cEb975b4A1dFf9fb7BAF4C91ea9",
        "coingeckoId": "wrapped-terra"
      }
    },
    {
      "chainId": 101,
      "address": "5Ro6JxJ4NjSTEppdX2iXUYgWkAEF1dcs9gqMX99E2vkL",
      "symbol": "wBONDLY",
      "name": "Bondly Token (Wormhole)",
      "decimals": 9,
      "logoURI": "https://cdn.jsdelivr.net/gh/trustwallet/assets@master/blockchains/ethereum/assets/0xD2dDa223b2617cB616c1580db421e4cFAe6a8a85/logo.png",
      "tags": [
        "wrapped",
        "wormhole"
      ],
      "extensions": {
        "address": "0xD2dDa223b2617cB616c1580db421e4cFAe6a8a85",
        "bridgeContract": "https://etherscan.io/address/0xf92cD566Ea4864356C5491c177A430C222d7e678",
        "assetContract": "https://etherscan.io/address/0xD2dDa223b2617cB616c1580db421e4cFAe6a8a85",
        "coingeckoId": "bondly"
      }
    },
    {
      "chainId": 101,
      "address": "5jFzUEqWLnvGvKWb1Pji9nWVYy5vLG2saoXCyVNWEdEi",
      "symbol": "wDETS",
      "name": "Dextrust (Wormhole)",
      "decimals": 9,
      "logoURI": "https://cdn.jsdelivr.net/gh/trustwallet/assets@master/blockchains/ethereum/assets/0xd379700999F4805Ce80aa32DB46A94dF64561108/logo.png",
      "tags": [
        "wrapped",
        "wormhole"
      ],
      "extensions": {
        "address": "0xd379700999F4805Ce80aa32DB46A94dF64561108",
        "bridgeContract": "https://etherscan.io/address/0xf92cD566Ea4864356C5491c177A430C222d7e678",
        "assetContract": "https://etherscan.io/address/0xd379700999F4805Ce80aa32DB46A94dF64561108",
        "coingeckoId": "dextrust"
      }
    },
    {
      "chainId": 101,
      "address": "BV5tm1uCRWQCQKNgQVFnkseqAjxpmbJkRCXvzFWBdgMp",
      "symbol": "wAMPL",
      "name": "Ampleforth (Wormhole)",
      "decimals": 9,
      "logoURI": "https://cdn.jsdelivr.net/gh/trustwallet/assets@master/blockchains/ethereum/assets//logo.png",
      "tags": [
        "wrapped",
        "wormhole"
      ],
      "extensions": {
        "address": "0xD46bA6D942050d489DBd938a2C909A5d5039A161",
        "bridgeContract": "https://etherscan.io/address/0xf92cD566Ea4864356C5491c177A430C222d7e678",
        "assetContract": "https://etherscan.io/address/0xD46bA6D942050d489DBd938a2C909A5d5039A161",
        "coingeckoId": "ampleforth"
      }
    },
    {
      "chainId": 101,
      "address": "2PSvGigDY4MVUmv51bBiARBMcHBtXcUBnx5V9BwWbbi2",
      "symbol": "wPOLK",
      "name": "Polkamarkets (Wormhole)",
      "decimals": 9,
      "logoURI": "https://cdn.jsdelivr.net/gh/trustwallet/assets@master/blockchains/ethereum/assets/0xD478161C952357F05f0292B56012Cd8457F1cfbF/logo.png",
      "tags": [
        "wrapped",
        "wormhole"
      ],
      "extensions": {
        "address": "0xD478161C952357F05f0292B56012Cd8457F1cfbF",
        "bridgeContract": "https://etherscan.io/address/0xf92cD566Ea4864356C5491c177A430C222d7e678",
        "assetContract": "https://etherscan.io/address/0xD478161C952357F05f0292B56012Cd8457F1cfbF",
        "coingeckoId": "polkamarkets"
      }
    },
    {
      "chainId": 101,
      "address": "ApmXkxXCASdxRf3Ln6Ni7oAZ7E6CX1CcJAD8A5qBdhSm",
      "symbol": "wCRV",
      "name": "Curve DAO Token (Wormhole)",
      "decimals": 9,
      "logoURI": "https://cdn.jsdelivr.net/gh/trustwallet/assets@master/blockchains/ethereum/assets/0xD533a949740bb3306d119CC777fa900bA034cd52/logo.png",
      "tags": [
        "wrapped",
        "wormhole"
      ],
      "extensions": {
        "address": "0xD533a949740bb3306d119CC777fa900bA034cd52",
        "bridgeContract": "https://etherscan.io/address/0xf92cD566Ea4864356C5491c177A430C222d7e678",
        "assetContract": "https://etherscan.io/address/0xD533a949740bb3306d119CC777fa900bA034cd52",
        "coingeckoId": "curve-dao-token"
      }
    },
    {
      "chainId": 101,
      "address": "DWECGzR56MruYJyo5g5QpoxZbFoydt3oWUkkDsVhxXzs",
      "symbol": "wMEME",
      "name": "MEME (Wormhole)",
      "decimals": 8,
      "logoURI": "https://cdn.jsdelivr.net/gh/trustwallet/assets@master/blockchains/ethereum/assets/0xD5525D397898e5502075Ea5E830d8914f6F0affe/logo.png",
      "tags": [
        "wrapped",
        "wormhole"
      ],
      "extensions": {
        "address": "0xD5525D397898e5502075Ea5E830d8914f6F0affe",
        "bridgeContract": "https://etherscan.io/address/0xf92cD566Ea4864356C5491c177A430C222d7e678",
        "assetContract": "https://etherscan.io/address/0xD5525D397898e5502075Ea5E830d8914f6F0affe",
        "coingeckoId": "degenerator"
      }
    },
    {
      "chainId": 101,
      "address": "3Y2wTtM4kCX8uUSLrKJ8wpajCu1C9LaWWAd7b7Nb2BDw",
      "symbol": "wEXNT",
      "name": "ExNetwork Community Token (Wormhole)",
      "decimals": 9,
      "logoURI": "https://cdn.jsdelivr.net/gh/trustwallet/assets@master/blockchains/ethereum/assets/0xD6c67B93a7b248dF608a653d82a100556144c5DA/logo.png",
      "tags": [
        "wrapped",
        "wormhole"
      ],
      "extensions": {
        "address": "0xD6c67B93a7b248dF608a653d82a100556144c5DA",
        "bridgeContract": "https://etherscan.io/address/0xf92cD566Ea4864356C5491c177A430C222d7e678",
        "assetContract": "https://etherscan.io/address/0xD6c67B93a7b248dF608a653d82a100556144c5DA",
        "coingeckoId": "exnetwork-token"
      }
    },
    {
      "chainId": 101,
      "address": "9w97GdWUYYaamGwdKMKZgGzPduZJkiFizq4rz5CPXRv2",
      "symbol": "wUSDT",
      "name": "Tether USD (Wormhole)",
      "decimals": 6,
      "logoURI": "https://cdn.jsdelivr.net/gh/trustwallet/assets@master/blockchains/ethereum/assets/0xdAC17F958D2ee523a2206206994597C13D831ec7/logo.png",
      "tags": [
        "wrapped",
        "wormhole"
      ],
      "extensions": {
        "address": "0xdAC17F958D2ee523a2206206994597C13D831ec7",
        "bridgeContract": "https://etherscan.io/address/0xf92cD566Ea4864356C5491c177A430C222d7e678",
        "assetContract": "https://etherscan.io/address/0xdAC17F958D2ee523a2206206994597C13D831ec7",
        "coingeckoId": "tether"
      }
    },
    {
      "chainId": 101,
      "address": "CqWSJtkMMY16q9QLnQxktM1byzVHGRr8b6LCPuZnEeiL",
      "symbol": "wYLD",
      "name": "Yield (Wormhole)",
      "decimals": 9,
      "logoURI": "https://cdn.jsdelivr.net/gh/trustwallet/assets@master/blockchains/ethereum/assets/0xDcB01cc464238396E213a6fDd933E36796eAfF9f/logo.png",
      "tags": [
        "wrapped",
        "wormhole"
      ],
      "extensions": {
        "address": "0xDcB01cc464238396E213a6fDd933E36796eAfF9f",
        "bridgeContract": "https://etherscan.io/address/0xf92cD566Ea4864356C5491c177A430C222d7e678",
        "assetContract": "https://etherscan.io/address/0xDcB01cc464238396E213a6fDd933E36796eAfF9f",
        "coingeckoId": "yield"
      }
    },
    {
      "chainId": 101,
      "address": "26ZzQVGZruwcZPs2sqb8n9ojKt2cviUjHcMjstFtK6ow",
      "symbol": "wKNC",
      "name": "Kyber Network Crystal (Wormhole)",
      "decimals": 9,
      "logoURI": "https://cdn.jsdelivr.net/gh/trustwallet/assets@master/blockchains/ethereum/assets/0xdd974D5C2e2928deA5F71b9825b8b646686BD200/logo.png",
      "tags": [
        "wrapped",
        "wormhole"
      ],
      "extensions": {
        "address": "0xdd974D5C2e2928deA5F71b9825b8b646686BD200",
        "bridgeContract": "https://etherscan.io/address/0xf92cD566Ea4864356C5491c177A430C222d7e678",
        "assetContract": "https://etherscan.io/address/0xdd974D5C2e2928deA5F71b9825b8b646686BD200",
        "coingeckoId": "kyber-network"
      }
    },
    {
      "chainId": 101,
      "address": "HHoHTtntq2kiBPENyVM1DTP7pNrkBXX2Jye29PSyz3qf",
      "symbol": "wCOTI",
      "name": "COTI Token (Wormhole)",
      "decimals": 9,
      "logoURI": "https://cdn.jsdelivr.net/gh/trustwallet/assets@master/blockchains/ethereum/assets/0xDDB3422497E61e13543BeA06989C0789117555c5/logo.png",
      "tags": [
        "wrapped",
        "wormhole"
      ],
      "extensions": {
        "address": "0xDDB3422497E61e13543BeA06989C0789117555c5",
        "bridgeContract": "https://etherscan.io/address/0xf92cD566Ea4864356C5491c177A430C222d7e678",
        "assetContract": "https://etherscan.io/address/0xDDB3422497E61e13543BeA06989C0789117555c5",
        "coingeckoId": "coti"
      }
    },
    {
      "chainId": 101,
      "address": "4sEpUsJ6uJZYi6A2da8EGjKPacRSqYJaPJffPnTqoWVv",
      "symbol": "wINJ",
      "name": "Injective Token (Wormhole)",
      "decimals": 9,
      "logoURI": "https://cdn.jsdelivr.net/gh/trustwallet/assets@master/blockchains/ethereum/assets/0xe28b3B32B6c345A34Ff64674606124Dd5Aceca30/logo.png",
      "tags": [
        "wrapped",
        "wormhole"
      ],
      "extensions": {
        "address": "0xe28b3B32B6c345A34Ff64674606124Dd5Aceca30",
        "bridgeContract": "https://etherscan.io/address/0xf92cD566Ea4864356C5491c177A430C222d7e678",
        "assetContract": "https://etherscan.io/address/0xe28b3B32B6c345A34Ff64674606124Dd5Aceca30",
        "coingeckoId": "injective-protocol"
      }
    },
    {
      "chainId": 101,
      "address": "G2jrxYSoCSzmohxERa2JzSJMuRM4kiNvRA3DnCv7Lzcz",
      "symbol": "wZRX",
      "name": "0x Protocol Token (Wormhole)",
      "decimals": 9,
      "logoURI": "https://cdn.jsdelivr.net/gh/trustwallet/assets@master/blockchains/ethereum/assets/0xE41d2489571d322189246DaFA5ebDe1F4699F498/logo.png",
      "tags": [
        "wrapped",
        "wormhole"
      ],
      "extensions": {
        "address": "0xE41d2489571d322189246DaFA5ebDe1F4699F498",
        "bridgeContract": "https://etherscan.io/address/0xf92cD566Ea4864356C5491c177A430C222d7e678",
        "assetContract": "https://etherscan.io/address/0xE41d2489571d322189246DaFA5ebDe1F4699F498",
        "coingeckoId": "0x"
      }
    },
    {
      "chainId": 101,
      "address": "3bkBFHyof411hGBdcsiM1KSDdErw63Xoj3eLB8yNknB4",
      "symbol": "wSUPER",
      "name": "SuperFarm (Wormhole)",
      "decimals": 9,
      "logoURI": "https://cdn.jsdelivr.net/gh/trustwallet/assets@master/blockchains/ethereum/assets/0xe53EC727dbDEB9E2d5456c3be40cFF031AB40A55/logo.png",
      "tags": [
        "wrapped",
        "wormhole"
      ],
      "extensions": {
        "address": "0xe53EC727dbDEB9E2d5456c3be40cFF031AB40A55",
        "bridgeContract": "https://etherscan.io/address/0xf92cD566Ea4864356C5491c177A430C222d7e678",
        "assetContract": "https://etherscan.io/address/0xe53EC727dbDEB9E2d5456c3be40cFF031AB40A55",
        "coingeckoId": "superfarm"
      }
    },
    {
      "chainId": 101,
      "address": "7kkkoa1MB93ELm3vjvyC8GJ65G7eEgLhfaHU58riJUCx",
      "symbol": "waEth",
      "name": "aEthereum (Wormhole)",
      "decimals": 9,
      "logoURI": "https://cdn.jsdelivr.net/gh/trustwallet/assets@master/blockchains/ethereum/assets/0xE95A203B1a91a908F9B9CE46459d101078c2c3cb/logo.png",
      "tags": [
        "wrapped",
        "wormhole"
      ],
      "extensions": {
        "address": "0xE95A203B1a91a908F9B9CE46459d101078c2c3cb",
        "bridgeContract": "https://etherscan.io/address/0xf92cD566Ea4864356C5491c177A430C222d7e678",
        "assetContract": "https://etherscan.io/address/0xE95A203B1a91a908F9B9CE46459d101078c2c3cb",
        "coingeckoId": "ankreth"
      }
    },
    {
      "chainId": 101,
      "address": "F48zUwoQMzgCTf5wihwz8GPN23gdcoVMiT227APqA6hC",
      "symbol": "wSURF",
      "name": "SURF.Finance (Wormhole)",
      "decimals": 9,
      "logoURI": "https://cdn.jsdelivr.net/gh/trustwallet/assets@master/blockchains/ethereum/assets/0xEa319e87Cf06203DAe107Dd8E5672175e3Ee976c/logo.png",
      "tags": [
        "wrapped",
        "wormhole"
      ],
      "extensions": {
        "address": "0xEa319e87Cf06203DAe107Dd8E5672175e3Ee976c",
        "bridgeContract": "https://etherscan.io/address/0xf92cD566Ea4864356C5491c177A430C222d7e678",
        "assetContract": "https://etherscan.io/address/0xEa319e87Cf06203DAe107Dd8E5672175e3Ee976c",
        "coingeckoId": "surf-finance"
      }
    },
    {
      "chainId": 101,
      "address": "EK6iyvvqvQtsWYcySrZVHkXjCLX494r9PhnDWJaX1CPu",
      "symbol": "wrenBTC",
      "name": "renBTC (Wormhole)",
      "decimals": 8,
      "logoURI": "https://cdn.jsdelivr.net/gh/trustwallet/assets@master/blockchains/ethereum/assets/0xEB4C2781e4ebA804CE9a9803C67d0893436bB27D/logo.png",
      "tags": [
        "wrapped",
        "wormhole"
      ],
      "extensions": {
        "address": "0xEB4C2781e4ebA804CE9a9803C67d0893436bB27D",
        "bridgeContract": "https://etherscan.io/address/0xf92cD566Ea4864356C5491c177A430C222d7e678",
        "assetContract": "https://etherscan.io/address/0xEB4C2781e4ebA804CE9a9803C67d0893436bB27D",
        "coingeckoId": "renbtc"
      }
    },
    {
      "chainId": 101,
      "address": "B2m4B527oLo5WFWLgy2MitP66azhEW2puaazUAuvNgqZ",
      "symbol": "wDMG",
      "name": "DMM: Governance (Wormhole)",
      "decimals": 9,
      "logoURI": "https://cdn.jsdelivr.net/gh/trustwallet/assets@master/blockchains/ethereum/assets/0xEd91879919B71bB6905f23af0A68d231EcF87b14/logo.png",
      "tags": [
        "wrapped",
        "wormhole"
      ],
      "extensions": {
        "address": "0xEd91879919B71bB6905f23af0A68d231EcF87b14",
        "bridgeContract": "https://etherscan.io/address/0xf92cD566Ea4864356C5491c177A430C222d7e678",
        "assetContract": "https://etherscan.io/address/0xEd91879919B71bB6905f23af0A68d231EcF87b14",
        "coingeckoId": "dmm-governance"
      }
    },
    {
      "chainId": 101,
      "address": "H3iuZNRwaqPsnGUGU5YkDwTU3hQMkzC32hxDko8EtzZw",
      "symbol": "wHEZ",
      "name": "Hermez Network Token (Wormhole)",
      "decimals": 9,
      "logoURI": "https://cdn.jsdelivr.net/gh/trustwallet/assets@master/blockchains/ethereum/assets/0xEEF9f339514298C6A857EfCfC1A762aF84438dEE/logo.png",
      "tags": [
        "wrapped",
        "wormhole"
      ],
      "extensions": {
        "address": "0xEEF9f339514298C6A857EfCfC1A762aF84438dEE",
        "bridgeContract": "https://etherscan.io/address/0xf92cD566Ea4864356C5491c177A430C222d7e678",
        "assetContract": "https://etherscan.io/address/0xEEF9f339514298C6A857EfCfC1A762aF84438dEE",
        "coingeckoId": "hermez-network-token"
      }
    },
    {
      "chainId": 101,
      "address": "DL7873Hud4eMdGScQFD7vrbC6fzWAMQ2LMuoZSn4zUry",
      "symbol": "wRLY",
      "name": "Rally (Wormhole)",
      "decimals": 9,
      "logoURI": "https://cdn.jsdelivr.net/gh/trustwallet/assets@master/blockchains/ethereum/assets/0xf1f955016EcbCd7321c7266BccFB96c68ea5E49b/logo.png",
      "tags": [
        "wrapped",
        "wormhole"
      ],
      "extensions": {
        "address": "0xf1f955016EcbCd7321c7266BccFB96c68ea5E49b",
        "bridgeContract": "https://etherscan.io/address/0xf92cD566Ea4864356C5491c177A430C222d7e678",
        "assetContract": "https://etherscan.io/address/0xf1f955016EcbCd7321c7266BccFB96c68ea5E49b",
        "coingeckoId": "rally-2"
      }
    },
    {
      "chainId": 101,
      "address": "3N89w9KPUVYUK5MMGNY8yMXhrr89QQ1RQPJxVnQHgMdd",
      "symbol": "wYf-DAI",
      "name": "YfDAI.finance (Wormhole)",
      "decimals": 9,
      "logoURI": "https://cdn.jsdelivr.net/gh/trustwallet/assets@master/blockchains/ethereum/assets/0xf4CD3d3Fda8d7Fd6C5a500203e38640A70Bf9577/logo.png",
      "tags": [
        "wrapped",
        "wormhole"
      ],
      "extensions": {
        "address": "0xf4CD3d3Fda8d7Fd6C5a500203e38640A70Bf9577",
        "bridgeContract": "https://etherscan.io/address/0xf92cD566Ea4864356C5491c177A430C222d7e678",
        "assetContract": "https://etherscan.io/address/0xf4CD3d3Fda8d7Fd6C5a500203e38640A70Bf9577",
        "coingeckoId": "yfdai-finance"
      }
    },
    {
      "chainId": 101,
      "address": "8ArKbnnDiq8eRR8hZ1eULMjd2iMAD8AqwyVJRAX7mHQo",
      "symbol": "wFCL",
      "name": "Fractal Protocol Token (Wormhole)",
      "decimals": 9,
      "logoURI": "https://cdn.jsdelivr.net/gh/trustwallet/assets@master/blockchains/ethereum/assets/0xF4d861575ecC9493420A3f5a14F85B13f0b50EB3/logo.png",
      "tags": [
        "wrapped",
        "wormhole"
      ],
      "extensions": {
        "address": "0xF4d861575ecC9493420A3f5a14F85B13f0b50EB3",
        "bridgeContract": "https://etherscan.io/address/0xf92cD566Ea4864356C5491c177A430C222d7e678",
        "assetContract": "https://etherscan.io/address/0xF4d861575ecC9493420A3f5a14F85B13f0b50EB3",
        "coingeckoId": "fractal"
      }
    },
    {
      "chainId": 101,
      "address": "ZWGxcTgJCNGQqZn6vFdknwj4AFFsYRZ4SDJuhRn3J1T",
      "symbol": "wAXS",
      "name": "Axie Infinity (Wormhole)",
      "decimals": 9,
      "logoURI": "https://cdn.jsdelivr.net/gh/trustwallet/assets@master/blockchains/ethereum/assets/0xF5D669627376EBd411E34b98F19C868c8ABA5ADA/logo.png",
      "tags": [
        "wrapped",
        "wormhole"
      ],
      "extensions": {
        "address": "0xF5D669627376EBd411E34b98F19C868c8ABA5ADA",
        "bridgeContract": "https://etherscan.io/address/0xf92cD566Ea4864356C5491c177A430C222d7e678",
        "assetContract": "https://etherscan.io/address/0xF5D669627376EBd411E34b98F19C868c8ABA5ADA",
        "coingeckoId": "axie-infinity"
      }
    },
    {
      "chainId": 101,
      "address": "PEjUEMHFRtfajio8YHKZdUruW1vTzGmz6F7NngjYuou",
      "symbol": "wENJ",
      "name": "Enjin Coin (Wormhole)",
      "decimals": 9,
      "logoURI": "https://cdn.jsdelivr.net/gh/trustwallet/assets@master/blockchains/ethereum/assets/0xF629cBd94d3791C9250152BD8dfBDF380E2a3B9c/logo.png",
      "tags": [
        "wrapped",
        "wormhole"
      ],
      "extensions": {
        "address": "0xF629cBd94d3791C9250152BD8dfBDF380E2a3B9c",
        "bridgeContract": "https://etherscan.io/address/0xf92cD566Ea4864356C5491c177A430C222d7e678",
        "assetContract": "https://etherscan.io/address/0xF629cBd94d3791C9250152BD8dfBDF380E2a3B9c",
        "coingeckoId": "enjincoin"
      }
    },
    {
      "chainId": 101,
      "address": "2cW5deMKeR97C7csq1aMMWUa5RNWkpQFz8tumxk4ZV8w",
      "symbol": "wYLD",
      "name": "Yield (Wormhole)",
      "decimals": 9,
      "logoURI": "https://cdn.jsdelivr.net/gh/trustwallet/assets@master/blockchains/ethereum/assets/0xF94b5C5651c888d928439aB6514B93944eEE6F48/logo.png",
      "tags": [
        "wrapped",
        "wormhole"
      ],
      "extensions": {
        "address": "0xF94b5C5651c888d928439aB6514B93944eEE6F48",
        "bridgeContract": "https://etherscan.io/address/0xf92cD566Ea4864356C5491c177A430C222d7e678",
        "assetContract": "https://etherscan.io/address/0xF94b5C5651c888d928439aB6514B93944eEE6F48",
        "coingeckoId": "yield-app"
      }
    },
    {
      "chainId": 101,
      "address": "FR5qPX4gbKHPyKMK7Cey6dHZ7wtqmqRogYPJo6bpd5Uw",
      "symbol": "wDDIM",
      "name": "DuckDaoDime (Wormhole)",
      "decimals": 9,
      "logoURI": "https://cdn.jsdelivr.net/gh/trustwallet/assets@master/blockchains/ethereum/assets/0xFbEEa1C75E4c4465CB2FCCc9c6d6afe984558E20/logo.png",
      "tags": [
        "wrapped",
        "wormhole"
      ],
      "extensions": {
        "address": "0xFbEEa1C75E4c4465CB2FCCc9c6d6afe984558E20",
        "bridgeContract": "https://etherscan.io/address/0xf92cD566Ea4864356C5491c177A430C222d7e678",
        "assetContract": "https://etherscan.io/address/0xFbEEa1C75E4c4465CB2FCCc9c6d6afe984558E20",
        "coingeckoId": "duckdaodime"
      }
    },
    {
      "chainId": 101,
      "address": "8HCWFQA2GsA6Nm2L5jidM3mus7NeeQ8wp1ri3XFF9WWH",
      "symbol": "wRARI",
      "name": "Rarible (Wormhole)",
      "decimals": 9,
      "logoURI": "https://cdn.jsdelivr.net/gh/trustwallet/assets@master/blockchains/ethereum/assets/0xFca59Cd816aB1eaD66534D82bc21E7515cE441CF/logo.png",
      "tags": [
        "wrapped",
        "wormhole"
      ],
      "extensions": {
        "address": "0xFca59Cd816aB1eaD66534D82bc21E7515cE441CF",
        "bridgeContract": "https://etherscan.io/address/0xf92cD566Ea4864356C5491c177A430C222d7e678",
        "assetContract": "https://etherscan.io/address/0xFca59Cd816aB1eaD66534D82bc21E7515cE441CF",
        "coingeckoId": "rarible"
      }
    },
    {
      "chainId": 101,
      "address": "Egrv6hURf5o68xJ1AGYeRv8RNj2nXJVuSoA5wwiSALcN",
      "symbol": "wAMP",
      "name": "Amp (Wormhole)",
      "decimals": 9,
      "logoURI": "https://cdn.jsdelivr.net/gh/trustwallet/assets@master/blockchains/ethereum/assets/0xfF20817765cB7f73d4bde2e66e067E58D11095C2/logo.png",
      "tags": [
        "wrapped",
        "wormhole"
      ],
      "extensions": {
        "address": "0xfF20817765cB7f73d4bde2e66e067E58D11095C2",
        "bridgeContract": "https://etherscan.io/address/0xf92cD566Ea4864356C5491c177A430C222d7e678",
        "assetContract": "https://etherscan.io/address/0xfF20817765cB7f73d4bde2e66e067E58D11095C2",
        "coingeckoId": "amp-token"
      }
    },
    {
      "chainId": 101,
      "address": "GXMaB6jm5cdoQgb65YpkEu61eDYtod3PuVwYYXdZZJ9r",
      "symbol": "wFSW",
      "name": "FalconSwap Token (Wormhole)",
      "decimals": 9,
      "logoURI": "https://cdn.jsdelivr.net/gh/trustwallet/assets@master/blockchains/ethereum/assets/0xfffffffFf15AbF397dA76f1dcc1A1604F45126DB/logo.png",
      "tags": [
        "wrapped",
        "wormhole"
      ],
      "extensions": {
        "address": "0xfffffffFf15AbF397dA76f1dcc1A1604F45126DB",
        "bridgeContract": "https://etherscan.io/address/0xf92cD566Ea4864356C5491c177A430C222d7e678",
        "assetContract": "https://etherscan.io/address/0xfffffffFf15AbF397dA76f1dcc1A1604F45126DB",
        "coingeckoId": "fsw-token"
      }
    },
    {
      "chainId": 101,
      "address": "AJ1W9A9N9dEMdVyoDiam2rV44gnBm2csrPDP7xqcapgX",
      "symbol": "wBUSD",
      "name": "Binance USD (Wormhole)",
      "decimals": 9,
      "logoURI": " https://cdn.jsdelivr.net/gh/trustwallet/assets@master/blockchains/ethereum/assets/0x4Fabb145d64652a948d72533023f6E7A623C7C53/logo.png",
      "tags": [
        "wrapped",
        "wormhole"
      ],
      "extensions": {
        "address": "0x4Fabb145d64652a948d72533023f6E7A623C7C53",
        "bridgeContract": "https://etherscan.io/address/0xf92cD566Ea4864356C5491c177A430C222d7e678",
        "assetContract": "https://etherscan.io/address/0x4Fabb145d64652a948d72533023f6E7A623C7C53",
        "coingeckoId": "binance-usd"
      }
    },
    {
      "chainId": 101,
      "address": "2VmKuXMwdzouMndWcK7BK2951tBEtYVmGsdU4dXbjyaY",
      "symbol": "waDAI",
      "name": "Aave Interest bearing DAI (Wormhole)",
      "decimals": 9,
      "logoURI": "https://cloudflare-ipfs.com/ipfs/QmaznB5PRhMC696u8yZuzN6Uwrnp7Zmfa5CydVUMvLJc9i/aDAI.svg",
      "tags": [
        "wrapped",
        "wormhole"
      ],
      "extensions": {
        "address": "0xfC1E690f61EFd961294b3e1Ce3313fBD8aa4f85d",
        "bridgeContract": "https://etherscan.io/address/0xf92cD566Ea4864356C5491c177A430C222d7e678",
        "assetContract": "https://etherscan.io/address/0xfC1E690f61EFd961294b3e1Ce3313fBD8aa4f85d",
        "coingeckoId": "aave-dai-v1"
      }
    },
    {
      "chainId": 101,
      "address": "AXvWVviBmySSdghmuomYHqYB3AZn7NmAWrHYHKKPJxoL",
      "symbol": "waTUSD",
      "name": "Aave Interest bearing TUSD (Wormhole)",
      "decimals": 9,
      "logoURI": "https://cloudflare-ipfs.com/ipfs/QmaznB5PRhMC696u8yZuzN6Uwrnp7Zmfa5CydVUMvLJc9i/aTUSD.svg",
      "tags": [
        "wrapped",
        "wormhole"
      ],
      "extensions": {
        "address": "0x4DA9b813057D04BAef4e5800E36083717b4a0341",
        "bridgeContract": "https://etherscan.io/address/0xf92cD566Ea4864356C5491c177A430C222d7e678",
        "assetContract": "https://etherscan.io/address/0x4DA9b813057D04BAef4e5800E36083717b4a0341",
        "coingeckoId": "aave-tusd-v1"
      }
    },
    {
      "chainId": 101,
      "address": "AkaisFPmasQYZUJsZLD9wPEo2KA7aCRqyRawX18ZRzGr",
      "symbol": "waUSDC",
      "name": "Aave Interest bearing USDC (Wormhole)",
      "decimals": 6,
      "logoURI": "https://cloudflare-ipfs.com/ipfs/QmaznB5PRhMC696u8yZuzN6Uwrnp7Zmfa5CydVUMvLJc9i/aUSDC.svg",
      "tags": [
        "wrapped",
        "wormhole"
      ],
      "extensions": {
        "address": "0x9bA00D6856a4eDF4665BcA2C2309936572473B7E",
        "bridgeContract": "https://etherscan.io/address/0xf92cD566Ea4864356C5491c177A430C222d7e678",
        "assetContract": "https://etherscan.io/address/0x9bA00D6856a4eDF4665BcA2C2309936572473B7E",
        "coingeckoId": "aave-usdc-v1"
      }
    },
    {
      "chainId": 101,
      "address": "FZfQtWMoTQ51Z4jxvHfmFcqj4862u9GzmugBnZUuWqR5",
      "symbol": "waUSDT",
      "name": "Aave Interest bearing USDT (Wormhole)",
      "decimals": 6,
      "logoURI": "https://cloudflare-ipfs.com/ipfs/QmaznB5PRhMC696u8yZuzN6Uwrnp7Zmfa5CydVUMvLJc9i/aUSDT.svg",
      "tags": [
        "wrapped",
        "wormhole"
      ],
      "extensions": {
        "address": "0x71fc860F7D3A592A4a98740e39dB31d25db65ae8",
        "bridgeContract": "https://etherscan.io/address/0xf92cD566Ea4864356C5491c177A430C222d7e678",
        "assetContract": "https://etherscan.io/address/0x71fc860F7D3A592A4a98740e39dB31d25db65ae8",
        "coingeckoId": "aave-usdt-v1"
      }
    },
    {
      "chainId": 101,
      "address": "BMrbF8DZ9U5KGdJ4F2MJbH5d6KPi5FQVp7EqmLrhDe1f",
      "symbol": "waSUSD",
      "name": "Aave Interest bearing SUSD (Wormhole)",
      "decimals": 9,
      "logoURI": "https://cloudflare-ipfs.com/ipfs/QmaznB5PRhMC696u8yZuzN6Uwrnp7Zmfa5CydVUMvLJc9i/aSUSD.svg",
      "tags": [
        "wrapped",
        "wormhole"
      ],
      "extensions": {
        "address": "0x625aE63000f46200499120B906716420bd059240",
        "bridgeContract": "https://etherscan.io/address/0xf92cD566Ea4864356C5491c177A430C222d7e678",
        "assetContract": "https://etherscan.io/address/0x625aE63000f46200499120B906716420bd059240",
        "coingeckoId": "aave-susd-v1"
      }
    },
    {
      "chainId": 101,
      "address": "Fzx4N1xJPDZENAhrAaH79k2izT9CFbfnDEcpcWjiusdY",
      "symbol": "waLEND",
      "name": "Aave Interest bearing LEND (Wormhole)",
      "decimals": 9,
      "logoURI": "https://cloudflare-ipfs.com/ipfs/QmaznB5PRhMC696u8yZuzN6Uwrnp7Zmfa5CydVUMvLJc9i/aLEND.svg",
      "tags": [
        "wrapped",
        "wormhole"
      ],
      "extensions": {
        "address": "0x7D2D3688Df45Ce7C552E19c27e007673da9204B8",
        "bridgeContract": "https://etherscan.io/address/0xf92cD566Ea4864356C5491c177A430C222d7e678",
        "assetContract": "https://etherscan.io/address/0x7D2D3688Df45Ce7C552E19c27e007673da9204B8"
      }
    },
    {
      "chainId": 101,
      "address": "GCdDiVgZnkWCAnGktUsjhoho2CHab9JfrRy3Q5W51zvC",
      "symbol": "waBAT",
      "name": "Aave Interest bearing BAT (Wormhole)",
      "decimals": 9,
      "logoURI": "https://cloudflare-ipfs.com/ipfs/QmaznB5PRhMC696u8yZuzN6Uwrnp7Zmfa5CydVUMvLJc9i/aBAT.svg",
      "tags": [
        "wrapped",
        "wormhole"
      ],
      "extensions": {
        "address": "0xE1BA0FB44CCb0D11b80F92f4f8Ed94CA3fF51D00",
        "bridgeContract": "https://etherscan.io/address/0xf92cD566Ea4864356C5491c177A430C222d7e678",
        "assetContract": "https://etherscan.io/address/0xE1BA0FB44CCb0D11b80F92f4f8Ed94CA3fF51D00",
        "coingeckoId": "aave-bat-v1"
      }
    },
    {
      "chainId": 101,
      "address": "FBrfFh7fb7xKfyBMJA32KufMjEkgSgY4AuzLXFKdJFRj",
      "symbol": "waETH",
      "name": "Aave Interest bearing ETH (Wormhole)",
      "decimals": 9,
      "logoURI": "https://cloudflare-ipfs.com/ipfs/QmaznB5PRhMC696u8yZuzN6Uwrnp7Zmfa5CydVUMvLJc9i/aETH.svg",
      "tags": [
        "wrapped",
        "wormhole"
      ],
      "extensions": {
        "address": "0x3a3A65aAb0dd2A17E3F1947bA16138cd37d08c04",
        "bridgeContract": "https://etherscan.io/address/0xf92cD566Ea4864356C5491c177A430C222d7e678",
        "assetContract": "https://etherscan.io/address/0x3a3A65aAb0dd2A17E3F1947bA16138cd37d08c04",
        "coingeckoId": "aave-eth-v1"
      }
    },
    {
      "chainId": 101,
      "address": "Adp88WrQDgExPTu26DdBnbN2ffWMkXLxwqzjTdfRQiJi",
      "symbol": "waLINK",
      "name": "Aave Interest bearing LINK (Wormhole)",
      "decimals": 9,
      "logoURI": "https://cloudflare-ipfs.com/ipfs/QmaznB5PRhMC696u8yZuzN6Uwrnp7Zmfa5CydVUMvLJc9i/aLINK.svg",
      "tags": [
        "wrapped",
        "wormhole"
      ],
      "extensions": {
        "address": "0xA64BD6C70Cb9051F6A9ba1F163Fdc07E0DfB5F84",
        "bridgeContract": "https://etherscan.io/address/0xf92cD566Ea4864356C5491c177A430C222d7e678",
        "assetContract": "https://etherscan.io/address/0xA64BD6C70Cb9051F6A9ba1F163Fdc07E0DfB5F84",
        "coingeckoId": "aave-link-v1"
      }
    },
    {
      "chainId": 101,
      "address": "3p67dqghWn6reQcVCqNBkufrpU1gtA1ZRAYja6GMXySG",
      "symbol": "waKNC",
      "name": "Aave Interest bearing KNC (Wormhole)",
      "decimals": 9,
      "logoURI": "https://cloudflare-ipfs.com/ipfs/QmaznB5PRhMC696u8yZuzN6Uwrnp7Zmfa5CydVUMvLJc9i/aKNC.svg",
      "tags": [
        "wrapped",
        "wormhole"
      ],
      "extensions": {
        "address": "0x9D91BE44C06d373a8a226E1f3b146956083803eB",
        "bridgeContract": "https://etherscan.io/address/0xf92cD566Ea4864356C5491c177A430C222d7e678",
        "assetContract": "https://etherscan.io/address/0x9D91BE44C06d373a8a226E1f3b146956083803eB",
        "coingeckoId": "aave-knc-v1"
      }
    },
    {
      "chainId": 101,
      "address": "A4qYX1xuewaBL9SeZnwA3We6MhG8TYcTceHAJpk7Etdt",
      "symbol": "waREP",
      "name": "Aave Interest bearing REP (Wormhole)",
      "decimals": 9,
      "logoURI": "https://cloudflare-ipfs.com/ipfs/QmaznB5PRhMC696u8yZuzN6Uwrnp7Zmfa5CydVUMvLJc9i/aREP.svg",
      "tags": [
        "wrapped",
        "wormhole"
      ],
      "extensions": {
        "address": "0x71010A9D003445aC60C4e6A7017c1E89A477B438",
        "bridgeContract": "https://etherscan.io/address/0xf92cD566Ea4864356C5491c177A430C222d7e678",
        "assetContract": "https://etherscan.io/address/0x71010A9D003445aC60C4e6A7017c1E89A477B438"
      }
    },
    {
      "chainId": 101,
      "address": "3iTtcKUVa5ouzwNZFc3SasuAKkY2ZuMxLERRcWfxQVN3",
      "symbol": "waMKR",
      "name": "Aave Interest bearing MKR (Wormhole)",
      "decimals": 9,
      "logoURI": "https://cloudflare-ipfs.com/ipfs/QmaznB5PRhMC696u8yZuzN6Uwrnp7Zmfa5CydVUMvLJc9i/aMKR.svg",
      "tags": [
        "wrapped",
        "wormhole"
      ],
      "extensions": {
        "address": "0x7deB5e830be29F91E298ba5FF1356BB7f8146998",
        "bridgeContract": "https://etherscan.io/address/0xf92cD566Ea4864356C5491c177A430C222d7e678",
        "assetContract": "https://etherscan.io/address/0x7deB5e830be29F91E298ba5FF1356BB7f8146998",
        "coingeckoId": "aave-mkr-v1"
      }
    },
    {
      "chainId": 101,
      "address": "EMS6TrCU8uBMumZukRSShGS1yzHGqYd3S8hW2sYULX3T",
      "symbol": "waMANA",
      "name": "Aave Interest bearing MANA (Wormhole)",
      "decimals": 9,
      "logoURI": "https://cloudflare-ipfs.com/ipfs/QmaznB5PRhMC696u8yZuzN6Uwrnp7Zmfa5CydVUMvLJc9i/aMANA.svg",
      "tags": [
        "wrapped",
        "wormhole"
      ],
      "extensions": {
        "address": "0x6FCE4A401B6B80ACe52baAefE4421Bd188e76F6f",
        "bridgeContract": "https://etherscan.io/address/0xf92cD566Ea4864356C5491c177A430C222d7e678",
        "assetContract": "https://etherscan.io/address/0x6FCE4A401B6B80ACe52baAefE4421Bd188e76F6f",
        "coingeckoId": "aave-mana-v1"
      }
    },
    {
      "chainId": 101,
      "address": "qhqzfH7AjeukUgqyPXncWHFXTBebFNu5QQUrzhJaLB4",
      "symbol": "waZRX",
      "name": "Aave Interest bearing ZRX (Wormhole)",
      "decimals": 9,
      "logoURI": "https://cloudflare-ipfs.com/ipfs/QmaznB5PRhMC696u8yZuzN6Uwrnp7Zmfa5CydVUMvLJc9i/aZRX.svg",
      "tags": [
        "wrapped",
        "wormhole"
      ],
      "extensions": {
        "address": "0x6Fb0855c404E09c47C3fBCA25f08d4E41f9F062f",
        "bridgeContract": "https://etherscan.io/address/0xf92cD566Ea4864356C5491c177A430C222d7e678",
        "assetContract": "https://etherscan.io/address/0x6Fb0855c404E09c47C3fBCA25f08d4E41f9F062f",
        "coingeckoId": "aave-zrx-v1"
      }
    },
    {
      "chainId": 101,
      "address": "FeU2J26AfMqh2mh7Cf4Lw1HRueAvAkZYxGr8njFNMeQ2",
      "symbol": "waSNX",
      "name": "Aave Interest bearing SNX (Wormhole)",
      "decimals": 9,
      "logoURI": "https://cloudflare-ipfs.com/ipfs/QmXj52EGotmpyep84PBycmQnAgCF2sbqxdXFWP3GPZFbEz",
      "tags": [
        "wrapped",
        "wormhole"
      ],
      "extensions": {
        "address": "0x328C4c80BC7aCa0834Db37e6600A6c49E12Da4DE",
        "bridgeContract": "https://etherscan.io/address/0xf92cD566Ea4864356C5491c177A430C222d7e678",
        "assetContract": "https://etherscan.io/address/0x328C4c80BC7aCa0834Db37e6600A6c49E12Da4DE",
        "coingeckoId": "aave-snx-v1"
      }
    },
    {
      "chainId": 101,
      "address": "GveRVvWTUH1s26YxyjUnXh1J5mMdu5crC2K2uQy26KXi",
      "symbol": "waWBTC",
      "name": "Aave Interest bearing WBTC (Wormhole)",
      "decimals": 8,
      "logoURI": "https://cloudflare-ipfs.com/ipfs/QmaznB5PRhMC696u8yZuzN6Uwrnp7Zmfa5CydVUMvLJc9i/aWBTC.svg",
      "tags": [
        "wrapped",
        "wormhole"
      ],
      "extensions": {
        "address": "0xFC4B8ED459e00e5400be803A9BB3954234FD50e3",
        "bridgeContract": "https://etherscan.io/address/0xf92cD566Ea4864356C5491c177A430C222d7e678",
        "assetContract": "https://etherscan.io/address/0xFC4B8ED459e00e5400be803A9BB3954234FD50e3",
        "coingeckoId": "aave-wbtc-v1"
      }
    },
    {
      "chainId": 101,
      "address": "F2WgoHLwV4pfxN4WrUs2q6KkmFCsNorGYQ82oaPNUFLP",
      "symbol": "waBUSD",
      "name": "Aave Interest bearing Binance USD (Wormhole)",
      "decimals": 9,
      "logoURI": "https://cloudflare-ipfs.com/ipfs/QmaznB5PRhMC696u8yZuzN6Uwrnp7Zmfa5CydVUMvLJc9i/aBUSD.svg",
      "tags": [
        "wrapped",
        "wormhole"
      ],
      "extensions": {
        "address": "0x6Ee0f7BB50a54AB5253dA0667B0Dc2ee526C30a8",
        "bridgeContract": "https://etherscan.io/address/0xf92cD566Ea4864356C5491c177A430C222d7e678",
        "assetContract": "https://etherscan.io/address/0x6Ee0f7BB50a54AB5253dA0667B0Dc2ee526C30a8",
        "coingeckoId": "aave-busd-v1"
      }
    },
    {
      "chainId": 101,
      "address": "3rNUQJgvfZ5eFsZvCkvdYcbd9ZzS6YmtwQsoUTFKmVd4",
      "symbol": "waENJ",
      "name": "Aave Interest bearing ENJ (Wormhole)",
      "decimals": 9,
      "logoURI": "https://cloudflare-ipfs.com/ipfs/QmaznB5PRhMC696u8yZuzN6Uwrnp7Zmfa5CydVUMvLJc9i/aENJ.svg",
      "tags": [
        "wrapped",
        "wormhole"
      ],
      "extensions": {
        "address": "0x712DB54daA836B53Ef1EcBb9c6ba3b9Efb073F40",
        "bridgeContract": "https://etherscan.io/address/0xf92cD566Ea4864356C5491c177A430C222d7e678",
        "assetContract": "https://etherscan.io/address/0x712DB54daA836B53Ef1EcBb9c6ba3b9Efb073F40",
        "coingeckoId": "aave-enj-v1"
      }
    },
    {
      "chainId": 101,
      "address": "BHh8nyDwdUG4uyyQYNqGXGLHPyb83R6Y2fqJrNVKtTsT",
      "symbol": "waREN",
      "name": "Aave Interest bearing REN (Wormhole)",
      "decimals": 9,
      "logoURI": "https://cloudflare-ipfs.com/ipfs/QmUgE3UECZxZcCAiqd3V9otfFWLi5fxR8uHd94RxkT3iYb",
      "tags": [
        "wrapped",
        "wormhole"
      ],
      "extensions": {
        "address": "0x69948cC03f478B95283F7dbf1CE764d0fc7EC54C",
        "bridgeContract": "https://etherscan.io/address/0xf92cD566Ea4864356C5491c177A430C222d7e678",
        "assetContract": "https://etherscan.io/address/0x69948cC03f478B95283F7dbf1CE764d0fc7EC54C",
        "coingeckoId": "aave-ren-v1"
      }
    },
    {
      "chainId": 101,
      "address": "EE58FVYG1UoY6Givy3K3GSRde9sHMj6X1BnocHBtd3sz",
      "symbol": "waYFI",
      "name": "Aave Interest bearing YFI (Wormhole)",
      "decimals": 9,
      "logoURI": "https://cloudflare-ipfs.com/ipfs/QmauhqAKU8YLhDhT4M5ZcPMuqEfqkBrBaC31uWC9UXd1ik",
      "tags": [
        "wrapped",
        "wormhole"
      ],
      "extensions": {
        "address": "0x12e51E77DAAA58aA0E9247db7510Ea4B46F9bEAd",
        "bridgeContract": "https://etherscan.io/address/0xf92cD566Ea4864356C5491c177A430C222d7e678",
        "assetContract": "https://etherscan.io/address/0x12e51E77DAAA58aA0E9247db7510Ea4B46F9bEAd",
        "coingeckoId": "ayfi"
      }
    },
    {
      "chainId": 101,
      "address": "8aYsiHR6oVTAcFUzdXDhaPkgRbn4QYRCkdk3ATmAmY4p",
      "symbol": "waAAVE",
      "name": "Aave Interest bearing Aave Token (Wormhole)",
      "decimals": 9,
      "logoURI": "https://cloudflare-ipfs.com/ipfs/QmaznB5PRhMC696u8yZuzN6Uwrnp7Zmfa5CydVUMvLJc9i/aAAVE.svg",
      "tags": [
        "wrapped",
        "wormhole"
      ],
      "extensions": {
        "address": "0xba3D9687Cf50fE253cd2e1cFeEdE1d6787344Ed5",
        "bridgeContract": "https://etherscan.io/address/0xf92cD566Ea4864356C5491c177A430C222d7e678",
        "assetContract": "https://etherscan.io/address/0xba3D9687Cf50fE253cd2e1cFeEdE1d6787344Ed5"
      }
    },
    {
      "chainId": 101,
      "address": "8kwCLkWbv4qTJPcbSV65tWdQmjURjBGRSv6VtC1JTiL8",
      "symbol": "waUNI",
      "name": "Aave Interest bearing Uniswap (Wormhole)",
      "decimals": 9,
      "logoURI": "https://cloudflare-ipfs.com/ipfs/QmYdpeez387RdMw6zEEa5rMXuayi748Uc15eFuoa3QhGEJ",
      "tags": [
        "wrapped",
        "wormhole"
      ],
      "extensions": {
        "address": "0xB124541127A0A657f056D9Dd06188c4F1b0e5aab",
        "bridgeContract": "https://etherscan.io/address/0xf92cD566Ea4864356C5491c177A430C222d7e678",
        "assetContract": "https://etherscan.io/address/0xB124541127A0A657f056D9Dd06188c4F1b0e5aab"
      }
    },
    {
      "chainId": 101,
      "address": "9NDu1wdjZ7GiY7foAXhia9h1wQU45oTUzyMZKJ31V7JA",
      "symbol": "wstkAAVE",
      "name": "Staked Aave (Wormhole)",
      "decimals": 9,
      "logoURI": "https://cloudflare-ipfs.com/ipfs/Qmc2N4CsWDH3ZnnggcvbF8dN1JYsKTUyh3rdj5NBZH9KKL",
      "tags": [
        "wrapped",
        "wormhole"
      ],
      "extensions": {
        "address": "0x4da27a545c0c5B758a6BA100e3a049001de870f5",
        "bridgeContract": "https://etherscan.io/address/0xf92cD566Ea4864356C5491c177A430C222d7e678",
        "assetContract": "https://etherscan.io/address/0x4da27a545c0c5B758a6BA100e3a049001de870f5"
      }
    },
    {
      "chainId": 101,
      "address": "GNQ1Goajm3Za8uC1Eptt2yfsrbnkZh2eMJoqxg54sj3o",
      "symbol": "wUniDAIETH",
      "name": "Uniswap DAI LP (Wormhole)",
      "decimals": 9,
      "logoURI": "https://cloudflare-ipfs.com/ipfs/QmYNz8J1h5yefkaAw6tZwUYoJyBTWmBXgAY28ZWZ5rPsLR",
      "tags": [
        "wrapped",
        "wormhole"
      ],
      "extensions": {
        "address": "0x2a1530C4C41db0B0b2bB646CB5Eb1A67b7158667",
        "bridgeContract": "https://etherscan.io/address/0xf92cD566Ea4864356C5491c177A430C222d7e678",
        "assetContract": "https://etherscan.io/address/0x2a1530C4C41db0B0b2bB646CB5Eb1A67b7158667"
      }
    },
    {
      "chainId": 101,
      "address": "7NFin546WNvWkhtfftfY77z8C1TrxLbUcKmw5TpHGGtC",
      "symbol": "wUniUSDCETH",
      "name": "Uniswap USDC LP (Wormhole)",
      "decimals": 9,
      "logoURI": "https://cloudflare-ipfs.com/ipfs/Qme9QQcNzKvk3FEwEZvvKJWSvDUd41z5geWHNpuJb6di9y",
      "tags": [
        "wrapped",
        "wormhole"
      ],
      "extensions": {
        "address": "0x97deC872013f6B5fB443861090ad931542878126",
        "bridgeContract": "https://etherscan.io/address/0xf92cD566Ea4864356C5491c177A430C222d7e678",
        "assetContract": "https://etherscan.io/address/0x97deC872013f6B5fB443861090ad931542878126"
      }
    },
    {
      "chainId": 101,
      "address": "7gersKTtU65ERNBNTZKjYgKf7HypR7PDMprcuhQJChaq",
      "symbol": "wUnisETHETH",
      "name": "Uniswap sETH LP (Wormhole)",
      "decimals": 9,
      "logoURI": "https://cloudflare-ipfs.com/ipfs/QmZcwn4eZJpjihH8TApRczQQJdAzpR6Er7g1bvo6PGhxWi",
      "tags": [
        "wrapped",
        "wormhole"
      ],
      "extensions": {
        "address": "0xe9Cf7887b93150D4F2Da7dFc6D502B216438F244",
        "bridgeContract": "https://etherscan.io/address/0xf92cD566Ea4864356C5491c177A430C222d7e678",
        "assetContract": "https://etherscan.io/address/0xe9Cf7887b93150D4F2Da7dFc6D502B216438F244"
      }
    },
    {
      "chainId": 101,
      "address": "4aqNtSCr77eiEZJ9u9BhPErjEMju6FFdLeBKkE1pdxuK",
      "symbol": "wUniLENDETH",
      "name": "Uniswap LEND LP (Wormhole)",
      "decimals": 9,
      "logoURI": "https://cloudflare-ipfs.com/ipfs/Qmcbin86EXd14LhbqLknH9kM3N7oueBYt9qQmZdmMWqrgu",
      "tags": [
        "wrapped",
        "wormhole"
      ],
      "extensions": {
        "address": "0xcaA7e4656f6A2B59f5f99c745F91AB26D1210DCe",
        "bridgeContract": "https://etherscan.io/address/0xf92cD566Ea4864356C5491c177A430C222d7e678",
        "assetContract": "https://etherscan.io/address/0xcaA7e4656f6A2B59f5f99c745F91AB26D1210DCe"
      }
    },
    {
      "chainId": 101,
      "address": "FDdoYCHwFghBSbnN6suvFR3VFw6kAzfhfGpkAQAGPLC3",
      "symbol": "wUniMKRETH",
      "name": "Uniswap MKR LP (Wormhole)",
      "decimals": 9,
      "logoURI": "https://cloudflare-ipfs.com/ipfs/QmSS94EJyBeHeUmoDmGjQjeuUHQxTcMaD8Zvw8W8XdGDBv",
      "tags": [
        "wrapped",
        "wormhole"
      ],
      "extensions": {
        "address": "0x2C4Bd064b998838076fa341A83d007FC2FA50957",
        "bridgeContract": "https://etherscan.io/address/0xf92cD566Ea4864356C5491c177A430C222d7e678",
        "assetContract": "https://etherscan.io/address/0x2C4Bd064b998838076fa341A83d007FC2FA50957"
      }
    },
    {
      "chainId": 101,
      "address": "FSSTfbb1vh1TRe8Ja64hC65QTc7pPUhwHh5uTAWj5haH",
      "symbol": "wUniLINKETH",
      "name": "Uniswap LINK LP (Wormhole)",
      "decimals": 9,
      "logoURI": "https://cloudflare-ipfs.com/ipfs/QmQWb2cb9QZbTeMTtoWzUpJGNXcZiGXTygbRLKHNNwhk4Y",
      "tags": [
        "wrapped",
        "wormhole"
      ],
      "extensions": {
        "address": "0xF173214C720f58E03e194085B1DB28B50aCDeeaD",
        "bridgeContract": "https://etherscan.io/address/0xf92cD566Ea4864356C5491c177A430C222d7e678",
        "assetContract": "https://etherscan.io/address/0xF173214C720f58E03e194085B1DB28B50aCDeeaD"
      }
    },
    {
      "chainId": 101,
      "address": "Aci9xBGywrgBxQoFnL6LCoCYuX5k6AqaYhimgSZ1Fhrk",
      "symbol": "waUniETH",
      "name": "Aave Interest bearing UniETH (Wormhole)",
      "decimals": 9,
      "logoURI": " https://cdn.jsdelivr.net/gh/trustwallet/assets@master/blockchains/ethereum/assets/0x6179078872605396Ee62960917128F9477a5DdbB/logo.png",
      "tags": [
        "wrapped",
        "wormhole"
      ],
      "extensions": {
        "address": "0x6179078872605396Ee62960917128F9477a5DdbB",
        "bridgeContract": "https://etherscan.io/address/0xf92cD566Ea4864356C5491c177A430C222d7e678",
        "assetContract": "https://etherscan.io/address/0x6179078872605396Ee62960917128F9477a5DdbB"
      }
    },
    {
      "chainId": 101,
      "address": "GqHK99sW4ym6zy6Kdoh8f7sb2c3qhtB3WRqeyPbAYfmy",
      "symbol": "waUniDAI",
      "name": "Aave Interest bearing UniDAI (Wormhole)",
      "decimals": 9,
      "logoURI": " https://cdn.jsdelivr.net/gh/trustwallet/assets@master/blockchains/ethereum/assets/0x048930eec73c91B44b0844aEACdEBADC2F2b6efb/logo.png",
      "tags": [
        "wrapped",
        "wormhole"
      ],
      "extensions": {
        "address": "0x048930eec73c91B44b0844aEACdEBADC2F2b6efb",
        "bridgeContract": "https://etherscan.io/address/0xf92cD566Ea4864356C5491c177A430C222d7e678",
        "assetContract": "https://etherscan.io/address/0x048930eec73c91B44b0844aEACdEBADC2F2b6efb"
      }
    },
    {
      "chainId": 101,
      "address": "4e4TpGVJMYiz5UBrAXuNmiVJ9yvc7ppJeAn8sXmbnmDi",
      "symbol": "waUniUSDC",
      "name": "Aave Interest bearing UniUSDC (Wormhole)",
      "decimals": 6,
      "logoURI": " https://cdn.jsdelivr.net/gh/trustwallet/assets@master/blockchains/ethereum/assets/0xe02b2Ad63eFF3Ac1D5827cBd7AB9DD3DaC4f4AD0/logo.png",
      "tags": [
        "wrapped",
        "wormhole"
      ],
      "extensions": {
        "address": "0xe02b2Ad63eFF3Ac1D5827cBd7AB9DD3DaC4f4AD0",
        "bridgeContract": "https://etherscan.io/address/0xf92cD566Ea4864356C5491c177A430C222d7e678",
        "assetContract": "https://etherscan.io/address/0xe02b2Ad63eFF3Ac1D5827cBd7AB9DD3DaC4f4AD0"
      }
    },
    {
      "chainId": 101,
      "address": "49LoAnQQdo9171zfcWRUoQLYSScrxXobbuwt14xjvfVm",
      "symbol": "waUniUSDT",
      "name": "Aave Interest bearing UniUSDT (Wormhole)",
      "decimals": 6,
      "logoURI": " https://cdn.jsdelivr.net/gh/trustwallet/assets@master/blockchains/ethereum/assets/0xb977ee318010A5252774171494a1bCB98E7fab65/logo.png",
      "tags": [
        "wrapped",
        "wormhole"
      ],
      "extensions": {
        "address": "0xb977ee318010A5252774171494a1bCB98E7fab65",
        "bridgeContract": "https://etherscan.io/address/0xf92cD566Ea4864356C5491c177A430C222d7e678",
        "assetContract": "https://etherscan.io/address/0xb977ee318010A5252774171494a1bCB98E7fab65"
      }
    },
    {
      "chainId": 101,
      "address": "CvG3gtKYJtKRzEUgMeb42xnd8HDjESgLtyJqQ2kuLncp",
      "symbol": "waUniDAIETH",
      "name": "Aave Interest bearing UniDAIETH (Wormhole)",
      "decimals": 9,
      "logoURI": "https://cloudflare-ipfs.com/ipfs/QmaznB5PRhMC696u8yZuzN6Uwrnp7Zmfa5CydVUMvLJc9i/aUNI%20DAI%20ETH.svg",
      "tags": [
        "wrapped",
        "wormhole"
      ],
      "extensions": {
        "address": "0xBbBb7F2aC04484F7F04A2C2C16f20479791BbB44",
        "bridgeContract": "https://etherscan.io/address/0xf92cD566Ea4864356C5491c177A430C222d7e678",
        "assetContract": "https://etherscan.io/address/0xBbBb7F2aC04484F7F04A2C2C16f20479791BbB44"
      }
    },
    {
      "chainId": 101,
      "address": "GSv5ECZaMfaceZK4WKKzA4tKVDkqtfBASECcmYFWcy4G",
      "symbol": "waUniUSDCETH",
      "name": "Aave Interest bearing UniUSDCETH (Wormhole)",
      "decimals": 9,
      "logoURI": "https://cloudflare-ipfs.com/ipfs/QmaznB5PRhMC696u8yZuzN6Uwrnp7Zmfa5CydVUMvLJc9i/aUNI%20USDC%20ETH.svg",
      "tags": [
        "wrapped",
        "wormhole"
      ],
      "extensions": {
        "address": "0x1D0e53A0e524E3CC92C1f0f33Ae268FfF8D7E7a5",
        "bridgeContract": "https://etherscan.io/address/0xf92cD566Ea4864356C5491c177A430C222d7e678",
        "assetContract": "https://etherscan.io/address/0x1D0e53A0e524E3CC92C1f0f33Ae268FfF8D7E7a5"
      }
    },
    {
      "chainId": 101,
      "address": "7LUdsedi7qpTJGnFpZo6mWqVtKKpccr9XrQGxJ2xUDPT",
      "symbol": "waUniSETHETH",
      "name": "Aave Interest bearing UniSETHETH (Wormhole)",
      "decimals": 9,
      "logoURI": "https://cloudflare-ipfs.com/ipfs/QmaznB5PRhMC696u8yZuzN6Uwrnp7Zmfa5CydVUMvLJc9i/aUNI%20sETH%20ETH.svg",
      "tags": [
        "wrapped",
        "wormhole"
      ],
      "extensions": {
        "address": "0x84BBcaB430717ff832c3904fa6515f97fc63C76F",
        "bridgeContract": "https://etherscan.io/address/0xf92cD566Ea4864356C5491c177A430C222d7e678",
        "assetContract": "https://etherscan.io/address/0x84BBcaB430717ff832c3904fa6515f97fc63C76F"
      }
    },
    {
      "chainId": 101,
      "address": "Hc1zHQxg1k2JVwvuv3kqbCyZDEJYfDdNftBMab4EMUx9",
      "symbol": "waUniLENDETH",
      "name": "Aave Interest bearing UniLENDETH (Wormhole)",
      "decimals": 9,
      "logoURI": "https://cloudflare-ipfs.com/ipfs/QmaznB5PRhMC696u8yZuzN6Uwrnp7Zmfa5CydVUMvLJc9i/aUNI%20LEND%20ETH.svg",
      "tags": [
        "wrapped",
        "wormhole"
      ],
      "extensions": {
        "address": "0xc88ebbf7C523f38Ef3eB8A151273C0F0dA421e63",
        "bridgeContract": "https://etherscan.io/address/0xf92cD566Ea4864356C5491c177A430C222d7e678",
        "assetContract": "https://etherscan.io/address/0xc88ebbf7C523f38Ef3eB8A151273C0F0dA421e63"
      }
    },
    {
      "chainId": 101,
      "address": "9PejEmx6NKDHgf6jpgAWwZsibURKifBakjzDQdtCtAXT",
      "symbol": "waUniMKRETH",
      "name": "Aave Interest bearing UniMKRETH (Wormhole)",
      "decimals": 9,
      "logoURI": "https://cloudflare-ipfs.com/ipfs/QmaznB5PRhMC696u8yZuzN6Uwrnp7Zmfa5CydVUMvLJc9i/aUNI%20MKR%20ETH.svg",
      "tags": [
        "wrapped",
        "wormhole"
      ],
      "extensions": {
        "address": "0x8c69f7A4C9B38F1b48005D216c398Efb2F1Ce3e4",
        "bridgeContract": "https://etherscan.io/address/0xf92cD566Ea4864356C5491c177A430C222d7e678",
        "assetContract": "https://etherscan.io/address/0x8c69f7A4C9B38F1b48005D216c398Efb2F1Ce3e4"
      }
    },
    {
      "chainId": 101,
      "address": "KcHygDp4o7ENsHjevYM4T3u6R7KHa5VyvkJ7kpmJcYo",
      "symbol": "waUniLINKETH",
      "name": "Aave Interest bearing UniLINKETH (Wormhole)",
      "decimals": 9,
      "logoURI": "https://cloudflare-ipfs.com/ipfs/QmaznB5PRhMC696u8yZuzN6Uwrnp7Zmfa5CydVUMvLJc9i/aUNI%20LINK%20ETH.svg",
      "tags": [
        "wrapped",
        "wormhole"
      ],
      "extensions": {
        "address": "0x9548DB8b1cA9b6c757485e7861918b640390169c",
        "bridgeContract": "https://etherscan.io/address/0xf92cD566Ea4864356C5491c177A430C222d7e678",
        "assetContract": "https://etherscan.io/address/0x9548DB8b1cA9b6c757485e7861918b640390169c"
      }
    },
    {
      "chainId": 101,
      "address": "GNPAF84ZEtKYyfuY2fg8tZVwse7LpTSeyYPSyEKFqa2Y",
      "symbol": "waUSDT",
      "name": "Aave interest bearing USDT (Wormhole)",
      "decimals": 6,
      "logoURI": "https://cloudflare-ipfs.com/ipfs/QmaznB5PRhMC696u8yZuzN6Uwrnp7Zmfa5CydVUMvLJc9i/aUSDT.svg",
      "tags": [
        "wrapped",
        "wormhole"
      ],
      "extensions": {
        "address": "0x3Ed3B47Dd13EC9a98b44e6204A523E766B225811",
        "bridgeContract": "https://etherscan.io/address/0xf92cD566Ea4864356C5491c177A430C222d7e678",
        "assetContract": "https://etherscan.io/address/0x3Ed3B47Dd13EC9a98b44e6204A523E766B225811",
        "coingeckoId": "aave-usdt"
      }
    },
    {
      "chainId": 101,
      "address": "3QTknQ3i27rDKm5hvBaScFLQ34xX9N7J7XfEFwy27qbZ",
      "symbol": "waWBTC",
      "name": "Aave interest bearing WBTC (Wormhole)",
      "decimals": 8,
      "logoURI": "https://cloudflare-ipfs.com/ipfs/QmaznB5PRhMC696u8yZuzN6Uwrnp7Zmfa5CydVUMvLJc9i/aWBTC.svg",
      "tags": [
        "wrapped",
        "wormhole"
      ],
      "extensions": {
        "address": "0x9ff58f4fFB29fA2266Ab25e75e2A8b3503311656",
        "bridgeContract": "https://etherscan.io/address/0xf92cD566Ea4864356C5491c177A430C222d7e678",
        "assetContract": "https://etherscan.io/address/0x9ff58f4fFB29fA2266Ab25e75e2A8b3503311656",
        "coingeckoId": "aave-wbtc"
      }
    },
    {
      "chainId": 101,
      "address": "EbpkofeWyiQouGyxQAgXxEyGtjgq13NSucX3CNvucNpb",
      "symbol": "waWETH",
      "name": "Aave interest bearing WETH (Wormhole)",
      "decimals": 9,
      "logoURI": "https://cloudflare-ipfs.com/ipfs/QmUDc7LQN6zKHon9FChTqZc7WGFvGPZe698Bq5HbSYtfk9",
      "tags": [
        "wrapped",
        "wormhole"
      ],
      "extensions": {
        "address": "0x030bA81f1c18d280636F32af80b9AAd02Cf0854e",
        "bridgeContract": "https://etherscan.io/address/0xf92cD566Ea4864356C5491c177A430C222d7e678",
        "assetContract": "https://etherscan.io/address/0x030bA81f1c18d280636F32af80b9AAd02Cf0854e"
      }
    },
    {
      "chainId": 101,
      "address": "67uaa3Z7SX7GC6dqSTjpJLnySLXZpCAK9MHMi3232Bfb",
      "symbol": "waYFI",
      "name": "Aave interest bearing YFI (Wormhole)",
      "decimals": 9,
      "logoURI": "https://cloudflare-ipfs.com/ipfs/QmauhqAKU8YLhDhT4M5ZcPMuqEfqkBrBaC31uWC9UXd1ik",
      "tags": [
        "wrapped",
        "wormhole"
      ],
      "extensions": {
        "address": "0x5165d24277cD063F5ac44Efd447B27025e888f37",
        "bridgeContract": "https://etherscan.io/address/0xf92cD566Ea4864356C5491c177A430C222d7e678",
        "assetContract": "https://etherscan.io/address/0x5165d24277cD063F5ac44Efd447B27025e888f37"
      }
    },
    {
      "chainId": 101,
      "address": "9xS6et5uvQ64QsmaGMfzfXrwTsfYPjwEWuiPnBGFgfw",
      "symbol": "waZRX",
      "name": "Aave interest bearing ZRX (Wormhole)",
      "decimals": 9,
      "logoURI": "https://cloudflare-ipfs.com/ipfs/QmaznB5PRhMC696u8yZuzN6Uwrnp7Zmfa5CydVUMvLJc9i/aZRX.svg",
      "tags": [
        "wrapped",
        "wormhole"
      ],
      "extensions": {
        "address": "0xDf7FF54aAcAcbFf42dfe29DD6144A69b629f8C9e",
        "bridgeContract": "https://etherscan.io/address/0xf92cD566Ea4864356C5491c177A430C222d7e678",
        "assetContract": "https://etherscan.io/address/0xDf7FF54aAcAcbFf42dfe29DD6144A69b629f8C9e",
        "coingeckoId": "aave-zrx"
      }
    },
    {
      "chainId": 101,
      "address": "2TZ8s2FwtWqJrWpdFsSf2uM2Fvjw474n6HhTdTEWoLor",
      "symbol": "waUNI",
      "name": "Aave interest bearing UNI (Wormhole)",
      "decimals": 9,
      "logoURI": "https://cloudflare-ipfs.com/ipfs/QmYdpeez387RdMw6zEEa5rMXuayi748Uc15eFuoa3QhGEJ",
      "tags": [
        "wrapped",
        "wormhole"
      ],
      "extensions": {
        "address": "0xB9D7CB55f463405CDfBe4E90a6D2Df01C2B92BF1",
        "bridgeContract": "https://etherscan.io/address/0xf92cD566Ea4864356C5491c177A430C222d7e678",
        "assetContract": "https://etherscan.io/address/0xB9D7CB55f463405CDfBe4E90a6D2Df01C2B92BF1"
      }
    },
    {
      "chainId": 101,
      "address": "G1o2fHZXyPCeAEcY4o6as7SmVaUu65DRhcq1S4Cfap9T",
      "symbol": "waAAVE",
      "name": "Aave interest bearing AAVE (Wormhole)",
      "decimals": 9,
      "logoURI": "https://cloudflare-ipfs.com/ipfs/QmaznB5PRhMC696u8yZuzN6Uwrnp7Zmfa5CydVUMvLJc9i/aAAVE.svg",
      "tags": [
        "wrapped",
        "wormhole"
      ],
      "extensions": {
        "address": "0xFFC97d72E13E01096502Cb8Eb52dEe56f74DAD7B",
        "bridgeContract": "https://etherscan.io/address/0xf92cD566Ea4864356C5491c177A430C222d7e678",
        "assetContract": "https://etherscan.io/address/0xFFC97d72E13E01096502Cb8Eb52dEe56f74DAD7B"
      }
    },
    {
      "chainId": 101,
      "address": "8PeWkyvCDHpSgT5oiGFgZQtXSRBij7ZFLJTHAGBntRDH",
      "symbol": "waBAT",
      "name": "Aave interest bearing BAT (Wormhole)",
      "decimals": 9,
      "logoURI": "https://cloudflare-ipfs.com/ipfs/QmaznB5PRhMC696u8yZuzN6Uwrnp7Zmfa5CydVUMvLJc9i/aBAT.svg",
      "tags": [
        "wrapped",
        "wormhole"
      ],
      "extensions": {
        "address": "0x05Ec93c0365baAeAbF7AefFb0972ea7ECdD39CF1",
        "bridgeContract": "https://etherscan.io/address/0xf92cD566Ea4864356C5491c177A430C222d7e678",
        "assetContract": "https://etherscan.io/address/0x05Ec93c0365baAeAbF7AefFb0972ea7ECdD39CF1",
        "coingeckoId": "aave-bat"
      }
    },
    {
      "chainId": 101,
      "address": "67opsuaXQ3JRSJ1mmF7aPLSq6JaZcwAmXwcMzUN5PSMv",
      "symbol": "waBUSD",
      "name": "Aave interest bearing BUSD (Wormhole)",
      "decimals": 9,
      "logoURI": "https://cloudflare-ipfs.com/ipfs/QmaznB5PRhMC696u8yZuzN6Uwrnp7Zmfa5CydVUMvLJc9i/aBUSD.svg",
      "tags": [
        "wrapped",
        "wormhole"
      ],
      "extensions": {
        "address": "0xA361718326c15715591c299427c62086F69923D9",
        "bridgeContract": "https://etherscan.io/address/0xf92cD566Ea4864356C5491c177A430C222d7e678",
        "assetContract": "https://etherscan.io/address/0xA361718326c15715591c299427c62086F69923D9",
        "coingeckoId": "aave-busd"
      }
    },
    {
      "chainId": 101,
      "address": "4JrrHRS56i9GZkSmGaCY3ZsxMo3JEqQviU64ki7ZJPak",
      "symbol": "waDAI",
      "name": "Aave interest bearing DAI (Wormhole)",
      "decimals": 9,
      "logoURI": "https://cloudflare-ipfs.com/ipfs/QmaznB5PRhMC696u8yZuzN6Uwrnp7Zmfa5CydVUMvLJc9i/aDAI.svg",
      "tags": [
        "wrapped",
        "wormhole"
      ],
      "extensions": {
        "address": "0x028171bCA77440897B824Ca71D1c56caC55b68A3",
        "bridgeContract": "https://etherscan.io/address/0xf92cD566Ea4864356C5491c177A430C222d7e678",
        "assetContract": "https://etherscan.io/address/0x028171bCA77440897B824Ca71D1c56caC55b68A3",
        "coingeckoId": "aave-dai"
      }
    },
    {
      "chainId": 101,
      "address": "3LmfKjsSU9hdxfZfcr873DMNR5nnrk8EvdueXg1dTSin",
      "symbol": "waENJ",
      "name": "Aave interest bearing ENJ (Wormhole)",
      "decimals": 9,
      "logoURI": "https://cloudflare-ipfs.com/ipfs/QmaznB5PRhMC696u8yZuzN6Uwrnp7Zmfa5CydVUMvLJc9i/aENJ.svg",
      "tags": [
        "wrapped",
        "wormhole"
      ],
      "extensions": {
        "address": "0xaC6Df26a590F08dcC95D5a4705ae8abbc88509Ef",
        "bridgeContract": "https://etherscan.io/address/0xf92cD566Ea4864356C5491c177A430C222d7e678",
        "assetContract": "https://etherscan.io/address/0xaC6Df26a590F08dcC95D5a4705ae8abbc88509Ef",
        "coingeckoId": "aave-enj"
      }
    },
    {
      "chainId": 101,
      "address": "7VD2Gosm34hB7kughTqu1N3sW92hq3XwKLTi1N1tdKrj",
      "symbol": "waKNC",
      "name": "Aave interest bearing KNC (Wormhole)",
      "decimals": 9,
      "logoURI": "https://cloudflare-ipfs.com/ipfs/QmaznB5PRhMC696u8yZuzN6Uwrnp7Zmfa5CydVUMvLJc9i/aKNC.svg",
      "tags": [
        "wrapped",
        "wormhole"
      ],
      "extensions": {
        "address": "0x39C6b3e42d6A679d7D776778Fe880BC9487C2EDA",
        "bridgeContract": "https://etherscan.io/address/0xf92cD566Ea4864356C5491c177A430C222d7e678",
        "assetContract": "https://etherscan.io/address/0x39C6b3e42d6A679d7D776778Fe880BC9487C2EDA",
        "coingeckoId": "aave-knc"
      }
    },
    {
      "chainId": 101,
      "address": "4erbVWFvdvS5P8ews7kUjqfpCQbA8vurnWyvRLsnZJgv",
      "symbol": "waLINK",
      "name": "Aave interest bearing LINK (Wormhole)",
      "decimals": 9,
      "logoURI": "https://cloudflare-ipfs.com/ipfs/QmaznB5PRhMC696u8yZuzN6Uwrnp7Zmfa5CydVUMvLJc9i/aLINK.svg",
      "tags": [
        "wrapped",
        "wormhole"
      ],
      "extensions": {
        "address": "0xa06bC25B5805d5F8d82847D191Cb4Af5A3e873E0",
        "bridgeContract": "https://etherscan.io/address/0xf92cD566Ea4864356C5491c177A430C222d7e678",
        "assetContract": "https://etherscan.io/address/0xa06bC25B5805d5F8d82847D191Cb4Af5A3e873E0",
        "coingeckoId": "aave-link"
      }
    },
    {
      "chainId": 101,
      "address": "AXJWqG4SpAEwkMjKYkarKwv6Qfz5rLU3cwt5KtrDAAYe",
      "symbol": "waMANA",
      "name": "Aave interest bearing MANA (Wormhole)",
      "decimals": 9,
      "logoURI": "https://cloudflare-ipfs.com/ipfs/QmaznB5PRhMC696u8yZuzN6Uwrnp7Zmfa5CydVUMvLJc9i/aMANA.svg",
      "tags": [
        "wrapped",
        "wormhole"
      ],
      "extensions": {
        "address": "0xa685a61171bb30d4072B338c80Cb7b2c865c873E",
        "bridgeContract": "https://etherscan.io/address/0xf92cD566Ea4864356C5491c177A430C222d7e678",
        "assetContract": "https://etherscan.io/address/0xa685a61171bb30d4072B338c80Cb7b2c865c873E",
        "coingeckoId": "aave-mana"
      }
    },
    {
      "chainId": 101,
      "address": "4kJmfagJzQFuwto5RX6f1xScWYbEVBzEpdjmiqTCnzjJ",
      "symbol": "waMKR",
      "name": "Aave interest bearing MKR (Wormhole)",
      "decimals": 9,
      "logoURI": "https://cloudflare-ipfs.com/ipfs/QmaznB5PRhMC696u8yZuzN6Uwrnp7Zmfa5CydVUMvLJc9i/aMKR.svg",
      "tags": [
        "wrapped",
        "wormhole"
      ],
      "extensions": {
        "address": "0xc713e5E149D5D0715DcD1c156a020976e7E56B88",
        "bridgeContract": "https://etherscan.io/address/0xf92cD566Ea4864356C5491c177A430C222d7e678",
        "assetContract": "https://etherscan.io/address/0xc713e5E149D5D0715DcD1c156a020976e7E56B88",
        "coingeckoId": "aave-mkr"
      }
    },
    {
      "chainId": 101,
      "address": "DN8jPo8YZTXhLMyDMKcnwFuKqY8wfn2UrpX8ct4rc8Bc",
      "symbol": "waREN",
      "name": "Aave interest bearing REN (Wormhole)",
      "decimals": 9,
      "logoURI": "https://cloudflare-ipfs.com/ipfs/QmUgE3UECZxZcCAiqd3V9otfFWLi5fxR8uHd94RxkT3iYb",
      "tags": [
        "wrapped",
        "wormhole"
      ],
      "extensions": {
        "address": "0xCC12AbE4ff81c9378D670De1b57F8e0Dd228D77a",
        "bridgeContract": "https://etherscan.io/address/0xf92cD566Ea4864356C5491c177A430C222d7e678",
        "assetContract": "https://etherscan.io/address/0xCC12AbE4ff81c9378D670De1b57F8e0Dd228D77a",
        "coingeckoId": "aave-ren"
      }
    },
    {
      "chainId": 101,
      "address": "HWbJZXJ7s1D1zi5P7yVgRUmZPXvYSFv6vsYU765Ti422",
      "symbol": "waSNX",
      "name": "Aave interest bearing SNX (Wormhole)",
      "decimals": 9,
      "logoURI": "https://cloudflare-ipfs.com/ipfs/QmXj52EGotmpyep84PBycmQnAgCF2sbqxdXFWP3GPZFbEz",
      "tags": [
        "wrapped",
        "wormhole"
      ],
      "extensions": {
        "address": "0x35f6B052C598d933D69A4EEC4D04c73A191fE6c2",
        "bridgeContract": "https://etherscan.io/address/0xf92cD566Ea4864356C5491c177A430C222d7e678",
        "assetContract": "https://etherscan.io/address/0x35f6B052C598d933D69A4EEC4D04c73A191fE6c2",
        "coingeckoId": "aave-snx"
      }
    },
    {
      "chainId": 101,
      "address": "2LForywWWpHzmR5NjSEyF1kcw9ffyLuJX7V7hne2fHfY",
      "symbol": "waSUSD",
      "name": "Aave interest bearing SUSD (Wormhole)",
      "decimals": 9,
      "logoURI": "https://cloudflare-ipfs.com/ipfs/QmaznB5PRhMC696u8yZuzN6Uwrnp7Zmfa5CydVUMvLJc9i/aSUSD.svg",
      "tags": [
        "wrapped",
        "wormhole"
      ],
      "extensions": {
        "address": "0x6C5024Cd4F8A59110119C56f8933403A539555EB",
        "bridgeContract": "https://etherscan.io/address/0xf92cD566Ea4864356C5491c177A430C222d7e678",
        "assetContract": "https://etherscan.io/address/0x6C5024Cd4F8A59110119C56f8933403A539555EB",
        "coingeckoId": "aave-susd"
      }
    },
    {
      "chainId": 101,
      "address": "Badj3S29a2u1auxmijwg5vGjhPLb1K6WLPoigtWjKPXp",
      "symbol": "waTUSD",
      "name": "Aave interest bearing TUSD (Wormhole)",
      "decimals": 9,
      "logoURI": "https://cloudflare-ipfs.com/ipfs/QmaznB5PRhMC696u8yZuzN6Uwrnp7Zmfa5CydVUMvLJc9i/aTUSD.svg",
      "tags": [
        "wrapped",
        "wormhole"
      ],
      "extensions": {
        "address": "0x101cc05f4A51C0319f570d5E146a8C625198e636",
        "bridgeContract": "https://etherscan.io/address/0xf92cD566Ea4864356C5491c177A430C222d7e678",
        "assetContract": "https://etherscan.io/address/0x101cc05f4A51C0319f570d5E146a8C625198e636",
        "coingeckoId": "aave-tusd"
      }
    },
    {
      "chainId": 101,
      "address": "BZCPpva12M9SqJgcpf8jtP9Si6rMANFoUR3i7nchha7M",
      "symbol": "waUSDC",
      "name": "Aave interest bearing USDC (Wormhole)",
      "decimals": 9,
      "logoURI": "https://cloudflare-ipfs.com/ipfs/QmaznB5PRhMC696u8yZuzN6Uwrnp7Zmfa5CydVUMvLJc9i/aUSDC.svg",
      "tags": [
        "wrapped",
        "wormhole"
      ],
      "extensions": {
        "address": "0xBcca60bB61934080951369a648Fb03DF4F96263C",
        "bridgeContract": "https://etherscan.io/address/0xf92cD566Ea4864356C5491c177A430C222d7e678",
        "assetContract": "https://etherscan.io/address/0xBcca60bB61934080951369a648Fb03DF4F96263C",
        "coingeckoId": "aave-usdc"
      }
    },
    {
      "chainId": 101,
      "address": "D3ajQoyBGJz3JCXCPsxHZJbLQKGt9UgxLavgurieGNcD",
      "symbol": "wSDT",
      "name": "Stake DAO Token (Wormhole)",
      "decimals": 9,
      "logoURI": "https://cdn.jsdelivr.net/gh/solana-labs/token-list@main/assets/mainnet/D3ajQoyBGJz3JCXCPsxHZJbLQKGt9UgxLavgurieGNcD/logo.webp",
      "tags": [
        "wrapped",
        "wormhole"
      ],
      "extensions": {
        "address": "0x73968b9a57c6e53d41345fd57a6e6ae27d6cdb2f",
        "bridgeContract": "https://etherscan.io/address/0xf92cD566Ea4864356C5491c177A430C222d7e678",
        "assetContract": "https://etherscan.io/address/0x73968b9a57c6e53d41345fd57a6e6ae27d6cdb2f",
        "coingeckoId": "stake-dao"
      }
    },
    {
      "chainId": 101,
      "address": "4pk3pf9nJDN1im1kNwWJN1ThjE8pCYCTexXYGyFjqKVf",
      "symbol": "oDOP",
      "name": "Dominican Pesos",
      "decimals": 9,
      "logoURI": "https://user-images.githubusercontent.com/9972260/111077928-73bd2280-84c9-11eb-84d4-4032478e3861.png",
      "tags": [
        "stablecoin"
      ],
      "extensions": {
        "website": "https://Odop.io/"
      }
    },
    {
      "chainId": 101,
      "address": "5kjfp2qfRbqCXTQeUYgHNnTLf13eHoKjC5hHynW9DvQE",
      "symbol": "AAPE",
      "name": "AAPE",
      "decimals": 9,
      "logoURI": "https://cdn.jsdelivr.net/gh/solana-labs/token-list@main/assets/mainnet/5kjfp2qfRbqCXTQeUYgHNnTLf13eHoKjC5hHynW9DvQE/logo.jpg",
      "tags": [],
      "extensions": {
        "website": "https://aape.io/"
      }
    },
    {
      "chainId": 101,
      "address": "3K6rftdAaQYMPunrtNRHgnK2UAtjm2JwyT2oCiTDouYE",
      "symbol": "XCOPE",
      "name": "XCOPE",
      "decimals": 0,
      "logoURI": "https://cdn.jsdelivr.net/gh/solana-labs/token-list@main/assets/mainnet/3K6rftdAaQYMPunrtNRHgnK2UAtjm2JwyT2oCiTDouYE/logo.jpg",
      "tags": [
        "trading",
        "index",
        "Algos"
      ],
      "extensions": {
        "website": "https://www.unlimitedcope.com/",
        "serumV3Usdc": "7MpMwArporUHEGW7quUpkPZp5L5cHPs9eKUfKCdaPHq2",
        "coingeckoId": "cope"
      }
    },
    {
      "chainId": 101,
      "address": "8HGyAAB1yoM1ttS7pXjHMa3dukTFGQggnFFH3hJZgzQh",
      "symbol": "COPE",
      "name": "COPE",
      "decimals": 6,
      "logoURI": "https://cdn.jsdelivr.net/gh/solana-labs/token-list@main/assets/mainnet/3K6rftdAaQYMPunrtNRHgnK2UAtjm2JwyT2oCiTDouYE/logo.jpg",
      "tags": [
        "trading",
        "index",
        "Algos"
      ],
      "extensions": {
        "website": "https://www.unlimitedcope.com/",
        "serumV3Usdc": "6fc7v3PmjZG9Lk2XTot6BywGyYLkBQuzuFKd4FpCsPxk",
        "coingeckoId": "cope"
      }
    },
    {
      "chainId": 101,
      "address": "2prC8tcVsXwVJAinhxd2zeMeWMWaVyzPoQeLKyDZRFKd",
      "symbol": "MCAPS",
      "name": "Mango Market Caps",
      "decimals": 0,
      "logoURI": "https://cdn.jsdelivr.net/gh/solana-labs/token-list@main/assets/mainnet/2prC8tcVsXwVJAinhxd2zeMeWMWaVyzPoQeLKyDZRFKd/logo.png",
      "tags": [
        "mango"
      ],
      "extensions": {
        "website": "https://initialcapoffering.com/",
        "coingeckoId": "mango-market-caps"
      }
    },
    {
      "chainId": 101,
      "address": "2reKm5Y9rmAWfaw5jraYz1BXwGLHMofGMs3iNoBLt4VC",
      "symbol": "DOCE",
      "name": "Doce Finance",
      "decimals": 6,
      "logoURI": "https://pbs.twimg.com/profile_images/1362154816059944963/TZuFp5kN_400x400.png",
      "tags": [],
      "extensions": {
        "website": "https://swap.doce.finance/"
      }
    },
    {
      "chainId": 101,
      "address": "E1PvPRPQvZNivZbXRL61AEGr71npZQ5JGxh4aWX7q9QA",
      "symbol": "INO",
      "name": "iNo Token",
      "decimals": 9,
      "logoURI": "https://ino.llegrand.fr/assets/ino-128.png",
      "tags": [],
      "extensions": {
        "website": "https://ino.llegrand.fr/"
      }
    },
    {
      "chainId": 101,
      "address": "8PMHT4swUMtBzgHnh5U564N5sjPSiUz2cjEQzFnnP1Fo",
      "symbol": "ROPE",
      "name": "Rope Token",
      "decimals": 9,
      "logoURI": "https://ropesolana.com/content/files/rope_token.svg",
      "tags": [],
      "extensions": {
        "website": "https://ropesolana.com/",
        "coingeckoId": "rope-token",
        "serumV3Usdc": "4Sg1g8U2ZuGnGYxAhc6MmX9MX7yZbrrraPkCQ9MdCPtF",
        "waterfallbot": "https://bit.ly/ROPEwaterfall"
      }
    },
    {
      "chainId": 101,
      "address": "5dhkWqrq37F92jBmEyhQP1vbMkbVRz59V7288HH2wBC7",
      "symbol": "SLOCK",
      "name": "SOLLock",
      "decimals": 9,
      "logoURI": "https://sollock.org/token/media/images/token/sollock_token_logo.png",
      "tags": [
        "utility-token"
      ],
      "extensions": {
        "website": "https://sollock.org/",
        "twitter": "https://twitter.com/@SOLLockOfficial",
        "github": "https://github.com/SOLLock",
        "tgann": "https://t.me/SOLLockAnn",
        "tggroup": "https://t.me/SOLLock"
      }
    },
    {
      "chainId": 101,
      "address": "ETAtLmCmsoiEEKfNrHKJ2kYy3MoABhU6NQvpSfij5tDs",
      "symbol": "MEDIA",
      "name": "Media Network",
      "decimals": 6,
      "logoURI": "https://cdn.jsdelivr.net/gh/solana-labs/token-list@main/assets/mainnet/ETAtLmCmsoiEEKfNrHKJ2kYy3MoABhU6NQvpSfij5tDs/logo.png",
      "tags": [
        "utility-token"
      ],
      "extensions": {
        "website": "https://media.network/",
        "coingeckoId": "media-network",
        "serumV3Usdc": "FfiqqvJcVL7oCCu8WQUMHLUC2dnHQPAPjTdSzsERFWjb",
        "waterfallbot": "https://bit.ly/MEDIAwaterfall"
      }
    },
    {
      "chainId": 101,
      "address": "StepAscQoEioFxxWGnh2sLBDFp9d8rvKz2Yp39iDpyT",
      "symbol": "STEP",
      "name": "Step",
      "decimals": 9,
      "logoURI": "https://cdn.jsdelivr.net/gh/solana-labs/token-list@main/assets/mainnet/StepAscQoEioFxxWGnh2sLBDFp9d8rvKz2Yp39iDpyT/logo.png",
      "tags": [
        "utility-token"
      ],
      "extensions": {
        "website": "https://step.finance/",
        "twitter": "https://twitter.com/StepFinance_",
        "coingeckoId": "step-finance",
        "serumV3Usdc": "97qCB4cAVSTthvJu3eNoEx6AY6DLuRDtCoPm5Tdyg77S",
        "waterfallbot": "https://bit.ly/STEPwaterfall"
      }
    },
    {
      "chainId": 101,
      "address": "7Geyz6iiRe8buvunsU6TXndxnpLt9mg6iPxqhn6cr3c6",
      "symbol": "ANFT",
      "name": "AffinityLabs",
      "decimals": 9,
      "logoURI": "https://affinitylabs.tech/media/images/token_logo.png",
      "tags": [
        "nft"
      ],
      "extensions": {
        "website": "https://affinitylabs.tech/"
      }
    },
    {
      "chainId": 102,
      "address": "So11111111111111111111111111111111111111112",
      "symbol": "wSOL",
      "name": "Wrapped SOL",
      "decimals": 9,
      "logoURI": "https://cdn.jsdelivr.net/gh/trustwallet/assets@master/blockchains/solana/info/logo.png",
      "tags": [],
      "extensions": {
        "website": "https://www.solana.com/",
        "coingeckoId": "solana"
      }
    },
    {
      "chainId": 102,
      "address": "CpMah17kQEL2wqyMKt3mZBdTnZbkbfx4nqmQMFDP5vwp",
      "symbol": "USDC",
      "name": "USD Coin",
      "decimals": 6,
      "logoURI": "https://cdn.jsdelivr.net/gh/solana-labs/token-list@main/assets/mainnet/EPjFWdd5AufqSSqeM2qN1xzybapC8G4wEGGkZwyTDt1v/logo.png",
      "tags": [
        "stablecoin"
      ],
      "extensions": {
        "website": "https://www.centre.io/",
        "coingeckoId": "usd-coin"
      }
    },
    {
      "chainId": 102,
      "address": "Gmk71cM7j2RMorRsQrsyysM4HsByQx5PuDGtDdqGLWCS",
      "symbol": "spSOL",
      "name": "Stake pool SOL",
      "decimals": 9,
      "logoURI": "https://cdn.jsdelivr.net/gh/trustwallet/assets@master/blockchains/solana/info/logo.png",
      "tags": [
        "stake-pool"
      ],
      "extensions": {
        "website": "https://www.solana.com/"
      }
    },
    {
      "chainId": 102,
      "address": "2jQc2jDHVCewoWsQJK7JPLetP7UjqXvaFdno8rtrD8Kg",
      "symbol": "sHOG",
      "name": "sHOG",
      "decimals": 6,
      "tags": [
        "stablecoin"
      ]
    },
    {
      "chainId": 103,
      "address": "So11111111111111111111111111111111111111112",
      "symbol": "SOL",
      "name": "Wrapped SOL",
      "decimals": 9,
      "logoURI": "https://cdn.jsdelivr.net/gh/trustwallet/assets@master/blockchains/solana/info/logo.png",
      "tags": [],
      "extensions": {
        "coingeckoId": "solana"
      }
    },
    {
      "chainId": 103,
      "address": "DEhAasscXF4kEGxFgJ3bq4PpVGp5wyUxMRvn6TzGVHaw",
      "symbol": "XYZ",
      "name": "XYZ Test",
      "decimals": 0,
      "logoURI": "https://cdn.jsdelivr.net/gh/solana-labs/token-list@main/assets/mainnet/EPjFWdd5AufqSSqeM2qN1xzybapC8G4wEGGkZwyTDt1v/logo.png",
      "tags": []
    },
    {
      "chainId": 103,
      "address": "2rg5syU3DSwwWs778FQ6yczDKhS14NM3vP4hqnkJ2jsM",
      "symbol": "pSOL",
      "name": "SOL stake pool",
      "decimals": 9,
      "logoURI": "https://cdn.jsdelivr.net/gh/trustwallet/assets@master/blockchains/solana/info/logo.png",
      "tags": [],
      "extensions": {
        "website": "https://solana.com/",
        "background": "https://solana.com/static/8c151e179d2d7e80255bdae6563209f2/6833b/validators.webp"
      }
    },
    {
      "chainId": 103,
      "address": "SRMuApVNdxXokk5GT7XD5cUUgXMBCoAz2LHeuAoKWRt",
      "symbol": "SRM",
      "name": "Serum",
      "decimals": 6,
      "logoURI": "https://cdn.jsdelivr.net/gh/trustwallet/assets@master/blockchains/ethereum/assets/0x476c5E26a75bd202a9683ffD34359C0CC15be0fF/logo.png",
      "tags": [],
      "extensions": {
        "website": "https://projectserum.com/",
        "coingeckoId": "serum"
      }
    },
    {
      "chainId": 103,
      "address": "7STJWT74tAZzhbNNPRH8WuGDy9GZg27968EwALWuezrH",
      "symbol": "wSUSHI",
      "name": "SushiSwap (Wormhole)",
      "decimals": 9,
      "logoURI": "https://cdn.jsdelivr.net/gh/trustwallet/assets@master/blockchains/ethereum/assets/0x6B3595068778DD592e39A122f4f5a5cF09C90fE2/logo.png",
      "tags": [
        "wrapped",
        "wormhole"
      ],
      "extensions": {
        "website": "https://sushi.com",
        "background": "https://sushi.com/static/media/Background-sm.fd449814.jpg/",
        "address": "0x6B3595068778DD592e39A122f4f5a5cF09C90fE2",
        "bridgeContract": "https://etherscan.io/address/0xf92cD566Ea4864356C5491c177A430C222d7e678",
        "assetContract": "https://etherscan.io/address/0x6B3595068778DD592e39A122f4f5a5cF09C90fE2",
        "coingeckoId": "sushi"
      }
    },
    {
      "chainId": 103,
      "address": "3aMbgP7aGsP1sVcFKc6j65zu7UiziP57SMFzf6ptiCSX",
      "symbol": "sHOG",
      "name": "Devnet StableHog",
      "decimals": 6,
      "logoURI": "https://i.ibb.co/7GddV42/Frame-1.png",
      "tags": [
        "stablecoin"
      ]
    },
    {
      "chainId": 101,
      "address": "3cXftQWJJEeoysZrhAEjpfCHe9tSKyhYG63xpbue8m3s",
      "symbol": "Kreechures",
      "name": "Kreechures",
      "decimals": 0,
      "logoURI": "https://gateway.pinata.cloud/ipfs/QmQ5YPBFUWeKNFbsBDL8WcXWmu1MwisXZVtwofdZQxmQE9/Kreechure%20logo.svg",
      "tags": [
        "nft"
      ],
      "extensions": {
        "website": "https://www.kreechures.com/",
        "attributes": [
          {
            "image": "https://gateway.pinata.cloud/ipfs/QmWcMyAYpaX3BHJoDq6Fyub71TjaHbRHqErT7MmbDvCXYJ/3cXftQWJJEeoysZrhAEjpfCHe9tSKyhYG63xpbue8m3s.jpg",
            "Generation": 0,
            "Species": 6,
            "Base Rest": 262
          }
        ]
      }
    },
    {
      "chainId": 101,
      "address": "4DrV8khCoPS3sWRj6t1bb2DzT9jD4mZp6nc7Jisuuv1b",
      "symbol": "SPD",
      "name": "Solpad",
      "decimals": 10,
      "logoURI": "https://cdn.jsdelivr.net/gh/solana-labs/token-list@main/assets/mainnet/4DrV8khCoPS3sWRj6t1bb2DzT9jD4mZp6nc7Jisuuv1b/logo.jpg",
      "tags": [],
      "extensions": {
        "website": "https://www.solpad.io/"
      }
    },
    {
      "chainId": 101,
      "address": "7p7AMM6QoA8wPRKeqF87Pt51CRWmWvXPH5TBNMyDWhbH",
      "symbol": "Kreechures",
      "name": "Kreechures",
      "decimals": 0,
      "logoURI": "https://gateway.pinata.cloud/ipfs/QmQ5YPBFUWeKNFbsBDL8WcXWmu1MwisXZVtwofdZQxmQE9/Kreechure%20logo.svg",
      "tags": [
        "nft"
      ],
      "extensions": {
        "website": "https://www.kreechures.com/",
        "attributes": [
          {
            "image": "https://gateway.pinata.cloud/ipfs/QmWcMyAYpaX3BHJoDq6Fyub71TjaHbRHqErT7MmbDvCXYJ/7p7AMM6QoA8wPRKeqF87Pt51CRWmWvXPH5TBNMyDWhbH.jpg",
            "Generation": 0,
            "Species": 4,
            "Base Rest": 335
          }
        ]
      }
    },
    {
      "chainId": 101,
      "address": "6ybxMQpMgQhtsTLhvHZqk8uqao7kvoexY6e8JmCTqAB1",
      "symbol": "QUEST",
      "name": "QUEST",
      "decimals": 4,
      "logoURI": "https://questcoin.org/logo500x500.png",
      "tags": [],
      "extensions": {
        "website": "https://questcoin.org/"
      }
    },
    {
      "chainId": 101,
      "address": "97qAF7ZKEdPdQaUkhASGA59Jpa2Wi7QqVmnFdEuPqEDc",
      "symbol": "DIAMOND",
      "name": "LOVE",
      "decimals": 6,
      "logoURI": "https://github.com/AdamBraham88/SPL-TOKEN/blob/main/Diamond-Love-icon.png",
      "tags": [
        "Diamond Love"
      ],
      "extensions": {
        "website": "https://diamondlove.io/"
      }
    },
    {
      "chainId": 101,
      "address": "xxxxa1sKNGwFtw2kFn8XauW9xq8hBZ5kVtcSesTT9fW",
      "symbol": "SLIM",
      "name": "Solanium",
      "decimals": 6,
      "logoURI": "https://cdn.jsdelivr.net/gh/solana-labs/token-list@main/assets/mainnet/xxxxa1sKNGwFtw2kFn8XauW9xq8hBZ5kVtcSesTT9fW/logo.png",
      "tags": [],
      "extensions": {
        "website": "https://solanium.io/",
        "waterfallbot": "https://bit.ly/SLIMwaterfall"
      }
    },
    {
      "chainId": 101,
      "address": "8GPUjUHFxfNhaSS8kUkix8txRRXszeUAsHTjUmHuygZT",
      "symbol": "NINJA NFT1",
      "name": "NINJA NFT1",
      "decimals": 0,
      "logoURI": "https://raw.githubusercontent.com/yuzu-ninjaprotocol/ninjaprotocol/main/NINJA%20NFT%201.png",
      "tags": [],
      "extensions": {
        "website": "http://ninjaprotocol.io"
      }
    },
    {
      "chainId": 101,
      "address": "HcJCPYck2UsTMgiPfjn6CS1wrC5iBXtuqPSjt8Qy8Sou",
      "symbol": "GANGS",
      "name": "Gangs of Solana",
      "decimals": 4,
      "logoURI": "https://raw.githubusercontent.com/gangsofsolana/main/main/gangsofsolana.svg",
      "tags": [],
      "extensions": {
        "website": "https://gangsofsolana.com/"
      }
    },
    {
      "chainId": 101,
      "address": "2rEiLkpQ3mh4DGxv1zcSdW5r5HK2nehif5sCaF5Ss9E1",
      "symbol": "RECO",
      "name": "Reboot ECO",
      "decimals": 0,
      "logoURI": "https://reboot.eco/reco_logo.png",
      "tags": [],
      "extensions": {
        "website": "https://reboot.eco/"
      }
    },
    {
      "chainId": 101,
      "address": "BXhAKUxkGvFbAarA3K1SUYnqXRhEBC1bhUaCaxvzgyJ1",
      "symbol": "ISA",
      "name": "Interstellar",
      "decimals": 3,
      "logoURI": "https://gateway.pinata.cloud/ipfs/QmV84AMkdgEQ4roxRdmh9xU9dtbyJjqFZWLDgNdr3mEdQz",
      "tags": [],
      "extensions": {
        "website": "https://interstellaralliance.gitbook.io/isa/"
      }
    },
    {
      "chainId": 101,
      "address": "7xKXtg2CW87d97TXJSDpbD5jBkheTqA83TZRuJosgAsU",
      "symbol": "SAMO",
      "name": "Samoyed Coin",
      "decimals": 9,
      "logoURI": "https://i.ibb.co/tLGpvNf/samo.png",
      "tags": [],
      "extensions": {
        "website": "https://samoyedcoin.com/",
        "coingeckoId": "samoyedcoin",
        "serumV3Usdc": "FR3SPJmgfRSKKQ2ysUZBu7vJLpzTixXnjzb84bY3Diif"
      }
    },
    {
      "chainId": 101,
      "address": "HAWy8kV3bD4gaN6yy6iK2619x2dyzLUBj1PfJiihTisE",
      "symbol": "DOI",
      "name": "Discovery of Iris",
      "decimals": 0,
      "logoURI": "https://storage.googleapis.com/star-atlas-assets/star-atlas-logo.png",
      "tags": [
        "nft"
      ],
      "extensions": {
        "website": "https://www.staratlas.com",
        "imageUrl": "https://storage.googleapis.com/nft-assets/ReBirth/poster-1/discovery-of-iris.jpg",
        "description": "The rogue planet, Iris, dense with invaluable materials, draws in and collides with seven child planets in a remote region of space, creating what is henceforth referred to as 'The Cataclysm'. When combined, these eight elements create a form of free energy. The collision creates a massively valuable debris field.",
        "serumV3Usdc": "AYXTVttPfhYmn3jryX5XbRjwPK2m9445mbN2iLyRD6nq"
      }
    },
    {
      "chainId": 101,
      "address": "ATSPo9f9TJ3Atx8SuoTYdzSMh4ctQBzYzDiNukQDmoF7",
      "symbol": "HOSA",
      "name": "The Heart of Star Atlas",
      "decimals": 0,
      "logoURI": "https://storage.googleapis.com/star-atlas-assets/star-atlas-logo.png",
      "tags": [
        "nft"
      ],
      "extensions": {
        "website": "https://www.staratlas.com",
        "imageUrl": "https://storage.googleapis.com/nft-assets/ReBirth/poster-2/the-heart-of-star-atlas.jpg",
        "description": "At the core of Star Atlas lies a treasure trove of priceless data. After an unsuspecting deep space explorer discovers “The Cataclysm”, he scans its riches, creating what will once be known as the first intergalactic data block. He sells this invaluable information to all three rival factions, igniting a lethal spark that forever changes the course of history.",
        "serumV3Usdc": "5Erzgrw9pTjNWLeqHp2sChJq7smB7WXRQYw9wvkvA59t"
      }
    },
    {
      "chainId": 101,
      "address": "36s6AFRXzE9KVdUyoJQ5y6mwxXw21LawYqqwNiQUMD8s",
      "symbol": "TCW",
      "name": "The Convergence War",
      "decimals": 0,
      "logoURI": "https://storage.googleapis.com/star-atlas-assets/star-atlas-logo.png",
      "tags": [
        "nft"
      ],
      "extensions": {
        "website": "https://www.staratlas.com",
        "imageUrl": "https://storage.googleapis.com/nft-assets/ReBirth/poster-3/the-convergence-war.jpg",
        "description": "All three factions, thinking they were the sole owners of the cataclysmic data drop, converge to settle the area. A devastating war breaks out across the galaxy after their inability to settle the disputed territory.",
        "serumV3Usdc": "DXPv2ZyMD6Y2mDenqYkAhkvGSjNahkuMkm4zv6DqB7RF"
      }
    },
    {
      "chainId": 101,
      "address": "BgiTVxW9uLuHHoafTd2qjYB5xjCc5Y1EnUuYNfmTwhvp",
      "symbol": "LOST",
      "name": "Short Story of a Lost Astronaut",
      "decimals": 0,
      "logoURI": "https://storage.googleapis.com/star-atlas-assets/star-atlas-logo.png",
      "tags": [
        "nft"
      ],
      "extensions": {
        "website": "https://www.staratlas.com",
        "imageUrl": "https://storage.googleapis.com/nft-assets/ReBirth/poster-4/short-story-of-a-lost-astronaut.jpg",
        "description": "He thought it would be just another routine exploration mission. Get there, scan, save data blocks and return. But when a surprise radiation storm knocked out his spaceship and swept him up into its high-velocity current, the only thing that saved him from certain doom was his custom ion shield.",
        "serumV3Usdc": "73d9N7BbWVKBG6A2xwwwEHcxzPB26YzbMnRjue3DPzqs"
      }
    },
    {
      "chainId": 101,
      "address": "4G85c5aUsRTrRPqE5VjY7ebD9b2ktTF6NEVGiCddRBDX",
      "symbol": "LOVE",
      "name": "B ❤ P",
      "decimals": 0,
      "logoURI": "https://storage.googleapis.com/star-atlas-assets/star-atlas-logo.png",
      "tags": [
        "nft"
      ],
      "extensions": {
        "website": "https://www.staratlas.com",
        "imageUrl": "https://storage.googleapis.com/nft-assets/ReBirth/poster-5/love-story.jpg",
        "description": "Paizul, the charismatic and brilliant leader of the ONI consortium, vividly recalls the first time she saw her one true love. It was a warm summer day, full of raging ionic storms. Lightning was piercing the sky as Bekalu took off his helmet and locked eyes with her. “What are the chances of nearly colliding with someone flying through these wastelands on a day like this”, he smiled with his booming voice. “Perhaps it’s destiny,” she smiled back mysteriously. There was another strike of lightning, but this time the sky remained calm.",
        "serumV3Usdc": "AM9sNDh48N2qhYSgpA58m9dHvrMoQongtyYu2u2XoYTc"
      }
    },
    {
      "chainId": 101,
      "address": "7dr7jVyXf1KUnYq5FTpV2vCZjKRR4MV94jzerb8Fi16Q",
      "symbol": "MRDR",
      "name": "The Assassination of Paizul",
      "decimals": 0,
      "logoURI": "https://storage.googleapis.com/star-atlas-assets/star-atlas-logo.png",
      "tags": [
        "nft"
      ],
      "extensions": {
        "website": "https://www.staratlas.com",
        "imageUrl": "https://storage.googleapis.com/nft-assets/ReBirth/poster-6/assassination-of-paizul.jpg",
        "description": "Suffering one of the cruelest fates in the universe, the Sogmian race of aliens was driven to the brink of extinction. With only 10,000 members left, they put all hope of salvation in the hands of their leader Paizul. After she was assassinated in a gruesome public way, so much fear was struck in the hearts of survivors that they set out to build their 'Last Stand'.",
        "serumV3Usdc": "BJiV2gCLwMvj2c1CbhnMjjy68RjqoMzYT8brDrpVyceA"
      }
    },
    {
      "chainId": 101,
      "address": "G1bE9ge8Yoq43hv7QLcumxTFhHqFMdcL4y2d6ZdzMG4b",
      "symbol": "PFP",
      "name": "Paizul Funeral Procession",
      "decimals": 0,
      "logoURI": "https://storage.googleapis.com/star-atlas-assets/star-atlas-logo.png",
      "tags": [
        "nft"
      ],
      "extensions": {
        "website": "https://www.staratlas.com",
        "serumV3Usdc": "7JzaEAuVfjkrZyMwJgZF5aQkiEyVyCaTWA3N1fQK7Y6V"
      }
    },
    {
      "chainId": 101,
      "address": "6bD8mr8DyuVqN5dXd1jnqmCL66b5KUV14jYY1HSmnxTE",
      "symbol": "AVE",
      "name": "Ahr Visits Earth",
      "decimals": 0,
      "logoURI": "https://storage.googleapis.com/star-atlas-assets/star-atlas-logo.png",
      "tags": [
        "nft"
      ],
      "extensions": {
        "website": "https://www.staratlas.com",
        "serumV3Usdc": "8yQzsbraXJFoPG5PdX73B8EVYFuPR9aC2axAqWearGKu"
      }
    },
    {
      "chainId": 101,
      "address": "Hfjgcs9ix17EwgXVVbKjo6NfMm2CXfr34cwty3xWARUm",
      "symbol": "TLS",
      "name": "The Last Stand",
      "decimals": 0,
      "logoURI": "https://storage.googleapis.com/star-atlas-assets/star-atlas-logo.png",
      "tags": [
        "nft"
      ],
      "extensions": {
        "website": "https://www.staratlas.com",
        "serumV3Usdc": "AVHndcEDUjP9Liz5dfcvAPAMffADXG6KMPn8sWB1XhFQ"
      }
    },
    {
      "chainId": 101,
      "address": "8EXX5kG7qWTjgpNSGX7PnB6hJZ8xhXUcCafVJaBEJo32",
      "symbol": "SPT",
      "name": "The Signing of the Peace Treaty",
      "decimals": 0,
      "logoURI": "https://storage.googleapis.com/star-atlas-assets/star-atlas-logo.png",
      "tags": [
        "nft"
      ],
      "extensions": {
        "website": "https://www.staratlas.com",
        "serumV3Usdc": "FZ9xhZbkt9bKKVpWmFxRhEJyzgxqU5w5xu3mXcF6Eppe"
      }
    },
    {
      "chainId": 101,
      "address": "CAjoJeGCCRae9oDwHYXzkeUDonp3dZLWV5GKHysLwjnx",
      "symbol": "PBA",
      "name": "The Peacebringers Archive",
      "decimals": 0,
      "logoURI": "https://storage.googleapis.com/star-atlas-assets/star-atlas-logo.png",
      "tags": [
        "nft"
      ],
      "extensions": {
        "website": "https://www.staratlas.com",
        "serumV3Usdc": "4jN1R453Acv9egnr7Dry3x9Xe3jqh1tqz5RokniaeVhy"
      }
    },
    {
      "chainId": 101,
      "address": "FPnwwNiL1tXqd4ZbGjFYsCw5qsQw91VN79SNcU4Bc732",
      "symbol": "UWB",
      "name": "Ustur Wod.bod",
      "decimals": 0,
      "logoURI": "https://storage.googleapis.com/star-atlas-assets/star-atlas-logo.png",
      "tags": [
        "nft"
      ],
      "extensions": {
        "website": "https://www.staratlas.com",
        "serumV3Usdc": "J99HsFQEWKR3UiFQpKTnF11iaNiR1enf2LxHfgsbVc59"
      }
    },
    {
      "chainId": 101,
      "address": "DB76aiNQeLzHPwvFhzgwfpe6HGHCDTQ6snW6UD7AnHid",
      "symbol": "OMPH",
      "name": "Om Photoli",
      "decimals": 0,
      "logoURI": "https://storage.googleapis.com/star-atlas-assets/star-atlas-logo.png",
      "tags": [
        "nft"
      ],
      "extensions": {
        "website": "https://www.staratlas.com",
        "serumV3Usdc": "HdvXMScwAQQh9pEvLZjuaaeJcLTmixxYoMFefeqHFn2E"
      }
    },
    {
      "chainId": 101,
      "address": "8ymi88q5DtmdNTn2sPRNFkvMkszMHuLJ1e3RVdWjPa3s",
      "symbol": "SDOGE",
      "name": "SolDoge",
      "decimals": 0,
      "logoURI": "https://pbs.twimg.com/profile_images/1386711926571364352/UfsqsIB3_400x400.jpg",
      "tags": [],
      "extensions": {
        "website": "https://www.soldoge.org",
        "serumV3Usdc": "9aruV2p8cRWxybx6wMsJwPFqeN7eQVPR74RrxdM3DNdu"
      }
    },
    {
      "chainId": 101,
      "address": "DQRNdQWz5NzbYgknGsZqSSXbdhQWvXSe8S56mrtNAs1b",
      "symbol": "ENTROPPP",
      "name": "ENTROPPP (Entropy for security)",
      "decimals": 6,
      "logoURI": "https://gateway.pinata.cloud/ipfs/QmcY3sv2n8bZqH3r6BKRP2N4zLNU6N8tojjviD65wma4u2/ENTROPPP%20JPG.jpg",
      "tags": [
        "Cryptography",
        "Blockchain security",
        "Randomness and entropy"
      ],
      "extensions": {
        "website": "https://www.entroppp.com"
      }
    },
    {
      "chainId": 101,
      "address": "8RYSc3rrS4X4bvBCtSJnhcpPpMaAJkXnVKZPzANxQHgz",
      "symbol": "FARM",
      "name": "SolaFarm",
      "decimals": 9,
      "logoURI": "https://sola.farm/logo.png",
      "tags": [],
      "extensions": {
        "website": "https://sola.farm/"
      }
    },
    {
      "chainId": 101,
      "address": "nope9HWCJcXVFkG49CDk7oYFtgGsUzsRvHdcJeL2aCL",
      "symbol": "NOPE",
      "name": "NOPE FINANCE",
      "decimals": 9,
      "logoURI": "https://raw.githubusercontent.com/nopefinance/nope-land/main/icon.png",
      "tags": [],
      "extensions": {
        "website": "https://nopefinance.xyz/"
      }
    },
    {
      "chainId": 101,
      "address": "43VWkd99HjqkhFTZbWBpMpRhjG469nWa7x7uEsgSH7We",
      "symbol": "STNK",
      "name": "Stonks",
      "decimals": 9,
      "logoURI": "https://raw.githubusercontent.com/StonksDev/Resource/main/StonksIcon250.png",
      "tags": [],
      "extensions": {
        "website": "https://stonkscoin.org/"
      }
    },
    {
      "chainId": 101,
      "address": "4368jNGeNq7Tt4Vzr98UWxL647PYu969VjzAsWGVaVH2",
      "symbol": "MEAL",
      "name": "HUNGRY",
      "decimals": 8,
      "logoURI": "https://hungrystatic.b-cdn.net/images/logo.png",
      "tags": [],
      "extensions": {
        "website": "https://hungrycoin.io/"
      }
    },
    {
      "chainId": 101,
      "address": "8GQsW3f7mdwfjqJon2myADcBsSsRjpXmxHYDG8q1pvV6",
      "symbol": "HOLD",
      "name": "Holdana",
      "decimals": 9,
      "logoURI": "https://i.ibb.co/7CWsB34/holdana-token.png",
      "tags": [],
      "extensions": {
        "medium": "https://holdanatoken.medium.com/",
        "twitter": "https://twitter.com/HoldanaOfficial",
        "serumV3Usdc": "G2j5zKtfymPcWMq1YRoKrfUWy64SZ6ZxDVscHSyPQqmz"
      }
    },
    {
      "chainId": 101,
      "address": "64SqEfHtu4bZ6jr1mAxaWrLFdMngbKbru9AyaG2Dyk5T",
      "symbol": "wen-token",
      "name": "wen-token",
      "decimals": 0,
      "logoURI": "https://gateway.pinata.cloud/ipfs/QmQ69cGaYFNJajafKRbGgwtcKHXGSqX2QdTy85H9synFos",
      "tags": [
        "nft"
      ],
      "extensions": {
        "website": "https://pythians.pyth.network"
      }
    },
    {
      "chainId": 101,
      "address": "4dmKkXNHdgYsXqBHCuMikNQWwVomZURhYvkkX5c4pQ7y",
      "symbol": "SNY",
      "name": "Synthetify",
      "decimals": 6,
      "logoURI": "https://resources.synthetify.io/sythetify.png",
      "tags": [],
      "extensions": {
        "website": "https://synthetify.io/",
        "twitter": "https://twitter.com/synthetify",
        "coingeckoId": "syntheify-token"
      }
    },
    {
      "chainId": 101,
      "address": "4wTMJsh3q66PmAkmwEW47qVDevMZMVVWU3n1Yhqztwi6",
      "symbol": "ARCD",
      "name": "Arcade Token (Wormhole)",
      "decimals": 9,
      "logoURI": "https://arcade.city/img/ARCD200.png",
      "tags": [
        "wrapped",
        "wormhole"
      ],
      "extensions": {
        "address": "0xb581E3a7dB80fBAA821AB39342E9Cbfd2ce33c23",
        "bridgeContract": "https://etherscan.io/address/0xf92cD566Ea4864356C5491c177A430C222d7e678",
        "assetContract": "https://etherscan.io/address/0xb581E3a7dB80fBAA821AB39342E9Cbfd2ce33c23",
        "website": "https://arcade.city",
        "twitter": "https://twitter.com/ArcadeCityHall"
      }
    },
    {
      "chainId": 101,
      "address": "Amt5wUJREJQC5pX7Z48YSK812xmu4j3sQVupNhtsEuY8",
      "symbol": "FROG",
      "name": "FROG",
      "decimals": 6,
      "logoURI": "https://raw.githubusercontent.com/FROG-SPL/branding/main/the_frauge_finifhes.jpeg",
      "tags": [],
      "extensions": {
        "website": "https://www.froglana.com/",
        "serumV3Usdc": "2Si6XDdpv5zcvYna221eZZrsjsp5xeYoz9W1TVdMdbnt"
      }
    },
    {
      "chainId": 101,
      "address": "DEAdry5qhNoSkF3mbFrTa6udGbMwUoLnQhvchCu26Ak1",
      "symbol": "JUEL",
      "name": "Juel Token",
      "decimals": 6,
      "logoURI": "https://raw.githubusercontent.com/ptrsuk/jueltoken/main/token.png",
      "tags": [],
      "extensions": {
        "website": "http://juel.gg"
      }
    },
    {
      "chainId": 101,
      "address": "9Y8NT5HT9z2EsmCbYMgKXPRq3h3aa6tycEqfFiXjfZM7",
      "symbol": "CRT",
      "name": "CARROT",
      "decimals": 9,
      "logoURI": "https://cdn.jsdelivr.net/gh/Farmers-Carrot/Carrot-logo/carrotcoin_128.png",
      "tags": [],
      "extensions": {
        "website": "https://farmerscarrot.com/",
        "serumV3Usdc": "Aa8mN8bXAobmcuHDpbbZh55SoadUry6WdsYz2886Ymqf"
      }
    },
    {
      "chainId": 101,
      "address": "AMdnw9H5DFtQwZowVFr4kUgSXJzLokKSinvgGiUoLSps",
      "symbol": "MOLA",
      "name": "MOONLANA",
      "decimals": 9,
      "logoURI": "https://i.ibb.co/NtrSyDc/moonlana.jpg",
      "tags": [],
      "extensions": {
        "website": "https://moonlana.com/",
        "twitter": "https://twitter.com/xMoonLana",
        "medium": "https://moonlana.medium.com/"
      }
    },
    {
      "chainId": 101,
      "address": "3x7UeXDF4imKSKnizK9mYyx1M5bTNzpeALfPeB8S6XT9",
      "symbol": "SKEM",
      "name": "SKEM",
      "decimals": 9,
      "logoURI": "https://raw.githubusercontent.com/cheesesoda/skem/main/skemtoken.svg",
      "tags": [],
      "extensions": {
        "website": "https://skem.finance/"
      }
    },
    {
      "chainId": 101,
      "address": "GHvFFSZ9BctWsEc5nujR1MTmmJWY7tgQz2AXE6WVFtGN",
      "symbol": "SOLAPE",
      "name": "SolAPE Finance",
      "decimals": 9,
      "logoURI": "https://i.ibb.co/5F0859r/solape.png",
      "tags": [],
      "extensions": {
        "website": "https://solape.io",
        "serumV3Usdc": "4zffJaPyeXZ2wr4whHgP39QyTfurqZ2BEd4M5W6SEuon"
      }
    },
    {
      "chainId": 101,
      "address": "9nEqaUcb16sQ3Tn1psbkWqyhPdLmfHWjKGymREjsAgTE",
      "symbol": "WOOF",
      "name": "WOOFENOMICS",
      "decimals": 6,
      "logoURI": "https://i.ibb.co/sHb9qZj/woof-orange-black.png",
      "tags": [],
      "extensions": {
        "website": "https://woofsolana.com",
        "serumV3Usdc": "CwK9brJ43MR4BJz2dwnDM7EXCNyHhGqCJDrAdsEts8n5"
      }
    },
    {
      "chainId": 101,
      "address": "MERt85fc5boKw3BW1eYdxonEuJNvXbiMbs6hvheau5K",
      "symbol": "MER",
      "name": "Mercurial",
      "decimals": 6,
      "logoURI": "https://www.mercurial.finance/mercurial-explorer-logo.svg",
      "tags": [],
      "extensions": {
        "coingeckoId": "mercurial",
        "website": "https://www.mercurial.finance/",
        "serumV3Usdc": "G4LcexdCzzJUKZfqyVDQFzpkjhB1JoCNL8Kooxi9nJz5",
        "waterfallbot": "https://bit.ly/MERwaterfall"
      }
    },
    {
      "chainId": 101,
      "address": "9MhNoxy1PbmEazjPo9kiZPCcG7BiFbhi3bWZXZgacfpp",
      "symbol": "ACMN",
      "name": "ACUMEN",
      "decimals": 9,
      "logoURI": "https://pbs.twimg.com/profile_images/1384592811824238600/eIqc0048_400x400.jpg",
      "tags": [],
      "extensions": {
        "website": "https://acumen.network/"
      }
    },
    {
      "chainId": 101,
      "address": "EfLvzNsqmkoSneiML5t7uHCPEVRaWCpG4N2WsS39nWCU",
      "symbol": "MUDLEY",
      "name": "MUDLEY",
      "decimals": 9,
      "logoURI": "https://www.mudley.io/static/dappx/images/mudley_icon.png",
      "tags": [],
      "extensions": {
        "website": "https://www.mudley.io/"
      }
    },
    {
      "chainId": 101,
      "address": "7Csho7qjseDjgX3hhBxfwP1W3LYARK3QH3PM2x55we14",
      "symbol": "LOTTO",
      "name": "Lotto",
      "decimals": 9,
      "logoURI": "https://assets.coingecko.com/coins/images/13822/large/Lotto-Logo256x256.png?1612150421",
      "tags": [],
      "extensions": {
        "serumV3Usdc": "9MZKfgZzPgeidAukYpHtsLYm4eAdJFnR7nhPosWT8jiv",
        "coingeckoId": "lotto",
        "website": "lotto.finance",
        "address": "0xb0dfd28d3cf7a5897c694904ace292539242f858",
        "assetContract": "https://etherscan.io/address/0xb0dfd28d3cf7a5897c694904ace292539242f858",
        "tggroup": "https://t.me/lottofinance"
      }
    },
    {
      "chainId": 101,
      "address": "7uv3ZvZcQLd95bUp5WMioxG7tyAZVXFfr8JYkwhMYrnt",
      "symbol": "BOLE",
      "name": "Bole Token",
      "decimals": 4,
      "logoURI": "https://i.ibb.co/YPyhnkS/Bole.jpg",
      "tags": [],
      "extensions": {
        "website": "https://tokenbole.com/"
      }
    },
    {
      "chainId": 101,
      "address": "Bxp46xCB6CLjiqE99QaTcJAaY1hYF1o63DUUrXAS7QFu",
      "symbol": "mBRZ",
      "name": "SolMiner Bronze",
      "decimals": 9,
      "logoURI": "https://i.ibb.co/Wcxc7K7/solminer-bronze.png",
      "tags": [],
      "extensions": {
        "website": "https://solminer.app",
        "medium": "https://solminer.medium.com/",
        "twitter": "https://twitter.com/SolMinerproject"
      }
    },
    {
      "chainId": 101,
      "address": "GZNrMEdrt6Vg428JzvJYRGGPpVxgjUPsg6WLqKBvmNLw",
      "symbol": "mPLAT",
      "name": "SolMiner Platinum",
      "decimals": 9,
      "logoURI": "https://i.ibb.co/vYkMprc/solminer-platinum.png",
      "tags": [],
      "extensions": {
        "website": "https://solminer.app",
        "medium": "https://solminer.medium.com/",
        "twitter": "https://twitter.com/SolMinerproject"
      }
    },
    {
      "chainId": 101,
      "address": "Er7a3ugS6kkAqj6sp3UmXEFAFrDdLMRQEkV9QH2fwRYA",
      "symbol": "mDIAM",
      "name": "SolMiner Diamond",
      "decimals": 9,
      "logoURI": "https://i.ibb.co/rtvKFHn/solminer-diamond.png",
      "tags": [],
      "extensions": {
        "website": "https://solminer.app",
        "medium": "https://solminer.medium.com/",
        "twitter": "https://twitter.com/SolMinerproject"
      }
    },
    {
      "chainId": 101,
      "address": "5JnZ667P3VcjDinkJFysWh2K2KtViy63FZ3oL5YghEhW",
      "symbol": "APYS",
      "name": "APYSwap",
      "decimals": 9,
      "logoURI": "https://cloudflare-ipfs.com/ipfs/QmR5oKs4ygasusTtt2n2fCBLVufgpeXToJtb9vhXEmbaY1/token_dark.png",
      "tags": [
        "wrapped"
      ],
      "extensions": {
        "website": "https://apyswap.com",
        "coingeckoId": "apyswap"
      }
    },
    {
      "chainId": 101,
      "address": "ss1gxEUiufJyumsXfGbEwFe6maraPmc53fqbnjbum15",
      "symbol": "SS1",
      "name": "Naked Shorts",
      "decimals": 0,
      "logoURI": "https://www.sol-talk.com/logo192.png",
      "tags": [
        "nft"
      ],
      "extensions": {
        "website": "https://www.sol-talk.com/sol-survivor",
        "twitter": "https://twitter.com/sol__survivor"
      }
    },
    {
      "chainId": 101,
      "address": "GfJ3Vq2eSTYf1hJP6kKLE9RT6u7jF9gNszJhZwo5VPZp",
      "symbol": "SOLPAD",
      "name": "Solpad Finance",
      "decimals": 9,
      "logoURI": "https://www.solpad.finance/logo.png",
      "tags": [
        "utility-token"
      ],
      "extensions": {
        "website": "https://www.solpad.finance/",
        "twitter": "https://twitter.com/FinanceSolpad",
        "github": "https://github.com/solpad-finance",
        "tgann": "https://t.me/solpadfinance",
        "tggroup": "https://t.me/solpadfinance_chat"
      }
    },
    {
      "chainId": 101,
      "address": "ERPueLaiBW48uBhqX1CvCYBv2ApHN6ZFuME1MeQGTdAi",
      "symbol": "MIT",
      "name": "Muskimum Impact Token",
      "decimals": 8,
      "logoURI": "https://raw.githubusercontent.com/muskimum/muskimum.github.io/main/docs/logo_light.png",
      "tags": [
        "mit",
        "musk"
      ],
      "extensions": {
        "website": "https://muskimum.win/",
        "twitter": "https://twitter.com/muskimum",
        "serumV3Usdc": "3mhrhTFrHtxe7uZhvzBhzneR3bD3hDyWcgEkR8EcvNZk"
      }
    },
    {
      "chainId": 101,
      "address": "BsDrXiQaFd147Fxq1fQYbJQ77P6tmPkRJQJzkKvspDKo",
      "symbol": "SOLA",
      "name": "SolaPAD Token",
      "decimals": 8,
      "logoURI": "https://i.ibb.co/3p4SMBd/LOGO.png",
      "tags": [
        "SOLA",
        "LaunchPAD"
      ],
      "extensions": {
        "website": "https://www.solapad.org/",
        "twitter": "https://twitter.com/SolaPAD"
      }
    },
    {
      "chainId": 101,
      "address": "7fCzz6ZDHm4UWC9Se1RPLmiyeuQ6kStxpcAP696EuE1E",
      "symbol": "SHBL",
      "name": "Shoebill Coin",
      "decimals": 9,
      "logoURI": "https://cdn.jsdelivr.net/gh/leafwind/shoebill-coin/shoebill.png",
      "tags": [],
      "extensions": {
        "website": "https://shoebillco.in/"
      }
    },
    {
      "chainId": 101,
      "address": "GnaFnTihwQFjrLeJNeVdBfEZATMdaUwZZ1RPxLwjbVwb",
      "symbol": "SHBL-USDC",
      "name": "Raydium Permissionless LP Token (SHBL-USDC)",
      "decimals": 9,
      "logoURI": "https://cdn.jsdelivr.net/gh/solana-labs/token-list@main/assets/mainnet/RVKd61ztZW9GUwhRbbLoYVRE5Xf1B2tVscKqwZqXgEr/logo.png",
      "tags": [
        "lp-token"
      ],
      "extensions": {
        "website": "https://raydium.io/"
      }
    },
    {
      "chainId": 101,
      "address": "Djoz8btdR7p6xWHoVtPYF3zyN9LU5BBfMoDk4HczSDqc",
      "symbol": "AUSS",
      "name": "Ausshole",
      "decimals": 9,
      "logoURI": "https://raw.githubusercontent.com/cheesesoda/auss/main/auss.svg",
      "tags": [],
      "extensions": {
        "website": "https://auss.finance/",
        "twitter": "https://twitter.com/ausstoken"
      }
    },
    {
      "chainId": 101,
      "address": "TuLipcqtGVXP9XR62wM8WWCm6a9vhLs7T1uoWBk6FDs",
      "symbol": "TULIP",
      "name": "Tulip",
      "decimals": 6,
      "logoURI": "https://solfarm.io/solfarm-logo.svg",
      "tags": [
        "tulip",
        "solfarm",
        "vaults"
      ],
      "extensions": {
        "website": "https://solfarm.io",
        "twitter": "https://twitter.com/Solfarmio",
        "coingeckoId": "solfarm",
        "serumV3Usdc": "8GufnKq7YnXKhnB3WNhgy5PzU9uvHbaaRrZWQK6ixPxW",
        "waterfallbot": "https://bit.ly/TULIPwaterfall"
      }
    },
    {
      "chainId": 101,
      "address": "5trVBqv1LvHxiSPMsHtEZuf8iN82wbpDcR5Zaw7sWC3s",
      "symbol": "JPYC",
      "name": "JPY Coin",
      "decimals": 6,
      "logoURI": "https://raw.githubusercontent.com/jpycoin/jpyc/main/src/image/jpyc.png",
      "tags": [
        "stablecoin",
        "ethereum"
      ],
      "extensions": {
        "website": "https://jpyc.jp/"
      }
    },
    {
      "chainId": 101,
      "address": "3QuAYThYKFXSmrTcSHsdd7sAxaFBobaCkLy2DBYJLMDs",
      "symbol": "TYNA",
      "name": "wTYNA",
      "decimals": 6,
      "logoURI": "https://raw.githubusercontent.com/M-Igashi/FTX-GAS-Tools/main/icon384.png",
      "tags": [
        "ERC20",
        "ethereum"
      ],
      "extensions": {
        "address": "0x4ae54790c130B21E8CbaCAB011C6170e079e6eF5",
        "bridgeContract": "https://etherscan.io/address/0xeae57ce9cc1984f202e15e038b964bb8bdf7229a",
        "assetContract": "https://etherscan.io/address/0x4ae54790c130B21E8CbaCAB011C6170e079e6eF5",
        "website": "http://lendingbot.s3-website-us-east-1.amazonaws.com/whitepaper.html",
        "twitter": "https://twitter.com/btc_AP"
      }
    },
    {
      "chainId": 101,
      "address": "7zsKqN7Fg2s9VsqAq6XBoiShCVohpGshSUvoWBc6jKYh",
      "symbol": "ARDX",
      "name": "Wrapped ArdCoin (Sollet)",
      "decimals": 2,
      "logoURI": "https://cdn.dex.mn/logo/ardx.png",
      "tags": [
        "wrapped-sollet",
        "ethereum"
      ],
      "extensions": {
        "website": "https://ardcoin.com",
        "coingeckoId": "ardcoin"
      }
    },
    {
      "chainId": 101,
      "address": "7zphtJVjKyECvQkdfxJNPx83MNpPT6ZJyujQL8jyvKcC",
      "symbol": "SSHIB",
      "name": "SolShib",
      "decimals": 9,
      "logoURI": "https://i.ibb.co/0G2sDtr/2021-05-14-09-51-50.jpg",
      "tags": [],
      "extensions": {
        "website": "https://solshib.com/"
      }
    },
    {
      "chainId": 101,
      "address": "HoSWnZ6MZzqFruS1uoU69bU7megzHUv6MFPQ5nqC6Pj2",
      "symbol": "SGI",
      "name": "SolGift",
      "decimals": 9,
      "logoURI": "https://i.ibb.co/t8XMnW8/ICON-2.png",
      "tags": [],
      "extensions": {
        "website": "https://solshib.com/"
      }
    },
    {
      "chainId": 101,
      "address": "GpS9AavHtSUspaBnL1Tu26FWbUAdW8tm3MbacsNvwtGu",
      "symbol": "SOLT",
      "name": "Soltriever",
      "decimals": 9,
      "logoURI": "https://user-images.githubusercontent.com/55430857/118305516-0b1f1000-b523-11eb-8d3b-b4e12e3b4c31.png",
      "tags": [],
      "extensions": {
        "website": "http://soltriever.info/",
        "twitter": "https://twitter.com/_Soltriever"
      }
    },
    {
      "chainId": 101,
      "address": "2QK9vxydd7WoDwvVFT5JSU8cwE9xmbJSzeqbRESiPGMG",
      "symbol": "KEKW",
      "name": "kekwcoin",
      "decimals": 9,
      "logoURI": "https://www.kekw.io/images/logo_final_round_smallFace.png",
      "tags": [],
      "extensions": {
        "website": "https://kekw.io/",
        "twitter": "https://twitter.com/kekwcoin"
      }
    },
    {
      "chainId": 101,
      "address": "qs9Scx8YwNXS6zHYPCnDnyHQcRHg3QwXxpyCXs5tdM8",
      "symbol": "POCO",
      "name": "POWER COIN",
      "decimals": 9,
      "logoURI": "https://cdn.jsdelivr.net/gh/powercoinpoco/powercoinpoco/poco.jpg",
      "tags": [
        "social-token",
        "poco"
      ]
    },
    {
      "chainId": 101,
      "address": "FxCvbCVAtNUEKSiKoF6xt2pWPfpXuYFWYbuQySaRnV5R",
      "symbol": "LOOP",
      "name": "LC Andy Social Token",
      "decimals": 8,
      "logoURI": "https://cdn.jsdelivr.net/gh/aschmidhofer/looptoken/LOOPlogo.jpg",
      "tags": [
        "social-token",
        "loop"
      ]
    },
    {
      "chainId": 101,
      "address": "H5gczCNbrtso6BqGKihF97RaWaxpUEZnFuFUKK4YX3s2",
      "symbol": "BDE",
      "name": "Big Defi Energy",
      "decimals": 9,
      "logoURI": "https://raw.githubusercontent.com/bitcoinoverdose/bitcoinoverdose/main/bde.png",
      "tags": [],
      "extensions": {
        "website": "bigdefienergy.com",
        "twitter": "https://twitter.com/Bigdefi"
      }
    },
    {
      "chainId": 101,
      "address": "cREsCN7KAyXcBG2xZc8qrfNHMRgC3MhTb4n3jBnNysv",
      "symbol": "DWT",
      "name": "DARK WEB TOKEN",
      "decimals": 2,
      "logoURI": "https://cdn.jsdelivr.net/gh/DARK-WEB-TOKEN/DWT-LOGO/logo.png",
      "tags": [
        "MEME"
      ],
      "extensions": {
        "serumV3Usdc": "526WW289h5wibg1Q55sK16CGoNip8H5d2AXVbaAGcUMb",
        "website": "https://www.darkwebtoken.live"
      }
    },
    {
      "chainId": 101,
      "address": "EdGAZ8JyFTFbmVedVTbaAEQRb6bxrvi3AW3kz8gABz2E",
      "symbol": "DOGA",
      "name": "Dogana",
      "decimals": 9,
      "logoURI": "https://i.ibb.co/mRPw35y/doganatoken.png",
      "tags": [],
      "extensions": {
        "twitter": "https://twitter.com/DoganaOfficial",
        "serumV3Usdc": "H1Ywt7nSZkLDb2o3vpA5yupnBc9jr1pXtdjMm4Jgk1ay"
      }
    },
    {
      "chainId": 101,
      "address": "3FoUAsGDbvTD6YZ4wVKJgTB76onJUKz7GPEBNiR5b8wc",
      "symbol": "CHEEMS",
      "name": "Cheems",
      "decimals": 9,
      "logoURI": "https://cheems.co/wp-content/uploads/2021/05/acheems.png",
      "tags": [],
      "extensions": {
        "website": "https://cheems.co/",
        "twitter": "https://twitter.com/theCheemsToken",
        "tggroup": "https://t.me/CheemsOfficial"
      }
    },
    {
      "chainId": 101,
      "address": "AWW5UQfMBnPsTaaxCK7cSEmkj1kbX2zUrqvgKXStjBKx",
      "symbol": "SBFC",
      "name": "SBF Coin",
      "decimals": 6,
      "logoURI": "https://www.sbfcoin.org/images/sbfcoin.png",
      "tags": [
        "utility-token",
        "SBF",
        "sbfcoin",
        "SBFC"
      ],
      "extensions": {
        "website": "https://www.sbfcoin.org/",
        "twitter": "https://twitter.com/sbfcoin"
      }
    },
    {
      "chainId": 101,
      "address": "FRbqQnbuLoMbUG4gtQMeULgCDHyY6YWF9NRUuLa98qmq",
      "symbol": "ECOP",
      "name": "EcoPoo",
      "decimals": 0,
      "logoURI": "https://avatars.githubusercontent.com/u/84185080",
      "tags": [
        "meme"
      ],
      "extensions": {
        "twitter": "https://twitter.com/EcoPoo_Official"
      }
    },
    {
      "chainId": 101,
      "address": "5p2zjqCd1WJzAVgcEnjhb9zWDU7b9XVhFhx4usiyN7jB",
      "symbol": "CATO",
      "name": "CATO",
      "decimals": 9,
      "logoURI": "https://raw.githubusercontent.com/SOL-CAT/SOL-CAT/main/CAT512.jpg",
      "tags": [
        "Meme-Token"
      ],
      "extensions": {
        "website": "https://www.solanacato.com/",
        "twitter": "https://twitter.com/SolanaCATO",
        "telegram": "https://t.me/SolanaCATO",
        "serumV3Usdc": "9fe1MWiKqUdwift3dEpxuRHWftG72rysCRHbxDy6i9xB"
      }
    },
    {
      "chainId": 101,
      "address": "J81fW7aza8wVUG1jjzhExsNMs3MrzwT5WrofgFqMjnSA",
      "symbol": "TOM",
      "name": "Tombili",
      "decimals": 9,
      "logoURI": "https://cryptomindex.com/assets/images/coins/TOM.png",
      "tags": [],
      "extensions": {
        "website": "https://cryptomindex.com",
        "twitter": "https://twitter.com/cryptomindex"
      }
    },
    {
      "chainId": 101,
      "address": "GunpHq4fn9gSSyGbPMYXTzs9nBS8RY88CX1so4V8kCiF",
      "symbol": "FABLE",
      "name": "Fable",
      "decimals": 0,
      "logoURI": "https://raw.githubusercontent.com/fabledev/FableResources/master/fable-finance.png",
      "tags": [],
      "extensions": {
        "website": "https://fable.finance",
        "twitter": "https://twitter.com/fable_finance"
      }
    },
    {
      "chainId": 101,
      "address": "6L5DzH3p1t1PrCrVkudasuUnWbK7Jq9tYwcwWQiV6yd7",
      "symbol": "LZD",
      "name": "Lizard",
      "decimals": 6,
      "logoURI": "https://raw.githubusercontent.com/LZD-sol/lzdsol.io/main/sollizard.png",
      "tags": [],
      "extensions": {
        "website": "https://www.lzdsol.io",
        "twitter": "https://twitter.com/lzd_sol"
      }
    },
    {
      "chainId": 101,
      "address": "EZqcdU8RLu9EChZgrY2BNVg8eovfdGyTiY2bd69EsPgQ",
      "symbol": "FELON",
      "name": "FuckElon",
      "decimals": 0,
      "logoURI": "https://i.ibb.co/yW2zDZ4/E1-Oso-Gt-XEAMUX4l.jpg",
      "tags": [],
      "extensions": {
        "website": "https://fuckelonmusk.godaddysites.com/",
        "twitter": "https://twitter.com/FuckElonMusk8",
        "tgann": "https://t.me/fuckelonmusktoday",
        "tggroup": "https://t.me/joinchat/cgUOCIRSTJ9hZmY1"
      }
    },
    {
      "chainId": 101,
      "address": "HBHMiauecxer5FCzPeXgE2A8ZCf7fQgxxwo4vfkFtC7s",
      "symbol": "SLNDN",
      "name": "Solanadon",
      "decimals": 9,
      "logoURI": "https://avatars.githubusercontent.com/u/84234249?s=400&u=13b4d7cf678ad50ed52d1facff89b032758fd603&v=4",
      "tags": [],
      "extensions": {
        "website": "https://solanadon.com/",
        "twitter": "https://twitter.com/SolanadonCoin",
        "tgann": "https://t.me/solanadonann"
      }
    },
    {
      "chainId": 101,
      "address": "GReBHpMgCadZRij4B111c94cqU9TktvJ45rWZRQ5b1A5",
      "symbol": "PINGU",
      "name": "Penguincoin",
      "decimals": 6,
      "logoURI": "https://www.seekpng.com/png/full/612-6121902_pingu-the-penguin-pingu-cartoon.png",
      "tags": [],
      "extensions": {
        "twitter": "https://twitter.com/penguincoin1"
      }
    },
    {
      "chainId": 101,
      "address": "5WUab7TCvth43Au5vk6wKjchTzWFeyPEUSJE1MPJtTZE",
      "symbol": "KEKN1",
      "name": "KEKW In Solana Tripping",
      "decimals": 0,
      "logoURI": "https://www.kekw.io/images/KEKN1_logo.png",
      "tags": [
        "nft"
      ],
      "extensions": {
        "website": "https://www.kekw.io/",
        "twitter": "https://twitter.com/kekwcoin"
      }
    },
    {
      "chainId": 101,
      "address": "9KEe6o1jRTqFDFBo2AezsskcxBNwuq1rVeVat1Td8zbV",
      "symbol": "MPAD",
      "name": "MercuryPAD Token",
      "decimals": 9,
      "logoURI": "https://i.ibb.co/TvcPsr1/mercury-Pad-Token.png",
      "tags": [
        "MPAD",
        "LaunchPAD"
      ],
      "extensions": {
        "website": "https://mercurypad.com/",
        "twitter": "https://twitter.com/MercuryPad"
      }
    },
    {
      "chainId": 101,
      "address": "4KAFf8ZpNCn1SWLZFo5tbeZsKpVemsobbVZdERWxRvd2",
      "symbol": "SGT",
      "name": "Sangga Token",
      "decimals": 8,
      "logoURI": "https://sgt-info.s3.ap-northeast-2.amazonaws.com/logo/SGT_Logo.png",
      "tags": [],
      "extensions": {
        "website": "https://sanggatalk.io"
      }
    },
    {
      "chainId": 101,
      "address": "Ae1aeYK9WrB2kP29jJU4aUUK7Y1vzsGNZFKoe4BG2h6P",
      "symbol": "NINJA",
      "name": "NINJA",
      "decimals": 0,
      "logoURI": "https://raw.githubusercontent.com/yuzu-ninjaprotocol/ninjaprotocol/main/NINJA%20Token.svg",
      "tags": [],
      "extensions": {
        "website": "http://ninjaprotocol.io"
      }
    },
    {
      "chainId": 101,
      "address": "E6UBhrtvP4gYHAEgoBi8kDU6DrPPmQxTAJvASo4ptNev",
      "symbol": "SOLDOG",
      "name": "SOLDOG",
      "decimals": 0,
      "logoURI": "https://gateway.pinata.cloud/ipfs/QmefHmCHysNDR5aKZ5dKkC4zqhKcgsewMr1c53eSEbMhfZ/soldog.png",
      "tags": [],
      "extensions": {
        "website": "https://solanadog.io",
        "twitter": "https://twitter.com/solanadog"
      }
    },
    {
      "chainId": 102,
      "address": "rz251Qbsa27sL8Y1H7h4qu71j6Q7ukNmskg5ZDhPCg3",
      "symbol": "HIRO",
      "name": "Hiro LaunchDAO",
      "decimals": 6,
      "logoURI": "https://hiro-finance.github.io/assets/logo_small.png",
      "tags": [],
      "extensions": {
        "website": "https://hiro-finance.github.io/",
        "twitter": "https://twitter.com/HiroLaunchdao"
      }
    },
    {
      "chainId": 101,
      "address": "9nusLQeFKiocswDt6NQsiErm1M43H2b8x6v5onhivqKv",
      "symbol": "LLAMA",
      "name": "SOLLAMA",
      "decimals": 1,
      "logoURI": "https://raw.githubusercontent.com/soirt/sollama-brand/main/avatar.jpg",
      "tags": [],
      "extensions": {
        "website": "https://sollama.finance",
        "twitter": "https://twitter.com/SollamaFinance"
      }
    },
    {
      "chainId": 101,
      "address": "BLwTnYKqf7u4qjgZrrsKeNs2EzWkMLqVCu6j8iHyrNA3",
      "symbol": "BOP",
      "name": "Boring Protocol",
      "decimals": 8,
      "logoURI": "https://cloudflare-ipfs.com/ipfs/bafybeihqdesti5rkqfijdstsgxtngb5rsi7uwf4ygz3hkvbbaxfrqshfym",
      "tags": [
        "security-token",
        "utility-token"
      ],
      "extensions": {
        "website": "https://boringprotocol.io",
        "twitter": "https://twitter.com/BoringProtocol",
        "serumV3Usdc": "7MmPwD1K56DthW14P1PnWZ4zPCbPWemGs3YggcT1KzsM"
      }
    },
    {
      "chainId": 101,
      "address": "ER8Xa8YxJLC3CFJgdAxJs46Rdhb7B3MjgbPZsVg1aAFV",
      "symbol": "MOLAMON",
      "name": "MOLAMON",
      "decimals": 0,
      "logoURI": "https://i.ibb.co/cNhCc33/molamon.jpg",
      "tags": [],
      "extensions": {
        "website": "https://moonlana.com/",
        "twitter": "https://twitter.com/xMoonLana",
        "medium": "https://moonlana.medium.com/"
      }
    },
    {
      "chainId": 101,
      "address": "4ezHExHThrwnnoqKcMNbUwcVYXzdkDerHFGfegnTqA2E",
      "symbol": "STUD",
      "name": "SolanaToolsUtilityDapp",
      "decimals": 9,
      "logoURI": "https://pbs.twimg.com/profile_images/1395766787782873092/XvDoI56t_400x400.jpg",
      "tags": [],
      "extensions": {
        "website": "https://www.solanatools.io/"
      }
    },
    {
      "chainId": 101,
      "address": "AZtNYaEAHDBeK5AvdzquZWjc4y8cj5sKWH1keUJGMuPV",
      "symbol": "RESP",
      "name": "RESPECT",
      "decimals": 8,
      "logoURI": "https://static.tildacdn.com/tild3463-3338-4764-b938-363064666431/logo.jpg",
      "tags": [],
      "extensions": {
        "website": "https://respect.cash"
      }
    },
    {
      "chainId": 101,
      "address": "5j6BmiZTfHssaWPT23EQYQci3w57VTw7QypKArQZbSZ9",
      "symbol": "CHAD",
      "name": "ChadTrader Token",
      "decimals": 9,
      "logoURI": "https://gateway.pinata.cloud/ipfs/QmVZYKtcQ6dGuZ3DeWJ9NHjnWCj2bPTJdpKyXnoaP4eHYx",
      "tags": [
        "utility-token"
      ],
      "extensions": {
        "website": "https://chadtrader.io/",
        "twitter": "https://twitter.com/chadtraderio"
      }
    },
    {
      "chainId": 101,
      "address": "GsNzxJfFn6zQdJGeYsupJWzUAm57Ba7335mfhWvFiE9Z",
      "symbol": "DXL",
      "name": "Dexlab",
      "decimals": 6,
      "logoURI": "https://cdn.jsdelivr.net/gh/dexlab-project/assets@master/tokens/solana/dxl/symbol.png",
      "tags": [],
      "extensions": {
        "website": "https://www.dexlab.space/"
      }
    },
    {
      "chainId": 101,
      "address": "APvgd1J98PGW77H1fDa7W7Y4fcbFwWfs71RNyJKuYs1Y",
      "symbol": "FUZ",
      "name": "Fuzzy.One",
      "decimals": 8,
      "logoURI": "https://www.fuzzy.one/static/bf32ac292bb7a4511520dee28b1ce433/50ead/fuz300.webp",
      "tags": [
        "Fuzzy.One",
        "FUZ",
        "Supply chain token"
      ],
      "extensions": {
        "website": "https://www.fuzzy.one/"
      }
    },
    {
      "chainId": 101,
      "address": "6TCbtxs6eYfMKVF9ppTNvbUemW2YnpFig6z1jSqgM16e",
      "symbol": "STRANGE",
      "name": "STRANGE",
      "decimals": 0,
      "logoURI": "https://safepluto.tech/images/strange.png",
      "tags": [
        "utility-token"
      ],
      "extensions": {
        "website": "https://safepluto.tech"
      }
    },
    {
      "chainId": 101,
      "address": "BYNHheaKFX2WRGQTpMZNsM6vAyJXvkeMoMcixKfVKxY9",
      "symbol": "PLUTES",
      "name": "Plutonium",
      "decimals": 0,
      "logoURI": "https://safepluto.tech/images/plutonium.jpg",
      "tags": [
        "utility-token"
      ],
      "extensions": {
        "website": "https://safepluto.tech"
      }
    },
    {
      "chainId": 101,
      "address": "8upjSpvjcdpuzhfR1zriwg5NXkwDruejqNE9WNbPRtyA",
      "symbol": "GRAPE",
      "name": "Grape",
      "decimals": 6,
      "logoURI": "https://www.unlimitedgrapes.com/assets/img/Grape_logo.svg",
      "tags": [],
      "extensions": {
        "website": "https://www.unlimitedgrapes.com/"
      }
    },
    {
      "chainId": 101,
      "address": "7xzovRepzLvXbbpVZLYKzEBhCNgStEv1xpDqf1rMFFKX",
      "symbol": "KERMIT",
      "name": "Kermit",
      "decimals": 8,
      "logoURI": "https://i.imgur.com/4jthhoa.jpg",
      "tags": [
        "utility-token"
      ],
      "extensions": {
        "website": "https://www.kermitfinance.com",
        "twitter": "https://twitter.com/KermitFinance"
      }
    },
    {
      "chainId": 101,
      "address": "3VhB8EAL8dZ457SiksLPpMUR1pyACpbNh5rTjQUEVCcH",
      "symbol": "TUTL",
      "name": "TurtleTraders",
      "decimals": 8,
      "logoURI": "https://raw.githubusercontent.com/turtletraders777/logo/main/3mdPjV6M_400x400.jpg",
      "tags": [
        "social-token",
        "Turtles"
      ],
      "extensions": {
        "twitter": "https://twitter.com/Turtletraders1"
      }
    },
    {
      "chainId": 101,
      "address": "8tbAqS4dFNEeC6YGWpNnusc3JcxoFLMiiLPyHctgGYFe",
      "symbol": "PIPANA",
      "name": "Pipana",
      "decimals": 10,
      "logoURI": "https://pip.monster/img/pipana.jpg",
      "tags": [],
      "extensions": {
        "website": "https://pip.monster",
        "twitter": "https://twitter.com/itspipana"
      }
    },
    {
      "chainId": 101,
      "address": "8s9FCz99Wcr3dHpiauFRi6bLXzshXfcGTfgQE7UEopVx",
      "symbol": "CKC",
      "name": "ChikinCoin",
      "decimals": 6,
      "logoURI": "https://raw.githubusercontent.com/ChikinDeveloper/ChikinCoin/master/assets/logo_circle.svg",
      "tags": [],
      "extensions": {
        "website": "https://www.chikin.run",
        "twitter": "https://twitter.com/ChikinDev"
      }
    },
    {
      "chainId": 101,
      "address": "ATxXyewb1cXThrQFmwHUy4dtPTErfsuqkg7JcUXgLgqo",
      "symbol": "SPW",
      "name": "SpiderSwap",
      "decimals": 8,
      "logoURI": "https://uploads-ssl.webflow.com/609eaacb79ed7ff3aac62fc7/60a5550c33ac676ec5f605ca_Untitled%20Design%20(5).png",
      "tags": [],
      "extensions": {
        "website": "https://www.spiderswap.org",
        "twitter": "https://twitter.com/Spider_swap"
      }
    },
    {
      "chainId": 101,
      "address": "BrwgXmUtNd32dTKdP5teie68EmBnjGq8Wp3MukHehUBY",
      "symbol": "GSTONKS",
      "name": "Gamestonks",
      "decimals": 6,
      "logoURI": "https://i.imgur.com/Dul0KcC_d.webp?maxwidth=640&shape=thumb&fidelity=medium",
      "tags": [],
      "extensions": {
        "website": "https://www.game-stonks.com/"
      }
    },
    {
      "chainId": 101,
      "address": "HAgX1HSfok8DohiNCS54FnC2UJkDSrRVnT38W3iWFwc8",
      "symbol": "MEOW",
      "name": "SOL-CATS",
      "decimals": 9,
      "logoURI": "https://raw.githubusercontent.com/SOLCATS/SOLCATS/main/solcats%20logo.jpg",
      "tags": [],
      "extensions": {
        "website": "https://www.solcats.xyz",
        "twitter": "https://twitter.com/solcat777"
      }
    },
    {
      "chainId": 101,
      "address": "Gro98oTmXxCVX8HKr3q2tMnP5ztoC77q6KehFDnAB983",
      "symbol": "SOLMO",
      "name": "SolMoon",
      "decimals": 4,
      "logoURI": "https://i.ibb.co/MSMcv41/Sol-Moon-logo.png",
      "tags": [],
      "extensions": {
        "website": "https://www.solmoon.co",
        "twitter": "https://twitter.com/solmoonfinance"
      }
    },
    {
      "chainId": 101,
      "address": "2wBXHm4oxmed7ZoDkPL4DU8BuRfMYkubVu8T4N38vXdb",
      "symbol": "MSC",
      "name": "MasterCoin",
      "decimals": 9,
      "logoURI": "https://i.ibb.co/vXLmH7R/2mastercoinlogo-Twitter.png",
      "tags": [],
      "extensions": {
        "website": "https://mastercoin.site",
        "twitter": "https://twitter.com/MasterCoin_",
        "discord": "https://t.co/CXZN9Ncd6Q?amp=1",
        "medium": "https://medium.com/@mastercoin-eu"
      }
    },
    {
      "chainId": 101,
      "address": "8b9mQo6ZU2rwZQgSFqGNQvXzrUSHDTRpKSKi9XXdGmqN",
      "symbol": "CHANGPENGUIN",
      "name": "CHANGPENGUIN",
      "decimals": 6,
      "logoURI": "https://img1.wsimg.com/isteam/ip/0806e069-1a1b-438a-aa86-7765c335fac8/penguin%20logo%2011.png",
      "tags": [],
      "extensions": {
        "website": "https://artbomb.xyz"
      }
    },
    {
      "chainId": 101,
      "address": "3KnVxWhoYdc9UwDr5WMVkZp2LpF7gnojg7We7MUd6ixQ",
      "symbol": "WOLFE",
      "name": "Wolfecoin",
      "decimals": 9,
      "logoURI": "https://i.imgur.com/P2tzH5u.png",
      "tags": [],
      "extensions": {
        "website": "https://www.wolfecoin.online/"
      }
    },
    {
      "chainId": 101,
      "address": "BxHJqGtC629c55swCqWXFGA2rRF1igbbTmh22H8ePUWG",
      "symbol": "PGNT",
      "name": "PigeonSol Token",
      "decimals": 4,
      "logoURI": "https://cdn.jsdelivr.net/gh/PigeonSolToken/pigeonsol/logo.png",
      "tags": [],
      "extensions": {
        "website": "https://pigeonsol.xyz",
        "twitter": "https://twitter.com/PigeonSol"
      }
    },
    {
      "chainId": 101,
      "address": "51tMb3zBKDiQhNwGqpgwbavaGH54mk8fXFzxTc1xnasg",
      "symbol": "APEX",
      "name": "APEX",
      "decimals": 9,
      "logoURI": "https://apexit.finance/images/apex.png",
      "tags": [],
      "extensions": {
        "website": "https://apexit.finance/",
        "twitter": "https://twitter.com/apeXit_finance",
        "discord": "https://discord.gg/aASQy2dWsN",
        "tggroup": "https://t.me/apexit_finance"
      }
    },
    {
      "chainId": 101,
      "address": "4NPzwMK2gfgQ6rTv8x4EE1ZvKW6MYyYTSrAZCx7zxyaX",
      "symbol": "KLB",
      "name": "Black Label",
      "decimals": 0,
      "logoURI": "https://raw.githubusercontent.com/klbtoken/klbtoken/main/klbtoken.svg",
      "tags": [],
      "extensions": {
        "website": "https://www.klbtoken.com",
        "twitter": "https://twitter.com/klbtoken"
      }
    },
<<<<<<< HEAD
    {
      "chainId": 101,
      "address": "3RSafdgu7P2smSGHJvSGQ6kZVkcErZXfZTtynJYboyAu",
      "symbol": "SINE",
      "name": "SINE",
      "decimals": 4,
      "logoURI": "https://raw.githubusercontent.com/sinetoken/public/main/icon/circle_icon/circle_icon.svg",
      "tags": [
        "security-token",
        "utility-token"
      ],
      "extensions": {
        "website": "https://solainetwork.com/",
        "twitter": "https://twitter.com/SolAiNetwork"
      }
    },
    {
      "chainId": 101,
      "address": "guppyrZyEX9iTPSu92pi8T71Zka7xd6PrsTJrXRW6u1",
      "symbol": "GUPPY",
      "name": "Orca Guppy Collectible",
      "decimals": 0,
      "logoURI": "https://cdn.jsdelivr.net/gh/solana-labs/token-list@main/assets/mainnet/DjVE6JNiYqPL2QXyCUUh8rNjHrbz9hXHNYt99MQ59qw1/guppy.png",
      "tags": [
        "nft"
      ],
      "extensions": {
        "website": "https://www.orca.so",
        "twitter": "https://twitter.com/orca_so"
      }
    },
    {
      "chainId": 101,
      "address": "whaLeHav12EhGK19u6kKbLRwC9E1EATGnm6MWbBCcUW",
      "symbol": "WHALE",
      "name": "Orca Whale Collectible",
      "decimals": 0,
      "logoURI": "https://cdn.jsdelivr.net/gh/solana-labs/token-list@main/assets/mainnet/DjVE6JNiYqPL2QXyCUUh8rNjHrbz9hXHNYt99MQ59qw1/whale.png",
      "tags": [
        "nft"
      ],
      "extensions": {
        "website": "https://www.orca.so",
        "twitter": "https://twitter.com/orca_so"
      }
    },
    {
      "chainId": 101,
      "address": "kLwhLkZRt6CadPHRBsgfhRCKXX426WMBnhoGozTduvk",
      "symbol": "KILLER-WHALE",
      "name": "Orca Killer Whale Collectible",
      "decimals": 0,
      "logoURI": "https://cdn.jsdelivr.net/gh/solana-labs/token-list@main/assets/mainnet/DjVE6JNiYqPL2QXyCUUh8rNjHrbz9hXHNYt99MQ59qw1/killer_whale.png",
      "tags": [
        "nft"
      ],
      "extensions": {
        "website": "https://www.orca.so",
        "twitter": "https://twitter.com/orca_so"
      }
    },
    {
      "chainId": 101,
      "address": "star2pH7rVWscs743JGdCAL8Lc9nyJeqx7YQXkGUnWf",
      "symbol": "STARFISH",
      "name": "Orca Starfish Collectible",
      "decimals": 6,
      "logoURI": "https://cdn.jsdelivr.net/gh/solana-labs/token-list@main/assets/mainnet/DjVE6JNiYqPL2QXyCUUh8rNjHrbz9hXHNYt99MQ59qw1/starfish.png",
      "tags": [
        "nft"
      ],
      "extensions": {
        "website": "https://www.orca.so",
        "twitter": "https://twitter.com/orca_so"
      }
    },
    {
      "chainId": 101,
      "address": "cLownTTaiiQMoyMmFjfmSGowi8HyNhCtTLFcrNKnqX6",
      "symbol": "CLOWNFISH",
      "name": "Orca Clownfish Collectible",
      "decimals": 0,
      "logoURI": "https://cdn.jsdelivr.net/gh/solana-labs/token-list@main/assets/mainnet/DjVE6JNiYqPL2QXyCUUh8rNjHrbz9hXHNYt99MQ59qw1/clownfish.png",
      "tags": [
        "nft"
      ],
      "extensions": {
        "website": "https://www.orca.so",
        "twitter": "https://twitter.com/orca_so"
      }
    },
    {
      "chainId": 101,
      "address": "ECFcUGwHHMaZynAQpqRHkYeTBnS5GnPWZywM8aggcs3A",
      "symbol": "SOL/USDC",
      "name": "Orca SOL/USDC LP Token",
      "decimals": 9,
      "logoURI": "https://cdn.jsdelivr.net/gh/solana-labs/token-list@main/assets/mainnet/DjVE6JNiYqPL2QXyCUUh8rNjHrbz9hXHNYt99MQ59qw1/logo.png",
      "tags": [
        "lp-token"
      ],
      "extensions": {
        "website": "https://www.orca.so",
        "twitter": "https://twitter.com/orca_so"
      }
    },
    {
      "chainId": 101,
      "address": "3H5XKkE9uVvxsdrFeN4BLLGCmohiQN6aZJVVcJiXQ4WC",
      "symbol": "USDC/USDT",
      "name": "Orca USDC/USDT LP Token",
      "decimals": 9,
      "logoURI": "https://cdn.jsdelivr.net/gh/solana-labs/token-list@main/assets/mainnet/DjVE6JNiYqPL2QXyCUUh8rNjHrbz9hXHNYt99MQ59qw1/logo.png",
      "tags": [
        "lp-token"
      ],
      "extensions": {
        "website": "https://www.orca.so",
        "twitter": "https://twitter.com/orca_so"
      }
    },
    {
      "chainId": 101,
      "address": "8qNqTaKKbdZuzQPWWXy5wNVkJh54ex8zvvnEnTFkrKMP",
      "symbol": "USDC/USDT-SRM",
      "name": "Orca USDC/USDT-SRM LP Token",
      "decimals": 9,
      "logoURI": "https://cdn.jsdelivr.net/gh/solana-labs/token-list@main/assets/mainnet/DjVE6JNiYqPL2QXyCUUh8rNjHrbz9hXHNYt99MQ59qw1/logo.png",
      "tags": [
        "lp-token"
      ],
      "extensions": {
        "website": "https://www.orca.so",
        "twitter": "https://twitter.com/orca_so"
      }
    },
    {
      "chainId": 101,
      "address": "7TYb32qkwYosUQfUspU45cou7Bb3nefJocVMFX2mEGTT",
      "symbol": "ETH/USDC",
      "name": "Orca ETH/USDC LP Token",
      "decimals": 9,
      "logoURI": "https://cdn.jsdelivr.net/gh/solana-labs/token-list@main/assets/mainnet/DjVE6JNiYqPL2QXyCUUh8rNjHrbz9hXHNYt99MQ59qw1/logo.png",
      "tags": [
        "lp-token"
      ],
      "extensions": {
        "website": "https://www.orca.so",
        "twitter": "https://twitter.com/orca_so"
      }
    },
    {
      "chainId": 101,
      "address": "EhBAmhkgEsMa8McFB5bpqZaRpZvGBBJ4jN59T5xToPdG",
      "symbol": "ETH/USDT-SRM",
      "name": "Orca ETH/USDT-SRM LP Token",
      "decimals": 9,
      "logoURI": "https://cdn.jsdelivr.net/gh/solana-labs/token-list@main/assets/mainnet/DjVE6JNiYqPL2QXyCUUh8rNjHrbz9hXHNYt99MQ59qw1/logo.png",
      "tags": [
        "lp-token"
      ],
      "extensions": {
        "website": "https://www.orca.so",
        "twitter": "https://twitter.com/orca_so"
      }
    },
    {
      "chainId": 101,
      "address": "8pFwdcuXM7pvHdEGHLZbUR8nNsjj133iUXWG6CgdRHk2",
      "symbol": "BTC/ETH",
      "name": "Orca BTC/ETH LP Token",
      "decimals": 9,
      "logoURI": "https://cdn.jsdelivr.net/gh/solana-labs/token-list@main/assets/mainnet/DjVE6JNiYqPL2QXyCUUh8rNjHrbz9hXHNYt99MQ59qw1/logo.png",
      "tags": [
        "lp-token"
      ],
      "extensions": {
        "website": "https://www.orca.so",
        "twitter": "https://twitter.com/orca_so"
      }
    },
    {
      "chainId": 101,
      "address": "7bb88DAnQY7LSoWEuqezCcbk4vutQbuRqgJMqpX8h6dL",
      "symbol": "ETH/SOL",
      "name": "Orca ETH/SOL LP Token",
      "decimals": 9,
      "logoURI": "https://cdn.jsdelivr.net/gh/solana-labs/token-list@main/assets/mainnet/DjVE6JNiYqPL2QXyCUUh8rNjHrbz9hXHNYt99MQ59qw1/logo.png",
      "tags": [
        "lp-token"
      ],
      "extensions": {
        "website": "https://www.orca.so",
        "twitter": "https://twitter.com/orca_so"
      }
    },
    {
      "chainId": 101,
      "address": "GWEmABT4rD3sGhyghv9rKbfdiaFe5uMHeJqr6hhu3XvA",
      "symbol": "RAY/SOL",
      "name": "Orca RAY/SOL LP Token",
      "decimals": 9,
      "logoURI": "https://cdn.jsdelivr.net/gh/solana-labs/token-list@main/assets/mainnet/DjVE6JNiYqPL2QXyCUUh8rNjHrbz9hXHNYt99MQ59qw1/logo.png",
      "tags": [
        "lp-token"
      ],
      "extensions": {
        "website": "https://www.orca.so",
        "twitter": "https://twitter.com/orca_so"
      }
    },
    {
      "chainId": 101,
      "address": "BmZNYGt7aApGTUUxAQUYsW64cMbb6P7uniokCWaptj4D",
      "symbol": "SOL/USDT",
      "name": "Orca SOL/USDT LP Token",
      "decimals": 9,
      "logoURI": "https://cdn.jsdelivr.net/gh/solana-labs/token-list@main/assets/mainnet/DjVE6JNiYqPL2QXyCUUh8rNjHrbz9hXHNYt99MQ59qw1/logo.png",
      "tags": [
        "lp-token"
      ],
      "extensions": {
        "website": "https://www.orca.so",
        "twitter": "https://twitter.com/orca_so"
      }
    },
    {
      "chainId": 101,
      "address": "E4cthfUFaDd4x5t1vbeBNBHm7isqhM8kapthPzPJz1M2",
      "symbol": "SOL/USDT-SRM",
      "name": "Orca SOL/USDT-SRM LP Token",
      "decimals": 9,
      "logoURI": "https://cdn.jsdelivr.net/gh/solana-labs/token-list@main/assets/mainnet/DjVE6JNiYqPL2QXyCUUh8rNjHrbz9hXHNYt99MQ59qw1/logo.png",
      "tags": [
        "lp-token"
      ],
      "extensions": {
        "website": "https://www.orca.so",
        "twitter": "https://twitter.com/orca_so"
      }
    },
    {
      "chainId": 101,
      "address": "6ojPekCSQimAjDjaMApLvh3jF6wnZeNEVRVVoGNzEXvV",
      "symbol": "SOL/SRM",
      "name": "Orca SOL/SRM LP Token",
      "decimals": 9,
      "logoURI": "https://cdn.jsdelivr.net/gh/solana-labs/token-list@main/assets/mainnet/DjVE6JNiYqPL2QXyCUUh8rNjHrbz9hXHNYt99MQ59qw1/logo.png",
      "tags": [
        "lp-token"
      ],
      "extensions": {
        "website": "https://www.orca.so",
        "twitter": "https://twitter.com/orca_so"
      }
    },
    {
      "chainId": 101,
      "address": "YJRknE9oPhUMtq1VvhjVzG5WnRsjQtLsWg3nbaAwCQ5",
      "symbol": "FTT/SOL",
      "name": "Orca FTT/SOL LP Token",
      "decimals": 9,
      "logoURI": "https://cdn.jsdelivr.net/gh/solana-labs/token-list@main/assets/mainnet/DjVE6JNiYqPL2QXyCUUh8rNjHrbz9hXHNYt99MQ59qw1/logo.png",
      "tags": [
        "lp-token"
      ],
      "extensions": {
        "website": "https://www.orca.so",
        "twitter": "https://twitter.com/orca_so"
      }
    },
    {
      "chainId": 101,
      "address": "C9PKvetJPrrPD53PR2aR8NYtVZzucCRkHYzcFXbZXEqu",
      "symbol": "KIN/SOL",
      "name": "Orca KIN/SOL LP Token",
      "decimals": 9,
      "logoURI": "https://cdn.jsdelivr.net/gh/solana-labs/token-list@main/assets/mainnet/DjVE6JNiYqPL2QXyCUUh8rNjHrbz9hXHNYt99MQ59qw1/logo.png",
      "tags": [
        "lp-token"
      ],
      "extensions": {
        "website": "https://www.orca.so",
        "twitter": "https://twitter.com/orca_so"
      }
    },
    {
      "chainId": 101,
      "address": "6SfhBAmuaGf9p3WAxeHJYCWMABnYUMrdzNdK5Stvvj4k",
      "symbol": "ROPE/SOL",
      "name": "Orca ROPE/SOL LP Token",
      "decimals": 9,
      "logoURI": "https://cdn.jsdelivr.net/gh/solana-labs/token-list@main/assets/mainnet/DjVE6JNiYqPL2QXyCUUh8rNjHrbz9hXHNYt99MQ59qw1/logo.png",
      "tags": [
        "lp-token"
      ],
      "extensions": {
        "website": "https://www.orca.so",
        "twitter": "https://twitter.com/orca_so"
      }
    },
    {
      "chainId": 101,
      "address": "9r1n79TmerAgQJboUT8QvrChX3buZBfuSrBTtYM1cW4h",
      "symbol": "SOL/STEP",
      "name": "Orca SOL/STEP LP Token",
      "decimals": 9,
      "logoURI": "https://cdn.jsdelivr.net/gh/solana-labs/token-list@main/assets/mainnet/DjVE6JNiYqPL2QXyCUUh8rNjHrbz9hXHNYt99MQ59qw1/logo.png",
      "tags": [
        "lp-token"
      ],
      "extensions": {
        "website": "https://www.orca.so",
        "twitter": "https://twitter.com/orca_so"
      }
    },
    {
      "chainId": 101,
      "address": "ELLELFtgvWBgLkdY9EFx4Vb3SLNj4DJEhzZLWy1wCh4Y",
      "symbol": "OXY/SOL",
      "name": "Orca OXY/SOL LP Token",
      "decimals": 9,
      "logoURI": "https://cdn.jsdelivr.net/gh/solana-labs/token-list@main/assets/mainnet/DjVE6JNiYqPL2QXyCUUh8rNjHrbz9hXHNYt99MQ59qw1/logo.png",
      "tags": [
        "lp-token"
      ],
      "extensions": {
        "website": "https://www.orca.so",
        "twitter": "https://twitter.com/orca_so"
      }
    },
    {
      "chainId": 101,
      "address": "BXM9ph4AuhCUzf94HQu5FnfeVThKj5oyrnb1krY1zax5",
      "symbol": "MER/SOL",
      "name": "Orca MER/SOL LP Token",
      "decimals": 9,
      "logoURI": "https://cdn.jsdelivr.net/gh/solana-labs/token-list@main/assets/mainnet/DjVE6JNiYqPL2QXyCUUh8rNjHrbz9hXHNYt99MQ59qw1/logo.png",
      "tags": [
        "lp-token"
      ],
      "extensions": {
        "website": "https://www.orca.so",
        "twitter": "https://twitter.com/orca_so"
      }
    },
    {
      "chainId": 101,
      "address": "FJ9Q9ojA7vdf5rFbcTc6dd7D3nLpwSxdtFSE8cwfuvqt",
      "symbol": "FIDA/SOL",
      "name": "Orca FIDA/SOL LP Token",
      "decimals": 9,
      "logoURI": "https://cdn.jsdelivr.net/gh/solana-labs/token-list@main/assets/mainnet/DjVE6JNiYqPL2QXyCUUh8rNjHrbz9hXHNYt99MQ59qw1/logo.png",
      "tags": [
        "lp-token"
      ],
      "extensions": {
        "website": "https://www.orca.so",
        "twitter": "https://twitter.com/orca_so"
      }
    },
    {
      "chainId": 101,
      "address": "EHkfnhKLLTUqo1xMZLxhM9EusEgpN6RXPpZsGpUsewaa",
      "symbol": "MAPS/SOL",
      "name": "Orca MAPS/SOL LP Token",
      "decimals": 9,
      "logoURI": "https://cdn.jsdelivr.net/gh/solana-labs/token-list@main/assets/mainnet/DjVE6JNiYqPL2QXyCUUh8rNjHrbz9hXHNYt99MQ59qw1/logo.png",
      "tags": [
        "lp-token"
      ],
      "extensions": {
        "website": "https://www.orca.so",
        "twitter": "https://twitter.com/orca_so"
      }
    },
    {
      "chainId": 101,
      "address": "9rguDaKqTrVjaDXafq6E7rKGn7NPHomkdb8RKpjKCDm2",
      "symbol": "SAMO/SOL",
      "name": "Orca SAMO/SOL LP Token",
      "decimals": 9,
      "logoURI": "https://cdn.jsdelivr.net/gh/solana-labs/token-list@main/assets/mainnet/DjVE6JNiYqPL2QXyCUUh8rNjHrbz9hXHNYt99MQ59qw1/logo.png",
      "tags": [
        "lp-token"
      ],
      "extensions": {
        "website": "https://www.orca.so",
        "twitter": "https://twitter.com/orca_so"
      }
    },
    {
      "chainId": 101,
      "address": "2697FyJ4vD9zwAVPr33fdVPDv54pyZZiBv9S2AoKMyQf",
      "symbol": "COPE/SOL",
      "name": "Orca COPE/SOL LP Token",
      "decimals": 9,
      "logoURI": "https://cdn.jsdelivr.net/gh/solana-labs/token-list@main/assets/mainnet/DjVE6JNiYqPL2QXyCUUh8rNjHrbz9hXHNYt99MQ59qw1/logo.png",
      "tags": [
        "lp-token"
      ],
      "extensions": {
        "website": "https://www.orca.so",
        "twitter": "https://twitter.com/orca_so"
      }
    },
    {
      "chainId": 101,
      "address": "HEhMLvpSdPviukafKwVN8BnBUTamirptsQ6Wxo5Cyv8s",
      "symbol": "FTR",
      "name": "Future",
      "decimals": 9,
      "logoURI": "http://future-ftr.io/images/logo.png",
      "tags": [],
      "extensions": {
        "website": "https://future-ftr.io",
        "twitter": "https://twitter.com/ftr_finance"
      }
    },
    {
      "chainId": 101,
      "address": "6oJ8Mp1VnKxN5MvGf9LfpeaRvTv8N1xFbvtdEbLLWUDT",
      "symbol": "ESC",
      "name": "ESCoin",
      "decimals": 9,
      "logoURI": "https://escoin.company/img/escoin_icon.png",
      "tags": [],
      "extensions": {
        "website": "https://escoin.company/",
        "twitter": "https://twitter.com/coin_esc"
      }
    },
    {
      "chainId": 101,
      "address": "Da1jboBKU3rqXUqPL3L3BxJ8e67ogVgVKcqy4rWsS7LC",
      "symbol": "UBE",
      "name": "UBE Token",
      "decimals": 10,
      "logoURI": "https://cdn.jsdelivr.net/gh/donfrancisco/ubetoken/UBE.png",
      "tags": [],
      "extensions": {
        "website": "https://www.ubetoken.com",
        "twitter": "https://twitter.com/ube_token"
      }
    },
    {
      "chainId": 101,
      "address": "GkXP719hnhLtizWHcQyGVYajuJqVsJJ6fyeUob9BPCFC",
      "symbol": "KROWZ",
      "name": "Mike Krow's Official Best Friend Super Kawaii Kasu Token",
      "decimals": 8,
      "logoURI": "https://cdn.jsdelivr.net/gh/mikekrow/KrowzToken/krowz_token.png",
      "tags": [
        "social-token",
        "krowz"
      ],
      "extensions": {
        "website": "https://mikekrow.com/",
        "twitter": "https://twitter.com/space_asylum"
      }
    },
    {
      "chainId": 101,
      "address": "6kwTqmdQkJd8qRr9RjSnUX9XJ24RmJRSrU1rsragP97Y",
      "symbol": "SAIL",
      "name": "SAIL",
      "decimals": 6,
      "logoURI": "https://cloudflare-ipfs.com/ipfs/QmPcQfofQNfiv36EAsGQrgAhiPbqGf17i1Cz648JhXFW9m/logo_solana_sail_v2.png",
      "tags": [
        "utility-token"
      ],
      "extensions": {
        "website": "https://www.solanasail.com",
        "twitter": "https://twitter.com/solsailsummer"
      }
    },
    {
      "chainId": 101,
      "address": "E5ndSkaB17Dm7CsD22dvcjfrYSDLCxFcMd6z8ddCk5wp",
      "symbol": "CCAI",
      "name": "Cryptocurrencies.Ai",
      "decimals": 9,
      "logoURI": "https://cryptocurrencies.ai/logo.png",
      "tags": [],
      "extensions": {
        "website": "https://ccai.cryptocurrencies.ai",
        "twitter": "https://twitter.com/CCAI_Official",
        "serumV3Usdc": "7gZNLDbWE73ueAoHuAeFoSu7JqmorwCLpNTBXHtYSFTa"
      }
    },
    {
      "chainId": 101,
      "address": "7LmGzEgnQZTxxeCThgxsv3xe4JQmiy9hxEGBPCF66KgH",
      "symbol": "SNEK",
      "name": "Snek Coin",
      "decimals": 0,
      "logoURI": "https://raw.githubusercontent.com/snekcoin/SnekCoin/main/The%20Snek%20Coin.png",
      "tags": [],
      "extensions": {
        "twitter": "https://twitter.com/snekcoin"
      }
    },
    {
      "chainId": 101,
      "address": "AhRozpV8CDLJ5z9k8CJWF4P12MVvxdnnU2y2qUhUuNS5",
      "symbol": "ARK",
      "name": "Sol.Ark",
      "decimals": 8,
      "logoURI": "https://i.ibb.co/JyJ9kf0/Logo-1.png",
      "tags": [
        "meme"
      ],
      "extensions": {
        "website": "https://www.solark.xyz/",
        "twitter": "https://twitter.com/SOLARK67275852"
      }
    },
    {
      "chainId": 101,
      "address": "ss26ybWnrhSYbGBjDT9bEwRiyAVUgiKCbgAfFkksj4R",
      "symbol": "SS2",
      "name": "POH",
      "decimals": 0,
      "logoURI": "https://www.sol-talk.com/logo192.png",
      "tags": [
        "nft"
      ],
      "extensions": {
        "website": "https://www.sol-talk.com/sol-survivor",
        "twitter": "https://twitter.com/sol__survivor"
      }
    },
    {
      "chainId": 101,
      "address": "6dGR9kAt499jzsojDHCvDArKxpTarNbhdSkiS7jeMAib",
      "symbol": "AKI",
      "name": "AKIHIGE Token",
      "decimals": 6,
      "logoURI": "https://cdn.jsdelivr.net/gh/josh-a81/AKI/AKItokenlogo.jpg",
      "tags": [
        "aki"
      ]
    },
    {
      "chainId": 101,
      "address": "SCYfrGCw8aDiqdgcpdGjV6jp4UVVQLuphxTDLNWu36f",
      "symbol": "SCY",
      "name": "Synchrony",
      "decimals": 9,
      "logoURI": "https://raw.githubusercontent.com/synchrony-labs/synchrony-assets/main/SYNCHRONY-LOGO.png",
      "tags": [],
      "extensions": {
        "website": "https://synchrony.fi",
        "twitter": "https://twitter.com/SynchronyFi"
      }
    },
    {
      "chainId": 101,
      "address": "BKMWPkPS8jXw59ezYwK2ueNTZRF4m8MYHDjh9HwUmkQ7",
      "symbol": "SDC",
      "name": "SandDollarClassic",
      "decimals": 9,
      "logoURI": "https://pbs.twimg.com/profile_images/1209342834513498113/YXkq2fAE_400x400.jpg",
      "tags": [
        "utility-token"
      ],
      "extensions": {
        "website": "https://sanddollar.bs",
        "twitter": "https://twitter.com/SandDollar_BS"
      }
    },
    {
      "chainId": 101,
      "address": "3aEb4KJTWxaqKBXADw5qkAjG9K1AoLhR4CrDH6HCpGCo",
      "symbol": "SMB",
      "name": "Solana Monkey Business",
      "decimals": 9,
      "logoURI": "https://cdn.jsdelivr.net/gh/SolanaMonkeyBusiness/smbproject/token/SMB.png",
      "tags": [],
      "extensions": {
        "medium": "https://solanambs.medium.com/",
        "website": "https://solanamonkey.business/",
        "twitter": "https://twitter.com/SolanaMBS"
      }
    },
    {
      "chainId": 101,
      "address": "E7WqtfRHcY8YW8z65u9WmD7CfMmvtrm2qPVicSzDxLaT",
      "symbol": "PPUG",
      "name": "PizzaPugCoin",
      "decimals": 9,
      "logoURI": "https://i.imgur.com/kfycD0N.png",
      "tags": [],
      "extensions": {
        "website": "https://www.pizzapugcoin.com",
        "twitter": "https://twitter.com/pizzapugcoin"
      }
    },
    {
      "chainId": 101,
      "address": "FZgL5motNWEDEa24xgfSdBDfXkB9Ru9KxfEsey9S58bb",
      "symbol": "VCC",
      "name": "VentureCapital",
      "decimals": 6,
      "logoURI": "https://www.vcc.finance/bird.svg",
      "tags": [
        "venture capital",
        "liquidator",
        "IDO",
        "incubator"
      ],
      "extensions": {
        "website": "https://www.vcc.finance/",
        "twitter": "https://twitter.com/vcc_finance"
      }
    },
    {
      "chainId": 101,
      "address": "4TGxgCSJQx2GQk9oHZ8dC5m3JNXTYZHjXumKAW3vLnNx",
      "symbol": "OXS",
      "name": "Oxbull Sol",
      "decimals": 9,
      "logoURI": "https://www.oxbull.tech/assets/icon/favicon.png",
      "tags": [
        "utility-token"
      ],
      "extensions": {
        "website": "https://www.oxbull.tech/#/home",
        "twitter": "https://twitter.com/OxBull5",
        "medium": "https://medium.com/@oxbull",
        "tgann": "https://t.me/Oxbull_tech",
        "coingeckoId": "oxbull-tech",
        "github": "https://github.com/OxBull"
      }
    },
    {
      "chainId": 101,
      "address": "EdAhkbj5nF9sRM7XN7ewuW8C9XEUMs8P7cnoQ57SYE96",
      "symbol": "FAB",
      "name": "FABRIC",
      "decimals": 9,
      "logoURI": "https://fsynth.io/favicon-32x32.png",
      "tags": [],
      "extensions": {
        "website": "https://fsynth.io/",
        "twitter": "https://twitter.com/official_fabric"
      }
    },
    {
      "chainId": 101,
      "address": "GEYrotdkRitGUK5UMv3aMttEhVAZLhRJMcG82zKYsaWB",
      "symbol": "POTATO",
      "name": "POTATO",
      "decimals": 3,
      "logoURI": "https://raw.githubusercontent.com/potatocoinspl/potatoArt/main/Image/logocircle.png",
      "tags": [],
      "extensions": {
        "website": "https://potatocoinspl.com/",
        "serumV3Usdc": "6dn7tgTHe5rZEAscMWWY3xmPGVEKVkM9s7YRV11z399z"
      }
    },
    {
      "chainId": 101,
      "address": "7MtgLYSEgsq626pvcEAwaDqs2KiZsaJUX2qGpRZbcDWY",
      "symbol": "DGEN",
      "name": "Degen Banana",
      "decimals": 6,
      "logoURI": "https://i.ibb.co/hD0bKmf/dgen-banana-logo.png",
      "tags": [],
      "extensions": {
        "website": "https://degen.finance/",
        "twitter": "https://twitter.com/degenbanana"
      }
    },
    {
      "chainId": 101,
      "address": "FciGvHj9FjgSGgCBF1b9HY814FM9D28NijDd5SJrKvPo",
      "symbol": "TGT",
      "name": "Twirl Governance Token",
      "decimals": 6,
      "logoURI": "https://i.imgur.com/eh24tVm.jpeg",
      "tags": [],
      "extensions": {
        "website": "https://twirlfinance.com/",
        "twitter": "https://twitter.com/twirlfinance"
      }
    },
    {
      "chainId": 101,
      "address": "A9EEvcRcT7Q9XAa6NfqrqJChoc4XGDhd2mtc4xfniQkS",
      "symbol": "BILBY",
      "name": "Bilby Finance",
      "decimals": 9,
      "logoURI": "https://i.ibb.co/2yqS0z8/Bilby.png",
      "tags": [
        "utility-token"
      ],
      "extensions": {
        "website": "https://bilby.finance/"
      }
    },
    {
      "chainId": 101,
      "address": "8NGgmXzBzhsXz46pTC3ioSBxeE3w2EXpc741N3EQ8E6r",
      "symbol": "JOKE",
      "name": "JOKESMEMES",
      "decimals": 9,
      "logoURI": "https://jokesmemes.finance/joketoken.png",
      "tags": [],
      "extensions": {
        "website": "https://jokesmemes.finance",
        "twitter": "https://twitter.com/Jokesmemes11"
      }
    },
    {
      "chainId": 101,
      "address": "Fp4gjLpTsPqBN6xDGpDHwtnuEofjyiZKxxZxzvJnjxV6",
      "symbol": "NAXAR",
      "name": "Naxar",
      "decimals": 4,
      "logoURI": "http://ipic.su/img/img7/fs/naxarLogo512x512.1623594250.png",
      "tags": [],
      "extensions": {
        "website": "https://naxar.ru",
        "instagram": "https://instagram.com/naxar__",
        "telegram": "https://t.me/naxar_official"
      }
    },
    {
      "chainId": 101,
      "address": "5jqTNKonR9ZZvbmX9JHwcPSEg6deTyNKR7PxQ9ZPdd2w",
      "symbol": "JBUS",
      "name": "Jebus",
      "decimals": 0,
      "logoURI": "https://jebus.live/wp-content/uploads/2021/05/Jebus-White-300x292.png",
      "tags": [],
      "extensions": {
        "website": "https://jebus.live"
      }
    },
    {
      "chainId": 101,
      "address": "29UWGmi1MxJRi3izeritN8VvhZbUiX37KUVnGv46mzev",
      "symbol": "KLBx",
      "name": "Black Label X",
      "decimals": 4,
      "logoURI": "https://raw.githubusercontent.com/klbtoken/klbtoken/main/klbx.svg",
      "tags": [],
      "extensions": {
        "website": "https://klbtoken.com/x"
      }
    },
    {
      "chainId": 101,
      "address": "GACHAfpmbpk4FLfZcGkT2NUmaEqMygssAknhqnn8DVHP",
      "symbol": "GACHA",
      "name": "Gachapon",
      "decimals": 9,
      "logoURI": "https://r5qzzgtjsn53w4u2wlpvrtkgstrvzpqak2i2hk7s356q4otl7p5q.arweave.net/j2GcmmmTe7tymrLfWM1GlONcvgBWkaOr8t99Djpr-_s",
      "tags": [],
      "extensions": {
        "twitter": "https://twitter.com/GACHAPON7777"
      }
    },
    {
      "chainId": 101,
      "address": "9zoqdwEBKWEi9G5Ze8BSkdmppxGgVv1Kw4LuigDiNr9m",
      "symbol": "STR",
      "name": "Solster",
      "decimals": 9,
      "logoURI": "https://solster.finance/logo-mark.png",
      "tags": [],
      "extensions": {
        "website": "https://solster.finance",
        "twitter": "https://twitter.com/solster_finance"
      }
    },
    {
      "chainId": 101,
      "address": "A2T2jDe2bxyEHkKtS8AtrTRmJ9VZRwyY8Kr7oQ8xNyfb",
      "symbol": "HAMS",
      "name": "Space Hamster",
      "decimals": 9,
      "logoURI": "https://i.ibb.co/WBxdrzY/HAMS.png",
      "tags": [],
      "extensions": {
        "website": "https://www.solhamster.space/",
        "twitter": "https://twitter.com/sol_hamster",
        "telegram": "https://t.me/SolHamster",
        "dex-website": "https://dex-solhamster.space/"
      }
    },
    {
      "chainId": 101,
      "address": "EGN2774kzKyUnJs2Gv5poK6ymiMVkdyCQD2gGnJ84sDk",
      "symbol": "NEFT",
      "name": "Neftea Labs Coin",
      "decimals": 8,
      "logoURI": "https://gateway.pinata.cloud/ipfs/QmdcmEVy9dyBdLoHSTfjUwQxmVLJPH157WmVGd74JF6obX",
      "tags": [
        "Neftea",
        "NFT",
        "utility-token"
      ],
      "extensions": {
        "website": "https://www.neftealabs.com/"
      }
    },
    {
      "chainId": 101,
      "address": "DK64rmGSZupv1dLYn57e3pUVgs9jL9EKLXDVZZPsMDz8",
      "symbol": "ABOMB",
      "name": "ArtBomb",
      "decimals": 5,
      "logoURI": "https://gateway.pinata.cloud/ipfs/QmNRG8aNZNyHs9i8Zw3hy8DY5BHgWqke5jWq2873n8No9f",
      "tags": [
        "utility-token",
        "artbomb"
      ],
      "extensions": {
        "website": "https://artbomb.xyz"
      }
    },
    {
      "chainId": 101,
      "address": "AnyCsr1VCBZcwVAxbKPuHhKDP5DQQSnRxGAo4ycgRMi2",
      "symbol": "DAL",
      "name": "Dalmatiancoin",
      "decimals": 9,
      "logoURI": "https://res.cloudinary.com/dtbjhs8a6/image/upload/v1622836689/t55xirsxagaanntdt50i.jpg",
      "tags": [],
      "extensions": {
        "website": "https://dalmatiancoin.org/",
        "twitter": "https://twitter.com/coindalmatian"
      }
    },
    {
      "chainId": 101,
      "address": "HiL1j5VMR9XtRnCA4mxaVoXr6PMHpbh8wUgfPsAP4CNF",
      "symbol": "SolNHD",
      "name": "SolNHD",
      "decimals": 0,
      "logoURI": "https://raw.githubusercontent.com/duynguyen93/SolNHD/main/images/logo.png",
      "tags": [],
      "extensions": {
        "website": "https://www.solnhd.com",
        "twitter": "https://twitter.com/zororoaz01"
      }
    },
    {
      "chainId": 101,
      "address": "qXu8Tj65H5XR8KHuaKKoyLCWj592KbTG3YWJwsuFrPS",
      "symbol": "STVA",
      "name": "SOLtiva",
      "decimals": 3,
      "logoURI": "https://raw.githubusercontent.com/klbtoken/soltiva/main/soltiva.svg",
      "tags": [],
      "extensions": {
        "website": "https://soltiva.co"
      }
    },
    {
      "chainId": 101,
      "address": "D3gHoiYT4RY5VSndne1fEnpM3kCNAyBhkp5xjNUqqPj9",
      "symbol": "PROEXIS",
      "name": "ProExis Prova de Existência Blockchain",
      "decimals": 8,
      "logoURI": "https://raw.githubusercontent.com/provadeexistencia/img/main/logo_proexis.jpg",
      "tags": [
        "proof of-existence",
        "utility-token",
        "prova de existencia",
        "proexis"
      ],
      "extensions": {
        "website": "https://provadeexistencia.com.br",
        "twitter": "https://twitter.com/provaexistencia",
        "facebook": "https://facebook.com/provadeexistencia",
        "instagram": "https://instagram.com/provadeexistencia",
        "github": "https://github.com/provadeexistencia",
        "tgann": "https://t.me/provadeexistencia",
        "tggroup": "https://t.me/provadeexistenciagrupo"
      }
    },
    {
      "chainId": 101,
      "address": "5DWFxYBxjETuqFX3P2Z1uq8UbcCT1F4sABGiBZMnWKvR",
      "symbol": "PLDO",
      "name": "PLEIDO",
      "decimals": 6,
      "logoURI": "https://pleido.com/images/pleido_logo.svg",
      "tags": [
        "pleido",
        "game-coin"
      ],
      "extensions": {
        "website": "https://pleido.com/"
      }
    },
    {
      "chainId": 101,
      "address": "6uB5eEC8SzMbUdsPpe3eiNvHyvxdqUWnDEtpFQxkhNTP",
      "symbol": "MOLANIUM",
      "name": "MOLANIUM",
      "decimals": 0,
      "logoURI": "https://i.imgur.com/hOMe38E.png",
      "tags": [],
      "extensions": {
        "website": "https://moonlana.com/",
        "imageUrl": "https://i.imgur.com/hOMe38E.png",
        "twitter": "https://twitter.com/xMoonLana",
        "medium": "https://moonlana.medium.com/"
      }
    },
    {
      "chainId": 101,
      "address": "5KV2W2XPdSo97wQWcuAVi6G4PaCoieg4Lhhi61PAMaMJ",
      "symbol": "GÜ",
      "name": "GÜ",
      "decimals": 6,
      "logoURI": "https://cdn.jsdelivr.net/gh/Seigneur-Machiavel/kugle.github.io/Tokens/Logo_GU_512.png",
      "tags": [
        "utility-token"
      ],
      "extensions": {
        "website": "https://kugle.org",
        "twitter": "https://twitter.com/Kugle_"
      }
    }
=======
	{
      "chainId": 101,
      "address": "72fFy4SNGcHoEC1TTFTUkxNHriJqg3hBPsa2jSr2cZgb",
      "symbol": "BZX",
      "name": "BlizeX",
      "decimals": 6,
      "logoURI": "https://raw.githubusercontent.com/Blizex-Official/blizex-token/main/logo.jpg",
      "tags": [],
	  "extensions": {
        "website": "https://www.blizex.co",
        "twitter": "https://twitter.com/blizex_en"
	  }
    },
>>>>>>> 3a735e5b
  ],
  "version": {
    "major": 0,
    "minor": 2,
    "patch": 2
  }
}<|MERGE_RESOLUTION|>--- conflicted
+++ resolved
@@ -66,7 +66,7 @@
         "serumV3Usdc": "9wFFyRfZBsuAha4YcuxcXLKwMxJR43S7fPfQLusDBzvT",
         "serumV3Usdt": "HWHvQhFmJB3NUcu1aihKmrKegfVxBEHzwVX6yZCKEsi1",
         "coingeckoId": "solana",
-				"waterfallbot": "https://t.me/SOLwaterfall"
+        "waterfallbot": "https://t.me/SOLwaterfall"
       }
     },
     {
@@ -207,7 +207,7 @@
         "serumV3Usdc": "A1Q9iJDVVS8Wsswr9ajeZugmj64bQVCYLZQLra2TMBMo",
         "serumV3Usdt": "6DgQRTpJTnAYBSShngAVZZDq7j9ogRN1GfSQ3cq9tubW",
         "coingeckoId": "sushi",
-				"waterfallbot": "https://bit.ly/SUSHIwaterfall"
+        "waterfallbot": "https://bit.ly/SUSHIwaterfall"
       }
     },
     {
@@ -405,7 +405,7 @@
         "serumV3Usdc": "ByRys5tuUWDgL73G8JBAEfkdFf8JWBzPBDHsBVQ5vbQA",
         "serumV3Usdt": "AtNnsY1AyRERWJ8xCskfz38YdvruWVJQUVXgScC1iPb",
         "coingeckoId": "serum",
-				"waterfallbot": "https://bit.ly/SRMwaterfall"
+        "waterfallbot": "https://bit.ly/SRMwaterfall"
       }
     },
     {
@@ -425,7 +425,7 @@
         "serumV3Usdc": "2Pbh1CvRVku1TgewMfycemghf6sU9EyuFDcNXqvRmSxc",
         "serumV3Usdt": "Hr3wzG8mZXNHV7TuL6YqtgfVUesCqMxGYCEyP3otywZE",
         "coingeckoId": "ftx-token",
-				"waterfallbot": "https://bit.ly/FTTwaterfall"
+        "waterfallbot": "https://bit.ly/FTTwaterfall"
       }
     },
     {
@@ -692,7 +692,7 @@
         "serumV3Usdc": "E14BKBhDWD4EuTkWj1ooZezesGxMW8LPCps4W5PuzZJo",
         "serumV3Usdt": "EbV7pPpEvheLizuYX3gUCvWM8iySbSRAhu2mQ5Vz2Mxf",
         "coingeckoId": "bonfida",
-				"waterfallbot": "https://bit.ly/FIDAwaterfall"
+        "waterfallbot": "https://bit.ly/FIDAwaterfall"
       }
     },
     {
@@ -802,7 +802,7 @@
         "serumV3Usdt": "teE55QrL4a4QSfydR9dnHF97jgCfptpuigbb53Lo95g",
         "serumV3Usdc": "2xiv8A5xrJ7RnGdxXB42uFEkYHJjszEhaJyKKt4WaLep",
         "coingeckoId": "raydium",
-				"waterfallbot": "https://bit.ly/RAYwaterfall"
+        "waterfallbot": "https://bit.ly/RAYwaterfall"
       }
     },
     {
@@ -8280,7 +8280,6 @@
         "twitter": "https://twitter.com/klbtoken"
       }
     },
-<<<<<<< HEAD
     {
       "chainId": 101,
       "address": "3RSafdgu7P2smSGHJvSGQ6kZVkcErZXfZTtynJYboyAu",
@@ -9209,9 +9208,8 @@
         "website": "https://kugle.org",
         "twitter": "https://twitter.com/Kugle_"
       }
-    }
-=======
-	{
+    },
+    {
       "chainId": 101,
       "address": "72fFy4SNGcHoEC1TTFTUkxNHriJqg3hBPsa2jSr2cZgb",
       "symbol": "BZX",
@@ -9219,12 +9217,11 @@
       "decimals": 6,
       "logoURI": "https://raw.githubusercontent.com/Blizex-Official/blizex-token/main/logo.jpg",
       "tags": [],
-	  "extensions": {
+      "extensions": {
         "website": "https://www.blizex.co",
         "twitter": "https://twitter.com/blizex_en"
-	  }
-    },
->>>>>>> 3a735e5b
+      }
+    }
   ],
   "version": {
     "major": 0,
