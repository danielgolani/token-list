--- conflicted
+++ resolved
@@ -8726,7 +8726,6 @@
       }
     },
     {
-<<<<<<< HEAD
       "chainId": 101,
       "address": "GkXP719hnhLtizWHcQyGVYajuJqVsJJ6fyeUob9BPCFC",
       "symbol": "KROWZ",
@@ -8743,8 +8742,6 @@
       }
     },
     {
-=======
->>>>>>> 918d8ca6
       "chainId": 101,
       "address": "6kwTqmdQkJd8qRr9RjSnUX9XJ24RmJRSrU1rsragP97Y",
       "symbol": "SAIL",
@@ -8775,7 +8772,6 @@
     },
     {
       "chainId": 101,
-<<<<<<< HEAD
       "address": "7LmGzEgnQZTxxeCThgxsv3xe4JQmiy9hxEGBPCF66KgH",
       "symbol": "SNEK",
       "name": "Snek Coin",
@@ -9334,7 +9330,10 @@
       "extensions": {
         "website": "https://www.lunayield.com",
         "twitter": "https://twitter.com/Luna_Yield"
-=======
+      }
+    },
+    {
+      "chainId": 101,
       "address": "AP58G14hoy4GGgZS4L8TzZgqXnk3hBvciFKW2Cb1RQ2J",
       "symbol": "YARDv1",
       "name": "SolYard Finance Beta",
@@ -9343,7 +9342,6 @@
       "tags": [],
       "extensions": {
         "website": "https://solyard.finance/"
->>>>>>> 918d8ca6
       }
     }
   ],
