--- conflicted
+++ resolved
@@ -12273,7 +12273,6 @@
     },
     {
       "chainId": 101,
-<<<<<<< HEAD
       "address": "7dHbWXmci3dT8UFYWYZweBLXgycu7Y3iL6trKn1Y7ARj",
       "symbol": "stSOL",
       "name": "Lido Staked SOL",
@@ -13024,14 +13023,16 @@
       "decimals": 9,
       "logoURI": "https://raw.githubusercontent.com/solana-labs/token-list/main/assets/mainnet/7dHbWXmci3dT8UFYWYZweBLXgycu7Y3iL6trKn1Y7ARj/logo.png",
       "tags": []
-=======
+    },
+    {
+      "chainId": 101,
       "address": "5U9QqCPhqXAJcEv9uyzFJd5zhN93vuPk1aNNkXnUfPnt",
       "symbol": "SPWN",
       "name": "Bitspawn Token",
       "decimals": 9,
       "logoURI": "https://raw.githubusercontent.com/solana-labs/token-list/main/assets/mainnet/5U9QqCPhqXAJcEv9uyzFJd5zhN93vuPk1aNNkXnUfPnt/logo.png",
       "tags": [
-      	"utility-token"
+        "utility-token"
       ],
       "extensions": {
         "website": "https://bitspawn.io",
@@ -13039,9 +13040,8 @@
         "telegram": "https://t.me/bitspawnprotocol",
         "discord": "https://discord.gg/EAtfCq9",
         "medium": "https://bitspawnprotocol.medium.com",
-        "coingeckoId": "bitspawn" 
-      }
->>>>>>> 6381325f
+        "coingeckoId": "bitspawn"
+      }
     }
   ],
   "version": {
