{
  "name": "Solana Token List",
  "logoURI": "https://cdn.jsdelivr.net/gh/trustwallet/assets@master/blockchains/solana/info/logo.png",
  "keywords": [
    "solana",
    "spl"
  ],
  "tags": {
    "stablecoin": {
      "name": "stablecoin",
      "description": "Tokens that are fixed to an external asset, e.g. the US dollar"
    },
    "ethereum": {
      "name": "ethereum",
      "description": "Asset bridged from ethereum"
    },
    "lp-token": {
      "name": "lp-token",
      "description": "Asset representing liquidity provider token"
    },
    "wrapped-sollet": {
      "name": "wrapped-sollet",
      "description": "Asset wrapped using sollet bridge"
    },
    "wrapped": {
      "name": "wrapped",
      "description": "Asset wrapped using wormhole bridge"
    },
    "leveraged": {
      "name": "leveraged",
      "description": "Leveraged asset"
    },
    "bull": {
      "name": "bull",
      "description": "Leveraged Bull asset"
    },
    "bear": {
      "name": "bear",
      "description": "Leveraged Bear asset"
    },
    "nft": {
      "name": "nft",
      "description": "Non-fungible token"
    },
    "security-token": {
      "name": "security-token",
      "description": "Tokens that are used to gain access to an electronically restricted resource"
    },
    "utility-token": {
      "name": "utility-token",
      "description": "Tokens that are designed to be spent within a certain blockchain ecosystem e.g. most of the SPL-Tokens"
    },
    "tokenized-stock": {
      "name": "tokenized-stock",
      "description": "Tokenized stocks are tokenized derivatives that represent traditional securities, particularly shares in publicly firms traded on regulated exchanges"
    }
  },
  "timestamp": "2021-03-03T19:57:21+0000",
  "tokens": [
    {
      "chainId": 101,
      "address": "FYfQ9uaRaYvRiaEGUmct45F9WKam3BYXArTrotnTNFXF",
      "symbol": "SOLA",
      "name": "Sola Token",
      "decimals": 9,
      "logoURI": "https://raw.githubusercontent.com/solana-labs/token-list/main/assets/mainnet/FYfQ9uaRaYvRiaEGUmct45F9WKam3BYXArTrotnTNFXF/logo.png",
      "tags": [
        "Solana tokenized",
        "Solana Community token"
      ],
      "extensions": {
        "website": "https://solatoken.net/",
        "telegram": "https://t.me/solatokennet",
        "twitter": "https://twitter.com/EcoSolana"
      }
    },
    {
      "chainId": 101,
      "address": "So11111111111111111111111111111111111111112",
      "symbol": "SOL",
      "name": "Wrapped SOL",
      "decimals": 9,
      "logoURI": "https://raw.githubusercontent.com/solana-labs/token-list/main/assets/mainnet/So11111111111111111111111111111111111111112/logo.png",
      "tags": [],
      "extensions": {
        "website": "https://solana.com/",
        "serumV3Usdc": "9wFFyRfZBsuAha4YcuxcXLKwMxJR43S7fPfQLusDBzvT",
        "serumV3Usdt": "HWHvQhFmJB3NUcu1aihKmrKegfVxBEHzwVX6yZCKEsi1",
        "coingeckoId": "solana"
      }
    },
    {
      "chainId": 101,
      "address": "EPjFWdd5AufqSSqeM2qN1xzybapC8G4wEGGkZwyTDt1v",
      "symbol": "USDC",
      "name": "USD Coin",
      "decimals": 6,
      "logoURI": "https://raw.githubusercontent.com/solana-labs/token-list/main/assets/mainnet/EPjFWdd5AufqSSqeM2qN1xzybapC8G4wEGGkZwyTDt1v/logo.png",
      "tags": [
        "stablecoin"
      ],
      "extensions": {
        "website": "https://www.centre.io/",
        "coingeckoId": "usd-coin",
        "serumV3Usdt": "77quYg4MGneUdjgXCunt9GgM1usmrxKY31twEy3WHwcS"
      }
    },
    {
      "chainId": 101,
      "address": "2inRoG4DuMRRzZxAt913CCdNZCu2eGsDD9kZTrsj2DAZ",
      "symbol": "TSLA",
      "name": "Tesla Inc.",
      "decimals": 8,
      "logoURI": "https://raw.githubusercontent.com/solana-labs/token-list/main/assets/mainnet/2inRoG4DuMRRzZxAt913CCdNZCu2eGsDD9kZTrsj2DAZ/logo.svg",
      "tags": [
        "tokenized-stock"
      ],
      "extensions": {
        "website": "https://www.digitalassets.ag/UnderlyingDetails?TSLA"
      }
    },
    {
      "chainId": 101,
      "address": "8bpRdBGPt354VfABL5xugP3pmYZ2tQjzRcqjg2kmwfbF",
      "symbol": "AAPL",
      "name": "Apple Inc.",
      "decimals": 8,
      "logoURI": "https://raw.githubusercontent.com/solana-labs/token-list/main/assets/mainnet/8bpRdBGPt354VfABL5xugP3pmYZ2tQjzRcqjg2kmwfbF/logo.svg",
      "tags": [
        "tokenized-stock"
      ],
      "extensions": {
        "website": "https://www.digitalassets.ag/UnderlyingDetails?AAPL"
      }
    },
    {
      "chainId": 101,
      "address": "3vhcrQfEn8ashuBfE82F3MtEDFcBCEFfFw1ZgM3xj1s8",
      "symbol": "MSFT",
      "name": "Microsoft Corporation",
      "decimals": 8,
      "logoURI": "https://raw.githubusercontent.com/solana-labs/token-list/main/assets/mainnet/3vhcrQfEn8ashuBfE82F3MtEDFcBCEFfFw1ZgM3xj1s8/logo.svg",
      "tags": [
        "tokenized-stock"
      ],
      "extensions": {
        "website": "https://www.digitalassets.ag/UnderlyingDetails?MSFT"
      }
    },
    {
      "chainId": 101,
      "address": "ASwYCbLedk85mRdPnkzrUXbbYbwe26m71af9rzrhC2Qz",
      "symbol": "MSTR",
      "name": "MicroStrategy Incorporated.",
      "decimals": 8,
      "logoURI": "https://raw.githubusercontent.com/solana-labs/token-list/main/assets/mainnet/ASwYCbLedk85mRdPnkzrUXbbYbwe26m71af9rzrhC2Qz/logo.svg",
      "tags": [
        "tokenized-stock"
      ],
      "extensions": {
        "website": "https://www.digitalassets.ag/UnderlyingDetails?MSTR"
      }
    },
    {
      "chainId": 101,
      "address": "J25jdsEgTnAwB4nVq3dEQhwekbXCnVTGzFpVMPScXRgK",
      "symbol": "COIN",
      "name": "Coinbase Global Inc.",
      "decimals": 8,
      "logoURI": "https://raw.githubusercontent.com/solana-labs/token-list/main/assets/mainnet/J25jdsEgTnAwB4nVq3dEQhwekbXCnVTGzFpVMPScXRgK/logo.svg",
      "tags": [
        "tokenized-stock"
      ],
      "extensions": {
        "website": "https://www.digitalassets.ag/UnderlyingDetails?COIN"
      }
    },
    {
      "chainId": 101,
      "address": "G2Cg4XoXdEJT5sfrSy9N6YCC3uuVV3AoTQSvMeSqT8ZV",
      "symbol": "ABC",
      "name": "AmerisourceBergen Corp",
      "decimals": 8,
      "logoURI": "https://raw.githubusercontent.com/solana-labs/token-list/main/assets/mainnet/G2Cg4XoXdEJT5sfrSy9N6YCC3uuVV3AoTQSvMeSqT8ZV/logo.svg",
      "tags": [
        "tokenized-stock"
      ],
      "extensions": {
        "website": "https://www.digitalassets.ag/UnderlyingDetails?ABC"
      }
    },
    {
      "chainId": 101,
      "address": "FqqVanFZosh4M4zqxzWUmEnky6nVANjghiSLaGqUAYGi",
      "symbol": "ABNB",
      "name": "Airbnb",
      "decimals": 8,
      "logoURI": "https://raw.githubusercontent.com/solana-labs/token-list/main/assets/mainnet/FqqVanFZosh4M4zqxzWUmEnky6nVANjghiSLaGqUAYGi/logo.svg",
      "tags": [
        "tokenized-stock"
      ],
      "extensions": {
        "website": "https://www.digitalassets.ag/UnderlyingDetails?ABNB"
      }
    },
    {
      "chainId": 101,
      "address": "FgcUo7Ymua8r5xxsn9puizkLGN5w4i3nnBmasXvkcWfJ",
      "symbol": "ACB",
      "name": "Aurora Cannabis Inc",
      "decimals": 8,
      "logoURI": "https://raw.githubusercontent.com/solana-labs/token-list/main/assets/mainnet/FgcUo7Ymua8r5xxsn9puizkLGN5w4i3nnBmasXvkcWfJ/logo.svg",
      "tags": [
        "tokenized-stock"
      ],
      "extensions": {
        "website": "https://www.digitalassets.ag/UnderlyingDetails?ACB"
      }
    },
    {
      "chainId": 101,
      "address": "FenmUGWjsW5AohtHRbgLoPUZyWSK36Cd5a31XJWjnRur",
      "symbol": "AMC",
      "name": "AMC Entertainment Holdings",
      "decimals": 8,
      "logoURI": "https://raw.githubusercontent.com/solana-labs/token-list/main/assets/mainnet/FenmUGWjsW5AohtHRbgLoPUZyWSK36Cd5a31XJWjnRur/logo.svg",
      "tags": [
        "tokenized-stock"
      ],
      "extensions": {
        "website": "https://www.digitalassets.ag/UnderlyingDetails?AMC"
      }
    },
    {
      "chainId": 101,
      "address": "7grgNP3tAJh7DRELmotHzC5Efth4e4SoBvgmFYTX9jPB",
      "symbol": "AMD",
      "name": "Advanced Micro Devices",
      "decimals": 8,
      "logoURI": "https://raw.githubusercontent.com/solana-labs/token-list/main/assets/mainnet/7grgNP3tAJh7DRELmotHzC5Efth4e4SoBvgmFYTX9jPB/logo.svg",
      "tags": [
        "tokenized-stock"
      ],
      "extensions": {
        "website": "https://www.digitalassets.ag/UnderlyingDetails?AMD"
      }
    },
    {
      "chainId": 101,
      "address": "3bjpzTTK49eP8m1bYxw6HYAFGtzyWjvEyGYcFS4gbRAx",
      "symbol": "AMZN",
      "name": "Amazon",
      "decimals": 8,
      "logoURI": "https://raw.githubusercontent.com/solana-labs/token-list/main/assets/mainnet/3bjpzTTK49eP8m1bYxw6HYAFGtzyWjvEyGYcFS4gbRAx/logo.svg",
      "tags": [
        "tokenized-stock"
      ],
      "extensions": {
        "website": "https://www.digitalassets.ag/UnderlyingDetails?AMZN"
      }
    },
    {
      "chainId": 101,
      "address": "4cr7NH1BD2PMV38JQp58UaHUxzqhxeSiF7b6q1GCS7Ae",
      "symbol": "APHA",
      "name": "Aphria Inc",
      "decimals": 8,
      "logoURI": "https://raw.githubusercontent.com/solana-labs/token-list/main/assets/mainnet/4cr7NH1BD2PMV38JQp58UaHUxzqhxeSiF7b6q1GCS7Ae/logo.svg",
      "tags": [
        "tokenized-stock"
      ],
      "extensions": {
        "website": "https://www.digitalassets.ag/UnderlyingDetails?APHA"
      }
    },
    {
      "chainId": 101,
      "address": "GPoBx2hycDs3t4Q8DeBme9RHb9nQpzH3a36iUoojHe16",
      "symbol": "ARKK",
      "name": "ARK Innovation ETF",
      "decimals": 8,
      "logoURI": "https://raw.githubusercontent.com/solana-labs/token-list/main/assets/mainnet/GPoBx2hycDs3t4Q8DeBme9RHb9nQpzH3a36iUoojHe16/logo.png",
      "tags": [
        "tokenized-stock"
      ],
      "extensions": {
        "website": "https://www.digitalassets.ag/UnderlyingDetails?ARKK"
      }
    },
    {
      "chainId": 101,
      "address": "GgDDCnzZGQRUDy8jWqSqDDcPwAVg2YsKZfLPaTYBWdWt",
      "symbol": "BABA",
      "name": "Alibaba",
      "decimals": 8,
      "logoURI": "https://raw.githubusercontent.com/solana-labs/token-list/main/assets/mainnet/GgDDCnzZGQRUDy8jWqSqDDcPwAVg2YsKZfLPaTYBWdWt/logo.svg",
      "tags": [
        "tokenized-stock"
      ],
      "extensions": {
        "website": "https://www.digitalassets.ag/UnderlyingDetails?BABA"
      }
    },
    {
      "chainId": 101,
      "address": "6jSgnmu8yg7kaZRWp5MtQqNrWTUDk7KWXhZhJPmsQ65y",
      "symbol": "BB",
      "name": "BlackBerry",
      "decimals": 8,
      "logoURI": "https://raw.githubusercontent.com/solana-labs/token-list/main/assets/mainnet/6jSgnmu8yg7kaZRWp5MtQqNrWTUDk7KWXhZhJPmsQ65y/logo.svg",
      "tags": [
        "tokenized-stock"
      ],
      "extensions": {
        "website": "https://www.digitalassets.ag/UnderlyingDetails?BB"
      }
    },
    {
      "chainId": 101,
      "address": "9Vovr1bqDbMQ8DyaizdC7n1YVvSia8r3PQ1RcPFqpQAs",
      "symbol": "BILI",
      "name": "Bilibili Inc",
      "decimals": 8,
      "logoURI": "https://raw.githubusercontent.com/solana-labs/token-list/main/assets/mainnet/9Vovr1bqDbMQ8DyaizdC7n1YVvSia8r3PQ1RcPFqpQAs/logo.svg",
      "tags": [
        "tokenized-stock"
      ],
      "extensions": {
        "website": "https://www.digitalassets.ag/UnderlyingDetails?BILI"
      }
    },
    {
      "chainId": 101,
      "address": "j35qY1SbQ3k7b2WAR5cNETDKzDESxGnYbArsLNRUzg2",
      "symbol": "BITW",
      "name": "Bitwise 10 Crypto Index Fund",
      "decimals": 8,
      "logoURI": "https://raw.githubusercontent.com/solana-labs/token-list/main/assets/mainnet/j35qY1SbQ3k7b2WAR5cNETDKzDESxGnYbArsLNRUzg2/logo.png",
      "tags": [
        "tokenized-stock"
      ],
      "extensions": {
        "website": "https://www.digitalassets.ag/UnderlyingDetails?BITW"
      }
    },
    {
      "chainId": 101,
      "address": "AykRYHVEERRoKGzfg2AMTqEFGmCGk9LNnGv2k5FgjKVB",
      "symbol": "BNTX",
      "name": "BioNTech",
      "decimals": 8,
      "logoURI": "https://raw.githubusercontent.com/solana-labs/token-list/main/assets/mainnet/AykRYHVEERRoKGzfg2AMTqEFGmCGk9LNnGv2k5FgjKVB/logo.png",
      "tags": [
        "tokenized-stock"
      ],
      "extensions": {
        "website": "https://www.digitalassets.ag/UnderlyingDetails?BNTX"
      }
    },
    {
      "chainId": 101,
      "address": "Dj76V3vdFGGE8444NWFACR5qmtJrrSop5RCBAGbC88nr",
      "symbol": "BRKA",
      "name": "Berkshire Hathaway Inc",
      "decimals": 8,
      "logoURI": "https://raw.githubusercontent.com/solana-labs/token-list/main/assets/mainnet/Dj76V3vdFGGE8444NWFACR5qmtJrrSop5RCBAGbC88nr/logo.png",
      "tags": [
        "tokenized-stock"
      ],
      "extensions": {
        "website": "https://www.digitalassets.ag/UnderlyingDetails?BRKA"
      }
    },
    {
      "chainId": 101,
      "address": "8TUg3Kpa4pNfaMvgyFdvwyiPBSnyTx7kK5EDfb42N6VK",
      "symbol": "BYND",
      "name": "Beyond Meat Inc",
      "decimals": 8,
      "logoURI": "https://raw.githubusercontent.com/solana-labs/token-list/main/assets/mainnet/8TUg3Kpa4pNfaMvgyFdvwyiPBSnyTx7kK5EDfb42N6VK/logo.svg",
      "tags": [
        "tokenized-stock"
      ],
      "extensions": {
        "website": "https://www.digitalassets.ag/UnderlyingDetails?BYND"
      }
    },
    {
      "chainId": 101,
      "address": "8FyEsMuDWAMMusMqVEstt2sDkMvcUKsTy1gF6oMfWZcG",
      "symbol": "CGC",
      "name": "Canopy Growth Corp",
      "decimals": 8,
      "logoURI": "https://raw.githubusercontent.com/solana-labs/token-list/main/assets/mainnet/8FyEsMuDWAMMusMqVEstt2sDkMvcUKsTy1gF6oMfWZcG/logo.svg",
      "tags": [
        "tokenized-stock"
      ],
      "extensions": {
        "website": "https://www.digitalassets.ag/UnderlyingDetails?CGC"
      }
    },
    {
      "chainId": 101,
      "address": "DUFVbhWf7FsUo3ouMnFbDjv4YYaRE1Sz9jvAmDsNTt1m",
      "symbol": "CRON",
      "name": "Chronos Group Inc",
      "decimals": 8,
      "logoURI": "https://raw.githubusercontent.com/solana-labs/token-list/main/assets/mainnet/DUFVbhWf7FsUo3ouMnFbDjv4YYaRE1Sz9jvAmDsNTt1m/logo.svg",
      "tags": [
        "tokenized-stock"
      ],
      "extensions": {
        "website": "https://www.digitalassets.ag/UnderlyingDetails?CRON"
      }
    },
    {
      "chainId": 101,
      "address": "J9GVpBChXZ8EK7JuPsLSDV17BF9KLJweBQet3L6ZWvTC",
      "symbol": "EEM",
      "name": "iShares MSCI Emerging Markets ETF",
      "decimals": 8,
      "logoURI": "https://raw.githubusercontent.com/solana-labs/token-list/main/assets/mainnet/J9GVpBChXZ8EK7JuPsLSDV17BF9KLJweBQet3L6ZWvTC/logo.svg",
      "tags": [
        "tokenized-stock"
      ],
      "extensions": {
        "website": "https://www.digitalassets.ag/UnderlyingDetails?EEM"
      }
    },
    {
      "chainId": 101,
      "address": "6Xj2NzAW437UUomaxFiVyJQPGvvup6YLeXFQpp4kqNaD",
      "symbol": "EFA",
      "name": "iShares MSCI EAFE ETF",
      "decimals": 8,
      "logoURI": "https://raw.githubusercontent.com/solana-labs/token-list/main/assets/mainnet/6Xj2NzAW437UUomaxFiVyJQPGvvup6YLeXFQpp4kqNaD/logo.svg",
      "tags": [
        "tokenized-stock"
      ],
      "extensions": {
        "website": "https://www.digitalassets.ag/UnderlyingDetails?EFA"
      }
    },
    {
      "chainId": 101,
      "address": "5YMFoVuoQzdivpm6W97UGKkHxq6aEhipuNkA8imPDoa1",
      "symbol": "ETHE",
      "name": "Grayscale Ethereum Trust",
      "decimals": 8,
      "logoURI": "https://raw.githubusercontent.com/solana-labs/token-list/main/assets/mainnet/5YMFoVuoQzdivpm6W97UGKkHxq6aEhipuNkA8imPDoa1/logo.png",
      "tags": [
        "tokenized-stock"
      ],
      "extensions": {
        "website": "https://www.digitalassets.ag/UnderlyingDetails?ETHE"
      }
    },
    {
      "chainId": 101,
      "address": "C9vMZBz1UCmYSCmMcZFw6N9AsYhXDAWnuhxd8ygCA1Ah",
      "symbol": "EWA",
      "name": "iShares MSCI Australia ETF",
      "decimals": 8,
      "logoURI": "https://raw.githubusercontent.com/solana-labs/token-list/main/assets/mainnet/C9vMZBz1UCmYSCmMcZFw6N9AsYhXDAWnuhxd8ygCA1Ah/logo.svg",
      "tags": [
        "tokenized-stock"
      ],
      "extensions": {
        "website": "https://www.digitalassets.ag/UnderlyingDetails?EWA"
      }
    },
    {
      "chainId": 101,
      "address": "AcXn3WXPARC7r5JwrkPHSUmBGWyWx1vRydNHXXvgc8V6",
      "symbol": "EWJ",
      "name": "iShares MSCI Japan ETF",
      "decimals": 8,
      "logoURI": "https://raw.githubusercontent.com/solana-labs/token-list/main/assets/mainnet/AcXn3WXPARC7r5JwrkPHSUmBGWyWx1vRydNHXXvgc8V6/logo.svg",
      "tags": [
        "tokenized-stock"
      ],
      "extensions": {
        "website": "https://www.digitalassets.ag/UnderlyingDetails?EWJ"
      }
    },
    {
      "chainId": 101,
      "address": "8ihxfcxBZ7dZyfnpXJiGrgEZfrKWbZUk6LjfosLrQfR",
      "symbol": "EWY",
      "name": "iShares MSCI South Korea ETF",
      "decimals": 8,
      "logoURI": "https://raw.githubusercontent.com/solana-labs/token-list/main/assets/mainnet/8ihxfcxBZ7dZyfnpXJiGrgEZfrKWbZUk6LjfosLrQfR/logo.svg",
      "tags": [
        "tokenized-stock"
      ],
      "extensions": {
        "website": "https://www.digitalassets.ag/UnderlyingDetails?EWY"
      }
    },
    {
      "chainId": 101,
      "address": "N5ykto2MU7CNcLX7sgWFe3M2Vpy7wq8gDt2sVNDe6aH",
      "symbol": "EWZ",
      "name": "iShares MSCI Brazil ETF",
      "decimals": 8,
      "logoURI": "https://raw.githubusercontent.com/solana-labs/token-list/main/assets/mainnet/N5ykto2MU7CNcLX7sgWFe3M2Vpy7wq8gDt2sVNDe6aH/logo.svg",
      "tags": [
        "tokenized-stock"
      ],
      "extensions": {
        "website": "https://www.digitalassets.ag/UnderlyingDetails?EWZ"
      }
    },
    {
      "chainId": 101,
      "address": "3K9pfJzKiAm9upcyDWk5NBVdjxVtqXN8sVfQ4aR6qwb2",
      "symbol": "FB",
      "name": "Facebook",
      "decimals": 8,
      "logoURI": "https://raw.githubusercontent.com/solana-labs/token-list/main/assets/mainnet/3K9pfJzKiAm9upcyDWk5NBVdjxVtqXN8sVfQ4aR6qwb2/logo.svg",
      "tags": [
        "tokenized-stock"
      ],
      "extensions": {
        "website": "https://www.digitalassets.ag/UnderlyingDetails?FB"
      }
    },
    {
      "chainId": 101,
      "address": "Ege7FzfrrBSusVQrRUuTiFVCSc8u2R9fRWh4qLjdNYfz",
      "symbol": "FXI",
      "name": "iShares China Large-Cap ETF",
      "decimals": 8,
      "logoURI": "https://raw.githubusercontent.com/solana-labs/token-list/main/assets/mainnet/Ege7FzfrrBSusVQrRUuTiFVCSc8u2R9fRWh4qLjdNYfz/logo.svg",
      "tags": [
        "tokenized-stock"
      ],
      "extensions": {
        "website": "https://www.digitalassets.ag/UnderlyingDetails?FXI"
      }
    },
    {
      "chainId": 101,
      "address": "FiV4TtDtnjaf8m8vw2a7uc9hRoFvvu9Ft7GzxiMujn3t",
      "symbol": "GBTC",
      "name": "Grayscale Bitcoin Trust",
      "decimals": 8,
      "logoURI": "https://raw.githubusercontent.com/solana-labs/token-list/main/assets/mainnet/FiV4TtDtnjaf8m8vw2a7uc9hRoFvvu9Ft7GzxiMujn3t/logo.png",
      "tags": [
        "tokenized-stock"
      ],
      "extensions": {
        "website": "https://www.digitalassets.ag/UnderlyingDetails?GBTC"
      }
    },
    {
      "chainId": 101,
      "address": "7FYk6a91TiFWigBvCf8KbuEMyyfpqET5QHFkRtiD2XxF",
      "symbol": "GDX",
      "name": "VanEck Vectors Gold Miners Etf",
      "decimals": 8,
      "logoURI": "https://raw.githubusercontent.com/solana-labs/token-list/main/assets/mainnet/7FYk6a91TiFWigBvCf8KbuEMyyfpqET5QHFkRtiD2XxF/logo.svg",
      "tags": [
        "tokenized-stock"
      ],
      "extensions": {
        "website": "https://www.digitalassets.ag/UnderlyingDetails?GDX"
      }
    },
    {
      "chainId": 101,
      "address": "EGhhk4sHgY1SBYsgkfgyGNhAKBXqn6QyKNx7W13evx9D",
      "symbol": "GDXJ",
      "name": "VanEck Vectors Junior Gold Miners Etf",
      "decimals": 8,
      "logoURI": "https://raw.githubusercontent.com/solana-labs/token-list/main/assets/mainnet/EGhhk4sHgY1SBYsgkfgyGNhAKBXqn6QyKNx7W13evx9D/logo.svg",
      "tags": [
        "tokenized-stock"
      ],
      "extensions": {
        "website": "https://www.digitalassets.ag/UnderlyingDetails?GDXJ"
      }
    },
    {
      "chainId": 101,
      "address": "9HyU5EEyPvkxeuekNUwsHzmMCJoiw8FZBGWaNih2oux1",
      "symbol": "GLD",
      "name": "SPDR Gold Shares",
      "decimals": 8,
      "logoURI": "https://raw.githubusercontent.com/solana-labs/token-list/main/assets/mainnet/9HyU5EEyPvkxeuekNUwsHzmMCJoiw8FZBGWaNih2oux1/logo.png",
      "tags": [
        "tokenized-stock"
      ],
      "extensions": {
        "website": "https://www.digitalassets.ag/UnderlyingDetails?GLD"
      }
    },
    {
      "chainId": 101,
      "address": "EYLa7susWhzqDNKYe7qLhFHb3Y9kdNwThc6QSnc4TLWN",
      "symbol": "GLXY",
      "name": "Galaxy Digital Holdings",
      "decimals": 8,
      "logoURI": "https://raw.githubusercontent.com/solana-labs/token-list/main/assets/mainnet/EYLa7susWhzqDNKYe7qLhFHb3Y9kdNwThc6QSnc4TLWN/logo.png",
      "tags": [
        "tokenized-stock"
      ],
      "extensions": {
        "website": "https://www.digitalassets.ag/UnderlyingDetails?GLXY"
      }
    },
    {
      "chainId": 101,
      "address": "Ac2wmyujRxiGtb5msS7fKzGycaCF7K8NbVs5ortE6MFo",
      "symbol": "GME",
      "name": "GameStop",
      "decimals": 8,
      "logoURI": "https://raw.githubusercontent.com/solana-labs/token-list/main/assets/mainnet/Ac2wmyujRxiGtb5msS7fKzGycaCF7K8NbVs5ortE6MFo/logo.svg",
      "tags": [
        "tokenized-stock"
      ],
      "extensions": {
        "website": "https://www.digitalassets.ag/UnderlyingDetails?GME"
      }
    },
    {
      "chainId": 101,
      "address": "7uzWUPC6XsWkgFAuDjpZgPVH9p3WqeKTvTJqLM1RXX6w",
      "symbol": "GOOGL",
      "name": "Google",
      "decimals": 8,
      "logoURI": "https://raw.githubusercontent.com/solana-labs/token-list/main/assets/mainnet/7uzWUPC6XsWkgFAuDjpZgPVH9p3WqeKTvTJqLM1RXX6w/logo.svg",
      "tags": [
        "tokenized-stock"
      ],
      "extensions": {
        "website": "https://www.digitalassets.ag/UnderlyingDetails?GOOGL"
      }
    },
    {
      "chainId": 101,
      "address": "XJUMvw7KRLoLCYVD727jV9fjNUSDVcZaQUK6XpY6kGm",
      "symbol": "IF",
      "name": "Impossible Finance",
      "decimals": 9,
      "logoURI": "https://gateway.pinata.cloud/ipfs/QmcfMbNuvDV6ho3fueNPFTtgSruaUBmSdqP5D5ZduipN6S/logo.png",
      "tags": [
        "ethereum"
      ],
      "extensions": {
        "website": "https://impossible.finance",
        "coingeckoId": "impossible-finance"
      }
    },
    {
      "chainId": 101,
      "address": "6CuCUCYovcLxwaKuxWm8uTquVKGWaAydcFEU3NrtvxGZ",
      "symbol": "INTC",
      "name": "Intel Corp",
      "decimals": 8,
      "logoURI": "https://raw.githubusercontent.com/solana-labs/token-list/main/assets/mainnet/6CuCUCYovcLxwaKuxWm8uTquVKGWaAydcFEU3NrtvxGZ/logo.svg",
      "tags": [
        "tokenized-stock"
      ],
      "extensions": {
        "website": "https://www.digitalassets.ag/UnderlyingDetails?INTC"
      }
    },
    {
      "chainId": 101,
      "address": "6H26K637YNAjZycRosvBR3ENKFGMsbr4xmoV7ca83GWf",
      "symbol": "JUST",
      "name": "Just Group PLC",
      "decimals": 8,
      "logoURI": "https://raw.githubusercontent.com/solana-labs/token-list/main/assets/mainnet/6H26K637YNAjZycRosvBR3ENKFGMsbr4xmoV7ca83GWf/logo.png",
      "tags": [
        "tokenized-stock"
      ],
      "extensions": {
        "website": "https://www.digitalassets.ag/UnderlyingDetails?JUST"
      }
    },
    {
      "chainId": 101,
      "address": "FFRtWiE8FT7HMf673r9cmpabHVQfa2QEf4rSRwNo4JM3",
      "symbol": "MRNA",
      "name": "Moderna",
      "decimals": 8,
      "logoURI": "https://raw.githubusercontent.com/solana-labs/token-list/main/assets/mainnet/FFRtWiE8FT7HMf673r9cmpabHVQfa2QEf4rSRwNo4JM3/logo.svg",
      "tags": [
        "tokenized-stock"
      ],
      "extensions": {
        "website": "https://www.digitalassets.ag/UnderlyingDetails?MRNA"
      }
    },
    {
      "chainId": 101,
      "address": "Hfbh3GU8AdYCw4stirFy2RPGtwQbbzToG2DgFozAymUb",
      "symbol": "NFLX",
      "name": "Netflix",
      "decimals": 8,
      "logoURI": "https://raw.githubusercontent.com/solana-labs/token-list/main/assets/mainnet/Hfbh3GU8AdYCw4stirFy2RPGtwQbbzToG2DgFozAymUb/logo.svg",
      "tags": [
        "tokenized-stock"
      ],
      "extensions": {
        "website": "https://www.digitalassets.ag/UnderlyingDetails?NFLX"
      }
    },
    {
      "chainId": 101,
      "address": "56Zwe8Crm4pXvmByCxmGDjYrLPxkenTrckdRM7WG3zQv",
      "symbol": "NIO",
      "name": "Nio",
      "decimals": 8,
      "logoURI": "https://raw.githubusercontent.com/solana-labs/token-list/main/assets/mainnet/56Zwe8Crm4pXvmByCxmGDjYrLPxkenTrckdRM7WG3zQv/logo.svg",
      "tags": [
        "tokenized-stock"
      ],
      "extensions": {
        "website": "https://www.digitalassets.ag/UnderlyingDetails?NIO"
      }
    },
    {
      "chainId": 101,
      "address": "HP9WMRDV3KdUfJ7CNn5Wf8JzLczwxdnQYTHDAa9yCSnq",
      "symbol": "NOK",
      "name": "Nokia",
      "decimals": 8,
      "logoURI": "https://raw.githubusercontent.com/solana-labs/token-list/main/assets/mainnet/HP9WMRDV3KdUfJ7CNn5Wf8JzLczwxdnQYTHDAa9yCSnq/logo.svg",
      "tags": [
        "tokenized-stock"
      ],
      "extensions": {
        "website": "https://www.digitalassets.ag/UnderlyingDetails?NOK"
      }
    },
    {
      "chainId": 101,
      "address": "GpM58T33eTrGEdHmeFnSVksJjJT6JVdTvim59ipTgTNh",
      "symbol": "NVDA",
      "name": "NVIDIA",
      "decimals": 8,
      "logoURI": "https://raw.githubusercontent.com/solana-labs/token-list/main/assets/mainnet/GpM58T33eTrGEdHmeFnSVksJjJT6JVdTvim59ipTgTNh/logo.svg",
      "tags": [
        "tokenized-stock"
      ],
      "extensions": {
        "website": "https://www.digitalassets.ag/UnderlyingDetails?NVDA"
      }
    },
    {
      "chainId": 101,
      "address": "CRCop5kHBDLTYJyG7z3u6yiVQi4FQHbyHdtb18Qh2Ta9",
      "symbol": "PENN",
      "name": "Penn National Gaming",
      "decimals": 8,
      "logoURI": "https://raw.githubusercontent.com/solana-labs/token-list/main/assets/mainnet/CRCop5kHBDLTYJyG7z3u6yiVQi4FQHbyHdtb18Qh2Ta9/logo.svg",
      "tags": [
        "tokenized-stock"
      ],
      "extensions": {
        "website": "https://www.digitalassets.ag/UnderlyingDetails?PENN"
      }
    },
    {
      "chainId": 101,
      "address": "97v2oXMQ2MMAkgUnoQk3rNhrZCRThorYhvz1poAe9stk",
      "symbol": "PFE",
      "name": "Pfizer",
      "decimals": 8,
      "logoURI": "https://raw.githubusercontent.com/solana-labs/token-list/main/assets/mainnet/97v2oXMQ2MMAkgUnoQk3rNhrZCRThorYhvz1poAe9stk/logo.svg",
      "tags": [
        "tokenized-stock"
      ],
      "extensions": {
        "website": "https://www.digitalassets.ag/UnderlyingDetails?PFE"
      }
    },
    {
      "chainId": 101,
      "address": "AwutBmwmhehaMh18CxqFPPN311uCB1M2awp68A2bG41v",
      "symbol": "PYPL",
      "name": "PayPal",
      "decimals": 8,
      "logoURI": "https://raw.githubusercontent.com/solana-labs/token-list/main/assets/mainnet/AwutBmwmhehaMh18CxqFPPN311uCB1M2awp68A2bG41v/logo.svg",
      "tags": [
        "tokenized-stock"
      ],
      "extensions": {
        "website": "https://www.digitalassets.ag/UnderlyingDetails?PYPL"
      }
    },
    {
      "chainId": 101,
      "address": "8Sa7BjogSJnkHyhtRTKNDDTDtASnWMcAsD4ySVNSFu27",
      "symbol": "SLV",
      "name": "iShares Silver Trust",
      "decimals": 8,
      "logoURI": "https://raw.githubusercontent.com/solana-labs/token-list/main/assets/mainnet/8Sa7BjogSJnkHyhtRTKNDDTDtASnWMcAsD4ySVNSFu27/logo.svg",
      "tags": [
        "tokenized-stock"
      ],
      "extensions": {
        "website": "https://www.digitalassets.ag/UnderlyingDetails?SLV"
      }
    },
    {
      "chainId": 101,
      "address": "CS4tNS523VCLiTsGnYEAd6GqfrZNLtA14C98DC6gE47g",
      "symbol": "SPY",
      "name": "SPDR S&P 500 ETF",
      "decimals": 8,
      "logoURI": "https://raw.githubusercontent.com/solana-labs/token-list/main/assets/mainnet/CS4tNS523VCLiTsGnYEAd6GqfrZNLtA14C98DC6gE47g/logo.svg",
      "tags": [
        "tokenized-stock"
      ],
      "extensions": {
        "website": "https://www.digitalassets.ag/UnderlyingDetails?SPY"
      }
    },
    {
      "chainId": 101,
      "address": "BLyrWJuDyYnDaUMxqBMqkDYAeajnyode1ARh7TxtakEh",
      "symbol": "SQ",
      "name": "Square",
      "decimals": 8,
      "logoURI": "https://raw.githubusercontent.com/solana-labs/token-list/main/assets/mainnet/BLyrWJuDyYnDaUMxqBMqkDYAeajnyode1ARh7TxtakEh/logo.svg",
      "tags": [
        "tokenized-stock"
      ],
      "extensions": {
        "website": "https://www.digitalassets.ag/UnderlyingDetails?SQ"
      }
    },
    {
      "chainId": 101,
      "address": "HSDepE3xvbyRDx4M11LX7Hf9qgHSopfTXxAoeatCcwWF",
      "symbol": "SUN",
      "name": "Sunoco LP",
      "decimals": 8,
      "logoURI": "https://raw.githubusercontent.com/solana-labs/token-list/main/assets/mainnet/HSDepE3xvbyRDx4M11LX7Hf9qgHSopfTXxAoeatCcwWF/logo.svg",
      "tags": [
        "tokenized-stock"
      ],
      "extensions": {
        "website": "https://www.digitalassets.ag/UnderlyingDetails?SUN"
      }
    },
    {
      "chainId": 101,
      "address": "LZufgu7ekMcWBUypPMBYia2ipnFzpxpZgRBFLhYswgR",
      "symbol": "TLRY",
      "name": "Tilray Inc",
      "decimals": 8,
      "logoURI": "https://raw.githubusercontent.com/solana-labs/token-list/main/assets/mainnet/LZufgu7ekMcWBUypPMBYia2ipnFzpxpZgRBFLhYswgR/logo.svg",
      "tags": [
        "tokenized-stock"
      ],
      "extensions": {
        "website": "https://www.digitalassets.ag/UnderlyingDetails?TLRY"
      }
    },
    {
      "chainId": 101,
      "address": "2iCUKaCQpGvnaBimLprKWT8bNGF92e6LxWq4gjsteWfx",
      "symbol": "TSM",
      "name": "Taiwan Semiconductor Mfg",
      "decimals": 8,
      "logoURI": "https://raw.githubusercontent.com/solana-labs/token-list/main/assets/mainnet/2iCUKaCQpGvnaBimLprKWT8bNGF92e6LxWq4gjsteWfx/logo.svg",
      "tags": [
        "tokenized-stock"
      ],
      "extensions": {
        "website": "https://www.digitalassets.ag/UnderlyingDetails?TSM"
      }
    },
    {
      "chainId": 101,
      "address": "BZMg4HyyHVUJkwh2yuv6duu4iQUaXRxT6sK1dT7FcaZf",
      "symbol": "TUR",
      "name": "iShares MSCI Turkey ETF",
      "decimals": 8,
      "logoURI": "https://raw.githubusercontent.com/solana-labs/token-list/main/assets/mainnet/BZMg4HyyHVUJkwh2yuv6duu4iQUaXRxT6sK1dT7FcaZf/logo.svg",
      "tags": [
        "tokenized-stock"
      ],
      "extensions": {
        "website": "https://www.digitalassets.ag/UnderlyingDetails?TUR"
      }
    },
    {
      "chainId": 101,
      "address": "C2tNm8bMU5tz6KdXjHY5zewsN1Wv1TEbxK9XGTCgUZMJ",
      "symbol": "TWTR",
      "name": "Twitter",
      "decimals": 8,
      "logoURI": "https://raw.githubusercontent.com/solana-labs/token-list/main/assets/mainnet/C2tNm8bMU5tz6KdXjHY5zewsN1Wv1TEbxK9XGTCgUZMJ/logo.svg",
      "tags": [
        "tokenized-stock"
      ],
      "extensions": {
        "website": "https://www.digitalassets.ag/UnderlyingDetails?TWTR"
      }
    },
    {
      "chainId": 101,
      "address": "4kmVbBDCzYam3S4e9XqKQkLCEz16gu3dTTo65KbhShuv",
      "symbol": "UBER",
      "name": "Uber",
      "decimals": 8,
      "logoURI": "https://raw.githubusercontent.com/solana-labs/token-list/main/assets/mainnet/4kmVbBDCzYam3S4e9XqKQkLCEz16gu3dTTo65KbhShuv/logo.svg",
      "tags": [
        "tokenized-stock"
      ],
      "extensions": {
        "website": "https://www.digitalassets.ag/UnderlyingDetails?UBER"
      }
    },
    {
      "chainId": 101,
      "address": "J645gMdx9zSMM2VySLBrtv6Zv1HyEjPqQXVGRAPYqzvK",
      "symbol": "USO",
      "name": "United States Oil Fund",
      "decimals": 8,
      "logoURI": "https://raw.githubusercontent.com/solana-labs/token-list/main/assets/mainnet/J645gMdx9zSMM2VySLBrtv6Zv1HyEjPqQXVGRAPYqzvK/logo.svg",
      "tags": [
        "tokenized-stock"
      ],
      "extensions": {
        "website": "https://www.digitalassets.ag/UnderlyingDetails?USO"
      }
    },
    {
      "chainId": 101,
      "address": "3LjkoC9FYEqRKNpy7xz3nxfnGVAt1SNS98rYwF2adQWB",
      "symbol": "VXX",
      "name": "iPath B S&P 500 VIX S/T Futs ETN",
      "decimals": 8,
      "logoURI": "https://raw.githubusercontent.com/solana-labs/token-list/main/assets/mainnet/3LjkoC9FYEqRKNpy7xz3nxfnGVAt1SNS98rYwF2adQWB/logo.png",
      "tags": [
        "tokenized-stock"
      ],
      "extensions": {
        "website": "https://www.digitalassets.ag/UnderlyingDetails?VXX"
      }
    },
    {
      "chainId": 101,
      "address": "BcALTCjD4HJJxBDUXi3nHUgqsJmXAQdBbQrcmtLtqZaf",
      "symbol": "ZM",
      "name": "Zoom",
      "decimals": 8,
      "logoURI": "https://raw.githubusercontent.com/solana-labs/token-list/main/assets/mainnet/BcALTCjD4HJJxBDUXi3nHUgqsJmXAQdBbQrcmtLtqZaf/logo.svg",
      "tags": [
        "tokenized-stock"
      ],
      "extensions": {
        "website": "https://www.digitalassets.ag/UnderlyingDetails?ZM"
      }
    },
    {
      "chainId": 101,
      "address": "9n4nbM75f5Ui33ZbPYXn59EwSgE8CGsHtAeTH5YFeJ9E",
      "symbol": "BTC",
      "name": "Wrapped Bitcoin (Sollet)",
      "decimals": 6,
      "logoURI": "https://raw.githubusercontent.com/solana-labs/token-list/main/assets/mainnet/9n4nbM75f5Ui33ZbPYXn59EwSgE8CGsHtAeTH5YFeJ9E/logo.png",
      "tags": [
        "wrapped-sollet",
        "ethereum"
      ],
      "extensions": {
        "bridgeContract": "https://etherscan.io/address/0xeae57ce9cc1984f202e15e038b964bb8bdf7229a",
        "serumV3Usdc": "A8YFbxQYFVqKZaoYJLLUVcQiWP7G2MeEgW5wsAQgMvFw",
        "serumV3Usdt": "C1EuT9VokAKLiW7i2ASnZUvxDoKuKkCpDDeNxAptuNe4",
        "coingeckoId": "bitcoin"
      }
    },
    {
      "chainId": 101,
      "address": "2FPyTwcZLUg1MDrwsyoP4D6s1tM7hAkHYRjkNb5w6Pxk",
      "symbol": "ETH",
      "name": "Wrapped Ethereum (Sollet)",
      "decimals": 6,
      "logoURI": "https://raw.githubusercontent.com/solana-labs/token-list/main/assets/mainnet/2FPyTwcZLUg1MDrwsyoP4D6s1tM7hAkHYRjkNb5w6Pxk/logo.png",
      "tags": [
        "wrapped-sollet",
        "ethereum"
      ],
      "extensions": {
        "bridgeContract": "https://etherscan.io/address/0xeae57ce9cc1984f202e15e038b964bb8bdf7229a",
        "serumV3Usdc": "4tSvZvnbyzHXLMTiFonMyxZoHmFqau1XArcRCVHLZ5gX",
        "serumV3Usdt": "7dLVkUfBVfCGkFhSXDCq1ukM9usathSgS716t643iFGF",
        "coingeckoId": "ethereum"
      }
    },
    {
      "chainId": 101,
      "address": "3JSf5tPeuscJGtaCp5giEiDhv51gQ4v3zWg8DGgyLfAB",
      "symbol": "YFI",
      "name": "Wrapped YFI (Sollet)",
      "decimals": 6,
      "logoURI": "https://raw.githubusercontent.com/solana-labs/token-list/main/assets/mainnet/3JSf5tPeuscJGtaCp5giEiDhv51gQ4v3zWg8DGgyLfAB/logo.png",
      "tags": [
        "wrapped-sollet",
        "ethereum"
      ],
      "extensions": {
        "bridgeContract": "https://etherscan.io/address/0xeae57ce9cc1984f202e15e038b964bb8bdf7229a",
        "serumV3Usdc": "7qcCo8jqepnjjvB5swP4Afsr3keVBs6gNpBTNubd1Kr2",
        "serumV3Usdt": "3Xg9Q4VtZhD4bVYJbTfgGWFV5zjE3U7ztSHa938zizte",
        "coingeckoId": "yearn-finance"
      }
    },
    {
      "chainId": 101,
      "address": "CWE8jPTUYhdCTZYWPTe1o5DFqfdjzWKc9WKz6rSjQUdG",
      "symbol": "LINK",
      "name": "Wrapped Chainlink (Sollet)",
      "decimals": 6,
      "logoURI": "https://raw.githubusercontent.com/solana-labs/token-list/main/assets/mainnet/CWE8jPTUYhdCTZYWPTe1o5DFqfdjzWKc9WKz6rSjQUdG/logo.png",
      "tags": [
        "wrapped-sollet",
        "ethereum"
      ],
      "extensions": {
        "bridgeContract": "https://etherscan.io/address/0xeae57ce9cc1984f202e15e038b964bb8bdf7229a",
        "serumV3Usdc": "3hwH1txjJVS8qv588tWrjHfRxdqNjBykM1kMcit484up",
        "serumV3Usdt": "3yEZ9ZpXSQapmKjLAGKZEzUNA1rcupJtsDp5mPBWmGZR",
        "coingeckoId": "chainlink"
      }
    },
    {
      "chainId": 101,
      "address": "Ga2AXHpfAF6mv2ekZwcsJFqu7wB4NV331qNH7fW9Nst8",
      "symbol": "XRP",
      "name": "Wrapped XRP (Sollet)",
      "decimals": 6,
      "logoURI": "https://raw.githubusercontent.com/solana-labs/token-list/main/assets/mainnet/Ga2AXHpfAF6mv2ekZwcsJFqu7wB4NV331qNH7fW9Nst8/logo.png",
      "tags": [
        "wrapped-sollet",
        "ethereum"
      ],
      "extensions": {
        "bridgeContract": "https://etherscan.io/address/0xeae57ce9cc1984f202e15e038b964bb8bdf7229a",
        "coingeckoId": "ripple"
      }
    },
    {
      "chainId": 101,
      "address": "BQcdHdAQW1hczDbBi9hiegXAR7A98Q9jx3X3iBBBDiq4",
      "symbol": "wUSDT",
      "name": "Wrapped USDT (Sollet)",
      "decimals": 6,
      "logoURI": "https://raw.githubusercontent.com/solana-labs/token-list/main/assets/mainnet/BQcdHdAQW1hczDbBi9hiegXAR7A98Q9jx3X3iBBBDiq4/logo.png",
      "tags": [
        "stablecoin",
        "wrapped-sollet",
        "ethereum"
      ],
      "extensions": {
        "bridgeContract": "https://etherscan.io/address/0xeae57ce9cc1984f202e15e038b964bb8bdf7229a",
        "coingeckoId": "tether"
      }
    },
    {
      "chainId": 101,
      "address": "AR1Mtgh7zAtxuxGd2XPovXPVjcSdY3i4rQYisNadjfKy",
      "symbol": "SUSHI",
      "name": "Wrapped SUSHI (Sollet)",
      "decimals": 6,
      "logoURI": "https://raw.githubusercontent.com/solana-labs/token-list/main/assets/mainnet/AR1Mtgh7zAtxuxGd2XPovXPVjcSdY3i4rQYisNadjfKy/logo.png",
      "tags": [
        "wrapped-sollet",
        "ethereum"
      ],
      "extensions": {
        "website": "https://www.sushi.com",
        "bridgeContract": "https://etherscan.io/address/0xeae57ce9cc1984f202e15e038b964bb8bdf7229a",
        "serumV3Usdc": "A1Q9iJDVVS8Wsswr9ajeZugmj64bQVCYLZQLra2TMBMo",
        "serumV3Usdt": "6DgQRTpJTnAYBSShngAVZZDq7j9ogRN1GfSQ3cq9tubW",
        "coingeckoId": "sushi",
        "waterfallbot": "https://bit.ly/SUSHIwaterfall"
      }
    },
    {
      "chainId": 101,
      "address": "CsZ5LZkDS7h9TDKjrbL7VAwQZ9nsRu8vJLhRYfmGaN8K",
      "symbol": "ALEPH",
      "name": "Wrapped ALEPH (Sollet)",
      "decimals": 6,
      "logoURI": "https://raw.githubusercontent.com/solana-labs/token-list/main/assets/mainnet/CsZ5LZkDS7h9TDKjrbL7VAwQZ9nsRu8vJLhRYfmGaN8K/logo.png",
      "tags": [
        "wrapped-sollet",
        "ethereum"
      ],
      "extensions": {
        "bridgeContract": "https://etherscan.io/address/0xeae57ce9cc1984f202e15e038b964bb8bdf7229a",
        "serumV3Usdc": "GcoKtAmTy5QyuijXSmJKBtFdt99e6Buza18Js7j9AJ6e",
        "serumV3Usdt": "Gyp1UGRgbrb6z8t7fpssxEKQgEmcJ4pVnWW3ds2p6ZPY",
        "coingeckoId": "aleph"
      }
    },
    {
      "chainId": 101,
      "address": "SF3oTvfWzEP3DTwGSvUXRrGTvr75pdZNnBLAH9bzMuX",
      "symbol": "SXP",
      "name": "Wrapped SXP (Sollet)",
      "decimals": 6,
      "logoURI": "https://raw.githubusercontent.com/solana-labs/token-list/main/assets/mainnet/SF3oTvfWzEP3DTwGSvUXRrGTvr75pdZNnBLAH9bzMuX/logo.png",
      "tags": [
        "wrapped-sollet",
        "ethereum"
      ],
      "extensions": {
        "bridgeContract": "https://etherscan.io/address/0xeae57ce9cc1984f202e15e038b964bb8bdf7229a",
        "serumV3Usdc": "4LUro5jaPaTurXK737QAxgJywdhABnFAMQkXX4ZyqqaZ",
        "serumV3Usdt": "8afKwzHR3wJE7W7Y5hvQkngXh6iTepSZuutRMMy96MjR",
        "coingeckoId": "swipe"
      }
    },
    {
      "chainId": 101,
      "address": "BtZQfWqDGbk9Wf2rXEiWyQBdBY1etnUUn6zEphvVS7yN",
      "symbol": "HGET",
      "name": "Wrapped Hedget (Sollet)",
      "decimals": 6,
      "logoURI": "https://raw.githubusercontent.com/solana-labs/token-list/main/assets/mainnet/BtZQfWqDGbk9Wf2rXEiWyQBdBY1etnUUn6zEphvVS7yN/logo.svg",
      "tags": [
        "wrapped-sollet",
        "ethereum"
      ],
      "extensions": {
        "website": "https://www.hedget.com/",
        "bridgeContract": "https://etherscan.io/address/0xeae57ce9cc1984f202e15e038b964bb8bdf7229a",
        "serumV3Usdc": "88vztw7RTN6yJQchVvxrs6oXUDryvpv9iJaFa1EEmg87",
        "serumV3Usdt": "ErQXxiNfJgd4fqQ58PuEw5xY35TZG84tHT6FXf5s4UxY",
        "coingeckoId": "hedget"
      }
    },
    {
      "chainId": 101,
      "address": "5Fu5UUgbjpUvdBveb3a1JTNirL8rXtiYeSMWvKjtUNQv",
      "symbol": "CREAM",
      "name": "Wrapped Cream Finance (Sollet)",
      "decimals": 6,
      "logoURI": "https://raw.githubusercontent.com/solana-labs/token-list/main/assets/mainnet/5Fu5UUgbjpUvdBveb3a1JTNirL8rXtiYeSMWvKjtUNQv/logo.png",
      "tags": [
        "wrapped-sollet",
        "ethereum"
      ],
      "extensions": {
        "bridgeContract": "https://etherscan.io/address/0xeae57ce9cc1984f202e15e038b964bb8bdf7229a",
        "serumV3Usdc": "7nZP6feE94eAz9jmfakNJWPwEKaeezuKKC5D1vrnqyo2",
        "serumV3Usdt": "4ztJEvQyryoYagj2uieep3dyPwG2pyEwb2dKXTwmXe82",
        "coingeckoId": "cream-2"
      }
    },
    {
      "chainId": 101,
      "address": "873KLxCbz7s9Kc4ZzgYRtNmhfkQrhfyWGZJBmyCbC3ei",
      "symbol": "UBXT",
      "name": "Wrapped Upbots (Sollet)",
      "decimals": 6,
      "logoURI": "https://raw.githubusercontent.com/solana-labs/token-list/main/assets/mainnet/873KLxCbz7s9Kc4ZzgYRtNmhfkQrhfyWGZJBmyCbC3ei/logo.png",
      "tags": [
        "wrapped-sollet",
        "ethereum"
      ],
      "extensions": {
        "website": "https://upbots.com/",
        "explorer": "https://etherscan.io/address/0xeae57ce9cc1984f202e15e038b964bb8bdf7229a",
        "serumV3Usdc": "2wr3Ab29KNwGhtzr5HaPCyfU1qGJzTUAN4amCLZWaD1H",
        "serumV3Usdt": "F1T7b6pnR8Pge3qmfNUfW6ZipRDiGpMww6TKTrRU4NiL",
        "coingeckoId": "upbots"
      }
    },
    {
      "chainId": 101,
      "address": "HqB7uswoVg4suaQiDP3wjxob1G5WdZ144zhdStwMCq7e",
      "symbol": "HNT",
      "name": "Wrapped Helium (Sollet)",
      "decimals": 6,
      "logoURI": "https://raw.githubusercontent.com/solana-labs/token-list/main/assets/mainnet/HqB7uswoVg4suaQiDP3wjxob1G5WdZ144zhdStwMCq7e/logo.png",
      "tags": [
        "wrapped-sollet",
        "ethereum"
      ],
      "extensions": {
        "bridgeContract": "https://etherscan.io/address/0xeae57ce9cc1984f202e15e038b964bb8bdf7229a",
        "serumV3Usdc": "CnUV42ZykoKUnMDdyefv5kP6nDSJf7jFd7WXAecC6LYr",
        "serumV3Usdt": "8FpuMGLtMZ7Wt9ZvyTGuTVwTwwzLYfS5NZWcHxbP1Wuh",
        "coingeckoId": "helium"
      }
    },
    {
      "chainId": 101,
      "address": "9S4t2NEAiJVMvPdRYKVrfJpBafPBLtvbvyS3DecojQHw",
      "symbol": "FRONT",
      "name": "Wrapped FRONT (Sollet)",
      "decimals": 6,
      "logoURI": "https://raw.githubusercontent.com/solana-labs/token-list/main/assets/mainnet/9S4t2NEAiJVMvPdRYKVrfJpBafPBLtvbvyS3DecojQHw/logo.png",
      "tags": [
        "wrapped-sollet",
        "ethereum"
      ],
      "extensions": {
        "bridgeContract": "https://etherscan.io/address/0xeae57ce9cc1984f202e15e038b964bb8bdf7229a",
        "serumV3Usdc": "9Zx1CvxSVdroKMMWf2z8RwrnrLiQZ9VkQ7Ex3syQqdSH",
        "serumV3Usdt": "CGC4UgWwqA9PET6Tfx6o6dLv94EK2coVkPtxgNHuBtxj",
        "coingeckoId": "frontier-token"
      }
    },
    {
      "chainId": 101,
      "address": "6WNVCuxCGJzNjmMZoKyhZJwvJ5tYpsLyAtagzYASqBoF",
      "symbol": "AKRO",
      "name": "Wrapped AKRO (Sollet)",
      "decimals": 6,
      "logoURI": "https://raw.githubusercontent.com/solana-labs/token-list/main/assets/mainnet/6WNVCuxCGJzNjmMZoKyhZJwvJ5tYpsLyAtagzYASqBoF/logo.png",
      "tags": [
        "wrapped-sollet",
        "ethereum"
      ],
      "extensions": {
        "bridgeContract": "https://etherscan.io/address/0xeae57ce9cc1984f202e15e038b964bb8bdf7229a",
        "serumV3Usdc": "5CZXTTgVZKSzgSA3AFMN5a2f3hmwmmJ6hU8BHTEJ3PX8",
        "serumV3Usdt": "HLvRdctRB48F9yLnu9E24LUTRt89D48Z35yi1HcxayDf",
        "coingeckoId": "akropolis"
      }
    },
    {
      "chainId": 101,
      "address": "DJafV9qemGp7mLMEn5wrfqaFwxsbLgUsGVS16zKRk9kc",
      "symbol": "HXRO",
      "name": "Wrapped HXRO (Sollet)",
      "decimals": 6,
      "logoURI": "https://raw.githubusercontent.com/solana-labs/token-list/main/assets/mainnet/DJafV9qemGp7mLMEn5wrfqaFwxsbLgUsGVS16zKRk9kc/logo.png",
      "tags": [
        "wrapped-sollet",
        "ethereum"
      ],
      "extensions": {
        "bridgeContract": "https://etherscan.io/address/0xeae57ce9cc1984f202e15e038b964bb8bdf7229a",
        "serumV3Usdc": "6Pn1cSiRos3qhBf54uBP9ZQg8x3JTardm1dL3n4p29tA",
        "serumV3Usdt": "4absuMsgemvdjfkgdLQq1zKEjw3dHBoCWkzKoctndyqd",
        "coingeckoId": "hxro"
      }
    },
    {
      "chainId": 101,
      "address": "DEhAasscXF4kEGxFgJ3bq4PpVGp5wyUxMRvn6TzGVHaw",
      "symbol": "UNI",
      "name": "Wrapped UNI (Sollet)",
      "decimals": 6,
      "logoURI": "https://raw.githubusercontent.com/solana-labs/token-list/main/assets/mainnet/DEhAasscXF4kEGxFgJ3bq4PpVGp5wyUxMRvn6TzGVHaw/logo.png",
      "tags": [
        "wrapped-sollet",
        "ethereum"
      ],
      "extensions": {
        "bridgeContract": "https://etherscan.io/address/0xeae57ce9cc1984f202e15e038b964bb8bdf7229a",
        "serumV3Usdc": "6JYHjaQBx6AtKSSsizDMwozAEDEZ5KBsSUzH7kRjGJon",
        "serumV3Usdt": "2SSnWNrc83otLpfRo792P6P3PESZpdr8cu2r8zCE6bMD",
        "coingeckoId": "uniswap"
      }
    },
    {
      "chainId": 101,
      "address": "SRMuApVNdxXokk5GT7XD5cUUgXMBCoAz2LHeuAoKWRt",
      "symbol": "SRM",
      "name": "Serum",
      "decimals": 6,
      "logoURI": "https://raw.githubusercontent.com/solana-labs/token-list/main/assets/mainnet/SRMuApVNdxXokk5GT7XD5cUUgXMBCoAz2LHeuAoKWRt/logo.png",
      "tags": [],
      "extensions": {
        "website": "https://projectserum.com/",
        "serumV3Usdc": "ByRys5tuUWDgL73G8JBAEfkdFf8JWBzPBDHsBVQ5vbQA",
        "serumV3Usdt": "AtNnsY1AyRERWJ8xCskfz38YdvruWVJQUVXgScC1iPb",
        "coingeckoId": "serum",
        "waterfallbot": "https://bit.ly/SRMwaterfall"
      }
    },
    {
      "chainId": 101,
      "address": "AGFEad2et2ZJif9jaGpdMixQqvW5i81aBdvKe7PHNfz3",
      "symbol": "FTT",
      "name": "Wrapped FTT (Sollet)",
      "decimals": 6,
      "logoURI": "https://raw.githubusercontent.com/solana-labs/token-list/main/assets/mainnet/AGFEad2et2ZJif9jaGpdMixQqvW5i81aBdvKe7PHNfz3/logo.png",
      "tags": [
        "wrapped-sollet",
        "ethereum"
      ],
      "extensions": {
        "bridgeContract": "https://etherscan.io/address/0xeae57ce9cc1984f202e15e038b964bb8bdf7229a",
        "assetContract": "https://etherscan.io/address/0x50d1c9771902476076ecfc8b2a83ad6b9355a4c9",
        "serumV3Usdc": "2Pbh1CvRVku1TgewMfycemghf6sU9EyuFDcNXqvRmSxc",
        "serumV3Usdt": "Hr3wzG8mZXNHV7TuL6YqtgfVUesCqMxGYCEyP3otywZE",
        "coingeckoId": "ftx-token",
        "waterfallbot": "https://bit.ly/FTTwaterfall"
      }
    },
    {
      "chainId": 101,
      "address": "MSRMcoVyrFxnSgo5uXwone5SKcGhT1KEJMFEkMEWf9L",
      "symbol": "MSRM",
      "name": "MegaSerum",
      "decimals": 0,
      "logoURI": "https://raw.githubusercontent.com/solana-labs/token-list/main/assets/mainnet/MSRMcoVyrFxnSgo5uXwone5SKcGhT1KEJMFEkMEWf9L/logo.png",
      "tags": [],
      "extensions": {
        "website": "https://projectserum.com/",
        "serumV3Usdc": "4VKLSYdvrQ5ngQrt1d2VS8o4ewvb2MMUZLiejbnGPV33",
        "serumV3Usdt": "5nLJ22h1DUfeCfwbFxPYK8zbfbri7nA9bXoDcR8AcJjs",
        "coingeckoId": "megaserum"
      }
    },
    {
      "chainId": 101,
      "address": "BXXkv6z8ykpG1yuvUDPgh732wzVHB69RnB9YgSYh3itW",
      "symbol": "WUSDC",
      "name": "Wrapped USDC (Sollet)",
      "decimals": 6,
      "logoURI": "https://raw.githubusercontent.com/solana-labs/token-list/main/assets/mainnet/BXXkv6z8ykpG1yuvUDPgh732wzVHB69RnB9YgSYh3itW/logo.png",
      "tags": [
        "stablecoin",
        "wrapped-sollet",
        "ethereum"
      ],
      "extensions": {
        "coingeckoId": "usd-coin"
      }
    },
    {
      "chainId": 101,
      "address": "GXMvfY2jpQctDqZ9RoU3oWPhufKiCcFEfchvYumtX7jd",
      "symbol": "TOMO",
      "name": "Wrapped TOMO (Sollet)",
      "decimals": 6,
      "logoURI": "https://raw.githubusercontent.com/solana-labs/token-list/main/assets/mainnet/GXMvfY2jpQctDqZ9RoU3oWPhufKiCcFEfchvYumtX7jd/logo.png",
      "tags": [
        "wrapped-sollet",
        "ethereum"
      ],
      "extensions": {
        "bridgeContract": "https://etherscan.io/address/0xeae57ce9cc1984f202e15e038b964bb8bdf7229a",
        "serumV3Usdc": "8BdpjpSD5n3nk8DQLqPUyTZvVqFu6kcff5bzUX5dqDpy",
        "serumV3Usdt": "GnKPri4thaGipzTbp8hhSGSrHgG4F8MFiZVrbRn16iG2",
        "coingeckoId": "tomochain",
        "waterfallbot": "https://t.me/TOMOwaterfall"
      }
    },
    {
      "chainId": 101,
      "address": "EcqExpGNFBve2i1cMJUTR4bPXj4ZoqmDD2rTkeCcaTFX",
      "symbol": "KARMA",
      "name": "Wrapped KARMA (Sollet)",
      "decimals": 4,
      "logoURI": "https://raw.githubusercontent.com/solana-labs/token-list/main/assets/mainnet/EcqExpGNFBve2i1cMJUTR4bPXj4ZoqmDD2rTkeCcaTFX/logo.png",
      "tags": [
        "wrapped-sollet",
        "ethereum"
      ],
      "extensions": {
        "bridgeContract": "https://etherscan.io/address/0xeae57ce9cc1984f202e15e038b964bb8bdf7229a",
        "coingeckoId": "karma-dao"
      }
    },
    {
      "chainId": 101,
      "address": "EqWCKXfs3x47uVosDpTRgFniThL9Y8iCztJaapxbEaVX",
      "symbol": "LUA",
      "name": "Wrapped LUA (Sollet)",
      "decimals": 6,
      "logoURI": "https://raw.githubusercontent.com/solana-labs/token-list/main/assets/mainnet/EqWCKXfs3x47uVosDpTRgFniThL9Y8iCztJaapxbEaVX/logo.png",
      "tags": [
        "wrapped-sollet",
        "ethereum"
      ],
      "extensions": {
        "bridgeContract": "https://etherscan.io/address/0xeae57ce9cc1984f202e15e038b964bb8bdf7229a",
        "serumV3Usdc": "4xyWjQ74Eifq17vbue5Ut9xfFNfuVB116tZLEpiZuAn8",
        "serumV3Usdt": "35tV8UsHH8FnSAi3YFRrgCu4K9tb883wKnAXpnihot5r",
        "coingeckoId": "lua-token",
        "waterfallbot": "https://t.me/LUAwaterfall"
      }
    },
    {
      "chainId": 101,
      "address": "GeDS162t9yGJuLEHPWXXGrb1zwkzinCgRwnT8vHYjKza",
      "symbol": "MATH",
      "name": "Wrapped MATH (Sollet)",
      "decimals": 6,
      "logoURI": "https://raw.githubusercontent.com/solana-labs/token-list/main/assets/mainnet/GeDS162t9yGJuLEHPWXXGrb1zwkzinCgRwnT8vHYjKza/logo.png",
      "tags": [
        "wrapped-sollet",
        "ethereum"
      ],
      "extensions": {
        "bridgeContract": "https://etherscan.io/address/0xeae57ce9cc1984f202e15e038b964bb8bdf7229a",
        "serumV3Usdc": "J7cPYBrXVy8Qeki2crZkZavcojf2sMRyQU7nx438Mf8t",
        "serumV3Usdt": "2WghiBkDL2yRhHdvm8CpprrkmfguuQGJTCDfPSudKBAZ",
        "coingeckoId": "math"
      }
    },
    {
      "chainId": 101,
      "address": "GUohe4DJUA5FKPWo3joiPgsB7yzer7LpDmt1Vhzy3Zht",
      "symbol": "KEEP",
      "name": "Wrapped KEEP (Sollet)",
      "decimals": 6,
      "logoURI": "https://raw.githubusercontent.com/solana-labs/token-list/main/assets/mainnet/GUohe4DJUA5FKPWo3joiPgsB7yzer7LpDmt1Vhzy3Zht/logo.png",
      "tags": [
        "wrapped-sollet",
        "ethereum"
      ],
      "extensions": {
        "bridgeContract": "https://etherscan.io/address/0xeae57ce9cc1984f202e15e038b964bb8bdf7229a",
        "serumV3Usdc": "3rgacody9SvM88QR83GHaNdEEx4Fe2V2ed5GJp2oeKDr",
        "serumV3Usdt": "HEGnaVL5i48ubPBqWAhodnZo8VsSLzEM3Gfc451DnFj9",
        "coingeckoId": "keep-network"
      }
    },
    {
      "chainId": 101,
      "address": "9F9fNTT6qwjsu4X4yWYKZpsbw5qT7o6yR2i57JF2jagy",
      "symbol": "SWAG",
      "name": "Wrapped SWAG (Sollet)",
      "decimals": 6,
      "logoURI": "https://raw.githubusercontent.com/solana-labs/token-list/main/assets/mainnet/9F9fNTT6qwjsu4X4yWYKZpsbw5qT7o6yR2i57JF2jagy/logo.png",
      "tags": [
        "wrapped-sollet",
        "ethereum"
      ],
      "extensions": {
        "bridgeContract": "https://etherscan.io/address/0xeae57ce9cc1984f202e15e038b964bb8bdf7229a",
        "serumV3Usdt": "J2XSt77XWim5HwtUM8RUwQvmRXNZsbMKpp5GTKpHafvf",
        "coingeckoId": "swag-finance"
      }
    },
    {
      "chainId": 101,
      "address": "DgHK9mfhMtUwwv54GChRrU54T2Em5cuszq2uMuen1ZVE",
      "symbol": "CEL",
      "name": "Wrapped Celsius (Sollet)",
      "decimals": 4,
      "logoURI": "https://raw.githubusercontent.com/solana-labs/token-list/main/assets/mainnet/DgHK9mfhMtUwwv54GChRrU54T2Em5cuszq2uMuen1ZVE/logo.png",
      "tags": [
        "wrapped-sollet",
        "ethereum"
      ],
      "extensions": {
        "bridgeContract": "https://etherscan.io/address/0xeae57ce9cc1984f202e15e038b964bb8bdf7229a",
        "serumV3Usdt": "cgani53cMZgYfRMgSrNekJTMaLmccRfspsfTbXWRg7u",
        "coingeckoId": "celsius-degree-token"
      }
    },
    {
      "chainId": 101,
      "address": "7ncCLJpP3MNww17LW8bRvx8odQQnubNtfNZBL5BgAEHW",
      "symbol": "RSR",
      "name": "Wrapped Reserve Rights (Sollet)",
      "decimals": 6,
      "logoURI": "https://raw.githubusercontent.com/solana-labs/token-list/main/assets/mainnet/7ncCLJpP3MNww17LW8bRvx8odQQnubNtfNZBL5BgAEHW/logo.png",
      "tags": [
        "wrapped-sollet",
        "ethereum"
      ],
      "extensions": {
        "bridgeContract": "https://etherscan.io/address/0xeae57ce9cc1984f202e15e038b964bb8bdf7229a",
        "serumV3Usdt": "FcPet5fz9NLdbXwVM6kw2WTHzRAD7mT78UjwTpawd7hJ",
        "coingeckoId": "reserve-rights-token"
      }
    },
    {
      "chainId": 101,
      "address": "5wihEYGca7X4gSe97C5mVcqNsfxBzhdTwpv72HKs25US",
      "symbol": "1INCH",
      "name": "Wrapped 1INCH (Sollet)",
      "decimals": 6,
      "logoURI": "https://raw.githubusercontent.com/solana-labs/token-list/main/assets/mainnet/5wihEYGca7X4gSe97C5mVcqNsfxBzhdTwpv72HKs25US/logo.png",
      "tags": [
        "wrapped-sollet",
        "ethereum"
      ],
      "extensions": {
        "bridgeContract": "https://etherscan.io/address/0xeae57ce9cc1984f202e15e038b964bb8bdf7229a",
        "coingeckoId": "1inch"
      }
    },
    {
      "chainId": 101,
      "address": "38i2NQxjp5rt5B3KogqrxmBxgrAwaB3W1f1GmiKqh9MS",
      "symbol": "GRT",
      "name": "Wrapped GRT  (Sollet)",
      "decimals": 6,
      "logoURI": "https://raw.githubusercontent.com/solana-labs/token-list/main/assets/mainnet/38i2NQxjp5rt5B3KogqrxmBxgrAwaB3W1f1GmiKqh9MS/logo.png",
      "tags": [
        "wrapped-sollet",
        "ethereum"
      ],
      "extensions": {
        "bridgeContract": "https://etherscan.io/address/0xeae57ce9cc1984f202e15e038b964bb8bdf7229a",
        "coingeckoId": "the-graph"
      }
    },
    {
      "chainId": 101,
      "address": "Avz2fmevhhu87WYtWQCFj9UjKRjF9Z9QWwN2ih9yF95G",
      "symbol": "COMP",
      "name": "Wrapped Compound (Sollet)",
      "decimals": 6,
      "logoURI": "https://raw.githubusercontent.com/solana-labs/token-list/main/assets/mainnet/Avz2fmevhhu87WYtWQCFj9UjKRjF9Z9QWwN2ih9yF95G/logo.png",
      "tags": [
        "wrapped-sollet",
        "ethereum"
      ],
      "extensions": {
        "bridgeContract": "https://etherscan.io/address/0xeae57ce9cc1984f202e15e038b964bb8bdf7229a",
        "coingeckoId": "compound-coin"
      }
    },
    {
      "chainId": 101,
      "address": "9wRD14AhdZ3qV8et3eBQVsrb3UoBZDUbJGyFckpTg8sj",
      "symbol": "PAXG",
      "name": "Wrapped Paxos Gold (Sollet)",
      "decimals": 6,
      "logoURI": "https://raw.githubusercontent.com/solana-labs/token-list/main/assets/mainnet/9wRD14AhdZ3qV8et3eBQVsrb3UoBZDUbJGyFckpTg8sj/logo.png",
      "tags": [
        "wrapped-sollet",
        "ethereum"
      ],
      "extensions": {
        "bridgeContract": "https://etherscan.io/address/0xeae57ce9cc1984f202e15e038b964bb8bdf7229a",
        "coingeckoId": "pax-gold"
      }
    },
    {
      "chainId": 101,
      "address": "AByXcTZwJHMtrKrvVsh9eFNB1pJaLDjCUR2ayvxBAAM2",
      "symbol": "STRONG",
      "name": "Wrapped Strong (Sollet)",
      "decimals": 6,
      "logoURI": "https://raw.githubusercontent.com/solana-labs/token-list/main/assets/mainnet/AByXcTZwJHMtrKrvVsh9eFNB1pJaLDjCUR2ayvxBAAM2/logo.png",
      "tags": [
        "wrapped-sollet",
        "ethereum"
      ],
      "extensions": {
        "bridgeContract": "https://etherscan.io/address/0xeae57ce9cc1984f202e15e038b964bb8bdf7229a",
        "coingeckoId": "strong"
      }
    },
    {
      "chainId": 101,
      "address": "EchesyfXePKdLtoiZSL8pBe8Myagyy8ZRqsACNCFGnvp",
      "symbol": "FIDA",
      "name": "Bonfida",
      "decimals": 6,
      "logoURI": "https://raw.githubusercontent.com/solana-labs/token-list/main/assets/mainnet/EchesyfXePKdLtoiZSL8pBe8Myagyy8ZRqsACNCFGnvp/logo.svg",
      "tags": [],
      "extensions": {
        "website": "https://bonfida.com/",
        "serumV3Usdc": "E14BKBhDWD4EuTkWj1ooZezesGxMW8LPCps4W5PuzZJo",
        "serumV3Usdt": "EbV7pPpEvheLizuYX3gUCvWM8iySbSRAhu2mQ5Vz2Mxf",
        "coingeckoId": "bonfida",
        "waterfallbot": "https://bit.ly/FIDAwaterfall"
      }
    },
    {
      "chainId": 101,
      "address": "kinXdEcpDQeHPEuQnqmUgtYykqKGVFq6CeVX5iAHJq6",
      "symbol": "KIN",
      "name": "KIN",
      "decimals": 5,
      "logoURI": "https://raw.githubusercontent.com/solana-labs/token-list/main/assets/mainnet/kinXdEcpDQeHPEuQnqmUgtYykqKGVFq6CeVX5iAHJq6/logo.png",
      "tags": [],
      "extensions": {
        "serumV3Usdc": "Bn6NPyr6UzrFAwC4WmvPvDr2Vm8XSUnFykM2aQroedgn",
        "serumV3Usdt": "4nCFQr8sahhhL4XJ7kngGFBmpkmyf3xLzemuMhn6mWTm",
        "coingeckoId": "kin",
        "waterfallbot": "https://bit.ly/KINwaterfall"
      }
    },
    {
      "chainId": 101,
      "address": "MAPS41MDahZ9QdKXhVa4dWB9RuyfV4XqhyAZ8XcYepb",
      "symbol": "MAPS",
      "name": "MAPS",
      "decimals": 6,
      "logoURI": "https://raw.githubusercontent.com/solana-labs/token-list/main/assets/mainnet/MAPS41MDahZ9QdKXhVa4dWB9RuyfV4XqhyAZ8XcYepb/logo.svg",
      "tags": [],
      "extensions": {
        "website": "https://maps.me/",
        "serumV3Usdc": "3A8XQRWXC7BjLpgLDDBhQJLT5yPCzS16cGYRKHkKxvYo",
        "serumV3Usdt": "7cknqHAuGpfVXPtFoJpFvUjJ8wkmyEfbFusmwMfNy3FE",
        "coingeckoId": "maps"
      }
    },
    {
      "chainId": 101,
      "address": "z3dn17yLaGMKffVogeFHQ9zWVcXgqgf3PQnDsNs2g6M",
      "symbol": "OXY",
      "name": "Oxygen Protocol",
      "decimals": 6,
      "logoURI": "https://raw.githubusercontent.com/solana-labs/token-list/main/assets/mainnet/z3dn17yLaGMKffVogeFHQ9zWVcXgqgf3PQnDsNs2g6M/logo.svg",
      "tags": [],
      "extensions": {
        "website": "https://www.oxygen.org/",
        "serumV3Usdt": "GKLev6UHeX1KSDCyo2bzyG6wqhByEzDBkmYTxEdmYJgB",
        "serumV3Usdc": "GZ3WBFsqntmERPwumFEYgrX2B7J7G11MzNZAy7Hje27X",
        "coingeckoId": "oxygen",
        "waterfallbot": "https://bit.ly/OXYwaterfall"
      }
    },
    {
      "chainId": 101,
      "address": "FtgGSFADXBtroxq8VCausXRr2of47QBf5AS1NtZCu4GD",
      "symbol": "BRZ",
      "name": "BRZ",
      "decimals": 4,
      "logoURI": "https://raw.githubusercontent.com/solana-labs/token-list/main/assets/mainnet/FtgGSFADXBtroxq8VCausXRr2of47QBf5AS1NtZCu4GD/logo.png",
      "tags": [],
      "extensions": {
        "website": "https://brztoken.io/",
        "coingeckoId": "brz"
      }
    },
    {
      "chainId": 101,
      "address": "Es9vMFrzaCERmJfrF4H2FYD4KCoNkY11McCe8BenwNYB",
      "symbol": "USDT",
      "name": "USDT",
      "decimals": 6,
      "logoURI": "https://raw.githubusercontent.com/solana-labs/token-list/main/assets/mainnet/Es9vMFrzaCERmJfrF4H2FYD4KCoNkY11McCe8BenwNYB/logo.svg",
      "tags": [
        "stablecoin"
      ],
      "extensions": {
        "website": "https://tether.to/",
        "coingeckoId": "tether",
        "serumV3Usdc": "77quYg4MGneUdjgXCunt9GgM1usmrxKY31twEy3WHwcS"
      }
    },
    {
      "chainId": 101,
      "address": "2oDxYGgTBmST4rc3yn1YtcSEck7ReDZ8wHWLqZAuNWXH",
      "symbol": "xMARK",
      "name": "Standard",
      "decimals": 9,
      "logoURI": "https://raw.githubusercontent.com/solana-labs/token-list/main/assets/mainnet/2oDxYGgTBmST4rc3yn1YtcSEck7ReDZ8wHWLqZAuNWXH/logo.png",
      "tags": [
        "wrapped",
        "wormhole"
      ],
      "extensions": {
        "website": "https://benchmarkprotocol.finance/",
        "address": "0x36b679bd64ed73dbfd88909cdcb892cb66bd4cbb",
        "bridgeContract": "https://etherscan.io/address/0xf92cD566Ea4864356C5491c177A430C222d7e678",
        "assetContract": "https://etherscan.io/address/0x36b679bd64ed73dbfd88909cdcb892cb66bd4cbb",
        "coingeckoId": "xmark"
      }
    },
    {
      "chainId": 101,
      "address": "4k3Dyjzvzp8eMZWUXbBCjEvwSkkk59S5iCNLY3QrkX6R",
      "symbol": "RAY",
      "name": "Raydium",
      "decimals": 6,
      "logoURI": "https://raw.githubusercontent.com/solana-labs/token-list/main/assets/mainnet/4k3Dyjzvzp8eMZWUXbBCjEvwSkkk59S5iCNLY3QrkX6R/logo.png",
      "tags": [],
      "extensions": {
        "website": "https://raydium.io/",
        "serumV3Usdt": "teE55QrL4a4QSfydR9dnHF97jgCfptpuigbb53Lo95g",
        "serumV3Usdc": "2xiv8A5xrJ7RnGdxXB42uFEkYHJjszEhaJyKKt4WaLep",
        "coingeckoId": "raydium",
        "waterfallbot": "https://bit.ly/RAYwaterfall"
      }
    },
    {
      "chainId": 101,
      "address": "CzPDyvotTcxNqtPne32yUiEVQ6jk42HZi1Y3hUu7qf7f",
      "symbol": "RAY-WUSDT",
      "name": "Raydium Legacy LP Token V2 (RAY-WUSDT)",
      "decimals": 6,
      "logoURI": "https://raw.githubusercontent.com/solana-labs/token-list/main/assets/mainnet/CzPDyvotTcxNqtPne32yUiEVQ6jk42HZi1Y3hUu7qf7f/logo.png",
      "tags": [
        "lp-token"
      ],
      "extensions": {
        "website": "https://raydium.io/"
      }
    },
    {
      "chainId": 101,
      "address": "134Cct3CSdRCbYgq5SkwmHgfwjJ7EM5cG9PzqffWqECx",
      "symbol": "RAY-SOL",
      "name": "Raydium Legacy LP Token V2 (RAY-SOL)",
      "decimals": 6,
      "logoURI": "https://raw.githubusercontent.com/solana-labs/token-list/main/assets/mainnet/134Cct3CSdRCbYgq5SkwmHgfwjJ7EM5cG9PzqffWqECx/logo.png",
      "tags": [
        "lp-token"
      ],
      "extensions": {
        "website": "https://raydium.io/"
      }
    },
    {
      "chainId": 101,
      "address": "EVDmwajM5U73PD34bYPugwiA4Eqqbrej4mLXXv15Z5qR",
      "symbol": "LINK-WUSDT",
      "name": "Raydium Legacy LP Token V2 (LINK-WUSDT)",
      "decimals": 6,
      "logoURI": "https://raw.githubusercontent.com/solana-labs/token-list/main/assets/mainnet/EVDmwajM5U73PD34bYPugwiA4Eqqbrej4mLXXv15Z5qR/logo.png",
      "tags": [
        "lp-token"
      ],
      "extensions": {
        "website": "https://raydium.io/"
      }
    },
    {
      "chainId": 101,
      "address": "KY4XvwHy7JPzbWYAbk23jQvEb4qWJ8aCqYWREmk1Q7K",
      "symbol": "ETH-WUSDT",
      "name": "Raydium Legacy LP Token V2 (ETH-WUSDT)",
      "decimals": 6,
      "logoURI": "https://raw.githubusercontent.com/solana-labs/token-list/main/assets/mainnet/KY4XvwHy7JPzbWYAbk23jQvEb4qWJ8aCqYWREmk1Q7K/logo.png",
      "tags": [
        "lp-token"
      ],
      "extensions": {
        "website": "https://raydium.io/"
      }
    },
    {
      "chainId": 101,
      "address": "FgmBnsF5Qrnv8X9bomQfEtQTQjNNiBCWRKGpzPnE5BDg",
      "symbol": "RAY-USDC",
      "name": "Raydium Legacy LP Token V2 (RAY-USDC)",
      "decimals": 6,
      "logoURI": "https://raw.githubusercontent.com/solana-labs/token-list/main/assets/mainnet/FgmBnsF5Qrnv8X9bomQfEtQTQjNNiBCWRKGpzPnE5BDg/logo.png",
      "tags": [
        "lp-token"
      ],
      "extensions": {
        "website": "https://raydium.io/"
      }
    },
    {
      "chainId": 101,
      "address": "5QXBMXuCL7zfAk39jEVVEvcrz1AvBGgT9wAhLLHLyyUJ",
      "symbol": "RAY-SRM",
      "name": "Raydium Legacy LP Token V2 (RAY-SRM)",
      "decimals": 6,
      "logoURI": "https://raw.githubusercontent.com/solana-labs/token-list/main/assets/mainnet/5QXBMXuCL7zfAk39jEVVEvcrz1AvBGgT9wAhLLHLyyUJ/logo.png",
      "tags": [
        "lp-token"
      ],
      "extensions": {
        "website": "https://raydium.io/"
      }
    },
    {
      "chainId": 101,
      "address": "FdhKXYjCou2jQfgKWcNY7jb8F2DPLU1teTTTRfLBD2v1",
      "symbol": "RAY-WUSDT",
      "name": "Raydium Legacy LP Token V3 (RAY-WUSDT)",
      "decimals": 6,
      "logoURI": "https://raw.githubusercontent.com/solana-labs/token-list/main/assets/mainnet/FdhKXYjCou2jQfgKWcNY7jb8F2DPLU1teTTTRfLBD2v1/logo.png",
      "tags": [
        "lp-token"
      ],
      "extensions": {
        "website": "https://raydium.io/"
      }
    },
    {
      "chainId": 101,
      "address": "BZFGfXMrjG2sS7QT2eiCDEevPFnkYYF7kzJpWfYxPbcx",
      "symbol": "RAY-USDC",
      "name": "Raydium Legacy LP Token V3 (RAY-USDC)",
      "decimals": 6,
      "logoURI": "https://raw.githubusercontent.com/solana-labs/token-list/main/assets/mainnet/BZFGfXMrjG2sS7QT2eiCDEevPFnkYYF7kzJpWfYxPbcx/logo.png",
      "tags": [
        "lp-token"
      ],
      "extensions": {
        "website": "https://raydium.io/"
      }
    },
    {
      "chainId": 101,
      "address": "DSX5E21RE9FB9hM8Nh8xcXQfPK6SzRaJiywemHBSsfup",
      "symbol": "RAY-SRM",
      "name": "Raydium Legacy LP Token V3 (RAY-SRM)",
      "decimals": 6,
      "logoURI": "https://raw.githubusercontent.com/solana-labs/token-list/main/assets/mainnet/DSX5E21RE9FB9hM8Nh8xcXQfPK6SzRaJiywemHBSsfup/logo.png",
      "tags": [
        "lp-token"
      ],
      "extensions": {
        "website": "https://raydium.io/"
      }
    },
    {
      "chainId": 101,
      "address": "F5PPQHGcznZ2FxD9JaxJMXaf7XkaFFJ6zzTBcW8osQjw",
      "symbol": "RAY-SOL",
      "name": "Raydium Legacy LP Token V3 (RAY-SOL)",
      "decimals": 6,
      "logoURI": "https://raw.githubusercontent.com/solana-labs/token-list/main/assets/mainnet/F5PPQHGcznZ2FxD9JaxJMXaf7XkaFFJ6zzTBcW8osQjw/logo.png",
      "tags": [
        "lp-token"
      ],
      "extensions": {
        "website": "https://raydium.io/"
      }
    },
    {
      "chainId": 101,
      "address": "8Q6MKy5Yxb9vG1mWzppMtMb2nrhNuCRNUkJTeiE3fuwD",
      "symbol": "RAY-ETH",
      "name": "Raydium Legacy LP Token V3 (RAY-ETH)",
      "decimals": 6,
      "logoURI": "https://raw.githubusercontent.com/solana-labs/token-list/main/assets/mainnet/8Q6MKy5Yxb9vG1mWzppMtMb2nrhNuCRNUkJTeiE3fuwD/logo.png",
      "tags": [
        "lp-token"
      ],
      "extensions": {
        "website": "https://raydium.io/"
      }
    },
    {
      "chainId": 101,
      "address": "DsBuznXRTmzvEdb36Dx3aVLVo1XmH7r1PRZUFugLPTFv",
      "symbol": "FIDA-RAY",
      "name": "Raydium LP Token V4 (FIDA-RAY)",
      "decimals": 6,
      "logoURI": "https://raw.githubusercontent.com/solana-labs/token-list/main/assets/mainnet/DsBuznXRTmzvEdb36Dx3aVLVo1XmH7r1PRZUFugLPTFv/logo.png",
      "tags": [
        "lp-token"
      ],
      "extensions": {
        "website": "https://raydium.io/"
      }
    },
    {
      "chainId": 101,
      "address": "FwaX9W7iThTZH5MFeasxdLpxTVxRcM7ZHieTCnYog8Yb",
      "symbol": "OXY-RAY",
      "name": "Raydium LP Token V4 (OXY-RAY)",
      "decimals": 6,
      "logoURI": "https://raw.githubusercontent.com/solana-labs/token-list/main/assets/mainnet/FwaX9W7iThTZH5MFeasxdLpxTVxRcM7ZHieTCnYog8Yb/logo.png",
      "tags": [
        "lp-token"
      ],
      "extensions": {
        "website": "https://raydium.io/"
      }
    },
    {
      "chainId": 101,
      "address": "CcKK8srfVdTSsFGV3VLBb2YDbzF4T4NM2C3UEjC39RLP",
      "symbol": "MAPS-RAY",
      "name": "Raydium LP Token V4 (MAPS-RAY)",
      "decimals": 6,
      "logoURI": "https://raw.githubusercontent.com/solana-labs/token-list/main/assets/mainnet/CcKK8srfVdTSsFGV3VLBb2YDbzF4T4NM2C3UEjC39RLP/logo.png",
      "tags": [
        "lp-token"
      ],
      "extensions": {
        "website": "https://raydium.io/"
      }
    },
    {
      "chainId": 101,
      "address": "CHT8sft3h3gpLYbCcZ9o27mT5s3Z6VifBVbUiDvprHPW",
      "symbol": "KIN-RAY",
      "name": "Raydium LP Token V4 (KIN-RAY)",
      "decimals": 6,
      "logoURI": "https://raw.githubusercontent.com/solana-labs/token-list/main/assets/mainnet/CHT8sft3h3gpLYbCcZ9o27mT5s3Z6VifBVbUiDvprHPW/logo.png",
      "tags": [
        "lp-token"
      ],
      "extensions": {
        "website": "https://raydium.io/"
      }
    },
    {
      "chainId": 101,
      "address": "C3sT1R3nsw4AVdepvLTLKr5Gvszr7jufyBWUCvy4TUvT",
      "symbol": "RAY-USDT",
      "name": "Raydium LP Token V4 (RAY-USDT)",
      "decimals": 6,
      "logoURI": "https://raw.githubusercontent.com/solana-labs/token-list/main/assets/mainnet/C3sT1R3nsw4AVdepvLTLKr5Gvszr7jufyBWUCvy4TUvT/logo.png",
      "tags": [
        "lp-token"
      ],
      "extensions": {
        "website": "https://raydium.io/"
      }
    },
    {
      "chainId": 101,
      "address": "8HoQnePLqPj4M7PUDzfw8e3Ymdwgc7NLGnaTUapubyvu",
      "symbol": "SOL-USDC",
      "name": "Raydium LP Token V4 (SOL-USDC)",
      "decimals": 9,
      "logoURI": "https://raw.githubusercontent.com/solana-labs/token-list/main/assets/mainnet/8HoQnePLqPj4M7PUDzfw8e3Ymdwgc7NLGnaTUapubyvu/logo.png",
      "tags": [
        "lp-token"
      ],
      "extensions": {
        "website": "https://raydium.io/"
      }
    },
    {
      "chainId": 101,
      "address": "865j7iMmRRycSYUXzJ33ZcvLiX9JHvaLidasCyUyKaRE",
      "symbol": "YFI-USDC",
      "name": "Raydium LP Token V4 (YFI-USDC)",
      "decimals": 6,
      "logoURI": "https://raw.githubusercontent.com/solana-labs/token-list/main/assets/mainnet/865j7iMmRRycSYUXzJ33ZcvLiX9JHvaLidasCyUyKaRE/logo.png",
      "tags": [
        "lp-token"
      ],
      "extensions": {
        "website": "https://raydium.io/"
      }
    },
    {
      "chainId": 101,
      "address": "9XnZd82j34KxNLgQfz29jGbYdxsYznTWRpvZE3SRE7JG",
      "symbol": "SRM-USDC",
      "name": "Raydium LP Token V4 (SRM-USDC)",
      "decimals": 6,
      "logoURI": "https://raw.githubusercontent.com/solana-labs/token-list/main/assets/mainnet/9XnZd82j34KxNLgQfz29jGbYdxsYznTWRpvZE3SRE7JG/logo.png",
      "tags": [
        "lp-token"
      ],
      "extensions": {
        "website": "https://raydium.io/"
      }
    },
    {
      "chainId": 101,
      "address": "75dCoKfUHLUuZ4qEh46ovsxfgWhB4icc3SintzWRedT9",
      "symbol": "FTT-USDC",
      "name": "Raydium LP Token V4 (FTT-USDC)",
      "decimals": 6,
      "logoURI": "https://raw.githubusercontent.com/solana-labs/token-list/main/assets/mainnet/75dCoKfUHLUuZ4qEh46ovsxfgWhB4icc3SintzWRedT9/logo.png",
      "tags": [
        "lp-token"
      ],
      "extensions": {
        "website": "https://raydium.io/"
      }
    },
    {
      "chainId": 101,
      "address": "2hMdRdVWZqetQsaHG8kQjdZinEMBz75vsoWTCob1ijXu",
      "symbol": "BTC-USDC",
      "name": "Raydium LP Token V4 (BTC-USDC)",
      "decimals": 6,
      "logoURI": "https://raw.githubusercontent.com/solana-labs/token-list/main/assets/mainnet/2hMdRdVWZqetQsaHG8kQjdZinEMBz75vsoWTCob1ijXu/logo.png",
      "tags": [
        "lp-token"
      ],
      "extensions": {
        "website": "https://raydium.io/"
      }
    },
    {
      "chainId": 101,
      "address": "2QVjeR9d2PbSf8em8NE8zWd8RYHjFtucDUdDgdbDD2h2",
      "symbol": "SUSHI-USDC",
      "name": "Raydium LP Token V4 (SUSHI-USDC)",
      "decimals": 6,
      "logoURI": "https://raw.githubusercontent.com/solana-labs/token-list/main/assets/mainnet/2QVjeR9d2PbSf8em8NE8zWd8RYHjFtucDUdDgdbDD2h2/logo.png",
      "tags": [
        "lp-token"
      ],
      "extensions": {
        "website": "https://raydium.io/"
      }
    },
    {
      "chainId": 101,
      "address": "CHyUpQFeW456zcr5XEh4RZiibH8Dzocs6Wbgz9aWpXnQ",
      "symbol": "TOMO-USDC",
      "name": "Raydium LP Token V4 (TOMO-USDC)",
      "decimals": 6,
      "logoURI": "https://raw.githubusercontent.com/solana-labs/token-list/main/assets/mainnet/CHyUpQFeW456zcr5XEh4RZiibH8Dzocs6Wbgz9aWpXnQ/logo.png",
      "tags": [
        "lp-token"
      ],
      "extensions": {
        "website": "https://raydium.io/"
      }
    },
    {
      "chainId": 101,
      "address": "BqjoYjqKrXtfBKXeaWeAT5sYCy7wsAYf3XjgDWsHSBRs",
      "symbol": "LINK-USDC",
      "name": "Raydium LP Token V4 (LINK-USDC)",
      "decimals": 6,
      "logoURI": "https://raw.githubusercontent.com/solana-labs/token-list/main/assets/mainnet/BqjoYjqKrXtfBKXeaWeAT5sYCy7wsAYf3XjgDWsHSBRs/logo.png",
      "tags": [
        "lp-token"
      ],
      "extensions": {
        "website": "https://raydium.io/"
      }
    },
    {
      "chainId": 101,
      "address": "13PoKid6cZop4sj2GfoBeujnGfthUbTERdE5tpLCDLEY",
      "symbol": "ETH-USDC",
      "name": "Raydium LP Token V4 (ETH-USDC)",
      "decimals": 6,
      "logoURI": "https://raw.githubusercontent.com/solana-labs/token-list/main/assets/mainnet/13PoKid6cZop4sj2GfoBeujnGfthUbTERdE5tpLCDLEY/logo.png",
      "tags": [
        "lp-token"
      ],
      "extensions": {
        "website": "https://raydium.io/"
      }
    },
    {
      "chainId": 101,
      "address": "2Vyyeuyd15Gp8aH6uKE72c4hxc8TVSLibxDP9vzspQWG",
      "symbol": "COPE-USDC",
      "name": "Raydium LP Token V4 (COPE-USDC)",
      "decimals": 0,
      "logoURI": "https://raw.githubusercontent.com/solana-labs/token-list/main/assets/mainnet/2Vyyeuyd15Gp8aH6uKE72c4hxc8TVSLibxDP9vzspQWG/logo.png",
      "tags": [
        "lp-token"
      ],
      "extensions": {
        "website": "https://raydium.io/"
      }
    },
    {
      "chainId": 101,
      "address": "Epm4KfTj4DMrvqn6Bwg2Tr2N8vhQuNbuK8bESFp4k33K",
      "symbol": "SOL-USDT",
      "name": "Raydium LP Token V4 (SOL-USDT)",
      "decimals": 9,
      "logoURI": "https://raw.githubusercontent.com/solana-labs/token-list/main/assets/mainnet/Epm4KfTj4DMrvqn6Bwg2Tr2N8vhQuNbuK8bESFp4k33K/logo.png",
      "tags": [
        "lp-token"
      ],
      "extensions": {
        "website": "https://raydium.io/"
      }
    },
    {
      "chainId": 101,
      "address": "FA1i7fej1pAbQbnY8NbyYUsTrWcasTyipKreDgy1Mgku",
      "symbol": "YFI-USDT",
      "name": "Raydium LP Token V4 (YFI-USDT)",
      "decimals": 6,
      "logoURI": "https://raw.githubusercontent.com/solana-labs/token-list/main/assets/mainnet/FA1i7fej1pAbQbnY8NbyYUsTrWcasTyipKreDgy1Mgku/logo.png",
      "tags": [
        "lp-token"
      ],
      "extensions": {
        "website": "https://raydium.io/"
      }
    },
    {
      "chainId": 101,
      "address": "HYSAu42BFejBS77jZAZdNAWa3iVcbSRJSzp3wtqCbWwv",
      "symbol": "SRM-USDT",
      "name": "Raydium LP Token V4 (SRM-USDT)",
      "decimals": 6,
      "logoURI": "https://raw.githubusercontent.com/solana-labs/token-list/main/assets/mainnet/HYSAu42BFejBS77jZAZdNAWa3iVcbSRJSzp3wtqCbWwv/logo.png",
      "tags": [
        "lp-token"
      ],
      "extensions": {
        "website": "https://raydium.io/"
      }
    },
    {
      "chainId": 101,
      "address": "2cTCiUnect5Lap2sk19xLby7aajNDYseFhC9Pigou11z",
      "symbol": "FTT-USDT",
      "name": "Raydium LP Token V4 (FTT-USDT)",
      "decimals": 6,
      "logoURI": "https://raw.githubusercontent.com/solana-labs/token-list/main/assets/mainnet/2cTCiUnect5Lap2sk19xLby7aajNDYseFhC9Pigou11z/logo.png",
      "tags": [
        "lp-token"
      ],
      "extensions": {
        "website": "https://raydium.io/"
      }
    },
    {
      "chainId": 101,
      "address": "DgGuvR9GSHimopo3Gc7gfkbKamLKrdyzWkq5yqA6LqYS",
      "symbol": "BTC-USDT",
      "name": "Raydium LP Token V4 (BTC-USDT)",
      "decimals": 6,
      "logoURI": "https://raw.githubusercontent.com/solana-labs/token-list/main/assets/mainnet/DgGuvR9GSHimopo3Gc7gfkbKamLKrdyzWkq5yqA6LqYS/logo.png",
      "tags": [
        "lp-token"
      ],
      "extensions": {
        "website": "https://raydium.io/"
      }
    },
    {
      "chainId": 101,
      "address": "Ba26poEYDy6P2o95AJUsewXgZ8DM9BCsmnU9hmC9i4Ki",
      "symbol": "SUSHI-USDT",
      "name": "Raydium LP Token V4 (SUSHI-USDT)",
      "decimals": 6,
      "logoURI": "https://raw.githubusercontent.com/solana-labs/token-list/main/assets/mainnet/Ba26poEYDy6P2o95AJUsewXgZ8DM9BCsmnU9hmC9i4Ki/logo.png",
      "tags": [
        "lp-token"
      ],
      "extensions": {
        "website": "https://raydium.io/"
      }
    },
    {
      "chainId": 101,
      "address": "D3iGro1vn6PWJXo9QAPj3dfta6dKkHHnmiiym2EfsAmi",
      "symbol": "TOMO-USDT",
      "name": "Raydium LP Token V4 (TOMO-USDT)",
      "decimals": 6,
      "logoURI": "https://raw.githubusercontent.com/solana-labs/token-list/main/assets/mainnet/D3iGro1vn6PWJXo9QAPj3dfta6dKkHHnmiiym2EfsAmi/logo.png",
      "tags": [
        "lp-token"
      ],
      "extensions": {
        "website": "https://raydium.io/"
      }
    },
    {
      "chainId": 101,
      "address": "Dr12Sgt9gkY8WU5tRkgZf1TkVWJbvjYuPAhR3aDCwiiX",
      "symbol": "LINK-USDT",
      "name": "Raydium LP Token V4 (LINK-USDT)",
      "decimals": 6,
      "logoURI": "https://raw.githubusercontent.com/solana-labs/token-list/main/assets/mainnet/Dr12Sgt9gkY8WU5tRkgZf1TkVWJbvjYuPAhR3aDCwiiX/logo.png",
      "tags": [
        "lp-token"
      ],
      "extensions": {
        "website": "https://raydium.io/"
      }
    },
    {
      "chainId": 101,
      "address": "nPrB78ETY8661fUgohpuVusNCZnedYCgghzRJzxWnVb",
      "symbol": "ETH-USDT",
      "name": "Raydium LP Token V4 (ETH-USDT)",
      "decimals": 6,
      "logoURI": "https://raw.githubusercontent.com/solana-labs/token-list/main/assets/mainnet/nPrB78ETY8661fUgohpuVusNCZnedYCgghzRJzxWnVb/logo.png",
      "tags": [
        "lp-token"
      ],
      "extensions": {
        "website": "https://raydium.io/"
      }
    },
    {
      "chainId": 101,
      "address": "EGJht91R7dKpCj8wzALkjmNdUUUcQgodqWCYweyKcRcV",
      "symbol": "YFI-SRM",
      "name": "Raydium LP Token V4 (YFI-SRM)",
      "decimals": 6,
      "logoURI": "https://raw.githubusercontent.com/solana-labs/token-list/main/assets/mainnet/EGJht91R7dKpCj8wzALkjmNdUUUcQgodqWCYweyKcRcV/logo.png",
      "tags": [
        "lp-token"
      ],
      "extensions": {
        "website": "https://raydium.io/"
      }
    },
    {
      "chainId": 101,
      "address": "AsDuPg9MgPtt3jfoyctUCUgsvwqAN6RZPftqoeiPDefM",
      "symbol": "FTT-SRM",
      "name": "Raydium LP Token V4 (FTT-SRM)",
      "decimals": 6,
      "logoURI": "https://raw.githubusercontent.com/solana-labs/token-list/main/assets/mainnet/AsDuPg9MgPtt3jfoyctUCUgsvwqAN6RZPftqoeiPDefM/logo.png",
      "tags": [
        "lp-token"
      ],
      "extensions": {
        "website": "https://raydium.io/"
      }
    },
    {
      "chainId": 101,
      "address": "AGHQxXb3GSzeiLTcLtXMS2D5GGDZxsB2fZYZxSB5weqB",
      "symbol": "BTC-SRM",
      "name": "Raydium LP Token V4 (BTC-SRM)",
      "decimals": 6,
      "logoURI": "https://raw.githubusercontent.com/solana-labs/token-list/main/assets/mainnet/AGHQxXb3GSzeiLTcLtXMS2D5GGDZxsB2fZYZxSB5weqB/logo.png",
      "tags": [
        "lp-token"
      ],
      "extensions": {
        "website": "https://raydium.io/"
      }
    },
    {
      "chainId": 101,
      "address": "3HYhUnUdV67j1vn8fu7ExuVGy5dJozHEyWvqEstDbWwE",
      "symbol": "SUSHI-SRM",
      "name": "Raydium LP Token V4 (SUSHI-SRM)",
      "decimals": 6,
      "logoURI": "https://raw.githubusercontent.com/solana-labs/token-list/main/assets/mainnet/3HYhUnUdV67j1vn8fu7ExuVGy5dJozHEyWvqEstDbWwE/logo.png",
      "tags": [
        "lp-token"
      ],
      "extensions": {
        "website": "https://raydium.io/"
      }
    },
    {
      "chainId": 101,
      "address": "GgH9RnKrQpaMQeqmdbMvs5oo1A24hERQ9wuY2pSkeG7x",
      "symbol": "TOMO-SRM",
      "name": "Raydium LP Token V4 (TOMO-SRM)",
      "decimals": 6,
      "logoURI": "https://raw.githubusercontent.com/solana-labs/token-list/main/assets/mainnet/GgH9RnKrQpaMQeqmdbMvs5oo1A24hERQ9wuY2pSkeG7x/logo.png",
      "tags": [
        "lp-token"
      ],
      "extensions": {
        "website": "https://raydium.io/"
      }
    },
    {
      "chainId": 101,
      "address": "GXN6yJv12o18skTmJXaeFXZVY1iqR18CHsmCT8VVCmDD",
      "symbol": "LINK-SRM",
      "name": "Raydium LP Token V4 (LINK-SRM)",
      "decimals": 6,
      "logoURI": "https://raw.githubusercontent.com/solana-labs/token-list/main/assets/mainnet/GXN6yJv12o18skTmJXaeFXZVY1iqR18CHsmCT8VVCmDD/logo.png",
      "tags": [
        "lp-token"
      ],
      "extensions": {
        "website": "https://raydium.io/"
      }
    },
    {
      "chainId": 101,
      "address": "9VoY3VERETuc2FoadMSYYizF26mJinY514ZpEzkHMtwG",
      "symbol": "ETH-SRM",
      "name": "Raydium LP Token V4 (ETH-SRM)",
      "decimals": 6,
      "logoURI": "https://raw.githubusercontent.com/solana-labs/token-list/main/assets/mainnet/9VoY3VERETuc2FoadMSYYizF26mJinY514ZpEzkHMtwG/logo.png",
      "tags": [
        "lp-token"
      ],
      "extensions": {
        "website": "https://raydium.io/"
      }
    },
    {
      "chainId": 101,
      "address": "AKJHspCwDhABucCxNLXUSfEzb7Ny62RqFtC9uNjJi4fq",
      "symbol": "SRM-SOL",
      "name": "Raydium LP Token V4 (SRM-SOL)",
      "decimals": 6,
      "logoURI": "https://raw.githubusercontent.com/solana-labs/token-list/main/assets/mainnet/AKJHspCwDhABucCxNLXUSfEzb7Ny62RqFtC9uNjJi4fq/logo.png",
      "tags": [
        "lp-token"
      ],
      "extensions": {
        "website": "https://raydium.io/"
      }
    },
    {
      "chainId": 101,
      "address": "2doeZGLJyACtaG9DCUyqMLtswesfje1hjNA11hMdj6YU",
      "symbol": "TULIP-USDC",
      "name": "Raydium LP Token V4 (TULIP-USDC)",
      "decimals": 6,
      "logoURI": "https://raw.githubusercontent.com/solana-labs/token-list/main/assets/mainnet/2doeZGLJyACtaG9DCUyqMLtswesfje1hjNA11hMdj6YU/logo.svg",
      "tags": [
        "lp-token"
      ],
      "extensions": {
        "website": "https://raydium.io/"
      }
    },
    {
      "chainId": 101,
      "address": "AcstFzGGawvvdVhYV9bftr7fmBHbePUjhv53YK1W3dZo",
      "symbol": "LSD",
      "name": "LSD",
      "decimals": 9,
      "logoURI": "https://raw.githubusercontent.com/solana-labs/token-list/main/assets/mainnet/AcstFzGGawvvdVhYV9bftr7fmBHbePUjhv53YK1W3dZo/logo.svg",
      "tags": [
        "nft"
      ],
      "extensions": {
        "website": "https://solible.com/"
      }
    },
    {
      "chainId": 101,
      "address": "91fSFQsPzMLat9DHwLdQacW3i3EGnWds5tA5mt7yLiT9",
      "symbol": "Unlimited Energy",
      "name": "Unlimited Energy",
      "decimals": 9,
      "tags": [
        "nft"
      ],
      "extensions": {
        "website": "https://solible.com/"
      }
    },
    {
      "chainId": 101,
      "address": "29PEpZeuqWf9tS2gwCjpeXNdXLkaZSMR2s1ibkvGsfnP",
      "symbol": "Need for Speed",
      "name": "Need for Speed",
      "decimals": 9,
      "tags": [
        "nft"
      ],
      "extensions": {
        "website": "https://solible.com/"
      }
    },
    {
      "chainId": 101,
      "address": "HsY8PNar8VExU335ZRYzg89fX7qa4upYu6vPMPFyCDdK",
      "symbol": "ADOR OPENS",
      "name": "ADOR OPENS",
      "decimals": 0,
      "tags": [
        "nft"
      ],
      "extensions": {
        "website": "https://solible.com/"
      }
    },
    {
      "chainId": 101,
      "address": "EDP8TpLJ77M3KiDgFkZW4v4mhmKJHZi9gehYXenfFZuL",
      "symbol": "CMS - Rare",
      "name": "CMS - Rare",
      "decimals": 0,
      "tags": [
        "nft"
      ],
      "extensions": {
        "website": "https://solible.com/"
      }
    },
    {
      "chainId": 101,
      "address": "BrUKFwAABkExb1xzYU4NkRWzjBihVQdZ3PBz4m5S8if3",
      "symbol": "Tesla",
      "name": "Tesla",
      "decimals": 0,
      "tags": [
        "nft"
      ],
      "extensions": {
        "website": "https://solible.com/"
      }
    },
    {
      "chainId": 101,
      "address": "9CmQwpvVXRyixjiE3LrbSyyopPZohNDN1RZiTk8rnXsQ",
      "symbol": "DeceFi",
      "name": "DeceFi",
      "decimals": 0,
      "tags": [
        "nft"
      ],
      "extensions": {
        "website": "https://solible.com/"
      }
    },
    {
      "chainId": 101,
      "address": "F6ST1wWkx2PeH45sKmRxo1boyuzzWCfpnvyKL4BGeLxF",
      "symbol": "Power User",
      "name": "Power User",
      "decimals": 0,
      "tags": [
        "nft"
      ],
      "extensions": {
        "website": "https://solible.com/"
      }
    },
    {
      "chainId": 101,
      "address": "dZytJ7iPDcCu9mKe3srL7bpUeaR3zzkcVqbtqsmxtXZ",
      "symbol": "VIP Member",
      "name": "VIP Member",
      "decimals": 0,
      "tags": [
        "nft"
      ],
      "extensions": {
        "website": "https://solible.com/"
      }
    },
    {
      "chainId": 101,
      "address": "8T4vXgwZUWwsbCDiptHFHjdfexvLG9UP8oy1psJWEQdS",
      "symbol": "Uni Christmas",
      "name": "Uni Christmas",
      "decimals": 0,
      "tags": [
        "nft"
      ],
      "extensions": {
        "website": "https://solible.com/"
      }
    },
    {
      "chainId": 101,
      "address": "EjFGGJSyp9UDS8aqafET5LX49nsG326MeNezYzpiwgpQ",
      "symbol": "BNB",
      "name": "BNB",
      "decimals": 0,
      "tags": [
        "nft"
      ],
      "extensions": {
        "website": "https://solible.com/"
      }
    },
    {
      "chainId": 101,
      "address": "FkmkTr4en8CXkfo9jAwEMov6PVNLpYMzWr3Udqf9so8Z",
      "symbol": "Seldom",
      "name": "Seldom",
      "decimals": 9,
      "tags": [
        "nft"
      ],
      "extensions": {
        "website": "https://solible.com/"
      }
    },
    {
      "chainId": 101,
      "address": "2gn1PJdMAU92SU5inLSp4Xp16ZC5iLF6ScEi7UBvp8ZD",
      "symbol": "Satoshi Closeup",
      "name": "Satoshi Closeup",
      "decimals": 9,
      "tags": [
        "nft"
      ],
      "extensions": {
        "website": "https://solible.com/"
      }
    },
    {
      "chainId": 101,
      "address": "7mhZHtPL4GFkquQR4Y6h34Q8hNkQvGc1FaNtyE43NvUR",
      "symbol": "Satoshi GB",
      "name": "Satoshi GB",
      "decimals": 9,
      "tags": [
        "nft"
      ],
      "extensions": {
        "website": "https://solible.com/"
      }
    },
    {
      "chainId": 101,
      "address": "8RoKfLx5RCscbtVh8kYb81TF7ngFJ38RPomXtUREKsT2",
      "symbol": "Satoshi OG",
      "name": "Satoshi OG",
      "decimals": 9,
      "tags": [
        "nft"
      ],
      "extensions": {
        "website": "https://solible.com/"
      }
    },
    {
      "chainId": 101,
      "address": "9rw5hyDngBQ3yDsCRHqgzGHERpU2zaLh1BXBUjree48J",
      "symbol": "Satoshi BTC",
      "name": "Satoshi BTC",
      "decimals": 9,
      "tags": [
        "nft"
      ],
      "extensions": {
        "website": "https://solible.com/"
      }
    },
    {
      "chainId": 101,
      "address": "AiD7J6D5Hny5DJB1MrYBc2ePQqy2Yh4NoxWwYfR7PzxH",
      "symbol": "Satoshi GB",
      "name": "Satoshi GB",
      "decimals": 9,
      "tags": [
        "nft"
      ],
      "extensions": {
        "website": "https://solible.com/"
      }
    },
    {
      "chainId": 101,
      "address": "4qzEcYvT6TuJME2EMZ5vjaLvQja6R4hKjarA73WQUwt6",
      "name": "APESZN_HOODIE",
      "symbol": "APESZN_HOODIE",
      "decimals": 0,
      "tags": [
        "nft"
      ],
      "extensions": {
        "website": "https://solible.com/"
      }
    },
    {
      "chainId": 101,
      "address": "APhyVWtzjdTVYhyta9ngSiCDk2pLi8eEZKsHGSbsmwv6",
      "name": "APESZN_TEE_SHIRT",
      "symbol": "APESZN_TEE_SHIRT",
      "decimals": 0,
      "tags": [
        "nft"
      ],
      "extensions": {
        "website": "https://solible.com/"
      }
    },
    {
      "chainId": 101,
      "address": "bxiA13fpU1utDmYuUvxvyMT8odew5FEm96MRv7ij3eb",
      "symbol": "Satoshi",
      "name": "Satoshi",
      "decimals": 9,
      "tags": [
        "nft"
      ],
      "extensions": {
        "website": "https://solible.com/"
      }
    },
    {
      "chainId": 101,
      "address": "GoC24kpj6TkvjzspXrjSJC2CVb5zMWhLyRcHJh9yKjRF",
      "symbol": "Satoshi Closeup",
      "name": "Satoshi Closeup",
      "decimals": 9,
      "tags": [
        "nft"
      ],
      "extensions": {
        "website": "https://solible.com/"
      }
    },
    {
      "chainId": 101,
      "address": "oCUduD44ETuZ65bpWdPzPDSnAdreg1sJrugfwyFZVHV",
      "symbol": "Satoshi BTC",
      "name": "Satoshi BTC",
      "decimals": 9,
      "tags": [
        "nft"
      ],
      "extensions": {
        "website": "https://solible.com/"
      }
    },
    {
      "chainId": 101,
      "address": "9Vvre2DxBB9onibwYDHeMsY1cj6BDKtEDccBPWRN215E",
      "symbol": "Satoshi Nakamoto",
      "name": "Satoshi Nakamoto",
      "decimals": 9,
      "tags": [
        "nft"
      ],
      "extensions": {
        "website": "https://solible.com/"
      }
    },
    {
      "chainId": 101,
      "address": "7RpFk44cMTAUt9CcjEMWnZMypE9bYQsjBiSNLn5qBvhP",
      "symbol": "Charles Hoskinson",
      "name": "Charles Hoskinson",
      "decimals": 9,
      "tags": [
        "nft"
      ],
      "extensions": {
        "website": "https://solible.com/"
      }
    },
    {
      "chainId": 101,
      "address": "GyRkPAxpd9XrMHcBF6fYHVRSZQvQBwAGKAGQeBPSKzMq",
      "symbol": "SBF",
      "name": "SBF",
      "decimals": 0,
      "tags": [
        "nft"
      ],
      "extensions": {
        "website": "https://solible.com/"
      }
    },
    {
      "chainId": 101,
      "address": "AgdBQN2Sy2abiZ2KToWeUsQ9PHdCv95wt6kVWRf5zDkx",
      "symbol": "Bitcoin Tram",
      "name": "Bitcoin Tram",
      "decimals": 0,
      "tags": [
        "nft"
      ],
      "extensions": {
        "website": "https://solible.com/"
      }
    },
    {
      "chainId": 101,
      "address": "7TRzvCqXN8KSXggbSyeEG2Z9YBBhEFmbtmv6FLbd4mmd",
      "symbol": "SRM tee-shirt",
      "name": "SRM tee-shirt",
      "decimals": 0,
      "tags": [
        "nft"
      ],
      "extensions": {
        "website": "https://solible.com/"
      }
    },
    {
      "chainId": 101,
      "address": "gksYzxitEf2HyE7Bb81vvHXNH5f3wa43jvXf4TcUZwb",
      "symbol": "PERK",
      "name": "PERK",
      "decimals": 6,
      "logoURI": "https://raw.githubusercontent.com/solana-labs/token-list/main/assets/mainnet/gksYzxitEf2HyE7Bb81vvHXNH5f3wa43jvXf4TcUZwb/logo.png",
      "tags": [],
      "extensions": {
        "website": "https://perk.exchange/"
      }
    },
    {
      "chainId": 101,
      "address": "BDxWSxkMLW1nJ3VggamUKkEKrtCaVqzFxoDApM8HdBks",
      "symbol": "BTSG",
      "name": "BitSong",
      "decimals": 6,
      "logoURI": "https://raw.githubusercontent.com/solana-labs/token-list/main/assets/mainnet/BDxWSxkMLW1nJ3VggamUKkEKrtCaVqzFxoDApM8HdBks/logo.png",
      "tags": [],
      "extensions": {
        "website": "https://bitsong.io/",
        "coingeckoId": "bitsong"
      }
    },
    {
      "chainId": 101,
      "address": "5ddiFxh3J2tcZHfn8uhGRYqu16P3FUvBfh8WoZPUHKW5",
      "name": "EOSBEAR",
      "symbol": "EOSBEAR",
      "decimals": 6,
      "logoURI": "",
      "tags": [
        "leveraged",
        "bear"
      ],
      "extensions": {
        "coingeckoId": "3x-short-eos-token",
        "serumV3Usdc": "2BQrJP599QVKRyHhyJ6oRrTPNUmPBgXxiBo2duvYdacy"
      }
    },
    {
      "chainId": 101,
      "address": "qxxF6S62hmZF5bo46mS7C2qbBa87qRossAM78VzsDqi",
      "name": "EOSBULL",
      "symbol": "EOSBULL",
      "decimals": 6,
      "logoURI": "",
      "tags": [
        "leveraged",
        "bull"
      ],
      "extensions": {
        "coingeckoId": "3x-long-eos-token"
      }
    },
    {
      "chainId": 101,
      "address": "2CDLbxeuqkLTLY3em6FFQgfBQV5LRnEsJJgcFCvWKNcS",
      "name": "BNBBEAR",
      "symbol": "BNBBEAR",
      "decimals": 6,
      "logoURI": "",
      "tags": [
        "leveraged",
        "bear"
      ],
      "extensions": {
        "coingeckoId": "3x-short-bnb-token"
      }
    },
    {
      "chainId": 101,
      "address": "AfjHjdLibuXyvmz7PyTSc5KEcGBh43Kcu8Sr2tyDaJyt",
      "name": "BNBBULL",
      "symbol": "BNBBULL",
      "decimals": 6,
      "logoURI": "",
      "tags": [
        "leveraged",
        "bull"
      ],
      "extensions": {
        "coingeckoId": "3x-long-bnb-token"
      }
    },
    {
      "chainId": 101,
      "address": "8kA1WJKoLTxtACNPkvW6UNufsrpxUY57tXZ9KmG9123t",
      "name": "BSVBULL",
      "symbol": "BSVBULL",
      "decimals": 6,
      "logoURI": "",
      "tags": [
        "leveraged",
        "bull"
      ],
      "extensions": {
        "coingeckoId": "3x-long-bitcoin-sv-token"
      }
    },
    {
      "chainId": 101,
      "address": "2FGW8BVMu1EHsz2ZS9rZummDaq6o2DVrZZPw4KaAvDWh",
      "name": "BSVBEAR",
      "symbol": "BSVBEAR",
      "decimals": 6,
      "logoURI": "",
      "tags": [
        "leveraged",
        "bear"
      ],
      "extensions": {
        "coingeckoId": "3x-short-bitcoin-sv-token"
      }
    },
    {
      "chainId": 101,
      "address": "8L9XGTMzcqS9p61zsR35t7qipwAXMYkD6disWoDFZiFT",
      "name": "LTCBEAR",
      "symbol": "LTCBEAR",
      "decimals": 6,
      "logoURI": "",
      "tags": [
        "leveraged",
        "bear"
      ],
      "extensions": {
        "coingeckoId": "3x-short-litecoin-token"
      }
    },
    {
      "chainId": 101,
      "address": "863ZRjf1J8AaVuCqypAdm5ktVyGYDiBTvD1MNHKrwyjp",
      "name": "LTCBULL",
      "symbol": "LTCBULL",
      "decimals": 6,
      "logoURI": "",
      "tags": [
        "leveraged",
        "bull"
      ],
      "extensions": {
        "coingeckoId": "3x-long-litecoin-token"
      }
    },
    {
      "chainId": 101,
      "address": "GkSPaHdY2raetuYzsJYacHtrAtQUfWt64bpd1VzxJgSD",
      "name": "BULL",
      "symbol": "BULL",
      "decimals": 6,
      "logoURI": "",
      "tags": [
        "leveraged",
        "bull"
      ],
      "extensions": {
        "coingeckoId": "3x-long-bitcoin-token"
      }
    },
    {
      "chainId": 101,
      "address": "45vwTZSDFBiqCMRdtK4xiLCHEov8LJRW8GwnofG8HYyH",
      "name": "BEAR",
      "symbol": "BEAR",
      "decimals": 6,
      "logoURI": "",
      "tags": [
        "leveraged",
        "bear"
      ],
      "extensions": {
        "coingeckoId": "3x-short-bitcoin-token"
      }
    },
    {
      "chainId": 101,
      "address": "2VTAVf1YCwamD3ALMdYHRMV5vPUCXdnatJH5f1khbmx6",
      "name": "BCHBEAR",
      "symbol": "BCHBEAR",
      "decimals": 6,
      "logoURI": "",
      "tags": [
        "leveraged",
        "bear"
      ],
      "extensions": {
        "coingeckoId": "3x-short-bitcoin-cash-token"
      }
    },
    {
      "chainId": 101,
      "address": "22xoSp66BDt4x4Q5xqxjaSnirdEyharoBziSFChkLFLy",
      "name": "BCHBULL",
      "symbol": "BCHBULL",
      "decimals": 6,
      "logoURI": "",
      "tags": [
        "leveraged",
        "bull"
      ],
      "extensions": {
        "coingeckoId": "3x-long-bitcoin-cash-token"
      }
    },
    {
      "chainId": 101,
      "address": "CwChm6p9Q3yFrjzVeiLTTbsoJkooscof5SJYZc2CrNqG",
      "name": "ETHBULL",
      "symbol": "ETHBULL",
      "decimals": 6,
      "logoURI": "",
      "tags": [
        "leveraged",
        "bull"
      ],
      "extensions": {
        "coingeckoId": "3x-long-ethereum-token",
        "serumV3Usdt": "FuhKVt5YYCv7vXnADXtb7vqzYn82PJoap86q5wm8LX8Q"
      }
    },
    {
      "chainId": 101,
      "address": "Bvv9xLodFrvDFSno9Ud8SEh5zVtBDQQjnBty2SgMcJ2s",
      "name": "ETHBEAR",
      "symbol": "ETHBEAR",
      "decimals": 6,
      "logoURI": "",
      "tags": [
        "leveraged",
        "bear"
      ],
      "extensions": {
        "coingeckoId": "3x-short-ethereum-token"
      }
    },
    {
      "chainId": 101,
      "address": "HRhaNssoyv5tKFRcbPg69ULEbcD8DPv99GdXLcdkgc1A",
      "name": "ALTBULL",
      "symbol": "ALTBULL",
      "decimals": 6,
      "logoURI": "",
      "tags": [
        "leveraged",
        "bull"
      ],
      "extensions": {
        "coingeckoId": "3x-long-altcoin-index-token"
      }
    },
    {
      "chainId": 101,
      "address": "9Mu1KmjBKTUWgpDoeTJ5oD7XFQmEiZxzspEd3TZGkavx",
      "name": "ALTBEAR",
      "symbol": "ALTBEAR",
      "decimals": 6,
      "logoURI": "",
      "tags": [
        "leveraged",
        "bear"
      ],
      "extensions": {
        "coingeckoId": "3x-short-altcoin-index-token"
      }
    },
    {
      "chainId": 101,
      "address": "AYL1adismZ1U9pTuN33ahG4aYc5XTZQL4vKFx9ofsGWD",
      "name": "BULLSHIT",
      "symbol": "BULLSHIT",
      "decimals": 6,
      "logoURI": "",
      "tags": [
        "leveraged",
        "bull"
      ],
      "extensions": {
        "coingeckoId": "3x-long-shitcoin-index-token"
      }
    },
    {
      "chainId": 101,
      "address": "5jqymuoXXVcUuJKrf1MWiHSqHyg2osMaJGVy69NsJWyP",
      "name": "BEARSHIT",
      "symbol": "BEARSHIT",
      "decimals": 6,
      "logoURI": "",
      "tags": [
        "leveraged",
        "bear"
      ],
      "extensions": {
        "coingeckoId": "3x-short-shitcoin-index-token"
      }
    },
    {
      "chainId": 101,
      "address": "EL1aDTnLKjf4SaGpqtxJPyK94imSBr8fWDbcXjXQrsmj",
      "name": "MIDBULL",
      "symbol": "MIDBULL",
      "decimals": 6,
      "logoURI": "",
      "tags": [
        "leveraged",
        "bull"
      ],
      "extensions": {
        "coingeckoId": "3x-long-midcap-index-token",
        "serumV3Usdc": "8BBtLkoaEyavREriwGUudzAcihTH9SJLAPBbgb7QZe9y"
      }
    },
    {
      "chainId": 101,
      "address": "2EPvVjHusU3ozoucmdhhnqv3HQtBsQmjTnSa87K91HkC",
      "name": "MIDBEAR",
      "symbol": "MIDBEAR",
      "decimals": 6,
      "logoURI": "",
      "tags": [
        "leveraged",
        "bear"
      ],
      "extensions": {
        "coingeckoId": "3x-short-midcap-index-token"
      }
    },
    {
      "chainId": 101,
      "address": "8TCfJTyeqNBZqyDMY4VwDY7kdCCY7pcbJJ58CnKHkMu2",
      "name": "LINKBEAR",
      "symbol": "LINKBEAR",
      "decimals": 6,
      "logoURI": "",
      "tags": [
        "leveraged",
        "bear"
      ],
      "extensions": {
        "coingeckoId": "3x-short-chainlink-token"
      }
    },
    {
      "chainId": 101,
      "address": "EsUoZMbACNMppdqdmuLCFLet8VXxt2h47N9jHCKwyaPz",
      "name": "LINKBULL",
      "symbol": "LINKBULL",
      "decimals": 6,
      "logoURI": "",
      "tags": [
        "leveraged",
        "bull"
      ],
      "extensions": {
        "coingeckoId": "3x-long-chainlink-token"
      }
    },
    {
      "chainId": 101,
      "address": "262cQHT3soHwzuo2oVSy5kAfHcFZ1Jjn8C1GRLcQNKA3",
      "name": "XRPBULL",
      "symbol": "XRPBULL",
      "decimals": 6,
      "logoURI": "",
      "tags": [
        "leveraged",
        "bull"
      ],
      "extensions": {
        "coingeckoId": "3x-long-xrp-token"
      }
    },
    {
      "chainId": 101,
      "address": "5AX3ZyDN1rpamEzHpLfsJ5t6TyNECKSwPRfnzVHVuRFj",
      "symbol": "YUMZ",
      "name": "Food tasting Social Token",
      "decimals": 8,
      "logoURI": "https://cdn.jsdelivr.net/gh/yu-ming-chen/yumzToken/logo.JPG",
      "tags": [
        "social-token",
        "yumz"
      ]
    },
    {
      "chainId": 101,
      "address": "8sxtSswmQ7Lcd2GjK6am37Z61wJZjA2SzE7Luf7yaKBB",
      "name": "XRPBEAR",
      "symbol": "XRPBEAR",
      "decimals": 6,
      "logoURI": "",
      "tags": [
        "leveraged",
        "bear"
      ],
      "extensions": {
        "coingeckoId": "3x-short-xrp-token"
      }
    },
    {
      "chainId": 101,
      "address": "91z91RukFM16hyEUCXuwMQwp2BW3vanNG5Jh5yj6auiJ",
      "name": "BVOL",
      "symbol": "BVOL",
      "decimals": 6,
      "logoURI": "",
      "tags": [],
      "extensions": {
        "coingeckoId": "1x-long-btc-implied-volatility-token"
      }
    },
    {
      "chainId": 101,
      "address": "5TY71D29Cyuk9UrsSxLXw2quJBpS7xDDFuFu2K9W7Wf9",
      "name": "IBlive",
      "symbol": "IBVOL",
      "decimals": 6,
      "logoURI": "",
      "tags": [],
      "extensions": {
        "coingeckoId": "1x-short-btc-implied-volatility"
      }
    },
    {
      "chainId": 101,
      "address": "dK83wTVypEpa1pqiBbHY3MNuUnT3ADUZM4wk9VZXZEc",
      "name": "Wrapped Aave",
      "symbol": "AAVE",
      "decimals": 6,
      "logoURI": "https://raw.githubusercontent.com/solana-labs/token-list/main/assets/mainnet/dK83wTVypEpa1pqiBbHY3MNuUnT3ADUZM4wk9VZXZEc/logo.png",
      "tags": [],
      "extensions": {
        "serumV3Usdt": "6bxuB5N3bt3qW8UnPNLgMMzDq5sEH8pFmYJYGgzvE11V",
        "coingeckoId": "aave"
      }
    },
    {
      "chainId": 101,
      "address": "A6aY2ceogBz1VaXBxm1j2eJuNZMRqrWUAnKecrMH85zj",
      "name": "LQID",
      "symbol": "LQID",
      "decimals": 6,
      "logoURI": "https://raw.githubusercontent.com/solana-labs/token-list/main/assets/mainnet/A6aY2ceogBz1VaXBxm1j2eJuNZMRqrWUAnKecrMH85zj/logo.svg",
      "tags": []
    },
    {
      "chainId": 101,
      "address": "7CnFGR9mZWyAtWxPcVuTewpyC3A3MDW4nLsu5NY6PDbd",
      "name": "SECO",
      "symbol": "SECO",
      "decimals": 6,
      "logoURI": "",
      "tags": [],
      "extensions": {
        "coingeckoId": "serum-ecosystem-token"
      }
    },
    {
      "chainId": 101,
      "address": "3GECTP7H4Tww3w8jEPJCJtXUtXxiZty31S9szs84CcwQ",
      "name": "HOLY",
      "symbol": "HOLY",
      "decimals": 6,
      "logoURI": "",
      "tags": [],
      "extensions": {
        "coingeckoId": "holy-trinity"
      }
    },
    {
      "chainId": 101,
      "address": "6ry4WBDvAwAnrYJVv6MCog4J8zx6S3cPgSqnTsDZ73AR",
      "name": "TRYB",
      "symbol": "TRYB",
      "decimals": 6,
      "logoURI": "",
      "tags": [],
      "extensions": {
        "serumV3Usdt": "AADohBGxvf7bvixs2HKC3dG2RuU3xpZDwaTzYFJThM8U",
        "coingeckoId": "bilira"
      }
    },
    {
      "chainId": 101,
      "address": "ASboaJPFtJeCS5eG4gL3Lg95xrTz2UZSLE9sdJtY93kE",
      "name": "DOGEBULL",
      "symbol": "DOGEBULL",
      "decimals": 6,
      "logoURI": "",
      "tags": [
        "leveraged",
        "bull"
      ],
      "extensions": {
        "coingeckoId": "3x-long-dogecoin-token"
      }
    },
    {
      "chainId": 101,
      "address": "Gnhy3boBT4MA8TTjGip5ND2uNsceh1Wgeaw1rYJo51ZY",
      "symbol": "MAPSPOOL",
      "name": "Bonfida Maps Pool",
      "decimals": 6,
      "logoURI": "https://raw.githubusercontent.com/solana-labs/token-list/main/assets/mainnet/Gnhy3boBT4MA8TTjGip5ND2uNsceh1Wgeaw1rYJo51ZY/logo.svg",
      "tags": [],
      "extensions": {
        "website": "https://bonfida.com/"
      }
    },
    {
      "chainId": 101,
      "address": "9iDWyYZ5VHBCxxmWZogoY3Z6FSbKsX4WFe37c728krdT",
      "symbol": "OXYPOOL",
      "name": "Bonfida Oxy Pool",
      "decimals": 6,
      "logoURI": "https://raw.githubusercontent.com/solana-labs/token-list/main/assets/mainnet/9iDWyYZ5VHBCxxmWZogoY3Z6FSbKsX4WFe37c728krdT/logo.svg",
      "tags": [],
      "extensions": {
        "website": "https://bonfida.com/"
      }
    },
    {
      "chainId": 101,
      "address": "D68NB5JkzvyNCZAvi6EGtEcGvSoRNPanU9heYTAUFFRa",
      "name": "PERP",
      "symbol": "PERP",
      "decimals": 6,
      "logoURI": "https://raw.githubusercontent.com/solana-labs/token-list/main/assets/mainnet/D68NB5JkzvyNCZAvi6EGtEcGvSoRNPanU9heYTAUFFRa/logo.png",
      "tags": [],
      "extensions": {
        "coingeckoId": "perpetual-protocol"
      }
    },
    {
      "chainId": 101,
      "address": "93a1L7xaEV7vZGzNXCcb9ztZedbpKgUiTHYxmFKJwKvc",
      "symbol": "RAYPOOL",
      "name": "Bonfida Ray Pool",
      "decimals": 6,
      "logoURI": "https://raw.githubusercontent.com/solana-labs/token-list/main/assets/mainnet/93a1L7xaEV7vZGzNXCcb9ztZedbpKgUiTHYxmFKJwKvc/logo.png",
      "tags": [],
      "extensions": {
        "website": "https://bonfida.com/"
      }
    },
    {
      "chainId": 101,
      "address": "FeGn77dhg1KXRRFeSwwMiykZnZPw5JXW6naf2aQgZDQf",
      "symbol": "wWETH",
      "name": "Wrapped Ether (Wormhole)",
      "decimals": 9,
      "logoURI": "https://raw.githubusercontent.com/solana-labs/token-list/main/assets/mainnet/FeGn77dhg1KXRRFeSwwMiykZnZPw5JXW6naf2aQgZDQf/logo.png",
      "tags": [
        "wrapped",
        "wormhole"
      ],
      "extensions": {
        "address": "0xC02aaA39b223FE8D0A0e5C4F27eAD9083C756Cc2",
        "bridgeContract": "https://etherscan.io/address/0xf92cD566Ea4864356C5491c177A430C222d7e678",
        "assetContract": "https://etherscan.io/address/0xC02aaA39b223FE8D0A0e5C4F27eAD9083C756Cc2",
        "coingeckoId": "weth"
      }
    },
    {
      "chainId": 101,
      "address": "GbBWwtYTMPis4VHb8MrBbdibPhn28TSrLB53KvUmb7Gi",
      "symbol": "wFTT",
      "name": "Wrapped FTT (Wormhole)",
      "decimals": 9,
      "logoURI": "https://raw.githubusercontent.com/solana-labs/token-list/main/assets/mainnet/GbBWwtYTMPis4VHb8MrBbdibPhn28TSrLB53KvUmb7Gi/logo.png",
      "tags": [
        "wrapped",
        "wormhole"
      ],
      "extensions": {
        "address": "0x50d1c9771902476076ecfc8b2a83ad6b9355a4c9",
        "bridgeContract": "https://etherscan.io/address/0xf92cD566Ea4864356C5491c177A430C222d7e678",
        "assetContract": "https://etherscan.io/address/0x50d1c9771902476076ecfc8b2a83ad6b9355a4c9",
        "coingeckoId": "ftx-token"
      }
    },
    {
      "chainId": 101,
      "address": "AbLwQCyU9S8ycJgu8wn6woRCHSYJmjMpJFcAHQ6vjq2P",
      "symbol": "wTUSD",
      "name": "TrueUSD (Wormhole)",
      "decimals": 9,
      "logoURI": "https://raw.githubusercontent.com/solana-labs/token-list/main/assets/mainnet/AbLwQCyU9S8ycJgu8wn6woRCHSYJmjMpJFcAHQ6vjq2P/logo.png",
      "tags": [
        "wrapped",
        "wormhole"
      ],
      "extensions": {
        "address": "0x0000000000085d4780B73119b644AE5ecd22b376",
        "bridgeContract": "https://etherscan.io/address/0xf92cD566Ea4864356C5491c177A430C222d7e678",
        "assetContract": "https://etherscan.io/address/0x0000000000085d4780B73119b644AE5ecd22b376",
        "coingeckoId": "true-usd"
      }
    },
    {
      "chainId": 101,
      "address": "3JfuyCg5891hCX1ZTbvt3pkiaww3XwgyqQH6E9eHtqKD",
      "symbol": "wLON",
      "name": "Tokenlon (Wormhole)",
      "decimals": 9,
      "logoURI": "https://raw.githubusercontent.com/solana-labs/token-list/main/assets/mainnet/3JfuyCg5891hCX1ZTbvt3pkiaww3XwgyqQH6E9eHtqKD/logo.png",
      "tags": [
        "wrapped",
        "wormhole"
      ],
      "extensions": {
        "address": "0x0000000000095413afC295d19EDeb1Ad7B71c952",
        "bridgeContract": "https://etherscan.io/address/0xf92cD566Ea4864356C5491c177A430C222d7e678",
        "assetContract": "https://etherscan.io/address/0x0000000000095413afC295d19EDeb1Ad7B71c952",
        "coingeckoId": "tokenlon"
      }
    },
    {
      "chainId": 101,
      "address": "6k7mrqiAqEWnABVN8FhfuNUrmrnaMh44nNWydNXctbpV",
      "symbol": "wALBT",
      "name": "AllianceBlock Token (Wormhole)",
      "decimals": 9,
      "logoURI": "https://raw.githubusercontent.com/solana-labs/token-list/main/assets/mainnet/6k7mrqiAqEWnABVN8FhfuNUrmrnaMh44nNWydNXctbpV/logo.png",
      "tags": [
        "wrapped",
        "wormhole"
      ],
      "extensions": {
        "address": "0x00a8b738E453fFd858a7edf03bcCfe20412f0Eb0",
        "bridgeContract": "https://etherscan.io/address/0xf92cD566Ea4864356C5491c177A430C222d7e678",
        "assetContract": "https://etherscan.io/address/0x00a8b738E453fFd858a7edf03bcCfe20412f0Eb0",
        "coingeckoId": "allianceblock"
      }
    },
    {
      "chainId": 101,
      "address": "4b166BQEQunjg8oNTDcLeWU3nidQnVTL1Vni8ANU7Mvt",
      "symbol": "wSKL",
      "name": "SKALE (Wormhole)",
      "decimals": 9,
      "logoURI": "https://raw.githubusercontent.com/solana-labs/token-list/main/assets/mainnet/4b166BQEQunjg8oNTDcLeWU3nidQnVTL1Vni8ANU7Mvt/logo.png",
      "tags": [
        "wrapped",
        "wormhole"
      ],
      "extensions": {
        "address": "0x00c83aeCC790e8a4453e5dD3B0B4b3680501a7A7",
        "bridgeContract": "https://etherscan.io/address/0xf92cD566Ea4864356C5491c177A430C222d7e678",
        "assetContract": "https://etherscan.io/address/0x00c83aeCC790e8a4453e5dD3B0B4b3680501a7A7",
        "coingeckoId": "skale"
      }
    },
    {
      "chainId": 101,
      "address": "CcHhpEx9VcWx7UBJC8DJaR5h3wNdexsQtB1nEfekjSHn",
      "symbol": "wUFT",
      "name": "UniLend Finance Token (Wormhole)",
      "decimals": 9,
      "logoURI": "https://raw.githubusercontent.com/solana-labs/token-list/main/assets/mainnet/CcHhpEx9VcWx7UBJC8DJaR5h3wNdexsQtB1nEfekjSHn/logo.png",
      "tags": [
        "wrapped",
        "wormhole"
      ],
      "extensions": {
        "address": "0x0202Be363B8a4820f3F4DE7FaF5224fF05943AB1",
        "bridgeContract": "https://etherscan.io/address/0xf92cD566Ea4864356C5491c177A430C222d7e678",
        "assetContract": "https://etherscan.io/address/0x0202Be363B8a4820f3F4DE7FaF5224fF05943AB1",
        "coingeckoId": "unlend-finance"
      }
    },
    {
      "chainId": 101,
      "address": "VPjCJkR1uZGT9k9q7PsLArS5sEQtWgij8eZC8tysCy7",
      "symbol": "wORN",
      "name": "Orion Protocol (Wormhole)",
      "decimals": 8,
      "logoURI": "https://raw.githubusercontent.com/solana-labs/token-list/main/assets/mainnet/VPjCJkR1uZGT9k9q7PsLArS5sEQtWgij8eZC8tysCy7/logo.png",
      "tags": [
        "wrapped",
        "wormhole"
      ],
      "extensions": {
        "address": "0x0258F474786DdFd37ABCE6df6BBb1Dd5dfC4434a",
        "bridgeContract": "https://etherscan.io/address/0xf92cD566Ea4864356C5491c177A430C222d7e678",
        "assetContract": "https://etherscan.io/address/0x0258F474786DdFd37ABCE6df6BBb1Dd5dfC4434a",
        "coingeckoId": "orion-protocol"
      }
    },
    {
      "chainId": 101,
      "address": "CxzHZtzrm6bAz6iFCAGgCYCd3iQb5guUD7oQXKxdgk5c",
      "symbol": "wSRK",
      "name": "SparkPoint (Wormhole)",
      "decimals": 9,
      "logoURI": "https://raw.githubusercontent.com/solana-labs/token-list/main/assets/mainnet/CxzHZtzrm6bAz6iFCAGgCYCd3iQb5guUD7oQXKxdgk5c/logo.png",
      "tags": [
        "wrapped",
        "wormhole"
      ],
      "extensions": {
        "address": "0x0488401c3F535193Fa8Df029d9fFe615A06E74E6",
        "bridgeContract": "https://etherscan.io/address/0xf92cD566Ea4864356C5491c177A430C222d7e678",
        "assetContract": "https://etherscan.io/address/0x0488401c3F535193Fa8Df029d9fFe615A06E74E6",
        "coingeckoId": "sparkpoint"
      }
    },
    {
      "chainId": 101,
      "address": "FqMZWvmii4NNzhLBKGzkvGj3e3XTxNVDNSKDJnt9fVQV",
      "symbol": "wUMA",
      "name": "UMA Voting Token v1 (Wormhole)",
      "decimals": 9,
      "logoURI": "https://raw.githubusercontent.com/solana-labs/token-list/main/assets/mainnet/FqMZWvmii4NNzhLBKGzkvGj3e3XTxNVDNSKDJnt9fVQV/logo.png",
      "tags": [
        "wrapped",
        "wormhole"
      ],
      "extensions": {
        "address": "0x04Fa0d235C4abf4BcF4787aF4CF447DE572eF828",
        "bridgeContract": "https://etherscan.io/address/0xf92cD566Ea4864356C5491c177A430C222d7e678",
        "assetContract": "https://etherscan.io/address/0x04Fa0d235C4abf4BcF4787aF4CF447DE572eF828",
        "coingeckoId": "uma"
      }
    },
    {
      "chainId": 101,
      "address": "6GGNzF99kCG1ozQbP7M7EYW9zPbQGPMwTCCi2Dqx3qhU",
      "symbol": "wSkey",
      "name": "SmartKey (Wormhole)",
      "decimals": 8,
      "logoURI": "https://raw.githubusercontent.com/solana-labs/token-list/main/assets/mainnet/6GGNzF99kCG1ozQbP7M7EYW9zPbQGPMwTCCi2Dqx3qhU/logo.png",
      "tags": [
        "wrapped",
        "wormhole"
      ],
      "extensions": {
        "address": "0x06A01a4d579479Dd5D884EBf61A31727A3d8D442",
        "bridgeContract": "https://etherscan.io/address/0xf92cD566Ea4864356C5491c177A430C222d7e678",
        "assetContract": "https://etherscan.io/address/0x06A01a4d579479Dd5D884EBf61A31727A3d8D442",
        "coingeckoId": "smartkey"
      }
    },
    {
      "chainId": 101,
      "address": "Gc9rR2dUHfuYCJ8rU1Ye9fr8JoZZt9ZrfmXitQRLsxRW",
      "symbol": "wMIR",
      "name": "Wrapped MIR Token (Wormhole)",
      "decimals": 9,
      "logoURI": "https://raw.githubusercontent.com/solana-labs/token-list/main/assets/mainnet/Gc9rR2dUHfuYCJ8rU1Ye9fr8JoZZt9ZrfmXitQRLsxRW/logo.png",
      "tags": [
        "wrapped",
        "wormhole"
      ],
      "extensions": {
        "address": "0x09a3EcAFa817268f77BE1283176B946C4ff2E608",
        "bridgeContract": "https://etherscan.io/address/0xf92cD566Ea4864356C5491c177A430C222d7e678",
        "assetContract": "https://etherscan.io/address/0x09a3EcAFa817268f77BE1283176B946C4ff2E608",
        "coingeckoId": "mirror-protocol"
      }
    },
    {
      "chainId": 101,
      "address": "B8xDqdrHpYLNHQKQ4ARDKurxhkhn2gfZa8WRosCEzXnF",
      "symbol": "wGRO",
      "name": "Growth (Wormhole)",
      "decimals": 9,
      "logoURI": "https://raw.githubusercontent.com/solana-labs/token-list/main/assets/mainnet/B8xDqdrHpYLNHQKQ4ARDKurxhkhn2gfZa8WRosCEzXnF/logo.png",
      "tags": [
        "wrapped",
        "wormhole"
      ],
      "extensions": {
        "address": "0x09e64c2B61a5f1690Ee6fbeD9baf5D6990F8dFd0",
        "bridgeContract": "https://etherscan.io/address/0xf92cD566Ea4864356C5491c177A430C222d7e678",
        "assetContract": "https://etherscan.io/address/0x09e64c2B61a5f1690Ee6fbeD9baf5D6990F8dFd0",
        "coingeckoId": "growth-defi"
      }
    },
    {
      "chainId": 101,
      "address": "GE1X8ef7fcsJ93THx4CvV7BQsdEyEAyk61s2L5YfSXiL",
      "symbol": "wSTAKE",
      "name": "xDai (Wormhole)",
      "decimals": 9,
      "logoURI": "https://raw.githubusercontent.com/solana-labs/token-list/main/assets/mainnet/GE1X8ef7fcsJ93THx4CvV7BQsdEyEAyk61s2L5YfSXiL/logo.png",
      "tags": [
        "wrapped",
        "wormhole"
      ],
      "extensions": {
        "address": "0x0Ae055097C6d159879521C384F1D2123D1f195e6",
        "bridgeContract": "https://etherscan.io/address/0xf92cD566Ea4864356C5491c177A430C222d7e678",
        "assetContract": "https://etherscan.io/address/0x0Ae055097C6d159879521C384F1D2123D1f195e6",
        "coingeckoId": "xdai-stake"
      }
    },
    {
      "chainId": 101,
      "address": "7TK6QeyTsnTT6KsnK2tHHfh62mbjNuFWoyUc8vo3CmmU",
      "symbol": "wYFI",
      "name": "yearn.finance (Wormhole)",
      "decimals": 9,
      "logoURI": "https://raw.githubusercontent.com/solana-labs/token-list/main/assets/mainnet/7TK6QeyTsnTT6KsnK2tHHfh62mbjNuFWoyUc8vo3CmmU/logo.png",
      "tags": [
        "wrapped",
        "wormhole"
      ],
      "extensions": {
        "address": "0x0bc529c00C6401aEF6D220BE8C6Ea1667F6Ad93e",
        "bridgeContract": "https://etherscan.io/address/0xf92cD566Ea4864356C5491c177A430C222d7e678",
        "assetContract": "https://etherscan.io/address/0x0bc529c00C6401aEF6D220BE8C6Ea1667F6Ad93e",
        "coingeckoId": "yearn-finance"
      }
    },
    {
      "chainId": 101,
      "address": "CTtKth9uW7froBA6xCd2MP7BXjGFESdT1SyxUmbHovSw",
      "symbol": "wBAT",
      "name": "Basic Attention Token (Wormhole)",
      "decimals": 9,
      "logoURI": "https://raw.githubusercontent.com/solana-labs/token-list/main/assets/mainnet/CTtKth9uW7froBA6xCd2MP7BXjGFESdT1SyxUmbHovSw/logo.png",
      "tags": [
        "wrapped",
        "wormhole"
      ],
      "extensions": {
        "address": "0x0D8775F648430679A709E98d2b0Cb6250d2887EF",
        "bridgeContract": "https://etherscan.io/address/0xf92cD566Ea4864356C5491c177A430C222d7e678",
        "assetContract": "https://etherscan.io/address/0x0D8775F648430679A709E98d2b0Cb6250d2887EF",
        "coingeckoId": "basic-attention-token"
      }
    },
    {
      "chainId": 101,
      "address": "DrL2D4qCRCeNkQz3AJikLjBc3cS6fqqcQ3W7T9vbshCu",
      "symbol": "wMANA",
      "name": "Decentraland MANA (Wormhole)",
      "decimals": 9,
      "logoURI": "https://raw.githubusercontent.com/solana-labs/token-list/main/assets/mainnet/DrL2D4qCRCeNkQz3AJikLjBc3cS6fqqcQ3W7T9vbshCu/logo.png",
      "tags": [
        "wrapped",
        "wormhole"
      ],
      "extensions": {
        "address": "0x0F5D2fB29fb7d3CFeE444a200298f468908cC942",
        "bridgeContract": "https://etherscan.io/address/0xf92cD566Ea4864356C5491c177A430C222d7e678",
        "assetContract": "https://etherscan.io/address/0x0F5D2fB29fb7d3CFeE444a200298f468908cC942",
        "coingeckoId": "decentraland"
      }
    },
    {
      "chainId": 101,
      "address": "3cJKTW69FQDDCud7AhKHXZg126b3t73a2qVcVBS1BWjL",
      "symbol": "wXIO",
      "name": "XIO Network (Wormhole)",
      "decimals": 9,
      "logoURI": "https://raw.githubusercontent.com/solana-labs/token-list/main/assets/mainnet/3cJKTW69FQDDCud7AhKHXZg126b3t73a2qVcVBS1BWjL/logo.png",
      "tags": [
        "wrapped",
        "wormhole"
      ],
      "extensions": {
        "address": "0x0f7F961648aE6Db43C75663aC7E5414Eb79b5704",
        "bridgeContract": "https://etherscan.io/address/0xf92cD566Ea4864356C5491c177A430C222d7e678",
        "assetContract": "https://etherscan.io/address/0x0f7F961648aE6Db43C75663aC7E5414Eb79b5704",
        "coingeckoId": "xio"
      }
    },
    {
      "chainId": 101,
      "address": "CQivbzuRQLvZbqefKc5gLzhSzZzAaySAdMmTG7pFn41w",
      "symbol": "wLAYER",
      "name": "Unilayer (Wormhole)",
      "decimals": 9,
      "logoURI": "https://raw.githubusercontent.com/solana-labs/token-list/main/assets/mainnet/CQivbzuRQLvZbqefKc5gLzhSzZzAaySAdMmTG7pFn41w/logo.png",
      "tags": [
        "wrapped",
        "wormhole"
      ],
      "extensions": {
        "address": "0x0fF6ffcFDa92c53F615a4A75D982f399C989366b",
        "bridgeContract": "https://etherscan.io/address/0xf92cD566Ea4864356C5491c177A430C222d7e678",
        "assetContract": "https://etherscan.io/address/0x0fF6ffcFDa92c53F615a4A75D982f399C989366b",
        "coingeckoId": "unilayer"
      }
    },
    {
      "chainId": 101,
      "address": "C1LpKYrkVvWF5imsQ7JqJSZHj9NXNmJ5tEHkGTtLVH2L",
      "symbol": "wUMX",
      "name": "https://unimex.network/ (Wormhole)",
      "decimals": 9,
      "logoURI": "https://raw.githubusercontent.com/solana-labs/token-list/main/assets/mainnet/C1LpKYrkVvWF5imsQ7JqJSZHj9NXNmJ5tEHkGTtLVH2L/logo.png",
      "tags": [
        "wrapped",
        "wormhole"
      ],
      "extensions": {
        "address": "0x10Be9a8dAe441d276a5027936c3aADEd2d82bC15",
        "bridgeContract": "https://etherscan.io/address/0xf92cD566Ea4864356C5491c177A430C222d7e678",
        "assetContract": "https://etherscan.io/address/0x10Be9a8dAe441d276a5027936c3aADEd2d82bC15",
        "coingeckoId": "unimex-network"
      }
    },
    {
      "chainId": 101,
      "address": "8F3kZd9XEpFgNZ4fZnEAC5CJZLewnkNE8QCjdvorGWuW",
      "symbol": "w1INCH",
      "name": "1INCH Token (Wormhole)",
      "decimals": 9,
      "logoURI": "https://raw.githubusercontent.com/solana-labs/token-list/main/assets/mainnet/8F3kZd9XEpFgNZ4fZnEAC5CJZLewnkNE8QCjdvorGWuW/logo.png",
      "tags": [
        "wrapped",
        "wormhole"
      ],
      "extensions": {
        "address": "0x111111111117dC0aa78b770fA6A738034120C302",
        "bridgeContract": "https://etherscan.io/address/0xf92cD566Ea4864356C5491c177A430C222d7e678",
        "assetContract": "https://etherscan.io/address/0x111111111117dC0aa78b770fA6A738034120C302",
        "coingeckoId": "1inch"
      }
    },
    {
      "chainId": 101,
      "address": "H3UMboX4tnjba1Xw1a2VhUtkdgnrbmPvmDm6jaouQDN9",
      "symbol": "wARMOR",
      "name": "Armor (Wormhole)",
      "decimals": 9,
      "logoURI": "https://raw.githubusercontent.com/solana-labs/token-list/main/assets/mainnet/H3UMboX4tnjba1Xw1a2VhUtkdgnrbmPvmDm6jaouQDN9/logo.png",
      "tags": [
        "wrapped",
        "wormhole"
      ],
      "extensions": {
        "address": "0x1337DEF16F9B486fAEd0293eb623Dc8395dFE46a",
        "bridgeContract": "https://etherscan.io/address/0xf92cD566Ea4864356C5491c177A430C222d7e678",
        "assetContract": "https://etherscan.io/address/0x1337DEF16F9B486fAEd0293eb623Dc8395dFE46a",
        "coingeckoId": "armor"
      }
    },
    {
      "chainId": 101,
      "address": "Cw26Yz3rAN42mM5WpKriuGvbXnvRYmFA9sbBWH49KyqL",
      "symbol": "warNXM",
      "name": "Armor NXM (Wormhole)",
      "decimals": 9,
      "logoURI": "https://raw.githubusercontent.com/solana-labs/token-list/main/assets/mainnet/Cw26Yz3rAN42mM5WpKriuGvbXnvRYmFA9sbBWH49KyqL/logo.png",
      "tags": [
        "wrapped",
        "wormhole"
      ],
      "extensions": {
        "address": "0x1337DEF18C680aF1f9f45cBcab6309562975b1dD",
        "bridgeContract": "https://etherscan.io/address/0xf92cD566Ea4864356C5491c177A430C222d7e678",
        "assetContract": "https://etherscan.io/address/0x1337DEF18C680aF1f9f45cBcab6309562975b1dD",
        "coingeckoId": "armor-nxm"
      }
    },
    {
      "chainId": 101,
      "address": "3GVAecXsFP8xLFuAMMpg5NU4g5JK6h2NZWsQJ45wiw6b",
      "symbol": "wDPI",
      "name": "DefiPulse Index (Wormhole)",
      "decimals": 9,
      "logoURI": "https://raw.githubusercontent.com/solana-labs/token-list/main/assets/mainnet/3GVAecXsFP8xLFuAMMpg5NU4g5JK6h2NZWsQJ45wiw6b/logo.png",
      "tags": [
        "wrapped",
        "wormhole"
      ],
      "extensions": {
        "address": "0x1494CA1F11D487c2bBe4543E90080AeBa4BA3C2b",
        "bridgeContract": "https://etherscan.io/address/0xf92cD566Ea4864356C5491c177A430C222d7e678",
        "assetContract": "https://etherscan.io/address/0x1494CA1F11D487c2bBe4543E90080AeBa4BA3C2b",
        "coingeckoId": "defipulse-index"
      }
    },
    {
      "chainId": 101,
      "address": "AC4BK5yoEKn5hw6WpH3iWu56pEwigQdR48CiiqJ3R1pd",
      "symbol": "wDHC",
      "name": "DeltaHub Community (Wormhole)",
      "decimals": 9,
      "logoURI": "https://raw.githubusercontent.com/solana-labs/token-list/main/assets/mainnet/AC4BK5yoEKn5hw6WpH3iWu56pEwigQdR48CiiqJ3R1pd/logo.png",
      "tags": [
        "wrapped",
        "wormhole"
      ],
      "extensions": {
        "address": "0x152687Bc4A7FCC89049cF119F9ac3e5aCF2eE7ef",
        "bridgeContract": "https://etherscan.io/address/0xf92cD566Ea4864356C5491c177A430C222d7e678",
        "assetContract": "https://etherscan.io/address/0x152687Bc4A7FCC89049cF119F9ac3e5aCF2eE7ef",
        "coingeckoId": "deltahub-community"
      }
    },
    {
      "chainId": 101,
      "address": "7bXgNP7SEwrqbnfLBPgKDRKSGjVe7cjbuioRP23upF5H",
      "symbol": "wKEX",
      "name": "KIRA Network (Wormhole)",
      "decimals": 6,
      "logoURI": "https://raw.githubusercontent.com/solana-labs/token-list/main/assets/mainnet/7bXgNP7SEwrqbnfLBPgKDRKSGjVe7cjbuioRP23upF5H/logo.png",
      "tags": [
        "wrapped",
        "wormhole"
      ],
      "extensions": {
        "address": "0x16980b3B4a3f9D89E33311B5aa8f80303E5ca4F8",
        "bridgeContract": "https://etherscan.io/address/0xf92cD566Ea4864356C5491c177A430C222d7e678",
        "assetContract": "https://etherscan.io/address/0x16980b3B4a3f9D89E33311B5aa8f80303E5ca4F8",
        "coingeckoId": "kira-network"
      }
    },
    {
      "chainId": 101,
      "address": "5uC8Gj96sK6UG44AYLpbX3DUjKtBUxBrhHcM8JDtyYum",
      "symbol": "wEWTB",
      "name": "Energy Web Token Bridged (Wormhole)",
      "decimals": 9,
      "logoURI": "https://raw.githubusercontent.com/solana-labs/token-list/main/assets/mainnet/5uC8Gj96sK6UG44AYLpbX3DUjKtBUxBrhHcM8JDtyYum/logo.png",
      "tags": [
        "wrapped",
        "wormhole"
      ],
      "extensions": {
        "address": "0x178c820f862B14f316509ec36b13123DA19A6054",
        "bridgeContract": "https://etherscan.io/address/0xf92cD566Ea4864356C5491c177A430C222d7e678",
        "assetContract": "https://etherscan.io/address/0x178c820f862B14f316509ec36b13123DA19A6054",
        "coingeckoId": "energy-web-token"
      }
    },
    {
      "chainId": 101,
      "address": "EzeRaHuh1Xu1nDUypv1VWXcGsNJ71ncCJ8HeWuyg8atJ",
      "symbol": "wCC10",
      "name": "Cryptocurrency Top 10 Tokens Index (Wormhole)",
      "decimals": 9,
      "logoURI": "https://raw.githubusercontent.com/solana-labs/token-list/main/assets/mainnet/EzeRaHuh1Xu1nDUypv1VWXcGsNJ71ncCJ8HeWuyg8atJ/logo.png",
      "tags": [
        "wrapped",
        "wormhole"
      ],
      "extensions": {
        "address": "0x17aC188e09A7890a1844E5E65471fE8b0CcFadF3",
        "bridgeContract": "https://etherscan.io/address/0xf92cD566Ea4864356C5491c177A430C222d7e678",
        "assetContract": "https://etherscan.io/address/0x17aC188e09A7890a1844E5E65471fE8b0CcFadF3",
        "coingeckoId": "cryptocurrency-top-10-tokens-index"
      }
    },
    {
      "chainId": 101,
      "address": "CYzPVv1zB9RH6hRWRKprFoepdD8Y7Q5HefCqrybvetja",
      "symbol": "wAUDIO",
      "name": "Audius (Wormhole)",
      "decimals": 9,
      "logoURI": "https://raw.githubusercontent.com/solana-labs/token-list/main/assets/mainnet/CYzPVv1zB9RH6hRWRKprFoepdD8Y7Q5HefCqrybvetja/logo.png",
      "tags": [
        "wrapped",
        "wormhole"
      ],
      "extensions": {
        "address": "0x18aAA7115705e8be94bfFEBDE57Af9BFc265B998",
        "bridgeContract": "https://etherscan.io/address/0xf92cD566Ea4864356C5491c177A430C222d7e678",
        "assetContract": "https://etherscan.io/address/0x18aAA7115705e8be94bfFEBDE57Af9BFc265B998",
        "coingeckoId": "audius"
      }
    },
    {
      "chainId": 101,
      "address": "9yPmJNUp1qFV6LafdYdegZ8sCgC4oy6Rgt9WsDJqv3EX",
      "symbol": "wREP",
      "name": "Reputation (Wormhole)",
      "decimals": 9,
      "logoURI": "https://raw.githubusercontent.com/solana-labs/token-list/main/assets/mainnet/9yPmJNUp1qFV6LafdYdegZ8sCgC4oy6Rgt9WsDJqv3EX/logo.png",
      "tags": [
        "wrapped",
        "wormhole"
      ],
      "extensions": {
        "address": "0x1985365e9f78359a9B6AD760e32412f4a445E862",
        "bridgeContract": "https://etherscan.io/address/0xf92cD566Ea4864356C5491c177A430C222d7e678",
        "assetContract": "https://etherscan.io/address/0x1985365e9f78359a9B6AD760e32412f4a445E862"
      }
    },
    {
      "chainId": 101,
      "address": "CZxP1KtsfvMXZTGKR1fNwNChv8hGAfQrgVoENabN8zKU",
      "symbol": "wVSP",
      "name": "VesperToken (Wormhole)",
      "decimals": 9,
      "logoURI": "https://raw.githubusercontent.com/solana-labs/token-list/main/assets/mainnet/CZxP1KtsfvMXZTGKR1fNwNChv8hGAfQrgVoENabN8zKU/logo.png",
      "tags": [
        "wrapped",
        "wormhole"
      ],
      "extensions": {
        "address": "0x1b40183EFB4Dd766f11bDa7A7c3AD8982e998421",
        "bridgeContract": "https://etherscan.io/address/0xf92cD566Ea4864356C5491c177A430C222d7e678",
        "assetContract": "https://etherscan.io/address/0x1b40183EFB4Dd766f11bDa7A7c3AD8982e998421",
        "coingeckoId": "vesper-finance"
      }
    },
    {
      "chainId": 101,
      "address": "8cGPyDGT1mgG1iWzNjPmCDKSK9veJhoBAguq7rp7CjTe",
      "symbol": "wKP3R",
      "name": "Keep3rV1 (Wormhole)",
      "decimals": 9,
      "logoURI": "https://raw.githubusercontent.com/solana-labs/token-list/main/assets/mainnet/8cGPyDGT1mgG1iWzNjPmCDKSK9veJhoBAguq7rp7CjTe/logo.png",
      "tags": [
        "wrapped",
        "wormhole"
      ],
      "extensions": {
        "address": "0x1cEB5cB57C4D4E2b2433641b95Dd330A33185A44",
        "bridgeContract": "https://etherscan.io/address/0xf92cD566Ea4864356C5491c177A430C222d7e678",
        "assetContract": "https://etherscan.io/address/0x1cEB5cB57C4D4E2b2433641b95Dd330A33185A44",
        "coingeckoId": "keep3rv1"
      }
    },
    {
      "chainId": 101,
      "address": "DGghbWvncPL41U8TmUtXcGMgLeQqkaA2yM7UfcabftR8",
      "symbol": "wLEAD",
      "name": "Lead Token (Wormhole)",
      "decimals": 9,
      "logoURI": "https://raw.githubusercontent.com/solana-labs/token-list/main/assets/mainnet/DGghbWvncPL41U8TmUtXcGMgLeQqkaA2yM7UfcabftR8/logo.png",
      "tags": [
        "wrapped",
        "wormhole"
      ],
      "extensions": {
        "address": "0x1dD80016e3d4ae146Ee2EBB484e8edD92dacC4ce",
        "bridgeContract": "https://etherscan.io/address/0xf92cD566Ea4864356C5491c177A430C222d7e678",
        "assetContract": "https://etherscan.io/address/0x1dD80016e3d4ae146Ee2EBB484e8edD92dacC4ce",
        "coingeckoId": "lead-token"
      }
    },
    {
      "chainId": 101,
      "address": "3MVa4e32PaKmPxYUQ6n8vFkWtCma68Ld7e7fTktWDueQ",
      "symbol": "wUNI",
      "name": "Uniswap (Wormhole)",
      "decimals": 9,
      "logoURI": "https://raw.githubusercontent.com/solana-labs/token-list/main/assets/mainnet/3MVa4e32PaKmPxYUQ6n8vFkWtCma68Ld7e7fTktWDueQ/logo.png",
      "tags": [
        "wrapped",
        "wormhole"
      ],
      "extensions": {
        "address": "0x1f9840a85d5aF5bf1D1762F925BDADdC4201F984",
        "bridgeContract": "https://etherscan.io/address/0xf92cD566Ea4864356C5491c177A430C222d7e678",
        "assetContract": "https://etherscan.io/address/0x1f9840a85d5aF5bf1D1762F925BDADdC4201F984",
        "coingeckoId": "uniswap"
      }
    },
    {
      "chainId": 101,
      "address": "qfnqNqs3nCAHjnyCgLRDbBtq4p2MtHZxw8YjSyYhPoL",
      "symbol": "wWBTC",
      "name": "Wrapped BTC (Wormhole)",
      "decimals": 8,
      "logoURI": "https://raw.githubusercontent.com/solana-labs/token-list/main/assets/mainnet/qfnqNqs3nCAHjnyCgLRDbBtq4p2MtHZxw8YjSyYhPoL/logo.png",
      "tags": [
        "wrapped",
        "wormhole"
      ],
      "extensions": {
        "address": "0x2260FAC5E5542a773Aa44fBCfeDf7C193bc2C599",
        "bridgeContract": "https://etherscan.io/address/0xf92cD566Ea4864356C5491c177A430C222d7e678",
        "assetContract": "https://etherscan.io/address/0x2260FAC5E5542a773Aa44fBCfeDf7C193bc2C599",
        "coingeckoId": "wrapped-bitcoin"
      }
    },
    {
      "chainId": 101,
      "address": "8My83RG8Xa1EhXdDKHWq8BWZN1zF3XUrWL3TXCLjVPFh",
      "symbol": "wUNN",
      "name": "UNION Protocol Governance Token (Wormhole)",
      "decimals": 9,
      "logoURI": "https://raw.githubusercontent.com/solana-labs/token-list/main/assets/mainnet/8My83RG8Xa1EhXdDKHWq8BWZN1zF3XUrWL3TXCLjVPFh/logo.png",
      "tags": [
        "wrapped",
        "wormhole"
      ],
      "extensions": {
        "address": "0x226f7b842E0F0120b7E194D05432b3fd14773a9D",
        "bridgeContract": "https://etherscan.io/address/0xf92cD566Ea4864356C5491c177A430C222d7e678",
        "assetContract": "https://etherscan.io/address/0x226f7b842E0F0120b7E194D05432b3fd14773a9D",
        "coingeckoId": "union-protocol-governance-token"
      }
    },
    {
      "chainId": 101,
      "address": "6jVuhLJ2mzyZ8DyUcrDj8Qr6Q9bqbJnq4fAnMeEduDM9",
      "symbol": "wSOCKS",
      "name": "Unisocks Edition 0 (Wormhole)",
      "decimals": 9,
      "logoURI": "https://raw.githubusercontent.com/solana-labs/token-list/main/assets/mainnet/6jVuhLJ2mzyZ8DyUcrDj8Qr6Q9bqbJnq4fAnMeEduDM9/logo.png",
      "tags": [
        "wrapped",
        "wormhole"
      ],
      "extensions": {
        "address": "0x23B608675a2B2fB1890d3ABBd85c5775c51691d5",
        "bridgeContract": "https://etherscan.io/address/0xf92cD566Ea4864356C5491c177A430C222d7e678",
        "assetContract": "https://etherscan.io/address/0x23B608675a2B2fB1890d3ABBd85c5775c51691d5",
        "coingeckoId": "unisocks"
      }
    },
    {
      "chainId": 101,
      "address": "Az8PAQ7s6s5ZFgBiKKEizHt3SzDxXKZayDCtRZoC3452",
      "symbol": "wDEXT",
      "name": "DEXTools (Wormhole)",
      "decimals": 9,
      "logoURI": "https://raw.githubusercontent.com/solana-labs/token-list/main/assets/mainnet/Az8PAQ7s6s5ZFgBiKKEizHt3SzDxXKZayDCtRZoC3452/logo.png",
      "tags": [
        "wrapped",
        "wormhole"
      ],
      "extensions": {
        "address": "0x26CE25148832C04f3d7F26F32478a9fe55197166",
        "bridgeContract": "https://etherscan.io/address/0xf92cD566Ea4864356C5491c177A430C222d7e678",
        "assetContract": "https://etherscan.io/address/0x26CE25148832C04f3d7F26F32478a9fe55197166",
        "coingeckoId": "idextools"
      }
    },
    {
      "chainId": 101,
      "address": "ELSnGFd5XnSdYFFSgYQp7n89FEbDqxN4npuRLW4PPPLv",
      "symbol": "wHEX",
      "name": "HEX (Wormhole)",
      "decimals": 8,
      "logoURI": "https://raw.githubusercontent.com/solana-labs/token-list/main/assets/mainnet/ELSnGFd5XnSdYFFSgYQp7n89FEbDqxN4npuRLW4PPPLv/logo.png",
      "tags": [
        "wrapped",
        "wormhole"
      ],
      "extensions": {
        "address": "0x2b591e99afE9f32eAA6214f7B7629768c40Eeb39",
        "bridgeContract": "https://etherscan.io/address/0xf92cD566Ea4864356C5491c177A430C222d7e678",
        "assetContract": "https://etherscan.io/address/0x2b591e99afE9f32eAA6214f7B7629768c40Eeb39",
        "coingeckoId": "hex"
      }
    },
    {
      "chainId": 101,
      "address": "9iwfHhE7BJKNo4Eb1wX3p4uyJjEN9RoGLt4BvMdzZoiN",
      "symbol": "wCREAM",
      "name": "Cream (Wormhole)",
      "decimals": 9,
      "logoURI": "https://raw.githubusercontent.com/solana-labs/token-list/main/assets/mainnet/9iwfHhE7BJKNo4Eb1wX3p4uyJjEN9RoGLt4BvMdzZoiN/logo.png",
      "tags": [
        "wrapped",
        "wormhole"
      ],
      "extensions": {
        "address": "0x2ba592F78dB6436527729929AAf6c908497cB200",
        "bridgeContract": "https://etherscan.io/address/0xf92cD566Ea4864356C5491c177A430C222d7e678",
        "assetContract": "https://etherscan.io/address/0x2ba592F78dB6436527729929AAf6c908497cB200",
        "coingeckoId": "cream-2"
      }
    },
    {
      "chainId": 101,
      "address": "DdiXkfDGhLiKyw889QC4nmcxSwMqarLBtrDofPJyx7bt",
      "symbol": "wYFIM",
      "name": "yfi.mobi (Wormhole)",
      "decimals": 9,
      "logoURI": "https://raw.githubusercontent.com/solana-labs/token-list/main/assets/mainnet/DdiXkfDGhLiKyw889QC4nmcxSwMqarLBtrDofPJyx7bt/logo.png",
      "tags": [
        "wrapped",
        "wormhole"
      ],
      "extensions": {
        "address": "0x2e2f3246b6c65CCc4239c9Ee556EC143a7E5DE2c",
        "bridgeContract": "https://etherscan.io/address/0xf92cD566Ea4864356C5491c177A430C222d7e678",
        "assetContract": "https://etherscan.io/address/0x2e2f3246b6c65CCc4239c9Ee556EC143a7E5DE2c",
        "coingeckoId": "yfimobi"
      }
    },
    {
      "chainId": 101,
      "address": "6wdcYNvUyHCerSiGbChkvGBF6Qzju1YP5qpXRQ4tqdZ3",
      "symbol": "wZEE",
      "name": "ZeroSwapToken (Wormhole)",
      "decimals": 9,
      "logoURI": "https://raw.githubusercontent.com/solana-labs/token-list/main/assets/mainnet/6wdcYNvUyHCerSiGbChkvGBF6Qzju1YP5qpXRQ4tqdZ3/logo.png",
      "tags": [
        "wrapped",
        "wormhole"
      ],
      "extensions": {
        "address": "0x2eDf094dB69d6Dcd487f1B3dB9febE2eeC0dd4c5",
        "bridgeContract": "https://etherscan.io/address/0xf92cD566Ea4864356C5491c177A430C222d7e678",
        "assetContract": "https://etherscan.io/address/0x2eDf094dB69d6Dcd487f1B3dB9febE2eeC0dd4c5",
        "coingeckoId": "zeroswap"
      }
    },
    {
      "chainId": 101,
      "address": "4xh8iC54UgaNpY4h34rxfZBSc9L2fBB8gWcYtDGHjxhN",
      "symbol": "wwANATHA",
      "name": "Wrapped ANATHA (Wormhole)",
      "decimals": 9,
      "logoURI": "https://raw.githubusercontent.com/solana-labs/token-list/main/assets/mainnet/4xh8iC54UgaNpY4h34rxfZBSc9L2fBB8gWcYtDGHjxhN/logo.png",
      "tags": [
        "wrapped",
        "wormhole"
      ],
      "extensions": {
        "address": "0x3383c5a8969Dc413bfdDc9656Eb80A1408E4bA20",
        "bridgeContract": "https://etherscan.io/address/0xf92cD566Ea4864356C5491c177A430C222d7e678",
        "assetContract": "https://etherscan.io/address/0x3383c5a8969Dc413bfdDc9656Eb80A1408E4bA20",
        "coingeckoId": "wrapped-anatha"
      }
    },
    {
      "chainId": 101,
      "address": "5Jq6S9HYqfG6TUMjjsKpnfis7utUAB69JiEGkkypdmgP",
      "symbol": "wRAMP",
      "name": "RAMP DEFI (Wormhole)",
      "decimals": 9,
      "logoURI": "https://raw.githubusercontent.com/solana-labs/token-list/main/assets/mainnet/5Jq6S9HYqfG6TUMjjsKpnfis7utUAB69JiEGkkypdmgP/logo.png",
      "tags": [
        "wrapped",
        "wormhole"
      ],
      "extensions": {
        "address": "0x33D0568941C0C64ff7e0FB4fbA0B11BD37deEd9f",
        "bridgeContract": "https://etherscan.io/address/0xf92cD566Ea4864356C5491c177A430C222d7e678",
        "assetContract": "https://etherscan.io/address/0x33D0568941C0C64ff7e0FB4fbA0B11BD37deEd9f",
        "coingeckoId": "ramp"
      }
    },
    {
      "chainId": 101,
      "address": "6uMUH5ztnj6AKYvL71EZgcyyRxjyBC5LVkscA5LrBc3c",
      "symbol": "wPRQ",
      "name": "Parsiq Token (Wormhole)",
      "decimals": 9,
      "logoURI": "https://raw.githubusercontent.com/solana-labs/token-list/main/assets/mainnet/6uMUH5ztnj6AKYvL71EZgcyyRxjyBC5LVkscA5LrBc3c/logo.png",
      "tags": [
        "wrapped",
        "wormhole"
      ],
      "extensions": {
        "address": "0x362bc847A3a9637d3af6624EeC853618a43ed7D2",
        "bridgeContract": "https://etherscan.io/address/0xf92cD566Ea4864356C5491c177A430C222d7e678",
        "assetContract": "https://etherscan.io/address/0x362bc847A3a9637d3af6624EeC853618a43ed7D2",
        "coingeckoId": "parsiq"
      }
    },
    {
      "chainId": 101,
      "address": "42gecM46tdSiYZN2CK1ek5raCxnzQf1xfhoKAf3F7Y5k",
      "symbol": "wSLP",
      "name": "Small Love Potion (Wormhole)",
      "decimals": 0,
      "logoURI": "https://raw.githubusercontent.com/solana-labs/token-list/main/assets/mainnet/42gecM46tdSiYZN2CK1ek5raCxnzQf1xfhoKAf3F7Y5k/logo.png",
      "tags": [
        "wrapped",
        "wormhole"
      ],
      "extensions": {
        "address": "0x37236CD05b34Cc79d3715AF2383E96dd7443dCF1",
        "bridgeContract": "https://etherscan.io/address/0xf92cD566Ea4864356C5491c177A430C222d7e678",
        "assetContract": "https://etherscan.io/address/0x37236CD05b34Cc79d3715AF2383E96dd7443dCF1",
        "coingeckoId": "smooth-love-potion"
      }
    },
    {
      "chainId": 101,
      "address": "F6M9DW1cWw7EtFK9m2ukvT9WEvtEbdZfTzZTtDeBcnAf",
      "symbol": "wSAND",
      "name": "SAND (Wormhole)",
      "decimals": 9,
      "logoURI": "https://raw.githubusercontent.com/solana-labs/token-list/main/assets/mainnet/F6M9DW1cWw7EtFK9m2ukvT9WEvtEbdZfTzZTtDeBcnAf/logo.png",
      "tags": [
        "wrapped",
        "wormhole"
      ],
      "extensions": {
        "address": "0x3845badAde8e6dFF049820680d1F14bD3903a5d0",
        "bridgeContract": "https://etherscan.io/address/0xf92cD566Ea4864356C5491c177A430C222d7e678",
        "assetContract": "https://etherscan.io/address/0x3845badAde8e6dFF049820680d1F14bD3903a5d0",
        "coingeckoId": "the-sandbox"
      }
    },
    {
      "chainId": 101,
      "address": "G27M8w6G4hwatMNFi46DPAUR1YkxSmRNFKus7SgYLoDy",
      "symbol": "wCVP",
      "name": "Concentrated Voting Power (Wormhole)",
      "decimals": 9,
      "logoURI": "https://raw.githubusercontent.com/solana-labs/token-list/main/assets/mainnet/G27M8w6G4hwatMNFi46DPAUR1YkxSmRNFKus7SgYLoDy/logo.png",
      "tags": [
        "wrapped",
        "wormhole"
      ],
      "extensions": {
        "address": "0x38e4adB44ef08F22F5B5b76A8f0c2d0dCbE7DcA1",
        "bridgeContract": "https://etherscan.io/address/0xf92cD566Ea4864356C5491c177A430C222d7e678",
        "assetContract": "https://etherscan.io/address/0x38e4adB44ef08F22F5B5b76A8f0c2d0dCbE7DcA1",
        "coingeckoId": "concentrated-voting-power"
      }
    },
    {
      "chainId": 101,
      "address": "FjucGZpcdVXaWJH21pbrGQaKNszsGsJqbAXu4sJywKJa",
      "symbol": "wREN",
      "name": "Republic Token (Wormhole)",
      "decimals": 9,
      "logoURI": "https://raw.githubusercontent.com/solana-labs/token-list/main/assets/mainnet/FjucGZpcdVXaWJH21pbrGQaKNszsGsJqbAXu4sJywKJa/logo.png",
      "tags": [
        "wrapped",
        "wormhole"
      ],
      "extensions": {
        "address": "0x408e41876cCCDC0F92210600ef50372656052a38",
        "bridgeContract": "https://etherscan.io/address/0xf92cD566Ea4864356C5491c177A430C222d7e678",
        "assetContract": "https://etherscan.io/address/0x408e41876cCCDC0F92210600ef50372656052a38",
        "coingeckoId": "republic-protocol"
      }
    },
    {
      "chainId": 101,
      "address": "5kvugu18snfGRu1PykMfRzYfUxJYs3smk1PWQcGo6Z8a",
      "symbol": "wXOR",
      "name": "Sora (Wormhole)",
      "decimals": 9,
      "logoURI": "https://raw.githubusercontent.com/solana-labs/token-list/main/assets/mainnet/5kvugu18snfGRu1PykMfRzYfUxJYs3smk1PWQcGo6Z8a/logo.png",
      "tags": [
        "wrapped",
        "wormhole"
      ],
      "extensions": {
        "address": "0x40FD72257597aA14C7231A7B1aaa29Fce868F677",
        "bridgeContract": "https://etherscan.io/address/0xf92cD566Ea4864356C5491c177A430C222d7e678",
        "assetContract": "https://etherscan.io/address/0x40FD72257597aA14C7231A7B1aaa29Fce868F677",
        "coingeckoId": "sora"
      }
    },
    {
      "chainId": 101,
      "address": "3EKQDmiXj8yLBFpZca4coxBpP8XJCzmjVgUdVydSmaaT",
      "symbol": "wFUN",
      "name": "FunFair (Wormhole)",
      "decimals": 8,
      "logoURI": "https://raw.githubusercontent.com/solana-labs/token-list/main/assets/mainnet/3EKQDmiXj8yLBFpZca4coxBpP8XJCzmjVgUdVydSmaaT/logo.png",
      "tags": [
        "wrapped",
        "wormhole"
      ],
      "extensions": {
        "address": "0x419D0d8BdD9aF5e606Ae2232ed285Aff190E711b",
        "bridgeContract": "https://etherscan.io/address/0xf92cD566Ea4864356C5491c177A430C222d7e678",
        "assetContract": "https://etherscan.io/address/0x419D0d8BdD9aF5e606Ae2232ed285Aff190E711b",
        "coingeckoId": "funfair"
      }
    },
    {
      "chainId": 101,
      "address": "6J9soByB65WUamsEG8KSPdphBV1oCoGvr5QpaUaY3r19",
      "symbol": "wPICKLE",
      "name": "PickleToken (Wormhole)",
      "decimals": 9,
      "logoURI": "https://raw.githubusercontent.com/solana-labs/token-list/main/assets/mainnet/6J9soByB65WUamsEG8KSPdphBV1oCoGvr5QpaUaY3r19/logo.png",
      "tags": [
        "wrapped",
        "wormhole"
      ],
      "extensions": {
        "address": "0x429881672B9AE42b8EbA0E26cD9C73711b891Ca5",
        "bridgeContract": "https://etherscan.io/address/0xf92cD566Ea4864356C5491c177A430C222d7e678",
        "assetContract": "https://etherscan.io/address/0x429881672B9AE42b8EbA0E26cD9C73711b891Ca5",
        "coingeckoId": "pickle-finance"
      }
    },
    {
      "chainId": 101,
      "address": "HEsqFznmAERPUmMWHtDWYAZRoFbNHZpuNuFrPio68Zp1",
      "symbol": "wPAXG",
      "name": "Paxos Gold (Wormhole)",
      "decimals": 9,
      "logoURI": "https://raw.githubusercontent.com/solana-labs/token-list/main/assets/mainnet/HEsqFznmAERPUmMWHtDWYAZRoFbNHZpuNuFrPio68Zp1/logo.png",
      "tags": [
        "wrapped",
        "wormhole"
      ],
      "extensions": {
        "address": "0x45804880De22913dAFE09f4980848ECE6EcbAf78",
        "bridgeContract": "https://etherscan.io/address/0xf92cD566Ea4864356C5491c177A430C222d7e678",
        "assetContract": "https://etherscan.io/address/0x45804880De22913dAFE09f4980848ECE6EcbAf78",
        "coingeckoId": "pax-gold"
      }
    },
    {
      "chainId": 101,
      "address": "BrtLvpVCwVDH5Jpqjtiuhh8wKYA5b3NZCnsSftr61viv",
      "symbol": "wQNT",
      "name": "Quant (Wormhole)",
      "decimals": 9,
      "logoURI": "https://raw.githubusercontent.com/solana-labs/token-list/main/assets/mainnet/BrtLvpVCwVDH5Jpqjtiuhh8wKYA5b3NZCnsSftr61viv/logo.png",
      "tags": [
        "wrapped",
        "wormhole"
      ],
      "extensions": {
        "address": "0x4a220E6096B25EADb88358cb44068A3248254675",
        "bridgeContract": "https://etherscan.io/address/0xf92cD566Ea4864356C5491c177A430C222d7e678",
        "assetContract": "https://etherscan.io/address/0x4a220E6096B25EADb88358cb44068A3248254675",
        "coingeckoId": "quant-network"
      }
    },
    {
      "chainId": 101,
      "address": "8DRgurhcQPJeCqQEpbeYGUmwAz2tETbyWUYLUU4Q7goM",
      "symbol": "wORAI",
      "name": "Oraichain Token (Wormhole)",
      "decimals": 9,
      "logoURI": "https://raw.githubusercontent.com/solana-labs/token-list/main/assets/mainnet/8DRgurhcQPJeCqQEpbeYGUmwAz2tETbyWUYLUU4Q7goM/logo.png",
      "tags": [
        "wrapped",
        "wormhole"
      ],
      "extensions": {
        "address": "0x4c11249814f11b9346808179Cf06e71ac328c1b5",
        "bridgeContract": "https://etherscan.io/address/0xf92cD566Ea4864356C5491c177A430C222d7e678",
        "assetContract": "https://etherscan.io/address/0x4c11249814f11b9346808179Cf06e71ac328c1b5",
        "coingeckoId": "oraichain-token"
      }
    },
    {
      "chainId": 101,
      "address": "4e5cqAsZ7wQqwLi7AApS9CgN8Yaho5TvkhvcLaGyiuzL",
      "symbol": "wTRU",
      "name": "TrustToken (Wormhole)",
      "decimals": 8,
      "logoURI": "https://raw.githubusercontent.com/solana-labs/token-list/main/assets/mainnet/4e5cqAsZ7wQqwLi7AApS9CgN8Yaho5TvkhvcLaGyiuzL/logo.png",
      "tags": [
        "wrapped",
        "wormhole"
      ],
      "extensions": {
        "address": "0x4C19596f5aAfF459fA38B0f7eD92F11AE6543784",
        "bridgeContract": "https://etherscan.io/address/0xf92cD566Ea4864356C5491c177A430C222d7e678",
        "assetContract": "https://etherscan.io/address/0x4C19596f5aAfF459fA38B0f7eD92F11AE6543784",
        "coingeckoId": "truefi"
      }
    },
    {
      "chainId": 101,
      "address": "HkhBUKSct2V93Z35apDmXthkRvH4yvMovLyv8s8idDgP",
      "symbol": "wMCB",
      "name": "MCDEX Token (Wormhole)",
      "decimals": 9,
      "logoURI": "https://raw.githubusercontent.com/solana-labs/token-list/main/assets/mainnet/HkhBUKSct2V93Z35apDmXthkRvH4yvMovLyv8s8idDgP/logo.png",
      "tags": [
        "wrapped",
        "wormhole"
      ],
      "extensions": {
        "address": "0x4e352cF164E64ADCBad318C3a1e222E9EBa4Ce42",
        "bridgeContract": "https://etherscan.io/address/0xf92cD566Ea4864356C5491c177A430C222d7e678",
        "assetContract": "https://etherscan.io/address/0x4e352cF164E64ADCBad318C3a1e222E9EBa4Ce42",
        "coingeckoId": "mcdex"
      }
    },
    {
      "chainId": 101,
      "address": "Eof7wbYsHZKaoyUGwM7Nfkoo6zQW4U7uWXqz2hoQzSkK",
      "symbol": "wNU",
      "name": "NuCypher (Wormhole)",
      "decimals": 9,
      "logoURI": "https://raw.githubusercontent.com/solana-labs/token-list/main/assets/mainnet/Eof7wbYsHZKaoyUGwM7Nfkoo6zQW4U7uWXqz2hoQzSkK/logo.png",
      "tags": [
        "wrapped",
        "wormhole"
      ],
      "extensions": {
        "address": "0x4fE83213D56308330EC302a8BD641f1d0113A4Cc",
        "bridgeContract": "https://etherscan.io/address/0xf92cD566Ea4864356C5491c177A430C222d7e678",
        "assetContract": "https://etherscan.io/address/0x4fE83213D56308330EC302a8BD641f1d0113A4Cc",
        "coingeckoId": "nucypher"
      }
    },
    {
      "chainId": 101,
      "address": "5CmA1HTVZt5NRtwiUrqWrcnT5JRW5zHe6uQXfP7SDUNz",
      "symbol": "wRAZOR",
      "name": "RAZOR (Wormhole)",
      "decimals": 9,
      "logoURI": "https://raw.githubusercontent.com/solana-labs/token-list/main/assets/mainnet/5CmA1HTVZt5NRtwiUrqWrcnT5JRW5zHe6uQXfP7SDUNz/logo.png",
      "tags": [
        "wrapped",
        "wormhole"
      ],
      "extensions": {
        "address": "0x50DE6856358Cc35f3A9a57eAAA34BD4cB707d2cd",
        "bridgeContract": "https://etherscan.io/address/0xf92cD566Ea4864356C5491c177A430C222d7e678",
        "assetContract": "https://etherscan.io/address/0x50DE6856358Cc35f3A9a57eAAA34BD4cB707d2cd",
        "coingeckoId": "razor-network"
      }
    },
    {
      "chainId": 101,
      "address": "6msNYXzSVtjinqapq2xcvBb5NRq4YTPAi7wc5Jx8M8TS",
      "symbol": "wLINK",
      "name": "ChainLink Token (Wormhole)",
      "decimals": 9,
      "logoURI": "https://raw.githubusercontent.com/solana-labs/token-list/main/assets/mainnet/6msNYXzSVtjinqapq2xcvBb5NRq4YTPAi7wc5Jx8M8TS/logo.png",
      "tags": [
        "wrapped",
        "wormhole"
      ],
      "extensions": {
        "address": "0x514910771AF9Ca656af840dff83E8264EcF986CA",
        "bridgeContract": "https://etherscan.io/address/0xf92cD566Ea4864356C5491c177A430C222d7e678",
        "assetContract": "https://etherscan.io/address/0x514910771AF9Ca656af840dff83E8264EcF986CA",
        "coingeckoId": "chainlink"
      }
    },
    {
      "chainId": 101,
      "address": "BX2gcRRS12iqFzKCpvTt4krBBYNymR9JBDZBxzfFLnbF",
      "symbol": "weRSDL",
      "name": "UnFederalReserveToken (Wormhole)",
      "decimals": 9,
      "logoURI": "https://raw.githubusercontent.com/solana-labs/token-list/main/assets/mainnet/BX2gcRRS12iqFzKCpvTt4krBBYNymR9JBDZBxzfFLnbF/logo.png",
      "tags": [
        "wrapped",
        "wormhole"
      ],
      "extensions": {
        "address": "0x5218E472cFCFE0b64A064F055B43b4cdC9EfD3A6",
        "bridgeContract": "https://etherscan.io/address/0xf92cD566Ea4864356C5491c177A430C222d7e678",
        "assetContract": "https://etherscan.io/address/0x5218E472cFCFE0b64A064F055B43b4cdC9EfD3A6",
        "coingeckoId": "unfederalreserve"
      }
    },
    {
      "chainId": 101,
      "address": "CCGLdsokcybeF8NrCcu1RSQK8isNBjBA58kVEMTHTKjx",
      "symbol": "wsUSD",
      "name": "Synth sUSD (Wormhole)",
      "decimals": 9,
      "logoURI": "https://raw.githubusercontent.com/solana-labs/token-list/main/assets/mainnet/CCGLdsokcybeF8NrCcu1RSQK8isNBjBA58kVEMTHTKjx/logo.png",
      "tags": [
        "wrapped",
        "wormhole"
      ],
      "extensions": {
        "address": "0x57Ab1ec28D129707052df4dF418D58a2D46d5f51",
        "bridgeContract": "https://etherscan.io/address/0xf92cD566Ea4864356C5491c177A430C222d7e678",
        "assetContract": "https://etherscan.io/address/0x57Ab1ec28D129707052df4dF418D58a2D46d5f51",
        "coingeckoId": "nusd"
      }
    },
    {
      "chainId": 101,
      "address": "FP9ogG7hTdfcTJwn4prF9AVEcfcjLq1GtkqYM4oRn7eY",
      "symbol": "wHEGIC",
      "name": "Hegic (Wormhole)",
      "decimals": 9,
      "logoURI": "https://raw.githubusercontent.com/solana-labs/token-list/main/assets/mainnet/FP9ogG7hTdfcTJwn4prF9AVEcfcjLq1GtkqYM4oRn7eY/logo.png",
      "tags": [
        "wrapped",
        "wormhole"
      ],
      "extensions": {
        "address": "0x584bC13c7D411c00c01A62e8019472dE68768430",
        "bridgeContract": "https://etherscan.io/address/0xf92cD566Ea4864356C5491c177A430C222d7e678",
        "assetContract": "https://etherscan.io/address/0x584bC13c7D411c00c01A62e8019472dE68768430",
        "coingeckoId": "hegic"
      }
    },
    {
      "chainId": 101,
      "address": "DboP5vvYUVjmKSHKJ1YFHwmv41KtUscnYgzjmPgHwQVn",
      "symbol": "wXFI",
      "name": "Xfinance (Wormhole)",
      "decimals": 9,
      "logoURI": "https://raw.githubusercontent.com/solana-labs/token-list/main/assets/mainnet/DboP5vvYUVjmKSHKJ1YFHwmv41KtUscnYgzjmPgHwQVn/logo.png",
      "tags": [
        "wrapped",
        "wormhole"
      ],
      "extensions": {
        "address": "0x5BEfBB272290dD5b8521D4a938f6c4757742c430",
        "bridgeContract": "https://etherscan.io/address/0xf92cD566Ea4864356C5491c177A430C222d7e678",
        "assetContract": "https://etherscan.io/address/0x5BEfBB272290dD5b8521D4a938f6c4757742c430",
        "coingeckoId": "xfinance"
      }
    },
    {
      "chainId": 101,
      "address": "6c4U9yxGzVjejSJJXrdX8wtt532Et6MrBUZc2oK5j6w5",
      "symbol": "wDEXTF",
      "name": "DEXTF Token (Wormhole)",
      "decimals": 9,
      "logoURI": "https://raw.githubusercontent.com/solana-labs/token-list/main/assets/mainnet/6c4U9yxGzVjejSJJXrdX8wtt532Et6MrBUZc2oK5j6w5/logo.png",
      "tags": [
        "wrapped",
        "wormhole"
      ],
      "extensions": {
        "address": "0x5F64Ab1544D28732F0A24F4713c2C8ec0dA089f0",
        "bridgeContract": "https://etherscan.io/address/0xf92cD566Ea4864356C5491c177A430C222d7e678",
        "assetContract": "https://etherscan.io/address/0x5F64Ab1544D28732F0A24F4713c2C8ec0dA089f0",
        "coingeckoId": "dextf"
      }
    },
    {
      "chainId": 101,
      "address": "JuXkRYNw54rujC7SPWcAM4ArLgA5x8nDQbS8xHAr6MA",
      "symbol": "wRLC",
      "name": "iExec RLC (Wormhole)",
      "decimals": 9,
      "logoURI": "https://raw.githubusercontent.com/solana-labs/token-list/main/assets/mainnet/JuXkRYNw54rujC7SPWcAM4ArLgA5x8nDQbS8xHAr6MA/logo.png",
      "tags": [
        "wrapped",
        "wormhole"
      ],
      "extensions": {
        "address": "0x607F4C5BB672230e8672085532f7e901544a7375",
        "bridgeContract": "https://etherscan.io/address/0xf92cD566Ea4864356C5491c177A430C222d7e678",
        "assetContract": "https://etherscan.io/address/0x607F4C5BB672230e8672085532f7e901544a7375",
        "coingeckoId": "iexec-rlc"
      }
    },
    {
      "chainId": 101,
      "address": "7NfgSkv6kZ6ZWP6SJPtMuaUYGVEngVK8UFnaFTPk3QsM",
      "symbol": "wCORE",
      "name": "cVault.finance (Wormhole)",
      "decimals": 9,
      "logoURI": "https://raw.githubusercontent.com/solana-labs/token-list/main/assets/mainnet/7NfgSkv6kZ6ZWP6SJPtMuaUYGVEngVK8UFnaFTPk3QsM/logo.png",
      "tags": [
        "wrapped",
        "wormhole"
      ],
      "extensions": {
        "address": "0x62359Ed7505Efc61FF1D56fEF82158CcaffA23D7",
        "bridgeContract": "https://etherscan.io/address/0xf92cD566Ea4864356C5491c177A430C222d7e678",
        "assetContract": "https://etherscan.io/address/0x62359Ed7505Efc61FF1D56fEF82158CcaffA23D7",
        "coingeckoId": "cvault-finance"
      }
    },
    {
      "chainId": 101,
      "address": "AqLKDJiGL4wXKPAfzNom3xEdQwgj2LTCE4k34gzvZsE6",
      "symbol": "wCFi",
      "name": "CyberFi Token (Wormhole)",
      "decimals": 9,
      "logoURI": "https://raw.githubusercontent.com/solana-labs/token-list/main/assets/mainnet/AqLKDJiGL4wXKPAfzNom3xEdQwgj2LTCE4k34gzvZsE6/logo.png",
      "tags": [
        "wrapped",
        "wormhole"
      ],
      "extensions": {
        "address": "0x63b4f3e3fa4e438698CE330e365E831F7cCD1eF4",
        "bridgeContract": "https://etherscan.io/address/0xf92cD566Ea4864356C5491c177A430C222d7e678",
        "assetContract": "https://etherscan.io/address/0x63b4f3e3fa4e438698CE330e365E831F7cCD1eF4",
        "coingeckoId": "cyberfi"
      }
    },
    {
      "chainId": 101,
      "address": "FLrjpCRrd4GffHu8MVYGvuLxYLuBGVaXsnCecw3Effci",
      "symbol": "wWISE",
      "name": "Wise Token (Wormhole)",
      "decimals": 9,
      "logoURI": "https://raw.githubusercontent.com/solana-labs/token-list/main/assets/mainnet/FLrjpCRrd4GffHu8MVYGvuLxYLuBGVaXsnCecw3Effci/logo.png",
      "tags": [
        "wrapped",
        "wormhole"
      ],
      "extensions": {
        "address": "0x66a0f676479Cee1d7373f3DC2e2952778BfF5bd6",
        "bridgeContract": "https://etherscan.io/address/0xf92cD566Ea4864356C5491c177A430C222d7e678",
        "assetContract": "https://etherscan.io/address/0x66a0f676479Cee1d7373f3DC2e2952778BfF5bd6",
        "coingeckoId": "wise-token11"
      }
    },
    {
      "chainId": 101,
      "address": "GaMPhVyp1xd9xJuPskDEzQzp8mKfEjAmhny8NX7y7YKc",
      "symbol": "wGNO",
      "name": "Gnosis Token (Wormhole)",
      "decimals": 9,
      "logoURI": "https://raw.githubusercontent.com/solana-labs/token-list/main/assets/mainnet/GaMPhVyp1xd9xJuPskDEzQzp8mKfEjAmhny8NX7y7YKc/logo.png",
      "tags": [
        "wrapped",
        "wormhole"
      ],
      "extensions": {
        "address": "0x6810e776880C02933D47DB1b9fc05908e5386b96",
        "bridgeContract": "https://etherscan.io/address/0xf92cD566Ea4864356C5491c177A430C222d7e678",
        "assetContract": "https://etherscan.io/address/0x6810e776880C02933D47DB1b9fc05908e5386b96",
        "coingeckoId": "gnosis"
      }
    },
    {
      "chainId": 101,
      "address": "CCAQZHBVWKDukT68PZ3LenDs7apibeSYeJ3jHE8NzBC5",
      "symbol": "wPOOLZ",
      "name": "$Poolz Finance (Wormhole)",
      "decimals": 9,
      "logoURI": "https://raw.githubusercontent.com/solana-labs/token-list/main/assets/mainnet/CCAQZHBVWKDukT68PZ3LenDs7apibeSYeJ3jHE8NzBC5/logo.png",
      "tags": [
        "wrapped",
        "wormhole"
      ],
      "extensions": {
        "address": "0x69A95185ee2a045CDC4bCd1b1Df10710395e4e23",
        "bridgeContract": "https://etherscan.io/address/0xf92cD566Ea4864356C5491c177A430C222d7e678",
        "assetContract": "https://etherscan.io/address/0x69A95185ee2a045CDC4bCd1b1Df10710395e4e23",
        "coingeckoId": "poolz-finance"
      }
    },
    {
      "chainId": 101,
      "address": "FYpdBuyAHSbdaAyD1sKkxyLWbAP8uUW9h6uvdhK74ij1",
      "symbol": "wDAI",
      "name": "Dai Stablecoin (Wormhole)",
      "decimals": 9,
      "logoURI": "https://raw.githubusercontent.com/solana-labs/token-list/main/assets/mainnet/FYpdBuyAHSbdaAyD1sKkxyLWbAP8uUW9h6uvdhK74ij1/logo.png",
      "tags": [
        "wrapped",
        "wormhole"
      ],
      "extensions": {
        "address": "0x6B175474E89094C44Da98b954EedeAC495271d0F",
        "bridgeContract": "https://etherscan.io/address/0xf92cD566Ea4864356C5491c177A430C222d7e678",
        "assetContract": "https://etherscan.io/address/0x6B175474E89094C44Da98b954EedeAC495271d0F",
        "coingeckoId": "dai"
      }
    },
    {
      "chainId": 101,
      "address": "HbMGwfGjGPchtaPwyrtJFy8APZN5w1hi63xnzmj1f23v",
      "symbol": "wSUSHI",
      "name": "SushiSwap (Wormhole)",
      "decimals": 9,
      "logoURI": "https://raw.githubusercontent.com/solana-labs/token-list/main/assets/mainnet/HbMGwfGjGPchtaPwyrtJFy8APZN5w1hi63xnzmj1f23v/logo.png",
      "tags": [
        "wrapped",
        "wormhole"
      ],
      "extensions": {
        "address": "0x6B3595068778DD592e39A122f4f5a5cF09C90fE2",
        "bridgeContract": "https://etherscan.io/address/0xf92cD566Ea4864356C5491c177A430C222d7e678",
        "assetContract": "https://etherscan.io/address/0x6B3595068778DD592e39A122f4f5a5cF09C90fE2",
        "coingeckoId": "sushi"
      }
    },
    {
      "chainId": 101,
      "address": "6Tmi8TZasqdxWB59uE5Zw9VLKecuCbsLSsPEqoMpmozA",
      "symbol": "wFYZ",
      "name": "Fyooz (Wormhole)",
      "decimals": 9,
      "logoURI": "https://raw.githubusercontent.com/solana-labs/token-list/main/assets/mainnet/6Tmi8TZasqdxWB59uE5Zw9VLKecuCbsLSsPEqoMpmozA/logo.png",
      "tags": [
        "wrapped",
        "wormhole"
      ],
      "extensions": {
        "address": "0x6BFf2fE249601ed0Db3a87424a2E923118BB0312",
        "bridgeContract": "https://etherscan.io/address/0xf92cD566Ea4864356C5491c177A430C222d7e678",
        "assetContract": "https://etherscan.io/address/0x6BFf2fE249601ed0Db3a87424a2E923118BB0312",
        "coingeckoId": "fyooz"
      }
    },
    {
      "chainId": 101,
      "address": "3sHinPxEPqhEGip2Wy45TFmgAA1Atg2mctMjY5RKJUjk",
      "symbol": "wQRX",
      "name": "QuiverX (Wormhole)",
      "decimals": 9,
      "logoURI": "https://raw.githubusercontent.com/solana-labs/token-list/main/assets/mainnet/3sHinPxEPqhEGip2Wy45TFmgAA1Atg2mctMjY5RKJUjk/logo.png",
      "tags": [
        "wrapped",
        "wormhole"
      ],
      "extensions": {
        "address": "0x6e0daDE58D2d89eBBe7aFc384e3E4f15b70b14D8",
        "bridgeContract": "https://etherscan.io/address/0xf92cD566Ea4864356C5491c177A430C222d7e678",
        "assetContract": "https://etherscan.io/address/0x6e0daDE58D2d89eBBe7aFc384e3E4f15b70b14D8",
        "coingeckoId": "quiverx"
      }
    },
    {
      "chainId": 101,
      "address": "4ighgEijHcCoLu9AsvwVz2TnGFqAgzQtQMr6ch88Jrfe",
      "symbol": "wTRADE",
      "name": "UniTrade (Wormhole)",
      "decimals": 9,
      "logoURI": "https://raw.githubusercontent.com/solana-labs/token-list/main/assets/mainnet/4ighgEijHcCoLu9AsvwVz2TnGFqAgzQtQMr6ch88Jrfe/logo.png",
      "tags": [
        "wrapped",
        "wormhole"
      ],
      "extensions": {
        "address": "0x6F87D756DAf0503d08Eb8993686c7Fc01Dc44fB1",
        "bridgeContract": "https://etherscan.io/address/0xf92cD566Ea4864356C5491c177A430C222d7e678",
        "assetContract": "https://etherscan.io/address/0x6F87D756DAf0503d08Eb8993686c7Fc01Dc44fB1",
        "coingeckoId": "unitrade"
      }
    },
    {
      "chainId": 101,
      "address": "FTPnEQ3NfRRZ9tvmpDW6JFrvweBE5sanxnXSpJL1dvbB",
      "symbol": "wBIRD",
      "name": "Bird.Money (Wormhole)",
      "decimals": 9,
      "logoURI": "https://raw.githubusercontent.com/solana-labs/token-list/main/assets/mainnet/FTPnEQ3NfRRZ9tvmpDW6JFrvweBE5sanxnXSpJL1dvbB/logo.png",
      "tags": [
        "wrapped",
        "wormhole"
      ],
      "extensions": {
        "address": "0x70401dFD142A16dC7031c56E862Fc88Cb9537Ce0",
        "bridgeContract": "https://etherscan.io/address/0xf92cD566Ea4864356C5491c177A430C222d7e678",
        "assetContract": "https://etherscan.io/address/0x70401dFD142A16dC7031c56E862Fc88Cb9537Ce0",
        "coingeckoId": "bird-money"
      }
    },
    {
      "chainId": 101,
      "address": "QVDE6rhcGPSB3ex5T7vWBzvoSRUXULjuSGpVuKwu5XH",
      "symbol": "wAXN",
      "name": "Axion (Wormhole)",
      "decimals": 9,
      "logoURI": "https://raw.githubusercontent.com/solana-labs/token-list/main/assets/mainnet/QVDE6rhcGPSB3ex5T7vWBzvoSRUXULjuSGpVuKwu5XH/logo.png",
      "tags": [
        "wrapped",
        "wormhole"
      ],
      "extensions": {
        "address": "0x71F85B2E46976bD21302B64329868fd15eb0D127",
        "bridgeContract": "https://etherscan.io/address/0xf92cD566Ea4864356C5491c177A430C222d7e678",
        "assetContract": "https://etherscan.io/address/0x71F85B2E46976bD21302B64329868fd15eb0D127",
        "coingeckoId": "axion"
      }
    },
    {
      "chainId": 101,
      "address": "J6AbGG62yo9UJ2T9r9GM7pnoRNui5DsZDnPbiNAPqbVd",
      "symbol": "wBMI",
      "name": "Bridge Mutual (Wormhole)",
      "decimals": 9,
      "logoURI": "https://raw.githubusercontent.com/solana-labs/token-list/main/assets/mainnet/J6AbGG62yo9UJ2T9r9GM7pnoRNui5DsZDnPbiNAPqbVd/logo.png",
      "tags": [
        "wrapped",
        "wormhole"
      ],
      "extensions": {
        "address": "0x725C263e32c72dDC3A19bEa12C5a0479a81eE688",
        "bridgeContract": "https://etherscan.io/address/0xf92cD566Ea4864356C5491c177A430C222d7e678",
        "assetContract": "https://etherscan.io/address/0x725C263e32c72dDC3A19bEa12C5a0479a81eE688",
        "coingeckoId": "bridge-mutual"
      }
    },
    {
      "chainId": 101,
      "address": "4wvHoaxxZxFeNrMTP8bLVRh1ziSBV7crN665WX4rRMqe",
      "symbol": "wDYT",
      "name": "DoYourTip (Wormhole)",
      "decimals": 9,
      "logoURI": "https://raw.githubusercontent.com/solana-labs/token-list/main/assets/mainnet/4wvHoaxxZxFeNrMTP8bLVRh1ziSBV7crN665WX4rRMqe/logo.png",
      "tags": [
        "wrapped",
        "wormhole"
      ],
      "extensions": {
        "address": "0x740623d2c797b7D8D1EcB98e9b4Afcf99Ec31E14",
        "bridgeContract": "https://etherscan.io/address/0xf92cD566Ea4864356C5491c177A430C222d7e678",
        "assetContract": "https://etherscan.io/address/0x740623d2c797b7D8D1EcB98e9b4Afcf99Ec31E14",
        "coingeckoId": "dynamite"
      }
    },
    {
      "chainId": 101,
      "address": "Fe5fWjCLDMJoi4sTmfR2VW4BT1LwsbR1n6QAjzJQvhhf",
      "symbol": "wBBR",
      "name": "BitberryToken (Wormhole)",
      "decimals": 9,
      "logoURI": "https://raw.githubusercontent.com/solana-labs/token-list/main/assets/mainnet/Fe5fWjCLDMJoi4sTmfR2VW4BT1LwsbR1n6QAjzJQvhhf/logo.png",
      "tags": [
        "wrapped",
        "wormhole"
      ],
      "extensions": {
        "address": "0x7671904eed7f10808B664fc30BB8693FD7237abF",
        "bridgeContract": "https://etherscan.io/address/0xf92cD566Ea4864356C5491c177A430C222d7e678",
        "assetContract": "https://etherscan.io/address/0x7671904eed7f10808B664fc30BB8693FD7237abF",
        "coingeckoId": "bitberry-token"
      }
    },
    {
      "chainId": 101,
      "address": "5J9yhFRnQZx3RiqHzfQpAffX5UQz3k8vQCZH2g9Z9sDg",
      "symbol": "wWAXE",
      "name": "WAX Economic Token (Wormhole)",
      "decimals": 8,
      "logoURI": "https://raw.githubusercontent.com/solana-labs/token-list/main/assets/mainnet/5J9yhFRnQZx3RiqHzfQpAffX5UQz3k8vQCZH2g9Z9sDg/logo.png",
      "tags": [
        "wrapped",
        "wormhole"
      ],
      "extensions": {
        "address": "0x7a2Bc711E19ba6aff6cE8246C546E8c4B4944DFD",
        "bridgeContract": "https://etherscan.io/address/0xf92cD566Ea4864356C5491c177A430C222d7e678",
        "assetContract": "https://etherscan.io/address/0x7a2Bc711E19ba6aff6cE8246C546E8c4B4944DFD",
        "coingeckoId": "waxe"
      }
    },
    {
      "chainId": 101,
      "address": "4DHywS5EjUTF5AYisPZiJbWcCV4gfpH98oKxpgyKRnnQ",
      "symbol": "wMATIC",
      "name": "Matic Token (Wormhole)",
      "decimals": 9,
      "logoURI": "https://raw.githubusercontent.com/solana-labs/token-list/main/assets/mainnet/4DHywS5EjUTF5AYisPZiJbWcCV4gfpH98oKxpgyKRnnQ/logo.png",
      "tags": [
        "wrapped",
        "wormhole"
      ],
      "extensions": {
        "address": "0x7D1AfA7B718fb893dB30A3aBc0Cfc608AaCfeBB0",
        "bridgeContract": "https://etherscan.io/address/0xf92cD566Ea4864356C5491c177A430C222d7e678",
        "assetContract": "https://etherscan.io/address/0x7D1AfA7B718fb893dB30A3aBc0Cfc608AaCfeBB0",
        "coingeckoId": "matic-network"
      }
    },
    {
      "chainId": 101,
      "address": "Au9E8ygQdTJQZXmNKPdtLEP8rGjC4qsGRhkJgjFNPAr8",
      "symbol": "wXRT",
      "name": "Robonomics (Wormhole)",
      "decimals": 9,
      "logoURI": "https://raw.githubusercontent.com/solana-labs/token-list/main/assets/mainnet/Au9E8ygQdTJQZXmNKPdtLEP8rGjC4qsGRhkJgjFNPAr8/logo.png",
      "tags": [
        "wrapped",
        "wormhole"
      ],
      "extensions": {
        "address": "0x7dE91B204C1C737bcEe6F000AAA6569Cf7061cb7",
        "bridgeContract": "https://etherscan.io/address/0xf92cD566Ea4864356C5491c177A430C222d7e678",
        "assetContract": "https://etherscan.io/address/0x7dE91B204C1C737bcEe6F000AAA6569Cf7061cb7",
        "coingeckoId": "robonomics-network"
      }
    },
    {
      "chainId": 101,
      "address": "5DQZ14hLDxveMH7NyGmTmUTRGgVAVXADp3cP2UHeH6hM",
      "symbol": "wAAVE",
      "name": "Aave Token (Wormhole)",
      "decimals": 9,
      "logoURI": "https://raw.githubusercontent.com/solana-labs/token-list/main/assets/mainnet/5DQZ14hLDxveMH7NyGmTmUTRGgVAVXADp3cP2UHeH6hM/logo.png",
      "tags": [
        "wrapped",
        "wormhole"
      ],
      "extensions": {
        "address": "0x7Fc66500c84A76Ad7e9c93437bFc5Ac33E2DDaE9",
        "bridgeContract": "https://etherscan.io/address/0xf92cD566Ea4864356C5491c177A430C222d7e678",
        "assetContract": "https://etherscan.io/address/0x7Fc66500c84A76Ad7e9c93437bFc5Ac33E2DDaE9",
        "coingeckoId": "aave"
      }
    },
    {
      "chainId": 101,
      "address": "Arc2ZVKNCdDU4vB8Ubud5QayDtjo2oJF9xVrUPQ6TWxF",
      "symbol": "wLEND",
      "name": "Lend (Wormhole)",
      "decimals": 9,
      "logoURI": "https://raw.githubusercontent.com/solana-labs/token-list/main/assets/mainnet/Arc2ZVKNCdDU4vB8Ubud5QayDtjo2oJF9xVrUPQ6TWxF/logo.png",
      "tags": [
        "wrapped",
        "wormhole"
      ],
      "extensions": {
        "address": "0x80fB784B7eD66730e8b1DBd9820aFD29931aab03",
        "bridgeContract": "https://etherscan.io/address/0xf92cD566Ea4864356C5491c177A430C222d7e678",
        "assetContract": "https://etherscan.io/address/0x80fB784B7eD66730e8b1DBd9820aFD29931aab03",
        "coingeckoId": "ethlend"
      }
    },
    {
      "chainId": 101,
      "address": "2ctKUDkGBnVykt31AhMPhHvAQWJvoNGbLh7aRidjtAqv",
      "symbol": "wPOLS",
      "name": "PolkastarterToken (Wormhole)",
      "decimals": 9,
      "logoURI": "https://raw.githubusercontent.com/solana-labs/token-list/main/assets/mainnet/2ctKUDkGBnVykt31AhMPhHvAQWJvoNGbLh7aRidjtAqv/logo.png",
      "tags": [
        "wrapped",
        "wormhole"
      ],
      "extensions": {
        "address": "0x83e6f1E41cdd28eAcEB20Cb649155049Fac3D5Aa",
        "bridgeContract": "https://etherscan.io/address/0xf92cD566Ea4864356C5491c177A430C222d7e678",
        "assetContract": "https://etherscan.io/address/0x83e6f1E41cdd28eAcEB20Cb649155049Fac3D5Aa",
        "coingeckoId": "polkastarter"
      }
    },
    {
      "chainId": 101,
      "address": "8FnkznYpHvKiaBkgatVoCrNiS5y5KW62JqgjnxVhDejC",
      "symbol": "wUBT",
      "name": "Unibright (Wormhole)",
      "decimals": 8,
      "logoURI": "https://raw.githubusercontent.com/solana-labs/token-list/main/assets/mainnet/8FnkznYpHvKiaBkgatVoCrNiS5y5KW62JqgjnxVhDejC/logo.png",
      "tags": [
        "wrapped",
        "wormhole"
      ],
      "extensions": {
        "address": "0x8400D94A5cb0fa0D041a3788e395285d61c9ee5e",
        "bridgeContract": "https://etherscan.io/address/0xf92cD566Ea4864356C5491c177A430C222d7e678",
        "assetContract": "https://etherscan.io/address/0x8400D94A5cb0fa0D041a3788e395285d61c9ee5e",
        "coingeckoId": "unibright"
      }
    },
    {
      "chainId": 101,
      "address": "4LLAYXVmT3U8Sew6k3tk66zk3btT91QRzQzxcNX8XhzV",
      "symbol": "wDIA",
      "name": "DIA (Wormhole)",
      "decimals": 9,
      "logoURI": "https://raw.githubusercontent.com/solana-labs/token-list/main/assets/mainnet/4LLAYXVmT3U8Sew6k3tk66zk3btT91QRzQzxcNX8XhzV/logo.png",
      "tags": [
        "wrapped",
        "wormhole"
      ],
      "extensions": {
        "address": "0x84cA8bc7997272c7CfB4D0Cd3D55cd942B3c9419",
        "bridgeContract": "https://etherscan.io/address/0xf92cD566Ea4864356C5491c177A430C222d7e678",
        "assetContract": "https://etherscan.io/address/0x84cA8bc7997272c7CfB4D0Cd3D55cd942B3c9419",
        "coingeckoId": "dia-data"
      }
    },
    {
      "chainId": 101,
      "address": "8L8pDf3jutdpdr4m3np68CL9ZroLActrqwxi6s9Ah5xU",
      "symbol": "wFRAX",
      "name": "Frax (Wormhole)",
      "decimals": 9,
      "logoURI": "https://raw.githubusercontent.com/solana-labs/token-list/main/assets/mainnet/8L8pDf3jutdpdr4m3np68CL9ZroLActrqwxi6s9Ah5xU/logo.png",
      "tags": [
        "wrapped",
        "wormhole"
      ],
      "extensions": {
        "address": "0x853d955aCEf822Db058eb8505911ED77F175b99e",
        "bridgeContract": "https://etherscan.io/address/0xf92cD566Ea4864356C5491c177A430C222d7e678",
        "assetContract": "https://etherscan.io/address/0x853d955aCEf822Db058eb8505911ED77F175b99e",
        "coingeckoId": "frax"
      }
    },
    {
      "chainId": 101,
      "address": "H3oVL2zJpHJaDoRfQmSrftv3fkGzvsiQgugCZmcRBykG",
      "symbol": "wKEEP",
      "name": "KEEP Token (Wormhole)",
      "decimals": 9,
      "logoURI": "https://raw.githubusercontent.com/solana-labs/token-list/main/assets/mainnet/H3oVL2zJpHJaDoRfQmSrftv3fkGzvsiQgugCZmcRBykG/logo.png",
      "tags": [
        "wrapped",
        "wormhole"
      ],
      "extensions": {
        "address": "0x85Eee30c52B0b379b046Fb0F85F4f3Dc3009aFEC",
        "bridgeContract": "https://etherscan.io/address/0xf92cD566Ea4864356C5491c177A430C222d7e678",
        "assetContract": "https://etherscan.io/address/0x85Eee30c52B0b379b046Fb0F85F4f3Dc3009aFEC",
        "coingeckoId": "keep-network"
      }
    },
    {
      "chainId": 101,
      "address": "64oqP1dFqqD8NEL4RPCpMyrHmpo31rj3nYxULVXvayfW",
      "symbol": "wRSR",
      "name": "Reserve Rights (Wormhole)",
      "decimals": 9,
      "logoURI": "https://raw.githubusercontent.com/solana-labs/token-list/main/assets/mainnet/64oqP1dFqqD8NEL4RPCpMyrHmpo31rj3nYxULVXvayfW/logo.png",
      "tags": [
        "wrapped",
        "wormhole"
      ],
      "extensions": {
        "address": "0x8762db106B2c2A0bccB3A80d1Ed41273552616E8",
        "bridgeContract": "https://etherscan.io/address/0xf92cD566Ea4864356C5491c177A430C222d7e678",
        "assetContract": "https://etherscan.io/address/0x8762db106B2c2A0bccB3A80d1Ed41273552616E8",
        "coingeckoId": "reserve-rights-token"
      }
    },
    {
      "chainId": 101,
      "address": "5SU7veiCRA16ZxnS24kCC1dwQYVwi3whvTdM48iNE1Rm",
      "symbol": "wMPH",
      "name": "88mph.app (Wormhole)",
      "decimals": 9,
      "logoURI": "https://raw.githubusercontent.com/solana-labs/token-list/main/assets/mainnet/5SU7veiCRA16ZxnS24kCC1dwQYVwi3whvTdM48iNE1Rm/logo.png",
      "tags": [
        "wrapped",
        "wormhole"
      ],
      "extensions": {
        "address": "0x8888801aF4d980682e47f1A9036e589479e835C5",
        "bridgeContract": "https://etherscan.io/address/0xf92cD566Ea4864356C5491c177A430C222d7e678",
        "assetContract": "https://etherscan.io/address/0x8888801aF4d980682e47f1A9036e589479e835C5",
        "coingeckoId": "88mph"
      }
    },
    {
      "chainId": 101,
      "address": "5fv26ojhPHWNaikXcMf2TBu4JENjLQ2PWgWYeitttVwv",
      "symbol": "wPAID",
      "name": "PAID Network (Wormhole)",
      "decimals": 9,
      "logoURI": "https://raw.githubusercontent.com/solana-labs/token-list/main/assets/mainnet/5fv26ojhPHWNaikXcMf2TBu4JENjLQ2PWgWYeitttVwv/logo.png",
      "tags": [
        "wrapped",
        "wormhole"
      ],
      "extensions": {
        "address": "0x8c8687fC965593DFb2F0b4EAeFD55E9D8df348df",
        "bridgeContract": "https://etherscan.io/address/0xf92cD566Ea4864356C5491c177A430C222d7e678",
        "assetContract": "https://etherscan.io/address/0x8c8687fC965593DFb2F0b4EAeFD55E9D8df348df",
        "coingeckoId": "paid-network"
      }
    },
    {
      "chainId": 101,
      "address": "ACr98v3kv9qaGnR3p2BfsoSK9Q2ZmP6zUkm3qxv5ZJDd",
      "symbol": "wSXP",
      "name": "Swipe (Wormhole)",
      "decimals": 9,
      "logoURI": "https://raw.githubusercontent.com/solana-labs/token-list/main/assets/mainnet/ACr98v3kv9qaGnR3p2BfsoSK9Q2ZmP6zUkm3qxv5ZJDd/logo.png",
      "tags": [
        "wrapped",
        "wormhole"
      ],
      "extensions": {
        "address": "0x8CE9137d39326AD0cD6491fb5CC0CbA0e089b6A9",
        "bridgeContract": "https://etherscan.io/address/0xf92cD566Ea4864356C5491c177A430C222d7e678",
        "assetContract": "https://etherscan.io/address/0x8CE9137d39326AD0cD6491fb5CC0CbA0e089b6A9",
        "coingeckoId": "swipe"
      }
    },
    {
      "chainId": 101,
      "address": "7gBuzBcJ7V48m8TiKJ1XWNDUerK2XfAbjxuRiKMb6S8Z",
      "symbol": "wREQ",
      "name": "Request Token (Wormhole)",
      "decimals": 9,
      "logoURI": "https://raw.githubusercontent.com/solana-labs/token-list/main/assets/mainnet/7gBuzBcJ7V48m8TiKJ1XWNDUerK2XfAbjxuRiKMb6S8Z/logo.png",
      "tags": [
        "wrapped",
        "wormhole"
      ],
      "extensions": {
        "address": "0x8f8221aFbB33998d8584A2B05749bA73c37a938a",
        "bridgeContract": "https://etherscan.io/address/0xf92cD566Ea4864356C5491c177A430C222d7e678",
        "assetContract": "https://etherscan.io/address/0x8f8221aFbB33998d8584A2B05749bA73c37a938a",
        "coingeckoId": "request-network"
      }
    },
    {
      "chainId": 101,
      "address": "CtDjsryLtwZCLj8TeniV7tWHbkaREfjKDWpvyQvsTyek",
      "symbol": "wWHALE",
      "name": "WHALE (Wormhole)",
      "decimals": 4,
      "logoURI": "https://raw.githubusercontent.com/solana-labs/token-list/main/assets/mainnet/CtDjsryLtwZCLj8TeniV7tWHbkaREfjKDWpvyQvsTyek/logo.png",
      "tags": [
        "wrapped",
        "wormhole"
      ],
      "extensions": {
        "address": "0x9355372396e3F6daF13359B7b607a3374cc638e0",
        "bridgeContract": "https://etherscan.io/address/0xf92cD566Ea4864356C5491c177A430C222d7e678",
        "assetContract": "https://etherscan.io/address/0x9355372396e3F6daF13359B7b607a3374cc638e0",
        "coingeckoId": "whale"
      }
    },
    {
      "chainId": 101,
      "address": "JDUgn6JUSwufqqthRdnZZKWv2vEdYvHxigF5Hk79yxRm",
      "symbol": "wPNK",
      "name": "Pinakion (Wormhole)",
      "decimals": 9,
      "logoURI": "https://raw.githubusercontent.com/solana-labs/token-list/main/assets/mainnet/JDUgn6JUSwufqqthRdnZZKWv2vEdYvHxigF5Hk79yxRm/logo.png",
      "tags": [
        "wrapped",
        "wormhole"
      ],
      "extensions": {
        "address": "0x93ED3FBe21207Ec2E8f2d3c3de6e058Cb73Bc04d",
        "bridgeContract": "https://etherscan.io/address/0xf92cD566Ea4864356C5491c177A430C222d7e678",
        "assetContract": "https://etherscan.io/address/0x93ED3FBe21207Ec2E8f2d3c3de6e058Cb73Bc04d",
        "coingeckoId": "kleros"
      }
    },
    {
      "chainId": 101,
      "address": "EJKqF4p7xVhXkcDNCrVQJE4osow76226bc6u3AtsGXaG",
      "symbol": "wAPY",
      "name": "APY Governance Token (Wormhole)",
      "decimals": 9,
      "logoURI": "https://raw.githubusercontent.com/solana-labs/token-list/main/assets/mainnet/EJKqF4p7xVhXkcDNCrVQJE4osow76226bc6u3AtsGXaG/logo.png",
      "tags": [
        "wrapped",
        "wormhole"
      ],
      "extensions": {
        "address": "0x95a4492F028aa1fd432Ea71146b433E7B4446611",
        "bridgeContract": "https://etherscan.io/address/0xf92cD566Ea4864356C5491c177A430C222d7e678",
        "assetContract": "https://etherscan.io/address/0x95a4492F028aa1fd432Ea71146b433E7B4446611",
        "coingeckoId": "apy-finance"
      }
    },
    {
      "chainId": 101,
      "address": "AF7Dv5Vzi1dT2fLnz4ysiRQ6FxGN1M6mrmHwgNpx7FVH",
      "symbol": "wOCEAN",
      "name": "Ocean Protocol (Wormhole)",
      "decimals": 9,
      "logoURI": "https://raw.githubusercontent.com/solana-labs/token-list/main/assets/mainnet/AF7Dv5Vzi1dT2fLnz4ysiRQ6FxGN1M6mrmHwgNpx7FVH/logo.png",
      "tags": [
        "wrapped",
        "wormhole"
      ],
      "extensions": {
        "address": "0x967da4048cD07aB37855c090aAF366e4ce1b9F48",
        "bridgeContract": "https://etherscan.io/address/0xf92cD566Ea4864356C5491c177A430C222d7e678",
        "assetContract": "https://etherscan.io/address/0x967da4048cD07aB37855c090aAF366e4ce1b9F48",
        "coingeckoId": "ocean-protocol"
      }
    },
    {
      "chainId": 101,
      "address": "AyNULvvLGW11fThvhncqNRjEgmDbMEHdDL4HqXD6SM8V",
      "symbol": "wSPI",
      "name": "Shopping.io (Wormhole)",
      "decimals": 9,
      "logoURI": "https://raw.githubusercontent.com/solana-labs/token-list/main/assets/mainnet/AyNULvvLGW11fThvhncqNRjEgmDbMEHdDL4HqXD6SM8V/logo.png",
      "tags": [
        "wrapped",
        "wormhole"
      ],
      "extensions": {
        "address": "0x9B02dD390a603Add5c07f9fd9175b7DABE8D63B7",
        "bridgeContract": "https://etherscan.io/address/0xf92cD566Ea4864356C5491c177A430C222d7e678",
        "assetContract": "https://etherscan.io/address/0x9B02dD390a603Add5c07f9fd9175b7DABE8D63B7",
        "coingeckoId": "shopping-io"
      }
    },
    {
      "chainId": 101,
      "address": "3UeKTABxz9XexDtyKq646rSQvx8GVpKNwfMoKKfxsTsF",
      "symbol": "wBBTC",
      "name": "Binance Wrapped BTC (Wormhole)",
      "decimals": 8,
      "logoURI": "https://raw.githubusercontent.com/solana-labs/token-list/main/assets/mainnet/3UeKTABxz9XexDtyKq646rSQvx8GVpKNwfMoKKfxsTsF/logo.png",
      "tags": [
        "wrapped",
        "wormhole"
      ],
      "extensions": {
        "address": "0x9BE89D2a4cd102D8Fecc6BF9dA793be995C22541",
        "bridgeContract": "https://etherscan.io/address/0xf92cD566Ea4864356C5491c177A430C222d7e678",
        "assetContract": "https://etherscan.io/address/0x9BE89D2a4cd102D8Fecc6BF9dA793be995C22541",
        "coingeckoId": "binance-wrapped-btc"
      }
    },
    {
      "chainId": 101,
      "address": "DsGbyCHbG4vSWBqAprR2eWuUAg8fXAgYkWL9psgvYZn5",
      "symbol": "wUNISTAKE",
      "name": "Unistake (Wormhole)",
      "decimals": 9,
      "logoURI": "https://raw.githubusercontent.com/solana-labs/token-list/main/assets/mainnet/DsGbyCHbG4vSWBqAprR2eWuUAg8fXAgYkWL9psgvYZn5/logo.png",
      "tags": [
        "wrapped",
        "wormhole"
      ],
      "extensions": {
        "address": "0x9Ed8e7C9604790F7Ec589F99b94361d8AAB64E5E",
        "bridgeContract": "https://etherscan.io/address/0xf92cD566Ea4864356C5491c177A430C222d7e678",
        "assetContract": "https://etherscan.io/address/0x9Ed8e7C9604790F7Ec589F99b94361d8AAB64E5E",
        "coingeckoId": "unistake"
      }
    },
    {
      "chainId": 101,
      "address": "GBvv3jn9u6pZqPd2GVnQ7BKJzLwQnEWe4ci9k359PN9Z",
      "symbol": "wMKR",
      "name": "MakerDAO (Wormhole)",
      "decimals": 9,
      "logoURI": "https://raw.githubusercontent.com/solana-labs/token-list/main/assets/mainnet/GBvv3jn9u6pZqPd2GVnQ7BKJzLwQnEWe4ci9k359PN9Z/logo.png",
      "tags": [
        "wrapped",
        "wormhole"
      ],
      "extensions": {
        "address": "0x9f8F72aA9304c8B593d555F12eF6589cC3A579A2",
        "bridgeContract": "https://etherscan.io/address/0xf92cD566Ea4864356C5491c177A430C222d7e678",
        "assetContract": "https://etherscan.io/address/0x9f8F72aA9304c8B593d555F12eF6589cC3A579A2",
        "coingeckoId": "maker"
      }
    },
    {
      "chainId": 101,
      "address": "53ETjuzUNHG8c7rZ2hxQLQfN5R6tEYtdYwNQsa68xFUk",
      "symbol": "wFARM",
      "name": "FARM Reward Token (Wormhole)",
      "decimals": 9,
      "logoURI": "https://raw.githubusercontent.com/solana-labs/token-list/main/assets/mainnet/53ETjuzUNHG8c7rZ2hxQLQfN5R6tEYtdYwNQsa68xFUk/logo.png",
      "tags": [
        "wrapped",
        "wormhole"
      ],
      "extensions": {
        "address": "0xa0246c9032bC3A600820415aE600c6388619A14D",
        "bridgeContract": "https://etherscan.io/address/0xf92cD566Ea4864356C5491c177A430C222d7e678",
        "assetContract": "https://etherscan.io/address/0xa0246c9032bC3A600820415aE600c6388619A14D",
        "coingeckoId": "harvest-finance"
      }
    },
    {
      "chainId": 101,
      "address": "FVsXUnbhifqJ4LiXQEbpUtXVdB8T5ADLKqSs5t1oc54F",
      "symbol": "wUSDC",
      "name": "USD Coin (Wormhole)",
      "decimals": 6,
      "logoURI": "https://raw.githubusercontent.com/solana-labs/token-list/main/assets/mainnet/FVsXUnbhifqJ4LiXQEbpUtXVdB8T5ADLKqSs5t1oc54F/logo.png",
      "tags": [
        "wrapped",
        "wormhole"
      ],
      "extensions": {
        "address": "0xA0b86991c6218b36c1d19D4a2e9Eb0cE3606eB48",
        "bridgeContract": "https://etherscan.io/address/0xf92cD566Ea4864356C5491c177A430C222d7e678",
        "assetContract": "https://etherscan.io/address/0xA0b86991c6218b36c1d19D4a2e9Eb0cE3606eB48",
        "coingeckoId": "usd-coin"
      }
    },
    {
      "chainId": 101,
      "address": "EjBpnWzWZeW1PKzfCszLdHgENZLZDoTNaEmz8BddpWJx",
      "symbol": "wANT",
      "name": "Aragon Network Token (Wormhole)",
      "decimals": 9,
      "logoURI": "https://raw.githubusercontent.com/solana-labs/token-list/main/assets/mainnet/EjBpnWzWZeW1PKzfCszLdHgENZLZDoTNaEmz8BddpWJx/logo.png",
      "tags": [
        "wrapped",
        "wormhole"
      ],
      "extensions": {
        "address": "0xa117000000f279D81A1D3cc75430fAA017FA5A2e",
        "bridgeContract": "https://etherscan.io/address/0xf92cD566Ea4864356C5491c177A430C222d7e678",
        "assetContract": "https://etherscan.io/address/0xa117000000f279D81A1D3cc75430fAA017FA5A2e",
        "coingeckoId": "aragon"
      }
    },
    {
      "chainId": 101,
      "address": "Rs4LHZ4WogZCAkCzfsKJib5LLnYL6xcVAfTcLQiSjg2",
      "symbol": "wNPXS",
      "name": "Pundi X Token (Wormhole)",
      "decimals": 9,
      "logoURI": "https://raw.githubusercontent.com/solana-labs/token-list/main/assets/mainnet/Rs4LHZ4WogZCAkCzfsKJib5LLnYL6xcVAfTcLQiSjg2/logo.png",
      "tags": [
        "wrapped",
        "wormhole"
      ],
      "extensions": {
        "address": "0xA15C7Ebe1f07CaF6bFF097D8a589fb8AC49Ae5B3",
        "bridgeContract": "https://etherscan.io/address/0xf92cD566Ea4864356C5491c177A430C222d7e678",
        "assetContract": "https://etherscan.io/address/0xA15C7Ebe1f07CaF6bFF097D8a589fb8AC49Ae5B3",
        "coingeckoId": "pundi-x"
      }
    },
    {
      "chainId": 101,
      "address": "65ribugkb42AANKYrEeuruhhfXffyE4jY22FUxFbpW7C",
      "symbol": "wRFOX",
      "name": "RFOX (Wormhole)",
      "decimals": 9,
      "logoURI": "https://raw.githubusercontent.com/solana-labs/token-list/main/assets/mainnet/65ribugkb42AANKYrEeuruhhfXffyE4jY22FUxFbpW7C/logo.png",
      "tags": [
        "wrapped",
        "wormhole"
      ],
      "extensions": {
        "address": "0xa1d6Df714F91DeBF4e0802A542E13067f31b8262",
        "bridgeContract": "https://etherscan.io/address/0xf92cD566Ea4864356C5491c177A430C222d7e678",
        "assetContract": "https://etherscan.io/address/0xa1d6Df714F91DeBF4e0802A542E13067f31b8262",
        "coingeckoId": "redfox-labs-2"
      }
    },
    {
      "chainId": 101,
      "address": "T2mo6dnFiutu26KMuCMSjCLBB4ofWvQ3qBJGEMc3JSe",
      "symbol": "wMTA",
      "name": "Meta (Wormhole)",
      "decimals": 9,
      "logoURI": "https://raw.githubusercontent.com/solana-labs/token-list/main/assets/mainnet/T2mo6dnFiutu26KMuCMSjCLBB4ofWvQ3qBJGEMc3JSe/logo.png",
      "tags": [
        "wrapped",
        "wormhole"
      ],
      "extensions": {
        "address": "0xa3BeD4E1c75D00fa6f4E5E6922DB7261B5E9AcD2",
        "bridgeContract": "https://etherscan.io/address/0xf92cD566Ea4864356C5491c177A430C222d7e678",
        "assetContract": "https://etherscan.io/address/0xa3BeD4E1c75D00fa6f4E5E6922DB7261B5E9AcD2",
        "coingeckoId": "meta"
      }
    },
    {
      "chainId": 101,
      "address": "HC8SaUm9rhvVZE5ZwBWiUhFAnCuG8byd5FxKYdpFm5MR",
      "symbol": "wRBC",
      "name": "Rubic (Wormhole)",
      "decimals": 9,
      "logoURI": "https://raw.githubusercontent.com/solana-labs/token-list/main/assets/mainnet/HC8SaUm9rhvVZE5ZwBWiUhFAnCuG8byd5FxKYdpFm5MR/logo.png",
      "tags": [
        "wrapped",
        "wormhole"
      ],
      "extensions": {
        "address": "0xA4EED63db85311E22dF4473f87CcfC3DaDCFA3E3",
        "bridgeContract": "https://etherscan.io/address/0xf92cD566Ea4864356C5491c177A430C222d7e678",
        "assetContract": "https://etherscan.io/address/0xA4EED63db85311E22dF4473f87CcfC3DaDCFA3E3",
        "coingeckoId": "rubic"
      }
    },
    {
      "chainId": 101,
      "address": "9DdtKWoK8cBfLSLhHXHFZzzhxp4rdwHbFEAis8n5AsfQ",
      "symbol": "wNOIA",
      "name": "NOIA Token (Wormhole)",
      "decimals": 9,
      "logoURI": "https://raw.githubusercontent.com/solana-labs/token-list/main/assets/mainnet/9DdtKWoK8cBfLSLhHXHFZzzhxp4rdwHbFEAis8n5AsfQ/logo.png",
      "tags": [
        "wrapped",
        "wormhole"
      ],
      "extensions": {
        "address": "0xa8c8CfB141A3bB59FEA1E2ea6B79b5ECBCD7b6ca",
        "bridgeContract": "https://etherscan.io/address/0xf92cD566Ea4864356C5491c177A430C222d7e678",
        "assetContract": "https://etherscan.io/address/0xa8c8CfB141A3bB59FEA1E2ea6B79b5ECBCD7b6ca",
        "coingeckoId": "noia-network"
      }
    },
    {
      "chainId": 101,
      "address": "DTQStP2z4DRqbNHRxtwThAujr9aPFPsv4y2kkXTVLVvb",
      "symbol": "wCEL",
      "name": "Celsius (Wormhole)",
      "decimals": 4,
      "logoURI": "https://raw.githubusercontent.com/solana-labs/token-list/main/assets/mainnet/DTQStP2z4DRqbNHRxtwThAujr9aPFPsv4y2kkXTVLVvb/logo.png",
      "tags": [
        "wrapped",
        "wormhole"
      ],
      "extensions": {
        "address": "0xaaAEBE6Fe48E54f431b0C390CfaF0b017d09D42d",
        "bridgeContract": "https://etherscan.io/address/0xf92cD566Ea4864356C5491c177A430C222d7e678",
        "assetContract": "https://etherscan.io/address/0xaaAEBE6Fe48E54f431b0C390CfaF0b017d09D42d",
        "coingeckoId": "celsius-degree-token"
      }
    },
    {
      "chainId": 101,
      "address": "59NPV18vAbTgwC9aeEGikrmX3EbZHMEMkZfvcsHBNFr9",
      "symbol": "wCWS",
      "name": "Crowns (Wormhole)",
      "decimals": 9,
      "logoURI": "https://raw.githubusercontent.com/solana-labs/token-list/main/assets/mainnet/59NPV18vAbTgwC9aeEGikrmX3EbZHMEMkZfvcsHBNFr9/logo.png",
      "tags": [
        "wrapped",
        "wormhole"
      ],
      "extensions": {
        "address": "0xaC0104Cca91D167873B8601d2e71EB3D4D8c33e0",
        "bridgeContract": "https://etherscan.io/address/0xf92cD566Ea4864356C5491c177A430C222d7e678",
        "assetContract": "https://etherscan.io/address/0xaC0104Cca91D167873B8601d2e71EB3D4D8c33e0",
        "coingeckoId": "crowns"
      }
    },
    {
      "chainId": 101,
      "address": "4811JP9i35zgAxSFZjGXQwew6xd1qSBE4xdMFik2J14Z",
      "symbol": "wROOM",
      "name": "OptionRoom Token (Wormhole)",
      "decimals": 9,
      "logoURI": "https://raw.githubusercontent.com/solana-labs/token-list/main/assets/mainnet/4811JP9i35zgAxSFZjGXQwew6xd1qSBE4xdMFik2J14Z/logo.png",
      "tags": [
        "wrapped",
        "wormhole"
      ],
      "extensions": {
        "address": "0xAd4f86a25bbc20FfB751f2FAC312A0B4d8F88c64",
        "bridgeContract": "https://etherscan.io/address/0xf92cD566Ea4864356C5491c177A430C222d7e678",
        "assetContract": "https://etherscan.io/address/0xAd4f86a25bbc20FfB751f2FAC312A0B4d8F88c64",
        "coingeckoId": "option-room"
      }
    },
    {
      "chainId": 101,
      "address": "2VAdvHWMpzMnDYYn64MgqLNpGQ19iCiusCet8JLMtxU5",
      "symbol": "wYOP",
      "name": "YOP (Wormhole)",
      "decimals": 8,
      "logoURI": "https://raw.githubusercontent.com/solana-labs/token-list/main/assets/mainnet/2VAdvHWMpzMnDYYn64MgqLNpGQ19iCiusCet8JLMtxU5/logo.png",
      "tags": [
        "wrapped",
        "wormhole"
      ],
      "extensions": {
        "address": "0xAE1eaAE3F627AAca434127644371b67B18444051",
        "bridgeContract": "https://etherscan.io/address/0xf92cD566Ea4864356C5491c177A430C222d7e678",
        "assetContract": "https://etherscan.io/address/0xAE1eaAE3F627AAca434127644371b67B18444051",
        "coingeckoId": "yield-optimization-platform"
      }
    },
    {
      "chainId": 101,
      "address": "AKiTcEWZarsnUbKkwQVRjJni5eqwiNeBQsJ3nrADacT4",
      "symbol": "wLGCY",
      "name": "LGCY Network (Wormhole)",
      "decimals": 9,
      "logoURI": "https://raw.githubusercontent.com/solana-labs/token-list/main/assets/mainnet/AKiTcEWZarsnUbKkwQVRjJni5eqwiNeBQsJ3nrADacT4/logo.png",
      "tags": [
        "wrapped",
        "wormhole"
      ],
      "extensions": {
        "address": "0xaE697F994Fc5eBC000F8e22EbFfeE04612f98A0d",
        "bridgeContract": "https://etherscan.io/address/0xf92cD566Ea4864356C5491c177A430C222d7e678",
        "assetContract": "https://etherscan.io/address/0xaE697F994Fc5eBC000F8e22EbFfeE04612f98A0d",
        "coingeckoId": "lgcy-network"
      }
    },
    {
      "chainId": 101,
      "address": "4kPHTMfSD1k3SytAMKEVRWH5ip6WD5U52tC5q6TuXUNU",
      "symbol": "wRFuel",
      "name": "Rio Fuel Token (Wormhole)",
      "decimals": 9,
      "logoURI": "https://raw.githubusercontent.com/solana-labs/token-list/main/assets/mainnet/4kPHTMfSD1k3SytAMKEVRWH5ip6WD5U52tC5q6TuXUNU/logo.png",
      "tags": [
        "wrapped",
        "wormhole"
      ],
      "extensions": {
        "address": "0xaf9f549774ecEDbD0966C52f250aCc548D3F36E5",
        "bridgeContract": "https://etherscan.io/address/0xf92cD566Ea4864356C5491c177A430C222d7e678",
        "assetContract": "https://etherscan.io/address/0xaf9f549774ecEDbD0966C52f250aCc548D3F36E5",
        "coingeckoId": "rio-defi"
      }
    },
    {
      "chainId": 101,
      "address": "E1w2uKRsVJeDf1Qqbk7DDKEDe7NCYwh8ySgqCaEZ4BTC",
      "symbol": "wMAHA",
      "name": "MahaDAO (Wormhole)",
      "decimals": 9,
      "logoURI": "https://raw.githubusercontent.com/solana-labs/token-list/main/assets/mainnet/E1w2uKRsVJeDf1Qqbk7DDKEDe7NCYwh8ySgqCaEZ4BTC/logo.png",
      "tags": [
        "wrapped",
        "wormhole"
      ],
      "extensions": {
        "address": "0xB4d930279552397bbA2ee473229f89Ec245bc365",
        "bridgeContract": "https://etherscan.io/address/0xf92cD566Ea4864356C5491c177A430C222d7e678",
        "assetContract": "https://etherscan.io/address/0xB4d930279552397bbA2ee473229f89Ec245bc365",
        "coingeckoId": "mahadao"
      }
    },
    {
      "chainId": 101,
      "address": "4psmnTirimNyPEPEZtkQkdEPJagTXS3a7wsu1XN9MYK3",
      "symbol": "wRPL",
      "name": "Rocket Pool (Wormhole)",
      "decimals": 9,
      "logoURI": "https://raw.githubusercontent.com/solana-labs/token-list/main/assets/mainnet/4psmnTirimNyPEPEZtkQkdEPJagTXS3a7wsu1XN9MYK3/logo.png",
      "tags": [
        "wrapped",
        "wormhole"
      ],
      "extensions": {
        "address": "0xB4EFd85c19999D84251304bDA99E90B92300Bd93",
        "bridgeContract": "https://etherscan.io/address/0xf92cD566Ea4864356C5491c177A430C222d7e678",
        "assetContract": "https://etherscan.io/address/0xB4EFd85c19999D84251304bDA99E90B92300Bd93",
        "coingeckoId": "rocket-pool"
      }
    },
    {
      "chainId": 101,
      "address": "FrhQauNRm7ecom9FRprNcyz58agDe5ujAbAtA9NG6jtU",
      "symbol": "wNEXO",
      "name": "Nexo (Wormhole)",
      "decimals": 9,
      "logoURI": "https://raw.githubusercontent.com/solana-labs/token-list/main/assets/mainnet/FrhQauNRm7ecom9FRprNcyz58agDe5ujAbAtA9NG6jtU/logo.png",
      "tags": [
        "wrapped",
        "wormhole"
      ],
      "extensions": {
        "address": "0xB62132e35a6c13ee1EE0f84dC5d40bad8d815206",
        "bridgeContract": "https://etherscan.io/address/0xf92cD566Ea4864356C5491c177A430C222d7e678",
        "assetContract": "https://etherscan.io/address/0xB62132e35a6c13ee1EE0f84dC5d40bad8d815206",
        "coingeckoId": "nexo"
      }
    },
    {
      "chainId": 101,
      "address": "6G7X1B2f9F7KWcHxS66mn3ax6VPE2UMZud44RX3BzfVo",
      "symbol": "BEHZAT",
      "name": "Behzat Token",
      "decimals": 9,
      "logoURI": "https://raw.githubusercontent.com/solana-labs/token-list/main/assets/mainnet/6G7X1B2f9F7KWcHxS66mn3ax6VPE2UMZud44RX3BzfVo/logo.png",
      "tags": [
        "Token"
      ],
      "extensions": {
        "twitter": "https://twitter.com/BehzatToken"
      }
    },
    {
      "chainId": 101,
      "address": "AoU75vwpnWEVvfarxRALjzRc8vS9UdDhRMkwoDimt9ss",
      "symbol": "wSFI",
      "name": "Spice (Wormhole)",
      "decimals": 9,
      "logoURI": "https://raw.githubusercontent.com/solana-labs/token-list/main/assets/mainnet/AoU75vwpnWEVvfarxRALjzRc8vS9UdDhRMkwoDimt9ss/logo.png",
      "tags": [
        "wrapped",
        "wormhole"
      ],
      "extensions": {
        "address": "0xb753428af26E81097e7fD17f40c88aaA3E04902c",
        "bridgeContract": "https://etherscan.io/address/0xf92cD566Ea4864356C5491c177A430C222d7e678",
        "assetContract": "https://etherscan.io/address/0xb753428af26E81097e7fD17f40c88aaA3E04902c",
        "coingeckoId": "saffron-finance"
      }
    },
    {
      "chainId": 101,
      "address": "CRZuALvCYjPLB65WFLHh9JkmPWK5C81TXpy2aEEaCjr3",
      "symbol": "wSTBZ",
      "name": "Stabilize Token (Wormhole)",
      "decimals": 9,
      "logoURI": "https://raw.githubusercontent.com/solana-labs/token-list/main/assets/mainnet/CRZuALvCYjPLB65WFLHh9JkmPWK5C81TXpy2aEEaCjr3/logo.png",
      "tags": [
        "wrapped",
        "wormhole"
      ],
      "extensions": {
        "address": "0xB987D48Ed8f2C468D52D6405624EADBa5e76d723",
        "bridgeContract": "https://etherscan.io/address/0xf92cD566Ea4864356C5491c177A430C222d7e678",
        "assetContract": "https://etherscan.io/address/0xB987D48Ed8f2C468D52D6405624EADBa5e76d723",
        "coingeckoId": "stabilize"
      }
    },
    {
      "chainId": 101,
      "address": "HPYXGSdAwyK5GwmuivL8gDdUVRChtgXq6SRat44k4Pat",
      "symbol": "wBAL",
      "name": "Balancer (Wormhole)",
      "decimals": 9,
      "logoURI": "https://raw.githubusercontent.com/solana-labs/token-list/main/assets/mainnet/HPYXGSdAwyK5GwmuivL8gDdUVRChtgXq6SRat44k4Pat/logo.png",
      "tags": [
        "wrapped",
        "wormhole"
      ],
      "extensions": {
        "address": "0xba100000625a3754423978a60c9317c58a424e3D",
        "bridgeContract": "https://etherscan.io/address/0xf92cD566Ea4864356C5491c177A430C222d7e678",
        "assetContract": "https://etherscan.io/address/0xba100000625a3754423978a60c9317c58a424e3D",
        "coingeckoId": "balancer"
      }
    },
    {
      "chainId": 101,
      "address": "AV7NgJV2BsgEukzUTrcUMz3LD37xLcLtygFig5WJ3kQN",
      "symbol": "wBAND",
      "name": "BandToken (Wormhole)",
      "decimals": 9,
      "logoURI": "https://raw.githubusercontent.com/solana-labs/token-list/main/assets/mainnet/AV7NgJV2BsgEukzUTrcUMz3LD37xLcLtygFig5WJ3kQN/logo.png",
      "tags": [
        "wrapped",
        "wormhole"
      ],
      "extensions": {
        "address": "0xBA11D00c5f74255f56a5E366F4F77f5A186d7f55",
        "bridgeContract": "https://etherscan.io/address/0xf92cD566Ea4864356C5491c177A430C222d7e678",
        "assetContract": "https://etherscan.io/address/0xBA11D00c5f74255f56a5E366F4F77f5A186d7f55",
        "coingeckoId": "band-protocol"
      }
    },
    {
      "chainId": 101,
      "address": "4obZok5FFUcQXQoV39hhcqk9xSmo4WnP9wnrNCk1g5BC",
      "symbol": "wSWFL",
      "name": "Swapfolio (Wormhole)",
      "decimals": 9,
      "logoURI": "https://raw.githubusercontent.com/solana-labs/token-list/main/assets/mainnet/4obZok5FFUcQXQoV39hhcqk9xSmo4WnP9wnrNCk1g5BC/logo.png",
      "tags": [
        "wrapped",
        "wormhole"
      ],
      "extensions": {
        "address": "0xBa21Ef4c9f433Ede00badEFcC2754B8E74bd538A",
        "bridgeContract": "https://etherscan.io/address/0xf92cD566Ea4864356C5491c177A430C222d7e678",
        "assetContract": "https://etherscan.io/address/0xBa21Ef4c9f433Ede00badEFcC2754B8E74bd538A",
        "coingeckoId": "swapfolio"
      }
    },
    {
      "chainId": 101,
      "address": "HCP8hGKS6fUGfTA1tQxBKzbXuQk7yktzz71pY8LXVJyR",
      "symbol": "wLRC",
      "name": "LoopringCoin V2 (Wormhole)",
      "decimals": 9,
      "logoURI": "https://raw.githubusercontent.com/solana-labs/token-list/main/assets/mainnet/HCP8hGKS6fUGfTA1tQxBKzbXuQk7yktzz71pY8LXVJyR/logo.png",
      "tags": [
        "wrapped",
        "wormhole"
      ],
      "extensions": {
        "address": "0xBBbbCA6A901c926F240b89EacB641d8Aec7AEafD",
        "bridgeContract": "https://etherscan.io/address/0xf92cD566Ea4864356C5491c177A430C222d7e678",
        "assetContract": "https://etherscan.io/address/0xBBbbCA6A901c926F240b89EacB641d8Aec7AEafD",
        "coingeckoId": "loopring"
      }
    },
    {
      "chainId": 101,
      "address": "9sNArcS6veh7DLEo7Y1ZSbBCYtkuPVE6S3HhVrcWR2Zw",
      "symbol": "wPERP",
      "name": "Perpetual (Wormhole)",
      "decimals": 9,
      "logoURI": "https://raw.githubusercontent.com/solana-labs/token-list/main/assets/mainnet/9sNArcS6veh7DLEo7Y1ZSbBCYtkuPVE6S3HhVrcWR2Zw/logo.png",
      "tags": [
        "wrapped",
        "wormhole"
      ],
      "extensions": {
        "address": "0xbC396689893D065F41bc2C6EcbeE5e0085233447",
        "bridgeContract": "https://etherscan.io/address/0xf92cD566Ea4864356C5491c177A430C222d7e678",
        "assetContract": "https://etherscan.io/address/0xbC396689893D065F41bc2C6EcbeE5e0085233447",
        "coingeckoId": "perpetual-protocol"
      }
    },
    {
      "chainId": 101,
      "address": "3XnhArdJydrpbr9Nbj8wNUaozPL9WAo9YDyNWakhTm9X",
      "symbol": "wCOMP",
      "name": "Compound (Wormhole)",
      "decimals": 9,
      "logoURI": "https://raw.githubusercontent.com/solana-labs/token-list/main/assets/mainnet/3XnhArdJydrpbr9Nbj8wNUaozPL9WAo9YDyNWakhTm9X/logo.png",
      "tags": [
        "wrapped",
        "wormhole"
      ],
      "extensions": {
        "address": "0xc00e94Cb662C3520282E6f5717214004A7f26888",
        "bridgeContract": "https://etherscan.io/address/0xf92cD566Ea4864356C5491c177A430C222d7e678",
        "assetContract": "https://etherscan.io/address/0xc00e94Cb662C3520282E6f5717214004A7f26888",
        "coingeckoId": "compound-governance-token"
      }
    },
    {
      "chainId": 101,
      "address": "CPLNm9UMKfiJKiySQathV99yeSgTVjPDZx4ucFrbp2MD",
      "symbol": "wSNX",
      "name": "Synthetix Network Token (Wormhole)",
      "decimals": 9,
      "logoURI": "https://raw.githubusercontent.com/solana-labs/token-list/main/assets/mainnet/CPLNm9UMKfiJKiySQathV99yeSgTVjPDZx4ucFrbp2MD/logo.png",
      "tags": [
        "wrapped",
        "wormhole"
      ],
      "extensions": {
        "address": "0xC011a73ee8576Fb46F5E1c5751cA3B9Fe0af2a6F",
        "bridgeContract": "https://etherscan.io/address/0xf92cD566Ea4864356C5491c177A430C222d7e678",
        "assetContract": "https://etherscan.io/address/0xC011a73ee8576Fb46F5E1c5751cA3B9Fe0af2a6F",
        "coingeckoId": "havven"
      }
    },
    {
      "chainId": 101,
      "address": "D6eVKSfLdioqo2zG8LbQYFU2gf66FrjKA7afCYNo1GHt",
      "symbol": "wDUCK",
      "name": "DLP Duck Token (Wormhole)",
      "decimals": 9,
      "logoURI": "https://raw.githubusercontent.com/solana-labs/token-list/main/assets/mainnet/D6eVKSfLdioqo2zG8LbQYFU2gf66FrjKA7afCYNo1GHt/logo.png",
      "tags": [
        "wrapped",
        "wormhole"
      ],
      "extensions": {
        "address": "0xC0bA369c8Db6eB3924965e5c4FD0b4C1B91e305F",
        "bridgeContract": "https://etherscan.io/address/0xf92cD566Ea4864356C5491c177A430C222d7e678",
        "assetContract": "https://etherscan.io/address/0xC0bA369c8Db6eB3924965e5c4FD0b4C1B91e305F",
        "coingeckoId": "dlp-duck-token"
      }
    },
    {
      "chainId": 101,
      "address": "9PwPi3DAf9Dy4Y6qJmUzF6fX9CjNwScBidsYqJmcApF8",
      "symbol": "wCHAIN",
      "name": "Chain Games (Wormhole)",
      "decimals": 9,
      "logoURI": "https://raw.githubusercontent.com/solana-labs/token-list/main/assets/mainnet/9PwPi3DAf9Dy4Y6qJmUzF6fX9CjNwScBidsYqJmcApF8/logo.png",
      "tags": [
        "wrapped",
        "wormhole"
      ],
      "extensions": {
        "address": "0xC4C2614E694cF534D407Ee49F8E44D125E4681c4",
        "bridgeContract": "https://etherscan.io/address/0xf92cD566Ea4864356C5491c177A430C222d7e678",
        "assetContract": "https://etherscan.io/address/0xC4C2614E694cF534D407Ee49F8E44D125E4681c4",
        "coingeckoId": "chain-games"
      }
    },
    {
      "chainId": 101,
      "address": "BmxZ1pghpcoyT7aykj7D1o4AxWirTqvD7zD2tNngjirT",
      "symbol": "wGRT",
      "name": "Graph Token (Wormhole)",
      "decimals": 9,
      "logoURI": "https://raw.githubusercontent.com/solana-labs/token-list/main/assets/mainnet/BmxZ1pghpcoyT7aykj7D1o4AxWirTqvD7zD2tNngjirT/logo.png",
      "tags": [
        "wrapped",
        "wormhole"
      ],
      "extensions": {
        "address": "0xc944E90C64B2c07662A292be6244BDf05Cda44a7",
        "bridgeContract": "https://etherscan.io/address/0xf92cD566Ea4864356C5491c177A430C222d7e678",
        "assetContract": "https://etherscan.io/address/0xc944E90C64B2c07662A292be6244BDf05Cda44a7",
        "coingeckoId": "the-graph"
      }
    },
    {
      "chainId": 101,
      "address": "FMr15arp651N6fR2WEL36pCMBnFecHcN6wDxne2Vf3SK",
      "symbol": "wROOT",
      "name": "RootKit (Wormhole)",
      "decimals": 9,
      "logoURI": "https://raw.githubusercontent.com/solana-labs/token-list/main/assets/mainnet/FMr15arp651N6fR2WEL36pCMBnFecHcN6wDxne2Vf3SK/logo.png",
      "tags": [
        "wrapped",
        "wormhole"
      ],
      "extensions": {
        "address": "0xCb5f72d37685C3D5aD0bB5F982443BC8FcdF570E",
        "bridgeContract": "https://etherscan.io/address/0xf92cD566Ea4864356C5491c177A430C222d7e678",
        "assetContract": "https://etherscan.io/address/0xCb5f72d37685C3D5aD0bB5F982443BC8FcdF570E",
        "coingeckoId": "rootkit"
      }
    },
    {
      "chainId": 101,
      "address": "E9X7rKAGfSh1gsHC6qh5MVLkDzRcT64KQbjzvHnc5zEq",
      "symbol": "wSWAP",
      "name": "TrustSwap Token (Wormhole)",
      "decimals": 9,
      "logoURI": "https://raw.githubusercontent.com/solana-labs/token-list/main/assets/mainnet/E9X7rKAGfSh1gsHC6qh5MVLkDzRcT64KQbjzvHnc5zEq/logo.png",
      "tags": [
        "wrapped",
        "wormhole"
      ],
      "extensions": {
        "address": "0xCC4304A31d09258b0029eA7FE63d032f52e44EFe",
        "bridgeContract": "https://etherscan.io/address/0xf92cD566Ea4864356C5491c177A430C222d7e678",
        "assetContract": "https://etherscan.io/address/0xCC4304A31d09258b0029eA7FE63d032f52e44EFe",
        "coingeckoId": "trustswap"
      }
    },
    {
      "chainId": 101,
      "address": "5NEENV1mNvu7MfNNtKuGSDC8zoNStq1tuLkDXFtv6rZd",
      "symbol": "wTVK",
      "name": "Terra Virtua Kolect (Wormhole)",
      "decimals": 9,
      "logoURI": "https://raw.githubusercontent.com/solana-labs/token-list/main/assets/mainnet/5NEENV1mNvu7MfNNtKuGSDC8zoNStq1tuLkDXFtv6rZd/logo.png",
      "tags": [
        "wrapped",
        "wormhole"
      ],
      "extensions": {
        "address": "0xd084B83C305daFD76AE3E1b4E1F1fe2eCcCb3988",
        "bridgeContract": "https://etherscan.io/address/0xf92cD566Ea4864356C5491c177A430C222d7e678",
        "assetContract": "https://etherscan.io/address/0xd084B83C305daFD76AE3E1b4E1F1fe2eCcCb3988",
        "coingeckoId": "terra-virtua-kolect"
      }
    },
    {
      "chainId": 101,
      "address": "5ZXLGj7onpitgtREJNYb51DwDPddvqV1YLC8jn2sgz48",
      "symbol": "wOMG",
      "name": "OMG Network (Wormhole)",
      "decimals": 9,
      "logoURI": "https://raw.githubusercontent.com/solana-labs/token-list/main/assets/mainnet/5ZXLGj7onpitgtREJNYb51DwDPddvqV1YLC8jn2sgz48/logo.png",
      "tags": [
        "wrapped",
        "wormhole"
      ],
      "extensions": {
        "address": "0xd26114cd6EE289AccF82350c8d8487fedB8A0C07",
        "bridgeContract": "https://etherscan.io/address/0xf92cD566Ea4864356C5491c177A430C222d7e678",
        "assetContract": "https://etherscan.io/address/0xd26114cd6EE289AccF82350c8d8487fedB8A0C07",
        "coingeckoId": "omisego"
      }
    },
    {
      "chainId": 101,
      "address": "2Xf2yAXJfg82sWwdLUo2x9mZXy6JCdszdMZkcF1Hf4KV",
      "symbol": "wLUNA",
      "name": "Wrapped LUNA Token (Wormhole)",
      "decimals": 9,
      "logoURI": "https://raw.githubusercontent.com/solana-labs/token-list/main/assets/mainnet/2Xf2yAXJfg82sWwdLUo2x9mZXy6JCdszdMZkcF1Hf4KV/logo.png",
      "tags": [
        "wrapped",
        "wormhole"
      ],
      "extensions": {
        "address": "0xd2877702675e6cEb975b4A1dFf9fb7BAF4C91ea9",
        "bridgeContract": "https://etherscan.io/address/0xf92cD566Ea4864356C5491c177A430C222d7e678",
        "assetContract": "https://etherscan.io/address/0xd2877702675e6cEb975b4A1dFf9fb7BAF4C91ea9",
        "coingeckoId": "wrapped-terra"
      }
    },
    {
      "chainId": 101,
      "address": "5Ro6JxJ4NjSTEppdX2iXUYgWkAEF1dcs9gqMX99E2vkL",
      "symbol": "wBONDLY",
      "name": "Bondly Token (Wormhole)",
      "decimals": 9,
      "logoURI": "https://raw.githubusercontent.com/solana-labs/token-list/main/assets/mainnet/5Ro6JxJ4NjSTEppdX2iXUYgWkAEF1dcs9gqMX99E2vkL/logo.png",
      "tags": [
        "wrapped",
        "wormhole"
      ],
      "extensions": {
        "address": "0xD2dDa223b2617cB616c1580db421e4cFAe6a8a85",
        "bridgeContract": "https://etherscan.io/address/0xf92cD566Ea4864356C5491c177A430C222d7e678",
        "assetContract": "https://etherscan.io/address/0xD2dDa223b2617cB616c1580db421e4cFAe6a8a85",
        "coingeckoId": "bondly"
      }
    },
    {
      "chainId": 101,
      "address": "5jFzUEqWLnvGvKWb1Pji9nWVYy5vLG2saoXCyVNWEdEi",
      "symbol": "wDETS",
      "name": "Dextrust (Wormhole)",
      "decimals": 9,
      "logoURI": "https://raw.githubusercontent.com/solana-labs/token-list/main/assets/mainnet/5jFzUEqWLnvGvKWb1Pji9nWVYy5vLG2saoXCyVNWEdEi/logo.png",
      "tags": [
        "wrapped",
        "wormhole"
      ],
      "extensions": {
        "address": "0xd379700999F4805Ce80aa32DB46A94dF64561108",
        "bridgeContract": "https://etherscan.io/address/0xf92cD566Ea4864356C5491c177A430C222d7e678",
        "assetContract": "https://etherscan.io/address/0xd379700999F4805Ce80aa32DB46A94dF64561108",
        "coingeckoId": "dextrust"
      }
    },
    {
      "chainId": 101,
      "address": "BV5tm1uCRWQCQKNgQVFnkseqAjxpmbJkRCXvzFWBdgMp",
      "symbol": "wAMPL",
      "name": "Ampleforth (Wormhole)",
      "decimals": 9,
      "logoURI": "https://raw.githubusercontent.com/solana-labs/token-list/main/assets/mainnet/BV5tm1uCRWQCQKNgQVFnkseqAjxpmbJkRCXvzFWBdgMp/logo.png",
      "tags": [
        "wrapped",
        "wormhole"
      ],
      "extensions": {
        "address": "0xD46bA6D942050d489DBd938a2C909A5d5039A161",
        "bridgeContract": "https://etherscan.io/address/0xf92cD566Ea4864356C5491c177A430C222d7e678",
        "assetContract": "https://etherscan.io/address/0xD46bA6D942050d489DBd938a2C909A5d5039A161",
        "coingeckoId": "ampleforth"
      }
    },
    {
      "chainId": 101,
      "address": "2PSvGigDY4MVUmv51bBiARBMcHBtXcUBnx5V9BwWbbi2",
      "symbol": "wPOLK",
      "name": "Polkamarkets (Wormhole)",
      "decimals": 9,
      "logoURI": "https://raw.githubusercontent.com/solana-labs/token-list/main/assets/mainnet/2PSvGigDY4MVUmv51bBiARBMcHBtXcUBnx5V9BwWbbi2/logo.png",
      "tags": [
        "wrapped",
        "wormhole"
      ],
      "extensions": {
        "address": "0xD478161C952357F05f0292B56012Cd8457F1cfbF",
        "bridgeContract": "https://etherscan.io/address/0xf92cD566Ea4864356C5491c177A430C222d7e678",
        "assetContract": "https://etherscan.io/address/0xD478161C952357F05f0292B56012Cd8457F1cfbF",
        "coingeckoId": "polkamarkets"
      }
    },
    {
      "chainId": 101,
      "address": "ApmXkxXCASdxRf3Ln6Ni7oAZ7E6CX1CcJAD8A5qBdhSm",
      "symbol": "wCRV",
      "name": "Curve DAO Token (Wormhole)",
      "decimals": 9,
      "logoURI": "https://raw.githubusercontent.com/solana-labs/token-list/main/assets/mainnet/ApmXkxXCASdxRf3Ln6Ni7oAZ7E6CX1CcJAD8A5qBdhSm/logo.png",
      "tags": [
        "wrapped",
        "wormhole"
      ],
      "extensions": {
        "address": "0xD533a949740bb3306d119CC777fa900bA034cd52",
        "bridgeContract": "https://etherscan.io/address/0xf92cD566Ea4864356C5491c177A430C222d7e678",
        "assetContract": "https://etherscan.io/address/0xD533a949740bb3306d119CC777fa900bA034cd52",
        "coingeckoId": "curve-dao-token"
      }
    },
    {
      "chainId": 101,
      "address": "DWECGzR56MruYJyo5g5QpoxZbFoydt3oWUkkDsVhxXzs",
      "symbol": "wMEME",
      "name": "MEME (Wormhole)",
      "decimals": 8,
      "logoURI": "https://raw.githubusercontent.com/solana-labs/token-list/main/assets/mainnet/DWECGzR56MruYJyo5g5QpoxZbFoydt3oWUkkDsVhxXzs/logo.png",
      "tags": [
        "wrapped",
        "wormhole"
      ],
      "extensions": {
        "address": "0xD5525D397898e5502075Ea5E830d8914f6F0affe",
        "bridgeContract": "https://etherscan.io/address/0xf92cD566Ea4864356C5491c177A430C222d7e678",
        "assetContract": "https://etherscan.io/address/0xD5525D397898e5502075Ea5E830d8914f6F0affe",
        "coingeckoId": "degenerator"
      }
    },
    {
      "chainId": 101,
      "address": "3Y2wTtM4kCX8uUSLrKJ8wpajCu1C9LaWWAd7b7Nb2BDw",
      "symbol": "wEXNT",
      "name": "ExNetwork Community Token (Wormhole)",
      "decimals": 9,
      "logoURI": "https://raw.githubusercontent.com/solana-labs/token-list/main/assets/mainnet/3Y2wTtM4kCX8uUSLrKJ8wpajCu1C9LaWWAd7b7Nb2BDw/logo.png",
      "tags": [
        "wrapped",
        "wormhole"
      ],
      "extensions": {
        "address": "0xD6c67B93a7b248dF608a653d82a100556144c5DA",
        "bridgeContract": "https://etherscan.io/address/0xf92cD566Ea4864356C5491c177A430C222d7e678",
        "assetContract": "https://etherscan.io/address/0xD6c67B93a7b248dF608a653d82a100556144c5DA",
        "coingeckoId": "exnetwork-token"
      }
    },
    {
      "chainId": 101,
      "address": "9w97GdWUYYaamGwdKMKZgGzPduZJkiFizq4rz5CPXRv2",
      "symbol": "wUSDT",
      "name": "Tether USD (Wormhole)",
      "decimals": 6,
      "logoURI": "https://raw.githubusercontent.com/solana-labs/token-list/main/assets/mainnet/9w97GdWUYYaamGwdKMKZgGzPduZJkiFizq4rz5CPXRv2/logo.png",
      "tags": [
        "wrapped",
        "wormhole"
      ],
      "extensions": {
        "address": "0xdAC17F958D2ee523a2206206994597C13D831ec7",
        "bridgeContract": "https://etherscan.io/address/0xf92cD566Ea4864356C5491c177A430C222d7e678",
        "assetContract": "https://etherscan.io/address/0xdAC17F958D2ee523a2206206994597C13D831ec7",
        "coingeckoId": "tether"
      }
    },
    {
      "chainId": 101,
      "address": "CqWSJtkMMY16q9QLnQxktM1byzVHGRr8b6LCPuZnEeiL",
      "symbol": "wYLD",
      "name": "Yield (Wormhole)",
      "decimals": 9,
      "logoURI": "https://raw.githubusercontent.com/solana-labs/token-list/main/assets/mainnet/CqWSJtkMMY16q9QLnQxktM1byzVHGRr8b6LCPuZnEeiL/logo.png",
      "tags": [
        "wrapped",
        "wormhole"
      ],
      "extensions": {
        "address": "0xDcB01cc464238396E213a6fDd933E36796eAfF9f",
        "bridgeContract": "https://etherscan.io/address/0xf92cD566Ea4864356C5491c177A430C222d7e678",
        "assetContract": "https://etherscan.io/address/0xDcB01cc464238396E213a6fDd933E36796eAfF9f",
        "coingeckoId": "yield"
      }
    },
    {
      "chainId": 101,
      "address": "26ZzQVGZruwcZPs2sqb8n9ojKt2cviUjHcMjstFtK6ow",
      "symbol": "wKNC",
      "name": "Kyber Network Crystal (Wormhole)",
      "decimals": 9,
      "logoURI": "https://raw.githubusercontent.com/solana-labs/token-list/main/assets/mainnet/26ZzQVGZruwcZPs2sqb8n9ojKt2cviUjHcMjstFtK6ow/logo.png",
      "tags": [
        "wrapped",
        "wormhole"
      ],
      "extensions": {
        "address": "0xdd974D5C2e2928deA5F71b9825b8b646686BD200",
        "bridgeContract": "https://etherscan.io/address/0xf92cD566Ea4864356C5491c177A430C222d7e678",
        "assetContract": "https://etherscan.io/address/0xdd974D5C2e2928deA5F71b9825b8b646686BD200",
        "coingeckoId": "kyber-network"
      }
    },
    {
      "chainId": 101,
      "address": "HHoHTtntq2kiBPENyVM1DTP7pNrkBXX2Jye29PSyz3qf",
      "symbol": "wCOTI",
      "name": "COTI Token (Wormhole)",
      "decimals": 9,
      "logoURI": "https://raw.githubusercontent.com/solana-labs/token-list/main/assets/mainnet/HHoHTtntq2kiBPENyVM1DTP7pNrkBXX2Jye29PSyz3qf/logo.png",
      "tags": [
        "wrapped",
        "wormhole"
      ],
      "extensions": {
        "address": "0xDDB3422497E61e13543BeA06989C0789117555c5",
        "bridgeContract": "https://etherscan.io/address/0xf92cD566Ea4864356C5491c177A430C222d7e678",
        "assetContract": "https://etherscan.io/address/0xDDB3422497E61e13543BeA06989C0789117555c5",
        "coingeckoId": "coti"
      }
    },
    {
      "chainId": 101,
      "address": "4sEpUsJ6uJZYi6A2da8EGjKPacRSqYJaPJffPnTqoWVv",
      "symbol": "wINJ",
      "name": "Injective Token (Wormhole)",
      "decimals": 9,
      "logoURI": "https://raw.githubusercontent.com/solana-labs/token-list/main/assets/mainnet/4sEpUsJ6uJZYi6A2da8EGjKPacRSqYJaPJffPnTqoWVv/logo.png",
      "tags": [
        "wrapped",
        "wormhole"
      ],
      "extensions": {
        "address": "0xe28b3B32B6c345A34Ff64674606124Dd5Aceca30",
        "bridgeContract": "https://etherscan.io/address/0xf92cD566Ea4864356C5491c177A430C222d7e678",
        "assetContract": "https://etherscan.io/address/0xe28b3B32B6c345A34Ff64674606124Dd5Aceca30",
        "coingeckoId": "injective-protocol"
      }
    },
    {
      "chainId": 101,
      "address": "G2jrxYSoCSzmohxERa2JzSJMuRM4kiNvRA3DnCv7Lzcz",
      "symbol": "wZRX",
      "name": "0x Protocol Token (Wormhole)",
      "decimals": 9,
      "logoURI": "https://raw.githubusercontent.com/solana-labs/token-list/main/assets/mainnet/G2jrxYSoCSzmohxERa2JzSJMuRM4kiNvRA3DnCv7Lzcz/logo.png",
      "tags": [
        "wrapped",
        "wormhole"
      ],
      "extensions": {
        "address": "0xE41d2489571d322189246DaFA5ebDe1F4699F498",
        "bridgeContract": "https://etherscan.io/address/0xf92cD566Ea4864356C5491c177A430C222d7e678",
        "assetContract": "https://etherscan.io/address/0xE41d2489571d322189246DaFA5ebDe1F4699F498",
        "coingeckoId": "0x"
      }
    },
    {
      "chainId": 101,
      "address": "3bkBFHyof411hGBdcsiM1KSDdErw63Xoj3eLB8yNknB4",
      "symbol": "wSUPER",
      "name": "SuperFarm (Wormhole)",
      "decimals": 9,
      "logoURI": "https://raw.githubusercontent.com/solana-labs/token-list/main/assets/mainnet/3bkBFHyof411hGBdcsiM1KSDdErw63Xoj3eLB8yNknB4/logo.png",
      "tags": [
        "wrapped",
        "wormhole"
      ],
      "extensions": {
        "address": "0xe53EC727dbDEB9E2d5456c3be40cFF031AB40A55",
        "bridgeContract": "https://etherscan.io/address/0xf92cD566Ea4864356C5491c177A430C222d7e678",
        "assetContract": "https://etherscan.io/address/0xe53EC727dbDEB9E2d5456c3be40cFF031AB40A55",
        "coingeckoId": "superfarm"
      }
    },
    {
      "chainId": 101,
      "address": "7kkkoa1MB93ELm3vjvyC8GJ65G7eEgLhfaHU58riJUCx",
      "symbol": "waEth",
      "name": "aEthereum (Wormhole)",
      "decimals": 9,
      "logoURI": "https://raw.githubusercontent.com/solana-labs/token-list/main/assets/mainnet/7kkkoa1MB93ELm3vjvyC8GJ65G7eEgLhfaHU58riJUCx/logo.png",
      "tags": [
        "wrapped",
        "wormhole"
      ],
      "extensions": {
        "address": "0xE95A203B1a91a908F9B9CE46459d101078c2c3cb",
        "bridgeContract": "https://etherscan.io/address/0xf92cD566Ea4864356C5491c177A430C222d7e678",
        "assetContract": "https://etherscan.io/address/0xE95A203B1a91a908F9B9CE46459d101078c2c3cb",
        "coingeckoId": "ankreth"
      }
    },
    {
      "chainId": 101,
      "address": "F48zUwoQMzgCTf5wihwz8GPN23gdcoVMiT227APqA6hC",
      "symbol": "wSURF",
      "name": "SURF.Finance (Wormhole)",
      "decimals": 9,
      "logoURI": "https://raw.githubusercontent.com/solana-labs/token-list/main/assets/mainnet/F48zUwoQMzgCTf5wihwz8GPN23gdcoVMiT227APqA6hC/logo.png",
      "tags": [
        "wrapped",
        "wormhole"
      ],
      "extensions": {
        "address": "0xEa319e87Cf06203DAe107Dd8E5672175e3Ee976c",
        "bridgeContract": "https://etherscan.io/address/0xf92cD566Ea4864356C5491c177A430C222d7e678",
        "assetContract": "https://etherscan.io/address/0xEa319e87Cf06203DAe107Dd8E5672175e3Ee976c",
        "coingeckoId": "surf-finance"
      }
    },
    {
      "chainId": 101,
      "address": "EK6iyvvqvQtsWYcySrZVHkXjCLX494r9PhnDWJaX1CPu",
      "symbol": "wrenBTC",
      "name": "renBTC (Wormhole)",
      "decimals": 8,
      "logoURI": "https://raw.githubusercontent.com/solana-labs/token-list/main/assets/mainnet/EK6iyvvqvQtsWYcySrZVHkXjCLX494r9PhnDWJaX1CPu/logo.png",
      "tags": [
        "wrapped",
        "wormhole"
      ],
      "extensions": {
        "address": "0xEB4C2781e4ebA804CE9a9803C67d0893436bB27D",
        "bridgeContract": "https://etherscan.io/address/0xf92cD566Ea4864356C5491c177A430C222d7e678",
        "assetContract": "https://etherscan.io/address/0xEB4C2781e4ebA804CE9a9803C67d0893436bB27D",
        "coingeckoId": "renbtc"
      }
    },
    {
      "chainId": 101,
      "address": "B2m4B527oLo5WFWLgy2MitP66azhEW2puaazUAuvNgqZ",
      "symbol": "wDMG",
      "name": "DMM: Governance (Wormhole)",
      "decimals": 9,
      "logoURI": "https://raw.githubusercontent.com/solana-labs/token-list/main/assets/mainnet/B2m4B527oLo5WFWLgy2MitP66azhEW2puaazUAuvNgqZ/logo.png",
      "tags": [
        "wrapped",
        "wormhole"
      ],
      "extensions": {
        "address": "0xEd91879919B71bB6905f23af0A68d231EcF87b14",
        "bridgeContract": "https://etherscan.io/address/0xf92cD566Ea4864356C5491c177A430C222d7e678",
        "assetContract": "https://etherscan.io/address/0xEd91879919B71bB6905f23af0A68d231EcF87b14",
        "coingeckoId": "dmm-governance"
      }
    },
    {
      "chainId": 101,
      "address": "H3iuZNRwaqPsnGUGU5YkDwTU3hQMkzC32hxDko8EtzZw",
      "symbol": "wHEZ",
      "name": "Hermez Network Token (Wormhole)",
      "decimals": 9,
      "logoURI": "https://raw.githubusercontent.com/solana-labs/token-list/main/assets/mainnet/H3iuZNRwaqPsnGUGU5YkDwTU3hQMkzC32hxDko8EtzZw/logo.png",
      "tags": [
        "wrapped",
        "wormhole"
      ],
      "extensions": {
        "address": "0xEEF9f339514298C6A857EfCfC1A762aF84438dEE",
        "bridgeContract": "https://etherscan.io/address/0xf92cD566Ea4864356C5491c177A430C222d7e678",
        "assetContract": "https://etherscan.io/address/0xEEF9f339514298C6A857EfCfC1A762aF84438dEE",
        "coingeckoId": "hermez-network-token"
      }
    },
    {
      "chainId": 101,
      "address": "DL7873Hud4eMdGScQFD7vrbC6fzWAMQ2LMuoZSn4zUry",
      "symbol": "wRLY",
      "name": "Rally (Wormhole)",
      "decimals": 9,
      "logoURI": "https://raw.githubusercontent.com/solana-labs/token-list/main/assets/mainnet/DL7873Hud4eMdGScQFD7vrbC6fzWAMQ2LMuoZSn4zUry/logo.png",
      "tags": [
        "wrapped",
        "wormhole"
      ],
      "extensions": {
        "address": "0xf1f955016EcbCd7321c7266BccFB96c68ea5E49b",
        "bridgeContract": "https://etherscan.io/address/0xf92cD566Ea4864356C5491c177A430C222d7e678",
        "assetContract": "https://etherscan.io/address/0xf1f955016EcbCd7321c7266BccFB96c68ea5E49b",
        "coingeckoId": "rally-2"
      }
    },
    {
      "chainId": 101,
      "address": "3N89w9KPUVYUK5MMGNY8yMXhrr89QQ1RQPJxVnQHgMdd",
      "symbol": "wYf-DAI",
      "name": "YfDAI.finance (Wormhole)",
      "decimals": 9,
      "logoURI": "https://raw.githubusercontent.com/solana-labs/token-list/main/assets/mainnet/3N89w9KPUVYUK5MMGNY8yMXhrr89QQ1RQPJxVnQHgMdd/logo.png",
      "tags": [
        "wrapped",
        "wormhole"
      ],
      "extensions": {
        "address": "0xf4CD3d3Fda8d7Fd6C5a500203e38640A70Bf9577",
        "bridgeContract": "https://etherscan.io/address/0xf92cD566Ea4864356C5491c177A430C222d7e678",
        "assetContract": "https://etherscan.io/address/0xf4CD3d3Fda8d7Fd6C5a500203e38640A70Bf9577",
        "coingeckoId": "yfdai-finance"
      }
    },
    {
      "chainId": 101,
      "address": "8ArKbnnDiq8eRR8hZ1eULMjd2iMAD8AqwyVJRAX7mHQo",
      "symbol": "wFCL",
      "name": "Fractal Protocol Token (Wormhole)",
      "decimals": 9,
      "logoURI": "https://raw.githubusercontent.com/solana-labs/token-list/main/assets/mainnet/8ArKbnnDiq8eRR8hZ1eULMjd2iMAD8AqwyVJRAX7mHQo/logo.png",
      "tags": [
        "wrapped",
        "wormhole"
      ],
      "extensions": {
        "address": "0xF4d861575ecC9493420A3f5a14F85B13f0b50EB3",
        "bridgeContract": "https://etherscan.io/address/0xf92cD566Ea4864356C5491c177A430C222d7e678",
        "assetContract": "https://etherscan.io/address/0xF4d861575ecC9493420A3f5a14F85B13f0b50EB3",
        "coingeckoId": "fractal"
      }
    },
    {
      "chainId": 101,
      "address": "ZWGxcTgJCNGQqZn6vFdknwj4AFFsYRZ4SDJuhRn3J1T",
      "symbol": "wAXS",
      "name": "Axie Infinity (Wormhole)",
      "decimals": 9,
      "logoURI": "https://raw.githubusercontent.com/solana-labs/token-list/main/assets/mainnet/ZWGxcTgJCNGQqZn6vFdknwj4AFFsYRZ4SDJuhRn3J1T/logo.png",
      "tags": [
        "wrapped",
        "wormhole"
      ],
      "extensions": {
        "address": "0xF5D669627376EBd411E34b98F19C868c8ABA5ADA",
        "bridgeContract": "https://etherscan.io/address/0xf92cD566Ea4864356C5491c177A430C222d7e678",
        "assetContract": "https://etherscan.io/address/0xF5D669627376EBd411E34b98F19C868c8ABA5ADA",
        "coingeckoId": "axie-infinity"
      }
    },
    {
      "chainId": 101,
      "address": "PEjUEMHFRtfajio8YHKZdUruW1vTzGmz6F7NngjYuou",
      "symbol": "wENJ",
      "name": "Enjin Coin (Wormhole)",
      "decimals": 9,
      "logoURI": "https://raw.githubusercontent.com/solana-labs/token-list/main/assets/mainnet/PEjUEMHFRtfajio8YHKZdUruW1vTzGmz6F7NngjYuou/logo.png",
      "tags": [
        "wrapped",
        "wormhole"
      ],
      "extensions": {
        "address": "0xF629cBd94d3791C9250152BD8dfBDF380E2a3B9c",
        "bridgeContract": "https://etherscan.io/address/0xf92cD566Ea4864356C5491c177A430C222d7e678",
        "assetContract": "https://etherscan.io/address/0xF629cBd94d3791C9250152BD8dfBDF380E2a3B9c",
        "coingeckoId": "enjincoin"
      }
    },
    {
      "chainId": 101,
      "address": "2cW5deMKeR97C7csq1aMMWUa5RNWkpQFz8tumxk4ZV8w",
      "symbol": "wYLD",
      "name": "Yield (Wormhole)",
      "decimals": 9,
      "logoURI": "https://raw.githubusercontent.com/solana-labs/token-list/main/assets/mainnet/2cW5deMKeR97C7csq1aMMWUa5RNWkpQFz8tumxk4ZV8w/logo.png",
      "tags": [
        "wrapped",
        "wormhole"
      ],
      "extensions": {
        "address": "0xF94b5C5651c888d928439aB6514B93944eEE6F48",
        "bridgeContract": "https://etherscan.io/address/0xf92cD566Ea4864356C5491c177A430C222d7e678",
        "assetContract": "https://etherscan.io/address/0xF94b5C5651c888d928439aB6514B93944eEE6F48",
        "coingeckoId": "yield-app"
      }
    },
    {
      "chainId": 101,
      "address": "FR5qPX4gbKHPyKMK7Cey6dHZ7wtqmqRogYPJo6bpd5Uw",
      "symbol": "wDDIM",
      "name": "DuckDaoDime (Wormhole)",
      "decimals": 9,
      "logoURI": "https://raw.githubusercontent.com/solana-labs/token-list/main/assets/mainnet/FR5qPX4gbKHPyKMK7Cey6dHZ7wtqmqRogYPJo6bpd5Uw/logo.png",
      "tags": [
        "wrapped",
        "wormhole"
      ],
      "extensions": {
        "address": "0xFbEEa1C75E4c4465CB2FCCc9c6d6afe984558E20",
        "bridgeContract": "https://etherscan.io/address/0xf92cD566Ea4864356C5491c177A430C222d7e678",
        "assetContract": "https://etherscan.io/address/0xFbEEa1C75E4c4465CB2FCCc9c6d6afe984558E20",
        "coingeckoId": "duckdaodime"
      }
    },
    {
      "chainId": 101,
      "address": "8HCWFQA2GsA6Nm2L5jidM3mus7NeeQ8wp1ri3XFF9WWH",
      "symbol": "wRARI",
      "name": "Rarible (Wormhole)",
      "decimals": 9,
      "logoURI": "https://raw.githubusercontent.com/solana-labs/token-list/main/assets/mainnet/8HCWFQA2GsA6Nm2L5jidM3mus7NeeQ8wp1ri3XFF9WWH/logo.png",
      "tags": [
        "wrapped",
        "wormhole"
      ],
      "extensions": {
        "address": "0xFca59Cd816aB1eaD66534D82bc21E7515cE441CF",
        "bridgeContract": "https://etherscan.io/address/0xf92cD566Ea4864356C5491c177A430C222d7e678",
        "assetContract": "https://etherscan.io/address/0xFca59Cd816aB1eaD66534D82bc21E7515cE441CF",
        "coingeckoId": "rarible"
      }
    },
    {
      "chainId": 101,
      "address": "Egrv6hURf5o68xJ1AGYeRv8RNj2nXJVuSoA5wwiSALcN",
      "symbol": "wAMP",
      "name": "Amp (Wormhole)",
      "decimals": 9,
      "logoURI": "https://raw.githubusercontent.com/solana-labs/token-list/main/assets/mainnet/Egrv6hURf5o68xJ1AGYeRv8RNj2nXJVuSoA5wwiSALcN/logo.png",
      "tags": [
        "wrapped",
        "wormhole"
      ],
      "extensions": {
        "address": "0xfF20817765cB7f73d4bde2e66e067E58D11095C2",
        "bridgeContract": "https://etherscan.io/address/0xf92cD566Ea4864356C5491c177A430C222d7e678",
        "assetContract": "https://etherscan.io/address/0xfF20817765cB7f73d4bde2e66e067E58D11095C2",
        "coingeckoId": "amp-token"
      }
    },
    {
      "chainId": 101,
      "address": "GXMaB6jm5cdoQgb65YpkEu61eDYtod3PuVwYYXdZZJ9r",
      "symbol": "wFSW",
      "name": "FalconSwap Token (Wormhole)",
      "decimals": 9,
      "logoURI": "https://raw.githubusercontent.com/solana-labs/token-list/main/assets/mainnet/GXMaB6jm5cdoQgb65YpkEu61eDYtod3PuVwYYXdZZJ9r/logo.png",
      "tags": [
        "wrapped",
        "wormhole"
      ],
      "extensions": {
        "address": "0xfffffffFf15AbF397dA76f1dcc1A1604F45126DB",
        "bridgeContract": "https://etherscan.io/address/0xf92cD566Ea4864356C5491c177A430C222d7e678",
        "assetContract": "https://etherscan.io/address/0xfffffffFf15AbF397dA76f1dcc1A1604F45126DB",
        "coingeckoId": "fsw-token"
      }
    },
    {
      "chainId": 101,
      "address": "AJ1W9A9N9dEMdVyoDiam2rV44gnBm2csrPDP7xqcapgX",
      "symbol": "wBUSD",
      "name": "Binance USD (Wormhole)",
      "decimals": 9,
      "logoURI": "https://raw.githubusercontent.com/solana-labs/token-list/main/assets/mainnet/AJ1W9A9N9dEMdVyoDiam2rV44gnBm2csrPDP7xqcapgX/logo.png",
      "tags": [
        "wrapped",
        "wormhole"
      ],
      "extensions": {
        "address": "0x4Fabb145d64652a948d72533023f6E7A623C7C53",
        "bridgeContract": "https://etherscan.io/address/0xf92cD566Ea4864356C5491c177A430C222d7e678",
        "assetContract": "https://etherscan.io/address/0x4Fabb145d64652a948d72533023f6E7A623C7C53",
        "coingeckoId": "binance-usd"
      }
    },
    {
      "chainId": 101,
      "address": "2VmKuXMwdzouMndWcK7BK2951tBEtYVmGsdU4dXbjyaY",
      "symbol": "waDAI",
      "name": "Aave Interest bearing DAI (Wormhole)",
      "decimals": 9,
      "logoURI": "https://raw.githubusercontent.com/solana-labs/token-list/main/assets/mainnet/2VmKuXMwdzouMndWcK7BK2951tBEtYVmGsdU4dXbjyaY/logo.svg",
      "tags": [
        "wrapped",
        "wormhole"
      ],
      "extensions": {
        "address": "0xfC1E690f61EFd961294b3e1Ce3313fBD8aa4f85d",
        "bridgeContract": "https://etherscan.io/address/0xf92cD566Ea4864356C5491c177A430C222d7e678",
        "assetContract": "https://etherscan.io/address/0xfC1E690f61EFd961294b3e1Ce3313fBD8aa4f85d",
        "coingeckoId": "aave-dai-v1"
      }
    },
    {
      "chainId": 101,
      "address": "AXvWVviBmySSdghmuomYHqYB3AZn7NmAWrHYHKKPJxoL",
      "symbol": "waTUSD",
      "name": "Aave Interest bearing TUSD (Wormhole)",
      "decimals": 9,
      "logoURI": "https://raw.githubusercontent.com/solana-labs/token-list/main/assets/mainnet/AXvWVviBmySSdghmuomYHqYB3AZn7NmAWrHYHKKPJxoL/logo.svg",
      "tags": [
        "wrapped",
        "wormhole"
      ],
      "extensions": {
        "address": "0x4DA9b813057D04BAef4e5800E36083717b4a0341",
        "bridgeContract": "https://etherscan.io/address/0xf92cD566Ea4864356C5491c177A430C222d7e678",
        "assetContract": "https://etherscan.io/address/0x4DA9b813057D04BAef4e5800E36083717b4a0341",
        "coingeckoId": "aave-tusd-v1"
      }
    },
    {
      "chainId": 101,
      "address": "AkaisFPmasQYZUJsZLD9wPEo2KA7aCRqyRawX18ZRzGr",
      "symbol": "waUSDC",
      "name": "Aave Interest bearing USDC (Wormhole)",
      "decimals": 6,
      "logoURI": "https://raw.githubusercontent.com/solana-labs/token-list/main/assets/mainnet/AkaisFPmasQYZUJsZLD9wPEo2KA7aCRqyRawX18ZRzGr/logo.svg",
      "tags": [
        "wrapped",
        "wormhole"
      ],
      "extensions": {
        "address": "0x9bA00D6856a4eDF4665BcA2C2309936572473B7E",
        "bridgeContract": "https://etherscan.io/address/0xf92cD566Ea4864356C5491c177A430C222d7e678",
        "assetContract": "https://etherscan.io/address/0x9bA00D6856a4eDF4665BcA2C2309936572473B7E",
        "coingeckoId": "aave-usdc-v1"
      }
    },
    {
      "chainId": 101,
      "address": "FZfQtWMoTQ51Z4jxvHfmFcqj4862u9GzmugBnZUuWqR5",
      "symbol": "waUSDT",
      "name": "Aave Interest bearing USDT (Wormhole)",
      "decimals": 6,
      "logoURI": "https://raw.githubusercontent.com/solana-labs/token-list/main/assets/mainnet/FZfQtWMoTQ51Z4jxvHfmFcqj4862u9GzmugBnZUuWqR5/logo.svg",
      "tags": [
        "wrapped",
        "wormhole"
      ],
      "extensions": {
        "address": "0x71fc860F7D3A592A4a98740e39dB31d25db65ae8",
        "bridgeContract": "https://etherscan.io/address/0xf92cD566Ea4864356C5491c177A430C222d7e678",
        "assetContract": "https://etherscan.io/address/0x71fc860F7D3A592A4a98740e39dB31d25db65ae8",
        "coingeckoId": "aave-usdt-v1"
      }
    },
    {
      "chainId": 101,
      "address": "BMrbF8DZ9U5KGdJ4F2MJbH5d6KPi5FQVp7EqmLrhDe1f",
      "symbol": "waSUSD",
      "name": "Aave Interest bearing SUSD (Wormhole)",
      "decimals": 9,
      "logoURI": "https://raw.githubusercontent.com/solana-labs/token-list/main/assets/mainnet/BMrbF8DZ9U5KGdJ4F2MJbH5d6KPi5FQVp7EqmLrhDe1f/logo.svg",
      "tags": [
        "wrapped",
        "wormhole"
      ],
      "extensions": {
        "address": "0x625aE63000f46200499120B906716420bd059240",
        "bridgeContract": "https://etherscan.io/address/0xf92cD566Ea4864356C5491c177A430C222d7e678",
        "assetContract": "https://etherscan.io/address/0x625aE63000f46200499120B906716420bd059240",
        "coingeckoId": "aave-susd-v1"
      }
    },
    {
      "chainId": 101,
      "address": "Fzx4N1xJPDZENAhrAaH79k2izT9CFbfnDEcpcWjiusdY",
      "symbol": "waLEND",
      "name": "Aave Interest bearing LEND (Wormhole)",
      "decimals": 9,
      "logoURI": "https://raw.githubusercontent.com/solana-labs/token-list/main/assets/mainnet/Fzx4N1xJPDZENAhrAaH79k2izT9CFbfnDEcpcWjiusdY/logo.svg",
      "tags": [
        "wrapped",
        "wormhole"
      ],
      "extensions": {
        "address": "0x7D2D3688Df45Ce7C552E19c27e007673da9204B8",
        "bridgeContract": "https://etherscan.io/address/0xf92cD566Ea4864356C5491c177A430C222d7e678",
        "assetContract": "https://etherscan.io/address/0x7D2D3688Df45Ce7C552E19c27e007673da9204B8"
      }
    },
    {
      "chainId": 101,
      "address": "GCdDiVgZnkWCAnGktUsjhoho2CHab9JfrRy3Q5W51zvC",
      "symbol": "waBAT",
      "name": "Aave Interest bearing BAT (Wormhole)",
      "decimals": 9,
      "logoURI": "https://raw.githubusercontent.com/solana-labs/token-list/main/assets/mainnet/GCdDiVgZnkWCAnGktUsjhoho2CHab9JfrRy3Q5W51zvC/logo.svg",
      "tags": [
        "wrapped",
        "wormhole"
      ],
      "extensions": {
        "address": "0xE1BA0FB44CCb0D11b80F92f4f8Ed94CA3fF51D00",
        "bridgeContract": "https://etherscan.io/address/0xf92cD566Ea4864356C5491c177A430C222d7e678",
        "assetContract": "https://etherscan.io/address/0xE1BA0FB44CCb0D11b80F92f4f8Ed94CA3fF51D00",
        "coingeckoId": "aave-bat-v1"
      }
    },
    {
      "chainId": 101,
      "address": "FBrfFh7fb7xKfyBMJA32KufMjEkgSgY4AuzLXFKdJFRj",
      "symbol": "waETH",
      "name": "Aave Interest bearing ETH (Wormhole)",
      "decimals": 9,
      "logoURI": "https://raw.githubusercontent.com/solana-labs/token-list/main/assets/mainnet/FBrfFh7fb7xKfyBMJA32KufMjEkgSgY4AuzLXFKdJFRj/logo.svg",
      "tags": [
        "wrapped",
        "wormhole"
      ],
      "extensions": {
        "address": "0x3a3A65aAb0dd2A17E3F1947bA16138cd37d08c04",
        "bridgeContract": "https://etherscan.io/address/0xf92cD566Ea4864356C5491c177A430C222d7e678",
        "assetContract": "https://etherscan.io/address/0x3a3A65aAb0dd2A17E3F1947bA16138cd37d08c04",
        "coingeckoId": "aave-eth-v1"
      }
    },
    {
      "chainId": 101,
      "address": "Adp88WrQDgExPTu26DdBnbN2ffWMkXLxwqzjTdfRQiJi",
      "symbol": "waLINK",
      "name": "Aave Interest bearing LINK (Wormhole)",
      "decimals": 9,
      "logoURI": "https://raw.githubusercontent.com/solana-labs/token-list/main/assets/mainnet/Adp88WrQDgExPTu26DdBnbN2ffWMkXLxwqzjTdfRQiJi/logo.svg",
      "tags": [
        "wrapped",
        "wormhole"
      ],
      "extensions": {
        "address": "0xA64BD6C70Cb9051F6A9ba1F163Fdc07E0DfB5F84",
        "bridgeContract": "https://etherscan.io/address/0xf92cD566Ea4864356C5491c177A430C222d7e678",
        "assetContract": "https://etherscan.io/address/0xA64BD6C70Cb9051F6A9ba1F163Fdc07E0DfB5F84",
        "coingeckoId": "aave-link-v1"
      }
    },
    {
      "chainId": 101,
      "address": "3p67dqghWn6reQcVCqNBkufrpU1gtA1ZRAYja6GMXySG",
      "symbol": "waKNC",
      "name": "Aave Interest bearing KNC (Wormhole)",
      "decimals": 9,
      "logoURI": "https://raw.githubusercontent.com/solana-labs/token-list/main/assets/mainnet/3p67dqghWn6reQcVCqNBkufrpU1gtA1ZRAYja6GMXySG/logo.svg",
      "tags": [
        "wrapped",
        "wormhole"
      ],
      "extensions": {
        "address": "0x9D91BE44C06d373a8a226E1f3b146956083803eB",
        "bridgeContract": "https://etherscan.io/address/0xf92cD566Ea4864356C5491c177A430C222d7e678",
        "assetContract": "https://etherscan.io/address/0x9D91BE44C06d373a8a226E1f3b146956083803eB",
        "coingeckoId": "aave-knc-v1"
      }
    },
    {
      "chainId": 101,
      "address": "A4qYX1xuewaBL9SeZnwA3We6MhG8TYcTceHAJpk7Etdt",
      "symbol": "waREP",
      "name": "Aave Interest bearing REP (Wormhole)",
      "decimals": 9,
      "logoURI": "https://raw.githubusercontent.com/solana-labs/token-list/main/assets/mainnet/A4qYX1xuewaBL9SeZnwA3We6MhG8TYcTceHAJpk7Etdt/logo.svg",
      "tags": [
        "wrapped",
        "wormhole"
      ],
      "extensions": {
        "address": "0x71010A9D003445aC60C4e6A7017c1E89A477B438",
        "bridgeContract": "https://etherscan.io/address/0xf92cD566Ea4864356C5491c177A430C222d7e678",
        "assetContract": "https://etherscan.io/address/0x71010A9D003445aC60C4e6A7017c1E89A477B438"
      }
    },
    {
      "chainId": 101,
      "address": "3iTtcKUVa5ouzwNZFc3SasuAKkY2ZuMxLERRcWfxQVN3",
      "symbol": "waMKR",
      "name": "Aave Interest bearing MKR (Wormhole)",
      "decimals": 9,
      "logoURI": "https://raw.githubusercontent.com/solana-labs/token-list/main/assets/mainnet/3iTtcKUVa5ouzwNZFc3SasuAKkY2ZuMxLERRcWfxQVN3/logo.svg",
      "tags": [
        "wrapped",
        "wormhole"
      ],
      "extensions": {
        "address": "0x7deB5e830be29F91E298ba5FF1356BB7f8146998",
        "bridgeContract": "https://etherscan.io/address/0xf92cD566Ea4864356C5491c177A430C222d7e678",
        "assetContract": "https://etherscan.io/address/0x7deB5e830be29F91E298ba5FF1356BB7f8146998",
        "coingeckoId": "aave-mkr-v1"
      }
    },
    {
      "chainId": 101,
      "address": "EMS6TrCU8uBMumZukRSShGS1yzHGqYd3S8hW2sYULX3T",
      "symbol": "waMANA",
      "name": "Aave Interest bearing MANA (Wormhole)",
      "decimals": 9,
      "logoURI": "https://raw.githubusercontent.com/solana-labs/token-list/main/assets/mainnet/EMS6TrCU8uBMumZukRSShGS1yzHGqYd3S8hW2sYULX3T/logo.svg",
      "tags": [
        "wrapped",
        "wormhole"
      ],
      "extensions": {
        "address": "0x6FCE4A401B6B80ACe52baAefE4421Bd188e76F6f",
        "bridgeContract": "https://etherscan.io/address/0xf92cD566Ea4864356C5491c177A430C222d7e678",
        "assetContract": "https://etherscan.io/address/0x6FCE4A401B6B80ACe52baAefE4421Bd188e76F6f",
        "coingeckoId": "aave-mana-v1"
      }
    },
    {
      "chainId": 101,
      "address": "qhqzfH7AjeukUgqyPXncWHFXTBebFNu5QQUrzhJaLB4",
      "symbol": "waZRX",
      "name": "Aave Interest bearing ZRX (Wormhole)",
      "decimals": 9,
      "logoURI": "https://raw.githubusercontent.com/solana-labs/token-list/main/assets/mainnet/qhqzfH7AjeukUgqyPXncWHFXTBebFNu5QQUrzhJaLB4/logo.svg",
      "tags": [
        "wrapped",
        "wormhole"
      ],
      "extensions": {
        "address": "0x6Fb0855c404E09c47C3fBCA25f08d4E41f9F062f",
        "bridgeContract": "https://etherscan.io/address/0xf92cD566Ea4864356C5491c177A430C222d7e678",
        "assetContract": "https://etherscan.io/address/0x6Fb0855c404E09c47C3fBCA25f08d4E41f9F062f",
        "coingeckoId": "aave-zrx-v1"
      }
    },
    {
      "chainId": 101,
      "address": "FeU2J26AfMqh2mh7Cf4Lw1HRueAvAkZYxGr8njFNMeQ2",
      "symbol": "waSNX",
      "name": "Aave Interest bearing SNX (Wormhole)",
      "decimals": 9,
      "logoURI": "https://raw.githubusercontent.com/solana-labs/token-list/main/assets/mainnet/FeU2J26AfMqh2mh7Cf4Lw1HRueAvAkZYxGr8njFNMeQ2/logo.png",
      "tags": [
        "wrapped",
        "wormhole"
      ],
      "extensions": {
        "address": "0x328C4c80BC7aCa0834Db37e6600A6c49E12Da4DE",
        "bridgeContract": "https://etherscan.io/address/0xf92cD566Ea4864356C5491c177A430C222d7e678",
        "assetContract": "https://etherscan.io/address/0x328C4c80BC7aCa0834Db37e6600A6c49E12Da4DE",
        "coingeckoId": "aave-snx-v1"
      }
    },
    {
      "chainId": 101,
      "address": "GveRVvWTUH1s26YxyjUnXh1J5mMdu5crC2K2uQy26KXi",
      "symbol": "waWBTC",
      "name": "Aave Interest bearing WBTC (Wormhole)",
      "decimals": 8,
      "logoURI": "https://raw.githubusercontent.com/solana-labs/token-list/main/assets/mainnet/GveRVvWTUH1s26YxyjUnXh1J5mMdu5crC2K2uQy26KXi/logo.svg",
      "tags": [
        "wrapped",
        "wormhole"
      ],
      "extensions": {
        "address": "0xFC4B8ED459e00e5400be803A9BB3954234FD50e3",
        "bridgeContract": "https://etherscan.io/address/0xf92cD566Ea4864356C5491c177A430C222d7e678",
        "assetContract": "https://etherscan.io/address/0xFC4B8ED459e00e5400be803A9BB3954234FD50e3",
        "coingeckoId": "aave-wbtc-v1"
      }
    },
    {
      "chainId": 101,
      "address": "F2WgoHLwV4pfxN4WrUs2q6KkmFCsNorGYQ82oaPNUFLP",
      "symbol": "waBUSD",
      "name": "Aave Interest bearing Binance USD (Wormhole)",
      "decimals": 9,
      "logoURI": "https://raw.githubusercontent.com/solana-labs/token-list/main/assets/mainnet/F2WgoHLwV4pfxN4WrUs2q6KkmFCsNorGYQ82oaPNUFLP/logo.svg",
      "tags": [
        "wrapped",
        "wormhole"
      ],
      "extensions": {
        "address": "0x6Ee0f7BB50a54AB5253dA0667B0Dc2ee526C30a8",
        "bridgeContract": "https://etherscan.io/address/0xf92cD566Ea4864356C5491c177A430C222d7e678",
        "assetContract": "https://etherscan.io/address/0x6Ee0f7BB50a54AB5253dA0667B0Dc2ee526C30a8",
        "coingeckoId": "aave-busd-v1"
      }
    },
    {
      "chainId": 101,
      "address": "3rNUQJgvfZ5eFsZvCkvdYcbd9ZzS6YmtwQsoUTFKmVd4",
      "symbol": "waENJ",
      "name": "Aave Interest bearing ENJ (Wormhole)",
      "decimals": 9,
      "logoURI": "https://raw.githubusercontent.com/solana-labs/token-list/main/assets/mainnet/3rNUQJgvfZ5eFsZvCkvdYcbd9ZzS6YmtwQsoUTFKmVd4/logo.svg",
      "tags": [
        "wrapped",
        "wormhole"
      ],
      "extensions": {
        "address": "0x712DB54daA836B53Ef1EcBb9c6ba3b9Efb073F40",
        "bridgeContract": "https://etherscan.io/address/0xf92cD566Ea4864356C5491c177A430C222d7e678",
        "assetContract": "https://etherscan.io/address/0x712DB54daA836B53Ef1EcBb9c6ba3b9Efb073F40",
        "coingeckoId": "aave-enj-v1"
      }
    },
    {
      "chainId": 101,
      "address": "BHh8nyDwdUG4uyyQYNqGXGLHPyb83R6Y2fqJrNVKtTsT",
      "symbol": "waREN",
      "name": "Aave Interest bearing REN (Wormhole)",
      "decimals": 9,
      "logoURI": "https://raw.githubusercontent.com/solana-labs/token-list/main/assets/mainnet/BHh8nyDwdUG4uyyQYNqGXGLHPyb83R6Y2fqJrNVKtTsT/logo.png",
      "tags": [
        "wrapped",
        "wormhole"
      ],
      "extensions": {
        "address": "0x69948cC03f478B95283F7dbf1CE764d0fc7EC54C",
        "bridgeContract": "https://etherscan.io/address/0xf92cD566Ea4864356C5491c177A430C222d7e678",
        "assetContract": "https://etherscan.io/address/0x69948cC03f478B95283F7dbf1CE764d0fc7EC54C",
        "coingeckoId": "aave-ren-v1"
      }
    },
    {
      "chainId": 101,
      "address": "EE58FVYG1UoY6Givy3K3GSRde9sHMj6X1BnocHBtd3sz",
      "symbol": "waYFI",
      "name": "Aave Interest bearing YFI (Wormhole)",
      "decimals": 9,
      "logoURI": "https://raw.githubusercontent.com/solana-labs/token-list/main/assets/mainnet/EE58FVYG1UoY6Givy3K3GSRde9sHMj6X1BnocHBtd3sz/logo.png",
      "tags": [
        "wrapped",
        "wormhole"
      ],
      "extensions": {
        "address": "0x12e51E77DAAA58aA0E9247db7510Ea4B46F9bEAd",
        "bridgeContract": "https://etherscan.io/address/0xf92cD566Ea4864356C5491c177A430C222d7e678",
        "assetContract": "https://etherscan.io/address/0x12e51E77DAAA58aA0E9247db7510Ea4B46F9bEAd",
        "coingeckoId": "ayfi"
      }
    },
    {
      "chainId": 101,
      "address": "8aYsiHR6oVTAcFUzdXDhaPkgRbn4QYRCkdk3ATmAmY4p",
      "symbol": "waAAVE",
      "name": "Aave Interest bearing Aave Token (Wormhole)",
      "decimals": 9,
      "logoURI": "https://raw.githubusercontent.com/solana-labs/token-list/main/assets/mainnet/8aYsiHR6oVTAcFUzdXDhaPkgRbn4QYRCkdk3ATmAmY4p/logo.svg",
      "tags": [
        "wrapped",
        "wormhole"
      ],
      "extensions": {
        "address": "0xba3D9687Cf50fE253cd2e1cFeEdE1d6787344Ed5",
        "bridgeContract": "https://etherscan.io/address/0xf92cD566Ea4864356C5491c177A430C222d7e678",
        "assetContract": "https://etherscan.io/address/0xba3D9687Cf50fE253cd2e1cFeEdE1d6787344Ed5"
      }
    },
    {
      "chainId": 101,
      "address": "8kwCLkWbv4qTJPcbSV65tWdQmjURjBGRSv6VtC1JTiL8",
      "symbol": "waUNI",
      "name": "Aave Interest bearing Uniswap (Wormhole)",
      "decimals": 9,
      "logoURI": "https://raw.githubusercontent.com/solana-labs/token-list/main/assets/mainnet/8kwCLkWbv4qTJPcbSV65tWdQmjURjBGRSv6VtC1JTiL8/logo.png",
      "tags": [
        "wrapped",
        "wormhole"
      ],
      "extensions": {
        "address": "0xB124541127A0A657f056D9Dd06188c4F1b0e5aab",
        "bridgeContract": "https://etherscan.io/address/0xf92cD566Ea4864356C5491c177A430C222d7e678",
        "assetContract": "https://etherscan.io/address/0xB124541127A0A657f056D9Dd06188c4F1b0e5aab"
      }
    },
    {
      "chainId": 101,
      "address": "9NDu1wdjZ7GiY7foAXhia9h1wQU45oTUzyMZKJ31V7JA",
      "symbol": "wstkAAVE",
      "name": "Staked Aave (Wormhole)",
      "decimals": 9,
      "logoURI": "https://raw.githubusercontent.com/solana-labs/token-list/main/assets/mainnet/9NDu1wdjZ7GiY7foAXhia9h1wQU45oTUzyMZKJ31V7JA/logo.png",
      "tags": [
        "wrapped",
        "wormhole"
      ],
      "extensions": {
        "address": "0x4da27a545c0c5B758a6BA100e3a049001de870f5",
        "bridgeContract": "https://etherscan.io/address/0xf92cD566Ea4864356C5491c177A430C222d7e678",
        "assetContract": "https://etherscan.io/address/0x4da27a545c0c5B758a6BA100e3a049001de870f5"
      }
    },
    {
      "chainId": 101,
      "address": "GNQ1Goajm3Za8uC1Eptt2yfsrbnkZh2eMJoqxg54sj3o",
      "symbol": "wUniDAIETH",
      "name": "Uniswap DAI LP (Wormhole)",
      "decimals": 9,
      "logoURI": "https://raw.githubusercontent.com/solana-labs/token-list/main/assets/mainnet/GNQ1Goajm3Za8uC1Eptt2yfsrbnkZh2eMJoqxg54sj3o/logo.png",
      "tags": [
        "wrapped",
        "wormhole"
      ],
      "extensions": {
        "address": "0x2a1530C4C41db0B0b2bB646CB5Eb1A67b7158667",
        "bridgeContract": "https://etherscan.io/address/0xf92cD566Ea4864356C5491c177A430C222d7e678",
        "assetContract": "https://etherscan.io/address/0x2a1530C4C41db0B0b2bB646CB5Eb1A67b7158667"
      }
    },
    {
      "chainId": 101,
      "address": "7NFin546WNvWkhtfftfY77z8C1TrxLbUcKmw5TpHGGtC",
      "symbol": "wUniUSDCETH",
      "name": "Uniswap USDC LP (Wormhole)",
      "decimals": 9,
      "logoURI": "https://raw.githubusercontent.com/solana-labs/token-list/main/assets/mainnet/7NFin546WNvWkhtfftfY77z8C1TrxLbUcKmw5TpHGGtC/logo.png",
      "tags": [
        "wrapped",
        "wormhole"
      ],
      "extensions": {
        "address": "0x97deC872013f6B5fB443861090ad931542878126",
        "bridgeContract": "https://etherscan.io/address/0xf92cD566Ea4864356C5491c177A430C222d7e678",
        "assetContract": "https://etherscan.io/address/0x97deC872013f6B5fB443861090ad931542878126"
      }
    },
    {
      "chainId": 101,
      "address": "7gersKTtU65ERNBNTZKjYgKf7HypR7PDMprcuhQJChaq",
      "symbol": "wUnisETHETH",
      "name": "Uniswap sETH LP (Wormhole)",
      "decimals": 9,
      "logoURI": "https://raw.githubusercontent.com/solana-labs/token-list/main/assets/mainnet/7gersKTtU65ERNBNTZKjYgKf7HypR7PDMprcuhQJChaq/logo.png",
      "tags": [
        "wrapped",
        "wormhole"
      ],
      "extensions": {
        "address": "0xe9Cf7887b93150D4F2Da7dFc6D502B216438F244",
        "bridgeContract": "https://etherscan.io/address/0xf92cD566Ea4864356C5491c177A430C222d7e678",
        "assetContract": "https://etherscan.io/address/0xe9Cf7887b93150D4F2Da7dFc6D502B216438F244"
      }
    },
    {
      "chainId": 101,
      "address": "4aqNtSCr77eiEZJ9u9BhPErjEMju6FFdLeBKkE1pdxuK",
      "symbol": "wUniLENDETH",
      "name": "Uniswap LEND LP (Wormhole)",
      "decimals": 9,
      "logoURI": "https://raw.githubusercontent.com/solana-labs/token-list/main/assets/mainnet/4aqNtSCr77eiEZJ9u9BhPErjEMju6FFdLeBKkE1pdxuK/logo.png",
      "tags": [
        "wrapped",
        "wormhole"
      ],
      "extensions": {
        "address": "0xcaA7e4656f6A2B59f5f99c745F91AB26D1210DCe",
        "bridgeContract": "https://etherscan.io/address/0xf92cD566Ea4864356C5491c177A430C222d7e678",
        "assetContract": "https://etherscan.io/address/0xcaA7e4656f6A2B59f5f99c745F91AB26D1210DCe"
      }
    },
    {
      "chainId": 101,
      "address": "FDdoYCHwFghBSbnN6suvFR3VFw6kAzfhfGpkAQAGPLC3",
      "symbol": "wUniMKRETH",
      "name": "Uniswap MKR LP (Wormhole)",
      "decimals": 9,
      "logoURI": "https://raw.githubusercontent.com/solana-labs/token-list/main/assets/mainnet/FDdoYCHwFghBSbnN6suvFR3VFw6kAzfhfGpkAQAGPLC3/logo.png",
      "tags": [
        "wrapped",
        "wormhole"
      ],
      "extensions": {
        "address": "0x2C4Bd064b998838076fa341A83d007FC2FA50957",
        "bridgeContract": "https://etherscan.io/address/0xf92cD566Ea4864356C5491c177A430C222d7e678",
        "assetContract": "https://etherscan.io/address/0x2C4Bd064b998838076fa341A83d007FC2FA50957"
      }
    },
    {
      "chainId": 101,
      "address": "FSSTfbb1vh1TRe8Ja64hC65QTc7pPUhwHh5uTAWj5haH",
      "symbol": "wUniLINKETH",
      "name": "Uniswap LINK LP (Wormhole)",
      "decimals": 9,
      "logoURI": "https://raw.githubusercontent.com/solana-labs/token-list/main/assets/mainnet/FSSTfbb1vh1TRe8Ja64hC65QTc7pPUhwHh5uTAWj5haH/logo.png",
      "tags": [
        "wrapped",
        "wormhole"
      ],
      "extensions": {
        "address": "0xF173214C720f58E03e194085B1DB28B50aCDeeaD",
        "bridgeContract": "https://etherscan.io/address/0xf92cD566Ea4864356C5491c177A430C222d7e678",
        "assetContract": "https://etherscan.io/address/0xF173214C720f58E03e194085B1DB28B50aCDeeaD"
      }
    },
    {
      "chainId": 101,
      "address": "Aci9xBGywrgBxQoFnL6LCoCYuX5k6AqaYhimgSZ1Fhrk",
      "symbol": "waUniETH",
      "name": "Aave Interest bearing UniETH (Wormhole)",
      "decimals": 9,
      "logoURI": "https://raw.githubusercontent.com/solana-labs/token-list/main/assets/mainnet/Aci9xBGywrgBxQoFnL6LCoCYuX5k6AqaYhimgSZ1Fhrk/logo.png",
      "tags": [
        "wrapped",
        "wormhole"
      ],
      "extensions": {
        "address": "0x6179078872605396Ee62960917128F9477a5DdbB",
        "bridgeContract": "https://etherscan.io/address/0xf92cD566Ea4864356C5491c177A430C222d7e678",
        "assetContract": "https://etherscan.io/address/0x6179078872605396Ee62960917128F9477a5DdbB"
      }
    },
    {
      "chainId": 101,
      "address": "GqHK99sW4ym6zy6Kdoh8f7sb2c3qhtB3WRqeyPbAYfmy",
      "symbol": "waUniDAI",
      "name": "Aave Interest bearing UniDAI (Wormhole)",
      "decimals": 9,
      "logoURI": "https://raw.githubusercontent.com/solana-labs/token-list/main/assets/mainnet/GqHK99sW4ym6zy6Kdoh8f7sb2c3qhtB3WRqeyPbAYfmy/logo.png",
      "tags": [
        "wrapped",
        "wormhole"
      ],
      "extensions": {
        "address": "0x048930eec73c91B44b0844aEACdEBADC2F2b6efb",
        "bridgeContract": "https://etherscan.io/address/0xf92cD566Ea4864356C5491c177A430C222d7e678",
        "assetContract": "https://etherscan.io/address/0x048930eec73c91B44b0844aEACdEBADC2F2b6efb"
      }
    },
    {
      "chainId": 101,
      "address": "4e4TpGVJMYiz5UBrAXuNmiVJ9yvc7ppJeAn8sXmbnmDi",
      "symbol": "waUniUSDC",
      "name": "Aave Interest bearing UniUSDC (Wormhole)",
      "decimals": 6,
      "logoURI": "https://raw.githubusercontent.com/solana-labs/token-list/main/assets/mainnet/4e4TpGVJMYiz5UBrAXuNmiVJ9yvc7ppJeAn8sXmbnmDi/logo.png",
      "tags": [
        "wrapped",
        "wormhole"
      ],
      "extensions": {
        "address": "0xe02b2Ad63eFF3Ac1D5827cBd7AB9DD3DaC4f4AD0",
        "bridgeContract": "https://etherscan.io/address/0xf92cD566Ea4864356C5491c177A430C222d7e678",
        "assetContract": "https://etherscan.io/address/0xe02b2Ad63eFF3Ac1D5827cBd7AB9DD3DaC4f4AD0"
      }
    },
    {
      "chainId": 101,
      "address": "49LoAnQQdo9171zfcWRUoQLYSScrxXobbuwt14xjvfVm",
      "symbol": "waUniUSDT",
      "name": "Aave Interest bearing UniUSDT (Wormhole)",
      "decimals": 6,
      "logoURI": "https://raw.githubusercontent.com/solana-labs/token-list/main/assets/mainnet/49LoAnQQdo9171zfcWRUoQLYSScrxXobbuwt14xjvfVm/logo.png",
      "tags": [
        "wrapped",
        "wormhole"
      ],
      "extensions": {
        "address": "0xb977ee318010A5252774171494a1bCB98E7fab65",
        "bridgeContract": "https://etherscan.io/address/0xf92cD566Ea4864356C5491c177A430C222d7e678",
        "assetContract": "https://etherscan.io/address/0xb977ee318010A5252774171494a1bCB98E7fab65"
      }
    },
    {
      "chainId": 101,
      "address": "CvG3gtKYJtKRzEUgMeb42xnd8HDjESgLtyJqQ2kuLncp",
      "symbol": "waUniDAIETH",
      "name": "Aave Interest bearing UniDAIETH (Wormhole)",
      "decimals": 9,
      "logoURI": "https://raw.githubusercontent.com/solana-labs/token-list/main/assets/mainnet/CvG3gtKYJtKRzEUgMeb42xnd8HDjESgLtyJqQ2kuLncp/logo.svg",
      "tags": [
        "wrapped",
        "wormhole"
      ],
      "extensions": {
        "address": "0xBbBb7F2aC04484F7F04A2C2C16f20479791BbB44",
        "bridgeContract": "https://etherscan.io/address/0xf92cD566Ea4864356C5491c177A430C222d7e678",
        "assetContract": "https://etherscan.io/address/0xBbBb7F2aC04484F7F04A2C2C16f20479791BbB44"
      }
    },
    {
      "chainId": 101,
      "address": "GSv5ECZaMfaceZK4WKKzA4tKVDkqtfBASECcmYFWcy4G",
      "symbol": "waUniUSDCETH",
      "name": "Aave Interest bearing UniUSDCETH (Wormhole)",
      "decimals": 9,
      "logoURI": "https://raw.githubusercontent.com/solana-labs/token-list/main/assets/mainnet/GSv5ECZaMfaceZK4WKKzA4tKVDkqtfBASECcmYFWcy4G/logo.svg",
      "tags": [
        "wrapped",
        "wormhole"
      ],
      "extensions": {
        "address": "0x1D0e53A0e524E3CC92C1f0f33Ae268FfF8D7E7a5",
        "bridgeContract": "https://etherscan.io/address/0xf92cD566Ea4864356C5491c177A430C222d7e678",
        "assetContract": "https://etherscan.io/address/0x1D0e53A0e524E3CC92C1f0f33Ae268FfF8D7E7a5"
      }
    },
    {
      "chainId": 101,
      "address": "7LUdsedi7qpTJGnFpZo6mWqVtKKpccr9XrQGxJ2xUDPT",
      "symbol": "waUniSETHETH",
      "name": "Aave Interest bearing UniSETHETH (Wormhole)",
      "decimals": 9,
      "logoURI": "https://raw.githubusercontent.com/solana-labs/token-list/main/assets/mainnet/7LUdsedi7qpTJGnFpZo6mWqVtKKpccr9XrQGxJ2xUDPT/logo.svg",
      "tags": [
        "wrapped",
        "wormhole"
      ],
      "extensions": {
        "address": "0x84BBcaB430717ff832c3904fa6515f97fc63C76F",
        "bridgeContract": "https://etherscan.io/address/0xf92cD566Ea4864356C5491c177A430C222d7e678",
        "assetContract": "https://etherscan.io/address/0x84BBcaB430717ff832c3904fa6515f97fc63C76F"
      }
    },
    {
      "chainId": 101,
      "address": "Hc1zHQxg1k2JVwvuv3kqbCyZDEJYfDdNftBMab4EMUx9",
      "symbol": "waUniLENDETH",
      "name": "Aave Interest bearing UniLENDETH (Wormhole)",
      "decimals": 9,
      "logoURI": "https://raw.githubusercontent.com/solana-labs/token-list/main/assets/mainnet/Hc1zHQxg1k2JVwvuv3kqbCyZDEJYfDdNftBMab4EMUx9/logo.svg",
      "tags": [
        "wrapped",
        "wormhole"
      ],
      "extensions": {
        "address": "0xc88ebbf7C523f38Ef3eB8A151273C0F0dA421e63",
        "bridgeContract": "https://etherscan.io/address/0xf92cD566Ea4864356C5491c177A430C222d7e678",
        "assetContract": "https://etherscan.io/address/0xc88ebbf7C523f38Ef3eB8A151273C0F0dA421e63"
      }
    },
    {
      "chainId": 101,
      "address": "9PejEmx6NKDHgf6jpgAWwZsibURKifBakjzDQdtCtAXT",
      "symbol": "waUniMKRETH",
      "name": "Aave Interest bearing UniMKRETH (Wormhole)",
      "decimals": 9,
      "logoURI": "https://raw.githubusercontent.com/solana-labs/token-list/main/assets/mainnet/9PejEmx6NKDHgf6jpgAWwZsibURKifBakjzDQdtCtAXT/logo.svg",
      "tags": [
        "wrapped",
        "wormhole"
      ],
      "extensions": {
        "address": "0x8c69f7A4C9B38F1b48005D216c398Efb2F1Ce3e4",
        "bridgeContract": "https://etherscan.io/address/0xf92cD566Ea4864356C5491c177A430C222d7e678",
        "assetContract": "https://etherscan.io/address/0x8c69f7A4C9B38F1b48005D216c398Efb2F1Ce3e4"
      }
    },
    {
      "chainId": 101,
      "address": "KcHygDp4o7ENsHjevYM4T3u6R7KHa5VyvkJ7kpmJcYo",
      "symbol": "waUniLINKETH",
      "name": "Aave Interest bearing UniLINKETH (Wormhole)",
      "decimals": 9,
      "logoURI": "https://raw.githubusercontent.com/solana-labs/token-list/main/assets/mainnet/KcHygDp4o7ENsHjevYM4T3u6R7KHa5VyvkJ7kpmJcYo/logo.svg",
      "tags": [
        "wrapped",
        "wormhole"
      ],
      "extensions": {
        "address": "0x9548DB8b1cA9b6c757485e7861918b640390169c",
        "bridgeContract": "https://etherscan.io/address/0xf92cD566Ea4864356C5491c177A430C222d7e678",
        "assetContract": "https://etherscan.io/address/0x9548DB8b1cA9b6c757485e7861918b640390169c"
      }
    },
    {
      "chainId": 101,
      "address": "GNPAF84ZEtKYyfuY2fg8tZVwse7LpTSeyYPSyEKFqa2Y",
      "symbol": "waUSDT",
      "name": "Aave interest bearing USDT (Wormhole)",
      "decimals": 6,
      "logoURI": "https://raw.githubusercontent.com/solana-labs/token-list/main/assets/mainnet/GNPAF84ZEtKYyfuY2fg8tZVwse7LpTSeyYPSyEKFqa2Y/logo.svg",
      "tags": [
        "wrapped",
        "wormhole"
      ],
      "extensions": {
        "address": "0x3Ed3B47Dd13EC9a98b44e6204A523E766B225811",
        "bridgeContract": "https://etherscan.io/address/0xf92cD566Ea4864356C5491c177A430C222d7e678",
        "assetContract": "https://etherscan.io/address/0x3Ed3B47Dd13EC9a98b44e6204A523E766B225811",
        "coingeckoId": "aave-usdt"
      }
    },
    {
      "chainId": 101,
      "address": "3QTknQ3i27rDKm5hvBaScFLQ34xX9N7J7XfEFwy27qbZ",
      "symbol": "waWBTC",
      "name": "Aave interest bearing WBTC (Wormhole)",
      "decimals": 8,
      "logoURI": "https://raw.githubusercontent.com/solana-labs/token-list/main/assets/mainnet/3QTknQ3i27rDKm5hvBaScFLQ34xX9N7J7XfEFwy27qbZ/logo.svg",
      "tags": [
        "wrapped",
        "wormhole"
      ],
      "extensions": {
        "address": "0x9ff58f4fFB29fA2266Ab25e75e2A8b3503311656",
        "bridgeContract": "https://etherscan.io/address/0xf92cD566Ea4864356C5491c177A430C222d7e678",
        "assetContract": "https://etherscan.io/address/0x9ff58f4fFB29fA2266Ab25e75e2A8b3503311656",
        "coingeckoId": "aave-wbtc"
      }
    },
    {
      "chainId": 101,
      "address": "EbpkofeWyiQouGyxQAgXxEyGtjgq13NSucX3CNvucNpb",
      "symbol": "waWETH",
      "name": "Aave interest bearing WETH (Wormhole)",
      "decimals": 9,
      "logoURI": "https://raw.githubusercontent.com/solana-labs/token-list/main/assets/mainnet/EbpkofeWyiQouGyxQAgXxEyGtjgq13NSucX3CNvucNpb/logo.png",
      "tags": [
        "wrapped",
        "wormhole"
      ],
      "extensions": {
        "address": "0x030bA81f1c18d280636F32af80b9AAd02Cf0854e",
        "bridgeContract": "https://etherscan.io/address/0xf92cD566Ea4864356C5491c177A430C222d7e678",
        "assetContract": "https://etherscan.io/address/0x030bA81f1c18d280636F32af80b9AAd02Cf0854e"
      }
    },
    {
      "chainId": 101,
      "address": "67uaa3Z7SX7GC6dqSTjpJLnySLXZpCAK9MHMi3232Bfb",
      "symbol": "waYFI",
      "name": "Aave interest bearing YFI (Wormhole)",
      "decimals": 9,
      "logoURI": "https://raw.githubusercontent.com/solana-labs/token-list/main/assets/mainnet/67uaa3Z7SX7GC6dqSTjpJLnySLXZpCAK9MHMi3232Bfb/logo.svg",
      "tags": [
        "wrapped",
        "wormhole"
      ],
      "extensions": {
        "address": "0x5165d24277cD063F5ac44Efd447B27025e888f37",
        "bridgeContract": "https://etherscan.io/address/0xf92cD566Ea4864356C5491c177A430C222d7e678",
        "assetContract": "https://etherscan.io/address/0x5165d24277cD063F5ac44Efd447B27025e888f37"
      }
    },
    {
      "chainId": 101,
      "address": "9xS6et5uvQ64QsmaGMfzfXrwTsfYPjwEWuiPnBGFgfw",
      "symbol": "waZRX",
      "name": "Aave interest bearing ZRX (Wormhole)",
      "decimals": 9,
      "logoURI": "https://raw.githubusercontent.com/solana-labs/token-list/main/assets/mainnet/9xS6et5uvQ64QsmaGMfzfXrwTsfYPjwEWuiPnBGFgfw/logo.svg",
      "tags": [
        "wrapped",
        "wormhole"
      ],
      "extensions": {
        "address": "0xDf7FF54aAcAcbFf42dfe29DD6144A69b629f8C9e",
        "bridgeContract": "https://etherscan.io/address/0xf92cD566Ea4864356C5491c177A430C222d7e678",
        "assetContract": "https://etherscan.io/address/0xDf7FF54aAcAcbFf42dfe29DD6144A69b629f8C9e",
        "coingeckoId": "aave-zrx"
      }
    },
    {
      "chainId": 101,
      "address": "2TZ8s2FwtWqJrWpdFsSf2uM2Fvjw474n6HhTdTEWoLor",
      "symbol": "waUNI",
      "name": "Aave interest bearing UNI (Wormhole)",
      "decimals": 9,
      "logoURI": "https://raw.githubusercontent.com/solana-labs/token-list/main/assets/mainnet/2TZ8s2FwtWqJrWpdFsSf2uM2Fvjw474n6HhTdTEWoLor/logo.svg",
      "tags": [
        "wrapped",
        "wormhole"
      ],
      "extensions": {
        "address": "0xB9D7CB55f463405CDfBe4E90a6D2Df01C2B92BF1",
        "bridgeContract": "https://etherscan.io/address/0xf92cD566Ea4864356C5491c177A430C222d7e678",
        "assetContract": "https://etherscan.io/address/0xB9D7CB55f463405CDfBe4E90a6D2Df01C2B92BF1"
      }
    },
    {
      "chainId": 101,
      "address": "G1o2fHZXyPCeAEcY4o6as7SmVaUu65DRhcq1S4Cfap9T",
      "symbol": "waAAVE",
      "name": "Aave interest bearing AAVE (Wormhole)",
      "decimals": 9,
      "logoURI": "https://raw.githubusercontent.com/solana-labs/token-list/main/assets/mainnet/G1o2fHZXyPCeAEcY4o6as7SmVaUu65DRhcq1S4Cfap9T/logo.svg",
      "tags": [
        "wrapped",
        "wormhole"
      ],
      "extensions": {
        "address": "0xFFC97d72E13E01096502Cb8Eb52dEe56f74DAD7B",
        "bridgeContract": "https://etherscan.io/address/0xf92cD566Ea4864356C5491c177A430C222d7e678",
        "assetContract": "https://etherscan.io/address/0xFFC97d72E13E01096502Cb8Eb52dEe56f74DAD7B"
      }
    },
    {
      "chainId": 101,
      "address": "8PeWkyvCDHpSgT5oiGFgZQtXSRBij7ZFLJTHAGBntRDH",
      "symbol": "waBAT",
      "name": "Aave interest bearing BAT (Wormhole)",
      "decimals": 9,
      "logoURI": "https://raw.githubusercontent.com/solana-labs/token-list/main/assets/mainnet/8PeWkyvCDHpSgT5oiGFgZQtXSRBij7ZFLJTHAGBntRDH/logo.svg",
      "tags": [
        "wrapped",
        "wormhole"
      ],
      "extensions": {
        "address": "0x05Ec93c0365baAeAbF7AefFb0972ea7ECdD39CF1",
        "bridgeContract": "https://etherscan.io/address/0xf92cD566Ea4864356C5491c177A430C222d7e678",
        "assetContract": "https://etherscan.io/address/0x05Ec93c0365baAeAbF7AefFb0972ea7ECdD39CF1",
        "coingeckoId": "aave-bat"
      }
    },
    {
      "chainId": 101,
      "address": "67opsuaXQ3JRSJ1mmF7aPLSq6JaZcwAmXwcMzUN5PSMv",
      "symbol": "waBUSD",
      "name": "Aave interest bearing BUSD (Wormhole)",
      "decimals": 9,
      "logoURI": "https://raw.githubusercontent.com/solana-labs/token-list/main/assets/mainnet/67opsuaXQ3JRSJ1mmF7aPLSq6JaZcwAmXwcMzUN5PSMv/logo.svg",
      "tags": [
        "wrapped",
        "wormhole"
      ],
      "extensions": {
        "address": "0xA361718326c15715591c299427c62086F69923D9",
        "bridgeContract": "https://etherscan.io/address/0xf92cD566Ea4864356C5491c177A430C222d7e678",
        "assetContract": "https://etherscan.io/address/0xA361718326c15715591c299427c62086F69923D9",
        "coingeckoId": "aave-busd"
      }
    },
    {
      "chainId": 101,
      "address": "4JrrHRS56i9GZkSmGaCY3ZsxMo3JEqQviU64ki7ZJPak",
      "symbol": "waDAI",
      "name": "Aave interest bearing DAI (Wormhole)",
      "decimals": 9,
      "logoURI": "https://raw.githubusercontent.com/solana-labs/token-list/main/assets/mainnet/4JrrHRS56i9GZkSmGaCY3ZsxMo3JEqQviU64ki7ZJPak/logo.svg",
      "tags": [
        "wrapped",
        "wormhole"
      ],
      "extensions": {
        "address": "0x028171bCA77440897B824Ca71D1c56caC55b68A3",
        "bridgeContract": "https://etherscan.io/address/0xf92cD566Ea4864356C5491c177A430C222d7e678",
        "assetContract": "https://etherscan.io/address/0x028171bCA77440897B824Ca71D1c56caC55b68A3",
        "coingeckoId": "aave-dai"
      }
    },
    {
      "chainId": 101,
      "address": "3LmfKjsSU9hdxfZfcr873DMNR5nnrk8EvdueXg1dTSin",
      "symbol": "waENJ",
      "name": "Aave interest bearing ENJ (Wormhole)",
      "decimals": 9,
      "logoURI": "https://raw.githubusercontent.com/solana-labs/token-list/main/assets/mainnet/3LmfKjsSU9hdxfZfcr873DMNR5nnrk8EvdueXg1dTSin/logo.svg",
      "tags": [
        "wrapped",
        "wormhole"
      ],
      "extensions": {
        "address": "0xaC6Df26a590F08dcC95D5a4705ae8abbc88509Ef",
        "bridgeContract": "https://etherscan.io/address/0xf92cD566Ea4864356C5491c177A430C222d7e678",
        "assetContract": "https://etherscan.io/address/0xaC6Df26a590F08dcC95D5a4705ae8abbc88509Ef",
        "coingeckoId": "aave-enj"
      }
    },
    {
      "chainId": 101,
      "address": "7VD2Gosm34hB7kughTqu1N3sW92hq3XwKLTi1N1tdKrj",
      "symbol": "waKNC",
      "name": "Aave interest bearing KNC (Wormhole)",
      "decimals": 9,
      "logoURI": "https://raw.githubusercontent.com/solana-labs/token-list/main/assets/mainnet/7VD2Gosm34hB7kughTqu1N3sW92hq3XwKLTi1N1tdKrj/logo.svg",
      "tags": [
        "wrapped",
        "wormhole"
      ],
      "extensions": {
        "address": "0x39C6b3e42d6A679d7D776778Fe880BC9487C2EDA",
        "bridgeContract": "https://etherscan.io/address/0xf92cD566Ea4864356C5491c177A430C222d7e678",
        "assetContract": "https://etherscan.io/address/0x39C6b3e42d6A679d7D776778Fe880BC9487C2EDA",
        "coingeckoId": "aave-knc"
      }
    },
    {
      "chainId": 101,
      "address": "4erbVWFvdvS5P8ews7kUjqfpCQbA8vurnWyvRLsnZJgv",
      "symbol": "waLINK",
      "name": "Aave interest bearing LINK (Wormhole)",
      "decimals": 9,
      "logoURI": "https://raw.githubusercontent.com/solana-labs/token-list/main/assets/mainnet/4erbVWFvdvS5P8ews7kUjqfpCQbA8vurnWyvRLsnZJgv/logo.svg",
      "tags": [
        "wrapped",
        "wormhole"
      ],
      "extensions": {
        "address": "0xa06bC25B5805d5F8d82847D191Cb4Af5A3e873E0",
        "bridgeContract": "https://etherscan.io/address/0xf92cD566Ea4864356C5491c177A430C222d7e678",
        "assetContract": "https://etherscan.io/address/0xa06bC25B5805d5F8d82847D191Cb4Af5A3e873E0",
        "coingeckoId": "aave-link"
      }
    },
    {
      "chainId": 101,
      "address": "AXJWqG4SpAEwkMjKYkarKwv6Qfz5rLU3cwt5KtrDAAYe",
      "symbol": "waMANA",
      "name": "Aave interest bearing MANA (Wormhole)",
      "decimals": 9,
      "logoURI": "https://raw.githubusercontent.com/solana-labs/token-list/main/assets/mainnet/AXJWqG4SpAEwkMjKYkarKwv6Qfz5rLU3cwt5KtrDAAYe/logo.svg",
      "tags": [
        "wrapped",
        "wormhole"
      ],
      "extensions": {
        "address": "0xa685a61171bb30d4072B338c80Cb7b2c865c873E",
        "bridgeContract": "https://etherscan.io/address/0xf92cD566Ea4864356C5491c177A430C222d7e678",
        "assetContract": "https://etherscan.io/address/0xa685a61171bb30d4072B338c80Cb7b2c865c873E",
        "coingeckoId": "aave-mana"
      }
    },
    {
      "chainId": 101,
      "address": "4kJmfagJzQFuwto5RX6f1xScWYbEVBzEpdjmiqTCnzjJ",
      "symbol": "waMKR",
      "name": "Aave interest bearing MKR (Wormhole)",
      "decimals": 9,
      "logoURI": "https://raw.githubusercontent.com/solana-labs/token-list/main/assets/mainnet/4kJmfagJzQFuwto5RX6f1xScWYbEVBzEpdjmiqTCnzjJ/logo.svg",
      "tags": [
        "wrapped",
        "wormhole"
      ],
      "extensions": {
        "address": "0xc713e5E149D5D0715DcD1c156a020976e7E56B88",
        "bridgeContract": "https://etherscan.io/address/0xf92cD566Ea4864356C5491c177A430C222d7e678",
        "assetContract": "https://etherscan.io/address/0xc713e5E149D5D0715DcD1c156a020976e7E56B88",
        "coingeckoId": "aave-mkr"
      }
    },
    {
      "chainId": 101,
      "address": "DN8jPo8YZTXhLMyDMKcnwFuKqY8wfn2UrpX8ct4rc8Bc",
      "symbol": "waREN",
      "name": "Aave interest bearing REN (Wormhole)",
      "decimals": 9,
      "logoURI": "https://raw.githubusercontent.com/solana-labs/token-list/main/assets/mainnet/DN8jPo8YZTXhLMyDMKcnwFuKqY8wfn2UrpX8ct4rc8Bc/logo.svg",
      "tags": [
        "wrapped",
        "wormhole"
      ],
      "extensions": {
        "address": "0xCC12AbE4ff81c9378D670De1b57F8e0Dd228D77a",
        "bridgeContract": "https://etherscan.io/address/0xf92cD566Ea4864356C5491c177A430C222d7e678",
        "assetContract": "https://etherscan.io/address/0xCC12AbE4ff81c9378D670De1b57F8e0Dd228D77a",
        "coingeckoId": "aave-ren"
      }
    },
    {
      "chainId": 101,
      "address": "HWbJZXJ7s1D1zi5P7yVgRUmZPXvYSFv6vsYU765Ti422",
      "symbol": "waSNX",
      "name": "Aave interest bearing SNX (Wormhole)",
      "decimals": 9,
      "logoURI": "https://raw.githubusercontent.com/solana-labs/token-list/main/assets/mainnet/HWbJZXJ7s1D1zi5P7yVgRUmZPXvYSFv6vsYU765Ti422/logo.svg",
      "tags": [
        "wrapped",
        "wormhole"
      ],
      "extensions": {
        "address": "0x35f6B052C598d933D69A4EEC4D04c73A191fE6c2",
        "bridgeContract": "https://etherscan.io/address/0xf92cD566Ea4864356C5491c177A430C222d7e678",
        "assetContract": "https://etherscan.io/address/0x35f6B052C598d933D69A4EEC4D04c73A191fE6c2",
        "coingeckoId": "aave-snx"
      }
    },
    {
      "chainId": 101,
      "address": "2LForywWWpHzmR5NjSEyF1kcw9ffyLuJX7V7hne2fHfY",
      "symbol": "waSUSD",
      "name": "Aave interest bearing SUSD (Wormhole)",
      "decimals": 9,
      "logoURI": "https://raw.githubusercontent.com/solana-labs/token-list/main/assets/mainnet/2LForywWWpHzmR5NjSEyF1kcw9ffyLuJX7V7hne2fHfY/logo.svg",
      "tags": [
        "wrapped",
        "wormhole"
      ],
      "extensions": {
        "address": "0x6C5024Cd4F8A59110119C56f8933403A539555EB",
        "bridgeContract": "https://etherscan.io/address/0xf92cD566Ea4864356C5491c177A430C222d7e678",
        "assetContract": "https://etherscan.io/address/0x6C5024Cd4F8A59110119C56f8933403A539555EB",
        "coingeckoId": "aave-susd"
      }
    },
    {
      "chainId": 101,
      "address": "Badj3S29a2u1auxmijwg5vGjhPLb1K6WLPoigtWjKPXp",
      "symbol": "waTUSD",
      "name": "Aave interest bearing TUSD (Wormhole)",
      "decimals": 9,
      "logoURI": "https://raw.githubusercontent.com/solana-labs/token-list/main/assets/mainnet/Badj3S29a2u1auxmijwg5vGjhPLb1K6WLPoigtWjKPXp/logo.svg",
      "tags": [
        "wrapped",
        "wormhole"
      ],
      "extensions": {
        "address": "0x101cc05f4A51C0319f570d5E146a8C625198e636",
        "bridgeContract": "https://etherscan.io/address/0xf92cD566Ea4864356C5491c177A430C222d7e678",
        "assetContract": "https://etherscan.io/address/0x101cc05f4A51C0319f570d5E146a8C625198e636",
        "coingeckoId": "aave-tusd"
      }
    },
    {
      "chainId": 101,
      "address": "BZCPpva12M9SqJgcpf8jtP9Si6rMANFoUR3i7nchha7M",
      "symbol": "waUSDC",
      "name": "Aave interest bearing USDC (Wormhole)",
      "decimals": 6,
      "logoURI": "https://raw.githubusercontent.com/solana-labs/token-list/main/assets/mainnet/BZCPpva12M9SqJgcpf8jtP9Si6rMANFoUR3i7nchha7M/logo.svg",
      "tags": [
        "wrapped",
        "wormhole"
      ],
      "extensions": {
        "address": "0xBcca60bB61934080951369a648Fb03DF4F96263C",
        "bridgeContract": "https://etherscan.io/address/0xf92cD566Ea4864356C5491c177A430C222d7e678",
        "assetContract": "https://etherscan.io/address/0xBcca60bB61934080951369a648Fb03DF4F96263C",
        "coingeckoId": "aave-usdc"
      }
    },
    {
      "chainId": 101,
      "address": "D3ajQoyBGJz3JCXCPsxHZJbLQKGt9UgxLavgurieGNcD",
      "symbol": "wSDT",
      "name": "Stake DAO Token (Wormhole)",
      "decimals": 9,
      "logoURI": "https://raw.githubusercontent.com/solana-labs/token-list/main/assets/mainnet/D3ajQoyBGJz3JCXCPsxHZJbLQKGt9UgxLavgurieGNcD/logo.png",
      "tags": [
        "wrapped",
        "wormhole"
      ],
      "extensions": {
        "address": "0x73968b9a57c6e53d41345fd57a6e6ae27d6cdb2f",
        "bridgeContract": "https://etherscan.io/address/0xf92cD566Ea4864356C5491c177A430C222d7e678",
        "assetContract": "https://etherscan.io/address/0x73968b9a57c6e53d41345fd57a6e6ae27d6cdb2f",
        "coingeckoId": "stake-dao"
      }
    },
    {
      "chainId": 101,
      "address": "4pk3pf9nJDN1im1kNwWJN1ThjE8pCYCTexXYGyFjqKVf",
      "symbol": "oDOP",
      "name": "Dominican Pesos",
      "decimals": 9,
      "logoURI": "https://raw.githubusercontent.com/solana-labs/token-list/main/assets/mainnet/4pk3pf9nJDN1im1kNwWJN1ThjE8pCYCTexXYGyFjqKVf/logo.png",
      "tags": [
        "stablecoin"
      ],
      "extensions": {
        "website": "https://Odop.io/"
      }
    },
    {
      "chainId": 101,
      "address": "5kjfp2qfRbqCXTQeUYgHNnTLf13eHoKjC5hHynW9DvQE",
      "symbol": "AAPE",
      "name": "AAPE",
      "decimals": 9,
      "logoURI": "https://raw.githubusercontent.com/solana-labs/token-list/main/assets/mainnet/5kjfp2qfRbqCXTQeUYgHNnTLf13eHoKjC5hHynW9DvQE/logo.png",
      "tags": [],
      "extensions": {
        "website": "https://aape.io/"
      }
    },
    {
      "chainId": 101,
      "address": "3K6rftdAaQYMPunrtNRHgnK2UAtjm2JwyT2oCiTDouYE",
      "symbol": "XCOPE",
      "name": "XCOPE",
      "decimals": 0,
      "logoURI": "https://raw.githubusercontent.com/solana-labs/token-list/main/assets/mainnet/3K6rftdAaQYMPunrtNRHgnK2UAtjm2JwyT2oCiTDouYE/logo.png",
      "tags": [
        "trading",
        "index",
        "Algos"
      ],
      "extensions": {
        "website": "https://www.unlimitedcope.com/",
        "serumV3Usdc": "7MpMwArporUHEGW7quUpkPZp5L5cHPs9eKUfKCdaPHq2",
        "coingeckoId": "cope"
      }
    },
    {
      "chainId": 101,
      "address": "8HGyAAB1yoM1ttS7pXjHMa3dukTFGQggnFFH3hJZgzQh",
      "symbol": "COPE",
      "name": "COPE",
      "decimals": 6,
      "logoURI": "https://raw.githubusercontent.com/solana-labs/token-list/main/assets/mainnet/8HGyAAB1yoM1ttS7pXjHMa3dukTFGQggnFFH3hJZgzQh/logo.png",
      "tags": [
        "trading",
        "index",
        "Algos"
      ],
      "extensions": {
        "website": "https://www.unlimitedcope.com/",
        "serumV3Usdc": "6fc7v3PmjZG9Lk2XTot6BywGyYLkBQuzuFKd4FpCsPxk",
        "coingeckoId": "cope"
      }
    },
    {
      "chainId": 101,
      "address": "2prC8tcVsXwVJAinhxd2zeMeWMWaVyzPoQeLKyDZRFKd",
      "symbol": "MCAPS",
      "name": "Mango Market Caps",
      "decimals": 0,
      "logoURI": "https://raw.githubusercontent.com/solana-labs/token-list/main/assets/mainnet/2prC8tcVsXwVJAinhxd2zeMeWMWaVyzPoQeLKyDZRFKd/logo.png",
      "tags": [
        "mango"
      ],
      "extensions": {
        "website": "https://initialcapoffering.com/",
        "coingeckoId": "mango-market-caps"
      }
    },
    {
      "chainId": 101,
      "address": "2reKm5Y9rmAWfaw5jraYz1BXwGLHMofGMs3iNoBLt4VC",
      "symbol": "DOCE",
      "name": "Doce Finance",
      "decimals": 6,
      "logoURI": "https://raw.githubusercontent.com/solana-labs/token-list/main/assets/mainnet/2reKm5Y9rmAWfaw5jraYz1BXwGLHMofGMs3iNoBLt4VC/logo.png",
      "tags": [],
      "extensions": {
        "website": "https://swap.doce.finance/"
      }
    },
    {
      "chainId": 101,
      "address": "E1PvPRPQvZNivZbXRL61AEGr71npZQ5JGxh4aWX7q9QA",
      "symbol": "INO",
      "name": "iNo Token",
      "decimals": 9,
      "logoURI": "https://raw.githubusercontent.com/solana-labs/token-list/main/assets/mainnet/E1PvPRPQvZNivZbXRL61AEGr71npZQ5JGxh4aWX7q9QA/logo.png",
      "tags": [],
      "extensions": {
        "website": "https://ino.llegrand.fr/"
      }
    },
    {
      "chainId": 101,
      "address": "8PMHT4swUMtBzgHnh5U564N5sjPSiUz2cjEQzFnnP1Fo",
      "symbol": "ROPE",
      "name": "Rope Token",
      "decimals": 9,
      "logoURI": "https://raw.githubusercontent.com/solana-labs/token-list/main/assets/mainnet/8PMHT4swUMtBzgHnh5U564N5sjPSiUz2cjEQzFnnP1Fo/logo.svg",
      "tags": [],
      "extensions": {
        "website": "https://ropesolana.com/",
        "coingeckoId": "rope-token",
        "serumV3Usdc": "4Sg1g8U2ZuGnGYxAhc6MmX9MX7yZbrrraPkCQ9MdCPtF",
        "waterfallbot": "https://bit.ly/ROPEwaterfall"
      }
    },
    {
      "chainId": 101,
      "address": "2XkWD6spByDUoR3VDEjPXz4kxFV8e1skwaRSBArRLG3a",
      "symbol": "DROIDF",
      "name": "DROID FINANCE",
      "decimals": 8,
      "logoURI": "https://raw.githubusercontent.com/solana-labs/token-list/main/assets/mainnet/2XkWD6spByDUoR3VDEjPXz4kxFV8e1skwaRSBArRLG3a/logo.png",
      "tags": [],
      "extensions": {
        "website": "https://www.droid.finance/"
      }
    },
    {
      "chainId": 101,
      "address": "5dhkWqrq37F92jBmEyhQP1vbMkbVRz59V7288HH2wBC7",
      "symbol": "SLOCK",
      "name": "SOLLock",
      "decimals": 9,
      "logoURI": "https://raw.githubusercontent.com/solana-labs/token-list/main/assets/mainnet/5dhkWqrq37F92jBmEyhQP1vbMkbVRz59V7288HH2wBC7/logo.png",
      "tags": [
        "utility-token"
      ],
      "extensions": {
        "website": "https://sollock.org/",
        "twitter": "https://twitter.com/@SOLLockOfficial",
        "github": "https://github.com/SOLLock",
        "tgann": "https://t.me/SOLLockAnn",
        "tggroup": "https://t.me/SOLLock"
      }
    },
    {
      "chainId": 101,
      "address": "ETAtLmCmsoiEEKfNrHKJ2kYy3MoABhU6NQvpSfij5tDs",
      "symbol": "MEDIA",
      "name": "Media Network",
      "decimals": 6,
      "logoURI": "https://raw.githubusercontent.com/solana-labs/token-list/main/assets/mainnet/ETAtLmCmsoiEEKfNrHKJ2kYy3MoABhU6NQvpSfij5tDs/logo.png",
      "tags": [
        "utility-token"
      ],
      "extensions": {
        "website": "https://media.network/",
        "coingeckoId": "media-network",
        "serumV3Usdc": "FfiqqvJcVL7oCCu8WQUMHLUC2dnHQPAPjTdSzsERFWjb",
        "waterfallbot": "https://bit.ly/MEDIAwaterfall"
      }
    },
    {
      "chainId": 101,
      "address": "StepAscQoEioFxxWGnh2sLBDFp9d8rvKz2Yp39iDpyT",
      "symbol": "STEP",
      "name": "Step",
      "decimals": 9,
      "logoURI": "https://raw.githubusercontent.com/solana-labs/token-list/main/assets/mainnet/StepAscQoEioFxxWGnh2sLBDFp9d8rvKz2Yp39iDpyT/logo.png",
      "tags": [
        "utility-token"
      ],
      "extensions": {
        "website": "https://step.finance/",
        "twitter": "https://twitter.com/StepFinance_",
        "coingeckoId": "step-finance",
        "serumV3Usdc": "97qCB4cAVSTthvJu3eNoEx6AY6DLuRDtCoPm5Tdyg77S",
        "waterfallbot": "https://bit.ly/STEPwaterfall"
      }
    },
    {
      "chainId": 101,
      "address": "7Geyz6iiRe8buvunsU6TXndxnpLt9mg6iPxqhn6cr3c6",
      "symbol": "ANFT",
      "name": "AffinityLabs",
      "decimals": 9,
      "logoURI": "https://raw.githubusercontent.com/solana-labs/token-list/main/assets/mainnet/7Geyz6iiRe8buvunsU6TXndxnpLt9mg6iPxqhn6cr3c6/logo.png",
      "tags": [
        "nft"
      ],
      "extensions": {
        "website": "https://affinitylabs.tech/"
      }
    },
    {
      "chainId": 102,
      "address": "So11111111111111111111111111111111111111112",
      "symbol": "wSOL",
      "name": "Wrapped SOL",
      "decimals": 9,
      "logoURI": "https://raw.githubusercontent.com/solana-labs/token-list/main/assets/mainnet/So11111111111111111111111111111111111111112/logo.png",
      "tags": [],
      "extensions": {
        "website": "https://www.solana.com/",
        "coingeckoId": "solana"
      }
    },
    {
      "chainId": 102,
      "address": "CpMah17kQEL2wqyMKt3mZBdTnZbkbfx4nqmQMFDP5vwp",
      "symbol": "USDC",
      "name": "USD Coin",
      "decimals": 6,
      "logoURI": "https://raw.githubusercontent.com/solana-labs/token-list/main/assets/mainnet/CpMah17kQEL2wqyMKt3mZBdTnZbkbfx4nqmQMFDP5vwp/logo.png",
      "tags": [
        "stablecoin"
      ],
      "extensions": {
        "website": "https://www.centre.io/",
        "coingeckoId": "usd-coin"
      }
    },
    {
      "chainId": 102,
      "address": "Gmk71cM7j2RMorRsQrsyysM4HsByQx5PuDGtDdqGLWCS",
      "symbol": "spSOL",
      "name": "Stake pool SOL",
      "decimals": 9,
      "logoURI": "https://raw.githubusercontent.com/solana-labs/token-list/main/assets/mainnet/Gmk71cM7j2RMorRsQrsyysM4HsByQx5PuDGtDdqGLWCS/logo.png",
      "tags": [
        "stake-pool"
      ],
      "extensions": {
        "website": "https://www.solana.com/"
      }
    },
    {
      "chainId": 102,
      "address": "2jQc2jDHVCewoWsQJK7JPLetP7UjqXvaFdno8rtrD8Kg",
      "symbol": "sHOG",
      "name": "sHOG",
      "decimals": 6,
      "tags": [
        "stablecoin"
      ]
    },
    {
      "chainId": 103,
      "address": "So11111111111111111111111111111111111111112",
      "symbol": "SOL",
      "name": "Wrapped SOL",
      "decimals": 9,
      "logoURI": "https://raw.githubusercontent.com/solana-labs/token-list/main/assets/mainnet/So11111111111111111111111111111111111111112/logo.png",
      "tags": [],
      "extensions": {
        "coingeckoId": "solana"
      }
    },
    {
      "chainId": 103,
      "address": "7Cab8z1Lz1bTC9bQNeY7VQoZw5a2YbZoxmvFSvPgcTEL",
      "symbol": "LGGD",
      "name": "LGG Dev Fan Token",
      "decimals": 0,
      "logoURI": "https://raw.githubusercontent.com/solana-labs/token-list/main/assets/mainnet/7Cab8z1Lz1bTC9bQNeY7VQoZw5a2YbZoxmvFSvPgcTEL/logo.png",
      "tags": [
        "LGG"
      ],
      "extensions": {
        "website": "https://lgg-hacks.art"
      }
    },
    {
      "chainId": 103,
      "address": "DEhAasscXF4kEGxFgJ3bq4PpVGp5wyUxMRvn6TzGVHaw",
      "symbol": "XYZ",
      "name": "XYZ Test",
      "decimals": 6,
      "logoURI": "https://raw.githubusercontent.com/solana-labs/token-list/main/assets/mainnet/DEhAasscXF4kEGxFgJ3bq4PpVGp5wyUxMRvn6TzGVHaw/logo.png",
      "tags": []
    },
    {
      "chainId": 103,
      "address": "2rg5syU3DSwwWs778FQ6yczDKhS14NM3vP4hqnkJ2jsM",
      "symbol": "pSOL",
      "name": "SOL stake pool",
      "decimals": 9,
      "logoURI": "https://raw.githubusercontent.com/solana-labs/token-list/main/assets/mainnet/2rg5syU3DSwwWs778FQ6yczDKhS14NM3vP4hqnkJ2jsM/logo.png",
      "tags": [],
      "extensions": {
        "website": "https://solana.com/",
        "background": "https://solana.com/static/8c151e179d2d7e80255bdae6563209f2/6833b/validators.webp"
      }
    },
    {
      "chainId": 103,
      "address": "SRMuApVNdxXokk5GT7XD5cUUgXMBCoAz2LHeuAoKWRt",
      "symbol": "SRM",
      "name": "Serum",
      "decimals": 6,
      "logoURI": "https://raw.githubusercontent.com/solana-labs/token-list/main/assets/mainnet/SRMuApVNdxXokk5GT7XD5cUUgXMBCoAz2LHeuAoKWRt/logo.png",
      "tags": [],
      "extensions": {
        "website": "https://projectserum.com/",
        "coingeckoId": "serum"
      }
    },
    {
      "chainId": 103,
      "address": "StepAscQoEioFxxWGnh2sLBDFp9d8rvKz2Yp39iDpyT",
      "symbol": "STEP",
      "name": "Step",
      "decimals": 9,
      "logoURI": "https://raw.githubusercontent.com/solana-labs/token-list/main/assets/mainnet/StepAscQoEioFxxWGnh2sLBDFp9d8rvKz2Yp39iDpyT/logo.png",
      "tags": [
        "utility-token"
      ],
      "extensions": {
        "website": "https://step.finance/",
        "twitter": "https://twitter.com/StepFinance_",
        "coingeckoId": "step-finance",
        "waterfallbot": "https://bit.ly/STEPwaterfall"
      }
    },
    {
      "chainId": 103,
      "address": "7STJWT74tAZzhbNNPRH8WuGDy9GZg27968EwALWuezrH",
      "symbol": "wSUSHI",
      "name": "SushiSwap (Wormhole)",
      "decimals": 9,
      "logoURI": "https://raw.githubusercontent.com/solana-labs/token-list/main/assets/mainnet/7STJWT74tAZzhbNNPRH8WuGDy9GZg27968EwALWuezrH/logo.png",
      "tags": [
        "wrapped",
        "wormhole"
      ],
      "extensions": {
        "website": "https://sushi.com",
        "background": "https://sushi.com/static/media/Background-sm.fd449814.jpg/",
        "address": "0x6B3595068778DD592e39A122f4f5a5cF09C90fE2",
        "bridgeContract": "https://etherscan.io/address/0xf92cD566Ea4864356C5491c177A430C222d7e678",
        "assetContract": "https://etherscan.io/address/0x6B3595068778DD592e39A122f4f5a5cF09C90fE2",
        "coingeckoId": "sushi"
      }
    },
    {
      "chainId": 103,
      "address": "3aMbgP7aGsP1sVcFKc6j65zu7UiziP57SMFzf6ptiCSX",
      "symbol": "sHOG",
      "name": "Devnet StableHog",
      "decimals": 6,
      "logoURI": "https://raw.githubusercontent.com/solana-labs/token-list/main/assets/mainnet/3aMbgP7aGsP1sVcFKc6j65zu7UiziP57SMFzf6ptiCSX/logo.png",
      "tags": [
        "stablecoin"
      ]
    },
    {
      "chainId": 101,
      "address": "3cXftQWJJEeoysZrhAEjpfCHe9tSKyhYG63xpbue8m3s",
      "symbol": "Kreechures",
      "name": "Kreechures",
      "decimals": 0,
      "logoURI": "https://raw.githubusercontent.com/solana-labs/token-list/main/assets/mainnet/3cXftQWJJEeoysZrhAEjpfCHe9tSKyhYG63xpbue8m3s/logo.svg",
      "tags": [
        "nft"
      ],
      "extensions": {
        "website": "https://www.kreechures.com/",
        "attributes": [
          {
            "image": "https://gateway.pinata.cloud/ipfs/QmWcMyAYpaX3BHJoDq6Fyub71TjaHbRHqErT7MmbDvCXYJ/3cXftQWJJEeoysZrhAEjpfCHe9tSKyhYG63xpbue8m3s.jpg",
            "Generation": 0,
            "Species": 6,
            "Base Rest": 262
          }
        ]
      }
    },
    {
      "chainId": 101,
      "address": "4DrV8khCoPS3sWRj6t1bb2DzT9jD4mZp6nc7Jisuuv1b",
      "symbol": "SPD",
      "name": "Solpad",
      "decimals": 9,
      "logoURI": "https://raw.githubusercontent.com/solana-labs/token-list/main/assets/mainnet/4DrV8khCoPS3sWRj6t1bb2DzT9jD4mZp6nc7Jisuuv1b/logo.png",
      "tags": [],
      "extensions": {
        "website": "https://www.solpad.io/"
      }
    },
    {
      "chainId": 101,
      "address": "7p7AMM6QoA8wPRKeqF87Pt51CRWmWvXPH5TBNMyDWhbH",
      "symbol": "Kreechures",
      "name": "Kreechures",
      "decimals": 0,
      "logoURI": "https://raw.githubusercontent.com/solana-labs/token-list/main/assets/mainnet/7p7AMM6QoA8wPRKeqF87Pt51CRWmWvXPH5TBNMyDWhbH/logo.svg",
      "tags": [
        "nft"
      ],
      "extensions": {
        "website": "https://www.kreechures.com/",
        "attributes": [
          {
            "image": "https://gateway.pinata.cloud/ipfs/QmWcMyAYpaX3BHJoDq6Fyub71TjaHbRHqErT7MmbDvCXYJ/7p7AMM6QoA8wPRKeqF87Pt51CRWmWvXPH5TBNMyDWhbH.jpg",
            "Generation": 0,
            "Species": 4,
            "Base Rest": 335
          }
        ]
      }
    },
    {
      "chainId": 101,
      "address": "6ybxMQpMgQhtsTLhvHZqk8uqao7kvoexY6e8JmCTqAB1",
      "symbol": "QUEST",
      "name": "QUEST",
      "decimals": 4,
      "logoURI": "https://raw.githubusercontent.com/solana-labs/token-list/main/assets/mainnet/6ybxMQpMgQhtsTLhvHZqk8uqao7kvoexY6e8JmCTqAB1/logo.png",
      "tags": [],
      "extensions": {
        "website": "https://questcoin.org/"
      }
    },
    {
      "chainId": 101,
      "address": "97qAF7ZKEdPdQaUkhASGA59Jpa2Wi7QqVmnFdEuPqEDc",
      "symbol": "DIAMOND",
      "name": "LOVE",
      "decimals": 6,
      "logoURI": "https://raw.githubusercontent.com/solana-labs/token-list/main/assets/mainnet/97qAF7ZKEdPdQaUkhASGA59Jpa2Wi7QqVmnFdEuPqEDc/logo.png",
      "tags": [
        "Diamond Love"
      ],
      "extensions": {
        "website": "https://diamondlove.io/",
        "telegram": "https://t.me/DiamondLoveX"
      }
    },
    {
      "chainId": 101,
      "address": "xxxxa1sKNGwFtw2kFn8XauW9xq8hBZ5kVtcSesTT9fW",
      "symbol": "SLIM",
      "name": "Solanium",
      "decimals": 6,
      "logoURI": "https://raw.githubusercontent.com/solana-labs/token-list/main/assets/mainnet/xxxxa1sKNGwFtw2kFn8XauW9xq8hBZ5kVtcSesTT9fW/logo.png",
      "tags": [],
      "extensions": {
        "website": "https://solanium.io/",
        "waterfallbot": "https://bit.ly/SLIMwaterfall"
      }
    },
    {
      "chainId": 101,
      "address": "8GPUjUHFxfNhaSS8kUkix8txRRXszeUAsHTjUmHuygZT",
      "symbol": "NINJA NFT1",
      "name": "NINJA NFT1",
      "decimals": 0,
      "logoURI": "https://raw.githubusercontent.com/yuzu-ninjaprotocol/ninjaprotocol/main/NINJA%20NFT%201.png",
      "tags": [],
      "extensions": {
        "website": "http://ninjaprotocol.io"
      }
    },
    {
      "chainId": 101,
      "address": "HcJCPYck2UsTMgiPfjn6CS1wrC5iBXtuqPSjt8Qy8Sou",
      "symbol": "GANGS",
      "name": "Gangs of Solana",
      "decimals": 4,
      "logoURI": "https://raw.githubusercontent.com/solana-labs/token-list/main/assets/mainnet/HcJCPYck2UsTMgiPfjn6CS1wrC5iBXtuqPSjt8Qy8Sou/logo.svg",
      "tags": [],
      "extensions": {
        "website": "https://gangsofsolana.com/"
      }
    },
    {
      "chainId": 101,
      "address": "2rEiLkpQ3mh4DGxv1zcSdW5r5HK2nehif5sCaF5Ss9E1",
      "symbol": "RECO",
      "name": "Reboot ECO",
      "decimals": 0,
      "logoURI": "https://raw.githubusercontent.com/solana-labs/token-list/main/assets/mainnet/2rEiLkpQ3mh4DGxv1zcSdW5r5HK2nehif5sCaF5Ss9E1/logo.png",
      "tags": [],
      "extensions": {
        "website": "https://reboot.eco/"
      }
    },
    {
      "chainId": 101,
      "address": "BXhAKUxkGvFbAarA3K1SUYnqXRhEBC1bhUaCaxvzgyJ1",
      "symbol": "ISA",
      "name": "Interstellar",
      "decimals": 9,
      "logoURI": "https://raw.githubusercontent.com/solana-labs/token-list/main/assets/mainnet/BXhAKUxkGvFbAarA3K1SUYnqXRhEBC1bhUaCaxvzgyJ1/logo.png",
      "tags": [],
      "extensions": {
        "website": "https://interstellaralliance.gitbook.io/isa/"
      }
    },
    {
      "chainId": 101,
      "address": "7xKXtg2CW87d97TXJSDpbD5jBkheTqA83TZRuJosgAsU",
      "symbol": "SAMO",
      "name": "Samoyed Coin",
      "decimals": 9,
      "logoURI": "https://raw.githubusercontent.com/solana-labs/token-list/main/assets/mainnet/7xKXtg2CW87d97TXJSDpbD5jBkheTqA83TZRuJosgAsU/logo.png",
      "tags": [],
      "extensions": {
        "website": "https://samoyedcoin.com/",
        "coingeckoId": "samoyedcoin",
        "serumV3Usdc": "FR3SPJmgfRSKKQ2ysUZBu7vJLpzTixXnjzb84bY3Diif"
      }
    },
    {
      "chainId": 101,
      "address": "ATLASXmbPQxBUYbxPsV97usA3fPQYEqzQBUHgiFCUsXx",
      "symbol": "ATLAS",
      "name": "Star Atlas",
      "decimals": 8,
      "logoURI": "https://raw.githubusercontent.com/solana-labs/token-list/main/assets/mainnet/ATLASXmbPQxBUYbxPsV97usA3fPQYEqzQBUHgiFCUsXx/logo.png",
      "tags": [
        "utility-token"
      ],
      "extensions": {
        "website": "https://staratlas.com",
        "description": "Star Atlas Token",
        "coingeckoId": "star-atlas",
        "serumV3Usdc": "Di66GTLsV64JgCCYGVcY21RZ173BHkjJVgPyezNN7P1K"
      }
    },
    {
      "chainId": 101,
      "address": "poLisWXnNRwC6oBu1vHiuKQzFjGL4XDSu4g9qjz9qVk",
      "symbol": "POLIS",
      "name": "Star Atlas DAO",
      "decimals": 8,
      "logoURI": "https://raw.githubusercontent.com/solana-labs/token-list/main/assets/mainnet/poLisWXnNRwC6oBu1vHiuKQzFjGL4XDSu4g9qjz9qVk/logo.png",
      "tags": [
        "utility-token"
      ],
      "extensions": {
        "website": "https://staratlas.com",
        "description": "Star Atlas DAO Token",
        "coingeckoId": "star-atlas-dao",
        "serumV3Usdc": "HxFLKUAmAMLz1jtT3hbvCMELwH5H9tpM2QugP8sKyfhW"
      }
    },
    {
      "chainId": 101,
      "address": "HAWy8kV3bD4gaN6yy6iK2619x2dyzLUBj1PfJiihTisE",
      "symbol": "DOI",
      "name": "Discovery of Iris",
      "decimals": 0,
      "logoURI": "https://raw.githubusercontent.com/solana-labs/token-list/main/assets/mainnet/HAWy8kV3bD4gaN6yy6iK2619x2dyzLUBj1PfJiihTisE/logo.png",
      "tags": [
        "nft"
      ],
      "extensions": {
        "website": "https://www.staratlas.com",
        "imageUrl": "https://storage.googleapis.com/nft-assets/ReBirth/poster-1/discovery-of-iris.jpg",
        "description": "The rogue planet, Iris, dense with invaluable materials, draws in and collides with seven child planets in a remote region of space, creating what is henceforth referred to as 'The Cataclysm'. When combined, these eight elements create a form of free energy. The collision creates a massively valuable debris field.",
        "serumV3Usdc": "AYXTVttPfhYmn3jryX5XbRjwPK2m9445mbN2iLyRD6nq"
      }
    },
    {
      "chainId": 101,
      "address": "ATSPo9f9TJ3Atx8SuoTYdzSMh4ctQBzYzDiNukQDmoF7",
      "symbol": "HOSA",
      "name": "The Heart of Star Atlas",
      "decimals": 0,
      "logoURI": "https://raw.githubusercontent.com/solana-labs/token-list/main/assets/mainnet/ATSPo9f9TJ3Atx8SuoTYdzSMh4ctQBzYzDiNukQDmoF7/logo.png",
      "tags": [
        "nft"
      ],
      "extensions": {
        "website": "https://www.staratlas.com",
        "imageUrl": "https://storage.googleapis.com/nft-assets/ReBirth/poster-2/the-heart-of-star-atlas.jpg",
        "description": "At the core of Star Atlas lies a treasure trove of priceless data. After an unsuspecting deep space explorer discovers “The Cataclysm”, he scans its riches, creating what will once be known as the first intergalactic data block. He sells this invaluable information to all three rival factions, igniting a lethal spark that forever changes the course of history.",
        "serumV3Usdc": "5Erzgrw9pTjNWLeqHp2sChJq7smB7WXRQYw9wvkvA59t"
      }
    },
    {
      "chainId": 101,
      "address": "36s6AFRXzE9KVdUyoJQ5y6mwxXw21LawYqqwNiQUMD8s",
      "symbol": "TCW",
      "name": "The Convergence War",
      "decimals": 0,
      "logoURI": "https://raw.githubusercontent.com/solana-labs/token-list/main/assets/mainnet/36s6AFRXzE9KVdUyoJQ5y6mwxXw21LawYqqwNiQUMD8s/logo.png",
      "tags": [
        "nft"
      ],
      "extensions": {
        "website": "https://www.staratlas.com",
        "imageUrl": "https://storage.googleapis.com/nft-assets/ReBirth/poster-3/the-convergence-war.jpg",
        "description": "All three factions, thinking they were the sole owners of the cataclysmic data drop, converge to settle the area. A devastating war breaks out across the galaxy after their inability to settle the disputed territory.",
        "serumV3Usdc": "DXPv2ZyMD6Y2mDenqYkAhkvGSjNahkuMkm4zv6DqB7RF"
      }
    },
    {
      "chainId": 101,
      "address": "BgiTVxW9uLuHHoafTd2qjYB5xjCc5Y1EnUuYNfmTwhvp",
      "symbol": "LOST",
      "name": "Short Story of a Lost Astronaut",
      "decimals": 0,
      "logoURI": "https://raw.githubusercontent.com/solana-labs/token-list/main/assets/mainnet/BgiTVxW9uLuHHoafTd2qjYB5xjCc5Y1EnUuYNfmTwhvp/logo.png",
      "tags": [
        "nft"
      ],
      "extensions": {
        "website": "https://www.staratlas.com",
        "imageUrl": "https://storage.googleapis.com/nft-assets/ReBirth/poster-4/short-story-of-a-lost-astronaut.jpg",
        "description": "He thought it would be just another routine exploration mission. Get there, scan, save data blocks and return. But when a surprise radiation storm knocked out his spaceship and swept him up into its high-velocity current, the only thing that saved him from certain doom was his custom ion shield.",
        "serumV3Usdc": "73d9N7BbWVKBG6A2xwwwEHcxzPB26YzbMnRjue3DPzqs"
      }
    },
    {
      "chainId": 101,
      "address": "4G85c5aUsRTrRPqE5VjY7ebD9b2ktTF6NEVGiCddRBDX",
      "symbol": "LOVE",
      "name": "B ❤ P",
      "decimals": 0,
      "logoURI": "https://raw.githubusercontent.com/solana-labs/token-list/main/assets/mainnet/4G85c5aUsRTrRPqE5VjY7ebD9b2ktTF6NEVGiCddRBDX/logo.png",
      "tags": [
        "nft"
      ],
      "extensions": {
        "website": "https://www.staratlas.com",
        "imageUrl": "https://storage.googleapis.com/nft-assets/ReBirth/poster-5/love-story.jpg",
        "description": "Paizul, the charismatic and brilliant leader of the ONI consortium, vividly recalls the first time she saw her one true love. It was a warm summer day, full of raging ionic storms. Lightning was piercing the sky as Bekalu took off his helmet and locked eyes with her. “What are the chances of nearly colliding with someone flying through these wastelands on a day like this”, he smiled with his booming voice. “Perhaps it’s destiny,” she smiled back mysteriously. There was another strike of lightning, but this time the sky remained calm.",
        "serumV3Usdc": "AM9sNDh48N2qhYSgpA58m9dHvrMoQongtyYu2u2XoYTc"
      }
    },
    {
      "chainId": 101,
      "address": "7dr7jVyXf1KUnYq5FTpV2vCZjKRR4MV94jzerb8Fi16Q",
      "symbol": "MRDR",
      "name": "The Assassination of Paizul",
      "decimals": 0,
      "logoURI": "https://raw.githubusercontent.com/solana-labs/token-list/main/assets/mainnet/7dr7jVyXf1KUnYq5FTpV2vCZjKRR4MV94jzerb8Fi16Q/logo.png",
      "tags": [
        "nft"
      ],
      "extensions": {
        "website": "https://www.staratlas.com",
        "imageUrl": "https://storage.googleapis.com/nft-assets/ReBirth/poster-6/assassination-of-paizul.jpg",
        "description": "Suffering one of the cruelest fates in the universe, the Sogmian race of aliens was driven to the brink of extinction. With only 10,000 members left, they put all hope of salvation in the hands of their leader Paizul. After she was assassinated in a gruesome public way, so much fear was struck in the hearts of survivors that they set out to build their 'Last Stand'.",
        "serumV3Usdc": "BJiV2gCLwMvj2c1CbhnMjjy68RjqoMzYT8brDrpVyceA"
      }
    },
    {
      "chainId": 101,
      "address": "G1bE9ge8Yoq43hv7QLcumxTFhHqFMdcL4y2d6ZdzMG4b",
      "symbol": "PFP",
      "name": "Paizul Funeral Procession",
      "decimals": 0,
      "logoURI": "https://raw.githubusercontent.com/solana-labs/token-list/main/assets/mainnet/G1bE9ge8Yoq43hv7QLcumxTFhHqFMdcL4y2d6ZdzMG4b/logo.png",
      "tags": [
        "nft"
      ],
      "extensions": {
        "website": "https://www.staratlas.com",
        "imageUrl": "https://storage.googleapis.com/nft-assets/ReBirth/poster-7/paizul-funeral-procession.jpg",
        "description": "The sound of wailing echoes across the plains. The Sogmian procession solemnly marches in step past their ancestors’ gravestones, still haunted by the fate of their leader. The sun begins to set as they bring Paizul’s cryopod at the top of the Rock of Light. As a beam of light consumes the pod to upload it to eternal rest with the ancients, Bekalu falls to his knees with a wrathful howl. The crowd is rattled to the core, a foreboding of things to come.",
        "serumV3Usdc": "7JzaEAuVfjkrZyMwJgZF5aQkiEyVyCaTWA3N1fQK7Y6V"
      }
    },
    {
      "chainId": 101,
      "address": "6bD8mr8DyuVqN5dXd1jnqmCL66b5KUV14jYY1HSmnxTE",
      "symbol": "AVE",
      "name": "Ahr Visits Earth",
      "decimals": 0,
      "logoURI": "https://raw.githubusercontent.com/solana-labs/token-list/main/assets/mainnet/6bD8mr8DyuVqN5dXd1jnqmCL66b5KUV14jYY1HSmnxTE/logo.png",
      "tags": [
        "nft"
      ],
      "extensions": {
        "website": "https://www.staratlas.com",
        "imageUrl": "https://storage.googleapis.com/nft-assets/ReBirth/poster-8/ahr-visits-earth.jpg",
        "description": "Humankind is visited by Ahr, a mysterious being of pure light. But not all is as it seems… For through the power of illusion, we are tricked into forming a space-based religion, plundering the planet and launching ourselves towards the stars, permanently leaving the Earth.",
        "serumV3Usdc": "8yQzsbraXJFoPG5PdX73B8EVYFuPR9aC2axAqWearGKu"
      }
    },
    {
      "chainId": 101,
      "address": "9vi6PTKBFHR2hXgyjoTZx6h7WXNkFAA5dCsZRSi4higK",
      "symbol": "ASF",
      "name": "Armstrong Forever",
      "decimals": 0,
      "logoURI": "https://raw.githubusercontent.com/solana-labs/token-list/main/assets/mainnet/9vi6PTKBFHR2hXgyjoTZx6h7WXNkFAA5dCsZRSi4higK/logo.png",
      "tags": [
        "nft"
      ],
      "extensions": {
        "website": "https://www.staratlas.com",
        "imageUrl": "https://storage.googleapis.com/nft-assets/ReBirth/poster-15/armstrong-forever.jpg",
        "description": "When humans were racing to expand into outer space under Ahr’s influence, the devastation they inflicted upon the planet was so great that it weakened the Earth’s geomagnetic field. The reckless way the planet’s orbit was populated by machines and debris led to distortions in the gravity field. All this culminated in a disastrous slingshot effect for the many satellites orbiting the blue dot, altering their trajectories to loosen the direct gravity pull of the planet and scatter into deep space. Some of these satellites contained valuable data that was lost forever.  In 2621, the Council of Peace put a bounty on these ancient artifacts to integrate them into Star Atlas, leading to a hunt for them across the galaxy. One of the most sought-after satellites in history records bears the name of Neil Armstrong, the first human to set foot on the Moon.  Initially launched into medium Earth orbit as a cornerstone of the global positioning system (GPS), the satellite had untold additional capabilities that made it more and more valuable as it drifted off into the void.",
        "serumV3Usdc": "8yQzsbraXJFoPG5PdX73B8EVYFuPR9aC2axAqWearGKu"
      }
    },
    {
      "chainId": 101,
      "address": "Hfjgcs9ix17EwgXVVbKjo6NfMm2CXfr34cwty3xWARUm",
      "symbol": "TLS",
      "name": "The Last Stand",
      "decimals": 0,
      "logoURI": "https://raw.githubusercontent.com/solana-labs/token-list/main/assets/mainnet/Hfjgcs9ix17EwgXVVbKjo6NfMm2CXfr34cwty3xWARUm/logo.png",
      "tags": [
        "nft"
      ],
      "extensions": {
        "website": "https://www.staratlas.com",
        "serumV3Usdc": "AVHndcEDUjP9Liz5dfcvAPAMffADXG6KMPn8sWB1XhFQ"
      }
    },
    {
      "chainId": 101,
      "address": "8EXX5kG7qWTjgpNSGX7PnB6hJZ8xhXUcCafVJaBEJo32",
      "symbol": "SPT",
      "name": "The Signing of the Peace Treaty",
      "decimals": 0,
      "logoURI": "https://raw.githubusercontent.com/solana-labs/token-list/main/assets/mainnet/8EXX5kG7qWTjgpNSGX7PnB6hJZ8xhXUcCafVJaBEJo32/logo.png",
      "tags": [
        "nft"
      ],
      "extensions": {
        "website": "https://www.staratlas.com",
        "serumV3Usdc": "FZ9xhZbkt9bKKVpWmFxRhEJyzgxqU5w5xu3mXcF6Eppe"
      }
    },
    {
      "chainId": 101,
      "address": "62FWgS4XaMJrUrAYw7mHMRye4iY9hqgqnJLBiT8QyPJv",
      "symbol": "COFFEE",
      "name": "CoffeeMaker",
      "decimals": 18,
      "logoURI": "https://cdn.jsdelivr.net/gh/cofeeswap/logo/coffeev2.png",
      "tags": [
        "nft",
        "swap",
        "nft marketplace"
      ],
      "extensions": {
        "website": "https://coffeemaker.finance"
      }
    },
    {
      "chainId": 101,
      "address": "CAjoJeGCCRae9oDwHYXzkeUDonp3dZLWV5GKHysLwjnx",
      "symbol": "PBA",
      "name": "The Peacebringers Archive",
      "decimals": 0,
      "logoURI": "https://raw.githubusercontent.com/solana-labs/token-list/main/assets/mainnet/CAjoJeGCCRae9oDwHYXzkeUDonp3dZLWV5GKHysLwjnx/logo.png",
      "tags": [
        "nft"
      ],
      "extensions": {
        "website": "https://www.staratlas.com",
        "serumV3Usdc": "4jN1R453Acv9egnr7Dry3x9Xe3jqh1tqz5RokniaeVhy"
      }
    },
    {
      "chainId": 101,
      "address": "FPnwwNiL1tXqd4ZbGjFYsCw5qsQw91VN79SNcU4Bc732",
      "symbol": "UWB",
      "name": "Ustur Wod.bod",
      "decimals": 0,
      "logoURI": "https://raw.githubusercontent.com/solana-labs/token-list/main/assets/mainnet/FPnwwNiL1tXqd4ZbGjFYsCw5qsQw91VN79SNcU4Bc732/logo.png",
      "tags": [
        "nft"
      ],
      "extensions": {
        "website": "https://www.staratlas.com",
        "serumV3Usdc": "J99HsFQEWKR3UiFQpKTnF11iaNiR1enf2LxHfgsbVc59"
      }
    },
    {
      "chainId": 101,
      "address": "DB76aiNQeLzHPwvFhzgwfpe6HGHCDTQ6snW6UD7AnHid",
      "symbol": "OMPH",
      "name": "Om Photoli",
      "decimals": 0,
      "logoURI": "https://raw.githubusercontent.com/solana-labs/token-list/main/assets/mainnet/DB76aiNQeLzHPwvFhzgwfpe6HGHCDTQ6snW6UD7AnHid/logo.png",
      "tags": [
        "nft"
      ],
      "extensions": {
        "website": "https://www.staratlas.com",
        "serumV3Usdc": "HdvXMScwAQQh9pEvLZjuaaeJcLTmixxYoMFefeqHFn2E"
      }
    },
    {
      "chainId": 101,
      "address": "BrzwWsG845VttbTsacZMLKhyc2jAZU12MaPkTYrJHoqm",
      "symbol": "SATM",
      "name": "Star Atlas - The Movie",
      "decimals": 0,
      "logoURI": "https://raw.githubusercontent.com/solana-labs/token-list/main/assets/mainnet/BrzwWsG845VttbTsacZMLKhyc2jAZU12MaPkTYrJHoqm/logo.png",
      "tags": [
        "nft"
      ],
      "extensions": {
        "website": "https://www.staratlas.com",
        "imageUrl": "https://storage.googleapis.com/nft-assets/ReBirth/poster-14/star-at-atlas-movie.jpg",
        "description": "“The first to arrive at the universe’s next frontier is the first to knock on the gates of prosperity.” — Ustur Armi.eldr",
        "serumV3Usdc": "KHw8L2eE6kpp8ziWPghBTtiAVCUvdSKMvGtT1e9AuJd"
      }
    },
    {
      "chainId": 101,
      "address": "8ymi88q5DtmdNTn2sPRNFkvMkszMHuLJ1e3RVdWjPa3s",
      "symbol": "SDOGE",
      "name": "SolDoge",
      "decimals": 0,
      "logoURI": "https://raw.githubusercontent.com/solana-labs/token-list/main/assets/mainnet/8ymi88q5DtmdNTn2sPRNFkvMkszMHuLJ1e3RVdWjPa3s/logo.png",
      "tags": [],
      "extensions": {
        "website": "https://www.soldoge.org",
        "serumV3Usdc": "9aruV2p8cRWxybx6wMsJwPFqeN7eQVPR74RrxdM3DNdu"
      }
    },
    {
      "chainId": 101,
      "address": "DQRNdQWz5NzbYgknGsZqSSXbdhQWvXSe8S56mrtNAs1b",
      "symbol": "ENTROPPP",
      "name": "ENTROPPP (Entropy for security)",
      "decimals": 6,
      "logoURI": "https://raw.githubusercontent.com/solana-labs/token-list/main/assets/mainnet/DQRNdQWz5NzbYgknGsZqSSXbdhQWvXSe8S56mrtNAs1b/logo.png",
      "tags": [
        "Cryptography",
        "Blockchain security",
        "Randomness and entropy"
      ],
      "extensions": {
        "website": "https://www.entroppp.com"
      }
    },
    {
      "chainId": 101,
      "address": "8RYSc3rrS4X4bvBCtSJnhcpPpMaAJkXnVKZPzANxQHgz",
      "symbol": "YARD",
      "name": "SolYard Finance",
      "decimals": 9,
      "logoURI": "https://raw.githubusercontent.com/solana-labs/token-list/main/assets/mainnet/8RYSc3rrS4X4bvBCtSJnhcpPpMaAJkXnVKZPzANxQHgz/logo.png",
      "tags": [],
      "extensions": {
        "website": "https://solyard.finance/"
      }
    },
    {
      "chainId": 101,
      "address": "nope9HWCJcXVFkG49CDk7oYFtgGsUzsRvHdcJeL2aCL",
      "symbol": "NOPE",
      "name": "NOPE FINANCE",
      "decimals": 9,
      "logoURI": "https://raw.githubusercontent.com/solana-labs/token-list/main/assets/mainnet/nope9HWCJcXVFkG49CDk7oYFtgGsUzsRvHdcJeL2aCL/logo.png",
      "tags": [],
      "extensions": {
        "website": "https://nopefinance.xyz/"
      }
    },
    {
      "chainId": 101,
      "address": "43VWkd99HjqkhFTZbWBpMpRhjG469nWa7x7uEsgSH7We",
      "symbol": "STNK",
      "name": "Stonks",
      "decimals": 9,
      "logoURI": "https://raw.githubusercontent.com/solana-labs/token-list/main/assets/mainnet/43VWkd99HjqkhFTZbWBpMpRhjG469nWa7x7uEsgSH7We/logo.png",
      "tags": [],
      "extensions": {
        "website": "https://stonkscoin.org/"
      }
    },
    {
      "chainId": 101,
      "address": "4368jNGeNq7Tt4Vzr98UWxL647PYu969VjzAsWGVaVH2",
      "symbol": "MEAL",
      "name": "HUNGRY",
      "decimals": 8,
      "logoURI": "https://raw.githubusercontent.com/solana-labs/token-list/main/assets/mainnet/4368jNGeNq7Tt4Vzr98UWxL647PYu969VjzAsWGVaVH2/logo.png",
      "tags": [],
      "extensions": {
        "website": "https://hungrycoin.io/"
      }
    },
    {
      "chainId": 101,
      "address": "8GQsW3f7mdwfjqJon2myADcBsSsRjpXmxHYDG8q1pvV6",
      "symbol": "HOLD",
      "name": "Holdana",
      "decimals": 9,
      "logoURI": "https://raw.githubusercontent.com/solana-labs/token-list/main/assets/mainnet/8GQsW3f7mdwfjqJon2myADcBsSsRjpXmxHYDG8q1pvV6/logo.png",
      "tags": [],
      "extensions": {
        "medium": "https://holdanatoken.medium.com/",
        "twitter": "https://twitter.com/HoldanaOfficial",
        "serumV3Usdc": "G2j5zKtfymPcWMq1YRoKrfUWy64SZ6ZxDVscHSyPQqmz"
      }
    },
    {
      "chainId": 101,
      "address": "64SqEfHtu4bZ6jr1mAxaWrLFdMngbKbru9AyaG2Dyk5T",
      "symbol": "wen-token",
      "name": "wen-token",
      "decimals": 0,
      "logoURI": "https://raw.githubusercontent.com/solana-labs/token-list/main/assets/mainnet/64SqEfHtu4bZ6jr1mAxaWrLFdMngbKbru9AyaG2Dyk5T/logo.png",
      "tags": [
        "nft"
      ],
      "extensions": {
        "website": "https://pythians.pyth.network"
      }
    },
    {
      "chainId": 101,
      "address": "9axWWN2FY8njSSQReepkiSE56U2yAvPFGuaXRQNdkZaS",
      "symbol": "wen-token-2",
      "name": "wen-token-2",
      "decimals": 0,
      "logoURI": "https://raw.githubusercontent.com/solana-labs/token-list/main/assets/mainnet/9axWWN2FY8njSSQReepkiSE56U2yAvPFGuaXRQNdkZaS/logo.png",
      "tags": [
        "nft"
      ],
      "extensions": {
        "website": "https://pythians.pyth.network"
      }
    },
    {
      "chainId": 101,
      "address": "4dmKkXNHdgYsXqBHCuMikNQWwVomZURhYvkkX5c4pQ7y",
      "symbol": "SNY",
      "name": "Synthetify",
      "decimals": 6,
      "logoURI": "https://raw.githubusercontent.com/solana-labs/token-list/main/assets/mainnet/4dmKkXNHdgYsXqBHCuMikNQWwVomZURhYvkkX5c4pQ7y/logo.png",
      "tags": [],
      "extensions": {
        "website": "https://synthetify.io/",
        "twitter": "https://twitter.com/synthetify",
        "coingeckoId": "syntheify-token"
      }
    },
    {
      "chainId": 101,
      "address": "4wTMJsh3q66PmAkmwEW47qVDevMZMVVWU3n1Yhqztwi6",
      "symbol": "ARCD",
      "name": "Arcade Token (Wormhole)",
      "decimals": 9,
      "logoURI": "https://raw.githubusercontent.com/solana-labs/token-list/main/assets/mainnet/4wTMJsh3q66PmAkmwEW47qVDevMZMVVWU3n1Yhqztwi6/logo.png",
      "tags": [
        "wrapped",
        "wormhole"
      ],
      "extensions": {
        "address": "0xb581E3a7dB80fBAA821AB39342E9Cbfd2ce33c23",
        "bridgeContract": "https://etherscan.io/address/0xf92cD566Ea4864356C5491c177A430C222d7e678",
        "assetContract": "https://etherscan.io/address/0xb581E3a7dB80fBAA821AB39342E9Cbfd2ce33c23",
        "website": "https://arcade.city",
        "twitter": "https://twitter.com/ArcadeCityHall"
      }
    },
    {
      "chainId": 101,
      "address": "Amt5wUJREJQC5pX7Z48YSK812xmu4j3sQVupNhtsEuY8",
      "symbol": "FROG",
      "name": "FROG",
      "decimals": 6,
      "logoURI": "https://raw.githubusercontent.com/solana-labs/token-list/main/assets/mainnet/Amt5wUJREJQC5pX7Z48YSK812xmu4j3sQVupNhtsEuY8/logo.png",
      "tags": [],
      "extensions": {
        "website": "https://www.froglana.com/",
        "serumV3Usdc": "2Si6XDdpv5zcvYna221eZZrsjsp5xeYoz9W1TVdMdbnt"
      }
    },
    {
      "chainId": 101,
      "address": "DEAdry5qhNoSkF3mbFrTa6udGbMwUoLnQhvchCu26Ak1",
      "symbol": "JUEL",
      "name": "Juel Token",
      "decimals": 9,
      "logoURI": "https://raw.githubusercontent.com/solana-labs/token-list/main/assets/mainnet/DEAdry5qhNoSkF3mbFrTa6udGbMwUoLnQhvchCu26Ak1/logo.png",
      "tags": [],
      "extensions": {
        "website": "http://juel.gg"
      }
    },
    {
      "chainId": 101,
      "address": "9Y8NT5HT9z2EsmCbYMgKXPRq3h3aa6tycEqfFiXjfZM7",
      "symbol": "CRT",
      "name": "CARROT",
      "decimals": 9,
      "logoURI": "https://raw.githubusercontent.com/solana-labs/token-list/main/assets/mainnet/9Y8NT5HT9z2EsmCbYMgKXPRq3h3aa6tycEqfFiXjfZM7/logo.png",
      "tags": [],
      "extensions": {
        "website": "https://farmerscarrot.com/",
        "serumV3Usdc": "Aa8mN8bXAobmcuHDpbbZh55SoadUry6WdsYz2886Ymqf"
      }
    },
    {
      "chainId": 101,
      "address": "AMdnw9H5DFtQwZowVFr4kUgSXJzLokKSinvgGiUoLSps",
      "symbol": "MOLA",
      "name": "MOONLANA",
      "decimals": 9,
      "logoURI": "https://raw.githubusercontent.com/solana-labs/token-list/main/assets/mainnet/AMdnw9H5DFtQwZowVFr4kUgSXJzLokKSinvgGiUoLSps/logo.png",
      "tags": [],
      "extensions": {
        "website": "https://moonlana.com/",
        "twitter": "https://twitter.com/xMoonLana",
        "medium": "https://moonlana.medium.com/",
        "coingeckoId": "moonlana"
      }
    },
    {
      "chainId": 101,
      "address": "3x7UeXDF4imKSKnizK9mYyx1M5bTNzpeALfPeB8S6XT9",
      "symbol": "SKEM",
      "name": "SKEM",
      "decimals": 9,
      "logoURI": "https://raw.githubusercontent.com/solana-labs/token-list/main/assets/mainnet/3x7UeXDF4imKSKnizK9mYyx1M5bTNzpeALfPeB8S6XT9/logo.svg",
      "tags": [],
      "extensions": {
        "website": "https://skem.finance/",
        "serumV3Usdc": "HkYJ3dX8CLSGyGZzfuqYiuoDjDmrDiu1vZhPtFJZa5Vt"
      }
    },
    {
      "chainId": 101,
      "address": "GHvFFSZ9BctWsEc5nujR1MTmmJWY7tgQz2AXE6WVFtGN",
      "symbol": "SOLAPE",
      "name": "SolAPE Token",
      "decimals": 9,
      "logoURI": "https://raw.githubusercontent.com/solana-labs/token-list/main/assets/mainnet/GHvFFSZ9BctWsEc5nujR1MTmmJWY7tgQz2AXE6WVFtGN/logo.png",
      "tags": [
        "utility-token"
      ],
      "extensions": {
        "coingeckoId": "solape-token",
        "website": "https://solape.io",
        "twitter": "https://twitter.com/SolApeFinance",
        "serumV3Usdc": "4zffJaPyeXZ2wr4whHgP39QyTfurqZ2BEd4M5W6SEuon"
      }
    },
    {
      "chainId": 101,
      "address": "9nEqaUcb16sQ3Tn1psbkWqyhPdLmfHWjKGymREjsAgTE",
      "symbol": "WOOF",
      "name": "WOOFENOMICS",
      "decimals": 6,
      "logoURI": "https://raw.githubusercontent.com/solana-labs/token-list/main/assets/mainnet/9nEqaUcb16sQ3Tn1psbkWqyhPdLmfHWjKGymREjsAgTE/logo.png",
      "tags": [],
      "extensions": {
        "website": "https://woofsolana.com",
        "serumV3Usdc": "CwK9brJ43MR4BJz2dwnDM7EXCNyHhGqCJDrAdsEts8n5"
      }
    },
    {
      "chainId": 101,
      "address": "MERt85fc5boKw3BW1eYdxonEuJNvXbiMbs6hvheau5K",
      "symbol": "MER",
      "name": "Mercurial",
      "decimals": 6,
      "logoURI": "https://raw.githubusercontent.com/solana-labs/token-list/main/assets/mainnet/MERt85fc5boKw3BW1eYdxonEuJNvXbiMbs6hvheau5K/logo.png",
      "tags": [],
      "extensions": {
        "coingeckoId": "mercurial",
        "website": "https://www.mercurial.finance/",
        "serumV3Usdc": "G4LcexdCzzJUKZfqyVDQFzpkjhB1JoCNL8Kooxi9nJz5",
        "waterfallbot": "https://bit.ly/MERwaterfall"
      }
    },
    {
      "chainId": 101,
      "address": "9MhNoxy1PbmEazjPo9kiZPCcG7BiFbhi3bWZXZgacfpp",
      "symbol": "ACMN",
      "name": "ACUMEN",
      "decimals": 9,
      "logoURI": "https://raw.githubusercontent.com/solana-labs/token-list/main/assets/mainnet/9MhNoxy1PbmEazjPo9kiZPCcG7BiFbhi3bWZXZgacfpp/logo.png",
      "tags": [],
      "extensions": {
        "website": "https://acumen.network/"
      }
    },
    {
      "chainId": 101,
      "address": "HRhCiCe8WLC4Jsy43Jkhq3poEWpjgXKD1U26XACReimt",
      "symbol": "zSOL",
      "name": "zSOL (ACUMEN)",
      "decimals": 9,
      "logoURI": "https://raw.githubusercontent.com/solana-labs/token-list/main/assets/mainnet/HRhCiCe8WLC4Jsy43Jkhq3poEWpjgXKD1U26XACReimt/logo.png",
      "tags": [],
      "extensions": {
        "website": "https://acumen.network/"
      }
    },
    {
      "chainId": 101,
      "address": "2LBYxD4Jzipk1bEREW6vQk163cj27mUSxmHzW2ujXFNy",
      "symbol": "zUSDC",
      "name": "zUSDC (ACUMEN)",
      "decimals": 6,
      "logoURI": "https://raw.githubusercontent.com/solana-labs/token-list/main/assets/mainnet/2LBYxD4Jzipk1bEREW6vQk163cj27mUSxmHzW2ujXFNy/logo.png",
      "tags": [],
      "extensions": {
        "website": "https://acumen.network/"
      }
    },
    {
      "chainId": 101,
      "address": "DFTZmEopSWrj6YcsmQAAxypN7cHM3mnruEisJPQFJbs7",
      "symbol": "zBTC",
      "name": "zBTC (ACUMEN)",
      "decimals": 6,
      "logoURI": "https://raw.githubusercontent.com/solana-labs/token-list/main/assets/mainnet/DFTZmEopSWrj6YcsmQAAxypN7cHM3mnruEisJPQFJbs7/logo.png",
      "tags": [],
      "extensions": {
        "website": "https://acumen.network/"
      }
    },
    {
      "chainId": 101,
      "address": "A8pnvbKWmTjjnUMzmY6pDJRHy3QdQNdqJdL1VFYXX4oW",
      "symbol": "zETH",
      "name": "zETH (ACUMEN)",
      "decimals": 6,
      "logoURI": "https://raw.githubusercontent.com/solana-labs/token-list/main/assets/mainnet/A8pnvbKWmTjjnUMzmY6pDJRHy3QdQNdqJdL1VFYXX4oW/logo.png",
      "tags": [],
      "extensions": {
        "website": "https://acumen.network/"
      }
    },
    {
      "chainId": 101,
      "address": "9hZt5mP139TvzDBZHtruXxAyjYHiovKXfxW6XNYiofae",
      "symbol": "zSRM",
      "name": "zSRM (ACUMEN)",
      "decimals": 6,
      "logoURI": "https://raw.githubusercontent.com/solana-labs/token-list/main/assets/mainnet/9hZt5mP139TvzDBZHtruXxAyjYHiovKXfxW6XNYiofae/logo.png",
      "tags": [],
      "extensions": {
        "website": "https://acumen.network/"
      }
    },
    {
      "chainId": 101,
      "address": "BR31LZKtry5tyjVtZ49PFZoZjtE5SeS4rjVMuL9Xiyer",
      "symbol": "zSTEP",
      "name": "zSTEP (ACUMEN)",
      "decimals": 9,
      "logoURI": "https://raw.githubusercontent.com/solana-labs/token-list/main/assets/mainnet/BR31LZKtry5tyjVtZ49PFZoZjtE5SeS4rjVMuL9Xiyer/logo.png",
      "tags": [],
      "extensions": {
        "website": "https://acumen.network/"
      }
    },
    {
      "chainId": 101,
      "address": "7wZsSyzD4Ba8ZkPhRh62KshQc8TQYiB5KtdNknywE3k4",
      "symbol": "zRAY",
      "name": "zRAY (ACUMEN)",
      "decimals": 6,
      "logoURI": "https://raw.githubusercontent.com/solana-labs/token-list/main/assets/mainnet/BR31LZKtry5tyjVtZ49PFZoZjtE5SeS4rjVMuL9Xiyer/logo.png",
      "tags": [],
      "extensions": {
        "website": "https://acumen.network/"
      }
    },
    {
      "chainId": 101,
      "address": "EfLvzNsqmkoSneiML5t7uHCPEVRaWCpG4N2WsS39nWCU",
      "symbol": "MUDLEY",
      "name": "MUDLEY",
      "decimals": 9,
      "logoURI": "https://raw.githubusercontent.com/solana-labs/token-list/main/assets/mainnet/EfLvzNsqmkoSneiML5t7uHCPEVRaWCpG4N2WsS39nWCU/logo.png",
      "tags": [],
      "extensions": {
        "website": "https://www.mudley.io/"
      }
    },
    {
      "chainId": 101,
      "address": "GpYMp8eP3HADY8x1jLVfFVBVYqxFNxT5mFhZAZt9Poco",
      "symbol": "CAPE",
      "name": "Crazy Ape Coin",
      "decimals": 9,
      "logoURI": "https://raw.githubusercontent.com/solana-labs/token-list/main/assets/mainnet/GpYMp8eP3HADY8x1jLVfFVBVYqxFNxT5mFhZAZt9Poco/logo.png",
      "tags": [],
      "extensions": {
        "website": "https://www.crazyapecoin.com/"
      }
    },
    {
      "chainId": 101,
      "address": "7ApYvMWwHJSgWz9BvMuNzqzUAqYbxByjzZu31t8FkYDy",
      "symbol": "SFairy",
      "name": "Fairy Finance",
      "decimals": 9,
      "logoURI": "https://raw.githubusercontent.com/debianos1/logo-token/main/fairyfinane%20.png",
      "tags": [],
      "extensions": {
        "twitter": "https://twitter.com/fairy_finance"
      }
    },
    {
      "chainId": 101,
      "address": "7Csho7qjseDjgX3hhBxfwP1W3LYARK3QH3PM2x55we14",
      "symbol": "LOTTO",
      "name": "Lotto",
      "decimals": 6,
      "logoURI": "https://raw.githubusercontent.com/solana-labs/token-list/main/assets/mainnet/7Csho7qjseDjgX3hhBxfwP1W3LYARK3QH3PM2x55we14/logo.png",
      "tags": [],
      "extensions": {
        "serumV3Usdc": "9MZKfgZzPgeidAukYpHtsLYm4eAdJFnR7nhPosWT8jiv",
        "coingeckoId": "lotto",
        "website": "lotto.finance",
        "address": "0xb0dfd28d3cf7a5897c694904ace292539242f858",
        "assetContract": "https://etherscan.io/address/0xb0dfd28d3cf7a5897c694904ace292539242f858",
        "tggroup": "https://t.me/lottofinance"
      }
    },
    {
      "chainId": 101,
      "address": "7uv3ZvZcQLd95bUp5WMioxG7tyAZVXFfr8JYkwhMYrnt",
      "symbol": "BOLE",
      "name": "Bole Token",
      "decimals": 4,
      "logoURI": "https://raw.githubusercontent.com/solana-labs/token-list/main/assets/mainnet/7uv3ZvZcQLd95bUp5WMioxG7tyAZVXFfr8JYkwhMYrnt/logo.png",
      "tags": [],
      "extensions": {
        "website": "https://tokenbole.com/",
        "serumV3Usdc": "9yGqsboBtvztDgGbGFEaBBT2G8dUMhxewXDQpy6T3eDm",
        "coingeckoId": "bole-token"
      }
    },
    {
      "chainId": 101,
      "address": "Bxp46xCB6CLjiqE99QaTcJAaY1hYF1o63DUUrXAS7QFu",
      "symbol": "mBRZ",
      "name": "SolMiner Bronze",
      "decimals": 9,
      "logoURI": "https://raw.githubusercontent.com/solana-labs/token-list/main/assets/mainnet/Bxp46xCB6CLjiqE99QaTcJAaY1hYF1o63DUUrXAS7QFu/logo.png",
      "tags": [],
      "extensions": {
        "website": "https://solminer.app",
        "medium": "https://solminer.medium.com/",
        "twitter": "https://twitter.com/SolMinerproject"
      }
    },
    {
      "chainId": 101,
      "address": "GZNrMEdrt6Vg428JzvJYRGGPpVxgjUPsg6WLqKBvmNLw",
      "symbol": "mPLAT",
      "name": "SolMiner Platinum",
      "decimals": 9,
      "logoURI": "https://raw.githubusercontent.com/solana-labs/token-list/main/assets/mainnet/GZNrMEdrt6Vg428JzvJYRGGPpVxgjUPsg6WLqKBvmNLw/logo.png",
      "tags": [],
      "extensions": {
        "website": "https://solminer.app",
        "medium": "https://solminer.medium.com/",
        "twitter": "https://twitter.com/SolMinerproject"
      }
    },
    {
      "chainId": 101,
      "address": "Er7a3ugS6kkAqj6sp3UmXEFAFrDdLMRQEkV9QH2fwRYA",
      "symbol": "mDIAM",
      "name": "SolMiner Diamond",
      "decimals": 9,
      "logoURI": "https://raw.githubusercontent.com/solana-labs/token-list/main/assets/mainnet/Er7a3ugS6kkAqj6sp3UmXEFAFrDdLMRQEkV9QH2fwRYA/logo.png",
      "tags": [],
      "extensions": {
        "website": "https://solminer.app",
        "medium": "https://solminer.medium.com/",
        "twitter": "https://twitter.com/SolMinerproject"
      }
    },
    {
      "chainId": 101,
      "address": "5JnZ667P3VcjDinkJFysWh2K2KtViy63FZ3oL5YghEhW",
      "symbol": "APYS",
      "name": "APYSwap",
      "decimals": 9,
      "logoURI": "https://raw.githubusercontent.com/solana-labs/token-list/main/assets/mainnet/5JnZ667P3VcjDinkJFysWh2K2KtViy63FZ3oL5YghEhW/logo.png",
      "tags": [
        "wrapped"
      ],
      "extensions": {
        "website": "https://apyswap.com",
        "coingeckoId": "apyswap"
      }
    },
    {
      "chainId": 101,
      "address": "ss1gxEUiufJyumsXfGbEwFe6maraPmc53fqbnjbum15",
      "symbol": "SS1",
      "name": "Naked Shorts",
      "decimals": 0,
      "logoURI": "https://raw.githubusercontent.com/solana-labs/token-list/main/assets/mainnet/ss1gxEUiufJyumsXfGbEwFe6maraPmc53fqbnjbum15/logo.png",
      "tags": [
        "nft"
      ],
      "extensions": {
        "website": "https://www.sol-talk.com/sol-survivor",
        "twitter": "https://twitter.com/sol__survivor",
        "imageUrl": "https://www.arweave.net/N-RGNyi1o1evhr7jTCXxHQlSndNPdnHWEzUTbTGMCl4",
        "animationUrl": "https://www.arweave.net/KBzRUmQNX6VKDH41N_uOETtJH21YtWXrOz270b8eqyo?ext=glb",
        "description": "After a gamma squeeze event he was left covered in theta. Due to the accident he lost his memories but gained the ability to refract light. He joins the tournament hoping to discover more about his past. His only clue is a damaged ID card with the word Malvin inscribed. Special: 'Now You See Me'"
      }
    },
    {
      "chainId": 101,
      "address": "GfJ3Vq2eSTYf1hJP6kKLE9RT6u7jF9gNszJhZwo5VPZp",
      "symbol": "SOLPAD",
      "name": "Solpad Finance",
      "decimals": 9,
      "logoURI": "https://raw.githubusercontent.com/solana-labs/token-list/main/assets/mainnet/GfJ3Vq2eSTYf1hJP6kKLE9RT6u7jF9gNszJhZwo5VPZp/logo.png",
      "tags": [
        "utility-token"
      ],
      "extensions": {
        "website": "https://www.solpad.finance/",
        "twitter": "https://twitter.com/FinanceSolpad",
        "github": "https://github.com/solpad-finance",
        "tgann": "https://t.me/solpadfinance",
        "tggroup": "https://t.me/solpadfinance_chat"
      }
    },
    {
      "chainId": 101,
      "address": "ERPueLaiBW48uBhqX1CvCYBv2ApHN6ZFuME1MeQGTdAi",
      "symbol": "MIT",
      "name": "Muskimum Impact Token",
      "decimals": 8,
      "logoURI": "https://raw.githubusercontent.com/solana-labs/token-list/main/assets/mainnet/ERPueLaiBW48uBhqX1CvCYBv2ApHN6ZFuME1MeQGTdAi/logo.png",
      "tags": [
        "mit",
        "musk"
      ],
      "extensions": {
        "website": "https://muskimum.win/",
        "twitter": "https://twitter.com/muskimum",
        "serumV3Usdc": "3mhrhTFrHtxe7uZhvzBhzneR3bD3hDyWcgEkR8EcvNZk"
      }
    },
    {
      "chainId": 101,
      "address": "BsDrXiQaFd147Fxq1fQYbJQ77P6tmPkRJQJzkKvspDKo",
      "symbol": "SOLA",
      "name": "SolaPAD Token (deprecated)",
      "decimals": 8,
      "logoURI": "https://raw.githubusercontent.com/solana-labs/token-list/main/assets/mainnet/BsDrXiQaFd147Fxq1fQYbJQ77P6tmPkRJQJzkKvspDKo/logo.png",
      "tags": [
        "SOLA",
        "LaunchPAD"
      ],
      "extensions": {
        "website": "https://www.solapad.org/",
        "twitter": "https://twitter.com/SolaPAD"
      }
    },
    {
      "chainId": 101,
      "address": "7fCzz6ZDHm4UWC9Se1RPLmiyeuQ6kStxpcAP696EuE1E",
      "symbol": "SHBL",
      "name": "Shoebill Coin",
      "decimals": 9,
      "logoURI": "https://raw.githubusercontent.com/solana-labs/token-list/main/assets/mainnet/7fCzz6ZDHm4UWC9Se1RPLmiyeuQ6kStxpcAP696EuE1E/logo.png",
      "tags": [],
      "extensions": {
        "website": "https://shoebillco.in/"
      }
    },
    {
      "chainId": 101,
      "address": "GnaFnTihwQFjrLeJNeVdBfEZATMdaUwZZ1RPxLwjbVwb",
      "symbol": "SHBL-USDC",
      "name": "Raydium Permissionless LP Token (SHBL-USDC)",
      "decimals": 9,
      "logoURI": "https://raw.githubusercontent.com/solana-labs/token-list/main/assets/mainnet/GnaFnTihwQFjrLeJNeVdBfEZATMdaUwZZ1RPxLwjbVwb/logo.png",
      "tags": [
        "lp-token"
      ],
      "extensions": {
        "website": "https://raydium.io/"
      }
    },
    {
      "chainId": 101,
      "address": "Djoz8btdR7p6xWHoVtPYF3zyN9LU5BBfMoDk4HczSDqc",
      "symbol": "AUSS",
      "name": "Ausshole",
      "decimals": 9,
      "logoURI": "https://raw.githubusercontent.com/solana-labs/token-list/main/assets/mainnet/Djoz8btdR7p6xWHoVtPYF3zyN9LU5BBfMoDk4HczSDqc/logo.svg",
      "tags": [],
      "extensions": {
        "website": "https://auss.finance/",
        "twitter": "https://twitter.com/ausstoken",
        "serumV3Usdc": "bNbYoc2KawipbXj76BiXbUdf2NcGKWkdp4S9uDvWXB1"
      }
    },
    {
      "chainId": 101,
      "address": "TuLipcqtGVXP9XR62wM8WWCm6a9vhLs7T1uoWBk6FDs",
      "symbol": "TULIP",
      "name": "Tulip",
      "decimals": 6,
      "logoURI": "https://raw.githubusercontent.com/solana-labs/token-list/main/assets/mainnet/TuLipcqtGVXP9XR62wM8WWCm6a9vhLs7T1uoWBk6FDs/logo.svg",
      "tags": [
        "tulip",
        "solfarm",
        "vaults"
      ],
      "extensions": {
        "website": "https://solfarm.io",
        "twitter": "https://twitter.com/Solfarmio",
        "coingeckoId": "solfarm",
        "serumV3Usdc": "8GufnKq7YnXKhnB3WNhgy5PzU9uvHbaaRrZWQK6ixPxW",
        "waterfallbot": "https://bit.ly/TULIPwaterfall"
      }
    },
    {
      "chainId": 101,
      "address": "5trVBqv1LvHxiSPMsHtEZuf8iN82wbpDcR5Zaw7sWC3s",
      "symbol": "JPYC",
      "name": "JPY Coin(Sollet)(Deprecated)",
      "decimals": 6,
      "logoURI": "https://raw.githubusercontent.com/solana-labs/token-list/main/assets/mainnet/5trVBqv1LvHxiSPMsHtEZuf8iN82wbpDcR5Zaw7sWC3s/logo.png",
      "tags": [
        "stablecoin",
        "ethereum",
        "wrapped-sollet"
      ],
      "extensions": {
        "website": "https://jpyc.jp/"
      }
    },
    {
      "chainId": 101,
      "address": "3QuAYThYKFXSmrTcSHsdd7sAxaFBobaCkLy2DBYJLMDs",
      "symbol": "TYNA",
      "name": "wTYNA",
      "decimals": 3,
      "logoURI": "https://raw.githubusercontent.com/solana-labs/token-list/main/assets/mainnet/3QuAYThYKFXSmrTcSHsdd7sAxaFBobaCkLy2DBYJLMDs/logo.png",
      "tags": [
        "ERC20",
        "ethereum"
      ],
      "extensions": {
        "address": "0x4ae54790c130B21E8CbaCAB011C6170e079e6eF5",
        "bridgeContract": "https://etherscan.io/address/0xeae57ce9cc1984f202e15e038b964bb8bdf7229a",
        "assetContract": "https://etherscan.io/address/0x4ae54790c130B21E8CbaCAB011C6170e079e6eF5",
        "website": "http://lendingbot.s3-website-us-east-1.amazonaws.com/whitepaper.html",
        "twitter": "https://twitter.com/btc_AP"
      }
    },
    {
      "chainId": 101,
      "address": "7zsKqN7Fg2s9VsqAq6XBoiShCVohpGshSUvoWBc6jKYh",
      "symbol": "ARDX",
      "name": "Wrapped ArdCoin (Sollet)",
      "decimals": 2,
      "logoURI": "https://raw.githubusercontent.com/solana-labs/token-list/main/assets/mainnet/7zsKqN7Fg2s9VsqAq6XBoiShCVohpGshSUvoWBc6jKYh/logo.png",
      "tags": [
        "wrapped-sollet",
        "ethereum"
      ],
      "extensions": {
        "website": "https://ardcoin.com",
        "coingeckoId": "ardcoin"
      }
    },
    {
      "chainId": 101,
      "address": "7zphtJVjKyECvQkdfxJNPx83MNpPT6ZJyujQL8jyvKcC",
      "symbol": "SSHIB",
      "name": "SolShib",
      "decimals": 9,
      "logoURI": "https://raw.githubusercontent.com/solana-labs/token-list/main/assets/mainnet/7zphtJVjKyECvQkdfxJNPx83MNpPT6ZJyujQL8jyvKcC/logo.png",
      "tags": [],
      "extensions": {
        "website": "https://solshib.com/"
      }
    },
    {
      "chainId": 101,
      "address": "HoSWnZ6MZzqFruS1uoU69bU7megzHUv6MFPQ5nqC6Pj2",
      "symbol": "SGI",
      "name": "SolGift",
      "decimals": 9,
      "logoURI": "https://raw.githubusercontent.com/solana-labs/token-list/main/assets/mainnet/HoSWnZ6MZzqFruS1uoU69bU7megzHUv6MFPQ5nqC6Pj2/logo.png",
      "tags": [],
      "extensions": {
        "website": "https://solshib.com/"
      }
    },
    {
      "chainId": 101,
      "address": "GpS9AavHtSUspaBnL1Tu26FWbUAdW8tm3MbacsNvwtGu",
      "symbol": "SOLT",
      "name": "Soltriever",
      "decimals": 9,
      "logoURI": "https://raw.githubusercontent.com/solana-labs/token-list/main/assets/mainnet/GpS9AavHtSUspaBnL1Tu26FWbUAdW8tm3MbacsNvwtGu/logo.png",
      "tags": [],
      "extensions": {
        "website": "http://soltriever.info/",
        "twitter": "https://twitter.com/_Soltriever"
      }
    },
    {
      "chainId": 101,
      "address": "2QK9vxydd7WoDwvVFT5JSU8cwE9xmbJSzeqbRESiPGMG",
      "symbol": "KEKW",
      "name": "kekwcoin",
      "decimals": 9,
      "logoURI": "https://raw.githubusercontent.com/solana-labs/token-list/main/assets/mainnet/2QK9vxydd7WoDwvVFT5JSU8cwE9xmbJSzeqbRESiPGMG/logo.png",
      "tags": [],
      "extensions": {
        "website": "https://kekw.io/",
        "twitter": "https://twitter.com/kekwcoin",
        "medium": "https://kekwcoin.medium.com/",
        "discord": "discord.gg/kekw",
        "description": "Kekwcoin is a creative community platform for content creators to monetize their artwork and get financial support from investors.",
        "serumV3Usdc": "N99ngemA29qSKqdDW7kRiZHS7h2wEFpdgRvgE3N2jy6"
      }
    },
    {
      "chainId": 101,
      "address": "qs9Scx8YwNXS6zHYPCnDnyHQcRHg3QwXxpyCXs5tdM8",
      "symbol": "POCO",
      "name": "POWER COIN",
      "decimals": 9,
      "logoURI": "https://raw.githubusercontent.com/solana-labs/token-list/main/assets/mainnet/qs9Scx8YwNXS6zHYPCnDnyHQcRHg3QwXxpyCXs5tdM8/logo.png",
      "tags": [
        "social-token",
        "poco"
      ]
    },
    {
      "chainId": 101,
      "address": "FxCvbCVAtNUEKSiKoF6xt2pWPfpXuYFWYbuQySaRnV5R",
      "symbol": "LOOP",
      "name": "LC Andy Social Token",
      "decimals": 9,
      "logoURI": "https://raw.githubusercontent.com/solana-labs/token-list/main/assets/mainnet/FxCvbCVAtNUEKSiKoF6xt2pWPfpXuYFWYbuQySaRnV5R/logo.png",
      "tags": [
        "social-token",
        "loop"
      ]
    },
    {
      "chainId": 101,
      "address": "3iXydLpqi38CeGDuLFF1WRbPrrkNbUsgVf98cNSg6NaA",
      "symbol": "Spro",
      "name": "Sproken Token",
      "decimals": 9,
      "logoURI": "https://cdn.jsdelivr.net/gh/kechricc/Sproken-Token-Logo/SprokenToken.png",
      "tags": [
        "Sprocket Token",
        "Mini Aussie",
        "Currency of the Sprokonomy"
      ],
      "extensions": {
        "website": "https://www.sprokentoken.com/"
      }
    },
    {
      "chainId": 101,
      "address": "H5gczCNbrtso6BqGKihF97RaWaxpUEZnFuFUKK4YX3s2",
      "symbol": "BDE",
      "name": "Big Defi Energy",
      "decimals": 9,
      "logoURI": "https://raw.githubusercontent.com/solana-labs/token-list/main/assets/mainnet/H5gczCNbrtso6BqGKihF97RaWaxpUEZnFuFUKK4YX3s2/logo.png",
      "tags": [],
      "extensions": {
        "website": "bigdefienergy.com",
        "twitter": "https://twitter.com/Bigdefi"
      }
    },
    {
      "chainId": 101,
      "address": "cREsCN7KAyXcBG2xZc8qrfNHMRgC3MhTb4n3jBnNysv",
      "symbol": "DWT",
      "name": "DARK WEB TOKEN",
      "decimals": 2,
      "logoURI": "https://raw.githubusercontent.com/solana-labs/token-list/main/assets/mainnet/cREsCN7KAyXcBG2xZc8qrfNHMRgC3MhTb4n3jBnNysv/logo.png",
      "tags": [
        "MEME"
      ],
      "extensions": {
        "serumV3Usdc": "526WW289h5wibg1Q55sK16CGoNip8H5d2AXVbaAGcUMb",
        "website": "https://www.darkwebtoken.live"
      }
    },
    {
      "chainId": 101,
      "address": "EdGAZ8JyFTFbmVedVTbaAEQRb6bxrvi3AW3kz8gABz2E",
      "symbol": "DOGA",
      "name": "Dogana",
      "decimals": 9,
      "logoURI": "https://raw.githubusercontent.com/solana-labs/token-list/main/assets/mainnet/EdGAZ8JyFTFbmVedVTbaAEQRb6bxrvi3AW3kz8gABz2E/logo.png",
      "tags": [],
      "extensions": {
        "twitter": "https://twitter.com/DoganaOfficial",
        "serumV3Usdc": "H1Ywt7nSZkLDb2o3vpA5yupnBc9jr1pXtdjMm4Jgk1ay"
      }
    },
    {
      "chainId": 101,
      "address": "3FoUAsGDbvTD6YZ4wVKJgTB76onJUKz7GPEBNiR5b8wc",
      "symbol": "CHEEMS",
      "name": "Cheems",
      "decimals": 4,
      "logoURI": "https://raw.githubusercontent.com/solana-labs/token-list/main/assets/mainnet/3FoUAsGDbvTD6YZ4wVKJgTB76onJUKz7GPEBNiR5b8wc/logo.png",
      "tags": [],
      "extensions": {
        "website": "https://cheems.co/",
        "twitter": "https://twitter.com/theCheemsToken",
        "tggroup": "https://t.me/CheemsOfficial"
      }
    },
    {
      "chainId": 101,
      "address": "AWW5UQfMBnPsTaaxCK7cSEmkj1kbX2zUrqvgKXStjBKx",
      "symbol": "SBFC",
      "name": "SBF Coin",
      "decimals": 6,
      "logoURI": "https://raw.githubusercontent.com/solana-labs/token-list/main/assets/mainnet/AWW5UQfMBnPsTaaxCK7cSEmkj1kbX2zUrqvgKXStjBKx/logo.png",
      "tags": [
        "utility-token",
        "SBF",
        "sbfcoin",
        "SBFC"
      ],
      "extensions": {
        "website": "https://www.sbfcoin.org/",
        "twitter": "https://twitter.com/sbfcoin"
      }
    },
    {
      "chainId": 101,
      "address": "FRbqQnbuLoMbUG4gtQMeULgCDHyY6YWF9NRUuLa98qmq",
      "symbol": "ECOP",
      "name": "EcoPoo",
      "decimals": 0,
      "logoURI": "https://raw.githubusercontent.com/solana-labs/token-list/main/assets/mainnet/FRbqQnbuLoMbUG4gtQMeULgCDHyY6YWF9NRUuLa98qmq/logo.png",
      "tags": [
        "meme"
      ],
      "extensions": {
        "twitter": "https://twitter.com/EcoPoo_Official"
      }
    },
    {
      "chainId": 101,
      "address": "5p2zjqCd1WJzAVgcEnjhb9zWDU7b9XVhFhx4usiyN7jB",
      "symbol": "CATO",
      "name": "CATO",
      "decimals": 9,
      "logoURI": "https://raw.githubusercontent.com/solana-labs/token-list/main/assets/mainnet/5p2zjqCd1WJzAVgcEnjhb9zWDU7b9XVhFhx4usiyN7jB/logo.png",
      "tags": [
        "Meme-Token"
      ],
      "extensions": {
        "website": "https://official.catodex.com",
        "twitter": "https://twitter.com/SolanaCATO",
        "telegram": "https://t.me/SolanaCATO",
        "serumV3Usdc": "9fe1MWiKqUdwift3dEpxuRHWftG72rysCRHbxDy6i9xB",
        "coingeckoId": "cato"
      }
    },
    {
      "chainId": 101,
      "address": "J81fW7aza8wVUG1jjzhExsNMs3MrzwT5WrofgFqMjnSA",
      "symbol": "TOM",
      "name": "Tombili",
      "decimals": 9,
      "logoURI": "https://raw.githubusercontent.com/solana-labs/token-list/main/assets/mainnet/J81fW7aza8wVUG1jjzhExsNMs3MrzwT5WrofgFqMjnSA/logo.png",
      "tags": [],
      "extensions": {
        "website": "https://cryptomindex.com",
        "twitter": "https://twitter.com/cryptomindex"
      }
    },
    {
      "chainId": 101,
      "address": "GunpHq4fn9gSSyGbPMYXTzs9nBS8RY88CX1so4V8kCiF",
      "symbol": "FABLE",
      "name": "Fable",
      "decimals": 0,
      "logoURI": "https://raw.githubusercontent.com/solana-labs/token-list/main/assets/mainnet/GunpHq4fn9gSSyGbPMYXTzs9nBS8RY88CX1so4V8kCiF/logo.png",
      "tags": [],
      "extensions": {
        "website": "https://fable.finance",
        "twitter": "https://twitter.com/fable_finance"
      }
    },
    {
      "chainId": 101,
      "address": "6L5DzH3p1t1PrCrVkudasuUnWbK7Jq9tYwcwWQiV6yd7",
      "symbol": "LZD",
      "name": "Lizard",
      "decimals": 6,
      "logoURI": "https://raw.githubusercontent.com/solana-labs/token-list/main/assets/mainnet/6L5DzH3p1t1PrCrVkudasuUnWbK7Jq9tYwcwWQiV6yd7/logo.png",
      "tags": [],
      "extensions": {
        "website": "https://www.lzdsol.io",
        "twitter": "https://twitter.com/lzd_sol"
      }
    },
    {
      "chainId": 101,
      "address": "EZqcdU8RLu9EChZgrY2BNVg8eovfdGyTiY2bd69EsPgQ",
      "symbol": "FELON",
      "name": "FuckElon",
      "decimals": 9,
      "logoURI": "https://raw.githubusercontent.com/solana-labs/token-list/main/assets/mainnet/EZqcdU8RLu9EChZgrY2BNVg8eovfdGyTiY2bd69EsPgQ/logo.png",
      "tags": [],
      "extensions": {
        "website": "https://fuckelonmusk.godaddysites.com/",
        "twitter": "https://twitter.com/FuckElonMusk8",
        "tgann": "https://t.me/fuckelonmusktoday",
        "tggroup": "https://t.me/joinchat/cgUOCIRSTJ9hZmY1"
      }
    },
    {
      "chainId": 101,
      "address": "HBHMiauecxer5FCzPeXgE2A8ZCf7fQgxxwo4vfkFtC7s",
      "symbol": "SLNDN",
      "name": "Solanadon",
      "decimals": 9,
      "logoURI": "https://raw.githubusercontent.com/solana-labs/token-list/main/assets/mainnet/HBHMiauecxer5FCzPeXgE2A8ZCf7fQgxxwo4vfkFtC7s/logo.png",
      "tags": [],
      "extensions": {
        "website": "https://solanadon.com/",
        "twitter": "https://twitter.com/SolanadonCoin",
        "tgann": "https://t.me/solanadonann"
      }
    },
    {
      "chainId": 101,
      "address": "GReBHpMgCadZRij4B111c94cqU9TktvJ45rWZRQ5b1A5",
      "symbol": "PINGU",
      "name": "Penguincoin",
      "decimals": 9,
      "logoURI": "https://raw.githubusercontent.com/solana-labs/token-list/main/assets/mainnet/GReBHpMgCadZRij4B111c94cqU9TktvJ45rWZRQ5b1A5/logo.png",
      "tags": [],
      "extensions": {
        "twitter": "https://twitter.com/penguincoin1"
      }
    },
    {
      "chainId": 101,
      "address": "5WUab7TCvth43Au5vk6wKjchTzWFeyPEUSJE1MPJtTZE",
      "symbol": "KEKN1",
      "name": "KEKW In Solana Tripping",
      "decimals": 0,
      "logoURI": "https://raw.githubusercontent.com/solana-labs/token-list/main/assets/mainnet/5WUab7TCvth43Au5vk6wKjchTzWFeyPEUSJE1MPJtTZE/logo.png",
      "tags": [
        "nft"
      ],
      "extensions": {
        "website": "https://www.kekw.io/",
        "twitter": "https://twitter.com/kekwcoin"
      }
    },
    {
      "chainId": 101,
      "address": "9KEe6o1jRTqFDFBo2AezsskcxBNwuq1rVeVat1Td8zbV",
      "symbol": "MPAD",
      "name": "MercuryPAD Token",
      "decimals": 9,
      "logoURI": "https://raw.githubusercontent.com/solana-labs/token-list/main/assets/mainnet/9KEe6o1jRTqFDFBo2AezsskcxBNwuq1rVeVat1Td8zbV/logo.png",
      "tags": [
        "MPAD",
        "LaunchPAD"
      ],
      "extensions": {
        "website": "https://mercurypad.com/",
        "twitter": "https://twitter.com/MercuryPad"
      }
    },
    {
      "chainId": 101,
      "address": "4KAFf8ZpNCn1SWLZFo5tbeZsKpVemsobbVZdERWxRvd2",
      "symbol": "SGT",
      "name": "Sangga Token",
      "decimals": 8,
      "logoURI": "https://raw.githubusercontent.com/solana-labs/token-list/main/assets/mainnet/4KAFf8ZpNCn1SWLZFo5tbeZsKpVemsobbVZdERWxRvd2/logo.png",
      "tags": [],
      "extensions": {
        "website": "https://sanggatalk.io"
      }
    },
    {
      "chainId": 101,
      "address": "Ae1aeYK9WrB2kP29jJU4aUUK7Y1vzsGNZFKoe4BG2h6P",
      "symbol": "OLDNINJA",
      "name": "OLDNINJA",
      "decimals": 0,
      "logoURI": "https://raw.githubusercontent.com/solana-labs/token-list/main/assets/mainnet/Ae1aeYK9WrB2kP29jJU4aUUK7Y1vzsGNZFKoe4BG2h6P/logo.png",
      "tags": [],
      "extensions": {
        "website": "https://www.ninjaprotocol.io/oldninja/"
      }
    },
    {
      "chainId": 101,
      "address": "FgX1WD9WzMU3yLwXaFSarPfkgzjLb2DZCqmkx9ExpuvJ",
      "symbol": "NINJA",
      "name": "NINJA",
      "decimals": 6,
      "logoURI": "https://raw.githubusercontent.com/solana-labs/token-list/main/assets/mainnet/FgX1WD9WzMU3yLwXaFSarPfkgzjLb2DZCqmkx9ExpuvJ/logo.png",
      "tags": [],
      "extensions": {
        "website": "https://www.ninjaprotocol.io/",
        "serumV3Usdc": "J4oPt5Q3FYxrznkXLkbosAWrJ4rZLqJpGqz7vZUL4eMM"
      }
    },
    {
      "chainId": 101,
      "address": "E6UBhrtvP4gYHAEgoBi8kDU6DrPPmQxTAJvASo4ptNev",
      "symbol": "SOLDOG",
      "name": "SOLDOG",
      "decimals": 0,
      "logoURI": "https://raw.githubusercontent.com/solana-labs/token-list/main/assets/mainnet/E6UBhrtvP4gYHAEgoBi8kDU6DrPPmQxTAJvASo4ptNev/logo.png",
      "tags": [],
      "extensions": {
        "website": "https://solanadog.io",
        "twitter": "https://twitter.com/solanadog"
      }
    },
    {
      "chainId": 102,
      "address": "rz251Qbsa27sL8Y1H7h4qu71j6Q7ukNmskg5ZDhPCg3",
      "symbol": "HIRO",
      "name": "Hiro LaunchDAO",
      "decimals": 6,
      "logoURI": "https://raw.githubusercontent.com/solana-labs/token-list/main/assets/mainnet/rz251Qbsa27sL8Y1H7h4qu71j6Q7ukNmskg5ZDhPCg3/logo.png",
      "tags": [],
      "extensions": {
        "website": "https://hiro-finance.github.io/",
        "twitter": "https://twitter.com/HiroLaunchdao"
      }
    },
    {
      "chainId": 101,
      "address": "9nusLQeFKiocswDt6NQsiErm1M43H2b8x6v5onhivqKv",
      "symbol": "LLAMA",
      "name": "SOLLAMA",
      "decimals": 1,
      "logoURI": "https://raw.githubusercontent.com/solana-labs/token-list/main/assets/mainnet/9nusLQeFKiocswDt6NQsiErm1M43H2b8x6v5onhivqKv/logo.png",
      "tags": [],
      "extensions": {
        "website": "https://sollama.finance",
        "twitter": "https://twitter.com/SollamaFinance"
      }
    },
    {
      "chainId": 101,
      "address": "BLwTnYKqf7u4qjgZrrsKeNs2EzWkMLqVCu6j8iHyrNA3",
      "symbol": "BOP",
      "name": "Boring Protocol",
      "decimals": 8,
      "logoURI": "https://raw.githubusercontent.com/solana-labs/token-list/main/assets/mainnet/BLwTnYKqf7u4qjgZrrsKeNs2EzWkMLqVCu6j8iHyrNA3/logo.png",
      "tags": [
        "security-token",
        "utility-token"
      ],
      "extensions": {
        "website": "https://boringprotocol.io",
        "twitter": "https://twitter.com/BoringProtocol",
        "serumV3Usdc": "7MmPwD1K56DthW14P1PnWZ4zPCbPWemGs3YggcT1KzsM"
      }
    },
    {
      "chainId": 101,
      "address": "ER8Xa8YxJLC3CFJgdAxJs46Rdhb7B3MjgbPZsVg1aAFV",
      "symbol": "MOLAMON",
      "name": "MOLAMON",
      "decimals": 0,
      "logoURI": "https://raw.githubusercontent.com/solana-labs/token-list/main/assets/mainnet/ER8Xa8YxJLC3CFJgdAxJs46Rdhb7B3MjgbPZsVg1aAFV/logo.png",
      "tags": [],
      "extensions": {
        "website": "https://moonlana.com/",
        "twitter": "https://twitter.com/xMoonLana",
        "medium": "https://moonlana.medium.com/",
        "imageUrl": "https://gateway.pinata.cloud/ipfs/QmbdEesuzVUMzqaumrZNaWnwnz4WwDvqDyfrFneVDjqr2e/molamonbg.gif",
        "description": "The first $MOLA NFT on Solana Blockchain."
      }
    },
    {
      "chainId": 101,
      "address": "4ezHExHThrwnnoqKcMNbUwcVYXzdkDerHFGfegnTqA2E",
      "symbol": "STUD",
      "name": "SolanaToolsUtilityDapp",
      "decimals": 9,
      "logoURI": "https://raw.githubusercontent.com/solana-labs/token-list/main/assets/mainnet/4ezHExHThrwnnoqKcMNbUwcVYXzdkDerHFGfegnTqA2E/logo.png",
      "tags": [],
      "extensions": {
        "website": "https://www.solanatools.io/"
      }
    },
    {
      "chainId": 101,
      "address": "AZtNYaEAHDBeK5AvdzquZWjc4y8cj5sKWH1keUJGMuPV",
      "symbol": "RESP",
      "name": "RESPECT",
      "decimals": 8,
      "logoURI": "https://raw.githubusercontent.com/solana-labs/token-list/main/assets/mainnet/AZtNYaEAHDBeK5AvdzquZWjc4y8cj5sKWH1keUJGMuPV/logo.png",
      "tags": [],
      "extensions": {
        "website": "https://respect.cash"
      }
    },
    {
      "chainId": 101,
      "address": "5j6BmiZTfHssaWPT23EQYQci3w57VTw7QypKArQZbSZ9",
      "symbol": "CHAD",
      "name": "ChadTrader Token",
      "decimals": 9,
      "logoURI": "https://raw.githubusercontent.com/solana-labs/token-list/main/assets/mainnet/5j6BmiZTfHssaWPT23EQYQci3w57VTw7QypKArQZbSZ9/logo.png",
      "tags": [
        "utility-token"
      ],
      "extensions": {
        "website": "https://chadtrader.io/",
        "twitter": "https://twitter.com/chadtraderio"
      }
    },
    {
      "chainId": 101,
      "address": "GsNzxJfFn6zQdJGeYsupJWzUAm57Ba7335mfhWvFiE9Z",
      "symbol": "DXL",
      "name": "Dexlab",
      "decimals": 6,
      "logoURI": "https://raw.githubusercontent.com/solana-labs/token-list/main/assets/mainnet/GsNzxJfFn6zQdJGeYsupJWzUAm57Ba7335mfhWvFiE9Z/logo.png",
      "tags": [],
      "extensions": {
        "website": "https://www.dexlab.space/",
        "serumV3Usdc": "DYfigimKWc5VhavR4moPBibx9sMcWYVSjVdWvPztBPTa",
        "twitter": "https://twitter.com/dexlab_official",
        "coingeckoId": "dexlab"
      }
    },
    {
      "chainId": 101,
      "address": "APvgd1J98PGW77H1fDa7W7Y4fcbFwWfs71RNyJKuYs1Y",
      "symbol": "FUZ",
      "name": "Fuzzy.One",
      "decimals": 8,
      "logoURI": "https://raw.githubusercontent.com/solana-labs/token-list/main/assets/mainnet/APvgd1J98PGW77H1fDa7W7Y4fcbFwWfs71RNyJKuYs1Y/logo.png",
      "tags": [
        "Fuzzy.One",
        "FUZ",
        "Supply chain token"
      ],
      "extensions": {
        "website": "https://www.fuzzy.one/"
      }
    },
    {
      "chainId": 101,
      "address": "6TCbtxs6eYfMKVF9ppTNvbUemW2YnpFig6z1jSqgM16e",
      "symbol": "STRANGE",
      "name": "STRANGE",
      "decimals": 6,
      "logoURI": "https://raw.githubusercontent.com/solana-labs/token-list/main/assets/mainnet/6TCbtxs6eYfMKVF9ppTNvbUemW2YnpFig6z1jSqgM16e/logo.png",
      "tags": [
        "utility-token"
      ],
      "extensions": {
        "website": "https://safepluto.tech"
      }
    },
    {
      "chainId": 101,
      "address": "BYNHheaKFX2WRGQTpMZNsM6vAyJXvkeMoMcixKfVKxY9",
      "symbol": "PLUTES",
      "name": "Plutonium",
      "decimals": 6,
      "logoURI": "https://raw.githubusercontent.com/solana-labs/token-list/main/assets/mainnet/BYNHheaKFX2WRGQTpMZNsM6vAyJXvkeMoMcixKfVKxY9/logo.png",
      "tags": [
        "utility-token"
      ],
      "extensions": {
        "website": "https://safepluto.tech"
      }
    },
    {
      "chainId": 101,
      "address": "8upjSpvjcdpuzhfR1zriwg5NXkwDruejqNE9WNbPRtyA",
      "symbol": "GRAPE",
      "name": "Grape",
      "decimals": 6,
      "logoURI": "https://raw.githubusercontent.com/solana-labs/token-list/main/assets/mainnet/8upjSpvjcdpuzhfR1zriwg5NXkwDruejqNE9WNbPRtyA/logo.svg",
      "tags": [],
      "extensions": {
        "website": "https://grapes.network"
      }
    },
    {
      "chainId": 101,
      "address": "7xzovRepzLvXbbpVZLYKzEBhCNgStEv1xpDqf1rMFFKX",
      "symbol": "KERMIT",
      "name": "Kermit",
      "decimals": 8,
      "logoURI": "https://raw.githubusercontent.com/solana-labs/token-list/main/assets/mainnet/7xzovRepzLvXbbpVZLYKzEBhCNgStEv1xpDqf1rMFFKX/logo.png",
      "tags": [
        "utility-token"
      ],
      "extensions": {
        "website": "https://www.kermitfinance.com",
        "twitter": "https://twitter.com/KermitFinance"
      }
    },
    {
      "chainId": 101,
      "address": "3VhB8EAL8dZ457SiksLPpMUR1pyACpbNh5rTjQUEVCcH",
      "symbol": "TUTL",
      "name": "TurtleTraders",
      "decimals": 9,
      "logoURI": "https://raw.githubusercontent.com/solana-labs/token-list/main/assets/mainnet/3VhB8EAL8dZ457SiksLPpMUR1pyACpbNh5rTjQUEVCcH/logo.png",
      "tags": [
        "social-token",
        "Turtles"
      ],
      "extensions": {
        "twitter": "https://twitter.com/Turtle_Traders"
      }
    },
    {
      "chainId": 101,
      "address": "8tbAqS4dFNEeC6YGWpNnusc3JcxoFLMiiLPyHctgGYFe",
      "symbol": "PIPANA",
      "name": "Pipana",
      "decimals": 9,
      "logoURI": "https://raw.githubusercontent.com/solana-labs/token-list/main/assets/mainnet/8tbAqS4dFNEeC6YGWpNnusc3JcxoFLMiiLPyHctgGYFe/logo.png",
      "tags": [],
      "extensions": {
        "website": "https://pip.monster",
        "twitter": "https://twitter.com/itspipana"
      }
    },
    {
      "chainId": 101,
      "address": "8s9FCz99Wcr3dHpiauFRi6bLXzshXfcGTfgQE7UEopVx",
      "symbol": "CKC",
      "name": "ChikinCoin",
      "decimals": 6,
      "logoURI": "https://raw.githubusercontent.com/solana-labs/token-list/main/assets/mainnet/8s9FCz99Wcr3dHpiauFRi6bLXzshXfcGTfgQE7UEopVx/logo.svg",
      "tags": [],
      "extensions": {
        "website": "https://chikin.run",
        "twitter": "https://twitter.com/ChikinDev"
      }
    },
    {
      "chainId": 101,
      "address": "ATxXyewb1cXThrQFmwHUy4dtPTErfsuqkg7JcUXgLgqo",
      "symbol": "SPW",
      "name": "SpiderSwap",
      "decimals": 9,
      "logoURI": "https://raw.githubusercontent.com/solana-labs/token-list/main/assets/mainnet/ATxXyewb1cXThrQFmwHUy4dtPTErfsuqkg7JcUXgLgqo/logo.png",
      "tags": [],
      "extensions": {
        "website": "https://www.spiderswap.org",
        "twitter": "https://twitter.com/Spider_swap"
      }
    },
    {
      "chainId": 101,
      "address": "BrwgXmUtNd32dTKdP5teie68EmBnjGq8Wp3MukHehUBY",
      "symbol": "GSTONKS",
      "name": "Gamestonks",
      "decimals": 9,
      "logoURI": "https://raw.githubusercontent.com/solana-labs/token-list/main/assets/mainnet/BrwgXmUtNd32dTKdP5teie68EmBnjGq8Wp3MukHehUBY/logo.png",
      "tags": [],
      "extensions": {
        "website": "https://www.game-stonks.com/"
      }
    },
    {
      "chainId": 101,
      "address": "HAgX1HSfok8DohiNCS54FnC2UJkDSrRVnT38W3iWFwc8",
      "symbol": "MEOW",
      "name": "SOL-CATS",
      "decimals": 9,
      "logoURI": "https://raw.githubusercontent.com/solana-labs/token-list/main/assets/mainnet/HAgX1HSfok8DohiNCS54FnC2UJkDSrRVnT38W3iWFwc8/logo.png",
      "tags": [],
      "extensions": {
        "website": "https://www.solcats.xyz",
        "twitter": "https://twitter.com/solcat777"
      }
    },
    {
      "chainId": 101,
      "address": "Gro98oTmXxCVX8HKr3q2tMnP5ztoC77q6KehFDnAB983",
      "symbol": "SOLMO",
      "name": "SolMoon",
      "decimals": 4,
      "logoURI": "https://raw.githubusercontent.com/solana-labs/token-list/main/assets/mainnet/Gro98oTmXxCVX8HKr3q2tMnP5ztoC77q6KehFDnAB983/logo.png",
      "tags": [],
      "extensions": {
        "website": "https://www.solmoonfinance.com",
        "twitter": "https://twitter.com/solmoonfinance"
      }
    },
    {
      "chainId": 101,
      "address": "2wBXHm4oxmed7ZoDkPL4DU8BuRfMYkubVu8T4N38vXdb",
      "symbol": "MSC",
      "name": "MasterCoin",
      "decimals": 9,
      "logoURI": "https://raw.githubusercontent.com/solana-labs/token-list/main/assets/mainnet/2wBXHm4oxmed7ZoDkPL4DU8BuRfMYkubVu8T4N38vXdb/logo.png",
      "tags": [],
      "extensions": {
        "website": "https://mastercoin.site",
        "twitter": "https://twitter.com/MasterCoin_",
        "discord": "https://t.co/CXZN9Ncd6Q?amp=1",
        "medium": "https://medium.com/@mastercoin-eu"
      }
    },
    {
      "chainId": 101,
      "address": "8b9mQo6ZU2rwZQgSFqGNQvXzrUSHDTRpKSKi9XXdGmqN",
      "symbol": "CHANGPENGUIN",
      "name": "CHANGPENGUIN",
      "decimals": 9,
      "logoURI": "https://raw.githubusercontent.com/solana-labs/token-list/main/assets/mainnet/8b9mQo6ZU2rwZQgSFqGNQvXzrUSHDTRpKSKi9XXdGmqN/logo.png",
      "tags": [],
      "extensions": {
        "website": "https://artbomb.xyz"
      }
    },
    {
      "chainId": 101,
      "address": "3KnVxWhoYdc9UwDr5WMVkZp2LpF7gnojg7We7MUd6ixQ",
      "symbol": "WOLFE",
      "name": "Wolfecoin",
      "decimals": 9,
      "logoURI": "https://raw.githubusercontent.com/solana-labs/token-list/main/assets/mainnet/3KnVxWhoYdc9UwDr5WMVkZp2LpF7gnojg7We7MUd6ixQ/logo.png",
      "tags": [],
      "extensions": {
        "website": "https://www.wolfecoin.online/"
      }
    },
    {
      "chainId": 101,
      "address": "BxHJqGtC629c55swCqWXFGA2rRF1igbbTmh22H8ePUWG",
      "symbol": "PGNT",
      "name": "PigeonSol Token",
      "decimals": 4,
      "logoURI": "https://raw.githubusercontent.com/solana-labs/token-list/main/assets/mainnet/BxHJqGtC629c55swCqWXFGA2rRF1igbbTmh22H8ePUWG/logo.png",
      "tags": [],
      "extensions": {
        "website": "https://pigeonsol.xyz",
        "twitter": "https://twitter.com/PigeonSol"
      }
    },
    {
      "chainId": 101,
      "address": "51tMb3zBKDiQhNwGqpgwbavaGH54mk8fXFzxTc1xnasg",
      "symbol": "APEX",
      "name": "APEX",
      "decimals": 9,
      "logoURI": "https://raw.githubusercontent.com/solana-labs/token-list/main/assets/mainnet/51tMb3zBKDiQhNwGqpgwbavaGH54mk8fXFzxTc1xnasg/logo.png",
      "tags": [],
      "extensions": {
        "coingeckoId": "apexit-finance",
        "website": "https://apexit.finance/",
        "twitter": "https://twitter.com/apeXit_finance",
        "discord": "https://discord.gg/aASQy2dWsN",
        "tggroup": "https://t.me/apexit_finance"
      }
    },
    {
      "chainId": 101,
      "address": "4NPzwMK2gfgQ6rTv8x4EE1ZvKW6MYyYTSrAZCx7zxyaX",
      "symbol": "KLB",
      "name": "Black Label",
      "decimals": 0,
      "logoURI": "https://raw.githubusercontent.com/solana-labs/token-list/main/assets/mainnet/4NPzwMK2gfgQ6rTv8x4EE1ZvKW6MYyYTSrAZCx7zxyaX/logo.svg",
      "tags": [],
      "extensions": {
        "website": "https://klbtoken.com",
        "twitter": "https://twitter.com/klbtoken",
        "serumV3Usdc": "AVC5hkVjWqRzD9RXXwjcNiVAAR2rUvDGwhqoCd2TQNY8"
      }
    },
    {
      "chainId": 101,
      "address": "5v6tZ1SiAi7G8Qg4rBF1ZdAn4cn6aeQtefewMr1NLy61",
      "symbol": "SOLD",
      "name": "Solanax",
      "decimals": 9,
      "logoURI": "https://raw.githubusercontent.com/solana-labs/token-list/main/assets/mainnet/5v6tZ1SiAi7G8Qg4rBF1ZdAn4cn6aeQtefewMr1NLy61/logo.png",
      "tags": [],
      "extensions": {
        "website": "https://solanax.org",
        "twitter": "https://twitter.com/Solanaxorg",
        "telegram": "https://t.me/solanaxcommunity"
      }
    },
    {
      "chainId": 101,
      "address": "3RSafdgu7P2smSGHJvSGQ6kZVkcErZXfZTtynJYboyAu",
      "symbol": "SINE",
      "name": "SINE",
      "decimals": 9,
      "logoURI": "https://raw.githubusercontent.com/solana-labs/token-list/main/assets/mainnet/3RSafdgu7P2smSGHJvSGQ6kZVkcErZXfZTtynJYboyAu/logo.svg",
      "tags": [
        "security-token",
        "utility-token"
      ],
      "extensions": {
        "website": "https://solainetwork.com/",
        "twitter": "https://twitter.com/SolAiNetwork"
      }
    },
    {
      "chainId": 101,
      "address": "orcaEKTdK7LKz57vaAYr9QeNsVEPfiu6QeMU1kektZE",
      "symbol": "ORCA",
      "name": "Orca",
      "decimals": 6,
      "logoURI": "https://raw.githubusercontent.com/solana-labs/token-list/main/assets/mainnet/orcaEKTdK7LKz57vaAYr9QeNsVEPfiu6QeMU1kektZE/logo.png",
      "tags": [],
      "extensions": {
        "website": "https://orca.so/",
        "twitter": "https://twitter.com/orca_so",
        "telegram": "https://t.me/orca_so",
        "medium": "https://orca-so.medium.com",
        "discord": "https://discord.com/invite/nSwGWn5KSG",
        "coingeckoId": "orca",
        "serumV3Usdc": "8N1KkhaCYDpj3awD58d85n973EwkpeYnRp84y1kdZpMX"
      }
    },
    {
      "chainId": 101,
      "address": "guppyrZyEX9iTPSu92pi8T71Zka7xd6PrsTJrXRW6u1",
      "symbol": "GUPPY",
      "name": "Orca Guppy Collectible",
      "decimals": 0,
      "logoURI": "https://raw.githubusercontent.com/solana-labs/token-list/main/assets/mainnet/guppyrZyEX9iTPSu92pi8T71Zka7xd6PrsTJrXRW6u1/logo.png",
      "tags": [
        "nft"
      ],
      "extensions": {
        "website": "https://www.orca.so",
        "twitter": "https://twitter.com/orca_so"
      }
    },
    {
      "chainId": 101,
      "address": "whaLeHav12EhGK19u6kKbLRwC9E1EATGnm6MWbBCcUW",
      "symbol": "WHALE",
      "name": "Orca Whale Collectible",
      "decimals": 0,
      "logoURI": "https://raw.githubusercontent.com/solana-labs/token-list/main/assets/mainnet/whaLeHav12EhGK19u6kKbLRwC9E1EATGnm6MWbBCcUW/logo.png",
      "tags": [
        "nft"
      ],
      "extensions": {
        "website": "https://www.orca.so",
        "twitter": "https://twitter.com/orca_so"
      }
    },
    {
      "chainId": 101,
      "address": "kLwhLkZRt6CadPHRBsgfhRCKXX426WMBnhoGozTduvk",
      "symbol": "KILLER-WHALE",
      "name": "Orca Killer Whale Collectible",
      "decimals": 0,
      "logoURI": "https://raw.githubusercontent.com/solana-labs/token-list/main/assets/mainnet/kLwhLkZRt6CadPHRBsgfhRCKXX426WMBnhoGozTduvk/logo.png",
      "tags": [
        "nft"
      ],
      "extensions": {
        "website": "https://www.orca.so",
        "twitter": "https://twitter.com/orca_so"
      }
    },
    {
      "chainId": 101,
      "address": "star2pH7rVWscs743JGdCAL8Lc9nyJeqx7YQXkGUnWf",
      "symbol": "STARFISH",
      "name": "Orca Starfish Collectible",
      "decimals": 6,
      "logoURI": "https://raw.githubusercontent.com/solana-labs/token-list/main/assets/mainnet/star2pH7rVWscs743JGdCAL8Lc9nyJeqx7YQXkGUnWf/logo.png",
      "tags": [
        "nft"
      ],
      "extensions": {
        "website": "https://www.orca.so",
        "twitter": "https://twitter.com/orca_so"
      }
    },
    {
      "chainId": 101,
      "address": "cLownTTaiiQMoyMmFjfmSGowi8HyNhCtTLFcrNKnqX6",
      "symbol": "CLOWNFISH",
      "name": "Orca Clownfish Collectible",
      "decimals": 0,
      "logoURI": "https://raw.githubusercontent.com/solana-labs/token-list/main/assets/mainnet/cLownTTaiiQMoyMmFjfmSGowi8HyNhCtTLFcrNKnqX6/logo.png",
      "tags": [
        "nft"
      ],
      "extensions": {
        "website": "https://www.orca.so",
        "twitter": "https://twitter.com/orca_so"
      }
    },
    {
      "chainId": 101,
      "address": "ECFcUGwHHMaZynAQpqRHkYeTBnS5GnPWZywM8aggcs3A",
      "symbol": "SOL/USDC",
      "name": "Orca SOL/USDC LP Token",
      "decimals": 9,
      "logoURI": "https://raw.githubusercontent.com/solana-labs/token-list/main/assets/mainnet/ECFcUGwHHMaZynAQpqRHkYeTBnS5GnPWZywM8aggcs3A/logo.png",
      "tags": [
        "lp-token"
      ],
      "extensions": {
        "website": "https://www.orca.so",
        "twitter": "https://twitter.com/orca_so"
      }
    },
    {
      "chainId": 101,
      "address": "3H5XKkE9uVvxsdrFeN4BLLGCmohiQN6aZJVVcJiXQ4WC",
      "symbol": "USDC/USDT",
      "name": "Orca USDC/USDT LP Token",
      "decimals": 9,
      "logoURI": "https://raw.githubusercontent.com/solana-labs/token-list/main/assets/mainnet/3H5XKkE9uVvxsdrFeN4BLLGCmohiQN6aZJVVcJiXQ4WC/logo.png",
      "tags": [
        "lp-token"
      ],
      "extensions": {
        "website": "https://www.orca.so",
        "twitter": "https://twitter.com/orca_so"
      }
    },
    {
      "chainId": 101,
      "address": "8qNqTaKKbdZuzQPWWXy5wNVkJh54ex8zvvnEnTFkrKMP",
      "symbol": "USDC/USDT-SRM",
      "name": "Orca USDC/USDT-SRM LP Token",
      "decimals": 9,
      "logoURI": "https://raw.githubusercontent.com/solana-labs/token-list/main/assets/mainnet/8qNqTaKKbdZuzQPWWXy5wNVkJh54ex8zvvnEnTFkrKMP/logo.png",
      "tags": [
        "lp-token"
      ],
      "extensions": {
        "website": "https://www.orca.so",
        "twitter": "https://twitter.com/orca_so"
      }
    },
    {
      "chainId": 101,
      "address": "7TYb32qkwYosUQfUspU45cou7Bb3nefJocVMFX2mEGTT",
      "symbol": "ETH/USDC",
      "name": "Orca ETH/USDC LP Token",
      "decimals": 9,
      "logoURI": "https://raw.githubusercontent.com/solana-labs/token-list/main/assets/mainnet/7TYb32qkwYosUQfUspU45cou7Bb3nefJocVMFX2mEGTT/logo.png",
      "tags": [
        "lp-token"
      ],
      "extensions": {
        "website": "https://www.orca.so",
        "twitter": "https://twitter.com/orca_so"
      }
    },
    {
      "chainId": 101,
      "address": "EhBAmhkgEsMa8McFB5bpqZaRpZvGBBJ4jN59T5xToPdG",
      "symbol": "ETH/USDT-SRM",
      "name": "Orca ETH/USDT-SRM LP Token",
      "decimals": 9,
      "logoURI": "https://raw.githubusercontent.com/solana-labs/token-list/main/assets/mainnet/EhBAmhkgEsMa8McFB5bpqZaRpZvGBBJ4jN59T5xToPdG/logo.png",
      "tags": [
        "lp-token"
      ],
      "extensions": {
        "website": "https://www.orca.so",
        "twitter": "https://twitter.com/orca_so"
      }
    },
    {
      "chainId": 101,
      "address": "8pFwdcuXM7pvHdEGHLZbUR8nNsjj133iUXWG6CgdRHk2",
      "symbol": "BTC/ETH",
      "name": "Orca BTC/ETH LP Token",
      "decimals": 9,
      "logoURI": "https://raw.githubusercontent.com/solana-labs/token-list/main/assets/mainnet/8pFwdcuXM7pvHdEGHLZbUR8nNsjj133iUXWG6CgdRHk2/logo.png",
      "tags": [
        "lp-token"
      ],
      "extensions": {
        "website": "https://www.orca.so",
        "twitter": "https://twitter.com/orca_so"
      }
    },
    {
      "chainId": 101,
      "address": "7bb88DAnQY7LSoWEuqezCcbk4vutQbuRqgJMqpX8h6dL",
      "symbol": "ETH/SOL",
      "name": "Orca ETH/SOL LP Token",
      "decimals": 9,
      "logoURI": "https://raw.githubusercontent.com/solana-labs/token-list/main/assets/mainnet/7bb88DAnQY7LSoWEuqezCcbk4vutQbuRqgJMqpX8h6dL/logo.png",
      "tags": [
        "lp-token"
      ],
      "extensions": {
        "website": "https://www.orca.so",
        "twitter": "https://twitter.com/orca_so"
      }
    },
    {
      "chainId": 101,
      "address": "GWEmABT4rD3sGhyghv9rKbfdiaFe5uMHeJqr6hhu3XvA",
      "symbol": "RAY/SOL",
      "name": "Orca RAY/SOL LP Token",
      "decimals": 9,
      "logoURI": "https://raw.githubusercontent.com/solana-labs/token-list/main/assets/mainnet/GWEmABT4rD3sGhyghv9rKbfdiaFe5uMHeJqr6hhu3XvA/logo.png",
      "tags": [
        "lp-token"
      ],
      "extensions": {
        "website": "https://www.orca.so",
        "twitter": "https://twitter.com/orca_so"
      }
    },
    {
      "chainId": 101,
      "address": "BmZNYGt7aApGTUUxAQUYsW64cMbb6P7uniokCWaptj4D",
      "symbol": "SOL/USDT",
      "name": "Orca SOL/USDT LP Token",
      "decimals": 9,
      "logoURI": "https://raw.githubusercontent.com/solana-labs/token-list/main/assets/mainnet/BmZNYGt7aApGTUUxAQUYsW64cMbb6P7uniokCWaptj4D/logo.png",
      "tags": [
        "lp-token"
      ],
      "extensions": {
        "website": "https://www.orca.so",
        "twitter": "https://twitter.com/orca_so"
      }
    },
    {
      "chainId": 101,
      "address": "E4cthfUFaDd4x5t1vbeBNBHm7isqhM8kapthPzPJz1M2",
      "symbol": "SOL/USDT-SRM",
      "name": "Orca SOL/USDT-SRM LP Token",
      "decimals": 9,
      "logoURI": "https://raw.githubusercontent.com/solana-labs/token-list/main/assets/mainnet/E4cthfUFaDd4x5t1vbeBNBHm7isqhM8kapthPzPJz1M2/logo.png",
      "tags": [
        "lp-token"
      ],
      "extensions": {
        "website": "https://www.orca.so",
        "twitter": "https://twitter.com/orca_so"
      }
    },
    {
      "chainId": 101,
      "address": "6ojPekCSQimAjDjaMApLvh3jF6wnZeNEVRVVoGNzEXvV",
      "symbol": "SOL/SRM",
      "name": "Orca SOL/SRM LP Token",
      "decimals": 9,
      "logoURI": "https://raw.githubusercontent.com/solana-labs/token-list/main/assets/mainnet/6ojPekCSQimAjDjaMApLvh3jF6wnZeNEVRVVoGNzEXvV/logo.png",
      "tags": [
        "lp-token"
      ],
      "extensions": {
        "website": "https://www.orca.so",
        "twitter": "https://twitter.com/orca_so"
      }
    },
    {
      "chainId": 101,
      "address": "YJRknE9oPhUMtq1VvhjVzG5WnRsjQtLsWg3nbaAwCQ5",
      "symbol": "FTT/SOL",
      "name": "Orca FTT/SOL LP Token",
      "decimals": 9,
      "logoURI": "https://raw.githubusercontent.com/solana-labs/token-list/main/assets/mainnet/YJRknE9oPhUMtq1VvhjVzG5WnRsjQtLsWg3nbaAwCQ5/logo.png",
      "tags": [
        "lp-token"
      ],
      "extensions": {
        "website": "https://www.orca.so",
        "twitter": "https://twitter.com/orca_so"
      }
    },
    {
      "chainId": 101,
      "address": "C9PKvetJPrrPD53PR2aR8NYtVZzucCRkHYzcFXbZXEqu",
      "symbol": "KIN/SOL",
      "name": "Orca KIN/SOL LP Token",
      "decimals": 9,
      "logoURI": "https://raw.githubusercontent.com/solana-labs/token-list/main/assets/mainnet/C9PKvetJPrrPD53PR2aR8NYtVZzucCRkHYzcFXbZXEqu/logo.png",
      "tags": [
        "lp-token"
      ],
      "extensions": {
        "website": "https://www.orca.so",
        "twitter": "https://twitter.com/orca_so"
      }
    },
    {
      "chainId": 101,
      "address": "6SfhBAmuaGf9p3WAxeHJYCWMABnYUMrdzNdK5Stvvj4k",
      "symbol": "ROPE/SOL",
      "name": "Orca ROPE/SOL LP Token",
      "decimals": 9,
      "logoURI": "https://raw.githubusercontent.com/solana-labs/token-list/main/assets/mainnet/6SfhBAmuaGf9p3WAxeHJYCWMABnYUMrdzNdK5Stvvj4k/logo.png",
      "tags": [
        "lp-token"
      ],
      "extensions": {
        "website": "https://www.orca.so",
        "twitter": "https://twitter.com/orca_so"
      }
    },
    {
      "chainId": 101,
      "address": "9r1n79TmerAgQJboUT8QvrChX3buZBfuSrBTtYM1cW4h",
      "symbol": "SOL/STEP",
      "name": "Orca SOL/STEP LP Token",
      "decimals": 9,
      "logoURI": "https://raw.githubusercontent.com/solana-labs/token-list/main/assets/mainnet/9r1n79TmerAgQJboUT8QvrChX3buZBfuSrBTtYM1cW4h/logo.png",
      "tags": [
        "lp-token"
      ],
      "extensions": {
        "website": "https://www.orca.so",
        "twitter": "https://twitter.com/orca_so"
      }
    },
    {
      "chainId": 101,
      "address": "ELLELFtgvWBgLkdY9EFx4Vb3SLNj4DJEhzZLWy1wCh4Y",
      "symbol": "OXY/SOL",
      "name": "Orca OXY/SOL LP Token",
      "decimals": 9,
      "logoURI": "https://raw.githubusercontent.com/solana-labs/token-list/main/assets/mainnet/ELLELFtgvWBgLkdY9EFx4Vb3SLNj4DJEhzZLWy1wCh4Y/logo.png",
      "tags": [
        "lp-token"
      ],
      "extensions": {
        "website": "https://www.orca.so",
        "twitter": "https://twitter.com/orca_so"
      }
    },
    {
      "chainId": 101,
      "address": "BXM9ph4AuhCUzf94HQu5FnfeVThKj5oyrnb1krY1zax5",
      "symbol": "MER/SOL",
      "name": "Orca MER/SOL LP Token",
      "decimals": 9,
      "logoURI": "https://raw.githubusercontent.com/solana-labs/token-list/main/assets/mainnet/BXM9ph4AuhCUzf94HQu5FnfeVThKj5oyrnb1krY1zax5/logo.png",
      "tags": [
        "lp-token"
      ],
      "extensions": {
        "website": "https://www.orca.so",
        "twitter": "https://twitter.com/orca_so"
      }
    },
    {
      "chainId": 101,
      "address": "FJ9Q9ojA7vdf5rFbcTc6dd7D3nLpwSxdtFSE8cwfuvqt",
      "symbol": "FIDA/SOL",
      "name": "Orca FIDA/SOL LP Token",
      "decimals": 9,
      "logoURI": "https://raw.githubusercontent.com/solana-labs/token-list/main/assets/mainnet/FJ9Q9ojA7vdf5rFbcTc6dd7D3nLpwSxdtFSE8cwfuvqt/logo.png",
      "tags": [
        "lp-token"
      ],
      "extensions": {
        "website": "https://www.orca.so",
        "twitter": "https://twitter.com/orca_so"
      }
    },
    {
      "chainId": 101,
      "address": "EHkfnhKLLTUqo1xMZLxhM9EusEgpN6RXPpZsGpUsewaa",
      "symbol": "MAPS/SOL",
      "name": "Orca MAPS/SOL LP Token",
      "decimals": 9,
      "logoURI": "https://raw.githubusercontent.com/solana-labs/token-list/main/assets/mainnet/EHkfnhKLLTUqo1xMZLxhM9EusEgpN6RXPpZsGpUsewaa/logo.png",
      "tags": [
        "lp-token"
      ],
      "extensions": {
        "website": "https://www.orca.so",
        "twitter": "https://twitter.com/orca_so"
      }
    },
    {
      "chainId": 101,
      "address": "9rguDaKqTrVjaDXafq6E7rKGn7NPHomkdb8RKpjKCDm2",
      "symbol": "SAMO/SOL",
      "name": "Orca SAMO/SOL LP Token",
      "decimals": 9,
      "logoURI": "https://raw.githubusercontent.com/solana-labs/token-list/main/assets/mainnet/9rguDaKqTrVjaDXafq6E7rKGn7NPHomkdb8RKpjKCDm2/logo.png",
      "tags": [
        "lp-token"
      ],
      "extensions": {
        "website": "https://www.orca.so",
        "twitter": "https://twitter.com/orca_so"
      }
    },
    {
      "chainId": 101,
      "address": "2697FyJ4vD9zwAVPr33fdVPDv54pyZZiBv9S2AoKMyQf",
      "symbol": "COPE/SOL",
      "name": "Orca COPE/SOL LP Token",
      "decimals": 9,
      "logoURI": "https://raw.githubusercontent.com/solana-labs/token-list/main/assets/mainnet/2697FyJ4vD9zwAVPr33fdVPDv54pyZZiBv9S2AoKMyQf/logo.png",
      "tags": [
        "lp-token"
      ],
      "extensions": {
        "website": "https://www.orca.so",
        "twitter": "https://twitter.com/orca_so"
      }
    },
    {
      "chainId": 101,
      "address": "HEhMLvpSdPviukafKwVN8BnBUTamirptsQ6Wxo5Cyv8s",
      "symbol": "FTR",
      "name": "Future",
      "decimals": 9,
      "logoURI": "https://raw.githubusercontent.com/solana-labs/token-list/main/assets/mainnet/HEhMLvpSdPviukafKwVN8BnBUTamirptsQ6Wxo5Cyv8s/logo.png",
      "tags": [],
      "extensions": {
        "website": "https://future-ftr.io",
        "twitter": "https://twitter.com/ftr_finance"
      }
    },
    {
      "chainId": 101,
      "address": "6oJ8Mp1VnKxN5MvGf9LfpeaRvTv8N1xFbvtdEbLLWUDT",
      "symbol": "ESC",
      "name": "ESCoin",
      "decimals": 9,
      "logoURI": "https://raw.githubusercontent.com/solana-labs/token-list/main/assets/mainnet/6oJ8Mp1VnKxN5MvGf9LfpeaRvTv8N1xFbvtdEbLLWUDT/logo.png",
      "tags": [],
      "extensions": {
        "website": "https://escoin.company/",
        "twitter": "https://twitter.com/coin_esc"
      }
    },
    {
      "chainId": 101,
      "address": "Da1jboBKU3rqXUqPL3L3BxJ8e67ogVgVKcqy4rWsS7LC",
      "symbol": "UBE",
      "name": "UBE Token",
      "decimals": 9,
      "logoURI": "https://raw.githubusercontent.com/solana-labs/token-list/main/assets/mainnet/Da1jboBKU3rqXUqPL3L3BxJ8e67ogVgVKcqy4rWsS7LC/logo.png",
      "tags": [],
      "extensions": {
        "website": "https://www.ubetoken.com",
        "twitter": "https://twitter.com/ube_token"
      }
    },
    {
      "chainId": 101,
      "address": "CDJWUqTcYTVAKXAVXoQZFes5JUFc7owSeq7eMQcDSbo5",
      "symbol": "renBTC",
      "name": "renBTC",
      "decimals": 8,
      "logoURI": "https://raw.githubusercontent.com/solana-labs/token-list/main/assets/mainnet/CDJWUqTcYTVAKXAVXoQZFes5JUFc7owSeq7eMQcDSbo5/logo.png",
      "tags": [],
      "extensions": {
        "coingeckoId": "renbtc",
        "website": "https://renproject.io/",
        "serumV3Usdc": "74Ciu5yRzhe8TFTHvQuEVbFZJrbnCMRoohBK33NNiPtv"
      }
    },
    {
      "chainId": 101,
      "address": "G1a6jxYz3m8DVyMqYnuV7s86wD4fvuXYneWSpLJkmsXj",
      "symbol": "renBCH",
      "name": "renBCH",
      "decimals": 8,
      "logoURI": "https://raw.githubusercontent.com/solana-labs/token-list/main/assets/mainnet/G1a6jxYz3m8DVyMqYnuV7s86wD4fvuXYneWSpLJkmsXj/logo.png",
      "tags": [],
      "extensions": {
        "coingeckoId": "renbch",
        "website": "https://renproject.io/",
        "serumV3Usdc": "FS8EtiNZCH72pAK83YxqXaGAgk3KKFYphiTcYA2yRPis"
      }
    },
    {
      "chainId": 101,
      "address": "FKJvvVJ242tX7zFtzTmzqoA631LqHh4CdgcN8dcfFSju",
      "symbol": "renDGB",
      "name": "renDGB",
      "decimals": 8,
      "logoURI": "https://raw.githubusercontent.com/solana-labs/token-list/main/assets/mainnet/FKJvvVJ242tX7zFtzTmzqoA631LqHh4CdgcN8dcfFSju/logo.png",
      "tags": [],
      "extensions": {
        "website": "https://renproject.io/"
      }
    },
    {
      "chainId": 101,
      "address": "ArUkYE2XDKzqy77PRRGjo4wREWwqk6RXTfM9NeqzPvjU",
      "symbol": "renDOGE",
      "name": "renDOGE",
      "decimals": 8,
      "logoURI": "https://raw.githubusercontent.com/solana-labs/token-list/main/assets/mainnet/ArUkYE2XDKzqy77PRRGjo4wREWwqk6RXTfM9NeqzPvjU/logo.png",
      "tags": [],
      "extensions": {
        "coingeckoId": "rendoge",
        "website": "https://renproject.io/",
        "serumV3Usdc": "5FpKCWYXgHWZ9CdDMHjwxAfqxJLdw2PRXuAmtECkzADk"
      }
    },
    {
      "chainId": 101,
      "address": "8wv2KAykQstNAj2oW6AHANGBiFKVFhvMiyyzzjhkmGvE",
      "symbol": "renLUNA",
      "name": "renLUNA",
      "decimals": 6,
      "logoURI": "https://raw.githubusercontent.com/solana-labs/token-list/main/assets/mainnet/8wv2KAykQstNAj2oW6AHANGBiFKVFhvMiyyzzjhkmGvE/logo.png",
      "tags": [],
      "extensions": {
        "website": "https://renproject.io/",
        "serumV3Usdc": "CxDhLbbM9uAA2AXfSPar5qmyfmC69NLj3vgJXYAsSVBT"
      }
    },
    {
      "chainId": 101,
      "address": "E99CQ2gFMmbiyK2bwiaFNWUUmwz4r8k2CVEFxwuvQ7ue",
      "symbol": "renZEC",
      "name": "renZEC",
      "decimals": 8,
      "logoURI": "https://raw.githubusercontent.com/solana-labs/token-list/main/assets/mainnet/E99CQ2gFMmbiyK2bwiaFNWUUmwz4r8k2CVEFxwuvQ7ue/logo.png",
      "tags": [],
      "extensions": {
        "coingeckoId": "renzec",
        "website": "https://renproject.io/",
        "serumV3Usdc": "2ahbUT5UryyRVxPnELtTmDLLneN26UjBQFgfMVvbWDTb"
      }
    },
    {
      "chainId": 101,
      "address": "GkXP719hnhLtizWHcQyGVYajuJqVsJJ6fyeUob9BPCFC",
      "symbol": "KROWZ",
      "name": "Mike Krow's Official Best Friend Super Kawaii Kasu Token",
      "decimals": 9,
      "logoURI": "https://raw.githubusercontent.com/solana-labs/token-list/main/assets/mainnet/GkXP719hnhLtizWHcQyGVYajuJqVsJJ6fyeUob9BPCFC/logo.png",
      "tags": [
        "social-token",
        "krowz"
      ],
      "extensions": {
        "website": "https://mikekrow.com/",
        "twitter": "https://twitter.com/space_asylum"
      }
    },
    {
      "chainId": 101,
      "address": "6kwTqmdQkJd8qRr9RjSnUX9XJ24RmJRSrU1rsragP97Y",
      "symbol": "SAIL",
      "name": "SAIL",
      "decimals": 6,
      "logoURI": "https://raw.githubusercontent.com/solana-labs/token-list/main/assets/mainnet/6kwTqmdQkJd8qRr9RjSnUX9XJ24RmJRSrU1rsragP97Y/logo.png",
      "tags": [
        "utility-token"
      ],
      "extensions": {
        "website": "https://www.solanasail.com",
        "coingeckoId": "sail",
        "twitter": "https://twitter.com/SolanaSail"
      }
    },
    {
      "chainId": 101,
      "address": "E5ndSkaB17Dm7CsD22dvcjfrYSDLCxFcMd6z8ddCk5wp",
      "symbol": "RIN",
      "name": "Aldrin",
      "decimals": 9,
      "logoURI": "https://raw.githubusercontent.com/solana-labs/token-list/main/assets/mainnet/E5ndSkaB17Dm7CsD22dvcjfrYSDLCxFcMd6z8ddCk5wp/logo.png",
      "tags": [],
      "extensions": {
        "website": "https://rin.aldrin.com/",
        "twitter": "https://twitter.com/Aldrin_Exchange",
        "serumV3Usdc": "7gZNLDbWE73ueAoHuAeFoSu7JqmorwCLpNTBXHtYSFTa",
        "coingeckoId": "aldrin"
      }
    },
    {
      "chainId": 101,
      "address": "7LmGzEgnQZTxxeCThgxsv3xe4JQmiy9hxEGBPCF66KgH",
      "symbol": "SNEK",
      "name": "Snek Coin",
      "decimals": 0,
      "logoURI": "https://raw.githubusercontent.com/solana-labs/token-list/main/assets/mainnet/7LmGzEgnQZTxxeCThgxsv3xe4JQmiy9hxEGBPCF66KgH/logo.png",
      "tags": [],
      "extensions": {
        "twitter": "https://twitter.com/snekcoin"
      }
    },
    {
      "chainId": 101,
      "address": "AhRozpV8CDLJ5z9k8CJWF4P12MVvxdnnU2y2qUhUuNS5",
      "symbol": "ARK",
      "name": "Sol.Ark",
      "decimals": 8,
      "logoURI": "https://raw.githubusercontent.com/solana-labs/token-list/main/assets/mainnet/AhRozpV8CDLJ5z9k8CJWF4P12MVvxdnnU2y2qUhUuNS5/logo.png",
      "tags": [
        "meme"
      ],
      "extensions": {
        "website": "https://www.solark.xyz/",
        "twitter": "https://twitter.com/SOLARK67275852"
      }
    },
    {
      "chainId": 101,
      "address": "ss26ybWnrhSYbGBjDT9bEwRiyAVUgiKCbgAfFkksj4R",
      "symbol": "SS2",
      "name": "POH",
      "decimals": 0,
      "logoURI": "https://raw.githubusercontent.com/solana-labs/token-list/main/assets/mainnet/ss26ybWnrhSYbGBjDT9bEwRiyAVUgiKCbgAfFkksj4R/logo.png",
      "tags": [
        "nft"
      ],
      "extensions": {
        "website": "https://www.sol-talk.com/sol-survivor",
        "twitter": "https://twitter.com/sol__survivor",
        "imageUrl": "https://www.arweave.net/fDxzEtzfu9IjFDh0ID-rOGaGw__F6-OD2ADoa23sayo?ext=gif",
        "animationUrl": "https://vww4cphi4lv3ldd4dtidi4njkbilvngmvuaofo3rv2oa3ozepeea.arweave.net/ra3BPOji67WMfBzQNHGpUFC6tMytAOK7ca6cDbskeQg?ext=glb",
        "description": "Sensing a disturbance in the timeline, the tournament organizers send Poh back in time to the beginning of the tournament. He is tasked with finding the origin of the disturbance and restoring the original timeline. Special:'Out of Order'"
      }
    },
    {
      "chainId": 101,
      "address": "6dGR9kAt499jzsojDHCvDArKxpTarNbhdSkiS7jeMAib",
      "symbol": "AKI",
      "name": "AKIHIGE Token",
      "decimals": 9,
      "logoURI": "https://raw.githubusercontent.com/solana-labs/token-list/main/assets/mainnet/6dGR9kAt499jzsojDHCvDArKxpTarNbhdSkiS7jeMAib/logo.png",
      "tags": [
        "aki"
      ]
    },
    {
      "chainId": 101,
      "address": "SCYfrGCw8aDiqdgcpdGjV6jp4UVVQLuphxTDLNWu36f",
      "symbol": "SCY",
      "name": "Synchrony",
      "decimals": 9,
      "logoURI": "https://raw.githubusercontent.com/solana-labs/token-list/main/assets/mainnet/SCYfrGCw8aDiqdgcpdGjV6jp4UVVQLuphxTDLNWu36f/logo.png",
      "tags": [],
      "extensions": {
        "website": "https://synchrony.fi",
        "twitter": "https://twitter.com/SynchronyFi"
      }
    },
    {
      "chainId": 101,
      "address": "BKMWPkPS8jXw59ezYwK2ueNTZRF4m8MYHDjh9HwUmkQ7",
      "symbol": "SDC",
      "name": "SandDollarClassic",
      "decimals": 9,
      "logoURI": "https://raw.githubusercontent.com/solana-labs/token-list/main/assets/mainnet/BKMWPkPS8jXw59ezYwK2ueNTZRF4m8MYHDjh9HwUmkQ7/logo.png",
      "tags": [
        "utility-token"
      ],
      "extensions": {
        "website": "https://sanddollar.bs",
        "twitter": "https://twitter.com/SandDollar_BS"
      }
    },
    {
      "chainId": 101,
      "address": "Bx4ykEMurwPQBAFNvthGj73fMBVTvHa8e9cbAyaK4ZSh",
      "symbol": "TOX",
      "name": "trollbox",
      "decimals": 9,
      "logoURI": "https://raw.githubusercontent.com/solana-labs/token-list/main/assets/mainnet/Bx4ykEMurwPQBAFNvthGj73fMBVTvHa8e9cbAyaK4ZSh/logo.png",
      "tags": [
        "utility-token"
      ],
      "extensions": {
        "website": "https://trollbox.io",
        "twitter": "https://twitter.com/trollboxio"
      }
    },
    {
      "chainId": 101,
      "address": "E7WqtfRHcY8YW8z65u9WmD7CfMmvtrm2qPVicSzDxLaT",
      "symbol": "PPUG",
      "name": "PizzaPugCoin",
      "decimals": 9,
      "logoURI": "https://raw.githubusercontent.com/solana-labs/token-list/main/assets/mainnet/E7WqtfRHcY8YW8z65u9WmD7CfMmvtrm2qPVicSzDxLaT/logo.png",
      "tags": [],
      "extensions": {
        "website": "https://www.pizzapugcoin.com",
        "twitter": "https://twitter.com/pizzapugcoin"
      }
    },
    {
      "chainId": 101,
      "address": "FZgL5motNWEDEa24xgfSdBDfXkB9Ru9KxfEsey9S58bb",
      "symbol": "VCC",
      "name": "VentureCapital",
      "decimals": 6,
      "logoURI": "https://raw.githubusercontent.com/solana-labs/token-list/main/assets/mainnet/FZgL5motNWEDEa24xgfSdBDfXkB9Ru9KxfEsey9S58bb/logo.svg",
      "tags": [
        "venture capital",
        "liquidator",
        "IDO",
        "incubator"
      ],
      "extensions": {
        "website": "https://www.vcc.finance/",
        "twitter": "https://twitter.com/vcc_finance"
      }
    },
    {
      "chainId": 101,
      "address": "4TGxgCSJQx2GQk9oHZ8dC5m3JNXTYZHjXumKAW3vLnNx",
      "symbol": "OXS",
      "name": "Oxbull Sol",
      "decimals": 9,
      "logoURI": "https://raw.githubusercontent.com/solana-labs/token-list/main/assets/mainnet/4TGxgCSJQx2GQk9oHZ8dC5m3JNXTYZHjXumKAW3vLnNx/logo.png",
      "tags": [
        "utility-token"
      ],
      "extensions": {
        "website": "https://www.oxbull.tech/#/home",
        "twitter": "https://twitter.com/OxBull5",
        "medium": "https://medium.com/@oxbull",
        "tgann": "https://t.me/Oxbull_tech",
        "coingeckoId": "oxbull-tech",
        "github": "https://github.com/OxBull"
      }
    },
    {
      "chainId": 101,
      "address": "EdAhkbj5nF9sRM7XN7ewuW8C9XEUMs8P7cnoQ57SYE96",
      "symbol": "FAB",
      "name": "FABRIC",
      "decimals": 9,
      "logoURI": "https://raw.githubusercontent.com/solana-labs/token-list/main/assets/mainnet/EdAhkbj5nF9sRM7XN7ewuW8C9XEUMs8P7cnoQ57SYE96/logo.png",
      "tags": [],
      "extensions": {
        "website": "https://fsynth.io/",
        "twitter": "https://twitter.com/official_fabric",
        "coingeckoId": "fabric"
      }
    },
    {
      "chainId": 101,
      "address": "GEYrotdkRitGUK5UMv3aMttEhVAZLhRJMcG82zKYsaWB",
      "symbol": "POTATO",
      "name": "POTATO",
      "decimals": 3,
      "logoURI": "https://raw.githubusercontent.com/solana-labs/token-list/main/assets/mainnet/GEYrotdkRitGUK5UMv3aMttEhVAZLhRJMcG82zKYsaWB/logo.png",
      "tags": [],
      "extensions": {
        "website": "https://potatocoinspl.com/",
        "serumV3Usdc": "6dn7tgTHe5rZEAscMWWY3xmPGVEKVkM9s7YRV11z399z"
      }
    },
    {
      "chainId": 101,
      "address": "FmJ1fo7wK5FF6rDvQxow5Gj7A2ctLmR5orCKLZ45Q3Cq",
      "symbol": "DGEN",
      "name": "Degen Banana",
      "decimals": 6,
      "logoURI": "https://raw.githubusercontent.com/solana-labs/token-list/main/assets/mainnet/FmJ1fo7wK5FF6rDvQxow5Gj7A2ctLmR5orCKLZ45Q3Cq/logo.png",
      "tags": [],
      "extensions": {
        "website": "https://degen.finance/",
        "twitter": "https://twitter.com/degenbanana"
      }
    },
    {
      "chainId": 101,
      "address": "FciGvHj9FjgSGgCBF1b9HY814FM9D28NijDd5SJrKvPo",
      "symbol": "TGT",
      "name": "Twirl Governance Token",
      "decimals": 6,
      "logoURI": "https://raw.githubusercontent.com/solana-labs/token-list/main/assets/mainnet/FciGvHj9FjgSGgCBF1b9HY814FM9D28NijDd5SJrKvPo/logo.png",
      "tags": [],
      "extensions": {
        "website": "https://twirlfinance.com/",
        "twitter": "https://twitter.com/twirlfinance"
      }
    },
    {
      "chainId": 101,
      "address": "A9EEvcRcT7Q9XAa6NfqrqJChoc4XGDhd2mtc4xfniQkS",
      "symbol": "BILBY",
      "name": "Bilby Finance",
      "decimals": 9,
      "logoURI": "https://raw.githubusercontent.com/solana-labs/token-list/main/assets/mainnet/A9EEvcRcT7Q9XAa6NfqrqJChoc4XGDhd2mtc4xfniQkS/logo.png",
      "tags": [
        "utility-token"
      ],
      "extensions": {
        "website": "https://bilby.finance/"
      }
    },
    {
      "chainId": 101,
      "address": "8NGgmXzBzhsXz46pTC3ioSBxeE3w2EXpc741N3EQ8E6r",
      "symbol": "JOKE",
      "name": "JOKESMEMES",
      "decimals": 9,
      "logoURI": "https://raw.githubusercontent.com/solana-labs/token-list/main/assets/mainnet/8NGgmXzBzhsXz46pTC3ioSBxeE3w2EXpc741N3EQ8E6r/logo.png",
      "tags": [],
      "extensions": {
        "website": "https://jokesmemes.finance",
        "twitter": "https://twitter.com/Jokesmemes11"
      }
    },
    {
      "chainId": 101,
      "address": "Fp4gjLpTsPqBN6xDGpDHwtnuEofjyiZKxxZxzvJnjxV6",
      "symbol": "NAXAR",
      "name": "Naxar",
      "decimals": 4,
      "logoURI": "https://raw.githubusercontent.com/solana-labs/token-list/main/assets/mainnet/Fp4gjLpTsPqBN6xDGpDHwtnuEofjyiZKxxZxzvJnjxV6/logo.png",
      "tags": [],
      "extensions": {
        "website": "https://naxar.ru",
        "instagram": "https://instagram.com/naxar__",
        "telegram": "https://t.me/naxar_official"
      }
    },
    {
      "chainId": 101,
      "address": "5jqTNKonR9ZZvbmX9JHwcPSEg6deTyNKR7PxQ9ZPdd2w",
      "symbol": "JBUS",
      "name": "Jebus",
      "decimals": 0,
      "logoURI": "https://raw.githubusercontent.com/solana-labs/token-list/main/assets/mainnet/5jqTNKonR9ZZvbmX9JHwcPSEg6deTyNKR7PxQ9ZPdd2w/logo.png",
      "tags": [],
      "extensions": {
        "website": "https://jebus.live"
      }
    },
    {
      "chainId": 101,
      "address": "29UWGmi1MxJRi3izeritN8VvhZbUiX37KUVnGv46mzev",
      "symbol": "KLBx",
      "name": "Black Label X",
      "decimals": 4,
      "logoURI": "https://raw.githubusercontent.com/solana-labs/token-list/main/assets/mainnet/29UWGmi1MxJRi3izeritN8VvhZbUiX37KUVnGv46mzev/logo.svg",
      "tags": [],
      "extensions": {
        "website": "https://klbtoken.com/x"
      }
    },
    {
      "chainId": 101,
      "address": "GACHAfpmbpk4FLfZcGkT2NUmaEqMygssAknhqnn8DVHP",
      "symbol": "GACHA",
      "name": "Gachapon",
      "decimals": 9,
      "logoURI": "https://raw.githubusercontent.com/solana-labs/token-list/main/assets/mainnet/GACHAfpmbpk4FLfZcGkT2NUmaEqMygssAknhqnn8DVHP/logo.png",
      "tags": [],
      "extensions": {
        "twitter": "https://twitter.com/GACHAPON7777"
      }
    },
    {
      "chainId": 101,
      "address": "9zoqdwEBKWEi9G5Ze8BSkdmppxGgVv1Kw4LuigDiNr9m",
      "symbol": "STR",
      "name": "Solster",
      "decimals": 9,
      "logoURI": "https://raw.githubusercontent.com/solana-labs/token-list/main/assets/mainnet/9zoqdwEBKWEi9G5Ze8BSkdmppxGgVv1Kw4LuigDiNr9m/logo.png",
      "tags": [],
      "extensions": {
        "website": "https://solster.finance",
        "twitter": "https://twitter.com/solster_finance"
      }
    },
    {
      "chainId": 101,
      "address": "A2T2jDe2bxyEHkKtS8AtrTRmJ9VZRwyY8Kr7oQ8xNyfb",
      "symbol": "HAMS",
      "name": "Space Hamster",
      "decimals": 9,
      "logoURI": "https://raw.githubusercontent.com/solana-labs/token-list/main/assets/mainnet/A2T2jDe2bxyEHkKtS8AtrTRmJ9VZRwyY8Kr7oQ8xNyfb/logo.png",
      "tags": [],
      "extensions": {
        "website": "https://www.solhamster.space/",
        "twitter": "https://twitter.com/sol_hamster",
        "telegram": "https://t.me/SolHamster",
        "dex-website": "https://dex-solhamster.space/"
      }
    },
    {
      "chainId": 101,
      "address": "EGN2774kzKyUnJs2Gv5poK6ymiMVkdyCQD2gGnJ84sDk",
      "symbol": "NEFT",
      "name": "Neftea Labs Coin",
      "decimals": 9,
      "logoURI": "https://raw.githubusercontent.com/solana-labs/token-list/main/assets/mainnet/EGN2774kzKyUnJs2Gv5poK6ymiMVkdyCQD2gGnJ84sDk/logo.png",
      "tags": [
        "Neftea",
        "NFT",
        "utility-token"
      ],
      "extensions": {
        "website": "https://www.neftealabs.com/"
      }
    },
    {
      "chainId": 101,
      "address": "DK64rmGSZupv1dLYn57e3pUVgs9jL9EKLXDVZZPsMDz8",
      "symbol": "ABOMB",
      "name": "ArtBomb",
      "decimals": 5,
      "logoURI": "https://raw.githubusercontent.com/solana-labs/token-list/main/assets/mainnet/DK64rmGSZupv1dLYn57e3pUVgs9jL9EKLXDVZZPsMDz8/logo.png",
      "tags": [
        "utility-token",
        "artbomb"
      ],
      "extensions": {
        "website": "https://artbomb.xyz"
      }
    },
    {
      "chainId": 101,
      "address": "AnyCsr1VCBZcwVAxbKPuHhKDP5DQQSnRxGAo4ycgRMi2",
      "symbol": "DAL",
      "name": "Dalmatiancoin",
      "decimals": 9,
      "logoURI": "https://raw.githubusercontent.com/solana-labs/token-list/main/assets/mainnet/AnyCsr1VCBZcwVAxbKPuHhKDP5DQQSnRxGAo4ycgRMi2/logo.png",
      "tags": [],
      "extensions": {
        "website": "https://dalmatiancoin.org/",
        "twitter": "https://twitter.com/coindalmatian"
      }
    },
    {
      "chainId": 101,
      "address": "HiL1j5VMR9XtRnCA4mxaVoXr6PMHpbh8wUgfPsAP4CNF",
      "symbol": "SolNHD",
      "name": "SolNHD",
      "decimals": 9,
      "logoURI": "https://raw.githubusercontent.com/solana-labs/token-list/main/assets/mainnet/HiL1j5VMR9XtRnCA4mxaVoXr6PMHpbh8wUgfPsAP4CNF/logo.png",
      "tags": [],
      "extensions": {
        "website": "https://www.solnhd.com",
        "twitter": "https://twitter.com/zororoaz01"
      }
    },
    {
      "chainId": 101,
      "address": "qXu8Tj65H5XR8KHuaKKoyLCWj592KbTG3YWJwsuFrPS",
      "symbol": "STVA",
      "name": "SOLtiva",
      "decimals": 3,
      "logoURI": "https://raw.githubusercontent.com/solana-labs/token-list/main/assets/mainnet/qXu8Tj65H5XR8KHuaKKoyLCWj592KbTG3YWJwsuFrPS/logo.svg",
      "tags": [],
      "extensions": {
        "website": "https://soltiva.co"
      }
    },
    {
      "chainId": 101,
      "address": "D3gHoiYT4RY5VSndne1fEnpM3kCNAyBhkp5xjNUqqPj9",
      "symbol": "PROEXIS",
      "name": "ProExis Prova de Existência Blockchain",
      "decimals": 9,
      "logoURI": "https://raw.githubusercontent.com/solana-labs/token-list/main/assets/mainnet/D3gHoiYT4RY5VSndne1fEnpM3kCNAyBhkp5xjNUqqPj9/logo.png",
      "tags": [
        "proof of-existence",
        "utility-token",
        "prova de existencia",
        "proexis"
      ],
      "extensions": {
        "website": "https://provadeexistencia.com.br",
        "twitter": "https://twitter.com/provaexistencia",
        "facebook": "https://facebook.com/provadeexistencia",
        "instagram": "https://instagram.com/provadeexistencia",
        "github": "https://github.com/provadeexistencia",
        "tgann": "https://t.me/provadeexistencia",
        "tggroup": "https://t.me/provadeexistenciagrupo"
      }
    },
    {
      "chainId": 101,
      "address": "5DWFxYBxjETuqFX3P2Z1uq8UbcCT1F4sABGiBZMnWKvR",
      "symbol": "PLDO",
      "name": "PLEIDO",
      "decimals": 6,
      "logoURI": "https://raw.githubusercontent.com/solana-labs/token-list/main/assets/mainnet/5DWFxYBxjETuqFX3P2Z1uq8UbcCT1F4sABGiBZMnWKvR/logo.svg",
      "tags": [
        "pleido",
        "game-coin"
      ],
      "extensions": {
        "website": "https://pleido.com/"
      }
    },
    {
      "chainId": 101,
      "address": "6uB5eEC8SzMbUdsPpe3eiNvHyvxdqUWnDEtpFQxkhNTP",
      "symbol": "MOLANIUM",
      "name": "MOLANIUM",
      "decimals": 0,
      "logoURI": "https://raw.githubusercontent.com/solana-labs/token-list/main/assets/mainnet/6uB5eEC8SzMbUdsPpe3eiNvHyvxdqUWnDEtpFQxkhNTP/logo.png",
      "tags": [],
      "extensions": {
        "website": "https://moonlana.com/",
        "imageUrl": "https://i.imgur.com/hOMe38E.png",
        "twitter": "https://twitter.com/xMoonLana",
        "medium": "https://moonlana.medium.com/"
      }
    },
    {
      "chainId": 101,
      "address": "5KV2W2XPdSo97wQWcuAVi6G4PaCoieg4Lhhi61PAMaMJ",
      "symbol": "GÜ",
      "name": "GÜ",
      "decimals": 9,
      "logoURI": "https://raw.githubusercontent.com/solana-labs/token-list/main/assets/mainnet/5KV2W2XPdSo97wQWcuAVi6G4PaCoieg4Lhhi61PAMaMJ/logo.png",
      "tags": [
        "utility-token"
      ],
      "extensions": {
        "website": "https://kugle.org",
        "twitter": "https://twitter.com/Kugle_",
        "coingeckoId": "gu"
      }
    },
    {
      "chainId": 101,
      "address": "72fFy4SNGcHoEC1TTFTUkxNHriJqg3hBPsa2jSr2cZgb",
      "symbol": "BZX",
      "name": "BlizeX",
      "decimals": 6,
      "logoURI": "https://raw.githubusercontent.com/solana-labs/token-list/main/assets/mainnet/72fFy4SNGcHoEC1TTFTUkxNHriJqg3hBPsa2jSr2cZgb/logo.png",
      "tags": [],
      "extensions": {
        "website": "https://www.blizex.co",
        "twitter": "https://twitter.com/blizex_en"
      }
    },
    {
      "chainId": 101,
      "address": "5fEo6ZbvpV6zdyzowtAwgMcWHZe1yJy9NxQM6gC19QW5",
      "symbol": "GREEN",
      "name": "Green DEX",
      "decimals": 9,
      "logoURI": "https://raw.githubusercontent.com/solana-labs/token-list/main/assets/mainnet/5fEo6ZbvpV6zdyzowtAwgMcWHZe1yJy9NxQM6gC19QW5/logo.svg",
      "tags": [
        "Green DEX"
      ],
      "extensions": {
        "website": "https://greendex.network/",
        "twitter": "https://twitter.com/GreendexN"
      }
    },
    {
      "chainId": 101,
      "address": "Bx1fDtvTN6NvE4kjdPHQXtmGSg582bZx9fGy4DQNMmAT",
      "symbol": "SOLC",
      "name": "Solcubator",
      "decimals": 9,
      "logoURI": "https://raw.githubusercontent.com/solana-labs/token-list/main/assets/mainnet/Bx1fDtvTN6NvE4kjdPHQXtmGSg582bZx9fGy4DQNMmAT/logo.png",
      "tags": [],
      "extensions": {
        "website": "http://solcubator.io",
        "twitter": "https://twitter.com/Solcubator"
      }
    },
    {
      "chainId": 101,
      "address": "ABxCiDz4jjKt1t7Syu5Tb37o8Wew9ADpwngZh6kpLbLX",
      "symbol": "XSOL",
      "name": "XSOL Token",
      "decimals": 8,
      "logoURI": "https://raw.githubusercontent.com/solana-labs/token-list/main/assets/mainnet/ABxCiDz4jjKt1t7Syu5Tb37o8Wew9ADpwngZh6kpLbLX/logo.png",
      "tags": [
        "utility-token"
      ],
      "extensions": {
        "website": "https://0xsol.network",
        "twitter": "https://twitter.com/0xSol_Network"
      }
    },
    {
      "chainId": 101,
      "address": "DrcPRJPBiakQcWqon3gZms7sviAqdQS5zS5wvaG5v6wu",
      "symbol": "BLD",
      "name": "BladesToken",
      "decimals": 4,
      "logoURI": "https://raw.githubusercontent.com/solana-labs/token-list/main/assets/mainnet/DrcPRJPBiakQcWqon3gZms7sviAqdQS5zS5wvaG5v6wu/logo.png",
      "tags": [],
      "extensions": {
        "website": "https://blades.finance/",
        "twitter": "https://twitter.com/bladesfinance"
      }
    },
    {
      "chainId": 101,
      "address": "6D7E4mstMboABmfoaPrtVDgewjUCbGdvcYVaHa9SDiTg",
      "symbol": "QWK",
      "name": "QwikPay.io Token",
      "decimals": 9,
      "logoURI": "https://raw.githubusercontent.com/solana-labs/token-list/main/assets/mainnet/6D7E4mstMboABmfoaPrtVDgewjUCbGdvcYVaHa9SDiTg/logo.png",
      "tags": [],
      "extensions": {
        "website": "https://www.qwikpay.io",
        "twitter": "https://twitter.com/QwikpayIO"
      }
    },
    {
      "chainId": 101,
      "address": "BTyJg5zMbaN2KMfn7LsKhpUsV675aCUSUMrgB1YGxBBP",
      "symbol": "GOOSEBERRY",
      "name": "Gooseberry",
      "decimals": 9,
      "logoURI": "https://raw.githubusercontent.com/solana-labs/token-list/main/assets/mainnet/BTyJg5zMbaN2KMfn7LsKhpUsV675aCUSUMrgB1YGxBBP/logo.png",
      "tags": [],
      "extensions": {
        "website": "https://gooseberry.changr.ca",
        "twitter": "https://twitter.com/gooseberrycoin"
      }
    },
    {
      "chainId": 101,
      "address": "5GG1LbgY4EEvPR51YQPNr65QKcZemrHWPooTqC5gRPBA",
      "symbol": "DXB",
      "name": "DefiXBet Token",
      "decimals": 9,
      "logoURI": "https://raw.githubusercontent.com/solana-labs/token-list/main/assets/mainnet/5GG1LbgY4EEvPR51YQPNr65QKcZemrHWPooTqC5gRPBA/logo.png",
      "tags": [],
      "extensions": {
        "website": "https://DefiXBet.com/",
        "twitter": "https://twitter.com/DefiXBet",
        "medium": "https://defixbet.medium.com/",
        "tgann": "https://t.me/DefiXBet"
      }
    },
    {
      "chainId": 101,
      "address": "7a4cXVvVT7kF6hS5q5LDqtzWfHfys4a9PoK6pf87RKwf",
      "symbol": "LUNY",
      "name": "Luna Yield",
      "decimals": 9,
      "logoURI": "https://raw.githubusercontent.com/solana-labs/token-list/main/assets/mainnet/7a4cXVvVT7kF6hS5q5LDqtzWfHfys4a9PoK6pf87RKwf/logo.png",
      "tags": [],
      "extensions": {
        "website": "https://www.lunayield.com",
        "twitter": "https://twitter.com/Luna_Yield"
      }
    },
    {
      "chainId": 101,
      "address": "AP58G14hoy4GGgZS4L8TzZgqXnk3hBvciFKW2Cb1RQ2J",
      "symbol": "YARDv1",
      "name": "SolYard Finance Beta",
      "decimals": 9,
      "logoURI": "https://raw.githubusercontent.com/solana-labs/token-list/main/assets/mainnet/AP58G14hoy4GGgZS4L8TzZgqXnk3hBvciFKW2Cb1RQ2J/logo.png",
      "tags": [],
      "extensions": {
        "website": "https://solyard.finance/"
      }
    },
    {
      "chainId": 101,
      "address": "6Y7LbYB3tfGBG6CSkyssoxdtHb77AEMTRVXe8JUJRwZ7",
      "symbol": "DINO",
      "name": "DINO",
      "decimals": 6,
      "logoURI": "https://raw.githubusercontent.com/solana-labs/token-list/main/assets/mainnet/6Y7LbYB3tfGBG6CSkyssoxdtHb77AEMTRVXe8JUJRwZ7/logo.png",
      "tags": [],
      "extensions": {
        "website": "https://www.solanadino.com",
        "twitter": "https://twitter.com/solanadino"
      }
    },
    {
      "chainId": 101,
      "address": "4wjPQJ6PrkC4dHhYghwJzGBVP78DkBzA2U3kHoFNBuhj",
      "symbol": "LIQ",
      "name": "LIQ Protocol",
      "decimals": 6,
      "logoURI": "https://raw.githubusercontent.com/solana-labs/token-list/main/assets/mainnet/4wjPQJ6PrkC4dHhYghwJzGBVP78DkBzA2U3kHoFNBuhj/logo.png",
      "tags": [],
      "extensions": {
        "website": "https://liqsolana.com/",
        "coingeckoId": "liq-protocol",
        "twitter": "https://twitter.com/liqsolana",
        "discord": "https://discord.gg/MkfjambeU7",
        "serumV3Usdc": "FLKUQGh9VAG4otn4njLPUf5gaUPx5aAZ2Q6xWiD3hH5u"
      }
    },
    {
      "chainId": 101,
      "address": "DubwWZNWiNGMMeeQHPnMATNj77YZPZSAz2WVR5WjLJqz",
      "symbol": "CRP",
      "name": "CropperFinance",
      "decimals": 9,
      "logoURI": "https://raw.githubusercontent.com/solana-labs/token-list/main/assets/mainnet/DubwWZNWiNGMMeeQHPnMATNj77YZPZSAz2WVR5WjLJqz/logo.png",
      "tags": [],
      "extensions": {
        "website": "https://cropper.finance/",
        "twitter": "https://twitter.com/cropperfinance"
      }
    },
    {
      "chainId": 101,
      "address": "B3Ggjjj3QargPkFTAJiR6BaD8CWKFUaWRXGcDQ1nyeeD",
      "symbol": "PARTI",
      "name": "PARTI",
      "decimals": 9,
      "logoURI": "https://raw.githubusercontent.com/solana-labs/token-list/main/assets/mainnet/B3Ggjjj3QargPkFTAJiR6BaD8CWKFUaWRXGcDQ1nyeeD/logo.png",
      "tags": [],
      "extensions": {
        "website": "https://parti.finance",
        "twitter": "https://twitter.com/ParticleFinance",
        "medium": "https://particlefinance.medium.com"
      }
    },
    {
      "chainId": 101,
      "address": "5igDhdTnXif5E5djBpRt4wUKo5gtf7VicHi8r5ada4Hj",
      "symbol": "NIA",
      "name": "NIALABS",
      "decimals": 0,
      "logoURI": "https://raw.githubusercontent.com/solana-labs/token-list/main/assets/mainnet/5igDhdTnXif5E5djBpRt4wUKo5gtf7VicHi8r5ada4Hj/logo.png",
      "tags": [],
      "extensions": {
        "website": "https://www.nialabs.com/"
      }
    },
    {
      "chainId": 101,
      "address": "GQnN5M1M6oTjsziAwcRYd1P7pRBBQKURj5QeAjN1npnE",
      "symbol": "CORV",
      "name": "Project Corvus",
      "decimals": 9,
      "logoURI": "https://raw.githubusercontent.com/solana-labs/token-list/main/assets/mainnet/GQnN5M1M6oTjsziAwcRYd1P7pRBBQKURj5QeAjN1npnE/logo.png",
      "tags": [],
      "extensions": {
        "website": "https://dixon.company/"
      }
    },
    {
      "chainId": 101,
      "address": "3FRQnT5djQMATCg6TNXBhi2bBkbTyGdywsLmLa8BbEKz",
      "symbol": "HLTH",
      "name": "HLTH",
      "decimals": 4,
      "logoURI": "https://raw.githubusercontent.com/solana-labs/token-list/main/assets/mainnet/3FRQnT5djQMATCg6TNXBhi2bBkbTyGdywsLmLa8BbEKz/logo.png",
      "extensions": {
        "website": "https://hlth.network/",
        "twitter": "https://twitter.com/hlthnetwork",
        "telegram": "https://t.me/HLTHnetwork"
      }
    },
    {
      "chainId": 101,
      "address": "Ea5SjE2Y6yvCeW5dYTn7PYMuW5ikXkvbGdcmSnXeaLjS",
      "symbol": "PAI",
      "name": "PAI (Parrot)",
      "decimals": 6,
      "logoURI": "https://raw.githubusercontent.com/solana-labs/token-list/main/assets/mainnet/Ea5SjE2Y6yvCeW5dYTn7PYMuW5ikXkvbGdcmSnXeaLjS/logo.svg",
      "tags": [
        "stablecoin"
      ],
      "extensions": {
        "website": "https://partyparrot.finance",
        "twitter": "https://twitter.com/gopartyparrot",
        "telegram": "https://t.me/gopartyparrot"
      }
    },
    {
      "chainId": 101,
      "address": "SLRSSpSLUTP7okbCUBYStWCo1vUgyt775faPqz8HUMr",
      "symbol": "SLRS",
      "name": "Solrise Finance",
      "decimals": 6,
      "logoURI": "https://raw.githubusercontent.com/solana-labs/token-list/main/assets/mainnet/SLRSSpSLUTP7okbCUBYStWCo1vUgyt775faPqz8HUMr/logo.png",
      "tags": [],
      "extensions": {
        "website": "https://solrise.finance",
        "twitter": "https://twitter.com/SolriseFinance",
        "telegram": "https://t.me/solrisefinance",
        "medium": "https://blog.solrise.finance",
        "discord": "https://discord.gg/xNbGgMUJfU",
        "serumV3Usdc": "2Gx3UfV831BAh8uQv1FKSPKS9yajfeeD8GJ4ZNb2o2YP",
        "coingeckoId": "solrise-finance"
      }
    },
    {
      "chainId": 101,
      "address": "Hejznrp39zCfcmq4WpihfAeyhzhqeFtj4PURHFqMaHSS",
      "symbol": "SE",
      "name": "Snake Eyes",
      "decimals": 9,
      "logoURI": "https://raw.githubusercontent.com/solana-labs/token-list/main/assets/mainnet/Hejznrp39zCfcmq4WpihfAeyhzhqeFtj4PURHFqMaHSS/logo.png",
      "tags": [],
      "extensions": {
        "discord": "https://discord.gg/g94SubKn"
      }
    },
    {
      "chainId": 101,
      "address": "Fx14roJm9m27zngJQwmt81npHvPc5pmF772nxDhNnsh5",
      "symbol": "LIQ-USDC",
      "name": "Raydium LP Token (LIQ-USDC)",
      "decimals": 6,
      "logoURI": "https://raw.githubusercontent.com/solana-labs/token-list/main/assets/mainnet/Fx14roJm9m27zngJQwmt81npHvPc5pmF772nxDhNnsh5/logo.png",
      "tags": [
        "lp-token"
      ],
      "extensions": {
        "website": "https://raydium.io/"
      }
    },
    {
      "chainId": 101,
      "address": "D7U3BPHr5JBbFmPTaVNpmEKGBPFdQS3udijyte1QtuLk",
      "symbol": "STAR",
      "name": "SolStar",
      "decimals": 9,
      "logoURI": "https://raw.githubusercontent.com/solana-labs/token-list/main/assets/mainnet/D7U3BPHr5JBbFmPTaVNpmEKGBPFdQS3udijyte1QtuLk/logo.png",
      "tags": [
        "community",
        "web3",
        "utility-token"
      ],
      "extensions": {
        "website": "https://solstar.finance",
        "twitter": "https://twitter.com/SolStarFinance",
        "discord": "https://discord.gg/j6B3q5Xk5N",
        "medium": "https://solstar.medium.com",
        "telegram": "https://t.me/SolStarFinance"
      }
    },
    {
      "chainId": 101,
      "address": "GtQ48z7NNjs7sVyp3M7iuiDcTRjeWPd1fkdiWQNy1UR6",
      "symbol": "LIQ-SOL",
      "name": "Raydium LP Token (LIQ-SOL)",
      "decimals": 6,
      "logoURI": "https://raw.githubusercontent.com/solana-labs/token-list/main/assets/mainnet/GtQ48z7NNjs7sVyp3M7iuiDcTRjeWPd1fkdiWQNy1UR6/logo.png",
      "tags": [
        "lp-token"
      ],
      "extensions": {
        "website": "https://raydium.io/"
      }
    },
    {
      "chainId": 101,
      "address": "DHojuFwy5Pb8HTUhyRGQ285s5KYgk8tGAjAcmjkEAGbY",
      "symbol": "RFK",
      "name": "Refrak",
      "decimals": 2,
      "logoURI": "https://raw.githubusercontent.com/solana-labs/token-list/main/assets/mainnet/DHojuFwy5Pb8HTUhyRGQ285s5KYgk8tGAjAcmjkEAGbY/logo.png",
      "tags": [],
      "extensions": {
        "website": "https://refrak.com/",
        "discord": "https://discord.gg/ZAWbnebFVK"
      }
    },
    {
      "chainId": 101,
      "address": "7Jimij6hkEjjgmf3HamW44d2Cf5kj2gHnfCDDPGxWut",
      "symbol": "GQO",
      "name": "GIGQO",
      "decimals": 9,
      "logoURI": "https://gigqo.com/images/new-gqo-logo.png",
      "tags": [],
      "extensions": {
        "website": "https://gigqo.com/",
        "twitter": "https://twitter.com/gigqoapp"
      }
    },
    {
      "chainId": 101,
      "address": "E5rk3nmgLUuKUiS94gg4bpWwWwyjCMtddsAXkTFLtHEy",
      "symbol": "WOO",
      "name": "Wootrade Network",
      "decimals": 6,
      "logoURI": "https://raw.githubusercontent.com/solana-labs/token-list/main/assets/mainnet/E5rk3nmgLUuKUiS94gg4bpWwWwyjCMtddsAXkTFLtHEy/logo.png",
      "tags": [],
      "extensions": {
        "website": "https://woo.network",
        "twitter": "https://twitter.com/wootraderS"
      }
    },
    {
      "chainId": 101,
      "address": "9s6dXtMgV5E6v3rHqBF2LejHcA2GWoZb7xNUkgXgsBqt",
      "symbol": "USDC-USDT-PAI",
      "name": "Mercurial LP Token (USDC-USDT-PAI)",
      "decimals": 6,
      "logoURI": "https://raw.githubusercontent.com/solana-labs/token-list/main/assets/mainnet/9s6dXtMgV5E6v3rHqBF2LejHcA2GWoZb7xNUkgXgsBqt/logo.png",
      "tags": [
        "lp-token"
      ],
      "extensions": {
        "website": "https://www.mercurial.finance/"
      }
    },
    {
      "chainId": 101,
      "address": "8kRacWW5qZ34anyH8s9gu2gC4FpXtncqBDPpd2a6DnZE",
      "symbol": "MECA",
      "name": "Coinmeca",
      "decimals": 9,
      "logoURI": "https://raw.githubusercontent.com/solana-labs/token-list/main/assets/mainnet/8kRacWW5qZ34anyH8s9gu2gC4FpXtncqBDPpd2a6DnZE/logo.svg",
      "tags": [
        "utility-token"
      ],
      "extensions": {
        "website": "https://coinmeca.net/",
        "medium": "https://coinmeca.medium.com/",
        "twitter": "https://twitter.com/coinmeca",
        "telegram": "https://t.me/coinmeca",
        "discord": "https://discord.gg/coinmeca",
        "reddit": "https://reddit.com/r/coinmeca"
      }
    },
    {
      "chainId": 101,
      "address": "6h6uy8yAfaAb5sPE2bvXQEB93LnUMEdcCRU2kfiErTct",
      "symbol": "ZMR",
      "name": "ZMIRROR",
      "decimals": 9,
      "logoURI": "https://raw.githubusercontent.com/solana-labs/token-list/main/assets/mainnet/6h6uy8yAfaAb5sPE2bvXQEB93LnUMEdcCRU2kfiErTct/logo.JPG",
      "tags": []
    },
    {
      "chainId": 101,
      "address": "sodaNXUbtjMvHe9c5Uw7o7VAcVpXPHAvtaRaiPVJQuE",
      "symbol": "SODA",
      "name": "cheesesoda token",
      "decimals": 0,
      "logoURI": "https://raw.githubusercontent.com/solana-labs/token-list/main/assets/mainnet/sodaNXUbtjMvHe9c5Uw7o7VAcVpXPHAvtaRaiPVJQuE/logo.svg",
      "tags": [],
      "extensions": {
        "website": "https://token.cheesesoda.com",
        "twitter": "https://twitter.com/cheesesodadex",
        "serumV3Usdc": "6KFs2wUzME8Z3AeWL4HfKkXbtik5zVvebdg5qCxqt4hB"
      }
    },
    {
      "chainId": 101,
      "address": "sodaoT6Wh1nxHaarw4kDh7AkK4oZnERK1QgDUtHPR3H",
      "symbol": "SODAO",
      "name": "cheesesodaDAO",
      "decimals": 4,
      "logoURI": "https://raw.githubusercontent.com/solana-labs/token-list/main/assets/mainnet/sodaoT6Wh1nxHaarw4kDh7AkK4oZnERK1QgDUtHPR3H/logo.svg",
      "tags": [],
      "extensions": {
        "website": "https://dao.cheesesoda.com",
        "twitter": "https://twitter.com/cheesesodadex"
      }
    },
    {
      "chainId": 101,
      "address": "49YUsDrThJosHSagCn1F59Uc9NRxbr9thVrZikUnQDXy",
      "symbol": "LIQ-RAY",
      "name": "Raydium LP Token (LIQ-RAY)",
      "decimals": 6,
      "logoURI": "https://raw.githubusercontent.com/solana-labs/token-list/main/assets/mainnet/49YUsDrThJosHSagCn1F59Uc9NRxbr9thVrZikUnQDXy/logo.png",
      "tags": [
        "lp-token"
      ],
      "extensions": {
        "website": "https://raydium.io/"
      }
    },
    {
      "chainId": 101,
      "address": "FGmeGqUqKzVX2ajkXaFSQxNcBRWnJg1vi5fugRJrDJ3k",
      "symbol": "FCS",
      "name": "FCS",
      "decimals": 9,
      "logoURI": "https://raw.githubusercontent.com/solana-labs/token-list/main/assets/mainnet/FGmeGqUqKzVX2ajkXaFSQxNcBRWnJg1vi5fugRJrDJ3k/logo.png",
      "tags": [],
      "extensions": {
        "website": "https://www.fcs.com/"
      }
    },
    {
      "chainId": 101,
      "address": "CjpDCj8zLSM37669qng5znYP25JuoDPCvLSLLd7pxAsr",
      "symbol": "Nordic Energy Token",
      "name": "NET",
      "decimals": 9,
      "logoURI": "https://raw.githubusercontent.com/solana-labs/token-list/main/assets/mainnet/CjpDCj8zLSM37669qng5znYP25JuoDPCvLSLLd7pxAsr/logo.png",
      "tags": [],
      "extensions": {
        "website": "https://nordicenergy.io/",
        "twitter": "https://twitter.com/nordicenergy1",
        "telegram": "https://t.me/nordicenergy"
      }
    },
    {
      "chainId": 101,
      "address": "9eaAUFp7S38DKXxbjwzEG8oq1H1AipPkUuieUkVJ9krt",
      "symbol": "KDC",
      "name": "KDC (KURZ Digital Currency)",
      "decimals": 2,
      "logoURI": "https://kurzdigital.com/images/KDC_logo.png",
      "tags": [
        "stablecoin",
        "kdc"
      ],
      "extensions": {
        "website": "https://www.kurzdigital.com"
      }
    },
    {
      "chainId": 101,
      "address": "A1C9Shy732BThWvHAN936f33N7Wm1HbFvxb2zDSoBx8F",
      "symbol": "PKR2",
      "name": "Pokerrrr 2",
      "decimals": 9,
      "logoURI": "https://raw.githubusercontent.com/C-e-r-b-e-r-u-s/token-list/main/assets/mainnet/A1C9Shy732BThWvHAN936f33N7Wm1HbFvxb2zDSoBx8F/pkr2-logo.png",
      "tags": [
        "Game-Token",
        "Club Code: 03m91"
      ],
      "extensions": {
        "website": "https://www.pokerrrrapp.com/"
      }
    },
    {
      "chainId": 101,
      "address": "35KgRun5UMT2Kjtjw4cNG1tXHcgBxuxji6Yp6ciz7yX7",
      "symbol": "VPE",
      "name": "VPOWER",
      "decimals": 9,
      "logoURI": "https://raw.githubusercontent.com/solana-labs/token-list/main/assets/mainnet/35KgRun5UMT2Kjtjw4cNG1tXHcgBxuxji6Yp6ciz7yX7/logo.png",
      "extensions": {
        "website": "https://vpowerswap.com/",
        "twitter": "https://twitter.com/vpowerswap",
        "telegram": "https://t.me/vpowerswap_channel"
      }
    },
    {
      "chainId": 101,
      "address": "GSaiLQxREzaxUcE3v28HxBacoUQPZNtXx1eQsCFsX9Bg",
      "symbol": "XgSAIL",
      "name": "gSAIL DEPRECATED",
      "decimals": 9,
      "logoURI": "https://raw.githubusercontent.com/solana-labs/token-list/main/assets/mainnet/GSaiLQxREzaxUcE3v28HxBacoUQPZNtXx1eQsCFsX9Bg/logo.png",
      "tags": [
        "utility-token"
      ],
      "extensions": {
        "website": "https://www.solanasail.com",
        "twitter": "https://twitter.com/SolanaSail"
      }
    },
    {
      "chainId": 101,
      "address": "ELyNEh5HC33sQLhGiQ5dimmwqiJCiqVJp3eQxpX3pKhQ",
      "symbol": "JCS",
      "name": "Jogys Crypto School Token",
      "decimals": 9,
      "logoURI": "https://raw.githubusercontent.com/solana-labs/token-list/main/assets/mainnet/ELyNEh5HC33sQLhGiQ5dimmwqiJCiqVJp3eQxpX3pKhQ/logo.png",
      "tags": [],
      "extensions": {
        "website": "https://instagram.com/jogyscryptoschool?utm_medium=copy_link",
        "instagram": "https://instagram.com/jogyscryptoschool?utm_medium=copy_link",
        "telegram": "https://t.me/JCS_JogysCryptoSchool"
      }
    },
    {
      "chainId": 101,
      "address": "3bRTivrVsitbmCTGtqwp7hxXPsybkjn4XLNtPsHqa3zR",
      "symbol": "LIKE",
      "name": "Only1 (LIKE)",
      "decimals": 9,
      "logoURI": "https://only1.io/like-token.svg",
      "tags": [
        "utility-token"
      ],
      "extensions": {
        "website": "https://only1.io/",
        "medium": "https://only1nft.medium.com/",
        "twitter": "https://twitter.com/only1nft",
        "telegram": "https://t.me/only1nft",
        "discord": "https://discord.gg/SrsKwTFA",
        "coingeckoId": "only1"
      }
    },
    {
      "chainId": 101,
      "address": "CXLBjMMcwkc17GfJtBos6rQCo1ypeH6eDbB82Kby4MRm",
      "symbol": "wUST",
      "name": "Wrapped UST (Wormhole)",
      "decimals": 9,
      "logoURI": "https://raw.githubusercontent.com/solana-labs/token-list/main/assets/mainnet/CXLBjMMcwkc17GfJtBos6rQCo1ypeH6eDbB82Kby4MRm/logo.png",
      "tags": [
        "wrapped",
        "wormhole"
      ],
      "extensions": {
        "website": "https://terra.money",
        "address": "0xa47c8bf37f92aBed4A126BDA807A7b7498661acD",
        "bridgeContract": "https://etherscan.io/address/0xf92cD566Ea4864356C5491c177A430C222d7e678",
        "assetContract": "https://etherscan.io/address/0xa47c8bf37f92aBed4A126BDA807A7b7498661acD",
        "coingeckoId": "terrausd"
      }
    },
    {
      "chainId": 101,
      "address": "A7SXXA9wveT2quqqzh5m6Zf3ueCb9kBezQdpnYxHwzLt",
      "symbol": "ZINTI",
      "name": "Zia Inti",
      "decimals": 9,
      "logoURI": "https://raw.githubusercontent.com/solana-labs/token-list/main/assets/mainnet/A7SXXA9wveT2quqqzh5m6Zf3ueCb9kBezQdpnYxHwzLt/logo.png",
      "tags": [],
      "extensions": {
        "website": "https://www.ziainti.com/"
      }
    },
    {
      "chainId": 101,
      "address": "3Ztt53vwGhQGoEp3n1RjSu4CFnGRfqzwo6L8KN8gmXfd",
      "symbol": "METAS",
      "name": "METASEER",
      "decimals": 9,
      "logoURI": "https://metaseer.io/img/home-one/logo256.png",
      "tags": [
        "utility-token"
      ],
      "extensions": {
        "website": "https://metaseer.io/",
        "twitter": "https://twitter.com/MSEERofficial"
      }
    },
    {
      "chainId": 101,
      "address": "EssczqGURZtsSuzEoH471KCRNDWfS4aQpEJVXWL3DvdK",
      "symbol": "VIVA",
      "name": "Viva coin",
      "decimals": 9,
      "logoURI": "https://raw.githubusercontent.com/solana-labs/token-list/main/assets/mainnet/EssczqGURZtsSuzEoH471KCRNDWfS4aQpEJVXWL3DvdK/logo.png",
      "tags": [
        "utility-token"
      ],
      "extensions": {
        "website": "https://www.inkresearch.com",
        "twitter": "https://twitter.com/inkresearch"
      }
    },
    {
      "chainId": 101,
      "address": "EWS2ATMt5fQk89NWLJYNRmGaNoji8MhFZkUB4DiWCCcz",
      "symbol": "SOLBERRY",
      "name": "SOLBERRY",
      "decimals": 6,
      "logoURI": "https://raw.githubusercontent.com/solana-labs/token-list/main/assets/mainnet/EWS2ATMt5fQk89NWLJYNRmGaNoji8MhFZkUB4DiWCCcz/logo.png",
      "tags": [],
      "extensions": {
        "website": "https://www.solberry.tech",
        "twitter": "https://twitter.com/berrysol"
      }
    },
    {
      "chainId": 101,
      "address": "FJJT7yUJM9X9SHpkVr4wLgyfJ3vtVLoReUqTsCPWzof2",
      "symbol": "KEKW-USDC",
      "name": "Raydium LP Token (KEKW-USDC)",
      "decimals": 9,
      "logoURI": "https://www.kekw.io/images/kekwusdc.png",
      "tags": [
        "lp-token"
      ],
      "extensions": {
        "website": "https://kekw.io/",
        "twitter": "https://twitter.com/kekwcoin",
        "medium": "https://kekwcoin.medium.com/",
        "discord": "https://discord.gg/kekw"
      }
    },
    {
      "chainId": 101,
      "address": "5Z6jnA9fDUDVjQyaTbYWwCTE47wMAuyvAQjg5angY12C",
      "symbol": "DNDZ",
      "name": "Dinarius Token",
      "decimals": 9,
      "logoURI": "https://raw.githubusercontent.com/Boukezzoula/Dinarius/master/dinariuslogo.png",
      "tags": [
        "stablecoin"
      ],
      "extensions": {
        "website": "http://dinarius.net"
      }
    },
    {
      "chainId": 101,
      "address": "EqbY2zaTsJesaVviL5unHKjDsjoQZJhQAQz3iWQxAu1X",
      "symbol": "RnV",
      "name": "RADONTOKEN",
      "decimals": 9,
      "logoURI": "https://raw.githubusercontent.com/solana-labs/token-list/main/assets/mainnet/EqbY2zaTsJesaVviL5unHKjDsjoQZJhQAQz3iWQxAu1X/logo.png",
      "tags": [],
      "extensions": {
        "website": "https://www.radonvalue.com/"
      }
    },
    {
      "chainId": 101,
      "address": "5pXLmRJyfrTDYMCp1xyiqRDcbb7vYjYiMYzhBza2ht62",
      "symbol": "CRYN",
      "name": "Crayon",
      "decimals": 6,
      "logoURI": "https://raw.githubusercontent.com/solana-labs/token-list/main/assets/mainnet/5pXLmRJyfrTDYMCp1xyiqRDcbb7vYjYiMYzhBza2ht62/crayon.png",
      "tags": [],
      "extensions": {
        "website": "https://solanacrayon.com",
        "twitter": "https://twitter.com/SolanaCrayon",
        "serumV3Usdc": "CjBssusBjX4b2UBvMZhiZCQshW1afpQPA1Mv29Chn6vj",
        "description": "Crayon is a meme token, Dex, and Dapps on Solana."
      }
    },
    {
      "chainId": 101,
      "address": "z9WZXekbCtwoxyfAwEJn1euXybvqLzPVv3NDzJzkq7C",
      "symbol": "CRC",
      "name": "Care Coin Token",
      "decimals": 9,
      "logoURI": "https://raw.githubusercontent.com/solana-labs/token-list/main/assets/mainnet/z9WZXekbCtwoxyfAwEJn1euXybvqLzPVv3NDzJzkq7C/logo.png",
      "tags": [],
      "extensions": {
        "twitter": " https://twitter.com/carecointoken_",
        "website": "https://www.carecoin.site"
      }
    },
    {
      "chainId": 101,
      "address": "9aPjLUGR9e6w6xU2NEQNtP3jg3mq2mJjSUZoQS4RKz35",
      "symbol": "SOUL",
      "name": "Soulana",
      "decimals": 9,
      "logoURI": "https://raw.githubusercontent.com/solana-labs/token-list/main/assets/mainnet/9aPjLUGR9e6w6xU2NEQNtP3jg3mq2mJjSUZoQS4RKz35/logo.png",
      "tags": [],
      "extensions": {
        "twitter": "https://twitter.com/Soulanadefi"
      }
    },
    {
      "chainId": 101,
      "address": "26W4xxHbWJfrswaMNh14ag2s4PZTQuu2ypHGj6YEVXkT",
      "symbol": "DCASH",
      "name": "Diabolo Token",
      "decimals": 9,
      "logoURI": "https://raw.githubusercontent.com/solana-labs/token-list/main/assets/mainnet/26W4xxHbWJfrswaMNh14ag2s4PZTQuu2ypHGj6YEVXkT/dcash-logo.png",
      "tags": [],
      "extensions": {
        "website": "https://diabolo.io"
      }
    },
    {
      "chainId": 101,
      "address": "8CWgMvZe7ntNLbky4T3JhSgtCYzeorgRiUY8xfXZztXx",
      "symbol": "IOTC",
      "name": "IoTcoin",
      "decimals": 9,
      "logoURI": "https://raw.githubusercontent.com/solana-labs/token-list/main/assets/mainnet/8CWgMvZe7ntNLbky4T3JhSgtCYzeorgRiUY8xfXZztXx/logo.jpg",
      "tags": [],
      "extensions": {
        "website": "https://www.iotworlds.com",
        "twitter": "https://twitter.com/iotworlds",
        "facebook": "https://facebook.com/iotworlds",
        "instagram": "https://instagram.com/iotworlds",
        "linkedin": "https://www.linkedin.com/company/iotworlds"
      }
    },
    {
      "chainId": 101,
      "address": "FqJE1neoCJrRwxfC9mRL6FduuZ1gCX2FUbya5hi8EQgA",
      "symbol": "VLDC",
      "name": "Viloid Coin",
      "decimals": 9,
      "logoURI": "https://raw.githubusercontent.com/solana-labs/token-list/main/assets/mainnet/FqJE1neoCJrRwxfC9mRL6FduuZ1gCX2FUbya5hi8EQgA/logo.png",
      "tags": [
        "social-token"
      ],
      "extensions": {
        "website": "https://viloidcoin.com",
        "github": "https://github.com/viloidcoin"
      }
    },
    {
      "chainId": 101,
      "address": "C98A4nkJXhpVZNAZdHUA95RpTF3T4whtQubL3YobiUX9",
      "symbol": "C98",
      "name": "Coin98",
      "decimals": 6,
      "logoURI": "https://coin98.s3.ap-southeast-1.amazonaws.com/Coin/c98-512.svg",
      "tags": [
        "social-token"
      ],
      "extensions": {
        "website": "https://coin98.com",
        "twitter": "https://twitter.com/coin98_finance",
        "telegram": "https://t.me/coin98_finance"
      }
    },
    {
      "chainId": 101,
      "address": "Saber2gLauYim4Mvftnrasomsv6NvAuncvMEZwcLpD1",
      "symbol": "SBR",
      "name": "Saber Protocol Token",
      "decimals": 6,
      "logoURI": "https://raw.githubusercontent.com/solana-labs/token-list/main/assets/mainnet/Saber2gLauYim4Mvftnrasomsv6NvAuncvMEZwcLpD1/logo.svg",
      "tags": [],
      "extensions": {
        "website": "https://saber.so",
        "twitter": "https://twitter.com/saber_hq",
        "github": "https://github.com/saber-hq",
        "medium": "https://blog.saber.so",
        "discord": "https://chat.saber.so",
        "serumV3Usdc": "HXBi8YBwbh4TXF6PjVw81m8Z3Cc4WBofvauj5SBFdgUs",
        "coingeckoId": "saber"
      }
    },
    {
      "chainId": 101,
      "address": "2juwHtqBUEaV26WM5sVvjFsjvCXfwP3ZPndmr5ywVwgZ",
      "symbol": "ADAM",
      "name": "adamho",
      "decimals": 7,
      "logoURI": "https://raw.githubusercontent.com/solana-labs/token-list/main/assets/mainnet/2juwHtqBUEaV26WM5sVvjFsjvCXfwP3ZPndmr5ywVwgZ/adamho_250x250.jpg",
      "tags": [
        "social-token"
      ],
      "extensions": {
        "twitter": "https://twitter.com/takwah"
      }
    },
    {
      "chainId": 101,
      "address": "FMJotGUW16AzexRD3vXJQ94AL71cwrhtFaCTGtK1QHXm",
      "symbol": "LRA",
      "name": "Lumos Rewards",
      "decimals": 9,
      "logoURI": "https://raw.githubusercontent.com/solana-labs/token-list/main/assets/mainnet/FMJotGUW16AzexRD3vXJQ94AL71cwrhtFaCTGtK1QHXm/logo.png",
      "tags": [
        "social-token"
      ],
      "extensions": {
        "website": "https://lumos.exchange"
      }
    },
    {
      "chainId": 101,
      "address": "AWTE7toEwKdSRd7zh3q45SjKhmYVFp3zk4quWHsM92bj",
      "symbol": "ZAU",
      "name": "Zaucoin",
      "decimals": 9,
      "logoURI": "https://raw.githubusercontent.com/solana-labs/token-list/main/assets/mainnet/AWTE7toEwKdSRd7zh3q45SjKhmYVFp3zk4quWHsM92bj/logo.png",
      "tags": [
        "utility-token"
      ],
      "extensions": {
        "website": "zaucoin.crypto"
      }
    },
    {
      "chainId": 101,
      "address": "5ToouaoWhGCiaicANcewnaNKJssdZTxPATDhqJXARiJG",
      "symbol": "NUR",
      "name": "Nur Coin",
      "decimals": 9,
      "logoURI": "https://raw.githubusercontent.com/solana-labs/token-list/main/assets/mainnet/5ToouaoWhGCiaicANcewnaNKJssdZTxPATDhqJXARiJG/logo.png",
      "tags": [
        "kazakhstan",
        "qazaqstan",
        "kz"
      ]
    },
    {
      "chainId": 101,
      "address": "9ysRLs872GMvmAjjFZEFccnJBF3tYEVT1x7dFE1WPqTY",
      "symbol": "VRNT",
      "name": "Variant",
      "decimals": 9,
      "logoURI": "https://raw.githubusercontent.com/solana-labs/token-list/main/assets/mainnet/9ysRLs872GMvmAjjFZEFccnJBF3tYEVT1x7dFE1WPqTY/logo.png",
      "tags": [
        "utility-token"
      ],
      "extensions": {
        "website": "https://www.variantresearch.io"
      }
    },
    {
      "chainId": 101,
      "address": "8pBc4v9GAwCBNWPB5XKA93APexMGAS4qMr37vNke9Ref",
      "symbol": "wHBTC",
      "name": "HBTC (Wormhole)",
      "decimals": 9,
      "logoURI": "https://raw.githubusercontent.com/solana-labs/token-list/main/assets/mainnet/8pBc4v9GAwCBNWPB5XKA93APexMGAS4qMr37vNke9Ref/logo.png",
      "tags": [
        "wrapped",
        "wormhole"
      ],
      "extensions": {
        "address": "0x0316EB71485b0Ab14103307bf65a021042c6d380",
        "bridgeContract": "https://etherscan.io/address/0xf92cD566Ea4864356C5491c177A430C222d7e678",
        "assetContract": "https://etherscan.io/address/0x0316EB71485b0Ab14103307bf65a021042c6d380",
        "coingeckoId": "huobi-btc"
      }
    },
    {
      "chainId": 101,
      "address": "BybpSTBoZHsmKnfxYG47GDhVPKrnEKX31CScShbrzUhX",
      "symbol": "wHUSD",
      "name": "HUSD Stablecoin (Wormhole)",
      "decimals": 8,
      "logoURI": "https://raw.githubusercontent.com/solana-labs/token-list/main/assets/mainnet/BybpSTBoZHsmKnfxYG47GDhVPKrnEKX31CScShbrzUhX/logo.png",
      "tags": [
        "wrapped",
        "wormhole"
      ],
      "extensions": {
        "website": "https://www.stcoins.com/",
        "address": "0xdf574c24545e5ffecb9a659c229253d4111d87e1",
        "bridgeContract": "https://etherscan.io/address/0xf92cD566Ea4864356C5491c177A430C222d7e678",
        "assetContract": "https://etherscan.io/address/0xdf574c24545e5ffecb9a659c229253d4111d87e1",
        "coingeckoId": "husd"
      }
    },
    {
      "chainId": 101,
      "address": "6VNKqgz9hk7zRShTFdg5AnkfKwZUcojzwAkzxSH3bnUm",
      "symbol": "wHAPI",
      "name": "Wrapped HAPI",
      "decimals": 9,
      "logoURI": "https://raw.githubusercontent.com/solana-labs/token-list/main/assets/mainnet/6VNKqgz9hk7zRShTFdg5AnkfKwZUcojzwAkzxSH3bnUm/logo.png",
      "tags": [
        "wrapped",
        "utility-token"
      ],
      "extensions": {
        "website": "https://hapi.one",
        "twitter": "https://twitter.com/i_am_hapi_one",
        "medium": "https://medium.com/i-am-hapi",
        "telegram": "http://t.me/hapiHF",
        "github": "https://github.com/HAPIprotocol/HAPI/"
      }
    },
    {
      "chainId": 101,
      "address": "Lrxqnh6ZHKbGy3dcrCED43nsoLkM1LTzU2jRfWe8qUC",
      "symbol": "LARIX",
      "name": "Larix",
      "decimals": 6,
      "logoURI": "https://raw.githubusercontent.com/solana-labs/token-list/main/assets/mainnet/Lrxqnh6ZHKbGy3dcrCED43nsoLkM1LTzU2jRfWe8qUC/logo.jpg",
      "tags": [],
      "extensions": {
        "website": "projectlarix.com",
        "twitter": "https://twitter.com/ProjectLarix",
        "discord": "http://discord.gg/hfnRFV9Ngt",
        "medium": "http://projectlarix.medium.com",
        "telegram": "http://t.me/projectlarix",
        "github": "https://github.com/ProjectLarix/Larix-Lending-Project-Rep"
      }
    },
    {
      "chainId": 101,
      "address": "BYvGwtPx6Nw4YUVVwqx7qh657EcdxBSfE8JcaPmWWa6E",
      "symbol": "TOSTI",
      "name": "Tosti Coin",
      "decimals": 9,
      "logoURI": "https://raw.githubusercontent.com/solana-labs/token-list/main/assets/mainnet/BYvGwtPx6Nw4YUVVwqx7qh657EcdxBSfE8JcaPmWWa6E/logo.png",
      "tags": [
        "utility-token"
      ],
      "extensions": {
        "website": "https://tosti.app"
      }
    },
    {
      "chainId": 101,
      "address": "EKEjv7VJTsKsfyZMNgPfoKkdk7pYNSgb3tg2h3zUe4PT",
      "symbol": "SIMP",
      "name": "Simp.",
      "decimals": 9,
      "logoURI": "https://raw.githubusercontent.com/solana-labs/token-list/main/assets/mainnet/EKEjv7VJTsKsfyZMNgPfoKkdk7pYNSgb3tg2h3zUe4PT/logo.png",
      "tags": [
        "utility-token"
      ],
      "extensions": {
        "website": "https://functional-spirit-e72.notion.site/Simp-090cf60910024a228d8b163dcaf23a84",
        "discord": "https://discord.gg/5293AzqtHU"
      }
    },
    {
      "chainId": 101,
      "address": "5ZsPxmhdh9jeDMCrWu6LvNvcvNtpbpwhQvrKkeMYZE7R",
      "symbol": "BECO",
      "name": "Beco Club",
      "decimals": 6,
      "logoURI": "https://raw.githubusercontent.com/solana-labs/token-list/main/assets/mainnet/5ZsPxmhdh9jeDMCrWu6LvNvcvNtpbpwhQvrKkeMYZE7R/logo.png",
      "tags": [
        "utility-token"
      ],
      "extensions": {
        "website": "https://beco.club/"
      }
    },
    {
      "chainId": 101,
      "address": "32uwQKZibFm5C9EjY6raGC1ZjAAQQWy1LvJxeriJEzEt",
      "symbol": "DGX",
      "name": "DGX",
      "decimals": 9,
      "logoURI": "https://i.ibb.co/YBw0zVc/LOGO-new.png",
      "tags": [],
      "extensions": {
        "website": "https://solanadgx.com/",
        "twitter": "https://twitter.com/dgxsolana"
      }
    },
    {
      "chainId": 101,
      "address": "57h4LEnBooHrKbacYWGCFghmrTzYPVn8PwZkzTzRLvHa",
      "symbol": "USDC-USDT-UST",
      "name": "Mercurial LP Token (USDC-USDT-UST)",
      "decimals": 9,
      "logoURI": "https://raw.githubusercontent.com/solana-labs/token-list/main/assets/mainnet/57h4LEnBooHrKbacYWGCFghmrTzYPVn8PwZkzTzRLvHa/logo.svg",
      "tags": [
        "lp-token"
      ],
      "extensions": {
        "website": "https://www.mercurial.finance/"
      }
    },
    {
      "chainId": 101,
      "address": "9VgfFUFkGGrRePvpKLPkp9DR3crRepf6CJsYU3UmudtY",
      "symbol": "WEEB",
      "name": "Weeb Finance Token",
      "decimals": 9,
      "logoURI": "https://raw.githubusercontent.com/solana-labs/token-list/main/assets/mainnet/9VgfFUFkGGrRePvpKLPkp9DR3crRepf6CJsYU3UmudtY/logo.png",
      "tags": [
        "utility-token",
        "anime"
      ],
      "extensions": {
        "website": "https://weeb.finance/",
        "twitter": "https://twitter.com/WeebFinance",
        "discord": "https://discord.gg/fzZbyXAzaG",
        "medium": "https://medium.com/@WeebFinance",
        "telegram": "http://t.me/weeb_finance"
      }
    },
    {
      "address": "mSoLzYCxHdYgdzU16g5QSh3i5K3z3KZK7ytfqcJm7So",
      "symbol": "mSOL",
      "name": "Marinade staked SOL (mSOL)",
      "decimals": 9,
      "logoURI": "https://raw.githubusercontent.com/solana-labs/token-list/main/assets/mainnet/mSoLzYCxHdYgdzU16g5QSh3i5K3z3KZK7ytfqcJm7So/logo.png",
      "tags": [],
      "extensions": {
        "website": "https://marinade.finance",
        "twitter": "https://twitter.com/MarinadeFinance",
        "discord": "https://discord.gg/mGqZA5pjRN",
        "medium": "https://medium.com/marinade-finance",
        "github": "https://github.com/marinade-finance"
      }
    },
    {
      "chainId": 101,
      "address": "LPmSozJJ8Jh69ut2WP3XmVohTjL4ipR18yiCzxrUmVj",
      "symbol": "mSOL-SOL-LP",
      "name": "Marinade LP token",
      "decimals": 9,
      "logoURI": "https://raw.githubusercontent.com/solana-labs/token-list/main/assets/mainnet/LPmSozJJ8Jh69ut2WP3XmVohTjL4ipR18yiCzxrUmVj/logo.png",
      "tags": [
        "lp-token"
      ],
      "extensions": {
        "website": "https://marinade.finance",
        "twitter": "https://twitter.com/MarinadeFinance",
        "discord": "https://discord.gg/mGqZA5pjRN",
        "medium": "https://medium.com/marinade-finance",
        "github": "https://github.com/marinade-finance"
      }
    },
    {
      "chainId": 101,
      "address": "3k8BDobgihmk72jVmXYLE168bxxQUhqqyESW4dQVktqC",
      "symbol": "STEP-USDC",
      "name": "Raydium LP Token V4 (STEP-USDC)",
      "decimals": 9,
      "logoURI": "https://raw.githubusercontent.com/solana-labs/token-list/main/assets/mainnet/3k8BDobgihmk72jVmXYLE168bxxQUhqqyESW4dQVktqC/logo.png",
      "tags": [
        "lp-token"
      ],
      "extensions": {
        "website": "https://raydium.io/"
      }
    },
    {
      "chainId": 101,
      "address": "3UMYcByZNQVHHyyqVfXMKr8XWP64omYBFVvf7bD6wBiA",
      "symbol": "BET",
      "name": "SOLBET",
      "decimals": 2,
      "logoURI": "https://raw.githubusercontent.com/solana-labs/token-list/main/assets/mainnet/3UMYcByZNQVHHyyqVfXMKr8XWP64omYBFVvf7bD6wBiA/logo.svg",
      "tags": [
        "utility-token"
      ],
      "extensions": {
        "website": "https://solbet.org/",
        "telegram": "https://t.me/solbet_official",
        "discord": "https://solbet.org/discord",
        "twitter": "https://twitter.com/solbet_official/",
        "serumV3Usdc": "GsWX1FgWP35jchi5R9uiNys2g6GftruEiHVpPS2b7Vq8",
        "description": "SOLBET seeks to facilitate P2P speculation and provide trustless on-chain escrow services for speculative ventures utilizing on-chain data, oracle services, and private data node operators to verify outcomes for all parties involved."
      }
    },
    {
      "chainId": 101,
      "address": "A5zanvgtioZGiJMdEyaKN4XQmJsp1p7uVxaq2696REvQ",
      "symbol": "MEDIA-USDC",
      "name": "Raydium LP Token V4 (MEDIA-USDC)",
      "decimals": 6,
      "logoURI": "https://raw.githubusercontent.com/solana-labs/token-list/main/assets/mainnet/A5zanvgtioZGiJMdEyaKN4XQmJsp1p7uVxaq2696REvQ/logo.png",
      "tags": [
        "lp-token"
      ],
      "extensions": {
        "website": "https://raydium.io/"
      }
    },
    {
      "chainId": 101,
      "address": "Cq4HyW5xia37tKejPF2XfZeXQoPYW6KfbPvxvw5eRoUE",
      "symbol": "ROPE-USDC",
      "name": "Raydium LP Token V4 (ROPE-USDC)",
      "decimals": 9,
      "logoURI": "https://raw.githubusercontent.com/solana-labs/token-list/main/assets/mainnet/Cq4HyW5xia37tKejPF2XfZeXQoPYW6KfbPvxvw5eRoUE/logo.png",
      "tags": [
        "lp-token"
      ],
      "extensions": {
        "website": "https://raydium.io/"
      }
    },
    {
      "chainId": 101,
      "address": "3H9NxvaZoxMZZDZcbBDdWMKbrfNj7PCF5sbRwDr7SdDW",
      "symbol": "MER-USDC",
      "name": "Raydium LP Token V4 (MER-USDC)",
      "decimals": 6,
      "logoURI": "https://raw.githubusercontent.com/solana-labs/token-list/main/assets/mainnet/3H9NxvaZoxMZZDZcbBDdWMKbrfNj7PCF5sbRwDr7SdDW/logo.png",
      "tags": [
        "lp-token"
      ],
      "extensions": {
        "website": "https://raydium.io/"
      }
    },
    {
      "chainId": 101,
      "address": "Cz1kUvHw98imKkrqqu95GQB9h1frY8RikxPojMwWKGXf",
      "symbol": "COPE-USDC",
      "name": "Raydium LP Token V4 (COPE-USDC)",
      "decimals": 6,
      "logoURI": "https://raw.githubusercontent.com/solana-labs/token-list/main/assets/mainnet/Cz1kUvHw98imKkrqqu95GQB9h1frY8RikxPojMwWKGXf/logo.png",
      "tags": [
        "lp-token"
      ],
      "extensions": {
        "website": "https://raydium.io/"
      }
    },
    {
      "chainId": 101,
      "address": "iUDasAP2nXm5wvTukAHEKSdSXn8vQkRtaiShs9ceGB7",
      "symbol": "ALEPH-USDC",
      "name": "Raydium LP Token V4 (ALEPH-USDC)",
      "decimals": 6,
      "logoURI": "https://raw.githubusercontent.com/solana-labs/token-list/main/assets/mainnet/iUDasAP2nXm5wvTukAHEKSdSXn8vQkRtaiShs9ceGB7/logo.png",
      "tags": [
        "lp-token"
      ],
      "extensions": {
        "website": "https://raydium.io/"
      }
    },
    {
      "chainId": 101,
      "address": "7cu42ao8Jgrd5A3y3bNQsCxq5poyGZNmTydkGfJYQfzh",
      "symbol": "WOO-USDC",
      "name": "Raydium LP Token V4 (WOO-USDC)",
      "decimals": 6,
      "logoURI": "https://raw.githubusercontent.com/solana-labs/token-list/main/assets/mainnet/7cu42ao8Jgrd5A3y3bNQsCxq5poyGZNmTydkGfJYQfzh/logo.png",
      "tags": [
        "lp-token"
      ],
      "extensions": {
        "website": "https://raydium.io/"
      }
    },
    {
      "chainId": 101,
      "address": "G8qcfeFqxwbCqpxv5LpLWxUCd1PyMB5nWb5e5YyxLMKg",
      "symbol": "SNY-USDC",
      "name": "Raydium LP Token V4 (SNY-USDC)",
      "decimals": 6,
      "logoURI": "https://raw.githubusercontent.com/solana-labs/token-list/main/assets/mainnet/G8qcfeFqxwbCqpxv5LpLWxUCd1PyMB5nWb5e5YyxLMKg/logo.png",
      "tags": [
        "lp-token"
      ],
      "extensions": {
        "website": "https://raydium.io/"
      }
    },
    {
      "chainId": 101,
      "address": "9nQPYJvysyfnXhQ6nkK5V7sZG26hmDgusfdNQijRk5LD",
      "symbol": "BOP-RAY",
      "name": "Raydium LP Token V4 (BOP-RAY)",
      "decimals": 8,
      "logoURI": "https://raw.githubusercontent.com/solana-labs/token-list/main/assets/mainnet/9nQPYJvysyfnXhQ6nkK5V7sZG26hmDgusfdNQijRk5LD/logo.png",
      "tags": [
        "lp-token"
      ],
      "extensions": {
        "website": "https://raydium.io/"
      }
    },
    {
      "chainId": 101,
      "address": "2Xxbm1hdv5wPeen5ponDSMT3VqhGMTQ7mH9stNXm9shU",
      "symbol": "SLRS-USDC",
      "name": "Raydium LP Token V4 (SLRS-USDC)",
      "decimals": 6,
      "logoURI": "https://raw.githubusercontent.com/solana-labs/token-list/main/assets/mainnet/2Xxbm1hdv5wPeen5ponDSMT3VqhGMTQ7mH9stNXm9shU/logo.png",
      "tags": [
        "lp-token"
      ],
      "extensions": {
        "website": "https://raydium.io/"
      }
    },
    {
      "chainId": 101,
      "address": "HwzkXyX8B45LsaHXwY8su92NoRBS5GQC32HzjQRDqPnr",
      "symbol": "SAMO-RAY",
      "name": "Raydium LP Token V4 (SAMO-RAY)",
      "decimals": 9,
      "logoURI": "https://raw.githubusercontent.com/solana-labs/token-list/main/assets/mainnet/HwzkXyX8B45LsaHXwY8su92NoRBS5GQC32HzjQRDqPnr/logo.png",
      "tags": [
        "lp-token"
      ],
      "extensions": {
        "website": "https://raydium.io/"
      }
    },
    {
      "chainId": 101,
      "address": "CTEpsih91ZLo5gunvryLpJ3pzMjmt5jbS6AnSQrzYw7V",
      "symbol": "renBTC-USDC",
      "name": "Raydium LP Token V4 (renBTC-USDC)",
      "decimals": 8,
      "logoURI": "https://raw.githubusercontent.com/solana-labs/token-list/main/assets/mainnet/CTEpsih91ZLo5gunvryLpJ3pzMjmt5jbS6AnSQrzYw7V/logo.png",
      "tags": [
        "lp-token"
      ],
      "extensions": {
        "website": "https://raydium.io/"
      }
    },
    {
      "chainId": 101,
      "address": "Hb8KnZNKvRxu7pgMRWJgoMSMcepfvNiBFFDDrdf9o3wA",
      "symbol": "renDOGE-USDC",
      "name": "Raydium LP Token V4 (renDOGE-USDC)",
      "decimals": 8,
      "logoURI": "https://raw.githubusercontent.com/solana-labs/token-list/main/assets/mainnet/Hb8KnZNKvRxu7pgMRWJgoMSMcepfvNiBFFDDrdf9o3wA/logo.png",
      "tags": [
        "lp-token"
      ],
      "extensions": {
        "website": "https://raydium.io/"
      }
    },
    {
      "chainId": 101,
      "address": "FbC6K13MzHvN42bXrtGaWsvZY9fxrackRSZcBGfjPc7m",
      "symbol": "RAY-USDC",
      "name": "Raydium LP Token V4 (RAY-USDC)",
      "decimals": 6,
      "logoURI": "https://raw.githubusercontent.com/solana-labs/token-list/main/assets/mainnet/FbC6K13MzHvN42bXrtGaWsvZY9fxrackRSZcBGfjPc7m/logo.png",
      "tags": [
        "lp-token"
      ],
      "extensions": {
        "website": "https://raydium.io/"
      }
    },
    {
      "chainId": 101,
      "address": "7P5Thr9Egi2rvMmEuQkLn8x8e8Qro7u2U7yLD2tU2Hbe",
      "symbol": "RAY-SRM",
      "name": "Raydium LP Token V4 (RAY-SRM)",
      "decimals": 6,
      "logoURI": "https://raw.githubusercontent.com/solana-labs/token-list/main/assets/mainnet/7P5Thr9Egi2rvMmEuQkLn8x8e8Qro7u2U7yLD2tU2Hbe/logo.png",
      "tags": [
        "lp-token"
      ],
      "extensions": {
        "website": "https://raydium.io/"
      }
    },
    {
      "chainId": 101,
      "address": "mjQH33MqZv5aKAbKHi8dG3g3qXeRQqq1GFcXceZkNSr",
      "symbol": "RAY-ETH",
      "name": "Raydium LP Token V4 (RAY-ETH)",
      "decimals": 6,
      "logoURI": "https://raw.githubusercontent.com/solana-labs/token-list/main/assets/mainnet/mjQH33MqZv5aKAbKHi8dG3g3qXeRQqq1GFcXceZkNSr/logo.png",
      "tags": [
        "lp-token"
      ],
      "extensions": {
        "website": "https://raydium.io/"
      }
    },
    {
      "chainId": 101,
      "address": "89ZKE4aoyfLBe2RuV6jM3JGNhaV18Nxh8eNtjRcndBip",
      "symbol": "RAY-SOL",
      "name": "Raydium LP Token V4 (RAY-SOL)",
      "decimals": 6,
      "logoURI": "https://raw.githubusercontent.com/solana-labs/token-list/main/assets/mainnet/89ZKE4aoyfLBe2RuV6jM3JGNhaV18Nxh8eNtjRcndBip/logo.png",
      "tags": [
        "lp-token"
      ],
      "extensions": {
        "website": "https://raydium.io/"
      }
    },
    {
      "chainId": 101,
      "address": "4HFaSvfgskipvrzT1exoVKsUZ174JyExEsA8bDfsAdY5",
      "symbol": "DXL-USDC",
      "name": "Raydium LP Token V4 (DXL-USDC)",
      "decimals": 6,
      "logoURI": "https://raw.githubusercontent.com/solana-labs/token-list/main/assets/mainnet/4HFaSvfgskipvrzT1exoVKsUZ174JyExEsA8bDfsAdY5/logo.png",
      "tags": [
        "lp-token"
      ],
      "extensions": {
        "website": "https://raydium.io/"
      }
    },
    {
      "chainId": 101,
      "address": "4dydh8EGNEdTz6grqnGBxpduRg55eLnwNZXoNZJetadu",
      "symbol": "MIM",
      "name": "MIM",
      "decimals": 8,
      "logoURI": "https://raw.githubusercontent.com/solana-labs/token-list/main/assets/mainnet/4dydh8EGNEdTz6grqnGBxpduRg55eLnwNZXoNZJetadu/logo.png",
      "tags": [],
      "extensions": {
        "website": "https://mim-swarm.com",
        "twitter": "https://twitter.com/mimswarm",
        "discord": "https://discord.gg/8mHbKWczpB",
        "telegram": "https://t.me/mimswarm",
        "github": "https://github.com/kyonym/MIM"
      }
    },
    {
      "chainId": 101,
      "address": "cjZmbt8sJgaoyWYUttomAu5LJYU44ZrcKTbzTSEPDVw",
      "symbol": "LIKE-USDC",
      "name": "Raydium LP Token V4 (LIKE-USDC)",
      "decimals": 9,
      "logoURI": "https://raw.githubusercontent.com/solana-labs/token-list/main/assets/mainnet/cjZmbt8sJgaoyWYUttomAu5LJYU44ZrcKTbzTSEPDVw/logo.png",
      "tags": [
        "lp-token"
      ],
      "extensions": {
        "website": "https://raydium.io/"
      }
    },
    {
      "chainId": 101,
      "address": "57vGdcMZLnbNr4TZ4hgrpGJZGR9vTPhu8L9bNKDrqxKT",
      "symbol": "LIQ-USDC",
      "name": "Orca LP Token (LIQ-USDC)",
      "decimals": 6,
      "logoURI": "https://liqsolana.com/wp-content/uploads/2021/06/200x.png",
      "tags": [
        "lp-token"
      ],
      "extensions": {
        "website": "https://orca.so/"
      }
    },
    {
      "chainId": 101,
      "address": "PoRTjZMPXb9T7dyU7tpLEZRQj7e6ssfAE62j2oQuc6y",
      "symbol": "PORT",
      "name": "Port Finance Token",
      "decimals": 6,
      "logoURI": "https://raw.githubusercontent.com/solana-labs/token-list/main/assets/mainnet/PoRTjZMPXb9T7dyU7tpLEZRQj7e6ssfAE62j2oQuc6y/PORT.png",
      "tags": [],
      "extensions": {
        "website": "https://port.finance/",
        "twitter": "https://twitter.com/port_finance",
        "github": "https://github.com/port-finance/",
        "medium": "https://medium.com/port-finance",
        "discord": "https://discord.gg/nAMXAYhTb2",
        "telegram": "https://t.me/port_finance"
      }
    },
    {
      "chainId": 101,
<<<<<<< HEAD
      "address": "C3vBJEuNvrUqJYQ5ki8TSrCndphJQ7wwiXEwvuy1AJkW",
      "symbol": "BONGO",
      "name": "Bongocoin",
      "decimals": 9,
      "logoURI": "https://raw.githubusercontent.com/solana-labs/token-list/assets/mainnet/C3vBJEuNvrUqJYQ5ki8TSrCndphJQ7wwiXEwvuy1AJkW/logo.png",
      "tags": [],
      "extensions": {
        "website": "https://www.bongocoin.org"
      }
    },
    {
      "chainId": 101,
      "address": "6CssfnBjF4Vo56EithaLHLWDF95fLrt48QHsUfZwNnhv",
      "symbol": "JPYC",
      "name": "JPY Coin(Wormhole)",
      "decimals": 6,
      "logoURI": "https://raw.githubusercontent.com/solana-labs/token-list/main/assets/mainnet/5trVBqv1LvHxiSPMsHtEZuf8iN82wbpDcR5Zaw7sWC3s/logo.png",
      "tags": [
        "stablecoin",
        "ethereum",
        "wrapped",
        "wormhole"
      ],
      "extensions": {
        "website": "https://jpyc.jp/",
        "twitter": "https://twitter.com/jpy_coin",
        "coingeckoId": "jpyc",
        "assetContract": "https://etherscan.io/address/0x2370f9d504c7a6e775bf6e14b3f12846b594cd53"
      }
    },
    {
      "chainId": 101,
      "address": "D1EjNd9c7MgepvQCS31x5TpdXpvtDwDNCLwLGEYg6hYo",
      "symbol": "AUTOS",
      "name": "Autostorm",
      "decimals": 8,
      "logoURI": "https://raw.githubusercontent.com/autostorm-org/img/cb78b86a54f6f4f637e4e6cbe961e002966b4844/avatar.png",
      "tags": [
        "cars",
        "auto",
        "marketplace"
      ],
      "extensions": {
        "website": "https://www.autostorm.io/",
        "discord": "https://discord.gg/yWjkHgnPD3"
      }
    },
    {
      "chainId": 101,
      "address": "MangoCzJ36AjZyKwVj3VnYU4GTonjfVEnJmvvWaxLac",
      "symbol": "MNGO",
      "name": "Mango",
      "decimals": 6,
      "logoURI": "https://raw.githubusercontent.com/solana-labs/token-list/main/assets/mainnet/MangoCzJ36AjZyKwVj3VnYU4GTonjfVEnJmvvWaxLac/token.png",
      "tags": [],
      "extensions": {
        "website": "https://mango.markets/",
        "serumV3Usdc": "3d4rzwpy9iGdCZvgxcu7B1YocYffVLsQXPXkBZKt2zLc",
        "coingeckoId": "mango-markets",
        "twitter": "https://twitter.com/mangomarkets",
        "discord": "https://discord.gg/67jySBhxrg"
      }
    },
    {
      "chainId": 101,
      "address": "EwJN2GqUGXXzYmoAciwuABtorHczTA5LqbukKXV1viH7",
      "symbol": "UPS",
      "name": "UPS token (UPFI Network)",
      "decimals": 6,
      "logoURI": "https://raw.githubusercontent.com/solana-labs/token-list/main/assets/mainnet/EwJN2GqUGXXzYmoAciwuABtorHczTA5LqbukKXV1viH7/logo.png",
      "tags": [],
      "extensions": {
        "website": "https://upfi.network/",
        "twitter": "https://twitter.com/upfi_network",
        "medium": "https://upfinetwork.medium.com",
        "discord": "https://discord.gg/nHMDdyAggx",
        "telegram": "https://t.me/upfinetworkchannel",
        "facebook": "https://www.facebook.com/UPFInetwork",
        "serumV3Usdc": "DByPstQRx18RU2A8DH6S9mT7bpT6xuLgD2TTFiZJTKZP"
      }
    },
    {
      "chainId": 101,
      "address": "Gsai2KN28MTGcSZ1gKYFswUpFpS7EM9mvdR9c8f6iVXJ",
      "symbol": "gSAIL",
      "name": "SolanaSail Governance Token V2",
      "decimals": 9,
      "logoURI": "https://raw.githubusercontent.com/solanasail/token-list/main/assets/mainnet/Gsai2KN28MTGcSZ1gKYFswUpFpS7EM9mvdR9c8f6iVXJ/logo.png",
      "tags": [
        "utility-token"
      ],
      "extensions": {
        "website": "https://www.solanasail.com",
        "coingeckoId": "solanasail-governance-token",
        "twitter": "https://twitter.com/SolanaSail"
      }
    },
    {
      "chainId": 101,
      "address": "SUNNYWgPQmFxe9wTZzNK7iPnJ3vYDrkgnxJRJm1s3ag",
      "symbol": "SUNNY",
      "name": "Sunny Governance Token",
      "decimals": 6,
      "logoURI": "https://raw.githubusercontent.com/solana-labs/token-list/main/assets/mainnet/SUNNYWgPQmFxe9wTZzNK7iPnJ3vYDrkgnxJRJm1s3ag/logo.svg",
      "tags": [],
      "extensions": {
        "website": "https://sunny.ag/",
        "twitter": "https://twitter.com/SunnyAggregator",
        "github": "https://github.com/SunnyAggregator",
        "medium": "https://medium.com/sunny-aggregator",
        "discord": "https://chat.sunny.ag",
        "serumV3Usdc": "Aubv1QBFh4bwB2wbP1DaPW21YyQBLfgjg8L4PHTaPzRc",
        "coingeckoId": "sunny-aggregator"
      }
    },
    {
      "chainId": 101,
      "address": "BRLsMczKuaR5w9vSubF4j8HwEGGprVAyyVgS4EX7DKEg",
      "symbol": "CYS",
      "name": "Cyclos",
      "decimals": 6,
      "logoURI": "https://raw.githubusercontent.com/solana-labs/token-list/main/assets/mainnet/BRLsMczKuaR5w9vSubF4j8HwEGGprVAyyVgS4EX7DKEg/logo.svg",
      "tags": [
        "utility-token"
      ],
      "extensions": {
        "website": "https://cyclos.io/",
        "telegram": "https://t.me/cyclosofficialchat",
        "discord": "https://discord.gg/vpbTxzHWYg",
        "twitter": "https://twitter.com/cyclosfi",
        "email": "contact@cyclos.io",
        "github": "https://github.com/cyclos-io",
        "coinmarketcap": "https://coinmarketcap.com/currencies/cyclos/",
        "solanium": "https://www.solanium.io/project/cyclos/",
        "medium": "https://medium.com/@cyclosfinance",
        "serumV3Usdc": "6V6y6QFi17QZC9qNRpVp7SaPiHpCTp2skbRQkUyZZXPW",
        "coingeckoId": "cyclos"
      }
    },
    {
      "chainId": 101,
      "address": "FxjbQMfvQYMtZZK7WGEJwWfsDcdMuuaee8uPxDFFShWh",
      "symbol": "UPFI",
      "name": "UPFI stablecoin (UPFI Network)",
      "decimals": 6,
      "logoURI": "https://raw.githubusercontent.com/solana-labs/token-list/main/assets/mainnet/FxjbQMfvQYMtZZK7WGEJwWfsDcdMuuaee8uPxDFFShWh/logo.png",
      "tags": [
        "stablecoin"
      ],
      "extensions": {
        "website": "https://upfi.network/",
        "twitter": "https://twitter.com/upfi_network",
        "medium": "https://upfinetwork.medium.com",
        "discord": "https://discord.gg/nHMDdyAggx",
        "telegram": "https://t.me/upfinetworkchannel",
        "facebook": "https://www.facebook.com/UPFInetwork",
        "serumV3Usdc": "SyQ4KyF5Y1MPPkkf9LGNA6JpkVmis53HrpPvJ1ZUFwK"
      }
    },
    {
      "chainId": 101,
      "address": "7dHbWXmci3dT8UFYWYZweBLXgycu7Y3iL6trKn1Y7ARj",
      "symbol": "stSOL",
      "name": "Lido Staked SOL",
      "decimals": 9,
      "logoURI": "https://raw.githubusercontent.com/solana-labs/token-list/main/assets/mainnet/7dHbWXmci3dT8UFYWYZweBLXgycu7Y3iL6trKn1Y7ARj/logo.png",
      "tags": [],
      "extensions": {
        "website": "https://solana.lido.fi/",
        "twitter": "https://twitter.com/LidoFinance/"
      }
    },
    {
      "chainId": 101,
      "address": "2Kc38rfQ49DFaKHQaWbijkE7fcymUMLY5guUiUsDmFfn",
      "symbol": "KURO",
      "name": "Kurobi",
      "decimals": 6,
      "logoURI": "https://raw.githubusercontent.com/solana-labs/token-list/main/assets/mainnet/2Kc38rfQ49DFaKHQaWbijkE7fcymUMLY5guUiUsDmFfn/logo.png",
      "tags": [
        "utility-token"
      ],
      "extensions": {
        "website": "https://kurobi.io/",
        "medium": "https://kurobi.medium.com/",
        "github": "https://github.com/KurobiHq/",
        "telegram": "https://t.me/kurobi_io",
        "twitter": "https://twitter.com/kurobi_io"
      }
    },
    {
      "chainId": 101,
      "address": "Bqd2ujCTEzpKzfjb1FHL7FKrdM6n1rZSnRecJK57EoKz",
      "symbol": "HOTTO",
      "name": "HottoShotto",
      "decimals": 9,
      "logoURI": "https://raw.githubusercontent.com/solana-labs/token-list/main/assets/mainnet/Bqd2ujCTEzpKzfjb1FHL7FKrdM6n1rZSnRecJK57EoKz/logo.png",
      "tags": [
        "utility-token"
      ],
      "extensions": {
        "website": "https://hottoshotto.com"
      }
    },
    {
      "chainId": 101,
      "address": "FossiLkXJZ1rePN8jWBqHDZZ3F7ET8p1dRGhYKHbQcZR",
      "symbol": "Fossil",
      "name": "Scallop Fossil Decorations",
      "decimals": 0,
      "logoURI": "https://raw.githubusercontent.com/solana-labs/token-list/main/assets/mainnet/FossiLkXJZ1rePN8jWBqHDZZ3F7ET8p1dRGhYKHbQcZR/logo.png",
      "tags": [
        "nft"
      ],
      "extensions": {
        "website": "https://www.scallop.io/",
        "twitter": "https://twitter.com/Scallop_io",
        "discord": "https://discord.gg/Scallop",
        "telegram": "https://t.me/scallop_io",
        "medium": "https://scallopio.medium.com/",
        "facebook": "https://www.facebook.com/Scallop.io",
        "instagram": "https://www.instagram.com/scallop.io"
      }
    },
    {
      "chainId": 101,
      "address": "FM8yfVgaEHrpSzNZeZ1o4v5iLZuT9soNuqaWD72bJyqs",
      "symbol": "HOTTO-USDC",
      "name": "Raydium LP Token V4 (HOTTO-USDC)",
      "decimals": 9,
      "logoURI": "https://raw.githubusercontent.com/solana-labs/token-list/main/assets/mainnet/FM8yfVgaEHrpSzNZeZ1o4v5iLZuT9soNuqaWD72bJyqs/logo.png",
      "tags": [
        "lp-token"
      ],
      "extensions": {
        "website": "https://raydium.io/"
      }
    },
    {
      "chainId": 101,
      "address": "SeawdHf3NHG6gxCrezQxr5oJAHTLJd6JsQxxd144yaz",
      "symbol": "Seagrass",
      "name": "Scallop Seagrass Decorations",
      "decimals": 0,
      "logoURI": "https://raw.githubusercontent.com/solana-labs/token-list/main/assets/mainnet/SeawdHf3NHG6gxCrezQxr5oJAHTLJd6JsQxxd144yaz/logo.png",
      "tags": [
        "nft"
      ],
      "extensions": {
        "website": "https://www.scallop.io/",
        "twitter": "https://twitter.com/Scallop_io",
        "discord": "https://discord.gg/Scallop",
        "telegram": "https://t.me/scallop_io",
        "medium": "https://scallopio.medium.com/",
        "facebook": "https://www.facebook.com/Scallop.io",
        "instagram": "https://www.instagram.com/scallop.io"
      }
    },
    {
      "chainId": 101,
      "address": "78CeyRBJSu4MFmaDi8Q8QZ3szB6Xwp93sVaMLYSy5SMZ",
      "symbol": "HOTTO-SOL",
      "name": "Raydium LP Token V4 (HOTTO-SOL)",
      "decimals": 9,
      "logoURI": "https://raw.githubusercontent.com/solana-labs/token-list/main/assets/mainnet/78CeyRBJSu4MFmaDi8Q8QZ3szB6Xwp93sVaMLYSy5SMZ/logo.png",
      "tags": [
        "lp-token"
      ],
      "extensions": {
        "website": "https://raydium.io/"
      }
    },
    {
      "chainId": 101,
      "address": "ScaLopYHz9eKtDdKs4yLswwq2RSUtNMZVdPynMcYcc9",
      "symbol": "SCA",
      "name": "Scallop",
      "decimals": 6,
      "logoURI": "https://raw.githubusercontent.com/solana-labs/token-list/main/assets/mainnet/ScaLopYHz9eKtDdKs4yLswwq2RSUtNMZVdPynMcYcc9/logo.png",
      "tags": [],
      "extensions": {
        "website": "https://www.scallop.io/",
        "twitter": "https://twitter.com/Scallop_io",
        "discord": "https://discord.gg/Scallop",
        "telegram": "https://t.me/scallop_io",
        "medium": "https://scallopio.medium.com/",
        "facebook": "https://www.facebook.com/Scallop.io",
        "instagram": "https://www.instagram.com/scallop.io"
      }
    },
    {
      "chainId": 101,
      "address": "FnKE9n6aGjQoNWRBZXy4RW6LZVao7qwBonUbiD7edUmZ",
      "symbol": "SYP",
      "name": "Sypool",
      "decimals": 10,
      "logoURI": "https://raw.githubusercontent.com/solana-labs/token-list/main/assets/mainnet/FnKE9n6aGjQoNWRBZXy4RW6LZVao7qwBonUbiD7edUmZ/logo.png",
      "tags": [],
      "extensions": {
        "website": "https://www.sypool.io/"
      }
    },
    {
      "chainId": 101,
      "address": "FGpMT3xLwk67hWsT7Lgp7WjovS3rejx9KBmCG1bBtB9U",
      "symbol": "ALTREC",
      "name": "ALTREC Coin",
      "decimals": 8,
      "logoURI": "https://raw.githubusercontent.com/SmonkeyMonkey/token-list/main/assets/mainnet/FGpMT3xLwk67hWsT7Lgp7WjovS3rejx9KBmCG1bBtB9U/logo.png",
      "tags": [
        "utility-token"
      ]
    },
    {
      "chainId": 101,
      "address": "2YxGppCJJY2KGoAwFdFASE6tnD4cENM7nThwUgdpXwjE",
      "symbol": "COD-sc1",
      "name": "Sceptre Token v1 (Sceptre-TOKEN)",
      "decimals": 0,
      "logoURI": "https://raw.githubusercontent.com/solana-labs/token-list/main/assets/mainnet/2YxGppCJJY2KGoAwFdFASE6tnD4cENM7nThwUgdpXwjE/logo.png",
      "tags": [
        "social-token"
      ],
      "extensions": {
        "website": "https://kokeshi.finance/"
      }
    },
    {
      "chainId": 101,
      "address": "HbrmyoumgcK6sDFBi6EZQDi4i4ZgoN16eRB2JseKc7Hi",
      "symbol": "CRY",
      "name": "Crystal",
      "decimals": 9,
      "logoURI": "https://raw.githubusercontent.com/solana-labs/token-list/main/assets/mainnet/HbrmyoumgcK6sDFBi6EZQDi4i4ZgoN16eRB2JseKc7Hi/logo.png",
      "tags": [
        "crystal-token"
      ],
      "extensions": {
        "twitter": "https://twitter.com/Crystal80955369"
      }
    },
    {
      "chainId": 101,
      "address": "HRBrRXGCrPro6TtryKQkLXuZqg3LdBMN9ZWx2v66pT4L",
      "symbol": "WNAV",
      "name": "Wrapped Navcoin",
      "decimals": 8,
      "logoURI": "https://raw.githubusercontent.com/solana-labs/token-list/main/assets/mainnet/HRBrRXGCrPro6TtryKQkLXuZqg3LdBMN9ZWx2v66pT4L/logo.png",
      "tags": [
        "ethereum"
      ],
      "extensions": {
        "website": "https://navcoin.org"
      }
    },
    {
      "chainId": 101,
      "address": "2TxM6S3ZozrBHZGHEPh9CtM74a9SVXbr7NQ7UxkRvQij",
      "symbol": "DINOEGG",
      "name": "DINOEGG",
      "decimals": 6,
      "logoURI": "https://raw.githubusercontent.com/solana-labs/token-list/main/assets/mainnet/2TxM6S3ZozrBHZGHEPh9CtM74a9SVXbr7NQ7UxkRvQij/logo.png",
      "tags": [],
      "extensions": {
        "website": "https://www.solanadino.com",
        "twitter": "https://twitter.com/solanadino"
      }
    },
    {
      "chainId": 101,
      "address": "Fh4e5vX2euTBzyGK2FXN1P3A4VUoH73oPVuemfRWXK2Y",
      "symbol": "FOX",
      "name": "ShapeShift FOX Token (Wormhole)",
      "decimals": 9,
      "logoURI": "https://raw.githubusercontent.com/solana-labs/token-list/main/assets/mainnet/Fh4e5vX2euTBzyGK2FXN1P3A4VUoH73oPVuemfRWXK2Y/logo.png",
      "tags": [
        "wrapped",
        "wormhole"
      ],
      "extensions": {
        "address": "0xc770eefad204b5180df6a14ee197d99d808ee52d",
        "bridgeContract": "https://etherscan.io/address/0xf92cD566Ea4864356C5491c177A430C222d7e678",
        "assetContract": "https://etherscan.io/address/0xc770eefad204b5180df6a14ee197d99d808ee52d",
        "coingeckoId": "shapeshift-fox-token",
        "website": "https://shapeshift.com/",
        "github": "https://github.com/shapeshift",
        "twitter": "https://twitter.com/ShapeShift_io"
      }
    },
    {
      "chainId": 101,
      "address": "FY6XDSCubMhpkU9FAsUjB7jmN8YHYZGezHTWo9RHBSyX",
      "symbol": "ASH",
      "name": "Ashera",
      "decimals": 4,
      "logoURI": "https://raw.githubusercontent.com/solana-labs/token-list/main/assets/mainnet/FY6XDSCubMhpkU9FAsUjB7jmN8YHYZGezHTWo9RHBSyX/logo.png",
      "tags": [],
      "extensions": {
        "website": "https://asherasol.com/",
        "twitter": "https://twitter.com/SolAshera",
        "discord": "https://discord.gg/b3qYsNyBkz",
        "medium": "https://solashera.medium.com/",
        "telegram": "https://twitter.com/SolAshera",
        "github": "https://github.com/asherasol"
      }
    },
    {
      "chainId": 101,
      "address": "333iHoRM2Awhf9uVZtSyTfU8AekdGrgQePZsKMFPgKmS",
      "symbol": "ISOLA",
      "name": "Intersola",
      "decimals": 6,
      "logoURI": "https://raw.githubusercontent.com/solana-labs/token-list/main/assets/mainnet/333iHoRM2Awhf9uVZtSyTfU8AekdGrgQePZsKMFPgKmS/logo.png",
      "tags": [
        "utility-token"
      ],
      "extensions": {
        "website": "https://intersola.io/",
        "medium": "https://intersola.medium.com/",
        "telegram": "https://t.me/intersola/",
        "twitter": "https://twitter.com/intersola_io",
        "github": "https://github.com/Intersolaio/",
        "serumV3Usdt": "42QVcMqoXmHT94zaBXm9KeU7pqDfBuAPHYN9ADW8weCF"
      }
    },
    {
      "chainId": 101,
      "address": "EYDEQW4xQzLqHcFwHTgGvpdjsa5EFn74KzuqLX5emjD2",
      "symbol": "BST",
      "name": "Balisari",
      "decimals": 9,
      "logoURI": "https://raw.githubusercontent.com/solana-labs/token-list/main/assets/mainnet/EYDEQW4xQzLqHcFwHTgGvpdjsa5EFn74KzuqLX5emjD2.png",
      "tags": [
        "social-token"
      ],
      "extensions": {
        "website": "https://www.balisaritrans.site/"
      }
    },
    {
      "chainId": 101,
      "address": "8FXW4GSS9SNDVP5UhaWNsaZbxvRJXNrwvwvToXRnvuWL",
      "symbol": "KNB",
      "name": "KNB",
      "decimals": 9,
      "logoURI": "https://raw.githubusercontent.com/solana-labs/token-list/main/assets/mainnet/8FXW4GSS9SNDVP5UhaWNsaZbxvRJXNrwvwvToXRnvuWL/logo.png",
      "tags": [
        "knb-token"
      ],
      "extensions": {
        "website": "https://solatoken.net/"
      }
    },
    {
      "chainId": 101,
      "address": "Dypr2gWcVuqt3z6Uh31YD8Wm2V2ZCqWVBYEWhZNF9odk",
      "symbol": "SOLJAV",
      "name": "SOLJAV",
      "decimals": 6,
      "logoURI": "https://raw.githubusercontent.com/solana-labs/token-list/main/assets/mainnet/Dypr2gWcVuqt3z6Uh31YD8Wm2V2ZCqWVBYEWhZNF9odk.png",
      "tags": [
        "social-token"
      ]
    },
    {
      "chainId": 101,
      "address": "J3ts1ZEyQeUAbUyYHjZR6sE93YQTrfBzho8UKWnEa1j",
      "symbol": "ABION",
      "name": "aBion",
      "decimals": 5,
      "logoURI": "https://raw.githubusercontent.com/solana-labs/token-list/main/assets/mainnet/J3ts1ZEyQeUAbUyYHjZR6sE93YQTrfBzho8UKWnEa1j/logo.png",
      "tags": [],
      "extensions": {
        "website": "https://aphid.io/abion/"
      }
    },
    {
      "chainId": 101,
      "address": "CnGUfvi9FxiRPuaBXpYmaXEwBjj5X6kwNJB2Cba5TiQp",
      "symbol": "SOLUP",
      "name": "SOLUP",
      "decimals": 9,
      "logoURI": "https://raw.githubusercontent.com/solana-labs/token-list/main/assets/mainnet/CnGUfvi9FxiRPuaBXpYmaXEwBjj5X6kwNJB2Cba5TiQp/logo.png",
      "tags": [
        "SOLUP-TOKEN",
        "Sol-UP"
      ],
      "extensions": {
        "website": "https://solup.xyz",
        "assetContract": "https://solscan.io/token/CnGUfvi9FxiRPuaBXpYmaXEwBjj5X6kwNJB2Cba5TiQp",
        "telegram": "https://t.me/solanavietnam"
      }
    },
    {
      "chainId": 101,
      "address": "95KN8q3qubEVjPf9trgyur2nHx8T5RCmztRbLuQ5E5i",
      "symbol": "SMRT",
      "name": "Solminter",
      "decimals": 0,
      "logoURI": "https://raw.githubusercontent.com/solana-labs/token-list/main/assets/mainnet/95KN8q3qubEVjPf9trgyur2nHx8T5RCmztRbLuQ5E5i/logo.png",
      "tags": [
        "utility-token"
      ],
      "extensions": {
        "website": "https://solminter.com",
        "twitter": "https://twitter.com/solminter",
        "github": "https://github.com/solminter",
        "medium": "https://solminter.medium.com",
        "coingeckoId": "solminter"
=======
      "address": "2ZrwW5Ng1fbZKghWxnjyfTjYXLdSwJpU5EQrXus4ogsE",
      "symbol": "TIX",
      "name": "Tix Token",
      "decimals": 6,
      "logoURI": "https://raw.githubusercontent.com/solana-labs/token-list/main/assets/mainnet/2ZrwW5Ng1fbZKghWxnjyfTjYXLdSwJpU5EQrXus4ogsE/logo.png",
      "tags": [],
      "extensions": {
        "website": "https://tixtoken.io/",
        "twitter": "https://twitter.com/TixToken"
>>>>>>> 105a6334
      }
    }
  ],
  "version": {
    "major": 0,
    "minor": 3,
    "patch": 2
  }
}<|MERGE_RESOLUTION|>--- conflicted
+++ resolved
@@ -11920,7 +11920,6 @@
     },
     {
       "chainId": 101,
-<<<<<<< HEAD
       "address": "C3vBJEuNvrUqJYQ5ki8TSrCndphJQ7wwiXEwvuy1AJkW",
       "symbol": "BONGO",
       "name": "Bongocoin",
@@ -12430,7 +12429,10 @@
         "github": "https://github.com/solminter",
         "medium": "https://solminter.medium.com",
         "coingeckoId": "solminter"
-=======
+      }
+    },
+    {
+      "chainId": 101,
       "address": "2ZrwW5Ng1fbZKghWxnjyfTjYXLdSwJpU5EQrXus4ogsE",
       "symbol": "TIX",
       "name": "Tix Token",
@@ -12440,7 +12442,6 @@
       "extensions": {
         "website": "https://tixtoken.io/",
         "twitter": "https://twitter.com/TixToken"
->>>>>>> 105a6334
       }
     }
   ],
