{
  "name": "Solana Token List",
  "logoURI": "https://cdn.jsdelivr.net/gh/trustwallet/assets@master/blockchains/solana/info/logo.png",
  "keywords": [
    "solana",
    "spl"
  ],
  "tags": {
    "stablecoin": {
      "name": "stablecoin",
      "description": "Tokens that are fixed to an external asset, e.g. the US dollar"
    },
    "ethereum": {
      "name": "ethereum",
      "description": "Asset bridged from ethereum"
    },
    "lp-token": {
      "name": "lp-token",
      "description": "Asset representing liquidity provider token"
    },
    "wrapped-sollet": {
      "name": "wrapped-sollet",
      "description": "Asset wrapped using sollet bridge"
    },
    "wrapped": {
      "name": "wrapped",
      "description": "Asset wrapped using wormhole bridge"
    },
    "leveraged": {
      "name": "leveraged",
      "description": "Leveraged asset"
    },
    "bull": {
      "name": "bull",
      "description": "Leveraged Bull asset"
    },
    "bear": {
      "name": "bear",
      "description": "Leveraged Bear asset"
    },
    "nft": {
      "name": "nft",
      "description": "Non-fungible token"
    },
    "security-token": {
      "name": "security-token",
      "description": "Tokens that are used to gain access to an electronically restricted resource"
    },
    "utility-token": {
      "name": "utility-token",
      "description": "Tokens that are designed to be spent within a certain blockchain ecosystem e.g. most of the SPL-Tokens"
    }
  },
  "timestamp": "2021-03-03T19:57:21+0000",
  "tokens": [
    {
      "chainId": 101,
      "address": "So11111111111111111111111111111111111111112",
      "symbol": "SOL",
      "name": "Wrapped SOL",
      "decimals": 9,
      "logoURI": "https://cdn.jsdelivr.net/gh/trustwallet/assets@master/blockchains/solana/info/logo.png",
      "tags": [],
      "extensions": {
        "website": "https://solana.com/",
        "serumV3Usdc": "9wFFyRfZBsuAha4YcuxcXLKwMxJR43S7fPfQLusDBzvT",
        "serumV3Usdt": "HWHvQhFmJB3NUcu1aihKmrKegfVxBEHzwVX6yZCKEsi1",
        "coingeckoId": "solana",
        "waterfallbot": "https://t.me/SOLwaterfall"
      }
    },
    {
      "chainId": 101,
      "address": "EPjFWdd5AufqSSqeM2qN1xzybapC8G4wEGGkZwyTDt1v",
      "symbol": "USDC",
      "name": "USD Coin",
      "decimals": 6,
      "logoURI": "https://cdn.jsdelivr.net/gh/solana-labs/token-list@main/assets/mainnet/EPjFWdd5AufqSSqeM2qN1xzybapC8G4wEGGkZwyTDt1v/logo.png",
      "tags": [
        "stablecoin"
      ],
      "extensions": {
        "website": "https://www.centre.io/",
        "coingeckoId": "usd-coin",
        "serumV3Usdt": "77quYg4MGneUdjgXCunt9GgM1usmrxKY31twEy3WHwcS"
      }
    },
    {
      "chainId": 101,
      "address": "9n4nbM75f5Ui33ZbPYXn59EwSgE8CGsHtAeTH5YFeJ9E",
      "symbol": "BTC",
      "name": "Wrapped Bitcoin (Sollet)",
      "decimals": 6,
      "logoURI": "https://cdn.jsdelivr.net/gh/trustwallet/assets@master/blockchains/bitcoin/info/logo.png",
      "tags": [
        "wrapped-sollet",
        "ethereum"
      ],
      "extensions": {
        "bridgeContract": "https://etherscan.io/address/0xeae57ce9cc1984f202e15e038b964bb8bdf7229a",
        "serumV3Usdc": "A8YFbxQYFVqKZaoYJLLUVcQiWP7G2MeEgW5wsAQgMvFw",
        "serumV3Usdt": "C1EuT9VokAKLiW7i2ASnZUvxDoKuKkCpDDeNxAptuNe4",
        "coingeckoId": "bitcoin"
      }
    },
    {
      "chainId": 101,
      "address": "2FPyTwcZLUg1MDrwsyoP4D6s1tM7hAkHYRjkNb5w6Pxk",
      "symbol": "ETH",
      "name": "Wrapped Ethereum (Sollet)",
      "decimals": 6,
      "logoURI": "https://cdn.jsdelivr.net/gh/trustwallet/assets@master/blockchains/ethereum/assets/0xC02aaA39b223FE8D0A0e5C4F27eAD9083C756Cc2/logo.png",
      "tags": [
        "wrapped-sollet",
        "ethereum"
      ],
      "extensions": {
        "bridgeContract": "https://etherscan.io/address/0xeae57ce9cc1984f202e15e038b964bb8bdf7229a",
        "serumV3Usdc": "4tSvZvnbyzHXLMTiFonMyxZoHmFqau1XArcRCVHLZ5gX",
        "serumV3Usdt": "7dLVkUfBVfCGkFhSXDCq1ukM9usathSgS716t643iFGF",
        "coingeckoId": "ethereum"
      }
    },
    {
      "chainId": 101,
      "address": "3JSf5tPeuscJGtaCp5giEiDhv51gQ4v3zWg8DGgyLfAB",
      "symbol": "YFI",
      "name": "Wrapped YFI (Sollet)",
      "decimals": 6,
      "logoURI": "https://cdn.jsdelivr.net/gh/trustwallet/assets@master/blockchains/ethereum/assets/0x0bc529c00C6401aEF6D220BE8C6Ea1667F6Ad93e/logo.png",
      "tags": [
        "wrapped-sollet",
        "ethereum"
      ],
      "extensions": {
        "bridgeContract": "https://etherscan.io/address/0xeae57ce9cc1984f202e15e038b964bb8bdf7229a",
        "serumV3Usdc": "7qcCo8jqepnjjvB5swP4Afsr3keVBs6gNpBTNubd1Kr2",
        "serumV3Usdt": "3Xg9Q4VtZhD4bVYJbTfgGWFV5zjE3U7ztSHa938zizte",
        "coingeckoId": "yearn-finance"
      }
    },
    {
      "chainId": 101,
      "address": "CWE8jPTUYhdCTZYWPTe1o5DFqfdjzWKc9WKz6rSjQUdG",
      "symbol": "LINK",
      "name": "Wrapped Chainlink (Sollet)",
      "decimals": 6,
      "logoURI": "https://cdn.jsdelivr.net/gh/trustwallet/assets@master/blockchains/ethereum/assets/0x514910771AF9Ca656af840dff83E8264EcF986CA/logo.png",
      "tags": [
        "wrapped-sollet",
        "ethereum"
      ],
      "extensions": {
        "bridgeContract": "https://etherscan.io/address/0xeae57ce9cc1984f202e15e038b964bb8bdf7229a",
        "serumV3Usdc": "3hwH1txjJVS8qv588tWrjHfRxdqNjBykM1kMcit484up",
        "serumV3Usdt": "3yEZ9ZpXSQapmKjLAGKZEzUNA1rcupJtsDp5mPBWmGZR",
        "coingeckoId": "chainlink"
      }
    },
    {
      "chainId": 101,
      "address": "Ga2AXHpfAF6mv2ekZwcsJFqu7wB4NV331qNH7fW9Nst8",
      "symbol": "XRP",
      "name": "Wrapped XRP (Sollet)",
      "decimals": 6,
      "logoURI": "https://cdn.jsdelivr.net/gh/trustwallet/assets@master/blockchains/ripple/info/logo.png",
      "tags": [
        "wrapped-sollet",
        "ethereum"
      ],
      "extensions": {
        "bridgeContract": "https://etherscan.io/address/0xeae57ce9cc1984f202e15e038b964bb8bdf7229a",
        "coingeckoId": "ripple"
      }
    },
    {
      "chainId": 101,
      "address": "BQcdHdAQW1hczDbBi9hiegXAR7A98Q9jx3X3iBBBDiq4",
      "symbol": "wUSDT",
      "name": "Wrapped USDT (Sollet)",
      "decimals": 6,
      "logoURI": "https://cdn.jsdelivr.net/gh/solana-labs/explorer/public/tokens/usdt.svg",
      "tags": [
        "stablecoin",
        "wrapped-sollet",
        "ethereum"
      ],
      "extensions": {
        "bridgeContract": "https://etherscan.io/address/0xeae57ce9cc1984f202e15e038b964bb8bdf7229a",
        "coingeckoId": "tether"
      }
    },
    {
      "chainId": 101,
      "address": "AR1Mtgh7zAtxuxGd2XPovXPVjcSdY3i4rQYisNadjfKy",
      "symbol": "SUSHI",
      "name": "Wrapped SUSHI (Sollet)",
      "decimals": 6,
      "logoURI": "https://cdn.jsdelivr.net/gh/trustwallet/assets@master/blockchains/ethereum/assets/0x6B3595068778DD592e39A122f4f5a5cF09C90fE2/logo.png",
      "tags": [
        "wrapped-sollet",
        "ethereum"
      ],
      "extensions": {
        "website": "https://www.sushi.com",
        "bridgeContract": "https://etherscan.io/address/0xeae57ce9cc1984f202e15e038b964bb8bdf7229a",
        "serumV3Usdc": "A1Q9iJDVVS8Wsswr9ajeZugmj64bQVCYLZQLra2TMBMo",
        "serumV3Usdt": "6DgQRTpJTnAYBSShngAVZZDq7j9ogRN1GfSQ3cq9tubW",
        "coingeckoId": "sushi",
        "waterfallbot": "https://bit.ly/SUSHIwaterfall"
      }
    },
    {
      "chainId": 101,
      "address": "CsZ5LZkDS7h9TDKjrbL7VAwQZ9nsRu8vJLhRYfmGaN8K",
      "symbol": "ALEPH",
      "name": "Wrapped ALEPH (Sollet)",
      "decimals": 6,
      "logoURI": "https://cdn.jsdelivr.net/gh/trustwallet/assets@master/blockchains/nuls/assets/NULSd6HgyZkiqLnBzTaeSQfx1TNg2cqbzq51h/logo.png",
      "tags": [
        "wrapped-sollet",
        "ethereum"
      ],
      "extensions": {
        "bridgeContract": "https://etherscan.io/address/0xeae57ce9cc1984f202e15e038b964bb8bdf7229a",
        "serumV3Usdc": "GcoKtAmTy5QyuijXSmJKBtFdt99e6Buza18Js7j9AJ6e",
        "serumV3Usdt": "Gyp1UGRgbrb6z8t7fpssxEKQgEmcJ4pVnWW3ds2p6ZPY",
        "coingeckoId": "aleph"
      }
    },
    {
      "chainId": 101,
      "address": "SF3oTvfWzEP3DTwGSvUXRrGTvr75pdZNnBLAH9bzMuX",
      "symbol": "SXP",
      "name": "Wrapped SXP (Sollet)",
      "decimals": 6,
      "logoURI": "https://cdn.jsdelivr.net/gh/trustwallet/assets/blockchains/ethereum/assets/0x8CE9137d39326AD0cD6491fb5CC0CbA0e089b6A9/logo.png",
      "tags": [
        "wrapped-sollet",
        "ethereum"
      ],
      "extensions": {
        "bridgeContract": "https://etherscan.io/address/0xeae57ce9cc1984f202e15e038b964bb8bdf7229a",
        "serumV3Usdc": "4LUro5jaPaTurXK737QAxgJywdhABnFAMQkXX4ZyqqaZ",
        "serumV3Usdt": "8afKwzHR3wJE7W7Y5hvQkngXh6iTepSZuutRMMy96MjR",
        "coingeckoId": "swipe"
      }
    },
    {
      "chainId": 101,
      "address": "BtZQfWqDGbk9Wf2rXEiWyQBdBY1etnUUn6zEphvVS7yN",
      "symbol": "HGET",
      "name": "Wrapped Hedget (Sollet)",
      "decimals": 6,
      "logoURI": "https://www.hedget.com/images/favicon.svg",
      "tags": [
        "wrapped-sollet",
        "ethereum"
      ],
      "extensions": {
        "website": "https://www.hedget.com/",
        "bridgeContract": "https://etherscan.io/address/0xeae57ce9cc1984f202e15e038b964bb8bdf7229a",
        "serumV3Usdc": "88vztw7RTN6yJQchVvxrs6oXUDryvpv9iJaFa1EEmg87",
        "serumV3Usdt": "ErQXxiNfJgd4fqQ58PuEw5xY35TZG84tHT6FXf5s4UxY",
        "coingeckoId": "hedget"
      }
    },
    {
      "chainId": 101,
      "address": "5Fu5UUgbjpUvdBveb3a1JTNirL8rXtiYeSMWvKjtUNQv",
      "symbol": "CREAM",
      "name": "Wrapped Cream Finance (Sollet)",
      "decimals": 6,
      "logoURI": "https://cdn.jsdelivr.net/gh/trustwallet/assets@master/blockchains/smartchain/assets/0xd4CB328A82bDf5f03eB737f37Fa6B370aef3e888/logo.png",
      "tags": [
        "wrapped-sollet",
        "ethereum"
      ],
      "extensions": {
        "bridgeContract": "https://etherscan.io/address/0xeae57ce9cc1984f202e15e038b964bb8bdf7229a",
        "serumV3Usdc": "7nZP6feE94eAz9jmfakNJWPwEKaeezuKKC5D1vrnqyo2",
        "serumV3Usdt": "4ztJEvQyryoYagj2uieep3dyPwG2pyEwb2dKXTwmXe82",
        "coingeckoId": "cream-2"
      }
    },
    {
      "chainId": 101,
      "address": "873KLxCbz7s9Kc4ZzgYRtNmhfkQrhfyWGZJBmyCbC3ei",
      "symbol": "UBXT",
      "name": "Wrapped Upbots (Sollet)",
      "decimals": 6,
      "logoURI": "https://assets.coingecko.com/coins/images/12476/small/UBXT.png?1600132967",
      "tags": [
        "wrapped-sollet",
        "ethereum"
      ],
      "extensions": {
        "website": "https://upbots.com/",
        "explorer": "https://etherscan.io/address/0xeae57ce9cc1984f202e15e038b964bb8bdf7229a",
        "serumV3Usdc": "2wr3Ab29KNwGhtzr5HaPCyfU1qGJzTUAN4amCLZWaD1H",
        "serumV3Usdt": "F1T7b6pnR8Pge3qmfNUfW6ZipRDiGpMww6TKTrRU4NiL",
        "coingeckoId": "upbots"
      }
    },
    {
      "chainId": 101,
      "address": "HqB7uswoVg4suaQiDP3wjxob1G5WdZ144zhdStwMCq7e",
      "symbol": "HNT",
      "name": "Wrapped Helium (Sollet)",
      "decimals": 6,
      "logoURI": "https://assets.coingecko.com/coins/images/4284/small/Helium_HNT.png?1612620071",
      "tags": [
        "wrapped-sollet",
        "ethereum"
      ],
      "extensions": {
        "bridgeContract": "https://etherscan.io/address/0xeae57ce9cc1984f202e15e038b964bb8bdf7229a",
        "serumV3Usdc": "CnUV42ZykoKUnMDdyefv5kP6nDSJf7jFd7WXAecC6LYr",
        "serumV3Usdt": "8FpuMGLtMZ7Wt9ZvyTGuTVwTwwzLYfS5NZWcHxbP1Wuh",
        "coingeckoId": "helium"
      }
    },
    {
      "chainId": 101,
      "address": "9S4t2NEAiJVMvPdRYKVrfJpBafPBLtvbvyS3DecojQHw",
      "symbol": "FRONT",
      "name": "Wrapped FRONT (Sollet)",
      "decimals": 6,
      "logoURI": "https://cdn.jsdelivr.net/gh/trustwallet/assets@master/blockchains/ethereum/assets/0xf8C3527CC04340b208C854E985240c02F7B7793f/logo.png",
      "tags": [
        "wrapped-sollet",
        "ethereum"
      ],
      "extensions": {
        "bridgeContract": "https://etherscan.io/address/0xeae57ce9cc1984f202e15e038b964bb8bdf7229a",
        "serumV3Usdc": "9Zx1CvxSVdroKMMWf2z8RwrnrLiQZ9VkQ7Ex3syQqdSH",
        "serumV3Usdt": "CGC4UgWwqA9PET6Tfx6o6dLv94EK2coVkPtxgNHuBtxj",
        "coingeckoId": "frontier-token"
      }
    },
    {
      "chainId": 101,
      "address": "6WNVCuxCGJzNjmMZoKyhZJwvJ5tYpsLyAtagzYASqBoF",
      "symbol": "AKRO",
      "name": "Wrapped AKRO (Sollet)",
      "decimals": 6,
      "logoURI": "https://cdn.jsdelivr.net/gh/trustwallet/assets@master/blockchains/ethereum/assets/0xb2734a4Cec32C81FDE26B0024Ad3ceB8C9b34037/logo.png",
      "tags": [
        "wrapped-sollet",
        "ethereum"
      ],
      "extensions": {
        "bridgeContract": "https://etherscan.io/address/0xeae57ce9cc1984f202e15e038b964bb8bdf7229a",
        "serumV3Usdc": "5CZXTTgVZKSzgSA3AFMN5a2f3hmwmmJ6hU8BHTEJ3PX8",
        "serumV3Usdt": "HLvRdctRB48F9yLnu9E24LUTRt89D48Z35yi1HcxayDf",
        "coingeckoId": "akropolis"
      }
    },
    {
      "chainId": 101,
      "address": "DJafV9qemGp7mLMEn5wrfqaFwxsbLgUsGVS16zKRk9kc",
      "symbol": "HXRO",
      "name": "Wrapped HXRO (Sollet)",
      "decimals": 6,
      "logoURI": "https://assets.coingecko.com/coins/images/7805/large/hxro-squarelogo-1585089594129.png?1586221980",
      "tags": [
        "wrapped-sollet",
        "ethereum"
      ],
      "extensions": {
        "bridgeContract": "https://etherscan.io/address/0xeae57ce9cc1984f202e15e038b964bb8bdf7229a",
        "serumV3Usdc": "6Pn1cSiRos3qhBf54uBP9ZQg8x3JTardm1dL3n4p29tA",
        "serumV3Usdt": "4absuMsgemvdjfkgdLQq1zKEjw3dHBoCWkzKoctndyqd",
        "coingeckoId": "hxro"
      }
    },
    {
      "chainId": 101,
      "address": "DEhAasscXF4kEGxFgJ3bq4PpVGp5wyUxMRvn6TzGVHaw",
      "symbol": "UNI",
      "name": "Wrapped UNI (Sollet)",
      "decimals": 6,
      "logoURI": "https://cdn.jsdelivr.net/gh/trustwallet/assets@master/blockchains/ethereum/assets/0x1f9840a85d5aF5bf1D1762F925BDADdC4201F984/logo.png",
      "tags": [
        "wrapped-sollet",
        "ethereum"
      ],
      "extensions": {
        "bridgeContract": "https://etherscan.io/address/0xeae57ce9cc1984f202e15e038b964bb8bdf7229a",
        "serumV3Usdc": "6JYHjaQBx6AtKSSsizDMwozAEDEZ5KBsSUzH7kRjGJon",
        "serumV3Usdt": "2SSnWNrc83otLpfRo792P6P3PESZpdr8cu2r8zCE6bMD",
        "coingeckoId": "uniswap"
      }
    },
    {
      "chainId": 101,
      "address": "SRMuApVNdxXokk5GT7XD5cUUgXMBCoAz2LHeuAoKWRt",
      "symbol": "SRM",
      "name": "Serum",
      "decimals": 6,
      "logoURI": "https://cdn.jsdelivr.net/gh/trustwallet/assets@master/blockchains/ethereum/assets/0x476c5E26a75bd202a9683ffD34359C0CC15be0fF/logo.png",
      "tags": [],
      "extensions": {
        "website": "https://projectserum.com/",
        "serumV3Usdc": "ByRys5tuUWDgL73G8JBAEfkdFf8JWBzPBDHsBVQ5vbQA",
        "serumV3Usdt": "AtNnsY1AyRERWJ8xCskfz38YdvruWVJQUVXgScC1iPb",
        "coingeckoId": "serum",
        "waterfallbot": "https://bit.ly/SRMwaterfall"
      }
    },
    {
      "chainId": 101,
      "address": "AGFEad2et2ZJif9jaGpdMixQqvW5i81aBdvKe7PHNfz3",
      "symbol": "FTT",
      "name": "Wrapped FTT (Sollet)",
      "decimals": 6,
      "logoURI": "https://cdn.jsdelivr.net/gh/solana-labs/token-list@main/assets/mainnet/AGFEad2et2ZJif9jaGpdMixQqvW5i81aBdvKe7PHNfz3/logo.png",
      "tags": [
        "wrapped-sollet",
        "ethereum"
      ],
      "extensions": {
        "bridgeContract": "https://etherscan.io/address/0xeae57ce9cc1984f202e15e038b964bb8bdf7229a",
        "assetContract": "https://etherscan.io/address/0x50d1c9771902476076ecfc8b2a83ad6b9355a4c9",
        "serumV3Usdc": "2Pbh1CvRVku1TgewMfycemghf6sU9EyuFDcNXqvRmSxc",
        "serumV3Usdt": "Hr3wzG8mZXNHV7TuL6YqtgfVUesCqMxGYCEyP3otywZE",
        "coingeckoId": "ftx-token",
        "waterfallbot": "https://bit.ly/FTTwaterfall"
      }
    },
    {
      "chainId": 101,
      "address": "MSRMcoVyrFxnSgo5uXwone5SKcGhT1KEJMFEkMEWf9L",
      "symbol": "MSRM",
      "name": "MegaSerum",
      "decimals": 0,
      "logoURI": "https://cdn.jsdelivr.net/gh/trustwallet/assets@master/blockchains/ethereum/assets/0x476c5E26a75bd202a9683ffD34359C0CC15be0fF/logo.png",
      "tags": [],
      "extensions": {
        "website": "https://projectserum.com/",
        "serumV3Usdc": "4VKLSYdvrQ5ngQrt1d2VS8o4ewvb2MMUZLiejbnGPV33",
        "serumV3Usdt": "5nLJ22h1DUfeCfwbFxPYK8zbfbri7nA9bXoDcR8AcJjs",
        "coingeckoId": "megaserum"
      }
    },
    {
      "chainId": 101,
      "address": "BXXkv6z8ykpG1yuvUDPgh732wzVHB69RnB9YgSYh3itW",
      "symbol": "WUSDC",
      "name": "Wrapped USDC (Sollet)",
      "decimals": 6,
      "logoURI": "https://cdn.jsdelivr.net/gh/solana-labs/token-list@main/assets/mainnet/EPjFWdd5AufqSSqeM2qN1xzybapC8G4wEGGkZwyTDt1v/logo.png",
      "tags": [
        "stablecoin",
        "wrapped-sollet",
        "ethereum"
      ],
      "extensions": {
        "coingeckoId": "usd-coin"
      }
    },
    {
      "chainId": 101,
      "address": "GXMvfY2jpQctDqZ9RoU3oWPhufKiCcFEfchvYumtX7jd",
      "symbol": "TOMO",
      "name": "Wrapped TOMO (Sollet)",
      "decimals": 6,
      "logoURI": "https://cdn.jsdelivr.net/gh/trustwallet/assets@master/blockchains/tomochain/info/logo.png",
      "tags": [
        "wrapped-sollet",
        "ethereum"
      ],
      "extensions": {
        "bridgeContract": "https://etherscan.io/address/0xeae57ce9cc1984f202e15e038b964bb8bdf7229a",
        "serumV3Usdc": "8BdpjpSD5n3nk8DQLqPUyTZvVqFu6kcff5bzUX5dqDpy",
        "serumV3Usdt": "GnKPri4thaGipzTbp8hhSGSrHgG4F8MFiZVrbRn16iG2",
        "coingeckoId": "tomochain",
        "waterfallbot": "https://t.me/TOMOwaterfall"
      }
    },
    {
      "chainId": 101,
      "address": "EcqExpGNFBve2i1cMJUTR4bPXj4ZoqmDD2rTkeCcaTFX",
      "symbol": "KARMA",
      "name": "Wrapped KARMA (Sollet)",
      "decimals": 4,
      "logoURI": "https://cdn.jsdelivr.net/gh/machi-x/assets@master/blockchains/ethereum/assets/0xdfe691f37b6264a90ff507eb359c45d55037951c/logo.png",
      "tags": [
        "wrapped-sollet",
        "ethereum"
      ],
      "extensions": {
        "bridgeContract": "https://etherscan.io/address/0xeae57ce9cc1984f202e15e038b964bb8bdf7229a",
        "coingeckoId": "karma-dao"
      }
    },
    {
      "chainId": 101,
      "address": "EqWCKXfs3x47uVosDpTRgFniThL9Y8iCztJaapxbEaVX",
      "symbol": "LUA",
      "name": "Wrapped LUA (Sollet)",
      "decimals": 6,
      "logoURI": "https://cdn.jsdelivr.net/gh/trustwallet/assets@master/blockchains/ethereum/assets/0xB1f66997A5760428D3a87D68b90BfE0aE64121cC/logo.png",
      "tags": [
        "wrapped-sollet",
        "ethereum"
      ],
      "extensions": {
        "bridgeContract": "https://etherscan.io/address/0xeae57ce9cc1984f202e15e038b964bb8bdf7229a",
        "serumV3Usdc": "4xyWjQ74Eifq17vbue5Ut9xfFNfuVB116tZLEpiZuAn8",
        "serumV3Usdt": "35tV8UsHH8FnSAi3YFRrgCu4K9tb883wKnAXpnihot5r",
        "coingeckoId": "lua-token",
        "waterfallbot": "https://t.me/LUAwaterfall"
      }
    },
    {
      "chainId": 101,
      "address": "GeDS162t9yGJuLEHPWXXGrb1zwkzinCgRwnT8vHYjKza",
      "symbol": "MATH",
      "name": "Wrapped MATH (Sollet)",
      "decimals": 6,
      "tags": [
        "wrapped-sollet",
        "ethereum"
      ],
      "extensions": {
        "bridgeContract": "https://etherscan.io/address/0xeae57ce9cc1984f202e15e038b964bb8bdf7229a",
        "serumV3Usdc": "J7cPYBrXVy8Qeki2crZkZavcojf2sMRyQU7nx438Mf8t",
        "serumV3Usdt": "2WghiBkDL2yRhHdvm8CpprrkmfguuQGJTCDfPSudKBAZ",
        "coingeckoId": "math"
      }
    },
    {
      "chainId": 101,
      "address": "GUohe4DJUA5FKPWo3joiPgsB7yzer7LpDmt1Vhzy3Zht",
      "symbol": "KEEP",
      "name": "Wrapped KEEP (Sollet)",
      "decimals": 6,
      "logoURI": "https://assets.coingecko.com/coins/images/3373/large/IuNzUb5b_400x400.jpg?1589526336",
      "tags": [
        "wrapped-sollet",
        "ethereum"
      ],
      "extensions": {
        "bridgeContract": "https://etherscan.io/address/0xeae57ce9cc1984f202e15e038b964bb8bdf7229a",
        "serumV3Usdc": "3rgacody9SvM88QR83GHaNdEEx4Fe2V2ed5GJp2oeKDr",
        "serumV3Usdt": "HEGnaVL5i48ubPBqWAhodnZo8VsSLzEM3Gfc451DnFj9",
        "coingeckoId": "keep-network"
      }
    },
    {
      "chainId": 101,
      "address": "9F9fNTT6qwjsu4X4yWYKZpsbw5qT7o6yR2i57JF2jagy",
      "symbol": "SWAG",
      "name": "Wrapped SWAG (Sollet)",
      "decimals": 6,
      "logoURI": "https://assets.coingecko.com/coins/images/12805/large/photo_2020-10-14_23.17.02.jpeg?1602688642",
      "tags": [
        "wrapped-sollet",
        "ethereum"
      ],
      "extensions": {
        "bridgeContract": "https://etherscan.io/address/0xeae57ce9cc1984f202e15e038b964bb8bdf7229a",
        "serumV3Usdt": "J2XSt77XWim5HwtUM8RUwQvmRXNZsbMKpp5GTKpHafvf",
        "coingeckoId": "swag-finance"
      }
    },
    {
      "chainId": 101,
      "address": "DgHK9mfhMtUwwv54GChRrU54T2Em5cuszq2uMuen1ZVE",
      "symbol": "CEL",
      "name": "Wrapped Celsius (Sollet)",
      "decimals": 6,
      "logoURI": "https://cdn.jsdelivr.net/gh/trustwallet/assets@master/blockchains/ethereum/assets/0xaaAEBE6Fe48E54f431b0C390CfaF0b017d09D42d/logo.png",
      "tags": [
        "wrapped-sollet",
        "ethereum"
      ],
      "extensions": {
        "bridgeContract": "https://etherscan.io/address/0xeae57ce9cc1984f202e15e038b964bb8bdf7229a",
        "serumV3Usdt": "cgani53cMZgYfRMgSrNekJTMaLmccRfspsfTbXWRg7u",
        "coingeckoId": "celsius-degree-token"
      }
    },
    {
      "chainId": 101,
      "address": "7ncCLJpP3MNww17LW8bRvx8odQQnubNtfNZBL5BgAEHW",
      "symbol": "RSR",
      "name": "Wrapped Reserve Rights (Sollet)",
      "decimals": 6,
      "logoURI": "https://cdn.jsdelivr.net/gh/trustwallet/assets@master/blockchains/ethereum/assets/0x8762db106B2c2A0bccB3A80d1Ed41273552616E8/logo.png",
      "tags": [
        "wrapped-sollet",
        "ethereum"
      ],
      "extensions": {
        "bridgeContract": "https://etherscan.io/address/0xeae57ce9cc1984f202e15e038b964bb8bdf7229a",
        "serumV3Usdt": "FcPet5fz9NLdbXwVM6kw2WTHzRAD7mT78UjwTpawd7hJ",
        "coingeckoId": "reserve-rights-token"
      }
    },
    {
      "chainId": 101,
      "address": "5wihEYGca7X4gSe97C5mVcqNsfxBzhdTwpv72HKs25US",
      "symbol": "1INCH",
      "name": "Wrapped 1INCH (Sollet)",
      "decimals": 6,
      "logoURI": "https://cdn.jsdelivr.net/gh/trustwallet/assets@master/blockchains/ethereum/assets/0x111111111117dC0aa78b770fA6A738034120C302/logo.png",
      "tags": [
        "wrapped-sollet",
        "ethereum"
      ],
      "extensions": {
        "bridgeContract": "https://etherscan.io/address/0xeae57ce9cc1984f202e15e038b964bb8bdf7229a",
        "coingeckoId": "1inch"
      }
    },
    {
      "chainId": 101,
      "address": "38i2NQxjp5rt5B3KogqrxmBxgrAwaB3W1f1GmiKqh9MS",
      "symbol": "GRT",
      "name": "Wrapped GRT  (Sollet)",
      "decimals": 6,
      "logoURI": "https://cdn.jsdelivr.net/gh/trustwallet/assets@master/blockchains/ethereum/assets/0xc944E90C64B2c07662A292be6244BDf05Cda44a7/logo.png",
      "tags": [
        "wrapped-sollet",
        "ethereum"
      ],
      "extensions": {
        "bridgeContract": "https://etherscan.io/address/0xeae57ce9cc1984f202e15e038b964bb8bdf7229a",
        "coingeckoId": "the-graph"
      }
    },
    {
      "chainId": 101,
      "address": "Avz2fmevhhu87WYtWQCFj9UjKRjF9Z9QWwN2ih9yF95G",
      "symbol": "COMP",
      "name": "Wrapped Compound (Sollet)",
      "decimals": 6,
      "logoURI": "https://cdn.jsdelivr.net/gh/trustwallet/assets@master/blockchains/ethereum/assets/0xc00e94Cb662C3520282E6f5717214004A7f26888/logo.png",
      "tags": [
        "wrapped-sollet",
        "ethereum"
      ],
      "extensions": {
        "bridgeContract": "https://etherscan.io/address/0xeae57ce9cc1984f202e15e038b964bb8bdf7229a",
        "coingeckoId": "compound-coin"
      }
    },
    {
      "chainId": 101,
      "address": "9wRD14AhdZ3qV8et3eBQVsrb3UoBZDUbJGyFckpTg8sj",
      "symbol": "PAXG",
      "name": "Wrapped Paxos Gold (Sollet)",
      "decimals": 6,
      "logoURI": "https://cdn.jsdelivr.net/gh/trustwallet/assets@master/blockchains/ethereum/assets/0x45804880De22913dAFE09f4980848ECE6EcbAf78/logo.png",
      "tags": [
        "wrapped-sollet",
        "ethereum"
      ],
      "extensions": {
        "bridgeContract": "https://etherscan.io/address/0xeae57ce9cc1984f202e15e038b964bb8bdf7229a",
        "coingeckoId": "pax-gold"
      }
    },
    {
      "chainId": 101,
      "address": "AByXcTZwJHMtrKrvVsh9eFNB1pJaLDjCUR2ayvxBAAM2",
      "symbol": "STRONG",
      "name": "Wrapped Strong (Sollet)",
      "decimals": 6,
      "logoURI": "https://cdn.jsdelivr.net/gh/trustwallet/assets@master/blockchains/ethereum/assets/0x990f341946A3fdB507aE7e52d17851B87168017c/logo.png",
      "tags": [
        "wrapped-sollet",
        "ethereum"
      ],
      "extensions": {
        "bridgeContract": "https://etherscan.io/address/0xeae57ce9cc1984f202e15e038b964bb8bdf7229a",
        "coingeckoId": "strong"
      }
    },
    {
      "chainId": 101,
      "address": "EchesyfXePKdLtoiZSL8pBe8Myagyy8ZRqsACNCFGnvp",
      "symbol": "FIDA",
      "name": "Bonfida",
      "decimals": 6,
      "logoURI": "https://cdn.jsdelivr.net/gh/dr497/awesome-serum-markets/icons/fida.svg",
      "tags": [],
      "extensions": {
        "website": "https://bonfida.com/",
        "serumV3Usdc": "E14BKBhDWD4EuTkWj1ooZezesGxMW8LPCps4W5PuzZJo",
        "serumV3Usdt": "EbV7pPpEvheLizuYX3gUCvWM8iySbSRAhu2mQ5Vz2Mxf",
        "coingeckoId": "bonfida",
        "waterfallbot": "https://bit.ly/FIDAwaterfall"
      }
    },
    {
      "chainId": 101,
      "address": "kinXdEcpDQeHPEuQnqmUgtYykqKGVFq6CeVX5iAHJq6",
      "symbol": "KIN",
      "name": "KIN",
      "decimals": 5,
      "logoURI": "https://cdn.jsdelivr.net/gh/trustwallet/assets@master/blockchains/kin/info/logo.png",
      "tags": [],
      "extensions": {
        "serumV3Usdc": "Bn6NPyr6UzrFAwC4WmvPvDr2Vm8XSUnFykM2aQroedgn",
        "serumV3Usdt": "4nCFQr8sahhhL4XJ7kngGFBmpkmyf3xLzemuMhn6mWTm",
        "coingeckoId": "kin",
        "waterfallbot": "https://bit.ly/KINwaterfall"
      }
    },
    {
      "chainId": 101,
      "address": "MAPS41MDahZ9QdKXhVa4dWB9RuyfV4XqhyAZ8XcYepb",
      "symbol": "MAPS",
      "name": "MAPS",
      "decimals": 6,
      "logoURI": "https://cdn.jsdelivr.net/gh/solana-labs/explorer/public/tokens/maps.svg",
      "tags": [],
      "extensions": {
        "website": "https://maps.me/",
        "serumV3Usdc": "3A8XQRWXC7BjLpgLDDBhQJLT5yPCzS16cGYRKHkKxvYo",
        "serumV3Usdt": "7cknqHAuGpfVXPtFoJpFvUjJ8wkmyEfbFusmwMfNy3FE",
        "coingeckoId": "maps"
      }
    },
    {
      "chainId": 101,
      "address": "z3dn17yLaGMKffVogeFHQ9zWVcXgqgf3PQnDsNs2g6M",
      "symbol": "OXY",
      "name": "Oxygen Protocol",
      "decimals": 6,
      "logoURI": "https://cdn.jsdelivr.net/gh/nathanielparke/awesome-serum-markets/icons/oxy.svg",
      "tags": [],
      "extensions": {
        "website": "https://www.oxygen.org/",
        "serumV3Usdt": "GKLev6UHeX1KSDCyo2bzyG6wqhByEzDBkmYTxEdmYJgB",
        "serumV3Usdc": "GZ3WBFsqntmERPwumFEYgrX2B7J7G11MzNZAy7Hje27X",
        "coingeckoId": "oxygen",
        "waterfallbot": "https://bit.ly/OXYwaterfall"
      }
    },
    {
      "chainId": 101,
      "address": "FtgGSFADXBtroxq8VCausXRr2of47QBf5AS1NtZCu4GD",
      "symbol": "BRZ",
      "name": "BRZ",
      "decimals": 4,
      "logoURI": "https://cdn.jsdelivr.net/gh/solana-labs/explorer/public/tokens/brz.png",
      "tags": [],
      "extensions": {
        "website": "https://brztoken.io/",
        "coingeckoId": "brz"
      }
    },
    {
      "chainId": 101,
      "address": "Es9vMFrzaCERmJfrF4H2FYD4KCoNkY11McCe8BenwNYB",
      "symbol": "USDT",
      "name": "USDT",
      "decimals": 6,
      "logoURI": "https://cdn.jsdelivr.net/gh/solana-labs/explorer/public/tokens/usdt.svg",
      "tags": [
        "stablecoin"
      ],
      "extensions": {
        "website": "https://tether.to/",
        "coingeckoId": "tether",
        "serumV3Usdc": "77quYg4MGneUdjgXCunt9GgM1usmrxKY31twEy3WHwcS"
      }
    },
    {
      "chainId": 101,
      "address": "2oDxYGgTBmST4rc3yn1YtcSEck7ReDZ8wHWLqZAuNWXH",
      "symbol": "xMARK",
      "name": "Standard",
      "decimals": 9,
      "logoURI": "https://cdn.jsdelivr.net/gh/solana-labs/token-list@main/assets/mainnet/2oDxYGgTBmST4rc3yn1YtcSEck7ReDZ8wHWLqZAuNWXH/logo.png",
      "tags": [
        "wrapped",
        "wormhole"
      ],
      "extensions": {
        "website": "https://benchmarkprotocol.finance/",
        "address": "0x36b679bd64ed73dbfd88909cdcb892cb66bd4cbb",
        "bridgeContract": "https://etherscan.io/address/0xf92cD566Ea4864356C5491c177A430C222d7e678",
        "assetContract": "https://etherscan.io/address/0x36b679bd64ed73dbfd88909cdcb892cb66bd4cbb",
        "coingeckoId": "xmark"
      }
    },
    {
      "chainId": 101,
      "address": "4k3Dyjzvzp8eMZWUXbBCjEvwSkkk59S5iCNLY3QrkX6R",
      "symbol": "RAY",
      "name": "Raydium",
      "decimals": 6,
      "logoURI": "https://cdn.jsdelivr.net/gh/solana-labs/token-list@main/assets/mainnet/RVKd61ztZW9GUwhRbbLoYVRE5Xf1B2tVscKqwZqXgEr/logo.png",
      "tags": [],
      "extensions": {
        "website": "https://raydium.io/",
        "serumV3Usdt": "teE55QrL4a4QSfydR9dnHF97jgCfptpuigbb53Lo95g",
        "serumV3Usdc": "2xiv8A5xrJ7RnGdxXB42uFEkYHJjszEhaJyKKt4WaLep",
        "coingeckoId": "raydium",
        "waterfallbot": "https://bit.ly/RAYwaterfall"
      }
    },
    {
      "chainId": 101,
      "address": "CzPDyvotTcxNqtPne32yUiEVQ6jk42HZi1Y3hUu7qf7f",
      "symbol": "RAY-WUSDT",
      "name": "Raydium Legacy LP Token V2 (RAY-WUSDT)",
      "decimals": 6,
      "logoURI": "https://cdn.jsdelivr.net/gh/solana-labs/token-list@main/assets/mainnet/RVKd61ztZW9GUwhRbbLoYVRE5Xf1B2tVscKqwZqXgEr/logo.png",
      "tags": [
        "lp-token"
      ],
      "extensions": {
        "website": "https://raydium.io/"
      }
    },
    {
      "chainId": 101,
      "address": "134Cct3CSdRCbYgq5SkwmHgfwjJ7EM5cG9PzqffWqECx",
      "symbol": "RAY-SOL",
      "name": "Raydium LP Token V2 (RAY-SOL)",
      "decimals": 6,
      "logoURI": "https://cdn.jsdelivr.net/gh/solana-labs/token-list@main/assets/mainnet/RVKd61ztZW9GUwhRbbLoYVRE5Xf1B2tVscKqwZqXgEr/logo.png",
      "tags": [
        "lp-token"
      ],
      "extensions": {
        "website": "https://raydium.io/"
      }
    },
    {
      "chainId": 101,
      "address": "EVDmwajM5U73PD34bYPugwiA4Eqqbrej4mLXXv15Z5qR",
      "symbol": "LINK-WUSDT",
      "name": "Raydium LP Token V2 (LINK-WUSDT)",
      "decimals": 6,
      "logoURI": "https://cdn.jsdelivr.net/gh/solana-labs/token-list@main/assets/mainnet/RVKd61ztZW9GUwhRbbLoYVRE5Xf1B2tVscKqwZqXgEr/logo.png",
      "tags": [
        "lp-token"
      ],
      "extensions": {
        "website": "https://raydium.io/"
      }
    },
    {
      "chainId": 101,
      "address": "KY4XvwHy7JPzbWYAbk23jQvEb4qWJ8aCqYWREmk1Q7K",
      "symbol": "ETH-WUSDT",
      "name": "Raydium LP Token V2 (ETH-WUSDT)",
      "decimals": 6,
      "logoURI": "https://cdn.jsdelivr.net/gh/solana-labs/token-list@main/assets/mainnet/RVKd61ztZW9GUwhRbbLoYVRE5Xf1B2tVscKqwZqXgEr/logo.png",
      "tags": [
        "lp-token"
      ],
      "extensions": {
        "website": "https://raydium.io/"
      }
    },
    {
      "chainId": 101,
      "address": "FgmBnsF5Qrnv8X9bomQfEtQTQjNNiBCWRKGpzPnE5BDg",
      "symbol": "RAY-USDC",
      "name": "Raydium Legacy LP Token V2 (RAY-USDC)",
      "decimals": 6,
      "logoURI": "https://cdn.jsdelivr.net/gh/solana-labs/token-list@main/assets/mainnet/RVKd61ztZW9GUwhRbbLoYVRE5Xf1B2tVscKqwZqXgEr/logo.png",
      "tags": [
        "lp-token"
      ],
      "extensions": {
        "website": "https://raydium.io/"
      }
    },
    {
      "chainId": 101,
      "address": "5QXBMXuCL7zfAk39jEVVEvcrz1AvBGgT9wAhLLHLyyUJ",
      "symbol": "RAY-SRM",
      "name": "Raydium Legacy LP Token V2 (RAY-SRM)",
      "decimals": 6,
      "logoURI": "https://cdn.jsdelivr.net/gh/solana-labs/token-list@main/assets/mainnet/RVKd61ztZW9GUwhRbbLoYVRE5Xf1B2tVscKqwZqXgEr/logo.png",
      "tags": [
        "lp-token"
      ],
      "extensions": {
        "website": "https://raydium.io/"
      }
    },
    {
      "chainId": 101,
      "address": "FdhKXYjCou2jQfgKWcNY7jb8F2DPLU1teTTTRfLBD2v1",
      "symbol": "RAY-WUSDT",
      "name": "Raydium Legacy LP Token V3 (RAY-WUSDT)",
      "decimals": 6,
      "logoURI": "https://cdn.jsdelivr.net/gh/solana-labs/token-list@main/assets/mainnet/RVKd61ztZW9GUwhRbbLoYVRE5Xf1B2tVscKqwZqXgEr/logo.png",
      "tags": [
        "lp-token"
      ],
      "extensions": {
        "website": "https://raydium.io/"
      }
    },
    {
      "chainId": 101,
      "address": "BZFGfXMrjG2sS7QT2eiCDEevPFnkYYF7kzJpWfYxPbcx",
      "symbol": "RAY-USDC",
      "name": "Raydium LP Token V3 (RAY-USDC)",
      "decimals": 6,
      "logoURI": "https://cdn.jsdelivr.net/gh/solana-labs/token-list@main/assets/mainnet/RVKd61ztZW9GUwhRbbLoYVRE5Xf1B2tVscKqwZqXgEr/logo.png",
      "tags": [
        "lp-token"
      ],
      "extensions": {
        "website": "https://raydium.io/"
      }
    },
    {
      "chainId": 101,
      "address": "DSX5E21RE9FB9hM8Nh8xcXQfPK6SzRaJiywemHBSsfup",
      "symbol": "RAY-SRM",
      "name": "Raydium LP Token V3 (RAY-SRM)",
      "decimals": 6,
      "logoURI": "https://cdn.jsdelivr.net/gh/solana-labs/token-list@main/assets/mainnet/RVKd61ztZW9GUwhRbbLoYVRE5Xf1B2tVscKqwZqXgEr/logo.png",
      "tags": [
        "lp-token"
      ],
      "extensions": {
        "website": "https://raydium.io/"
      }
    },
    {
      "chainId": 101,
      "address": "F5PPQHGcznZ2FxD9JaxJMXaf7XkaFFJ6zzTBcW8osQjw",
      "symbol": "RAY-SOL",
      "name": "Raydium LP Token V3 (RAY-SOL)",
      "decimals": 6,
      "logoURI": "https://cdn.jsdelivr.net/gh/solana-labs/token-list@main/assets/mainnet/RVKd61ztZW9GUwhRbbLoYVRE5Xf1B2tVscKqwZqXgEr/logo.png",
      "tags": [
        "lp-token"
      ],
      "extensions": {
        "website": "https://raydium.io/"
      }
    },
    {
      "chainId": 101,
      "address": "8Q6MKy5Yxb9vG1mWzppMtMb2nrhNuCRNUkJTeiE3fuwD",
      "symbol": "RAY-ETH",
      "name": "Raydium LP Token V3 (RAY-ETH)",
      "decimals": 6,
      "logoURI": "https://cdn.jsdelivr.net/gh/solana-labs/token-list@main/assets/mainnet/RVKd61ztZW9GUwhRbbLoYVRE5Xf1B2tVscKqwZqXgEr/logo.png",
      "tags": [
        "lp-token"
      ],
      "extensions": {
        "website": "https://raydium.io/"
      }
    },
    {
      "chainId": 101,
      "address": "DsBuznXRTmzvEdb36Dx3aVLVo1XmH7r1PRZUFugLPTFv",
      "symbol": "FIDA-RAY",
      "name": "Raydium Fusion LP Token V4 (FIDA-RAY)",
      "decimals": 6,
      "logoURI": "https://cdn.jsdelivr.net/gh/solana-labs/token-list@main/assets/mainnet/RVKd61ztZW9GUwhRbbLoYVRE5Xf1B2tVscKqwZqXgEr/logo.png",
      "tags": [
        "lp-token"
      ],
      "extensions": {
        "website": "https://raydium.io/"
      }
    },
    {
      "chainId": 101,
      "address": "FwaX9W7iThTZH5MFeasxdLpxTVxRcM7ZHieTCnYog8Yb",
      "symbol": "OXY-RAY",
      "name": "Raydium Fusion LP Token V4 (OXY-RAY)",
      "decimals": 6,
      "logoURI": "https://cdn.jsdelivr.net/gh/solana-labs/token-list@main/assets/mainnet/RVKd61ztZW9GUwhRbbLoYVRE5Xf1B2tVscKqwZqXgEr/logo.png",
      "tags": [
        "lp-token"
      ],
      "extensions": {
        "website": "https://raydium.io/"
      }
    },
    {
      "chainId": 101,
      "address": "CcKK8srfVdTSsFGV3VLBb2YDbzF4T4NM2C3UEjC39RLP",
      "symbol": "MAPS-RAY",
      "name": "Raydium Fusion LP Token V4 (MAPS-RAY)",
      "decimals": 6,
      "logoURI": "https://cdn.jsdelivr.net/gh/solana-labs/token-list@main/assets/mainnet/RVKd61ztZW9GUwhRbbLoYVRE5Xf1B2tVscKqwZqXgEr/logo.png",
      "tags": [
        "lp-token"
      ],
      "extensions": {
        "website": "https://raydium.io/"
      }
    },
    {
      "chainId": 101,
      "address": "CHT8sft3h3gpLYbCcZ9o27mT5s3Z6VifBVbUiDvprHPW",
      "symbol": "KIN-RAY",
      "name": "Raydium Legacy Fusion LP Token V4 (KIN-RAY)",
      "decimals": 6,
      "logoURI": "https://cdn.jsdelivr.net/gh/solana-labs/token-list@main/assets/mainnet/RVKd61ztZW9GUwhRbbLoYVRE5Xf1B2tVscKqwZqXgEr/logo.png",
      "tags": [
        "lp-token"
      ],
      "extensions": {
        "website": "https://raydium.io/"
      }
    },
    {
      "chainId": 101,
      "address": "C3sT1R3nsw4AVdepvLTLKr5Gvszr7jufyBWUCvy4TUvT",
      "symbol": "RAY-USDT",
      "name": "Raydium LP Token V4 (RAY-USDT)",
      "decimals": 6,
      "logoURI": "https://cdn.jsdelivr.net/gh/solana-labs/token-list@main/assets/mainnet/RVKd61ztZW9GUwhRbbLoYVRE5Xf1B2tVscKqwZqXgEr/logo.png",
      "tags": [
        "lp-token"
      ],
      "extensions": {
        "website": "https://raydium.io/"
      }
    },
    {
      "chainId": 101,
      "address": "8HoQnePLqPj4M7PUDzfw8e3Ymdwgc7NLGnaTUapubyvu",
      "symbol": "SOL-USDC",
      "name": "Raydium LP Token V4 (SOL-USDC)",
      "decimals": 9,
      "logoURI": "https://cdn.jsdelivr.net/gh/solana-labs/token-list@main/assets/mainnet/RVKd61ztZW9GUwhRbbLoYVRE5Xf1B2tVscKqwZqXgEr/logo.png",
      "tags": [
        "lp-token"
      ],
      "extensions": {
        "website": "https://raydium.io/"
      }
    },
    {
      "chainId": 101,
      "address": "865j7iMmRRycSYUXzJ33ZcvLiX9JHvaLidasCyUyKaRE",
      "symbol": "YFI-USDC",
      "name": "Raydium LP Token V4 (YFI-USDC)",
      "decimals": 6,
      "logoURI": "https://cdn.jsdelivr.net/gh/solana-labs/token-list@main/assets/mainnet/RVKd61ztZW9GUwhRbbLoYVRE5Xf1B2tVscKqwZqXgEr/logo.png",
      "tags": [
        "lp-token"
      ],
      "extensions": {
        "website": "https://raydium.io/"
      }
    },
    {
      "chainId": 101,
      "address": "9XnZd82j34KxNLgQfz29jGbYdxsYznTWRpvZE3SRE7JG",
      "symbol": "SRM-USDC",
      "name": "Raydium LP Token V4 (SRM-USDC)",
      "decimals": 6,
      "logoURI": "https://cdn.jsdelivr.net/gh/solana-labs/token-list@main/assets/mainnet/RVKd61ztZW9GUwhRbbLoYVRE5Xf1B2tVscKqwZqXgEr/logo.png",
      "tags": [
        "lp-token"
      ],
      "extensions": {
        "website": "https://raydium.io/"
      }
    },
    {
      "chainId": 101,
      "address": "75dCoKfUHLUuZ4qEh46ovsxfgWhB4icc3SintzWRedT9",
      "symbol": "FTT-USDC",
      "name": "Raydium LP Token V4 (FTT-USDC)",
      "decimals": 6,
      "logoURI": "https://cdn.jsdelivr.net/gh/solana-labs/token-list@main/assets/mainnet/RVKd61ztZW9GUwhRbbLoYVRE5Xf1B2tVscKqwZqXgEr/logo.png",
      "tags": [
        "lp-token"
      ],
      "extensions": {
        "website": "https://raydium.io/"
      }
    },
    {
      "chainId": 101,
      "address": "2hMdRdVWZqetQsaHG8kQjdZinEMBz75vsoWTCob1ijXu",
      "symbol": "BTC-USDC",
      "name": "Raydium LP Token V4 (BTC-USDC)",
      "decimals": 6,
      "logoURI": "https://cdn.jsdelivr.net/gh/solana-labs/token-list@main/assets/mainnet/RVKd61ztZW9GUwhRbbLoYVRE5Xf1B2tVscKqwZqXgEr/logo.png",
      "tags": [
        "lp-token"
      ],
      "extensions": {
        "website": "https://raydium.io/"
      }
    },
    {
      "chainId": 101,
      "address": "2QVjeR9d2PbSf8em8NE8zWd8RYHjFtucDUdDgdbDD2h2",
      "symbol": "SUSHI-USDC",
      "name": "Raydium LP Token V4 (SUSHI-USDC)",
      "decimals": 6,
      "logoURI": "https://cdn.jsdelivr.net/gh/solana-labs/token-list@main/assets/mainnet/RVKd61ztZW9GUwhRbbLoYVRE5Xf1B2tVscKqwZqXgEr/logo.png",
      "tags": [
        "lp-token"
      ],
      "extensions": {
        "website": "https://raydium.io/"
      }
    },
    {
      "chainId": 101,
      "address": "CHyUpQFeW456zcr5XEh4RZiibH8Dzocs6Wbgz9aWpXnQ",
      "symbol": "TOMO-USDC",
      "name": "Raydium LP Token V4 (TOMO-USDC)",
      "decimals": 6,
      "logoURI": "https://cdn.jsdelivr.net/gh/solana-labs/token-list@main/assets/mainnet/RVKd61ztZW9GUwhRbbLoYVRE5Xf1B2tVscKqwZqXgEr/logo.png",
      "tags": [
        "lp-token"
      ],
      "extensions": {
        "website": "https://raydium.io/"
      }
    },
    {
      "chainId": 101,
      "address": "BqjoYjqKrXtfBKXeaWeAT5sYCy7wsAYf3XjgDWsHSBRs",
      "symbol": "LINK-USDC",
      "name": "Raydium LP Token V4 (LINK-USDC)",
      "decimals": 6,
      "logoURI": "https://cdn.jsdelivr.net/gh/solana-labs/token-list@main/assets/mainnet/RVKd61ztZW9GUwhRbbLoYVRE5Xf1B2tVscKqwZqXgEr/logo.png",
      "tags": [
        "lp-token"
      ],
      "extensions": {
        "website": "https://raydium.io/"
      }
    },
    {
      "chainId": 101,
      "address": "13PoKid6cZop4sj2GfoBeujnGfthUbTERdE5tpLCDLEY",
      "symbol": "ETH-USDC",
      "name": "Raydium LP Token V4 (ETH-USDC)",
      "decimals": 6,
      "logoURI": "https://cdn.jsdelivr.net/gh/solana-labs/token-list@main/assets/mainnet/RVKd61ztZW9GUwhRbbLoYVRE5Xf1B2tVscKqwZqXgEr/logo.png",
      "tags": [
        "lp-token"
      ],
      "extensions": {
        "website": "https://raydium.io/"
      }
    },
    {
      "chainId": 101,
      "address": "2Vyyeuyd15Gp8aH6uKE72c4hxc8TVSLibxDP9vzspQWG",
      "symbol": "COPE-USDC",
      "name": "Raydium Fusion LP Token V4 (COPE-USDC)",
      "decimals": 0,
      "logoURI": "https://cdn.jsdelivr.net/gh/solana-labs/token-list@main/assets/mainnet/RVKd61ztZW9GUwhRbbLoYVRE5Xf1B2tVscKqwZqXgEr/logo.png",
      "tags": [
        "lp-token"
      ],
      "extensions": {
        "website": "https://raydium.io/"
      }
    },
    {
      "chainId": 101,
      "address": "Epm4KfTj4DMrvqn6Bwg2Tr2N8vhQuNbuK8bESFp4k33K",
      "symbol": "SOL-USDT",
      "name": "Raydium LP Token V4 (SOL-USDT)",
      "decimals": 9,
      "logoURI": "https://cdn.jsdelivr.net/gh/solana-labs/token-list@main/assets/mainnet/RVKd61ztZW9GUwhRbbLoYVRE5Xf1B2tVscKqwZqXgEr/logo.png",
      "tags": [
        "lp-token"
      ],
      "extensions": {
        "website": "https://raydium.io/"
      }
    },
    {
      "chainId": 101,
      "address": "FA1i7fej1pAbQbnY8NbyYUsTrWcasTyipKreDgy1Mgku",
      "symbol": "YFI-USDT",
      "name": "Raydium LP Token V4 (YFI-USDT)",
      "decimals": 6,
      "logoURI": "https://cdn.jsdelivr.net/gh/solana-labs/token-list@main/assets/mainnet/RVKd61ztZW9GUwhRbbLoYVRE5Xf1B2tVscKqwZqXgEr/logo.png",
      "tags": [
        "lp-token"
      ],
      "extensions": {
        "website": "https://raydium.io/"
      }
    },
    {
      "chainId": 101,
      "address": "HYSAu42BFejBS77jZAZdNAWa3iVcbSRJSzp3wtqCbWwv",
      "symbol": "SRM-USDT",
      "name": "Raydium LP Token V4 (SRM-USDT)",
      "decimals": 6,
      "logoURI": "https://cdn.jsdelivr.net/gh/solana-labs/token-list@main/assets/mainnet/RVKd61ztZW9GUwhRbbLoYVRE5Xf1B2tVscKqwZqXgEr/logo.png",
      "tags": [
        "lp-token"
      ],
      "extensions": {
        "website": "https://raydium.io/"
      }
    },
    {
      "chainId": 101,
      "address": "2cTCiUnect5Lap2sk19xLby7aajNDYseFhC9Pigou11z",
      "symbol": "FTT-USDT",
      "name": "Raydium LP Token V4 (FTT-USDT)",
      "decimals": 6,
      "logoURI": "https://cdn.jsdelivr.net/gh/solana-labs/token-list@main/assets/mainnet/RVKd61ztZW9GUwhRbbLoYVRE5Xf1B2tVscKqwZqXgEr/logo.png",
      "tags": [
        "lp-token"
      ],
      "extensions": {
        "website": "https://raydium.io/"
      }
    },
    {
      "chainId": 101,
      "address": "DgGuvR9GSHimopo3Gc7gfkbKamLKrdyzWkq5yqA6LqYS",
      "symbol": "BTC-USDT",
      "name": "Raydium LP Token V4 (BTC-USDT)",
      "decimals": 6,
      "logoURI": "https://cdn.jsdelivr.net/gh/solana-labs/token-list@main/assets/mainnet/RVKd61ztZW9GUwhRbbLoYVRE5Xf1B2tVscKqwZqXgEr/logo.png",
      "tags": [
        "lp-token"
      ],
      "extensions": {
        "website": "https://raydium.io/"
      }
    },
    {
      "chainId": 101,
      "address": "Ba26poEYDy6P2o95AJUsewXgZ8DM9BCsmnU9hmC9i4Ki",
      "symbol": "SUSHI-USDT",
      "name": "Raydium LP Token V4 (SUSHI-USDT)",
      "decimals": 6,
      "logoURI": "https://cdn.jsdelivr.net/gh/solana-labs/token-list@main/assets/mainnet/RVKd61ztZW9GUwhRbbLoYVRE5Xf1B2tVscKqwZqXgEr/logo.png",
      "tags": [
        "lp-token"
      ],
      "extensions": {
        "website": "https://raydium.io/"
      }
    },
    {
      "chainId": 101,
      "address": "D3iGro1vn6PWJXo9QAPj3dfta6dKkHHnmiiym2EfsAmi",
      "symbol": "TOMO-USDT",
      "name": "Raydium LP Token V4 (TOMO-USDT)",
      "decimals": 6,
      "logoURI": "https://cdn.jsdelivr.net/gh/solana-labs/token-list@main/assets/mainnet/RVKd61ztZW9GUwhRbbLoYVRE5Xf1B2tVscKqwZqXgEr/logo.png",
      "tags": [
        "lp-token"
      ],
      "extensions": {
        "website": "https://raydium.io/"
      }
    },
    {
      "chainId": 101,
      "address": "Dr12Sgt9gkY8WU5tRkgZf1TkVWJbvjYuPAhR3aDCwiiX",
      "symbol": "LINK-USDT",
      "name": "Raydium LP Token V4 (LINK-USDT)",
      "decimals": 6,
      "logoURI": "https://cdn.jsdelivr.net/gh/solana-labs/token-list@main/assets/mainnet/RVKd61ztZW9GUwhRbbLoYVRE5Xf1B2tVscKqwZqXgEr/logo.png",
      "tags": [
        "lp-token"
      ],
      "extensions": {
        "website": "https://raydium.io/"
      }
    },
    {
      "chainId": 101,
      "address": "nPrB78ETY8661fUgohpuVusNCZnedYCgghzRJzxWnVb",
      "symbol": "ETH-USDT",
      "name": "Raydium LP Token V4 (ETH-USDT)",
      "decimals": 6,
      "logoURI": "https://cdn.jsdelivr.net/gh/solana-labs/token-list@main/assets/mainnet/RVKd61ztZW9GUwhRbbLoYVRE5Xf1B2tVscKqwZqXgEr/logo.png",
      "tags": [
        "lp-token"
      ],
      "extensions": {
        "website": "https://raydium.io/"
      }
    },
    {
      "chainId": 101,
      "address": "EGJht91R7dKpCj8wzALkjmNdUUUcQgodqWCYweyKcRcV",
      "symbol": "YFI-SRM",
      "name": "Raydium LP Token V4 (YFI-SRM)",
      "decimals": 6,
      "logoURI": "https://cdn.jsdelivr.net/gh/solana-labs/token-list@main/assets/mainnet/RVKd61ztZW9GUwhRbbLoYVRE5Xf1B2tVscKqwZqXgEr/logo.png",
      "tags": [
        "lp-token"
      ],
      "extensions": {
        "website": "https://raydium.io/"
      }
    },
    {
      "chainId": 101,
      "address": "AsDuPg9MgPtt3jfoyctUCUgsvwqAN6RZPftqoeiPDefM",
      "symbol": "FTT-SRM",
      "name": "Raydium LP Token V4 (FTT-SRM)",
      "decimals": 6,
      "logoURI": "https://cdn.jsdelivr.net/gh/solana-labs/token-list@main/assets/mainnet/RVKd61ztZW9GUwhRbbLoYVRE5Xf1B2tVscKqwZqXgEr/logo.png",
      "tags": [
        "lp-token"
      ],
      "extensions": {
        "website": "https://raydium.io/"
      }
    },
    {
      "chainId": 101,
      "address": "AGHQxXb3GSzeiLTcLtXMS2D5GGDZxsB2fZYZxSB5weqB",
      "symbol": "BTC-SRM",
      "name": "Raydium LP Token V4 (BTC-SRM)",
      "decimals": 6,
      "logoURI": "https://cdn.jsdelivr.net/gh/solana-labs/token-list@main/assets/mainnet/RVKd61ztZW9GUwhRbbLoYVRE5Xf1B2tVscKqwZqXgEr/logo.png",
      "tags": [
        "lp-token"
      ],
      "extensions": {
        "website": "https://raydium.io/"
      }
    },
    {
      "chainId": 101,
      "address": "3HYhUnUdV67j1vn8fu7ExuVGy5dJozHEyWvqEstDbWwE",
      "symbol": "SUSHI-SRM",
      "name": "Raydium LP Token V4 (SUSHI-SRM)",
      "decimals": 6,
      "logoURI": "https://cdn.jsdelivr.net/gh/solana-labs/token-list@main/assets/mainnet/RVKd61ztZW9GUwhRbbLoYVRE5Xf1B2tVscKqwZqXgEr/logo.png",
      "tags": [
        "lp-token"
      ],
      "extensions": {
        "website": "https://raydium.io/"
      }
    },
    {
      "chainId": 101,
      "address": "GgH9RnKrQpaMQeqmdbMvs5oo1A24hERQ9wuY2pSkeG7x",
      "symbol": "TOMO-SRM",
      "name": "Raydium LP Token V4 (TOMO-SRM)",
      "decimals": 6,
      "logoURI": "https://cdn.jsdelivr.net/gh/solana-labs/token-list@main/assets/mainnet/RVKd61ztZW9GUwhRbbLoYVRE5Xf1B2tVscKqwZqXgEr/logo.png",
      "tags": [
        "lp-token"
      ],
      "extensions": {
        "website": "https://raydium.io/"
      }
    },
    {
      "chainId": 101,
      "address": "GXN6yJv12o18skTmJXaeFXZVY1iqR18CHsmCT8VVCmDD",
      "symbol": "LINK-SRM",
      "name": "Raydium LP Token V4 (LINK-SRM)",
      "decimals": 6,
      "logoURI": "https://cdn.jsdelivr.net/gh/solana-labs/token-list@main/assets/mainnet/RVKd61ztZW9GUwhRbbLoYVRE5Xf1B2tVscKqwZqXgEr/logo.png",
      "tags": [
        "lp-token"
      ],
      "extensions": {
        "website": "https://raydium.io/"
      }
    },
    {
      "chainId": 101,
      "address": "9VoY3VERETuc2FoadMSYYizF26mJinY514ZpEzkHMtwG",
      "symbol": "ETH-SRM",
      "name": "Raydium LP Token V4 (ETH-SRM)",
      "decimals": 6,
      "logoURI": "https://cdn.jsdelivr.net/gh/solana-labs/token-list@main/assets/mainnet/RVKd61ztZW9GUwhRbbLoYVRE5Xf1B2tVscKqwZqXgEr/logo.png",
      "tags": [
        "lp-token"
      ],
      "extensions": {
        "website": "https://raydium.io/"
      }
    },
    {
      "chainId": 101,
      "address": "AKJHspCwDhABucCxNLXUSfEzb7Ny62RqFtC9uNjJi4fq",
      "symbol": "SRM-SOL",
      "name": "Raydium LP Token V4 (SRM-SOL)",
      "decimals": 6,
      "logoURI": "https://cdn.jsdelivr.net/gh/solana-labs/token-list@main/assets/mainnet/RVKd61ztZW9GUwhRbbLoYVRE5Xf1B2tVscKqwZqXgEr/logo.png",
      "tags": [
        "lp-token"
      ],
      "extensions": {
        "website": "https://raydium.io/"
      }
    },
    {
      "chainId": 101,
      "address": "2doeZGLJyACtaG9DCUyqMLtswesfje1hjNA11hMdj6YU",
      "symbol": "TULIP-USDC",
      "name": "Raydium LP Token V4 (TULIP-USDC)",
      "decimals": 6,
      "logoURI": "https://solfarm.io/tulip-usdc.svg",
      "tags": [
        "lp-token"
      ],
      "extensions": {
        "website": "https://raydium.io/"
      }
    },
    {
      "chainId": 101,
      "address": "AcstFzGGawvvdVhYV9bftr7fmBHbePUjhv53YK1W3dZo",
      "symbol": "LSD",
      "name": "LSD",
      "decimals": 9,
      "tags": [
        "nft"
      ],
      "extensions": {
        "website": "https://solible.com/"
      }
    },
    {
      "chainId": 101,
      "address": "91fSFQsPzMLat9DHwLdQacW3i3EGnWds5tA5mt7yLiT9",
      "symbol": "Unlimited Energy",
      "name": "Unlimited Energy",
      "decimals": 9,
      "tags": [
        "nft"
      ],
      "extensions": {
        "website": "https://solible.com/"
      }
    },
    {
      "chainId": 101,
      "address": "29PEpZeuqWf9tS2gwCjpeXNdXLkaZSMR2s1ibkvGsfnP",
      "symbol": "Need for Speed",
      "name": "Need for Speed",
      "decimals": 9,
      "tags": [
        "nft"
      ],
      "extensions": {
        "website": "https://solible.com/"
      }
    },
    {
      "chainId": 101,
      "address": "HsY8PNar8VExU335ZRYzg89fX7qa4upYu6vPMPFyCDdK",
      "symbol": "ADOR OPENS",
      "name": "ADOR OPENS",
      "decimals": 0,
      "tags": [
        "nft"
      ],
      "extensions": {
        "website": "https://solible.com/"
      }
    },
    {
      "chainId": 101,
      "address": "EDP8TpLJ77M3KiDgFkZW4v4mhmKJHZi9gehYXenfFZuL",
      "symbol": "CMS - Rare",
      "name": "CMS - Rare",
      "decimals": 0,
      "tags": [
        "nft"
      ],
      "extensions": {
        "website": "https://solible.com/"
      }
    },
    {
      "chainId": 101,
      "address": "BrUKFwAABkExb1xzYU4NkRWzjBihVQdZ3PBz4m5S8if3",
      "symbol": "Tesla",
      "name": "Tesla",
      "decimals": 0,
      "tags": [
        "nft"
      ],
      "extensions": {
        "website": "https://solible.com/"
      }
    },
    {
      "chainId": 101,
      "address": "9CmQwpvVXRyixjiE3LrbSyyopPZohNDN1RZiTk8rnXsQ",
      "symbol": "DeceFi",
      "name": "DeceFi",
      "decimals": 0,
      "tags": [
        "nft"
      ],
      "extensions": {
        "website": "https://solible.com/"
      }
    },
    {
      "chainId": 101,
      "address": "F6ST1wWkx2PeH45sKmRxo1boyuzzWCfpnvyKL4BGeLxF",
      "symbol": "Power User",
      "name": "Power User",
      "decimals": 0,
      "tags": [
        "nft"
      ],
      "extensions": {
        "website": "https://solible.com/"
      }
    },
    {
      "chainId": 101,
      "address": "dZytJ7iPDcCu9mKe3srL7bpUeaR3zzkcVqbtqsmxtXZ",
      "symbol": "VIP Member",
      "name": "VIP Member",
      "decimals": 0,
      "tags": [
        "nft"
      ],
      "extensions": {
        "website": "https://solible.com/"
      }
    },
    {
      "chainId": 101,
      "address": "8T4vXgwZUWwsbCDiptHFHjdfexvLG9UP8oy1psJWEQdS",
      "symbol": "Uni Christmas",
      "name": "Uni Christmas",
      "decimals": 0,
      "tags": [
        "nft"
      ],
      "extensions": {
        "website": "https://solible.com/"
      }
    },
    {
      "chainId": 101,
      "address": "EjFGGJSyp9UDS8aqafET5LX49nsG326MeNezYzpiwgpQ",
      "symbol": "BNB",
      "name": "BNB",
      "decimals": 0,
      "tags": [
        "nft"
      ],
      "extensions": {
        "website": "https://solible.com/"
      }
    },
    {
      "chainId": 101,
      "address": "FkmkTr4en8CXkfo9jAwEMov6PVNLpYMzWr3Udqf9so8Z",
      "symbol": "Seldom",
      "name": "Seldom",
      "decimals": 9,
      "tags": [
        "nft"
      ],
      "extensions": {
        "website": "https://solible.com/"
      }
    },
    {
      "chainId": 101,
      "address": "2gn1PJdMAU92SU5inLSp4Xp16ZC5iLF6ScEi7UBvp8ZD",
      "symbol": "Satoshi Closeup",
      "name": "Satoshi Closeup",
      "decimals": 9,
      "tags": [
        "nft"
      ],
      "extensions": {
        "website": "https://solible.com/"
      }
    },
    {
      "chainId": 101,
      "address": "7mhZHtPL4GFkquQR4Y6h34Q8hNkQvGc1FaNtyE43NvUR",
      "symbol": "Satoshi GB",
      "name": "Satoshi GB",
      "decimals": 9,
      "tags": [
        "nft"
      ],
      "extensions": {
        "website": "https://solible.com/"
      }
    },
    {
      "chainId": 101,
      "address": "8RoKfLx5RCscbtVh8kYb81TF7ngFJ38RPomXtUREKsT2",
      "symbol": "Satoshi OG",
      "name": "Satoshi OG",
      "decimals": 9,
      "tags": [
        "nft"
      ],
      "extensions": {
        "website": "https://solible.com/"
      }
    },
    {
      "chainId": 101,
      "address": "9rw5hyDngBQ3yDsCRHqgzGHERpU2zaLh1BXBUjree48J",
      "symbol": "Satoshi BTC",
      "name": "Satoshi BTC",
      "decimals": 10,
      "tags": [
        "nft"
      ],
      "extensions": {
        "website": "https://solible.com/"
      }
    },
    {
      "chainId": 101,
      "address": "AiD7J6D5Hny5DJB1MrYBc2ePQqy2Yh4NoxWwYfR7PzxH",
      "symbol": "Satoshi GB",
      "name": "Satoshi GB",
      "decimals": 9,
      "tags": [
        "nft"
      ],
      "extensions": {
        "website": "https://solible.com/"
      }
    },
    {
      "chainId": 101,
      "address": "4qzEcYvT6TuJME2EMZ5vjaLvQja6R4hKjarA73WQUwt6",
      "name": "APESZN_HOODIE",
      "symbol": "APESZN_HOODIE",
      "decimals": 9,
      "tags": [
        "nft"
      ],
      "extensions": {
        "website": "https://solible.com/"
      }
    },
    {
      "chainId": 101,
      "address": "APhyVWtzjdTVYhyta9ngSiCDk2pLi8eEZKsHGSbsmwv6",
      "name": "APESZN_TEE_SHIRT",
      "symbol": "APESZN_TEE_SHIRT",
      "decimals": 9,
      "tags": [
        "nft"
      ],
      "extensions": {
        "website": "https://solible.com/"
      }
    },
    {
      "chainId": 101,
      "address": "bxiA13fpU1utDmYuUvxvyMT8odew5FEm96MRv7ij3eb",
      "symbol": "Satoshi",
      "name": "Satoshi",
      "decimals": 9,
      "tags": [
        "nft"
      ],
      "extensions": {
        "website": "https://solible.com/"
      }
    },
    {
      "chainId": 101,
      "address": "GoC24kpj6TkvjzspXrjSJC2CVb5zMWhLyRcHJh9yKjRF",
      "symbol": "Satoshi Closeup",
      "name": "Satoshi Closeup",
      "decimals": 9,
      "tags": [
        "nft"
      ],
      "extensions": {
        "website": "https://solible.com/"
      }
    },
    {
      "chainId": 101,
      "address": "oCUduD44ETuZ65bpWdPzPDSnAdreg1sJrugfwyFZVHV",
      "symbol": "Satoshi BTC",
      "name": "Satoshi BTC",
      "decimals": 9,
      "tags": [
        "nft"
      ],
      "extensions": {
        "website": "https://solible.com/"
      }
    },
    {
      "chainId": 101,
      "address": "9Vvre2DxBB9onibwYDHeMsY1cj6BDKtEDccBPWRN215E",
      "symbol": "Satoshi Nakamoto",
      "name": "Satoshi Nakamoto",
      "decimals": 9,
      "tags": [
        "nft"
      ],
      "extensions": {
        "website": "https://solible.com/"
      }
    },
    {
      "chainId": 101,
      "address": "7RpFk44cMTAUt9CcjEMWnZMypE9bYQsjBiSNLn5qBvhP",
      "symbol": "Charles Hoskinson",
      "name": "Charles Hoskinson",
      "decimals": 9,
      "tags": [
        "nft"
      ],
      "extensions": {
        "website": "https://solible.com/"
      }
    },
    {
      "chainId": 101,
      "address": "GyRkPAxpd9XrMHcBF6fYHVRSZQvQBwAGKAGQeBPSKzMq",
      "symbol": "SBF",
      "name": "SBF",
      "decimals": 0,
      "tags": [
        "nft"
      ],
      "extensions": {
        "website": "https://solible.com/"
      }
    },
    {
      "chainId": 101,
      "address": "AgdBQN2Sy2abiZ2KToWeUsQ9PHdCv95wt6kVWRf5zDkx",
      "symbol": "Bitcoin Tram",
      "name": "Bitcoin Tram",
      "decimals": 0,
      "tags": [
        "nft"
      ],
      "extensions": {
        "website": "https://solible.com/"
      }
    },
    {
      "chainId": 101,
      "address": "7TRzvCqXN8KSXggbSyeEG2Z9YBBhEFmbtmv6FLbd4mmd",
      "symbol": "SRM tee-shirt",
      "name": "SRM tee-shirt",
      "decimals": 0,
      "tags": [
        "nft"
      ],
      "extensions": {
        "website": "https://solible.com/"
      }
    },
    {
      "chainId": 101,
      "address": "gksYzxitEf2HyE7Bb81vvHXNH5f3wa43jvXf4TcUZwb",
      "symbol": "PERK",
      "name": "PERK",
      "decimals": 6,
      "logoURI": "https://cdn.jsdelivr.net/gh/perkexchange/assets/logos/SPL-token/logo.png",
      "tags": [],
      "extensions": {
        "website": "https://perk.exchange/"
      }
    },
    {
      "chainId": 101,
      "address": "BDxWSxkMLW1nJ3VggamUKkEKrtCaVqzFxoDApM8HdBks",
      "symbol": "BTSG",
      "name": "BitSong",
      "decimals": 6,
      "logoURI": "https://cdn.jsdelivr.net/gh/bitsongofficial/assets/logo_128x128.png",
      "tags": [],
      "extensions": {
        "website": "https://bitsong.io/",
        "coingeckoId": "bitsong"
      }
    },
    {
      "chainId": 101,
      "address": "5ddiFxh3J2tcZHfn8uhGRYqu16P3FUvBfh8WoZPUHKW5",
      "name": "EOSBEAR",
      "symbol": "EOSBEAR",
      "decimals": 6,
      "logoURI": "",
      "tags": [
        "leveraged",
        "bear"
      ],
      "extensions": {
        "coingeckoId": "3x-short-eos-token",
        "serumV3Usdc": "2BQrJP599QVKRyHhyJ6oRrTPNUmPBgXxiBo2duvYdacy"
      }
    },
    {
      "chainId": 101,
      "address": "qxxF6S62hmZF5bo46mS7C2qbBa87qRossAM78VzsDqi",
      "name": "EOSBULL",
      "symbol": "EOSBULL",
      "decimals": 6,
      "logoURI": "",
      "tags": [
        "leveraged",
        "bull"
      ],
      "extensions": {
        "coingeckoId": "3x-long-eos-token"
      }
    },
    {
      "chainId": 101,
      "address": "2CDLbxeuqkLTLY3em6FFQgfBQV5LRnEsJJgcFCvWKNcS",
      "name": "BNBBEAR",
      "symbol": "BNBBEAR",
      "decimals": 6,
      "logoURI": "",
      "tags": [
        "leveraged",
        "bear"
      ],
      "extensions": {
        "coingeckoId": "3x-short-bnb-token"
      }
    },
    {
      "chainId": 101,
      "address": "AfjHjdLibuXyvmz7PyTSc5KEcGBh43Kcu8Sr2tyDaJyt",
      "name": "BNBBULL",
      "symbol": "BNBBULL",
      "decimals": 6,
      "logoURI": "",
      "tags": [
        "leveraged",
        "bull"
      ],
      "extensions": {
        "coingeckoId": "3x-long-bnb-token"
      }
    },
    {
      "chainId": 101,
      "address": "8kA1WJKoLTxtACNPkvW6UNufsrpxUY57tXZ9KmG9123t",
      "name": "BSVBULL",
      "symbol": "BSVBULL",
      "decimals": 6,
      "logoURI": "",
      "tags": [
        "leveraged",
        "bull"
      ],
      "extensions": {
        "coingeckoId": "3x-long-bitcoin-sv-token"
      }
    },
    {
      "chainId": 101,
      "address": "2FGW8BVMu1EHsz2ZS9rZummDaq6o2DVrZZPw4KaAvDWh",
      "name": "BSVBEAR",
      "symbol": "BSVBEAR",
      "decimals": 6,
      "logoURI": "",
      "tags": [
        "leveraged",
        "bear"
      ],
      "extensions": {
        "coingeckoId": "3x-short-bitcoin-sv-token"
      }
    },
    {
      "chainId": 101,
      "address": "8L9XGTMzcqS9p61zsR35t7qipwAXMYkD6disWoDFZiFT",
      "name": "LTCBEAR",
      "symbol": "LTCBEAR",
      "decimals": 6,
      "logoURI": "",
      "tags": [
        "leveraged",
        "bear"
      ],
      "extensions": {
        "coingeckoId": "3x-short-litecoin-token"
      }
    },
    {
      "chainId": 101,
      "address": "863ZRjf1J8AaVuCqypAdm5ktVyGYDiBTvD1MNHKrwyjp",
      "name": "LTCBULL",
      "symbol": "LTCBULL",
      "decimals": 6,
      "logoURI": "",
      "tags": [
        "leveraged",
        "bull"
      ],
      "extensions": {
        "coingeckoId": "3x-long-litecoin-token"
      }
    },
    {
      "chainId": 101,
      "address": "GkSPaHdY2raetuYzsJYacHtrAtQUfWt64bpd1VzxJgSD",
      "name": "BULL",
      "symbol": "BULL",
      "decimals": 6,
      "logoURI": "",
      "tags": [
        "leveraged",
        "bull"
      ],
      "extensions": {
        "coingeckoId": "3x-long-bitcoin-token"
      }
    },
    {
      "chainId": 101,
      "address": "45vwTZSDFBiqCMRdtK4xiLCHEov8LJRW8GwnofG8HYyH",
      "name": "BEAR",
      "symbol": "BEAR",
      "decimals": 6,
      "logoURI": "",
      "tags": [
        "leveraged",
        "bear"
      ],
      "extensions": {
        "coingeckoId": "3x-short-bitcoin-token"
      }
    },
    {
      "chainId": 101,
      "address": "2VTAVf1YCwamD3ALMdYHRMV5vPUCXdnatJH5f1khbmx6",
      "name": "BCHBEAR",
      "symbol": "BCHBEAR",
      "decimals": 6,
      "logoURI": "",
      "tags": [
        "leveraged",
        "bear"
      ],
      "extensions": {
        "coingeckoId": "3x-short-bitcoin-cash-token"
      }
    },
    {
      "chainId": 101,
      "address": "22xoSp66BDt4x4Q5xqxjaSnirdEyharoBziSFChkLFLy",
      "name": "BCHBULL",
      "symbol": "BCHBULL",
      "decimals": 6,
      "logoURI": "",
      "tags": [
        "leveraged",
        "bull"
      ],
      "extensions": {
        "coingeckoId": "3x-long-bitcoin-cash-token"
      }
    },
    {
      "chainId": 101,
      "address": "CwChm6p9Q3yFrjzVeiLTTbsoJkooscof5SJYZc2CrNqG",
      "name": "ETHBULL",
      "symbol": "ETHBULL",
      "decimals": 6,
      "logoURI": "",
      "tags": [
        "leveraged",
        "bull"
      ],
      "extensions": {
        "coingeckoId": "3x-long-ethereum-token",
        "serumV3Usdt": "FuhKVt5YYCv7vXnADXtb7vqzYn82PJoap86q5wm8LX8Q"
      }
    },
    {
      "chainId": 101,
      "address": "Bvv9xLodFrvDFSno9Ud8SEh5zVtBDQQjnBty2SgMcJ2s",
      "name": "ETHBEAR",
      "symbol": "ETHBEAR",
      "decimals": 6,
      "logoURI": "",
      "tags": [
        "leveraged",
        "bear"
      ],
      "extensions": {
        "coingeckoId": "3x-short-ethereum-token"
      }
    },
    {
      "chainId": 101,
      "address": "HRhaNssoyv5tKFRcbPg69ULEbcD8DPv99GdXLcdkgc1A",
      "name": "ALTBULL",
      "symbol": "ALTBULL",
      "decimals": 6,
      "logoURI": "",
      "tags": [
        "leveraged",
        "bull"
      ],
      "extensions": {
        "coingeckoId": "3x-long-altcoin-index-token"
      }
    },
    {
      "chainId": 101,
      "address": "9Mu1KmjBKTUWgpDoeTJ5oD7XFQmEiZxzspEd3TZGkavx",
      "name": "ALTBEAR",
      "symbol": "ALTBEAR",
      "decimals": 6,
      "logoURI": "",
      "tags": [
        "leveraged",
        "bear"
      ],
      "extensions": {
        "coingeckoId": "3x-short-altcoin-index-token"
      }
    },
    {
      "chainId": 101,
      "address": "AYL1adismZ1U9pTuN33ahG4aYc5XTZQL4vKFx9ofsGWD",
      "name": "BULLSHIT",
      "symbol": "BULLSHIT",
      "decimals": 6,
      "logoURI": "",
      "tags": [
        "leveraged",
        "bull"
      ],
      "extensions": {
        "coingeckoId": "3x-long-shitcoin-index-token"
      }
    },
    {
      "chainId": 101,
      "address": "5jqymuoXXVcUuJKrf1MWiHSqHyg2osMaJGVy69NsJWyP",
      "name": "BEARSHIT",
      "symbol": "BEARSHIT",
      "decimals": 6,
      "logoURI": "",
      "tags": [
        "leveraged",
        "bear"
      ],
      "extensions": {
        "coingeckoId": "3x-short-shitcoin-index-token"
      }
    },
    {
      "chainId": 101,
      "address": "EL1aDTnLKjf4SaGpqtxJPyK94imSBr8fWDbcXjXQrsmj",
      "name": "MIDBULL",
      "symbol": "MIDBULL",
      "decimals": 6,
      "logoURI": "",
      "tags": [
        "leveraged",
        "bull"
      ],
      "extensions": {
        "coingeckoId": "3x-long-midcap-index-token",
        "serumV3Usdc": "8BBtLkoaEyavREriwGUudzAcihTH9SJLAPBbgb7QZe9y"
      }
    },
    {
      "chainId": 101,
      "address": "2EPvVjHusU3ozoucmdhhnqv3HQtBsQmjTnSa87K91HkC",
      "name": "MIDBEAR",
      "symbol": "MIDBEAR",
      "decimals": 6,
      "logoURI": "",
      "tags": [
        "leveraged",
        "bear"
      ],
      "extensions": {
        "coingeckoId": "3x-short-midcap-index-token"
      }
    },
    {
      "chainId": 101,
      "address": "8TCfJTyeqNBZqyDMY4VwDY7kdCCY7pcbJJ58CnKHkMu2",
      "name": "LINKBEAR",
      "symbol": "LINKBEAR",
      "decimals": 6,
      "logoURI": "",
      "tags": [
        "leveraged",
        "bear"
      ],
      "extensions": {
        "coingeckoId": "3x-short-chainlink-token"
      }
    },
    {
      "chainId": 101,
      "address": "EsUoZMbACNMppdqdmuLCFLet8VXxt2h47N9jHCKwyaPz",
      "name": "LINKBULL",
      "symbol": "LINKBULL",
      "decimals": 6,
      "logoURI": "",
      "tags": [
        "leveraged",
        "bull"
      ],
      "extensions": {
        "coingeckoId": "3x-long-chainlink-token"
      }
    },
    {
      "chainId": 101,
      "address": "262cQHT3soHwzuo2oVSy5kAfHcFZ1Jjn8C1GRLcQNKA3",
      "name": "XRPBULL",
      "symbol": "XRPBULL",
      "decimals": 6,
      "logoURI": "",
      "tags": [
        "leveraged",
        "bull"
      ],
      "extensions": {
        "coingeckoId": "3x-long-xrp-token"
      }
    },
    {
      "chainId": 101,
      "address": "8sxtSswmQ7Lcd2GjK6am37Z61wJZjA2SzE7Luf7yaKBB",
      "name": "XRPBEAR",
      "symbol": "XRPBEAR",
      "decimals": 6,
      "logoURI": "",
      "tags": [
        "leveraged",
        "bear"
      ],
      "extensions": {
        "coingeckoId": "3x-short-xrp-token"
      }
    },
    {
      "chainId": 101,
      "address": "91z91RukFM16hyEUCXuwMQwp2BW3vanNG5Jh5yj6auiJ",
      "name": "BVOL",
      "symbol": "BVOL",
      "decimals": 6,
      "logoURI": "",
      "tags": [],
      "extensions": {
        "coingeckoId": "1x-long-btc-implied-volatility-token"
      }
    },
    {
      "chainId": 101,
      "address": "5TY71D29Cyuk9UrsSxLXw2quJBpS7xDDFuFu2K9W7Wf9",
      "name": "IBlive",
      "symbol": "IBVOL",
      "decimals": 6,
      "logoURI": "",
      "tags": [],
      "extensions": {
        "coingeckoId": "1x-short-btc-implied-volatility"
      }
    },
    {
      "chainId": 101,
      "address": "dK83wTVypEpa1pqiBbHY3MNuUnT3ADUZM4wk9VZXZEc",
      "name": "Wrapped Aave",
      "symbol": "AAVE",
      "decimals": 6,
      "logoURI": "https://cdn.jsdelivr.net/gh/trustwallet/assets@master/blockchains/ethereum/assets/0x7Fc66500c84A76Ad7e9c93437bFc5Ac33E2DDaE9/logo.png",
      "tags": [],
      "extensions": {
        "serumV3Usdt": "6bxuB5N3bt3qW8UnPNLgMMzDq5sEH8pFmYJYGgzvE11V",
        "coingeckoId": "aave"
      }
    },
    {
      "chainId": 101,
      "address": "A6aY2ceogBz1VaXBxm1j2eJuNZMRqrWUAnKecrMH85zj",
      "name": "LQID",
      "symbol": "LQID",
      "decimals": 6,
      "logoURI": "https://cdn.jsdelivr.net/gh/dr497/awesome-serum-markets/icons/lqid.svg",
      "tags": []
    },
    {
      "chainId": 101,
      "address": "7CnFGR9mZWyAtWxPcVuTewpyC3A3MDW4nLsu5NY6PDbd",
      "name": "SECO",
      "symbol": "SECO",
      "decimals": 6,
      "logoURI": "",
      "tags": [],
      "extensions": {
        "coingeckoId": "serum-ecosystem-token"
      }
    },
    {
      "chainId": 101,
      "address": "3GECTP7H4Tww3w8jEPJCJtXUtXxiZty31S9szs84CcwQ",
      "name": "HOLY",
      "symbol": "HOLY",
      "decimals": 6,
      "logoURI": "",
      "tags": [],
      "extensions": {
        "coingeckoId": "holy-trinity"
      }
    },
    {
      "chainId": 101,
      "address": "6ry4WBDvAwAnrYJVv6MCog4J8zx6S3cPgSqnTsDZ73AR",
      "name": "TRYB",
      "symbol": "TRYB",
      "decimals": 6,
      "logoURI": "",
      "tags": [],
      "extensions": {
        "serumV3Usdt": "AADohBGxvf7bvixs2HKC3dG2RuU3xpZDwaTzYFJThM8U",
        "coingeckoId": "bilira"
      }
    },
    {
      "chainId": 101,
      "address": "ASboaJPFtJeCS5eG4gL3Lg95xrTz2UZSLE9sdJtY93kE",
      "name": "DOGEBULL",
      "symbol": "DOGEBULL",
      "decimals": 6,
      "logoURI": "",
      "tags": [
        "leveraged",
        "bull"
      ],
      "extensions": {
        "coingeckoId": "3x-long-dogecoin-token"
      }
    },
    {
      "chainId": 101,
      "address": "Gnhy3boBT4MA8TTjGip5ND2uNsceh1Wgeaw1rYJo51ZY",
      "symbol": "MAPSPOOL",
      "name": "Bonfida Maps Pool",
      "decimals": 6,
      "logoURI": "https://cdn.jsdelivr.net/gh/solana-labs/explorer/public/tokens/maps.svg",
      "tags": [],
      "extensions": {
        "website": "https://bonfida.com/"
      }
    },
    {
      "chainId": 101,
      "address": "9iDWyYZ5VHBCxxmWZogoY3Z6FSbKsX4WFe37c728krdT",
      "symbol": "OXYPOOL",
      "name": "Bonfida Oxy Pool",
      "decimals": 6,
      "logoURI": "https://cdn.jsdelivr.net/gh/nathanielparke/awesome-serum-markets/icons/oxy.svg",
      "tags": [],
      "extensions": {
        "website": "https://bonfida.com/"
      }
    },
    {
      "chainId": 101,
      "address": "D68NB5JkzvyNCZAvi6EGtEcGvSoRNPanU9heYTAUFFRa",
      "name": "PERP",
      "symbol": "PERP",
      "decimals": 6,
      "logoURI": "",
      "tags": [],
      "extensions": {
        "coingeckoId": "perpetual-protocol"
      }
    },
    {
      "chainId": 101,
      "address": "93a1L7xaEV7vZGzNXCcb9ztZedbpKgUiTHYxmFKJwKvc",
      "symbol": "RAYPOOL",
      "name": "Bonfida Ray Pool",
      "decimals": 6,
      "logoURI": "https://cdn.jsdelivr.net/gh/solana-labs/token-list@main/assets/mainnet/RVKd61ztZW9GUwhRbbLoYVRE5Xf1B2tVscKqwZqXgEr/logo.png",
      "tags": [],
      "extensions": {
        "website": "https://bonfida.com/"
      }
    },
    {
      "chainId": 101,
      "address": "FeGn77dhg1KXRRFeSwwMiykZnZPw5JXW6naf2aQgZDQf",
      "symbol": "wWETH",
      "name": "Wrapped Ether (Wormhole)",
      "decimals": 9,
      "logoURI": "https://cdn.jsdelivr.net/gh/trustwallet/assets@master/blockchains/ethereum/assets/0xC02aaA39b223FE8D0A0e5C4F27eAD9083C756Cc2/logo.png",
      "tags": [
        "wrapped",
        "wormhole"
      ],
      "extensions": {
        "address": "0xC02aaA39b223FE8D0A0e5C4F27eAD9083C756Cc2",
        "bridgeContract": "https://etherscan.io/address/0xf92cD566Ea4864356C5491c177A430C222d7e678",
        "assetContract": "https://etherscan.io/address/0xC02aaA39b223FE8D0A0e5C4F27eAD9083C756Cc2",
        "coingeckoId": "weth"
      }
    },
    {
      "chainId": 101,
      "address": "GbBWwtYTMPis4VHb8MrBbdibPhn28TSrLB53KvUmb7Gi",
      "symbol": "wFTT",
      "name": "Wrapped FTT (Wormhole)",
      "decimals": 9,
      "logoURI": "https://cdn.jsdelivr.net/gh/solana-labs/token-list@main/assets/mainnet/GbBWwtYTMPis4VHb8MrBbdibPhn28TSrLB53KvUmb7Gi/logo.webp",
      "tags": [
        "wrapped",
        "wormhole"
      ],
      "extensions": {
        "address": "0x50d1c9771902476076ecfc8b2a83ad6b9355a4c9",
        "bridgeContract": "https://etherscan.io/address/0xf92cD566Ea4864356C5491c177A430C222d7e678",
        "assetContract": "https://etherscan.io/address/0x50d1c9771902476076ecfc8b2a83ad6b9355a4c9",
        "coingeckoId": "ftx-token"
      }
    },
    {
      "chainId": 101,
      "address": "AbLwQCyU9S8ycJgu8wn6woRCHSYJmjMpJFcAHQ6vjq2P",
      "symbol": "wTUSD",
      "name": "TrueUSD (Wormhole)",
      "decimals": 9,
      "logoURI": "https://cdn.jsdelivr.net/gh/trustwallet/assets@master/blockchains/ethereum/assets/0x0000000000085d4780B73119b644AE5ecd22b376/logo.png",
      "tags": [
        "wrapped",
        "wormhole"
      ],
      "extensions": {
        "address": "0x0000000000085d4780B73119b644AE5ecd22b376",
        "bridgeContract": "https://etherscan.io/address/0xf92cD566Ea4864356C5491c177A430C222d7e678",
        "assetContract": "https://etherscan.io/address/0x0000000000085d4780B73119b644AE5ecd22b376",
        "coingeckoId": "true-usd"
      }
    },
    {
      "chainId": 101,
      "address": "3JfuyCg5891hCX1ZTbvt3pkiaww3XwgyqQH6E9eHtqKD",
      "symbol": "wLON",
      "name": "Tokenlon (Wormhole)",
      "decimals": 9,
      "logoURI": "https://cdn.jsdelivr.net/gh/trustwallet/assets@master/blockchains/ethereum/assets/0x0000000000095413afC295d19EDeb1Ad7B71c952/logo.png",
      "tags": [
        "wrapped",
        "wormhole"
      ],
      "extensions": {
        "address": "0x0000000000095413afC295d19EDeb1Ad7B71c952",
        "bridgeContract": "https://etherscan.io/address/0xf92cD566Ea4864356C5491c177A430C222d7e678",
        "assetContract": "https://etherscan.io/address/0x0000000000095413afC295d19EDeb1Ad7B71c952",
        "coingeckoId": "tokenlon"
      }
    },
    {
      "chainId": 101,
      "address": "6k7mrqiAqEWnABVN8FhfuNUrmrnaMh44nNWydNXctbpV",
      "symbol": "wALBT",
      "name": "AllianceBlock Token (Wormhole)",
      "decimals": 9,
      "logoURI": "https://cdn.jsdelivr.net/gh/trustwallet/assets@master/blockchains/ethereum/assets/0x00a8b738E453fFd858a7edf03bcCfe20412f0Eb0/logo.png",
      "tags": [
        "wrapped",
        "wormhole"
      ],
      "extensions": {
        "address": "0x00a8b738E453fFd858a7edf03bcCfe20412f0Eb0",
        "bridgeContract": "https://etherscan.io/address/0xf92cD566Ea4864356C5491c177A430C222d7e678",
        "assetContract": "https://etherscan.io/address/0x00a8b738E453fFd858a7edf03bcCfe20412f0Eb0",
        "coingeckoId": "allianceblock"
      }
    },
    {
      "chainId": 101,
      "address": "4b166BQEQunjg8oNTDcLeWU3nidQnVTL1Vni8ANU7Mvt",
      "symbol": "wSKL",
      "name": "SKALE (Wormhole)",
      "decimals": 9,
      "logoURI": "https://cdn.jsdelivr.net/gh/trustwallet/assets@master/blockchains/ethereum/assets/0x00c83aeCC790e8a4453e5dD3B0B4b3680501a7A7/logo.png",
      "tags": [
        "wrapped",
        "wormhole"
      ],
      "extensions": {
        "address": "0x00c83aeCC790e8a4453e5dD3B0B4b3680501a7A7",
        "bridgeContract": "https://etherscan.io/address/0xf92cD566Ea4864356C5491c177A430C222d7e678",
        "assetContract": "https://etherscan.io/address/0x00c83aeCC790e8a4453e5dD3B0B4b3680501a7A7",
        "coingeckoId": "skale"
      }
    },
    {
      "chainId": 101,
      "address": "CcHhpEx9VcWx7UBJC8DJaR5h3wNdexsQtB1nEfekjSHn",
      "symbol": "wUFT",
      "name": "UniLend Finance Token (Wormhole)",
      "decimals": 9,
      "logoURI": "https://cdn.jsdelivr.net/gh/trustwallet/assets@master/blockchains/ethereum/assets/0x0202Be363B8a4820f3F4DE7FaF5224fF05943AB1/logo.png",
      "tags": [
        "wrapped",
        "wormhole"
      ],
      "extensions": {
        "address": "0x0202Be363B8a4820f3F4DE7FaF5224fF05943AB1",
        "bridgeContract": "https://etherscan.io/address/0xf92cD566Ea4864356C5491c177A430C222d7e678",
        "assetContract": "https://etherscan.io/address/0x0202Be363B8a4820f3F4DE7FaF5224fF05943AB1",
        "coingeckoId": "unlend-finance"
      }
    },
    {
      "chainId": 101,
      "address": "VPjCJkR1uZGT9k9q7PsLArS5sEQtWgij8eZC8tysCy7",
      "symbol": "wORN",
      "name": "Orion Protocol (Wormhole)",
      "decimals": 8,
      "logoURI": "https://cdn.jsdelivr.net/gh/trustwallet/assets@master/blockchains/ethereum/assets/0x0258F474786DdFd37ABCE6df6BBb1Dd5dfC4434a/logo.png",
      "tags": [
        "wrapped",
        "wormhole"
      ],
      "extensions": {
        "address": "0x0258F474786DdFd37ABCE6df6BBb1Dd5dfC4434a",
        "bridgeContract": "https://etherscan.io/address/0xf92cD566Ea4864356C5491c177A430C222d7e678",
        "assetContract": "https://etherscan.io/address/0x0258F474786DdFd37ABCE6df6BBb1Dd5dfC4434a",
        "coingeckoId": "orion-protocol"
      }
    },
    {
      "chainId": 101,
      "address": "CxzHZtzrm6bAz6iFCAGgCYCd3iQb5guUD7oQXKxdgk5c",
      "symbol": "wSRK",
      "name": "SparkPoint (Wormhole)",
      "decimals": 9,
      "logoURI": "https://cdn.jsdelivr.net/gh/trustwallet/assets@master/blockchains/ethereum/assets/0x0488401c3F535193Fa8Df029d9fFe615A06E74E6/logo.png",
      "tags": [
        "wrapped",
        "wormhole"
      ],
      "extensions": {
        "address": "0x0488401c3F535193Fa8Df029d9fFe615A06E74E6",
        "bridgeContract": "https://etherscan.io/address/0xf92cD566Ea4864356C5491c177A430C222d7e678",
        "assetContract": "https://etherscan.io/address/0x0488401c3F535193Fa8Df029d9fFe615A06E74E6",
        "coingeckoId": "sparkpoint"
      }
    },
    {
      "chainId": 101,
      "address": "FqMZWvmii4NNzhLBKGzkvGj3e3XTxNVDNSKDJnt9fVQV",
      "symbol": "wUMA",
      "name": "UMA Voting Token v1 (Wormhole)",
      "decimals": 9,
      "logoURI": "https://cdn.jsdelivr.net/gh/trustwallet/assets@master/blockchains/ethereum/assets/0x04Fa0d235C4abf4BcF4787aF4CF447DE572eF828/logo.png",
      "tags": [
        "wrapped",
        "wormhole"
      ],
      "extensions": {
        "address": "0x04Fa0d235C4abf4BcF4787aF4CF447DE572eF828",
        "bridgeContract": "https://etherscan.io/address/0xf92cD566Ea4864356C5491c177A430C222d7e678",
        "assetContract": "https://etherscan.io/address/0x04Fa0d235C4abf4BcF4787aF4CF447DE572eF828",
        "coingeckoId": "uma"
      }
    },
    {
      "chainId": 101,
      "address": "6GGNzF99kCG1ozQbP7M7EYW9zPbQGPMwTCCi2Dqx3qhU",
      "symbol": "wSkey",
      "name": "SmartKey (Wormhole)",
      "decimals": 8,
      "logoURI": "https://cdn.jsdelivr.net/gh/trustwallet/assets@master/blockchains/ethereum/assets/0x06A01a4d579479Dd5D884EBf61A31727A3d8D442/logo.png",
      "tags": [
        "wrapped",
        "wormhole"
      ],
      "extensions": {
        "address": "0x06A01a4d579479Dd5D884EBf61A31727A3d8D442",
        "bridgeContract": "https://etherscan.io/address/0xf92cD566Ea4864356C5491c177A430C222d7e678",
        "assetContract": "https://etherscan.io/address/0x06A01a4d579479Dd5D884EBf61A31727A3d8D442",
        "coingeckoId": "smartkey"
      }
    },
    {
      "chainId": 101,
      "address": "Gc9rR2dUHfuYCJ8rU1Ye9fr8JoZZt9ZrfmXitQRLsxRW",
      "symbol": "wMIR",
      "name": "Wrapped MIR Token (Wormhole)",
      "decimals": 9,
      "logoURI": "https://cdn.jsdelivr.net/gh/trustwallet/assets@master/blockchains/ethereum/assets/0x09a3EcAFa817268f77BE1283176B946C4ff2E608/logo.png",
      "tags": [
        "wrapped",
        "wormhole"
      ],
      "extensions": {
        "address": "0x09a3EcAFa817268f77BE1283176B946C4ff2E608",
        "bridgeContract": "https://etherscan.io/address/0xf92cD566Ea4864356C5491c177A430C222d7e678",
        "assetContract": "https://etherscan.io/address/0x09a3EcAFa817268f77BE1283176B946C4ff2E608",
        "coingeckoId": "mirror-protocol"
      }
    },
    {
      "chainId": 101,
      "address": "B8xDqdrHpYLNHQKQ4ARDKurxhkhn2gfZa8WRosCEzXnF",
      "symbol": "wGRO",
      "name": "Growth (Wormhole)",
      "decimals": 9,
      "logoURI": "https://cdn.jsdelivr.net/gh/trustwallet/assets@master/blockchains/ethereum/assets/0x09e64c2B61a5f1690Ee6fbeD9baf5D6990F8dFd0/logo.png",
      "tags": [
        "wrapped",
        "wormhole"
      ],
      "extensions": {
        "address": "0x09e64c2B61a5f1690Ee6fbeD9baf5D6990F8dFd0",
        "bridgeContract": "https://etherscan.io/address/0xf92cD566Ea4864356C5491c177A430C222d7e678",
        "assetContract": "https://etherscan.io/address/0x09e64c2B61a5f1690Ee6fbeD9baf5D6990F8dFd0",
        "coingeckoId": "growth-defi"
      }
    },
    {
      "chainId": 101,
      "address": "GE1X8ef7fcsJ93THx4CvV7BQsdEyEAyk61s2L5YfSXiL",
      "symbol": "wSTAKE",
      "name": "xDai (Wormhole)",
      "decimals": 9,
      "logoURI": "https://cdn.jsdelivr.net/gh/trustwallet/assets@master/blockchains/ethereum/assets/0x0Ae055097C6d159879521C384F1D2123D1f195e6/logo.png",
      "tags": [
        "wrapped",
        "wormhole"
      ],
      "extensions": {
        "address": "0x0Ae055097C6d159879521C384F1D2123D1f195e6",
        "bridgeContract": "https://etherscan.io/address/0xf92cD566Ea4864356C5491c177A430C222d7e678",
        "assetContract": "https://etherscan.io/address/0x0Ae055097C6d159879521C384F1D2123D1f195e6",
        "coingeckoId": "xdai-stake"
      }
    },
    {
      "chainId": 101,
      "address": "7TK6QeyTsnTT6KsnK2tHHfh62mbjNuFWoyUc8vo3CmmU",
      "symbol": "wYFI",
      "name": "yearn.finance (Wormhole)",
      "decimals": 9,
      "logoURI": "https://cdn.jsdelivr.net/gh/trustwallet/assets@master/blockchains/ethereum/assets/0x0bc529c00C6401aEF6D220BE8C6Ea1667F6Ad93e/logo.png",
      "tags": [
        "wrapped",
        "wormhole"
      ],
      "extensions": {
        "address": "0x0bc529c00C6401aEF6D220BE8C6Ea1667F6Ad93e",
        "bridgeContract": "https://etherscan.io/address/0xf92cD566Ea4864356C5491c177A430C222d7e678",
        "assetContract": "https://etherscan.io/address/0x0bc529c00C6401aEF6D220BE8C6Ea1667F6Ad93e",
        "coingeckoId": "yearn-finance"
      }
    },
    {
      "chainId": 101,
      "address": "CTtKth9uW7froBA6xCd2MP7BXjGFESdT1SyxUmbHovSw",
      "symbol": "wBAT",
      "name": "Basic Attention Token (Wormhole)",
      "decimals": 9,
      "logoURI": "https://cdn.jsdelivr.net/gh/trustwallet/assets@master/blockchains/ethereum/assets/0x0D8775F648430679A709E98d2b0Cb6250d2887EF/logo.png",
      "tags": [
        "wrapped",
        "wormhole"
      ],
      "extensions": {
        "address": "0x0D8775F648430679A709E98d2b0Cb6250d2887EF",
        "bridgeContract": "https://etherscan.io/address/0xf92cD566Ea4864356C5491c177A430C222d7e678",
        "assetContract": "https://etherscan.io/address/0x0D8775F648430679A709E98d2b0Cb6250d2887EF",
        "coingeckoId": "basic-attention-token"
      }
    },
    {
      "chainId": 101,
      "address": "DrL2D4qCRCeNkQz3AJikLjBc3cS6fqqcQ3W7T9vbshCu",
      "symbol": "wMANA",
      "name": "Decentraland MANA (Wormhole)",
      "decimals": 9,
      "logoURI": "https://cdn.jsdelivr.net/gh/trustwallet/assets@master/blockchains/ethereum/assets/0x0F5D2fB29fb7d3CFeE444a200298f468908cC942/logo.png",
      "tags": [
        "wrapped",
        "wormhole"
      ],
      "extensions": {
        "address": "0x0F5D2fB29fb7d3CFeE444a200298f468908cC942",
        "bridgeContract": "https://etherscan.io/address/0xf92cD566Ea4864356C5491c177A430C222d7e678",
        "assetContract": "https://etherscan.io/address/0x0F5D2fB29fb7d3CFeE444a200298f468908cC942",
        "coingeckoId": "decentraland"
      }
    },
    {
      "chainId": 101,
      "address": "3cJKTW69FQDDCud7AhKHXZg126b3t73a2qVcVBS1BWjL",
      "symbol": "wXIO",
      "name": "XIO Network (Wormhole)",
      "decimals": 9,
      "logoURI": "https://cdn.jsdelivr.net/gh/trustwallet/assets@master/blockchains/ethereum/assets/0x0f7F961648aE6Db43C75663aC7E5414Eb79b5704/logo.png",
      "tags": [
        "wrapped",
        "wormhole"
      ],
      "extensions": {
        "address": "0x0f7F961648aE6Db43C75663aC7E5414Eb79b5704",
        "bridgeContract": "https://etherscan.io/address/0xf92cD566Ea4864356C5491c177A430C222d7e678",
        "assetContract": "https://etherscan.io/address/0x0f7F961648aE6Db43C75663aC7E5414Eb79b5704",
        "coingeckoId": "xio"
      }
    },
    {
      "chainId": 101,
      "address": "CQivbzuRQLvZbqefKc5gLzhSzZzAaySAdMmTG7pFn41w",
      "symbol": "wLAYER",
      "name": "Unilayer (Wormhole)",
      "decimals": 9,
      "logoURI": "https://cdn.jsdelivr.net/gh/trustwallet/assets@master/blockchains/ethereum/assets/0x0fF6ffcFDa92c53F615a4A75D982f399C989366b/logo.png",
      "tags": [
        "wrapped",
        "wormhole"
      ],
      "extensions": {
        "address": "0x0fF6ffcFDa92c53F615a4A75D982f399C989366b",
        "bridgeContract": "https://etherscan.io/address/0xf92cD566Ea4864356C5491c177A430C222d7e678",
        "assetContract": "https://etherscan.io/address/0x0fF6ffcFDa92c53F615a4A75D982f399C989366b",
        "coingeckoId": "unilayer"
      }
    },
    {
      "chainId": 101,
      "address": "C1LpKYrkVvWF5imsQ7JqJSZHj9NXNmJ5tEHkGTtLVH2L",
      "symbol": "wUMX",
      "name": "https://unimex.network/ (Wormhole)",
      "decimals": 9,
      "logoURI": "https://cdn.jsdelivr.net/gh/trustwallet/assets@master/blockchains/ethereum/assets/0x10Be9a8dAe441d276a5027936c3aADEd2d82bC15/logo.png",
      "tags": [
        "wrapped",
        "wormhole"
      ],
      "extensions": {
        "address": "0x10Be9a8dAe441d276a5027936c3aADEd2d82bC15",
        "bridgeContract": "https://etherscan.io/address/0xf92cD566Ea4864356C5491c177A430C222d7e678",
        "assetContract": "https://etherscan.io/address/0x10Be9a8dAe441d276a5027936c3aADEd2d82bC15",
        "coingeckoId": "unimex-network"
      }
    },
    {
      "chainId": 101,
      "address": "8F3kZd9XEpFgNZ4fZnEAC5CJZLewnkNE8QCjdvorGWuW",
      "symbol": "w1INCH",
      "name": "1INCH Token (Wormhole)",
      "decimals": 9,
      "logoURI": "https://cdn.jsdelivr.net/gh/trustwallet/assets@master/blockchains/ethereum/assets/0x111111111117dC0aa78b770fA6A738034120C302/logo.png",
      "tags": [
        "wrapped",
        "wormhole"
      ],
      "extensions": {
        "address": "0x111111111117dC0aa78b770fA6A738034120C302",
        "bridgeContract": "https://etherscan.io/address/0xf92cD566Ea4864356C5491c177A430C222d7e678",
        "assetContract": "https://etherscan.io/address/0x111111111117dC0aa78b770fA6A738034120C302",
        "coingeckoId": "1inch"
      }
    },
    {
      "chainId": 101,
      "address": "H3UMboX4tnjba1Xw1a2VhUtkdgnrbmPvmDm6jaouQDN9",
      "symbol": "wARMOR",
      "name": "Armor (Wormhole)",
      "decimals": 9,
      "logoURI": "https://cdn.jsdelivr.net/gh/trustwallet/assets@master/blockchains/ethereum/assets/0x1337DEF16F9B486fAEd0293eb623Dc8395dFE46a/logo.png",
      "tags": [
        "wrapped",
        "wormhole"
      ],
      "extensions": {
        "address": "0x1337DEF16F9B486fAEd0293eb623Dc8395dFE46a",
        "bridgeContract": "https://etherscan.io/address/0xf92cD566Ea4864356C5491c177A430C222d7e678",
        "assetContract": "https://etherscan.io/address/0x1337DEF16F9B486fAEd0293eb623Dc8395dFE46a",
        "coingeckoId": "armor"
      }
    },
    {
      "chainId": 101,
      "address": "Cw26Yz3rAN42mM5WpKriuGvbXnvRYmFA9sbBWH49KyqL",
      "symbol": "warNXM",
      "name": "Armor NXM (Wormhole)",
      "decimals": 9,
      "logoURI": "https://cdn.jsdelivr.net/gh/trustwallet/assets@master/blockchains/ethereum/assets/0x1337DEF18C680aF1f9f45cBcab6309562975b1dD/logo.png",
      "tags": [
        "wrapped",
        "wormhole"
      ],
      "extensions": {
        "address": "0x1337DEF18C680aF1f9f45cBcab6309562975b1dD",
        "bridgeContract": "https://etherscan.io/address/0xf92cD566Ea4864356C5491c177A430C222d7e678",
        "assetContract": "https://etherscan.io/address/0x1337DEF18C680aF1f9f45cBcab6309562975b1dD",
        "coingeckoId": "armor-nxm"
      }
    },
    {
      "chainId": 101,
      "address": "3GVAecXsFP8xLFuAMMpg5NU4g5JK6h2NZWsQJ45wiw6b",
      "symbol": "wDPI",
      "name": "DefiPulse Index (Wormhole)",
      "decimals": 9,
      "logoURI": "https://cdn.jsdelivr.net/gh/trustwallet/assets@master/blockchains/ethereum/assets/0x1494CA1F11D487c2bBe4543E90080AeBa4BA3C2b/logo.png",
      "tags": [
        "wrapped",
        "wormhole"
      ],
      "extensions": {
        "address": "0x1494CA1F11D487c2bBe4543E90080AeBa4BA3C2b",
        "bridgeContract": "https://etherscan.io/address/0xf92cD566Ea4864356C5491c177A430C222d7e678",
        "assetContract": "https://etherscan.io/address/0x1494CA1F11D487c2bBe4543E90080AeBa4BA3C2b",
        "coingeckoId": "defipulse-index"
      }
    },
    {
      "chainId": 101,
      "address": "AC4BK5yoEKn5hw6WpH3iWu56pEwigQdR48CiiqJ3R1pd",
      "symbol": "wDHC",
      "name": "DeltaHub Community (Wormhole)",
      "decimals": 9,
      "logoURI": "https://cdn.jsdelivr.net/gh/trustwallet/assets@master/blockchains/ethereum/assets/0x152687Bc4A7FCC89049cF119F9ac3e5aCF2eE7ef/logo.png",
      "tags": [
        "wrapped",
        "wormhole"
      ],
      "extensions": {
        "address": "0x152687Bc4A7FCC89049cF119F9ac3e5aCF2eE7ef",
        "bridgeContract": "https://etherscan.io/address/0xf92cD566Ea4864356C5491c177A430C222d7e678",
        "assetContract": "https://etherscan.io/address/0x152687Bc4A7FCC89049cF119F9ac3e5aCF2eE7ef",
        "coingeckoId": "deltahub-community"
      }
    },
    {
      "chainId": 101,
      "address": "7bXgNP7SEwrqbnfLBPgKDRKSGjVe7cjbuioRP23upF5H",
      "symbol": "wKEX",
      "name": "KIRA Network (Wormhole)",
      "decimals": 6,
      "logoURI": "https://cdn.jsdelivr.net/gh/trustwallet/assets@master/blockchains/ethereum/assets/0x16980b3B4a3f9D89E33311B5aa8f80303E5ca4F8/logo.png",
      "tags": [
        "wrapped",
        "wormhole"
      ],
      "extensions": {
        "address": "0x16980b3B4a3f9D89E33311B5aa8f80303E5ca4F8",
        "bridgeContract": "https://etherscan.io/address/0xf92cD566Ea4864356C5491c177A430C222d7e678",
        "assetContract": "https://etherscan.io/address/0x16980b3B4a3f9D89E33311B5aa8f80303E5ca4F8",
        "coingeckoId": "kira-network"
      }
    },
    {
      "chainId": 101,
      "address": "5uC8Gj96sK6UG44AYLpbX3DUjKtBUxBrhHcM8JDtyYum",
      "symbol": "wEWTB",
      "name": "Energy Web Token Bridged (Wormhole)",
      "decimals": 9,
      "logoURI": "https://cdn.jsdelivr.net/gh/trustwallet/assets@master/blockchains/ethereum/assets/0x178c820f862B14f316509ec36b13123DA19A6054/logo.png",
      "tags": [
        "wrapped",
        "wormhole"
      ],
      "extensions": {
        "address": "0x178c820f862B14f316509ec36b13123DA19A6054",
        "bridgeContract": "https://etherscan.io/address/0xf92cD566Ea4864356C5491c177A430C222d7e678",
        "assetContract": "https://etherscan.io/address/0x178c820f862B14f316509ec36b13123DA19A6054",
        "coingeckoId": "energy-web-token"
      }
    },
    {
      "chainId": 101,
      "address": "EzeRaHuh1Xu1nDUypv1VWXcGsNJ71ncCJ8HeWuyg8atJ",
      "symbol": "wCC10",
      "name": "Cryptocurrency Top 10 Tokens Index (Wormhole)",
      "decimals": 9,
      "logoURI": "https://cdn.jsdelivr.net/gh/trustwallet/assets@master/blockchains/ethereum/assets/0x17aC188e09A7890a1844E5E65471fE8b0CcFadF3/logo.png",
      "tags": [
        "wrapped",
        "wormhole"
      ],
      "extensions": {
        "address": "0x17aC188e09A7890a1844E5E65471fE8b0CcFadF3",
        "bridgeContract": "https://etherscan.io/address/0xf92cD566Ea4864356C5491c177A430C222d7e678",
        "assetContract": "https://etherscan.io/address/0x17aC188e09A7890a1844E5E65471fE8b0CcFadF3",
        "coingeckoId": "cryptocurrency-top-10-tokens-index"
      }
    },
    {
      "chainId": 101,
      "address": "CYzPVv1zB9RH6hRWRKprFoepdD8Y7Q5HefCqrybvetja",
      "symbol": "wAUDIO",
      "name": "Audius (Wormhole)",
      "decimals": 9,
      "logoURI": "https://cdn.jsdelivr.net/gh/trustwallet/assets@master/blockchains/ethereum/assets/0x18aAA7115705e8be94bfFEBDE57Af9BFc265B998/logo.png",
      "tags": [
        "wrapped",
        "wormhole"
      ],
      "extensions": {
        "address": "0x18aAA7115705e8be94bfFEBDE57Af9BFc265B998",
        "bridgeContract": "https://etherscan.io/address/0xf92cD566Ea4864356C5491c177A430C222d7e678",
        "assetContract": "https://etherscan.io/address/0x18aAA7115705e8be94bfFEBDE57Af9BFc265B998",
        "coingeckoId": "audius"
      }
    },
    {
      "chainId": 101,
      "address": "9yPmJNUp1qFV6LafdYdegZ8sCgC4oy6Rgt9WsDJqv3EX",
      "symbol": "wREP",
      "name": "Reputation (Wormhole)",
      "decimals": 9,
      "logoURI": "https://cdn.jsdelivr.net/gh/trustwallet/assets@master/blockchains/ethereum/assets/0x1985365e9f78359a9B6AD760e32412f4a445E862/logo.png",
      "tags": [
        "wrapped",
        "wormhole"
      ],
      "extensions": {
        "address": "0x1985365e9f78359a9B6AD760e32412f4a445E862",
        "bridgeContract": "https://etherscan.io/address/0xf92cD566Ea4864356C5491c177A430C222d7e678",
        "assetContract": "https://etherscan.io/address/0x1985365e9f78359a9B6AD760e32412f4a445E862"
      }
    },
    {
      "chainId": 101,
      "address": "CZxP1KtsfvMXZTGKR1fNwNChv8hGAfQrgVoENabN8zKU",
      "symbol": "wVSP",
      "name": "VesperToken (Wormhole)",
      "decimals": 9,
      "logoURI": "https://cdn.jsdelivr.net/gh/trustwallet/assets@master/blockchains/ethereum/assets/0x1b40183EFB4Dd766f11bDa7A7c3AD8982e998421/logo.png",
      "tags": [
        "wrapped",
        "wormhole"
      ],
      "extensions": {
        "address": "0x1b40183EFB4Dd766f11bDa7A7c3AD8982e998421",
        "bridgeContract": "https://etherscan.io/address/0xf92cD566Ea4864356C5491c177A430C222d7e678",
        "assetContract": "https://etherscan.io/address/0x1b40183EFB4Dd766f11bDa7A7c3AD8982e998421",
        "coingeckoId": "vesper-finance"
      }
    },
    {
      "chainId": 101,
      "address": "8cGPyDGT1mgG1iWzNjPmCDKSK9veJhoBAguq7rp7CjTe",
      "symbol": "wKP3R",
      "name": "Keep3rV1 (Wormhole)",
      "decimals": 9,
      "logoURI": "https://cdn.jsdelivr.net/gh/trustwallet/assets@master/blockchains/ethereum/assets/0x1cEB5cB57C4D4E2b2433641b95Dd330A33185A44/logo.png",
      "tags": [
        "wrapped",
        "wormhole"
      ],
      "extensions": {
        "address": "0x1cEB5cB57C4D4E2b2433641b95Dd330A33185A44",
        "bridgeContract": "https://etherscan.io/address/0xf92cD566Ea4864356C5491c177A430C222d7e678",
        "assetContract": "https://etherscan.io/address/0x1cEB5cB57C4D4E2b2433641b95Dd330A33185A44",
        "coingeckoId": "keep3rv1"
      }
    },
    {
      "chainId": 101,
      "address": "DGghbWvncPL41U8TmUtXcGMgLeQqkaA2yM7UfcabftR8",
      "symbol": "wLEAD",
      "name": "Lead Token (Wormhole)",
      "decimals": 9,
      "logoURI": "https://cdn.jsdelivr.net/gh/trustwallet/assets@master/blockchains/ethereum/assets/0x1dD80016e3d4ae146Ee2EBB484e8edD92dacC4ce/logo.png",
      "tags": [
        "wrapped",
        "wormhole"
      ],
      "extensions": {
        "address": "0x1dD80016e3d4ae146Ee2EBB484e8edD92dacC4ce",
        "bridgeContract": "https://etherscan.io/address/0xf92cD566Ea4864356C5491c177A430C222d7e678",
        "assetContract": "https://etherscan.io/address/0x1dD80016e3d4ae146Ee2EBB484e8edD92dacC4ce",
        "coingeckoId": "lead-token"
      }
    },
    {
      "chainId": 101,
      "address": "3MVa4e32PaKmPxYUQ6n8vFkWtCma68Ld7e7fTktWDueQ",
      "symbol": "wUNI",
      "name": "Uniswap (Wormhole)",
      "decimals": 9,
      "logoURI": "https://cdn.jsdelivr.net/gh/trustwallet/assets@master/blockchains/ethereum/assets/0x1f9840a85d5aF5bf1D1762F925BDADdC4201F984/logo.png",
      "tags": [
        "wrapped",
        "wormhole"
      ],
      "extensions": {
        "address": "0x1f9840a85d5aF5bf1D1762F925BDADdC4201F984",
        "bridgeContract": "https://etherscan.io/address/0xf92cD566Ea4864356C5491c177A430C222d7e678",
        "assetContract": "https://etherscan.io/address/0x1f9840a85d5aF5bf1D1762F925BDADdC4201F984",
        "coingeckoId": "uniswap"
      }
    },
    {
      "chainId": 101,
      "address": "qfnqNqs3nCAHjnyCgLRDbBtq4p2MtHZxw8YjSyYhPoL",
      "symbol": "wWBTC",
      "name": "Wrapped BTC (Wormhole)",
      "decimals": 8,
      "logoURI": "https://cdn.jsdelivr.net/gh/trustwallet/assets@master/blockchains/ethereum/assets/0x2260FAC5E5542a773Aa44fBCfeDf7C193bc2C599/logo.png",
      "tags": [
        "wrapped",
        "wormhole"
      ],
      "extensions": {
        "address": "0x2260FAC5E5542a773Aa44fBCfeDf7C193bc2C599",
        "bridgeContract": "https://etherscan.io/address/0xf92cD566Ea4864356C5491c177A430C222d7e678",
        "assetContract": "https://etherscan.io/address/0x2260FAC5E5542a773Aa44fBCfeDf7C193bc2C599",
        "coingeckoId": "wrapped-bitcoin"
      }
    },
    {
      "chainId": 101,
      "address": "8My83RG8Xa1EhXdDKHWq8BWZN1zF3XUrWL3TXCLjVPFh",
      "symbol": "wUNN",
      "name": "UNION Protocol Governance Token (Wormhole)",
      "decimals": 9,
      "logoURI": "https://cdn.jsdelivr.net/gh/trustwallet/assets@master/blockchains/ethereum/assets/0x226f7b842E0F0120b7E194D05432b3fd14773a9D/logo.png",
      "tags": [
        "wrapped",
        "wormhole"
      ],
      "extensions": {
        "address": "0x226f7b842E0F0120b7E194D05432b3fd14773a9D",
        "bridgeContract": "https://etherscan.io/address/0xf92cD566Ea4864356C5491c177A430C222d7e678",
        "assetContract": "https://etherscan.io/address/0x226f7b842E0F0120b7E194D05432b3fd14773a9D",
        "coingeckoId": "union-protocol-governance-token"
      }
    },
    {
      "chainId": 101,
      "address": "6jVuhLJ2mzyZ8DyUcrDj8Qr6Q9bqbJnq4fAnMeEduDM9",
      "symbol": "wSOCKS",
      "name": "Unisocks Edition 0 (Wormhole)",
      "decimals": 9,
      "logoURI": "https://cdn.jsdelivr.net/gh/trustwallet/assets@master/blockchains/ethereum/assets/0x23B608675a2B2fB1890d3ABBd85c5775c51691d5/logo.png",
      "tags": [
        "wrapped",
        "wormhole"
      ],
      "extensions": {
        "address": "0x23B608675a2B2fB1890d3ABBd85c5775c51691d5",
        "bridgeContract": "https://etherscan.io/address/0xf92cD566Ea4864356C5491c177A430C222d7e678",
        "assetContract": "https://etherscan.io/address/0x23B608675a2B2fB1890d3ABBd85c5775c51691d5",
        "coingeckoId": "unisocks"
      }
    },
    {
      "chainId": 101,
      "address": "Az8PAQ7s6s5ZFgBiKKEizHt3SzDxXKZayDCtRZoC3452",
      "symbol": "wDEXT",
      "name": "DEXTools (Wormhole)",
      "decimals": 9,
      "logoURI": "https://cdn.jsdelivr.net/gh/trustwallet/assets@master/blockchains/ethereum/assets/0x26CE25148832C04f3d7F26F32478a9fe55197166/logo.png",
      "tags": [
        "wrapped",
        "wormhole"
      ],
      "extensions": {
        "address": "0x26CE25148832C04f3d7F26F32478a9fe55197166",
        "bridgeContract": "https://etherscan.io/address/0xf92cD566Ea4864356C5491c177A430C222d7e678",
        "assetContract": "https://etherscan.io/address/0x26CE25148832C04f3d7F26F32478a9fe55197166",
        "coingeckoId": "idextools"
      }
    },
    {
      "chainId": 101,
      "address": "ELSnGFd5XnSdYFFSgYQp7n89FEbDqxN4npuRLW4PPPLv",
      "symbol": "wHEX",
      "name": "HEX (Wormhole)",
      "decimals": 8,
      "logoURI": "https://cdn.jsdelivr.net/gh/trustwallet/assets@master/blockchains/ethereum/assets/0x2b591e99afE9f32eAA6214f7B7629768c40Eeb39/logo.png",
      "tags": [
        "wrapped",
        "wormhole"
      ],
      "extensions": {
        "address": "0x2b591e99afE9f32eAA6214f7B7629768c40Eeb39",
        "bridgeContract": "https://etherscan.io/address/0xf92cD566Ea4864356C5491c177A430C222d7e678",
        "assetContract": "https://etherscan.io/address/0x2b591e99afE9f32eAA6214f7B7629768c40Eeb39",
        "coingeckoId": "hex"
      }
    },
    {
      "chainId": 101,
      "address": "9iwfHhE7BJKNo4Eb1wX3p4uyJjEN9RoGLt4BvMdzZoiN",
      "symbol": "wCREAM",
      "name": "Cream (Wormhole)",
      "decimals": 9,
      "logoURI": "https://cdn.jsdelivr.net/gh/trustwallet/assets@master/blockchains/ethereum/assets/0x2ba592F78dB6436527729929AAf6c908497cB200/logo.png",
      "tags": [
        "wrapped",
        "wormhole"
      ],
      "extensions": {
        "address": "0x2ba592F78dB6436527729929AAf6c908497cB200",
        "bridgeContract": "https://etherscan.io/address/0xf92cD566Ea4864356C5491c177A430C222d7e678",
        "assetContract": "https://etherscan.io/address/0x2ba592F78dB6436527729929AAf6c908497cB200",
        "coingeckoId": "cream-2"
      }
    },
    {
      "chainId": 101,
      "address": "DdiXkfDGhLiKyw889QC4nmcxSwMqarLBtrDofPJyx7bt",
      "symbol": "wYFIM",
      "name": "yfi.mobi (Wormhole)",
      "decimals": 9,
      "logoURI": "https://cdn.jsdelivr.net/gh/trustwallet/assets@master/blockchains/ethereum/assets/0x2e2f3246b6c65CCc4239c9Ee556EC143a7E5DE2c/logo.png",
      "tags": [
        "wrapped",
        "wormhole"
      ],
      "extensions": {
        "address": "0x2e2f3246b6c65CCc4239c9Ee556EC143a7E5DE2c",
        "bridgeContract": "https://etherscan.io/address/0xf92cD566Ea4864356C5491c177A430C222d7e678",
        "assetContract": "https://etherscan.io/address/0x2e2f3246b6c65CCc4239c9Ee556EC143a7E5DE2c",
        "coingeckoId": "yfimobi"
      }
    },
    {
      "chainId": 101,
      "address": "6wdcYNvUyHCerSiGbChkvGBF6Qzju1YP5qpXRQ4tqdZ3",
      "symbol": "wZEE",
      "name": "ZeroSwapToken (Wormhole)",
      "decimals": 9,
      "logoURI": "https://cdn.jsdelivr.net/gh/trustwallet/assets@master/blockchains/ethereum/assets/0x2eDf094dB69d6Dcd487f1B3dB9febE2eeC0dd4c5/logo.png",
      "tags": [
        "wrapped",
        "wormhole"
      ],
      "extensions": {
        "address": "0x2eDf094dB69d6Dcd487f1B3dB9febE2eeC0dd4c5",
        "bridgeContract": "https://etherscan.io/address/0xf92cD566Ea4864356C5491c177A430C222d7e678",
        "assetContract": "https://etherscan.io/address/0x2eDf094dB69d6Dcd487f1B3dB9febE2eeC0dd4c5",
        "coingeckoId": "zeroswap"
      }
    },
    {
      "chainId": 101,
      "address": "4xh8iC54UgaNpY4h34rxfZBSc9L2fBB8gWcYtDGHjxhN",
      "symbol": "wwANATHA",
      "name": "Wrapped ANATHA (Wormhole)",
      "decimals": 9,
      "logoURI": "https://cdn.jsdelivr.net/gh/trustwallet/assets@master/blockchains/ethereum/assets/0x3383c5a8969Dc413bfdDc9656Eb80A1408E4bA20/logo.png",
      "tags": [
        "wrapped",
        "wormhole"
      ],
      "extensions": {
        "address": "0x3383c5a8969Dc413bfdDc9656Eb80A1408E4bA20",
        "bridgeContract": "https://etherscan.io/address/0xf92cD566Ea4864356C5491c177A430C222d7e678",
        "assetContract": "https://etherscan.io/address/0x3383c5a8969Dc413bfdDc9656Eb80A1408E4bA20",
        "coingeckoId": "wrapped-anatha"
      }
    },
    {
      "chainId": 101,
      "address": "5Jq6S9HYqfG6TUMjjsKpnfis7utUAB69JiEGkkypdmgP",
      "symbol": "wRAMP",
      "name": "RAMP DEFI (Wormhole)",
      "decimals": 9,
      "logoURI": "https://cdn.jsdelivr.net/gh/trustwallet/assets@master/blockchains/ethereum/assets/0x33D0568941C0C64ff7e0FB4fbA0B11BD37deEd9f/logo.png",
      "tags": [
        "wrapped",
        "wormhole"
      ],
      "extensions": {
        "address": "0x33D0568941C0C64ff7e0FB4fbA0B11BD37deEd9f",
        "bridgeContract": "https://etherscan.io/address/0xf92cD566Ea4864356C5491c177A430C222d7e678",
        "assetContract": "https://etherscan.io/address/0x33D0568941C0C64ff7e0FB4fbA0B11BD37deEd9f",
        "coingeckoId": "ramp"
      }
    },
    {
      "chainId": 101,
      "address": "6uMUH5ztnj6AKYvL71EZgcyyRxjyBC5LVkscA5LrBc3c",
      "symbol": "wPRQ",
      "name": "Parsiq Token (Wormhole)",
      "decimals": 9,
      "logoURI": "https://cdn.jsdelivr.net/gh/trustwallet/assets@master/blockchains/ethereum/assets/0x362bc847A3a9637d3af6624EeC853618a43ed7D2/logo.png",
      "tags": [
        "wrapped",
        "wormhole"
      ],
      "extensions": {
        "address": "0x362bc847A3a9637d3af6624EeC853618a43ed7D2",
        "bridgeContract": "https://etherscan.io/address/0xf92cD566Ea4864356C5491c177A430C222d7e678",
        "assetContract": "https://etherscan.io/address/0x362bc847A3a9637d3af6624EeC853618a43ed7D2",
        "coingeckoId": "parsiq"
      }
    },
    {
      "chainId": 101,
      "address": "42gecM46tdSiYZN2CK1ek5raCxnzQf1xfhoKAf3F7Y5k",
      "symbol": "wSLP",
      "name": "Small Love Potion (Wormhole)",
      "decimals": 0,
      "logoURI": "https://cdn.jsdelivr.net/gh/trustwallet/assets@master/blockchains/ethereum/assets/0x37236CD05b34Cc79d3715AF2383E96dd7443dCF1/logo.png",
      "tags": [
        "wrapped",
        "wormhole"
      ],
      "extensions": {
        "address": "0x37236CD05b34Cc79d3715AF2383E96dd7443dCF1",
        "bridgeContract": "https://etherscan.io/address/0xf92cD566Ea4864356C5491c177A430C222d7e678",
        "assetContract": "https://etherscan.io/address/0x37236CD05b34Cc79d3715AF2383E96dd7443dCF1",
        "coingeckoId": "smooth-love-potion"
      }
    },
    {
      "chainId": 101,
      "address": "F6M9DW1cWw7EtFK9m2ukvT9WEvtEbdZfTzZTtDeBcnAf",
      "symbol": "wSAND",
      "name": "SAND (Wormhole)",
      "decimals": 9,
      "logoURI": "https://cdn.jsdelivr.net/gh/trustwallet/assets@master/blockchains/ethereum/assets/0x3845badAde8e6dFF049820680d1F14bD3903a5d0/logo.png",
      "tags": [
        "wrapped",
        "wormhole"
      ],
      "extensions": {
        "address": "0x3845badAde8e6dFF049820680d1F14bD3903a5d0",
        "bridgeContract": "https://etherscan.io/address/0xf92cD566Ea4864356C5491c177A430C222d7e678",
        "assetContract": "https://etherscan.io/address/0x3845badAde8e6dFF049820680d1F14bD3903a5d0",
        "coingeckoId": "the-sandbox"
      }
    },
    {
      "chainId": 101,
      "address": "G27M8w6G4hwatMNFi46DPAUR1YkxSmRNFKus7SgYLoDy",
      "symbol": "wCVP",
      "name": "Concentrated Voting Power (Wormhole)",
      "decimals": 9,
      "logoURI": "https://cdn.jsdelivr.net/gh/trustwallet/assets@master/blockchains/ethereum/assets/0x38e4adB44ef08F22F5B5b76A8f0c2d0dCbE7DcA1/logo.png",
      "tags": [
        "wrapped",
        "wormhole"
      ],
      "extensions": {
        "address": "0x38e4adB44ef08F22F5B5b76A8f0c2d0dCbE7DcA1",
        "bridgeContract": "https://etherscan.io/address/0xf92cD566Ea4864356C5491c177A430C222d7e678",
        "assetContract": "https://etherscan.io/address/0x38e4adB44ef08F22F5B5b76A8f0c2d0dCbE7DcA1",
        "coingeckoId": "concentrated-voting-power"
      }
    },
    {
      "chainId": 101,
      "address": "FjucGZpcdVXaWJH21pbrGQaKNszsGsJqbAXu4sJywKJa",
      "symbol": "wREN",
      "name": "Republic Token (Wormhole)",
      "decimals": 9,
      "logoURI": "https://cdn.jsdelivr.net/gh/trustwallet/assets@master/blockchains/ethereum/assets/0x408e41876cCCDC0F92210600ef50372656052a38/logo.png",
      "tags": [
        "wrapped",
        "wormhole"
      ],
      "extensions": {
        "address": "0x408e41876cCCDC0F92210600ef50372656052a38",
        "bridgeContract": "https://etherscan.io/address/0xf92cD566Ea4864356C5491c177A430C222d7e678",
        "assetContract": "https://etherscan.io/address/0x408e41876cCCDC0F92210600ef50372656052a38",
        "coingeckoId": "republic-protocol"
      }
    },
    {
      "chainId": 101,
      "address": "5kvugu18snfGRu1PykMfRzYfUxJYs3smk1PWQcGo6Z8a",
      "symbol": "wXOR",
      "name": "Sora (Wormhole)",
      "decimals": 9,
      "logoURI": "https://cdn.jsdelivr.net/gh/trustwallet/assets@master/blockchains/ethereum/assets/0x40FD72257597aA14C7231A7B1aaa29Fce868F677/logo.png",
      "tags": [
        "wrapped",
        "wormhole"
      ],
      "extensions": {
        "address": "0x40FD72257597aA14C7231A7B1aaa29Fce868F677",
        "bridgeContract": "https://etherscan.io/address/0xf92cD566Ea4864356C5491c177A430C222d7e678",
        "assetContract": "https://etherscan.io/address/0x40FD72257597aA14C7231A7B1aaa29Fce868F677",
        "coingeckoId": "sora"
      }
    },
    {
      "chainId": 101,
      "address": "3EKQDmiXj8yLBFpZca4coxBpP8XJCzmjVgUdVydSmaaT",
      "symbol": "wFUN",
      "name": "FunFair (Wormhole)",
      "decimals": 8,
      "logoURI": "https://cdn.jsdelivr.net/gh/trustwallet/assets@master/blockchains/ethereum/assets/0x419D0d8BdD9aF5e606Ae2232ed285Aff190E711b/logo.png",
      "tags": [
        "wrapped",
        "wormhole"
      ],
      "extensions": {
        "address": "0x419D0d8BdD9aF5e606Ae2232ed285Aff190E711b",
        "bridgeContract": "https://etherscan.io/address/0xf92cD566Ea4864356C5491c177A430C222d7e678",
        "assetContract": "https://etherscan.io/address/0x419D0d8BdD9aF5e606Ae2232ed285Aff190E711b",
        "coingeckoId": "funfair"
      }
    },
    {
      "chainId": 101,
      "address": "6J9soByB65WUamsEG8KSPdphBV1oCoGvr5QpaUaY3r19",
      "symbol": "wPICKLE",
      "name": "PickleToken (Wormhole)",
      "decimals": 9,
      "logoURI": "https://cdn.jsdelivr.net/gh/trustwallet/assets@master/blockchains/ethereum/assets/0x429881672B9AE42b8EbA0E26cD9C73711b891Ca5/logo.png",
      "tags": [
        "wrapped",
        "wormhole"
      ],
      "extensions": {
        "address": "0x429881672B9AE42b8EbA0E26cD9C73711b891Ca5",
        "bridgeContract": "https://etherscan.io/address/0xf92cD566Ea4864356C5491c177A430C222d7e678",
        "assetContract": "https://etherscan.io/address/0x429881672B9AE42b8EbA0E26cD9C73711b891Ca5",
        "coingeckoId": "pickle-finance"
      }
    },
    {
      "chainId": 101,
      "address": "HEsqFznmAERPUmMWHtDWYAZRoFbNHZpuNuFrPio68Zp1",
      "symbol": "wPAXG",
      "name": "Paxos Gold (Wormhole)",
      "decimals": 9,
      "logoURI": "https://cdn.jsdelivr.net/gh/trustwallet/assets@master/blockchains/ethereum/assets/0x45804880De22913dAFE09f4980848ECE6EcbAf78/logo.png",
      "tags": [
        "wrapped",
        "wormhole"
      ],
      "extensions": {
        "address": "0x45804880De22913dAFE09f4980848ECE6EcbAf78",
        "bridgeContract": "https://etherscan.io/address/0xf92cD566Ea4864356C5491c177A430C222d7e678",
        "assetContract": "https://etherscan.io/address/0x45804880De22913dAFE09f4980848ECE6EcbAf78",
        "coingeckoId": "pax-gold"
      }
    },
    {
      "chainId": 101,
      "address": "BrtLvpVCwVDH5Jpqjtiuhh8wKYA5b3NZCnsSftr61viv",
      "symbol": "wQNT",
      "name": "Quant (Wormhole)",
      "decimals": 9,
      "logoURI": "https://cdn.jsdelivr.net/gh/trustwallet/assets@master/blockchains/ethereum/assets/0x4a220E6096B25EADb88358cb44068A3248254675/logo.png",
      "tags": [
        "wrapped",
        "wormhole"
      ],
      "extensions": {
        "address": "0x4a220E6096B25EADb88358cb44068A3248254675",
        "bridgeContract": "https://etherscan.io/address/0xf92cD566Ea4864356C5491c177A430C222d7e678",
        "assetContract": "https://etherscan.io/address/0x4a220E6096B25EADb88358cb44068A3248254675",
        "coingeckoId": "quant-network"
      }
    },
    {
      "chainId": 101,
      "address": "8DRgurhcQPJeCqQEpbeYGUmwAz2tETbyWUYLUU4Q7goM",
      "symbol": "wORAI",
      "name": "Oraichain Token (Wormhole)",
      "decimals": 9,
      "logoURI": "https://cdn.jsdelivr.net/gh/trustwallet/assets@master/blockchains/ethereum/assets/0x4c11249814f11b9346808179Cf06e71ac328c1b5/logo.png",
      "tags": [
        "wrapped",
        "wormhole"
      ],
      "extensions": {
        "address": "0x4c11249814f11b9346808179Cf06e71ac328c1b5",
        "bridgeContract": "https://etherscan.io/address/0xf92cD566Ea4864356C5491c177A430C222d7e678",
        "assetContract": "https://etherscan.io/address/0x4c11249814f11b9346808179Cf06e71ac328c1b5",
        "coingeckoId": "oraichain-token"
      }
    },
    {
      "chainId": 101,
      "address": "4e5cqAsZ7wQqwLi7AApS9CgN8Yaho5TvkhvcLaGyiuzL",
      "symbol": "wTRU",
      "name": "TrustToken (Wormhole)",
      "decimals": 8,
      "logoURI": "https://cdn.jsdelivr.net/gh/trustwallet/assets@master/blockchains/ethereum/assets/0x4C19596f5aAfF459fA38B0f7eD92F11AE6543784/logo.png",
      "tags": [
        "wrapped",
        "wormhole"
      ],
      "extensions": {
        "address": "0x4C19596f5aAfF459fA38B0f7eD92F11AE6543784",
        "bridgeContract": "https://etherscan.io/address/0xf92cD566Ea4864356C5491c177A430C222d7e678",
        "assetContract": "https://etherscan.io/address/0x4C19596f5aAfF459fA38B0f7eD92F11AE6543784",
        "coingeckoId": "truefi"
      }
    },
    {
      "chainId": 101,
      "address": "HkhBUKSct2V93Z35apDmXthkRvH4yvMovLyv8s8idDgP",
      "symbol": "wMCB",
      "name": "MCDEX Token (Wormhole)",
      "decimals": 9,
      "logoURI": "https://cdn.jsdelivr.net/gh/trustwallet/assets@master/blockchains/ethereum/assets/0x4e352cF164E64ADCBad318C3a1e222E9EBa4Ce42/logo.png",
      "tags": [
        "wrapped",
        "wormhole"
      ],
      "extensions": {
        "address": "0x4e352cF164E64ADCBad318C3a1e222E9EBa4Ce42",
        "bridgeContract": "https://etherscan.io/address/0xf92cD566Ea4864356C5491c177A430C222d7e678",
        "assetContract": "https://etherscan.io/address/0x4e352cF164E64ADCBad318C3a1e222E9EBa4Ce42",
        "coingeckoId": "mcdex"
      }
    },
    {
      "chainId": 101,
      "address": "Eof7wbYsHZKaoyUGwM7Nfkoo6zQW4U7uWXqz2hoQzSkK",
      "symbol": "wNU",
      "name": "NuCypher (Wormhole)",
      "decimals": 9,
      "logoURI": "https://cdn.jsdelivr.net/gh/trustwallet/assets@master/blockchains/ethereum/assets/0x4fE83213D56308330EC302a8BD641f1d0113A4Cc/logo.png",
      "tags": [
        "wrapped",
        "wormhole"
      ],
      "extensions": {
        "address": "0x4fE83213D56308330EC302a8BD641f1d0113A4Cc",
        "bridgeContract": "https://etherscan.io/address/0xf92cD566Ea4864356C5491c177A430C222d7e678",
        "assetContract": "https://etherscan.io/address/0x4fE83213D56308330EC302a8BD641f1d0113A4Cc",
        "coingeckoId": "nucypher"
      }
    },
    {
      "chainId": 101,
      "address": "5CmA1HTVZt5NRtwiUrqWrcnT5JRW5zHe6uQXfP7SDUNz",
      "symbol": "wRAZOR",
      "name": "RAZOR (Wormhole)",
      "decimals": 9,
      "logoURI": "https://cdn.jsdelivr.net/gh/trustwallet/assets@master/blockchains/ethereum/assets/0x50DE6856358Cc35f3A9a57eAAA34BD4cB707d2cd/logo.png",
      "tags": [
        "wrapped",
        "wormhole"
      ],
      "extensions": {
        "address": "0x50DE6856358Cc35f3A9a57eAAA34BD4cB707d2cd",
        "bridgeContract": "https://etherscan.io/address/0xf92cD566Ea4864356C5491c177A430C222d7e678",
        "assetContract": "https://etherscan.io/address/0x50DE6856358Cc35f3A9a57eAAA34BD4cB707d2cd",
        "coingeckoId": "razor-network"
      }
    },
    {
      "chainId": 101,
      "address": "6msNYXzSVtjinqapq2xcvBb5NRq4YTPAi7wc5Jx8M8TS",
      "symbol": "wLINK",
      "name": "ChainLink Token (Wormhole)",
      "decimals": 9,
      "logoURI": "https://cdn.jsdelivr.net/gh/trustwallet/assets@master/blockchains/ethereum/assets/0x514910771AF9Ca656af840dff83E8264EcF986CA/logo.png",
      "tags": [
        "wrapped",
        "wormhole"
      ],
      "extensions": {
        "address": "0x514910771AF9Ca656af840dff83E8264EcF986CA",
        "bridgeContract": "https://etherscan.io/address/0xf92cD566Ea4864356C5491c177A430C222d7e678",
        "assetContract": "https://etherscan.io/address/0x514910771AF9Ca656af840dff83E8264EcF986CA",
        "coingeckoId": "chainlink"
      }
    },
    {
      "chainId": 101,
      "address": "BX2gcRRS12iqFzKCpvTt4krBBYNymR9JBDZBxzfFLnbF",
      "symbol": "weRSDL",
      "name": "UnFederalReserveToken (Wormhole)",
      "decimals": 9,
      "logoURI": "https://cdn.jsdelivr.net/gh/trustwallet/assets@master/blockchains/ethereum/assets/0x5218E472cFCFE0b64A064F055B43b4cdC9EfD3A6/logo.png",
      "tags": [
        "wrapped",
        "wormhole"
      ],
      "extensions": {
        "address": "0x5218E472cFCFE0b64A064F055B43b4cdC9EfD3A6",
        "bridgeContract": "https://etherscan.io/address/0xf92cD566Ea4864356C5491c177A430C222d7e678",
        "assetContract": "https://etherscan.io/address/0x5218E472cFCFE0b64A064F055B43b4cdC9EfD3A6",
        "coingeckoId": "unfederalreserve"
      }
    },
    {
      "chainId": 101,
      "address": "CCGLdsokcybeF8NrCcu1RSQK8isNBjBA58kVEMTHTKjx",
      "symbol": "wsUSD",
      "name": "Synth sUSD (Wormhole)",
      "decimals": 9,
      "logoURI": "https://cdn.jsdelivr.net/gh/trustwallet/assets@master/blockchains/ethereum/assets/0x57Ab1ec28D129707052df4dF418D58a2D46d5f51/logo.png",
      "tags": [
        "wrapped",
        "wormhole"
      ],
      "extensions": {
        "address": "0x57Ab1ec28D129707052df4dF418D58a2D46d5f51",
        "bridgeContract": "https://etherscan.io/address/0xf92cD566Ea4864356C5491c177A430C222d7e678",
        "assetContract": "https://etherscan.io/address/0x57Ab1ec28D129707052df4dF418D58a2D46d5f51",
        "coingeckoId": "nusd"
      }
    },
    {
      "chainId": 101,
      "address": "FP9ogG7hTdfcTJwn4prF9AVEcfcjLq1GtkqYM4oRn7eY",
      "symbol": "wHEGIC",
      "name": "Hegic (Wormhole)",
      "decimals": 9,
      "logoURI": "https://cdn.jsdelivr.net/gh/trustwallet/assets@master/blockchains/ethereum/assets/0x584bC13c7D411c00c01A62e8019472dE68768430/logo.png",
      "tags": [
        "wrapped",
        "wormhole"
      ],
      "extensions": {
        "address": "0x584bC13c7D411c00c01A62e8019472dE68768430",
        "bridgeContract": "https://etherscan.io/address/0xf92cD566Ea4864356C5491c177A430C222d7e678",
        "assetContract": "https://etherscan.io/address/0x584bC13c7D411c00c01A62e8019472dE68768430",
        "coingeckoId": "hegic"
      }
    },
    {
      "chainId": 101,
      "address": "DboP5vvYUVjmKSHKJ1YFHwmv41KtUscnYgzjmPgHwQVn",
      "symbol": "wXFI",
      "name": "Xfinance (Wormhole)",
      "decimals": 9,
      "logoURI": "https://cdn.jsdelivr.net/gh/trustwallet/assets@master/blockchains/ethereum/assets/0x5BEfBB272290dD5b8521D4a938f6c4757742c430/logo.png",
      "tags": [
        "wrapped",
        "wormhole"
      ],
      "extensions": {
        "address": "0x5BEfBB272290dD5b8521D4a938f6c4757742c430",
        "bridgeContract": "https://etherscan.io/address/0xf92cD566Ea4864356C5491c177A430C222d7e678",
        "assetContract": "https://etherscan.io/address/0x5BEfBB272290dD5b8521D4a938f6c4757742c430",
        "coingeckoId": "xfinance"
      }
    },
    {
      "chainId": 101,
      "address": "6c4U9yxGzVjejSJJXrdX8wtt532Et6MrBUZc2oK5j6w5",
      "symbol": "wDEXTF",
      "name": "DEXTF Token (Wormhole)",
      "decimals": 9,
      "logoURI": "https://cdn.jsdelivr.net/gh/trustwallet/assets@master/blockchains/ethereum/assets/0x5F64Ab1544D28732F0A24F4713c2C8ec0dA089f0/logo.png",
      "tags": [
        "wrapped",
        "wormhole"
      ],
      "extensions": {
        "address": "0x5F64Ab1544D28732F0A24F4713c2C8ec0dA089f0",
        "bridgeContract": "https://etherscan.io/address/0xf92cD566Ea4864356C5491c177A430C222d7e678",
        "assetContract": "https://etherscan.io/address/0x5F64Ab1544D28732F0A24F4713c2C8ec0dA089f0",
        "coingeckoId": "dextf"
      }
    },
    {
      "chainId": 101,
      "address": "JuXkRYNw54rujC7SPWcAM4ArLgA5x8nDQbS8xHAr6MA",
      "symbol": "wRLC",
      "name": "iExec RLC (Wormhole)",
      "decimals": 9,
      "logoURI": "https://cdn.jsdelivr.net/gh/trustwallet/assets@master/blockchains/ethereum/assets/0x607F4C5BB672230e8672085532f7e901544a7375/logo.png",
      "tags": [
        "wrapped",
        "wormhole"
      ],
      "extensions": {
        "address": "0x607F4C5BB672230e8672085532f7e901544a7375",
        "bridgeContract": "https://etherscan.io/address/0xf92cD566Ea4864356C5491c177A430C222d7e678",
        "assetContract": "https://etherscan.io/address/0x607F4C5BB672230e8672085532f7e901544a7375",
        "coingeckoId": "iexec-rlc"
      }
    },
    {
      "chainId": 101,
      "address": "7NfgSkv6kZ6ZWP6SJPtMuaUYGVEngVK8UFnaFTPk3QsM",
      "symbol": "wCORE",
      "name": "cVault.finance (Wormhole)",
      "decimals": 9,
      "logoURI": "https://cdn.jsdelivr.net/gh/trustwallet/assets@master/blockchains/ethereum/assets/0x62359Ed7505Efc61FF1D56fEF82158CcaffA23D7/logo.png",
      "tags": [
        "wrapped",
        "wormhole"
      ],
      "extensions": {
        "address": "0x62359Ed7505Efc61FF1D56fEF82158CcaffA23D7",
        "bridgeContract": "https://etherscan.io/address/0xf92cD566Ea4864356C5491c177A430C222d7e678",
        "assetContract": "https://etherscan.io/address/0x62359Ed7505Efc61FF1D56fEF82158CcaffA23D7",
        "coingeckoId": "cvault-finance"
      }
    },
    {
      "chainId": 101,
      "address": "AqLKDJiGL4wXKPAfzNom3xEdQwgj2LTCE4k34gzvZsE6",
      "symbol": "wCFi",
      "name": "CyberFi Token (Wormhole)",
      "decimals": 9,
      "logoURI": "https://cdn.jsdelivr.net/gh/trustwallet/assets@master/blockchains/ethereum/assets/0x63b4f3e3fa4e438698CE330e365E831F7cCD1eF4/logo.png",
      "tags": [
        "wrapped",
        "wormhole"
      ],
      "extensions": {
        "address": "0x63b4f3e3fa4e438698CE330e365E831F7cCD1eF4",
        "bridgeContract": "https://etherscan.io/address/0xf92cD566Ea4864356C5491c177A430C222d7e678",
        "assetContract": "https://etherscan.io/address/0x63b4f3e3fa4e438698CE330e365E831F7cCD1eF4",
        "coingeckoId": "cyberfi"
      }
    },
    {
      "chainId": 101,
      "address": "FLrjpCRrd4GffHu8MVYGvuLxYLuBGVaXsnCecw3Effci",
      "symbol": "wWISE",
      "name": "Wise Token (Wormhole)",
      "decimals": 9,
      "logoURI": "https://cdn.jsdelivr.net/gh/trustwallet/assets@master/blockchains/ethereum/assets/0x66a0f676479Cee1d7373f3DC2e2952778BfF5bd6/logo.png",
      "tags": [
        "wrapped",
        "wormhole"
      ],
      "extensions": {
        "address": "0x66a0f676479Cee1d7373f3DC2e2952778BfF5bd6",
        "bridgeContract": "https://etherscan.io/address/0xf92cD566Ea4864356C5491c177A430C222d7e678",
        "assetContract": "https://etherscan.io/address/0x66a0f676479Cee1d7373f3DC2e2952778BfF5bd6",
        "coingeckoId": "wise-token11"
      }
    },
    {
      "chainId": 101,
      "address": "GaMPhVyp1xd9xJuPskDEzQzp8mKfEjAmhny8NX7y7YKc",
      "symbol": "wGNO",
      "name": "Gnosis Token (Wormhole)",
      "decimals": 9,
      "logoURI": "https://cdn.jsdelivr.net/gh/trustwallet/assets@master/blockchains/ethereum/assets/0x6810e776880C02933D47DB1b9fc05908e5386b96/logo.png",
      "tags": [
        "wrapped",
        "wormhole"
      ],
      "extensions": {
        "address": "0x6810e776880C02933D47DB1b9fc05908e5386b96",
        "bridgeContract": "https://etherscan.io/address/0xf92cD566Ea4864356C5491c177A430C222d7e678",
        "assetContract": "https://etherscan.io/address/0x6810e776880C02933D47DB1b9fc05908e5386b96",
        "coingeckoId": "gnosis"
      }
    },
    {
      "chainId": 101,
      "address": "CCAQZHBVWKDukT68PZ3LenDs7apibeSYeJ3jHE8NzBC5",
      "symbol": "wPOOLZ",
      "name": "$Poolz Finance (Wormhole)",
      "decimals": 9,
      "logoURI": "https://cdn.jsdelivr.net/gh/trustwallet/assets@master/blockchains/ethereum/assets/0x69A95185ee2a045CDC4bCd1b1Df10710395e4e23/logo.png",
      "tags": [
        "wrapped",
        "wormhole"
      ],
      "extensions": {
        "address": "0x69A95185ee2a045CDC4bCd1b1Df10710395e4e23",
        "bridgeContract": "https://etherscan.io/address/0xf92cD566Ea4864356C5491c177A430C222d7e678",
        "assetContract": "https://etherscan.io/address/0x69A95185ee2a045CDC4bCd1b1Df10710395e4e23",
        "coingeckoId": "poolz-finance"
      }
    },
    {
      "chainId": 101,
      "address": "FYpdBuyAHSbdaAyD1sKkxyLWbAP8uUW9h6uvdhK74ij1",
      "symbol": "wDAI",
      "name": "Dai Stablecoin (Wormhole)",
      "decimals": 9,
      "logoURI": "https://cdn.jsdelivr.net/gh/trustwallet/assets@master/blockchains/ethereum/assets/0x6B175474E89094C44Da98b954EedeAC495271d0F/logo.png",
      "tags": [
        "wrapped",
        "wormhole"
      ],
      "extensions": {
        "address": "0x6B175474E89094C44Da98b954EedeAC495271d0F",
        "bridgeContract": "https://etherscan.io/address/0xf92cD566Ea4864356C5491c177A430C222d7e678",
        "assetContract": "https://etherscan.io/address/0x6B175474E89094C44Da98b954EedeAC495271d0F",
        "coingeckoId": "dai"
      }
    },
    {
      "chainId": 101,
      "address": "HbMGwfGjGPchtaPwyrtJFy8APZN5w1hi63xnzmj1f23v",
      "symbol": "wSUSHI",
      "name": "SushiSwap (Wormhole)",
      "decimals": 9,
      "logoURI": "https://cdn.jsdelivr.net/gh/trustwallet/assets@master/blockchains/ethereum/assets/0x6B3595068778DD592e39A122f4f5a5cF09C90fE2/logo.png",
      "tags": [
        "wrapped",
        "wormhole"
      ],
      "extensions": {
        "address": "0x6B3595068778DD592e39A122f4f5a5cF09C90fE2",
        "bridgeContract": "https://etherscan.io/address/0xf92cD566Ea4864356C5491c177A430C222d7e678",
        "assetContract": "https://etherscan.io/address/0x6B3595068778DD592e39A122f4f5a5cF09C90fE2",
        "coingeckoId": "sushi"
      }
    },
    {
      "chainId": 101,
      "address": "6Tmi8TZasqdxWB59uE5Zw9VLKecuCbsLSsPEqoMpmozA",
      "symbol": "wFYZ",
      "name": "Fyooz (Wormhole)",
      "decimals": 9,
      "logoURI": "https://cdn.jsdelivr.net/gh/trustwallet/assets@master/blockchains/ethereum/assets/0x6BFf2fE249601ed0Db3a87424a2E923118BB0312/logo.png",
      "tags": [
        "wrapped",
        "wormhole"
      ],
      "extensions": {
        "address": "0x6BFf2fE249601ed0Db3a87424a2E923118BB0312",
        "bridgeContract": "https://etherscan.io/address/0xf92cD566Ea4864356C5491c177A430C222d7e678",
        "assetContract": "https://etherscan.io/address/0x6BFf2fE249601ed0Db3a87424a2E923118BB0312",
        "coingeckoId": "fyooz"
      }
    },
    {
      "chainId": 101,
      "address": "3sHinPxEPqhEGip2Wy45TFmgAA1Atg2mctMjY5RKJUjk",
      "symbol": "wQRX",
      "name": "QuiverX (Wormhole)",
      "decimals": 9,
      "logoURI": "https://cdn.jsdelivr.net/gh/trustwallet/assets@master/blockchains/ethereum/assets/0x6e0daDE58D2d89eBBe7aFc384e3E4f15b70b14D8/logo.png",
      "tags": [
        "wrapped",
        "wormhole"
      ],
      "extensions": {
        "address": "0x6e0daDE58D2d89eBBe7aFc384e3E4f15b70b14D8",
        "bridgeContract": "https://etherscan.io/address/0xf92cD566Ea4864356C5491c177A430C222d7e678",
        "assetContract": "https://etherscan.io/address/0x6e0daDE58D2d89eBBe7aFc384e3E4f15b70b14D8",
        "coingeckoId": "quiverx"
      }
    },
    {
      "chainId": 101,
      "address": "4ighgEijHcCoLu9AsvwVz2TnGFqAgzQtQMr6ch88Jrfe",
      "symbol": "wTRADE",
      "name": "UniTrade (Wormhole)",
      "decimals": 9,
      "logoURI": "https://cdn.jsdelivr.net/gh/trustwallet/assets@master/blockchains/ethereum/assets/0x6F87D756DAf0503d08Eb8993686c7Fc01Dc44fB1/logo.png",
      "tags": [
        "wrapped",
        "wormhole"
      ],
      "extensions": {
        "address": "0x6F87D756DAf0503d08Eb8993686c7Fc01Dc44fB1",
        "bridgeContract": "https://etherscan.io/address/0xf92cD566Ea4864356C5491c177A430C222d7e678",
        "assetContract": "https://etherscan.io/address/0x6F87D756DAf0503d08Eb8993686c7Fc01Dc44fB1",
        "coingeckoId": "unitrade"
      }
    },
    {
      "chainId": 101,
      "address": "FTPnEQ3NfRRZ9tvmpDW6JFrvweBE5sanxnXSpJL1dvbB",
      "symbol": "wBIRD",
      "name": "Bird.Money (Wormhole)",
      "decimals": 9,
      "logoURI": "https://cdn.jsdelivr.net/gh/trustwallet/assets@master/blockchains/ethereum/assets/0x70401dFD142A16dC7031c56E862Fc88Cb9537Ce0/logo.png",
      "tags": [
        "wrapped",
        "wormhole"
      ],
      "extensions": {
        "address": "0x70401dFD142A16dC7031c56E862Fc88Cb9537Ce0",
        "bridgeContract": "https://etherscan.io/address/0xf92cD566Ea4864356C5491c177A430C222d7e678",
        "assetContract": "https://etherscan.io/address/0x70401dFD142A16dC7031c56E862Fc88Cb9537Ce0",
        "coingeckoId": "bird-money"
      }
    },
    {
      "chainId": 101,
      "address": "QVDE6rhcGPSB3ex5T7vWBzvoSRUXULjuSGpVuKwu5XH",
      "symbol": "wAXN",
      "name": "Axion (Wormhole)",
      "decimals": 9,
      "logoURI": "https://cdn.jsdelivr.net/gh/trustwallet/assets@master/blockchains/ethereum/assets/0x71F85B2E46976bD21302B64329868fd15eb0D127/logo.png",
      "tags": [
        "wrapped",
        "wormhole"
      ],
      "extensions": {
        "address": "0x71F85B2E46976bD21302B64329868fd15eb0D127",
        "bridgeContract": "https://etherscan.io/address/0xf92cD566Ea4864356C5491c177A430C222d7e678",
        "assetContract": "https://etherscan.io/address/0x71F85B2E46976bD21302B64329868fd15eb0D127",
        "coingeckoId": "axion"
      }
    },
    {
      "chainId": 101,
      "address": "J6AbGG62yo9UJ2T9r9GM7pnoRNui5DsZDnPbiNAPqbVd",
      "symbol": "wBMI",
      "name": "Bridge Mutual (Wormhole)",
      "decimals": 9,
      "logoURI": "https://cdn.jsdelivr.net/gh/trustwallet/assets@master/blockchains/ethereum/assets/0x725C263e32c72dDC3A19bEa12C5a0479a81eE688/logo.png",
      "tags": [
        "wrapped",
        "wormhole"
      ],
      "extensions": {
        "address": "0x725C263e32c72dDC3A19bEa12C5a0479a81eE688",
        "bridgeContract": "https://etherscan.io/address/0xf92cD566Ea4864356C5491c177A430C222d7e678",
        "assetContract": "https://etherscan.io/address/0x725C263e32c72dDC3A19bEa12C5a0479a81eE688",
        "coingeckoId": "bridge-mutual"
      }
    },
    {
      "chainId": 101,
      "address": "4wvHoaxxZxFeNrMTP8bLVRh1ziSBV7crN665WX4rRMqe",
      "symbol": "wDYT",
      "name": "DoYourTip (Wormhole)",
      "decimals": 9,
      "logoURI": "https://cdn.jsdelivr.net/gh/trustwallet/assets@master/blockchains/ethereum/assets/0x740623d2c797b7D8D1EcB98e9b4Afcf99Ec31E14/logo.png",
      "tags": [
        "wrapped",
        "wormhole"
      ],
      "extensions": {
        "address": "0x740623d2c797b7D8D1EcB98e9b4Afcf99Ec31E14",
        "bridgeContract": "https://etherscan.io/address/0xf92cD566Ea4864356C5491c177A430C222d7e678",
        "assetContract": "https://etherscan.io/address/0x740623d2c797b7D8D1EcB98e9b4Afcf99Ec31E14",
        "coingeckoId": "dynamite"
      }
    },
    {
      "chainId": 101,
      "address": "Fe5fWjCLDMJoi4sTmfR2VW4BT1LwsbR1n6QAjzJQvhhf",
      "symbol": "wBBR",
      "name": "BitberryToken (Wormhole)",
      "decimals": 9,
      "logoURI": "https://cdn.jsdelivr.net/gh/trustwallet/assets@master/blockchains/ethereum/assets/0x7671904eed7f10808B664fc30BB8693FD7237abF/logo.png",
      "tags": [
        "wrapped",
        "wormhole"
      ],
      "extensions": {
        "address": "0x7671904eed7f10808B664fc30BB8693FD7237abF",
        "bridgeContract": "https://etherscan.io/address/0xf92cD566Ea4864356C5491c177A430C222d7e678",
        "assetContract": "https://etherscan.io/address/0x7671904eed7f10808B664fc30BB8693FD7237abF",
        "coingeckoId": "bitberry-token"
      }
    },
    {
      "chainId": 101,
      "address": "5J9yhFRnQZx3RiqHzfQpAffX5UQz3k8vQCZH2g9Z9sDg",
      "symbol": "wWAXE",
      "name": "WAX Economic Token (Wormhole)",
      "decimals": 8,
      "logoURI": "https://cdn.jsdelivr.net/gh/trustwallet/assets@master/blockchains/ethereum/assets/0x7a2Bc711E19ba6aff6cE8246C546E8c4B4944DFD/logo.png",
      "tags": [
        "wrapped",
        "wormhole"
      ],
      "extensions": {
        "address": "0x7a2Bc711E19ba6aff6cE8246C546E8c4B4944DFD",
        "bridgeContract": "https://etherscan.io/address/0xf92cD566Ea4864356C5491c177A430C222d7e678",
        "assetContract": "https://etherscan.io/address/0x7a2Bc711E19ba6aff6cE8246C546E8c4B4944DFD",
        "coingeckoId": "waxe"
      }
    },
    {
      "chainId": 101,
      "address": "4DHywS5EjUTF5AYisPZiJbWcCV4gfpH98oKxpgyKRnnQ",
      "symbol": "wMATIC",
      "name": "Matic Token (Wormhole)",
      "decimals": 9,
      "logoURI": "https://cdn.jsdelivr.net/gh/trustwallet/assets@master/blockchains/ethereum/assets/0x7D1AfA7B718fb893dB30A3aBc0Cfc608AaCfeBB0/logo.png",
      "tags": [
        "wrapped",
        "wormhole"
      ],
      "extensions": {
        "address": "0x7D1AfA7B718fb893dB30A3aBc0Cfc608AaCfeBB0",
        "bridgeContract": "https://etherscan.io/address/0xf92cD566Ea4864356C5491c177A430C222d7e678",
        "assetContract": "https://etherscan.io/address/0x7D1AfA7B718fb893dB30A3aBc0Cfc608AaCfeBB0",
        "coingeckoId": "matic-network"
      }
    },
    {
      "chainId": 101,
      "address": "Au9E8ygQdTJQZXmNKPdtLEP8rGjC4qsGRhkJgjFNPAr8",
      "symbol": "wXRT",
      "name": "Robonomics (Wormhole)",
      "decimals": 9,
      "logoURI": "https://cdn.jsdelivr.net/gh/trustwallet/assets@master/blockchains/ethereum/assets/0x7dE91B204C1C737bcEe6F000AAA6569Cf7061cb7/logo.png",
      "tags": [
        "wrapped",
        "wormhole"
      ],
      "extensions": {
        "address": "0x7dE91B204C1C737bcEe6F000AAA6569Cf7061cb7",
        "bridgeContract": "https://etherscan.io/address/0xf92cD566Ea4864356C5491c177A430C222d7e678",
        "assetContract": "https://etherscan.io/address/0x7dE91B204C1C737bcEe6F000AAA6569Cf7061cb7",
        "coingeckoId": "robonomics-network"
      }
    },
    {
      "chainId": 101,
      "address": "5DQZ14hLDxveMH7NyGmTmUTRGgVAVXADp3cP2UHeH6hM",
      "symbol": "wAAVE",
      "name": "Aave Token (Wormhole)",
      "decimals": 9,
      "logoURI": "https://cdn.jsdelivr.net/gh/trustwallet/assets@master/blockchains/ethereum/assets/0x7Fc66500c84A76Ad7e9c93437bFc5Ac33E2DDaE9/logo.png",
      "tags": [
        "wrapped",
        "wormhole"
      ],
      "extensions": {
        "address": "0x7Fc66500c84A76Ad7e9c93437bFc5Ac33E2DDaE9",
        "bridgeContract": "https://etherscan.io/address/0xf92cD566Ea4864356C5491c177A430C222d7e678",
        "assetContract": "https://etherscan.io/address/0x7Fc66500c84A76Ad7e9c93437bFc5Ac33E2DDaE9",
        "coingeckoId": "aave"
      }
    },
    {
      "chainId": 101,
      "address": "Arc2ZVKNCdDU4vB8Ubud5QayDtjo2oJF9xVrUPQ6TWxF",
      "symbol": "wLEND",
      "name": "Lend (Wormhole)",
      "decimals": 9,
      "logoURI": "https://cdn.jsdelivr.net/gh/trustwallet/assets@master/blockchains/ethereum/assets/0x80fB784B7eD66730e8b1DBd9820aFD29931aab03/logo.png",
      "tags": [
        "wrapped",
        "wormhole"
      ],
      "extensions": {
        "address": "0x80fB784B7eD66730e8b1DBd9820aFD29931aab03",
        "bridgeContract": "https://etherscan.io/address/0xf92cD566Ea4864356C5491c177A430C222d7e678",
        "assetContract": "https://etherscan.io/address/0x80fB784B7eD66730e8b1DBd9820aFD29931aab03",
        "coingeckoId": "ethlend"
      }
    },
    {
      "chainId": 101,
      "address": "2ctKUDkGBnVykt31AhMPhHvAQWJvoNGbLh7aRidjtAqv",
      "symbol": "wPOLS",
      "name": "PolkastarterToken (Wormhole)",
      "decimals": 9,
      "logoURI": "https://cdn.jsdelivr.net/gh/trustwallet/assets@master/blockchains/ethereum/assets/0x83e6f1E41cdd28eAcEB20Cb649155049Fac3D5Aa/logo.png",
      "tags": [
        "wrapped",
        "wormhole"
      ],
      "extensions": {
        "address": "0x83e6f1E41cdd28eAcEB20Cb649155049Fac3D5Aa",
        "bridgeContract": "https://etherscan.io/address/0xf92cD566Ea4864356C5491c177A430C222d7e678",
        "assetContract": "https://etherscan.io/address/0x83e6f1E41cdd28eAcEB20Cb649155049Fac3D5Aa",
        "coingeckoId": "polkastarter"
      }
    },
    {
      "chainId": 101,
      "address": "8FnkznYpHvKiaBkgatVoCrNiS5y5KW62JqgjnxVhDejC",
      "symbol": "wUBT",
      "name": "Unibright (Wormhole)",
      "decimals": 8,
      "logoURI": "https://cdn.jsdelivr.net/gh/trustwallet/assets@master/blockchains/ethereum/assets/0x8400D94A5cb0fa0D041a3788e395285d61c9ee5e/logo.png",
      "tags": [
        "wrapped",
        "wormhole"
      ],
      "extensions": {
        "address": "0x8400D94A5cb0fa0D041a3788e395285d61c9ee5e",
        "bridgeContract": "https://etherscan.io/address/0xf92cD566Ea4864356C5491c177A430C222d7e678",
        "assetContract": "https://etherscan.io/address/0x8400D94A5cb0fa0D041a3788e395285d61c9ee5e",
        "coingeckoId": "unibright"
      }
    },
    {
      "chainId": 101,
      "address": "4LLAYXVmT3U8Sew6k3tk66zk3btT91QRzQzxcNX8XhzV",
      "symbol": "wDIA",
      "name": "DIA (Wormhole)",
      "decimals": 9,
      "logoURI": "https://cdn.jsdelivr.net/gh/trustwallet/assets@master/blockchains/ethereum/assets/0x84cA8bc7997272c7CfB4D0Cd3D55cd942B3c9419/logo.png",
      "tags": [
        "wrapped",
        "wormhole"
      ],
      "extensions": {
        "address": "0x84cA8bc7997272c7CfB4D0Cd3D55cd942B3c9419",
        "bridgeContract": "https://etherscan.io/address/0xf92cD566Ea4864356C5491c177A430C222d7e678",
        "assetContract": "https://etherscan.io/address/0x84cA8bc7997272c7CfB4D0Cd3D55cd942B3c9419",
        "coingeckoId": "dia-data"
      }
    },
    {
      "chainId": 101,
      "address": "8L8pDf3jutdpdr4m3np68CL9ZroLActrqwxi6s9Ah5xU",
      "symbol": "wFRAX",
      "name": "Frax (Wormhole)",
      "decimals": 9,
      "logoURI": "https://cdn.jsdelivr.net/gh/trustwallet/assets@master/blockchains/ethereum/assets/0x853d955aCEf822Db058eb8505911ED77F175b99e/logo.png",
      "tags": [
        "wrapped",
        "wormhole"
      ],
      "extensions": {
        "address": "0x853d955aCEf822Db058eb8505911ED77F175b99e",
        "bridgeContract": "https://etherscan.io/address/0xf92cD566Ea4864356C5491c177A430C222d7e678",
        "assetContract": "https://etherscan.io/address/0x853d955aCEf822Db058eb8505911ED77F175b99e",
        "coingeckoId": "frax"
      }
    },
    {
      "chainId": 101,
      "address": "H3oVL2zJpHJaDoRfQmSrftv3fkGzvsiQgugCZmcRBykG",
      "symbol": "wKEEP",
      "name": "KEEP Token (Wormhole)",
      "decimals": 9,
      "logoURI": "https://cdn.jsdelivr.net/gh/trustwallet/assets@master/blockchains/ethereum/assets/0x85Eee30c52B0b379b046Fb0F85F4f3Dc3009aFEC/logo.png",
      "tags": [
        "wrapped",
        "wormhole"
      ],
      "extensions": {
        "address": "0x85Eee30c52B0b379b046Fb0F85F4f3Dc3009aFEC",
        "bridgeContract": "https://etherscan.io/address/0xf92cD566Ea4864356C5491c177A430C222d7e678",
        "assetContract": "https://etherscan.io/address/0x85Eee30c52B0b379b046Fb0F85F4f3Dc3009aFEC",
        "coingeckoId": "keep-network"
      }
    },
    {
      "chainId": 101,
      "address": "64oqP1dFqqD8NEL4RPCpMyrHmpo31rj3nYxULVXvayfW",
      "symbol": "wRSR",
      "name": "Reserve Rights (Wormhole)",
      "decimals": 9,
      "logoURI": "https://cdn.jsdelivr.net/gh/trustwallet/assets@master/blockchains/ethereum/assets/0x8762db106B2c2A0bccB3A80d1Ed41273552616E8/logo.png",
      "tags": [
        "wrapped",
        "wormhole"
      ],
      "extensions": {
        "address": "0x8762db106B2c2A0bccB3A80d1Ed41273552616E8",
        "bridgeContract": "https://etherscan.io/address/0xf92cD566Ea4864356C5491c177A430C222d7e678",
        "assetContract": "https://etherscan.io/address/0x8762db106B2c2A0bccB3A80d1Ed41273552616E8",
        "coingeckoId": "reserve-rights-token"
      }
    },
    {
      "chainId": 101,
      "address": "5SU7veiCRA16ZxnS24kCC1dwQYVwi3whvTdM48iNE1Rm",
      "symbol": "wMPH",
      "name": "88mph.app (Wormhole)",
      "decimals": 9,
      "logoURI": "https://cdn.jsdelivr.net/gh/trustwallet/assets@master/blockchains/ethereum/assets/0x8888801aF4d980682e47f1A9036e589479e835C5/logo.png",
      "tags": [
        "wrapped",
        "wormhole"
      ],
      "extensions": {
        "address": "0x8888801aF4d980682e47f1A9036e589479e835C5",
        "bridgeContract": "https://etherscan.io/address/0xf92cD566Ea4864356C5491c177A430C222d7e678",
        "assetContract": "https://etherscan.io/address/0x8888801aF4d980682e47f1A9036e589479e835C5",
        "coingeckoId": "88mph"
      }
    },
    {
      "chainId": 101,
      "address": "5fv26ojhPHWNaikXcMf2TBu4JENjLQ2PWgWYeitttVwv",
      "symbol": "wPAID",
      "name": "PAID Network (Wormhole)",
      "decimals": 9,
      "logoURI": "https://cdn.jsdelivr.net/gh/trustwallet/assets@master/blockchains/ethereum/assets/0x8c8687fC965593DFb2F0b4EAeFD55E9D8df348df/logo.png",
      "tags": [
        "wrapped",
        "wormhole"
      ],
      "extensions": {
        "address": "0x8c8687fC965593DFb2F0b4EAeFD55E9D8df348df",
        "bridgeContract": "https://etherscan.io/address/0xf92cD566Ea4864356C5491c177A430C222d7e678",
        "assetContract": "https://etherscan.io/address/0x8c8687fC965593DFb2F0b4EAeFD55E9D8df348df",
        "coingeckoId": "paid-network"
      }
    },
    {
      "chainId": 101,
      "address": "ACr98v3kv9qaGnR3p2BfsoSK9Q2ZmP6zUkm3qxv5ZJDd",
      "symbol": "wSXP",
      "name": "Swipe (Wormhole)",
      "decimals": 9,
      "logoURI": "https://cdn.jsdelivr.net/gh/trustwallet/assets@master/blockchains/ethereum/assets/0x8CE9137d39326AD0cD6491fb5CC0CbA0e089b6A9/logo.png",
      "tags": [
        "wrapped",
        "wormhole"
      ],
      "extensions": {
        "address": "0x8CE9137d39326AD0cD6491fb5CC0CbA0e089b6A9",
        "bridgeContract": "https://etherscan.io/address/0xf92cD566Ea4864356C5491c177A430C222d7e678",
        "assetContract": "https://etherscan.io/address/0x8CE9137d39326AD0cD6491fb5CC0CbA0e089b6A9",
        "coingeckoId": "swipe"
      }
    },
    {
      "chainId": 101,
      "address": "7gBuzBcJ7V48m8TiKJ1XWNDUerK2XfAbjxuRiKMb6S8Z",
      "symbol": "wREQ",
      "name": "Request Token (Wormhole)",
      "decimals": 9,
      "logoURI": "https://cdn.jsdelivr.net/gh/trustwallet/assets@master/blockchains/ethereum/assets/0x8f8221aFbB33998d8584A2B05749bA73c37a938a/logo.png",
      "tags": [
        "wrapped",
        "wormhole"
      ],
      "extensions": {
        "address": "0x8f8221aFbB33998d8584A2B05749bA73c37a938a",
        "bridgeContract": "https://etherscan.io/address/0xf92cD566Ea4864356C5491c177A430C222d7e678",
        "assetContract": "https://etherscan.io/address/0x8f8221aFbB33998d8584A2B05749bA73c37a938a",
        "coingeckoId": "request-network"
      }
    },
    {
      "chainId": 101,
      "address": "CtDjsryLtwZCLj8TeniV7tWHbkaREfjKDWpvyQvsTyek",
      "symbol": "wWHALE",
      "name": "WHALE (Wormhole)",
      "decimals": 4,
      "logoURI": "https://cdn.jsdelivr.net/gh/trustwallet/assets@master/blockchains/ethereum/assets/0x9355372396e3F6daF13359B7b607a3374cc638e0/logo.png",
      "tags": [
        "wrapped",
        "wormhole"
      ],
      "extensions": {
        "address": "0x9355372396e3F6daF13359B7b607a3374cc638e0",
        "bridgeContract": "https://etherscan.io/address/0xf92cD566Ea4864356C5491c177A430C222d7e678",
        "assetContract": "https://etherscan.io/address/0x9355372396e3F6daF13359B7b607a3374cc638e0",
        "coingeckoId": "whale"
      }
    },
    {
      "chainId": 101,
      "address": "JDUgn6JUSwufqqthRdnZZKWv2vEdYvHxigF5Hk79yxRm",
      "symbol": "wPNK",
      "name": "Pinakion (Wormhole)",
      "decimals": 9,
      "logoURI": "https://cdn.jsdelivr.net/gh/trustwallet/assets@master/blockchains/ethereum/assets/0x93ED3FBe21207Ec2E8f2d3c3de6e058Cb73Bc04d/logo.png",
      "tags": [
        "wrapped",
        "wormhole"
      ],
      "extensions": {
        "address": "0x93ED3FBe21207Ec2E8f2d3c3de6e058Cb73Bc04d",
        "bridgeContract": "https://etherscan.io/address/0xf92cD566Ea4864356C5491c177A430C222d7e678",
        "assetContract": "https://etherscan.io/address/0x93ED3FBe21207Ec2E8f2d3c3de6e058Cb73Bc04d",
        "coingeckoId": "kleros"
      }
    },
    {
      "chainId": 101,
      "address": "EJKqF4p7xVhXkcDNCrVQJE4osow76226bc6u3AtsGXaG",
      "symbol": "wAPY",
      "name": "APY Governance Token (Wormhole)",
      "decimals": 9,
      "logoURI": "https://cdn.jsdelivr.net/gh/trustwallet/assets@master/blockchains/ethereum/assets/0x95a4492F028aa1fd432Ea71146b433E7B4446611/logo.png",
      "tags": [
        "wrapped",
        "wormhole"
      ],
      "extensions": {
        "address": "0x95a4492F028aa1fd432Ea71146b433E7B4446611",
        "bridgeContract": "https://etherscan.io/address/0xf92cD566Ea4864356C5491c177A430C222d7e678",
        "assetContract": "https://etherscan.io/address/0x95a4492F028aa1fd432Ea71146b433E7B4446611",
        "coingeckoId": "apy-finance"
      }
    },
    {
      "chainId": 101,
      "address": "AF7Dv5Vzi1dT2fLnz4ysiRQ6FxGN1M6mrmHwgNpx7FVH",
      "symbol": "wOCEAN",
      "name": "Ocean Protocol (Wormhole)",
      "decimals": 9,
      "logoURI": "https://cdn.jsdelivr.net/gh/trustwallet/assets@master/blockchains/ethereum/assets/0x967da4048cD07aB37855c090aAF366e4ce1b9F48/logo.png",
      "tags": [
        "wrapped",
        "wormhole"
      ],
      "extensions": {
        "address": "0x967da4048cD07aB37855c090aAF366e4ce1b9F48",
        "bridgeContract": "https://etherscan.io/address/0xf92cD566Ea4864356C5491c177A430C222d7e678",
        "assetContract": "https://etherscan.io/address/0x967da4048cD07aB37855c090aAF366e4ce1b9F48",
        "coingeckoId": "ocean-protocol"
      }
    },
    {
      "chainId": 101,
      "address": "AyNULvvLGW11fThvhncqNRjEgmDbMEHdDL4HqXD6SM8V",
      "symbol": "wSPI",
      "name": "Shopping.io (Wormhole)",
      "decimals": 9,
      "logoURI": "https://cdn.jsdelivr.net/gh/trustwallet/assets@master/blockchains/ethereum/assets/0x9B02dD390a603Add5c07f9fd9175b7DABE8D63B7/logo.png",
      "tags": [
        "wrapped",
        "wormhole"
      ],
      "extensions": {
        "address": "0x9B02dD390a603Add5c07f9fd9175b7DABE8D63B7",
        "bridgeContract": "https://etherscan.io/address/0xf92cD566Ea4864356C5491c177A430C222d7e678",
        "assetContract": "https://etherscan.io/address/0x9B02dD390a603Add5c07f9fd9175b7DABE8D63B7",
        "coingeckoId": "shopping-io"
      }
    },
    {
      "chainId": 101,
      "address": "3UeKTABxz9XexDtyKq646rSQvx8GVpKNwfMoKKfxsTsF",
      "symbol": "wBBTC",
      "name": "Binance Wrapped BTC (Wormhole)",
      "decimals": 8,
      "logoURI": "https://cdn.jsdelivr.net/gh/trustwallet/assets@master/blockchains/ethereum/assets/0x9BE89D2a4cd102D8Fecc6BF9dA793be995C22541/logo.png",
      "tags": [
        "wrapped",
        "wormhole"
      ],
      "extensions": {
        "address": "0x9BE89D2a4cd102D8Fecc6BF9dA793be995C22541",
        "bridgeContract": "https://etherscan.io/address/0xf92cD566Ea4864356C5491c177A430C222d7e678",
        "assetContract": "https://etherscan.io/address/0x9BE89D2a4cd102D8Fecc6BF9dA793be995C22541",
        "coingeckoId": "binance-wrapped-btc"
      }
    },
    {
      "chainId": 101,
      "address": "DsGbyCHbG4vSWBqAprR2eWuUAg8fXAgYkWL9psgvYZn5",
      "symbol": "wUNISTAKE",
      "name": "Unistake (Wormhole)",
      "decimals": 9,
      "logoURI": "https://cdn.jsdelivr.net/gh/trustwallet/assets@master/blockchains/ethereum/assets/0x9Ed8e7C9604790F7Ec589F99b94361d8AAB64E5E/logo.png",
      "tags": [
        "wrapped",
        "wormhole"
      ],
      "extensions": {
        "address": "0x9Ed8e7C9604790F7Ec589F99b94361d8AAB64E5E",
        "bridgeContract": "https://etherscan.io/address/0xf92cD566Ea4864356C5491c177A430C222d7e678",
        "assetContract": "https://etherscan.io/address/0x9Ed8e7C9604790F7Ec589F99b94361d8AAB64E5E",
        "coingeckoId": "unistake"
      }
    },
    {
      "chainId": 101,
      "address": "GBvv3jn9u6pZqPd2GVnQ7BKJzLwQnEWe4ci9k359PN9Z",
      "symbol": "wMKR",
      "name": "MakerDAO (Wormhole)",
      "decimals": 9,
      "logoURI": "https://cdn.jsdelivr.net/gh/trustwallet/assets@master/blockchains/ethereum/assets/0x9f8F72aA9304c8B593d555F12eF6589cC3A579A2/logo.png",
      "tags": [
        "wrapped",
        "wormhole"
      ],
      "extensions": {
        "address": "0x9f8F72aA9304c8B593d555F12eF6589cC3A579A2",
        "bridgeContract": "https://etherscan.io/address/0xf92cD566Ea4864356C5491c177A430C222d7e678",
        "assetContract": "https://etherscan.io/address/0x9f8F72aA9304c8B593d555F12eF6589cC3A579A2",
        "coingeckoId": "maker"
      }
    },
    {
      "chainId": 101,
      "address": "53ETjuzUNHG8c7rZ2hxQLQfN5R6tEYtdYwNQsa68xFUk",
      "symbol": "wFARM",
      "name": "FARM Reward Token (Wormhole)",
      "decimals": 9,
      "logoURI": "https://cdn.jsdelivr.net/gh/trustwallet/assets@master/blockchains/ethereum/assets/0xa0246c9032bC3A600820415aE600c6388619A14D/logo.png",
      "tags": [
        "wrapped",
        "wormhole"
      ],
      "extensions": {
        "address": "0xa0246c9032bC3A600820415aE600c6388619A14D",
        "bridgeContract": "https://etherscan.io/address/0xf92cD566Ea4864356C5491c177A430C222d7e678",
        "assetContract": "https://etherscan.io/address/0xa0246c9032bC3A600820415aE600c6388619A14D",
        "coingeckoId": "harvest-finance"
      }
    },
    {
      "chainId": 101,
      "address": "FVsXUnbhifqJ4LiXQEbpUtXVdB8T5ADLKqSs5t1oc54F",
      "symbol": "wUSDC",
      "name": "USD Coin (Wormhole)",
      "decimals": 6,
      "logoURI": "https://cdn.jsdelivr.net/gh/solana-labs/token-list@main/assets/mainnet/EPjFWdd5AufqSSqeM2qN1xzybapC8G4wEGGkZwyTDt1v/logo.png",
      "tags": [
        "wrapped",
        "wormhole"
      ],
      "extensions": {
        "address": "0xA0b86991c6218b36c1d19D4a2e9Eb0cE3606eB48",
        "bridgeContract": "https://etherscan.io/address/0xf92cD566Ea4864356C5491c177A430C222d7e678",
        "assetContract": "https://etherscan.io/address/0xA0b86991c6218b36c1d19D4a2e9Eb0cE3606eB48",
        "coingeckoId": "usd-coin"
      }
    },
    {
      "chainId": 101,
      "address": "EjBpnWzWZeW1PKzfCszLdHgENZLZDoTNaEmz8BddpWJx",
      "symbol": "wANT",
      "name": "Aragon Network Token (Wormhole)",
      "decimals": 9,
      "logoURI": "https://cdn.jsdelivr.net/gh/trustwallet/assets@master/blockchains/ethereum/assets/0xa117000000f279D81A1D3cc75430fAA017FA5A2e/logo.png",
      "tags": [
        "wrapped",
        "wormhole"
      ],
      "extensions": {
        "address": "0xa117000000f279D81A1D3cc75430fAA017FA5A2e",
        "bridgeContract": "https://etherscan.io/address/0xf92cD566Ea4864356C5491c177A430C222d7e678",
        "assetContract": "https://etherscan.io/address/0xa117000000f279D81A1D3cc75430fAA017FA5A2e",
        "coingeckoId": "aragon"
      }
    },
    {
      "chainId": 101,
      "address": "Rs4LHZ4WogZCAkCzfsKJib5LLnYL6xcVAfTcLQiSjg2",
      "symbol": "wNPXS",
      "name": "Pundi X Token (Wormhole)",
      "decimals": 9,
      "logoURI": "https://cdn.jsdelivr.net/gh/trustwallet/assets@master/blockchains/ethereum/assets/0xA15C7Ebe1f07CaF6bFF097D8a589fb8AC49Ae5B3/logo.png",
      "tags": [
        "wrapped",
        "wormhole"
      ],
      "extensions": {
        "address": "0xA15C7Ebe1f07CaF6bFF097D8a589fb8AC49Ae5B3",
        "bridgeContract": "https://etherscan.io/address/0xf92cD566Ea4864356C5491c177A430C222d7e678",
        "assetContract": "https://etherscan.io/address/0xA15C7Ebe1f07CaF6bFF097D8a589fb8AC49Ae5B3",
        "coingeckoId": "pundi-x"
      }
    },
    {
      "chainId": 101,
      "address": "65ribugkb42AANKYrEeuruhhfXffyE4jY22FUxFbpW7C",
      "symbol": "wRFOX",
      "name": "RFOX (Wormhole)",
      "decimals": 9,
      "logoURI": "https://cdn.jsdelivr.net/gh/trustwallet/assets@master/blockchains/ethereum/assets/0xa1d6Df714F91DeBF4e0802A542E13067f31b8262/logo.png",
      "tags": [
        "wrapped",
        "wormhole"
      ],
      "extensions": {
        "address": "0xa1d6Df714F91DeBF4e0802A542E13067f31b8262",
        "bridgeContract": "https://etherscan.io/address/0xf92cD566Ea4864356C5491c177A430C222d7e678",
        "assetContract": "https://etherscan.io/address/0xa1d6Df714F91DeBF4e0802A542E13067f31b8262",
        "coingeckoId": "redfox-labs-2"
      }
    },
    {
      "chainId": 101,
      "address": "T2mo6dnFiutu26KMuCMSjCLBB4ofWvQ3qBJGEMc3JSe",
      "symbol": "wMTA",
      "name": "Meta (Wormhole)",
      "decimals": 9,
      "logoURI": "https://cdn.jsdelivr.net/gh/trustwallet/assets@master/blockchains/ethereum/assets/0xa3BeD4E1c75D00fa6f4E5E6922DB7261B5E9AcD2/logo.png",
      "tags": [
        "wrapped",
        "wormhole"
      ],
      "extensions": {
        "address": "0xa3BeD4E1c75D00fa6f4E5E6922DB7261B5E9AcD2",
        "bridgeContract": "https://etherscan.io/address/0xf92cD566Ea4864356C5491c177A430C222d7e678",
        "assetContract": "https://etherscan.io/address/0xa3BeD4E1c75D00fa6f4E5E6922DB7261B5E9AcD2",
        "coingeckoId": "meta"
      }
    },
    {
      "chainId": 101,
      "address": "HC8SaUm9rhvVZE5ZwBWiUhFAnCuG8byd5FxKYdpFm5MR",
      "symbol": "wRBC",
      "name": "Rubic (Wormhole)",
      "decimals": 9,
      "logoURI": "https://cdn.jsdelivr.net/gh/trustwallet/assets@master/blockchains/ethereum/assets/0xA4EED63db85311E22dF4473f87CcfC3DaDCFA3E3/logo.png",
      "tags": [
        "wrapped",
        "wormhole"
      ],
      "extensions": {
        "address": "0xA4EED63db85311E22dF4473f87CcfC3DaDCFA3E3",
        "bridgeContract": "https://etherscan.io/address/0xf92cD566Ea4864356C5491c177A430C222d7e678",
        "assetContract": "https://etherscan.io/address/0xA4EED63db85311E22dF4473f87CcfC3DaDCFA3E3",
        "coingeckoId": "rubic"
      }
    },
    {
      "chainId": 101,
      "address": "9DdtKWoK8cBfLSLhHXHFZzzhxp4rdwHbFEAis8n5AsfQ",
      "symbol": "wNOIA",
      "name": "NOIA Token (Wormhole)",
      "decimals": 9,
      "logoURI": "https://cdn.jsdelivr.net/gh/trustwallet/assets@master/blockchains/ethereum/assets/0xa8c8CfB141A3bB59FEA1E2ea6B79b5ECBCD7b6ca/logo.png",
      "tags": [
        "wrapped",
        "wormhole"
      ],
      "extensions": {
        "address": "0xa8c8CfB141A3bB59FEA1E2ea6B79b5ECBCD7b6ca",
        "bridgeContract": "https://etherscan.io/address/0xf92cD566Ea4864356C5491c177A430C222d7e678",
        "assetContract": "https://etherscan.io/address/0xa8c8CfB141A3bB59FEA1E2ea6B79b5ECBCD7b6ca",
        "coingeckoId": "noia-network"
      }
    },
    {
      "chainId": 101,
      "address": "DTQStP2z4DRqbNHRxtwThAujr9aPFPsv4y2kkXTVLVvb",
      "symbol": "wCEL",
      "name": "Celsius (Wormhole)",
      "decimals": 4,
      "logoURI": "https://cdn.jsdelivr.net/gh/trustwallet/assets@master/blockchains/ethereum/assets/0xaaAEBE6Fe48E54f431b0C390CfaF0b017d09D42d/logo.png",
      "tags": [
        "wrapped",
        "wormhole"
      ],
      "extensions": {
        "address": "0xaaAEBE6Fe48E54f431b0C390CfaF0b017d09D42d",
        "bridgeContract": "https://etherscan.io/address/0xf92cD566Ea4864356C5491c177A430C222d7e678",
        "assetContract": "https://etherscan.io/address/0xaaAEBE6Fe48E54f431b0C390CfaF0b017d09D42d",
        "coingeckoId": "celsius-degree-token"
      }
    },
    {
      "chainId": 101,
      "address": "59NPV18vAbTgwC9aeEGikrmX3EbZHMEMkZfvcsHBNFr9",
      "symbol": "wCWS",
      "name": "Crowns (Wormhole)",
      "decimals": 9,
      "logoURI": "https://cdn.jsdelivr.net/gh/trustwallet/assets@master/blockchains/ethereum/assets/0xaC0104Cca91D167873B8601d2e71EB3D4D8c33e0/logo.png",
      "tags": [
        "wrapped",
        "wormhole"
      ],
      "extensions": {
        "address": "0xaC0104Cca91D167873B8601d2e71EB3D4D8c33e0",
        "bridgeContract": "https://etherscan.io/address/0xf92cD566Ea4864356C5491c177A430C222d7e678",
        "assetContract": "https://etherscan.io/address/0xaC0104Cca91D167873B8601d2e71EB3D4D8c33e0",
        "coingeckoId": "crowns"
      }
    },
    {
      "chainId": 101,
      "address": "4811JP9i35zgAxSFZjGXQwew6xd1qSBE4xdMFik2J14Z",
      "symbol": "wROOM",
      "name": "OptionRoom Token (Wormhole)",
      "decimals": 9,
      "logoURI": "https://cdn.jsdelivr.net/gh/trustwallet/assets@master/blockchains/ethereum/assets/0xAd4f86a25bbc20FfB751f2FAC312A0B4d8F88c64/logo.png",
      "tags": [
        "wrapped",
        "wormhole"
      ],
      "extensions": {
        "address": "0xAd4f86a25bbc20FfB751f2FAC312A0B4d8F88c64",
        "bridgeContract": "https://etherscan.io/address/0xf92cD566Ea4864356C5491c177A430C222d7e678",
        "assetContract": "https://etherscan.io/address/0xAd4f86a25bbc20FfB751f2FAC312A0B4d8F88c64",
        "coingeckoId": "option-room"
      }
    },
    {
      "chainId": 101,
      "address": "2VAdvHWMpzMnDYYn64MgqLNpGQ19iCiusCet8JLMtxU5",
      "symbol": "wYOP",
      "name": "YOP (Wormhole)",
      "decimals": 8,
      "logoURI": "https://cdn.jsdelivr.net/gh/trustwallet/assets@master/blockchains/ethereum/assets/0xAE1eaAE3F627AAca434127644371b67B18444051/logo.png",
      "tags": [
        "wrapped",
        "wormhole"
      ],
      "extensions": {
        "address": "0xAE1eaAE3F627AAca434127644371b67B18444051",
        "bridgeContract": "https://etherscan.io/address/0xf92cD566Ea4864356C5491c177A430C222d7e678",
        "assetContract": "https://etherscan.io/address/0xAE1eaAE3F627AAca434127644371b67B18444051",
        "coingeckoId": "yield-optimization-platform"
      }
    },
    {
      "chainId": 101,
      "address": "AKiTcEWZarsnUbKkwQVRjJni5eqwiNeBQsJ3nrADacT4",
      "symbol": "wLGCY",
      "name": "LGCY Network (Wormhole)",
      "decimals": 9,
      "logoURI": "https://cdn.jsdelivr.net/gh/trustwallet/assets@master/blockchains/ethereum/assets/0xaE697F994Fc5eBC000F8e22EbFfeE04612f98A0d/logo.png",
      "tags": [
        "wrapped",
        "wormhole"
      ],
      "extensions": {
        "address": "0xaE697F994Fc5eBC000F8e22EbFfeE04612f98A0d",
        "bridgeContract": "https://etherscan.io/address/0xf92cD566Ea4864356C5491c177A430C222d7e678",
        "assetContract": "https://etherscan.io/address/0xaE697F994Fc5eBC000F8e22EbFfeE04612f98A0d",
        "coingeckoId": "lgcy-network"
      }
    },
    {
      "chainId": 101,
      "address": "4kPHTMfSD1k3SytAMKEVRWH5ip6WD5U52tC5q6TuXUNU",
      "symbol": "wRFuel",
      "name": "Rio Fuel Token (Wormhole)",
      "decimals": 9,
      "logoURI": "https://cdn.jsdelivr.net/gh/trustwallet/assets@master/blockchains/ethereum/assets/0xaf9f549774ecEDbD0966C52f250aCc548D3F36E5/logo.png",
      "tags": [
        "wrapped",
        "wormhole"
      ],
      "extensions": {
        "address": "0xaf9f549774ecEDbD0966C52f250aCc548D3F36E5",
        "bridgeContract": "https://etherscan.io/address/0xf92cD566Ea4864356C5491c177A430C222d7e678",
        "assetContract": "https://etherscan.io/address/0xaf9f549774ecEDbD0966C52f250aCc548D3F36E5",
        "coingeckoId": "rio-defi"
      }
    },
    {
      "chainId": 101,
      "address": "E1w2uKRsVJeDf1Qqbk7DDKEDe7NCYwh8ySgqCaEZ4BTC",
      "symbol": "wMAHA",
      "name": "MahaDAO (Wormhole)",
      "decimals": 9,
      "logoURI": "https://cdn.jsdelivr.net/gh/trustwallet/assets@master/blockchains/ethereum/assets/0xB4d930279552397bbA2ee473229f89Ec245bc365/logo.png",
      "tags": [
        "wrapped",
        "wormhole"
      ],
      "extensions": {
        "address": "0xB4d930279552397bbA2ee473229f89Ec245bc365",
        "bridgeContract": "https://etherscan.io/address/0xf92cD566Ea4864356C5491c177A430C222d7e678",
        "assetContract": "https://etherscan.io/address/0xB4d930279552397bbA2ee473229f89Ec245bc365",
        "coingeckoId": "mahadao"
      }
    },
    {
      "chainId": 101,
      "address": "4psmnTirimNyPEPEZtkQkdEPJagTXS3a7wsu1XN9MYK3",
      "symbol": "wRPL",
      "name": "Rocket Pool (Wormhole)",
      "decimals": 9,
      "logoURI": "https://cdn.jsdelivr.net/gh/trustwallet/assets@master/blockchains/ethereum/assets/0xB4EFd85c19999D84251304bDA99E90B92300Bd93/logo.png",
      "tags": [
        "wrapped",
        "wormhole"
      ],
      "extensions": {
        "address": "0xB4EFd85c19999D84251304bDA99E90B92300Bd93",
        "bridgeContract": "https://etherscan.io/address/0xf92cD566Ea4864356C5491c177A430C222d7e678",
        "assetContract": "https://etherscan.io/address/0xB4EFd85c19999D84251304bDA99E90B92300Bd93",
        "coingeckoId": "rocket-pool"
      }
    },
    {
      "chainId": 101,
      "address": "FrhQauNRm7ecom9FRprNcyz58agDe5ujAbAtA9NG6jtU",
      "symbol": "wNEXO",
      "name": "Nexo (Wormhole)",
      "decimals": 9,
      "logoURI": "https://cdn.jsdelivr.net/gh/trustwallet/assets@master/blockchains/ethereum/assets/0xB62132e35a6c13ee1EE0f84dC5d40bad8d815206/logo.png",
      "tags": [
        "wrapped",
        "wormhole"
      ],
      "extensions": {
        "address": "0xB62132e35a6c13ee1EE0f84dC5d40bad8d815206",
        "bridgeContract": "https://etherscan.io/address/0xf92cD566Ea4864356C5491c177A430C222d7e678",
        "assetContract": "https://etherscan.io/address/0xB62132e35a6c13ee1EE0f84dC5d40bad8d815206",
        "coingeckoId": "nexo"
      }
    },
    {
      "chainId": 101,
      "address": "6G7X1B2f9F7KWcHxS66mn3ax6VPE2UMZud44RX3BzfVo",
      "symbol": "BEHZAT",
      "name": "Behzat Token",
      "decimals": 10,
      "logoURI": "https://cdn.jsdelivr.net/gh/Tunay221/behzattoken/behzatc.png",
      "tags": [
        "Token"
      ],
      "extensions": {
        "twitter": "https://twitter.com/BehzatToken"
      }
    },
    {
      "chainId": 101,
      "address": "AoU75vwpnWEVvfarxRALjzRc8vS9UdDhRMkwoDimt9ss",
      "symbol": "wSFI",
      "name": "Spice (Wormhole)",
      "decimals": 9,
      "logoURI": "https://cdn.jsdelivr.net/gh/trustwallet/assets@master/blockchains/ethereum/assets/0xb753428af26E81097e7fD17f40c88aaA3E04902c/logo.png",
      "tags": [
        "wrapped",
        "wormhole"
      ],
      "extensions": {
        "address": "0xb753428af26E81097e7fD17f40c88aaA3E04902c",
        "bridgeContract": "https://etherscan.io/address/0xf92cD566Ea4864356C5491c177A430C222d7e678",
        "assetContract": "https://etherscan.io/address/0xb753428af26E81097e7fD17f40c88aaA3E04902c",
        "coingeckoId": "saffron-finance"
      }
    },
    {
      "chainId": 101,
      "address": "CRZuALvCYjPLB65WFLHh9JkmPWK5C81TXpy2aEEaCjr3",
      "symbol": "wSTBZ",
      "name": "Stabilize Token (Wormhole)",
      "decimals": 9,
      "logoURI": "https://cdn.jsdelivr.net/gh/trustwallet/assets@master/blockchains/ethereum/assets/0xB987D48Ed8f2C468D52D6405624EADBa5e76d723/logo.png",
      "tags": [
        "wrapped",
        "wormhole"
      ],
      "extensions": {
        "address": "0xB987D48Ed8f2C468D52D6405624EADBa5e76d723",
        "bridgeContract": "https://etherscan.io/address/0xf92cD566Ea4864356C5491c177A430C222d7e678",
        "assetContract": "https://etherscan.io/address/0xB987D48Ed8f2C468D52D6405624EADBa5e76d723",
        "coingeckoId": "stabilize"
      }
    },
    {
      "chainId": 101,
      "address": "HPYXGSdAwyK5GwmuivL8gDdUVRChtgXq6SRat44k4Pat",
      "symbol": "wBAL",
      "name": "Balancer (Wormhole)",
      "decimals": 9,
      "logoURI": "https://cdn.jsdelivr.net/gh/trustwallet/assets@master/blockchains/ethereum/assets/0xba100000625a3754423978a60c9317c58a424e3D/logo.png",
      "tags": [
        "wrapped",
        "wormhole"
      ],
      "extensions": {
        "address": "0xba100000625a3754423978a60c9317c58a424e3D",
        "bridgeContract": "https://etherscan.io/address/0xf92cD566Ea4864356C5491c177A430C222d7e678",
        "assetContract": "https://etherscan.io/address/0xba100000625a3754423978a60c9317c58a424e3D",
        "coingeckoId": "balancer"
      }
    },
    {
      "chainId": 101,
      "address": "AV7NgJV2BsgEukzUTrcUMz3LD37xLcLtygFig5WJ3kQN",
      "symbol": "wBAND",
      "name": "BandToken (Wormhole)",
      "decimals": 9,
      "logoURI": "https://cdn.jsdelivr.net/gh/trustwallet/assets@master/blockchains/ethereum/assets/0xBA11D00c5f74255f56a5E366F4F77f5A186d7f55/logo.png",
      "tags": [
        "wrapped",
        "wormhole"
      ],
      "extensions": {
        "address": "0xBA11D00c5f74255f56a5E366F4F77f5A186d7f55",
        "bridgeContract": "https://etherscan.io/address/0xf92cD566Ea4864356C5491c177A430C222d7e678",
        "assetContract": "https://etherscan.io/address/0xBA11D00c5f74255f56a5E366F4F77f5A186d7f55",
        "coingeckoId": "band-protocol"
      }
    },
    {
      "chainId": 101,
      "address": "4obZok5FFUcQXQoV39hhcqk9xSmo4WnP9wnrNCk1g5BC",
      "symbol": "wSWFL",
      "name": "Swapfolio (Wormhole)",
      "decimals": 9,
      "logoURI": "https://cdn.jsdelivr.net/gh/trustwallet/assets@master/blockchains/ethereum/assets/0xBa21Ef4c9f433Ede00badEFcC2754B8E74bd538A/logo.png",
      "tags": [
        "wrapped",
        "wormhole"
      ],
      "extensions": {
        "address": "0xBa21Ef4c9f433Ede00badEFcC2754B8E74bd538A",
        "bridgeContract": "https://etherscan.io/address/0xf92cD566Ea4864356C5491c177A430C222d7e678",
        "assetContract": "https://etherscan.io/address/0xBa21Ef4c9f433Ede00badEFcC2754B8E74bd538A",
        "coingeckoId": "swapfolio"
      }
    },
    {
      "chainId": 101,
      "address": "HCP8hGKS6fUGfTA1tQxBKzbXuQk7yktzz71pY8LXVJyR",
      "symbol": "wLRC",
      "name": "LoopringCoin V2 (Wormhole)",
      "decimals": 9,
      "logoURI": "https://cdn.jsdelivr.net/gh/trustwallet/assets@master/blockchains/ethereum/assets/0xBBbbCA6A901c926F240b89EacB641d8Aec7AEafD/logo.png",
      "tags": [
        "wrapped",
        "wormhole"
      ],
      "extensions": {
        "address": "0xBBbbCA6A901c926F240b89EacB641d8Aec7AEafD",
        "bridgeContract": "https://etherscan.io/address/0xf92cD566Ea4864356C5491c177A430C222d7e678",
        "assetContract": "https://etherscan.io/address/0xBBbbCA6A901c926F240b89EacB641d8Aec7AEafD",
        "coingeckoId": "loopring"
      }
    },
    {
      "chainId": 101,
      "address": "9sNArcS6veh7DLEo7Y1ZSbBCYtkuPVE6S3HhVrcWR2Zw",
      "symbol": "wPERP",
      "name": "Perpetual (Wormhole)",
      "decimals": 9,
      "logoURI": "https://cdn.jsdelivr.net/gh/trustwallet/assets@master/blockchains/ethereum/assets/0xbC396689893D065F41bc2C6EcbeE5e0085233447/logo.png",
      "tags": [
        "wrapped",
        "wormhole"
      ],
      "extensions": {
        "address": "0xbC396689893D065F41bc2C6EcbeE5e0085233447",
        "bridgeContract": "https://etherscan.io/address/0xf92cD566Ea4864356C5491c177A430C222d7e678",
        "assetContract": "https://etherscan.io/address/0xbC396689893D065F41bc2C6EcbeE5e0085233447",
        "coingeckoId": "perpetual-protocol"
      }
    },
    {
      "chainId": 101,
      "address": "3XnhArdJydrpbr9Nbj8wNUaozPL9WAo9YDyNWakhTm9X",
      "symbol": "wCOMP",
      "name": "Compound (Wormhole)",
      "decimals": 9,
      "logoURI": "https://cdn.jsdelivr.net/gh/trustwallet/assets@master/blockchains/ethereum/assets/0xc00e94Cb662C3520282E6f5717214004A7f26888/logo.png",
      "tags": [
        "wrapped",
        "wormhole"
      ],
      "extensions": {
        "address": "0xc00e94Cb662C3520282E6f5717214004A7f26888",
        "bridgeContract": "https://etherscan.io/address/0xf92cD566Ea4864356C5491c177A430C222d7e678",
        "assetContract": "https://etherscan.io/address/0xc00e94Cb662C3520282E6f5717214004A7f26888",
        "coingeckoId": "compound-governance-token"
      }
    },
    {
      "chainId": 101,
      "address": "CPLNm9UMKfiJKiySQathV99yeSgTVjPDZx4ucFrbp2MD",
      "symbol": "wSNX",
      "name": "Synthetix Network Token (Wormhole)",
      "decimals": 9,
      "logoURI": "https://cdn.jsdelivr.net/gh/trustwallet/assets@master/blockchains/ethereum/assets//logo.png",
      "tags": [
        "wrapped",
        "wormhole"
      ],
      "extensions": {
        "address": "0xC011a73ee8576Fb46F5E1c5751cA3B9Fe0af2a6F",
        "bridgeContract": "https://etherscan.io/address/0xf92cD566Ea4864356C5491c177A430C222d7e678",
        "assetContract": "https://etherscan.io/address/0xC011a73ee8576Fb46F5E1c5751cA3B9Fe0af2a6F",
        "coingeckoId": "havven"
      }
    },
    {
      "chainId": 101,
      "address": "D6eVKSfLdioqo2zG8LbQYFU2gf66FrjKA7afCYNo1GHt",
      "symbol": "wDUCK",
      "name": "DLP Duck Token (Wormhole)",
      "decimals": 9,
      "logoURI": "https://cdn.jsdelivr.net/gh/trustwallet/assets@master/blockchains/ethereum/assets/0xC0bA369c8Db6eB3924965e5c4FD0b4C1B91e305F/logo.png",
      "tags": [
        "wrapped",
        "wormhole"
      ],
      "extensions": {
        "address": "0xC0bA369c8Db6eB3924965e5c4FD0b4C1B91e305F",
        "bridgeContract": "https://etherscan.io/address/0xf92cD566Ea4864356C5491c177A430C222d7e678",
        "assetContract": "https://etherscan.io/address/0xC0bA369c8Db6eB3924965e5c4FD0b4C1B91e305F",
        "coingeckoId": "dlp-duck-token"
      }
    },
    {
      "chainId": 101,
      "address": "9PwPi3DAf9Dy4Y6qJmUzF6fX9CjNwScBidsYqJmcApF8",
      "symbol": "wCHAIN",
      "name": "Chain Games (Wormhole)",
      "decimals": 9,
      "logoURI": "https://cdn.jsdelivr.net/gh/trustwallet/assets@master/blockchains/ethereum/assets/0xC4C2614E694cF534D407Ee49F8E44D125E4681c4/logo.png",
      "tags": [
        "wrapped",
        "wormhole"
      ],
      "extensions": {
        "address": "0xC4C2614E694cF534D407Ee49F8E44D125E4681c4",
        "bridgeContract": "https://etherscan.io/address/0xf92cD566Ea4864356C5491c177A430C222d7e678",
        "assetContract": "https://etherscan.io/address/0xC4C2614E694cF534D407Ee49F8E44D125E4681c4",
        "coingeckoId": "chain-games"
      }
    },
    {
      "chainId": 101,
      "address": "BmxZ1pghpcoyT7aykj7D1o4AxWirTqvD7zD2tNngjirT",
      "symbol": "wGRT",
      "name": "Graph Token (Wormhole)",
      "decimals": 9,
      "logoURI": "https://cdn.jsdelivr.net/gh/trustwallet/assets@master/blockchains/ethereum/assets/0xc944E90C64B2c07662A292be6244BDf05Cda44a7/logo.png",
      "tags": [
        "wrapped",
        "wormhole"
      ],
      "extensions": {
        "address": "0xc944E90C64B2c07662A292be6244BDf05Cda44a7",
        "bridgeContract": "https://etherscan.io/address/0xf92cD566Ea4864356C5491c177A430C222d7e678",
        "assetContract": "https://etherscan.io/address/0xc944E90C64B2c07662A292be6244BDf05Cda44a7",
        "coingeckoId": "the-graph"
      }
    },
    {
      "chainId": 101,
      "address": "FMr15arp651N6fR2WEL36pCMBnFecHcN6wDxne2Vf3SK",
      "symbol": "wROOT",
      "name": "RootKit (Wormhole)",
      "decimals": 9,
      "logoURI": "https://cdn.jsdelivr.net/gh/trustwallet/assets@master/blockchains/ethereum/assets/0xCb5f72d37685C3D5aD0bB5F982443BC8FcdF570E/logo.png",
      "tags": [
        "wrapped",
        "wormhole"
      ],
      "extensions": {
        "address": "0xCb5f72d37685C3D5aD0bB5F982443BC8FcdF570E",
        "bridgeContract": "https://etherscan.io/address/0xf92cD566Ea4864356C5491c177A430C222d7e678",
        "assetContract": "https://etherscan.io/address/0xCb5f72d37685C3D5aD0bB5F982443BC8FcdF570E",
        "coingeckoId": "rootkit"
      }
    },
    {
      "chainId": 101,
      "address": "E9X7rKAGfSh1gsHC6qh5MVLkDzRcT64KQbjzvHnc5zEq",
      "symbol": "wSWAP",
      "name": "TrustSwap Token (Wormhole)",
      "decimals": 9,
      "logoURI": "https://cdn.jsdelivr.net/gh/trustwallet/assets@master/blockchains/ethereum/assets/0xCC4304A31d09258b0029eA7FE63d032f52e44EFe/logo.png",
      "tags": [
        "wrapped",
        "wormhole"
      ],
      "extensions": {
        "address": "0xCC4304A31d09258b0029eA7FE63d032f52e44EFe",
        "bridgeContract": "https://etherscan.io/address/0xf92cD566Ea4864356C5491c177A430C222d7e678",
        "assetContract": "https://etherscan.io/address/0xCC4304A31d09258b0029eA7FE63d032f52e44EFe",
        "coingeckoId": "trustswap"
      }
    },
    {
      "chainId": 101,
      "address": "5NEENV1mNvu7MfNNtKuGSDC8zoNStq1tuLkDXFtv6rZd",
      "symbol": "wTVK",
      "name": "Terra Virtua Kolect (Wormhole)",
      "decimals": 9,
      "logoURI": "https://cdn.jsdelivr.net/gh/trustwallet/assets@master/blockchains/ethereum/assets/0xd084B83C305daFD76AE3E1b4E1F1fe2eCcCb3988/logo.png",
      "tags": [
        "wrapped",
        "wormhole"
      ],
      "extensions": {
        "address": "0xd084B83C305daFD76AE3E1b4E1F1fe2eCcCb3988",
        "bridgeContract": "https://etherscan.io/address/0xf92cD566Ea4864356C5491c177A430C222d7e678",
        "assetContract": "https://etherscan.io/address/0xd084B83C305daFD76AE3E1b4E1F1fe2eCcCb3988",
        "coingeckoId": "terra-virtua-kolect"
      }
    },
    {
      "chainId": 101,
      "address": "5ZXLGj7onpitgtREJNYb51DwDPddvqV1YLC8jn2sgz48",
      "symbol": "wOMG",
      "name": "OMG Network (Wormhole)",
      "decimals": 9,
      "logoURI": "https://cdn.jsdelivr.net/gh/trustwallet/assets@master/blockchains/ethereum/assets//logo.png",
      "tags": [
        "wrapped",
        "wormhole"
      ],
      "extensions": {
        "address": "0xd26114cd6EE289AccF82350c8d8487fedB8A0C07",
        "bridgeContract": "https://etherscan.io/address/0xf92cD566Ea4864356C5491c177A430C222d7e678",
        "assetContract": "https://etherscan.io/address/0xd26114cd6EE289AccF82350c8d8487fedB8A0C07",
        "coingeckoId": "omisego"
      }
    },
    {
      "chainId": 101,
      "address": "2Xf2yAXJfg82sWwdLUo2x9mZXy6JCdszdMZkcF1Hf4KV",
      "symbol": "wLUNA",
      "name": "Wrapped LUNA Token (Wormhole)",
      "decimals": 9,
      "logoURI": "https://cdn.jsdelivr.net/gh/trustwallet/assets@master/blockchains/ethereum/assets/0xd2877702675e6cEb975b4A1dFf9fb7BAF4C91ea9/logo.png",
      "tags": [
        "wrapped",
        "wormhole"
      ],
      "extensions": {
        "address": "0xd2877702675e6cEb975b4A1dFf9fb7BAF4C91ea9",
        "bridgeContract": "https://etherscan.io/address/0xf92cD566Ea4864356C5491c177A430C222d7e678",
        "assetContract": "https://etherscan.io/address/0xd2877702675e6cEb975b4A1dFf9fb7BAF4C91ea9",
        "coingeckoId": "wrapped-terra"
      }
    },
    {
      "chainId": 101,
      "address": "5Ro6JxJ4NjSTEppdX2iXUYgWkAEF1dcs9gqMX99E2vkL",
      "symbol": "wBONDLY",
      "name": "Bondly Token (Wormhole)",
      "decimals": 9,
      "logoURI": "https://cdn.jsdelivr.net/gh/trustwallet/assets@master/blockchains/ethereum/assets/0xD2dDa223b2617cB616c1580db421e4cFAe6a8a85/logo.png",
      "tags": [
        "wrapped",
        "wormhole"
      ],
      "extensions": {
        "address": "0xD2dDa223b2617cB616c1580db421e4cFAe6a8a85",
        "bridgeContract": "https://etherscan.io/address/0xf92cD566Ea4864356C5491c177A430C222d7e678",
        "assetContract": "https://etherscan.io/address/0xD2dDa223b2617cB616c1580db421e4cFAe6a8a85",
        "coingeckoId": "bondly"
      }
    },
    {
      "chainId": 101,
      "address": "5jFzUEqWLnvGvKWb1Pji9nWVYy5vLG2saoXCyVNWEdEi",
      "symbol": "wDETS",
      "name": "Dextrust (Wormhole)",
      "decimals": 9,
      "logoURI": "https://cdn.jsdelivr.net/gh/trustwallet/assets@master/blockchains/ethereum/assets/0xd379700999F4805Ce80aa32DB46A94dF64561108/logo.png",
      "tags": [
        "wrapped",
        "wormhole"
      ],
      "extensions": {
        "address": "0xd379700999F4805Ce80aa32DB46A94dF64561108",
        "bridgeContract": "https://etherscan.io/address/0xf92cD566Ea4864356C5491c177A430C222d7e678",
        "assetContract": "https://etherscan.io/address/0xd379700999F4805Ce80aa32DB46A94dF64561108",
        "coingeckoId": "dextrust"
      }
    },
    {
      "chainId": 101,
      "address": "BV5tm1uCRWQCQKNgQVFnkseqAjxpmbJkRCXvzFWBdgMp",
      "symbol": "wAMPL",
      "name": "Ampleforth (Wormhole)",
      "decimals": 9,
      "logoURI": "https://cdn.jsdelivr.net/gh/trustwallet/assets@master/blockchains/ethereum/assets//logo.png",
      "tags": [
        "wrapped",
        "wormhole"
      ],
      "extensions": {
        "address": "0xD46bA6D942050d489DBd938a2C909A5d5039A161",
        "bridgeContract": "https://etherscan.io/address/0xf92cD566Ea4864356C5491c177A430C222d7e678",
        "assetContract": "https://etherscan.io/address/0xD46bA6D942050d489DBd938a2C909A5d5039A161",
        "coingeckoId": "ampleforth"
      }
    },
    {
      "chainId": 101,
      "address": "2PSvGigDY4MVUmv51bBiARBMcHBtXcUBnx5V9BwWbbi2",
      "symbol": "wPOLK",
      "name": "Polkamarkets (Wormhole)",
      "decimals": 9,
      "logoURI": "https://cdn.jsdelivr.net/gh/trustwallet/assets@master/blockchains/ethereum/assets/0xD478161C952357F05f0292B56012Cd8457F1cfbF/logo.png",
      "tags": [
        "wrapped",
        "wormhole"
      ],
      "extensions": {
        "address": "0xD478161C952357F05f0292B56012Cd8457F1cfbF",
        "bridgeContract": "https://etherscan.io/address/0xf92cD566Ea4864356C5491c177A430C222d7e678",
        "assetContract": "https://etherscan.io/address/0xD478161C952357F05f0292B56012Cd8457F1cfbF",
        "coingeckoId": "polkamarkets"
      }
    },
    {
      "chainId": 101,
      "address": "ApmXkxXCASdxRf3Ln6Ni7oAZ7E6CX1CcJAD8A5qBdhSm",
      "symbol": "wCRV",
      "name": "Curve DAO Token (Wormhole)",
      "decimals": 9,
      "logoURI": "https://cdn.jsdelivr.net/gh/trustwallet/assets@master/blockchains/ethereum/assets/0xD533a949740bb3306d119CC777fa900bA034cd52/logo.png",
      "tags": [
        "wrapped",
        "wormhole"
      ],
      "extensions": {
        "address": "0xD533a949740bb3306d119CC777fa900bA034cd52",
        "bridgeContract": "https://etherscan.io/address/0xf92cD566Ea4864356C5491c177A430C222d7e678",
        "assetContract": "https://etherscan.io/address/0xD533a949740bb3306d119CC777fa900bA034cd52",
        "coingeckoId": "curve-dao-token"
      }
    },
    {
      "chainId": 101,
      "address": "DWECGzR56MruYJyo5g5QpoxZbFoydt3oWUkkDsVhxXzs",
      "symbol": "wMEME",
      "name": "MEME (Wormhole)",
      "decimals": 8,
      "logoURI": "https://cdn.jsdelivr.net/gh/trustwallet/assets@master/blockchains/ethereum/assets/0xD5525D397898e5502075Ea5E830d8914f6F0affe/logo.png",
      "tags": [
        "wrapped",
        "wormhole"
      ],
      "extensions": {
        "address": "0xD5525D397898e5502075Ea5E830d8914f6F0affe",
        "bridgeContract": "https://etherscan.io/address/0xf92cD566Ea4864356C5491c177A430C222d7e678",
        "assetContract": "https://etherscan.io/address/0xD5525D397898e5502075Ea5E830d8914f6F0affe",
        "coingeckoId": "degenerator"
      }
    },
    {
      "chainId": 101,
      "address": "3Y2wTtM4kCX8uUSLrKJ8wpajCu1C9LaWWAd7b7Nb2BDw",
      "symbol": "wEXNT",
      "name": "ExNetwork Community Token (Wormhole)",
      "decimals": 9,
      "logoURI": "https://cdn.jsdelivr.net/gh/trustwallet/assets@master/blockchains/ethereum/assets/0xD6c67B93a7b248dF608a653d82a100556144c5DA/logo.png",
      "tags": [
        "wrapped",
        "wormhole"
      ],
      "extensions": {
        "address": "0xD6c67B93a7b248dF608a653d82a100556144c5DA",
        "bridgeContract": "https://etherscan.io/address/0xf92cD566Ea4864356C5491c177A430C222d7e678",
        "assetContract": "https://etherscan.io/address/0xD6c67B93a7b248dF608a653d82a100556144c5DA",
        "coingeckoId": "exnetwork-token"
      }
    },
    {
      "chainId": 101,
      "address": "9w97GdWUYYaamGwdKMKZgGzPduZJkiFizq4rz5CPXRv2",
      "symbol": "wUSDT",
      "name": "Tether USD (Wormhole)",
      "decimals": 6,
      "logoURI": "https://cdn.jsdelivr.net/gh/trustwallet/assets@master/blockchains/ethereum/assets/0xdAC17F958D2ee523a2206206994597C13D831ec7/logo.png",
      "tags": [
        "wrapped",
        "wormhole"
      ],
      "extensions": {
        "address": "0xdAC17F958D2ee523a2206206994597C13D831ec7",
        "bridgeContract": "https://etherscan.io/address/0xf92cD566Ea4864356C5491c177A430C222d7e678",
        "assetContract": "https://etherscan.io/address/0xdAC17F958D2ee523a2206206994597C13D831ec7",
        "coingeckoId": "tether"
      }
    },
    {
      "chainId": 101,
      "address": "CqWSJtkMMY16q9QLnQxktM1byzVHGRr8b6LCPuZnEeiL",
      "symbol": "wYLD",
      "name": "Yield (Wormhole)",
      "decimals": 9,
      "logoURI": "https://cdn.jsdelivr.net/gh/trustwallet/assets@master/blockchains/ethereum/assets/0xDcB01cc464238396E213a6fDd933E36796eAfF9f/logo.png",
      "tags": [
        "wrapped",
        "wormhole"
      ],
      "extensions": {
        "address": "0xDcB01cc464238396E213a6fDd933E36796eAfF9f",
        "bridgeContract": "https://etherscan.io/address/0xf92cD566Ea4864356C5491c177A430C222d7e678",
        "assetContract": "https://etherscan.io/address/0xDcB01cc464238396E213a6fDd933E36796eAfF9f",
        "coingeckoId": "yield"
      }
    },
    {
      "chainId": 101,
      "address": "26ZzQVGZruwcZPs2sqb8n9ojKt2cviUjHcMjstFtK6ow",
      "symbol": "wKNC",
      "name": "Kyber Network Crystal (Wormhole)",
      "decimals": 9,
      "logoURI": "https://cdn.jsdelivr.net/gh/trustwallet/assets@master/blockchains/ethereum/assets/0xdd974D5C2e2928deA5F71b9825b8b646686BD200/logo.png",
      "tags": [
        "wrapped",
        "wormhole"
      ],
      "extensions": {
        "address": "0xdd974D5C2e2928deA5F71b9825b8b646686BD200",
        "bridgeContract": "https://etherscan.io/address/0xf92cD566Ea4864356C5491c177A430C222d7e678",
        "assetContract": "https://etherscan.io/address/0xdd974D5C2e2928deA5F71b9825b8b646686BD200",
        "coingeckoId": "kyber-network"
      }
    },
    {
      "chainId": 101,
      "address": "HHoHTtntq2kiBPENyVM1DTP7pNrkBXX2Jye29PSyz3qf",
      "symbol": "wCOTI",
      "name": "COTI Token (Wormhole)",
      "decimals": 9,
      "logoURI": "https://cdn.jsdelivr.net/gh/trustwallet/assets@master/blockchains/ethereum/assets/0xDDB3422497E61e13543BeA06989C0789117555c5/logo.png",
      "tags": [
        "wrapped",
        "wormhole"
      ],
      "extensions": {
        "address": "0xDDB3422497E61e13543BeA06989C0789117555c5",
        "bridgeContract": "https://etherscan.io/address/0xf92cD566Ea4864356C5491c177A430C222d7e678",
        "assetContract": "https://etherscan.io/address/0xDDB3422497E61e13543BeA06989C0789117555c5",
        "coingeckoId": "coti"
      }
    },
    {
      "chainId": 101,
      "address": "4sEpUsJ6uJZYi6A2da8EGjKPacRSqYJaPJffPnTqoWVv",
      "symbol": "wINJ",
      "name": "Injective Token (Wormhole)",
      "decimals": 9,
      "logoURI": "https://cdn.jsdelivr.net/gh/trustwallet/assets@master/blockchains/ethereum/assets/0xe28b3B32B6c345A34Ff64674606124Dd5Aceca30/logo.png",
      "tags": [
        "wrapped",
        "wormhole"
      ],
      "extensions": {
        "address": "0xe28b3B32B6c345A34Ff64674606124Dd5Aceca30",
        "bridgeContract": "https://etherscan.io/address/0xf92cD566Ea4864356C5491c177A430C222d7e678",
        "assetContract": "https://etherscan.io/address/0xe28b3B32B6c345A34Ff64674606124Dd5Aceca30",
        "coingeckoId": "injective-protocol"
      }
    },
    {
      "chainId": 101,
      "address": "G2jrxYSoCSzmohxERa2JzSJMuRM4kiNvRA3DnCv7Lzcz",
      "symbol": "wZRX",
      "name": "0x Protocol Token (Wormhole)",
      "decimals": 9,
      "logoURI": "https://cdn.jsdelivr.net/gh/trustwallet/assets@master/blockchains/ethereum/assets/0xE41d2489571d322189246DaFA5ebDe1F4699F498/logo.png",
      "tags": [
        "wrapped",
        "wormhole"
      ],
      "extensions": {
        "address": "0xE41d2489571d322189246DaFA5ebDe1F4699F498",
        "bridgeContract": "https://etherscan.io/address/0xf92cD566Ea4864356C5491c177A430C222d7e678",
        "assetContract": "https://etherscan.io/address/0xE41d2489571d322189246DaFA5ebDe1F4699F498",
        "coingeckoId": "0x"
      }
    },
    {
      "chainId": 101,
      "address": "3bkBFHyof411hGBdcsiM1KSDdErw63Xoj3eLB8yNknB4",
      "symbol": "wSUPER",
      "name": "SuperFarm (Wormhole)",
      "decimals": 9,
      "logoURI": "https://cdn.jsdelivr.net/gh/trustwallet/assets@master/blockchains/ethereum/assets/0xe53EC727dbDEB9E2d5456c3be40cFF031AB40A55/logo.png",
      "tags": [
        "wrapped",
        "wormhole"
      ],
      "extensions": {
        "address": "0xe53EC727dbDEB9E2d5456c3be40cFF031AB40A55",
        "bridgeContract": "https://etherscan.io/address/0xf92cD566Ea4864356C5491c177A430C222d7e678",
        "assetContract": "https://etherscan.io/address/0xe53EC727dbDEB9E2d5456c3be40cFF031AB40A55",
        "coingeckoId": "superfarm"
      }
    },
    {
      "chainId": 101,
      "address": "7kkkoa1MB93ELm3vjvyC8GJ65G7eEgLhfaHU58riJUCx",
      "symbol": "waEth",
      "name": "aEthereum (Wormhole)",
      "decimals": 9,
      "logoURI": "https://cdn.jsdelivr.net/gh/trustwallet/assets@master/blockchains/ethereum/assets/0xE95A203B1a91a908F9B9CE46459d101078c2c3cb/logo.png",
      "tags": [
        "wrapped",
        "wormhole"
      ],
      "extensions": {
        "address": "0xE95A203B1a91a908F9B9CE46459d101078c2c3cb",
        "bridgeContract": "https://etherscan.io/address/0xf92cD566Ea4864356C5491c177A430C222d7e678",
        "assetContract": "https://etherscan.io/address/0xE95A203B1a91a908F9B9CE46459d101078c2c3cb",
        "coingeckoId": "ankreth"
      }
    },
    {
      "chainId": 101,
      "address": "F48zUwoQMzgCTf5wihwz8GPN23gdcoVMiT227APqA6hC",
      "symbol": "wSURF",
      "name": "SURF.Finance (Wormhole)",
      "decimals": 9,
      "logoURI": "https://cdn.jsdelivr.net/gh/trustwallet/assets@master/blockchains/ethereum/assets/0xEa319e87Cf06203DAe107Dd8E5672175e3Ee976c/logo.png",
      "tags": [
        "wrapped",
        "wormhole"
      ],
      "extensions": {
        "address": "0xEa319e87Cf06203DAe107Dd8E5672175e3Ee976c",
        "bridgeContract": "https://etherscan.io/address/0xf92cD566Ea4864356C5491c177A430C222d7e678",
        "assetContract": "https://etherscan.io/address/0xEa319e87Cf06203DAe107Dd8E5672175e3Ee976c",
        "coingeckoId": "surf-finance"
      }
    },
    {
      "chainId": 101,
      "address": "EK6iyvvqvQtsWYcySrZVHkXjCLX494r9PhnDWJaX1CPu",
      "symbol": "wrenBTC",
      "name": "renBTC (Wormhole)",
      "decimals": 8,
      "logoURI": "https://cdn.jsdelivr.net/gh/trustwallet/assets@master/blockchains/ethereum/assets/0xEB4C2781e4ebA804CE9a9803C67d0893436bB27D/logo.png",
      "tags": [
        "wrapped",
        "wormhole"
      ],
      "extensions": {
        "address": "0xEB4C2781e4ebA804CE9a9803C67d0893436bB27D",
        "bridgeContract": "https://etherscan.io/address/0xf92cD566Ea4864356C5491c177A430C222d7e678",
        "assetContract": "https://etherscan.io/address/0xEB4C2781e4ebA804CE9a9803C67d0893436bB27D",
        "coingeckoId": "renbtc"
      }
    },
    {
      "chainId": 101,
      "address": "B2m4B527oLo5WFWLgy2MitP66azhEW2puaazUAuvNgqZ",
      "symbol": "wDMG",
      "name": "DMM: Governance (Wormhole)",
      "decimals": 9,
      "logoURI": "https://cdn.jsdelivr.net/gh/trustwallet/assets@master/blockchains/ethereum/assets/0xEd91879919B71bB6905f23af0A68d231EcF87b14/logo.png",
      "tags": [
        "wrapped",
        "wormhole"
      ],
      "extensions": {
        "address": "0xEd91879919B71bB6905f23af0A68d231EcF87b14",
        "bridgeContract": "https://etherscan.io/address/0xf92cD566Ea4864356C5491c177A430C222d7e678",
        "assetContract": "https://etherscan.io/address/0xEd91879919B71bB6905f23af0A68d231EcF87b14",
        "coingeckoId": "dmm-governance"
      }
    },
    {
      "chainId": 101,
      "address": "H3iuZNRwaqPsnGUGU5YkDwTU3hQMkzC32hxDko8EtzZw",
      "symbol": "wHEZ",
      "name": "Hermez Network Token (Wormhole)",
      "decimals": 9,
      "logoURI": "https://cdn.jsdelivr.net/gh/trustwallet/assets@master/blockchains/ethereum/assets/0xEEF9f339514298C6A857EfCfC1A762aF84438dEE/logo.png",
      "tags": [
        "wrapped",
        "wormhole"
      ],
      "extensions": {
        "address": "0xEEF9f339514298C6A857EfCfC1A762aF84438dEE",
        "bridgeContract": "https://etherscan.io/address/0xf92cD566Ea4864356C5491c177A430C222d7e678",
        "assetContract": "https://etherscan.io/address/0xEEF9f339514298C6A857EfCfC1A762aF84438dEE",
        "coingeckoId": "hermez-network-token"
      }
    },
    {
      "chainId": 101,
      "address": "DL7873Hud4eMdGScQFD7vrbC6fzWAMQ2LMuoZSn4zUry",
      "symbol": "wRLY",
      "name": "Rally (Wormhole)",
      "decimals": 9,
      "logoURI": "https://cdn.jsdelivr.net/gh/trustwallet/assets@master/blockchains/ethereum/assets/0xf1f955016EcbCd7321c7266BccFB96c68ea5E49b/logo.png",
      "tags": [
        "wrapped",
        "wormhole"
      ],
      "extensions": {
        "address": "0xf1f955016EcbCd7321c7266BccFB96c68ea5E49b",
        "bridgeContract": "https://etherscan.io/address/0xf92cD566Ea4864356C5491c177A430C222d7e678",
        "assetContract": "https://etherscan.io/address/0xf1f955016EcbCd7321c7266BccFB96c68ea5E49b",
        "coingeckoId": "rally-2"
      }
    },
    {
      "chainId": 101,
      "address": "3N89w9KPUVYUK5MMGNY8yMXhrr89QQ1RQPJxVnQHgMdd",
      "symbol": "wYf-DAI",
      "name": "YfDAI.finance (Wormhole)",
      "decimals": 9,
      "logoURI": "https://cdn.jsdelivr.net/gh/trustwallet/assets@master/blockchains/ethereum/assets/0xf4CD3d3Fda8d7Fd6C5a500203e38640A70Bf9577/logo.png",
      "tags": [
        "wrapped",
        "wormhole"
      ],
      "extensions": {
        "address": "0xf4CD3d3Fda8d7Fd6C5a500203e38640A70Bf9577",
        "bridgeContract": "https://etherscan.io/address/0xf92cD566Ea4864356C5491c177A430C222d7e678",
        "assetContract": "https://etherscan.io/address/0xf4CD3d3Fda8d7Fd6C5a500203e38640A70Bf9577",
        "coingeckoId": "yfdai-finance"
      }
    },
    {
      "chainId": 101,
      "address": "8ArKbnnDiq8eRR8hZ1eULMjd2iMAD8AqwyVJRAX7mHQo",
      "symbol": "wFCL",
      "name": "Fractal Protocol Token (Wormhole)",
      "decimals": 9,
      "logoURI": "https://cdn.jsdelivr.net/gh/trustwallet/assets@master/blockchains/ethereum/assets/0xF4d861575ecC9493420A3f5a14F85B13f0b50EB3/logo.png",
      "tags": [
        "wrapped",
        "wormhole"
      ],
      "extensions": {
        "address": "0xF4d861575ecC9493420A3f5a14F85B13f0b50EB3",
        "bridgeContract": "https://etherscan.io/address/0xf92cD566Ea4864356C5491c177A430C222d7e678",
        "assetContract": "https://etherscan.io/address/0xF4d861575ecC9493420A3f5a14F85B13f0b50EB3",
        "coingeckoId": "fractal"
      }
    },
    {
      "chainId": 101,
      "address": "ZWGxcTgJCNGQqZn6vFdknwj4AFFsYRZ4SDJuhRn3J1T",
      "symbol": "wAXS",
      "name": "Axie Infinity (Wormhole)",
      "decimals": 9,
      "logoURI": "https://cdn.jsdelivr.net/gh/trustwallet/assets@master/blockchains/ethereum/assets/0xF5D669627376EBd411E34b98F19C868c8ABA5ADA/logo.png",
      "tags": [
        "wrapped",
        "wormhole"
      ],
      "extensions": {
        "address": "0xF5D669627376EBd411E34b98F19C868c8ABA5ADA",
        "bridgeContract": "https://etherscan.io/address/0xf92cD566Ea4864356C5491c177A430C222d7e678",
        "assetContract": "https://etherscan.io/address/0xF5D669627376EBd411E34b98F19C868c8ABA5ADA",
        "coingeckoId": "axie-infinity"
      }
    },
    {
      "chainId": 101,
      "address": "PEjUEMHFRtfajio8YHKZdUruW1vTzGmz6F7NngjYuou",
      "symbol": "wENJ",
      "name": "Enjin Coin (Wormhole)",
      "decimals": 9,
      "logoURI": "https://cdn.jsdelivr.net/gh/trustwallet/assets@master/blockchains/ethereum/assets/0xF629cBd94d3791C9250152BD8dfBDF380E2a3B9c/logo.png",
      "tags": [
        "wrapped",
        "wormhole"
      ],
      "extensions": {
        "address": "0xF629cBd94d3791C9250152BD8dfBDF380E2a3B9c",
        "bridgeContract": "https://etherscan.io/address/0xf92cD566Ea4864356C5491c177A430C222d7e678",
        "assetContract": "https://etherscan.io/address/0xF629cBd94d3791C9250152BD8dfBDF380E2a3B9c",
        "coingeckoId": "enjincoin"
      }
    },
    {
      "chainId": 101,
      "address": "2cW5deMKeR97C7csq1aMMWUa5RNWkpQFz8tumxk4ZV8w",
      "symbol": "wYLD",
      "name": "Yield (Wormhole)",
      "decimals": 9,
      "logoURI": "https://cdn.jsdelivr.net/gh/trustwallet/assets@master/blockchains/ethereum/assets/0xF94b5C5651c888d928439aB6514B93944eEE6F48/logo.png",
      "tags": [
        "wrapped",
        "wormhole"
      ],
      "extensions": {
        "address": "0xF94b5C5651c888d928439aB6514B93944eEE6F48",
        "bridgeContract": "https://etherscan.io/address/0xf92cD566Ea4864356C5491c177A430C222d7e678",
        "assetContract": "https://etherscan.io/address/0xF94b5C5651c888d928439aB6514B93944eEE6F48",
        "coingeckoId": "yield-app"
      }
    },
    {
      "chainId": 101,
      "address": "FR5qPX4gbKHPyKMK7Cey6dHZ7wtqmqRogYPJo6bpd5Uw",
      "symbol": "wDDIM",
      "name": "DuckDaoDime (Wormhole)",
      "decimals": 9,
      "logoURI": "https://cdn.jsdelivr.net/gh/trustwallet/assets@master/blockchains/ethereum/assets/0xFbEEa1C75E4c4465CB2FCCc9c6d6afe984558E20/logo.png",
      "tags": [
        "wrapped",
        "wormhole"
      ],
      "extensions": {
        "address": "0xFbEEa1C75E4c4465CB2FCCc9c6d6afe984558E20",
        "bridgeContract": "https://etherscan.io/address/0xf92cD566Ea4864356C5491c177A430C222d7e678",
        "assetContract": "https://etherscan.io/address/0xFbEEa1C75E4c4465CB2FCCc9c6d6afe984558E20",
        "coingeckoId": "duckdaodime"
      }
    },
    {
      "chainId": 101,
      "address": "8HCWFQA2GsA6Nm2L5jidM3mus7NeeQ8wp1ri3XFF9WWH",
      "symbol": "wRARI",
      "name": "Rarible (Wormhole)",
      "decimals": 9,
      "logoURI": "https://cdn.jsdelivr.net/gh/trustwallet/assets@master/blockchains/ethereum/assets/0xFca59Cd816aB1eaD66534D82bc21E7515cE441CF/logo.png",
      "tags": [
        "wrapped",
        "wormhole"
      ],
      "extensions": {
        "address": "0xFca59Cd816aB1eaD66534D82bc21E7515cE441CF",
        "bridgeContract": "https://etherscan.io/address/0xf92cD566Ea4864356C5491c177A430C222d7e678",
        "assetContract": "https://etherscan.io/address/0xFca59Cd816aB1eaD66534D82bc21E7515cE441CF",
        "coingeckoId": "rarible"
      }
    },
    {
      "chainId": 101,
      "address": "Egrv6hURf5o68xJ1AGYeRv8RNj2nXJVuSoA5wwiSALcN",
      "symbol": "wAMP",
      "name": "Amp (Wormhole)",
      "decimals": 9,
      "logoURI": "https://cdn.jsdelivr.net/gh/trustwallet/assets@master/blockchains/ethereum/assets/0xfF20817765cB7f73d4bde2e66e067E58D11095C2/logo.png",
      "tags": [
        "wrapped",
        "wormhole"
      ],
      "extensions": {
        "address": "0xfF20817765cB7f73d4bde2e66e067E58D11095C2",
        "bridgeContract": "https://etherscan.io/address/0xf92cD566Ea4864356C5491c177A430C222d7e678",
        "assetContract": "https://etherscan.io/address/0xfF20817765cB7f73d4bde2e66e067E58D11095C2",
        "coingeckoId": "amp-token"
      }
    },
    {
      "chainId": 101,
      "address": "GXMaB6jm5cdoQgb65YpkEu61eDYtod3PuVwYYXdZZJ9r",
      "symbol": "wFSW",
      "name": "FalconSwap Token (Wormhole)",
      "decimals": 9,
      "logoURI": "https://cdn.jsdelivr.net/gh/trustwallet/assets@master/blockchains/ethereum/assets/0xfffffffFf15AbF397dA76f1dcc1A1604F45126DB/logo.png",
      "tags": [
        "wrapped",
        "wormhole"
      ],
      "extensions": {
        "address": "0xfffffffFf15AbF397dA76f1dcc1A1604F45126DB",
        "bridgeContract": "https://etherscan.io/address/0xf92cD566Ea4864356C5491c177A430C222d7e678",
        "assetContract": "https://etherscan.io/address/0xfffffffFf15AbF397dA76f1dcc1A1604F45126DB",
        "coingeckoId": "fsw-token"
      }
    },
    {
      "chainId": 101,
      "address": "AJ1W9A9N9dEMdVyoDiam2rV44gnBm2csrPDP7xqcapgX",
      "symbol": "wBUSD",
      "name": "Binance USD (Wormhole)",
      "decimals": 9,
      "logoURI": " https://cdn.jsdelivr.net/gh/trustwallet/assets@master/blockchains/ethereum/assets/0x4Fabb145d64652a948d72533023f6E7A623C7C53/logo.png",
      "tags": [
        "wrapped",
        "wormhole"
      ],
      "extensions": {
        "address": "0x4Fabb145d64652a948d72533023f6E7A623C7C53",
        "bridgeContract": "https://etherscan.io/address/0xf92cD566Ea4864356C5491c177A430C222d7e678",
        "assetContract": "https://etherscan.io/address/0x4Fabb145d64652a948d72533023f6E7A623C7C53",
        "coingeckoId": "binance-usd"
      }
    },
    {
      "chainId": 101,
      "address": "2VmKuXMwdzouMndWcK7BK2951tBEtYVmGsdU4dXbjyaY",
      "symbol": "waDAI",
      "name": "Aave Interest bearing DAI (Wormhole)",
      "decimals": 9,
      "logoURI": "https://cloudflare-ipfs.com/ipfs/QmaznB5PRhMC696u8yZuzN6Uwrnp7Zmfa5CydVUMvLJc9i/aDAI.svg",
      "tags": [
        "wrapped",
        "wormhole"
      ],
      "extensions": {
        "address": "0xfC1E690f61EFd961294b3e1Ce3313fBD8aa4f85d",
        "bridgeContract": "https://etherscan.io/address/0xf92cD566Ea4864356C5491c177A430C222d7e678",
        "assetContract": "https://etherscan.io/address/0xfC1E690f61EFd961294b3e1Ce3313fBD8aa4f85d",
        "coingeckoId": "aave-dai-v1"
      }
    },
    {
      "chainId": 101,
      "address": "AXvWVviBmySSdghmuomYHqYB3AZn7NmAWrHYHKKPJxoL",
      "symbol": "waTUSD",
      "name": "Aave Interest bearing TUSD (Wormhole)",
      "decimals": 9,
      "logoURI": "https://cloudflare-ipfs.com/ipfs/QmaznB5PRhMC696u8yZuzN6Uwrnp7Zmfa5CydVUMvLJc9i/aTUSD.svg",
      "tags": [
        "wrapped",
        "wormhole"
      ],
      "extensions": {
        "address": "0x4DA9b813057D04BAef4e5800E36083717b4a0341",
        "bridgeContract": "https://etherscan.io/address/0xf92cD566Ea4864356C5491c177A430C222d7e678",
        "assetContract": "https://etherscan.io/address/0x4DA9b813057D04BAef4e5800E36083717b4a0341",
        "coingeckoId": "aave-tusd-v1"
      }
    },
    {
      "chainId": 101,
      "address": "AkaisFPmasQYZUJsZLD9wPEo2KA7aCRqyRawX18ZRzGr",
      "symbol": "waUSDC",
      "name": "Aave Interest bearing USDC (Wormhole)",
      "decimals": 6,
      "logoURI": "https://cloudflare-ipfs.com/ipfs/QmaznB5PRhMC696u8yZuzN6Uwrnp7Zmfa5CydVUMvLJc9i/aUSDC.svg",
      "tags": [
        "wrapped",
        "wormhole"
      ],
      "extensions": {
        "address": "0x9bA00D6856a4eDF4665BcA2C2309936572473B7E",
        "bridgeContract": "https://etherscan.io/address/0xf92cD566Ea4864356C5491c177A430C222d7e678",
        "assetContract": "https://etherscan.io/address/0x9bA00D6856a4eDF4665BcA2C2309936572473B7E",
        "coingeckoId": "aave-usdc-v1"
      }
    },
    {
      "chainId": 101,
      "address": "FZfQtWMoTQ51Z4jxvHfmFcqj4862u9GzmugBnZUuWqR5",
      "symbol": "waUSDT",
      "name": "Aave Interest bearing USDT (Wormhole)",
      "decimals": 6,
      "logoURI": "https://cloudflare-ipfs.com/ipfs/QmaznB5PRhMC696u8yZuzN6Uwrnp7Zmfa5CydVUMvLJc9i/aUSDT.svg",
      "tags": [
        "wrapped",
        "wormhole"
      ],
      "extensions": {
        "address": "0x71fc860F7D3A592A4a98740e39dB31d25db65ae8",
        "bridgeContract": "https://etherscan.io/address/0xf92cD566Ea4864356C5491c177A430C222d7e678",
        "assetContract": "https://etherscan.io/address/0x71fc860F7D3A592A4a98740e39dB31d25db65ae8",
        "coingeckoId": "aave-usdt-v1"
      }
    },
    {
      "chainId": 101,
      "address": "BMrbF8DZ9U5KGdJ4F2MJbH5d6KPi5FQVp7EqmLrhDe1f",
      "symbol": "waSUSD",
      "name": "Aave Interest bearing SUSD (Wormhole)",
      "decimals": 9,
      "logoURI": "https://cloudflare-ipfs.com/ipfs/QmaznB5PRhMC696u8yZuzN6Uwrnp7Zmfa5CydVUMvLJc9i/aSUSD.svg",
      "tags": [
        "wrapped",
        "wormhole"
      ],
      "extensions": {
        "address": "0x625aE63000f46200499120B906716420bd059240",
        "bridgeContract": "https://etherscan.io/address/0xf92cD566Ea4864356C5491c177A430C222d7e678",
        "assetContract": "https://etherscan.io/address/0x625aE63000f46200499120B906716420bd059240",
        "coingeckoId": "aave-susd-v1"
      }
    },
    {
      "chainId": 101,
      "address": "Fzx4N1xJPDZENAhrAaH79k2izT9CFbfnDEcpcWjiusdY",
      "symbol": "waLEND",
      "name": "Aave Interest bearing LEND (Wormhole)",
      "decimals": 9,
      "logoURI": "https://cloudflare-ipfs.com/ipfs/QmaznB5PRhMC696u8yZuzN6Uwrnp7Zmfa5CydVUMvLJc9i/aLEND.svg",
      "tags": [
        "wrapped",
        "wormhole"
      ],
      "extensions": {
        "address": "0x7D2D3688Df45Ce7C552E19c27e007673da9204B8",
        "bridgeContract": "https://etherscan.io/address/0xf92cD566Ea4864356C5491c177A430C222d7e678",
        "assetContract": "https://etherscan.io/address/0x7D2D3688Df45Ce7C552E19c27e007673da9204B8"
      }
    },
    {
      "chainId": 101,
      "address": "GCdDiVgZnkWCAnGktUsjhoho2CHab9JfrRy3Q5W51zvC",
      "symbol": "waBAT",
      "name": "Aave Interest bearing BAT (Wormhole)",
      "decimals": 9,
      "logoURI": "https://cloudflare-ipfs.com/ipfs/QmaznB5PRhMC696u8yZuzN6Uwrnp7Zmfa5CydVUMvLJc9i/aBAT.svg",
      "tags": [
        "wrapped",
        "wormhole"
      ],
      "extensions": {
        "address": "0xE1BA0FB44CCb0D11b80F92f4f8Ed94CA3fF51D00",
        "bridgeContract": "https://etherscan.io/address/0xf92cD566Ea4864356C5491c177A430C222d7e678",
        "assetContract": "https://etherscan.io/address/0xE1BA0FB44CCb0D11b80F92f4f8Ed94CA3fF51D00",
        "coingeckoId": "aave-bat-v1"
      }
    },
    {
      "chainId": 101,
      "address": "FBrfFh7fb7xKfyBMJA32KufMjEkgSgY4AuzLXFKdJFRj",
      "symbol": "waETH",
      "name": "Aave Interest bearing ETH (Wormhole)",
      "decimals": 9,
      "logoURI": "https://cloudflare-ipfs.com/ipfs/QmaznB5PRhMC696u8yZuzN6Uwrnp7Zmfa5CydVUMvLJc9i/aETH.svg",
      "tags": [
        "wrapped",
        "wormhole"
      ],
      "extensions": {
        "address": "0x3a3A65aAb0dd2A17E3F1947bA16138cd37d08c04",
        "bridgeContract": "https://etherscan.io/address/0xf92cD566Ea4864356C5491c177A430C222d7e678",
        "assetContract": "https://etherscan.io/address/0x3a3A65aAb0dd2A17E3F1947bA16138cd37d08c04",
        "coingeckoId": "aave-eth-v1"
      }
    },
    {
      "chainId": 101,
      "address": "Adp88WrQDgExPTu26DdBnbN2ffWMkXLxwqzjTdfRQiJi",
      "symbol": "waLINK",
      "name": "Aave Interest bearing LINK (Wormhole)",
      "decimals": 9,
      "logoURI": "https://cloudflare-ipfs.com/ipfs/QmaznB5PRhMC696u8yZuzN6Uwrnp7Zmfa5CydVUMvLJc9i/aLINK.svg",
      "tags": [
        "wrapped",
        "wormhole"
      ],
      "extensions": {
        "address": "0xA64BD6C70Cb9051F6A9ba1F163Fdc07E0DfB5F84",
        "bridgeContract": "https://etherscan.io/address/0xf92cD566Ea4864356C5491c177A430C222d7e678",
        "assetContract": "https://etherscan.io/address/0xA64BD6C70Cb9051F6A9ba1F163Fdc07E0DfB5F84",
        "coingeckoId": "aave-link-v1"
      }
    },
    {
      "chainId": 101,
      "address": "3p67dqghWn6reQcVCqNBkufrpU1gtA1ZRAYja6GMXySG",
      "symbol": "waKNC",
      "name": "Aave Interest bearing KNC (Wormhole)",
      "decimals": 9,
      "logoURI": "https://cloudflare-ipfs.com/ipfs/QmaznB5PRhMC696u8yZuzN6Uwrnp7Zmfa5CydVUMvLJc9i/aKNC.svg",
      "tags": [
        "wrapped",
        "wormhole"
      ],
      "extensions": {
        "address": "0x9D91BE44C06d373a8a226E1f3b146956083803eB",
        "bridgeContract": "https://etherscan.io/address/0xf92cD566Ea4864356C5491c177A430C222d7e678",
        "assetContract": "https://etherscan.io/address/0x9D91BE44C06d373a8a226E1f3b146956083803eB",
        "coingeckoId": "aave-knc-v1"
      }
    },
    {
      "chainId": 101,
      "address": "A4qYX1xuewaBL9SeZnwA3We6MhG8TYcTceHAJpk7Etdt",
      "symbol": "waREP",
      "name": "Aave Interest bearing REP (Wormhole)",
      "decimals": 9,
      "logoURI": "https://cloudflare-ipfs.com/ipfs/QmaznB5PRhMC696u8yZuzN6Uwrnp7Zmfa5CydVUMvLJc9i/aREP.svg",
      "tags": [
        "wrapped",
        "wormhole"
      ],
      "extensions": {
        "address": "0x71010A9D003445aC60C4e6A7017c1E89A477B438",
        "bridgeContract": "https://etherscan.io/address/0xf92cD566Ea4864356C5491c177A430C222d7e678",
        "assetContract": "https://etherscan.io/address/0x71010A9D003445aC60C4e6A7017c1E89A477B438"
      }
    },
    {
      "chainId": 101,
      "address": "3iTtcKUVa5ouzwNZFc3SasuAKkY2ZuMxLERRcWfxQVN3",
      "symbol": "waMKR",
      "name": "Aave Interest bearing MKR (Wormhole)",
      "decimals": 9,
      "logoURI": "https://cloudflare-ipfs.com/ipfs/QmaznB5PRhMC696u8yZuzN6Uwrnp7Zmfa5CydVUMvLJc9i/aMKR.svg",
      "tags": [
        "wrapped",
        "wormhole"
      ],
      "extensions": {
        "address": "0x7deB5e830be29F91E298ba5FF1356BB7f8146998",
        "bridgeContract": "https://etherscan.io/address/0xf92cD566Ea4864356C5491c177A430C222d7e678",
        "assetContract": "https://etherscan.io/address/0x7deB5e830be29F91E298ba5FF1356BB7f8146998",
        "coingeckoId": "aave-mkr-v1"
      }
    },
    {
      "chainId": 101,
      "address": "EMS6TrCU8uBMumZukRSShGS1yzHGqYd3S8hW2sYULX3T",
      "symbol": "waMANA",
      "name": "Aave Interest bearing MANA (Wormhole)",
      "decimals": 9,
      "logoURI": "https://cloudflare-ipfs.com/ipfs/QmaznB5PRhMC696u8yZuzN6Uwrnp7Zmfa5CydVUMvLJc9i/aMANA.svg",
      "tags": [
        "wrapped",
        "wormhole"
      ],
      "extensions": {
        "address": "0x6FCE4A401B6B80ACe52baAefE4421Bd188e76F6f",
        "bridgeContract": "https://etherscan.io/address/0xf92cD566Ea4864356C5491c177A430C222d7e678",
        "assetContract": "https://etherscan.io/address/0x6FCE4A401B6B80ACe52baAefE4421Bd188e76F6f",
        "coingeckoId": "aave-mana-v1"
      }
    },
    {
      "chainId": 101,
      "address": "qhqzfH7AjeukUgqyPXncWHFXTBebFNu5QQUrzhJaLB4",
      "symbol": "waZRX",
      "name": "Aave Interest bearing ZRX (Wormhole)",
      "decimals": 9,
      "logoURI": "https://cloudflare-ipfs.com/ipfs/QmaznB5PRhMC696u8yZuzN6Uwrnp7Zmfa5CydVUMvLJc9i/aZRX.svg",
      "tags": [
        "wrapped",
        "wormhole"
      ],
      "extensions": {
        "address": "0x6Fb0855c404E09c47C3fBCA25f08d4E41f9F062f",
        "bridgeContract": "https://etherscan.io/address/0xf92cD566Ea4864356C5491c177A430C222d7e678",
        "assetContract": "https://etherscan.io/address/0x6Fb0855c404E09c47C3fBCA25f08d4E41f9F062f",
        "coingeckoId": "aave-zrx-v1"
      }
    },
    {
      "chainId": 101,
      "address": "FeU2J26AfMqh2mh7Cf4Lw1HRueAvAkZYxGr8njFNMeQ2",
      "symbol": "waSNX",
      "name": "Aave Interest bearing SNX (Wormhole)",
      "decimals": 9,
      "logoURI": "https://cloudflare-ipfs.com/ipfs/QmXj52EGotmpyep84PBycmQnAgCF2sbqxdXFWP3GPZFbEz",
      "tags": [
        "wrapped",
        "wormhole"
      ],
      "extensions": {
        "address": "0x328C4c80BC7aCa0834Db37e6600A6c49E12Da4DE",
        "bridgeContract": "https://etherscan.io/address/0xf92cD566Ea4864356C5491c177A430C222d7e678",
        "assetContract": "https://etherscan.io/address/0x328C4c80BC7aCa0834Db37e6600A6c49E12Da4DE",
        "coingeckoId": "aave-snx-v1"
      }
    },
    {
      "chainId": 101,
      "address": "GveRVvWTUH1s26YxyjUnXh1J5mMdu5crC2K2uQy26KXi",
      "symbol": "waWBTC",
      "name": "Aave Interest bearing WBTC (Wormhole)",
      "decimals": 8,
      "logoURI": "https://cloudflare-ipfs.com/ipfs/QmaznB5PRhMC696u8yZuzN6Uwrnp7Zmfa5CydVUMvLJc9i/aWBTC.svg",
      "tags": [
        "wrapped",
        "wormhole"
      ],
      "extensions": {
        "address": "0xFC4B8ED459e00e5400be803A9BB3954234FD50e3",
        "bridgeContract": "https://etherscan.io/address/0xf92cD566Ea4864356C5491c177A430C222d7e678",
        "assetContract": "https://etherscan.io/address/0xFC4B8ED459e00e5400be803A9BB3954234FD50e3",
        "coingeckoId": "aave-wbtc-v1"
      }
    },
    {
      "chainId": 101,
      "address": "F2WgoHLwV4pfxN4WrUs2q6KkmFCsNorGYQ82oaPNUFLP",
      "symbol": "waBUSD",
      "name": "Aave Interest bearing Binance USD (Wormhole)",
      "decimals": 9,
      "logoURI": "https://cloudflare-ipfs.com/ipfs/QmaznB5PRhMC696u8yZuzN6Uwrnp7Zmfa5CydVUMvLJc9i/aBUSD.svg",
      "tags": [
        "wrapped",
        "wormhole"
      ],
      "extensions": {
        "address": "0x6Ee0f7BB50a54AB5253dA0667B0Dc2ee526C30a8",
        "bridgeContract": "https://etherscan.io/address/0xf92cD566Ea4864356C5491c177A430C222d7e678",
        "assetContract": "https://etherscan.io/address/0x6Ee0f7BB50a54AB5253dA0667B0Dc2ee526C30a8",
        "coingeckoId": "aave-busd-v1"
      }
    },
    {
      "chainId": 101,
      "address": "3rNUQJgvfZ5eFsZvCkvdYcbd9ZzS6YmtwQsoUTFKmVd4",
      "symbol": "waENJ",
      "name": "Aave Interest bearing ENJ (Wormhole)",
      "decimals": 9,
      "logoURI": "https://cloudflare-ipfs.com/ipfs/QmaznB5PRhMC696u8yZuzN6Uwrnp7Zmfa5CydVUMvLJc9i/aENJ.svg",
      "tags": [
        "wrapped",
        "wormhole"
      ],
      "extensions": {
        "address": "0x712DB54daA836B53Ef1EcBb9c6ba3b9Efb073F40",
        "bridgeContract": "https://etherscan.io/address/0xf92cD566Ea4864356C5491c177A430C222d7e678",
        "assetContract": "https://etherscan.io/address/0x712DB54daA836B53Ef1EcBb9c6ba3b9Efb073F40",
        "coingeckoId": "aave-enj-v1"
      }
    },
    {
      "chainId": 101,
      "address": "BHh8nyDwdUG4uyyQYNqGXGLHPyb83R6Y2fqJrNVKtTsT",
      "symbol": "waREN",
      "name": "Aave Interest bearing REN (Wormhole)",
      "decimals": 9,
      "logoURI": "https://cloudflare-ipfs.com/ipfs/QmUgE3UECZxZcCAiqd3V9otfFWLi5fxR8uHd94RxkT3iYb",
      "tags": [
        "wrapped",
        "wormhole"
      ],
      "extensions": {
        "address": "0x69948cC03f478B95283F7dbf1CE764d0fc7EC54C",
        "bridgeContract": "https://etherscan.io/address/0xf92cD566Ea4864356C5491c177A430C222d7e678",
        "assetContract": "https://etherscan.io/address/0x69948cC03f478B95283F7dbf1CE764d0fc7EC54C",
        "coingeckoId": "aave-ren-v1"
      }
    },
    {
      "chainId": 101,
      "address": "EE58FVYG1UoY6Givy3K3GSRde9sHMj6X1BnocHBtd3sz",
      "symbol": "waYFI",
      "name": "Aave Interest bearing YFI (Wormhole)",
      "decimals": 9,
      "logoURI": "https://cloudflare-ipfs.com/ipfs/QmauhqAKU8YLhDhT4M5ZcPMuqEfqkBrBaC31uWC9UXd1ik",
      "tags": [
        "wrapped",
        "wormhole"
      ],
      "extensions": {
        "address": "0x12e51E77DAAA58aA0E9247db7510Ea4B46F9bEAd",
        "bridgeContract": "https://etherscan.io/address/0xf92cD566Ea4864356C5491c177A430C222d7e678",
        "assetContract": "https://etherscan.io/address/0x12e51E77DAAA58aA0E9247db7510Ea4B46F9bEAd",
        "coingeckoId": "ayfi"
      }
    },
    {
      "chainId": 101,
      "address": "8aYsiHR6oVTAcFUzdXDhaPkgRbn4QYRCkdk3ATmAmY4p",
      "symbol": "waAAVE",
      "name": "Aave Interest bearing Aave Token (Wormhole)",
      "decimals": 9,
      "logoURI": "https://cloudflare-ipfs.com/ipfs/QmaznB5PRhMC696u8yZuzN6Uwrnp7Zmfa5CydVUMvLJc9i/aAAVE.svg",
      "tags": [
        "wrapped",
        "wormhole"
      ],
      "extensions": {
        "address": "0xba3D9687Cf50fE253cd2e1cFeEdE1d6787344Ed5",
        "bridgeContract": "https://etherscan.io/address/0xf92cD566Ea4864356C5491c177A430C222d7e678",
        "assetContract": "https://etherscan.io/address/0xba3D9687Cf50fE253cd2e1cFeEdE1d6787344Ed5"
      }
    },
    {
      "chainId": 101,
      "address": "8kwCLkWbv4qTJPcbSV65tWdQmjURjBGRSv6VtC1JTiL8",
      "symbol": "waUNI",
      "name": "Aave Interest bearing Uniswap (Wormhole)",
      "decimals": 9,
      "logoURI": "https://cloudflare-ipfs.com/ipfs/QmYdpeez387RdMw6zEEa5rMXuayi748Uc15eFuoa3QhGEJ",
      "tags": [
        "wrapped",
        "wormhole"
      ],
      "extensions": {
        "address": "0xB124541127A0A657f056D9Dd06188c4F1b0e5aab",
        "bridgeContract": "https://etherscan.io/address/0xf92cD566Ea4864356C5491c177A430C222d7e678",
        "assetContract": "https://etherscan.io/address/0xB124541127A0A657f056D9Dd06188c4F1b0e5aab"
      }
    },
    {
      "chainId": 101,
      "address": "9NDu1wdjZ7GiY7foAXhia9h1wQU45oTUzyMZKJ31V7JA",
      "symbol": "wstkAAVE",
      "name": "Staked Aave (Wormhole)",
      "decimals": 9,
      "logoURI": "https://cloudflare-ipfs.com/ipfs/Qmc2N4CsWDH3ZnnggcvbF8dN1JYsKTUyh3rdj5NBZH9KKL",
      "tags": [
        "wrapped",
        "wormhole"
      ],
      "extensions": {
        "address": "0x4da27a545c0c5B758a6BA100e3a049001de870f5",
        "bridgeContract": "https://etherscan.io/address/0xf92cD566Ea4864356C5491c177A430C222d7e678",
        "assetContract": "https://etherscan.io/address/0x4da27a545c0c5B758a6BA100e3a049001de870f5"
      }
    },
    {
      "chainId": 101,
      "address": "GNQ1Goajm3Za8uC1Eptt2yfsrbnkZh2eMJoqxg54sj3o",
      "symbol": "wUniDAIETH",
      "name": "Uniswap DAI LP (Wormhole)",
      "decimals": 9,
      "logoURI": "https://cloudflare-ipfs.com/ipfs/QmYNz8J1h5yefkaAw6tZwUYoJyBTWmBXgAY28ZWZ5rPsLR",
      "tags": [
        "wrapped",
        "wormhole"
      ],
      "extensions": {
        "address": "0x2a1530C4C41db0B0b2bB646CB5Eb1A67b7158667",
        "bridgeContract": "https://etherscan.io/address/0xf92cD566Ea4864356C5491c177A430C222d7e678",
        "assetContract": "https://etherscan.io/address/0x2a1530C4C41db0B0b2bB646CB5Eb1A67b7158667"
      }
    },
    {
      "chainId": 101,
      "address": "7NFin546WNvWkhtfftfY77z8C1TrxLbUcKmw5TpHGGtC",
      "symbol": "wUniUSDCETH",
      "name": "Uniswap USDC LP (Wormhole)",
      "decimals": 9,
      "logoURI": "https://cloudflare-ipfs.com/ipfs/Qme9QQcNzKvk3FEwEZvvKJWSvDUd41z5geWHNpuJb6di9y",
      "tags": [
        "wrapped",
        "wormhole"
      ],
      "extensions": {
        "address": "0x97deC872013f6B5fB443861090ad931542878126",
        "bridgeContract": "https://etherscan.io/address/0xf92cD566Ea4864356C5491c177A430C222d7e678",
        "assetContract": "https://etherscan.io/address/0x97deC872013f6B5fB443861090ad931542878126"
      }
    },
    {
      "chainId": 101,
      "address": "7gersKTtU65ERNBNTZKjYgKf7HypR7PDMprcuhQJChaq",
      "symbol": "wUnisETHETH",
      "name": "Uniswap sETH LP (Wormhole)",
      "decimals": 9,
      "logoURI": "https://cloudflare-ipfs.com/ipfs/QmZcwn4eZJpjihH8TApRczQQJdAzpR6Er7g1bvo6PGhxWi",
      "tags": [
        "wrapped",
        "wormhole"
      ],
      "extensions": {
        "address": "0xe9Cf7887b93150D4F2Da7dFc6D502B216438F244",
        "bridgeContract": "https://etherscan.io/address/0xf92cD566Ea4864356C5491c177A430C222d7e678",
        "assetContract": "https://etherscan.io/address/0xe9Cf7887b93150D4F2Da7dFc6D502B216438F244"
      }
    },
    {
      "chainId": 101,
      "address": "4aqNtSCr77eiEZJ9u9BhPErjEMju6FFdLeBKkE1pdxuK",
      "symbol": "wUniLENDETH",
      "name": "Uniswap LEND LP (Wormhole)",
      "decimals": 9,
      "logoURI": "https://cloudflare-ipfs.com/ipfs/Qmcbin86EXd14LhbqLknH9kM3N7oueBYt9qQmZdmMWqrgu",
      "tags": [
        "wrapped",
        "wormhole"
      ],
      "extensions": {
        "address": "0xcaA7e4656f6A2B59f5f99c745F91AB26D1210DCe",
        "bridgeContract": "https://etherscan.io/address/0xf92cD566Ea4864356C5491c177A430C222d7e678",
        "assetContract": "https://etherscan.io/address/0xcaA7e4656f6A2B59f5f99c745F91AB26D1210DCe"
      }
    },
    {
      "chainId": 101,
      "address": "FDdoYCHwFghBSbnN6suvFR3VFw6kAzfhfGpkAQAGPLC3",
      "symbol": "wUniMKRETH",
      "name": "Uniswap MKR LP (Wormhole)",
      "decimals": 9,
      "logoURI": "https://cloudflare-ipfs.com/ipfs/QmSS94EJyBeHeUmoDmGjQjeuUHQxTcMaD8Zvw8W8XdGDBv",
      "tags": [
        "wrapped",
        "wormhole"
      ],
      "extensions": {
        "address": "0x2C4Bd064b998838076fa341A83d007FC2FA50957",
        "bridgeContract": "https://etherscan.io/address/0xf92cD566Ea4864356C5491c177A430C222d7e678",
        "assetContract": "https://etherscan.io/address/0x2C4Bd064b998838076fa341A83d007FC2FA50957"
      }
    },
    {
      "chainId": 101,
      "address": "FSSTfbb1vh1TRe8Ja64hC65QTc7pPUhwHh5uTAWj5haH",
      "symbol": "wUniLINKETH",
      "name": "Uniswap LINK LP (Wormhole)",
      "decimals": 9,
      "logoURI": "https://cloudflare-ipfs.com/ipfs/QmQWb2cb9QZbTeMTtoWzUpJGNXcZiGXTygbRLKHNNwhk4Y",
      "tags": [
        "wrapped",
        "wormhole"
      ],
      "extensions": {
        "address": "0xF173214C720f58E03e194085B1DB28B50aCDeeaD",
        "bridgeContract": "https://etherscan.io/address/0xf92cD566Ea4864356C5491c177A430C222d7e678",
        "assetContract": "https://etherscan.io/address/0xF173214C720f58E03e194085B1DB28B50aCDeeaD"
      }
    },
    {
      "chainId": 101,
      "address": "Aci9xBGywrgBxQoFnL6LCoCYuX5k6AqaYhimgSZ1Fhrk",
      "symbol": "waUniETH",
      "name": "Aave Interest bearing UniETH (Wormhole)",
      "decimals": 9,
      "logoURI": " https://cdn.jsdelivr.net/gh/trustwallet/assets@master/blockchains/ethereum/assets/0x6179078872605396Ee62960917128F9477a5DdbB/logo.png",
      "tags": [
        "wrapped",
        "wormhole"
      ],
      "extensions": {
        "address": "0x6179078872605396Ee62960917128F9477a5DdbB",
        "bridgeContract": "https://etherscan.io/address/0xf92cD566Ea4864356C5491c177A430C222d7e678",
        "assetContract": "https://etherscan.io/address/0x6179078872605396Ee62960917128F9477a5DdbB"
      }
    },
    {
      "chainId": 101,
      "address": "GqHK99sW4ym6zy6Kdoh8f7sb2c3qhtB3WRqeyPbAYfmy",
      "symbol": "waUniDAI",
      "name": "Aave Interest bearing UniDAI (Wormhole)",
      "decimals": 9,
      "logoURI": " https://cdn.jsdelivr.net/gh/trustwallet/assets@master/blockchains/ethereum/assets/0x048930eec73c91B44b0844aEACdEBADC2F2b6efb/logo.png",
      "tags": [
        "wrapped",
        "wormhole"
      ],
      "extensions": {
        "address": "0x048930eec73c91B44b0844aEACdEBADC2F2b6efb",
        "bridgeContract": "https://etherscan.io/address/0xf92cD566Ea4864356C5491c177A430C222d7e678",
        "assetContract": "https://etherscan.io/address/0x048930eec73c91B44b0844aEACdEBADC2F2b6efb"
      }
    },
    {
      "chainId": 101,
      "address": "4e4TpGVJMYiz5UBrAXuNmiVJ9yvc7ppJeAn8sXmbnmDi",
      "symbol": "waUniUSDC",
      "name": "Aave Interest bearing UniUSDC (Wormhole)",
      "decimals": 6,
      "logoURI": " https://cdn.jsdelivr.net/gh/trustwallet/assets@master/blockchains/ethereum/assets/0xe02b2Ad63eFF3Ac1D5827cBd7AB9DD3DaC4f4AD0/logo.png",
      "tags": [
        "wrapped",
        "wormhole"
      ],
      "extensions": {
        "address": "0xe02b2Ad63eFF3Ac1D5827cBd7AB9DD3DaC4f4AD0",
        "bridgeContract": "https://etherscan.io/address/0xf92cD566Ea4864356C5491c177A430C222d7e678",
        "assetContract": "https://etherscan.io/address/0xe02b2Ad63eFF3Ac1D5827cBd7AB9DD3DaC4f4AD0"
      }
    },
    {
      "chainId": 101,
      "address": "49LoAnQQdo9171zfcWRUoQLYSScrxXobbuwt14xjvfVm",
      "symbol": "waUniUSDT",
      "name": "Aave Interest bearing UniUSDT (Wormhole)",
      "decimals": 6,
      "logoURI": " https://cdn.jsdelivr.net/gh/trustwallet/assets@master/blockchains/ethereum/assets/0xb977ee318010A5252774171494a1bCB98E7fab65/logo.png",
      "tags": [
        "wrapped",
        "wormhole"
      ],
      "extensions": {
        "address": "0xb977ee318010A5252774171494a1bCB98E7fab65",
        "bridgeContract": "https://etherscan.io/address/0xf92cD566Ea4864356C5491c177A430C222d7e678",
        "assetContract": "https://etherscan.io/address/0xb977ee318010A5252774171494a1bCB98E7fab65"
      }
    },
    {
      "chainId": 101,
      "address": "CvG3gtKYJtKRzEUgMeb42xnd8HDjESgLtyJqQ2kuLncp",
      "symbol": "waUniDAIETH",
      "name": "Aave Interest bearing UniDAIETH (Wormhole)",
      "decimals": 9,
      "logoURI": "https://cloudflare-ipfs.com/ipfs/QmaznB5PRhMC696u8yZuzN6Uwrnp7Zmfa5CydVUMvLJc9i/aUNI%20DAI%20ETH.svg",
      "tags": [
        "wrapped",
        "wormhole"
      ],
      "extensions": {
        "address": "0xBbBb7F2aC04484F7F04A2C2C16f20479791BbB44",
        "bridgeContract": "https://etherscan.io/address/0xf92cD566Ea4864356C5491c177A430C222d7e678",
        "assetContract": "https://etherscan.io/address/0xBbBb7F2aC04484F7F04A2C2C16f20479791BbB44"
      }
    },
    {
      "chainId": 101,
      "address": "GSv5ECZaMfaceZK4WKKzA4tKVDkqtfBASECcmYFWcy4G",
      "symbol": "waUniUSDCETH",
      "name": "Aave Interest bearing UniUSDCETH (Wormhole)",
      "decimals": 9,
      "logoURI": "https://cloudflare-ipfs.com/ipfs/QmaznB5PRhMC696u8yZuzN6Uwrnp7Zmfa5CydVUMvLJc9i/aUNI%20USDC%20ETH.svg",
      "tags": [
        "wrapped",
        "wormhole"
      ],
      "extensions": {
        "address": "0x1D0e53A0e524E3CC92C1f0f33Ae268FfF8D7E7a5",
        "bridgeContract": "https://etherscan.io/address/0xf92cD566Ea4864356C5491c177A430C222d7e678",
        "assetContract": "https://etherscan.io/address/0x1D0e53A0e524E3CC92C1f0f33Ae268FfF8D7E7a5"
      }
    },
    {
      "chainId": 101,
      "address": "7LUdsedi7qpTJGnFpZo6mWqVtKKpccr9XrQGxJ2xUDPT",
      "symbol": "waUniSETHETH",
      "name": "Aave Interest bearing UniSETHETH (Wormhole)",
      "decimals": 9,
      "logoURI": "https://cloudflare-ipfs.com/ipfs/QmaznB5PRhMC696u8yZuzN6Uwrnp7Zmfa5CydVUMvLJc9i/aUNI%20sETH%20ETH.svg",
      "tags": [
        "wrapped",
        "wormhole"
      ],
      "extensions": {
        "address": "0x84BBcaB430717ff832c3904fa6515f97fc63C76F",
        "bridgeContract": "https://etherscan.io/address/0xf92cD566Ea4864356C5491c177A430C222d7e678",
        "assetContract": "https://etherscan.io/address/0x84BBcaB430717ff832c3904fa6515f97fc63C76F"
      }
    },
    {
      "chainId": 101,
      "address": "Hc1zHQxg1k2JVwvuv3kqbCyZDEJYfDdNftBMab4EMUx9",
      "symbol": "waUniLENDETH",
      "name": "Aave Interest bearing UniLENDETH (Wormhole)",
      "decimals": 9,
      "logoURI": "https://cloudflare-ipfs.com/ipfs/QmaznB5PRhMC696u8yZuzN6Uwrnp7Zmfa5CydVUMvLJc9i/aUNI%20LEND%20ETH.svg",
      "tags": [
        "wrapped",
        "wormhole"
      ],
      "extensions": {
        "address": "0xc88ebbf7C523f38Ef3eB8A151273C0F0dA421e63",
        "bridgeContract": "https://etherscan.io/address/0xf92cD566Ea4864356C5491c177A430C222d7e678",
        "assetContract": "https://etherscan.io/address/0xc88ebbf7C523f38Ef3eB8A151273C0F0dA421e63"
      }
    },
    {
      "chainId": 101,
      "address": "9PejEmx6NKDHgf6jpgAWwZsibURKifBakjzDQdtCtAXT",
      "symbol": "waUniMKRETH",
      "name": "Aave Interest bearing UniMKRETH (Wormhole)",
      "decimals": 9,
      "logoURI": "https://cloudflare-ipfs.com/ipfs/QmaznB5PRhMC696u8yZuzN6Uwrnp7Zmfa5CydVUMvLJc9i/aUNI%20MKR%20ETH.svg",
      "tags": [
        "wrapped",
        "wormhole"
      ],
      "extensions": {
        "address": "0x8c69f7A4C9B38F1b48005D216c398Efb2F1Ce3e4",
        "bridgeContract": "https://etherscan.io/address/0xf92cD566Ea4864356C5491c177A430C222d7e678",
        "assetContract": "https://etherscan.io/address/0x8c69f7A4C9B38F1b48005D216c398Efb2F1Ce3e4"
      }
    },
    {
      "chainId": 101,
      "address": "KcHygDp4o7ENsHjevYM4T3u6R7KHa5VyvkJ7kpmJcYo",
      "symbol": "waUniLINKETH",
      "name": "Aave Interest bearing UniLINKETH (Wormhole)",
      "decimals": 9,
      "logoURI": "https://cloudflare-ipfs.com/ipfs/QmaznB5PRhMC696u8yZuzN6Uwrnp7Zmfa5CydVUMvLJc9i/aUNI%20LINK%20ETH.svg",
      "tags": [
        "wrapped",
        "wormhole"
      ],
      "extensions": {
        "address": "0x9548DB8b1cA9b6c757485e7861918b640390169c",
        "bridgeContract": "https://etherscan.io/address/0xf92cD566Ea4864356C5491c177A430C222d7e678",
        "assetContract": "https://etherscan.io/address/0x9548DB8b1cA9b6c757485e7861918b640390169c"
      }
    },
    {
      "chainId": 101,
      "address": "GNPAF84ZEtKYyfuY2fg8tZVwse7LpTSeyYPSyEKFqa2Y",
      "symbol": "waUSDT",
      "name": "Aave interest bearing USDT (Wormhole)",
      "decimals": 6,
      "logoURI": "https://cloudflare-ipfs.com/ipfs/QmaznB5PRhMC696u8yZuzN6Uwrnp7Zmfa5CydVUMvLJc9i/aUSDT.svg",
      "tags": [
        "wrapped",
        "wormhole"
      ],
      "extensions": {
        "address": "0x3Ed3B47Dd13EC9a98b44e6204A523E766B225811",
        "bridgeContract": "https://etherscan.io/address/0xf92cD566Ea4864356C5491c177A430C222d7e678",
        "assetContract": "https://etherscan.io/address/0x3Ed3B47Dd13EC9a98b44e6204A523E766B225811",
        "coingeckoId": "aave-usdt"
      }
    },
    {
      "chainId": 101,
      "address": "3QTknQ3i27rDKm5hvBaScFLQ34xX9N7J7XfEFwy27qbZ",
      "symbol": "waWBTC",
      "name": "Aave interest bearing WBTC (Wormhole)",
      "decimals": 8,
      "logoURI": "https://cloudflare-ipfs.com/ipfs/QmaznB5PRhMC696u8yZuzN6Uwrnp7Zmfa5CydVUMvLJc9i/aWBTC.svg",
      "tags": [
        "wrapped",
        "wormhole"
      ],
      "extensions": {
        "address": "0x9ff58f4fFB29fA2266Ab25e75e2A8b3503311656",
        "bridgeContract": "https://etherscan.io/address/0xf92cD566Ea4864356C5491c177A430C222d7e678",
        "assetContract": "https://etherscan.io/address/0x9ff58f4fFB29fA2266Ab25e75e2A8b3503311656",
        "coingeckoId": "aave-wbtc"
      }
    },
    {
      "chainId": 101,
      "address": "EbpkofeWyiQouGyxQAgXxEyGtjgq13NSucX3CNvucNpb",
      "symbol": "waWETH",
      "name": "Aave interest bearing WETH (Wormhole)",
      "decimals": 9,
      "logoURI": "https://cloudflare-ipfs.com/ipfs/QmUDc7LQN6zKHon9FChTqZc7WGFvGPZe698Bq5HbSYtfk9",
      "tags": [
        "wrapped",
        "wormhole"
      ],
      "extensions": {
        "address": "0x030bA81f1c18d280636F32af80b9AAd02Cf0854e",
        "bridgeContract": "https://etherscan.io/address/0xf92cD566Ea4864356C5491c177A430C222d7e678",
        "assetContract": "https://etherscan.io/address/0x030bA81f1c18d280636F32af80b9AAd02Cf0854e"
      }
    },
    {
      "chainId": 101,
      "address": "67uaa3Z7SX7GC6dqSTjpJLnySLXZpCAK9MHMi3232Bfb",
      "symbol": "waYFI",
      "name": "Aave interest bearing YFI (Wormhole)",
      "decimals": 9,
      "logoURI": "https://cloudflare-ipfs.com/ipfs/QmauhqAKU8YLhDhT4M5ZcPMuqEfqkBrBaC31uWC9UXd1ik",
      "tags": [
        "wrapped",
        "wormhole"
      ],
      "extensions": {
        "address": "0x5165d24277cD063F5ac44Efd447B27025e888f37",
        "bridgeContract": "https://etherscan.io/address/0xf92cD566Ea4864356C5491c177A430C222d7e678",
        "assetContract": "https://etherscan.io/address/0x5165d24277cD063F5ac44Efd447B27025e888f37"
      }
    },
    {
      "chainId": 101,
      "address": "9xS6et5uvQ64QsmaGMfzfXrwTsfYPjwEWuiPnBGFgfw",
      "symbol": "waZRX",
      "name": "Aave interest bearing ZRX (Wormhole)",
      "decimals": 9,
      "logoURI": "https://cloudflare-ipfs.com/ipfs/QmaznB5PRhMC696u8yZuzN6Uwrnp7Zmfa5CydVUMvLJc9i/aZRX.svg",
      "tags": [
        "wrapped",
        "wormhole"
      ],
      "extensions": {
        "address": "0xDf7FF54aAcAcbFf42dfe29DD6144A69b629f8C9e",
        "bridgeContract": "https://etherscan.io/address/0xf92cD566Ea4864356C5491c177A430C222d7e678",
        "assetContract": "https://etherscan.io/address/0xDf7FF54aAcAcbFf42dfe29DD6144A69b629f8C9e",
        "coingeckoId": "aave-zrx"
      }
    },
    {
      "chainId": 101,
      "address": "2TZ8s2FwtWqJrWpdFsSf2uM2Fvjw474n6HhTdTEWoLor",
      "symbol": "waUNI",
      "name": "Aave interest bearing UNI (Wormhole)",
      "decimals": 9,
      "logoURI": "https://cloudflare-ipfs.com/ipfs/QmYdpeez387RdMw6zEEa5rMXuayi748Uc15eFuoa3QhGEJ",
      "tags": [
        "wrapped",
        "wormhole"
      ],
      "extensions": {
        "address": "0xB9D7CB55f463405CDfBe4E90a6D2Df01C2B92BF1",
        "bridgeContract": "https://etherscan.io/address/0xf92cD566Ea4864356C5491c177A430C222d7e678",
        "assetContract": "https://etherscan.io/address/0xB9D7CB55f463405CDfBe4E90a6D2Df01C2B92BF1"
      }
    },
    {
      "chainId": 101,
      "address": "G1o2fHZXyPCeAEcY4o6as7SmVaUu65DRhcq1S4Cfap9T",
      "symbol": "waAAVE",
      "name": "Aave interest bearing AAVE (Wormhole)",
      "decimals": 9,
      "logoURI": "https://cloudflare-ipfs.com/ipfs/QmaznB5PRhMC696u8yZuzN6Uwrnp7Zmfa5CydVUMvLJc9i/aAAVE.svg",
      "tags": [
        "wrapped",
        "wormhole"
      ],
      "extensions": {
        "address": "0xFFC97d72E13E01096502Cb8Eb52dEe56f74DAD7B",
        "bridgeContract": "https://etherscan.io/address/0xf92cD566Ea4864356C5491c177A430C222d7e678",
        "assetContract": "https://etherscan.io/address/0xFFC97d72E13E01096502Cb8Eb52dEe56f74DAD7B"
      }
    },
    {
      "chainId": 101,
      "address": "8PeWkyvCDHpSgT5oiGFgZQtXSRBij7ZFLJTHAGBntRDH",
      "symbol": "waBAT",
      "name": "Aave interest bearing BAT (Wormhole)",
      "decimals": 9,
      "logoURI": "https://cloudflare-ipfs.com/ipfs/QmaznB5PRhMC696u8yZuzN6Uwrnp7Zmfa5CydVUMvLJc9i/aBAT.svg",
      "tags": [
        "wrapped",
        "wormhole"
      ],
      "extensions": {
        "address": "0x05Ec93c0365baAeAbF7AefFb0972ea7ECdD39CF1",
        "bridgeContract": "https://etherscan.io/address/0xf92cD566Ea4864356C5491c177A430C222d7e678",
        "assetContract": "https://etherscan.io/address/0x05Ec93c0365baAeAbF7AefFb0972ea7ECdD39CF1",
        "coingeckoId": "aave-bat"
      }
    },
    {
      "chainId": 101,
      "address": "67opsuaXQ3JRSJ1mmF7aPLSq6JaZcwAmXwcMzUN5PSMv",
      "symbol": "waBUSD",
      "name": "Aave interest bearing BUSD (Wormhole)",
      "decimals": 9,
      "logoURI": "https://cloudflare-ipfs.com/ipfs/QmaznB5PRhMC696u8yZuzN6Uwrnp7Zmfa5CydVUMvLJc9i/aBUSD.svg",
      "tags": [
        "wrapped",
        "wormhole"
      ],
      "extensions": {
        "address": "0xA361718326c15715591c299427c62086F69923D9",
        "bridgeContract": "https://etherscan.io/address/0xf92cD566Ea4864356C5491c177A430C222d7e678",
        "assetContract": "https://etherscan.io/address/0xA361718326c15715591c299427c62086F69923D9",
        "coingeckoId": "aave-busd"
      }
    },
    {
      "chainId": 101,
      "address": "4JrrHRS56i9GZkSmGaCY3ZsxMo3JEqQviU64ki7ZJPak",
      "symbol": "waDAI",
      "name": "Aave interest bearing DAI (Wormhole)",
      "decimals": 9,
      "logoURI": "https://cloudflare-ipfs.com/ipfs/QmaznB5PRhMC696u8yZuzN6Uwrnp7Zmfa5CydVUMvLJc9i/aDAI.svg",
      "tags": [
        "wrapped",
        "wormhole"
      ],
      "extensions": {
        "address": "0x028171bCA77440897B824Ca71D1c56caC55b68A3",
        "bridgeContract": "https://etherscan.io/address/0xf92cD566Ea4864356C5491c177A430C222d7e678",
        "assetContract": "https://etherscan.io/address/0x028171bCA77440897B824Ca71D1c56caC55b68A3",
        "coingeckoId": "aave-dai"
      }
    },
    {
      "chainId": 101,
      "address": "3LmfKjsSU9hdxfZfcr873DMNR5nnrk8EvdueXg1dTSin",
      "symbol": "waENJ",
      "name": "Aave interest bearing ENJ (Wormhole)",
      "decimals": 9,
      "logoURI": "https://cloudflare-ipfs.com/ipfs/QmaznB5PRhMC696u8yZuzN6Uwrnp7Zmfa5CydVUMvLJc9i/aENJ.svg",
      "tags": [
        "wrapped",
        "wormhole"
      ],
      "extensions": {
        "address": "0xaC6Df26a590F08dcC95D5a4705ae8abbc88509Ef",
        "bridgeContract": "https://etherscan.io/address/0xf92cD566Ea4864356C5491c177A430C222d7e678",
        "assetContract": "https://etherscan.io/address/0xaC6Df26a590F08dcC95D5a4705ae8abbc88509Ef",
        "coingeckoId": "aave-enj"
      }
    },
    {
      "chainId": 101,
      "address": "7VD2Gosm34hB7kughTqu1N3sW92hq3XwKLTi1N1tdKrj",
      "symbol": "waKNC",
      "name": "Aave interest bearing KNC (Wormhole)",
      "decimals": 9,
      "logoURI": "https://cloudflare-ipfs.com/ipfs/QmaznB5PRhMC696u8yZuzN6Uwrnp7Zmfa5CydVUMvLJc9i/aKNC.svg",
      "tags": [
        "wrapped",
        "wormhole"
      ],
      "extensions": {
        "address": "0x39C6b3e42d6A679d7D776778Fe880BC9487C2EDA",
        "bridgeContract": "https://etherscan.io/address/0xf92cD566Ea4864356C5491c177A430C222d7e678",
        "assetContract": "https://etherscan.io/address/0x39C6b3e42d6A679d7D776778Fe880BC9487C2EDA",
        "coingeckoId": "aave-knc"
      }
    },
    {
      "chainId": 101,
      "address": "4erbVWFvdvS5P8ews7kUjqfpCQbA8vurnWyvRLsnZJgv",
      "symbol": "waLINK",
      "name": "Aave interest bearing LINK (Wormhole)",
      "decimals": 9,
      "logoURI": "https://cloudflare-ipfs.com/ipfs/QmaznB5PRhMC696u8yZuzN6Uwrnp7Zmfa5CydVUMvLJc9i/aLINK.svg",
      "tags": [
        "wrapped",
        "wormhole"
      ],
      "extensions": {
        "address": "0xa06bC25B5805d5F8d82847D191Cb4Af5A3e873E0",
        "bridgeContract": "https://etherscan.io/address/0xf92cD566Ea4864356C5491c177A430C222d7e678",
        "assetContract": "https://etherscan.io/address/0xa06bC25B5805d5F8d82847D191Cb4Af5A3e873E0",
        "coingeckoId": "aave-link"
      }
    },
    {
      "chainId": 101,
      "address": "AXJWqG4SpAEwkMjKYkarKwv6Qfz5rLU3cwt5KtrDAAYe",
      "symbol": "waMANA",
      "name": "Aave interest bearing MANA (Wormhole)",
      "decimals": 9,
      "logoURI": "https://cloudflare-ipfs.com/ipfs/QmaznB5PRhMC696u8yZuzN6Uwrnp7Zmfa5CydVUMvLJc9i/aMANA.svg",
      "tags": [
        "wrapped",
        "wormhole"
      ],
      "extensions": {
        "address": "0xa685a61171bb30d4072B338c80Cb7b2c865c873E",
        "bridgeContract": "https://etherscan.io/address/0xf92cD566Ea4864356C5491c177A430C222d7e678",
        "assetContract": "https://etherscan.io/address/0xa685a61171bb30d4072B338c80Cb7b2c865c873E",
        "coingeckoId": "aave-mana"
      }
    },
    {
      "chainId": 101,
      "address": "4kJmfagJzQFuwto5RX6f1xScWYbEVBzEpdjmiqTCnzjJ",
      "symbol": "waMKR",
      "name": "Aave interest bearing MKR (Wormhole)",
      "decimals": 9,
      "logoURI": "https://cloudflare-ipfs.com/ipfs/QmaznB5PRhMC696u8yZuzN6Uwrnp7Zmfa5CydVUMvLJc9i/aMKR.svg",
      "tags": [
        "wrapped",
        "wormhole"
      ],
      "extensions": {
        "address": "0xc713e5E149D5D0715DcD1c156a020976e7E56B88",
        "bridgeContract": "https://etherscan.io/address/0xf92cD566Ea4864356C5491c177A430C222d7e678",
        "assetContract": "https://etherscan.io/address/0xc713e5E149D5D0715DcD1c156a020976e7E56B88",
        "coingeckoId": "aave-mkr"
      }
    },
    {
      "chainId": 101,
      "address": "DN8jPo8YZTXhLMyDMKcnwFuKqY8wfn2UrpX8ct4rc8Bc",
      "symbol": "waREN",
      "name": "Aave interest bearing REN (Wormhole)",
      "decimals": 9,
      "logoURI": "https://cloudflare-ipfs.com/ipfs/QmUgE3UECZxZcCAiqd3V9otfFWLi5fxR8uHd94RxkT3iYb",
      "tags": [
        "wrapped",
        "wormhole"
      ],
      "extensions": {
        "address": "0xCC12AbE4ff81c9378D670De1b57F8e0Dd228D77a",
        "bridgeContract": "https://etherscan.io/address/0xf92cD566Ea4864356C5491c177A430C222d7e678",
        "assetContract": "https://etherscan.io/address/0xCC12AbE4ff81c9378D670De1b57F8e0Dd228D77a",
        "coingeckoId": "aave-ren"
      }
    },
    {
      "chainId": 101,
      "address": "HWbJZXJ7s1D1zi5P7yVgRUmZPXvYSFv6vsYU765Ti422",
      "symbol": "waSNX",
      "name": "Aave interest bearing SNX (Wormhole)",
      "decimals": 9,
      "logoURI": "https://cloudflare-ipfs.com/ipfs/QmXj52EGotmpyep84PBycmQnAgCF2sbqxdXFWP3GPZFbEz",
      "tags": [
        "wrapped",
        "wormhole"
      ],
      "extensions": {
        "address": "0x35f6B052C598d933D69A4EEC4D04c73A191fE6c2",
        "bridgeContract": "https://etherscan.io/address/0xf92cD566Ea4864356C5491c177A430C222d7e678",
        "assetContract": "https://etherscan.io/address/0x35f6B052C598d933D69A4EEC4D04c73A191fE6c2",
        "coingeckoId": "aave-snx"
      }
    },
    {
      "chainId": 101,
      "address": "2LForywWWpHzmR5NjSEyF1kcw9ffyLuJX7V7hne2fHfY",
      "symbol": "waSUSD",
      "name": "Aave interest bearing SUSD (Wormhole)",
      "decimals": 9,
      "logoURI": "https://cloudflare-ipfs.com/ipfs/QmaznB5PRhMC696u8yZuzN6Uwrnp7Zmfa5CydVUMvLJc9i/aSUSD.svg",
      "tags": [
        "wrapped",
        "wormhole"
      ],
      "extensions": {
        "address": "0x6C5024Cd4F8A59110119C56f8933403A539555EB",
        "bridgeContract": "https://etherscan.io/address/0xf92cD566Ea4864356C5491c177A430C222d7e678",
        "assetContract": "https://etherscan.io/address/0x6C5024Cd4F8A59110119C56f8933403A539555EB",
        "coingeckoId": "aave-susd"
      }
    },
    {
      "chainId": 101,
      "address": "Badj3S29a2u1auxmijwg5vGjhPLb1K6WLPoigtWjKPXp",
      "symbol": "waTUSD",
      "name": "Aave interest bearing TUSD (Wormhole)",
      "decimals": 9,
      "logoURI": "https://cloudflare-ipfs.com/ipfs/QmaznB5PRhMC696u8yZuzN6Uwrnp7Zmfa5CydVUMvLJc9i/aTUSD.svg",
      "tags": [
        "wrapped",
        "wormhole"
      ],
      "extensions": {
        "address": "0x101cc05f4A51C0319f570d5E146a8C625198e636",
        "bridgeContract": "https://etherscan.io/address/0xf92cD566Ea4864356C5491c177A430C222d7e678",
        "assetContract": "https://etherscan.io/address/0x101cc05f4A51C0319f570d5E146a8C625198e636",
        "coingeckoId": "aave-tusd"
      }
    },
    {
      "chainId": 101,
      "address": "BZCPpva12M9SqJgcpf8jtP9Si6rMANFoUR3i7nchha7M",
      "symbol": "waUSDC",
      "name": "Aave interest bearing USDC (Wormhole)",
      "decimals": 9,
      "logoURI": "https://cloudflare-ipfs.com/ipfs/QmaznB5PRhMC696u8yZuzN6Uwrnp7Zmfa5CydVUMvLJc9i/aUSDC.svg",
      "tags": [
        "wrapped",
        "wormhole"
      ],
      "extensions": {
        "address": "0xBcca60bB61934080951369a648Fb03DF4F96263C",
        "bridgeContract": "https://etherscan.io/address/0xf92cD566Ea4864356C5491c177A430C222d7e678",
        "assetContract": "https://etherscan.io/address/0xBcca60bB61934080951369a648Fb03DF4F96263C",
        "coingeckoId": "aave-usdc"
      }
    },
    {
      "chainId": 101,
      "address": "D3ajQoyBGJz3JCXCPsxHZJbLQKGt9UgxLavgurieGNcD",
      "symbol": "wSDT",
      "name": "Stake DAO Token (Wormhole)",
      "decimals": 9,
      "logoURI": "https://cdn.jsdelivr.net/gh/solana-labs/token-list@main/assets/mainnet/D3ajQoyBGJz3JCXCPsxHZJbLQKGt9UgxLavgurieGNcD/logo.webp",
      "tags": [
        "wrapped",
        "wormhole"
      ],
      "extensions": {
        "address": "0x73968b9a57c6e53d41345fd57a6e6ae27d6cdb2f",
        "bridgeContract": "https://etherscan.io/address/0xf92cD566Ea4864356C5491c177A430C222d7e678",
        "assetContract": "https://etherscan.io/address/0x73968b9a57c6e53d41345fd57a6e6ae27d6cdb2f",
        "coingeckoId": "stake-dao"
      }
    },
    {
      "chainId": 101,
      "address": "4pk3pf9nJDN1im1kNwWJN1ThjE8pCYCTexXYGyFjqKVf",
      "symbol": "oDOP",
      "name": "Dominican Pesos",
      "decimals": 9,
      "logoURI": "https://user-images.githubusercontent.com/9972260/111077928-73bd2280-84c9-11eb-84d4-4032478e3861.png",
      "tags": [
        "stablecoin"
      ],
      "extensions": {
        "website": "https://Odop.io/"
      }
    },
    {
      "chainId": 101,
      "address": "5kjfp2qfRbqCXTQeUYgHNnTLf13eHoKjC5hHynW9DvQE",
      "symbol": "AAPE",
      "name": "AAPE",
      "decimals": 9,
      "logoURI": "https://cdn.jsdelivr.net/gh/solana-labs/token-list@main/assets/mainnet/5kjfp2qfRbqCXTQeUYgHNnTLf13eHoKjC5hHynW9DvQE/logo.jpg",
      "tags": [],
      "extensions": {
        "website": "https://aape.io/"
      }
    },
    {
      "chainId": 101,
      "address": "3K6rftdAaQYMPunrtNRHgnK2UAtjm2JwyT2oCiTDouYE",
      "symbol": "XCOPE",
      "name": "XCOPE",
      "decimals": 0,
      "logoURI": "https://cdn.jsdelivr.net/gh/solana-labs/token-list@main/assets/mainnet/3K6rftdAaQYMPunrtNRHgnK2UAtjm2JwyT2oCiTDouYE/logo.jpg",
      "tags": [
        "trading",
        "index",
        "Algos"
      ],
      "extensions": {
        "website": "https://www.unlimitedcope.com/",
        "serumV3Usdc": "7MpMwArporUHEGW7quUpkPZp5L5cHPs9eKUfKCdaPHq2",
        "coingeckoId": "cope"
      }
    },
    {
      "chainId": 101,
      "address": "8HGyAAB1yoM1ttS7pXjHMa3dukTFGQggnFFH3hJZgzQh",
      "symbol": "COPE",
      "name": "COPE",
      "decimals": 6,
      "logoURI": "https://cdn.jsdelivr.net/gh/solana-labs/token-list@main/assets/mainnet/3K6rftdAaQYMPunrtNRHgnK2UAtjm2JwyT2oCiTDouYE/logo.jpg",
      "tags": [
        "trading",
        "index",
        "Algos"
      ],
      "extensions": {
        "website": "https://www.unlimitedcope.com/",
        "serumV3Usdc": "6fc7v3PmjZG9Lk2XTot6BywGyYLkBQuzuFKd4FpCsPxk",
        "coingeckoId": "cope"
      }
    },
    {
      "chainId": 101,
      "address": "2prC8tcVsXwVJAinhxd2zeMeWMWaVyzPoQeLKyDZRFKd",
      "symbol": "MCAPS",
      "name": "Mango Market Caps",
      "decimals": 0,
      "logoURI": "https://cdn.jsdelivr.net/gh/solana-labs/token-list@main/assets/mainnet/2prC8tcVsXwVJAinhxd2zeMeWMWaVyzPoQeLKyDZRFKd/logo.png",
      "tags": [
        "mango"
      ],
      "extensions": {
        "website": "https://initialcapoffering.com/",
        "coingeckoId": "mango-market-caps"
      }
    },
    {
      "chainId": 101,
      "address": "2reKm5Y9rmAWfaw5jraYz1BXwGLHMofGMs3iNoBLt4VC",
      "symbol": "DOCE",
      "name": "Doce Finance",
      "decimals": 6,
      "logoURI": "https://pbs.twimg.com/profile_images/1362154816059944963/TZuFp5kN_400x400.png",
      "tags": [],
      "extensions": {
        "website": "https://swap.doce.finance/"
      }
    },
    {
      "chainId": 101,
      "address": "E1PvPRPQvZNivZbXRL61AEGr71npZQ5JGxh4aWX7q9QA",
      "symbol": "INO",
      "name": "iNo Token",
      "decimals": 9,
      "logoURI": "https://ino.llegrand.fr/assets/ino-128.png",
      "tags": [],
      "extensions": {
        "website": "https://ino.llegrand.fr/"
      }
    },
    {
      "chainId": 101,
      "address": "8PMHT4swUMtBzgHnh5U564N5sjPSiUz2cjEQzFnnP1Fo",
      "symbol": "ROPE",
      "name": "Rope Token",
      "decimals": 9,
      "logoURI": "https://ropesolana.com/content/files/rope_token.svg",
      "tags": [],
      "extensions": {
        "website": "https://ropesolana.com/",
        "coingeckoId": "rope-token",
        "serumV3Usdc": "4Sg1g8U2ZuGnGYxAhc6MmX9MX7yZbrrraPkCQ9MdCPtF",
        "waterfallbot": "https://bit.ly/ROPEwaterfall"
      }
    },
    {
      "chainId": 101,
      "address": "5dhkWqrq37F92jBmEyhQP1vbMkbVRz59V7288HH2wBC7",
      "symbol": "SLOCK",
      "name": "SOLLock",
      "decimals": 9,
      "logoURI": "https://sollock.org/token/media/images/token/sollock_token_logo.png",
      "tags": [
        "utility-token"
      ],
      "extensions": {
        "website": "https://sollock.org/",
        "twitter": "https://twitter.com/@SOLLockOfficial",
        "github": "https://github.com/SOLLock",
        "tgann": "https://t.me/SOLLockAnn",
        "tggroup": "https://t.me/SOLLock"
      }
    },
    {
      "chainId": 101,
      "address": "ETAtLmCmsoiEEKfNrHKJ2kYy3MoABhU6NQvpSfij5tDs",
      "symbol": "MEDIA",
      "name": "Media Network",
      "decimals": 6,
      "logoURI": "https://cdn.jsdelivr.net/gh/solana-labs/token-list@main/assets/mainnet/ETAtLmCmsoiEEKfNrHKJ2kYy3MoABhU6NQvpSfij5tDs/logo.png",
      "tags": [
        "utility-token"
      ],
      "extensions": {
        "website": "https://media.network/",
        "coingeckoId": "media-network",
        "serumV3Usdc": "FfiqqvJcVL7oCCu8WQUMHLUC2dnHQPAPjTdSzsERFWjb",
        "waterfallbot": "https://bit.ly/MEDIAwaterfall"
      }
    },
    {
      "chainId": 101,
      "address": "StepAscQoEioFxxWGnh2sLBDFp9d8rvKz2Yp39iDpyT",
      "symbol": "STEP",
      "name": "Step",
      "decimals": 9,
      "logoURI": "https://cdn.jsdelivr.net/gh/solana-labs/token-list@main/assets/mainnet/StepAscQoEioFxxWGnh2sLBDFp9d8rvKz2Yp39iDpyT/logo.png",
      "tags": [
        "utility-token"
      ],
      "extensions": {
        "website": "https://step.finance/",
        "twitter": "https://twitter.com/StepFinance_",
        "coingeckoId": "step-finance",
        "serumV3Usdc": "97qCB4cAVSTthvJu3eNoEx6AY6DLuRDtCoPm5Tdyg77S",
        "waterfallbot": "https://bit.ly/STEPwaterfall"
      }
    },
    {
      "chainId": 101,
      "address": "7Geyz6iiRe8buvunsU6TXndxnpLt9mg6iPxqhn6cr3c6",
      "symbol": "ANFT",
      "name": "AffinityLabs",
      "decimals": 9,
      "logoURI": "https://affinitylabs.tech/media/images/token_logo.png",
      "tags": [
        "nft"
      ],
      "extensions": {
        "website": "https://affinitylabs.tech/"
      }
    },
    {
      "chainId": 102,
      "address": "So11111111111111111111111111111111111111112",
      "symbol": "wSOL",
      "name": "Wrapped SOL",
      "decimals": 9,
      "logoURI": "https://cdn.jsdelivr.net/gh/trustwallet/assets@master/blockchains/solana/info/logo.png",
      "tags": [],
      "extensions": {
        "website": "https://www.solana.com/",
        "coingeckoId": "solana"
      }
    },
    {
      "chainId": 102,
      "address": "CpMah17kQEL2wqyMKt3mZBdTnZbkbfx4nqmQMFDP5vwp",
      "symbol": "USDC",
      "name": "USD Coin",
      "decimals": 6,
      "logoURI": "https://cdn.jsdelivr.net/gh/solana-labs/token-list@main/assets/mainnet/EPjFWdd5AufqSSqeM2qN1xzybapC8G4wEGGkZwyTDt1v/logo.png",
      "tags": [
        "stablecoin"
      ],
      "extensions": {
        "website": "https://www.centre.io/",
        "coingeckoId": "usd-coin"
      }
    },
    {
      "chainId": 102,
      "address": "Gmk71cM7j2RMorRsQrsyysM4HsByQx5PuDGtDdqGLWCS",
      "symbol": "spSOL",
      "name": "Stake pool SOL",
      "decimals": 9,
      "logoURI": "https://cdn.jsdelivr.net/gh/trustwallet/assets@master/blockchains/solana/info/logo.png",
      "tags": [
        "stake-pool"
      ],
      "extensions": {
        "website": "https://www.solana.com/"
      }
    },
    {
      "chainId": 102,
      "address": "2jQc2jDHVCewoWsQJK7JPLetP7UjqXvaFdno8rtrD8Kg",
      "symbol": "sHOG",
      "name": "sHOG",
      "decimals": 6,
      "tags": [
        "stablecoin"
      ]
    },
    {
      "chainId": 103,
      "address": "So11111111111111111111111111111111111111112",
      "symbol": "SOL",
      "name": "Wrapped SOL",
      "decimals": 9,
      "logoURI": "https://cdn.jsdelivr.net/gh/trustwallet/assets@master/blockchains/solana/info/logo.png",
      "tags": [],
      "extensions": {
        "coingeckoId": "solana"
      }
    },
    {
      "chainId": 103,
      "address": "DEhAasscXF4kEGxFgJ3bq4PpVGp5wyUxMRvn6TzGVHaw",
      "symbol": "XYZ",
      "name": "XYZ Test",
      "decimals": 0,
      "logoURI": "https://cdn.jsdelivr.net/gh/solana-labs/token-list@main/assets/mainnet/EPjFWdd5AufqSSqeM2qN1xzybapC8G4wEGGkZwyTDt1v/logo.png",
      "tags": []
    },
    {
      "chainId": 103,
      "address": "2rg5syU3DSwwWs778FQ6yczDKhS14NM3vP4hqnkJ2jsM",
      "symbol": "pSOL",
      "name": "SOL stake pool",
      "decimals": 9,
      "logoURI": "https://cdn.jsdelivr.net/gh/trustwallet/assets@master/blockchains/solana/info/logo.png",
      "tags": [],
      "extensions": {
        "website": "https://solana.com/",
        "background": "https://solana.com/static/8c151e179d2d7e80255bdae6563209f2/6833b/validators.webp"
      }
    },
    {
      "chainId": 103,
      "address": "SRMuApVNdxXokk5GT7XD5cUUgXMBCoAz2LHeuAoKWRt",
      "symbol": "SRM",
      "name": "Serum",
      "decimals": 6,
      "logoURI": "https://cdn.jsdelivr.net/gh/trustwallet/assets@master/blockchains/ethereum/assets/0x476c5E26a75bd202a9683ffD34359C0CC15be0fF/logo.png",
      "tags": [],
      "extensions": {
        "website": "https://projectserum.com/",
        "coingeckoId": "serum"
      }
    },
    {
      "chainId": 103,
      "address": "7STJWT74tAZzhbNNPRH8WuGDy9GZg27968EwALWuezrH",
      "symbol": "wSUSHI",
      "name": "SushiSwap (Wormhole)",
      "decimals": 9,
      "logoURI": "https://cdn.jsdelivr.net/gh/trustwallet/assets@master/blockchains/ethereum/assets/0x6B3595068778DD592e39A122f4f5a5cF09C90fE2/logo.png",
      "tags": [
        "wrapped",
        "wormhole"
      ],
      "extensions": {
        "website": "https://sushi.com",
        "background": "https://sushi.com/static/media/Background-sm.fd449814.jpg/",
        "address": "0x6B3595068778DD592e39A122f4f5a5cF09C90fE2",
        "bridgeContract": "https://etherscan.io/address/0xf92cD566Ea4864356C5491c177A430C222d7e678",
        "assetContract": "https://etherscan.io/address/0x6B3595068778DD592e39A122f4f5a5cF09C90fE2",
        "coingeckoId": "sushi"
      }
    },
    {
      "chainId": 103,
      "address": "3aMbgP7aGsP1sVcFKc6j65zu7UiziP57SMFzf6ptiCSX",
      "symbol": "sHOG",
      "name": "Devnet StableHog",
      "decimals": 6,
      "logoURI": "https://i.ibb.co/7GddV42/Frame-1.png",
      "tags": [
        "stablecoin"
      ]
    },
    {
      "chainId": 101,
      "address": "3cXftQWJJEeoysZrhAEjpfCHe9tSKyhYG63xpbue8m3s",
      "symbol": "Kreechures",
      "name": "Kreechures",
      "decimals": 0,
      "logoURI": "https://gateway.pinata.cloud/ipfs/QmQ5YPBFUWeKNFbsBDL8WcXWmu1MwisXZVtwofdZQxmQE9/Kreechure%20logo.svg",
      "tags": [
        "nft"
      ],
      "extensions": {
        "website": "https://www.kreechures.com/",
        "attributes": [
          {
            "image": "https://gateway.pinata.cloud/ipfs/QmWcMyAYpaX3BHJoDq6Fyub71TjaHbRHqErT7MmbDvCXYJ/3cXftQWJJEeoysZrhAEjpfCHe9tSKyhYG63xpbue8m3s.jpg",
            "Generation": 0,
            "Species": 6,
            "Base Rest": 262
          }
        ]
      }
    },
    {
      "chainId": 101,
      "address": "4DrV8khCoPS3sWRj6t1bb2DzT9jD4mZp6nc7Jisuuv1b",
      "symbol": "SPD",
      "name": "Solpad",
      "decimals": 10,
      "logoURI": "https://cdn.jsdelivr.net/gh/solana-labs/token-list@main/assets/mainnet/4DrV8khCoPS3sWRj6t1bb2DzT9jD4mZp6nc7Jisuuv1b/logo.jpg",
      "tags": [],
      "extensions": {
        "website": "https://www.solpad.io/"
      }
    },
    {
      "chainId": 101,
      "address": "7p7AMM6QoA8wPRKeqF87Pt51CRWmWvXPH5TBNMyDWhbH",
      "symbol": "Kreechures",
      "name": "Kreechures",
      "decimals": 0,
      "logoURI": "https://gateway.pinata.cloud/ipfs/QmQ5YPBFUWeKNFbsBDL8WcXWmu1MwisXZVtwofdZQxmQE9/Kreechure%20logo.svg",
      "tags": [
        "nft"
      ],
      "extensions": {
        "website": "https://www.kreechures.com/",
        "attributes": [
          {
            "image": "https://gateway.pinata.cloud/ipfs/QmWcMyAYpaX3BHJoDq6Fyub71TjaHbRHqErT7MmbDvCXYJ/7p7AMM6QoA8wPRKeqF87Pt51CRWmWvXPH5TBNMyDWhbH.jpg",
            "Generation": 0,
            "Species": 4,
            "Base Rest": 335
          }
        ]
      }
    },
    {
      "chainId": 101,
      "address": "6ybxMQpMgQhtsTLhvHZqk8uqao7kvoexY6e8JmCTqAB1",
      "symbol": "QUEST",
      "name": "QUEST",
      "decimals": 4,
      "logoURI": "https://questcoin.org/logo500x500.png",
      "tags": [],
      "extensions": {
        "website": "https://questcoin.org/"
      }
    },
    {
      "chainId": 101,
      "address": "97qAF7ZKEdPdQaUkhASGA59Jpa2Wi7QqVmnFdEuPqEDc",
      "symbol": "DIAMOND",
      "name": "LOVE",
      "decimals": 6,
      "logoURI": "https://github.com/AdamBraham88/SPL-TOKEN/blob/main/Diamond-Love-icon.png",
      "tags": [
        "Diamond Love"
      ],
      "extensions": {
        "website": "https://diamondlove.io/"
      }
    },
    {
      "chainId": 101,
      "address": "xxxxa1sKNGwFtw2kFn8XauW9xq8hBZ5kVtcSesTT9fW",
      "symbol": "SLIM",
      "name": "Solanium",
      "decimals": 6,
      "logoURI": "https://cdn.jsdelivr.net/gh/solana-labs/token-list@main/assets/mainnet/xxxxa1sKNGwFtw2kFn8XauW9xq8hBZ5kVtcSesTT9fW/logo.png",
      "tags": [],
      "extensions": {
        "website": "https://solanium.io/",
        "waterfallbot": "https://bit.ly/SLIMwaterfall"
      }
    },
    {
      "chainId": 101,
      "address": "8GPUjUHFxfNhaSS8kUkix8txRRXszeUAsHTjUmHuygZT",
      "symbol": "NINJA NFT1",
      "name": "NINJA NFT1",
      "decimals": 0,
      "logoURI": "https://raw.githubusercontent.com/yuzu-ninjaprotocol/ninjaprotocol/main/NINJA%20NFT%201.png",
      "tags": [],
      "extensions": {
        "website": "http://ninjaprotocol.io"
      }
    },
    {
      "chainId": 101,
      "address": "HcJCPYck2UsTMgiPfjn6CS1wrC5iBXtuqPSjt8Qy8Sou",
      "symbol": "GANGS",
      "name": "Gangs of Solana",
      "decimals": 4,
      "logoURI": "https://raw.githubusercontent.com/gangsofsolana/main/main/gangsofsolana.svg",
      "tags": [],
      "extensions": {
        "website": "https://gangsofsolana.com/"
      }
    },
    {
      "chainId": 101,
      "address": "2rEiLkpQ3mh4DGxv1zcSdW5r5HK2nehif5sCaF5Ss9E1",
      "symbol": "RECO",
      "name": "Reboot ECO",
      "decimals": 0,
      "logoURI": "https://reboot.eco/reco_logo.png",
      "tags": [],
      "extensions": {
        "website": "https://reboot.eco/"
      }
    },
    {
      "chainId": 101,
      "address": "BXhAKUxkGvFbAarA3K1SUYnqXRhEBC1bhUaCaxvzgyJ1",
      "symbol": "ISA",
      "name": "Interstellar",
      "decimals": 3,
      "logoURI": "https://gateway.pinata.cloud/ipfs/QmV84AMkdgEQ4roxRdmh9xU9dtbyJjqFZWLDgNdr3mEdQz",
      "tags": [],
      "extensions": {
        "website": "https://interstellaralliance.gitbook.io/isa/"
      }
    },
    {
      "chainId": 101,
      "address": "7xKXtg2CW87d97TXJSDpbD5jBkheTqA83TZRuJosgAsU",
      "symbol": "SAMO",
      "name": "Samoyed Coin",
      "decimals": 9,
      "logoURI": "https://i.ibb.co/tLGpvNf/samo.png",
      "tags": [],
      "extensions": {
        "website": "https://samoyedcoin.com/",
        "coingeckoId": "samoyedcoin",
        "serumV3Usdc": "FR3SPJmgfRSKKQ2ysUZBu7vJLpzTixXnjzb84bY3Diif"
      }
    },
    {
      "chainId": 101,
      "address": "HAWy8kV3bD4gaN6yy6iK2619x2dyzLUBj1PfJiihTisE",
      "symbol": "DOI",
      "name": "Discovery of Iris",
      "decimals": 0,
      "logoURI": "https://storage.googleapis.com/star-atlas-assets/star-atlas-logo.png",
      "tags": [
        "nft"
      ],
      "extensions": {
        "website": "https://www.staratlas.com",
        "imageUrl": "https://storage.googleapis.com/nft-assets/ReBirth/poster-1/discovery-of-iris.jpg",
        "description": "The rogue planet, Iris, dense with invaluable materials, draws in and collides with seven child planets in a remote region of space, creating what is henceforth referred to as 'The Cataclysm'. When combined, these eight elements create a form of free energy. The collision creates a massively valuable debris field.",
        "serumV3Usdc": "AYXTVttPfhYmn3jryX5XbRjwPK2m9445mbN2iLyRD6nq"
      }
    },
    {
      "chainId": 101,
      "address": "ATSPo9f9TJ3Atx8SuoTYdzSMh4ctQBzYzDiNukQDmoF7",
      "symbol": "HOSA",
      "name": "The Heart of Star Atlas",
      "decimals": 0,
      "logoURI": "https://storage.googleapis.com/star-atlas-assets/star-atlas-logo.png",
      "tags": [
        "nft"
      ],
      "extensions": {
        "website": "https://www.staratlas.com",
        "imageUrl": "https://storage.googleapis.com/nft-assets/ReBirth/poster-2/the-heart-of-star-atlas.jpg",
        "description": "At the core of Star Atlas lies a treasure trove of priceless data. After an unsuspecting deep space explorer discovers “The Cataclysm”, he scans its riches, creating what will once be known as the first intergalactic data block. He sells this invaluable information to all three rival factions, igniting a lethal spark that forever changes the course of history.",
        "serumV3Usdc": "5Erzgrw9pTjNWLeqHp2sChJq7smB7WXRQYw9wvkvA59t"
      }
    },
    {
      "chainId": 101,
      "address": "36s6AFRXzE9KVdUyoJQ5y6mwxXw21LawYqqwNiQUMD8s",
      "symbol": "TCW",
      "name": "The Convergence War",
      "decimals": 0,
      "logoURI": "https://storage.googleapis.com/star-atlas-assets/star-atlas-logo.png",
      "tags": [
        "nft"
      ],
      "extensions": {
        "website": "https://www.staratlas.com",
        "imageUrl": "https://storage.googleapis.com/nft-assets/ReBirth/poster-3/the-convergence-war.jpg",
        "description": "All three factions, thinking they were the sole owners of the cataclysmic data drop, converge to settle the area. A devastating war breaks out across the galaxy after their inability to settle the disputed territory.",
        "serumV3Usdc": "DXPv2ZyMD6Y2mDenqYkAhkvGSjNahkuMkm4zv6DqB7RF"
      }
    },
    {
      "chainId": 101,
      "address": "BgiTVxW9uLuHHoafTd2qjYB5xjCc5Y1EnUuYNfmTwhvp",
      "symbol": "LOST",
      "name": "Short Story of a Lost Astronaut",
      "decimals": 0,
      "logoURI": "https://storage.googleapis.com/star-atlas-assets/star-atlas-logo.png",
      "tags": [
        "nft"
      ],
      "extensions": {
        "website": "https://www.staratlas.com",
        "imageUrl": "https://storage.googleapis.com/nft-assets/ReBirth/poster-4/short-story-of-a-lost-astronaut.jpg",
        "description": "He thought it would be just another routine exploration mission. Get there, scan, save data blocks and return. But when a surprise radiation storm knocked out his spaceship and swept him up into its high-velocity current, the only thing that saved him from certain doom was his custom ion shield.",
        "serumV3Usdc": "73d9N7BbWVKBG6A2xwwwEHcxzPB26YzbMnRjue3DPzqs"
      }
    },
    {
      "chainId": 101,
      "address": "4G85c5aUsRTrRPqE5VjY7ebD9b2ktTF6NEVGiCddRBDX",
      "symbol": "LOVE",
      "name": "B ❤ P",
      "decimals": 0,
      "logoURI": "https://storage.googleapis.com/star-atlas-assets/star-atlas-logo.png",
      "tags": [
        "nft"
      ],
      "extensions": {
        "website": "https://www.staratlas.com",
        "imageUrl": "https://storage.googleapis.com/nft-assets/ReBirth/poster-5/love-story.jpg",
        "description": "Paizul, the charismatic and brilliant leader of the ONI consortium, vividly recalls the first time she saw her one true love. It was a warm summer day, full of raging ionic storms. Lightning was piercing the sky as Bekalu took off his helmet and locked eyes with her. “What are the chances of nearly colliding with someone flying through these wastelands on a day like this”, he smiled with his booming voice. “Perhaps it’s destiny,” she smiled back mysteriously. There was another strike of lightning, but this time the sky remained calm.",
        "serumV3Usdc": "AM9sNDh48N2qhYSgpA58m9dHvrMoQongtyYu2u2XoYTc"
      }
    },
    {
      "chainId": 101,
      "address": "7dr7jVyXf1KUnYq5FTpV2vCZjKRR4MV94jzerb8Fi16Q",
      "symbol": "MRDR",
      "name": "The Assassination of Paizul",
      "decimals": 0,
      "logoURI": "https://storage.googleapis.com/star-atlas-assets/star-atlas-logo.png",
      "tags": [
        "nft"
      ],
      "extensions": {
        "website": "https://www.staratlas.com",
        "imageUrl": "https://storage.googleapis.com/nft-assets/ReBirth/poster-6/assassination-of-paizul.jpg",
        "description": "Suffering one of the cruelest fates in the universe, the Sogmian race of aliens was driven to the brink of extinction. With only 10,000 members left, they put all hope of salvation in the hands of their leader Paizul. After she was assassinated in a gruesome public way, so much fear was struck in the hearts of survivors that they set out to build their 'Last Stand'.",
        "serumV3Usdc": "BJiV2gCLwMvj2c1CbhnMjjy68RjqoMzYT8brDrpVyceA"
      }
    },
    {
      "chainId": 101,
      "address": "G1bE9ge8Yoq43hv7QLcumxTFhHqFMdcL4y2d6ZdzMG4b",
      "symbol": "PFP",
      "name": "Paizul Funeral Procession",
      "decimals": 0,
      "logoURI": "https://storage.googleapis.com/star-atlas-assets/star-atlas-logo.png",
      "tags": [
        "nft"
      ],
      "extensions": {
        "website": "https://www.staratlas.com",
        "serumV3Usdc": "7JzaEAuVfjkrZyMwJgZF5aQkiEyVyCaTWA3N1fQK7Y6V"
      }
    },
    {
      "chainId": 101,
      "address": "6bD8mr8DyuVqN5dXd1jnqmCL66b5KUV14jYY1HSmnxTE",
      "symbol": "AVE",
      "name": "Ahr Visits Earth",
      "decimals": 0,
      "logoURI": "https://storage.googleapis.com/star-atlas-assets/star-atlas-logo.png",
      "tags": [
        "nft"
      ],
      "extensions": {
        "website": "https://www.staratlas.com",
        "serumV3Usdc": "8yQzsbraXJFoPG5PdX73B8EVYFuPR9aC2axAqWearGKu"
      }
    },
    {
      "chainId": 101,
      "address": "Hfjgcs9ix17EwgXVVbKjo6NfMm2CXfr34cwty3xWARUm",
      "symbol": "TLS",
      "name": "The Last Stand",
      "decimals": 0,
      "logoURI": "https://storage.googleapis.com/star-atlas-assets/star-atlas-logo.png",
      "tags": [
        "nft"
      ],
      "extensions": {
        "website": "https://www.staratlas.com",
        "serumV3Usdc": "AVHndcEDUjP9Liz5dfcvAPAMffADXG6KMPn8sWB1XhFQ"
      }
    },
    {
      "chainId": 101,
      "address": "8EXX5kG7qWTjgpNSGX7PnB6hJZ8xhXUcCafVJaBEJo32",
      "symbol": "SPT",
      "name": "The Signing of the Peace Treaty",
      "decimals": 0,
      "logoURI": "https://storage.googleapis.com/star-atlas-assets/star-atlas-logo.png",
      "tags": [
        "nft"
      ],
      "extensions": {
        "website": "https://www.staratlas.com",
        "serumV3Usdc": "FZ9xhZbkt9bKKVpWmFxRhEJyzgxqU5w5xu3mXcF6Eppe"
      }
    },
    {
      "chainId": 101,
      "address": "CAjoJeGCCRae9oDwHYXzkeUDonp3dZLWV5GKHysLwjnx",
      "symbol": "PBA",
      "name": "The Peacebringers Archive",
      "decimals": 0,
      "logoURI": "https://storage.googleapis.com/star-atlas-assets/star-atlas-logo.png",
      "tags": [
        "nft"
      ],
      "extensions": {
        "website": "https://www.staratlas.com",
        "serumV3Usdc": "4jN1R453Acv9egnr7Dry3x9Xe3jqh1tqz5RokniaeVhy"
      }
    },
    {
      "chainId": 101,
      "address": "FPnwwNiL1tXqd4ZbGjFYsCw5qsQw91VN79SNcU4Bc732",
      "symbol": "UWB",
      "name": "Ustur Wod.bod",
      "decimals": 0,
      "logoURI": "https://storage.googleapis.com/star-atlas-assets/star-atlas-logo.png",
      "tags": [
        "nft"
      ],
      "extensions": {
        "website": "https://www.staratlas.com",
        "serumV3Usdc": "J99HsFQEWKR3UiFQpKTnF11iaNiR1enf2LxHfgsbVc59"
      }
    },
    {
      "chainId": 101,
      "address": "DB76aiNQeLzHPwvFhzgwfpe6HGHCDTQ6snW6UD7AnHid",
      "symbol": "OMPH",
      "name": "Om Photoli",
      "decimals": 0,
      "logoURI": "https://storage.googleapis.com/star-atlas-assets/star-atlas-logo.png",
      "tags": [
        "nft"
      ],
      "extensions": {
        "website": "https://www.staratlas.com",
        "serumV3Usdc": "HdvXMScwAQQh9pEvLZjuaaeJcLTmixxYoMFefeqHFn2E"
      }
    },
    {
      "chainId": 101,
      "address": "8ymi88q5DtmdNTn2sPRNFkvMkszMHuLJ1e3RVdWjPa3s",
      "symbol": "SDOGE",
      "name": "SolDoge",
      "decimals": 0,
      "logoURI": "https://pbs.twimg.com/profile_images/1386711926571364352/UfsqsIB3_400x400.jpg",
      "tags": [],
      "extensions": {
        "website": "https://www.soldoge.org",
        "serumV3Usdc": "9aruV2p8cRWxybx6wMsJwPFqeN7eQVPR74RrxdM3DNdu"
      }
    },
    {
      "chainId": 101,
      "address": "DQRNdQWz5NzbYgknGsZqSSXbdhQWvXSe8S56mrtNAs1b",
      "symbol": "ENTROPPP",
      "name": "ENTROPPP (Entropy for security)",
      "decimals": 6,
      "logoURI": "https://gateway.pinata.cloud/ipfs/QmcY3sv2n8bZqH3r6BKRP2N4zLNU6N8tojjviD65wma4u2/ENTROPPP%20JPG.jpg",
      "tags": [
        "Cryptography",
        "Blockchain security",
        "Randomness and entropy"
      ],
      "extensions": {
        "website": "https://www.entroppp.com"
      }
    },
    {
      "chainId": 101,
      "address": "8RYSc3rrS4X4bvBCtSJnhcpPpMaAJkXnVKZPzANxQHgz",
      "symbol": "YARD",
      "name": "SolYard Finance",
      "decimals": 9,
      "logoURI": "https://solyard.finance/logo.png",
      "tags": [],
      "extensions": {
        "website": "https://solyard.finance/"
      }
    },
    {
      "chainId": 101,
      "address": "nope9HWCJcXVFkG49CDk7oYFtgGsUzsRvHdcJeL2aCL",
      "symbol": "NOPE",
      "name": "NOPE FINANCE",
      "decimals": 9,
      "logoURI": "https://raw.githubusercontent.com/nopefinance/nope-land/main/icon.png",
      "tags": [],
      "extensions": {
        "website": "https://nopefinance.xyz/"
      }
    },
    {
      "chainId": 101,
      "address": "43VWkd99HjqkhFTZbWBpMpRhjG469nWa7x7uEsgSH7We",
      "symbol": "STNK",
      "name": "Stonks",
      "decimals": 9,
      "logoURI": "https://raw.githubusercontent.com/StonksDev/Resource/main/StonksIcon250.png",
      "tags": [],
      "extensions": {
        "website": "https://stonkscoin.org/"
      }
    },
    {
      "chainId": 101,
      "address": "4368jNGeNq7Tt4Vzr98UWxL647PYu969VjzAsWGVaVH2",
      "symbol": "MEAL",
      "name": "HUNGRY",
      "decimals": 8,
      "logoURI": "https://hungrystatic.b-cdn.net/images/logo.png",
      "tags": [],
      "extensions": {
        "website": "https://hungrycoin.io/"
      }
    },
    {
      "chainId": 101,
      "address": "8GQsW3f7mdwfjqJon2myADcBsSsRjpXmxHYDG8q1pvV6",
      "symbol": "HOLD",
      "name": "Holdana",
      "decimals": 9,
      "logoURI": "https://i.ibb.co/7CWsB34/holdana-token.png",
      "tags": [],
      "extensions": {
        "medium": "https://holdanatoken.medium.com/",
        "twitter": "https://twitter.com/HoldanaOfficial",
        "serumV3Usdc": "G2j5zKtfymPcWMq1YRoKrfUWy64SZ6ZxDVscHSyPQqmz"
      }
    },
    {
      "chainId": 101,
      "address": "64SqEfHtu4bZ6jr1mAxaWrLFdMngbKbru9AyaG2Dyk5T",
      "symbol": "wen-token",
      "name": "wen-token",
      "decimals": 0,
      "logoURI": "https://gateway.pinata.cloud/ipfs/QmQ69cGaYFNJajafKRbGgwtcKHXGSqX2QdTy85H9synFos",
      "tags": [
        "nft"
      ],
      "extensions": {
        "website": "https://pythians.pyth.network"
      }
    },
    {
      "chainId": 101,
      "address": "4dmKkXNHdgYsXqBHCuMikNQWwVomZURhYvkkX5c4pQ7y",
      "symbol": "SNY",
      "name": "Synthetify",
      "decimals": 6,
      "logoURI": "https://resources.synthetify.io/sythetify.png",
      "tags": [],
      "extensions": {
        "website": "https://synthetify.io/",
        "twitter": "https://twitter.com/synthetify",
        "coingeckoId": "syntheify-token"
      }
    },
    {
      "chainId": 101,
      "address": "4wTMJsh3q66PmAkmwEW47qVDevMZMVVWU3n1Yhqztwi6",
      "symbol": "ARCD",
      "name": "Arcade Token (Wormhole)",
      "decimals": 9,
      "logoURI": "https://arcade.city/img/ARCD200.png",
      "tags": [
        "wrapped",
        "wormhole"
      ],
      "extensions": {
        "address": "0xb581E3a7dB80fBAA821AB39342E9Cbfd2ce33c23",
        "bridgeContract": "https://etherscan.io/address/0xf92cD566Ea4864356C5491c177A430C222d7e678",
        "assetContract": "https://etherscan.io/address/0xb581E3a7dB80fBAA821AB39342E9Cbfd2ce33c23",
        "website": "https://arcade.city",
        "twitter": "https://twitter.com/ArcadeCityHall"
      }
    },
    {
      "chainId": 101,
      "address": "Amt5wUJREJQC5pX7Z48YSK812xmu4j3sQVupNhtsEuY8",
      "symbol": "FROG",
      "name": "FROG",
      "decimals": 6,
      "logoURI": "https://froglana.com/images/rsz_froglogom8.png",
      "tags": [],
      "extensions": {
        "website": "https://www.froglana.com/",
        "serumV3Usdc": "2Si6XDdpv5zcvYna221eZZrsjsp5xeYoz9W1TVdMdbnt"
      }
    },
    {
      "chainId": 101,
      "address": "DEAdry5qhNoSkF3mbFrTa6udGbMwUoLnQhvchCu26Ak1",
      "symbol": "JUEL",
      "name": "Juel Token",
      "decimals": 6,
      "logoURI": "https://raw.githubusercontent.com/ptrsuk/jueltoken/main/token.png",
      "tags": [],
      "extensions": {
        "website": "http://juel.gg"
      }
    },
    {
      "chainId": 101,
      "address": "9Y8NT5HT9z2EsmCbYMgKXPRq3h3aa6tycEqfFiXjfZM7",
      "symbol": "CRT",
      "name": "CARROT",
      "decimals": 9,
      "logoURI": "https://cdn.jsdelivr.net/gh/Farmers-Carrot/Carrot-logo/carrotcoin_128.png",
      "tags": [],
      "extensions": {
        "website": "https://farmerscarrot.com/",
        "serumV3Usdc": "Aa8mN8bXAobmcuHDpbbZh55SoadUry6WdsYz2886Ymqf"
      }
    },
    {
      "chainId": 101,
      "address": "AMdnw9H5DFtQwZowVFr4kUgSXJzLokKSinvgGiUoLSps",
      "symbol": "MOLA",
      "name": "MOONLANA",
      "decimals": 9,
      "logoURI": "https://i.ibb.co/NtrSyDc/moonlana.jpg",
      "tags": [],
      "extensions": {
        "website": "https://moonlana.com/",
        "twitter": "https://twitter.com/xMoonLana",
        "medium": "https://moonlana.medium.com/"
      }
    },
    {
      "chainId": 101,
      "address": "3x7UeXDF4imKSKnizK9mYyx1M5bTNzpeALfPeB8S6XT9",
      "symbol": "SKEM",
      "name": "SKEM",
      "decimals": 9,
      "logoURI": "https://raw.githubusercontent.com/cheesesoda/skem/main/skemtoken.svg",
      "tags": [],
      "extensions": {
        "website": "https://skem.finance/"
      }
    },
    {
      "chainId": 101,
      "address": "GHvFFSZ9BctWsEc5nujR1MTmmJWY7tgQz2AXE6WVFtGN",
      "symbol": "SOLAPE",
      "name": "SolAPE Finance",
      "decimals": 9,
      "logoURI": "https://i.ibb.co/5F0859r/solape.png",
      "tags": [],
      "extensions": {
        "website": "https://solape.io",
        "serumV3Usdc": "4zffJaPyeXZ2wr4whHgP39QyTfurqZ2BEd4M5W6SEuon"
      }
    },
    {
      "chainId": 101,
      "address": "9nEqaUcb16sQ3Tn1psbkWqyhPdLmfHWjKGymREjsAgTE",
      "symbol": "WOOF",
      "name": "WOOFENOMICS",
      "decimals": 6,
      "logoURI": "https://i.ibb.co/sHb9qZj/woof-orange-black.png",
      "tags": [],
      "extensions": {
        "website": "https://woofsolana.com",
        "serumV3Usdc": "CwK9brJ43MR4BJz2dwnDM7EXCNyHhGqCJDrAdsEts8n5"
      }
    },
    {
      "chainId": 101,
      "address": "MERt85fc5boKw3BW1eYdxonEuJNvXbiMbs6hvheau5K",
      "symbol": "MER",
      "name": "Mercurial",
      "decimals": 6,
      "logoURI": "https://www.mercurial.finance/mercurial-explorer-logo.svg",
      "tags": [],
      "extensions": {
        "coingeckoId": "mercurial",
        "website": "https://www.mercurial.finance/",
        "serumV3Usdc": "G4LcexdCzzJUKZfqyVDQFzpkjhB1JoCNL8Kooxi9nJz5",
        "waterfallbot": "https://bit.ly/MERwaterfall"
      }
    },
    {
      "chainId": 101,
      "address": "9MhNoxy1PbmEazjPo9kiZPCcG7BiFbhi3bWZXZgacfpp",
      "symbol": "ACMN",
      "name": "ACUMEN",
      "decimals": 9,
      "logoURI": "https://pbs.twimg.com/profile_images/1384592811824238600/eIqc0048_400x400.jpg",
      "tags": [],
      "extensions": {
        "website": "https://acumen.network/"
      }
    },
    {
      "chainId": 101,
      "address": "EfLvzNsqmkoSneiML5t7uHCPEVRaWCpG4N2WsS39nWCU",
      "symbol": "MUDLEY",
      "name": "MUDLEY",
      "decimals": 9,
      "logoURI": "https://www.mudley.io/static/dappx/images/mudley_icon.png",
      "tags": [],
      "extensions": {
        "website": "https://www.mudley.io/"
      }
    },
    {
      "chainId": 101,
      "address": "7Csho7qjseDjgX3hhBxfwP1W3LYARK3QH3PM2x55we14",
      "symbol": "LOTTO",
      "name": "Lotto",
      "decimals": 9,
      "logoURI": "https://assets.coingecko.com/coins/images/13822/large/Lotto-Logo256x256.png?1612150421",
      "tags": [],
      "extensions": {
        "serumV3Usdc": "9MZKfgZzPgeidAukYpHtsLYm4eAdJFnR7nhPosWT8jiv",
        "coingeckoId": "lotto",
        "website": "lotto.finance",
        "address": "0xb0dfd28d3cf7a5897c694904ace292539242f858",
        "assetContract": "https://etherscan.io/address/0xb0dfd28d3cf7a5897c694904ace292539242f858",
        "tggroup": "https://t.me/lottofinance"
      }
    },
    {
      "chainId": 101,
      "address": "7uv3ZvZcQLd95bUp5WMioxG7tyAZVXFfr8JYkwhMYrnt",
      "symbol": "BOLE",
      "name": "Bole Token",
      "decimals": 4,
      "logoURI": "https://i.ibb.co/YPyhnkS/Bole.jpg",
      "tags": [],
      "extensions": {
        "website": "https://tokenbole.com/"
      }
    },
    {
      "chainId": 101,
      "address": "Bxp46xCB6CLjiqE99QaTcJAaY1hYF1o63DUUrXAS7QFu",
      "symbol": "mBRZ",
      "name": "SolMiner Bronze",
      "decimals": 9,
      "logoURI": "https://i.ibb.co/Wcxc7K7/solminer-bronze.png",
      "tags": [],
      "extensions": {
        "website": "https://solminer.app",
        "medium": "https://solminer.medium.com/",
        "twitter": "https://twitter.com/SolMinerproject"
      }
    },
    {
      "chainId": 101,
      "address": "GZNrMEdrt6Vg428JzvJYRGGPpVxgjUPsg6WLqKBvmNLw",
      "symbol": "mPLAT",
      "name": "SolMiner Platinum",
      "decimals": 9,
      "logoURI": "https://i.ibb.co/vYkMprc/solminer-platinum.png",
      "tags": [],
      "extensions": {
        "website": "https://solminer.app",
        "medium": "https://solminer.medium.com/",
        "twitter": "https://twitter.com/SolMinerproject"
      }
    },
    {
      "chainId": 101,
      "address": "Er7a3ugS6kkAqj6sp3UmXEFAFrDdLMRQEkV9QH2fwRYA",
      "symbol": "mDIAM",
      "name": "SolMiner Diamond",
      "decimals": 9,
      "logoURI": "https://i.ibb.co/rtvKFHn/solminer-diamond.png",
      "tags": [],
      "extensions": {
        "website": "https://solminer.app",
        "medium": "https://solminer.medium.com/",
        "twitter": "https://twitter.com/SolMinerproject"
      }
    },
    {
      "chainId": 101,
      "address": "5JnZ667P3VcjDinkJFysWh2K2KtViy63FZ3oL5YghEhW",
      "symbol": "APYS",
      "name": "APYSwap",
      "decimals": 9,
      "logoURI": "https://cloudflare-ipfs.com/ipfs/QmR5oKs4ygasusTtt2n2fCBLVufgpeXToJtb9vhXEmbaY1/token_dark.png",
      "tags": [
        "wrapped"
      ],
      "extensions": {
        "website": "https://apyswap.com",
        "coingeckoId": "apyswap"
      }
    },
    {
      "chainId": 101,
      "address": "ss1gxEUiufJyumsXfGbEwFe6maraPmc53fqbnjbum15",
      "symbol": "SS1",
      "name": "Naked Shorts",
      "decimals": 0,
      "logoURI": "https://www.sol-talk.com/logo192.png",
      "tags": [
        "nft"
      ],
      "extensions": {
        "website": "https://www.sol-talk.com/sol-survivor",
        "twitter": "https://twitter.com/sol__survivor"
      }
    },
    {
      "chainId": 101,
      "address": "GfJ3Vq2eSTYf1hJP6kKLE9RT6u7jF9gNszJhZwo5VPZp",
      "symbol": "SOLPAD",
      "name": "Solpad Finance",
      "decimals": 9,
      "logoURI": "https://www.solpad.finance/logo.png",
      "tags": [
        "utility-token"
      ],
      "extensions": {
        "website": "https://www.solpad.finance/",
        "twitter": "https://twitter.com/FinanceSolpad",
        "github": "https://github.com/solpad-finance",
        "tgann": "https://t.me/solpadfinance",
        "tggroup": "https://t.me/solpadfinance_chat"
      }
    },
    {
      "chainId": 101,
      "address": "ERPueLaiBW48uBhqX1CvCYBv2ApHN6ZFuME1MeQGTdAi",
      "symbol": "MIT",
      "name": "Muskimum Impact Token",
      "decimals": 8,
      "logoURI": "https://raw.githubusercontent.com/muskimum/muskimum.github.io/main/docs/logo_light.png",
      "tags": [
        "mit",
        "musk"
      ],
      "extensions": {
        "website": "https://muskimum.win/",
        "twitter": "https://twitter.com/muskimum",
        "serumV3Usdc": "3mhrhTFrHtxe7uZhvzBhzneR3bD3hDyWcgEkR8EcvNZk"
      }
    },
    {
      "chainId": 101,
      "address": "BsDrXiQaFd147Fxq1fQYbJQ77P6tmPkRJQJzkKvspDKo",
      "symbol": "SOLA",
      "name": "SolaPAD Token",
      "decimals": 8,
      "logoURI": "https://i.ibb.co/3p4SMBd/LOGO.png",
      "tags": [
        "SOLA",
        "LaunchPAD"
      ],
      "extensions": {
        "website": "https://www.solapad.org/",
        "twitter": "https://twitter.com/SolaPAD"
      }
    },
    {
      "chainId": 101,
      "address": "7fCzz6ZDHm4UWC9Se1RPLmiyeuQ6kStxpcAP696EuE1E",
      "symbol": "SHBL",
      "name": "Shoebill Coin",
      "decimals": 9,
      "logoURI": "https://cdn.jsdelivr.net/gh/leafwind/shoebill-coin/shoebill.png",
      "tags": [],
      "extensions": {
        "website": "https://shoebillco.in/"
      }
    },
    {
      "chainId": 101,
      "address": "GnaFnTihwQFjrLeJNeVdBfEZATMdaUwZZ1RPxLwjbVwb",
      "symbol": "SHBL-USDC",
      "name": "Raydium Permissionless LP Token (SHBL-USDC)",
      "decimals": 9,
      "logoURI": "https://cdn.jsdelivr.net/gh/solana-labs/token-list@main/assets/mainnet/RVKd61ztZW9GUwhRbbLoYVRE5Xf1B2tVscKqwZqXgEr/logo.png",
      "tags": [
        "lp-token"
      ],
      "extensions": {
        "website": "https://raydium.io/"
      }
    },
    {
      "chainId": 101,
      "address": "Djoz8btdR7p6xWHoVtPYF3zyN9LU5BBfMoDk4HczSDqc",
      "symbol": "AUSS",
      "name": "Ausshole",
      "decimals": 9,
      "logoURI": "https://raw.githubusercontent.com/cheesesoda/auss/main/auss.svg",
      "tags": [],
      "extensions": {
        "website": "https://auss.finance/",
        "twitter": "https://twitter.com/ausstoken"
      }
    },
    {
      "chainId": 101,
      "address": "TuLipcqtGVXP9XR62wM8WWCm6a9vhLs7T1uoWBk6FDs",
      "symbol": "TULIP",
      "name": "Tulip",
      "decimals": 6,
      "logoURI": "https://solfarm.io/solfarm-logo.svg",
      "tags": [
        "tulip",
        "solfarm",
        "vaults"
      ],
      "extensions": {
        "website": "https://solfarm.io",
        "twitter": "https://twitter.com/Solfarmio",
        "coingeckoId": "solfarm",
        "serumV3Usdc": "8GufnKq7YnXKhnB3WNhgy5PzU9uvHbaaRrZWQK6ixPxW",
        "waterfallbot": "https://bit.ly/TULIPwaterfall"
      }
    },
    {
      "chainId": 101,
      "address": "5trVBqv1LvHxiSPMsHtEZuf8iN82wbpDcR5Zaw7sWC3s",
      "symbol": "JPYC",
      "name": "JPY Coin",
      "decimals": 6,
      "logoURI": "https://raw.githubusercontent.com/jpycoin/jpyc/main/src/image/jpyc.png",
      "tags": [
        "stablecoin",
        "ethereum"
      ],
      "extensions": {
        "website": "https://jpyc.jp/"
      }
    },
    {
      "chainId": 101,
      "address": "3QuAYThYKFXSmrTcSHsdd7sAxaFBobaCkLy2DBYJLMDs",
      "symbol": "TYNA",
      "name": "wTYNA",
      "decimals": 6,
      "logoURI": "https://raw.githubusercontent.com/M-Igashi/FTX-GAS-Tools/main/icon384.png",
      "tags": [
        "ERC20",
        "ethereum"
      ],
      "extensions": {
        "address": "0x4ae54790c130B21E8CbaCAB011C6170e079e6eF5",
        "bridgeContract": "https://etherscan.io/address/0xeae57ce9cc1984f202e15e038b964bb8bdf7229a",
        "assetContract": "https://etherscan.io/address/0x4ae54790c130B21E8CbaCAB011C6170e079e6eF5",
        "website": "http://lendingbot.s3-website-us-east-1.amazonaws.com/whitepaper.html",
        "twitter": "https://twitter.com/btc_AP"
      }
    },
    {
      "chainId": 101,
      "address": "7zsKqN7Fg2s9VsqAq6XBoiShCVohpGshSUvoWBc6jKYh",
      "symbol": "ARDX",
      "name": "Wrapped ArdCoin (Sollet)",
      "decimals": 2,
      "logoURI": "https://cdn.dex.mn/logo/ardx.png",
      "tags": [
        "wrapped-sollet",
        "ethereum"
      ],
      "extensions": {
        "website": "https://ardcoin.com",
        "coingeckoId": "ardcoin"
      }
    },
    {
      "chainId": 101,
      "address": "7zphtJVjKyECvQkdfxJNPx83MNpPT6ZJyujQL8jyvKcC",
      "symbol": "SSHIB",
      "name": "SolShib",
      "decimals": 9,
      "logoURI": "https://i.ibb.co/0G2sDtr/2021-05-14-09-51-50.jpg",
      "tags": [],
      "extensions": {
        "website": "https://solshib.com/"
      }
    },
    {
      "chainId": 101,
      "address": "HoSWnZ6MZzqFruS1uoU69bU7megzHUv6MFPQ5nqC6Pj2",
      "symbol": "SGI",
      "name": "SolGift",
      "decimals": 9,
      "logoURI": "https://i.ibb.co/t8XMnW8/ICON-2.png",
      "tags": [],
      "extensions": {
        "website": "https://solshib.com/"
      }
    },
    {
      "chainId": 101,
      "address": "GpS9AavHtSUspaBnL1Tu26FWbUAdW8tm3MbacsNvwtGu",
      "symbol": "SOLT",
      "name": "Soltriever",
      "decimals": 9,
      "logoURI": "https://user-images.githubusercontent.com/55430857/118305516-0b1f1000-b523-11eb-8d3b-b4e12e3b4c31.png",
      "tags": [],
      "extensions": {
        "website": "http://soltriever.info/",
        "twitter": "https://twitter.com/_Soltriever"
      }
    },
    {
      "chainId": 101,
      "address": "2QK9vxydd7WoDwvVFT5JSU8cwE9xmbJSzeqbRESiPGMG",
      "symbol": "KEKW",
      "name": "kekwcoin",
      "decimals": 9,
      "logoURI": "https://www.kekw.io/images/logo_final_round_smallFace.png",
      "tags": [],
      "extensions": {
        "website": "https://kekw.io/",
        "twitter": "https://twitter.com/kekwcoin"
      }
    },
    {
      "chainId": 101,
      "address": "qs9Scx8YwNXS6zHYPCnDnyHQcRHg3QwXxpyCXs5tdM8",
      "symbol": "POCO",
      "name": "POWER COIN",
      "decimals": 9,
      "logoURI": "https://cdn.jsdelivr.net/gh/powercoinpoco/powercoinpoco/poco.jpg",
      "tags": [
        "social-token",
        "poco"
      ]
    },
    {
      "chainId": 101,
      "address": "FxCvbCVAtNUEKSiKoF6xt2pWPfpXuYFWYbuQySaRnV5R",
      "symbol": "LOOP",
      "name": "LC Andy Social Token",
      "decimals": 8,
      "logoURI": "https://cdn.jsdelivr.net/gh/aschmidhofer/looptoken/LOOPlogo.jpg",
      "tags": [
        "social-token",
        "loop"
      ]
    },
    {
      "chainId": 101,
      "address": "H5gczCNbrtso6BqGKihF97RaWaxpUEZnFuFUKK4YX3s2",
      "symbol": "BDE",
      "name": "Big Defi Energy",
      "decimals": 9,
      "logoURI": "https://raw.githubusercontent.com/bitcoinoverdose/bitcoinoverdose/main/bde.png",
      "tags": [],
      "extensions": {
        "website": "bigdefienergy.com",
        "twitter": "https://twitter.com/Bigdefi"
      }
    },
    {
      "chainId": 101,
      "address": "cREsCN7KAyXcBG2xZc8qrfNHMRgC3MhTb4n3jBnNysv",
      "symbol": "DWT",
      "name": "DARK WEB TOKEN",
      "decimals": 2,
      "logoURI": "https://cdn.jsdelivr.net/gh/DARK-WEB-TOKEN/DWT-LOGO/logo.png",
      "tags": [
        "MEME"
      ],
      "extensions": {
        "serumV3Usdc": "526WW289h5wibg1Q55sK16CGoNip8H5d2AXVbaAGcUMb",
        "website": "https://www.darkwebtoken.live"
      }
    },
    {
      "chainId": 101,
      "address": "EdGAZ8JyFTFbmVedVTbaAEQRb6bxrvi3AW3kz8gABz2E",
      "symbol": "DOGA",
      "name": "Dogana",
      "decimals": 9,
      "logoURI": "https://i.ibb.co/mRPw35y/doganatoken.png",
      "tags": [],
      "extensions": {
        "twitter": "https://twitter.com/DoganaOfficial",
        "serumV3Usdc": "H1Ywt7nSZkLDb2o3vpA5yupnBc9jr1pXtdjMm4Jgk1ay"
      }
    },
    {
      "chainId": 101,
      "address": "3FoUAsGDbvTD6YZ4wVKJgTB76onJUKz7GPEBNiR5b8wc",
      "symbol": "CHEEMS",
      "name": "Cheems",
      "decimals": 9,
      "logoURI": "https://cheems.co/wp-content/uploads/2021/05/acheems.png",
      "tags": [],
      "extensions": {
        "website": "https://cheems.co/",
        "twitter": "https://twitter.com/theCheemsToken",
        "tggroup": "https://t.me/CheemsOfficial"
      }
    },
    {
      "chainId": 101,
      "address": "AWW5UQfMBnPsTaaxCK7cSEmkj1kbX2zUrqvgKXStjBKx",
      "symbol": "SBFC",
      "name": "SBF Coin",
      "decimals": 6,
      "logoURI": "https://www.sbfcoin.org/images/sbfcoin.png",
      "tags": [
        "utility-token",
        "SBF",
        "sbfcoin",
        "SBFC"
      ],
      "extensions": {
        "website": "https://www.sbfcoin.org/",
        "twitter": "https://twitter.com/sbfcoin"
      }
    },
    {
      "chainId": 101,
      "address": "FRbqQnbuLoMbUG4gtQMeULgCDHyY6YWF9NRUuLa98qmq",
      "symbol": "ECOP",
      "name": "EcoPoo",
      "decimals": 0,
      "logoURI": "https://avatars.githubusercontent.com/u/84185080",
      "tags": [
        "meme"
      ],
      "extensions": {
        "twitter": "https://twitter.com/EcoPoo_Official"
      }
    },
    {
      "chainId": 101,
      "address": "5p2zjqCd1WJzAVgcEnjhb9zWDU7b9XVhFhx4usiyN7jB",
      "symbol": "CATO",
      "name": "CATO",
      "decimals": 9,
      "logoURI": "https://raw.githubusercontent.com/SOL-CAT/SOL-CAT/main/CAT512.jpg",
      "tags": [
        "Meme-Token"
      ],
      "extensions": {
        "website": "https://www.solanacato.com/",
        "twitter": "https://twitter.com/SolanaCATO",
        "telegram": "https://t.me/SolanaCATO",
        "serumV3Usdc": "9fe1MWiKqUdwift3dEpxuRHWftG72rysCRHbxDy6i9xB"
      }
    },
    {
      "chainId": 101,
      "address": "J81fW7aza8wVUG1jjzhExsNMs3MrzwT5WrofgFqMjnSA",
      "symbol": "TOM",
      "name": "Tombili",
      "decimals": 9,
      "logoURI": "https://cryptomindex.com/assets/images/coins/TOM.png",
      "tags": [],
      "extensions": {
        "website": "https://cryptomindex.com",
        "twitter": "https://twitter.com/cryptomindex"
      }
    },
    {
      "chainId": 101,
      "address": "GunpHq4fn9gSSyGbPMYXTzs9nBS8RY88CX1so4V8kCiF",
      "symbol": "FABLE",
      "name": "Fable",
      "decimals": 0,
      "logoURI": "https://raw.githubusercontent.com/fabledev/FableResources/master/fable-finance.png",
      "tags": [],
      "extensions": {
        "website": "https://fable.finance",
        "twitter": "https://twitter.com/fable_finance"
      }
    },
    {
      "chainId": 101,
      "address": "6L5DzH3p1t1PrCrVkudasuUnWbK7Jq9tYwcwWQiV6yd7",
      "symbol": "LZD",
      "name": "Lizard",
      "decimals": 6,
      "logoURI": "https://raw.githubusercontent.com/LZD-sol/lzdsol.io/main/sollizard.png",
      "tags": [],
      "extensions": {
        "website": "https://www.lzdsol.io",
        "twitter": "https://twitter.com/lzd_sol"
      }
    },
    {
      "chainId": 101,
      "address": "EZqcdU8RLu9EChZgrY2BNVg8eovfdGyTiY2bd69EsPgQ",
      "symbol": "FELON",
      "name": "FuckElon",
      "decimals": 0,
      "logoURI": "https://i.ibb.co/yW2zDZ4/E1-Oso-Gt-XEAMUX4l.jpg",
      "tags": [],
      "extensions": {
        "website": "https://fuckelonmusk.godaddysites.com/",
        "twitter": "https://twitter.com/FuckElonMusk8",
        "tgann": "https://t.me/fuckelonmusktoday",
        "tggroup": "https://t.me/joinchat/cgUOCIRSTJ9hZmY1"
      }
    },
    {
      "chainId": 101,
      "address": "HBHMiauecxer5FCzPeXgE2A8ZCf7fQgxxwo4vfkFtC7s",
      "symbol": "SLNDN",
      "name": "Solanadon",
      "decimals": 9,
      "logoURI": "https://avatars.githubusercontent.com/u/84234249?s=400&u=13b4d7cf678ad50ed52d1facff89b032758fd603&v=4",
      "tags": [],
      "extensions": {
        "website": "https://solanadon.com/",
        "twitter": "https://twitter.com/SolanadonCoin",
        "tgann": "https://t.me/solanadonann"
      }
    },
    {
      "chainId": 101,
      "address": "GReBHpMgCadZRij4B111c94cqU9TktvJ45rWZRQ5b1A5",
      "symbol": "PINGU",
      "name": "Penguincoin",
      "decimals": 6,
      "logoURI": "https://www.seekpng.com/png/full/612-6121902_pingu-the-penguin-pingu-cartoon.png",
      "tags": [],
      "extensions": {
        "twitter": "https://twitter.com/penguincoin1"
      }
    },
    {
      "chainId": 101,
      "address": "5WUab7TCvth43Au5vk6wKjchTzWFeyPEUSJE1MPJtTZE",
      "symbol": "KEKN1",
      "name": "KEKW In Solana Tripping",
      "decimals": 0,
      "logoURI": "https://www.kekw.io/images/KEKN1_logo.png",
      "tags": [
        "nft"
      ],
      "extensions": {
        "website": "https://www.kekw.io/",
        "twitter": "https://twitter.com/kekwcoin"
      }
    },
    {
      "chainId": 101,
      "address": "9KEe6o1jRTqFDFBo2AezsskcxBNwuq1rVeVat1Td8zbV",
      "symbol": "MPAD",
      "name": "MercuryPAD Token",
      "decimals": 9,
      "logoURI": "https://i.ibb.co/TvcPsr1/mercury-Pad-Token.png",
      "tags": [
        "MPAD",
        "LaunchPAD"
      ],
      "extensions": {
        "website": "https://mercurypad.com/",
        "twitter": "https://twitter.com/MercuryPad"
      }
    },
    {
      "chainId": 101,
      "address": "4KAFf8ZpNCn1SWLZFo5tbeZsKpVemsobbVZdERWxRvd2",
      "symbol": "SGT",
      "name": "Sangga Token",
      "decimals": 8,
      "logoURI": "https://sgt-info.s3.ap-northeast-2.amazonaws.com/logo/SGT_Logo.png",
      "tags": [],
      "extensions": {
        "website": "https://sanggatalk.io"
      }
    },
    {
      "chainId": 101,
      "address": "Ae1aeYK9WrB2kP29jJU4aUUK7Y1vzsGNZFKoe4BG2h6P",
      "symbol": "NINJA",
      "name": "NINJA",
      "decimals": 0,
      "logoURI": "https://raw.githubusercontent.com/yuzu-ninjaprotocol/ninjaprotocol/main/NINJA%20Token.svg",
      "tags": [],
      "extensions": {
        "website": "http://ninjaprotocol.io"
      }
    },
    {
      "chainId": 101,
      "address": "E6UBhrtvP4gYHAEgoBi8kDU6DrPPmQxTAJvASo4ptNev",
      "symbol": "SOLDOG",
      "name": "SOLDOG",
      "decimals": 0,
      "logoURI": "https://gateway.pinata.cloud/ipfs/QmefHmCHysNDR5aKZ5dKkC4zqhKcgsewMr1c53eSEbMhfZ/soldog.png",
      "tags": [],
      "extensions": {
        "website": "https://solanadog.io",
        "twitter": "https://twitter.com/solanadog"
      }
    },
    {
      "chainId": 102,
      "address": "rz251Qbsa27sL8Y1H7h4qu71j6Q7ukNmskg5ZDhPCg3",
      "symbol": "HIRO",
      "name": "Hiro LaunchDAO",
      "decimals": 6,
      "logoURI": "https://hiro-finance.github.io/assets/logo_small.png",
      "tags": [],
      "extensions": {
        "website": "https://hiro-finance.github.io/",
        "twitter": "https://twitter.com/HiroLaunchdao"
      }
    },
    {
      "chainId": 101,
      "address": "9nusLQeFKiocswDt6NQsiErm1M43H2b8x6v5onhivqKv",
      "symbol": "LLAMA",
      "name": "SOLLAMA",
      "decimals": 1,
      "logoURI": "https://raw.githubusercontent.com/soirt/sollama-brand/main/avatar.jpg",
      "tags": [],
      "extensions": {
        "website": "https://sollama.finance",
        "twitter": "https://twitter.com/SollamaFinance"
      }
    },
    {
      "chainId": 101,
      "address": "BLwTnYKqf7u4qjgZrrsKeNs2EzWkMLqVCu6j8iHyrNA3",
      "symbol": "BOP",
      "name": "Boring Protocol",
      "decimals": 8,
      "logoURI": "https://cloudflare-ipfs.com/ipfs/bafybeihqdesti5rkqfijdstsgxtngb5rsi7uwf4ygz3hkvbbaxfrqshfym",
      "tags": [
        "security-token",
        "utility-token"
      ],
      "extensions": {
        "website": "https://boringprotocol.io",
        "twitter": "https://twitter.com/BoringProtocol",
        "serumV3Usdc": "7MmPwD1K56DthW14P1PnWZ4zPCbPWemGs3YggcT1KzsM"
      }
    },
    {
      "chainId": 101,
      "address": "ER8Xa8YxJLC3CFJgdAxJs46Rdhb7B3MjgbPZsVg1aAFV",
      "symbol": "MOLAMON",
      "name": "MOLAMON",
      "decimals": 0,
      "logoURI": "https://i.ibb.co/cNhCc33/molamon.jpg",
      "tags": [],
      "extensions": {
        "website": "https://moonlana.com/",
        "twitter": "https://twitter.com/xMoonLana",
        "medium": "https://moonlana.medium.com/"
      }
    },
    {
      "chainId": 101,
      "address": "4ezHExHThrwnnoqKcMNbUwcVYXzdkDerHFGfegnTqA2E",
      "symbol": "STUD",
      "name": "SolanaToolsUtilityDapp",
      "decimals": 9,
      "logoURI": "https://pbs.twimg.com/profile_images/1395766787782873092/XvDoI56t_400x400.jpg",
      "tags": [],
      "extensions": {
        "website": "https://www.solanatools.io/"
      }
    },
    {
      "chainId": 101,
      "address": "AZtNYaEAHDBeK5AvdzquZWjc4y8cj5sKWH1keUJGMuPV",
      "symbol": "RESP",
      "name": "RESPECT",
      "decimals": 8,
      "logoURI": "https://static.tildacdn.com/tild3463-3338-4764-b938-363064666431/logo.jpg",
      "tags": [],
      "extensions": {
        "website": "https://respect.cash"
      }
    },
    {
      "chainId": 101,
      "address": "5j6BmiZTfHssaWPT23EQYQci3w57VTw7QypKArQZbSZ9",
      "symbol": "CHAD",
      "name": "ChadTrader Token",
      "decimals": 9,
      "logoURI": "https://gateway.pinata.cloud/ipfs/QmVZYKtcQ6dGuZ3DeWJ9NHjnWCj2bPTJdpKyXnoaP4eHYx",
      "tags": [
        "utility-token"
      ],
      "extensions": {
        "website": "https://chadtrader.io/",
        "twitter": "https://twitter.com/chadtraderio"
      }
    },
    {
      "chainId": 101,
      "address": "GsNzxJfFn6zQdJGeYsupJWzUAm57Ba7335mfhWvFiE9Z",
      "symbol": "DXL",
      "name": "Dexlab",
      "decimals": 6,
      "logoURI": "https://cdn.jsdelivr.net/gh/dexlab-project/assets@master/tokens/solana/dxl/symbol.png",
      "tags": [],
      "extensions": {
        "website": "https://www.dexlab.space/"
      }
    },
    {
      "chainId": 101,
      "address": "APvgd1J98PGW77H1fDa7W7Y4fcbFwWfs71RNyJKuYs1Y",
      "symbol": "FUZ",
      "name": "Fuzzy.One",
      "decimals": 8,
      "logoURI": "https://www.fuzzy.one/static/bf32ac292bb7a4511520dee28b1ce433/50ead/fuz300.webp",
      "tags": [
        "Fuzzy.One",
        "FUZ",
        "Supply chain token"
      ],
      "extensions": {
        "website": "https://www.fuzzy.one/"
      }
    },
    {
      "chainId": 101,
      "address": "6TCbtxs6eYfMKVF9ppTNvbUemW2YnpFig6z1jSqgM16e",
      "symbol": "STRANGE",
      "name": "STRANGE",
      "decimals": 0,
      "logoURI": "https://safepluto.tech/images/strange.png",
      "tags": [
        "utility-token"
      ],
      "extensions": {
        "website": "https://safepluto.tech"
      }
    },
    {
      "chainId": 101,
      "address": "BYNHheaKFX2WRGQTpMZNsM6vAyJXvkeMoMcixKfVKxY9",
      "symbol": "PLUTES",
      "name": "Plutonium",
      "decimals": 0,
      "logoURI": "https://safepluto.tech/images/plutonium.jpg",
      "tags": [
        "utility-token"
      ],
      "extensions": {
        "website": "https://safepluto.tech"
      }
    },
    {
      "chainId": 101,
      "address": "8upjSpvjcdpuzhfR1zriwg5NXkwDruejqNE9WNbPRtyA",
      "symbol": "GRAPE",
      "name": "Grape",
      "decimals": 6,
      "logoURI": "https://www.unlimitedgrapes.com/assets/img/Grape_logo.svg",
      "tags": [],
      "extensions": {
        "website": "https://www.unlimitedgrapes.com/"
      }
    },
    {
      "chainId": 101,
      "address": "7xzovRepzLvXbbpVZLYKzEBhCNgStEv1xpDqf1rMFFKX",
      "symbol": "KERMIT",
      "name": "Kermit",
      "decimals": 8,
      "logoURI": "https://i.imgur.com/4jthhoa.jpg",
      "tags": [
        "utility-token"
      ],
      "extensions": {
        "website": "https://www.kermitfinance.com",
        "twitter": "https://twitter.com/KermitFinance"
      }
    },
    {
      "chainId": 101,
      "address": "3VhB8EAL8dZ457SiksLPpMUR1pyACpbNh5rTjQUEVCcH",
      "symbol": "TUTL",
      "name": "TurtleTraders",
      "decimals": 8,
      "logoURI": "https://raw.githubusercontent.com/turtletraders777/logo/main/3mdPjV6M_400x400.jpg",
      "tags": [
        "social-token",
        "Turtles"
      ],
      "extensions": {
        "twitter": "https://twitter.com/Turtletraders1"
      }
    },
    {
      "chainId": 101,
      "address": "8tbAqS4dFNEeC6YGWpNnusc3JcxoFLMiiLPyHctgGYFe",
      "symbol": "PIPANA",
      "name": "Pipana",
      "decimals": 10,
      "logoURI": "https://pip.monster/img/pipana.jpg",
      "tags": [],
      "extensions": {
        "website": "https://pip.monster",
        "twitter": "https://twitter.com/itspipana"
      }
    },
    {
      "chainId": 101,
      "address": "8s9FCz99Wcr3dHpiauFRi6bLXzshXfcGTfgQE7UEopVx",
      "symbol": "CKC",
      "name": "ChikinCoin",
      "decimals": 6,
      "logoURI": "https://raw.githubusercontent.com/ChikinDeveloper/ChikinCoin/master/assets/logo_circle.svg",
      "tags": [],
      "extensions": {
        "website": "https://www.chikin.run",
        "twitter": "https://twitter.com/ChikinDev"
      }
    },
    {
      "chainId": 101,
      "address": "ATxXyewb1cXThrQFmwHUy4dtPTErfsuqkg7JcUXgLgqo",
      "symbol": "SPW",
      "name": "SpiderSwap",
      "decimals": 8,
      "logoURI": "https://uploads-ssl.webflow.com/609eaacb79ed7ff3aac62fc7/60a5550c33ac676ec5f605ca_Untitled%20Design%20(5).png",
      "tags": [],
      "extensions": {
        "website": "https://www.spiderswap.org",
        "twitter": "https://twitter.com/Spider_swap"
      }
    },
    {
      "chainId": 101,
      "address": "BrwgXmUtNd32dTKdP5teie68EmBnjGq8Wp3MukHehUBY",
      "symbol": "GSTONKS",
      "name": "Gamestonks",
      "decimals": 6,
      "logoURI": "https://i.imgur.com/Dul0KcC_d.webp?maxwidth=640&shape=thumb&fidelity=medium",
      "tags": [],
      "extensions": {
        "website": "https://www.game-stonks.com/"
      }
    },
    {
      "chainId": 101,
      "address": "HAgX1HSfok8DohiNCS54FnC2UJkDSrRVnT38W3iWFwc8",
      "symbol": "MEOW",
      "name": "SOL-CATS",
      "decimals": 9,
      "logoURI": "https://raw.githubusercontent.com/SOLCATS/SOLCATS/main/solcats%20logo.jpg",
      "tags": [],
      "extensions": {
        "website": "https://www.solcats.xyz",
        "twitter": "https://twitter.com/solcat777"
      }
    },
    {
      "chainId": 101,
      "address": "Gro98oTmXxCVX8HKr3q2tMnP5ztoC77q6KehFDnAB983",
      "symbol": "SOLMO",
      "name": "SolMoon",
      "decimals": 4,
      "logoURI": "https://i.ibb.co/MSMcv41/Sol-Moon-logo.png",
      "tags": [],
      "extensions": {
        "website": "https://www.solmoon.co",
        "twitter": "https://twitter.com/solmoonfinance"
      }
    },
    {
      "chainId": 101,
      "address": "2wBXHm4oxmed7ZoDkPL4DU8BuRfMYkubVu8T4N38vXdb",
      "symbol": "MSC",
      "name": "MasterCoin",
      "decimals": 9,
      "logoURI": "https://i.ibb.co/vXLmH7R/2mastercoinlogo-Twitter.png",
      "tags": [],
      "extensions": {
        "website": "https://mastercoin.site",
        "twitter": "https://twitter.com/MasterCoin_",
        "discord": "https://t.co/CXZN9Ncd6Q?amp=1",
        "medium": "https://medium.com/@mastercoin-eu"
      }
    },
    {
      "chainId": 101,
      "address": "8b9mQo6ZU2rwZQgSFqGNQvXzrUSHDTRpKSKi9XXdGmqN",
      "symbol": "CHANGPENGUIN",
      "name": "CHANGPENGUIN",
      "decimals": 6,
      "logoURI": "https://img1.wsimg.com/isteam/ip/0806e069-1a1b-438a-aa86-7765c335fac8/penguin%20logo%2011.png",
      "tags": [],
      "extensions": {
        "website": "https://artbomb.xyz"
      }
    },
    {
      "chainId": 101,
      "address": "3KnVxWhoYdc9UwDr5WMVkZp2LpF7gnojg7We7MUd6ixQ",
      "symbol": "WOLFE",
      "name": "Wolfecoin",
      "decimals": 9,
      "logoURI": "https://i.imgur.com/P2tzH5u.png",
      "tags": [],
      "extensions": {
        "website": "https://www.wolfecoin.online/"
      }
    },
    {
      "chainId": 101,
      "address": "BxHJqGtC629c55swCqWXFGA2rRF1igbbTmh22H8ePUWG",
      "symbol": "PGNT",
      "name": "PigeonSol Token",
      "decimals": 4,
      "logoURI": "https://cdn.jsdelivr.net/gh/PigeonSolToken/pigeonsol/logo.png",
      "tags": [],
      "extensions": {
        "website": "https://pigeonsol.xyz",
        "twitter": "https://twitter.com/PigeonSol"
      }
    },
    {
      "chainId": 101,
      "address": "51tMb3zBKDiQhNwGqpgwbavaGH54mk8fXFzxTc1xnasg",
      "symbol": "APEX",
      "name": "APEX",
      "decimals": 9,
      "logoURI": "https://apexit.finance/images/apex.png",
      "tags": [],
      "extensions": {
        "website": "https://apexit.finance/",
        "twitter": "https://twitter.com/apeXit_finance",
        "discord": "https://discord.gg/aASQy2dWsN",
        "tggroup": "https://t.me/apexit_finance"
      }
    },
    {
      "chainId": 101,
      "address": "4NPzwMK2gfgQ6rTv8x4EE1ZvKW6MYyYTSrAZCx7zxyaX",
      "symbol": "KLB",
      "name": "Black Label",
      "decimals": 0,
      "logoURI": "https://raw.githubusercontent.com/klbtoken/klbtoken/main/klbtoken.svg",
      "tags": [],
      "extensions": {
        "website": "https://www.klbtoken.com",
        "twitter": "https://twitter.com/klbtoken"
      }
    },
    {
      "chainId": 101,
      "address": "3RSafdgu7P2smSGHJvSGQ6kZVkcErZXfZTtynJYboyAu",
      "symbol": "SINE",
      "name": "SINE",
      "decimals": 4,
      "logoURI": "https://raw.githubusercontent.com/sinetoken/public/main/icon/circle_icon/circle_icon.svg",
      "tags": [
        "security-token",
        "utility-token"
      ],
      "extensions": {
        "website": "https://solainetwork.com/",
        "twitter": "https://twitter.com/SolAiNetwork"
      }
    },
    {
      "chainId": 101,
      "address": "guppyrZyEX9iTPSu92pi8T71Zka7xd6PrsTJrXRW6u1",
      "symbol": "GUPPY",
      "name": "Orca Guppy Collectible",
      "decimals": 0,
      "logoURI": "https://cdn.jsdelivr.net/gh/solana-labs/token-list@main/assets/mainnet/DjVE6JNiYqPL2QXyCUUh8rNjHrbz9hXHNYt99MQ59qw1/guppy.png",
      "tags": [
        "nft"
      ],
      "extensions": {
        "website": "https://www.orca.so",
        "twitter": "https://twitter.com/orca_so"
      }
    },
    {
      "chainId": 101,
      "address": "whaLeHav12EhGK19u6kKbLRwC9E1EATGnm6MWbBCcUW",
      "symbol": "WHALE",
      "name": "Orca Whale Collectible",
      "decimals": 0,
      "logoURI": "https://cdn.jsdelivr.net/gh/solana-labs/token-list@main/assets/mainnet/DjVE6JNiYqPL2QXyCUUh8rNjHrbz9hXHNYt99MQ59qw1/whale.png",
      "tags": [
        "nft"
      ],
      "extensions": {
        "website": "https://www.orca.so",
        "twitter": "https://twitter.com/orca_so"
      }
    },
    {
      "chainId": 101,
      "address": "kLwhLkZRt6CadPHRBsgfhRCKXX426WMBnhoGozTduvk",
      "symbol": "KILLER-WHALE",
      "name": "Orca Killer Whale Collectible",
      "decimals": 0,
      "logoURI": "https://cdn.jsdelivr.net/gh/solana-labs/token-list@main/assets/mainnet/DjVE6JNiYqPL2QXyCUUh8rNjHrbz9hXHNYt99MQ59qw1/killer_whale.png",
      "tags": [
        "nft"
      ],
      "extensions": {
        "website": "https://www.orca.so",
        "twitter": "https://twitter.com/orca_so"
      }
    },
    {
      "chainId": 101,
      "address": "star2pH7rVWscs743JGdCAL8Lc9nyJeqx7YQXkGUnWf",
      "symbol": "STARFISH",
      "name": "Orca Starfish Collectible",
      "decimals": 6,
      "logoURI": "https://cdn.jsdelivr.net/gh/solana-labs/token-list@main/assets/mainnet/DjVE6JNiYqPL2QXyCUUh8rNjHrbz9hXHNYt99MQ59qw1/starfish.png",
      "tags": [
        "nft"
      ],
      "extensions": {
        "website": "https://www.orca.so",
        "twitter": "https://twitter.com/orca_so"
      }
    },
    {
      "chainId": 101,
      "address": "cLownTTaiiQMoyMmFjfmSGowi8HyNhCtTLFcrNKnqX6",
      "symbol": "CLOWNFISH",
      "name": "Orca Clownfish Collectible",
      "decimals": 0,
      "logoURI": "https://cdn.jsdelivr.net/gh/solana-labs/token-list@main/assets/mainnet/DjVE6JNiYqPL2QXyCUUh8rNjHrbz9hXHNYt99MQ59qw1/clownfish.png",
      "tags": [
        "nft"
      ],
      "extensions": {
        "website": "https://www.orca.so",
        "twitter": "https://twitter.com/orca_so"
      }
    },
    {
      "chainId": 101,
      "address": "ECFcUGwHHMaZynAQpqRHkYeTBnS5GnPWZywM8aggcs3A",
      "symbol": "SOL/USDC",
      "name": "Orca SOL/USDC LP Token",
      "decimals": 9,
      "logoURI": "https://cdn.jsdelivr.net/gh/solana-labs/token-list@main/assets/mainnet/DjVE6JNiYqPL2QXyCUUh8rNjHrbz9hXHNYt99MQ59qw1/logo.png",
      "tags": [
        "lp-token"
      ],
      "extensions": {
        "website": "https://www.orca.so",
        "twitter": "https://twitter.com/orca_so"
      }
    },
    {
      "chainId": 101,
      "address": "3H5XKkE9uVvxsdrFeN4BLLGCmohiQN6aZJVVcJiXQ4WC",
      "symbol": "USDC/USDT",
      "name": "Orca USDC/USDT LP Token",
      "decimals": 9,
      "logoURI": "https://cdn.jsdelivr.net/gh/solana-labs/token-list@main/assets/mainnet/DjVE6JNiYqPL2QXyCUUh8rNjHrbz9hXHNYt99MQ59qw1/logo.png",
      "tags": [
        "lp-token"
      ],
      "extensions": {
        "website": "https://www.orca.so",
        "twitter": "https://twitter.com/orca_so"
      }
    },
    {
      "chainId": 101,
      "address": "8qNqTaKKbdZuzQPWWXy5wNVkJh54ex8zvvnEnTFkrKMP",
      "symbol": "USDC/USDT-SRM",
      "name": "Orca USDC/USDT-SRM LP Token",
      "decimals": 9,
      "logoURI": "https://cdn.jsdelivr.net/gh/solana-labs/token-list@main/assets/mainnet/DjVE6JNiYqPL2QXyCUUh8rNjHrbz9hXHNYt99MQ59qw1/logo.png",
      "tags": [
        "lp-token"
      ],
      "extensions": {
        "website": "https://www.orca.so",
        "twitter": "https://twitter.com/orca_so"
      }
    },
    {
      "chainId": 101,
      "address": "7TYb32qkwYosUQfUspU45cou7Bb3nefJocVMFX2mEGTT",
      "symbol": "ETH/USDC",
      "name": "Orca ETH/USDC LP Token",
      "decimals": 9,
      "logoURI": "https://cdn.jsdelivr.net/gh/solana-labs/token-list@main/assets/mainnet/DjVE6JNiYqPL2QXyCUUh8rNjHrbz9hXHNYt99MQ59qw1/logo.png",
      "tags": [
        "lp-token"
      ],
      "extensions": {
        "website": "https://www.orca.so",
        "twitter": "https://twitter.com/orca_so"
      }
    },
    {
      "chainId": 101,
      "address": "EhBAmhkgEsMa8McFB5bpqZaRpZvGBBJ4jN59T5xToPdG",
      "symbol": "ETH/USDT-SRM",
      "name": "Orca ETH/USDT-SRM LP Token",
      "decimals": 9,
      "logoURI": "https://cdn.jsdelivr.net/gh/solana-labs/token-list@main/assets/mainnet/DjVE6JNiYqPL2QXyCUUh8rNjHrbz9hXHNYt99MQ59qw1/logo.png",
      "tags": [
        "lp-token"
      ],
      "extensions": {
        "website": "https://www.orca.so",
        "twitter": "https://twitter.com/orca_so"
      }
    },
    {
      "chainId": 101,
      "address": "8pFwdcuXM7pvHdEGHLZbUR8nNsjj133iUXWG6CgdRHk2",
      "symbol": "BTC/ETH",
      "name": "Orca BTC/ETH LP Token",
      "decimals": 9,
      "logoURI": "https://cdn.jsdelivr.net/gh/solana-labs/token-list@main/assets/mainnet/DjVE6JNiYqPL2QXyCUUh8rNjHrbz9hXHNYt99MQ59qw1/logo.png",
      "tags": [
        "lp-token"
      ],
      "extensions": {
        "website": "https://www.orca.so",
        "twitter": "https://twitter.com/orca_so"
      }
    },
    {
      "chainId": 101,
      "address": "7bb88DAnQY7LSoWEuqezCcbk4vutQbuRqgJMqpX8h6dL",
      "symbol": "ETH/SOL",
      "name": "Orca ETH/SOL LP Token",
      "decimals": 9,
      "logoURI": "https://cdn.jsdelivr.net/gh/solana-labs/token-list@main/assets/mainnet/DjVE6JNiYqPL2QXyCUUh8rNjHrbz9hXHNYt99MQ59qw1/logo.png",
      "tags": [
        "lp-token"
      ],
      "extensions": {
        "website": "https://www.orca.so",
        "twitter": "https://twitter.com/orca_so"
      }
    },
    {
      "chainId": 101,
      "address": "GWEmABT4rD3sGhyghv9rKbfdiaFe5uMHeJqr6hhu3XvA",
      "symbol": "RAY/SOL",
      "name": "Orca RAY/SOL LP Token",
      "decimals": 9,
      "logoURI": "https://cdn.jsdelivr.net/gh/solana-labs/token-list@main/assets/mainnet/DjVE6JNiYqPL2QXyCUUh8rNjHrbz9hXHNYt99MQ59qw1/logo.png",
      "tags": [
        "lp-token"
      ],
      "extensions": {
        "website": "https://www.orca.so",
        "twitter": "https://twitter.com/orca_so"
      }
    },
    {
      "chainId": 101,
      "address": "BmZNYGt7aApGTUUxAQUYsW64cMbb6P7uniokCWaptj4D",
      "symbol": "SOL/USDT",
      "name": "Orca SOL/USDT LP Token",
      "decimals": 9,
      "logoURI": "https://cdn.jsdelivr.net/gh/solana-labs/token-list@main/assets/mainnet/DjVE6JNiYqPL2QXyCUUh8rNjHrbz9hXHNYt99MQ59qw1/logo.png",
      "tags": [
        "lp-token"
      ],
      "extensions": {
        "website": "https://www.orca.so",
        "twitter": "https://twitter.com/orca_so"
      }
    },
    {
      "chainId": 101,
      "address": "E4cthfUFaDd4x5t1vbeBNBHm7isqhM8kapthPzPJz1M2",
      "symbol": "SOL/USDT-SRM",
      "name": "Orca SOL/USDT-SRM LP Token",
      "decimals": 9,
      "logoURI": "https://cdn.jsdelivr.net/gh/solana-labs/token-list@main/assets/mainnet/DjVE6JNiYqPL2QXyCUUh8rNjHrbz9hXHNYt99MQ59qw1/logo.png",
      "tags": [
        "lp-token"
      ],
      "extensions": {
        "website": "https://www.orca.so",
        "twitter": "https://twitter.com/orca_so"
      }
    },
    {
      "chainId": 101,
      "address": "6ojPekCSQimAjDjaMApLvh3jF6wnZeNEVRVVoGNzEXvV",
      "symbol": "SOL/SRM",
      "name": "Orca SOL/SRM LP Token",
      "decimals": 9,
      "logoURI": "https://cdn.jsdelivr.net/gh/solana-labs/token-list@main/assets/mainnet/DjVE6JNiYqPL2QXyCUUh8rNjHrbz9hXHNYt99MQ59qw1/logo.png",
      "tags": [
        "lp-token"
      ],
      "extensions": {
        "website": "https://www.orca.so",
        "twitter": "https://twitter.com/orca_so"
      }
    },
    {
      "chainId": 101,
      "address": "YJRknE9oPhUMtq1VvhjVzG5WnRsjQtLsWg3nbaAwCQ5",
      "symbol": "FTT/SOL",
      "name": "Orca FTT/SOL LP Token",
      "decimals": 9,
      "logoURI": "https://cdn.jsdelivr.net/gh/solana-labs/token-list@main/assets/mainnet/DjVE6JNiYqPL2QXyCUUh8rNjHrbz9hXHNYt99MQ59qw1/logo.png",
      "tags": [
        "lp-token"
      ],
      "extensions": {
        "website": "https://www.orca.so",
        "twitter": "https://twitter.com/orca_so"
      }
    },
    {
      "chainId": 101,
      "address": "C9PKvetJPrrPD53PR2aR8NYtVZzucCRkHYzcFXbZXEqu",
      "symbol": "KIN/SOL",
      "name": "Orca KIN/SOL LP Token",
      "decimals": 9,
      "logoURI": "https://cdn.jsdelivr.net/gh/solana-labs/token-list@main/assets/mainnet/DjVE6JNiYqPL2QXyCUUh8rNjHrbz9hXHNYt99MQ59qw1/logo.png",
      "tags": [
        "lp-token"
      ],
      "extensions": {
        "website": "https://www.orca.so",
        "twitter": "https://twitter.com/orca_so"
      }
    },
    {
      "chainId": 101,
      "address": "6SfhBAmuaGf9p3WAxeHJYCWMABnYUMrdzNdK5Stvvj4k",
      "symbol": "ROPE/SOL",
      "name": "Orca ROPE/SOL LP Token",
      "decimals": 9,
      "logoURI": "https://cdn.jsdelivr.net/gh/solana-labs/token-list@main/assets/mainnet/DjVE6JNiYqPL2QXyCUUh8rNjHrbz9hXHNYt99MQ59qw1/logo.png",
      "tags": [
        "lp-token"
      ],
      "extensions": {
        "website": "https://www.orca.so",
        "twitter": "https://twitter.com/orca_so"
      }
    },
    {
      "chainId": 101,
      "address": "9r1n79TmerAgQJboUT8QvrChX3buZBfuSrBTtYM1cW4h",
      "symbol": "SOL/STEP",
      "name": "Orca SOL/STEP LP Token",
      "decimals": 9,
      "logoURI": "https://cdn.jsdelivr.net/gh/solana-labs/token-list@main/assets/mainnet/DjVE6JNiYqPL2QXyCUUh8rNjHrbz9hXHNYt99MQ59qw1/logo.png",
      "tags": [
        "lp-token"
      ],
      "extensions": {
        "website": "https://www.orca.so",
        "twitter": "https://twitter.com/orca_so"
      }
    },
    {
      "chainId": 101,
      "address": "ELLELFtgvWBgLkdY9EFx4Vb3SLNj4DJEhzZLWy1wCh4Y",
      "symbol": "OXY/SOL",
      "name": "Orca OXY/SOL LP Token",
      "decimals": 9,
      "logoURI": "https://cdn.jsdelivr.net/gh/solana-labs/token-list@main/assets/mainnet/DjVE6JNiYqPL2QXyCUUh8rNjHrbz9hXHNYt99MQ59qw1/logo.png",
      "tags": [
        "lp-token"
      ],
      "extensions": {
        "website": "https://www.orca.so",
        "twitter": "https://twitter.com/orca_so"
      }
    },
    {
      "chainId": 101,
      "address": "BXM9ph4AuhCUzf94HQu5FnfeVThKj5oyrnb1krY1zax5",
      "symbol": "MER/SOL",
      "name": "Orca MER/SOL LP Token",
      "decimals": 9,
      "logoURI": "https://cdn.jsdelivr.net/gh/solana-labs/token-list@main/assets/mainnet/DjVE6JNiYqPL2QXyCUUh8rNjHrbz9hXHNYt99MQ59qw1/logo.png",
      "tags": [
        "lp-token"
      ],
      "extensions": {
        "website": "https://www.orca.so",
        "twitter": "https://twitter.com/orca_so"
      }
    },
    {
      "chainId": 101,
      "address": "FJ9Q9ojA7vdf5rFbcTc6dd7D3nLpwSxdtFSE8cwfuvqt",
      "symbol": "FIDA/SOL",
      "name": "Orca FIDA/SOL LP Token",
      "decimals": 9,
      "logoURI": "https://cdn.jsdelivr.net/gh/solana-labs/token-list@main/assets/mainnet/DjVE6JNiYqPL2QXyCUUh8rNjHrbz9hXHNYt99MQ59qw1/logo.png",
      "tags": [
        "lp-token"
      ],
      "extensions": {
        "website": "https://www.orca.so",
        "twitter": "https://twitter.com/orca_so"
      }
    },
    {
      "chainId": 101,
      "address": "EHkfnhKLLTUqo1xMZLxhM9EusEgpN6RXPpZsGpUsewaa",
      "symbol": "MAPS/SOL",
      "name": "Orca MAPS/SOL LP Token",
      "decimals": 9,
      "logoURI": "https://cdn.jsdelivr.net/gh/solana-labs/token-list@main/assets/mainnet/DjVE6JNiYqPL2QXyCUUh8rNjHrbz9hXHNYt99MQ59qw1/logo.png",
      "tags": [
        "lp-token"
      ],
      "extensions": {
        "website": "https://www.orca.so",
        "twitter": "https://twitter.com/orca_so"
      }
    },
    {
      "chainId": 101,
      "address": "9rguDaKqTrVjaDXafq6E7rKGn7NPHomkdb8RKpjKCDm2",
      "symbol": "SAMO/SOL",
      "name": "Orca SAMO/SOL LP Token",
      "decimals": 9,
      "logoURI": "https://cdn.jsdelivr.net/gh/solana-labs/token-list@main/assets/mainnet/DjVE6JNiYqPL2QXyCUUh8rNjHrbz9hXHNYt99MQ59qw1/logo.png",
      "tags": [
        "lp-token"
      ],
      "extensions": {
        "website": "https://www.orca.so",
        "twitter": "https://twitter.com/orca_so"
      }
    },
    {
      "chainId": 101,
      "address": "2697FyJ4vD9zwAVPr33fdVPDv54pyZZiBv9S2AoKMyQf",
      "symbol": "COPE/SOL",
      "name": "Orca COPE/SOL LP Token",
      "decimals": 9,
      "logoURI": "https://cdn.jsdelivr.net/gh/solana-labs/token-list@main/assets/mainnet/DjVE6JNiYqPL2QXyCUUh8rNjHrbz9hXHNYt99MQ59qw1/logo.png",
      "tags": [
        "lp-token"
      ],
      "extensions": {
        "website": "https://www.orca.so",
        "twitter": "https://twitter.com/orca_so"
      }
    },
    {
      "chainId": 101,
      "address": "HEhMLvpSdPviukafKwVN8BnBUTamirptsQ6Wxo5Cyv8s",
      "symbol": "FTR",
      "name": "Future",
      "decimals": 9,
      "logoURI": "http://future-ftr.io/images/logo.png",
      "tags": [],
      "extensions": {
        "website": "https://future-ftr.io",
        "twitter": "https://twitter.com/ftr_finance"
      }
    },
    {
      "chainId": 101,
      "address": "6oJ8Mp1VnKxN5MvGf9LfpeaRvTv8N1xFbvtdEbLLWUDT",
      "symbol": "ESC",
      "name": "ESCoin",
      "decimals": 9,
      "logoURI": "https://escoin.company/img/escoin_icon.png",
      "tags": [],
      "extensions": {
        "website": "https://escoin.company/",
        "twitter": "https://twitter.com/coin_esc"
      }
    },
    {
      "chainId": 101,
      "address": "Da1jboBKU3rqXUqPL3L3BxJ8e67ogVgVKcqy4rWsS7LC",
      "symbol": "UBE",
      "name": "UBE Token",
      "decimals": 10,
      "logoURI": "https://cdn.jsdelivr.net/gh/donfrancisco/ubetoken/UBE.png",
      "tags": [],
      "extensions": {
        "website": "https://www.ubetoken.com",
        "twitter": "https://twitter.com/ube_token"
      }
    },
    {
      "chainId": 101,
      "address": "GkXP719hnhLtizWHcQyGVYajuJqVsJJ6fyeUob9BPCFC",
      "symbol": "KROWZ",
      "name": "Mike Krow's Official Best Friend Super Kawaii Kasu Token",
      "decimals": 8,
      "logoURI": "https://cdn.jsdelivr.net/gh/mikekrow/KrowzToken/krowz_token.png",
      "tags": [
        "social-token",
        "krowz"
      ],
      "extensions": {
        "website": "https://mikekrow.com/",
        "twitter": "https://twitter.com/space_asylum"
      }
    },
    {
      "chainId": 101,
      "address": "6kwTqmdQkJd8qRr9RjSnUX9XJ24RmJRSrU1rsragP97Y",
      "symbol": "SAIL",
      "name": "SAIL",
      "decimals": 6,
      "logoURI": "https://cloudflare-ipfs.com/ipfs/QmPcQfofQNfiv36EAsGQrgAhiPbqGf17i1Cz648JhXFW9m/logo_solana_sail_v2.png",
      "tags": [
        "utility-token"
      ],
      "extensions": {
        "website": "https://www.solanasail.com",
        "twitter": "https://twitter.com/solsailsummer"
      }
    },
    {
      "chainId": 101,
      "address": "E5ndSkaB17Dm7CsD22dvcjfrYSDLCxFcMd6z8ddCk5wp",
      "symbol": "CCAI",
      "name": "Cryptocurrencies.Ai",
      "decimals": 9,
      "logoURI": "https://cryptocurrencies.ai/logo.png",
      "tags": [],
      "extensions": {
        "website": "https://ccai.cryptocurrencies.ai",
        "twitter": "https://twitter.com/CCAI_Official",
        "serumV3Usdc": "7gZNLDbWE73ueAoHuAeFoSu7JqmorwCLpNTBXHtYSFTa"
      }
    },
    {
      "chainId": 101,
<<<<<<< HEAD
      "address": "7LmGzEgnQZTxxeCThgxsv3xe4JQmiy9hxEGBPCF66KgH",
      "symbol": "SNEK",
      "name": "Snek Coin",
      "decimals": 0,
      "logoURI": "https://raw.githubusercontent.com/snekcoin/SnekCoin/main/The%20Snek%20Coin.png",
=======
      "address": "6Y7LbYB3tfGBG6CSkyssoxdtHb77AEMTRVXe8JUJRwZ7",
      "symbol": "DINO",
      "name": "DINO",
      "decimals": 6,
      "logoURI": "https://raw.githubusercontent.com/solanadino/dinotoken/main/solana_dino.jpg",
      "tags": [],
      "extensions": {
        "website": "https://www.solanadino.com",
        "twitter": "https://twitter.com/solanadino"
      }
    },
    {
      "chainId": 101,
      "address": "CDJWUqTcYTVAKXAVXoQZFes5JUFc7owSeq7eMQcDSbo5",
      "symbol": "renBTC",
      "name": "renBTC",
      "decimals": 8,
      "logoURI": "https://www.dropbox.com/s/5xjuqm9hqosof7g/renBTC.png?dl=1",
>>>>>>> 88ae73ec
      "tags": [],
      "extensions": {
        "twitter": "https://twitter.com/snekcoin"
      }
    },
    {
      "chainId": 101,
      "address": "AhRozpV8CDLJ5z9k8CJWF4P12MVvxdnnU2y2qUhUuNS5",
      "symbol": "ARK",
      "name": "Sol.Ark",
      "decimals": 8,
      "logoURI": "https://i.ibb.co/JyJ9kf0/Logo-1.png",
      "tags": [
        "meme"
      ],
      "extensions": {
        "website": "https://www.solark.xyz/",
        "twitter": "https://twitter.com/SOLARK67275852"
      }
    },
    {
      "chainId": 101,
      "address": "ss26ybWnrhSYbGBjDT9bEwRiyAVUgiKCbgAfFkksj4R",
      "symbol": "SS2",
      "name": "POH",
      "decimals": 0,
      "logoURI": "https://www.sol-talk.com/logo192.png",
      "tags": [
        "nft"
      ],
      "extensions": {
        "website": "https://www.sol-talk.com/sol-survivor",
        "twitter": "https://twitter.com/sol__survivor"
      }
    },
    {
      "chainId": 101,
      "address": "6dGR9kAt499jzsojDHCvDArKxpTarNbhdSkiS7jeMAib",
      "symbol": "AKI",
      "name": "AKIHIGE Token",
      "decimals": 6,
      "logoURI": "https://cdn.jsdelivr.net/gh/josh-a81/AKI/AKItokenlogo.jpg",
      "tags": [
        "aki"
      ]
    },
    {
      "chainId": 101,
      "address": "SCYfrGCw8aDiqdgcpdGjV6jp4UVVQLuphxTDLNWu36f",
      "symbol": "SCY",
      "name": "Synchrony",
      "decimals": 9,
      "logoURI": "https://raw.githubusercontent.com/synchrony-labs/synchrony-assets/main/SYNCHRONY-LOGO.png",
      "tags": [],
      "extensions": {
        "website": "https://synchrony.fi",
        "twitter": "https://twitter.com/SynchronyFi"
      }
    },
    {
      "chainId": 101,
      "address": "BKMWPkPS8jXw59ezYwK2ueNTZRF4m8MYHDjh9HwUmkQ7",
      "symbol": "SDC",
      "name": "SandDollarClassic",
      "decimals": 9,
      "logoURI": "https://pbs.twimg.com/profile_images/1209342834513498113/YXkq2fAE_400x400.jpg",
      "tags": [
        "utility-token"
      ],
      "extensions": {
        "website": "https://sanddollar.bs",
        "twitter": "https://twitter.com/SandDollar_BS"
      }
    },
    {
      "chainId": 101,
      "address": "3aEb4KJTWxaqKBXADw5qkAjG9K1AoLhR4CrDH6HCpGCo",
      "symbol": "SMB",
      "name": "Solana Monkey Business",
      "decimals": 9,
      "logoURI": "https://cdn.jsdelivr.net/gh/SolanaMonkeyBusiness/smbproject/token/SMB.png",
      "tags": [],
      "extensions": {
        "medium": "https://solanambs.medium.com/",
        "website": "https://solanamonkey.business/",
        "twitter": "https://twitter.com/SolanaMBS"
      }
    },
    {
      "chainId": 101,
      "address": "E7WqtfRHcY8YW8z65u9WmD7CfMmvtrm2qPVicSzDxLaT",
      "symbol": "PPUG",
      "name": "PizzaPugCoin",
      "decimals": 9,
      "logoURI": "https://i.imgur.com/kfycD0N.png",
      "tags": [],
      "extensions": {
        "website": "https://www.pizzapugcoin.com",
        "twitter": "https://twitter.com/pizzapugcoin"
      }
    },
    {
      "chainId": 101,
      "address": "FZgL5motNWEDEa24xgfSdBDfXkB9Ru9KxfEsey9S58bb",
      "symbol": "VCC",
      "name": "VentureCapital",
      "decimals": 6,
      "logoURI": "https://www.vcc.finance/bird.svg",
      "tags": [
        "venture capital",
        "liquidator",
        "IDO",
        "incubator"
      ],
      "extensions": {
        "website": "https://www.vcc.finance/",
        "twitter": "https://twitter.com/vcc_finance"
      }
    },
    {
      "chainId": 101,
      "address": "4TGxgCSJQx2GQk9oHZ8dC5m3JNXTYZHjXumKAW3vLnNx",
      "symbol": "OXS",
      "name": "Oxbull Sol",
      "decimals": 9,
      "logoURI": "https://www.oxbull.tech/assets/icon/favicon.png",
      "tags": [
        "utility-token"
      ],
      "extensions": {
        "website": "https://www.oxbull.tech/#/home",
        "twitter": "https://twitter.com/OxBull5",
        "medium": "https://medium.com/@oxbull",
        "tgann": "https://t.me/Oxbull_tech",
        "coingeckoId": "oxbull-tech",
        "github": "https://github.com/OxBull"
      }
    },
    {
      "chainId": 101,
      "address": "EdAhkbj5nF9sRM7XN7ewuW8C9XEUMs8P7cnoQ57SYE96",
      "symbol": "FAB",
      "name": "FABRIC",
      "decimals": 9,
      "logoURI": "https://fsynth.io/favicon-32x32.png",
      "tags": [],
      "extensions": {
        "website": "https://fsynth.io/",
        "twitter": "https://twitter.com/official_fabric"
      }
    },
    {
      "chainId": 101,
      "address": "GEYrotdkRitGUK5UMv3aMttEhVAZLhRJMcG82zKYsaWB",
      "symbol": "POTATO",
      "name": "POTATO",
      "decimals": 3,
      "logoURI": "https://raw.githubusercontent.com/potatocoinspl/potatoArt/main/Image/logocircle.png",
      "tags": [],
      "extensions": {
        "website": "https://potatocoinspl.com/",
        "serumV3Usdc": "6dn7tgTHe5rZEAscMWWY3xmPGVEKVkM9s7YRV11z399z"
      }
    },
    {
      "chainId": 101,
      "address": "7MtgLYSEgsq626pvcEAwaDqs2KiZsaJUX2qGpRZbcDWY",
      "symbol": "DGEN",
      "name": "Degen Banana",
      "decimals": 6,
      "logoURI": "https://i.ibb.co/hD0bKmf/dgen-banana-logo.png",
      "tags": [],
      "extensions": {
        "website": "https://degen.finance/",
        "twitter": "https://twitter.com/degenbanana"
      }
    },
    {
      "chainId": 101,
      "address": "FciGvHj9FjgSGgCBF1b9HY814FM9D28NijDd5SJrKvPo",
      "symbol": "TGT",
      "name": "Twirl Governance Token",
      "decimals": 6,
      "logoURI": "https://i.imgur.com/eh24tVm.jpeg",
      "tags": [],
      "extensions": {
        "website": "https://twirlfinance.com/",
        "twitter": "https://twitter.com/twirlfinance"
      }
    },
    {
      "chainId": 101,
      "address": "A9EEvcRcT7Q9XAa6NfqrqJChoc4XGDhd2mtc4xfniQkS",
      "symbol": "BILBY",
      "name": "Bilby Finance",
      "decimals": 9,
      "logoURI": "https://i.ibb.co/2yqS0z8/Bilby.png",
      "tags": [
        "utility-token"
      ],
      "extensions": {
        "website": "https://bilby.finance/"
      }
    },
    {
      "chainId": 101,
      "address": "8NGgmXzBzhsXz46pTC3ioSBxeE3w2EXpc741N3EQ8E6r",
      "symbol": "JOKE",
      "name": "JOKESMEMES",
      "decimals": 9,
      "logoURI": "https://jokesmemes.finance/joketoken.png",
      "tags": [],
      "extensions": {
        "website": "https://jokesmemes.finance",
        "twitter": "https://twitter.com/Jokesmemes11"
      }
    },
    {
      "chainId": 101,
      "address": "Fp4gjLpTsPqBN6xDGpDHwtnuEofjyiZKxxZxzvJnjxV6",
      "symbol": "NAXAR",
      "name": "Naxar",
      "decimals": 4,
      "logoURI": "http://ipic.su/img/img7/fs/naxarLogo512x512.1623594250.png",
      "tags": [],
      "extensions": {
        "website": "https://naxar.ru",
        "instagram": "https://instagram.com/naxar__",
        "telegram": "https://t.me/naxar_official"
      }
    },
    {
      "chainId": 101,
      "address": "5jqTNKonR9ZZvbmX9JHwcPSEg6deTyNKR7PxQ9ZPdd2w",
      "symbol": "JBUS",
      "name": "Jebus",
      "decimals": 0,
      "logoURI": "https://jebus.live/wp-content/uploads/2021/05/Jebus-White-300x292.png",
      "tags": [],
      "extensions": {
        "website": "https://jebus.live"
      }
    },
    {
      "chainId": 101,
      "address": "29UWGmi1MxJRi3izeritN8VvhZbUiX37KUVnGv46mzev",
      "symbol": "KLBx",
      "name": "Black Label X",
      "decimals": 4,
      "logoURI": "https://raw.githubusercontent.com/klbtoken/klbtoken/main/klbx.svg",
      "tags": [],
      "extensions": {
        "website": "https://klbtoken.com/x"
      }
    },
    {
      "chainId": 101,
      "address": "GACHAfpmbpk4FLfZcGkT2NUmaEqMygssAknhqnn8DVHP",
      "symbol": "GACHA",
      "name": "Gachapon",
      "decimals": 9,
      "logoURI": "https://r5qzzgtjsn53w4u2wlpvrtkgstrvzpqak2i2hk7s356q4otl7p5q.arweave.net/j2GcmmmTe7tymrLfWM1GlONcvgBWkaOr8t99Djpr-_s",
      "tags": [],
      "extensions": {
        "twitter": "https://twitter.com/GACHAPON7777"
      }
    },
    {
      "chainId": 101,
      "address": "9zoqdwEBKWEi9G5Ze8BSkdmppxGgVv1Kw4LuigDiNr9m",
      "symbol": "STR",
      "name": "Solster",
      "decimals": 9,
      "logoURI": "https://solster.finance/logo-mark.png",
      "tags": [],
      "extensions": {
        "website": "https://solster.finance",
        "twitter": "https://twitter.com/solster_finance"
      }
    },
    {
      "chainId": 101,
      "address": "A2T2jDe2bxyEHkKtS8AtrTRmJ9VZRwyY8Kr7oQ8xNyfb",
      "symbol": "HAMS",
      "name": "Space Hamster",
      "decimals": 9,
      "logoURI": "https://i.ibb.co/WBxdrzY/HAMS.png",
      "tags": [],
      "extensions": {
        "website": "https://www.solhamster.space/",
        "twitter": "https://twitter.com/sol_hamster",
        "telegram": "https://t.me/SolHamster",
        "dex-website": "https://dex-solhamster.space/"
      }
    },
    {
      "chainId": 101,
      "address": "EGN2774kzKyUnJs2Gv5poK6ymiMVkdyCQD2gGnJ84sDk",
      "symbol": "NEFT",
      "name": "Neftea Labs Coin",
      "decimals": 8,
      "logoURI": "https://gateway.pinata.cloud/ipfs/QmdcmEVy9dyBdLoHSTfjUwQxmVLJPH157WmVGd74JF6obX",
      "tags": [
        "Neftea",
        "NFT",
        "utility-token"
      ],
      "extensions": {
        "website": "https://www.neftealabs.com/"
      }
    },
    {
      "chainId": 101,
      "address": "DK64rmGSZupv1dLYn57e3pUVgs9jL9EKLXDVZZPsMDz8",
      "symbol": "ABOMB",
      "name": "ArtBomb",
      "decimals": 5,
      "logoURI": "https://gateway.pinata.cloud/ipfs/QmNRG8aNZNyHs9i8Zw3hy8DY5BHgWqke5jWq2873n8No9f",
      "tags": [
        "utility-token",
        "artbomb"
      ],
      "extensions": {
        "website": "https://artbomb.xyz"
      }
    },
    {
      "chainId": 101,
      "address": "AnyCsr1VCBZcwVAxbKPuHhKDP5DQQSnRxGAo4ycgRMi2",
      "symbol": "DAL",
      "name": "Dalmatiancoin",
      "decimals": 9,
      "logoURI": "https://res.cloudinary.com/dtbjhs8a6/image/upload/v1622836689/t55xirsxagaanntdt50i.jpg",
      "tags": [],
      "extensions": {
        "website": "https://dalmatiancoin.org/",
        "twitter": "https://twitter.com/coindalmatian"
      }
    },
    {
      "chainId": 101,
      "address": "HiL1j5VMR9XtRnCA4mxaVoXr6PMHpbh8wUgfPsAP4CNF",
      "symbol": "SolNHD",
      "name": "SolNHD",
      "decimals": 0,
      "logoURI": "https://raw.githubusercontent.com/duynguyen93/SolNHD/main/images/logo.png",
      "tags": [],
      "extensions": {
        "website": "https://www.solnhd.com",
        "twitter": "https://twitter.com/zororoaz01"
      }
    },
    {
      "chainId": 101,
      "address": "qXu8Tj65H5XR8KHuaKKoyLCWj592KbTG3YWJwsuFrPS",
      "symbol": "STVA",
      "name": "SOLtiva",
      "decimals": 3,
      "logoURI": "https://raw.githubusercontent.com/klbtoken/soltiva/main/soltiva.svg",
      "tags": [],
      "extensions": {
        "website": "https://soltiva.co"
      }
    },
    {
      "chainId": 101,
      "address": "D3gHoiYT4RY5VSndne1fEnpM3kCNAyBhkp5xjNUqqPj9",
      "symbol": "PROEXIS",
      "name": "ProExis Prova de Existência Blockchain",
      "decimals": 8,
      "logoURI": "https://raw.githubusercontent.com/provadeexistencia/img/main/logo_proexis.jpg",
      "tags": [
        "proof of-existence",
        "utility-token",
        "prova de existencia",
        "proexis"
      ],
      "extensions": {
        "website": "https://provadeexistencia.com.br",
        "twitter": "https://twitter.com/provaexistencia",
        "facebook": "https://facebook.com/provadeexistencia",
        "instagram": "https://instagram.com/provadeexistencia",
        "github": "https://github.com/provadeexistencia",
        "tgann": "https://t.me/provadeexistencia",
        "tggroup": "https://t.me/provadeexistenciagrupo"
      }
    },
    {
      "chainId": 101,
      "address": "5DWFxYBxjETuqFX3P2Z1uq8UbcCT1F4sABGiBZMnWKvR",
      "symbol": "PLDO",
      "name": "PLEIDO",
      "decimals": 6,
      "logoURI": "https://pleido.com/images/pleido_logo.svg",
      "tags": [
        "pleido",
        "game-coin"
      ],
      "extensions": {
        "website": "https://pleido.com/"
      }
    },
    {
      "chainId": 101,
      "address": "6uB5eEC8SzMbUdsPpe3eiNvHyvxdqUWnDEtpFQxkhNTP",
      "symbol": "MOLANIUM",
      "name": "MOLANIUM",
      "decimals": 0,
      "logoURI": "https://i.imgur.com/hOMe38E.png",
      "tags": [],
      "extensions": {
        "website": "https://moonlana.com/",
        "imageUrl": "https://i.imgur.com/hOMe38E.png",
        "twitter": "https://twitter.com/xMoonLana",
        "medium": "https://moonlana.medium.com/"
      }
    },
    {
      "chainId": 101,
      "address": "5KV2W2XPdSo97wQWcuAVi6G4PaCoieg4Lhhi61PAMaMJ",
      "symbol": "GÜ",
      "name": "GÜ",
      "decimals": 6,
      "logoURI": "https://cdn.jsdelivr.net/gh/Seigneur-Machiavel/kugle.github.io/Tokens/Logo_GU_512.png",
      "tags": [
        "utility-token"
      ],
      "extensions": {
        "website": "https://kugle.org",
        "twitter": "https://twitter.com/Kugle_"
      }
    },
    {
      "chainId": 101,
      "address": "72fFy4SNGcHoEC1TTFTUkxNHriJqg3hBPsa2jSr2cZgb",
      "symbol": "BZX",
      "name": "BlizeX",
      "decimals": 6,
      "logoURI": "https://raw.githubusercontent.com/Blizex-Official/blizex-token/main/logo.jpg",
      "tags": [],
      "extensions": {
        "website": "https://www.blizex.co",
        "twitter": "https://twitter.com/blizex_en"
      }
    },
    {
      "chainId": 101,
      "address": "5fEo6ZbvpV6zdyzowtAwgMcWHZe1yJy9NxQM6gC19QW5",
      "symbol": "GREEN",
      "name": "Green DEX",
      "decimals": 9,
      "logoURI": "https://raw.githubusercontent.com/greendex/GDEX/main/gdex.svg",
      "tags": [
        "Green DEX"
      ],
      "extensions": {
        "website": "https://greendex.network/",
        "twitter": "https://twitter.com/GreendexN"
      }
    },
    {
      "chainId": 101,
      "address": "Bx1fDtvTN6NvE4kjdPHQXtmGSg582bZx9fGy4DQNMmAT",
      "symbol": "SOLC",
      "name": "Solcubator",
      "decimals": 9,
      "logoURI": "http://solcubator.io/logo.png",
      "tags": [],
      "extensions": {
        "website": "http://solcubator.io",
        "twitter": "https://twitter.com/Solcubator"
      }
    },
    {
      "chainId": 101,
      "address": "ABxCiDz4jjKt1t7Syu5Tb37o8Wew9ADpwngZh6kpLbLX",
      "symbol": "XSOL",
      "name": "XSOL Token",
      "decimals": 8,
      "logoURI": "https://raw.githubusercontent.com/0xsol/XSOL-Token/main/logo.jpg",
      "tags": [
        "utility-token"
      ],
      "extensions": {
        "website": "https://0xsol.network",
        "twitter": "https://twitter.com/0xSol_Network"
      }
    },
    {
      "chainId": 101,
      "address": "DrcPRJPBiakQcWqon3gZms7sviAqdQS5zS5wvaG5v6wu",
      "symbol": "BLD",
      "name": "BladesToken",
      "decimals": 4,
      "logoURI": "https://i.imgur.com/MfxQycw.jpeg",
      "tags": [],
      "extensions": {
        "website": "https://blades.finance/",
        "twitter": "https://twitter.com/bladesfinance"
      }
    },
    {
      "chainId": 101,
      "address": "6D7E4mstMboABmfoaPrtVDgewjUCbGdvcYVaHa9SDiTg",
      "symbol": "QWK",
      "name": "QwikPay.io Token",
      "decimals": 9,
      "logoURI": "https://github.com/QwikPay-io/website/raw/main/qwk.png",
      "tags": [],
      "extensions": {
        "website": "https://www.qwikpay.io",
        "twitter": "https://twitter.com/QwikpayIO"
      }
    },
    {
      "chainId": 101,
      "address": "BTyJg5zMbaN2KMfn7LsKhpUsV675aCUSUMrgB1YGxBBP",
      "symbol": "GOOSEBERRY",
      "name": "Gooseberry",
      "decimals": 9,
      "logoURI": "https://gooseberry.changr.ca/gooseberry.png",
      "tags": [],
      "extensions": {
        "website": "https://gooseberry.changr.ca",
        "twitter": "https://twitter.com/gooseberrycoin"
      }
    },
    {
      "chainId": 101,
      "address": "5GG1LbgY4EEvPR51YQPNr65QKcZemrHWPooTqC5gRPBA",
      "symbol": "DXB",
      "name": "DefiXBet Token",
      "decimals": 9,
      "logoURI": "https://raw.githubusercontent.com/DefiXBet/DefiXBet/main/defixBeto.jpg",
      "tags": [],
      "extensions": {
        "website": "https://DefiXBet.com/",
        "twitter": "https://twitter.com/DefiXBet",
        "medium": "https://defixbet.medium.com/",
        "tgann": "https://t.me/DefiXBet"
      }
    },
    {
      "chainId": 101,
      "address": "7a4cXVvVT7kF6hS5q5LDqtzWfHfys4a9PoK6pf87RKwf",
      "symbol": "LUNY",
      "name": "Luna Yield",
      "decimals": 9,
      "logoURI": "https://www.lunayield.com/logo.png",
      "tags": [],
      "extensions": {
        "website": "https://www.lunayield.com",
        "twitter": "https://twitter.com/Luna_Yield"
      }
    },
    {
      "chainId": 101,
      "address": "AP58G14hoy4GGgZS4L8TzZgqXnk3hBvciFKW2Cb1RQ2J",
      "symbol": "YARDv1",
      "name": "SolYard Finance Beta",
      "decimals": 9,
      "logoURI": "https://solyard.finance/logo.png",
      "tags": [],
      "extensions": {
        "website": "https://solyard.finance/"
      }
    }
  ],
  "version": {
    "major": 0,
    "minor": 2,
    "patch": 2
  }
}<|MERGE_RESOLUTION|>--- conflicted
+++ resolved
@@ -8772,32 +8772,11 @@
     },
     {
       "chainId": 101,
-<<<<<<< HEAD
       "address": "7LmGzEgnQZTxxeCThgxsv3xe4JQmiy9hxEGBPCF66KgH",
       "symbol": "SNEK",
       "name": "Snek Coin",
       "decimals": 0,
       "logoURI": "https://raw.githubusercontent.com/snekcoin/SnekCoin/main/The%20Snek%20Coin.png",
-=======
-      "address": "6Y7LbYB3tfGBG6CSkyssoxdtHb77AEMTRVXe8JUJRwZ7",
-      "symbol": "DINO",
-      "name": "DINO",
-      "decimals": 6,
-      "logoURI": "https://raw.githubusercontent.com/solanadino/dinotoken/main/solana_dino.jpg",
-      "tags": [],
-      "extensions": {
-        "website": "https://www.solanadino.com",
-        "twitter": "https://twitter.com/solanadino"
-      }
-    },
-    {
-      "chainId": 101,
-      "address": "CDJWUqTcYTVAKXAVXoQZFes5JUFc7owSeq7eMQcDSbo5",
-      "symbol": "renBTC",
-      "name": "renBTC",
-      "decimals": 8,
-      "logoURI": "https://www.dropbox.com/s/5xjuqm9hqosof7g/renBTC.png?dl=1",
->>>>>>> 88ae73ec
       "tags": [],
       "extensions": {
         "twitter": "https://twitter.com/snekcoin"
@@ -9363,6 +9342,19 @@
       "tags": [],
       "extensions": {
         "website": "https://solyard.finance/"
+      }
+    },
+    {
+      "chainId": 101,
+      "address": "6Y7LbYB3tfGBG6CSkyssoxdtHb77AEMTRVXe8JUJRwZ7",
+      "symbol": "DINO",
+      "name": "DINO",
+      "decimals": 6,
+      "logoURI": "https://raw.githubusercontent.com/solanadino/dinotoken/main/solana_dino.jpg",
+      "tags": [],
+      "extensions": {
+        "website": "https://www.solanadino.com",
+        "twitter": "https://twitter.com/solanadino"
       }
     }
   ],
