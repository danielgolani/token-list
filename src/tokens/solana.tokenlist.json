--- conflicted
+++ resolved
@@ -11907,13 +11907,6 @@
     },
     {
       "chainId": 101,
-<<<<<<< HEAD
-      "address": "4QV4wzDdy7S1EV6y2r9DkmaDsHeoKz6HUvFLVtAsu6dV",
-      "symbol": "AGTE",
-      "name": "Agronomist coin",
-      "decimals": 9,
-      "logoURI": "https://raw.githubusercontent.com/solana-labs/token-list/main/assets/mainnet/4QV4wzDdy7S1EV6y2r9DkmaDsHeoKz6HUvFLVtAsu6dV/logo.png",
-=======
       "address": "7dHbWXmci3dT8UFYWYZweBLXgycu7Y3iL6trKn1Y7ARj",
       "symbol": "stSOL",
       "name": "Lido Staked SOL",
@@ -11932,16 +11925,10 @@
       "name": "Kurobi",
       "decimals": 6,
       "logoURI": "https://raw.githubusercontent.com/solana-labs/token-list/main/assets/mainnet/2Kc38rfQ49DFaKHQaWbijkE7fcymUMLY5guUiUsDmFfn/logo.png",
->>>>>>> c5d55302
       "tags": [
         "utility-token"
       ],
       "extensions": {
-<<<<<<< HEAD
-        "website": "https://agronomist.tech",
-        "twitter": "https://twitter.com/AgronomistTech",
-        "discord": "https://discord.gg/tR45QftB6K"
-=======
         "website": "https://kurobi.io/",
         "medium": "https://kurobi.medium.com/",
         "github": "https://github.com/KurobiHq/",
@@ -11989,7 +11976,22 @@
       ],
       "extensions": {
         "website": "https://raydium.io/"
->>>>>>> c5d55302
+      }
+    },
+    {
+      "chainId": 101,
+      "address": "4QV4wzDdy7S1EV6y2r9DkmaDsHeoKz6HUvFLVtAsu6dV",
+      "symbol": "AGTE",
+      "name": "Agronomist coin",
+      "decimals": 9,
+      "logoURI": "https://raw.githubusercontent.com/solana-labs/token-list/main/assets/mainnet/4QV4wzDdy7S1EV6y2r9DkmaDsHeoKz6HUvFLVtAsu6dV/logo.png",
+      "tags": [
+        "utility-token"
+      ],
+      "extensions": {
+        "website": "https://agronomist.tech",
+        "twitter": "https://twitter.com/AgronomistTech",
+        "discord": "https://discord.gg/tR45QftB6K"
       }
     }
   ],
