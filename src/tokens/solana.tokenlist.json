--- conflicted
+++ resolved
@@ -12130,7 +12130,6 @@
     },
     {
       "chainId": 101,
-<<<<<<< HEAD
       "address": "SUNNYWgPQmFxe9wTZzNK7iPnJ3vYDrkgnxJRJm1s3ag",
       "symbol": "SUNNY",
       "name": "Sunny Governance Token",
@@ -12912,7 +12911,10 @@
         "telegram": "https://t.me/only1nft",
         "discord": "https://discord.gg/SrsKwTFA",
         "coingeckoId": "only1"
-=======
+      }
+    },
+    {
+      "chainId": 101,
       "address": "5CZn24oQp8rZgdJvw3Ud8Mi5yTKBccMi1efogxxqBuK8",
       "symbol": "CUTIE",
       "name": "Cutie Patootie",
@@ -12924,10 +12926,9 @@
       "extensions": {
         "website": "https://www.cutiepatootie.tech/",
         "twitter": "https://twitter.com/CutiePatotieSLN/",
-        "discord":  "https://discord.gg/2d3FvQUR",
+        "discord": "https://discord.gg/2d3FvQUR",
         "github": "https://github.com/Cutie-Patootie-Token",
         "telegram": "https://t.me/joinchat/XFk1Boii0GxiNDc0"
->>>>>>> d69b7f1a
       }
     }
   ],
