--- conflicted
+++ resolved
@@ -10773,7 +10773,6 @@
     },
     {
       "chainId": 101,
-<<<<<<< HEAD
       "address": "A1C9Shy732BThWvHAN936f33N7Wm1HbFvxb2zDSoBx8F",
       "symbol": "PKR2",
       "name": "Pokerrrr 2",
@@ -10937,7 +10936,10 @@
       ],
       "extensions": {
         "website": "http://dinarius.net"
-=======
+      }
+    },
+    {
+      "chainId": 101,
       "address": "EqbY2zaTsJesaVviL5unHKjDsjoQZJhQAQz3iWQxAu1X",
       "symbol": "RnV",
       "name": "RADONTOKEN",
@@ -10946,7 +10948,6 @@
       "tags": [],
       "extensions": {
         "website": "https://www.radonvalue.com/"
->>>>>>> 0e71c68f
       }
     }
   ],
