--- conflicted
+++ resolved
@@ -10698,7 +10698,6 @@
     },
     {
       "chainId": 101,
-<<<<<<< HEAD
       "address": "8kRacWW5qZ34anyH8s9gu2gC4FpXtncqBDPpd2a6DnZE",
       "symbol": "MECA",
       "name": "Coinmeca",
@@ -11024,16 +11023,18 @@
       "tags": [],
       "extensions": {
         "twitter": "https://twitter.com/Soulanadefi"
-=======
+      }
+    },
+    {
+      "chainId": 101,
       "address": "26W4xxHbWJfrswaMNh14ag2s4PZTQuu2ypHGj6YEVXkT",
       "symbol": "DCASH",
       "name": "Diabolo Token",
       "decimals": 9,
-      "logoURI": "https://i.imgur.com/257YKjG.png",
+      "logoURI": "https://raw.githubusercontent.com/solana-labs/token-list/main/assets/mainnet/9aPjLUGR9e6w6xU2NEQNtP3jg3mq2mJjSUZoQS4RKz35/dcash-logo.png",
       "tags": [],
       "extensions": {
         "website": "https://diabolo.io"
->>>>>>> ece25e5b
       }
     }
   ],
