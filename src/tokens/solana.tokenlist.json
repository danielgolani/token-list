{
  "name": "Solana Token List",
  "logoURI": "https://cdn.jsdelivr.net/gh/trustwallet/assets@master/blockchains/solana/info/logo.png",
  "keywords": [
    "solana",
    "spl"
  ],
  "tags": {
    "stablecoin": {
      "name": "stablecoin",
      "description": "Tokens that are fixed to an external asset, e.g. the US dollar"
    },
    "ethereum": {
      "name": "ethereum",
      "description": "Asset bridged from ethereum"
    },
    "lp-token": {
      "name": "lp-token",
      "description": "Asset representing liquidity provider token"
    },
    "wrapped-sollet": {
      "name": "wrapped-sollet",
      "description": "Asset wrapped using sollet bridge"
    },
    "wrapped": {
      "name": "wrapped",
      "description": "Asset wrapped using wormhole bridge"
    },
    "leveraged": {
      "name": "leveraged",
      "description": "Leveraged asset"
    },
    "bull": {
      "name": "bull",
      "description": "Leveraged Bull asset"
    },
    "bear": {
      "name": "bear",
      "description": "Leveraged Bear asset"
    },
    "nft": {
      "name": "nft",
      "description": "Non-fungible token"
    },
    "security-token": {
      "name": "security-token",
      "description": "Tokens that are used to gain access to an electronically restricted resource"
    },
    "utility-token": {
      "name": "utility-token",
      "description": "Tokens that are designed to be spent within a certain blockchain ecosystem e.g. most of the SPL-Tokens"
    }
  },
  "timestamp": "2021-03-03T19:57:21+0000",
  "tokens": [
    {
      "chainId": 101,
      "address": "So11111111111111111111111111111111111111112",
      "symbol": "SOL",
      "name": "Wrapped SOL",
      "decimals": 9,
      "logoURI": "https://cdn.jsdelivr.net/gh/trustwallet/assets@master/blockchains/solana/info/logo.png",
      "tags": [],
      "extensions": {
        "website": "https://solana.com/",
        "serumV3Usdc": "9wFFyRfZBsuAha4YcuxcXLKwMxJR43S7fPfQLusDBzvT",
        "serumV3Usdt": "HWHvQhFmJB3NUcu1aihKmrKegfVxBEHzwVX6yZCKEsi1",
        "coingeckoId": "solana"
      }
    },
    {
      "chainId": 101,
      "address": "EPjFWdd5AufqSSqeM2qN1xzybapC8G4wEGGkZwyTDt1v",
      "symbol": "USDC",
      "name": "USD Coin",
      "decimals": 6,
      "logoURI": "https://cdn.jsdelivr.net/gh/solana-labs/token-list@main/assets/mainnet/EPjFWdd5AufqSSqeM2qN1xzybapC8G4wEGGkZwyTDt1v/logo.png",
      "tags": [
        "stablecoin"
      ],
      "extensions": {
        "website": "https://www.centre.io/",
        "coingeckoId": "usd-coin",
        "serumV3Usdt": "77quYg4MGneUdjgXCunt9GgM1usmrxKY31twEy3WHwcS"
      }
    },
    {
      "chainId": 101,
      "address": "9n4nbM75f5Ui33ZbPYXn59EwSgE8CGsHtAeTH5YFeJ9E",
      "symbol": "BTC",
      "name": "Wrapped Bitcoin (Sollet)",
      "decimals": 6,
      "logoURI": "https://cdn.jsdelivr.net/gh/trustwallet/assets@master/blockchains/bitcoin/info/logo.png",
      "tags": [
        "wrapped-sollet",
        "ethereum"
      ],
      "extensions": {
        "bridgeContract": "https://etherscan.io/address/0xeae57ce9cc1984f202e15e038b964bb8bdf7229a",
        "serumV3Usdc": "A8YFbxQYFVqKZaoYJLLUVcQiWP7G2MeEgW5wsAQgMvFw",
        "serumV3Usdt": "C1EuT9VokAKLiW7i2ASnZUvxDoKuKkCpDDeNxAptuNe4",
        "coingeckoId": "bitcoin"
      }
    },
    {
      "chainId": 101,
      "address": "2FPyTwcZLUg1MDrwsyoP4D6s1tM7hAkHYRjkNb5w6Pxk",
      "symbol": "ETH",
      "name": "Wrapped Ethereum (Sollet)",
      "decimals": 6,
      "logoURI": "https://cdn.jsdelivr.net/gh/trustwallet/assets@master/blockchains/ethereum/assets/0xC02aaA39b223FE8D0A0e5C4F27eAD9083C756Cc2/logo.png",
      "tags": [
        "wrapped-sollet",
        "ethereum"
      ],
      "extensions": {
        "bridgeContract": "https://etherscan.io/address/0xeae57ce9cc1984f202e15e038b964bb8bdf7229a",
        "serumV3Usdc": "4tSvZvnbyzHXLMTiFonMyxZoHmFqau1XArcRCVHLZ5gX",
        "serumV3Usdt": "7dLVkUfBVfCGkFhSXDCq1ukM9usathSgS716t643iFGF",
        "coingeckoId": "ethereum"
      }
    },
    {
      "chainId": 101,
      "address": "3JSf5tPeuscJGtaCp5giEiDhv51gQ4v3zWg8DGgyLfAB",
      "symbol": "YFI",
      "name": "Wrapped YFI (Sollet)",
      "decimals": 6,
      "logoURI": "https://cdn.jsdelivr.net/gh/trustwallet/assets@master/blockchains/ethereum/assets/0x0bc529c00C6401aEF6D220BE8C6Ea1667F6Ad93e/logo.png",
      "tags": [
        "wrapped-sollet",
        "ethereum"
      ],
      "extensions": {
        "bridgeContract": "https://etherscan.io/address/0xeae57ce9cc1984f202e15e038b964bb8bdf7229a",
        "serumV3Usdc": "7qcCo8jqepnjjvB5swP4Afsr3keVBs6gNpBTNubd1Kr2",
        "serumV3Usdt": "3Xg9Q4VtZhD4bVYJbTfgGWFV5zjE3U7ztSHa938zizte",
        "coingeckoId": "yearn-finance"
      }
    },
    {
      "chainId": 101,
      "address": "CWE8jPTUYhdCTZYWPTe1o5DFqfdjzWKc9WKz6rSjQUdG",
      "symbol": "LINK",
      "name": "Wrapped Chainlink (Sollet)",
      "decimals": 6,
      "logoURI": "https://cdn.jsdelivr.net/gh/trustwallet/assets@master/blockchains/ethereum/assets/0x514910771AF9Ca656af840dff83E8264EcF986CA/logo.png",
      "tags": [
        "wrapped-sollet",
        "ethereum"
      ],
      "extensions": {
        "bridgeContract": "https://etherscan.io/address/0xeae57ce9cc1984f202e15e038b964bb8bdf7229a",
        "serumV3Usdc": "3hwH1txjJVS8qv588tWrjHfRxdqNjBykM1kMcit484up",
        "serumV3Usdt": "3yEZ9ZpXSQapmKjLAGKZEzUNA1rcupJtsDp5mPBWmGZR",
        "coingeckoId": "chainlink"
      }
    },
    {
      "chainId": 101,
      "address": "Ga2AXHpfAF6mv2ekZwcsJFqu7wB4NV331qNH7fW9Nst8",
      "symbol": "XRP",
      "name": "Wrapped XRP (Sollet)",
      "decimals": 6,
      "logoURI": "https://cdn.jsdelivr.net/gh/trustwallet/assets@master/blockchains/ripple/info/logo.png",
      "tags": [
        "wrapped-sollet",
        "ethereum"
      ],
      "extensions": {
        "bridgeContract": "https://etherscan.io/address/0xeae57ce9cc1984f202e15e038b964bb8bdf7229a",
        "coingeckoId": "ripple"
      }
    },
    {
      "chainId": 101,
      "address": "BQcdHdAQW1hczDbBi9hiegXAR7A98Q9jx3X3iBBBDiq4",
      "symbol": "wUSDT",
      "name": "Wrapped USDT (Sollet)",
      "decimals": 6,
      "logoURI": "https://cdn.jsdelivr.net/gh/solana-labs/explorer/public/tokens/usdt.svg",
      "tags": [
        "stablecoin",
        "wrapped-sollet",
        "ethereum"
      ],
      "extensions": {
        "bridgeContract": "https://etherscan.io/address/0xeae57ce9cc1984f202e15e038b964bb8bdf7229a",
        "coingeckoId": "tether"
      }
    },
    {
      "chainId": 101,
      "address": "AR1Mtgh7zAtxuxGd2XPovXPVjcSdY3i4rQYisNadjfKy",
      "symbol": "SUSHI",
      "name": "Wrapped SUSHI (Sollet)",
      "decimals": 6,
      "logoURI": "https://cdn.jsdelivr.net/gh/trustwallet/assets@master/blockchains/ethereum/assets/0x6B3595068778DD592e39A122f4f5a5cF09C90fE2/logo.png",
      "tags": [
        "wrapped-sollet",
        "ethereum"
      ],
      "extensions": {
        "website": "https://www.sushi.com",
        "bridgeContract": "https://etherscan.io/address/0xeae57ce9cc1984f202e15e038b964bb8bdf7229a",
        "serumV3Usdc": "A1Q9iJDVVS8Wsswr9ajeZugmj64bQVCYLZQLra2TMBMo",
        "serumV3Usdt": "6DgQRTpJTnAYBSShngAVZZDq7j9ogRN1GfSQ3cq9tubW",
        "coingeckoId": "sushi"
      }
    },
    {
      "chainId": 101,
      "address": "CsZ5LZkDS7h9TDKjrbL7VAwQZ9nsRu8vJLhRYfmGaN8K",
      "symbol": "ALEPH",
      "name": "Wrapped ALEPH (Sollet)",
      "decimals": 6,
      "logoURI": "https://cdn.jsdelivr.net/gh/trustwallet/assets@master/blockchains/nuls/assets/NULSd6HgyZkiqLnBzTaeSQfx1TNg2cqbzq51h/logo.png",
      "tags": [
        "wrapped-sollet",
        "ethereum"
      ],
      "extensions": {
        "bridgeContract": "https://etherscan.io/address/0xeae57ce9cc1984f202e15e038b964bb8bdf7229a",
        "serumV3Usdc": "GcoKtAmTy5QyuijXSmJKBtFdt99e6Buza18Js7j9AJ6e",
        "serumV3Usdt": "Gyp1UGRgbrb6z8t7fpssxEKQgEmcJ4pVnWW3ds2p6ZPY",
        "coingeckoId": "aleph"
      }
    },
    {
      "chainId": 101,
      "address": "SF3oTvfWzEP3DTwGSvUXRrGTvr75pdZNnBLAH9bzMuX",
      "symbol": "SXP",
      "name": "Wrapped SXP (Sollet)",
      "decimals": 6,
      "logoURI": "https://cdn.jsdelivr.net/gh/trustwallet/assets/blockchains/ethereum/assets/0x8CE9137d39326AD0cD6491fb5CC0CbA0e089b6A9/logo.png",
      "tags": [
        "wrapped-sollet",
        "ethereum"
      ],
      "extensions": {
        "bridgeContract": "https://etherscan.io/address/0xeae57ce9cc1984f202e15e038b964bb8bdf7229a",
        "serumV3Usdc": "4LUro5jaPaTurXK737QAxgJywdhABnFAMQkXX4ZyqqaZ",
        "serumV3Usdt": "8afKwzHR3wJE7W7Y5hvQkngXh6iTepSZuutRMMy96MjR",
        "coingeckoId": "swipe"
      }
    },
    {
      "chainId": 101,
      "address": "BtZQfWqDGbk9Wf2rXEiWyQBdBY1etnUUn6zEphvVS7yN",
      "symbol": "HGET",
      "name": "Wrapped Hedget (Sollet)",
      "decimals": 6,
      "logoURI": "https://www.hedget.com/images/favicon.svg",
      "tags": [
        "wrapped-sollet",
        "ethereum"
      ],
      "extensions": {
        "website": "https://www.hedget.com/",
        "bridgeContract": "https://etherscan.io/address/0xeae57ce9cc1984f202e15e038b964bb8bdf7229a",
        "serumV3Usdc": "88vztw7RTN6yJQchVvxrs6oXUDryvpv9iJaFa1EEmg87",
        "serumV3Usdt": "ErQXxiNfJgd4fqQ58PuEw5xY35TZG84tHT6FXf5s4UxY",
        "coingeckoId": "hedget"
      }
    },
    {
      "chainId": 101,
      "address": "5Fu5UUgbjpUvdBveb3a1JTNirL8rXtiYeSMWvKjtUNQv",
      "symbol": "CREAM",
      "name": "Wrapped Cream Finance (Sollet)",
      "decimals": 6,
      "logoURI": "https://cdn.jsdelivr.net/gh/trustwallet/assets@master/blockchains/smartchain/assets/0xd4CB328A82bDf5f03eB737f37Fa6B370aef3e888/logo.png",
      "tags": [
        "wrapped-sollet",
        "ethereum"
      ],
      "extensions": {
        "bridgeContract": "https://etherscan.io/address/0xeae57ce9cc1984f202e15e038b964bb8bdf7229a",
        "serumV3Usdc": "7nZP6feE94eAz9jmfakNJWPwEKaeezuKKC5D1vrnqyo2",
        "serumV3Usdt": "4ztJEvQyryoYagj2uieep3dyPwG2pyEwb2dKXTwmXe82",
        "coingeckoId": "cream-2"
      }
    },
    {
      "chainId": 101,
      "address": "873KLxCbz7s9Kc4ZzgYRtNmhfkQrhfyWGZJBmyCbC3ei",
      "symbol": "UBXT",
      "name": "Wrapped Upbots (Sollet)",
      "decimals": 6,
      "logoURI": "https://assets.coingecko.com/coins/images/12476/small/UBXT.png?1600132967",
      "tags": [
        "wrapped-sollet",
        "ethereum"
      ],
      "extensions": {
        "website": "https://upbots.com/",
        "explorer": "https://etherscan.io/address/0xeae57ce9cc1984f202e15e038b964bb8bdf7229a",
        "serumV3Usdc": "2wr3Ab29KNwGhtzr5HaPCyfU1qGJzTUAN4amCLZWaD1H",
        "serumV3Usdt": "F1T7b6pnR8Pge3qmfNUfW6ZipRDiGpMww6TKTrRU4NiL",
        "coingeckoId": "upbots"
      }
    },
    {
      "chainId": 101,
      "address": "HqB7uswoVg4suaQiDP3wjxob1G5WdZ144zhdStwMCq7e",
      "symbol": "HNT",
      "name": "Wrapped Helium (Sollet)",
      "decimals": 6,
      "logoURI": "https://assets.coingecko.com/coins/images/4284/small/Helium_HNT.png?1612620071",
      "tags": [
        "wrapped-sollet",
        "ethereum"
      ],
      "extensions": {
        "bridgeContract": "https://etherscan.io/address/0xeae57ce9cc1984f202e15e038b964bb8bdf7229a",
        "serumV3Usdc": "CnUV42ZykoKUnMDdyefv5kP6nDSJf7jFd7WXAecC6LYr",
        "serumV3Usdt": "8FpuMGLtMZ7Wt9ZvyTGuTVwTwwzLYfS5NZWcHxbP1Wuh",
        "coingeckoId": "helium"
      }
    },
    {
      "chainId": 101,
      "address": "9S4t2NEAiJVMvPdRYKVrfJpBafPBLtvbvyS3DecojQHw",
      "symbol": "FRONT",
      "name": "Wrapped FRONT (Sollet)",
      "decimals": 6,
      "logoURI": "https://cdn.jsdelivr.net/gh/trustwallet/assets@master/blockchains/ethereum/assets/0xf8C3527CC04340b208C854E985240c02F7B7793f/logo.png",
      "tags": [
        "wrapped-sollet",
        "ethereum"
      ],
      "extensions": {
        "bridgeContract": "https://etherscan.io/address/0xeae57ce9cc1984f202e15e038b964bb8bdf7229a",
        "serumV3Usdc": "9Zx1CvxSVdroKMMWf2z8RwrnrLiQZ9VkQ7Ex3syQqdSH",
        "serumV3Usdt": "CGC4UgWwqA9PET6Tfx6o6dLv94EK2coVkPtxgNHuBtxj",
        "coingeckoId": "frontier-token"
      }
    },
    {
      "chainId": 101,
      "address": "6WNVCuxCGJzNjmMZoKyhZJwvJ5tYpsLyAtagzYASqBoF",
      "symbol": "AKRO",
      "name": "Wrapped AKRO (Sollet)",
      "decimals": 6,
      "logoURI": "https://cdn.jsdelivr.net/gh/trustwallet/assets@master/blockchains/ethereum/assets/0xb2734a4Cec32C81FDE26B0024Ad3ceB8C9b34037/logo.png",
      "tags": [
        "wrapped-sollet",
        "ethereum"
      ],
      "extensions": {
        "bridgeContract": "https://etherscan.io/address/0xeae57ce9cc1984f202e15e038b964bb8bdf7229a",
        "serumV3Usdc": "5CZXTTgVZKSzgSA3AFMN5a2f3hmwmmJ6hU8BHTEJ3PX8",
        "serumV3Usdt": "HLvRdctRB48F9yLnu9E24LUTRt89D48Z35yi1HcxayDf",
        "coingeckoId": "akropolis"
      }
    },
    {
      "chainId": 101,
      "address": "DJafV9qemGp7mLMEn5wrfqaFwxsbLgUsGVS16zKRk9kc",
      "symbol": "HXRO",
      "name": "Wrapped HXRO (Sollet)",
      "decimals": 6,
      "logoURI": "https://assets.coingecko.com/coins/images/7805/large/hxro-squarelogo-1585089594129.png?1586221980",
      "tags": [
        "wrapped-sollet",
        "ethereum"
      ],
      "extensions": {
        "bridgeContract": "https://etherscan.io/address/0xeae57ce9cc1984f202e15e038b964bb8bdf7229a",
        "serumV3Usdc": "6Pn1cSiRos3qhBf54uBP9ZQg8x3JTardm1dL3n4p29tA",
        "serumV3Usdt": "4absuMsgemvdjfkgdLQq1zKEjw3dHBoCWkzKoctndyqd",
        "coingeckoId": "hxro"
      }
    },
    {
      "chainId": 101,
      "address": "DEhAasscXF4kEGxFgJ3bq4PpVGp5wyUxMRvn6TzGVHaw",
      "symbol": "UNI",
      "name": "Wrapped UNI (Sollet)",
      "decimals": 6,
      "logoURI": "https://cdn.jsdelivr.net/gh/trustwallet/assets@master/blockchains/ethereum/assets/0x1f9840a85d5aF5bf1D1762F925BDADdC4201F984/logo.png",
      "tags": [
        "wrapped-sollet",
        "ethereum"
      ],
      "extensions": {
        "bridgeContract": "https://etherscan.io/address/0xeae57ce9cc1984f202e15e038b964bb8bdf7229a",
        "serumV3Usdc": "6JYHjaQBx6AtKSSsizDMwozAEDEZ5KBsSUzH7kRjGJon",
        "serumV3Usdt": "2SSnWNrc83otLpfRo792P6P3PESZpdr8cu2r8zCE6bMD",
        "coingeckoId": "uniswap"
      }
    },
    {
      "chainId": 101,
      "address": "SRMuApVNdxXokk5GT7XD5cUUgXMBCoAz2LHeuAoKWRt",
      "symbol": "SRM",
      "name": "Serum",
      "decimals": 6,
      "logoURI": "https://cdn.jsdelivr.net/gh/trustwallet/assets@master/blockchains/ethereum/assets/0x476c5E26a75bd202a9683ffD34359C0CC15be0fF/logo.png",
      "tags": [],
      "extensions": {
        "website": "https://projectserum.com/",
        "serumV3Usdc": "ByRys5tuUWDgL73G8JBAEfkdFf8JWBzPBDHsBVQ5vbQA",
        "serumV3Usdt": "AtNnsY1AyRERWJ8xCskfz38YdvruWVJQUVXgScC1iPb",
        "coingeckoId": "serum"
      }
    },
    {
      "chainId": 101,
      "address": "AGFEad2et2ZJif9jaGpdMixQqvW5i81aBdvKe7PHNfz3",
      "symbol": "FTT",
      "name": "Wrapped FTT (Sollet)",
      "decimals": 6,
      "logoURI": "https://cdn.jsdelivr.net/gh/solana-labs/token-list@main/assets/mainnet/AGFEad2et2ZJif9jaGpdMixQqvW5i81aBdvKe7PHNfz3/logo.png",
      "tags": [
        "wrapped-sollet",
        "ethereum"
      ],
      "extensions": {
        "bridgeContract": "https://etherscan.io/address/0xeae57ce9cc1984f202e15e038b964bb8bdf7229a",
        "assetContract": "https://etherscan.io/address/0x50d1c9771902476076ecfc8b2a83ad6b9355a4c9",
        "serumV3Usdc": "2Pbh1CvRVku1TgewMfycemghf6sU9EyuFDcNXqvRmSxc",
        "serumV3Usdt": "Hr3wzG8mZXNHV7TuL6YqtgfVUesCqMxGYCEyP3otywZE",
        "coingeckoId": "ftx-token"
      }
    },
    {
      "chainId": 101,
      "address": "MSRMcoVyrFxnSgo5uXwone5SKcGhT1KEJMFEkMEWf9L",
      "symbol": "MSRM",
      "name": "MegaSerum",
      "decimals": 0,
      "logoURI": "https://cdn.jsdelivr.net/gh/trustwallet/assets@master/blockchains/ethereum/assets/0x476c5E26a75bd202a9683ffD34359C0CC15be0fF/logo.png",
      "tags": [],
      "extensions": {
        "website": "https://projectserum.com/",
        "serumV3Usdc": "4VKLSYdvrQ5ngQrt1d2VS8o4ewvb2MMUZLiejbnGPV33",
        "serumV3Usdt": "5nLJ22h1DUfeCfwbFxPYK8zbfbri7nA9bXoDcR8AcJjs",
        "coingeckoId": "megaserum"
      }
    },
    {
      "chainId": 101,
      "address": "BXXkv6z8ykpG1yuvUDPgh732wzVHB69RnB9YgSYh3itW",
      "symbol": "WUSDC",
      "name": "Wrapped USDC (Sollet)",
      "decimals": 6,
      "logoURI": "https://cdn.jsdelivr.net/gh/solana-labs/token-list@main/assets/mainnet/EPjFWdd5AufqSSqeM2qN1xzybapC8G4wEGGkZwyTDt1v/logo.png",
      "tags": [
        "stablecoin",
        "wrapped-sollet",
        "ethereum"
      ],
      "extensions": {
        "coingeckoId": "usd-coin"
      }
    },
    {
      "chainId": 101,
      "address": "GXMvfY2jpQctDqZ9RoU3oWPhufKiCcFEfchvYumtX7jd",
      "symbol": "TOMO",
      "name": "Wrapped TOMO (Sollet)",
      "decimals": 6,
      "logoURI": "https://cdn.jsdelivr.net/gh/trustwallet/assets@master/blockchains/tomochain/info/logo.png",
      "tags": [
        "wrapped-sollet",
        "ethereum"
      ],
      "extensions": {
        "bridgeContract": "https://etherscan.io/address/0xeae57ce9cc1984f202e15e038b964bb8bdf7229a",
        "serumV3Usdc": "8BdpjpSD5n3nk8DQLqPUyTZvVqFu6kcff5bzUX5dqDpy",
        "serumV3Usdt": "GnKPri4thaGipzTbp8hhSGSrHgG4F8MFiZVrbRn16iG2",
        "coingeckoId": "tomochain"
      }
    },
    {
      "chainId": 101,
      "address": "EcqExpGNFBve2i1cMJUTR4bPXj4ZoqmDD2rTkeCcaTFX",
      "symbol": "KARMA",
      "name": "Wrapped KARMA (Sollet)",
      "decimals": 4,
      "logoURI": "https://cdn.jsdelivr.net/gh/machi-x/assets@master/blockchains/ethereum/assets/0xdfe691f37b6264a90ff507eb359c45d55037951c/logo.png",
      "tags": [
        "wrapped-sollet",
        "ethereum"
      ],
      "extensions": {
        "bridgeContract": "https://etherscan.io/address/0xeae57ce9cc1984f202e15e038b964bb8bdf7229a",
        "coingeckoId": "karma-dao"
      }
    },
    {
      "chainId": 101,
      "address": "EqWCKXfs3x47uVosDpTRgFniThL9Y8iCztJaapxbEaVX",
      "symbol": "LUA",
      "name": "Wrapped LUA (Sollet)",
      "decimals": 6,
      "logoURI": "https://cdn.jsdelivr.net/gh/trustwallet/assets@master/blockchains/ethereum/assets/0xB1f66997A5760428D3a87D68b90BfE0aE64121cC/logo.png",
      "tags": [
        "wrapped-sollet",
        "ethereum"
      ],
      "extensions": {
        "bridgeContract": "https://etherscan.io/address/0xeae57ce9cc1984f202e15e038b964bb8bdf7229a",
        "serumV3Usdc": "4xyWjQ74Eifq17vbue5Ut9xfFNfuVB116tZLEpiZuAn8",
        "serumV3Usdt": "35tV8UsHH8FnSAi3YFRrgCu4K9tb883wKnAXpnihot5r",
        "coingeckoId": "lua-token"
      }
    },
    {
      "chainId": 101,
      "address": "GeDS162t9yGJuLEHPWXXGrb1zwkzinCgRwnT8vHYjKza",
      "symbol": "MATH",
      "name": "Wrapped MATH (Sollet)",
      "decimals": 6,
      "tags": [
        "wrapped-sollet",
        "ethereum"
      ],
      "extensions": {
        "bridgeContract": "https://etherscan.io/address/0xeae57ce9cc1984f202e15e038b964bb8bdf7229a",
        "serumV3Usdc": "J7cPYBrXVy8Qeki2crZkZavcojf2sMRyQU7nx438Mf8t",
        "serumV3Usdt": "2WghiBkDL2yRhHdvm8CpprrkmfguuQGJTCDfPSudKBAZ",
        "coingeckoId": "math"
      }
    },
    {
      "chainId": 101,
      "address": "GUohe4DJUA5FKPWo3joiPgsB7yzer7LpDmt1Vhzy3Zht",
      "symbol": "KEEP",
      "name": "Wrapped KEEP (Sollet)",
      "decimals": 6,
      "logoURI": "https://assets.coingecko.com/coins/images/3373/large/IuNzUb5b_400x400.jpg?1589526336",
      "tags": [
        "wrapped-sollet",
        "ethereum"
      ],
      "extensions": {
        "bridgeContract": "https://etherscan.io/address/0xeae57ce9cc1984f202e15e038b964bb8bdf7229a",
        "serumV3Usdc": "3rgacody9SvM88QR83GHaNdEEx4Fe2V2ed5GJp2oeKDr",
        "serumV3Usdt": "HEGnaVL5i48ubPBqWAhodnZo8VsSLzEM3Gfc451DnFj9",
        "coingeckoId": "keep-network"
      }
    },
    {
      "chainId": 101,
      "address": "9F9fNTT6qwjsu4X4yWYKZpsbw5qT7o6yR2i57JF2jagy",
      "symbol": "SWAG",
      "name": "Wrapped SWAG (Sollet)",
      "decimals": 6,
      "logoURI": "https://assets.coingecko.com/coins/images/12805/large/photo_2020-10-14_23.17.02.jpeg?1602688642",
      "tags": [
        "wrapped-sollet",
        "ethereum"
      ],
      "extensions": {
        "bridgeContract": "https://etherscan.io/address/0xeae57ce9cc1984f202e15e038b964bb8bdf7229a",
        "serumV3Usdt": "J2XSt77XWim5HwtUM8RUwQvmRXNZsbMKpp5GTKpHafvf",
        "coingeckoId": "swag-finance"
      }
    },
    {
      "chainId": 101,
      "address": "DgHK9mfhMtUwwv54GChRrU54T2Em5cuszq2uMuen1ZVE",
      "symbol": "CEL",
      "name": "Wrapped Celsius (Sollet)",
      "decimals": 6,
      "logoURI": "https://cdn.jsdelivr.net/gh/trustwallet/assets@master/blockchains/ethereum/assets/0xaaAEBE6Fe48E54f431b0C390CfaF0b017d09D42d/logo.png",
      "tags": [
        "wrapped-sollet",
        "ethereum"
      ],
      "extensions": {
        "bridgeContract": "https://etherscan.io/address/0xeae57ce9cc1984f202e15e038b964bb8bdf7229a",
        "serumV3Usdt": "cgani53cMZgYfRMgSrNekJTMaLmccRfspsfTbXWRg7u",
        "coingeckoId": "celsius-degree-token"
      }
    },
    {
      "chainId": 101,
      "address": "7ncCLJpP3MNww17LW8bRvx8odQQnubNtfNZBL5BgAEHW",
      "symbol": "RSR",
      "name": "Wrapped Reserve Rights (Sollet)",
      "decimals": 6,
      "logoURI": "https://cdn.jsdelivr.net/gh/trustwallet/assets@master/blockchains/ethereum/assets/0x8762db106B2c2A0bccB3A80d1Ed41273552616E8/logo.png",
      "tags": [
        "wrapped-sollet",
        "ethereum"
      ],
      "extensions": {
        "bridgeContract": "https://etherscan.io/address/0xeae57ce9cc1984f202e15e038b964bb8bdf7229a",
        "serumV3Usdt": "FcPet5fz9NLdbXwVM6kw2WTHzRAD7mT78UjwTpawd7hJ",
        "coingeckoId": "reserve-rights-token"
      }
    },
    {
      "chainId": 101,
      "address": "5wihEYGca7X4gSe97C5mVcqNsfxBzhdTwpv72HKs25US",
      "symbol": "1INCH",
      "name": "Wrapped 1INCH (Sollet)",
      "decimals": 6,
      "logoURI": "https://cdn.jsdelivr.net/gh/trustwallet/assets@master/blockchains/ethereum/assets/0x111111111117dC0aa78b770fA6A738034120C302/logo.png",
      "tags": [
        "wrapped-sollet",
        "ethereum"
      ],
      "extensions": {
        "bridgeContract": "https://etherscan.io/address/0xeae57ce9cc1984f202e15e038b964bb8bdf7229a",
        "coingeckoId": "1inch"
      }
    },
    {
      "chainId": 101,
      "address": "38i2NQxjp5rt5B3KogqrxmBxgrAwaB3W1f1GmiKqh9MS",
      "symbol": "GRT",
      "name": "Wrapped GRT  (Sollet)",
      "decimals": 6,
      "logoURI": "https://cdn.jsdelivr.net/gh/trustwallet/assets@master/blockchains/ethereum/assets/0xc944E90C64B2c07662A292be6244BDf05Cda44a7/logo.png",
      "tags": [
        "wrapped-sollet",
        "ethereum"
      ],
      "extensions": {
        "bridgeContract": "https://etherscan.io/address/0xeae57ce9cc1984f202e15e038b964bb8bdf7229a",
        "coingeckoId": "the-graph"
      }
    },
    {
      "chainId": 101,
      "address": "Avz2fmevhhu87WYtWQCFj9UjKRjF9Z9QWwN2ih9yF95G",
      "symbol": "COMP",
      "name": "Wrapped Compound (Sollet)",
      "decimals": 6,
      "logoURI": "https://cdn.jsdelivr.net/gh/trustwallet/assets@master/blockchains/ethereum/assets/0xc00e94Cb662C3520282E6f5717214004A7f26888/logo.png",
      "tags": [
        "wrapped-sollet",
        "ethereum"
      ],
      "extensions": {
        "bridgeContract": "https://etherscan.io/address/0xeae57ce9cc1984f202e15e038b964bb8bdf7229a",
        "coingeckoId": "compound-coin"
      }
    },
    {
      "chainId": 101,
      "address": "9wRD14AhdZ3qV8et3eBQVsrb3UoBZDUbJGyFckpTg8sj",
      "symbol": "PAXG",
      "name": "Wrapped Paxos Gold (Sollet)",
      "decimals": 6,
      "logoURI": "https://cdn.jsdelivr.net/gh/trustwallet/assets@master/blockchains/ethereum/assets/0x45804880De22913dAFE09f4980848ECE6EcbAf78/logo.png",
      "tags": [
        "wrapped-sollet",
        "ethereum"
      ],
      "extensions": {
        "bridgeContract": "https://etherscan.io/address/0xeae57ce9cc1984f202e15e038b964bb8bdf7229a",
        "coingeckoId": "pax-gold"
      }
    },
    {
      "chainId": 101,
      "address": "AByXcTZwJHMtrKrvVsh9eFNB1pJaLDjCUR2ayvxBAAM2",
      "symbol": "STRONG",
      "name": "Wrapped Strong (Sollet)",
      "decimals": 6,
      "logoURI": "https://cdn.jsdelivr.net/gh/trustwallet/assets@master/blockchains/ethereum/assets/0x990f341946A3fdB507aE7e52d17851B87168017c/logo.png",
      "tags": [
        "wrapped-sollet",
        "ethereum"
      ],
      "extensions": {
        "bridgeContract": "https://etherscan.io/address/0xeae57ce9cc1984f202e15e038b964bb8bdf7229a",
        "coingeckoId": "strong"
      }
    },
    {
      "chainId": 101,
      "address": "EchesyfXePKdLtoiZSL8pBe8Myagyy8ZRqsACNCFGnvp",
      "symbol": "FIDA",
      "name": "Bonfida",
      "decimals": 6,
      "logoURI": "https://cdn.jsdelivr.net/gh/dr497/awesome-serum-markets/icons/fida.svg",
      "tags": [],
      "extensions": {
        "website": "https://bonfida.com/",
        "serumV3Usdc": "E14BKBhDWD4EuTkWj1ooZezesGxMW8LPCps4W5PuzZJo",
        "serumV3Usdt": "EbV7pPpEvheLizuYX3gUCvWM8iySbSRAhu2mQ5Vz2Mxf",
        "coingeckoId": "bonfida"
      }
    },
    {
      "chainId": 101,
      "address": "kinXdEcpDQeHPEuQnqmUgtYykqKGVFq6CeVX5iAHJq6",
      "symbol": "KIN",
      "name": "KIN",
      "decimals": 5,
      "logoURI": "https://cdn.jsdelivr.net/gh/trustwallet/assets@master/blockchains/kin/info/logo.png",
      "tags": [],
      "extensions": {
        "serumV3Usdc": "Bn6NPyr6UzrFAwC4WmvPvDr2Vm8XSUnFykM2aQroedgn",
        "serumV3Usdt": "4nCFQr8sahhhL4XJ7kngGFBmpkmyf3xLzemuMhn6mWTm",
        "coingeckoId": "kin"
      }
    },
    {
      "chainId": 101,
      "address": "MAPS41MDahZ9QdKXhVa4dWB9RuyfV4XqhyAZ8XcYepb",
      "symbol": "MAPS",
      "name": "MAPS",
      "decimals": 6,
      "logoURI": "https://cdn.jsdelivr.net/gh/solana-labs/explorer/public/tokens/maps.svg",
      "tags": [],
      "extensions": {
        "website": "https://maps.me/",
        "serumV3Usdc": "3A8XQRWXC7BjLpgLDDBhQJLT5yPCzS16cGYRKHkKxvYo",
        "serumV3Usdt": "7cknqHAuGpfVXPtFoJpFvUjJ8wkmyEfbFusmwMfNy3FE",
        "coingeckoId": "maps"
      }
    },
    {
      "chainId": 101,
      "address": "z3dn17yLaGMKffVogeFHQ9zWVcXgqgf3PQnDsNs2g6M",
      "symbol": "OXY",
      "name": "Oxygen Protocol",
      "decimals": 6,
      "logoURI": "https://cdn.jsdelivr.net/gh/nathanielparke/awesome-serum-markets/icons/oxy.svg",
      "tags": [],
      "extensions": {
        "website": "https://www.oxygen.org/",
        "serumV3Usdt": "GKLev6UHeX1KSDCyo2bzyG6wqhByEzDBkmYTxEdmYJgB",
        "serumV3Usdc": "GZ3WBFsqntmERPwumFEYgrX2B7J7G11MzNZAy7Hje27X",
        "coingeckoId": "oxygen"
      }
    },
    {
      "chainId": 101,
      "address": "FtgGSFADXBtroxq8VCausXRr2of47QBf5AS1NtZCu4GD",
      "symbol": "BRZ",
      "name": "BRZ",
      "decimals": 4,
      "logoURI": "https://cdn.jsdelivr.net/gh/solana-labs/explorer/public/tokens/brz.png",
      "tags": [],
      "extensions": {
        "website": "https://brztoken.io/",
        "coingeckoId": "brz"
      }
    },
    {
      "chainId": 101,
      "address": "Es9vMFrzaCERmJfrF4H2FYD4KCoNkY11McCe8BenwNYB",
      "symbol": "USDT",
      "name": "USDT",
      "decimals": 6,
      "logoURI": "https://cdn.jsdelivr.net/gh/solana-labs/explorer/public/tokens/usdt.svg",
      "tags": [
        "stablecoin"
      ],
      "extensions": {
        "website": "https://tether.to/",
        "coingeckoId": "tether",
        "serumV3Usdc": "77quYg4MGneUdjgXCunt9GgM1usmrxKY31twEy3WHwcS"
      }
    },
    {
      "chainId": 101,
      "address": "2oDxYGgTBmST4rc3yn1YtcSEck7ReDZ8wHWLqZAuNWXH",
      "symbol": "xMARK",
      "name": "Standard",
      "decimals": 9,
      "logoURI": "https://cdn.jsdelivr.net/gh/solana-labs/token-list@main/assets/mainnet/2oDxYGgTBmST4rc3yn1YtcSEck7ReDZ8wHWLqZAuNWXH/logo.png",
      "tags": [
        "wrapped",
        "wormhole"
      ],
      "extensions": {
        "website": "https://benchmarkprotocol.finance/",
        "address": "0x36b679bd64ed73dbfd88909cdcb892cb66bd4cbb",
        "bridgeContract": "https://etherscan.io/address/0xf92cD566Ea4864356C5491c177A430C222d7e678",
        "assetContract": "https://etherscan.io/address/0x36b679bd64ed73dbfd88909cdcb892cb66bd4cbb",
        "coingeckoId": "xmark"
      }
    },
    {
      "chainId": 101,
      "address": "4k3Dyjzvzp8eMZWUXbBCjEvwSkkk59S5iCNLY3QrkX6R",
      "symbol": "RAY",
      "name": "Raydium",
      "decimals": 6,
      "logoURI": "https://cdn.jsdelivr.net/gh/solana-labs/token-list@main/assets/mainnet/RVKd61ztZW9GUwhRbbLoYVRE5Xf1B2tVscKqwZqXgEr/logo.png",
      "tags": [],
      "extensions": {
        "website": "https://raydium.io/",
        "serumV3Usdt": "teE55QrL4a4QSfydR9dnHF97jgCfptpuigbb53Lo95g",
        "serumV3Usdc": "2xiv8A5xrJ7RnGdxXB42uFEkYHJjszEhaJyKKt4WaLep",
        "coingeckoId": "raydium"
      }
    },
    {
      "chainId": 101,
      "address": "CzPDyvotTcxNqtPne32yUiEVQ6jk42HZi1Y3hUu7qf7f",
      "symbol": "RAY-WUSDT",
      "name": "Raydium Legacy LP Token V2 (RAY-WUSDT)",
      "decimals": 6,
      "logoURI": "https://cdn.jsdelivr.net/gh/solana-labs/token-list@main/assets/mainnet/RVKd61ztZW9GUwhRbbLoYVRE5Xf1B2tVscKqwZqXgEr/logo.png",
      "tags": [
        "lp-token"
      ],
      "extensions": {
        "website": "https://raydium.io/"
      }
    },
    {
      "chainId": 101,
      "address": "134Cct3CSdRCbYgq5SkwmHgfwjJ7EM5cG9PzqffWqECx",
      "symbol": "RAY-SOL",
      "name": "Raydium LP Token V2 (RAY-SOL)",
      "decimals": 6,
      "logoURI": "https://cdn.jsdelivr.net/gh/solana-labs/token-list@main/assets/mainnet/RVKd61ztZW9GUwhRbbLoYVRE5Xf1B2tVscKqwZqXgEr/logo.png",
      "tags": [
        "lp-token"
      ],
      "extensions": {
        "website": "https://raydium.io/"
      }
    },
    {
      "chainId": 101,
      "address": "EVDmwajM5U73PD34bYPugwiA4Eqqbrej4mLXXv15Z5qR",
      "symbol": "LINK-WUSDT",
      "name": "Raydium LP Token V2 (LINK-WUSDT)",
      "decimals": 6,
      "logoURI": "https://cdn.jsdelivr.net/gh/solana-labs/token-list@main/assets/mainnet/RVKd61ztZW9GUwhRbbLoYVRE5Xf1B2tVscKqwZqXgEr/logo.png",
      "tags": [
        "lp-token"
      ],
      "extensions": {
        "website": "https://raydium.io/"
      }
    },
    {
      "chainId": 101,
      "address": "KY4XvwHy7JPzbWYAbk23jQvEb4qWJ8aCqYWREmk1Q7K",
      "symbol": "ETH-WUSDT",
      "name": "Raydium LP Token V2 (ETH-WUSDT)",
      "decimals": 6,
      "logoURI": "https://cdn.jsdelivr.net/gh/solana-labs/token-list@main/assets/mainnet/RVKd61ztZW9GUwhRbbLoYVRE5Xf1B2tVscKqwZqXgEr/logo.png",
      "tags": [
        "lp-token"
      ],
      "extensions": {
        "website": "https://raydium.io/"
      }
    },
    {
      "chainId": 101,
      "address": "FgmBnsF5Qrnv8X9bomQfEtQTQjNNiBCWRKGpzPnE5BDg",
      "symbol": "RAY-USDC",
      "name": "Raydium Legacy LP Token V2 (RAY-USDC)",
      "decimals": 6,
      "logoURI": "https://cdn.jsdelivr.net/gh/solana-labs/token-list@main/assets/mainnet/RVKd61ztZW9GUwhRbbLoYVRE5Xf1B2tVscKqwZqXgEr/logo.png",
      "tags": [
        "lp-token"
      ],
      "extensions": {
        "website": "https://raydium.io/"
      }
    },
    {
      "chainId": 101,
      "address": "5QXBMXuCL7zfAk39jEVVEvcrz1AvBGgT9wAhLLHLyyUJ",
      "symbol": "RAY-SRM",
      "name": "Raydium Legacy LP Token V2 (RAY-SRM)",
      "decimals": 6,
      "logoURI": "https://cdn.jsdelivr.net/gh/solana-labs/token-list@main/assets/mainnet/RVKd61ztZW9GUwhRbbLoYVRE5Xf1B2tVscKqwZqXgEr/logo.png",
      "tags": [
        "lp-token"
      ],
      "extensions": {
        "website": "https://raydium.io/"
      }
    },
    {
      "chainId": 101,
      "address": "FdhKXYjCou2jQfgKWcNY7jb8F2DPLU1teTTTRfLBD2v1",
      "symbol": "RAY-WUSDT",
      "name": "Raydium Legacy LP Token V3 (RAY-WUSDT)",
      "decimals": 6,
      "logoURI": "https://cdn.jsdelivr.net/gh/solana-labs/token-list@main/assets/mainnet/RVKd61ztZW9GUwhRbbLoYVRE5Xf1B2tVscKqwZqXgEr/logo.png",
      "tags": [
        "lp-token"
      ],
      "extensions": {
        "website": "https://raydium.io/"
      }
    },
    {
      "chainId": 101,
      "address": "BZFGfXMrjG2sS7QT2eiCDEevPFnkYYF7kzJpWfYxPbcx",
      "symbol": "RAY-USDC",
      "name": "Raydium LP Token V3 (RAY-USDC)",
      "decimals": 6,
      "logoURI": "https://cdn.jsdelivr.net/gh/solana-labs/token-list@main/assets/mainnet/RVKd61ztZW9GUwhRbbLoYVRE5Xf1B2tVscKqwZqXgEr/logo.png",
      "tags": [
        "lp-token"
      ],
      "extensions": {
        "website": "https://raydium.io/"
      }
    },
    {
      "chainId": 101,
      "address": "DSX5E21RE9FB9hM8Nh8xcXQfPK6SzRaJiywemHBSsfup",
      "symbol": "RAY-SRM",
      "name": "Raydium LP Token V3 (RAY-SRM)",
      "decimals": 6,
      "logoURI": "https://cdn.jsdelivr.net/gh/solana-labs/token-list@main/assets/mainnet/RVKd61ztZW9GUwhRbbLoYVRE5Xf1B2tVscKqwZqXgEr/logo.png",
      "tags": [
        "lp-token"
      ],
      "extensions": {
        "website": "https://raydium.io/"
      }
    },
    {
      "chainId": 101,
      "address": "F5PPQHGcznZ2FxD9JaxJMXaf7XkaFFJ6zzTBcW8osQjw",
      "symbol": "RAY-SOL",
      "name": "Raydium LP Token V3 (RAY-SOL)",
      "decimals": 6,
      "logoURI": "https://cdn.jsdelivr.net/gh/solana-labs/token-list@main/assets/mainnet/RVKd61ztZW9GUwhRbbLoYVRE5Xf1B2tVscKqwZqXgEr/logo.png",
      "tags": [
        "lp-token"
      ],
      "extensions": {
        "website": "https://raydium.io/"
      }
    },
    {
      "chainId": 101,
      "address": "8Q6MKy5Yxb9vG1mWzppMtMb2nrhNuCRNUkJTeiE3fuwD",
      "symbol": "RAY-ETH",
      "name": "Raydium LP Token V3 (RAY-ETH)",
      "decimals": 6,
      "logoURI": "https://cdn.jsdelivr.net/gh/solana-labs/token-list@main/assets/mainnet/RVKd61ztZW9GUwhRbbLoYVRE5Xf1B2tVscKqwZqXgEr/logo.png",
      "tags": [
        "lp-token"
      ],
      "extensions": {
        "website": "https://raydium.io/"
      }
    },
    {
      "chainId": 101,
      "address": "DsBuznXRTmzvEdb36Dx3aVLVo1XmH7r1PRZUFugLPTFv",
      "symbol": "FIDA-RAY",
      "name": "Raydium Fusion LP Token V4 (FIDA-RAY)",
      "decimals": 6,
      "logoURI": "https://cdn.jsdelivr.net/gh/solana-labs/token-list@main/assets/mainnet/RVKd61ztZW9GUwhRbbLoYVRE5Xf1B2tVscKqwZqXgEr/logo.png",
      "tags": [
        "lp-token"
      ],
      "extensions": {
        "website": "https://raydium.io/"
      }
    },
    {
      "chainId": 101,
      "address": "FwaX9W7iThTZH5MFeasxdLpxTVxRcM7ZHieTCnYog8Yb",
      "symbol": "OXY-RAY",
      "name": "Raydium Fusion LP Token V4 (OXY-RAY)",
      "decimals": 6,
      "logoURI": "https://cdn.jsdelivr.net/gh/solana-labs/token-list@main/assets/mainnet/RVKd61ztZW9GUwhRbbLoYVRE5Xf1B2tVscKqwZqXgEr/logo.png",
      "tags": [
        "lp-token"
      ],
      "extensions": {
        "website": "https://raydium.io/"
      }
    },
    {
      "chainId": 101,
      "address": "CcKK8srfVdTSsFGV3VLBb2YDbzF4T4NM2C3UEjC39RLP",
      "symbol": "MAPS-RAY",
      "name": "Raydium Fusion LP Token V4 (MAPS-RAY)",
      "decimals": 6,
      "logoURI": "https://cdn.jsdelivr.net/gh/solana-labs/token-list@main/assets/mainnet/RVKd61ztZW9GUwhRbbLoYVRE5Xf1B2tVscKqwZqXgEr/logo.png",
      "tags": [
        "lp-token"
      ],
      "extensions": {
        "website": "https://raydium.io/"
      }
    },
    {
      "chainId": 101,
      "address": "CHT8sft3h3gpLYbCcZ9o27mT5s3Z6VifBVbUiDvprHPW",
      "symbol": "KIN-RAY",
      "name": "Raydium Legacy Fusion LP Token V4 (KIN-RAY)",
      "decimals": 6,
      "logoURI": "https://cdn.jsdelivr.net/gh/solana-labs/token-list@main/assets/mainnet/RVKd61ztZW9GUwhRbbLoYVRE5Xf1B2tVscKqwZqXgEr/logo.png",
      "tags": [
        "lp-token"
      ],
      "extensions": {
        "website": "https://raydium.io/"
      }
    },
    {
      "chainId": 101,
      "address": "C3sT1R3nsw4AVdepvLTLKr5Gvszr7jufyBWUCvy4TUvT",
      "symbol": "RAY-USDT",
      "name": "Raydium LP Token V4 (RAY-USDT)",
      "decimals": 6,
      "logoURI": "https://cdn.jsdelivr.net/gh/solana-labs/token-list@main/assets/mainnet/RVKd61ztZW9GUwhRbbLoYVRE5Xf1B2tVscKqwZqXgEr/logo.png",
      "tags": [
        "lp-token"
      ],
      "extensions": {
        "website": "https://raydium.io/"
      }
    },
    {
      "chainId": 101,
      "address": "8HoQnePLqPj4M7PUDzfw8e3Ymdwgc7NLGnaTUapubyvu",
      "symbol": "SOL-USDC",
      "name": "Raydium LP Token V4 (SOL-USDC)",
      "decimals": 9,
      "logoURI": "https://cdn.jsdelivr.net/gh/solana-labs/token-list@main/assets/mainnet/RVKd61ztZW9GUwhRbbLoYVRE5Xf1B2tVscKqwZqXgEr/logo.png",
      "tags": [
        "lp-token"
      ],
      "extensions": {
        "website": "https://raydium.io/"
      }
    },
    {
      "chainId": 101,
      "address": "865j7iMmRRycSYUXzJ33ZcvLiX9JHvaLidasCyUyKaRE",
      "symbol": "YFI-USDC",
      "name": "Raydium LP Token V4 (YFI-USDC)",
      "decimals": 6,
      "logoURI": "https://cdn.jsdelivr.net/gh/solana-labs/token-list@main/assets/mainnet/RVKd61ztZW9GUwhRbbLoYVRE5Xf1B2tVscKqwZqXgEr/logo.png",
      "tags": [
        "lp-token"
      ],
      "extensions": {
        "website": "https://raydium.io/"
      }
    },
    {
      "chainId": 101,
      "address": "9XnZd82j34KxNLgQfz29jGbYdxsYznTWRpvZE3SRE7JG",
      "symbol": "SRM-USDC",
      "name": "Raydium LP Token V4 (SRM-USDC)",
      "decimals": 6,
      "logoURI": "https://cdn.jsdelivr.net/gh/solana-labs/token-list@main/assets/mainnet/RVKd61ztZW9GUwhRbbLoYVRE5Xf1B2tVscKqwZqXgEr/logo.png",
      "tags": [
        "lp-token"
      ],
      "extensions": {
        "website": "https://raydium.io/"
      }
    },
    {
      "chainId": 101,
      "address": "75dCoKfUHLUuZ4qEh46ovsxfgWhB4icc3SintzWRedT9",
      "symbol": "FTT-USDC",
      "name": "Raydium LP Token V4 (FTT-USDC)",
      "decimals": 6,
      "logoURI": "https://cdn.jsdelivr.net/gh/solana-labs/token-list@main/assets/mainnet/RVKd61ztZW9GUwhRbbLoYVRE5Xf1B2tVscKqwZqXgEr/logo.png",
      "tags": [
        "lp-token"
      ],
      "extensions": {
        "website": "https://raydium.io/"
      }
    },
    {
      "chainId": 101,
      "address": "2hMdRdVWZqetQsaHG8kQjdZinEMBz75vsoWTCob1ijXu",
      "symbol": "BTC-USDC",
      "name": "Raydium LP Token V4 (BTC-USDC)",
      "decimals": 6,
      "logoURI": "https://cdn.jsdelivr.net/gh/solana-labs/token-list@main/assets/mainnet/RVKd61ztZW9GUwhRbbLoYVRE5Xf1B2tVscKqwZqXgEr/logo.png",
      "tags": [
        "lp-token"
      ],
      "extensions": {
        "website": "https://raydium.io/"
      }
    },
    {
      "chainId": 101,
      "address": "2QVjeR9d2PbSf8em8NE8zWd8RYHjFtucDUdDgdbDD2h2",
      "symbol": "SUSHI-USDC",
      "name": "Raydium LP Token V4 (SUSHI-USDC)",
      "decimals": 6,
      "logoURI": "https://cdn.jsdelivr.net/gh/solana-labs/token-list@main/assets/mainnet/RVKd61ztZW9GUwhRbbLoYVRE5Xf1B2tVscKqwZqXgEr/logo.png",
      "tags": [
        "lp-token"
      ],
      "extensions": {
        "website": "https://raydium.io/"
      }
    },
    {
      "chainId": 101,
      "address": "CHyUpQFeW456zcr5XEh4RZiibH8Dzocs6Wbgz9aWpXnQ",
      "symbol": "TOMO-USDC",
      "name": "Raydium LP Token V4 (TOMO-USDC)",
      "decimals": 6,
      "logoURI": "https://cdn.jsdelivr.net/gh/solana-labs/token-list@main/assets/mainnet/RVKd61ztZW9GUwhRbbLoYVRE5Xf1B2tVscKqwZqXgEr/logo.png",
      "tags": [
        "lp-token"
      ],
      "extensions": {
        "website": "https://raydium.io/"
      }
    },
    {
      "chainId": 101,
      "address": "BqjoYjqKrXtfBKXeaWeAT5sYCy7wsAYf3XjgDWsHSBRs",
      "symbol": "LINK-USDC",
      "name": "Raydium LP Token V4 (LINK-USDC)",
      "decimals": 6,
      "logoURI": "https://cdn.jsdelivr.net/gh/solana-labs/token-list@main/assets/mainnet/RVKd61ztZW9GUwhRbbLoYVRE5Xf1B2tVscKqwZqXgEr/logo.png",
      "tags": [
        "lp-token"
      ],
      "extensions": {
        "website": "https://raydium.io/"
      }
    },
    {
      "chainId": 101,
      "address": "13PoKid6cZop4sj2GfoBeujnGfthUbTERdE5tpLCDLEY",
      "symbol": "ETH-USDC",
      "name": "Raydium LP Token V4 (ETH-USDC)",
      "decimals": 6,
      "logoURI": "https://cdn.jsdelivr.net/gh/solana-labs/token-list@main/assets/mainnet/RVKd61ztZW9GUwhRbbLoYVRE5Xf1B2tVscKqwZqXgEr/logo.png",
      "tags": [
        "lp-token"
      ],
      "extensions": {
        "website": "https://raydium.io/"
      }
    },
    {
      "chainId": 101,
      "address": "2Vyyeuyd15Gp8aH6uKE72c4hxc8TVSLibxDP9vzspQWG",
      "symbol": "COPE-USDC",
      "name": "Raydium Fusion LP Token V4 (COPE-USDC)",
      "decimals": 0,
      "logoURI": "https://cdn.jsdelivr.net/gh/solana-labs/token-list@main/assets/mainnet/RVKd61ztZW9GUwhRbbLoYVRE5Xf1B2tVscKqwZqXgEr/logo.png",
      "tags": [
        "lp-token"
      ],
      "extensions": {
        "website": "https://raydium.io/"
      }
    },
    {
      "chainId": 101,
      "address": "Epm4KfTj4DMrvqn6Bwg2Tr2N8vhQuNbuK8bESFp4k33K",
      "symbol": "SOL-USDT",
      "name": "Raydium LP Token V4 (SOL-USDT)",
      "decimals": 9,
      "logoURI": "https://cdn.jsdelivr.net/gh/solana-labs/token-list@main/assets/mainnet/RVKd61ztZW9GUwhRbbLoYVRE5Xf1B2tVscKqwZqXgEr/logo.png",
      "tags": [
        "lp-token"
      ],
      "extensions": {
        "website": "https://raydium.io/"
      }
    },
    {
      "chainId": 101,
      "address": "FA1i7fej1pAbQbnY8NbyYUsTrWcasTyipKreDgy1Mgku",
      "symbol": "YFI-USDT",
      "name": "Raydium LP Token V4 (YFI-USDT)",
      "decimals": 6,
      "logoURI": "https://cdn.jsdelivr.net/gh/solana-labs/token-list@main/assets/mainnet/RVKd61ztZW9GUwhRbbLoYVRE5Xf1B2tVscKqwZqXgEr/logo.png",
      "tags": [
        "lp-token"
      ],
      "extensions": {
        "website": "https://raydium.io/"
      }
    },
    {
      "chainId": 101,
      "address": "HYSAu42BFejBS77jZAZdNAWa3iVcbSRJSzp3wtqCbWwv",
      "symbol": "SRM-USDT",
      "name": "Raydium LP Token V4 (SRM-USDT)",
      "decimals": 6,
      "logoURI": "https://cdn.jsdelivr.net/gh/solana-labs/token-list@main/assets/mainnet/RVKd61ztZW9GUwhRbbLoYVRE5Xf1B2tVscKqwZqXgEr/logo.png",
      "tags": [
        "lp-token"
      ],
      "extensions": {
        "website": "https://raydium.io/"
      }
    },
    {
      "chainId": 101,
      "address": "2cTCiUnect5Lap2sk19xLby7aajNDYseFhC9Pigou11z",
      "symbol": "FTT-USDT",
      "name": "Raydium LP Token V4 (FTT-USDT)",
      "decimals": 6,
      "logoURI": "https://cdn.jsdelivr.net/gh/solana-labs/token-list@main/assets/mainnet/RVKd61ztZW9GUwhRbbLoYVRE5Xf1B2tVscKqwZqXgEr/logo.png",
      "tags": [
        "lp-token"
      ],
      "extensions": {
        "website": "https://raydium.io/"
      }
    },
    {
      "chainId": 101,
      "address": "DgGuvR9GSHimopo3Gc7gfkbKamLKrdyzWkq5yqA6LqYS",
      "symbol": "BTC-USDT",
      "name": "Raydium LP Token V4 (BTC-USDT)",
      "decimals": 6,
      "logoURI": "https://cdn.jsdelivr.net/gh/solana-labs/token-list@main/assets/mainnet/RVKd61ztZW9GUwhRbbLoYVRE5Xf1B2tVscKqwZqXgEr/logo.png",
      "tags": [
        "lp-token"
      ],
      "extensions": {
        "website": "https://raydium.io/"
      }
    },
    {
      "chainId": 101,
      "address": "Ba26poEYDy6P2o95AJUsewXgZ8DM9BCsmnU9hmC9i4Ki",
      "symbol": "SUSHI-USDT",
      "name": "Raydium LP Token V4 (SUSHI-USDT)",
      "decimals": 6,
      "logoURI": "https://cdn.jsdelivr.net/gh/solana-labs/token-list@main/assets/mainnet/RVKd61ztZW9GUwhRbbLoYVRE5Xf1B2tVscKqwZqXgEr/logo.png",
      "tags": [
        "lp-token"
      ],
      "extensions": {
        "website": "https://raydium.io/"
      }
    },
    {
      "chainId": 101,
      "address": "D3iGro1vn6PWJXo9QAPj3dfta6dKkHHnmiiym2EfsAmi",
      "symbol": "TOMO-USDT",
      "name": "Raydium LP Token V4 (TOMO-USDT)",
      "decimals": 6,
      "logoURI": "https://cdn.jsdelivr.net/gh/solana-labs/token-list@main/assets/mainnet/RVKd61ztZW9GUwhRbbLoYVRE5Xf1B2tVscKqwZqXgEr/logo.png",
      "tags": [
        "lp-token"
      ],
      "extensions": {
        "website": "https://raydium.io/"
      }
    },
    {
      "chainId": 101,
      "address": "Dr12Sgt9gkY8WU5tRkgZf1TkVWJbvjYuPAhR3aDCwiiX",
      "symbol": "LINK-USDT",
      "name": "Raydium LP Token V4 (LINK-USDT)",
      "decimals": 6,
      "logoURI": "https://cdn.jsdelivr.net/gh/solana-labs/token-list@main/assets/mainnet/RVKd61ztZW9GUwhRbbLoYVRE5Xf1B2tVscKqwZqXgEr/logo.png",
      "tags": [
        "lp-token"
      ],
      "extensions": {
        "website": "https://raydium.io/"
      }
    },
    {
      "chainId": 101,
      "address": "nPrB78ETY8661fUgohpuVusNCZnedYCgghzRJzxWnVb",
      "symbol": "ETH-USDT",
      "name": "Raydium LP Token V4 (ETH-USDT)",
      "decimals": 6,
      "logoURI": "https://cdn.jsdelivr.net/gh/solana-labs/token-list@main/assets/mainnet/RVKd61ztZW9GUwhRbbLoYVRE5Xf1B2tVscKqwZqXgEr/logo.png",
      "tags": [
        "lp-token"
      ],
      "extensions": {
        "website": "https://raydium.io/"
      }
    },
    {
      "chainId": 101,
      "address": "EGJht91R7dKpCj8wzALkjmNdUUUcQgodqWCYweyKcRcV",
      "symbol": "YFI-SRM",
      "name": "Raydium LP Token V4 (YFI-SRM)",
      "decimals": 6,
      "logoURI": "https://cdn.jsdelivr.net/gh/solana-labs/token-list@main/assets/mainnet/RVKd61ztZW9GUwhRbbLoYVRE5Xf1B2tVscKqwZqXgEr/logo.png",
      "tags": [
        "lp-token"
      ],
      "extensions": {
        "website": "https://raydium.io/"
      }
    },
    {
      "chainId": 101,
      "address": "AsDuPg9MgPtt3jfoyctUCUgsvwqAN6RZPftqoeiPDefM",
      "symbol": "FTT-SRM",
      "name": "Raydium LP Token V4 (FTT-SRM)",
      "decimals": 6,
      "logoURI": "https://cdn.jsdelivr.net/gh/solana-labs/token-list@main/assets/mainnet/RVKd61ztZW9GUwhRbbLoYVRE5Xf1B2tVscKqwZqXgEr/logo.png",
      "tags": [
        "lp-token"
      ],
      "extensions": {
        "website": "https://raydium.io/"
      }
    },
    {
      "chainId": 101,
      "address": "AGHQxXb3GSzeiLTcLtXMS2D5GGDZxsB2fZYZxSB5weqB",
      "symbol": "BTC-SRM",
      "name": "Raydium LP Token V4 (BTC-SRM)",
      "decimals": 6,
      "logoURI": "https://cdn.jsdelivr.net/gh/solana-labs/token-list@main/assets/mainnet/RVKd61ztZW9GUwhRbbLoYVRE5Xf1B2tVscKqwZqXgEr/logo.png",
      "tags": [
        "lp-token"
      ],
      "extensions": {
        "website": "https://raydium.io/"
      }
    },
    {
      "chainId": 101,
      "address": "3HYhUnUdV67j1vn8fu7ExuVGy5dJozHEyWvqEstDbWwE",
      "symbol": "SUSHI-SRM",
      "name": "Raydium LP Token V4 (SUSHI-SRM)",
      "decimals": 6,
      "logoURI": "https://cdn.jsdelivr.net/gh/solana-labs/token-list@main/assets/mainnet/RVKd61ztZW9GUwhRbbLoYVRE5Xf1B2tVscKqwZqXgEr/logo.png",
      "tags": [
        "lp-token"
      ],
      "extensions": {
        "website": "https://raydium.io/"
      }
    },
    {
      "chainId": 101,
      "address": "GgH9RnKrQpaMQeqmdbMvs5oo1A24hERQ9wuY2pSkeG7x",
      "symbol": "TOMO-SRM",
      "name": "Raydium LP Token V4 (TOMO-SRM)",
      "decimals": 6,
      "logoURI": "https://cdn.jsdelivr.net/gh/solana-labs/token-list@main/assets/mainnet/RVKd61ztZW9GUwhRbbLoYVRE5Xf1B2tVscKqwZqXgEr/logo.png",
      "tags": [
        "lp-token"
      ],
      "extensions": {
        "website": "https://raydium.io/"
      }
    },
    {
      "chainId": 101,
      "address": "GXN6yJv12o18skTmJXaeFXZVY1iqR18CHsmCT8VVCmDD",
      "symbol": "LINK-SRM",
      "name": "Raydium LP Token V4 (LINK-SRM)",
      "decimals": 6,
      "logoURI": "https://cdn.jsdelivr.net/gh/solana-labs/token-list@main/assets/mainnet/RVKd61ztZW9GUwhRbbLoYVRE5Xf1B2tVscKqwZqXgEr/logo.png",
      "tags": [
        "lp-token"
      ],
      "extensions": {
        "website": "https://raydium.io/"
      }
    },
    {
      "chainId": 101,
      "address": "9VoY3VERETuc2FoadMSYYizF26mJinY514ZpEzkHMtwG",
      "symbol": "ETH-SRM",
      "name": "Raydium LP Token V4 (ETH-SRM)",
      "decimals": 6,
      "logoURI": "https://cdn.jsdelivr.net/gh/solana-labs/token-list@main/assets/mainnet/RVKd61ztZW9GUwhRbbLoYVRE5Xf1B2tVscKqwZqXgEr/logo.png",
      "tags": [
        "lp-token"
      ],
      "extensions": {
        "website": "https://raydium.io/"
      }
    },
    {
      "chainId": 101,
      "address": "AKJHspCwDhABucCxNLXUSfEzb7Ny62RqFtC9uNjJi4fq",
      "symbol": "SRM-SOL",
      "name": "Raydium LP Token V4 (SRM-SOL)",
      "decimals": 6,
      "logoURI": "https://cdn.jsdelivr.net/gh/solana-labs/token-list@main/assets/mainnet/RVKd61ztZW9GUwhRbbLoYVRE5Xf1B2tVscKqwZqXgEr/logo.png",
      "tags": [
        "lp-token"
      ],
      "extensions": {
        "website": "https://raydium.io/"
      }
    },
    {
      "chainId": 101,
      "address": "2doeZGLJyACtaG9DCUyqMLtswesfje1hjNA11hMdj6YU",
      "symbol": "TULIP-USDC",
      "name": "Raydium LP Token V4 (TULIP-USDC)",
      "decimals": 6,
      "logoURI": "https://solfarm.io/tulip-usdc.svg",
      "tags": [
        "lp-token"
      ],
      "extensions": {
        "website": "https://raydium.io/"
      }
    },
    {
      "chainId": 101,
      "address": "AcstFzGGawvvdVhYV9bftr7fmBHbePUjhv53YK1W3dZo",
      "symbol": "LSD",
      "name": "LSD",
      "decimals": 9,
      "tags": [
        "nft"
      ],
      "extensions": {
        "website": "https://solible.com/"
      }
    },
    {
      "chainId": 101,
      "address": "91fSFQsPzMLat9DHwLdQacW3i3EGnWds5tA5mt7yLiT9",
      "symbol": "Unlimited Energy",
      "name": "Unlimited Energy",
      "decimals": 9,
      "tags": [
        "nft"
      ],
      "extensions": {
        "website": "https://solible.com/"
      }
    },
    {
      "chainId": 101,
      "address": "29PEpZeuqWf9tS2gwCjpeXNdXLkaZSMR2s1ibkvGsfnP",
      "symbol": "Need for Speed",
      "name": "Need for Speed",
      "decimals": 9,
      "tags": [
        "nft"
      ],
      "extensions": {
        "website": "https://solible.com/"
      }
    },
    {
      "chainId": 101,
      "address": "HsY8PNar8VExU335ZRYzg89fX7qa4upYu6vPMPFyCDdK",
      "symbol": "ADOR OPENS",
      "name": "ADOR OPENS",
      "decimals": 0,
      "tags": [
        "nft"
      ],
      "extensions": {
        "website": "https://solible.com/"
      }
    },
    {
      "chainId": 101,
      "address": "EDP8TpLJ77M3KiDgFkZW4v4mhmKJHZi9gehYXenfFZuL",
      "symbol": "CMS - Rare",
      "name": "CMS - Rare",
      "decimals": 0,
      "tags": [
        "nft"
      ],
      "extensions": {
        "website": "https://solible.com/"
      }
    },
    {
      "chainId": 101,
      "address": "BrUKFwAABkExb1xzYU4NkRWzjBihVQdZ3PBz4m5S8if3",
      "symbol": "Tesla",
      "name": "Tesla",
      "decimals": 0,
      "tags": [
        "nft"
      ],
      "extensions": {
        "website": "https://solible.com/"
      }
    },
    {
      "chainId": 101,
      "address": "9CmQwpvVXRyixjiE3LrbSyyopPZohNDN1RZiTk8rnXsQ",
      "symbol": "DeceFi",
      "name": "DeceFi",
      "decimals": 0,
      "tags": [
        "nft"
      ],
      "extensions": {
        "website": "https://solible.com/"
      }
    },
    {
      "chainId": 101,
      "address": "F6ST1wWkx2PeH45sKmRxo1boyuzzWCfpnvyKL4BGeLxF",
      "symbol": "Power User",
      "name": "Power User",
      "decimals": 0,
      "tags": [
        "nft"
      ],
      "extensions": {
        "website": "https://solible.com/"
      }
    },
    {
      "chainId": 101,
      "address": "dZytJ7iPDcCu9mKe3srL7bpUeaR3zzkcVqbtqsmxtXZ",
      "symbol": "VIP Member",
      "name": "VIP Member",
      "decimals": 0,
      "tags": [
        "nft"
      ],
      "extensions": {
        "website": "https://solible.com/"
      }
    },
    {
      "chainId": 101,
      "address": "8T4vXgwZUWwsbCDiptHFHjdfexvLG9UP8oy1psJWEQdS",
      "symbol": "Uni Christmas",
      "name": "Uni Christmas",
      "decimals": 0,
      "tags": [
        "nft"
      ],
      "extensions": {
        "website": "https://solible.com/"
      }
    },
    {
      "chainId": 101,
      "address": "EjFGGJSyp9UDS8aqafET5LX49nsG326MeNezYzpiwgpQ",
      "symbol": "BNB",
      "name": "BNB",
      "decimals": 0,
      "tags": [
        "nft"
      ],
      "extensions": {
        "website": "https://solible.com/"
      }
    },
    {
      "chainId": 101,
      "address": "FkmkTr4en8CXkfo9jAwEMov6PVNLpYMzWr3Udqf9so8Z",
      "symbol": "Seldom",
      "name": "Seldom",
      "decimals": 9,
      "tags": [
        "nft"
      ],
      "extensions": {
        "website": "https://solible.com/"
      }
    },
    {
      "chainId": 101,
      "address": "2gn1PJdMAU92SU5inLSp4Xp16ZC5iLF6ScEi7UBvp8ZD",
      "symbol": "Satoshi Closeup",
      "name": "Satoshi Closeup",
      "decimals": 9,
      "tags": [
        "nft"
      ],
      "extensions": {
        "website": "https://solible.com/"
      }
    },
    {
      "chainId": 101,
      "address": "7mhZHtPL4GFkquQR4Y6h34Q8hNkQvGc1FaNtyE43NvUR",
      "symbol": "Satoshi GB",
      "name": "Satoshi GB",
      "decimals": 9,
      "tags": [
        "nft"
      ],
      "extensions": {
        "website": "https://solible.com/"
      }
    },
    {
      "chainId": 101,
      "address": "8RoKfLx5RCscbtVh8kYb81TF7ngFJ38RPomXtUREKsT2",
      "symbol": "Satoshi OG",
      "name": "Satoshi OG",
      "decimals": 9,
      "tags": [
        "nft"
      ],
      "extensions": {
        "website": "https://solible.com/"
      }
    },
    {
      "chainId": 101,
      "address": "9rw5hyDngBQ3yDsCRHqgzGHERpU2zaLh1BXBUjree48J",
      "symbol": "Satoshi BTC",
      "name": "Satoshi BTC",
      "decimals": 10,
      "tags": [
        "nft"
      ],
      "extensions": {
        "website": "https://solible.com/"
      }
    },
    {
      "chainId": 101,
      "address": "AiD7J6D5Hny5DJB1MrYBc2ePQqy2Yh4NoxWwYfR7PzxH",
      "symbol": "Satoshi GB",
      "name": "Satoshi GB",
      "decimals": 9,
      "tags": [
        "nft"
      ],
      "extensions": {
        "website": "https://solible.com/"
      }
    },
    {
      "chainId": 101,
      "address": "4qzEcYvT6TuJME2EMZ5vjaLvQja6R4hKjarA73WQUwt6",
      "name": "APESZN_HOODIE",
      "symbol": "APESZN_HOODIE",
      "decimals": 9,
      "tags": [
        "nft"
      ],
      "extensions": {
        "website": "https://solible.com/"
      }
    },
    {
      "chainId": 101,
      "address": "APhyVWtzjdTVYhyta9ngSiCDk2pLi8eEZKsHGSbsmwv6",
      "name": "APESZN_TEE_SHIRT",
      "symbol": "APESZN_TEE_SHIRT",
      "decimals": 9,
      "tags": [
        "nft"
      ],
      "extensions": {
        "website": "https://solible.com/"
      }
    },
    {
      "chainId": 101,
      "address": "bxiA13fpU1utDmYuUvxvyMT8odew5FEm96MRv7ij3eb",
      "symbol": "Satoshi",
      "name": "Satoshi",
      "decimals": 9,
      "tags": [
        "nft"
      ],
      "extensions": {
        "website": "https://solible.com/"
      }
    },
    {
      "chainId": 101,
      "address": "GoC24kpj6TkvjzspXrjSJC2CVb5zMWhLyRcHJh9yKjRF",
      "symbol": "Satoshi Closeup",
      "name": "Satoshi Closeup",
      "decimals": 9,
      "tags": [
        "nft"
      ],
      "extensions": {
        "website": "https://solible.com/"
      }
    },
    {
      "chainId": 101,
      "address": "oCUduD44ETuZ65bpWdPzPDSnAdreg1sJrugfwyFZVHV",
      "symbol": "Satoshi BTC",
      "name": "Satoshi BTC",
      "decimals": 9,
      "tags": [
        "nft"
      ],
      "extensions": {
        "website": "https://solible.com/"
      }
    },
    {
      "chainId": 101,
      "address": "9Vvre2DxBB9onibwYDHeMsY1cj6BDKtEDccBPWRN215E",
      "symbol": "Satoshi Nakamoto",
      "name": "Satoshi Nakamoto",
      "decimals": 9,
      "tags": [
        "nft"
      ],
      "extensions": {
        "website": "https://solible.com/"
      }
    },
    {
      "chainId": 101,
      "address": "7RpFk44cMTAUt9CcjEMWnZMypE9bYQsjBiSNLn5qBvhP",
      "symbol": "Charles Hoskinson",
      "name": "Charles Hoskinson",
      "decimals": 9,
      "tags": [
        "nft"
      ],
      "extensions": {
        "website": "https://solible.com/"
      }
    },
    {
      "chainId": 101,
      "address": "GyRkPAxpd9XrMHcBF6fYHVRSZQvQBwAGKAGQeBPSKzMq",
      "symbol": "SBF",
      "name": "SBF",
      "decimals": 0,
      "tags": [
        "nft"
      ],
      "extensions": {
        "website": "https://solible.com/"
      }
    },
    {
      "chainId": 101,
      "address": "AgdBQN2Sy2abiZ2KToWeUsQ9PHdCv95wt6kVWRf5zDkx",
      "symbol": "Bitcoin Tram",
      "name": "Bitcoin Tram",
      "decimals": 0,
      "tags": [
        "nft"
      ],
      "extensions": {
        "website": "https://solible.com/"
      }
    },
    {
      "chainId": 101,
      "address": "7TRzvCqXN8KSXggbSyeEG2Z9YBBhEFmbtmv6FLbd4mmd",
      "symbol": "SRM tee-shirt",
      "name": "SRM tee-shirt",
      "decimals": 0,
      "tags": [
        "nft"
      ],
      "extensions": {
        "website": "https://solible.com/"
      }
    },
    {
      "chainId": 101,
      "address": "gksYzxitEf2HyE7Bb81vvHXNH5f3wa43jvXf4TcUZwb",
      "symbol": "PERK",
      "name": "PERK",
      "decimals": 6,
      "logoURI": "https://cdn.jsdelivr.net/gh/perkexchange/assets/logos/SPL-token/logo.png",
      "tags": [],
      "extensions": {
        "website": "https://perk.exchange/"
      }
    },
    {
      "chainId": 101,
      "address": "BDxWSxkMLW1nJ3VggamUKkEKrtCaVqzFxoDApM8HdBks",
      "symbol": "BTSG",
      "name": "BitSong",
      "decimals": 6,
      "logoURI": "https://cdn.jsdelivr.net/gh/bitsongofficial/assets/logo_128x128.png",
      "tags": [],
      "extensions": {
        "website": "https://bitsong.io/",
        "coingeckoId": "bitsong"
      }
    },
    {
      "chainId": 101,
      "address": "5ddiFxh3J2tcZHfn8uhGRYqu16P3FUvBfh8WoZPUHKW5",
      "name": "EOSBEAR",
      "symbol": "EOSBEAR",
      "decimals": 6,
      "logoURI": "",
      "tags": [
        "leveraged",
        "bear"
      ],
      "extensions": {
        "coingeckoId": "3x-short-eos-token",
        "serumV3Usdc": "2BQrJP599QVKRyHhyJ6oRrTPNUmPBgXxiBo2duvYdacy"
      }
    },
    {
      "chainId": 101,
      "address": "qxxF6S62hmZF5bo46mS7C2qbBa87qRossAM78VzsDqi",
      "name": "EOSBULL",
      "symbol": "EOSBULL",
      "decimals": 6,
      "logoURI": "",
      "tags": [
        "leveraged",
        "bull"
      ],
      "extensions": {
        "coingeckoId": "3x-long-eos-token"
      }
    },
    {
      "chainId": 101,
      "address": "2CDLbxeuqkLTLY3em6FFQgfBQV5LRnEsJJgcFCvWKNcS",
      "name": "BNBBEAR",
      "symbol": "BNBBEAR",
      "decimals": 6,
      "logoURI": "",
      "tags": [
        "leveraged",
        "bear"
      ],
      "extensions": {
        "coingeckoId": "3x-short-bnb-token"
      }
    },
    {
      "chainId": 101,
      "address": "AfjHjdLibuXyvmz7PyTSc5KEcGBh43Kcu8Sr2tyDaJyt",
      "name": "BNBBULL",
      "symbol": "BNBBULL",
      "decimals": 6,
      "logoURI": "",
      "tags": [
        "leveraged",
        "bull"
      ],
      "extensions": {
        "coingeckoId": "3x-long-bnb-token"
      }
    },
    {
      "chainId": 101,
      "address": "8kA1WJKoLTxtACNPkvW6UNufsrpxUY57tXZ9KmG9123t",
      "name": "BSVBULL",
      "symbol": "BSVBULL",
      "decimals": 6,
      "logoURI": "",
      "tags": [
        "leveraged",
        "bull"
      ],
      "extensions": {
        "coingeckoId": "3x-long-bitcoin-sv-token"
      }
    },
    {
      "chainId": 101,
      "address": "2FGW8BVMu1EHsz2ZS9rZummDaq6o2DVrZZPw4KaAvDWh",
      "name": "BSVBEAR",
      "symbol": "BSVBEAR",
      "decimals": 6,
      "logoURI": "",
      "tags": [
        "leveraged",
        "bear"
      ],
      "extensions": {
        "coingeckoId": "3x-short-bitcoin-sv-token"
      }
    },
    {
      "chainId": 101,
      "address": "8L9XGTMzcqS9p61zsR35t7qipwAXMYkD6disWoDFZiFT",
      "name": "LTCBEAR",
      "symbol": "LTCBEAR",
      "decimals": 6,
      "logoURI": "",
      "tags": [
        "leveraged",
        "bear"
      ],
      "extensions": {
        "coingeckoId": "3x-short-litecoin-token"
      }
    },
    {
      "chainId": 101,
      "address": "863ZRjf1J8AaVuCqypAdm5ktVyGYDiBTvD1MNHKrwyjp",
      "name": "LTCBULL",
      "symbol": "LTCBULL",
      "decimals": 6,
      "logoURI": "",
      "tags": [
        "leveraged",
        "bull"
      ],
      "extensions": {
        "coingeckoId": "3x-long-litecoin-token"
      }
    },
    {
      "chainId": 101,
      "address": "GkSPaHdY2raetuYzsJYacHtrAtQUfWt64bpd1VzxJgSD",
      "name": "BULL",
      "symbol": "BULL",
      "decimals": 6,
      "logoURI": "",
      "tags": [
        "leveraged",
        "bull"
      ],
      "extensions": {
        "coingeckoId": "3x-long-bitcoin-token"
      }
    },
    {
      "chainId": 101,
      "address": "45vwTZSDFBiqCMRdtK4xiLCHEov8LJRW8GwnofG8HYyH",
      "name": "BEAR",
      "symbol": "BEAR",
      "decimals": 6,
      "logoURI": "",
      "tags": [
        "leveraged",
        "bear"
      ],
      "extensions": {
        "coingeckoId": "3x-short-bitcoin-token"
      }
    },
    {
      "chainId": 101,
      "address": "2VTAVf1YCwamD3ALMdYHRMV5vPUCXdnatJH5f1khbmx6",
      "name": "BCHBEAR",
      "symbol": "BCHBEAR",
      "decimals": 6,
      "logoURI": "",
      "tags": [
        "leveraged",
        "bear"
      ],
      "extensions": {
        "coingeckoId": "3x-short-bitcoin-cash-token"
      }
    },
    {
      "chainId": 101,
      "address": "22xoSp66BDt4x4Q5xqxjaSnirdEyharoBziSFChkLFLy",
      "name": "BCHBULL",
      "symbol": "BCHBULL",
      "decimals": 6,
      "logoURI": "",
      "tags": [
        "leveraged",
        "bull"
      ],
      "extensions": {
        "coingeckoId": "3x-long-bitcoin-cash-token"
      }
    },
    {
      "chainId": 101,
      "address": "CwChm6p9Q3yFrjzVeiLTTbsoJkooscof5SJYZc2CrNqG",
      "name": "ETHBULL",
      "symbol": "ETHBULL",
      "decimals": 6,
      "logoURI": "",
      "tags": [
        "leveraged",
        "bull"
      ],
      "extensions": {
        "coingeckoId": "3x-long-ethereum-token",
        "serumV3Usdt": "FuhKVt5YYCv7vXnADXtb7vqzYn82PJoap86q5wm8LX8Q"
      }
    },
    {
      "chainId": 101,
      "address": "Bvv9xLodFrvDFSno9Ud8SEh5zVtBDQQjnBty2SgMcJ2s",
      "name": "ETHBEAR",
      "symbol": "ETHBEAR",
      "decimals": 6,
      "logoURI": "",
      "tags": [
        "leveraged",
        "bear"
      ],
      "extensions": {
        "coingeckoId": "3x-short-ethereum-token"
      }
    },
    {
      "chainId": 101,
      "address": "HRhaNssoyv5tKFRcbPg69ULEbcD8DPv99GdXLcdkgc1A",
      "name": "ALTBULL",
      "symbol": "ALTBULL",
      "decimals": 6,
      "logoURI": "",
      "tags": [
        "leveraged",
        "bull"
      ],
      "extensions": {
        "coingeckoId": "3x-long-altcoin-index-token"
      }
    },
    {
      "chainId": 101,
      "address": "9Mu1KmjBKTUWgpDoeTJ5oD7XFQmEiZxzspEd3TZGkavx",
      "name": "ALTBEAR",
      "symbol": "ALTBEAR",
      "decimals": 6,
      "logoURI": "",
      "tags": [
        "leveraged",
        "bear"
      ],
      "extensions": {
        "coingeckoId": "3x-short-altcoin-index-token"
      }
    },
    {
      "chainId": 101,
      "address": "AYL1adismZ1U9pTuN33ahG4aYc5XTZQL4vKFx9ofsGWD",
      "name": "BULLSHIT",
      "symbol": "BULLSHIT",
      "decimals": 6,
      "logoURI": "",
      "tags": [
        "leveraged",
        "bull"
      ],
      "extensions": {
        "coingeckoId": "3x-long-shitcoin-index-token"
      }
    },
    {
      "chainId": 101,
      "address": "5jqymuoXXVcUuJKrf1MWiHSqHyg2osMaJGVy69NsJWyP",
      "name": "BEARSHIT",
      "symbol": "BEARSHIT",
      "decimals": 6,
      "logoURI": "",
      "tags": [
        "leveraged",
        "bear"
      ],
      "extensions": {
        "coingeckoId": "3x-short-shitcoin-index-token"
      }
    },
    {
      "chainId": 101,
      "address": "EL1aDTnLKjf4SaGpqtxJPyK94imSBr8fWDbcXjXQrsmj",
      "name": "MIDBULL",
      "symbol": "MIDBULL",
      "decimals": 6,
      "logoURI": "",
      "tags": [
        "leveraged",
        "bull"
      ],
      "extensions": {
        "coingeckoId": "3x-long-midcap-index-token",
        "serumV3Usdc": "8BBtLkoaEyavREriwGUudzAcihTH9SJLAPBbgb7QZe9y"
      }
    },
    {
      "chainId": 101,
      "address": "2EPvVjHusU3ozoucmdhhnqv3HQtBsQmjTnSa87K91HkC",
      "name": "MIDBEAR",
      "symbol": "MIDBEAR",
      "decimals": 6,
      "logoURI": "",
      "tags": [
        "leveraged",
        "bear"
      ],
      "extensions": {
        "coingeckoId": "3x-short-midcap-index-token"
      }
    },
    {
      "chainId": 101,
      "address": "8TCfJTyeqNBZqyDMY4VwDY7kdCCY7pcbJJ58CnKHkMu2",
      "name": "LINKBEAR",
      "symbol": "LINKBEAR",
      "decimals": 6,
      "logoURI": "",
      "tags": [
        "leveraged",
        "bear"
      ],
      "extensions": {
        "coingeckoId": "3x-short-chainlink-token"
      }
    },
    {
      "chainId": 101,
      "address": "EsUoZMbACNMppdqdmuLCFLet8VXxt2h47N9jHCKwyaPz",
      "name": "LINKBULL",
      "symbol": "LINKBULL",
      "decimals": 6,
      "logoURI": "",
      "tags": [
        "leveraged",
        "bull"
      ],
      "extensions": {
        "coingeckoId": "3x-long-chainlink-token"
      }
    },
    {
      "chainId": 101,
      "address": "262cQHT3soHwzuo2oVSy5kAfHcFZ1Jjn8C1GRLcQNKA3",
      "name": "XRPBULL",
      "symbol": "XRPBULL",
      "decimals": 6,
      "logoURI": "",
      "tags": [
        "leveraged",
        "bull"
      ],
      "extensions": {
        "coingeckoId": "3x-long-xrp-token"
      }
    },
    {
      "chainId": 101,
      "address": "8sxtSswmQ7Lcd2GjK6am37Z61wJZjA2SzE7Luf7yaKBB",
      "name": "XRPBEAR",
      "symbol": "XRPBEAR",
      "decimals": 6,
      "logoURI": "",
      "tags": [
        "leveraged",
        "bear"
      ],
      "extensions": {
        "coingeckoId": "3x-short-xrp-token"
      }
    },
    {
      "chainId": 101,
      "address": "91z91RukFM16hyEUCXuwMQwp2BW3vanNG5Jh5yj6auiJ",
      "name": "BVOL",
      "symbol": "BVOL",
      "decimals": 6,
      "logoURI": "",
      "tags": [],
      "extensions": {
        "coingeckoId": "1x-long-btc-implied-volatility-token"
      }
    },
    {
      "chainId": 101,
      "address": "5TY71D29Cyuk9UrsSxLXw2quJBpS7xDDFuFu2K9W7Wf9",
      "name": "IBlive",
      "symbol": "IBVOL",
      "decimals": 6,
      "logoURI": "",
      "tags": [],
      "extensions": {
        "coingeckoId": "1x-short-btc-implied-volatility"
      }
    },
    {
      "chainId": 101,
      "address": "dK83wTVypEpa1pqiBbHY3MNuUnT3ADUZM4wk9VZXZEc",
      "name": "Wrapped Aave",
      "symbol": "AAVE",
      "decimals": 6,
      "logoURI": "https://cdn.jsdelivr.net/gh/trustwallet/assets@master/blockchains/ethereum/assets/0x7Fc66500c84A76Ad7e9c93437bFc5Ac33E2DDaE9/logo.png",
      "tags": [],
      "extensions": {
        "serumV3Usdt": "6bxuB5N3bt3qW8UnPNLgMMzDq5sEH8pFmYJYGgzvE11V",
        "coingeckoId": "aave"
      }
    },
    {
      "chainId": 101,
      "address": "A6aY2ceogBz1VaXBxm1j2eJuNZMRqrWUAnKecrMH85zj",
      "name": "LQID",
      "symbol": "LQID",
      "decimals": 6,
      "logoURI": "https://cdn.jsdelivr.net/gh/dr497/awesome-serum-markets/icons/lqid.svg",
      "tags": []
    },
    {
      "chainId": 101,
      "address": "7CnFGR9mZWyAtWxPcVuTewpyC3A3MDW4nLsu5NY6PDbd",
      "name": "SECO",
      "symbol": "SECO",
      "decimals": 6,
      "logoURI": "",
      "tags": [],
      "extensions": {
        "coingeckoId": "serum-ecosystem-token"
      }
    },
    {
      "chainId": 101,
      "address": "3GECTP7H4Tww3w8jEPJCJtXUtXxiZty31S9szs84CcwQ",
      "name": "HOLY",
      "symbol": "HOLY",
      "decimals": 6,
      "logoURI": "",
      "tags": [],
      "extensions": {
        "coingeckoId": "holy-trinity"
      }
    },
    {
      "chainId": 101,
      "address": "6ry4WBDvAwAnrYJVv6MCog4J8zx6S3cPgSqnTsDZ73AR",
      "name": "TRYB",
      "symbol": "TRYB",
      "decimals": 6,
      "logoURI": "",
      "tags": [],
      "extensions": {
        "serumV3Usdt": "AADohBGxvf7bvixs2HKC3dG2RuU3xpZDwaTzYFJThM8U",
        "coingeckoId": "bilira"
      }
    },
    {
      "chainId": 101,
      "address": "ASboaJPFtJeCS5eG4gL3Lg95xrTz2UZSLE9sdJtY93kE",
      "name": "DOGEBULL",
      "symbol": "DOGEBULL",
      "decimals": 6,
      "logoURI": "",
      "tags": [
        "leveraged",
        "bull"
      ],
      "extensions": {
        "coingeckoId": "3x-long-dogecoin-token"
      }
    },
    {
      "chainId": 101,
      "address": "Gnhy3boBT4MA8TTjGip5ND2uNsceh1Wgeaw1rYJo51ZY",
      "symbol": "MAPSPOOL",
      "name": "Bonfida Maps Pool",
      "decimals": 6,
      "logoURI": "https://cdn.jsdelivr.net/gh/solana-labs/explorer/public/tokens/maps.svg",
      "tags": [],
      "extensions": {
        "website": "https://bonfida.com/"
      }
    },
    {
      "chainId": 101,
      "address": "9iDWyYZ5VHBCxxmWZogoY3Z6FSbKsX4WFe37c728krdT",
      "symbol": "OXYPOOL",
      "name": "Bonfida Oxy Pool",
      "decimals": 6,
      "logoURI": "https://cdn.jsdelivr.net/gh/nathanielparke/awesome-serum-markets/icons/oxy.svg",
      "tags": [],
      "extensions": {
        "website": "https://bonfida.com/"
      }
    },
    {
      "chainId": 101,
      "address": "D68NB5JkzvyNCZAvi6EGtEcGvSoRNPanU9heYTAUFFRa",
      "name": "PERP",
      "symbol": "PERP",
      "decimals": 6,
      "logoURI": "",
      "tags": [],
      "extensions": {
        "coingeckoId": "perpetual-protocol"
      }
    },
    {
      "chainId": 101,
      "address": "93a1L7xaEV7vZGzNXCcb9ztZedbpKgUiTHYxmFKJwKvc",
      "symbol": "RAYPOOL",
      "name": "Bonfida Ray Pool",
      "decimals": 6,
      "logoURI": "https://cdn.jsdelivr.net/gh/solana-labs/token-list@main/assets/mainnet/RVKd61ztZW9GUwhRbbLoYVRE5Xf1B2tVscKqwZqXgEr/logo.png",
      "tags": [],
      "extensions": {
        "website": "https://bonfida.com/"
      }
    },
    {
      "chainId": 101,
      "address": "FeGn77dhg1KXRRFeSwwMiykZnZPw5JXW6naf2aQgZDQf",
      "symbol": "wWETH",
      "name": "Wrapped Ether (Wormhole)",
      "decimals": 9,
      "logoURI": "https://cdn.jsdelivr.net/gh/trustwallet/assets@master/blockchains/ethereum/assets/0xC02aaA39b223FE8D0A0e5C4F27eAD9083C756Cc2/logo.png",
      "tags": [
        "wrapped",
        "wormhole"
      ],
      "extensions": {
        "address": "0xC02aaA39b223FE8D0A0e5C4F27eAD9083C756Cc2",
        "bridgeContract": "https://etherscan.io/address/0xf92cD566Ea4864356C5491c177A430C222d7e678",
        "assetContract": "https://etherscan.io/address/0xC02aaA39b223FE8D0A0e5C4F27eAD9083C756Cc2",
        "coingeckoId": "weth"
      }
    },
    {
      "chainId": 101,
      "address": "GbBWwtYTMPis4VHb8MrBbdibPhn28TSrLB53KvUmb7Gi",
      "symbol": "wFTT",
      "name": "Wrapped FTT (Wormhole)",
      "decimals": 9,
      "logoURI": "https://cdn.jsdelivr.net/gh/solana-labs/token-list@main/assets/mainnet/GbBWwtYTMPis4VHb8MrBbdibPhn28TSrLB53KvUmb7Gi/logo.webp",
      "tags": [
        "wrapped",
        "wormhole"
      ],
      "extensions": {
        "address": "0x50d1c9771902476076ecfc8b2a83ad6b9355a4c9",
        "bridgeContract": "https://etherscan.io/address/0xf92cD566Ea4864356C5491c177A430C222d7e678",
        "assetContract": "https://etherscan.io/address/0x50d1c9771902476076ecfc8b2a83ad6b9355a4c9",
        "coingeckoId": "ftx-token"
      }
    },
    {
      "chainId": 101,
      "address": "AbLwQCyU9S8ycJgu8wn6woRCHSYJmjMpJFcAHQ6vjq2P",
      "symbol": "wTUSD",
      "name": "TrueUSD (Wormhole)",
      "decimals": 9,
      "logoURI": "https://cdn.jsdelivr.net/gh/trustwallet/assets@master/blockchains/ethereum/assets/0x0000000000085d4780B73119b644AE5ecd22b376/logo.png",
      "tags": [
        "wrapped",
        "wormhole"
      ],
      "extensions": {
        "address": "0x0000000000085d4780B73119b644AE5ecd22b376",
        "bridgeContract": "https://etherscan.io/address/0xf92cD566Ea4864356C5491c177A430C222d7e678",
        "assetContract": "https://etherscan.io/address/0x0000000000085d4780B73119b644AE5ecd22b376",
        "coingeckoId": "true-usd"
      }
    },
    {
      "chainId": 101,
      "address": "3JfuyCg5891hCX1ZTbvt3pkiaww3XwgyqQH6E9eHtqKD",
      "symbol": "wLON",
      "name": "Tokenlon (Wormhole)",
      "decimals": 9,
      "logoURI": "https://cdn.jsdelivr.net/gh/trustwallet/assets@master/blockchains/ethereum/assets/0x0000000000095413afC295d19EDeb1Ad7B71c952/logo.png",
      "tags": [
        "wrapped",
        "wormhole"
      ],
      "extensions": {
        "address": "0x0000000000095413afC295d19EDeb1Ad7B71c952",
        "bridgeContract": "https://etherscan.io/address/0xf92cD566Ea4864356C5491c177A430C222d7e678",
        "assetContract": "https://etherscan.io/address/0x0000000000095413afC295d19EDeb1Ad7B71c952",
        "coingeckoId": "tokenlon"
      }
    },
    {
      "chainId": 101,
      "address": "6k7mrqiAqEWnABVN8FhfuNUrmrnaMh44nNWydNXctbpV",
      "symbol": "wALBT",
      "name": "AllianceBlock Token (Wormhole)",
      "decimals": 9,
      "logoURI": "https://cdn.jsdelivr.net/gh/trustwallet/assets@master/blockchains/ethereum/assets/0x00a8b738E453fFd858a7edf03bcCfe20412f0Eb0/logo.png",
      "tags": [
        "wrapped",
        "wormhole"
      ],
      "extensions": {
        "address": "0x00a8b738E453fFd858a7edf03bcCfe20412f0Eb0",
        "bridgeContract": "https://etherscan.io/address/0xf92cD566Ea4864356C5491c177A430C222d7e678",
        "assetContract": "https://etherscan.io/address/0x00a8b738E453fFd858a7edf03bcCfe20412f0Eb0",
        "coingeckoId": "allianceblock"
      }
    },
    {
      "chainId": 101,
      "address": "4b166BQEQunjg8oNTDcLeWU3nidQnVTL1Vni8ANU7Mvt",
      "symbol": "wSKL",
      "name": "SKALE (Wormhole)",
      "decimals": 9,
      "logoURI": "https://cdn.jsdelivr.net/gh/trustwallet/assets@master/blockchains/ethereum/assets/0x00c83aeCC790e8a4453e5dD3B0B4b3680501a7A7/logo.png",
      "tags": [
        "wrapped",
        "wormhole"
      ],
      "extensions": {
        "address": "0x00c83aeCC790e8a4453e5dD3B0B4b3680501a7A7",
        "bridgeContract": "https://etherscan.io/address/0xf92cD566Ea4864356C5491c177A430C222d7e678",
        "assetContract": "https://etherscan.io/address/0x00c83aeCC790e8a4453e5dD3B0B4b3680501a7A7",
        "coingeckoId": "skale"
      }
    },
    {
      "chainId": 101,
      "address": "CcHhpEx9VcWx7UBJC8DJaR5h3wNdexsQtB1nEfekjSHn",
      "symbol": "wUFT",
      "name": "UniLend Finance Token (Wormhole)",
      "decimals": 9,
      "logoURI": "https://cdn.jsdelivr.net/gh/trustwallet/assets@master/blockchains/ethereum/assets/0x0202Be363B8a4820f3F4DE7FaF5224fF05943AB1/logo.png",
      "tags": [
        "wrapped",
        "wormhole"
      ],
      "extensions": {
        "address": "0x0202Be363B8a4820f3F4DE7FaF5224fF05943AB1",
        "bridgeContract": "https://etherscan.io/address/0xf92cD566Ea4864356C5491c177A430C222d7e678",
        "assetContract": "https://etherscan.io/address/0x0202Be363B8a4820f3F4DE7FaF5224fF05943AB1",
        "coingeckoId": "unlend-finance"
      }
    },
    {
      "chainId": 101,
      "address": "VPjCJkR1uZGT9k9q7PsLArS5sEQtWgij8eZC8tysCy7",
      "symbol": "wORN",
      "name": "Orion Protocol (Wormhole)",
      "decimals": 8,
      "logoURI": "https://cdn.jsdelivr.net/gh/trustwallet/assets@master/blockchains/ethereum/assets/0x0258F474786DdFd37ABCE6df6BBb1Dd5dfC4434a/logo.png",
      "tags": [
        "wrapped",
        "wormhole"
      ],
      "extensions": {
        "address": "0x0258F474786DdFd37ABCE6df6BBb1Dd5dfC4434a",
        "bridgeContract": "https://etherscan.io/address/0xf92cD566Ea4864356C5491c177A430C222d7e678",
        "assetContract": "https://etherscan.io/address/0x0258F474786DdFd37ABCE6df6BBb1Dd5dfC4434a",
        "coingeckoId": "orion-protocol"
      }
    },
    {
      "chainId": 101,
      "address": "CxzHZtzrm6bAz6iFCAGgCYCd3iQb5guUD7oQXKxdgk5c",
      "symbol": "wSRK",
      "name": "SparkPoint (Wormhole)",
      "decimals": 9,
      "logoURI": "https://cdn.jsdelivr.net/gh/trustwallet/assets@master/blockchains/ethereum/assets/0x0488401c3F535193Fa8Df029d9fFe615A06E74E6/logo.png",
      "tags": [
        "wrapped",
        "wormhole"
      ],
      "extensions": {
        "address": "0x0488401c3F535193Fa8Df029d9fFe615A06E74E6",
        "bridgeContract": "https://etherscan.io/address/0xf92cD566Ea4864356C5491c177A430C222d7e678",
        "assetContract": "https://etherscan.io/address/0x0488401c3F535193Fa8Df029d9fFe615A06E74E6",
        "coingeckoId": "sparkpoint"
      }
    },
    {
      "chainId": 101,
      "address": "FqMZWvmii4NNzhLBKGzkvGj3e3XTxNVDNSKDJnt9fVQV",
      "symbol": "wUMA",
      "name": "UMA Voting Token v1 (Wormhole)",
      "decimals": 9,
      "logoURI": "https://cdn.jsdelivr.net/gh/trustwallet/assets@master/blockchains/ethereum/assets/0x04Fa0d235C4abf4BcF4787aF4CF447DE572eF828/logo.png",
      "tags": [
        "wrapped",
        "wormhole"
      ],
      "extensions": {
        "address": "0x04Fa0d235C4abf4BcF4787aF4CF447DE572eF828",
        "bridgeContract": "https://etherscan.io/address/0xf92cD566Ea4864356C5491c177A430C222d7e678",
        "assetContract": "https://etherscan.io/address/0x04Fa0d235C4abf4BcF4787aF4CF447DE572eF828",
        "coingeckoId": "uma"
      }
    },
    {
      "chainId": 101,
      "address": "6GGNzF99kCG1ozQbP7M7EYW9zPbQGPMwTCCi2Dqx3qhU",
      "symbol": "wSkey",
      "name": "SmartKey (Wormhole)",
      "decimals": 8,
      "logoURI": "https://cdn.jsdelivr.net/gh/trustwallet/assets@master/blockchains/ethereum/assets/0x06A01a4d579479Dd5D884EBf61A31727A3d8D442/logo.png",
      "tags": [
        "wrapped",
        "wormhole"
      ],
      "extensions": {
        "address": "0x06A01a4d579479Dd5D884EBf61A31727A3d8D442",
        "bridgeContract": "https://etherscan.io/address/0xf92cD566Ea4864356C5491c177A430C222d7e678",
        "assetContract": "https://etherscan.io/address/0x06A01a4d579479Dd5D884EBf61A31727A3d8D442",
        "coingeckoId": "smartkey"
      }
    },
    {
      "chainId": 101,
      "address": "Gc9rR2dUHfuYCJ8rU1Ye9fr8JoZZt9ZrfmXitQRLsxRW",
      "symbol": "wMIR",
      "name": "Wrapped MIR Token (Wormhole)",
      "decimals": 9,
      "logoURI": "https://cdn.jsdelivr.net/gh/trustwallet/assets@master/blockchains/ethereum/assets/0x09a3EcAFa817268f77BE1283176B946C4ff2E608/logo.png",
      "tags": [
        "wrapped",
        "wormhole"
      ],
      "extensions": {
        "address": "0x09a3EcAFa817268f77BE1283176B946C4ff2E608",
        "bridgeContract": "https://etherscan.io/address/0xf92cD566Ea4864356C5491c177A430C222d7e678",
        "assetContract": "https://etherscan.io/address/0x09a3EcAFa817268f77BE1283176B946C4ff2E608",
        "coingeckoId": "mirror-protocol"
      }
    },
    {
      "chainId": 101,
      "address": "B8xDqdrHpYLNHQKQ4ARDKurxhkhn2gfZa8WRosCEzXnF",
      "symbol": "wGRO",
      "name": "Growth (Wormhole)",
      "decimals": 9,
      "logoURI": "https://cdn.jsdelivr.net/gh/trustwallet/assets@master/blockchains/ethereum/assets/0x09e64c2B61a5f1690Ee6fbeD9baf5D6990F8dFd0/logo.png",
      "tags": [
        "wrapped",
        "wormhole"
      ],
      "extensions": {
        "address": "0x09e64c2B61a5f1690Ee6fbeD9baf5D6990F8dFd0",
        "bridgeContract": "https://etherscan.io/address/0xf92cD566Ea4864356C5491c177A430C222d7e678",
        "assetContract": "https://etherscan.io/address/0x09e64c2B61a5f1690Ee6fbeD9baf5D6990F8dFd0",
        "coingeckoId": "growth-defi"
      }
    },
    {
      "chainId": 101,
      "address": "GE1X8ef7fcsJ93THx4CvV7BQsdEyEAyk61s2L5YfSXiL",
      "symbol": "wSTAKE",
      "name": "xDai (Wormhole)",
      "decimals": 9,
      "logoURI": "https://cdn.jsdelivr.net/gh/trustwallet/assets@master/blockchains/ethereum/assets/0x0Ae055097C6d159879521C384F1D2123D1f195e6/logo.png",
      "tags": [
        "wrapped",
        "wormhole"
      ],
      "extensions": {
        "address": "0x0Ae055097C6d159879521C384F1D2123D1f195e6",
        "bridgeContract": "https://etherscan.io/address/0xf92cD566Ea4864356C5491c177A430C222d7e678",
        "assetContract": "https://etherscan.io/address/0x0Ae055097C6d159879521C384F1D2123D1f195e6",
        "coingeckoId": "xdai-stake"
      }
    },
    {
      "chainId": 101,
      "address": "7TK6QeyTsnTT6KsnK2tHHfh62mbjNuFWoyUc8vo3CmmU",
      "symbol": "wYFI",
      "name": "yearn.finance (Wormhole)",
      "decimals": 9,
      "logoURI": "https://cdn.jsdelivr.net/gh/trustwallet/assets@master/blockchains/ethereum/assets/0x0bc529c00C6401aEF6D220BE8C6Ea1667F6Ad93e/logo.png",
      "tags": [
        "wrapped",
        "wormhole"
      ],
      "extensions": {
        "address": "0x0bc529c00C6401aEF6D220BE8C6Ea1667F6Ad93e",
        "bridgeContract": "https://etherscan.io/address/0xf92cD566Ea4864356C5491c177A430C222d7e678",
        "assetContract": "https://etherscan.io/address/0x0bc529c00C6401aEF6D220BE8C6Ea1667F6Ad93e",
        "coingeckoId": "yearn-finance"
      }
    },
    {
      "chainId": 101,
      "address": "CTtKth9uW7froBA6xCd2MP7BXjGFESdT1SyxUmbHovSw",
      "symbol": "wBAT",
      "name": "Basic Attention Token (Wormhole)",
      "decimals": 9,
      "logoURI": "https://cdn.jsdelivr.net/gh/trustwallet/assets@master/blockchains/ethereum/assets/0x0D8775F648430679A709E98d2b0Cb6250d2887EF/logo.png",
      "tags": [
        "wrapped",
        "wormhole"
      ],
      "extensions": {
        "address": "0x0D8775F648430679A709E98d2b0Cb6250d2887EF",
        "bridgeContract": "https://etherscan.io/address/0xf92cD566Ea4864356C5491c177A430C222d7e678",
        "assetContract": "https://etherscan.io/address/0x0D8775F648430679A709E98d2b0Cb6250d2887EF",
        "coingeckoId": "basic-attention-token"
      }
    },
    {
      "chainId": 101,
      "address": "DrL2D4qCRCeNkQz3AJikLjBc3cS6fqqcQ3W7T9vbshCu",
      "symbol": "wMANA",
      "name": "Decentraland MANA (Wormhole)",
      "decimals": 9,
      "logoURI": "https://cdn.jsdelivr.net/gh/trustwallet/assets@master/blockchains/ethereum/assets/0x0F5D2fB29fb7d3CFeE444a200298f468908cC942/logo.png",
      "tags": [
        "wrapped",
        "wormhole"
      ],
      "extensions": {
        "address": "0x0F5D2fB29fb7d3CFeE444a200298f468908cC942",
        "bridgeContract": "https://etherscan.io/address/0xf92cD566Ea4864356C5491c177A430C222d7e678",
        "assetContract": "https://etherscan.io/address/0x0F5D2fB29fb7d3CFeE444a200298f468908cC942",
        "coingeckoId": "decentraland"
      }
    },
    {
      "chainId": 101,
      "address": "3cJKTW69FQDDCud7AhKHXZg126b3t73a2qVcVBS1BWjL",
      "symbol": "wXIO",
      "name": "XIO Network (Wormhole)",
      "decimals": 9,
      "logoURI": "https://cdn.jsdelivr.net/gh/trustwallet/assets@master/blockchains/ethereum/assets/0x0f7F961648aE6Db43C75663aC7E5414Eb79b5704/logo.png",
      "tags": [
        "wrapped",
        "wormhole"
      ],
      "extensions": {
        "address": "0x0f7F961648aE6Db43C75663aC7E5414Eb79b5704",
        "bridgeContract": "https://etherscan.io/address/0xf92cD566Ea4864356C5491c177A430C222d7e678",
        "assetContract": "https://etherscan.io/address/0x0f7F961648aE6Db43C75663aC7E5414Eb79b5704",
        "coingeckoId": "xio"
      }
    },
    {
      "chainId": 101,
      "address": "CQivbzuRQLvZbqefKc5gLzhSzZzAaySAdMmTG7pFn41w",
      "symbol": "wLAYER",
      "name": "Unilayer (Wormhole)",
      "decimals": 9,
      "logoURI": "https://cdn.jsdelivr.net/gh/trustwallet/assets@master/blockchains/ethereum/assets/0x0fF6ffcFDa92c53F615a4A75D982f399C989366b/logo.png",
      "tags": [
        "wrapped",
        "wormhole"
      ],
      "extensions": {
        "address": "0x0fF6ffcFDa92c53F615a4A75D982f399C989366b",
        "bridgeContract": "https://etherscan.io/address/0xf92cD566Ea4864356C5491c177A430C222d7e678",
        "assetContract": "https://etherscan.io/address/0x0fF6ffcFDa92c53F615a4A75D982f399C989366b",
        "coingeckoId": "unilayer"
      }
    },
    {
      "chainId": 101,
      "address": "C1LpKYrkVvWF5imsQ7JqJSZHj9NXNmJ5tEHkGTtLVH2L",
      "symbol": "wUMX",
      "name": "https://unimex.network/ (Wormhole)",
      "decimals": 9,
      "logoURI": "https://cdn.jsdelivr.net/gh/trustwallet/assets@master/blockchains/ethereum/assets/0x10Be9a8dAe441d276a5027936c3aADEd2d82bC15/logo.png",
      "tags": [
        "wrapped",
        "wormhole"
      ],
      "extensions": {
        "address": "0x10Be9a8dAe441d276a5027936c3aADEd2d82bC15",
        "bridgeContract": "https://etherscan.io/address/0xf92cD566Ea4864356C5491c177A430C222d7e678",
        "assetContract": "https://etherscan.io/address/0x10Be9a8dAe441d276a5027936c3aADEd2d82bC15",
        "coingeckoId": "unimex-network"
      }
    },
    {
      "chainId": 101,
      "address": "8F3kZd9XEpFgNZ4fZnEAC5CJZLewnkNE8QCjdvorGWuW",
      "symbol": "w1INCH",
      "name": "1INCH Token (Wormhole)",
      "decimals": 9,
      "logoURI": "https://cdn.jsdelivr.net/gh/trustwallet/assets@master/blockchains/ethereum/assets/0x111111111117dC0aa78b770fA6A738034120C302/logo.png",
      "tags": [
        "wrapped",
        "wormhole"
      ],
      "extensions": {
        "address": "0x111111111117dC0aa78b770fA6A738034120C302",
        "bridgeContract": "https://etherscan.io/address/0xf92cD566Ea4864356C5491c177A430C222d7e678",
        "assetContract": "https://etherscan.io/address/0x111111111117dC0aa78b770fA6A738034120C302",
        "coingeckoId": "1inch"
      }
    },
    {
      "chainId": 101,
      "address": "H3UMboX4tnjba1Xw1a2VhUtkdgnrbmPvmDm6jaouQDN9",
      "symbol": "wARMOR",
      "name": "Armor (Wormhole)",
      "decimals": 9,
      "logoURI": "https://cdn.jsdelivr.net/gh/trustwallet/assets@master/blockchains/ethereum/assets/0x1337DEF16F9B486fAEd0293eb623Dc8395dFE46a/logo.png",
      "tags": [
        "wrapped",
        "wormhole"
      ],
      "extensions": {
        "address": "0x1337DEF16F9B486fAEd0293eb623Dc8395dFE46a",
        "bridgeContract": "https://etherscan.io/address/0xf92cD566Ea4864356C5491c177A430C222d7e678",
        "assetContract": "https://etherscan.io/address/0x1337DEF16F9B486fAEd0293eb623Dc8395dFE46a",
        "coingeckoId": "armor"
      }
    },
    {
      "chainId": 101,
      "address": "Cw26Yz3rAN42mM5WpKriuGvbXnvRYmFA9sbBWH49KyqL",
      "symbol": "warNXM",
      "name": "Armor NXM (Wormhole)",
      "decimals": 9,
      "logoURI": "https://cdn.jsdelivr.net/gh/trustwallet/assets@master/blockchains/ethereum/assets/0x1337DEF18C680aF1f9f45cBcab6309562975b1dD/logo.png",
      "tags": [
        "wrapped",
        "wormhole"
      ],
      "extensions": {
        "address": "0x1337DEF18C680aF1f9f45cBcab6309562975b1dD",
        "bridgeContract": "https://etherscan.io/address/0xf92cD566Ea4864356C5491c177A430C222d7e678",
        "assetContract": "https://etherscan.io/address/0x1337DEF18C680aF1f9f45cBcab6309562975b1dD",
        "coingeckoId": "armor-nxm"
      }
    },
    {
      "chainId": 101,
      "address": "3GVAecXsFP8xLFuAMMpg5NU4g5JK6h2NZWsQJ45wiw6b",
      "symbol": "wDPI",
      "name": "DefiPulse Index (Wormhole)",
      "decimals": 9,
      "logoURI": "https://cdn.jsdelivr.net/gh/trustwallet/assets@master/blockchains/ethereum/assets/0x1494CA1F11D487c2bBe4543E90080AeBa4BA3C2b/logo.png",
      "tags": [
        "wrapped",
        "wormhole"
      ],
      "extensions": {
        "address": "0x1494CA1F11D487c2bBe4543E90080AeBa4BA3C2b",
        "bridgeContract": "https://etherscan.io/address/0xf92cD566Ea4864356C5491c177A430C222d7e678",
        "assetContract": "https://etherscan.io/address/0x1494CA1F11D487c2bBe4543E90080AeBa4BA3C2b",
        "coingeckoId": "defipulse-index"
      }
    },
    {
      "chainId": 101,
      "address": "AC4BK5yoEKn5hw6WpH3iWu56pEwigQdR48CiiqJ3R1pd",
      "symbol": "wDHC",
      "name": "DeltaHub Community (Wormhole)",
      "decimals": 9,
      "logoURI": "https://cdn.jsdelivr.net/gh/trustwallet/assets@master/blockchains/ethereum/assets/0x152687Bc4A7FCC89049cF119F9ac3e5aCF2eE7ef/logo.png",
      "tags": [
        "wrapped",
        "wormhole"
      ],
      "extensions": {
        "address": "0x152687Bc4A7FCC89049cF119F9ac3e5aCF2eE7ef",
        "bridgeContract": "https://etherscan.io/address/0xf92cD566Ea4864356C5491c177A430C222d7e678",
        "assetContract": "https://etherscan.io/address/0x152687Bc4A7FCC89049cF119F9ac3e5aCF2eE7ef",
        "coingeckoId": "deltahub-community"
      }
    },
    {
      "chainId": 101,
      "address": "7bXgNP7SEwrqbnfLBPgKDRKSGjVe7cjbuioRP23upF5H",
      "symbol": "wKEX",
      "name": "KIRA Network (Wormhole)",
      "decimals": 6,
      "logoURI": "https://cdn.jsdelivr.net/gh/trustwallet/assets@master/blockchains/ethereum/assets/0x16980b3B4a3f9D89E33311B5aa8f80303E5ca4F8/logo.png",
      "tags": [
        "wrapped",
        "wormhole"
      ],
      "extensions": {
        "address": "0x16980b3B4a3f9D89E33311B5aa8f80303E5ca4F8",
        "bridgeContract": "https://etherscan.io/address/0xf92cD566Ea4864356C5491c177A430C222d7e678",
        "assetContract": "https://etherscan.io/address/0x16980b3B4a3f9D89E33311B5aa8f80303E5ca4F8",
        "coingeckoId": "kira-network"
      }
    },
    {
      "chainId": 101,
      "address": "5uC8Gj96sK6UG44AYLpbX3DUjKtBUxBrhHcM8JDtyYum",
      "symbol": "wEWTB",
      "name": "Energy Web Token Bridged (Wormhole)",
      "decimals": 9,
      "logoURI": "https://cdn.jsdelivr.net/gh/trustwallet/assets@master/blockchains/ethereum/assets/0x178c820f862B14f316509ec36b13123DA19A6054/logo.png",
      "tags": [
        "wrapped",
        "wormhole"
      ],
      "extensions": {
        "address": "0x178c820f862B14f316509ec36b13123DA19A6054",
        "bridgeContract": "https://etherscan.io/address/0xf92cD566Ea4864356C5491c177A430C222d7e678",
        "assetContract": "https://etherscan.io/address/0x178c820f862B14f316509ec36b13123DA19A6054",
        "coingeckoId": "energy-web-token"
      }
    },
    {
      "chainId": 101,
      "address": "EzeRaHuh1Xu1nDUypv1VWXcGsNJ71ncCJ8HeWuyg8atJ",
      "symbol": "wCC10",
      "name": "Cryptocurrency Top 10 Tokens Index (Wormhole)",
      "decimals": 9,
      "logoURI": "https://cdn.jsdelivr.net/gh/trustwallet/assets@master/blockchains/ethereum/assets/0x17aC188e09A7890a1844E5E65471fE8b0CcFadF3/logo.png",
      "tags": [
        "wrapped",
        "wormhole"
      ],
      "extensions": {
        "address": "0x17aC188e09A7890a1844E5E65471fE8b0CcFadF3",
        "bridgeContract": "https://etherscan.io/address/0xf92cD566Ea4864356C5491c177A430C222d7e678",
        "assetContract": "https://etherscan.io/address/0x17aC188e09A7890a1844E5E65471fE8b0CcFadF3",
        "coingeckoId": "cryptocurrency-top-10-tokens-index"
      }
    },
    {
      "chainId": 101,
      "address": "CYzPVv1zB9RH6hRWRKprFoepdD8Y7Q5HefCqrybvetja",
      "symbol": "wAUDIO",
      "name": "Audius (Wormhole)",
      "decimals": 9,
      "logoURI": "https://cdn.jsdelivr.net/gh/trustwallet/assets@master/blockchains/ethereum/assets/0x18aAA7115705e8be94bfFEBDE57Af9BFc265B998/logo.png",
      "tags": [
        "wrapped",
        "wormhole"
      ],
      "extensions": {
        "address": "0x18aAA7115705e8be94bfFEBDE57Af9BFc265B998",
        "bridgeContract": "https://etherscan.io/address/0xf92cD566Ea4864356C5491c177A430C222d7e678",
        "assetContract": "https://etherscan.io/address/0x18aAA7115705e8be94bfFEBDE57Af9BFc265B998",
        "coingeckoId": "audius"
      }
    },
    {
      "chainId": 101,
      "address": "9yPmJNUp1qFV6LafdYdegZ8sCgC4oy6Rgt9WsDJqv3EX",
      "symbol": "wREP",
      "name": "Reputation (Wormhole)",
      "decimals": 9,
      "logoURI": "https://cdn.jsdelivr.net/gh/trustwallet/assets@master/blockchains/ethereum/assets/0x1985365e9f78359a9B6AD760e32412f4a445E862/logo.png",
      "tags": [
        "wrapped",
        "wormhole"
      ],
      "extensions": {
        "address": "0x1985365e9f78359a9B6AD760e32412f4a445E862",
        "bridgeContract": "https://etherscan.io/address/0xf92cD566Ea4864356C5491c177A430C222d7e678",
        "assetContract": "https://etherscan.io/address/0x1985365e9f78359a9B6AD760e32412f4a445E862"
      }
    },
    {
      "chainId": 101,
      "address": "CZxP1KtsfvMXZTGKR1fNwNChv8hGAfQrgVoENabN8zKU",
      "symbol": "wVSP",
      "name": "VesperToken (Wormhole)",
      "decimals": 9,
      "logoURI": "https://cdn.jsdelivr.net/gh/trustwallet/assets@master/blockchains/ethereum/assets/0x1b40183EFB4Dd766f11bDa7A7c3AD8982e998421/logo.png",
      "tags": [
        "wrapped",
        "wormhole"
      ],
      "extensions": {
        "address": "0x1b40183EFB4Dd766f11bDa7A7c3AD8982e998421",
        "bridgeContract": "https://etherscan.io/address/0xf92cD566Ea4864356C5491c177A430C222d7e678",
        "assetContract": "https://etherscan.io/address/0x1b40183EFB4Dd766f11bDa7A7c3AD8982e998421",
        "coingeckoId": "vesper-finance"
      }
    },
    {
      "chainId": 101,
      "address": "8cGPyDGT1mgG1iWzNjPmCDKSK9veJhoBAguq7rp7CjTe",
      "symbol": "wKP3R",
      "name": "Keep3rV1 (Wormhole)",
      "decimals": 9,
      "logoURI": "https://cdn.jsdelivr.net/gh/trustwallet/assets@master/blockchains/ethereum/assets/0x1cEB5cB57C4D4E2b2433641b95Dd330A33185A44/logo.png",
      "tags": [
        "wrapped",
        "wormhole"
      ],
      "extensions": {
        "address": "0x1cEB5cB57C4D4E2b2433641b95Dd330A33185A44",
        "bridgeContract": "https://etherscan.io/address/0xf92cD566Ea4864356C5491c177A430C222d7e678",
        "assetContract": "https://etherscan.io/address/0x1cEB5cB57C4D4E2b2433641b95Dd330A33185A44",
        "coingeckoId": "keep3rv1"
      }
    },
    {
      "chainId": 101,
      "address": "DGghbWvncPL41U8TmUtXcGMgLeQqkaA2yM7UfcabftR8",
      "symbol": "wLEAD",
      "name": "Lead Token (Wormhole)",
      "decimals": 9,
      "logoURI": "https://cdn.jsdelivr.net/gh/trustwallet/assets@master/blockchains/ethereum/assets/0x1dD80016e3d4ae146Ee2EBB484e8edD92dacC4ce/logo.png",
      "tags": [
        "wrapped",
        "wormhole"
      ],
      "extensions": {
        "address": "0x1dD80016e3d4ae146Ee2EBB484e8edD92dacC4ce",
        "bridgeContract": "https://etherscan.io/address/0xf92cD566Ea4864356C5491c177A430C222d7e678",
        "assetContract": "https://etherscan.io/address/0x1dD80016e3d4ae146Ee2EBB484e8edD92dacC4ce",
        "coingeckoId": "lead-token"
      }
    },
    {
      "chainId": 101,
      "address": "3MVa4e32PaKmPxYUQ6n8vFkWtCma68Ld7e7fTktWDueQ",
      "symbol": "wUNI",
      "name": "Uniswap (Wormhole)",
      "decimals": 9,
      "logoURI": "https://cdn.jsdelivr.net/gh/trustwallet/assets@master/blockchains/ethereum/assets/0x1f9840a85d5aF5bf1D1762F925BDADdC4201F984/logo.png",
      "tags": [
        "wrapped",
        "wormhole"
      ],
      "extensions": {
        "address": "0x1f9840a85d5aF5bf1D1762F925BDADdC4201F984",
        "bridgeContract": "https://etherscan.io/address/0xf92cD566Ea4864356C5491c177A430C222d7e678",
        "assetContract": "https://etherscan.io/address/0x1f9840a85d5aF5bf1D1762F925BDADdC4201F984",
        "coingeckoId": "uniswap"
      }
    },
    {
      "chainId": 101,
      "address": "qfnqNqs3nCAHjnyCgLRDbBtq4p2MtHZxw8YjSyYhPoL",
      "symbol": "wWBTC",
      "name": "Wrapped BTC (Wormhole)",
      "decimals": 8,
      "logoURI": "https://cdn.jsdelivr.net/gh/trustwallet/assets@master/blockchains/ethereum/assets/0x2260FAC5E5542a773Aa44fBCfeDf7C193bc2C599/logo.png",
      "tags": [
        "wrapped",
        "wormhole"
      ],
      "extensions": {
        "address": "0x2260FAC5E5542a773Aa44fBCfeDf7C193bc2C599",
        "bridgeContract": "https://etherscan.io/address/0xf92cD566Ea4864356C5491c177A430C222d7e678",
        "assetContract": "https://etherscan.io/address/0x2260FAC5E5542a773Aa44fBCfeDf7C193bc2C599",
        "coingeckoId": "wrapped-bitcoin"
      }
    },
    {
      "chainId": 101,
      "address": "8My83RG8Xa1EhXdDKHWq8BWZN1zF3XUrWL3TXCLjVPFh",
      "symbol": "wUNN",
      "name": "UNION Protocol Governance Token (Wormhole)",
      "decimals": 9,
      "logoURI": "https://cdn.jsdelivr.net/gh/trustwallet/assets@master/blockchains/ethereum/assets/0x226f7b842E0F0120b7E194D05432b3fd14773a9D/logo.png",
      "tags": [
        "wrapped",
        "wormhole"
      ],
      "extensions": {
        "address": "0x226f7b842E0F0120b7E194D05432b3fd14773a9D",
        "bridgeContract": "https://etherscan.io/address/0xf92cD566Ea4864356C5491c177A430C222d7e678",
        "assetContract": "https://etherscan.io/address/0x226f7b842E0F0120b7E194D05432b3fd14773a9D",
        "coingeckoId": "union-protocol-governance-token"
      }
    },
    {
      "chainId": 101,
      "address": "6jVuhLJ2mzyZ8DyUcrDj8Qr6Q9bqbJnq4fAnMeEduDM9",
      "symbol": "wSOCKS",
      "name": "Unisocks Edition 0 (Wormhole)",
      "decimals": 9,
      "logoURI": "https://cdn.jsdelivr.net/gh/trustwallet/assets@master/blockchains/ethereum/assets/0x23B608675a2B2fB1890d3ABBd85c5775c51691d5/logo.png",
      "tags": [
        "wrapped",
        "wormhole"
      ],
      "extensions": {
        "address": "0x23B608675a2B2fB1890d3ABBd85c5775c51691d5",
        "bridgeContract": "https://etherscan.io/address/0xf92cD566Ea4864356C5491c177A430C222d7e678",
        "assetContract": "https://etherscan.io/address/0x23B608675a2B2fB1890d3ABBd85c5775c51691d5",
        "coingeckoId": "unisocks"
      }
    },
    {
      "chainId": 101,
      "address": "Az8PAQ7s6s5ZFgBiKKEizHt3SzDxXKZayDCtRZoC3452",
      "symbol": "wDEXT",
      "name": "DEXTools (Wormhole)",
      "decimals": 9,
      "logoURI": "https://cdn.jsdelivr.net/gh/trustwallet/assets@master/blockchains/ethereum/assets/0x26CE25148832C04f3d7F26F32478a9fe55197166/logo.png",
      "tags": [
        "wrapped",
        "wormhole"
      ],
      "extensions": {
        "address": "0x26CE25148832C04f3d7F26F32478a9fe55197166",
        "bridgeContract": "https://etherscan.io/address/0xf92cD566Ea4864356C5491c177A430C222d7e678",
        "assetContract": "https://etherscan.io/address/0x26CE25148832C04f3d7F26F32478a9fe55197166",
        "coingeckoId": "idextools"
      }
    },
    {
      "chainId": 101,
      "address": "ELSnGFd5XnSdYFFSgYQp7n89FEbDqxN4npuRLW4PPPLv",
      "symbol": "wHEX",
      "name": "HEX (Wormhole)",
      "decimals": 8,
      "logoURI": "https://cdn.jsdelivr.net/gh/trustwallet/assets@master/blockchains/ethereum/assets/0x2b591e99afE9f32eAA6214f7B7629768c40Eeb39/logo.png",
      "tags": [
        "wrapped",
        "wormhole"
      ],
      "extensions": {
        "address": "0x2b591e99afE9f32eAA6214f7B7629768c40Eeb39",
        "bridgeContract": "https://etherscan.io/address/0xf92cD566Ea4864356C5491c177A430C222d7e678",
        "assetContract": "https://etherscan.io/address/0x2b591e99afE9f32eAA6214f7B7629768c40Eeb39",
        "coingeckoId": "hex"
      }
    },
    {
      "chainId": 101,
      "address": "9iwfHhE7BJKNo4Eb1wX3p4uyJjEN9RoGLt4BvMdzZoiN",
      "symbol": "wCREAM",
      "name": "Cream (Wormhole)",
      "decimals": 9,
      "logoURI": "https://cdn.jsdelivr.net/gh/trustwallet/assets@master/blockchains/ethereum/assets/0x2ba592F78dB6436527729929AAf6c908497cB200/logo.png",
      "tags": [
        "wrapped",
        "wormhole"
      ],
      "extensions": {
        "address": "0x2ba592F78dB6436527729929AAf6c908497cB200",
        "bridgeContract": "https://etherscan.io/address/0xf92cD566Ea4864356C5491c177A430C222d7e678",
        "assetContract": "https://etherscan.io/address/0x2ba592F78dB6436527729929AAf6c908497cB200",
        "coingeckoId": "cream-2"
      }
    },
    {
      "chainId": 101,
      "address": "DdiXkfDGhLiKyw889QC4nmcxSwMqarLBtrDofPJyx7bt",
      "symbol": "wYFIM",
      "name": "yfi.mobi (Wormhole)",
      "decimals": 9,
      "logoURI": "https://cdn.jsdelivr.net/gh/trustwallet/assets@master/blockchains/ethereum/assets/0x2e2f3246b6c65CCc4239c9Ee556EC143a7E5DE2c/logo.png",
      "tags": [
        "wrapped",
        "wormhole"
      ],
      "extensions": {
        "address": "0x2e2f3246b6c65CCc4239c9Ee556EC143a7E5DE2c",
        "bridgeContract": "https://etherscan.io/address/0xf92cD566Ea4864356C5491c177A430C222d7e678",
        "assetContract": "https://etherscan.io/address/0x2e2f3246b6c65CCc4239c9Ee556EC143a7E5DE2c",
        "coingeckoId": "yfimobi"
      }
    },
    {
      "chainId": 101,
      "address": "6wdcYNvUyHCerSiGbChkvGBF6Qzju1YP5qpXRQ4tqdZ3",
      "symbol": "wZEE",
      "name": "ZeroSwapToken (Wormhole)",
      "decimals": 9,
      "logoURI": "https://cdn.jsdelivr.net/gh/trustwallet/assets@master/blockchains/ethereum/assets/0x2eDf094dB69d6Dcd487f1B3dB9febE2eeC0dd4c5/logo.png",
      "tags": [
        "wrapped",
        "wormhole"
      ],
      "extensions": {
        "address": "0x2eDf094dB69d6Dcd487f1B3dB9febE2eeC0dd4c5",
        "bridgeContract": "https://etherscan.io/address/0xf92cD566Ea4864356C5491c177A430C222d7e678",
        "assetContract": "https://etherscan.io/address/0x2eDf094dB69d6Dcd487f1B3dB9febE2eeC0dd4c5",
        "coingeckoId": "zeroswap"
      }
    },
    {
      "chainId": 101,
      "address": "4xh8iC54UgaNpY4h34rxfZBSc9L2fBB8gWcYtDGHjxhN",
      "symbol": "wwANATHA",
      "name": "Wrapped ANATHA (Wormhole)",
      "decimals": 9,
      "logoURI": "https://cdn.jsdelivr.net/gh/trustwallet/assets@master/blockchains/ethereum/assets/0x3383c5a8969Dc413bfdDc9656Eb80A1408E4bA20/logo.png",
      "tags": [
        "wrapped",
        "wormhole"
      ],
      "extensions": {
        "address": "0x3383c5a8969Dc413bfdDc9656Eb80A1408E4bA20",
        "bridgeContract": "https://etherscan.io/address/0xf92cD566Ea4864356C5491c177A430C222d7e678",
        "assetContract": "https://etherscan.io/address/0x3383c5a8969Dc413bfdDc9656Eb80A1408E4bA20",
        "coingeckoId": "wrapped-anatha"
      }
    },
    {
      "chainId": 101,
      "address": "5Jq6S9HYqfG6TUMjjsKpnfis7utUAB69JiEGkkypdmgP",
      "symbol": "wRAMP",
      "name": "RAMP DEFI (Wormhole)",
      "decimals": 9,
      "logoURI": "https://cdn.jsdelivr.net/gh/trustwallet/assets@master/blockchains/ethereum/assets/0x33D0568941C0C64ff7e0FB4fbA0B11BD37deEd9f/logo.png",
      "tags": [
        "wrapped",
        "wormhole"
      ],
      "extensions": {
        "address": "0x33D0568941C0C64ff7e0FB4fbA0B11BD37deEd9f",
        "bridgeContract": "https://etherscan.io/address/0xf92cD566Ea4864356C5491c177A430C222d7e678",
        "assetContract": "https://etherscan.io/address/0x33D0568941C0C64ff7e0FB4fbA0B11BD37deEd9f",
        "coingeckoId": "ramp"
      }
    },
    {
      "chainId": 101,
      "address": "6uMUH5ztnj6AKYvL71EZgcyyRxjyBC5LVkscA5LrBc3c",
      "symbol": "wPRQ",
      "name": "Parsiq Token (Wormhole)",
      "decimals": 9,
      "logoURI": "https://cdn.jsdelivr.net/gh/trustwallet/assets@master/blockchains/ethereum/assets/0x362bc847A3a9637d3af6624EeC853618a43ed7D2/logo.png",
      "tags": [
        "wrapped",
        "wormhole"
      ],
      "extensions": {
        "address": "0x362bc847A3a9637d3af6624EeC853618a43ed7D2",
        "bridgeContract": "https://etherscan.io/address/0xf92cD566Ea4864356C5491c177A430C222d7e678",
        "assetContract": "https://etherscan.io/address/0x362bc847A3a9637d3af6624EeC853618a43ed7D2",
        "coingeckoId": "parsiq"
      }
    },
    {
      "chainId": 101,
      "address": "42gecM46tdSiYZN2CK1ek5raCxnzQf1xfhoKAf3F7Y5k",
      "symbol": "wSLP",
      "name": "Small Love Potion (Wormhole)",
      "decimals": 0,
      "logoURI": "https://cdn.jsdelivr.net/gh/trustwallet/assets@master/blockchains/ethereum/assets/0x37236CD05b34Cc79d3715AF2383E96dd7443dCF1/logo.png",
      "tags": [
        "wrapped",
        "wormhole"
      ],
      "extensions": {
        "address": "0x37236CD05b34Cc79d3715AF2383E96dd7443dCF1",
        "bridgeContract": "https://etherscan.io/address/0xf92cD566Ea4864356C5491c177A430C222d7e678",
        "assetContract": "https://etherscan.io/address/0x37236CD05b34Cc79d3715AF2383E96dd7443dCF1",
        "coingeckoId": "smooth-love-potion"
      }
    },
    {
      "chainId": 101,
      "address": "F6M9DW1cWw7EtFK9m2ukvT9WEvtEbdZfTzZTtDeBcnAf",
      "symbol": "wSAND",
      "name": "SAND (Wormhole)",
      "decimals": 9,
      "logoURI": "https://cdn.jsdelivr.net/gh/trustwallet/assets@master/blockchains/ethereum/assets/0x3845badAde8e6dFF049820680d1F14bD3903a5d0/logo.png",
      "tags": [
        "wrapped",
        "wormhole"
      ],
      "extensions": {
        "address": "0x3845badAde8e6dFF049820680d1F14bD3903a5d0",
        "bridgeContract": "https://etherscan.io/address/0xf92cD566Ea4864356C5491c177A430C222d7e678",
        "assetContract": "https://etherscan.io/address/0x3845badAde8e6dFF049820680d1F14bD3903a5d0",
        "coingeckoId": "the-sandbox"
      }
    },
    {
      "chainId": 101,
      "address": "G27M8w6G4hwatMNFi46DPAUR1YkxSmRNFKus7SgYLoDy",
      "symbol": "wCVP",
      "name": "Concentrated Voting Power (Wormhole)",
      "decimals": 9,
      "logoURI": "https://cdn.jsdelivr.net/gh/trustwallet/assets@master/blockchains/ethereum/assets/0x38e4adB44ef08F22F5B5b76A8f0c2d0dCbE7DcA1/logo.png",
      "tags": [
        "wrapped",
        "wormhole"
      ],
      "extensions": {
        "address": "0x38e4adB44ef08F22F5B5b76A8f0c2d0dCbE7DcA1",
        "bridgeContract": "https://etherscan.io/address/0xf92cD566Ea4864356C5491c177A430C222d7e678",
        "assetContract": "https://etherscan.io/address/0x38e4adB44ef08F22F5B5b76A8f0c2d0dCbE7DcA1",
        "coingeckoId": "concentrated-voting-power"
      }
    },
    {
      "chainId": 101,
      "address": "FjucGZpcdVXaWJH21pbrGQaKNszsGsJqbAXu4sJywKJa",
      "symbol": "wREN",
      "name": "Republic Token (Wormhole)",
      "decimals": 9,
      "logoURI": "https://cdn.jsdelivr.net/gh/trustwallet/assets@master/blockchains/ethereum/assets/0x408e41876cCCDC0F92210600ef50372656052a38/logo.png",
      "tags": [
        "wrapped",
        "wormhole"
      ],
      "extensions": {
        "address": "0x408e41876cCCDC0F92210600ef50372656052a38",
        "bridgeContract": "https://etherscan.io/address/0xf92cD566Ea4864356C5491c177A430C222d7e678",
        "assetContract": "https://etherscan.io/address/0x408e41876cCCDC0F92210600ef50372656052a38",
        "coingeckoId": "republic-protocol"
      }
    },
    {
      "chainId": 101,
      "address": "5kvugu18snfGRu1PykMfRzYfUxJYs3smk1PWQcGo6Z8a",
      "symbol": "wXOR",
      "name": "Sora (Wormhole)",
      "decimals": 9,
      "logoURI": "https://cdn.jsdelivr.net/gh/trustwallet/assets@master/blockchains/ethereum/assets/0x40FD72257597aA14C7231A7B1aaa29Fce868F677/logo.png",
      "tags": [
        "wrapped",
        "wormhole"
      ],
      "extensions": {
        "address": "0x40FD72257597aA14C7231A7B1aaa29Fce868F677",
        "bridgeContract": "https://etherscan.io/address/0xf92cD566Ea4864356C5491c177A430C222d7e678",
        "assetContract": "https://etherscan.io/address/0x40FD72257597aA14C7231A7B1aaa29Fce868F677",
        "coingeckoId": "sora"
      }
    },
    {
      "chainId": 101,
      "address": "3EKQDmiXj8yLBFpZca4coxBpP8XJCzmjVgUdVydSmaaT",
      "symbol": "wFUN",
      "name": "FunFair (Wormhole)",
      "decimals": 8,
      "logoURI": "https://cdn.jsdelivr.net/gh/trustwallet/assets@master/blockchains/ethereum/assets/0x419D0d8BdD9aF5e606Ae2232ed285Aff190E711b/logo.png",
      "tags": [
        "wrapped",
        "wormhole"
      ],
      "extensions": {
        "address": "0x419D0d8BdD9aF5e606Ae2232ed285Aff190E711b",
        "bridgeContract": "https://etherscan.io/address/0xf92cD566Ea4864356C5491c177A430C222d7e678",
        "assetContract": "https://etherscan.io/address/0x419D0d8BdD9aF5e606Ae2232ed285Aff190E711b",
        "coingeckoId": "funfair"
      }
    },
    {
      "chainId": 101,
      "address": "6J9soByB65WUamsEG8KSPdphBV1oCoGvr5QpaUaY3r19",
      "symbol": "wPICKLE",
      "name": "PickleToken (Wormhole)",
      "decimals": 9,
      "logoURI": "https://cdn.jsdelivr.net/gh/trustwallet/assets@master/blockchains/ethereum/assets/0x429881672B9AE42b8EbA0E26cD9C73711b891Ca5/logo.png",
      "tags": [
        "wrapped",
        "wormhole"
      ],
      "extensions": {
        "address": "0x429881672B9AE42b8EbA0E26cD9C73711b891Ca5",
        "bridgeContract": "https://etherscan.io/address/0xf92cD566Ea4864356C5491c177A430C222d7e678",
        "assetContract": "https://etherscan.io/address/0x429881672B9AE42b8EbA0E26cD9C73711b891Ca5",
        "coingeckoId": "pickle-finance"
      }
    },
    {
      "chainId": 101,
      "address": "HEsqFznmAERPUmMWHtDWYAZRoFbNHZpuNuFrPio68Zp1",
      "symbol": "wPAXG",
      "name": "Paxos Gold (Wormhole)",
      "decimals": 9,
      "logoURI": "https://cdn.jsdelivr.net/gh/trustwallet/assets@master/blockchains/ethereum/assets/0x45804880De22913dAFE09f4980848ECE6EcbAf78/logo.png",
      "tags": [
        "wrapped",
        "wormhole"
      ],
      "extensions": {
        "address": "0x45804880De22913dAFE09f4980848ECE6EcbAf78",
        "bridgeContract": "https://etherscan.io/address/0xf92cD566Ea4864356C5491c177A430C222d7e678",
        "assetContract": "https://etherscan.io/address/0x45804880De22913dAFE09f4980848ECE6EcbAf78",
        "coingeckoId": "pax-gold"
      }
    },
    {
      "chainId": 101,
      "address": "BrtLvpVCwVDH5Jpqjtiuhh8wKYA5b3NZCnsSftr61viv",
      "symbol": "wQNT",
      "name": "Quant (Wormhole)",
      "decimals": 9,
      "logoURI": "https://cdn.jsdelivr.net/gh/trustwallet/assets@master/blockchains/ethereum/assets/0x4a220E6096B25EADb88358cb44068A3248254675/logo.png",
      "tags": [
        "wrapped",
        "wormhole"
      ],
      "extensions": {
        "address": "0x4a220E6096B25EADb88358cb44068A3248254675",
        "bridgeContract": "https://etherscan.io/address/0xf92cD566Ea4864356C5491c177A430C222d7e678",
        "assetContract": "https://etherscan.io/address/0x4a220E6096B25EADb88358cb44068A3248254675",
        "coingeckoId": "quant-network"
      }
    },
    {
      "chainId": 101,
      "address": "8DRgurhcQPJeCqQEpbeYGUmwAz2tETbyWUYLUU4Q7goM",
      "symbol": "wORAI",
      "name": "Oraichain Token (Wormhole)",
      "decimals": 9,
      "logoURI": "https://cdn.jsdelivr.net/gh/trustwallet/assets@master/blockchains/ethereum/assets/0x4c11249814f11b9346808179Cf06e71ac328c1b5/logo.png",
      "tags": [
        "wrapped",
        "wormhole"
      ],
      "extensions": {
        "address": "0x4c11249814f11b9346808179Cf06e71ac328c1b5",
        "bridgeContract": "https://etherscan.io/address/0xf92cD566Ea4864356C5491c177A430C222d7e678",
        "assetContract": "https://etherscan.io/address/0x4c11249814f11b9346808179Cf06e71ac328c1b5",
        "coingeckoId": "oraichain-token"
      }
    },
    {
      "chainId": 101,
      "address": "4e5cqAsZ7wQqwLi7AApS9CgN8Yaho5TvkhvcLaGyiuzL",
      "symbol": "wTRU",
      "name": "TrustToken (Wormhole)",
      "decimals": 8,
      "logoURI": "https://cdn.jsdelivr.net/gh/trustwallet/assets@master/blockchains/ethereum/assets/0x4C19596f5aAfF459fA38B0f7eD92F11AE6543784/logo.png",
      "tags": [
        "wrapped",
        "wormhole"
      ],
      "extensions": {
        "address": "0x4C19596f5aAfF459fA38B0f7eD92F11AE6543784",
        "bridgeContract": "https://etherscan.io/address/0xf92cD566Ea4864356C5491c177A430C222d7e678",
        "assetContract": "https://etherscan.io/address/0x4C19596f5aAfF459fA38B0f7eD92F11AE6543784",
        "coingeckoId": "truefi"
      }
    },
    {
      "chainId": 101,
      "address": "HkhBUKSct2V93Z35apDmXthkRvH4yvMovLyv8s8idDgP",
      "symbol": "wMCB",
      "name": "MCDEX Token (Wormhole)",
      "decimals": 9,
      "logoURI": "https://cdn.jsdelivr.net/gh/trustwallet/assets@master/blockchains/ethereum/assets/0x4e352cF164E64ADCBad318C3a1e222E9EBa4Ce42/logo.png",
      "tags": [
        "wrapped",
        "wormhole"
      ],
      "extensions": {
        "address": "0x4e352cF164E64ADCBad318C3a1e222E9EBa4Ce42",
        "bridgeContract": "https://etherscan.io/address/0xf92cD566Ea4864356C5491c177A430C222d7e678",
        "assetContract": "https://etherscan.io/address/0x4e352cF164E64ADCBad318C3a1e222E9EBa4Ce42",
        "coingeckoId": "mcdex"
      }
    },
    {
      "chainId": 101,
      "address": "Eof7wbYsHZKaoyUGwM7Nfkoo6zQW4U7uWXqz2hoQzSkK",
      "symbol": "wNU",
      "name": "NuCypher (Wormhole)",
      "decimals": 9,
      "logoURI": "https://cdn.jsdelivr.net/gh/trustwallet/assets@master/blockchains/ethereum/assets/0x4fE83213D56308330EC302a8BD641f1d0113A4Cc/logo.png",
      "tags": [
        "wrapped",
        "wormhole"
      ],
      "extensions": {
        "address": "0x4fE83213D56308330EC302a8BD641f1d0113A4Cc",
        "bridgeContract": "https://etherscan.io/address/0xf92cD566Ea4864356C5491c177A430C222d7e678",
        "assetContract": "https://etherscan.io/address/0x4fE83213D56308330EC302a8BD641f1d0113A4Cc",
        "coingeckoId": "nucypher"
      }
    },
    {
      "chainId": 101,
      "address": "5CmA1HTVZt5NRtwiUrqWrcnT5JRW5zHe6uQXfP7SDUNz",
      "symbol": "wRAZOR",
      "name": "RAZOR (Wormhole)",
      "decimals": 9,
      "logoURI": "https://cdn.jsdelivr.net/gh/trustwallet/assets@master/blockchains/ethereum/assets/0x50DE6856358Cc35f3A9a57eAAA34BD4cB707d2cd/logo.png",
      "tags": [
        "wrapped",
        "wormhole"
      ],
      "extensions": {
        "address": "0x50DE6856358Cc35f3A9a57eAAA34BD4cB707d2cd",
        "bridgeContract": "https://etherscan.io/address/0xf92cD566Ea4864356C5491c177A430C222d7e678",
        "assetContract": "https://etherscan.io/address/0x50DE6856358Cc35f3A9a57eAAA34BD4cB707d2cd",
        "coingeckoId": "razor-network"
      }
    },
    {
      "chainId": 101,
      "address": "6msNYXzSVtjinqapq2xcvBb5NRq4YTPAi7wc5Jx8M8TS",
      "symbol": "wLINK",
      "name": "ChainLink Token (Wormhole)",
      "decimals": 9,
      "logoURI": "https://cdn.jsdelivr.net/gh/trustwallet/assets@master/blockchains/ethereum/assets/0x514910771AF9Ca656af840dff83E8264EcF986CA/logo.png",
      "tags": [
        "wrapped",
        "wormhole"
      ],
      "extensions": {
        "address": "0x514910771AF9Ca656af840dff83E8264EcF986CA",
        "bridgeContract": "https://etherscan.io/address/0xf92cD566Ea4864356C5491c177A430C222d7e678",
        "assetContract": "https://etherscan.io/address/0x514910771AF9Ca656af840dff83E8264EcF986CA",
        "coingeckoId": "chainlink"
      }
    },
    {
      "chainId": 101,
      "address": "BX2gcRRS12iqFzKCpvTt4krBBYNymR9JBDZBxzfFLnbF",
      "symbol": "weRSDL",
      "name": "UnFederalReserveToken (Wormhole)",
      "decimals": 9,
      "logoURI": "https://cdn.jsdelivr.net/gh/trustwallet/assets@master/blockchains/ethereum/assets/0x5218E472cFCFE0b64A064F055B43b4cdC9EfD3A6/logo.png",
      "tags": [
        "wrapped",
        "wormhole"
      ],
      "extensions": {
        "address": "0x5218E472cFCFE0b64A064F055B43b4cdC9EfD3A6",
        "bridgeContract": "https://etherscan.io/address/0xf92cD566Ea4864356C5491c177A430C222d7e678",
        "assetContract": "https://etherscan.io/address/0x5218E472cFCFE0b64A064F055B43b4cdC9EfD3A6",
        "coingeckoId": "unfederalreserve"
      }
    },
    {
      "chainId": 101,
      "address": "CCGLdsokcybeF8NrCcu1RSQK8isNBjBA58kVEMTHTKjx",
      "symbol": "wsUSD",
      "name": "Synth sUSD (Wormhole)",
      "decimals": 9,
      "logoURI": "https://cdn.jsdelivr.net/gh/trustwallet/assets@master/blockchains/ethereum/assets/0x57Ab1ec28D129707052df4dF418D58a2D46d5f51/logo.png",
      "tags": [
        "wrapped",
        "wormhole"
      ],
      "extensions": {
        "address": "0x57Ab1ec28D129707052df4dF418D58a2D46d5f51",
        "bridgeContract": "https://etherscan.io/address/0xf92cD566Ea4864356C5491c177A430C222d7e678",
        "assetContract": "https://etherscan.io/address/0x57Ab1ec28D129707052df4dF418D58a2D46d5f51",
        "coingeckoId": "nusd"
      }
    },
    {
      "chainId": 101,
      "address": "FP9ogG7hTdfcTJwn4prF9AVEcfcjLq1GtkqYM4oRn7eY",
      "symbol": "wHEGIC",
      "name": "Hegic (Wormhole)",
      "decimals": 9,
      "logoURI": "https://cdn.jsdelivr.net/gh/trustwallet/assets@master/blockchains/ethereum/assets/0x584bC13c7D411c00c01A62e8019472dE68768430/logo.png",
      "tags": [
        "wrapped",
        "wormhole"
      ],
      "extensions": {
        "address": "0x584bC13c7D411c00c01A62e8019472dE68768430",
        "bridgeContract": "https://etherscan.io/address/0xf92cD566Ea4864356C5491c177A430C222d7e678",
        "assetContract": "https://etherscan.io/address/0x584bC13c7D411c00c01A62e8019472dE68768430",
        "coingeckoId": "hegic"
      }
    },
    {
      "chainId": 101,
      "address": "DboP5vvYUVjmKSHKJ1YFHwmv41KtUscnYgzjmPgHwQVn",
      "symbol": "wXFI",
      "name": "Xfinance (Wormhole)",
      "decimals": 9,
      "logoURI": "https://cdn.jsdelivr.net/gh/trustwallet/assets@master/blockchains/ethereum/assets/0x5BEfBB272290dD5b8521D4a938f6c4757742c430/logo.png",
      "tags": [
        "wrapped",
        "wormhole"
      ],
      "extensions": {
        "address": "0x5BEfBB272290dD5b8521D4a938f6c4757742c430",
        "bridgeContract": "https://etherscan.io/address/0xf92cD566Ea4864356C5491c177A430C222d7e678",
        "assetContract": "https://etherscan.io/address/0x5BEfBB272290dD5b8521D4a938f6c4757742c430",
        "coingeckoId": "xfinance"
      }
    },
    {
      "chainId": 101,
      "address": "6c4U9yxGzVjejSJJXrdX8wtt532Et6MrBUZc2oK5j6w5",
      "symbol": "wDEXTF",
      "name": "DEXTF Token (Wormhole)",
      "decimals": 9,
      "logoURI": "https://cdn.jsdelivr.net/gh/trustwallet/assets@master/blockchains/ethereum/assets/0x5F64Ab1544D28732F0A24F4713c2C8ec0dA089f0/logo.png",
      "tags": [
        "wrapped",
        "wormhole"
      ],
      "extensions": {
        "address": "0x5F64Ab1544D28732F0A24F4713c2C8ec0dA089f0",
        "bridgeContract": "https://etherscan.io/address/0xf92cD566Ea4864356C5491c177A430C222d7e678",
        "assetContract": "https://etherscan.io/address/0x5F64Ab1544D28732F0A24F4713c2C8ec0dA089f0",
        "coingeckoId": "dextf"
      }
    },
    {
      "chainId": 101,
      "address": "JuXkRYNw54rujC7SPWcAM4ArLgA5x8nDQbS8xHAr6MA",
      "symbol": "wRLC",
      "name": "iExec RLC (Wormhole)",
      "decimals": 9,
      "logoURI": "https://cdn.jsdelivr.net/gh/trustwallet/assets@master/blockchains/ethereum/assets/0x607F4C5BB672230e8672085532f7e901544a7375/logo.png",
      "tags": [
        "wrapped",
        "wormhole"
      ],
      "extensions": {
        "address": "0x607F4C5BB672230e8672085532f7e901544a7375",
        "bridgeContract": "https://etherscan.io/address/0xf92cD566Ea4864356C5491c177A430C222d7e678",
        "assetContract": "https://etherscan.io/address/0x607F4C5BB672230e8672085532f7e901544a7375",
        "coingeckoId": "iexec-rlc"
      }
    },
    {
      "chainId": 101,
      "address": "7NfgSkv6kZ6ZWP6SJPtMuaUYGVEngVK8UFnaFTPk3QsM",
      "symbol": "wCORE",
      "name": "cVault.finance (Wormhole)",
      "decimals": 9,
      "logoURI": "https://cdn.jsdelivr.net/gh/trustwallet/assets@master/blockchains/ethereum/assets/0x62359Ed7505Efc61FF1D56fEF82158CcaffA23D7/logo.png",
      "tags": [
        "wrapped",
        "wormhole"
      ],
      "extensions": {
        "address": "0x62359Ed7505Efc61FF1D56fEF82158CcaffA23D7",
        "bridgeContract": "https://etherscan.io/address/0xf92cD566Ea4864356C5491c177A430C222d7e678",
        "assetContract": "https://etherscan.io/address/0x62359Ed7505Efc61FF1D56fEF82158CcaffA23D7",
        "coingeckoId": "cvault-finance"
      }
    },
    {
      "chainId": 101,
      "address": "AqLKDJiGL4wXKPAfzNom3xEdQwgj2LTCE4k34gzvZsE6",
      "symbol": "wCFi",
      "name": "CyberFi Token (Wormhole)",
      "decimals": 9,
      "logoURI": "https://cdn.jsdelivr.net/gh/trustwallet/assets@master/blockchains/ethereum/assets/0x63b4f3e3fa4e438698CE330e365E831F7cCD1eF4/logo.png",
      "tags": [
        "wrapped",
        "wormhole"
      ],
      "extensions": {
        "address": "0x63b4f3e3fa4e438698CE330e365E831F7cCD1eF4",
        "bridgeContract": "https://etherscan.io/address/0xf92cD566Ea4864356C5491c177A430C222d7e678",
        "assetContract": "https://etherscan.io/address/0x63b4f3e3fa4e438698CE330e365E831F7cCD1eF4",
        "coingeckoId": "cyberfi"
      }
    },
    {
      "chainId": 101,
      "address": "FLrjpCRrd4GffHu8MVYGvuLxYLuBGVaXsnCecw3Effci",
      "symbol": "wWISE",
      "name": "Wise Token (Wormhole)",
      "decimals": 9,
      "logoURI": "https://cdn.jsdelivr.net/gh/trustwallet/assets@master/blockchains/ethereum/assets/0x66a0f676479Cee1d7373f3DC2e2952778BfF5bd6/logo.png",
      "tags": [
        "wrapped",
        "wormhole"
      ],
      "extensions": {
        "address": "0x66a0f676479Cee1d7373f3DC2e2952778BfF5bd6",
        "bridgeContract": "https://etherscan.io/address/0xf92cD566Ea4864356C5491c177A430C222d7e678",
        "assetContract": "https://etherscan.io/address/0x66a0f676479Cee1d7373f3DC2e2952778BfF5bd6",
        "coingeckoId": "wise-token11"
      }
    },
    {
      "chainId": 101,
      "address": "GaMPhVyp1xd9xJuPskDEzQzp8mKfEjAmhny8NX7y7YKc",
      "symbol": "wGNO",
      "name": "Gnosis Token (Wormhole)",
      "decimals": 9,
      "logoURI": "https://cdn.jsdelivr.net/gh/trustwallet/assets@master/blockchains/ethereum/assets/0x6810e776880C02933D47DB1b9fc05908e5386b96/logo.png",
      "tags": [
        "wrapped",
        "wormhole"
      ],
      "extensions": {
        "address": "0x6810e776880C02933D47DB1b9fc05908e5386b96",
        "bridgeContract": "https://etherscan.io/address/0xf92cD566Ea4864356C5491c177A430C222d7e678",
        "assetContract": "https://etherscan.io/address/0x6810e776880C02933D47DB1b9fc05908e5386b96",
        "coingeckoId": "gnosis"
      }
    },
    {
      "chainId": 101,
      "address": "CCAQZHBVWKDukT68PZ3LenDs7apibeSYeJ3jHE8NzBC5",
      "symbol": "wPOOLZ",
      "name": "$Poolz Finance (Wormhole)",
      "decimals": 9,
      "logoURI": "https://cdn.jsdelivr.net/gh/trustwallet/assets@master/blockchains/ethereum/assets/0x69A95185ee2a045CDC4bCd1b1Df10710395e4e23/logo.png",
      "tags": [
        "wrapped",
        "wormhole"
      ],
      "extensions": {
        "address": "0x69A95185ee2a045CDC4bCd1b1Df10710395e4e23",
        "bridgeContract": "https://etherscan.io/address/0xf92cD566Ea4864356C5491c177A430C222d7e678",
        "assetContract": "https://etherscan.io/address/0x69A95185ee2a045CDC4bCd1b1Df10710395e4e23",
        "coingeckoId": "poolz-finance"
      }
    },
    {
      "chainId": 101,
      "address": "FYpdBuyAHSbdaAyD1sKkxyLWbAP8uUW9h6uvdhK74ij1",
      "symbol": "wDAI",
      "name": "Dai Stablecoin (Wormhole)",
      "decimals": 9,
      "logoURI": "https://cdn.jsdelivr.net/gh/trustwallet/assets@master/blockchains/ethereum/assets/0x6B175474E89094C44Da98b954EedeAC495271d0F/logo.png",
      "tags": [
        "wrapped",
        "wormhole"
      ],
      "extensions": {
        "address": "0x6B175474E89094C44Da98b954EedeAC495271d0F",
        "bridgeContract": "https://etherscan.io/address/0xf92cD566Ea4864356C5491c177A430C222d7e678",
        "assetContract": "https://etherscan.io/address/0x6B175474E89094C44Da98b954EedeAC495271d0F",
        "coingeckoId": "dai"
      }
    },
    {
      "chainId": 101,
      "address": "HbMGwfGjGPchtaPwyrtJFy8APZN5w1hi63xnzmj1f23v",
      "symbol": "wSUSHI",
      "name": "SushiSwap (Wormhole)",
      "decimals": 9,
      "logoURI": "https://cdn.jsdelivr.net/gh/trustwallet/assets@master/blockchains/ethereum/assets/0x6B3595068778DD592e39A122f4f5a5cF09C90fE2/logo.png",
      "tags": [
        "wrapped",
        "wormhole"
      ],
      "extensions": {
        "address": "0x6B3595068778DD592e39A122f4f5a5cF09C90fE2",
        "bridgeContract": "https://etherscan.io/address/0xf92cD566Ea4864356C5491c177A430C222d7e678",
        "assetContract": "https://etherscan.io/address/0x6B3595068778DD592e39A122f4f5a5cF09C90fE2",
        "coingeckoId": "sushi"
      }
    },
    {
      "chainId": 101,
      "address": "6Tmi8TZasqdxWB59uE5Zw9VLKecuCbsLSsPEqoMpmozA",
      "symbol": "wFYZ",
      "name": "Fyooz (Wormhole)",
      "decimals": 9,
      "logoURI": "https://cdn.jsdelivr.net/gh/trustwallet/assets@master/blockchains/ethereum/assets/0x6BFf2fE249601ed0Db3a87424a2E923118BB0312/logo.png",
      "tags": [
        "wrapped",
        "wormhole"
      ],
      "extensions": {
        "address": "0x6BFf2fE249601ed0Db3a87424a2E923118BB0312",
        "bridgeContract": "https://etherscan.io/address/0xf92cD566Ea4864356C5491c177A430C222d7e678",
        "assetContract": "https://etherscan.io/address/0x6BFf2fE249601ed0Db3a87424a2E923118BB0312",
        "coingeckoId": "fyooz"
      }
    },
    {
      "chainId": 101,
      "address": "3sHinPxEPqhEGip2Wy45TFmgAA1Atg2mctMjY5RKJUjk",
      "symbol": "wQRX",
      "name": "QuiverX (Wormhole)",
      "decimals": 9,
      "logoURI": "https://cdn.jsdelivr.net/gh/trustwallet/assets@master/blockchains/ethereum/assets/0x6e0daDE58D2d89eBBe7aFc384e3E4f15b70b14D8/logo.png",
      "tags": [
        "wrapped",
        "wormhole"
      ],
      "extensions": {
        "address": "0x6e0daDE58D2d89eBBe7aFc384e3E4f15b70b14D8",
        "bridgeContract": "https://etherscan.io/address/0xf92cD566Ea4864356C5491c177A430C222d7e678",
        "assetContract": "https://etherscan.io/address/0x6e0daDE58D2d89eBBe7aFc384e3E4f15b70b14D8",
        "coingeckoId": "quiverx"
      }
    },
    {
      "chainId": 101,
      "address": "4ighgEijHcCoLu9AsvwVz2TnGFqAgzQtQMr6ch88Jrfe",
      "symbol": "wTRADE",
      "name": "UniTrade (Wormhole)",
      "decimals": 9,
      "logoURI": "https://cdn.jsdelivr.net/gh/trustwallet/assets@master/blockchains/ethereum/assets/0x6F87D756DAf0503d08Eb8993686c7Fc01Dc44fB1/logo.png",
      "tags": [
        "wrapped",
        "wormhole"
      ],
      "extensions": {
        "address": "0x6F87D756DAf0503d08Eb8993686c7Fc01Dc44fB1",
        "bridgeContract": "https://etherscan.io/address/0xf92cD566Ea4864356C5491c177A430C222d7e678",
        "assetContract": "https://etherscan.io/address/0x6F87D756DAf0503d08Eb8993686c7Fc01Dc44fB1",
        "coingeckoId": "unitrade"
      }
    },
    {
      "chainId": 101,
      "address": "FTPnEQ3NfRRZ9tvmpDW6JFrvweBE5sanxnXSpJL1dvbB",
      "symbol": "wBIRD",
      "name": "Bird.Money (Wormhole)",
      "decimals": 9,
      "logoURI": "https://cdn.jsdelivr.net/gh/trustwallet/assets@master/blockchains/ethereum/assets/0x70401dFD142A16dC7031c56E862Fc88Cb9537Ce0/logo.png",
      "tags": [
        "wrapped",
        "wormhole"
      ],
      "extensions": {
        "address": "0x70401dFD142A16dC7031c56E862Fc88Cb9537Ce0",
        "bridgeContract": "https://etherscan.io/address/0xf92cD566Ea4864356C5491c177A430C222d7e678",
        "assetContract": "https://etherscan.io/address/0x70401dFD142A16dC7031c56E862Fc88Cb9537Ce0",
        "coingeckoId": "bird-money"
      }
    },
    {
      "chainId": 101,
      "address": "QVDE6rhcGPSB3ex5T7vWBzvoSRUXULjuSGpVuKwu5XH",
      "symbol": "wAXN",
      "name": "Axion (Wormhole)",
      "decimals": 9,
      "logoURI": "https://cdn.jsdelivr.net/gh/trustwallet/assets@master/blockchains/ethereum/assets/0x71F85B2E46976bD21302B64329868fd15eb0D127/logo.png",
      "tags": [
        "wrapped",
        "wormhole"
      ],
      "extensions": {
        "address": "0x71F85B2E46976bD21302B64329868fd15eb0D127",
        "bridgeContract": "https://etherscan.io/address/0xf92cD566Ea4864356C5491c177A430C222d7e678",
        "assetContract": "https://etherscan.io/address/0x71F85B2E46976bD21302B64329868fd15eb0D127",
        "coingeckoId": "axion"
      }
    },
    {
      "chainId": 101,
      "address": "J6AbGG62yo9UJ2T9r9GM7pnoRNui5DsZDnPbiNAPqbVd",
      "symbol": "wBMI",
      "name": "Bridge Mutual (Wormhole)",
      "decimals": 9,
      "logoURI": "https://cdn.jsdelivr.net/gh/trustwallet/assets@master/blockchains/ethereum/assets/0x725C263e32c72dDC3A19bEa12C5a0479a81eE688/logo.png",
      "tags": [
        "wrapped",
        "wormhole"
      ],
      "extensions": {
        "address": "0x725C263e32c72dDC3A19bEa12C5a0479a81eE688",
        "bridgeContract": "https://etherscan.io/address/0xf92cD566Ea4864356C5491c177A430C222d7e678",
        "assetContract": "https://etherscan.io/address/0x725C263e32c72dDC3A19bEa12C5a0479a81eE688",
        "coingeckoId": "bridge-mutual"
      }
    },
    {
      "chainId": 101,
      "address": "4wvHoaxxZxFeNrMTP8bLVRh1ziSBV7crN665WX4rRMqe",
      "symbol": "wDYT",
      "name": "DoYourTip (Wormhole)",
      "decimals": 9,
      "logoURI": "https://cdn.jsdelivr.net/gh/trustwallet/assets@master/blockchains/ethereum/assets/0x740623d2c797b7D8D1EcB98e9b4Afcf99Ec31E14/logo.png",
      "tags": [
        "wrapped",
        "wormhole"
      ],
      "extensions": {
        "address": "0x740623d2c797b7D8D1EcB98e9b4Afcf99Ec31E14",
        "bridgeContract": "https://etherscan.io/address/0xf92cD566Ea4864356C5491c177A430C222d7e678",
        "assetContract": "https://etherscan.io/address/0x740623d2c797b7D8D1EcB98e9b4Afcf99Ec31E14",
        "coingeckoId": "dynamite"
      }
    },
    {
      "chainId": 101,
      "address": "Fe5fWjCLDMJoi4sTmfR2VW4BT1LwsbR1n6QAjzJQvhhf",
      "symbol": "wBBR",
      "name": "BitberryToken (Wormhole)",
      "decimals": 9,
      "logoURI": "https://cdn.jsdelivr.net/gh/trustwallet/assets@master/blockchains/ethereum/assets/0x7671904eed7f10808B664fc30BB8693FD7237abF/logo.png",
      "tags": [
        "wrapped",
        "wormhole"
      ],
      "extensions": {
        "address": "0x7671904eed7f10808B664fc30BB8693FD7237abF",
        "bridgeContract": "https://etherscan.io/address/0xf92cD566Ea4864356C5491c177A430C222d7e678",
        "assetContract": "https://etherscan.io/address/0x7671904eed7f10808B664fc30BB8693FD7237abF",
        "coingeckoId": "bitberry-token"
      }
    },
    {
      "chainId": 101,
      "address": "5J9yhFRnQZx3RiqHzfQpAffX5UQz3k8vQCZH2g9Z9sDg",
      "symbol": "wWAXE",
      "name": "WAX Economic Token (Wormhole)",
      "decimals": 8,
      "logoURI": "https://cdn.jsdelivr.net/gh/trustwallet/assets@master/blockchains/ethereum/assets/0x7a2Bc711E19ba6aff6cE8246C546E8c4B4944DFD/logo.png",
      "tags": [
        "wrapped",
        "wormhole"
      ],
      "extensions": {
        "address": "0x7a2Bc711E19ba6aff6cE8246C546E8c4B4944DFD",
        "bridgeContract": "https://etherscan.io/address/0xf92cD566Ea4864356C5491c177A430C222d7e678",
        "assetContract": "https://etherscan.io/address/0x7a2Bc711E19ba6aff6cE8246C546E8c4B4944DFD",
        "coingeckoId": "waxe"
      }
    },
    {
      "chainId": 101,
      "address": "4DHywS5EjUTF5AYisPZiJbWcCV4gfpH98oKxpgyKRnnQ",
      "symbol": "wMATIC",
      "name": "Matic Token (Wormhole)",
      "decimals": 9,
      "logoURI": "https://cdn.jsdelivr.net/gh/trustwallet/assets@master/blockchains/ethereum/assets/0x7D1AfA7B718fb893dB30A3aBc0Cfc608AaCfeBB0/logo.png",
      "tags": [
        "wrapped",
        "wormhole"
      ],
      "extensions": {
        "address": "0x7D1AfA7B718fb893dB30A3aBc0Cfc608AaCfeBB0",
        "bridgeContract": "https://etherscan.io/address/0xf92cD566Ea4864356C5491c177A430C222d7e678",
        "assetContract": "https://etherscan.io/address/0x7D1AfA7B718fb893dB30A3aBc0Cfc608AaCfeBB0",
        "coingeckoId": "matic-network"
      }
    },
    {
      "chainId": 101,
      "address": "Au9E8ygQdTJQZXmNKPdtLEP8rGjC4qsGRhkJgjFNPAr8",
      "symbol": "wXRT",
      "name": "Robonomics (Wormhole)",
      "decimals": 9,
      "logoURI": "https://cdn.jsdelivr.net/gh/trustwallet/assets@master/blockchains/ethereum/assets/0x7dE91B204C1C737bcEe6F000AAA6569Cf7061cb7/logo.png",
      "tags": [
        "wrapped",
        "wormhole"
      ],
      "extensions": {
        "address": "0x7dE91B204C1C737bcEe6F000AAA6569Cf7061cb7",
        "bridgeContract": "https://etherscan.io/address/0xf92cD566Ea4864356C5491c177A430C222d7e678",
        "assetContract": "https://etherscan.io/address/0x7dE91B204C1C737bcEe6F000AAA6569Cf7061cb7",
        "coingeckoId": "robonomics-network"
      }
    },
    {
      "chainId": 101,
      "address": "5DQZ14hLDxveMH7NyGmTmUTRGgVAVXADp3cP2UHeH6hM",
      "symbol": "wAAVE",
      "name": "Aave Token (Wormhole)",
      "decimals": 9,
      "logoURI": "https://cdn.jsdelivr.net/gh/trustwallet/assets@master/blockchains/ethereum/assets/0x7Fc66500c84A76Ad7e9c93437bFc5Ac33E2DDaE9/logo.png",
      "tags": [
        "wrapped",
        "wormhole"
      ],
      "extensions": {
        "address": "0x7Fc66500c84A76Ad7e9c93437bFc5Ac33E2DDaE9",
        "bridgeContract": "https://etherscan.io/address/0xf92cD566Ea4864356C5491c177A430C222d7e678",
        "assetContract": "https://etherscan.io/address/0x7Fc66500c84A76Ad7e9c93437bFc5Ac33E2DDaE9",
        "coingeckoId": "aave"
      }
    },
    {
      "chainId": 101,
      "address": "Arc2ZVKNCdDU4vB8Ubud5QayDtjo2oJF9xVrUPQ6TWxF",
      "symbol": "wLEND",
      "name": "Lend (Wormhole)",
      "decimals": 9,
      "logoURI": "https://cdn.jsdelivr.net/gh/trustwallet/assets@master/blockchains/ethereum/assets/0x80fB784B7eD66730e8b1DBd9820aFD29931aab03/logo.png",
      "tags": [
        "wrapped",
        "wormhole"
      ],
      "extensions": {
        "address": "0x80fB784B7eD66730e8b1DBd9820aFD29931aab03",
        "bridgeContract": "https://etherscan.io/address/0xf92cD566Ea4864356C5491c177A430C222d7e678",
        "assetContract": "https://etherscan.io/address/0x80fB784B7eD66730e8b1DBd9820aFD29931aab03",
        "coingeckoId": "ethlend"
      }
    },
    {
      "chainId": 101,
      "address": "2ctKUDkGBnVykt31AhMPhHvAQWJvoNGbLh7aRidjtAqv",
      "symbol": "wPOLS",
      "name": "PolkastarterToken (Wormhole)",
      "decimals": 9,
      "logoURI": "https://cdn.jsdelivr.net/gh/trustwallet/assets@master/blockchains/ethereum/assets/0x83e6f1E41cdd28eAcEB20Cb649155049Fac3D5Aa/logo.png",
      "tags": [
        "wrapped",
        "wormhole"
      ],
      "extensions": {
        "address": "0x83e6f1E41cdd28eAcEB20Cb649155049Fac3D5Aa",
        "bridgeContract": "https://etherscan.io/address/0xf92cD566Ea4864356C5491c177A430C222d7e678",
        "assetContract": "https://etherscan.io/address/0x83e6f1E41cdd28eAcEB20Cb649155049Fac3D5Aa",
        "coingeckoId": "polkastarter"
      }
    },
    {
      "chainId": 101,
      "address": "8FnkznYpHvKiaBkgatVoCrNiS5y5KW62JqgjnxVhDejC",
      "symbol": "wUBT",
      "name": "Unibright (Wormhole)",
      "decimals": 8,
      "logoURI": "https://cdn.jsdelivr.net/gh/trustwallet/assets@master/blockchains/ethereum/assets/0x8400D94A5cb0fa0D041a3788e395285d61c9ee5e/logo.png",
      "tags": [
        "wrapped",
        "wormhole"
      ],
      "extensions": {
        "address": "0x8400D94A5cb0fa0D041a3788e395285d61c9ee5e",
        "bridgeContract": "https://etherscan.io/address/0xf92cD566Ea4864356C5491c177A430C222d7e678",
        "assetContract": "https://etherscan.io/address/0x8400D94A5cb0fa0D041a3788e395285d61c9ee5e",
        "coingeckoId": "unibright"
      }
    },
    {
      "chainId": 101,
      "address": "4LLAYXVmT3U8Sew6k3tk66zk3btT91QRzQzxcNX8XhzV",
      "symbol": "wDIA",
      "name": "DIA (Wormhole)",
      "decimals": 9,
      "logoURI": "https://cdn.jsdelivr.net/gh/trustwallet/assets@master/blockchains/ethereum/assets/0x84cA8bc7997272c7CfB4D0Cd3D55cd942B3c9419/logo.png",
      "tags": [
        "wrapped",
        "wormhole"
      ],
      "extensions": {
        "address": "0x84cA8bc7997272c7CfB4D0Cd3D55cd942B3c9419",
        "bridgeContract": "https://etherscan.io/address/0xf92cD566Ea4864356C5491c177A430C222d7e678",
        "assetContract": "https://etherscan.io/address/0x84cA8bc7997272c7CfB4D0Cd3D55cd942B3c9419",
        "coingeckoId": "dia-data"
      }
    },
    {
      "chainId": 101,
      "address": "8L8pDf3jutdpdr4m3np68CL9ZroLActrqwxi6s9Ah5xU",
      "symbol": "wFRAX",
      "name": "Frax (Wormhole)",
      "decimals": 9,
      "logoURI": "https://cdn.jsdelivr.net/gh/trustwallet/assets@master/blockchains/ethereum/assets/0x853d955aCEf822Db058eb8505911ED77F175b99e/logo.png",
      "tags": [
        "wrapped",
        "wormhole"
      ],
      "extensions": {
        "address": "0x853d955aCEf822Db058eb8505911ED77F175b99e",
        "bridgeContract": "https://etherscan.io/address/0xf92cD566Ea4864356C5491c177A430C222d7e678",
        "assetContract": "https://etherscan.io/address/0x853d955aCEf822Db058eb8505911ED77F175b99e",
        "coingeckoId": "frax"
      }
    },
    {
      "chainId": 101,
      "address": "H3oVL2zJpHJaDoRfQmSrftv3fkGzvsiQgugCZmcRBykG",
      "symbol": "wKEEP",
      "name": "KEEP Token (Wormhole)",
      "decimals": 9,
      "logoURI": "https://cdn.jsdelivr.net/gh/trustwallet/assets@master/blockchains/ethereum/assets/0x85Eee30c52B0b379b046Fb0F85F4f3Dc3009aFEC/logo.png",
      "tags": [
        "wrapped",
        "wormhole"
      ],
      "extensions": {
        "address": "0x85Eee30c52B0b379b046Fb0F85F4f3Dc3009aFEC",
        "bridgeContract": "https://etherscan.io/address/0xf92cD566Ea4864356C5491c177A430C222d7e678",
        "assetContract": "https://etherscan.io/address/0x85Eee30c52B0b379b046Fb0F85F4f3Dc3009aFEC",
        "coingeckoId": "keep-network"
      }
    },
    {
      "chainId": 101,
      "address": "64oqP1dFqqD8NEL4RPCpMyrHmpo31rj3nYxULVXvayfW",
      "symbol": "wRSR",
      "name": "Reserve Rights (Wormhole)",
      "decimals": 9,
      "logoURI": "https://cdn.jsdelivr.net/gh/trustwallet/assets@master/blockchains/ethereum/assets/0x8762db106B2c2A0bccB3A80d1Ed41273552616E8/logo.png",
      "tags": [
        "wrapped",
        "wormhole"
      ],
      "extensions": {
        "address": "0x8762db106B2c2A0bccB3A80d1Ed41273552616E8",
        "bridgeContract": "https://etherscan.io/address/0xf92cD566Ea4864356C5491c177A430C222d7e678",
        "assetContract": "https://etherscan.io/address/0x8762db106B2c2A0bccB3A80d1Ed41273552616E8",
        "coingeckoId": "reserve-rights-token"
      }
    },
    {
      "chainId": 101,
      "address": "5SU7veiCRA16ZxnS24kCC1dwQYVwi3whvTdM48iNE1Rm",
      "symbol": "wMPH",
      "name": "88mph.app (Wormhole)",
      "decimals": 9,
      "logoURI": "https://cdn.jsdelivr.net/gh/trustwallet/assets@master/blockchains/ethereum/assets/0x8888801aF4d980682e47f1A9036e589479e835C5/logo.png",
      "tags": [
        "wrapped",
        "wormhole"
      ],
      "extensions": {
        "address": "0x8888801aF4d980682e47f1A9036e589479e835C5",
        "bridgeContract": "https://etherscan.io/address/0xf92cD566Ea4864356C5491c177A430C222d7e678",
        "assetContract": "https://etherscan.io/address/0x8888801aF4d980682e47f1A9036e589479e835C5",
        "coingeckoId": "88mph"
      }
    },
    {
      "chainId": 101,
      "address": "5fv26ojhPHWNaikXcMf2TBu4JENjLQ2PWgWYeitttVwv",
      "symbol": "wPAID",
      "name": "PAID Network (Wormhole)",
      "decimals": 9,
      "logoURI": "https://cdn.jsdelivr.net/gh/trustwallet/assets@master/blockchains/ethereum/assets/0x8c8687fC965593DFb2F0b4EAeFD55E9D8df348df/logo.png",
      "tags": [
        "wrapped",
        "wormhole"
      ],
      "extensions": {
        "address": "0x8c8687fC965593DFb2F0b4EAeFD55E9D8df348df",
        "bridgeContract": "https://etherscan.io/address/0xf92cD566Ea4864356C5491c177A430C222d7e678",
        "assetContract": "https://etherscan.io/address/0x8c8687fC965593DFb2F0b4EAeFD55E9D8df348df",
        "coingeckoId": "paid-network"
      }
    },
    {
      "chainId": 101,
      "address": "ACr98v3kv9qaGnR3p2BfsoSK9Q2ZmP6zUkm3qxv5ZJDd",
      "symbol": "wSXP",
      "name": "Swipe (Wormhole)",
      "decimals": 9,
      "logoURI": "https://cdn.jsdelivr.net/gh/trustwallet/assets@master/blockchains/ethereum/assets/0x8CE9137d39326AD0cD6491fb5CC0CbA0e089b6A9/logo.png",
      "tags": [
        "wrapped",
        "wormhole"
      ],
      "extensions": {
        "address": "0x8CE9137d39326AD0cD6491fb5CC0CbA0e089b6A9",
        "bridgeContract": "https://etherscan.io/address/0xf92cD566Ea4864356C5491c177A430C222d7e678",
        "assetContract": "https://etherscan.io/address/0x8CE9137d39326AD0cD6491fb5CC0CbA0e089b6A9",
        "coingeckoId": "swipe"
      }
    },
    {
      "chainId": 101,
      "address": "7gBuzBcJ7V48m8TiKJ1XWNDUerK2XfAbjxuRiKMb6S8Z",
      "symbol": "wREQ",
      "name": "Request Token (Wormhole)",
      "decimals": 9,
      "logoURI": "https://cdn.jsdelivr.net/gh/trustwallet/assets@master/blockchains/ethereum/assets/0x8f8221aFbB33998d8584A2B05749bA73c37a938a/logo.png",
      "tags": [
        "wrapped",
        "wormhole"
      ],
      "extensions": {
        "address": "0x8f8221aFbB33998d8584A2B05749bA73c37a938a",
        "bridgeContract": "https://etherscan.io/address/0xf92cD566Ea4864356C5491c177A430C222d7e678",
        "assetContract": "https://etherscan.io/address/0x8f8221aFbB33998d8584A2B05749bA73c37a938a",
        "coingeckoId": "request-network"
      }
    },
    {
      "chainId": 101,
      "address": "CtDjsryLtwZCLj8TeniV7tWHbkaREfjKDWpvyQvsTyek",
      "symbol": "wWHALE",
      "name": "WHALE (Wormhole)",
      "decimals": 4,
      "logoURI": "https://cdn.jsdelivr.net/gh/trustwallet/assets@master/blockchains/ethereum/assets/0x9355372396e3F6daF13359B7b607a3374cc638e0/logo.png",
      "tags": [
        "wrapped",
        "wormhole"
      ],
      "extensions": {
        "address": "0x9355372396e3F6daF13359B7b607a3374cc638e0",
        "bridgeContract": "https://etherscan.io/address/0xf92cD566Ea4864356C5491c177A430C222d7e678",
        "assetContract": "https://etherscan.io/address/0x9355372396e3F6daF13359B7b607a3374cc638e0",
        "coingeckoId": "whale"
      }
    },
    {
      "chainId": 101,
      "address": "JDUgn6JUSwufqqthRdnZZKWv2vEdYvHxigF5Hk79yxRm",
      "symbol": "wPNK",
      "name": "Pinakion (Wormhole)",
      "decimals": 9,
      "logoURI": "https://cdn.jsdelivr.net/gh/trustwallet/assets@master/blockchains/ethereum/assets/0x93ED3FBe21207Ec2E8f2d3c3de6e058Cb73Bc04d/logo.png",
      "tags": [
        "wrapped",
        "wormhole"
      ],
      "extensions": {
        "address": "0x93ED3FBe21207Ec2E8f2d3c3de6e058Cb73Bc04d",
        "bridgeContract": "https://etherscan.io/address/0xf92cD566Ea4864356C5491c177A430C222d7e678",
        "assetContract": "https://etherscan.io/address/0x93ED3FBe21207Ec2E8f2d3c3de6e058Cb73Bc04d",
        "coingeckoId": "kleros"
      }
    },
    {
      "chainId": 101,
      "address": "EJKqF4p7xVhXkcDNCrVQJE4osow76226bc6u3AtsGXaG",
      "symbol": "wAPY",
      "name": "APY Governance Token (Wormhole)",
      "decimals": 9,
      "logoURI": "https://cdn.jsdelivr.net/gh/trustwallet/assets@master/blockchains/ethereum/assets/0x95a4492F028aa1fd432Ea71146b433E7B4446611/logo.png",
      "tags": [
        "wrapped",
        "wormhole"
      ],
      "extensions": {
        "address": "0x95a4492F028aa1fd432Ea71146b433E7B4446611",
        "bridgeContract": "https://etherscan.io/address/0xf92cD566Ea4864356C5491c177A430C222d7e678",
        "assetContract": "https://etherscan.io/address/0x95a4492F028aa1fd432Ea71146b433E7B4446611",
        "coingeckoId": "apy-finance"
      }
    },
    {
      "chainId": 101,
      "address": "AF7Dv5Vzi1dT2fLnz4ysiRQ6FxGN1M6mrmHwgNpx7FVH",
      "symbol": "wOCEAN",
      "name": "Ocean Protocol (Wormhole)",
      "decimals": 9,
      "logoURI": "https://cdn.jsdelivr.net/gh/trustwallet/assets@master/blockchains/ethereum/assets/0x967da4048cD07aB37855c090aAF366e4ce1b9F48/logo.png",
      "tags": [
        "wrapped",
        "wormhole"
      ],
      "extensions": {
        "address": "0x967da4048cD07aB37855c090aAF366e4ce1b9F48",
        "bridgeContract": "https://etherscan.io/address/0xf92cD566Ea4864356C5491c177A430C222d7e678",
        "assetContract": "https://etherscan.io/address/0x967da4048cD07aB37855c090aAF366e4ce1b9F48",
        "coingeckoId": "ocean-protocol"
      }
    },
    {
      "chainId": 101,
      "address": "AyNULvvLGW11fThvhncqNRjEgmDbMEHdDL4HqXD6SM8V",
      "symbol": "wSPI",
      "name": "Shopping.io (Wormhole)",
      "decimals": 9,
      "logoURI": "https://cdn.jsdelivr.net/gh/trustwallet/assets@master/blockchains/ethereum/assets/0x9B02dD390a603Add5c07f9fd9175b7DABE8D63B7/logo.png",
      "tags": [
        "wrapped",
        "wormhole"
      ],
      "extensions": {
        "address": "0x9B02dD390a603Add5c07f9fd9175b7DABE8D63B7",
        "bridgeContract": "https://etherscan.io/address/0xf92cD566Ea4864356C5491c177A430C222d7e678",
        "assetContract": "https://etherscan.io/address/0x9B02dD390a603Add5c07f9fd9175b7DABE8D63B7",
        "coingeckoId": "shopping-io"
      }
    },
    {
      "chainId": 101,
      "address": "3UeKTABxz9XexDtyKq646rSQvx8GVpKNwfMoKKfxsTsF",
      "symbol": "wBBTC",
      "name": "Binance Wrapped BTC (Wormhole)",
      "decimals": 8,
      "logoURI": "https://cdn.jsdelivr.net/gh/trustwallet/assets@master/blockchains/ethereum/assets/0x9BE89D2a4cd102D8Fecc6BF9dA793be995C22541/logo.png",
      "tags": [
        "wrapped",
        "wormhole"
      ],
      "extensions": {
        "address": "0x9BE89D2a4cd102D8Fecc6BF9dA793be995C22541",
        "bridgeContract": "https://etherscan.io/address/0xf92cD566Ea4864356C5491c177A430C222d7e678",
        "assetContract": "https://etherscan.io/address/0x9BE89D2a4cd102D8Fecc6BF9dA793be995C22541",
        "coingeckoId": "binance-wrapped-btc"
      }
    },
    {
      "chainId": 101,
      "address": "DsGbyCHbG4vSWBqAprR2eWuUAg8fXAgYkWL9psgvYZn5",
      "symbol": "wUNISTAKE",
      "name": "Unistake (Wormhole)",
      "decimals": 9,
      "logoURI": "https://cdn.jsdelivr.net/gh/trustwallet/assets@master/blockchains/ethereum/assets/0x9Ed8e7C9604790F7Ec589F99b94361d8AAB64E5E/logo.png",
      "tags": [
        "wrapped",
        "wormhole"
      ],
      "extensions": {
        "address": "0x9Ed8e7C9604790F7Ec589F99b94361d8AAB64E5E",
        "bridgeContract": "https://etherscan.io/address/0xf92cD566Ea4864356C5491c177A430C222d7e678",
        "assetContract": "https://etherscan.io/address/0x9Ed8e7C9604790F7Ec589F99b94361d8AAB64E5E",
        "coingeckoId": "unistake"
      }
    },
    {
      "chainId": 101,
      "address": "GBvv3jn9u6pZqPd2GVnQ7BKJzLwQnEWe4ci9k359PN9Z",
      "symbol": "wMKR",
      "name": "MakerDAO (Wormhole)",
      "decimals": 9,
      "logoURI": "https://cdn.jsdelivr.net/gh/trustwallet/assets@master/blockchains/ethereum/assets/0x9f8F72aA9304c8B593d555F12eF6589cC3A579A2/logo.png",
      "tags": [
        "wrapped",
        "wormhole"
      ],
      "extensions": {
        "address": "0x9f8F72aA9304c8B593d555F12eF6589cC3A579A2",
        "bridgeContract": "https://etherscan.io/address/0xf92cD566Ea4864356C5491c177A430C222d7e678",
        "assetContract": "https://etherscan.io/address/0x9f8F72aA9304c8B593d555F12eF6589cC3A579A2",
        "coingeckoId": "maker"
      }
    },
    {
      "chainId": 101,
      "address": "53ETjuzUNHG8c7rZ2hxQLQfN5R6tEYtdYwNQsa68xFUk",
      "symbol": "wFARM",
      "name": "FARM Reward Token (Wormhole)",
      "decimals": 9,
      "logoURI": "https://cdn.jsdelivr.net/gh/trustwallet/assets@master/blockchains/ethereum/assets/0xa0246c9032bC3A600820415aE600c6388619A14D/logo.png",
      "tags": [
        "wrapped",
        "wormhole"
      ],
      "extensions": {
        "address": "0xa0246c9032bC3A600820415aE600c6388619A14D",
        "bridgeContract": "https://etherscan.io/address/0xf92cD566Ea4864356C5491c177A430C222d7e678",
        "assetContract": "https://etherscan.io/address/0xa0246c9032bC3A600820415aE600c6388619A14D",
        "coingeckoId": "harvest-finance"
      }
    },
    {
      "chainId": 101,
      "address": "FVsXUnbhifqJ4LiXQEbpUtXVdB8T5ADLKqSs5t1oc54F",
      "symbol": "wUSDC",
      "name": "USD Coin (Wormhole)",
      "decimals": 6,
      "logoURI": "https://cdn.jsdelivr.net/gh/solana-labs/token-list@main/assets/mainnet/EPjFWdd5AufqSSqeM2qN1xzybapC8G4wEGGkZwyTDt1v/logo.png",
      "tags": [
        "wrapped",
        "wormhole"
      ],
      "extensions": {
        "address": "0xA0b86991c6218b36c1d19D4a2e9Eb0cE3606eB48",
        "bridgeContract": "https://etherscan.io/address/0xf92cD566Ea4864356C5491c177A430C222d7e678",
        "assetContract": "https://etherscan.io/address/0xA0b86991c6218b36c1d19D4a2e9Eb0cE3606eB48",
        "coingeckoId": "usd-coin"
      }
    },
    {
      "chainId": 101,
      "address": "EjBpnWzWZeW1PKzfCszLdHgENZLZDoTNaEmz8BddpWJx",
      "symbol": "wANT",
      "name": "Aragon Network Token (Wormhole)",
      "decimals": 9,
      "logoURI": "https://cdn.jsdelivr.net/gh/trustwallet/assets@master/blockchains/ethereum/assets/0xa117000000f279D81A1D3cc75430fAA017FA5A2e/logo.png",
      "tags": [
        "wrapped",
        "wormhole"
      ],
      "extensions": {
        "address": "0xa117000000f279D81A1D3cc75430fAA017FA5A2e",
        "bridgeContract": "https://etherscan.io/address/0xf92cD566Ea4864356C5491c177A430C222d7e678",
        "assetContract": "https://etherscan.io/address/0xa117000000f279D81A1D3cc75430fAA017FA5A2e",
        "coingeckoId": "aragon"
      }
    },
    {
      "chainId": 101,
      "address": "Rs4LHZ4WogZCAkCzfsKJib5LLnYL6xcVAfTcLQiSjg2",
      "symbol": "wNPXS",
      "name": "Pundi X Token (Wormhole)",
      "decimals": 9,
      "logoURI": "https://cdn.jsdelivr.net/gh/trustwallet/assets@master/blockchains/ethereum/assets/0xA15C7Ebe1f07CaF6bFF097D8a589fb8AC49Ae5B3/logo.png",
      "tags": [
        "wrapped",
        "wormhole"
      ],
      "extensions": {
        "address": "0xA15C7Ebe1f07CaF6bFF097D8a589fb8AC49Ae5B3",
        "bridgeContract": "https://etherscan.io/address/0xf92cD566Ea4864356C5491c177A430C222d7e678",
        "assetContract": "https://etherscan.io/address/0xA15C7Ebe1f07CaF6bFF097D8a589fb8AC49Ae5B3",
        "coingeckoId": "pundi-x"
      }
    },
    {
      "chainId": 101,
      "address": "65ribugkb42AANKYrEeuruhhfXffyE4jY22FUxFbpW7C",
      "symbol": "wRFOX",
      "name": "RFOX (Wormhole)",
      "decimals": 9,
      "logoURI": "https://cdn.jsdelivr.net/gh/trustwallet/assets@master/blockchains/ethereum/assets/0xa1d6Df714F91DeBF4e0802A542E13067f31b8262/logo.png",
      "tags": [
        "wrapped",
        "wormhole"
      ],
      "extensions": {
        "address": "0xa1d6Df714F91DeBF4e0802A542E13067f31b8262",
        "bridgeContract": "https://etherscan.io/address/0xf92cD566Ea4864356C5491c177A430C222d7e678",
        "assetContract": "https://etherscan.io/address/0xa1d6Df714F91DeBF4e0802A542E13067f31b8262",
        "coingeckoId": "redfox-labs-2"
      }
    },
    {
      "chainId": 101,
      "address": "T2mo6dnFiutu26KMuCMSjCLBB4ofWvQ3qBJGEMc3JSe",
      "symbol": "wMTA",
      "name": "Meta (Wormhole)",
      "decimals": 9,
      "logoURI": "https://cdn.jsdelivr.net/gh/trustwallet/assets@master/blockchains/ethereum/assets/0xa3BeD4E1c75D00fa6f4E5E6922DB7261B5E9AcD2/logo.png",
      "tags": [
        "wrapped",
        "wormhole"
      ],
      "extensions": {
        "address": "0xa3BeD4E1c75D00fa6f4E5E6922DB7261B5E9AcD2",
        "bridgeContract": "https://etherscan.io/address/0xf92cD566Ea4864356C5491c177A430C222d7e678",
        "assetContract": "https://etherscan.io/address/0xa3BeD4E1c75D00fa6f4E5E6922DB7261B5E9AcD2",
        "coingeckoId": "meta"
      }
    },
    {
      "chainId": 101,
      "address": "HC8SaUm9rhvVZE5ZwBWiUhFAnCuG8byd5FxKYdpFm5MR",
      "symbol": "wRBC",
      "name": "Rubic (Wormhole)",
      "decimals": 9,
      "logoURI": "https://cdn.jsdelivr.net/gh/trustwallet/assets@master/blockchains/ethereum/assets/0xA4EED63db85311E22dF4473f87CcfC3DaDCFA3E3/logo.png",
      "tags": [
        "wrapped",
        "wormhole"
      ],
      "extensions": {
        "address": "0xA4EED63db85311E22dF4473f87CcfC3DaDCFA3E3",
        "bridgeContract": "https://etherscan.io/address/0xf92cD566Ea4864356C5491c177A430C222d7e678",
        "assetContract": "https://etherscan.io/address/0xA4EED63db85311E22dF4473f87CcfC3DaDCFA3E3",
        "coingeckoId": "rubic"
      }
    },
    {
      "chainId": 101,
      "address": "9DdtKWoK8cBfLSLhHXHFZzzhxp4rdwHbFEAis8n5AsfQ",
      "symbol": "wNOIA",
      "name": "NOIA Token (Wormhole)",
      "decimals": 9,
      "logoURI": "https://cdn.jsdelivr.net/gh/trustwallet/assets@master/blockchains/ethereum/assets/0xa8c8CfB141A3bB59FEA1E2ea6B79b5ECBCD7b6ca/logo.png",
      "tags": [
        "wrapped",
        "wormhole"
      ],
      "extensions": {
        "address": "0xa8c8CfB141A3bB59FEA1E2ea6B79b5ECBCD7b6ca",
        "bridgeContract": "https://etherscan.io/address/0xf92cD566Ea4864356C5491c177A430C222d7e678",
        "assetContract": "https://etherscan.io/address/0xa8c8CfB141A3bB59FEA1E2ea6B79b5ECBCD7b6ca",
        "coingeckoId": "noia-network"
      }
    },
    {
      "chainId": 101,
      "address": "DTQStP2z4DRqbNHRxtwThAujr9aPFPsv4y2kkXTVLVvb",
      "symbol": "wCEL",
      "name": "Celsius (Wormhole)",
      "decimals": 4,
      "logoURI": "https://cdn.jsdelivr.net/gh/trustwallet/assets@master/blockchains/ethereum/assets/0xaaAEBE6Fe48E54f431b0C390CfaF0b017d09D42d/logo.png",
      "tags": [
        "wrapped",
        "wormhole"
      ],
      "extensions": {
        "address": "0xaaAEBE6Fe48E54f431b0C390CfaF0b017d09D42d",
        "bridgeContract": "https://etherscan.io/address/0xf92cD566Ea4864356C5491c177A430C222d7e678",
        "assetContract": "https://etherscan.io/address/0xaaAEBE6Fe48E54f431b0C390CfaF0b017d09D42d",
        "coingeckoId": "celsius-degree-token"
      }
    },
    {
      "chainId": 101,
      "address": "59NPV18vAbTgwC9aeEGikrmX3EbZHMEMkZfvcsHBNFr9",
      "symbol": "wCWS",
      "name": "Crowns (Wormhole)",
      "decimals": 9,
      "logoURI": "https://cdn.jsdelivr.net/gh/trustwallet/assets@master/blockchains/ethereum/assets/0xaC0104Cca91D167873B8601d2e71EB3D4D8c33e0/logo.png",
      "tags": [
        "wrapped",
        "wormhole"
      ],
      "extensions": {
        "address": "0xaC0104Cca91D167873B8601d2e71EB3D4D8c33e0",
        "bridgeContract": "https://etherscan.io/address/0xf92cD566Ea4864356C5491c177A430C222d7e678",
        "assetContract": "https://etherscan.io/address/0xaC0104Cca91D167873B8601d2e71EB3D4D8c33e0",
        "coingeckoId": "crowns"
      }
    },
    {
      "chainId": 101,
      "address": "4811JP9i35zgAxSFZjGXQwew6xd1qSBE4xdMFik2J14Z",
      "symbol": "wROOM",
      "name": "OptionRoom Token (Wormhole)",
      "decimals": 9,
      "logoURI": "https://cdn.jsdelivr.net/gh/trustwallet/assets@master/blockchains/ethereum/assets/0xAd4f86a25bbc20FfB751f2FAC312A0B4d8F88c64/logo.png",
      "tags": [
        "wrapped",
        "wormhole"
      ],
      "extensions": {
        "address": "0xAd4f86a25bbc20FfB751f2FAC312A0B4d8F88c64",
        "bridgeContract": "https://etherscan.io/address/0xf92cD566Ea4864356C5491c177A430C222d7e678",
        "assetContract": "https://etherscan.io/address/0xAd4f86a25bbc20FfB751f2FAC312A0B4d8F88c64",
        "coingeckoId": "option-room"
      }
    },
    {
      "chainId": 101,
      "address": "2VAdvHWMpzMnDYYn64MgqLNpGQ19iCiusCet8JLMtxU5",
      "symbol": "wYOP",
      "name": "YOP (Wormhole)",
      "decimals": 8,
      "logoURI": "https://cdn.jsdelivr.net/gh/trustwallet/assets@master/blockchains/ethereum/assets/0xAE1eaAE3F627AAca434127644371b67B18444051/logo.png",
      "tags": [
        "wrapped",
        "wormhole"
      ],
      "extensions": {
        "address": "0xAE1eaAE3F627AAca434127644371b67B18444051",
        "bridgeContract": "https://etherscan.io/address/0xf92cD566Ea4864356C5491c177A430C222d7e678",
        "assetContract": "https://etherscan.io/address/0xAE1eaAE3F627AAca434127644371b67B18444051",
        "coingeckoId": "yield-optimization-platform"
      }
    },
    {
      "chainId": 101,
      "address": "AKiTcEWZarsnUbKkwQVRjJni5eqwiNeBQsJ3nrADacT4",
      "symbol": "wLGCY",
      "name": "LGCY Network (Wormhole)",
      "decimals": 9,
      "logoURI": "https://cdn.jsdelivr.net/gh/trustwallet/assets@master/blockchains/ethereum/assets/0xaE697F994Fc5eBC000F8e22EbFfeE04612f98A0d/logo.png",
      "tags": [
        "wrapped",
        "wormhole"
      ],
      "extensions": {
        "address": "0xaE697F994Fc5eBC000F8e22EbFfeE04612f98A0d",
        "bridgeContract": "https://etherscan.io/address/0xf92cD566Ea4864356C5491c177A430C222d7e678",
        "assetContract": "https://etherscan.io/address/0xaE697F994Fc5eBC000F8e22EbFfeE04612f98A0d",
        "coingeckoId": "lgcy-network"
      }
    },
    {
      "chainId": 101,
      "address": "4kPHTMfSD1k3SytAMKEVRWH5ip6WD5U52tC5q6TuXUNU",
      "symbol": "wRFuel",
      "name": "Rio Fuel Token (Wormhole)",
      "decimals": 9,
      "logoURI": "https://cdn.jsdelivr.net/gh/trustwallet/assets@master/blockchains/ethereum/assets/0xaf9f549774ecEDbD0966C52f250aCc548D3F36E5/logo.png",
      "tags": [
        "wrapped",
        "wormhole"
      ],
      "extensions": {
        "address": "0xaf9f549774ecEDbD0966C52f250aCc548D3F36E5",
        "bridgeContract": "https://etherscan.io/address/0xf92cD566Ea4864356C5491c177A430C222d7e678",
        "assetContract": "https://etherscan.io/address/0xaf9f549774ecEDbD0966C52f250aCc548D3F36E5",
        "coingeckoId": "rio-defi"
      }
    },
    {
      "chainId": 101,
      "address": "E1w2uKRsVJeDf1Qqbk7DDKEDe7NCYwh8ySgqCaEZ4BTC",
      "symbol": "wMAHA",
      "name": "MahaDAO (Wormhole)",
      "decimals": 9,
      "logoURI": "https://cdn.jsdelivr.net/gh/trustwallet/assets@master/blockchains/ethereum/assets/0xB4d930279552397bbA2ee473229f89Ec245bc365/logo.png",
      "tags": [
        "wrapped",
        "wormhole"
      ],
      "extensions": {
        "address": "0xB4d930279552397bbA2ee473229f89Ec245bc365",
        "bridgeContract": "https://etherscan.io/address/0xf92cD566Ea4864356C5491c177A430C222d7e678",
        "assetContract": "https://etherscan.io/address/0xB4d930279552397bbA2ee473229f89Ec245bc365",
        "coingeckoId": "mahadao"
      }
    },
    {
      "chainId": 101,
      "address": "4psmnTirimNyPEPEZtkQkdEPJagTXS3a7wsu1XN9MYK3",
      "symbol": "wRPL",
      "name": "Rocket Pool (Wormhole)",
      "decimals": 9,
      "logoURI": "https://cdn.jsdelivr.net/gh/trustwallet/assets@master/blockchains/ethereum/assets/0xB4EFd85c19999D84251304bDA99E90B92300Bd93/logo.png",
      "tags": [
        "wrapped",
        "wormhole"
      ],
      "extensions": {
        "address": "0xB4EFd85c19999D84251304bDA99E90B92300Bd93",
        "bridgeContract": "https://etherscan.io/address/0xf92cD566Ea4864356C5491c177A430C222d7e678",
        "assetContract": "https://etherscan.io/address/0xB4EFd85c19999D84251304bDA99E90B92300Bd93",
        "coingeckoId": "rocket-pool"
      }
    },
    {
      "chainId": 101,
      "address": "FrhQauNRm7ecom9FRprNcyz58agDe5ujAbAtA9NG6jtU",
      "symbol": "wNEXO",
      "name": "Nexo (Wormhole)",
      "decimals": 9,
      "logoURI": "https://cdn.jsdelivr.net/gh/trustwallet/assets@master/blockchains/ethereum/assets/0xB62132e35a6c13ee1EE0f84dC5d40bad8d815206/logo.png",
      "tags": [
        "wrapped",
        "wormhole"
      ],
      "extensions": {
        "address": "0xB62132e35a6c13ee1EE0f84dC5d40bad8d815206",
        "bridgeContract": "https://etherscan.io/address/0xf92cD566Ea4864356C5491c177A430C222d7e678",
        "assetContract": "https://etherscan.io/address/0xB62132e35a6c13ee1EE0f84dC5d40bad8d815206",
        "coingeckoId": "nexo"
      }
    },
    {
      "chainId": 101,
      "address": "AoU75vwpnWEVvfarxRALjzRc8vS9UdDhRMkwoDimt9ss",
      "symbol": "wSFI",
      "name": "Spice (Wormhole)",
      "decimals": 9,
      "logoURI": "https://cdn.jsdelivr.net/gh/trustwallet/assets@master/blockchains/ethereum/assets/0xb753428af26E81097e7fD17f40c88aaA3E04902c/logo.png",
      "tags": [
        "wrapped",
        "wormhole"
      ],
      "extensions": {
        "address": "0xb753428af26E81097e7fD17f40c88aaA3E04902c",
        "bridgeContract": "https://etherscan.io/address/0xf92cD566Ea4864356C5491c177A430C222d7e678",
        "assetContract": "https://etherscan.io/address/0xb753428af26E81097e7fD17f40c88aaA3E04902c",
        "coingeckoId": "saffron-finance"
      }
    },
    {
      "chainId": 101,
      "address": "CRZuALvCYjPLB65WFLHh9JkmPWK5C81TXpy2aEEaCjr3",
      "symbol": "wSTBZ",
      "name": "Stabilize Token (Wormhole)",
      "decimals": 9,
      "logoURI": "https://cdn.jsdelivr.net/gh/trustwallet/assets@master/blockchains/ethereum/assets/0xB987D48Ed8f2C468D52D6405624EADBa5e76d723/logo.png",
      "tags": [
        "wrapped",
        "wormhole"
      ],
      "extensions": {
        "address": "0xB987D48Ed8f2C468D52D6405624EADBa5e76d723",
        "bridgeContract": "https://etherscan.io/address/0xf92cD566Ea4864356C5491c177A430C222d7e678",
        "assetContract": "https://etherscan.io/address/0xB987D48Ed8f2C468D52D6405624EADBa5e76d723",
        "coingeckoId": "stabilize"
      }
    },
    {
      "chainId": 101,
      "address": "HPYXGSdAwyK5GwmuivL8gDdUVRChtgXq6SRat44k4Pat",
      "symbol": "wBAL",
      "name": "Balancer (Wormhole)",
      "decimals": 9,
      "logoURI": "https://cdn.jsdelivr.net/gh/trustwallet/assets@master/blockchains/ethereum/assets/0xba100000625a3754423978a60c9317c58a424e3D/logo.png",
      "tags": [
        "wrapped",
        "wormhole"
      ],
      "extensions": {
        "address": "0xba100000625a3754423978a60c9317c58a424e3D",
        "bridgeContract": "https://etherscan.io/address/0xf92cD566Ea4864356C5491c177A430C222d7e678",
        "assetContract": "https://etherscan.io/address/0xba100000625a3754423978a60c9317c58a424e3D",
        "coingeckoId": "balancer"
      }
    },
    {
      "chainId": 101,
      "address": "AV7NgJV2BsgEukzUTrcUMz3LD37xLcLtygFig5WJ3kQN",
      "symbol": "wBAND",
      "name": "BandToken (Wormhole)",
      "decimals": 9,
      "logoURI": "https://cdn.jsdelivr.net/gh/trustwallet/assets@master/blockchains/ethereum/assets/0xBA11D00c5f74255f56a5E366F4F77f5A186d7f55/logo.png",
      "tags": [
        "wrapped",
        "wormhole"
      ],
      "extensions": {
        "address": "0xBA11D00c5f74255f56a5E366F4F77f5A186d7f55",
        "bridgeContract": "https://etherscan.io/address/0xf92cD566Ea4864356C5491c177A430C222d7e678",
        "assetContract": "https://etherscan.io/address/0xBA11D00c5f74255f56a5E366F4F77f5A186d7f55",
        "coingeckoId": "band-protocol"
      }
    },
    {
      "chainId": 101,
      "address": "4obZok5FFUcQXQoV39hhcqk9xSmo4WnP9wnrNCk1g5BC",
      "symbol": "wSWFL",
      "name": "Swapfolio (Wormhole)",
      "decimals": 9,
      "logoURI": "https://cdn.jsdelivr.net/gh/trustwallet/assets@master/blockchains/ethereum/assets/0xBa21Ef4c9f433Ede00badEFcC2754B8E74bd538A/logo.png",
      "tags": [
        "wrapped",
        "wormhole"
      ],
      "extensions": {
        "address": "0xBa21Ef4c9f433Ede00badEFcC2754B8E74bd538A",
        "bridgeContract": "https://etherscan.io/address/0xf92cD566Ea4864356C5491c177A430C222d7e678",
        "assetContract": "https://etherscan.io/address/0xBa21Ef4c9f433Ede00badEFcC2754B8E74bd538A",
        "coingeckoId": "swapfolio"
      }
    },
    {
      "chainId": 101,
      "address": "HCP8hGKS6fUGfTA1tQxBKzbXuQk7yktzz71pY8LXVJyR",
      "symbol": "wLRC",
      "name": "LoopringCoin V2 (Wormhole)",
      "decimals": 9,
      "logoURI": "https://cdn.jsdelivr.net/gh/trustwallet/assets@master/blockchains/ethereum/assets/0xBBbbCA6A901c926F240b89EacB641d8Aec7AEafD/logo.png",
      "tags": [
        "wrapped",
        "wormhole"
      ],
      "extensions": {
        "address": "0xBBbbCA6A901c926F240b89EacB641d8Aec7AEafD",
        "bridgeContract": "https://etherscan.io/address/0xf92cD566Ea4864356C5491c177A430C222d7e678",
        "assetContract": "https://etherscan.io/address/0xBBbbCA6A901c926F240b89EacB641d8Aec7AEafD",
        "coingeckoId": "loopring"
      }
    },
    {
      "chainId": 101,
      "address": "9sNArcS6veh7DLEo7Y1ZSbBCYtkuPVE6S3HhVrcWR2Zw",
      "symbol": "wPERP",
      "name": "Perpetual (Wormhole)",
      "decimals": 9,
      "logoURI": "https://cdn.jsdelivr.net/gh/trustwallet/assets@master/blockchains/ethereum/assets/0xbC396689893D065F41bc2C6EcbeE5e0085233447/logo.png",
      "tags": [
        "wrapped",
        "wormhole"
      ],
      "extensions": {
        "address": "0xbC396689893D065F41bc2C6EcbeE5e0085233447",
        "bridgeContract": "https://etherscan.io/address/0xf92cD566Ea4864356C5491c177A430C222d7e678",
        "assetContract": "https://etherscan.io/address/0xbC396689893D065F41bc2C6EcbeE5e0085233447",
        "coingeckoId": "perpetual-protocol"
      }
    },
    {
      "chainId": 101,
      "address": "3XnhArdJydrpbr9Nbj8wNUaozPL9WAo9YDyNWakhTm9X",
      "symbol": "wCOMP",
      "name": "Compound (Wormhole)",
      "decimals": 9,
      "logoURI": "https://cdn.jsdelivr.net/gh/trustwallet/assets@master/blockchains/ethereum/assets/0xc00e94Cb662C3520282E6f5717214004A7f26888/logo.png",
      "tags": [
        "wrapped",
        "wormhole"
      ],
      "extensions": {
        "address": "0xc00e94Cb662C3520282E6f5717214004A7f26888",
        "bridgeContract": "https://etherscan.io/address/0xf92cD566Ea4864356C5491c177A430C222d7e678",
        "assetContract": "https://etherscan.io/address/0xc00e94Cb662C3520282E6f5717214004A7f26888",
        "coingeckoId": "compound-governance-token"
      }
    },
    {
      "chainId": 101,
      "address": "CPLNm9UMKfiJKiySQathV99yeSgTVjPDZx4ucFrbp2MD",
      "symbol": "wSNX",
      "name": "Synthetix Network Token (Wormhole)",
      "decimals": 9,
      "logoURI": "https://cdn.jsdelivr.net/gh/trustwallet/assets@master/blockchains/ethereum/assets//logo.png",
      "tags": [
        "wrapped",
        "wormhole"
      ],
      "extensions": {
        "address": "0xC011a73ee8576Fb46F5E1c5751cA3B9Fe0af2a6F",
        "bridgeContract": "https://etherscan.io/address/0xf92cD566Ea4864356C5491c177A430C222d7e678",
        "assetContract": "https://etherscan.io/address/0xC011a73ee8576Fb46F5E1c5751cA3B9Fe0af2a6F",
        "coingeckoId": "havven"
      }
    },
    {
      "chainId": 101,
      "address": "D6eVKSfLdioqo2zG8LbQYFU2gf66FrjKA7afCYNo1GHt",
      "symbol": "wDUCK",
      "name": "DLP Duck Token (Wormhole)",
      "decimals": 9,
      "logoURI": "https://cdn.jsdelivr.net/gh/trustwallet/assets@master/blockchains/ethereum/assets/0xC0bA369c8Db6eB3924965e5c4FD0b4C1B91e305F/logo.png",
      "tags": [
        "wrapped",
        "wormhole"
      ],
      "extensions": {
        "address": "0xC0bA369c8Db6eB3924965e5c4FD0b4C1B91e305F",
        "bridgeContract": "https://etherscan.io/address/0xf92cD566Ea4864356C5491c177A430C222d7e678",
        "assetContract": "https://etherscan.io/address/0xC0bA369c8Db6eB3924965e5c4FD0b4C1B91e305F",
        "coingeckoId": "dlp-duck-token"
      }
    },
    {
      "chainId": 101,
      "address": "9PwPi3DAf9Dy4Y6qJmUzF6fX9CjNwScBidsYqJmcApF8",
      "symbol": "wCHAIN",
      "name": "Chain Games (Wormhole)",
      "decimals": 9,
      "logoURI": "https://cdn.jsdelivr.net/gh/trustwallet/assets@master/blockchains/ethereum/assets/0xC4C2614E694cF534D407Ee49F8E44D125E4681c4/logo.png",
      "tags": [
        "wrapped",
        "wormhole"
      ],
      "extensions": {
        "address": "0xC4C2614E694cF534D407Ee49F8E44D125E4681c4",
        "bridgeContract": "https://etherscan.io/address/0xf92cD566Ea4864356C5491c177A430C222d7e678",
        "assetContract": "https://etherscan.io/address/0xC4C2614E694cF534D407Ee49F8E44D125E4681c4",
        "coingeckoId": "chain-games"
      }
    },
    {
      "chainId": 101,
      "address": "BmxZ1pghpcoyT7aykj7D1o4AxWirTqvD7zD2tNngjirT",
      "symbol": "wGRT",
      "name": "Graph Token (Wormhole)",
      "decimals": 9,
      "logoURI": "https://cdn.jsdelivr.net/gh/trustwallet/assets@master/blockchains/ethereum/assets/0xc944E90C64B2c07662A292be6244BDf05Cda44a7/logo.png",
      "tags": [
        "wrapped",
        "wormhole"
      ],
      "extensions": {
        "address": "0xc944E90C64B2c07662A292be6244BDf05Cda44a7",
        "bridgeContract": "https://etherscan.io/address/0xf92cD566Ea4864356C5491c177A430C222d7e678",
        "assetContract": "https://etherscan.io/address/0xc944E90C64B2c07662A292be6244BDf05Cda44a7",
        "coingeckoId": "the-graph"
      }
    },
    {
      "chainId": 101,
      "address": "FMr15arp651N6fR2WEL36pCMBnFecHcN6wDxne2Vf3SK",
      "symbol": "wROOT",
      "name": "RootKit (Wormhole)",
      "decimals": 9,
      "logoURI": "https://cdn.jsdelivr.net/gh/trustwallet/assets@master/blockchains/ethereum/assets/0xCb5f72d37685C3D5aD0bB5F982443BC8FcdF570E/logo.png",
      "tags": [
        "wrapped",
        "wormhole"
      ],
      "extensions": {
        "address": "0xCb5f72d37685C3D5aD0bB5F982443BC8FcdF570E",
        "bridgeContract": "https://etherscan.io/address/0xf92cD566Ea4864356C5491c177A430C222d7e678",
        "assetContract": "https://etherscan.io/address/0xCb5f72d37685C3D5aD0bB5F982443BC8FcdF570E",
        "coingeckoId": "rootkit"
      }
    },
    {
      "chainId": 101,
      "address": "E9X7rKAGfSh1gsHC6qh5MVLkDzRcT64KQbjzvHnc5zEq",
      "symbol": "wSWAP",
      "name": "TrustSwap Token (Wormhole)",
      "decimals": 9,
      "logoURI": "https://cdn.jsdelivr.net/gh/trustwallet/assets@master/blockchains/ethereum/assets/0xCC4304A31d09258b0029eA7FE63d032f52e44EFe/logo.png",
      "tags": [
        "wrapped",
        "wormhole"
      ],
      "extensions": {
        "address": "0xCC4304A31d09258b0029eA7FE63d032f52e44EFe",
        "bridgeContract": "https://etherscan.io/address/0xf92cD566Ea4864356C5491c177A430C222d7e678",
        "assetContract": "https://etherscan.io/address/0xCC4304A31d09258b0029eA7FE63d032f52e44EFe",
        "coingeckoId": "trustswap"
      }
    },
    {
      "chainId": 101,
      "address": "5NEENV1mNvu7MfNNtKuGSDC8zoNStq1tuLkDXFtv6rZd",
      "symbol": "wTVK",
      "name": "Terra Virtua Kolect (Wormhole)",
      "decimals": 9,
      "logoURI": "https://cdn.jsdelivr.net/gh/trustwallet/assets@master/blockchains/ethereum/assets/0xd084B83C305daFD76AE3E1b4E1F1fe2eCcCb3988/logo.png",
      "tags": [
        "wrapped",
        "wormhole"
      ],
      "extensions": {
        "address": "0xd084B83C305daFD76AE3E1b4E1F1fe2eCcCb3988",
        "bridgeContract": "https://etherscan.io/address/0xf92cD566Ea4864356C5491c177A430C222d7e678",
        "assetContract": "https://etherscan.io/address/0xd084B83C305daFD76AE3E1b4E1F1fe2eCcCb3988",
        "coingeckoId": "terra-virtua-kolect"
      }
    },
    {
      "chainId": 101,
      "address": "5ZXLGj7onpitgtREJNYb51DwDPddvqV1YLC8jn2sgz48",
      "symbol": "wOMG",
      "name": "OMG Network (Wormhole)",
      "decimals": 9,
      "logoURI": "https://cdn.jsdelivr.net/gh/trustwallet/assets@master/blockchains/ethereum/assets//logo.png",
      "tags": [
        "wrapped",
        "wormhole"
      ],
      "extensions": {
        "address": "0xd26114cd6EE289AccF82350c8d8487fedB8A0C07",
        "bridgeContract": "https://etherscan.io/address/0xf92cD566Ea4864356C5491c177A430C222d7e678",
        "assetContract": "https://etherscan.io/address/0xd26114cd6EE289AccF82350c8d8487fedB8A0C07",
        "coingeckoId": "omisego"
      }
    },
    {
      "chainId": 101,
      "address": "2Xf2yAXJfg82sWwdLUo2x9mZXy6JCdszdMZkcF1Hf4KV",
      "symbol": "wLUNA",
      "name": "Wrapped LUNA Token (Wormhole)",
      "decimals": 9,
      "logoURI": "https://cdn.jsdelivr.net/gh/trustwallet/assets@master/blockchains/ethereum/assets/0xd2877702675e6cEb975b4A1dFf9fb7BAF4C91ea9/logo.png",
      "tags": [
        "wrapped",
        "wormhole"
      ],
      "extensions": {
        "address": "0xd2877702675e6cEb975b4A1dFf9fb7BAF4C91ea9",
        "bridgeContract": "https://etherscan.io/address/0xf92cD566Ea4864356C5491c177A430C222d7e678",
        "assetContract": "https://etherscan.io/address/0xd2877702675e6cEb975b4A1dFf9fb7BAF4C91ea9",
        "coingeckoId": "wrapped-terra"
      }
    },
    {
      "chainId": 101,
      "address": "5Ro6JxJ4NjSTEppdX2iXUYgWkAEF1dcs9gqMX99E2vkL",
      "symbol": "wBONDLY",
      "name": "Bondly Token (Wormhole)",
      "decimals": 9,
      "logoURI": "https://cdn.jsdelivr.net/gh/trustwallet/assets@master/blockchains/ethereum/assets/0xD2dDa223b2617cB616c1580db421e4cFAe6a8a85/logo.png",
      "tags": [
        "wrapped",
        "wormhole"
      ],
      "extensions": {
        "address": "0xD2dDa223b2617cB616c1580db421e4cFAe6a8a85",
        "bridgeContract": "https://etherscan.io/address/0xf92cD566Ea4864356C5491c177A430C222d7e678",
        "assetContract": "https://etherscan.io/address/0xD2dDa223b2617cB616c1580db421e4cFAe6a8a85",
        "coingeckoId": "bondly"
      }
    },
    {
      "chainId": 101,
      "address": "5jFzUEqWLnvGvKWb1Pji9nWVYy5vLG2saoXCyVNWEdEi",
      "symbol": "wDETS",
      "name": "Dextrust (Wormhole)",
      "decimals": 9,
      "logoURI": "https://cdn.jsdelivr.net/gh/trustwallet/assets@master/blockchains/ethereum/assets/0xd379700999F4805Ce80aa32DB46A94dF64561108/logo.png",
      "tags": [
        "wrapped",
        "wormhole"
      ],
      "extensions": {
        "address": "0xd379700999F4805Ce80aa32DB46A94dF64561108",
        "bridgeContract": "https://etherscan.io/address/0xf92cD566Ea4864356C5491c177A430C222d7e678",
        "assetContract": "https://etherscan.io/address/0xd379700999F4805Ce80aa32DB46A94dF64561108",
        "coingeckoId": "dextrust"
      }
    },
    {
      "chainId": 101,
      "address": "BV5tm1uCRWQCQKNgQVFnkseqAjxpmbJkRCXvzFWBdgMp",
      "symbol": "wAMPL",
      "name": "Ampleforth (Wormhole)",
      "decimals": 9,
      "logoURI": "https://cdn.jsdelivr.net/gh/trustwallet/assets@master/blockchains/ethereum/assets//logo.png",
      "tags": [
        "wrapped",
        "wormhole"
      ],
      "extensions": {
        "address": "0xD46bA6D942050d489DBd938a2C909A5d5039A161",
        "bridgeContract": "https://etherscan.io/address/0xf92cD566Ea4864356C5491c177A430C222d7e678",
        "assetContract": "https://etherscan.io/address/0xD46bA6D942050d489DBd938a2C909A5d5039A161",
        "coingeckoId": "ampleforth"
      }
    },
    {
      "chainId": 101,
      "address": "2PSvGigDY4MVUmv51bBiARBMcHBtXcUBnx5V9BwWbbi2",
      "symbol": "wPOLK",
      "name": "Polkamarkets (Wormhole)",
      "decimals": 9,
      "logoURI": "https://cdn.jsdelivr.net/gh/trustwallet/assets@master/blockchains/ethereum/assets/0xD478161C952357F05f0292B56012Cd8457F1cfbF/logo.png",
      "tags": [
        "wrapped",
        "wormhole"
      ],
      "extensions": {
        "address": "0xD478161C952357F05f0292B56012Cd8457F1cfbF",
        "bridgeContract": "https://etherscan.io/address/0xf92cD566Ea4864356C5491c177A430C222d7e678",
        "assetContract": "https://etherscan.io/address/0xD478161C952357F05f0292B56012Cd8457F1cfbF",
        "coingeckoId": "polkamarkets"
      }
    },
    {
      "chainId": 101,
      "address": "ApmXkxXCASdxRf3Ln6Ni7oAZ7E6CX1CcJAD8A5qBdhSm",
      "symbol": "wCRV",
      "name": "Curve DAO Token (Wormhole)",
      "decimals": 9,
      "logoURI": "https://cdn.jsdelivr.net/gh/trustwallet/assets@master/blockchains/ethereum/assets/0xD533a949740bb3306d119CC777fa900bA034cd52/logo.png",
      "tags": [
        "wrapped",
        "wormhole"
      ],
      "extensions": {
        "address": "0xD533a949740bb3306d119CC777fa900bA034cd52",
        "bridgeContract": "https://etherscan.io/address/0xf92cD566Ea4864356C5491c177A430C222d7e678",
        "assetContract": "https://etherscan.io/address/0xD533a949740bb3306d119CC777fa900bA034cd52",
        "coingeckoId": "curve-dao-token"
      }
    },
    {
      "chainId": 101,
      "address": "DWECGzR56MruYJyo5g5QpoxZbFoydt3oWUkkDsVhxXzs",
      "symbol": "wMEME",
      "name": "MEME (Wormhole)",
      "decimals": 8,
      "logoURI": "https://cdn.jsdelivr.net/gh/trustwallet/assets@master/blockchains/ethereum/assets/0xD5525D397898e5502075Ea5E830d8914f6F0affe/logo.png",
      "tags": [
        "wrapped",
        "wormhole"
      ],
      "extensions": {
        "address": "0xD5525D397898e5502075Ea5E830d8914f6F0affe",
        "bridgeContract": "https://etherscan.io/address/0xf92cD566Ea4864356C5491c177A430C222d7e678",
        "assetContract": "https://etherscan.io/address/0xD5525D397898e5502075Ea5E830d8914f6F0affe",
        "coingeckoId": "degenerator"
      }
    },
    {
      "chainId": 101,
      "address": "3Y2wTtM4kCX8uUSLrKJ8wpajCu1C9LaWWAd7b7Nb2BDw",
      "symbol": "wEXNT",
      "name": "ExNetwork Community Token (Wormhole)",
      "decimals": 9,
      "logoURI": "https://cdn.jsdelivr.net/gh/trustwallet/assets@master/blockchains/ethereum/assets/0xD6c67B93a7b248dF608a653d82a100556144c5DA/logo.png",
      "tags": [
        "wrapped",
        "wormhole"
      ],
      "extensions": {
        "address": "0xD6c67B93a7b248dF608a653d82a100556144c5DA",
        "bridgeContract": "https://etherscan.io/address/0xf92cD566Ea4864356C5491c177A430C222d7e678",
        "assetContract": "https://etherscan.io/address/0xD6c67B93a7b248dF608a653d82a100556144c5DA",
        "coingeckoId": "exnetwork-token"
      }
    },
    {
      "chainId": 101,
      "address": "9w97GdWUYYaamGwdKMKZgGzPduZJkiFizq4rz5CPXRv2",
      "symbol": "wUSDT",
      "name": "Tether USD (Wormhole)",
      "decimals": 6,
      "logoURI": "https://cdn.jsdelivr.net/gh/trustwallet/assets@master/blockchains/ethereum/assets/0xdAC17F958D2ee523a2206206994597C13D831ec7/logo.png",
      "tags": [
        "wrapped",
        "wormhole"
      ],
      "extensions": {
        "address": "0xdAC17F958D2ee523a2206206994597C13D831ec7",
        "bridgeContract": "https://etherscan.io/address/0xf92cD566Ea4864356C5491c177A430C222d7e678",
        "assetContract": "https://etherscan.io/address/0xdAC17F958D2ee523a2206206994597C13D831ec7",
        "coingeckoId": "tether"
      }
    },
    {
      "chainId": 101,
      "address": "CqWSJtkMMY16q9QLnQxktM1byzVHGRr8b6LCPuZnEeiL",
      "symbol": "wYLD",
      "name": "Yield (Wormhole)",
      "decimals": 9,
      "logoURI": "https://cdn.jsdelivr.net/gh/trustwallet/assets@master/blockchains/ethereum/assets/0xDcB01cc464238396E213a6fDd933E36796eAfF9f/logo.png",
      "tags": [
        "wrapped",
        "wormhole"
      ],
      "extensions": {
        "address": "0xDcB01cc464238396E213a6fDd933E36796eAfF9f",
        "bridgeContract": "https://etherscan.io/address/0xf92cD566Ea4864356C5491c177A430C222d7e678",
        "assetContract": "https://etherscan.io/address/0xDcB01cc464238396E213a6fDd933E36796eAfF9f",
        "coingeckoId": "yield"
      }
    },
    {
      "chainId": 101,
      "address": "26ZzQVGZruwcZPs2sqb8n9ojKt2cviUjHcMjstFtK6ow",
      "symbol": "wKNC",
      "name": "Kyber Network Crystal (Wormhole)",
      "decimals": 9,
      "logoURI": "https://cdn.jsdelivr.net/gh/trustwallet/assets@master/blockchains/ethereum/assets/0xdd974D5C2e2928deA5F71b9825b8b646686BD200/logo.png",
      "tags": [
        "wrapped",
        "wormhole"
      ],
      "extensions": {
        "address": "0xdd974D5C2e2928deA5F71b9825b8b646686BD200",
        "bridgeContract": "https://etherscan.io/address/0xf92cD566Ea4864356C5491c177A430C222d7e678",
        "assetContract": "https://etherscan.io/address/0xdd974D5C2e2928deA5F71b9825b8b646686BD200",
        "coingeckoId": "kyber-network"
      }
    },
    {
      "chainId": 101,
      "address": "HHoHTtntq2kiBPENyVM1DTP7pNrkBXX2Jye29PSyz3qf",
      "symbol": "wCOTI",
      "name": "COTI Token (Wormhole)",
      "decimals": 9,
      "logoURI": "https://cdn.jsdelivr.net/gh/trustwallet/assets@master/blockchains/ethereum/assets/0xDDB3422497E61e13543BeA06989C0789117555c5/logo.png",
      "tags": [
        "wrapped",
        "wormhole"
      ],
      "extensions": {
        "address": "0xDDB3422497E61e13543BeA06989C0789117555c5",
        "bridgeContract": "https://etherscan.io/address/0xf92cD566Ea4864356C5491c177A430C222d7e678",
        "assetContract": "https://etherscan.io/address/0xDDB3422497E61e13543BeA06989C0789117555c5",
        "coingeckoId": "coti"
      }
    },
    {
      "chainId": 101,
      "address": "4sEpUsJ6uJZYi6A2da8EGjKPacRSqYJaPJffPnTqoWVv",
      "symbol": "wINJ",
      "name": "Injective Token (Wormhole)",
      "decimals": 9,
      "logoURI": "https://cdn.jsdelivr.net/gh/trustwallet/assets@master/blockchains/ethereum/assets/0xe28b3B32B6c345A34Ff64674606124Dd5Aceca30/logo.png",
      "tags": [
        "wrapped",
        "wormhole"
      ],
      "extensions": {
        "address": "0xe28b3B32B6c345A34Ff64674606124Dd5Aceca30",
        "bridgeContract": "https://etherscan.io/address/0xf92cD566Ea4864356C5491c177A430C222d7e678",
        "assetContract": "https://etherscan.io/address/0xe28b3B32B6c345A34Ff64674606124Dd5Aceca30",
        "coingeckoId": "injective-protocol"
      }
    },
    {
      "chainId": 101,
      "address": "G2jrxYSoCSzmohxERa2JzSJMuRM4kiNvRA3DnCv7Lzcz",
      "symbol": "wZRX",
      "name": "0x Protocol Token (Wormhole)",
      "decimals": 9,
      "logoURI": "https://cdn.jsdelivr.net/gh/trustwallet/assets@master/blockchains/ethereum/assets/0xE41d2489571d322189246DaFA5ebDe1F4699F498/logo.png",
      "tags": [
        "wrapped",
        "wormhole"
      ],
      "extensions": {
        "address": "0xE41d2489571d322189246DaFA5ebDe1F4699F498",
        "bridgeContract": "https://etherscan.io/address/0xf92cD566Ea4864356C5491c177A430C222d7e678",
        "assetContract": "https://etherscan.io/address/0xE41d2489571d322189246DaFA5ebDe1F4699F498",
        "coingeckoId": "0x"
      }
    },
    {
      "chainId": 101,
      "address": "3bkBFHyof411hGBdcsiM1KSDdErw63Xoj3eLB8yNknB4",
      "symbol": "wSUPER",
      "name": "SuperFarm (Wormhole)",
      "decimals": 9,
      "logoURI": "https://cdn.jsdelivr.net/gh/trustwallet/assets@master/blockchains/ethereum/assets/0xe53EC727dbDEB9E2d5456c3be40cFF031AB40A55/logo.png",
      "tags": [
        "wrapped",
        "wormhole"
      ],
      "extensions": {
        "address": "0xe53EC727dbDEB9E2d5456c3be40cFF031AB40A55",
        "bridgeContract": "https://etherscan.io/address/0xf92cD566Ea4864356C5491c177A430C222d7e678",
        "assetContract": "https://etherscan.io/address/0xe53EC727dbDEB9E2d5456c3be40cFF031AB40A55",
        "coingeckoId": "superfarm"
      }
    },
    {
      "chainId": 101,
      "address": "7kkkoa1MB93ELm3vjvyC8GJ65G7eEgLhfaHU58riJUCx",
      "symbol": "waEth",
      "name": "aEthereum (Wormhole)",
      "decimals": 9,
      "logoURI": "https://cdn.jsdelivr.net/gh/trustwallet/assets@master/blockchains/ethereum/assets/0xE95A203B1a91a908F9B9CE46459d101078c2c3cb/logo.png",
      "tags": [
        "wrapped",
        "wormhole"
      ],
      "extensions": {
        "address": "0xE95A203B1a91a908F9B9CE46459d101078c2c3cb",
        "bridgeContract": "https://etherscan.io/address/0xf92cD566Ea4864356C5491c177A430C222d7e678",
        "assetContract": "https://etherscan.io/address/0xE95A203B1a91a908F9B9CE46459d101078c2c3cb",
        "coingeckoId": "ankreth"
      }
    },
    {
      "chainId": 101,
      "address": "F48zUwoQMzgCTf5wihwz8GPN23gdcoVMiT227APqA6hC",
      "symbol": "wSURF",
      "name": "SURF.Finance (Wormhole)",
      "decimals": 9,
      "logoURI": "https://cdn.jsdelivr.net/gh/trustwallet/assets@master/blockchains/ethereum/assets/0xEa319e87Cf06203DAe107Dd8E5672175e3Ee976c/logo.png",
      "tags": [
        "wrapped",
        "wormhole"
      ],
      "extensions": {
        "address": "0xEa319e87Cf06203DAe107Dd8E5672175e3Ee976c",
        "bridgeContract": "https://etherscan.io/address/0xf92cD566Ea4864356C5491c177A430C222d7e678",
        "assetContract": "https://etherscan.io/address/0xEa319e87Cf06203DAe107Dd8E5672175e3Ee976c",
        "coingeckoId": "surf-finance"
      }
    },
    {
      "chainId": 101,
      "address": "EK6iyvvqvQtsWYcySrZVHkXjCLX494r9PhnDWJaX1CPu",
      "symbol": "wrenBTC",
      "name": "renBTC (Wormhole)",
      "decimals": 8,
      "logoURI": "https://cdn.jsdelivr.net/gh/trustwallet/assets@master/blockchains/ethereum/assets/0xEB4C2781e4ebA804CE9a9803C67d0893436bB27D/logo.png",
      "tags": [
        "wrapped",
        "wormhole"
      ],
      "extensions": {
        "address": "0xEB4C2781e4ebA804CE9a9803C67d0893436bB27D",
        "bridgeContract": "https://etherscan.io/address/0xf92cD566Ea4864356C5491c177A430C222d7e678",
        "assetContract": "https://etherscan.io/address/0xEB4C2781e4ebA804CE9a9803C67d0893436bB27D",
        "coingeckoId": "renbtc"
      }
    },
    {
      "chainId": 101,
      "address": "B2m4B527oLo5WFWLgy2MitP66azhEW2puaazUAuvNgqZ",
      "symbol": "wDMG",
      "name": "DMM: Governance (Wormhole)",
      "decimals": 9,
      "logoURI": "https://cdn.jsdelivr.net/gh/trustwallet/assets@master/blockchains/ethereum/assets/0xEd91879919B71bB6905f23af0A68d231EcF87b14/logo.png",
      "tags": [
        "wrapped",
        "wormhole"
      ],
      "extensions": {
        "address": "0xEd91879919B71bB6905f23af0A68d231EcF87b14",
        "bridgeContract": "https://etherscan.io/address/0xf92cD566Ea4864356C5491c177A430C222d7e678",
        "assetContract": "https://etherscan.io/address/0xEd91879919B71bB6905f23af0A68d231EcF87b14",
        "coingeckoId": "dmm-governance"
      }
    },
    {
      "chainId": 101,
      "address": "H3iuZNRwaqPsnGUGU5YkDwTU3hQMkzC32hxDko8EtzZw",
      "symbol": "wHEZ",
      "name": "Hermez Network Token (Wormhole)",
      "decimals": 9,
      "logoURI": "https://cdn.jsdelivr.net/gh/trustwallet/assets@master/blockchains/ethereum/assets/0xEEF9f339514298C6A857EfCfC1A762aF84438dEE/logo.png",
      "tags": [
        "wrapped",
        "wormhole"
      ],
      "extensions": {
        "address": "0xEEF9f339514298C6A857EfCfC1A762aF84438dEE",
        "bridgeContract": "https://etherscan.io/address/0xf92cD566Ea4864356C5491c177A430C222d7e678",
        "assetContract": "https://etherscan.io/address/0xEEF9f339514298C6A857EfCfC1A762aF84438dEE",
        "coingeckoId": "hermez-network-token"
      }
    },
    {
      "chainId": 101,
      "address": "DL7873Hud4eMdGScQFD7vrbC6fzWAMQ2LMuoZSn4zUry",
      "symbol": "wRLY",
      "name": "Rally (Wormhole)",
      "decimals": 9,
      "logoURI": "https://cdn.jsdelivr.net/gh/trustwallet/assets@master/blockchains/ethereum/assets/0xf1f955016EcbCd7321c7266BccFB96c68ea5E49b/logo.png",
      "tags": [
        "wrapped",
        "wormhole"
      ],
      "extensions": {
        "address": "0xf1f955016EcbCd7321c7266BccFB96c68ea5E49b",
        "bridgeContract": "https://etherscan.io/address/0xf92cD566Ea4864356C5491c177A430C222d7e678",
        "assetContract": "https://etherscan.io/address/0xf1f955016EcbCd7321c7266BccFB96c68ea5E49b",
        "coingeckoId": "rally-2"
      }
    },
    {
      "chainId": 101,
      "address": "3N89w9KPUVYUK5MMGNY8yMXhrr89QQ1RQPJxVnQHgMdd",
      "symbol": "wYf-DAI",
      "name": "YfDAI.finance (Wormhole)",
      "decimals": 9,
      "logoURI": "https://cdn.jsdelivr.net/gh/trustwallet/assets@master/blockchains/ethereum/assets/0xf4CD3d3Fda8d7Fd6C5a500203e38640A70Bf9577/logo.png",
      "tags": [
        "wrapped",
        "wormhole"
      ],
      "extensions": {
        "address": "0xf4CD3d3Fda8d7Fd6C5a500203e38640A70Bf9577",
        "bridgeContract": "https://etherscan.io/address/0xf92cD566Ea4864356C5491c177A430C222d7e678",
        "assetContract": "https://etherscan.io/address/0xf4CD3d3Fda8d7Fd6C5a500203e38640A70Bf9577",
        "coingeckoId": "yfdai-finance"
      }
    },
    {
      "chainId": 101,
      "address": "8ArKbnnDiq8eRR8hZ1eULMjd2iMAD8AqwyVJRAX7mHQo",
      "symbol": "wFCL",
      "name": "Fractal Protocol Token (Wormhole)",
      "decimals": 9,
      "logoURI": "https://cdn.jsdelivr.net/gh/trustwallet/assets@master/blockchains/ethereum/assets/0xF4d861575ecC9493420A3f5a14F85B13f0b50EB3/logo.png",
      "tags": [
        "wrapped",
        "wormhole"
      ],
      "extensions": {
        "address": "0xF4d861575ecC9493420A3f5a14F85B13f0b50EB3",
        "bridgeContract": "https://etherscan.io/address/0xf92cD566Ea4864356C5491c177A430C222d7e678",
        "assetContract": "https://etherscan.io/address/0xF4d861575ecC9493420A3f5a14F85B13f0b50EB3",
        "coingeckoId": "fractal"
      }
    },
    {
      "chainId": 101,
      "address": "ZWGxcTgJCNGQqZn6vFdknwj4AFFsYRZ4SDJuhRn3J1T",
      "symbol": "wAXS",
      "name": "Axie Infinity (Wormhole)",
      "decimals": 9,
      "logoURI": "https://cdn.jsdelivr.net/gh/trustwallet/assets@master/blockchains/ethereum/assets/0xF5D669627376EBd411E34b98F19C868c8ABA5ADA/logo.png",
      "tags": [
        "wrapped",
        "wormhole"
      ],
      "extensions": {
        "address": "0xF5D669627376EBd411E34b98F19C868c8ABA5ADA",
        "bridgeContract": "https://etherscan.io/address/0xf92cD566Ea4864356C5491c177A430C222d7e678",
        "assetContract": "https://etherscan.io/address/0xF5D669627376EBd411E34b98F19C868c8ABA5ADA",
        "coingeckoId": "axie-infinity"
      }
    },
    {
      "chainId": 101,
      "address": "PEjUEMHFRtfajio8YHKZdUruW1vTzGmz6F7NngjYuou",
      "symbol": "wENJ",
      "name": "Enjin Coin (Wormhole)",
      "decimals": 9,
      "logoURI": "https://cdn.jsdelivr.net/gh/trustwallet/assets@master/blockchains/ethereum/assets/0xF629cBd94d3791C9250152BD8dfBDF380E2a3B9c/logo.png",
      "tags": [
        "wrapped",
        "wormhole"
      ],
      "extensions": {
        "address": "0xF629cBd94d3791C9250152BD8dfBDF380E2a3B9c",
        "bridgeContract": "https://etherscan.io/address/0xf92cD566Ea4864356C5491c177A430C222d7e678",
        "assetContract": "https://etherscan.io/address/0xF629cBd94d3791C9250152BD8dfBDF380E2a3B9c",
        "coingeckoId": "enjincoin"
      }
    },
    {
      "chainId": 101,
      "address": "2cW5deMKeR97C7csq1aMMWUa5RNWkpQFz8tumxk4ZV8w",
      "symbol": "wYLD",
      "name": "Yield (Wormhole)",
      "decimals": 9,
      "logoURI": "https://cdn.jsdelivr.net/gh/trustwallet/assets@master/blockchains/ethereum/assets/0xF94b5C5651c888d928439aB6514B93944eEE6F48/logo.png",
      "tags": [
        "wrapped",
        "wormhole"
      ],
      "extensions": {
        "address": "0xF94b5C5651c888d928439aB6514B93944eEE6F48",
        "bridgeContract": "https://etherscan.io/address/0xf92cD566Ea4864356C5491c177A430C222d7e678",
        "assetContract": "https://etherscan.io/address/0xF94b5C5651c888d928439aB6514B93944eEE6F48",
        "coingeckoId": "yield-app"
      }
    },
    {
      "chainId": 101,
      "address": "FR5qPX4gbKHPyKMK7Cey6dHZ7wtqmqRogYPJo6bpd5Uw",
      "symbol": "wDDIM",
      "name": "DuckDaoDime (Wormhole)",
      "decimals": 9,
      "logoURI": "https://cdn.jsdelivr.net/gh/trustwallet/assets@master/blockchains/ethereum/assets/0xFbEEa1C75E4c4465CB2FCCc9c6d6afe984558E20/logo.png",
      "tags": [
        "wrapped",
        "wormhole"
      ],
      "extensions": {
        "address": "0xFbEEa1C75E4c4465CB2FCCc9c6d6afe984558E20",
        "bridgeContract": "https://etherscan.io/address/0xf92cD566Ea4864356C5491c177A430C222d7e678",
        "assetContract": "https://etherscan.io/address/0xFbEEa1C75E4c4465CB2FCCc9c6d6afe984558E20",
        "coingeckoId": "duckdaodime"
      }
    },
    {
      "chainId": 101,
      "address": "8HCWFQA2GsA6Nm2L5jidM3mus7NeeQ8wp1ri3XFF9WWH",
      "symbol": "wRARI",
      "name": "Rarible (Wormhole)",
      "decimals": 9,
      "logoURI": "https://cdn.jsdelivr.net/gh/trustwallet/assets@master/blockchains/ethereum/assets/0xFca59Cd816aB1eaD66534D82bc21E7515cE441CF/logo.png",
      "tags": [
        "wrapped",
        "wormhole"
      ],
      "extensions": {
        "address": "0xFca59Cd816aB1eaD66534D82bc21E7515cE441CF",
        "bridgeContract": "https://etherscan.io/address/0xf92cD566Ea4864356C5491c177A430C222d7e678",
        "assetContract": "https://etherscan.io/address/0xFca59Cd816aB1eaD66534D82bc21E7515cE441CF",
        "coingeckoId": "rarible"
      }
    },
    {
      "chainId": 101,
      "address": "Egrv6hURf5o68xJ1AGYeRv8RNj2nXJVuSoA5wwiSALcN",
      "symbol": "wAMP",
      "name": "Amp (Wormhole)",
      "decimals": 9,
      "logoURI": "https://cdn.jsdelivr.net/gh/trustwallet/assets@master/blockchains/ethereum/assets/0xfF20817765cB7f73d4bde2e66e067E58D11095C2/logo.png",
      "tags": [
        "wrapped",
        "wormhole"
      ],
      "extensions": {
        "address": "0xfF20817765cB7f73d4bde2e66e067E58D11095C2",
        "bridgeContract": "https://etherscan.io/address/0xf92cD566Ea4864356C5491c177A430C222d7e678",
        "assetContract": "https://etherscan.io/address/0xfF20817765cB7f73d4bde2e66e067E58D11095C2",
        "coingeckoId": "amp-token"
      }
    },
    {
      "chainId": 101,
      "address": "GXMaB6jm5cdoQgb65YpkEu61eDYtod3PuVwYYXdZZJ9r",
      "symbol": "wFSW",
      "name": "FalconSwap Token (Wormhole)",
      "decimals": 9,
      "logoURI": "https://cdn.jsdelivr.net/gh/trustwallet/assets@master/blockchains/ethereum/assets/0xfffffffFf15AbF397dA76f1dcc1A1604F45126DB/logo.png",
      "tags": [
        "wrapped",
        "wormhole"
      ],
      "extensions": {
        "address": "0xfffffffFf15AbF397dA76f1dcc1A1604F45126DB",
        "bridgeContract": "https://etherscan.io/address/0xf92cD566Ea4864356C5491c177A430C222d7e678",
        "assetContract": "https://etherscan.io/address/0xfffffffFf15AbF397dA76f1dcc1A1604F45126DB",
        "coingeckoId": "fsw-token"
      }
    },
    {
      "chainId": 101,
      "address": "AJ1W9A9N9dEMdVyoDiam2rV44gnBm2csrPDP7xqcapgX",
      "symbol": "wBUSD",
      "name": "Binance USD (Wormhole)",
      "decimals": 9,
      "logoURI": " https://cdn.jsdelivr.net/gh/trustwallet/assets@master/blockchains/ethereum/assets/0x4Fabb145d64652a948d72533023f6E7A623C7C53/logo.png",
      "tags": [
        "wrapped",
        "wormhole"
      ],
      "extensions": {
        "address": "0x4Fabb145d64652a948d72533023f6E7A623C7C53",
        "bridgeContract": "https://etherscan.io/address/0xf92cD566Ea4864356C5491c177A430C222d7e678",
        "assetContract": "https://etherscan.io/address/0x4Fabb145d64652a948d72533023f6E7A623C7C53",
        "coingeckoId": "binance-usd"
      }
    },
    {
      "chainId": 101,
      "address": "2VmKuXMwdzouMndWcK7BK2951tBEtYVmGsdU4dXbjyaY",
      "symbol": "waDAI",
      "name": "Aave Interest bearing DAI (Wormhole)",
      "decimals": 9,
      "logoURI": "https://cloudflare-ipfs.com/ipfs/QmaznB5PRhMC696u8yZuzN6Uwrnp7Zmfa5CydVUMvLJc9i/aDAI.svg",
      "tags": [
        "wrapped",
        "wormhole"
      ],
      "extensions": {
        "address": "0xfC1E690f61EFd961294b3e1Ce3313fBD8aa4f85d",
        "bridgeContract": "https://etherscan.io/address/0xf92cD566Ea4864356C5491c177A430C222d7e678",
        "assetContract": "https://etherscan.io/address/0xfC1E690f61EFd961294b3e1Ce3313fBD8aa4f85d",
        "coingeckoId": "aave-dai-v1"
      }
    },
    {
      "chainId": 101,
      "address": "AXvWVviBmySSdghmuomYHqYB3AZn7NmAWrHYHKKPJxoL",
      "symbol": "waTUSD",
      "name": "Aave Interest bearing TUSD (Wormhole)",
      "decimals": 9,
      "logoURI": "https://cloudflare-ipfs.com/ipfs/QmaznB5PRhMC696u8yZuzN6Uwrnp7Zmfa5CydVUMvLJc9i/aTUSD.svg",
      "tags": [
        "wrapped",
        "wormhole"
      ],
      "extensions": {
        "address": "0x4DA9b813057D04BAef4e5800E36083717b4a0341",
        "bridgeContract": "https://etherscan.io/address/0xf92cD566Ea4864356C5491c177A430C222d7e678",
        "assetContract": "https://etherscan.io/address/0x4DA9b813057D04BAef4e5800E36083717b4a0341",
        "coingeckoId": "aave-tusd-v1"
      }
    },
    {
      "chainId": 101,
      "address": "AkaisFPmasQYZUJsZLD9wPEo2KA7aCRqyRawX18ZRzGr",
      "symbol": "waUSDC",
      "name": "Aave Interest bearing USDC (Wormhole)",
      "decimals": 6,
      "logoURI": "https://cloudflare-ipfs.com/ipfs/QmaznB5PRhMC696u8yZuzN6Uwrnp7Zmfa5CydVUMvLJc9i/aUSDC.svg",
      "tags": [
        "wrapped",
        "wormhole"
      ],
      "extensions": {
        "address": "0x9bA00D6856a4eDF4665BcA2C2309936572473B7E",
        "bridgeContract": "https://etherscan.io/address/0xf92cD566Ea4864356C5491c177A430C222d7e678",
        "assetContract": "https://etherscan.io/address/0x9bA00D6856a4eDF4665BcA2C2309936572473B7E",
        "coingeckoId": "aave-usdc-v1"
      }
    },
    {
      "chainId": 101,
      "address": "FZfQtWMoTQ51Z4jxvHfmFcqj4862u9GzmugBnZUuWqR5",
      "symbol": "waUSDT",
      "name": "Aave Interest bearing USDT (Wormhole)",
      "decimals": 6,
      "logoURI": "https://cloudflare-ipfs.com/ipfs/QmaznB5PRhMC696u8yZuzN6Uwrnp7Zmfa5CydVUMvLJc9i/aUSDT.svg",
      "tags": [
        "wrapped",
        "wormhole"
      ],
      "extensions": {
        "address": "0x71fc860F7D3A592A4a98740e39dB31d25db65ae8",
        "bridgeContract": "https://etherscan.io/address/0xf92cD566Ea4864356C5491c177A430C222d7e678",
        "assetContract": "https://etherscan.io/address/0x71fc860F7D3A592A4a98740e39dB31d25db65ae8",
        "coingeckoId": "aave-usdt-v1"
      }
    },
    {
      "chainId": 101,
      "address": "BMrbF8DZ9U5KGdJ4F2MJbH5d6KPi5FQVp7EqmLrhDe1f",
      "symbol": "waSUSD",
      "name": "Aave Interest bearing SUSD (Wormhole)",
      "decimals": 9,
      "logoURI": "https://cloudflare-ipfs.com/ipfs/QmaznB5PRhMC696u8yZuzN6Uwrnp7Zmfa5CydVUMvLJc9i/aSUSD.svg",
      "tags": [
        "wrapped",
        "wormhole"
      ],
      "extensions": {
        "address": "0x625aE63000f46200499120B906716420bd059240",
        "bridgeContract": "https://etherscan.io/address/0xf92cD566Ea4864356C5491c177A430C222d7e678",
        "assetContract": "https://etherscan.io/address/0x625aE63000f46200499120B906716420bd059240",
        "coingeckoId": "aave-susd-v1"
      }
    },
    {
      "chainId": 101,
      "address": "Fzx4N1xJPDZENAhrAaH79k2izT9CFbfnDEcpcWjiusdY",
      "symbol": "waLEND",
      "name": "Aave Interest bearing LEND (Wormhole)",
      "decimals": 9,
      "logoURI": "https://cloudflare-ipfs.com/ipfs/QmaznB5PRhMC696u8yZuzN6Uwrnp7Zmfa5CydVUMvLJc9i/aLEND.svg",
      "tags": [
        "wrapped",
        "wormhole"
      ],
      "extensions": {
        "address": "0x7D2D3688Df45Ce7C552E19c27e007673da9204B8",
        "bridgeContract": "https://etherscan.io/address/0xf92cD566Ea4864356C5491c177A430C222d7e678",
        "assetContract": "https://etherscan.io/address/0x7D2D3688Df45Ce7C552E19c27e007673da9204B8"
      }
    },
    {
      "chainId": 101,
      "address": "GCdDiVgZnkWCAnGktUsjhoho2CHab9JfrRy3Q5W51zvC",
      "symbol": "waBAT",
      "name": "Aave Interest bearing BAT (Wormhole)",
      "decimals": 9,
      "logoURI": "https://cloudflare-ipfs.com/ipfs/QmaznB5PRhMC696u8yZuzN6Uwrnp7Zmfa5CydVUMvLJc9i/aBAT.svg",
      "tags": [
        "wrapped",
        "wormhole"
      ],
      "extensions": {
        "address": "0xE1BA0FB44CCb0D11b80F92f4f8Ed94CA3fF51D00",
        "bridgeContract": "https://etherscan.io/address/0xf92cD566Ea4864356C5491c177A430C222d7e678",
        "assetContract": "https://etherscan.io/address/0xE1BA0FB44CCb0D11b80F92f4f8Ed94CA3fF51D00",
        "coingeckoId": "aave-bat-v1"
      }
    },
    {
      "chainId": 101,
      "address": "FBrfFh7fb7xKfyBMJA32KufMjEkgSgY4AuzLXFKdJFRj",
      "symbol": "waETH",
      "name": "Aave Interest bearing ETH (Wormhole)",
      "decimals": 9,
      "logoURI": "https://cloudflare-ipfs.com/ipfs/QmaznB5PRhMC696u8yZuzN6Uwrnp7Zmfa5CydVUMvLJc9i/aETH.svg",
      "tags": [
        "wrapped",
        "wormhole"
      ],
      "extensions": {
        "address": "0x3a3A65aAb0dd2A17E3F1947bA16138cd37d08c04",
        "bridgeContract": "https://etherscan.io/address/0xf92cD566Ea4864356C5491c177A430C222d7e678",
        "assetContract": "https://etherscan.io/address/0x3a3A65aAb0dd2A17E3F1947bA16138cd37d08c04",
        "coingeckoId": "aave-eth-v1"
      }
    },
    {
      "chainId": 101,
      "address": "Adp88WrQDgExPTu26DdBnbN2ffWMkXLxwqzjTdfRQiJi",
      "symbol": "waLINK",
      "name": "Aave Interest bearing LINK (Wormhole)",
      "decimals": 9,
      "logoURI": "https://cloudflare-ipfs.com/ipfs/QmaznB5PRhMC696u8yZuzN6Uwrnp7Zmfa5CydVUMvLJc9i/aLINK.svg",
      "tags": [
        "wrapped",
        "wormhole"
      ],
      "extensions": {
        "address": "0xA64BD6C70Cb9051F6A9ba1F163Fdc07E0DfB5F84",
        "bridgeContract": "https://etherscan.io/address/0xf92cD566Ea4864356C5491c177A430C222d7e678",
        "assetContract": "https://etherscan.io/address/0xA64BD6C70Cb9051F6A9ba1F163Fdc07E0DfB5F84",
        "coingeckoId": "aave-link-v1"
      }
    },
    {
      "chainId": 101,
      "address": "3p67dqghWn6reQcVCqNBkufrpU1gtA1ZRAYja6GMXySG",
      "symbol": "waKNC",
      "name": "Aave Interest bearing KNC (Wormhole)",
      "decimals": 9,
      "logoURI": "https://cloudflare-ipfs.com/ipfs/QmaznB5PRhMC696u8yZuzN6Uwrnp7Zmfa5CydVUMvLJc9i/aKNC.svg",
      "tags": [
        "wrapped",
        "wormhole"
      ],
      "extensions": {
        "address": "0x9D91BE44C06d373a8a226E1f3b146956083803eB",
        "bridgeContract": "https://etherscan.io/address/0xf92cD566Ea4864356C5491c177A430C222d7e678",
        "assetContract": "https://etherscan.io/address/0x9D91BE44C06d373a8a226E1f3b146956083803eB",
        "coingeckoId": "aave-knc-v1"
      }
    },
    {
      "chainId": 101,
      "address": "A4qYX1xuewaBL9SeZnwA3We6MhG8TYcTceHAJpk7Etdt",
      "symbol": "waREP",
      "name": "Aave Interest bearing REP (Wormhole)",
      "decimals": 9,
      "logoURI": "https://cloudflare-ipfs.com/ipfs/QmaznB5PRhMC696u8yZuzN6Uwrnp7Zmfa5CydVUMvLJc9i/aREP.svg",
      "tags": [
        "wrapped",
        "wormhole"
      ],
      "extensions": {
        "address": "0x71010A9D003445aC60C4e6A7017c1E89A477B438",
        "bridgeContract": "https://etherscan.io/address/0xf92cD566Ea4864356C5491c177A430C222d7e678",
        "assetContract": "https://etherscan.io/address/0x71010A9D003445aC60C4e6A7017c1E89A477B438"
      }
    },
    {
      "chainId": 101,
      "address": "3iTtcKUVa5ouzwNZFc3SasuAKkY2ZuMxLERRcWfxQVN3",
      "symbol": "waMKR",
      "name": "Aave Interest bearing MKR (Wormhole)",
      "decimals": 9,
      "logoURI": "https://cloudflare-ipfs.com/ipfs/QmaznB5PRhMC696u8yZuzN6Uwrnp7Zmfa5CydVUMvLJc9i/aMKR.svg",
      "tags": [
        "wrapped",
        "wormhole"
      ],
      "extensions": {
        "address": "0x7deB5e830be29F91E298ba5FF1356BB7f8146998",
        "bridgeContract": "https://etherscan.io/address/0xf92cD566Ea4864356C5491c177A430C222d7e678",
        "assetContract": "https://etherscan.io/address/0x7deB5e830be29F91E298ba5FF1356BB7f8146998",
        "coingeckoId": "aave-mkr-v1"
      }
    },
    {
      "chainId": 101,
      "address": "EMS6TrCU8uBMumZukRSShGS1yzHGqYd3S8hW2sYULX3T",
      "symbol": "waMANA",
      "name": "Aave Interest bearing MANA (Wormhole)",
      "decimals": 9,
      "logoURI": "https://cloudflare-ipfs.com/ipfs/QmaznB5PRhMC696u8yZuzN6Uwrnp7Zmfa5CydVUMvLJc9i/aMANA.svg",
      "tags": [
        "wrapped",
        "wormhole"
      ],
      "extensions": {
        "address": "0x6FCE4A401B6B80ACe52baAefE4421Bd188e76F6f",
        "bridgeContract": "https://etherscan.io/address/0xf92cD566Ea4864356C5491c177A430C222d7e678",
        "assetContract": "https://etherscan.io/address/0x6FCE4A401B6B80ACe52baAefE4421Bd188e76F6f",
        "coingeckoId": "aave-mana-v1"
      }
    },
    {
      "chainId": 101,
      "address": "qhqzfH7AjeukUgqyPXncWHFXTBebFNu5QQUrzhJaLB4",
      "symbol": "waZRX",
      "name": "Aave Interest bearing ZRX (Wormhole)",
      "decimals": 9,
      "logoURI": "https://cloudflare-ipfs.com/ipfs/QmaznB5PRhMC696u8yZuzN6Uwrnp7Zmfa5CydVUMvLJc9i/aZRX.svg",
      "tags": [
        "wrapped",
        "wormhole"
      ],
      "extensions": {
        "address": "0x6Fb0855c404E09c47C3fBCA25f08d4E41f9F062f",
        "bridgeContract": "https://etherscan.io/address/0xf92cD566Ea4864356C5491c177A430C222d7e678",
        "assetContract": "https://etherscan.io/address/0x6Fb0855c404E09c47C3fBCA25f08d4E41f9F062f",
        "coingeckoId": "aave-zrx-v1"
      }
    },
    {
      "chainId": 101,
      "address": "FeU2J26AfMqh2mh7Cf4Lw1HRueAvAkZYxGr8njFNMeQ2",
      "symbol": "waSNX",
      "name": "Aave Interest bearing SNX (Wormhole)",
      "decimals": 9,
      "logoURI": "https://cloudflare-ipfs.com/ipfs/QmXj52EGotmpyep84PBycmQnAgCF2sbqxdXFWP3GPZFbEz",
      "tags": [
        "wrapped",
        "wormhole"
      ],
      "extensions": {
        "address": "0x328C4c80BC7aCa0834Db37e6600A6c49E12Da4DE",
        "bridgeContract": "https://etherscan.io/address/0xf92cD566Ea4864356C5491c177A430C222d7e678",
        "assetContract": "https://etherscan.io/address/0x328C4c80BC7aCa0834Db37e6600A6c49E12Da4DE",
        "coingeckoId": "aave-snx-v1"
      }
    },
    {
      "chainId": 101,
      "address": "GveRVvWTUH1s26YxyjUnXh1J5mMdu5crC2K2uQy26KXi",
      "symbol": "waWBTC",
      "name": "Aave Interest bearing WBTC (Wormhole)",
      "decimals": 8,
      "logoURI": "https://cloudflare-ipfs.com/ipfs/QmaznB5PRhMC696u8yZuzN6Uwrnp7Zmfa5CydVUMvLJc9i/aWBTC.svg",
      "tags": [
        "wrapped",
        "wormhole"
      ],
      "extensions": {
        "address": "0xFC4B8ED459e00e5400be803A9BB3954234FD50e3",
        "bridgeContract": "https://etherscan.io/address/0xf92cD566Ea4864356C5491c177A430C222d7e678",
        "assetContract": "https://etherscan.io/address/0xFC4B8ED459e00e5400be803A9BB3954234FD50e3",
        "coingeckoId": "aave-wbtc-v1"
      }
    },
    {
      "chainId": 101,
      "address": "F2WgoHLwV4pfxN4WrUs2q6KkmFCsNorGYQ82oaPNUFLP",
      "symbol": "waBUSD",
      "name": "Aave Interest bearing Binance USD (Wormhole)",
      "decimals": 9,
      "logoURI": "https://cloudflare-ipfs.com/ipfs/QmaznB5PRhMC696u8yZuzN6Uwrnp7Zmfa5CydVUMvLJc9i/aBUSD.svg",
      "tags": [
        "wrapped",
        "wormhole"
      ],
      "extensions": {
        "address": "0x6Ee0f7BB50a54AB5253dA0667B0Dc2ee526C30a8",
        "bridgeContract": "https://etherscan.io/address/0xf92cD566Ea4864356C5491c177A430C222d7e678",
        "assetContract": "https://etherscan.io/address/0x6Ee0f7BB50a54AB5253dA0667B0Dc2ee526C30a8",
        "coingeckoId": "aave-busd-v1"
      }
    },
    {
      "chainId": 101,
      "address": "3rNUQJgvfZ5eFsZvCkvdYcbd9ZzS6YmtwQsoUTFKmVd4",
      "symbol": "waENJ",
      "name": "Aave Interest bearing ENJ (Wormhole)",
      "decimals": 9,
      "logoURI": "https://cloudflare-ipfs.com/ipfs/QmaznB5PRhMC696u8yZuzN6Uwrnp7Zmfa5CydVUMvLJc9i/aENJ.svg",
      "tags": [
        "wrapped",
        "wormhole"
      ],
      "extensions": {
        "address": "0x712DB54daA836B53Ef1EcBb9c6ba3b9Efb073F40",
        "bridgeContract": "https://etherscan.io/address/0xf92cD566Ea4864356C5491c177A430C222d7e678",
        "assetContract": "https://etherscan.io/address/0x712DB54daA836B53Ef1EcBb9c6ba3b9Efb073F40",
        "coingeckoId": "aave-enj-v1"
      }
    },
    {
      "chainId": 101,
      "address": "BHh8nyDwdUG4uyyQYNqGXGLHPyb83R6Y2fqJrNVKtTsT",
      "symbol": "waREN",
      "name": "Aave Interest bearing REN (Wormhole)",
      "decimals": 9,
      "logoURI": "https://cloudflare-ipfs.com/ipfs/QmUgE3UECZxZcCAiqd3V9otfFWLi5fxR8uHd94RxkT3iYb",
      "tags": [
        "wrapped",
        "wormhole"
      ],
      "extensions": {
        "address": "0x69948cC03f478B95283F7dbf1CE764d0fc7EC54C",
        "bridgeContract": "https://etherscan.io/address/0xf92cD566Ea4864356C5491c177A430C222d7e678",
        "assetContract": "https://etherscan.io/address/0x69948cC03f478B95283F7dbf1CE764d0fc7EC54C",
        "coingeckoId": "aave-ren-v1"
      }
    },
    {
      "chainId": 101,
      "address": "EE58FVYG1UoY6Givy3K3GSRde9sHMj6X1BnocHBtd3sz",
      "symbol": "waYFI",
      "name": "Aave Interest bearing YFI (Wormhole)",
      "decimals": 9,
      "logoURI": "https://cloudflare-ipfs.com/ipfs/QmauhqAKU8YLhDhT4M5ZcPMuqEfqkBrBaC31uWC9UXd1ik",
      "tags": [
        "wrapped",
        "wormhole"
      ],
      "extensions": {
        "address": "0x12e51E77DAAA58aA0E9247db7510Ea4B46F9bEAd",
        "bridgeContract": "https://etherscan.io/address/0xf92cD566Ea4864356C5491c177A430C222d7e678",
        "assetContract": "https://etherscan.io/address/0x12e51E77DAAA58aA0E9247db7510Ea4B46F9bEAd",
        "coingeckoId": "ayfi"
      }
    },
    {
      "chainId": 101,
      "address": "8aYsiHR6oVTAcFUzdXDhaPkgRbn4QYRCkdk3ATmAmY4p",
      "symbol": "waAAVE",
      "name": "Aave Interest bearing Aave Token (Wormhole)",
      "decimals": 9,
      "logoURI": "https://cloudflare-ipfs.com/ipfs/QmaznB5PRhMC696u8yZuzN6Uwrnp7Zmfa5CydVUMvLJc9i/aAAVE.svg",
      "tags": [
        "wrapped",
        "wormhole"
      ],
      "extensions": {
        "address": "0xba3D9687Cf50fE253cd2e1cFeEdE1d6787344Ed5",
        "bridgeContract": "https://etherscan.io/address/0xf92cD566Ea4864356C5491c177A430C222d7e678",
        "assetContract": "https://etherscan.io/address/0xba3D9687Cf50fE253cd2e1cFeEdE1d6787344Ed5"
      }
    },
    {
      "chainId": 101,
      "address": "8kwCLkWbv4qTJPcbSV65tWdQmjURjBGRSv6VtC1JTiL8",
      "symbol": "waUNI",
      "name": "Aave Interest bearing Uniswap (Wormhole)",
      "decimals": 9,
      "logoURI": "https://cloudflare-ipfs.com/ipfs/QmYdpeez387RdMw6zEEa5rMXuayi748Uc15eFuoa3QhGEJ",
      "tags": [
        "wrapped",
        "wormhole"
      ],
      "extensions": {
        "address": "0xB124541127A0A657f056D9Dd06188c4F1b0e5aab",
        "bridgeContract": "https://etherscan.io/address/0xf92cD566Ea4864356C5491c177A430C222d7e678",
        "assetContract": "https://etherscan.io/address/0xB124541127A0A657f056D9Dd06188c4F1b0e5aab"
      }
    },
    {
      "chainId": 101,
      "address": "9NDu1wdjZ7GiY7foAXhia9h1wQU45oTUzyMZKJ31V7JA",
      "symbol": "wstkAAVE",
      "name": "Staked Aave (Wormhole)",
      "decimals": 9,
      "logoURI": "https://cloudflare-ipfs.com/ipfs/Qmc2N4CsWDH3ZnnggcvbF8dN1JYsKTUyh3rdj5NBZH9KKL",
      "tags": [
        "wrapped",
        "wormhole"
      ],
      "extensions": {
        "address": "0x4da27a545c0c5B758a6BA100e3a049001de870f5",
        "bridgeContract": "https://etherscan.io/address/0xf92cD566Ea4864356C5491c177A430C222d7e678",
        "assetContract": "https://etherscan.io/address/0x4da27a545c0c5B758a6BA100e3a049001de870f5"
      }
    },
    {
      "chainId": 101,
      "address": "GNQ1Goajm3Za8uC1Eptt2yfsrbnkZh2eMJoqxg54sj3o",
      "symbol": "wUniDAIETH",
      "name": "Uniswap DAI LP (Wormhole)",
      "decimals": 9,
      "logoURI": "https://cloudflare-ipfs.com/ipfs/QmYNz8J1h5yefkaAw6tZwUYoJyBTWmBXgAY28ZWZ5rPsLR",
      "tags": [
        "wrapped",
        "wormhole"
      ],
      "extensions": {
        "address": "0x2a1530C4C41db0B0b2bB646CB5Eb1A67b7158667",
        "bridgeContract": "https://etherscan.io/address/0xf92cD566Ea4864356C5491c177A430C222d7e678",
        "assetContract": "https://etherscan.io/address/0x2a1530C4C41db0B0b2bB646CB5Eb1A67b7158667"
      }
    },
    {
      "chainId": 101,
      "address": "7NFin546WNvWkhtfftfY77z8C1TrxLbUcKmw5TpHGGtC",
      "symbol": "wUniUSDCETH",
      "name": "Uniswap USDC LP (Wormhole)",
      "decimals": 9,
      "logoURI": "https://cloudflare-ipfs.com/ipfs/Qme9QQcNzKvk3FEwEZvvKJWSvDUd41z5geWHNpuJb6di9y",
      "tags": [
        "wrapped",
        "wormhole"
      ],
      "extensions": {
        "address": "0x97deC872013f6B5fB443861090ad931542878126",
        "bridgeContract": "https://etherscan.io/address/0xf92cD566Ea4864356C5491c177A430C222d7e678",
        "assetContract": "https://etherscan.io/address/0x97deC872013f6B5fB443861090ad931542878126"
      }
    },
    {
      "chainId": 101,
      "address": "7gersKTtU65ERNBNTZKjYgKf7HypR7PDMprcuhQJChaq",
      "symbol": "wUnisETHETH",
      "name": "Uniswap sETH LP (Wormhole)",
      "decimals": 9,
      "logoURI": "https://cloudflare-ipfs.com/ipfs/QmZcwn4eZJpjihH8TApRczQQJdAzpR6Er7g1bvo6PGhxWi",
      "tags": [
        "wrapped",
        "wormhole"
      ],
      "extensions": {
        "address": "0xe9Cf7887b93150D4F2Da7dFc6D502B216438F244",
        "bridgeContract": "https://etherscan.io/address/0xf92cD566Ea4864356C5491c177A430C222d7e678",
        "assetContract": "https://etherscan.io/address/0xe9Cf7887b93150D4F2Da7dFc6D502B216438F244"
      }
    },
    {
      "chainId": 101,
      "address": "4aqNtSCr77eiEZJ9u9BhPErjEMju6FFdLeBKkE1pdxuK",
      "symbol": "wUniLENDETH",
      "name": "Uniswap LEND LP (Wormhole)",
      "decimals": 9,
      "logoURI": "https://cloudflare-ipfs.com/ipfs/Qmcbin86EXd14LhbqLknH9kM3N7oueBYt9qQmZdmMWqrgu",
      "tags": [
        "wrapped",
        "wormhole"
      ],
      "extensions": {
        "address": "0xcaA7e4656f6A2B59f5f99c745F91AB26D1210DCe",
        "bridgeContract": "https://etherscan.io/address/0xf92cD566Ea4864356C5491c177A430C222d7e678",
        "assetContract": "https://etherscan.io/address/0xcaA7e4656f6A2B59f5f99c745F91AB26D1210DCe"
      }
    },
    {
      "chainId": 101,
      "address": "FDdoYCHwFghBSbnN6suvFR3VFw6kAzfhfGpkAQAGPLC3",
      "symbol": "wUniMKRETH",
      "name": "Uniswap MKR LP (Wormhole)",
      "decimals": 9,
      "logoURI": "https://cloudflare-ipfs.com/ipfs/QmSS94EJyBeHeUmoDmGjQjeuUHQxTcMaD8Zvw8W8XdGDBv",
      "tags": [
        "wrapped",
        "wormhole"
      ],
      "extensions": {
        "address": "0x2C4Bd064b998838076fa341A83d007FC2FA50957",
        "bridgeContract": "https://etherscan.io/address/0xf92cD566Ea4864356C5491c177A430C222d7e678",
        "assetContract": "https://etherscan.io/address/0x2C4Bd064b998838076fa341A83d007FC2FA50957"
      }
    },
    {
      "chainId": 101,
      "address": "FSSTfbb1vh1TRe8Ja64hC65QTc7pPUhwHh5uTAWj5haH",
      "symbol": "wUniLINKETH",
      "name": "Uniswap LINK LP (Wormhole)",
      "decimals": 9,
      "logoURI": "https://cloudflare-ipfs.com/ipfs/QmQWb2cb9QZbTeMTtoWzUpJGNXcZiGXTygbRLKHNNwhk4Y",
      "tags": [
        "wrapped",
        "wormhole"
      ],
      "extensions": {
        "address": "0xF173214C720f58E03e194085B1DB28B50aCDeeaD",
        "bridgeContract": "https://etherscan.io/address/0xf92cD566Ea4864356C5491c177A430C222d7e678",
        "assetContract": "https://etherscan.io/address/0xF173214C720f58E03e194085B1DB28B50aCDeeaD"
      }
    },
    {
      "chainId": 101,
      "address": "Aci9xBGywrgBxQoFnL6LCoCYuX5k6AqaYhimgSZ1Fhrk",
      "symbol": "waUniETH",
      "name": "Aave Interest bearing UniETH (Wormhole)",
      "decimals": 9,
      "logoURI": " https://cdn.jsdelivr.net/gh/trustwallet/assets@master/blockchains/ethereum/assets/0x6179078872605396Ee62960917128F9477a5DdbB/logo.png",
      "tags": [
        "wrapped",
        "wormhole"
      ],
      "extensions": {
        "address": "0x6179078872605396Ee62960917128F9477a5DdbB",
        "bridgeContract": "https://etherscan.io/address/0xf92cD566Ea4864356C5491c177A430C222d7e678",
        "assetContract": "https://etherscan.io/address/0x6179078872605396Ee62960917128F9477a5DdbB"
      }
    },
    {
      "chainId": 101,
      "address": "GqHK99sW4ym6zy6Kdoh8f7sb2c3qhtB3WRqeyPbAYfmy",
      "symbol": "waUniDAI",
      "name": "Aave Interest bearing UniDAI (Wormhole)",
      "decimals": 9,
      "logoURI": " https://cdn.jsdelivr.net/gh/trustwallet/assets@master/blockchains/ethereum/assets/0x048930eec73c91B44b0844aEACdEBADC2F2b6efb/logo.png",
      "tags": [
        "wrapped",
        "wormhole"
      ],
      "extensions": {
        "address": "0x048930eec73c91B44b0844aEACdEBADC2F2b6efb",
        "bridgeContract": "https://etherscan.io/address/0xf92cD566Ea4864356C5491c177A430C222d7e678",
        "assetContract": "https://etherscan.io/address/0x048930eec73c91B44b0844aEACdEBADC2F2b6efb"
      }
    },
    {
      "chainId": 101,
      "address": "4e4TpGVJMYiz5UBrAXuNmiVJ9yvc7ppJeAn8sXmbnmDi",
      "symbol": "waUniUSDC",
      "name": "Aave Interest bearing UniUSDC (Wormhole)",
      "decimals": 6,
      "logoURI": " https://cdn.jsdelivr.net/gh/trustwallet/assets@master/blockchains/ethereum/assets/0xe02b2Ad63eFF3Ac1D5827cBd7AB9DD3DaC4f4AD0/logo.png",
      "tags": [
        "wrapped",
        "wormhole"
      ],
      "extensions": {
        "address": "0xe02b2Ad63eFF3Ac1D5827cBd7AB9DD3DaC4f4AD0",
        "bridgeContract": "https://etherscan.io/address/0xf92cD566Ea4864356C5491c177A430C222d7e678",
        "assetContract": "https://etherscan.io/address/0xe02b2Ad63eFF3Ac1D5827cBd7AB9DD3DaC4f4AD0"
      }
    },
    {
      "chainId": 101,
      "address": "49LoAnQQdo9171zfcWRUoQLYSScrxXobbuwt14xjvfVm",
      "symbol": "waUniUSDT",
      "name": "Aave Interest bearing UniUSDT (Wormhole)",
      "decimals": 6,
      "logoURI": " https://cdn.jsdelivr.net/gh/trustwallet/assets@master/blockchains/ethereum/assets/0xb977ee318010A5252774171494a1bCB98E7fab65/logo.png",
      "tags": [
        "wrapped",
        "wormhole"
      ],
      "extensions": {
        "address": "0xb977ee318010A5252774171494a1bCB98E7fab65",
        "bridgeContract": "https://etherscan.io/address/0xf92cD566Ea4864356C5491c177A430C222d7e678",
        "assetContract": "https://etherscan.io/address/0xb977ee318010A5252774171494a1bCB98E7fab65"
      }
    },
    {
      "chainId": 101,
      "address": "CvG3gtKYJtKRzEUgMeb42xnd8HDjESgLtyJqQ2kuLncp",
      "symbol": "waUniDAIETH",
      "name": "Aave Interest bearing UniDAIETH (Wormhole)",
      "decimals": 9,
      "logoURI": "https://cloudflare-ipfs.com/ipfs/QmaznB5PRhMC696u8yZuzN6Uwrnp7Zmfa5CydVUMvLJc9i/aUNI%20DAI%20ETH.svg",
      "tags": [
        "wrapped",
        "wormhole"
      ],
      "extensions": {
        "address": "0xBbBb7F2aC04484F7F04A2C2C16f20479791BbB44",
        "bridgeContract": "https://etherscan.io/address/0xf92cD566Ea4864356C5491c177A430C222d7e678",
        "assetContract": "https://etherscan.io/address/0xBbBb7F2aC04484F7F04A2C2C16f20479791BbB44"
      }
    },
    {
      "chainId": 101,
      "address": "GSv5ECZaMfaceZK4WKKzA4tKVDkqtfBASECcmYFWcy4G",
      "symbol": "waUniUSDCETH",
      "name": "Aave Interest bearing UniUSDCETH (Wormhole)",
      "decimals": 9,
      "logoURI": "https://cloudflare-ipfs.com/ipfs/QmaznB5PRhMC696u8yZuzN6Uwrnp7Zmfa5CydVUMvLJc9i/aUNI%20USDC%20ETH.svg",
      "tags": [
        "wrapped",
        "wormhole"
      ],
      "extensions": {
        "address": "0x1D0e53A0e524E3CC92C1f0f33Ae268FfF8D7E7a5",
        "bridgeContract": "https://etherscan.io/address/0xf92cD566Ea4864356C5491c177A430C222d7e678",
        "assetContract": "https://etherscan.io/address/0x1D0e53A0e524E3CC92C1f0f33Ae268FfF8D7E7a5"
      }
    },
    {
      "chainId": 101,
      "address": "7LUdsedi7qpTJGnFpZo6mWqVtKKpccr9XrQGxJ2xUDPT",
      "symbol": "waUniSETHETH",
      "name": "Aave Interest bearing UniSETHETH (Wormhole)",
      "decimals": 9,
      "logoURI": "https://cloudflare-ipfs.com/ipfs/QmaznB5PRhMC696u8yZuzN6Uwrnp7Zmfa5CydVUMvLJc9i/aUNI%20sETH%20ETH.svg",
      "tags": [
        "wrapped",
        "wormhole"
      ],
      "extensions": {
        "address": "0x84BBcaB430717ff832c3904fa6515f97fc63C76F",
        "bridgeContract": "https://etherscan.io/address/0xf92cD566Ea4864356C5491c177A430C222d7e678",
        "assetContract": "https://etherscan.io/address/0x84BBcaB430717ff832c3904fa6515f97fc63C76F"
      }
    },
    {
      "chainId": 101,
      "address": "Hc1zHQxg1k2JVwvuv3kqbCyZDEJYfDdNftBMab4EMUx9",
      "symbol": "waUniLENDETH",
      "name": "Aave Interest bearing UniLENDETH (Wormhole)",
      "decimals": 9,
      "logoURI": "https://cloudflare-ipfs.com/ipfs/QmaznB5PRhMC696u8yZuzN6Uwrnp7Zmfa5CydVUMvLJc9i/aUNI%20LEND%20ETH.svg",
      "tags": [
        "wrapped",
        "wormhole"
      ],
      "extensions": {
        "address": "0xc88ebbf7C523f38Ef3eB8A151273C0F0dA421e63",
        "bridgeContract": "https://etherscan.io/address/0xf92cD566Ea4864356C5491c177A430C222d7e678",
        "assetContract": "https://etherscan.io/address/0xc88ebbf7C523f38Ef3eB8A151273C0F0dA421e63"
      }
    },
    {
      "chainId": 101,
      "address": "9PejEmx6NKDHgf6jpgAWwZsibURKifBakjzDQdtCtAXT",
      "symbol": "waUniMKRETH",
      "name": "Aave Interest bearing UniMKRETH (Wormhole)",
      "decimals": 9,
      "logoURI": "https://cloudflare-ipfs.com/ipfs/QmaznB5PRhMC696u8yZuzN6Uwrnp7Zmfa5CydVUMvLJc9i/aUNI%20MKR%20ETH.svg",
      "tags": [
        "wrapped",
        "wormhole"
      ],
      "extensions": {
        "address": "0x8c69f7A4C9B38F1b48005D216c398Efb2F1Ce3e4",
        "bridgeContract": "https://etherscan.io/address/0xf92cD566Ea4864356C5491c177A430C222d7e678",
        "assetContract": "https://etherscan.io/address/0x8c69f7A4C9B38F1b48005D216c398Efb2F1Ce3e4"
      }
    },
    {
      "chainId": 101,
      "address": "KcHygDp4o7ENsHjevYM4T3u6R7KHa5VyvkJ7kpmJcYo",
      "symbol": "waUniLINKETH",
      "name": "Aave Interest bearing UniLINKETH (Wormhole)",
      "decimals": 9,
      "logoURI": "https://cloudflare-ipfs.com/ipfs/QmaznB5PRhMC696u8yZuzN6Uwrnp7Zmfa5CydVUMvLJc9i/aUNI%20LINK%20ETH.svg",
      "tags": [
        "wrapped",
        "wormhole"
      ],
      "extensions": {
        "address": "0x9548DB8b1cA9b6c757485e7861918b640390169c",
        "bridgeContract": "https://etherscan.io/address/0xf92cD566Ea4864356C5491c177A430C222d7e678",
        "assetContract": "https://etherscan.io/address/0x9548DB8b1cA9b6c757485e7861918b640390169c"
      }
    },
    {
      "chainId": 101,
      "address": "GNPAF84ZEtKYyfuY2fg8tZVwse7LpTSeyYPSyEKFqa2Y",
      "symbol": "waUSDT",
      "name": "Aave interest bearing USDT (Wormhole)",
      "decimals": 6,
      "logoURI": "https://cloudflare-ipfs.com/ipfs/QmaznB5PRhMC696u8yZuzN6Uwrnp7Zmfa5CydVUMvLJc9i/aUSDT.svg",
      "tags": [
        "wrapped",
        "wormhole"
      ],
      "extensions": {
        "address": "0x3Ed3B47Dd13EC9a98b44e6204A523E766B225811",
        "bridgeContract": "https://etherscan.io/address/0xf92cD566Ea4864356C5491c177A430C222d7e678",
        "assetContract": "https://etherscan.io/address/0x3Ed3B47Dd13EC9a98b44e6204A523E766B225811",
        "coingeckoId": "aave-usdt"
      }
    },
    {
      "chainId": 101,
      "address": "3QTknQ3i27rDKm5hvBaScFLQ34xX9N7J7XfEFwy27qbZ",
      "symbol": "waWBTC",
      "name": "Aave interest bearing WBTC (Wormhole)",
      "decimals": 8,
      "logoURI": "https://cloudflare-ipfs.com/ipfs/QmaznB5PRhMC696u8yZuzN6Uwrnp7Zmfa5CydVUMvLJc9i/aWBTC.svg",
      "tags": [
        "wrapped",
        "wormhole"
      ],
      "extensions": {
        "address": "0x9ff58f4fFB29fA2266Ab25e75e2A8b3503311656",
        "bridgeContract": "https://etherscan.io/address/0xf92cD566Ea4864356C5491c177A430C222d7e678",
        "assetContract": "https://etherscan.io/address/0x9ff58f4fFB29fA2266Ab25e75e2A8b3503311656",
        "coingeckoId": "aave-wbtc"
      }
    },
    {
      "chainId": 101,
      "address": "EbpkofeWyiQouGyxQAgXxEyGtjgq13NSucX3CNvucNpb",
      "symbol": "waWETH",
      "name": "Aave interest bearing WETH (Wormhole)",
      "decimals": 9,
      "logoURI": "https://cloudflare-ipfs.com/ipfs/QmUDc7LQN6zKHon9FChTqZc7WGFvGPZe698Bq5HbSYtfk9",
      "tags": [
        "wrapped",
        "wormhole"
      ],
      "extensions": {
        "address": "0x030bA81f1c18d280636F32af80b9AAd02Cf0854e",
        "bridgeContract": "https://etherscan.io/address/0xf92cD566Ea4864356C5491c177A430C222d7e678",
        "assetContract": "https://etherscan.io/address/0x030bA81f1c18d280636F32af80b9AAd02Cf0854e"
      }
    },
    {
      "chainId": 101,
      "address": "67uaa3Z7SX7GC6dqSTjpJLnySLXZpCAK9MHMi3232Bfb",
      "symbol": "waYFI",
      "name": "Aave interest bearing YFI (Wormhole)",
      "decimals": 9,
      "logoURI": "https://cloudflare-ipfs.com/ipfs/QmauhqAKU8YLhDhT4M5ZcPMuqEfqkBrBaC31uWC9UXd1ik",
      "tags": [
        "wrapped",
        "wormhole"
      ],
      "extensions": {
        "address": "0x5165d24277cD063F5ac44Efd447B27025e888f37",
        "bridgeContract": "https://etherscan.io/address/0xf92cD566Ea4864356C5491c177A430C222d7e678",
        "assetContract": "https://etherscan.io/address/0x5165d24277cD063F5ac44Efd447B27025e888f37"
      }
    },
    {
      "chainId": 101,
      "address": "9xS6et5uvQ64QsmaGMfzfXrwTsfYPjwEWuiPnBGFgfw",
      "symbol": "waZRX",
      "name": "Aave interest bearing ZRX (Wormhole)",
      "decimals": 9,
      "logoURI": "https://cloudflare-ipfs.com/ipfs/QmaznB5PRhMC696u8yZuzN6Uwrnp7Zmfa5CydVUMvLJc9i/aZRX.svg",
      "tags": [
        "wrapped",
        "wormhole"
      ],
      "extensions": {
        "address": "0xDf7FF54aAcAcbFf42dfe29DD6144A69b629f8C9e",
        "bridgeContract": "https://etherscan.io/address/0xf92cD566Ea4864356C5491c177A430C222d7e678",
        "assetContract": "https://etherscan.io/address/0xDf7FF54aAcAcbFf42dfe29DD6144A69b629f8C9e",
        "coingeckoId": "aave-zrx"
      }
    },
    {
      "chainId": 101,
      "address": "2TZ8s2FwtWqJrWpdFsSf2uM2Fvjw474n6HhTdTEWoLor",
      "symbol": "waUNI",
      "name": "Aave interest bearing UNI (Wormhole)",
      "decimals": 9,
      "logoURI": "https://cloudflare-ipfs.com/ipfs/QmYdpeez387RdMw6zEEa5rMXuayi748Uc15eFuoa3QhGEJ",
      "tags": [
        "wrapped",
        "wormhole"
      ],
      "extensions": {
        "address": "0xB9D7CB55f463405CDfBe4E90a6D2Df01C2B92BF1",
        "bridgeContract": "https://etherscan.io/address/0xf92cD566Ea4864356C5491c177A430C222d7e678",
        "assetContract": "https://etherscan.io/address/0xB9D7CB55f463405CDfBe4E90a6D2Df01C2B92BF1"
      }
    },
    {
      "chainId": 101,
      "address": "G1o2fHZXyPCeAEcY4o6as7SmVaUu65DRhcq1S4Cfap9T",
      "symbol": "waAAVE",
      "name": "Aave interest bearing AAVE (Wormhole)",
      "decimals": 9,
      "logoURI": "https://cloudflare-ipfs.com/ipfs/QmaznB5PRhMC696u8yZuzN6Uwrnp7Zmfa5CydVUMvLJc9i/aAAVE.svg",
      "tags": [
        "wrapped",
        "wormhole"
      ],
      "extensions": {
        "address": "0xFFC97d72E13E01096502Cb8Eb52dEe56f74DAD7B",
        "bridgeContract": "https://etherscan.io/address/0xf92cD566Ea4864356C5491c177A430C222d7e678",
        "assetContract": "https://etherscan.io/address/0xFFC97d72E13E01096502Cb8Eb52dEe56f74DAD7B"
      }
    },
    {
      "chainId": 101,
      "address": "8PeWkyvCDHpSgT5oiGFgZQtXSRBij7ZFLJTHAGBntRDH",
      "symbol": "waBAT",
      "name": "Aave interest bearing BAT (Wormhole)",
      "decimals": 9,
      "logoURI": "https://cloudflare-ipfs.com/ipfs/QmaznB5PRhMC696u8yZuzN6Uwrnp7Zmfa5CydVUMvLJc9i/aBAT.svg",
      "tags": [
        "wrapped",
        "wormhole"
      ],
      "extensions": {
        "address": "0x05Ec93c0365baAeAbF7AefFb0972ea7ECdD39CF1",
        "bridgeContract": "https://etherscan.io/address/0xf92cD566Ea4864356C5491c177A430C222d7e678",
        "assetContract": "https://etherscan.io/address/0x05Ec93c0365baAeAbF7AefFb0972ea7ECdD39CF1",
        "coingeckoId": "aave-bat"
      }
    },
    {
      "chainId": 101,
      "address": "67opsuaXQ3JRSJ1mmF7aPLSq6JaZcwAmXwcMzUN5PSMv",
      "symbol": "waBUSD",
      "name": "Aave interest bearing BUSD (Wormhole)",
      "decimals": 9,
      "logoURI": "https://cloudflare-ipfs.com/ipfs/QmaznB5PRhMC696u8yZuzN6Uwrnp7Zmfa5CydVUMvLJc9i/aBUSD.svg",
      "tags": [
        "wrapped",
        "wormhole"
      ],
      "extensions": {
        "address": "0xA361718326c15715591c299427c62086F69923D9",
        "bridgeContract": "https://etherscan.io/address/0xf92cD566Ea4864356C5491c177A430C222d7e678",
        "assetContract": "https://etherscan.io/address/0xA361718326c15715591c299427c62086F69923D9",
        "coingeckoId": "aave-busd"
      }
    },
    {
      "chainId": 101,
      "address": "4JrrHRS56i9GZkSmGaCY3ZsxMo3JEqQviU64ki7ZJPak",
      "symbol": "waDAI",
      "name": "Aave interest bearing DAI (Wormhole)",
      "decimals": 9,
      "logoURI": "https://cloudflare-ipfs.com/ipfs/QmaznB5PRhMC696u8yZuzN6Uwrnp7Zmfa5CydVUMvLJc9i/aDAI.svg",
      "tags": [
        "wrapped",
        "wormhole"
      ],
      "extensions": {
        "address": "0x028171bCA77440897B824Ca71D1c56caC55b68A3",
        "bridgeContract": "https://etherscan.io/address/0xf92cD566Ea4864356C5491c177A430C222d7e678",
        "assetContract": "https://etherscan.io/address/0x028171bCA77440897B824Ca71D1c56caC55b68A3",
        "coingeckoId": "aave-dai"
      }
    },
    {
      "chainId": 101,
      "address": "3LmfKjsSU9hdxfZfcr873DMNR5nnrk8EvdueXg1dTSin",
      "symbol": "waENJ",
      "name": "Aave interest bearing ENJ (Wormhole)",
      "decimals": 9,
      "logoURI": "https://cloudflare-ipfs.com/ipfs/QmaznB5PRhMC696u8yZuzN6Uwrnp7Zmfa5CydVUMvLJc9i/aENJ.svg",
      "tags": [
        "wrapped",
        "wormhole"
      ],
      "extensions": {
        "address": "0xaC6Df26a590F08dcC95D5a4705ae8abbc88509Ef",
        "bridgeContract": "https://etherscan.io/address/0xf92cD566Ea4864356C5491c177A430C222d7e678",
        "assetContract": "https://etherscan.io/address/0xaC6Df26a590F08dcC95D5a4705ae8abbc88509Ef",
        "coingeckoId": "aave-enj"
      }
    },
    {
      "chainId": 101,
      "address": "7VD2Gosm34hB7kughTqu1N3sW92hq3XwKLTi1N1tdKrj",
      "symbol": "waKNC",
      "name": "Aave interest bearing KNC (Wormhole)",
      "decimals": 9,
      "logoURI": "https://cloudflare-ipfs.com/ipfs/QmaznB5PRhMC696u8yZuzN6Uwrnp7Zmfa5CydVUMvLJc9i/aKNC.svg",
      "tags": [
        "wrapped",
        "wormhole"
      ],
      "extensions": {
        "address": "0x39C6b3e42d6A679d7D776778Fe880BC9487C2EDA",
        "bridgeContract": "https://etherscan.io/address/0xf92cD566Ea4864356C5491c177A430C222d7e678",
        "assetContract": "https://etherscan.io/address/0x39C6b3e42d6A679d7D776778Fe880BC9487C2EDA",
        "coingeckoId": "aave-knc"
      }
    },
    {
      "chainId": 101,
      "address": "4erbVWFvdvS5P8ews7kUjqfpCQbA8vurnWyvRLsnZJgv",
      "symbol": "waLINK",
      "name": "Aave interest bearing LINK (Wormhole)",
      "decimals": 9,
      "logoURI": "https://cloudflare-ipfs.com/ipfs/QmaznB5PRhMC696u8yZuzN6Uwrnp7Zmfa5CydVUMvLJc9i/aLINK.svg",
      "tags": [
        "wrapped",
        "wormhole"
      ],
      "extensions": {
        "address": "0xa06bC25B5805d5F8d82847D191Cb4Af5A3e873E0",
        "bridgeContract": "https://etherscan.io/address/0xf92cD566Ea4864356C5491c177A430C222d7e678",
        "assetContract": "https://etherscan.io/address/0xa06bC25B5805d5F8d82847D191Cb4Af5A3e873E0",
        "coingeckoId": "aave-link"
      }
    },
    {
      "chainId": 101,
      "address": "AXJWqG4SpAEwkMjKYkarKwv6Qfz5rLU3cwt5KtrDAAYe",
      "symbol": "waMANA",
      "name": "Aave interest bearing MANA (Wormhole)",
      "decimals": 9,
      "logoURI": "https://cloudflare-ipfs.com/ipfs/QmaznB5PRhMC696u8yZuzN6Uwrnp7Zmfa5CydVUMvLJc9i/aMANA.svg",
      "tags": [
        "wrapped",
        "wormhole"
      ],
      "extensions": {
        "address": "0xa685a61171bb30d4072B338c80Cb7b2c865c873E",
        "bridgeContract": "https://etherscan.io/address/0xf92cD566Ea4864356C5491c177A430C222d7e678",
        "assetContract": "https://etherscan.io/address/0xa685a61171bb30d4072B338c80Cb7b2c865c873E",
        "coingeckoId": "aave-mana"
      }
    },
    {
      "chainId": 101,
      "address": "4kJmfagJzQFuwto5RX6f1xScWYbEVBzEpdjmiqTCnzjJ",
      "symbol": "waMKR",
      "name": "Aave interest bearing MKR (Wormhole)",
      "decimals": 9,
      "logoURI": "https://cloudflare-ipfs.com/ipfs/QmaznB5PRhMC696u8yZuzN6Uwrnp7Zmfa5CydVUMvLJc9i/aMKR.svg",
      "tags": [
        "wrapped",
        "wormhole"
      ],
      "extensions": {
        "address": "0xc713e5E149D5D0715DcD1c156a020976e7E56B88",
        "bridgeContract": "https://etherscan.io/address/0xf92cD566Ea4864356C5491c177A430C222d7e678",
        "assetContract": "https://etherscan.io/address/0xc713e5E149D5D0715DcD1c156a020976e7E56B88",
        "coingeckoId": "aave-mkr"
      }
    },
    {
      "chainId": 101,
      "address": "DN8jPo8YZTXhLMyDMKcnwFuKqY8wfn2UrpX8ct4rc8Bc",
      "symbol": "waREN",
      "name": "Aave interest bearing REN (Wormhole)",
      "decimals": 9,
      "logoURI": "https://cloudflare-ipfs.com/ipfs/QmUgE3UECZxZcCAiqd3V9otfFWLi5fxR8uHd94RxkT3iYb",
      "tags": [
        "wrapped",
        "wormhole"
      ],
      "extensions": {
        "address": "0xCC12AbE4ff81c9378D670De1b57F8e0Dd228D77a",
        "bridgeContract": "https://etherscan.io/address/0xf92cD566Ea4864356C5491c177A430C222d7e678",
        "assetContract": "https://etherscan.io/address/0xCC12AbE4ff81c9378D670De1b57F8e0Dd228D77a",
        "coingeckoId": "aave-ren"
      }
    },
    {
      "chainId": 101,
      "address": "HWbJZXJ7s1D1zi5P7yVgRUmZPXvYSFv6vsYU765Ti422",
      "symbol": "waSNX",
      "name": "Aave interest bearing SNX (Wormhole)",
      "decimals": 9,
      "logoURI": "https://cloudflare-ipfs.com/ipfs/QmXj52EGotmpyep84PBycmQnAgCF2sbqxdXFWP3GPZFbEz",
      "tags": [
        "wrapped",
        "wormhole"
      ],
      "extensions": {
        "address": "0x35f6B052C598d933D69A4EEC4D04c73A191fE6c2",
        "bridgeContract": "https://etherscan.io/address/0xf92cD566Ea4864356C5491c177A430C222d7e678",
        "assetContract": "https://etherscan.io/address/0x35f6B052C598d933D69A4EEC4D04c73A191fE6c2",
        "coingeckoId": "aave-snx"
      }
    },
    {
      "chainId": 101,
      "address": "2LForywWWpHzmR5NjSEyF1kcw9ffyLuJX7V7hne2fHfY",
      "symbol": "waSUSD",
      "name": "Aave interest bearing SUSD (Wormhole)",
      "decimals": 9,
      "logoURI": "https://cloudflare-ipfs.com/ipfs/QmaznB5PRhMC696u8yZuzN6Uwrnp7Zmfa5CydVUMvLJc9i/aSUSD.svg",
      "tags": [
        "wrapped",
        "wormhole"
      ],
      "extensions": {
        "address": "0x6C5024Cd4F8A59110119C56f8933403A539555EB",
        "bridgeContract": "https://etherscan.io/address/0xf92cD566Ea4864356C5491c177A430C222d7e678",
        "assetContract": "https://etherscan.io/address/0x6C5024Cd4F8A59110119C56f8933403A539555EB",
        "coingeckoId": "aave-susd"
      }
    },
    {
      "chainId": 101,
      "address": "Badj3S29a2u1auxmijwg5vGjhPLb1K6WLPoigtWjKPXp",
      "symbol": "waTUSD",
      "name": "Aave interest bearing TUSD (Wormhole)",
      "decimals": 9,
      "logoURI": "https://cloudflare-ipfs.com/ipfs/QmaznB5PRhMC696u8yZuzN6Uwrnp7Zmfa5CydVUMvLJc9i/aTUSD.svg",
      "tags": [
        "wrapped",
        "wormhole"
      ],
      "extensions": {
        "address": "0x101cc05f4A51C0319f570d5E146a8C625198e636",
        "bridgeContract": "https://etherscan.io/address/0xf92cD566Ea4864356C5491c177A430C222d7e678",
        "assetContract": "https://etherscan.io/address/0x101cc05f4A51C0319f570d5E146a8C625198e636",
        "coingeckoId": "aave-tusd"
      }
    },
    {
      "chainId": 101,
      "address": "BZCPpva12M9SqJgcpf8jtP9Si6rMANFoUR3i7nchha7M",
      "symbol": "waUSDC",
      "name": "Aave interest bearing USDC (Wormhole)",
      "decimals": 9,
      "logoURI": "https://cloudflare-ipfs.com/ipfs/QmaznB5PRhMC696u8yZuzN6Uwrnp7Zmfa5CydVUMvLJc9i/aUSDC.svg",
      "tags": [
        "wrapped",
        "wormhole"
      ],
      "extensions": {
        "address": "0xBcca60bB61934080951369a648Fb03DF4F96263C",
        "bridgeContract": "https://etherscan.io/address/0xf92cD566Ea4864356C5491c177A430C222d7e678",
        "assetContract": "https://etherscan.io/address/0xBcca60bB61934080951369a648Fb03DF4F96263C",
        "coingeckoId": "aave-usdc"
      }
    },
    {
      "chainId": 101,
      "address": "D3ajQoyBGJz3JCXCPsxHZJbLQKGt9UgxLavgurieGNcD",
      "symbol": "wSDT",
      "name": "Stake DAO Token (Wormhole)",
      "decimals": 9,
      "logoURI": "https://cdn.jsdelivr.net/gh/solana-labs/token-list@main/assets/mainnet/D3ajQoyBGJz3JCXCPsxHZJbLQKGt9UgxLavgurieGNcD/logo.webp",
      "tags": [
        "wrapped",
        "wormhole"
      ],
      "extensions": {
        "address": "0x73968b9a57c6e53d41345fd57a6e6ae27d6cdb2f",
        "bridgeContract": "https://etherscan.io/address/0xf92cD566Ea4864356C5491c177A430C222d7e678",
        "assetContract": "https://etherscan.io/address/0x73968b9a57c6e53d41345fd57a6e6ae27d6cdb2f",
        "coingeckoId": "stake-dao"
      }
    },
    {
      "chainId": 101,
      "address": "4pk3pf9nJDN1im1kNwWJN1ThjE8pCYCTexXYGyFjqKVf",
      "symbol": "oDOP",
      "name": "Dominican Pesos",
      "decimals": 9,
      "logoURI": "https://user-images.githubusercontent.com/9972260/111077928-73bd2280-84c9-11eb-84d4-4032478e3861.png",
      "tags": [
        "stablecoin"
      ],
      "extensions": {
        "website": "https://Odop.io/"
      }
    },
    {
      "chainId": 101,
      "address": "5kjfp2qfRbqCXTQeUYgHNnTLf13eHoKjC5hHynW9DvQE",
      "symbol": "AAPE",
      "name": "AAPE",
      "decimals": 9,
      "logoURI": "https://cdn.jsdelivr.net/gh/solana-labs/token-list@main/assets/mainnet/5kjfp2qfRbqCXTQeUYgHNnTLf13eHoKjC5hHynW9DvQE/logo.jpg",
      "tags": [],
      "extensions": {
        "website": "https://aape.io/"
      }
    },
    {
      "chainId": 101,
      "address": "3K6rftdAaQYMPunrtNRHgnK2UAtjm2JwyT2oCiTDouYE",
      "symbol": "XCOPE",
      "name": "XCOPE",
      "decimals": 0,
      "logoURI": "https://cdn.jsdelivr.net/gh/solana-labs/token-list@main/assets/mainnet/3K6rftdAaQYMPunrtNRHgnK2UAtjm2JwyT2oCiTDouYE/logo.jpg",
      "tags": [
        "trading",
        "index",
        "Algos"
      ],
      "extensions": {
        "website": "https://www.unlimitedcope.com/",
        "serumV3Usdc": "7MpMwArporUHEGW7quUpkPZp5L5cHPs9eKUfKCdaPHq2",
        "coingeckoId": "cope"
      }
    },
    {
      "chainId": 101,
      "address": "8HGyAAB1yoM1ttS7pXjHMa3dukTFGQggnFFH3hJZgzQh",
      "symbol": "COPE",
      "name": "COPE",
      "decimals": 6,
      "logoURI": "https://cdn.jsdelivr.net/gh/solana-labs/token-list@main/assets/mainnet/3K6rftdAaQYMPunrtNRHgnK2UAtjm2JwyT2oCiTDouYE/logo.jpg",
      "tags": [
        "trading",
        "index",
        "Algos"
      ],
      "extensions": {
        "website": "https://www.unlimitedcope.com/",
        "serumV3Usdc": "6fc7v3PmjZG9Lk2XTot6BywGyYLkBQuzuFKd4FpCsPxk",
        "coingeckoId": "cope"
      }
    },
    {
      "chainId": 101,
      "address": "2prC8tcVsXwVJAinhxd2zeMeWMWaVyzPoQeLKyDZRFKd",
      "symbol": "MCAPS",
      "name": "Mango Market Caps",
      "decimals": 0,
      "logoURI": "https://cdn.jsdelivr.net/gh/solana-labs/token-list@main/assets/mainnet/2prC8tcVsXwVJAinhxd2zeMeWMWaVyzPoQeLKyDZRFKd/logo.png",
      "tags": [
        "mango"
      ],
      "extensions": {
        "website": "https://initialcapoffering.com/",
        "coingeckoId": "mango-market-caps"
      }
    },
    {
      "chainId": 101,
      "address": "2reKm5Y9rmAWfaw5jraYz1BXwGLHMofGMs3iNoBLt4VC",
      "symbol": "DOCE",
      "name": "Doce Finance",
      "decimals": 6,
      "logoURI": "https://pbs.twimg.com/profile_images/1362154816059944963/TZuFp5kN_400x400.png",
      "tags": [],
      "extensions": {
        "website": "https://swap.doce.finance/"
      }
    },
    {
      "chainId": 101,
      "address": "E1PvPRPQvZNivZbXRL61AEGr71npZQ5JGxh4aWX7q9QA",
      "symbol": "INO",
      "name": "iNo Token",
      "decimals": 9,
      "logoURI": "https://ino.llegrand.fr/assets/ino-128.png",
      "tags": [],
      "extensions": {
        "website": "https://ino.llegrand.fr/"
      }
    },
    {
      "chainId": 101,
      "address": "8PMHT4swUMtBzgHnh5U564N5sjPSiUz2cjEQzFnnP1Fo",
      "symbol": "ROPE",
      "name": "Rope Token",
      "decimals": 9,
      "logoURI": "https://ropesolana.com/content/files/rope_token.svg",
      "tags": [],
      "extensions": {
        "website": "https://ropesolana.com/",
        "coingeckoId": "rope-token",
        "serumV3Usdc": "4Sg1g8U2ZuGnGYxAhc6MmX9MX7yZbrrraPkCQ9MdCPtF"
      }
    },
    {
      "chainId": 101,
      "address": "5dhkWqrq37F92jBmEyhQP1vbMkbVRz59V7288HH2wBC7",
      "symbol": "SLOCK",
      "name": "SOLLock",
      "decimals": 9,
      "logoURI": "https://sollock.org/token/media/images/token/sollock_token_logo.png",
      "tags": [
        "utility-token"
      ],
      "extensions": {
        "website": "https://sollock.org/",
        "twitter": "https://twitter.com/@SOLLockOfficial",
        "github": "https://github.com/SOLLock",
        "tgann": "https://t.me/SOLLockAnn",
        "tggroup": "https://t.me/SOLLock"
      }
    },
    {
      "chainId": 101,
      "address": "ETAtLmCmsoiEEKfNrHKJ2kYy3MoABhU6NQvpSfij5tDs",
      "symbol": "MEDIA",
      "name": "Media Network",
      "decimals": 6,
      "logoURI": "https://cdn.jsdelivr.net/gh/solana-labs/token-list@main/assets/mainnet/ETAtLmCmsoiEEKfNrHKJ2kYy3MoABhU6NQvpSfij5tDs/logo.png",
      "tags": [
        "utility-token"
      ],
      "extensions": {
        "website": "https://media.network/",
        "coingeckoId": "media-network",
        "serumV3Usdc": "FfiqqvJcVL7oCCu8WQUMHLUC2dnHQPAPjTdSzsERFWjb"
      }
    },
    {
      "chainId": 101,
      "address": "StepAscQoEioFxxWGnh2sLBDFp9d8rvKz2Yp39iDpyT",
      "symbol": "STEP",
      "name": "Step",
      "decimals": 9,
      "logoURI": "https://cdn.jsdelivr.net/gh/solana-labs/token-list@main/assets/mainnet/StepAscQoEioFxxWGnh2sLBDFp9d8rvKz2Yp39iDpyT/logo.png",
      "tags": [
        "utility-token"
      ],
      "extensions": {
        "website": "https://step.finance/",
        "twitter": "https://twitter.com/StepFinance_",
        "coingeckoId": "step-finance",
        "serumV3Usdc": "97qCB4cAVSTthvJu3eNoEx6AY6DLuRDtCoPm5Tdyg77S"
      }
    },
    {
      "chainId": 101,
      "address": "7Geyz6iiRe8buvunsU6TXndxnpLt9mg6iPxqhn6cr3c6",
      "symbol": "ANFT",
      "name": "AffinityLabs",
      "decimals": 9,
      "logoURI": "https://affinitylabs.tech/media/images/token_logo.png",
      "tags": [
        "nft"
      ],
      "extensions": {
        "website": "https://affinitylabs.tech/"
      }
    },
    {
      "chainId": 102,
      "address": "So11111111111111111111111111111111111111112",
      "symbol": "wSOL",
      "name": "Wrapped SOL",
      "decimals": 9,
      "logoURI": "https://cdn.jsdelivr.net/gh/trustwallet/assets@master/blockchains/solana/info/logo.png",
      "tags": [],
      "extensions": {
        "website": "https://www.solana.com/",
        "coingeckoId": "solana"
      }
    },
    {
      "chainId": 102,
      "address": "CpMah17kQEL2wqyMKt3mZBdTnZbkbfx4nqmQMFDP5vwp",
      "symbol": "USDC",
      "name": "USD Coin",
      "decimals": 6,
      "logoURI": "https://cdn.jsdelivr.net/gh/solana-labs/token-list@main/assets/mainnet/EPjFWdd5AufqSSqeM2qN1xzybapC8G4wEGGkZwyTDt1v/logo.png",
      "tags": [
        "stablecoin"
      ],
      "extensions": {
        "website": "https://www.centre.io/",
        "coingeckoId": "usd-coin"
      }
    },
    {
      "chainId": 102,
      "address": "Gmk71cM7j2RMorRsQrsyysM4HsByQx5PuDGtDdqGLWCS",
      "symbol": "spSOL",
      "name": "Stake pool SOL",
      "decimals": 9,
      "logoURI": "https://cdn.jsdelivr.net/gh/trustwallet/assets@master/blockchains/solana/info/logo.png",
      "tags": [
        "stake-pool"
      ],
      "extensions": {
        "website": "https://www.solana.com/"
      }
    },
    {
      "chainId": 102,
      "address": "2jQc2jDHVCewoWsQJK7JPLetP7UjqXvaFdno8rtrD8Kg",
      "symbol": "sHOG",
      "name": "sHOG",
      "decimals": 6,
      "tags": [
        "stablecoin"
      ]
    },
    {
      "chainId": 103,
      "address": "So11111111111111111111111111111111111111112",
      "symbol": "SOL",
      "name": "Wrapped SOL",
      "decimals": 9,
      "logoURI": "https://cdn.jsdelivr.net/gh/trustwallet/assets@master/blockchains/solana/info/logo.png",
      "tags": [],
      "extensions": {
        "coingeckoId": "solana"
      }
    },
    {
      "chainId": 103,
      "address": "DEhAasscXF4kEGxFgJ3bq4PpVGp5wyUxMRvn6TzGVHaw",
      "symbol": "XYZ",
      "name": "XYZ Test",
      "decimals": 0,
      "logoURI": "https://cdn.jsdelivr.net/gh/solana-labs/token-list@main/assets/mainnet/EPjFWdd5AufqSSqeM2qN1xzybapC8G4wEGGkZwyTDt1v/logo.png",
      "tags": []
    },
    {
      "chainId": 103,
      "address": "2rg5syU3DSwwWs778FQ6yczDKhS14NM3vP4hqnkJ2jsM",
      "symbol": "pSOL",
      "name": "SOL stake pool",
      "decimals": 9,
      "logoURI": "https://cdn.jsdelivr.net/gh/trustwallet/assets@master/blockchains/solana/info/logo.png",
      "tags": [],
      "extensions": {
        "website": "https://solana.com/",
        "background": "https://solana.com/static/8c151e179d2d7e80255bdae6563209f2/6833b/validators.webp"
      }
    },
    {
      "chainId": 103,
      "address": "SRMuApVNdxXokk5GT7XD5cUUgXMBCoAz2LHeuAoKWRt",
      "symbol": "SRM",
      "name": "Serum",
      "decimals": 6,
      "logoURI": "https://cdn.jsdelivr.net/gh/trustwallet/assets@master/blockchains/ethereum/assets/0x476c5E26a75bd202a9683ffD34359C0CC15be0fF/logo.png",
      "tags": [],
      "extensions": {
        "website": "https://projectserum.com/",
        "coingeckoId": "serum"
      }
    },
    {
      "chainId": 103,
      "address": "7STJWT74tAZzhbNNPRH8WuGDy9GZg27968EwALWuezrH",
      "symbol": "wSUSHI",
      "name": "SushiSwap (Wormhole)",
      "decimals": 9,
      "logoURI": "https://cdn.jsdelivr.net/gh/trustwallet/assets@master/blockchains/ethereum/assets/0x6B3595068778DD592e39A122f4f5a5cF09C90fE2/logo.png",
      "tags": [
        "wrapped",
        "wormhole"
      ],
      "extensions": {
        "website": "https://sushi.com",
        "background": "https://sushi.com/static/media/Background-sm.fd449814.jpg/",
        "address": "0x6B3595068778DD592e39A122f4f5a5cF09C90fE2",
        "bridgeContract": "https://etherscan.io/address/0xf92cD566Ea4864356C5491c177A430C222d7e678",
        "assetContract": "https://etherscan.io/address/0x6B3595068778DD592e39A122f4f5a5cF09C90fE2",
        "coingeckoId": "sushi"
      }
    },
    {
      "chainId": 103,
      "address": "3aMbgP7aGsP1sVcFKc6j65zu7UiziP57SMFzf6ptiCSX",
      "symbol": "sHOG",
      "name": "Devnet StableHog",
      "decimals": 6,
      "logoURI": "https://i.ibb.co/7GddV42/Frame-1.png",
      "tags": [
        "stablecoin"
      ]
    },
    {
      "chainId": 101,
      "address": "3cXftQWJJEeoysZrhAEjpfCHe9tSKyhYG63xpbue8m3s",
      "symbol": "Kreechures",
      "name": "Kreechures",
      "decimals": 0,
      "logoURI": "https://gateway.pinata.cloud/ipfs/QmQ5YPBFUWeKNFbsBDL8WcXWmu1MwisXZVtwofdZQxmQE9/Kreechure%20logo.svg",
      "tags": [
        "nft"
      ],
      "extensions": {
        "website": "https://www.kreechures.com/",
        "attributes": [
          {
            "image": "https://gateway.pinata.cloud/ipfs/QmWcMyAYpaX3BHJoDq6Fyub71TjaHbRHqErT7MmbDvCXYJ/3cXftQWJJEeoysZrhAEjpfCHe9tSKyhYG63xpbue8m3s.jpg",
            "Generation": 0,
            "Species": 6,
            "Base Rest": 262
          }
        ]
      }
    },
    {
      "chainId": 101,
      "address": "4DrV8khCoPS3sWRj6t1bb2DzT9jD4mZp6nc7Jisuuv1b",
      "symbol": "SPD",
      "name": "Solpad",
      "decimals": 10,
      "logoURI": "https://cdn.jsdelivr.net/gh/solana-labs/token-list@main/assets/mainnet/4DrV8khCoPS3sWRj6t1bb2DzT9jD4mZp6nc7Jisuuv1b/logo.jpg",
      "tags": [],
      "extensions": {
        "website": "https://www.solpad.io/"
      }
    },
    {
      "chainId": 101,
      "address": "7p7AMM6QoA8wPRKeqF87Pt51CRWmWvXPH5TBNMyDWhbH",
      "symbol": "Kreechures",
      "name": "Kreechures",
      "decimals": 0,
      "logoURI": "https://gateway.pinata.cloud/ipfs/QmQ5YPBFUWeKNFbsBDL8WcXWmu1MwisXZVtwofdZQxmQE9/Kreechure%20logo.svg",
      "tags": [
        "nft"
      ],
      "extensions": {
        "website": "https://www.kreechures.com/",
        "attributes": [
          {
            "image": "https://gateway.pinata.cloud/ipfs/QmWcMyAYpaX3BHJoDq6Fyub71TjaHbRHqErT7MmbDvCXYJ/7p7AMM6QoA8wPRKeqF87Pt51CRWmWvXPH5TBNMyDWhbH.jpg",
            "Generation": 0,
            "Species": 4,
            "Base Rest": 335
          }
        ]
      }
    },
    {
      "chainId": 101,
      "address": "6ybxMQpMgQhtsTLhvHZqk8uqao7kvoexY6e8JmCTqAB1",
      "symbol": "QUEST",
      "name": "QUEST",
      "decimals": 4,
      "logoURI": "https://questcoin.org/logo500x500.png",
      "tags": [],
      "extensions": {
        "website": "https://questcoin.org/"
      }
    },
    {
      "chainId": 101,
      "address": "97qAF7ZKEdPdQaUkhASGA59Jpa2Wi7QqVmnFdEuPqEDc",
      "symbol": "DIAMOND",
      "name": "LOVE",
      "decimals": 6,
      "logoURI": "https://github.com/AdamBraham88/SPL-TOKEN/blob/main/Diamond-Love-icon.png",
      "tags": [
        "Diamond Love"
      ],
      "extensions": {
        "website": "https://diamondlove.io/"
      }
    },
    {
      "chainId": 101,
      "address": "xxxxa1sKNGwFtw2kFn8XauW9xq8hBZ5kVtcSesTT9fW",
      "symbol": "SLIM",
      "name": "Solanium",
      "decimals": 6,
      "logoURI": "https://cdn.jsdelivr.net/gh/solana-labs/token-list@main/assets/mainnet/xxxxa1sKNGwFtw2kFn8XauW9xq8hBZ5kVtcSesTT9fW/logo.png",
      "tags": [],
      "extensions": {
        "website": "https://solanium.io/"
      }
    },
    {
      "chainId": 101,
      "address": "8GPUjUHFxfNhaSS8kUkix8txRRXszeUAsHTjUmHuygZT",
      "symbol": "NINJA NFT1",
      "name": "NINJA NFT1",
      "decimals": 0,
      "logoURI": "https://raw.githubusercontent.com/yuzu-ninjaprotocol/ninjaprotocol/main/NINJA%20NFT%201.png",
      "tags": [],
      "extensions": {
        "website": "http://ninjaprotocol.io"
      }
    },
    {
      "chainId": 101,
      "address": "2rEiLkpQ3mh4DGxv1zcSdW5r5HK2nehif5sCaF5Ss9E1",
      "symbol": "RECO",
      "name": "Reboot ECO",
      "decimals": 0,
      "logoURI": "https://reboot.eco/reco_logo.png",
      "tags": [],
      "extensions": {
        "website": "https://reboot.eco/"
      }
    },
    {
      "chainId": 101,
      "address": "BXhAKUxkGvFbAarA3K1SUYnqXRhEBC1bhUaCaxvzgyJ1",
      "symbol": "ISA",
      "name": "Interstellar",
      "decimals": 3,
      "logoURI": "https://gateway.pinata.cloud/ipfs/QmV84AMkdgEQ4roxRdmh9xU9dtbyJjqFZWLDgNdr3mEdQz",
      "tags": [],
      "extensions": {
        "website": "https://interstellaralliance.gitbook.io/isa/"
      }
    },
    {
      "chainId": 101,
      "address": "7xKXtg2CW87d97TXJSDpbD5jBkheTqA83TZRuJosgAsU",
      "symbol": "SAMO",
      "name": "Samoyed Coin",
      "decimals": 9,
      "logoURI": "https://i.ibb.co/tLGpvNf/samo.png",
      "tags": [],
      "extensions": {
        "website": "https://samoyedcoin.com/",
        "coingeckoId": "samoyedcoin",
        "serumV3Usdc": "FR3SPJmgfRSKKQ2ysUZBu7vJLpzTixXnjzb84bY3Diif"
      }
    },
    {
      "chainId": 101,
      "address": "HAWy8kV3bD4gaN6yy6iK2619x2dyzLUBj1PfJiihTisE",
      "symbol": "DOI",
      "name": "Discovery of Iris",
      "decimals": 0,
      "logoURI": "https://storage.googleapis.com/star-atlas-assets/star-atlas-logo.png",
      "tags": [
        "nft"
      ],
      "extensions": {
        "website": "https://www.staratlas.com",
        "imageUrl": "https://storage.googleapis.com/nft-assets/ReBirth/poster-1/discovery-of-iris.jpg",
        "description": "The rogue planet, Iris, dense with invaluable materials, draws in and collides with seven child planets in a remote region of space, creating what is henceforth referred to as 'The Cataclysm'. When combined, these eight elements create a form of free energy. The collision creates a massively valuable debris field.",
        "serumV3Usdc": "AYXTVttPfhYmn3jryX5XbRjwPK2m9445mbN2iLyRD6nq"
      }
    },
    {
      "chainId": 101,
      "address": "ATSPo9f9TJ3Atx8SuoTYdzSMh4ctQBzYzDiNukQDmoF7",
      "symbol": "HOSA",
      "name": "The Heart of Star Atlas",
      "decimals": 0,
      "logoURI": "https://storage.googleapis.com/star-atlas-assets/star-atlas-logo.png",
      "tags": [
        "nft"
      ],
      "extensions": {
        "website": "https://www.staratlas.com",
        "imageUrl": "https://storage.googleapis.com/nft-assets/ReBirth/poster-2/the-heart-of-star-atlas.jpg",
        "description": "At the core of Star Atlas lies a treasure trove of priceless data. After an unsuspecting deep space explorer discovers “The Cataclysm”, he scans its riches, creating what will once be known as the first intergalactic data block. He sells this invaluable information to all three rival factions, igniting a lethal spark that forever changes the course of history.",
        "serumV3Usdc": "5Erzgrw9pTjNWLeqHp2sChJq7smB7WXRQYw9wvkvA59t"
      }
    },
    {
      "chainId": 101,
      "address": "36s6AFRXzE9KVdUyoJQ5y6mwxXw21LawYqqwNiQUMD8s",
      "symbol": "TCW",
      "name": "The Convergence War",
      "decimals": 0,
      "logoURI": "https://storage.googleapis.com/star-atlas-assets/star-atlas-logo.png",
      "tags": [
        "nft"
      ],
      "extensions": {
        "website": "https://www.staratlas.com",
        "imageUrl": "https://storage.googleapis.com/nft-assets/ReBirth/poster-3/the-convergence-war.jpg",
        "description": "All three factions, thinking they were the sole owners of the cataclysmic data drop, converge to settle the area. A devastating war breaks out across the galaxy after their inability to settle the disputed territory.",
        "serumV3Usdc": "DXPv2ZyMD6Y2mDenqYkAhkvGSjNahkuMkm4zv6DqB7RF"
      }
    },
    {
      "chainId": 101,
      "address": "BgiTVxW9uLuHHoafTd2qjYB5xjCc5Y1EnUuYNfmTwhvp",
      "symbol": "LOST",
      "name": "Short Story of a Lost Astronaut",
      "decimals": 0,
      "logoURI": "https://storage.googleapis.com/star-atlas-assets/star-atlas-logo.png",
      "tags": [
        "nft"
      ],
      "extensions": {
        "website": "https://www.staratlas.com",
        "imageUrl": "https://storage.googleapis.com/nft-assets/ReBirth/poster-4/short-story-of-a-lost-astronaut.jpg",
        "description": "He thought it would be just another routine exploration mission. Get there, scan, save data blocks and return. But when a surprise radiation storm knocked out his spaceship and swept him up into its high-velocity current, the only thing that saved him from certain doom was his custom ion shield.",
        "serumV3Usdc": "73d9N7BbWVKBG6A2xwwwEHcxzPB26YzbMnRjue3DPzqs"
      }
    },
    {
      "chainId": 101,
      "address": "4G85c5aUsRTrRPqE5VjY7ebD9b2ktTF6NEVGiCddRBDX",
      "symbol": "LOVE",
      "name": "B ❤ P",
      "decimals": 0,
      "logoURI": "https://storage.googleapis.com/star-atlas-assets/star-atlas-logo.png",
      "tags": [
        "nft"
      ],
      "extensions": {
        "website": "https://www.staratlas.com",
        "imageUrl": "https://storage.googleapis.com/nft-assets/ReBirth/poster-5/love-story.jpg",
        "description": "Paizul, the charismatic and brilliant leader of the ONI consortium, vividly recalls the first time she saw her one true love. It was a warm summer day, full of raging ionic storms. Lightning was piercing the sky as Bekalu took off his helmet and locked eyes with her. “What are the chances of nearly colliding with someone flying through these wastelands on a day like this”, he smiled with his booming voice. “Perhaps it’s destiny,” she smiled back mysteriously. There was another strike of lightning, but this time the sky remained calm.",
        "serumV3Usdc": "AM9sNDh48N2qhYSgpA58m9dHvrMoQongtyYu2u2XoYTc"
      }
    },
    {
      "chainId": 101,
      "address": "7dr7jVyXf1KUnYq5FTpV2vCZjKRR4MV94jzerb8Fi16Q",
      "symbol": "MRDR",
      "name": "The Assassination of Paizul",
      "decimals": 0,
      "logoURI": "https://storage.googleapis.com/star-atlas-assets/star-atlas-logo.png",
      "tags": [
        "nft"
      ],
      "extensions": {
        "website": "https://www.staratlas.com",
        "imageUrl": "https://storage.googleapis.com/nft-assets/ReBirth/poster-6/assassination-of-paizul.jpg",
        "description": "Suffering one of the cruelest fates in the universe, the Sogmian race of aliens was driven to the brink of extinction. With only 10,000 members left, they put all hope of salvation in the hands of their leader Paizul. After she was assassinated in a gruesome public way, so much fear was struck in the hearts of survivors that they set out to build their 'Last Stand'.",
        "serumV3Usdc": "BJiV2gCLwMvj2c1CbhnMjjy68RjqoMzYT8brDrpVyceA"
      }
    },
    {
      "chainId": 101,
      "address": "G1bE9ge8Yoq43hv7QLcumxTFhHqFMdcL4y2d6ZdzMG4b",
      "symbol": "PFP",
      "name": "Paizul Funeral Procession",
      "decimals": 0,
      "logoURI": "https://storage.googleapis.com/star-atlas-assets/star-atlas-logo.png",
      "tags": [
        "nft"
      ],
      "extensions": {
        "website": "https://www.staratlas.com",
        "serumV3Usdc": "7JzaEAuVfjkrZyMwJgZF5aQkiEyVyCaTWA3N1fQK7Y6V"
      }
    },
    {
      "chainId": 101,
      "address": "6bD8mr8DyuVqN5dXd1jnqmCL66b5KUV14jYY1HSmnxTE",
      "symbol": "AVE",
      "name": "Ahr Visits Earth",
      "decimals": 0,
      "logoURI": "https://storage.googleapis.com/star-atlas-assets/star-atlas-logo.png",
      "tags": [
        "nft"
      ],
      "extensions": {
        "website": "https://www.staratlas.com",
        "serumV3Usdc": "8yQzsbraXJFoPG5PdX73B8EVYFuPR9aC2axAqWearGKu"
      }
    },
    {
      "chainId": 101,
      "address": "Hfjgcs9ix17EwgXVVbKjo6NfMm2CXfr34cwty3xWARUm",
      "symbol": "TLS",
      "name": "The Last Stand",
      "decimals": 0,
      "logoURI": "https://storage.googleapis.com/star-atlas-assets/star-atlas-logo.png",
      "tags": [
        "nft"
      ],
      "extensions": {
        "website": "https://www.staratlas.com",
        "serumV3Usdc": "AVHndcEDUjP9Liz5dfcvAPAMffADXG6KMPn8sWB1XhFQ"
      }
    },
    {
      "chainId": 101,
      "address": "8EXX5kG7qWTjgpNSGX7PnB6hJZ8xhXUcCafVJaBEJo32",
      "symbol": "SPT",
      "name": "The Signing of the Peace Treaty",
      "decimals": 0,
      "logoURI": "https://storage.googleapis.com/star-atlas-assets/star-atlas-logo.png",
      "tags": [
        "nft"
      ],
      "extensions": {
        "website": "https://www.staratlas.com",
        "serumV3Usdc": "FZ9xhZbkt9bKKVpWmFxRhEJyzgxqU5w5xu3mXcF6Eppe"
      }
    },
    {
      "chainId": 101,
      "address": "CAjoJeGCCRae9oDwHYXzkeUDonp3dZLWV5GKHysLwjnx",
      "symbol": "PBA",
      "name": "The Peacebringers Archive",
      "decimals": 0,
      "logoURI": "https://storage.googleapis.com/star-atlas-assets/star-atlas-logo.png",
      "tags": [
        "nft"
      ],
      "extensions": {
        "website": "https://www.staratlas.com",
        "serumV3Usdc": "4jN1R453Acv9egnr7Dry3x9Xe3jqh1tqz5RokniaeVhy"
      }
    },
    {
      "chainId": 101,
      "address": "FPnwwNiL1tXqd4ZbGjFYsCw5qsQw91VN79SNcU4Bc732",
      "symbol": "UWB",
      "name": "Ustur Wod.bod",
      "decimals": 0,
      "logoURI": "https://storage.googleapis.com/star-atlas-assets/star-atlas-logo.png",
      "tags": [
        "nft"
      ],
      "extensions": {
        "website": "https://www.staratlas.com",
        "serumV3Usdc": "J99HsFQEWKR3UiFQpKTnF11iaNiR1enf2LxHfgsbVc59"
      }
    },
    {
      "chainId": 101,
      "address": "DB76aiNQeLzHPwvFhzgwfpe6HGHCDTQ6snW6UD7AnHid",
      "symbol": "OMPH",
      "name": "Om Photoli",
      "decimals": 0,
      "logoURI": "https://storage.googleapis.com/star-atlas-assets/star-atlas-logo.png",
      "tags": [
        "nft"
      ],
      "extensions": {
        "website": "https://www.staratlas.com",
        "serumV3Usdc": "HdvXMScwAQQh9pEvLZjuaaeJcLTmixxYoMFefeqHFn2E"
      }
    },
    {
      "chainId": 101,
      "address": "8ymi88q5DtmdNTn2sPRNFkvMkszMHuLJ1e3RVdWjPa3s",
      "symbol": "SDOGE",
      "name": "SolDoge",
      "decimals": 0,
      "logoURI": "https://pbs.twimg.com/profile_images/1386711926571364352/UfsqsIB3_400x400.jpg",
      "tags": [],
      "extensions": {
        "website": "https://www.soldoge.org",
        "serumV3Usdc": "9aruV2p8cRWxybx6wMsJwPFqeN7eQVPR74RrxdM3DNdu"
      }
    },
    {
      "chainId": 101,
      "address": "DQRNdQWz5NzbYgknGsZqSSXbdhQWvXSe8S56mrtNAs1b",
      "symbol": "ENTROPPP",
      "name": "ENTROPPP (Entropy for security)",
      "decimals": 6,
      "logoURI": "https://gateway.pinata.cloud/ipfs/QmcY3sv2n8bZqH3r6BKRP2N4zLNU6N8tojjviD65wma4u2/ENTROPPP%20JPG.jpg",
      "tags": [
        "Cryptography",
        "Blockchain security",
        "Randomness and entropy"
      ],
      "extensions": {
        "website": "https://www.entroppp.com"
      }
    },
    {
      "chainId": 101,
      "address": "8RYSc3rrS4X4bvBCtSJnhcpPpMaAJkXnVKZPzANxQHgz",
      "symbol": "FARM",
      "name": "SolaFarm",
      "decimals": 9,
      "logoURI": "https://sola.farm/logo.png",
      "tags": [],
      "extensions": {
        "website": "https://sola.farm/"
      }
    },
    {
      "chainId": 101,
      "address": "nope9HWCJcXVFkG49CDk7oYFtgGsUzsRvHdcJeL2aCL",
      "symbol": "NOPE",
      "name": "NOPE FINANCE",
      "decimals": 9,
      "logoURI": "https://raw.githubusercontent.com/nopefinance/nope-land/main/icon.png",
      "tags": [],
      "extensions": {
        "website": "https://nopefinance.xyz/"
      }
    },
    {
      "chainId": 101,
      "address": "43VWkd99HjqkhFTZbWBpMpRhjG469nWa7x7uEsgSH7We",
      "symbol": "STNK",
      "name": "Stonks",
      "decimals": 9,
      "logoURI": "https://raw.githubusercontent.com/StonksDev/Resource/main/StonksIcon250.png",
      "tags": [],
      "extensions": {
        "website": "https://stonkscoin.org/"
      }
    },
    {
      "chainId": 101,
      "address": "4368jNGeNq7Tt4Vzr98UWxL647PYu969VjzAsWGVaVH2",
      "symbol": "MEAL",
      "name": "HUNGRY",
      "decimals": 8,
      "logoURI": "https://hungrystatic.b-cdn.net/images/logo.png",
      "tags": [],
      "extensions": {
        "website": "https://hungrycoin.io/"
      }
    },
    {
      "chainId": 101,
      "address": "8GQsW3f7mdwfjqJon2myADcBsSsRjpXmxHYDG8q1pvV6",
      "symbol": "HOLD",
      "name": "Holdana",
      "decimals": 9,
      "logoURI": "https://i.ibb.co/7CWsB34/holdana-token.png",
      "tags": [],
      "extensions": {
        "medium": "https://holdanatoken.medium.com/",
        "twitter": "https://twitter.com/HoldanaOfficial",
        "serumV3Usdc": "G2j5zKtfymPcWMq1YRoKrfUWy64SZ6ZxDVscHSyPQqmz"
      }
    },
    {
      "chainId": 101,
      "address": "64SqEfHtu4bZ6jr1mAxaWrLFdMngbKbru9AyaG2Dyk5T",
      "symbol": "wen-token",
      "name": "wen-token",
      "decimals": 0,
      "logoURI": "https://gateway.pinata.cloud/ipfs/QmQ69cGaYFNJajafKRbGgwtcKHXGSqX2QdTy85H9synFos",
      "tags": [
        "nft"
      ],
      "extensions": {
        "website": "https://pythians.pyth.network"
      }
    },
    {
      "chainId": 101,
      "address": "4dmKkXNHdgYsXqBHCuMikNQWwVomZURhYvkkX5c4pQ7y",
      "symbol": "SNY",
      "name": "Synthetify",
      "decimals": 6,
      "logoURI": "https://resources.synthetify.io/sythetify.png",
      "tags": [],
      "extensions": {
        "website": "https://synthetify.io/",
        "twitter": "https://twitter.com/synthetify",
        "coingeckoId": "syntheify-token"
      }
    },
    {
      "chainId": 101,
      "address": "4wTMJsh3q66PmAkmwEW47qVDevMZMVVWU3n1Yhqztwi6",
      "symbol": "ARCD",
      "name": "Arcade Token (Wormhole)",
      "decimals": 9,
      "logoURI": "https://arcade.city/img/ARCD200.png",
      "tags": [
        "wrapped",
        "wormhole"
      ],
      "extensions": {
        "address": "0xb581E3a7dB80fBAA821AB39342E9Cbfd2ce33c23",
        "bridgeContract": "https://etherscan.io/address/0xf92cD566Ea4864356C5491c177A430C222d7e678",
        "assetContract": "https://etherscan.io/address/0xb581E3a7dB80fBAA821AB39342E9Cbfd2ce33c23",
        "website": "https://arcade.city",
        "twitter": "https://twitter.com/ArcadeCityHall"
      }
    },
    {
      "chainId": 101,
      "address": "Amt5wUJREJQC5pX7Z48YSK812xmu4j3sQVupNhtsEuY8",
      "symbol": "FROG",
      "name": "FROG",
      "decimals": 6,
      "logoURI": "https://raw.githubusercontent.com/FROG-SPL/branding/main/the_frauge_finifhes.jpeg",
      "tags": [],
      "extensions": {
        "website": "https://www.froglana.com/",
        "serumV3Usdc": "2Si6XDdpv5zcvYna221eZZrsjsp5xeYoz9W1TVdMdbnt"
      }
    },
    {
      "chainId": 101,
      "address": "9Y8NT5HT9z2EsmCbYMgKXPRq3h3aa6tycEqfFiXjfZM7",
      "symbol": "CRT",
      "name": "CARROT",
      "decimals": 9,
      "logoURI": "https://cdn.jsdelivr.net/gh/Farmers-Carrot/Carrot-logo/carrotcoin_128.png",
      "tags": [],
      "extensions": {
        "website": "https://farmerscarrot.com/",
        "serumV3Usdc": "Aa8mN8bXAobmcuHDpbbZh55SoadUry6WdsYz2886Ymqf"
      }
    },
    {
      "chainId": 101,
      "address": "AMdnw9H5DFtQwZowVFr4kUgSXJzLokKSinvgGiUoLSps",
      "symbol": "MOLA",
      "name": "MOONLANA",
      "decimals": 9,
      "logoURI": "https://i.ibb.co/NtrSyDc/moonlana.jpg",
      "tags": [],
      "extensions": {
        "website": "https://moonlana.com/",
        "twitter": "https://twitter.com/xMoonLana",
        "medium": "https://moonlana.medium.com/"
      }
    },
    {
      "chainId": 101,
      "address": "3x7UeXDF4imKSKnizK9mYyx1M5bTNzpeALfPeB8S6XT9",
      "symbol": "SKEM",
      "name": "SKEM",
      "decimals": 9,
      "logoURI": "https://raw.githubusercontent.com/cheesesoda/skem/main/skemtoken.svg",
      "tags": [],
      "extensions": {
        "website": "https://skem.finance/"
      }
    },
    {
      "chainId": 101,
      "address": "GHvFFSZ9BctWsEc5nujR1MTmmJWY7tgQz2AXE6WVFtGN",
      "symbol": "SOLAPE",
      "name": "SolAPE Finance",
      "decimals": 9,
      "logoURI": "https://i.ibb.co/5F0859r/solape.png",
      "tags": [],
      "extensions": {
        "website": "https://solape.io",
        "serumV3Usdc": "4zffJaPyeXZ2wr4whHgP39QyTfurqZ2BEd4M5W6SEuon"
      }
    },
    {
      "chainId": 101,
      "address": "9nEqaUcb16sQ3Tn1psbkWqyhPdLmfHWjKGymREjsAgTE",
      "symbol": "WOOF",
      "name": "WOOFENOMICS",
      "decimals": 6,
      "logoURI": "https://i.ibb.co/sHb9qZj/woof-orange-black.png",
      "tags": [],
      "extensions": {
        "website": "https://woofsolana.com",
        "serumV3Usdc": "CwK9brJ43MR4BJz2dwnDM7EXCNyHhGqCJDrAdsEts8n5"
      }
    },
    {
      "chainId": 101,
      "address": "MERt85fc5boKw3BW1eYdxonEuJNvXbiMbs6hvheau5K",
      "symbol": "MER",
      "name": "Mercurial",
      "decimals": 6,
      "logoURI": "https://www.mercurial.finance/mercurial-explorer-logo.svg",
      "tags": [],
      "extensions": {
        "coingeckoId": "mercurial",
        "website": "https://www.mercurial.finance/",
        "serumV3Usdc": "G4LcexdCzzJUKZfqyVDQFzpkjhB1JoCNL8Kooxi9nJz5"
      }
    },
    {
      "chainId": 101,
      "address": "9MhNoxy1PbmEazjPo9kiZPCcG7BiFbhi3bWZXZgacfpp",
      "symbol": "ACMN",
      "name": "ACUMEN",
      "decimals": 9,
      "logoURI": "https://pbs.twimg.com/profile_images/1384592811824238600/eIqc0048_400x400.jpg",
      "tags": [],
      "extensions": {
        "website": "https://acumen.network/"
      }
    },
    {
      "chainId": 101,
      "address": "EfLvzNsqmkoSneiML5t7uHCPEVRaWCpG4N2WsS39nWCU",
      "symbol": "MUDLEY",
      "name": "MUDLEY",
      "decimals": 9,
      "logoURI": "https://www.mudley.io/static/dappx/images/mudley_icon.png",
      "tags": [],
      "extensions": {
        "website": "https://www.mudley.io/"
      }
    },
    {
      "chainId": 101,
      "address": "7Csho7qjseDjgX3hhBxfwP1W3LYARK3QH3PM2x55we14",
      "symbol": "LOTTO",
      "name": "Lotto",
      "decimals": 9,
      "logoURI": "https://assets.coingecko.com/coins/images/13822/large/Lotto-Logo256x256.png?1612150421",
      "tags": [],
      "extensions": {
        "serumV3Usdc": "9MZKfgZzPgeidAukYpHtsLYm4eAdJFnR7nhPosWT8jiv",
        "coingeckoId": "lotto",
        "website": "lotto.finance",
        "address": "0xb0dfd28d3cf7a5897c694904ace292539242f858",
        "assetContract": "https://etherscan.io/address/0xb0dfd28d3cf7a5897c694904ace292539242f858",
        "tggroup": "https://t.me/lottofinance"
      }
    },
    {
      "chainId": 101,
      "address": "7uv3ZvZcQLd95bUp5WMioxG7tyAZVXFfr8JYkwhMYrnt",
      "symbol": "BOLE",
      "name": "Bole Token",
      "decimals": 4,
      "logoURI": "https://i.ibb.co/YPyhnkS/Bole.jpg",
      "tags": [],
      "extensions": {
        "website": "https://tokenbole.com/"
      }
    },
    {
      "chainId": 101,
      "address": "Bxp46xCB6CLjiqE99QaTcJAaY1hYF1o63DUUrXAS7QFu",
      "symbol": "mBRZ",
      "name": "SolMiner Bronze",
      "decimals": 9,
      "logoURI": "https://i.ibb.co/Wcxc7K7/solminer-bronze.png",
      "tags": [],
      "extensions": {
        "website": "https://solminer.app",
        "medium": "https://solminer.medium.com/",
        "twitter": "https://twitter.com/SolMinerproject"
      }
    },
    {
      "chainId": 101,
      "address": "GZNrMEdrt6Vg428JzvJYRGGPpVxgjUPsg6WLqKBvmNLw",
      "symbol": "mPLAT",
      "name": "SolMiner Platinum",
      "decimals": 9,
      "logoURI": "https://i.ibb.co/vYkMprc/solminer-platinum.png",
      "tags": [],
      "extensions": {
        "website": "https://solminer.app",
        "medium": "https://solminer.medium.com/",
        "twitter": "https://twitter.com/SolMinerproject"
      }
    },
    {
      "chainId": 101,
      "address": "Er7a3ugS6kkAqj6sp3UmXEFAFrDdLMRQEkV9QH2fwRYA",
      "symbol": "mDIAM",
      "name": "SolMiner Diamond",
      "decimals": 9,
      "logoURI": "https://i.ibb.co/rtvKFHn/solminer-diamond.png",
      "tags": [],
      "extensions": {
        "website": "https://solminer.app",
        "medium": "https://solminer.medium.com/",
        "twitter": "https://twitter.com/SolMinerproject"
      }
    },
    {
      "chainId": 101,
      "address": "5JnZ667P3VcjDinkJFysWh2K2KtViy63FZ3oL5YghEhW",
      "symbol": "APYS",
      "name": "APYSwap",
      "decimals": 9,
      "logoURI": "https://cloudflare-ipfs.com/ipfs/QmR5oKs4ygasusTtt2n2fCBLVufgpeXToJtb9vhXEmbaY1/token_dark.png",
      "tags": [
        "wrapped"
      ],
      "extensions": {
        "website": "https://apyswap.com",
        "coingeckoId": "apyswap"
      }
    },
    {
      "chainId": 101,
      "address": "ss1gxEUiufJyumsXfGbEwFe6maraPmc53fqbnjbum15",
      "symbol": "SS1",
      "name": "Naked Shorts",
      "decimals": 0,
      "logoURI": "https://www.sol-talk.com/logo192.png",
      "tags": [
        "nft"
      ],
      "extensions": {
        "website": "https://www.sol-talk.com/sol-survivor",
        "twitter": "https://twitter.com/sol__survivor"
      }
    },
    {
      "chainId": 101,
      "address": "GfJ3Vq2eSTYf1hJP6kKLE9RT6u7jF9gNszJhZwo5VPZp",
      "symbol": "SOLPAD",
      "name": "Solpad Finance",
      "decimals": 9,
      "logoURI": "https://www.solpad.finance/logo.png",
      "tags": [
        "utility-token"
      ],
      "extensions": {
        "website": "https://www.solpad.finance/",
        "twitter": "https://twitter.com/FinanceSolpad",
        "github": "https://github.com/solpad-finance",
        "tgann": "https://t.me/solpadfinance",
        "tggroup": "https://t.me/solpadfinance_chat"
      }
    },
    {
      "chainId": 101,
      "address": "ERPueLaiBW48uBhqX1CvCYBv2ApHN6ZFuME1MeQGTdAi",
      "symbol": "MIT",
      "name": "Muskimum Impact Token",
      "decimals": 8,
      "logoURI": "https://raw.githubusercontent.com/muskimum/muskimum.github.io/main/docs/logo_light.png",
      "tags": [
        "mit",
        "musk"
      ],
      "extensions": {
        "website": "https://muskimum.win/",
        "twitter": "https://twitter.com/muskimum",
        "serumV3Usdc": "3mhrhTFrHtxe7uZhvzBhzneR3bD3hDyWcgEkR8EcvNZk"
      }
    },
    {
      "chainId": 101,
      "address": "BsDrXiQaFd147Fxq1fQYbJQ77P6tmPkRJQJzkKvspDKo",
      "symbol": "SOLA",
      "name": "SolaPAD Token",
      "decimals": 8,
      "logoURI": "https://i.ibb.co/3p4SMBd/LOGO.png",
      "tags": [
        "SOLA",
        "LaunchPAD"
      ],
      "extensions": {
        "website": "https://www.solapad.org/",
        "twitter": "https://twitter.com/SolaPAD"
      }
    },
    {
      "chainId": 101,
      "address": "7fCzz6ZDHm4UWC9Se1RPLmiyeuQ6kStxpcAP696EuE1E",
      "symbol": "SHBL",
      "name": "Shoebill Coin",
      "decimals": 9,
      "logoURI": "https://cdn.jsdelivr.net/gh/leafwind/shoebill-coin/shoebill.png",
      "tags": [],
      "extensions": {
        "website": "https://shoebillco.in/"
      }
    },
    {
      "chainId": 101,
      "address": "GnaFnTihwQFjrLeJNeVdBfEZATMdaUwZZ1RPxLwjbVwb",
      "symbol": "SHBL-USDC",
      "name": "Raydium Permissionless LP Token (SHBL-USDC)",
      "decimals": 9,
      "logoURI": "https://cdn.jsdelivr.net/gh/solana-labs/token-list@main/assets/mainnet/RVKd61ztZW9GUwhRbbLoYVRE5Xf1B2tVscKqwZqXgEr/logo.png",
      "tags": [
        "lp-token"
      ],
      "extensions": {
        "website": "https://raydium.io/"
      }
    },
    {
      "chainId": 101,
      "address": "Djoz8btdR7p6xWHoVtPYF3zyN9LU5BBfMoDk4HczSDqc",
      "symbol": "AUSS",
      "name": "Ausshole",
      "decimals": 9,
      "logoURI": "https://raw.githubusercontent.com/cheesesoda/auss/main/auss.svg",
      "tags": [],
      "extensions": {
        "website": "https://auss.finance/",
        "twitter": "https://twitter.com/ausstoken"
      }
    },
    {
      "chainId": 101,
      "address": "TuLipcqtGVXP9XR62wM8WWCm6a9vhLs7T1uoWBk6FDs",
      "symbol": "TULIP",
      "name": "Tulip",
      "decimals": 6,
      "logoURI": "https://solfarm.io/solfarm-logo.svg",
      "tags": [
        "tulip",
        "solfarm",
        "vaults"
      ],
      "extensions": {
        "website": "https://solfarm.io",
        "twitter": "https://twitter.com/Solfarmio",
        "coingeckoId": "solfarm",
        "serumV3Usdc": "8GufnKq7YnXKhnB3WNhgy5PzU9uvHbaaRrZWQK6ixPxW"
      }
    },
    {
      "chainId": 101,
      "address": "5trVBqv1LvHxiSPMsHtEZuf8iN82wbpDcR5Zaw7sWC3s",
      "symbol": "JPYC",
      "name": "JPY Coin",
      "decimals": 6,
      "logoURI": "https://raw.githubusercontent.com/jpycoin/jpyc/main/src/image/jpyc.png",
      "tags": [
        "stablecoin",
        "ethereum"
      ],
      "extensions": {
        "website": "https://jpyc.jp/"
      }
    },
    {
      "chainId": 101,
      "address": "3QuAYThYKFXSmrTcSHsdd7sAxaFBobaCkLy2DBYJLMDs",
      "symbol": "TYNA",
      "name": "wTYNA",
      "decimals": 6,
      "logoURI": "https://raw.githubusercontent.com/M-Igashi/FTX-GAS-Tools/main/icon384.png",
      "tags": [
        "ERC20",
        "ethereum"
      ],
      "extensions": {
        "address": "0x4ae54790c130B21E8CbaCAB011C6170e079e6eF5",
        "bridgeContract": "https://etherscan.io/address/0xeae57ce9cc1984f202e15e038b964bb8bdf7229a",
        "assetContract": "https://etherscan.io/address/0x4ae54790c130B21E8CbaCAB011C6170e079e6eF5",
        "website": "http://lendingbot.s3-website-us-east-1.amazonaws.com/whitepaper.html",
        "twitter": "https://twitter.com/btc_AP"
      }
    },
    {
      "chainId": 101,
      "address": "7zsKqN7Fg2s9VsqAq6XBoiShCVohpGshSUvoWBc6jKYh",
      "symbol": "ARDX",
      "name": "Wrapped ArdCoin (Sollet)",
      "decimals": 2,
      "logoURI": "https://cdn.dex.mn/logo/ardx.png",
      "tags": [
        "wrapped-sollet",
        "ethereum"
      ],
      "extensions": {
        "website": "https://ardcoin.com",
        "coingeckoId": "ardcoin"
      }
    },
    {
      "chainId": 101,
      "address": "7zphtJVjKyECvQkdfxJNPx83MNpPT6ZJyujQL8jyvKcC",
      "symbol": "SSHIB",
      "name": "SolShib",
      "decimals": 9,
      "logoURI": "https://i.ibb.co/0G2sDtr/2021-05-14-09-51-50.jpg",
      "tags": [],
      "extensions": {
        "website": "https://solshib.com/"
      }
    },
    {
      "chainId": 101,
      "address": "HoSWnZ6MZzqFruS1uoU69bU7megzHUv6MFPQ5nqC6Pj2",
      "symbol": "SGI",
      "name": "SolGift",
      "decimals": 9,
      "logoURI": "https://i.ibb.co/t8XMnW8/ICON-2.png",
      "tags": [],
      "extensions": {
        "website": "https://solshib.com/"
      }
    },
    {
      "chainId": 101,
      "address": "GpS9AavHtSUspaBnL1Tu26FWbUAdW8tm3MbacsNvwtGu",
      "symbol": "SOLT",
      "name": "Soltriever",
      "decimals": 9,
      "logoURI": "https://user-images.githubusercontent.com/55430857/118305516-0b1f1000-b523-11eb-8d3b-b4e12e3b4c31.png",
      "tags": [],
      "extensions": {
        "website": "http://soltriever.info/",
        "twitter": "https://twitter.com/_Soltriever"
      }
    },
    {
      "chainId": 101,
      "address": "2QK9vxydd7WoDwvVFT5JSU8cwE9xmbJSzeqbRESiPGMG",
      "symbol": "KEKW",
      "name": "kekwcoin",
      "decimals": 9,
      "logoURI": "https://www.kekw.io/images/logo_final_round_smallFace.png",
      "tags": [],
      "extensions": {
        "website": "https://kekw.io/",
        "twitter": "https://twitter.com/kekwcoin"
      }
    },
    {
      "chainId": 101,
      "address": "FxCvbCVAtNUEKSiKoF6xt2pWPfpXuYFWYbuQySaRnV5R",
      "symbol": "LOOP",
      "name": "LC Andy Social Token",
      "decimals": 8,
      "logoURI": "https://cdn.jsdelivr.net/gh/aschmidhofer/looptoken/LOOPlogo.jpg",
      "tags": [
        "social-token",
        "loop"
      ]
    },
    {
      "chainId": 101,
      "address": "H5gczCNbrtso6BqGKihF97RaWaxpUEZnFuFUKK4YX3s2",
      "symbol": "BDE",
      "name": "Big Defi Energy",
      "decimals": 9,
      "logoURI": "https://raw.githubusercontent.com/bitcoinoverdose/bitcoinoverdose/main/bde.png",
      "tags": [],
      "extensions": {
        "website": "bigdefienergy.com",
        "twitter": "https://twitter.com/Bigdefi"
      }
    },
    {
      "chainId": 101,
      "address": "cREsCN7KAyXcBG2xZc8qrfNHMRgC3MhTb4n3jBnNysv",
      "symbol": "DWT",
      "name": "DARK WEB TOKEN",
      "decimals": 2,
      "logoURI": "https://cdn.jsdelivr.net/gh/DARK-WEB-TOKEN/DWT-LOGO/logo.png",
      "tags": [
        "MEME"
      ],
      "extensions": {
        "serumV3Usdc": "526WW289h5wibg1Q55sK16CGoNip8H5d2AXVbaAGcUMb",
        "website": "https://www.darkwebtoken.live"
      }
    },
    {
      "chainId": 101,
      "address": "EdGAZ8JyFTFbmVedVTbaAEQRb6bxrvi3AW3kz8gABz2E",
      "symbol": "DOGA",
      "name": "Dogana",
      "decimals": 9,
      "logoURI": "https://i.ibb.co/mRPw35y/doganatoken.png",
      "tags": [],
      "extensions": {
        "twitter": "https://twitter.com/DoganaOfficial",
        "serumV3Usdc": "H1Ywt7nSZkLDb2o3vpA5yupnBc9jr1pXtdjMm4Jgk1ay"
      }
    },
    {
      "chainId": 101,
      "address": "3FoUAsGDbvTD6YZ4wVKJgTB76onJUKz7GPEBNiR5b8wc",
      "symbol": "CHEEMS",
      "name": "Cheems",
      "decimals": 9,
      "logoURI": "https://cheems.co/wp-content/uploads/2021/05/acheems.png",
      "tags": [],
      "extensions": {
        "website": "https://cheems.co/",
        "twitter": "https://twitter.com/theCheemsToken",
        "tggroup": "https://t.me/CheemsOfficial"
      }
    },
    {
      "chainId": 101,
      "address": "AWW5UQfMBnPsTaaxCK7cSEmkj1kbX2zUrqvgKXStjBKx",
      "symbol": "SBFC",
      "name": "SBF Coin",
      "decimals": 6,
      "logoURI": "https://www.sbfcoin.org/images/sbfcoin.png",
      "tags": [
        "utility-token",
        "SBF",
        "sbfcoin",
        "SBFC"
      ],
      "extensions": {
        "website": "https://www.sbfcoin.org/",
        "twitter": "https://twitter.com/sbfcoin"
      }
    },
    {
      "chainId": 101,
      "address": "FRbqQnbuLoMbUG4gtQMeULgCDHyY6YWF9NRUuLa98qmq",
      "symbol": "ECOP",
      "name": "EcoPoo",
      "decimals": 0,
      "logoURI": "https://avatars.githubusercontent.com/u/84185080",
      "tags": [
        "meme"
      ],
      "extensions": {
        "twitter": "https://twitter.com/EcoPoo_Official"
      }
    },
    {
      "chainId": 101,
      "address": "5p2zjqCd1WJzAVgcEnjhb9zWDU7b9XVhFhx4usiyN7jB",
      "symbol": "CATO",
      "name": "CATO",
      "decimals": 9,
      "logoURI": "https://raw.githubusercontent.com/SOL-CAT/SOL-CAT/main/CAT512.jpg",
      "tags": [
        "Meme-Token"
      ],
      "extensions": {
        "website": "https://www.solanacato.com/",
        "twitter": "https://twitter.com/SolanaCATO",
        "telegram": "https://t.me/SolanaCATO",
        "serumV3Usdc": "9fe1MWiKqUdwift3dEpxuRHWftG72rysCRHbxDy6i9xB"
      }
    },
    {
      "chainId": 101,
      "address": "J81fW7aza8wVUG1jjzhExsNMs3MrzwT5WrofgFqMjnSA",
      "symbol": "TOM",
      "name": "Tombili",
      "decimals": 9,
      "logoURI": "https://cryptomindex.com/assets/images/coins/TOM.png",
      "tags": [],
      "extensions": {
        "website": "https://cryptomindex.com",
        "twitter": "https://twitter.com/cryptomindex"
      }
    },
    {
      "chainId": 101,
      "address": "GunpHq4fn9gSSyGbPMYXTzs9nBS8RY88CX1so4V8kCiF",
      "symbol": "FABLE",
      "name": "Fable",
      "decimals": 0,
      "logoURI": "https://raw.githubusercontent.com/fabledev/FableResources/master/fable-finance.png",
      "tags": [],
      "extensions": {
        "website": "https://fable.finance",
        "twitter": "https://twitter.com/fable_finance"
      }
    },
    {
      "chainId": 101,
      "address": "6L5DzH3p1t1PrCrVkudasuUnWbK7Jq9tYwcwWQiV6yd7",
      "symbol": "LZD",
      "name": "Lizard",
      "decimals": 6,
      "logoURI": "https://raw.githubusercontent.com/LZD-sol/lzdsol.io/main/sollizard.png",
      "tags": [],
      "extensions": {
        "website": "https://www.lzdsol.io",
        "twitter": "https://twitter.com/lzd_sol"
      }
    },
    {
      "chainId": 101,
      "address": "EZqcdU8RLu9EChZgrY2BNVg8eovfdGyTiY2bd69EsPgQ",
      "symbol": "FELON",
      "name": "FuckElon",
      "decimals": 0,
      "logoURI": "https://i.ibb.co/yW2zDZ4/E1-Oso-Gt-XEAMUX4l.jpg",
      "tags": [],
      "extensions": {
        "website": "https://fuckelonmusk.godaddysites.com/",
        "twitter": "https://twitter.com/FuckElonMusk8",
        "tgann": "https://t.me/fuckelonmusktoday",
        "tggroup": "https://t.me/joinchat/cgUOCIRSTJ9hZmY1"
      }
    },
    {
      "chainId": 101,
      "address": "HBHMiauecxer5FCzPeXgE2A8ZCf7fQgxxwo4vfkFtC7s",
      "symbol": "SLNDN",
      "name": "Solanadon",
      "decimals": 9,
      "logoURI": "https://avatars.githubusercontent.com/u/84234249?s=400&u=13b4d7cf678ad50ed52d1facff89b032758fd603&v=4",
      "tags": [],
      "extensions": {
        "website": "https://solanadon.com/",
        "twitter": "https://twitter.com/SolanadonCoin",
        "tgann": "https://t.me/solanadonann"
      }
    },
    {
      "chainId": 101,
      "address": "5WUab7TCvth43Au5vk6wKjchTzWFeyPEUSJE1MPJtTZE",
      "symbol": "KEKN1",
      "name": "KEKW In Solana Tripping",
      "decimals": 0,
      "logoURI": "https://www.kekw.io/images/KEKN1_logo.png",
      "tags": [
        "nft"
      ],
      "extensions": {
        "website": "https://www.kekw.io/",
        "twitter": "https://twitter.com/kekwcoin"
      }
    },
    {
      "chainId": 101,
      "address": "9KEe6o1jRTqFDFBo2AezsskcxBNwuq1rVeVat1Td8zbV",
      "symbol": "MPAD",
      "name": "MercuryPAD Token",
      "decimals": 9,
      "logoURI": "https://i.ibb.co/TvcPsr1/mercury-Pad-Token.png",
      "tags": [
        "MPAD",
        "LaunchPAD"
      ],
      "extensions": {
        "website": "https://mercurypad.com/",
        "twitter": "https://twitter.com/MercuryPad"
      }
    },
    {
      "chainId": 101,
      "address": "4KAFf8ZpNCn1SWLZFo5tbeZsKpVemsobbVZdERWxRvd2",
      "symbol": "SGT",
      "name": "Sangga Token",
      "decimals": 8,
      "logoURI": "https://sgt-info.s3.ap-northeast-2.amazonaws.com/logo/SGT_Logo.png",
      "tags": [],
      "extensions": {
        "website": "https://sanggatalk.io"
      }
    },
    {
      "chainId": 101,
      "address": "Ae1aeYK9WrB2kP29jJU4aUUK7Y1vzsGNZFKoe4BG2h6P",
      "symbol": "NINJA",
      "name": "NINJA",
      "decimals": 0,
      "logoURI": "https://raw.githubusercontent.com/yuzu-ninjaprotocol/ninjaprotocol/main/NINJA%20Token.svg",
      "tags": [],
      "extensions": {
        "website": "http://ninjaprotocol.io"
      }
    },
    {
      "chainId": 101,
      "address": "E6UBhrtvP4gYHAEgoBi8kDU6DrPPmQxTAJvASo4ptNev",
      "symbol": "SOLDOG",
      "name": "SOLDOG",
      "decimals": 0,
      "logoURI": "https://gateway.pinata.cloud/ipfs/QmefHmCHysNDR5aKZ5dKkC4zqhKcgsewMr1c53eSEbMhfZ/soldog.png",
      "tags": [],
      "extensions": {
        "website": "https://solanadog.io",
        "twitter": "https://twitter.com/solanadog"
      }
    },
    {
      "chainId": 101,
      "address": "9nusLQeFKiocswDt6NQsiErm1M43H2b8x6v5onhivqKv",
      "symbol": "LLAMA",
      "name": "SOLLAMA",
      "decimals": 1,
      "logoURI": "https://raw.githubusercontent.com/soirt/sollama-brand/main/avatar.jpg",
      "tags": [],
      "extensions": {
        "website": "https://sollama.finance",
        "twitter": "https://twitter.com/SollamaFinance"
      }
    },
    {
      "chainId": 101,
      "address": "BLwTnYKqf7u4qjgZrrsKeNs2EzWkMLqVCu6j8iHyrNA3",
      "symbol": "BOP",
      "name": "Boring Protocol",
      "decimals": 8,
      "logoURI": "https://cloudflare-ipfs.com/ipfs/bafybeihqdesti5rkqfijdstsgxtngb5rsi7uwf4ygz3hkvbbaxfrqshfym",
      "tags": [
        "security-token",
        "utility-token"
      ],
      "extensions": {
        "website": "https://boringprotocol.io",
        "twitter": "https://twitter.com/BoringProtocol",
        "serumV3Usdc": "7MmPwD1K56DthW14P1PnWZ4zPCbPWemGs3YggcT1KzsM"
      }
    },
    {
      "chainId": 101,
      "address": "ER8Xa8YxJLC3CFJgdAxJs46Rdhb7B3MjgbPZsVg1aAFV",
      "symbol": "MOLAMON",
      "name": "MOLAMON",
      "decimals": 0,
      "logoURI": "https://i.ibb.co/cNhCc33/molamon.jpg",
      "tags": [],
      "extensions": {
        "website": "https://moonlana.com/",
        "twitter": "https://twitter.com/xMoonLana",
        "medium": "https://moonlana.medium.com/"
      }
    },
    {
      "chainId": 101,
      "address": "4ezHExHThrwnnoqKcMNbUwcVYXzdkDerHFGfegnTqA2E",
      "symbol": "STUD",
      "name": "SolanaToolsUtilityDapp",
      "decimals": 9,
      "logoURI": "https://pbs.twimg.com/profile_images/1395766787782873092/XvDoI56t_400x400.jpg",
      "tags": [],
      "extensions": {
        "website": "https://www.solanatools.io/"
      }
    },
    {
      "chainId": 101,
      "address": "AZtNYaEAHDBeK5AvdzquZWjc4y8cj5sKWH1keUJGMuPV",
      "symbol": "RESP",
      "name": "RESPECT",
      "decimals": 8,
      "logoURI": "https://static.tildacdn.com/tild3463-3338-4764-b938-363064666431/logo.jpg",
      "tags": [],
      "extensions": {
        "website": "https://respect.cash"
      }
    },
    {
      "chainId": 101,
      "address": "5j6BmiZTfHssaWPT23EQYQci3w57VTw7QypKArQZbSZ9",
      "symbol": "CHAD",
      "name": "ChadTrader Token",
      "decimals": 9,
      "logoURI": "https://gateway.pinata.cloud/ipfs/QmVZYKtcQ6dGuZ3DeWJ9NHjnWCj2bPTJdpKyXnoaP4eHYx",
      "tags": [
        "utility-token"
      ],
      "extensions": {
        "website": "https://chadtrader.io/",
        "twitter": "https://twitter.com/chadtraderio"
      }
    },
    {
      "chainId": 101,
      "address": "GsNzxJfFn6zQdJGeYsupJWzUAm57Ba7335mfhWvFiE9Z",
      "symbol": "DXL",
      "name": "Dexlab",
      "decimals": 6,
      "logoURI": "https://cdn.jsdelivr.net/gh/dexlab-project/assets@master/tokens/solana/dxl/symbol.png",
      "tags": [],
      "extensions": {
        "website": "https://www.dexlab.space/"
      }
    },
    {
      "chainId": 101,
      "address": "APvgd1J98PGW77H1fDa7W7Y4fcbFwWfs71RNyJKuYs1Y",
      "symbol": "FUZ",
      "name": "Fuzzy.One",
      "decimals": 8,
      "logoURI": "https://www.fuzzy.one/static/bf32ac292bb7a4511520dee28b1ce433/50ead/fuz300.webp",
      "tags": [
        "Fuzzy.One",
        "FUZ",
        "Supply chain token"
      ],
      "extensions": {
        "website": "https://www.fuzzy.one/"
      }
    },
    {
      "chainId": 101,
      "address": "6TCbtxs6eYfMKVF9ppTNvbUemW2YnpFig6z1jSqgM16e",
      "symbol": "STRANGE",
      "name": "STRANGE",
      "decimals": 0,
      "logoURI": "https://safepluto.tech/images/strange.png",
      "tags": [
        "utility-token"
      ],
      "extensions": {
        "website": "https://safepluto.tech"
      }
    },
    {
      "chainId": 101,
      "address": "8upjSpvjcdpuzhfR1zriwg5NXkwDruejqNE9WNbPRtyA",
      "symbol": "GRAPE",
      "name": "Grape",
      "decimals": 6,
      "logoURI": "https://www.unlimitedgrapes.com/assets/img/Grape_logo.svg",
      "tags": [],
      "extensions": {
        "website": "https://www.unlimitedgrapes.com/"
      }
    },
    {
      "chainId": 101,
      "address": "7xzovRepzLvXbbpVZLYKzEBhCNgStEv1xpDqf1rMFFKX",
      "symbol": "KERMIT",
      "name": "Kermit",
      "decimals": 8,
      "logoURI": "https://i.imgur.com/4jthhoa.jpg",
      "tags": [
        "utility-token"
      ],
      "extensions": {
        "website": "https://www.kermitfinance.com",
        "twitter": "https://twitter.com/KermitFinance"
      }
    },
    {
      "chainId": 101,
      "address": "8tbAqS4dFNEeC6YGWpNnusc3JcxoFLMiiLPyHctgGYFe",
      "symbol": "PIPANA",
      "name": "Pipana",
      "decimals": 10,
      "logoURI": "https://pip.monster/img/pipana.jpg",
      "tags": [],
      "extensions": {
        "website": "https://pip.monster",
        "twitter": "https://twitter.com/itspipana"
      }
    },
    {
      "chainId": 101,
      "address": "8s9FCz99Wcr3dHpiauFRi6bLXzshXfcGTfgQE7UEopVx",
      "symbol": "CKC",
      "name": "ChikinCoin",
      "decimals": 6,
      "logoURI": "https://raw.githubusercontent.com/ChikinDeveloper/ChikinCoin/master/assets/logo_circle.svg",
      "tags": [],
      "extensions": {
        "website": "https://www.chikin.run",
        "twitter": "https://twitter.com/ChikinDev"
      }
    },
    {
      "chainId": 101,
      "address": "8b9mQo6ZU2rwZQgSFqGNQvXzrUSHDTRpKSKi9XXdGmqN",
      "symbol": "CHANGPENGUIN",
      "name": "CHANGPENGUIN",
      "decimals": 6,
      "logoURI": "https://img1.wsimg.com/isteam/ip/0806e069-1a1b-438a-aa86-7765c335fac8/penguin%20logo%2011.png",
      "tags": [],
      "extensions": {
        "website": "https://changpenguin.finance/",
        "twitter": "https://twitter.com/changpenguinFi"
      }
    },
    {
      "chainId": 101,
      "address": "51tMb3zBKDiQhNwGqpgwbavaGH54mk8fXFzxTc1xnasg",
      "symbol": "APEX",
      "name": "APEX",
      "decimals": 9,
      "logoURI": "https://apexit.finance/images/apex.png",
      "tags": [],
      "extensions": {
        "website": "https://apexit.finance/",
        "twitter": "https://twitter.com/apeXit_finance",
        "discord": "https://discord.gg/aASQy2dWsN",
        "tggroup": "https://t.me/apexit_finance"
      }
    },
    {
      "chainId": 101,
      "address": "4NPzwMK2gfgQ6rTv8x4EE1ZvKW6MYyYTSrAZCx7zxyaX",
      "symbol": "KLB",
      "name": "Black Label",
      "decimals": 0,
      "logoURI": "https://raw.githubusercontent.com/klbtoken/klbtoken/main/klbtoken.svg",
      "tags": [],
      "extensions": {
        "website": "https://www.klbtoken.com",
        "twitter": "https://twitter.com/klbtoken"
      }
    },
    {
      "chainId": 101,
<<<<<<< HEAD
      "address": "5fEo6ZbvpV6zdyzowtAwgMcWHZe1yJy9NxQM6gC19QW5",
      "symbol": "GREEN",
      "name": "Green DEX",
      "decimals": 9,
      "logoURI": "https://raw.githubusercontent.com/greendex/GDEX/main/gdex.svg",
      "tags": [
        "Green DEX"
      ],
      "extensions": {
        "website": "https://greendex.network/",
        "twitter": "https://twitter.com/GreendexN"
      },
=======
      "address": "5v6tZ1SiAi7G8Qg4rBF1ZdAn4cn6aeQtefewMr1NLy61",
      "symbol": "SOLD",
      "name": "Solanax",
      "decimals": 9,
      "logoURI": "https://solanax.org/images/icon.png",
      "tags": [],
      "extensions": {
        "website": "https://solanax.org",
        "twitter": "https://twitter.com/Solanaxorg",
        "telegram": "https://t.me/solanaxcommunity"
      }
>>>>>>> eae94185
    },
    {
      "chainId": 101,
      "address": "3RSafdgu7P2smSGHJvSGQ6kZVkcErZXfZTtynJYboyAu",
      "symbol": "SINE",
      "name": "SINE",
      "decimals": 4,
      "logoURI": "https://raw.githubusercontent.com/sinetoken/public/main/icon/circle_icon/circle_icon.svg",
      "tags": [
        "security-token",
        "utility-token"
      ],
      "extensions": {
        "website": "https://solainetwork.com/",
        "twitter": "https://twitter.com/SolAiNetwork"
      }
    },
    {
      "chainId": 101,
      "address": "guppyrZyEX9iTPSu92pi8T71Zka7xd6PrsTJrXRW6u1",
      "symbol": "GUPPY",
      "name": "Orca Guppy Collectible",
      "decimals": 0,
      "logoURI": "https://cdn.jsdelivr.net/gh/solana-labs/token-list@main/assets/mainnet/DjVE6JNiYqPL2QXyCUUh8rNjHrbz9hXHNYt99MQ59qw1/guppy.png",
      "tags": [
        "nft"
      ],
      "extensions": {
        "website": "https://www.orca.so",
        "twitter": "https://twitter.com/orca_so"
      }
    },
    {
      "chainId": 101,
      "address": "whaLeHav12EhGK19u6kKbLRwC9E1EATGnm6MWbBCcUW",
      "symbol": "WHALE",
      "name": "Orca Whale Collectible",
      "decimals": 0,
      "logoURI": "https://cdn.jsdelivr.net/gh/solana-labs/token-list@main/assets/mainnet/DjVE6JNiYqPL2QXyCUUh8rNjHrbz9hXHNYt99MQ59qw1/whale.png",
      "tags": [
        "nft"
      ],
      "extensions": {
        "website": "https://www.orca.so",
        "twitter": "https://twitter.com/orca_so"
      }
    },
    {
      "chainId": 101,
      "address": "kLwhLkZRt6CadPHRBsgfhRCKXX426WMBnhoGozTduvk",
      "symbol": "KILLER-WHALE",
      "name": "Orca Killer Whale Collectible",
      "decimals": 0,
      "logoURI": "https://cdn.jsdelivr.net/gh/solana-labs/token-list@main/assets/mainnet/DjVE6JNiYqPL2QXyCUUh8rNjHrbz9hXHNYt99MQ59qw1/killer_whale.png",
      "tags": [
        "nft"
      ],
      "extensions": {
        "website": "https://www.orca.so",
        "twitter": "https://twitter.com/orca_so"
      }
    },
    {
      "chainId": 101,
      "address": "star2pH7rVWscs743JGdCAL8Lc9nyJeqx7YQXkGUnWf",
      "symbol": "STARFISH",
      "name": "Orca Starfish Collectible",
      "decimals": 6,
      "logoURI": "https://cdn.jsdelivr.net/gh/solana-labs/token-list@main/assets/mainnet/DjVE6JNiYqPL2QXyCUUh8rNjHrbz9hXHNYt99MQ59qw1/starfish.png",
      "tags": [
        "nft"
      ],
      "extensions": {
        "website": "https://www.orca.so",
        "twitter": "https://twitter.com/orca_so"
      }
    },
    {
      "chainId": 101,
      "address": "cLownTTaiiQMoyMmFjfmSGowi8HyNhCtTLFcrNKnqX6",
      "symbol": "CLOWNFISH",
      "name": "Orca Clownfish Collectible",
      "decimals": 0,
      "logoURI": "https://cdn.jsdelivr.net/gh/solana-labs/token-list@main/assets/mainnet/DjVE6JNiYqPL2QXyCUUh8rNjHrbz9hXHNYt99MQ59qw1/clownfish.png",
      "tags": [
        "nft"
      ],
      "extensions": {
        "website": "https://www.orca.so",
        "twitter": "https://twitter.com/orca_so"
      }
    },
    {
      "chainId": 101,
      "address": "ECFcUGwHHMaZynAQpqRHkYeTBnS5GnPWZywM8aggcs3A",
      "symbol": "SOL/USDC",
      "name": "Orca SOL/USDC LP Token",
      "decimals": 9,
      "logoURI": "https://cdn.jsdelivr.net/gh/solana-labs/token-list@main/assets/mainnet/DjVE6JNiYqPL2QXyCUUh8rNjHrbz9hXHNYt99MQ59qw1/logo.png",
      "tags": [
        "lp-token"
      ],
      "extensions": {
        "website": "https://www.orca.so",
        "twitter": "https://twitter.com/orca_so"
      }
    },
    {
      "chainId": 101,
      "address": "3H5XKkE9uVvxsdrFeN4BLLGCmohiQN6aZJVVcJiXQ4WC",
      "symbol": "USDC/USDT",
      "name": "Orca USDC/USDT LP Token",
      "decimals": 9,
      "logoURI": "https://cdn.jsdelivr.net/gh/solana-labs/token-list@main/assets/mainnet/DjVE6JNiYqPL2QXyCUUh8rNjHrbz9hXHNYt99MQ59qw1/logo.png",
      "tags": [
        "lp-token"
      ],
      "extensions": {
        "website": "https://www.orca.so",
        "twitter": "https://twitter.com/orca_so"
      }
    },
    {
      "chainId": 101,
      "address": "8qNqTaKKbdZuzQPWWXy5wNVkJh54ex8zvvnEnTFkrKMP",
      "symbol": "USDC/USDT-SRM",
      "name": "Orca USDC/USDT-SRM LP Token",
      "decimals": 9,
      "logoURI": "https://cdn.jsdelivr.net/gh/solana-labs/token-list@main/assets/mainnet/DjVE6JNiYqPL2QXyCUUh8rNjHrbz9hXHNYt99MQ59qw1/logo.png",
      "tags": [
        "lp-token"
      ],
      "extensions": {
        "website": "https://www.orca.so",
        "twitter": "https://twitter.com/orca_so"
      }
    },
    {
      "chainId": 101,
      "address": "7TYb32qkwYosUQfUspU45cou7Bb3nefJocVMFX2mEGTT",
      "symbol": "ETH/USDC",
      "name": "Orca ETH/USDC LP Token",
      "decimals": 9,
      "logoURI": "https://cdn.jsdelivr.net/gh/solana-labs/token-list@main/assets/mainnet/DjVE6JNiYqPL2QXyCUUh8rNjHrbz9hXHNYt99MQ59qw1/logo.png",
      "tags": [
        "lp-token"
      ],
      "extensions": {
        "website": "https://www.orca.so",
        "twitter": "https://twitter.com/orca_so"
      }
    },
    {
      "chainId": 101,
      "address": "EhBAmhkgEsMa8McFB5bpqZaRpZvGBBJ4jN59T5xToPdG",
      "symbol": "ETH/USDT-SRM",
      "name": "Orca ETH/USDT-SRM LP Token",
      "decimals": 9,
      "logoURI": "https://cdn.jsdelivr.net/gh/solana-labs/token-list@main/assets/mainnet/DjVE6JNiYqPL2QXyCUUh8rNjHrbz9hXHNYt99MQ59qw1/logo.png",
      "tags": [
        "lp-token"
      ],
      "extensions": {
        "website": "https://www.orca.so",
        "twitter": "https://twitter.com/orca_so"
      }
    },
    {
      "chainId": 101,
      "address": "8pFwdcuXM7pvHdEGHLZbUR8nNsjj133iUXWG6CgdRHk2",
      "symbol": "BTC/ETH",
      "name": "Orca BTC/ETH LP Token",
      "decimals": 9,
      "logoURI": "https://cdn.jsdelivr.net/gh/solana-labs/token-list@main/assets/mainnet/DjVE6JNiYqPL2QXyCUUh8rNjHrbz9hXHNYt99MQ59qw1/logo.png",
      "tags": [
        "lp-token"
      ],
      "extensions": {
        "website": "https://www.orca.so",
        "twitter": "https://twitter.com/orca_so"
      }
    },
    {
      "chainId": 101,
      "address": "7bb88DAnQY7LSoWEuqezCcbk4vutQbuRqgJMqpX8h6dL",
      "symbol": "ETH/SOL",
      "name": "Orca ETH/SOL LP Token",
      "decimals": 9,
      "logoURI": "https://cdn.jsdelivr.net/gh/solana-labs/token-list@main/assets/mainnet/DjVE6JNiYqPL2QXyCUUh8rNjHrbz9hXHNYt99MQ59qw1/logo.png",
      "tags": [
        "lp-token"
      ],
      "extensions": {
        "website": "https://www.orca.so",
        "twitter": "https://twitter.com/orca_so"
      }
    },
    {
      "chainId": 101,
      "address": "GWEmABT4rD3sGhyghv9rKbfdiaFe5uMHeJqr6hhu3XvA",
      "symbol": "RAY/SOL",
      "name": "Orca RAY/SOL LP Token",
      "decimals": 9,
      "logoURI": "https://cdn.jsdelivr.net/gh/solana-labs/token-list@main/assets/mainnet/DjVE6JNiYqPL2QXyCUUh8rNjHrbz9hXHNYt99MQ59qw1/logo.png",
      "tags": [
        "lp-token"
      ],
      "extensions": {
        "website": "https://www.orca.so",
        "twitter": "https://twitter.com/orca_so"
      }
    },
    {
      "chainId": 101,
      "address": "BmZNYGt7aApGTUUxAQUYsW64cMbb6P7uniokCWaptj4D",
      "symbol": "SOL/USDT",
      "name": "Orca SOL/USDT LP Token",
      "decimals": 9,
      "logoURI": "https://cdn.jsdelivr.net/gh/solana-labs/token-list@main/assets/mainnet/DjVE6JNiYqPL2QXyCUUh8rNjHrbz9hXHNYt99MQ59qw1/logo.png",
      "tags": [
        "lp-token"
      ],
      "extensions": {
        "website": "https://www.orca.so",
        "twitter": "https://twitter.com/orca_so"
      }
    },
    {
      "chainId": 101,
      "address": "E4cthfUFaDd4x5t1vbeBNBHm7isqhM8kapthPzPJz1M2",
      "symbol": "SOL/USDT-SRM",
      "name": "Orca SOL/USDT-SRM LP Token",
      "decimals": 9,
      "logoURI": "https://cdn.jsdelivr.net/gh/solana-labs/token-list@main/assets/mainnet/DjVE6JNiYqPL2QXyCUUh8rNjHrbz9hXHNYt99MQ59qw1/logo.png",
      "tags": [
        "lp-token"
      ],
      "extensions": {
        "website": "https://www.orca.so",
        "twitter": "https://twitter.com/orca_so"
      }
    },
    {
      "chainId": 101,
      "address": "6ojPekCSQimAjDjaMApLvh3jF6wnZeNEVRVVoGNzEXvV",
      "symbol": "SOL/SRM",
      "name": "Orca SOL/SRM LP Token",
      "decimals": 9,
      "logoURI": "https://cdn.jsdelivr.net/gh/solana-labs/token-list@main/assets/mainnet/DjVE6JNiYqPL2QXyCUUh8rNjHrbz9hXHNYt99MQ59qw1/logo.png",
      "tags": [
        "lp-token"
      ],
      "extensions": {
        "website": "https://www.orca.so",
        "twitter": "https://twitter.com/orca_so"
      }
    },
    {
      "chainId": 101,
      "address": "YJRknE9oPhUMtq1VvhjVzG5WnRsjQtLsWg3nbaAwCQ5",
      "symbol": "FTT/SOL",
      "name": "Orca FTT/SOL LP Token",
      "decimals": 9,
      "logoURI": "https://cdn.jsdelivr.net/gh/solana-labs/token-list@main/assets/mainnet/DjVE6JNiYqPL2QXyCUUh8rNjHrbz9hXHNYt99MQ59qw1/logo.png",
      "tags": [
        "lp-token"
      ],
      "extensions": {
        "website": "https://www.orca.so",
        "twitter": "https://twitter.com/orca_so"
      }
    },
    {
      "chainId": 101,
      "address": "C9PKvetJPrrPD53PR2aR8NYtVZzucCRkHYzcFXbZXEqu",
      "symbol": "KIN/SOL",
      "name": "Orca KIN/SOL LP Token",
      "decimals": 9,
      "logoURI": "https://cdn.jsdelivr.net/gh/solana-labs/token-list@main/assets/mainnet/DjVE6JNiYqPL2QXyCUUh8rNjHrbz9hXHNYt99MQ59qw1/logo.png",
      "tags": [
        "lp-token"
      ],
      "extensions": {
        "website": "https://www.orca.so",
        "twitter": "https://twitter.com/orca_so"
      }
    },
    {
      "chainId": 101,
      "address": "6SfhBAmuaGf9p3WAxeHJYCWMABnYUMrdzNdK5Stvvj4k",
      "symbol": "ROPE/SOL",
      "name": "Orca ROPE/SOL LP Token",
      "decimals": 9,
      "logoURI": "https://cdn.jsdelivr.net/gh/solana-labs/token-list@main/assets/mainnet/DjVE6JNiYqPL2QXyCUUh8rNjHrbz9hXHNYt99MQ59qw1/logo.png",
      "tags": [
        "lp-token"
      ],
      "extensions": {
        "website": "https://www.orca.so",
        "twitter": "https://twitter.com/orca_so"
      }
    },
    {
      "chainId": 101,
      "address": "9r1n79TmerAgQJboUT8QvrChX3buZBfuSrBTtYM1cW4h",
      "symbol": "SOL/STEP",
      "name": "Orca SOL/STEP LP Token",
      "decimals": 9,
      "logoURI": "https://cdn.jsdelivr.net/gh/solana-labs/token-list@main/assets/mainnet/DjVE6JNiYqPL2QXyCUUh8rNjHrbz9hXHNYt99MQ59qw1/logo.png",
      "tags": [
        "lp-token"
      ],
      "extensions": {
        "website": "https://www.orca.so",
        "twitter": "https://twitter.com/orca_so"
      }
    },
    {
      "chainId": 101,
      "address": "ELLELFtgvWBgLkdY9EFx4Vb3SLNj4DJEhzZLWy1wCh4Y",
      "symbol": "OXY/SOL",
      "name": "Orca OXY/SOL LP Token",
      "decimals": 9,
      "logoURI": "https://cdn.jsdelivr.net/gh/solana-labs/token-list@main/assets/mainnet/DjVE6JNiYqPL2QXyCUUh8rNjHrbz9hXHNYt99MQ59qw1/logo.png",
      "tags": [
        "lp-token"
      ],
      "extensions": {
        "website": "https://www.orca.so",
        "twitter": "https://twitter.com/orca_so"
      }
    },
    {
      "chainId": 101,
      "address": "BXM9ph4AuhCUzf94HQu5FnfeVThKj5oyrnb1krY1zax5",
      "symbol": "MER/SOL",
      "name": "Orca MER/SOL LP Token",
      "decimals": 9,
      "logoURI": "https://cdn.jsdelivr.net/gh/solana-labs/token-list@main/assets/mainnet/DjVE6JNiYqPL2QXyCUUh8rNjHrbz9hXHNYt99MQ59qw1/logo.png",
      "tags": [
        "lp-token"
      ],
      "extensions": {
        "website": "https://www.orca.so",
        "twitter": "https://twitter.com/orca_so"
      }
    },
    {
      "chainId": 101,
      "address": "FJ9Q9ojA7vdf5rFbcTc6dd7D3nLpwSxdtFSE8cwfuvqt",
      "symbol": "FIDA/SOL",
      "name": "Orca FIDA/SOL LP Token",
      "decimals": 9,
      "logoURI": "https://cdn.jsdelivr.net/gh/solana-labs/token-list@main/assets/mainnet/DjVE6JNiYqPL2QXyCUUh8rNjHrbz9hXHNYt99MQ59qw1/logo.png",
      "tags": [
        "lp-token"
      ],
      "extensions": {
        "website": "https://www.orca.so",
        "twitter": "https://twitter.com/orca_so"
      }
    },
    {
      "chainId": 101,
      "address": "EHkfnhKLLTUqo1xMZLxhM9EusEgpN6RXPpZsGpUsewaa",
      "symbol": "MAPS/SOL",
      "name": "Orca MAPS/SOL LP Token",
      "decimals": 9,
      "logoURI": "https://cdn.jsdelivr.net/gh/solana-labs/token-list@main/assets/mainnet/DjVE6JNiYqPL2QXyCUUh8rNjHrbz9hXHNYt99MQ59qw1/logo.png",
      "tags": [
        "lp-token"
      ],
      "extensions": {
        "website": "https://www.orca.so",
        "twitter": "https://twitter.com/orca_so"
      }
    },
    {
      "chainId": 101,
      "address": "9rguDaKqTrVjaDXafq6E7rKGn7NPHomkdb8RKpjKCDm2",
      "symbol": "SAMO/SOL",
      "name": "Orca SAMO/SOL LP Token",
      "decimals": 9,
      "logoURI": "https://cdn.jsdelivr.net/gh/solana-labs/token-list@main/assets/mainnet/DjVE6JNiYqPL2QXyCUUh8rNjHrbz9hXHNYt99MQ59qw1/logo.png",
      "tags": [
        "lp-token"
      ],
      "extensions": {
        "website": "https://www.orca.so",
        "twitter": "https://twitter.com/orca_so"
      }
    },
    {
      "chainId": 101,
      "address": "2697FyJ4vD9zwAVPr33fdVPDv54pyZZiBv9S2AoKMyQf",
      "symbol": "COPE/SOL",
      "name": "Orca COPE/SOL LP Token",
      "decimals": 9,
      "logoURI": "https://cdn.jsdelivr.net/gh/solana-labs/token-list@main/assets/mainnet/DjVE6JNiYqPL2QXyCUUh8rNjHrbz9hXHNYt99MQ59qw1/logo.png",
      "tags": [
        "lp-token"
      ],
      "extensions": {
        "website": "https://www.orca.so",
        "twitter": "https://twitter.com/orca_so"
      }
    },
    {
      "chainId": 101,
      "address": "HEhMLvpSdPviukafKwVN8BnBUTamirptsQ6Wxo5Cyv8s",
      "symbol": "FTR",
      "name": "Future",
      "decimals": 9,
      "logoURI": "http://future-ftr.io/images/logo.png",
      "tags": [],
      "extensions": {
        "website": "https://future-ftr.io",
        "twitter": "https://twitter.com/ftr_finance"
      }
    },
    {
      "chainId": 101,
      "address": "Da1jboBKU3rqXUqPL3L3BxJ8e67ogVgVKcqy4rWsS7LC",
      "symbol": "UBE",
      "name": "UBE Token",
      "decimals": 10,
      "logoURI": "https://cdn.jsdelivr.net/gh/donfrancisco/ubetoken/UBE.png",
      "tags": [],
      "extensions": {
        "website": "https://www.ubetoken.com",
        "twitter": "https://twitter.com/ube_token"
      }
    },
    {
      "chainId": 101,
      "address": "6kwTqmdQkJd8qRr9RjSnUX9XJ24RmJRSrU1rsragP97Y",
      "symbol": "SAIL",
      "name": "SAIL",
      "decimals": 6,
      "logoURI": "https://cloudflare-ipfs.com/ipfs/QmPcQfofQNfiv36EAsGQrgAhiPbqGf17i1Cz648JhXFW9m/logo_solana_sail_v2.png",
      "tags": [
        "utility-token"
      ],
      "extensions": {
        "website": "https://www.solanasail.com",
        "twitter": "https://twitter.com/solsailsummer"
      }
    },
    {
      "chainId": 101,
      "address": "E5ndSkaB17Dm7CsD22dvcjfrYSDLCxFcMd6z8ddCk5wp",
      "symbol": "CCAI",
      "name": "Cryptocurrencies.Ai",
      "decimals": 9,
      "logoURI": "https://cryptocurrencies.ai/logo.png",
      "tags": [],
      "extensions": {
        "website": "https://ccai.cryptocurrencies.ai",
        "twitter": "https://twitter.com/CCAI_Official",
        "serumV3Usdc": "7gZNLDbWE73ueAoHuAeFoSu7JqmorwCLpNTBXHtYSFTa"
      }
    },
    {
      "chainId": 101,
      "address": "CDJWUqTcYTVAKXAVXoQZFes5JUFc7owSeq7eMQcDSbo5",
      "symbol": "renBTC",
      "name": "renBTC",
      "decimals": 8,
      "logoURI": "https://www.dropbox.com/s/5xjuqm9hqosof7g/renBTC.png?dl=1",
      "tags": [],
      "extensions": {
        "coingeckoId": "renbtc",
        "website": "https://renproject.io/"
      }
    },
    {
      "chainId": 101,
      "address": "G1a6jxYz3m8DVyMqYnuV7s86wD4fvuXYneWSpLJkmsXj",
      "symbol": "renBCH",
      "name": "renBCH",
      "decimals": 8,
      "logoURI": "https://www.dropbox.com/s/1037etkko9il55n/renBCH-01.png?dl=1",
      "tags": [],
      "extensions": {
        "coingeckoId": "renbch",
        "website": "https://renproject.io/"
      }
    },
    {
      "chainId": 101,
      "address": "FKJvvVJ242tX7zFtzTmzqoA631LqHh4CdgcN8dcfFSju",
      "symbol": "renDGB",
      "name": "renDGB",
      "decimals": 8,
      "logoURI": "https://www.dropbox.com/s/ganf2eac9ujnsbp/renDGB.png?dl=1",
      "tags": [],
      "extensions": {
        "website": "https://renproject.io/"
      }
    },
    {
      "chainId": 101,
      "address": "ArUkYE2XDKzqy77PRRGjo4wREWwqk6RXTfM9NeqzPvjU",
      "symbol": "renDOGE",
      "name": "renDOGE",
      "decimals": 8,
      "logoURI": "https://www.dropbox.com/s/0c2myp08jrr6mq7/renDOGE.png?dl=1",
      "tags": [],
      "extensions": {
        "coingeckoId": "rendoge",
        "website": "https://renproject.io/"
      }
    },
    {
      "chainId": 101,
      "address": "8wv2KAykQstNAj2oW6AHANGBiFKVFhvMiyyzzjhkmGvE",
      "symbol": "renLUNA",
      "name": "renLUNA",
      "decimals": 6,
      "logoURI": "https://www.dropbox.com/s/enlononu571dtn4/renLUNA.png?dl=1",
      "tags": [],
      "extensions": {
        "website": "https://renproject.io/"
      }
    },
    {
      "chainId": 101,
      "address": "E99CQ2gFMmbiyK2bwiaFNWUUmwz4r8k2CVEFxwuvQ7ue",
      "symbol": "renZEC",
      "name": "renZEC",
      "decimals": 8,
      "logoURI": "https://www.dropbox.com/s/co3ube4dp3ls68n/renZEC.png?dl=1",
      "tags": [],
      "extensions": {
        "coingeckoId": "renzec",
        "website": "https://renproject.io/"
      }
    },
    {
      "chainId": 101,
      "address": "E5rk3nmgLUuKUiS94gg4bpWwWwyjCMtddsAXkTFLtHEy",
      "symbol": "WOO",
      "name": "Wootrade Network",
      "decimals": 18,
      "logoURI": "https://oss.woo.network/static/W_256.png",
      "tags": [],
      "extensions": {
        "website": "https://woo.network",
        "twitter": "https://twitter.com/wootraderS"
      }
    }
  ],
  "version": {
    "major": 0,
    "minor": 2,
    "patch": 2
  }
}<|MERGE_RESOLUTION|>--- conflicted
+++ resolved
@@ -8072,7 +8072,6 @@
     },
     {
       "chainId": 101,
-<<<<<<< HEAD
       "address": "5fEo6ZbvpV6zdyzowtAwgMcWHZe1yJy9NxQM6gC19QW5",
       "symbol": "GREEN",
       "name": "Green DEX",
@@ -8085,7 +8084,9 @@
         "website": "https://greendex.network/",
         "twitter": "https://twitter.com/GreendexN"
       },
-=======
+    },
+    {
+      "chainId": 101,
       "address": "5v6tZ1SiAi7G8Qg4rBF1ZdAn4cn6aeQtefewMr1NLy61",
       "symbol": "SOLD",
       "name": "Solanax",
@@ -8097,7 +8098,6 @@
         "twitter": "https://twitter.com/Solanaxorg",
         "telegram": "https://t.me/solanaxcommunity"
       }
->>>>>>> eae94185
     },
     {
       "chainId": 101,
