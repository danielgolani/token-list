{
  "name": "Solana Token List",
  "logoURI": "https://cdn.jsdelivr.net/gh/trustwallet/assets@master/blockchains/solana/info/logo.png",
  "keywords": [
    "solana",
    "spl"
  ],
  "tags": {
    "stablecoin": {
      "name": "stablecoin",
      "description": "Tokens that are fixed to an external asset, e.g. the US dollar"
    },
    "ethereum": {
      "name": "ethereum",
      "description": "Asset bridged from ethereum"
    },
    "lp-token": {
      "name": "lp-token",
      "description": "Asset representing liquidity provider token"
    },
    "wrapped-sollet": {
      "name": "wrapped-sollet",
      "description": "Asset wrapped using sollet bridge"
    },
    "wrapped": {
      "name": "wrapped",
      "description": "Asset wrapped using wormhole bridge"
    },
    "leveraged": {
      "name": "leveraged",
      "description": "Leveraged asset"
    },
    "bull": {
      "name": "bull",
      "description": "Leveraged Bull asset"
    },
    "bear": {
      "name": "bear",
      "description": "Leveraged Bear asset"
    },
    "nft": {
      "name": "nft",
      "description": "Non-fungible token"
    },
    "security-token": {
      "name": "security-token",
      "description": "Tokens that are used to gain access to an electronically restricted resource"
    },
    "utility-token": {
      "name": "utility-token",
      "description": "Tokens that are designed to be spent within a certain blockchain ecosystem e.g. most of the SPL-Tokens"
    }
  },
  "timestamp": "2021-03-03T19:57:21+0000",
  "tokens": [
    {
      "chainId": 101,
      "address": "So11111111111111111111111111111111111111112",
      "symbol": "SOL",
      "name": "Wrapped SOL",
      "decimals": 9,
      "logoURI": "https://cdn.jsdelivr.net/gh/trustwallet/assets@master/blockchains/solana/info/logo.png",
      "tags": [],
      "extensions": {
        "website": "https://solana.com/",
        "serumV3Usdc": "9wFFyRfZBsuAha4YcuxcXLKwMxJR43S7fPfQLusDBzvT",
        "serumV3Usdt": "HWHvQhFmJB3NUcu1aihKmrKegfVxBEHzwVX6yZCKEsi1",
        "coingeckoId": "solana"
      }
    },
    {
      "chainId": 101,
      "address": "EPjFWdd5AufqSSqeM2qN1xzybapC8G4wEGGkZwyTDt1v",
      "symbol": "USDC",
      "name": "USD Coin",
      "decimals": 6,
      "logoURI": "https://cdn.jsdelivr.net/gh/solana-labs/token-list@main/assets/mainnet/EPjFWdd5AufqSSqeM2qN1xzybapC8G4wEGGkZwyTDt1v/logo.png",
      "tags": [
        "stablecoin"
      ],
      "extensions": {
        "website": "https://www.centre.io/",
        "coingeckoId": "usd-coin",
        "serumV3Usdt": "77quYg4MGneUdjgXCunt9GgM1usmrxKY31twEy3WHwcS"
      }
    },
    {
      "chainId": 101,
      "address": "9n4nbM75f5Ui33ZbPYXn59EwSgE8CGsHtAeTH5YFeJ9E",
      "symbol": "BTC",
      "name": "Wrapped Bitcoin (Sollet)",
      "decimals": 6,
      "logoURI": "https://cdn.jsdelivr.net/gh/trustwallet/assets@master/blockchains/bitcoin/info/logo.png",
      "tags": [
        "wrapped-sollet",
        "ethereum"
      ],
      "extensions": {
        "bridgeContract": "https://etherscan.io/address/0xeae57ce9cc1984f202e15e038b964bb8bdf7229a",
        "serumV3Usdc": "A8YFbxQYFVqKZaoYJLLUVcQiWP7G2MeEgW5wsAQgMvFw",
        "serumV3Usdt": "C1EuT9VokAKLiW7i2ASnZUvxDoKuKkCpDDeNxAptuNe4",
        "coingeckoId": "bitcoin"
      }
    },
    {
      "chainId": 101,
      "address": "2FPyTwcZLUg1MDrwsyoP4D6s1tM7hAkHYRjkNb5w6Pxk",
      "symbol": "ETH",
      "name": "Wrapped Ethereum (Sollet)",
      "decimals": 6,
      "logoURI": "https://cdn.jsdelivr.net/gh/trustwallet/assets@master/blockchains/ethereum/assets/0xC02aaA39b223FE8D0A0e5C4F27eAD9083C756Cc2/logo.png",
      "tags": [
        "wrapped-sollet",
        "ethereum"
      ],
      "extensions": {
        "bridgeContract": "https://etherscan.io/address/0xeae57ce9cc1984f202e15e038b964bb8bdf7229a",
        "serumV3Usdc": "4tSvZvnbyzHXLMTiFonMyxZoHmFqau1XArcRCVHLZ5gX",
        "serumV3Usdt": "7dLVkUfBVfCGkFhSXDCq1ukM9usathSgS716t643iFGF",
        "coingeckoId": "ethereum"
      }
    },
    {
      "chainId": 101,
      "address": "3JSf5tPeuscJGtaCp5giEiDhv51gQ4v3zWg8DGgyLfAB",
      "symbol": "YFI",
      "name": "Wrapped YFI (Sollet)",
      "decimals": 6,
      "logoURI": "https://cdn.jsdelivr.net/gh/trustwallet/assets@master/blockchains/ethereum/assets/0x0bc529c00C6401aEF6D220BE8C6Ea1667F6Ad93e/logo.png",
      "tags": [
        "wrapped-sollet",
        "ethereum"
      ],
      "extensions": {
        "bridgeContract": "https://etherscan.io/address/0xeae57ce9cc1984f202e15e038b964bb8bdf7229a",
        "serumV3Usdc": "7qcCo8jqepnjjvB5swP4Afsr3keVBs6gNpBTNubd1Kr2",
        "serumV3Usdt": "3Xg9Q4VtZhD4bVYJbTfgGWFV5zjE3U7ztSHa938zizte",
        "coingeckoId": "yearn-finance"
      }
    },
    {
      "chainId": 101,
      "address": "CWE8jPTUYhdCTZYWPTe1o5DFqfdjzWKc9WKz6rSjQUdG",
      "symbol": "LINK",
      "name": "Wrapped Chainlink (Sollet)",
      "decimals": 6,
      "logoURI": "https://cdn.jsdelivr.net/gh/trustwallet/assets@master/blockchains/ethereum/assets/0x514910771AF9Ca656af840dff83E8264EcF986CA/logo.png",
      "tags": [
        "wrapped-sollet",
        "ethereum"
      ],
      "extensions": {
        "bridgeContract": "https://etherscan.io/address/0xeae57ce9cc1984f202e15e038b964bb8bdf7229a",
        "serumV3Usdc": "3hwH1txjJVS8qv588tWrjHfRxdqNjBykM1kMcit484up",
        "serumV3Usdt": "3yEZ9ZpXSQapmKjLAGKZEzUNA1rcupJtsDp5mPBWmGZR",
        "coingeckoId": "chainlink"
      }
    },
    {
      "chainId": 101,
      "address": "Ga2AXHpfAF6mv2ekZwcsJFqu7wB4NV331qNH7fW9Nst8",
      "symbol": "XRP",
      "name": "Wrapped XRP (Sollet)",
      "decimals": 6,
      "logoURI": "https://cdn.jsdelivr.net/gh/trustwallet/assets@master/blockchains/ripple/info/logo.png",
      "tags": [
        "wrapped-sollet",
        "ethereum"
      ],
      "extensions": {
        "bridgeContract": "https://etherscan.io/address/0xeae57ce9cc1984f202e15e038b964bb8bdf7229a",
        "coingeckoId": "ripple"
      }
    },
    {
      "chainId": 101,
      "address": "BQcdHdAQW1hczDbBi9hiegXAR7A98Q9jx3X3iBBBDiq4",
      "symbol": "wUSDT",
      "name": "Wrapped USDT (Sollet)",
      "decimals": 6,
      "logoURI": "https://cdn.jsdelivr.net/gh/solana-labs/explorer/public/tokens/usdt.svg",
      "tags": [
        "stablecoin",
        "wrapped-sollet",
        "ethereum"
      ],
      "extensions": {
        "bridgeContract": "https://etherscan.io/address/0xeae57ce9cc1984f202e15e038b964bb8bdf7229a",
        "coingeckoId": "tether"
      }
    },
    {
      "chainId": 101,
      "address": "AR1Mtgh7zAtxuxGd2XPovXPVjcSdY3i4rQYisNadjfKy",
      "symbol": "SUSHI",
      "name": "Wrapped SUSHI (Sollet)",
      "decimals": 6,
      "logoURI": "https://cdn.jsdelivr.net/gh/trustwallet/assets@master/blockchains/ethereum/assets/0x6B3595068778DD592e39A122f4f5a5cF09C90fE2/logo.png",
      "tags": [
        "wrapped-sollet",
        "ethereum"
      ],
      "extensions": {
        "website": "https://www.sushi.com",
        "bridgeContract": "https://etherscan.io/address/0xeae57ce9cc1984f202e15e038b964bb8bdf7229a",
        "serumV3Usdc": "A1Q9iJDVVS8Wsswr9ajeZugmj64bQVCYLZQLra2TMBMo",
        "serumV3Usdt": "6DgQRTpJTnAYBSShngAVZZDq7j9ogRN1GfSQ3cq9tubW",
        "coingeckoId": "sushi"
      }
    },
    {
      "chainId": 101,
      "address": "CsZ5LZkDS7h9TDKjrbL7VAwQZ9nsRu8vJLhRYfmGaN8K",
      "symbol": "ALEPH",
      "name": "Wrapped ALEPH (Sollet)",
      "decimals": 6,
      "logoURI": "https://cdn.jsdelivr.net/gh/trustwallet/assets@master/blockchains/nuls/assets/NULSd6HgyZkiqLnBzTaeSQfx1TNg2cqbzq51h/logo.png",
      "tags": [
        "wrapped-sollet",
        "ethereum"
      ],
      "extensions": {
        "bridgeContract": "https://etherscan.io/address/0xeae57ce9cc1984f202e15e038b964bb8bdf7229a",
        "serumV3Usdc": "GcoKtAmTy5QyuijXSmJKBtFdt99e6Buza18Js7j9AJ6e",
        "serumV3Usdt": "Gyp1UGRgbrb6z8t7fpssxEKQgEmcJ4pVnWW3ds2p6ZPY",
        "coingeckoId": "aleph"
      }
    },
    {
      "chainId": 101,
      "address": "SF3oTvfWzEP3DTwGSvUXRrGTvr75pdZNnBLAH9bzMuX",
      "symbol": "SXP",
      "name": "Wrapped SXP (Sollet)",
      "decimals": 6,
      "logoURI": "https://cdn.jsdelivr.net/gh/trustwallet/assets/blockchains/ethereum/assets/0x8CE9137d39326AD0cD6491fb5CC0CbA0e089b6A9/logo.png",
      "tags": [
        "wrapped-sollet",
        "ethereum"
      ],
      "extensions": {
        "bridgeContract": "https://etherscan.io/address/0xeae57ce9cc1984f202e15e038b964bb8bdf7229a",
        "serumV3Usdc": "4LUro5jaPaTurXK737QAxgJywdhABnFAMQkXX4ZyqqaZ",
        "serumV3Usdt": "8afKwzHR3wJE7W7Y5hvQkngXh6iTepSZuutRMMy96MjR",
        "coingeckoId": "swipe"
      }
    },
    {
      "chainId": 101,
      "address": "BtZQfWqDGbk9Wf2rXEiWyQBdBY1etnUUn6zEphvVS7yN",
      "symbol": "HGET",
      "name": "Wrapped Hedget (Sollet)",
      "decimals": 6,
      "logoURI": "https://www.hedget.com/images/favicon.svg",
      "tags": [
        "wrapped-sollet",
        "ethereum"
      ],
      "extensions": {
        "website": "https://www.hedget.com/",
        "bridgeContract": "https://etherscan.io/address/0xeae57ce9cc1984f202e15e038b964bb8bdf7229a",
        "serumV3Usdc": "88vztw7RTN6yJQchVvxrs6oXUDryvpv9iJaFa1EEmg87",
        "serumV3Usdt": "ErQXxiNfJgd4fqQ58PuEw5xY35TZG84tHT6FXf5s4UxY",
        "coingeckoId": "hedget"
      }
    },
    {
      "chainId": 101,
      "address": "5Fu5UUgbjpUvdBveb3a1JTNirL8rXtiYeSMWvKjtUNQv",
      "symbol": "CREAM",
      "name": "Wrapped Cream Finance (Sollet)",
      "decimals": 6,
      "logoURI": "https://cdn.jsdelivr.net/gh/trustwallet/assets@master/blockchains/smartchain/assets/0xd4CB328A82bDf5f03eB737f37Fa6B370aef3e888/logo.png",
      "tags": [
        "wrapped-sollet",
        "ethereum"
      ],
      "extensions": {
        "bridgeContract": "https://etherscan.io/address/0xeae57ce9cc1984f202e15e038b964bb8bdf7229a",
        "serumV3Usdc": "7nZP6feE94eAz9jmfakNJWPwEKaeezuKKC5D1vrnqyo2",
        "serumV3Usdt": "4ztJEvQyryoYagj2uieep3dyPwG2pyEwb2dKXTwmXe82",
        "coingeckoId": "cream-2"
      }
    },
    {
      "chainId": 101,
      "address": "873KLxCbz7s9Kc4ZzgYRtNmhfkQrhfyWGZJBmyCbC3ei",
      "symbol": "UBXT",
      "name": "Wrapped Upbots (Sollet)",
      "decimals": 6,
      "logoURI": "https://assets.coingecko.com/coins/images/12476/small/UBXT.png?1600132967",
      "tags": [
        "wrapped-sollet",
        "ethereum"
      ],
      "extensions": {
        "website": "https://upbots.com/",
        "explorer": "https://etherscan.io/address/0xeae57ce9cc1984f202e15e038b964bb8bdf7229a",
        "serumV3Usdc": "2wr3Ab29KNwGhtzr5HaPCyfU1qGJzTUAN4amCLZWaD1H",
        "serumV3Usdt": "F1T7b6pnR8Pge3qmfNUfW6ZipRDiGpMww6TKTrRU4NiL",
        "coingeckoId": "upbots"
      }
    },
    {
      "chainId": 101,
      "address": "HqB7uswoVg4suaQiDP3wjxob1G5WdZ144zhdStwMCq7e",
      "symbol": "HNT",
      "name": "Wrapped Helium (Sollet)",
      "decimals": 6,
      "logoURI": "https://assets.coingecko.com/coins/images/4284/small/Helium_HNT.png?1612620071",
      "tags": [
        "wrapped-sollet",
        "ethereum"
      ],
      "extensions": {
        "bridgeContract": "https://etherscan.io/address/0xeae57ce9cc1984f202e15e038b964bb8bdf7229a",
        "serumV3Usdc": "CnUV42ZykoKUnMDdyefv5kP6nDSJf7jFd7WXAecC6LYr",
        "serumV3Usdt": "8FpuMGLtMZ7Wt9ZvyTGuTVwTwwzLYfS5NZWcHxbP1Wuh",
        "coingeckoId": "helium"
      }
    },
    {
      "chainId": 101,
      "address": "9S4t2NEAiJVMvPdRYKVrfJpBafPBLtvbvyS3DecojQHw",
      "symbol": "FRONT",
      "name": "Wrapped FRONT (Sollet)",
      "decimals": 6,
      "logoURI": "https://cdn.jsdelivr.net/gh/trustwallet/assets@master/blockchains/ethereum/assets/0xf8C3527CC04340b208C854E985240c02F7B7793f/logo.png",
      "tags": [
        "wrapped-sollet",
        "ethereum"
      ],
      "extensions": {
        "bridgeContract": "https://etherscan.io/address/0xeae57ce9cc1984f202e15e038b964bb8bdf7229a",
        "serumV3Usdc": "9Zx1CvxSVdroKMMWf2z8RwrnrLiQZ9VkQ7Ex3syQqdSH",
        "serumV3Usdt": "CGC4UgWwqA9PET6Tfx6o6dLv94EK2coVkPtxgNHuBtxj",
        "coingeckoId": "frontier-token"
      }
    },
    {
      "chainId": 101,
      "address": "6WNVCuxCGJzNjmMZoKyhZJwvJ5tYpsLyAtagzYASqBoF",
      "symbol": "AKRO",
      "name": "Wrapped AKRO (Sollet)",
      "decimals": 6,
      "logoURI": "https://cdn.jsdelivr.net/gh/trustwallet/assets@master/blockchains/ethereum/assets/0xb2734a4Cec32C81FDE26B0024Ad3ceB8C9b34037/logo.png",
      "tags": [
        "wrapped-sollet",
        "ethereum"
      ],
      "extensions": {
        "bridgeContract": "https://etherscan.io/address/0xeae57ce9cc1984f202e15e038b964bb8bdf7229a",
        "serumV3Usdc": "5CZXTTgVZKSzgSA3AFMN5a2f3hmwmmJ6hU8BHTEJ3PX8",
        "serumV3Usdt": "HLvRdctRB48F9yLnu9E24LUTRt89D48Z35yi1HcxayDf",
        "coingeckoId": "akropolis"
      }
    },
    {
      "chainId": 101,
      "address": "DJafV9qemGp7mLMEn5wrfqaFwxsbLgUsGVS16zKRk9kc",
      "symbol": "HXRO",
      "name": "Wrapped HXRO (Sollet)",
      "decimals": 6,
      "logoURI": "https://assets.coingecko.com/coins/images/7805/large/hxro-squarelogo-1585089594129.png?1586221980",
      "tags": [
        "wrapped-sollet",
        "ethereum"
      ],
      "extensions": {
        "bridgeContract": "https://etherscan.io/address/0xeae57ce9cc1984f202e15e038b964bb8bdf7229a",
        "serumV3Usdc": "6Pn1cSiRos3qhBf54uBP9ZQg8x3JTardm1dL3n4p29tA",
        "serumV3Usdt": "4absuMsgemvdjfkgdLQq1zKEjw3dHBoCWkzKoctndyqd",
        "coingeckoId": "hxro"
      }
    },
    {
      "chainId": 101,
      "address": "DEhAasscXF4kEGxFgJ3bq4PpVGp5wyUxMRvn6TzGVHaw",
      "symbol": "UNI",
      "name": "Wrapped UNI (Sollet)",
      "decimals": 6,
      "logoURI": "https://cdn.jsdelivr.net/gh/trustwallet/assets@master/blockchains/ethereum/assets/0x1f9840a85d5aF5bf1D1762F925BDADdC4201F984/logo.png",
      "tags": [
        "wrapped-sollet",
        "ethereum"
      ],
      "extensions": {
        "bridgeContract": "https://etherscan.io/address/0xeae57ce9cc1984f202e15e038b964bb8bdf7229a",
        "serumV3Usdc": "6JYHjaQBx6AtKSSsizDMwozAEDEZ5KBsSUzH7kRjGJon",
        "serumV3Usdt": "2SSnWNrc83otLpfRo792P6P3PESZpdr8cu2r8zCE6bMD",
        "coingeckoId": "uniswap"
      }
    },
    {
      "chainId": 101,
      "address": "SRMuApVNdxXokk5GT7XD5cUUgXMBCoAz2LHeuAoKWRt",
      "symbol": "SRM",
      "name": "Serum",
      "decimals": 6,
      "logoURI": "https://cdn.jsdelivr.net/gh/trustwallet/assets@master/blockchains/ethereum/assets/0x476c5E26a75bd202a9683ffD34359C0CC15be0fF/logo.png",
      "tags": [],
      "extensions": {
        "website": "https://projectserum.com/",
        "serumV3Usdc": "ByRys5tuUWDgL73G8JBAEfkdFf8JWBzPBDHsBVQ5vbQA",
        "serumV3Usdt": "AtNnsY1AyRERWJ8xCskfz38YdvruWVJQUVXgScC1iPb",
        "coingeckoId": "serum"
      }
    },
    {
      "chainId": 101,
      "address": "AGFEad2et2ZJif9jaGpdMixQqvW5i81aBdvKe7PHNfz3",
      "symbol": "FTT",
      "name": "Wrapped FTT (Sollet)",
      "decimals": 6,
      "logoURI": "https://cdn.jsdelivr.net/gh/solana-labs/token-list@main/assets/mainnet/AGFEad2et2ZJif9jaGpdMixQqvW5i81aBdvKe7PHNfz3/logo.png",
      "tags": [
        "wrapped-sollet",
        "ethereum"
      ],
      "extensions": {
        "bridgeContract": "https://etherscan.io/address/0xeae57ce9cc1984f202e15e038b964bb8bdf7229a",
        "assetContract": "https://etherscan.io/address/0x50d1c9771902476076ecfc8b2a83ad6b9355a4c9",
        "serumV3Usdc": "2Pbh1CvRVku1TgewMfycemghf6sU9EyuFDcNXqvRmSxc",
        "serumV3Usdt": "Hr3wzG8mZXNHV7TuL6YqtgfVUesCqMxGYCEyP3otywZE",
        "coingeckoId": "ftx-token"
      }
    },
    {
      "chainId": 101,
      "address": "MSRMcoVyrFxnSgo5uXwone5SKcGhT1KEJMFEkMEWf9L",
      "symbol": "MSRM",
      "name": "MegaSerum",
      "decimals": 0,
      "logoURI": "https://cdn.jsdelivr.net/gh/trustwallet/assets@master/blockchains/ethereum/assets/0x476c5E26a75bd202a9683ffD34359C0CC15be0fF/logo.png",
      "tags": [],
      "extensions": {
        "website": "https://projectserum.com/",
        "serumV3Usdc": "4VKLSYdvrQ5ngQrt1d2VS8o4ewvb2MMUZLiejbnGPV33",
        "serumV3Usdt": "5nLJ22h1DUfeCfwbFxPYK8zbfbri7nA9bXoDcR8AcJjs",
        "coingeckoId": "megaserum"
      }
    },
    {
      "chainId": 101,
      "address": "BXXkv6z8ykpG1yuvUDPgh732wzVHB69RnB9YgSYh3itW",
      "symbol": "WUSDC",
      "name": "Wrapped USDC (Sollet)",
      "decimals": 6,
      "logoURI": "https://cdn.jsdelivr.net/gh/solana-labs/token-list@main/assets/mainnet/EPjFWdd5AufqSSqeM2qN1xzybapC8G4wEGGkZwyTDt1v/logo.png",
      "tags": [
        "stablecoin",
        "wrapped-sollet",
        "ethereum"
      ],
      "extensions": {
        "coingeckoId": "usd-coin"
      }
    },
    {
      "chainId": 101,
      "address": "GXMvfY2jpQctDqZ9RoU3oWPhufKiCcFEfchvYumtX7jd",
      "symbol": "TOMO",
      "name": "Wrapped TOMO (Sollet)",
      "decimals": 6,
      "logoURI": "https://cdn.jsdelivr.net/gh/trustwallet/assets@master/blockchains/tomochain/info/logo.png",
      "tags": [
        "wrapped-sollet",
        "ethereum"
      ],
      "extensions": {
        "bridgeContract": "https://etherscan.io/address/0xeae57ce9cc1984f202e15e038b964bb8bdf7229a",
        "serumV3Usdc": "8BdpjpSD5n3nk8DQLqPUyTZvVqFu6kcff5bzUX5dqDpy",
        "serumV3Usdt": "GnKPri4thaGipzTbp8hhSGSrHgG4F8MFiZVrbRn16iG2",
        "coingeckoId": "tomochain"
      }
    },
    {
      "chainId": 101,
      "address": "EcqExpGNFBve2i1cMJUTR4bPXj4ZoqmDD2rTkeCcaTFX",
      "symbol": "KARMA",
      "name": "Wrapped KARMA (Sollet)",
      "decimals": 4,
      "logoURI": "https://cdn.jsdelivr.net/gh/machi-x/assets@master/blockchains/ethereum/assets/0xdfe691f37b6264a90ff507eb359c45d55037951c/logo.png",
      "tags": [
        "wrapped-sollet",
        "ethereum"
      ],
      "extensions": {
        "bridgeContract": "https://etherscan.io/address/0xeae57ce9cc1984f202e15e038b964bb8bdf7229a",
        "coingeckoId": "karma-dao"
      }
    },
    {
      "chainId": 101,
      "address": "EqWCKXfs3x47uVosDpTRgFniThL9Y8iCztJaapxbEaVX",
      "symbol": "LUA",
      "name": "Wrapped LUA (Sollet)",
      "decimals": 6,
      "logoURI": "https://cdn.jsdelivr.net/gh/trustwallet/assets@master/blockchains/ethereum/assets/0xB1f66997A5760428D3a87D68b90BfE0aE64121cC/logo.png",
      "tags": [
        "wrapped-sollet",
        "ethereum"
      ],
      "extensions": {
        "bridgeContract": "https://etherscan.io/address/0xeae57ce9cc1984f202e15e038b964bb8bdf7229a",
        "serumV3Usdc": "4xyWjQ74Eifq17vbue5Ut9xfFNfuVB116tZLEpiZuAn8",
        "serumV3Usdt": "35tV8UsHH8FnSAi3YFRrgCu4K9tb883wKnAXpnihot5r",
        "coingeckoId": "lua-token"
      }
    },
    {
      "chainId": 101,
      "address": "GeDS162t9yGJuLEHPWXXGrb1zwkzinCgRwnT8vHYjKza",
      "symbol": "MATH",
      "name": "Wrapped MATH (Sollet)",
      "decimals": 6,
      "tags": [
        "wrapped-sollet",
        "ethereum"
      ],
      "extensions": {
        "bridgeContract": "https://etherscan.io/address/0xeae57ce9cc1984f202e15e038b964bb8bdf7229a",
        "serumV3Usdc": "J7cPYBrXVy8Qeki2crZkZavcojf2sMRyQU7nx438Mf8t",
        "serumV3Usdt": "2WghiBkDL2yRhHdvm8CpprrkmfguuQGJTCDfPSudKBAZ",
        "coingeckoId": "math"
      }
    },
    {
      "chainId": 101,
      "address": "GUohe4DJUA5FKPWo3joiPgsB7yzer7LpDmt1Vhzy3Zht",
      "symbol": "KEEP",
      "name": "Wrapped KEEP (Sollet)",
      "decimals": 6,
      "logoURI": "https://assets.coingecko.com/coins/images/3373/large/IuNzUb5b_400x400.jpg?1589526336",
      "tags": [
        "wrapped-sollet",
        "ethereum"
      ],
      "extensions": {
        "bridgeContract": "https://etherscan.io/address/0xeae57ce9cc1984f202e15e038b964bb8bdf7229a",
        "serumV3Usdc": "3rgacody9SvM88QR83GHaNdEEx4Fe2V2ed5GJp2oeKDr",
        "serumV3Usdt": "HEGnaVL5i48ubPBqWAhodnZo8VsSLzEM3Gfc451DnFj9",
        "coingeckoId": "keep-network"
      }
    },
    {
      "chainId": 101,
      "address": "9F9fNTT6qwjsu4X4yWYKZpsbw5qT7o6yR2i57JF2jagy",
      "symbol": "SWAG",
      "name": "Wrapped SWAG (Sollet)",
      "decimals": 6,
      "logoURI": "https://assets.coingecko.com/coins/images/12805/large/photo_2020-10-14_23.17.02.jpeg?1602688642",
      "tags": [
        "wrapped-sollet",
        "ethereum"
      ],
      "extensions": {
        "bridgeContract": "https://etherscan.io/address/0xeae57ce9cc1984f202e15e038b964bb8bdf7229a",
        "serumV3Usdt": "J2XSt77XWim5HwtUM8RUwQvmRXNZsbMKpp5GTKpHafvf",
        "coingeckoId": "swag-finance"
      }
    },
    {
      "chainId": 101,
      "address": "DgHK9mfhMtUwwv54GChRrU54T2Em5cuszq2uMuen1ZVE",
      "symbol": "CEL",
      "name": "Wrapped Celsius (Sollet)",
      "decimals": 6,
      "logoURI": "https://cdn.jsdelivr.net/gh/trustwallet/assets@master/blockchains/ethereum/assets/0xaaAEBE6Fe48E54f431b0C390CfaF0b017d09D42d/logo.png",
      "tags": [
        "wrapped-sollet",
        "ethereum"
      ],
      "extensions": {
        "bridgeContract": "https://etherscan.io/address/0xeae57ce9cc1984f202e15e038b964bb8bdf7229a",
        "serumV3Usdt": "cgani53cMZgYfRMgSrNekJTMaLmccRfspsfTbXWRg7u",
        "coingeckoId": "celsius-degree-token"
      }
    },
    {
      "chainId": 101,
      "address": "7ncCLJpP3MNww17LW8bRvx8odQQnubNtfNZBL5BgAEHW",
      "symbol": "RSR",
      "name": "Wrapped Reserve Rights (Sollet)",
      "decimals": 6,
      "logoURI": "https://cdn.jsdelivr.net/gh/trustwallet/assets@master/blockchains/ethereum/assets/0x8762db106B2c2A0bccB3A80d1Ed41273552616E8/logo.png",
      "tags": [
        "wrapped-sollet",
        "ethereum"
      ],
      "extensions": {
        "bridgeContract": "https://etherscan.io/address/0xeae57ce9cc1984f202e15e038b964bb8bdf7229a",
        "serumV3Usdt": "FcPet5fz9NLdbXwVM6kw2WTHzRAD7mT78UjwTpawd7hJ",
        "coingeckoId": "reserve-rights-token"
      }
    },
    {
      "chainId": 101,
      "address": "5wihEYGca7X4gSe97C5mVcqNsfxBzhdTwpv72HKs25US",
      "symbol": "1INCH",
      "name": "Wrapped 1INCH (Sollet)",
      "decimals": 6,
      "logoURI": "https://cdn.jsdelivr.net/gh/trustwallet/assets@master/blockchains/ethereum/assets/0x111111111117dC0aa78b770fA6A738034120C302/logo.png",
      "tags": [
        "wrapped-sollet",
        "ethereum"
      ],
      "extensions": {
        "bridgeContract": "https://etherscan.io/address/0xeae57ce9cc1984f202e15e038b964bb8bdf7229a",
        "coingeckoId": "1inch"
      }
    },
    {
      "chainId": 101,
      "address": "38i2NQxjp5rt5B3KogqrxmBxgrAwaB3W1f1GmiKqh9MS",
      "symbol": "GRT",
      "name": "Wrapped GRT  (Sollet)",
      "decimals": 6,
      "logoURI": "https://cdn.jsdelivr.net/gh/trustwallet/assets@master/blockchains/ethereum/assets/0xc944E90C64B2c07662A292be6244BDf05Cda44a7/logo.png",
      "tags": [
        "wrapped-sollet",
        "ethereum"
      ],
      "extensions": {
        "bridgeContract": "https://etherscan.io/address/0xeae57ce9cc1984f202e15e038b964bb8bdf7229a",
        "coingeckoId": "the-graph"
      }
    },
    {
      "chainId": 101,
      "address": "Avz2fmevhhu87WYtWQCFj9UjKRjF9Z9QWwN2ih9yF95G",
      "symbol": "COMP",
      "name": "Wrapped Compound (Sollet)",
      "decimals": 6,
      "logoURI": "https://cdn.jsdelivr.net/gh/trustwallet/assets@master/blockchains/ethereum/assets/0xc00e94Cb662C3520282E6f5717214004A7f26888/logo.png",
      "tags": [
        "wrapped-sollet",
        "ethereum"
      ],
      "extensions": {
        "bridgeContract": "https://etherscan.io/address/0xeae57ce9cc1984f202e15e038b964bb8bdf7229a",
        "coingeckoId": "compound-coin"
      }
    },
    {
      "chainId": 101,
      "address": "9wRD14AhdZ3qV8et3eBQVsrb3UoBZDUbJGyFckpTg8sj",
      "symbol": "PAXG",
      "name": "Wrapped Paxos Gold (Sollet)",
      "decimals": 6,
      "logoURI": "https://cdn.jsdelivr.net/gh/trustwallet/assets@master/blockchains/ethereum/assets/0x45804880De22913dAFE09f4980848ECE6EcbAf78/logo.png",
      "tags": [
        "wrapped-sollet",
        "ethereum"
      ],
      "extensions": {
        "bridgeContract": "https://etherscan.io/address/0xeae57ce9cc1984f202e15e038b964bb8bdf7229a",
        "coingeckoId": "pax-gold"
      }
    },
    {
      "chainId": 101,
      "address": "AByXcTZwJHMtrKrvVsh9eFNB1pJaLDjCUR2ayvxBAAM2",
      "symbol": "STRONG",
      "name": "Wrapped Strong (Sollet)",
      "decimals": 6,
      "logoURI": "https://cdn.jsdelivr.net/gh/trustwallet/assets@master/blockchains/ethereum/assets/0x990f341946A3fdB507aE7e52d17851B87168017c/logo.png",
      "tags": [
        "wrapped-sollet",
        "ethereum"
      ],
      "extensions": {
        "bridgeContract": "https://etherscan.io/address/0xeae57ce9cc1984f202e15e038b964bb8bdf7229a",
        "coingeckoId": "strong"
      }
    },
    {
      "chainId": 101,
      "address": "EchesyfXePKdLtoiZSL8pBe8Myagyy8ZRqsACNCFGnvp",
      "symbol": "FIDA",
      "name": "Bonfida",
      "decimals": 6,
      "logoURI": "https://cdn.jsdelivr.net/gh/dr497/awesome-serum-markets/icons/fida.svg",
      "tags": [],
      "extensions": {
        "website": "https://bonfida.com/",
        "serumV3Usdc": "E14BKBhDWD4EuTkWj1ooZezesGxMW8LPCps4W5PuzZJo",
        "serumV3Usdt": "EbV7pPpEvheLizuYX3gUCvWM8iySbSRAhu2mQ5Vz2Mxf",
        "coingeckoId": "bonfida"
      }
    },
    {
      "chainId": 101,
      "address": "kinXdEcpDQeHPEuQnqmUgtYykqKGVFq6CeVX5iAHJq6",
      "symbol": "KIN",
      "name": "KIN",
      "decimals": 5,
      "logoURI": "https://cdn.jsdelivr.net/gh/trustwallet/assets@master/blockchains/kin/info/logo.png",
      "tags": [],
      "extensions": {
        "serumV3Usdc": "Bn6NPyr6UzrFAwC4WmvPvDr2Vm8XSUnFykM2aQroedgn",
        "serumV3Usdt": "4nCFQr8sahhhL4XJ7kngGFBmpkmyf3xLzemuMhn6mWTm",
        "coingeckoId": "kin"
      }
    },
    {
      "chainId": 101,
      "address": "MAPS41MDahZ9QdKXhVa4dWB9RuyfV4XqhyAZ8XcYepb",
      "symbol": "MAPS",
      "name": "MAPS",
      "decimals": 6,
      "logoURI": "https://cdn.jsdelivr.net/gh/solana-labs/explorer/public/tokens/maps.svg",
      "tags": [],
      "extensions": {
        "website": "https://maps.me/",
        "serumV3Usdc": "3A8XQRWXC7BjLpgLDDBhQJLT5yPCzS16cGYRKHkKxvYo",
        "serumV3Usdt": "7cknqHAuGpfVXPtFoJpFvUjJ8wkmyEfbFusmwMfNy3FE",
        "coingeckoId": "maps"
      }
    },
    {
      "chainId": 101,
      "address": "z3dn17yLaGMKffVogeFHQ9zWVcXgqgf3PQnDsNs2g6M",
      "symbol": "OXY",
      "name": "Oxygen Protocol",
      "decimals": 6,
      "logoURI": "https://cdn.jsdelivr.net/gh/nathanielparke/awesome-serum-markets/icons/oxy.svg",
      "tags": [],
      "extensions": {
        "website": "https://www.oxygen.org/",
        "serumV3Usdt": "GKLev6UHeX1KSDCyo2bzyG6wqhByEzDBkmYTxEdmYJgB",
        "serumV3Usdc": "GZ3WBFsqntmERPwumFEYgrX2B7J7G11MzNZAy7Hje27X",
        "coingeckoId": "oxygen"
      }
    },
    {
      "chainId": 101,
      "address": "FtgGSFADXBtroxq8VCausXRr2of47QBf5AS1NtZCu4GD",
      "symbol": "BRZ",
      "name": "BRZ",
      "decimals": 4,
      "logoURI": "https://cdn.jsdelivr.net/gh/solana-labs/explorer/public/tokens/brz.png",
      "tags": [],
      "extensions": {
        "website": "https://brztoken.io/",
        "coingeckoId": "brz"
      }
    },
    {
      "chainId": 101,
      "address": "Es9vMFrzaCERmJfrF4H2FYD4KCoNkY11McCe8BenwNYB",
      "symbol": "USDT",
      "name": "USDT",
      "decimals": 6,
      "logoURI": "https://cdn.jsdelivr.net/gh/solana-labs/explorer/public/tokens/usdt.svg",
      "tags": [
        "stablecoin"
      ],
      "extensions": {
        "website": "https://tether.to/",
        "coingeckoId": "tether",
        "serumV3Usdc": "77quYg4MGneUdjgXCunt9GgM1usmrxKY31twEy3WHwcS"
      }
    },
    {
      "chainId": 101,
      "address": "2oDxYGgTBmST4rc3yn1YtcSEck7ReDZ8wHWLqZAuNWXH",
      "symbol": "xMARK",
      "name": "Standard",
      "decimals": 9,
      "logoURI": "https://cdn.jsdelivr.net/gh/solana-labs/token-list@main/assets/mainnet/2oDxYGgTBmST4rc3yn1YtcSEck7ReDZ8wHWLqZAuNWXH/logo.png",
      "tags": [
        "wrapped",
        "wormhole"
      ],
      "extensions": {
        "website": "https://benchmarkprotocol.finance/",
        "address": "0x36b679bd64ed73dbfd88909cdcb892cb66bd4cbb",
        "bridgeContract": "https://etherscan.io/address/0xf92cD566Ea4864356C5491c177A430C222d7e678",
        "assetContract": "https://etherscan.io/address/0x36b679bd64ed73dbfd88909cdcb892cb66bd4cbb",
        "coingeckoId": "xmark"
      }
    },
    {
      "chainId": 101,
      "address": "4k3Dyjzvzp8eMZWUXbBCjEvwSkkk59S5iCNLY3QrkX6R",
      "symbol": "RAY",
      "name": "Raydium",
      "decimals": 6,
      "logoURI": "https://cdn.jsdelivr.net/gh/solana-labs/token-list@main/assets/mainnet/RVKd61ztZW9GUwhRbbLoYVRE5Xf1B2tVscKqwZqXgEr/logo.png",
      "tags": [],
      "extensions": {
        "website": "https://raydium.io/",
        "serumV3Usdt": "teE55QrL4a4QSfydR9dnHF97jgCfptpuigbb53Lo95g",
        "serumV3Usdc": "2xiv8A5xrJ7RnGdxXB42uFEkYHJjszEhaJyKKt4WaLep",
        "coingeckoId": "raydium"
      }
    },
    {
      "chainId": 101,
      "address": "CzPDyvotTcxNqtPne32yUiEVQ6jk42HZi1Y3hUu7qf7f",
      "symbol": "RAY-WUSDT",
      "name": "Raydium Legacy LP Token V2 (RAY-WUSDT)",
      "decimals": 6,
      "logoURI": "https://cdn.jsdelivr.net/gh/solana-labs/token-list@main/assets/mainnet/RVKd61ztZW9GUwhRbbLoYVRE5Xf1B2tVscKqwZqXgEr/logo.png",
      "tags": [
        "lp-token"
      ],
      "extensions": {
        "website": "https://raydium.io/"
      }
    },
    {
      "chainId": 101,
      "address": "134Cct3CSdRCbYgq5SkwmHgfwjJ7EM5cG9PzqffWqECx",
      "symbol": "RAY-SOL",
      "name": "Raydium LP Token V2 (RAY-SOL)",
      "decimals": 6,
      "logoURI": "https://cdn.jsdelivr.net/gh/solana-labs/token-list@main/assets/mainnet/RVKd61ztZW9GUwhRbbLoYVRE5Xf1B2tVscKqwZqXgEr/logo.png",
      "tags": [
        "lp-token"
      ],
      "extensions": {
        "website": "https://raydium.io/"
      }
    },
    {
      "chainId": 101,
      "address": "EVDmwajM5U73PD34bYPugwiA4Eqqbrej4mLXXv15Z5qR",
      "symbol": "LINK-WUSDT",
      "name": "Raydium LP Token V2 (LINK-WUSDT)",
      "decimals": 6,
      "logoURI": "https://cdn.jsdelivr.net/gh/solana-labs/token-list@main/assets/mainnet/RVKd61ztZW9GUwhRbbLoYVRE5Xf1B2tVscKqwZqXgEr/logo.png",
      "tags": [
        "lp-token"
      ],
      "extensions": {
        "website": "https://raydium.io/"
      }
    },
    {
      "chainId": 101,
      "address": "KY4XvwHy7JPzbWYAbk23jQvEb4qWJ8aCqYWREmk1Q7K",
      "symbol": "ETH-WUSDT",
      "name": "Raydium LP Token V2 (ETH-WUSDT)",
      "decimals": 6,
      "logoURI": "https://cdn.jsdelivr.net/gh/solana-labs/token-list@main/assets/mainnet/RVKd61ztZW9GUwhRbbLoYVRE5Xf1B2tVscKqwZqXgEr/logo.png",
      "tags": [
        "lp-token"
      ],
      "extensions": {
        "website": "https://raydium.io/"
      }
    },
    {
      "chainId": 101,
      "address": "FgmBnsF5Qrnv8X9bomQfEtQTQjNNiBCWRKGpzPnE5BDg",
      "symbol": "RAY-USDC",
      "name": "Raydium Legacy LP Token V2 (RAY-USDC)",
      "decimals": 6,
      "logoURI": "https://cdn.jsdelivr.net/gh/solana-labs/token-list@main/assets/mainnet/RVKd61ztZW9GUwhRbbLoYVRE5Xf1B2tVscKqwZqXgEr/logo.png",
      "tags": [
        "lp-token"
      ],
      "extensions": {
        "website": "https://raydium.io/"
      }
    },
    {
      "chainId": 101,
      "address": "5QXBMXuCL7zfAk39jEVVEvcrz1AvBGgT9wAhLLHLyyUJ",
      "symbol": "RAY-SRM",
      "name": "Raydium Legacy LP Token V2 (RAY-SRM)",
      "decimals": 6,
      "logoURI": "https://cdn.jsdelivr.net/gh/solana-labs/token-list@main/assets/mainnet/RVKd61ztZW9GUwhRbbLoYVRE5Xf1B2tVscKqwZqXgEr/logo.png",
      "tags": [
        "lp-token"
      ],
      "extensions": {
        "website": "https://raydium.io/"
      }
    },
    {
      "chainId": 101,
      "address": "FdhKXYjCou2jQfgKWcNY7jb8F2DPLU1teTTTRfLBD2v1",
      "symbol": "RAY-WUSDT",
      "name": "Raydium Legacy LP Token V3 (RAY-WUSDT)",
      "decimals": 6,
      "logoURI": "https://cdn.jsdelivr.net/gh/solana-labs/token-list@main/assets/mainnet/RVKd61ztZW9GUwhRbbLoYVRE5Xf1B2tVscKqwZqXgEr/logo.png",
      "tags": [
        "lp-token"
      ],
      "extensions": {
        "website": "https://raydium.io/"
      }
    },
    {
      "chainId": 101,
      "address": "BZFGfXMrjG2sS7QT2eiCDEevPFnkYYF7kzJpWfYxPbcx",
      "symbol": "RAY-USDC",
      "name": "Raydium LP Token V3 (RAY-USDC)",
      "decimals": 6,
      "logoURI": "https://cdn.jsdelivr.net/gh/solana-labs/token-list@main/assets/mainnet/RVKd61ztZW9GUwhRbbLoYVRE5Xf1B2tVscKqwZqXgEr/logo.png",
      "tags": [
        "lp-token"
      ],
      "extensions": {
        "website": "https://raydium.io/"
      }
    },
    {
      "chainId": 101,
      "address": "DSX5E21RE9FB9hM8Nh8xcXQfPK6SzRaJiywemHBSsfup",
      "symbol": "RAY-SRM",
      "name": "Raydium LP Token V3 (RAY-SRM)",
      "decimals": 6,
      "logoURI": "https://cdn.jsdelivr.net/gh/solana-labs/token-list@main/assets/mainnet/RVKd61ztZW9GUwhRbbLoYVRE5Xf1B2tVscKqwZqXgEr/logo.png",
      "tags": [
        "lp-token"
      ],
      "extensions": {
        "website": "https://raydium.io/"
      }
    },
    {
      "chainId": 101,
      "address": "F5PPQHGcznZ2FxD9JaxJMXaf7XkaFFJ6zzTBcW8osQjw",
      "symbol": "RAY-SOL",
      "name": "Raydium LP Token V3 (RAY-SOL)",
      "decimals": 6,
      "logoURI": "https://cdn.jsdelivr.net/gh/solana-labs/token-list@main/assets/mainnet/RVKd61ztZW9GUwhRbbLoYVRE5Xf1B2tVscKqwZqXgEr/logo.png",
      "tags": [
        "lp-token"
      ],
      "extensions": {
        "website": "https://raydium.io/"
      }
    },
    {
      "chainId": 101,
      "address": "8Q6MKy5Yxb9vG1mWzppMtMb2nrhNuCRNUkJTeiE3fuwD",
      "symbol": "RAY-ETH",
      "name": "Raydium LP Token V3 (RAY-ETH)",
      "decimals": 6,
      "logoURI": "https://cdn.jsdelivr.net/gh/solana-labs/token-list@main/assets/mainnet/RVKd61ztZW9GUwhRbbLoYVRE5Xf1B2tVscKqwZqXgEr/logo.png",
      "tags": [
        "lp-token"
      ],
      "extensions": {
        "website": "https://raydium.io/"
      }
    },
    {
      "chainId": 101,
      "address": "DsBuznXRTmzvEdb36Dx3aVLVo1XmH7r1PRZUFugLPTFv",
      "symbol": "FIDA-RAY",
      "name": "Raydium Fusion LP Token V4 (FIDA-RAY)",
      "decimals": 6,
      "logoURI": "https://cdn.jsdelivr.net/gh/solana-labs/token-list@main/assets/mainnet/RVKd61ztZW9GUwhRbbLoYVRE5Xf1B2tVscKqwZqXgEr/logo.png",
      "tags": [
        "lp-token"
      ],
      "extensions": {
        "website": "https://raydium.io/"
      }
    },
    {
      "chainId": 101,
      "address": "FwaX9W7iThTZH5MFeasxdLpxTVxRcM7ZHieTCnYog8Yb",
      "symbol": "OXY-RAY",
      "name": "Raydium Fusion LP Token V4 (OXY-RAY)",
      "decimals": 6,
      "logoURI": "https://cdn.jsdelivr.net/gh/solana-labs/token-list@main/assets/mainnet/RVKd61ztZW9GUwhRbbLoYVRE5Xf1B2tVscKqwZqXgEr/logo.png",
      "tags": [
        "lp-token"
      ],
      "extensions": {
        "website": "https://raydium.io/"
      }
    },
    {
      "chainId": 101,
      "address": "CcKK8srfVdTSsFGV3VLBb2YDbzF4T4NM2C3UEjC39RLP",
      "symbol": "MAPS-RAY",
      "name": "Raydium Fusion LP Token V4 (MAPS-RAY)",
      "decimals": 6,
      "logoURI": "https://cdn.jsdelivr.net/gh/solana-labs/token-list@main/assets/mainnet/RVKd61ztZW9GUwhRbbLoYVRE5Xf1B2tVscKqwZqXgEr/logo.png",
      "tags": [
        "lp-token"
      ],
      "extensions": {
        "website": "https://raydium.io/"
      }
    },
    {
      "chainId": 101,
      "address": "CHT8sft3h3gpLYbCcZ9o27mT5s3Z6VifBVbUiDvprHPW",
      "symbol": "KIN-RAY",
      "name": "Raydium Legacy Fusion LP Token V4 (KIN-RAY)",
      "decimals": 6,
      "logoURI": "https://cdn.jsdelivr.net/gh/solana-labs/token-list@main/assets/mainnet/RVKd61ztZW9GUwhRbbLoYVRE5Xf1B2tVscKqwZqXgEr/logo.png",
      "tags": [
        "lp-token"
      ],
      "extensions": {
        "website": "https://raydium.io/"
      }
    },
    {
      "chainId": 101,
      "address": "C3sT1R3nsw4AVdepvLTLKr5Gvszr7jufyBWUCvy4TUvT",
      "symbol": "RAY-USDT",
      "name": "Raydium LP Token V4 (RAY-USDT)",
      "decimals": 6,
      "logoURI": "https://cdn.jsdelivr.net/gh/solana-labs/token-list@main/assets/mainnet/RVKd61ztZW9GUwhRbbLoYVRE5Xf1B2tVscKqwZqXgEr/logo.png",
      "tags": [
        "lp-token"
      ],
      "extensions": {
        "website": "https://raydium.io/"
      }
    },
    {
      "chainId": 101,
      "address": "8HoQnePLqPj4M7PUDzfw8e3Ymdwgc7NLGnaTUapubyvu",
      "symbol": "SOL-USDC",
      "name": "Raydium LP Token V4 (SOL-USDC)",
      "decimals": 9,
      "logoURI": "https://cdn.jsdelivr.net/gh/solana-labs/token-list@main/assets/mainnet/RVKd61ztZW9GUwhRbbLoYVRE5Xf1B2tVscKqwZqXgEr/logo.png",
      "tags": [
        "lp-token"
      ],
      "extensions": {
        "website": "https://raydium.io/"
      }
    },
    {
      "chainId": 101,
      "address": "865j7iMmRRycSYUXzJ33ZcvLiX9JHvaLidasCyUyKaRE",
      "symbol": "YFI-USDC",
      "name": "Raydium LP Token V4 (YFI-USDC)",
      "decimals": 6,
      "logoURI": "https://cdn.jsdelivr.net/gh/solana-labs/token-list@main/assets/mainnet/RVKd61ztZW9GUwhRbbLoYVRE5Xf1B2tVscKqwZqXgEr/logo.png",
      "tags": [
        "lp-token"
      ],
      "extensions": {
        "website": "https://raydium.io/"
      }
    },
    {
      "chainId": 101,
      "address": "9XnZd82j34KxNLgQfz29jGbYdxsYznTWRpvZE3SRE7JG",
      "symbol": "SRM-USDC",
      "name": "Raydium LP Token V4 (SRM-USDC)",
      "decimals": 6,
      "logoURI": "https://cdn.jsdelivr.net/gh/solana-labs/token-list@main/assets/mainnet/RVKd61ztZW9GUwhRbbLoYVRE5Xf1B2tVscKqwZqXgEr/logo.png",
      "tags": [
        "lp-token"
      ],
      "extensions": {
        "website": "https://raydium.io/"
      }
    },
    {
      "chainId": 101,
      "address": "75dCoKfUHLUuZ4qEh46ovsxfgWhB4icc3SintzWRedT9",
      "symbol": "FTT-USDC",
      "name": "Raydium LP Token V4 (FTT-USDC)",
      "decimals": 6,
      "logoURI": "https://cdn.jsdelivr.net/gh/solana-labs/token-list@main/assets/mainnet/RVKd61ztZW9GUwhRbbLoYVRE5Xf1B2tVscKqwZqXgEr/logo.png",
      "tags": [
        "lp-token"
      ],
      "extensions": {
        "website": "https://raydium.io/"
      }
    },
    {
      "chainId": 101,
      "address": "2hMdRdVWZqetQsaHG8kQjdZinEMBz75vsoWTCob1ijXu",
      "symbol": "BTC-USDC",
      "name": "Raydium LP Token V4 (BTC-USDC)",
      "decimals": 6,
      "logoURI": "https://cdn.jsdelivr.net/gh/solana-labs/token-list@main/assets/mainnet/RVKd61ztZW9GUwhRbbLoYVRE5Xf1B2tVscKqwZqXgEr/logo.png",
      "tags": [
        "lp-token"
      ],
      "extensions": {
        "website": "https://raydium.io/"
      }
    },
    {
      "chainId": 101,
      "address": "2QVjeR9d2PbSf8em8NE8zWd8RYHjFtucDUdDgdbDD2h2",
      "symbol": "SUSHI-USDC",
      "name": "Raydium LP Token V4 (SUSHI-USDC)",
      "decimals": 6,
      "logoURI": "https://cdn.jsdelivr.net/gh/solana-labs/token-list@main/assets/mainnet/RVKd61ztZW9GUwhRbbLoYVRE5Xf1B2tVscKqwZqXgEr/logo.png",
      "tags": [
        "lp-token"
      ],
      "extensions": {
        "website": "https://raydium.io/"
      }
    },
    {
      "chainId": 101,
      "address": "CHyUpQFeW456zcr5XEh4RZiibH8Dzocs6Wbgz9aWpXnQ",
      "symbol": "TOMO-USDC",
      "name": "Raydium LP Token V4 (TOMO-USDC)",
      "decimals": 6,
      "logoURI": "https://cdn.jsdelivr.net/gh/solana-labs/token-list@main/assets/mainnet/RVKd61ztZW9GUwhRbbLoYVRE5Xf1B2tVscKqwZqXgEr/logo.png",
      "tags": [
        "lp-token"
      ],
      "extensions": {
        "website": "https://raydium.io/"
      }
    },
    {
      "chainId": 101,
      "address": "BqjoYjqKrXtfBKXeaWeAT5sYCy7wsAYf3XjgDWsHSBRs",
      "symbol": "LINK-USDC",
      "name": "Raydium LP Token V4 (LINK-USDC)",
      "decimals": 6,
      "logoURI": "https://cdn.jsdelivr.net/gh/solana-labs/token-list@main/assets/mainnet/RVKd61ztZW9GUwhRbbLoYVRE5Xf1B2tVscKqwZqXgEr/logo.png",
      "tags": [
        "lp-token"
      ],
      "extensions": {
        "website": "https://raydium.io/"
      }
    },
    {
      "chainId": 101,
      "address": "13PoKid6cZop4sj2GfoBeujnGfthUbTERdE5tpLCDLEY",
      "symbol": "ETH-USDC",
      "name": "Raydium LP Token V4 (ETH-USDC)",
      "decimals": 6,
      "logoURI": "https://cdn.jsdelivr.net/gh/solana-labs/token-list@main/assets/mainnet/RVKd61ztZW9GUwhRbbLoYVRE5Xf1B2tVscKqwZqXgEr/logo.png",
      "tags": [
        "lp-token"
      ],
      "extensions": {
        "website": "https://raydium.io/"
      }
    },
    {
      "chainId": 101,
      "address": "2Vyyeuyd15Gp8aH6uKE72c4hxc8TVSLibxDP9vzspQWG",
      "symbol": "COPE-USDC",
      "name": "Raydium Fusion LP Token V4 (COPE-USDC)",
      "decimals": 0,
      "logoURI": "https://cdn.jsdelivr.net/gh/solana-labs/token-list@main/assets/mainnet/RVKd61ztZW9GUwhRbbLoYVRE5Xf1B2tVscKqwZqXgEr/logo.png",
      "tags": [
        "lp-token"
      ],
      "extensions": {
        "website": "https://raydium.io/"
      }
    },
    {
      "chainId": 101,
      "address": "Epm4KfTj4DMrvqn6Bwg2Tr2N8vhQuNbuK8bESFp4k33K",
      "symbol": "SOL-USDT",
      "name": "Raydium LP Token V4 (SOL-USDT)",
      "decimals": 9,
      "logoURI": "https://cdn.jsdelivr.net/gh/solana-labs/token-list@main/assets/mainnet/RVKd61ztZW9GUwhRbbLoYVRE5Xf1B2tVscKqwZqXgEr/logo.png",
      "tags": [
        "lp-token"
      ],
      "extensions": {
        "website": "https://raydium.io/"
      }
    },
    {
      "chainId": 101,
      "address": "FA1i7fej1pAbQbnY8NbyYUsTrWcasTyipKreDgy1Mgku",
      "symbol": "YFI-USDT",
      "name": "Raydium LP Token V4 (YFI-USDT)",
      "decimals": 6,
      "logoURI": "https://cdn.jsdelivr.net/gh/solana-labs/token-list@main/assets/mainnet/RVKd61ztZW9GUwhRbbLoYVRE5Xf1B2tVscKqwZqXgEr/logo.png",
      "tags": [
        "lp-token"
      ],
      "extensions": {
        "website": "https://raydium.io/"
      }
    },
    {
      "chainId": 101,
      "address": "HYSAu42BFejBS77jZAZdNAWa3iVcbSRJSzp3wtqCbWwv",
      "symbol": "SRM-USDT",
      "name": "Raydium LP Token V4 (SRM-USDT)",
      "decimals": 6,
      "logoURI": "https://cdn.jsdelivr.net/gh/solana-labs/token-list@main/assets/mainnet/RVKd61ztZW9GUwhRbbLoYVRE5Xf1B2tVscKqwZqXgEr/logo.png",
      "tags": [
        "lp-token"
      ],
      "extensions": {
        "website": "https://raydium.io/"
      }
    },
    {
      "chainId": 101,
      "address": "2cTCiUnect5Lap2sk19xLby7aajNDYseFhC9Pigou11z",
      "symbol": "FTT-USDT",
      "name": "Raydium LP Token V4 (FTT-USDT)",
      "decimals": 6,
      "logoURI": "https://cdn.jsdelivr.net/gh/solana-labs/token-list@main/assets/mainnet/RVKd61ztZW9GUwhRbbLoYVRE5Xf1B2tVscKqwZqXgEr/logo.png",
      "tags": [
        "lp-token"
      ],
      "extensions": {
        "website": "https://raydium.io/"
      }
    },
    {
      "chainId": 101,
      "address": "DgGuvR9GSHimopo3Gc7gfkbKamLKrdyzWkq5yqA6LqYS",
      "symbol": "BTC-USDT",
      "name": "Raydium LP Token V4 (BTC-USDT)",
      "decimals": 6,
      "logoURI": "https://cdn.jsdelivr.net/gh/solana-labs/token-list@main/assets/mainnet/RVKd61ztZW9GUwhRbbLoYVRE5Xf1B2tVscKqwZqXgEr/logo.png",
      "tags": [
        "lp-token"
      ],
      "extensions": {
        "website": "https://raydium.io/"
      }
    },
    {
      "chainId": 101,
      "address": "Ba26poEYDy6P2o95AJUsewXgZ8DM9BCsmnU9hmC9i4Ki",
      "symbol": "SUSHI-USDT",
      "name": "Raydium LP Token V4 (SUSHI-USDT)",
      "decimals": 6,
      "logoURI": "https://cdn.jsdelivr.net/gh/solana-labs/token-list@main/assets/mainnet/RVKd61ztZW9GUwhRbbLoYVRE5Xf1B2tVscKqwZqXgEr/logo.png",
      "tags": [
        "lp-token"
      ],
      "extensions": {
        "website": "https://raydium.io/"
      }
    },
    {
      "chainId": 101,
      "address": "D3iGro1vn6PWJXo9QAPj3dfta6dKkHHnmiiym2EfsAmi",
      "symbol": "TOMO-USDT",
      "name": "Raydium LP Token V4 (TOMO-USDT)",
      "decimals": 6,
      "logoURI": "https://cdn.jsdelivr.net/gh/solana-labs/token-list@main/assets/mainnet/RVKd61ztZW9GUwhRbbLoYVRE5Xf1B2tVscKqwZqXgEr/logo.png",
      "tags": [
        "lp-token"
      ],
      "extensions": {
        "website": "https://raydium.io/"
      }
    },
    {
      "chainId": 101,
      "address": "Dr12Sgt9gkY8WU5tRkgZf1TkVWJbvjYuPAhR3aDCwiiX",
      "symbol": "LINK-USDT",
      "name": "Raydium LP Token V4 (LINK-USDT)",
      "decimals": 6,
      "logoURI": "https://cdn.jsdelivr.net/gh/solana-labs/token-list@main/assets/mainnet/RVKd61ztZW9GUwhRbbLoYVRE5Xf1B2tVscKqwZqXgEr/logo.png",
      "tags": [
        "lp-token"
      ],
      "extensions": {
        "website": "https://raydium.io/"
      }
    },
    {
      "chainId": 101,
      "address": "nPrB78ETY8661fUgohpuVusNCZnedYCgghzRJzxWnVb",
      "symbol": "ETH-USDT",
      "name": "Raydium LP Token V4 (ETH-USDT)",
      "decimals": 6,
      "logoURI": "https://cdn.jsdelivr.net/gh/solana-labs/token-list@main/assets/mainnet/RVKd61ztZW9GUwhRbbLoYVRE5Xf1B2tVscKqwZqXgEr/logo.png",
      "tags": [
        "lp-token"
      ],
      "extensions": {
        "website": "https://raydium.io/"
      }
    },
    {
      "chainId": 101,
      "address": "EGJht91R7dKpCj8wzALkjmNdUUUcQgodqWCYweyKcRcV",
      "symbol": "YFI-SRM",
      "name": "Raydium LP Token V4 (YFI-SRM)",
      "decimals": 6,
      "logoURI": "https://cdn.jsdelivr.net/gh/solana-labs/token-list@main/assets/mainnet/RVKd61ztZW9GUwhRbbLoYVRE5Xf1B2tVscKqwZqXgEr/logo.png",
      "tags": [
        "lp-token"
      ],
      "extensions": {
        "website": "https://raydium.io/"
      }
    },
    {
      "chainId": 101,
      "address": "AsDuPg9MgPtt3jfoyctUCUgsvwqAN6RZPftqoeiPDefM",
      "symbol": "FTT-SRM",
      "name": "Raydium LP Token V4 (FTT-SRM)",
      "decimals": 6,
      "logoURI": "https://cdn.jsdelivr.net/gh/solana-labs/token-list@main/assets/mainnet/RVKd61ztZW9GUwhRbbLoYVRE5Xf1B2tVscKqwZqXgEr/logo.png",
      "tags": [
        "lp-token"
      ],
      "extensions": {
        "website": "https://raydium.io/"
      }
    },
    {
      "chainId": 101,
      "address": "AGHQxXb3GSzeiLTcLtXMS2D5GGDZxsB2fZYZxSB5weqB",
      "symbol": "BTC-SRM",
      "name": "Raydium LP Token V4 (BTC-SRM)",
      "decimals": 6,
      "logoURI": "https://cdn.jsdelivr.net/gh/solana-labs/token-list@main/assets/mainnet/RVKd61ztZW9GUwhRbbLoYVRE5Xf1B2tVscKqwZqXgEr/logo.png",
      "tags": [
        "lp-token"
      ],
      "extensions": {
        "website": "https://raydium.io/"
      }
    },
    {
      "chainId": 101,
      "address": "3HYhUnUdV67j1vn8fu7ExuVGy5dJozHEyWvqEstDbWwE",
      "symbol": "SUSHI-SRM",
      "name": "Raydium LP Token V4 (SUSHI-SRM)",
      "decimals": 6,
      "logoURI": "https://cdn.jsdelivr.net/gh/solana-labs/token-list@main/assets/mainnet/RVKd61ztZW9GUwhRbbLoYVRE5Xf1B2tVscKqwZqXgEr/logo.png",
      "tags": [
        "lp-token"
      ],
      "extensions": {
        "website": "https://raydium.io/"
      }
    },
    {
      "chainId": 101,
      "address": "GgH9RnKrQpaMQeqmdbMvs5oo1A24hERQ9wuY2pSkeG7x",
      "symbol": "TOMO-SRM",
      "name": "Raydium LP Token V4 (TOMO-SRM)",
      "decimals": 6,
      "logoURI": "https://cdn.jsdelivr.net/gh/solana-labs/token-list@main/assets/mainnet/RVKd61ztZW9GUwhRbbLoYVRE5Xf1B2tVscKqwZqXgEr/logo.png",
      "tags": [
        "lp-token"
      ],
      "extensions": {
        "website": "https://raydium.io/"
      }
    },
    {
      "chainId": 101,
      "address": "GXN6yJv12o18skTmJXaeFXZVY1iqR18CHsmCT8VVCmDD",
      "symbol": "LINK-SRM",
      "name": "Raydium LP Token V4 (LINK-SRM)",
      "decimals": 6,
      "logoURI": "https://cdn.jsdelivr.net/gh/solana-labs/token-list@main/assets/mainnet/RVKd61ztZW9GUwhRbbLoYVRE5Xf1B2tVscKqwZqXgEr/logo.png",
      "tags": [
        "lp-token"
      ],
      "extensions": {
        "website": "https://raydium.io/"
      }
    },
    {
      "chainId": 101,
      "address": "9VoY3VERETuc2FoadMSYYizF26mJinY514ZpEzkHMtwG",
      "symbol": "ETH-SRM",
      "name": "Raydium LP Token V4 (ETH-SRM)",
      "decimals": 6,
      "logoURI": "https://cdn.jsdelivr.net/gh/solana-labs/token-list@main/assets/mainnet/RVKd61ztZW9GUwhRbbLoYVRE5Xf1B2tVscKqwZqXgEr/logo.png",
      "tags": [
        "lp-token"
      ],
      "extensions": {
        "website": "https://raydium.io/"
      }
    },
    {
      "chainId": 101,
      "address": "AKJHspCwDhABucCxNLXUSfEzb7Ny62RqFtC9uNjJi4fq",
      "symbol": "SRM-SOL",
      "name": "Raydium LP Token V4 (SRM-SOL)",
      "decimals": 6,
      "logoURI": "https://cdn.jsdelivr.net/gh/solana-labs/token-list@main/assets/mainnet/RVKd61ztZW9GUwhRbbLoYVRE5Xf1B2tVscKqwZqXgEr/logo.png",
      "tags": [
        "lp-token"
      ],
      "extensions": {
        "website": "https://raydium.io/"
      }
    },
    {
      "chainId": 101,
      "address": "2doeZGLJyACtaG9DCUyqMLtswesfje1hjNA11hMdj6YU",
      "symbol": "TULIP-USDC",
      "name": "Raydium LP Token V4 (TULIP-USDC)",
      "decimals": 6,
      "logoURI": "https://solfarm.io/tulip-usdc.svg",
      "tags": [
        "lp-token"
      ],
      "extensions": {
        "website": "https://raydium.io/"
      }
    },
    {
      "chainId": 101,
      "address": "AcstFzGGawvvdVhYV9bftr7fmBHbePUjhv53YK1W3dZo",
      "symbol": "LSD",
      "name": "LSD",
      "decimals": 9,
      "tags": [
        "nft"
      ],
      "extensions": {
        "website": "https://solible.com/"
      }
    },
    {
      "chainId": 101,
      "address": "91fSFQsPzMLat9DHwLdQacW3i3EGnWds5tA5mt7yLiT9",
      "symbol": "Unlimited Energy",
      "name": "Unlimited Energy",
      "decimals": 9,
      "tags": [
        "nft"
      ],
      "extensions": {
        "website": "https://solible.com/"
      }
    },
    {
      "chainId": 101,
      "address": "29PEpZeuqWf9tS2gwCjpeXNdXLkaZSMR2s1ibkvGsfnP",
      "symbol": "Need for Speed",
      "name": "Need for Speed",
      "decimals": 9,
      "tags": [
        "nft"
      ],
      "extensions": {
        "website": "https://solible.com/"
      }
    },
    {
      "chainId": 101,
      "address": "HsY8PNar8VExU335ZRYzg89fX7qa4upYu6vPMPFyCDdK",
      "symbol": "ADOR OPENS",
      "name": "ADOR OPENS",
      "decimals": 0,
      "tags": [
        "nft"
      ],
      "extensions": {
        "website": "https://solible.com/"
      }
    },
    {
      "chainId": 101,
      "address": "EDP8TpLJ77M3KiDgFkZW4v4mhmKJHZi9gehYXenfFZuL",
      "symbol": "CMS - Rare",
      "name": "CMS - Rare",
      "decimals": 0,
      "tags": [
        "nft"
      ],
      "extensions": {
        "website": "https://solible.com/"
      }
    },
    {
      "chainId": 101,
      "address": "BrUKFwAABkExb1xzYU4NkRWzjBihVQdZ3PBz4m5S8if3",
      "symbol": "Tesla",
      "name": "Tesla",
      "decimals": 0,
      "tags": [
        "nft"
      ],
      "extensions": {
        "website": "https://solible.com/"
      }
    },
    {
      "chainId": 101,
      "address": "9CmQwpvVXRyixjiE3LrbSyyopPZohNDN1RZiTk8rnXsQ",
      "symbol": "DeceFi",
      "name": "DeceFi",
      "decimals": 0,
      "tags": [
        "nft"
      ],
      "extensions": {
        "website": "https://solible.com/"
      }
    },
    {
      "chainId": 101,
      "address": "F6ST1wWkx2PeH45sKmRxo1boyuzzWCfpnvyKL4BGeLxF",
      "symbol": "Power User",
      "name": "Power User",
      "decimals": 0,
      "tags": [
        "nft"
      ],
      "extensions": {
        "website": "https://solible.com/"
      }
    },
    {
      "chainId": 101,
      "address": "dZytJ7iPDcCu9mKe3srL7bpUeaR3zzkcVqbtqsmxtXZ",
      "symbol": "VIP Member",
      "name": "VIP Member",
      "decimals": 0,
      "tags": [
        "nft"
      ],
      "extensions": {
        "website": "https://solible.com/"
      }
    },
    {
      "chainId": 101,
      "address": "8T4vXgwZUWwsbCDiptHFHjdfexvLG9UP8oy1psJWEQdS",
      "symbol": "Uni Christmas",
      "name": "Uni Christmas",
      "decimals": 0,
      "tags": [
        "nft"
      ],
      "extensions": {
        "website": "https://solible.com/"
      }
    },
    {
      "chainId": 101,
      "address": "EjFGGJSyp9UDS8aqafET5LX49nsG326MeNezYzpiwgpQ",
      "symbol": "BNB",
      "name": "BNB",
      "decimals": 0,
      "tags": [
        "nft"
      ],
      "extensions": {
        "website": "https://solible.com/"
      }
    },
    {
      "chainId": 101,
      "address": "FkmkTr4en8CXkfo9jAwEMov6PVNLpYMzWr3Udqf9so8Z",
      "symbol": "Seldom",
      "name": "Seldom",
      "decimals": 9,
      "tags": [
        "nft"
      ],
      "extensions": {
        "website": "https://solible.com/"
      }
    },
    {
      "chainId": 101,
      "address": "2gn1PJdMAU92SU5inLSp4Xp16ZC5iLF6ScEi7UBvp8ZD",
      "symbol": "Satoshi Closeup",
      "name": "Satoshi Closeup",
      "decimals": 9,
      "tags": [
        "nft"
      ],
      "extensions": {
        "website": "https://solible.com/"
      }
    },
    {
      "chainId": 101,
      "address": "7mhZHtPL4GFkquQR4Y6h34Q8hNkQvGc1FaNtyE43NvUR",
      "symbol": "Satoshi GB",
      "name": "Satoshi GB",
      "decimals": 9,
      "tags": [
        "nft"
      ],
      "extensions": {
        "website": "https://solible.com/"
      }
    },
    {
      "chainId": 101,
      "address": "8RoKfLx5RCscbtVh8kYb81TF7ngFJ38RPomXtUREKsT2",
      "symbol": "Satoshi OG",
      "name": "Satoshi OG",
      "decimals": 9,
      "tags": [
        "nft"
      ],
      "extensions": {
        "website": "https://solible.com/"
      }
    },
    {
      "chainId": 101,
      "address": "9rw5hyDngBQ3yDsCRHqgzGHERpU2zaLh1BXBUjree48J",
      "symbol": "Satoshi BTC",
      "name": "Satoshi BTC",
      "decimals": 10,
      "tags": [
        "nft"
      ],
      "extensions": {
        "website": "https://solible.com/"
      }
    },
    {
      "chainId": 101,
      "address": "AiD7J6D5Hny5DJB1MrYBc2ePQqy2Yh4NoxWwYfR7PzxH",
      "symbol": "Satoshi GB",
      "name": "Satoshi GB",
      "decimals": 9,
      "tags": [
        "nft"
      ],
      "extensions": {
        "website": "https://solible.com/"
      }
    },
    {
      "chainId": 101,
      "address": "4qzEcYvT6TuJME2EMZ5vjaLvQja6R4hKjarA73WQUwt6",
      "name": "APESZN_HOODIE",
      "symbol": "APESZN_HOODIE",
      "decimals": 9,
      "tags": [
        "nft"
      ],
      "extensions": {
        "website": "https://solible.com/"
      }
    },
    {
      "chainId": 101,
      "address": "APhyVWtzjdTVYhyta9ngSiCDk2pLi8eEZKsHGSbsmwv6",
      "name": "APESZN_TEE_SHIRT",
      "symbol": "APESZN_TEE_SHIRT",
      "decimals": 9,
      "tags": [
        "nft"
      ],
      "extensions": {
        "website": "https://solible.com/"
      }
    },
    {
      "chainId": 101,
      "address": "bxiA13fpU1utDmYuUvxvyMT8odew5FEm96MRv7ij3eb",
      "symbol": "Satoshi",
      "name": "Satoshi",
      "decimals": 9,
      "tags": [
        "nft"
      ],
      "extensions": {
        "website": "https://solible.com/"
      }
    },
    {
      "chainId": 101,
      "address": "GoC24kpj6TkvjzspXrjSJC2CVb5zMWhLyRcHJh9yKjRF",
      "symbol": "Satoshi Closeup",
      "name": "Satoshi Closeup",
      "decimals": 9,
      "tags": [
        "nft"
      ],
      "extensions": {
        "website": "https://solible.com/"
      }
    },
    {
      "chainId": 101,
      "address": "oCUduD44ETuZ65bpWdPzPDSnAdreg1sJrugfwyFZVHV",
      "symbol": "Satoshi BTC",
      "name": "Satoshi BTC",
      "decimals": 9,
      "tags": [
        "nft"
      ],
      "extensions": {
        "website": "https://solible.com/"
      }
    },
    {
      "chainId": 101,
      "address": "9Vvre2DxBB9onibwYDHeMsY1cj6BDKtEDccBPWRN215E",
      "symbol": "Satoshi Nakamoto",
      "name": "Satoshi Nakamoto",
      "decimals": 9,
      "tags": [
        "nft"
      ],
      "extensions": {
        "website": "https://solible.com/"
      }
    },
    {
      "chainId": 101,
      "address": "7RpFk44cMTAUt9CcjEMWnZMypE9bYQsjBiSNLn5qBvhP",
      "symbol": "Charles Hoskinson",
      "name": "Charles Hoskinson",
      "decimals": 9,
      "tags": [
        "nft"
      ],
      "extensions": {
        "website": "https://solible.com/"
      }
    },
    {
      "chainId": 101,
      "address": "GyRkPAxpd9XrMHcBF6fYHVRSZQvQBwAGKAGQeBPSKzMq",
      "symbol": "SBF",
      "name": "SBF",
      "decimals": 0,
      "tags": [
        "nft"
      ],
      "extensions": {
        "website": "https://solible.com/"
      }
    },
    {
      "chainId": 101,
      "address": "AgdBQN2Sy2abiZ2KToWeUsQ9PHdCv95wt6kVWRf5zDkx",
      "symbol": "Bitcoin Tram",
      "name": "Bitcoin Tram",
      "decimals": 0,
      "tags": [
        "nft"
      ],
      "extensions": {
        "website": "https://solible.com/"
      }
    },
    {
      "chainId": 101,
      "address": "7TRzvCqXN8KSXggbSyeEG2Z9YBBhEFmbtmv6FLbd4mmd",
      "symbol": "SRM tee-shirt",
      "name": "SRM tee-shirt",
      "decimals": 0,
      "tags": [
        "nft"
      ],
      "extensions": {
        "website": "https://solible.com/"
      }
    },
    {
      "chainId": 101,
      "address": "gksYzxitEf2HyE7Bb81vvHXNH5f3wa43jvXf4TcUZwb",
      "symbol": "PERK",
      "name": "PERK",
      "decimals": 6,
      "logoURI": "https://cdn.jsdelivr.net/gh/perkexchange/assets/logos/SPL-token/logo.png",
      "tags": [],
      "extensions": {
        "website": "https://perk.exchange/"
      }
    },
    {
      "chainId": 101,
      "address": "BDxWSxkMLW1nJ3VggamUKkEKrtCaVqzFxoDApM8HdBks",
      "symbol": "BTSG",
      "name": "BitSong",
      "decimals": 6,
      "logoURI": "https://cdn.jsdelivr.net/gh/bitsongofficial/assets/logo_128x128.png",
      "tags": [],
      "extensions": {
        "website": "https://bitsong.io/",
        "coingeckoId": "bitsong"
      }
    },
    {
      "chainId": 101,
      "address": "5ddiFxh3J2tcZHfn8uhGRYqu16P3FUvBfh8WoZPUHKW5",
      "name": "EOSBEAR",
      "symbol": "EOSBEAR",
      "decimals": 6,
      "logoURI": "",
      "tags": [
        "leveraged",
        "bear"
      ],
      "extensions": {
        "coingeckoId": "3x-short-eos-token",
        "serumV3Usdc": "2BQrJP599QVKRyHhyJ6oRrTPNUmPBgXxiBo2duvYdacy"
      }
    },
    {
      "chainId": 101,
      "address": "qxxF6S62hmZF5bo46mS7C2qbBa87qRossAM78VzsDqi",
      "name": "EOSBULL",
      "symbol": "EOSBULL",
      "decimals": 6,
      "logoURI": "",
      "tags": [
        "leveraged",
        "bull"
      ],
      "extensions": {
        "coingeckoId": "3x-long-eos-token"
      }
    },
    {
      "chainId": 101,
      "address": "2CDLbxeuqkLTLY3em6FFQgfBQV5LRnEsJJgcFCvWKNcS",
      "name": "BNBBEAR",
      "symbol": "BNBBEAR",
      "decimals": 6,
      "logoURI": "",
      "tags": [
        "leveraged",
        "bear"
      ],
      "extensions": {
        "coingeckoId": "3x-short-bnb-token"
      }
    },
    {
      "chainId": 101,
      "address": "AfjHjdLibuXyvmz7PyTSc5KEcGBh43Kcu8Sr2tyDaJyt",
      "name": "BNBBULL",
      "symbol": "BNBBULL",
      "decimals": 6,
      "logoURI": "",
      "tags": [
        "leveraged",
        "bull"
      ],
      "extensions": {
        "coingeckoId": "3x-long-bnb-token"
      }
    },
    {
      "chainId": 101,
      "address": "8kA1WJKoLTxtACNPkvW6UNufsrpxUY57tXZ9KmG9123t",
      "name": "BSVBULL",
      "symbol": "BSVBULL",
      "decimals": 6,
      "logoURI": "",
      "tags": [
        "leveraged",
        "bull"
      ],
      "extensions": {
        "coingeckoId": "3x-long-bitcoin-sv-token"
      }
    },
    {
      "chainId": 101,
      "address": "2FGW8BVMu1EHsz2ZS9rZummDaq6o2DVrZZPw4KaAvDWh",
      "name": "BSVBEAR",
      "symbol": "BSVBEAR",
      "decimals": 6,
      "logoURI": "",
      "tags": [
        "leveraged",
        "bear"
      ],
      "extensions": {
        "coingeckoId": "3x-short-bitcoin-sv-token"
      }
    },
    {
      "chainId": 101,
      "address": "8L9XGTMzcqS9p61zsR35t7qipwAXMYkD6disWoDFZiFT",
      "name": "LTCBEAR",
      "symbol": "LTCBEAR",
      "decimals": 6,
      "logoURI": "",
      "tags": [
        "leveraged",
        "bear"
      ],
      "extensions": {
        "coingeckoId": "3x-short-litecoin-token"
      }
    },
    {
      "chainId": 101,
      "address": "863ZRjf1J8AaVuCqypAdm5ktVyGYDiBTvD1MNHKrwyjp",
      "name": "LTCBULL",
      "symbol": "LTCBULL",
      "decimals": 6,
      "logoURI": "",
      "tags": [
        "leveraged",
        "bull"
      ],
      "extensions": {
        "coingeckoId": "3x-long-litecoin-token"
      }
    },
    {
      "chainId": 101,
      "address": "GkSPaHdY2raetuYzsJYacHtrAtQUfWt64bpd1VzxJgSD",
      "name": "BULL",
      "symbol": "BULL",
      "decimals": 6,
      "logoURI": "",
      "tags": [
        "leveraged",
        "bull"
      ],
      "extensions": {
        "coingeckoId": "3x-long-bitcoin-token"
      }
    },
    {
      "chainId": 101,
      "address": "45vwTZSDFBiqCMRdtK4xiLCHEov8LJRW8GwnofG8HYyH",
      "name": "BEAR",
      "symbol": "BEAR",
      "decimals": 6,
      "logoURI": "",
      "tags": [
        "leveraged",
        "bear"
      ],
      "extensions": {
        "coingeckoId": "3x-short-bitcoin-token"
      }
    },
    {
      "chainId": 101,
      "address": "2VTAVf1YCwamD3ALMdYHRMV5vPUCXdnatJH5f1khbmx6",
      "name": "BCHBEAR",
      "symbol": "BCHBEAR",
      "decimals": 6,
      "logoURI": "",
      "tags": [
        "leveraged",
        "bear"
      ],
      "extensions": {
        "coingeckoId": "3x-short-bitcoin-cash-token"
      }
    },
    {
      "chainId": 101,
      "address": "22xoSp66BDt4x4Q5xqxjaSnirdEyharoBziSFChkLFLy",
      "name": "BCHBULL",
      "symbol": "BCHBULL",
      "decimals": 6,
      "logoURI": "",
      "tags": [
        "leveraged",
        "bull"
      ],
      "extensions": {
        "coingeckoId": "3x-long-bitcoin-cash-token"
      }
    },
    {
      "chainId": 101,
      "address": "CwChm6p9Q3yFrjzVeiLTTbsoJkooscof5SJYZc2CrNqG",
      "name": "ETHBULL",
      "symbol": "ETHBULL",
      "decimals": 6,
      "logoURI": "",
      "tags": [
        "leveraged",
        "bull"
      ],
      "extensions": {
        "coingeckoId": "3x-long-ethereum-token",
        "serumV3Usdt": "FuhKVt5YYCv7vXnADXtb7vqzYn82PJoap86q5wm8LX8Q"
      }
    },
    {
      "chainId": 101,
      "address": "Bvv9xLodFrvDFSno9Ud8SEh5zVtBDQQjnBty2SgMcJ2s",
      "name": "ETHBEAR",
      "symbol": "ETHBEAR",
      "decimals": 6,
      "logoURI": "",
      "tags": [
        "leveraged",
        "bear"
      ],
      "extensions": {
        "coingeckoId": "3x-short-ethereum-token"
      }
    },
    {
      "chainId": 101,
      "address": "HRhaNssoyv5tKFRcbPg69ULEbcD8DPv99GdXLcdkgc1A",
      "name": "ALTBULL",
      "symbol": "ALTBULL",
      "decimals": 6,
      "logoURI": "",
      "tags": [
        "leveraged",
        "bull"
      ],
      "extensions": {
        "coingeckoId": "3x-long-altcoin-index-token"
      }
    },
    {
      "chainId": 101,
      "address": "9Mu1KmjBKTUWgpDoeTJ5oD7XFQmEiZxzspEd3TZGkavx",
      "name": "ALTBEAR",
      "symbol": "ALTBEAR",
      "decimals": 6,
      "logoURI": "",
      "tags": [
        "leveraged",
        "bear"
      ],
      "extensions": {
        "coingeckoId": "3x-short-altcoin-index-token"
      }
    },
    {
      "chainId": 101,
      "address": "AYL1adismZ1U9pTuN33ahG4aYc5XTZQL4vKFx9ofsGWD",
      "name": "BULLSHIT",
      "symbol": "BULLSHIT",
      "decimals": 6,
      "logoURI": "",
      "tags": [
        "leveraged",
        "bull"
      ],
      "extensions": {
        "coingeckoId": "3x-long-shitcoin-index-token"
      }
    },
    {
      "chainId": 101,
      "address": "5jqymuoXXVcUuJKrf1MWiHSqHyg2osMaJGVy69NsJWyP",
      "name": "BEARSHIT",
      "symbol": "BEARSHIT",
      "decimals": 6,
      "logoURI": "",
      "tags": [
        "leveraged",
        "bear"
      ],
      "extensions": {
        "coingeckoId": "3x-short-shitcoin-index-token"
      }
    },
    {
      "chainId": 101,
      "address": "EL1aDTnLKjf4SaGpqtxJPyK94imSBr8fWDbcXjXQrsmj",
      "name": "MIDBULL",
      "symbol": "MIDBULL",
      "decimals": 6,
      "logoURI": "",
      "tags": [
        "leveraged",
        "bull"
      ],
      "extensions": {
        "coingeckoId": "3x-long-midcap-index-token",
        "serumV3Usdc": "8BBtLkoaEyavREriwGUudzAcihTH9SJLAPBbgb7QZe9y"
      }
    },
    {
      "chainId": 101,
      "address": "2EPvVjHusU3ozoucmdhhnqv3HQtBsQmjTnSa87K91HkC",
      "name": "MIDBEAR",
      "symbol": "MIDBEAR",
      "decimals": 6,
      "logoURI": "",
      "tags": [
        "leveraged",
        "bear"
      ],
      "extensions": {
        "coingeckoId": "3x-short-midcap-index-token"
      }
    },
    {
      "chainId": 101,
      "address": "8TCfJTyeqNBZqyDMY4VwDY7kdCCY7pcbJJ58CnKHkMu2",
      "name": "LINKBEAR",
      "symbol": "LINKBEAR",
      "decimals": 6,
      "logoURI": "",
      "tags": [
        "leveraged",
        "bear"
      ],
      "extensions": {
        "coingeckoId": "3x-short-chainlink-token"
      }
    },
    {
      "chainId": 101,
      "address": "EsUoZMbACNMppdqdmuLCFLet8VXxt2h47N9jHCKwyaPz",
      "name": "LINKBULL",
      "symbol": "LINKBULL",
      "decimals": 6,
      "logoURI": "",
      "tags": [
        "leveraged",
        "bull"
      ],
      "extensions": {
        "coingeckoId": "3x-long-chainlink-token"
      }
    },
    {
      "chainId": 101,
      "address": "262cQHT3soHwzuo2oVSy5kAfHcFZ1Jjn8C1GRLcQNKA3",
      "name": "XRPBULL",
      "symbol": "XRPBULL",
      "decimals": 6,
      "logoURI": "",
      "tags": [
        "leveraged",
        "bull"
      ],
      "extensions": {
        "coingeckoId": "3x-long-xrp-token"
      }
    },
    {
      "chainId": 101,
      "address": "8sxtSswmQ7Lcd2GjK6am37Z61wJZjA2SzE7Luf7yaKBB",
      "name": "XRPBEAR",
      "symbol": "XRPBEAR",
      "decimals": 6,
      "logoURI": "",
      "tags": [
        "leveraged",
        "bear"
      ],
      "extensions": {
        "coingeckoId": "3x-short-xrp-token"
      }
    },
    {
      "chainId": 101,
      "address": "91z91RukFM16hyEUCXuwMQwp2BW3vanNG5Jh5yj6auiJ",
      "name": "BVOL",
      "symbol": "BVOL",
      "decimals": 6,
      "logoURI": "",
      "tags": [],
      "extensions": {
        "coingeckoId": "1x-long-btc-implied-volatility-token"
      }
    },
    {
      "chainId": 101,
      "address": "5TY71D29Cyuk9UrsSxLXw2quJBpS7xDDFuFu2K9W7Wf9",
      "name": "IBlive",
      "symbol": "IBVOL",
      "decimals": 6,
      "logoURI": "",
      "tags": [],
      "extensions": {
        "coingeckoId": "1x-short-btc-implied-volatility"
      }
    },
    {
      "chainId": 101,
      "address": "dK83wTVypEpa1pqiBbHY3MNuUnT3ADUZM4wk9VZXZEc",
      "name": "Wrapped Aave",
      "symbol": "AAVE",
      "decimals": 6,
      "logoURI": "https://cdn.jsdelivr.net/gh/trustwallet/assets@master/blockchains/ethereum/assets/0x7Fc66500c84A76Ad7e9c93437bFc5Ac33E2DDaE9/logo.png",
      "tags": [],
      "extensions": {
        "serumV3Usdt": "6bxuB5N3bt3qW8UnPNLgMMzDq5sEH8pFmYJYGgzvE11V",
        "coingeckoId": "aave"
      }
    },
    {
      "chainId": 101,
      "address": "A6aY2ceogBz1VaXBxm1j2eJuNZMRqrWUAnKecrMH85zj",
      "name": "LQID",
      "symbol": "LQID",
      "decimals": 6,
      "logoURI": "https://cdn.jsdelivr.net/gh/dr497/awesome-serum-markets/icons/lqid.svg",
      "tags": []
    },
    {
      "chainId": 101,
      "address": "7CnFGR9mZWyAtWxPcVuTewpyC3A3MDW4nLsu5NY6PDbd",
      "name": "SECO",
      "symbol": "SECO",
      "decimals": 6,
      "logoURI": "",
      "tags": [],
      "extensions": {
        "coingeckoId": "serum-ecosystem-token"
      }
    },
    {
      "chainId": 101,
      "address": "3GECTP7H4Tww3w8jEPJCJtXUtXxiZty31S9szs84CcwQ",
      "name": "HOLY",
      "symbol": "HOLY",
      "decimals": 6,
      "logoURI": "",
      "tags": [],
      "extensions": {
        "coingeckoId": "holy-trinity"
      }
    },
    {
      "chainId": 101,
      "address": "6ry4WBDvAwAnrYJVv6MCog4J8zx6S3cPgSqnTsDZ73AR",
      "name": "TRYB",
      "symbol": "TRYB",
      "decimals": 6,
      "logoURI": "",
      "tags": [],
      "extensions": {
        "serumV3Usdt": "AADohBGxvf7bvixs2HKC3dG2RuU3xpZDwaTzYFJThM8U",
        "coingeckoId": "bilira"
      }
    },
    {
      "chainId": 101,
      "address": "ASboaJPFtJeCS5eG4gL3Lg95xrTz2UZSLE9sdJtY93kE",
      "name": "DOGEBULL",
      "symbol": "DOGEBULL",
      "decimals": 6,
      "logoURI": "",
      "tags": [
        "leveraged",
        "bull"
      ],
      "extensions": {
        "coingeckoId": "3x-long-dogecoin-token"
      }
    },
    {
      "chainId": 101,
      "address": "Gnhy3boBT4MA8TTjGip5ND2uNsceh1Wgeaw1rYJo51ZY",
      "symbol": "MAPSPOOL",
      "name": "Bonfida Maps Pool",
      "decimals": 6,
      "logoURI": "https://cdn.jsdelivr.net/gh/solana-labs/explorer/public/tokens/maps.svg",
      "tags": [],
      "extensions": {
        "website": "https://bonfida.com/"
      }
    },
    {
      "chainId": 101,
      "address": "9iDWyYZ5VHBCxxmWZogoY3Z6FSbKsX4WFe37c728krdT",
      "symbol": "OXYPOOL",
      "name": "Bonfida Oxy Pool",
      "decimals": 6,
      "logoURI": "https://cdn.jsdelivr.net/gh/nathanielparke/awesome-serum-markets/icons/oxy.svg",
      "tags": [],
      "extensions": {
        "website": "https://bonfida.com/"
      }
    },
    {
      "chainId": 101,
      "address": "D68NB5JkzvyNCZAvi6EGtEcGvSoRNPanU9heYTAUFFRa",
      "name": "PERP",
      "symbol": "PERP",
      "decimals": 6,
      "logoURI": "",
      "tags": [],
      "extensions": {
        "coingeckoId": "perpetual-protocol"
      }
    },
    {
      "chainId": 101,
      "address": "93a1L7xaEV7vZGzNXCcb9ztZedbpKgUiTHYxmFKJwKvc",
      "symbol": "RAYPOOL",
      "name": "Bonfida Ray Pool",
      "decimals": 6,
      "logoURI": "https://cdn.jsdelivr.net/gh/solana-labs/token-list@main/assets/mainnet/RVKd61ztZW9GUwhRbbLoYVRE5Xf1B2tVscKqwZqXgEr/logo.png",
      "tags": [],
      "extensions": {
        "website": "https://bonfida.com/"
      }
    },
    {
      "chainId": 101,
      "address": "FeGn77dhg1KXRRFeSwwMiykZnZPw5JXW6naf2aQgZDQf",
      "symbol": "wWETH",
      "name": "Wrapped Ether (Wormhole)",
      "decimals": 9,
      "logoURI": "https://cdn.jsdelivr.net/gh/trustwallet/assets@master/blockchains/ethereum/assets/0xC02aaA39b223FE8D0A0e5C4F27eAD9083C756Cc2/logo.png",
      "tags": [
        "wrapped",
        "wormhole"
      ],
      "extensions": {
        "address": "0xC02aaA39b223FE8D0A0e5C4F27eAD9083C756Cc2",
        "bridgeContract": "https://etherscan.io/address/0xf92cD566Ea4864356C5491c177A430C222d7e678",
        "assetContract": "https://etherscan.io/address/0xC02aaA39b223FE8D0A0e5C4F27eAD9083C756Cc2",
        "coingeckoId": "weth"
      }
    },
    {
      "chainId": 101,
      "address": "GbBWwtYTMPis4VHb8MrBbdibPhn28TSrLB53KvUmb7Gi",
      "symbol": "wFTT",
      "name": "Wrapped FTT (Wormhole)",
      "decimals": 9,
      "logoURI": "https://cdn.jsdelivr.net/gh/solana-labs/token-list@main/assets/mainnet/GbBWwtYTMPis4VHb8MrBbdibPhn28TSrLB53KvUmb7Gi/logo.webp",
      "tags": [
        "wrapped",
        "wormhole"
      ],
      "extensions": {
        "address": "0x50d1c9771902476076ecfc8b2a83ad6b9355a4c9",
        "bridgeContract": "https://etherscan.io/address/0xf92cD566Ea4864356C5491c177A430C222d7e678",
        "assetContract": "https://etherscan.io/address/0x50d1c9771902476076ecfc8b2a83ad6b9355a4c9",
        "coingeckoId": "ftx-token"
      }
    },
    {
      "chainId": 101,
      "address": "AbLwQCyU9S8ycJgu8wn6woRCHSYJmjMpJFcAHQ6vjq2P",
      "symbol": "wTUSD",
      "name": "TrueUSD (Wormhole)",
      "decimals": 9,
      "logoURI": "https://cdn.jsdelivr.net/gh/trustwallet/assets@master/blockchains/ethereum/assets/0x0000000000085d4780B73119b644AE5ecd22b376/logo.png",
      "tags": [
        "wrapped",
        "wormhole"
      ],
      "extensions": {
        "address": "0x0000000000085d4780B73119b644AE5ecd22b376",
        "bridgeContract": "https://etherscan.io/address/0xf92cD566Ea4864356C5491c177A430C222d7e678",
        "assetContract": "https://etherscan.io/address/0x0000000000085d4780B73119b644AE5ecd22b376",
        "coingeckoId": "true-usd"
      }
    },
    {
      "chainId": 101,
      "address": "3JfuyCg5891hCX1ZTbvt3pkiaww3XwgyqQH6E9eHtqKD",
      "symbol": "wLON",
      "name": "Tokenlon (Wormhole)",
      "decimals": 9,
      "logoURI": "https://cdn.jsdelivr.net/gh/trustwallet/assets@master/blockchains/ethereum/assets/0x0000000000095413afC295d19EDeb1Ad7B71c952/logo.png",
      "tags": [
        "wrapped",
        "wormhole"
      ],
      "extensions": {
        "address": "0x0000000000095413afC295d19EDeb1Ad7B71c952",
        "bridgeContract": "https://etherscan.io/address/0xf92cD566Ea4864356C5491c177A430C222d7e678",
        "assetContract": "https://etherscan.io/address/0x0000000000095413afC295d19EDeb1Ad7B71c952",
        "coingeckoId": "tokenlon"
      }
    },
    {
      "chainId": 101,
      "address": "6k7mrqiAqEWnABVN8FhfuNUrmrnaMh44nNWydNXctbpV",
      "symbol": "wALBT",
      "name": "AllianceBlock Token (Wormhole)",
      "decimals": 9,
      "logoURI": "https://cdn.jsdelivr.net/gh/trustwallet/assets@master/blockchains/ethereum/assets/0x00a8b738E453fFd858a7edf03bcCfe20412f0Eb0/logo.png",
      "tags": [
        "wrapped",
        "wormhole"
      ],
      "extensions": {
        "address": "0x00a8b738E453fFd858a7edf03bcCfe20412f0Eb0",
        "bridgeContract": "https://etherscan.io/address/0xf92cD566Ea4864356C5491c177A430C222d7e678",
        "assetContract": "https://etherscan.io/address/0x00a8b738E453fFd858a7edf03bcCfe20412f0Eb0",
        "coingeckoId": "allianceblock"
      }
    },
    {
      "chainId": 101,
      "address": "4b166BQEQunjg8oNTDcLeWU3nidQnVTL1Vni8ANU7Mvt",
      "symbol": "wSKL",
      "name": "SKALE (Wormhole)",
      "decimals": 9,
      "logoURI": "https://cdn.jsdelivr.net/gh/trustwallet/assets@master/blockchains/ethereum/assets/0x00c83aeCC790e8a4453e5dD3B0B4b3680501a7A7/logo.png",
      "tags": [
        "wrapped",
        "wormhole"
      ],
      "extensions": {
        "address": "0x00c83aeCC790e8a4453e5dD3B0B4b3680501a7A7",
        "bridgeContract": "https://etherscan.io/address/0xf92cD566Ea4864356C5491c177A430C222d7e678",
        "assetContract": "https://etherscan.io/address/0x00c83aeCC790e8a4453e5dD3B0B4b3680501a7A7",
        "coingeckoId": "skale"
      }
    },
    {
      "chainId": 101,
      "address": "CcHhpEx9VcWx7UBJC8DJaR5h3wNdexsQtB1nEfekjSHn",
      "symbol": "wUFT",
      "name": "UniLend Finance Token (Wormhole)",
      "decimals": 9,
      "logoURI": "https://cdn.jsdelivr.net/gh/trustwallet/assets@master/blockchains/ethereum/assets/0x0202Be363B8a4820f3F4DE7FaF5224fF05943AB1/logo.png",
      "tags": [
        "wrapped",
        "wormhole"
      ],
      "extensions": {
        "address": "0x0202Be363B8a4820f3F4DE7FaF5224fF05943AB1",
        "bridgeContract": "https://etherscan.io/address/0xf92cD566Ea4864356C5491c177A430C222d7e678",
        "assetContract": "https://etherscan.io/address/0x0202Be363B8a4820f3F4DE7FaF5224fF05943AB1",
        "coingeckoId": "unlend-finance"
      }
    },
    {
      "chainId": 101,
      "address": "VPjCJkR1uZGT9k9q7PsLArS5sEQtWgij8eZC8tysCy7",
      "symbol": "wORN",
      "name": "Orion Protocol (Wormhole)",
      "decimals": 8,
      "logoURI": "https://cdn.jsdelivr.net/gh/trustwallet/assets@master/blockchains/ethereum/assets/0x0258F474786DdFd37ABCE6df6BBb1Dd5dfC4434a/logo.png",
      "tags": [
        "wrapped",
        "wormhole"
      ],
      "extensions": {
        "address": "0x0258F474786DdFd37ABCE6df6BBb1Dd5dfC4434a",
        "bridgeContract": "https://etherscan.io/address/0xf92cD566Ea4864356C5491c177A430C222d7e678",
        "assetContract": "https://etherscan.io/address/0x0258F474786DdFd37ABCE6df6BBb1Dd5dfC4434a",
        "coingeckoId": "orion-protocol"
      }
    },
    {
      "chainId": 101,
      "address": "CxzHZtzrm6bAz6iFCAGgCYCd3iQb5guUD7oQXKxdgk5c",
      "symbol": "wSRK",
      "name": "SparkPoint (Wormhole)",
      "decimals": 9,
      "logoURI": "https://cdn.jsdelivr.net/gh/trustwallet/assets@master/blockchains/ethereum/assets/0x0488401c3F535193Fa8Df029d9fFe615A06E74E6/logo.png",
      "tags": [
        "wrapped",
        "wormhole"
      ],
      "extensions": {
        "address": "0x0488401c3F535193Fa8Df029d9fFe615A06E74E6",
        "bridgeContract": "https://etherscan.io/address/0xf92cD566Ea4864356C5491c177A430C222d7e678",
        "assetContract": "https://etherscan.io/address/0x0488401c3F535193Fa8Df029d9fFe615A06E74E6",
        "coingeckoId": "sparkpoint"
      }
    },
    {
      "chainId": 101,
      "address": "FqMZWvmii4NNzhLBKGzkvGj3e3XTxNVDNSKDJnt9fVQV",
      "symbol": "wUMA",
      "name": "UMA Voting Token v1 (Wormhole)",
      "decimals": 9,
      "logoURI": "https://cdn.jsdelivr.net/gh/trustwallet/assets@master/blockchains/ethereum/assets/0x04Fa0d235C4abf4BcF4787aF4CF447DE572eF828/logo.png",
      "tags": [
        "wrapped",
        "wormhole"
      ],
      "extensions": {
        "address": "0x04Fa0d235C4abf4BcF4787aF4CF447DE572eF828",
        "bridgeContract": "https://etherscan.io/address/0xf92cD566Ea4864356C5491c177A430C222d7e678",
        "assetContract": "https://etherscan.io/address/0x04Fa0d235C4abf4BcF4787aF4CF447DE572eF828",
        "coingeckoId": "uma"
      }
    },
    {
      "chainId": 101,
      "address": "6GGNzF99kCG1ozQbP7M7EYW9zPbQGPMwTCCi2Dqx3qhU",
      "symbol": "wSkey",
      "name": "SmartKey (Wormhole)",
      "decimals": 8,
      "logoURI": "https://cdn.jsdelivr.net/gh/trustwallet/assets@master/blockchains/ethereum/assets/0x06A01a4d579479Dd5D884EBf61A31727A3d8D442/logo.png",
      "tags": [
        "wrapped",
        "wormhole"
      ],
      "extensions": {
        "address": "0x06A01a4d579479Dd5D884EBf61A31727A3d8D442",
        "bridgeContract": "https://etherscan.io/address/0xf92cD566Ea4864356C5491c177A430C222d7e678",
        "assetContract": "https://etherscan.io/address/0x06A01a4d579479Dd5D884EBf61A31727A3d8D442",
        "coingeckoId": "smartkey"
      }
    },
    {
      "chainId": 101,
      "address": "Gc9rR2dUHfuYCJ8rU1Ye9fr8JoZZt9ZrfmXitQRLsxRW",
      "symbol": "wMIR",
      "name": "Wrapped MIR Token (Wormhole)",
      "decimals": 9,
      "logoURI": "https://cdn.jsdelivr.net/gh/trustwallet/assets@master/blockchains/ethereum/assets/0x09a3EcAFa817268f77BE1283176B946C4ff2E608/logo.png",
      "tags": [
        "wrapped",
        "wormhole"
      ],
      "extensions": {
        "address": "0x09a3EcAFa817268f77BE1283176B946C4ff2E608",
        "bridgeContract": "https://etherscan.io/address/0xf92cD566Ea4864356C5491c177A430C222d7e678",
        "assetContract": "https://etherscan.io/address/0x09a3EcAFa817268f77BE1283176B946C4ff2E608",
        "coingeckoId": "mirror-protocol"
      }
    },
    {
      "chainId": 101,
      "address": "B8xDqdrHpYLNHQKQ4ARDKurxhkhn2gfZa8WRosCEzXnF",
      "symbol": "wGRO",
      "name": "Growth (Wormhole)",
      "decimals": 9,
      "logoURI": "https://cdn.jsdelivr.net/gh/trustwallet/assets@master/blockchains/ethereum/assets/0x09e64c2B61a5f1690Ee6fbeD9baf5D6990F8dFd0/logo.png",
      "tags": [
        "wrapped",
        "wormhole"
      ],
      "extensions": {
        "address": "0x09e64c2B61a5f1690Ee6fbeD9baf5D6990F8dFd0",
        "bridgeContract": "https://etherscan.io/address/0xf92cD566Ea4864356C5491c177A430C222d7e678",
        "assetContract": "https://etherscan.io/address/0x09e64c2B61a5f1690Ee6fbeD9baf5D6990F8dFd0",
        "coingeckoId": "growth-defi"
      }
    },
    {
      "chainId": 101,
      "address": "GE1X8ef7fcsJ93THx4CvV7BQsdEyEAyk61s2L5YfSXiL",
      "symbol": "wSTAKE",
      "name": "xDai (Wormhole)",
      "decimals": 9,
      "logoURI": "https://cdn.jsdelivr.net/gh/trustwallet/assets@master/blockchains/ethereum/assets/0x0Ae055097C6d159879521C384F1D2123D1f195e6/logo.png",
      "tags": [
        "wrapped",
        "wormhole"
      ],
      "extensions": {
        "address": "0x0Ae055097C6d159879521C384F1D2123D1f195e6",
        "bridgeContract": "https://etherscan.io/address/0xf92cD566Ea4864356C5491c177A430C222d7e678",
        "assetContract": "https://etherscan.io/address/0x0Ae055097C6d159879521C384F1D2123D1f195e6",
        "coingeckoId": "xdai-stake"
      }
    },
    {
      "chainId": 101,
      "address": "7TK6QeyTsnTT6KsnK2tHHfh62mbjNuFWoyUc8vo3CmmU",
      "symbol": "wYFI",
      "name": "yearn.finance (Wormhole)",
      "decimals": 9,
      "logoURI": "https://cdn.jsdelivr.net/gh/trustwallet/assets@master/blockchains/ethereum/assets/0x0bc529c00C6401aEF6D220BE8C6Ea1667F6Ad93e/logo.png",
      "tags": [
        "wrapped",
        "wormhole"
      ],
      "extensions": {
        "address": "0x0bc529c00C6401aEF6D220BE8C6Ea1667F6Ad93e",
        "bridgeContract": "https://etherscan.io/address/0xf92cD566Ea4864356C5491c177A430C222d7e678",
        "assetContract": "https://etherscan.io/address/0x0bc529c00C6401aEF6D220BE8C6Ea1667F6Ad93e",
        "coingeckoId": "yearn-finance"
      }
    },
    {
      "chainId": 101,
      "address": "CTtKth9uW7froBA6xCd2MP7BXjGFESdT1SyxUmbHovSw",
      "symbol": "wBAT",
      "name": "Basic Attention Token (Wormhole)",
      "decimals": 9,
      "logoURI": "https://cdn.jsdelivr.net/gh/trustwallet/assets@master/blockchains/ethereum/assets/0x0D8775F648430679A709E98d2b0Cb6250d2887EF/logo.png",
      "tags": [
        "wrapped",
        "wormhole"
      ],
      "extensions": {
        "address": "0x0D8775F648430679A709E98d2b0Cb6250d2887EF",
        "bridgeContract": "https://etherscan.io/address/0xf92cD566Ea4864356C5491c177A430C222d7e678",
        "assetContract": "https://etherscan.io/address/0x0D8775F648430679A709E98d2b0Cb6250d2887EF",
        "coingeckoId": "basic-attention-token"
      }
    },
    {
      "chainId": 101,
      "address": "DrL2D4qCRCeNkQz3AJikLjBc3cS6fqqcQ3W7T9vbshCu",
      "symbol": "wMANA",
      "name": "Decentraland MANA (Wormhole)",
      "decimals": 9,
      "logoURI": "https://cdn.jsdelivr.net/gh/trustwallet/assets@master/blockchains/ethereum/assets/0x0F5D2fB29fb7d3CFeE444a200298f468908cC942/logo.png",
      "tags": [
        "wrapped",
        "wormhole"
      ],
      "extensions": {
        "address": "0x0F5D2fB29fb7d3CFeE444a200298f468908cC942",
        "bridgeContract": "https://etherscan.io/address/0xf92cD566Ea4864356C5491c177A430C222d7e678",
        "assetContract": "https://etherscan.io/address/0x0F5D2fB29fb7d3CFeE444a200298f468908cC942",
        "coingeckoId": "decentraland"
      }
    },
    {
      "chainId": 101,
      "address": "3cJKTW69FQDDCud7AhKHXZg126b3t73a2qVcVBS1BWjL",
      "symbol": "wXIO",
      "name": "XIO Network (Wormhole)",
      "decimals": 9,
      "logoURI": "https://cdn.jsdelivr.net/gh/trustwallet/assets@master/blockchains/ethereum/assets/0x0f7F961648aE6Db43C75663aC7E5414Eb79b5704/logo.png",
      "tags": [
        "wrapped",
        "wormhole"
      ],
      "extensions": {
        "address": "0x0f7F961648aE6Db43C75663aC7E5414Eb79b5704",
        "bridgeContract": "https://etherscan.io/address/0xf92cD566Ea4864356C5491c177A430C222d7e678",
        "assetContract": "https://etherscan.io/address/0x0f7F961648aE6Db43C75663aC7E5414Eb79b5704",
        "coingeckoId": "xio"
      }
    },
    {
      "chainId": 101,
      "address": "CQivbzuRQLvZbqefKc5gLzhSzZzAaySAdMmTG7pFn41w",
      "symbol": "wLAYER",
      "name": "Unilayer (Wormhole)",
      "decimals": 9,
      "logoURI": "https://cdn.jsdelivr.net/gh/trustwallet/assets@master/blockchains/ethereum/assets/0x0fF6ffcFDa92c53F615a4A75D982f399C989366b/logo.png",
      "tags": [
        "wrapped",
        "wormhole"
      ],
      "extensions": {
        "address": "0x0fF6ffcFDa92c53F615a4A75D982f399C989366b",
        "bridgeContract": "https://etherscan.io/address/0xf92cD566Ea4864356C5491c177A430C222d7e678",
        "assetContract": "https://etherscan.io/address/0x0fF6ffcFDa92c53F615a4A75D982f399C989366b",
        "coingeckoId": "unilayer"
      }
    },
    {
      "chainId": 101,
      "address": "C1LpKYrkVvWF5imsQ7JqJSZHj9NXNmJ5tEHkGTtLVH2L",
      "symbol": "wUMX",
      "name": "https://unimex.network/ (Wormhole)",
      "decimals": 9,
      "logoURI": "https://cdn.jsdelivr.net/gh/trustwallet/assets@master/blockchains/ethereum/assets/0x10Be9a8dAe441d276a5027936c3aADEd2d82bC15/logo.png",
      "tags": [
        "wrapped",
        "wormhole"
      ],
      "extensions": {
        "address": "0x10Be9a8dAe441d276a5027936c3aADEd2d82bC15",
        "bridgeContract": "https://etherscan.io/address/0xf92cD566Ea4864356C5491c177A430C222d7e678",
        "assetContract": "https://etherscan.io/address/0x10Be9a8dAe441d276a5027936c3aADEd2d82bC15",
        "coingeckoId": "unimex-network"
      }
    },
    {
      "chainId": 101,
      "address": "8F3kZd9XEpFgNZ4fZnEAC5CJZLewnkNE8QCjdvorGWuW",
      "symbol": "w1INCH",
      "name": "1INCH Token (Wormhole)",
      "decimals": 9,
      "logoURI": "https://cdn.jsdelivr.net/gh/trustwallet/assets@master/blockchains/ethereum/assets/0x111111111117dC0aa78b770fA6A738034120C302/logo.png",
      "tags": [
        "wrapped",
        "wormhole"
      ],
      "extensions": {
        "address": "0x111111111117dC0aa78b770fA6A738034120C302",
        "bridgeContract": "https://etherscan.io/address/0xf92cD566Ea4864356C5491c177A430C222d7e678",
        "assetContract": "https://etherscan.io/address/0x111111111117dC0aa78b770fA6A738034120C302",
        "coingeckoId": "1inch"
      }
    },
    {
      "chainId": 101,
      "address": "H3UMboX4tnjba1Xw1a2VhUtkdgnrbmPvmDm6jaouQDN9",
      "symbol": "wARMOR",
      "name": "Armor (Wormhole)",
      "decimals": 9,
      "logoURI": "https://cdn.jsdelivr.net/gh/trustwallet/assets@master/blockchains/ethereum/assets/0x1337DEF16F9B486fAEd0293eb623Dc8395dFE46a/logo.png",
      "tags": [
        "wrapped",
        "wormhole"
      ],
      "extensions": {
        "address": "0x1337DEF16F9B486fAEd0293eb623Dc8395dFE46a",
        "bridgeContract": "https://etherscan.io/address/0xf92cD566Ea4864356C5491c177A430C222d7e678",
        "assetContract": "https://etherscan.io/address/0x1337DEF16F9B486fAEd0293eb623Dc8395dFE46a",
        "coingeckoId": "armor"
      }
    },
    {
      "chainId": 101,
      "address": "Cw26Yz3rAN42mM5WpKriuGvbXnvRYmFA9sbBWH49KyqL",
      "symbol": "warNXM",
      "name": "Armor NXM (Wormhole)",
      "decimals": 9,
      "logoURI": "https://cdn.jsdelivr.net/gh/trustwallet/assets@master/blockchains/ethereum/assets/0x1337DEF18C680aF1f9f45cBcab6309562975b1dD/logo.png",
      "tags": [
        "wrapped",
        "wormhole"
      ],
      "extensions": {
        "address": "0x1337DEF18C680aF1f9f45cBcab6309562975b1dD",
        "bridgeContract": "https://etherscan.io/address/0xf92cD566Ea4864356C5491c177A430C222d7e678",
        "assetContract": "https://etherscan.io/address/0x1337DEF18C680aF1f9f45cBcab6309562975b1dD",
        "coingeckoId": "armor-nxm"
      }
    },
    {
      "chainId": 101,
      "address": "3GVAecXsFP8xLFuAMMpg5NU4g5JK6h2NZWsQJ45wiw6b",
      "symbol": "wDPI",
      "name": "DefiPulse Index (Wormhole)",
      "decimals": 9,
      "logoURI": "https://cdn.jsdelivr.net/gh/trustwallet/assets@master/blockchains/ethereum/assets/0x1494CA1F11D487c2bBe4543E90080AeBa4BA3C2b/logo.png",
      "tags": [
        "wrapped",
        "wormhole"
      ],
      "extensions": {
        "address": "0x1494CA1F11D487c2bBe4543E90080AeBa4BA3C2b",
        "bridgeContract": "https://etherscan.io/address/0xf92cD566Ea4864356C5491c177A430C222d7e678",
        "assetContract": "https://etherscan.io/address/0x1494CA1F11D487c2bBe4543E90080AeBa4BA3C2b",
        "coingeckoId": "defipulse-index"
      }
    },
    {
      "chainId": 101,
      "address": "AC4BK5yoEKn5hw6WpH3iWu56pEwigQdR48CiiqJ3R1pd",
      "symbol": "wDHC",
      "name": "DeltaHub Community (Wormhole)",
      "decimals": 9,
      "logoURI": "https://cdn.jsdelivr.net/gh/trustwallet/assets@master/blockchains/ethereum/assets/0x152687Bc4A7FCC89049cF119F9ac3e5aCF2eE7ef/logo.png",
      "tags": [
        "wrapped",
        "wormhole"
      ],
      "extensions": {
        "address": "0x152687Bc4A7FCC89049cF119F9ac3e5aCF2eE7ef",
        "bridgeContract": "https://etherscan.io/address/0xf92cD566Ea4864356C5491c177A430C222d7e678",
        "assetContract": "https://etherscan.io/address/0x152687Bc4A7FCC89049cF119F9ac3e5aCF2eE7ef",
        "coingeckoId": "deltahub-community"
      }
    },
    {
      "chainId": 101,
      "address": "7bXgNP7SEwrqbnfLBPgKDRKSGjVe7cjbuioRP23upF5H",
      "symbol": "wKEX",
      "name": "KIRA Network (Wormhole)",
      "decimals": 6,
      "logoURI": "https://cdn.jsdelivr.net/gh/trustwallet/assets@master/blockchains/ethereum/assets/0x16980b3B4a3f9D89E33311B5aa8f80303E5ca4F8/logo.png",
      "tags": [
        "wrapped",
        "wormhole"
      ],
      "extensions": {
        "address": "0x16980b3B4a3f9D89E33311B5aa8f80303E5ca4F8",
        "bridgeContract": "https://etherscan.io/address/0xf92cD566Ea4864356C5491c177A430C222d7e678",
        "assetContract": "https://etherscan.io/address/0x16980b3B4a3f9D89E33311B5aa8f80303E5ca4F8",
        "coingeckoId": "kira-network"
      }
    },
    {
      "chainId": 101,
      "address": "5uC8Gj96sK6UG44AYLpbX3DUjKtBUxBrhHcM8JDtyYum",
      "symbol": "wEWTB",
      "name": "Energy Web Token Bridged (Wormhole)",
      "decimals": 9,
      "logoURI": "https://cdn.jsdelivr.net/gh/trustwallet/assets@master/blockchains/ethereum/assets/0x178c820f862B14f316509ec36b13123DA19A6054/logo.png",
      "tags": [
        "wrapped",
        "wormhole"
      ],
      "extensions": {
        "address": "0x178c820f862B14f316509ec36b13123DA19A6054",
        "bridgeContract": "https://etherscan.io/address/0xf92cD566Ea4864356C5491c177A430C222d7e678",
        "assetContract": "https://etherscan.io/address/0x178c820f862B14f316509ec36b13123DA19A6054",
        "coingeckoId": "energy-web-token"
      }
    },
    {
      "chainId": 101,
      "address": "EzeRaHuh1Xu1nDUypv1VWXcGsNJ71ncCJ8HeWuyg8atJ",
      "symbol": "wCC10",
      "name": "Cryptocurrency Top 10 Tokens Index (Wormhole)",
      "decimals": 9,
      "logoURI": "https://cdn.jsdelivr.net/gh/trustwallet/assets@master/blockchains/ethereum/assets/0x17aC188e09A7890a1844E5E65471fE8b0CcFadF3/logo.png",
      "tags": [
        "wrapped",
        "wormhole"
      ],
      "extensions": {
        "address": "0x17aC188e09A7890a1844E5E65471fE8b0CcFadF3",
        "bridgeContract": "https://etherscan.io/address/0xf92cD566Ea4864356C5491c177A430C222d7e678",
        "assetContract": "https://etherscan.io/address/0x17aC188e09A7890a1844E5E65471fE8b0CcFadF3",
        "coingeckoId": "cryptocurrency-top-10-tokens-index"
      }
    },
    {
      "chainId": 101,
      "address": "CYzPVv1zB9RH6hRWRKprFoepdD8Y7Q5HefCqrybvetja",
      "symbol": "wAUDIO",
      "name": "Audius (Wormhole)",
      "decimals": 9,
      "logoURI": "https://cdn.jsdelivr.net/gh/trustwallet/assets@master/blockchains/ethereum/assets/0x18aAA7115705e8be94bfFEBDE57Af9BFc265B998/logo.png",
      "tags": [
        "wrapped",
        "wormhole"
      ],
      "extensions": {
        "address": "0x18aAA7115705e8be94bfFEBDE57Af9BFc265B998",
        "bridgeContract": "https://etherscan.io/address/0xf92cD566Ea4864356C5491c177A430C222d7e678",
        "assetContract": "https://etherscan.io/address/0x18aAA7115705e8be94bfFEBDE57Af9BFc265B998",
        "coingeckoId": "audius"
      }
    },
    {
      "chainId": 101,
      "address": "9yPmJNUp1qFV6LafdYdegZ8sCgC4oy6Rgt9WsDJqv3EX",
      "symbol": "wREP",
      "name": "Reputation (Wormhole)",
      "decimals": 9,
      "logoURI": "https://cdn.jsdelivr.net/gh/trustwallet/assets@master/blockchains/ethereum/assets/0x1985365e9f78359a9B6AD760e32412f4a445E862/logo.png",
      "tags": [
        "wrapped",
        "wormhole"
      ],
      "extensions": {
        "address": "0x1985365e9f78359a9B6AD760e32412f4a445E862",
        "bridgeContract": "https://etherscan.io/address/0xf92cD566Ea4864356C5491c177A430C222d7e678",
        "assetContract": "https://etherscan.io/address/0x1985365e9f78359a9B6AD760e32412f4a445E862"
      }
    },
    {
      "chainId": 101,
      "address": "CZxP1KtsfvMXZTGKR1fNwNChv8hGAfQrgVoENabN8zKU",
      "symbol": "wVSP",
      "name": "VesperToken (Wormhole)",
      "decimals": 9,
      "logoURI": "https://cdn.jsdelivr.net/gh/trustwallet/assets@master/blockchains/ethereum/assets/0x1b40183EFB4Dd766f11bDa7A7c3AD8982e998421/logo.png",
      "tags": [
        "wrapped",
        "wormhole"
      ],
      "extensions": {
        "address": "0x1b40183EFB4Dd766f11bDa7A7c3AD8982e998421",
        "bridgeContract": "https://etherscan.io/address/0xf92cD566Ea4864356C5491c177A430C222d7e678",
        "assetContract": "https://etherscan.io/address/0x1b40183EFB4Dd766f11bDa7A7c3AD8982e998421",
        "coingeckoId": "vesper-finance"
      }
    },
    {
      "chainId": 101,
      "address": "8cGPyDGT1mgG1iWzNjPmCDKSK9veJhoBAguq7rp7CjTe",
      "symbol": "wKP3R",
      "name": "Keep3rV1 (Wormhole)",
      "decimals": 9,
      "logoURI": "https://cdn.jsdelivr.net/gh/trustwallet/assets@master/blockchains/ethereum/assets/0x1cEB5cB57C4D4E2b2433641b95Dd330A33185A44/logo.png",
      "tags": [
        "wrapped",
        "wormhole"
      ],
      "extensions": {
        "address": "0x1cEB5cB57C4D4E2b2433641b95Dd330A33185A44",
        "bridgeContract": "https://etherscan.io/address/0xf92cD566Ea4864356C5491c177A430C222d7e678",
        "assetContract": "https://etherscan.io/address/0x1cEB5cB57C4D4E2b2433641b95Dd330A33185A44",
        "coingeckoId": "keep3rv1"
      }
    },
    {
      "chainId": 101,
      "address": "DGghbWvncPL41U8TmUtXcGMgLeQqkaA2yM7UfcabftR8",
      "symbol": "wLEAD",
      "name": "Lead Token (Wormhole)",
      "decimals": 9,
      "logoURI": "https://cdn.jsdelivr.net/gh/trustwallet/assets@master/blockchains/ethereum/assets/0x1dD80016e3d4ae146Ee2EBB484e8edD92dacC4ce/logo.png",
      "tags": [
        "wrapped",
        "wormhole"
      ],
      "extensions": {
        "address": "0x1dD80016e3d4ae146Ee2EBB484e8edD92dacC4ce",
        "bridgeContract": "https://etherscan.io/address/0xf92cD566Ea4864356C5491c177A430C222d7e678",
        "assetContract": "https://etherscan.io/address/0x1dD80016e3d4ae146Ee2EBB484e8edD92dacC4ce",
        "coingeckoId": "lead-token"
      }
    },
    {
      "chainId": 101,
      "address": "3MVa4e32PaKmPxYUQ6n8vFkWtCma68Ld7e7fTktWDueQ",
      "symbol": "wUNI",
      "name": "Uniswap (Wormhole)",
      "decimals": 9,
      "logoURI": "https://cdn.jsdelivr.net/gh/trustwallet/assets@master/blockchains/ethereum/assets/0x1f9840a85d5aF5bf1D1762F925BDADdC4201F984/logo.png",
      "tags": [
        "wrapped",
        "wormhole"
      ],
      "extensions": {
        "address": "0x1f9840a85d5aF5bf1D1762F925BDADdC4201F984",
        "bridgeContract": "https://etherscan.io/address/0xf92cD566Ea4864356C5491c177A430C222d7e678",
        "assetContract": "https://etherscan.io/address/0x1f9840a85d5aF5bf1D1762F925BDADdC4201F984",
        "coingeckoId": "uniswap"
      }
    },
    {
      "chainId": 101,
      "address": "qfnqNqs3nCAHjnyCgLRDbBtq4p2MtHZxw8YjSyYhPoL",
      "symbol": "wWBTC",
      "name": "Wrapped BTC (Wormhole)",
      "decimals": 8,
      "logoURI": "https://cdn.jsdelivr.net/gh/trustwallet/assets@master/blockchains/ethereum/assets/0x2260FAC5E5542a773Aa44fBCfeDf7C193bc2C599/logo.png",
      "tags": [
        "wrapped",
        "wormhole"
      ],
      "extensions": {
        "address": "0x2260FAC5E5542a773Aa44fBCfeDf7C193bc2C599",
        "bridgeContract": "https://etherscan.io/address/0xf92cD566Ea4864356C5491c177A430C222d7e678",
        "assetContract": "https://etherscan.io/address/0x2260FAC5E5542a773Aa44fBCfeDf7C193bc2C599",
        "coingeckoId": "wrapped-bitcoin"
      }
    },
    {
      "chainId": 101,
      "address": "8My83RG8Xa1EhXdDKHWq8BWZN1zF3XUrWL3TXCLjVPFh",
      "symbol": "wUNN",
      "name": "UNION Protocol Governance Token (Wormhole)",
      "decimals": 9,
      "logoURI": "https://cdn.jsdelivr.net/gh/trustwallet/assets@master/blockchains/ethereum/assets/0x226f7b842E0F0120b7E194D05432b3fd14773a9D/logo.png",
      "tags": [
        "wrapped",
        "wormhole"
      ],
      "extensions": {
        "address": "0x226f7b842E0F0120b7E194D05432b3fd14773a9D",
        "bridgeContract": "https://etherscan.io/address/0xf92cD566Ea4864356C5491c177A430C222d7e678",
        "assetContract": "https://etherscan.io/address/0x226f7b842E0F0120b7E194D05432b3fd14773a9D",
        "coingeckoId": "union-protocol-governance-token"
      }
    },
    {
      "chainId": 101,
      "address": "6jVuhLJ2mzyZ8DyUcrDj8Qr6Q9bqbJnq4fAnMeEduDM9",
      "symbol": "wSOCKS",
      "name": "Unisocks Edition 0 (Wormhole)",
      "decimals": 9,
      "logoURI": "https://cdn.jsdelivr.net/gh/trustwallet/assets@master/blockchains/ethereum/assets/0x23B608675a2B2fB1890d3ABBd85c5775c51691d5/logo.png",
      "tags": [
        "wrapped",
        "wormhole"
      ],
      "extensions": {
        "address": "0x23B608675a2B2fB1890d3ABBd85c5775c51691d5",
        "bridgeContract": "https://etherscan.io/address/0xf92cD566Ea4864356C5491c177A430C222d7e678",
        "assetContract": "https://etherscan.io/address/0x23B608675a2B2fB1890d3ABBd85c5775c51691d5",
        "coingeckoId": "unisocks"
      }
    },
    {
      "chainId": 101,
      "address": "Az8PAQ7s6s5ZFgBiKKEizHt3SzDxXKZayDCtRZoC3452",
      "symbol": "wDEXT",
      "name": "DEXTools (Wormhole)",
      "decimals": 9,
      "logoURI": "https://cdn.jsdelivr.net/gh/trustwallet/assets@master/blockchains/ethereum/assets/0x26CE25148832C04f3d7F26F32478a9fe55197166/logo.png",
      "tags": [
        "wrapped",
        "wormhole"
      ],
      "extensions": {
        "address": "0x26CE25148832C04f3d7F26F32478a9fe55197166",
        "bridgeContract": "https://etherscan.io/address/0xf92cD566Ea4864356C5491c177A430C222d7e678",
        "assetContract": "https://etherscan.io/address/0x26CE25148832C04f3d7F26F32478a9fe55197166",
        "coingeckoId": "idextools"
      }
    },
    {
      "chainId": 101,
      "address": "ELSnGFd5XnSdYFFSgYQp7n89FEbDqxN4npuRLW4PPPLv",
      "symbol": "wHEX",
      "name": "HEX (Wormhole)",
      "decimals": 8,
      "logoURI": "https://cdn.jsdelivr.net/gh/trustwallet/assets@master/blockchains/ethereum/assets/0x2b591e99afE9f32eAA6214f7B7629768c40Eeb39/logo.png",
      "tags": [
        "wrapped",
        "wormhole"
      ],
      "extensions": {
        "address": "0x2b591e99afE9f32eAA6214f7B7629768c40Eeb39",
        "bridgeContract": "https://etherscan.io/address/0xf92cD566Ea4864356C5491c177A430C222d7e678",
        "assetContract": "https://etherscan.io/address/0x2b591e99afE9f32eAA6214f7B7629768c40Eeb39",
        "coingeckoId": "hex"
      }
    },
    {
      "chainId": 101,
      "address": "9iwfHhE7BJKNo4Eb1wX3p4uyJjEN9RoGLt4BvMdzZoiN",
      "symbol": "wCREAM",
      "name": "Cream (Wormhole)",
      "decimals": 9,
      "logoURI": "https://cdn.jsdelivr.net/gh/trustwallet/assets@master/blockchains/ethereum/assets/0x2ba592F78dB6436527729929AAf6c908497cB200/logo.png",
      "tags": [
        "wrapped",
        "wormhole"
      ],
      "extensions": {
        "address": "0x2ba592F78dB6436527729929AAf6c908497cB200",
        "bridgeContract": "https://etherscan.io/address/0xf92cD566Ea4864356C5491c177A430C222d7e678",
        "assetContract": "https://etherscan.io/address/0x2ba592F78dB6436527729929AAf6c908497cB200",
        "coingeckoId": "cream-2"
      }
    },
    {
      "chainId": 101,
      "address": "DdiXkfDGhLiKyw889QC4nmcxSwMqarLBtrDofPJyx7bt",
      "symbol": "wYFIM",
      "name": "yfi.mobi (Wormhole)",
      "decimals": 9,
      "logoURI": "https://cdn.jsdelivr.net/gh/trustwallet/assets@master/blockchains/ethereum/assets/0x2e2f3246b6c65CCc4239c9Ee556EC143a7E5DE2c/logo.png",
      "tags": [
        "wrapped",
        "wormhole"
      ],
      "extensions": {
        "address": "0x2e2f3246b6c65CCc4239c9Ee556EC143a7E5DE2c",
        "bridgeContract": "https://etherscan.io/address/0xf92cD566Ea4864356C5491c177A430C222d7e678",
        "assetContract": "https://etherscan.io/address/0x2e2f3246b6c65CCc4239c9Ee556EC143a7E5DE2c",
        "coingeckoId": "yfimobi"
      }
    },
    {
      "chainId": 101,
      "address": "6wdcYNvUyHCerSiGbChkvGBF6Qzju1YP5qpXRQ4tqdZ3",
      "symbol": "wZEE",
      "name": "ZeroSwapToken (Wormhole)",
      "decimals": 9,
      "logoURI": "https://cdn.jsdelivr.net/gh/trustwallet/assets@master/blockchains/ethereum/assets/0x2eDf094dB69d6Dcd487f1B3dB9febE2eeC0dd4c5/logo.png",
      "tags": [
        "wrapped",
        "wormhole"
      ],
      "extensions": {
        "address": "0x2eDf094dB69d6Dcd487f1B3dB9febE2eeC0dd4c5",
        "bridgeContract": "https://etherscan.io/address/0xf92cD566Ea4864356C5491c177A430C222d7e678",
        "assetContract": "https://etherscan.io/address/0x2eDf094dB69d6Dcd487f1B3dB9febE2eeC0dd4c5",
        "coingeckoId": "zeroswap"
      }
    },
    {
      "chainId": 101,
      "address": "4xh8iC54UgaNpY4h34rxfZBSc9L2fBB8gWcYtDGHjxhN",
      "symbol": "wwANATHA",
      "name": "Wrapped ANATHA (Wormhole)",
      "decimals": 9,
      "logoURI": "https://cdn.jsdelivr.net/gh/trustwallet/assets@master/blockchains/ethereum/assets/0x3383c5a8969Dc413bfdDc9656Eb80A1408E4bA20/logo.png",
      "tags": [
        "wrapped",
        "wormhole"
      ],
      "extensions": {
        "address": "0x3383c5a8969Dc413bfdDc9656Eb80A1408E4bA20",
        "bridgeContract": "https://etherscan.io/address/0xf92cD566Ea4864356C5491c177A430C222d7e678",
        "assetContract": "https://etherscan.io/address/0x3383c5a8969Dc413bfdDc9656Eb80A1408E4bA20",
        "coingeckoId": "wrapped-anatha"
      }
    },
    {
      "chainId": 101,
      "address": "5Jq6S9HYqfG6TUMjjsKpnfis7utUAB69JiEGkkypdmgP",
      "symbol": "wRAMP",
      "name": "RAMP DEFI (Wormhole)",
      "decimals": 9,
      "logoURI": "https://cdn.jsdelivr.net/gh/trustwallet/assets@master/blockchains/ethereum/assets/0x33D0568941C0C64ff7e0FB4fbA0B11BD37deEd9f/logo.png",
      "tags": [
        "wrapped",
        "wormhole"
      ],
      "extensions": {
        "address": "0x33D0568941C0C64ff7e0FB4fbA0B11BD37deEd9f",
        "bridgeContract": "https://etherscan.io/address/0xf92cD566Ea4864356C5491c177A430C222d7e678",
        "assetContract": "https://etherscan.io/address/0x33D0568941C0C64ff7e0FB4fbA0B11BD37deEd9f",
        "coingeckoId": "ramp"
      }
    },
    {
      "chainId": 101,
      "address": "6uMUH5ztnj6AKYvL71EZgcyyRxjyBC5LVkscA5LrBc3c",
      "symbol": "wPRQ",
      "name": "Parsiq Token (Wormhole)",
      "decimals": 9,
      "logoURI": "https://cdn.jsdelivr.net/gh/trustwallet/assets@master/blockchains/ethereum/assets/0x362bc847A3a9637d3af6624EeC853618a43ed7D2/logo.png",
      "tags": [
        "wrapped",
        "wormhole"
      ],
      "extensions": {
        "address": "0x362bc847A3a9637d3af6624EeC853618a43ed7D2",
        "bridgeContract": "https://etherscan.io/address/0xf92cD566Ea4864356C5491c177A430C222d7e678",
        "assetContract": "https://etherscan.io/address/0x362bc847A3a9637d3af6624EeC853618a43ed7D2",
        "coingeckoId": "parsiq"
      }
    },
    {
      "chainId": 101,
      "address": "42gecM46tdSiYZN2CK1ek5raCxnzQf1xfhoKAf3F7Y5k",
      "symbol": "wSLP",
      "name": "Small Love Potion (Wormhole)",
      "decimals": 0,
      "logoURI": "https://cdn.jsdelivr.net/gh/trustwallet/assets@master/blockchains/ethereum/assets/0x37236CD05b34Cc79d3715AF2383E96dd7443dCF1/logo.png",
      "tags": [
        "wrapped",
        "wormhole"
      ],
      "extensions": {
        "address": "0x37236CD05b34Cc79d3715AF2383E96dd7443dCF1",
        "bridgeContract": "https://etherscan.io/address/0xf92cD566Ea4864356C5491c177A430C222d7e678",
        "assetContract": "https://etherscan.io/address/0x37236CD05b34Cc79d3715AF2383E96dd7443dCF1",
        "coingeckoId": "smooth-love-potion"
      }
    },
    {
      "chainId": 101,
      "address": "F6M9DW1cWw7EtFK9m2ukvT9WEvtEbdZfTzZTtDeBcnAf",
      "symbol": "wSAND",
      "name": "SAND (Wormhole)",
      "decimals": 9,
      "logoURI": "https://cdn.jsdelivr.net/gh/trustwallet/assets@master/blockchains/ethereum/assets/0x3845badAde8e6dFF049820680d1F14bD3903a5d0/logo.png",
      "tags": [
        "wrapped",
        "wormhole"
      ],
      "extensions": {
        "address": "0x3845badAde8e6dFF049820680d1F14bD3903a5d0",
        "bridgeContract": "https://etherscan.io/address/0xf92cD566Ea4864356C5491c177A430C222d7e678",
        "assetContract": "https://etherscan.io/address/0x3845badAde8e6dFF049820680d1F14bD3903a5d0",
        "coingeckoId": "the-sandbox"
      }
    },
    {
      "chainId": 101,
      "address": "G27M8w6G4hwatMNFi46DPAUR1YkxSmRNFKus7SgYLoDy",
      "symbol": "wCVP",
      "name": "Concentrated Voting Power (Wormhole)",
      "decimals": 9,
      "logoURI": "https://cdn.jsdelivr.net/gh/trustwallet/assets@master/blockchains/ethereum/assets/0x38e4adB44ef08F22F5B5b76A8f0c2d0dCbE7DcA1/logo.png",
      "tags": [
        "wrapped",
        "wormhole"
      ],
      "extensions": {
        "address": "0x38e4adB44ef08F22F5B5b76A8f0c2d0dCbE7DcA1",
        "bridgeContract": "https://etherscan.io/address/0xf92cD566Ea4864356C5491c177A430C222d7e678",
        "assetContract": "https://etherscan.io/address/0x38e4adB44ef08F22F5B5b76A8f0c2d0dCbE7DcA1",
        "coingeckoId": "concentrated-voting-power"
      }
    },
    {
      "chainId": 101,
      "address": "FjucGZpcdVXaWJH21pbrGQaKNszsGsJqbAXu4sJywKJa",
      "symbol": "wREN",
      "name": "Republic Token (Wormhole)",
      "decimals": 9,
      "logoURI": "https://cdn.jsdelivr.net/gh/trustwallet/assets@master/blockchains/ethereum/assets/0x408e41876cCCDC0F92210600ef50372656052a38/logo.png",
      "tags": [
        "wrapped",
        "wormhole"
      ],
      "extensions": {
        "address": "0x408e41876cCCDC0F92210600ef50372656052a38",
        "bridgeContract": "https://etherscan.io/address/0xf92cD566Ea4864356C5491c177A430C222d7e678",
        "assetContract": "https://etherscan.io/address/0x408e41876cCCDC0F92210600ef50372656052a38",
        "coingeckoId": "republic-protocol"
      }
    },
    {
      "chainId": 101,
      "address": "5kvugu18snfGRu1PykMfRzYfUxJYs3smk1PWQcGo6Z8a",
      "symbol": "wXOR",
      "name": "Sora (Wormhole)",
      "decimals": 9,
      "logoURI": "https://cdn.jsdelivr.net/gh/trustwallet/assets@master/blockchains/ethereum/assets/0x40FD72257597aA14C7231A7B1aaa29Fce868F677/logo.png",
      "tags": [
        "wrapped",
        "wormhole"
      ],
      "extensions": {
        "address": "0x40FD72257597aA14C7231A7B1aaa29Fce868F677",
        "bridgeContract": "https://etherscan.io/address/0xf92cD566Ea4864356C5491c177A430C222d7e678",
        "assetContract": "https://etherscan.io/address/0x40FD72257597aA14C7231A7B1aaa29Fce868F677",
        "coingeckoId": "sora"
      }
    },
    {
      "chainId": 101,
      "address": "3EKQDmiXj8yLBFpZca4coxBpP8XJCzmjVgUdVydSmaaT",
      "symbol": "wFUN",
      "name": "FunFair (Wormhole)",
      "decimals": 8,
      "logoURI": "https://cdn.jsdelivr.net/gh/trustwallet/assets@master/blockchains/ethereum/assets/0x419D0d8BdD9aF5e606Ae2232ed285Aff190E711b/logo.png",
      "tags": [
        "wrapped",
        "wormhole"
      ],
      "extensions": {
        "address": "0x419D0d8BdD9aF5e606Ae2232ed285Aff190E711b",
        "bridgeContract": "https://etherscan.io/address/0xf92cD566Ea4864356C5491c177A430C222d7e678",
        "assetContract": "https://etherscan.io/address/0x419D0d8BdD9aF5e606Ae2232ed285Aff190E711b",
        "coingeckoId": "funfair"
      }
    },
    {
      "chainId": 101,
      "address": "6J9soByB65WUamsEG8KSPdphBV1oCoGvr5QpaUaY3r19",
      "symbol": "wPICKLE",
      "name": "PickleToken (Wormhole)",
      "decimals": 9,
      "logoURI": "https://cdn.jsdelivr.net/gh/trustwallet/assets@master/blockchains/ethereum/assets/0x429881672B9AE42b8EbA0E26cD9C73711b891Ca5/logo.png",
      "tags": [
        "wrapped",
        "wormhole"
      ],
      "extensions": {
        "address": "0x429881672B9AE42b8EbA0E26cD9C73711b891Ca5",
        "bridgeContract": "https://etherscan.io/address/0xf92cD566Ea4864356C5491c177A430C222d7e678",
        "assetContract": "https://etherscan.io/address/0x429881672B9AE42b8EbA0E26cD9C73711b891Ca5",
        "coingeckoId": "pickle-finance"
      }
    },
    {
      "chainId": 101,
      "address": "HEsqFznmAERPUmMWHtDWYAZRoFbNHZpuNuFrPio68Zp1",
      "symbol": "wPAXG",
      "name": "Paxos Gold (Wormhole)",
      "decimals": 9,
      "logoURI": "https://cdn.jsdelivr.net/gh/trustwallet/assets@master/blockchains/ethereum/assets/0x45804880De22913dAFE09f4980848ECE6EcbAf78/logo.png",
      "tags": [
        "wrapped",
        "wormhole"
      ],
      "extensions": {
        "address": "0x45804880De22913dAFE09f4980848ECE6EcbAf78",
        "bridgeContract": "https://etherscan.io/address/0xf92cD566Ea4864356C5491c177A430C222d7e678",
        "assetContract": "https://etherscan.io/address/0x45804880De22913dAFE09f4980848ECE6EcbAf78",
        "coingeckoId": "pax-gold"
      }
    },
    {
      "chainId": 101,
      "address": "BrtLvpVCwVDH5Jpqjtiuhh8wKYA5b3NZCnsSftr61viv",
      "symbol": "wQNT",
      "name": "Quant (Wormhole)",
      "decimals": 9,
      "logoURI": "https://cdn.jsdelivr.net/gh/trustwallet/assets@master/blockchains/ethereum/assets/0x4a220E6096B25EADb88358cb44068A3248254675/logo.png",
      "tags": [
        "wrapped",
        "wormhole"
      ],
      "extensions": {
        "address": "0x4a220E6096B25EADb88358cb44068A3248254675",
        "bridgeContract": "https://etherscan.io/address/0xf92cD566Ea4864356C5491c177A430C222d7e678",
        "assetContract": "https://etherscan.io/address/0x4a220E6096B25EADb88358cb44068A3248254675",
        "coingeckoId": "quant-network"
      }
    },
    {
      "chainId": 101,
      "address": "8DRgurhcQPJeCqQEpbeYGUmwAz2tETbyWUYLUU4Q7goM",
      "symbol": "wORAI",
      "name": "Oraichain Token (Wormhole)",
      "decimals": 9,
      "logoURI": "https://cdn.jsdelivr.net/gh/trustwallet/assets@master/blockchains/ethereum/assets/0x4c11249814f11b9346808179Cf06e71ac328c1b5/logo.png",
      "tags": [
        "wrapped",
        "wormhole"
      ],
      "extensions": {
        "address": "0x4c11249814f11b9346808179Cf06e71ac328c1b5",
        "bridgeContract": "https://etherscan.io/address/0xf92cD566Ea4864356C5491c177A430C222d7e678",
        "assetContract": "https://etherscan.io/address/0x4c11249814f11b9346808179Cf06e71ac328c1b5",
        "coingeckoId": "oraichain-token"
      }
    },
    {
      "chainId": 101,
      "address": "4e5cqAsZ7wQqwLi7AApS9CgN8Yaho5TvkhvcLaGyiuzL",
      "symbol": "wTRU",
      "name": "TrustToken (Wormhole)",
      "decimals": 8,
      "logoURI": "https://cdn.jsdelivr.net/gh/trustwallet/assets@master/blockchains/ethereum/assets/0x4C19596f5aAfF459fA38B0f7eD92F11AE6543784/logo.png",
      "tags": [
        "wrapped",
        "wormhole"
      ],
      "extensions": {
        "address": "0x4C19596f5aAfF459fA38B0f7eD92F11AE6543784",
        "bridgeContract": "https://etherscan.io/address/0xf92cD566Ea4864356C5491c177A430C222d7e678",
        "assetContract": "https://etherscan.io/address/0x4C19596f5aAfF459fA38B0f7eD92F11AE6543784",
        "coingeckoId": "truefi"
      }
    },
    {
      "chainId": 101,
      "address": "HkhBUKSct2V93Z35apDmXthkRvH4yvMovLyv8s8idDgP",
      "symbol": "wMCB",
      "name": "MCDEX Token (Wormhole)",
      "decimals": 9,
      "logoURI": "https://cdn.jsdelivr.net/gh/trustwallet/assets@master/blockchains/ethereum/assets/0x4e352cF164E64ADCBad318C3a1e222E9EBa4Ce42/logo.png",
      "tags": [
        "wrapped",
        "wormhole"
      ],
      "extensions": {
        "address": "0x4e352cF164E64ADCBad318C3a1e222E9EBa4Ce42",
        "bridgeContract": "https://etherscan.io/address/0xf92cD566Ea4864356C5491c177A430C222d7e678",
        "assetContract": "https://etherscan.io/address/0x4e352cF164E64ADCBad318C3a1e222E9EBa4Ce42",
        "coingeckoId": "mcdex"
      }
    },
    {
      "chainId": 101,
      "address": "Eof7wbYsHZKaoyUGwM7Nfkoo6zQW4U7uWXqz2hoQzSkK",
      "symbol": "wNU",
      "name": "NuCypher (Wormhole)",
      "decimals": 9,
      "logoURI": "https://cdn.jsdelivr.net/gh/trustwallet/assets@master/blockchains/ethereum/assets/0x4fE83213D56308330EC302a8BD641f1d0113A4Cc/logo.png",
      "tags": [
        "wrapped",
        "wormhole"
      ],
      "extensions": {
        "address": "0x4fE83213D56308330EC302a8BD641f1d0113A4Cc",
        "bridgeContract": "https://etherscan.io/address/0xf92cD566Ea4864356C5491c177A430C222d7e678",
        "assetContract": "https://etherscan.io/address/0x4fE83213D56308330EC302a8BD641f1d0113A4Cc",
        "coingeckoId": "nucypher"
      }
    },
    {
      "chainId": 101,
      "address": "5CmA1HTVZt5NRtwiUrqWrcnT5JRW5zHe6uQXfP7SDUNz",
      "symbol": "wRAZOR",
      "name": "RAZOR (Wormhole)",
      "decimals": 9,
      "logoURI": "https://cdn.jsdelivr.net/gh/trustwallet/assets@master/blockchains/ethereum/assets/0x50DE6856358Cc35f3A9a57eAAA34BD4cB707d2cd/logo.png",
      "tags": [
        "wrapped",
        "wormhole"
      ],
      "extensions": {
        "address": "0x50DE6856358Cc35f3A9a57eAAA34BD4cB707d2cd",
        "bridgeContract": "https://etherscan.io/address/0xf92cD566Ea4864356C5491c177A430C222d7e678",
        "assetContract": "https://etherscan.io/address/0x50DE6856358Cc35f3A9a57eAAA34BD4cB707d2cd",
        "coingeckoId": "razor-network"
      }
    },
    {
      "chainId": 101,
      "address": "6msNYXzSVtjinqapq2xcvBb5NRq4YTPAi7wc5Jx8M8TS",
      "symbol": "wLINK",
      "name": "ChainLink Token (Wormhole)",
      "decimals": 9,
      "logoURI": "https://cdn.jsdelivr.net/gh/trustwallet/assets@master/blockchains/ethereum/assets/0x514910771AF9Ca656af840dff83E8264EcF986CA/logo.png",
      "tags": [
        "wrapped",
        "wormhole"
      ],
      "extensions": {
        "address": "0x514910771AF9Ca656af840dff83E8264EcF986CA",
        "bridgeContract": "https://etherscan.io/address/0xf92cD566Ea4864356C5491c177A430C222d7e678",
        "assetContract": "https://etherscan.io/address/0x514910771AF9Ca656af840dff83E8264EcF986CA",
        "coingeckoId": "chainlink"
      }
    },
    {
      "chainId": 101,
      "address": "BX2gcRRS12iqFzKCpvTt4krBBYNymR9JBDZBxzfFLnbF",
      "symbol": "weRSDL",
      "name": "UnFederalReserveToken (Wormhole)",
      "decimals": 9,
      "logoURI": "https://cdn.jsdelivr.net/gh/trustwallet/assets@master/blockchains/ethereum/assets/0x5218E472cFCFE0b64A064F055B43b4cdC9EfD3A6/logo.png",
      "tags": [
        "wrapped",
        "wormhole"
      ],
      "extensions": {
        "address": "0x5218E472cFCFE0b64A064F055B43b4cdC9EfD3A6",
        "bridgeContract": "https://etherscan.io/address/0xf92cD566Ea4864356C5491c177A430C222d7e678",
        "assetContract": "https://etherscan.io/address/0x5218E472cFCFE0b64A064F055B43b4cdC9EfD3A6",
        "coingeckoId": "unfederalreserve"
      }
    },
    {
      "chainId": 101,
      "address": "CCGLdsokcybeF8NrCcu1RSQK8isNBjBA58kVEMTHTKjx",
      "symbol": "wsUSD",
      "name": "Synth sUSD (Wormhole)",
      "decimals": 9,
      "logoURI": "https://cdn.jsdelivr.net/gh/trustwallet/assets@master/blockchains/ethereum/assets/0x57Ab1ec28D129707052df4dF418D58a2D46d5f51/logo.png",
      "tags": [
        "wrapped",
        "wormhole"
      ],
      "extensions": {
        "address": "0x57Ab1ec28D129707052df4dF418D58a2D46d5f51",
        "bridgeContract": "https://etherscan.io/address/0xf92cD566Ea4864356C5491c177A430C222d7e678",
        "assetContract": "https://etherscan.io/address/0x57Ab1ec28D129707052df4dF418D58a2D46d5f51",
        "coingeckoId": "nusd"
      }
    },
    {
      "chainId": 101,
      "address": "FP9ogG7hTdfcTJwn4prF9AVEcfcjLq1GtkqYM4oRn7eY",
      "symbol": "wHEGIC",
      "name": "Hegic (Wormhole)",
      "decimals": 9,
      "logoURI": "https://cdn.jsdelivr.net/gh/trustwallet/assets@master/blockchains/ethereum/assets/0x584bC13c7D411c00c01A62e8019472dE68768430/logo.png",
      "tags": [
        "wrapped",
        "wormhole"
      ],
      "extensions": {
        "address": "0x584bC13c7D411c00c01A62e8019472dE68768430",
        "bridgeContract": "https://etherscan.io/address/0xf92cD566Ea4864356C5491c177A430C222d7e678",
        "assetContract": "https://etherscan.io/address/0x584bC13c7D411c00c01A62e8019472dE68768430",
        "coingeckoId": "hegic"
      }
    },
    {
      "chainId": 101,
      "address": "DboP5vvYUVjmKSHKJ1YFHwmv41KtUscnYgzjmPgHwQVn",
      "symbol": "wXFI",
      "name": "Xfinance (Wormhole)",
      "decimals": 9,
      "logoURI": "https://cdn.jsdelivr.net/gh/trustwallet/assets@master/blockchains/ethereum/assets/0x5BEfBB272290dD5b8521D4a938f6c4757742c430/logo.png",
      "tags": [
        "wrapped",
        "wormhole"
      ],
      "extensions": {
        "address": "0x5BEfBB272290dD5b8521D4a938f6c4757742c430",
        "bridgeContract": "https://etherscan.io/address/0xf92cD566Ea4864356C5491c177A430C222d7e678",
        "assetContract": "https://etherscan.io/address/0x5BEfBB272290dD5b8521D4a938f6c4757742c430",
        "coingeckoId": "xfinance"
      }
    },
    {
      "chainId": 101,
      "address": "6c4U9yxGzVjejSJJXrdX8wtt532Et6MrBUZc2oK5j6w5",
      "symbol": "wDEXTF",
      "name": "DEXTF Token (Wormhole)",
      "decimals": 9,
      "logoURI": "https://cdn.jsdelivr.net/gh/trustwallet/assets@master/blockchains/ethereum/assets/0x5F64Ab1544D28732F0A24F4713c2C8ec0dA089f0/logo.png",
      "tags": [
        "wrapped",
        "wormhole"
      ],
      "extensions": {
        "address": "0x5F64Ab1544D28732F0A24F4713c2C8ec0dA089f0",
        "bridgeContract": "https://etherscan.io/address/0xf92cD566Ea4864356C5491c177A430C222d7e678",
        "assetContract": "https://etherscan.io/address/0x5F64Ab1544D28732F0A24F4713c2C8ec0dA089f0",
        "coingeckoId": "dextf"
      }
    },
    {
      "chainId": 101,
      "address": "JuXkRYNw54rujC7SPWcAM4ArLgA5x8nDQbS8xHAr6MA",
      "symbol": "wRLC",
      "name": "iExec RLC (Wormhole)",
      "decimals": 9,
      "logoURI": "https://cdn.jsdelivr.net/gh/trustwallet/assets@master/blockchains/ethereum/assets/0x607F4C5BB672230e8672085532f7e901544a7375/logo.png",
      "tags": [
        "wrapped",
        "wormhole"
      ],
      "extensions": {
        "address": "0x607F4C5BB672230e8672085532f7e901544a7375",
        "bridgeContract": "https://etherscan.io/address/0xf92cD566Ea4864356C5491c177A430C222d7e678",
        "assetContract": "https://etherscan.io/address/0x607F4C5BB672230e8672085532f7e901544a7375",
        "coingeckoId": "iexec-rlc"
      }
    },
    {
      "chainId": 101,
      "address": "7NfgSkv6kZ6ZWP6SJPtMuaUYGVEngVK8UFnaFTPk3QsM",
      "symbol": "wCORE",
      "name": "cVault.finance (Wormhole)",
      "decimals": 9,
      "logoURI": "https://cdn.jsdelivr.net/gh/trustwallet/assets@master/blockchains/ethereum/assets/0x62359Ed7505Efc61FF1D56fEF82158CcaffA23D7/logo.png",
      "tags": [
        "wrapped",
        "wormhole"
      ],
      "extensions": {
        "address": "0x62359Ed7505Efc61FF1D56fEF82158CcaffA23D7",
        "bridgeContract": "https://etherscan.io/address/0xf92cD566Ea4864356C5491c177A430C222d7e678",
        "assetContract": "https://etherscan.io/address/0x62359Ed7505Efc61FF1D56fEF82158CcaffA23D7",
        "coingeckoId": "cvault-finance"
      }
    },
    {
      "chainId": 101,
      "address": "AqLKDJiGL4wXKPAfzNom3xEdQwgj2LTCE4k34gzvZsE6",
      "symbol": "wCFi",
      "name": "CyberFi Token (Wormhole)",
      "decimals": 9,
      "logoURI": "https://cdn.jsdelivr.net/gh/trustwallet/assets@master/blockchains/ethereum/assets/0x63b4f3e3fa4e438698CE330e365E831F7cCD1eF4/logo.png",
      "tags": [
        "wrapped",
        "wormhole"
      ],
      "extensions": {
        "address": "0x63b4f3e3fa4e438698CE330e365E831F7cCD1eF4",
        "bridgeContract": "https://etherscan.io/address/0xf92cD566Ea4864356C5491c177A430C222d7e678",
        "assetContract": "https://etherscan.io/address/0x63b4f3e3fa4e438698CE330e365E831F7cCD1eF4",
        "coingeckoId": "cyberfi"
      }
    },
    {
      "chainId": 101,
      "address": "FLrjpCRrd4GffHu8MVYGvuLxYLuBGVaXsnCecw3Effci",
      "symbol": "wWISE",
      "name": "Wise Token (Wormhole)",
      "decimals": 9,
      "logoURI": "https://cdn.jsdelivr.net/gh/trustwallet/assets@master/blockchains/ethereum/assets/0x66a0f676479Cee1d7373f3DC2e2952778BfF5bd6/logo.png",
      "tags": [
        "wrapped",
        "wormhole"
      ],
      "extensions": {
        "address": "0x66a0f676479Cee1d7373f3DC2e2952778BfF5bd6",
        "bridgeContract": "https://etherscan.io/address/0xf92cD566Ea4864356C5491c177A430C222d7e678",
        "assetContract": "https://etherscan.io/address/0x66a0f676479Cee1d7373f3DC2e2952778BfF5bd6",
        "coingeckoId": "wise-token11"
      }
    },
    {
      "chainId": 101,
      "address": "GaMPhVyp1xd9xJuPskDEzQzp8mKfEjAmhny8NX7y7YKc",
      "symbol": "wGNO",
      "name": "Gnosis Token (Wormhole)",
      "decimals": 9,
      "logoURI": "https://cdn.jsdelivr.net/gh/trustwallet/assets@master/blockchains/ethereum/assets/0x6810e776880C02933D47DB1b9fc05908e5386b96/logo.png",
      "tags": [
        "wrapped",
        "wormhole"
      ],
      "extensions": {
        "address": "0x6810e776880C02933D47DB1b9fc05908e5386b96",
        "bridgeContract": "https://etherscan.io/address/0xf92cD566Ea4864356C5491c177A430C222d7e678",
        "assetContract": "https://etherscan.io/address/0x6810e776880C02933D47DB1b9fc05908e5386b96",
        "coingeckoId": "gnosis"
      }
    },
    {
      "chainId": 101,
      "address": "CCAQZHBVWKDukT68PZ3LenDs7apibeSYeJ3jHE8NzBC5",
      "symbol": "wPOOLZ",
      "name": "$Poolz Finance (Wormhole)",
      "decimals": 9,
      "logoURI": "https://cdn.jsdelivr.net/gh/trustwallet/assets@master/blockchains/ethereum/assets/0x69A95185ee2a045CDC4bCd1b1Df10710395e4e23/logo.png",
      "tags": [
        "wrapped",
        "wormhole"
      ],
      "extensions": {
        "address": "0x69A95185ee2a045CDC4bCd1b1Df10710395e4e23",
        "bridgeContract": "https://etherscan.io/address/0xf92cD566Ea4864356C5491c177A430C222d7e678",
        "assetContract": "https://etherscan.io/address/0x69A95185ee2a045CDC4bCd1b1Df10710395e4e23",
        "coingeckoId": "poolz-finance"
      }
    },
    {
      "chainId": 101,
      "address": "FYpdBuyAHSbdaAyD1sKkxyLWbAP8uUW9h6uvdhK74ij1",
      "symbol": "wDAI",
      "name": "Dai Stablecoin (Wormhole)",
      "decimals": 9,
      "logoURI": "https://cdn.jsdelivr.net/gh/trustwallet/assets@master/blockchains/ethereum/assets/0x6B175474E89094C44Da98b954EedeAC495271d0F/logo.png",
      "tags": [
        "wrapped",
        "wormhole"
      ],
      "extensions": {
        "address": "0x6B175474E89094C44Da98b954EedeAC495271d0F",
        "bridgeContract": "https://etherscan.io/address/0xf92cD566Ea4864356C5491c177A430C222d7e678",
        "assetContract": "https://etherscan.io/address/0x6B175474E89094C44Da98b954EedeAC495271d0F",
        "coingeckoId": "dai"
      }
    },
    {
      "chainId": 101,
      "address": "HbMGwfGjGPchtaPwyrtJFy8APZN5w1hi63xnzmj1f23v",
      "symbol": "wSUSHI",
      "name": "SushiSwap (Wormhole)",
      "decimals": 9,
      "logoURI": "https://cdn.jsdelivr.net/gh/trustwallet/assets@master/blockchains/ethereum/assets/0x6B3595068778DD592e39A122f4f5a5cF09C90fE2/logo.png",
      "tags": [
        "wrapped",
        "wormhole"
      ],
      "extensions": {
        "address": "0x6B3595068778DD592e39A122f4f5a5cF09C90fE2",
        "bridgeContract": "https://etherscan.io/address/0xf92cD566Ea4864356C5491c177A430C222d7e678",
        "assetContract": "https://etherscan.io/address/0x6B3595068778DD592e39A122f4f5a5cF09C90fE2",
        "coingeckoId": "sushi"
      }
    },
    {
      "chainId": 101,
      "address": "6Tmi8TZasqdxWB59uE5Zw9VLKecuCbsLSsPEqoMpmozA",
      "symbol": "wFYZ",
      "name": "Fyooz (Wormhole)",
      "decimals": 9,
      "logoURI": "https://cdn.jsdelivr.net/gh/trustwallet/assets@master/blockchains/ethereum/assets/0x6BFf2fE249601ed0Db3a87424a2E923118BB0312/logo.png",
      "tags": [
        "wrapped",
        "wormhole"
      ],
      "extensions": {
        "address": "0x6BFf2fE249601ed0Db3a87424a2E923118BB0312",
        "bridgeContract": "https://etherscan.io/address/0xf92cD566Ea4864356C5491c177A430C222d7e678",
        "assetContract": "https://etherscan.io/address/0x6BFf2fE249601ed0Db3a87424a2E923118BB0312",
        "coingeckoId": "fyooz"
      }
    },
    {
      "chainId": 101,
      "address": "3sHinPxEPqhEGip2Wy45TFmgAA1Atg2mctMjY5RKJUjk",
      "symbol": "wQRX",
      "name": "QuiverX (Wormhole)",
      "decimals": 9,
      "logoURI": "https://cdn.jsdelivr.net/gh/trustwallet/assets@master/blockchains/ethereum/assets/0x6e0daDE58D2d89eBBe7aFc384e3E4f15b70b14D8/logo.png",
      "tags": [
        "wrapped",
        "wormhole"
      ],
      "extensions": {
        "address": "0x6e0daDE58D2d89eBBe7aFc384e3E4f15b70b14D8",
        "bridgeContract": "https://etherscan.io/address/0xf92cD566Ea4864356C5491c177A430C222d7e678",
        "assetContract": "https://etherscan.io/address/0x6e0daDE58D2d89eBBe7aFc384e3E4f15b70b14D8",
        "coingeckoId": "quiverx"
      }
    },
    {
      "chainId": 101,
      "address": "4ighgEijHcCoLu9AsvwVz2TnGFqAgzQtQMr6ch88Jrfe",
      "symbol": "wTRADE",
      "name": "UniTrade (Wormhole)",
      "decimals": 9,
      "logoURI": "https://cdn.jsdelivr.net/gh/trustwallet/assets@master/blockchains/ethereum/assets/0x6F87D756DAf0503d08Eb8993686c7Fc01Dc44fB1/logo.png",
      "tags": [
        "wrapped",
        "wormhole"
      ],
      "extensions": {
        "address": "0x6F87D756DAf0503d08Eb8993686c7Fc01Dc44fB1",
        "bridgeContract": "https://etherscan.io/address/0xf92cD566Ea4864356C5491c177A430C222d7e678",
        "assetContract": "https://etherscan.io/address/0x6F87D756DAf0503d08Eb8993686c7Fc01Dc44fB1",
        "coingeckoId": "unitrade"
      }
    },
    {
      "chainId": 101,
      "address": "FTPnEQ3NfRRZ9tvmpDW6JFrvweBE5sanxnXSpJL1dvbB",
      "symbol": "wBIRD",
      "name": "Bird.Money (Wormhole)",
      "decimals": 9,
      "logoURI": "https://cdn.jsdelivr.net/gh/trustwallet/assets@master/blockchains/ethereum/assets/0x70401dFD142A16dC7031c56E862Fc88Cb9537Ce0/logo.png",
      "tags": [
        "wrapped",
        "wormhole"
      ],
      "extensions": {
        "address": "0x70401dFD142A16dC7031c56E862Fc88Cb9537Ce0",
        "bridgeContract": "https://etherscan.io/address/0xf92cD566Ea4864356C5491c177A430C222d7e678",
        "assetContract": "https://etherscan.io/address/0x70401dFD142A16dC7031c56E862Fc88Cb9537Ce0",
        "coingeckoId": "bird-money"
      }
    },
    {
      "chainId": 101,
      "address": "QVDE6rhcGPSB3ex5T7vWBzvoSRUXULjuSGpVuKwu5XH",
      "symbol": "wAXN",
      "name": "Axion (Wormhole)",
      "decimals": 9,
      "logoURI": "https://cdn.jsdelivr.net/gh/trustwallet/assets@master/blockchains/ethereum/assets/0x71F85B2E46976bD21302B64329868fd15eb0D127/logo.png",
      "tags": [
        "wrapped",
        "wormhole"
      ],
      "extensions": {
        "address": "0x71F85B2E46976bD21302B64329868fd15eb0D127",
        "bridgeContract": "https://etherscan.io/address/0xf92cD566Ea4864356C5491c177A430C222d7e678",
        "assetContract": "https://etherscan.io/address/0x71F85B2E46976bD21302B64329868fd15eb0D127",
        "coingeckoId": "axion"
      }
    },
    {
      "chainId": 101,
      "address": "J6AbGG62yo9UJ2T9r9GM7pnoRNui5DsZDnPbiNAPqbVd",
      "symbol": "wBMI",
      "name": "Bridge Mutual (Wormhole)",
      "decimals": 9,
      "logoURI": "https://cdn.jsdelivr.net/gh/trustwallet/assets@master/blockchains/ethereum/assets/0x725C263e32c72dDC3A19bEa12C5a0479a81eE688/logo.png",
      "tags": [
        "wrapped",
        "wormhole"
      ],
      "extensions": {
        "address": "0x725C263e32c72dDC3A19bEa12C5a0479a81eE688",
        "bridgeContract": "https://etherscan.io/address/0xf92cD566Ea4864356C5491c177A430C222d7e678",
        "assetContract": "https://etherscan.io/address/0x725C263e32c72dDC3A19bEa12C5a0479a81eE688",
        "coingeckoId": "bridge-mutual"
      }
    },
    {
      "chainId": 101,
      "address": "4wvHoaxxZxFeNrMTP8bLVRh1ziSBV7crN665WX4rRMqe",
      "symbol": "wDYT",
      "name": "DoYourTip (Wormhole)",
      "decimals": 9,
      "logoURI": "https://cdn.jsdelivr.net/gh/trustwallet/assets@master/blockchains/ethereum/assets/0x740623d2c797b7D8D1EcB98e9b4Afcf99Ec31E14/logo.png",
      "tags": [
        "wrapped",
        "wormhole"
      ],
      "extensions": {
        "address": "0x740623d2c797b7D8D1EcB98e9b4Afcf99Ec31E14",
        "bridgeContract": "https://etherscan.io/address/0xf92cD566Ea4864356C5491c177A430C222d7e678",
        "assetContract": "https://etherscan.io/address/0x740623d2c797b7D8D1EcB98e9b4Afcf99Ec31E14",
        "coingeckoId": "dynamite"
      }
    },
    {
      "chainId": 101,
      "address": "Fe5fWjCLDMJoi4sTmfR2VW4BT1LwsbR1n6QAjzJQvhhf",
      "symbol": "wBBR",
      "name": "BitberryToken (Wormhole)",
      "decimals": 9,
      "logoURI": "https://cdn.jsdelivr.net/gh/trustwallet/assets@master/blockchains/ethereum/assets/0x7671904eed7f10808B664fc30BB8693FD7237abF/logo.png",
      "tags": [
        "wrapped",
        "wormhole"
      ],
      "extensions": {
        "address": "0x7671904eed7f10808B664fc30BB8693FD7237abF",
        "bridgeContract": "https://etherscan.io/address/0xf92cD566Ea4864356C5491c177A430C222d7e678",
        "assetContract": "https://etherscan.io/address/0x7671904eed7f10808B664fc30BB8693FD7237abF",
        "coingeckoId": "bitberry-token"
      }
    },
    {
      "chainId": 101,
      "address": "5J9yhFRnQZx3RiqHzfQpAffX5UQz3k8vQCZH2g9Z9sDg",
      "symbol": "wWAXE",
      "name": "WAX Economic Token (Wormhole)",
      "decimals": 8,
      "logoURI": "https://cdn.jsdelivr.net/gh/trustwallet/assets@master/blockchains/ethereum/assets/0x7a2Bc711E19ba6aff6cE8246C546E8c4B4944DFD/logo.png",
      "tags": [
        "wrapped",
        "wormhole"
      ],
      "extensions": {
        "address": "0x7a2Bc711E19ba6aff6cE8246C546E8c4B4944DFD",
        "bridgeContract": "https://etherscan.io/address/0xf92cD566Ea4864356C5491c177A430C222d7e678",
        "assetContract": "https://etherscan.io/address/0x7a2Bc711E19ba6aff6cE8246C546E8c4B4944DFD",
        "coingeckoId": "waxe"
      }
    },
    {
      "chainId": 101,
      "address": "4DHywS5EjUTF5AYisPZiJbWcCV4gfpH98oKxpgyKRnnQ",
      "symbol": "wMATIC",
      "name": "Matic Token (Wormhole)",
      "decimals": 9,
      "logoURI": "https://cdn.jsdelivr.net/gh/trustwallet/assets@master/blockchains/ethereum/assets/0x7D1AfA7B718fb893dB30A3aBc0Cfc608AaCfeBB0/logo.png",
      "tags": [
        "wrapped",
        "wormhole"
      ],
      "extensions": {
        "address": "0x7D1AfA7B718fb893dB30A3aBc0Cfc608AaCfeBB0",
        "bridgeContract": "https://etherscan.io/address/0xf92cD566Ea4864356C5491c177A430C222d7e678",
        "assetContract": "https://etherscan.io/address/0x7D1AfA7B718fb893dB30A3aBc0Cfc608AaCfeBB0",
        "coingeckoId": "matic-network"
      }
    },
    {
      "chainId": 101,
      "address": "Au9E8ygQdTJQZXmNKPdtLEP8rGjC4qsGRhkJgjFNPAr8",
      "symbol": "wXRT",
      "name": "Robonomics (Wormhole)",
      "decimals": 9,
      "logoURI": "https://cdn.jsdelivr.net/gh/trustwallet/assets@master/blockchains/ethereum/assets/0x7dE91B204C1C737bcEe6F000AAA6569Cf7061cb7/logo.png",
      "tags": [
        "wrapped",
        "wormhole"
      ],
      "extensions": {
        "address": "0x7dE91B204C1C737bcEe6F000AAA6569Cf7061cb7",
        "bridgeContract": "https://etherscan.io/address/0xf92cD566Ea4864356C5491c177A430C222d7e678",
        "assetContract": "https://etherscan.io/address/0x7dE91B204C1C737bcEe6F000AAA6569Cf7061cb7",
        "coingeckoId": "robonomics-network"
      }
    },
    {
      "chainId": 101,
      "address": "5DQZ14hLDxveMH7NyGmTmUTRGgVAVXADp3cP2UHeH6hM",
      "symbol": "wAAVE",
      "name": "Aave Token (Wormhole)",
      "decimals": 9,
      "logoURI": "https://cdn.jsdelivr.net/gh/trustwallet/assets@master/blockchains/ethereum/assets/0x7Fc66500c84A76Ad7e9c93437bFc5Ac33E2DDaE9/logo.png",
      "tags": [
        "wrapped",
        "wormhole"
      ],
      "extensions": {
        "address": "0x7Fc66500c84A76Ad7e9c93437bFc5Ac33E2DDaE9",
        "bridgeContract": "https://etherscan.io/address/0xf92cD566Ea4864356C5491c177A430C222d7e678",
        "assetContract": "https://etherscan.io/address/0x7Fc66500c84A76Ad7e9c93437bFc5Ac33E2DDaE9",
        "coingeckoId": "aave"
      }
    },
    {
      "chainId": 101,
      "address": "Arc2ZVKNCdDU4vB8Ubud5QayDtjo2oJF9xVrUPQ6TWxF",
      "symbol": "wLEND",
      "name": "Lend (Wormhole)",
      "decimals": 9,
      "logoURI": "https://cdn.jsdelivr.net/gh/trustwallet/assets@master/blockchains/ethereum/assets/0x80fB784B7eD66730e8b1DBd9820aFD29931aab03/logo.png",
      "tags": [
        "wrapped",
        "wormhole"
      ],
      "extensions": {
        "address": "0x80fB784B7eD66730e8b1DBd9820aFD29931aab03",
        "bridgeContract": "https://etherscan.io/address/0xf92cD566Ea4864356C5491c177A430C222d7e678",
        "assetContract": "https://etherscan.io/address/0x80fB784B7eD66730e8b1DBd9820aFD29931aab03",
        "coingeckoId": "ethlend"
      }
    },
    {
      "chainId": 101,
      "address": "2ctKUDkGBnVykt31AhMPhHvAQWJvoNGbLh7aRidjtAqv",
      "symbol": "wPOLS",
      "name": "PolkastarterToken (Wormhole)",
      "decimals": 9,
      "logoURI": "https://cdn.jsdelivr.net/gh/trustwallet/assets@master/blockchains/ethereum/assets/0x83e6f1E41cdd28eAcEB20Cb649155049Fac3D5Aa/logo.png",
      "tags": [
        "wrapped",
        "wormhole"
      ],
      "extensions": {
        "address": "0x83e6f1E41cdd28eAcEB20Cb649155049Fac3D5Aa",
        "bridgeContract": "https://etherscan.io/address/0xf92cD566Ea4864356C5491c177A430C222d7e678",
        "assetContract": "https://etherscan.io/address/0x83e6f1E41cdd28eAcEB20Cb649155049Fac3D5Aa",
        "coingeckoId": "polkastarter"
      }
    },
    {
      "chainId": 101,
      "address": "8FnkznYpHvKiaBkgatVoCrNiS5y5KW62JqgjnxVhDejC",
      "symbol": "wUBT",
      "name": "Unibright (Wormhole)",
      "decimals": 8,
      "logoURI": "https://cdn.jsdelivr.net/gh/trustwallet/assets@master/blockchains/ethereum/assets/0x8400D94A5cb0fa0D041a3788e395285d61c9ee5e/logo.png",
      "tags": [
        "wrapped",
        "wormhole"
      ],
      "extensions": {
        "address": "0x8400D94A5cb0fa0D041a3788e395285d61c9ee5e",
        "bridgeContract": "https://etherscan.io/address/0xf92cD566Ea4864356C5491c177A430C222d7e678",
        "assetContract": "https://etherscan.io/address/0x8400D94A5cb0fa0D041a3788e395285d61c9ee5e",
        "coingeckoId": "unibright"
      }
    },
    {
      "chainId": 101,
      "address": "4LLAYXVmT3U8Sew6k3tk66zk3btT91QRzQzxcNX8XhzV",
      "symbol": "wDIA",
      "name": "DIA (Wormhole)",
      "decimals": 9,
      "logoURI": "https://cdn.jsdelivr.net/gh/trustwallet/assets@master/blockchains/ethereum/assets/0x84cA8bc7997272c7CfB4D0Cd3D55cd942B3c9419/logo.png",
      "tags": [
        "wrapped",
        "wormhole"
      ],
      "extensions": {
        "address": "0x84cA8bc7997272c7CfB4D0Cd3D55cd942B3c9419",
        "bridgeContract": "https://etherscan.io/address/0xf92cD566Ea4864356C5491c177A430C222d7e678",
        "assetContract": "https://etherscan.io/address/0x84cA8bc7997272c7CfB4D0Cd3D55cd942B3c9419",
        "coingeckoId": "dia-data"
      }
    },
    {
      "chainId": 101,
      "address": "8L8pDf3jutdpdr4m3np68CL9ZroLActrqwxi6s9Ah5xU",
      "symbol": "wFRAX",
      "name": "Frax (Wormhole)",
      "decimals": 9,
      "logoURI": "https://cdn.jsdelivr.net/gh/trustwallet/assets@master/blockchains/ethereum/assets/0x853d955aCEf822Db058eb8505911ED77F175b99e/logo.png",
      "tags": [
        "wrapped",
        "wormhole"
      ],
      "extensions": {
        "address": "0x853d955aCEf822Db058eb8505911ED77F175b99e",
        "bridgeContract": "https://etherscan.io/address/0xf92cD566Ea4864356C5491c177A430C222d7e678",
        "assetContract": "https://etherscan.io/address/0x853d955aCEf822Db058eb8505911ED77F175b99e",
        "coingeckoId": "frax"
      }
    },
    {
      "chainId": 101,
      "address": "H3oVL2zJpHJaDoRfQmSrftv3fkGzvsiQgugCZmcRBykG",
      "symbol": "wKEEP",
      "name": "KEEP Token (Wormhole)",
      "decimals": 9,
      "logoURI": "https://cdn.jsdelivr.net/gh/trustwallet/assets@master/blockchains/ethereum/assets/0x85Eee30c52B0b379b046Fb0F85F4f3Dc3009aFEC/logo.png",
      "tags": [
        "wrapped",
        "wormhole"
      ],
      "extensions": {
        "address": "0x85Eee30c52B0b379b046Fb0F85F4f3Dc3009aFEC",
        "bridgeContract": "https://etherscan.io/address/0xf92cD566Ea4864356C5491c177A430C222d7e678",
        "assetContract": "https://etherscan.io/address/0x85Eee30c52B0b379b046Fb0F85F4f3Dc3009aFEC",
        "coingeckoId": "keep-network"
      }
    },
    {
      "chainId": 101,
      "address": "64oqP1dFqqD8NEL4RPCpMyrHmpo31rj3nYxULVXvayfW",
      "symbol": "wRSR",
      "name": "Reserve Rights (Wormhole)",
      "decimals": 9,
      "logoURI": "https://cdn.jsdelivr.net/gh/trustwallet/assets@master/blockchains/ethereum/assets/0x8762db106B2c2A0bccB3A80d1Ed41273552616E8/logo.png",
      "tags": [
        "wrapped",
        "wormhole"
      ],
      "extensions": {
        "address": "0x8762db106B2c2A0bccB3A80d1Ed41273552616E8",
        "bridgeContract": "https://etherscan.io/address/0xf92cD566Ea4864356C5491c177A430C222d7e678",
        "assetContract": "https://etherscan.io/address/0x8762db106B2c2A0bccB3A80d1Ed41273552616E8",
        "coingeckoId": "reserve-rights-token"
      }
    },
    {
      "chainId": 101,
      "address": "5SU7veiCRA16ZxnS24kCC1dwQYVwi3whvTdM48iNE1Rm",
      "symbol": "wMPH",
      "name": "88mph.app (Wormhole)",
      "decimals": 9,
      "logoURI": "https://cdn.jsdelivr.net/gh/trustwallet/assets@master/blockchains/ethereum/assets/0x8888801aF4d980682e47f1A9036e589479e835C5/logo.png",
      "tags": [
        "wrapped",
        "wormhole"
      ],
      "extensions": {
        "address": "0x8888801aF4d980682e47f1A9036e589479e835C5",
        "bridgeContract": "https://etherscan.io/address/0xf92cD566Ea4864356C5491c177A430C222d7e678",
        "assetContract": "https://etherscan.io/address/0x8888801aF4d980682e47f1A9036e589479e835C5",
        "coingeckoId": "88mph"
      }
    },
    {
      "chainId": 101,
      "address": "5fv26ojhPHWNaikXcMf2TBu4JENjLQ2PWgWYeitttVwv",
      "symbol": "wPAID",
      "name": "PAID Network (Wormhole)",
      "decimals": 9,
      "logoURI": "https://cdn.jsdelivr.net/gh/trustwallet/assets@master/blockchains/ethereum/assets/0x8c8687fC965593DFb2F0b4EAeFD55E9D8df348df/logo.png",
      "tags": [
        "wrapped",
        "wormhole"
      ],
      "extensions": {
        "address": "0x8c8687fC965593DFb2F0b4EAeFD55E9D8df348df",
        "bridgeContract": "https://etherscan.io/address/0xf92cD566Ea4864356C5491c177A430C222d7e678",
        "assetContract": "https://etherscan.io/address/0x8c8687fC965593DFb2F0b4EAeFD55E9D8df348df",
        "coingeckoId": "paid-network"
      }
    },
    {
      "chainId": 101,
      "address": "ACr98v3kv9qaGnR3p2BfsoSK9Q2ZmP6zUkm3qxv5ZJDd",
      "symbol": "wSXP",
      "name": "Swipe (Wormhole)",
      "decimals": 9,
      "logoURI": "https://cdn.jsdelivr.net/gh/trustwallet/assets@master/blockchains/ethereum/assets/0x8CE9137d39326AD0cD6491fb5CC0CbA0e089b6A9/logo.png",
      "tags": [
        "wrapped",
        "wormhole"
      ],
      "extensions": {
        "address": "0x8CE9137d39326AD0cD6491fb5CC0CbA0e089b6A9",
        "bridgeContract": "https://etherscan.io/address/0xf92cD566Ea4864356C5491c177A430C222d7e678",
        "assetContract": "https://etherscan.io/address/0x8CE9137d39326AD0cD6491fb5CC0CbA0e089b6A9",
        "coingeckoId": "swipe"
      }
    },
    {
      "chainId": 101,
      "address": "7gBuzBcJ7V48m8TiKJ1XWNDUerK2XfAbjxuRiKMb6S8Z",
      "symbol": "wREQ",
      "name": "Request Token (Wormhole)",
      "decimals": 9,
      "logoURI": "https://cdn.jsdelivr.net/gh/trustwallet/assets@master/blockchains/ethereum/assets/0x8f8221aFbB33998d8584A2B05749bA73c37a938a/logo.png",
      "tags": [
        "wrapped",
        "wormhole"
      ],
      "extensions": {
        "address": "0x8f8221aFbB33998d8584A2B05749bA73c37a938a",
        "bridgeContract": "https://etherscan.io/address/0xf92cD566Ea4864356C5491c177A430C222d7e678",
        "assetContract": "https://etherscan.io/address/0x8f8221aFbB33998d8584A2B05749bA73c37a938a",
        "coingeckoId": "request-network"
      }
    },
    {
      "chainId": 101,
      "address": "CtDjsryLtwZCLj8TeniV7tWHbkaREfjKDWpvyQvsTyek",
      "symbol": "wWHALE",
      "name": "WHALE (Wormhole)",
      "decimals": 4,
      "logoURI": "https://cdn.jsdelivr.net/gh/trustwallet/assets@master/blockchains/ethereum/assets/0x9355372396e3F6daF13359B7b607a3374cc638e0/logo.png",
      "tags": [
        "wrapped",
        "wormhole"
      ],
      "extensions": {
        "address": "0x9355372396e3F6daF13359B7b607a3374cc638e0",
        "bridgeContract": "https://etherscan.io/address/0xf92cD566Ea4864356C5491c177A430C222d7e678",
        "assetContract": "https://etherscan.io/address/0x9355372396e3F6daF13359B7b607a3374cc638e0",
        "coingeckoId": "whale"
      }
    },
    {
      "chainId": 101,
      "address": "JDUgn6JUSwufqqthRdnZZKWv2vEdYvHxigF5Hk79yxRm",
      "symbol": "wPNK",
      "name": "Pinakion (Wormhole)",
      "decimals": 9,
      "logoURI": "https://cdn.jsdelivr.net/gh/trustwallet/assets@master/blockchains/ethereum/assets/0x93ED3FBe21207Ec2E8f2d3c3de6e058Cb73Bc04d/logo.png",
      "tags": [
        "wrapped",
        "wormhole"
      ],
      "extensions": {
        "address": "0x93ED3FBe21207Ec2E8f2d3c3de6e058Cb73Bc04d",
        "bridgeContract": "https://etherscan.io/address/0xf92cD566Ea4864356C5491c177A430C222d7e678",
        "assetContract": "https://etherscan.io/address/0x93ED3FBe21207Ec2E8f2d3c3de6e058Cb73Bc04d",
        "coingeckoId": "kleros"
      }
    },
    {
      "chainId": 101,
      "address": "EJKqF4p7xVhXkcDNCrVQJE4osow76226bc6u3AtsGXaG",
      "symbol": "wAPY",
      "name": "APY Governance Token (Wormhole)",
      "decimals": 9,
      "logoURI": "https://cdn.jsdelivr.net/gh/trustwallet/assets@master/blockchains/ethereum/assets/0x95a4492F028aa1fd432Ea71146b433E7B4446611/logo.png",
      "tags": [
        "wrapped",
        "wormhole"
      ],
      "extensions": {
        "address": "0x95a4492F028aa1fd432Ea71146b433E7B4446611",
        "bridgeContract": "https://etherscan.io/address/0xf92cD566Ea4864356C5491c177A430C222d7e678",
        "assetContract": "https://etherscan.io/address/0x95a4492F028aa1fd432Ea71146b433E7B4446611",
        "coingeckoId": "apy-finance"
      }
    },
    {
      "chainId": 101,
      "address": "AF7Dv5Vzi1dT2fLnz4ysiRQ6FxGN1M6mrmHwgNpx7FVH",
      "symbol": "wOCEAN",
      "name": "Ocean Protocol (Wormhole)",
      "decimals": 9,
      "logoURI": "https://cdn.jsdelivr.net/gh/trustwallet/assets@master/blockchains/ethereum/assets/0x967da4048cD07aB37855c090aAF366e4ce1b9F48/logo.png",
      "tags": [
        "wrapped",
        "wormhole"
      ],
      "extensions": {
        "address": "0x967da4048cD07aB37855c090aAF366e4ce1b9F48",
        "bridgeContract": "https://etherscan.io/address/0xf92cD566Ea4864356C5491c177A430C222d7e678",
        "assetContract": "https://etherscan.io/address/0x967da4048cD07aB37855c090aAF366e4ce1b9F48",
        "coingeckoId": "ocean-protocol"
      }
    },
    {
      "chainId": 101,
      "address": "AyNULvvLGW11fThvhncqNRjEgmDbMEHdDL4HqXD6SM8V",
      "symbol": "wSPI",
      "name": "Shopping.io (Wormhole)",
      "decimals": 9,
      "logoURI": "https://cdn.jsdelivr.net/gh/trustwallet/assets@master/blockchains/ethereum/assets/0x9B02dD390a603Add5c07f9fd9175b7DABE8D63B7/logo.png",
      "tags": [
        "wrapped",
        "wormhole"
      ],
      "extensions": {
        "address": "0x9B02dD390a603Add5c07f9fd9175b7DABE8D63B7",
        "bridgeContract": "https://etherscan.io/address/0xf92cD566Ea4864356C5491c177A430C222d7e678",
        "assetContract": "https://etherscan.io/address/0x9B02dD390a603Add5c07f9fd9175b7DABE8D63B7",
        "coingeckoId": "shopping-io"
      }
    },
    {
      "chainId": 101,
      "address": "3UeKTABxz9XexDtyKq646rSQvx8GVpKNwfMoKKfxsTsF",
      "symbol": "wBBTC",
      "name": "Binance Wrapped BTC (Wormhole)",
      "decimals": 8,
      "logoURI": "https://cdn.jsdelivr.net/gh/trustwallet/assets@master/blockchains/ethereum/assets/0x9BE89D2a4cd102D8Fecc6BF9dA793be995C22541/logo.png",
      "tags": [
        "wrapped",
        "wormhole"
      ],
      "extensions": {
        "address": "0x9BE89D2a4cd102D8Fecc6BF9dA793be995C22541",
        "bridgeContract": "https://etherscan.io/address/0xf92cD566Ea4864356C5491c177A430C222d7e678",
        "assetContract": "https://etherscan.io/address/0x9BE89D2a4cd102D8Fecc6BF9dA793be995C22541",
        "coingeckoId": "binance-wrapped-btc"
      }
    },
    {
      "chainId": 101,
      "address": "DsGbyCHbG4vSWBqAprR2eWuUAg8fXAgYkWL9psgvYZn5",
      "symbol": "wUNISTAKE",
      "name": "Unistake (Wormhole)",
      "decimals": 9,
      "logoURI": "https://cdn.jsdelivr.net/gh/trustwallet/assets@master/blockchains/ethereum/assets/0x9Ed8e7C9604790F7Ec589F99b94361d8AAB64E5E/logo.png",
      "tags": [
        "wrapped",
        "wormhole"
      ],
      "extensions": {
        "address": "0x9Ed8e7C9604790F7Ec589F99b94361d8AAB64E5E",
        "bridgeContract": "https://etherscan.io/address/0xf92cD566Ea4864356C5491c177A430C222d7e678",
        "assetContract": "https://etherscan.io/address/0x9Ed8e7C9604790F7Ec589F99b94361d8AAB64E5E",
        "coingeckoId": "unistake"
      }
    },
    {
      "chainId": 101,
      "address": "GBvv3jn9u6pZqPd2GVnQ7BKJzLwQnEWe4ci9k359PN9Z",
      "symbol": "wMKR",
      "name": "MakerDAO (Wormhole)",
      "decimals": 9,
      "logoURI": "https://cdn.jsdelivr.net/gh/trustwallet/assets@master/blockchains/ethereum/assets/0x9f8F72aA9304c8B593d555F12eF6589cC3A579A2/logo.png",
      "tags": [
        "wrapped",
        "wormhole"
      ],
      "extensions": {
        "address": "0x9f8F72aA9304c8B593d555F12eF6589cC3A579A2",
        "bridgeContract": "https://etherscan.io/address/0xf92cD566Ea4864356C5491c177A430C222d7e678",
        "assetContract": "https://etherscan.io/address/0x9f8F72aA9304c8B593d555F12eF6589cC3A579A2",
        "coingeckoId": "maker"
      }
    },
    {
      "chainId": 101,
      "address": "53ETjuzUNHG8c7rZ2hxQLQfN5R6tEYtdYwNQsa68xFUk",
      "symbol": "wFARM",
      "name": "FARM Reward Token (Wormhole)",
      "decimals": 9,
      "logoURI": "https://cdn.jsdelivr.net/gh/trustwallet/assets@master/blockchains/ethereum/assets/0xa0246c9032bC3A600820415aE600c6388619A14D/logo.png",
      "tags": [
        "wrapped",
        "wormhole"
      ],
      "extensions": {
        "address": "0xa0246c9032bC3A600820415aE600c6388619A14D",
        "bridgeContract": "https://etherscan.io/address/0xf92cD566Ea4864356C5491c177A430C222d7e678",
        "assetContract": "https://etherscan.io/address/0xa0246c9032bC3A600820415aE600c6388619A14D",
        "coingeckoId": "harvest-finance"
      }
    },
    {
      "chainId": 101,
      "address": "FVsXUnbhifqJ4LiXQEbpUtXVdB8T5ADLKqSs5t1oc54F",
      "symbol": "wUSDC",
      "name": "USD Coin (Wormhole)",
      "decimals": 6,
      "logoURI": "https://cdn.jsdelivr.net/gh/solana-labs/token-list@main/assets/mainnet/EPjFWdd5AufqSSqeM2qN1xzybapC8G4wEGGkZwyTDt1v/logo.png",
      "tags": [
        "wrapped",
        "wormhole"
      ],
      "extensions": {
        "address": "0xA0b86991c6218b36c1d19D4a2e9Eb0cE3606eB48",
        "bridgeContract": "https://etherscan.io/address/0xf92cD566Ea4864356C5491c177A430C222d7e678",
        "assetContract": "https://etherscan.io/address/0xA0b86991c6218b36c1d19D4a2e9Eb0cE3606eB48",
        "coingeckoId": "usd-coin"
      }
    },
    {
      "chainId": 101,
      "address": "EjBpnWzWZeW1PKzfCszLdHgENZLZDoTNaEmz8BddpWJx",
      "symbol": "wANT",
      "name": "Aragon Network Token (Wormhole)",
      "decimals": 9,
      "logoURI": "https://cdn.jsdelivr.net/gh/trustwallet/assets@master/blockchains/ethereum/assets/0xa117000000f279D81A1D3cc75430fAA017FA5A2e/logo.png",
      "tags": [
        "wrapped",
        "wormhole"
      ],
      "extensions": {
        "address": "0xa117000000f279D81A1D3cc75430fAA017FA5A2e",
        "bridgeContract": "https://etherscan.io/address/0xf92cD566Ea4864356C5491c177A430C222d7e678",
        "assetContract": "https://etherscan.io/address/0xa117000000f279D81A1D3cc75430fAA017FA5A2e",
        "coingeckoId": "aragon"
      }
    },
    {
      "chainId": 101,
      "address": "Rs4LHZ4WogZCAkCzfsKJib5LLnYL6xcVAfTcLQiSjg2",
      "symbol": "wNPXS",
      "name": "Pundi X Token (Wormhole)",
      "decimals": 9,
      "logoURI": "https://cdn.jsdelivr.net/gh/trustwallet/assets@master/blockchains/ethereum/assets/0xA15C7Ebe1f07CaF6bFF097D8a589fb8AC49Ae5B3/logo.png",
      "tags": [
        "wrapped",
        "wormhole"
      ],
      "extensions": {
        "address": "0xA15C7Ebe1f07CaF6bFF097D8a589fb8AC49Ae5B3",
        "bridgeContract": "https://etherscan.io/address/0xf92cD566Ea4864356C5491c177A430C222d7e678",
        "assetContract": "https://etherscan.io/address/0xA15C7Ebe1f07CaF6bFF097D8a589fb8AC49Ae5B3",
        "coingeckoId": "pundi-x"
      }
    },
    {
      "chainId": 101,
      "address": "65ribugkb42AANKYrEeuruhhfXffyE4jY22FUxFbpW7C",
      "symbol": "wRFOX",
      "name": "RFOX (Wormhole)",
      "decimals": 9,
      "logoURI": "https://cdn.jsdelivr.net/gh/trustwallet/assets@master/blockchains/ethereum/assets/0xa1d6Df714F91DeBF4e0802A542E13067f31b8262/logo.png",
      "tags": [
        "wrapped",
        "wormhole"
      ],
      "extensions": {
        "address": "0xa1d6Df714F91DeBF4e0802A542E13067f31b8262",
        "bridgeContract": "https://etherscan.io/address/0xf92cD566Ea4864356C5491c177A430C222d7e678",
        "assetContract": "https://etherscan.io/address/0xa1d6Df714F91DeBF4e0802A542E13067f31b8262",
        "coingeckoId": "redfox-labs-2"
      }
    },
    {
      "chainId": 101,
      "address": "T2mo6dnFiutu26KMuCMSjCLBB4ofWvQ3qBJGEMc3JSe",
      "symbol": "wMTA",
      "name": "Meta (Wormhole)",
      "decimals": 9,
      "logoURI": "https://cdn.jsdelivr.net/gh/trustwallet/assets@master/blockchains/ethereum/assets/0xa3BeD4E1c75D00fa6f4E5E6922DB7261B5E9AcD2/logo.png",
      "tags": [
        "wrapped",
        "wormhole"
      ],
      "extensions": {
        "address": "0xa3BeD4E1c75D00fa6f4E5E6922DB7261B5E9AcD2",
        "bridgeContract": "https://etherscan.io/address/0xf92cD566Ea4864356C5491c177A430C222d7e678",
        "assetContract": "https://etherscan.io/address/0xa3BeD4E1c75D00fa6f4E5E6922DB7261B5E9AcD2",
        "coingeckoId": "meta"
      }
    },
    {
      "chainId": 101,
      "address": "HC8SaUm9rhvVZE5ZwBWiUhFAnCuG8byd5FxKYdpFm5MR",
      "symbol": "wRBC",
      "name": "Rubic (Wormhole)",
      "decimals": 9,
      "logoURI": "https://cdn.jsdelivr.net/gh/trustwallet/assets@master/blockchains/ethereum/assets/0xA4EED63db85311E22dF4473f87CcfC3DaDCFA3E3/logo.png",
      "tags": [
        "wrapped",
        "wormhole"
      ],
      "extensions": {
        "address": "0xA4EED63db85311E22dF4473f87CcfC3DaDCFA3E3",
        "bridgeContract": "https://etherscan.io/address/0xf92cD566Ea4864356C5491c177A430C222d7e678",
        "assetContract": "https://etherscan.io/address/0xA4EED63db85311E22dF4473f87CcfC3DaDCFA3E3",
        "coingeckoId": "rubic"
      }
    },
    {
      "chainId": 101,
      "address": "9DdtKWoK8cBfLSLhHXHFZzzhxp4rdwHbFEAis8n5AsfQ",
      "symbol": "wNOIA",
      "name": "NOIA Token (Wormhole)",
      "decimals": 9,
      "logoURI": "https://cdn.jsdelivr.net/gh/trustwallet/assets@master/blockchains/ethereum/assets/0xa8c8CfB141A3bB59FEA1E2ea6B79b5ECBCD7b6ca/logo.png",
      "tags": [
        "wrapped",
        "wormhole"
      ],
      "extensions": {
        "address": "0xa8c8CfB141A3bB59FEA1E2ea6B79b5ECBCD7b6ca",
        "bridgeContract": "https://etherscan.io/address/0xf92cD566Ea4864356C5491c177A430C222d7e678",
        "assetContract": "https://etherscan.io/address/0xa8c8CfB141A3bB59FEA1E2ea6B79b5ECBCD7b6ca",
        "coingeckoId": "noia-network"
      }
    },
    {
      "chainId": 101,
      "address": "DTQStP2z4DRqbNHRxtwThAujr9aPFPsv4y2kkXTVLVvb",
      "symbol": "wCEL",
      "name": "Celsius (Wormhole)",
      "decimals": 4,
      "logoURI": "https://cdn.jsdelivr.net/gh/trustwallet/assets@master/blockchains/ethereum/assets/0xaaAEBE6Fe48E54f431b0C390CfaF0b017d09D42d/logo.png",
      "tags": [
        "wrapped",
        "wormhole"
      ],
      "extensions": {
        "address": "0xaaAEBE6Fe48E54f431b0C390CfaF0b017d09D42d",
        "bridgeContract": "https://etherscan.io/address/0xf92cD566Ea4864356C5491c177A430C222d7e678",
        "assetContract": "https://etherscan.io/address/0xaaAEBE6Fe48E54f431b0C390CfaF0b017d09D42d",
        "coingeckoId": "celsius-degree-token"
      }
    },
    {
      "chainId": 101,
      "address": "59NPV18vAbTgwC9aeEGikrmX3EbZHMEMkZfvcsHBNFr9",
      "symbol": "wCWS",
      "name": "Crowns (Wormhole)",
      "decimals": 9,
      "logoURI": "https://cdn.jsdelivr.net/gh/trustwallet/assets@master/blockchains/ethereum/assets/0xaC0104Cca91D167873B8601d2e71EB3D4D8c33e0/logo.png",
      "tags": [
        "wrapped",
        "wormhole"
      ],
      "extensions": {
        "address": "0xaC0104Cca91D167873B8601d2e71EB3D4D8c33e0",
        "bridgeContract": "https://etherscan.io/address/0xf92cD566Ea4864356C5491c177A430C222d7e678",
        "assetContract": "https://etherscan.io/address/0xaC0104Cca91D167873B8601d2e71EB3D4D8c33e0",
        "coingeckoId": "crowns"
      }
    },
    {
      "chainId": 101,
      "address": "4811JP9i35zgAxSFZjGXQwew6xd1qSBE4xdMFik2J14Z",
      "symbol": "wROOM",
      "name": "OptionRoom Token (Wormhole)",
      "decimals": 9,
      "logoURI": "https://cdn.jsdelivr.net/gh/trustwallet/assets@master/blockchains/ethereum/assets/0xAd4f86a25bbc20FfB751f2FAC312A0B4d8F88c64/logo.png",
      "tags": [
        "wrapped",
        "wormhole"
      ],
      "extensions": {
        "address": "0xAd4f86a25bbc20FfB751f2FAC312A0B4d8F88c64",
        "bridgeContract": "https://etherscan.io/address/0xf92cD566Ea4864356C5491c177A430C222d7e678",
        "assetContract": "https://etherscan.io/address/0xAd4f86a25bbc20FfB751f2FAC312A0B4d8F88c64",
        "coingeckoId": "option-room"
      }
    },
    {
      "chainId": 101,
      "address": "2VAdvHWMpzMnDYYn64MgqLNpGQ19iCiusCet8JLMtxU5",
      "symbol": "wYOP",
      "name": "YOP (Wormhole)",
      "decimals": 8,
      "logoURI": "https://cdn.jsdelivr.net/gh/trustwallet/assets@master/blockchains/ethereum/assets/0xAE1eaAE3F627AAca434127644371b67B18444051/logo.png",
      "tags": [
        "wrapped",
        "wormhole"
      ],
      "extensions": {
        "address": "0xAE1eaAE3F627AAca434127644371b67B18444051",
        "bridgeContract": "https://etherscan.io/address/0xf92cD566Ea4864356C5491c177A430C222d7e678",
        "assetContract": "https://etherscan.io/address/0xAE1eaAE3F627AAca434127644371b67B18444051",
        "coingeckoId": "yield-optimization-platform"
      }
    },
    {
      "chainId": 101,
      "address": "AKiTcEWZarsnUbKkwQVRjJni5eqwiNeBQsJ3nrADacT4",
      "symbol": "wLGCY",
      "name": "LGCY Network (Wormhole)",
      "decimals": 9,
      "logoURI": "https://cdn.jsdelivr.net/gh/trustwallet/assets@master/blockchains/ethereum/assets/0xaE697F994Fc5eBC000F8e22EbFfeE04612f98A0d/logo.png",
      "tags": [
        "wrapped",
        "wormhole"
      ],
      "extensions": {
        "address": "0xaE697F994Fc5eBC000F8e22EbFfeE04612f98A0d",
        "bridgeContract": "https://etherscan.io/address/0xf92cD566Ea4864356C5491c177A430C222d7e678",
        "assetContract": "https://etherscan.io/address/0xaE697F994Fc5eBC000F8e22EbFfeE04612f98A0d",
        "coingeckoId": "lgcy-network"
      }
    },
    {
      "chainId": 101,
      "address": "4kPHTMfSD1k3SytAMKEVRWH5ip6WD5U52tC5q6TuXUNU",
      "symbol": "wRFuel",
      "name": "Rio Fuel Token (Wormhole)",
      "decimals": 9,
      "logoURI": "https://cdn.jsdelivr.net/gh/trustwallet/assets@master/blockchains/ethereum/assets/0xaf9f549774ecEDbD0966C52f250aCc548D3F36E5/logo.png",
      "tags": [
        "wrapped",
        "wormhole"
      ],
      "extensions": {
        "address": "0xaf9f549774ecEDbD0966C52f250aCc548D3F36E5",
        "bridgeContract": "https://etherscan.io/address/0xf92cD566Ea4864356C5491c177A430C222d7e678",
        "assetContract": "https://etherscan.io/address/0xaf9f549774ecEDbD0966C52f250aCc548D3F36E5",
        "coingeckoId": "rio-defi"
      }
    },
    {
      "chainId": 101,
      "address": "E1w2uKRsVJeDf1Qqbk7DDKEDe7NCYwh8ySgqCaEZ4BTC",
      "symbol": "wMAHA",
      "name": "MahaDAO (Wormhole)",
      "decimals": 9,
      "logoURI": "https://cdn.jsdelivr.net/gh/trustwallet/assets@master/blockchains/ethereum/assets/0xB4d930279552397bbA2ee473229f89Ec245bc365/logo.png",
      "tags": [
        "wrapped",
        "wormhole"
      ],
      "extensions": {
        "address": "0xB4d930279552397bbA2ee473229f89Ec245bc365",
        "bridgeContract": "https://etherscan.io/address/0xf92cD566Ea4864356C5491c177A430C222d7e678",
        "assetContract": "https://etherscan.io/address/0xB4d930279552397bbA2ee473229f89Ec245bc365",
        "coingeckoId": "mahadao"
      }
    },
    {
      "chainId": 101,
      "address": "4psmnTirimNyPEPEZtkQkdEPJagTXS3a7wsu1XN9MYK3",
      "symbol": "wRPL",
      "name": "Rocket Pool (Wormhole)",
      "decimals": 9,
      "logoURI": "https://cdn.jsdelivr.net/gh/trustwallet/assets@master/blockchains/ethereum/assets/0xB4EFd85c19999D84251304bDA99E90B92300Bd93/logo.png",
      "tags": [
        "wrapped",
        "wormhole"
      ],
      "extensions": {
        "address": "0xB4EFd85c19999D84251304bDA99E90B92300Bd93",
        "bridgeContract": "https://etherscan.io/address/0xf92cD566Ea4864356C5491c177A430C222d7e678",
        "assetContract": "https://etherscan.io/address/0xB4EFd85c19999D84251304bDA99E90B92300Bd93",
        "coingeckoId": "rocket-pool"
      }
    },
    {
      "chainId": 101,
      "address": "FrhQauNRm7ecom9FRprNcyz58agDe5ujAbAtA9NG6jtU",
      "symbol": "wNEXO",
      "name": "Nexo (Wormhole)",
      "decimals": 9,
      "logoURI": "https://cdn.jsdelivr.net/gh/trustwallet/assets@master/blockchains/ethereum/assets/0xB62132e35a6c13ee1EE0f84dC5d40bad8d815206/logo.png",
      "tags": [
        "wrapped",
        "wormhole"
      ],
      "extensions": {
        "address": "0xB62132e35a6c13ee1EE0f84dC5d40bad8d815206",
        "bridgeContract": "https://etherscan.io/address/0xf92cD566Ea4864356C5491c177A430C222d7e678",
        "assetContract": "https://etherscan.io/address/0xB62132e35a6c13ee1EE0f84dC5d40bad8d815206",
        "coingeckoId": "nexo"
      }
    },
    {
      "chainId": 101,
      "address": "6G7X1B2f9F7KWcHxS66mn3ax6VPE2UMZud44RX3BzfVo",
      "symbol": "BEHZAT",
      "name": "Behzat Token",
      "decimals": 10,
      "logoURI": "https://cdn.jsdelivr.net/gh/Tunay221/behzattoken/behzatc.png",
      "tags": [
        "Token"
      ],
      "extensions": {
        "twitter": "https://twitter.com/BehzatToken"
      }
    },
    {
      "chainId": 101,
      "address": "AoU75vwpnWEVvfarxRALjzRc8vS9UdDhRMkwoDimt9ss",
      "symbol": "wSFI",
      "name": "Spice (Wormhole)",
      "decimals": 9,
      "logoURI": "https://cdn.jsdelivr.net/gh/trustwallet/assets@master/blockchains/ethereum/assets/0xb753428af26E81097e7fD17f40c88aaA3E04902c/logo.png",
      "tags": [
        "wrapped",
        "wormhole"
      ],
      "extensions": {
        "address": "0xb753428af26E81097e7fD17f40c88aaA3E04902c",
        "bridgeContract": "https://etherscan.io/address/0xf92cD566Ea4864356C5491c177A430C222d7e678",
        "assetContract": "https://etherscan.io/address/0xb753428af26E81097e7fD17f40c88aaA3E04902c",
        "coingeckoId": "saffron-finance"
      }
    },
    {
      "chainId": 101,
      "address": "CRZuALvCYjPLB65WFLHh9JkmPWK5C81TXpy2aEEaCjr3",
      "symbol": "wSTBZ",
      "name": "Stabilize Token (Wormhole)",
      "decimals": 9,
      "logoURI": "https://cdn.jsdelivr.net/gh/trustwallet/assets@master/blockchains/ethereum/assets/0xB987D48Ed8f2C468D52D6405624EADBa5e76d723/logo.png",
      "tags": [
        "wrapped",
        "wormhole"
      ],
      "extensions": {
        "address": "0xB987D48Ed8f2C468D52D6405624EADBa5e76d723",
        "bridgeContract": "https://etherscan.io/address/0xf92cD566Ea4864356C5491c177A430C222d7e678",
        "assetContract": "https://etherscan.io/address/0xB987D48Ed8f2C468D52D6405624EADBa5e76d723",
        "coingeckoId": "stabilize"
      }
    },
    {
      "chainId": 101,
      "address": "HPYXGSdAwyK5GwmuivL8gDdUVRChtgXq6SRat44k4Pat",
      "symbol": "wBAL",
      "name": "Balancer (Wormhole)",
      "decimals": 9,
      "logoURI": "https://cdn.jsdelivr.net/gh/trustwallet/assets@master/blockchains/ethereum/assets/0xba100000625a3754423978a60c9317c58a424e3D/logo.png",
      "tags": [
        "wrapped",
        "wormhole"
      ],
      "extensions": {
        "address": "0xba100000625a3754423978a60c9317c58a424e3D",
        "bridgeContract": "https://etherscan.io/address/0xf92cD566Ea4864356C5491c177A430C222d7e678",
        "assetContract": "https://etherscan.io/address/0xba100000625a3754423978a60c9317c58a424e3D",
        "coingeckoId": "balancer"
      }
    },
    {
      "chainId": 101,
      "address": "AV7NgJV2BsgEukzUTrcUMz3LD37xLcLtygFig5WJ3kQN",
      "symbol": "wBAND",
      "name": "BandToken (Wormhole)",
      "decimals": 9,
      "logoURI": "https://cdn.jsdelivr.net/gh/trustwallet/assets@master/blockchains/ethereum/assets/0xBA11D00c5f74255f56a5E366F4F77f5A186d7f55/logo.png",
      "tags": [
        "wrapped",
        "wormhole"
      ],
      "extensions": {
        "address": "0xBA11D00c5f74255f56a5E366F4F77f5A186d7f55",
        "bridgeContract": "https://etherscan.io/address/0xf92cD566Ea4864356C5491c177A430C222d7e678",
        "assetContract": "https://etherscan.io/address/0xBA11D00c5f74255f56a5E366F4F77f5A186d7f55",
        "coingeckoId": "band-protocol"
      }
    },
    {
      "chainId": 101,
      "address": "4obZok5FFUcQXQoV39hhcqk9xSmo4WnP9wnrNCk1g5BC",
      "symbol": "wSWFL",
      "name": "Swapfolio (Wormhole)",
      "decimals": 9,
      "logoURI": "https://cdn.jsdelivr.net/gh/trustwallet/assets@master/blockchains/ethereum/assets/0xBa21Ef4c9f433Ede00badEFcC2754B8E74bd538A/logo.png",
      "tags": [
        "wrapped",
        "wormhole"
      ],
      "extensions": {
        "address": "0xBa21Ef4c9f433Ede00badEFcC2754B8E74bd538A",
        "bridgeContract": "https://etherscan.io/address/0xf92cD566Ea4864356C5491c177A430C222d7e678",
        "assetContract": "https://etherscan.io/address/0xBa21Ef4c9f433Ede00badEFcC2754B8E74bd538A",
        "coingeckoId": "swapfolio"
      }
    },
    {
      "chainId": 101,
      "address": "HCP8hGKS6fUGfTA1tQxBKzbXuQk7yktzz71pY8LXVJyR",
      "symbol": "wLRC",
      "name": "LoopringCoin V2 (Wormhole)",
      "decimals": 9,
      "logoURI": "https://cdn.jsdelivr.net/gh/trustwallet/assets@master/blockchains/ethereum/assets/0xBBbbCA6A901c926F240b89EacB641d8Aec7AEafD/logo.png",
      "tags": [
        "wrapped",
        "wormhole"
      ],
      "extensions": {
        "address": "0xBBbbCA6A901c926F240b89EacB641d8Aec7AEafD",
        "bridgeContract": "https://etherscan.io/address/0xf92cD566Ea4864356C5491c177A430C222d7e678",
        "assetContract": "https://etherscan.io/address/0xBBbbCA6A901c926F240b89EacB641d8Aec7AEafD",
        "coingeckoId": "loopring"
      }
    },
    {
      "chainId": 101,
      "address": "9sNArcS6veh7DLEo7Y1ZSbBCYtkuPVE6S3HhVrcWR2Zw",
      "symbol": "wPERP",
      "name": "Perpetual (Wormhole)",
      "decimals": 9,
      "logoURI": "https://cdn.jsdelivr.net/gh/trustwallet/assets@master/blockchains/ethereum/assets/0xbC396689893D065F41bc2C6EcbeE5e0085233447/logo.png",
      "tags": [
        "wrapped",
        "wormhole"
      ],
      "extensions": {
        "address": "0xbC396689893D065F41bc2C6EcbeE5e0085233447",
        "bridgeContract": "https://etherscan.io/address/0xf92cD566Ea4864356C5491c177A430C222d7e678",
        "assetContract": "https://etherscan.io/address/0xbC396689893D065F41bc2C6EcbeE5e0085233447",
        "coingeckoId": "perpetual-protocol"
      }
    },
    {
      "chainId": 101,
      "address": "3XnhArdJydrpbr9Nbj8wNUaozPL9WAo9YDyNWakhTm9X",
      "symbol": "wCOMP",
      "name": "Compound (Wormhole)",
      "decimals": 9,
      "logoURI": "https://cdn.jsdelivr.net/gh/trustwallet/assets@master/blockchains/ethereum/assets/0xc00e94Cb662C3520282E6f5717214004A7f26888/logo.png",
      "tags": [
        "wrapped",
        "wormhole"
      ],
      "extensions": {
        "address": "0xc00e94Cb662C3520282E6f5717214004A7f26888",
        "bridgeContract": "https://etherscan.io/address/0xf92cD566Ea4864356C5491c177A430C222d7e678",
        "assetContract": "https://etherscan.io/address/0xc00e94Cb662C3520282E6f5717214004A7f26888",
        "coingeckoId": "compound-governance-token"
      }
    },
    {
      "chainId": 101,
      "address": "CPLNm9UMKfiJKiySQathV99yeSgTVjPDZx4ucFrbp2MD",
      "symbol": "wSNX",
      "name": "Synthetix Network Token (Wormhole)",
      "decimals": 9,
      "logoURI": "https://cdn.jsdelivr.net/gh/trustwallet/assets@master/blockchains/ethereum/assets//logo.png",
      "tags": [
        "wrapped",
        "wormhole"
      ],
      "extensions": {
        "address": "0xC011a73ee8576Fb46F5E1c5751cA3B9Fe0af2a6F",
        "bridgeContract": "https://etherscan.io/address/0xf92cD566Ea4864356C5491c177A430C222d7e678",
        "assetContract": "https://etherscan.io/address/0xC011a73ee8576Fb46F5E1c5751cA3B9Fe0af2a6F",
        "coingeckoId": "havven"
      }
    },
    {
      "chainId": 101,
      "address": "D6eVKSfLdioqo2zG8LbQYFU2gf66FrjKA7afCYNo1GHt",
      "symbol": "wDUCK",
      "name": "DLP Duck Token (Wormhole)",
      "decimals": 9,
      "logoURI": "https://cdn.jsdelivr.net/gh/trustwallet/assets@master/blockchains/ethereum/assets/0xC0bA369c8Db6eB3924965e5c4FD0b4C1B91e305F/logo.png",
      "tags": [
        "wrapped",
        "wormhole"
      ],
      "extensions": {
        "address": "0xC0bA369c8Db6eB3924965e5c4FD0b4C1B91e305F",
        "bridgeContract": "https://etherscan.io/address/0xf92cD566Ea4864356C5491c177A430C222d7e678",
        "assetContract": "https://etherscan.io/address/0xC0bA369c8Db6eB3924965e5c4FD0b4C1B91e305F",
        "coingeckoId": "dlp-duck-token"
      }
    },
    {
      "chainId": 101,
      "address": "9PwPi3DAf9Dy4Y6qJmUzF6fX9CjNwScBidsYqJmcApF8",
      "symbol": "wCHAIN",
      "name": "Chain Games (Wormhole)",
      "decimals": 9,
      "logoURI": "https://cdn.jsdelivr.net/gh/trustwallet/assets@master/blockchains/ethereum/assets/0xC4C2614E694cF534D407Ee49F8E44D125E4681c4/logo.png",
      "tags": [
        "wrapped",
        "wormhole"
      ],
      "extensions": {
        "address": "0xC4C2614E694cF534D407Ee49F8E44D125E4681c4",
        "bridgeContract": "https://etherscan.io/address/0xf92cD566Ea4864356C5491c177A430C222d7e678",
        "assetContract": "https://etherscan.io/address/0xC4C2614E694cF534D407Ee49F8E44D125E4681c4",
        "coingeckoId": "chain-games"
      }
    },
    {
      "chainId": 101,
      "address": "BmxZ1pghpcoyT7aykj7D1o4AxWirTqvD7zD2tNngjirT",
      "symbol": "wGRT",
      "name": "Graph Token (Wormhole)",
      "decimals": 9,
      "logoURI": "https://cdn.jsdelivr.net/gh/trustwallet/assets@master/blockchains/ethereum/assets/0xc944E90C64B2c07662A292be6244BDf05Cda44a7/logo.png",
      "tags": [
        "wrapped",
        "wormhole"
      ],
      "extensions": {
        "address": "0xc944E90C64B2c07662A292be6244BDf05Cda44a7",
        "bridgeContract": "https://etherscan.io/address/0xf92cD566Ea4864356C5491c177A430C222d7e678",
        "assetContract": "https://etherscan.io/address/0xc944E90C64B2c07662A292be6244BDf05Cda44a7",
        "coingeckoId": "the-graph"
      }
    },
    {
      "chainId": 101,
      "address": "FMr15arp651N6fR2WEL36pCMBnFecHcN6wDxne2Vf3SK",
      "symbol": "wROOT",
      "name": "RootKit (Wormhole)",
      "decimals": 9,
      "logoURI": "https://cdn.jsdelivr.net/gh/trustwallet/assets@master/blockchains/ethereum/assets/0xCb5f72d37685C3D5aD0bB5F982443BC8FcdF570E/logo.png",
      "tags": [
        "wrapped",
        "wormhole"
      ],
      "extensions": {
        "address": "0xCb5f72d37685C3D5aD0bB5F982443BC8FcdF570E",
        "bridgeContract": "https://etherscan.io/address/0xf92cD566Ea4864356C5491c177A430C222d7e678",
        "assetContract": "https://etherscan.io/address/0xCb5f72d37685C3D5aD0bB5F982443BC8FcdF570E",
        "coingeckoId": "rootkit"
      }
    },
    {
      "chainId": 101,
      "address": "E9X7rKAGfSh1gsHC6qh5MVLkDzRcT64KQbjzvHnc5zEq",
      "symbol": "wSWAP",
      "name": "TrustSwap Token (Wormhole)",
      "decimals": 9,
      "logoURI": "https://cdn.jsdelivr.net/gh/trustwallet/assets@master/blockchains/ethereum/assets/0xCC4304A31d09258b0029eA7FE63d032f52e44EFe/logo.png",
      "tags": [
        "wrapped",
        "wormhole"
      ],
      "extensions": {
        "address": "0xCC4304A31d09258b0029eA7FE63d032f52e44EFe",
        "bridgeContract": "https://etherscan.io/address/0xf92cD566Ea4864356C5491c177A430C222d7e678",
        "assetContract": "https://etherscan.io/address/0xCC4304A31d09258b0029eA7FE63d032f52e44EFe",
        "coingeckoId": "trustswap"
      }
    },
    {
      "chainId": 101,
      "address": "5NEENV1mNvu7MfNNtKuGSDC8zoNStq1tuLkDXFtv6rZd",
      "symbol": "wTVK",
      "name": "Terra Virtua Kolect (Wormhole)",
      "decimals": 9,
      "logoURI": "https://cdn.jsdelivr.net/gh/trustwallet/assets@master/blockchains/ethereum/assets/0xd084B83C305daFD76AE3E1b4E1F1fe2eCcCb3988/logo.png",
      "tags": [
        "wrapped",
        "wormhole"
      ],
      "extensions": {
        "address": "0xd084B83C305daFD76AE3E1b4E1F1fe2eCcCb3988",
        "bridgeContract": "https://etherscan.io/address/0xf92cD566Ea4864356C5491c177A430C222d7e678",
        "assetContract": "https://etherscan.io/address/0xd084B83C305daFD76AE3E1b4E1F1fe2eCcCb3988",
        "coingeckoId": "terra-virtua-kolect"
      }
    },
    {
      "chainId": 101,
      "address": "5ZXLGj7onpitgtREJNYb51DwDPddvqV1YLC8jn2sgz48",
      "symbol": "wOMG",
      "name": "OMG Network (Wormhole)",
      "decimals": 9,
      "logoURI": "https://cdn.jsdelivr.net/gh/trustwallet/assets@master/blockchains/ethereum/assets//logo.png",
      "tags": [
        "wrapped",
        "wormhole"
      ],
      "extensions": {
        "address": "0xd26114cd6EE289AccF82350c8d8487fedB8A0C07",
        "bridgeContract": "https://etherscan.io/address/0xf92cD566Ea4864356C5491c177A430C222d7e678",
        "assetContract": "https://etherscan.io/address/0xd26114cd6EE289AccF82350c8d8487fedB8A0C07",
        "coingeckoId": "omisego"
      }
    },
    {
      "chainId": 101,
      "address": "2Xf2yAXJfg82sWwdLUo2x9mZXy6JCdszdMZkcF1Hf4KV",
      "symbol": "wLUNA",
      "name": "Wrapped LUNA Token (Wormhole)",
      "decimals": 9,
      "logoURI": "https://cdn.jsdelivr.net/gh/trustwallet/assets@master/blockchains/ethereum/assets/0xd2877702675e6cEb975b4A1dFf9fb7BAF4C91ea9/logo.png",
      "tags": [
        "wrapped",
        "wormhole"
      ],
      "extensions": {
        "address": "0xd2877702675e6cEb975b4A1dFf9fb7BAF4C91ea9",
        "bridgeContract": "https://etherscan.io/address/0xf92cD566Ea4864356C5491c177A430C222d7e678",
        "assetContract": "https://etherscan.io/address/0xd2877702675e6cEb975b4A1dFf9fb7BAF4C91ea9",
        "coingeckoId": "wrapped-terra"
      }
    },
    {
      "chainId": 101,
      "address": "5Ro6JxJ4NjSTEppdX2iXUYgWkAEF1dcs9gqMX99E2vkL",
      "symbol": "wBONDLY",
      "name": "Bondly Token (Wormhole)",
      "decimals": 9,
      "logoURI": "https://cdn.jsdelivr.net/gh/trustwallet/assets@master/blockchains/ethereum/assets/0xD2dDa223b2617cB616c1580db421e4cFAe6a8a85/logo.png",
      "tags": [
        "wrapped",
        "wormhole"
      ],
      "extensions": {
        "address": "0xD2dDa223b2617cB616c1580db421e4cFAe6a8a85",
        "bridgeContract": "https://etherscan.io/address/0xf92cD566Ea4864356C5491c177A430C222d7e678",
        "assetContract": "https://etherscan.io/address/0xD2dDa223b2617cB616c1580db421e4cFAe6a8a85",
        "coingeckoId": "bondly"
      }
    },
    {
      "chainId": 101,
      "address": "5jFzUEqWLnvGvKWb1Pji9nWVYy5vLG2saoXCyVNWEdEi",
      "symbol": "wDETS",
      "name": "Dextrust (Wormhole)",
      "decimals": 9,
      "logoURI": "https://cdn.jsdelivr.net/gh/trustwallet/assets@master/blockchains/ethereum/assets/0xd379700999F4805Ce80aa32DB46A94dF64561108/logo.png",
      "tags": [
        "wrapped",
        "wormhole"
      ],
      "extensions": {
        "address": "0xd379700999F4805Ce80aa32DB46A94dF64561108",
        "bridgeContract": "https://etherscan.io/address/0xf92cD566Ea4864356C5491c177A430C222d7e678",
        "assetContract": "https://etherscan.io/address/0xd379700999F4805Ce80aa32DB46A94dF64561108",
        "coingeckoId": "dextrust"
      }
    },
    {
      "chainId": 101,
      "address": "BV5tm1uCRWQCQKNgQVFnkseqAjxpmbJkRCXvzFWBdgMp",
      "symbol": "wAMPL",
      "name": "Ampleforth (Wormhole)",
      "decimals": 9,
      "logoURI": "https://cdn.jsdelivr.net/gh/trustwallet/assets@master/blockchains/ethereum/assets//logo.png",
      "tags": [
        "wrapped",
        "wormhole"
      ],
      "extensions": {
        "address": "0xD46bA6D942050d489DBd938a2C909A5d5039A161",
        "bridgeContract": "https://etherscan.io/address/0xf92cD566Ea4864356C5491c177A430C222d7e678",
        "assetContract": "https://etherscan.io/address/0xD46bA6D942050d489DBd938a2C909A5d5039A161",
        "coingeckoId": "ampleforth"
      }
    },
    {
      "chainId": 101,
      "address": "2PSvGigDY4MVUmv51bBiARBMcHBtXcUBnx5V9BwWbbi2",
      "symbol": "wPOLK",
      "name": "Polkamarkets (Wormhole)",
      "decimals": 9,
      "logoURI": "https://cdn.jsdelivr.net/gh/trustwallet/assets@master/blockchains/ethereum/assets/0xD478161C952357F05f0292B56012Cd8457F1cfbF/logo.png",
      "tags": [
        "wrapped",
        "wormhole"
      ],
      "extensions": {
        "address": "0xD478161C952357F05f0292B56012Cd8457F1cfbF",
        "bridgeContract": "https://etherscan.io/address/0xf92cD566Ea4864356C5491c177A430C222d7e678",
        "assetContract": "https://etherscan.io/address/0xD478161C952357F05f0292B56012Cd8457F1cfbF",
        "coingeckoId": "polkamarkets"
      }
    },
    {
      "chainId": 101,
      "address": "ApmXkxXCASdxRf3Ln6Ni7oAZ7E6CX1CcJAD8A5qBdhSm",
      "symbol": "wCRV",
      "name": "Curve DAO Token (Wormhole)",
      "decimals": 9,
      "logoURI": "https://cdn.jsdelivr.net/gh/trustwallet/assets@master/blockchains/ethereum/assets/0xD533a949740bb3306d119CC777fa900bA034cd52/logo.png",
      "tags": [
        "wrapped",
        "wormhole"
      ],
      "extensions": {
        "address": "0xD533a949740bb3306d119CC777fa900bA034cd52",
        "bridgeContract": "https://etherscan.io/address/0xf92cD566Ea4864356C5491c177A430C222d7e678",
        "assetContract": "https://etherscan.io/address/0xD533a949740bb3306d119CC777fa900bA034cd52",
        "coingeckoId": "curve-dao-token"
      }
    },
    {
      "chainId": 101,
      "address": "DWECGzR56MruYJyo5g5QpoxZbFoydt3oWUkkDsVhxXzs",
      "symbol": "wMEME",
      "name": "MEME (Wormhole)",
      "decimals": 8,
      "logoURI": "https://cdn.jsdelivr.net/gh/trustwallet/assets@master/blockchains/ethereum/assets/0xD5525D397898e5502075Ea5E830d8914f6F0affe/logo.png",
      "tags": [
        "wrapped",
        "wormhole"
      ],
      "extensions": {
        "address": "0xD5525D397898e5502075Ea5E830d8914f6F0affe",
        "bridgeContract": "https://etherscan.io/address/0xf92cD566Ea4864356C5491c177A430C222d7e678",
        "assetContract": "https://etherscan.io/address/0xD5525D397898e5502075Ea5E830d8914f6F0affe",
        "coingeckoId": "degenerator"
      }
    },
    {
      "chainId": 101,
      "address": "3Y2wTtM4kCX8uUSLrKJ8wpajCu1C9LaWWAd7b7Nb2BDw",
      "symbol": "wEXNT",
      "name": "ExNetwork Community Token (Wormhole)",
      "decimals": 9,
      "logoURI": "https://cdn.jsdelivr.net/gh/trustwallet/assets@master/blockchains/ethereum/assets/0xD6c67B93a7b248dF608a653d82a100556144c5DA/logo.png",
      "tags": [
        "wrapped",
        "wormhole"
      ],
      "extensions": {
        "address": "0xD6c67B93a7b248dF608a653d82a100556144c5DA",
        "bridgeContract": "https://etherscan.io/address/0xf92cD566Ea4864356C5491c177A430C222d7e678",
        "assetContract": "https://etherscan.io/address/0xD6c67B93a7b248dF608a653d82a100556144c5DA",
        "coingeckoId": "exnetwork-token"
      }
    },
    {
      "chainId": 101,
      "address": "9w97GdWUYYaamGwdKMKZgGzPduZJkiFizq4rz5CPXRv2",
      "symbol": "wUSDT",
      "name": "Tether USD (Wormhole)",
      "decimals": 6,
      "logoURI": "https://cdn.jsdelivr.net/gh/trustwallet/assets@master/blockchains/ethereum/assets/0xdAC17F958D2ee523a2206206994597C13D831ec7/logo.png",
      "tags": [
        "wrapped",
        "wormhole"
      ],
      "extensions": {
        "address": "0xdAC17F958D2ee523a2206206994597C13D831ec7",
        "bridgeContract": "https://etherscan.io/address/0xf92cD566Ea4864356C5491c177A430C222d7e678",
        "assetContract": "https://etherscan.io/address/0xdAC17F958D2ee523a2206206994597C13D831ec7",
        "coingeckoId": "tether"
      }
    },
    {
      "chainId": 101,
      "address": "CqWSJtkMMY16q9QLnQxktM1byzVHGRr8b6LCPuZnEeiL",
      "symbol": "wYLD",
      "name": "Yield (Wormhole)",
      "decimals": 9,
      "logoURI": "https://cdn.jsdelivr.net/gh/trustwallet/assets@master/blockchains/ethereum/assets/0xDcB01cc464238396E213a6fDd933E36796eAfF9f/logo.png",
      "tags": [
        "wrapped",
        "wormhole"
      ],
      "extensions": {
        "address": "0xDcB01cc464238396E213a6fDd933E36796eAfF9f",
        "bridgeContract": "https://etherscan.io/address/0xf92cD566Ea4864356C5491c177A430C222d7e678",
        "assetContract": "https://etherscan.io/address/0xDcB01cc464238396E213a6fDd933E36796eAfF9f",
        "coingeckoId": "yield"
      }
    },
    {
      "chainId": 101,
      "address": "26ZzQVGZruwcZPs2sqb8n9ojKt2cviUjHcMjstFtK6ow",
      "symbol": "wKNC",
      "name": "Kyber Network Crystal (Wormhole)",
      "decimals": 9,
      "logoURI": "https://cdn.jsdelivr.net/gh/trustwallet/assets@master/blockchains/ethereum/assets/0xdd974D5C2e2928deA5F71b9825b8b646686BD200/logo.png",
      "tags": [
        "wrapped",
        "wormhole"
      ],
      "extensions": {
        "address": "0xdd974D5C2e2928deA5F71b9825b8b646686BD200",
        "bridgeContract": "https://etherscan.io/address/0xf92cD566Ea4864356C5491c177A430C222d7e678",
        "assetContract": "https://etherscan.io/address/0xdd974D5C2e2928deA5F71b9825b8b646686BD200",
        "coingeckoId": "kyber-network"
      }
    },
    {
      "chainId": 101,
      "address": "HHoHTtntq2kiBPENyVM1DTP7pNrkBXX2Jye29PSyz3qf",
      "symbol": "wCOTI",
      "name": "COTI Token (Wormhole)",
      "decimals": 9,
      "logoURI": "https://cdn.jsdelivr.net/gh/trustwallet/assets@master/blockchains/ethereum/assets/0xDDB3422497E61e13543BeA06989C0789117555c5/logo.png",
      "tags": [
        "wrapped",
        "wormhole"
      ],
      "extensions": {
        "address": "0xDDB3422497E61e13543BeA06989C0789117555c5",
        "bridgeContract": "https://etherscan.io/address/0xf92cD566Ea4864356C5491c177A430C222d7e678",
        "assetContract": "https://etherscan.io/address/0xDDB3422497E61e13543BeA06989C0789117555c5",
        "coingeckoId": "coti"
      }
    },
    {
      "chainId": 101,
      "address": "4sEpUsJ6uJZYi6A2da8EGjKPacRSqYJaPJffPnTqoWVv",
      "symbol": "wINJ",
      "name": "Injective Token (Wormhole)",
      "decimals": 9,
      "logoURI": "https://cdn.jsdelivr.net/gh/trustwallet/assets@master/blockchains/ethereum/assets/0xe28b3B32B6c345A34Ff64674606124Dd5Aceca30/logo.png",
      "tags": [
        "wrapped",
        "wormhole"
      ],
      "extensions": {
        "address": "0xe28b3B32B6c345A34Ff64674606124Dd5Aceca30",
        "bridgeContract": "https://etherscan.io/address/0xf92cD566Ea4864356C5491c177A430C222d7e678",
        "assetContract": "https://etherscan.io/address/0xe28b3B32B6c345A34Ff64674606124Dd5Aceca30",
        "coingeckoId": "injective-protocol"
      }
    },
    {
      "chainId": 101,
      "address": "G2jrxYSoCSzmohxERa2JzSJMuRM4kiNvRA3DnCv7Lzcz",
      "symbol": "wZRX",
      "name": "0x Protocol Token (Wormhole)",
      "decimals": 9,
      "logoURI": "https://cdn.jsdelivr.net/gh/trustwallet/assets@master/blockchains/ethereum/assets/0xE41d2489571d322189246DaFA5ebDe1F4699F498/logo.png",
      "tags": [
        "wrapped",
        "wormhole"
      ],
      "extensions": {
        "address": "0xE41d2489571d322189246DaFA5ebDe1F4699F498",
        "bridgeContract": "https://etherscan.io/address/0xf92cD566Ea4864356C5491c177A430C222d7e678",
        "assetContract": "https://etherscan.io/address/0xE41d2489571d322189246DaFA5ebDe1F4699F498",
        "coingeckoId": "0x"
      }
    },
    {
      "chainId": 101,
      "address": "3bkBFHyof411hGBdcsiM1KSDdErw63Xoj3eLB8yNknB4",
      "symbol": "wSUPER",
      "name": "SuperFarm (Wormhole)",
      "decimals": 9,
      "logoURI": "https://cdn.jsdelivr.net/gh/trustwallet/assets@master/blockchains/ethereum/assets/0xe53EC727dbDEB9E2d5456c3be40cFF031AB40A55/logo.png",
      "tags": [
        "wrapped",
        "wormhole"
      ],
      "extensions": {
        "address": "0xe53EC727dbDEB9E2d5456c3be40cFF031AB40A55",
        "bridgeContract": "https://etherscan.io/address/0xf92cD566Ea4864356C5491c177A430C222d7e678",
        "assetContract": "https://etherscan.io/address/0xe53EC727dbDEB9E2d5456c3be40cFF031AB40A55",
        "coingeckoId": "superfarm"
      }
    },
    {
      "chainId": 101,
      "address": "7kkkoa1MB93ELm3vjvyC8GJ65G7eEgLhfaHU58riJUCx",
      "symbol": "waEth",
      "name": "aEthereum (Wormhole)",
      "decimals": 9,
      "logoURI": "https://cdn.jsdelivr.net/gh/trustwallet/assets@master/blockchains/ethereum/assets/0xE95A203B1a91a908F9B9CE46459d101078c2c3cb/logo.png",
      "tags": [
        "wrapped",
        "wormhole"
      ],
      "extensions": {
        "address": "0xE95A203B1a91a908F9B9CE46459d101078c2c3cb",
        "bridgeContract": "https://etherscan.io/address/0xf92cD566Ea4864356C5491c177A430C222d7e678",
        "assetContract": "https://etherscan.io/address/0xE95A203B1a91a908F9B9CE46459d101078c2c3cb",
        "coingeckoId": "ankreth"
      }
    },
    {
      "chainId": 101,
      "address": "F48zUwoQMzgCTf5wihwz8GPN23gdcoVMiT227APqA6hC",
      "symbol": "wSURF",
      "name": "SURF.Finance (Wormhole)",
      "decimals": 9,
      "logoURI": "https://cdn.jsdelivr.net/gh/trustwallet/assets@master/blockchains/ethereum/assets/0xEa319e87Cf06203DAe107Dd8E5672175e3Ee976c/logo.png",
      "tags": [
        "wrapped",
        "wormhole"
      ],
      "extensions": {
        "address": "0xEa319e87Cf06203DAe107Dd8E5672175e3Ee976c",
        "bridgeContract": "https://etherscan.io/address/0xf92cD566Ea4864356C5491c177A430C222d7e678",
        "assetContract": "https://etherscan.io/address/0xEa319e87Cf06203DAe107Dd8E5672175e3Ee976c",
        "coingeckoId": "surf-finance"
      }
    },
    {
      "chainId": 101,
      "address": "EK6iyvvqvQtsWYcySrZVHkXjCLX494r9PhnDWJaX1CPu",
      "symbol": "wrenBTC",
      "name": "renBTC (Wormhole)",
      "decimals": 8,
      "logoURI": "https://cdn.jsdelivr.net/gh/trustwallet/assets@master/blockchains/ethereum/assets/0xEB4C2781e4ebA804CE9a9803C67d0893436bB27D/logo.png",
      "tags": [
        "wrapped",
        "wormhole"
      ],
      "extensions": {
        "address": "0xEB4C2781e4ebA804CE9a9803C67d0893436bB27D",
        "bridgeContract": "https://etherscan.io/address/0xf92cD566Ea4864356C5491c177A430C222d7e678",
        "assetContract": "https://etherscan.io/address/0xEB4C2781e4ebA804CE9a9803C67d0893436bB27D",
        "coingeckoId": "renbtc"
      }
    },
    {
      "chainId": 101,
      "address": "B2m4B527oLo5WFWLgy2MitP66azhEW2puaazUAuvNgqZ",
      "symbol": "wDMG",
      "name": "DMM: Governance (Wormhole)",
      "decimals": 9,
      "logoURI": "https://cdn.jsdelivr.net/gh/trustwallet/assets@master/blockchains/ethereum/assets/0xEd91879919B71bB6905f23af0A68d231EcF87b14/logo.png",
      "tags": [
        "wrapped",
        "wormhole"
      ],
      "extensions": {
        "address": "0xEd91879919B71bB6905f23af0A68d231EcF87b14",
        "bridgeContract": "https://etherscan.io/address/0xf92cD566Ea4864356C5491c177A430C222d7e678",
        "assetContract": "https://etherscan.io/address/0xEd91879919B71bB6905f23af0A68d231EcF87b14",
        "coingeckoId": "dmm-governance"
      }
    },
    {
      "chainId": 101,
      "address": "H3iuZNRwaqPsnGUGU5YkDwTU3hQMkzC32hxDko8EtzZw",
      "symbol": "wHEZ",
      "name": "Hermez Network Token (Wormhole)",
      "decimals": 9,
      "logoURI": "https://cdn.jsdelivr.net/gh/trustwallet/assets@master/blockchains/ethereum/assets/0xEEF9f339514298C6A857EfCfC1A762aF84438dEE/logo.png",
      "tags": [
        "wrapped",
        "wormhole"
      ],
      "extensions": {
        "address": "0xEEF9f339514298C6A857EfCfC1A762aF84438dEE",
        "bridgeContract": "https://etherscan.io/address/0xf92cD566Ea4864356C5491c177A430C222d7e678",
        "assetContract": "https://etherscan.io/address/0xEEF9f339514298C6A857EfCfC1A762aF84438dEE",
        "coingeckoId": "hermez-network-token"
      }
    },
    {
      "chainId": 101,
      "address": "DL7873Hud4eMdGScQFD7vrbC6fzWAMQ2LMuoZSn4zUry",
      "symbol": "wRLY",
      "name": "Rally (Wormhole)",
      "decimals": 9,
      "logoURI": "https://cdn.jsdelivr.net/gh/trustwallet/assets@master/blockchains/ethereum/assets/0xf1f955016EcbCd7321c7266BccFB96c68ea5E49b/logo.png",
      "tags": [
        "wrapped",
        "wormhole"
      ],
      "extensions": {
        "address": "0xf1f955016EcbCd7321c7266BccFB96c68ea5E49b",
        "bridgeContract": "https://etherscan.io/address/0xf92cD566Ea4864356C5491c177A430C222d7e678",
        "assetContract": "https://etherscan.io/address/0xf1f955016EcbCd7321c7266BccFB96c68ea5E49b",
        "coingeckoId": "rally-2"
      }
    },
    {
      "chainId": 101,
      "address": "3N89w9KPUVYUK5MMGNY8yMXhrr89QQ1RQPJxVnQHgMdd",
      "symbol": "wYf-DAI",
      "name": "YfDAI.finance (Wormhole)",
      "decimals": 9,
      "logoURI": "https://cdn.jsdelivr.net/gh/trustwallet/assets@master/blockchains/ethereum/assets/0xf4CD3d3Fda8d7Fd6C5a500203e38640A70Bf9577/logo.png",
      "tags": [
        "wrapped",
        "wormhole"
      ],
      "extensions": {
        "address": "0xf4CD3d3Fda8d7Fd6C5a500203e38640A70Bf9577",
        "bridgeContract": "https://etherscan.io/address/0xf92cD566Ea4864356C5491c177A430C222d7e678",
        "assetContract": "https://etherscan.io/address/0xf4CD3d3Fda8d7Fd6C5a500203e38640A70Bf9577",
        "coingeckoId": "yfdai-finance"
      }
    },
    {
      "chainId": 101,
      "address": "8ArKbnnDiq8eRR8hZ1eULMjd2iMAD8AqwyVJRAX7mHQo",
      "symbol": "wFCL",
      "name": "Fractal Protocol Token (Wormhole)",
      "decimals": 9,
      "logoURI": "https://cdn.jsdelivr.net/gh/trustwallet/assets@master/blockchains/ethereum/assets/0xF4d861575ecC9493420A3f5a14F85B13f0b50EB3/logo.png",
      "tags": [
        "wrapped",
        "wormhole"
      ],
      "extensions": {
        "address": "0xF4d861575ecC9493420A3f5a14F85B13f0b50EB3",
        "bridgeContract": "https://etherscan.io/address/0xf92cD566Ea4864356C5491c177A430C222d7e678",
        "assetContract": "https://etherscan.io/address/0xF4d861575ecC9493420A3f5a14F85B13f0b50EB3",
        "coingeckoId": "fractal"
      }
    },
    {
      "chainId": 101,
      "address": "ZWGxcTgJCNGQqZn6vFdknwj4AFFsYRZ4SDJuhRn3J1T",
      "symbol": "wAXS",
      "name": "Axie Infinity (Wormhole)",
      "decimals": 9,
      "logoURI": "https://cdn.jsdelivr.net/gh/trustwallet/assets@master/blockchains/ethereum/assets/0xF5D669627376EBd411E34b98F19C868c8ABA5ADA/logo.png",
      "tags": [
        "wrapped",
        "wormhole"
      ],
      "extensions": {
        "address": "0xF5D669627376EBd411E34b98F19C868c8ABA5ADA",
        "bridgeContract": "https://etherscan.io/address/0xf92cD566Ea4864356C5491c177A430C222d7e678",
        "assetContract": "https://etherscan.io/address/0xF5D669627376EBd411E34b98F19C868c8ABA5ADA",
        "coingeckoId": "axie-infinity"
      }
    },
    {
      "chainId": 101,
      "address": "PEjUEMHFRtfajio8YHKZdUruW1vTzGmz6F7NngjYuou",
      "symbol": "wENJ",
      "name": "Enjin Coin (Wormhole)",
      "decimals": 9,
      "logoURI": "https://cdn.jsdelivr.net/gh/trustwallet/assets@master/blockchains/ethereum/assets/0xF629cBd94d3791C9250152BD8dfBDF380E2a3B9c/logo.png",
      "tags": [
        "wrapped",
        "wormhole"
      ],
      "extensions": {
        "address": "0xF629cBd94d3791C9250152BD8dfBDF380E2a3B9c",
        "bridgeContract": "https://etherscan.io/address/0xf92cD566Ea4864356C5491c177A430C222d7e678",
        "assetContract": "https://etherscan.io/address/0xF629cBd94d3791C9250152BD8dfBDF380E2a3B9c",
        "coingeckoId": "enjincoin"
      }
    },
    {
      "chainId": 101,
      "address": "2cW5deMKeR97C7csq1aMMWUa5RNWkpQFz8tumxk4ZV8w",
      "symbol": "wYLD",
      "name": "Yield (Wormhole)",
      "decimals": 9,
      "logoURI": "https://cdn.jsdelivr.net/gh/trustwallet/assets@master/blockchains/ethereum/assets/0xF94b5C5651c888d928439aB6514B93944eEE6F48/logo.png",
      "tags": [
        "wrapped",
        "wormhole"
      ],
      "extensions": {
        "address": "0xF94b5C5651c888d928439aB6514B93944eEE6F48",
        "bridgeContract": "https://etherscan.io/address/0xf92cD566Ea4864356C5491c177A430C222d7e678",
        "assetContract": "https://etherscan.io/address/0xF94b5C5651c888d928439aB6514B93944eEE6F48",
        "coingeckoId": "yield-app"
      }
    },
    {
      "chainId": 101,
      "address": "FR5qPX4gbKHPyKMK7Cey6dHZ7wtqmqRogYPJo6bpd5Uw",
      "symbol": "wDDIM",
      "name": "DuckDaoDime (Wormhole)",
      "decimals": 9,
      "logoURI": "https://cdn.jsdelivr.net/gh/trustwallet/assets@master/blockchains/ethereum/assets/0xFbEEa1C75E4c4465CB2FCCc9c6d6afe984558E20/logo.png",
      "tags": [
        "wrapped",
        "wormhole"
      ],
      "extensions": {
        "address": "0xFbEEa1C75E4c4465CB2FCCc9c6d6afe984558E20",
        "bridgeContract": "https://etherscan.io/address/0xf92cD566Ea4864356C5491c177A430C222d7e678",
        "assetContract": "https://etherscan.io/address/0xFbEEa1C75E4c4465CB2FCCc9c6d6afe984558E20",
        "coingeckoId": "duckdaodime"
      }
    },
    {
      "chainId": 101,
      "address": "8HCWFQA2GsA6Nm2L5jidM3mus7NeeQ8wp1ri3XFF9WWH",
      "symbol": "wRARI",
      "name": "Rarible (Wormhole)",
      "decimals": 9,
      "logoURI": "https://cdn.jsdelivr.net/gh/trustwallet/assets@master/blockchains/ethereum/assets/0xFca59Cd816aB1eaD66534D82bc21E7515cE441CF/logo.png",
      "tags": [
        "wrapped",
        "wormhole"
      ],
      "extensions": {
        "address": "0xFca59Cd816aB1eaD66534D82bc21E7515cE441CF",
        "bridgeContract": "https://etherscan.io/address/0xf92cD566Ea4864356C5491c177A430C222d7e678",
        "assetContract": "https://etherscan.io/address/0xFca59Cd816aB1eaD66534D82bc21E7515cE441CF",
        "coingeckoId": "rarible"
      }
    },
    {
      "chainId": 101,
      "address": "Egrv6hURf5o68xJ1AGYeRv8RNj2nXJVuSoA5wwiSALcN",
      "symbol": "wAMP",
      "name": "Amp (Wormhole)",
      "decimals": 9,
      "logoURI": "https://cdn.jsdelivr.net/gh/trustwallet/assets@master/blockchains/ethereum/assets/0xfF20817765cB7f73d4bde2e66e067E58D11095C2/logo.png",
      "tags": [
        "wrapped",
        "wormhole"
      ],
      "extensions": {
        "address": "0xfF20817765cB7f73d4bde2e66e067E58D11095C2",
        "bridgeContract": "https://etherscan.io/address/0xf92cD566Ea4864356C5491c177A430C222d7e678",
        "assetContract": "https://etherscan.io/address/0xfF20817765cB7f73d4bde2e66e067E58D11095C2",
        "coingeckoId": "amp-token"
      }
    },
    {
      "chainId": 101,
      "address": "GXMaB6jm5cdoQgb65YpkEu61eDYtod3PuVwYYXdZZJ9r",
      "symbol": "wFSW",
      "name": "FalconSwap Token (Wormhole)",
      "decimals": 9,
      "logoURI": "https://cdn.jsdelivr.net/gh/trustwallet/assets@master/blockchains/ethereum/assets/0xfffffffFf15AbF397dA76f1dcc1A1604F45126DB/logo.png",
      "tags": [
        "wrapped",
        "wormhole"
      ],
      "extensions": {
        "address": "0xfffffffFf15AbF397dA76f1dcc1A1604F45126DB",
        "bridgeContract": "https://etherscan.io/address/0xf92cD566Ea4864356C5491c177A430C222d7e678",
        "assetContract": "https://etherscan.io/address/0xfffffffFf15AbF397dA76f1dcc1A1604F45126DB",
        "coingeckoId": "fsw-token"
      }
    },
    {
      "chainId": 101,
      "address": "AJ1W9A9N9dEMdVyoDiam2rV44gnBm2csrPDP7xqcapgX",
      "symbol": "wBUSD",
      "name": "Binance USD (Wormhole)",
      "decimals": 9,
      "logoURI": " https://cdn.jsdelivr.net/gh/trustwallet/assets@master/blockchains/ethereum/assets/0x4Fabb145d64652a948d72533023f6E7A623C7C53/logo.png",
      "tags": [
        "wrapped",
        "wormhole"
      ],
      "extensions": {
        "address": "0x4Fabb145d64652a948d72533023f6E7A623C7C53",
        "bridgeContract": "https://etherscan.io/address/0xf92cD566Ea4864356C5491c177A430C222d7e678",
        "assetContract": "https://etherscan.io/address/0x4Fabb145d64652a948d72533023f6E7A623C7C53",
        "coingeckoId": "binance-usd"
      }
    },
    {
      "chainId": 101,
      "address": "2VmKuXMwdzouMndWcK7BK2951tBEtYVmGsdU4dXbjyaY",
      "symbol": "waDAI",
      "name": "Aave Interest bearing DAI (Wormhole)",
      "decimals": 9,
      "logoURI": "https://cloudflare-ipfs.com/ipfs/QmaznB5PRhMC696u8yZuzN6Uwrnp7Zmfa5CydVUMvLJc9i/aDAI.svg",
      "tags": [
        "wrapped",
        "wormhole"
      ],
      "extensions": {
        "address": "0xfC1E690f61EFd961294b3e1Ce3313fBD8aa4f85d",
        "bridgeContract": "https://etherscan.io/address/0xf92cD566Ea4864356C5491c177A430C222d7e678",
        "assetContract": "https://etherscan.io/address/0xfC1E690f61EFd961294b3e1Ce3313fBD8aa4f85d",
        "coingeckoId": "aave-dai-v1"
      }
    },
    {
      "chainId": 101,
      "address": "AXvWVviBmySSdghmuomYHqYB3AZn7NmAWrHYHKKPJxoL",
      "symbol": "waTUSD",
      "name": "Aave Interest bearing TUSD (Wormhole)",
      "decimals": 9,
      "logoURI": "https://cloudflare-ipfs.com/ipfs/QmaznB5PRhMC696u8yZuzN6Uwrnp7Zmfa5CydVUMvLJc9i/aTUSD.svg",
      "tags": [
        "wrapped",
        "wormhole"
      ],
      "extensions": {
        "address": "0x4DA9b813057D04BAef4e5800E36083717b4a0341",
        "bridgeContract": "https://etherscan.io/address/0xf92cD566Ea4864356C5491c177A430C222d7e678",
        "assetContract": "https://etherscan.io/address/0x4DA9b813057D04BAef4e5800E36083717b4a0341",
        "coingeckoId": "aave-tusd-v1"
      }
    },
    {
      "chainId": 101,
      "address": "AkaisFPmasQYZUJsZLD9wPEo2KA7aCRqyRawX18ZRzGr",
      "symbol": "waUSDC",
      "name": "Aave Interest bearing USDC (Wormhole)",
      "decimals": 6,
      "logoURI": "https://cloudflare-ipfs.com/ipfs/QmaznB5PRhMC696u8yZuzN6Uwrnp7Zmfa5CydVUMvLJc9i/aUSDC.svg",
      "tags": [
        "wrapped",
        "wormhole"
      ],
      "extensions": {
        "address": "0x9bA00D6856a4eDF4665BcA2C2309936572473B7E",
        "bridgeContract": "https://etherscan.io/address/0xf92cD566Ea4864356C5491c177A430C222d7e678",
        "assetContract": "https://etherscan.io/address/0x9bA00D6856a4eDF4665BcA2C2309936572473B7E",
        "coingeckoId": "aave-usdc-v1"
      }
    },
    {
      "chainId": 101,
      "address": "FZfQtWMoTQ51Z4jxvHfmFcqj4862u9GzmugBnZUuWqR5",
      "symbol": "waUSDT",
      "name": "Aave Interest bearing USDT (Wormhole)",
      "decimals": 6,
      "logoURI": "https://cloudflare-ipfs.com/ipfs/QmaznB5PRhMC696u8yZuzN6Uwrnp7Zmfa5CydVUMvLJc9i/aUSDT.svg",
      "tags": [
        "wrapped",
        "wormhole"
      ],
      "extensions": {
        "address": "0x71fc860F7D3A592A4a98740e39dB31d25db65ae8",
        "bridgeContract": "https://etherscan.io/address/0xf92cD566Ea4864356C5491c177A430C222d7e678",
        "assetContract": "https://etherscan.io/address/0x71fc860F7D3A592A4a98740e39dB31d25db65ae8",
        "coingeckoId": "aave-usdt-v1"
      }
    },
    {
      "chainId": 101,
      "address": "BMrbF8DZ9U5KGdJ4F2MJbH5d6KPi5FQVp7EqmLrhDe1f",
      "symbol": "waSUSD",
      "name": "Aave Interest bearing SUSD (Wormhole)",
      "decimals": 9,
      "logoURI": "https://cloudflare-ipfs.com/ipfs/QmaznB5PRhMC696u8yZuzN6Uwrnp7Zmfa5CydVUMvLJc9i/aSUSD.svg",
      "tags": [
        "wrapped",
        "wormhole"
      ],
      "extensions": {
        "address": "0x625aE63000f46200499120B906716420bd059240",
        "bridgeContract": "https://etherscan.io/address/0xf92cD566Ea4864356C5491c177A430C222d7e678",
        "assetContract": "https://etherscan.io/address/0x625aE63000f46200499120B906716420bd059240",
        "coingeckoId": "aave-susd-v1"
      }
    },
    {
      "chainId": 101,
      "address": "Fzx4N1xJPDZENAhrAaH79k2izT9CFbfnDEcpcWjiusdY",
      "symbol": "waLEND",
      "name": "Aave Interest bearing LEND (Wormhole)",
      "decimals": 9,
      "logoURI": "https://cloudflare-ipfs.com/ipfs/QmaznB5PRhMC696u8yZuzN6Uwrnp7Zmfa5CydVUMvLJc9i/aLEND.svg",
      "tags": [
        "wrapped",
        "wormhole"
      ],
      "extensions": {
        "address": "0x7D2D3688Df45Ce7C552E19c27e007673da9204B8",
        "bridgeContract": "https://etherscan.io/address/0xf92cD566Ea4864356C5491c177A430C222d7e678",
        "assetContract": "https://etherscan.io/address/0x7D2D3688Df45Ce7C552E19c27e007673da9204B8"
      }
    },
    {
      "chainId": 101,
      "address": "GCdDiVgZnkWCAnGktUsjhoho2CHab9JfrRy3Q5W51zvC",
      "symbol": "waBAT",
      "name": "Aave Interest bearing BAT (Wormhole)",
      "decimals": 9,
      "logoURI": "https://cloudflare-ipfs.com/ipfs/QmaznB5PRhMC696u8yZuzN6Uwrnp7Zmfa5CydVUMvLJc9i/aBAT.svg",
      "tags": [
        "wrapped",
        "wormhole"
      ],
      "extensions": {
        "address": "0xE1BA0FB44CCb0D11b80F92f4f8Ed94CA3fF51D00",
        "bridgeContract": "https://etherscan.io/address/0xf92cD566Ea4864356C5491c177A430C222d7e678",
        "assetContract": "https://etherscan.io/address/0xE1BA0FB44CCb0D11b80F92f4f8Ed94CA3fF51D00",
        "coingeckoId": "aave-bat-v1"
      }
    },
    {
      "chainId": 101,
      "address": "FBrfFh7fb7xKfyBMJA32KufMjEkgSgY4AuzLXFKdJFRj",
      "symbol": "waETH",
      "name": "Aave Interest bearing ETH (Wormhole)",
      "decimals": 9,
      "logoURI": "https://cloudflare-ipfs.com/ipfs/QmaznB5PRhMC696u8yZuzN6Uwrnp7Zmfa5CydVUMvLJc9i/aETH.svg",
      "tags": [
        "wrapped",
        "wormhole"
      ],
      "extensions": {
        "address": "0x3a3A65aAb0dd2A17E3F1947bA16138cd37d08c04",
        "bridgeContract": "https://etherscan.io/address/0xf92cD566Ea4864356C5491c177A430C222d7e678",
        "assetContract": "https://etherscan.io/address/0x3a3A65aAb0dd2A17E3F1947bA16138cd37d08c04",
        "coingeckoId": "aave-eth-v1"
      }
    },
    {
      "chainId": 101,
      "address": "Adp88WrQDgExPTu26DdBnbN2ffWMkXLxwqzjTdfRQiJi",
      "symbol": "waLINK",
      "name": "Aave Interest bearing LINK (Wormhole)",
      "decimals": 9,
      "logoURI": "https://cloudflare-ipfs.com/ipfs/QmaznB5PRhMC696u8yZuzN6Uwrnp7Zmfa5CydVUMvLJc9i/aLINK.svg",
      "tags": [
        "wrapped",
        "wormhole"
      ],
      "extensions": {
        "address": "0xA64BD6C70Cb9051F6A9ba1F163Fdc07E0DfB5F84",
        "bridgeContract": "https://etherscan.io/address/0xf92cD566Ea4864356C5491c177A430C222d7e678",
        "assetContract": "https://etherscan.io/address/0xA64BD6C70Cb9051F6A9ba1F163Fdc07E0DfB5F84",
        "coingeckoId": "aave-link-v1"
      }
    },
    {
      "chainId": 101,
      "address": "3p67dqghWn6reQcVCqNBkufrpU1gtA1ZRAYja6GMXySG",
      "symbol": "waKNC",
      "name": "Aave Interest bearing KNC (Wormhole)",
      "decimals": 9,
      "logoURI": "https://cloudflare-ipfs.com/ipfs/QmaznB5PRhMC696u8yZuzN6Uwrnp7Zmfa5CydVUMvLJc9i/aKNC.svg",
      "tags": [
        "wrapped",
        "wormhole"
      ],
      "extensions": {
        "address": "0x9D91BE44C06d373a8a226E1f3b146956083803eB",
        "bridgeContract": "https://etherscan.io/address/0xf92cD566Ea4864356C5491c177A430C222d7e678",
        "assetContract": "https://etherscan.io/address/0x9D91BE44C06d373a8a226E1f3b146956083803eB",
        "coingeckoId": "aave-knc-v1"
      }
    },
    {
      "chainId": 101,
      "address": "A4qYX1xuewaBL9SeZnwA3We6MhG8TYcTceHAJpk7Etdt",
      "symbol": "waREP",
      "name": "Aave Interest bearing REP (Wormhole)",
      "decimals": 9,
      "logoURI": "https://cloudflare-ipfs.com/ipfs/QmaznB5PRhMC696u8yZuzN6Uwrnp7Zmfa5CydVUMvLJc9i/aREP.svg",
      "tags": [
        "wrapped",
        "wormhole"
      ],
      "extensions": {
        "address": "0x71010A9D003445aC60C4e6A7017c1E89A477B438",
        "bridgeContract": "https://etherscan.io/address/0xf92cD566Ea4864356C5491c177A430C222d7e678",
        "assetContract": "https://etherscan.io/address/0x71010A9D003445aC60C4e6A7017c1E89A477B438"
      }
    },
    {
      "chainId": 101,
      "address": "3iTtcKUVa5ouzwNZFc3SasuAKkY2ZuMxLERRcWfxQVN3",
      "symbol": "waMKR",
      "name": "Aave Interest bearing MKR (Wormhole)",
      "decimals": 9,
      "logoURI": "https://cloudflare-ipfs.com/ipfs/QmaznB5PRhMC696u8yZuzN6Uwrnp7Zmfa5CydVUMvLJc9i/aMKR.svg",
      "tags": [
        "wrapped",
        "wormhole"
      ],
      "extensions": {
        "address": "0x7deB5e830be29F91E298ba5FF1356BB7f8146998",
        "bridgeContract": "https://etherscan.io/address/0xf92cD566Ea4864356C5491c177A430C222d7e678",
        "assetContract": "https://etherscan.io/address/0x7deB5e830be29F91E298ba5FF1356BB7f8146998",
        "coingeckoId": "aave-mkr-v1"
      }
    },
    {
      "chainId": 101,
      "address": "EMS6TrCU8uBMumZukRSShGS1yzHGqYd3S8hW2sYULX3T",
      "symbol": "waMANA",
      "name": "Aave Interest bearing MANA (Wormhole)",
      "decimals": 9,
      "logoURI": "https://cloudflare-ipfs.com/ipfs/QmaznB5PRhMC696u8yZuzN6Uwrnp7Zmfa5CydVUMvLJc9i/aMANA.svg",
      "tags": [
        "wrapped",
        "wormhole"
      ],
      "extensions": {
        "address": "0x6FCE4A401B6B80ACe52baAefE4421Bd188e76F6f",
        "bridgeContract": "https://etherscan.io/address/0xf92cD566Ea4864356C5491c177A430C222d7e678",
        "assetContract": "https://etherscan.io/address/0x6FCE4A401B6B80ACe52baAefE4421Bd188e76F6f",
        "coingeckoId": "aave-mana-v1"
      }
    },
    {
      "chainId": 101,
      "address": "qhqzfH7AjeukUgqyPXncWHFXTBebFNu5QQUrzhJaLB4",
      "symbol": "waZRX",
      "name": "Aave Interest bearing ZRX (Wormhole)",
      "decimals": 9,
      "logoURI": "https://cloudflare-ipfs.com/ipfs/QmaznB5PRhMC696u8yZuzN6Uwrnp7Zmfa5CydVUMvLJc9i/aZRX.svg",
      "tags": [
        "wrapped",
        "wormhole"
      ],
      "extensions": {
        "address": "0x6Fb0855c404E09c47C3fBCA25f08d4E41f9F062f",
        "bridgeContract": "https://etherscan.io/address/0xf92cD566Ea4864356C5491c177A430C222d7e678",
        "assetContract": "https://etherscan.io/address/0x6Fb0855c404E09c47C3fBCA25f08d4E41f9F062f",
        "coingeckoId": "aave-zrx-v1"
      }
    },
    {
      "chainId": 101,
      "address": "FeU2J26AfMqh2mh7Cf4Lw1HRueAvAkZYxGr8njFNMeQ2",
      "symbol": "waSNX",
      "name": "Aave Interest bearing SNX (Wormhole)",
      "decimals": 9,
      "logoURI": "https://cloudflare-ipfs.com/ipfs/QmXj52EGotmpyep84PBycmQnAgCF2sbqxdXFWP3GPZFbEz",
      "tags": [
        "wrapped",
        "wormhole"
      ],
      "extensions": {
        "address": "0x328C4c80BC7aCa0834Db37e6600A6c49E12Da4DE",
        "bridgeContract": "https://etherscan.io/address/0xf92cD566Ea4864356C5491c177A430C222d7e678",
        "assetContract": "https://etherscan.io/address/0x328C4c80BC7aCa0834Db37e6600A6c49E12Da4DE",
        "coingeckoId": "aave-snx-v1"
      }
    },
    {
      "chainId": 101,
      "address": "GveRVvWTUH1s26YxyjUnXh1J5mMdu5crC2K2uQy26KXi",
      "symbol": "waWBTC",
      "name": "Aave Interest bearing WBTC (Wormhole)",
      "decimals": 8,
      "logoURI": "https://cloudflare-ipfs.com/ipfs/QmaznB5PRhMC696u8yZuzN6Uwrnp7Zmfa5CydVUMvLJc9i/aWBTC.svg",
      "tags": [
        "wrapped",
        "wormhole"
      ],
      "extensions": {
        "address": "0xFC4B8ED459e00e5400be803A9BB3954234FD50e3",
        "bridgeContract": "https://etherscan.io/address/0xf92cD566Ea4864356C5491c177A430C222d7e678",
        "assetContract": "https://etherscan.io/address/0xFC4B8ED459e00e5400be803A9BB3954234FD50e3",
        "coingeckoId": "aave-wbtc-v1"
      }
    },
    {
      "chainId": 101,
      "address": "F2WgoHLwV4pfxN4WrUs2q6KkmFCsNorGYQ82oaPNUFLP",
      "symbol": "waBUSD",
      "name": "Aave Interest bearing Binance USD (Wormhole)",
      "decimals": 9,
      "logoURI": "https://cloudflare-ipfs.com/ipfs/QmaznB5PRhMC696u8yZuzN6Uwrnp7Zmfa5CydVUMvLJc9i/aBUSD.svg",
      "tags": [
        "wrapped",
        "wormhole"
      ],
      "extensions": {
        "address": "0x6Ee0f7BB50a54AB5253dA0667B0Dc2ee526C30a8",
        "bridgeContract": "https://etherscan.io/address/0xf92cD566Ea4864356C5491c177A430C222d7e678",
        "assetContract": "https://etherscan.io/address/0x6Ee0f7BB50a54AB5253dA0667B0Dc2ee526C30a8",
        "coingeckoId": "aave-busd-v1"
      }
    },
    {
      "chainId": 101,
      "address": "3rNUQJgvfZ5eFsZvCkvdYcbd9ZzS6YmtwQsoUTFKmVd4",
      "symbol": "waENJ",
      "name": "Aave Interest bearing ENJ (Wormhole)",
      "decimals": 9,
      "logoURI": "https://cloudflare-ipfs.com/ipfs/QmaznB5PRhMC696u8yZuzN6Uwrnp7Zmfa5CydVUMvLJc9i/aENJ.svg",
      "tags": [
        "wrapped",
        "wormhole"
      ],
      "extensions": {
        "address": "0x712DB54daA836B53Ef1EcBb9c6ba3b9Efb073F40",
        "bridgeContract": "https://etherscan.io/address/0xf92cD566Ea4864356C5491c177A430C222d7e678",
        "assetContract": "https://etherscan.io/address/0x712DB54daA836B53Ef1EcBb9c6ba3b9Efb073F40",
        "coingeckoId": "aave-enj-v1"
      }
    },
    {
      "chainId": 101,
      "address": "BHh8nyDwdUG4uyyQYNqGXGLHPyb83R6Y2fqJrNVKtTsT",
      "symbol": "waREN",
      "name": "Aave Interest bearing REN (Wormhole)",
      "decimals": 9,
      "logoURI": "https://cloudflare-ipfs.com/ipfs/QmUgE3UECZxZcCAiqd3V9otfFWLi5fxR8uHd94RxkT3iYb",
      "tags": [
        "wrapped",
        "wormhole"
      ],
      "extensions": {
        "address": "0x69948cC03f478B95283F7dbf1CE764d0fc7EC54C",
        "bridgeContract": "https://etherscan.io/address/0xf92cD566Ea4864356C5491c177A430C222d7e678",
        "assetContract": "https://etherscan.io/address/0x69948cC03f478B95283F7dbf1CE764d0fc7EC54C",
        "coingeckoId": "aave-ren-v1"
      }
    },
    {
      "chainId": 101,
      "address": "EE58FVYG1UoY6Givy3K3GSRde9sHMj6X1BnocHBtd3sz",
      "symbol": "waYFI",
      "name": "Aave Interest bearing YFI (Wormhole)",
      "decimals": 9,
      "logoURI": "https://cloudflare-ipfs.com/ipfs/QmauhqAKU8YLhDhT4M5ZcPMuqEfqkBrBaC31uWC9UXd1ik",
      "tags": [
        "wrapped",
        "wormhole"
      ],
      "extensions": {
        "address": "0x12e51E77DAAA58aA0E9247db7510Ea4B46F9bEAd",
        "bridgeContract": "https://etherscan.io/address/0xf92cD566Ea4864356C5491c177A430C222d7e678",
        "assetContract": "https://etherscan.io/address/0x12e51E77DAAA58aA0E9247db7510Ea4B46F9bEAd",
        "coingeckoId": "ayfi"
      }
    },
    {
      "chainId": 101,
      "address": "8aYsiHR6oVTAcFUzdXDhaPkgRbn4QYRCkdk3ATmAmY4p",
      "symbol": "waAAVE",
      "name": "Aave Interest bearing Aave Token (Wormhole)",
      "decimals": 9,
      "logoURI": "https://cloudflare-ipfs.com/ipfs/QmaznB5PRhMC696u8yZuzN6Uwrnp7Zmfa5CydVUMvLJc9i/aAAVE.svg",
      "tags": [
        "wrapped",
        "wormhole"
      ],
      "extensions": {
        "address": "0xba3D9687Cf50fE253cd2e1cFeEdE1d6787344Ed5",
        "bridgeContract": "https://etherscan.io/address/0xf92cD566Ea4864356C5491c177A430C222d7e678",
        "assetContract": "https://etherscan.io/address/0xba3D9687Cf50fE253cd2e1cFeEdE1d6787344Ed5"
      }
    },
    {
      "chainId": 101,
      "address": "8kwCLkWbv4qTJPcbSV65tWdQmjURjBGRSv6VtC1JTiL8",
      "symbol": "waUNI",
      "name": "Aave Interest bearing Uniswap (Wormhole)",
      "decimals": 9,
      "logoURI": "https://cloudflare-ipfs.com/ipfs/QmYdpeez387RdMw6zEEa5rMXuayi748Uc15eFuoa3QhGEJ",
      "tags": [
        "wrapped",
        "wormhole"
      ],
      "extensions": {
        "address": "0xB124541127A0A657f056D9Dd06188c4F1b0e5aab",
        "bridgeContract": "https://etherscan.io/address/0xf92cD566Ea4864356C5491c177A430C222d7e678",
        "assetContract": "https://etherscan.io/address/0xB124541127A0A657f056D9Dd06188c4F1b0e5aab"
      }
    },
    {
      "chainId": 101,
      "address": "9NDu1wdjZ7GiY7foAXhia9h1wQU45oTUzyMZKJ31V7JA",
      "symbol": "wstkAAVE",
      "name": "Staked Aave (Wormhole)",
      "decimals": 9,
      "logoURI": "https://cloudflare-ipfs.com/ipfs/Qmc2N4CsWDH3ZnnggcvbF8dN1JYsKTUyh3rdj5NBZH9KKL",
      "tags": [
        "wrapped",
        "wormhole"
      ],
      "extensions": {
        "address": "0x4da27a545c0c5B758a6BA100e3a049001de870f5",
        "bridgeContract": "https://etherscan.io/address/0xf92cD566Ea4864356C5491c177A430C222d7e678",
        "assetContract": "https://etherscan.io/address/0x4da27a545c0c5B758a6BA100e3a049001de870f5"
      }
    },
    {
      "chainId": 101,
      "address": "GNQ1Goajm3Za8uC1Eptt2yfsrbnkZh2eMJoqxg54sj3o",
      "symbol": "wUniDAIETH",
      "name": "Uniswap DAI LP (Wormhole)",
      "decimals": 9,
      "logoURI": "https://cloudflare-ipfs.com/ipfs/QmYNz8J1h5yefkaAw6tZwUYoJyBTWmBXgAY28ZWZ5rPsLR",
      "tags": [
        "wrapped",
        "wormhole"
      ],
      "extensions": {
        "address": "0x2a1530C4C41db0B0b2bB646CB5Eb1A67b7158667",
        "bridgeContract": "https://etherscan.io/address/0xf92cD566Ea4864356C5491c177A430C222d7e678",
        "assetContract": "https://etherscan.io/address/0x2a1530C4C41db0B0b2bB646CB5Eb1A67b7158667"
      }
    },
    {
      "chainId": 101,
      "address": "7NFin546WNvWkhtfftfY77z8C1TrxLbUcKmw5TpHGGtC",
      "symbol": "wUniUSDCETH",
      "name": "Uniswap USDC LP (Wormhole)",
      "decimals": 9,
      "logoURI": "https://cloudflare-ipfs.com/ipfs/Qme9QQcNzKvk3FEwEZvvKJWSvDUd41z5geWHNpuJb6di9y",
      "tags": [
        "wrapped",
        "wormhole"
      ],
      "extensions": {
        "address": "0x97deC872013f6B5fB443861090ad931542878126",
        "bridgeContract": "https://etherscan.io/address/0xf92cD566Ea4864356C5491c177A430C222d7e678",
        "assetContract": "https://etherscan.io/address/0x97deC872013f6B5fB443861090ad931542878126"
      }
    },
    {
      "chainId": 101,
      "address": "7gersKTtU65ERNBNTZKjYgKf7HypR7PDMprcuhQJChaq",
      "symbol": "wUnisETHETH",
      "name": "Uniswap sETH LP (Wormhole)",
      "decimals": 9,
      "logoURI": "https://cloudflare-ipfs.com/ipfs/QmZcwn4eZJpjihH8TApRczQQJdAzpR6Er7g1bvo6PGhxWi",
      "tags": [
        "wrapped",
        "wormhole"
      ],
      "extensions": {
        "address": "0xe9Cf7887b93150D4F2Da7dFc6D502B216438F244",
        "bridgeContract": "https://etherscan.io/address/0xf92cD566Ea4864356C5491c177A430C222d7e678",
        "assetContract": "https://etherscan.io/address/0xe9Cf7887b93150D4F2Da7dFc6D502B216438F244"
      }
    },
    {
      "chainId": 101,
      "address": "4aqNtSCr77eiEZJ9u9BhPErjEMju6FFdLeBKkE1pdxuK",
      "symbol": "wUniLENDETH",
      "name": "Uniswap LEND LP (Wormhole)",
      "decimals": 9,
      "logoURI": "https://cloudflare-ipfs.com/ipfs/Qmcbin86EXd14LhbqLknH9kM3N7oueBYt9qQmZdmMWqrgu",
      "tags": [
        "wrapped",
        "wormhole"
      ],
      "extensions": {
        "address": "0xcaA7e4656f6A2B59f5f99c745F91AB26D1210DCe",
        "bridgeContract": "https://etherscan.io/address/0xf92cD566Ea4864356C5491c177A430C222d7e678",
        "assetContract": "https://etherscan.io/address/0xcaA7e4656f6A2B59f5f99c745F91AB26D1210DCe"
      }
    },
    {
      "chainId": 101,
      "address": "FDdoYCHwFghBSbnN6suvFR3VFw6kAzfhfGpkAQAGPLC3",
      "symbol": "wUniMKRETH",
      "name": "Uniswap MKR LP (Wormhole)",
      "decimals": 9,
      "logoURI": "https://cloudflare-ipfs.com/ipfs/QmSS94EJyBeHeUmoDmGjQjeuUHQxTcMaD8Zvw8W8XdGDBv",
      "tags": [
        "wrapped",
        "wormhole"
      ],
      "extensions": {
        "address": "0x2C4Bd064b998838076fa341A83d007FC2FA50957",
        "bridgeContract": "https://etherscan.io/address/0xf92cD566Ea4864356C5491c177A430C222d7e678",
        "assetContract": "https://etherscan.io/address/0x2C4Bd064b998838076fa341A83d007FC2FA50957"
      }
    },
    {
      "chainId": 101,
      "address": "FSSTfbb1vh1TRe8Ja64hC65QTc7pPUhwHh5uTAWj5haH",
      "symbol": "wUniLINKETH",
      "name": "Uniswap LINK LP (Wormhole)",
      "decimals": 9,
      "logoURI": "https://cloudflare-ipfs.com/ipfs/QmQWb2cb9QZbTeMTtoWzUpJGNXcZiGXTygbRLKHNNwhk4Y",
      "tags": [
        "wrapped",
        "wormhole"
      ],
      "extensions": {
        "address": "0xF173214C720f58E03e194085B1DB28B50aCDeeaD",
        "bridgeContract": "https://etherscan.io/address/0xf92cD566Ea4864356C5491c177A430C222d7e678",
        "assetContract": "https://etherscan.io/address/0xF173214C720f58E03e194085B1DB28B50aCDeeaD"
      }
    },
    {
      "chainId": 101,
      "address": "Aci9xBGywrgBxQoFnL6LCoCYuX5k6AqaYhimgSZ1Fhrk",
      "symbol": "waUniETH",
      "name": "Aave Interest bearing UniETH (Wormhole)",
      "decimals": 9,
      "logoURI": " https://cdn.jsdelivr.net/gh/trustwallet/assets@master/blockchains/ethereum/assets/0x6179078872605396Ee62960917128F9477a5DdbB/logo.png",
      "tags": [
        "wrapped",
        "wormhole"
      ],
      "extensions": {
        "address": "0x6179078872605396Ee62960917128F9477a5DdbB",
        "bridgeContract": "https://etherscan.io/address/0xf92cD566Ea4864356C5491c177A430C222d7e678",
        "assetContract": "https://etherscan.io/address/0x6179078872605396Ee62960917128F9477a5DdbB"
      }
    },
    {
      "chainId": 101,
      "address": "GqHK99sW4ym6zy6Kdoh8f7sb2c3qhtB3WRqeyPbAYfmy",
      "symbol": "waUniDAI",
      "name": "Aave Interest bearing UniDAI (Wormhole)",
      "decimals": 9,
      "logoURI": " https://cdn.jsdelivr.net/gh/trustwallet/assets@master/blockchains/ethereum/assets/0x048930eec73c91B44b0844aEACdEBADC2F2b6efb/logo.png",
      "tags": [
        "wrapped",
        "wormhole"
      ],
      "extensions": {
        "address": "0x048930eec73c91B44b0844aEACdEBADC2F2b6efb",
        "bridgeContract": "https://etherscan.io/address/0xf92cD566Ea4864356C5491c177A430C222d7e678",
        "assetContract": "https://etherscan.io/address/0x048930eec73c91B44b0844aEACdEBADC2F2b6efb"
      }
    },
    {
      "chainId": 101,
      "address": "4e4TpGVJMYiz5UBrAXuNmiVJ9yvc7ppJeAn8sXmbnmDi",
      "symbol": "waUniUSDC",
      "name": "Aave Interest bearing UniUSDC (Wormhole)",
      "decimals": 6,
      "logoURI": " https://cdn.jsdelivr.net/gh/trustwallet/assets@master/blockchains/ethereum/assets/0xe02b2Ad63eFF3Ac1D5827cBd7AB9DD3DaC4f4AD0/logo.png",
      "tags": [
        "wrapped",
        "wormhole"
      ],
      "extensions": {
        "address": "0xe02b2Ad63eFF3Ac1D5827cBd7AB9DD3DaC4f4AD0",
        "bridgeContract": "https://etherscan.io/address/0xf92cD566Ea4864356C5491c177A430C222d7e678",
        "assetContract": "https://etherscan.io/address/0xe02b2Ad63eFF3Ac1D5827cBd7AB9DD3DaC4f4AD0"
      }
    },
    {
      "chainId": 101,
      "address": "49LoAnQQdo9171zfcWRUoQLYSScrxXobbuwt14xjvfVm",
      "symbol": "waUniUSDT",
      "name": "Aave Interest bearing UniUSDT (Wormhole)",
      "decimals": 6,
      "logoURI": " https://cdn.jsdelivr.net/gh/trustwallet/assets@master/blockchains/ethereum/assets/0xb977ee318010A5252774171494a1bCB98E7fab65/logo.png",
      "tags": [
        "wrapped",
        "wormhole"
      ],
      "extensions": {
        "address": "0xb977ee318010A5252774171494a1bCB98E7fab65",
        "bridgeContract": "https://etherscan.io/address/0xf92cD566Ea4864356C5491c177A430C222d7e678",
        "assetContract": "https://etherscan.io/address/0xb977ee318010A5252774171494a1bCB98E7fab65"
      }
    },
    {
      "chainId": 101,
      "address": "CvG3gtKYJtKRzEUgMeb42xnd8HDjESgLtyJqQ2kuLncp",
      "symbol": "waUniDAIETH",
      "name": "Aave Interest bearing UniDAIETH (Wormhole)",
      "decimals": 9,
      "logoURI": "https://cloudflare-ipfs.com/ipfs/QmaznB5PRhMC696u8yZuzN6Uwrnp7Zmfa5CydVUMvLJc9i/aUNI%20DAI%20ETH.svg",
      "tags": [
        "wrapped",
        "wormhole"
      ],
      "extensions": {
        "address": "0xBbBb7F2aC04484F7F04A2C2C16f20479791BbB44",
        "bridgeContract": "https://etherscan.io/address/0xf92cD566Ea4864356C5491c177A430C222d7e678",
        "assetContract": "https://etherscan.io/address/0xBbBb7F2aC04484F7F04A2C2C16f20479791BbB44"
      }
    },
    {
      "chainId": 101,
      "address": "GSv5ECZaMfaceZK4WKKzA4tKVDkqtfBASECcmYFWcy4G",
      "symbol": "waUniUSDCETH",
      "name": "Aave Interest bearing UniUSDCETH (Wormhole)",
      "decimals": 9,
      "logoURI": "https://cloudflare-ipfs.com/ipfs/QmaznB5PRhMC696u8yZuzN6Uwrnp7Zmfa5CydVUMvLJc9i/aUNI%20USDC%20ETH.svg",
      "tags": [
        "wrapped",
        "wormhole"
      ],
      "extensions": {
        "address": "0x1D0e53A0e524E3CC92C1f0f33Ae268FfF8D7E7a5",
        "bridgeContract": "https://etherscan.io/address/0xf92cD566Ea4864356C5491c177A430C222d7e678",
        "assetContract": "https://etherscan.io/address/0x1D0e53A0e524E3CC92C1f0f33Ae268FfF8D7E7a5"
      }
    },
    {
      "chainId": 101,
      "address": "7LUdsedi7qpTJGnFpZo6mWqVtKKpccr9XrQGxJ2xUDPT",
      "symbol": "waUniSETHETH",
      "name": "Aave Interest bearing UniSETHETH (Wormhole)",
      "decimals": 9,
      "logoURI": "https://cloudflare-ipfs.com/ipfs/QmaznB5PRhMC696u8yZuzN6Uwrnp7Zmfa5CydVUMvLJc9i/aUNI%20sETH%20ETH.svg",
      "tags": [
        "wrapped",
        "wormhole"
      ],
      "extensions": {
        "address": "0x84BBcaB430717ff832c3904fa6515f97fc63C76F",
        "bridgeContract": "https://etherscan.io/address/0xf92cD566Ea4864356C5491c177A430C222d7e678",
        "assetContract": "https://etherscan.io/address/0x84BBcaB430717ff832c3904fa6515f97fc63C76F"
      }
    },
    {
      "chainId": 101,
      "address": "Hc1zHQxg1k2JVwvuv3kqbCyZDEJYfDdNftBMab4EMUx9",
      "symbol": "waUniLENDETH",
      "name": "Aave Interest bearing UniLENDETH (Wormhole)",
      "decimals": 9,
      "logoURI": "https://cloudflare-ipfs.com/ipfs/QmaznB5PRhMC696u8yZuzN6Uwrnp7Zmfa5CydVUMvLJc9i/aUNI%20LEND%20ETH.svg",
      "tags": [
        "wrapped",
        "wormhole"
      ],
      "extensions": {
        "address": "0xc88ebbf7C523f38Ef3eB8A151273C0F0dA421e63",
        "bridgeContract": "https://etherscan.io/address/0xf92cD566Ea4864356C5491c177A430C222d7e678",
        "assetContract": "https://etherscan.io/address/0xc88ebbf7C523f38Ef3eB8A151273C0F0dA421e63"
      }
    },
    {
      "chainId": 101,
      "address": "9PejEmx6NKDHgf6jpgAWwZsibURKifBakjzDQdtCtAXT",
      "symbol": "waUniMKRETH",
      "name": "Aave Interest bearing UniMKRETH (Wormhole)",
      "decimals": 9,
      "logoURI": "https://cloudflare-ipfs.com/ipfs/QmaznB5PRhMC696u8yZuzN6Uwrnp7Zmfa5CydVUMvLJc9i/aUNI%20MKR%20ETH.svg",
      "tags": [
        "wrapped",
        "wormhole"
      ],
      "extensions": {
        "address": "0x8c69f7A4C9B38F1b48005D216c398Efb2F1Ce3e4",
        "bridgeContract": "https://etherscan.io/address/0xf92cD566Ea4864356C5491c177A430C222d7e678",
        "assetContract": "https://etherscan.io/address/0x8c69f7A4C9B38F1b48005D216c398Efb2F1Ce3e4"
      }
    },
    {
      "chainId": 101,
      "address": "KcHygDp4o7ENsHjevYM4T3u6R7KHa5VyvkJ7kpmJcYo",
      "symbol": "waUniLINKETH",
      "name": "Aave Interest bearing UniLINKETH (Wormhole)",
      "decimals": 9,
      "logoURI": "https://cloudflare-ipfs.com/ipfs/QmaznB5PRhMC696u8yZuzN6Uwrnp7Zmfa5CydVUMvLJc9i/aUNI%20LINK%20ETH.svg",
      "tags": [
        "wrapped",
        "wormhole"
      ],
      "extensions": {
        "address": "0x9548DB8b1cA9b6c757485e7861918b640390169c",
        "bridgeContract": "https://etherscan.io/address/0xf92cD566Ea4864356C5491c177A430C222d7e678",
        "assetContract": "https://etherscan.io/address/0x9548DB8b1cA9b6c757485e7861918b640390169c"
      }
    },
    {
      "chainId": 101,
      "address": "GNPAF84ZEtKYyfuY2fg8tZVwse7LpTSeyYPSyEKFqa2Y",
      "symbol": "waUSDT",
      "name": "Aave interest bearing USDT (Wormhole)",
      "decimals": 6,
      "logoURI": "https://cloudflare-ipfs.com/ipfs/QmaznB5PRhMC696u8yZuzN6Uwrnp7Zmfa5CydVUMvLJc9i/aUSDT.svg",
      "tags": [
        "wrapped",
        "wormhole"
      ],
      "extensions": {
        "address": "0x3Ed3B47Dd13EC9a98b44e6204A523E766B225811",
        "bridgeContract": "https://etherscan.io/address/0xf92cD566Ea4864356C5491c177A430C222d7e678",
        "assetContract": "https://etherscan.io/address/0x3Ed3B47Dd13EC9a98b44e6204A523E766B225811",
        "coingeckoId": "aave-usdt"
      }
    },
    {
      "chainId": 101,
      "address": "3QTknQ3i27rDKm5hvBaScFLQ34xX9N7J7XfEFwy27qbZ",
      "symbol": "waWBTC",
      "name": "Aave interest bearing WBTC (Wormhole)",
      "decimals": 8,
      "logoURI": "https://cloudflare-ipfs.com/ipfs/QmaznB5PRhMC696u8yZuzN6Uwrnp7Zmfa5CydVUMvLJc9i/aWBTC.svg",
      "tags": [
        "wrapped",
        "wormhole"
      ],
      "extensions": {
        "address": "0x9ff58f4fFB29fA2266Ab25e75e2A8b3503311656",
        "bridgeContract": "https://etherscan.io/address/0xf92cD566Ea4864356C5491c177A430C222d7e678",
        "assetContract": "https://etherscan.io/address/0x9ff58f4fFB29fA2266Ab25e75e2A8b3503311656",
        "coingeckoId": "aave-wbtc"
      }
    },
    {
      "chainId": 101,
      "address": "EbpkofeWyiQouGyxQAgXxEyGtjgq13NSucX3CNvucNpb",
      "symbol": "waWETH",
      "name": "Aave interest bearing WETH (Wormhole)",
      "decimals": 9,
      "logoURI": "https://cloudflare-ipfs.com/ipfs/QmUDc7LQN6zKHon9FChTqZc7WGFvGPZe698Bq5HbSYtfk9",
      "tags": [
        "wrapped",
        "wormhole"
      ],
      "extensions": {
        "address": "0x030bA81f1c18d280636F32af80b9AAd02Cf0854e",
        "bridgeContract": "https://etherscan.io/address/0xf92cD566Ea4864356C5491c177A430C222d7e678",
        "assetContract": "https://etherscan.io/address/0x030bA81f1c18d280636F32af80b9AAd02Cf0854e"
      }
    },
    {
      "chainId": 101,
      "address": "67uaa3Z7SX7GC6dqSTjpJLnySLXZpCAK9MHMi3232Bfb",
      "symbol": "waYFI",
      "name": "Aave interest bearing YFI (Wormhole)",
      "decimals": 9,
      "logoURI": "https://cloudflare-ipfs.com/ipfs/QmauhqAKU8YLhDhT4M5ZcPMuqEfqkBrBaC31uWC9UXd1ik",
      "tags": [
        "wrapped",
        "wormhole"
      ],
      "extensions": {
        "address": "0x5165d24277cD063F5ac44Efd447B27025e888f37",
        "bridgeContract": "https://etherscan.io/address/0xf92cD566Ea4864356C5491c177A430C222d7e678",
        "assetContract": "https://etherscan.io/address/0x5165d24277cD063F5ac44Efd447B27025e888f37"
      }
    },
    {
      "chainId": 101,
      "address": "9xS6et5uvQ64QsmaGMfzfXrwTsfYPjwEWuiPnBGFgfw",
      "symbol": "waZRX",
      "name": "Aave interest bearing ZRX (Wormhole)",
      "decimals": 9,
      "logoURI": "https://cloudflare-ipfs.com/ipfs/QmaznB5PRhMC696u8yZuzN6Uwrnp7Zmfa5CydVUMvLJc9i/aZRX.svg",
      "tags": [
        "wrapped",
        "wormhole"
      ],
      "extensions": {
        "address": "0xDf7FF54aAcAcbFf42dfe29DD6144A69b629f8C9e",
        "bridgeContract": "https://etherscan.io/address/0xf92cD566Ea4864356C5491c177A430C222d7e678",
        "assetContract": "https://etherscan.io/address/0xDf7FF54aAcAcbFf42dfe29DD6144A69b629f8C9e",
        "coingeckoId": "aave-zrx"
      }
    },
    
    {
      "chainId": 101,
      "address": "2TZ8s2FwtWqJrWpdFsSf2uM2Fvjw474n6HhTdTEWoLor",
      "symbol": "waUNI",
      "name": "Aave interest bearing UNI (Wormhole)",
      "decimals": 9,
      "logoURI": "https://cloudflare-ipfs.com/ipfs/QmYdpeez387RdMw6zEEa5rMXuayi748Uc15eFuoa3QhGEJ",
      "tags": [
        "wrapped",
        "wormhole"
      ],
      "extensions": {
        "address": "0xB9D7CB55f463405CDfBe4E90a6D2Df01C2B92BF1",
        "bridgeContract": "https://etherscan.io/address/0xf92cD566Ea4864356C5491c177A430C222d7e678",
        "assetContract": "https://etherscan.io/address/0xB9D7CB55f463405CDfBe4E90a6D2Df01C2B92BF1"
      }
    },
    {
      "chainId": 101,
      "address": "G1o2fHZXyPCeAEcY4o6as7SmVaUu65DRhcq1S4Cfap9T",
      "symbol": "waAAVE",
      "name": "Aave interest bearing AAVE (Wormhole)",
      "decimals": 9,
      "logoURI": "https://cloudflare-ipfs.com/ipfs/QmaznB5PRhMC696u8yZuzN6Uwrnp7Zmfa5CydVUMvLJc9i/aAAVE.svg",
      "tags": [
        "wrapped",
        "wormhole"
      ],
      "extensions": {
        "address": "0xFFC97d72E13E01096502Cb8Eb52dEe56f74DAD7B",
        "bridgeContract": "https://etherscan.io/address/0xf92cD566Ea4864356C5491c177A430C222d7e678",
        "assetContract": "https://etherscan.io/address/0xFFC97d72E13E01096502Cb8Eb52dEe56f74DAD7B"
      }
    },
    {
      "chainId": 101,
      "address": "8PeWkyvCDHpSgT5oiGFgZQtXSRBij7ZFLJTHAGBntRDH",
      "symbol": "waBAT",
      "name": "Aave interest bearing BAT (Wormhole)",
      "decimals": 9,
      "logoURI": "https://cloudflare-ipfs.com/ipfs/QmaznB5PRhMC696u8yZuzN6Uwrnp7Zmfa5CydVUMvLJc9i/aBAT.svg",
      "tags": [
        "wrapped",
        "wormhole"
      ],
      "extensions": {
        "address": "0x05Ec93c0365baAeAbF7AefFb0972ea7ECdD39CF1",
        "bridgeContract": "https://etherscan.io/address/0xf92cD566Ea4864356C5491c177A430C222d7e678",
        "assetContract": "https://etherscan.io/address/0x05Ec93c0365baAeAbF7AefFb0972ea7ECdD39CF1",
        "coingeckoId": "aave-bat"
      }
    },
    {
      "chainId": 101,
      "address": "67opsuaXQ3JRSJ1mmF7aPLSq6JaZcwAmXwcMzUN5PSMv",
      "symbol": "waBUSD",
      "name": "Aave interest bearing BUSD (Wormhole)",
      "decimals": 9,
      "logoURI": "https://cloudflare-ipfs.com/ipfs/QmaznB5PRhMC696u8yZuzN6Uwrnp7Zmfa5CydVUMvLJc9i/aBUSD.svg",
      "tags": [
        "wrapped",
        "wormhole"
      ],
      "extensions": {
        "address": "0xA361718326c15715591c299427c62086F69923D9",
        "bridgeContract": "https://etherscan.io/address/0xf92cD566Ea4864356C5491c177A430C222d7e678",
        "assetContract": "https://etherscan.io/address/0xA361718326c15715591c299427c62086F69923D9",
        "coingeckoId": "aave-busd"
      }
    },
    {
      "chainId": 101,
      "address": "4JrrHRS56i9GZkSmGaCY3ZsxMo3JEqQviU64ki7ZJPak",
      "symbol": "waDAI",
      "name": "Aave interest bearing DAI (Wormhole)",
      "decimals": 9,
      "logoURI": "https://cloudflare-ipfs.com/ipfs/QmaznB5PRhMC696u8yZuzN6Uwrnp7Zmfa5CydVUMvLJc9i/aDAI.svg",
      "tags": [
        "wrapped",
        "wormhole"
      ],
      "extensions": {
        "address": "0x028171bCA77440897B824Ca71D1c56caC55b68A3",
        "bridgeContract": "https://etherscan.io/address/0xf92cD566Ea4864356C5491c177A430C222d7e678",
        "assetContract": "https://etherscan.io/address/0x028171bCA77440897B824Ca71D1c56caC55b68A3",
        "coingeckoId": "aave-dai"
      }
    },
    {
      "chainId": 101,
      "address": "3LmfKjsSU9hdxfZfcr873DMNR5nnrk8EvdueXg1dTSin",
      "symbol": "waENJ",
      "name": "Aave interest bearing ENJ (Wormhole)",
      "decimals": 9,
      "logoURI": "https://cloudflare-ipfs.com/ipfs/QmaznB5PRhMC696u8yZuzN6Uwrnp7Zmfa5CydVUMvLJc9i/aENJ.svg",
      "tags": [
        "wrapped",
        "wormhole"
      ],
      "extensions": {
        "address": "0xaC6Df26a590F08dcC95D5a4705ae8abbc88509Ef",
        "bridgeContract": "https://etherscan.io/address/0xf92cD566Ea4864356C5491c177A430C222d7e678",
        "assetContract": "https://etherscan.io/address/0xaC6Df26a590F08dcC95D5a4705ae8abbc88509Ef",
        "coingeckoId": "aave-enj"
      }
    },
    {
      "chainId": 101,
      "address": "7VD2Gosm34hB7kughTqu1N3sW92hq3XwKLTi1N1tdKrj",
      "symbol": "waKNC",
      "name": "Aave interest bearing KNC (Wormhole)",
      "decimals": 9,
      "logoURI": "https://cloudflare-ipfs.com/ipfs/QmaznB5PRhMC696u8yZuzN6Uwrnp7Zmfa5CydVUMvLJc9i/aKNC.svg",
      "tags": [
        "wrapped",
        "wormhole"
      ],
      "extensions": {
        "address": "0x39C6b3e42d6A679d7D776778Fe880BC9487C2EDA",
        "bridgeContract": "https://etherscan.io/address/0xf92cD566Ea4864356C5491c177A430C222d7e678",
        "assetContract": "https://etherscan.io/address/0x39C6b3e42d6A679d7D776778Fe880BC9487C2EDA",
        "coingeckoId": "aave-knc"
      }
    },
    {
      "chainId": 101,
      "address": "4erbVWFvdvS5P8ews7kUjqfpCQbA8vurnWyvRLsnZJgv",
      "symbol": "waLINK",
      "name": "Aave interest bearing LINK (Wormhole)",
      "decimals": 9,
      "logoURI": "https://cloudflare-ipfs.com/ipfs/QmaznB5PRhMC696u8yZuzN6Uwrnp7Zmfa5CydVUMvLJc9i/aLINK.svg",
      "tags": [
        "wrapped",
        "wormhole"
      ],
      "extensions": {
        "address": "0xa06bC25B5805d5F8d82847D191Cb4Af5A3e873E0",
        "bridgeContract": "https://etherscan.io/address/0xf92cD566Ea4864356C5491c177A430C222d7e678",
        "assetContract": "https://etherscan.io/address/0xa06bC25B5805d5F8d82847D191Cb4Af5A3e873E0",
        "coingeckoId": "aave-link"
      }
    },
    {
      "chainId": 101,
      "address": "AXJWqG4SpAEwkMjKYkarKwv6Qfz5rLU3cwt5KtrDAAYe",
      "symbol": "waMANA",
      "name": "Aave interest bearing MANA (Wormhole)",
      "decimals": 9,
      "logoURI": "https://cloudflare-ipfs.com/ipfs/QmaznB5PRhMC696u8yZuzN6Uwrnp7Zmfa5CydVUMvLJc9i/aMANA.svg",
      "tags": [
        "wrapped",
        "wormhole"
      ],
      "extensions": {
        "address": "0xa685a61171bb30d4072B338c80Cb7b2c865c873E",
        "bridgeContract": "https://etherscan.io/address/0xf92cD566Ea4864356C5491c177A430C222d7e678",
        "assetContract": "https://etherscan.io/address/0xa685a61171bb30d4072B338c80Cb7b2c865c873E",
        "coingeckoId": "aave-mana"
      }
    },
    {
      "chainId": 101,
      "address": "4kJmfagJzQFuwto5RX6f1xScWYbEVBzEpdjmiqTCnzjJ",
      "symbol": "waMKR",
      "name": "Aave interest bearing MKR (Wormhole)",
      "decimals": 9,
      "logoURI": "https://cloudflare-ipfs.com/ipfs/QmaznB5PRhMC696u8yZuzN6Uwrnp7Zmfa5CydVUMvLJc9i/aMKR.svg",
      "tags": [
        "wrapped",
        "wormhole"
      ],
      "extensions": {
        "address": "0xc713e5E149D5D0715DcD1c156a020976e7E56B88",
        "bridgeContract": "https://etherscan.io/address/0xf92cD566Ea4864356C5491c177A430C222d7e678",
        "assetContract": "https://etherscan.io/address/0xc713e5E149D5D0715DcD1c156a020976e7E56B88",
        "coingeckoId": "aave-mkr"
      }
    },
    {
      "chainId": 101,
      "address": "DN8jPo8YZTXhLMyDMKcnwFuKqY8wfn2UrpX8ct4rc8Bc",
      "symbol": "waREN",
      "name": "Aave interest bearing REN (Wormhole)",
      "decimals": 9,
      "logoURI": "https://cloudflare-ipfs.com/ipfs/QmUgE3UECZxZcCAiqd3V9otfFWLi5fxR8uHd94RxkT3iYb",
      "tags": [
        "wrapped",
        "wormhole"
      ],
      "extensions": {
        "address": "0xCC12AbE4ff81c9378D670De1b57F8e0Dd228D77a",
        "bridgeContract": "https://etherscan.io/address/0xf92cD566Ea4864356C5491c177A430C222d7e678",
        "assetContract": "https://etherscan.io/address/0xCC12AbE4ff81c9378D670De1b57F8e0Dd228D77a",
        "coingeckoId": "aave-ren"
      }
    },
    {
      "chainId": 101,
      "address": "HWbJZXJ7s1D1zi5P7yVgRUmZPXvYSFv6vsYU765Ti422",
      "symbol": "waSNX",
      "name": "Aave interest bearing SNX (Wormhole)",
      "decimals": 9,
      "logoURI": "https://cloudflare-ipfs.com/ipfs/QmXj52EGotmpyep84PBycmQnAgCF2sbqxdXFWP3GPZFbEz",
      "tags": [
        "wrapped",
        "wormhole"
      ],
      "extensions": {
        "address": "0x35f6B052C598d933D69A4EEC4D04c73A191fE6c2",
        "bridgeContract": "https://etherscan.io/address/0xf92cD566Ea4864356C5491c177A430C222d7e678",
        "assetContract": "https://etherscan.io/address/0x35f6B052C598d933D69A4EEC4D04c73A191fE6c2",
        "coingeckoId": "aave-snx"
      }
    },
    {
      "chainId": 101,
      "address": "2LForywWWpHzmR5NjSEyF1kcw9ffyLuJX7V7hne2fHfY",
      "symbol": "waSUSD",
      "name": "Aave interest bearing SUSD (Wormhole)",
      "decimals": 9,
      "logoURI": "https://cloudflare-ipfs.com/ipfs/QmaznB5PRhMC696u8yZuzN6Uwrnp7Zmfa5CydVUMvLJc9i/aSUSD.svg",
      "tags": [
        "wrapped",
        "wormhole"
      ],
      "extensions": {
        "address": "0x6C5024Cd4F8A59110119C56f8933403A539555EB",
        "bridgeContract": "https://etherscan.io/address/0xf92cD566Ea4864356C5491c177A430C222d7e678",
        "assetContract": "https://etherscan.io/address/0x6C5024Cd4F8A59110119C56f8933403A539555EB",
        "coingeckoId": "aave-susd"
      }
    },
    {
      "chainId": 101,
      "address": "Badj3S29a2u1auxmijwg5vGjhPLb1K6WLPoigtWjKPXp",
      "symbol": "waTUSD",
      "name": "Aave interest bearing TUSD (Wormhole)",
      "decimals": 9,
      "logoURI": "https://cloudflare-ipfs.com/ipfs/QmaznB5PRhMC696u8yZuzN6Uwrnp7Zmfa5CydVUMvLJc9i/aTUSD.svg",
      "tags": [
        "wrapped",
        "wormhole"
      ],
      "extensions": {
        "address": "0x101cc05f4A51C0319f570d5E146a8C625198e636",
        "bridgeContract": "https://etherscan.io/address/0xf92cD566Ea4864356C5491c177A430C222d7e678",
        "assetContract": "https://etherscan.io/address/0x101cc05f4A51C0319f570d5E146a8C625198e636",
        "coingeckoId": "aave-tusd"
      }
    },
    {
      "chainId": 101,
      "address": "BZCPpva12M9SqJgcpf8jtP9Si6rMANFoUR3i7nchha7M",
      "symbol": "waUSDC",
      "name": "Aave interest bearing USDC (Wormhole)",
      "decimals": 9,
      "logoURI": "https://cloudflare-ipfs.com/ipfs/QmaznB5PRhMC696u8yZuzN6Uwrnp7Zmfa5CydVUMvLJc9i/aUSDC.svg",
      "tags": [
        "wrapped",
        "wormhole"
      ],
      "extensions": {
        "address": "0xBcca60bB61934080951369a648Fb03DF4F96263C",
        "bridgeContract": "https://etherscan.io/address/0xf92cD566Ea4864356C5491c177A430C222d7e678",
        "assetContract": "https://etherscan.io/address/0xBcca60bB61934080951369a648Fb03DF4F96263C",
        "coingeckoId": "aave-usdc"
      }
    },
    {
      "chainId": 101,
      "address": "D3ajQoyBGJz3JCXCPsxHZJbLQKGt9UgxLavgurieGNcD",
      "symbol": "wSDT",
      "name": "Stake DAO Token (Wormhole)",
      "decimals": 9,
      "logoURI": "https://cdn.jsdelivr.net/gh/solana-labs/token-list@main/assets/mainnet/D3ajQoyBGJz3JCXCPsxHZJbLQKGt9UgxLavgurieGNcD/logo.webp",
      "tags": [
        "wrapped",
        "wormhole"
      ],
      "extensions": {
        "address": "0x73968b9a57c6e53d41345fd57a6e6ae27d6cdb2f",
        "bridgeContract": "https://etherscan.io/address/0xf92cD566Ea4864356C5491c177A430C222d7e678",
        "assetContract": "https://etherscan.io/address/0x73968b9a57c6e53d41345fd57a6e6ae27d6cdb2f",
        "coingeckoId": "stake-dao"
      }
    },
    {
      "chainId": 101,
      "address": "4pk3pf9nJDN1im1kNwWJN1ThjE8pCYCTexXYGyFjqKVf",
      "symbol": "oDOP",
      "name": "Dominican Pesos",
      "decimals": 9,
      "logoURI": "https://user-images.githubusercontent.com/9972260/111077928-73bd2280-84c9-11eb-84d4-4032478e3861.png",
      "tags": [
        "stablecoin"
      ],
      "extensions": {
        "website": "https://Odop.io/"
      }
    },
    {
      "chainId": 101,
      "address": "5kjfp2qfRbqCXTQeUYgHNnTLf13eHoKjC5hHynW9DvQE",
      "symbol": "AAPE",
      "name": "AAPE",
      "decimals": 9,
      "logoURI": "https://cdn.jsdelivr.net/gh/solana-labs/token-list@main/assets/mainnet/5kjfp2qfRbqCXTQeUYgHNnTLf13eHoKjC5hHynW9DvQE/logo.jpg",
      "tags": [],
      "extensions": {
        "website": "https://aape.io/"
      }
    },
    {
      "chainId": 101,
      "address": "3K6rftdAaQYMPunrtNRHgnK2UAtjm2JwyT2oCiTDouYE",
      "symbol": "XCOPE",
      "name": "XCOPE",
      "decimals": 0,
      "logoURI": "https://cdn.jsdelivr.net/gh/solana-labs/token-list@main/assets/mainnet/3K6rftdAaQYMPunrtNRHgnK2UAtjm2JwyT2oCiTDouYE/logo.jpg",
      "tags": [
        "trading",
        "index",
        "Algos"
      ],
      "extensions": {
        "website": "https://www.unlimitedcope.com/",
        "serumV3Usdc": "7MpMwArporUHEGW7quUpkPZp5L5cHPs9eKUfKCdaPHq2",
        "coingeckoId": "cope"
      }
    },
    {
      "chainId": 101,
      "address": "8HGyAAB1yoM1ttS7pXjHMa3dukTFGQggnFFH3hJZgzQh",
      "symbol": "COPE",
      "name": "COPE",
      "decimals": 6,
      "logoURI": "https://cdn.jsdelivr.net/gh/solana-labs/token-list@main/assets/mainnet/3K6rftdAaQYMPunrtNRHgnK2UAtjm2JwyT2oCiTDouYE/logo.jpg",
      "tags": [
        "trading",
        "index",
        "Algos"
      ],
      "extensions": {
        "website": "https://www.unlimitedcope.com/",
        "serumV3Usdc": "6fc7v3PmjZG9Lk2XTot6BywGyYLkBQuzuFKd4FpCsPxk",
        "coingeckoId": "cope"
      }
    },
    {
      "chainId": 101,
      "address": "2prC8tcVsXwVJAinhxd2zeMeWMWaVyzPoQeLKyDZRFKd",
      "symbol": "MCAPS",
      "name": "Mango Market Caps",
      "decimals": 0,
      "logoURI": "https://cdn.jsdelivr.net/gh/solana-labs/token-list@main/assets/mainnet/2prC8tcVsXwVJAinhxd2zeMeWMWaVyzPoQeLKyDZRFKd/logo.png",
      "tags": [
        "mango"
      ],
      "extensions": {
        "website": "https://initialcapoffering.com/",
        "coingeckoId": "mango-market-caps"
      }
    },
    {
      "chainId": 101,
      "address": "2reKm5Y9rmAWfaw5jraYz1BXwGLHMofGMs3iNoBLt4VC",
      "symbol": "DOCE",
      "name": "Doce Finance",
      "decimals": 6,
      "logoURI": "https://pbs.twimg.com/profile_images/1362154816059944963/TZuFp5kN_400x400.png",
      "tags": [],
      "extensions": {
        "website": "https://swap.doce.finance/"
      }
    },
    {
      "chainId": 101,
      "address": "E1PvPRPQvZNivZbXRL61AEGr71npZQ5JGxh4aWX7q9QA",
      "symbol": "INO",
      "name": "iNo Token",
      "decimals": 9,
      "logoURI": "https://ino.llegrand.fr/assets/ino-128.png",
      "tags": [],
      "extensions": {
        "website": "https://ino.llegrand.fr/"
      }
    },
    {
      "chainId": 101,
      "address": "8PMHT4swUMtBzgHnh5U564N5sjPSiUz2cjEQzFnnP1Fo",
      "symbol": "ROPE",
      "name": "Rope Token",
      "decimals": 9,
      "logoURI": "https://ropesolana.com/content/files/rope_token.svg",
      "tags": [],
      "extensions": {
        "website": "https://ropesolana.com/",
        "coingeckoId": "rope-token",
        "serumV3Usdc": "4Sg1g8U2ZuGnGYxAhc6MmX9MX7yZbrrraPkCQ9MdCPtF"
      }
    },
    {
      "chainId": 101,
      "address": "5dhkWqrq37F92jBmEyhQP1vbMkbVRz59V7288HH2wBC7",
      "symbol": "SLOCK",
      "name": "SOLLock",
      "decimals": 9,
      "logoURI": "https://sollock.org/token/media/images/token/sollock_token_logo.png",
      "tags": [
        "utility-token"
      ],
      "extensions": {
        "website": "https://sollock.org/",
        "twitter": "https://twitter.com/@SOLLockOfficial",
        "github": "https://github.com/SOLLock",
        "tgann": "https://t.me/SOLLockAnn",
        "tggroup": "https://t.me/SOLLock"
      }
    },
    {
      "chainId": 101,
      "address": "ETAtLmCmsoiEEKfNrHKJ2kYy3MoABhU6NQvpSfij5tDs",
      "symbol": "MEDIA",
      "name": "Media Network",
      "decimals": 6,
      "logoURI": "https://cdn.jsdelivr.net/gh/solana-labs/token-list@main/assets/mainnet/ETAtLmCmsoiEEKfNrHKJ2kYy3MoABhU6NQvpSfij5tDs/logo.png",
      "tags": [
        "utility-token"
      ],
      "extensions": {
        "website": "https://media.network/",
        "coingeckoId": "media-network",
        "serumV3Usdc": "FfiqqvJcVL7oCCu8WQUMHLUC2dnHQPAPjTdSzsERFWjb"
      }
    },
    {
      "chainId": 101,
      "address": "StepAscQoEioFxxWGnh2sLBDFp9d8rvKz2Yp39iDpyT",
      "symbol": "STEP",
      "name": "Step",
      "decimals": 9,
      "logoURI": "https://cdn.jsdelivr.net/gh/solana-labs/token-list@main/assets/mainnet/StepAscQoEioFxxWGnh2sLBDFp9d8rvKz2Yp39iDpyT/logo.png",
      "tags": [
        "utility-token"
      ],
      "extensions": {
        "website": "https://step.finance/",
        "twitter": "https://twitter.com/StepFinance_",
        "coingeckoId": "step-finance",
        "serumV3Usdc": "97qCB4cAVSTthvJu3eNoEx6AY6DLuRDtCoPm5Tdyg77S"
      }
    },
    {
      "chainId": 101,
      "address": "7Geyz6iiRe8buvunsU6TXndxnpLt9mg6iPxqhn6cr3c6",
      "symbol": "ANFT",
      "name": "AffinityLabs",
      "decimals": 9,
      "logoURI": "https://affinitylabs.tech/media/images/token_logo.png",
      "tags": [
        "nft"
      ],
      "extensions": {
        "website": "https://affinitylabs.tech/"
      }
    },
    {
      "chainId": 102,
      "address": "So11111111111111111111111111111111111111112",
      "symbol": "wSOL",
      "name": "Wrapped SOL",
      "decimals": 9,
      "logoURI": "https://cdn.jsdelivr.net/gh/trustwallet/assets@master/blockchains/solana/info/logo.png",
      "tags": [],
      "extensions": {
        "website": "https://www.solana.com/",
        "coingeckoId": "solana"
      }
    },
    {
      "chainId": 102,
      "address": "CpMah17kQEL2wqyMKt3mZBdTnZbkbfx4nqmQMFDP5vwp",
      "symbol": "USDC",
      "name": "USD Coin",
      "decimals": 6,
      "logoURI": "https://cdn.jsdelivr.net/gh/solana-labs/token-list@main/assets/mainnet/EPjFWdd5AufqSSqeM2qN1xzybapC8G4wEGGkZwyTDt1v/logo.png",
      "tags": [
        "stablecoin"
      ],
      "extensions": {
        "website": "https://www.centre.io/",
        "coingeckoId": "usd-coin"
      }
    },
    {
      "chainId": 102,
      "address": "Gmk71cM7j2RMorRsQrsyysM4HsByQx5PuDGtDdqGLWCS",
      "symbol": "spSOL",
      "name": "Stake pool SOL",
      "decimals": 9,
      "logoURI": "https://cdn.jsdelivr.net/gh/trustwallet/assets@master/blockchains/solana/info/logo.png",
      "tags": [
        "stake-pool"
      ],
      "extensions": {
        "website": "https://www.solana.com/"
      }
    },
    {
      "chainId": 102,
      "address": "2jQc2jDHVCewoWsQJK7JPLetP7UjqXvaFdno8rtrD8Kg",
      "symbol": "sHOG",
      "name": "sHOG",
      "decimals": 6,
      "tags": [
        "stablecoin"
      ]
    },
    {
      "chainId": 103,
      "address": "So11111111111111111111111111111111111111112",
      "symbol": "SOL",
      "name": "Wrapped SOL",
      "decimals": 9,
      "logoURI": "https://cdn.jsdelivr.net/gh/trustwallet/assets@master/blockchains/solana/info/logo.png",
      "tags": [],
      "extensions": {
        "coingeckoId": "solana"
      }
    },
    {
      "chainId": 103,
      "address": "DEhAasscXF4kEGxFgJ3bq4PpVGp5wyUxMRvn6TzGVHaw",
      "symbol": "XYZ",
      "name": "XYZ Test",
      "decimals": 0,
      "logoURI": "https://cdn.jsdelivr.net/gh/solana-labs/token-list@main/assets/mainnet/EPjFWdd5AufqSSqeM2qN1xzybapC8G4wEGGkZwyTDt1v/logo.png",
      "tags": []
    },
    {
      "chainId": 103,
      "address": "2rg5syU3DSwwWs778FQ6yczDKhS14NM3vP4hqnkJ2jsM",
      "symbol": "pSOL",
      "name": "SOL stake pool",
      "decimals": 9,
      "logoURI": "https://cdn.jsdelivr.net/gh/trustwallet/assets@master/blockchains/solana/info/logo.png",
      "tags": [],
      "extensions": {
        "website": "https://solana.com/",
        "background": "https://solana.com/static/8c151e179d2d7e80255bdae6563209f2/6833b/validators.webp"
      }
    },
    {
      "chainId": 103,
      "address": "SRMuApVNdxXokk5GT7XD5cUUgXMBCoAz2LHeuAoKWRt",
      "symbol": "SRM",
      "name": "Serum",
      "decimals": 6,
      "logoURI": "https://cdn.jsdelivr.net/gh/trustwallet/assets@master/blockchains/ethereum/assets/0x476c5E26a75bd202a9683ffD34359C0CC15be0fF/logo.png",
      "tags": [],
      "extensions": {
        "website": "https://projectserum.com/",
        "coingeckoId": "serum"
      }
    },
    {
      "chainId": 103,
      "address": "7STJWT74tAZzhbNNPRH8WuGDy9GZg27968EwALWuezrH",
      "symbol": "wSUSHI",
      "name": "SushiSwap (Wormhole)",
      "decimals": 9,
      "logoURI": "https://cdn.jsdelivr.net/gh/trustwallet/assets@master/blockchains/ethereum/assets/0x6B3595068778DD592e39A122f4f5a5cF09C90fE2/logo.png",
      "tags": [
        "wrapped",
        "wormhole"
      ],
      "extensions": {
        "website": "https://sushi.com",
        "background": "https://sushi.com/static/media/Background-sm.fd449814.jpg/",
        "address": "0x6B3595068778DD592e39A122f4f5a5cF09C90fE2",
        "bridgeContract": "https://etherscan.io/address/0xf92cD566Ea4864356C5491c177A430C222d7e678",
        "assetContract": "https://etherscan.io/address/0x6B3595068778DD592e39A122f4f5a5cF09C90fE2",
        "coingeckoId": "sushi"
      }
    },
    {
      "chainId": 103,
      "address": "3aMbgP7aGsP1sVcFKc6j65zu7UiziP57SMFzf6ptiCSX",
      "symbol": "sHOG",
      "name": "Devnet StableHog",
      "decimals": 6,
      "logoURI": "https://i.ibb.co/7GddV42/Frame-1.png",
      "tags": [
        "stablecoin"
      ]
    },
    {
      "chainId": 101,
      "address": "3cXftQWJJEeoysZrhAEjpfCHe9tSKyhYG63xpbue8m3s",
      "symbol": "Kreechures",
      "name": "Kreechures",
      "decimals": 0,
      "logoURI": "https://gateway.pinata.cloud/ipfs/QmQ5YPBFUWeKNFbsBDL8WcXWmu1MwisXZVtwofdZQxmQE9/Kreechure%20logo.svg",
      "tags": [
        "nft"
      ],
      "extensions": {
        "website": "https://www.kreechures.com/",
        "attributes": [
          {
            "image": "https://gateway.pinata.cloud/ipfs/QmWcMyAYpaX3BHJoDq6Fyub71TjaHbRHqErT7MmbDvCXYJ/3cXftQWJJEeoysZrhAEjpfCHe9tSKyhYG63xpbue8m3s.jpg",
            "Generation": 0,
            "Species": 6,
            "Base Rest": 262
          }
        ]
      }
    },
    {
      "chainId": 101,
      "address": "4DrV8khCoPS3sWRj6t1bb2DzT9jD4mZp6nc7Jisuuv1b",
      "symbol": "SPD",
      "name": "Solpad",
      "decimals": 10,
      "logoURI": "https://cdn.jsdelivr.net/gh/solana-labs/token-list@main/assets/mainnet/4DrV8khCoPS3sWRj6t1bb2DzT9jD4mZp6nc7Jisuuv1b/logo.jpg",
      "tags": [],
      "extensions": {
        "website": "https://www.solpad.io/"
      }
    },
    {
      "chainId": 101,
      "address": "7p7AMM6QoA8wPRKeqF87Pt51CRWmWvXPH5TBNMyDWhbH",
      "symbol": "Kreechures",
      "name": "Kreechures",
      "decimals": 0,
      "logoURI": "https://gateway.pinata.cloud/ipfs/QmQ5YPBFUWeKNFbsBDL8WcXWmu1MwisXZVtwofdZQxmQE9/Kreechure%20logo.svg",
      "tags": [
        "nft"
      ],
      "extensions": {
        "website": "https://www.kreechures.com/",
        "attributes": [
          {
            "image": "https://gateway.pinata.cloud/ipfs/QmWcMyAYpaX3BHJoDq6Fyub71TjaHbRHqErT7MmbDvCXYJ/7p7AMM6QoA8wPRKeqF87Pt51CRWmWvXPH5TBNMyDWhbH.jpg",
            "Generation": 0,
            "Species": 4,
            "Base Rest": 335
          }
        ]
      }
    },
    {
      "chainId": 101,
      "address": "6ybxMQpMgQhtsTLhvHZqk8uqao7kvoexY6e8JmCTqAB1",
      "symbol": "QUEST",
      "name": "QUEST",
      "decimals": 4,
      "logoURI": "https://questcoin.org/logo500x500.png",
      "tags": [],
      "extensions": {
        "website": "https://questcoin.org/"
      }
    },
    {
      "chainId": 101,
      "address": "97qAF7ZKEdPdQaUkhASGA59Jpa2Wi7QqVmnFdEuPqEDc",
      "symbol": "DIAMOND",
      "name": "LOVE",
      "decimals": 6,
      "logoURI": "https://github.com/AdamBraham88/SPL-TOKEN/blob/main/Diamond-Love-icon.png",
      "tags": [
        "Diamond Love"
      ],
      "extensions": {
        "website": "https://diamondlove.io/"
      }
    },
    {
      "chainId": 101,
      "address": "xxxxa1sKNGwFtw2kFn8XauW9xq8hBZ5kVtcSesTT9fW",
      "symbol": "SLIM",
      "name": "Solanium",
      "decimals": 6,
      "logoURI": "https://cdn.jsdelivr.net/gh/solana-labs/token-list@main/assets/mainnet/xxxxa1sKNGwFtw2kFn8XauW9xq8hBZ5kVtcSesTT9fW/logo.png",
      "tags": [],
      "extensions": {
        "website": "https://solanium.io/"
      }
    },
    {
      "chainId": 101,
      "address": "8GPUjUHFxfNhaSS8kUkix8txRRXszeUAsHTjUmHuygZT",
      "symbol": "NINJA NFT1",
      "name": "NINJA NFT1",
      "decimals": 0,
      "logoURI": "https://raw.githubusercontent.com/yuzu-ninjaprotocol/ninjaprotocol/main/NINJA%20NFT%201.png",
      "tags": [],
      "extensions": {
        "website": "http://ninjaprotocol.io"
      }
    },
    {
      "chainId": 101,
      "address": "2rEiLkpQ3mh4DGxv1zcSdW5r5HK2nehif5sCaF5Ss9E1",
      "symbol": "RECO",
      "name": "Reboot ECO",
      "decimals": 0,
      "logoURI": "https://reboot.eco/reco_logo.png",
      "tags": [],
      "extensions": {
        "website": "https://reboot.eco/"
      }
    },
    {
      "chainId": 101,
      "address": "BXhAKUxkGvFbAarA3K1SUYnqXRhEBC1bhUaCaxvzgyJ1",
      "symbol": "ISA",
      "name": "Interstellar",
      "decimals": 3,
      "logoURI": "https://gateway.pinata.cloud/ipfs/QmV84AMkdgEQ4roxRdmh9xU9dtbyJjqFZWLDgNdr3mEdQz",
      "tags": [],
      "extensions": {
        "website": "https://interstellaralliance.gitbook.io/isa/"
      }
    },
    {
      "chainId": 101,
      "address": "7xKXtg2CW87d97TXJSDpbD5jBkheTqA83TZRuJosgAsU",
      "symbol": "SAMO",
      "name": "Samoyed Coin",
      "decimals": 9,
      "logoURI": "https://i.ibb.co/tLGpvNf/samo.png",
      "tags": [],
      "extensions": {
        "website": "https://samoyedcoin.com/",
        "coingeckoId": "samoyedcoin",
        "serumV3Usdc": "FR3SPJmgfRSKKQ2ysUZBu7vJLpzTixXnjzb84bY3Diif"
      }
    },
    {
      "chainId": 101,
      "address": "HAWy8kV3bD4gaN6yy6iK2619x2dyzLUBj1PfJiihTisE",
      "symbol": "DOI",
      "name": "Discovery of Iris",
      "decimals": 0,
      "logoURI": "https://storage.googleapis.com/star-atlas-assets/star-atlas-logo.png",
      "tags": [
        "nft"
      ],
      "extensions": {
        "website": "https://www.staratlas.com",
        "imageUrl": "https://storage.googleapis.com/nft-assets/ReBirth/poster-1/discovery-of-iris.jpg",
        "description": "The rogue planet, Iris, dense with invaluable materials, draws in and collides with seven child planets in a remote region of space, creating what is henceforth referred to as 'The Cataclysm'. When combined, these eight elements create a form of free energy. The collision creates a massively valuable debris field.",
        "serumV3Usdc": "AYXTVttPfhYmn3jryX5XbRjwPK2m9445mbN2iLyRD6nq"
      }
    },
    {
      "chainId": 101,
      "address": "ATSPo9f9TJ3Atx8SuoTYdzSMh4ctQBzYzDiNukQDmoF7",
      "symbol": "HOSA",
      "name": "The Heart of Star Atlas",
      "decimals": 0,
      "logoURI": "https://storage.googleapis.com/star-atlas-assets/star-atlas-logo.png",
      "tags": [
        "nft"
      ],
      "extensions": {
        "website": "https://www.staratlas.com",
        "imageUrl": "https://storage.googleapis.com/nft-assets/ReBirth/poster-2/the-heart-of-star-atlas.jpg",
        "description": "At the core of Star Atlas lies a treasure trove of priceless data. After an unsuspecting deep space explorer discovers “The Cataclysm”, he scans its riches, creating what will once be known as the first intergalactic data block. He sells this invaluable information to all three rival factions, igniting a lethal spark that forever changes the course of history.",
        "serumV3Usdc": "5Erzgrw9pTjNWLeqHp2sChJq7smB7WXRQYw9wvkvA59t"
      }
    },
    {
      "chainId": 101,
      "address": "36s6AFRXzE9KVdUyoJQ5y6mwxXw21LawYqqwNiQUMD8s",
      "symbol": "TCW",
      "name": "The Convergence War",
      "decimals": 0,
      "logoURI": "https://storage.googleapis.com/star-atlas-assets/star-atlas-logo.png",
      "tags": [
        "nft"
      ],
      "extensions": {
        "website": "https://www.staratlas.com",
        "imageUrl": "https://storage.googleapis.com/nft-assets/ReBirth/poster-3/the-convergence-war.jpg",
        "description": "All three factions, thinking they were the sole owners of the cataclysmic data drop, converge to settle the area. A devastating war breaks out across the galaxy after their inability to settle the disputed territory.",
        "serumV3Usdc": "DXPv2ZyMD6Y2mDenqYkAhkvGSjNahkuMkm4zv6DqB7RF"
      }
    },
    {
      "chainId": 101,
      "address": "BgiTVxW9uLuHHoafTd2qjYB5xjCc5Y1EnUuYNfmTwhvp",
      "symbol": "LOST",
      "name": "Short Story of a Lost Astronaut",
      "decimals": 0,
      "logoURI": "https://storage.googleapis.com/star-atlas-assets/star-atlas-logo.png",
      "tags": [
        "nft"
      ],
      "extensions": {
        "website": "https://www.staratlas.com",
        "imageUrl": "https://storage.googleapis.com/nft-assets/ReBirth/poster-4/short-story-of-a-lost-astronaut.jpg",
        "description": "He thought it would be just another routine exploration mission. Get there, scan, save data blocks and return. But when a surprise radiation storm knocked out his spaceship and swept him up into its high-velocity current, the only thing that saved him from certain doom was his custom ion shield.",
        "serumV3Usdc": "73d9N7BbWVKBG6A2xwwwEHcxzPB26YzbMnRjue3DPzqs"
      }
    },
    {
      "chainId": 101,
      "address": "4G85c5aUsRTrRPqE5VjY7ebD9b2ktTF6NEVGiCddRBDX",
      "symbol": "LOVE",
      "name": "B ❤ P",
      "decimals": 0,
      "logoURI": "https://storage.googleapis.com/star-atlas-assets/star-atlas-logo.png",
      "tags": [
        "nft"
      ],
      "extensions": {
        "website": "https://www.staratlas.com",
        "imageUrl": "https://storage.googleapis.com/nft-assets/ReBirth/poster-5/love-story.jpg",
        "description": "Paizul, the charismatic and brilliant leader of the ONI consortium, vividly recalls the first time she saw her one true love. It was a warm summer day, full of raging ionic storms. Lightning was piercing the sky as Bekalu took off his helmet and locked eyes with her. “What are the chances of nearly colliding with someone flying through these wastelands on a day like this”, he smiled with his booming voice. “Perhaps it’s destiny,” she smiled back mysteriously. There was another strike of lightning, but this time the sky remained calm.",
        "serumV3Usdc": "AM9sNDh48N2qhYSgpA58m9dHvrMoQongtyYu2u2XoYTc"
      }
    },
    {
      "chainId": 101,
      "address": "7dr7jVyXf1KUnYq5FTpV2vCZjKRR4MV94jzerb8Fi16Q",
      "symbol": "MRDR",
      "name": "The Assassination of Paizul",
      "decimals": 0,
      "logoURI": "https://storage.googleapis.com/star-atlas-assets/star-atlas-logo.png",
      "tags": [
        "nft"
      ],
      "extensions": {
        "website": "https://www.staratlas.com",
        "imageUrl": "https://storage.googleapis.com/nft-assets/ReBirth/poster-6/assassination-of-paizul.jpg",
        "description": "Suffering one of the cruelest fates in the universe, the Sogmian race of aliens was driven to the brink of extinction. With only 10,000 members left, they put all hope of salvation in the hands of their leader Paizul. After she was assassinated in a gruesome public way, so much fear was struck in the hearts of survivors that they set out to build their 'Last Stand'.",
        "serumV3Usdc": "BJiV2gCLwMvj2c1CbhnMjjy68RjqoMzYT8brDrpVyceA"
      }
    },
    {
      "chainId": 101,
      "address": "G1bE9ge8Yoq43hv7QLcumxTFhHqFMdcL4y2d6ZdzMG4b",
      "symbol": "PFP",
      "name": "Paizul Funeral Procession",
      "decimals": 0,
      "logoURI": "https://storage.googleapis.com/star-atlas-assets/star-atlas-logo.png",
      "tags": [
        "nft"
      ],
      "extensions": {
        "website": "https://www.staratlas.com",
        "serumV3Usdc": "7JzaEAuVfjkrZyMwJgZF5aQkiEyVyCaTWA3N1fQK7Y6V"
      }
    },
    {
      "chainId": 101,
      "address": "6bD8mr8DyuVqN5dXd1jnqmCL66b5KUV14jYY1HSmnxTE",
      "symbol": "AVE",
      "name": "Ahr Visits Earth",
      "decimals": 0,
      "logoURI": "https://storage.googleapis.com/star-atlas-assets/star-atlas-logo.png",
      "tags": [
        "nft"
      ],
      "extensions": {
        "website": "https://www.staratlas.com",
        "serumV3Usdc": "8yQzsbraXJFoPG5PdX73B8EVYFuPR9aC2axAqWearGKu"
      }
    },
    {
      "chainId": 101,
      "address": "Hfjgcs9ix17EwgXVVbKjo6NfMm2CXfr34cwty3xWARUm",
      "symbol": "TLS",
      "name": "The Last Stand",
      "decimals": 0,
      "logoURI": "https://storage.googleapis.com/star-atlas-assets/star-atlas-logo.png",
      "tags": [
        "nft"
      ],
      "extensions": {
        "website": "https://www.staratlas.com",
        "serumV3Usdc": "AVHndcEDUjP9Liz5dfcvAPAMffADXG6KMPn8sWB1XhFQ"
      }
    },
    {
      "chainId": 101,
      "address": "8EXX5kG7qWTjgpNSGX7PnB6hJZ8xhXUcCafVJaBEJo32",
      "symbol": "SPT",
      "name": "The Signing of the Peace Treaty",
      "decimals": 0,
      "logoURI": "https://storage.googleapis.com/star-atlas-assets/star-atlas-logo.png",
      "tags": [
        "nft"
      ],
      "extensions": {
        "website": "https://www.staratlas.com",
        "serumV3Usdc": "FZ9xhZbkt9bKKVpWmFxRhEJyzgxqU5w5xu3mXcF6Eppe"
      }
    },
    {
      "chainId": 101,
      "address": "CAjoJeGCCRae9oDwHYXzkeUDonp3dZLWV5GKHysLwjnx",
      "symbol": "PBA",
      "name": "The Peacebringers Archive",
      "decimals": 0,
      "logoURI": "https://storage.googleapis.com/star-atlas-assets/star-atlas-logo.png",
      "tags": [
        "nft"
      ],
      "extensions": {
        "website": "https://www.staratlas.com",
        "serumV3Usdc": "4jN1R453Acv9egnr7Dry3x9Xe3jqh1tqz5RokniaeVhy"
      }
    },
    {
      "chainId": 101,
      "address": "FPnwwNiL1tXqd4ZbGjFYsCw5qsQw91VN79SNcU4Bc732",
      "symbol": "UWB",
      "name": "Ustur Wod.bod",
      "decimals": 0,
      "logoURI": "https://storage.googleapis.com/star-atlas-assets/star-atlas-logo.png",
      "tags": [
        "nft"
      ],
      "extensions": {
        "website": "https://www.staratlas.com",
        "serumV3Usdc": "J99HsFQEWKR3UiFQpKTnF11iaNiR1enf2LxHfgsbVc59"
      }
    },
    {
      "chainId": 101,
      "address": "DB76aiNQeLzHPwvFhzgwfpe6HGHCDTQ6snW6UD7AnHid",
      "symbol": "OMPH",
      "name": "Om Photoli",
      "decimals": 0,
      "logoURI": "https://storage.googleapis.com/star-atlas-assets/star-atlas-logo.png",
      "tags": [
        "nft"
      ],
      "extensions": {
        "website": "https://www.staratlas.com",
        "serumV3Usdc": "HdvXMScwAQQh9pEvLZjuaaeJcLTmixxYoMFefeqHFn2E"
      }
    },
    {
      "chainId": 101,
      "address": "8ymi88q5DtmdNTn2sPRNFkvMkszMHuLJ1e3RVdWjPa3s",
      "symbol": "SDOGE",
      "name": "SolDoge",
      "decimals": 0,
      "logoURI": "https://pbs.twimg.com/profile_images/1386711926571364352/UfsqsIB3_400x400.jpg",
      "tags": [],
      "extensions": {
        "website": "https://www.soldoge.org",
        "serumV3Usdc": "9aruV2p8cRWxybx6wMsJwPFqeN7eQVPR74RrxdM3DNdu"
      }
    },
    {
      "chainId": 101,
      "address": "DQRNdQWz5NzbYgknGsZqSSXbdhQWvXSe8S56mrtNAs1b",
      "symbol": "ENTROPPP",
      "name": "ENTROPPP (Entropy for security)",
      "decimals": 6,
      "logoURI": "https://gateway.pinata.cloud/ipfs/QmcY3sv2n8bZqH3r6BKRP2N4zLNU6N8tojjviD65wma4u2/ENTROPPP%20JPG.jpg",
      "tags": [
        "Cryptography",
        "Blockchain security",
        "Randomness and entropy"
      ],
      "extensions": {
        "website": "https://www.entroppp.com"
      }
    },
    {
      "chainId": 101,
      "address": "8RYSc3rrS4X4bvBCtSJnhcpPpMaAJkXnVKZPzANxQHgz",
      "symbol": "FARM",
      "name": "SolaFarm",
      "decimals": 9,
      "logoURI": "https://sola.farm/logo.png",
      "tags": [],
      "extensions": {
        "website": "https://sola.farm/"
      }
    },
    {
      "chainId": 101,
      "address": "nope9HWCJcXVFkG49CDk7oYFtgGsUzsRvHdcJeL2aCL",
      "symbol": "NOPE",
      "name": "NOPE FINANCE",
      "decimals": 9,
      "logoURI": "https://raw.githubusercontent.com/nopefinance/nope-land/main/icon.png",
      "tags": [],
      "extensions": {
        "website": "https://nopefinance.xyz/"
      }
    },
    {
      "chainId": 101,
      "address": "43VWkd99HjqkhFTZbWBpMpRhjG469nWa7x7uEsgSH7We",
      "symbol": "STNK",
      "name": "Stonks",
      "decimals": 9,
      "logoURI": "https://raw.githubusercontent.com/StonksDev/Resource/main/StonksIcon250.png",
      "tags": [],
      "extensions": {
        "website": "https://stonkscoin.org/"
      }
    },
    {
      "chainId": 101,
      "address": "4368jNGeNq7Tt4Vzr98UWxL647PYu969VjzAsWGVaVH2",
      "symbol": "MEAL",
      "name": "HUNGRY",
      "decimals": 8,
      "logoURI": "https://hungrystatic.b-cdn.net/images/logo.png",
      "tags": [],
      "extensions": {
        "website": "https://hungrycoin.io/"
      }
    },
    {
      "chainId": 101,
      "address": "8GQsW3f7mdwfjqJon2myADcBsSsRjpXmxHYDG8q1pvV6",
      "symbol": "HOLD",
      "name": "Holdana",
      "decimals": 9,
      "logoURI": "https://i.ibb.co/7CWsB34/holdana-token.png",
      "tags": [],
      "extensions": {
        "medium": "https://holdanatoken.medium.com/",
        "twitter": "https://twitter.com/HoldanaOfficial",
        "serumV3Usdc": "G2j5zKtfymPcWMq1YRoKrfUWy64SZ6ZxDVscHSyPQqmz"
      }
    },
    {
      "chainId": 101,
      "address": "64SqEfHtu4bZ6jr1mAxaWrLFdMngbKbru9AyaG2Dyk5T",
      "symbol": "wen-token",
      "name": "wen-token",
      "decimals": 0,
      "logoURI": "https://gateway.pinata.cloud/ipfs/QmQ69cGaYFNJajafKRbGgwtcKHXGSqX2QdTy85H9synFos",
      "tags": [
        "nft"
      ],
      "extensions": {
        "website": "https://pythians.pyth.network"
      }
    },
    {
      "chainId": 101,
      "address": "4dmKkXNHdgYsXqBHCuMikNQWwVomZURhYvkkX5c4pQ7y",
      "symbol": "SNY",
      "name": "Synthetify",
      "decimals": 6,
      "logoURI": "https://resources.synthetify.io/sythetify.png",
      "tags": [],
      "extensions": {
        "website": "https://synthetify.io/",
        "twitter": "https://twitter.com/synthetify",
        "coingeckoId": "syntheify-token"
      }
    },
    {
      "chainId": 101,
      "address": "4wTMJsh3q66PmAkmwEW47qVDevMZMVVWU3n1Yhqztwi6",
      "symbol": "ARCD",
      "name": "Arcade Token (Wormhole)",
      "decimals": 9,
      "logoURI": "https://arcade.city/img/ARCD200.png",
      "tags": [
        "wrapped",
        "wormhole"
      ],
      "extensions": {
        "address": "0xb581E3a7dB80fBAA821AB39342E9Cbfd2ce33c23",
        "bridgeContract": "https://etherscan.io/address/0xf92cD566Ea4864356C5491c177A430C222d7e678",
        "assetContract": "https://etherscan.io/address/0xb581E3a7dB80fBAA821AB39342E9Cbfd2ce33c23",
        "website": "https://arcade.city",
        "twitter": "https://twitter.com/ArcadeCityHall"
      }
    },
    {
      "chainId": 101,
      "address": "Amt5wUJREJQC5pX7Z48YSK812xmu4j3sQVupNhtsEuY8",
      "symbol": "FROG",
      "name": "FROG",
      "decimals": 6,
      "logoURI": "https://raw.githubusercontent.com/FROG-SPL/branding/main/the_frauge_finifhes.jpeg",
      "tags": [],
      "extensions": {
        "website": "https://www.froglana.com/",
        "serumV3Usdc": "2Si6XDdpv5zcvYna221eZZrsjsp5xeYoz9W1TVdMdbnt"
      }
    },
    {
      "chainId": 101,
      "address": "9Y8NT5HT9z2EsmCbYMgKXPRq3h3aa6tycEqfFiXjfZM7",
      "symbol": "CRT",
      "name": "CARROT",
      "decimals": 9,
      "logoURI": "https://cdn.jsdelivr.net/gh/Farmers-Carrot/Carrot-logo/carrotcoin_128.png",
      "tags": [],
      "extensions": {
        "website": "https://farmerscarrot.com/",
        "serumV3Usdc": "Aa8mN8bXAobmcuHDpbbZh55SoadUry6WdsYz2886Ymqf"
      }
    },
    {
      "chainId": 101,
      "address": "AMdnw9H5DFtQwZowVFr4kUgSXJzLokKSinvgGiUoLSps",
      "symbol": "MOLA",
      "name": "MOONLANA",
      "decimals": 9,
      "logoURI": "https://i.ibb.co/NtrSyDc/moonlana.jpg",
      "tags": [],
      "extensions": {
        "website": "https://moonlana.com/",
        "twitter": "https://twitter.com/xMoonLana",
        "medium": "https://moonlana.medium.com/"
      }
    },
    {
      "chainId": 101,
      "address": "3x7UeXDF4imKSKnizK9mYyx1M5bTNzpeALfPeB8S6XT9",
      "symbol": "SKEM",
      "name": "SKEM",
      "decimals": 9,
      "logoURI": "https://raw.githubusercontent.com/cheesesoda/skem/main/skemtoken.svg",
      "tags": [],
      "extensions": {
        "website": "https://skem.finance/"
      }
    },
    {
      "chainId": 101,
      "address": "GHvFFSZ9BctWsEc5nujR1MTmmJWY7tgQz2AXE6WVFtGN",
      "symbol": "SOLAPE",
      "name": "SolAPE Finance",
      "decimals": 9,
      "logoURI": "https://i.ibb.co/5F0859r/solape.png",
      "tags": [],
      "extensions": {
        "website": "https://solape.io",
        "serumV3Usdc": "4zffJaPyeXZ2wr4whHgP39QyTfurqZ2BEd4M5W6SEuon"
      }
    },
    {
      "chainId": 101,
      "address": "9nEqaUcb16sQ3Tn1psbkWqyhPdLmfHWjKGymREjsAgTE",
      "symbol": "WOOF",
      "name": "WOOFENOMICS",
      "decimals": 6,
      "logoURI": "https://i.ibb.co/sHb9qZj/woof-orange-black.png",
      "tags": [],
      "extensions": {
        "website": "https://woofsolana.com",
        "serumV3Usdc": "CwK9brJ43MR4BJz2dwnDM7EXCNyHhGqCJDrAdsEts8n5"
      }
    },
    {
      "chainId": 101,
      "address": "MERt85fc5boKw3BW1eYdxonEuJNvXbiMbs6hvheau5K",
      "symbol": "MER",
      "name": "Mercurial",
      "decimals": 6,
      "logoURI": "https://www.mercurial.finance/mercurial-explorer-logo.svg",
      "tags": [],
      "extensions": {
        "coingeckoId": "mercurial",
        "website": "https://www.mercurial.finance/",
        "serumV3Usdc": "G4LcexdCzzJUKZfqyVDQFzpkjhB1JoCNL8Kooxi9nJz5"
      }
    },
    {
      "chainId": 101,
      "address": "9MhNoxy1PbmEazjPo9kiZPCcG7BiFbhi3bWZXZgacfpp",
      "symbol": "ACMN",
      "name": "ACUMEN",
      "decimals": 9,
      "logoURI": "https://pbs.twimg.com/profile_images/1384592811824238600/eIqc0048_400x400.jpg",
      "tags": [],
      "extensions": {
        "website": "https://acumen.network/"
      }
    },
    {
      "chainId": 101,
      "address": "EfLvzNsqmkoSneiML5t7uHCPEVRaWCpG4N2WsS39nWCU",
      "symbol": "MUDLEY",
      "name": "MUDLEY",
      "decimals": 9,
      "logoURI": "https://www.mudley.io/static/dappx/images/mudley_icon.png",
      "tags": [],
      "extensions": {
        "website": "https://www.mudley.io/"
      }
    },
    {
      "chainId": 101,
      "address": "7Csho7qjseDjgX3hhBxfwP1W3LYARK3QH3PM2x55we14",
      "symbol": "LOTTO",
      "name": "Lotto",
      "decimals": 9,
      "logoURI": "https://assets.coingecko.com/coins/images/13822/large/Lotto-Logo256x256.png?1612150421",
      "tags": [],
      "extensions": {
        "serumV3Usdc": "9MZKfgZzPgeidAukYpHtsLYm4eAdJFnR7nhPosWT8jiv",
        "coingeckoId": "lotto",
        "website": "lotto.finance",
        "address": "0xb0dfd28d3cf7a5897c694904ace292539242f858",
        "assetContract": "https://etherscan.io/address/0xb0dfd28d3cf7a5897c694904ace292539242f858",
        "tggroup": "https://t.me/lottofinance"
      }
    },
    {
      "chainId": 101,
      "address": "7uv3ZvZcQLd95bUp5WMioxG7tyAZVXFfr8JYkwhMYrnt",
      "symbol": "BOLE",
      "name": "Bole Token",
      "decimals": 4,
      "logoURI": "https://i.ibb.co/YPyhnkS/Bole.jpg",
      "tags": [],
      "extensions": {
        "website": "https://tokenbole.com/"
      }
    },
    {
      "chainId": 101,
      "address": "Bxp46xCB6CLjiqE99QaTcJAaY1hYF1o63DUUrXAS7QFu",
      "symbol": "mBRZ",
      "name": "SolMiner Bronze",
      "decimals": 9,
      "logoURI": "https://i.ibb.co/Wcxc7K7/solminer-bronze.png",
      "tags": [],
      "extensions": {
        "website": "https://solminer.app",
        "medium": "https://solminer.medium.com/",
        "twitter": "https://twitter.com/SolMinerproject"
      }
    },
    {
      "chainId": 101,
      "address": "GZNrMEdrt6Vg428JzvJYRGGPpVxgjUPsg6WLqKBvmNLw",
      "symbol": "mPLAT",
      "name": "SolMiner Platinum",
      "decimals": 9,
      "logoURI": "https://i.ibb.co/vYkMprc/solminer-platinum.png",
      "tags": [],
      "extensions": {
        "website": "https://solminer.app",
        "medium": "https://solminer.medium.com/",
        "twitter": "https://twitter.com/SolMinerproject"
      }
    },
    {
      "chainId": 101,
      "address": "Er7a3ugS6kkAqj6sp3UmXEFAFrDdLMRQEkV9QH2fwRYA",
      "symbol": "mDIAM",
      "name": "SolMiner Diamond",
      "decimals": 9,
      "logoURI": "https://i.ibb.co/rtvKFHn/solminer-diamond.png",
      "tags": [],
      "extensions": {
        "website": "https://solminer.app",
        "medium": "https://solminer.medium.com/",
        "twitter": "https://twitter.com/SolMinerproject"
      }
    },
    {
      "chainId": 101,
      "address": "5JnZ667P3VcjDinkJFysWh2K2KtViy63FZ3oL5YghEhW",
      "symbol": "APYS",
      "name": "APYSwap",
      "decimals": 9,
      "logoURI": "https://cloudflare-ipfs.com/ipfs/QmR5oKs4ygasusTtt2n2fCBLVufgpeXToJtb9vhXEmbaY1/token_dark.png",
      "tags": [
        "wrapped"
      ],
      "extensions": {
        "website": "https://apyswap.com",
        "coingeckoId": "apyswap"
      }
    },
    {
      "chainId": 101,
      "address": "ss1gxEUiufJyumsXfGbEwFe6maraPmc53fqbnjbum15",
      "symbol": "SS1",
      "name": "Naked Shorts",
      "decimals": 0,
      "logoURI": "https://www.sol-talk.com/logo192.png",
      "tags": [
        "nft"
      ],
      "extensions": {
        "website": "https://www.sol-talk.com/sol-survivor",
        "twitter": "https://twitter.com/sol__survivor"
      }
    },
    {
      "chainId": 101,
      "address": "GfJ3Vq2eSTYf1hJP6kKLE9RT6u7jF9gNszJhZwo5VPZp",
      "symbol": "SOLPAD",
      "name": "Solpad Finance",
      "decimals": 9,
      "logoURI": "https://www.solpad.finance/logo.png",
      "tags": [
        "utility-token"
      ],
      "extensions": {
        "website": "https://www.solpad.finance/",
        "twitter": "https://twitter.com/FinanceSolpad",
        "github": "https://github.com/solpad-finance",
        "tgann": "https://t.me/solpadfinance",
        "tggroup": "https://t.me/solpadfinance_chat"
      }
    },
    {
      "chainId": 101,
      "address": "ERPueLaiBW48uBhqX1CvCYBv2ApHN6ZFuME1MeQGTdAi",
      "symbol": "MIT",
      "name": "Muskimum Impact Token",
      "decimals": 8,
      "logoURI": "https://raw.githubusercontent.com/muskimum/muskimum.github.io/main/docs/logo_light.png",
      "tags": [
        "mit",
        "musk"
      ],
      "extensions": {
        "website": "https://muskimum.win/",
        "twitter": "https://twitter.com/muskimum",
        "serumV3Usdc": "3mhrhTFrHtxe7uZhvzBhzneR3bD3hDyWcgEkR8EcvNZk"
      }
    },
    {
      "chainId": 101,
      "address": "BsDrXiQaFd147Fxq1fQYbJQ77P6tmPkRJQJzkKvspDKo",
      "symbol": "SOLA",
      "name": "SolaPAD Token",
      "decimals": 8,
      "logoURI": "https://i.ibb.co/3p4SMBd/LOGO.png",
      "tags": [
        "SOLA",
        "LaunchPAD"
      ],
      "extensions": {
        "website": "https://www.solapad.org/",
        "twitter": "https://twitter.com/SolaPAD"
      }
    },
    {
      "chainId": 101,
      "address": "7fCzz6ZDHm4UWC9Se1RPLmiyeuQ6kStxpcAP696EuE1E",
      "symbol": "SHBL",
      "name": "Shoebill Coin",
      "decimals": 9,
      "logoURI": "https://cdn.jsdelivr.net/gh/leafwind/shoebill-coin/shoebill.png",
      "tags": [],
      "extensions": {
        "website": "https://shoebillco.in/"
      }
    },
    {
      "chainId": 101,
      "address": "GnaFnTihwQFjrLeJNeVdBfEZATMdaUwZZ1RPxLwjbVwb",
      "symbol": "SHBL-USDC",
      "name": "Raydium Permissionless LP Token (SHBL-USDC)",
      "decimals": 9,
      "logoURI": "https://cdn.jsdelivr.net/gh/solana-labs/token-list@main/assets/mainnet/RVKd61ztZW9GUwhRbbLoYVRE5Xf1B2tVscKqwZqXgEr/logo.png",
      "tags": [
        "lp-token"
      ],
      "extensions": {
        "website": "https://raydium.io/"
      }
    },
    {
      "chainId": 101,
      "address": "Djoz8btdR7p6xWHoVtPYF3zyN9LU5BBfMoDk4HczSDqc",
      "symbol": "AUSS",
      "name": "Ausshole",
      "decimals": 9,
      "logoURI": "https://raw.githubusercontent.com/cheesesoda/auss/main/auss.svg",
      "tags": [],
      "extensions": {
        "website": "https://auss.finance/",
        "twitter": "https://twitter.com/ausstoken"
      }
    },
    {
      "chainId": 101,
      "address": "TuLipcqtGVXP9XR62wM8WWCm6a9vhLs7T1uoWBk6FDs",
      "symbol": "TULIP",
      "name": "Tulip",
      "decimals": 6,
      "logoURI": "https://solfarm.io/solfarm-logo.svg",
      "tags": [
        "tulip",
        "solfarm",
        "vaults"
      ],
      "extensions": {
        "website": "https://solfarm.io",
        "twitter": "https://twitter.com/Solfarmio",
        "coingeckoId": "solfarm",
        "serumV3Usdc": "8GufnKq7YnXKhnB3WNhgy5PzU9uvHbaaRrZWQK6ixPxW"
      }
    },
    {
      "chainId": 101,
      "address": "5trVBqv1LvHxiSPMsHtEZuf8iN82wbpDcR5Zaw7sWC3s",
      "symbol": "JPYC",
      "name": "JPY Coin",
      "decimals": 6,
      "logoURI": "https://raw.githubusercontent.com/jpycoin/jpyc/main/src/image/jpyc.png",
      "tags": [
        "stablecoin",
        "ethereum"
      ],
      "extensions": {
        "website": "https://jpyc.jp/"
      }
    },
    {
      "chainId": 101,
      "address": "3QuAYThYKFXSmrTcSHsdd7sAxaFBobaCkLy2DBYJLMDs",
      "symbol": "TYNA",
      "name": "wTYNA",
      "decimals": 6,
      "logoURI": "https://raw.githubusercontent.com/M-Igashi/FTX-GAS-Tools/main/icon384.png",
      "tags": [
        "ERC20",
        "ethereum"
      ],
      "extensions": {
        "address": "0x4ae54790c130B21E8CbaCAB011C6170e079e6eF5",
        "bridgeContract": "https://etherscan.io/address/0xeae57ce9cc1984f202e15e038b964bb8bdf7229a",
        "assetContract": "https://etherscan.io/address/0x4ae54790c130B21E8CbaCAB011C6170e079e6eF5",
        "website": "http://lendingbot.s3-website-us-east-1.amazonaws.com/whitepaper.html",
        "twitter": "https://twitter.com/btc_AP"
      }
    },
    {
      "chainId": 101,
      "address": "7zsKqN7Fg2s9VsqAq6XBoiShCVohpGshSUvoWBc6jKYh",
      "symbol": "ARDX",
      "name": "Wrapped ArdCoin (Sollet)",
      "decimals": 2,
      "logoURI": "https://cdn.dex.mn/logo/ardx.png",
      "tags": [
        "wrapped-sollet",
        "ethereum"
      ],
      "extensions": {
        "website": "https://ardcoin.com",
        "coingeckoId": "ardcoin"
      }
    },
    {
      "chainId": 101,
      "address": "7zphtJVjKyECvQkdfxJNPx83MNpPT6ZJyujQL8jyvKcC",
      "symbol": "SSHIB",
      "name": "SolShib",
      "decimals": 9,
      "logoURI": "https://i.ibb.co/0G2sDtr/2021-05-14-09-51-50.jpg",
      "tags": [],
      "extensions": {
        "website": "https://solshib.com/"
      }
    },
    {
      "chainId": 101,
      "address": "HoSWnZ6MZzqFruS1uoU69bU7megzHUv6MFPQ5nqC6Pj2",
      "symbol": "SGI",
      "name": "SolGift",
      "decimals": 9,
      "logoURI": "https://i.ibb.co/t8XMnW8/ICON-2.png",
      "tags": [],
      "extensions": {
        "website": "https://solshib.com/"
      }
    },
    {
      "chainId": 101,
      "address": "GpS9AavHtSUspaBnL1Tu26FWbUAdW8tm3MbacsNvwtGu",
      "symbol": "SOLT",
      "name": "Soltriever",
      "decimals": 9,
      "logoURI": "https://user-images.githubusercontent.com/55430857/118305516-0b1f1000-b523-11eb-8d3b-b4e12e3b4c31.png",
      "tags": [],
      "extensions": {
        "website": "http://soltriever.info/",
        "twitter": "https://twitter.com/_Soltriever"
      }
    },
    {
      "chainId": 101,
      "address": "2QK9vxydd7WoDwvVFT5JSU8cwE9xmbJSzeqbRESiPGMG",
      "symbol": "KEKW",
      "name": "kekwcoin",
      "decimals": 9,
      "logoURI": "https://www.kekw.io/images/logo_final_round_smallFace.png",
      "tags": [],
      "extensions": {
        "website": "https://kekw.io/",
        "twitter": "https://twitter.com/kekwcoin"
      }
    },
    {
      "chainId": 101,
      "address": "FxCvbCVAtNUEKSiKoF6xt2pWPfpXuYFWYbuQySaRnV5R",
      "symbol": "LOOP",
      "name": "LC Andy Social Token",
      "decimals": 8,
      "logoURI": "https://cdn.jsdelivr.net/gh/aschmidhofer/looptoken/LOOPlogo.jpg",
      "tags": [
        "social-token",
        "loop"
      ]
    },
    {
      "chainId": 101,
      "address": "H5gczCNbrtso6BqGKihF97RaWaxpUEZnFuFUKK4YX3s2",
      "symbol": "BDE",
      "name": "Big Defi Energy",
      "decimals": 9,
      "logoURI": "https://raw.githubusercontent.com/bitcoinoverdose/bitcoinoverdose/main/bde.png",
      "tags": [],
      "extensions": {
        "website": "bigdefienergy.com",
        "twitter": "https://twitter.com/Bigdefi"
      }
    },
    {
      "chainId": 101,
      "address": "cREsCN7KAyXcBG2xZc8qrfNHMRgC3MhTb4n3jBnNysv",
      "symbol": "DWT",
      "name": "DARK WEB TOKEN",
      "decimals": 2,
      "logoURI": "https://cdn.jsdelivr.net/gh/DARK-WEB-TOKEN/DWT-LOGO/logo.png",
      "tags": [
        "MEME"
      ],
      "extensions": {
        "serumV3Usdc": "526WW289h5wibg1Q55sK16CGoNip8H5d2AXVbaAGcUMb",
        "website": "https://www.darkwebtoken.live"
      }
    },
    {
      "chainId": 101,
      "address": "EdGAZ8JyFTFbmVedVTbaAEQRb6bxrvi3AW3kz8gABz2E",
      "symbol": "DOGA",
      "name": "Dogana",
      "decimals": 9,
      "logoURI": "https://i.ibb.co/mRPw35y/doganatoken.png",
      "tags": [],
      "extensions": {
        "twitter": "https://twitter.com/DoganaOfficial",
        "serumV3Usdc": "H1Ywt7nSZkLDb2o3vpA5yupnBc9jr1pXtdjMm4Jgk1ay"
      }
    },
    {
      "chainId": 101,
      "address": "3FoUAsGDbvTD6YZ4wVKJgTB76onJUKz7GPEBNiR5b8wc",
      "symbol": "CHEEMS",
      "name": "Cheems",
      "decimals": 9,
      "logoURI": "https://cheems.co/wp-content/uploads/2021/05/acheems.png",
      "tags": [],
      "extensions": {
        "website": "https://cheems.co/",
        "twitter": "https://twitter.com/theCheemsToken",
        "tggroup": "https://t.me/CheemsOfficial"
      }
    },
    {
      "chainId": 101,
      "address": "AWW5UQfMBnPsTaaxCK7cSEmkj1kbX2zUrqvgKXStjBKx",
      "symbol": "SBFC",
      "name": "SBF Coin",
      "decimals": 6,
      "logoURI": "https://www.sbfcoin.org/images/sbfcoin.png",
      "tags": [
        "utility-token",
        "SBF",
        "sbfcoin",
        "SBFC"
      ],
      "extensions": {
        "website": "https://www.sbfcoin.org/",
        "twitter": "https://twitter.com/sbfcoin"
      }
    },
    {
      "chainId": 101,
      "address": "FRbqQnbuLoMbUG4gtQMeULgCDHyY6YWF9NRUuLa98qmq",
      "symbol": "ECOP",
      "name": "EcoPoo",
      "decimals": 0,
      "logoURI": "https://avatars.githubusercontent.com/u/84185080",
      "tags": [
        "meme"
      ],
      "extensions": {
        "twitter": "https://twitter.com/EcoPoo_Official"
      }
    },
    {
      "chainId": 101,
      "address": "5p2zjqCd1WJzAVgcEnjhb9zWDU7b9XVhFhx4usiyN7jB",
      "symbol": "CATO",
      "name": "CATO",
      "decimals": 9,
      "logoURI": "https://raw.githubusercontent.com/SOL-CAT/SOL-CAT/main/CAT512.jpg",
      "tags": [
        "Meme-Token"
      ],
      "extensions": {
        "website": "https://www.solanacato.com/",
        "twitter": "https://twitter.com/SolanaCATO",
        "telegram": "https://t.me/SolanaCATO",
        "serumV3Usdc": "9fe1MWiKqUdwift3dEpxuRHWftG72rysCRHbxDy6i9xB"
      }
    },
    {
      "chainId": 101,
      "address": "J81fW7aza8wVUG1jjzhExsNMs3MrzwT5WrofgFqMjnSA",
      "symbol": "TOM",
      "name": "Tombili",
      "decimals": 9,
      "logoURI": "https://cryptomindex.com/assets/images/coins/TOM.png",
      "tags": [],
      "extensions": {
        "website": "https://cryptomindex.com",
        "twitter": "https://twitter.com/cryptomindex"
      }
    },
    {
      "chainId": 101,
      "address": "GunpHq4fn9gSSyGbPMYXTzs9nBS8RY88CX1so4V8kCiF",
      "symbol": "FABLE",
      "name": "Fable",
      "decimals": 0,
      "logoURI": "https://raw.githubusercontent.com/fabledev/FableResources/master/fable-finance.png",
      "tags": [],
      "extensions": {
        "website": "https://fable.finance",
        "twitter": "https://twitter.com/fable_finance"
      }
    },
    {
      "chainId": 101,
      "address": "6L5DzH3p1t1PrCrVkudasuUnWbK7Jq9tYwcwWQiV6yd7",
      "symbol": "LZD",
      "name": "Lizard",
      "decimals": 6,
      "logoURI": "https://raw.githubusercontent.com/LZD-sol/lzdsol.io/main/sollizard.png",
      "tags": [],
      "extensions": {
        "website": "https://www.lzdsol.io",
        "twitter": "https://twitter.com/lzd_sol"
      }
    },
    {
      "chainId": 101,
      "address": "EZqcdU8RLu9EChZgrY2BNVg8eovfdGyTiY2bd69EsPgQ",
      "symbol": "FELON",
      "name": "FuckElon",
      "decimals": 0,
      "logoURI": "https://i.ibb.co/yW2zDZ4/E1-Oso-Gt-XEAMUX4l.jpg",
      "tags": [],
      "extensions": {
        "website": "https://fuckelonmusk.godaddysites.com/",
        "twitter": "https://twitter.com/FuckElonMusk8",
        "tgann": "https://t.me/fuckelonmusktoday",
        "tggroup": "https://t.me/joinchat/cgUOCIRSTJ9hZmY1"
      }
    },
    {
      "chainId": 101,
      "address": "HBHMiauecxer5FCzPeXgE2A8ZCf7fQgxxwo4vfkFtC7s",
      "symbol": "SLNDN",
      "name": "Solanadon",
      "decimals": 9,
      "logoURI": "https://avatars.githubusercontent.com/u/84234249?s=400&u=13b4d7cf678ad50ed52d1facff89b032758fd603&v=4",
      "tags": [],
      "extensions": {
        "website": "https://solanadon.com/",
        "twitter": "https://twitter.com/SolanadonCoin",
        "tgann": "https://t.me/solanadonann"
      }
    },
    {
      "chainId": 101,
      "address": "5WUab7TCvth43Au5vk6wKjchTzWFeyPEUSJE1MPJtTZE",
      "symbol": "KEKN1",
      "name": "KEKW In Solana Tripping",
      "decimals": 0,
      "logoURI": "https://www.kekw.io/images/KEKN1_logo.png",
      "tags": [
        "nft"
      ],
      "extensions": {
        "website": "https://www.kekw.io/",
        "twitter": "https://twitter.com/kekwcoin"
      }
    },
    {
      "chainId": 101,
      "address": "9KEe6o1jRTqFDFBo2AezsskcxBNwuq1rVeVat1Td8zbV",
      "symbol": "MPAD",
      "name": "MercuryPAD Token",
      "decimals": 9,
      "logoURI": "https://i.ibb.co/TvcPsr1/mercury-Pad-Token.png",
      "tags": [
        "MPAD",
        "LaunchPAD"
      ],
      "extensions": {
        "website": "https://mercurypad.com/",
        "twitter": "https://twitter.com/MercuryPad"
      }
    },
    {
      "chainId": 101,
      "address": "4KAFf8ZpNCn1SWLZFo5tbeZsKpVemsobbVZdERWxRvd2",
      "symbol": "SGT",
      "name": "Sangga Token",
      "decimals": 8,
      "logoURI": "https://sgt-info.s3.ap-northeast-2.amazonaws.com/logo/SGT_Logo.png",
      "tags": [],
      "extensions": {
        "website": "https://sanggatalk.io"
      }
    },
    {
      "chainId": 101,
      "address": "Ae1aeYK9WrB2kP29jJU4aUUK7Y1vzsGNZFKoe4BG2h6P",
      "symbol": "NINJA",
      "name": "NINJA",
      "decimals": 0,
      "logoURI": "https://raw.githubusercontent.com/yuzu-ninjaprotocol/ninjaprotocol/main/NINJA%20Token.svg",
      "tags": [],
      "extensions": {
        "website": "http://ninjaprotocol.io"
      }
    },
    {
      "chainId": 101,
      "address": "E6UBhrtvP4gYHAEgoBi8kDU6DrPPmQxTAJvASo4ptNev",
      "symbol": "SOLDOG",
      "name": "SOLDOG",
      "decimals": 0,
      "logoURI": "https://gateway.pinata.cloud/ipfs/QmefHmCHysNDR5aKZ5dKkC4zqhKcgsewMr1c53eSEbMhfZ/soldog.png",
      "tags": [],
      "extensions": {
        "website": "https://solanadog.io",
        "twitter": "https://twitter.com/solanadog"
      }
    },
    {
      "chainId": 101,
      "address": "9nusLQeFKiocswDt6NQsiErm1M43H2b8x6v5onhivqKv",
      "symbol": "LLAMA",
      "name": "SOLLAMA",
      "decimals": 1,
      "logoURI": "https://raw.githubusercontent.com/soirt/sollama-brand/main/avatar.jpg",
      "tags": [],
      "extensions": {
        "website": "https://sollama.finance",
        "twitter": "https://twitter.com/SollamaFinance"
      }
    },
    {
      "chainId": 101,
      "address": "BLwTnYKqf7u4qjgZrrsKeNs2EzWkMLqVCu6j8iHyrNA3",
      "symbol": "BOP",
      "name": "Boring Protocol",
      "decimals": 8,
      "logoURI": "https://cloudflare-ipfs.com/ipfs/bafybeihqdesti5rkqfijdstsgxtngb5rsi7uwf4ygz3hkvbbaxfrqshfym",
      "tags": [
        "security-token",
        "utility-token"
      ],
      "extensions": {
        "website": "https://boringprotocol.io",
        "twitter": "https://twitter.com/BoringProtocol",
        "serumV3Usdc": "7MmPwD1K56DthW14P1PnWZ4zPCbPWemGs3YggcT1KzsM"
      }
    },
    {
      "chainId": 101,
      "address": "ER8Xa8YxJLC3CFJgdAxJs46Rdhb7B3MjgbPZsVg1aAFV",
      "symbol": "MOLAMON",
      "name": "MOLAMON",
      "decimals": 0,
      "logoURI": "https://i.ibb.co/cNhCc33/molamon.jpg",
      "tags": [],
      "extensions": {
        "website": "https://moonlana.com/",
        "twitter": "https://twitter.com/xMoonLana",
        "medium": "https://moonlana.medium.com/"
      }
    },
    {
      "chainId": 101,
      "address": "4ezHExHThrwnnoqKcMNbUwcVYXzdkDerHFGfegnTqA2E",
      "symbol": "STUD",
      "name": "SolanaToolsUtilityDapp",
      "decimals": 9,
      "logoURI": "https://pbs.twimg.com/profile_images/1395766787782873092/XvDoI56t_400x400.jpg",
      "tags": [],
      "extensions": {
        "website": "https://www.solanatools.io/"
      }
    },
    {
      "chainId": 101,
      "address": "AZtNYaEAHDBeK5AvdzquZWjc4y8cj5sKWH1keUJGMuPV",
      "symbol": "RESP",
      "name": "RESPECT",
      "decimals": 8,
      "logoURI": "https://static.tildacdn.com/tild3463-3338-4764-b938-363064666431/logo.jpg",
      "tags": [],
      "extensions": {
        "website": "https://respect.cash"
      }
    },
    {
      "chainId": 101,
      "address": "5j6BmiZTfHssaWPT23EQYQci3w57VTw7QypKArQZbSZ9",
      "symbol": "CHAD",
      "name": "ChadTrader Token",
      "decimals": 9,
      "logoURI": "https://gateway.pinata.cloud/ipfs/QmVZYKtcQ6dGuZ3DeWJ9NHjnWCj2bPTJdpKyXnoaP4eHYx",
      "tags": [
        "utility-token"
      ],
      "extensions": {
        "website": "https://chadtrader.io/",
        "twitter": "https://twitter.com/chadtraderio"
      }
    },
    {
      "chainId": 101,
      "address": "GsNzxJfFn6zQdJGeYsupJWzUAm57Ba7335mfhWvFiE9Z",
      "symbol": "DXL",
      "name": "Dexlab",
      "decimals": 6,
      "logoURI": "https://cdn.jsdelivr.net/gh/dexlab-project/assets@master/tokens/solana/dxl/symbol.png",
      "tags": [],
      "extensions": {
        "website": "https://www.dexlab.space/"
      }
    },
    {
      "chainId": 101,
      "address": "APvgd1J98PGW77H1fDa7W7Y4fcbFwWfs71RNyJKuYs1Y",
      "symbol": "FUZ",
      "name": "Fuzzy.One",
      "decimals": 8,
      "logoURI": "https://www.fuzzy.one/static/bf32ac292bb7a4511520dee28b1ce433/50ead/fuz300.webp",
      "tags": [
        "Fuzzy.One",
        "FUZ",
        "Supply chain token"
      ],
      "extensions": {
        "website": "https://www.fuzzy.one/"
      }
    },
    {
      "chainId": 101,
      "address": "6TCbtxs6eYfMKVF9ppTNvbUemW2YnpFig6z1jSqgM16e",
      "symbol": "STRANGE",
      "name": "STRANGE",
      "decimals": 0,
      "logoURI": "https://safepluto.tech/images/strange.png",
      "tags": [
        "utility-token"
      ],
      "extensions": {
        "website": "https://safepluto.tech"
      }
    },
    {
      "chainId": 101,
      "address": "8upjSpvjcdpuzhfR1zriwg5NXkwDruejqNE9WNbPRtyA",
      "symbol": "GRAPE",
      "name": "Grape",
      "decimals": 6,
      "logoURI": "https://www.unlimitedgrapes.com/assets/img/Grape_logo.svg",
      "tags": [],
      "extensions": {
        "website": "https://www.unlimitedgrapes.com/"
      }
    },
    {
      "chainId": 101,
      "address": "7xzovRepzLvXbbpVZLYKzEBhCNgStEv1xpDqf1rMFFKX",
      "symbol": "KERMIT",
      "name": "Kermit",
      "decimals": 8,
      "logoURI": "https://i.imgur.com/4jthhoa.jpg",
      "tags": [
        "utility-token"
      ],
      "extensions": {
        "website": "https://www.kermitfinance.com",
        "twitter": "https://twitter.com/KermitFinance"
      }
    },
    {
      "chainId": 101,
      "address": "3VhB8EAL8dZ457SiksLPpMUR1pyACpbNh5rTjQUEVCcH",
      "symbol": "TUTL",
      "name": "TurtleTraders",
      "decimals": 8,
      "logoURI": "https://raw.githubusercontent.com/turtletraders777/logo/main/3mdPjV6M_400x400.jpg",
      "tags": [
        "social-token",
        "Turtles"
      ],
      "extensions": {
        "twitter": "https://twitter.com/Turtletraders1"
      }
    },
    {
      "chainId": 101,
      "address": "8tbAqS4dFNEeC6YGWpNnusc3JcxoFLMiiLPyHctgGYFe",
      "symbol": "PIPANA",
      "name": "Pipana",
      "decimals": 10,
      "logoURI": "https://pip.monster/img/pipana.jpg",
      "tags": [],
      "extensions": {
        "website": "https://pip.monster",
        "twitter": "https://twitter.com/itspipana"
      }
    },
    {
      "chainId": 101,
      "address": "8s9FCz99Wcr3dHpiauFRi6bLXzshXfcGTfgQE7UEopVx",
      "symbol": "CKC",
      "name": "ChikinCoin",
      "decimals": 6,
      "logoURI": "https://raw.githubusercontent.com/ChikinDeveloper/ChikinCoin/master/assets/logo_circle.svg",
      "tags": [],
      "extensions": {
        "website": "https://www.chikin.run",
        "twitter": "https://twitter.com/ChikinDev"
      }
    },
    {
      "chainId": 101,
<<<<<<< HEAD
      "address": "Gro98oTmXxCVX8HKr3q2tMnP5ztoC77q6KehFDnAB983",
      "symbol": "SOLMO",
      "name": "SolMoon",
      "decimals": 4,
      "logoURI": "https://i.ibb.co/MSMcv41/Sol-Moon-logo.png",
      "tags": [],
      "extensions": {
        "website": "https://www.solmoon.co",
        "twitter": "https://twitter.com/solmoonfinance"
      }
    },
    {
      "chainId": 101,
      "address": "2wBXHm4oxmed7ZoDkPL4DU8BuRfMYkubVu8T4N38vXdb",
      "symbol": "MSC",
      "name": "MasterCoin",
      "decimals": 9,
      "logoURI": "https://i.ibb.co/vXLmH7R/2mastercoinlogo-Twitter.png",
      "tags": [],
      "extensions": {
        "website": "https://mastercoin.site",
        "twitter": "https://twitter.com/MasterCoin_",
        "discord": "https://t.co/CXZN9Ncd6Q?amp=1",
        "medium": "https://medium.com/@mastercoin-eu"
      }
    },
    {
      "chainId": 101,
=======
      "address": "7MtgLYSEgsq626pvcEAwaDqs2KiZsaJUX2qGpRZbcDWY",
      "symbol": "DGEN",
      "name": "Degen Banana",
      "decimals": 6,
      "logoURI": "https://i.ibb.co/hD0bKmf/dgen-banana-logo.png",
      "tags": [],
      "extensions": {
        "website": "https://degen.finance/",
        "twitter": "https://twitter.com/degenbanana"
      }
    },
    {
       "chainId": 101,
>>>>>>> a364bf49
      "address": "8b9mQo6ZU2rwZQgSFqGNQvXzrUSHDTRpKSKi9XXdGmqN",
      "symbol": "CHANGPENGUIN",
      "name": "CHANGPENGUIN",
      "decimals": 6,
      "logoURI": "https://img1.wsimg.com/isteam/ip/0806e069-1a1b-438a-aa86-7765c335fac8/penguin%20logo%2011.png",
      "tags": [],
      "extensions": {
        "website": "https://changpenguin.finance/",
        "twitter": "https://twitter.com/changpenguinFi"
      }
    },
    {
      "chainId": 101,
      "address": "51tMb3zBKDiQhNwGqpgwbavaGH54mk8fXFzxTc1xnasg",
      "symbol": "APEX",
      "name": "APEX",
      "decimals": 9,
      "logoURI": "https://apexit.finance/images/apex.png",
      "tags": [],
      "extensions": {
        "website": "https://apexit.finance/",
        "twitter": "https://twitter.com/apeXit_finance",
        "discord": "https://discord.gg/aASQy2dWsN",
        "tggroup": "https://t.me/apexit_finance"
      }
    },
    {
      "chainId": 101,
      "address": "4NPzwMK2gfgQ6rTv8x4EE1ZvKW6MYyYTSrAZCx7zxyaX",
      "symbol": "KLB",
      "name": "Black Label",
      "decimals": 0,
      "logoURI": "https://raw.githubusercontent.com/klbtoken/klbtoken/main/klbtoken.svg",
      "tags": [],
      "extensions": {
        "website": "https://www.klbtoken.com",
        "twitter": "https://twitter.com/klbtoken"
      }
    },
    {
      "chainId": 101,
      "address": "5v6tZ1SiAi7G8Qg4rBF1ZdAn4cn6aeQtefewMr1NLy61",
      "symbol": "SOLD",
      "name": "Solanax",
      "decimals": 9,
      "logoURI": "https://solanax.org/images/icon.png",
      "tags": [],
      "extensions": {
        "website": "https://solanax.org",
        "twitter": "https://twitter.com/Solanaxorg",
        "telegram": "https://t.me/solanaxcommunity"
      }
    },
    {
      "chainId": 101,
      "address": "3RSafdgu7P2smSGHJvSGQ6kZVkcErZXfZTtynJYboyAu",
      "symbol": "SINE",
      "name": "SINE",
      "decimals": 4,
      "logoURI": "https://raw.githubusercontent.com/sinetoken/public/main/icon/circle_icon/circle_icon.svg",
      "tags": [
        "security-token",
        "utility-token"
      ],
      "extensions": {
        "website": "https://solainetwork.com/",
        "twitter": "https://twitter.com/SolAiNetwork"
      }
    },
    {
      "chainId": 101,
      "address": "guppyrZyEX9iTPSu92pi8T71Zka7xd6PrsTJrXRW6u1",
      "symbol": "GUPPY",
      "name": "Orca Guppy Collectible",
      "decimals": 0,
      "logoURI": "https://cdn.jsdelivr.net/gh/solana-labs/token-list@main/assets/mainnet/DjVE6JNiYqPL2QXyCUUh8rNjHrbz9hXHNYt99MQ59qw1/guppy.png",
      "tags": [
        "nft"
      ],
      "extensions": {
        "website": "https://www.orca.so",
        "twitter": "https://twitter.com/orca_so"
      }
    },
    {
      "chainId": 101,
      "address": "whaLeHav12EhGK19u6kKbLRwC9E1EATGnm6MWbBCcUW",
      "symbol": "WHALE",
      "name": "Orca Whale Collectible",
      "decimals": 0,
      "logoURI": "https://cdn.jsdelivr.net/gh/solana-labs/token-list@main/assets/mainnet/DjVE6JNiYqPL2QXyCUUh8rNjHrbz9hXHNYt99MQ59qw1/whale.png",
      "tags": [
        "nft"
      ],
      "extensions": {
        "website": "https://www.orca.so",
        "twitter": "https://twitter.com/orca_so"
      }
    },
    {
      "chainId": 101,
      "address": "kLwhLkZRt6CadPHRBsgfhRCKXX426WMBnhoGozTduvk",
      "symbol": "KILLER-WHALE",
      "name": "Orca Killer Whale Collectible",
      "decimals": 0,
      "logoURI": "https://cdn.jsdelivr.net/gh/solana-labs/token-list@main/assets/mainnet/DjVE6JNiYqPL2QXyCUUh8rNjHrbz9hXHNYt99MQ59qw1/killer_whale.png",
      "tags": [
        "nft"
      ],
      "extensions": {
        "website": "https://www.orca.so",
        "twitter": "https://twitter.com/orca_so"
      }
    },
    {
      "chainId": 101,
      "address": "star2pH7rVWscs743JGdCAL8Lc9nyJeqx7YQXkGUnWf",
      "symbol": "STARFISH",
      "name": "Orca Starfish Collectible",
      "decimals": 6,
      "logoURI": "https://cdn.jsdelivr.net/gh/solana-labs/token-list@main/assets/mainnet/DjVE6JNiYqPL2QXyCUUh8rNjHrbz9hXHNYt99MQ59qw1/starfish.png",
      "tags": [
        "nft"
      ],
      "extensions": {
        "website": "https://www.orca.so",
        "twitter": "https://twitter.com/orca_so"
      }
    },
    {
      "chainId": 101,
      "address": "cLownTTaiiQMoyMmFjfmSGowi8HyNhCtTLFcrNKnqX6",
      "symbol": "CLOWNFISH",
      "name": "Orca Clownfish Collectible",
      "decimals": 0,
      "logoURI": "https://cdn.jsdelivr.net/gh/solana-labs/token-list@main/assets/mainnet/DjVE6JNiYqPL2QXyCUUh8rNjHrbz9hXHNYt99MQ59qw1/clownfish.png",
      "tags": [
        "nft"
      ],
      "extensions": {
        "website": "https://www.orca.so",
        "twitter": "https://twitter.com/orca_so"
      }
    },
    {
      "chainId": 101,
      "address": "ECFcUGwHHMaZynAQpqRHkYeTBnS5GnPWZywM8aggcs3A",
      "symbol": "SOL/USDC",
      "name": "Orca SOL/USDC LP Token",
      "decimals": 9,
      "logoURI": "https://cdn.jsdelivr.net/gh/solana-labs/token-list@main/assets/mainnet/DjVE6JNiYqPL2QXyCUUh8rNjHrbz9hXHNYt99MQ59qw1/logo.png",
      "tags": [
        "lp-token"
      ],
      "extensions": {
        "website": "https://www.orca.so",
        "twitter": "https://twitter.com/orca_so"
      }
    },
    {
      "chainId": 101,
      "address": "3H5XKkE9uVvxsdrFeN4BLLGCmohiQN6aZJVVcJiXQ4WC",
      "symbol": "USDC/USDT",
      "name": "Orca USDC/USDT LP Token",
      "decimals": 9,
      "logoURI": "https://cdn.jsdelivr.net/gh/solana-labs/token-list@main/assets/mainnet/DjVE6JNiYqPL2QXyCUUh8rNjHrbz9hXHNYt99MQ59qw1/logo.png",
      "tags": [
        "lp-token"
      ],
      "extensions": {
        "website": "https://www.orca.so",
        "twitter": "https://twitter.com/orca_so"
      }
    },
    {
      "chainId": 101,
      "address": "8qNqTaKKbdZuzQPWWXy5wNVkJh54ex8zvvnEnTFkrKMP",
      "symbol": "USDC/USDT-SRM",
      "name": "Orca USDC/USDT-SRM LP Token",
      "decimals": 9,
      "logoURI": "https://cdn.jsdelivr.net/gh/solana-labs/token-list@main/assets/mainnet/DjVE6JNiYqPL2QXyCUUh8rNjHrbz9hXHNYt99MQ59qw1/logo.png",
      "tags": [
        "lp-token"
      ],
      "extensions": {
        "website": "https://www.orca.so",
        "twitter": "https://twitter.com/orca_so"
      }
    },
    {
      "chainId": 101,
      "address": "7TYb32qkwYosUQfUspU45cou7Bb3nefJocVMFX2mEGTT",
      "symbol": "ETH/USDC",
      "name": "Orca ETH/USDC LP Token",
      "decimals": 9,
      "logoURI": "https://cdn.jsdelivr.net/gh/solana-labs/token-list@main/assets/mainnet/DjVE6JNiYqPL2QXyCUUh8rNjHrbz9hXHNYt99MQ59qw1/logo.png",
      "tags": [
        "lp-token"
      ],
      "extensions": {
        "website": "https://www.orca.so",
        "twitter": "https://twitter.com/orca_so"
      }
    },
    {
      "chainId": 101,
      "address": "EhBAmhkgEsMa8McFB5bpqZaRpZvGBBJ4jN59T5xToPdG",
      "symbol": "ETH/USDT-SRM",
      "name": "Orca ETH/USDT-SRM LP Token",
      "decimals": 9,
      "logoURI": "https://cdn.jsdelivr.net/gh/solana-labs/token-list@main/assets/mainnet/DjVE6JNiYqPL2QXyCUUh8rNjHrbz9hXHNYt99MQ59qw1/logo.png",
      "tags": [
        "lp-token"
      ],
      "extensions": {
        "website": "https://www.orca.so",
        "twitter": "https://twitter.com/orca_so"
      }
    },
    {
      "chainId": 101,
      "address": "8pFwdcuXM7pvHdEGHLZbUR8nNsjj133iUXWG6CgdRHk2",
      "symbol": "BTC/ETH",
      "name": "Orca BTC/ETH LP Token",
      "decimals": 9,
      "logoURI": "https://cdn.jsdelivr.net/gh/solana-labs/token-list@main/assets/mainnet/DjVE6JNiYqPL2QXyCUUh8rNjHrbz9hXHNYt99MQ59qw1/logo.png",
      "tags": [
        "lp-token"
      ],
      "extensions": {
        "website": "https://www.orca.so",
        "twitter": "https://twitter.com/orca_so"
      }
    },
    {
      "chainId": 101,
      "address": "7bb88DAnQY7LSoWEuqezCcbk4vutQbuRqgJMqpX8h6dL",
      "symbol": "ETH/SOL",
      "name": "Orca ETH/SOL LP Token",
      "decimals": 9,
      "logoURI": "https://cdn.jsdelivr.net/gh/solana-labs/token-list@main/assets/mainnet/DjVE6JNiYqPL2QXyCUUh8rNjHrbz9hXHNYt99MQ59qw1/logo.png",
      "tags": [
        "lp-token"
      ],
      "extensions": {
        "website": "https://www.orca.so",
        "twitter": "https://twitter.com/orca_so"
      }
    },
    {
      "chainId": 101,
      "address": "GWEmABT4rD3sGhyghv9rKbfdiaFe5uMHeJqr6hhu3XvA",
      "symbol": "RAY/SOL",
      "name": "Orca RAY/SOL LP Token",
      "decimals": 9,
      "logoURI": "https://cdn.jsdelivr.net/gh/solana-labs/token-list@main/assets/mainnet/DjVE6JNiYqPL2QXyCUUh8rNjHrbz9hXHNYt99MQ59qw1/logo.png",
      "tags": [
        "lp-token"
      ],
      "extensions": {
        "website": "https://www.orca.so",
        "twitter": "https://twitter.com/orca_so"
      }
    },
    {
      "chainId": 101,
      "address": "BmZNYGt7aApGTUUxAQUYsW64cMbb6P7uniokCWaptj4D",
      "symbol": "SOL/USDT",
      "name": "Orca SOL/USDT LP Token",
      "decimals": 9,
      "logoURI": "https://cdn.jsdelivr.net/gh/solana-labs/token-list@main/assets/mainnet/DjVE6JNiYqPL2QXyCUUh8rNjHrbz9hXHNYt99MQ59qw1/logo.png",
      "tags": [
        "lp-token"
      ],
      "extensions": {
        "website": "https://www.orca.so",
        "twitter": "https://twitter.com/orca_so"
      }
    },
    {
      "chainId": 101,
      "address": "E4cthfUFaDd4x5t1vbeBNBHm7isqhM8kapthPzPJz1M2",
      "symbol": "SOL/USDT-SRM",
      "name": "Orca SOL/USDT-SRM LP Token",
      "decimals": 9,
      "logoURI": "https://cdn.jsdelivr.net/gh/solana-labs/token-list@main/assets/mainnet/DjVE6JNiYqPL2QXyCUUh8rNjHrbz9hXHNYt99MQ59qw1/logo.png",
      "tags": [
        "lp-token"
      ],
      "extensions": {
        "website": "https://www.orca.so",
        "twitter": "https://twitter.com/orca_so"
      }
    },
    {
      "chainId": 101,
      "address": "6ojPekCSQimAjDjaMApLvh3jF6wnZeNEVRVVoGNzEXvV",
      "symbol": "SOL/SRM",
      "name": "Orca SOL/SRM LP Token",
      "decimals": 9,
      "logoURI": "https://cdn.jsdelivr.net/gh/solana-labs/token-list@main/assets/mainnet/DjVE6JNiYqPL2QXyCUUh8rNjHrbz9hXHNYt99MQ59qw1/logo.png",
      "tags": [
        "lp-token"
      ],
      "extensions": {
        "website": "https://www.orca.so",
        "twitter": "https://twitter.com/orca_so"
      }
    },
    {
      "chainId": 101,
      "address": "YJRknE9oPhUMtq1VvhjVzG5WnRsjQtLsWg3nbaAwCQ5",
      "symbol": "FTT/SOL",
      "name": "Orca FTT/SOL LP Token",
      "decimals": 9,
      "logoURI": "https://cdn.jsdelivr.net/gh/solana-labs/token-list@main/assets/mainnet/DjVE6JNiYqPL2QXyCUUh8rNjHrbz9hXHNYt99MQ59qw1/logo.png",
      "tags": [
        "lp-token"
      ],
      "extensions": {
        "website": "https://www.orca.so",
        "twitter": "https://twitter.com/orca_so"
      }
    },
    {
      "chainId": 101,
      "address": "C9PKvetJPrrPD53PR2aR8NYtVZzucCRkHYzcFXbZXEqu",
      "symbol": "KIN/SOL",
      "name": "Orca KIN/SOL LP Token",
      "decimals": 9,
      "logoURI": "https://cdn.jsdelivr.net/gh/solana-labs/token-list@main/assets/mainnet/DjVE6JNiYqPL2QXyCUUh8rNjHrbz9hXHNYt99MQ59qw1/logo.png",
      "tags": [
        "lp-token"
      ],
      "extensions": {
        "website": "https://www.orca.so",
        "twitter": "https://twitter.com/orca_so"
      }
    },
    {
      "chainId": 101,
      "address": "6SfhBAmuaGf9p3WAxeHJYCWMABnYUMrdzNdK5Stvvj4k",
      "symbol": "ROPE/SOL",
      "name": "Orca ROPE/SOL LP Token",
      "decimals": 9,
      "logoURI": "https://cdn.jsdelivr.net/gh/solana-labs/token-list@main/assets/mainnet/DjVE6JNiYqPL2QXyCUUh8rNjHrbz9hXHNYt99MQ59qw1/logo.png",
      "tags": [
        "lp-token"
      ],
      "extensions": {
        "website": "https://www.orca.so",
        "twitter": "https://twitter.com/orca_so"
      }
    },
    {
      "chainId": 101,
      "address": "9r1n79TmerAgQJboUT8QvrChX3buZBfuSrBTtYM1cW4h",
      "symbol": "SOL/STEP",
      "name": "Orca SOL/STEP LP Token",
      "decimals": 9,
      "logoURI": "https://cdn.jsdelivr.net/gh/solana-labs/token-list@main/assets/mainnet/DjVE6JNiYqPL2QXyCUUh8rNjHrbz9hXHNYt99MQ59qw1/logo.png",
      "tags": [
        "lp-token"
      ],
      "extensions": {
        "website": "https://www.orca.so",
        "twitter": "https://twitter.com/orca_so"
      }
    },
    {
      "chainId": 101,
      "address": "ELLELFtgvWBgLkdY9EFx4Vb3SLNj4DJEhzZLWy1wCh4Y",
      "symbol": "OXY/SOL",
      "name": "Orca OXY/SOL LP Token",
      "decimals": 9,
      "logoURI": "https://cdn.jsdelivr.net/gh/solana-labs/token-list@main/assets/mainnet/DjVE6JNiYqPL2QXyCUUh8rNjHrbz9hXHNYt99MQ59qw1/logo.png",
      "tags": [
        "lp-token"
      ],
      "extensions": {
        "website": "https://www.orca.so",
        "twitter": "https://twitter.com/orca_so"
      }
    },
    {
      "chainId": 101,
      "address": "BXM9ph4AuhCUzf94HQu5FnfeVThKj5oyrnb1krY1zax5",
      "symbol": "MER/SOL",
      "name": "Orca MER/SOL LP Token",
      "decimals": 9,
      "logoURI": "https://cdn.jsdelivr.net/gh/solana-labs/token-list@main/assets/mainnet/DjVE6JNiYqPL2QXyCUUh8rNjHrbz9hXHNYt99MQ59qw1/logo.png",
      "tags": [
        "lp-token"
      ],
      "extensions": {
        "website": "https://www.orca.so",
        "twitter": "https://twitter.com/orca_so"
      }
    },
    {
      "chainId": 101,
      "address": "FJ9Q9ojA7vdf5rFbcTc6dd7D3nLpwSxdtFSE8cwfuvqt",
      "symbol": "FIDA/SOL",
      "name": "Orca FIDA/SOL LP Token",
      "decimals": 9,
      "logoURI": "https://cdn.jsdelivr.net/gh/solana-labs/token-list@main/assets/mainnet/DjVE6JNiYqPL2QXyCUUh8rNjHrbz9hXHNYt99MQ59qw1/logo.png",
      "tags": [
        "lp-token"
      ],
      "extensions": {
        "website": "https://www.orca.so",
        "twitter": "https://twitter.com/orca_so"
      }
    },
    {
      "chainId": 101,
      "address": "EHkfnhKLLTUqo1xMZLxhM9EusEgpN6RXPpZsGpUsewaa",
      "symbol": "MAPS/SOL",
      "name": "Orca MAPS/SOL LP Token",
      "decimals": 9,
      "logoURI": "https://cdn.jsdelivr.net/gh/solana-labs/token-list@main/assets/mainnet/DjVE6JNiYqPL2QXyCUUh8rNjHrbz9hXHNYt99MQ59qw1/logo.png",
      "tags": [
        "lp-token"
      ],
      "extensions": {
        "website": "https://www.orca.so",
        "twitter": "https://twitter.com/orca_so"
      }
    },
    {
      "chainId": 101,
      "address": "9rguDaKqTrVjaDXafq6E7rKGn7NPHomkdb8RKpjKCDm2",
      "symbol": "SAMO/SOL",
      "name": "Orca SAMO/SOL LP Token",
      "decimals": 9,
      "logoURI": "https://cdn.jsdelivr.net/gh/solana-labs/token-list@main/assets/mainnet/DjVE6JNiYqPL2QXyCUUh8rNjHrbz9hXHNYt99MQ59qw1/logo.png",
      "tags": [
        "lp-token"
      ],
      "extensions": {
        "website": "https://www.orca.so",
        "twitter": "https://twitter.com/orca_so"
      }
    },
    {
      "chainId": 101,
      "address": "2697FyJ4vD9zwAVPr33fdVPDv54pyZZiBv9S2AoKMyQf",
      "symbol": "COPE/SOL",
      "name": "Orca COPE/SOL LP Token",
      "decimals": 9,
      "logoURI": "https://cdn.jsdelivr.net/gh/solana-labs/token-list@main/assets/mainnet/DjVE6JNiYqPL2QXyCUUh8rNjHrbz9hXHNYt99MQ59qw1/logo.png",
      "tags": [
        "lp-token"
      ],
      "extensions": {
        "website": "https://www.orca.so",
        "twitter": "https://twitter.com/orca_so"
      }
    },
    {
      "chainId": 101,
      "address": "HEhMLvpSdPviukafKwVN8BnBUTamirptsQ6Wxo5Cyv8s",
      "symbol": "FTR",
      "name": "Future",
      "decimals": 9,
      "logoURI": "http://future-ftr.io/images/logo.png",
      "tags": [],
      "extensions": {
        "website": "https://future-ftr.io",
        "twitter": "https://twitter.com/ftr_finance"
      }
    },
    {
      "chainId": 101,
      "address": "Da1jboBKU3rqXUqPL3L3BxJ8e67ogVgVKcqy4rWsS7LC",
      "symbol": "UBE",
      "name": "UBE Token",
      "decimals": 10,
      "logoURI": "https://cdn.jsdelivr.net/gh/donfrancisco/ubetoken/UBE.png",
      "tags": [],
      "extensions": {
        "website": "https://www.ubetoken.com",
        "twitter": "https://twitter.com/ube_token"
      }
    },
    {
      "chainId": 101,
      "address": "6kwTqmdQkJd8qRr9RjSnUX9XJ24RmJRSrU1rsragP97Y",
      "symbol": "SAIL",
      "name": "SAIL",
      "decimals": 6,
      "logoURI": "https://cloudflare-ipfs.com/ipfs/QmPcQfofQNfiv36EAsGQrgAhiPbqGf17i1Cz648JhXFW9m/logo_solana_sail_v2.png",
      "tags": [
        "utility-token"
      ],
      "extensions": {
        "website": "https://www.solanasail.com",
        "twitter": "https://twitter.com/solsailsummer"
      }
    },
    {
      "chainId": 101,
      "address": "E5ndSkaB17Dm7CsD22dvcjfrYSDLCxFcMd6z8ddCk5wp",
      "symbol": "CCAI",
      "name": "Cryptocurrencies.Ai",
      "decimals": 9,
      "logoURI": "https://cryptocurrencies.ai/logo.png",
      "tags": [],
      "extensions": {
        "website": "https://ccai.cryptocurrencies.ai",
        "twitter": "https://twitter.com/CCAI_Official",
        "serumV3Usdc": "7gZNLDbWE73ueAoHuAeFoSu7JqmorwCLpNTBXHtYSFTa"
      }
    },
    {
      "chainId": 101,
      "address": "7LmGzEgnQZTxxeCThgxsv3xe4JQmiy9hxEGBPCF66KgH",
      "symbol": "SNEK",
      "name": "Snek Coin",
      "decimals": 0,
      "logoURI": "https://raw.githubusercontent.com/snekcoin/SnekCoin/main/The%20Snek%20Coin.png",
      "tags": [],
      "extensions": {
        "twitter": "https://twitter.com/snekcoin"
      }
    },
    {
      "chainId": 101,
      "address": "AhRozpV8CDLJ5z9k8CJWF4P12MVvxdnnU2y2qUhUuNS5",
      "symbol": "ARK",
      "name": "Sol.Ark",
      "decimals": 8,
      "logoURI": "https://i.ibb.co/JyJ9kf0/Logo-1.png",
      "tags": [
        "meme"
      ],
      "extensions": {
        "website": "https://www.solark.xyz/",
        "twitter": "https://twitter.com/SOLARK67275852"
      }
    },
    {
      "chainId": 101,
      "address": "ATxXyewb1cXThrQFmwHUy4dtPTErfsuqkg7JcUXgLgqo",
      "symbol": "SPW",
      "name": "SpiderSwap",
      "decimals": 8,
      "logoURI": "https://uploads-ssl.webflow.com/609eaacb79ed7ff3aac62fc7/60a5550c33ac676ec5f605ca_Untitled%20Design%20(5).png",
      "tags": [],
      "extensions": {
        "website": "https://www.spiderswap.org",
        "twitter": "https://twitter.com/Spider_swap"
      }
    },
    {
      "chainId": 101,
      "address": "ss26ybWnrhSYbGBjDT9bEwRiyAVUgiKCbgAfFkksj4R",
      "symbol": "SS2",
      "name": "POH",
      "decimals": 0,
      "logoURI": "https://www.sol-talk.com/logo192.png",
      "tags": [
        "nft"
      ],
      "extensions": {
        "website": "https://www.sol-talk.com/sol-survivor",
        "twitter": "https://twitter.com/sol__survivor"
      }
    },
    {
      "chainId": 101,
      "address": "6dGR9kAt499jzsojDHCvDArKxpTarNbhdSkiS7jeMAib",
      "symbol": "AKI",
      "name": "AKIHIGE Token",
      "decimals": 6,
      "logoURI": "https://cdn.jsdelivr.net/gh/josh-a81/AKI/AKItokenlogo.jpg",
      "tags": [
        "aki"
      ]
    },
    {
      "chainId": 101,
      "address": "SCYfrGCw8aDiqdgcpdGjV6jp4UVVQLuphxTDLNWu36f",
      "symbol": "SCY",
      "name": "Synchrony",
      "decimals": 9,
      "logoURI": "https://raw.githubusercontent.com/synchrony-labs/synchrony-assets/main/SYNCHRONY-LOGO.png",
      "tags": [],
      "extensions": {
        "website": "https://synchrony.fi",
        "twitter": "https://twitter.com/SynchronyFi"
      }
    },
    {
      "chainId": 101,
      "address": "BKMWPkPS8jXw59ezYwK2ueNTZRF4m8MYHDjh9HwUmkQ7",
      "symbol": "SDC",
      "name": "SandDollarClassic",
      "decimals": 9,
      "logoURI": "https://pbs.twimg.com/profile_images/1209342834513498113/YXkq2fAE_400x400.jpg",
      "tags": [
        "utility-token"
      ],
      "extensions": {
        "website": "https://sanddollar.bs",
        "twitter": "https://twitter.com/SandDollar_BS"
      }
    },
    {
      "chainId": 101,
      "address": "3aEb4KJTWxaqKBXADw5qkAjG9K1AoLhR4CrDH6HCpGCo",
      "symbol": "SMB",
      "name": "Solana Monkey Business",
      "decimals": 9,
      "logoURI": "https://cdn.jsdelivr.net/gh/SolanaMonkeyBusiness/smbproject/token/SMB.png",
      "tags": [],
      "extensions": {
        "medium": "https://solanambs.medium.com/",
        "website": "https://solanamonkey.business/",
        "twitter": "https://twitter.com/SolanaMBS"
      }
    },
    {
      "chainId": 101,
      "address": "E7WqtfRHcY8YW8z65u9WmD7CfMmvtrm2qPVicSzDxLaT",
      "symbol": "PPUG",
      "name": "PizzaPugCoin",
      "decimals": 9,
      "logoURI": "https://i.imgur.com/kfycD0N.png",
      "tags": [],
      "extensions": {
        "website": "https://www.pizzapugcoin.com",
        "twitter": "https://twitter.com/pizzapugcoin"
      }
    },
    {
      "chainId": 101,
      "address": "FZgL5motNWEDEa24xgfSdBDfXkB9Ru9KxfEsey9S58bb",
      "symbol": "VCC",
      "name": "VentureCapital",
      "decimals": 6,
      "logoURI": "https://www.vcc.finance/bird.svg",
      "tags": [
        "venture capital",
        "liquidator",
        "IDO",
        "incubator"
      ],
      "extensions": {
        "website": "https://www.vcc.finance/",
        "twitter": "https://twitter.com/vcc_finance"
      }
    },
    {
      "chainId": 101,
      "address": "4TGxgCSJQx2GQk9oHZ8dC5m3JNXTYZHjXumKAW3vLnNx",
      "symbol": "OXS",
      "name": "Oxbull Sol",
      "decimals": 9,
      "logoURI": "https://www.oxbull.tech/assets/icon/favicon.png",
      "tags": [
        "utility-token"
      ],
      "extensions": {
        "website": "https://www.oxbull.tech/#/home",
        "twitter": "https://twitter.com/OxBull5",
        "medium": "https://medium.com/@oxbull",
        "tgann": "https://t.me/Oxbull_tech",
        "coingeckoId": "oxbull-tech",
        "github": "https://github.com/OxBull"
      }
    },
    {
      "chainId": 101,
      "address": "EdAhkbj5nF9sRM7XN7ewuW8C9XEUMs8P7cnoQ57SYE96",
      "symbol": "FAB",
      "name": "FABRIC",
      "decimals": 9,
      "logoURI": "https://fsynth.io/favicon-32x32.png",
      "tags": [],
      "extensions": {
        "website": "https://fsynth.io/",
        "twitter": "https://twitter.com/official_fabric"
      }
    },
    {
      "chainId": 101,
      "address": "GEYrotdkRitGUK5UMv3aMttEhVAZLhRJMcG82zKYsaWB",
      "symbol": "POTATO",
      "name": "POTATO",
      "decimals": 3,
      "logoURI": "https://raw.githubusercontent.com/potatocoinspl/potatoArt/main/Image/logocircle.png",
      "tags": [],
      "extensions": {
        "website": "https://potatocoinspl.com/",
        "serumV3Usdc": "6dn7tgTHe5rZEAscMWWY3xmPGVEKVkM9s7YRV11z399z"
      }
    },
    {
      "chainId": 101,
      "address": "ATxXyewb1cXThrQFmwHUy4dtPTErfsuqkg7JcUXgLgqo",
      "symbol": "SPW",
      "name": "SpiderSwap",
      "decimals": 8,
      "logoURI": "https://uploads-ssl.webflow.com/609eaacb79ed7ff3aac62fc7/60a5550c33ac676ec5f605ca_Untitled%20Design%20(5).png",
      "tags": [],
      "extensions": {
        "website": "https://spiderswap.org",
        "twitter": "https://twitter.com/spider_swap"
      }
    }
  ],
  "version": {
    "major": 0,
    "minor": 2,
    "patch": 2
  }
}<|MERGE_RESOLUTION|>--- conflicted
+++ resolved
@@ -6102,7 +6102,6 @@
         "coingeckoId": "aave-zrx"
       }
     },
-    
     {
       "chainId": 101,
       "address": "2TZ8s2FwtWqJrWpdFsSf2uM2Fvjw474n6HhTdTEWoLor",
@@ -8061,7 +8060,6 @@
     },
     {
       "chainId": 101,
-<<<<<<< HEAD
       "address": "Gro98oTmXxCVX8HKr3q2tMnP5ztoC77q6KehFDnAB983",
       "symbol": "SOLMO",
       "name": "SolMoon",
@@ -8090,21 +8088,6 @@
     },
     {
       "chainId": 101,
-=======
-      "address": "7MtgLYSEgsq626pvcEAwaDqs2KiZsaJUX2qGpRZbcDWY",
-      "symbol": "DGEN",
-      "name": "Degen Banana",
-      "decimals": 6,
-      "logoURI": "https://i.ibb.co/hD0bKmf/dgen-banana-logo.png",
-      "tags": [],
-      "extensions": {
-        "website": "https://degen.finance/",
-        "twitter": "https://twitter.com/degenbanana"
-      }
-    },
-    {
-       "chainId": 101,
->>>>>>> a364bf49
       "address": "8b9mQo6ZU2rwZQgSFqGNQvXzrUSHDTRpKSKi9XXdGmqN",
       "symbol": "CHANGPENGUIN",
       "name": "CHANGPENGUIN",
@@ -8814,6 +8797,19 @@
       "extensions": {
         "website": "https://spiderswap.org",
         "twitter": "https://twitter.com/spider_swap"
+      }
+    },
+    {
+      "chainId": 101,
+      "address": "7MtgLYSEgsq626pvcEAwaDqs2KiZsaJUX2qGpRZbcDWY",
+      "symbol": "DGEN",
+      "name": "Degen Banana",
+      "decimals": 6,
+      "logoURI": "https://i.ibb.co/hD0bKmf/dgen-banana-logo.png",
+      "tags": [],
+      "extensions": {
+        "website": "https://degen.finance/",
+        "twitter": "https://twitter.com/degenbanana"
       }
     }
   ],
