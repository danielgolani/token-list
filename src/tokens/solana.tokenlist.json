--- conflicted
+++ resolved
@@ -11343,7 +11343,306 @@
     },
     {
       "chainId": 101,
-<<<<<<< HEAD
+      "address": "mSoLzYCxHdYgdzU16g5QSh3i5K3z3KZK7ytfqcJm7So",
+      "symbol": "mSOL",
+      "name": "Marinade staked SOL (mSOL)",
+      "decimals": 9,
+      "logoURI": "https://raw.githubusercontent.com/solana-labs/token-list/main/assets/mainnet/mSoLzYCxHdYgdzU16g5QSh3i5K3z3KZK7ytfqcJm7So/logo.png",
+      "tags": [],
+      "extensions": {
+        "website": "https://marinade.finance",
+        "twitter": "https://twitter.com/MarinadeFinance",
+        "discord": "https://discord.gg/mGqZA5pjRN",
+        "medium": "https://medium.com/marinade-finance",
+        "github": "https://github.com/marinade-finance"
+      }
+    },
+    {
+      "chainId": 101,
+      "address": "LPmSozJJ8Jh69ut2WP3XmVohTjL4ipR18yiCzxrUmVj",
+      "symbol": "mSOL-SOL-LP",
+      "name": "Marinade LP token",
+      "decimals": 9,
+      "logoURI": "https://raw.githubusercontent.com/solana-labs/token-list/main/assets/mainnet/LPmSozJJ8Jh69ut2WP3XmVohTjL4ipR18yiCzxrUmVj/logo.png",
+      "tags": [
+        "lp-token"
+      ],
+      "extensions": {
+        "website": "https://marinade.finance",
+        "twitter": "https://twitter.com/MarinadeFinance",
+        "discord": "https://discord.gg/mGqZA5pjRN",
+        "medium": "https://medium.com/marinade-finance",
+        "github": "https://github.com/marinade-finance"
+      }
+    },
+    {
+      "chainId": 101,
+      "address": "3k8BDobgihmk72jVmXYLE168bxxQUhqqyESW4dQVktqC",
+      "symbol": "STEP-USDC",
+      "name": "Raydium LP Token V4 (STEP-USDC)",
+      "decimals": 9,
+      "logoURI": "https://raw.githubusercontent.com/solana-labs/token-list/main/assets/mainnet/3k8BDobgihmk72jVmXYLE168bxxQUhqqyESW4dQVktqC/logo.png",
+      "tags": [
+        "lp-token"
+      ],
+      "extensions": {
+        "website": "https://raydium.io/"
+      }
+    },
+    {
+      "chainId": 101,
+      "address": "A5zanvgtioZGiJMdEyaKN4XQmJsp1p7uVxaq2696REvQ",
+      "symbol": "MEDIA-USDC",
+      "name": "Raydium LP Token V4 (MEDIA-USDC)",
+      "decimals": 6,
+      "logoURI": "https://raw.githubusercontent.com/solana-labs/token-list/main/assets/mainnet/A5zanvgtioZGiJMdEyaKN4XQmJsp1p7uVxaq2696REvQ/logo.png",
+      "tags": [
+        "lp-token"
+      ],
+      "extensions": {
+        "website": "https://raydium.io/"
+      }
+    },
+    {
+      "chainId": 101,
+      "address": "Cq4HyW5xia37tKejPF2XfZeXQoPYW6KfbPvxvw5eRoUE",
+      "symbol": "ROPE-USDC",
+      "name": "Raydium LP Token V4 (ROPE-USDC)",
+      "decimals": 9,
+      "logoURI": "https://raw.githubusercontent.com/solana-labs/token-list/main/assets/mainnet/Cq4HyW5xia37tKejPF2XfZeXQoPYW6KfbPvxvw5eRoUE/logo.png",
+      "tags": [
+        "lp-token"
+      ],
+      "extensions": {
+        "website": "https://raydium.io/"
+      }
+    },
+    {
+      "chainId": 101,
+      "address": "3H9NxvaZoxMZZDZcbBDdWMKbrfNj7PCF5sbRwDr7SdDW",
+      "symbol": "MER-USDC",
+      "name": "Raydium LP Token V4 (MER-USDC)",
+      "decimals": 6,
+      "logoURI": "https://raw.githubusercontent.com/solana-labs/token-list/main/assets/mainnet/3H9NxvaZoxMZZDZcbBDdWMKbrfNj7PCF5sbRwDr7SdDW/logo.png",
+      "tags": [
+        "lp-token"
+      ],
+      "extensions": {
+        "website": "https://raydium.io/"
+      }
+    },
+    {
+      "chainId": 101,
+      "address": "Cz1kUvHw98imKkrqqu95GQB9h1frY8RikxPojMwWKGXf",
+      "symbol": "COPE-USDC",
+      "name": "Raydium LP Token V4 (COPE-USDC)",
+      "decimals": 6,
+      "logoURI": "https://raw.githubusercontent.com/solana-labs/token-list/main/assets/mainnet/Cz1kUvHw98imKkrqqu95GQB9h1frY8RikxPojMwWKGXf/logo.png",
+      "tags": [
+        "lp-token"
+      ],
+      "extensions": {
+        "website": "https://raydium.io/"
+      }
+    },
+    {
+      "chainId": 101,
+      "address": "iUDasAP2nXm5wvTukAHEKSdSXn8vQkRtaiShs9ceGB7",
+      "symbol": "ALEPH-USDC",
+      "name": "Raydium LP Token V4 (ALEPH-USDC)",
+      "decimals": 6,
+      "logoURI": "https://raw.githubusercontent.com/solana-labs/token-list/main/assets/mainnet/iUDasAP2nXm5wvTukAHEKSdSXn8vQkRtaiShs9ceGB7/logo.png",
+      "tags": [
+        "lp-token"
+      ],
+      "extensions": {
+        "website": "https://raydium.io/"
+      }
+    },
+    {
+      "chainId": 101,
+      "address": "7cu42ao8Jgrd5A3y3bNQsCxq5poyGZNmTydkGfJYQfzh",
+      "symbol": "WOO-USDC",
+      "name": "Raydium LP Token V4 (WOO-USDC)",
+      "decimals": 6,
+      "logoURI": "https://raw.githubusercontent.com/solana-labs/token-list/main/assets/mainnet/7cu42ao8Jgrd5A3y3bNQsCxq5poyGZNmTydkGfJYQfzh/logo.png",
+      "tags": [
+        "lp-token"
+      ],
+      "extensions": {
+        "website": "https://raydium.io/"
+      }
+    },
+    {
+      "chainId": 101,
+      "address": "G8qcfeFqxwbCqpxv5LpLWxUCd1PyMB5nWb5e5YyxLMKg",
+      "symbol": "SNY-USDC",
+      "name": "Raydium LP Token V4 (SNY-USDC)",
+      "decimals": 6,
+      "logoURI": "https://raw.githubusercontent.com/solana-labs/token-list/main/assets/mainnet/G8qcfeFqxwbCqpxv5LpLWxUCd1PyMB5nWb5e5YyxLMKg/logo.png",
+      "tags": [
+        "lp-token"
+      ],
+      "extensions": {
+        "website": "https://raydium.io/"
+      }
+    },
+    {
+      "chainId": 101,
+      "address": "9nQPYJvysyfnXhQ6nkK5V7sZG26hmDgusfdNQijRk5LD",
+      "symbol": "BOP-RAY",
+      "name": "Raydium LP Token V4 (BOP-RAY)",
+      "decimals": 8,
+      "logoURI": "https://raw.githubusercontent.com/solana-labs/token-list/main/assets/mainnet/9nQPYJvysyfnXhQ6nkK5V7sZG26hmDgusfdNQijRk5LD/logo.png",
+      "tags": [
+        "lp-token"
+      ],
+      "extensions": {
+        "website": "https://raydium.io/"
+      }
+    },
+    {
+      "chainId": 101,
+      "address": "2Xxbm1hdv5wPeen5ponDSMT3VqhGMTQ7mH9stNXm9shU",
+      "symbol": "SLRS-USDC",
+      "name": "Raydium LP Token V4 (SLRS-USDC)",
+      "decimals": 6,
+      "logoURI": "https://raw.githubusercontent.com/solana-labs/token-list/main/assets/mainnet/2Xxbm1hdv5wPeen5ponDSMT3VqhGMTQ7mH9stNXm9shU/logo.png",
+      "tags": [
+        "lp-token"
+      ],
+      "extensions": {
+        "website": "https://raydium.io/"
+      }
+    },
+    {
+      "chainId": 101,
+      "address": "HwzkXyX8B45LsaHXwY8su92NoRBS5GQC32HzjQRDqPnr",
+      "symbol": "SAMO-RAY",
+      "name": "Raydium LP Token V4 (SAMO-RAY)",
+      "decimals": 9,
+      "logoURI": "https://raw.githubusercontent.com/solana-labs/token-list/main/assets/mainnet/HwzkXyX8B45LsaHXwY8su92NoRBS5GQC32HzjQRDqPnr/logo.png",
+      "tags": [
+        "lp-token"
+      ],
+      "extensions": {
+        "website": "https://raydium.io/"
+      }
+    },
+    {
+      "chainId": 101,
+      "address": "CTEpsih91ZLo5gunvryLpJ3pzMjmt5jbS6AnSQrzYw7V",
+      "symbol": "renBTC-USDC",
+      "name": "Raydium LP Token V4 (renBTC-USDC)",
+      "decimals": 8,
+      "logoURI": "https://raw.githubusercontent.com/solana-labs/token-list/main/assets/mainnet/CTEpsih91ZLo5gunvryLpJ3pzMjmt5jbS6AnSQrzYw7V/logo.png",
+      "tags": [
+        "lp-token"
+      ],
+      "extensions": {
+        "website": "https://raydium.io/"
+      }
+    },
+    {
+      "chainId": 101,
+      "address": "Hb8KnZNKvRxu7pgMRWJgoMSMcepfvNiBFFDDrdf9o3wA",
+      "symbol": "renDOGE-USDC",
+      "name": "Raydium LP Token V4 (renDOGE-USDC)",
+      "decimals": 8,
+      "logoURI": "https://raw.githubusercontent.com/solana-labs/token-list/main/assets/mainnet/Hb8KnZNKvRxu7pgMRWJgoMSMcepfvNiBFFDDrdf9o3wA/logo.png",
+      "tags": [
+        "lp-token"
+      ],
+      "extensions": {
+        "website": "https://raydium.io/"
+      }
+    },
+    {
+      "chainId": 101,
+      "address": "FbC6K13MzHvN42bXrtGaWsvZY9fxrackRSZcBGfjPc7m",
+      "symbol": "RAY-USDC",
+      "name": "Raydium LP Token V4 (RAY-USDC)",
+      "decimals": 6,
+      "logoURI": "https://raw.githubusercontent.com/solana-labs/token-list/main/assets/mainnet/FbC6K13MzHvN42bXrtGaWsvZY9fxrackRSZcBGfjPc7m/logo.png",
+      "tags": [
+        "lp-token"
+      ],
+      "extensions": {
+        "website": "https://raydium.io/"
+      }
+    },
+    {
+      "chainId": 101,
+      "address": "7P5Thr9Egi2rvMmEuQkLn8x8e8Qro7u2U7yLD2tU2Hbe",
+      "symbol": "RAY-SRM",
+      "name": "Raydium LP Token V4 (RAY-SRM)",
+      "decimals": 6,
+      "logoURI": "https://raw.githubusercontent.com/solana-labs/token-list/main/assets/mainnet/7P5Thr9Egi2rvMmEuQkLn8x8e8Qro7u2U7yLD2tU2Hbe/logo.png",
+      "tags": [
+        "lp-token"
+      ],
+      "extensions": {
+        "website": "https://raydium.io/"
+      }
+    },
+    {
+      "chainId": 101,
+      "address": "mjQH33MqZv5aKAbKHi8dG3g3qXeRQqq1GFcXceZkNSr",
+      "symbol": "RAY-ETH",
+      "name": "Raydium LP Token V4 (RAY-ETH)",
+      "decimals": 6,
+      "logoURI": "https://raw.githubusercontent.com/solana-labs/token-list/main/assets/mainnet/mjQH33MqZv5aKAbKHi8dG3g3qXeRQqq1GFcXceZkNSr/logo.png",
+      "tags": [
+        "lp-token"
+      ],
+      "extensions": {
+        "website": "https://raydium.io/"
+      }
+    },
+    {
+      "chainId": 101,
+      "address": "89ZKE4aoyfLBe2RuV6jM3JGNhaV18Nxh8eNtjRcndBip",
+      "symbol": "RAY-SOL",
+      "name": "Raydium LP Token V4 (RAY-SOL)",
+      "decimals": 6,
+      "logoURI": "https://raw.githubusercontent.com/solana-labs/token-list/main/assets/mainnet/89ZKE4aoyfLBe2RuV6jM3JGNhaV18Nxh8eNtjRcndBip/logo.png",
+      "tags": [
+        "lp-token"
+      ],
+      "extensions": {
+        "website": "https://raydium.io/"
+      }
+    },
+    {
+      "chainId": 101,
+      "address": "4HFaSvfgskipvrzT1exoVKsUZ174JyExEsA8bDfsAdY5",
+      "symbol": "DXL-USDC",
+      "name": "Raydium LP Token V4 (DXL-USDC)",
+      "decimals": 6,
+      "logoURI": "https://raw.githubusercontent.com/solana-labs/token-list/main/assets/mainnet/4HFaSvfgskipvrzT1exoVKsUZ174JyExEsA8bDfsAdY5/logo.png",
+      "tags": [
+        "lp-token"
+      ],
+      "extensions": {
+        "website": "https://raydium.io/"
+      }
+    },
+    {
+      "chainId": 101,
+      "address": "cjZmbt8sJgaoyWYUttomAu5LJYU44ZrcKTbzTSEPDVw",
+      "symbol": "LIKE-USDC",
+      "name": "Raydium LP Token V4 (LIKE-USDC)",
+      "decimals": 9,
+      "logoURI": "https://raw.githubusercontent.com/solana-labs/token-list/main/assets/mainnet/cjZmbt8sJgaoyWYUttomAu5LJYU44ZrcKTbzTSEPDVw/logo.png",
+      "tags": [
+        "lp-token"
+      ],
+      "extensions": {
+        "website": "https://raydium.io/"
+      }
+    },
+    {
+      "chainId": 101,
       "address": "FY6XDSCubMhpkU9FAsUjB7jmN8YHYZGezHTWo9RHBSyX",
       "symbol": "ASH",
       "name": "Ashera",
@@ -11357,304 +11656,6 @@
         "medium": "https://solashera.medium.com/",
         "telegram": "https://twitter.com/SolAshera",
         "github": "https://github.com/asherasol"
-=======
-      "address": "mSoLzYCxHdYgdzU16g5QSh3i5K3z3KZK7ytfqcJm7So",
-      "symbol": "mSOL",
-      "name": "Marinade staked SOL (mSOL)",
-      "decimals": 9,
-      "logoURI": "https://raw.githubusercontent.com/solana-labs/token-list/main/assets/mainnet/mSoLzYCxHdYgdzU16g5QSh3i5K3z3KZK7ytfqcJm7So/logo.png",
-      "tags": [],
-      "extensions": {
-        "website": "https://marinade.finance",
-        "twitter": "https://twitter.com/MarinadeFinance",
-        "discord": "https://discord.gg/mGqZA5pjRN",
-        "medium": "https://medium.com/marinade-finance",
-        "github": "https://github.com/marinade-finance"
-      }
-    },
-    {
-      "chainId": 101,
-      "address": "LPmSozJJ8Jh69ut2WP3XmVohTjL4ipR18yiCzxrUmVj",
-      "symbol": "mSOL-SOL-LP",
-      "name": "Marinade LP token",
-      "decimals": 9,
-      "logoURI": "https://raw.githubusercontent.com/solana-labs/token-list/main/assets/mainnet/LPmSozJJ8Jh69ut2WP3XmVohTjL4ipR18yiCzxrUmVj/logo.png",
-      "tags": [
-        "lp-token"
-      ],
-      "extensions": {
-        "website": "https://marinade.finance",
-        "twitter": "https://twitter.com/MarinadeFinance",
-        "discord": "https://discord.gg/mGqZA5pjRN",
-        "medium": "https://medium.com/marinade-finance",
-        "github": "https://github.com/marinade-finance"
-      }
-    },
-    {
-      "chainId": 101,
-      "address": "3k8BDobgihmk72jVmXYLE168bxxQUhqqyESW4dQVktqC",
-      "symbol": "STEP-USDC",
-      "name": "Raydium LP Token V4 (STEP-USDC)",
-      "decimals": 9,
-      "logoURI": "https://raw.githubusercontent.com/solana-labs/token-list/main/assets/mainnet/3k8BDobgihmk72jVmXYLE168bxxQUhqqyESW4dQVktqC/logo.png",
-      "tags": [
-        "lp-token"
-      ],
-      "extensions": {
-        "website": "https://raydium.io/"
-      }
-    },
-    {
-      "chainId": 101,
-      "address": "A5zanvgtioZGiJMdEyaKN4XQmJsp1p7uVxaq2696REvQ",
-      "symbol": "MEDIA-USDC",
-      "name": "Raydium LP Token V4 (MEDIA-USDC)",
-      "decimals": 6,
-      "logoURI": "https://raw.githubusercontent.com/solana-labs/token-list/main/assets/mainnet/A5zanvgtioZGiJMdEyaKN4XQmJsp1p7uVxaq2696REvQ/logo.png",
-      "tags": [
-        "lp-token"
-      ],
-      "extensions": {
-        "website": "https://raydium.io/"
-      }
-    },
-    {
-      "chainId": 101,
-      "address": "Cq4HyW5xia37tKejPF2XfZeXQoPYW6KfbPvxvw5eRoUE",
-      "symbol": "ROPE-USDC",
-      "name": "Raydium LP Token V4 (ROPE-USDC)",
-      "decimals": 9,
-      "logoURI": "https://raw.githubusercontent.com/solana-labs/token-list/main/assets/mainnet/Cq4HyW5xia37tKejPF2XfZeXQoPYW6KfbPvxvw5eRoUE/logo.png",
-      "tags": [
-        "lp-token"
-      ],
-      "extensions": {
-        "website": "https://raydium.io/"
-      }
-    },
-    {
-      "chainId": 101,
-      "address": "3H9NxvaZoxMZZDZcbBDdWMKbrfNj7PCF5sbRwDr7SdDW",
-      "symbol": "MER-USDC",
-      "name": "Raydium LP Token V4 (MER-USDC)",
-      "decimals": 6,
-      "logoURI": "https://raw.githubusercontent.com/solana-labs/token-list/main/assets/mainnet/3H9NxvaZoxMZZDZcbBDdWMKbrfNj7PCF5sbRwDr7SdDW/logo.png",
-      "tags": [
-        "lp-token"
-      ],
-      "extensions": {
-        "website": "https://raydium.io/"
-      }
-    },
-    {
-      "chainId": 101,
-      "address": "Cz1kUvHw98imKkrqqu95GQB9h1frY8RikxPojMwWKGXf",
-      "symbol": "COPE-USDC",
-      "name": "Raydium LP Token V4 (COPE-USDC)",
-      "decimals": 6,
-      "logoURI": "https://raw.githubusercontent.com/solana-labs/token-list/main/assets/mainnet/Cz1kUvHw98imKkrqqu95GQB9h1frY8RikxPojMwWKGXf/logo.png",
-      "tags": [
-        "lp-token"
-      ],
-      "extensions": {
-        "website": "https://raydium.io/"
-      }
-    },
-    {
-      "chainId": 101,
-      "address": "iUDasAP2nXm5wvTukAHEKSdSXn8vQkRtaiShs9ceGB7",
-      "symbol": "ALEPH-USDC",
-      "name": "Raydium LP Token V4 (ALEPH-USDC)",
-      "decimals": 6,
-      "logoURI": "https://raw.githubusercontent.com/solana-labs/token-list/main/assets/mainnet/iUDasAP2nXm5wvTukAHEKSdSXn8vQkRtaiShs9ceGB7/logo.png",
-      "tags": [
-        "lp-token"
-      ],
-      "extensions": {
-        "website": "https://raydium.io/"
-      }
-    },
-    {
-      "chainId": 101,
-      "address": "7cu42ao8Jgrd5A3y3bNQsCxq5poyGZNmTydkGfJYQfzh",
-      "symbol": "WOO-USDC",
-      "name": "Raydium LP Token V4 (WOO-USDC)",
-      "decimals": 6,
-      "logoURI": "https://raw.githubusercontent.com/solana-labs/token-list/main/assets/mainnet/7cu42ao8Jgrd5A3y3bNQsCxq5poyGZNmTydkGfJYQfzh/logo.png",
-      "tags": [
-        "lp-token"
-      ],
-      "extensions": {
-        "website": "https://raydium.io/"
-      }
-    },
-    {
-      "chainId": 101,
-      "address": "G8qcfeFqxwbCqpxv5LpLWxUCd1PyMB5nWb5e5YyxLMKg",
-      "symbol": "SNY-USDC",
-      "name": "Raydium LP Token V4 (SNY-USDC)",
-      "decimals": 6,
-      "logoURI": "https://raw.githubusercontent.com/solana-labs/token-list/main/assets/mainnet/G8qcfeFqxwbCqpxv5LpLWxUCd1PyMB5nWb5e5YyxLMKg/logo.png",
-      "tags": [
-        "lp-token"
-      ],
-      "extensions": {
-        "website": "https://raydium.io/"
-      }
-    },
-    {
-      "chainId": 101,
-      "address": "9nQPYJvysyfnXhQ6nkK5V7sZG26hmDgusfdNQijRk5LD",
-      "symbol": "BOP-RAY",
-      "name": "Raydium LP Token V4 (BOP-RAY)",
-      "decimals": 8,
-      "logoURI": "https://raw.githubusercontent.com/solana-labs/token-list/main/assets/mainnet/9nQPYJvysyfnXhQ6nkK5V7sZG26hmDgusfdNQijRk5LD/logo.png",
-      "tags": [
-        "lp-token"
-      ],
-      "extensions": {
-        "website": "https://raydium.io/"
-      }
-    },
-    {
-      "chainId": 101,
-      "address": "2Xxbm1hdv5wPeen5ponDSMT3VqhGMTQ7mH9stNXm9shU",
-      "symbol": "SLRS-USDC",
-      "name": "Raydium LP Token V4 (SLRS-USDC)",
-      "decimals": 6,
-      "logoURI": "https://raw.githubusercontent.com/solana-labs/token-list/main/assets/mainnet/2Xxbm1hdv5wPeen5ponDSMT3VqhGMTQ7mH9stNXm9shU/logo.png",
-      "tags": [
-        "lp-token"
-      ],
-      "extensions": {
-        "website": "https://raydium.io/"
-      }
-    },
-    {
-      "chainId": 101,
-      "address": "HwzkXyX8B45LsaHXwY8su92NoRBS5GQC32HzjQRDqPnr",
-      "symbol": "SAMO-RAY",
-      "name": "Raydium LP Token V4 (SAMO-RAY)",
-      "decimals": 9,
-      "logoURI": "https://raw.githubusercontent.com/solana-labs/token-list/main/assets/mainnet/HwzkXyX8B45LsaHXwY8su92NoRBS5GQC32HzjQRDqPnr/logo.png",
-      "tags": [
-        "lp-token"
-      ],
-      "extensions": {
-        "website": "https://raydium.io/"
-      }
-    },
-    {
-      "chainId": 101,
-      "address": "CTEpsih91ZLo5gunvryLpJ3pzMjmt5jbS6AnSQrzYw7V",
-      "symbol": "renBTC-USDC",
-      "name": "Raydium LP Token V4 (renBTC-USDC)",
-      "decimals": 8,
-      "logoURI": "https://raw.githubusercontent.com/solana-labs/token-list/main/assets/mainnet/CTEpsih91ZLo5gunvryLpJ3pzMjmt5jbS6AnSQrzYw7V/logo.png",
-      "tags": [
-        "lp-token"
-      ],
-      "extensions": {
-        "website": "https://raydium.io/"
-      }
-    },
-    {
-      "chainId": 101,
-      "address": "Hb8KnZNKvRxu7pgMRWJgoMSMcepfvNiBFFDDrdf9o3wA",
-      "symbol": "renDOGE-USDC",
-      "name": "Raydium LP Token V4 (renDOGE-USDC)",
-      "decimals": 8,
-      "logoURI": "https://raw.githubusercontent.com/solana-labs/token-list/main/assets/mainnet/Hb8KnZNKvRxu7pgMRWJgoMSMcepfvNiBFFDDrdf9o3wA/logo.png",
-      "tags": [
-        "lp-token"
-      ],
-      "extensions": {
-        "website": "https://raydium.io/"
-      }
-    },
-    {
-      "chainId": 101,
-      "address": "FbC6K13MzHvN42bXrtGaWsvZY9fxrackRSZcBGfjPc7m",
-      "symbol": "RAY-USDC",
-      "name": "Raydium LP Token V4 (RAY-USDC)",
-      "decimals": 6,
-      "logoURI": "https://raw.githubusercontent.com/solana-labs/token-list/main/assets/mainnet/FbC6K13MzHvN42bXrtGaWsvZY9fxrackRSZcBGfjPc7m/logo.png",
-      "tags": [
-        "lp-token"
-      ],
-      "extensions": {
-        "website": "https://raydium.io/"
-      }
-    },
-    {
-      "chainId": 101,
-      "address": "7P5Thr9Egi2rvMmEuQkLn8x8e8Qro7u2U7yLD2tU2Hbe",
-      "symbol": "RAY-SRM",
-      "name": "Raydium LP Token V4 (RAY-SRM)",
-      "decimals": 6,
-      "logoURI": "https://raw.githubusercontent.com/solana-labs/token-list/main/assets/mainnet/7P5Thr9Egi2rvMmEuQkLn8x8e8Qro7u2U7yLD2tU2Hbe/logo.png",
-      "tags": [
-        "lp-token"
-      ],
-      "extensions": {
-        "website": "https://raydium.io/"
-      }
-    },
-    {
-      "chainId": 101,
-      "address": "mjQH33MqZv5aKAbKHi8dG3g3qXeRQqq1GFcXceZkNSr",
-      "symbol": "RAY-ETH",
-      "name": "Raydium LP Token V4 (RAY-ETH)",
-      "decimals": 6,
-      "logoURI": "https://raw.githubusercontent.com/solana-labs/token-list/main/assets/mainnet/mjQH33MqZv5aKAbKHi8dG3g3qXeRQqq1GFcXceZkNSr/logo.png",
-      "tags": [
-        "lp-token"
-      ],
-      "extensions": {
-        "website": "https://raydium.io/"
-      }
-    },
-    {
-      "chainId": 101,
-      "address": "89ZKE4aoyfLBe2RuV6jM3JGNhaV18Nxh8eNtjRcndBip",
-      "symbol": "RAY-SOL",
-      "name": "Raydium LP Token V4 (RAY-SOL)",
-      "decimals": 6,
-      "logoURI": "https://raw.githubusercontent.com/solana-labs/token-list/main/assets/mainnet/89ZKE4aoyfLBe2RuV6jM3JGNhaV18Nxh8eNtjRcndBip/logo.png",
-      "tags": [
-        "lp-token"
-      ],
-      "extensions": {
-        "website": "https://raydium.io/"
-      }
-    },
-    {
-      "chainId": 101,
-      "address": "4HFaSvfgskipvrzT1exoVKsUZ174JyExEsA8bDfsAdY5",
-      "symbol": "DXL-USDC",
-      "name": "Raydium LP Token V4 (DXL-USDC)",
-      "decimals": 6,
-      "logoURI": "https://raw.githubusercontent.com/solana-labs/token-list/main/assets/mainnet/4HFaSvfgskipvrzT1exoVKsUZ174JyExEsA8bDfsAdY5/logo.png",
-      "tags": [
-        "lp-token"
-      ],
-      "extensions": {
-        "website": "https://raydium.io/"
-      }
-    },
-    {
-      "chainId": 101,
-      "address": "cjZmbt8sJgaoyWYUttomAu5LJYU44ZrcKTbzTSEPDVw",
-      "symbol": "LIKE-USDC",
-      "name": "Raydium LP Token V4 (LIKE-USDC)",
-      "decimals": 9,
-      "logoURI": "https://raw.githubusercontent.com/solana-labs/token-list/main/assets/mainnet/cjZmbt8sJgaoyWYUttomAu5LJYU44ZrcKTbzTSEPDVw/logo.png",
-      "tags": [
-        "lp-token"
-      ],
-      "extensions": {
-        "website": "https://raydium.io/"
->>>>>>> c3d76452
       }
     }
   ],
