{
  "name": "Solana Token List",
  "logoURI": "https://cdn.jsdelivr.net/gh/trustwallet/assets@master/blockchains/solana/info/logo.png",
  "keywords": [
    "solana",
    "spl"
  ],
  "tags": {
    "stablecoin": {
      "name": "stablecoin",
      "description": "Tokens that are fixed to an external asset, e.g. the US dollar"
    },
    "ethereum": {
      "name": "ethereum",
      "description": "Asset bridged from ethereum"
    },
    "lp-token": {
      "name": "lp-token",
      "description": "Asset representing liquidity provider token"
    },
    "wrapped-sollet": {
      "name": "wrapped-sollet",
      "description": "Asset wrapped using sollet bridge"
    },
    "wrapped": {
      "name": "wrapped",
      "description": "Asset wrapped using wormhole bridge"
    },
    "leveraged": {
      "name": "leveraged",
      "description": "Leveraged asset"
    },
    "bull": {
      "name": "bull",
      "description": "Leveraged Bull asset"
    },
    "bear": {
      "name": "bear",
      "description": "Leveraged Bear asset"
    },
    "nft": {
      "name": "nft",
      "description": "Non-fungible token"
    },
    "security-token": {
      "name": "security-token",
      "description": "Tokens that are used to gain access to an electronically restricted resource"
    },
    "utility-token": {
      "name": "utility-token",
      "description": "Tokens that are designed to be spent within a certain blockchain ecosystem e.g. most of the SPL-Tokens"
    },
    "tokenized-stock": {
      "name": "tokenized-stock",
      "description": "Tokenized stocks are tokenized derivatives that represent traditional securities, particularly shares in publicly firms traded on regulated exchanges"
    }
  },
  "timestamp": "2021-03-03T19:57:21+0000",
  "tokens": [
    {
      "chainId": 101,
      "address": "So11111111111111111111111111111111111111112",
      "symbol": "SOL",
      "name": "Wrapped SOL",
      "decimals": 9,
      "logoURI": "https://raw.githubusercontent.com/solana-labs/token-list/main/assets/mainnet/So11111111111111111111111111111111111111112/logo.png",
      "tags": [],
      "extensions": {
        "website": "https://solana.com/",
        "serumV3Usdc": "9wFFyRfZBsuAha4YcuxcXLKwMxJR43S7fPfQLusDBzvT",
        "serumV3Usdt": "HWHvQhFmJB3NUcu1aihKmrKegfVxBEHzwVX6yZCKEsi1",
        "coingeckoId": "solana",
        "waterfallbot": "https://t.me/SOLwaterfall"
      }
    },
    {
      "chainId": 101,
      "address": "EPjFWdd5AufqSSqeM2qN1xzybapC8G4wEGGkZwyTDt1v",
      "symbol": "USDC",
      "name": "USD Coin",
      "decimals": 6,
      "logoURI": "https://raw.githubusercontent.com/solana-labs/token-list/main/assets/mainnet/EPjFWdd5AufqSSqeM2qN1xzybapC8G4wEGGkZwyTDt1v/logo.png",
      "tags": [
        "stablecoin"
      ],
      "extensions": {
        "website": "https://www.centre.io/",
        "coingeckoId": "usd-coin",
        "serumV3Usdt": "77quYg4MGneUdjgXCunt9GgM1usmrxKY31twEy3WHwcS"
      }
    },
    {
      "chainId": 101,
      "address": "2inRoG4DuMRRzZxAt913CCdNZCu2eGsDD9kZTrsj2DAZ",
      "symbol": "TSLA",
      "name": "Tesla Inc.",
      "decimals": 8,
      "logoURI": "https://raw.githubusercontent.com/solana-labs/token-list/main/assets/mainnet/2inRoG4DuMRRzZxAt913CCdNZCu2eGsDD9kZTrsj2DAZ/logo.svg",
      "tags": [
        "tokenized-stock"
      ],
      "extensions": {
        "website": "https://www.digitalassets.ag/UnderlyingDetails?TSLA"
      }
    },
    {
      "chainId": 101,
      "address": "8bpRdBGPt354VfABL5xugP3pmYZ2tQjzRcqjg2kmwfbF",
      "symbol": "AAPL",
      "name": "Apple Inc.",
      "decimals": 8,
      "logoURI": "https://raw.githubusercontent.com/solana-labs/token-list/main/assets/mainnet/8bpRdBGPt354VfABL5xugP3pmYZ2tQjzRcqjg2kmwfbF/logo.svg",
      "tags": [
        "tokenized-stock"
      ],
      "extensions": {
        "website": "https://www.digitalassets.ag/UnderlyingDetails?AAPL"
      }
    },
    {
      "chainId": 101,
      "address": "3vhcrQfEn8ashuBfE82F3MtEDFcBCEFfFw1ZgM3xj1s8",
      "symbol": "MSFT",
      "name": "Microsoft Corporation",
      "decimals": 8,
      "logoURI": "https://raw.githubusercontent.com/solana-labs/token-list/main/assets/mainnet/3vhcrQfEn8ashuBfE82F3MtEDFcBCEFfFw1ZgM3xj1s8/logo.svg",
      "tags": [
        "tokenized-stock"
      ],
      "extensions": {
        "website": "https://www.digitalassets.ag/UnderlyingDetails?MSFT"
      }
    },
    {
      "chainId": 101,
      "address": "ASwYCbLedk85mRdPnkzrUXbbYbwe26m71af9rzrhC2Qz",
      "symbol": "MSTR",
      "name": "MicroStrategy Incorporated.",
      "decimals": 8,
      "logoURI": "https://raw.githubusercontent.com/solana-labs/token-list/main/assets/mainnet/ASwYCbLedk85mRdPnkzrUXbbYbwe26m71af9rzrhC2Qz/logo.svg",
      "tags": [
        "tokenized-stock"
      ],
      "extensions": {
        "website": "https://www.digitalassets.ag/UnderlyingDetails?MSTR"
      }
    },
    {
      "chainId": 101,
      "address": "J25jdsEgTnAwB4nVq3dEQhwekbXCnVTGzFpVMPScXRgK",
      "symbol": "COIN",
      "name": "Coinbase Global Inc.",
      "decimals": 8,
      "logoURI": "https://raw.githubusercontent.com/solana-labs/token-list/main/assets/mainnet/J25jdsEgTnAwB4nVq3dEQhwekbXCnVTGzFpVMPScXRgK/logo.svg",
      "tags": [
        "tokenized-stock"
      ],
      "extensions": {
        "website": "https://www.digitalassets.ag/UnderlyingDetails?COIN"
      }
    },
    {
      "chainId": 101,
      "address": "G2Cg4XoXdEJT5sfrSy9N6YCC3uuVV3AoTQSvMeSqT8ZV",
      "symbol": "ABC",
      "name": "AmerisourceBergen Corp",
      "decimals": 8,
      "logoURI": "https://raw.githubusercontent.com/solana-labs/token-list/main/assets/mainnet/G2Cg4XoXdEJT5sfrSy9N6YCC3uuVV3AoTQSvMeSqT8ZV/logo.svg",
      "tags": [
        "tokenized-stock"
      ],
      "extensions": {
        "website": "https://www.digitalassets.ag/UnderlyingDetails?ABC"
      }
    },
    {
      "chainId": 101,
      "address": "FqqVanFZosh4M4zqxzWUmEnky6nVANjghiSLaGqUAYGi",
      "symbol": "ABNB",
      "name": "Airbnb",
      "decimals": 8,
      "logoURI": "https://raw.githubusercontent.com/solana-labs/token-list/main/assets/mainnet/FqqVanFZosh4M4zqxzWUmEnky6nVANjghiSLaGqUAYGi/logo.svg",
      "tags": [
        "tokenized-stock"
      ],
      "extensions": {
        "website": "https://www.digitalassets.ag/UnderlyingDetails?ABNB"
      }
    },
    {
      "chainId": 101,
      "address": "FgcUo7Ymua8r5xxsn9puizkLGN5w4i3nnBmasXvkcWfJ",
      "symbol": "ACB",
      "name": "Aurora Cannabis Inc",
      "decimals": 8,
      "logoURI": "https://raw.githubusercontent.com/solana-labs/token-list/main/assets/mainnet/FgcUo7Ymua8r5xxsn9puizkLGN5w4i3nnBmasXvkcWfJ/logo.svg",
      "tags": [
        "tokenized-stock"
      ],
      "extensions": {
        "website": "https://www.digitalassets.ag/UnderlyingDetails?ACB"
      }
    },
    {
      "chainId": 101,
      "address": "FenmUGWjsW5AohtHRbgLoPUZyWSK36Cd5a31XJWjnRur",
      "symbol": "AMC",
      "name": "AMC Entertainment Holdings",
      "decimals": 8,
      "logoURI": "https://raw.githubusercontent.com/solana-labs/token-list/main/assets/mainnet/FenmUGWjsW5AohtHRbgLoPUZyWSK36Cd5a31XJWjnRur/logo.svg",
      "tags": [
        "tokenized-stock"
      ],
      "extensions": {
        "website": "https://www.digitalassets.ag/UnderlyingDetails?AMC"
      }
    },
    {
      "chainId": 101,
      "address": "7grgNP3tAJh7DRELmotHzC5Efth4e4SoBvgmFYTX9jPB",
      "symbol": "AMD",
      "name": "Advanced Micro Devices",
      "decimals": 8,
      "logoURI": "https://raw.githubusercontent.com/solana-labs/token-list/main/assets/mainnet/7grgNP3tAJh7DRELmotHzC5Efth4e4SoBvgmFYTX9jPB/logo.svg",
      "tags": [
        "tokenized-stock"
      ],
      "extensions": {
        "website": "https://www.digitalassets.ag/UnderlyingDetails?AMD"
      }
    },
    {
      "chainId": 101,
      "address": "3bjpzTTK49eP8m1bYxw6HYAFGtzyWjvEyGYcFS4gbRAx",
      "symbol": "AMZN",
      "name": "Amazon",
      "decimals": 8,
      "logoURI": "https://raw.githubusercontent.com/solana-labs/token-list/main/assets/mainnet/3bjpzTTK49eP8m1bYxw6HYAFGtzyWjvEyGYcFS4gbRAx/logo.svg",
      "tags": [
        "tokenized-stock"
      ],
      "extensions": {
        "website": "https://www.digitalassets.ag/UnderlyingDetails?AMZN"
      }
    },
    {
      "chainId": 101,
      "address": "4cr7NH1BD2PMV38JQp58UaHUxzqhxeSiF7b6q1GCS7Ae",
      "symbol": "APHA",
      "name": "Aphria Inc",
      "decimals": 8,
      "logoURI": "https://raw.githubusercontent.com/solana-labs/token-list/main/assets/mainnet/4cr7NH1BD2PMV38JQp58UaHUxzqhxeSiF7b6q1GCS7Ae/logo.svg",
      "tags": [
        "tokenized-stock"
      ],
      "extensions": {
        "website": "https://www.digitalassets.ag/UnderlyingDetails?APHA"
      }
    },
    {
      "chainId": 101,
      "address": "GPoBx2hycDs3t4Q8DeBme9RHb9nQpzH3a36iUoojHe16",
      "symbol": "ARKK",
      "name": "ARK Innovation ETF",
      "decimals": 8,
      "logoURI": "https://raw.githubusercontent.com/solana-labs/token-list/main/assets/mainnet/GPoBx2hycDs3t4Q8DeBme9RHb9nQpzH3a36iUoojHe16/logo.png",
      "tags": [
        "tokenized-stock"
      ],
      "extensions": {
        "website": "https://www.digitalassets.ag/UnderlyingDetails?ARKK"
      }
    },
    {
      "chainId": 101,
      "address": "GgDDCnzZGQRUDy8jWqSqDDcPwAVg2YsKZfLPaTYBWdWt",
      "symbol": "BABA",
      "name": "Alibaba",
      "decimals": 8,
      "logoURI": "https://raw.githubusercontent.com/solana-labs/token-list/main/assets/mainnet/GgDDCnzZGQRUDy8jWqSqDDcPwAVg2YsKZfLPaTYBWdWt/logo.svg",
      "tags": [
        "tokenized-stock"
      ],
      "extensions": {
        "website": "https://www.digitalassets.ag/UnderlyingDetails?BABA"
      }
    },
    {
      "chainId": 101,
      "address": "6jSgnmu8yg7kaZRWp5MtQqNrWTUDk7KWXhZhJPmsQ65y",
      "symbol": "BB",
      "name": "BlackBerry",
      "decimals": 8,
      "logoURI": "https://raw.githubusercontent.com/solana-labs/token-list/main/assets/mainnet/6jSgnmu8yg7kaZRWp5MtQqNrWTUDk7KWXhZhJPmsQ65y/logo.svg",
      "tags": [
        "tokenized-stock"
      ],
      "extensions": {
        "website": "https://www.digitalassets.ag/UnderlyingDetails?BB"
      }
    },
    {
      "chainId": 101,
      "address": "9Vovr1bqDbMQ8DyaizdC7n1YVvSia8r3PQ1RcPFqpQAs",
      "symbol": "BILI",
      "name": "Bilibili Inc",
      "decimals": 8,
      "logoURI": "https://raw.githubusercontent.com/solana-labs/token-list/main/assets/mainnet/9Vovr1bqDbMQ8DyaizdC7n1YVvSia8r3PQ1RcPFqpQAs/logo.svg",
      "tags": [
        "tokenized-stock"
      ],
      "extensions": {
        "website": "https://www.digitalassets.ag/UnderlyingDetails?BILI"
      }
    },
    {
      "chainId": 101,
      "address": "j35qY1SbQ3k7b2WAR5cNETDKzDESxGnYbArsLNRUzg2",
      "symbol": "BITW",
      "name": "Bitwise 10 Crypto Index Fund",
      "decimals": 8,
      "logoURI": "https://raw.githubusercontent.com/solana-labs/token-list/main/assets/mainnet/j35qY1SbQ3k7b2WAR5cNETDKzDESxGnYbArsLNRUzg2/logo.png",
      "tags": [
        "tokenized-stock"
      ],
      "extensions": {
        "website": "https://www.digitalassets.ag/UnderlyingDetails?BITW"
      }
    },
    {
      "chainId": 101,
      "address": "AykRYHVEERRoKGzfg2AMTqEFGmCGk9LNnGv2k5FgjKVB",
      "symbol": "BNTX",
      "name": "BioNTech",
      "decimals": 8,
      "logoURI": "https://raw.githubusercontent.com/solana-labs/token-list/main/assets/mainnet/AykRYHVEERRoKGzfg2AMTqEFGmCGk9LNnGv2k5FgjKVB/logo.png",
      "tags": [
        "tokenized-stock"
      ],
      "extensions": {
        "website": "https://www.digitalassets.ag/UnderlyingDetails?BNTX"
      }
    },
    {
      "chainId": 101,
      "address": "Dj76V3vdFGGE8444NWFACR5qmtJrrSop5RCBAGbC88nr",
      "symbol": "BRKA",
      "name": "Berkshire Hathaway Inc",
      "decimals": 8,
      "logoURI": "https://raw.githubusercontent.com/solana-labs/token-list/main/assets/mainnet/Dj76V3vdFGGE8444NWFACR5qmtJrrSop5RCBAGbC88nr/logo.png",
      "tags": [
        "tokenized-stock"
      ],
      "extensions": {
        "website": "https://www.digitalassets.ag/UnderlyingDetails?BRKA"
      }
    },
    {
      "chainId": 101,
      "address": "8TUg3Kpa4pNfaMvgyFdvwyiPBSnyTx7kK5EDfb42N6VK",
      "symbol": "BYND",
      "name": "Beyond Meat Inc",
      "decimals": 8,
      "logoURI": "https://raw.githubusercontent.com/solana-labs/token-list/main/assets/mainnet/8TUg3Kpa4pNfaMvgyFdvwyiPBSnyTx7kK5EDfb42N6VK/logo.svg",
      "tags": [
        "tokenized-stock"
      ],
      "extensions": {
        "website": "https://www.digitalassets.ag/UnderlyingDetails?BYND"
      }
    },
    {
      "chainId": 101,
      "address": "8FyEsMuDWAMMusMqVEstt2sDkMvcUKsTy1gF6oMfWZcG",
      "symbol": "CGC",
      "name": "Canopy Growth Corp",
      "decimals": 8,
      "logoURI": "https://raw.githubusercontent.com/solana-labs/token-list/main/assets/mainnet/8FyEsMuDWAMMusMqVEstt2sDkMvcUKsTy1gF6oMfWZcG/logo.svg",
      "tags": [
        "tokenized-stock"
      ],
      "extensions": {
        "website": "https://www.digitalassets.ag/UnderlyingDetails?CGC"
      }
    },
    {
      "chainId": 101,
      "address": "DUFVbhWf7FsUo3ouMnFbDjv4YYaRE1Sz9jvAmDsNTt1m",
      "symbol": "CRON",
      "name": "Chronos Group Inc",
      "decimals": 8,
      "logoURI": "https://raw.githubusercontent.com/solana-labs/token-list/main/assets/mainnet/DUFVbhWf7FsUo3ouMnFbDjv4YYaRE1Sz9jvAmDsNTt1m/logo.svg",
      "tags": [
        "tokenized-stock"
      ],
      "extensions": {
        "website": "https://www.digitalassets.ag/UnderlyingDetails?CRON"
      }
    },
    {
      "chainId": 101,
      "address": "J9GVpBChXZ8EK7JuPsLSDV17BF9KLJweBQet3L6ZWvTC",
      "symbol": "EEM",
      "name": "iShares MSCI Emerging Markets ETF",
      "decimals": 8,
      "logoURI": "https://raw.githubusercontent.com/solana-labs/token-list/main/assets/mainnet/J9GVpBChXZ8EK7JuPsLSDV17BF9KLJweBQet3L6ZWvTC/logo.svg",
      "tags": [
        "tokenized-stock"
      ],
      "extensions": {
        "website": "https://www.digitalassets.ag/UnderlyingDetails?EEM"
      }
    },
    {
      "chainId": 101,
      "address": "6Xj2NzAW437UUomaxFiVyJQPGvvup6YLeXFQpp4kqNaD",
      "symbol": "EFA",
      "name": "iShares MSCI EAFE ETF",
      "decimals": 8,
      "logoURI": "https://raw.githubusercontent.com/solana-labs/token-list/main/assets/mainnet/6Xj2NzAW437UUomaxFiVyJQPGvvup6YLeXFQpp4kqNaD/logo.svg",
      "tags": [
        "tokenized-stock"
      ],
      "extensions": {
        "website": "https://www.digitalassets.ag/UnderlyingDetails?EFA"
      }
    },
    {
      "chainId": 101,
      "address": "5YMFoVuoQzdivpm6W97UGKkHxq6aEhipuNkA8imPDoa1",
      "symbol": "ETHE",
      "name": "Grayscale Ethereum Trust",
      "decimals": 8,
      "logoURI": "https://raw.githubusercontent.com/solana-labs/token-list/main/assets/mainnet/5YMFoVuoQzdivpm6W97UGKkHxq6aEhipuNkA8imPDoa1/logo.png",
      "tags": [
        "tokenized-stock"
      ],
      "extensions": {
        "website": "https://www.digitalassets.ag/UnderlyingDetails?ETHE"
      }
    },
    {
      "chainId": 101,
      "address": "C9vMZBz1UCmYSCmMcZFw6N9AsYhXDAWnuhxd8ygCA1Ah",
      "symbol": "EWA",
      "name": "iShares MSCI Australia ETF",
      "decimals": 8,
      "logoURI": "https://raw.githubusercontent.com/solana-labs/token-list/main/assets/mainnet/C9vMZBz1UCmYSCmMcZFw6N9AsYhXDAWnuhxd8ygCA1Ah/logo.svg",
      "tags": [
        "tokenized-stock"
      ],
      "extensions": {
        "website": "https://www.digitalassets.ag/UnderlyingDetails?EWA"
      }
    },
    {
      "chainId": 101,
      "address": "AcXn3WXPARC7r5JwrkPHSUmBGWyWx1vRydNHXXvgc8V6",
      "symbol": "EWJ",
      "name": "iShares MSCI Japan ETF",
      "decimals": 8,
      "logoURI": "https://raw.githubusercontent.com/solana-labs/token-list/main/assets/mainnet/AcXn3WXPARC7r5JwrkPHSUmBGWyWx1vRydNHXXvgc8V6/logo.svg",
      "tags": [
        "tokenized-stock"
      ],
      "extensions": {
        "website": "https://www.digitalassets.ag/UnderlyingDetails?EWJ"
      }
    },
    {
      "chainId": 101,
      "address": "8ihxfcxBZ7dZyfnpXJiGrgEZfrKWbZUk6LjfosLrQfR",
      "symbol": "EWY",
      "name": "iShares MSCI South Korea ETF",
      "decimals": 8,
      "logoURI": "https://raw.githubusercontent.com/solana-labs/token-list/main/assets/mainnet/8ihxfcxBZ7dZyfnpXJiGrgEZfrKWbZUk6LjfosLrQfR/logo.svg",
      "tags": [
        "tokenized-stock"
      ],
      "extensions": {
        "website": "https://www.digitalassets.ag/UnderlyingDetails?EWY"
      }
    },
    {
      "chainId": 101,
      "address": "N5ykto2MU7CNcLX7sgWFe3M2Vpy7wq8gDt2sVNDe6aH",
      "symbol": "EWZ",
      "name": "iShares MSCI Brazil ETF",
      "decimals": 8,
      "logoURI": "https://raw.githubusercontent.com/solana-labs/token-list/main/assets/mainnet/N5ykto2MU7CNcLX7sgWFe3M2Vpy7wq8gDt2sVNDe6aH/logo.svg",
      "tags": [
        "tokenized-stock"
      ],
      "extensions": {
        "website": "https://www.digitalassets.ag/UnderlyingDetails?EWZ"
      }
    },
    {
      "chainId": 101,
      "address": "3K9pfJzKiAm9upcyDWk5NBVdjxVtqXN8sVfQ4aR6qwb2",
      "symbol": "FB",
      "name": "Facebook",
      "decimals": 8,
      "logoURI": "https://raw.githubusercontent.com/solana-labs/token-list/main/assets/mainnet/3K9pfJzKiAm9upcyDWk5NBVdjxVtqXN8sVfQ4aR6qwb2/logo.svg",
      "tags": [
        "tokenized-stock"
      ],
      "extensions": {
        "website": "https://www.digitalassets.ag/UnderlyingDetails?FB"
      }
    },
    {
      "chainId": 101,
      "address": "Ege7FzfrrBSusVQrRUuTiFVCSc8u2R9fRWh4qLjdNYfz",
      "symbol": "FXI",
      "name": "iShares China Large-Cap ETF",
      "decimals": 8,
      "logoURI": "https://raw.githubusercontent.com/solana-labs/token-list/main/assets/mainnet/Ege7FzfrrBSusVQrRUuTiFVCSc8u2R9fRWh4qLjdNYfz/logo.svg",
      "tags": [
        "tokenized-stock"
      ],
      "extensions": {
        "website": "https://www.digitalassets.ag/UnderlyingDetails?FXI"
      }
    },
    {
      "chainId": 101,
      "address": "FiV4TtDtnjaf8m8vw2a7uc9hRoFvvu9Ft7GzxiMujn3t",
      "symbol": "GBTC",
      "name": "Grayscale Bitcoin Trust",
      "decimals": 8,
      "logoURI": "https://raw.githubusercontent.com/solana-labs/token-list/main/assets/mainnet/FiV4TtDtnjaf8m8vw2a7uc9hRoFvvu9Ft7GzxiMujn3t/logo.png",
      "tags": [
        "tokenized-stock"
      ],
      "extensions": {
        "website": "https://www.digitalassets.ag/UnderlyingDetails?GBTC"
      }
    },
    {
      "chainId": 101,
      "address": "7FYk6a91TiFWigBvCf8KbuEMyyfpqET5QHFkRtiD2XxF",
      "symbol": "GDX",
      "name": "VanEck Vectors Gold Miners Etf",
      "decimals": 8,
      "logoURI": "https://raw.githubusercontent.com/solana-labs/token-list/main/assets/mainnet/7FYk6a91TiFWigBvCf8KbuEMyyfpqET5QHFkRtiD2XxF/logo.svg",
      "tags": [
        "tokenized-stock"
      ],
      "extensions": {
        "website": "https://www.digitalassets.ag/UnderlyingDetails?GDX"
      }
    },
    {
      "chainId": 101,
      "address": "EGhhk4sHgY1SBYsgkfgyGNhAKBXqn6QyKNx7W13evx9D",
      "symbol": "GDXJ",
      "name": "VanEck Vectors Junior Gold Miners Etf",
      "decimals": 8,
      "logoURI": "https://raw.githubusercontent.com/solana-labs/token-list/main/assets/mainnet/EGhhk4sHgY1SBYsgkfgyGNhAKBXqn6QyKNx7W13evx9D/logo.svg",
      "tags": [
        "tokenized-stock"
      ],
      "extensions": {
        "website": "https://www.digitalassets.ag/UnderlyingDetails?GDXJ"
      }
    },
    {
      "chainId": 101,
      "address": "9HyU5EEyPvkxeuekNUwsHzmMCJoiw8FZBGWaNih2oux1",
      "symbol": "GLD",
      "name": "SPDR Gold Shares",
      "decimals": 8,
      "logoURI": "https://raw.githubusercontent.com/solana-labs/token-list/main/assets/mainnet/9HyU5EEyPvkxeuekNUwsHzmMCJoiw8FZBGWaNih2oux1/logo.png",
      "tags": [
        "tokenized-stock"
      ],
      "extensions": {
        "website": "https://www.digitalassets.ag/UnderlyingDetails?GLD"
      }
    },
    {
      "chainId": 101,
      "address": "EYLa7susWhzqDNKYe7qLhFHb3Y9kdNwThc6QSnc4TLWN",
      "symbol": "GLXY",
      "name": "Galaxy Digital Holdings",
      "decimals": 8,
      "logoURI": "https://raw.githubusercontent.com/solana-labs/token-list/main/assets/mainnet/EYLa7susWhzqDNKYe7qLhFHb3Y9kdNwThc6QSnc4TLWN/logo.png",
      "tags": [
        "tokenized-stock"
      ],
      "extensions": {
        "website": "https://www.digitalassets.ag/UnderlyingDetails?GLXY"
      }
    },
    {
      "chainId": 101,
      "address": "Ac2wmyujRxiGtb5msS7fKzGycaCF7K8NbVs5ortE6MFo",
      "symbol": "GME",
      "name": "GameStop",
      "decimals": 8,
      "logoURI": "https://raw.githubusercontent.com/solana-labs/token-list/main/assets/mainnet/Ac2wmyujRxiGtb5msS7fKzGycaCF7K8NbVs5ortE6MFo/logo.svg",
      "tags": [
        "tokenized-stock"
      ],
      "extensions": {
        "website": "https://www.digitalassets.ag/UnderlyingDetails?GME"
      }
    },
    {
      "chainId": 101,
      "address": "7uzWUPC6XsWkgFAuDjpZgPVH9p3WqeKTvTJqLM1RXX6w",
      "symbol": "GOOGL",
      "name": "Google",
      "decimals": 8,
      "logoURI": "https://raw.githubusercontent.com/solana-labs/token-list/main/assets/mainnet/7uzWUPC6XsWkgFAuDjpZgPVH9p3WqeKTvTJqLM1RXX6w/logo.svg",
      "tags": [
        "tokenized-stock"
      ],
      "extensions": {
        "website": "https://www.digitalassets.ag/UnderlyingDetails?GOOGL"
      }
    },
    {
      "chainId": 101,
      "address": "6CuCUCYovcLxwaKuxWm8uTquVKGWaAydcFEU3NrtvxGZ",
      "symbol": "INTC",
      "name": "Intel Corp",
      "decimals": 8,
      "logoURI": "https://raw.githubusercontent.com/solana-labs/token-list/main/assets/mainnet/6CuCUCYovcLxwaKuxWm8uTquVKGWaAydcFEU3NrtvxGZ/logo.svg",
      "tags": [
        "tokenized-stock"
      ],
      "extensions": {
        "website": "https://www.digitalassets.ag/UnderlyingDetails?INTC"
      }
    },
    {
      "chainId": 101,
      "address": "6H26K637YNAjZycRosvBR3ENKFGMsbr4xmoV7ca83GWf",
      "symbol": "JUST",
      "name": "Just Group PLC",
      "decimals": 8,
      "logoURI": "https://raw.githubusercontent.com/solana-labs/token-list/main/assets/mainnet/6H26K637YNAjZycRosvBR3ENKFGMsbr4xmoV7ca83GWf/logo.png",
      "tags": [
        "tokenized-stock"
      ],
      "extensions": {
        "website": "https://www.digitalassets.ag/UnderlyingDetails?JUST"
      }
    },
    {
      "chainId": 101,
      "address": "FFRtWiE8FT7HMf673r9cmpabHVQfa2QEf4rSRwNo4JM3",
      "symbol": "MRNA",
      "name": "Moderna",
      "decimals": 8,
      "logoURI": "https://raw.githubusercontent.com/solana-labs/token-list/main/assets/mainnet/FFRtWiE8FT7HMf673r9cmpabHVQfa2QEf4rSRwNo4JM3/logo.svg",
      "tags": [
        "tokenized-stock"
      ],
      "extensions": {
        "website": "https://www.digitalassets.ag/UnderlyingDetails?MRNA"
      }
    },
    {
      "chainId": 101,
      "address": "Hfbh3GU8AdYCw4stirFy2RPGtwQbbzToG2DgFozAymUb",
      "symbol": "NFLX",
      "name": "Netflix",
      "decimals": 8,
      "logoURI": "https://raw.githubusercontent.com/solana-labs/token-list/main/assets/mainnet/Hfbh3GU8AdYCw4stirFy2RPGtwQbbzToG2DgFozAymUb/logo.svg",
      "tags": [
        "tokenized-stock"
      ],
      "extensions": {
        "website": "https://www.digitalassets.ag/UnderlyingDetails?NFLX"
      }
    },
    {
      "chainId": 101,
      "address": "56Zwe8Crm4pXvmByCxmGDjYrLPxkenTrckdRM7WG3zQv",
      "symbol": "NIO",
      "name": "Nio",
      "decimals": 8,
      "logoURI": "https://raw.githubusercontent.com/solana-labs/token-list/main/assets/mainnet/56Zwe8Crm4pXvmByCxmGDjYrLPxkenTrckdRM7WG3zQv/logo.svg",
      "tags": [
        "tokenized-stock"
      ],
      "extensions": {
        "website": "https://www.digitalassets.ag/UnderlyingDetails?NIO"
      }
    },
    {
      "chainId": 101,
      "address": "HP9WMRDV3KdUfJ7CNn5Wf8JzLczwxdnQYTHDAa9yCSnq",
      "symbol": "NOK",
      "name": "Nokia",
      "decimals": 8,
      "logoURI": "https://raw.githubusercontent.com/solana-labs/token-list/main/assets/mainnet/HP9WMRDV3KdUfJ7CNn5Wf8JzLczwxdnQYTHDAa9yCSnq/logo.svg",
      "tags": [
        "tokenized-stock"
      ],
      "extensions": {
        "website": "https://www.digitalassets.ag/UnderlyingDetails?NOK"
      }
    },
    {
      "chainId": 101,
      "address": "GpM58T33eTrGEdHmeFnSVksJjJT6JVdTvim59ipTgTNh",
      "symbol": "NVDA",
      "name": "NVIDIA",
      "decimals": 8,
      "logoURI": "https://raw.githubusercontent.com/solana-labs/token-list/main/assets/mainnet/GpM58T33eTrGEdHmeFnSVksJjJT6JVdTvim59ipTgTNh/logo.svg",
      "tags": [
        "tokenized-stock"
      ],
      "extensions": {
        "website": "https://www.digitalassets.ag/UnderlyingDetails?NVDA"
      }
    },
    {
      "chainId": 101,
      "address": "CRCop5kHBDLTYJyG7z3u6yiVQi4FQHbyHdtb18Qh2Ta9",
      "symbol": "PENN",
      "name": "Penn National Gaming",
      "decimals": 8,
      "logoURI": "https://raw.githubusercontent.com/solana-labs/token-list/main/assets/mainnet/CRCop5kHBDLTYJyG7z3u6yiVQi4FQHbyHdtb18Qh2Ta9/logo.svg",
      "tags": [
        "tokenized-stock"
      ],
      "extensions": {
        "website": "https://www.digitalassets.ag/UnderlyingDetails?PENN"
      }
    },
    {
      "chainId": 101,
      "address": "97v2oXMQ2MMAkgUnoQk3rNhrZCRThorYhvz1poAe9stk",
      "symbol": "PFE",
      "name": "Pfizer",
      "decimals": 8,
      "logoURI": "https://raw.githubusercontent.com/solana-labs/token-list/main/assets/mainnet/97v2oXMQ2MMAkgUnoQk3rNhrZCRThorYhvz1poAe9stk/logo.svg",
      "tags": [
        "tokenized-stock"
      ],
      "extensions": {
        "website": "https://www.digitalassets.ag/UnderlyingDetails?PFE"
      }
    },
    {
      "chainId": 101,
      "address": "AwutBmwmhehaMh18CxqFPPN311uCB1M2awp68A2bG41v",
      "symbol": "PYPL",
      "name": "PayPal",
      "decimals": 8,
      "logoURI": "https://raw.githubusercontent.com/solana-labs/token-list/main/assets/mainnet/AwutBmwmhehaMh18CxqFPPN311uCB1M2awp68A2bG41v/logo.svg",
      "tags": [
        "tokenized-stock"
      ],
      "extensions": {
        "website": "https://www.digitalassets.ag/UnderlyingDetails?PYPL"
      }
    },
    {
      "chainId": 101,
      "address": "8Sa7BjogSJnkHyhtRTKNDDTDtASnWMcAsD4ySVNSFu27",
      "symbol": "SLV",
      "name": "iShares Silver Trust",
      "decimals": 8,
      "logoURI": "https://raw.githubusercontent.com/solana-labs/token-list/main/assets/mainnet/8Sa7BjogSJnkHyhtRTKNDDTDtASnWMcAsD4ySVNSFu27/logo.svg",
      "tags": [
        "tokenized-stock"
      ],
      "extensions": {
        "website": "https://www.digitalassets.ag/UnderlyingDetails?SLV"
      }
    },
    {
      "chainId": 101,
      "address": "CS4tNS523VCLiTsGnYEAd6GqfrZNLtA14C98DC6gE47g",
      "symbol": "SPY",
      "name": "SPDR S&P 500 ETF",
      "decimals": 8,
      "logoURI": "https://raw.githubusercontent.com/solana-labs/token-list/main/assets/mainnet/CS4tNS523VCLiTsGnYEAd6GqfrZNLtA14C98DC6gE47g/logo.svg",
      "tags": [
        "tokenized-stock"
      ],
      "extensions": {
        "website": "https://www.digitalassets.ag/UnderlyingDetails?SPY"
      }
    },
    {
      "chainId": 101,
      "address": "BLyrWJuDyYnDaUMxqBMqkDYAeajnyode1ARh7TxtakEh",
      "symbol": "SQ",
      "name": "Square",
      "decimals": 8,
      "logoURI": "https://raw.githubusercontent.com/solana-labs/token-list/main/assets/mainnet/BLyrWJuDyYnDaUMxqBMqkDYAeajnyode1ARh7TxtakEh/logo.svg",
      "tags": [
        "tokenized-stock"
      ],
      "extensions": {
        "website": "https://www.digitalassets.ag/UnderlyingDetails?SQ"
      }
    },
    {
      "chainId": 101,
      "address": "HSDepE3xvbyRDx4M11LX7Hf9qgHSopfTXxAoeatCcwWF",
      "symbol": "SUN",
      "name": "Sunoco LP",
      "decimals": 8,
      "logoURI": "https://raw.githubusercontent.com/solana-labs/token-list/main/assets/mainnet/HSDepE3xvbyRDx4M11LX7Hf9qgHSopfTXxAoeatCcwWF/logo.svg",
      "tags": [
        "tokenized-stock"
      ],
      "extensions": {
        "website": "https://www.digitalassets.ag/UnderlyingDetails?SUN"
      }
    },
    {
      "chainId": 101,
      "address": "LZufgu7ekMcWBUypPMBYia2ipnFzpxpZgRBFLhYswgR",
      "symbol": "TLRY",
      "name": "Tilray Inc",
      "decimals": 8,
      "logoURI": "https://raw.githubusercontent.com/solana-labs/token-list/main/assets/mainnet/LZufgu7ekMcWBUypPMBYia2ipnFzpxpZgRBFLhYswgR/logo.svg",
      "tags": [
        "tokenized-stock"
      ],
      "extensions": {
        "website": "https://www.digitalassets.ag/UnderlyingDetails?TLRY"
      }
    },
    {
      "chainId": 101,
      "address": "2iCUKaCQpGvnaBimLprKWT8bNGF92e6LxWq4gjsteWfx",
      "symbol": "TSM",
      "name": "Taiwan Semiconductor Mfg",
      "decimals": 8,
      "logoURI": "https://raw.githubusercontent.com/solana-labs/token-list/main/assets/mainnet/2iCUKaCQpGvnaBimLprKWT8bNGF92e6LxWq4gjsteWfx/logo.svg",
      "tags": [
        "tokenized-stock"
      ],
      "extensions": {
        "website": "https://www.digitalassets.ag/UnderlyingDetails?TSM"
      }
    },
    {
      "chainId": 101,
      "address": "BZMg4HyyHVUJkwh2yuv6duu4iQUaXRxT6sK1dT7FcaZf",
      "symbol": "TUR",
      "name": "iShares MSCI Turkey ETF",
      "decimals": 8,
      "logoURI": "https://raw.githubusercontent.com/solana-labs/token-list/main/assets/mainnet/BZMg4HyyHVUJkwh2yuv6duu4iQUaXRxT6sK1dT7FcaZf/logo.svg",
      "tags": [
        "tokenized-stock"
      ],
      "extensions": {
        "website": "https://www.digitalassets.ag/UnderlyingDetails?TUR"
      }
    },
    {
      "chainId": 101,
      "address": "C2tNm8bMU5tz6KdXjHY5zewsN1Wv1TEbxK9XGTCgUZMJ",
      "symbol": "TWTR",
      "name": "Twitter",
      "decimals": 8,
      "logoURI": "https://raw.githubusercontent.com/solana-labs/token-list/main/assets/mainnet/C2tNm8bMU5tz6KdXjHY5zewsN1Wv1TEbxK9XGTCgUZMJ/logo.svg",
      "tags": [
        "tokenized-stock"
      ],
      "extensions": {
        "website": "https://www.digitalassets.ag/UnderlyingDetails?TWTR"
      }
    },
    {
      "chainId": 101,
      "address": "4kmVbBDCzYam3S4e9XqKQkLCEz16gu3dTTo65KbhShuv",
      "symbol": "UBER",
      "name": "Uber",
      "decimals": 8,
      "logoURI": "https://raw.githubusercontent.com/solana-labs/token-list/main/assets/mainnet/4kmVbBDCzYam3S4e9XqKQkLCEz16gu3dTTo65KbhShuv/logo.svg",
      "tags": [
        "tokenized-stock"
      ],
      "extensions": {
        "website": "https://www.digitalassets.ag/UnderlyingDetails?UBER"
      }
    },
    {
      "chainId": 101,
      "address": "J645gMdx9zSMM2VySLBrtv6Zv1HyEjPqQXVGRAPYqzvK",
      "symbol": "USO",
      "name": "United States Oil Fund",
      "decimals": 8,
      "logoURI": "https://raw.githubusercontent.com/solana-labs/token-list/main/assets/mainnet/J645gMdx9zSMM2VySLBrtv6Zv1HyEjPqQXVGRAPYqzvK/logo.svg",
      "tags": [
        "tokenized-stock"
      ],
      "extensions": {
        "website": "https://www.digitalassets.ag/UnderlyingDetails?USO"
      }
    },
    {
      "chainId": 101,
      "address": "3LjkoC9FYEqRKNpy7xz3nxfnGVAt1SNS98rYwF2adQWB",
      "symbol": "VXX",
      "name": "iPath B S&P 500 VIX S/T Futs ETN",
      "decimals": 8,
      "logoURI": "https://raw.githubusercontent.com/solana-labs/token-list/main/assets/mainnet/3LjkoC9FYEqRKNpy7xz3nxfnGVAt1SNS98rYwF2adQWB/logo.png",
      "tags": [
        "tokenized-stock"
      ],
      "extensions": {
        "website": "https://www.digitalassets.ag/UnderlyingDetails?VXX"
      }
    },
    {
      "chainId": 101,
      "address": "BcALTCjD4HJJxBDUXi3nHUgqsJmXAQdBbQrcmtLtqZaf",
      "symbol": "ZM",
      "name": "Zoom",
      "decimals": 8,
      "logoURI": "https://raw.githubusercontent.com/solana-labs/token-list/main/assets/mainnet/BcALTCjD4HJJxBDUXi3nHUgqsJmXAQdBbQrcmtLtqZaf/logo.svg",
      "tags": [
        "tokenized-stock"
      ],
      "extensions": {
        "website": "https://www.digitalassets.ag/UnderlyingDetails?ZM"
      }
    },
    {
      "chainId": 101,
      "address": "9n4nbM75f5Ui33ZbPYXn59EwSgE8CGsHtAeTH5YFeJ9E",
      "symbol": "BTC",
      "name": "Wrapped Bitcoin (Sollet)",
      "decimals": 6,
      "logoURI": "https://raw.githubusercontent.com/solana-labs/token-list/main/assets/mainnet/9n4nbM75f5Ui33ZbPYXn59EwSgE8CGsHtAeTH5YFeJ9E/logo.png",
      "tags": [
        "wrapped-sollet",
        "ethereum"
      ],
      "extensions": {
        "bridgeContract": "https://etherscan.io/address/0xeae57ce9cc1984f202e15e038b964bb8bdf7229a",
        "serumV3Usdc": "A8YFbxQYFVqKZaoYJLLUVcQiWP7G2MeEgW5wsAQgMvFw",
        "serumV3Usdt": "C1EuT9VokAKLiW7i2ASnZUvxDoKuKkCpDDeNxAptuNe4",
        "coingeckoId": "bitcoin"
      }
    },
    {
      "chainId": 101,
      "address": "2FPyTwcZLUg1MDrwsyoP4D6s1tM7hAkHYRjkNb5w6Pxk",
      "symbol": "ETH",
      "name": "Wrapped Ethereum (Sollet)",
      "decimals": 6,
      "logoURI": "https://raw.githubusercontent.com/solana-labs/token-list/main/assets/mainnet/2FPyTwcZLUg1MDrwsyoP4D6s1tM7hAkHYRjkNb5w6Pxk/logo.png",
      "tags": [
        "wrapped-sollet",
        "ethereum"
      ],
      "extensions": {
        "bridgeContract": "https://etherscan.io/address/0xeae57ce9cc1984f202e15e038b964bb8bdf7229a",
        "serumV3Usdc": "4tSvZvnbyzHXLMTiFonMyxZoHmFqau1XArcRCVHLZ5gX",
        "serumV3Usdt": "7dLVkUfBVfCGkFhSXDCq1ukM9usathSgS716t643iFGF",
        "coingeckoId": "ethereum"
      }
    },
    {
      "chainId": 101,
      "address": "3JSf5tPeuscJGtaCp5giEiDhv51gQ4v3zWg8DGgyLfAB",
      "symbol": "YFI",
      "name": "Wrapped YFI (Sollet)",
      "decimals": 6,
      "logoURI": "https://raw.githubusercontent.com/solana-labs/token-list/main/assets/mainnet/3JSf5tPeuscJGtaCp5giEiDhv51gQ4v3zWg8DGgyLfAB/logo.png",
      "tags": [
        "wrapped-sollet",
        "ethereum"
      ],
      "extensions": {
        "bridgeContract": "https://etherscan.io/address/0xeae57ce9cc1984f202e15e038b964bb8bdf7229a",
        "serumV3Usdc": "7qcCo8jqepnjjvB5swP4Afsr3keVBs6gNpBTNubd1Kr2",
        "serumV3Usdt": "3Xg9Q4VtZhD4bVYJbTfgGWFV5zjE3U7ztSHa938zizte",
        "coingeckoId": "yearn-finance"
      }
    },
    {
      "chainId": 101,
      "address": "CWE8jPTUYhdCTZYWPTe1o5DFqfdjzWKc9WKz6rSjQUdG",
      "symbol": "LINK",
      "name": "Wrapped Chainlink (Sollet)",
      "decimals": 6,
      "logoURI": "https://raw.githubusercontent.com/solana-labs/token-list/main/assets/mainnet/CWE8jPTUYhdCTZYWPTe1o5DFqfdjzWKc9WKz6rSjQUdG/logo.png",
      "tags": [
        "wrapped-sollet",
        "ethereum"
      ],
      "extensions": {
        "bridgeContract": "https://etherscan.io/address/0xeae57ce9cc1984f202e15e038b964bb8bdf7229a",
        "serumV3Usdc": "3hwH1txjJVS8qv588tWrjHfRxdqNjBykM1kMcit484up",
        "serumV3Usdt": "3yEZ9ZpXSQapmKjLAGKZEzUNA1rcupJtsDp5mPBWmGZR",
        "coingeckoId": "chainlink"
      }
    },
    {
      "chainId": 101,
      "address": "Ga2AXHpfAF6mv2ekZwcsJFqu7wB4NV331qNH7fW9Nst8",
      "symbol": "XRP",
      "name": "Wrapped XRP (Sollet)",
      "decimals": 6,
      "logoURI": "https://raw.githubusercontent.com/solana-labs/token-list/main/assets/mainnet/Ga2AXHpfAF6mv2ekZwcsJFqu7wB4NV331qNH7fW9Nst8/logo.png",
      "tags": [
        "wrapped-sollet",
        "ethereum"
      ],
      "extensions": {
        "bridgeContract": "https://etherscan.io/address/0xeae57ce9cc1984f202e15e038b964bb8bdf7229a",
        "coingeckoId": "ripple"
      }
    },
    {
      "chainId": 101,
      "address": "BQcdHdAQW1hczDbBi9hiegXAR7A98Q9jx3X3iBBBDiq4",
      "symbol": "wUSDT",
      "name": "Wrapped USDT (Sollet)",
      "decimals": 6,
      "logoURI": "https://raw.githubusercontent.com/solana-labs/token-list/main/assets/mainnet/BQcdHdAQW1hczDbBi9hiegXAR7A98Q9jx3X3iBBBDiq4/logo.png",
      "tags": [
        "stablecoin",
        "wrapped-sollet",
        "ethereum"
      ],
      "extensions": {
        "bridgeContract": "https://etherscan.io/address/0xeae57ce9cc1984f202e15e038b964bb8bdf7229a",
        "coingeckoId": "tether"
      }
    },
    {
      "chainId": 101,
      "address": "AR1Mtgh7zAtxuxGd2XPovXPVjcSdY3i4rQYisNadjfKy",
      "symbol": "SUSHI",
      "name": "Wrapped SUSHI (Sollet)",
      "decimals": 6,
      "logoURI": "https://raw.githubusercontent.com/solana-labs/token-list/main/assets/mainnet/AR1Mtgh7zAtxuxGd2XPovXPVjcSdY3i4rQYisNadjfKy/logo.png",
      "tags": [
        "wrapped-sollet",
        "ethereum"
      ],
      "extensions": {
        "website": "https://www.sushi.com",
        "bridgeContract": "https://etherscan.io/address/0xeae57ce9cc1984f202e15e038b964bb8bdf7229a",
        "serumV3Usdc": "A1Q9iJDVVS8Wsswr9ajeZugmj64bQVCYLZQLra2TMBMo",
        "serumV3Usdt": "6DgQRTpJTnAYBSShngAVZZDq7j9ogRN1GfSQ3cq9tubW",
        "coingeckoId": "sushi",
        "waterfallbot": "https://bit.ly/SUSHIwaterfall"
      }
    },
    {
      "chainId": 101,
      "address": "CsZ5LZkDS7h9TDKjrbL7VAwQZ9nsRu8vJLhRYfmGaN8K",
      "symbol": "ALEPH",
      "name": "Wrapped ALEPH (Sollet)",
      "decimals": 6,
      "logoURI": "https://raw.githubusercontent.com/solana-labs/token-list/main/assets/mainnet/CsZ5LZkDS7h9TDKjrbL7VAwQZ9nsRu8vJLhRYfmGaN8K/logo.png",
      "tags": [
        "wrapped-sollet",
        "ethereum"
      ],
      "extensions": {
        "bridgeContract": "https://etherscan.io/address/0xeae57ce9cc1984f202e15e038b964bb8bdf7229a",
        "serumV3Usdc": "GcoKtAmTy5QyuijXSmJKBtFdt99e6Buza18Js7j9AJ6e",
        "serumV3Usdt": "Gyp1UGRgbrb6z8t7fpssxEKQgEmcJ4pVnWW3ds2p6ZPY",
        "coingeckoId": "aleph"
      }
    },
    {
      "chainId": 101,
      "address": "SF3oTvfWzEP3DTwGSvUXRrGTvr75pdZNnBLAH9bzMuX",
      "symbol": "SXP",
      "name": "Wrapped SXP (Sollet)",
      "decimals": 6,
      "logoURI": "https://raw.githubusercontent.com/solana-labs/token-list/main/assets/mainnet/SF3oTvfWzEP3DTwGSvUXRrGTvr75pdZNnBLAH9bzMuX/logo.png",
      "tags": [
        "wrapped-sollet",
        "ethereum"
      ],
      "extensions": {
        "bridgeContract": "https://etherscan.io/address/0xeae57ce9cc1984f202e15e038b964bb8bdf7229a",
        "serumV3Usdc": "4LUro5jaPaTurXK737QAxgJywdhABnFAMQkXX4ZyqqaZ",
        "serumV3Usdt": "8afKwzHR3wJE7W7Y5hvQkngXh6iTepSZuutRMMy96MjR",
        "coingeckoId": "swipe"
      }
    },
    {
      "chainId": 101,
      "address": "BtZQfWqDGbk9Wf2rXEiWyQBdBY1etnUUn6zEphvVS7yN",
      "symbol": "HGET",
      "name": "Wrapped Hedget (Sollet)",
      "decimals": 6,
      "logoURI": "https://raw.githubusercontent.com/solana-labs/token-list/main/assets/mainnet/BtZQfWqDGbk9Wf2rXEiWyQBdBY1etnUUn6zEphvVS7yN/logo.svg",
      "tags": [
        "wrapped-sollet",
        "ethereum"
      ],
      "extensions": {
        "website": "https://www.hedget.com/",
        "bridgeContract": "https://etherscan.io/address/0xeae57ce9cc1984f202e15e038b964bb8bdf7229a",
        "serumV3Usdc": "88vztw7RTN6yJQchVvxrs6oXUDryvpv9iJaFa1EEmg87",
        "serumV3Usdt": "ErQXxiNfJgd4fqQ58PuEw5xY35TZG84tHT6FXf5s4UxY",
        "coingeckoId": "hedget"
      }
    },
    {
      "chainId": 101,
      "address": "5Fu5UUgbjpUvdBveb3a1JTNirL8rXtiYeSMWvKjtUNQv",
      "symbol": "CREAM",
      "name": "Wrapped Cream Finance (Sollet)",
      "decimals": 6,
      "logoURI": "https://raw.githubusercontent.com/solana-labs/token-list/main/assets/mainnet/5Fu5UUgbjpUvdBveb3a1JTNirL8rXtiYeSMWvKjtUNQv/logo.png",
      "tags": [
        "wrapped-sollet",
        "ethereum"
      ],
      "extensions": {
        "bridgeContract": "https://etherscan.io/address/0xeae57ce9cc1984f202e15e038b964bb8bdf7229a",
        "serumV3Usdc": "7nZP6feE94eAz9jmfakNJWPwEKaeezuKKC5D1vrnqyo2",
        "serumV3Usdt": "4ztJEvQyryoYagj2uieep3dyPwG2pyEwb2dKXTwmXe82",
        "coingeckoId": "cream-2"
      }
    },
    {
      "chainId": 101,
      "address": "873KLxCbz7s9Kc4ZzgYRtNmhfkQrhfyWGZJBmyCbC3ei",
      "symbol": "UBXT",
      "name": "Wrapped Upbots (Sollet)",
      "decimals": 6,
      "logoURI": "https://raw.githubusercontent.com/solana-labs/token-list/main/assets/mainnet/873KLxCbz7s9Kc4ZzgYRtNmhfkQrhfyWGZJBmyCbC3ei/logo.png",
      "tags": [
        "wrapped-sollet",
        "ethereum"
      ],
      "extensions": {
        "website": "https://upbots.com/",
        "explorer": "https://etherscan.io/address/0xeae57ce9cc1984f202e15e038b964bb8bdf7229a",
        "serumV3Usdc": "2wr3Ab29KNwGhtzr5HaPCyfU1qGJzTUAN4amCLZWaD1H",
        "serumV3Usdt": "F1T7b6pnR8Pge3qmfNUfW6ZipRDiGpMww6TKTrRU4NiL",
        "coingeckoId": "upbots"
      }
    },
    {
      "chainId": 101,
      "address": "HqB7uswoVg4suaQiDP3wjxob1G5WdZ144zhdStwMCq7e",
      "symbol": "HNT",
      "name": "Wrapped Helium (Sollet)",
      "decimals": 6,
      "logoURI": "https://raw.githubusercontent.com/solana-labs/token-list/main/assets/mainnet/HqB7uswoVg4suaQiDP3wjxob1G5WdZ144zhdStwMCq7e/logo.png",
      "tags": [
        "wrapped-sollet",
        "ethereum"
      ],
      "extensions": {
        "bridgeContract": "https://etherscan.io/address/0xeae57ce9cc1984f202e15e038b964bb8bdf7229a",
        "serumV3Usdc": "CnUV42ZykoKUnMDdyefv5kP6nDSJf7jFd7WXAecC6LYr",
        "serumV3Usdt": "8FpuMGLtMZ7Wt9ZvyTGuTVwTwwzLYfS5NZWcHxbP1Wuh",
        "coingeckoId": "helium"
      }
    },
    {
      "chainId": 101,
      "address": "9S4t2NEAiJVMvPdRYKVrfJpBafPBLtvbvyS3DecojQHw",
      "symbol": "FRONT",
      "name": "Wrapped FRONT (Sollet)",
      "decimals": 6,
      "logoURI": "https://raw.githubusercontent.com/solana-labs/token-list/main/assets/mainnet/9S4t2NEAiJVMvPdRYKVrfJpBafPBLtvbvyS3DecojQHw/logo.png",
      "tags": [
        "wrapped-sollet",
        "ethereum"
      ],
      "extensions": {
        "bridgeContract": "https://etherscan.io/address/0xeae57ce9cc1984f202e15e038b964bb8bdf7229a",
        "serumV3Usdc": "9Zx1CvxSVdroKMMWf2z8RwrnrLiQZ9VkQ7Ex3syQqdSH",
        "serumV3Usdt": "CGC4UgWwqA9PET6Tfx6o6dLv94EK2coVkPtxgNHuBtxj",
        "coingeckoId": "frontier-token"
      }
    },
    {
      "chainId": 101,
      "address": "6WNVCuxCGJzNjmMZoKyhZJwvJ5tYpsLyAtagzYASqBoF",
      "symbol": "AKRO",
      "name": "Wrapped AKRO (Sollet)",
      "decimals": 6,
      "logoURI": "https://raw.githubusercontent.com/solana-labs/token-list/main/assets/mainnet/6WNVCuxCGJzNjmMZoKyhZJwvJ5tYpsLyAtagzYASqBoF/logo.png",
      "tags": [
        "wrapped-sollet",
        "ethereum"
      ],
      "extensions": {
        "bridgeContract": "https://etherscan.io/address/0xeae57ce9cc1984f202e15e038b964bb8bdf7229a",
        "serumV3Usdc": "5CZXTTgVZKSzgSA3AFMN5a2f3hmwmmJ6hU8BHTEJ3PX8",
        "serumV3Usdt": "HLvRdctRB48F9yLnu9E24LUTRt89D48Z35yi1HcxayDf",
        "coingeckoId": "akropolis"
      }
    },
    {
      "chainId": 101,
      "address": "DJafV9qemGp7mLMEn5wrfqaFwxsbLgUsGVS16zKRk9kc",
      "symbol": "HXRO",
      "name": "Wrapped HXRO (Sollet)",
      "decimals": 6,
      "logoURI": "https://raw.githubusercontent.com/solana-labs/token-list/main/assets/mainnet/DJafV9qemGp7mLMEn5wrfqaFwxsbLgUsGVS16zKRk9kc/logo.png",
      "tags": [
        "wrapped-sollet",
        "ethereum"
      ],
      "extensions": {
        "bridgeContract": "https://etherscan.io/address/0xeae57ce9cc1984f202e15e038b964bb8bdf7229a",
        "serumV3Usdc": "6Pn1cSiRos3qhBf54uBP9ZQg8x3JTardm1dL3n4p29tA",
        "serumV3Usdt": "4absuMsgemvdjfkgdLQq1zKEjw3dHBoCWkzKoctndyqd",
        "coingeckoId": "hxro"
      }
    },
    {
      "chainId": 101,
      "address": "DEhAasscXF4kEGxFgJ3bq4PpVGp5wyUxMRvn6TzGVHaw",
      "symbol": "UNI",
      "name": "Wrapped UNI (Sollet)",
      "decimals": 6,
      "logoURI": "https://raw.githubusercontent.com/solana-labs/token-list/main/assets/mainnet/DEhAasscXF4kEGxFgJ3bq4PpVGp5wyUxMRvn6TzGVHaw/logo.png",
      "tags": [
        "wrapped-sollet",
        "ethereum"
      ],
      "extensions": {
        "bridgeContract": "https://etherscan.io/address/0xeae57ce9cc1984f202e15e038b964bb8bdf7229a",
        "serumV3Usdc": "6JYHjaQBx6AtKSSsizDMwozAEDEZ5KBsSUzH7kRjGJon",
        "serumV3Usdt": "2SSnWNrc83otLpfRo792P6P3PESZpdr8cu2r8zCE6bMD",
        "coingeckoId": "uniswap"
      }
    },
    {
      "chainId": 101,
      "address": "SRMuApVNdxXokk5GT7XD5cUUgXMBCoAz2LHeuAoKWRt",
      "symbol": "SRM",
      "name": "Serum",
      "decimals": 6,
      "logoURI": "https://raw.githubusercontent.com/solana-labs/token-list/main/assets/mainnet/SRMuApVNdxXokk5GT7XD5cUUgXMBCoAz2LHeuAoKWRt/logo.png",
      "tags": [],
      "extensions": {
        "website": "https://projectserum.com/",
        "serumV3Usdc": "ByRys5tuUWDgL73G8JBAEfkdFf8JWBzPBDHsBVQ5vbQA",
        "serumV3Usdt": "AtNnsY1AyRERWJ8xCskfz38YdvruWVJQUVXgScC1iPb",
        "coingeckoId": "serum",
        "waterfallbot": "https://bit.ly/SRMwaterfall"
      }
    },
    {
      "chainId": 101,
      "address": "AGFEad2et2ZJif9jaGpdMixQqvW5i81aBdvKe7PHNfz3",
      "symbol": "FTT",
      "name": "Wrapped FTT (Sollet)",
      "decimals": 6,
      "logoURI": "https://raw.githubusercontent.com/solana-labs/token-list/main/assets/mainnet/AGFEad2et2ZJif9jaGpdMixQqvW5i81aBdvKe7PHNfz3/logo.png",
      "tags": [
        "wrapped-sollet",
        "ethereum"
      ],
      "extensions": {
        "bridgeContract": "https://etherscan.io/address/0xeae57ce9cc1984f202e15e038b964bb8bdf7229a",
        "assetContract": "https://etherscan.io/address/0x50d1c9771902476076ecfc8b2a83ad6b9355a4c9",
        "serumV3Usdc": "2Pbh1CvRVku1TgewMfycemghf6sU9EyuFDcNXqvRmSxc",
        "serumV3Usdt": "Hr3wzG8mZXNHV7TuL6YqtgfVUesCqMxGYCEyP3otywZE",
        "coingeckoId": "ftx-token",
        "waterfallbot": "https://bit.ly/FTTwaterfall"
      }
    },
    {
      "chainId": 101,
      "address": "MSRMcoVyrFxnSgo5uXwone5SKcGhT1KEJMFEkMEWf9L",
      "symbol": "MSRM",
      "name": "MegaSerum",
      "decimals": 0,
      "logoURI": "https://raw.githubusercontent.com/solana-labs/token-list/main/assets/mainnet/MSRMcoVyrFxnSgo5uXwone5SKcGhT1KEJMFEkMEWf9L/logo.png",
      "tags": [],
      "extensions": {
        "website": "https://projectserum.com/",
        "serumV3Usdc": "4VKLSYdvrQ5ngQrt1d2VS8o4ewvb2MMUZLiejbnGPV33",
        "serumV3Usdt": "5nLJ22h1DUfeCfwbFxPYK8zbfbri7nA9bXoDcR8AcJjs",
        "coingeckoId": "megaserum"
      }
    },
    {
      "chainId": 101,
      "address": "BXXkv6z8ykpG1yuvUDPgh732wzVHB69RnB9YgSYh3itW",
      "symbol": "WUSDC",
      "name": "Wrapped USDC (Sollet)",
      "decimals": 6,
      "logoURI": "https://raw.githubusercontent.com/solana-labs/token-list/main/assets/mainnet/BXXkv6z8ykpG1yuvUDPgh732wzVHB69RnB9YgSYh3itW/logo.png",
      "tags": [
        "stablecoin",
        "wrapped-sollet",
        "ethereum"
      ],
      "extensions": {
        "coingeckoId": "usd-coin"
      }
    },
    {
      "chainId": 101,
      "address": "GXMvfY2jpQctDqZ9RoU3oWPhufKiCcFEfchvYumtX7jd",
      "symbol": "TOMO",
      "name": "Wrapped TOMO (Sollet)",
      "decimals": 6,
      "logoURI": "https://raw.githubusercontent.com/solana-labs/token-list/main/assets/mainnet/GXMvfY2jpQctDqZ9RoU3oWPhufKiCcFEfchvYumtX7jd/logo.png",
      "tags": [
        "wrapped-sollet",
        "ethereum"
      ],
      "extensions": {
        "bridgeContract": "https://etherscan.io/address/0xeae57ce9cc1984f202e15e038b964bb8bdf7229a",
        "serumV3Usdc": "8BdpjpSD5n3nk8DQLqPUyTZvVqFu6kcff5bzUX5dqDpy",
        "serumV3Usdt": "GnKPri4thaGipzTbp8hhSGSrHgG4F8MFiZVrbRn16iG2",
        "coingeckoId": "tomochain",
        "waterfallbot": "https://t.me/TOMOwaterfall"
      }
    },
    {
      "chainId": 101,
      "address": "EcqExpGNFBve2i1cMJUTR4bPXj4ZoqmDD2rTkeCcaTFX",
      "symbol": "KARMA",
      "name": "Wrapped KARMA (Sollet)",
      "decimals": 4,
      "logoURI": "https://raw.githubusercontent.com/solana-labs/token-list/main/assets/mainnet/EcqExpGNFBve2i1cMJUTR4bPXj4ZoqmDD2rTkeCcaTFX/logo.png",
      "tags": [
        "wrapped-sollet",
        "ethereum"
      ],
      "extensions": {
        "bridgeContract": "https://etherscan.io/address/0xeae57ce9cc1984f202e15e038b964bb8bdf7229a",
        "coingeckoId": "karma-dao"
      }
    },
    {
      "chainId": 101,
      "address": "EqWCKXfs3x47uVosDpTRgFniThL9Y8iCztJaapxbEaVX",
      "symbol": "LUA",
      "name": "Wrapped LUA (Sollet)",
      "decimals": 6,
      "logoURI": "https://raw.githubusercontent.com/solana-labs/token-list/main/assets/mainnet/EqWCKXfs3x47uVosDpTRgFniThL9Y8iCztJaapxbEaVX/logo.png",
      "tags": [
        "wrapped-sollet",
        "ethereum"
      ],
      "extensions": {
        "bridgeContract": "https://etherscan.io/address/0xeae57ce9cc1984f202e15e038b964bb8bdf7229a",
        "serumV3Usdc": "4xyWjQ74Eifq17vbue5Ut9xfFNfuVB116tZLEpiZuAn8",
        "serumV3Usdt": "35tV8UsHH8FnSAi3YFRrgCu4K9tb883wKnAXpnihot5r",
        "coingeckoId": "lua-token",
        "waterfallbot": "https://t.me/LUAwaterfall"
      }
    },
    {
      "chainId": 101,
      "address": "GeDS162t9yGJuLEHPWXXGrb1zwkzinCgRwnT8vHYjKza",
      "symbol": "MATH",
      "name": "Wrapped MATH (Sollet)",
      "decimals": 6,
      "logoURI": "https://raw.githubusercontent.com/solana-labs/token-list/main/assets/mainnet/GeDS162t9yGJuLEHPWXXGrb1zwkzinCgRwnT8vHYjKza/logo.png",
      "tags": [
        "wrapped-sollet",
        "ethereum"
      ],
      "extensions": {
        "bridgeContract": "https://etherscan.io/address/0xeae57ce9cc1984f202e15e038b964bb8bdf7229a",
        "serumV3Usdc": "J7cPYBrXVy8Qeki2crZkZavcojf2sMRyQU7nx438Mf8t",
        "serumV3Usdt": "2WghiBkDL2yRhHdvm8CpprrkmfguuQGJTCDfPSudKBAZ",
        "coingeckoId": "math"
      }
    },
    {
      "chainId": 101,
      "address": "GUohe4DJUA5FKPWo3joiPgsB7yzer7LpDmt1Vhzy3Zht",
      "symbol": "KEEP",
      "name": "Wrapped KEEP (Sollet)",
      "decimals": 6,
      "logoURI": "https://raw.githubusercontent.com/solana-labs/token-list/main/assets/mainnet/GUohe4DJUA5FKPWo3joiPgsB7yzer7LpDmt1Vhzy3Zht/logo.png",
      "tags": [
        "wrapped-sollet",
        "ethereum"
      ],
      "extensions": {
        "bridgeContract": "https://etherscan.io/address/0xeae57ce9cc1984f202e15e038b964bb8bdf7229a",
        "serumV3Usdc": "3rgacody9SvM88QR83GHaNdEEx4Fe2V2ed5GJp2oeKDr",
        "serumV3Usdt": "HEGnaVL5i48ubPBqWAhodnZo8VsSLzEM3Gfc451DnFj9",
        "coingeckoId": "keep-network"
      }
    },
    {
      "chainId": 101,
      "address": "9F9fNTT6qwjsu4X4yWYKZpsbw5qT7o6yR2i57JF2jagy",
      "symbol": "SWAG",
      "name": "Wrapped SWAG (Sollet)",
      "decimals": 6,
      "logoURI": "https://raw.githubusercontent.com/solana-labs/token-list/main/assets/mainnet/9F9fNTT6qwjsu4X4yWYKZpsbw5qT7o6yR2i57JF2jagy/logo.png",
      "tags": [
        "wrapped-sollet",
        "ethereum"
      ],
      "extensions": {
        "bridgeContract": "https://etherscan.io/address/0xeae57ce9cc1984f202e15e038b964bb8bdf7229a",
        "serumV3Usdt": "J2XSt77XWim5HwtUM8RUwQvmRXNZsbMKpp5GTKpHafvf",
        "coingeckoId": "swag-finance"
      }
    },
    {
      "chainId": 101,
      "address": "DgHK9mfhMtUwwv54GChRrU54T2Em5cuszq2uMuen1ZVE",
      "symbol": "CEL",
      "name": "Wrapped Celsius (Sollet)",
      "decimals": 6,
      "logoURI": "https://raw.githubusercontent.com/solana-labs/token-list/main/assets/mainnet/DgHK9mfhMtUwwv54GChRrU54T2Em5cuszq2uMuen1ZVE/logo.png",
      "tags": [
        "wrapped-sollet",
        "ethereum"
      ],
      "extensions": {
        "bridgeContract": "https://etherscan.io/address/0xeae57ce9cc1984f202e15e038b964bb8bdf7229a",
        "serumV3Usdt": "cgani53cMZgYfRMgSrNekJTMaLmccRfspsfTbXWRg7u",
        "coingeckoId": "celsius-degree-token"
      }
    },
    {
      "chainId": 101,
      "address": "7ncCLJpP3MNww17LW8bRvx8odQQnubNtfNZBL5BgAEHW",
      "symbol": "RSR",
      "name": "Wrapped Reserve Rights (Sollet)",
      "decimals": 6,
      "logoURI": "https://raw.githubusercontent.com/solana-labs/token-list/main/assets/mainnet/7ncCLJpP3MNww17LW8bRvx8odQQnubNtfNZBL5BgAEHW/logo.png",
      "tags": [
        "wrapped-sollet",
        "ethereum"
      ],
      "extensions": {
        "bridgeContract": "https://etherscan.io/address/0xeae57ce9cc1984f202e15e038b964bb8bdf7229a",
        "serumV3Usdt": "FcPet5fz9NLdbXwVM6kw2WTHzRAD7mT78UjwTpawd7hJ",
        "coingeckoId": "reserve-rights-token"
      }
    },
    {
      "chainId": 101,
      "address": "5wihEYGca7X4gSe97C5mVcqNsfxBzhdTwpv72HKs25US",
      "symbol": "1INCH",
      "name": "Wrapped 1INCH (Sollet)",
      "decimals": 6,
      "logoURI": "https://raw.githubusercontent.com/solana-labs/token-list/main/assets/mainnet/5wihEYGca7X4gSe97C5mVcqNsfxBzhdTwpv72HKs25US/logo.png",
      "tags": [
        "wrapped-sollet",
        "ethereum"
      ],
      "extensions": {
        "bridgeContract": "https://etherscan.io/address/0xeae57ce9cc1984f202e15e038b964bb8bdf7229a",
        "coingeckoId": "1inch"
      }
    },
    {
      "chainId": 101,
      "address": "38i2NQxjp5rt5B3KogqrxmBxgrAwaB3W1f1GmiKqh9MS",
      "symbol": "GRT",
      "name": "Wrapped GRT  (Sollet)",
      "decimals": 6,
      "logoURI": "https://raw.githubusercontent.com/solana-labs/token-list/main/assets/mainnet/38i2NQxjp5rt5B3KogqrxmBxgrAwaB3W1f1GmiKqh9MS/logo.png",
      "tags": [
        "wrapped-sollet",
        "ethereum"
      ],
      "extensions": {
        "bridgeContract": "https://etherscan.io/address/0xeae57ce9cc1984f202e15e038b964bb8bdf7229a",
        "coingeckoId": "the-graph"
      }
    },
    {
      "chainId": 101,
      "address": "Avz2fmevhhu87WYtWQCFj9UjKRjF9Z9QWwN2ih9yF95G",
      "symbol": "COMP",
      "name": "Wrapped Compound (Sollet)",
      "decimals": 6,
      "logoURI": "https://raw.githubusercontent.com/solana-labs/token-list/main/assets/mainnet/Avz2fmevhhu87WYtWQCFj9UjKRjF9Z9QWwN2ih9yF95G/logo.png",
      "tags": [
        "wrapped-sollet",
        "ethereum"
      ],
      "extensions": {
        "bridgeContract": "https://etherscan.io/address/0xeae57ce9cc1984f202e15e038b964bb8bdf7229a",
        "coingeckoId": "compound-coin"
      }
    },
    {
      "chainId": 101,
      "address": "9wRD14AhdZ3qV8et3eBQVsrb3UoBZDUbJGyFckpTg8sj",
      "symbol": "PAXG",
      "name": "Wrapped Paxos Gold (Sollet)",
      "decimals": 6,
      "logoURI": "https://raw.githubusercontent.com/solana-labs/token-list/main/assets/mainnet/9wRD14AhdZ3qV8et3eBQVsrb3UoBZDUbJGyFckpTg8sj/logo.png",
      "tags": [
        "wrapped-sollet",
        "ethereum"
      ],
      "extensions": {
        "bridgeContract": "https://etherscan.io/address/0xeae57ce9cc1984f202e15e038b964bb8bdf7229a",
        "coingeckoId": "pax-gold"
      }
    },
    {
      "chainId": 101,
      "address": "AByXcTZwJHMtrKrvVsh9eFNB1pJaLDjCUR2ayvxBAAM2",
      "symbol": "STRONG",
      "name": "Wrapped Strong (Sollet)",
      "decimals": 6,
      "logoURI": "https://raw.githubusercontent.com/solana-labs/token-list/main/assets/mainnet/AByXcTZwJHMtrKrvVsh9eFNB1pJaLDjCUR2ayvxBAAM2/logo.png",
      "tags": [
        "wrapped-sollet",
        "ethereum"
      ],
      "extensions": {
        "bridgeContract": "https://etherscan.io/address/0xeae57ce9cc1984f202e15e038b964bb8bdf7229a",
        "coingeckoId": "strong"
      }
    },
    {
      "chainId": 101,
      "address": "EchesyfXePKdLtoiZSL8pBe8Myagyy8ZRqsACNCFGnvp",
      "symbol": "FIDA",
      "name": "Bonfida",
      "decimals": 6,
      "logoURI": "https://raw.githubusercontent.com/solana-labs/token-list/main/assets/mainnet/EchesyfXePKdLtoiZSL8pBe8Myagyy8ZRqsACNCFGnvp/logo.svg",
      "tags": [],
      "extensions": {
        "website": "https://bonfida.com/",
        "serumV3Usdc": "E14BKBhDWD4EuTkWj1ooZezesGxMW8LPCps4W5PuzZJo",
        "serumV3Usdt": "EbV7pPpEvheLizuYX3gUCvWM8iySbSRAhu2mQ5Vz2Mxf",
        "coingeckoId": "bonfida",
        "waterfallbot": "https://bit.ly/FIDAwaterfall"
      }
    },
    {
      "chainId": 101,
      "address": "kinXdEcpDQeHPEuQnqmUgtYykqKGVFq6CeVX5iAHJq6",
      "symbol": "KIN",
      "name": "KIN",
      "decimals": 5,
      "logoURI": "https://raw.githubusercontent.com/solana-labs/token-list/main/assets/mainnet/kinXdEcpDQeHPEuQnqmUgtYykqKGVFq6CeVX5iAHJq6/logo.png",
      "tags": [],
      "extensions": {
        "serumV3Usdc": "Bn6NPyr6UzrFAwC4WmvPvDr2Vm8XSUnFykM2aQroedgn",
        "serumV3Usdt": "4nCFQr8sahhhL4XJ7kngGFBmpkmyf3xLzemuMhn6mWTm",
        "coingeckoId": "kin",
        "waterfallbot": "https://bit.ly/KINwaterfall"
      }
    },
    {
      "chainId": 101,
      "address": "MAPS41MDahZ9QdKXhVa4dWB9RuyfV4XqhyAZ8XcYepb",
      "symbol": "MAPS",
      "name": "MAPS",
      "decimals": 6,
      "logoURI": "https://raw.githubusercontent.com/solana-labs/token-list/main/assets/mainnet/MAPS41MDahZ9QdKXhVa4dWB9RuyfV4XqhyAZ8XcYepb/logo.svg",
      "tags": [],
      "extensions": {
        "website": "https://maps.me/",
        "serumV3Usdc": "3A8XQRWXC7BjLpgLDDBhQJLT5yPCzS16cGYRKHkKxvYo",
        "serumV3Usdt": "7cknqHAuGpfVXPtFoJpFvUjJ8wkmyEfbFusmwMfNy3FE",
        "coingeckoId": "maps"
      }
    },
    {
      "chainId": 101,
      "address": "z3dn17yLaGMKffVogeFHQ9zWVcXgqgf3PQnDsNs2g6M",
      "symbol": "OXY",
      "name": "Oxygen Protocol",
      "decimals": 6,
      "logoURI": "https://raw.githubusercontent.com/solana-labs/token-list/main/assets/mainnet/z3dn17yLaGMKffVogeFHQ9zWVcXgqgf3PQnDsNs2g6M/logo.svg",
      "tags": [],
      "extensions": {
        "website": "https://www.oxygen.org/",
        "serumV3Usdt": "GKLev6UHeX1KSDCyo2bzyG6wqhByEzDBkmYTxEdmYJgB",
        "serumV3Usdc": "GZ3WBFsqntmERPwumFEYgrX2B7J7G11MzNZAy7Hje27X",
        "coingeckoId": "oxygen",
        "waterfallbot": "https://bit.ly/OXYwaterfall"
      }
    },
    {
      "chainId": 101,
      "address": "FtgGSFADXBtroxq8VCausXRr2of47QBf5AS1NtZCu4GD",
      "symbol": "BRZ",
      "name": "BRZ",
      "decimals": 4,
      "logoURI": "https://raw.githubusercontent.com/solana-labs/token-list/main/assets/mainnet/FtgGSFADXBtroxq8VCausXRr2of47QBf5AS1NtZCu4GD/logo.png",
      "tags": [],
      "extensions": {
        "website": "https://brztoken.io/",
        "coingeckoId": "brz"
      }
    },
    {
      "chainId": 101,
      "address": "Es9vMFrzaCERmJfrF4H2FYD4KCoNkY11McCe8BenwNYB",
      "symbol": "USDT",
      "name": "USDT",
      "decimals": 6,
      "logoURI": "https://raw.githubusercontent.com/solana-labs/token-list/main/assets/mainnet/Es9vMFrzaCERmJfrF4H2FYD4KCoNkY11McCe8BenwNYB/logo.svg",
      "tags": [
        "stablecoin"
      ],
      "extensions": {
        "website": "https://tether.to/",
        "coingeckoId": "tether",
        "serumV3Usdc": "77quYg4MGneUdjgXCunt9GgM1usmrxKY31twEy3WHwcS"
      }
    },
    {
      "chainId": 101,
      "address": "2oDxYGgTBmST4rc3yn1YtcSEck7ReDZ8wHWLqZAuNWXH",
      "symbol": "xMARK",
      "name": "Standard",
      "decimals": 9,
      "logoURI": "https://raw.githubusercontent.com/solana-labs/token-list/main/assets/mainnet/2oDxYGgTBmST4rc3yn1YtcSEck7ReDZ8wHWLqZAuNWXH/logo.png",
      "tags": [
        "wrapped",
        "wormhole"
      ],
      "extensions": {
        "website": "https://benchmarkprotocol.finance/",
        "address": "0x36b679bd64ed73dbfd88909cdcb892cb66bd4cbb",
        "bridgeContract": "https://etherscan.io/address/0xf92cD566Ea4864356C5491c177A430C222d7e678",
        "assetContract": "https://etherscan.io/address/0x36b679bd64ed73dbfd88909cdcb892cb66bd4cbb",
        "coingeckoId": "xmark"
      }
    },
    {
      "chainId": 101,
      "address": "4k3Dyjzvzp8eMZWUXbBCjEvwSkkk59S5iCNLY3QrkX6R",
      "symbol": "RAY",
      "name": "Raydium",
      "decimals": 6,
      "logoURI": "https://raw.githubusercontent.com/solana-labs/token-list/main/assets/mainnet/4k3Dyjzvzp8eMZWUXbBCjEvwSkkk59S5iCNLY3QrkX6R/logo.png",
      "tags": [],
      "extensions": {
        "website": "https://raydium.io/",
        "serumV3Usdt": "teE55QrL4a4QSfydR9dnHF97jgCfptpuigbb53Lo95g",
        "serumV3Usdc": "2xiv8A5xrJ7RnGdxXB42uFEkYHJjszEhaJyKKt4WaLep",
        "coingeckoId": "raydium",
        "waterfallbot": "https://bit.ly/RAYwaterfall"
      }
    },
    {
      "chainId": 101,
      "address": "CzPDyvotTcxNqtPne32yUiEVQ6jk42HZi1Y3hUu7qf7f",
      "symbol": "RAY-WUSDT",
      "name": "Raydium Legacy LP Token V2 (RAY-WUSDT)",
      "decimals": 6,
      "logoURI": "https://raw.githubusercontent.com/solana-labs/token-list/main/assets/mainnet/CzPDyvotTcxNqtPne32yUiEVQ6jk42HZi1Y3hUu7qf7f/logo.png",
      "tags": [
        "lp-token"
      ],
      "extensions": {
        "website": "https://raydium.io/"
      }
    },
    {
      "chainId": 101,
      "address": "134Cct3CSdRCbYgq5SkwmHgfwjJ7EM5cG9PzqffWqECx",
      "symbol": "RAY-SOL",
      "name": "Raydium LP Token V2 (RAY-SOL)",
      "decimals": 6,
      "logoURI": "https://raw.githubusercontent.com/solana-labs/token-list/main/assets/mainnet/134Cct3CSdRCbYgq5SkwmHgfwjJ7EM5cG9PzqffWqECx/logo.png",
      "tags": [
        "lp-token"
      ],
      "extensions": {
        "website": "https://raydium.io/"
      }
    },
    {
      "chainId": 101,
      "address": "EVDmwajM5U73PD34bYPugwiA4Eqqbrej4mLXXv15Z5qR",
      "symbol": "LINK-WUSDT",
      "name": "Raydium LP Token V2 (LINK-WUSDT)",
      "decimals": 6,
      "logoURI": "https://raw.githubusercontent.com/solana-labs/token-list/main/assets/mainnet/EVDmwajM5U73PD34bYPugwiA4Eqqbrej4mLXXv15Z5qR/logo.png",
      "tags": [
        "lp-token"
      ],
      "extensions": {
        "website": "https://raydium.io/"
      }
    },
    {
      "chainId": 101,
      "address": "KY4XvwHy7JPzbWYAbk23jQvEb4qWJ8aCqYWREmk1Q7K",
      "symbol": "ETH-WUSDT",
      "name": "Raydium LP Token V2 (ETH-WUSDT)",
      "decimals": 6,
      "logoURI": "https://raw.githubusercontent.com/solana-labs/token-list/main/assets/mainnet/KY4XvwHy7JPzbWYAbk23jQvEb4qWJ8aCqYWREmk1Q7K/logo.png",
      "tags": [
        "lp-token"
      ],
      "extensions": {
        "website": "https://raydium.io/"
      }
    },
    {
      "chainId": 101,
      "address": "FgmBnsF5Qrnv8X9bomQfEtQTQjNNiBCWRKGpzPnE5BDg",
      "symbol": "RAY-USDC",
      "name": "Raydium Legacy LP Token V2 (RAY-USDC)",
      "decimals": 6,
      "logoURI": "https://raw.githubusercontent.com/solana-labs/token-list/main/assets/mainnet/FgmBnsF5Qrnv8X9bomQfEtQTQjNNiBCWRKGpzPnE5BDg/logo.png",
      "tags": [
        "lp-token"
      ],
      "extensions": {
        "website": "https://raydium.io/"
      }
    },
    {
      "chainId": 101,
      "address": "5QXBMXuCL7zfAk39jEVVEvcrz1AvBGgT9wAhLLHLyyUJ",
      "symbol": "RAY-SRM",
      "name": "Raydium Legacy LP Token V2 (RAY-SRM)",
      "decimals": 6,
      "logoURI": "https://raw.githubusercontent.com/solana-labs/token-list/main/assets/mainnet/5QXBMXuCL7zfAk39jEVVEvcrz1AvBGgT9wAhLLHLyyUJ/logo.png",
      "tags": [
        "lp-token"
      ],
      "extensions": {
        "website": "https://raydium.io/"
      }
    },
    {
      "chainId": 101,
      "address": "FdhKXYjCou2jQfgKWcNY7jb8F2DPLU1teTTTRfLBD2v1",
      "symbol": "RAY-WUSDT",
      "name": "Raydium Legacy LP Token V3 (RAY-WUSDT)",
      "decimals": 6,
      "logoURI": "https://raw.githubusercontent.com/solana-labs/token-list/main/assets/mainnet/FdhKXYjCou2jQfgKWcNY7jb8F2DPLU1teTTTRfLBD2v1/logo.png",
      "tags": [
        "lp-token"
      ],
      "extensions": {
        "website": "https://raydium.io/"
      }
    },
    {
      "chainId": 101,
      "address": "BZFGfXMrjG2sS7QT2eiCDEevPFnkYYF7kzJpWfYxPbcx",
      "symbol": "RAY-USDC",
      "name": "Raydium LP Token V3 (RAY-USDC)",
      "decimals": 6,
      "logoURI": "https://raw.githubusercontent.com/solana-labs/token-list/main/assets/mainnet/BZFGfXMrjG2sS7QT2eiCDEevPFnkYYF7kzJpWfYxPbcx/logo.png",
      "tags": [
        "lp-token"
      ],
      "extensions": {
        "website": "https://raydium.io/"
      }
    },
    {
      "chainId": 101,
      "address": "DSX5E21RE9FB9hM8Nh8xcXQfPK6SzRaJiywemHBSsfup",
      "symbol": "RAY-SRM",
      "name": "Raydium LP Token V3 (RAY-SRM)",
      "decimals": 6,
      "logoURI": "https://raw.githubusercontent.com/solana-labs/token-list/main/assets/mainnet/DSX5E21RE9FB9hM8Nh8xcXQfPK6SzRaJiywemHBSsfup/logo.png",
      "tags": [
        "lp-token"
      ],
      "extensions": {
        "website": "https://raydium.io/"
      }
    },
    {
      "chainId": 101,
      "address": "F5PPQHGcznZ2FxD9JaxJMXaf7XkaFFJ6zzTBcW8osQjw",
      "symbol": "RAY-SOL",
      "name": "Raydium LP Token V3 (RAY-SOL)",
      "decimals": 6,
      "logoURI": "https://raw.githubusercontent.com/solana-labs/token-list/main/assets/mainnet/F5PPQHGcznZ2FxD9JaxJMXaf7XkaFFJ6zzTBcW8osQjw/logo.png",
      "tags": [
        "lp-token"
      ],
      "extensions": {
        "website": "https://raydium.io/"
      }
    },
    {
      "chainId": 101,
      "address": "8Q6MKy5Yxb9vG1mWzppMtMb2nrhNuCRNUkJTeiE3fuwD",
      "symbol": "RAY-ETH",
      "name": "Raydium LP Token V3 (RAY-ETH)",
      "decimals": 6,
      "logoURI": "https://raw.githubusercontent.com/solana-labs/token-list/main/assets/mainnet/8Q6MKy5Yxb9vG1mWzppMtMb2nrhNuCRNUkJTeiE3fuwD/logo.png",
      "tags": [
        "lp-token"
      ],
      "extensions": {
        "website": "https://raydium.io/"
      }
    },
    {
      "chainId": 101,
      "address": "DsBuznXRTmzvEdb36Dx3aVLVo1XmH7r1PRZUFugLPTFv",
      "symbol": "FIDA-RAY",
      "name": "Raydium Fusion LP Token V4 (FIDA-RAY)",
      "decimals": 6,
      "logoURI": "https://raw.githubusercontent.com/solana-labs/token-list/main/assets/mainnet/DsBuznXRTmzvEdb36Dx3aVLVo1XmH7r1PRZUFugLPTFv/logo.png",
      "tags": [
        "lp-token"
      ],
      "extensions": {
        "website": "https://raydium.io/"
      }
    },
    {
      "chainId": 101,
      "address": "FwaX9W7iThTZH5MFeasxdLpxTVxRcM7ZHieTCnYog8Yb",
      "symbol": "OXY-RAY",
      "name": "Raydium Fusion LP Token V4 (OXY-RAY)",
      "decimals": 6,
      "logoURI": "https://raw.githubusercontent.com/solana-labs/token-list/main/assets/mainnet/FwaX9W7iThTZH5MFeasxdLpxTVxRcM7ZHieTCnYog8Yb/logo.png",
      "tags": [
        "lp-token"
      ],
      "extensions": {
        "website": "https://raydium.io/"
      }
    },
    {
      "chainId": 101,
      "address": "CcKK8srfVdTSsFGV3VLBb2YDbzF4T4NM2C3UEjC39RLP",
      "symbol": "MAPS-RAY",
      "name": "Raydium Fusion LP Token V4 (MAPS-RAY)",
      "decimals": 6,
      "logoURI": "https://raw.githubusercontent.com/solana-labs/token-list/main/assets/mainnet/CcKK8srfVdTSsFGV3VLBb2YDbzF4T4NM2C3UEjC39RLP/logo.png",
      "tags": [
        "lp-token"
      ],
      "extensions": {
        "website": "https://raydium.io/"
      }
    },
    {
      "chainId": 101,
      "address": "CHT8sft3h3gpLYbCcZ9o27mT5s3Z6VifBVbUiDvprHPW",
      "symbol": "KIN-RAY",
      "name": "Raydium Legacy Fusion LP Token V4 (KIN-RAY)",
      "decimals": 6,
      "logoURI": "https://raw.githubusercontent.com/solana-labs/token-list/main/assets/mainnet/CHT8sft3h3gpLYbCcZ9o27mT5s3Z6VifBVbUiDvprHPW/logo.png",
      "tags": [
        "lp-token"
      ],
      "extensions": {
        "website": "https://raydium.io/"
      }
    },
    {
      "chainId": 101,
      "address": "C3sT1R3nsw4AVdepvLTLKr5Gvszr7jufyBWUCvy4TUvT",
      "symbol": "RAY-USDT",
      "name": "Raydium LP Token V4 (RAY-USDT)",
      "decimals": 6,
      "logoURI": "https://raw.githubusercontent.com/solana-labs/token-list/main/assets/mainnet/C3sT1R3nsw4AVdepvLTLKr5Gvszr7jufyBWUCvy4TUvT/logo.png",
      "tags": [
        "lp-token"
      ],
      "extensions": {
        "website": "https://raydium.io/"
      }
    },
    {
      "chainId": 101,
      "address": "8HoQnePLqPj4M7PUDzfw8e3Ymdwgc7NLGnaTUapubyvu",
      "symbol": "SOL-USDC",
      "name": "Raydium LP Token V4 (SOL-USDC)",
      "decimals": 9,
      "logoURI": "https://raw.githubusercontent.com/solana-labs/token-list/main/assets/mainnet/8HoQnePLqPj4M7PUDzfw8e3Ymdwgc7NLGnaTUapubyvu/logo.png",
      "tags": [
        "lp-token"
      ],
      "extensions": {
        "website": "https://raydium.io/"
      }
    },
    {
      "chainId": 101,
      "address": "865j7iMmRRycSYUXzJ33ZcvLiX9JHvaLidasCyUyKaRE",
      "symbol": "YFI-USDC",
      "name": "Raydium LP Token V4 (YFI-USDC)",
      "decimals": 6,
      "logoURI": "https://raw.githubusercontent.com/solana-labs/token-list/main/assets/mainnet/865j7iMmRRycSYUXzJ33ZcvLiX9JHvaLidasCyUyKaRE/logo.png",
      "tags": [
        "lp-token"
      ],
      "extensions": {
        "website": "https://raydium.io/"
      }
    },
    {
      "chainId": 101,
      "address": "9XnZd82j34KxNLgQfz29jGbYdxsYznTWRpvZE3SRE7JG",
      "symbol": "SRM-USDC",
      "name": "Raydium LP Token V4 (SRM-USDC)",
      "decimals": 6,
      "logoURI": "https://raw.githubusercontent.com/solana-labs/token-list/main/assets/mainnet/9XnZd82j34KxNLgQfz29jGbYdxsYznTWRpvZE3SRE7JG/logo.png",
      "tags": [
        "lp-token"
      ],
      "extensions": {
        "website": "https://raydium.io/"
      }
    },
    {
      "chainId": 101,
      "address": "75dCoKfUHLUuZ4qEh46ovsxfgWhB4icc3SintzWRedT9",
      "symbol": "FTT-USDC",
      "name": "Raydium LP Token V4 (FTT-USDC)",
      "decimals": 6,
      "logoURI": "https://raw.githubusercontent.com/solana-labs/token-list/main/assets/mainnet/75dCoKfUHLUuZ4qEh46ovsxfgWhB4icc3SintzWRedT9/logo.png",
      "tags": [
        "lp-token"
      ],
      "extensions": {
        "website": "https://raydium.io/"
      }
    },
    {
      "chainId": 101,
      "address": "2hMdRdVWZqetQsaHG8kQjdZinEMBz75vsoWTCob1ijXu",
      "symbol": "BTC-USDC",
      "name": "Raydium LP Token V4 (BTC-USDC)",
      "decimals": 6,
      "logoURI": "https://raw.githubusercontent.com/solana-labs/token-list/main/assets/mainnet/2hMdRdVWZqetQsaHG8kQjdZinEMBz75vsoWTCob1ijXu/logo.png",
      "tags": [
        "lp-token"
      ],
      "extensions": {
        "website": "https://raydium.io/"
      }
    },
    {
      "chainId": 101,
      "address": "2QVjeR9d2PbSf8em8NE8zWd8RYHjFtucDUdDgdbDD2h2",
      "symbol": "SUSHI-USDC",
      "name": "Raydium LP Token V4 (SUSHI-USDC)",
      "decimals": 6,
      "logoURI": "https://raw.githubusercontent.com/solana-labs/token-list/main/assets/mainnet/2QVjeR9d2PbSf8em8NE8zWd8RYHjFtucDUdDgdbDD2h2/logo.png",
      "tags": [
        "lp-token"
      ],
      "extensions": {
        "website": "https://raydium.io/"
      }
    },
    {
      "chainId": 101,
      "address": "CHyUpQFeW456zcr5XEh4RZiibH8Dzocs6Wbgz9aWpXnQ",
      "symbol": "TOMO-USDC",
      "name": "Raydium LP Token V4 (TOMO-USDC)",
      "decimals": 6,
      "logoURI": "https://raw.githubusercontent.com/solana-labs/token-list/main/assets/mainnet/CHyUpQFeW456zcr5XEh4RZiibH8Dzocs6Wbgz9aWpXnQ/logo.png",
      "tags": [
        "lp-token"
      ],
      "extensions": {
        "website": "https://raydium.io/"
      }
    },
    {
      "chainId": 101,
      "address": "BqjoYjqKrXtfBKXeaWeAT5sYCy7wsAYf3XjgDWsHSBRs",
      "symbol": "LINK-USDC",
      "name": "Raydium LP Token V4 (LINK-USDC)",
      "decimals": 6,
      "logoURI": "https://raw.githubusercontent.com/solana-labs/token-list/main/assets/mainnet/BqjoYjqKrXtfBKXeaWeAT5sYCy7wsAYf3XjgDWsHSBRs/logo.png",
      "tags": [
        "lp-token"
      ],
      "extensions": {
        "website": "https://raydium.io/"
      }
    },
    {
      "chainId": 101,
      "address": "13PoKid6cZop4sj2GfoBeujnGfthUbTERdE5tpLCDLEY",
      "symbol": "ETH-USDC",
      "name": "Raydium LP Token V4 (ETH-USDC)",
      "decimals": 6,
      "logoURI": "https://raw.githubusercontent.com/solana-labs/token-list/main/assets/mainnet/13PoKid6cZop4sj2GfoBeujnGfthUbTERdE5tpLCDLEY/logo.png",
      "tags": [
        "lp-token"
      ],
      "extensions": {
        "website": "https://raydium.io/"
      }
    },
    {
      "chainId": 101,
      "address": "2Vyyeuyd15Gp8aH6uKE72c4hxc8TVSLibxDP9vzspQWG",
      "symbol": "COPE-USDC",
      "name": "Raydium Fusion LP Token V4 (COPE-USDC)",
      "decimals": 0,
      "logoURI": "https://raw.githubusercontent.com/solana-labs/token-list/main/assets/mainnet/2Vyyeuyd15Gp8aH6uKE72c4hxc8TVSLibxDP9vzspQWG/logo.png",
      "tags": [
        "lp-token"
      ],
      "extensions": {
        "website": "https://raydium.io/"
      }
    },
    {
      "chainId": 101,
      "address": "Epm4KfTj4DMrvqn6Bwg2Tr2N8vhQuNbuK8bESFp4k33K",
      "symbol": "SOL-USDT",
      "name": "Raydium LP Token V4 (SOL-USDT)",
      "decimals": 9,
      "logoURI": "https://raw.githubusercontent.com/solana-labs/token-list/main/assets/mainnet/Epm4KfTj4DMrvqn6Bwg2Tr2N8vhQuNbuK8bESFp4k33K/logo.png",
      "tags": [
        "lp-token"
      ],
      "extensions": {
        "website": "https://raydium.io/"
      }
    },
    {
      "chainId": 101,
      "address": "FA1i7fej1pAbQbnY8NbyYUsTrWcasTyipKreDgy1Mgku",
      "symbol": "YFI-USDT",
      "name": "Raydium LP Token V4 (YFI-USDT)",
      "decimals": 6,
      "logoURI": "https://raw.githubusercontent.com/solana-labs/token-list/main/assets/mainnet/FA1i7fej1pAbQbnY8NbyYUsTrWcasTyipKreDgy1Mgku/logo.png",
      "tags": [
        "lp-token"
      ],
      "extensions": {
        "website": "https://raydium.io/"
      }
    },
    {
      "chainId": 101,
      "address": "HYSAu42BFejBS77jZAZdNAWa3iVcbSRJSzp3wtqCbWwv",
      "symbol": "SRM-USDT",
      "name": "Raydium LP Token V4 (SRM-USDT)",
      "decimals": 6,
      "logoURI": "https://raw.githubusercontent.com/solana-labs/token-list/main/assets/mainnet/HYSAu42BFejBS77jZAZdNAWa3iVcbSRJSzp3wtqCbWwv/logo.png",
      "tags": [
        "lp-token"
      ],
      "extensions": {
        "website": "https://raydium.io/"
      }
    },
    {
      "chainId": 101,
      "address": "2cTCiUnect5Lap2sk19xLby7aajNDYseFhC9Pigou11z",
      "symbol": "FTT-USDT",
      "name": "Raydium LP Token V4 (FTT-USDT)",
      "decimals": 6,
      "logoURI": "https://raw.githubusercontent.com/solana-labs/token-list/main/assets/mainnet/2cTCiUnect5Lap2sk19xLby7aajNDYseFhC9Pigou11z/logo.png",
      "tags": [
        "lp-token"
      ],
      "extensions": {
        "website": "https://raydium.io/"
      }
    },
    {
      "chainId": 101,
      "address": "DgGuvR9GSHimopo3Gc7gfkbKamLKrdyzWkq5yqA6LqYS",
      "symbol": "BTC-USDT",
      "name": "Raydium LP Token V4 (BTC-USDT)",
      "decimals": 6,
      "logoURI": "https://raw.githubusercontent.com/solana-labs/token-list/main/assets/mainnet/DgGuvR9GSHimopo3Gc7gfkbKamLKrdyzWkq5yqA6LqYS/logo.png",
      "tags": [
        "lp-token"
      ],
      "extensions": {
        "website": "https://raydium.io/"
      }
    },
    {
      "chainId": 101,
      "address": "Ba26poEYDy6P2o95AJUsewXgZ8DM9BCsmnU9hmC9i4Ki",
      "symbol": "SUSHI-USDT",
      "name": "Raydium LP Token V4 (SUSHI-USDT)",
      "decimals": 6,
      "logoURI": "https://raw.githubusercontent.com/solana-labs/token-list/main/assets/mainnet/Ba26poEYDy6P2o95AJUsewXgZ8DM9BCsmnU9hmC9i4Ki/logo.png",
      "tags": [
        "lp-token"
      ],
      "extensions": {
        "website": "https://raydium.io/"
      }
    },
    {
      "chainId": 101,
      "address": "D3iGro1vn6PWJXo9QAPj3dfta6dKkHHnmiiym2EfsAmi",
      "symbol": "TOMO-USDT",
      "name": "Raydium LP Token V4 (TOMO-USDT)",
      "decimals": 6,
      "logoURI": "https://raw.githubusercontent.com/solana-labs/token-list/main/assets/mainnet/D3iGro1vn6PWJXo9QAPj3dfta6dKkHHnmiiym2EfsAmi/logo.png",
      "tags": [
        "lp-token"
      ],
      "extensions": {
        "website": "https://raydium.io/"
      }
    },
    {
      "chainId": 101,
      "address": "Dr12Sgt9gkY8WU5tRkgZf1TkVWJbvjYuPAhR3aDCwiiX",
      "symbol": "LINK-USDT",
      "name": "Raydium LP Token V4 (LINK-USDT)",
      "decimals": 6,
      "logoURI": "https://raw.githubusercontent.com/solana-labs/token-list/main/assets/mainnet/Dr12Sgt9gkY8WU5tRkgZf1TkVWJbvjYuPAhR3aDCwiiX/logo.png",
      "tags": [
        "lp-token"
      ],
      "extensions": {
        "website": "https://raydium.io/"
      }
    },
    {
      "chainId": 101,
      "address": "nPrB78ETY8661fUgohpuVusNCZnedYCgghzRJzxWnVb",
      "symbol": "ETH-USDT",
      "name": "Raydium LP Token V4 (ETH-USDT)",
      "decimals": 6,
      "logoURI": "https://raw.githubusercontent.com/solana-labs/token-list/main/assets/mainnet/nPrB78ETY8661fUgohpuVusNCZnedYCgghzRJzxWnVb/logo.png",
      "tags": [
        "lp-token"
      ],
      "extensions": {
        "website": "https://raydium.io/"
      }
    },
    {
      "chainId": 101,
      "address": "EGJht91R7dKpCj8wzALkjmNdUUUcQgodqWCYweyKcRcV",
      "symbol": "YFI-SRM",
      "name": "Raydium LP Token V4 (YFI-SRM)",
      "decimals": 6,
      "logoURI": "https://raw.githubusercontent.com/solana-labs/token-list/main/assets/mainnet/EGJht91R7dKpCj8wzALkjmNdUUUcQgodqWCYweyKcRcV/logo.png",
      "tags": [
        "lp-token"
      ],
      "extensions": {
        "website": "https://raydium.io/"
      }
    },
    {
      "chainId": 101,
      "address": "AsDuPg9MgPtt3jfoyctUCUgsvwqAN6RZPftqoeiPDefM",
      "symbol": "FTT-SRM",
      "name": "Raydium LP Token V4 (FTT-SRM)",
      "decimals": 6,
      "logoURI": "https://raw.githubusercontent.com/solana-labs/token-list/main/assets/mainnet/AsDuPg9MgPtt3jfoyctUCUgsvwqAN6RZPftqoeiPDefM/logo.png",
      "tags": [
        "lp-token"
      ],
      "extensions": {
        "website": "https://raydium.io/"
      }
    },
    {
      "chainId": 101,
      "address": "AGHQxXb3GSzeiLTcLtXMS2D5GGDZxsB2fZYZxSB5weqB",
      "symbol": "BTC-SRM",
      "name": "Raydium LP Token V4 (BTC-SRM)",
      "decimals": 6,
      "logoURI": "https://raw.githubusercontent.com/solana-labs/token-list/main/assets/mainnet/AGHQxXb3GSzeiLTcLtXMS2D5GGDZxsB2fZYZxSB5weqB/logo.png",
      "tags": [
        "lp-token"
      ],
      "extensions": {
        "website": "https://raydium.io/"
      }
    },
    {
      "chainId": 101,
      "address": "3HYhUnUdV67j1vn8fu7ExuVGy5dJozHEyWvqEstDbWwE",
      "symbol": "SUSHI-SRM",
      "name": "Raydium LP Token V4 (SUSHI-SRM)",
      "decimals": 6,
      "logoURI": "https://raw.githubusercontent.com/solana-labs/token-list/main/assets/mainnet/3HYhUnUdV67j1vn8fu7ExuVGy5dJozHEyWvqEstDbWwE/logo.png",
      "tags": [
        "lp-token"
      ],
      "extensions": {
        "website": "https://raydium.io/"
      }
    },
    {
      "chainId": 101,
      "address": "GgH9RnKrQpaMQeqmdbMvs5oo1A24hERQ9wuY2pSkeG7x",
      "symbol": "TOMO-SRM",
      "name": "Raydium LP Token V4 (TOMO-SRM)",
      "decimals": 6,
      "logoURI": "https://raw.githubusercontent.com/solana-labs/token-list/main/assets/mainnet/GgH9RnKrQpaMQeqmdbMvs5oo1A24hERQ9wuY2pSkeG7x/logo.png",
      "tags": [
        "lp-token"
      ],
      "extensions": {
        "website": "https://raydium.io/"
      }
    },
    {
      "chainId": 101,
      "address": "GXN6yJv12o18skTmJXaeFXZVY1iqR18CHsmCT8VVCmDD",
      "symbol": "LINK-SRM",
      "name": "Raydium LP Token V4 (LINK-SRM)",
      "decimals": 6,
      "logoURI": "https://raw.githubusercontent.com/solana-labs/token-list/main/assets/mainnet/GXN6yJv12o18skTmJXaeFXZVY1iqR18CHsmCT8VVCmDD/logo.png",
      "tags": [
        "lp-token"
      ],
      "extensions": {
        "website": "https://raydium.io/"
      }
    },
    {
      "chainId": 101,
      "address": "9VoY3VERETuc2FoadMSYYizF26mJinY514ZpEzkHMtwG",
      "symbol": "ETH-SRM",
      "name": "Raydium LP Token V4 (ETH-SRM)",
      "decimals": 6,
      "logoURI": "https://raw.githubusercontent.com/solana-labs/token-list/main/assets/mainnet/9VoY3VERETuc2FoadMSYYizF26mJinY514ZpEzkHMtwG/logo.png",
      "tags": [
        "lp-token"
      ],
      "extensions": {
        "website": "https://raydium.io/"
      }
    },
    {
      "chainId": 101,
      "address": "AKJHspCwDhABucCxNLXUSfEzb7Ny62RqFtC9uNjJi4fq",
      "symbol": "SRM-SOL",
      "name": "Raydium LP Token V4 (SRM-SOL)",
      "decimals": 6,
      "logoURI": "https://raw.githubusercontent.com/solana-labs/token-list/main/assets/mainnet/AKJHspCwDhABucCxNLXUSfEzb7Ny62RqFtC9uNjJi4fq/logo.png",
      "tags": [
        "lp-token"
      ],
      "extensions": {
        "website": "https://raydium.io/"
      }
    },
    {
      "chainId": 101,
      "address": "2doeZGLJyACtaG9DCUyqMLtswesfje1hjNA11hMdj6YU",
      "symbol": "TULIP-USDC",
      "name": "Raydium LP Token V4 (TULIP-USDC)",
      "decimals": 6,
      "logoURI": "https://raw.githubusercontent.com/solana-labs/token-list/main/assets/mainnet/2doeZGLJyACtaG9DCUyqMLtswesfje1hjNA11hMdj6YU/logo.svg",
      "tags": [
        "lp-token"
      ],
      "extensions": {
        "website": "https://raydium.io/"
      }
    },
    {
      "chainId": 101,
      "address": "AcstFzGGawvvdVhYV9bftr7fmBHbePUjhv53YK1W3dZo",
      "symbol": "LSD",
      "name": "LSD",
      "decimals": 9,
      "logoURI": "https://raw.githubusercontent.com/solana-labs/token-list/main/assets/mainnet/AcstFzGGawvvdVhYV9bftr7fmBHbePUjhv53YK1W3dZo/logo.svg",
      "tags": [
        "nft"
      ],
      "extensions": {
        "website": "https://solible.com/"
      }
    },
    {
      "chainId": 101,
      "address": "91fSFQsPzMLat9DHwLdQacW3i3EGnWds5tA5mt7yLiT9",
      "symbol": "Unlimited Energy",
      "name": "Unlimited Energy",
      "decimals": 9,
      "tags": [
        "nft"
      ],
      "extensions": {
        "website": "https://solible.com/"
      }
    },
    {
      "chainId": 101,
      "address": "29PEpZeuqWf9tS2gwCjpeXNdXLkaZSMR2s1ibkvGsfnP",
      "symbol": "Need for Speed",
      "name": "Need for Speed",
      "decimals": 9,
      "tags": [
        "nft"
      ],
      "extensions": {
        "website": "https://solible.com/"
      }
    },
    {
      "chainId": 101,
      "address": "HsY8PNar8VExU335ZRYzg89fX7qa4upYu6vPMPFyCDdK",
      "symbol": "ADOR OPENS",
      "name": "ADOR OPENS",
      "decimals": 0,
      "tags": [
        "nft"
      ],
      "extensions": {
        "website": "https://solible.com/"
      }
    },
    {
      "chainId": 101,
      "address": "EDP8TpLJ77M3KiDgFkZW4v4mhmKJHZi9gehYXenfFZuL",
      "symbol": "CMS - Rare",
      "name": "CMS - Rare",
      "decimals": 0,
      "tags": [
        "nft"
      ],
      "extensions": {
        "website": "https://solible.com/"
      }
    },
    {
      "chainId": 101,
      "address": "BrUKFwAABkExb1xzYU4NkRWzjBihVQdZ3PBz4m5S8if3",
      "symbol": "Tesla",
      "name": "Tesla",
      "decimals": 0,
      "tags": [
        "nft"
      ],
      "extensions": {
        "website": "https://solible.com/"
      }
    },
    {
      "chainId": 101,
      "address": "9CmQwpvVXRyixjiE3LrbSyyopPZohNDN1RZiTk8rnXsQ",
      "symbol": "DeceFi",
      "name": "DeceFi",
      "decimals": 0,
      "tags": [
        "nft"
      ],
      "extensions": {
        "website": "https://solible.com/"
      }
    },
    {
      "chainId": 101,
      "address": "F6ST1wWkx2PeH45sKmRxo1boyuzzWCfpnvyKL4BGeLxF",
      "symbol": "Power User",
      "name": "Power User",
      "decimals": 0,
      "tags": [
        "nft"
      ],
      "extensions": {
        "website": "https://solible.com/"
      }
    },
    {
      "chainId": 101,
      "address": "dZytJ7iPDcCu9mKe3srL7bpUeaR3zzkcVqbtqsmxtXZ",
      "symbol": "VIP Member",
      "name": "VIP Member",
      "decimals": 0,
      "tags": [
        "nft"
      ],
      "extensions": {
        "website": "https://solible.com/"
      }
    },
    {
      "chainId": 101,
      "address": "8T4vXgwZUWwsbCDiptHFHjdfexvLG9UP8oy1psJWEQdS",
      "symbol": "Uni Christmas",
      "name": "Uni Christmas",
      "decimals": 0,
      "tags": [
        "nft"
      ],
      "extensions": {
        "website": "https://solible.com/"
      }
    },
    {
      "chainId": 101,
      "address": "EjFGGJSyp9UDS8aqafET5LX49nsG326MeNezYzpiwgpQ",
      "symbol": "BNB",
      "name": "BNB",
      "decimals": 0,
      "tags": [
        "nft"
      ],
      "extensions": {
        "website": "https://solible.com/"
      }
    },
    {
      "chainId": 101,
      "address": "FkmkTr4en8CXkfo9jAwEMov6PVNLpYMzWr3Udqf9so8Z",
      "symbol": "Seldom",
      "name": "Seldom",
      "decimals": 9,
      "tags": [
        "nft"
      ],
      "extensions": {
        "website": "https://solible.com/"
      }
    },
    {
      "chainId": 101,
      "address": "2gn1PJdMAU92SU5inLSp4Xp16ZC5iLF6ScEi7UBvp8ZD",
      "symbol": "Satoshi Closeup",
      "name": "Satoshi Closeup",
      "decimals": 9,
      "tags": [
        "nft"
      ],
      "extensions": {
        "website": "https://solible.com/"
      }
    },
    {
      "chainId": 101,
      "address": "7mhZHtPL4GFkquQR4Y6h34Q8hNkQvGc1FaNtyE43NvUR",
      "symbol": "Satoshi GB",
      "name": "Satoshi GB",
      "decimals": 9,
      "tags": [
        "nft"
      ],
      "extensions": {
        "website": "https://solible.com/"
      }
    },
    {
      "chainId": 101,
      "address": "8RoKfLx5RCscbtVh8kYb81TF7ngFJ38RPomXtUREKsT2",
      "symbol": "Satoshi OG",
      "name": "Satoshi OG",
      "decimals": 9,
      "tags": [
        "nft"
      ],
      "extensions": {
        "website": "https://solible.com/"
      }
    },
    {
      "chainId": 101,
      "address": "9rw5hyDngBQ3yDsCRHqgzGHERpU2zaLh1BXBUjree48J",
      "symbol": "Satoshi BTC",
      "name": "Satoshi BTC",
      "decimals": 10,
      "tags": [
        "nft"
      ],
      "extensions": {
        "website": "https://solible.com/"
      }
    },
    {
      "chainId": 101,
      "address": "AiD7J6D5Hny5DJB1MrYBc2ePQqy2Yh4NoxWwYfR7PzxH",
      "symbol": "Satoshi GB",
      "name": "Satoshi GB",
      "decimals": 9,
      "tags": [
        "nft"
      ],
      "extensions": {
        "website": "https://solible.com/"
      }
    },
    {
      "chainId": 101,
      "address": "4qzEcYvT6TuJME2EMZ5vjaLvQja6R4hKjarA73WQUwt6",
      "name": "APESZN_HOODIE",
      "symbol": "APESZN_HOODIE",
      "decimals": 9,
      "tags": [
        "nft"
      ],
      "extensions": {
        "website": "https://solible.com/"
      }
    },
    {
      "chainId": 101,
      "address": "APhyVWtzjdTVYhyta9ngSiCDk2pLi8eEZKsHGSbsmwv6",
      "name": "APESZN_TEE_SHIRT",
      "symbol": "APESZN_TEE_SHIRT",
      "decimals": 9,
      "tags": [
        "nft"
      ],
      "extensions": {
        "website": "https://solible.com/"
      }
    },
    {
      "chainId": 101,
      "address": "bxiA13fpU1utDmYuUvxvyMT8odew5FEm96MRv7ij3eb",
      "symbol": "Satoshi",
      "name": "Satoshi",
      "decimals": 9,
      "tags": [
        "nft"
      ],
      "extensions": {
        "website": "https://solible.com/"
      }
    },
    {
      "chainId": 101,
      "address": "GoC24kpj6TkvjzspXrjSJC2CVb5zMWhLyRcHJh9yKjRF",
      "symbol": "Satoshi Closeup",
      "name": "Satoshi Closeup",
      "decimals": 9,
      "tags": [
        "nft"
      ],
      "extensions": {
        "website": "https://solible.com/"
      }
    },
    {
      "chainId": 101,
      "address": "oCUduD44ETuZ65bpWdPzPDSnAdreg1sJrugfwyFZVHV",
      "symbol": "Satoshi BTC",
      "name": "Satoshi BTC",
      "decimals": 9,
      "tags": [
        "nft"
      ],
      "extensions": {
        "website": "https://solible.com/"
      }
    },
    {
      "chainId": 101,
      "address": "9Vvre2DxBB9onibwYDHeMsY1cj6BDKtEDccBPWRN215E",
      "symbol": "Satoshi Nakamoto",
      "name": "Satoshi Nakamoto",
      "decimals": 9,
      "tags": [
        "nft"
      ],
      "extensions": {
        "website": "https://solible.com/"
      }
    },
    {
      "chainId": 101,
      "address": "7RpFk44cMTAUt9CcjEMWnZMypE9bYQsjBiSNLn5qBvhP",
      "symbol": "Charles Hoskinson",
      "name": "Charles Hoskinson",
      "decimals": 9,
      "tags": [
        "nft"
      ],
      "extensions": {
        "website": "https://solible.com/"
      }
    },
    {
      "chainId": 101,
      "address": "GyRkPAxpd9XrMHcBF6fYHVRSZQvQBwAGKAGQeBPSKzMq",
      "symbol": "SBF",
      "name": "SBF",
      "decimals": 0,
      "tags": [
        "nft"
      ],
      "extensions": {
        "website": "https://solible.com/"
      }
    },
    {
      "chainId": 101,
      "address": "AgdBQN2Sy2abiZ2KToWeUsQ9PHdCv95wt6kVWRf5zDkx",
      "symbol": "Bitcoin Tram",
      "name": "Bitcoin Tram",
      "decimals": 0,
      "tags": [
        "nft"
      ],
      "extensions": {
        "website": "https://solible.com/"
      }
    },
    {
      "chainId": 101,
      "address": "7TRzvCqXN8KSXggbSyeEG2Z9YBBhEFmbtmv6FLbd4mmd",
      "symbol": "SRM tee-shirt",
      "name": "SRM tee-shirt",
      "decimals": 0,
      "tags": [
        "nft"
      ],
      "extensions": {
        "website": "https://solible.com/"
      }
    },
    {
      "chainId": 101,
      "address": "gksYzxitEf2HyE7Bb81vvHXNH5f3wa43jvXf4TcUZwb",
      "symbol": "PERK",
      "name": "PERK",
      "decimals": 6,
      "logoURI": "https://raw.githubusercontent.com/solana-labs/token-list/main/assets/mainnet/gksYzxitEf2HyE7Bb81vvHXNH5f3wa43jvXf4TcUZwb/logo.png",
      "tags": [],
      "extensions": {
        "website": "https://perk.exchange/"
      }
    },
    {
      "chainId": 101,
      "address": "BDxWSxkMLW1nJ3VggamUKkEKrtCaVqzFxoDApM8HdBks",
      "symbol": "BTSG",
      "name": "BitSong",
      "decimals": 6,
      "logoURI": "https://raw.githubusercontent.com/solana-labs/token-list/main/assets/mainnet/BDxWSxkMLW1nJ3VggamUKkEKrtCaVqzFxoDApM8HdBks/logo.png",
      "tags": [],
      "extensions": {
        "website": "https://bitsong.io/",
        "coingeckoId": "bitsong"
      }
    },
    {
      "chainId": 101,
      "address": "5ddiFxh3J2tcZHfn8uhGRYqu16P3FUvBfh8WoZPUHKW5",
      "name": "EOSBEAR",
      "symbol": "EOSBEAR",
      "decimals": 6,
      "logoURI": "",
      "tags": [
        "leveraged",
        "bear"
      ],
      "extensions": {
        "coingeckoId": "3x-short-eos-token",
        "serumV3Usdc": "2BQrJP599QVKRyHhyJ6oRrTPNUmPBgXxiBo2duvYdacy"
      }
    },
    {
      "chainId": 101,
      "address": "qxxF6S62hmZF5bo46mS7C2qbBa87qRossAM78VzsDqi",
      "name": "EOSBULL",
      "symbol": "EOSBULL",
      "decimals": 6,
      "logoURI": "",
      "tags": [
        "leveraged",
        "bull"
      ],
      "extensions": {
        "coingeckoId": "3x-long-eos-token"
      }
    },
    {
      "chainId": 101,
      "address": "2CDLbxeuqkLTLY3em6FFQgfBQV5LRnEsJJgcFCvWKNcS",
      "name": "BNBBEAR",
      "symbol": "BNBBEAR",
      "decimals": 6,
      "logoURI": "",
      "tags": [
        "leveraged",
        "bear"
      ],
      "extensions": {
        "coingeckoId": "3x-short-bnb-token"
      }
    },
    {
      "chainId": 101,
      "address": "AfjHjdLibuXyvmz7PyTSc5KEcGBh43Kcu8Sr2tyDaJyt",
      "name": "BNBBULL",
      "symbol": "BNBBULL",
      "decimals": 6,
      "logoURI": "",
      "tags": [
        "leveraged",
        "bull"
      ],
      "extensions": {
        "coingeckoId": "3x-long-bnb-token"
      }
    },
    {
      "chainId": 101,
      "address": "8kA1WJKoLTxtACNPkvW6UNufsrpxUY57tXZ9KmG9123t",
      "name": "BSVBULL",
      "symbol": "BSVBULL",
      "decimals": 6,
      "logoURI": "",
      "tags": [
        "leveraged",
        "bull"
      ],
      "extensions": {
        "coingeckoId": "3x-long-bitcoin-sv-token"
      }
    },
    {
      "chainId": 101,
      "address": "2FGW8BVMu1EHsz2ZS9rZummDaq6o2DVrZZPw4KaAvDWh",
      "name": "BSVBEAR",
      "symbol": "BSVBEAR",
      "decimals": 6,
      "logoURI": "",
      "tags": [
        "leveraged",
        "bear"
      ],
      "extensions": {
        "coingeckoId": "3x-short-bitcoin-sv-token"
      }
    },
    {
      "chainId": 101,
      "address": "8L9XGTMzcqS9p61zsR35t7qipwAXMYkD6disWoDFZiFT",
      "name": "LTCBEAR",
      "symbol": "LTCBEAR",
      "decimals": 6,
      "logoURI": "",
      "tags": [
        "leveraged",
        "bear"
      ],
      "extensions": {
        "coingeckoId": "3x-short-litecoin-token"
      }
    },
    {
      "chainId": 101,
      "address": "863ZRjf1J8AaVuCqypAdm5ktVyGYDiBTvD1MNHKrwyjp",
      "name": "LTCBULL",
      "symbol": "LTCBULL",
      "decimals": 6,
      "logoURI": "",
      "tags": [
        "leveraged",
        "bull"
      ],
      "extensions": {
        "coingeckoId": "3x-long-litecoin-token"
      }
    },
    {
      "chainId": 101,
      "address": "GkSPaHdY2raetuYzsJYacHtrAtQUfWt64bpd1VzxJgSD",
      "name": "BULL",
      "symbol": "BULL",
      "decimals": 6,
      "logoURI": "",
      "tags": [
        "leveraged",
        "bull"
      ],
      "extensions": {
        "coingeckoId": "3x-long-bitcoin-token"
      }
    },
    {
      "chainId": 101,
      "address": "45vwTZSDFBiqCMRdtK4xiLCHEov8LJRW8GwnofG8HYyH",
      "name": "BEAR",
      "symbol": "BEAR",
      "decimals": 6,
      "logoURI": "",
      "tags": [
        "leveraged",
        "bear"
      ],
      "extensions": {
        "coingeckoId": "3x-short-bitcoin-token"
      }
    },
    {
      "chainId": 101,
      "address": "2VTAVf1YCwamD3ALMdYHRMV5vPUCXdnatJH5f1khbmx6",
      "name": "BCHBEAR",
      "symbol": "BCHBEAR",
      "decimals": 6,
      "logoURI": "",
      "tags": [
        "leveraged",
        "bear"
      ],
      "extensions": {
        "coingeckoId": "3x-short-bitcoin-cash-token"
      }
    },
    {
      "chainId": 101,
      "address": "22xoSp66BDt4x4Q5xqxjaSnirdEyharoBziSFChkLFLy",
      "name": "BCHBULL",
      "symbol": "BCHBULL",
      "decimals": 6,
      "logoURI": "",
      "tags": [
        "leveraged",
        "bull"
      ],
      "extensions": {
        "coingeckoId": "3x-long-bitcoin-cash-token"
      }
    },
    {
      "chainId": 101,
      "address": "CwChm6p9Q3yFrjzVeiLTTbsoJkooscof5SJYZc2CrNqG",
      "name": "ETHBULL",
      "symbol": "ETHBULL",
      "decimals": 6,
      "logoURI": "",
      "tags": [
        "leveraged",
        "bull"
      ],
      "extensions": {
        "coingeckoId": "3x-long-ethereum-token",
        "serumV3Usdt": "FuhKVt5YYCv7vXnADXtb7vqzYn82PJoap86q5wm8LX8Q"
      }
    },
    {
      "chainId": 101,
      "address": "Bvv9xLodFrvDFSno9Ud8SEh5zVtBDQQjnBty2SgMcJ2s",
      "name": "ETHBEAR",
      "symbol": "ETHBEAR",
      "decimals": 6,
      "logoURI": "",
      "tags": [
        "leveraged",
        "bear"
      ],
      "extensions": {
        "coingeckoId": "3x-short-ethereum-token"
      }
    },
    {
      "chainId": 101,
      "address": "HRhaNssoyv5tKFRcbPg69ULEbcD8DPv99GdXLcdkgc1A",
      "name": "ALTBULL",
      "symbol": "ALTBULL",
      "decimals": 6,
      "logoURI": "",
      "tags": [
        "leveraged",
        "bull"
      ],
      "extensions": {
        "coingeckoId": "3x-long-altcoin-index-token"
      }
    },
    {
      "chainId": 101,
      "address": "9Mu1KmjBKTUWgpDoeTJ5oD7XFQmEiZxzspEd3TZGkavx",
      "name": "ALTBEAR",
      "symbol": "ALTBEAR",
      "decimals": 6,
      "logoURI": "",
      "tags": [
        "leveraged",
        "bear"
      ],
      "extensions": {
        "coingeckoId": "3x-short-altcoin-index-token"
      }
    },
    {
      "chainId": 101,
      "address": "AYL1adismZ1U9pTuN33ahG4aYc5XTZQL4vKFx9ofsGWD",
      "name": "BULLSHIT",
      "symbol": "BULLSHIT",
      "decimals": 6,
      "logoURI": "",
      "tags": [
        "leveraged",
        "bull"
      ],
      "extensions": {
        "coingeckoId": "3x-long-shitcoin-index-token"
      }
    },
    {
      "chainId": 101,
      "address": "5jqymuoXXVcUuJKrf1MWiHSqHyg2osMaJGVy69NsJWyP",
      "name": "BEARSHIT",
      "symbol": "BEARSHIT",
      "decimals": 6,
      "logoURI": "",
      "tags": [
        "leveraged",
        "bear"
      ],
      "extensions": {
        "coingeckoId": "3x-short-shitcoin-index-token"
      }
    },
    {
      "chainId": 101,
      "address": "EL1aDTnLKjf4SaGpqtxJPyK94imSBr8fWDbcXjXQrsmj",
      "name": "MIDBULL",
      "symbol": "MIDBULL",
      "decimals": 6,
      "logoURI": "",
      "tags": [
        "leveraged",
        "bull"
      ],
      "extensions": {
        "coingeckoId": "3x-long-midcap-index-token",
        "serumV3Usdc": "8BBtLkoaEyavREriwGUudzAcihTH9SJLAPBbgb7QZe9y"
      }
    },
    {
      "chainId": 101,
      "address": "2EPvVjHusU3ozoucmdhhnqv3HQtBsQmjTnSa87K91HkC",
      "name": "MIDBEAR",
      "symbol": "MIDBEAR",
      "decimals": 6,
      "logoURI": "",
      "tags": [
        "leveraged",
        "bear"
      ],
      "extensions": {
        "coingeckoId": "3x-short-midcap-index-token"
      }
    },
    {
      "chainId": 101,
      "address": "8TCfJTyeqNBZqyDMY4VwDY7kdCCY7pcbJJ58CnKHkMu2",
      "name": "LINKBEAR",
      "symbol": "LINKBEAR",
      "decimals": 6,
      "logoURI": "",
      "tags": [
        "leveraged",
        "bear"
      ],
      "extensions": {
        "coingeckoId": "3x-short-chainlink-token"
      }
    },
    {
      "chainId": 101,
      "address": "EsUoZMbACNMppdqdmuLCFLet8VXxt2h47N9jHCKwyaPz",
      "name": "LINKBULL",
      "symbol": "LINKBULL",
      "decimals": 6,
      "logoURI": "",
      "tags": [
        "leveraged",
        "bull"
      ],
      "extensions": {
        "coingeckoId": "3x-long-chainlink-token"
      }
    },
    {
      "chainId": 101,
      "address": "262cQHT3soHwzuo2oVSy5kAfHcFZ1Jjn8C1GRLcQNKA3",
      "name": "XRPBULL",
      "symbol": "XRPBULL",
      "decimals": 6,
      "logoURI": "",
      "tags": [
        "leveraged",
        "bull"
      ],
      "extensions": {
        "coingeckoId": "3x-long-xrp-token"
      }
    },
    {
      "chainId": 101,
      "address": "8sxtSswmQ7Lcd2GjK6am37Z61wJZjA2SzE7Luf7yaKBB",
      "name": "XRPBEAR",
      "symbol": "XRPBEAR",
      "decimals": 6,
      "logoURI": "",
      "tags": [
        "leveraged",
        "bear"
      ],
      "extensions": {
        "coingeckoId": "3x-short-xrp-token"
      }
    },
    {
      "chainId": 101,
      "address": "91z91RukFM16hyEUCXuwMQwp2BW3vanNG5Jh5yj6auiJ",
      "name": "BVOL",
      "symbol": "BVOL",
      "decimals": 6,
      "logoURI": "",
      "tags": [],
      "extensions": {
        "coingeckoId": "1x-long-btc-implied-volatility-token"
      }
    },
    {
      "chainId": 101,
      "address": "5TY71D29Cyuk9UrsSxLXw2quJBpS7xDDFuFu2K9W7Wf9",
      "name": "IBlive",
      "symbol": "IBVOL",
      "decimals": 6,
      "logoURI": "",
      "tags": [],
      "extensions": {
        "coingeckoId": "1x-short-btc-implied-volatility"
      }
    },
    {
      "chainId": 101,
      "address": "dK83wTVypEpa1pqiBbHY3MNuUnT3ADUZM4wk9VZXZEc",
      "name": "Wrapped Aave",
      "symbol": "AAVE",
      "decimals": 6,
      "logoURI": "https://raw.githubusercontent.com/solana-labs/token-list/main/assets/mainnet/dK83wTVypEpa1pqiBbHY3MNuUnT3ADUZM4wk9VZXZEc/logo.png",
      "tags": [],
      "extensions": {
        "serumV3Usdt": "6bxuB5N3bt3qW8UnPNLgMMzDq5sEH8pFmYJYGgzvE11V",
        "coingeckoId": "aave"
      }
    },
    {
      "chainId": 101,
      "address": "A6aY2ceogBz1VaXBxm1j2eJuNZMRqrWUAnKecrMH85zj",
      "name": "LQID",
      "symbol": "LQID",
      "decimals": 6,
      "logoURI": "https://raw.githubusercontent.com/solana-labs/token-list/main/assets/mainnet/A6aY2ceogBz1VaXBxm1j2eJuNZMRqrWUAnKecrMH85zj/logo.svg",
      "tags": []
    },
    {
      "chainId": 101,
      "address": "7CnFGR9mZWyAtWxPcVuTewpyC3A3MDW4nLsu5NY6PDbd",
      "name": "SECO",
      "symbol": "SECO",
      "decimals": 6,
      "logoURI": "",
      "tags": [],
      "extensions": {
        "coingeckoId": "serum-ecosystem-token"
      }
    },
    {
      "chainId": 101,
      "address": "3GECTP7H4Tww3w8jEPJCJtXUtXxiZty31S9szs84CcwQ",
      "name": "HOLY",
      "symbol": "HOLY",
      "decimals": 6,
      "logoURI": "",
      "tags": [],
      "extensions": {
        "coingeckoId": "holy-trinity"
      }
    },
    {
      "chainId": 101,
      "address": "6ry4WBDvAwAnrYJVv6MCog4J8zx6S3cPgSqnTsDZ73AR",
      "name": "TRYB",
      "symbol": "TRYB",
      "decimals": 6,
      "logoURI": "",
      "tags": [],
      "extensions": {
        "serumV3Usdt": "AADohBGxvf7bvixs2HKC3dG2RuU3xpZDwaTzYFJThM8U",
        "coingeckoId": "bilira"
      }
    },
    {
      "chainId": 101,
      "address": "ASboaJPFtJeCS5eG4gL3Lg95xrTz2UZSLE9sdJtY93kE",
      "name": "DOGEBULL",
      "symbol": "DOGEBULL",
      "decimals": 6,
      "logoURI": "",
      "tags": [
        "leveraged",
        "bull"
      ],
      "extensions": {
        "coingeckoId": "3x-long-dogecoin-token"
      }
    },
    {
      "chainId": 101,
      "address": "Gnhy3boBT4MA8TTjGip5ND2uNsceh1Wgeaw1rYJo51ZY",
      "symbol": "MAPSPOOL",
      "name": "Bonfida Maps Pool",
      "decimals": 6,
      "logoURI": "https://raw.githubusercontent.com/solana-labs/token-list/main/assets/mainnet/Gnhy3boBT4MA8TTjGip5ND2uNsceh1Wgeaw1rYJo51ZY/logo.svg",
      "tags": [],
      "extensions": {
        "website": "https://bonfida.com/"
      }
    },
    {
      "chainId": 101,
      "address": "9iDWyYZ5VHBCxxmWZogoY3Z6FSbKsX4WFe37c728krdT",
      "symbol": "OXYPOOL",
      "name": "Bonfida Oxy Pool",
      "decimals": 6,
      "logoURI": "https://raw.githubusercontent.com/solana-labs/token-list/main/assets/mainnet/9iDWyYZ5VHBCxxmWZogoY3Z6FSbKsX4WFe37c728krdT/logo.svg",
      "tags": [],
      "extensions": {
        "website": "https://bonfida.com/"
      }
    },
    {
      "chainId": 101,
      "address": "D68NB5JkzvyNCZAvi6EGtEcGvSoRNPanU9heYTAUFFRa",
      "name": "PERP",
      "symbol": "PERP",
      "decimals": 6,
      "logoURI": "https://raw.githubusercontent.com/solana-labs/token-list/main/assets/mainnet/D68NB5JkzvyNCZAvi6EGtEcGvSoRNPanU9heYTAUFFRa/logo.png",
      "tags": [],
      "extensions": {
        "coingeckoId": "perpetual-protocol"
      }
    },
    {
      "chainId": 101,
      "address": "93a1L7xaEV7vZGzNXCcb9ztZedbpKgUiTHYxmFKJwKvc",
      "symbol": "RAYPOOL",
      "name": "Bonfida Ray Pool",
      "decimals": 6,
      "logoURI": "https://raw.githubusercontent.com/solana-labs/token-list/main/assets/mainnet/93a1L7xaEV7vZGzNXCcb9ztZedbpKgUiTHYxmFKJwKvc/logo.png",
      "tags": [],
      "extensions": {
        "website": "https://bonfida.com/"
      }
    },
    {
      "chainId": 101,
      "address": "FeGn77dhg1KXRRFeSwwMiykZnZPw5JXW6naf2aQgZDQf",
      "symbol": "wWETH",
      "name": "Wrapped Ether (Wormhole)",
      "decimals": 9,
      "logoURI": "https://raw.githubusercontent.com/solana-labs/token-list/main/assets/mainnet/FeGn77dhg1KXRRFeSwwMiykZnZPw5JXW6naf2aQgZDQf/logo.png",
      "tags": [
        "wrapped",
        "wormhole"
      ],
      "extensions": {
        "address": "0xC02aaA39b223FE8D0A0e5C4F27eAD9083C756Cc2",
        "bridgeContract": "https://etherscan.io/address/0xf92cD566Ea4864356C5491c177A430C222d7e678",
        "assetContract": "https://etherscan.io/address/0xC02aaA39b223FE8D0A0e5C4F27eAD9083C756Cc2",
        "coingeckoId": "weth"
      }
    },
    {
      "chainId": 101,
      "address": "GbBWwtYTMPis4VHb8MrBbdibPhn28TSrLB53KvUmb7Gi",
      "symbol": "wFTT",
      "name": "Wrapped FTT (Wormhole)",
      "decimals": 9,
      "logoURI": "https://raw.githubusercontent.com/solana-labs/token-list/main/assets/mainnet/GbBWwtYTMPis4VHb8MrBbdibPhn28TSrLB53KvUmb7Gi/logo.png",
      "tags": [
        "wrapped",
        "wormhole"
      ],
      "extensions": {
        "address": "0x50d1c9771902476076ecfc8b2a83ad6b9355a4c9",
        "bridgeContract": "https://etherscan.io/address/0xf92cD566Ea4864356C5491c177A430C222d7e678",
        "assetContract": "https://etherscan.io/address/0x50d1c9771902476076ecfc8b2a83ad6b9355a4c9",
        "coingeckoId": "ftx-token"
      }
    },
    {
      "chainId": 101,
      "address": "AbLwQCyU9S8ycJgu8wn6woRCHSYJmjMpJFcAHQ6vjq2P",
      "symbol": "wTUSD",
      "name": "TrueUSD (Wormhole)",
      "decimals": 9,
      "logoURI": "https://raw.githubusercontent.com/solana-labs/token-list/main/assets/mainnet/AbLwQCyU9S8ycJgu8wn6woRCHSYJmjMpJFcAHQ6vjq2P/logo.png",
      "tags": [
        "wrapped",
        "wormhole"
      ],
      "extensions": {
        "address": "0x0000000000085d4780B73119b644AE5ecd22b376",
        "bridgeContract": "https://etherscan.io/address/0xf92cD566Ea4864356C5491c177A430C222d7e678",
        "assetContract": "https://etherscan.io/address/0x0000000000085d4780B73119b644AE5ecd22b376",
        "coingeckoId": "true-usd"
      }
    },
    {
      "chainId": 101,
      "address": "3JfuyCg5891hCX1ZTbvt3pkiaww3XwgyqQH6E9eHtqKD",
      "symbol": "wLON",
      "name": "Tokenlon (Wormhole)",
      "decimals": 9,
      "logoURI": "https://raw.githubusercontent.com/solana-labs/token-list/main/assets/mainnet/3JfuyCg5891hCX1ZTbvt3pkiaww3XwgyqQH6E9eHtqKD/logo.png",
      "tags": [
        "wrapped",
        "wormhole"
      ],
      "extensions": {
        "address": "0x0000000000095413afC295d19EDeb1Ad7B71c952",
        "bridgeContract": "https://etherscan.io/address/0xf92cD566Ea4864356C5491c177A430C222d7e678",
        "assetContract": "https://etherscan.io/address/0x0000000000095413afC295d19EDeb1Ad7B71c952",
        "coingeckoId": "tokenlon"
      }
    },
    {
      "chainId": 101,
      "address": "6k7mrqiAqEWnABVN8FhfuNUrmrnaMh44nNWydNXctbpV",
      "symbol": "wALBT",
      "name": "AllianceBlock Token (Wormhole)",
      "decimals": 9,
      "logoURI": "https://raw.githubusercontent.com/solana-labs/token-list/main/assets/mainnet/6k7mrqiAqEWnABVN8FhfuNUrmrnaMh44nNWydNXctbpV/logo.png",
      "tags": [
        "wrapped",
        "wormhole"
      ],
      "extensions": {
        "address": "0x00a8b738E453fFd858a7edf03bcCfe20412f0Eb0",
        "bridgeContract": "https://etherscan.io/address/0xf92cD566Ea4864356C5491c177A430C222d7e678",
        "assetContract": "https://etherscan.io/address/0x00a8b738E453fFd858a7edf03bcCfe20412f0Eb0",
        "coingeckoId": "allianceblock"
      }
    },
    {
      "chainId": 101,
      "address": "4b166BQEQunjg8oNTDcLeWU3nidQnVTL1Vni8ANU7Mvt",
      "symbol": "wSKL",
      "name": "SKALE (Wormhole)",
      "decimals": 9,
      "logoURI": "https://raw.githubusercontent.com/solana-labs/token-list/main/assets/mainnet/4b166BQEQunjg8oNTDcLeWU3nidQnVTL1Vni8ANU7Mvt/logo.png",
      "tags": [
        "wrapped",
        "wormhole"
      ],
      "extensions": {
        "address": "0x00c83aeCC790e8a4453e5dD3B0B4b3680501a7A7",
        "bridgeContract": "https://etherscan.io/address/0xf92cD566Ea4864356C5491c177A430C222d7e678",
        "assetContract": "https://etherscan.io/address/0x00c83aeCC790e8a4453e5dD3B0B4b3680501a7A7",
        "coingeckoId": "skale"
      }
    },
    {
      "chainId": 101,
      "address": "CcHhpEx9VcWx7UBJC8DJaR5h3wNdexsQtB1nEfekjSHn",
      "symbol": "wUFT",
      "name": "UniLend Finance Token (Wormhole)",
      "decimals": 9,
      "logoURI": "https://raw.githubusercontent.com/solana-labs/token-list/main/assets/mainnet/CcHhpEx9VcWx7UBJC8DJaR5h3wNdexsQtB1nEfekjSHn/logo.png",
      "tags": [
        "wrapped",
        "wormhole"
      ],
      "extensions": {
        "address": "0x0202Be363B8a4820f3F4DE7FaF5224fF05943AB1",
        "bridgeContract": "https://etherscan.io/address/0xf92cD566Ea4864356C5491c177A430C222d7e678",
        "assetContract": "https://etherscan.io/address/0x0202Be363B8a4820f3F4DE7FaF5224fF05943AB1",
        "coingeckoId": "unlend-finance"
      }
    },
    {
      "chainId": 101,
      "address": "VPjCJkR1uZGT9k9q7PsLArS5sEQtWgij8eZC8tysCy7",
      "symbol": "wORN",
      "name": "Orion Protocol (Wormhole)",
      "decimals": 8,
      "logoURI": "https://raw.githubusercontent.com/solana-labs/token-list/main/assets/mainnet/VPjCJkR1uZGT9k9q7PsLArS5sEQtWgij8eZC8tysCy7/logo.png",
      "tags": [
        "wrapped",
        "wormhole"
      ],
      "extensions": {
        "address": "0x0258F474786DdFd37ABCE6df6BBb1Dd5dfC4434a",
        "bridgeContract": "https://etherscan.io/address/0xf92cD566Ea4864356C5491c177A430C222d7e678",
        "assetContract": "https://etherscan.io/address/0x0258F474786DdFd37ABCE6df6BBb1Dd5dfC4434a",
        "coingeckoId": "orion-protocol"
      }
    },
    {
      "chainId": 101,
      "address": "CxzHZtzrm6bAz6iFCAGgCYCd3iQb5guUD7oQXKxdgk5c",
      "symbol": "wSRK",
      "name": "SparkPoint (Wormhole)",
      "decimals": 9,
      "logoURI": "https://raw.githubusercontent.com/solana-labs/token-list/main/assets/mainnet/CxzHZtzrm6bAz6iFCAGgCYCd3iQb5guUD7oQXKxdgk5c/logo.png",
      "tags": [
        "wrapped",
        "wormhole"
      ],
      "extensions": {
        "address": "0x0488401c3F535193Fa8Df029d9fFe615A06E74E6",
        "bridgeContract": "https://etherscan.io/address/0xf92cD566Ea4864356C5491c177A430C222d7e678",
        "assetContract": "https://etherscan.io/address/0x0488401c3F535193Fa8Df029d9fFe615A06E74E6",
        "coingeckoId": "sparkpoint"
      }
    },
    {
      "chainId": 101,
      "address": "FqMZWvmii4NNzhLBKGzkvGj3e3XTxNVDNSKDJnt9fVQV",
      "symbol": "wUMA",
      "name": "UMA Voting Token v1 (Wormhole)",
      "decimals": 9,
      "logoURI": "https://raw.githubusercontent.com/solana-labs/token-list/main/assets/mainnet/FqMZWvmii4NNzhLBKGzkvGj3e3XTxNVDNSKDJnt9fVQV/logo.png",
      "tags": [
        "wrapped",
        "wormhole"
      ],
      "extensions": {
        "address": "0x04Fa0d235C4abf4BcF4787aF4CF447DE572eF828",
        "bridgeContract": "https://etherscan.io/address/0xf92cD566Ea4864356C5491c177A430C222d7e678",
        "assetContract": "https://etherscan.io/address/0x04Fa0d235C4abf4BcF4787aF4CF447DE572eF828",
        "coingeckoId": "uma"
      }
    },
    {
      "chainId": 101,
      "address": "6GGNzF99kCG1ozQbP7M7EYW9zPbQGPMwTCCi2Dqx3qhU",
      "symbol": "wSkey",
      "name": "SmartKey (Wormhole)",
      "decimals": 8,
      "logoURI": "https://raw.githubusercontent.com/solana-labs/token-list/main/assets/mainnet/6GGNzF99kCG1ozQbP7M7EYW9zPbQGPMwTCCi2Dqx3qhU/logo.png",
      "tags": [
        "wrapped",
        "wormhole"
      ],
      "extensions": {
        "address": "0x06A01a4d579479Dd5D884EBf61A31727A3d8D442",
        "bridgeContract": "https://etherscan.io/address/0xf92cD566Ea4864356C5491c177A430C222d7e678",
        "assetContract": "https://etherscan.io/address/0x06A01a4d579479Dd5D884EBf61A31727A3d8D442",
        "coingeckoId": "smartkey"
      }
    },
    {
      "chainId": 101,
      "address": "Gc9rR2dUHfuYCJ8rU1Ye9fr8JoZZt9ZrfmXitQRLsxRW",
      "symbol": "wMIR",
      "name": "Wrapped MIR Token (Wormhole)",
      "decimals": 9,
      "logoURI": "https://raw.githubusercontent.com/solana-labs/token-list/main/assets/mainnet/Gc9rR2dUHfuYCJ8rU1Ye9fr8JoZZt9ZrfmXitQRLsxRW/logo.png",
      "tags": [
        "wrapped",
        "wormhole"
      ],
      "extensions": {
        "address": "0x09a3EcAFa817268f77BE1283176B946C4ff2E608",
        "bridgeContract": "https://etherscan.io/address/0xf92cD566Ea4864356C5491c177A430C222d7e678",
        "assetContract": "https://etherscan.io/address/0x09a3EcAFa817268f77BE1283176B946C4ff2E608",
        "coingeckoId": "mirror-protocol"
      }
    },
    {
      "chainId": 101,
      "address": "B8xDqdrHpYLNHQKQ4ARDKurxhkhn2gfZa8WRosCEzXnF",
      "symbol": "wGRO",
      "name": "Growth (Wormhole)",
      "decimals": 9,
      "logoURI": "https://raw.githubusercontent.com/solana-labs/token-list/main/assets/mainnet/B8xDqdrHpYLNHQKQ4ARDKurxhkhn2gfZa8WRosCEzXnF/logo.png",
      "tags": [
        "wrapped",
        "wormhole"
      ],
      "extensions": {
        "address": "0x09e64c2B61a5f1690Ee6fbeD9baf5D6990F8dFd0",
        "bridgeContract": "https://etherscan.io/address/0xf92cD566Ea4864356C5491c177A430C222d7e678",
        "assetContract": "https://etherscan.io/address/0x09e64c2B61a5f1690Ee6fbeD9baf5D6990F8dFd0",
        "coingeckoId": "growth-defi"
      }
    },
    {
      "chainId": 101,
      "address": "GE1X8ef7fcsJ93THx4CvV7BQsdEyEAyk61s2L5YfSXiL",
      "symbol": "wSTAKE",
      "name": "xDai (Wormhole)",
      "decimals": 9,
      "logoURI": "https://raw.githubusercontent.com/solana-labs/token-list/main/assets/mainnet/GE1X8ef7fcsJ93THx4CvV7BQsdEyEAyk61s2L5YfSXiL/logo.png",
      "tags": [
        "wrapped",
        "wormhole"
      ],
      "extensions": {
        "address": "0x0Ae055097C6d159879521C384F1D2123D1f195e6",
        "bridgeContract": "https://etherscan.io/address/0xf92cD566Ea4864356C5491c177A430C222d7e678",
        "assetContract": "https://etherscan.io/address/0x0Ae055097C6d159879521C384F1D2123D1f195e6",
        "coingeckoId": "xdai-stake"
      }
    },
    {
      "chainId": 101,
      "address": "7TK6QeyTsnTT6KsnK2tHHfh62mbjNuFWoyUc8vo3CmmU",
      "symbol": "wYFI",
      "name": "yearn.finance (Wormhole)",
      "decimals": 9,
      "logoURI": "https://raw.githubusercontent.com/solana-labs/token-list/main/assets/mainnet/7TK6QeyTsnTT6KsnK2tHHfh62mbjNuFWoyUc8vo3CmmU/logo.png",
      "tags": [
        "wrapped",
        "wormhole"
      ],
      "extensions": {
        "address": "0x0bc529c00C6401aEF6D220BE8C6Ea1667F6Ad93e",
        "bridgeContract": "https://etherscan.io/address/0xf92cD566Ea4864356C5491c177A430C222d7e678",
        "assetContract": "https://etherscan.io/address/0x0bc529c00C6401aEF6D220BE8C6Ea1667F6Ad93e",
        "coingeckoId": "yearn-finance"
      }
    },
    {
      "chainId": 101,
      "address": "CTtKth9uW7froBA6xCd2MP7BXjGFESdT1SyxUmbHovSw",
      "symbol": "wBAT",
      "name": "Basic Attention Token (Wormhole)",
      "decimals": 9,
      "logoURI": "https://raw.githubusercontent.com/solana-labs/token-list/main/assets/mainnet/CTtKth9uW7froBA6xCd2MP7BXjGFESdT1SyxUmbHovSw/logo.png",
      "tags": [
        "wrapped",
        "wormhole"
      ],
      "extensions": {
        "address": "0x0D8775F648430679A709E98d2b0Cb6250d2887EF",
        "bridgeContract": "https://etherscan.io/address/0xf92cD566Ea4864356C5491c177A430C222d7e678",
        "assetContract": "https://etherscan.io/address/0x0D8775F648430679A709E98d2b0Cb6250d2887EF",
        "coingeckoId": "basic-attention-token"
      }
    },
    {
      "chainId": 101,
      "address": "DrL2D4qCRCeNkQz3AJikLjBc3cS6fqqcQ3W7T9vbshCu",
      "symbol": "wMANA",
      "name": "Decentraland MANA (Wormhole)",
      "decimals": 9,
      "logoURI": "https://raw.githubusercontent.com/solana-labs/token-list/main/assets/mainnet/DrL2D4qCRCeNkQz3AJikLjBc3cS6fqqcQ3W7T9vbshCu/logo.png",
      "tags": [
        "wrapped",
        "wormhole"
      ],
      "extensions": {
        "address": "0x0F5D2fB29fb7d3CFeE444a200298f468908cC942",
        "bridgeContract": "https://etherscan.io/address/0xf92cD566Ea4864356C5491c177A430C222d7e678",
        "assetContract": "https://etherscan.io/address/0x0F5D2fB29fb7d3CFeE444a200298f468908cC942",
        "coingeckoId": "decentraland"
      }
    },
    {
      "chainId": 101,
      "address": "3cJKTW69FQDDCud7AhKHXZg126b3t73a2qVcVBS1BWjL",
      "symbol": "wXIO",
      "name": "XIO Network (Wormhole)",
      "decimals": 9,
      "logoURI": "https://raw.githubusercontent.com/solana-labs/token-list/main/assets/mainnet/3cJKTW69FQDDCud7AhKHXZg126b3t73a2qVcVBS1BWjL/logo.png",
      "tags": [
        "wrapped",
        "wormhole"
      ],
      "extensions": {
        "address": "0x0f7F961648aE6Db43C75663aC7E5414Eb79b5704",
        "bridgeContract": "https://etherscan.io/address/0xf92cD566Ea4864356C5491c177A430C222d7e678",
        "assetContract": "https://etherscan.io/address/0x0f7F961648aE6Db43C75663aC7E5414Eb79b5704",
        "coingeckoId": "xio"
      }
    },
    {
      "chainId": 101,
      "address": "CQivbzuRQLvZbqefKc5gLzhSzZzAaySAdMmTG7pFn41w",
      "symbol": "wLAYER",
      "name": "Unilayer (Wormhole)",
      "decimals": 9,
      "logoURI": "https://raw.githubusercontent.com/solana-labs/token-list/main/assets/mainnet/CQivbzuRQLvZbqefKc5gLzhSzZzAaySAdMmTG7pFn41w/logo.png",
      "tags": [
        "wrapped",
        "wormhole"
      ],
      "extensions": {
        "address": "0x0fF6ffcFDa92c53F615a4A75D982f399C989366b",
        "bridgeContract": "https://etherscan.io/address/0xf92cD566Ea4864356C5491c177A430C222d7e678",
        "assetContract": "https://etherscan.io/address/0x0fF6ffcFDa92c53F615a4A75D982f399C989366b",
        "coingeckoId": "unilayer"
      }
    },
    {
      "chainId": 101,
      "address": "C1LpKYrkVvWF5imsQ7JqJSZHj9NXNmJ5tEHkGTtLVH2L",
      "symbol": "wUMX",
      "name": "https://unimex.network/ (Wormhole)",
      "decimals": 9,
      "logoURI": "https://raw.githubusercontent.com/solana-labs/token-list/main/assets/mainnet/C1LpKYrkVvWF5imsQ7JqJSZHj9NXNmJ5tEHkGTtLVH2L/logo.png",
      "tags": [
        "wrapped",
        "wormhole"
      ],
      "extensions": {
        "address": "0x10Be9a8dAe441d276a5027936c3aADEd2d82bC15",
        "bridgeContract": "https://etherscan.io/address/0xf92cD566Ea4864356C5491c177A430C222d7e678",
        "assetContract": "https://etherscan.io/address/0x10Be9a8dAe441d276a5027936c3aADEd2d82bC15",
        "coingeckoId": "unimex-network"
      }
    },
    {
      "chainId": 101,
      "address": "8F3kZd9XEpFgNZ4fZnEAC5CJZLewnkNE8QCjdvorGWuW",
      "symbol": "w1INCH",
      "name": "1INCH Token (Wormhole)",
      "decimals": 9,
      "logoURI": "https://raw.githubusercontent.com/solana-labs/token-list/main/assets/mainnet/8F3kZd9XEpFgNZ4fZnEAC5CJZLewnkNE8QCjdvorGWuW/logo.png",
      "tags": [
        "wrapped",
        "wormhole"
      ],
      "extensions": {
        "address": "0x111111111117dC0aa78b770fA6A738034120C302",
        "bridgeContract": "https://etherscan.io/address/0xf92cD566Ea4864356C5491c177A430C222d7e678",
        "assetContract": "https://etherscan.io/address/0x111111111117dC0aa78b770fA6A738034120C302",
        "coingeckoId": "1inch"
      }
    },
    {
      "chainId": 101,
      "address": "H3UMboX4tnjba1Xw1a2VhUtkdgnrbmPvmDm6jaouQDN9",
      "symbol": "wARMOR",
      "name": "Armor (Wormhole)",
      "decimals": 9,
      "logoURI": "https://raw.githubusercontent.com/solana-labs/token-list/main/assets/mainnet/H3UMboX4tnjba1Xw1a2VhUtkdgnrbmPvmDm6jaouQDN9/logo.png",
      "tags": [
        "wrapped",
        "wormhole"
      ],
      "extensions": {
        "address": "0x1337DEF16F9B486fAEd0293eb623Dc8395dFE46a",
        "bridgeContract": "https://etherscan.io/address/0xf92cD566Ea4864356C5491c177A430C222d7e678",
        "assetContract": "https://etherscan.io/address/0x1337DEF16F9B486fAEd0293eb623Dc8395dFE46a",
        "coingeckoId": "armor"
      }
    },
    {
      "chainId": 101,
      "address": "Cw26Yz3rAN42mM5WpKriuGvbXnvRYmFA9sbBWH49KyqL",
      "symbol": "warNXM",
      "name": "Armor NXM (Wormhole)",
      "decimals": 9,
      "logoURI": "https://raw.githubusercontent.com/solana-labs/token-list/main/assets/mainnet/Cw26Yz3rAN42mM5WpKriuGvbXnvRYmFA9sbBWH49KyqL/logo.png",
      "tags": [
        "wrapped",
        "wormhole"
      ],
      "extensions": {
        "address": "0x1337DEF18C680aF1f9f45cBcab6309562975b1dD",
        "bridgeContract": "https://etherscan.io/address/0xf92cD566Ea4864356C5491c177A430C222d7e678",
        "assetContract": "https://etherscan.io/address/0x1337DEF18C680aF1f9f45cBcab6309562975b1dD",
        "coingeckoId": "armor-nxm"
      }
    },
    {
      "chainId": 101,
      "address": "3GVAecXsFP8xLFuAMMpg5NU4g5JK6h2NZWsQJ45wiw6b",
      "symbol": "wDPI",
      "name": "DefiPulse Index (Wormhole)",
      "decimals": 9,
      "logoURI": "https://raw.githubusercontent.com/solana-labs/token-list/main/assets/mainnet/3GVAecXsFP8xLFuAMMpg5NU4g5JK6h2NZWsQJ45wiw6b/logo.png",
      "tags": [
        "wrapped",
        "wormhole"
      ],
      "extensions": {
        "address": "0x1494CA1F11D487c2bBe4543E90080AeBa4BA3C2b",
        "bridgeContract": "https://etherscan.io/address/0xf92cD566Ea4864356C5491c177A430C222d7e678",
        "assetContract": "https://etherscan.io/address/0x1494CA1F11D487c2bBe4543E90080AeBa4BA3C2b",
        "coingeckoId": "defipulse-index"
      }
    },
    {
      "chainId": 101,
      "address": "AC4BK5yoEKn5hw6WpH3iWu56pEwigQdR48CiiqJ3R1pd",
      "symbol": "wDHC",
      "name": "DeltaHub Community (Wormhole)",
      "decimals": 9,
      "logoURI": "https://raw.githubusercontent.com/solana-labs/token-list/main/assets/mainnet/AC4BK5yoEKn5hw6WpH3iWu56pEwigQdR48CiiqJ3R1pd/logo.png",
      "tags": [
        "wrapped",
        "wormhole"
      ],
      "extensions": {
        "address": "0x152687Bc4A7FCC89049cF119F9ac3e5aCF2eE7ef",
        "bridgeContract": "https://etherscan.io/address/0xf92cD566Ea4864356C5491c177A430C222d7e678",
        "assetContract": "https://etherscan.io/address/0x152687Bc4A7FCC89049cF119F9ac3e5aCF2eE7ef",
        "coingeckoId": "deltahub-community"
      }
    },
    {
      "chainId": 101,
      "address": "7bXgNP7SEwrqbnfLBPgKDRKSGjVe7cjbuioRP23upF5H",
      "symbol": "wKEX",
      "name": "KIRA Network (Wormhole)",
      "decimals": 6,
      "logoURI": "https://raw.githubusercontent.com/solana-labs/token-list/main/assets/mainnet/7bXgNP7SEwrqbnfLBPgKDRKSGjVe7cjbuioRP23upF5H/logo.png",
      "tags": [
        "wrapped",
        "wormhole"
      ],
      "extensions": {
        "address": "0x16980b3B4a3f9D89E33311B5aa8f80303E5ca4F8",
        "bridgeContract": "https://etherscan.io/address/0xf92cD566Ea4864356C5491c177A430C222d7e678",
        "assetContract": "https://etherscan.io/address/0x16980b3B4a3f9D89E33311B5aa8f80303E5ca4F8",
        "coingeckoId": "kira-network"
      }
    },
    {
      "chainId": 101,
      "address": "5uC8Gj96sK6UG44AYLpbX3DUjKtBUxBrhHcM8JDtyYum",
      "symbol": "wEWTB",
      "name": "Energy Web Token Bridged (Wormhole)",
      "decimals": 9,
      "logoURI": "https://raw.githubusercontent.com/solana-labs/token-list/main/assets/mainnet/5uC8Gj96sK6UG44AYLpbX3DUjKtBUxBrhHcM8JDtyYum/logo.png",
      "tags": [
        "wrapped",
        "wormhole"
      ],
      "extensions": {
        "address": "0x178c820f862B14f316509ec36b13123DA19A6054",
        "bridgeContract": "https://etherscan.io/address/0xf92cD566Ea4864356C5491c177A430C222d7e678",
        "assetContract": "https://etherscan.io/address/0x178c820f862B14f316509ec36b13123DA19A6054",
        "coingeckoId": "energy-web-token"
      }
    },
    {
      "chainId": 101,
      "address": "EzeRaHuh1Xu1nDUypv1VWXcGsNJ71ncCJ8HeWuyg8atJ",
      "symbol": "wCC10",
      "name": "Cryptocurrency Top 10 Tokens Index (Wormhole)",
      "decimals": 9,
      "logoURI": "https://raw.githubusercontent.com/solana-labs/token-list/main/assets/mainnet/EzeRaHuh1Xu1nDUypv1VWXcGsNJ71ncCJ8HeWuyg8atJ/logo.png",
      "tags": [
        "wrapped",
        "wormhole"
      ],
      "extensions": {
        "address": "0x17aC188e09A7890a1844E5E65471fE8b0CcFadF3",
        "bridgeContract": "https://etherscan.io/address/0xf92cD566Ea4864356C5491c177A430C222d7e678",
        "assetContract": "https://etherscan.io/address/0x17aC188e09A7890a1844E5E65471fE8b0CcFadF3",
        "coingeckoId": "cryptocurrency-top-10-tokens-index"
      }
    },
    {
      "chainId": 101,
      "address": "CYzPVv1zB9RH6hRWRKprFoepdD8Y7Q5HefCqrybvetja",
      "symbol": "wAUDIO",
      "name": "Audius (Wormhole)",
      "decimals": 9,
      "logoURI": "https://raw.githubusercontent.com/solana-labs/token-list/main/assets/mainnet/CYzPVv1zB9RH6hRWRKprFoepdD8Y7Q5HefCqrybvetja/logo.png",
      "tags": [
        "wrapped",
        "wormhole"
      ],
      "extensions": {
        "address": "0x18aAA7115705e8be94bfFEBDE57Af9BFc265B998",
        "bridgeContract": "https://etherscan.io/address/0xf92cD566Ea4864356C5491c177A430C222d7e678",
        "assetContract": "https://etherscan.io/address/0x18aAA7115705e8be94bfFEBDE57Af9BFc265B998",
        "coingeckoId": "audius"
      }
    },
    {
      "chainId": 101,
      "address": "9yPmJNUp1qFV6LafdYdegZ8sCgC4oy6Rgt9WsDJqv3EX",
      "symbol": "wREP",
      "name": "Reputation (Wormhole)",
      "decimals": 9,
      "logoURI": "https://raw.githubusercontent.com/solana-labs/token-list/main/assets/mainnet/9yPmJNUp1qFV6LafdYdegZ8sCgC4oy6Rgt9WsDJqv3EX/logo.png",
      "tags": [
        "wrapped",
        "wormhole"
      ],
      "extensions": {
        "address": "0x1985365e9f78359a9B6AD760e32412f4a445E862",
        "bridgeContract": "https://etherscan.io/address/0xf92cD566Ea4864356C5491c177A430C222d7e678",
        "assetContract": "https://etherscan.io/address/0x1985365e9f78359a9B6AD760e32412f4a445E862"
      }
    },
    {
      "chainId": 101,
      "address": "CZxP1KtsfvMXZTGKR1fNwNChv8hGAfQrgVoENabN8zKU",
      "symbol": "wVSP",
      "name": "VesperToken (Wormhole)",
      "decimals": 9,
      "logoURI": "https://raw.githubusercontent.com/solana-labs/token-list/main/assets/mainnet/CZxP1KtsfvMXZTGKR1fNwNChv8hGAfQrgVoENabN8zKU/logo.png",
      "tags": [
        "wrapped",
        "wormhole"
      ],
      "extensions": {
        "address": "0x1b40183EFB4Dd766f11bDa7A7c3AD8982e998421",
        "bridgeContract": "https://etherscan.io/address/0xf92cD566Ea4864356C5491c177A430C222d7e678",
        "assetContract": "https://etherscan.io/address/0x1b40183EFB4Dd766f11bDa7A7c3AD8982e998421",
        "coingeckoId": "vesper-finance"
      }
    },
    {
      "chainId": 101,
      "address": "8cGPyDGT1mgG1iWzNjPmCDKSK9veJhoBAguq7rp7CjTe",
      "symbol": "wKP3R",
      "name": "Keep3rV1 (Wormhole)",
      "decimals": 9,
      "logoURI": "https://raw.githubusercontent.com/solana-labs/token-list/main/assets/mainnet/8cGPyDGT1mgG1iWzNjPmCDKSK9veJhoBAguq7rp7CjTe/logo.png",
      "tags": [
        "wrapped",
        "wormhole"
      ],
      "extensions": {
        "address": "0x1cEB5cB57C4D4E2b2433641b95Dd330A33185A44",
        "bridgeContract": "https://etherscan.io/address/0xf92cD566Ea4864356C5491c177A430C222d7e678",
        "assetContract": "https://etherscan.io/address/0x1cEB5cB57C4D4E2b2433641b95Dd330A33185A44",
        "coingeckoId": "keep3rv1"
      }
    },
    {
      "chainId": 101,
      "address": "DGghbWvncPL41U8TmUtXcGMgLeQqkaA2yM7UfcabftR8",
      "symbol": "wLEAD",
      "name": "Lead Token (Wormhole)",
      "decimals": 9,
      "logoURI": "https://raw.githubusercontent.com/solana-labs/token-list/main/assets/mainnet/DGghbWvncPL41U8TmUtXcGMgLeQqkaA2yM7UfcabftR8/logo.png",
      "tags": [
        "wrapped",
        "wormhole"
      ],
      "extensions": {
        "address": "0x1dD80016e3d4ae146Ee2EBB484e8edD92dacC4ce",
        "bridgeContract": "https://etherscan.io/address/0xf92cD566Ea4864356C5491c177A430C222d7e678",
        "assetContract": "https://etherscan.io/address/0x1dD80016e3d4ae146Ee2EBB484e8edD92dacC4ce",
        "coingeckoId": "lead-token"
      }
    },
    {
      "chainId": 101,
      "address": "3MVa4e32PaKmPxYUQ6n8vFkWtCma68Ld7e7fTktWDueQ",
      "symbol": "wUNI",
      "name": "Uniswap (Wormhole)",
      "decimals": 9,
      "logoURI": "https://raw.githubusercontent.com/solana-labs/token-list/main/assets/mainnet/3MVa4e32PaKmPxYUQ6n8vFkWtCma68Ld7e7fTktWDueQ/logo.png",
      "tags": [
        "wrapped",
        "wormhole"
      ],
      "extensions": {
        "address": "0x1f9840a85d5aF5bf1D1762F925BDADdC4201F984",
        "bridgeContract": "https://etherscan.io/address/0xf92cD566Ea4864356C5491c177A430C222d7e678",
        "assetContract": "https://etherscan.io/address/0x1f9840a85d5aF5bf1D1762F925BDADdC4201F984",
        "coingeckoId": "uniswap"
      }
    },
    {
      "chainId": 101,
      "address": "qfnqNqs3nCAHjnyCgLRDbBtq4p2MtHZxw8YjSyYhPoL",
      "symbol": "wWBTC",
      "name": "Wrapped BTC (Wormhole)",
      "decimals": 8,
      "logoURI": "https://raw.githubusercontent.com/solana-labs/token-list/main/assets/mainnet/qfnqNqs3nCAHjnyCgLRDbBtq4p2MtHZxw8YjSyYhPoL/logo.png",
      "tags": [
        "wrapped",
        "wormhole"
      ],
      "extensions": {
        "address": "0x2260FAC5E5542a773Aa44fBCfeDf7C193bc2C599",
        "bridgeContract": "https://etherscan.io/address/0xf92cD566Ea4864356C5491c177A430C222d7e678",
        "assetContract": "https://etherscan.io/address/0x2260FAC5E5542a773Aa44fBCfeDf7C193bc2C599",
        "coingeckoId": "wrapped-bitcoin"
      }
    },
    {
      "chainId": 101,
      "address": "8My83RG8Xa1EhXdDKHWq8BWZN1zF3XUrWL3TXCLjVPFh",
      "symbol": "wUNN",
      "name": "UNION Protocol Governance Token (Wormhole)",
      "decimals": 9,
      "logoURI": "https://raw.githubusercontent.com/solana-labs/token-list/main/assets/mainnet/8My83RG8Xa1EhXdDKHWq8BWZN1zF3XUrWL3TXCLjVPFh/logo.png",
      "tags": [
        "wrapped",
        "wormhole"
      ],
      "extensions": {
        "address": "0x226f7b842E0F0120b7E194D05432b3fd14773a9D",
        "bridgeContract": "https://etherscan.io/address/0xf92cD566Ea4864356C5491c177A430C222d7e678",
        "assetContract": "https://etherscan.io/address/0x226f7b842E0F0120b7E194D05432b3fd14773a9D",
        "coingeckoId": "union-protocol-governance-token"
      }
    },
    {
      "chainId": 101,
      "address": "6jVuhLJ2mzyZ8DyUcrDj8Qr6Q9bqbJnq4fAnMeEduDM9",
      "symbol": "wSOCKS",
      "name": "Unisocks Edition 0 (Wormhole)",
      "decimals": 9,
      "logoURI": "https://raw.githubusercontent.com/solana-labs/token-list/main/assets/mainnet/6jVuhLJ2mzyZ8DyUcrDj8Qr6Q9bqbJnq4fAnMeEduDM9/logo.png",
      "tags": [
        "wrapped",
        "wormhole"
      ],
      "extensions": {
        "address": "0x23B608675a2B2fB1890d3ABBd85c5775c51691d5",
        "bridgeContract": "https://etherscan.io/address/0xf92cD566Ea4864356C5491c177A430C222d7e678",
        "assetContract": "https://etherscan.io/address/0x23B608675a2B2fB1890d3ABBd85c5775c51691d5",
        "coingeckoId": "unisocks"
      }
    },
    {
      "chainId": 101,
      "address": "Az8PAQ7s6s5ZFgBiKKEizHt3SzDxXKZayDCtRZoC3452",
      "symbol": "wDEXT",
      "name": "DEXTools (Wormhole)",
      "decimals": 9,
      "logoURI": "https://raw.githubusercontent.com/solana-labs/token-list/main/assets/mainnet/Az8PAQ7s6s5ZFgBiKKEizHt3SzDxXKZayDCtRZoC3452/logo.png",
      "tags": [
        "wrapped",
        "wormhole"
      ],
      "extensions": {
        "address": "0x26CE25148832C04f3d7F26F32478a9fe55197166",
        "bridgeContract": "https://etherscan.io/address/0xf92cD566Ea4864356C5491c177A430C222d7e678",
        "assetContract": "https://etherscan.io/address/0x26CE25148832C04f3d7F26F32478a9fe55197166",
        "coingeckoId": "idextools"
      }
    },
    {
      "chainId": 101,
      "address": "ELSnGFd5XnSdYFFSgYQp7n89FEbDqxN4npuRLW4PPPLv",
      "symbol": "wHEX",
      "name": "HEX (Wormhole)",
      "decimals": 8,
      "logoURI": "https://raw.githubusercontent.com/solana-labs/token-list/main/assets/mainnet/ELSnGFd5XnSdYFFSgYQp7n89FEbDqxN4npuRLW4PPPLv/logo.png",
      "tags": [
        "wrapped",
        "wormhole"
      ],
      "extensions": {
        "address": "0x2b591e99afE9f32eAA6214f7B7629768c40Eeb39",
        "bridgeContract": "https://etherscan.io/address/0xf92cD566Ea4864356C5491c177A430C222d7e678",
        "assetContract": "https://etherscan.io/address/0x2b591e99afE9f32eAA6214f7B7629768c40Eeb39",
        "coingeckoId": "hex"
      }
    },
    {
      "chainId": 101,
      "address": "9iwfHhE7BJKNo4Eb1wX3p4uyJjEN9RoGLt4BvMdzZoiN",
      "symbol": "wCREAM",
      "name": "Cream (Wormhole)",
      "decimals": 9,
      "logoURI": "https://raw.githubusercontent.com/solana-labs/token-list/main/assets/mainnet/9iwfHhE7BJKNo4Eb1wX3p4uyJjEN9RoGLt4BvMdzZoiN/logo.png",
      "tags": [
        "wrapped",
        "wormhole"
      ],
      "extensions": {
        "address": "0x2ba592F78dB6436527729929AAf6c908497cB200",
        "bridgeContract": "https://etherscan.io/address/0xf92cD566Ea4864356C5491c177A430C222d7e678",
        "assetContract": "https://etherscan.io/address/0x2ba592F78dB6436527729929AAf6c908497cB200",
        "coingeckoId": "cream-2"
      }
    },
    {
      "chainId": 101,
      "address": "DdiXkfDGhLiKyw889QC4nmcxSwMqarLBtrDofPJyx7bt",
      "symbol": "wYFIM",
      "name": "yfi.mobi (Wormhole)",
      "decimals": 9,
      "logoURI": "https://raw.githubusercontent.com/solana-labs/token-list/main/assets/mainnet/DdiXkfDGhLiKyw889QC4nmcxSwMqarLBtrDofPJyx7bt/logo.png",
      "tags": [
        "wrapped",
        "wormhole"
      ],
      "extensions": {
        "address": "0x2e2f3246b6c65CCc4239c9Ee556EC143a7E5DE2c",
        "bridgeContract": "https://etherscan.io/address/0xf92cD566Ea4864356C5491c177A430C222d7e678",
        "assetContract": "https://etherscan.io/address/0x2e2f3246b6c65CCc4239c9Ee556EC143a7E5DE2c",
        "coingeckoId": "yfimobi"
      }
    },
    {
      "chainId": 101,
      "address": "6wdcYNvUyHCerSiGbChkvGBF6Qzju1YP5qpXRQ4tqdZ3",
      "symbol": "wZEE",
      "name": "ZeroSwapToken (Wormhole)",
      "decimals": 9,
      "logoURI": "https://raw.githubusercontent.com/solana-labs/token-list/main/assets/mainnet/6wdcYNvUyHCerSiGbChkvGBF6Qzju1YP5qpXRQ4tqdZ3/logo.png",
      "tags": [
        "wrapped",
        "wormhole"
      ],
      "extensions": {
        "address": "0x2eDf094dB69d6Dcd487f1B3dB9febE2eeC0dd4c5",
        "bridgeContract": "https://etherscan.io/address/0xf92cD566Ea4864356C5491c177A430C222d7e678",
        "assetContract": "https://etherscan.io/address/0x2eDf094dB69d6Dcd487f1B3dB9febE2eeC0dd4c5",
        "coingeckoId": "zeroswap"
      }
    },
    {
      "chainId": 101,
      "address": "4xh8iC54UgaNpY4h34rxfZBSc9L2fBB8gWcYtDGHjxhN",
      "symbol": "wwANATHA",
      "name": "Wrapped ANATHA (Wormhole)",
      "decimals": 9,
      "logoURI": "https://raw.githubusercontent.com/solana-labs/token-list/main/assets/mainnet/4xh8iC54UgaNpY4h34rxfZBSc9L2fBB8gWcYtDGHjxhN/logo.png",
      "tags": [
        "wrapped",
        "wormhole"
      ],
      "extensions": {
        "address": "0x3383c5a8969Dc413bfdDc9656Eb80A1408E4bA20",
        "bridgeContract": "https://etherscan.io/address/0xf92cD566Ea4864356C5491c177A430C222d7e678",
        "assetContract": "https://etherscan.io/address/0x3383c5a8969Dc413bfdDc9656Eb80A1408E4bA20",
        "coingeckoId": "wrapped-anatha"
      }
    },
    {
      "chainId": 101,
      "address": "5Jq6S9HYqfG6TUMjjsKpnfis7utUAB69JiEGkkypdmgP",
      "symbol": "wRAMP",
      "name": "RAMP DEFI (Wormhole)",
      "decimals": 9,
      "logoURI": "https://raw.githubusercontent.com/solana-labs/token-list/main/assets/mainnet/5Jq6S9HYqfG6TUMjjsKpnfis7utUAB69JiEGkkypdmgP/logo.png",
      "tags": [
        "wrapped",
        "wormhole"
      ],
      "extensions": {
        "address": "0x33D0568941C0C64ff7e0FB4fbA0B11BD37deEd9f",
        "bridgeContract": "https://etherscan.io/address/0xf92cD566Ea4864356C5491c177A430C222d7e678",
        "assetContract": "https://etherscan.io/address/0x33D0568941C0C64ff7e0FB4fbA0B11BD37deEd9f",
        "coingeckoId": "ramp"
      }
    },
    {
      "chainId": 101,
      "address": "6uMUH5ztnj6AKYvL71EZgcyyRxjyBC5LVkscA5LrBc3c",
      "symbol": "wPRQ",
      "name": "Parsiq Token (Wormhole)",
      "decimals": 9,
      "logoURI": "https://raw.githubusercontent.com/solana-labs/token-list/main/assets/mainnet/6uMUH5ztnj6AKYvL71EZgcyyRxjyBC5LVkscA5LrBc3c/logo.png",
      "tags": [
        "wrapped",
        "wormhole"
      ],
      "extensions": {
        "address": "0x362bc847A3a9637d3af6624EeC853618a43ed7D2",
        "bridgeContract": "https://etherscan.io/address/0xf92cD566Ea4864356C5491c177A430C222d7e678",
        "assetContract": "https://etherscan.io/address/0x362bc847A3a9637d3af6624EeC853618a43ed7D2",
        "coingeckoId": "parsiq"
      }
    },
    {
      "chainId": 101,
      "address": "42gecM46tdSiYZN2CK1ek5raCxnzQf1xfhoKAf3F7Y5k",
      "symbol": "wSLP",
      "name": "Small Love Potion (Wormhole)",
      "decimals": 0,
      "logoURI": "https://raw.githubusercontent.com/solana-labs/token-list/main/assets/mainnet/42gecM46tdSiYZN2CK1ek5raCxnzQf1xfhoKAf3F7Y5k/logo.png",
      "tags": [
        "wrapped",
        "wormhole"
      ],
      "extensions": {
        "address": "0x37236CD05b34Cc79d3715AF2383E96dd7443dCF1",
        "bridgeContract": "https://etherscan.io/address/0xf92cD566Ea4864356C5491c177A430C222d7e678",
        "assetContract": "https://etherscan.io/address/0x37236CD05b34Cc79d3715AF2383E96dd7443dCF1",
        "coingeckoId": "smooth-love-potion"
      }
    },
    {
      "chainId": 101,
      "address": "F6M9DW1cWw7EtFK9m2ukvT9WEvtEbdZfTzZTtDeBcnAf",
      "symbol": "wSAND",
      "name": "SAND (Wormhole)",
      "decimals": 9,
      "logoURI": "https://raw.githubusercontent.com/solana-labs/token-list/main/assets/mainnet/F6M9DW1cWw7EtFK9m2ukvT9WEvtEbdZfTzZTtDeBcnAf/logo.png",
      "tags": [
        "wrapped",
        "wormhole"
      ],
      "extensions": {
        "address": "0x3845badAde8e6dFF049820680d1F14bD3903a5d0",
        "bridgeContract": "https://etherscan.io/address/0xf92cD566Ea4864356C5491c177A430C222d7e678",
        "assetContract": "https://etherscan.io/address/0x3845badAde8e6dFF049820680d1F14bD3903a5d0",
        "coingeckoId": "the-sandbox"
      }
    },
    {
      "chainId": 101,
      "address": "G27M8w6G4hwatMNFi46DPAUR1YkxSmRNFKus7SgYLoDy",
      "symbol": "wCVP",
      "name": "Concentrated Voting Power (Wormhole)",
      "decimals": 9,
      "logoURI": "https://raw.githubusercontent.com/solana-labs/token-list/main/assets/mainnet/G27M8w6G4hwatMNFi46DPAUR1YkxSmRNFKus7SgYLoDy/logo.png",
      "tags": [
        "wrapped",
        "wormhole"
      ],
      "extensions": {
        "address": "0x38e4adB44ef08F22F5B5b76A8f0c2d0dCbE7DcA1",
        "bridgeContract": "https://etherscan.io/address/0xf92cD566Ea4864356C5491c177A430C222d7e678",
        "assetContract": "https://etherscan.io/address/0x38e4adB44ef08F22F5B5b76A8f0c2d0dCbE7DcA1",
        "coingeckoId": "concentrated-voting-power"
      }
    },
    {
      "chainId": 101,
      "address": "FjucGZpcdVXaWJH21pbrGQaKNszsGsJqbAXu4sJywKJa",
      "symbol": "wREN",
      "name": "Republic Token (Wormhole)",
      "decimals": 9,
      "logoURI": "https://raw.githubusercontent.com/solana-labs/token-list/main/assets/mainnet/FjucGZpcdVXaWJH21pbrGQaKNszsGsJqbAXu4sJywKJa/logo.png",
      "tags": [
        "wrapped",
        "wormhole"
      ],
      "extensions": {
        "address": "0x408e41876cCCDC0F92210600ef50372656052a38",
        "bridgeContract": "https://etherscan.io/address/0xf92cD566Ea4864356C5491c177A430C222d7e678",
        "assetContract": "https://etherscan.io/address/0x408e41876cCCDC0F92210600ef50372656052a38",
        "coingeckoId": "republic-protocol"
      }
    },
    {
      "chainId": 101,
      "address": "5kvugu18snfGRu1PykMfRzYfUxJYs3smk1PWQcGo6Z8a",
      "symbol": "wXOR",
      "name": "Sora (Wormhole)",
      "decimals": 9,
      "logoURI": "https://raw.githubusercontent.com/solana-labs/token-list/main/assets/mainnet/5kvugu18snfGRu1PykMfRzYfUxJYs3smk1PWQcGo6Z8a/logo.png",
      "tags": [
        "wrapped",
        "wormhole"
      ],
      "extensions": {
        "address": "0x40FD72257597aA14C7231A7B1aaa29Fce868F677",
        "bridgeContract": "https://etherscan.io/address/0xf92cD566Ea4864356C5491c177A430C222d7e678",
        "assetContract": "https://etherscan.io/address/0x40FD72257597aA14C7231A7B1aaa29Fce868F677",
        "coingeckoId": "sora"
      }
    },
    {
      "chainId": 101,
      "address": "3EKQDmiXj8yLBFpZca4coxBpP8XJCzmjVgUdVydSmaaT",
      "symbol": "wFUN",
      "name": "FunFair (Wormhole)",
      "decimals": 8,
      "logoURI": "https://raw.githubusercontent.com/solana-labs/token-list/main/assets/mainnet/3EKQDmiXj8yLBFpZca4coxBpP8XJCzmjVgUdVydSmaaT/logo.png",
      "tags": [
        "wrapped",
        "wormhole"
      ],
      "extensions": {
        "address": "0x419D0d8BdD9aF5e606Ae2232ed285Aff190E711b",
        "bridgeContract": "https://etherscan.io/address/0xf92cD566Ea4864356C5491c177A430C222d7e678",
        "assetContract": "https://etherscan.io/address/0x419D0d8BdD9aF5e606Ae2232ed285Aff190E711b",
        "coingeckoId": "funfair"
      }
    },
    {
      "chainId": 101,
      "address": "6J9soByB65WUamsEG8KSPdphBV1oCoGvr5QpaUaY3r19",
      "symbol": "wPICKLE",
      "name": "PickleToken (Wormhole)",
      "decimals": 9,
      "logoURI": "https://raw.githubusercontent.com/solana-labs/token-list/main/assets/mainnet/6J9soByB65WUamsEG8KSPdphBV1oCoGvr5QpaUaY3r19/logo.png",
      "tags": [
        "wrapped",
        "wormhole"
      ],
      "extensions": {
        "address": "0x429881672B9AE42b8EbA0E26cD9C73711b891Ca5",
        "bridgeContract": "https://etherscan.io/address/0xf92cD566Ea4864356C5491c177A430C222d7e678",
        "assetContract": "https://etherscan.io/address/0x429881672B9AE42b8EbA0E26cD9C73711b891Ca5",
        "coingeckoId": "pickle-finance"
      }
    },
    {
      "chainId": 101,
      "address": "HEsqFznmAERPUmMWHtDWYAZRoFbNHZpuNuFrPio68Zp1",
      "symbol": "wPAXG",
      "name": "Paxos Gold (Wormhole)",
      "decimals": 9,
      "logoURI": "https://raw.githubusercontent.com/solana-labs/token-list/main/assets/mainnet/HEsqFznmAERPUmMWHtDWYAZRoFbNHZpuNuFrPio68Zp1/logo.png",
      "tags": [
        "wrapped",
        "wormhole"
      ],
      "extensions": {
        "address": "0x45804880De22913dAFE09f4980848ECE6EcbAf78",
        "bridgeContract": "https://etherscan.io/address/0xf92cD566Ea4864356C5491c177A430C222d7e678",
        "assetContract": "https://etherscan.io/address/0x45804880De22913dAFE09f4980848ECE6EcbAf78",
        "coingeckoId": "pax-gold"
      }
    },
    {
      "chainId": 101,
      "address": "BrtLvpVCwVDH5Jpqjtiuhh8wKYA5b3NZCnsSftr61viv",
      "symbol": "wQNT",
      "name": "Quant (Wormhole)",
      "decimals": 9,
      "logoURI": "https://raw.githubusercontent.com/solana-labs/token-list/main/assets/mainnet/BrtLvpVCwVDH5Jpqjtiuhh8wKYA5b3NZCnsSftr61viv/logo.png",
      "tags": [
        "wrapped",
        "wormhole"
      ],
      "extensions": {
        "address": "0x4a220E6096B25EADb88358cb44068A3248254675",
        "bridgeContract": "https://etherscan.io/address/0xf92cD566Ea4864356C5491c177A430C222d7e678",
        "assetContract": "https://etherscan.io/address/0x4a220E6096B25EADb88358cb44068A3248254675",
        "coingeckoId": "quant-network"
      }
    },
    {
      "chainId": 101,
      "address": "8DRgurhcQPJeCqQEpbeYGUmwAz2tETbyWUYLUU4Q7goM",
      "symbol": "wORAI",
      "name": "Oraichain Token (Wormhole)",
      "decimals": 9,
      "logoURI": "https://raw.githubusercontent.com/solana-labs/token-list/main/assets/mainnet/8DRgurhcQPJeCqQEpbeYGUmwAz2tETbyWUYLUU4Q7goM/logo.png",
      "tags": [
        "wrapped",
        "wormhole"
      ],
      "extensions": {
        "address": "0x4c11249814f11b9346808179Cf06e71ac328c1b5",
        "bridgeContract": "https://etherscan.io/address/0xf92cD566Ea4864356C5491c177A430C222d7e678",
        "assetContract": "https://etherscan.io/address/0x4c11249814f11b9346808179Cf06e71ac328c1b5",
        "coingeckoId": "oraichain-token"
      }
    },
    {
      "chainId": 101,
      "address": "4e5cqAsZ7wQqwLi7AApS9CgN8Yaho5TvkhvcLaGyiuzL",
      "symbol": "wTRU",
      "name": "TrustToken (Wormhole)",
      "decimals": 8,
      "logoURI": "https://raw.githubusercontent.com/solana-labs/token-list/main/assets/mainnet/4e5cqAsZ7wQqwLi7AApS9CgN8Yaho5TvkhvcLaGyiuzL/logo.png",
      "tags": [
        "wrapped",
        "wormhole"
      ],
      "extensions": {
        "address": "0x4C19596f5aAfF459fA38B0f7eD92F11AE6543784",
        "bridgeContract": "https://etherscan.io/address/0xf92cD566Ea4864356C5491c177A430C222d7e678",
        "assetContract": "https://etherscan.io/address/0x4C19596f5aAfF459fA38B0f7eD92F11AE6543784",
        "coingeckoId": "truefi"
      }
    },
    {
      "chainId": 101,
      "address": "HkhBUKSct2V93Z35apDmXthkRvH4yvMovLyv8s8idDgP",
      "symbol": "wMCB",
      "name": "MCDEX Token (Wormhole)",
      "decimals": 9,
      "logoURI": "https://raw.githubusercontent.com/solana-labs/token-list/main/assets/mainnet/HkhBUKSct2V93Z35apDmXthkRvH4yvMovLyv8s8idDgP/logo.png",
      "tags": [
        "wrapped",
        "wormhole"
      ],
      "extensions": {
        "address": "0x4e352cF164E64ADCBad318C3a1e222E9EBa4Ce42",
        "bridgeContract": "https://etherscan.io/address/0xf92cD566Ea4864356C5491c177A430C222d7e678",
        "assetContract": "https://etherscan.io/address/0x4e352cF164E64ADCBad318C3a1e222E9EBa4Ce42",
        "coingeckoId": "mcdex"
      }
    },
    {
      "chainId": 101,
      "address": "Eof7wbYsHZKaoyUGwM7Nfkoo6zQW4U7uWXqz2hoQzSkK",
      "symbol": "wNU",
      "name": "NuCypher (Wormhole)",
      "decimals": 9,
      "logoURI": "https://raw.githubusercontent.com/solana-labs/token-list/main/assets/mainnet/Eof7wbYsHZKaoyUGwM7Nfkoo6zQW4U7uWXqz2hoQzSkK/logo.png",
      "tags": [
        "wrapped",
        "wormhole"
      ],
      "extensions": {
        "address": "0x4fE83213D56308330EC302a8BD641f1d0113A4Cc",
        "bridgeContract": "https://etherscan.io/address/0xf92cD566Ea4864356C5491c177A430C222d7e678",
        "assetContract": "https://etherscan.io/address/0x4fE83213D56308330EC302a8BD641f1d0113A4Cc",
        "coingeckoId": "nucypher"
      }
    },
    {
      "chainId": 101,
      "address": "5CmA1HTVZt5NRtwiUrqWrcnT5JRW5zHe6uQXfP7SDUNz",
      "symbol": "wRAZOR",
      "name": "RAZOR (Wormhole)",
      "decimals": 9,
      "logoURI": "https://raw.githubusercontent.com/solana-labs/token-list/main/assets/mainnet/5CmA1HTVZt5NRtwiUrqWrcnT5JRW5zHe6uQXfP7SDUNz/logo.png",
      "tags": [
        "wrapped",
        "wormhole"
      ],
      "extensions": {
        "address": "0x50DE6856358Cc35f3A9a57eAAA34BD4cB707d2cd",
        "bridgeContract": "https://etherscan.io/address/0xf92cD566Ea4864356C5491c177A430C222d7e678",
        "assetContract": "https://etherscan.io/address/0x50DE6856358Cc35f3A9a57eAAA34BD4cB707d2cd",
        "coingeckoId": "razor-network"
      }
    },
    {
      "chainId": 101,
      "address": "6msNYXzSVtjinqapq2xcvBb5NRq4YTPAi7wc5Jx8M8TS",
      "symbol": "wLINK",
      "name": "ChainLink Token (Wormhole)",
      "decimals": 9,
      "logoURI": "https://raw.githubusercontent.com/solana-labs/token-list/main/assets/mainnet/6msNYXzSVtjinqapq2xcvBb5NRq4YTPAi7wc5Jx8M8TS/logo.png",
      "tags": [
        "wrapped",
        "wormhole"
      ],
      "extensions": {
        "address": "0x514910771AF9Ca656af840dff83E8264EcF986CA",
        "bridgeContract": "https://etherscan.io/address/0xf92cD566Ea4864356C5491c177A430C222d7e678",
        "assetContract": "https://etherscan.io/address/0x514910771AF9Ca656af840dff83E8264EcF986CA",
        "coingeckoId": "chainlink"
      }
    },
    {
      "chainId": 101,
      "address": "BX2gcRRS12iqFzKCpvTt4krBBYNymR9JBDZBxzfFLnbF",
      "symbol": "weRSDL",
      "name": "UnFederalReserveToken (Wormhole)",
      "decimals": 9,
      "logoURI": "https://raw.githubusercontent.com/solana-labs/token-list/main/assets/mainnet/BX2gcRRS12iqFzKCpvTt4krBBYNymR9JBDZBxzfFLnbF/logo.png",
      "tags": [
        "wrapped",
        "wormhole"
      ],
      "extensions": {
        "address": "0x5218E472cFCFE0b64A064F055B43b4cdC9EfD3A6",
        "bridgeContract": "https://etherscan.io/address/0xf92cD566Ea4864356C5491c177A430C222d7e678",
        "assetContract": "https://etherscan.io/address/0x5218E472cFCFE0b64A064F055B43b4cdC9EfD3A6",
        "coingeckoId": "unfederalreserve"
      }
    },
    {
      "chainId": 101,
      "address": "CCGLdsokcybeF8NrCcu1RSQK8isNBjBA58kVEMTHTKjx",
      "symbol": "wsUSD",
      "name": "Synth sUSD (Wormhole)",
      "decimals": 9,
      "logoURI": "https://raw.githubusercontent.com/solana-labs/token-list/main/assets/mainnet/CCGLdsokcybeF8NrCcu1RSQK8isNBjBA58kVEMTHTKjx/logo.png",
      "tags": [
        "wrapped",
        "wormhole"
      ],
      "extensions": {
        "address": "0x57Ab1ec28D129707052df4dF418D58a2D46d5f51",
        "bridgeContract": "https://etherscan.io/address/0xf92cD566Ea4864356C5491c177A430C222d7e678",
        "assetContract": "https://etherscan.io/address/0x57Ab1ec28D129707052df4dF418D58a2D46d5f51",
        "coingeckoId": "nusd"
      }
    },
    {
      "chainId": 101,
      "address": "FP9ogG7hTdfcTJwn4prF9AVEcfcjLq1GtkqYM4oRn7eY",
      "symbol": "wHEGIC",
      "name": "Hegic (Wormhole)",
      "decimals": 9,
      "logoURI": "https://raw.githubusercontent.com/solana-labs/token-list/main/assets/mainnet/FP9ogG7hTdfcTJwn4prF9AVEcfcjLq1GtkqYM4oRn7eY/logo.png",
      "tags": [
        "wrapped",
        "wormhole"
      ],
      "extensions": {
        "address": "0x584bC13c7D411c00c01A62e8019472dE68768430",
        "bridgeContract": "https://etherscan.io/address/0xf92cD566Ea4864356C5491c177A430C222d7e678",
        "assetContract": "https://etherscan.io/address/0x584bC13c7D411c00c01A62e8019472dE68768430",
        "coingeckoId": "hegic"
      }
    },
    {
      "chainId": 101,
      "address": "DboP5vvYUVjmKSHKJ1YFHwmv41KtUscnYgzjmPgHwQVn",
      "symbol": "wXFI",
      "name": "Xfinance (Wormhole)",
      "decimals": 9,
      "logoURI": "https://raw.githubusercontent.com/solana-labs/token-list/main/assets/mainnet/DboP5vvYUVjmKSHKJ1YFHwmv41KtUscnYgzjmPgHwQVn/logo.png",
      "tags": [
        "wrapped",
        "wormhole"
      ],
      "extensions": {
        "address": "0x5BEfBB272290dD5b8521D4a938f6c4757742c430",
        "bridgeContract": "https://etherscan.io/address/0xf92cD566Ea4864356C5491c177A430C222d7e678",
        "assetContract": "https://etherscan.io/address/0x5BEfBB272290dD5b8521D4a938f6c4757742c430",
        "coingeckoId": "xfinance"
      }
    },
    {
      "chainId": 101,
      "address": "6c4U9yxGzVjejSJJXrdX8wtt532Et6MrBUZc2oK5j6w5",
      "symbol": "wDEXTF",
      "name": "DEXTF Token (Wormhole)",
      "decimals": 9,
      "logoURI": "https://raw.githubusercontent.com/solana-labs/token-list/main/assets/mainnet/6c4U9yxGzVjejSJJXrdX8wtt532Et6MrBUZc2oK5j6w5/logo.png",
      "tags": [
        "wrapped",
        "wormhole"
      ],
      "extensions": {
        "address": "0x5F64Ab1544D28732F0A24F4713c2C8ec0dA089f0",
        "bridgeContract": "https://etherscan.io/address/0xf92cD566Ea4864356C5491c177A430C222d7e678",
        "assetContract": "https://etherscan.io/address/0x5F64Ab1544D28732F0A24F4713c2C8ec0dA089f0",
        "coingeckoId": "dextf"
      }
    },
    {
      "chainId": 101,
      "address": "JuXkRYNw54rujC7SPWcAM4ArLgA5x8nDQbS8xHAr6MA",
      "symbol": "wRLC",
      "name": "iExec RLC (Wormhole)",
      "decimals": 9,
      "logoURI": "https://raw.githubusercontent.com/solana-labs/token-list/main/assets/mainnet/JuXkRYNw54rujC7SPWcAM4ArLgA5x8nDQbS8xHAr6MA/logo.png",
      "tags": [
        "wrapped",
        "wormhole"
      ],
      "extensions": {
        "address": "0x607F4C5BB672230e8672085532f7e901544a7375",
        "bridgeContract": "https://etherscan.io/address/0xf92cD566Ea4864356C5491c177A430C222d7e678",
        "assetContract": "https://etherscan.io/address/0x607F4C5BB672230e8672085532f7e901544a7375",
        "coingeckoId": "iexec-rlc"
      }
    },
    {
      "chainId": 101,
      "address": "7NfgSkv6kZ6ZWP6SJPtMuaUYGVEngVK8UFnaFTPk3QsM",
      "symbol": "wCORE",
      "name": "cVault.finance (Wormhole)",
      "decimals": 9,
      "logoURI": "https://raw.githubusercontent.com/solana-labs/token-list/main/assets/mainnet/7NfgSkv6kZ6ZWP6SJPtMuaUYGVEngVK8UFnaFTPk3QsM/logo.png",
      "tags": [
        "wrapped",
        "wormhole"
      ],
      "extensions": {
        "address": "0x62359Ed7505Efc61FF1D56fEF82158CcaffA23D7",
        "bridgeContract": "https://etherscan.io/address/0xf92cD566Ea4864356C5491c177A430C222d7e678",
        "assetContract": "https://etherscan.io/address/0x62359Ed7505Efc61FF1D56fEF82158CcaffA23D7",
        "coingeckoId": "cvault-finance"
      }
    },
    {
      "chainId": 101,
      "address": "AqLKDJiGL4wXKPAfzNom3xEdQwgj2LTCE4k34gzvZsE6",
      "symbol": "wCFi",
      "name": "CyberFi Token (Wormhole)",
      "decimals": 9,
      "logoURI": "https://raw.githubusercontent.com/solana-labs/token-list/main/assets/mainnet/AqLKDJiGL4wXKPAfzNom3xEdQwgj2LTCE4k34gzvZsE6/logo.png",
      "tags": [
        "wrapped",
        "wormhole"
      ],
      "extensions": {
        "address": "0x63b4f3e3fa4e438698CE330e365E831F7cCD1eF4",
        "bridgeContract": "https://etherscan.io/address/0xf92cD566Ea4864356C5491c177A430C222d7e678",
        "assetContract": "https://etherscan.io/address/0x63b4f3e3fa4e438698CE330e365E831F7cCD1eF4",
        "coingeckoId": "cyberfi"
      }
    },
    {
      "chainId": 101,
      "address": "FLrjpCRrd4GffHu8MVYGvuLxYLuBGVaXsnCecw3Effci",
      "symbol": "wWISE",
      "name": "Wise Token (Wormhole)",
      "decimals": 9,
      "logoURI": "https://raw.githubusercontent.com/solana-labs/token-list/main/assets/mainnet/FLrjpCRrd4GffHu8MVYGvuLxYLuBGVaXsnCecw3Effci/logo.png",
      "tags": [
        "wrapped",
        "wormhole"
      ],
      "extensions": {
        "address": "0x66a0f676479Cee1d7373f3DC2e2952778BfF5bd6",
        "bridgeContract": "https://etherscan.io/address/0xf92cD566Ea4864356C5491c177A430C222d7e678",
        "assetContract": "https://etherscan.io/address/0x66a0f676479Cee1d7373f3DC2e2952778BfF5bd6",
        "coingeckoId": "wise-token11"
      }
    },
    {
      "chainId": 101,
      "address": "GaMPhVyp1xd9xJuPskDEzQzp8mKfEjAmhny8NX7y7YKc",
      "symbol": "wGNO",
      "name": "Gnosis Token (Wormhole)",
      "decimals": 9,
      "logoURI": "https://raw.githubusercontent.com/solana-labs/token-list/main/assets/mainnet/GaMPhVyp1xd9xJuPskDEzQzp8mKfEjAmhny8NX7y7YKc/logo.png",
      "tags": [
        "wrapped",
        "wormhole"
      ],
      "extensions": {
        "address": "0x6810e776880C02933D47DB1b9fc05908e5386b96",
        "bridgeContract": "https://etherscan.io/address/0xf92cD566Ea4864356C5491c177A430C222d7e678",
        "assetContract": "https://etherscan.io/address/0x6810e776880C02933D47DB1b9fc05908e5386b96",
        "coingeckoId": "gnosis"
      }
    },
    {
      "chainId": 101,
      "address": "CCAQZHBVWKDukT68PZ3LenDs7apibeSYeJ3jHE8NzBC5",
      "symbol": "wPOOLZ",
      "name": "$Poolz Finance (Wormhole)",
      "decimals": 9,
      "logoURI": "https://raw.githubusercontent.com/solana-labs/token-list/main/assets/mainnet/CCAQZHBVWKDukT68PZ3LenDs7apibeSYeJ3jHE8NzBC5/logo.png",
      "tags": [
        "wrapped",
        "wormhole"
      ],
      "extensions": {
        "address": "0x69A95185ee2a045CDC4bCd1b1Df10710395e4e23",
        "bridgeContract": "https://etherscan.io/address/0xf92cD566Ea4864356C5491c177A430C222d7e678",
        "assetContract": "https://etherscan.io/address/0x69A95185ee2a045CDC4bCd1b1Df10710395e4e23",
        "coingeckoId": "poolz-finance"
      }
    },
    {
      "chainId": 101,
      "address": "FYpdBuyAHSbdaAyD1sKkxyLWbAP8uUW9h6uvdhK74ij1",
      "symbol": "wDAI",
      "name": "Dai Stablecoin (Wormhole)",
      "decimals": 9,
      "logoURI": "https://raw.githubusercontent.com/solana-labs/token-list/main/assets/mainnet/FYpdBuyAHSbdaAyD1sKkxyLWbAP8uUW9h6uvdhK74ij1/logo.png",
      "tags": [
        "wrapped",
        "wormhole"
      ],
      "extensions": {
        "address": "0x6B175474E89094C44Da98b954EedeAC495271d0F",
        "bridgeContract": "https://etherscan.io/address/0xf92cD566Ea4864356C5491c177A430C222d7e678",
        "assetContract": "https://etherscan.io/address/0x6B175474E89094C44Da98b954EedeAC495271d0F",
        "coingeckoId": "dai"
      }
    },
    {
      "chainId": 101,
      "address": "HbMGwfGjGPchtaPwyrtJFy8APZN5w1hi63xnzmj1f23v",
      "symbol": "wSUSHI",
      "name": "SushiSwap (Wormhole)",
      "decimals": 9,
      "logoURI": "https://raw.githubusercontent.com/solana-labs/token-list/main/assets/mainnet/HbMGwfGjGPchtaPwyrtJFy8APZN5w1hi63xnzmj1f23v/logo.png",
      "tags": [
        "wrapped",
        "wormhole"
      ],
      "extensions": {
        "address": "0x6B3595068778DD592e39A122f4f5a5cF09C90fE2",
        "bridgeContract": "https://etherscan.io/address/0xf92cD566Ea4864356C5491c177A430C222d7e678",
        "assetContract": "https://etherscan.io/address/0x6B3595068778DD592e39A122f4f5a5cF09C90fE2",
        "coingeckoId": "sushi"
      }
    },
    {
      "chainId": 101,
      "address": "6Tmi8TZasqdxWB59uE5Zw9VLKecuCbsLSsPEqoMpmozA",
      "symbol": "wFYZ",
      "name": "Fyooz (Wormhole)",
      "decimals": 9,
      "logoURI": "https://raw.githubusercontent.com/solana-labs/token-list/main/assets/mainnet/6Tmi8TZasqdxWB59uE5Zw9VLKecuCbsLSsPEqoMpmozA/logo.png",
      "tags": [
        "wrapped",
        "wormhole"
      ],
      "extensions": {
        "address": "0x6BFf2fE249601ed0Db3a87424a2E923118BB0312",
        "bridgeContract": "https://etherscan.io/address/0xf92cD566Ea4864356C5491c177A430C222d7e678",
        "assetContract": "https://etherscan.io/address/0x6BFf2fE249601ed0Db3a87424a2E923118BB0312",
        "coingeckoId": "fyooz"
      }
    },
    {
      "chainId": 101,
      "address": "3sHinPxEPqhEGip2Wy45TFmgAA1Atg2mctMjY5RKJUjk",
      "symbol": "wQRX",
      "name": "QuiverX (Wormhole)",
      "decimals": 9,
      "logoURI": "https://raw.githubusercontent.com/solana-labs/token-list/main/assets/mainnet/3sHinPxEPqhEGip2Wy45TFmgAA1Atg2mctMjY5RKJUjk/logo.png",
      "tags": [
        "wrapped",
        "wormhole"
      ],
      "extensions": {
        "address": "0x6e0daDE58D2d89eBBe7aFc384e3E4f15b70b14D8",
        "bridgeContract": "https://etherscan.io/address/0xf92cD566Ea4864356C5491c177A430C222d7e678",
        "assetContract": "https://etherscan.io/address/0x6e0daDE58D2d89eBBe7aFc384e3E4f15b70b14D8",
        "coingeckoId": "quiverx"
      }
    },
    {
      "chainId": 101,
      "address": "4ighgEijHcCoLu9AsvwVz2TnGFqAgzQtQMr6ch88Jrfe",
      "symbol": "wTRADE",
      "name": "UniTrade (Wormhole)",
      "decimals": 9,
      "logoURI": "https://raw.githubusercontent.com/solana-labs/token-list/main/assets/mainnet/4ighgEijHcCoLu9AsvwVz2TnGFqAgzQtQMr6ch88Jrfe/logo.png",
      "tags": [
        "wrapped",
        "wormhole"
      ],
      "extensions": {
        "address": "0x6F87D756DAf0503d08Eb8993686c7Fc01Dc44fB1",
        "bridgeContract": "https://etherscan.io/address/0xf92cD566Ea4864356C5491c177A430C222d7e678",
        "assetContract": "https://etherscan.io/address/0x6F87D756DAf0503d08Eb8993686c7Fc01Dc44fB1",
        "coingeckoId": "unitrade"
      }
    },
    {
      "chainId": 101,
      "address": "FTPnEQ3NfRRZ9tvmpDW6JFrvweBE5sanxnXSpJL1dvbB",
      "symbol": "wBIRD",
      "name": "Bird.Money (Wormhole)",
      "decimals": 9,
      "logoURI": "https://raw.githubusercontent.com/solana-labs/token-list/main/assets/mainnet/FTPnEQ3NfRRZ9tvmpDW6JFrvweBE5sanxnXSpJL1dvbB/logo.png",
      "tags": [
        "wrapped",
        "wormhole"
      ],
      "extensions": {
        "address": "0x70401dFD142A16dC7031c56E862Fc88Cb9537Ce0",
        "bridgeContract": "https://etherscan.io/address/0xf92cD566Ea4864356C5491c177A430C222d7e678",
        "assetContract": "https://etherscan.io/address/0x70401dFD142A16dC7031c56E862Fc88Cb9537Ce0",
        "coingeckoId": "bird-money"
      }
    },
    {
      "chainId": 101,
      "address": "QVDE6rhcGPSB3ex5T7vWBzvoSRUXULjuSGpVuKwu5XH",
      "symbol": "wAXN",
      "name": "Axion (Wormhole)",
      "decimals": 9,
      "logoURI": "https://raw.githubusercontent.com/solana-labs/token-list/main/assets/mainnet/QVDE6rhcGPSB3ex5T7vWBzvoSRUXULjuSGpVuKwu5XH/logo.png",
      "tags": [
        "wrapped",
        "wormhole"
      ],
      "extensions": {
        "address": "0x71F85B2E46976bD21302B64329868fd15eb0D127",
        "bridgeContract": "https://etherscan.io/address/0xf92cD566Ea4864356C5491c177A430C222d7e678",
        "assetContract": "https://etherscan.io/address/0x71F85B2E46976bD21302B64329868fd15eb0D127",
        "coingeckoId": "axion"
      }
    },
    {
      "chainId": 101,
      "address": "J6AbGG62yo9UJ2T9r9GM7pnoRNui5DsZDnPbiNAPqbVd",
      "symbol": "wBMI",
      "name": "Bridge Mutual (Wormhole)",
      "decimals": 9,
      "logoURI": "https://raw.githubusercontent.com/solana-labs/token-list/main/assets/mainnet/J6AbGG62yo9UJ2T9r9GM7pnoRNui5DsZDnPbiNAPqbVd/logo.png",
      "tags": [
        "wrapped",
        "wormhole"
      ],
      "extensions": {
        "address": "0x725C263e32c72dDC3A19bEa12C5a0479a81eE688",
        "bridgeContract": "https://etherscan.io/address/0xf92cD566Ea4864356C5491c177A430C222d7e678",
        "assetContract": "https://etherscan.io/address/0x725C263e32c72dDC3A19bEa12C5a0479a81eE688",
        "coingeckoId": "bridge-mutual"
      }
    },
    {
      "chainId": 101,
      "address": "4wvHoaxxZxFeNrMTP8bLVRh1ziSBV7crN665WX4rRMqe",
      "symbol": "wDYT",
      "name": "DoYourTip (Wormhole)",
      "decimals": 9,
      "logoURI": "https://raw.githubusercontent.com/solana-labs/token-list/main/assets/mainnet/4wvHoaxxZxFeNrMTP8bLVRh1ziSBV7crN665WX4rRMqe/logo.png",
      "tags": [
        "wrapped",
        "wormhole"
      ],
      "extensions": {
        "address": "0x740623d2c797b7D8D1EcB98e9b4Afcf99Ec31E14",
        "bridgeContract": "https://etherscan.io/address/0xf92cD566Ea4864356C5491c177A430C222d7e678",
        "assetContract": "https://etherscan.io/address/0x740623d2c797b7D8D1EcB98e9b4Afcf99Ec31E14",
        "coingeckoId": "dynamite"
      }
    },
    {
      "chainId": 101,
      "address": "Fe5fWjCLDMJoi4sTmfR2VW4BT1LwsbR1n6QAjzJQvhhf",
      "symbol": "wBBR",
      "name": "BitberryToken (Wormhole)",
      "decimals": 9,
      "logoURI": "https://raw.githubusercontent.com/solana-labs/token-list/main/assets/mainnet/Fe5fWjCLDMJoi4sTmfR2VW4BT1LwsbR1n6QAjzJQvhhf/logo.png",
      "tags": [
        "wrapped",
        "wormhole"
      ],
      "extensions": {
        "address": "0x7671904eed7f10808B664fc30BB8693FD7237abF",
        "bridgeContract": "https://etherscan.io/address/0xf92cD566Ea4864356C5491c177A430C222d7e678",
        "assetContract": "https://etherscan.io/address/0x7671904eed7f10808B664fc30BB8693FD7237abF",
        "coingeckoId": "bitberry-token"
      }
    },
    {
      "chainId": 101,
      "address": "5J9yhFRnQZx3RiqHzfQpAffX5UQz3k8vQCZH2g9Z9sDg",
      "symbol": "wWAXE",
      "name": "WAX Economic Token (Wormhole)",
      "decimals": 8,
      "logoURI": "https://raw.githubusercontent.com/solana-labs/token-list/main/assets/mainnet/5J9yhFRnQZx3RiqHzfQpAffX5UQz3k8vQCZH2g9Z9sDg/logo.png",
      "tags": [
        "wrapped",
        "wormhole"
      ],
      "extensions": {
        "address": "0x7a2Bc711E19ba6aff6cE8246C546E8c4B4944DFD",
        "bridgeContract": "https://etherscan.io/address/0xf92cD566Ea4864356C5491c177A430C222d7e678",
        "assetContract": "https://etherscan.io/address/0x7a2Bc711E19ba6aff6cE8246C546E8c4B4944DFD",
        "coingeckoId": "waxe"
      }
    },
    {
      "chainId": 101,
      "address": "4DHywS5EjUTF5AYisPZiJbWcCV4gfpH98oKxpgyKRnnQ",
      "symbol": "wMATIC",
      "name": "Matic Token (Wormhole)",
      "decimals": 9,
      "logoURI": "https://raw.githubusercontent.com/solana-labs/token-list/main/assets/mainnet/4DHywS5EjUTF5AYisPZiJbWcCV4gfpH98oKxpgyKRnnQ/logo.png",
      "tags": [
        "wrapped",
        "wormhole"
      ],
      "extensions": {
        "address": "0x7D1AfA7B718fb893dB30A3aBc0Cfc608AaCfeBB0",
        "bridgeContract": "https://etherscan.io/address/0xf92cD566Ea4864356C5491c177A430C222d7e678",
        "assetContract": "https://etherscan.io/address/0x7D1AfA7B718fb893dB30A3aBc0Cfc608AaCfeBB0",
        "coingeckoId": "matic-network"
      }
    },
    {
      "chainId": 101,
      "address": "Au9E8ygQdTJQZXmNKPdtLEP8rGjC4qsGRhkJgjFNPAr8",
      "symbol": "wXRT",
      "name": "Robonomics (Wormhole)",
      "decimals": 9,
      "logoURI": "https://raw.githubusercontent.com/solana-labs/token-list/main/assets/mainnet/Au9E8ygQdTJQZXmNKPdtLEP8rGjC4qsGRhkJgjFNPAr8/logo.png",
      "tags": [
        "wrapped",
        "wormhole"
      ],
      "extensions": {
        "address": "0x7dE91B204C1C737bcEe6F000AAA6569Cf7061cb7",
        "bridgeContract": "https://etherscan.io/address/0xf92cD566Ea4864356C5491c177A430C222d7e678",
        "assetContract": "https://etherscan.io/address/0x7dE91B204C1C737bcEe6F000AAA6569Cf7061cb7",
        "coingeckoId": "robonomics-network"
      }
    },
    {
      "chainId": 101,
      "address": "5DQZ14hLDxveMH7NyGmTmUTRGgVAVXADp3cP2UHeH6hM",
      "symbol": "wAAVE",
      "name": "Aave Token (Wormhole)",
      "decimals": 9,
      "logoURI": "https://raw.githubusercontent.com/solana-labs/token-list/main/assets/mainnet/5DQZ14hLDxveMH7NyGmTmUTRGgVAVXADp3cP2UHeH6hM/logo.png",
      "tags": [
        "wrapped",
        "wormhole"
      ],
      "extensions": {
        "address": "0x7Fc66500c84A76Ad7e9c93437bFc5Ac33E2DDaE9",
        "bridgeContract": "https://etherscan.io/address/0xf92cD566Ea4864356C5491c177A430C222d7e678",
        "assetContract": "https://etherscan.io/address/0x7Fc66500c84A76Ad7e9c93437bFc5Ac33E2DDaE9",
        "coingeckoId": "aave"
      }
    },
    {
      "chainId": 101,
      "address": "Arc2ZVKNCdDU4vB8Ubud5QayDtjo2oJF9xVrUPQ6TWxF",
      "symbol": "wLEND",
      "name": "Lend (Wormhole)",
      "decimals": 9,
      "logoURI": "https://raw.githubusercontent.com/solana-labs/token-list/main/assets/mainnet/Arc2ZVKNCdDU4vB8Ubud5QayDtjo2oJF9xVrUPQ6TWxF/logo.png",
      "tags": [
        "wrapped",
        "wormhole"
      ],
      "extensions": {
        "address": "0x80fB784B7eD66730e8b1DBd9820aFD29931aab03",
        "bridgeContract": "https://etherscan.io/address/0xf92cD566Ea4864356C5491c177A430C222d7e678",
        "assetContract": "https://etherscan.io/address/0x80fB784B7eD66730e8b1DBd9820aFD29931aab03",
        "coingeckoId": "ethlend"
      }
    },
    {
      "chainId": 101,
      "address": "2ctKUDkGBnVykt31AhMPhHvAQWJvoNGbLh7aRidjtAqv",
      "symbol": "wPOLS",
      "name": "PolkastarterToken (Wormhole)",
      "decimals": 9,
      "logoURI": "https://raw.githubusercontent.com/solana-labs/token-list/main/assets/mainnet/2ctKUDkGBnVykt31AhMPhHvAQWJvoNGbLh7aRidjtAqv/logo.png",
      "tags": [
        "wrapped",
        "wormhole"
      ],
      "extensions": {
        "address": "0x83e6f1E41cdd28eAcEB20Cb649155049Fac3D5Aa",
        "bridgeContract": "https://etherscan.io/address/0xf92cD566Ea4864356C5491c177A430C222d7e678",
        "assetContract": "https://etherscan.io/address/0x83e6f1E41cdd28eAcEB20Cb649155049Fac3D5Aa",
        "coingeckoId": "polkastarter"
      }
    },
    {
      "chainId": 101,
      "address": "8FnkznYpHvKiaBkgatVoCrNiS5y5KW62JqgjnxVhDejC",
      "symbol": "wUBT",
      "name": "Unibright (Wormhole)",
      "decimals": 8,
      "logoURI": "https://raw.githubusercontent.com/solana-labs/token-list/main/assets/mainnet/8FnkznYpHvKiaBkgatVoCrNiS5y5KW62JqgjnxVhDejC/logo.png",
      "tags": [
        "wrapped",
        "wormhole"
      ],
      "extensions": {
        "address": "0x8400D94A5cb0fa0D041a3788e395285d61c9ee5e",
        "bridgeContract": "https://etherscan.io/address/0xf92cD566Ea4864356C5491c177A430C222d7e678",
        "assetContract": "https://etherscan.io/address/0x8400D94A5cb0fa0D041a3788e395285d61c9ee5e",
        "coingeckoId": "unibright"
      }
    },
    {
      "chainId": 101,
      "address": "4LLAYXVmT3U8Sew6k3tk66zk3btT91QRzQzxcNX8XhzV",
      "symbol": "wDIA",
      "name": "DIA (Wormhole)",
      "decimals": 9,
      "logoURI": "https://raw.githubusercontent.com/solana-labs/token-list/main/assets/mainnet/4LLAYXVmT3U8Sew6k3tk66zk3btT91QRzQzxcNX8XhzV/logo.png",
      "tags": [
        "wrapped",
        "wormhole"
      ],
      "extensions": {
        "address": "0x84cA8bc7997272c7CfB4D0Cd3D55cd942B3c9419",
        "bridgeContract": "https://etherscan.io/address/0xf92cD566Ea4864356C5491c177A430C222d7e678",
        "assetContract": "https://etherscan.io/address/0x84cA8bc7997272c7CfB4D0Cd3D55cd942B3c9419",
        "coingeckoId": "dia-data"
      }
    },
    {
      "chainId": 101,
      "address": "8L8pDf3jutdpdr4m3np68CL9ZroLActrqwxi6s9Ah5xU",
      "symbol": "wFRAX",
      "name": "Frax (Wormhole)",
      "decimals": 9,
      "logoURI": "https://raw.githubusercontent.com/solana-labs/token-list/main/assets/mainnet/8L8pDf3jutdpdr4m3np68CL9ZroLActrqwxi6s9Ah5xU/logo.png",
      "tags": [
        "wrapped",
        "wormhole"
      ],
      "extensions": {
        "address": "0x853d955aCEf822Db058eb8505911ED77F175b99e",
        "bridgeContract": "https://etherscan.io/address/0xf92cD566Ea4864356C5491c177A430C222d7e678",
        "assetContract": "https://etherscan.io/address/0x853d955aCEf822Db058eb8505911ED77F175b99e",
        "coingeckoId": "frax"
      }
    },
    {
      "chainId": 101,
      "address": "H3oVL2zJpHJaDoRfQmSrftv3fkGzvsiQgugCZmcRBykG",
      "symbol": "wKEEP",
      "name": "KEEP Token (Wormhole)",
      "decimals": 9,
      "logoURI": "https://raw.githubusercontent.com/solana-labs/token-list/main/assets/mainnet/H3oVL2zJpHJaDoRfQmSrftv3fkGzvsiQgugCZmcRBykG/logo.png",
      "tags": [
        "wrapped",
        "wormhole"
      ],
      "extensions": {
        "address": "0x85Eee30c52B0b379b046Fb0F85F4f3Dc3009aFEC",
        "bridgeContract": "https://etherscan.io/address/0xf92cD566Ea4864356C5491c177A430C222d7e678",
        "assetContract": "https://etherscan.io/address/0x85Eee30c52B0b379b046Fb0F85F4f3Dc3009aFEC",
        "coingeckoId": "keep-network"
      }
    },
    {
      "chainId": 101,
      "address": "64oqP1dFqqD8NEL4RPCpMyrHmpo31rj3nYxULVXvayfW",
      "symbol": "wRSR",
      "name": "Reserve Rights (Wormhole)",
      "decimals": 9,
      "logoURI": "https://raw.githubusercontent.com/solana-labs/token-list/main/assets/mainnet/64oqP1dFqqD8NEL4RPCpMyrHmpo31rj3nYxULVXvayfW/logo.png",
      "tags": [
        "wrapped",
        "wormhole"
      ],
      "extensions": {
        "address": "0x8762db106B2c2A0bccB3A80d1Ed41273552616E8",
        "bridgeContract": "https://etherscan.io/address/0xf92cD566Ea4864356C5491c177A430C222d7e678",
        "assetContract": "https://etherscan.io/address/0x8762db106B2c2A0bccB3A80d1Ed41273552616E8",
        "coingeckoId": "reserve-rights-token"
      }
    },
    {
      "chainId": 101,
      "address": "5SU7veiCRA16ZxnS24kCC1dwQYVwi3whvTdM48iNE1Rm",
      "symbol": "wMPH",
      "name": "88mph.app (Wormhole)",
      "decimals": 9,
      "logoURI": "https://raw.githubusercontent.com/solana-labs/token-list/main/assets/mainnet/5SU7veiCRA16ZxnS24kCC1dwQYVwi3whvTdM48iNE1Rm/logo.png",
      "tags": [
        "wrapped",
        "wormhole"
      ],
      "extensions": {
        "address": "0x8888801aF4d980682e47f1A9036e589479e835C5",
        "bridgeContract": "https://etherscan.io/address/0xf92cD566Ea4864356C5491c177A430C222d7e678",
        "assetContract": "https://etherscan.io/address/0x8888801aF4d980682e47f1A9036e589479e835C5",
        "coingeckoId": "88mph"
      }
    },
    {
      "chainId": 101,
      "address": "5fv26ojhPHWNaikXcMf2TBu4JENjLQ2PWgWYeitttVwv",
      "symbol": "wPAID",
      "name": "PAID Network (Wormhole)",
      "decimals": 9,
      "logoURI": "https://raw.githubusercontent.com/solana-labs/token-list/main/assets/mainnet/5fv26ojhPHWNaikXcMf2TBu4JENjLQ2PWgWYeitttVwv/logo.png",
      "tags": [
        "wrapped",
        "wormhole"
      ],
      "extensions": {
        "address": "0x8c8687fC965593DFb2F0b4EAeFD55E9D8df348df",
        "bridgeContract": "https://etherscan.io/address/0xf92cD566Ea4864356C5491c177A430C222d7e678",
        "assetContract": "https://etherscan.io/address/0x8c8687fC965593DFb2F0b4EAeFD55E9D8df348df",
        "coingeckoId": "paid-network"
      }
    },
    {
      "chainId": 101,
      "address": "ACr98v3kv9qaGnR3p2BfsoSK9Q2ZmP6zUkm3qxv5ZJDd",
      "symbol": "wSXP",
      "name": "Swipe (Wormhole)",
      "decimals": 9,
      "logoURI": "https://raw.githubusercontent.com/solana-labs/token-list/main/assets/mainnet/ACr98v3kv9qaGnR3p2BfsoSK9Q2ZmP6zUkm3qxv5ZJDd/logo.png",
      "tags": [
        "wrapped",
        "wormhole"
      ],
      "extensions": {
        "address": "0x8CE9137d39326AD0cD6491fb5CC0CbA0e089b6A9",
        "bridgeContract": "https://etherscan.io/address/0xf92cD566Ea4864356C5491c177A430C222d7e678",
        "assetContract": "https://etherscan.io/address/0x8CE9137d39326AD0cD6491fb5CC0CbA0e089b6A9",
        "coingeckoId": "swipe"
      }
    },
    {
      "chainId": 101,
      "address": "7gBuzBcJ7V48m8TiKJ1XWNDUerK2XfAbjxuRiKMb6S8Z",
      "symbol": "wREQ",
      "name": "Request Token (Wormhole)",
      "decimals": 9,
      "logoURI": "https://raw.githubusercontent.com/solana-labs/token-list/main/assets/mainnet/7gBuzBcJ7V48m8TiKJ1XWNDUerK2XfAbjxuRiKMb6S8Z/logo.png",
      "tags": [
        "wrapped",
        "wormhole"
      ],
      "extensions": {
        "address": "0x8f8221aFbB33998d8584A2B05749bA73c37a938a",
        "bridgeContract": "https://etherscan.io/address/0xf92cD566Ea4864356C5491c177A430C222d7e678",
        "assetContract": "https://etherscan.io/address/0x8f8221aFbB33998d8584A2B05749bA73c37a938a",
        "coingeckoId": "request-network"
      }
    },
    {
      "chainId": 101,
      "address": "CtDjsryLtwZCLj8TeniV7tWHbkaREfjKDWpvyQvsTyek",
      "symbol": "wWHALE",
      "name": "WHALE (Wormhole)",
      "decimals": 4,
      "logoURI": "https://raw.githubusercontent.com/solana-labs/token-list/main/assets/mainnet/CtDjsryLtwZCLj8TeniV7tWHbkaREfjKDWpvyQvsTyek/logo.png",
      "tags": [
        "wrapped",
        "wormhole"
      ],
      "extensions": {
        "address": "0x9355372396e3F6daF13359B7b607a3374cc638e0",
        "bridgeContract": "https://etherscan.io/address/0xf92cD566Ea4864356C5491c177A430C222d7e678",
        "assetContract": "https://etherscan.io/address/0x9355372396e3F6daF13359B7b607a3374cc638e0",
        "coingeckoId": "whale"
      }
    },
    {
      "chainId": 101,
      "address": "JDUgn6JUSwufqqthRdnZZKWv2vEdYvHxigF5Hk79yxRm",
      "symbol": "wPNK",
      "name": "Pinakion (Wormhole)",
      "decimals": 9,
      "logoURI": "https://raw.githubusercontent.com/solana-labs/token-list/main/assets/mainnet/JDUgn6JUSwufqqthRdnZZKWv2vEdYvHxigF5Hk79yxRm/logo.png",
      "tags": [
        "wrapped",
        "wormhole"
      ],
      "extensions": {
        "address": "0x93ED3FBe21207Ec2E8f2d3c3de6e058Cb73Bc04d",
        "bridgeContract": "https://etherscan.io/address/0xf92cD566Ea4864356C5491c177A430C222d7e678",
        "assetContract": "https://etherscan.io/address/0x93ED3FBe21207Ec2E8f2d3c3de6e058Cb73Bc04d",
        "coingeckoId": "kleros"
      }
    },
    {
      "chainId": 101,
      "address": "EJKqF4p7xVhXkcDNCrVQJE4osow76226bc6u3AtsGXaG",
      "symbol": "wAPY",
      "name": "APY Governance Token (Wormhole)",
      "decimals": 9,
      "logoURI": "https://raw.githubusercontent.com/solana-labs/token-list/main/assets/mainnet/EJKqF4p7xVhXkcDNCrVQJE4osow76226bc6u3AtsGXaG/logo.png",
      "tags": [
        "wrapped",
        "wormhole"
      ],
      "extensions": {
        "address": "0x95a4492F028aa1fd432Ea71146b433E7B4446611",
        "bridgeContract": "https://etherscan.io/address/0xf92cD566Ea4864356C5491c177A430C222d7e678",
        "assetContract": "https://etherscan.io/address/0x95a4492F028aa1fd432Ea71146b433E7B4446611",
        "coingeckoId": "apy-finance"
      }
    },
    {
      "chainId": 101,
      "address": "AF7Dv5Vzi1dT2fLnz4ysiRQ6FxGN1M6mrmHwgNpx7FVH",
      "symbol": "wOCEAN",
      "name": "Ocean Protocol (Wormhole)",
      "decimals": 9,
      "logoURI": "https://raw.githubusercontent.com/solana-labs/token-list/main/assets/mainnet/AF7Dv5Vzi1dT2fLnz4ysiRQ6FxGN1M6mrmHwgNpx7FVH/logo.png",
      "tags": [
        "wrapped",
        "wormhole"
      ],
      "extensions": {
        "address": "0x967da4048cD07aB37855c090aAF366e4ce1b9F48",
        "bridgeContract": "https://etherscan.io/address/0xf92cD566Ea4864356C5491c177A430C222d7e678",
        "assetContract": "https://etherscan.io/address/0x967da4048cD07aB37855c090aAF366e4ce1b9F48",
        "coingeckoId": "ocean-protocol"
      }
    },
    {
      "chainId": 101,
      "address": "AyNULvvLGW11fThvhncqNRjEgmDbMEHdDL4HqXD6SM8V",
      "symbol": "wSPI",
      "name": "Shopping.io (Wormhole)",
      "decimals": 9,
      "logoURI": "https://raw.githubusercontent.com/solana-labs/token-list/main/assets/mainnet/AyNULvvLGW11fThvhncqNRjEgmDbMEHdDL4HqXD6SM8V/logo.png",
      "tags": [
        "wrapped",
        "wormhole"
      ],
      "extensions": {
        "address": "0x9B02dD390a603Add5c07f9fd9175b7DABE8D63B7",
        "bridgeContract": "https://etherscan.io/address/0xf92cD566Ea4864356C5491c177A430C222d7e678",
        "assetContract": "https://etherscan.io/address/0x9B02dD390a603Add5c07f9fd9175b7DABE8D63B7",
        "coingeckoId": "shopping-io"
      }
    },
    {
      "chainId": 101,
      "address": "3UeKTABxz9XexDtyKq646rSQvx8GVpKNwfMoKKfxsTsF",
      "symbol": "wBBTC",
      "name": "Binance Wrapped BTC (Wormhole)",
      "decimals": 8,
      "logoURI": "https://raw.githubusercontent.com/solana-labs/token-list/main/assets/mainnet/3UeKTABxz9XexDtyKq646rSQvx8GVpKNwfMoKKfxsTsF/logo.png",
      "tags": [
        "wrapped",
        "wormhole"
      ],
      "extensions": {
        "address": "0x9BE89D2a4cd102D8Fecc6BF9dA793be995C22541",
        "bridgeContract": "https://etherscan.io/address/0xf92cD566Ea4864356C5491c177A430C222d7e678",
        "assetContract": "https://etherscan.io/address/0x9BE89D2a4cd102D8Fecc6BF9dA793be995C22541",
        "coingeckoId": "binance-wrapped-btc"
      }
    },
    {
      "chainId": 101,
      "address": "DsGbyCHbG4vSWBqAprR2eWuUAg8fXAgYkWL9psgvYZn5",
      "symbol": "wUNISTAKE",
      "name": "Unistake (Wormhole)",
      "decimals": 9,
      "logoURI": "https://raw.githubusercontent.com/solana-labs/token-list/main/assets/mainnet/DsGbyCHbG4vSWBqAprR2eWuUAg8fXAgYkWL9psgvYZn5/logo.png",
      "tags": [
        "wrapped",
        "wormhole"
      ],
      "extensions": {
        "address": "0x9Ed8e7C9604790F7Ec589F99b94361d8AAB64E5E",
        "bridgeContract": "https://etherscan.io/address/0xf92cD566Ea4864356C5491c177A430C222d7e678",
        "assetContract": "https://etherscan.io/address/0x9Ed8e7C9604790F7Ec589F99b94361d8AAB64E5E",
        "coingeckoId": "unistake"
      }
    },
    {
      "chainId": 101,
      "address": "GBvv3jn9u6pZqPd2GVnQ7BKJzLwQnEWe4ci9k359PN9Z",
      "symbol": "wMKR",
      "name": "MakerDAO (Wormhole)",
      "decimals": 9,
      "logoURI": "https://raw.githubusercontent.com/solana-labs/token-list/main/assets/mainnet/GBvv3jn9u6pZqPd2GVnQ7BKJzLwQnEWe4ci9k359PN9Z/logo.png",
      "tags": [
        "wrapped",
        "wormhole"
      ],
      "extensions": {
        "address": "0x9f8F72aA9304c8B593d555F12eF6589cC3A579A2",
        "bridgeContract": "https://etherscan.io/address/0xf92cD566Ea4864356C5491c177A430C222d7e678",
        "assetContract": "https://etherscan.io/address/0x9f8F72aA9304c8B593d555F12eF6589cC3A579A2",
        "coingeckoId": "maker"
      }
    },
    {
      "chainId": 101,
      "address": "53ETjuzUNHG8c7rZ2hxQLQfN5R6tEYtdYwNQsa68xFUk",
      "symbol": "wFARM",
      "name": "FARM Reward Token (Wormhole)",
      "decimals": 9,
      "logoURI": "https://raw.githubusercontent.com/solana-labs/token-list/main/assets/mainnet/53ETjuzUNHG8c7rZ2hxQLQfN5R6tEYtdYwNQsa68xFUk/logo.png",
      "tags": [
        "wrapped",
        "wormhole"
      ],
      "extensions": {
        "address": "0xa0246c9032bC3A600820415aE600c6388619A14D",
        "bridgeContract": "https://etherscan.io/address/0xf92cD566Ea4864356C5491c177A430C222d7e678",
        "assetContract": "https://etherscan.io/address/0xa0246c9032bC3A600820415aE600c6388619A14D",
        "coingeckoId": "harvest-finance"
      }
    },
    {
      "chainId": 101,
      "address": "FVsXUnbhifqJ4LiXQEbpUtXVdB8T5ADLKqSs5t1oc54F",
      "symbol": "wUSDC",
      "name": "USD Coin (Wormhole)",
      "decimals": 6,
      "logoURI": "https://raw.githubusercontent.com/solana-labs/token-list/main/assets/mainnet/FVsXUnbhifqJ4LiXQEbpUtXVdB8T5ADLKqSs5t1oc54F/logo.png",
      "tags": [
        "wrapped",
        "wormhole"
      ],
      "extensions": {
        "address": "0xA0b86991c6218b36c1d19D4a2e9Eb0cE3606eB48",
        "bridgeContract": "https://etherscan.io/address/0xf92cD566Ea4864356C5491c177A430C222d7e678",
        "assetContract": "https://etherscan.io/address/0xA0b86991c6218b36c1d19D4a2e9Eb0cE3606eB48",
        "coingeckoId": "usd-coin"
      }
    },
    {
      "chainId": 101,
      "address": "EjBpnWzWZeW1PKzfCszLdHgENZLZDoTNaEmz8BddpWJx",
      "symbol": "wANT",
      "name": "Aragon Network Token (Wormhole)",
      "decimals": 9,
      "logoURI": "https://raw.githubusercontent.com/solana-labs/token-list/main/assets/mainnet/EjBpnWzWZeW1PKzfCszLdHgENZLZDoTNaEmz8BddpWJx/logo.png",
      "tags": [
        "wrapped",
        "wormhole"
      ],
      "extensions": {
        "address": "0xa117000000f279D81A1D3cc75430fAA017FA5A2e",
        "bridgeContract": "https://etherscan.io/address/0xf92cD566Ea4864356C5491c177A430C222d7e678",
        "assetContract": "https://etherscan.io/address/0xa117000000f279D81A1D3cc75430fAA017FA5A2e",
        "coingeckoId": "aragon"
      }
    },
    {
      "chainId": 101,
      "address": "Rs4LHZ4WogZCAkCzfsKJib5LLnYL6xcVAfTcLQiSjg2",
      "symbol": "wNPXS",
      "name": "Pundi X Token (Wormhole)",
      "decimals": 9,
      "logoURI": "https://raw.githubusercontent.com/solana-labs/token-list/main/assets/mainnet/Rs4LHZ4WogZCAkCzfsKJib5LLnYL6xcVAfTcLQiSjg2/logo.png",
      "tags": [
        "wrapped",
        "wormhole"
      ],
      "extensions": {
        "address": "0xA15C7Ebe1f07CaF6bFF097D8a589fb8AC49Ae5B3",
        "bridgeContract": "https://etherscan.io/address/0xf92cD566Ea4864356C5491c177A430C222d7e678",
        "assetContract": "https://etherscan.io/address/0xA15C7Ebe1f07CaF6bFF097D8a589fb8AC49Ae5B3",
        "coingeckoId": "pundi-x"
      }
    },
    {
      "chainId": 101,
      "address": "65ribugkb42AANKYrEeuruhhfXffyE4jY22FUxFbpW7C",
      "symbol": "wRFOX",
      "name": "RFOX (Wormhole)",
      "decimals": 9,
      "logoURI": "https://raw.githubusercontent.com/solana-labs/token-list/main/assets/mainnet/65ribugkb42AANKYrEeuruhhfXffyE4jY22FUxFbpW7C/logo.png",
      "tags": [
        "wrapped",
        "wormhole"
      ],
      "extensions": {
        "address": "0xa1d6Df714F91DeBF4e0802A542E13067f31b8262",
        "bridgeContract": "https://etherscan.io/address/0xf92cD566Ea4864356C5491c177A430C222d7e678",
        "assetContract": "https://etherscan.io/address/0xa1d6Df714F91DeBF4e0802A542E13067f31b8262",
        "coingeckoId": "redfox-labs-2"
      }
    },
    {
      "chainId": 101,
      "address": "T2mo6dnFiutu26KMuCMSjCLBB4ofWvQ3qBJGEMc3JSe",
      "symbol": "wMTA",
      "name": "Meta (Wormhole)",
      "decimals": 9,
      "logoURI": "https://raw.githubusercontent.com/solana-labs/token-list/main/assets/mainnet/T2mo6dnFiutu26KMuCMSjCLBB4ofWvQ3qBJGEMc3JSe/logo.png",
      "tags": [
        "wrapped",
        "wormhole"
      ],
      "extensions": {
        "address": "0xa3BeD4E1c75D00fa6f4E5E6922DB7261B5E9AcD2",
        "bridgeContract": "https://etherscan.io/address/0xf92cD566Ea4864356C5491c177A430C222d7e678",
        "assetContract": "https://etherscan.io/address/0xa3BeD4E1c75D00fa6f4E5E6922DB7261B5E9AcD2",
        "coingeckoId": "meta"
      }
    },
    {
      "chainId": 101,
      "address": "HC8SaUm9rhvVZE5ZwBWiUhFAnCuG8byd5FxKYdpFm5MR",
      "symbol": "wRBC",
      "name": "Rubic (Wormhole)",
      "decimals": 9,
      "logoURI": "https://raw.githubusercontent.com/solana-labs/token-list/main/assets/mainnet/HC8SaUm9rhvVZE5ZwBWiUhFAnCuG8byd5FxKYdpFm5MR/logo.png",
      "tags": [
        "wrapped",
        "wormhole"
      ],
      "extensions": {
        "address": "0xA4EED63db85311E22dF4473f87CcfC3DaDCFA3E3",
        "bridgeContract": "https://etherscan.io/address/0xf92cD566Ea4864356C5491c177A430C222d7e678",
        "assetContract": "https://etherscan.io/address/0xA4EED63db85311E22dF4473f87CcfC3DaDCFA3E3",
        "coingeckoId": "rubic"
      }
    },
    {
      "chainId": 101,
      "address": "9DdtKWoK8cBfLSLhHXHFZzzhxp4rdwHbFEAis8n5AsfQ",
      "symbol": "wNOIA",
      "name": "NOIA Token (Wormhole)",
      "decimals": 9,
      "logoURI": "https://raw.githubusercontent.com/solana-labs/token-list/main/assets/mainnet/9DdtKWoK8cBfLSLhHXHFZzzhxp4rdwHbFEAis8n5AsfQ/logo.png",
      "tags": [
        "wrapped",
        "wormhole"
      ],
      "extensions": {
        "address": "0xa8c8CfB141A3bB59FEA1E2ea6B79b5ECBCD7b6ca",
        "bridgeContract": "https://etherscan.io/address/0xf92cD566Ea4864356C5491c177A430C222d7e678",
        "assetContract": "https://etherscan.io/address/0xa8c8CfB141A3bB59FEA1E2ea6B79b5ECBCD7b6ca",
        "coingeckoId": "noia-network"
      }
    },
    {
      "chainId": 101,
      "address": "DTQStP2z4DRqbNHRxtwThAujr9aPFPsv4y2kkXTVLVvb",
      "symbol": "wCEL",
      "name": "Celsius (Wormhole)",
      "decimals": 4,
      "logoURI": "https://raw.githubusercontent.com/solana-labs/token-list/main/assets/mainnet/DTQStP2z4DRqbNHRxtwThAujr9aPFPsv4y2kkXTVLVvb/logo.png",
      "tags": [
        "wrapped",
        "wormhole"
      ],
      "extensions": {
        "address": "0xaaAEBE6Fe48E54f431b0C390CfaF0b017d09D42d",
        "bridgeContract": "https://etherscan.io/address/0xf92cD566Ea4864356C5491c177A430C222d7e678",
        "assetContract": "https://etherscan.io/address/0xaaAEBE6Fe48E54f431b0C390CfaF0b017d09D42d",
        "coingeckoId": "celsius-degree-token"
      }
    },
    {
      "chainId": 101,
      "address": "59NPV18vAbTgwC9aeEGikrmX3EbZHMEMkZfvcsHBNFr9",
      "symbol": "wCWS",
      "name": "Crowns (Wormhole)",
      "decimals": 9,
      "logoURI": "https://raw.githubusercontent.com/solana-labs/token-list/main/assets/mainnet/59NPV18vAbTgwC9aeEGikrmX3EbZHMEMkZfvcsHBNFr9/logo.png",
      "tags": [
        "wrapped",
        "wormhole"
      ],
      "extensions": {
        "address": "0xaC0104Cca91D167873B8601d2e71EB3D4D8c33e0",
        "bridgeContract": "https://etherscan.io/address/0xf92cD566Ea4864356C5491c177A430C222d7e678",
        "assetContract": "https://etherscan.io/address/0xaC0104Cca91D167873B8601d2e71EB3D4D8c33e0",
        "coingeckoId": "crowns"
      }
    },
    {
      "chainId": 101,
      "address": "4811JP9i35zgAxSFZjGXQwew6xd1qSBE4xdMFik2J14Z",
      "symbol": "wROOM",
      "name": "OptionRoom Token (Wormhole)",
      "decimals": 9,
      "logoURI": "https://raw.githubusercontent.com/solana-labs/token-list/main/assets/mainnet/4811JP9i35zgAxSFZjGXQwew6xd1qSBE4xdMFik2J14Z/logo.png",
      "tags": [
        "wrapped",
        "wormhole"
      ],
      "extensions": {
        "address": "0xAd4f86a25bbc20FfB751f2FAC312A0B4d8F88c64",
        "bridgeContract": "https://etherscan.io/address/0xf92cD566Ea4864356C5491c177A430C222d7e678",
        "assetContract": "https://etherscan.io/address/0xAd4f86a25bbc20FfB751f2FAC312A0B4d8F88c64",
        "coingeckoId": "option-room"
      }
    },
    {
      "chainId": 101,
      "address": "2VAdvHWMpzMnDYYn64MgqLNpGQ19iCiusCet8JLMtxU5",
      "symbol": "wYOP",
      "name": "YOP (Wormhole)",
      "decimals": 8,
      "logoURI": "https://raw.githubusercontent.com/solana-labs/token-list/main/assets/mainnet/2VAdvHWMpzMnDYYn64MgqLNpGQ19iCiusCet8JLMtxU5/logo.png",
      "tags": [
        "wrapped",
        "wormhole"
      ],
      "extensions": {
        "address": "0xAE1eaAE3F627AAca434127644371b67B18444051",
        "bridgeContract": "https://etherscan.io/address/0xf92cD566Ea4864356C5491c177A430C222d7e678",
        "assetContract": "https://etherscan.io/address/0xAE1eaAE3F627AAca434127644371b67B18444051",
        "coingeckoId": "yield-optimization-platform"
      }
    },
    {
      "chainId": 101,
      "address": "AKiTcEWZarsnUbKkwQVRjJni5eqwiNeBQsJ3nrADacT4",
      "symbol": "wLGCY",
      "name": "LGCY Network (Wormhole)",
      "decimals": 9,
      "logoURI": "https://raw.githubusercontent.com/solana-labs/token-list/main/assets/mainnet/AKiTcEWZarsnUbKkwQVRjJni5eqwiNeBQsJ3nrADacT4/logo.png",
      "tags": [
        "wrapped",
        "wormhole"
      ],
      "extensions": {
        "address": "0xaE697F994Fc5eBC000F8e22EbFfeE04612f98A0d",
        "bridgeContract": "https://etherscan.io/address/0xf92cD566Ea4864356C5491c177A430C222d7e678",
        "assetContract": "https://etherscan.io/address/0xaE697F994Fc5eBC000F8e22EbFfeE04612f98A0d",
        "coingeckoId": "lgcy-network"
      }
    },
    {
      "chainId": 101,
      "address": "4kPHTMfSD1k3SytAMKEVRWH5ip6WD5U52tC5q6TuXUNU",
      "symbol": "wRFuel",
      "name": "Rio Fuel Token (Wormhole)",
      "decimals": 9,
      "logoURI": "https://raw.githubusercontent.com/solana-labs/token-list/main/assets/mainnet/4kPHTMfSD1k3SytAMKEVRWH5ip6WD5U52tC5q6TuXUNU/logo.png",
      "tags": [
        "wrapped",
        "wormhole"
      ],
      "extensions": {
        "address": "0xaf9f549774ecEDbD0966C52f250aCc548D3F36E5",
        "bridgeContract": "https://etherscan.io/address/0xf92cD566Ea4864356C5491c177A430C222d7e678",
        "assetContract": "https://etherscan.io/address/0xaf9f549774ecEDbD0966C52f250aCc548D3F36E5",
        "coingeckoId": "rio-defi"
      }
    },
    {
      "chainId": 101,
      "address": "E1w2uKRsVJeDf1Qqbk7DDKEDe7NCYwh8ySgqCaEZ4BTC",
      "symbol": "wMAHA",
      "name": "MahaDAO (Wormhole)",
      "decimals": 9,
      "logoURI": "https://raw.githubusercontent.com/solana-labs/token-list/main/assets/mainnet/E1w2uKRsVJeDf1Qqbk7DDKEDe7NCYwh8ySgqCaEZ4BTC/logo.png",
      "tags": [
        "wrapped",
        "wormhole"
      ],
      "extensions": {
        "address": "0xB4d930279552397bbA2ee473229f89Ec245bc365",
        "bridgeContract": "https://etherscan.io/address/0xf92cD566Ea4864356C5491c177A430C222d7e678",
        "assetContract": "https://etherscan.io/address/0xB4d930279552397bbA2ee473229f89Ec245bc365",
        "coingeckoId": "mahadao"
      }
    },
    {
      "chainId": 101,
      "address": "4psmnTirimNyPEPEZtkQkdEPJagTXS3a7wsu1XN9MYK3",
      "symbol": "wRPL",
      "name": "Rocket Pool (Wormhole)",
      "decimals": 9,
      "logoURI": "https://raw.githubusercontent.com/solana-labs/token-list/main/assets/mainnet/4psmnTirimNyPEPEZtkQkdEPJagTXS3a7wsu1XN9MYK3/logo.png",
      "tags": [
        "wrapped",
        "wormhole"
      ],
      "extensions": {
        "address": "0xB4EFd85c19999D84251304bDA99E90B92300Bd93",
        "bridgeContract": "https://etherscan.io/address/0xf92cD566Ea4864356C5491c177A430C222d7e678",
        "assetContract": "https://etherscan.io/address/0xB4EFd85c19999D84251304bDA99E90B92300Bd93",
        "coingeckoId": "rocket-pool"
      }
    },
    {
      "chainId": 101,
      "address": "FrhQauNRm7ecom9FRprNcyz58agDe5ujAbAtA9NG6jtU",
      "symbol": "wNEXO",
      "name": "Nexo (Wormhole)",
      "decimals": 9,
      "logoURI": "https://raw.githubusercontent.com/solana-labs/token-list/main/assets/mainnet/FrhQauNRm7ecom9FRprNcyz58agDe5ujAbAtA9NG6jtU/logo.png",
      "tags": [
        "wrapped",
        "wormhole"
      ],
      "extensions": {
        "address": "0xB62132e35a6c13ee1EE0f84dC5d40bad8d815206",
        "bridgeContract": "https://etherscan.io/address/0xf92cD566Ea4864356C5491c177A430C222d7e678",
        "assetContract": "https://etherscan.io/address/0xB62132e35a6c13ee1EE0f84dC5d40bad8d815206",
        "coingeckoId": "nexo"
      }
    },
    {
      "chainId": 101,
      "address": "6G7X1B2f9F7KWcHxS66mn3ax6VPE2UMZud44RX3BzfVo",
      "symbol": "BEHZAT",
      "name": "Behzat Token",
      "decimals": 10,
      "logoURI": "https://raw.githubusercontent.com/solana-labs/token-list/main/assets/mainnet/6G7X1B2f9F7KWcHxS66mn3ax6VPE2UMZud44RX3BzfVo/logo.png",
      "tags": [
        "Token"
      ],
      "extensions": {
        "twitter": "https://twitter.com/BehzatToken"
      }
    },
    {
      "chainId": 101,
      "address": "AoU75vwpnWEVvfarxRALjzRc8vS9UdDhRMkwoDimt9ss",
      "symbol": "wSFI",
      "name": "Spice (Wormhole)",
      "decimals": 9,
      "logoURI": "https://raw.githubusercontent.com/solana-labs/token-list/main/assets/mainnet/AoU75vwpnWEVvfarxRALjzRc8vS9UdDhRMkwoDimt9ss/logo.png",
      "tags": [
        "wrapped",
        "wormhole"
      ],
      "extensions": {
        "address": "0xb753428af26E81097e7fD17f40c88aaA3E04902c",
        "bridgeContract": "https://etherscan.io/address/0xf92cD566Ea4864356C5491c177A430C222d7e678",
        "assetContract": "https://etherscan.io/address/0xb753428af26E81097e7fD17f40c88aaA3E04902c",
        "coingeckoId": "saffron-finance"
      }
    },
    {
      "chainId": 101,
      "address": "CRZuALvCYjPLB65WFLHh9JkmPWK5C81TXpy2aEEaCjr3",
      "symbol": "wSTBZ",
      "name": "Stabilize Token (Wormhole)",
      "decimals": 9,
      "logoURI": "https://raw.githubusercontent.com/solana-labs/token-list/main/assets/mainnet/CRZuALvCYjPLB65WFLHh9JkmPWK5C81TXpy2aEEaCjr3/logo.png",
      "tags": [
        "wrapped",
        "wormhole"
      ],
      "extensions": {
        "address": "0xB987D48Ed8f2C468D52D6405624EADBa5e76d723",
        "bridgeContract": "https://etherscan.io/address/0xf92cD566Ea4864356C5491c177A430C222d7e678",
        "assetContract": "https://etherscan.io/address/0xB987D48Ed8f2C468D52D6405624EADBa5e76d723",
        "coingeckoId": "stabilize"
      }
    },
    {
      "chainId": 101,
      "address": "HPYXGSdAwyK5GwmuivL8gDdUVRChtgXq6SRat44k4Pat",
      "symbol": "wBAL",
      "name": "Balancer (Wormhole)",
      "decimals": 9,
      "logoURI": "https://raw.githubusercontent.com/solana-labs/token-list/main/assets/mainnet/HPYXGSdAwyK5GwmuivL8gDdUVRChtgXq6SRat44k4Pat/logo.png",
      "tags": [
        "wrapped",
        "wormhole"
      ],
      "extensions": {
        "address": "0xba100000625a3754423978a60c9317c58a424e3D",
        "bridgeContract": "https://etherscan.io/address/0xf92cD566Ea4864356C5491c177A430C222d7e678",
        "assetContract": "https://etherscan.io/address/0xba100000625a3754423978a60c9317c58a424e3D",
        "coingeckoId": "balancer"
      }
    },
    {
      "chainId": 101,
      "address": "AV7NgJV2BsgEukzUTrcUMz3LD37xLcLtygFig5WJ3kQN",
      "symbol": "wBAND",
      "name": "BandToken (Wormhole)",
      "decimals": 9,
      "logoURI": "https://raw.githubusercontent.com/solana-labs/token-list/main/assets/mainnet/AV7NgJV2BsgEukzUTrcUMz3LD37xLcLtygFig5WJ3kQN/logo.png",
      "tags": [
        "wrapped",
        "wormhole"
      ],
      "extensions": {
        "address": "0xBA11D00c5f74255f56a5E366F4F77f5A186d7f55",
        "bridgeContract": "https://etherscan.io/address/0xf92cD566Ea4864356C5491c177A430C222d7e678",
        "assetContract": "https://etherscan.io/address/0xBA11D00c5f74255f56a5E366F4F77f5A186d7f55",
        "coingeckoId": "band-protocol"
      }
    },
    {
      "chainId": 101,
      "address": "4obZok5FFUcQXQoV39hhcqk9xSmo4WnP9wnrNCk1g5BC",
      "symbol": "wSWFL",
      "name": "Swapfolio (Wormhole)",
      "decimals": 9,
      "logoURI": "https://raw.githubusercontent.com/solana-labs/token-list/main/assets/mainnet/4obZok5FFUcQXQoV39hhcqk9xSmo4WnP9wnrNCk1g5BC/logo.png",
      "tags": [
        "wrapped",
        "wormhole"
      ],
      "extensions": {
        "address": "0xBa21Ef4c9f433Ede00badEFcC2754B8E74bd538A",
        "bridgeContract": "https://etherscan.io/address/0xf92cD566Ea4864356C5491c177A430C222d7e678",
        "assetContract": "https://etherscan.io/address/0xBa21Ef4c9f433Ede00badEFcC2754B8E74bd538A",
        "coingeckoId": "swapfolio"
      }
    },
    {
      "chainId": 101,
      "address": "HCP8hGKS6fUGfTA1tQxBKzbXuQk7yktzz71pY8LXVJyR",
      "symbol": "wLRC",
      "name": "LoopringCoin V2 (Wormhole)",
      "decimals": 9,
      "logoURI": "https://raw.githubusercontent.com/solana-labs/token-list/main/assets/mainnet/HCP8hGKS6fUGfTA1tQxBKzbXuQk7yktzz71pY8LXVJyR/logo.png",
      "tags": [
        "wrapped",
        "wormhole"
      ],
      "extensions": {
        "address": "0xBBbbCA6A901c926F240b89EacB641d8Aec7AEafD",
        "bridgeContract": "https://etherscan.io/address/0xf92cD566Ea4864356C5491c177A430C222d7e678",
        "assetContract": "https://etherscan.io/address/0xBBbbCA6A901c926F240b89EacB641d8Aec7AEafD",
        "coingeckoId": "loopring"
      }
    },
    {
      "chainId": 101,
      "address": "9sNArcS6veh7DLEo7Y1ZSbBCYtkuPVE6S3HhVrcWR2Zw",
      "symbol": "wPERP",
      "name": "Perpetual (Wormhole)",
      "decimals": 9,
      "logoURI": "https://raw.githubusercontent.com/solana-labs/token-list/main/assets/mainnet/9sNArcS6veh7DLEo7Y1ZSbBCYtkuPVE6S3HhVrcWR2Zw/logo.png",
      "tags": [
        "wrapped",
        "wormhole"
      ],
      "extensions": {
        "address": "0xbC396689893D065F41bc2C6EcbeE5e0085233447",
        "bridgeContract": "https://etherscan.io/address/0xf92cD566Ea4864356C5491c177A430C222d7e678",
        "assetContract": "https://etherscan.io/address/0xbC396689893D065F41bc2C6EcbeE5e0085233447",
        "coingeckoId": "perpetual-protocol"
      }
    },
    {
      "chainId": 101,
      "address": "3XnhArdJydrpbr9Nbj8wNUaozPL9WAo9YDyNWakhTm9X",
      "symbol": "wCOMP",
      "name": "Compound (Wormhole)",
      "decimals": 9,
      "logoURI": "https://raw.githubusercontent.com/solana-labs/token-list/main/assets/mainnet/3XnhArdJydrpbr9Nbj8wNUaozPL9WAo9YDyNWakhTm9X/logo.png",
      "tags": [
        "wrapped",
        "wormhole"
      ],
      "extensions": {
        "address": "0xc00e94Cb662C3520282E6f5717214004A7f26888",
        "bridgeContract": "https://etherscan.io/address/0xf92cD566Ea4864356C5491c177A430C222d7e678",
        "assetContract": "https://etherscan.io/address/0xc00e94Cb662C3520282E6f5717214004A7f26888",
        "coingeckoId": "compound-governance-token"
      }
    },
    {
      "chainId": 101,
      "address": "CPLNm9UMKfiJKiySQathV99yeSgTVjPDZx4ucFrbp2MD",
      "symbol": "wSNX",
      "name": "Synthetix Network Token (Wormhole)",
      "decimals": 9,
      "logoURI": "https://raw.githubusercontent.com/solana-labs/token-list/main/assets/mainnet/CPLNm9UMKfiJKiySQathV99yeSgTVjPDZx4ucFrbp2MD/logo.png",
      "tags": [
        "wrapped",
        "wormhole"
      ],
      "extensions": {
        "address": "0xC011a73ee8576Fb46F5E1c5751cA3B9Fe0af2a6F",
        "bridgeContract": "https://etherscan.io/address/0xf92cD566Ea4864356C5491c177A430C222d7e678",
        "assetContract": "https://etherscan.io/address/0xC011a73ee8576Fb46F5E1c5751cA3B9Fe0af2a6F",
        "coingeckoId": "havven"
      }
    },
    {
      "chainId": 101,
      "address": "D6eVKSfLdioqo2zG8LbQYFU2gf66FrjKA7afCYNo1GHt",
      "symbol": "wDUCK",
      "name": "DLP Duck Token (Wormhole)",
      "decimals": 9,
      "logoURI": "https://raw.githubusercontent.com/solana-labs/token-list/main/assets/mainnet/D6eVKSfLdioqo2zG8LbQYFU2gf66FrjKA7afCYNo1GHt/logo.png",
      "tags": [
        "wrapped",
        "wormhole"
      ],
      "extensions": {
        "address": "0xC0bA369c8Db6eB3924965e5c4FD0b4C1B91e305F",
        "bridgeContract": "https://etherscan.io/address/0xf92cD566Ea4864356C5491c177A430C222d7e678",
        "assetContract": "https://etherscan.io/address/0xC0bA369c8Db6eB3924965e5c4FD0b4C1B91e305F",
        "coingeckoId": "dlp-duck-token"
      }
    },
    {
      "chainId": 101,
      "address": "9PwPi3DAf9Dy4Y6qJmUzF6fX9CjNwScBidsYqJmcApF8",
      "symbol": "wCHAIN",
      "name": "Chain Games (Wormhole)",
      "decimals": 9,
      "logoURI": "https://raw.githubusercontent.com/solana-labs/token-list/main/assets/mainnet/9PwPi3DAf9Dy4Y6qJmUzF6fX9CjNwScBidsYqJmcApF8/logo.png",
      "tags": [
        "wrapped",
        "wormhole"
      ],
      "extensions": {
        "address": "0xC4C2614E694cF534D407Ee49F8E44D125E4681c4",
        "bridgeContract": "https://etherscan.io/address/0xf92cD566Ea4864356C5491c177A430C222d7e678",
        "assetContract": "https://etherscan.io/address/0xC4C2614E694cF534D407Ee49F8E44D125E4681c4",
        "coingeckoId": "chain-games"
      }
    },
    {
      "chainId": 101,
      "address": "BmxZ1pghpcoyT7aykj7D1o4AxWirTqvD7zD2tNngjirT",
      "symbol": "wGRT",
      "name": "Graph Token (Wormhole)",
      "decimals": 9,
      "logoURI": "https://raw.githubusercontent.com/solana-labs/token-list/main/assets/mainnet/BmxZ1pghpcoyT7aykj7D1o4AxWirTqvD7zD2tNngjirT/logo.png",
      "tags": [
        "wrapped",
        "wormhole"
      ],
      "extensions": {
        "address": "0xc944E90C64B2c07662A292be6244BDf05Cda44a7",
        "bridgeContract": "https://etherscan.io/address/0xf92cD566Ea4864356C5491c177A430C222d7e678",
        "assetContract": "https://etherscan.io/address/0xc944E90C64B2c07662A292be6244BDf05Cda44a7",
        "coingeckoId": "the-graph"
      }
    },
    {
      "chainId": 101,
      "address": "FMr15arp651N6fR2WEL36pCMBnFecHcN6wDxne2Vf3SK",
      "symbol": "wROOT",
      "name": "RootKit (Wormhole)",
      "decimals": 9,
      "logoURI": "https://raw.githubusercontent.com/solana-labs/token-list/main/assets/mainnet/FMr15arp651N6fR2WEL36pCMBnFecHcN6wDxne2Vf3SK/logo.png",
      "tags": [
        "wrapped",
        "wormhole"
      ],
      "extensions": {
        "address": "0xCb5f72d37685C3D5aD0bB5F982443BC8FcdF570E",
        "bridgeContract": "https://etherscan.io/address/0xf92cD566Ea4864356C5491c177A430C222d7e678",
        "assetContract": "https://etherscan.io/address/0xCb5f72d37685C3D5aD0bB5F982443BC8FcdF570E",
        "coingeckoId": "rootkit"
      }
    },
    {
      "chainId": 101,
      "address": "E9X7rKAGfSh1gsHC6qh5MVLkDzRcT64KQbjzvHnc5zEq",
      "symbol": "wSWAP",
      "name": "TrustSwap Token (Wormhole)",
      "decimals": 9,
      "logoURI": "https://raw.githubusercontent.com/solana-labs/token-list/main/assets/mainnet/E9X7rKAGfSh1gsHC6qh5MVLkDzRcT64KQbjzvHnc5zEq/logo.png",
      "tags": [
        "wrapped",
        "wormhole"
      ],
      "extensions": {
        "address": "0xCC4304A31d09258b0029eA7FE63d032f52e44EFe",
        "bridgeContract": "https://etherscan.io/address/0xf92cD566Ea4864356C5491c177A430C222d7e678",
        "assetContract": "https://etherscan.io/address/0xCC4304A31d09258b0029eA7FE63d032f52e44EFe",
        "coingeckoId": "trustswap"
      }
    },
    {
      "chainId": 101,
      "address": "5NEENV1mNvu7MfNNtKuGSDC8zoNStq1tuLkDXFtv6rZd",
      "symbol": "wTVK",
      "name": "Terra Virtua Kolect (Wormhole)",
      "decimals": 9,
      "logoURI": "https://raw.githubusercontent.com/solana-labs/token-list/main/assets/mainnet/5NEENV1mNvu7MfNNtKuGSDC8zoNStq1tuLkDXFtv6rZd/logo.png",
      "tags": [
        "wrapped",
        "wormhole"
      ],
      "extensions": {
        "address": "0xd084B83C305daFD76AE3E1b4E1F1fe2eCcCb3988",
        "bridgeContract": "https://etherscan.io/address/0xf92cD566Ea4864356C5491c177A430C222d7e678",
        "assetContract": "https://etherscan.io/address/0xd084B83C305daFD76AE3E1b4E1F1fe2eCcCb3988",
        "coingeckoId": "terra-virtua-kolect"
      }
    },
    {
      "chainId": 101,
      "address": "5ZXLGj7onpitgtREJNYb51DwDPddvqV1YLC8jn2sgz48",
      "symbol": "wOMG",
      "name": "OMG Network (Wormhole)",
      "decimals": 9,
      "logoURI": "https://raw.githubusercontent.com/solana-labs/token-list/main/assets/mainnet/5ZXLGj7onpitgtREJNYb51DwDPddvqV1YLC8jn2sgz48/logo.png",
      "tags": [
        "wrapped",
        "wormhole"
      ],
      "extensions": {
        "address": "0xd26114cd6EE289AccF82350c8d8487fedB8A0C07",
        "bridgeContract": "https://etherscan.io/address/0xf92cD566Ea4864356C5491c177A430C222d7e678",
        "assetContract": "https://etherscan.io/address/0xd26114cd6EE289AccF82350c8d8487fedB8A0C07",
        "coingeckoId": "omisego"
      }
    },
    {
      "chainId": 101,
      "address": "2Xf2yAXJfg82sWwdLUo2x9mZXy6JCdszdMZkcF1Hf4KV",
      "symbol": "wLUNA",
      "name": "Wrapped LUNA Token (Wormhole)",
      "decimals": 9,
      "logoURI": "https://raw.githubusercontent.com/solana-labs/token-list/main/assets/mainnet/2Xf2yAXJfg82sWwdLUo2x9mZXy6JCdszdMZkcF1Hf4KV/logo.png",
      "tags": [
        "wrapped",
        "wormhole"
      ],
      "extensions": {
        "address": "0xd2877702675e6cEb975b4A1dFf9fb7BAF4C91ea9",
        "bridgeContract": "https://etherscan.io/address/0xf92cD566Ea4864356C5491c177A430C222d7e678",
        "assetContract": "https://etherscan.io/address/0xd2877702675e6cEb975b4A1dFf9fb7BAF4C91ea9",
        "coingeckoId": "wrapped-terra"
      }
    },
    {
      "chainId": 101,
      "address": "5Ro6JxJ4NjSTEppdX2iXUYgWkAEF1dcs9gqMX99E2vkL",
      "symbol": "wBONDLY",
      "name": "Bondly Token (Wormhole)",
      "decimals": 9,
      "logoURI": "https://raw.githubusercontent.com/solana-labs/token-list/main/assets/mainnet/5Ro6JxJ4NjSTEppdX2iXUYgWkAEF1dcs9gqMX99E2vkL/logo.png",
      "tags": [
        "wrapped",
        "wormhole"
      ],
      "extensions": {
        "address": "0xD2dDa223b2617cB616c1580db421e4cFAe6a8a85",
        "bridgeContract": "https://etherscan.io/address/0xf92cD566Ea4864356C5491c177A430C222d7e678",
        "assetContract": "https://etherscan.io/address/0xD2dDa223b2617cB616c1580db421e4cFAe6a8a85",
        "coingeckoId": "bondly"
      }
    },
    {
      "chainId": 101,
      "address": "5jFzUEqWLnvGvKWb1Pji9nWVYy5vLG2saoXCyVNWEdEi",
      "symbol": "wDETS",
      "name": "Dextrust (Wormhole)",
      "decimals": 9,
      "logoURI": "https://raw.githubusercontent.com/solana-labs/token-list/main/assets/mainnet/5jFzUEqWLnvGvKWb1Pji9nWVYy5vLG2saoXCyVNWEdEi/logo.png",
      "tags": [
        "wrapped",
        "wormhole"
      ],
      "extensions": {
        "address": "0xd379700999F4805Ce80aa32DB46A94dF64561108",
        "bridgeContract": "https://etherscan.io/address/0xf92cD566Ea4864356C5491c177A430C222d7e678",
        "assetContract": "https://etherscan.io/address/0xd379700999F4805Ce80aa32DB46A94dF64561108",
        "coingeckoId": "dextrust"
      }
    },
    {
      "chainId": 101,
      "address": "BV5tm1uCRWQCQKNgQVFnkseqAjxpmbJkRCXvzFWBdgMp",
      "symbol": "wAMPL",
      "name": "Ampleforth (Wormhole)",
      "decimals": 9,
      "logoURI": "https://raw.githubusercontent.com/solana-labs/token-list/main/assets/mainnet/BV5tm1uCRWQCQKNgQVFnkseqAjxpmbJkRCXvzFWBdgMp/logo.png",
      "tags": [
        "wrapped",
        "wormhole"
      ],
      "extensions": {
        "address": "0xD46bA6D942050d489DBd938a2C909A5d5039A161",
        "bridgeContract": "https://etherscan.io/address/0xf92cD566Ea4864356C5491c177A430C222d7e678",
        "assetContract": "https://etherscan.io/address/0xD46bA6D942050d489DBd938a2C909A5d5039A161",
        "coingeckoId": "ampleforth"
      }
    },
    {
      "chainId": 101,
      "address": "2PSvGigDY4MVUmv51bBiARBMcHBtXcUBnx5V9BwWbbi2",
      "symbol": "wPOLK",
      "name": "Polkamarkets (Wormhole)",
      "decimals": 9,
      "logoURI": "https://raw.githubusercontent.com/solana-labs/token-list/main/assets/mainnet/2PSvGigDY4MVUmv51bBiARBMcHBtXcUBnx5V9BwWbbi2/logo.png",
      "tags": [
        "wrapped",
        "wormhole"
      ],
      "extensions": {
        "address": "0xD478161C952357F05f0292B56012Cd8457F1cfbF",
        "bridgeContract": "https://etherscan.io/address/0xf92cD566Ea4864356C5491c177A430C222d7e678",
        "assetContract": "https://etherscan.io/address/0xD478161C952357F05f0292B56012Cd8457F1cfbF",
        "coingeckoId": "polkamarkets"
      }
    },
    {
      "chainId": 101,
      "address": "ApmXkxXCASdxRf3Ln6Ni7oAZ7E6CX1CcJAD8A5qBdhSm",
      "symbol": "wCRV",
      "name": "Curve DAO Token (Wormhole)",
      "decimals": 9,
      "logoURI": "https://raw.githubusercontent.com/solana-labs/token-list/main/assets/mainnet/ApmXkxXCASdxRf3Ln6Ni7oAZ7E6CX1CcJAD8A5qBdhSm/logo.png",
      "tags": [
        "wrapped",
        "wormhole"
      ],
      "extensions": {
        "address": "0xD533a949740bb3306d119CC777fa900bA034cd52",
        "bridgeContract": "https://etherscan.io/address/0xf92cD566Ea4864356C5491c177A430C222d7e678",
        "assetContract": "https://etherscan.io/address/0xD533a949740bb3306d119CC777fa900bA034cd52",
        "coingeckoId": "curve-dao-token"
      }
    },
    {
      "chainId": 101,
      "address": "DWECGzR56MruYJyo5g5QpoxZbFoydt3oWUkkDsVhxXzs",
      "symbol": "wMEME",
      "name": "MEME (Wormhole)",
      "decimals": 8,
      "logoURI": "https://raw.githubusercontent.com/solana-labs/token-list/main/assets/mainnet/DWECGzR56MruYJyo5g5QpoxZbFoydt3oWUkkDsVhxXzs/logo.png",
      "tags": [
        "wrapped",
        "wormhole"
      ],
      "extensions": {
        "address": "0xD5525D397898e5502075Ea5E830d8914f6F0affe",
        "bridgeContract": "https://etherscan.io/address/0xf92cD566Ea4864356C5491c177A430C222d7e678",
        "assetContract": "https://etherscan.io/address/0xD5525D397898e5502075Ea5E830d8914f6F0affe",
        "coingeckoId": "degenerator"
      }
    },
    {
      "chainId": 101,
      "address": "3Y2wTtM4kCX8uUSLrKJ8wpajCu1C9LaWWAd7b7Nb2BDw",
      "symbol": "wEXNT",
      "name": "ExNetwork Community Token (Wormhole)",
      "decimals": 9,
      "logoURI": "https://raw.githubusercontent.com/solana-labs/token-list/main/assets/mainnet/3Y2wTtM4kCX8uUSLrKJ8wpajCu1C9LaWWAd7b7Nb2BDw/logo.png",
      "tags": [
        "wrapped",
        "wormhole"
      ],
      "extensions": {
        "address": "0xD6c67B93a7b248dF608a653d82a100556144c5DA",
        "bridgeContract": "https://etherscan.io/address/0xf92cD566Ea4864356C5491c177A430C222d7e678",
        "assetContract": "https://etherscan.io/address/0xD6c67B93a7b248dF608a653d82a100556144c5DA",
        "coingeckoId": "exnetwork-token"
      }
    },
    {
      "chainId": 101,
      "address": "9w97GdWUYYaamGwdKMKZgGzPduZJkiFizq4rz5CPXRv2",
      "symbol": "wUSDT",
      "name": "Tether USD (Wormhole)",
      "decimals": 6,
      "logoURI": "https://raw.githubusercontent.com/solana-labs/token-list/main/assets/mainnet/9w97GdWUYYaamGwdKMKZgGzPduZJkiFizq4rz5CPXRv2/logo.png",
      "tags": [
        "wrapped",
        "wormhole"
      ],
      "extensions": {
        "address": "0xdAC17F958D2ee523a2206206994597C13D831ec7",
        "bridgeContract": "https://etherscan.io/address/0xf92cD566Ea4864356C5491c177A430C222d7e678",
        "assetContract": "https://etherscan.io/address/0xdAC17F958D2ee523a2206206994597C13D831ec7",
        "coingeckoId": "tether"
      }
    },
    {
      "chainId": 101,
      "address": "CqWSJtkMMY16q9QLnQxktM1byzVHGRr8b6LCPuZnEeiL",
      "symbol": "wYLD",
      "name": "Yield (Wormhole)",
      "decimals": 9,
      "logoURI": "https://raw.githubusercontent.com/solana-labs/token-list/main/assets/mainnet/CqWSJtkMMY16q9QLnQxktM1byzVHGRr8b6LCPuZnEeiL/logo.png",
      "tags": [
        "wrapped",
        "wormhole"
      ],
      "extensions": {
        "address": "0xDcB01cc464238396E213a6fDd933E36796eAfF9f",
        "bridgeContract": "https://etherscan.io/address/0xf92cD566Ea4864356C5491c177A430C222d7e678",
        "assetContract": "https://etherscan.io/address/0xDcB01cc464238396E213a6fDd933E36796eAfF9f",
        "coingeckoId": "yield"
      }
    },
    {
      "chainId": 101,
      "address": "26ZzQVGZruwcZPs2sqb8n9ojKt2cviUjHcMjstFtK6ow",
      "symbol": "wKNC",
      "name": "Kyber Network Crystal (Wormhole)",
      "decimals": 9,
      "logoURI": "https://raw.githubusercontent.com/solana-labs/token-list/main/assets/mainnet/26ZzQVGZruwcZPs2sqb8n9ojKt2cviUjHcMjstFtK6ow/logo.png",
      "tags": [
        "wrapped",
        "wormhole"
      ],
      "extensions": {
        "address": "0xdd974D5C2e2928deA5F71b9825b8b646686BD200",
        "bridgeContract": "https://etherscan.io/address/0xf92cD566Ea4864356C5491c177A430C222d7e678",
        "assetContract": "https://etherscan.io/address/0xdd974D5C2e2928deA5F71b9825b8b646686BD200",
        "coingeckoId": "kyber-network"
      }
    },
    {
      "chainId": 101,
      "address": "HHoHTtntq2kiBPENyVM1DTP7pNrkBXX2Jye29PSyz3qf",
      "symbol": "wCOTI",
      "name": "COTI Token (Wormhole)",
      "decimals": 9,
      "logoURI": "https://raw.githubusercontent.com/solana-labs/token-list/main/assets/mainnet/HHoHTtntq2kiBPENyVM1DTP7pNrkBXX2Jye29PSyz3qf/logo.png",
      "tags": [
        "wrapped",
        "wormhole"
      ],
      "extensions": {
        "address": "0xDDB3422497E61e13543BeA06989C0789117555c5",
        "bridgeContract": "https://etherscan.io/address/0xf92cD566Ea4864356C5491c177A430C222d7e678",
        "assetContract": "https://etherscan.io/address/0xDDB3422497E61e13543BeA06989C0789117555c5",
        "coingeckoId": "coti"
      }
    },
    {
      "chainId": 101,
      "address": "4sEpUsJ6uJZYi6A2da8EGjKPacRSqYJaPJffPnTqoWVv",
      "symbol": "wINJ",
      "name": "Injective Token (Wormhole)",
      "decimals": 9,
      "logoURI": "https://raw.githubusercontent.com/solana-labs/token-list/main/assets/mainnet/4sEpUsJ6uJZYi6A2da8EGjKPacRSqYJaPJffPnTqoWVv/logo.png",
      "tags": [
        "wrapped",
        "wormhole"
      ],
      "extensions": {
        "address": "0xe28b3B32B6c345A34Ff64674606124Dd5Aceca30",
        "bridgeContract": "https://etherscan.io/address/0xf92cD566Ea4864356C5491c177A430C222d7e678",
        "assetContract": "https://etherscan.io/address/0xe28b3B32B6c345A34Ff64674606124Dd5Aceca30",
        "coingeckoId": "injective-protocol"
      }
    },
    {
      "chainId": 101,
      "address": "G2jrxYSoCSzmohxERa2JzSJMuRM4kiNvRA3DnCv7Lzcz",
      "symbol": "wZRX",
      "name": "0x Protocol Token (Wormhole)",
      "decimals": 9,
      "logoURI": "https://raw.githubusercontent.com/solana-labs/token-list/main/assets/mainnet/G2jrxYSoCSzmohxERa2JzSJMuRM4kiNvRA3DnCv7Lzcz/logo.png",
      "tags": [
        "wrapped",
        "wormhole"
      ],
      "extensions": {
        "address": "0xE41d2489571d322189246DaFA5ebDe1F4699F498",
        "bridgeContract": "https://etherscan.io/address/0xf92cD566Ea4864356C5491c177A430C222d7e678",
        "assetContract": "https://etherscan.io/address/0xE41d2489571d322189246DaFA5ebDe1F4699F498",
        "coingeckoId": "0x"
      }
    },
    {
      "chainId": 101,
      "address": "3bkBFHyof411hGBdcsiM1KSDdErw63Xoj3eLB8yNknB4",
      "symbol": "wSUPER",
      "name": "SuperFarm (Wormhole)",
      "decimals": 9,
      "logoURI": "https://raw.githubusercontent.com/solana-labs/token-list/main/assets/mainnet/3bkBFHyof411hGBdcsiM1KSDdErw63Xoj3eLB8yNknB4/logo.png",
      "tags": [
        "wrapped",
        "wormhole"
      ],
      "extensions": {
        "address": "0xe53EC727dbDEB9E2d5456c3be40cFF031AB40A55",
        "bridgeContract": "https://etherscan.io/address/0xf92cD566Ea4864356C5491c177A430C222d7e678",
        "assetContract": "https://etherscan.io/address/0xe53EC727dbDEB9E2d5456c3be40cFF031AB40A55",
        "coingeckoId": "superfarm"
      }
    },
    {
      "chainId": 101,
      "address": "7kkkoa1MB93ELm3vjvyC8GJ65G7eEgLhfaHU58riJUCx",
      "symbol": "waEth",
      "name": "aEthereum (Wormhole)",
      "decimals": 9,
      "logoURI": "https://raw.githubusercontent.com/solana-labs/token-list/main/assets/mainnet/7kkkoa1MB93ELm3vjvyC8GJ65G7eEgLhfaHU58riJUCx/logo.png",
      "tags": [
        "wrapped",
        "wormhole"
      ],
      "extensions": {
        "address": "0xE95A203B1a91a908F9B9CE46459d101078c2c3cb",
        "bridgeContract": "https://etherscan.io/address/0xf92cD566Ea4864356C5491c177A430C222d7e678",
        "assetContract": "https://etherscan.io/address/0xE95A203B1a91a908F9B9CE46459d101078c2c3cb",
        "coingeckoId": "ankreth"
      }
    },
    {
      "chainId": 101,
      "address": "F48zUwoQMzgCTf5wihwz8GPN23gdcoVMiT227APqA6hC",
      "symbol": "wSURF",
      "name": "SURF.Finance (Wormhole)",
      "decimals": 9,
      "logoURI": "https://raw.githubusercontent.com/solana-labs/token-list/main/assets/mainnet/F48zUwoQMzgCTf5wihwz8GPN23gdcoVMiT227APqA6hC/logo.png",
      "tags": [
        "wrapped",
        "wormhole"
      ],
      "extensions": {
        "address": "0xEa319e87Cf06203DAe107Dd8E5672175e3Ee976c",
        "bridgeContract": "https://etherscan.io/address/0xf92cD566Ea4864356C5491c177A430C222d7e678",
        "assetContract": "https://etherscan.io/address/0xEa319e87Cf06203DAe107Dd8E5672175e3Ee976c",
        "coingeckoId": "surf-finance"
      }
    },
    {
      "chainId": 101,
      "address": "EK6iyvvqvQtsWYcySrZVHkXjCLX494r9PhnDWJaX1CPu",
      "symbol": "wrenBTC",
      "name": "renBTC (Wormhole)",
      "decimals": 8,
      "logoURI": "https://raw.githubusercontent.com/solana-labs/token-list/main/assets/mainnet/EK6iyvvqvQtsWYcySrZVHkXjCLX494r9PhnDWJaX1CPu/logo.png",
      "tags": [
        "wrapped",
        "wormhole"
      ],
      "extensions": {
        "address": "0xEB4C2781e4ebA804CE9a9803C67d0893436bB27D",
        "bridgeContract": "https://etherscan.io/address/0xf92cD566Ea4864356C5491c177A430C222d7e678",
        "assetContract": "https://etherscan.io/address/0xEB4C2781e4ebA804CE9a9803C67d0893436bB27D",
        "coingeckoId": "renbtc"
      }
    },
    {
      "chainId": 101,
      "address": "B2m4B527oLo5WFWLgy2MitP66azhEW2puaazUAuvNgqZ",
      "symbol": "wDMG",
      "name": "DMM: Governance (Wormhole)",
      "decimals": 9,
      "logoURI": "https://raw.githubusercontent.com/solana-labs/token-list/main/assets/mainnet/B2m4B527oLo5WFWLgy2MitP66azhEW2puaazUAuvNgqZ/logo.png",
      "tags": [
        "wrapped",
        "wormhole"
      ],
      "extensions": {
        "address": "0xEd91879919B71bB6905f23af0A68d231EcF87b14",
        "bridgeContract": "https://etherscan.io/address/0xf92cD566Ea4864356C5491c177A430C222d7e678",
        "assetContract": "https://etherscan.io/address/0xEd91879919B71bB6905f23af0A68d231EcF87b14",
        "coingeckoId": "dmm-governance"
      }
    },
    {
      "chainId": 101,
      "address": "H3iuZNRwaqPsnGUGU5YkDwTU3hQMkzC32hxDko8EtzZw",
      "symbol": "wHEZ",
      "name": "Hermez Network Token (Wormhole)",
      "decimals": 9,
      "logoURI": "https://raw.githubusercontent.com/solana-labs/token-list/main/assets/mainnet/H3iuZNRwaqPsnGUGU5YkDwTU3hQMkzC32hxDko8EtzZw/logo.png",
      "tags": [
        "wrapped",
        "wormhole"
      ],
      "extensions": {
        "address": "0xEEF9f339514298C6A857EfCfC1A762aF84438dEE",
        "bridgeContract": "https://etherscan.io/address/0xf92cD566Ea4864356C5491c177A430C222d7e678",
        "assetContract": "https://etherscan.io/address/0xEEF9f339514298C6A857EfCfC1A762aF84438dEE",
        "coingeckoId": "hermez-network-token"
      }
    },
    {
      "chainId": 101,
      "address": "DL7873Hud4eMdGScQFD7vrbC6fzWAMQ2LMuoZSn4zUry",
      "symbol": "wRLY",
      "name": "Rally (Wormhole)",
      "decimals": 9,
      "logoURI": "https://raw.githubusercontent.com/solana-labs/token-list/main/assets/mainnet/DL7873Hud4eMdGScQFD7vrbC6fzWAMQ2LMuoZSn4zUry/logo.png",
      "tags": [
        "wrapped",
        "wormhole"
      ],
      "extensions": {
        "address": "0xf1f955016EcbCd7321c7266BccFB96c68ea5E49b",
        "bridgeContract": "https://etherscan.io/address/0xf92cD566Ea4864356C5491c177A430C222d7e678",
        "assetContract": "https://etherscan.io/address/0xf1f955016EcbCd7321c7266BccFB96c68ea5E49b",
        "coingeckoId": "rally-2"
      }
    },
    {
      "chainId": 101,
      "address": "3N89w9KPUVYUK5MMGNY8yMXhrr89QQ1RQPJxVnQHgMdd",
      "symbol": "wYf-DAI",
      "name": "YfDAI.finance (Wormhole)",
      "decimals": 9,
      "logoURI": "https://raw.githubusercontent.com/solana-labs/token-list/main/assets/mainnet/3N89w9KPUVYUK5MMGNY8yMXhrr89QQ1RQPJxVnQHgMdd/logo.png",
      "tags": [
        "wrapped",
        "wormhole"
      ],
      "extensions": {
        "address": "0xf4CD3d3Fda8d7Fd6C5a500203e38640A70Bf9577",
        "bridgeContract": "https://etherscan.io/address/0xf92cD566Ea4864356C5491c177A430C222d7e678",
        "assetContract": "https://etherscan.io/address/0xf4CD3d3Fda8d7Fd6C5a500203e38640A70Bf9577",
        "coingeckoId": "yfdai-finance"
      }
    },
    {
      "chainId": 101,
      "address": "8ArKbnnDiq8eRR8hZ1eULMjd2iMAD8AqwyVJRAX7mHQo",
      "symbol": "wFCL",
      "name": "Fractal Protocol Token (Wormhole)",
      "decimals": 9,
      "logoURI": "https://raw.githubusercontent.com/solana-labs/token-list/main/assets/mainnet/8ArKbnnDiq8eRR8hZ1eULMjd2iMAD8AqwyVJRAX7mHQo/logo.png",
      "tags": [
        "wrapped",
        "wormhole"
      ],
      "extensions": {
        "address": "0xF4d861575ecC9493420A3f5a14F85B13f0b50EB3",
        "bridgeContract": "https://etherscan.io/address/0xf92cD566Ea4864356C5491c177A430C222d7e678",
        "assetContract": "https://etherscan.io/address/0xF4d861575ecC9493420A3f5a14F85B13f0b50EB3",
        "coingeckoId": "fractal"
      }
    },
    {
      "chainId": 101,
      "address": "ZWGxcTgJCNGQqZn6vFdknwj4AFFsYRZ4SDJuhRn3J1T",
      "symbol": "wAXS",
      "name": "Axie Infinity (Wormhole)",
      "decimals": 9,
      "logoURI": "https://raw.githubusercontent.com/solana-labs/token-list/main/assets/mainnet/ZWGxcTgJCNGQqZn6vFdknwj4AFFsYRZ4SDJuhRn3J1T/logo.png",
      "tags": [
        "wrapped",
        "wormhole"
      ],
      "extensions": {
        "address": "0xF5D669627376EBd411E34b98F19C868c8ABA5ADA",
        "bridgeContract": "https://etherscan.io/address/0xf92cD566Ea4864356C5491c177A430C222d7e678",
        "assetContract": "https://etherscan.io/address/0xF5D669627376EBd411E34b98F19C868c8ABA5ADA",
        "coingeckoId": "axie-infinity"
      }
    },
    {
      "chainId": 101,
      "address": "PEjUEMHFRtfajio8YHKZdUruW1vTzGmz6F7NngjYuou",
      "symbol": "wENJ",
      "name": "Enjin Coin (Wormhole)",
      "decimals": 9,
      "logoURI": "https://raw.githubusercontent.com/solana-labs/token-list/main/assets/mainnet/PEjUEMHFRtfajio8YHKZdUruW1vTzGmz6F7NngjYuou/logo.png",
      "tags": [
        "wrapped",
        "wormhole"
      ],
      "extensions": {
        "address": "0xF629cBd94d3791C9250152BD8dfBDF380E2a3B9c",
        "bridgeContract": "https://etherscan.io/address/0xf92cD566Ea4864356C5491c177A430C222d7e678",
        "assetContract": "https://etherscan.io/address/0xF629cBd94d3791C9250152BD8dfBDF380E2a3B9c",
        "coingeckoId": "enjincoin"
      }
    },
    {
      "chainId": 101,
      "address": "2cW5deMKeR97C7csq1aMMWUa5RNWkpQFz8tumxk4ZV8w",
      "symbol": "wYLD",
      "name": "Yield (Wormhole)",
      "decimals": 9,
      "logoURI": "https://raw.githubusercontent.com/solana-labs/token-list/main/assets/mainnet/2cW5deMKeR97C7csq1aMMWUa5RNWkpQFz8tumxk4ZV8w/logo.png",
      "tags": [
        "wrapped",
        "wormhole"
      ],
      "extensions": {
        "address": "0xF94b5C5651c888d928439aB6514B93944eEE6F48",
        "bridgeContract": "https://etherscan.io/address/0xf92cD566Ea4864356C5491c177A430C222d7e678",
        "assetContract": "https://etherscan.io/address/0xF94b5C5651c888d928439aB6514B93944eEE6F48",
        "coingeckoId": "yield-app"
      }
    },
    {
      "chainId": 101,
      "address": "FR5qPX4gbKHPyKMK7Cey6dHZ7wtqmqRogYPJo6bpd5Uw",
      "symbol": "wDDIM",
      "name": "DuckDaoDime (Wormhole)",
      "decimals": 9,
      "logoURI": "https://raw.githubusercontent.com/solana-labs/token-list/main/assets/mainnet/FR5qPX4gbKHPyKMK7Cey6dHZ7wtqmqRogYPJo6bpd5Uw/logo.png",
      "tags": [
        "wrapped",
        "wormhole"
      ],
      "extensions": {
        "address": "0xFbEEa1C75E4c4465CB2FCCc9c6d6afe984558E20",
        "bridgeContract": "https://etherscan.io/address/0xf92cD566Ea4864356C5491c177A430C222d7e678",
        "assetContract": "https://etherscan.io/address/0xFbEEa1C75E4c4465CB2FCCc9c6d6afe984558E20",
        "coingeckoId": "duckdaodime"
      }
    },
    {
      "chainId": 101,
      "address": "8HCWFQA2GsA6Nm2L5jidM3mus7NeeQ8wp1ri3XFF9WWH",
      "symbol": "wRARI",
      "name": "Rarible (Wormhole)",
      "decimals": 9,
      "logoURI": "https://raw.githubusercontent.com/solana-labs/token-list/main/assets/mainnet/8HCWFQA2GsA6Nm2L5jidM3mus7NeeQ8wp1ri3XFF9WWH/logo.png",
      "tags": [
        "wrapped",
        "wormhole"
      ],
      "extensions": {
        "address": "0xFca59Cd816aB1eaD66534D82bc21E7515cE441CF",
        "bridgeContract": "https://etherscan.io/address/0xf92cD566Ea4864356C5491c177A430C222d7e678",
        "assetContract": "https://etherscan.io/address/0xFca59Cd816aB1eaD66534D82bc21E7515cE441CF",
        "coingeckoId": "rarible"
      }
    },
    {
      "chainId": 101,
      "address": "Egrv6hURf5o68xJ1AGYeRv8RNj2nXJVuSoA5wwiSALcN",
      "symbol": "wAMP",
      "name": "Amp (Wormhole)",
      "decimals": 9,
      "logoURI": "https://raw.githubusercontent.com/solana-labs/token-list/main/assets/mainnet/Egrv6hURf5o68xJ1AGYeRv8RNj2nXJVuSoA5wwiSALcN/logo.png",
      "tags": [
        "wrapped",
        "wormhole"
      ],
      "extensions": {
        "address": "0xfF20817765cB7f73d4bde2e66e067E58D11095C2",
        "bridgeContract": "https://etherscan.io/address/0xf92cD566Ea4864356C5491c177A430C222d7e678",
        "assetContract": "https://etherscan.io/address/0xfF20817765cB7f73d4bde2e66e067E58D11095C2",
        "coingeckoId": "amp-token"
      }
    },
    {
      "chainId": 101,
      "address": "GXMaB6jm5cdoQgb65YpkEu61eDYtod3PuVwYYXdZZJ9r",
      "symbol": "wFSW",
      "name": "FalconSwap Token (Wormhole)",
      "decimals": 9,
      "logoURI": "https://raw.githubusercontent.com/solana-labs/token-list/main/assets/mainnet/GXMaB6jm5cdoQgb65YpkEu61eDYtod3PuVwYYXdZZJ9r/logo.png",
      "tags": [
        "wrapped",
        "wormhole"
      ],
      "extensions": {
        "address": "0xfffffffFf15AbF397dA76f1dcc1A1604F45126DB",
        "bridgeContract": "https://etherscan.io/address/0xf92cD566Ea4864356C5491c177A430C222d7e678",
        "assetContract": "https://etherscan.io/address/0xfffffffFf15AbF397dA76f1dcc1A1604F45126DB",
        "coingeckoId": "fsw-token"
      }
    },
    {
      "chainId": 101,
      "address": "AJ1W9A9N9dEMdVyoDiam2rV44gnBm2csrPDP7xqcapgX",
      "symbol": "wBUSD",
      "name": "Binance USD (Wormhole)",
      "decimals": 9,
      "logoURI": "https://raw.githubusercontent.com/solana-labs/token-list/main/assets/mainnet/AJ1W9A9N9dEMdVyoDiam2rV44gnBm2csrPDP7xqcapgX/logo.png",
      "tags": [
        "wrapped",
        "wormhole"
      ],
      "extensions": {
        "address": "0x4Fabb145d64652a948d72533023f6E7A623C7C53",
        "bridgeContract": "https://etherscan.io/address/0xf92cD566Ea4864356C5491c177A430C222d7e678",
        "assetContract": "https://etherscan.io/address/0x4Fabb145d64652a948d72533023f6E7A623C7C53",
        "coingeckoId": "binance-usd"
      }
    },
    {
      "chainId": 101,
      "address": "2VmKuXMwdzouMndWcK7BK2951tBEtYVmGsdU4dXbjyaY",
      "symbol": "waDAI",
      "name": "Aave Interest bearing DAI (Wormhole)",
      "decimals": 9,
      "logoURI": "https://raw.githubusercontent.com/solana-labs/token-list/main/assets/mainnet/2VmKuXMwdzouMndWcK7BK2951tBEtYVmGsdU4dXbjyaY/logo.svg",
      "tags": [
        "wrapped",
        "wormhole"
      ],
      "extensions": {
        "address": "0xfC1E690f61EFd961294b3e1Ce3313fBD8aa4f85d",
        "bridgeContract": "https://etherscan.io/address/0xf92cD566Ea4864356C5491c177A430C222d7e678",
        "assetContract": "https://etherscan.io/address/0xfC1E690f61EFd961294b3e1Ce3313fBD8aa4f85d",
        "coingeckoId": "aave-dai-v1"
      }
    },
    {
      "chainId": 101,
      "address": "AXvWVviBmySSdghmuomYHqYB3AZn7NmAWrHYHKKPJxoL",
      "symbol": "waTUSD",
      "name": "Aave Interest bearing TUSD (Wormhole)",
      "decimals": 9,
      "logoURI": "https://raw.githubusercontent.com/solana-labs/token-list/main/assets/mainnet/AXvWVviBmySSdghmuomYHqYB3AZn7NmAWrHYHKKPJxoL/logo.svg",
      "tags": [
        "wrapped",
        "wormhole"
      ],
      "extensions": {
        "address": "0x4DA9b813057D04BAef4e5800E36083717b4a0341",
        "bridgeContract": "https://etherscan.io/address/0xf92cD566Ea4864356C5491c177A430C222d7e678",
        "assetContract": "https://etherscan.io/address/0x4DA9b813057D04BAef4e5800E36083717b4a0341",
        "coingeckoId": "aave-tusd-v1"
      }
    },
    {
      "chainId": 101,
      "address": "AkaisFPmasQYZUJsZLD9wPEo2KA7aCRqyRawX18ZRzGr",
      "symbol": "waUSDC",
      "name": "Aave Interest bearing USDC (Wormhole)",
      "decimals": 6,
      "logoURI": "https://raw.githubusercontent.com/solana-labs/token-list/main/assets/mainnet/AkaisFPmasQYZUJsZLD9wPEo2KA7aCRqyRawX18ZRzGr/logo.svg",
      "tags": [
        "wrapped",
        "wormhole"
      ],
      "extensions": {
        "address": "0x9bA00D6856a4eDF4665BcA2C2309936572473B7E",
        "bridgeContract": "https://etherscan.io/address/0xf92cD566Ea4864356C5491c177A430C222d7e678",
        "assetContract": "https://etherscan.io/address/0x9bA00D6856a4eDF4665BcA2C2309936572473B7E",
        "coingeckoId": "aave-usdc-v1"
      }
    },
    {
      "chainId": 101,
      "address": "FZfQtWMoTQ51Z4jxvHfmFcqj4862u9GzmugBnZUuWqR5",
      "symbol": "waUSDT",
      "name": "Aave Interest bearing USDT (Wormhole)",
      "decimals": 6,
      "logoURI": "https://raw.githubusercontent.com/solana-labs/token-list/main/assets/mainnet/FZfQtWMoTQ51Z4jxvHfmFcqj4862u9GzmugBnZUuWqR5/logo.svg",
      "tags": [
        "wrapped",
        "wormhole"
      ],
      "extensions": {
        "address": "0x71fc860F7D3A592A4a98740e39dB31d25db65ae8",
        "bridgeContract": "https://etherscan.io/address/0xf92cD566Ea4864356C5491c177A430C222d7e678",
        "assetContract": "https://etherscan.io/address/0x71fc860F7D3A592A4a98740e39dB31d25db65ae8",
        "coingeckoId": "aave-usdt-v1"
      }
    },
    {
      "chainId": 101,
      "address": "BMrbF8DZ9U5KGdJ4F2MJbH5d6KPi5FQVp7EqmLrhDe1f",
      "symbol": "waSUSD",
      "name": "Aave Interest bearing SUSD (Wormhole)",
      "decimals": 9,
      "logoURI": "https://raw.githubusercontent.com/solana-labs/token-list/main/assets/mainnet/BMrbF8DZ9U5KGdJ4F2MJbH5d6KPi5FQVp7EqmLrhDe1f/logo.svg",
      "tags": [
        "wrapped",
        "wormhole"
      ],
      "extensions": {
        "address": "0x625aE63000f46200499120B906716420bd059240",
        "bridgeContract": "https://etherscan.io/address/0xf92cD566Ea4864356C5491c177A430C222d7e678",
        "assetContract": "https://etherscan.io/address/0x625aE63000f46200499120B906716420bd059240",
        "coingeckoId": "aave-susd-v1"
      }
    },
    {
      "chainId": 101,
      "address": "Fzx4N1xJPDZENAhrAaH79k2izT9CFbfnDEcpcWjiusdY",
      "symbol": "waLEND",
      "name": "Aave Interest bearing LEND (Wormhole)",
      "decimals": 9,
      "logoURI": "https://raw.githubusercontent.com/solana-labs/token-list/main/assets/mainnet/Fzx4N1xJPDZENAhrAaH79k2izT9CFbfnDEcpcWjiusdY/logo.svg",
      "tags": [
        "wrapped",
        "wormhole"
      ],
      "extensions": {
        "address": "0x7D2D3688Df45Ce7C552E19c27e007673da9204B8",
        "bridgeContract": "https://etherscan.io/address/0xf92cD566Ea4864356C5491c177A430C222d7e678",
        "assetContract": "https://etherscan.io/address/0x7D2D3688Df45Ce7C552E19c27e007673da9204B8"
      }
    },
    {
      "chainId": 101,
      "address": "GCdDiVgZnkWCAnGktUsjhoho2CHab9JfrRy3Q5W51zvC",
      "symbol": "waBAT",
      "name": "Aave Interest bearing BAT (Wormhole)",
      "decimals": 9,
      "logoURI": "https://raw.githubusercontent.com/solana-labs/token-list/main/assets/mainnet/GCdDiVgZnkWCAnGktUsjhoho2CHab9JfrRy3Q5W51zvC/logo.svg",
      "tags": [
        "wrapped",
        "wormhole"
      ],
      "extensions": {
        "address": "0xE1BA0FB44CCb0D11b80F92f4f8Ed94CA3fF51D00",
        "bridgeContract": "https://etherscan.io/address/0xf92cD566Ea4864356C5491c177A430C222d7e678",
        "assetContract": "https://etherscan.io/address/0xE1BA0FB44CCb0D11b80F92f4f8Ed94CA3fF51D00",
        "coingeckoId": "aave-bat-v1"
      }
    },
    {
      "chainId": 101,
      "address": "FBrfFh7fb7xKfyBMJA32KufMjEkgSgY4AuzLXFKdJFRj",
      "symbol": "waETH",
      "name": "Aave Interest bearing ETH (Wormhole)",
      "decimals": 9,
      "logoURI": "https://raw.githubusercontent.com/solana-labs/token-list/main/assets/mainnet/FBrfFh7fb7xKfyBMJA32KufMjEkgSgY4AuzLXFKdJFRj/logo.svg",
      "tags": [
        "wrapped",
        "wormhole"
      ],
      "extensions": {
        "address": "0x3a3A65aAb0dd2A17E3F1947bA16138cd37d08c04",
        "bridgeContract": "https://etherscan.io/address/0xf92cD566Ea4864356C5491c177A430C222d7e678",
        "assetContract": "https://etherscan.io/address/0x3a3A65aAb0dd2A17E3F1947bA16138cd37d08c04",
        "coingeckoId": "aave-eth-v1"
      }
    },
    {
      "chainId": 101,
      "address": "Adp88WrQDgExPTu26DdBnbN2ffWMkXLxwqzjTdfRQiJi",
      "symbol": "waLINK",
      "name": "Aave Interest bearing LINK (Wormhole)",
      "decimals": 9,
      "logoURI": "https://raw.githubusercontent.com/solana-labs/token-list/main/assets/mainnet/Adp88WrQDgExPTu26DdBnbN2ffWMkXLxwqzjTdfRQiJi/logo.svg",
      "tags": [
        "wrapped",
        "wormhole"
      ],
      "extensions": {
        "address": "0xA64BD6C70Cb9051F6A9ba1F163Fdc07E0DfB5F84",
        "bridgeContract": "https://etherscan.io/address/0xf92cD566Ea4864356C5491c177A430C222d7e678",
        "assetContract": "https://etherscan.io/address/0xA64BD6C70Cb9051F6A9ba1F163Fdc07E0DfB5F84",
        "coingeckoId": "aave-link-v1"
      }
    },
    {
      "chainId": 101,
      "address": "3p67dqghWn6reQcVCqNBkufrpU1gtA1ZRAYja6GMXySG",
      "symbol": "waKNC",
      "name": "Aave Interest bearing KNC (Wormhole)",
      "decimals": 9,
      "logoURI": "https://raw.githubusercontent.com/solana-labs/token-list/main/assets/mainnet/3p67dqghWn6reQcVCqNBkufrpU1gtA1ZRAYja6GMXySG/logo.svg",
      "tags": [
        "wrapped",
        "wormhole"
      ],
      "extensions": {
        "address": "0x9D91BE44C06d373a8a226E1f3b146956083803eB",
        "bridgeContract": "https://etherscan.io/address/0xf92cD566Ea4864356C5491c177A430C222d7e678",
        "assetContract": "https://etherscan.io/address/0x9D91BE44C06d373a8a226E1f3b146956083803eB",
        "coingeckoId": "aave-knc-v1"
      }
    },
    {
      "chainId": 101,
      "address": "A4qYX1xuewaBL9SeZnwA3We6MhG8TYcTceHAJpk7Etdt",
      "symbol": "waREP",
      "name": "Aave Interest bearing REP (Wormhole)",
      "decimals": 9,
      "logoURI": "https://raw.githubusercontent.com/solana-labs/token-list/main/assets/mainnet/A4qYX1xuewaBL9SeZnwA3We6MhG8TYcTceHAJpk7Etdt/logo.svg",
      "tags": [
        "wrapped",
        "wormhole"
      ],
      "extensions": {
        "address": "0x71010A9D003445aC60C4e6A7017c1E89A477B438",
        "bridgeContract": "https://etherscan.io/address/0xf92cD566Ea4864356C5491c177A430C222d7e678",
        "assetContract": "https://etherscan.io/address/0x71010A9D003445aC60C4e6A7017c1E89A477B438"
      }
    },
    {
      "chainId": 101,
      "address": "3iTtcKUVa5ouzwNZFc3SasuAKkY2ZuMxLERRcWfxQVN3",
      "symbol": "waMKR",
      "name": "Aave Interest bearing MKR (Wormhole)",
      "decimals": 9,
      "logoURI": "https://raw.githubusercontent.com/solana-labs/token-list/main/assets/mainnet/3iTtcKUVa5ouzwNZFc3SasuAKkY2ZuMxLERRcWfxQVN3/logo.svg",
      "tags": [
        "wrapped",
        "wormhole"
      ],
      "extensions": {
        "address": "0x7deB5e830be29F91E298ba5FF1356BB7f8146998",
        "bridgeContract": "https://etherscan.io/address/0xf92cD566Ea4864356C5491c177A430C222d7e678",
        "assetContract": "https://etherscan.io/address/0x7deB5e830be29F91E298ba5FF1356BB7f8146998",
        "coingeckoId": "aave-mkr-v1"
      }
    },
    {
      "chainId": 101,
      "address": "EMS6TrCU8uBMumZukRSShGS1yzHGqYd3S8hW2sYULX3T",
      "symbol": "waMANA",
      "name": "Aave Interest bearing MANA (Wormhole)",
      "decimals": 9,
      "logoURI": "https://raw.githubusercontent.com/solana-labs/token-list/main/assets/mainnet/EMS6TrCU8uBMumZukRSShGS1yzHGqYd3S8hW2sYULX3T/logo.svg",
      "tags": [
        "wrapped",
        "wormhole"
      ],
      "extensions": {
        "address": "0x6FCE4A401B6B80ACe52baAefE4421Bd188e76F6f",
        "bridgeContract": "https://etherscan.io/address/0xf92cD566Ea4864356C5491c177A430C222d7e678",
        "assetContract": "https://etherscan.io/address/0x6FCE4A401B6B80ACe52baAefE4421Bd188e76F6f",
        "coingeckoId": "aave-mana-v1"
      }
    },
    {
      "chainId": 101,
      "address": "qhqzfH7AjeukUgqyPXncWHFXTBebFNu5QQUrzhJaLB4",
      "symbol": "waZRX",
      "name": "Aave Interest bearing ZRX (Wormhole)",
      "decimals": 9,
      "logoURI": "https://raw.githubusercontent.com/solana-labs/token-list/main/assets/mainnet/qhqzfH7AjeukUgqyPXncWHFXTBebFNu5QQUrzhJaLB4/logo.svg",
      "tags": [
        "wrapped",
        "wormhole"
      ],
      "extensions": {
        "address": "0x6Fb0855c404E09c47C3fBCA25f08d4E41f9F062f",
        "bridgeContract": "https://etherscan.io/address/0xf92cD566Ea4864356C5491c177A430C222d7e678",
        "assetContract": "https://etherscan.io/address/0x6Fb0855c404E09c47C3fBCA25f08d4E41f9F062f",
        "coingeckoId": "aave-zrx-v1"
      }
    },
    {
      "chainId": 101,
      "address": "FeU2J26AfMqh2mh7Cf4Lw1HRueAvAkZYxGr8njFNMeQ2",
      "symbol": "waSNX",
      "name": "Aave Interest bearing SNX (Wormhole)",
      "decimals": 9,
      "logoURI": "https://raw.githubusercontent.com/solana-labs/token-list/main/assets/mainnet/FeU2J26AfMqh2mh7Cf4Lw1HRueAvAkZYxGr8njFNMeQ2/logo.png",
      "tags": [
        "wrapped",
        "wormhole"
      ],
      "extensions": {
        "address": "0x328C4c80BC7aCa0834Db37e6600A6c49E12Da4DE",
        "bridgeContract": "https://etherscan.io/address/0xf92cD566Ea4864356C5491c177A430C222d7e678",
        "assetContract": "https://etherscan.io/address/0x328C4c80BC7aCa0834Db37e6600A6c49E12Da4DE",
        "coingeckoId": "aave-snx-v1"
      }
    },
    {
      "chainId": 101,
      "address": "GveRVvWTUH1s26YxyjUnXh1J5mMdu5crC2K2uQy26KXi",
      "symbol": "waWBTC",
      "name": "Aave Interest bearing WBTC (Wormhole)",
      "decimals": 8,
      "logoURI": "https://raw.githubusercontent.com/solana-labs/token-list/main/assets/mainnet/GveRVvWTUH1s26YxyjUnXh1J5mMdu5crC2K2uQy26KXi/logo.svg",
      "tags": [
        "wrapped",
        "wormhole"
      ],
      "extensions": {
        "address": "0xFC4B8ED459e00e5400be803A9BB3954234FD50e3",
        "bridgeContract": "https://etherscan.io/address/0xf92cD566Ea4864356C5491c177A430C222d7e678",
        "assetContract": "https://etherscan.io/address/0xFC4B8ED459e00e5400be803A9BB3954234FD50e3",
        "coingeckoId": "aave-wbtc-v1"
      }
    },
    {
      "chainId": 101,
      "address": "F2WgoHLwV4pfxN4WrUs2q6KkmFCsNorGYQ82oaPNUFLP",
      "symbol": "waBUSD",
      "name": "Aave Interest bearing Binance USD (Wormhole)",
      "decimals": 9,
      "logoURI": "https://raw.githubusercontent.com/solana-labs/token-list/main/assets/mainnet/F2WgoHLwV4pfxN4WrUs2q6KkmFCsNorGYQ82oaPNUFLP/logo.svg",
      "tags": [
        "wrapped",
        "wormhole"
      ],
      "extensions": {
        "address": "0x6Ee0f7BB50a54AB5253dA0667B0Dc2ee526C30a8",
        "bridgeContract": "https://etherscan.io/address/0xf92cD566Ea4864356C5491c177A430C222d7e678",
        "assetContract": "https://etherscan.io/address/0x6Ee0f7BB50a54AB5253dA0667B0Dc2ee526C30a8",
        "coingeckoId": "aave-busd-v1"
      }
    },
    {
      "chainId": 101,
      "address": "3rNUQJgvfZ5eFsZvCkvdYcbd9ZzS6YmtwQsoUTFKmVd4",
      "symbol": "waENJ",
      "name": "Aave Interest bearing ENJ (Wormhole)",
      "decimals": 9,
      "logoURI": "https://raw.githubusercontent.com/solana-labs/token-list/main/assets/mainnet/3rNUQJgvfZ5eFsZvCkvdYcbd9ZzS6YmtwQsoUTFKmVd4/logo.svg",
      "tags": [
        "wrapped",
        "wormhole"
      ],
      "extensions": {
        "address": "0x712DB54daA836B53Ef1EcBb9c6ba3b9Efb073F40",
        "bridgeContract": "https://etherscan.io/address/0xf92cD566Ea4864356C5491c177A430C222d7e678",
        "assetContract": "https://etherscan.io/address/0x712DB54daA836B53Ef1EcBb9c6ba3b9Efb073F40",
        "coingeckoId": "aave-enj-v1"
      }
    },
    {
      "chainId": 101,
      "address": "BHh8nyDwdUG4uyyQYNqGXGLHPyb83R6Y2fqJrNVKtTsT",
      "symbol": "waREN",
      "name": "Aave Interest bearing REN (Wormhole)",
      "decimals": 9,
      "logoURI": "https://raw.githubusercontent.com/solana-labs/token-list/main/assets/mainnet/BHh8nyDwdUG4uyyQYNqGXGLHPyb83R6Y2fqJrNVKtTsT/logo.png",
      "tags": [
        "wrapped",
        "wormhole"
      ],
      "extensions": {
        "address": "0x69948cC03f478B95283F7dbf1CE764d0fc7EC54C",
        "bridgeContract": "https://etherscan.io/address/0xf92cD566Ea4864356C5491c177A430C222d7e678",
        "assetContract": "https://etherscan.io/address/0x69948cC03f478B95283F7dbf1CE764d0fc7EC54C",
        "coingeckoId": "aave-ren-v1"
      }
    },
    {
      "chainId": 101,
      "address": "EE58FVYG1UoY6Givy3K3GSRde9sHMj6X1BnocHBtd3sz",
      "symbol": "waYFI",
      "name": "Aave Interest bearing YFI (Wormhole)",
      "decimals": 9,
      "logoURI": "https://raw.githubusercontent.com/solana-labs/token-list/main/assets/mainnet/EE58FVYG1UoY6Givy3K3GSRde9sHMj6X1BnocHBtd3sz/logo.png",
      "tags": [
        "wrapped",
        "wormhole"
      ],
      "extensions": {
        "address": "0x12e51E77DAAA58aA0E9247db7510Ea4B46F9bEAd",
        "bridgeContract": "https://etherscan.io/address/0xf92cD566Ea4864356C5491c177A430C222d7e678",
        "assetContract": "https://etherscan.io/address/0x12e51E77DAAA58aA0E9247db7510Ea4B46F9bEAd",
        "coingeckoId": "ayfi"
      }
    },
    {
      "chainId": 101,
      "address": "8aYsiHR6oVTAcFUzdXDhaPkgRbn4QYRCkdk3ATmAmY4p",
      "symbol": "waAAVE",
      "name": "Aave Interest bearing Aave Token (Wormhole)",
      "decimals": 9,
      "logoURI": "https://raw.githubusercontent.com/solana-labs/token-list/main/assets/mainnet/8aYsiHR6oVTAcFUzdXDhaPkgRbn4QYRCkdk3ATmAmY4p/logo.svg",
      "tags": [
        "wrapped",
        "wormhole"
      ],
      "extensions": {
        "address": "0xba3D9687Cf50fE253cd2e1cFeEdE1d6787344Ed5",
        "bridgeContract": "https://etherscan.io/address/0xf92cD566Ea4864356C5491c177A430C222d7e678",
        "assetContract": "https://etherscan.io/address/0xba3D9687Cf50fE253cd2e1cFeEdE1d6787344Ed5"
      }
    },
    {
      "chainId": 101,
      "address": "8kwCLkWbv4qTJPcbSV65tWdQmjURjBGRSv6VtC1JTiL8",
      "symbol": "waUNI",
      "name": "Aave Interest bearing Uniswap (Wormhole)",
      "decimals": 9,
      "logoURI": "https://raw.githubusercontent.com/solana-labs/token-list/main/assets/mainnet/8kwCLkWbv4qTJPcbSV65tWdQmjURjBGRSv6VtC1JTiL8/logo.png",
      "tags": [
        "wrapped",
        "wormhole"
      ],
      "extensions": {
        "address": "0xB124541127A0A657f056D9Dd06188c4F1b0e5aab",
        "bridgeContract": "https://etherscan.io/address/0xf92cD566Ea4864356C5491c177A430C222d7e678",
        "assetContract": "https://etherscan.io/address/0xB124541127A0A657f056D9Dd06188c4F1b0e5aab"
      }
    },
    {
      "chainId": 101,
      "address": "9NDu1wdjZ7GiY7foAXhia9h1wQU45oTUzyMZKJ31V7JA",
      "symbol": "wstkAAVE",
      "name": "Staked Aave (Wormhole)",
      "decimals": 9,
      "logoURI": "https://raw.githubusercontent.com/solana-labs/token-list/main/assets/mainnet/9NDu1wdjZ7GiY7foAXhia9h1wQU45oTUzyMZKJ31V7JA/logo.png",
      "tags": [
        "wrapped",
        "wormhole"
      ],
      "extensions": {
        "address": "0x4da27a545c0c5B758a6BA100e3a049001de870f5",
        "bridgeContract": "https://etherscan.io/address/0xf92cD566Ea4864356C5491c177A430C222d7e678",
        "assetContract": "https://etherscan.io/address/0x4da27a545c0c5B758a6BA100e3a049001de870f5"
      }
    },
    {
      "chainId": 101,
      "address": "GNQ1Goajm3Za8uC1Eptt2yfsrbnkZh2eMJoqxg54sj3o",
      "symbol": "wUniDAIETH",
      "name": "Uniswap DAI LP (Wormhole)",
      "decimals": 9,
      "logoURI": "https://raw.githubusercontent.com/solana-labs/token-list/main/assets/mainnet/GNQ1Goajm3Za8uC1Eptt2yfsrbnkZh2eMJoqxg54sj3o/logo.png",
      "tags": [
        "wrapped",
        "wormhole"
      ],
      "extensions": {
        "address": "0x2a1530C4C41db0B0b2bB646CB5Eb1A67b7158667",
        "bridgeContract": "https://etherscan.io/address/0xf92cD566Ea4864356C5491c177A430C222d7e678",
        "assetContract": "https://etherscan.io/address/0x2a1530C4C41db0B0b2bB646CB5Eb1A67b7158667"
      }
    },
    {
      "chainId": 101,
      "address": "7NFin546WNvWkhtfftfY77z8C1TrxLbUcKmw5TpHGGtC",
      "symbol": "wUniUSDCETH",
      "name": "Uniswap USDC LP (Wormhole)",
      "decimals": 9,
      "logoURI": "https://raw.githubusercontent.com/solana-labs/token-list/main/assets/mainnet/7NFin546WNvWkhtfftfY77z8C1TrxLbUcKmw5TpHGGtC/logo.png",
      "tags": [
        "wrapped",
        "wormhole"
      ],
      "extensions": {
        "address": "0x97deC872013f6B5fB443861090ad931542878126",
        "bridgeContract": "https://etherscan.io/address/0xf92cD566Ea4864356C5491c177A430C222d7e678",
        "assetContract": "https://etherscan.io/address/0x97deC872013f6B5fB443861090ad931542878126"
      }
    },
    {
      "chainId": 101,
      "address": "7gersKTtU65ERNBNTZKjYgKf7HypR7PDMprcuhQJChaq",
      "symbol": "wUnisETHETH",
      "name": "Uniswap sETH LP (Wormhole)",
      "decimals": 9,
      "logoURI": "https://raw.githubusercontent.com/solana-labs/token-list/main/assets/mainnet/7gersKTtU65ERNBNTZKjYgKf7HypR7PDMprcuhQJChaq/logo.png",
      "tags": [
        "wrapped",
        "wormhole"
      ],
      "extensions": {
        "address": "0xe9Cf7887b93150D4F2Da7dFc6D502B216438F244",
        "bridgeContract": "https://etherscan.io/address/0xf92cD566Ea4864356C5491c177A430C222d7e678",
        "assetContract": "https://etherscan.io/address/0xe9Cf7887b93150D4F2Da7dFc6D502B216438F244"
      }
    },
    {
      "chainId": 101,
      "address": "4aqNtSCr77eiEZJ9u9BhPErjEMju6FFdLeBKkE1pdxuK",
      "symbol": "wUniLENDETH",
      "name": "Uniswap LEND LP (Wormhole)",
      "decimals": 9,
      "logoURI": "https://raw.githubusercontent.com/solana-labs/token-list/main/assets/mainnet/4aqNtSCr77eiEZJ9u9BhPErjEMju6FFdLeBKkE1pdxuK/logo.png",
      "tags": [
        "wrapped",
        "wormhole"
      ],
      "extensions": {
        "address": "0xcaA7e4656f6A2B59f5f99c745F91AB26D1210DCe",
        "bridgeContract": "https://etherscan.io/address/0xf92cD566Ea4864356C5491c177A430C222d7e678",
        "assetContract": "https://etherscan.io/address/0xcaA7e4656f6A2B59f5f99c745F91AB26D1210DCe"
      }
    },
    {
      "chainId": 101,
      "address": "FDdoYCHwFghBSbnN6suvFR3VFw6kAzfhfGpkAQAGPLC3",
      "symbol": "wUniMKRETH",
      "name": "Uniswap MKR LP (Wormhole)",
      "decimals": 9,
      "logoURI": "https://raw.githubusercontent.com/solana-labs/token-list/main/assets/mainnet/FDdoYCHwFghBSbnN6suvFR3VFw6kAzfhfGpkAQAGPLC3/logo.png",
      "tags": [
        "wrapped",
        "wormhole"
      ],
      "extensions": {
        "address": "0x2C4Bd064b998838076fa341A83d007FC2FA50957",
        "bridgeContract": "https://etherscan.io/address/0xf92cD566Ea4864356C5491c177A430C222d7e678",
        "assetContract": "https://etherscan.io/address/0x2C4Bd064b998838076fa341A83d007FC2FA50957"
      }
    },
    {
      "chainId": 101,
      "address": "FSSTfbb1vh1TRe8Ja64hC65QTc7pPUhwHh5uTAWj5haH",
      "symbol": "wUniLINKETH",
      "name": "Uniswap LINK LP (Wormhole)",
      "decimals": 9,
      "logoURI": "https://raw.githubusercontent.com/solana-labs/token-list/main/assets/mainnet/FSSTfbb1vh1TRe8Ja64hC65QTc7pPUhwHh5uTAWj5haH/logo.png",
      "tags": [
        "wrapped",
        "wormhole"
      ],
      "extensions": {
        "address": "0xF173214C720f58E03e194085B1DB28B50aCDeeaD",
        "bridgeContract": "https://etherscan.io/address/0xf92cD566Ea4864356C5491c177A430C222d7e678",
        "assetContract": "https://etherscan.io/address/0xF173214C720f58E03e194085B1DB28B50aCDeeaD"
      }
    },
    {
      "chainId": 101,
      "address": "Aci9xBGywrgBxQoFnL6LCoCYuX5k6AqaYhimgSZ1Fhrk",
      "symbol": "waUniETH",
      "name": "Aave Interest bearing UniETH (Wormhole)",
      "decimals": 9,
      "logoURI": "https://raw.githubusercontent.com/solana-labs/token-list/main/assets/mainnet/Aci9xBGywrgBxQoFnL6LCoCYuX5k6AqaYhimgSZ1Fhrk/logo.png",
      "tags": [
        "wrapped",
        "wormhole"
      ],
      "extensions": {
        "address": "0x6179078872605396Ee62960917128F9477a5DdbB",
        "bridgeContract": "https://etherscan.io/address/0xf92cD566Ea4864356C5491c177A430C222d7e678",
        "assetContract": "https://etherscan.io/address/0x6179078872605396Ee62960917128F9477a5DdbB"
      }
    },
    {
      "chainId": 101,
      "address": "GqHK99sW4ym6zy6Kdoh8f7sb2c3qhtB3WRqeyPbAYfmy",
      "symbol": "waUniDAI",
      "name": "Aave Interest bearing UniDAI (Wormhole)",
      "decimals": 9,
      "logoURI": "https://raw.githubusercontent.com/solana-labs/token-list/main/assets/mainnet/GqHK99sW4ym6zy6Kdoh8f7sb2c3qhtB3WRqeyPbAYfmy/logo.png",
      "tags": [
        "wrapped",
        "wormhole"
      ],
      "extensions": {
        "address": "0x048930eec73c91B44b0844aEACdEBADC2F2b6efb",
        "bridgeContract": "https://etherscan.io/address/0xf92cD566Ea4864356C5491c177A430C222d7e678",
        "assetContract": "https://etherscan.io/address/0x048930eec73c91B44b0844aEACdEBADC2F2b6efb"
      }
    },
    {
      "chainId": 101,
      "address": "4e4TpGVJMYiz5UBrAXuNmiVJ9yvc7ppJeAn8sXmbnmDi",
      "symbol": "waUniUSDC",
      "name": "Aave Interest bearing UniUSDC (Wormhole)",
      "decimals": 6,
      "logoURI": "https://raw.githubusercontent.com/solana-labs/token-list/main/assets/mainnet/4e4TpGVJMYiz5UBrAXuNmiVJ9yvc7ppJeAn8sXmbnmDi/logo.png",
      "tags": [
        "wrapped",
        "wormhole"
      ],
      "extensions": {
        "address": "0xe02b2Ad63eFF3Ac1D5827cBd7AB9DD3DaC4f4AD0",
        "bridgeContract": "https://etherscan.io/address/0xf92cD566Ea4864356C5491c177A430C222d7e678",
        "assetContract": "https://etherscan.io/address/0xe02b2Ad63eFF3Ac1D5827cBd7AB9DD3DaC4f4AD0"
      }
    },
    {
      "chainId": 101,
      "address": "49LoAnQQdo9171zfcWRUoQLYSScrxXobbuwt14xjvfVm",
      "symbol": "waUniUSDT",
      "name": "Aave Interest bearing UniUSDT (Wormhole)",
      "decimals": 6,
      "logoURI": "https://raw.githubusercontent.com/solana-labs/token-list/main/assets/mainnet/49LoAnQQdo9171zfcWRUoQLYSScrxXobbuwt14xjvfVm/logo.png",
      "tags": [
        "wrapped",
        "wormhole"
      ],
      "extensions": {
        "address": "0xb977ee318010A5252774171494a1bCB98E7fab65",
        "bridgeContract": "https://etherscan.io/address/0xf92cD566Ea4864356C5491c177A430C222d7e678",
        "assetContract": "https://etherscan.io/address/0xb977ee318010A5252774171494a1bCB98E7fab65"
      }
    },
    {
      "chainId": 101,
      "address": "CvG3gtKYJtKRzEUgMeb42xnd8HDjESgLtyJqQ2kuLncp",
      "symbol": "waUniDAIETH",
      "name": "Aave Interest bearing UniDAIETH (Wormhole)",
      "decimals": 9,
      "logoURI": "https://raw.githubusercontent.com/solana-labs/token-list/main/assets/mainnet/CvG3gtKYJtKRzEUgMeb42xnd8HDjESgLtyJqQ2kuLncp/logo.svg",
      "tags": [
        "wrapped",
        "wormhole"
      ],
      "extensions": {
        "address": "0xBbBb7F2aC04484F7F04A2C2C16f20479791BbB44",
        "bridgeContract": "https://etherscan.io/address/0xf92cD566Ea4864356C5491c177A430C222d7e678",
        "assetContract": "https://etherscan.io/address/0xBbBb7F2aC04484F7F04A2C2C16f20479791BbB44"
      }
    },
    {
      "chainId": 101,
      "address": "GSv5ECZaMfaceZK4WKKzA4tKVDkqtfBASECcmYFWcy4G",
      "symbol": "waUniUSDCETH",
      "name": "Aave Interest bearing UniUSDCETH (Wormhole)",
      "decimals": 9,
      "logoURI": "https://raw.githubusercontent.com/solana-labs/token-list/main/assets/mainnet/GSv5ECZaMfaceZK4WKKzA4tKVDkqtfBASECcmYFWcy4G/logo.svg",
      "tags": [
        "wrapped",
        "wormhole"
      ],
      "extensions": {
        "address": "0x1D0e53A0e524E3CC92C1f0f33Ae268FfF8D7E7a5",
        "bridgeContract": "https://etherscan.io/address/0xf92cD566Ea4864356C5491c177A430C222d7e678",
        "assetContract": "https://etherscan.io/address/0x1D0e53A0e524E3CC92C1f0f33Ae268FfF8D7E7a5"
      }
    },
    {
      "chainId": 101,
      "address": "7LUdsedi7qpTJGnFpZo6mWqVtKKpccr9XrQGxJ2xUDPT",
      "symbol": "waUniSETHETH",
      "name": "Aave Interest bearing UniSETHETH (Wormhole)",
      "decimals": 9,
      "logoURI": "https://raw.githubusercontent.com/solana-labs/token-list/main/assets/mainnet/7LUdsedi7qpTJGnFpZo6mWqVtKKpccr9XrQGxJ2xUDPT/logo.svg",
      "tags": [
        "wrapped",
        "wormhole"
      ],
      "extensions": {
        "address": "0x84BBcaB430717ff832c3904fa6515f97fc63C76F",
        "bridgeContract": "https://etherscan.io/address/0xf92cD566Ea4864356C5491c177A430C222d7e678",
        "assetContract": "https://etherscan.io/address/0x84BBcaB430717ff832c3904fa6515f97fc63C76F"
      }
    },
    {
      "chainId": 101,
      "address": "Hc1zHQxg1k2JVwvuv3kqbCyZDEJYfDdNftBMab4EMUx9",
      "symbol": "waUniLENDETH",
      "name": "Aave Interest bearing UniLENDETH (Wormhole)",
      "decimals": 9,
      "logoURI": "https://raw.githubusercontent.com/solana-labs/token-list/main/assets/mainnet/Hc1zHQxg1k2JVwvuv3kqbCyZDEJYfDdNftBMab4EMUx9/logo.svg",
      "tags": [
        "wrapped",
        "wormhole"
      ],
      "extensions": {
        "address": "0xc88ebbf7C523f38Ef3eB8A151273C0F0dA421e63",
        "bridgeContract": "https://etherscan.io/address/0xf92cD566Ea4864356C5491c177A430C222d7e678",
        "assetContract": "https://etherscan.io/address/0xc88ebbf7C523f38Ef3eB8A151273C0F0dA421e63"
      }
    },
    {
      "chainId": 101,
      "address": "9PejEmx6NKDHgf6jpgAWwZsibURKifBakjzDQdtCtAXT",
      "symbol": "waUniMKRETH",
      "name": "Aave Interest bearing UniMKRETH (Wormhole)",
      "decimals": 9,
      "logoURI": "https://raw.githubusercontent.com/solana-labs/token-list/main/assets/mainnet/9PejEmx6NKDHgf6jpgAWwZsibURKifBakjzDQdtCtAXT/logo.svg",
      "tags": [
        "wrapped",
        "wormhole"
      ],
      "extensions": {
        "address": "0x8c69f7A4C9B38F1b48005D216c398Efb2F1Ce3e4",
        "bridgeContract": "https://etherscan.io/address/0xf92cD566Ea4864356C5491c177A430C222d7e678",
        "assetContract": "https://etherscan.io/address/0x8c69f7A4C9B38F1b48005D216c398Efb2F1Ce3e4"
      }
    },
    {
      "chainId": 101,
      "address": "KcHygDp4o7ENsHjevYM4T3u6R7KHa5VyvkJ7kpmJcYo",
      "symbol": "waUniLINKETH",
      "name": "Aave Interest bearing UniLINKETH (Wormhole)",
      "decimals": 9,
      "logoURI": "https://raw.githubusercontent.com/solana-labs/token-list/main/assets/mainnet/KcHygDp4o7ENsHjevYM4T3u6R7KHa5VyvkJ7kpmJcYo/logo.svg",
      "tags": [
        "wrapped",
        "wormhole"
      ],
      "extensions": {
        "address": "0x9548DB8b1cA9b6c757485e7861918b640390169c",
        "bridgeContract": "https://etherscan.io/address/0xf92cD566Ea4864356C5491c177A430C222d7e678",
        "assetContract": "https://etherscan.io/address/0x9548DB8b1cA9b6c757485e7861918b640390169c"
      }
    },
    {
      "chainId": 101,
      "address": "GNPAF84ZEtKYyfuY2fg8tZVwse7LpTSeyYPSyEKFqa2Y",
      "symbol": "waUSDT",
      "name": "Aave interest bearing USDT (Wormhole)",
      "decimals": 6,
      "logoURI": "https://raw.githubusercontent.com/solana-labs/token-list/main/assets/mainnet/GNPAF84ZEtKYyfuY2fg8tZVwse7LpTSeyYPSyEKFqa2Y/logo.svg",
      "tags": [
        "wrapped",
        "wormhole"
      ],
      "extensions": {
        "address": "0x3Ed3B47Dd13EC9a98b44e6204A523E766B225811",
        "bridgeContract": "https://etherscan.io/address/0xf92cD566Ea4864356C5491c177A430C222d7e678",
        "assetContract": "https://etherscan.io/address/0x3Ed3B47Dd13EC9a98b44e6204A523E766B225811",
        "coingeckoId": "aave-usdt"
      }
    },
    {
      "chainId": 101,
      "address": "3QTknQ3i27rDKm5hvBaScFLQ34xX9N7J7XfEFwy27qbZ",
      "symbol": "waWBTC",
      "name": "Aave interest bearing WBTC (Wormhole)",
      "decimals": 8,
      "logoURI": "https://raw.githubusercontent.com/solana-labs/token-list/main/assets/mainnet/3QTknQ3i27rDKm5hvBaScFLQ34xX9N7J7XfEFwy27qbZ/logo.svg",
      "tags": [
        "wrapped",
        "wormhole"
      ],
      "extensions": {
        "address": "0x9ff58f4fFB29fA2266Ab25e75e2A8b3503311656",
        "bridgeContract": "https://etherscan.io/address/0xf92cD566Ea4864356C5491c177A430C222d7e678",
        "assetContract": "https://etherscan.io/address/0x9ff58f4fFB29fA2266Ab25e75e2A8b3503311656",
        "coingeckoId": "aave-wbtc"
      }
    },
    {
      "chainId": 101,
      "address": "EbpkofeWyiQouGyxQAgXxEyGtjgq13NSucX3CNvucNpb",
      "symbol": "waWETH",
      "name": "Aave interest bearing WETH (Wormhole)",
      "decimals": 9,
      "logoURI": "https://raw.githubusercontent.com/solana-labs/token-list/main/assets/mainnet/EbpkofeWyiQouGyxQAgXxEyGtjgq13NSucX3CNvucNpb/logo.png",
      "tags": [
        "wrapped",
        "wormhole"
      ],
      "extensions": {
        "address": "0x030bA81f1c18d280636F32af80b9AAd02Cf0854e",
        "bridgeContract": "https://etherscan.io/address/0xf92cD566Ea4864356C5491c177A430C222d7e678",
        "assetContract": "https://etherscan.io/address/0x030bA81f1c18d280636F32af80b9AAd02Cf0854e"
      }
    },
    {
      "chainId": 101,
      "address": "67uaa3Z7SX7GC6dqSTjpJLnySLXZpCAK9MHMi3232Bfb",
      "symbol": "waYFI",
      "name": "Aave interest bearing YFI (Wormhole)",
      "decimals": 9,
      "logoURI": "https://raw.githubusercontent.com/solana-labs/token-list/main/assets/mainnet/67uaa3Z7SX7GC6dqSTjpJLnySLXZpCAK9MHMi3232Bfb/logo.svg",
      "tags": [
        "wrapped",
        "wormhole"
      ],
      "extensions": {
        "address": "0x5165d24277cD063F5ac44Efd447B27025e888f37",
        "bridgeContract": "https://etherscan.io/address/0xf92cD566Ea4864356C5491c177A430C222d7e678",
        "assetContract": "https://etherscan.io/address/0x5165d24277cD063F5ac44Efd447B27025e888f37"
      }
    },
    {
      "chainId": 101,
      "address": "9xS6et5uvQ64QsmaGMfzfXrwTsfYPjwEWuiPnBGFgfw",
      "symbol": "waZRX",
      "name": "Aave interest bearing ZRX (Wormhole)",
      "decimals": 9,
      "logoURI": "https://raw.githubusercontent.com/solana-labs/token-list/main/assets/mainnet/9xS6et5uvQ64QsmaGMfzfXrwTsfYPjwEWuiPnBGFgfw/logo.svg",
      "tags": [
        "wrapped",
        "wormhole"
      ],
      "extensions": {
        "address": "0xDf7FF54aAcAcbFf42dfe29DD6144A69b629f8C9e",
        "bridgeContract": "https://etherscan.io/address/0xf92cD566Ea4864356C5491c177A430C222d7e678",
        "assetContract": "https://etherscan.io/address/0xDf7FF54aAcAcbFf42dfe29DD6144A69b629f8C9e",
        "coingeckoId": "aave-zrx"
      }
    },
    {
      "chainId": 101,
      "address": "2TZ8s2FwtWqJrWpdFsSf2uM2Fvjw474n6HhTdTEWoLor",
      "symbol": "waUNI",
      "name": "Aave interest bearing UNI (Wormhole)",
      "decimals": 9,
      "logoURI": "https://raw.githubusercontent.com/solana-labs/token-list/main/assets/mainnet/2TZ8s2FwtWqJrWpdFsSf2uM2Fvjw474n6HhTdTEWoLor/logo.svg",
      "tags": [
        "wrapped",
        "wormhole"
      ],
      "extensions": {
        "address": "0xB9D7CB55f463405CDfBe4E90a6D2Df01C2B92BF1",
        "bridgeContract": "https://etherscan.io/address/0xf92cD566Ea4864356C5491c177A430C222d7e678",
        "assetContract": "https://etherscan.io/address/0xB9D7CB55f463405CDfBe4E90a6D2Df01C2B92BF1"
      }
    },
    {
      "chainId": 101,
      "address": "G1o2fHZXyPCeAEcY4o6as7SmVaUu65DRhcq1S4Cfap9T",
      "symbol": "waAAVE",
      "name": "Aave interest bearing AAVE (Wormhole)",
      "decimals": 9,
      "logoURI": "https://raw.githubusercontent.com/solana-labs/token-list/main/assets/mainnet/G1o2fHZXyPCeAEcY4o6as7SmVaUu65DRhcq1S4Cfap9T/logo.svg",
      "tags": [
        "wrapped",
        "wormhole"
      ],
      "extensions": {
        "address": "0xFFC97d72E13E01096502Cb8Eb52dEe56f74DAD7B",
        "bridgeContract": "https://etherscan.io/address/0xf92cD566Ea4864356C5491c177A430C222d7e678",
        "assetContract": "https://etherscan.io/address/0xFFC97d72E13E01096502Cb8Eb52dEe56f74DAD7B"
      }
    },
    {
      "chainId": 101,
      "address": "8PeWkyvCDHpSgT5oiGFgZQtXSRBij7ZFLJTHAGBntRDH",
      "symbol": "waBAT",
      "name": "Aave interest bearing BAT (Wormhole)",
      "decimals": 9,
      "logoURI": "https://raw.githubusercontent.com/solana-labs/token-list/main/assets/mainnet/8PeWkyvCDHpSgT5oiGFgZQtXSRBij7ZFLJTHAGBntRDH/logo.svg",
      "tags": [
        "wrapped",
        "wormhole"
      ],
      "extensions": {
        "address": "0x05Ec93c0365baAeAbF7AefFb0972ea7ECdD39CF1",
        "bridgeContract": "https://etherscan.io/address/0xf92cD566Ea4864356C5491c177A430C222d7e678",
        "assetContract": "https://etherscan.io/address/0x05Ec93c0365baAeAbF7AefFb0972ea7ECdD39CF1",
        "coingeckoId": "aave-bat"
      }
    },
    {
      "chainId": 101,
      "address": "67opsuaXQ3JRSJ1mmF7aPLSq6JaZcwAmXwcMzUN5PSMv",
      "symbol": "waBUSD",
      "name": "Aave interest bearing BUSD (Wormhole)",
      "decimals": 9,
      "logoURI": "https://raw.githubusercontent.com/solana-labs/token-list/main/assets/mainnet/67opsuaXQ3JRSJ1mmF7aPLSq6JaZcwAmXwcMzUN5PSMv/logo.svg",
      "tags": [
        "wrapped",
        "wormhole"
      ],
      "extensions": {
        "address": "0xA361718326c15715591c299427c62086F69923D9",
        "bridgeContract": "https://etherscan.io/address/0xf92cD566Ea4864356C5491c177A430C222d7e678",
        "assetContract": "https://etherscan.io/address/0xA361718326c15715591c299427c62086F69923D9",
        "coingeckoId": "aave-busd"
      }
    },
    {
      "chainId": 101,
      "address": "4JrrHRS56i9GZkSmGaCY3ZsxMo3JEqQviU64ki7ZJPak",
      "symbol": "waDAI",
      "name": "Aave interest bearing DAI (Wormhole)",
      "decimals": 9,
      "logoURI": "https://raw.githubusercontent.com/solana-labs/token-list/main/assets/mainnet/4JrrHRS56i9GZkSmGaCY3ZsxMo3JEqQviU64ki7ZJPak/logo.svg",
      "tags": [
        "wrapped",
        "wormhole"
      ],
      "extensions": {
        "address": "0x028171bCA77440897B824Ca71D1c56caC55b68A3",
        "bridgeContract": "https://etherscan.io/address/0xf92cD566Ea4864356C5491c177A430C222d7e678",
        "assetContract": "https://etherscan.io/address/0x028171bCA77440897B824Ca71D1c56caC55b68A3",
        "coingeckoId": "aave-dai"
      }
    },
    {
      "chainId": 101,
      "address": "3LmfKjsSU9hdxfZfcr873DMNR5nnrk8EvdueXg1dTSin",
      "symbol": "waENJ",
      "name": "Aave interest bearing ENJ (Wormhole)",
      "decimals": 9,
      "logoURI": "https://raw.githubusercontent.com/solana-labs/token-list/main/assets/mainnet/3LmfKjsSU9hdxfZfcr873DMNR5nnrk8EvdueXg1dTSin/logo.svg",
      "tags": [
        "wrapped",
        "wormhole"
      ],
      "extensions": {
        "address": "0xaC6Df26a590F08dcC95D5a4705ae8abbc88509Ef",
        "bridgeContract": "https://etherscan.io/address/0xf92cD566Ea4864356C5491c177A430C222d7e678",
        "assetContract": "https://etherscan.io/address/0xaC6Df26a590F08dcC95D5a4705ae8abbc88509Ef",
        "coingeckoId": "aave-enj"
      }
    },
    {
      "chainId": 101,
      "address": "7VD2Gosm34hB7kughTqu1N3sW92hq3XwKLTi1N1tdKrj",
      "symbol": "waKNC",
      "name": "Aave interest bearing KNC (Wormhole)",
      "decimals": 9,
      "logoURI": "https://raw.githubusercontent.com/solana-labs/token-list/main/assets/mainnet/7VD2Gosm34hB7kughTqu1N3sW92hq3XwKLTi1N1tdKrj/logo.svg",
      "tags": [
        "wrapped",
        "wormhole"
      ],
      "extensions": {
        "address": "0x39C6b3e42d6A679d7D776778Fe880BC9487C2EDA",
        "bridgeContract": "https://etherscan.io/address/0xf92cD566Ea4864356C5491c177A430C222d7e678",
        "assetContract": "https://etherscan.io/address/0x39C6b3e42d6A679d7D776778Fe880BC9487C2EDA",
        "coingeckoId": "aave-knc"
      }
    },
    {
      "chainId": 101,
      "address": "4erbVWFvdvS5P8ews7kUjqfpCQbA8vurnWyvRLsnZJgv",
      "symbol": "waLINK",
      "name": "Aave interest bearing LINK (Wormhole)",
      "decimals": 9,
      "logoURI": "https://raw.githubusercontent.com/solana-labs/token-list/main/assets/mainnet/4erbVWFvdvS5P8ews7kUjqfpCQbA8vurnWyvRLsnZJgv/logo.svg",
      "tags": [
        "wrapped",
        "wormhole"
      ],
      "extensions": {
        "address": "0xa06bC25B5805d5F8d82847D191Cb4Af5A3e873E0",
        "bridgeContract": "https://etherscan.io/address/0xf92cD566Ea4864356C5491c177A430C222d7e678",
        "assetContract": "https://etherscan.io/address/0xa06bC25B5805d5F8d82847D191Cb4Af5A3e873E0",
        "coingeckoId": "aave-link"
      }
    },
    {
      "chainId": 101,
      "address": "AXJWqG4SpAEwkMjKYkarKwv6Qfz5rLU3cwt5KtrDAAYe",
      "symbol": "waMANA",
      "name": "Aave interest bearing MANA (Wormhole)",
      "decimals": 9,
      "logoURI": "https://raw.githubusercontent.com/solana-labs/token-list/main/assets/mainnet/AXJWqG4SpAEwkMjKYkarKwv6Qfz5rLU3cwt5KtrDAAYe/logo.svg",
      "tags": [
        "wrapped",
        "wormhole"
      ],
      "extensions": {
        "address": "0xa685a61171bb30d4072B338c80Cb7b2c865c873E",
        "bridgeContract": "https://etherscan.io/address/0xf92cD566Ea4864356C5491c177A430C222d7e678",
        "assetContract": "https://etherscan.io/address/0xa685a61171bb30d4072B338c80Cb7b2c865c873E",
        "coingeckoId": "aave-mana"
      }
    },
    {
      "chainId": 101,
      "address": "4kJmfagJzQFuwto5RX6f1xScWYbEVBzEpdjmiqTCnzjJ",
      "symbol": "waMKR",
      "name": "Aave interest bearing MKR (Wormhole)",
      "decimals": 9,
      "logoURI": "https://raw.githubusercontent.com/solana-labs/token-list/main/assets/mainnet/4kJmfagJzQFuwto5RX6f1xScWYbEVBzEpdjmiqTCnzjJ/logo.svg",
      "tags": [
        "wrapped",
        "wormhole"
      ],
      "extensions": {
        "address": "0xc713e5E149D5D0715DcD1c156a020976e7E56B88",
        "bridgeContract": "https://etherscan.io/address/0xf92cD566Ea4864356C5491c177A430C222d7e678",
        "assetContract": "https://etherscan.io/address/0xc713e5E149D5D0715DcD1c156a020976e7E56B88",
        "coingeckoId": "aave-mkr"
      }
    },
    {
      "chainId": 101,
      "address": "DN8jPo8YZTXhLMyDMKcnwFuKqY8wfn2UrpX8ct4rc8Bc",
      "symbol": "waREN",
      "name": "Aave interest bearing REN (Wormhole)",
      "decimals": 9,
      "logoURI": "https://raw.githubusercontent.com/solana-labs/token-list/main/assets/mainnet/DN8jPo8YZTXhLMyDMKcnwFuKqY8wfn2UrpX8ct4rc8Bc/logo.svg",
      "tags": [
        "wrapped",
        "wormhole"
      ],
      "extensions": {
        "address": "0xCC12AbE4ff81c9378D670De1b57F8e0Dd228D77a",
        "bridgeContract": "https://etherscan.io/address/0xf92cD566Ea4864356C5491c177A430C222d7e678",
        "assetContract": "https://etherscan.io/address/0xCC12AbE4ff81c9378D670De1b57F8e0Dd228D77a",
        "coingeckoId": "aave-ren"
      }
    },
    {
      "chainId": 101,
      "address": "HWbJZXJ7s1D1zi5P7yVgRUmZPXvYSFv6vsYU765Ti422",
      "symbol": "waSNX",
      "name": "Aave interest bearing SNX (Wormhole)",
      "decimals": 9,
      "logoURI": "https://raw.githubusercontent.com/solana-labs/token-list/main/assets/mainnet/HWbJZXJ7s1D1zi5P7yVgRUmZPXvYSFv6vsYU765Ti422/logo.svg",
      "tags": [
        "wrapped",
        "wormhole"
      ],
      "extensions": {
        "address": "0x35f6B052C598d933D69A4EEC4D04c73A191fE6c2",
        "bridgeContract": "https://etherscan.io/address/0xf92cD566Ea4864356C5491c177A430C222d7e678",
        "assetContract": "https://etherscan.io/address/0x35f6B052C598d933D69A4EEC4D04c73A191fE6c2",
        "coingeckoId": "aave-snx"
      }
    },
    {
      "chainId": 101,
      "address": "2LForywWWpHzmR5NjSEyF1kcw9ffyLuJX7V7hne2fHfY",
      "symbol": "waSUSD",
      "name": "Aave interest bearing SUSD (Wormhole)",
      "decimals": 9,
      "logoURI": "https://raw.githubusercontent.com/solana-labs/token-list/main/assets/mainnet/2LForywWWpHzmR5NjSEyF1kcw9ffyLuJX7V7hne2fHfY/logo.svg",
      "tags": [
        "wrapped",
        "wormhole"
      ],
      "extensions": {
        "address": "0x6C5024Cd4F8A59110119C56f8933403A539555EB",
        "bridgeContract": "https://etherscan.io/address/0xf92cD566Ea4864356C5491c177A430C222d7e678",
        "assetContract": "https://etherscan.io/address/0x6C5024Cd4F8A59110119C56f8933403A539555EB",
        "coingeckoId": "aave-susd"
      }
    },
    {
      "chainId": 101,
      "address": "Badj3S29a2u1auxmijwg5vGjhPLb1K6WLPoigtWjKPXp",
      "symbol": "waTUSD",
      "name": "Aave interest bearing TUSD (Wormhole)",
      "decimals": 9,
      "logoURI": "https://raw.githubusercontent.com/solana-labs/token-list/main/assets/mainnet/Badj3S29a2u1auxmijwg5vGjhPLb1K6WLPoigtWjKPXp/logo.svg",
      "tags": [
        "wrapped",
        "wormhole"
      ],
      "extensions": {
        "address": "0x101cc05f4A51C0319f570d5E146a8C625198e636",
        "bridgeContract": "https://etherscan.io/address/0xf92cD566Ea4864356C5491c177A430C222d7e678",
        "assetContract": "https://etherscan.io/address/0x101cc05f4A51C0319f570d5E146a8C625198e636",
        "coingeckoId": "aave-tusd"
      }
    },
    {
      "chainId": 101,
      "address": "BZCPpva12M9SqJgcpf8jtP9Si6rMANFoUR3i7nchha7M",
      "symbol": "waUSDC",
      "name": "Aave interest bearing USDC (Wormhole)",
      "decimals": 9,
      "logoURI": "https://raw.githubusercontent.com/solana-labs/token-list/main/assets/mainnet/BZCPpva12M9SqJgcpf8jtP9Si6rMANFoUR3i7nchha7M/logo.svg",
      "tags": [
        "wrapped",
        "wormhole"
      ],
      "extensions": {
        "address": "0xBcca60bB61934080951369a648Fb03DF4F96263C",
        "bridgeContract": "https://etherscan.io/address/0xf92cD566Ea4864356C5491c177A430C222d7e678",
        "assetContract": "https://etherscan.io/address/0xBcca60bB61934080951369a648Fb03DF4F96263C",
        "coingeckoId": "aave-usdc"
      }
    },
    {
      "chainId": 101,
      "address": "D3ajQoyBGJz3JCXCPsxHZJbLQKGt9UgxLavgurieGNcD",
      "symbol": "wSDT",
      "name": "Stake DAO Token (Wormhole)",
      "decimals": 9,
      "logoURI": "https://raw.githubusercontent.com/solana-labs/token-list/main/assets/mainnet/D3ajQoyBGJz3JCXCPsxHZJbLQKGt9UgxLavgurieGNcD/logo.png",
      "tags": [
        "wrapped",
        "wormhole"
      ],
      "extensions": {
        "address": "0x73968b9a57c6e53d41345fd57a6e6ae27d6cdb2f",
        "bridgeContract": "https://etherscan.io/address/0xf92cD566Ea4864356C5491c177A430C222d7e678",
        "assetContract": "https://etherscan.io/address/0x73968b9a57c6e53d41345fd57a6e6ae27d6cdb2f",
        "coingeckoId": "stake-dao"
      }
    },
    {
      "chainId": 101,
      "address": "4pk3pf9nJDN1im1kNwWJN1ThjE8pCYCTexXYGyFjqKVf",
      "symbol": "oDOP",
      "name": "Dominican Pesos",
      "decimals": 9,
      "logoURI": "https://raw.githubusercontent.com/solana-labs/token-list/main/assets/mainnet/4pk3pf9nJDN1im1kNwWJN1ThjE8pCYCTexXYGyFjqKVf/logo.png",
      "tags": [
        "stablecoin"
      ],
      "extensions": {
        "website": "https://Odop.io/"
      }
    },
    {
      "chainId": 101,
      "address": "5kjfp2qfRbqCXTQeUYgHNnTLf13eHoKjC5hHynW9DvQE",
      "symbol": "AAPE",
      "name": "AAPE",
      "decimals": 9,
      "logoURI": "https://raw.githubusercontent.com/solana-labs/token-list/main/assets/mainnet/5kjfp2qfRbqCXTQeUYgHNnTLf13eHoKjC5hHynW9DvQE/logo.png",
      "tags": [],
      "extensions": {
        "website": "https://aape.io/"
      }
    },
    {
      "chainId": 101,
      "address": "3K6rftdAaQYMPunrtNRHgnK2UAtjm2JwyT2oCiTDouYE",
      "symbol": "XCOPE",
      "name": "XCOPE",
      "decimals": 0,
      "logoURI": "https://raw.githubusercontent.com/solana-labs/token-list/main/assets/mainnet/3K6rftdAaQYMPunrtNRHgnK2UAtjm2JwyT2oCiTDouYE/logo.png",
      "tags": [
        "trading",
        "index",
        "Algos"
      ],
      "extensions": {
        "website": "https://www.unlimitedcope.com/",
        "serumV3Usdc": "7MpMwArporUHEGW7quUpkPZp5L5cHPs9eKUfKCdaPHq2",
        "coingeckoId": "cope"
      }
    },
    {
      "chainId": 101,
      "address": "8HGyAAB1yoM1ttS7pXjHMa3dukTFGQggnFFH3hJZgzQh",
      "symbol": "COPE",
      "name": "COPE",
      "decimals": 6,
      "logoURI": "https://raw.githubusercontent.com/solana-labs/token-list/main/assets/mainnet/8HGyAAB1yoM1ttS7pXjHMa3dukTFGQggnFFH3hJZgzQh/logo.png",
      "tags": [
        "trading",
        "index",
        "Algos"
      ],
      "extensions": {
        "website": "https://www.unlimitedcope.com/",
        "serumV3Usdc": "6fc7v3PmjZG9Lk2XTot6BywGyYLkBQuzuFKd4FpCsPxk",
        "coingeckoId": "cope"
      }
    },
    {
      "chainId": 101,
      "address": "2prC8tcVsXwVJAinhxd2zeMeWMWaVyzPoQeLKyDZRFKd",
      "symbol": "MCAPS",
      "name": "Mango Market Caps",
      "decimals": 0,
      "logoURI": "https://raw.githubusercontent.com/solana-labs/token-list/main/assets/mainnet/2prC8tcVsXwVJAinhxd2zeMeWMWaVyzPoQeLKyDZRFKd/logo.png",
      "tags": [
        "mango"
      ],
      "extensions": {
        "website": "https://initialcapoffering.com/",
        "coingeckoId": "mango-market-caps"
      }
    },
    {
      "chainId": 101,
      "address": "2reKm5Y9rmAWfaw5jraYz1BXwGLHMofGMs3iNoBLt4VC",
      "symbol": "DOCE",
      "name": "Doce Finance",
      "decimals": 6,
      "logoURI": "https://raw.githubusercontent.com/solana-labs/token-list/main/assets/mainnet/2reKm5Y9rmAWfaw5jraYz1BXwGLHMofGMs3iNoBLt4VC/logo.png",
      "tags": [],
      "extensions": {
        "website": "https://swap.doce.finance/"
      }
    },
    {
      "chainId": 101,
      "address": "E1PvPRPQvZNivZbXRL61AEGr71npZQ5JGxh4aWX7q9QA",
      "symbol": "INO",
      "name": "iNo Token",
      "decimals": 9,
      "logoURI": "https://raw.githubusercontent.com/solana-labs/token-list/main/assets/mainnet/E1PvPRPQvZNivZbXRL61AEGr71npZQ5JGxh4aWX7q9QA/logo.png",
      "tags": [],
      "extensions": {
        "website": "https://ino.llegrand.fr/"
      }
    },
    {
      "chainId": 101,
      "address": "8PMHT4swUMtBzgHnh5U564N5sjPSiUz2cjEQzFnnP1Fo",
      "symbol": "ROPE",
      "name": "Rope Token",
      "decimals": 9,
      "logoURI": "https://raw.githubusercontent.com/solana-labs/token-list/main/assets/mainnet/8PMHT4swUMtBzgHnh5U564N5sjPSiUz2cjEQzFnnP1Fo/logo.svg",
      "tags": [],
      "extensions": {
        "website": "https://ropesolana.com/",
        "coingeckoId": "rope-token",
        "serumV3Usdc": "4Sg1g8U2ZuGnGYxAhc6MmX9MX7yZbrrraPkCQ9MdCPtF",
        "waterfallbot": "https://bit.ly/ROPEwaterfall"
      }
    },
    {
      "chainId": 101,
      "address": "5dhkWqrq37F92jBmEyhQP1vbMkbVRz59V7288HH2wBC7",
      "symbol": "SLOCK",
      "name": "SOLLock",
      "decimals": 9,
      "logoURI": "https://raw.githubusercontent.com/solana-labs/token-list/main/assets/mainnet/5dhkWqrq37F92jBmEyhQP1vbMkbVRz59V7288HH2wBC7/logo.png",
      "tags": [
        "utility-token"
      ],
      "extensions": {
        "website": "https://sollock.org/",
        "twitter": "https://twitter.com/@SOLLockOfficial",
        "github": "https://github.com/SOLLock",
        "tgann": "https://t.me/SOLLockAnn",
        "tggroup": "https://t.me/SOLLock"
      }
    },
    {
      "chainId": 101,
      "address": "ETAtLmCmsoiEEKfNrHKJ2kYy3MoABhU6NQvpSfij5tDs",
      "symbol": "MEDIA",
      "name": "Media Network",
      "decimals": 6,
      "logoURI": "https://raw.githubusercontent.com/solana-labs/token-list/main/assets/mainnet/ETAtLmCmsoiEEKfNrHKJ2kYy3MoABhU6NQvpSfij5tDs/logo.png",
      "tags": [
        "utility-token"
      ],
      "extensions": {
        "website": "https://media.network/",
        "coingeckoId": "media-network",
        "serumV3Usdc": "FfiqqvJcVL7oCCu8WQUMHLUC2dnHQPAPjTdSzsERFWjb",
        "waterfallbot": "https://bit.ly/MEDIAwaterfall"
      }
    },
    {
      "chainId": 101,
      "address": "StepAscQoEioFxxWGnh2sLBDFp9d8rvKz2Yp39iDpyT",
      "symbol": "STEP",
      "name": "Step",
      "decimals": 9,
      "logoURI": "https://raw.githubusercontent.com/solana-labs/token-list/main/assets/mainnet/StepAscQoEioFxxWGnh2sLBDFp9d8rvKz2Yp39iDpyT/logo.png",
      "tags": [
        "utility-token"
      ],
      "extensions": {
        "website": "https://step.finance/",
        "twitter": "https://twitter.com/StepFinance_",
        "coingeckoId": "step-finance",
        "serumV3Usdc": "97qCB4cAVSTthvJu3eNoEx6AY6DLuRDtCoPm5Tdyg77S",
        "waterfallbot": "https://bit.ly/STEPwaterfall"
      }
    },
    {
      "chainId": 101,
      "address": "7Geyz6iiRe8buvunsU6TXndxnpLt9mg6iPxqhn6cr3c6",
      "symbol": "ANFT",
      "name": "AffinityLabs",
      "decimals": 9,
      "logoURI": "https://raw.githubusercontent.com/solana-labs/token-list/main/assets/mainnet/7Geyz6iiRe8buvunsU6TXndxnpLt9mg6iPxqhn6cr3c6/logo.png",
      "tags": [
        "nft"
      ],
      "extensions": {
        "website": "https://affinitylabs.tech/"
      }
    },
    {
      "chainId": 102,
      "address": "So11111111111111111111111111111111111111112",
      "symbol": "wSOL",
      "name": "Wrapped SOL",
      "decimals": 9,
      "logoURI": "https://raw.githubusercontent.com/solana-labs/token-list/main/assets/mainnet/So11111111111111111111111111111111111111112/logo.png",
      "tags": [],
      "extensions": {
        "website": "https://www.solana.com/",
        "coingeckoId": "solana"
      }
    },
    {
      "chainId": 102,
      "address": "CpMah17kQEL2wqyMKt3mZBdTnZbkbfx4nqmQMFDP5vwp",
      "symbol": "USDC",
      "name": "USD Coin",
      "decimals": 6,
      "logoURI": "https://raw.githubusercontent.com/solana-labs/token-list/main/assets/mainnet/CpMah17kQEL2wqyMKt3mZBdTnZbkbfx4nqmQMFDP5vwp/logo.png",
      "tags": [
        "stablecoin"
      ],
      "extensions": {
        "website": "https://www.centre.io/",
        "coingeckoId": "usd-coin"
      }
    },
    {
      "chainId": 102,
      "address": "Gmk71cM7j2RMorRsQrsyysM4HsByQx5PuDGtDdqGLWCS",
      "symbol": "spSOL",
      "name": "Stake pool SOL",
      "decimals": 9,
      "logoURI": "https://raw.githubusercontent.com/solana-labs/token-list/main/assets/mainnet/Gmk71cM7j2RMorRsQrsyysM4HsByQx5PuDGtDdqGLWCS/logo.png",
      "tags": [
        "stake-pool"
      ],
      "extensions": {
        "website": "https://www.solana.com/"
      }
    },
    {
      "chainId": 102,
      "address": "2jQc2jDHVCewoWsQJK7JPLetP7UjqXvaFdno8rtrD8Kg",
      "symbol": "sHOG",
      "name": "sHOG",
      "decimals": 6,
      "tags": [
        "stablecoin"
      ]
    },
    {
      "chainId": 103,
      "address": "So11111111111111111111111111111111111111112",
      "symbol": "SOL",
      "name": "Wrapped SOL",
      "decimals": 9,
      "logoURI": "https://raw.githubusercontent.com/solana-labs/token-list/main/assets/mainnet/So11111111111111111111111111111111111111112/logo.png",
      "tags": [],
      "extensions": {
        "coingeckoId": "solana"
      }
    },
    {
      "chainId": 103,
      "address": "7Cab8z1Lz1bTC9bQNeY7VQoZw5a2YbZoxmvFSvPgcTEL",
      "symbol": "LGGD",
      "name": "LGG Dev Fan Token",
      "decimals": 0,
      "logoURI": "https://raw.githubusercontent.com/solana-labs/token-list/main/assets/mainnet/7Cab8z1Lz1bTC9bQNeY7VQoZw5a2YbZoxmvFSvPgcTEL/logo.png",
      "tags": [
        "LGG"
      ],
      "extensions": {
        "website": "https://lgg-hacks.art"
      }
    },
    {
      "chainId": 103,
      "address": "DEhAasscXF4kEGxFgJ3bq4PpVGp5wyUxMRvn6TzGVHaw",
      "symbol": "XYZ",
      "name": "XYZ Test",
      "decimals": 0,
      "logoURI": "https://raw.githubusercontent.com/solana-labs/token-list/main/assets/mainnet/DEhAasscXF4kEGxFgJ3bq4PpVGp5wyUxMRvn6TzGVHaw/logo.png",
      "tags": []
    },
    {
      "chainId": 103,
      "address": "2rg5syU3DSwwWs778FQ6yczDKhS14NM3vP4hqnkJ2jsM",
      "symbol": "pSOL",
      "name": "SOL stake pool",
      "decimals": 9,
      "logoURI": "https://raw.githubusercontent.com/solana-labs/token-list/main/assets/mainnet/2rg5syU3DSwwWs778FQ6yczDKhS14NM3vP4hqnkJ2jsM/logo.png",
      "tags": [],
      "extensions": {
        "website": "https://solana.com/",
        "background": "https://solana.com/static/8c151e179d2d7e80255bdae6563209f2/6833b/validators.webp"
      }
    },
    {
      "chainId": 103,
      "address": "SRMuApVNdxXokk5GT7XD5cUUgXMBCoAz2LHeuAoKWRt",
      "symbol": "SRM",
      "name": "Serum",
      "decimals": 6,
      "logoURI": "https://raw.githubusercontent.com/solana-labs/token-list/main/assets/mainnet/SRMuApVNdxXokk5GT7XD5cUUgXMBCoAz2LHeuAoKWRt/logo.png",
      "tags": [],
      "extensions": {
        "website": "https://projectserum.com/",
        "coingeckoId": "serum"
      }
    },
    {
      "chainId": 103,
      "address": "7STJWT74tAZzhbNNPRH8WuGDy9GZg27968EwALWuezrH",
      "symbol": "wSUSHI",
      "name": "SushiSwap (Wormhole)",
      "decimals": 9,
      "logoURI": "https://raw.githubusercontent.com/solana-labs/token-list/main/assets/mainnet/7STJWT74tAZzhbNNPRH8WuGDy9GZg27968EwALWuezrH/logo.png",
      "tags": [
        "wrapped",
        "wormhole"
      ],
      "extensions": {
        "website": "https://sushi.com",
        "background": "https://sushi.com/static/media/Background-sm.fd449814.jpg/",
        "address": "0x6B3595068778DD592e39A122f4f5a5cF09C90fE2",
        "bridgeContract": "https://etherscan.io/address/0xf92cD566Ea4864356C5491c177A430C222d7e678",
        "assetContract": "https://etherscan.io/address/0x6B3595068778DD592e39A122f4f5a5cF09C90fE2",
        "coingeckoId": "sushi"
      }
    },
    {
      "chainId": 103,
      "address": "3aMbgP7aGsP1sVcFKc6j65zu7UiziP57SMFzf6ptiCSX",
      "symbol": "sHOG",
      "name": "Devnet StableHog",
      "decimals": 6,
      "logoURI": "https://raw.githubusercontent.com/solana-labs/token-list/main/assets/mainnet/3aMbgP7aGsP1sVcFKc6j65zu7UiziP57SMFzf6ptiCSX/logo.png",
      "tags": [
        "stablecoin"
      ]
    },
    {
      "chainId": 101,
      "address": "3cXftQWJJEeoysZrhAEjpfCHe9tSKyhYG63xpbue8m3s",
      "symbol": "Kreechures",
      "name": "Kreechures",
      "decimals": 0,
      "logoURI": "https://raw.githubusercontent.com/solana-labs/token-list/main/assets/mainnet/3cXftQWJJEeoysZrhAEjpfCHe9tSKyhYG63xpbue8m3s/logo.svg",
      "tags": [
        "nft"
      ],
      "extensions": {
        "website": "https://www.kreechures.com/",
        "attributes": [
          {
            "image": "https://gateway.pinata.cloud/ipfs/QmWcMyAYpaX3BHJoDq6Fyub71TjaHbRHqErT7MmbDvCXYJ/3cXftQWJJEeoysZrhAEjpfCHe9tSKyhYG63xpbue8m3s.jpg",
            "Generation": 0,
            "Species": 6,
            "Base Rest": 262
          }
        ]
      }
    },
    {
      "chainId": 101,
      "address": "4DrV8khCoPS3sWRj6t1bb2DzT9jD4mZp6nc7Jisuuv1b",
      "symbol": "SPD",
      "name": "Solpad",
      "decimals": 10,
      "logoURI": "https://raw.githubusercontent.com/solana-labs/token-list/main/assets/mainnet/4DrV8khCoPS3sWRj6t1bb2DzT9jD4mZp6nc7Jisuuv1b/logo.png",
      "tags": [],
      "extensions": {
        "website": "https://www.solpad.io/"
      }
    },
    {
      "chainId": 101,
      "address": "7p7AMM6QoA8wPRKeqF87Pt51CRWmWvXPH5TBNMyDWhbH",
      "symbol": "Kreechures",
      "name": "Kreechures",
      "decimals": 0,
      "logoURI": "https://raw.githubusercontent.com/solana-labs/token-list/main/assets/mainnet/7p7AMM6QoA8wPRKeqF87Pt51CRWmWvXPH5TBNMyDWhbH/logo.svg",
      "tags": [
        "nft"
      ],
      "extensions": {
        "website": "https://www.kreechures.com/",
        "attributes": [
          {
            "image": "https://gateway.pinata.cloud/ipfs/QmWcMyAYpaX3BHJoDq6Fyub71TjaHbRHqErT7MmbDvCXYJ/7p7AMM6QoA8wPRKeqF87Pt51CRWmWvXPH5TBNMyDWhbH.jpg",
            "Generation": 0,
            "Species": 4,
            "Base Rest": 335
          }
        ]
      }
    },
    {
      "chainId": 101,
      "address": "6ybxMQpMgQhtsTLhvHZqk8uqao7kvoexY6e8JmCTqAB1",
      "symbol": "QUEST",
      "name": "QUEST",
      "decimals": 4,
      "logoURI": "https://raw.githubusercontent.com/solana-labs/token-list/main/assets/mainnet/6ybxMQpMgQhtsTLhvHZqk8uqao7kvoexY6e8JmCTqAB1/logo.png",
      "tags": [],
      "extensions": {
        "website": "https://questcoin.org/"
      }
    },
    {
      "chainId": 101,
      "address": "97qAF7ZKEdPdQaUkhASGA59Jpa2Wi7QqVmnFdEuPqEDc",
      "symbol": "DIAMOND",
      "name": "LOVE",
      "decimals": 6,
      "logoURI": "https://raw.githubusercontent.com/solana-labs/token-list/main/assets/mainnet/97qAF7ZKEdPdQaUkhASGA59Jpa2Wi7QqVmnFdEuPqEDc/logo.png",
      "tags": [
        "Diamond Love"
      ],
      "extensions": {
        "website": "https://diamondlove.io/",
        "telegram": "https://t.me/DiamondLoveX"
      }
    },
    {
      "chainId": 101,
      "address": "xxxxa1sKNGwFtw2kFn8XauW9xq8hBZ5kVtcSesTT9fW",
      "symbol": "SLIM",
      "name": "Solanium",
      "decimals": 6,
      "logoURI": "https://raw.githubusercontent.com/solana-labs/token-list/main/assets/mainnet/xxxxa1sKNGwFtw2kFn8XauW9xq8hBZ5kVtcSesTT9fW/logo.png",
      "tags": [],
      "extensions": {
        "website": "https://solanium.io/",
        "waterfallbot": "https://bit.ly/SLIMwaterfall"
      }
    },
    {
      "chainId": 101,
      "address": "8GPUjUHFxfNhaSS8kUkix8txRRXszeUAsHTjUmHuygZT",
      "symbol": "NINJA NFT1",
      "name": "NINJA NFT1",
      "decimals": 0,
      "logoURI": "https://raw.githubusercontent.com/yuzu-ninjaprotocol/ninjaprotocol/main/NINJA%20NFT%201.png",
      "tags": [],
      "extensions": {
        "website": "http://ninjaprotocol.io"
      }
    },
    {
      "chainId": 101,
      "address": "HcJCPYck2UsTMgiPfjn6CS1wrC5iBXtuqPSjt8Qy8Sou",
      "symbol": "GANGS",
      "name": "Gangs of Solana",
      "decimals": 4,
      "logoURI": "https://raw.githubusercontent.com/solana-labs/token-list/main/assets/mainnet/HcJCPYck2UsTMgiPfjn6CS1wrC5iBXtuqPSjt8Qy8Sou/logo.svg",
      "tags": [],
      "extensions": {
        "website": "https://gangsofsolana.com/"
      }
    },
    {
      "chainId": 101,
      "address": "2rEiLkpQ3mh4DGxv1zcSdW5r5HK2nehif5sCaF5Ss9E1",
      "symbol": "RECO",
      "name": "Reboot ECO",
      "decimals": 0,
      "logoURI": "https://raw.githubusercontent.com/solana-labs/token-list/main/assets/mainnet/2rEiLkpQ3mh4DGxv1zcSdW5r5HK2nehif5sCaF5Ss9E1/logo.png",
      "tags": [],
      "extensions": {
        "website": "https://reboot.eco/"
      }
    },
    {
      "chainId": 101,
      "address": "BXhAKUxkGvFbAarA3K1SUYnqXRhEBC1bhUaCaxvzgyJ1",
      "symbol": "ISA",
      "name": "Interstellar",
      "decimals": 3,
      "logoURI": "https://raw.githubusercontent.com/solana-labs/token-list/main/assets/mainnet/BXhAKUxkGvFbAarA3K1SUYnqXRhEBC1bhUaCaxvzgyJ1/logo.png",
      "tags": [],
      "extensions": {
        "website": "https://interstellaralliance.gitbook.io/isa/"
      }
    },
    {
      "chainId": 101,
      "address": "7xKXtg2CW87d97TXJSDpbD5jBkheTqA83TZRuJosgAsU",
      "symbol": "SAMO",
      "name": "Samoyed Coin",
      "decimals": 9,
      "logoURI": "https://raw.githubusercontent.com/solana-labs/token-list/main/assets/mainnet/7xKXtg2CW87d97TXJSDpbD5jBkheTqA83TZRuJosgAsU/logo.png",
      "tags": [],
      "extensions": {
        "website": "https://samoyedcoin.com/",
        "coingeckoId": "samoyedcoin",
        "serumV3Usdc": "FR3SPJmgfRSKKQ2ysUZBu7vJLpzTixXnjzb84bY3Diif"
      }
    },
    {
      "chainId": 101,
      "address": "HAWy8kV3bD4gaN6yy6iK2619x2dyzLUBj1PfJiihTisE",
      "symbol": "DOI",
      "name": "Discovery of Iris",
      "decimals": 0,
      "logoURI": "https://raw.githubusercontent.com/solana-labs/token-list/main/assets/mainnet/HAWy8kV3bD4gaN6yy6iK2619x2dyzLUBj1PfJiihTisE/logo.png",
      "tags": [
        "nft"
      ],
      "extensions": {
        "website": "https://www.staratlas.com",
        "imageUrl": "https://storage.googleapis.com/nft-assets/ReBirth/poster-1/discovery-of-iris.jpg",
        "description": "The rogue planet, Iris, dense with invaluable materials, draws in and collides with seven child planets in a remote region of space, creating what is henceforth referred to as 'The Cataclysm'. When combined, these eight elements create a form of free energy. The collision creates a massively valuable debris field.",
        "serumV3Usdc": "AYXTVttPfhYmn3jryX5XbRjwPK2m9445mbN2iLyRD6nq"
      }
    },
    {
      "chainId": 101,
      "address": "ATSPo9f9TJ3Atx8SuoTYdzSMh4ctQBzYzDiNukQDmoF7",
      "symbol": "HOSA",
      "name": "The Heart of Star Atlas",
      "decimals": 0,
      "logoURI": "https://raw.githubusercontent.com/solana-labs/token-list/main/assets/mainnet/ATSPo9f9TJ3Atx8SuoTYdzSMh4ctQBzYzDiNukQDmoF7/logo.png",
      "tags": [
        "nft"
      ],
      "extensions": {
        "website": "https://www.staratlas.com",
        "imageUrl": "https://storage.googleapis.com/nft-assets/ReBirth/poster-2/the-heart-of-star-atlas.jpg",
        "description": "At the core of Star Atlas lies a treasure trove of priceless data. After an unsuspecting deep space explorer discovers “The Cataclysm”, he scans its riches, creating what will once be known as the first intergalactic data block. He sells this invaluable information to all three rival factions, igniting a lethal spark that forever changes the course of history.",
        "serumV3Usdc": "5Erzgrw9pTjNWLeqHp2sChJq7smB7WXRQYw9wvkvA59t"
      }
    },
    {
      "chainId": 101,
      "address": "36s6AFRXzE9KVdUyoJQ5y6mwxXw21LawYqqwNiQUMD8s",
      "symbol": "TCW",
      "name": "The Convergence War",
      "decimals": 0,
      "logoURI": "https://raw.githubusercontent.com/solana-labs/token-list/main/assets/mainnet/36s6AFRXzE9KVdUyoJQ5y6mwxXw21LawYqqwNiQUMD8s/logo.png",
      "tags": [
        "nft"
      ],
      "extensions": {
        "website": "https://www.staratlas.com",
        "imageUrl": "https://storage.googleapis.com/nft-assets/ReBirth/poster-3/the-convergence-war.jpg",
        "description": "All three factions, thinking they were the sole owners of the cataclysmic data drop, converge to settle the area. A devastating war breaks out across the galaxy after their inability to settle the disputed territory.",
        "serumV3Usdc": "DXPv2ZyMD6Y2mDenqYkAhkvGSjNahkuMkm4zv6DqB7RF"
      }
    },
    {
      "chainId": 101,
      "address": "BgiTVxW9uLuHHoafTd2qjYB5xjCc5Y1EnUuYNfmTwhvp",
      "symbol": "LOST",
      "name": "Short Story of a Lost Astronaut",
      "decimals": 0,
      "logoURI": "https://raw.githubusercontent.com/solana-labs/token-list/main/assets/mainnet/BgiTVxW9uLuHHoafTd2qjYB5xjCc5Y1EnUuYNfmTwhvp/logo.png",
      "tags": [
        "nft"
      ],
      "extensions": {
        "website": "https://www.staratlas.com",
        "imageUrl": "https://storage.googleapis.com/nft-assets/ReBirth/poster-4/short-story-of-a-lost-astronaut.jpg",
        "description": "He thought it would be just another routine exploration mission. Get there, scan, save data blocks and return. But when a surprise radiation storm knocked out his spaceship and swept him up into its high-velocity current, the only thing that saved him from certain doom was his custom ion shield.",
        "serumV3Usdc": "73d9N7BbWVKBG6A2xwwwEHcxzPB26YzbMnRjue3DPzqs"
      }
    },
    {
      "chainId": 101,
      "address": "4G85c5aUsRTrRPqE5VjY7ebD9b2ktTF6NEVGiCddRBDX",
      "symbol": "LOVE",
      "name": "B ❤ P",
      "decimals": 0,
      "logoURI": "https://raw.githubusercontent.com/solana-labs/token-list/main/assets/mainnet/4G85c5aUsRTrRPqE5VjY7ebD9b2ktTF6NEVGiCddRBDX/logo.png",
      "tags": [
        "nft"
      ],
      "extensions": {
        "website": "https://www.staratlas.com",
        "imageUrl": "https://storage.googleapis.com/nft-assets/ReBirth/poster-5/love-story.jpg",
        "description": "Paizul, the charismatic and brilliant leader of the ONI consortium, vividly recalls the first time she saw her one true love. It was a warm summer day, full of raging ionic storms. Lightning was piercing the sky as Bekalu took off his helmet and locked eyes with her. “What are the chances of nearly colliding with someone flying through these wastelands on a day like this”, he smiled with his booming voice. “Perhaps it’s destiny,” she smiled back mysteriously. There was another strike of lightning, but this time the sky remained calm.",
        "serumV3Usdc": "AM9sNDh48N2qhYSgpA58m9dHvrMoQongtyYu2u2XoYTc"
      }
    },
    {
      "chainId": 101,
      "address": "7dr7jVyXf1KUnYq5FTpV2vCZjKRR4MV94jzerb8Fi16Q",
      "symbol": "MRDR",
      "name": "The Assassination of Paizul",
      "decimals": 0,
      "logoURI": "https://raw.githubusercontent.com/solana-labs/token-list/main/assets/mainnet/7dr7jVyXf1KUnYq5FTpV2vCZjKRR4MV94jzerb8Fi16Q/logo.png",
      "tags": [
        "nft"
      ],
      "extensions": {
        "website": "https://www.staratlas.com",
        "imageUrl": "https://storage.googleapis.com/nft-assets/ReBirth/poster-6/assassination-of-paizul.jpg",
        "description": "Suffering one of the cruelest fates in the universe, the Sogmian race of aliens was driven to the brink of extinction. With only 10,000 members left, they put all hope of salvation in the hands of their leader Paizul. After she was assassinated in a gruesome public way, so much fear was struck in the hearts of survivors that they set out to build their 'Last Stand'.",
        "serumV3Usdc": "BJiV2gCLwMvj2c1CbhnMjjy68RjqoMzYT8brDrpVyceA"
      }
    },
    {
      "chainId": 101,
      "address": "G1bE9ge8Yoq43hv7QLcumxTFhHqFMdcL4y2d6ZdzMG4b",
      "symbol": "PFP",
      "name": "Paizul Funeral Procession",
      "decimals": 0,
      "logoURI": "https://raw.githubusercontent.com/solana-labs/token-list/main/assets/mainnet/G1bE9ge8Yoq43hv7QLcumxTFhHqFMdcL4y2d6ZdzMG4b/logo.png",
      "tags": [
        "nft"
      ],
      "extensions": {
        "website": "https://www.staratlas.com",
        "imageUrl": "https://storage.googleapis.com/nft-assets/ReBirth/poster-7/paizul-funeral-procession.jpg",
        "description": "The sound of wailing echoes across the plains. The Sogmian procession solemnly marches in step past their ancestors’ gravestones, still haunted by the fate of their leader. The sun begins to set as they bring Paizul’s cryopod at the top of the Rock of Light. As a beam of light consumes the pod to upload it to eternal rest with the ancients, Bekalu falls to his knees with a wrathful howl. The crowd is rattled to the core, a foreboding of things to come.",
        "serumV3Usdc": "7JzaEAuVfjkrZyMwJgZF5aQkiEyVyCaTWA3N1fQK7Y6V"
      }
    },
    {
      "chainId": 101,
      "address": "6bD8mr8DyuVqN5dXd1jnqmCL66b5KUV14jYY1HSmnxTE",
      "symbol": "AVE",
      "name": "Ahr Visits Earth",
      "decimals": 0,
      "logoURI": "https://raw.githubusercontent.com/solana-labs/token-list/main/assets/mainnet/6bD8mr8DyuVqN5dXd1jnqmCL66b5KUV14jYY1HSmnxTE/logo.png",
      "tags": [
        "nft"
      ],
      "extensions": {
        "website": "https://www.staratlas.com",
        "imageUrl": "https://storage.googleapis.com/nft-assets/ReBirth/poster-8/ahr-visits-earth.jpg",
        "description": "Humankind is visited by Ahr, a mysterious being of pure light. But not all is as it seems… For through the power of illusion, we are tricked into forming a space-based religion, plundering the planet and launching ourselves towards the stars, permanently leaving the Earth.",
        "serumV3Usdc": "8yQzsbraXJFoPG5PdX73B8EVYFuPR9aC2axAqWearGKu"
      }
    },
    {
      "chainId": 101,
      "address": "9vi6PTKBFHR2hXgyjoTZx6h7WXNkFAA5dCsZRSi4higK",
      "symbol": "ASF",
      "name": "Armstrong Forever",
      "decimals": 0,
      "logoURI": "https://raw.githubusercontent.com/solana-labs/token-list/main/assets/mainnet/9vi6PTKBFHR2hXgyjoTZx6h7WXNkFAA5dCsZRSi4higK/logo.png",
      "tags": [
        "nft"
      ],
      "extensions": {
        "website": "https://www.staratlas.com",
        "imageUrl": "https://storage.googleapis.com/nft-assets/ReBirth/poster-15/armstrong-forever.jpg",
        "description": "When humans were racing to expand into outer space under Ahr’s influence, the devastation they inflicted upon the planet was so great that it weakened the Earth’s geomagnetic field. The reckless way the planet’s orbit was populated by machines and debris led to distortions in the gravity field. All this culminated in a disastrous slingshot effect for the many satellites orbiting the blue dot, altering their trajectories to loosen the direct gravity pull of the planet and scatter into deep space. Some of these satellites contained valuable data that was lost forever.  In 2621, the Council of Peace put a bounty on these ancient artifacts to integrate them into Star Atlas, leading to a hunt for them across the galaxy. One of the most sought-after satellites in history records bears the name of Neil Armstrong, the first human to set foot on the Moon.  Initially launched into medium Earth orbit as a cornerstone of the global positioning system (GPS), the satellite had untold additional capabilities that made it more and more valuable as it drifted off into the void.",
        "serumV3Usdc": "8yQzsbraXJFoPG5PdX73B8EVYFuPR9aC2axAqWearGKu"
      }
    },
    {
      "chainId": 101,
      "address": "Hfjgcs9ix17EwgXVVbKjo6NfMm2CXfr34cwty3xWARUm",
      "symbol": "TLS",
      "name": "The Last Stand",
      "decimals": 0,
      "logoURI": "https://raw.githubusercontent.com/solana-labs/token-list/main/assets/mainnet/Hfjgcs9ix17EwgXVVbKjo6NfMm2CXfr34cwty3xWARUm/logo.png",
      "tags": [
        "nft"
      ],
      "extensions": {
        "website": "https://www.staratlas.com",
        "serumV3Usdc": "AVHndcEDUjP9Liz5dfcvAPAMffADXG6KMPn8sWB1XhFQ"
      }
    },
    {
      "chainId": 101,
      "address": "8EXX5kG7qWTjgpNSGX7PnB6hJZ8xhXUcCafVJaBEJo32",
      "symbol": "SPT",
      "name": "The Signing of the Peace Treaty",
      "decimals": 0,
      "logoURI": "https://raw.githubusercontent.com/solana-labs/token-list/main/assets/mainnet/8EXX5kG7qWTjgpNSGX7PnB6hJZ8xhXUcCafVJaBEJo32/logo.png",
      "tags": [
        "nft"
      ],
      "extensions": {
        "website": "https://www.staratlas.com",
        "serumV3Usdc": "FZ9xhZbkt9bKKVpWmFxRhEJyzgxqU5w5xu3mXcF6Eppe"
      }
    },
    {
      "chainId": 101,
      "address": "CAjoJeGCCRae9oDwHYXzkeUDonp3dZLWV5GKHysLwjnx",
      "symbol": "PBA",
      "name": "The Peacebringers Archive",
      "decimals": 0,
      "logoURI": "https://raw.githubusercontent.com/solana-labs/token-list/main/assets/mainnet/CAjoJeGCCRae9oDwHYXzkeUDonp3dZLWV5GKHysLwjnx/logo.png",
      "tags": [
        "nft"
      ],
      "extensions": {
        "website": "https://www.staratlas.com",
        "serumV3Usdc": "4jN1R453Acv9egnr7Dry3x9Xe3jqh1tqz5RokniaeVhy"
      }
    },
    {
      "chainId": 101,
      "address": "FPnwwNiL1tXqd4ZbGjFYsCw5qsQw91VN79SNcU4Bc732",
      "symbol": "UWB",
      "name": "Ustur Wod.bod",
      "decimals": 0,
      "logoURI": "https://raw.githubusercontent.com/solana-labs/token-list/main/assets/mainnet/FPnwwNiL1tXqd4ZbGjFYsCw5qsQw91VN79SNcU4Bc732/logo.png",
      "tags": [
        "nft"
      ],
      "extensions": {
        "website": "https://www.staratlas.com",
        "serumV3Usdc": "J99HsFQEWKR3UiFQpKTnF11iaNiR1enf2LxHfgsbVc59"
      }
    },
    {
      "chainId": 101,
      "address": "DB76aiNQeLzHPwvFhzgwfpe6HGHCDTQ6snW6UD7AnHid",
      "symbol": "OMPH",
      "name": "Om Photoli",
      "decimals": 0,
      "logoURI": "https://raw.githubusercontent.com/solana-labs/token-list/main/assets/mainnet/DB76aiNQeLzHPwvFhzgwfpe6HGHCDTQ6snW6UD7AnHid/logo.png",
      "tags": [
        "nft"
      ],
      "extensions": {
        "website": "https://www.staratlas.com",
        "serumV3Usdc": "HdvXMScwAQQh9pEvLZjuaaeJcLTmixxYoMFefeqHFn2E"
      }
    },
    {
      "chainId": 101,
      "address": "8ymi88q5DtmdNTn2sPRNFkvMkszMHuLJ1e3RVdWjPa3s",
      "symbol": "SDOGE",
      "name": "SolDoge",
      "decimals": 0,
      "logoURI": "https://raw.githubusercontent.com/solana-labs/token-list/main/assets/mainnet/8ymi88q5DtmdNTn2sPRNFkvMkszMHuLJ1e3RVdWjPa3s/logo.png",
      "tags": [],
      "extensions": {
        "website": "https://www.soldoge.org",
        "serumV3Usdc": "9aruV2p8cRWxybx6wMsJwPFqeN7eQVPR74RrxdM3DNdu"
      }
    },
    {
      "chainId": 101,
      "address": "DQRNdQWz5NzbYgknGsZqSSXbdhQWvXSe8S56mrtNAs1b",
      "symbol": "ENTROPPP",
      "name": "ENTROPPP (Entropy for security)",
      "decimals": 6,
      "logoURI": "https://raw.githubusercontent.com/solana-labs/token-list/main/assets/mainnet/DQRNdQWz5NzbYgknGsZqSSXbdhQWvXSe8S56mrtNAs1b/logo.png",
      "tags": [
        "Cryptography",
        "Blockchain security",
        "Randomness and entropy"
      ],
      "extensions": {
        "website": "https://www.entroppp.com"
      }
    },
    {
      "chainId": 101,
      "address": "8RYSc3rrS4X4bvBCtSJnhcpPpMaAJkXnVKZPzANxQHgz",
      "symbol": "YARD",
      "name": "SolYard Finance",
      "decimals": 9,
      "logoURI": "https://raw.githubusercontent.com/solana-labs/token-list/main/assets/mainnet/8RYSc3rrS4X4bvBCtSJnhcpPpMaAJkXnVKZPzANxQHgz/logo.png",
      "tags": [],
      "extensions": {
        "website": "https://solyard.finance/"
      }
    },
    {
      "chainId": 101,
      "address": "nope9HWCJcXVFkG49CDk7oYFtgGsUzsRvHdcJeL2aCL",
      "symbol": "NOPE",
      "name": "NOPE FINANCE",
      "decimals": 9,
      "logoURI": "https://raw.githubusercontent.com/solana-labs/token-list/main/assets/mainnet/nope9HWCJcXVFkG49CDk7oYFtgGsUzsRvHdcJeL2aCL/logo.png",
      "tags": [],
      "extensions": {
        "website": "https://nopefinance.xyz/"
      }
    },
    {
      "chainId": 101,
      "address": "43VWkd99HjqkhFTZbWBpMpRhjG469nWa7x7uEsgSH7We",
      "symbol": "STNK",
      "name": "Stonks",
      "decimals": 9,
      "logoURI": "https://raw.githubusercontent.com/solana-labs/token-list/main/assets/mainnet/43VWkd99HjqkhFTZbWBpMpRhjG469nWa7x7uEsgSH7We/logo.png",
      "tags": [],
      "extensions": {
        "website": "https://stonkscoin.org/"
      }
    },
    {
      "chainId": 101,
      "address": "4368jNGeNq7Tt4Vzr98UWxL647PYu969VjzAsWGVaVH2",
      "symbol": "MEAL",
      "name": "HUNGRY",
      "decimals": 8,
      "logoURI": "https://raw.githubusercontent.com/solana-labs/token-list/main/assets/mainnet/4368jNGeNq7Tt4Vzr98UWxL647PYu969VjzAsWGVaVH2/logo.png",
      "tags": [],
      "extensions": {
        "website": "https://hungrycoin.io/"
      }
    },
    {
      "chainId": 101,
      "address": "8GQsW3f7mdwfjqJon2myADcBsSsRjpXmxHYDG8q1pvV6",
      "symbol": "HOLD",
      "name": "Holdana",
      "decimals": 9,
      "logoURI": "https://raw.githubusercontent.com/solana-labs/token-list/main/assets/mainnet/8GQsW3f7mdwfjqJon2myADcBsSsRjpXmxHYDG8q1pvV6/logo.png",
      "tags": [],
      "extensions": {
        "medium": "https://holdanatoken.medium.com/",
        "twitter": "https://twitter.com/HoldanaOfficial",
        "serumV3Usdc": "G2j5zKtfymPcWMq1YRoKrfUWy64SZ6ZxDVscHSyPQqmz"
      }
    },
    {
      "chainId": 101,
      "address": "64SqEfHtu4bZ6jr1mAxaWrLFdMngbKbru9AyaG2Dyk5T",
      "symbol": "wen-token",
      "name": "wen-token",
      "decimals": 0,
      "logoURI": "https://raw.githubusercontent.com/solana-labs/token-list/main/assets/mainnet/64SqEfHtu4bZ6jr1mAxaWrLFdMngbKbru9AyaG2Dyk5T/logo.png",
      "tags": [
        "nft"
      ],
      "extensions": {
        "website": "https://pythians.pyth.network"
      }
    },
    {
      "chainId": 101,
      "address": "4dmKkXNHdgYsXqBHCuMikNQWwVomZURhYvkkX5c4pQ7y",
      "symbol": "SNY",
      "name": "Synthetify",
      "decimals": 6,
      "logoURI": "https://raw.githubusercontent.com/solana-labs/token-list/main/assets/mainnet/4dmKkXNHdgYsXqBHCuMikNQWwVomZURhYvkkX5c4pQ7y/logo.png",
      "tags": [],
      "extensions": {
        "website": "https://synthetify.io/",
        "twitter": "https://twitter.com/synthetify",
        "coingeckoId": "syntheify-token"
      }
    },
    {
      "chainId": 101,
      "address": "4wTMJsh3q66PmAkmwEW47qVDevMZMVVWU3n1Yhqztwi6",
      "symbol": "ARCD",
      "name": "Arcade Token (Wormhole)",
      "decimals": 9,
      "logoURI": "https://raw.githubusercontent.com/solana-labs/token-list/main/assets/mainnet/4wTMJsh3q66PmAkmwEW47qVDevMZMVVWU3n1Yhqztwi6/logo.png",
      "tags": [
        "wrapped",
        "wormhole"
      ],
      "extensions": {
        "address": "0xb581E3a7dB80fBAA821AB39342E9Cbfd2ce33c23",
        "bridgeContract": "https://etherscan.io/address/0xf92cD566Ea4864356C5491c177A430C222d7e678",
        "assetContract": "https://etherscan.io/address/0xb581E3a7dB80fBAA821AB39342E9Cbfd2ce33c23",
        "website": "https://arcade.city",
        "twitter": "https://twitter.com/ArcadeCityHall"
      }
    },
    {
      "chainId": 101,
      "address": "Amt5wUJREJQC5pX7Z48YSK812xmu4j3sQVupNhtsEuY8",
      "symbol": "FROG",
      "name": "FROG",
      "decimals": 6,
      "logoURI": "https://raw.githubusercontent.com/solana-labs/token-list/main/assets/mainnet/Amt5wUJREJQC5pX7Z48YSK812xmu4j3sQVupNhtsEuY8/logo.png",
      "tags": [],
      "extensions": {
        "website": "https://www.froglana.com/",
        "serumV3Usdc": "2Si6XDdpv5zcvYna221eZZrsjsp5xeYoz9W1TVdMdbnt"
      }
    },
    {
      "chainId": 101,
      "address": "DEAdry5qhNoSkF3mbFrTa6udGbMwUoLnQhvchCu26Ak1",
      "symbol": "JUEL",
      "name": "Juel Token",
      "decimals": 6,
      "logoURI": "https://raw.githubusercontent.com/solana-labs/token-list/main/assets/mainnet/DEAdry5qhNoSkF3mbFrTa6udGbMwUoLnQhvchCu26Ak1/logo.png",
      "tags": [],
      "extensions": {
        "website": "http://juel.gg"
      }
    },
    {
      "chainId": 101,
      "address": "9Y8NT5HT9z2EsmCbYMgKXPRq3h3aa6tycEqfFiXjfZM7",
      "symbol": "CRT",
      "name": "CARROT",
      "decimals": 9,
      "logoURI": "https://raw.githubusercontent.com/solana-labs/token-list/main/assets/mainnet/9Y8NT5HT9z2EsmCbYMgKXPRq3h3aa6tycEqfFiXjfZM7/logo.png",
      "tags": [],
      "extensions": {
        "website": "https://farmerscarrot.com/",
        "serumV3Usdc": "Aa8mN8bXAobmcuHDpbbZh55SoadUry6WdsYz2886Ymqf"
      }
    },
    {
      "chainId": 101,
      "address": "AMdnw9H5DFtQwZowVFr4kUgSXJzLokKSinvgGiUoLSps",
      "symbol": "MOLA",
      "name": "MOONLANA",
      "decimals": 9,
      "logoURI": "https://raw.githubusercontent.com/solana-labs/token-list/main/assets/mainnet/AMdnw9H5DFtQwZowVFr4kUgSXJzLokKSinvgGiUoLSps/logo.png",
      "tags": [],
      "extensions": {
        "website": "https://moonlana.com/",
        "twitter": "https://twitter.com/xMoonLana",
        "medium": "https://moonlana.medium.com/"
      }
    },
    {
      "chainId": 101,
      "address": "3x7UeXDF4imKSKnizK9mYyx1M5bTNzpeALfPeB8S6XT9",
      "symbol": "SKEM",
      "name": "SKEM",
      "decimals": 9,
      "logoURI": "https://raw.githubusercontent.com/solana-labs/token-list/main/assets/mainnet/3x7UeXDF4imKSKnizK9mYyx1M5bTNzpeALfPeB8S6XT9/logo.svg",
      "tags": [],
      "extensions": {
        "website": "https://skem.finance/",
        "serumV3Usdc": "HkYJ3dX8CLSGyGZzfuqYiuoDjDmrDiu1vZhPtFJZa5Vt"
      }
    },
    {
      "chainId": 101,
      "address": "GHvFFSZ9BctWsEc5nujR1MTmmJWY7tgQz2AXE6WVFtGN",
      "symbol": "SOLAPE",
      "name": "SolAPE Finance",
      "decimals": 9,
      "logoURI": "https://raw.githubusercontent.com/solana-labs/token-list/main/assets/mainnet/GHvFFSZ9BctWsEc5nujR1MTmmJWY7tgQz2AXE6WVFtGN/logo.png",
      "tags": [],
      "extensions": {
        "website": "https://solape.io",
        "serumV3Usdc": "4zffJaPyeXZ2wr4whHgP39QyTfurqZ2BEd4M5W6SEuon"
      }
    },
    {
      "chainId": 101,
      "address": "9nEqaUcb16sQ3Tn1psbkWqyhPdLmfHWjKGymREjsAgTE",
      "symbol": "WOOF",
      "name": "WOOFENOMICS",
      "decimals": 6,
      "logoURI": "https://raw.githubusercontent.com/solana-labs/token-list/main/assets/mainnet/9nEqaUcb16sQ3Tn1psbkWqyhPdLmfHWjKGymREjsAgTE/logo.png",
      "tags": [],
      "extensions": {
        "website": "https://woofsolana.com",
        "serumV3Usdc": "CwK9brJ43MR4BJz2dwnDM7EXCNyHhGqCJDrAdsEts8n5"
      }
    },
    {
      "chainId": 101,
      "address": "MERt85fc5boKw3BW1eYdxonEuJNvXbiMbs6hvheau5K",
      "symbol": "MER",
      "name": "Mercurial",
      "decimals": 6,
      "logoURI": "https://raw.githubusercontent.com/solana-labs/token-list/main/assets/mainnet/MERt85fc5boKw3BW1eYdxonEuJNvXbiMbs6hvheau5K/logo.png",
      "tags": [],
      "extensions": {
        "coingeckoId": "mercurial",
        "website": "https://www.mercurial.finance/",
        "serumV3Usdc": "G4LcexdCzzJUKZfqyVDQFzpkjhB1JoCNL8Kooxi9nJz5",
        "waterfallbot": "https://bit.ly/MERwaterfall"
      }
    },
    {
      "chainId": 101,
      "address": "9MhNoxy1PbmEazjPo9kiZPCcG7BiFbhi3bWZXZgacfpp",
      "symbol": "ACMN",
      "name": "ACUMEN",
      "decimals": 9,
      "logoURI": "https://raw.githubusercontent.com/solana-labs/token-list/main/assets/mainnet/9MhNoxy1PbmEazjPo9kiZPCcG7BiFbhi3bWZXZgacfpp/logo.png",
      "tags": [],
      "extensions": {
        "website": "https://acumen.network/"
      }
    },
    {
      "chainId": 101,
      "address": "EfLvzNsqmkoSneiML5t7uHCPEVRaWCpG4N2WsS39nWCU",
      "symbol": "MUDLEY",
      "name": "MUDLEY",
      "decimals": 9,
      "logoURI": "https://raw.githubusercontent.com/solana-labs/token-list/main/assets/mainnet/EfLvzNsqmkoSneiML5t7uHCPEVRaWCpG4N2WsS39nWCU/logo.png",
      "tags": [],
      "extensions": {
        "website": "https://www.mudley.io/"
      }
    },
    {
      "chainId": 101,
      "address": "GpYMp8eP3HADY8x1jLVfFVBVYqxFNxT5mFhZAZt9Poco",
      "symbol": "CAPE",
      "name": "Crazy Ape Coin",
      "decimals": 9,
      "logoURI": "https://raw.githubusercontent.com/solana-labs/token-list/main/assets/mainnet/GpYMp8eP3HADY8x1jLVfFVBVYqxFNxT5mFhZAZt9Poco/logo.png",
      "tags": [],
      "extensions": {
        "website": "https://www.crazyapecoin.com/"
      }
    },
    {
      "chainId": 101,
      "address": "7Csho7qjseDjgX3hhBxfwP1W3LYARK3QH3PM2x55we14",
      "symbol": "LOTTO",
      "name": "Lotto",
      "decimals": 9,
      "logoURI": "https://raw.githubusercontent.com/solana-labs/token-list/main/assets/mainnet/7Csho7qjseDjgX3hhBxfwP1W3LYARK3QH3PM2x55we14/logo.png",
      "tags": [],
      "extensions": {
        "serumV3Usdc": "9MZKfgZzPgeidAukYpHtsLYm4eAdJFnR7nhPosWT8jiv",
        "coingeckoId": "lotto",
        "website": "lotto.finance",
        "address": "0xb0dfd28d3cf7a5897c694904ace292539242f858",
        "assetContract": "https://etherscan.io/address/0xb0dfd28d3cf7a5897c694904ace292539242f858",
        "tggroup": "https://t.me/lottofinance"
      }
    },
    {
      "chainId": 101,
      "address": "7uv3ZvZcQLd95bUp5WMioxG7tyAZVXFfr8JYkwhMYrnt",
      "symbol": "BOLE",
      "name": "Bole Token",
      "decimals": 4,
      "logoURI": "https://raw.githubusercontent.com/solana-labs/token-list/main/assets/mainnet/7uv3ZvZcQLd95bUp5WMioxG7tyAZVXFfr8JYkwhMYrnt/logo.png",
      "tags": [],
      "extensions": {
        "website": "https://tokenbole.com/"
      }
    },
    {
      "chainId": 101,
      "address": "Bxp46xCB6CLjiqE99QaTcJAaY1hYF1o63DUUrXAS7QFu",
      "symbol": "mBRZ",
      "name": "SolMiner Bronze",
      "decimals": 9,
      "logoURI": "https://raw.githubusercontent.com/solana-labs/token-list/main/assets/mainnet/Bxp46xCB6CLjiqE99QaTcJAaY1hYF1o63DUUrXAS7QFu/logo.png",
      "tags": [],
      "extensions": {
        "website": "https://solminer.app",
        "medium": "https://solminer.medium.com/",
        "twitter": "https://twitter.com/SolMinerproject"
      }
    },
    {
      "chainId": 101,
      "address": "GZNrMEdrt6Vg428JzvJYRGGPpVxgjUPsg6WLqKBvmNLw",
      "symbol": "mPLAT",
      "name": "SolMiner Platinum",
      "decimals": 9,
      "logoURI": "https://raw.githubusercontent.com/solana-labs/token-list/main/assets/mainnet/GZNrMEdrt6Vg428JzvJYRGGPpVxgjUPsg6WLqKBvmNLw/logo.png",
      "tags": [],
      "extensions": {
        "website": "https://solminer.app",
        "medium": "https://solminer.medium.com/",
        "twitter": "https://twitter.com/SolMinerproject"
      }
    },
    {
      "chainId": 101,
      "address": "Er7a3ugS6kkAqj6sp3UmXEFAFrDdLMRQEkV9QH2fwRYA",
      "symbol": "mDIAM",
      "name": "SolMiner Diamond",
      "decimals": 9,
      "logoURI": "https://raw.githubusercontent.com/solana-labs/token-list/main/assets/mainnet/Er7a3ugS6kkAqj6sp3UmXEFAFrDdLMRQEkV9QH2fwRYA/logo.png",
      "tags": [],
      "extensions": {
        "website": "https://solminer.app",
        "medium": "https://solminer.medium.com/",
        "twitter": "https://twitter.com/SolMinerproject"
      }
    },
    {
      "chainId": 101,
      "address": "5JnZ667P3VcjDinkJFysWh2K2KtViy63FZ3oL5YghEhW",
      "symbol": "APYS",
      "name": "APYSwap",
      "decimals": 9,
      "logoURI": "https://raw.githubusercontent.com/solana-labs/token-list/main/assets/mainnet/5JnZ667P3VcjDinkJFysWh2K2KtViy63FZ3oL5YghEhW/logo.png",
      "tags": [
        "wrapped"
      ],
      "extensions": {
        "website": "https://apyswap.com",
        "coingeckoId": "apyswap"
      }
    },
    {
      "chainId": 101,
      "address": "ss1gxEUiufJyumsXfGbEwFe6maraPmc53fqbnjbum15",
      "symbol": "SS1",
      "name": "Naked Shorts",
      "decimals": 0,
      "logoURI": "https://raw.githubusercontent.com/solana-labs/token-list/main/assets/mainnet/ss1gxEUiufJyumsXfGbEwFe6maraPmc53fqbnjbum15/logo.png",
      "tags": [
        "nft"
      ],
      "extensions": {
        "website": "https://www.sol-talk.com/sol-survivor",
        "twitter": "https://twitter.com/sol__survivor",
        "imageUrl": "https://www.arweave.net/N-RGNyi1o1evhr7jTCXxHQlSndNPdnHWEzUTbTGMCl4",
        "animationUrl": "https://www.arweave.net/KBzRUmQNX6VKDH41N_uOETtJH21YtWXrOz270b8eqyo?ext=glb",
        "description": "After a gamma squeeze event he was left covered in theta. Due to the accident he lost his memories but gained the ability to refract light. He joins the tournament hoping to discover more about his past. His only clue is a damaged ID card with the word Malvin inscribed. Special: 'Now You See Me'"
      }
    },
    {
      "chainId": 101,
      "address": "GfJ3Vq2eSTYf1hJP6kKLE9RT6u7jF9gNszJhZwo5VPZp",
      "symbol": "SOLPAD",
      "name": "Solpad Finance",
      "decimals": 9,
      "logoURI": "https://raw.githubusercontent.com/solana-labs/token-list/main/assets/mainnet/GfJ3Vq2eSTYf1hJP6kKLE9RT6u7jF9gNszJhZwo5VPZp/logo.png",
      "tags": [
        "utility-token"
      ],
      "extensions": {
        "website": "https://www.solpad.finance/",
        "twitter": "https://twitter.com/FinanceSolpad",
        "github": "https://github.com/solpad-finance",
        "tgann": "https://t.me/solpadfinance",
        "tggroup": "https://t.me/solpadfinance_chat"
      }
    },
    {
      "chainId": 101,
      "address": "ERPueLaiBW48uBhqX1CvCYBv2ApHN6ZFuME1MeQGTdAi",
      "symbol": "MIT",
      "name": "Muskimum Impact Token",
      "decimals": 8,
      "logoURI": "https://raw.githubusercontent.com/solana-labs/token-list/main/assets/mainnet/ERPueLaiBW48uBhqX1CvCYBv2ApHN6ZFuME1MeQGTdAi/logo.png",
      "tags": [
        "mit",
        "musk"
      ],
      "extensions": {
        "website": "https://muskimum.win/",
        "twitter": "https://twitter.com/muskimum",
        "serumV3Usdc": "3mhrhTFrHtxe7uZhvzBhzneR3bD3hDyWcgEkR8EcvNZk"
      }
    },
    {
      "chainId": 101,
      "address": "BsDrXiQaFd147Fxq1fQYbJQ77P6tmPkRJQJzkKvspDKo",
      "symbol": "SOLA",
      "name": "SolaPAD Token (deprecated)",
      "decimals": 8,
      "logoURI": "https://raw.githubusercontent.com/solana-labs/token-list/main/assets/mainnet/BsDrXiQaFd147Fxq1fQYbJQ77P6tmPkRJQJzkKvspDKo/logo.png",
      "tags": [
        "SOLA",
        "LaunchPAD"
      ],
      "extensions": {
        "website": "https://www.solapad.org/",
        "twitter": "https://twitter.com/SolaPAD"
      }
    },
    {
      "chainId": 101,
      "address": "7fCzz6ZDHm4UWC9Se1RPLmiyeuQ6kStxpcAP696EuE1E",
      "symbol": "SHBL",
      "name": "Shoebill Coin",
      "decimals": 9,
      "logoURI": "https://raw.githubusercontent.com/solana-labs/token-list/main/assets/mainnet/7fCzz6ZDHm4UWC9Se1RPLmiyeuQ6kStxpcAP696EuE1E/logo.png",
      "tags": [],
      "extensions": {
        "website": "https://shoebillco.in/"
      }
    },
    {
      "chainId": 101,
      "address": "GnaFnTihwQFjrLeJNeVdBfEZATMdaUwZZ1RPxLwjbVwb",
      "symbol": "SHBL-USDC",
      "name": "Raydium Permissionless LP Token (SHBL-USDC)",
      "decimals": 9,
      "logoURI": "https://raw.githubusercontent.com/solana-labs/token-list/main/assets/mainnet/GnaFnTihwQFjrLeJNeVdBfEZATMdaUwZZ1RPxLwjbVwb/logo.png",
      "tags": [
        "lp-token"
      ],
      "extensions": {
        "website": "https://raydium.io/"
      }
    },
    {
      "chainId": 101,
      "address": "Djoz8btdR7p6xWHoVtPYF3zyN9LU5BBfMoDk4HczSDqc",
      "symbol": "AUSS",
      "name": "Ausshole",
      "decimals": 9,
      "logoURI": "https://raw.githubusercontent.com/solana-labs/token-list/main/assets/mainnet/Djoz8btdR7p6xWHoVtPYF3zyN9LU5BBfMoDk4HczSDqc/logo.svg",
      "tags": [],
      "extensions": {
        "website": "https://auss.finance/",
        "twitter": "https://twitter.com/ausstoken",
        "serumV3Usdc": "bNbYoc2KawipbXj76BiXbUdf2NcGKWkdp4S9uDvWXB1"
      }
    },
    {
      "chainId": 101,
      "address": "TuLipcqtGVXP9XR62wM8WWCm6a9vhLs7T1uoWBk6FDs",
      "symbol": "TULIP",
      "name": "Tulip",
      "decimals": 6,
      "logoURI": "https://raw.githubusercontent.com/solana-labs/token-list/main/assets/mainnet/TuLipcqtGVXP9XR62wM8WWCm6a9vhLs7T1uoWBk6FDs/logo.svg",
      "tags": [
        "tulip",
        "solfarm",
        "vaults"
      ],
      "extensions": {
        "website": "https://solfarm.io",
        "twitter": "https://twitter.com/Solfarmio",
        "coingeckoId": "solfarm",
        "serumV3Usdc": "8GufnKq7YnXKhnB3WNhgy5PzU9uvHbaaRrZWQK6ixPxW",
        "waterfallbot": "https://bit.ly/TULIPwaterfall"
      }
    },
    {
      "chainId": 101,
      "address": "5trVBqv1LvHxiSPMsHtEZuf8iN82wbpDcR5Zaw7sWC3s",
      "symbol": "JPYC",
      "name": "JPY Coin",
      "decimals": 6,
      "logoURI": "https://raw.githubusercontent.com/solana-labs/token-list/main/assets/mainnet/5trVBqv1LvHxiSPMsHtEZuf8iN82wbpDcR5Zaw7sWC3s/logo.png",
      "tags": [
        "stablecoin",
        "ethereum"
      ],
      "extensions": {
        "website": "https://jpyc.jp/"
      }
    },
    {
      "chainId": 101,
      "address": "3QuAYThYKFXSmrTcSHsdd7sAxaFBobaCkLy2DBYJLMDs",
      "symbol": "TYNA",
      "name": "wTYNA",
      "decimals": 6,
      "logoURI": "https://raw.githubusercontent.com/solana-labs/token-list/main/assets/mainnet/3QuAYThYKFXSmrTcSHsdd7sAxaFBobaCkLy2DBYJLMDs/logo.png",
      "tags": [
        "ERC20",
        "ethereum"
      ],
      "extensions": {
        "address": "0x4ae54790c130B21E8CbaCAB011C6170e079e6eF5",
        "bridgeContract": "https://etherscan.io/address/0xeae57ce9cc1984f202e15e038b964bb8bdf7229a",
        "assetContract": "https://etherscan.io/address/0x4ae54790c130B21E8CbaCAB011C6170e079e6eF5",
        "website": "http://lendingbot.s3-website-us-east-1.amazonaws.com/whitepaper.html",
        "twitter": "https://twitter.com/btc_AP"
      }
    },
    {
      "chainId": 101,
      "address": "7zsKqN7Fg2s9VsqAq6XBoiShCVohpGshSUvoWBc6jKYh",
      "symbol": "ARDX",
      "name": "Wrapped ArdCoin (Sollet)",
      "decimals": 2,
      "logoURI": "https://raw.githubusercontent.com/solana-labs/token-list/main/assets/mainnet/7zsKqN7Fg2s9VsqAq6XBoiShCVohpGshSUvoWBc6jKYh/logo.png",
      "tags": [
        "wrapped-sollet",
        "ethereum"
      ],
      "extensions": {
        "website": "https://ardcoin.com",
        "coingeckoId": "ardcoin"
      }
    },
    {
      "chainId": 101,
      "address": "7zphtJVjKyECvQkdfxJNPx83MNpPT6ZJyujQL8jyvKcC",
      "symbol": "SSHIB",
      "name": "SolShib",
      "decimals": 9,
      "logoURI": "https://raw.githubusercontent.com/solana-labs/token-list/main/assets/mainnet/7zphtJVjKyECvQkdfxJNPx83MNpPT6ZJyujQL8jyvKcC/logo.png",
      "tags": [],
      "extensions": {
        "website": "https://solshib.com/"
      }
    },
    {
      "chainId": 101,
      "address": "HoSWnZ6MZzqFruS1uoU69bU7megzHUv6MFPQ5nqC6Pj2",
      "symbol": "SGI",
      "name": "SolGift",
      "decimals": 9,
      "logoURI": "https://raw.githubusercontent.com/solana-labs/token-list/main/assets/mainnet/HoSWnZ6MZzqFruS1uoU69bU7megzHUv6MFPQ5nqC6Pj2/logo.png",
      "tags": [],
      "extensions": {
        "website": "https://solshib.com/"
      }
    },
    {
      "chainId": 101,
      "address": "GpS9AavHtSUspaBnL1Tu26FWbUAdW8tm3MbacsNvwtGu",
      "symbol": "SOLT",
      "name": "Soltriever",
      "decimals": 9,
      "logoURI": "https://raw.githubusercontent.com/solana-labs/token-list/main/assets/mainnet/GpS9AavHtSUspaBnL1Tu26FWbUAdW8tm3MbacsNvwtGu/logo.png",
      "tags": [],
      "extensions": {
        "website": "http://soltriever.info/",
        "twitter": "https://twitter.com/_Soltriever"
      }
    },
    {
      "chainId": 101,
      "address": "2QK9vxydd7WoDwvVFT5JSU8cwE9xmbJSzeqbRESiPGMG",
      "symbol": "KEKW",
      "name": "kekwcoin",
      "decimals": 9,
      "logoURI": "https://raw.githubusercontent.com/solana-labs/token-list/main/assets/mainnet/2QK9vxydd7WoDwvVFT5JSU8cwE9xmbJSzeqbRESiPGMG/logo.png",
      "tags": [],
      "extensions": {
        "website": "https://kekw.io/",
        "twitter": "https://twitter.com/kekwcoin",
        "medium": "https://kekwcoin.medium.com/",
        "discord": "discord.gg/kekw",
        "description": "Kekwcoin is a creative community platform for content creators to monetize their artwork and get financial support from investors.",
        "serumV3Usdc": "N99ngemA29qSKqdDW7kRiZHS7h2wEFpdgRvgE3N2jy6"
      }
    },
    {
      "chainId": 101,
      "address": "qs9Scx8YwNXS6zHYPCnDnyHQcRHg3QwXxpyCXs5tdM8",
      "symbol": "POCO",
      "name": "POWER COIN",
      "decimals": 9,
      "logoURI": "https://raw.githubusercontent.com/solana-labs/token-list/main/assets/mainnet/qs9Scx8YwNXS6zHYPCnDnyHQcRHg3QwXxpyCXs5tdM8/logo.png",
      "tags": [
        "social-token",
        "poco"
      ]
    },
    {
      "chainId": 101,
      "address": "FxCvbCVAtNUEKSiKoF6xt2pWPfpXuYFWYbuQySaRnV5R",
      "symbol": "LOOP",
      "name": "LC Andy Social Token",
      "decimals": 8,
      "logoURI": "https://raw.githubusercontent.com/solana-labs/token-list/main/assets/mainnet/FxCvbCVAtNUEKSiKoF6xt2pWPfpXuYFWYbuQySaRnV5R/logo.png",
      "tags": [
        "social-token",
        "loop"
      ]
    },
    {
      "chainId": 101,
      "address": "3iXydLpqi38CeGDuLFF1WRbPrrkNbUsgVf98cNSg6NaA",
      "symbol": "Spro",
      "name": "Sproken Token",
      "decimals": 8,
      "logoURI": "https://cdn.jsdelivr.net/gh/kechricc/Sproken-Token-Logo/SprokenToken.png",
      "tags": [
        "Sprocket Token",
        "Mini Aussie",
        "Currency of the Sprokonomy"
      ],
      "extensions": {
        "website": "https://www.sprokentoken.com/"
      }
    },
    {
      "chainId": 101,
      "address": "H5gczCNbrtso6BqGKihF97RaWaxpUEZnFuFUKK4YX3s2",
      "symbol": "BDE",
      "name": "Big Defi Energy",
      "decimals": 9,
      "logoURI": "https://raw.githubusercontent.com/solana-labs/token-list/main/assets/mainnet/H5gczCNbrtso6BqGKihF97RaWaxpUEZnFuFUKK4YX3s2/logo.png",
      "tags": [],
      "extensions": {
        "website": "bigdefienergy.com",
        "twitter": "https://twitter.com/Bigdefi"
      }
    },
    {
      "chainId": 101,
      "address": "cREsCN7KAyXcBG2xZc8qrfNHMRgC3MhTb4n3jBnNysv",
      "symbol": "DWT",
      "name": "DARK WEB TOKEN",
      "decimals": 2,
      "logoURI": "https://raw.githubusercontent.com/solana-labs/token-list/main/assets/mainnet/cREsCN7KAyXcBG2xZc8qrfNHMRgC3MhTb4n3jBnNysv/logo.png",
      "tags": [
        "MEME"
      ],
      "extensions": {
        "serumV3Usdc": "526WW289h5wibg1Q55sK16CGoNip8H5d2AXVbaAGcUMb",
        "website": "https://www.darkwebtoken.live"
      }
    },
    {
      "chainId": 101,
      "address": "EdGAZ8JyFTFbmVedVTbaAEQRb6bxrvi3AW3kz8gABz2E",
      "symbol": "DOGA",
      "name": "Dogana",
      "decimals": 9,
      "logoURI": "https://raw.githubusercontent.com/solana-labs/token-list/main/assets/mainnet/EdGAZ8JyFTFbmVedVTbaAEQRb6bxrvi3AW3kz8gABz2E/logo.png",
      "tags": [],
      "extensions": {
        "twitter": "https://twitter.com/DoganaOfficial",
        "serumV3Usdc": "H1Ywt7nSZkLDb2o3vpA5yupnBc9jr1pXtdjMm4Jgk1ay"
      }
    },
    {
      "chainId": 101,
      "address": "3FoUAsGDbvTD6YZ4wVKJgTB76onJUKz7GPEBNiR5b8wc",
      "symbol": "CHEEMS",
      "name": "Cheems",
      "decimals": 9,
      "logoURI": "https://raw.githubusercontent.com/solana-labs/token-list/main/assets/mainnet/3FoUAsGDbvTD6YZ4wVKJgTB76onJUKz7GPEBNiR5b8wc/logo.png",
      "tags": [],
      "extensions": {
        "website": "https://cheems.co/",
        "twitter": "https://twitter.com/theCheemsToken",
        "tggroup": "https://t.me/CheemsOfficial"
      }
    },
    {
      "chainId": 101,
      "address": "AWW5UQfMBnPsTaaxCK7cSEmkj1kbX2zUrqvgKXStjBKx",
      "symbol": "SBFC",
      "name": "SBF Coin",
      "decimals": 6,
      "logoURI": "https://raw.githubusercontent.com/solana-labs/token-list/main/assets/mainnet/AWW5UQfMBnPsTaaxCK7cSEmkj1kbX2zUrqvgKXStjBKx/logo.png",
      "tags": [
        "utility-token",
        "SBF",
        "sbfcoin",
        "SBFC"
      ],
      "extensions": {
        "website": "https://www.sbfcoin.org/",
        "twitter": "https://twitter.com/sbfcoin"
      }
    },
    {
      "chainId": 101,
      "address": "FRbqQnbuLoMbUG4gtQMeULgCDHyY6YWF9NRUuLa98qmq",
      "symbol": "ECOP",
      "name": "EcoPoo",
      "decimals": 0,
      "logoURI": "https://raw.githubusercontent.com/solana-labs/token-list/main/assets/mainnet/FRbqQnbuLoMbUG4gtQMeULgCDHyY6YWF9NRUuLa98qmq/logo.png",
      "tags": [
        "meme"
      ],
      "extensions": {
        "twitter": "https://twitter.com/EcoPoo_Official"
      }
    },
    {
      "chainId": 101,
      "address": "5p2zjqCd1WJzAVgcEnjhb9zWDU7b9XVhFhx4usiyN7jB",
      "symbol": "CATO",
      "name": "CATO",
      "decimals": 9,
      "logoURI": "https://raw.githubusercontent.com/solana-labs/token-list/main/assets/mainnet/5p2zjqCd1WJzAVgcEnjhb9zWDU7b9XVhFhx4usiyN7jB/logo.png",
      "tags": [
        "Meme-Token"
      ],
      "extensions": {
        "website": "https://www.solanacato.com/",
        "twitter": "https://twitter.com/SolanaCATO",
        "telegram": "https://t.me/SolanaCATO",
        "serumV3Usdc": "9fe1MWiKqUdwift3dEpxuRHWftG72rysCRHbxDy6i9xB"
      }
    },
    {
      "chainId": 101,
      "address": "J81fW7aza8wVUG1jjzhExsNMs3MrzwT5WrofgFqMjnSA",
      "symbol": "TOM",
      "name": "Tombili",
      "decimals": 9,
      "logoURI": "https://raw.githubusercontent.com/solana-labs/token-list/main/assets/mainnet/J81fW7aza8wVUG1jjzhExsNMs3MrzwT5WrofgFqMjnSA/logo.png",
      "tags": [],
      "extensions": {
        "website": "https://cryptomindex.com",
        "twitter": "https://twitter.com/cryptomindex"
      }
    },
    {
      "chainId": 101,
      "address": "GunpHq4fn9gSSyGbPMYXTzs9nBS8RY88CX1so4V8kCiF",
      "symbol": "FABLE",
      "name": "Fable",
      "decimals": 0,
      "logoURI": "https://raw.githubusercontent.com/solana-labs/token-list/main/assets/mainnet/GunpHq4fn9gSSyGbPMYXTzs9nBS8RY88CX1so4V8kCiF/logo.png",
      "tags": [],
      "extensions": {
        "website": "https://fable.finance",
        "twitter": "https://twitter.com/fable_finance"
      }
    },
    {
      "chainId": 101,
      "address": "6L5DzH3p1t1PrCrVkudasuUnWbK7Jq9tYwcwWQiV6yd7",
      "symbol": "LZD",
      "name": "Lizard",
      "decimals": 6,
      "logoURI": "https://raw.githubusercontent.com/solana-labs/token-list/main/assets/mainnet/6L5DzH3p1t1PrCrVkudasuUnWbK7Jq9tYwcwWQiV6yd7/logo.png",
      "tags": [],
      "extensions": {
        "website": "https://www.lzdsol.io",
        "twitter": "https://twitter.com/lzd_sol"
      }
    },
    {
      "chainId": 101,
      "address": "EZqcdU8RLu9EChZgrY2BNVg8eovfdGyTiY2bd69EsPgQ",
      "symbol": "FELON",
      "name": "FuckElon",
      "decimals": 0,
      "logoURI": "https://raw.githubusercontent.com/solana-labs/token-list/main/assets/mainnet/EZqcdU8RLu9EChZgrY2BNVg8eovfdGyTiY2bd69EsPgQ/logo.png",
      "tags": [],
      "extensions": {
        "website": "https://fuckelonmusk.godaddysites.com/",
        "twitter": "https://twitter.com/FuckElonMusk8",
        "tgann": "https://t.me/fuckelonmusktoday",
        "tggroup": "https://t.me/joinchat/cgUOCIRSTJ9hZmY1"
      }
    },
    {
      "chainId": 101,
      "address": "HBHMiauecxer5FCzPeXgE2A8ZCf7fQgxxwo4vfkFtC7s",
      "symbol": "SLNDN",
      "name": "Solanadon",
      "decimals": 9,
      "logoURI": "https://raw.githubusercontent.com/solana-labs/token-list/main/assets/mainnet/HBHMiauecxer5FCzPeXgE2A8ZCf7fQgxxwo4vfkFtC7s/logo.png",
      "tags": [],
      "extensions": {
        "website": "https://solanadon.com/",
        "twitter": "https://twitter.com/SolanadonCoin",
        "tgann": "https://t.me/solanadonann"
      }
    },
    {
      "chainId": 101,
      "address": "GReBHpMgCadZRij4B111c94cqU9TktvJ45rWZRQ5b1A5",
      "symbol": "PINGU",
      "name": "Penguincoin",
      "decimals": 6,
      "logoURI": "https://raw.githubusercontent.com/solana-labs/token-list/main/assets/mainnet/GReBHpMgCadZRij4B111c94cqU9TktvJ45rWZRQ5b1A5/logo.png",
      "tags": [],
      "extensions": {
        "twitter": "https://twitter.com/penguincoin1"
      }
    },
    {
      "chainId": 101,
      "address": "5WUab7TCvth43Au5vk6wKjchTzWFeyPEUSJE1MPJtTZE",
      "symbol": "KEKN1",
      "name": "KEKW In Solana Tripping",
      "decimals": 0,
      "logoURI": "https://raw.githubusercontent.com/solana-labs/token-list/main/assets/mainnet/5WUab7TCvth43Au5vk6wKjchTzWFeyPEUSJE1MPJtTZE/logo.png",
      "tags": [
        "nft"
      ],
      "extensions": {
        "website": "https://www.kekw.io/",
        "twitter": "https://twitter.com/kekwcoin"
      }
    },
    {
      "chainId": 101,
      "address": "9KEe6o1jRTqFDFBo2AezsskcxBNwuq1rVeVat1Td8zbV",
      "symbol": "MPAD",
      "name": "MercuryPAD Token",
      "decimals": 9,
      "logoURI": "https://raw.githubusercontent.com/solana-labs/token-list/main/assets/mainnet/9KEe6o1jRTqFDFBo2AezsskcxBNwuq1rVeVat1Td8zbV/logo.png",
      "tags": [
        "MPAD",
        "LaunchPAD"
      ],
      "extensions": {
        "website": "https://mercurypad.com/",
        "twitter": "https://twitter.com/MercuryPad"
      }
    },
    {
      "chainId": 101,
      "address": "4KAFf8ZpNCn1SWLZFo5tbeZsKpVemsobbVZdERWxRvd2",
      "symbol": "SGT",
      "name": "Sangga Token",
      "decimals": 8,
      "logoURI": "https://raw.githubusercontent.com/solana-labs/token-list/main/assets/mainnet/4KAFf8ZpNCn1SWLZFo5tbeZsKpVemsobbVZdERWxRvd2/logo.png",
      "tags": [],
      "extensions": {
        "website": "https://sanggatalk.io"
      }
    },
    {
      "chainId": 101,
      "address": "Ae1aeYK9WrB2kP29jJU4aUUK7Y1vzsGNZFKoe4BG2h6P",
      "symbol": "OLDNINJA",
      "name": "OLDNINJA",
      "decimals": 0,
      "logoURI": "https://raw.githubusercontent.com/solana-labs/token-list/main/assets/mainnet/Ae1aeYK9WrB2kP29jJU4aUUK7Y1vzsGNZFKoe4BG2h6P/logo.png",
      "tags": [],
      "extensions": {
        "website": "https://www.ninjaprotocol.io/oldninja/"
      }
    },
    {
      "chainId": 101,
      "address": "FgX1WD9WzMU3yLwXaFSarPfkgzjLb2DZCqmkx9ExpuvJ",
      "symbol": "NINJA",
      "name": "NINJA",
      "decimals": 6,
      "logoURI": "https://raw.githubusercontent.com/solana-labs/token-list/main/assets/mainnet/FgX1WD9WzMU3yLwXaFSarPfkgzjLb2DZCqmkx9ExpuvJ/logo.png",
      "tags": [],
      "extensions": {
        "website": "https://www.ninjaprotocol.io/",
        "serumV3Usdc": "J4oPt5Q3FYxrznkXLkbosAWrJ4rZLqJpGqz7vZUL4eMM"
      }
    },
    {
      "chainId": 101,
      "address": "E6UBhrtvP4gYHAEgoBi8kDU6DrPPmQxTAJvASo4ptNev",
      "symbol": "SOLDOG",
      "name": "SOLDOG",
      "decimals": 0,
      "logoURI": "https://raw.githubusercontent.com/solana-labs/token-list/main/assets/mainnet/E6UBhrtvP4gYHAEgoBi8kDU6DrPPmQxTAJvASo4ptNev/logo.png",
      "tags": [],
      "extensions": {
        "website": "https://solanadog.io",
        "twitter": "https://twitter.com/solanadog"
      }
    },
    {
      "chainId": 102,
      "address": "rz251Qbsa27sL8Y1H7h4qu71j6Q7ukNmskg5ZDhPCg3",
      "symbol": "HIRO",
      "name": "Hiro LaunchDAO",
      "decimals": 6,
      "logoURI": "https://raw.githubusercontent.com/solana-labs/token-list/main/assets/mainnet/rz251Qbsa27sL8Y1H7h4qu71j6Q7ukNmskg5ZDhPCg3/logo.png",
      "tags": [],
      "extensions": {
        "website": "https://hiro-finance.github.io/",
        "twitter": "https://twitter.com/HiroLaunchdao"
      }
    },
    {
      "chainId": 101,
      "address": "9nusLQeFKiocswDt6NQsiErm1M43H2b8x6v5onhivqKv",
      "symbol": "LLAMA",
      "name": "SOLLAMA",
      "decimals": 1,
      "logoURI": "https://raw.githubusercontent.com/solana-labs/token-list/main/assets/mainnet/9nusLQeFKiocswDt6NQsiErm1M43H2b8x6v5onhivqKv/logo.png",
      "tags": [],
      "extensions": {
        "website": "https://sollama.finance",
        "twitter": "https://twitter.com/SollamaFinance"
      }
    },
    {
      "chainId": 101,
      "address": "BLwTnYKqf7u4qjgZrrsKeNs2EzWkMLqVCu6j8iHyrNA3",
      "symbol": "BOP",
      "name": "Boring Protocol",
      "decimals": 8,
      "logoURI": "https://raw.githubusercontent.com/solana-labs/token-list/main/assets/mainnet/BLwTnYKqf7u4qjgZrrsKeNs2EzWkMLqVCu6j8iHyrNA3/logo.png",
      "tags": [
        "security-token",
        "utility-token"
      ],
      "extensions": {
        "website": "https://boringprotocol.io",
        "twitter": "https://twitter.com/BoringProtocol",
        "serumV3Usdc": "7MmPwD1K56DthW14P1PnWZ4zPCbPWemGs3YggcT1KzsM"
      }
    },
    {
      "chainId": 101,
      "address": "ER8Xa8YxJLC3CFJgdAxJs46Rdhb7B3MjgbPZsVg1aAFV",
      "symbol": "MOLAMON",
      "name": "MOLAMON",
      "decimals": 0,
      "logoURI": "https://raw.githubusercontent.com/solana-labs/token-list/main/assets/mainnet/ER8Xa8YxJLC3CFJgdAxJs46Rdhb7B3MjgbPZsVg1aAFV/logo.png",
      "tags": [],
      "extensions": {
        "website": "https://moonlana.com/",
        "twitter": "https://twitter.com/xMoonLana",
        "medium": "https://moonlana.medium.com/",
        "imageUrl": "https://gateway.pinata.cloud/ipfs/QmbdEesuzVUMzqaumrZNaWnwnz4WwDvqDyfrFneVDjqr2e/molamonbg.gif",
        "description": "The first $MOLA NFT on Solana Blockchain."
      }
    },
    {
      "chainId": 101,
      "address": "4ezHExHThrwnnoqKcMNbUwcVYXzdkDerHFGfegnTqA2E",
      "symbol": "STUD",
      "name": "SolanaToolsUtilityDapp",
      "decimals": 9,
      "logoURI": "https://raw.githubusercontent.com/solana-labs/token-list/main/assets/mainnet/4ezHExHThrwnnoqKcMNbUwcVYXzdkDerHFGfegnTqA2E/logo.png",
      "tags": [],
      "extensions": {
        "website": "https://www.solanatools.io/"
      }
    },
    {
      "chainId": 101,
      "address": "AZtNYaEAHDBeK5AvdzquZWjc4y8cj5sKWH1keUJGMuPV",
      "symbol": "RESP",
      "name": "RESPECT",
      "decimals": 8,
      "logoURI": "https://raw.githubusercontent.com/solana-labs/token-list/main/assets/mainnet/AZtNYaEAHDBeK5AvdzquZWjc4y8cj5sKWH1keUJGMuPV/logo.png",
      "tags": [],
      "extensions": {
        "website": "https://respect.cash"
      }
    },
    {
      "chainId": 101,
      "address": "5j6BmiZTfHssaWPT23EQYQci3w57VTw7QypKArQZbSZ9",
      "symbol": "CHAD",
      "name": "ChadTrader Token",
      "decimals": 9,
      "logoURI": "https://raw.githubusercontent.com/solana-labs/token-list/main/assets/mainnet/5j6BmiZTfHssaWPT23EQYQci3w57VTw7QypKArQZbSZ9/logo.png",
      "tags": [
        "utility-token"
      ],
      "extensions": {
        "website": "https://chadtrader.io/",
        "twitter": "https://twitter.com/chadtraderio"
      }
    },
    {
      "chainId": 101,
      "address": "GsNzxJfFn6zQdJGeYsupJWzUAm57Ba7335mfhWvFiE9Z",
      "symbol": "DXL",
      "name": "Dexlab",
      "decimals": 6,
      "logoURI": "https://raw.githubusercontent.com/solana-labs/token-list/main/assets/mainnet/GsNzxJfFn6zQdJGeYsupJWzUAm57Ba7335mfhWvFiE9Z/logo.png",
      "tags": [],
      "extensions": {
        "website": "https://www.dexlab.space/"
      }
    },
    {
      "chainId": 101,
      "address": "APvgd1J98PGW77H1fDa7W7Y4fcbFwWfs71RNyJKuYs1Y",
      "symbol": "FUZ",
      "name": "Fuzzy.One",
      "decimals": 8,
      "logoURI": "https://raw.githubusercontent.com/solana-labs/token-list/main/assets/mainnet/APvgd1J98PGW77H1fDa7W7Y4fcbFwWfs71RNyJKuYs1Y/logo.png",
      "tags": [
        "Fuzzy.One",
        "FUZ",
        "Supply chain token"
      ],
      "extensions": {
        "website": "https://www.fuzzy.one/"
      }
    },
    {
      "chainId": 101,
      "address": "6TCbtxs6eYfMKVF9ppTNvbUemW2YnpFig6z1jSqgM16e",
      "symbol": "STRANGE",
      "name": "STRANGE",
      "decimals": 0,
      "logoURI": "https://raw.githubusercontent.com/solana-labs/token-list/main/assets/mainnet/6TCbtxs6eYfMKVF9ppTNvbUemW2YnpFig6z1jSqgM16e/logo.png",
      "tags": [
        "utility-token"
      ],
      "extensions": {
        "website": "https://safepluto.tech"
      }
    },
    {
      "chainId": 101,
      "address": "BYNHheaKFX2WRGQTpMZNsM6vAyJXvkeMoMcixKfVKxY9",
      "symbol": "PLUTES",
      "name": "Plutonium",
      "decimals": 0,
      "logoURI": "https://raw.githubusercontent.com/solana-labs/token-list/main/assets/mainnet/BYNHheaKFX2WRGQTpMZNsM6vAyJXvkeMoMcixKfVKxY9/logo.png",
      "tags": [
        "utility-token"
      ],
      "extensions": {
        "website": "https://safepluto.tech"
      }
    },
    {
      "chainId": 101,
      "address": "8upjSpvjcdpuzhfR1zriwg5NXkwDruejqNE9WNbPRtyA",
      "symbol": "GRAPE",
      "name": "Grape",
      "decimals": 6,
      "logoURI": "https://raw.githubusercontent.com/solana-labs/token-list/main/assets/mainnet/8upjSpvjcdpuzhfR1zriwg5NXkwDruejqNE9WNbPRtyA/logo.svg",
      "tags": [],
      "extensions": {
        "website": "https://www.unlimitedgrapes.com/"
      }
    },
    {
      "chainId": 101,
      "address": "7xzovRepzLvXbbpVZLYKzEBhCNgStEv1xpDqf1rMFFKX",
      "symbol": "KERMIT",
      "name": "Kermit",
      "decimals": 8,
      "logoURI": "https://raw.githubusercontent.com/solana-labs/token-list/main/assets/mainnet/7xzovRepzLvXbbpVZLYKzEBhCNgStEv1xpDqf1rMFFKX/logo.png",
      "tags": [
        "utility-token"
      ],
      "extensions": {
        "website": "https://www.kermitfinance.com",
        "twitter": "https://twitter.com/KermitFinance"
      }
    },
    {
      "chainId": 101,
      "address": "3VhB8EAL8dZ457SiksLPpMUR1pyACpbNh5rTjQUEVCcH",
      "symbol": "TUTL",
      "name": "TurtleTraders",
      "decimals": 8,
      "logoURI": "https://raw.githubusercontent.com/solana-labs/token-list/main/assets/mainnet/3VhB8EAL8dZ457SiksLPpMUR1pyACpbNh5rTjQUEVCcH/logo.png",
      "tags": [
        "social-token",
        "Turtles"
      ],
      "extensions": {
        "twitter": "https://twitter.com/Turtletraders1"
      }
    },
    {
      "chainId": 101,
      "address": "8tbAqS4dFNEeC6YGWpNnusc3JcxoFLMiiLPyHctgGYFe",
      "symbol": "PIPANA",
      "name": "Pipana",
      "decimals": 10,
      "logoURI": "https://raw.githubusercontent.com/solana-labs/token-list/main/assets/mainnet/8tbAqS4dFNEeC6YGWpNnusc3JcxoFLMiiLPyHctgGYFe/logo.png",
      "tags": [],
      "extensions": {
        "website": "https://pip.monster",
        "twitter": "https://twitter.com/itspipana"
      }
    },
    {
      "chainId": 101,
      "address": "8s9FCz99Wcr3dHpiauFRi6bLXzshXfcGTfgQE7UEopVx",
      "symbol": "CKC",
      "name": "ChikinCoin",
      "decimals": 6,
      "logoURI": "https://raw.githubusercontent.com/solana-labs/token-list/main/assets/mainnet/8s9FCz99Wcr3dHpiauFRi6bLXzshXfcGTfgQE7UEopVx/logo.svg",
      "tags": [],
      "extensions": {
        "website": "https://www.chikin.run",
        "twitter": "https://twitter.com/ChikinDev"
      }
    },
    {
      "chainId": 101,
      "address": "ATxXyewb1cXThrQFmwHUy4dtPTErfsuqkg7JcUXgLgqo",
      "symbol": "SPW",
      "name": "SpiderSwap",
      "decimals": 8,
      "logoURI": "https://raw.githubusercontent.com/solana-labs/token-list/main/assets/mainnet/ATxXyewb1cXThrQFmwHUy4dtPTErfsuqkg7JcUXgLgqo/logo.png",
      "tags": [],
      "extensions": {
        "website": "https://www.spiderswap.org",
        "twitter": "https://twitter.com/Spider_swap"
      }
    },
    {
      "chainId": 101,
      "address": "BrwgXmUtNd32dTKdP5teie68EmBnjGq8Wp3MukHehUBY",
      "symbol": "GSTONKS",
      "name": "Gamestonks",
      "decimals": 6,
      "logoURI": "https://raw.githubusercontent.com/solana-labs/token-list/main/assets/mainnet/BrwgXmUtNd32dTKdP5teie68EmBnjGq8Wp3MukHehUBY/logo.png",
      "tags": [],
      "extensions": {
        "website": "https://www.game-stonks.com/"
      }
    },
    {
      "chainId": 101,
      "address": "HAgX1HSfok8DohiNCS54FnC2UJkDSrRVnT38W3iWFwc8",
      "symbol": "MEOW",
      "name": "SOL-CATS",
      "decimals": 9,
      "logoURI": "https://raw.githubusercontent.com/solana-labs/token-list/main/assets/mainnet/HAgX1HSfok8DohiNCS54FnC2UJkDSrRVnT38W3iWFwc8/logo.png",
      "tags": [],
      "extensions": {
        "website": "https://www.solcats.xyz",
        "twitter": "https://twitter.com/solcat777"
      }
    },
    {
      "chainId": 101,
      "address": "Gro98oTmXxCVX8HKr3q2tMnP5ztoC77q6KehFDnAB983",
      "symbol": "SOLMO",
      "name": "SolMoon",
      "decimals": 4,
      "logoURI": "https://raw.githubusercontent.com/solana-labs/token-list/main/assets/mainnet/Gro98oTmXxCVX8HKr3q2tMnP5ztoC77q6KehFDnAB983/logo.png",
      "tags": [],
      "extensions": {
        "website": "https://www.solmoon.co",
        "twitter": "https://twitter.com/solmoonfinance"
      }
    },
    {
      "chainId": 101,
      "address": "2wBXHm4oxmed7ZoDkPL4DU8BuRfMYkubVu8T4N38vXdb",
      "symbol": "MSC",
      "name": "MasterCoin",
      "decimals": 9,
      "logoURI": "https://raw.githubusercontent.com/solana-labs/token-list/main/assets/mainnet/2wBXHm4oxmed7ZoDkPL4DU8BuRfMYkubVu8T4N38vXdb/logo.png",
      "tags": [],
      "extensions": {
        "website": "https://mastercoin.site",
        "twitter": "https://twitter.com/MasterCoin_",
        "discord": "https://t.co/CXZN9Ncd6Q?amp=1",
        "medium": "https://medium.com/@mastercoin-eu"
      }
    },
    {
      "chainId": 101,
      "address": "8b9mQo6ZU2rwZQgSFqGNQvXzrUSHDTRpKSKi9XXdGmqN",
      "symbol": "CHANGPENGUIN",
      "name": "CHANGPENGUIN",
      "decimals": 6,
      "logoURI": "https://raw.githubusercontent.com/solana-labs/token-list/main/assets/mainnet/8b9mQo6ZU2rwZQgSFqGNQvXzrUSHDTRpKSKi9XXdGmqN/logo.png",
      "tags": [],
      "extensions": {
        "website": "https://artbomb.xyz"
      }
    },
    {
      "chainId": 101,
      "address": "3KnVxWhoYdc9UwDr5WMVkZp2LpF7gnojg7We7MUd6ixQ",
      "symbol": "WOLFE",
      "name": "Wolfecoin",
      "decimals": 9,
      "logoURI": "https://raw.githubusercontent.com/solana-labs/token-list/main/assets/mainnet/3KnVxWhoYdc9UwDr5WMVkZp2LpF7gnojg7We7MUd6ixQ/logo.png",
      "tags": [],
      "extensions": {
        "website": "https://www.wolfecoin.online/"
      }
    },
    {
      "chainId": 101,
      "address": "BxHJqGtC629c55swCqWXFGA2rRF1igbbTmh22H8ePUWG",
      "symbol": "PGNT",
      "name": "PigeonSol Token",
      "decimals": 4,
      "logoURI": "https://raw.githubusercontent.com/solana-labs/token-list/main/assets/mainnet/BxHJqGtC629c55swCqWXFGA2rRF1igbbTmh22H8ePUWG/logo.png",
      "tags": [],
      "extensions": {
        "website": "https://pigeonsol.xyz",
        "twitter": "https://twitter.com/PigeonSol"
      }
    },
    {
      "chainId": 101,
      "address": "51tMb3zBKDiQhNwGqpgwbavaGH54mk8fXFzxTc1xnasg",
      "symbol": "APEX",
      "name": "APEX",
      "decimals": 9,
      "logoURI": "https://raw.githubusercontent.com/solana-labs/token-list/main/assets/mainnet/51tMb3zBKDiQhNwGqpgwbavaGH54mk8fXFzxTc1xnasg/logo.png",
      "tags": [],
      "extensions": {
        "website": "https://apexit.finance/",
        "twitter": "https://twitter.com/apeXit_finance",
        "discord": "https://discord.gg/aASQy2dWsN",
        "tggroup": "https://t.me/apexit_finance"
      }
    },
    {
      "chainId": 101,
      "address": "4NPzwMK2gfgQ6rTv8x4EE1ZvKW6MYyYTSrAZCx7zxyaX",
      "symbol": "KLB",
      "name": "Black Label",
      "decimals": 0,
      "logoURI": "https://raw.githubusercontent.com/solana-labs/token-list/main/assets/mainnet/4NPzwMK2gfgQ6rTv8x4EE1ZvKW6MYyYTSrAZCx7zxyaX/logo.svg",
      "tags": [],
      "extensions": {
        "website": "https://klbtoken.com",
        "twitter": "https://twitter.com/klbtoken",
        "serumV3Usdc": "AVC5hkVjWqRzD9RXXwjcNiVAAR2rUvDGwhqoCd2TQNY8"
      }
    },
    {
      "chainId": 101,
      "address": "5v6tZ1SiAi7G8Qg4rBF1ZdAn4cn6aeQtefewMr1NLy61",
      "symbol": "SOLD",
      "name": "Solanax",
      "decimals": 9,
      "logoURI": "https://raw.githubusercontent.com/solana-labs/token-list/main/assets/mainnet/5v6tZ1SiAi7G8Qg4rBF1ZdAn4cn6aeQtefewMr1NLy61/logo.png",
      "tags": [],
      "extensions": {
        "website": "https://solanax.org",
        "twitter": "https://twitter.com/Solanaxorg",
        "telegram": "https://t.me/solanaxcommunity"
      }
    },
    {
      "chainId": 101,
      "address": "3RSafdgu7P2smSGHJvSGQ6kZVkcErZXfZTtynJYboyAu",
      "symbol": "SINE",
      "name": "SINE",
      "decimals": 4,
      "logoURI": "https://raw.githubusercontent.com/solana-labs/token-list/main/assets/mainnet/3RSafdgu7P2smSGHJvSGQ6kZVkcErZXfZTtynJYboyAu/logo.svg",
      "tags": [
        "security-token",
        "utility-token"
      ],
      "extensions": {
        "website": "https://solainetwork.com/",
        "twitter": "https://twitter.com/SolAiNetwork"
      }
    },
    {
      "chainId": 101,
      "address": "guppyrZyEX9iTPSu92pi8T71Zka7xd6PrsTJrXRW6u1",
      "symbol": "GUPPY",
      "name": "Orca Guppy Collectible",
      "decimals": 0,
      "logoURI": "https://raw.githubusercontent.com/solana-labs/token-list/main/assets/mainnet/guppyrZyEX9iTPSu92pi8T71Zka7xd6PrsTJrXRW6u1/logo.png",
      "tags": [
        "nft"
      ],
      "extensions": {
        "website": "https://www.orca.so",
        "twitter": "https://twitter.com/orca_so"
      }
    },
    {
      "chainId": 101,
      "address": "whaLeHav12EhGK19u6kKbLRwC9E1EATGnm6MWbBCcUW",
      "symbol": "WHALE",
      "name": "Orca Whale Collectible",
      "decimals": 0,
      "logoURI": "https://raw.githubusercontent.com/solana-labs/token-list/main/assets/mainnet/whaLeHav12EhGK19u6kKbLRwC9E1EATGnm6MWbBCcUW/logo.png",
      "tags": [
        "nft"
      ],
      "extensions": {
        "website": "https://www.orca.so",
        "twitter": "https://twitter.com/orca_so"
      }
    },
    {
      "chainId": 101,
      "address": "kLwhLkZRt6CadPHRBsgfhRCKXX426WMBnhoGozTduvk",
      "symbol": "KILLER-WHALE",
      "name": "Orca Killer Whale Collectible",
      "decimals": 0,
      "logoURI": "https://raw.githubusercontent.com/solana-labs/token-list/main/assets/mainnet/kLwhLkZRt6CadPHRBsgfhRCKXX426WMBnhoGozTduvk/logo.png",
      "tags": [
        "nft"
      ],
      "extensions": {
        "website": "https://www.orca.so",
        "twitter": "https://twitter.com/orca_so"
      }
    },
    {
      "chainId": 101,
      "address": "star2pH7rVWscs743JGdCAL8Lc9nyJeqx7YQXkGUnWf",
      "symbol": "STARFISH",
      "name": "Orca Starfish Collectible",
      "decimals": 6,
      "logoURI": "https://raw.githubusercontent.com/solana-labs/token-list/main/assets/mainnet/star2pH7rVWscs743JGdCAL8Lc9nyJeqx7YQXkGUnWf/logo.png",
      "tags": [
        "nft"
      ],
      "extensions": {
        "website": "https://www.orca.so",
        "twitter": "https://twitter.com/orca_so"
      }
    },
    {
      "chainId": 101,
      "address": "cLownTTaiiQMoyMmFjfmSGowi8HyNhCtTLFcrNKnqX6",
      "symbol": "CLOWNFISH",
      "name": "Orca Clownfish Collectible",
      "decimals": 0,
      "logoURI": "https://raw.githubusercontent.com/solana-labs/token-list/main/assets/mainnet/cLownTTaiiQMoyMmFjfmSGowi8HyNhCtTLFcrNKnqX6/logo.png",
      "tags": [
        "nft"
      ],
      "extensions": {
        "website": "https://www.orca.so",
        "twitter": "https://twitter.com/orca_so"
      }
    },
    {
      "chainId": 101,
      "address": "ECFcUGwHHMaZynAQpqRHkYeTBnS5GnPWZywM8aggcs3A",
      "symbol": "SOL/USDC",
      "name": "Orca SOL/USDC LP Token",
      "decimals": 9,
      "logoURI": "https://raw.githubusercontent.com/solana-labs/token-list/main/assets/mainnet/ECFcUGwHHMaZynAQpqRHkYeTBnS5GnPWZywM8aggcs3A/logo.png",
      "tags": [
        "lp-token"
      ],
      "extensions": {
        "website": "https://www.orca.so",
        "twitter": "https://twitter.com/orca_so"
      }
    },
    {
      "chainId": 101,
      "address": "3H5XKkE9uVvxsdrFeN4BLLGCmohiQN6aZJVVcJiXQ4WC",
      "symbol": "USDC/USDT",
      "name": "Orca USDC/USDT LP Token",
      "decimals": 9,
      "logoURI": "https://raw.githubusercontent.com/solana-labs/token-list/main/assets/mainnet/3H5XKkE9uVvxsdrFeN4BLLGCmohiQN6aZJVVcJiXQ4WC/logo.png",
      "tags": [
        "lp-token"
      ],
      "extensions": {
        "website": "https://www.orca.so",
        "twitter": "https://twitter.com/orca_so"
      }
    },
    {
      "chainId": 101,
      "address": "8qNqTaKKbdZuzQPWWXy5wNVkJh54ex8zvvnEnTFkrKMP",
      "symbol": "USDC/USDT-SRM",
      "name": "Orca USDC/USDT-SRM LP Token",
      "decimals": 9,
      "logoURI": "https://raw.githubusercontent.com/solana-labs/token-list/main/assets/mainnet/8qNqTaKKbdZuzQPWWXy5wNVkJh54ex8zvvnEnTFkrKMP/logo.png",
      "tags": [
        "lp-token"
      ],
      "extensions": {
        "website": "https://www.orca.so",
        "twitter": "https://twitter.com/orca_so"
      }
    },
    {
      "chainId": 101,
      "address": "7TYb32qkwYosUQfUspU45cou7Bb3nefJocVMFX2mEGTT",
      "symbol": "ETH/USDC",
      "name": "Orca ETH/USDC LP Token",
      "decimals": 9,
      "logoURI": "https://raw.githubusercontent.com/solana-labs/token-list/main/assets/mainnet/7TYb32qkwYosUQfUspU45cou7Bb3nefJocVMFX2mEGTT/logo.png",
      "tags": [
        "lp-token"
      ],
      "extensions": {
        "website": "https://www.orca.so",
        "twitter": "https://twitter.com/orca_so"
      }
    },
    {
      "chainId": 101,
      "address": "EhBAmhkgEsMa8McFB5bpqZaRpZvGBBJ4jN59T5xToPdG",
      "symbol": "ETH/USDT-SRM",
      "name": "Orca ETH/USDT-SRM LP Token",
      "decimals": 9,
      "logoURI": "https://raw.githubusercontent.com/solana-labs/token-list/main/assets/mainnet/EhBAmhkgEsMa8McFB5bpqZaRpZvGBBJ4jN59T5xToPdG/logo.png",
      "tags": [
        "lp-token"
      ],
      "extensions": {
        "website": "https://www.orca.so",
        "twitter": "https://twitter.com/orca_so"
      }
    },
    {
      "chainId": 101,
      "address": "8pFwdcuXM7pvHdEGHLZbUR8nNsjj133iUXWG6CgdRHk2",
      "symbol": "BTC/ETH",
      "name": "Orca BTC/ETH LP Token",
      "decimals": 9,
      "logoURI": "https://raw.githubusercontent.com/solana-labs/token-list/main/assets/mainnet/8pFwdcuXM7pvHdEGHLZbUR8nNsjj133iUXWG6CgdRHk2/logo.png",
      "tags": [
        "lp-token"
      ],
      "extensions": {
        "website": "https://www.orca.so",
        "twitter": "https://twitter.com/orca_so"
      }
    },
    {
      "chainId": 101,
      "address": "7bb88DAnQY7LSoWEuqezCcbk4vutQbuRqgJMqpX8h6dL",
      "symbol": "ETH/SOL",
      "name": "Orca ETH/SOL LP Token",
      "decimals": 9,
      "logoURI": "https://raw.githubusercontent.com/solana-labs/token-list/main/assets/mainnet/7bb88DAnQY7LSoWEuqezCcbk4vutQbuRqgJMqpX8h6dL/logo.png",
      "tags": [
        "lp-token"
      ],
      "extensions": {
        "website": "https://www.orca.so",
        "twitter": "https://twitter.com/orca_so"
      }
    },
    {
      "chainId": 101,
      "address": "GWEmABT4rD3sGhyghv9rKbfdiaFe5uMHeJqr6hhu3XvA",
      "symbol": "RAY/SOL",
      "name": "Orca RAY/SOL LP Token",
      "decimals": 9,
      "logoURI": "https://raw.githubusercontent.com/solana-labs/token-list/main/assets/mainnet/GWEmABT4rD3sGhyghv9rKbfdiaFe5uMHeJqr6hhu3XvA/logo.png",
      "tags": [
        "lp-token"
      ],
      "extensions": {
        "website": "https://www.orca.so",
        "twitter": "https://twitter.com/orca_so"
      }
    },
    {
      "chainId": 101,
      "address": "BmZNYGt7aApGTUUxAQUYsW64cMbb6P7uniokCWaptj4D",
      "symbol": "SOL/USDT",
      "name": "Orca SOL/USDT LP Token",
      "decimals": 9,
      "logoURI": "https://raw.githubusercontent.com/solana-labs/token-list/main/assets/mainnet/BmZNYGt7aApGTUUxAQUYsW64cMbb6P7uniokCWaptj4D/logo.png",
      "tags": [
        "lp-token"
      ],
      "extensions": {
        "website": "https://www.orca.so",
        "twitter": "https://twitter.com/orca_so"
      }
    },
    {
      "chainId": 101,
      "address": "E4cthfUFaDd4x5t1vbeBNBHm7isqhM8kapthPzPJz1M2",
      "symbol": "SOL/USDT-SRM",
      "name": "Orca SOL/USDT-SRM LP Token",
      "decimals": 9,
      "logoURI": "https://raw.githubusercontent.com/solana-labs/token-list/main/assets/mainnet/E4cthfUFaDd4x5t1vbeBNBHm7isqhM8kapthPzPJz1M2/logo.png",
      "tags": [
        "lp-token"
      ],
      "extensions": {
        "website": "https://www.orca.so",
        "twitter": "https://twitter.com/orca_so"
      }
    },
    {
      "chainId": 101,
      "address": "6ojPekCSQimAjDjaMApLvh3jF6wnZeNEVRVVoGNzEXvV",
      "symbol": "SOL/SRM",
      "name": "Orca SOL/SRM LP Token",
      "decimals": 9,
      "logoURI": "https://raw.githubusercontent.com/solana-labs/token-list/main/assets/mainnet/6ojPekCSQimAjDjaMApLvh3jF6wnZeNEVRVVoGNzEXvV/logo.png",
      "tags": [
        "lp-token"
      ],
      "extensions": {
        "website": "https://www.orca.so",
        "twitter": "https://twitter.com/orca_so"
      }
    },
    {
      "chainId": 101,
      "address": "YJRknE9oPhUMtq1VvhjVzG5WnRsjQtLsWg3nbaAwCQ5",
      "symbol": "FTT/SOL",
      "name": "Orca FTT/SOL LP Token",
      "decimals": 9,
      "logoURI": "https://raw.githubusercontent.com/solana-labs/token-list/main/assets/mainnet/YJRknE9oPhUMtq1VvhjVzG5WnRsjQtLsWg3nbaAwCQ5/logo.png",
      "tags": [
        "lp-token"
      ],
      "extensions": {
        "website": "https://www.orca.so",
        "twitter": "https://twitter.com/orca_so"
      }
    },
    {
      "chainId": 101,
      "address": "C9PKvetJPrrPD53PR2aR8NYtVZzucCRkHYzcFXbZXEqu",
      "symbol": "KIN/SOL",
      "name": "Orca KIN/SOL LP Token",
      "decimals": 9,
      "logoURI": "https://raw.githubusercontent.com/solana-labs/token-list/main/assets/mainnet/C9PKvetJPrrPD53PR2aR8NYtVZzucCRkHYzcFXbZXEqu/logo.png",
      "tags": [
        "lp-token"
      ],
      "extensions": {
        "website": "https://www.orca.so",
        "twitter": "https://twitter.com/orca_so"
      }
    },
    {
      "chainId": 101,
      "address": "6SfhBAmuaGf9p3WAxeHJYCWMABnYUMrdzNdK5Stvvj4k",
      "symbol": "ROPE/SOL",
      "name": "Orca ROPE/SOL LP Token",
      "decimals": 9,
      "logoURI": "https://raw.githubusercontent.com/solana-labs/token-list/main/assets/mainnet/6SfhBAmuaGf9p3WAxeHJYCWMABnYUMrdzNdK5Stvvj4k/logo.png",
      "tags": [
        "lp-token"
      ],
      "extensions": {
        "website": "https://www.orca.so",
        "twitter": "https://twitter.com/orca_so"
      }
    },
    {
      "chainId": 101,
      "address": "9r1n79TmerAgQJboUT8QvrChX3buZBfuSrBTtYM1cW4h",
      "symbol": "SOL/STEP",
      "name": "Orca SOL/STEP LP Token",
      "decimals": 9,
      "logoURI": "https://raw.githubusercontent.com/solana-labs/token-list/main/assets/mainnet/9r1n79TmerAgQJboUT8QvrChX3buZBfuSrBTtYM1cW4h/logo.png",
      "tags": [
        "lp-token"
      ],
      "extensions": {
        "website": "https://www.orca.so",
        "twitter": "https://twitter.com/orca_so"
      }
    },
    {
      "chainId": 101,
      "address": "ELLELFtgvWBgLkdY9EFx4Vb3SLNj4DJEhzZLWy1wCh4Y",
      "symbol": "OXY/SOL",
      "name": "Orca OXY/SOL LP Token",
      "decimals": 9,
      "logoURI": "https://raw.githubusercontent.com/solana-labs/token-list/main/assets/mainnet/ELLELFtgvWBgLkdY9EFx4Vb3SLNj4DJEhzZLWy1wCh4Y/logo.png",
      "tags": [
        "lp-token"
      ],
      "extensions": {
        "website": "https://www.orca.so",
        "twitter": "https://twitter.com/orca_so"
      }
    },
    {
      "chainId": 101,
      "address": "BXM9ph4AuhCUzf94HQu5FnfeVThKj5oyrnb1krY1zax5",
      "symbol": "MER/SOL",
      "name": "Orca MER/SOL LP Token",
      "decimals": 9,
      "logoURI": "https://raw.githubusercontent.com/solana-labs/token-list/main/assets/mainnet/BXM9ph4AuhCUzf94HQu5FnfeVThKj5oyrnb1krY1zax5/logo.png",
      "tags": [
        "lp-token"
      ],
      "extensions": {
        "website": "https://www.orca.so",
        "twitter": "https://twitter.com/orca_so"
      }
    },
    {
      "chainId": 101,
      "address": "FJ9Q9ojA7vdf5rFbcTc6dd7D3nLpwSxdtFSE8cwfuvqt",
      "symbol": "FIDA/SOL",
      "name": "Orca FIDA/SOL LP Token",
      "decimals": 9,
      "logoURI": "https://raw.githubusercontent.com/solana-labs/token-list/main/assets/mainnet/FJ9Q9ojA7vdf5rFbcTc6dd7D3nLpwSxdtFSE8cwfuvqt/logo.png",
      "tags": [
        "lp-token"
      ],
      "extensions": {
        "website": "https://www.orca.so",
        "twitter": "https://twitter.com/orca_so"
      }
    },
    {
      "chainId": 101,
      "address": "EHkfnhKLLTUqo1xMZLxhM9EusEgpN6RXPpZsGpUsewaa",
      "symbol": "MAPS/SOL",
      "name": "Orca MAPS/SOL LP Token",
      "decimals": 9,
      "logoURI": "https://raw.githubusercontent.com/solana-labs/token-list/main/assets/mainnet/EHkfnhKLLTUqo1xMZLxhM9EusEgpN6RXPpZsGpUsewaa/logo.png",
      "tags": [
        "lp-token"
      ],
      "extensions": {
        "website": "https://www.orca.so",
        "twitter": "https://twitter.com/orca_so"
      }
    },
    {
      "chainId": 101,
      "address": "9rguDaKqTrVjaDXafq6E7rKGn7NPHomkdb8RKpjKCDm2",
      "symbol": "SAMO/SOL",
      "name": "Orca SAMO/SOL LP Token",
      "decimals": 9,
      "logoURI": "https://raw.githubusercontent.com/solana-labs/token-list/main/assets/mainnet/9rguDaKqTrVjaDXafq6E7rKGn7NPHomkdb8RKpjKCDm2/logo.png",
      "tags": [
        "lp-token"
      ],
      "extensions": {
        "website": "https://www.orca.so",
        "twitter": "https://twitter.com/orca_so"
      }
    },
    {
      "chainId": 101,
      "address": "2697FyJ4vD9zwAVPr33fdVPDv54pyZZiBv9S2AoKMyQf",
      "symbol": "COPE/SOL",
      "name": "Orca COPE/SOL LP Token",
      "decimals": 9,
      "logoURI": "https://raw.githubusercontent.com/solana-labs/token-list/main/assets/mainnet/2697FyJ4vD9zwAVPr33fdVPDv54pyZZiBv9S2AoKMyQf/logo.png",
      "tags": [
        "lp-token"
      ],
      "extensions": {
        "website": "https://www.orca.so",
        "twitter": "https://twitter.com/orca_so"
      }
    },
    {
      "chainId": 101,
      "address": "HEhMLvpSdPviukafKwVN8BnBUTamirptsQ6Wxo5Cyv8s",
      "symbol": "FTR",
      "name": "Future",
      "decimals": 9,
      "logoURI": "https://raw.githubusercontent.com/solana-labs/token-list/main/assets/mainnet/HEhMLvpSdPviukafKwVN8BnBUTamirptsQ6Wxo5Cyv8s/logo.png",
      "tags": [],
      "extensions": {
        "website": "https://future-ftr.io",
        "twitter": "https://twitter.com/ftr_finance"
      }
    },
    {
      "chainId": 101,
      "address": "6oJ8Mp1VnKxN5MvGf9LfpeaRvTv8N1xFbvtdEbLLWUDT",
      "symbol": "ESC",
      "name": "ESCoin",
      "decimals": 9,
      "logoURI": "https://raw.githubusercontent.com/solana-labs/token-list/main/assets/mainnet/6oJ8Mp1VnKxN5MvGf9LfpeaRvTv8N1xFbvtdEbLLWUDT/logo.png",
      "tags": [],
      "extensions": {
        "website": "https://escoin.company/",
        "twitter": "https://twitter.com/coin_esc"
      }
    },
    {
      "chainId": 101,
      "address": "Da1jboBKU3rqXUqPL3L3BxJ8e67ogVgVKcqy4rWsS7LC",
      "symbol": "UBE",
      "name": "UBE Token",
      "decimals": 10,
      "logoURI": "https://raw.githubusercontent.com/solana-labs/token-list/main/assets/mainnet/Da1jboBKU3rqXUqPL3L3BxJ8e67ogVgVKcqy4rWsS7LC/logo.png",
      "tags": [],
      "extensions": {
        "website": "https://www.ubetoken.com",
        "twitter": "https://twitter.com/ube_token"
      }
    },
    {
      "chainId": 101,
      "address": "CDJWUqTcYTVAKXAVXoQZFes5JUFc7owSeq7eMQcDSbo5",
      "symbol": "renBTC",
      "name": "renBTC",
      "decimals": 8,
      "logoURI": "https://raw.githubusercontent.com/solana-labs/token-list/main/assets/mainnet/CDJWUqTcYTVAKXAVXoQZFes5JUFc7owSeq7eMQcDSbo5/logo.png",
      "tags": [],
      "extensions": {
        "coingeckoId": "renbtc",
        "website": "https://renproject.io/"
      }
    },
    {
      "chainId": 101,
      "address": "G1a6jxYz3m8DVyMqYnuV7s86wD4fvuXYneWSpLJkmsXj",
      "symbol": "renBCH",
      "name": "renBCH",
      "decimals": 8,
      "logoURI": "https://raw.githubusercontent.com/solana-labs/token-list/main/assets/mainnet/G1a6jxYz3m8DVyMqYnuV7s86wD4fvuXYneWSpLJkmsXj/logo.png",
      "tags": [],
      "extensions": {
        "coingeckoId": "renbch",
        "website": "https://renproject.io/"
      }
    },
    {
      "chainId": 101,
      "address": "FKJvvVJ242tX7zFtzTmzqoA631LqHh4CdgcN8dcfFSju",
      "symbol": "renDGB",
      "name": "renDGB",
      "decimals": 8,
      "logoURI": "https://raw.githubusercontent.com/solana-labs/token-list/main/assets/mainnet/FKJvvVJ242tX7zFtzTmzqoA631LqHh4CdgcN8dcfFSju/logo.png",
      "tags": [],
      "extensions": {
        "website": "https://renproject.io/"
      }
    },
    {
      "chainId": 101,
      "address": "ArUkYE2XDKzqy77PRRGjo4wREWwqk6RXTfM9NeqzPvjU",
      "symbol": "renDOGE",
      "name": "renDOGE",
      "decimals": 8,
      "logoURI": "https://raw.githubusercontent.com/solana-labs/token-list/main/assets/mainnet/ArUkYE2XDKzqy77PRRGjo4wREWwqk6RXTfM9NeqzPvjU/logo.png",
      "tags": [],
      "extensions": {
        "coingeckoId": "rendoge",
        "website": "https://renproject.io/"
      }
    },
    {
      "chainId": 101,
      "address": "8wv2KAykQstNAj2oW6AHANGBiFKVFhvMiyyzzjhkmGvE",
      "symbol": "renLUNA",
      "name": "renLUNA",
      "decimals": 6,
      "logoURI": "https://raw.githubusercontent.com/solana-labs/token-list/main/assets/mainnet/8wv2KAykQstNAj2oW6AHANGBiFKVFhvMiyyzzjhkmGvE/logo.png",
      "tags": [],
      "extensions": {
        "website": "https://renproject.io/"
      }
    },
    {
      "chainId": 101,
      "address": "E99CQ2gFMmbiyK2bwiaFNWUUmwz4r8k2CVEFxwuvQ7ue",
      "symbol": "renZEC",
      "name": "renZEC",
      "decimals": 8,
      "logoURI": "https://raw.githubusercontent.com/solana-labs/token-list/main/assets/mainnet/E99CQ2gFMmbiyK2bwiaFNWUUmwz4r8k2CVEFxwuvQ7ue/logo.png",
      "tags": [],
      "extensions": {
        "coingeckoId": "renzec",
        "website": "https://renproject.io/"
      }
    },
    {
      "chainId": 101,
      "address": "GkXP719hnhLtizWHcQyGVYajuJqVsJJ6fyeUob9BPCFC",
      "symbol": "KROWZ",
      "name": "Mike Krow's Official Best Friend Super Kawaii Kasu Token",
      "decimals": 8,
      "logoURI": "https://raw.githubusercontent.com/solana-labs/token-list/main/assets/mainnet/GkXP719hnhLtizWHcQyGVYajuJqVsJJ6fyeUob9BPCFC/logo.png",
      "tags": [
        "social-token",
        "krowz"
      ],
      "extensions": {
        "website": "https://mikekrow.com/",
        "twitter": "https://twitter.com/space_asylum"
      }
    },
    {
      "chainId": 101,
      "address": "6kwTqmdQkJd8qRr9RjSnUX9XJ24RmJRSrU1rsragP97Y",
      "symbol": "SAIL",
      "name": "SAIL",
      "decimals": 6,
      "logoURI": "https://raw.githubusercontent.com/solana-labs/token-list/main/assets/mainnet/6kwTqmdQkJd8qRr9RjSnUX9XJ24RmJRSrU1rsragP97Y/logo.png",
      "tags": [
        "utility-token"
      ],
      "extensions": {
        "website": "https://www.solanasail.com",
        "coingeckoId": "sail",
        "twitter": "https://twitter.com/SolanaSail"
      }
    },
    {
      "chainId": 101,
      "address": "E5ndSkaB17Dm7CsD22dvcjfrYSDLCxFcMd6z8ddCk5wp",
      "symbol": "CCAI",
      "name": "Cryptocurrencies.Ai",
      "decimals": 9,
      "logoURI": "https://raw.githubusercontent.com/solana-labs/token-list/main/assets/mainnet/E5ndSkaB17Dm7CsD22dvcjfrYSDLCxFcMd6z8ddCk5wp/logo.png",
      "tags": [],
      "extensions": {
        "website": "https://ccai.cryptocurrencies.ai",
        "twitter": "https://twitter.com/CCAI_Official",
        "serumV3Usdc": "7gZNLDbWE73ueAoHuAeFoSu7JqmorwCLpNTBXHtYSFTa"
      }
    },
    {
      "chainId": 101,
      "address": "7LmGzEgnQZTxxeCThgxsv3xe4JQmiy9hxEGBPCF66KgH",
      "symbol": "SNEK",
      "name": "Snek Coin",
      "decimals": 0,
      "logoURI": "https://raw.githubusercontent.com/solana-labs/token-list/main/assets/mainnet/7LmGzEgnQZTxxeCThgxsv3xe4JQmiy9hxEGBPCF66KgH/logo.png",
      "tags": [],
      "extensions": {
        "twitter": "https://twitter.com/snekcoin"
      }
    },
    {
      "chainId": 101,
      "address": "AhRozpV8CDLJ5z9k8CJWF4P12MVvxdnnU2y2qUhUuNS5",
      "symbol": "ARK",
      "name": "Sol.Ark",
      "decimals": 8,
      "logoURI": "https://raw.githubusercontent.com/solana-labs/token-list/main/assets/mainnet/AhRozpV8CDLJ5z9k8CJWF4P12MVvxdnnU2y2qUhUuNS5/logo.png",
      "tags": [
        "meme"
      ],
      "extensions": {
        "website": "https://www.solark.xyz/",
        "twitter": "https://twitter.com/SOLARK67275852"
      }
    },
    {
      "chainId": 101,
      "address": "ss26ybWnrhSYbGBjDT9bEwRiyAVUgiKCbgAfFkksj4R",
      "symbol": "SS2",
      "name": "POH",
      "decimals": 0,
      "logoURI": "https://raw.githubusercontent.com/solana-labs/token-list/main/assets/mainnet/ss26ybWnrhSYbGBjDT9bEwRiyAVUgiKCbgAfFkksj4R/logo.png",
      "tags": [
        "nft"
      ],
      "extensions": {
        "website": "https://www.sol-talk.com/sol-survivor",
        "twitter": "https://twitter.com/sol__survivor",
        "imageUrl": "https://www.arweave.net/fDxzEtzfu9IjFDh0ID-rOGaGw__F6-OD2ADoa23sayo?ext=gif",
        "animationUrl": "https://vww4cphi4lv3ldd4dtidi4njkbilvngmvuaofo3rv2oa3ozepeea.arweave.net/ra3BPOji67WMfBzQNHGpUFC6tMytAOK7ca6cDbskeQg?ext=glb",
        "description": "Sensing a disturbance in the timeline, the tournament organizers send Poh back in time to the beginning of the tournament. He is tasked with finding the origin of the disturbance and restoring the original timeline. Special:'Out of Order'"
      }
    },
    {
      "chainId": 101,
      "address": "6dGR9kAt499jzsojDHCvDArKxpTarNbhdSkiS7jeMAib",
      "symbol": "AKI",
      "name": "AKIHIGE Token",
      "decimals": 6,
      "logoURI": "https://raw.githubusercontent.com/solana-labs/token-list/main/assets/mainnet/6dGR9kAt499jzsojDHCvDArKxpTarNbhdSkiS7jeMAib/logo.png",
      "tags": [
        "aki"
      ]
    },
    {
      "chainId": 101,
      "address": "SCYfrGCw8aDiqdgcpdGjV6jp4UVVQLuphxTDLNWu36f",
      "symbol": "SCY",
      "name": "Synchrony",
      "decimals": 9,
      "logoURI": "https://raw.githubusercontent.com/solana-labs/token-list/main/assets/mainnet/SCYfrGCw8aDiqdgcpdGjV6jp4UVVQLuphxTDLNWu36f/logo.png",
      "tags": [],
      "extensions": {
        "website": "https://synchrony.fi",
        "twitter": "https://twitter.com/SynchronyFi"
      }
    },
    {
      "chainId": 101,
      "address": "BKMWPkPS8jXw59ezYwK2ueNTZRF4m8MYHDjh9HwUmkQ7",
      "symbol": "SDC",
      "name": "SandDollarClassic",
      "decimals": 9,
      "logoURI": "https://raw.githubusercontent.com/solana-labs/token-list/main/assets/mainnet/BKMWPkPS8jXw59ezYwK2ueNTZRF4m8MYHDjh9HwUmkQ7/logo.png",
      "tags": [
        "utility-token"
      ],
      "extensions": {
        "website": "https://sanddollar.bs",
        "twitter": "https://twitter.com/SandDollar_BS"
      }
    },
    {
      "chainId": 101,
      "address": "Bx4ykEMurwPQBAFNvthGj73fMBVTvHa8e9cbAyaK4ZSh",
      "symbol": "TOX",
      "name": "trollbox",
      "decimals": 9,
      "logoURI": "https://raw.githubusercontent.com/solana-labs/token-list/main/assets/mainnet/Bx4ykEMurwPQBAFNvthGj73fMBVTvHa8e9cbAyaK4ZSh/logo.png",
      "tags": [
        "utility-token"
      ],
      "extensions": {
        "website": "https://trollbox.io",
        "twitter": "https://twitter.com/trollboxio"
      }
    },
    {
      "chainId": 101,
      "address": "3aEb4KJTWxaqKBXADw5qkAjG9K1AoLhR4CrDH6HCpGCo",
      "symbol": "SMB",
      "name": "Solana Monkey Business",
      "decimals": 9,
      "logoURI": "https://raw.githubusercontent.com/solana-labs/token-list/main/assets/mainnet/3aEb4KJTWxaqKBXADw5qkAjG9K1AoLhR4CrDH6HCpGCo/logo.png",
      "tags": [],
      "extensions": {
        "medium": "https://solanambs.medium.com/",
        "website": "https://solanamonkey.business/",
        "twitter": "https://twitter.com/SolanaMBS"
      }
    },
    {
      "chainId": 101,
      "address": "E7WqtfRHcY8YW8z65u9WmD7CfMmvtrm2qPVicSzDxLaT",
      "symbol": "PPUG",
      "name": "PizzaPugCoin",
      "decimals": 9,
      "logoURI": "https://raw.githubusercontent.com/solana-labs/token-list/main/assets/mainnet/E7WqtfRHcY8YW8z65u9WmD7CfMmvtrm2qPVicSzDxLaT/logo.png",
      "tags": [],
      "extensions": {
        "website": "https://www.pizzapugcoin.com",
        "twitter": "https://twitter.com/pizzapugcoin"
      }
    },
    {
      "chainId": 101,
      "address": "FZgL5motNWEDEa24xgfSdBDfXkB9Ru9KxfEsey9S58bb",
      "symbol": "VCC",
      "name": "VentureCapital",
      "decimals": 6,
      "logoURI": "https://raw.githubusercontent.com/solana-labs/token-list/main/assets/mainnet/FZgL5motNWEDEa24xgfSdBDfXkB9Ru9KxfEsey9S58bb/logo.svg",
      "tags": [
        "venture capital",
        "liquidator",
        "IDO",
        "incubator"
      ],
      "extensions": {
        "website": "https://www.vcc.finance/",
        "twitter": "https://twitter.com/vcc_finance"
      }
    },
    {
      "chainId": 101,
      "address": "4TGxgCSJQx2GQk9oHZ8dC5m3JNXTYZHjXumKAW3vLnNx",
      "symbol": "OXS",
      "name": "Oxbull Sol",
      "decimals": 9,
      "logoURI": "https://raw.githubusercontent.com/solana-labs/token-list/main/assets/mainnet/4TGxgCSJQx2GQk9oHZ8dC5m3JNXTYZHjXumKAW3vLnNx/logo.png",
      "tags": [
        "utility-token"
      ],
      "extensions": {
        "website": "https://www.oxbull.tech/#/home",
        "twitter": "https://twitter.com/OxBull5",
        "medium": "https://medium.com/@oxbull",
        "tgann": "https://t.me/Oxbull_tech",
        "coingeckoId": "oxbull-tech",
        "github": "https://github.com/OxBull"
      }
    },
    {
      "chainId": 101,
      "address": "EdAhkbj5nF9sRM7XN7ewuW8C9XEUMs8P7cnoQ57SYE96",
      "symbol": "FAB",
      "name": "FABRIC",
      "decimals": 9,
      "logoURI": "https://raw.githubusercontent.com/solana-labs/token-list/main/assets/mainnet/EdAhkbj5nF9sRM7XN7ewuW8C9XEUMs8P7cnoQ57SYE96/logo.png",
      "tags": [],
      "extensions": {
        "website": "https://fsynth.io/",
        "twitter": "https://twitter.com/official_fabric"
      }
    },
    {
      "chainId": 101,
      "address": "GEYrotdkRitGUK5UMv3aMttEhVAZLhRJMcG82zKYsaWB",
      "symbol": "POTATO",
      "name": "POTATO",
      "decimals": 3,
      "logoURI": "https://raw.githubusercontent.com/solana-labs/token-list/main/assets/mainnet/GEYrotdkRitGUK5UMv3aMttEhVAZLhRJMcG82zKYsaWB/logo.png",
      "tags": [],
      "extensions": {
        "website": "https://potatocoinspl.com/",
        "serumV3Usdc": "6dn7tgTHe5rZEAscMWWY3xmPGVEKVkM9s7YRV11z399z"
      }
    },
    {
      "chainId": 101,
      "address": "FmJ1fo7wK5FF6rDvQxow5Gj7A2ctLmR5orCKLZ45Q3Cq",
      "symbol": "DGEN",
      "name": "Degen Banana",
      "decimals": 6,
      "logoURI": "https://raw.githubusercontent.com/solana-labs/token-list/main/assets/mainnet/FmJ1fo7wK5FF6rDvQxow5Gj7A2ctLmR5orCKLZ45Q3Cq/logo.png",
      "tags": [],
      "extensions": {
        "website": "https://degen.finance/",
        "twitter": "https://twitter.com/degenbanana"
      }
    },
    {
      "chainId": 101,
      "address": "FciGvHj9FjgSGgCBF1b9HY814FM9D28NijDd5SJrKvPo",
      "symbol": "TGT",
      "name": "Twirl Governance Token",
      "decimals": 6,
      "logoURI": "https://raw.githubusercontent.com/solana-labs/token-list/main/assets/mainnet/FciGvHj9FjgSGgCBF1b9HY814FM9D28NijDd5SJrKvPo/logo.png",
      "tags": [],
      "extensions": {
        "website": "https://twirlfinance.com/",
        "twitter": "https://twitter.com/twirlfinance"
      }
    },
    {
      "chainId": 101,
      "address": "A9EEvcRcT7Q9XAa6NfqrqJChoc4XGDhd2mtc4xfniQkS",
      "symbol": "BILBY",
      "name": "Bilby Finance",
      "decimals": 9,
      "logoURI": "https://raw.githubusercontent.com/solana-labs/token-list/main/assets/mainnet/A9EEvcRcT7Q9XAa6NfqrqJChoc4XGDhd2mtc4xfniQkS/logo.png",
      "tags": [
        "utility-token"
      ],
      "extensions": {
        "website": "https://bilby.finance/"
      }
    },
    {
      "chainId": 101,
      "address": "8NGgmXzBzhsXz46pTC3ioSBxeE3w2EXpc741N3EQ8E6r",
      "symbol": "JOKE",
      "name": "JOKESMEMES",
      "decimals": 9,
      "logoURI": "https://raw.githubusercontent.com/solana-labs/token-list/main/assets/mainnet/8NGgmXzBzhsXz46pTC3ioSBxeE3w2EXpc741N3EQ8E6r/logo.png",
      "tags": [],
      "extensions": {
        "website": "https://jokesmemes.finance",
        "twitter": "https://twitter.com/Jokesmemes11"
      }
    },
    {
      "chainId": 101,
      "address": "Fp4gjLpTsPqBN6xDGpDHwtnuEofjyiZKxxZxzvJnjxV6",
      "symbol": "NAXAR",
      "name": "Naxar",
      "decimals": 4,
      "logoURI": "https://raw.githubusercontent.com/solana-labs/token-list/main/assets/mainnet/Fp4gjLpTsPqBN6xDGpDHwtnuEofjyiZKxxZxzvJnjxV6/logo.png",
      "tags": [],
      "extensions": {
        "website": "https://naxar.ru",
        "instagram": "https://instagram.com/naxar__",
        "telegram": "https://t.me/naxar_official"
      }
    },
    {
      "chainId": 101,
      "address": "5jqTNKonR9ZZvbmX9JHwcPSEg6deTyNKR7PxQ9ZPdd2w",
      "symbol": "JBUS",
      "name": "Jebus",
      "decimals": 0,
      "logoURI": "https://raw.githubusercontent.com/solana-labs/token-list/main/assets/mainnet/5jqTNKonR9ZZvbmX9JHwcPSEg6deTyNKR7PxQ9ZPdd2w/logo.png",
      "tags": [],
      "extensions": {
        "website": "https://jebus.live"
      }
    },
    {
      "chainId": 101,
      "address": "29UWGmi1MxJRi3izeritN8VvhZbUiX37KUVnGv46mzev",
      "symbol": "KLBx",
      "name": "Black Label X",
      "decimals": 4,
      "logoURI": "https://raw.githubusercontent.com/solana-labs/token-list/main/assets/mainnet/29UWGmi1MxJRi3izeritN8VvhZbUiX37KUVnGv46mzev/logo.svg",
      "tags": [],
      "extensions": {
        "website": "https://klbtoken.com/x"
      }
    },
    {
      "chainId": 101,
      "address": "GACHAfpmbpk4FLfZcGkT2NUmaEqMygssAknhqnn8DVHP",
      "symbol": "GACHA",
      "name": "Gachapon",
      "decimals": 9,
      "logoURI": "https://raw.githubusercontent.com/solana-labs/token-list/main/assets/mainnet/GACHAfpmbpk4FLfZcGkT2NUmaEqMygssAknhqnn8DVHP/logo.png",
      "tags": [],
      "extensions": {
        "twitter": "https://twitter.com/GACHAPON7777"
      }
    },
    {
      "chainId": 101,
      "address": "9zoqdwEBKWEi9G5Ze8BSkdmppxGgVv1Kw4LuigDiNr9m",
      "symbol": "STR",
      "name": "Solster",
      "decimals": 9,
      "logoURI": "https://raw.githubusercontent.com/solana-labs/token-list/main/assets/mainnet/9zoqdwEBKWEi9G5Ze8BSkdmppxGgVv1Kw4LuigDiNr9m/logo.png",
      "tags": [],
      "extensions": {
        "website": "https://solster.finance",
        "twitter": "https://twitter.com/solster_finance"
      }
    },
    {
      "chainId": 101,
      "address": "A2T2jDe2bxyEHkKtS8AtrTRmJ9VZRwyY8Kr7oQ8xNyfb",
      "symbol": "HAMS",
      "name": "Space Hamster",
      "decimals": 9,
      "logoURI": "https://raw.githubusercontent.com/solana-labs/token-list/main/assets/mainnet/A2T2jDe2bxyEHkKtS8AtrTRmJ9VZRwyY8Kr7oQ8xNyfb/logo.png",
      "tags": [],
      "extensions": {
        "website": "https://www.solhamster.space/",
        "twitter": "https://twitter.com/sol_hamster",
        "telegram": "https://t.me/SolHamster",
        "dex-website": "https://dex-solhamster.space/"
      }
    },
    {
      "chainId": 101,
      "address": "EGN2774kzKyUnJs2Gv5poK6ymiMVkdyCQD2gGnJ84sDk",
      "symbol": "NEFT",
      "name": "Neftea Labs Coin",
      "decimals": 8,
      "logoURI": "https://raw.githubusercontent.com/solana-labs/token-list/main/assets/mainnet/EGN2774kzKyUnJs2Gv5poK6ymiMVkdyCQD2gGnJ84sDk/logo.png",
      "tags": [
        "Neftea",
        "NFT",
        "utility-token"
      ],
      "extensions": {
        "website": "https://www.neftealabs.com/"
      }
    },
    {
      "chainId": 101,
      "address": "DK64rmGSZupv1dLYn57e3pUVgs9jL9EKLXDVZZPsMDz8",
      "symbol": "ABOMB",
      "name": "ArtBomb",
      "decimals": 5,
      "logoURI": "https://raw.githubusercontent.com/solana-labs/token-list/main/assets/mainnet/DK64rmGSZupv1dLYn57e3pUVgs9jL9EKLXDVZZPsMDz8/logo.png",
      "tags": [
        "utility-token",
        "artbomb"
      ],
      "extensions": {
        "website": "https://artbomb.xyz"
      }
    },
    {
      "chainId": 101,
      "address": "AnyCsr1VCBZcwVAxbKPuHhKDP5DQQSnRxGAo4ycgRMi2",
      "symbol": "DAL",
      "name": "Dalmatiancoin",
      "decimals": 9,
      "logoURI": "https://raw.githubusercontent.com/solana-labs/token-list/main/assets/mainnet/AnyCsr1VCBZcwVAxbKPuHhKDP5DQQSnRxGAo4ycgRMi2/logo.png",
      "tags": [],
      "extensions": {
        "website": "https://dalmatiancoin.org/",
        "twitter": "https://twitter.com/coindalmatian"
      }
    },
    {
      "chainId": 101,
      "address": "HiL1j5VMR9XtRnCA4mxaVoXr6PMHpbh8wUgfPsAP4CNF",
      "symbol": "SolNHD",
      "name": "SolNHD",
      "decimals": 0,
      "logoURI": "https://raw.githubusercontent.com/solana-labs/token-list/main/assets/mainnet/HiL1j5VMR9XtRnCA4mxaVoXr6PMHpbh8wUgfPsAP4CNF/logo.png",
      "tags": [],
      "extensions": {
        "website": "https://www.solnhd.com",
        "twitter": "https://twitter.com/zororoaz01"
      }
    },
    {
      "chainId": 101,
      "address": "qXu8Tj65H5XR8KHuaKKoyLCWj592KbTG3YWJwsuFrPS",
      "symbol": "STVA",
      "name": "SOLtiva",
      "decimals": 3,
      "logoURI": "https://raw.githubusercontent.com/solana-labs/token-list/main/assets/mainnet/qXu8Tj65H5XR8KHuaKKoyLCWj592KbTG3YWJwsuFrPS/logo.svg",
      "tags": [],
      "extensions": {
        "website": "https://soltiva.co"
      }
    },
    {
      "chainId": 101,
      "address": "D3gHoiYT4RY5VSndne1fEnpM3kCNAyBhkp5xjNUqqPj9",
      "symbol": "PROEXIS",
      "name": "ProExis Prova de Existência Blockchain",
      "decimals": 8,
      "logoURI": "https://raw.githubusercontent.com/solana-labs/token-list/main/assets/mainnet/D3gHoiYT4RY5VSndne1fEnpM3kCNAyBhkp5xjNUqqPj9/logo.png",
      "tags": [
        "proof of-existence",
        "utility-token",
        "prova de existencia",
        "proexis"
      ],
      "extensions": {
        "website": "https://provadeexistencia.com.br",
        "twitter": "https://twitter.com/provaexistencia",
        "facebook": "https://facebook.com/provadeexistencia",
        "instagram": "https://instagram.com/provadeexistencia",
        "github": "https://github.com/provadeexistencia",
        "tgann": "https://t.me/provadeexistencia",
        "tggroup": "https://t.me/provadeexistenciagrupo"
      }
    },
    {
      "chainId": 101,
      "address": "5DWFxYBxjETuqFX3P2Z1uq8UbcCT1F4sABGiBZMnWKvR",
      "symbol": "PLDO",
      "name": "PLEIDO",
      "decimals": 6,
      "logoURI": "https://raw.githubusercontent.com/solana-labs/token-list/main/assets/mainnet/5DWFxYBxjETuqFX3P2Z1uq8UbcCT1F4sABGiBZMnWKvR/logo.svg",
      "tags": [
        "pleido",
        "game-coin"
      ],
      "extensions": {
        "website": "https://pleido.com/"
      }
    },
    {
      "chainId": 101,
      "address": "6uB5eEC8SzMbUdsPpe3eiNvHyvxdqUWnDEtpFQxkhNTP",
      "symbol": "MOLANIUM",
      "name": "MOLANIUM",
      "decimals": 0,
      "logoURI": "https://raw.githubusercontent.com/solana-labs/token-list/main/assets/mainnet/6uB5eEC8SzMbUdsPpe3eiNvHyvxdqUWnDEtpFQxkhNTP/logo.png",
      "tags": [],
      "extensions": {
        "website": "https://moonlana.com/",
        "imageUrl": "https://i.imgur.com/hOMe38E.png",
        "twitter": "https://twitter.com/xMoonLana",
        "medium": "https://moonlana.medium.com/"
      }
    },
    {
      "chainId": 101,
      "address": "5KV2W2XPdSo97wQWcuAVi6G4PaCoieg4Lhhi61PAMaMJ",
      "symbol": "GÜ",
      "name": "GÜ",
      "decimals": 9,
      "logoURI": "https://raw.githubusercontent.com/solana-labs/token-list/main/assets/mainnet/5KV2W2XPdSo97wQWcuAVi6G4PaCoieg4Lhhi61PAMaMJ/logo.png",
      "tags": [
        "utility-token"
      ],
      "extensions": {
        "website": "https://kugle.org",
        "twitter": "https://twitter.com/Kugle_"
      }
    },
    {
      "chainId": 101,
      "address": "72fFy4SNGcHoEC1TTFTUkxNHriJqg3hBPsa2jSr2cZgb",
      "symbol": "BZX",
      "name": "BlizeX",
      "decimals": 6,
      "logoURI": "https://raw.githubusercontent.com/solana-labs/token-list/main/assets/mainnet/72fFy4SNGcHoEC1TTFTUkxNHriJqg3hBPsa2jSr2cZgb/logo.png",
      "tags": [],
      "extensions": {
        "website": "https://www.blizex.co",
        "twitter": "https://twitter.com/blizex_en"
      }
    },
    {
      "chainId": 101,
      "address": "5fEo6ZbvpV6zdyzowtAwgMcWHZe1yJy9NxQM6gC19QW5",
      "symbol": "GREEN",
      "name": "Green DEX",
      "decimals": 9,
      "logoURI": "https://raw.githubusercontent.com/solana-labs/token-list/main/assets/mainnet/5fEo6ZbvpV6zdyzowtAwgMcWHZe1yJy9NxQM6gC19QW5/logo.svg",
      "tags": [
        "Green DEX"
      ],
      "extensions": {
        "website": "https://greendex.network/",
        "twitter": "https://twitter.com/GreendexN"
      }
    },
    {
      "chainId": 101,
      "address": "Bx1fDtvTN6NvE4kjdPHQXtmGSg582bZx9fGy4DQNMmAT",
      "symbol": "SOLC",
      "name": "Solcubator",
      "decimals": 9,
      "logoURI": "https://raw.githubusercontent.com/solana-labs/token-list/main/assets/mainnet/Bx1fDtvTN6NvE4kjdPHQXtmGSg582bZx9fGy4DQNMmAT/logo.png",
      "tags": [],
      "extensions": {
        "website": "http://solcubator.io",
        "twitter": "https://twitter.com/Solcubator"
      }
    },
    {
      "chainId": 101,
      "address": "ABxCiDz4jjKt1t7Syu5Tb37o8Wew9ADpwngZh6kpLbLX",
      "symbol": "XSOL",
      "name": "XSOL Token",
      "decimals": 8,
      "logoURI": "https://raw.githubusercontent.com/solana-labs/token-list/main/assets/mainnet/ABxCiDz4jjKt1t7Syu5Tb37o8Wew9ADpwngZh6kpLbLX/logo.png",
      "tags": [
        "utility-token"
      ],
      "extensions": {
        "website": "https://0xsol.network",
        "twitter": "https://twitter.com/0xSol_Network"
      }
    },
    {
      "chainId": 101,
      "address": "DrcPRJPBiakQcWqon3gZms7sviAqdQS5zS5wvaG5v6wu",
      "symbol": "BLD",
      "name": "BladesToken",
      "decimals": 4,
      "logoURI": "https://raw.githubusercontent.com/solana-labs/token-list/main/assets/mainnet/DrcPRJPBiakQcWqon3gZms7sviAqdQS5zS5wvaG5v6wu/logo.png",
      "tags": [],
      "extensions": {
        "website": "https://blades.finance/",
        "twitter": "https://twitter.com/bladesfinance"
      }
    },
    {
      "chainId": 101,
      "address": "6D7E4mstMboABmfoaPrtVDgewjUCbGdvcYVaHa9SDiTg",
      "symbol": "QWK",
      "name": "QwikPay.io Token",
      "decimals": 9,
      "logoURI": "https://raw.githubusercontent.com/solana-labs/token-list/main/assets/mainnet/6D7E4mstMboABmfoaPrtVDgewjUCbGdvcYVaHa9SDiTg/logo.png",
      "tags": [],
      "extensions": {
        "website": "https://www.qwikpay.io",
        "twitter": "https://twitter.com/QwikpayIO"
      }
    },
    {
      "chainId": 101,
      "address": "BTyJg5zMbaN2KMfn7LsKhpUsV675aCUSUMrgB1YGxBBP",
      "symbol": "GOOSEBERRY",
      "name": "Gooseberry",
      "decimals": 9,
      "logoURI": "https://raw.githubusercontent.com/solana-labs/token-list/main/assets/mainnet/BTyJg5zMbaN2KMfn7LsKhpUsV675aCUSUMrgB1YGxBBP/logo.png",
      "tags": [],
      "extensions": {
        "website": "https://gooseberry.changr.ca",
        "twitter": "https://twitter.com/gooseberrycoin"
      }
    },
    {
      "chainId": 101,
      "address": "5GG1LbgY4EEvPR51YQPNr65QKcZemrHWPooTqC5gRPBA",
      "symbol": "DXB",
      "name": "DefiXBet Token",
      "decimals": 9,
      "logoURI": "https://raw.githubusercontent.com/solana-labs/token-list/main/assets/mainnet/5GG1LbgY4EEvPR51YQPNr65QKcZemrHWPooTqC5gRPBA/logo.png",
      "tags": [],
      "extensions": {
        "website": "https://DefiXBet.com/",
        "twitter": "https://twitter.com/DefiXBet",
        "medium": "https://defixbet.medium.com/",
        "tgann": "https://t.me/DefiXBet"
      }
    },
    {
      "chainId": 101,
      "address": "7a4cXVvVT7kF6hS5q5LDqtzWfHfys4a9PoK6pf87RKwf",
      "symbol": "LUNY",
      "name": "Luna Yield",
      "decimals": 9,
      "logoURI": "https://raw.githubusercontent.com/solana-labs/token-list/main/assets/mainnet/7a4cXVvVT7kF6hS5q5LDqtzWfHfys4a9PoK6pf87RKwf/logo.png",
      "tags": [],
      "extensions": {
        "website": "https://www.lunayield.com",
        "twitter": "https://twitter.com/Luna_Yield"
      }
    },
    {
      "chainId": 101,
      "address": "AP58G14hoy4GGgZS4L8TzZgqXnk3hBvciFKW2Cb1RQ2J",
      "symbol": "YARDv1",
      "name": "SolYard Finance Beta",
      "decimals": 9,
      "logoURI": "https://raw.githubusercontent.com/solana-labs/token-list/main/assets/mainnet/AP58G14hoy4GGgZS4L8TzZgqXnk3hBvciFKW2Cb1RQ2J/logo.png",
      "tags": [],
      "extensions": {
        "website": "https://solyard.finance/"
      }
    },
    {
      "chainId": 101,
      "address": "6Y7LbYB3tfGBG6CSkyssoxdtHb77AEMTRVXe8JUJRwZ7",
      "symbol": "DINO",
      "name": "DINO",
      "decimals": 6,
      "logoURI": "https://raw.githubusercontent.com/solana-labs/token-list/main/assets/mainnet/6Y7LbYB3tfGBG6CSkyssoxdtHb77AEMTRVXe8JUJRwZ7/logo.png",
      "tags": [],
      "extensions": {
        "website": "https://www.solanadino.com",
        "twitter": "https://twitter.com/solanadino"
      }
    },
    {
      "chainId": 101,
      "address": "4wjPQJ6PrkC4dHhYghwJzGBVP78DkBzA2U3kHoFNBuhj",
      "symbol": "LIQ",
      "name": "LIQ Protocol",
      "decimals": 6,
      "logoURI": "https://raw.githubusercontent.com/solana-labs/token-list/main/assets/mainnet/4wjPQJ6PrkC4dHhYghwJzGBVP78DkBzA2U3kHoFNBuhj/logo.png",
      "tags": [],
      "extensions": {
        "website": "https://liqsolana.com/",
        "twitter": "https://twitter.com/liqsolana"
      }
    },
    {
      "chainId": 101,
      "address": "DubwWZNWiNGMMeeQHPnMATNj77YZPZSAz2WVR5WjLJqz",
      "symbol": "CRP",
      "name": "CropperFinance",
      "decimals": 6,
      "logoURI": "https://raw.githubusercontent.com/solana-labs/token-list/main/assets/mainnet/DubwWZNWiNGMMeeQHPnMATNj77YZPZSAz2WVR5WjLJqz/logo.png",
      "tags": [],
      "extensions": {
        "website": "https://cropper.finance/",
        "twitter": "https://twitter.com/cropperfinance"
      }
    },
    {
      "chainId": 101,
      "address": "B3Ggjjj3QargPkFTAJiR6BaD8CWKFUaWRXGcDQ1nyeeD",
      "symbol": "PARTI",
      "name": "PARTI",
      "decimals": 9,
      "logoURI": "https://raw.githubusercontent.com/solana-labs/token-list/main/assets/mainnet/B3Ggjjj3QargPkFTAJiR6BaD8CWKFUaWRXGcDQ1nyeeD/logo.png",
      "tags": [],
      "extensions": {
        "website": "https://parti.finance",
        "twitter": "https://twitter.com/ParticleFinance",
        "medium": "https://particlefinance.medium.com"
      }
    },
    {
      "chainId": 101,
      "address": "5igDhdTnXif5E5djBpRt4wUKo5gtf7VicHi8r5ada4Hj",
      "symbol": "NIA",
      "name": "NIALABS",
      "decimals": 0,
      "logoURI": "https://raw.githubusercontent.com/solana-labs/token-list/main/assets/mainnet/5igDhdTnXif5E5djBpRt4wUKo5gtf7VicHi8r5ada4Hj/logo.png",
      "tags": [],
      "extensions": {
        "website": "https://www.nialabs.com/"
      }
    },
    {
      "chainId": 101,
      "address": "GQnN5M1M6oTjsziAwcRYd1P7pRBBQKURj5QeAjN1npnE",
      "symbol": "CORV",
      "name": "Project Corvus",
      "decimals": 9,
      "logoURI": "https://raw.githubusercontent.com/solana-labs/token-list/main/assets/mainnet/GQnN5M1M6oTjsziAwcRYd1P7pRBBQKURj5QeAjN1npnE/logo.png",
      "tags": [],
      "extensions": {
        "website": "https://dixon.company/"
      }
    },
    {
      "chainId": 101,
      "address": "3FRQnT5djQMATCg6TNXBhi2bBkbTyGdywsLmLa8BbEKz",
      "symbol": "HLTH",
      "name": "HLTH",
      "decimals": 4,
      "logoURI": "https://raw.githubusercontent.com/solana-labs/token-list/main/assets/mainnet/3FRQnT5djQMATCg6TNXBhi2bBkbTyGdywsLmLa8BbEKz/logo.png",
      "extensions": {
        "website": "https://hlth.network/",
        "twitter": "https://twitter.com/hlthnetwork",
        "telegram": "https://t.me/HLTHnetwork"
      }
    },
    {
      "chainId": 101,
      "address": "Ea5SjE2Y6yvCeW5dYTn7PYMuW5ikXkvbGdcmSnXeaLjS",
      "symbol": "PAI",
      "name": "PAI (Parrot)",
      "decimals": 6,
      "logoURI": "https://raw.githubusercontent.com/solana-labs/token-list/main/assets/mainnet/Ea5SjE2Y6yvCeW5dYTn7PYMuW5ikXkvbGdcmSnXeaLjS/logo.svg",
      "tags": [
        "stablecoin"
      ],
      "extensions": {
        "website": "https://partyparrot.finance",
        "twitter": "https://twitter.com/gopartyparrot",
        "telegram": "https://t.me/gopartyparrot"
      }
    },
    {
      "chainId": 101,
      "address": "SLRSSpSLUTP7okbCUBYStWCo1vUgyt775faPqz8HUMr",
      "symbol": "SLRS",
      "name": "Solrise Finance",
      "decimals": 6,
      "logoURI": "https://raw.githubusercontent.com/solana-labs/token-list/main/assets/mainnet/SLRSSpSLUTP7okbCUBYStWCo1vUgyt775faPqz8HUMr/logo.png",
      "tags": [],
      "extensions": {
        "website": "https://solrise.finance",
        "twitter": "https://twitter.com/SolriseFinance",
        "telegram": "https://t.me/solrisefinance",
        "medium": "https://blog.solrise.finance",
        "discord": "https://discord.gg/xNbGgMUJfU",
        "serumV3Usdc": "2Gx3UfV831BAh8uQv1FKSPKS9yajfeeD8GJ4ZNb2o2YP",
        "coingeckoId": "solrise-finance"
      }
    },
    {
      "chainId": 101,
      "address": "Fx14roJm9m27zngJQwmt81npHvPc5pmF772nxDhNnsh5",
      "symbol": "LIQ-USDC",
      "name": "Raydium LP Token (LIQ-USDC)",
      "decimals": 6,
      "logoURI": "https://raw.githubusercontent.com/solana-labs/token-list/main/assets/mainnet/Fx14roJm9m27zngJQwmt81npHvPc5pmF772nxDhNnsh5/logo.png",
      "tags": [
        "lp-token"
      ],
      "extensions": {
        "website": "https://raydium.io/"
      }
    },
    {
      "chainId": 101,
      "address": "GtQ48z7NNjs7sVyp3M7iuiDcTRjeWPd1fkdiWQNy1UR6",
      "symbol": "LIQ-SOL",
      "name": "Raydium LP Token (LIQ-SOL)",
      "decimals": 6,
      "logoURI": "https://raw.githubusercontent.com/solana-labs/token-list/main/assets/mainnet/GtQ48z7NNjs7sVyp3M7iuiDcTRjeWPd1fkdiWQNy1UR6/logo.png",
      "tags": [
        "lp-token"
      ],
      "extensions": {
        "website": "https://raydium.io/"
      }
    },
    {
      "chainId": 101,
<<<<<<< HEAD
      "address": "DHojuFwy5Pb8HTUhyRGQ285s5KYgk8tGAjAcmjkEAGbY",
      "symbol": "RFK",
      "name": "Refrak",
      "decimals": 2,
      "logoURI": "https://res.cloudinary.com/refrak/image/upload/v1624517912/RefrakLogo_rfrma4.png",
      "tags": [],
      "extensions": {
        "website": "https://refrak.com/",
        "discord": "https://discord.gg/ZAWbnebFVK"
=======
      "address": "2gBzc1esiEYuhWSzUu27RX2yaRER3TywArNYW51Pivjh",
      "symbol": "GQO",
      "name": "GIGQO",
      "decimals": 9,
      "logoURI": "https://gigqo.com/images/new-gqo-logo.png",
      "tags": [],
      "extensions": {
        "website": "https://gigqo.com/",
        "twitter": "https://twitter.com/gigqoapp"
>>>>>>> 3bb5ef74
      }
    },
    {
      "chainId": 101,
      "address": "E5rk3nmgLUuKUiS94gg4bpWwWwyjCMtddsAXkTFLtHEy",
      "symbol": "WOO",
      "name": "Wootrade Network",
      "decimals": 18,
      "logoURI": "https://raw.githubusercontent.com/solana-labs/token-list/main/assets/mainnet/E5rk3nmgLUuKUiS94gg4bpWwWwyjCMtddsAXkTFLtHEy/logo.png",
      "tags": [],
      "extensions": {
        "website": "https://woo.network",
        "twitter": "https://twitter.com/wootraderS"
      }
    },
    {
      "chainId": 101,
      "address": "9s6dXtMgV5E6v3rHqBF2LejHcA2GWoZb7xNUkgXgsBqt",
      "symbol": "USDC-USDT-PAI",
      "name": "Mercurial LP Token (USDC-USDT-PAI)",
      "decimals": 6,
      "logoURI": "https://raw.githubusercontent.com/solana-labs/token-list/main/assets/mainnet/9s6dXtMgV5E6v3rHqBF2LejHcA2GWoZb7xNUkgXgsBqt/logo.png",
      "tags": [
        "lp-token"
      ],
      "extensions": {
        "website": "https://www.mercurial.finance/"
      }
    },
    {
      "chainId": 101,
      "address": "8kRacWW5qZ34anyH8s9gu2gC4FpXtncqBDPpd2a6DnZE",
      "symbol": "MECA",
      "name": "Coinmeca",
      "decimals": 9,
      "logoURI": "https://raw.githubusercontent.com/solana-labs/token-list/main/assets/mainnet/8kRacWW5qZ34anyH8s9gu2gC4FpXtncqBDPpd2a6DnZE/logo.svg",
      "tags": [
        "utility-token"
      ],
      "extensions": {
        "website": "https://coinmeca.net/",
        "medium": "https://coinmeca.medium.com/",
        "twitter": "https://twitter.com/coinmeca",
        "telegram": "https://t.me/coinmeca",
        "discord": "https://discord.gg/coinmeca",
        "reddit": "https://reddit.com/r/coinmeca"
      }
    },
    {
      "chainId": 101,
      "address": "sodaNXUbtjMvHe9c5Uw7o7VAcVpXPHAvtaRaiPVJQuE",
      "symbol": "SODA",
      "name": "cheesesoda token",
      "decimals": 0,
      "logoURI": "https://raw.githubusercontent.com/solana-labs/token-list/main/assets/mainnet/sodaNXUbtjMvHe9c5Uw7o7VAcVpXPHAvtaRaiPVJQuE/logo.svg",
      "tags": [],
      "extensions": {
        "website": "https://token.cheesesoda.com",
        "twitter": "https://twitter.com/cheesesodadex",
        "serumV3Usdc": "6KFs2wUzME8Z3AeWL4HfKkXbtik5zVvebdg5qCxqt4hB"
      }
    },
    {
      "chainId": 101,
      "address": "sodaoT6Wh1nxHaarw4kDh7AkK4oZnERK1QgDUtHPR3H",
      "symbol": "SODAO",
      "name": "cheesesodaDAO",
      "decimals": 4,
      "logoURI": "https://raw.githubusercontent.com/solana-labs/token-list/main/assets/mainnet/sodaoT6Wh1nxHaarw4kDh7AkK4oZnERK1QgDUtHPR3H/logo.svg",
      "tags": [],
      "extensions": {
        "website": "https://dao.cheesesoda.com",
        "twitter": "https://twitter.com/cheesesodadex"
      }
    },
    {
      "chainId": 101,
      "address": "49YUsDrThJosHSagCn1F59Uc9NRxbr9thVrZikUnQDXy",
      "symbol": "LIQ-RAY",
      "name": "Raydium LP Token (LIQ-RAY)",
      "decimals": 6,
      "logoURI": "https://raw.githubusercontent.com/solana-labs/token-list/main/assets/mainnet/49YUsDrThJosHSagCn1F59Uc9NRxbr9thVrZikUnQDXy/logo.png",
      "tags": [
        "lp-token"
      ],
      "extensions": {
        "website": "https://raydium.io/"
      }
    },
    {
      "chainId": 101,
      "address": "FGmeGqUqKzVX2ajkXaFSQxNcBRWnJg1vi5fugRJrDJ3k",
      "symbol": "FCS",
      "name": "FCS",
      "decimals": 6,
      "logoURI": "https://raw.githubusercontent.com/solana-labs/token-list/main/assets/mainnet/FGmeGqUqKzVX2ajkXaFSQxNcBRWnJg1vi5fugRJrDJ3k/logo.png",
      "tags": [],
      "extensions": {
        "website": "https://www.fcs.com/"
      }
    },
    {
      "chainId": 101,
      "address": "9eaAUFp7S38DKXxbjwzEG8oq1H1AipPkUuieUkVJ9krt",
      "symbol": "KDC",
      "name": "KDC (KURZ Digital Currency)",
      "decimals": 2,
      "logoURI": "https://kurzdigital.com/images/KDC_logo.png",
      "tags": [
        "stablecoin",
        "kdc"
      ],
      "extensions": {
        "website": "https://www.kurzdigital.com"
      }
    },
    {
      "chainId": 101,
      "address": "GSaiLQxREzaxUcE3v28HxBacoUQPZNtXx1eQsCFsX9Bg",
      "symbol": "gSAIL",
      "name": "gSAIL",
      "decimals": 9,
      "logoURI": "https://raw.githubusercontent.com/solana-labs/token-list/main/assets/mainnet/GSaiLQxREzaxUcE3v28HxBacoUQPZNtXx1eQsCFsX9Bg/logo.png",
      "tags": [
        "utility-token"
      ],
      "extensions": {
        "website": "https://www.solanasail.com",
        "twitter": "https://twitter.com/SolanaSail"
      }
    }
  ],
  "version": {
    "major": 0,
    "minor": 2,
    "patch": 2
  }
}<|MERGE_RESOLUTION|>--- conflicted
+++ resolved
@@ -10542,7 +10542,6 @@
     },
     {
       "chainId": 101,
-<<<<<<< HEAD
       "address": "DHojuFwy5Pb8HTUhyRGQ285s5KYgk8tGAjAcmjkEAGbY",
       "symbol": "RFK",
       "name": "Refrak",
@@ -10552,7 +10551,10 @@
       "extensions": {
         "website": "https://refrak.com/",
         "discord": "https://discord.gg/ZAWbnebFVK"
-=======
+      }
+     },
+    {
+      "chainId": 101,
       "address": "2gBzc1esiEYuhWSzUu27RX2yaRER3TywArNYW51Pivjh",
       "symbol": "GQO",
       "name": "GIGQO",
@@ -10562,7 +10564,6 @@
       "extensions": {
         "website": "https://gigqo.com/",
         "twitter": "https://twitter.com/gigqoapp"
->>>>>>> 3bb5ef74
       }
     },
     {
