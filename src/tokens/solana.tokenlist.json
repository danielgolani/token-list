{
  "name": "Solana Token List",
  "logoURI": "https://cdn.jsdelivr.net/gh/trustwallet/assets@master/blockchains/solana/info/logo.png",
  "keywords": [
    "solana",
    "spl"
  ],
  "tags": {
    "stablecoin": {
      "name": "stablecoin",
      "description": "Tokens that are fixed to an external asset, e.g. the US dollar"
    },
    "ethereum": {
      "name": "ethereum",
      "description": "Asset bridged from ethereum"
    },
    "lp-token": {
      "name": "lp-token",
      "description": "Asset representing liquidity provider token"
    },
    "wrapped-sollet": {
      "name": "wrapped-sollet",
      "description": "Asset wrapped using sollet bridge"
    },
    "wrapped": {
      "name": "wrapped",
      "description": "Asset wrapped using wormhole bridge"
    },
    "leveraged": {
      "name": "leveraged",
      "description": "Leveraged asset"
    },
    "bull": {
      "name": "bull",
      "description": "Leveraged Bull asset"
    },
    "bear": {
      "name": "bear",
      "description": "Leveraged Bear asset"
    },
    "nft": {
      "name": "nft",
      "description": "Non-fungible token"
    },
    "security-token": {
      "name": "security-token",
      "description": "Tokens that are used to gain access to an electronically restricted resource"
    },
    "utility-token": {
      "name": "utility-token",
      "description": "Tokens that are designed to be spent within a certain blockchain ecosystem e.g. most of the SPL-Tokens"
    },
    "tokenized-stock": {
      "name": "tokenized-stock",
      "description": "Tokenized stocks are tokenized derivatives that represent traditional securities, particularly shares in publicly firms traded on regulated exchanges"
    }
  },
  "timestamp": "2021-03-03T19:57:21+0000",
  "tokens": [
    {
      "chainId": 101,
      "address": "So11111111111111111111111111111111111111112",
      "symbol": "SOL",
      "name": "Wrapped SOL",
      "decimals": 9,
      "logoURI": "https://cdn.jsdelivr.net/gh/trustwallet/assets@master/blockchains/solana/info/logo.png",
      "tags": [],
      "extensions": {
        "website": "https://solana.com/",
        "serumV3Usdc": "9wFFyRfZBsuAha4YcuxcXLKwMxJR43S7fPfQLusDBzvT",
        "serumV3Usdt": "HWHvQhFmJB3NUcu1aihKmrKegfVxBEHzwVX6yZCKEsi1",
        "coingeckoId": "solana",
        "waterfallbot": "https://t.me/SOLwaterfall"
      }
    },
    {
      "chainId": 101,
      "address": "EPjFWdd5AufqSSqeM2qN1xzybapC8G4wEGGkZwyTDt1v",
      "symbol": "USDC",
      "name": "USD Coin",
      "decimals": 6,
      "logoURI": "https://cdn.jsdelivr.net/gh/solana-labs/token-list@main/assets/mainnet/EPjFWdd5AufqSSqeM2qN1xzybapC8G4wEGGkZwyTDt1v/logo.png",
      "tags": [
        "stablecoin"
      ],
      "extensions": {
        "website": "https://www.centre.io/",
        "coingeckoId": "usd-coin",
        "serumV3Usdt": "77quYg4MGneUdjgXCunt9GgM1usmrxKY31twEy3WHwcS"
      }
    },
    {
      "chainId": 101,
      "address": "2inRoG4DuMRRzZxAt913CCdNZCu2eGsDD9kZTrsj2DAZ",
      "symbol": "TSLA",
      "name": "Tesla Inc.",
      "decimals": 8,
      "logoURI": "https://s3-symbol-logo.tradingview.com/tesla--big.svg",
      "tags": [
        "tokenized-stock"
      ],
      "extensions": {
        "website": "https://www.digitalassets.ag/UnderlyingDetails?TSLA"
      }
    },
    {
      "chainId": 101,
      "address": "8bpRdBGPt354VfABL5xugP3pmYZ2tQjzRcqjg2kmwfbF",
      "symbol": "AAPL",
      "name": "Apple Inc.",
      "decimals": 8,
      "logoURI": "https://s3-symbol-logo.tradingview.com/apple.svg",
      "tags": [
        "tokenized-stock"
      ],
      "extensions": {
        "website": "https://www.digitalassets.ag/UnderlyingDetails?AAPL"
      }
    },
    {
      "chainId": 101,
      "address": "3vhcrQfEn8ashuBfE82F3MtEDFcBCEFfFw1ZgM3xj1s8",
      "symbol": "MSFT",
      "name": "Microsoft Corporation",
      "decimals": 8,
      "logoURI": "https://s3-symbol-logo.tradingview.com/microsoft.svg",
      "tags": [
        "tokenized-stock"
      ],
      "extensions": {
        "website": "https://www.digitalassets.ag/UnderlyingDetails?MSFT"
      }
    },
    {
      "chainId": 101,
      "address": "ASwYCbLedk85mRdPnkzrUXbbYbwe26m71af9rzrhC2Qz",
      "symbol": "MSTR",
      "name": "MicroStrategy Incorporated.",
      "decimals": 8,
      "logoURI": "https://s3-symbol-logo.tradingview.com/microstrategy.svg",
      "tags": [
        "tokenized-stock"
      ],
      "extensions": {
        "website": "https://www.digitalassets.ag/UnderlyingDetails?MSTR"
      }
    },
    {
      "chainId": 101,
      "address": "J25jdsEgTnAwB4nVq3dEQhwekbXCnVTGzFpVMPScXRgK",
      "symbol": "COIN",
      "name": "Coinbase Global Inc.",
      "decimals": 8,
      "logoURI": "https://s3-symbol-logo.tradingview.com/coinbase.svg",
      "tags": [
        "tokenized-stock"
      ],
      "extensions": {
        "website": "https://www.digitalassets.ag/UnderlyingDetails?COIN"
      }
    },
    {
      "chainId": 101,
      "address": "G2Cg4XoXdEJT5sfrSy9N6YCC3uuVV3AoTQSvMeSqT8ZV",
      "symbol": "ABC",
      "name": "AmerisourceBergen Corp",
      "decimals": 8,
      "logoURI": "https://s3-symbol-logo.tradingview.com/amerisourcebergen.svg",
      "tags": [
        "tokenized-stock"
      ],
      "extensions": {
        "website": "https://www.digitalassets.ag/UnderlyingDetails?ABC"
      }
    },
    {
      "chainId": 101,
      "address": "FqqVanFZosh4M4zqxzWUmEnky6nVANjghiSLaGqUAYGi",
      "symbol": "ABNB",
      "name": "Airbnb",
      "decimals": 8,
      "logoURI": "https://s3-symbol-logo.tradingview.com/airbnb.svg",
      "tags": [
        "tokenized-stock"
      ],
      "extensions": {
        "website": "https://www.digitalassets.ag/UnderlyingDetails?ABNB"
      }
    },
    {
      "chainId": 101,
      "address": "FgcUo7Ymua8r5xxsn9puizkLGN5w4i3nnBmasXvkcWfJ",
      "symbol": "ACB",
      "name": "Aurora Cannabis Inc",
      "decimals": 8,
      "logoURI": "https://s3-symbol-logo.tradingview.com/aurora-cannabis.svg",
      "tags": [
        "tokenized-stock"
      ],
      "extensions": {
        "website": "https://www.digitalassets.ag/UnderlyingDetails?ACB"
      }
    },
    {
      "chainId": 101,
      "address": "FenmUGWjsW5AohtHRbgLoPUZyWSK36Cd5a31XJWjnRur",
      "symbol": "AMC",
      "name": "AMC Entertainment Holdings",
      "decimals": 8,
      "logoURI": "https://s3-symbol-logo.tradingview.com/amc-entertainment-holdings.svg",
      "tags": [
        "tokenized-stock"
      ],
      "extensions": {
        "website": "https://www.digitalassets.ag/UnderlyingDetails?AMC"
      }
    },
    {
      "chainId": 101,
      "address": "7grgNP3tAJh7DRELmotHzC5Efth4e4SoBvgmFYTX9jPB",
      "symbol": "AMD",
      "name": "Advanced Micro Devices",
      "decimals": 8,
      "logoURI": "https://s3-symbol-logo.tradingview.com/advanced-micro-devices.svg",
      "tags": [
        "tokenized-stock"
      ],
      "extensions": {
        "website": "https://www.digitalassets.ag/UnderlyingDetails?AMD"
      }
    },
    {
      "chainId": 101,
      "address": "3bjpzTTK49eP8m1bYxw6HYAFGtzyWjvEyGYcFS4gbRAx",
      "symbol": "AMZN",
      "name": "Amazon",
      "decimals": 8,
      "logoURI": "https://s3-symbol-logo.tradingview.com/amazon.svg",
      "tags": [
        "tokenized-stock"
      ],
      "extensions": {
        "website": "https://www.digitalassets.ag/UnderlyingDetails?AMZN"
      }
    },
    {
      "chainId": 101,
      "address": "4cr7NH1BD2PMV38JQp58UaHUxzqhxeSiF7b6q1GCS7Ae",
      "symbol": "APHA",
      "name": "Aphria Inc",
      "decimals": 8,
      "logoURI": "https://s3-symbol-logo.tradingview.com/amphenol.svg",
      "tags": [
        "tokenized-stock"
      ],
      "extensions": {
        "website": "https://www.digitalassets.ag/UnderlyingDetails?APHA"
      }
    },
    {
      "chainId": 101,
      "address": "GPoBx2hycDs3t4Q8DeBme9RHb9nQpzH3a36iUoojHe16",
      "symbol": "ARKK",
      "name": "ARK Innovation ETF",
      "decimals": 8,
      "logoURI": "https://daag.cloud/icons/logo.png",
      "tags": [
        "tokenized-stock"
      ],
      "extensions": {
        "website": "https://www.digitalassets.ag/UnderlyingDetails?ARKK"
      }
    },
    {
      "chainId": 101,
      "address": "GgDDCnzZGQRUDy8jWqSqDDcPwAVg2YsKZfLPaTYBWdWt",
      "symbol": "BABA",
      "name": "Alibaba",
      "decimals": 8,
      "logoURI": "https://s3-symbol-logo.tradingview.com/alibaba.svg",
      "tags": [
        "tokenized-stock"
      ],
      "extensions": {
        "website": "https://www.digitalassets.ag/UnderlyingDetails?BABA"
      }
    },
    {
      "chainId": 101,
      "address": "6jSgnmu8yg7kaZRWp5MtQqNrWTUDk7KWXhZhJPmsQ65y",
      "symbol": "BB",
      "name": "BlackBerry",
      "decimals": 8,
      "logoURI": "https://s3-symbol-logo.tradingview.com/blackberry.svg",
      "tags": [
        "tokenized-stock"
      ],
      "extensions": {
        "website": "https://www.digitalassets.ag/UnderlyingDetails?BB"
      }
    },
    {
      "chainId": 101,
      "address": "9Vovr1bqDbMQ8DyaizdC7n1YVvSia8r3PQ1RcPFqpQAs",
      "symbol": "BILI",
      "name": "Bilibili Inc",
      "decimals": 8,
      "logoURI": "https://s3-symbol-logo.tradingview.com/bilibili.svg",
      "tags": [
        "tokenized-stock"
      ],
      "extensions": {
        "website": "https://www.digitalassets.ag/UnderlyingDetails?BILI"
      }
    },
    {
      "chainId": 101,
      "address": "j35qY1SbQ3k7b2WAR5cNETDKzDESxGnYbArsLNRUzg2",
      "symbol": "BITW",
      "name": "Bitwise 10 Crypto Index Fund",
      "decimals": 8,
      "logoURI": "https://daag.cloud/icons/logo.png",
      "tags": [
        "tokenized-stock"
      ],
      "extensions": {
        "website": "https://www.digitalassets.ag/UnderlyingDetails?BITW"
      }
    },
    {
      "chainId": 101,
      "address": "AykRYHVEERRoKGzfg2AMTqEFGmCGk9LNnGv2k5FgjKVB",
      "symbol": "BNTX",
      "name": "BioNTech",
      "decimals": 8,
      "logoURI": "https://daag.cloud/icons/logo.png",
      "tags": [
        "tokenized-stock"
      ],
      "extensions": {
        "website": "https://www.digitalassets.ag/UnderlyingDetails?BNTX"
      }
    },
    {
      "chainId": 101,
      "address": "Dj76V3vdFGGE8444NWFACR5qmtJrrSop5RCBAGbC88nr",
      "symbol": "BRKA",
      "name": "Berkshire Hathaway Inc",
      "decimals": 8,
      "logoURI": "https://daag.cloud/icons/logo.png",
      "tags": [
        "tokenized-stock"
      ],
      "extensions": {
        "website": "https://www.digitalassets.ag/UnderlyingDetails?BRKA"
      }
    },
    {
      "chainId": 101,
      "address": "8TUg3Kpa4pNfaMvgyFdvwyiPBSnyTx7kK5EDfb42N6VK",
      "symbol": "BYND",
      "name": "Beyond Meat Inc",
      "decimals": 8,
      "logoURI": "https://s3-symbol-logo.tradingview.com/beyond-meat.svg",
      "tags": [
        "tokenized-stock"
      ],
      "extensions": {
        "website": "https://www.digitalassets.ag/UnderlyingDetails?BYND"
      }
    },
    {
      "chainId": 101,
      "address": "8FyEsMuDWAMMusMqVEstt2sDkMvcUKsTy1gF6oMfWZcG",
      "symbol": "CGC",
      "name": "Canopy Growth Corp",
      "decimals": 8,
      "logoURI": "https://s3-symbol-logo.tradingview.com/canopy-growth.svg",
      "tags": [
        "tokenized-stock"
      ],
      "extensions": {
        "website": "https://www.digitalassets.ag/UnderlyingDetails?CGC"
      }
    },
    {
      "chainId": 101,
      "address": "DUFVbhWf7FsUo3ouMnFbDjv4YYaRE1Sz9jvAmDsNTt1m",
      "symbol": "CRON",
      "name": "Chronos Group Inc",
      "decimals": 8,
      "logoURI": "https://s3-symbol-logo.tradingview.com/cronos-group.svg",
      "tags": [
        "tokenized-stock"
      ],
      "extensions": {
        "website": "https://www.digitalassets.ag/UnderlyingDetails?CRON"
      }
    },
    {
      "chainId": 101,
      "address": "J9GVpBChXZ8EK7JuPsLSDV17BF9KLJweBQet3L6ZWvTC",
      "symbol": "EEM",
      "name": "iShares MSCI Emerging Markets ETF",
      "decimals": 8,
      "logoURI": "https://s3-symbol-logo.tradingview.com/ishares.svg",
      "tags": [
        "tokenized-stock"
      ],
      "extensions": {
        "website": "https://www.digitalassets.ag/UnderlyingDetails?EEM"
      }
    },
    {
      "chainId": 101,
      "address": "6Xj2NzAW437UUomaxFiVyJQPGvvup6YLeXFQpp4kqNaD",
      "symbol": "EFA",
      "name": "iShares MSCI EAFE ETF",
      "decimals": 8,
      "logoURI": "https://s3-symbol-logo.tradingview.com/ishares.svg",
      "tags": [
        "tokenized-stock"
      ],
      "extensions": {
        "website": "https://www.digitalassets.ag/UnderlyingDetails?EFA"
      }
    },
    {
      "chainId": 101,
      "address": "5YMFoVuoQzdivpm6W97UGKkHxq6aEhipuNkA8imPDoa1",
      "symbol": "ETHE",
      "name": "Grayscale Ethereum Trust",
      "decimals": 8,
      "logoURI": "https://daag.cloud/icons/logo.png",
      "tags": [
        "tokenized-stock"
      ],
      "extensions": {
        "website": "https://www.digitalassets.ag/UnderlyingDetails?ETHE"
      }
    },
    {
      "chainId": 101,
      "address": "C9vMZBz1UCmYSCmMcZFw6N9AsYhXDAWnuhxd8ygCA1Ah",
      "symbol": "EWA",
      "name": "iShares MSCI Australia ETF",
      "decimals": 8,
      "logoURI": "https://s3-symbol-logo.tradingview.com/ishares.svg",
      "tags": [
        "tokenized-stock"
      ],
      "extensions": {
        "website": "https://www.digitalassets.ag/UnderlyingDetails?EWA"
      }
    },
    {
      "chainId": 101,
      "address": "AcXn3WXPARC7r5JwrkPHSUmBGWyWx1vRydNHXXvgc8V6",
      "symbol": "EWJ",
      "name": "iShares MSCI Japan ETF",
      "decimals": 8,
      "logoURI": "https://s3-symbol-logo.tradingview.com/ishares.svg",
      "tags": [
        "tokenized-stock"
      ],
      "extensions": {
        "website": "https://www.digitalassets.ag/UnderlyingDetails?EWJ"
      }
    },
    {
      "chainId": 101,
      "address": "8ihxfcxBZ7dZyfnpXJiGrgEZfrKWbZUk6LjfosLrQfR",
      "symbol": "EWY",
      "name": "iShares MSCI South Korea ETF",
      "decimals": 8,
      "logoURI": "https://s3-symbol-logo.tradingview.com/ishares.svg",
      "tags": [
        "tokenized-stock"
      ],
      "extensions": {
        "website": "https://www.digitalassets.ag/UnderlyingDetails?EWY"
      }
    },
    {
      "chainId": 101,
      "address": "N5ykto2MU7CNcLX7sgWFe3M2Vpy7wq8gDt2sVNDe6aH",
      "symbol": "EWZ",
      "name": "iShares MSCI Brazil ETF",
      "decimals": 8,
      "logoURI": "https://s3-symbol-logo.tradingview.com/ishares.svg",
      "tags": [
        "tokenized-stock"
      ],
      "extensions": {
        "website": "https://www.digitalassets.ag/UnderlyingDetails?EWZ"
      }
    },
    {
      "chainId": 101,
      "address": "3K9pfJzKiAm9upcyDWk5NBVdjxVtqXN8sVfQ4aR6qwb2",
      "symbol": "FB",
      "name": "Facebook",
      "decimals": 8,
      "logoURI": "https://s3-symbol-logo.tradingview.com/facebook.svg",
      "tags": [
        "tokenized-stock"
      ],
      "extensions": {
        "website": "https://www.digitalassets.ag/UnderlyingDetails?FB"
      }
    },
    {
      "chainId": 101,
      "address": "Ege7FzfrrBSusVQrRUuTiFVCSc8u2R9fRWh4qLjdNYfz",
      "symbol": "FXI",
      "name": "iShares China Large-Cap ETF",
      "decimals": 8,
      "logoURI": "https://s3-symbol-logo.tradingview.com/ishares.svg",
      "tags": [
        "tokenized-stock"
      ],
      "extensions": {
        "website": "https://www.digitalassets.ag/UnderlyingDetails?FXI"
      }
    },
    {
      "chainId": 101,
      "address": "FiV4TtDtnjaf8m8vw2a7uc9hRoFvvu9Ft7GzxiMujn3t",
      "symbol": "GBTC",
      "name": "Grayscale Bitcoin Trust",
      "decimals": 8,
      "logoURI": "https://daag.cloud/icons/logo.png",
      "tags": [
        "tokenized-stock"
      ],
      "extensions": {
        "website": "https://www.digitalassets.ag/UnderlyingDetails?GBTC"
      }
    },
    {
      "chainId": 101,
      "address": "7FYk6a91TiFWigBvCf8KbuEMyyfpqET5QHFkRtiD2XxF",
      "symbol": "GDX",
      "name": "VanEck Vectors Gold Miners Etf",
      "decimals": 8,
      "logoURI": "https://s3-symbol-logo.tradingview.com/vaneck.svg",
      "tags": [
        "tokenized-stock"
      ],
      "extensions": {
        "website": "https://www.digitalassets.ag/UnderlyingDetails?GDX"
      }
    },
    {
      "chainId": 101,
      "address": "EGhhk4sHgY1SBYsgkfgyGNhAKBXqn6QyKNx7W13evx9D",
      "symbol": "GDXJ",
      "name": "VanEck Vectors Junior Gold Miners Etf",
      "decimals": 8,
      "logoURI": "https://s3-symbol-logo.tradingview.com/vaneck.svg",
      "tags": [
        "tokenized-stock"
      ],
      "extensions": {
        "website": "https://www.digitalassets.ag/UnderlyingDetails?GDXJ"
      }
    },
    {
      "chainId": 101,
      "address": "9HyU5EEyPvkxeuekNUwsHzmMCJoiw8FZBGWaNih2oux1",
      "symbol": "GLD",
      "name": "SPDR Gold Shares",
      "decimals": 8,
      "logoURI": "https://daag.cloud/icons/logo.png",
      "tags": [
        "tokenized-stock"
      ],
      "extensions": {
        "website": "https://www.digitalassets.ag/UnderlyingDetails?GLD"
      }
    },
    {
      "chainId": 101,
      "address": "EYLa7susWhzqDNKYe7qLhFHb3Y9kdNwThc6QSnc4TLWN",
      "symbol": "GLXY",
      "name": "Galaxy Digital Holdings",
      "decimals": 8,
      "logoURI": "https://daag.cloud/icons/logo.png",
      "tags": [
        "tokenized-stock"
      ],
      "extensions": {
        "website": "https://www.digitalassets.ag/UnderlyingDetails?GLXY"
      }
    },
    {
      "chainId": 101,
      "address": "Ac2wmyujRxiGtb5msS7fKzGycaCF7K8NbVs5ortE6MFo",
      "symbol": "GME",
      "name": "GameStop",
      "decimals": 8,
      "logoURI": "https://s3-symbol-logo.tradingview.com/gamestop.svg",
      "tags": [
        "tokenized-stock"
      ],
      "extensions": {
        "website": "https://www.digitalassets.ag/UnderlyingDetails?GME"
      }
    },
    {
      "chainId": 101,
      "address": "7uzWUPC6XsWkgFAuDjpZgPVH9p3WqeKTvTJqLM1RXX6w",
      "symbol": "GOOGL",
      "name": "Google",
      "decimals": 8,
      "logoURI": "https://s3-symbol-logo.tradingview.com/alphabet.svg",
      "tags": [
        "tokenized-stock"
      ],
      "extensions": {
        "website": "https://www.digitalassets.ag/UnderlyingDetails?GOOGL"
      }
    },
    {
      "chainId": 101,
      "address": "6CuCUCYovcLxwaKuxWm8uTquVKGWaAydcFEU3NrtvxGZ",
      "symbol": "INTC",
      "name": "Intel Corp",
      "decimals": 8,
      "logoURI": "https://s3-symbol-logo.tradingview.com/intel.svg",
      "tags": [
        "tokenized-stock"
      ],
      "extensions": {
        "website": "https://www.digitalassets.ag/UnderlyingDetails?INTC"
      }
    },
    {
      "chainId": 101,
      "address": "6H26K637YNAjZycRosvBR3ENKFGMsbr4xmoV7ca83GWf",
      "symbol": "JUST",
      "name": "Just Group PLC",
      "decimals": 8,
      "logoURI": "https://daag.cloud/icons/logo.png",
      "tags": [
        "tokenized-stock"
      ],
      "extensions": {
        "website": "https://www.digitalassets.ag/UnderlyingDetails?JUST"
      }
    },
    {
      "chainId": 101,
      "address": "FFRtWiE8FT7HMf673r9cmpabHVQfa2QEf4rSRwNo4JM3",
      "symbol": "MRNA",
      "name": "Moderna",
      "decimals": 8,
      "logoURI": "https://s3-symbol-logo.tradingview.com/moderna.svg",
      "tags": [
        "tokenized-stock"
      ],
      "extensions": {
        "website": "https://www.digitalassets.ag/UnderlyingDetails?MRNA"
      }
    },
    {
      "chainId": 101,
      "address": "Hfbh3GU8AdYCw4stirFy2RPGtwQbbzToG2DgFozAymUb",
      "symbol": "NFLX",
      "name": "Netflix",
      "decimals": 8,
      "logoURI": "https://s3-symbol-logo.tradingview.com/netflix.svg",
      "tags": [
        "tokenized-stock"
      ],
      "extensions": {
        "website": "https://www.digitalassets.ag/UnderlyingDetails?NFLX"
      }
    },
    {
      "chainId": 101,
      "address": "56Zwe8Crm4pXvmByCxmGDjYrLPxkenTrckdRM7WG3zQv",
      "symbol": "NIO",
      "name": "Nio",
      "decimals": 8,
      "logoURI": "https://s3-symbol-logo.tradingview.com/nio.svg",
      "tags": [
        "tokenized-stock"
      ],
      "extensions": {
        "website": "https://www.digitalassets.ag/UnderlyingDetails?NIO"
      }
    },
    {
      "chainId": 101,
      "address": "HP9WMRDV3KdUfJ7CNn5Wf8JzLczwxdnQYTHDAa9yCSnq",
      "symbol": "NOK",
      "name": "Nokia",
      "decimals": 8,
      "logoURI": "https://s3-symbol-logo.tradingview.com/nokia.svg",
      "tags": [
        "tokenized-stock"
      ],
      "extensions": {
        "website": "https://www.digitalassets.ag/UnderlyingDetails?NOK"
      }
    },
    {
      "chainId": 101,
      "address": "GpM58T33eTrGEdHmeFnSVksJjJT6JVdTvim59ipTgTNh",
      "symbol": "NVDA",
      "name": "NVIDIA",
      "decimals": 8,
      "logoURI": "https://s3-symbol-logo.tradingview.com/nvidia.svg",
      "tags": [
        "tokenized-stock"
      ],
      "extensions": {
        "website": "https://www.digitalassets.ag/UnderlyingDetails?NVDA"
      }
    },
    {
      "chainId": 101,
      "address": "CRCop5kHBDLTYJyG7z3u6yiVQi4FQHbyHdtb18Qh2Ta9",
      "symbol": "PENN",
      "name": "Penn National Gaming",
      "decimals": 8,
      "logoURI": "https://s3-symbol-logo.tradingview.com/penn-national-gaming.svg",
      "tags": [
        "tokenized-stock"
      ],
      "extensions": {
        "website": "https://www.digitalassets.ag/UnderlyingDetails?PENN"
      }
    },
    {
      "chainId": 101,
      "address": "97v2oXMQ2MMAkgUnoQk3rNhrZCRThorYhvz1poAe9stk",
      "symbol": "PFE",
      "name": "Pfizer",
      "decimals": 8,
      "logoURI": "https://s3-symbol-logo.tradingview.com/pfizer.svg",
      "tags": [
        "tokenized-stock"
      ],
      "extensions": {
        "website": "https://www.digitalassets.ag/UnderlyingDetails?PFE"
      }
    },
    {
      "chainId": 101,
      "address": "AwutBmwmhehaMh18CxqFPPN311uCB1M2awp68A2bG41v",
      "symbol": "PYPL",
      "name": "PayPal",
      "decimals": 8,
      "logoURI": "https://s3-symbol-logo.tradingview.com/paypal.svg",
      "tags": [
        "tokenized-stock"
      ],
      "extensions": {
        "website": "https://www.digitalassets.ag/UnderlyingDetails?PYPL"
      }
    },
    {
      "chainId": 101,
      "address": "8Sa7BjogSJnkHyhtRTKNDDTDtASnWMcAsD4ySVNSFu27",
      "symbol": "SLV",
      "name": "iShares Silver Trust",
      "decimals": 8,
      "logoURI": "https://s3-symbol-logo.tradingview.com/ishares.svg",
      "tags": [
        "tokenized-stock"
      ],
      "extensions": {
        "website": "https://www.digitalassets.ag/UnderlyingDetails?SLV"
      }
    },
    {
      "chainId": 101,
      "address": "CS4tNS523VCLiTsGnYEAd6GqfrZNLtA14C98DC6gE47g",
      "symbol": "SPY",
      "name": "SPDR S&P 500 ETF",
      "decimals": 8,
      "logoURI": "https://s3-symbol-logo.tradingview.com/country/US.svg",
      "tags": [
        "tokenized-stock"
      ],
      "extensions": {
        "website": "https://www.digitalassets.ag/UnderlyingDetails?SPY"
      }
    },
    {
      "chainId": 101,
      "address": "BLyrWJuDyYnDaUMxqBMqkDYAeajnyode1ARh7TxtakEh",
      "symbol": "SQ",
      "name": "Square",
      "decimals": 8,
      "logoURI": "https://s3-symbol-logo.tradingview.com/square.svg",
      "tags": [
        "tokenized-stock"
      ],
      "extensions": {
        "website": "https://www.digitalassets.ag/UnderlyingDetails?SQ"
      }
    },
    {
      "chainId": 101,
      "address": "HSDepE3xvbyRDx4M11LX7Hf9qgHSopfTXxAoeatCcwWF",
      "symbol": "SUN",
      "name": "Sunoco LP",
      "decimals": 8,
      "logoURI": "https://s3-symbol-logo.tradingview.com/sunoco.svg",
      "tags": [
        "tokenized-stock"
      ],
      "extensions": {
        "website": "https://www.digitalassets.ag/UnderlyingDetails?SUN"
      }
    },
    {
      "chainId": 101,
      "address": "LZufgu7ekMcWBUypPMBYia2ipnFzpxpZgRBFLhYswgR",
      "symbol": "TLRY",
      "name": "Tilray Inc",
      "decimals": 8,
      "logoURI": "https://s3-symbol-logo.tradingview.com/tilray.svg",
      "tags": [
        "tokenized-stock"
      ],
      "extensions": {
        "website": "https://www.digitalassets.ag/UnderlyingDetails?TLRY"
      }
    },
    {
      "chainId": 101,
      "address": "2iCUKaCQpGvnaBimLprKWT8bNGF92e6LxWq4gjsteWfx",
      "symbol": "TSM",
      "name": "Taiwan Semiconductor Mfg",
      "decimals": 8,
      "logoURI": "https://s3-symbol-logo.tradingview.com/taiwan-semiconductor.svg",
      "tags": [
        "tokenized-stock"
      ],
      "extensions": {
        "website": "https://www.digitalassets.ag/UnderlyingDetails?TSM"
      }
    },
    {
      "chainId": 101,
      "address": "BZMg4HyyHVUJkwh2yuv6duu4iQUaXRxT6sK1dT7FcaZf",
      "symbol": "TUR",
      "name": "iShares MSCI Turkey ETF",
      "decimals": 8,
      "logoURI": "https://s3-symbol-logo.tradingview.com/ishares.svg",
      "tags": [
        "tokenized-stock"
      ],
      "extensions": {
        "website": "https://www.digitalassets.ag/UnderlyingDetails?TUR"
      }
    },
    {
      "chainId": 101,
      "address": "C2tNm8bMU5tz6KdXjHY5zewsN1Wv1TEbxK9XGTCgUZMJ",
      "symbol": "TWTR",
      "name": "Twitter",
      "decimals": 8,
      "logoURI": "https://s3-symbol-logo.tradingview.com/twitter.svg",
      "tags": [
        "tokenized-stock"
      ],
      "extensions": {
        "website": "https://www.digitalassets.ag/UnderlyingDetails?TWTR"
      }
    },
    {
      "chainId": 101,
      "address": "4kmVbBDCzYam3S4e9XqKQkLCEz16gu3dTTo65KbhShuv",
      "symbol": "UBER",
      "name": "Uber",
      "decimals": 8,
      "logoURI": "https://s3-symbol-logo.tradingview.com/uber.svg",
      "tags": [
        "tokenized-stock"
      ],
      "extensions": {
        "website": "https://www.digitalassets.ag/UnderlyingDetails?UBER"
      }
    },
    {
      "chainId": 101,
      "address": "J645gMdx9zSMM2VySLBrtv6Zv1HyEjPqQXVGRAPYqzvK",
      "symbol": "USO",
      "name": "United States Oil Fund",
      "decimals": 8,
      "logoURI": "https://s3-symbol-logo.tradingview.com/country/US.svg",
      "tags": [
        "tokenized-stock"
      ],
      "extensions": {
        "website": "https://www.digitalassets.ag/UnderlyingDetails?USO"
      }
    },
    {
      "chainId": 101,
      "address": "3LjkoC9FYEqRKNpy7xz3nxfnGVAt1SNS98rYwF2adQWB",
      "symbol": "VXX",
      "name": "iPath B S&P 500 VIX S/T Futs ETN",
      "decimals": 8,
      "logoURI": "https://daag.cloud/icons/logo.png",
      "tags": [
        "tokenized-stock"
      ],
      "extensions": {
        "website": "https://www.digitalassets.ag/UnderlyingDetails?VXX"
      }
    },
    {
      "chainId": 101,
      "address": "BcALTCjD4HJJxBDUXi3nHUgqsJmXAQdBbQrcmtLtqZaf",
      "symbol": "ZM",
      "name": "Zoom",
      "decimals": 8,
      "logoURI": "https://s3-symbol-logo.tradingview.com/zoom-video-communications.svg",
      "tags": [
        "tokenized-stock"
      ],
      "extensions": {
        "website": "https://www.digitalassets.ag/UnderlyingDetails?ZM"
      }
    },
    {
      "chainId": 101,
      "address": "9n4nbM75f5Ui33ZbPYXn59EwSgE8CGsHtAeTH5YFeJ9E",
      "symbol": "BTC",
      "name": "Wrapped Bitcoin (Sollet)",
      "decimals": 6,
      "logoURI": "https://cdn.jsdelivr.net/gh/trustwallet/assets@master/blockchains/bitcoin/info/logo.png",
      "tags": [
        "wrapped-sollet",
        "ethereum"
      ],
      "extensions": {
        "bridgeContract": "https://etherscan.io/address/0xeae57ce9cc1984f202e15e038b964bb8bdf7229a",
        "serumV3Usdc": "A8YFbxQYFVqKZaoYJLLUVcQiWP7G2MeEgW5wsAQgMvFw",
        "serumV3Usdt": "C1EuT9VokAKLiW7i2ASnZUvxDoKuKkCpDDeNxAptuNe4",
        "coingeckoId": "bitcoin"
      }
    },
    {
      "chainId": 101,
      "address": "2FPyTwcZLUg1MDrwsyoP4D6s1tM7hAkHYRjkNb5w6Pxk",
      "symbol": "ETH",
      "name": "Wrapped Ethereum (Sollet)",
      "decimals": 6,
      "logoURI": "https://cdn.jsdelivr.net/gh/trustwallet/assets@master/blockchains/ethereum/assets/0xC02aaA39b223FE8D0A0e5C4F27eAD9083C756Cc2/logo.png",
      "tags": [
        "wrapped-sollet",
        "ethereum"
      ],
      "extensions": {
        "bridgeContract": "https://etherscan.io/address/0xeae57ce9cc1984f202e15e038b964bb8bdf7229a",
        "serumV3Usdc": "4tSvZvnbyzHXLMTiFonMyxZoHmFqau1XArcRCVHLZ5gX",
        "serumV3Usdt": "7dLVkUfBVfCGkFhSXDCq1ukM9usathSgS716t643iFGF",
        "coingeckoId": "ethereum"
      }
    },
    {
      "chainId": 101,
      "address": "3JSf5tPeuscJGtaCp5giEiDhv51gQ4v3zWg8DGgyLfAB",
      "symbol": "YFI",
      "name": "Wrapped YFI (Sollet)",
      "decimals": 6,
      "logoURI": "https://cdn.jsdelivr.net/gh/trustwallet/assets@master/blockchains/ethereum/assets/0x0bc529c00C6401aEF6D220BE8C6Ea1667F6Ad93e/logo.png",
      "tags": [
        "wrapped-sollet",
        "ethereum"
      ],
      "extensions": {
        "bridgeContract": "https://etherscan.io/address/0xeae57ce9cc1984f202e15e038b964bb8bdf7229a",
        "serumV3Usdc": "7qcCo8jqepnjjvB5swP4Afsr3keVBs6gNpBTNubd1Kr2",
        "serumV3Usdt": "3Xg9Q4VtZhD4bVYJbTfgGWFV5zjE3U7ztSHa938zizte",
        "coingeckoId": "yearn-finance"
      }
    },
    {
      "chainId": 101,
      "address": "CWE8jPTUYhdCTZYWPTe1o5DFqfdjzWKc9WKz6rSjQUdG",
      "symbol": "LINK",
      "name": "Wrapped Chainlink (Sollet)",
      "decimals": 6,
      "logoURI": "https://cdn.jsdelivr.net/gh/trustwallet/assets@master/blockchains/ethereum/assets/0x514910771AF9Ca656af840dff83E8264EcF986CA/logo.png",
      "tags": [
        "wrapped-sollet",
        "ethereum"
      ],
      "extensions": {
        "bridgeContract": "https://etherscan.io/address/0xeae57ce9cc1984f202e15e038b964bb8bdf7229a",
        "serumV3Usdc": "3hwH1txjJVS8qv588tWrjHfRxdqNjBykM1kMcit484up",
        "serumV3Usdt": "3yEZ9ZpXSQapmKjLAGKZEzUNA1rcupJtsDp5mPBWmGZR",
        "coingeckoId": "chainlink"
      }
    },
    {
      "chainId": 101,
      "address": "Ga2AXHpfAF6mv2ekZwcsJFqu7wB4NV331qNH7fW9Nst8",
      "symbol": "XRP",
      "name": "Wrapped XRP (Sollet)",
      "decimals": 6,
      "logoURI": "https://cdn.jsdelivr.net/gh/trustwallet/assets@master/blockchains/ripple/info/logo.png",
      "tags": [
        "wrapped-sollet",
        "ethereum"
      ],
      "extensions": {
        "bridgeContract": "https://etherscan.io/address/0xeae57ce9cc1984f202e15e038b964bb8bdf7229a",
        "coingeckoId": "ripple"
      }
    },
    {
      "chainId": 101,
      "address": "BQcdHdAQW1hczDbBi9hiegXAR7A98Q9jx3X3iBBBDiq4",
      "symbol": "wUSDT",
      "name": "Wrapped USDT (Sollet)",
      "decimals": 6,
      "logoURI": "https://cdn.jsdelivr.net/gh/solana-labs/explorer/public/tokens/usdt.svg",
      "tags": [
        "stablecoin",
        "wrapped-sollet",
        "ethereum"
      ],
      "extensions": {
        "bridgeContract": "https://etherscan.io/address/0xeae57ce9cc1984f202e15e038b964bb8bdf7229a",
        "coingeckoId": "tether"
      }
    },
    {
      "chainId": 101,
      "address": "AR1Mtgh7zAtxuxGd2XPovXPVjcSdY3i4rQYisNadjfKy",
      "symbol": "SUSHI",
      "name": "Wrapped SUSHI (Sollet)",
      "decimals": 6,
      "logoURI": "https://cdn.jsdelivr.net/gh/trustwallet/assets@master/blockchains/ethereum/assets/0x6B3595068778DD592e39A122f4f5a5cF09C90fE2/logo.png",
      "tags": [
        "wrapped-sollet",
        "ethereum"
      ],
      "extensions": {
        "website": "https://www.sushi.com",
        "bridgeContract": "https://etherscan.io/address/0xeae57ce9cc1984f202e15e038b964bb8bdf7229a",
        "serumV3Usdc": "A1Q9iJDVVS8Wsswr9ajeZugmj64bQVCYLZQLra2TMBMo",
        "serumV3Usdt": "6DgQRTpJTnAYBSShngAVZZDq7j9ogRN1GfSQ3cq9tubW",
        "coingeckoId": "sushi",
        "waterfallbot": "https://bit.ly/SUSHIwaterfall"
      }
    },
    {
      "chainId": 101,
      "address": "CsZ5LZkDS7h9TDKjrbL7VAwQZ9nsRu8vJLhRYfmGaN8K",
      "symbol": "ALEPH",
      "name": "Wrapped ALEPH (Sollet)",
      "decimals": 6,
      "logoURI": "https://cdn.jsdelivr.net/gh/trustwallet/assets@master/blockchains/nuls/assets/NULSd6HgyZkiqLnBzTaeSQfx1TNg2cqbzq51h/logo.png",
      "tags": [
        "wrapped-sollet",
        "ethereum"
      ],
      "extensions": {
        "bridgeContract": "https://etherscan.io/address/0xeae57ce9cc1984f202e15e038b964bb8bdf7229a",
        "serumV3Usdc": "GcoKtAmTy5QyuijXSmJKBtFdt99e6Buza18Js7j9AJ6e",
        "serumV3Usdt": "Gyp1UGRgbrb6z8t7fpssxEKQgEmcJ4pVnWW3ds2p6ZPY",
        "coingeckoId": "aleph"
      }
    },
    {
      "chainId": 101,
      "address": "SF3oTvfWzEP3DTwGSvUXRrGTvr75pdZNnBLAH9bzMuX",
      "symbol": "SXP",
      "name": "Wrapped SXP (Sollet)",
      "decimals": 6,
      "logoURI": "https://cdn.jsdelivr.net/gh/trustwallet/assets/blockchains/ethereum/assets/0x8CE9137d39326AD0cD6491fb5CC0CbA0e089b6A9/logo.png",
      "tags": [
        "wrapped-sollet",
        "ethereum"
      ],
      "extensions": {
        "bridgeContract": "https://etherscan.io/address/0xeae57ce9cc1984f202e15e038b964bb8bdf7229a",
        "serumV3Usdc": "4LUro5jaPaTurXK737QAxgJywdhABnFAMQkXX4ZyqqaZ",
        "serumV3Usdt": "8afKwzHR3wJE7W7Y5hvQkngXh6iTepSZuutRMMy96MjR",
        "coingeckoId": "swipe"
      }
    },
    {
      "chainId": 101,
      "address": "BtZQfWqDGbk9Wf2rXEiWyQBdBY1etnUUn6zEphvVS7yN",
      "symbol": "HGET",
      "name": "Wrapped Hedget (Sollet)",
      "decimals": 6,
      "logoURI": "https://www.hedget.com/images/favicon.svg",
      "tags": [
        "wrapped-sollet",
        "ethereum"
      ],
      "extensions": {
        "website": "https://www.hedget.com/",
        "bridgeContract": "https://etherscan.io/address/0xeae57ce9cc1984f202e15e038b964bb8bdf7229a",
        "serumV3Usdc": "88vztw7RTN6yJQchVvxrs6oXUDryvpv9iJaFa1EEmg87",
        "serumV3Usdt": "ErQXxiNfJgd4fqQ58PuEw5xY35TZG84tHT6FXf5s4UxY",
        "coingeckoId": "hedget"
      }
    },
    {
      "chainId": 101,
      "address": "5Fu5UUgbjpUvdBveb3a1JTNirL8rXtiYeSMWvKjtUNQv",
      "symbol": "CREAM",
      "name": "Wrapped Cream Finance (Sollet)",
      "decimals": 6,
      "logoURI": "https://cdn.jsdelivr.net/gh/trustwallet/assets@master/blockchains/smartchain/assets/0xd4CB328A82bDf5f03eB737f37Fa6B370aef3e888/logo.png",
      "tags": [
        "wrapped-sollet",
        "ethereum"
      ],
      "extensions": {
        "bridgeContract": "https://etherscan.io/address/0xeae57ce9cc1984f202e15e038b964bb8bdf7229a",
        "serumV3Usdc": "7nZP6feE94eAz9jmfakNJWPwEKaeezuKKC5D1vrnqyo2",
        "serumV3Usdt": "4ztJEvQyryoYagj2uieep3dyPwG2pyEwb2dKXTwmXe82",
        "coingeckoId": "cream-2"
      }
    },
    {
      "chainId": 101,
      "address": "873KLxCbz7s9Kc4ZzgYRtNmhfkQrhfyWGZJBmyCbC3ei",
      "symbol": "UBXT",
      "name": "Wrapped Upbots (Sollet)",
      "decimals": 6,
      "logoURI": "https://assets.coingecko.com/coins/images/12476/small/UBXT.png?1600132967",
      "tags": [
        "wrapped-sollet",
        "ethereum"
      ],
      "extensions": {
        "website": "https://upbots.com/",
        "explorer": "https://etherscan.io/address/0xeae57ce9cc1984f202e15e038b964bb8bdf7229a",
        "serumV3Usdc": "2wr3Ab29KNwGhtzr5HaPCyfU1qGJzTUAN4amCLZWaD1H",
        "serumV3Usdt": "F1T7b6pnR8Pge3qmfNUfW6ZipRDiGpMww6TKTrRU4NiL",
        "coingeckoId": "upbots"
      }
    },
    {
      "chainId": 101,
      "address": "HqB7uswoVg4suaQiDP3wjxob1G5WdZ144zhdStwMCq7e",
      "symbol": "HNT",
      "name": "Wrapped Helium (Sollet)",
      "decimals": 6,
      "logoURI": "https://assets.coingecko.com/coins/images/4284/small/Helium_HNT.png?1612620071",
      "tags": [
        "wrapped-sollet",
        "ethereum"
      ],
      "extensions": {
        "bridgeContract": "https://etherscan.io/address/0xeae57ce9cc1984f202e15e038b964bb8bdf7229a",
        "serumV3Usdc": "CnUV42ZykoKUnMDdyefv5kP6nDSJf7jFd7WXAecC6LYr",
        "serumV3Usdt": "8FpuMGLtMZ7Wt9ZvyTGuTVwTwwzLYfS5NZWcHxbP1Wuh",
        "coingeckoId": "helium"
      }
    },
    {
      "chainId": 101,
      "address": "9S4t2NEAiJVMvPdRYKVrfJpBafPBLtvbvyS3DecojQHw",
      "symbol": "FRONT",
      "name": "Wrapped FRONT (Sollet)",
      "decimals": 6,
      "logoURI": "https://cdn.jsdelivr.net/gh/trustwallet/assets@master/blockchains/ethereum/assets/0xf8C3527CC04340b208C854E985240c02F7B7793f/logo.png",
      "tags": [
        "wrapped-sollet",
        "ethereum"
      ],
      "extensions": {
        "bridgeContract": "https://etherscan.io/address/0xeae57ce9cc1984f202e15e038b964bb8bdf7229a",
        "serumV3Usdc": "9Zx1CvxSVdroKMMWf2z8RwrnrLiQZ9VkQ7Ex3syQqdSH",
        "serumV3Usdt": "CGC4UgWwqA9PET6Tfx6o6dLv94EK2coVkPtxgNHuBtxj",
        "coingeckoId": "frontier-token"
      }
    },
    {
      "chainId": 101,
      "address": "6WNVCuxCGJzNjmMZoKyhZJwvJ5tYpsLyAtagzYASqBoF",
      "symbol": "AKRO",
      "name": "Wrapped AKRO (Sollet)",
      "decimals": 6,
      "logoURI": "https://cdn.jsdelivr.net/gh/trustwallet/assets@master/blockchains/ethereum/assets/0xb2734a4Cec32C81FDE26B0024Ad3ceB8C9b34037/logo.png",
      "tags": [
        "wrapped-sollet",
        "ethereum"
      ],
      "extensions": {
        "bridgeContract": "https://etherscan.io/address/0xeae57ce9cc1984f202e15e038b964bb8bdf7229a",
        "serumV3Usdc": "5CZXTTgVZKSzgSA3AFMN5a2f3hmwmmJ6hU8BHTEJ3PX8",
        "serumV3Usdt": "HLvRdctRB48F9yLnu9E24LUTRt89D48Z35yi1HcxayDf",
        "coingeckoId": "akropolis"
      }
    },
    {
      "chainId": 101,
      "address": "DJafV9qemGp7mLMEn5wrfqaFwxsbLgUsGVS16zKRk9kc",
      "symbol": "HXRO",
      "name": "Wrapped HXRO (Sollet)",
      "decimals": 6,
      "logoURI": "https://assets.coingecko.com/coins/images/7805/large/hxro-squarelogo-1585089594129.png?1586221980",
      "tags": [
        "wrapped-sollet",
        "ethereum"
      ],
      "extensions": {
        "bridgeContract": "https://etherscan.io/address/0xeae57ce9cc1984f202e15e038b964bb8bdf7229a",
        "serumV3Usdc": "6Pn1cSiRos3qhBf54uBP9ZQg8x3JTardm1dL3n4p29tA",
        "serumV3Usdt": "4absuMsgemvdjfkgdLQq1zKEjw3dHBoCWkzKoctndyqd",
        "coingeckoId": "hxro"
      }
    },
    {
      "chainId": 101,
      "address": "DEhAasscXF4kEGxFgJ3bq4PpVGp5wyUxMRvn6TzGVHaw",
      "symbol": "UNI",
      "name": "Wrapped UNI (Sollet)",
      "decimals": 6,
      "logoURI": "https://cdn.jsdelivr.net/gh/trustwallet/assets@master/blockchains/ethereum/assets/0x1f9840a85d5aF5bf1D1762F925BDADdC4201F984/logo.png",
      "tags": [
        "wrapped-sollet",
        "ethereum"
      ],
      "extensions": {
        "bridgeContract": "https://etherscan.io/address/0xeae57ce9cc1984f202e15e038b964bb8bdf7229a",
        "serumV3Usdc": "6JYHjaQBx6AtKSSsizDMwozAEDEZ5KBsSUzH7kRjGJon",
        "serumV3Usdt": "2SSnWNrc83otLpfRo792P6P3PESZpdr8cu2r8zCE6bMD",
        "coingeckoId": "uniswap"
      }
    },
    {
      "chainId": 101,
      "address": "SRMuApVNdxXokk5GT7XD5cUUgXMBCoAz2LHeuAoKWRt",
      "symbol": "SRM",
      "name": "Serum",
      "decimals": 6,
      "logoURI": "https://cdn.jsdelivr.net/gh/trustwallet/assets@master/blockchains/ethereum/assets/0x476c5E26a75bd202a9683ffD34359C0CC15be0fF/logo.png",
      "tags": [],
      "extensions": {
        "website": "https://projectserum.com/",
        "serumV3Usdc": "ByRys5tuUWDgL73G8JBAEfkdFf8JWBzPBDHsBVQ5vbQA",
        "serumV3Usdt": "AtNnsY1AyRERWJ8xCskfz38YdvruWVJQUVXgScC1iPb",
        "coingeckoId": "serum",
        "waterfallbot": "https://bit.ly/SRMwaterfall"
      }
    },
    {
      "chainId": 101,
      "address": "AGFEad2et2ZJif9jaGpdMixQqvW5i81aBdvKe7PHNfz3",
      "symbol": "FTT",
      "name": "Wrapped FTT (Sollet)",
      "decimals": 6,
      "logoURI": "https://cdn.jsdelivr.net/gh/solana-labs/token-list@main/assets/mainnet/AGFEad2et2ZJif9jaGpdMixQqvW5i81aBdvKe7PHNfz3/logo.png",
      "tags": [
        "wrapped-sollet",
        "ethereum"
      ],
      "extensions": {
        "bridgeContract": "https://etherscan.io/address/0xeae57ce9cc1984f202e15e038b964bb8bdf7229a",
        "assetContract": "https://etherscan.io/address/0x50d1c9771902476076ecfc8b2a83ad6b9355a4c9",
        "serumV3Usdc": "2Pbh1CvRVku1TgewMfycemghf6sU9EyuFDcNXqvRmSxc",
        "serumV3Usdt": "Hr3wzG8mZXNHV7TuL6YqtgfVUesCqMxGYCEyP3otywZE",
        "coingeckoId": "ftx-token",
        "waterfallbot": "https://bit.ly/FTTwaterfall"
      }
    },
    {
      "chainId": 101,
      "address": "MSRMcoVyrFxnSgo5uXwone5SKcGhT1KEJMFEkMEWf9L",
      "symbol": "MSRM",
      "name": "MegaSerum",
      "decimals": 0,
      "logoURI": "https://cdn.jsdelivr.net/gh/trustwallet/assets@master/blockchains/ethereum/assets/0x476c5E26a75bd202a9683ffD34359C0CC15be0fF/logo.png",
      "tags": [],
      "extensions": {
        "website": "https://projectserum.com/",
        "serumV3Usdc": "4VKLSYdvrQ5ngQrt1d2VS8o4ewvb2MMUZLiejbnGPV33",
        "serumV3Usdt": "5nLJ22h1DUfeCfwbFxPYK8zbfbri7nA9bXoDcR8AcJjs",
        "coingeckoId": "megaserum"
      }
    },
    {
      "chainId": 101,
      "address": "BXXkv6z8ykpG1yuvUDPgh732wzVHB69RnB9YgSYh3itW",
      "symbol": "WUSDC",
      "name": "Wrapped USDC (Sollet)",
      "decimals": 6,
      "logoURI": "https://cdn.jsdelivr.net/gh/solana-labs/token-list@main/assets/mainnet/EPjFWdd5AufqSSqeM2qN1xzybapC8G4wEGGkZwyTDt1v/logo.png",
      "tags": [
        "stablecoin",
        "wrapped-sollet",
        "ethereum"
      ],
      "extensions": {
        "coingeckoId": "usd-coin"
      }
    },
    {
      "chainId": 101,
      "address": "GXMvfY2jpQctDqZ9RoU3oWPhufKiCcFEfchvYumtX7jd",
      "symbol": "TOMO",
      "name": "Wrapped TOMO (Sollet)",
      "decimals": 6,
      "logoURI": "https://cdn.jsdelivr.net/gh/trustwallet/assets@master/blockchains/tomochain/info/logo.png",
      "tags": [
        "wrapped-sollet",
        "ethereum"
      ],
      "extensions": {
        "bridgeContract": "https://etherscan.io/address/0xeae57ce9cc1984f202e15e038b964bb8bdf7229a",
        "serumV3Usdc": "8BdpjpSD5n3nk8DQLqPUyTZvVqFu6kcff5bzUX5dqDpy",
        "serumV3Usdt": "GnKPri4thaGipzTbp8hhSGSrHgG4F8MFiZVrbRn16iG2",
        "coingeckoId": "tomochain",
        "waterfallbot": "https://t.me/TOMOwaterfall"
      }
    },
    {
      "chainId": 101,
      "address": "EcqExpGNFBve2i1cMJUTR4bPXj4ZoqmDD2rTkeCcaTFX",
      "symbol": "KARMA",
      "name": "Wrapped KARMA (Sollet)",
      "decimals": 4,
      "logoURI": "https://cdn.jsdelivr.net/gh/machi-x/assets@master/blockchains/ethereum/assets/0xdfe691f37b6264a90ff507eb359c45d55037951c/logo.png",
      "tags": [
        "wrapped-sollet",
        "ethereum"
      ],
      "extensions": {
        "bridgeContract": "https://etherscan.io/address/0xeae57ce9cc1984f202e15e038b964bb8bdf7229a",
        "coingeckoId": "karma-dao"
      }
    },
    {
      "chainId": 101,
      "address": "EqWCKXfs3x47uVosDpTRgFniThL9Y8iCztJaapxbEaVX",
      "symbol": "LUA",
      "name": "Wrapped LUA (Sollet)",
      "decimals": 6,
      "logoURI": "https://cdn.jsdelivr.net/gh/trustwallet/assets@master/blockchains/ethereum/assets/0xB1f66997A5760428D3a87D68b90BfE0aE64121cC/logo.png",
      "tags": [
        "wrapped-sollet",
        "ethereum"
      ],
      "extensions": {
        "bridgeContract": "https://etherscan.io/address/0xeae57ce9cc1984f202e15e038b964bb8bdf7229a",
        "serumV3Usdc": "4xyWjQ74Eifq17vbue5Ut9xfFNfuVB116tZLEpiZuAn8",
        "serumV3Usdt": "35tV8UsHH8FnSAi3YFRrgCu4K9tb883wKnAXpnihot5r",
        "coingeckoId": "lua-token",
        "waterfallbot": "https://t.me/LUAwaterfall"
      }
    },
    {
      "chainId": 101,
      "address": "GeDS162t9yGJuLEHPWXXGrb1zwkzinCgRwnT8vHYjKza",
      "symbol": "MATH",
      "name": "Wrapped MATH (Sollet)",
      "decimals": 6,
      "logoURI": "https://s2.coinmarketcap.com/static/img/coins/200x200/5616.png",
      "tags": [
        "wrapped-sollet",
        "ethereum"
      ],
      "extensions": {
        "bridgeContract": "https://etherscan.io/address/0xeae57ce9cc1984f202e15e038b964bb8bdf7229a",
        "serumV3Usdc": "J7cPYBrXVy8Qeki2crZkZavcojf2sMRyQU7nx438Mf8t",
        "serumV3Usdt": "2WghiBkDL2yRhHdvm8CpprrkmfguuQGJTCDfPSudKBAZ",
        "coingeckoId": "math"
      }
    },
    {
      "chainId": 101,
      "address": "GUohe4DJUA5FKPWo3joiPgsB7yzer7LpDmt1Vhzy3Zht",
      "symbol": "KEEP",
      "name": "Wrapped KEEP (Sollet)",
      "decimals": 6,
      "logoURI": "https://assets.coingecko.com/coins/images/3373/large/IuNzUb5b_400x400.jpg?1589526336",
      "tags": [
        "wrapped-sollet",
        "ethereum"
      ],
      "extensions": {
        "bridgeContract": "https://etherscan.io/address/0xeae57ce9cc1984f202e15e038b964bb8bdf7229a",
        "serumV3Usdc": "3rgacody9SvM88QR83GHaNdEEx4Fe2V2ed5GJp2oeKDr",
        "serumV3Usdt": "HEGnaVL5i48ubPBqWAhodnZo8VsSLzEM3Gfc451DnFj9",
        "coingeckoId": "keep-network"
      }
    },
    {
      "chainId": 101,
      "address": "9F9fNTT6qwjsu4X4yWYKZpsbw5qT7o6yR2i57JF2jagy",
      "symbol": "SWAG",
      "name": "Wrapped SWAG (Sollet)",
      "decimals": 6,
      "logoURI": "https://assets.coingecko.com/coins/images/12805/large/photo_2020-10-14_23.17.02.jpeg?1602688642",
      "tags": [
        "wrapped-sollet",
        "ethereum"
      ],
      "extensions": {
        "bridgeContract": "https://etherscan.io/address/0xeae57ce9cc1984f202e15e038b964bb8bdf7229a",
        "serumV3Usdt": "J2XSt77XWim5HwtUM8RUwQvmRXNZsbMKpp5GTKpHafvf",
        "coingeckoId": "swag-finance"
      }
    },
    {
      "chainId": 101,
      "address": "DgHK9mfhMtUwwv54GChRrU54T2Em5cuszq2uMuen1ZVE",
      "symbol": "CEL",
      "name": "Wrapped Celsius (Sollet)",
      "decimals": 6,
      "logoURI": "https://cdn.jsdelivr.net/gh/trustwallet/assets@master/blockchains/ethereum/assets/0xaaAEBE6Fe48E54f431b0C390CfaF0b017d09D42d/logo.png",
      "tags": [
        "wrapped-sollet",
        "ethereum"
      ],
      "extensions": {
        "bridgeContract": "https://etherscan.io/address/0xeae57ce9cc1984f202e15e038b964bb8bdf7229a",
        "serumV3Usdt": "cgani53cMZgYfRMgSrNekJTMaLmccRfspsfTbXWRg7u",
        "coingeckoId": "celsius-degree-token"
      }
    },
    {
      "chainId": 101,
      "address": "7ncCLJpP3MNww17LW8bRvx8odQQnubNtfNZBL5BgAEHW",
      "symbol": "RSR",
      "name": "Wrapped Reserve Rights (Sollet)",
      "decimals": 6,
      "logoURI": "https://cdn.jsdelivr.net/gh/trustwallet/assets@master/blockchains/ethereum/assets/0x8762db106B2c2A0bccB3A80d1Ed41273552616E8/logo.png",
      "tags": [
        "wrapped-sollet",
        "ethereum"
      ],
      "extensions": {
        "bridgeContract": "https://etherscan.io/address/0xeae57ce9cc1984f202e15e038b964bb8bdf7229a",
        "serumV3Usdt": "FcPet5fz9NLdbXwVM6kw2WTHzRAD7mT78UjwTpawd7hJ",
        "coingeckoId": "reserve-rights-token"
      }
    },
    {
      "chainId": 101,
      "address": "5wihEYGca7X4gSe97C5mVcqNsfxBzhdTwpv72HKs25US",
      "symbol": "1INCH",
      "name": "Wrapped 1INCH (Sollet)",
      "decimals": 6,
      "logoURI": "https://cdn.jsdelivr.net/gh/trustwallet/assets@master/blockchains/ethereum/assets/0x111111111117dC0aa78b770fA6A738034120C302/logo.png",
      "tags": [
        "wrapped-sollet",
        "ethereum"
      ],
      "extensions": {
        "bridgeContract": "https://etherscan.io/address/0xeae57ce9cc1984f202e15e038b964bb8bdf7229a",
        "coingeckoId": "1inch"
      }
    },
    {
      "chainId": 101,
      "address": "38i2NQxjp5rt5B3KogqrxmBxgrAwaB3W1f1GmiKqh9MS",
      "symbol": "GRT",
      "name": "Wrapped GRT  (Sollet)",
      "decimals": 6,
      "logoURI": "https://cdn.jsdelivr.net/gh/trustwallet/assets@master/blockchains/ethereum/assets/0xc944E90C64B2c07662A292be6244BDf05Cda44a7/logo.png",
      "tags": [
        "wrapped-sollet",
        "ethereum"
      ],
      "extensions": {
        "bridgeContract": "https://etherscan.io/address/0xeae57ce9cc1984f202e15e038b964bb8bdf7229a",
        "coingeckoId": "the-graph"
      }
    },
    {
      "chainId": 101,
      "address": "Avz2fmevhhu87WYtWQCFj9UjKRjF9Z9QWwN2ih9yF95G",
      "symbol": "COMP",
      "name": "Wrapped Compound (Sollet)",
      "decimals": 6,
      "logoURI": "https://cdn.jsdelivr.net/gh/trustwallet/assets@master/blockchains/ethereum/assets/0xc00e94Cb662C3520282E6f5717214004A7f26888/logo.png",
      "tags": [
        "wrapped-sollet",
        "ethereum"
      ],
      "extensions": {
        "bridgeContract": "https://etherscan.io/address/0xeae57ce9cc1984f202e15e038b964bb8bdf7229a",
        "coingeckoId": "compound-coin"
      }
    },
    {
      "chainId": 101,
      "address": "9wRD14AhdZ3qV8et3eBQVsrb3UoBZDUbJGyFckpTg8sj",
      "symbol": "PAXG",
      "name": "Wrapped Paxos Gold (Sollet)",
      "decimals": 6,
      "logoURI": "https://cdn.jsdelivr.net/gh/trustwallet/assets@master/blockchains/ethereum/assets/0x45804880De22913dAFE09f4980848ECE6EcbAf78/logo.png",
      "tags": [
        "wrapped-sollet",
        "ethereum"
      ],
      "extensions": {
        "bridgeContract": "https://etherscan.io/address/0xeae57ce9cc1984f202e15e038b964bb8bdf7229a",
        "coingeckoId": "pax-gold"
      }
    },
    {
      "chainId": 101,
      "address": "AByXcTZwJHMtrKrvVsh9eFNB1pJaLDjCUR2ayvxBAAM2",
      "symbol": "STRONG",
      "name": "Wrapped Strong (Sollet)",
      "decimals": 6,
      "logoURI": "https://cdn.jsdelivr.net/gh/trustwallet/assets@master/blockchains/ethereum/assets/0x990f341946A3fdB507aE7e52d17851B87168017c/logo.png",
      "tags": [
        "wrapped-sollet",
        "ethereum"
      ],
      "extensions": {
        "bridgeContract": "https://etherscan.io/address/0xeae57ce9cc1984f202e15e038b964bb8bdf7229a",
        "coingeckoId": "strong"
      }
    },
    {
      "chainId": 101,
      "address": "EchesyfXePKdLtoiZSL8pBe8Myagyy8ZRqsACNCFGnvp",
      "symbol": "FIDA",
      "name": "Bonfida",
      "decimals": 6,
      "logoURI": "https://cdn.jsdelivr.net/gh/dr497/awesome-serum-markets/icons/fida.svg",
      "tags": [],
      "extensions": {
        "website": "https://bonfida.com/",
        "serumV3Usdc": "E14BKBhDWD4EuTkWj1ooZezesGxMW8LPCps4W5PuzZJo",
        "serumV3Usdt": "EbV7pPpEvheLizuYX3gUCvWM8iySbSRAhu2mQ5Vz2Mxf",
        "coingeckoId": "bonfida",
        "waterfallbot": "https://bit.ly/FIDAwaterfall"
      }
    },
    {
      "chainId": 101,
      "address": "kinXdEcpDQeHPEuQnqmUgtYykqKGVFq6CeVX5iAHJq6",
      "symbol": "KIN",
      "name": "KIN",
      "decimals": 5,
      "logoURI": "https://cdn.jsdelivr.net/gh/trustwallet/assets@master/blockchains/kin/info/logo.png",
      "tags": [],
      "extensions": {
        "serumV3Usdc": "Bn6NPyr6UzrFAwC4WmvPvDr2Vm8XSUnFykM2aQroedgn",
        "serumV3Usdt": "4nCFQr8sahhhL4XJ7kngGFBmpkmyf3xLzemuMhn6mWTm",
        "coingeckoId": "kin",
        "waterfallbot": "https://bit.ly/KINwaterfall"
      }
    },
    {
      "chainId": 101,
      "address": "MAPS41MDahZ9QdKXhVa4dWB9RuyfV4XqhyAZ8XcYepb",
      "symbol": "MAPS",
      "name": "MAPS",
      "decimals": 6,
      "logoURI": "https://cdn.jsdelivr.net/gh/solana-labs/explorer/public/tokens/maps.svg",
      "tags": [],
      "extensions": {
        "website": "https://maps.me/",
        "serumV3Usdc": "3A8XQRWXC7BjLpgLDDBhQJLT5yPCzS16cGYRKHkKxvYo",
        "serumV3Usdt": "7cknqHAuGpfVXPtFoJpFvUjJ8wkmyEfbFusmwMfNy3FE",
        "coingeckoId": "maps"
      }
    },
    {
      "chainId": 101,
      "address": "z3dn17yLaGMKffVogeFHQ9zWVcXgqgf3PQnDsNs2g6M",
      "symbol": "OXY",
      "name": "Oxygen Protocol",
      "decimals": 6,
      "logoURI": "https://cdn.jsdelivr.net/gh/nathanielparke/awesome-serum-markets/icons/oxy.svg",
      "tags": [],
      "extensions": {
        "website": "https://www.oxygen.org/",
        "serumV3Usdt": "GKLev6UHeX1KSDCyo2bzyG6wqhByEzDBkmYTxEdmYJgB",
        "serumV3Usdc": "GZ3WBFsqntmERPwumFEYgrX2B7J7G11MzNZAy7Hje27X",
        "coingeckoId": "oxygen",
        "waterfallbot": "https://bit.ly/OXYwaterfall"
      }
    },
    {
      "chainId": 101,
      "address": "FtgGSFADXBtroxq8VCausXRr2of47QBf5AS1NtZCu4GD",
      "symbol": "BRZ",
      "name": "BRZ",
      "decimals": 4,
      "logoURI": "https://cdn.jsdelivr.net/gh/solana-labs/explorer/public/tokens/brz.png",
      "tags": [],
      "extensions": {
        "website": "https://brztoken.io/",
        "coingeckoId": "brz"
      }
    },
    {
      "chainId": 101,
      "address": "Es9vMFrzaCERmJfrF4H2FYD4KCoNkY11McCe8BenwNYB",
      "symbol": "USDT",
      "name": "USDT",
      "decimals": 6,
      "logoURI": "https://cdn.jsdelivr.net/gh/solana-labs/explorer/public/tokens/usdt.svg",
      "tags": [
        "stablecoin"
      ],
      "extensions": {
        "website": "https://tether.to/",
        "coingeckoId": "tether",
        "serumV3Usdc": "77quYg4MGneUdjgXCunt9GgM1usmrxKY31twEy3WHwcS"
      }
    },
    {
      "chainId": 101,
      "address": "2oDxYGgTBmST4rc3yn1YtcSEck7ReDZ8wHWLqZAuNWXH",
      "symbol": "xMARK",
      "name": "Standard",
      "decimals": 9,
      "logoURI": "https://cdn.jsdelivr.net/gh/solana-labs/token-list@main/assets/mainnet/2oDxYGgTBmST4rc3yn1YtcSEck7ReDZ8wHWLqZAuNWXH/logo.png",
      "tags": [
        "wrapped",
        "wormhole"
      ],
      "extensions": {
        "website": "https://benchmarkprotocol.finance/",
        "address": "0x36b679bd64ed73dbfd88909cdcb892cb66bd4cbb",
        "bridgeContract": "https://etherscan.io/address/0xf92cD566Ea4864356C5491c177A430C222d7e678",
        "assetContract": "https://etherscan.io/address/0x36b679bd64ed73dbfd88909cdcb892cb66bd4cbb",
        "coingeckoId": "xmark"
      }
    },
    {
      "chainId": 101,
      "address": "4k3Dyjzvzp8eMZWUXbBCjEvwSkkk59S5iCNLY3QrkX6R",
      "symbol": "RAY",
      "name": "Raydium",
      "decimals": 6,
      "logoURI": "https://cdn.jsdelivr.net/gh/solana-labs/token-list@main/assets/mainnet/RVKd61ztZW9GUwhRbbLoYVRE5Xf1B2tVscKqwZqXgEr/logo.png",
      "tags": [],
      "extensions": {
        "website": "https://raydium.io/",
        "serumV3Usdt": "teE55QrL4a4QSfydR9dnHF97jgCfptpuigbb53Lo95g",
        "serumV3Usdc": "2xiv8A5xrJ7RnGdxXB42uFEkYHJjszEhaJyKKt4WaLep",
        "coingeckoId": "raydium",
        "waterfallbot": "https://bit.ly/RAYwaterfall"
      }
    },
    {
      "chainId": 101,
      "address": "CzPDyvotTcxNqtPne32yUiEVQ6jk42HZi1Y3hUu7qf7f",
      "symbol": "RAY-WUSDT",
      "name": "Raydium Legacy LP Token V2 (RAY-WUSDT)",
      "decimals": 6,
      "logoURI": "https://cdn.jsdelivr.net/gh/solana-labs/token-list@main/assets/mainnet/RVKd61ztZW9GUwhRbbLoYVRE5Xf1B2tVscKqwZqXgEr/logo.png",
      "tags": [
        "lp-token"
      ],
      "extensions": {
        "website": "https://raydium.io/"
      }
    },
    {
      "chainId": 101,
      "address": "134Cct3CSdRCbYgq5SkwmHgfwjJ7EM5cG9PzqffWqECx",
      "symbol": "RAY-SOL",
      "name": "Raydium LP Token V2 (RAY-SOL)",
      "decimals": 6,
      "logoURI": "https://cdn.jsdelivr.net/gh/solana-labs/token-list@main/assets/mainnet/RVKd61ztZW9GUwhRbbLoYVRE5Xf1B2tVscKqwZqXgEr/logo.png",
      "tags": [
        "lp-token"
      ],
      "extensions": {
        "website": "https://raydium.io/"
      }
    },
    {
      "chainId": 101,
      "address": "EVDmwajM5U73PD34bYPugwiA4Eqqbrej4mLXXv15Z5qR",
      "symbol": "LINK-WUSDT",
      "name": "Raydium LP Token V2 (LINK-WUSDT)",
      "decimals": 6,
      "logoURI": "https://cdn.jsdelivr.net/gh/solana-labs/token-list@main/assets/mainnet/RVKd61ztZW9GUwhRbbLoYVRE5Xf1B2tVscKqwZqXgEr/logo.png",
      "tags": [
        "lp-token"
      ],
      "extensions": {
        "website": "https://raydium.io/"
      }
    },
    {
      "chainId": 101,
      "address": "KY4XvwHy7JPzbWYAbk23jQvEb4qWJ8aCqYWREmk1Q7K",
      "symbol": "ETH-WUSDT",
      "name": "Raydium LP Token V2 (ETH-WUSDT)",
      "decimals": 6,
      "logoURI": "https://cdn.jsdelivr.net/gh/solana-labs/token-list@main/assets/mainnet/RVKd61ztZW9GUwhRbbLoYVRE5Xf1B2tVscKqwZqXgEr/logo.png",
      "tags": [
        "lp-token"
      ],
      "extensions": {
        "website": "https://raydium.io/"
      }
    },
    {
      "chainId": 101,
      "address": "FgmBnsF5Qrnv8X9bomQfEtQTQjNNiBCWRKGpzPnE5BDg",
      "symbol": "RAY-USDC",
      "name": "Raydium Legacy LP Token V2 (RAY-USDC)",
      "decimals": 6,
      "logoURI": "https://cdn.jsdelivr.net/gh/solana-labs/token-list@main/assets/mainnet/RVKd61ztZW9GUwhRbbLoYVRE5Xf1B2tVscKqwZqXgEr/logo.png",
      "tags": [
        "lp-token"
      ],
      "extensions": {
        "website": "https://raydium.io/"
      }
    },
    {
      "chainId": 101,
      "address": "5QXBMXuCL7zfAk39jEVVEvcrz1AvBGgT9wAhLLHLyyUJ",
      "symbol": "RAY-SRM",
      "name": "Raydium Legacy LP Token V2 (RAY-SRM)",
      "decimals": 6,
      "logoURI": "https://cdn.jsdelivr.net/gh/solana-labs/token-list@main/assets/mainnet/RVKd61ztZW9GUwhRbbLoYVRE5Xf1B2tVscKqwZqXgEr/logo.png",
      "tags": [
        "lp-token"
      ],
      "extensions": {
        "website": "https://raydium.io/"
      }
    },
    {
      "chainId": 101,
      "address": "FdhKXYjCou2jQfgKWcNY7jb8F2DPLU1teTTTRfLBD2v1",
      "symbol": "RAY-WUSDT",
      "name": "Raydium Legacy LP Token V3 (RAY-WUSDT)",
      "decimals": 6,
      "logoURI": "https://cdn.jsdelivr.net/gh/solana-labs/token-list@main/assets/mainnet/RVKd61ztZW9GUwhRbbLoYVRE5Xf1B2tVscKqwZqXgEr/logo.png",
      "tags": [
        "lp-token"
      ],
      "extensions": {
        "website": "https://raydium.io/"
      }
    },
    {
      "chainId": 101,
      "address": "BZFGfXMrjG2sS7QT2eiCDEevPFnkYYF7kzJpWfYxPbcx",
      "symbol": "RAY-USDC",
      "name": "Raydium LP Token V3 (RAY-USDC)",
      "decimals": 6,
      "logoURI": "https://cdn.jsdelivr.net/gh/solana-labs/token-list@main/assets/mainnet/RVKd61ztZW9GUwhRbbLoYVRE5Xf1B2tVscKqwZqXgEr/logo.png",
      "tags": [
        "lp-token"
      ],
      "extensions": {
        "website": "https://raydium.io/"
      }
    },
    {
      "chainId": 101,
      "address": "DSX5E21RE9FB9hM8Nh8xcXQfPK6SzRaJiywemHBSsfup",
      "symbol": "RAY-SRM",
      "name": "Raydium LP Token V3 (RAY-SRM)",
      "decimals": 6,
      "logoURI": "https://cdn.jsdelivr.net/gh/solana-labs/token-list@main/assets/mainnet/RVKd61ztZW9GUwhRbbLoYVRE5Xf1B2tVscKqwZqXgEr/logo.png",
      "tags": [
        "lp-token"
      ],
      "extensions": {
        "website": "https://raydium.io/"
      }
    },
    {
      "chainId": 101,
      "address": "F5PPQHGcznZ2FxD9JaxJMXaf7XkaFFJ6zzTBcW8osQjw",
      "symbol": "RAY-SOL",
      "name": "Raydium LP Token V3 (RAY-SOL)",
      "decimals": 6,
      "logoURI": "https://cdn.jsdelivr.net/gh/solana-labs/token-list@main/assets/mainnet/RVKd61ztZW9GUwhRbbLoYVRE5Xf1B2tVscKqwZqXgEr/logo.png",
      "tags": [
        "lp-token"
      ],
      "extensions": {
        "website": "https://raydium.io/"
      }
    },
    {
      "chainId": 101,
      "address": "8Q6MKy5Yxb9vG1mWzppMtMb2nrhNuCRNUkJTeiE3fuwD",
      "symbol": "RAY-ETH",
      "name": "Raydium LP Token V3 (RAY-ETH)",
      "decimals": 6,
      "logoURI": "https://cdn.jsdelivr.net/gh/solana-labs/token-list@main/assets/mainnet/RVKd61ztZW9GUwhRbbLoYVRE5Xf1B2tVscKqwZqXgEr/logo.png",
      "tags": [
        "lp-token"
      ],
      "extensions": {
        "website": "https://raydium.io/"
      }
    },
    {
      "chainId": 101,
      "address": "DsBuznXRTmzvEdb36Dx3aVLVo1XmH7r1PRZUFugLPTFv",
      "symbol": "FIDA-RAY",
      "name": "Raydium Fusion LP Token V4 (FIDA-RAY)",
      "decimals": 6,
      "logoURI": "https://cdn.jsdelivr.net/gh/solana-labs/token-list@main/assets/mainnet/RVKd61ztZW9GUwhRbbLoYVRE5Xf1B2tVscKqwZqXgEr/logo.png",
      "tags": [
        "lp-token"
      ],
      "extensions": {
        "website": "https://raydium.io/"
      }
    },
    {
      "chainId": 101,
      "address": "FwaX9W7iThTZH5MFeasxdLpxTVxRcM7ZHieTCnYog8Yb",
      "symbol": "OXY-RAY",
      "name": "Raydium Fusion LP Token V4 (OXY-RAY)",
      "decimals": 6,
      "logoURI": "https://cdn.jsdelivr.net/gh/solana-labs/token-list@main/assets/mainnet/RVKd61ztZW9GUwhRbbLoYVRE5Xf1B2tVscKqwZqXgEr/logo.png",
      "tags": [
        "lp-token"
      ],
      "extensions": {
        "website": "https://raydium.io/"
      }
    },
    {
      "chainId": 101,
      "address": "CcKK8srfVdTSsFGV3VLBb2YDbzF4T4NM2C3UEjC39RLP",
      "symbol": "MAPS-RAY",
      "name": "Raydium Fusion LP Token V4 (MAPS-RAY)",
      "decimals": 6,
      "logoURI": "https://cdn.jsdelivr.net/gh/solana-labs/token-list@main/assets/mainnet/RVKd61ztZW9GUwhRbbLoYVRE5Xf1B2tVscKqwZqXgEr/logo.png",
      "tags": [
        "lp-token"
      ],
      "extensions": {
        "website": "https://raydium.io/"
      }
    },
    {
      "chainId": 101,
      "address": "CHT8sft3h3gpLYbCcZ9o27mT5s3Z6VifBVbUiDvprHPW",
      "symbol": "KIN-RAY",
      "name": "Raydium Legacy Fusion LP Token V4 (KIN-RAY)",
      "decimals": 6,
      "logoURI": "https://cdn.jsdelivr.net/gh/solana-labs/token-list@main/assets/mainnet/RVKd61ztZW9GUwhRbbLoYVRE5Xf1B2tVscKqwZqXgEr/logo.png",
      "tags": [
        "lp-token"
      ],
      "extensions": {
        "website": "https://raydium.io/"
      }
    },
    {
      "chainId": 101,
      "address": "C3sT1R3nsw4AVdepvLTLKr5Gvszr7jufyBWUCvy4TUvT",
      "symbol": "RAY-USDT",
      "name": "Raydium LP Token V4 (RAY-USDT)",
      "decimals": 6,
      "logoURI": "https://cdn.jsdelivr.net/gh/solana-labs/token-list@main/assets/mainnet/RVKd61ztZW9GUwhRbbLoYVRE5Xf1B2tVscKqwZqXgEr/logo.png",
      "tags": [
        "lp-token"
      ],
      "extensions": {
        "website": "https://raydium.io/"
      }
    },
    {
      "chainId": 101,
      "address": "8HoQnePLqPj4M7PUDzfw8e3Ymdwgc7NLGnaTUapubyvu",
      "symbol": "SOL-USDC",
      "name": "Raydium LP Token V4 (SOL-USDC)",
      "decimals": 9,
      "logoURI": "https://cdn.jsdelivr.net/gh/solana-labs/token-list@main/assets/mainnet/RVKd61ztZW9GUwhRbbLoYVRE5Xf1B2tVscKqwZqXgEr/logo.png",
      "tags": [
        "lp-token"
      ],
      "extensions": {
        "website": "https://raydium.io/"
      }
    },
    {
      "chainId": 101,
      "address": "865j7iMmRRycSYUXzJ33ZcvLiX9JHvaLidasCyUyKaRE",
      "symbol": "YFI-USDC",
      "name": "Raydium LP Token V4 (YFI-USDC)",
      "decimals": 6,
      "logoURI": "https://cdn.jsdelivr.net/gh/solana-labs/token-list@main/assets/mainnet/RVKd61ztZW9GUwhRbbLoYVRE5Xf1B2tVscKqwZqXgEr/logo.png",
      "tags": [
        "lp-token"
      ],
      "extensions": {
        "website": "https://raydium.io/"
      }
    },
    {
      "chainId": 101,
      "address": "9XnZd82j34KxNLgQfz29jGbYdxsYznTWRpvZE3SRE7JG",
      "symbol": "SRM-USDC",
      "name": "Raydium LP Token V4 (SRM-USDC)",
      "decimals": 6,
      "logoURI": "https://cdn.jsdelivr.net/gh/solana-labs/token-list@main/assets/mainnet/RVKd61ztZW9GUwhRbbLoYVRE5Xf1B2tVscKqwZqXgEr/logo.png",
      "tags": [
        "lp-token"
      ],
      "extensions": {
        "website": "https://raydium.io/"
      }
    },
    {
      "chainId": 101,
      "address": "75dCoKfUHLUuZ4qEh46ovsxfgWhB4icc3SintzWRedT9",
      "symbol": "FTT-USDC",
      "name": "Raydium LP Token V4 (FTT-USDC)",
      "decimals": 6,
      "logoURI": "https://cdn.jsdelivr.net/gh/solana-labs/token-list@main/assets/mainnet/RVKd61ztZW9GUwhRbbLoYVRE5Xf1B2tVscKqwZqXgEr/logo.png",
      "tags": [
        "lp-token"
      ],
      "extensions": {
        "website": "https://raydium.io/"
      }
    },
    {
      "chainId": 101,
      "address": "2hMdRdVWZqetQsaHG8kQjdZinEMBz75vsoWTCob1ijXu",
      "symbol": "BTC-USDC",
      "name": "Raydium LP Token V4 (BTC-USDC)",
      "decimals": 6,
      "logoURI": "https://cdn.jsdelivr.net/gh/solana-labs/token-list@main/assets/mainnet/RVKd61ztZW9GUwhRbbLoYVRE5Xf1B2tVscKqwZqXgEr/logo.png",
      "tags": [
        "lp-token"
      ],
      "extensions": {
        "website": "https://raydium.io/"
      }
    },
    {
      "chainId": 101,
      "address": "2QVjeR9d2PbSf8em8NE8zWd8RYHjFtucDUdDgdbDD2h2",
      "symbol": "SUSHI-USDC",
      "name": "Raydium LP Token V4 (SUSHI-USDC)",
      "decimals": 6,
      "logoURI": "https://cdn.jsdelivr.net/gh/solana-labs/token-list@main/assets/mainnet/RVKd61ztZW9GUwhRbbLoYVRE5Xf1B2tVscKqwZqXgEr/logo.png",
      "tags": [
        "lp-token"
      ],
      "extensions": {
        "website": "https://raydium.io/"
      }
    },
    {
      "chainId": 101,
      "address": "CHyUpQFeW456zcr5XEh4RZiibH8Dzocs6Wbgz9aWpXnQ",
      "symbol": "TOMO-USDC",
      "name": "Raydium LP Token V4 (TOMO-USDC)",
      "decimals": 6,
      "logoURI": "https://cdn.jsdelivr.net/gh/solana-labs/token-list@main/assets/mainnet/RVKd61ztZW9GUwhRbbLoYVRE5Xf1B2tVscKqwZqXgEr/logo.png",
      "tags": [
        "lp-token"
      ],
      "extensions": {
        "website": "https://raydium.io/"
      }
    },
    {
      "chainId": 101,
      "address": "BqjoYjqKrXtfBKXeaWeAT5sYCy7wsAYf3XjgDWsHSBRs",
      "symbol": "LINK-USDC",
      "name": "Raydium LP Token V4 (LINK-USDC)",
      "decimals": 6,
      "logoURI": "https://cdn.jsdelivr.net/gh/solana-labs/token-list@main/assets/mainnet/RVKd61ztZW9GUwhRbbLoYVRE5Xf1B2tVscKqwZqXgEr/logo.png",
      "tags": [
        "lp-token"
      ],
      "extensions": {
        "website": "https://raydium.io/"
      }
    },
    {
      "chainId": 101,
      "address": "13PoKid6cZop4sj2GfoBeujnGfthUbTERdE5tpLCDLEY",
      "symbol": "ETH-USDC",
      "name": "Raydium LP Token V4 (ETH-USDC)",
      "decimals": 6,
      "logoURI": "https://cdn.jsdelivr.net/gh/solana-labs/token-list@main/assets/mainnet/RVKd61ztZW9GUwhRbbLoYVRE5Xf1B2tVscKqwZqXgEr/logo.png",
      "tags": [
        "lp-token"
      ],
      "extensions": {
        "website": "https://raydium.io/"
      }
    },
    {
      "chainId": 101,
      "address": "2Vyyeuyd15Gp8aH6uKE72c4hxc8TVSLibxDP9vzspQWG",
      "symbol": "COPE-USDC",
      "name": "Raydium Fusion LP Token V4 (COPE-USDC)",
      "decimals": 0,
      "logoURI": "https://cdn.jsdelivr.net/gh/solana-labs/token-list@main/assets/mainnet/RVKd61ztZW9GUwhRbbLoYVRE5Xf1B2tVscKqwZqXgEr/logo.png",
      "tags": [
        "lp-token"
      ],
      "extensions": {
        "website": "https://raydium.io/"
      }
    },
    {
      "chainId": 101,
      "address": "Epm4KfTj4DMrvqn6Bwg2Tr2N8vhQuNbuK8bESFp4k33K",
      "symbol": "SOL-USDT",
      "name": "Raydium LP Token V4 (SOL-USDT)",
      "decimals": 9,
      "logoURI": "https://cdn.jsdelivr.net/gh/solana-labs/token-list@main/assets/mainnet/RVKd61ztZW9GUwhRbbLoYVRE5Xf1B2tVscKqwZqXgEr/logo.png",
      "tags": [
        "lp-token"
      ],
      "extensions": {
        "website": "https://raydium.io/"
      }
    },
    {
      "chainId": 101,
      "address": "FA1i7fej1pAbQbnY8NbyYUsTrWcasTyipKreDgy1Mgku",
      "symbol": "YFI-USDT",
      "name": "Raydium LP Token V4 (YFI-USDT)",
      "decimals": 6,
      "logoURI": "https://cdn.jsdelivr.net/gh/solana-labs/token-list@main/assets/mainnet/RVKd61ztZW9GUwhRbbLoYVRE5Xf1B2tVscKqwZqXgEr/logo.png",
      "tags": [
        "lp-token"
      ],
      "extensions": {
        "website": "https://raydium.io/"
      }
    },
    {
      "chainId": 101,
      "address": "HYSAu42BFejBS77jZAZdNAWa3iVcbSRJSzp3wtqCbWwv",
      "symbol": "SRM-USDT",
      "name": "Raydium LP Token V4 (SRM-USDT)",
      "decimals": 6,
      "logoURI": "https://cdn.jsdelivr.net/gh/solana-labs/token-list@main/assets/mainnet/RVKd61ztZW9GUwhRbbLoYVRE5Xf1B2tVscKqwZqXgEr/logo.png",
      "tags": [
        "lp-token"
      ],
      "extensions": {
        "website": "https://raydium.io/"
      }
    },
    {
      "chainId": 101,
      "address": "2cTCiUnect5Lap2sk19xLby7aajNDYseFhC9Pigou11z",
      "symbol": "FTT-USDT",
      "name": "Raydium LP Token V4 (FTT-USDT)",
      "decimals": 6,
      "logoURI": "https://cdn.jsdelivr.net/gh/solana-labs/token-list@main/assets/mainnet/RVKd61ztZW9GUwhRbbLoYVRE5Xf1B2tVscKqwZqXgEr/logo.png",
      "tags": [
        "lp-token"
      ],
      "extensions": {
        "website": "https://raydium.io/"
      }
    },
    {
      "chainId": 101,
      "address": "DgGuvR9GSHimopo3Gc7gfkbKamLKrdyzWkq5yqA6LqYS",
      "symbol": "BTC-USDT",
      "name": "Raydium LP Token V4 (BTC-USDT)",
      "decimals": 6,
      "logoURI": "https://cdn.jsdelivr.net/gh/solana-labs/token-list@main/assets/mainnet/RVKd61ztZW9GUwhRbbLoYVRE5Xf1B2tVscKqwZqXgEr/logo.png",
      "tags": [
        "lp-token"
      ],
      "extensions": {
        "website": "https://raydium.io/"
      }
    },
    {
      "chainId": 101,
      "address": "Ba26poEYDy6P2o95AJUsewXgZ8DM9BCsmnU9hmC9i4Ki",
      "symbol": "SUSHI-USDT",
      "name": "Raydium LP Token V4 (SUSHI-USDT)",
      "decimals": 6,
      "logoURI": "https://cdn.jsdelivr.net/gh/solana-labs/token-list@main/assets/mainnet/RVKd61ztZW9GUwhRbbLoYVRE5Xf1B2tVscKqwZqXgEr/logo.png",
      "tags": [
        "lp-token"
      ],
      "extensions": {
        "website": "https://raydium.io/"
      }
    },
    {
      "chainId": 101,
      "address": "D3iGro1vn6PWJXo9QAPj3dfta6dKkHHnmiiym2EfsAmi",
      "symbol": "TOMO-USDT",
      "name": "Raydium LP Token V4 (TOMO-USDT)",
      "decimals": 6,
      "logoURI": "https://cdn.jsdelivr.net/gh/solana-labs/token-list@main/assets/mainnet/RVKd61ztZW9GUwhRbbLoYVRE5Xf1B2tVscKqwZqXgEr/logo.png",
      "tags": [
        "lp-token"
      ],
      "extensions": {
        "website": "https://raydium.io/"
      }
    },
    {
      "chainId": 101,
      "address": "Dr12Sgt9gkY8WU5tRkgZf1TkVWJbvjYuPAhR3aDCwiiX",
      "symbol": "LINK-USDT",
      "name": "Raydium LP Token V4 (LINK-USDT)",
      "decimals": 6,
      "logoURI": "https://cdn.jsdelivr.net/gh/solana-labs/token-list@main/assets/mainnet/RVKd61ztZW9GUwhRbbLoYVRE5Xf1B2tVscKqwZqXgEr/logo.png",
      "tags": [
        "lp-token"
      ],
      "extensions": {
        "website": "https://raydium.io/"
      }
    },
    {
      "chainId": 101,
      "address": "nPrB78ETY8661fUgohpuVusNCZnedYCgghzRJzxWnVb",
      "symbol": "ETH-USDT",
      "name": "Raydium LP Token V4 (ETH-USDT)",
      "decimals": 6,
      "logoURI": "https://cdn.jsdelivr.net/gh/solana-labs/token-list@main/assets/mainnet/RVKd61ztZW9GUwhRbbLoYVRE5Xf1B2tVscKqwZqXgEr/logo.png",
      "tags": [
        "lp-token"
      ],
      "extensions": {
        "website": "https://raydium.io/"
      }
    },
    {
      "chainId": 101,
      "address": "EGJht91R7dKpCj8wzALkjmNdUUUcQgodqWCYweyKcRcV",
      "symbol": "YFI-SRM",
      "name": "Raydium LP Token V4 (YFI-SRM)",
      "decimals": 6,
      "logoURI": "https://cdn.jsdelivr.net/gh/solana-labs/token-list@main/assets/mainnet/RVKd61ztZW9GUwhRbbLoYVRE5Xf1B2tVscKqwZqXgEr/logo.png",
      "tags": [
        "lp-token"
      ],
      "extensions": {
        "website": "https://raydium.io/"
      }
    },
    {
      "chainId": 101,
      "address": "AsDuPg9MgPtt3jfoyctUCUgsvwqAN6RZPftqoeiPDefM",
      "symbol": "FTT-SRM",
      "name": "Raydium LP Token V4 (FTT-SRM)",
      "decimals": 6,
      "logoURI": "https://cdn.jsdelivr.net/gh/solana-labs/token-list@main/assets/mainnet/RVKd61ztZW9GUwhRbbLoYVRE5Xf1B2tVscKqwZqXgEr/logo.png",
      "tags": [
        "lp-token"
      ],
      "extensions": {
        "website": "https://raydium.io/"
      }
    },
    {
      "chainId": 101,
      "address": "AGHQxXb3GSzeiLTcLtXMS2D5GGDZxsB2fZYZxSB5weqB",
      "symbol": "BTC-SRM",
      "name": "Raydium LP Token V4 (BTC-SRM)",
      "decimals": 6,
      "logoURI": "https://cdn.jsdelivr.net/gh/solana-labs/token-list@main/assets/mainnet/RVKd61ztZW9GUwhRbbLoYVRE5Xf1B2tVscKqwZqXgEr/logo.png",
      "tags": [
        "lp-token"
      ],
      "extensions": {
        "website": "https://raydium.io/"
      }
    },
    {
      "chainId": 101,
      "address": "3HYhUnUdV67j1vn8fu7ExuVGy5dJozHEyWvqEstDbWwE",
      "symbol": "SUSHI-SRM",
      "name": "Raydium LP Token V4 (SUSHI-SRM)",
      "decimals": 6,
      "logoURI": "https://cdn.jsdelivr.net/gh/solana-labs/token-list@main/assets/mainnet/RVKd61ztZW9GUwhRbbLoYVRE5Xf1B2tVscKqwZqXgEr/logo.png",
      "tags": [
        "lp-token"
      ],
      "extensions": {
        "website": "https://raydium.io/"
      }
    },
    {
      "chainId": 101,
      "address": "GgH9RnKrQpaMQeqmdbMvs5oo1A24hERQ9wuY2pSkeG7x",
      "symbol": "TOMO-SRM",
      "name": "Raydium LP Token V4 (TOMO-SRM)",
      "decimals": 6,
      "logoURI": "https://cdn.jsdelivr.net/gh/solana-labs/token-list@main/assets/mainnet/RVKd61ztZW9GUwhRbbLoYVRE5Xf1B2tVscKqwZqXgEr/logo.png",
      "tags": [
        "lp-token"
      ],
      "extensions": {
        "website": "https://raydium.io/"
      }
    },
    {
      "chainId": 101,
      "address": "GXN6yJv12o18skTmJXaeFXZVY1iqR18CHsmCT8VVCmDD",
      "symbol": "LINK-SRM",
      "name": "Raydium LP Token V4 (LINK-SRM)",
      "decimals": 6,
      "logoURI": "https://cdn.jsdelivr.net/gh/solana-labs/token-list@main/assets/mainnet/RVKd61ztZW9GUwhRbbLoYVRE5Xf1B2tVscKqwZqXgEr/logo.png",
      "tags": [
        "lp-token"
      ],
      "extensions": {
        "website": "https://raydium.io/"
      }
    },
    {
      "chainId": 101,
      "address": "9VoY3VERETuc2FoadMSYYizF26mJinY514ZpEzkHMtwG",
      "symbol": "ETH-SRM",
      "name": "Raydium LP Token V4 (ETH-SRM)",
      "decimals": 6,
      "logoURI": "https://cdn.jsdelivr.net/gh/solana-labs/token-list@main/assets/mainnet/RVKd61ztZW9GUwhRbbLoYVRE5Xf1B2tVscKqwZqXgEr/logo.png",
      "tags": [
        "lp-token"
      ],
      "extensions": {
        "website": "https://raydium.io/"
      }
    },
    {
      "chainId": 101,
      "address": "AKJHspCwDhABucCxNLXUSfEzb7Ny62RqFtC9uNjJi4fq",
      "symbol": "SRM-SOL",
      "name": "Raydium LP Token V4 (SRM-SOL)",
      "decimals": 6,
      "logoURI": "https://cdn.jsdelivr.net/gh/solana-labs/token-list@main/assets/mainnet/RVKd61ztZW9GUwhRbbLoYVRE5Xf1B2tVscKqwZqXgEr/logo.png",
      "tags": [
        "lp-token"
      ],
      "extensions": {
        "website": "https://raydium.io/"
      }
    },
    {
      "chainId": 101,
      "address": "2doeZGLJyACtaG9DCUyqMLtswesfje1hjNA11hMdj6YU",
      "symbol": "TULIP-USDC",
      "name": "Raydium LP Token V4 (TULIP-USDC)",
      "decimals": 6,
      "logoURI": "https://solfarm.io/tulip-usdc.svg",
      "tags": [
        "lp-token"
      ],
      "extensions": {
        "website": "https://raydium.io/"
      }
    },
    {
      "chainId": 101,
      "address": "AcstFzGGawvvdVhYV9bftr7fmBHbePUjhv53YK1W3dZo",
      "symbol": "LSD",
      "name": "LSD",
      "decimals": 9,
      "logoURI": "https://solible.com/static/media/solible-logo.eff5ddb2.svg",
      "tags": [
        "nft"
      ],
      "extensions": {
        "website": "https://solible.com/"
      }
    },
    {
      "chainId": 101,
      "address": "91fSFQsPzMLat9DHwLdQacW3i3EGnWds5tA5mt7yLiT9",
      "symbol": "Unlimited Energy",
      "name": "Unlimited Energy",
      "decimals": 9,
      "tags": [
        "nft"
      ],
      "extensions": {
        "website": "https://solible.com/"
      }
    },
    {
      "chainId": 101,
      "address": "29PEpZeuqWf9tS2gwCjpeXNdXLkaZSMR2s1ibkvGsfnP",
      "symbol": "Need for Speed",
      "name": "Need for Speed",
      "decimals": 9,
      "tags": [
        "nft"
      ],
      "extensions": {
        "website": "https://solible.com/"
      }
    },
    {
      "chainId": 101,
      "address": "HsY8PNar8VExU335ZRYzg89fX7qa4upYu6vPMPFyCDdK",
      "symbol": "ADOR OPENS",
      "name": "ADOR OPENS",
      "decimals": 0,
      "tags": [
        "nft"
      ],
      "extensions": {
        "website": "https://solible.com/"
      }
    },
    {
      "chainId": 101,
      "address": "EDP8TpLJ77M3KiDgFkZW4v4mhmKJHZi9gehYXenfFZuL",
      "symbol": "CMS - Rare",
      "name": "CMS - Rare",
      "decimals": 0,
      "tags": [
        "nft"
      ],
      "extensions": {
        "website": "https://solible.com/"
      }
    },
    {
      "chainId": 101,
      "address": "BrUKFwAABkExb1xzYU4NkRWzjBihVQdZ3PBz4m5S8if3",
      "symbol": "Tesla",
      "name": "Tesla",
      "decimals": 0,
      "tags": [
        "nft"
      ],
      "extensions": {
        "website": "https://solible.com/"
      }
    },
    {
      "chainId": 101,
      "address": "9CmQwpvVXRyixjiE3LrbSyyopPZohNDN1RZiTk8rnXsQ",
      "symbol": "DeceFi",
      "name": "DeceFi",
      "decimals": 0,
      "tags": [
        "nft"
      ],
      "extensions": {
        "website": "https://solible.com/"
      }
    },
    {
      "chainId": 101,
      "address": "F6ST1wWkx2PeH45sKmRxo1boyuzzWCfpnvyKL4BGeLxF",
      "symbol": "Power User",
      "name": "Power User",
      "decimals": 0,
      "tags": [
        "nft"
      ],
      "extensions": {
        "website": "https://solible.com/"
      }
    },
    {
      "chainId": 101,
      "address": "dZytJ7iPDcCu9mKe3srL7bpUeaR3zzkcVqbtqsmxtXZ",
      "symbol": "VIP Member",
      "name": "VIP Member",
      "decimals": 0,
      "tags": [
        "nft"
      ],
      "extensions": {
        "website": "https://solible.com/"
      }
    },
    {
      "chainId": 101,
      "address": "8T4vXgwZUWwsbCDiptHFHjdfexvLG9UP8oy1psJWEQdS",
      "symbol": "Uni Christmas",
      "name": "Uni Christmas",
      "decimals": 0,
      "tags": [
        "nft"
      ],
      "extensions": {
        "website": "https://solible.com/"
      }
    },
    {
      "chainId": 101,
      "address": "EjFGGJSyp9UDS8aqafET5LX49nsG326MeNezYzpiwgpQ",
      "symbol": "BNB",
      "name": "BNB",
      "decimals": 0,
      "tags": [
        "nft"
      ],
      "extensions": {
        "website": "https://solible.com/"
      }
    },
    {
      "chainId": 101,
      "address": "FkmkTr4en8CXkfo9jAwEMov6PVNLpYMzWr3Udqf9so8Z",
      "symbol": "Seldom",
      "name": "Seldom",
      "decimals": 9,
      "tags": [
        "nft"
      ],
      "extensions": {
        "website": "https://solible.com/"
      }
    },
    {
      "chainId": 101,
      "address": "2gn1PJdMAU92SU5inLSp4Xp16ZC5iLF6ScEi7UBvp8ZD",
      "symbol": "Satoshi Closeup",
      "name": "Satoshi Closeup",
      "decimals": 9,
      "tags": [
        "nft"
      ],
      "extensions": {
        "website": "https://solible.com/"
      }
    },
    {
      "chainId": 101,
      "address": "7mhZHtPL4GFkquQR4Y6h34Q8hNkQvGc1FaNtyE43NvUR",
      "symbol": "Satoshi GB",
      "name": "Satoshi GB",
      "decimals": 9,
      "tags": [
        "nft"
      ],
      "extensions": {
        "website": "https://solible.com/"
      }
    },
    {
      "chainId": 101,
      "address": "8RoKfLx5RCscbtVh8kYb81TF7ngFJ38RPomXtUREKsT2",
      "symbol": "Satoshi OG",
      "name": "Satoshi OG",
      "decimals": 9,
      "tags": [
        "nft"
      ],
      "extensions": {
        "website": "https://solible.com/"
      }
    },
    {
      "chainId": 101,
      "address": "9rw5hyDngBQ3yDsCRHqgzGHERpU2zaLh1BXBUjree48J",
      "symbol": "Satoshi BTC",
      "name": "Satoshi BTC",
      "decimals": 10,
      "tags": [
        "nft"
      ],
      "extensions": {
        "website": "https://solible.com/"
      }
    },
    {
      "chainId": 101,
      "address": "AiD7J6D5Hny5DJB1MrYBc2ePQqy2Yh4NoxWwYfR7PzxH",
      "symbol": "Satoshi GB",
      "name": "Satoshi GB",
      "decimals": 9,
      "tags": [
        "nft"
      ],
      "extensions": {
        "website": "https://solible.com/"
      }
    },
    {
      "chainId": 101,
      "address": "4qzEcYvT6TuJME2EMZ5vjaLvQja6R4hKjarA73WQUwt6",
      "name": "APESZN_HOODIE",
      "symbol": "APESZN_HOODIE",
      "decimals": 9,
      "tags": [
        "nft"
      ],
      "extensions": {
        "website": "https://solible.com/"
      }
    },
    {
      "chainId": 101,
      "address": "APhyVWtzjdTVYhyta9ngSiCDk2pLi8eEZKsHGSbsmwv6",
      "name": "APESZN_TEE_SHIRT",
      "symbol": "APESZN_TEE_SHIRT",
      "decimals": 9,
      "tags": [
        "nft"
      ],
      "extensions": {
        "website": "https://solible.com/"
      }
    },
    {
      "chainId": 101,
      "address": "bxiA13fpU1utDmYuUvxvyMT8odew5FEm96MRv7ij3eb",
      "symbol": "Satoshi",
      "name": "Satoshi",
      "decimals": 9,
      "tags": [
        "nft"
      ],
      "extensions": {
        "website": "https://solible.com/"
      }
    },
    {
      "chainId": 101,
      "address": "GoC24kpj6TkvjzspXrjSJC2CVb5zMWhLyRcHJh9yKjRF",
      "symbol": "Satoshi Closeup",
      "name": "Satoshi Closeup",
      "decimals": 9,
      "tags": [
        "nft"
      ],
      "extensions": {
        "website": "https://solible.com/"
      }
    },
    {
      "chainId": 101,
      "address": "oCUduD44ETuZ65bpWdPzPDSnAdreg1sJrugfwyFZVHV",
      "symbol": "Satoshi BTC",
      "name": "Satoshi BTC",
      "decimals": 9,
      "tags": [
        "nft"
      ],
      "extensions": {
        "website": "https://solible.com/"
      }
    },
    {
      "chainId": 101,
      "address": "9Vvre2DxBB9onibwYDHeMsY1cj6BDKtEDccBPWRN215E",
      "symbol": "Satoshi Nakamoto",
      "name": "Satoshi Nakamoto",
      "decimals": 9,
      "tags": [
        "nft"
      ],
      "extensions": {
        "website": "https://solible.com/"
      }
    },
    {
      "chainId": 101,
      "address": "7RpFk44cMTAUt9CcjEMWnZMypE9bYQsjBiSNLn5qBvhP",
      "symbol": "Charles Hoskinson",
      "name": "Charles Hoskinson",
      "decimals": 9,
      "tags": [
        "nft"
      ],
      "extensions": {
        "website": "https://solible.com/"
      }
    },
    {
      "chainId": 101,
      "address": "GyRkPAxpd9XrMHcBF6fYHVRSZQvQBwAGKAGQeBPSKzMq",
      "symbol": "SBF",
      "name": "SBF",
      "decimals": 0,
      "tags": [
        "nft"
      ],
      "extensions": {
        "website": "https://solible.com/"
      }
    },
    {
      "chainId": 101,
      "address": "AgdBQN2Sy2abiZ2KToWeUsQ9PHdCv95wt6kVWRf5zDkx",
      "symbol": "Bitcoin Tram",
      "name": "Bitcoin Tram",
      "decimals": 0,
      "tags": [
        "nft"
      ],
      "extensions": {
        "website": "https://solible.com/"
      }
    },
    {
      "chainId": 101,
      "address": "7TRzvCqXN8KSXggbSyeEG2Z9YBBhEFmbtmv6FLbd4mmd",
      "symbol": "SRM tee-shirt",
      "name": "SRM tee-shirt",
      "decimals": 0,
      "tags": [
        "nft"
      ],
      "extensions": {
        "website": "https://solible.com/"
      }
    },
    {
      "chainId": 101,
      "address": "gksYzxitEf2HyE7Bb81vvHXNH5f3wa43jvXf4TcUZwb",
      "symbol": "PERK",
      "name": "PERK",
      "decimals": 6,
      "logoURI": "https://cdn.jsdelivr.net/gh/perkexchange/assets/logos/SPL-token/logo.png",
      "tags": [],
      "extensions": {
        "website": "https://perk.exchange/"
      }
    },
    {
      "chainId": 101,
      "address": "BDxWSxkMLW1nJ3VggamUKkEKrtCaVqzFxoDApM8HdBks",
      "symbol": "BTSG",
      "name": "BitSong",
      "decimals": 6,
      "logoURI": "https://cdn.jsdelivr.net/gh/bitsongofficial/assets/logo_128x128.png",
      "tags": [],
      "extensions": {
        "website": "https://bitsong.io/",
        "coingeckoId": "bitsong"
      }
    },
    {
      "chainId": 101,
      "address": "5ddiFxh3J2tcZHfn8uhGRYqu16P3FUvBfh8WoZPUHKW5",
      "name": "EOSBEAR",
      "symbol": "EOSBEAR",
      "decimals": 6,
      "logoURI": "",
      "tags": [
        "leveraged",
        "bear"
      ],
      "extensions": {
        "coingeckoId": "3x-short-eos-token",
        "serumV3Usdc": "2BQrJP599QVKRyHhyJ6oRrTPNUmPBgXxiBo2duvYdacy"
      }
    },
    {
      "chainId": 101,
      "address": "qxxF6S62hmZF5bo46mS7C2qbBa87qRossAM78VzsDqi",
      "name": "EOSBULL",
      "symbol": "EOSBULL",
      "decimals": 6,
      "logoURI": "",
      "tags": [
        "leveraged",
        "bull"
      ],
      "extensions": {
        "coingeckoId": "3x-long-eos-token"
      }
    },
    {
      "chainId": 101,
      "address": "2CDLbxeuqkLTLY3em6FFQgfBQV5LRnEsJJgcFCvWKNcS",
      "name": "BNBBEAR",
      "symbol": "BNBBEAR",
      "decimals": 6,
      "logoURI": "",
      "tags": [
        "leveraged",
        "bear"
      ],
      "extensions": {
        "coingeckoId": "3x-short-bnb-token"
      }
    },
    {
      "chainId": 101,
      "address": "AfjHjdLibuXyvmz7PyTSc5KEcGBh43Kcu8Sr2tyDaJyt",
      "name": "BNBBULL",
      "symbol": "BNBBULL",
      "decimals": 6,
      "logoURI": "",
      "tags": [
        "leveraged",
        "bull"
      ],
      "extensions": {
        "coingeckoId": "3x-long-bnb-token"
      }
    },
    {
      "chainId": 101,
      "address": "8kA1WJKoLTxtACNPkvW6UNufsrpxUY57tXZ9KmG9123t",
      "name": "BSVBULL",
      "symbol": "BSVBULL",
      "decimals": 6,
      "logoURI": "",
      "tags": [
        "leveraged",
        "bull"
      ],
      "extensions": {
        "coingeckoId": "3x-long-bitcoin-sv-token"
      }
    },
    {
      "chainId": 101,
      "address": "2FGW8BVMu1EHsz2ZS9rZummDaq6o2DVrZZPw4KaAvDWh",
      "name": "BSVBEAR",
      "symbol": "BSVBEAR",
      "decimals": 6,
      "logoURI": "",
      "tags": [
        "leveraged",
        "bear"
      ],
      "extensions": {
        "coingeckoId": "3x-short-bitcoin-sv-token"
      }
    },
    {
      "chainId": 101,
      "address": "8L9XGTMzcqS9p61zsR35t7qipwAXMYkD6disWoDFZiFT",
      "name": "LTCBEAR",
      "symbol": "LTCBEAR",
      "decimals": 6,
      "logoURI": "",
      "tags": [
        "leveraged",
        "bear"
      ],
      "extensions": {
        "coingeckoId": "3x-short-litecoin-token"
      }
    },
    {
      "chainId": 101,
      "address": "863ZRjf1J8AaVuCqypAdm5ktVyGYDiBTvD1MNHKrwyjp",
      "name": "LTCBULL",
      "symbol": "LTCBULL",
      "decimals": 6,
      "logoURI": "",
      "tags": [
        "leveraged",
        "bull"
      ],
      "extensions": {
        "coingeckoId": "3x-long-litecoin-token"
      }
    },
    {
      "chainId": 101,
      "address": "GkSPaHdY2raetuYzsJYacHtrAtQUfWt64bpd1VzxJgSD",
      "name": "BULL",
      "symbol": "BULL",
      "decimals": 6,
      "logoURI": "",
      "tags": [
        "leveraged",
        "bull"
      ],
      "extensions": {
        "coingeckoId": "3x-long-bitcoin-token"
      }
    },
    {
      "chainId": 101,
      "address": "45vwTZSDFBiqCMRdtK4xiLCHEov8LJRW8GwnofG8HYyH",
      "name": "BEAR",
      "symbol": "BEAR",
      "decimals": 6,
      "logoURI": "",
      "tags": [
        "leveraged",
        "bear"
      ],
      "extensions": {
        "coingeckoId": "3x-short-bitcoin-token"
      }
    },
    {
      "chainId": 101,
      "address": "2VTAVf1YCwamD3ALMdYHRMV5vPUCXdnatJH5f1khbmx6",
      "name": "BCHBEAR",
      "symbol": "BCHBEAR",
      "decimals": 6,
      "logoURI": "",
      "tags": [
        "leveraged",
        "bear"
      ],
      "extensions": {
        "coingeckoId": "3x-short-bitcoin-cash-token"
      }
    },
    {
      "chainId": 101,
      "address": "22xoSp66BDt4x4Q5xqxjaSnirdEyharoBziSFChkLFLy",
      "name": "BCHBULL",
      "symbol": "BCHBULL",
      "decimals": 6,
      "logoURI": "",
      "tags": [
        "leveraged",
        "bull"
      ],
      "extensions": {
        "coingeckoId": "3x-long-bitcoin-cash-token"
      }
    },
    {
      "chainId": 101,
      "address": "CwChm6p9Q3yFrjzVeiLTTbsoJkooscof5SJYZc2CrNqG",
      "name": "ETHBULL",
      "symbol": "ETHBULL",
      "decimals": 6,
      "logoURI": "",
      "tags": [
        "leveraged",
        "bull"
      ],
      "extensions": {
        "coingeckoId": "3x-long-ethereum-token",
        "serumV3Usdt": "FuhKVt5YYCv7vXnADXtb7vqzYn82PJoap86q5wm8LX8Q"
      }
    },
    {
      "chainId": 101,
      "address": "Bvv9xLodFrvDFSno9Ud8SEh5zVtBDQQjnBty2SgMcJ2s",
      "name": "ETHBEAR",
      "symbol": "ETHBEAR",
      "decimals": 6,
      "logoURI": "",
      "tags": [
        "leveraged",
        "bear"
      ],
      "extensions": {
        "coingeckoId": "3x-short-ethereum-token"
      }
    },
    {
      "chainId": 101,
      "address": "HRhaNssoyv5tKFRcbPg69ULEbcD8DPv99GdXLcdkgc1A",
      "name": "ALTBULL",
      "symbol": "ALTBULL",
      "decimals": 6,
      "logoURI": "",
      "tags": [
        "leveraged",
        "bull"
      ],
      "extensions": {
        "coingeckoId": "3x-long-altcoin-index-token"
      }
    },
    {
      "chainId": 101,
      "address": "9Mu1KmjBKTUWgpDoeTJ5oD7XFQmEiZxzspEd3TZGkavx",
      "name": "ALTBEAR",
      "symbol": "ALTBEAR",
      "decimals": 6,
      "logoURI": "",
      "tags": [
        "leveraged",
        "bear"
      ],
      "extensions": {
        "coingeckoId": "3x-short-altcoin-index-token"
      }
    },
    {
      "chainId": 101,
      "address": "AYL1adismZ1U9pTuN33ahG4aYc5XTZQL4vKFx9ofsGWD",
      "name": "BULLSHIT",
      "symbol": "BULLSHIT",
      "decimals": 6,
      "logoURI": "",
      "tags": [
        "leveraged",
        "bull"
      ],
      "extensions": {
        "coingeckoId": "3x-long-shitcoin-index-token"
      }
    },
    {
      "chainId": 101,
      "address": "5jqymuoXXVcUuJKrf1MWiHSqHyg2osMaJGVy69NsJWyP",
      "name": "BEARSHIT",
      "symbol": "BEARSHIT",
      "decimals": 6,
      "logoURI": "",
      "tags": [
        "leveraged",
        "bear"
      ],
      "extensions": {
        "coingeckoId": "3x-short-shitcoin-index-token"
      }
    },
    {
      "chainId": 101,
      "address": "EL1aDTnLKjf4SaGpqtxJPyK94imSBr8fWDbcXjXQrsmj",
      "name": "MIDBULL",
      "symbol": "MIDBULL",
      "decimals": 6,
      "logoURI": "",
      "tags": [
        "leveraged",
        "bull"
      ],
      "extensions": {
        "coingeckoId": "3x-long-midcap-index-token",
        "serumV3Usdc": "8BBtLkoaEyavREriwGUudzAcihTH9SJLAPBbgb7QZe9y"
      }
    },
    {
      "chainId": 101,
      "address": "2EPvVjHusU3ozoucmdhhnqv3HQtBsQmjTnSa87K91HkC",
      "name": "MIDBEAR",
      "symbol": "MIDBEAR",
      "decimals": 6,
      "logoURI": "",
      "tags": [
        "leveraged",
        "bear"
      ],
      "extensions": {
        "coingeckoId": "3x-short-midcap-index-token"
      }
    },
    {
      "chainId": 101,
      "address": "8TCfJTyeqNBZqyDMY4VwDY7kdCCY7pcbJJ58CnKHkMu2",
      "name": "LINKBEAR",
      "symbol": "LINKBEAR",
      "decimals": 6,
      "logoURI": "",
      "tags": [
        "leveraged",
        "bear"
      ],
      "extensions": {
        "coingeckoId": "3x-short-chainlink-token"
      }
    },
    {
      "chainId": 101,
      "address": "EsUoZMbACNMppdqdmuLCFLet8VXxt2h47N9jHCKwyaPz",
      "name": "LINKBULL",
      "symbol": "LINKBULL",
      "decimals": 6,
      "logoURI": "",
      "tags": [
        "leveraged",
        "bull"
      ],
      "extensions": {
        "coingeckoId": "3x-long-chainlink-token"
      }
    },
    {
      "chainId": 101,
      "address": "262cQHT3soHwzuo2oVSy5kAfHcFZ1Jjn8C1GRLcQNKA3",
      "name": "XRPBULL",
      "symbol": "XRPBULL",
      "decimals": 6,
      "logoURI": "",
      "tags": [
        "leveraged",
        "bull"
      ],
      "extensions": {
        "coingeckoId": "3x-long-xrp-token"
      }
    },
    {
      "chainId": 101,
      "address": "8sxtSswmQ7Lcd2GjK6am37Z61wJZjA2SzE7Luf7yaKBB",
      "name": "XRPBEAR",
      "symbol": "XRPBEAR",
      "decimals": 6,
      "logoURI": "",
      "tags": [
        "leveraged",
        "bear"
      ],
      "extensions": {
        "coingeckoId": "3x-short-xrp-token"
      }
    },
    {
      "chainId": 101,
      "address": "91z91RukFM16hyEUCXuwMQwp2BW3vanNG5Jh5yj6auiJ",
      "name": "BVOL",
      "symbol": "BVOL",
      "decimals": 6,
      "logoURI": "",
      "tags": [],
      "extensions": {
        "coingeckoId": "1x-long-btc-implied-volatility-token"
      }
    },
    {
      "chainId": 101,
      "address": "5TY71D29Cyuk9UrsSxLXw2quJBpS7xDDFuFu2K9W7Wf9",
      "name": "IBlive",
      "symbol": "IBVOL",
      "decimals": 6,
      "logoURI": "",
      "tags": [],
      "extensions": {
        "coingeckoId": "1x-short-btc-implied-volatility"
      }
    },
    {
      "chainId": 101,
      "address": "dK83wTVypEpa1pqiBbHY3MNuUnT3ADUZM4wk9VZXZEc",
      "name": "Wrapped Aave",
      "symbol": "AAVE",
      "decimals": 6,
      "logoURI": "https://cdn.jsdelivr.net/gh/trustwallet/assets@master/blockchains/ethereum/assets/0x7Fc66500c84A76Ad7e9c93437bFc5Ac33E2DDaE9/logo.png",
      "tags": [],
      "extensions": {
        "serumV3Usdt": "6bxuB5N3bt3qW8UnPNLgMMzDq5sEH8pFmYJYGgzvE11V",
        "coingeckoId": "aave"
      }
    },
    {
      "chainId": 101,
      "address": "A6aY2ceogBz1VaXBxm1j2eJuNZMRqrWUAnKecrMH85zj",
      "name": "LQID",
      "symbol": "LQID",
      "decimals": 6,
      "logoURI": "https://cdn.jsdelivr.net/gh/dr497/awesome-serum-markets/icons/lqid.svg",
      "tags": []
    },
    {
      "chainId": 101,
      "address": "7CnFGR9mZWyAtWxPcVuTewpyC3A3MDW4nLsu5NY6PDbd",
      "name": "SECO",
      "symbol": "SECO",
      "decimals": 6,
      "logoURI": "",
      "tags": [],
      "extensions": {
        "coingeckoId": "serum-ecosystem-token"
      }
    },
    {
      "chainId": 101,
      "address": "3GECTP7H4Tww3w8jEPJCJtXUtXxiZty31S9szs84CcwQ",
      "name": "HOLY",
      "symbol": "HOLY",
      "decimals": 6,
      "logoURI": "",
      "tags": [],
      "extensions": {
        "coingeckoId": "holy-trinity"
      }
    },
    {
      "chainId": 101,
      "address": "6ry4WBDvAwAnrYJVv6MCog4J8zx6S3cPgSqnTsDZ73AR",
      "name": "TRYB",
      "symbol": "TRYB",
      "decimals": 6,
      "logoURI": "",
      "tags": [],
      "extensions": {
        "serumV3Usdt": "AADohBGxvf7bvixs2HKC3dG2RuU3xpZDwaTzYFJThM8U",
        "coingeckoId": "bilira"
      }
    },
    {
      "chainId": 101,
      "address": "ASboaJPFtJeCS5eG4gL3Lg95xrTz2UZSLE9sdJtY93kE",
      "name": "DOGEBULL",
      "symbol": "DOGEBULL",
      "decimals": 6,
      "logoURI": "",
      "tags": [
        "leveraged",
        "bull"
      ],
      "extensions": {
        "coingeckoId": "3x-long-dogecoin-token"
      }
    },
    {
      "chainId": 101,
      "address": "Gnhy3boBT4MA8TTjGip5ND2uNsceh1Wgeaw1rYJo51ZY",
      "symbol": "MAPSPOOL",
      "name": "Bonfida Maps Pool",
      "decimals": 6,
      "logoURI": "https://cdn.jsdelivr.net/gh/solana-labs/explorer/public/tokens/maps.svg",
      "tags": [],
      "extensions": {
        "website": "https://bonfida.com/"
      }
    },
    {
      "chainId": 101,
      "address": "9iDWyYZ5VHBCxxmWZogoY3Z6FSbKsX4WFe37c728krdT",
      "symbol": "OXYPOOL",
      "name": "Bonfida Oxy Pool",
      "decimals": 6,
      "logoURI": "https://cdn.jsdelivr.net/gh/nathanielparke/awesome-serum-markets/icons/oxy.svg",
      "tags": [],
      "extensions": {
        "website": "https://bonfida.com/"
      }
    },
    {
      "chainId": 101,
      "address": "D68NB5JkzvyNCZAvi6EGtEcGvSoRNPanU9heYTAUFFRa",
      "name": "PERP",
      "symbol": "PERP",
      "decimals": 6,
      "logoURI": "https://s2.coinmarketcap.com/static/img/coins/200x200/6950.png",
      "tags": [],
      "extensions": {
        "coingeckoId": "perpetual-protocol"
      }
    },
    {
      "chainId": 101,
      "address": "93a1L7xaEV7vZGzNXCcb9ztZedbpKgUiTHYxmFKJwKvc",
      "symbol": "RAYPOOL",
      "name": "Bonfida Ray Pool",
      "decimals": 6,
      "logoURI": "https://cdn.jsdelivr.net/gh/solana-labs/token-list@main/assets/mainnet/RVKd61ztZW9GUwhRbbLoYVRE5Xf1B2tVscKqwZqXgEr/logo.png",
      "tags": [],
      "extensions": {
        "website": "https://bonfida.com/"
      }
    },
    {
      "chainId": 101,
      "address": "FeGn77dhg1KXRRFeSwwMiykZnZPw5JXW6naf2aQgZDQf",
      "symbol": "wWETH",
      "name": "Wrapped Ether (Wormhole)",
      "decimals": 9,
      "logoURI": "https://cdn.jsdelivr.net/gh/trustwallet/assets@master/blockchains/ethereum/assets/0xC02aaA39b223FE8D0A0e5C4F27eAD9083C756Cc2/logo.png",
      "tags": [
        "wrapped",
        "wormhole"
      ],
      "extensions": {
        "address": "0xC02aaA39b223FE8D0A0e5C4F27eAD9083C756Cc2",
        "bridgeContract": "https://etherscan.io/address/0xf92cD566Ea4864356C5491c177A430C222d7e678",
        "assetContract": "https://etherscan.io/address/0xC02aaA39b223FE8D0A0e5C4F27eAD9083C756Cc2",
        "coingeckoId": "weth"
      }
    },
    {
      "chainId": 101,
      "address": "GbBWwtYTMPis4VHb8MrBbdibPhn28TSrLB53KvUmb7Gi",
      "symbol": "wFTT",
      "name": "Wrapped FTT (Wormhole)",
      "decimals": 9,
      "logoURI": "https://cdn.jsdelivr.net/gh/solana-labs/token-list@main/assets/mainnet/GbBWwtYTMPis4VHb8MrBbdibPhn28TSrLB53KvUmb7Gi/logo.webp",
      "tags": [
        "wrapped",
        "wormhole"
      ],
      "extensions": {
        "address": "0x50d1c9771902476076ecfc8b2a83ad6b9355a4c9",
        "bridgeContract": "https://etherscan.io/address/0xf92cD566Ea4864356C5491c177A430C222d7e678",
        "assetContract": "https://etherscan.io/address/0x50d1c9771902476076ecfc8b2a83ad6b9355a4c9",
        "coingeckoId": "ftx-token"
      }
    },
    {
      "chainId": 101,
      "address": "AbLwQCyU9S8ycJgu8wn6woRCHSYJmjMpJFcAHQ6vjq2P",
      "symbol": "wTUSD",
      "name": "TrueUSD (Wormhole)",
      "decimals": 9,
      "logoURI": "https://cdn.jsdelivr.net/gh/trustwallet/assets@master/blockchains/ethereum/assets/0x0000000000085d4780B73119b644AE5ecd22b376/logo.png",
      "tags": [
        "wrapped",
        "wormhole"
      ],
      "extensions": {
        "address": "0x0000000000085d4780B73119b644AE5ecd22b376",
        "bridgeContract": "https://etherscan.io/address/0xf92cD566Ea4864356C5491c177A430C222d7e678",
        "assetContract": "https://etherscan.io/address/0x0000000000085d4780B73119b644AE5ecd22b376",
        "coingeckoId": "true-usd"
      }
    },
    {
      "chainId": 101,
      "address": "3JfuyCg5891hCX1ZTbvt3pkiaww3XwgyqQH6E9eHtqKD",
      "symbol": "wLON",
      "name": "Tokenlon (Wormhole)",
      "decimals": 9,
      "logoURI": "https://cdn.jsdelivr.net/gh/trustwallet/assets@master/blockchains/ethereum/assets/0x0000000000095413afC295d19EDeb1Ad7B71c952/logo.png",
      "tags": [
        "wrapped",
        "wormhole"
      ],
      "extensions": {
        "address": "0x0000000000095413afC295d19EDeb1Ad7B71c952",
        "bridgeContract": "https://etherscan.io/address/0xf92cD566Ea4864356C5491c177A430C222d7e678",
        "assetContract": "https://etherscan.io/address/0x0000000000095413afC295d19EDeb1Ad7B71c952",
        "coingeckoId": "tokenlon"
      }
    },
    {
      "chainId": 101,
      "address": "6k7mrqiAqEWnABVN8FhfuNUrmrnaMh44nNWydNXctbpV",
      "symbol": "wALBT",
      "name": "AllianceBlock Token (Wormhole)",
      "decimals": 9,
      "logoURI": "https://cdn.jsdelivr.net/gh/trustwallet/assets@master/blockchains/ethereum/assets/0x00a8b738E453fFd858a7edf03bcCfe20412f0Eb0/logo.png",
      "tags": [
        "wrapped",
        "wormhole"
      ],
      "extensions": {
        "address": "0x00a8b738E453fFd858a7edf03bcCfe20412f0Eb0",
        "bridgeContract": "https://etherscan.io/address/0xf92cD566Ea4864356C5491c177A430C222d7e678",
        "assetContract": "https://etherscan.io/address/0x00a8b738E453fFd858a7edf03bcCfe20412f0Eb0",
        "coingeckoId": "allianceblock"
      }
    },
    {
      "chainId": 101,
      "address": "4b166BQEQunjg8oNTDcLeWU3nidQnVTL1Vni8ANU7Mvt",
      "symbol": "wSKL",
      "name": "SKALE (Wormhole)",
      "decimals": 9,
      "logoURI": "https://cdn.jsdelivr.net/gh/trustwallet/assets@master/blockchains/ethereum/assets/0x00c83aeCC790e8a4453e5dD3B0B4b3680501a7A7/logo.png",
      "tags": [
        "wrapped",
        "wormhole"
      ],
      "extensions": {
        "address": "0x00c83aeCC790e8a4453e5dD3B0B4b3680501a7A7",
        "bridgeContract": "https://etherscan.io/address/0xf92cD566Ea4864356C5491c177A430C222d7e678",
        "assetContract": "https://etherscan.io/address/0x00c83aeCC790e8a4453e5dD3B0B4b3680501a7A7",
        "coingeckoId": "skale"
      }
    },
    {
      "chainId": 101,
      "address": "CcHhpEx9VcWx7UBJC8DJaR5h3wNdexsQtB1nEfekjSHn",
      "symbol": "wUFT",
      "name": "UniLend Finance Token (Wormhole)",
      "decimals": 9,
      "logoURI": "https://cdn.jsdelivr.net/gh/trustwallet/assets@master/blockchains/ethereum/assets/0x0202Be363B8a4820f3F4DE7FaF5224fF05943AB1/logo.png",
      "tags": [
        "wrapped",
        "wormhole"
      ],
      "extensions": {
        "address": "0x0202Be363B8a4820f3F4DE7FaF5224fF05943AB1",
        "bridgeContract": "https://etherscan.io/address/0xf92cD566Ea4864356C5491c177A430C222d7e678",
        "assetContract": "https://etherscan.io/address/0x0202Be363B8a4820f3F4DE7FaF5224fF05943AB1",
        "coingeckoId": "unlend-finance"
      }
    },
    {
      "chainId": 101,
      "address": "VPjCJkR1uZGT9k9q7PsLArS5sEQtWgij8eZC8tysCy7",
      "symbol": "wORN",
      "name": "Orion Protocol (Wormhole)",
      "decimals": 8,
      "logoURI": "https://cdn.jsdelivr.net/gh/trustwallet/assets@master/blockchains/ethereum/assets/0x0258F474786DdFd37ABCE6df6BBb1Dd5dfC4434a/logo.png",
      "tags": [
        "wrapped",
        "wormhole"
      ],
      "extensions": {
        "address": "0x0258F474786DdFd37ABCE6df6BBb1Dd5dfC4434a",
        "bridgeContract": "https://etherscan.io/address/0xf92cD566Ea4864356C5491c177A430C222d7e678",
        "assetContract": "https://etherscan.io/address/0x0258F474786DdFd37ABCE6df6BBb1Dd5dfC4434a",
        "coingeckoId": "orion-protocol"
      }
    },
    {
      "chainId": 101,
      "address": "CxzHZtzrm6bAz6iFCAGgCYCd3iQb5guUD7oQXKxdgk5c",
      "symbol": "wSRK",
      "name": "SparkPoint (Wormhole)",
      "decimals": 9,
      "logoURI": "https://cdn.jsdelivr.net/gh/trustwallet/assets@master/blockchains/ethereum/assets/0x0488401c3F535193Fa8Df029d9fFe615A06E74E6/logo.png",
      "tags": [
        "wrapped",
        "wormhole"
      ],
      "extensions": {
        "address": "0x0488401c3F535193Fa8Df029d9fFe615A06E74E6",
        "bridgeContract": "https://etherscan.io/address/0xf92cD566Ea4864356C5491c177A430C222d7e678",
        "assetContract": "https://etherscan.io/address/0x0488401c3F535193Fa8Df029d9fFe615A06E74E6",
        "coingeckoId": "sparkpoint"
      }
    },
    {
      "chainId": 101,
      "address": "FqMZWvmii4NNzhLBKGzkvGj3e3XTxNVDNSKDJnt9fVQV",
      "symbol": "wUMA",
      "name": "UMA Voting Token v1 (Wormhole)",
      "decimals": 9,
      "logoURI": "https://cdn.jsdelivr.net/gh/trustwallet/assets@master/blockchains/ethereum/assets/0x04Fa0d235C4abf4BcF4787aF4CF447DE572eF828/logo.png",
      "tags": [
        "wrapped",
        "wormhole"
      ],
      "extensions": {
        "address": "0x04Fa0d235C4abf4BcF4787aF4CF447DE572eF828",
        "bridgeContract": "https://etherscan.io/address/0xf92cD566Ea4864356C5491c177A430C222d7e678",
        "assetContract": "https://etherscan.io/address/0x04Fa0d235C4abf4BcF4787aF4CF447DE572eF828",
        "coingeckoId": "uma"
      }
    },
    {
      "chainId": 101,
      "address": "6GGNzF99kCG1ozQbP7M7EYW9zPbQGPMwTCCi2Dqx3qhU",
      "symbol": "wSkey",
      "name": "SmartKey (Wormhole)",
      "decimals": 8,
      "logoURI": "https://cdn.jsdelivr.net/gh/trustwallet/assets@master/blockchains/ethereum/assets/0x06A01a4d579479Dd5D884EBf61A31727A3d8D442/logo.png",
      "tags": [
        "wrapped",
        "wormhole"
      ],
      "extensions": {
        "address": "0x06A01a4d579479Dd5D884EBf61A31727A3d8D442",
        "bridgeContract": "https://etherscan.io/address/0xf92cD566Ea4864356C5491c177A430C222d7e678",
        "assetContract": "https://etherscan.io/address/0x06A01a4d579479Dd5D884EBf61A31727A3d8D442",
        "coingeckoId": "smartkey"
      }
    },
    {
      "chainId": 101,
      "address": "Gc9rR2dUHfuYCJ8rU1Ye9fr8JoZZt9ZrfmXitQRLsxRW",
      "symbol": "wMIR",
      "name": "Wrapped MIR Token (Wormhole)",
      "decimals": 9,
      "logoURI": "https://cdn.jsdelivr.net/gh/trustwallet/assets@master/blockchains/ethereum/assets/0x09a3EcAFa817268f77BE1283176B946C4ff2E608/logo.png",
      "tags": [
        "wrapped",
        "wormhole"
      ],
      "extensions": {
        "address": "0x09a3EcAFa817268f77BE1283176B946C4ff2E608",
        "bridgeContract": "https://etherscan.io/address/0xf92cD566Ea4864356C5491c177A430C222d7e678",
        "assetContract": "https://etherscan.io/address/0x09a3EcAFa817268f77BE1283176B946C4ff2E608",
        "coingeckoId": "mirror-protocol"
      }
    },
    {
      "chainId": 101,
      "address": "B8xDqdrHpYLNHQKQ4ARDKurxhkhn2gfZa8WRosCEzXnF",
      "symbol": "wGRO",
      "name": "Growth (Wormhole)",
      "decimals": 9,
      "logoURI": "https://cdn.jsdelivr.net/gh/trustwallet/assets@master/blockchains/ethereum/assets/0x09e64c2B61a5f1690Ee6fbeD9baf5D6990F8dFd0/logo.png",
      "tags": [
        "wrapped",
        "wormhole"
      ],
      "extensions": {
        "address": "0x09e64c2B61a5f1690Ee6fbeD9baf5D6990F8dFd0",
        "bridgeContract": "https://etherscan.io/address/0xf92cD566Ea4864356C5491c177A430C222d7e678",
        "assetContract": "https://etherscan.io/address/0x09e64c2B61a5f1690Ee6fbeD9baf5D6990F8dFd0",
        "coingeckoId": "growth-defi"
      }
    },
    {
      "chainId": 101,
      "address": "GE1X8ef7fcsJ93THx4CvV7BQsdEyEAyk61s2L5YfSXiL",
      "symbol": "wSTAKE",
      "name": "xDai (Wormhole)",
      "decimals": 9,
      "logoURI": "https://cdn.jsdelivr.net/gh/trustwallet/assets@master/blockchains/ethereum/assets/0x0Ae055097C6d159879521C384F1D2123D1f195e6/logo.png",
      "tags": [
        "wrapped",
        "wormhole"
      ],
      "extensions": {
        "address": "0x0Ae055097C6d159879521C384F1D2123D1f195e6",
        "bridgeContract": "https://etherscan.io/address/0xf92cD566Ea4864356C5491c177A430C222d7e678",
        "assetContract": "https://etherscan.io/address/0x0Ae055097C6d159879521C384F1D2123D1f195e6",
        "coingeckoId": "xdai-stake"
      }
    },
    {
      "chainId": 101,
      "address": "7TK6QeyTsnTT6KsnK2tHHfh62mbjNuFWoyUc8vo3CmmU",
      "symbol": "wYFI",
      "name": "yearn.finance (Wormhole)",
      "decimals": 9,
      "logoURI": "https://cdn.jsdelivr.net/gh/trustwallet/assets@master/blockchains/ethereum/assets/0x0bc529c00C6401aEF6D220BE8C6Ea1667F6Ad93e/logo.png",
      "tags": [
        "wrapped",
        "wormhole"
      ],
      "extensions": {
        "address": "0x0bc529c00C6401aEF6D220BE8C6Ea1667F6Ad93e",
        "bridgeContract": "https://etherscan.io/address/0xf92cD566Ea4864356C5491c177A430C222d7e678",
        "assetContract": "https://etherscan.io/address/0x0bc529c00C6401aEF6D220BE8C6Ea1667F6Ad93e",
        "coingeckoId": "yearn-finance"
      }
    },
    {
      "chainId": 101,
      "address": "CTtKth9uW7froBA6xCd2MP7BXjGFESdT1SyxUmbHovSw",
      "symbol": "wBAT",
      "name": "Basic Attention Token (Wormhole)",
      "decimals": 9,
      "logoURI": "https://cdn.jsdelivr.net/gh/trustwallet/assets@master/blockchains/ethereum/assets/0x0D8775F648430679A709E98d2b0Cb6250d2887EF/logo.png",
      "tags": [
        "wrapped",
        "wormhole"
      ],
      "extensions": {
        "address": "0x0D8775F648430679A709E98d2b0Cb6250d2887EF",
        "bridgeContract": "https://etherscan.io/address/0xf92cD566Ea4864356C5491c177A430C222d7e678",
        "assetContract": "https://etherscan.io/address/0x0D8775F648430679A709E98d2b0Cb6250d2887EF",
        "coingeckoId": "basic-attention-token"
      }
    },
    {
      "chainId": 101,
      "address": "DrL2D4qCRCeNkQz3AJikLjBc3cS6fqqcQ3W7T9vbshCu",
      "symbol": "wMANA",
      "name": "Decentraland MANA (Wormhole)",
      "decimals": 9,
      "logoURI": "https://cdn.jsdelivr.net/gh/trustwallet/assets@master/blockchains/ethereum/assets/0x0F5D2fB29fb7d3CFeE444a200298f468908cC942/logo.png",
      "tags": [
        "wrapped",
        "wormhole"
      ],
      "extensions": {
        "address": "0x0F5D2fB29fb7d3CFeE444a200298f468908cC942",
        "bridgeContract": "https://etherscan.io/address/0xf92cD566Ea4864356C5491c177A430C222d7e678",
        "assetContract": "https://etherscan.io/address/0x0F5D2fB29fb7d3CFeE444a200298f468908cC942",
        "coingeckoId": "decentraland"
      }
    },
    {
      "chainId": 101,
      "address": "3cJKTW69FQDDCud7AhKHXZg126b3t73a2qVcVBS1BWjL",
      "symbol": "wXIO",
      "name": "XIO Network (Wormhole)",
      "decimals": 9,
      "logoURI": "https://cdn.jsdelivr.net/gh/trustwallet/assets@master/blockchains/ethereum/assets/0x0f7F961648aE6Db43C75663aC7E5414Eb79b5704/logo.png",
      "tags": [
        "wrapped",
        "wormhole"
      ],
      "extensions": {
        "address": "0x0f7F961648aE6Db43C75663aC7E5414Eb79b5704",
        "bridgeContract": "https://etherscan.io/address/0xf92cD566Ea4864356C5491c177A430C222d7e678",
        "assetContract": "https://etherscan.io/address/0x0f7F961648aE6Db43C75663aC7E5414Eb79b5704",
        "coingeckoId": "xio"
      }
    },
    {
      "chainId": 101,
      "address": "CQivbzuRQLvZbqefKc5gLzhSzZzAaySAdMmTG7pFn41w",
      "symbol": "wLAYER",
      "name": "Unilayer (Wormhole)",
      "decimals": 9,
      "logoURI": "https://cdn.jsdelivr.net/gh/trustwallet/assets@master/blockchains/ethereum/assets/0x0fF6ffcFDa92c53F615a4A75D982f399C989366b/logo.png",
      "tags": [
        "wrapped",
        "wormhole"
      ],
      "extensions": {
        "address": "0x0fF6ffcFDa92c53F615a4A75D982f399C989366b",
        "bridgeContract": "https://etherscan.io/address/0xf92cD566Ea4864356C5491c177A430C222d7e678",
        "assetContract": "https://etherscan.io/address/0x0fF6ffcFDa92c53F615a4A75D982f399C989366b",
        "coingeckoId": "unilayer"
      }
    },
    {
      "chainId": 101,
      "address": "C1LpKYrkVvWF5imsQ7JqJSZHj9NXNmJ5tEHkGTtLVH2L",
      "symbol": "wUMX",
      "name": "https://unimex.network/ (Wormhole)",
      "decimals": 9,
      "logoURI": "https://cdn.jsdelivr.net/gh/trustwallet/assets@master/blockchains/ethereum/assets/0x10Be9a8dAe441d276a5027936c3aADEd2d82bC15/logo.png",
      "tags": [
        "wrapped",
        "wormhole"
      ],
      "extensions": {
        "address": "0x10Be9a8dAe441d276a5027936c3aADEd2d82bC15",
        "bridgeContract": "https://etherscan.io/address/0xf92cD566Ea4864356C5491c177A430C222d7e678",
        "assetContract": "https://etherscan.io/address/0x10Be9a8dAe441d276a5027936c3aADEd2d82bC15",
        "coingeckoId": "unimex-network"
      }
    },
    {
      "chainId": 101,
      "address": "8F3kZd9XEpFgNZ4fZnEAC5CJZLewnkNE8QCjdvorGWuW",
      "symbol": "w1INCH",
      "name": "1INCH Token (Wormhole)",
      "decimals": 9,
      "logoURI": "https://cdn.jsdelivr.net/gh/trustwallet/assets@master/blockchains/ethereum/assets/0x111111111117dC0aa78b770fA6A738034120C302/logo.png",
      "tags": [
        "wrapped",
        "wormhole"
      ],
      "extensions": {
        "address": "0x111111111117dC0aa78b770fA6A738034120C302",
        "bridgeContract": "https://etherscan.io/address/0xf92cD566Ea4864356C5491c177A430C222d7e678",
        "assetContract": "https://etherscan.io/address/0x111111111117dC0aa78b770fA6A738034120C302",
        "coingeckoId": "1inch"
      }
    },
    {
      "chainId": 101,
      "address": "H3UMboX4tnjba1Xw1a2VhUtkdgnrbmPvmDm6jaouQDN9",
      "symbol": "wARMOR",
      "name": "Armor (Wormhole)",
      "decimals": 9,
      "logoURI": "https://cdn.jsdelivr.net/gh/trustwallet/assets@master/blockchains/ethereum/assets/0x1337DEF16F9B486fAEd0293eb623Dc8395dFE46a/logo.png",
      "tags": [
        "wrapped",
        "wormhole"
      ],
      "extensions": {
        "address": "0x1337DEF16F9B486fAEd0293eb623Dc8395dFE46a",
        "bridgeContract": "https://etherscan.io/address/0xf92cD566Ea4864356C5491c177A430C222d7e678",
        "assetContract": "https://etherscan.io/address/0x1337DEF16F9B486fAEd0293eb623Dc8395dFE46a",
        "coingeckoId": "armor"
      }
    },
    {
      "chainId": 101,
      "address": "Cw26Yz3rAN42mM5WpKriuGvbXnvRYmFA9sbBWH49KyqL",
      "symbol": "warNXM",
      "name": "Armor NXM (Wormhole)",
      "decimals": 9,
      "logoURI": "https://cdn.jsdelivr.net/gh/trustwallet/assets@master/blockchains/ethereum/assets/0x1337DEF18C680aF1f9f45cBcab6309562975b1dD/logo.png",
      "tags": [
        "wrapped",
        "wormhole"
      ],
      "extensions": {
        "address": "0x1337DEF18C680aF1f9f45cBcab6309562975b1dD",
        "bridgeContract": "https://etherscan.io/address/0xf92cD566Ea4864356C5491c177A430C222d7e678",
        "assetContract": "https://etherscan.io/address/0x1337DEF18C680aF1f9f45cBcab6309562975b1dD",
        "coingeckoId": "armor-nxm"
      }
    },
    {
      "chainId": 101,
      "address": "3GVAecXsFP8xLFuAMMpg5NU4g5JK6h2NZWsQJ45wiw6b",
      "symbol": "wDPI",
      "name": "DefiPulse Index (Wormhole)",
      "decimals": 9,
      "logoURI": "https://cdn.jsdelivr.net/gh/trustwallet/assets@master/blockchains/ethereum/assets/0x1494CA1F11D487c2bBe4543E90080AeBa4BA3C2b/logo.png",
      "tags": [
        "wrapped",
        "wormhole"
      ],
      "extensions": {
        "address": "0x1494CA1F11D487c2bBe4543E90080AeBa4BA3C2b",
        "bridgeContract": "https://etherscan.io/address/0xf92cD566Ea4864356C5491c177A430C222d7e678",
        "assetContract": "https://etherscan.io/address/0x1494CA1F11D487c2bBe4543E90080AeBa4BA3C2b",
        "coingeckoId": "defipulse-index"
      }
    },
    {
      "chainId": 101,
      "address": "AC4BK5yoEKn5hw6WpH3iWu56pEwigQdR48CiiqJ3R1pd",
      "symbol": "wDHC",
      "name": "DeltaHub Community (Wormhole)",
      "decimals": 9,
      "logoURI": "https://cdn.jsdelivr.net/gh/trustwallet/assets@master/blockchains/ethereum/assets/0x152687Bc4A7FCC89049cF119F9ac3e5aCF2eE7ef/logo.png",
      "tags": [
        "wrapped",
        "wormhole"
      ],
      "extensions": {
        "address": "0x152687Bc4A7FCC89049cF119F9ac3e5aCF2eE7ef",
        "bridgeContract": "https://etherscan.io/address/0xf92cD566Ea4864356C5491c177A430C222d7e678",
        "assetContract": "https://etherscan.io/address/0x152687Bc4A7FCC89049cF119F9ac3e5aCF2eE7ef",
        "coingeckoId": "deltahub-community"
      }
    },
    {
      "chainId": 101,
      "address": "7bXgNP7SEwrqbnfLBPgKDRKSGjVe7cjbuioRP23upF5H",
      "symbol": "wKEX",
      "name": "KIRA Network (Wormhole)",
      "decimals": 6,
      "logoURI": "https://cdn.jsdelivr.net/gh/trustwallet/assets@master/blockchains/ethereum/assets/0x16980b3B4a3f9D89E33311B5aa8f80303E5ca4F8/logo.png",
      "tags": [
        "wrapped",
        "wormhole"
      ],
      "extensions": {
        "address": "0x16980b3B4a3f9D89E33311B5aa8f80303E5ca4F8",
        "bridgeContract": "https://etherscan.io/address/0xf92cD566Ea4864356C5491c177A430C222d7e678",
        "assetContract": "https://etherscan.io/address/0x16980b3B4a3f9D89E33311B5aa8f80303E5ca4F8",
        "coingeckoId": "kira-network"
      }
    },
    {
      "chainId": 101,
      "address": "5uC8Gj96sK6UG44AYLpbX3DUjKtBUxBrhHcM8JDtyYum",
      "symbol": "wEWTB",
      "name": "Energy Web Token Bridged (Wormhole)",
      "decimals": 9,
      "logoURI": "https://cdn.jsdelivr.net/gh/trustwallet/assets@master/blockchains/ethereum/assets/0x178c820f862B14f316509ec36b13123DA19A6054/logo.png",
      "tags": [
        "wrapped",
        "wormhole"
      ],
      "extensions": {
        "address": "0x178c820f862B14f316509ec36b13123DA19A6054",
        "bridgeContract": "https://etherscan.io/address/0xf92cD566Ea4864356C5491c177A430C222d7e678",
        "assetContract": "https://etherscan.io/address/0x178c820f862B14f316509ec36b13123DA19A6054",
        "coingeckoId": "energy-web-token"
      }
    },
    {
      "chainId": 101,
      "address": "EzeRaHuh1Xu1nDUypv1VWXcGsNJ71ncCJ8HeWuyg8atJ",
      "symbol": "wCC10",
      "name": "Cryptocurrency Top 10 Tokens Index (Wormhole)",
      "decimals": 9,
      "logoURI": "https://cdn.jsdelivr.net/gh/trustwallet/assets@master/blockchains/ethereum/assets/0x17aC188e09A7890a1844E5E65471fE8b0CcFadF3/logo.png",
      "tags": [
        "wrapped",
        "wormhole"
      ],
      "extensions": {
        "address": "0x17aC188e09A7890a1844E5E65471fE8b0CcFadF3",
        "bridgeContract": "https://etherscan.io/address/0xf92cD566Ea4864356C5491c177A430C222d7e678",
        "assetContract": "https://etherscan.io/address/0x17aC188e09A7890a1844E5E65471fE8b0CcFadF3",
        "coingeckoId": "cryptocurrency-top-10-tokens-index"
      }
    },
    {
      "chainId": 101,
      "address": "CYzPVv1zB9RH6hRWRKprFoepdD8Y7Q5HefCqrybvetja",
      "symbol": "wAUDIO",
      "name": "Audius (Wormhole)",
      "decimals": 9,
      "logoURI": "https://cdn.jsdelivr.net/gh/trustwallet/assets@master/blockchains/ethereum/assets/0x18aAA7115705e8be94bfFEBDE57Af9BFc265B998/logo.png",
      "tags": [
        "wrapped",
        "wormhole"
      ],
      "extensions": {
        "address": "0x18aAA7115705e8be94bfFEBDE57Af9BFc265B998",
        "bridgeContract": "https://etherscan.io/address/0xf92cD566Ea4864356C5491c177A430C222d7e678",
        "assetContract": "https://etherscan.io/address/0x18aAA7115705e8be94bfFEBDE57Af9BFc265B998",
        "coingeckoId": "audius"
      }
    },
    {
      "chainId": 101,
      "address": "9yPmJNUp1qFV6LafdYdegZ8sCgC4oy6Rgt9WsDJqv3EX",
      "symbol": "wREP",
      "name": "Reputation (Wormhole)",
      "decimals": 9,
      "logoURI": "https://cdn.jsdelivr.net/gh/trustwallet/assets@master/blockchains/ethereum/assets/0x1985365e9f78359a9B6AD760e32412f4a445E862/logo.png",
      "tags": [
        "wrapped",
        "wormhole"
      ],
      "extensions": {
        "address": "0x1985365e9f78359a9B6AD760e32412f4a445E862",
        "bridgeContract": "https://etherscan.io/address/0xf92cD566Ea4864356C5491c177A430C222d7e678",
        "assetContract": "https://etherscan.io/address/0x1985365e9f78359a9B6AD760e32412f4a445E862"
      }
    },
    {
      "chainId": 101,
      "address": "CZxP1KtsfvMXZTGKR1fNwNChv8hGAfQrgVoENabN8zKU",
      "symbol": "wVSP",
      "name": "VesperToken (Wormhole)",
      "decimals": 9,
      "logoURI": "https://cdn.jsdelivr.net/gh/trustwallet/assets@master/blockchains/ethereum/assets/0x1b40183EFB4Dd766f11bDa7A7c3AD8982e998421/logo.png",
      "tags": [
        "wrapped",
        "wormhole"
      ],
      "extensions": {
        "address": "0x1b40183EFB4Dd766f11bDa7A7c3AD8982e998421",
        "bridgeContract": "https://etherscan.io/address/0xf92cD566Ea4864356C5491c177A430C222d7e678",
        "assetContract": "https://etherscan.io/address/0x1b40183EFB4Dd766f11bDa7A7c3AD8982e998421",
        "coingeckoId": "vesper-finance"
      }
    },
    {
      "chainId": 101,
      "address": "8cGPyDGT1mgG1iWzNjPmCDKSK9veJhoBAguq7rp7CjTe",
      "symbol": "wKP3R",
      "name": "Keep3rV1 (Wormhole)",
      "decimals": 9,
      "logoURI": "https://cdn.jsdelivr.net/gh/trustwallet/assets@master/blockchains/ethereum/assets/0x1cEB5cB57C4D4E2b2433641b95Dd330A33185A44/logo.png",
      "tags": [
        "wrapped",
        "wormhole"
      ],
      "extensions": {
        "address": "0x1cEB5cB57C4D4E2b2433641b95Dd330A33185A44",
        "bridgeContract": "https://etherscan.io/address/0xf92cD566Ea4864356C5491c177A430C222d7e678",
        "assetContract": "https://etherscan.io/address/0x1cEB5cB57C4D4E2b2433641b95Dd330A33185A44",
        "coingeckoId": "keep3rv1"
      }
    },
    {
      "chainId": 101,
      "address": "DGghbWvncPL41U8TmUtXcGMgLeQqkaA2yM7UfcabftR8",
      "symbol": "wLEAD",
      "name": "Lead Token (Wormhole)",
      "decimals": 9,
      "logoURI": "https://cdn.jsdelivr.net/gh/trustwallet/assets@master/blockchains/ethereum/assets/0x1dD80016e3d4ae146Ee2EBB484e8edD92dacC4ce/logo.png",
      "tags": [
        "wrapped",
        "wormhole"
      ],
      "extensions": {
        "address": "0x1dD80016e3d4ae146Ee2EBB484e8edD92dacC4ce",
        "bridgeContract": "https://etherscan.io/address/0xf92cD566Ea4864356C5491c177A430C222d7e678",
        "assetContract": "https://etherscan.io/address/0x1dD80016e3d4ae146Ee2EBB484e8edD92dacC4ce",
        "coingeckoId": "lead-token"
      }
    },
    {
      "chainId": 101,
      "address": "3MVa4e32PaKmPxYUQ6n8vFkWtCma68Ld7e7fTktWDueQ",
      "symbol": "wUNI",
      "name": "Uniswap (Wormhole)",
      "decimals": 9,
      "logoURI": "https://cdn.jsdelivr.net/gh/trustwallet/assets@master/blockchains/ethereum/assets/0x1f9840a85d5aF5bf1D1762F925BDADdC4201F984/logo.png",
      "tags": [
        "wrapped",
        "wormhole"
      ],
      "extensions": {
        "address": "0x1f9840a85d5aF5bf1D1762F925BDADdC4201F984",
        "bridgeContract": "https://etherscan.io/address/0xf92cD566Ea4864356C5491c177A430C222d7e678",
        "assetContract": "https://etherscan.io/address/0x1f9840a85d5aF5bf1D1762F925BDADdC4201F984",
        "coingeckoId": "uniswap"
      }
    },
    {
      "chainId": 101,
      "address": "qfnqNqs3nCAHjnyCgLRDbBtq4p2MtHZxw8YjSyYhPoL",
      "symbol": "wWBTC",
      "name": "Wrapped BTC (Wormhole)",
      "decimals": 8,
      "logoURI": "https://cdn.jsdelivr.net/gh/trustwallet/assets@master/blockchains/ethereum/assets/0x2260FAC5E5542a773Aa44fBCfeDf7C193bc2C599/logo.png",
      "tags": [
        "wrapped",
        "wormhole"
      ],
      "extensions": {
        "address": "0x2260FAC5E5542a773Aa44fBCfeDf7C193bc2C599",
        "bridgeContract": "https://etherscan.io/address/0xf92cD566Ea4864356C5491c177A430C222d7e678",
        "assetContract": "https://etherscan.io/address/0x2260FAC5E5542a773Aa44fBCfeDf7C193bc2C599",
        "coingeckoId": "wrapped-bitcoin"
      }
    },
    {
      "chainId": 101,
      "address": "8My83RG8Xa1EhXdDKHWq8BWZN1zF3XUrWL3TXCLjVPFh",
      "symbol": "wUNN",
      "name": "UNION Protocol Governance Token (Wormhole)",
      "decimals": 9,
      "logoURI": "https://cdn.jsdelivr.net/gh/trustwallet/assets@master/blockchains/ethereum/assets/0x226f7b842E0F0120b7E194D05432b3fd14773a9D/logo.png",
      "tags": [
        "wrapped",
        "wormhole"
      ],
      "extensions": {
        "address": "0x226f7b842E0F0120b7E194D05432b3fd14773a9D",
        "bridgeContract": "https://etherscan.io/address/0xf92cD566Ea4864356C5491c177A430C222d7e678",
        "assetContract": "https://etherscan.io/address/0x226f7b842E0F0120b7E194D05432b3fd14773a9D",
        "coingeckoId": "union-protocol-governance-token"
      }
    },
    {
      "chainId": 101,
      "address": "6jVuhLJ2mzyZ8DyUcrDj8Qr6Q9bqbJnq4fAnMeEduDM9",
      "symbol": "wSOCKS",
      "name": "Unisocks Edition 0 (Wormhole)",
      "decimals": 9,
      "logoURI": "https://cdn.jsdelivr.net/gh/trustwallet/assets@master/blockchains/ethereum/assets/0x23B608675a2B2fB1890d3ABBd85c5775c51691d5/logo.png",
      "tags": [
        "wrapped",
        "wormhole"
      ],
      "extensions": {
        "address": "0x23B608675a2B2fB1890d3ABBd85c5775c51691d5",
        "bridgeContract": "https://etherscan.io/address/0xf92cD566Ea4864356C5491c177A430C222d7e678",
        "assetContract": "https://etherscan.io/address/0x23B608675a2B2fB1890d3ABBd85c5775c51691d5",
        "coingeckoId": "unisocks"
      }
    },
    {
      "chainId": 101,
      "address": "Az8PAQ7s6s5ZFgBiKKEizHt3SzDxXKZayDCtRZoC3452",
      "symbol": "wDEXT",
      "name": "DEXTools (Wormhole)",
      "decimals": 9,
      "logoURI": "https://cdn.jsdelivr.net/gh/trustwallet/assets@master/blockchains/ethereum/assets/0x26CE25148832C04f3d7F26F32478a9fe55197166/logo.png",
      "tags": [
        "wrapped",
        "wormhole"
      ],
      "extensions": {
        "address": "0x26CE25148832C04f3d7F26F32478a9fe55197166",
        "bridgeContract": "https://etherscan.io/address/0xf92cD566Ea4864356C5491c177A430C222d7e678",
        "assetContract": "https://etherscan.io/address/0x26CE25148832C04f3d7F26F32478a9fe55197166",
        "coingeckoId": "idextools"
      }
    },
    {
      "chainId": 101,
      "address": "ELSnGFd5XnSdYFFSgYQp7n89FEbDqxN4npuRLW4PPPLv",
      "symbol": "wHEX",
      "name": "HEX (Wormhole)",
      "decimals": 8,
      "logoURI": "https://cdn.jsdelivr.net/gh/trustwallet/assets@master/blockchains/ethereum/assets/0x2b591e99afE9f32eAA6214f7B7629768c40Eeb39/logo.png",
      "tags": [
        "wrapped",
        "wormhole"
      ],
      "extensions": {
        "address": "0x2b591e99afE9f32eAA6214f7B7629768c40Eeb39",
        "bridgeContract": "https://etherscan.io/address/0xf92cD566Ea4864356C5491c177A430C222d7e678",
        "assetContract": "https://etherscan.io/address/0x2b591e99afE9f32eAA6214f7B7629768c40Eeb39",
        "coingeckoId": "hex"
      }
    },
    {
      "chainId": 101,
      "address": "9iwfHhE7BJKNo4Eb1wX3p4uyJjEN9RoGLt4BvMdzZoiN",
      "symbol": "wCREAM",
      "name": "Cream (Wormhole)",
      "decimals": 9,
      "logoURI": "https://cdn.jsdelivr.net/gh/trustwallet/assets@master/blockchains/ethereum/assets/0x2ba592F78dB6436527729929AAf6c908497cB200/logo.png",
      "tags": [
        "wrapped",
        "wormhole"
      ],
      "extensions": {
        "address": "0x2ba592F78dB6436527729929AAf6c908497cB200",
        "bridgeContract": "https://etherscan.io/address/0xf92cD566Ea4864356C5491c177A430C222d7e678",
        "assetContract": "https://etherscan.io/address/0x2ba592F78dB6436527729929AAf6c908497cB200",
        "coingeckoId": "cream-2"
      }
    },
    {
      "chainId": 101,
      "address": "DdiXkfDGhLiKyw889QC4nmcxSwMqarLBtrDofPJyx7bt",
      "symbol": "wYFIM",
      "name": "yfi.mobi (Wormhole)",
      "decimals": 9,
      "logoURI": "https://cdn.jsdelivr.net/gh/trustwallet/assets@master/blockchains/ethereum/assets/0x2e2f3246b6c65CCc4239c9Ee556EC143a7E5DE2c/logo.png",
      "tags": [
        "wrapped",
        "wormhole"
      ],
      "extensions": {
        "address": "0x2e2f3246b6c65CCc4239c9Ee556EC143a7E5DE2c",
        "bridgeContract": "https://etherscan.io/address/0xf92cD566Ea4864356C5491c177A430C222d7e678",
        "assetContract": "https://etherscan.io/address/0x2e2f3246b6c65CCc4239c9Ee556EC143a7E5DE2c",
        "coingeckoId": "yfimobi"
      }
    },
    {
      "chainId": 101,
      "address": "6wdcYNvUyHCerSiGbChkvGBF6Qzju1YP5qpXRQ4tqdZ3",
      "symbol": "wZEE",
      "name": "ZeroSwapToken (Wormhole)",
      "decimals": 9,
      "logoURI": "https://cdn.jsdelivr.net/gh/trustwallet/assets@master/blockchains/ethereum/assets/0x2eDf094dB69d6Dcd487f1B3dB9febE2eeC0dd4c5/logo.png",
      "tags": [
        "wrapped",
        "wormhole"
      ],
      "extensions": {
        "address": "0x2eDf094dB69d6Dcd487f1B3dB9febE2eeC0dd4c5",
        "bridgeContract": "https://etherscan.io/address/0xf92cD566Ea4864356C5491c177A430C222d7e678",
        "assetContract": "https://etherscan.io/address/0x2eDf094dB69d6Dcd487f1B3dB9febE2eeC0dd4c5",
        "coingeckoId": "zeroswap"
      }
    },
    {
      "chainId": 101,
      "address": "4xh8iC54UgaNpY4h34rxfZBSc9L2fBB8gWcYtDGHjxhN",
      "symbol": "wwANATHA",
      "name": "Wrapped ANATHA (Wormhole)",
      "decimals": 9,
      "logoURI": "https://cdn.jsdelivr.net/gh/trustwallet/assets@master/blockchains/ethereum/assets/0x3383c5a8969Dc413bfdDc9656Eb80A1408E4bA20/logo.png",
      "tags": [
        "wrapped",
        "wormhole"
      ],
      "extensions": {
        "address": "0x3383c5a8969Dc413bfdDc9656Eb80A1408E4bA20",
        "bridgeContract": "https://etherscan.io/address/0xf92cD566Ea4864356C5491c177A430C222d7e678",
        "assetContract": "https://etherscan.io/address/0x3383c5a8969Dc413bfdDc9656Eb80A1408E4bA20",
        "coingeckoId": "wrapped-anatha"
      }
    },
    {
      "chainId": 101,
      "address": "5Jq6S9HYqfG6TUMjjsKpnfis7utUAB69JiEGkkypdmgP",
      "symbol": "wRAMP",
      "name": "RAMP DEFI (Wormhole)",
      "decimals": 9,
      "logoURI": "https://cdn.jsdelivr.net/gh/trustwallet/assets@master/blockchains/ethereum/assets/0x33D0568941C0C64ff7e0FB4fbA0B11BD37deEd9f/logo.png",
      "tags": [
        "wrapped",
        "wormhole"
      ],
      "extensions": {
        "address": "0x33D0568941C0C64ff7e0FB4fbA0B11BD37deEd9f",
        "bridgeContract": "https://etherscan.io/address/0xf92cD566Ea4864356C5491c177A430C222d7e678",
        "assetContract": "https://etherscan.io/address/0x33D0568941C0C64ff7e0FB4fbA0B11BD37deEd9f",
        "coingeckoId": "ramp"
      }
    },
    {
      "chainId": 101,
      "address": "6uMUH5ztnj6AKYvL71EZgcyyRxjyBC5LVkscA5LrBc3c",
      "symbol": "wPRQ",
      "name": "Parsiq Token (Wormhole)",
      "decimals": 9,
      "logoURI": "https://cdn.jsdelivr.net/gh/trustwallet/assets@master/blockchains/ethereum/assets/0x362bc847A3a9637d3af6624EeC853618a43ed7D2/logo.png",
      "tags": [
        "wrapped",
        "wormhole"
      ],
      "extensions": {
        "address": "0x362bc847A3a9637d3af6624EeC853618a43ed7D2",
        "bridgeContract": "https://etherscan.io/address/0xf92cD566Ea4864356C5491c177A430C222d7e678",
        "assetContract": "https://etherscan.io/address/0x362bc847A3a9637d3af6624EeC853618a43ed7D2",
        "coingeckoId": "parsiq"
      }
    },
    {
      "chainId": 101,
      "address": "42gecM46tdSiYZN2CK1ek5raCxnzQf1xfhoKAf3F7Y5k",
      "symbol": "wSLP",
      "name": "Small Love Potion (Wormhole)",
      "decimals": 0,
      "logoURI": "https://cdn.jsdelivr.net/gh/trustwallet/assets@master/blockchains/ethereum/assets/0x37236CD05b34Cc79d3715AF2383E96dd7443dCF1/logo.png",
      "tags": [
        "wrapped",
        "wormhole"
      ],
      "extensions": {
        "address": "0x37236CD05b34Cc79d3715AF2383E96dd7443dCF1",
        "bridgeContract": "https://etherscan.io/address/0xf92cD566Ea4864356C5491c177A430C222d7e678",
        "assetContract": "https://etherscan.io/address/0x37236CD05b34Cc79d3715AF2383E96dd7443dCF1",
        "coingeckoId": "smooth-love-potion"
      }
    },
    {
      "chainId": 101,
      "address": "F6M9DW1cWw7EtFK9m2ukvT9WEvtEbdZfTzZTtDeBcnAf",
      "symbol": "wSAND",
      "name": "SAND (Wormhole)",
      "decimals": 9,
      "logoURI": "https://cdn.jsdelivr.net/gh/trustwallet/assets@master/blockchains/ethereum/assets/0x3845badAde8e6dFF049820680d1F14bD3903a5d0/logo.png",
      "tags": [
        "wrapped",
        "wormhole"
      ],
      "extensions": {
        "address": "0x3845badAde8e6dFF049820680d1F14bD3903a5d0",
        "bridgeContract": "https://etherscan.io/address/0xf92cD566Ea4864356C5491c177A430C222d7e678",
        "assetContract": "https://etherscan.io/address/0x3845badAde8e6dFF049820680d1F14bD3903a5d0",
        "coingeckoId": "the-sandbox"
      }
    },
    {
      "chainId": 101,
      "address": "G27M8w6G4hwatMNFi46DPAUR1YkxSmRNFKus7SgYLoDy",
      "symbol": "wCVP",
      "name": "Concentrated Voting Power (Wormhole)",
      "decimals": 9,
      "logoURI": "https://cdn.jsdelivr.net/gh/trustwallet/assets@master/blockchains/ethereum/assets/0x38e4adB44ef08F22F5B5b76A8f0c2d0dCbE7DcA1/logo.png",
      "tags": [
        "wrapped",
        "wormhole"
      ],
      "extensions": {
        "address": "0x38e4adB44ef08F22F5B5b76A8f0c2d0dCbE7DcA1",
        "bridgeContract": "https://etherscan.io/address/0xf92cD566Ea4864356C5491c177A430C222d7e678",
        "assetContract": "https://etherscan.io/address/0x38e4adB44ef08F22F5B5b76A8f0c2d0dCbE7DcA1",
        "coingeckoId": "concentrated-voting-power"
      }
    },
    {
      "chainId": 101,
      "address": "FjucGZpcdVXaWJH21pbrGQaKNszsGsJqbAXu4sJywKJa",
      "symbol": "wREN",
      "name": "Republic Token (Wormhole)",
      "decimals": 9,
      "logoURI": "https://cdn.jsdelivr.net/gh/trustwallet/assets@master/blockchains/ethereum/assets/0x408e41876cCCDC0F92210600ef50372656052a38/logo.png",
      "tags": [
        "wrapped",
        "wormhole"
      ],
      "extensions": {
        "address": "0x408e41876cCCDC0F92210600ef50372656052a38",
        "bridgeContract": "https://etherscan.io/address/0xf92cD566Ea4864356C5491c177A430C222d7e678",
        "assetContract": "https://etherscan.io/address/0x408e41876cCCDC0F92210600ef50372656052a38",
        "coingeckoId": "republic-protocol"
      }
    },
    {
      "chainId": 101,
      "address": "5kvugu18snfGRu1PykMfRzYfUxJYs3smk1PWQcGo6Z8a",
      "symbol": "wXOR",
      "name": "Sora (Wormhole)",
      "decimals": 9,
      "logoURI": "https://cdn.jsdelivr.net/gh/trustwallet/assets@master/blockchains/ethereum/assets/0x40FD72257597aA14C7231A7B1aaa29Fce868F677/logo.png",
      "tags": [
        "wrapped",
        "wormhole"
      ],
      "extensions": {
        "address": "0x40FD72257597aA14C7231A7B1aaa29Fce868F677",
        "bridgeContract": "https://etherscan.io/address/0xf92cD566Ea4864356C5491c177A430C222d7e678",
        "assetContract": "https://etherscan.io/address/0x40FD72257597aA14C7231A7B1aaa29Fce868F677",
        "coingeckoId": "sora"
      }
    },
    {
      "chainId": 101,
      "address": "3EKQDmiXj8yLBFpZca4coxBpP8XJCzmjVgUdVydSmaaT",
      "symbol": "wFUN",
      "name": "FunFair (Wormhole)",
      "decimals": 8,
      "logoURI": "https://cdn.jsdelivr.net/gh/trustwallet/assets@master/blockchains/ethereum/assets/0x419D0d8BdD9aF5e606Ae2232ed285Aff190E711b/logo.png",
      "tags": [
        "wrapped",
        "wormhole"
      ],
      "extensions": {
        "address": "0x419D0d8BdD9aF5e606Ae2232ed285Aff190E711b",
        "bridgeContract": "https://etherscan.io/address/0xf92cD566Ea4864356C5491c177A430C222d7e678",
        "assetContract": "https://etherscan.io/address/0x419D0d8BdD9aF5e606Ae2232ed285Aff190E711b",
        "coingeckoId": "funfair"
      }
    },
    {
      "chainId": 101,
      "address": "6J9soByB65WUamsEG8KSPdphBV1oCoGvr5QpaUaY3r19",
      "symbol": "wPICKLE",
      "name": "PickleToken (Wormhole)",
      "decimals": 9,
      "logoURI": "https://cdn.jsdelivr.net/gh/trustwallet/assets@master/blockchains/ethereum/assets/0x429881672B9AE42b8EbA0E26cD9C73711b891Ca5/logo.png",
      "tags": [
        "wrapped",
        "wormhole"
      ],
      "extensions": {
        "address": "0x429881672B9AE42b8EbA0E26cD9C73711b891Ca5",
        "bridgeContract": "https://etherscan.io/address/0xf92cD566Ea4864356C5491c177A430C222d7e678",
        "assetContract": "https://etherscan.io/address/0x429881672B9AE42b8EbA0E26cD9C73711b891Ca5",
        "coingeckoId": "pickle-finance"
      }
    },
    {
      "chainId": 101,
      "address": "HEsqFznmAERPUmMWHtDWYAZRoFbNHZpuNuFrPio68Zp1",
      "symbol": "wPAXG",
      "name": "Paxos Gold (Wormhole)",
      "decimals": 9,
      "logoURI": "https://cdn.jsdelivr.net/gh/trustwallet/assets@master/blockchains/ethereum/assets/0x45804880De22913dAFE09f4980848ECE6EcbAf78/logo.png",
      "tags": [
        "wrapped",
        "wormhole"
      ],
      "extensions": {
        "address": "0x45804880De22913dAFE09f4980848ECE6EcbAf78",
        "bridgeContract": "https://etherscan.io/address/0xf92cD566Ea4864356C5491c177A430C222d7e678",
        "assetContract": "https://etherscan.io/address/0x45804880De22913dAFE09f4980848ECE6EcbAf78",
        "coingeckoId": "pax-gold"
      }
    },
    {
      "chainId": 101,
      "address": "BrtLvpVCwVDH5Jpqjtiuhh8wKYA5b3NZCnsSftr61viv",
      "symbol": "wQNT",
      "name": "Quant (Wormhole)",
      "decimals": 9,
      "logoURI": "https://cdn.jsdelivr.net/gh/trustwallet/assets@master/blockchains/ethereum/assets/0x4a220E6096B25EADb88358cb44068A3248254675/logo.png",
      "tags": [
        "wrapped",
        "wormhole"
      ],
      "extensions": {
        "address": "0x4a220E6096B25EADb88358cb44068A3248254675",
        "bridgeContract": "https://etherscan.io/address/0xf92cD566Ea4864356C5491c177A430C222d7e678",
        "assetContract": "https://etherscan.io/address/0x4a220E6096B25EADb88358cb44068A3248254675",
        "coingeckoId": "quant-network"
      }
    },
    {
      "chainId": 101,
      "address": "8DRgurhcQPJeCqQEpbeYGUmwAz2tETbyWUYLUU4Q7goM",
      "symbol": "wORAI",
      "name": "Oraichain Token (Wormhole)",
      "decimals": 9,
      "logoURI": "https://cdn.jsdelivr.net/gh/trustwallet/assets@master/blockchains/ethereum/assets/0x4c11249814f11b9346808179Cf06e71ac328c1b5/logo.png",
      "tags": [
        "wrapped",
        "wormhole"
      ],
      "extensions": {
        "address": "0x4c11249814f11b9346808179Cf06e71ac328c1b5",
        "bridgeContract": "https://etherscan.io/address/0xf92cD566Ea4864356C5491c177A430C222d7e678",
        "assetContract": "https://etherscan.io/address/0x4c11249814f11b9346808179Cf06e71ac328c1b5",
        "coingeckoId": "oraichain-token"
      }
    },
    {
      "chainId": 101,
      "address": "4e5cqAsZ7wQqwLi7AApS9CgN8Yaho5TvkhvcLaGyiuzL",
      "symbol": "wTRU",
      "name": "TrustToken (Wormhole)",
      "decimals": 8,
      "logoURI": "https://cdn.jsdelivr.net/gh/trustwallet/assets@master/blockchains/ethereum/assets/0x4C19596f5aAfF459fA38B0f7eD92F11AE6543784/logo.png",
      "tags": [
        "wrapped",
        "wormhole"
      ],
      "extensions": {
        "address": "0x4C19596f5aAfF459fA38B0f7eD92F11AE6543784",
        "bridgeContract": "https://etherscan.io/address/0xf92cD566Ea4864356C5491c177A430C222d7e678",
        "assetContract": "https://etherscan.io/address/0x4C19596f5aAfF459fA38B0f7eD92F11AE6543784",
        "coingeckoId": "truefi"
      }
    },
    {
      "chainId": 101,
      "address": "HkhBUKSct2V93Z35apDmXthkRvH4yvMovLyv8s8idDgP",
      "symbol": "wMCB",
      "name": "MCDEX Token (Wormhole)",
      "decimals": 9,
      "logoURI": "https://cdn.jsdelivr.net/gh/trustwallet/assets@master/blockchains/ethereum/assets/0x4e352cF164E64ADCBad318C3a1e222E9EBa4Ce42/logo.png",
      "tags": [
        "wrapped",
        "wormhole"
      ],
      "extensions": {
        "address": "0x4e352cF164E64ADCBad318C3a1e222E9EBa4Ce42",
        "bridgeContract": "https://etherscan.io/address/0xf92cD566Ea4864356C5491c177A430C222d7e678",
        "assetContract": "https://etherscan.io/address/0x4e352cF164E64ADCBad318C3a1e222E9EBa4Ce42",
        "coingeckoId": "mcdex"
      }
    },
    {
      "chainId": 101,
      "address": "Eof7wbYsHZKaoyUGwM7Nfkoo6zQW4U7uWXqz2hoQzSkK",
      "symbol": "wNU",
      "name": "NuCypher (Wormhole)",
      "decimals": 9,
      "logoURI": "https://cdn.jsdelivr.net/gh/trustwallet/assets@master/blockchains/ethereum/assets/0x4fE83213D56308330EC302a8BD641f1d0113A4Cc/logo.png",
      "tags": [
        "wrapped",
        "wormhole"
      ],
      "extensions": {
        "address": "0x4fE83213D56308330EC302a8BD641f1d0113A4Cc",
        "bridgeContract": "https://etherscan.io/address/0xf92cD566Ea4864356C5491c177A430C222d7e678",
        "assetContract": "https://etherscan.io/address/0x4fE83213D56308330EC302a8BD641f1d0113A4Cc",
        "coingeckoId": "nucypher"
      }
    },
    {
      "chainId": 101,
      "address": "5CmA1HTVZt5NRtwiUrqWrcnT5JRW5zHe6uQXfP7SDUNz",
      "symbol": "wRAZOR",
      "name": "RAZOR (Wormhole)",
      "decimals": 9,
      "logoURI": "https://cdn.jsdelivr.net/gh/trustwallet/assets@master/blockchains/ethereum/assets/0x50DE6856358Cc35f3A9a57eAAA34BD4cB707d2cd/logo.png",
      "tags": [
        "wrapped",
        "wormhole"
      ],
      "extensions": {
        "address": "0x50DE6856358Cc35f3A9a57eAAA34BD4cB707d2cd",
        "bridgeContract": "https://etherscan.io/address/0xf92cD566Ea4864356C5491c177A430C222d7e678",
        "assetContract": "https://etherscan.io/address/0x50DE6856358Cc35f3A9a57eAAA34BD4cB707d2cd",
        "coingeckoId": "razor-network"
      }
    },
    {
      "chainId": 101,
      "address": "6msNYXzSVtjinqapq2xcvBb5NRq4YTPAi7wc5Jx8M8TS",
      "symbol": "wLINK",
      "name": "ChainLink Token (Wormhole)",
      "decimals": 9,
      "logoURI": "https://cdn.jsdelivr.net/gh/trustwallet/assets@master/blockchains/ethereum/assets/0x514910771AF9Ca656af840dff83E8264EcF986CA/logo.png",
      "tags": [
        "wrapped",
        "wormhole"
      ],
      "extensions": {
        "address": "0x514910771AF9Ca656af840dff83E8264EcF986CA",
        "bridgeContract": "https://etherscan.io/address/0xf92cD566Ea4864356C5491c177A430C222d7e678",
        "assetContract": "https://etherscan.io/address/0x514910771AF9Ca656af840dff83E8264EcF986CA",
        "coingeckoId": "chainlink"
      }
    },
    {
      "chainId": 101,
      "address": "BX2gcRRS12iqFzKCpvTt4krBBYNymR9JBDZBxzfFLnbF",
      "symbol": "weRSDL",
      "name": "UnFederalReserveToken (Wormhole)",
      "decimals": 9,
      "logoURI": "https://cdn.jsdelivr.net/gh/trustwallet/assets@master/blockchains/ethereum/assets/0x5218E472cFCFE0b64A064F055B43b4cdC9EfD3A6/logo.png",
      "tags": [
        "wrapped",
        "wormhole"
      ],
      "extensions": {
        "address": "0x5218E472cFCFE0b64A064F055B43b4cdC9EfD3A6",
        "bridgeContract": "https://etherscan.io/address/0xf92cD566Ea4864356C5491c177A430C222d7e678",
        "assetContract": "https://etherscan.io/address/0x5218E472cFCFE0b64A064F055B43b4cdC9EfD3A6",
        "coingeckoId": "unfederalreserve"
      }
    },
    {
      "chainId": 101,
      "address": "CCGLdsokcybeF8NrCcu1RSQK8isNBjBA58kVEMTHTKjx",
      "symbol": "wsUSD",
      "name": "Synth sUSD (Wormhole)",
      "decimals": 9,
      "logoURI": "https://cdn.jsdelivr.net/gh/trustwallet/assets@master/blockchains/ethereum/assets/0x57Ab1ec28D129707052df4dF418D58a2D46d5f51/logo.png",
      "tags": [
        "wrapped",
        "wormhole"
      ],
      "extensions": {
        "address": "0x57Ab1ec28D129707052df4dF418D58a2D46d5f51",
        "bridgeContract": "https://etherscan.io/address/0xf92cD566Ea4864356C5491c177A430C222d7e678",
        "assetContract": "https://etherscan.io/address/0x57Ab1ec28D129707052df4dF418D58a2D46d5f51",
        "coingeckoId": "nusd"
      }
    },
    {
      "chainId": 101,
      "address": "FP9ogG7hTdfcTJwn4prF9AVEcfcjLq1GtkqYM4oRn7eY",
      "symbol": "wHEGIC",
      "name": "Hegic (Wormhole)",
      "decimals": 9,
      "logoURI": "https://cdn.jsdelivr.net/gh/trustwallet/assets@master/blockchains/ethereum/assets/0x584bC13c7D411c00c01A62e8019472dE68768430/logo.png",
      "tags": [
        "wrapped",
        "wormhole"
      ],
      "extensions": {
        "address": "0x584bC13c7D411c00c01A62e8019472dE68768430",
        "bridgeContract": "https://etherscan.io/address/0xf92cD566Ea4864356C5491c177A430C222d7e678",
        "assetContract": "https://etherscan.io/address/0x584bC13c7D411c00c01A62e8019472dE68768430",
        "coingeckoId": "hegic"
      }
    },
    {
      "chainId": 101,
      "address": "DboP5vvYUVjmKSHKJ1YFHwmv41KtUscnYgzjmPgHwQVn",
      "symbol": "wXFI",
      "name": "Xfinance (Wormhole)",
      "decimals": 9,
      "logoURI": "https://cdn.jsdelivr.net/gh/trustwallet/assets@master/blockchains/ethereum/assets/0x5BEfBB272290dD5b8521D4a938f6c4757742c430/logo.png",
      "tags": [
        "wrapped",
        "wormhole"
      ],
      "extensions": {
        "address": "0x5BEfBB272290dD5b8521D4a938f6c4757742c430",
        "bridgeContract": "https://etherscan.io/address/0xf92cD566Ea4864356C5491c177A430C222d7e678",
        "assetContract": "https://etherscan.io/address/0x5BEfBB272290dD5b8521D4a938f6c4757742c430",
        "coingeckoId": "xfinance"
      }
    },
    {
      "chainId": 101,
      "address": "6c4U9yxGzVjejSJJXrdX8wtt532Et6MrBUZc2oK5j6w5",
      "symbol": "wDEXTF",
      "name": "DEXTF Token (Wormhole)",
      "decimals": 9,
      "logoURI": "https://cdn.jsdelivr.net/gh/trustwallet/assets@master/blockchains/ethereum/assets/0x5F64Ab1544D28732F0A24F4713c2C8ec0dA089f0/logo.png",
      "tags": [
        "wrapped",
        "wormhole"
      ],
      "extensions": {
        "address": "0x5F64Ab1544D28732F0A24F4713c2C8ec0dA089f0",
        "bridgeContract": "https://etherscan.io/address/0xf92cD566Ea4864356C5491c177A430C222d7e678",
        "assetContract": "https://etherscan.io/address/0x5F64Ab1544D28732F0A24F4713c2C8ec0dA089f0",
        "coingeckoId": "dextf"
      }
    },
    {
      "chainId": 101,
      "address": "JuXkRYNw54rujC7SPWcAM4ArLgA5x8nDQbS8xHAr6MA",
      "symbol": "wRLC",
      "name": "iExec RLC (Wormhole)",
      "decimals": 9,
      "logoURI": "https://cdn.jsdelivr.net/gh/trustwallet/assets@master/blockchains/ethereum/assets/0x607F4C5BB672230e8672085532f7e901544a7375/logo.png",
      "tags": [
        "wrapped",
        "wormhole"
      ],
      "extensions": {
        "address": "0x607F4C5BB672230e8672085532f7e901544a7375",
        "bridgeContract": "https://etherscan.io/address/0xf92cD566Ea4864356C5491c177A430C222d7e678",
        "assetContract": "https://etherscan.io/address/0x607F4C5BB672230e8672085532f7e901544a7375",
        "coingeckoId": "iexec-rlc"
      }
    },
    {
      "chainId": 101,
      "address": "7NfgSkv6kZ6ZWP6SJPtMuaUYGVEngVK8UFnaFTPk3QsM",
      "symbol": "wCORE",
      "name": "cVault.finance (Wormhole)",
      "decimals": 9,
      "logoURI": "https://cdn.jsdelivr.net/gh/trustwallet/assets@master/blockchains/ethereum/assets/0x62359Ed7505Efc61FF1D56fEF82158CcaffA23D7/logo.png",
      "tags": [
        "wrapped",
        "wormhole"
      ],
      "extensions": {
        "address": "0x62359Ed7505Efc61FF1D56fEF82158CcaffA23D7",
        "bridgeContract": "https://etherscan.io/address/0xf92cD566Ea4864356C5491c177A430C222d7e678",
        "assetContract": "https://etherscan.io/address/0x62359Ed7505Efc61FF1D56fEF82158CcaffA23D7",
        "coingeckoId": "cvault-finance"
      }
    },
    {
      "chainId": 101,
      "address": "AqLKDJiGL4wXKPAfzNom3xEdQwgj2LTCE4k34gzvZsE6",
      "symbol": "wCFi",
      "name": "CyberFi Token (Wormhole)",
      "decimals": 9,
      "logoURI": "https://cdn.jsdelivr.net/gh/trustwallet/assets@master/blockchains/ethereum/assets/0x63b4f3e3fa4e438698CE330e365E831F7cCD1eF4/logo.png",
      "tags": [
        "wrapped",
        "wormhole"
      ],
      "extensions": {
        "address": "0x63b4f3e3fa4e438698CE330e365E831F7cCD1eF4",
        "bridgeContract": "https://etherscan.io/address/0xf92cD566Ea4864356C5491c177A430C222d7e678",
        "assetContract": "https://etherscan.io/address/0x63b4f3e3fa4e438698CE330e365E831F7cCD1eF4",
        "coingeckoId": "cyberfi"
      }
    },
    {
      "chainId": 101,
      "address": "FLrjpCRrd4GffHu8MVYGvuLxYLuBGVaXsnCecw3Effci",
      "symbol": "wWISE",
      "name": "Wise Token (Wormhole)",
      "decimals": 9,
      "logoURI": "https://cdn.jsdelivr.net/gh/trustwallet/assets@master/blockchains/ethereum/assets/0x66a0f676479Cee1d7373f3DC2e2952778BfF5bd6/logo.png",
      "tags": [
        "wrapped",
        "wormhole"
      ],
      "extensions": {
        "address": "0x66a0f676479Cee1d7373f3DC2e2952778BfF5bd6",
        "bridgeContract": "https://etherscan.io/address/0xf92cD566Ea4864356C5491c177A430C222d7e678",
        "assetContract": "https://etherscan.io/address/0x66a0f676479Cee1d7373f3DC2e2952778BfF5bd6",
        "coingeckoId": "wise-token11"
      }
    },
    {
      "chainId": 101,
      "address": "GaMPhVyp1xd9xJuPskDEzQzp8mKfEjAmhny8NX7y7YKc",
      "symbol": "wGNO",
      "name": "Gnosis Token (Wormhole)",
      "decimals": 9,
      "logoURI": "https://cdn.jsdelivr.net/gh/trustwallet/assets@master/blockchains/ethereum/assets/0x6810e776880C02933D47DB1b9fc05908e5386b96/logo.png",
      "tags": [
        "wrapped",
        "wormhole"
      ],
      "extensions": {
        "address": "0x6810e776880C02933D47DB1b9fc05908e5386b96",
        "bridgeContract": "https://etherscan.io/address/0xf92cD566Ea4864356C5491c177A430C222d7e678",
        "assetContract": "https://etherscan.io/address/0x6810e776880C02933D47DB1b9fc05908e5386b96",
        "coingeckoId": "gnosis"
      }
    },
    {
      "chainId": 101,
      "address": "CCAQZHBVWKDukT68PZ3LenDs7apibeSYeJ3jHE8NzBC5",
      "symbol": "wPOOLZ",
      "name": "$Poolz Finance (Wormhole)",
      "decimals": 9,
      "logoURI": "https://cdn.jsdelivr.net/gh/trustwallet/assets@master/blockchains/ethereum/assets/0x69A95185ee2a045CDC4bCd1b1Df10710395e4e23/logo.png",
      "tags": [
        "wrapped",
        "wormhole"
      ],
      "extensions": {
        "address": "0x69A95185ee2a045CDC4bCd1b1Df10710395e4e23",
        "bridgeContract": "https://etherscan.io/address/0xf92cD566Ea4864356C5491c177A430C222d7e678",
        "assetContract": "https://etherscan.io/address/0x69A95185ee2a045CDC4bCd1b1Df10710395e4e23",
        "coingeckoId": "poolz-finance"
      }
    },
    {
      "chainId": 101,
      "address": "FYpdBuyAHSbdaAyD1sKkxyLWbAP8uUW9h6uvdhK74ij1",
      "symbol": "wDAI",
      "name": "Dai Stablecoin (Wormhole)",
      "decimals": 9,
      "logoURI": "https://cdn.jsdelivr.net/gh/trustwallet/assets@master/blockchains/ethereum/assets/0x6B175474E89094C44Da98b954EedeAC495271d0F/logo.png",
      "tags": [
        "wrapped",
        "wormhole"
      ],
      "extensions": {
        "address": "0x6B175474E89094C44Da98b954EedeAC495271d0F",
        "bridgeContract": "https://etherscan.io/address/0xf92cD566Ea4864356C5491c177A430C222d7e678",
        "assetContract": "https://etherscan.io/address/0x6B175474E89094C44Da98b954EedeAC495271d0F",
        "coingeckoId": "dai"
      }
    },
    {
      "chainId": 101,
      "address": "HbMGwfGjGPchtaPwyrtJFy8APZN5w1hi63xnzmj1f23v",
      "symbol": "wSUSHI",
      "name": "SushiSwap (Wormhole)",
      "decimals": 9,
      "logoURI": "https://cdn.jsdelivr.net/gh/trustwallet/assets@master/blockchains/ethereum/assets/0x6B3595068778DD592e39A122f4f5a5cF09C90fE2/logo.png",
      "tags": [
        "wrapped",
        "wormhole"
      ],
      "extensions": {
        "address": "0x6B3595068778DD592e39A122f4f5a5cF09C90fE2",
        "bridgeContract": "https://etherscan.io/address/0xf92cD566Ea4864356C5491c177A430C222d7e678",
        "assetContract": "https://etherscan.io/address/0x6B3595068778DD592e39A122f4f5a5cF09C90fE2",
        "coingeckoId": "sushi"
      }
    },
    {
      "chainId": 101,
      "address": "6Tmi8TZasqdxWB59uE5Zw9VLKecuCbsLSsPEqoMpmozA",
      "symbol": "wFYZ",
      "name": "Fyooz (Wormhole)",
      "decimals": 9,
      "logoURI": "https://cdn.jsdelivr.net/gh/trustwallet/assets@master/blockchains/ethereum/assets/0x6BFf2fE249601ed0Db3a87424a2E923118BB0312/logo.png",
      "tags": [
        "wrapped",
        "wormhole"
      ],
      "extensions": {
        "address": "0x6BFf2fE249601ed0Db3a87424a2E923118BB0312",
        "bridgeContract": "https://etherscan.io/address/0xf92cD566Ea4864356C5491c177A430C222d7e678",
        "assetContract": "https://etherscan.io/address/0x6BFf2fE249601ed0Db3a87424a2E923118BB0312",
        "coingeckoId": "fyooz"
      }
    },
    {
      "chainId": 101,
      "address": "3sHinPxEPqhEGip2Wy45TFmgAA1Atg2mctMjY5RKJUjk",
      "symbol": "wQRX",
      "name": "QuiverX (Wormhole)",
      "decimals": 9,
      "logoURI": "https://cdn.jsdelivr.net/gh/trustwallet/assets@master/blockchains/ethereum/assets/0x6e0daDE58D2d89eBBe7aFc384e3E4f15b70b14D8/logo.png",
      "tags": [
        "wrapped",
        "wormhole"
      ],
      "extensions": {
        "address": "0x6e0daDE58D2d89eBBe7aFc384e3E4f15b70b14D8",
        "bridgeContract": "https://etherscan.io/address/0xf92cD566Ea4864356C5491c177A430C222d7e678",
        "assetContract": "https://etherscan.io/address/0x6e0daDE58D2d89eBBe7aFc384e3E4f15b70b14D8",
        "coingeckoId": "quiverx"
      }
    },
    {
      "chainId": 101,
      "address": "4ighgEijHcCoLu9AsvwVz2TnGFqAgzQtQMr6ch88Jrfe",
      "symbol": "wTRADE",
      "name": "UniTrade (Wormhole)",
      "decimals": 9,
      "logoURI": "https://cdn.jsdelivr.net/gh/trustwallet/assets@master/blockchains/ethereum/assets/0x6F87D756DAf0503d08Eb8993686c7Fc01Dc44fB1/logo.png",
      "tags": [
        "wrapped",
        "wormhole"
      ],
      "extensions": {
        "address": "0x6F87D756DAf0503d08Eb8993686c7Fc01Dc44fB1",
        "bridgeContract": "https://etherscan.io/address/0xf92cD566Ea4864356C5491c177A430C222d7e678",
        "assetContract": "https://etherscan.io/address/0x6F87D756DAf0503d08Eb8993686c7Fc01Dc44fB1",
        "coingeckoId": "unitrade"
      }
    },
    {
      "chainId": 101,
      "address": "FTPnEQ3NfRRZ9tvmpDW6JFrvweBE5sanxnXSpJL1dvbB",
      "symbol": "wBIRD",
      "name": "Bird.Money (Wormhole)",
      "decimals": 9,
      "logoURI": "https://cdn.jsdelivr.net/gh/trustwallet/assets@master/blockchains/ethereum/assets/0x70401dFD142A16dC7031c56E862Fc88Cb9537Ce0/logo.png",
      "tags": [
        "wrapped",
        "wormhole"
      ],
      "extensions": {
        "address": "0x70401dFD142A16dC7031c56E862Fc88Cb9537Ce0",
        "bridgeContract": "https://etherscan.io/address/0xf92cD566Ea4864356C5491c177A430C222d7e678",
        "assetContract": "https://etherscan.io/address/0x70401dFD142A16dC7031c56E862Fc88Cb9537Ce0",
        "coingeckoId": "bird-money"
      }
    },
    {
      "chainId": 101,
      "address": "QVDE6rhcGPSB3ex5T7vWBzvoSRUXULjuSGpVuKwu5XH",
      "symbol": "wAXN",
      "name": "Axion (Wormhole)",
      "decimals": 9,
      "logoURI": "https://cdn.jsdelivr.net/gh/trustwallet/assets@master/blockchains/ethereum/assets/0x71F85B2E46976bD21302B64329868fd15eb0D127/logo.png",
      "tags": [
        "wrapped",
        "wormhole"
      ],
      "extensions": {
        "address": "0x71F85B2E46976bD21302B64329868fd15eb0D127",
        "bridgeContract": "https://etherscan.io/address/0xf92cD566Ea4864356C5491c177A430C222d7e678",
        "assetContract": "https://etherscan.io/address/0x71F85B2E46976bD21302B64329868fd15eb0D127",
        "coingeckoId": "axion"
      }
    },
    {
      "chainId": 101,
      "address": "J6AbGG62yo9UJ2T9r9GM7pnoRNui5DsZDnPbiNAPqbVd",
      "symbol": "wBMI",
      "name": "Bridge Mutual (Wormhole)",
      "decimals": 9,
      "logoURI": "https://cdn.jsdelivr.net/gh/trustwallet/assets@master/blockchains/ethereum/assets/0x725C263e32c72dDC3A19bEa12C5a0479a81eE688/logo.png",
      "tags": [
        "wrapped",
        "wormhole"
      ],
      "extensions": {
        "address": "0x725C263e32c72dDC3A19bEa12C5a0479a81eE688",
        "bridgeContract": "https://etherscan.io/address/0xf92cD566Ea4864356C5491c177A430C222d7e678",
        "assetContract": "https://etherscan.io/address/0x725C263e32c72dDC3A19bEa12C5a0479a81eE688",
        "coingeckoId": "bridge-mutual"
      }
    },
    {
      "chainId": 101,
      "address": "4wvHoaxxZxFeNrMTP8bLVRh1ziSBV7crN665WX4rRMqe",
      "symbol": "wDYT",
      "name": "DoYourTip (Wormhole)",
      "decimals": 9,
      "logoURI": "https://cdn.jsdelivr.net/gh/trustwallet/assets@master/blockchains/ethereum/assets/0x740623d2c797b7D8D1EcB98e9b4Afcf99Ec31E14/logo.png",
      "tags": [
        "wrapped",
        "wormhole"
      ],
      "extensions": {
        "address": "0x740623d2c797b7D8D1EcB98e9b4Afcf99Ec31E14",
        "bridgeContract": "https://etherscan.io/address/0xf92cD566Ea4864356C5491c177A430C222d7e678",
        "assetContract": "https://etherscan.io/address/0x740623d2c797b7D8D1EcB98e9b4Afcf99Ec31E14",
        "coingeckoId": "dynamite"
      }
    },
    {
      "chainId": 101,
      "address": "Fe5fWjCLDMJoi4sTmfR2VW4BT1LwsbR1n6QAjzJQvhhf",
      "symbol": "wBBR",
      "name": "BitberryToken (Wormhole)",
      "decimals": 9,
      "logoURI": "https://cdn.jsdelivr.net/gh/trustwallet/assets@master/blockchains/ethereum/assets/0x7671904eed7f10808B664fc30BB8693FD7237abF/logo.png",
      "tags": [
        "wrapped",
        "wormhole"
      ],
      "extensions": {
        "address": "0x7671904eed7f10808B664fc30BB8693FD7237abF",
        "bridgeContract": "https://etherscan.io/address/0xf92cD566Ea4864356C5491c177A430C222d7e678",
        "assetContract": "https://etherscan.io/address/0x7671904eed7f10808B664fc30BB8693FD7237abF",
        "coingeckoId": "bitberry-token"
      }
    },
    {
      "chainId": 101,
      "address": "5J9yhFRnQZx3RiqHzfQpAffX5UQz3k8vQCZH2g9Z9sDg",
      "symbol": "wWAXE",
      "name": "WAX Economic Token (Wormhole)",
      "decimals": 8,
      "logoURI": "https://cdn.jsdelivr.net/gh/trustwallet/assets@master/blockchains/ethereum/assets/0x7a2Bc711E19ba6aff6cE8246C546E8c4B4944DFD/logo.png",
      "tags": [
        "wrapped",
        "wormhole"
      ],
      "extensions": {
        "address": "0x7a2Bc711E19ba6aff6cE8246C546E8c4B4944DFD",
        "bridgeContract": "https://etherscan.io/address/0xf92cD566Ea4864356C5491c177A430C222d7e678",
        "assetContract": "https://etherscan.io/address/0x7a2Bc711E19ba6aff6cE8246C546E8c4B4944DFD",
        "coingeckoId": "waxe"
      }
    },
    {
      "chainId": 101,
      "address": "4DHywS5EjUTF5AYisPZiJbWcCV4gfpH98oKxpgyKRnnQ",
      "symbol": "wMATIC",
      "name": "Matic Token (Wormhole)",
      "decimals": 9,
      "logoURI": "https://cdn.jsdelivr.net/gh/trustwallet/assets@master/blockchains/ethereum/assets/0x7D1AfA7B718fb893dB30A3aBc0Cfc608AaCfeBB0/logo.png",
      "tags": [
        "wrapped",
        "wormhole"
      ],
      "extensions": {
        "address": "0x7D1AfA7B718fb893dB30A3aBc0Cfc608AaCfeBB0",
        "bridgeContract": "https://etherscan.io/address/0xf92cD566Ea4864356C5491c177A430C222d7e678",
        "assetContract": "https://etherscan.io/address/0x7D1AfA7B718fb893dB30A3aBc0Cfc608AaCfeBB0",
        "coingeckoId": "matic-network"
      }
    },
    {
      "chainId": 101,
      "address": "Au9E8ygQdTJQZXmNKPdtLEP8rGjC4qsGRhkJgjFNPAr8",
      "symbol": "wXRT",
      "name": "Robonomics (Wormhole)",
      "decimals": 9,
      "logoURI": "https://cdn.jsdelivr.net/gh/trustwallet/assets@master/blockchains/ethereum/assets/0x7dE91B204C1C737bcEe6F000AAA6569Cf7061cb7/logo.png",
      "tags": [
        "wrapped",
        "wormhole"
      ],
      "extensions": {
        "address": "0x7dE91B204C1C737bcEe6F000AAA6569Cf7061cb7",
        "bridgeContract": "https://etherscan.io/address/0xf92cD566Ea4864356C5491c177A430C222d7e678",
        "assetContract": "https://etherscan.io/address/0x7dE91B204C1C737bcEe6F000AAA6569Cf7061cb7",
        "coingeckoId": "robonomics-network"
      }
    },
    {
      "chainId": 101,
      "address": "5DQZ14hLDxveMH7NyGmTmUTRGgVAVXADp3cP2UHeH6hM",
      "symbol": "wAAVE",
      "name": "Aave Token (Wormhole)",
      "decimals": 9,
      "logoURI": "https://cdn.jsdelivr.net/gh/trustwallet/assets@master/blockchains/ethereum/assets/0x7Fc66500c84A76Ad7e9c93437bFc5Ac33E2DDaE9/logo.png",
      "tags": [
        "wrapped",
        "wormhole"
      ],
      "extensions": {
        "address": "0x7Fc66500c84A76Ad7e9c93437bFc5Ac33E2DDaE9",
        "bridgeContract": "https://etherscan.io/address/0xf92cD566Ea4864356C5491c177A430C222d7e678",
        "assetContract": "https://etherscan.io/address/0x7Fc66500c84A76Ad7e9c93437bFc5Ac33E2DDaE9",
        "coingeckoId": "aave"
      }
    },
    {
      "chainId": 101,
      "address": "Arc2ZVKNCdDU4vB8Ubud5QayDtjo2oJF9xVrUPQ6TWxF",
      "symbol": "wLEND",
      "name": "Lend (Wormhole)",
      "decimals": 9,
      "logoURI": "https://cdn.jsdelivr.net/gh/trustwallet/assets@master/blockchains/ethereum/assets/0x80fB784B7eD66730e8b1DBd9820aFD29931aab03/logo.png",
      "tags": [
        "wrapped",
        "wormhole"
      ],
      "extensions": {
        "address": "0x80fB784B7eD66730e8b1DBd9820aFD29931aab03",
        "bridgeContract": "https://etherscan.io/address/0xf92cD566Ea4864356C5491c177A430C222d7e678",
        "assetContract": "https://etherscan.io/address/0x80fB784B7eD66730e8b1DBd9820aFD29931aab03",
        "coingeckoId": "ethlend"
      }
    },
    {
      "chainId": 101,
      "address": "2ctKUDkGBnVykt31AhMPhHvAQWJvoNGbLh7aRidjtAqv",
      "symbol": "wPOLS",
      "name": "PolkastarterToken (Wormhole)",
      "decimals": 9,
      "logoURI": "https://cdn.jsdelivr.net/gh/trustwallet/assets@master/blockchains/ethereum/assets/0x83e6f1E41cdd28eAcEB20Cb649155049Fac3D5Aa/logo.png",
      "tags": [
        "wrapped",
        "wormhole"
      ],
      "extensions": {
        "address": "0x83e6f1E41cdd28eAcEB20Cb649155049Fac3D5Aa",
        "bridgeContract": "https://etherscan.io/address/0xf92cD566Ea4864356C5491c177A430C222d7e678",
        "assetContract": "https://etherscan.io/address/0x83e6f1E41cdd28eAcEB20Cb649155049Fac3D5Aa",
        "coingeckoId": "polkastarter"
      }
    },
    {
      "chainId": 101,
      "address": "8FnkznYpHvKiaBkgatVoCrNiS5y5KW62JqgjnxVhDejC",
      "symbol": "wUBT",
      "name": "Unibright (Wormhole)",
      "decimals": 8,
      "logoURI": "https://cdn.jsdelivr.net/gh/trustwallet/assets@master/blockchains/ethereum/assets/0x8400D94A5cb0fa0D041a3788e395285d61c9ee5e/logo.png",
      "tags": [
        "wrapped",
        "wormhole"
      ],
      "extensions": {
        "address": "0x8400D94A5cb0fa0D041a3788e395285d61c9ee5e",
        "bridgeContract": "https://etherscan.io/address/0xf92cD566Ea4864356C5491c177A430C222d7e678",
        "assetContract": "https://etherscan.io/address/0x8400D94A5cb0fa0D041a3788e395285d61c9ee5e",
        "coingeckoId": "unibright"
      }
    },
    {
      "chainId": 101,
      "address": "4LLAYXVmT3U8Sew6k3tk66zk3btT91QRzQzxcNX8XhzV",
      "symbol": "wDIA",
      "name": "DIA (Wormhole)",
      "decimals": 9,
      "logoURI": "https://cdn.jsdelivr.net/gh/trustwallet/assets@master/blockchains/ethereum/assets/0x84cA8bc7997272c7CfB4D0Cd3D55cd942B3c9419/logo.png",
      "tags": [
        "wrapped",
        "wormhole"
      ],
      "extensions": {
        "address": "0x84cA8bc7997272c7CfB4D0Cd3D55cd942B3c9419",
        "bridgeContract": "https://etherscan.io/address/0xf92cD566Ea4864356C5491c177A430C222d7e678",
        "assetContract": "https://etherscan.io/address/0x84cA8bc7997272c7CfB4D0Cd3D55cd942B3c9419",
        "coingeckoId": "dia-data"
      }
    },
    {
      "chainId": 101,
      "address": "8L8pDf3jutdpdr4m3np68CL9ZroLActrqwxi6s9Ah5xU",
      "symbol": "wFRAX",
      "name": "Frax (Wormhole)",
      "decimals": 9,
      "logoURI": "https://cdn.jsdelivr.net/gh/trustwallet/assets@master/blockchains/ethereum/assets/0x853d955aCEf822Db058eb8505911ED77F175b99e/logo.png",
      "tags": [
        "wrapped",
        "wormhole"
      ],
      "extensions": {
        "address": "0x853d955aCEf822Db058eb8505911ED77F175b99e",
        "bridgeContract": "https://etherscan.io/address/0xf92cD566Ea4864356C5491c177A430C222d7e678",
        "assetContract": "https://etherscan.io/address/0x853d955aCEf822Db058eb8505911ED77F175b99e",
        "coingeckoId": "frax"
      }
    },
    {
      "chainId": 101,
      "address": "H3oVL2zJpHJaDoRfQmSrftv3fkGzvsiQgugCZmcRBykG",
      "symbol": "wKEEP",
      "name": "KEEP Token (Wormhole)",
      "decimals": 9,
      "logoURI": "https://cdn.jsdelivr.net/gh/trustwallet/assets@master/blockchains/ethereum/assets/0x85Eee30c52B0b379b046Fb0F85F4f3Dc3009aFEC/logo.png",
      "tags": [
        "wrapped",
        "wormhole"
      ],
      "extensions": {
        "address": "0x85Eee30c52B0b379b046Fb0F85F4f3Dc3009aFEC",
        "bridgeContract": "https://etherscan.io/address/0xf92cD566Ea4864356C5491c177A430C222d7e678",
        "assetContract": "https://etherscan.io/address/0x85Eee30c52B0b379b046Fb0F85F4f3Dc3009aFEC",
        "coingeckoId": "keep-network"
      }
    },
    {
      "chainId": 101,
      "address": "64oqP1dFqqD8NEL4RPCpMyrHmpo31rj3nYxULVXvayfW",
      "symbol": "wRSR",
      "name": "Reserve Rights (Wormhole)",
      "decimals": 9,
      "logoURI": "https://cdn.jsdelivr.net/gh/trustwallet/assets@master/blockchains/ethereum/assets/0x8762db106B2c2A0bccB3A80d1Ed41273552616E8/logo.png",
      "tags": [
        "wrapped",
        "wormhole"
      ],
      "extensions": {
        "address": "0x8762db106B2c2A0bccB3A80d1Ed41273552616E8",
        "bridgeContract": "https://etherscan.io/address/0xf92cD566Ea4864356C5491c177A430C222d7e678",
        "assetContract": "https://etherscan.io/address/0x8762db106B2c2A0bccB3A80d1Ed41273552616E8",
        "coingeckoId": "reserve-rights-token"
      }
    },
    {
      "chainId": 101,
      "address": "5SU7veiCRA16ZxnS24kCC1dwQYVwi3whvTdM48iNE1Rm",
      "symbol": "wMPH",
      "name": "88mph.app (Wormhole)",
      "decimals": 9,
      "logoURI": "https://cdn.jsdelivr.net/gh/trustwallet/assets@master/blockchains/ethereum/assets/0x8888801aF4d980682e47f1A9036e589479e835C5/logo.png",
      "tags": [
        "wrapped",
        "wormhole"
      ],
      "extensions": {
        "address": "0x8888801aF4d980682e47f1A9036e589479e835C5",
        "bridgeContract": "https://etherscan.io/address/0xf92cD566Ea4864356C5491c177A430C222d7e678",
        "assetContract": "https://etherscan.io/address/0x8888801aF4d980682e47f1A9036e589479e835C5",
        "coingeckoId": "88mph"
      }
    },
    {
      "chainId": 101,
      "address": "5fv26ojhPHWNaikXcMf2TBu4JENjLQ2PWgWYeitttVwv",
      "symbol": "wPAID",
      "name": "PAID Network (Wormhole)",
      "decimals": 9,
      "logoURI": "https://cdn.jsdelivr.net/gh/trustwallet/assets@master/blockchains/ethereum/assets/0x8c8687fC965593DFb2F0b4EAeFD55E9D8df348df/logo.png",
      "tags": [
        "wrapped",
        "wormhole"
      ],
      "extensions": {
        "address": "0x8c8687fC965593DFb2F0b4EAeFD55E9D8df348df",
        "bridgeContract": "https://etherscan.io/address/0xf92cD566Ea4864356C5491c177A430C222d7e678",
        "assetContract": "https://etherscan.io/address/0x8c8687fC965593DFb2F0b4EAeFD55E9D8df348df",
        "coingeckoId": "paid-network"
      }
    },
    {
      "chainId": 101,
      "address": "ACr98v3kv9qaGnR3p2BfsoSK9Q2ZmP6zUkm3qxv5ZJDd",
      "symbol": "wSXP",
      "name": "Swipe (Wormhole)",
      "decimals": 9,
      "logoURI": "https://cdn.jsdelivr.net/gh/trustwallet/assets@master/blockchains/ethereum/assets/0x8CE9137d39326AD0cD6491fb5CC0CbA0e089b6A9/logo.png",
      "tags": [
        "wrapped",
        "wormhole"
      ],
      "extensions": {
        "address": "0x8CE9137d39326AD0cD6491fb5CC0CbA0e089b6A9",
        "bridgeContract": "https://etherscan.io/address/0xf92cD566Ea4864356C5491c177A430C222d7e678",
        "assetContract": "https://etherscan.io/address/0x8CE9137d39326AD0cD6491fb5CC0CbA0e089b6A9",
        "coingeckoId": "swipe"
      }
    },
    {
      "chainId": 101,
      "address": "7gBuzBcJ7V48m8TiKJ1XWNDUerK2XfAbjxuRiKMb6S8Z",
      "symbol": "wREQ",
      "name": "Request Token (Wormhole)",
      "decimals": 9,
      "logoURI": "https://cdn.jsdelivr.net/gh/trustwallet/assets@master/blockchains/ethereum/assets/0x8f8221aFbB33998d8584A2B05749bA73c37a938a/logo.png",
      "tags": [
        "wrapped",
        "wormhole"
      ],
      "extensions": {
        "address": "0x8f8221aFbB33998d8584A2B05749bA73c37a938a",
        "bridgeContract": "https://etherscan.io/address/0xf92cD566Ea4864356C5491c177A430C222d7e678",
        "assetContract": "https://etherscan.io/address/0x8f8221aFbB33998d8584A2B05749bA73c37a938a",
        "coingeckoId": "request-network"
      }
    },
    {
      "chainId": 101,
      "address": "CtDjsryLtwZCLj8TeniV7tWHbkaREfjKDWpvyQvsTyek",
      "symbol": "wWHALE",
      "name": "WHALE (Wormhole)",
      "decimals": 4,
      "logoURI": "https://cdn.jsdelivr.net/gh/trustwallet/assets@master/blockchains/ethereum/assets/0x9355372396e3F6daF13359B7b607a3374cc638e0/logo.png",
      "tags": [
        "wrapped",
        "wormhole"
      ],
      "extensions": {
        "address": "0x9355372396e3F6daF13359B7b607a3374cc638e0",
        "bridgeContract": "https://etherscan.io/address/0xf92cD566Ea4864356C5491c177A430C222d7e678",
        "assetContract": "https://etherscan.io/address/0x9355372396e3F6daF13359B7b607a3374cc638e0",
        "coingeckoId": "whale"
      }
    },
    {
      "chainId": 101,
      "address": "JDUgn6JUSwufqqthRdnZZKWv2vEdYvHxigF5Hk79yxRm",
      "symbol": "wPNK",
      "name": "Pinakion (Wormhole)",
      "decimals": 9,
      "logoURI": "https://cdn.jsdelivr.net/gh/trustwallet/assets@master/blockchains/ethereum/assets/0x93ED3FBe21207Ec2E8f2d3c3de6e058Cb73Bc04d/logo.png",
      "tags": [
        "wrapped",
        "wormhole"
      ],
      "extensions": {
        "address": "0x93ED3FBe21207Ec2E8f2d3c3de6e058Cb73Bc04d",
        "bridgeContract": "https://etherscan.io/address/0xf92cD566Ea4864356C5491c177A430C222d7e678",
        "assetContract": "https://etherscan.io/address/0x93ED3FBe21207Ec2E8f2d3c3de6e058Cb73Bc04d",
        "coingeckoId": "kleros"
      }
    },
    {
      "chainId": 101,
      "address": "EJKqF4p7xVhXkcDNCrVQJE4osow76226bc6u3AtsGXaG",
      "symbol": "wAPY",
      "name": "APY Governance Token (Wormhole)",
      "decimals": 9,
      "logoURI": "https://cdn.jsdelivr.net/gh/trustwallet/assets@master/blockchains/ethereum/assets/0x95a4492F028aa1fd432Ea71146b433E7B4446611/logo.png",
      "tags": [
        "wrapped",
        "wormhole"
      ],
      "extensions": {
        "address": "0x95a4492F028aa1fd432Ea71146b433E7B4446611",
        "bridgeContract": "https://etherscan.io/address/0xf92cD566Ea4864356C5491c177A430C222d7e678",
        "assetContract": "https://etherscan.io/address/0x95a4492F028aa1fd432Ea71146b433E7B4446611",
        "coingeckoId": "apy-finance"
      }
    },
    {
      "chainId": 101,
      "address": "AF7Dv5Vzi1dT2fLnz4ysiRQ6FxGN1M6mrmHwgNpx7FVH",
      "symbol": "wOCEAN",
      "name": "Ocean Protocol (Wormhole)",
      "decimals": 9,
      "logoURI": "https://cdn.jsdelivr.net/gh/trustwallet/assets@master/blockchains/ethereum/assets/0x967da4048cD07aB37855c090aAF366e4ce1b9F48/logo.png",
      "tags": [
        "wrapped",
        "wormhole"
      ],
      "extensions": {
        "address": "0x967da4048cD07aB37855c090aAF366e4ce1b9F48",
        "bridgeContract": "https://etherscan.io/address/0xf92cD566Ea4864356C5491c177A430C222d7e678",
        "assetContract": "https://etherscan.io/address/0x967da4048cD07aB37855c090aAF366e4ce1b9F48",
        "coingeckoId": "ocean-protocol"
      }
    },
    {
      "chainId": 101,
      "address": "AyNULvvLGW11fThvhncqNRjEgmDbMEHdDL4HqXD6SM8V",
      "symbol": "wSPI",
      "name": "Shopping.io (Wormhole)",
      "decimals": 9,
      "logoURI": "https://cdn.jsdelivr.net/gh/trustwallet/assets@master/blockchains/ethereum/assets/0x9B02dD390a603Add5c07f9fd9175b7DABE8D63B7/logo.png",
      "tags": [
        "wrapped",
        "wormhole"
      ],
      "extensions": {
        "address": "0x9B02dD390a603Add5c07f9fd9175b7DABE8D63B7",
        "bridgeContract": "https://etherscan.io/address/0xf92cD566Ea4864356C5491c177A430C222d7e678",
        "assetContract": "https://etherscan.io/address/0x9B02dD390a603Add5c07f9fd9175b7DABE8D63B7",
        "coingeckoId": "shopping-io"
      }
    },
    {
      "chainId": 101,
      "address": "3UeKTABxz9XexDtyKq646rSQvx8GVpKNwfMoKKfxsTsF",
      "symbol": "wBBTC",
      "name": "Binance Wrapped BTC (Wormhole)",
      "decimals": 8,
      "logoURI": "https://cdn.jsdelivr.net/gh/trustwallet/assets@master/blockchains/ethereum/assets/0x9BE89D2a4cd102D8Fecc6BF9dA793be995C22541/logo.png",
      "tags": [
        "wrapped",
        "wormhole"
      ],
      "extensions": {
        "address": "0x9BE89D2a4cd102D8Fecc6BF9dA793be995C22541",
        "bridgeContract": "https://etherscan.io/address/0xf92cD566Ea4864356C5491c177A430C222d7e678",
        "assetContract": "https://etherscan.io/address/0x9BE89D2a4cd102D8Fecc6BF9dA793be995C22541",
        "coingeckoId": "binance-wrapped-btc"
      }
    },
    {
      "chainId": 101,
      "address": "DsGbyCHbG4vSWBqAprR2eWuUAg8fXAgYkWL9psgvYZn5",
      "symbol": "wUNISTAKE",
      "name": "Unistake (Wormhole)",
      "decimals": 9,
      "logoURI": "https://cdn.jsdelivr.net/gh/trustwallet/assets@master/blockchains/ethereum/assets/0x9Ed8e7C9604790F7Ec589F99b94361d8AAB64E5E/logo.png",
      "tags": [
        "wrapped",
        "wormhole"
      ],
      "extensions": {
        "address": "0x9Ed8e7C9604790F7Ec589F99b94361d8AAB64E5E",
        "bridgeContract": "https://etherscan.io/address/0xf92cD566Ea4864356C5491c177A430C222d7e678",
        "assetContract": "https://etherscan.io/address/0x9Ed8e7C9604790F7Ec589F99b94361d8AAB64E5E",
        "coingeckoId": "unistake"
      }
    },
    {
      "chainId": 101,
      "address": "GBvv3jn9u6pZqPd2GVnQ7BKJzLwQnEWe4ci9k359PN9Z",
      "symbol": "wMKR",
      "name": "MakerDAO (Wormhole)",
      "decimals": 9,
      "logoURI": "https://cdn.jsdelivr.net/gh/trustwallet/assets@master/blockchains/ethereum/assets/0x9f8F72aA9304c8B593d555F12eF6589cC3A579A2/logo.png",
      "tags": [
        "wrapped",
        "wormhole"
      ],
      "extensions": {
        "address": "0x9f8F72aA9304c8B593d555F12eF6589cC3A579A2",
        "bridgeContract": "https://etherscan.io/address/0xf92cD566Ea4864356C5491c177A430C222d7e678",
        "assetContract": "https://etherscan.io/address/0x9f8F72aA9304c8B593d555F12eF6589cC3A579A2",
        "coingeckoId": "maker"
      }
    },
    {
      "chainId": 101,
      "address": "53ETjuzUNHG8c7rZ2hxQLQfN5R6tEYtdYwNQsa68xFUk",
      "symbol": "wFARM",
      "name": "FARM Reward Token (Wormhole)",
      "decimals": 9,
      "logoURI": "https://cdn.jsdelivr.net/gh/trustwallet/assets@master/blockchains/ethereum/assets/0xa0246c9032bC3A600820415aE600c6388619A14D/logo.png",
      "tags": [
        "wrapped",
        "wormhole"
      ],
      "extensions": {
        "address": "0xa0246c9032bC3A600820415aE600c6388619A14D",
        "bridgeContract": "https://etherscan.io/address/0xf92cD566Ea4864356C5491c177A430C222d7e678",
        "assetContract": "https://etherscan.io/address/0xa0246c9032bC3A600820415aE600c6388619A14D",
        "coingeckoId": "harvest-finance"
      }
    },
    {
      "chainId": 101,
      "address": "FVsXUnbhifqJ4LiXQEbpUtXVdB8T5ADLKqSs5t1oc54F",
      "symbol": "wUSDC",
      "name": "USD Coin (Wormhole)",
      "decimals": 6,
      "logoURI": "https://cdn.jsdelivr.net/gh/solana-labs/token-list@main/assets/mainnet/EPjFWdd5AufqSSqeM2qN1xzybapC8G4wEGGkZwyTDt1v/logo.png",
      "tags": [
        "wrapped",
        "wormhole"
      ],
      "extensions": {
        "address": "0xA0b86991c6218b36c1d19D4a2e9Eb0cE3606eB48",
        "bridgeContract": "https://etherscan.io/address/0xf92cD566Ea4864356C5491c177A430C222d7e678",
        "assetContract": "https://etherscan.io/address/0xA0b86991c6218b36c1d19D4a2e9Eb0cE3606eB48",
        "coingeckoId": "usd-coin"
      }
    },
    {
      "chainId": 101,
      "address": "EjBpnWzWZeW1PKzfCszLdHgENZLZDoTNaEmz8BddpWJx",
      "symbol": "wANT",
      "name": "Aragon Network Token (Wormhole)",
      "decimals": 9,
      "logoURI": "https://cdn.jsdelivr.net/gh/trustwallet/assets@master/blockchains/ethereum/assets/0xa117000000f279D81A1D3cc75430fAA017FA5A2e/logo.png",
      "tags": [
        "wrapped",
        "wormhole"
      ],
      "extensions": {
        "address": "0xa117000000f279D81A1D3cc75430fAA017FA5A2e",
        "bridgeContract": "https://etherscan.io/address/0xf92cD566Ea4864356C5491c177A430C222d7e678",
        "assetContract": "https://etherscan.io/address/0xa117000000f279D81A1D3cc75430fAA017FA5A2e",
        "coingeckoId": "aragon"
      }
    },
    {
      "chainId": 101,
      "address": "Rs4LHZ4WogZCAkCzfsKJib5LLnYL6xcVAfTcLQiSjg2",
      "symbol": "wNPXS",
      "name": "Pundi X Token (Wormhole)",
      "decimals": 9,
      "logoURI": "https://cdn.jsdelivr.net/gh/trustwallet/assets@master/blockchains/ethereum/assets/0xA15C7Ebe1f07CaF6bFF097D8a589fb8AC49Ae5B3/logo.png",
      "tags": [
        "wrapped",
        "wormhole"
      ],
      "extensions": {
        "address": "0xA15C7Ebe1f07CaF6bFF097D8a589fb8AC49Ae5B3",
        "bridgeContract": "https://etherscan.io/address/0xf92cD566Ea4864356C5491c177A430C222d7e678",
        "assetContract": "https://etherscan.io/address/0xA15C7Ebe1f07CaF6bFF097D8a589fb8AC49Ae5B3",
        "coingeckoId": "pundi-x"
      }
    },
    {
      "chainId": 101,
      "address": "65ribugkb42AANKYrEeuruhhfXffyE4jY22FUxFbpW7C",
      "symbol": "wRFOX",
      "name": "RFOX (Wormhole)",
      "decimals": 9,
      "logoURI": "https://cdn.jsdelivr.net/gh/trustwallet/assets@master/blockchains/ethereum/assets/0xa1d6Df714F91DeBF4e0802A542E13067f31b8262/logo.png",
      "tags": [
        "wrapped",
        "wormhole"
      ],
      "extensions": {
        "address": "0xa1d6Df714F91DeBF4e0802A542E13067f31b8262",
        "bridgeContract": "https://etherscan.io/address/0xf92cD566Ea4864356C5491c177A430C222d7e678",
        "assetContract": "https://etherscan.io/address/0xa1d6Df714F91DeBF4e0802A542E13067f31b8262",
        "coingeckoId": "redfox-labs-2"
      }
    },
    {
      "chainId": 101,
      "address": "T2mo6dnFiutu26KMuCMSjCLBB4ofWvQ3qBJGEMc3JSe",
      "symbol": "wMTA",
      "name": "Meta (Wormhole)",
      "decimals": 9,
      "logoURI": "https://cdn.jsdelivr.net/gh/trustwallet/assets@master/blockchains/ethereum/assets/0xa3BeD4E1c75D00fa6f4E5E6922DB7261B5E9AcD2/logo.png",
      "tags": [
        "wrapped",
        "wormhole"
      ],
      "extensions": {
        "address": "0xa3BeD4E1c75D00fa6f4E5E6922DB7261B5E9AcD2",
        "bridgeContract": "https://etherscan.io/address/0xf92cD566Ea4864356C5491c177A430C222d7e678",
        "assetContract": "https://etherscan.io/address/0xa3BeD4E1c75D00fa6f4E5E6922DB7261B5E9AcD2",
        "coingeckoId": "meta"
      }
    },
    {
      "chainId": 101,
      "address": "HC8SaUm9rhvVZE5ZwBWiUhFAnCuG8byd5FxKYdpFm5MR",
      "symbol": "wRBC",
      "name": "Rubic (Wormhole)",
      "decimals": 9,
      "logoURI": "https://cdn.jsdelivr.net/gh/trustwallet/assets@master/blockchains/ethereum/assets/0xA4EED63db85311E22dF4473f87CcfC3DaDCFA3E3/logo.png",
      "tags": [
        "wrapped",
        "wormhole"
      ],
      "extensions": {
        "address": "0xA4EED63db85311E22dF4473f87CcfC3DaDCFA3E3",
        "bridgeContract": "https://etherscan.io/address/0xf92cD566Ea4864356C5491c177A430C222d7e678",
        "assetContract": "https://etherscan.io/address/0xA4EED63db85311E22dF4473f87CcfC3DaDCFA3E3",
        "coingeckoId": "rubic"
      }
    },
    {
      "chainId": 101,
      "address": "9DdtKWoK8cBfLSLhHXHFZzzhxp4rdwHbFEAis8n5AsfQ",
      "symbol": "wNOIA",
      "name": "NOIA Token (Wormhole)",
      "decimals": 9,
      "logoURI": "https://cdn.jsdelivr.net/gh/trustwallet/assets@master/blockchains/ethereum/assets/0xa8c8CfB141A3bB59FEA1E2ea6B79b5ECBCD7b6ca/logo.png",
      "tags": [
        "wrapped",
        "wormhole"
      ],
      "extensions": {
        "address": "0xa8c8CfB141A3bB59FEA1E2ea6B79b5ECBCD7b6ca",
        "bridgeContract": "https://etherscan.io/address/0xf92cD566Ea4864356C5491c177A430C222d7e678",
        "assetContract": "https://etherscan.io/address/0xa8c8CfB141A3bB59FEA1E2ea6B79b5ECBCD7b6ca",
        "coingeckoId": "noia-network"
      }
    },
    {
      "chainId": 101,
      "address": "DTQStP2z4DRqbNHRxtwThAujr9aPFPsv4y2kkXTVLVvb",
      "symbol": "wCEL",
      "name": "Celsius (Wormhole)",
      "decimals": 4,
      "logoURI": "https://cdn.jsdelivr.net/gh/trustwallet/assets@master/blockchains/ethereum/assets/0xaaAEBE6Fe48E54f431b0C390CfaF0b017d09D42d/logo.png",
      "tags": [
        "wrapped",
        "wormhole"
      ],
      "extensions": {
        "address": "0xaaAEBE6Fe48E54f431b0C390CfaF0b017d09D42d",
        "bridgeContract": "https://etherscan.io/address/0xf92cD566Ea4864356C5491c177A430C222d7e678",
        "assetContract": "https://etherscan.io/address/0xaaAEBE6Fe48E54f431b0C390CfaF0b017d09D42d",
        "coingeckoId": "celsius-degree-token"
      }
    },
    {
      "chainId": 101,
      "address": "59NPV18vAbTgwC9aeEGikrmX3EbZHMEMkZfvcsHBNFr9",
      "symbol": "wCWS",
      "name": "Crowns (Wormhole)",
      "decimals": 9,
      "logoURI": "https://cdn.jsdelivr.net/gh/trustwallet/assets@master/blockchains/ethereum/assets/0xaC0104Cca91D167873B8601d2e71EB3D4D8c33e0/logo.png",
      "tags": [
        "wrapped",
        "wormhole"
      ],
      "extensions": {
        "address": "0xaC0104Cca91D167873B8601d2e71EB3D4D8c33e0",
        "bridgeContract": "https://etherscan.io/address/0xf92cD566Ea4864356C5491c177A430C222d7e678",
        "assetContract": "https://etherscan.io/address/0xaC0104Cca91D167873B8601d2e71EB3D4D8c33e0",
        "coingeckoId": "crowns"
      }
    },
    {
      "chainId": 101,
      "address": "4811JP9i35zgAxSFZjGXQwew6xd1qSBE4xdMFik2J14Z",
      "symbol": "wROOM",
      "name": "OptionRoom Token (Wormhole)",
      "decimals": 9,
      "logoURI": "https://cdn.jsdelivr.net/gh/trustwallet/assets@master/blockchains/ethereum/assets/0xAd4f86a25bbc20FfB751f2FAC312A0B4d8F88c64/logo.png",
      "tags": [
        "wrapped",
        "wormhole"
      ],
      "extensions": {
        "address": "0xAd4f86a25bbc20FfB751f2FAC312A0B4d8F88c64",
        "bridgeContract": "https://etherscan.io/address/0xf92cD566Ea4864356C5491c177A430C222d7e678",
        "assetContract": "https://etherscan.io/address/0xAd4f86a25bbc20FfB751f2FAC312A0B4d8F88c64",
        "coingeckoId": "option-room"
      }
    },
    {
      "chainId": 101,
      "address": "2VAdvHWMpzMnDYYn64MgqLNpGQ19iCiusCet8JLMtxU5",
      "symbol": "wYOP",
      "name": "YOP (Wormhole)",
      "decimals": 8,
      "logoURI": "https://cdn.jsdelivr.net/gh/trustwallet/assets@master/blockchains/ethereum/assets/0xAE1eaAE3F627AAca434127644371b67B18444051/logo.png",
      "tags": [
        "wrapped",
        "wormhole"
      ],
      "extensions": {
        "address": "0xAE1eaAE3F627AAca434127644371b67B18444051",
        "bridgeContract": "https://etherscan.io/address/0xf92cD566Ea4864356C5491c177A430C222d7e678",
        "assetContract": "https://etherscan.io/address/0xAE1eaAE3F627AAca434127644371b67B18444051",
        "coingeckoId": "yield-optimization-platform"
      }
    },
    {
      "chainId": 101,
      "address": "AKiTcEWZarsnUbKkwQVRjJni5eqwiNeBQsJ3nrADacT4",
      "symbol": "wLGCY",
      "name": "LGCY Network (Wormhole)",
      "decimals": 9,
      "logoURI": "https://cdn.jsdelivr.net/gh/trustwallet/assets@master/blockchains/ethereum/assets/0xaE697F994Fc5eBC000F8e22EbFfeE04612f98A0d/logo.png",
      "tags": [
        "wrapped",
        "wormhole"
      ],
      "extensions": {
        "address": "0xaE697F994Fc5eBC000F8e22EbFfeE04612f98A0d",
        "bridgeContract": "https://etherscan.io/address/0xf92cD566Ea4864356C5491c177A430C222d7e678",
        "assetContract": "https://etherscan.io/address/0xaE697F994Fc5eBC000F8e22EbFfeE04612f98A0d",
        "coingeckoId": "lgcy-network"
      }
    },
    {
      "chainId": 101,
      "address": "4kPHTMfSD1k3SytAMKEVRWH5ip6WD5U52tC5q6TuXUNU",
      "symbol": "wRFuel",
      "name": "Rio Fuel Token (Wormhole)",
      "decimals": 9,
      "logoURI": "https://cdn.jsdelivr.net/gh/trustwallet/assets@master/blockchains/ethereum/assets/0xaf9f549774ecEDbD0966C52f250aCc548D3F36E5/logo.png",
      "tags": [
        "wrapped",
        "wormhole"
      ],
      "extensions": {
        "address": "0xaf9f549774ecEDbD0966C52f250aCc548D3F36E5",
        "bridgeContract": "https://etherscan.io/address/0xf92cD566Ea4864356C5491c177A430C222d7e678",
        "assetContract": "https://etherscan.io/address/0xaf9f549774ecEDbD0966C52f250aCc548D3F36E5",
        "coingeckoId": "rio-defi"
      }
    },
    {
      "chainId": 101,
      "address": "E1w2uKRsVJeDf1Qqbk7DDKEDe7NCYwh8ySgqCaEZ4BTC",
      "symbol": "wMAHA",
      "name": "MahaDAO (Wormhole)",
      "decimals": 9,
      "logoURI": "https://cdn.jsdelivr.net/gh/trustwallet/assets@master/blockchains/ethereum/assets/0xB4d930279552397bbA2ee473229f89Ec245bc365/logo.png",
      "tags": [
        "wrapped",
        "wormhole"
      ],
      "extensions": {
        "address": "0xB4d930279552397bbA2ee473229f89Ec245bc365",
        "bridgeContract": "https://etherscan.io/address/0xf92cD566Ea4864356C5491c177A430C222d7e678",
        "assetContract": "https://etherscan.io/address/0xB4d930279552397bbA2ee473229f89Ec245bc365",
        "coingeckoId": "mahadao"
      }
    },
    {
      "chainId": 101,
      "address": "4psmnTirimNyPEPEZtkQkdEPJagTXS3a7wsu1XN9MYK3",
      "symbol": "wRPL",
      "name": "Rocket Pool (Wormhole)",
      "decimals": 9,
      "logoURI": "https://cdn.jsdelivr.net/gh/trustwallet/assets@master/blockchains/ethereum/assets/0xB4EFd85c19999D84251304bDA99E90B92300Bd93/logo.png",
      "tags": [
        "wrapped",
        "wormhole"
      ],
      "extensions": {
        "address": "0xB4EFd85c19999D84251304bDA99E90B92300Bd93",
        "bridgeContract": "https://etherscan.io/address/0xf92cD566Ea4864356C5491c177A430C222d7e678",
        "assetContract": "https://etherscan.io/address/0xB4EFd85c19999D84251304bDA99E90B92300Bd93",
        "coingeckoId": "rocket-pool"
      }
    },
    {
      "chainId": 101,
      "address": "FrhQauNRm7ecom9FRprNcyz58agDe5ujAbAtA9NG6jtU",
      "symbol": "wNEXO",
      "name": "Nexo (Wormhole)",
      "decimals": 9,
      "logoURI": "https://cdn.jsdelivr.net/gh/trustwallet/assets@master/blockchains/ethereum/assets/0xB62132e35a6c13ee1EE0f84dC5d40bad8d815206/logo.png",
      "tags": [
        "wrapped",
        "wormhole"
      ],
      "extensions": {
        "address": "0xB62132e35a6c13ee1EE0f84dC5d40bad8d815206",
        "bridgeContract": "https://etherscan.io/address/0xf92cD566Ea4864356C5491c177A430C222d7e678",
        "assetContract": "https://etherscan.io/address/0xB62132e35a6c13ee1EE0f84dC5d40bad8d815206",
        "coingeckoId": "nexo"
      }
    },
    {
      "chainId": 101,
      "address": "6G7X1B2f9F7KWcHxS66mn3ax6VPE2UMZud44RX3BzfVo",
      "symbol": "BEHZAT",
      "name": "Behzat Token",
      "decimals": 10,
      "logoURI": "https://cdn.jsdelivr.net/gh/Tunay221/behzattoken/behzatc.png",
      "tags": [
        "Token"
      ],
      "extensions": {
        "twitter": "https://twitter.com/BehzatToken"
      }
    },
    {
      "chainId": 101,
      "address": "AoU75vwpnWEVvfarxRALjzRc8vS9UdDhRMkwoDimt9ss",
      "symbol": "wSFI",
      "name": "Spice (Wormhole)",
      "decimals": 9,
      "logoURI": "https://cdn.jsdelivr.net/gh/trustwallet/assets@master/blockchains/ethereum/assets/0xb753428af26E81097e7fD17f40c88aaA3E04902c/logo.png",
      "tags": [
        "wrapped",
        "wormhole"
      ],
      "extensions": {
        "address": "0xb753428af26E81097e7fD17f40c88aaA3E04902c",
        "bridgeContract": "https://etherscan.io/address/0xf92cD566Ea4864356C5491c177A430C222d7e678",
        "assetContract": "https://etherscan.io/address/0xb753428af26E81097e7fD17f40c88aaA3E04902c",
        "coingeckoId": "saffron-finance"
      }
    },
    {
      "chainId": 101,
      "address": "CRZuALvCYjPLB65WFLHh9JkmPWK5C81TXpy2aEEaCjr3",
      "symbol": "wSTBZ",
      "name": "Stabilize Token (Wormhole)",
      "decimals": 9,
      "logoURI": "https://cdn.jsdelivr.net/gh/trustwallet/assets@master/blockchains/ethereum/assets/0xB987D48Ed8f2C468D52D6405624EADBa5e76d723/logo.png",
      "tags": [
        "wrapped",
        "wormhole"
      ],
      "extensions": {
        "address": "0xB987D48Ed8f2C468D52D6405624EADBa5e76d723",
        "bridgeContract": "https://etherscan.io/address/0xf92cD566Ea4864356C5491c177A430C222d7e678",
        "assetContract": "https://etherscan.io/address/0xB987D48Ed8f2C468D52D6405624EADBa5e76d723",
        "coingeckoId": "stabilize"
      }
    },
    {
      "chainId": 101,
      "address": "HPYXGSdAwyK5GwmuivL8gDdUVRChtgXq6SRat44k4Pat",
      "symbol": "wBAL",
      "name": "Balancer (Wormhole)",
      "decimals": 9,
      "logoURI": "https://cdn.jsdelivr.net/gh/trustwallet/assets@master/blockchains/ethereum/assets/0xba100000625a3754423978a60c9317c58a424e3D/logo.png",
      "tags": [
        "wrapped",
        "wormhole"
      ],
      "extensions": {
        "address": "0xba100000625a3754423978a60c9317c58a424e3D",
        "bridgeContract": "https://etherscan.io/address/0xf92cD566Ea4864356C5491c177A430C222d7e678",
        "assetContract": "https://etherscan.io/address/0xba100000625a3754423978a60c9317c58a424e3D",
        "coingeckoId": "balancer"
      }
    },
    {
      "chainId": 101,
      "address": "AV7NgJV2BsgEukzUTrcUMz3LD37xLcLtygFig5WJ3kQN",
      "symbol": "wBAND",
      "name": "BandToken (Wormhole)",
      "decimals": 9,
      "logoURI": "https://cdn.jsdelivr.net/gh/trustwallet/assets@master/blockchains/ethereum/assets/0xBA11D00c5f74255f56a5E366F4F77f5A186d7f55/logo.png",
      "tags": [
        "wrapped",
        "wormhole"
      ],
      "extensions": {
        "address": "0xBA11D00c5f74255f56a5E366F4F77f5A186d7f55",
        "bridgeContract": "https://etherscan.io/address/0xf92cD566Ea4864356C5491c177A430C222d7e678",
        "assetContract": "https://etherscan.io/address/0xBA11D00c5f74255f56a5E366F4F77f5A186d7f55",
        "coingeckoId": "band-protocol"
      }
    },
    {
      "chainId": 101,
      "address": "4obZok5FFUcQXQoV39hhcqk9xSmo4WnP9wnrNCk1g5BC",
      "symbol": "wSWFL",
      "name": "Swapfolio (Wormhole)",
      "decimals": 9,
      "logoURI": "https://cdn.jsdelivr.net/gh/trustwallet/assets@master/blockchains/ethereum/assets/0xBa21Ef4c9f433Ede00badEFcC2754B8E74bd538A/logo.png",
      "tags": [
        "wrapped",
        "wormhole"
      ],
      "extensions": {
        "address": "0xBa21Ef4c9f433Ede00badEFcC2754B8E74bd538A",
        "bridgeContract": "https://etherscan.io/address/0xf92cD566Ea4864356C5491c177A430C222d7e678",
        "assetContract": "https://etherscan.io/address/0xBa21Ef4c9f433Ede00badEFcC2754B8E74bd538A",
        "coingeckoId": "swapfolio"
      }
    },
    {
      "chainId": 101,
      "address": "HCP8hGKS6fUGfTA1tQxBKzbXuQk7yktzz71pY8LXVJyR",
      "symbol": "wLRC",
      "name": "LoopringCoin V2 (Wormhole)",
      "decimals": 9,
      "logoURI": "https://cdn.jsdelivr.net/gh/trustwallet/assets@master/blockchains/ethereum/assets/0xBBbbCA6A901c926F240b89EacB641d8Aec7AEafD/logo.png",
      "tags": [
        "wrapped",
        "wormhole"
      ],
      "extensions": {
        "address": "0xBBbbCA6A901c926F240b89EacB641d8Aec7AEafD",
        "bridgeContract": "https://etherscan.io/address/0xf92cD566Ea4864356C5491c177A430C222d7e678",
        "assetContract": "https://etherscan.io/address/0xBBbbCA6A901c926F240b89EacB641d8Aec7AEafD",
        "coingeckoId": "loopring"
      }
    },
    {
      "chainId": 101,
      "address": "9sNArcS6veh7DLEo7Y1ZSbBCYtkuPVE6S3HhVrcWR2Zw",
      "symbol": "wPERP",
      "name": "Perpetual (Wormhole)",
      "decimals": 9,
      "logoURI": "https://cdn.jsdelivr.net/gh/trustwallet/assets@master/blockchains/ethereum/assets/0xbC396689893D065F41bc2C6EcbeE5e0085233447/logo.png",
      "tags": [
        "wrapped",
        "wormhole"
      ],
      "extensions": {
        "address": "0xbC396689893D065F41bc2C6EcbeE5e0085233447",
        "bridgeContract": "https://etherscan.io/address/0xf92cD566Ea4864356C5491c177A430C222d7e678",
        "assetContract": "https://etherscan.io/address/0xbC396689893D065F41bc2C6EcbeE5e0085233447",
        "coingeckoId": "perpetual-protocol"
      }
    },
    {
      "chainId": 101,
      "address": "3XnhArdJydrpbr9Nbj8wNUaozPL9WAo9YDyNWakhTm9X",
      "symbol": "wCOMP",
      "name": "Compound (Wormhole)",
      "decimals": 9,
      "logoURI": "https://cdn.jsdelivr.net/gh/trustwallet/assets@master/blockchains/ethereum/assets/0xc00e94Cb662C3520282E6f5717214004A7f26888/logo.png",
      "tags": [
        "wrapped",
        "wormhole"
      ],
      "extensions": {
        "address": "0xc00e94Cb662C3520282E6f5717214004A7f26888",
        "bridgeContract": "https://etherscan.io/address/0xf92cD566Ea4864356C5491c177A430C222d7e678",
        "assetContract": "https://etherscan.io/address/0xc00e94Cb662C3520282E6f5717214004A7f26888",
        "coingeckoId": "compound-governance-token"
      }
    },
    {
      "chainId": 101,
      "address": "CPLNm9UMKfiJKiySQathV99yeSgTVjPDZx4ucFrbp2MD",
      "symbol": "wSNX",
      "name": "Synthetix Network Token (Wormhole)",
      "decimals": 9,
      "logoURI": "https://cdn.jsdelivr.net/gh/trustwallet/assets@master/blockchains/ethereum/assets//logo.png",
      "tags": [
        "wrapped",
        "wormhole"
      ],
      "extensions": {
        "address": "0xC011a73ee8576Fb46F5E1c5751cA3B9Fe0af2a6F",
        "bridgeContract": "https://etherscan.io/address/0xf92cD566Ea4864356C5491c177A430C222d7e678",
        "assetContract": "https://etherscan.io/address/0xC011a73ee8576Fb46F5E1c5751cA3B9Fe0af2a6F",
        "coingeckoId": "havven"
      }
    },
    {
      "chainId": 101,
      "address": "D6eVKSfLdioqo2zG8LbQYFU2gf66FrjKA7afCYNo1GHt",
      "symbol": "wDUCK",
      "name": "DLP Duck Token (Wormhole)",
      "decimals": 9,
      "logoURI": "https://cdn.jsdelivr.net/gh/trustwallet/assets@master/blockchains/ethereum/assets/0xC0bA369c8Db6eB3924965e5c4FD0b4C1B91e305F/logo.png",
      "tags": [
        "wrapped",
        "wormhole"
      ],
      "extensions": {
        "address": "0xC0bA369c8Db6eB3924965e5c4FD0b4C1B91e305F",
        "bridgeContract": "https://etherscan.io/address/0xf92cD566Ea4864356C5491c177A430C222d7e678",
        "assetContract": "https://etherscan.io/address/0xC0bA369c8Db6eB3924965e5c4FD0b4C1B91e305F",
        "coingeckoId": "dlp-duck-token"
      }
    },
    {
      "chainId": 101,
      "address": "9PwPi3DAf9Dy4Y6qJmUzF6fX9CjNwScBidsYqJmcApF8",
      "symbol": "wCHAIN",
      "name": "Chain Games (Wormhole)",
      "decimals": 9,
      "logoURI": "https://cdn.jsdelivr.net/gh/trustwallet/assets@master/blockchains/ethereum/assets/0xC4C2614E694cF534D407Ee49F8E44D125E4681c4/logo.png",
      "tags": [
        "wrapped",
        "wormhole"
      ],
      "extensions": {
        "address": "0xC4C2614E694cF534D407Ee49F8E44D125E4681c4",
        "bridgeContract": "https://etherscan.io/address/0xf92cD566Ea4864356C5491c177A430C222d7e678",
        "assetContract": "https://etherscan.io/address/0xC4C2614E694cF534D407Ee49F8E44D125E4681c4",
        "coingeckoId": "chain-games"
      }
    },
    {
      "chainId": 101,
      "address": "BmxZ1pghpcoyT7aykj7D1o4AxWirTqvD7zD2tNngjirT",
      "symbol": "wGRT",
      "name": "Graph Token (Wormhole)",
      "decimals": 9,
      "logoURI": "https://cdn.jsdelivr.net/gh/trustwallet/assets@master/blockchains/ethereum/assets/0xc944E90C64B2c07662A292be6244BDf05Cda44a7/logo.png",
      "tags": [
        "wrapped",
        "wormhole"
      ],
      "extensions": {
        "address": "0xc944E90C64B2c07662A292be6244BDf05Cda44a7",
        "bridgeContract": "https://etherscan.io/address/0xf92cD566Ea4864356C5491c177A430C222d7e678",
        "assetContract": "https://etherscan.io/address/0xc944E90C64B2c07662A292be6244BDf05Cda44a7",
        "coingeckoId": "the-graph"
      }
    },
    {
      "chainId": 101,
      "address": "FMr15arp651N6fR2WEL36pCMBnFecHcN6wDxne2Vf3SK",
      "symbol": "wROOT",
      "name": "RootKit (Wormhole)",
      "decimals": 9,
      "logoURI": "https://cdn.jsdelivr.net/gh/trustwallet/assets@master/blockchains/ethereum/assets/0xCb5f72d37685C3D5aD0bB5F982443BC8FcdF570E/logo.png",
      "tags": [
        "wrapped",
        "wormhole"
      ],
      "extensions": {
        "address": "0xCb5f72d37685C3D5aD0bB5F982443BC8FcdF570E",
        "bridgeContract": "https://etherscan.io/address/0xf92cD566Ea4864356C5491c177A430C222d7e678",
        "assetContract": "https://etherscan.io/address/0xCb5f72d37685C3D5aD0bB5F982443BC8FcdF570E",
        "coingeckoId": "rootkit"
      }
    },
    {
      "chainId": 101,
      "address": "E9X7rKAGfSh1gsHC6qh5MVLkDzRcT64KQbjzvHnc5zEq",
      "symbol": "wSWAP",
      "name": "TrustSwap Token (Wormhole)",
      "decimals": 9,
      "logoURI": "https://cdn.jsdelivr.net/gh/trustwallet/assets@master/blockchains/ethereum/assets/0xCC4304A31d09258b0029eA7FE63d032f52e44EFe/logo.png",
      "tags": [
        "wrapped",
        "wormhole"
      ],
      "extensions": {
        "address": "0xCC4304A31d09258b0029eA7FE63d032f52e44EFe",
        "bridgeContract": "https://etherscan.io/address/0xf92cD566Ea4864356C5491c177A430C222d7e678",
        "assetContract": "https://etherscan.io/address/0xCC4304A31d09258b0029eA7FE63d032f52e44EFe",
        "coingeckoId": "trustswap"
      }
    },
    {
      "chainId": 101,
      "address": "5NEENV1mNvu7MfNNtKuGSDC8zoNStq1tuLkDXFtv6rZd",
      "symbol": "wTVK",
      "name": "Terra Virtua Kolect (Wormhole)",
      "decimals": 9,
      "logoURI": "https://cdn.jsdelivr.net/gh/trustwallet/assets@master/blockchains/ethereum/assets/0xd084B83C305daFD76AE3E1b4E1F1fe2eCcCb3988/logo.png",
      "tags": [
        "wrapped",
        "wormhole"
      ],
      "extensions": {
        "address": "0xd084B83C305daFD76AE3E1b4E1F1fe2eCcCb3988",
        "bridgeContract": "https://etherscan.io/address/0xf92cD566Ea4864356C5491c177A430C222d7e678",
        "assetContract": "https://etherscan.io/address/0xd084B83C305daFD76AE3E1b4E1F1fe2eCcCb3988",
        "coingeckoId": "terra-virtua-kolect"
      }
    },
    {
      "chainId": 101,
      "address": "5ZXLGj7onpitgtREJNYb51DwDPddvqV1YLC8jn2sgz48",
      "symbol": "wOMG",
      "name": "OMG Network (Wormhole)",
      "decimals": 9,
      "logoURI": "https://cdn.jsdelivr.net/gh/trustwallet/assets@master/blockchains/ethereum/assets//logo.png",
      "tags": [
        "wrapped",
        "wormhole"
      ],
      "extensions": {
        "address": "0xd26114cd6EE289AccF82350c8d8487fedB8A0C07",
        "bridgeContract": "https://etherscan.io/address/0xf92cD566Ea4864356C5491c177A430C222d7e678",
        "assetContract": "https://etherscan.io/address/0xd26114cd6EE289AccF82350c8d8487fedB8A0C07",
        "coingeckoId": "omisego"
      }
    },
    {
      "chainId": 101,
      "address": "2Xf2yAXJfg82sWwdLUo2x9mZXy6JCdszdMZkcF1Hf4KV",
      "symbol": "wLUNA",
      "name": "Wrapped LUNA Token (Wormhole)",
      "decimals": 9,
      "logoURI": "https://cdn.jsdelivr.net/gh/trustwallet/assets@master/blockchains/ethereum/assets/0xd2877702675e6cEb975b4A1dFf9fb7BAF4C91ea9/logo.png",
      "tags": [
        "wrapped",
        "wormhole"
      ],
      "extensions": {
        "address": "0xd2877702675e6cEb975b4A1dFf9fb7BAF4C91ea9",
        "bridgeContract": "https://etherscan.io/address/0xf92cD566Ea4864356C5491c177A430C222d7e678",
        "assetContract": "https://etherscan.io/address/0xd2877702675e6cEb975b4A1dFf9fb7BAF4C91ea9",
        "coingeckoId": "wrapped-terra"
      }
    },
    {
      "chainId": 101,
      "address": "5Ro6JxJ4NjSTEppdX2iXUYgWkAEF1dcs9gqMX99E2vkL",
      "symbol": "wBONDLY",
      "name": "Bondly Token (Wormhole)",
      "decimals": 9,
      "logoURI": "https://cdn.jsdelivr.net/gh/trustwallet/assets@master/blockchains/ethereum/assets/0xD2dDa223b2617cB616c1580db421e4cFAe6a8a85/logo.png",
      "tags": [
        "wrapped",
        "wormhole"
      ],
      "extensions": {
        "address": "0xD2dDa223b2617cB616c1580db421e4cFAe6a8a85",
        "bridgeContract": "https://etherscan.io/address/0xf92cD566Ea4864356C5491c177A430C222d7e678",
        "assetContract": "https://etherscan.io/address/0xD2dDa223b2617cB616c1580db421e4cFAe6a8a85",
        "coingeckoId": "bondly"
      }
    },
    {
      "chainId": 101,
      "address": "5jFzUEqWLnvGvKWb1Pji9nWVYy5vLG2saoXCyVNWEdEi",
      "symbol": "wDETS",
      "name": "Dextrust (Wormhole)",
      "decimals": 9,
      "logoURI": "https://cdn.jsdelivr.net/gh/trustwallet/assets@master/blockchains/ethereum/assets/0xd379700999F4805Ce80aa32DB46A94dF64561108/logo.png",
      "tags": [
        "wrapped",
        "wormhole"
      ],
      "extensions": {
        "address": "0xd379700999F4805Ce80aa32DB46A94dF64561108",
        "bridgeContract": "https://etherscan.io/address/0xf92cD566Ea4864356C5491c177A430C222d7e678",
        "assetContract": "https://etherscan.io/address/0xd379700999F4805Ce80aa32DB46A94dF64561108",
        "coingeckoId": "dextrust"
      }
    },
    {
      "chainId": 101,
      "address": "BV5tm1uCRWQCQKNgQVFnkseqAjxpmbJkRCXvzFWBdgMp",
      "symbol": "wAMPL",
      "name": "Ampleforth (Wormhole)",
      "decimals": 9,
      "logoURI": "https://cdn.jsdelivr.net/gh/trustwallet/assets@master/blockchains/ethereum/assets//logo.png",
      "tags": [
        "wrapped",
        "wormhole"
      ],
      "extensions": {
        "address": "0xD46bA6D942050d489DBd938a2C909A5d5039A161",
        "bridgeContract": "https://etherscan.io/address/0xf92cD566Ea4864356C5491c177A430C222d7e678",
        "assetContract": "https://etherscan.io/address/0xD46bA6D942050d489DBd938a2C909A5d5039A161",
        "coingeckoId": "ampleforth"
      }
    },
    {
      "chainId": 101,
      "address": "2PSvGigDY4MVUmv51bBiARBMcHBtXcUBnx5V9BwWbbi2",
      "symbol": "wPOLK",
      "name": "Polkamarkets (Wormhole)",
      "decimals": 9,
      "logoURI": "https://cdn.jsdelivr.net/gh/trustwallet/assets@master/blockchains/ethereum/assets/0xD478161C952357F05f0292B56012Cd8457F1cfbF/logo.png",
      "tags": [
        "wrapped",
        "wormhole"
      ],
      "extensions": {
        "address": "0xD478161C952357F05f0292B56012Cd8457F1cfbF",
        "bridgeContract": "https://etherscan.io/address/0xf92cD566Ea4864356C5491c177A430C222d7e678",
        "assetContract": "https://etherscan.io/address/0xD478161C952357F05f0292B56012Cd8457F1cfbF",
        "coingeckoId": "polkamarkets"
      }
    },
    {
      "chainId": 101,
      "address": "ApmXkxXCASdxRf3Ln6Ni7oAZ7E6CX1CcJAD8A5qBdhSm",
      "symbol": "wCRV",
      "name": "Curve DAO Token (Wormhole)",
      "decimals": 9,
      "logoURI": "https://cdn.jsdelivr.net/gh/trustwallet/assets@master/blockchains/ethereum/assets/0xD533a949740bb3306d119CC777fa900bA034cd52/logo.png",
      "tags": [
        "wrapped",
        "wormhole"
      ],
      "extensions": {
        "address": "0xD533a949740bb3306d119CC777fa900bA034cd52",
        "bridgeContract": "https://etherscan.io/address/0xf92cD566Ea4864356C5491c177A430C222d7e678",
        "assetContract": "https://etherscan.io/address/0xD533a949740bb3306d119CC777fa900bA034cd52",
        "coingeckoId": "curve-dao-token"
      }
    },
    {
      "chainId": 101,
      "address": "DWECGzR56MruYJyo5g5QpoxZbFoydt3oWUkkDsVhxXzs",
      "symbol": "wMEME",
      "name": "MEME (Wormhole)",
      "decimals": 8,
      "logoURI": "https://cdn.jsdelivr.net/gh/trustwallet/assets@master/blockchains/ethereum/assets/0xD5525D397898e5502075Ea5E830d8914f6F0affe/logo.png",
      "tags": [
        "wrapped",
        "wormhole"
      ],
      "extensions": {
        "address": "0xD5525D397898e5502075Ea5E830d8914f6F0affe",
        "bridgeContract": "https://etherscan.io/address/0xf92cD566Ea4864356C5491c177A430C222d7e678",
        "assetContract": "https://etherscan.io/address/0xD5525D397898e5502075Ea5E830d8914f6F0affe",
        "coingeckoId": "degenerator"
      }
    },
    {
      "chainId": 101,
      "address": "3Y2wTtM4kCX8uUSLrKJ8wpajCu1C9LaWWAd7b7Nb2BDw",
      "symbol": "wEXNT",
      "name": "ExNetwork Community Token (Wormhole)",
      "decimals": 9,
      "logoURI": "https://cdn.jsdelivr.net/gh/trustwallet/assets@master/blockchains/ethereum/assets/0xD6c67B93a7b248dF608a653d82a100556144c5DA/logo.png",
      "tags": [
        "wrapped",
        "wormhole"
      ],
      "extensions": {
        "address": "0xD6c67B93a7b248dF608a653d82a100556144c5DA",
        "bridgeContract": "https://etherscan.io/address/0xf92cD566Ea4864356C5491c177A430C222d7e678",
        "assetContract": "https://etherscan.io/address/0xD6c67B93a7b248dF608a653d82a100556144c5DA",
        "coingeckoId": "exnetwork-token"
      }
    },
    {
      "chainId": 101,
      "address": "9w97GdWUYYaamGwdKMKZgGzPduZJkiFizq4rz5CPXRv2",
      "symbol": "wUSDT",
      "name": "Tether USD (Wormhole)",
      "decimals": 6,
      "logoURI": "https://cdn.jsdelivr.net/gh/trustwallet/assets@master/blockchains/ethereum/assets/0xdAC17F958D2ee523a2206206994597C13D831ec7/logo.png",
      "tags": [
        "wrapped",
        "wormhole"
      ],
      "extensions": {
        "address": "0xdAC17F958D2ee523a2206206994597C13D831ec7",
        "bridgeContract": "https://etherscan.io/address/0xf92cD566Ea4864356C5491c177A430C222d7e678",
        "assetContract": "https://etherscan.io/address/0xdAC17F958D2ee523a2206206994597C13D831ec7",
        "coingeckoId": "tether"
      }
    },
    {
      "chainId": 101,
      "address": "CqWSJtkMMY16q9QLnQxktM1byzVHGRr8b6LCPuZnEeiL",
      "symbol": "wYLD",
      "name": "Yield (Wormhole)",
      "decimals": 9,
      "logoURI": "https://cdn.jsdelivr.net/gh/trustwallet/assets@master/blockchains/ethereum/assets/0xDcB01cc464238396E213a6fDd933E36796eAfF9f/logo.png",
      "tags": [
        "wrapped",
        "wormhole"
      ],
      "extensions": {
        "address": "0xDcB01cc464238396E213a6fDd933E36796eAfF9f",
        "bridgeContract": "https://etherscan.io/address/0xf92cD566Ea4864356C5491c177A430C222d7e678",
        "assetContract": "https://etherscan.io/address/0xDcB01cc464238396E213a6fDd933E36796eAfF9f",
        "coingeckoId": "yield"
      }
    },
    {
      "chainId": 101,
      "address": "26ZzQVGZruwcZPs2sqb8n9ojKt2cviUjHcMjstFtK6ow",
      "symbol": "wKNC",
      "name": "Kyber Network Crystal (Wormhole)",
      "decimals": 9,
      "logoURI": "https://cdn.jsdelivr.net/gh/trustwallet/assets@master/blockchains/ethereum/assets/0xdd974D5C2e2928deA5F71b9825b8b646686BD200/logo.png",
      "tags": [
        "wrapped",
        "wormhole"
      ],
      "extensions": {
        "address": "0xdd974D5C2e2928deA5F71b9825b8b646686BD200",
        "bridgeContract": "https://etherscan.io/address/0xf92cD566Ea4864356C5491c177A430C222d7e678",
        "assetContract": "https://etherscan.io/address/0xdd974D5C2e2928deA5F71b9825b8b646686BD200",
        "coingeckoId": "kyber-network"
      }
    },
    {
      "chainId": 101,
      "address": "HHoHTtntq2kiBPENyVM1DTP7pNrkBXX2Jye29PSyz3qf",
      "symbol": "wCOTI",
      "name": "COTI Token (Wormhole)",
      "decimals": 9,
      "logoURI": "https://cdn.jsdelivr.net/gh/trustwallet/assets@master/blockchains/ethereum/assets/0xDDB3422497E61e13543BeA06989C0789117555c5/logo.png",
      "tags": [
        "wrapped",
        "wormhole"
      ],
      "extensions": {
        "address": "0xDDB3422497E61e13543BeA06989C0789117555c5",
        "bridgeContract": "https://etherscan.io/address/0xf92cD566Ea4864356C5491c177A430C222d7e678",
        "assetContract": "https://etherscan.io/address/0xDDB3422497E61e13543BeA06989C0789117555c5",
        "coingeckoId": "coti"
      }
    },
    {
      "chainId": 101,
      "address": "4sEpUsJ6uJZYi6A2da8EGjKPacRSqYJaPJffPnTqoWVv",
      "symbol": "wINJ",
      "name": "Injective Token (Wormhole)",
      "decimals": 9,
      "logoURI": "https://cdn.jsdelivr.net/gh/trustwallet/assets@master/blockchains/ethereum/assets/0xe28b3B32B6c345A34Ff64674606124Dd5Aceca30/logo.png",
      "tags": [
        "wrapped",
        "wormhole"
      ],
      "extensions": {
        "address": "0xe28b3B32B6c345A34Ff64674606124Dd5Aceca30",
        "bridgeContract": "https://etherscan.io/address/0xf92cD566Ea4864356C5491c177A430C222d7e678",
        "assetContract": "https://etherscan.io/address/0xe28b3B32B6c345A34Ff64674606124Dd5Aceca30",
        "coingeckoId": "injective-protocol"
      }
    },
    {
      "chainId": 101,
      "address": "G2jrxYSoCSzmohxERa2JzSJMuRM4kiNvRA3DnCv7Lzcz",
      "symbol": "wZRX",
      "name": "0x Protocol Token (Wormhole)",
      "decimals": 9,
      "logoURI": "https://cdn.jsdelivr.net/gh/trustwallet/assets@master/blockchains/ethereum/assets/0xE41d2489571d322189246DaFA5ebDe1F4699F498/logo.png",
      "tags": [
        "wrapped",
        "wormhole"
      ],
      "extensions": {
        "address": "0xE41d2489571d322189246DaFA5ebDe1F4699F498",
        "bridgeContract": "https://etherscan.io/address/0xf92cD566Ea4864356C5491c177A430C222d7e678",
        "assetContract": "https://etherscan.io/address/0xE41d2489571d322189246DaFA5ebDe1F4699F498",
        "coingeckoId": "0x"
      }
    },
    {
      "chainId": 101,
      "address": "3bkBFHyof411hGBdcsiM1KSDdErw63Xoj3eLB8yNknB4",
      "symbol": "wSUPER",
      "name": "SuperFarm (Wormhole)",
      "decimals": 9,
      "logoURI": "https://cdn.jsdelivr.net/gh/trustwallet/assets@master/blockchains/ethereum/assets/0xe53EC727dbDEB9E2d5456c3be40cFF031AB40A55/logo.png",
      "tags": [
        "wrapped",
        "wormhole"
      ],
      "extensions": {
        "address": "0xe53EC727dbDEB9E2d5456c3be40cFF031AB40A55",
        "bridgeContract": "https://etherscan.io/address/0xf92cD566Ea4864356C5491c177A430C222d7e678",
        "assetContract": "https://etherscan.io/address/0xe53EC727dbDEB9E2d5456c3be40cFF031AB40A55",
        "coingeckoId": "superfarm"
      }
    },
    {
      "chainId": 101,
      "address": "7kkkoa1MB93ELm3vjvyC8GJ65G7eEgLhfaHU58riJUCx",
      "symbol": "waEth",
      "name": "aEthereum (Wormhole)",
      "decimals": 9,
      "logoURI": "https://cdn.jsdelivr.net/gh/trustwallet/assets@master/blockchains/ethereum/assets/0xE95A203B1a91a908F9B9CE46459d101078c2c3cb/logo.png",
      "tags": [
        "wrapped",
        "wormhole"
      ],
      "extensions": {
        "address": "0xE95A203B1a91a908F9B9CE46459d101078c2c3cb",
        "bridgeContract": "https://etherscan.io/address/0xf92cD566Ea4864356C5491c177A430C222d7e678",
        "assetContract": "https://etherscan.io/address/0xE95A203B1a91a908F9B9CE46459d101078c2c3cb",
        "coingeckoId": "ankreth"
      }
    },
    {
      "chainId": 101,
      "address": "F48zUwoQMzgCTf5wihwz8GPN23gdcoVMiT227APqA6hC",
      "symbol": "wSURF",
      "name": "SURF.Finance (Wormhole)",
      "decimals": 9,
      "logoURI": "https://cdn.jsdelivr.net/gh/trustwallet/assets@master/blockchains/ethereum/assets/0xEa319e87Cf06203DAe107Dd8E5672175e3Ee976c/logo.png",
      "tags": [
        "wrapped",
        "wormhole"
      ],
      "extensions": {
        "address": "0xEa319e87Cf06203DAe107Dd8E5672175e3Ee976c",
        "bridgeContract": "https://etherscan.io/address/0xf92cD566Ea4864356C5491c177A430C222d7e678",
        "assetContract": "https://etherscan.io/address/0xEa319e87Cf06203DAe107Dd8E5672175e3Ee976c",
        "coingeckoId": "surf-finance"
      }
    },
    {
      "chainId": 101,
      "address": "EK6iyvvqvQtsWYcySrZVHkXjCLX494r9PhnDWJaX1CPu",
      "symbol": "wrenBTC",
      "name": "renBTC (Wormhole)",
      "decimals": 8,
      "logoURI": "https://cdn.jsdelivr.net/gh/trustwallet/assets@master/blockchains/ethereum/assets/0xEB4C2781e4ebA804CE9a9803C67d0893436bB27D/logo.png",
      "tags": [
        "wrapped",
        "wormhole"
      ],
      "extensions": {
        "address": "0xEB4C2781e4ebA804CE9a9803C67d0893436bB27D",
        "bridgeContract": "https://etherscan.io/address/0xf92cD566Ea4864356C5491c177A430C222d7e678",
        "assetContract": "https://etherscan.io/address/0xEB4C2781e4ebA804CE9a9803C67d0893436bB27D",
        "coingeckoId": "renbtc"
      }
    },
    {
      "chainId": 101,
      "address": "B2m4B527oLo5WFWLgy2MitP66azhEW2puaazUAuvNgqZ",
      "symbol": "wDMG",
      "name": "DMM: Governance (Wormhole)",
      "decimals": 9,
      "logoURI": "https://cdn.jsdelivr.net/gh/trustwallet/assets@master/blockchains/ethereum/assets/0xEd91879919B71bB6905f23af0A68d231EcF87b14/logo.png",
      "tags": [
        "wrapped",
        "wormhole"
      ],
      "extensions": {
        "address": "0xEd91879919B71bB6905f23af0A68d231EcF87b14",
        "bridgeContract": "https://etherscan.io/address/0xf92cD566Ea4864356C5491c177A430C222d7e678",
        "assetContract": "https://etherscan.io/address/0xEd91879919B71bB6905f23af0A68d231EcF87b14",
        "coingeckoId": "dmm-governance"
      }
    },
    {
      "chainId": 101,
      "address": "H3iuZNRwaqPsnGUGU5YkDwTU3hQMkzC32hxDko8EtzZw",
      "symbol": "wHEZ",
      "name": "Hermez Network Token (Wormhole)",
      "decimals": 9,
      "logoURI": "https://cdn.jsdelivr.net/gh/trustwallet/assets@master/blockchains/ethereum/assets/0xEEF9f339514298C6A857EfCfC1A762aF84438dEE/logo.png",
      "tags": [
        "wrapped",
        "wormhole"
      ],
      "extensions": {
        "address": "0xEEF9f339514298C6A857EfCfC1A762aF84438dEE",
        "bridgeContract": "https://etherscan.io/address/0xf92cD566Ea4864356C5491c177A430C222d7e678",
        "assetContract": "https://etherscan.io/address/0xEEF9f339514298C6A857EfCfC1A762aF84438dEE",
        "coingeckoId": "hermez-network-token"
      }
    },
    {
      "chainId": 101,
      "address": "DL7873Hud4eMdGScQFD7vrbC6fzWAMQ2LMuoZSn4zUry",
      "symbol": "wRLY",
      "name": "Rally (Wormhole)",
      "decimals": 9,
      "logoURI": "https://cdn.jsdelivr.net/gh/trustwallet/assets@master/blockchains/ethereum/assets/0xf1f955016EcbCd7321c7266BccFB96c68ea5E49b/logo.png",
      "tags": [
        "wrapped",
        "wormhole"
      ],
      "extensions": {
        "address": "0xf1f955016EcbCd7321c7266BccFB96c68ea5E49b",
        "bridgeContract": "https://etherscan.io/address/0xf92cD566Ea4864356C5491c177A430C222d7e678",
        "assetContract": "https://etherscan.io/address/0xf1f955016EcbCd7321c7266BccFB96c68ea5E49b",
        "coingeckoId": "rally-2"
      }
    },
    {
      "chainId": 101,
      "address": "3N89w9KPUVYUK5MMGNY8yMXhrr89QQ1RQPJxVnQHgMdd",
      "symbol": "wYf-DAI",
      "name": "YfDAI.finance (Wormhole)",
      "decimals": 9,
      "logoURI": "https://cdn.jsdelivr.net/gh/trustwallet/assets@master/blockchains/ethereum/assets/0xf4CD3d3Fda8d7Fd6C5a500203e38640A70Bf9577/logo.png",
      "tags": [
        "wrapped",
        "wormhole"
      ],
      "extensions": {
        "address": "0xf4CD3d3Fda8d7Fd6C5a500203e38640A70Bf9577",
        "bridgeContract": "https://etherscan.io/address/0xf92cD566Ea4864356C5491c177A430C222d7e678",
        "assetContract": "https://etherscan.io/address/0xf4CD3d3Fda8d7Fd6C5a500203e38640A70Bf9577",
        "coingeckoId": "yfdai-finance"
      }
    },
    {
      "chainId": 101,
      "address": "8ArKbnnDiq8eRR8hZ1eULMjd2iMAD8AqwyVJRAX7mHQo",
      "symbol": "wFCL",
      "name": "Fractal Protocol Token (Wormhole)",
      "decimals": 9,
      "logoURI": "https://cdn.jsdelivr.net/gh/trustwallet/assets@master/blockchains/ethereum/assets/0xF4d861575ecC9493420A3f5a14F85B13f0b50EB3/logo.png",
      "tags": [
        "wrapped",
        "wormhole"
      ],
      "extensions": {
        "address": "0xF4d861575ecC9493420A3f5a14F85B13f0b50EB3",
        "bridgeContract": "https://etherscan.io/address/0xf92cD566Ea4864356C5491c177A430C222d7e678",
        "assetContract": "https://etherscan.io/address/0xF4d861575ecC9493420A3f5a14F85B13f0b50EB3",
        "coingeckoId": "fractal"
      }
    },
    {
      "chainId": 101,
      "address": "ZWGxcTgJCNGQqZn6vFdknwj4AFFsYRZ4SDJuhRn3J1T",
      "symbol": "wAXS",
      "name": "Axie Infinity (Wormhole)",
      "decimals": 9,
      "logoURI": "https://cdn.jsdelivr.net/gh/trustwallet/assets@master/blockchains/ethereum/assets/0xF5D669627376EBd411E34b98F19C868c8ABA5ADA/logo.png",
      "tags": [
        "wrapped",
        "wormhole"
      ],
      "extensions": {
        "address": "0xF5D669627376EBd411E34b98F19C868c8ABA5ADA",
        "bridgeContract": "https://etherscan.io/address/0xf92cD566Ea4864356C5491c177A430C222d7e678",
        "assetContract": "https://etherscan.io/address/0xF5D669627376EBd411E34b98F19C868c8ABA5ADA",
        "coingeckoId": "axie-infinity"
      }
    },
    {
      "chainId": 101,
      "address": "PEjUEMHFRtfajio8YHKZdUruW1vTzGmz6F7NngjYuou",
      "symbol": "wENJ",
      "name": "Enjin Coin (Wormhole)",
      "decimals": 9,
      "logoURI": "https://cdn.jsdelivr.net/gh/trustwallet/assets@master/blockchains/ethereum/assets/0xF629cBd94d3791C9250152BD8dfBDF380E2a3B9c/logo.png",
      "tags": [
        "wrapped",
        "wormhole"
      ],
      "extensions": {
        "address": "0xF629cBd94d3791C9250152BD8dfBDF380E2a3B9c",
        "bridgeContract": "https://etherscan.io/address/0xf92cD566Ea4864356C5491c177A430C222d7e678",
        "assetContract": "https://etherscan.io/address/0xF629cBd94d3791C9250152BD8dfBDF380E2a3B9c",
        "coingeckoId": "enjincoin"
      }
    },
    {
      "chainId": 101,
      "address": "2cW5deMKeR97C7csq1aMMWUa5RNWkpQFz8tumxk4ZV8w",
      "symbol": "wYLD",
      "name": "Yield (Wormhole)",
      "decimals": 9,
      "logoURI": "https://cdn.jsdelivr.net/gh/trustwallet/assets@master/blockchains/ethereum/assets/0xF94b5C5651c888d928439aB6514B93944eEE6F48/logo.png",
      "tags": [
        "wrapped",
        "wormhole"
      ],
      "extensions": {
        "address": "0xF94b5C5651c888d928439aB6514B93944eEE6F48",
        "bridgeContract": "https://etherscan.io/address/0xf92cD566Ea4864356C5491c177A430C222d7e678",
        "assetContract": "https://etherscan.io/address/0xF94b5C5651c888d928439aB6514B93944eEE6F48",
        "coingeckoId": "yield-app"
      }
    },
    {
      "chainId": 101,
      "address": "FR5qPX4gbKHPyKMK7Cey6dHZ7wtqmqRogYPJo6bpd5Uw",
      "symbol": "wDDIM",
      "name": "DuckDaoDime (Wormhole)",
      "decimals": 9,
      "logoURI": "https://cdn.jsdelivr.net/gh/trustwallet/assets@master/blockchains/ethereum/assets/0xFbEEa1C75E4c4465CB2FCCc9c6d6afe984558E20/logo.png",
      "tags": [
        "wrapped",
        "wormhole"
      ],
      "extensions": {
        "address": "0xFbEEa1C75E4c4465CB2FCCc9c6d6afe984558E20",
        "bridgeContract": "https://etherscan.io/address/0xf92cD566Ea4864356C5491c177A430C222d7e678",
        "assetContract": "https://etherscan.io/address/0xFbEEa1C75E4c4465CB2FCCc9c6d6afe984558E20",
        "coingeckoId": "duckdaodime"
      }
    },
    {
      "chainId": 101,
      "address": "8HCWFQA2GsA6Nm2L5jidM3mus7NeeQ8wp1ri3XFF9WWH",
      "symbol": "wRARI",
      "name": "Rarible (Wormhole)",
      "decimals": 9,
      "logoURI": "https://cdn.jsdelivr.net/gh/trustwallet/assets@master/blockchains/ethereum/assets/0xFca59Cd816aB1eaD66534D82bc21E7515cE441CF/logo.png",
      "tags": [
        "wrapped",
        "wormhole"
      ],
      "extensions": {
        "address": "0xFca59Cd816aB1eaD66534D82bc21E7515cE441CF",
        "bridgeContract": "https://etherscan.io/address/0xf92cD566Ea4864356C5491c177A430C222d7e678",
        "assetContract": "https://etherscan.io/address/0xFca59Cd816aB1eaD66534D82bc21E7515cE441CF",
        "coingeckoId": "rarible"
      }
    },
    {
      "chainId": 101,
      "address": "Egrv6hURf5o68xJ1AGYeRv8RNj2nXJVuSoA5wwiSALcN",
      "symbol": "wAMP",
      "name": "Amp (Wormhole)",
      "decimals": 9,
      "logoURI": "https://cdn.jsdelivr.net/gh/trustwallet/assets@master/blockchains/ethereum/assets/0xfF20817765cB7f73d4bde2e66e067E58D11095C2/logo.png",
      "tags": [
        "wrapped",
        "wormhole"
      ],
      "extensions": {
        "address": "0xfF20817765cB7f73d4bde2e66e067E58D11095C2",
        "bridgeContract": "https://etherscan.io/address/0xf92cD566Ea4864356C5491c177A430C222d7e678",
        "assetContract": "https://etherscan.io/address/0xfF20817765cB7f73d4bde2e66e067E58D11095C2",
        "coingeckoId": "amp-token"
      }
    },
    {
      "chainId": 101,
      "address": "GXMaB6jm5cdoQgb65YpkEu61eDYtod3PuVwYYXdZZJ9r",
      "symbol": "wFSW",
      "name": "FalconSwap Token (Wormhole)",
      "decimals": 9,
      "logoURI": "https://cdn.jsdelivr.net/gh/trustwallet/assets@master/blockchains/ethereum/assets/0xfffffffFf15AbF397dA76f1dcc1A1604F45126DB/logo.png",
      "tags": [
        "wrapped",
        "wormhole"
      ],
      "extensions": {
        "address": "0xfffffffFf15AbF397dA76f1dcc1A1604F45126DB",
        "bridgeContract": "https://etherscan.io/address/0xf92cD566Ea4864356C5491c177A430C222d7e678",
        "assetContract": "https://etherscan.io/address/0xfffffffFf15AbF397dA76f1dcc1A1604F45126DB",
        "coingeckoId": "fsw-token"
      }
    },
    {
      "chainId": 101,
      "address": "AJ1W9A9N9dEMdVyoDiam2rV44gnBm2csrPDP7xqcapgX",
      "symbol": "wBUSD",
      "name": "Binance USD (Wormhole)",
      "decimals": 9,
      "logoURI": " https://cdn.jsdelivr.net/gh/trustwallet/assets@master/blockchains/ethereum/assets/0x4Fabb145d64652a948d72533023f6E7A623C7C53/logo.png",
      "tags": [
        "wrapped",
        "wormhole"
      ],
      "extensions": {
        "address": "0x4Fabb145d64652a948d72533023f6E7A623C7C53",
        "bridgeContract": "https://etherscan.io/address/0xf92cD566Ea4864356C5491c177A430C222d7e678",
        "assetContract": "https://etherscan.io/address/0x4Fabb145d64652a948d72533023f6E7A623C7C53",
        "coingeckoId": "binance-usd"
      }
    },
    {
      "chainId": 101,
      "address": "2VmKuXMwdzouMndWcK7BK2951tBEtYVmGsdU4dXbjyaY",
      "symbol": "waDAI",
      "name": "Aave Interest bearing DAI (Wormhole)",
      "decimals": 9,
      "logoURI": "https://cloudflare-ipfs.com/ipfs/QmaznB5PRhMC696u8yZuzN6Uwrnp7Zmfa5CydVUMvLJc9i/aDAI.svg",
      "tags": [
        "wrapped",
        "wormhole"
      ],
      "extensions": {
        "address": "0xfC1E690f61EFd961294b3e1Ce3313fBD8aa4f85d",
        "bridgeContract": "https://etherscan.io/address/0xf92cD566Ea4864356C5491c177A430C222d7e678",
        "assetContract": "https://etherscan.io/address/0xfC1E690f61EFd961294b3e1Ce3313fBD8aa4f85d",
        "coingeckoId": "aave-dai-v1"
      }
    },
    {
      "chainId": 101,
      "address": "AXvWVviBmySSdghmuomYHqYB3AZn7NmAWrHYHKKPJxoL",
      "symbol": "waTUSD",
      "name": "Aave Interest bearing TUSD (Wormhole)",
      "decimals": 9,
      "logoURI": "https://cloudflare-ipfs.com/ipfs/QmaznB5PRhMC696u8yZuzN6Uwrnp7Zmfa5CydVUMvLJc9i/aTUSD.svg",
      "tags": [
        "wrapped",
        "wormhole"
      ],
      "extensions": {
        "address": "0x4DA9b813057D04BAef4e5800E36083717b4a0341",
        "bridgeContract": "https://etherscan.io/address/0xf92cD566Ea4864356C5491c177A430C222d7e678",
        "assetContract": "https://etherscan.io/address/0x4DA9b813057D04BAef4e5800E36083717b4a0341",
        "coingeckoId": "aave-tusd-v1"
      }
    },
    {
      "chainId": 101,
      "address": "AkaisFPmasQYZUJsZLD9wPEo2KA7aCRqyRawX18ZRzGr",
      "symbol": "waUSDC",
      "name": "Aave Interest bearing USDC (Wormhole)",
      "decimals": 6,
      "logoURI": "https://cloudflare-ipfs.com/ipfs/QmaznB5PRhMC696u8yZuzN6Uwrnp7Zmfa5CydVUMvLJc9i/aUSDC.svg",
      "tags": [
        "wrapped",
        "wormhole"
      ],
      "extensions": {
        "address": "0x9bA00D6856a4eDF4665BcA2C2309936572473B7E",
        "bridgeContract": "https://etherscan.io/address/0xf92cD566Ea4864356C5491c177A430C222d7e678",
        "assetContract": "https://etherscan.io/address/0x9bA00D6856a4eDF4665BcA2C2309936572473B7E",
        "coingeckoId": "aave-usdc-v1"
      }
    },
    {
      "chainId": 101,
      "address": "FZfQtWMoTQ51Z4jxvHfmFcqj4862u9GzmugBnZUuWqR5",
      "symbol": "waUSDT",
      "name": "Aave Interest bearing USDT (Wormhole)",
      "decimals": 6,
      "logoURI": "https://cloudflare-ipfs.com/ipfs/QmaznB5PRhMC696u8yZuzN6Uwrnp7Zmfa5CydVUMvLJc9i/aUSDT.svg",
      "tags": [
        "wrapped",
        "wormhole"
      ],
      "extensions": {
        "address": "0x71fc860F7D3A592A4a98740e39dB31d25db65ae8",
        "bridgeContract": "https://etherscan.io/address/0xf92cD566Ea4864356C5491c177A430C222d7e678",
        "assetContract": "https://etherscan.io/address/0x71fc860F7D3A592A4a98740e39dB31d25db65ae8",
        "coingeckoId": "aave-usdt-v1"
      }
    },
    {
      "chainId": 101,
      "address": "BMrbF8DZ9U5KGdJ4F2MJbH5d6KPi5FQVp7EqmLrhDe1f",
      "symbol": "waSUSD",
      "name": "Aave Interest bearing SUSD (Wormhole)",
      "decimals": 9,
      "logoURI": "https://cloudflare-ipfs.com/ipfs/QmaznB5PRhMC696u8yZuzN6Uwrnp7Zmfa5CydVUMvLJc9i/aSUSD.svg",
      "tags": [
        "wrapped",
        "wormhole"
      ],
      "extensions": {
        "address": "0x625aE63000f46200499120B906716420bd059240",
        "bridgeContract": "https://etherscan.io/address/0xf92cD566Ea4864356C5491c177A430C222d7e678",
        "assetContract": "https://etherscan.io/address/0x625aE63000f46200499120B906716420bd059240",
        "coingeckoId": "aave-susd-v1"
      }
    },
    {
      "chainId": 101,
      "address": "Fzx4N1xJPDZENAhrAaH79k2izT9CFbfnDEcpcWjiusdY",
      "symbol": "waLEND",
      "name": "Aave Interest bearing LEND (Wormhole)",
      "decimals": 9,
      "logoURI": "https://cloudflare-ipfs.com/ipfs/QmaznB5PRhMC696u8yZuzN6Uwrnp7Zmfa5CydVUMvLJc9i/aLEND.svg",
      "tags": [
        "wrapped",
        "wormhole"
      ],
      "extensions": {
        "address": "0x7D2D3688Df45Ce7C552E19c27e007673da9204B8",
        "bridgeContract": "https://etherscan.io/address/0xf92cD566Ea4864356C5491c177A430C222d7e678",
        "assetContract": "https://etherscan.io/address/0x7D2D3688Df45Ce7C552E19c27e007673da9204B8"
      }
    },
    {
      "chainId": 101,
      "address": "GCdDiVgZnkWCAnGktUsjhoho2CHab9JfrRy3Q5W51zvC",
      "symbol": "waBAT",
      "name": "Aave Interest bearing BAT (Wormhole)",
      "decimals": 9,
      "logoURI": "https://cloudflare-ipfs.com/ipfs/QmaznB5PRhMC696u8yZuzN6Uwrnp7Zmfa5CydVUMvLJc9i/aBAT.svg",
      "tags": [
        "wrapped",
        "wormhole"
      ],
      "extensions": {
        "address": "0xE1BA0FB44CCb0D11b80F92f4f8Ed94CA3fF51D00",
        "bridgeContract": "https://etherscan.io/address/0xf92cD566Ea4864356C5491c177A430C222d7e678",
        "assetContract": "https://etherscan.io/address/0xE1BA0FB44CCb0D11b80F92f4f8Ed94CA3fF51D00",
        "coingeckoId": "aave-bat-v1"
      }
    },
    {
      "chainId": 101,
      "address": "FBrfFh7fb7xKfyBMJA32KufMjEkgSgY4AuzLXFKdJFRj",
      "symbol": "waETH",
      "name": "Aave Interest bearing ETH (Wormhole)",
      "decimals": 9,
      "logoURI": "https://cloudflare-ipfs.com/ipfs/QmaznB5PRhMC696u8yZuzN6Uwrnp7Zmfa5CydVUMvLJc9i/aETH.svg",
      "tags": [
        "wrapped",
        "wormhole"
      ],
      "extensions": {
        "address": "0x3a3A65aAb0dd2A17E3F1947bA16138cd37d08c04",
        "bridgeContract": "https://etherscan.io/address/0xf92cD566Ea4864356C5491c177A430C222d7e678",
        "assetContract": "https://etherscan.io/address/0x3a3A65aAb0dd2A17E3F1947bA16138cd37d08c04",
        "coingeckoId": "aave-eth-v1"
      }
    },
    {
      "chainId": 101,
      "address": "Adp88WrQDgExPTu26DdBnbN2ffWMkXLxwqzjTdfRQiJi",
      "symbol": "waLINK",
      "name": "Aave Interest bearing LINK (Wormhole)",
      "decimals": 9,
      "logoURI": "https://cloudflare-ipfs.com/ipfs/QmaznB5PRhMC696u8yZuzN6Uwrnp7Zmfa5CydVUMvLJc9i/aLINK.svg",
      "tags": [
        "wrapped",
        "wormhole"
      ],
      "extensions": {
        "address": "0xA64BD6C70Cb9051F6A9ba1F163Fdc07E0DfB5F84",
        "bridgeContract": "https://etherscan.io/address/0xf92cD566Ea4864356C5491c177A430C222d7e678",
        "assetContract": "https://etherscan.io/address/0xA64BD6C70Cb9051F6A9ba1F163Fdc07E0DfB5F84",
        "coingeckoId": "aave-link-v1"
      }
    },
    {
      "chainId": 101,
      "address": "3p67dqghWn6reQcVCqNBkufrpU1gtA1ZRAYja6GMXySG",
      "symbol": "waKNC",
      "name": "Aave Interest bearing KNC (Wormhole)",
      "decimals": 9,
      "logoURI": "https://cloudflare-ipfs.com/ipfs/QmaznB5PRhMC696u8yZuzN6Uwrnp7Zmfa5CydVUMvLJc9i/aKNC.svg",
      "tags": [
        "wrapped",
        "wormhole"
      ],
      "extensions": {
        "address": "0x9D91BE44C06d373a8a226E1f3b146956083803eB",
        "bridgeContract": "https://etherscan.io/address/0xf92cD566Ea4864356C5491c177A430C222d7e678",
        "assetContract": "https://etherscan.io/address/0x9D91BE44C06d373a8a226E1f3b146956083803eB",
        "coingeckoId": "aave-knc-v1"
      }
    },
    {
      "chainId": 101,
      "address": "A4qYX1xuewaBL9SeZnwA3We6MhG8TYcTceHAJpk7Etdt",
      "symbol": "waREP",
      "name": "Aave Interest bearing REP (Wormhole)",
      "decimals": 9,
      "logoURI": "https://cloudflare-ipfs.com/ipfs/QmaznB5PRhMC696u8yZuzN6Uwrnp7Zmfa5CydVUMvLJc9i/aREP.svg",
      "tags": [
        "wrapped",
        "wormhole"
      ],
      "extensions": {
        "address": "0x71010A9D003445aC60C4e6A7017c1E89A477B438",
        "bridgeContract": "https://etherscan.io/address/0xf92cD566Ea4864356C5491c177A430C222d7e678",
        "assetContract": "https://etherscan.io/address/0x71010A9D003445aC60C4e6A7017c1E89A477B438"
      }
    },
    {
      "chainId": 101,
      "address": "3iTtcKUVa5ouzwNZFc3SasuAKkY2ZuMxLERRcWfxQVN3",
      "symbol": "waMKR",
      "name": "Aave Interest bearing MKR (Wormhole)",
      "decimals": 9,
      "logoURI": "https://cloudflare-ipfs.com/ipfs/QmaznB5PRhMC696u8yZuzN6Uwrnp7Zmfa5CydVUMvLJc9i/aMKR.svg",
      "tags": [
        "wrapped",
        "wormhole"
      ],
      "extensions": {
        "address": "0x7deB5e830be29F91E298ba5FF1356BB7f8146998",
        "bridgeContract": "https://etherscan.io/address/0xf92cD566Ea4864356C5491c177A430C222d7e678",
        "assetContract": "https://etherscan.io/address/0x7deB5e830be29F91E298ba5FF1356BB7f8146998",
        "coingeckoId": "aave-mkr-v1"
      }
    },
    {
      "chainId": 101,
      "address": "EMS6TrCU8uBMumZukRSShGS1yzHGqYd3S8hW2sYULX3T",
      "symbol": "waMANA",
      "name": "Aave Interest bearing MANA (Wormhole)",
      "decimals": 9,
      "logoURI": "https://cloudflare-ipfs.com/ipfs/QmaznB5PRhMC696u8yZuzN6Uwrnp7Zmfa5CydVUMvLJc9i/aMANA.svg",
      "tags": [
        "wrapped",
        "wormhole"
      ],
      "extensions": {
        "address": "0x6FCE4A401B6B80ACe52baAefE4421Bd188e76F6f",
        "bridgeContract": "https://etherscan.io/address/0xf92cD566Ea4864356C5491c177A430C222d7e678",
        "assetContract": "https://etherscan.io/address/0x6FCE4A401B6B80ACe52baAefE4421Bd188e76F6f",
        "coingeckoId": "aave-mana-v1"
      }
    },
    {
      "chainId": 101,
      "address": "qhqzfH7AjeukUgqyPXncWHFXTBebFNu5QQUrzhJaLB4",
      "symbol": "waZRX",
      "name": "Aave Interest bearing ZRX (Wormhole)",
      "decimals": 9,
      "logoURI": "https://cloudflare-ipfs.com/ipfs/QmaznB5PRhMC696u8yZuzN6Uwrnp7Zmfa5CydVUMvLJc9i/aZRX.svg",
      "tags": [
        "wrapped",
        "wormhole"
      ],
      "extensions": {
        "address": "0x6Fb0855c404E09c47C3fBCA25f08d4E41f9F062f",
        "bridgeContract": "https://etherscan.io/address/0xf92cD566Ea4864356C5491c177A430C222d7e678",
        "assetContract": "https://etherscan.io/address/0x6Fb0855c404E09c47C3fBCA25f08d4E41f9F062f",
        "coingeckoId": "aave-zrx-v1"
      }
    },
    {
      "chainId": 101,
      "address": "FeU2J26AfMqh2mh7Cf4Lw1HRueAvAkZYxGr8njFNMeQ2",
      "symbol": "waSNX",
      "name": "Aave Interest bearing SNX (Wormhole)",
      "decimals": 9,
      "logoURI": "https://cloudflare-ipfs.com/ipfs/QmXj52EGotmpyep84PBycmQnAgCF2sbqxdXFWP3GPZFbEz",
      "tags": [
        "wrapped",
        "wormhole"
      ],
      "extensions": {
        "address": "0x328C4c80BC7aCa0834Db37e6600A6c49E12Da4DE",
        "bridgeContract": "https://etherscan.io/address/0xf92cD566Ea4864356C5491c177A430C222d7e678",
        "assetContract": "https://etherscan.io/address/0x328C4c80BC7aCa0834Db37e6600A6c49E12Da4DE",
        "coingeckoId": "aave-snx-v1"
      }
    },
    {
      "chainId": 101,
      "address": "GveRVvWTUH1s26YxyjUnXh1J5mMdu5crC2K2uQy26KXi",
      "symbol": "waWBTC",
      "name": "Aave Interest bearing WBTC (Wormhole)",
      "decimals": 8,
      "logoURI": "https://cloudflare-ipfs.com/ipfs/QmaznB5PRhMC696u8yZuzN6Uwrnp7Zmfa5CydVUMvLJc9i/aWBTC.svg",
      "tags": [
        "wrapped",
        "wormhole"
      ],
      "extensions": {
        "address": "0xFC4B8ED459e00e5400be803A9BB3954234FD50e3",
        "bridgeContract": "https://etherscan.io/address/0xf92cD566Ea4864356C5491c177A430C222d7e678",
        "assetContract": "https://etherscan.io/address/0xFC4B8ED459e00e5400be803A9BB3954234FD50e3",
        "coingeckoId": "aave-wbtc-v1"
      }
    },
    {
      "chainId": 101,
      "address": "F2WgoHLwV4pfxN4WrUs2q6KkmFCsNorGYQ82oaPNUFLP",
      "symbol": "waBUSD",
      "name": "Aave Interest bearing Binance USD (Wormhole)",
      "decimals": 9,
      "logoURI": "https://cloudflare-ipfs.com/ipfs/QmaznB5PRhMC696u8yZuzN6Uwrnp7Zmfa5CydVUMvLJc9i/aBUSD.svg",
      "tags": [
        "wrapped",
        "wormhole"
      ],
      "extensions": {
        "address": "0x6Ee0f7BB50a54AB5253dA0667B0Dc2ee526C30a8",
        "bridgeContract": "https://etherscan.io/address/0xf92cD566Ea4864356C5491c177A430C222d7e678",
        "assetContract": "https://etherscan.io/address/0x6Ee0f7BB50a54AB5253dA0667B0Dc2ee526C30a8",
        "coingeckoId": "aave-busd-v1"
      }
    },
    {
      "chainId": 101,
      "address": "3rNUQJgvfZ5eFsZvCkvdYcbd9ZzS6YmtwQsoUTFKmVd4",
      "symbol": "waENJ",
      "name": "Aave Interest bearing ENJ (Wormhole)",
      "decimals": 9,
      "logoURI": "https://cloudflare-ipfs.com/ipfs/QmaznB5PRhMC696u8yZuzN6Uwrnp7Zmfa5CydVUMvLJc9i/aENJ.svg",
      "tags": [
        "wrapped",
        "wormhole"
      ],
      "extensions": {
        "address": "0x712DB54daA836B53Ef1EcBb9c6ba3b9Efb073F40",
        "bridgeContract": "https://etherscan.io/address/0xf92cD566Ea4864356C5491c177A430C222d7e678",
        "assetContract": "https://etherscan.io/address/0x712DB54daA836B53Ef1EcBb9c6ba3b9Efb073F40",
        "coingeckoId": "aave-enj-v1"
      }
    },
    {
      "chainId": 101,
      "address": "BHh8nyDwdUG4uyyQYNqGXGLHPyb83R6Y2fqJrNVKtTsT",
      "symbol": "waREN",
      "name": "Aave Interest bearing REN (Wormhole)",
      "decimals": 9,
      "logoURI": "https://cloudflare-ipfs.com/ipfs/QmUgE3UECZxZcCAiqd3V9otfFWLi5fxR8uHd94RxkT3iYb",
      "tags": [
        "wrapped",
        "wormhole"
      ],
      "extensions": {
        "address": "0x69948cC03f478B95283F7dbf1CE764d0fc7EC54C",
        "bridgeContract": "https://etherscan.io/address/0xf92cD566Ea4864356C5491c177A430C222d7e678",
        "assetContract": "https://etherscan.io/address/0x69948cC03f478B95283F7dbf1CE764d0fc7EC54C",
        "coingeckoId": "aave-ren-v1"
      }
    },
    {
      "chainId": 101,
      "address": "EE58FVYG1UoY6Givy3K3GSRde9sHMj6X1BnocHBtd3sz",
      "symbol": "waYFI",
      "name": "Aave Interest bearing YFI (Wormhole)",
      "decimals": 9,
      "logoURI": "https://cloudflare-ipfs.com/ipfs/QmauhqAKU8YLhDhT4M5ZcPMuqEfqkBrBaC31uWC9UXd1ik",
      "tags": [
        "wrapped",
        "wormhole"
      ],
      "extensions": {
        "address": "0x12e51E77DAAA58aA0E9247db7510Ea4B46F9bEAd",
        "bridgeContract": "https://etherscan.io/address/0xf92cD566Ea4864356C5491c177A430C222d7e678",
        "assetContract": "https://etherscan.io/address/0x12e51E77DAAA58aA0E9247db7510Ea4B46F9bEAd",
        "coingeckoId": "ayfi"
      }
    },
    {
      "chainId": 101,
      "address": "8aYsiHR6oVTAcFUzdXDhaPkgRbn4QYRCkdk3ATmAmY4p",
      "symbol": "waAAVE",
      "name": "Aave Interest bearing Aave Token (Wormhole)",
      "decimals": 9,
      "logoURI": "https://cloudflare-ipfs.com/ipfs/QmaznB5PRhMC696u8yZuzN6Uwrnp7Zmfa5CydVUMvLJc9i/aAAVE.svg",
      "tags": [
        "wrapped",
        "wormhole"
      ],
      "extensions": {
        "address": "0xba3D9687Cf50fE253cd2e1cFeEdE1d6787344Ed5",
        "bridgeContract": "https://etherscan.io/address/0xf92cD566Ea4864356C5491c177A430C222d7e678",
        "assetContract": "https://etherscan.io/address/0xba3D9687Cf50fE253cd2e1cFeEdE1d6787344Ed5"
      }
    },
    {
      "chainId": 101,
      "address": "8kwCLkWbv4qTJPcbSV65tWdQmjURjBGRSv6VtC1JTiL8",
      "symbol": "waUNI",
      "name": "Aave Interest bearing Uniswap (Wormhole)",
      "decimals": 9,
      "logoURI": "https://cloudflare-ipfs.com/ipfs/QmYdpeez387RdMw6zEEa5rMXuayi748Uc15eFuoa3QhGEJ",
      "tags": [
        "wrapped",
        "wormhole"
      ],
      "extensions": {
        "address": "0xB124541127A0A657f056D9Dd06188c4F1b0e5aab",
        "bridgeContract": "https://etherscan.io/address/0xf92cD566Ea4864356C5491c177A430C222d7e678",
        "assetContract": "https://etherscan.io/address/0xB124541127A0A657f056D9Dd06188c4F1b0e5aab"
      }
    },
    {
      "chainId": 101,
      "address": "9NDu1wdjZ7GiY7foAXhia9h1wQU45oTUzyMZKJ31V7JA",
      "symbol": "wstkAAVE",
      "name": "Staked Aave (Wormhole)",
      "decimals": 9,
      "logoURI": "https://cloudflare-ipfs.com/ipfs/Qmc2N4CsWDH3ZnnggcvbF8dN1JYsKTUyh3rdj5NBZH9KKL",
      "tags": [
        "wrapped",
        "wormhole"
      ],
      "extensions": {
        "address": "0x4da27a545c0c5B758a6BA100e3a049001de870f5",
        "bridgeContract": "https://etherscan.io/address/0xf92cD566Ea4864356C5491c177A430C222d7e678",
        "assetContract": "https://etherscan.io/address/0x4da27a545c0c5B758a6BA100e3a049001de870f5"
      }
    },
    {
      "chainId": 101,
      "address": "GNQ1Goajm3Za8uC1Eptt2yfsrbnkZh2eMJoqxg54sj3o",
      "symbol": "wUniDAIETH",
      "name": "Uniswap DAI LP (Wormhole)",
      "decimals": 9,
      "logoURI": "https://cloudflare-ipfs.com/ipfs/QmYNz8J1h5yefkaAw6tZwUYoJyBTWmBXgAY28ZWZ5rPsLR",
      "tags": [
        "wrapped",
        "wormhole"
      ],
      "extensions": {
        "address": "0x2a1530C4C41db0B0b2bB646CB5Eb1A67b7158667",
        "bridgeContract": "https://etherscan.io/address/0xf92cD566Ea4864356C5491c177A430C222d7e678",
        "assetContract": "https://etherscan.io/address/0x2a1530C4C41db0B0b2bB646CB5Eb1A67b7158667"
      }
    },
    {
      "chainId": 101,
      "address": "7NFin546WNvWkhtfftfY77z8C1TrxLbUcKmw5TpHGGtC",
      "symbol": "wUniUSDCETH",
      "name": "Uniswap USDC LP (Wormhole)",
      "decimals": 9,
      "logoURI": "https://cloudflare-ipfs.com/ipfs/Qme9QQcNzKvk3FEwEZvvKJWSvDUd41z5geWHNpuJb6di9y",
      "tags": [
        "wrapped",
        "wormhole"
      ],
      "extensions": {
        "address": "0x97deC872013f6B5fB443861090ad931542878126",
        "bridgeContract": "https://etherscan.io/address/0xf92cD566Ea4864356C5491c177A430C222d7e678",
        "assetContract": "https://etherscan.io/address/0x97deC872013f6B5fB443861090ad931542878126"
      }
    },
    {
      "chainId": 101,
      "address": "7gersKTtU65ERNBNTZKjYgKf7HypR7PDMprcuhQJChaq",
      "symbol": "wUnisETHETH",
      "name": "Uniswap sETH LP (Wormhole)",
      "decimals": 9,
      "logoURI": "https://cloudflare-ipfs.com/ipfs/QmZcwn4eZJpjihH8TApRczQQJdAzpR6Er7g1bvo6PGhxWi",
      "tags": [
        "wrapped",
        "wormhole"
      ],
      "extensions": {
        "address": "0xe9Cf7887b93150D4F2Da7dFc6D502B216438F244",
        "bridgeContract": "https://etherscan.io/address/0xf92cD566Ea4864356C5491c177A430C222d7e678",
        "assetContract": "https://etherscan.io/address/0xe9Cf7887b93150D4F2Da7dFc6D502B216438F244"
      }
    },
    {
      "chainId": 101,
      "address": "4aqNtSCr77eiEZJ9u9BhPErjEMju6FFdLeBKkE1pdxuK",
      "symbol": "wUniLENDETH",
      "name": "Uniswap LEND LP (Wormhole)",
      "decimals": 9,
      "logoURI": "https://cloudflare-ipfs.com/ipfs/Qmcbin86EXd14LhbqLknH9kM3N7oueBYt9qQmZdmMWqrgu",
      "tags": [
        "wrapped",
        "wormhole"
      ],
      "extensions": {
        "address": "0xcaA7e4656f6A2B59f5f99c745F91AB26D1210DCe",
        "bridgeContract": "https://etherscan.io/address/0xf92cD566Ea4864356C5491c177A430C222d7e678",
        "assetContract": "https://etherscan.io/address/0xcaA7e4656f6A2B59f5f99c745F91AB26D1210DCe"
      }
    },
    {
      "chainId": 101,
      "address": "FDdoYCHwFghBSbnN6suvFR3VFw6kAzfhfGpkAQAGPLC3",
      "symbol": "wUniMKRETH",
      "name": "Uniswap MKR LP (Wormhole)",
      "decimals": 9,
      "logoURI": "https://cloudflare-ipfs.com/ipfs/QmSS94EJyBeHeUmoDmGjQjeuUHQxTcMaD8Zvw8W8XdGDBv",
      "tags": [
        "wrapped",
        "wormhole"
      ],
      "extensions": {
        "address": "0x2C4Bd064b998838076fa341A83d007FC2FA50957",
        "bridgeContract": "https://etherscan.io/address/0xf92cD566Ea4864356C5491c177A430C222d7e678",
        "assetContract": "https://etherscan.io/address/0x2C4Bd064b998838076fa341A83d007FC2FA50957"
      }
    },
    {
      "chainId": 101,
      "address": "FSSTfbb1vh1TRe8Ja64hC65QTc7pPUhwHh5uTAWj5haH",
      "symbol": "wUniLINKETH",
      "name": "Uniswap LINK LP (Wormhole)",
      "decimals": 9,
      "logoURI": "https://cloudflare-ipfs.com/ipfs/QmQWb2cb9QZbTeMTtoWzUpJGNXcZiGXTygbRLKHNNwhk4Y",
      "tags": [
        "wrapped",
        "wormhole"
      ],
      "extensions": {
        "address": "0xF173214C720f58E03e194085B1DB28B50aCDeeaD",
        "bridgeContract": "https://etherscan.io/address/0xf92cD566Ea4864356C5491c177A430C222d7e678",
        "assetContract": "https://etherscan.io/address/0xF173214C720f58E03e194085B1DB28B50aCDeeaD"
      }
    },
    {
      "chainId": 101,
      "address": "Aci9xBGywrgBxQoFnL6LCoCYuX5k6AqaYhimgSZ1Fhrk",
      "symbol": "waUniETH",
      "name": "Aave Interest bearing UniETH (Wormhole)",
      "decimals": 9,
      "logoURI": " https://cdn.jsdelivr.net/gh/trustwallet/assets@master/blockchains/ethereum/assets/0x6179078872605396Ee62960917128F9477a5DdbB/logo.png",
      "tags": [
        "wrapped",
        "wormhole"
      ],
      "extensions": {
        "address": "0x6179078872605396Ee62960917128F9477a5DdbB",
        "bridgeContract": "https://etherscan.io/address/0xf92cD566Ea4864356C5491c177A430C222d7e678",
        "assetContract": "https://etherscan.io/address/0x6179078872605396Ee62960917128F9477a5DdbB"
      }
    },
    {
      "chainId": 101,
      "address": "GqHK99sW4ym6zy6Kdoh8f7sb2c3qhtB3WRqeyPbAYfmy",
      "symbol": "waUniDAI",
      "name": "Aave Interest bearing UniDAI (Wormhole)",
      "decimals": 9,
      "logoURI": " https://cdn.jsdelivr.net/gh/trustwallet/assets@master/blockchains/ethereum/assets/0x048930eec73c91B44b0844aEACdEBADC2F2b6efb/logo.png",
      "tags": [
        "wrapped",
        "wormhole"
      ],
      "extensions": {
        "address": "0x048930eec73c91B44b0844aEACdEBADC2F2b6efb",
        "bridgeContract": "https://etherscan.io/address/0xf92cD566Ea4864356C5491c177A430C222d7e678",
        "assetContract": "https://etherscan.io/address/0x048930eec73c91B44b0844aEACdEBADC2F2b6efb"
      }
    },
    {
      "chainId": 101,
      "address": "4e4TpGVJMYiz5UBrAXuNmiVJ9yvc7ppJeAn8sXmbnmDi",
      "symbol": "waUniUSDC",
      "name": "Aave Interest bearing UniUSDC (Wormhole)",
      "decimals": 6,
      "logoURI": " https://cdn.jsdelivr.net/gh/trustwallet/assets@master/blockchains/ethereum/assets/0xe02b2Ad63eFF3Ac1D5827cBd7AB9DD3DaC4f4AD0/logo.png",
      "tags": [
        "wrapped",
        "wormhole"
      ],
      "extensions": {
        "address": "0xe02b2Ad63eFF3Ac1D5827cBd7AB9DD3DaC4f4AD0",
        "bridgeContract": "https://etherscan.io/address/0xf92cD566Ea4864356C5491c177A430C222d7e678",
        "assetContract": "https://etherscan.io/address/0xe02b2Ad63eFF3Ac1D5827cBd7AB9DD3DaC4f4AD0"
      }
    },
    {
      "chainId": 101,
      "address": "49LoAnQQdo9171zfcWRUoQLYSScrxXobbuwt14xjvfVm",
      "symbol": "waUniUSDT",
      "name": "Aave Interest bearing UniUSDT (Wormhole)",
      "decimals": 6,
      "logoURI": " https://cdn.jsdelivr.net/gh/trustwallet/assets@master/blockchains/ethereum/assets/0xb977ee318010A5252774171494a1bCB98E7fab65/logo.png",
      "tags": [
        "wrapped",
        "wormhole"
      ],
      "extensions": {
        "address": "0xb977ee318010A5252774171494a1bCB98E7fab65",
        "bridgeContract": "https://etherscan.io/address/0xf92cD566Ea4864356C5491c177A430C222d7e678",
        "assetContract": "https://etherscan.io/address/0xb977ee318010A5252774171494a1bCB98E7fab65"
      }
    },
    {
      "chainId": 101,
      "address": "CvG3gtKYJtKRzEUgMeb42xnd8HDjESgLtyJqQ2kuLncp",
      "symbol": "waUniDAIETH",
      "name": "Aave Interest bearing UniDAIETH (Wormhole)",
      "decimals": 9,
      "logoURI": "https://cloudflare-ipfs.com/ipfs/QmaznB5PRhMC696u8yZuzN6Uwrnp7Zmfa5CydVUMvLJc9i/aUNI%20DAI%20ETH.svg",
      "tags": [
        "wrapped",
        "wormhole"
      ],
      "extensions": {
        "address": "0xBbBb7F2aC04484F7F04A2C2C16f20479791BbB44",
        "bridgeContract": "https://etherscan.io/address/0xf92cD566Ea4864356C5491c177A430C222d7e678",
        "assetContract": "https://etherscan.io/address/0xBbBb7F2aC04484F7F04A2C2C16f20479791BbB44"
      }
    },
    {
      "chainId": 101,
      "address": "GSv5ECZaMfaceZK4WKKzA4tKVDkqtfBASECcmYFWcy4G",
      "symbol": "waUniUSDCETH",
      "name": "Aave Interest bearing UniUSDCETH (Wormhole)",
      "decimals": 9,
      "logoURI": "https://cloudflare-ipfs.com/ipfs/QmaznB5PRhMC696u8yZuzN6Uwrnp7Zmfa5CydVUMvLJc9i/aUNI%20USDC%20ETH.svg",
      "tags": [
        "wrapped",
        "wormhole"
      ],
      "extensions": {
        "address": "0x1D0e53A0e524E3CC92C1f0f33Ae268FfF8D7E7a5",
        "bridgeContract": "https://etherscan.io/address/0xf92cD566Ea4864356C5491c177A430C222d7e678",
        "assetContract": "https://etherscan.io/address/0x1D0e53A0e524E3CC92C1f0f33Ae268FfF8D7E7a5"
      }
    },
    {
      "chainId": 101,
      "address": "7LUdsedi7qpTJGnFpZo6mWqVtKKpccr9XrQGxJ2xUDPT",
      "symbol": "waUniSETHETH",
      "name": "Aave Interest bearing UniSETHETH (Wormhole)",
      "decimals": 9,
      "logoURI": "https://cloudflare-ipfs.com/ipfs/QmaznB5PRhMC696u8yZuzN6Uwrnp7Zmfa5CydVUMvLJc9i/aUNI%20sETH%20ETH.svg",
      "tags": [
        "wrapped",
        "wormhole"
      ],
      "extensions": {
        "address": "0x84BBcaB430717ff832c3904fa6515f97fc63C76F",
        "bridgeContract": "https://etherscan.io/address/0xf92cD566Ea4864356C5491c177A430C222d7e678",
        "assetContract": "https://etherscan.io/address/0x84BBcaB430717ff832c3904fa6515f97fc63C76F"
      }
    },
    {
      "chainId": 101,
      "address": "Hc1zHQxg1k2JVwvuv3kqbCyZDEJYfDdNftBMab4EMUx9",
      "symbol": "waUniLENDETH",
      "name": "Aave Interest bearing UniLENDETH (Wormhole)",
      "decimals": 9,
      "logoURI": "https://cloudflare-ipfs.com/ipfs/QmaznB5PRhMC696u8yZuzN6Uwrnp7Zmfa5CydVUMvLJc9i/aUNI%20LEND%20ETH.svg",
      "tags": [
        "wrapped",
        "wormhole"
      ],
      "extensions": {
        "address": "0xc88ebbf7C523f38Ef3eB8A151273C0F0dA421e63",
        "bridgeContract": "https://etherscan.io/address/0xf92cD566Ea4864356C5491c177A430C222d7e678",
        "assetContract": "https://etherscan.io/address/0xc88ebbf7C523f38Ef3eB8A151273C0F0dA421e63"
      }
    },
    {
      "chainId": 101,
      "address": "9PejEmx6NKDHgf6jpgAWwZsibURKifBakjzDQdtCtAXT",
      "symbol": "waUniMKRETH",
      "name": "Aave Interest bearing UniMKRETH (Wormhole)",
      "decimals": 9,
      "logoURI": "https://cloudflare-ipfs.com/ipfs/QmaznB5PRhMC696u8yZuzN6Uwrnp7Zmfa5CydVUMvLJc9i/aUNI%20MKR%20ETH.svg",
      "tags": [
        "wrapped",
        "wormhole"
      ],
      "extensions": {
        "address": "0x8c69f7A4C9B38F1b48005D216c398Efb2F1Ce3e4",
        "bridgeContract": "https://etherscan.io/address/0xf92cD566Ea4864356C5491c177A430C222d7e678",
        "assetContract": "https://etherscan.io/address/0x8c69f7A4C9B38F1b48005D216c398Efb2F1Ce3e4"
      }
    },
    {
      "chainId": 101,
      "address": "KcHygDp4o7ENsHjevYM4T3u6R7KHa5VyvkJ7kpmJcYo",
      "symbol": "waUniLINKETH",
      "name": "Aave Interest bearing UniLINKETH (Wormhole)",
      "decimals": 9,
      "logoURI": "https://cloudflare-ipfs.com/ipfs/QmaznB5PRhMC696u8yZuzN6Uwrnp7Zmfa5CydVUMvLJc9i/aUNI%20LINK%20ETH.svg",
      "tags": [
        "wrapped",
        "wormhole"
      ],
      "extensions": {
        "address": "0x9548DB8b1cA9b6c757485e7861918b640390169c",
        "bridgeContract": "https://etherscan.io/address/0xf92cD566Ea4864356C5491c177A430C222d7e678",
        "assetContract": "https://etherscan.io/address/0x9548DB8b1cA9b6c757485e7861918b640390169c"
      }
    },
    {
      "chainId": 101,
      "address": "GNPAF84ZEtKYyfuY2fg8tZVwse7LpTSeyYPSyEKFqa2Y",
      "symbol": "waUSDT",
      "name": "Aave interest bearing USDT (Wormhole)",
      "decimals": 6,
      "logoURI": "https://cloudflare-ipfs.com/ipfs/QmaznB5PRhMC696u8yZuzN6Uwrnp7Zmfa5CydVUMvLJc9i/aUSDT.svg",
      "tags": [
        "wrapped",
        "wormhole"
      ],
      "extensions": {
        "address": "0x3Ed3B47Dd13EC9a98b44e6204A523E766B225811",
        "bridgeContract": "https://etherscan.io/address/0xf92cD566Ea4864356C5491c177A430C222d7e678",
        "assetContract": "https://etherscan.io/address/0x3Ed3B47Dd13EC9a98b44e6204A523E766B225811",
        "coingeckoId": "aave-usdt"
      }
    },
    {
      "chainId": 101,
      "address": "3QTknQ3i27rDKm5hvBaScFLQ34xX9N7J7XfEFwy27qbZ",
      "symbol": "waWBTC",
      "name": "Aave interest bearing WBTC (Wormhole)",
      "decimals": 8,
      "logoURI": "https://cloudflare-ipfs.com/ipfs/QmaznB5PRhMC696u8yZuzN6Uwrnp7Zmfa5CydVUMvLJc9i/aWBTC.svg",
      "tags": [
        "wrapped",
        "wormhole"
      ],
      "extensions": {
        "address": "0x9ff58f4fFB29fA2266Ab25e75e2A8b3503311656",
        "bridgeContract": "https://etherscan.io/address/0xf92cD566Ea4864356C5491c177A430C222d7e678",
        "assetContract": "https://etherscan.io/address/0x9ff58f4fFB29fA2266Ab25e75e2A8b3503311656",
        "coingeckoId": "aave-wbtc"
      }
    },
    {
      "chainId": 101,
      "address": "EbpkofeWyiQouGyxQAgXxEyGtjgq13NSucX3CNvucNpb",
      "symbol": "waWETH",
      "name": "Aave interest bearing WETH (Wormhole)",
      "decimals": 9,
      "logoURI": "https://cloudflare-ipfs.com/ipfs/QmUDc7LQN6zKHon9FChTqZc7WGFvGPZe698Bq5HbSYtfk9",
      "tags": [
        "wrapped",
        "wormhole"
      ],
      "extensions": {
        "address": "0x030bA81f1c18d280636F32af80b9AAd02Cf0854e",
        "bridgeContract": "https://etherscan.io/address/0xf92cD566Ea4864356C5491c177A430C222d7e678",
        "assetContract": "https://etherscan.io/address/0x030bA81f1c18d280636F32af80b9AAd02Cf0854e"
      }
    },
    {
      "chainId": 101,
      "address": "67uaa3Z7SX7GC6dqSTjpJLnySLXZpCAK9MHMi3232Bfb",
      "symbol": "waYFI",
      "name": "Aave interest bearing YFI (Wormhole)",
      "decimals": 9,
      "logoURI": "https://cloudflare-ipfs.com/ipfs/QmauhqAKU8YLhDhT4M5ZcPMuqEfqkBrBaC31uWC9UXd1ik",
      "tags": [
        "wrapped",
        "wormhole"
      ],
      "extensions": {
        "address": "0x5165d24277cD063F5ac44Efd447B27025e888f37",
        "bridgeContract": "https://etherscan.io/address/0xf92cD566Ea4864356C5491c177A430C222d7e678",
        "assetContract": "https://etherscan.io/address/0x5165d24277cD063F5ac44Efd447B27025e888f37"
      }
    },
    {
      "chainId": 101,
      "address": "9xS6et5uvQ64QsmaGMfzfXrwTsfYPjwEWuiPnBGFgfw",
      "symbol": "waZRX",
      "name": "Aave interest bearing ZRX (Wormhole)",
      "decimals": 9,
      "logoURI": "https://cloudflare-ipfs.com/ipfs/QmaznB5PRhMC696u8yZuzN6Uwrnp7Zmfa5CydVUMvLJc9i/aZRX.svg",
      "tags": [
        "wrapped",
        "wormhole"
      ],
      "extensions": {
        "address": "0xDf7FF54aAcAcbFf42dfe29DD6144A69b629f8C9e",
        "bridgeContract": "https://etherscan.io/address/0xf92cD566Ea4864356C5491c177A430C222d7e678",
        "assetContract": "https://etherscan.io/address/0xDf7FF54aAcAcbFf42dfe29DD6144A69b629f8C9e",
        "coingeckoId": "aave-zrx"
      }
    },
    {
      "chainId": 101,
      "address": "2TZ8s2FwtWqJrWpdFsSf2uM2Fvjw474n6HhTdTEWoLor",
      "symbol": "waUNI",
      "name": "Aave interest bearing UNI (Wormhole)",
      "decimals": 9,
      "logoURI": "https://cloudflare-ipfs.com/ipfs/QmYdpeez387RdMw6zEEa5rMXuayi748Uc15eFuoa3QhGEJ",
      "tags": [
        "wrapped",
        "wormhole"
      ],
      "extensions": {
        "address": "0xB9D7CB55f463405CDfBe4E90a6D2Df01C2B92BF1",
        "bridgeContract": "https://etherscan.io/address/0xf92cD566Ea4864356C5491c177A430C222d7e678",
        "assetContract": "https://etherscan.io/address/0xB9D7CB55f463405CDfBe4E90a6D2Df01C2B92BF1"
      }
    },
    {
      "chainId": 101,
      "address": "G1o2fHZXyPCeAEcY4o6as7SmVaUu65DRhcq1S4Cfap9T",
      "symbol": "waAAVE",
      "name": "Aave interest bearing AAVE (Wormhole)",
      "decimals": 9,
      "logoURI": "https://cloudflare-ipfs.com/ipfs/QmaznB5PRhMC696u8yZuzN6Uwrnp7Zmfa5CydVUMvLJc9i/aAAVE.svg",
      "tags": [
        "wrapped",
        "wormhole"
      ],
      "extensions": {
        "address": "0xFFC97d72E13E01096502Cb8Eb52dEe56f74DAD7B",
        "bridgeContract": "https://etherscan.io/address/0xf92cD566Ea4864356C5491c177A430C222d7e678",
        "assetContract": "https://etherscan.io/address/0xFFC97d72E13E01096502Cb8Eb52dEe56f74DAD7B"
      }
    },
    {
      "chainId": 101,
      "address": "8PeWkyvCDHpSgT5oiGFgZQtXSRBij7ZFLJTHAGBntRDH",
      "symbol": "waBAT",
      "name": "Aave interest bearing BAT (Wormhole)",
      "decimals": 9,
      "logoURI": "https://cloudflare-ipfs.com/ipfs/QmaznB5PRhMC696u8yZuzN6Uwrnp7Zmfa5CydVUMvLJc9i/aBAT.svg",
      "tags": [
        "wrapped",
        "wormhole"
      ],
      "extensions": {
        "address": "0x05Ec93c0365baAeAbF7AefFb0972ea7ECdD39CF1",
        "bridgeContract": "https://etherscan.io/address/0xf92cD566Ea4864356C5491c177A430C222d7e678",
        "assetContract": "https://etherscan.io/address/0x05Ec93c0365baAeAbF7AefFb0972ea7ECdD39CF1",
        "coingeckoId": "aave-bat"
      }
    },
    {
      "chainId": 101,
      "address": "67opsuaXQ3JRSJ1mmF7aPLSq6JaZcwAmXwcMzUN5PSMv",
      "symbol": "waBUSD",
      "name": "Aave interest bearing BUSD (Wormhole)",
      "decimals": 9,
      "logoURI": "https://cloudflare-ipfs.com/ipfs/QmaznB5PRhMC696u8yZuzN6Uwrnp7Zmfa5CydVUMvLJc9i/aBUSD.svg",
      "tags": [
        "wrapped",
        "wormhole"
      ],
      "extensions": {
        "address": "0xA361718326c15715591c299427c62086F69923D9",
        "bridgeContract": "https://etherscan.io/address/0xf92cD566Ea4864356C5491c177A430C222d7e678",
        "assetContract": "https://etherscan.io/address/0xA361718326c15715591c299427c62086F69923D9",
        "coingeckoId": "aave-busd"
      }
    },
    {
      "chainId": 101,
      "address": "4JrrHRS56i9GZkSmGaCY3ZsxMo3JEqQviU64ki7ZJPak",
      "symbol": "waDAI",
      "name": "Aave interest bearing DAI (Wormhole)",
      "decimals": 9,
      "logoURI": "https://cloudflare-ipfs.com/ipfs/QmaznB5PRhMC696u8yZuzN6Uwrnp7Zmfa5CydVUMvLJc9i/aDAI.svg",
      "tags": [
        "wrapped",
        "wormhole"
      ],
      "extensions": {
        "address": "0x028171bCA77440897B824Ca71D1c56caC55b68A3",
        "bridgeContract": "https://etherscan.io/address/0xf92cD566Ea4864356C5491c177A430C222d7e678",
        "assetContract": "https://etherscan.io/address/0x028171bCA77440897B824Ca71D1c56caC55b68A3",
        "coingeckoId": "aave-dai"
      }
    },
    {
      "chainId": 101,
      "address": "3LmfKjsSU9hdxfZfcr873DMNR5nnrk8EvdueXg1dTSin",
      "symbol": "waENJ",
      "name": "Aave interest bearing ENJ (Wormhole)",
      "decimals": 9,
      "logoURI": "https://cloudflare-ipfs.com/ipfs/QmaznB5PRhMC696u8yZuzN6Uwrnp7Zmfa5CydVUMvLJc9i/aENJ.svg",
      "tags": [
        "wrapped",
        "wormhole"
      ],
      "extensions": {
        "address": "0xaC6Df26a590F08dcC95D5a4705ae8abbc88509Ef",
        "bridgeContract": "https://etherscan.io/address/0xf92cD566Ea4864356C5491c177A430C222d7e678",
        "assetContract": "https://etherscan.io/address/0xaC6Df26a590F08dcC95D5a4705ae8abbc88509Ef",
        "coingeckoId": "aave-enj"
      }
    },
    {
      "chainId": 101,
      "address": "7VD2Gosm34hB7kughTqu1N3sW92hq3XwKLTi1N1tdKrj",
      "symbol": "waKNC",
      "name": "Aave interest bearing KNC (Wormhole)",
      "decimals": 9,
      "logoURI": "https://cloudflare-ipfs.com/ipfs/QmaznB5PRhMC696u8yZuzN6Uwrnp7Zmfa5CydVUMvLJc9i/aKNC.svg",
      "tags": [
        "wrapped",
        "wormhole"
      ],
      "extensions": {
        "address": "0x39C6b3e42d6A679d7D776778Fe880BC9487C2EDA",
        "bridgeContract": "https://etherscan.io/address/0xf92cD566Ea4864356C5491c177A430C222d7e678",
        "assetContract": "https://etherscan.io/address/0x39C6b3e42d6A679d7D776778Fe880BC9487C2EDA",
        "coingeckoId": "aave-knc"
      }
    },
    {
      "chainId": 101,
      "address": "4erbVWFvdvS5P8ews7kUjqfpCQbA8vurnWyvRLsnZJgv",
      "symbol": "waLINK",
      "name": "Aave interest bearing LINK (Wormhole)",
      "decimals": 9,
      "logoURI": "https://cloudflare-ipfs.com/ipfs/QmaznB5PRhMC696u8yZuzN6Uwrnp7Zmfa5CydVUMvLJc9i/aLINK.svg",
      "tags": [
        "wrapped",
        "wormhole"
      ],
      "extensions": {
        "address": "0xa06bC25B5805d5F8d82847D191Cb4Af5A3e873E0",
        "bridgeContract": "https://etherscan.io/address/0xf92cD566Ea4864356C5491c177A430C222d7e678",
        "assetContract": "https://etherscan.io/address/0xa06bC25B5805d5F8d82847D191Cb4Af5A3e873E0",
        "coingeckoId": "aave-link"
      }
    },
    {
      "chainId": 101,
      "address": "AXJWqG4SpAEwkMjKYkarKwv6Qfz5rLU3cwt5KtrDAAYe",
      "symbol": "waMANA",
      "name": "Aave interest bearing MANA (Wormhole)",
      "decimals": 9,
      "logoURI": "https://cloudflare-ipfs.com/ipfs/QmaznB5PRhMC696u8yZuzN6Uwrnp7Zmfa5CydVUMvLJc9i/aMANA.svg",
      "tags": [
        "wrapped",
        "wormhole"
      ],
      "extensions": {
        "address": "0xa685a61171bb30d4072B338c80Cb7b2c865c873E",
        "bridgeContract": "https://etherscan.io/address/0xf92cD566Ea4864356C5491c177A430C222d7e678",
        "assetContract": "https://etherscan.io/address/0xa685a61171bb30d4072B338c80Cb7b2c865c873E",
        "coingeckoId": "aave-mana"
      }
    },
    {
      "chainId": 101,
      "address": "4kJmfagJzQFuwto5RX6f1xScWYbEVBzEpdjmiqTCnzjJ",
      "symbol": "waMKR",
      "name": "Aave interest bearing MKR (Wormhole)",
      "decimals": 9,
      "logoURI": "https://cloudflare-ipfs.com/ipfs/QmaznB5PRhMC696u8yZuzN6Uwrnp7Zmfa5CydVUMvLJc9i/aMKR.svg",
      "tags": [
        "wrapped",
        "wormhole"
      ],
      "extensions": {
        "address": "0xc713e5E149D5D0715DcD1c156a020976e7E56B88",
        "bridgeContract": "https://etherscan.io/address/0xf92cD566Ea4864356C5491c177A430C222d7e678",
        "assetContract": "https://etherscan.io/address/0xc713e5E149D5D0715DcD1c156a020976e7E56B88",
        "coingeckoId": "aave-mkr"
      }
    },
    {
      "chainId": 101,
      "address": "DN8jPo8YZTXhLMyDMKcnwFuKqY8wfn2UrpX8ct4rc8Bc",
      "symbol": "waREN",
      "name": "Aave interest bearing REN (Wormhole)",
      "decimals": 9,
      "logoURI": "https://cloudflare-ipfs.com/ipfs/QmUgE3UECZxZcCAiqd3V9otfFWLi5fxR8uHd94RxkT3iYb",
      "tags": [
        "wrapped",
        "wormhole"
      ],
      "extensions": {
        "address": "0xCC12AbE4ff81c9378D670De1b57F8e0Dd228D77a",
        "bridgeContract": "https://etherscan.io/address/0xf92cD566Ea4864356C5491c177A430C222d7e678",
        "assetContract": "https://etherscan.io/address/0xCC12AbE4ff81c9378D670De1b57F8e0Dd228D77a",
        "coingeckoId": "aave-ren"
      }
    },
    {
      "chainId": 101,
      "address": "HWbJZXJ7s1D1zi5P7yVgRUmZPXvYSFv6vsYU765Ti422",
      "symbol": "waSNX",
      "name": "Aave interest bearing SNX (Wormhole)",
      "decimals": 9,
      "logoURI": "https://cloudflare-ipfs.com/ipfs/QmXj52EGotmpyep84PBycmQnAgCF2sbqxdXFWP3GPZFbEz",
      "tags": [
        "wrapped",
        "wormhole"
      ],
      "extensions": {
        "address": "0x35f6B052C598d933D69A4EEC4D04c73A191fE6c2",
        "bridgeContract": "https://etherscan.io/address/0xf92cD566Ea4864356C5491c177A430C222d7e678",
        "assetContract": "https://etherscan.io/address/0x35f6B052C598d933D69A4EEC4D04c73A191fE6c2",
        "coingeckoId": "aave-snx"
      }
    },
    {
      "chainId": 101,
      "address": "2LForywWWpHzmR5NjSEyF1kcw9ffyLuJX7V7hne2fHfY",
      "symbol": "waSUSD",
      "name": "Aave interest bearing SUSD (Wormhole)",
      "decimals": 9,
      "logoURI": "https://cloudflare-ipfs.com/ipfs/QmaznB5PRhMC696u8yZuzN6Uwrnp7Zmfa5CydVUMvLJc9i/aSUSD.svg",
      "tags": [
        "wrapped",
        "wormhole"
      ],
      "extensions": {
        "address": "0x6C5024Cd4F8A59110119C56f8933403A539555EB",
        "bridgeContract": "https://etherscan.io/address/0xf92cD566Ea4864356C5491c177A430C222d7e678",
        "assetContract": "https://etherscan.io/address/0x6C5024Cd4F8A59110119C56f8933403A539555EB",
        "coingeckoId": "aave-susd"
      }
    },
    {
      "chainId": 101,
      "address": "Badj3S29a2u1auxmijwg5vGjhPLb1K6WLPoigtWjKPXp",
      "symbol": "waTUSD",
      "name": "Aave interest bearing TUSD (Wormhole)",
      "decimals": 9,
      "logoURI": "https://cloudflare-ipfs.com/ipfs/QmaznB5PRhMC696u8yZuzN6Uwrnp7Zmfa5CydVUMvLJc9i/aTUSD.svg",
      "tags": [
        "wrapped",
        "wormhole"
      ],
      "extensions": {
        "address": "0x101cc05f4A51C0319f570d5E146a8C625198e636",
        "bridgeContract": "https://etherscan.io/address/0xf92cD566Ea4864356C5491c177A430C222d7e678",
        "assetContract": "https://etherscan.io/address/0x101cc05f4A51C0319f570d5E146a8C625198e636",
        "coingeckoId": "aave-tusd"
      }
    },
    {
      "chainId": 101,
      "address": "BZCPpva12M9SqJgcpf8jtP9Si6rMANFoUR3i7nchha7M",
      "symbol": "waUSDC",
      "name": "Aave interest bearing USDC (Wormhole)",
      "decimals": 9,
      "logoURI": "https://cloudflare-ipfs.com/ipfs/QmaznB5PRhMC696u8yZuzN6Uwrnp7Zmfa5CydVUMvLJc9i/aUSDC.svg",
      "tags": [
        "wrapped",
        "wormhole"
      ],
      "extensions": {
        "address": "0xBcca60bB61934080951369a648Fb03DF4F96263C",
        "bridgeContract": "https://etherscan.io/address/0xf92cD566Ea4864356C5491c177A430C222d7e678",
        "assetContract": "https://etherscan.io/address/0xBcca60bB61934080951369a648Fb03DF4F96263C",
        "coingeckoId": "aave-usdc"
      }
    },
    {
      "chainId": 101,
      "address": "D3ajQoyBGJz3JCXCPsxHZJbLQKGt9UgxLavgurieGNcD",
      "symbol": "wSDT",
      "name": "Stake DAO Token (Wormhole)",
      "decimals": 9,
      "logoURI": "https://cdn.jsdelivr.net/gh/solana-labs/token-list@main/assets/mainnet/D3ajQoyBGJz3JCXCPsxHZJbLQKGt9UgxLavgurieGNcD/logo.webp",
      "tags": [
        "wrapped",
        "wormhole"
      ],
      "extensions": {
        "address": "0x73968b9a57c6e53d41345fd57a6e6ae27d6cdb2f",
        "bridgeContract": "https://etherscan.io/address/0xf92cD566Ea4864356C5491c177A430C222d7e678",
        "assetContract": "https://etherscan.io/address/0x73968b9a57c6e53d41345fd57a6e6ae27d6cdb2f",
        "coingeckoId": "stake-dao"
      }
    },
    {
      "chainId": 101,
      "address": "4pk3pf9nJDN1im1kNwWJN1ThjE8pCYCTexXYGyFjqKVf",
      "symbol": "oDOP",
      "name": "Dominican Pesos",
      "decimals": 9,
      "logoURI": "https://user-images.githubusercontent.com/9972260/111077928-73bd2280-84c9-11eb-84d4-4032478e3861.png",
      "tags": [
        "stablecoin"
      ],
      "extensions": {
        "website": "https://Odop.io/"
      }
    },
    {
      "chainId": 101,
      "address": "5kjfp2qfRbqCXTQeUYgHNnTLf13eHoKjC5hHynW9DvQE",
      "symbol": "AAPE",
      "name": "AAPE",
      "decimals": 9,
      "logoURI": "https://cdn.jsdelivr.net/gh/solana-labs/token-list@main/assets/mainnet/5kjfp2qfRbqCXTQeUYgHNnTLf13eHoKjC5hHynW9DvQE/logo.jpg",
      "tags": [],
      "extensions": {
        "website": "https://aape.io/"
      }
    },
    {
      "chainId": 101,
      "address": "3K6rftdAaQYMPunrtNRHgnK2UAtjm2JwyT2oCiTDouYE",
      "symbol": "XCOPE",
      "name": "XCOPE",
      "decimals": 0,
      "logoURI": "https://cdn.jsdelivr.net/gh/solana-labs/token-list@main/assets/mainnet/3K6rftdAaQYMPunrtNRHgnK2UAtjm2JwyT2oCiTDouYE/logo.jpg",
      "tags": [
        "trading",
        "index",
        "Algos"
      ],
      "extensions": {
        "website": "https://www.unlimitedcope.com/",
        "serumV3Usdc": "7MpMwArporUHEGW7quUpkPZp5L5cHPs9eKUfKCdaPHq2",
        "coingeckoId": "cope"
      }
    },
    {
      "chainId": 101,
      "address": "8HGyAAB1yoM1ttS7pXjHMa3dukTFGQggnFFH3hJZgzQh",
      "symbol": "COPE",
      "name": "COPE",
      "decimals": 6,
      "logoURI": "https://cdn.jsdelivr.net/gh/solana-labs/token-list@main/assets/mainnet/3K6rftdAaQYMPunrtNRHgnK2UAtjm2JwyT2oCiTDouYE/logo.jpg",
      "tags": [
        "trading",
        "index",
        "Algos"
      ],
      "extensions": {
        "website": "https://www.unlimitedcope.com/",
        "serumV3Usdc": "6fc7v3PmjZG9Lk2XTot6BywGyYLkBQuzuFKd4FpCsPxk",
        "coingeckoId": "cope"
      }
    },
    {
      "chainId": 101,
      "address": "2prC8tcVsXwVJAinhxd2zeMeWMWaVyzPoQeLKyDZRFKd",
      "symbol": "MCAPS",
      "name": "Mango Market Caps",
      "decimals": 0,
      "logoURI": "https://cdn.jsdelivr.net/gh/solana-labs/token-list@main/assets/mainnet/2prC8tcVsXwVJAinhxd2zeMeWMWaVyzPoQeLKyDZRFKd/logo.png",
      "tags": [
        "mango"
      ],
      "extensions": {
        "website": "https://initialcapoffering.com/",
        "coingeckoId": "mango-market-caps"
      }
    },
    {
      "chainId": 101,
      "address": "2reKm5Y9rmAWfaw5jraYz1BXwGLHMofGMs3iNoBLt4VC",
      "symbol": "DOCE",
      "name": "Doce Finance",
      "decimals": 6,
      "logoURI": "https://pbs.twimg.com/profile_images/1362154816059944963/TZuFp5kN_400x400.png",
      "tags": [],
      "extensions": {
        "website": "https://swap.doce.finance/"
      }
    },
    {
      "chainId": 101,
      "address": "E1PvPRPQvZNivZbXRL61AEGr71npZQ5JGxh4aWX7q9QA",
      "symbol": "INO",
      "name": "iNo Token",
      "decimals": 9,
      "logoURI": "https://ino.llegrand.fr/assets/ino-128.png",
      "tags": [],
      "extensions": {
        "website": "https://ino.llegrand.fr/"
      }
    },
    {
      "chainId": 101,
      "address": "8PMHT4swUMtBzgHnh5U564N5sjPSiUz2cjEQzFnnP1Fo",
      "symbol": "ROPE",
      "name": "Rope Token",
      "decimals": 9,
      "logoURI": "https://ropesolana.com/content/files/rope_token.svg",
      "tags": [],
      "extensions": {
        "website": "https://ropesolana.com/",
        "coingeckoId": "rope-token",
        "serumV3Usdc": "4Sg1g8U2ZuGnGYxAhc6MmX9MX7yZbrrraPkCQ9MdCPtF",
        "waterfallbot": "https://bit.ly/ROPEwaterfall"
      }
    },
    {
      "chainId": 101,
      "address": "5dhkWqrq37F92jBmEyhQP1vbMkbVRz59V7288HH2wBC7",
      "symbol": "SLOCK",
      "name": "SOLLock",
      "decimals": 9,
      "logoURI": "https://sollock.org/token/media/images/token/sollock_token_logo.png",
      "tags": [
        "utility-token"
      ],
      "extensions": {
        "website": "https://sollock.org/",
        "twitter": "https://twitter.com/@SOLLockOfficial",
        "github": "https://github.com/SOLLock",
        "tgann": "https://t.me/SOLLockAnn",
        "tggroup": "https://t.me/SOLLock"
      }
    },
    {
      "chainId": 101,
      "address": "ETAtLmCmsoiEEKfNrHKJ2kYy3MoABhU6NQvpSfij5tDs",
      "symbol": "MEDIA",
      "name": "Media Network",
      "decimals": 6,
      "logoURI": "https://cdn.jsdelivr.net/gh/solana-labs/token-list@main/assets/mainnet/ETAtLmCmsoiEEKfNrHKJ2kYy3MoABhU6NQvpSfij5tDs/logo.png",
      "tags": [
        "utility-token"
      ],
      "extensions": {
        "website": "https://media.network/",
        "coingeckoId": "media-network",
        "serumV3Usdc": "FfiqqvJcVL7oCCu8WQUMHLUC2dnHQPAPjTdSzsERFWjb",
        "waterfallbot": "https://bit.ly/MEDIAwaterfall"
      }
    },
    {
      "chainId": 101,
      "address": "StepAscQoEioFxxWGnh2sLBDFp9d8rvKz2Yp39iDpyT",
      "symbol": "STEP",
      "name": "Step",
      "decimals": 9,
      "logoURI": "https://cdn.jsdelivr.net/gh/solana-labs/token-list@main/assets/mainnet/StepAscQoEioFxxWGnh2sLBDFp9d8rvKz2Yp39iDpyT/logo.png",
      "tags": [
        "utility-token"
      ],
      "extensions": {
        "website": "https://step.finance/",
        "twitter": "https://twitter.com/StepFinance_",
        "coingeckoId": "step-finance",
        "serumV3Usdc": "97qCB4cAVSTthvJu3eNoEx6AY6DLuRDtCoPm5Tdyg77S",
        "waterfallbot": "https://bit.ly/STEPwaterfall"
      }
    },
    {
      "chainId": 101,
      "address": "7Geyz6iiRe8buvunsU6TXndxnpLt9mg6iPxqhn6cr3c6",
      "symbol": "ANFT",
      "name": "AffinityLabs",
      "decimals": 9,
      "logoURI": "https://affinitylabs.tech/media/images/token_logo.png",
      "tags": [
        "nft"
      ],
      "extensions": {
        "website": "https://affinitylabs.tech/"
      }
    },
    {
      "chainId": 102,
      "address": "So11111111111111111111111111111111111111112",
      "symbol": "wSOL",
      "name": "Wrapped SOL",
      "decimals": 9,
      "logoURI": "https://cdn.jsdelivr.net/gh/trustwallet/assets@master/blockchains/solana/info/logo.png",
      "tags": [],
      "extensions": {
        "website": "https://www.solana.com/",
        "coingeckoId": "solana"
      }
    },
    {
      "chainId": 102,
      "address": "CpMah17kQEL2wqyMKt3mZBdTnZbkbfx4nqmQMFDP5vwp",
      "symbol": "USDC",
      "name": "USD Coin",
      "decimals": 6,
      "logoURI": "https://cdn.jsdelivr.net/gh/solana-labs/token-list@main/assets/mainnet/EPjFWdd5AufqSSqeM2qN1xzybapC8G4wEGGkZwyTDt1v/logo.png",
      "tags": [
        "stablecoin"
      ],
      "extensions": {
        "website": "https://www.centre.io/",
        "coingeckoId": "usd-coin"
      }
    },
    {
      "chainId": 102,
      "address": "Gmk71cM7j2RMorRsQrsyysM4HsByQx5PuDGtDdqGLWCS",
      "symbol": "spSOL",
      "name": "Stake pool SOL",
      "decimals": 9,
      "logoURI": "https://cdn.jsdelivr.net/gh/trustwallet/assets@master/blockchains/solana/info/logo.png",
      "tags": [
        "stake-pool"
      ],
      "extensions": {
        "website": "https://www.solana.com/"
      }
    },
    {
      "chainId": 102,
      "address": "2jQc2jDHVCewoWsQJK7JPLetP7UjqXvaFdno8rtrD8Kg",
      "symbol": "sHOG",
      "name": "sHOG",
      "decimals": 6,
      "tags": [
        "stablecoin"
      ]
    },
    {
      "chainId": 103,
      "address": "So11111111111111111111111111111111111111112",
      "symbol": "SOL",
      "name": "Wrapped SOL",
      "decimals": 9,
      "logoURI": "https://cdn.jsdelivr.net/gh/trustwallet/assets@master/blockchains/solana/info/logo.png",
      "tags": [],
      "extensions": {
        "coingeckoId": "solana"
      }
    },
    {
      "chainId": 103,
      "address": "7Cab8z1Lz1bTC9bQNeY7VQoZw5a2YbZoxmvFSvPgcTEL",
      "symbol": "LGGD",
      "name": "LGG Dev Fan Token",
      "decimals": 0,
      "logoURI": "https://en.gravatar.com/userimage/207781030/21dcc1dc715e2147189ca539913c288f.png",
      "tags": [
        "LGG"
      ],
      "extensions": {
        "website": "https://lgg-hacks.art"
      }
    },
    {
      "chainId": 103,
      "address": "DEhAasscXF4kEGxFgJ3bq4PpVGp5wyUxMRvn6TzGVHaw",
      "symbol": "XYZ",
      "name": "XYZ Test",
      "decimals": 0,
      "logoURI": "https://cdn.jsdelivr.net/gh/solana-labs/token-list@main/assets/mainnet/EPjFWdd5AufqSSqeM2qN1xzybapC8G4wEGGkZwyTDt1v/logo.png",
      "tags": []
    },
    {
      "chainId": 103,
      "address": "2rg5syU3DSwwWs778FQ6yczDKhS14NM3vP4hqnkJ2jsM",
      "symbol": "pSOL",
      "name": "SOL stake pool",
      "decimals": 9,
      "logoURI": "https://cdn.jsdelivr.net/gh/trustwallet/assets@master/blockchains/solana/info/logo.png",
      "tags": [],
      "extensions": {
        "website": "https://solana.com/",
        "background": "https://solana.com/static/8c151e179d2d7e80255bdae6563209f2/6833b/validators.webp"
      }
    },
    {
      "chainId": 103,
      "address": "SRMuApVNdxXokk5GT7XD5cUUgXMBCoAz2LHeuAoKWRt",
      "symbol": "SRM",
      "name": "Serum",
      "decimals": 6,
      "logoURI": "https://cdn.jsdelivr.net/gh/trustwallet/assets@master/blockchains/ethereum/assets/0x476c5E26a75bd202a9683ffD34359C0CC15be0fF/logo.png",
      "tags": [],
      "extensions": {
        "website": "https://projectserum.com/",
        "coingeckoId": "serum"
      }
    },
    {
      "chainId": 103,
      "address": "7STJWT74tAZzhbNNPRH8WuGDy9GZg27968EwALWuezrH",
      "symbol": "wSUSHI",
      "name": "SushiSwap (Wormhole)",
      "decimals": 9,
      "logoURI": "https://cdn.jsdelivr.net/gh/trustwallet/assets@master/blockchains/ethereum/assets/0x6B3595068778DD592e39A122f4f5a5cF09C90fE2/logo.png",
      "tags": [
        "wrapped",
        "wormhole"
      ],
      "extensions": {
        "website": "https://sushi.com",
        "background": "https://sushi.com/static/media/Background-sm.fd449814.jpg/",
        "address": "0x6B3595068778DD592e39A122f4f5a5cF09C90fE2",
        "bridgeContract": "https://etherscan.io/address/0xf92cD566Ea4864356C5491c177A430C222d7e678",
        "assetContract": "https://etherscan.io/address/0x6B3595068778DD592e39A122f4f5a5cF09C90fE2",
        "coingeckoId": "sushi"
      }
    },
    {
      "chainId": 103,
      "address": "3aMbgP7aGsP1sVcFKc6j65zu7UiziP57SMFzf6ptiCSX",
      "symbol": "sHOG",
      "name": "Devnet StableHog",
      "decimals": 6,
      "logoURI": "https://i.ibb.co/7GddV42/Frame-1.png",
      "tags": [
        "stablecoin"
      ]
    },
    {
      "chainId": 101,
      "address": "3cXftQWJJEeoysZrhAEjpfCHe9tSKyhYG63xpbue8m3s",
      "symbol": "Kreechures",
      "name": "Kreechures",
      "decimals": 0,
      "logoURI": "https://gateway.pinata.cloud/ipfs/QmQ5YPBFUWeKNFbsBDL8WcXWmu1MwisXZVtwofdZQxmQE9/Kreechure%20logo.svg",
      "tags": [
        "nft"
      ],
      "extensions": {
        "website": "https://www.kreechures.com/",
        "attributes": [
          {
            "image": "https://gateway.pinata.cloud/ipfs/QmWcMyAYpaX3BHJoDq6Fyub71TjaHbRHqErT7MmbDvCXYJ/3cXftQWJJEeoysZrhAEjpfCHe9tSKyhYG63xpbue8m3s.jpg",
            "Generation": 0,
            "Species": 6,
            "Base Rest": 262
          }
        ]
      }
    },
    {
      "chainId": 101,
      "address": "4DrV8khCoPS3sWRj6t1bb2DzT9jD4mZp6nc7Jisuuv1b",
      "symbol": "SPD",
      "name": "Solpad",
      "decimals": 10,
      "logoURI": "https://cdn.jsdelivr.net/gh/solana-labs/token-list@main/assets/mainnet/4DrV8khCoPS3sWRj6t1bb2DzT9jD4mZp6nc7Jisuuv1b/logo.jpg",
      "tags": [],
      "extensions": {
        "website": "https://www.solpad.io/"
      }
    },
    {
      "chainId": 101,
      "address": "7p7AMM6QoA8wPRKeqF87Pt51CRWmWvXPH5TBNMyDWhbH",
      "symbol": "Kreechures",
      "name": "Kreechures",
      "decimals": 0,
      "logoURI": "https://gateway.pinata.cloud/ipfs/QmQ5YPBFUWeKNFbsBDL8WcXWmu1MwisXZVtwofdZQxmQE9/Kreechure%20logo.svg",
      "tags": [
        "nft"
      ],
      "extensions": {
        "website": "https://www.kreechures.com/",
        "attributes": [
          {
            "image": "https://gateway.pinata.cloud/ipfs/QmWcMyAYpaX3BHJoDq6Fyub71TjaHbRHqErT7MmbDvCXYJ/7p7AMM6QoA8wPRKeqF87Pt51CRWmWvXPH5TBNMyDWhbH.jpg",
            "Generation": 0,
            "Species": 4,
            "Base Rest": 335
          }
        ]
      }
    },
    {
      "chainId": 101,
      "address": "6ybxMQpMgQhtsTLhvHZqk8uqao7kvoexY6e8JmCTqAB1",
      "symbol": "QUEST",
      "name": "QUEST",
      "decimals": 4,
      "logoURI": "https://questcoin.org/logo500x500.png",
      "tags": [],
      "extensions": {
        "website": "https://questcoin.org/"
      }
    },
    {
      "chainId": 101,
      "address": "97qAF7ZKEdPdQaUkhASGA59Jpa2Wi7QqVmnFdEuPqEDc",
      "symbol": "DIAMOND",
      "name": "LOVE",
      "decimals": 6,
      "logoURI": "https://raw.githubusercontent.com/AdamBraham88/SPL-TOKEN/main/Diamond-Love-icon.png",
      "tags": [
        "Diamond Love"
      ],
      "extensions": {
        "website": "https://diamondlove.io/",
        "telegram": "https://t.me/DiamondLoveX"
      }
    },
    {
      "chainId": 101,
      "address": "xxxxa1sKNGwFtw2kFn8XauW9xq8hBZ5kVtcSesTT9fW",
      "symbol": "SLIM",
      "name": "Solanium",
      "decimals": 6,
      "logoURI": "https://cdn.jsdelivr.net/gh/solana-labs/token-list@main/assets/mainnet/xxxxa1sKNGwFtw2kFn8XauW9xq8hBZ5kVtcSesTT9fW/logo.png",
      "tags": [],
      "extensions": {
        "website": "https://solanium.io/",
        "waterfallbot": "https://bit.ly/SLIMwaterfall"
      }
    },
    {
      "chainId": 101,
      "address": "8GPUjUHFxfNhaSS8kUkix8txRRXszeUAsHTjUmHuygZT",
      "symbol": "NINJA NFT1",
      "name": "NINJA NFT1",
      "decimals": 0,
      "logoURI": "https://raw.githubusercontent.com/yuzu-ninjaprotocol/ninjaprotocol/main/NINJA%20NFT%201.png",
      "tags": [],
      "extensions": {
        "website": "http://ninjaprotocol.io"
      }
    },
    {
      "chainId": 101,
      "address": "HcJCPYck2UsTMgiPfjn6CS1wrC5iBXtuqPSjt8Qy8Sou",
      "symbol": "GANGS",
      "name": "Gangs of Solana",
      "decimals": 4,
      "logoURI": "https://raw.githubusercontent.com/gangsofsolana/main/main/gangsofsolana.svg",
      "tags": [],
      "extensions": {
        "website": "https://gangsofsolana.com/"
      }
    },
    {
      "chainId": 101,
      "address": "2rEiLkpQ3mh4DGxv1zcSdW5r5HK2nehif5sCaF5Ss9E1",
      "symbol": "RECO",
      "name": "Reboot ECO",
      "decimals": 0,
      "logoURI": "https://reboot.eco/reco_logo.png",
      "tags": [],
      "extensions": {
        "website": "https://reboot.eco/"
      }
    },
    {
      "chainId": 101,
      "address": "BXhAKUxkGvFbAarA3K1SUYnqXRhEBC1bhUaCaxvzgyJ1",
      "symbol": "ISA",
      "name": "Interstellar",
      "decimals": 3,
      "logoURI": "https://gateway.pinata.cloud/ipfs/QmV84AMkdgEQ4roxRdmh9xU9dtbyJjqFZWLDgNdr3mEdQz",
      "tags": [],
      "extensions": {
        "website": "https://interstellaralliance.gitbook.io/isa/"
      }
    },
    {
      "chainId": 101,
      "address": "7xKXtg2CW87d97TXJSDpbD5jBkheTqA83TZRuJosgAsU",
      "symbol": "SAMO",
      "name": "Samoyed Coin",
      "decimals": 9,
      "logoURI": "https://i.ibb.co/tLGpvNf/samo.png",
      "tags": [],
      "extensions": {
        "website": "https://samoyedcoin.com/",
        "coingeckoId": "samoyedcoin",
        "serumV3Usdc": "FR3SPJmgfRSKKQ2ysUZBu7vJLpzTixXnjzb84bY3Diif"
      }
    },
    {
      "chainId": 101,
      "address": "HAWy8kV3bD4gaN6yy6iK2619x2dyzLUBj1PfJiihTisE",
      "symbol": "DOI",
      "name": "Discovery of Iris",
      "decimals": 0,
      "logoURI": "https://storage.googleapis.com/star-atlas-assets/star-atlas-logo.png",
      "tags": [
        "nft"
      ],
      "extensions": {
        "website": "https://www.staratlas.com",
        "imageUrl": "https://storage.googleapis.com/nft-assets/ReBirth/poster-1/discovery-of-iris.jpg",
        "description": "The rogue planet, Iris, dense with invaluable materials, draws in and collides with seven child planets in a remote region of space, creating what is henceforth referred to as 'The Cataclysm'. When combined, these eight elements create a form of free energy. The collision creates a massively valuable debris field.",
        "serumV3Usdc": "AYXTVttPfhYmn3jryX5XbRjwPK2m9445mbN2iLyRD6nq"
      }
    },
    {
      "chainId": 101,
      "address": "ATSPo9f9TJ3Atx8SuoTYdzSMh4ctQBzYzDiNukQDmoF7",
      "symbol": "HOSA",
      "name": "The Heart of Star Atlas",
      "decimals": 0,
      "logoURI": "https://storage.googleapis.com/star-atlas-assets/star-atlas-logo.png",
      "tags": [
        "nft"
      ],
      "extensions": {
        "website": "https://www.staratlas.com",
        "imageUrl": "https://storage.googleapis.com/nft-assets/ReBirth/poster-2/the-heart-of-star-atlas.jpg",
        "description": "At the core of Star Atlas lies a treasure trove of priceless data. After an unsuspecting deep space explorer discovers “The Cataclysm”, he scans its riches, creating what will once be known as the first intergalactic data block. He sells this invaluable information to all three rival factions, igniting a lethal spark that forever changes the course of history.",
        "serumV3Usdc": "5Erzgrw9pTjNWLeqHp2sChJq7smB7WXRQYw9wvkvA59t"
      }
    },
    {
      "chainId": 101,
      "address": "36s6AFRXzE9KVdUyoJQ5y6mwxXw21LawYqqwNiQUMD8s",
      "symbol": "TCW",
      "name": "The Convergence War",
      "decimals": 0,
      "logoURI": "https://storage.googleapis.com/star-atlas-assets/star-atlas-logo.png",
      "tags": [
        "nft"
      ],
      "extensions": {
        "website": "https://www.staratlas.com",
        "imageUrl": "https://storage.googleapis.com/nft-assets/ReBirth/poster-3/the-convergence-war.jpg",
        "description": "All three factions, thinking they were the sole owners of the cataclysmic data drop, converge to settle the area. A devastating war breaks out across the galaxy after their inability to settle the disputed territory.",
        "serumV3Usdc": "DXPv2ZyMD6Y2mDenqYkAhkvGSjNahkuMkm4zv6DqB7RF"
      }
    },
    {
      "chainId": 101,
      "address": "BgiTVxW9uLuHHoafTd2qjYB5xjCc5Y1EnUuYNfmTwhvp",
      "symbol": "LOST",
      "name": "Short Story of a Lost Astronaut",
      "decimals": 0,
      "logoURI": "https://storage.googleapis.com/star-atlas-assets/star-atlas-logo.png",
      "tags": [
        "nft"
      ],
      "extensions": {
        "website": "https://www.staratlas.com",
        "imageUrl": "https://storage.googleapis.com/nft-assets/ReBirth/poster-4/short-story-of-a-lost-astronaut.jpg",
        "description": "He thought it would be just another routine exploration mission. Get there, scan, save data blocks and return. But when a surprise radiation storm knocked out his spaceship and swept him up into its high-velocity current, the only thing that saved him from certain doom was his custom ion shield.",
        "serumV3Usdc": "73d9N7BbWVKBG6A2xwwwEHcxzPB26YzbMnRjue3DPzqs"
      }
    },
    {
      "chainId": 101,
      "address": "4G85c5aUsRTrRPqE5VjY7ebD9b2ktTF6NEVGiCddRBDX",
      "symbol": "LOVE",
      "name": "B ❤ P",
      "decimals": 0,
      "logoURI": "https://storage.googleapis.com/star-atlas-assets/star-atlas-logo.png",
      "tags": [
        "nft"
      ],
      "extensions": {
        "website": "https://www.staratlas.com",
        "imageUrl": "https://storage.googleapis.com/nft-assets/ReBirth/poster-5/love-story.jpg",
        "description": "Paizul, the charismatic and brilliant leader of the ONI consortium, vividly recalls the first time she saw her one true love. It was a warm summer day, full of raging ionic storms. Lightning was piercing the sky as Bekalu took off his helmet and locked eyes with her. “What are the chances of nearly colliding with someone flying through these wastelands on a day like this”, he smiled with his booming voice. “Perhaps it’s destiny,” she smiled back mysteriously. There was another strike of lightning, but this time the sky remained calm.",
        "serumV3Usdc": "AM9sNDh48N2qhYSgpA58m9dHvrMoQongtyYu2u2XoYTc"
      }
    },
    {
      "chainId": 101,
      "address": "7dr7jVyXf1KUnYq5FTpV2vCZjKRR4MV94jzerb8Fi16Q",
      "symbol": "MRDR",
      "name": "The Assassination of Paizul",
      "decimals": 0,
      "logoURI": "https://storage.googleapis.com/star-atlas-assets/star-atlas-logo.png",
      "tags": [
        "nft"
      ],
      "extensions": {
        "website": "https://www.staratlas.com",
        "imageUrl": "https://storage.googleapis.com/nft-assets/ReBirth/poster-6/assassination-of-paizul.jpg",
        "description": "Suffering one of the cruelest fates in the universe, the Sogmian race of aliens was driven to the brink of extinction. With only 10,000 members left, they put all hope of salvation in the hands of their leader Paizul. After she was assassinated in a gruesome public way, so much fear was struck in the hearts of survivors that they set out to build their 'Last Stand'.",
        "serumV3Usdc": "BJiV2gCLwMvj2c1CbhnMjjy68RjqoMzYT8brDrpVyceA"
      }
    },
    {
      "chainId": 101,
      "address": "G1bE9ge8Yoq43hv7QLcumxTFhHqFMdcL4y2d6ZdzMG4b",
      "symbol": "PFP",
      "name": "Paizul Funeral Procession",
      "decimals": 0,
      "logoURI": "https://storage.googleapis.com/star-atlas-assets/star-atlas-logo.png",
      "tags": [
        "nft"
      ],
      "extensions": {
        "website": "https://www.staratlas.com",
        "imageUrl": "https://storage.googleapis.com/nft-assets/ReBirth/poster-7/paizul-funeral-procession.jpg",
        "description": "The sound of wailing echoes across the plains. The Sogmian procession solemnly marches in step past their ancestors’ gravestones, still haunted by the fate of their leader. The sun begins to set as they bring Paizul’s cryopod at the top of the Rock of Light. As a beam of light consumes the pod to upload it to eternal rest with the ancients, Bekalu falls to his knees with a wrathful howl. The crowd is rattled to the core, a foreboding of things to come.",
        "serumV3Usdc": "7JzaEAuVfjkrZyMwJgZF5aQkiEyVyCaTWA3N1fQK7Y6V"
      }
    },
    {
      "chainId": 101,
      "address": "6bD8mr8DyuVqN5dXd1jnqmCL66b5KUV14jYY1HSmnxTE",
      "symbol": "AVE",
      "name": "Ahr Visits Earth",
      "decimals": 0,
      "logoURI": "https://storage.googleapis.com/star-atlas-assets/star-atlas-logo.png",
      "tags": [
        "nft"
      ],
      "extensions": {
        "website": "https://www.staratlas.com",
        "imageUrl": "https://storage.googleapis.com/nft-assets/ReBirth/poster-8/ahr-visits-earth.jpg",
        "description": "Humankind is visited by Ahr, a mysterious being of pure light. But not all is as it seems… For through the power of illusion, we are tricked into forming a space-based religion, plundering the planet and launching ourselves towards the stars, permanently leaving the Earth.",
        "serumV3Usdc": "8yQzsbraXJFoPG5PdX73B8EVYFuPR9aC2axAqWearGKu"
      }
    },
    {
      "chainId": 101,
      "address": "9vi6PTKBFHR2hXgyjoTZx6h7WXNkFAA5dCsZRSi4higK",
      "symbol": "ASF",
      "name": "Armstrong Forever",
      "decimals": 0,
      "logoURI": "https://storage.googleapis.com/star-atlas-assets/star-atlas-logo.png",
      "tags": [
        "nft"
      ],
      "extensions": {
        "website": "https://www.staratlas.com",
        "imageUrl": "https://storage.googleapis.com/nft-assets/ReBirth/poster-15/armstrong-forever.jpg",
        "description": "When humans were racing to expand into outer space under Ahr’s influence, the devastation they inflicted upon the planet was so great that it weakened the Earth’s geomagnetic field. The reckless way the planet’s orbit was populated by machines and debris led to distortions in the gravity field. All this culminated in a disastrous slingshot effect for the many satellites orbiting the blue dot, altering their trajectories to loosen the direct gravity pull of the planet and scatter into deep space. Some of these satellites contained valuable data that was lost forever.  In 2621, the Council of Peace put a bounty on these ancient artifacts to integrate them into Star Atlas, leading to a hunt for them across the galaxy. One of the most sought-after satellites in history records bears the name of Neil Armstrong, the first human to set foot on the Moon.  Initially launched into medium Earth orbit as a cornerstone of the global positioning system (GPS), the satellite had untold additional capabilities that made it more and more valuable as it drifted off into the void.",
        "serumV3Usdc": "8yQzsbraXJFoPG5PdX73B8EVYFuPR9aC2axAqWearGKu"
      }
    },
    {
      "chainId": 101,
      "address": "Hfjgcs9ix17EwgXVVbKjo6NfMm2CXfr34cwty3xWARUm",
      "symbol": "TLS",
      "name": "The Last Stand",
      "decimals": 0,
      "logoURI": "https://storage.googleapis.com/star-atlas-assets/star-atlas-logo.png",
      "tags": [
        "nft"
      ],
      "extensions": {
        "website": "https://www.staratlas.com",
        "serumV3Usdc": "AVHndcEDUjP9Liz5dfcvAPAMffADXG6KMPn8sWB1XhFQ"
      }
    },
    {
      "chainId": 101,
      "address": "8EXX5kG7qWTjgpNSGX7PnB6hJZ8xhXUcCafVJaBEJo32",
      "symbol": "SPT",
      "name": "The Signing of the Peace Treaty",
      "decimals": 0,
      "logoURI": "https://storage.googleapis.com/star-atlas-assets/star-atlas-logo.png",
      "tags": [
        "nft"
      ],
      "extensions": {
        "website": "https://www.staratlas.com",
        "serumV3Usdc": "FZ9xhZbkt9bKKVpWmFxRhEJyzgxqU5w5xu3mXcF6Eppe"
      }
    },
    {
      "chainId": 101,
      "address": "CAjoJeGCCRae9oDwHYXzkeUDonp3dZLWV5GKHysLwjnx",
      "symbol": "PBA",
      "name": "The Peacebringers Archive",
      "decimals": 0,
      "logoURI": "https://storage.googleapis.com/star-atlas-assets/star-atlas-logo.png",
      "tags": [
        "nft"
      ],
      "extensions": {
        "website": "https://www.staratlas.com",
        "serumV3Usdc": "4jN1R453Acv9egnr7Dry3x9Xe3jqh1tqz5RokniaeVhy"
      }
    },
    {
      "chainId": 101,
      "address": "FPnwwNiL1tXqd4ZbGjFYsCw5qsQw91VN79SNcU4Bc732",
      "symbol": "UWB",
      "name": "Ustur Wod.bod",
      "decimals": 0,
      "logoURI": "https://storage.googleapis.com/star-atlas-assets/star-atlas-logo.png",
      "tags": [
        "nft"
      ],
      "extensions": {
        "website": "https://www.staratlas.com",
        "serumV3Usdc": "J99HsFQEWKR3UiFQpKTnF11iaNiR1enf2LxHfgsbVc59"
      }
    },
    {
      "chainId": 101,
      "address": "DB76aiNQeLzHPwvFhzgwfpe6HGHCDTQ6snW6UD7AnHid",
      "symbol": "OMPH",
      "name": "Om Photoli",
      "decimals": 0,
      "logoURI": "https://storage.googleapis.com/star-atlas-assets/star-atlas-logo.png",
      "tags": [
        "nft"
      ],
      "extensions": {
        "website": "https://www.staratlas.com",
        "serumV3Usdc": "HdvXMScwAQQh9pEvLZjuaaeJcLTmixxYoMFefeqHFn2E"
      }
    },
    {
      "chainId": 101,
      "address": "8ymi88q5DtmdNTn2sPRNFkvMkszMHuLJ1e3RVdWjPa3s",
      "symbol": "SDOGE",
      "name": "SolDoge",
      "decimals": 0,
      "logoURI": "https://pbs.twimg.com/profile_images/1386711926571364352/UfsqsIB3_400x400.jpg",
      "tags": [],
      "extensions": {
        "website": "https://www.soldoge.org",
        "serumV3Usdc": "9aruV2p8cRWxybx6wMsJwPFqeN7eQVPR74RrxdM3DNdu"
      }
    },
    {
      "chainId": 101,
      "address": "DQRNdQWz5NzbYgknGsZqSSXbdhQWvXSe8S56mrtNAs1b",
      "symbol": "ENTROPPP",
      "name": "ENTROPPP (Entropy for security)",
      "decimals": 6,
      "logoURI": "https://gateway.pinata.cloud/ipfs/QmcY3sv2n8bZqH3r6BKRP2N4zLNU6N8tojjviD65wma4u2/ENTROPPP%20JPG.jpg",
      "tags": [
        "Cryptography",
        "Blockchain security",
        "Randomness and entropy"
      ],
      "extensions": {
        "website": "https://www.entroppp.com"
      }
    },
    {
      "chainId": 101,
      "address": "8RYSc3rrS4X4bvBCtSJnhcpPpMaAJkXnVKZPzANxQHgz",
      "symbol": "YARD",
      "name": "SolYard Finance",
      "decimals": 9,
      "logoURI": "https://solyard.finance/logo.png",
      "tags": [],
      "extensions": {
        "website": "https://solyard.finance/"
      }
    },
    {
      "chainId": 101,
      "address": "nope9HWCJcXVFkG49CDk7oYFtgGsUzsRvHdcJeL2aCL",
      "symbol": "NOPE",
      "name": "NOPE FINANCE",
      "decimals": 9,
      "logoURI": "https://raw.githubusercontent.com/nopefinance/nope-land/main/icon.png",
      "tags": [],
      "extensions": {
        "website": "https://nopefinance.xyz/"
      }
    },
    {
      "chainId": 101,
      "address": "43VWkd99HjqkhFTZbWBpMpRhjG469nWa7x7uEsgSH7We",
      "symbol": "STNK",
      "name": "Stonks",
      "decimals": 9,
      "logoURI": "https://raw.githubusercontent.com/StonksDev/Resource/main/StonksIcon250.png",
      "tags": [],
      "extensions": {
        "website": "https://stonkscoin.org/"
      }
    },
    {
      "chainId": 101,
      "address": "4368jNGeNq7Tt4Vzr98UWxL647PYu969VjzAsWGVaVH2",
      "symbol": "MEAL",
      "name": "HUNGRY",
      "decimals": 8,
      "logoURI": "https://hungrystatic.b-cdn.net/images/logo.png",
      "tags": [],
      "extensions": {
        "website": "https://hungrycoin.io/"
      }
    },
    {
      "chainId": 101,
      "address": "8GQsW3f7mdwfjqJon2myADcBsSsRjpXmxHYDG8q1pvV6",
      "symbol": "HOLD",
      "name": "Holdana",
      "decimals": 9,
      "logoURI": "https://i.ibb.co/7CWsB34/holdana-token.png",
      "tags": [],
      "extensions": {
        "medium": "https://holdanatoken.medium.com/",
        "twitter": "https://twitter.com/HoldanaOfficial",
        "serumV3Usdc": "G2j5zKtfymPcWMq1YRoKrfUWy64SZ6ZxDVscHSyPQqmz"
      }
    },
    {
      "chainId": 101,
      "address": "64SqEfHtu4bZ6jr1mAxaWrLFdMngbKbru9AyaG2Dyk5T",
      "symbol": "wen-token",
      "name": "wen-token",
      "decimals": 0,
      "logoURI": "https://gateway.pinata.cloud/ipfs/QmQ69cGaYFNJajafKRbGgwtcKHXGSqX2QdTy85H9synFos",
      "tags": [
        "nft"
      ],
      "extensions": {
        "website": "https://pythians.pyth.network"
      }
    },
    {
      "chainId": 101,
      "address": "4dmKkXNHdgYsXqBHCuMikNQWwVomZURhYvkkX5c4pQ7y",
      "symbol": "SNY",
      "name": "Synthetify",
      "decimals": 6,
      "logoURI": "https://resources.synthetify.io/sythetify.png",
      "tags": [],
      "extensions": {
        "website": "https://synthetify.io/",
        "twitter": "https://twitter.com/synthetify",
        "coingeckoId": "syntheify-token"
      }
    },
    {
      "chainId": 101,
      "address": "4wTMJsh3q66PmAkmwEW47qVDevMZMVVWU3n1Yhqztwi6",
      "symbol": "ARCD",
      "name": "Arcade Token (Wormhole)",
      "decimals": 9,
      "logoURI": "https://arcade.city/img/ARCD200.png",
      "tags": [
        "wrapped",
        "wormhole"
      ],
      "extensions": {
        "address": "0xb581E3a7dB80fBAA821AB39342E9Cbfd2ce33c23",
        "bridgeContract": "https://etherscan.io/address/0xf92cD566Ea4864356C5491c177A430C222d7e678",
        "assetContract": "https://etherscan.io/address/0xb581E3a7dB80fBAA821AB39342E9Cbfd2ce33c23",
        "website": "https://arcade.city",
        "twitter": "https://twitter.com/ArcadeCityHall"
      }
    },
    {
      "chainId": 101,
      "address": "Amt5wUJREJQC5pX7Z48YSK812xmu4j3sQVupNhtsEuY8",
      "symbol": "FROG",
      "name": "FROG",
      "decimals": 6,
      "logoURI": "https://froglana.com/images/rsz_froglogom8.png",
      "tags": [],
      "extensions": {
        "website": "https://www.froglana.com/",
        "serumV3Usdc": "2Si6XDdpv5zcvYna221eZZrsjsp5xeYoz9W1TVdMdbnt"
      }
    },
    {
      "chainId": 101,
      "address": "DEAdry5qhNoSkF3mbFrTa6udGbMwUoLnQhvchCu26Ak1",
      "symbol": "JUEL",
      "name": "Juel Token",
      "decimals": 6,
      "logoURI": "https://raw.githubusercontent.com/ptrsuk/jueltoken/main/token.png",
      "tags": [],
      "extensions": {
        "website": "http://juel.gg"
      }
    },
    {
      "chainId": 101,
      "address": "9Y8NT5HT9z2EsmCbYMgKXPRq3h3aa6tycEqfFiXjfZM7",
      "symbol": "CRT",
      "name": "CARROT",
      "decimals": 9,
      "logoURI": "https://cdn.jsdelivr.net/gh/Farmers-Carrot/Carrot-logo/carrotcoin_128.png",
      "tags": [],
      "extensions": {
        "website": "https://farmerscarrot.com/",
        "serumV3Usdc": "Aa8mN8bXAobmcuHDpbbZh55SoadUry6WdsYz2886Ymqf"
      }
    },
    {
      "chainId": 101,
      "address": "AMdnw9H5DFtQwZowVFr4kUgSXJzLokKSinvgGiUoLSps",
      "symbol": "MOLA",
      "name": "MOONLANA",
      "decimals": 9,
      "logoURI": "https://i.ibb.co/NtrSyDc/moonlana.jpg",
      "tags": [],
      "extensions": {
        "website": "https://moonlana.com/",
        "twitter": "https://twitter.com/xMoonLana",
        "medium": "https://moonlana.medium.com/"
      }
    },
    {
      "chainId": 101,
      "address": "3x7UeXDF4imKSKnizK9mYyx1M5bTNzpeALfPeB8S6XT9",
      "symbol": "SKEM",
      "name": "SKEM",
      "decimals": 9,
      "logoURI": "https://raw.githubusercontent.com/cheesesoda/skem/main/skemtoken.svg",
      "tags": [],
      "extensions": {
        "website": "https://skem.finance/",
        "serumV3Usdc": "HkYJ3dX8CLSGyGZzfuqYiuoDjDmrDiu1vZhPtFJZa5Vt"
      }
    },
    {
      "chainId": 101,
      "address": "GHvFFSZ9BctWsEc5nujR1MTmmJWY7tgQz2AXE6WVFtGN",
      "symbol": "SOLAPE",
      "name": "SolAPE Finance",
      "decimals": 9,
      "logoURI": "https://i.ibb.co/P4kHb75/Solape-Comunity-Profile-7.png",
      "tags": [],
      "extensions": {
        "website": "https://solape.io",
        "serumV3Usdc": "4zffJaPyeXZ2wr4whHgP39QyTfurqZ2BEd4M5W6SEuon"
      }
    },
    {
      "chainId": 101,
      "address": "9nEqaUcb16sQ3Tn1psbkWqyhPdLmfHWjKGymREjsAgTE",
      "symbol": "WOOF",
      "name": "WOOFENOMICS",
      "decimals": 6,
      "logoURI": "https://i.ibb.co/sHb9qZj/woof-orange-black.png",
      "tags": [],
      "extensions": {
        "website": "https://woofsolana.com",
        "serumV3Usdc": "CwK9brJ43MR4BJz2dwnDM7EXCNyHhGqCJDrAdsEts8n5"
      }
    },
    {
      "chainId": 101,
      "address": "MERt85fc5boKw3BW1eYdxonEuJNvXbiMbs6hvheau5K",
      "symbol": "MER",
      "name": "Mercurial",
      "decimals": 6,
      "logoURI": "https://www.mercurial.finance/mercurial-explorer-logo.svg",
      "tags": [],
      "extensions": {
        "coingeckoId": "mercurial",
        "website": "https://www.mercurial.finance/",
        "serumV3Usdc": "G4LcexdCzzJUKZfqyVDQFzpkjhB1JoCNL8Kooxi9nJz5",
        "waterfallbot": "https://bit.ly/MERwaterfall"
      }
    },
    {
      "chainId": 101,
      "address": "9MhNoxy1PbmEazjPo9kiZPCcG7BiFbhi3bWZXZgacfpp",
      "symbol": "ACMN",
      "name": "ACUMEN",
      "decimals": 9,
      "logoURI": "https://pbs.twimg.com/profile_images/1384592811824238600/eIqc0048_400x400.jpg",
      "tags": [],
      "extensions": {
        "website": "https://acumen.network/"
      }
    },
    {
      "chainId": 101,
      "address": "EfLvzNsqmkoSneiML5t7uHCPEVRaWCpG4N2WsS39nWCU",
      "symbol": "MUDLEY",
      "name": "MUDLEY",
      "decimals": 9,
      "logoURI": "https://www.mudley.io/static/dappx/images/mudley_icon.png",
      "tags": [],
      "extensions": {
        "website": "https://www.mudley.io/"
      }
    },
    {
      "chainId": 101,
      "address": "GpYMp8eP3HADY8x1jLVfFVBVYqxFNxT5mFhZAZt9Poco",
      "symbol": "CAPE",
      "name": "Crazy Ape Coin",
      "decimals": 9,
      "logoURI": "https://i.ibb.co/bPR09V9/cape-500x500.png",
      "tags": [],
      "extensions": {
        "website": "https://www.crazyapecoin.com/"
      }
    },
    {
      "chainId": 101,
      "address": "7Csho7qjseDjgX3hhBxfwP1W3LYARK3QH3PM2x55we14",
      "symbol": "LOTTO",
      "name": "Lotto",
      "decimals": 9,
      "logoURI": "https://assets.coingecko.com/coins/images/13822/large/Lotto-Logo256x256.png?1612150421",
      "tags": [],
      "extensions": {
        "serumV3Usdc": "9MZKfgZzPgeidAukYpHtsLYm4eAdJFnR7nhPosWT8jiv",
        "coingeckoId": "lotto",
        "website": "lotto.finance",
        "address": "0xb0dfd28d3cf7a5897c694904ace292539242f858",
        "assetContract": "https://etherscan.io/address/0xb0dfd28d3cf7a5897c694904ace292539242f858",
        "tggroup": "https://t.me/lottofinance"
      }
    },
    {
      "chainId": 101,
      "address": "7uv3ZvZcQLd95bUp5WMioxG7tyAZVXFfr8JYkwhMYrnt",
      "symbol": "BOLE",
      "name": "Bole Token",
      "decimals": 4,
      "logoURI": "https://i.ibb.co/YPyhnkS/Bole.jpg",
      "tags": [],
      "extensions": {
        "website": "https://tokenbole.com/"
      }
    },
    {
      "chainId": 101,
      "address": "Bxp46xCB6CLjiqE99QaTcJAaY1hYF1o63DUUrXAS7QFu",
      "symbol": "mBRZ",
      "name": "SolMiner Bronze",
      "decimals": 9,
      "logoURI": "https://i.ibb.co/Wcxc7K7/solminer-bronze.png",
      "tags": [],
      "extensions": {
        "website": "https://solminer.app",
        "medium": "https://solminer.medium.com/",
        "twitter": "https://twitter.com/SolMinerproject"
      }
    },
    {
      "chainId": 101,
      "address": "GZNrMEdrt6Vg428JzvJYRGGPpVxgjUPsg6WLqKBvmNLw",
      "symbol": "mPLAT",
      "name": "SolMiner Platinum",
      "decimals": 9,
      "logoURI": "https://i.ibb.co/vYkMprc/solminer-platinum.png",
      "tags": [],
      "extensions": {
        "website": "https://solminer.app",
        "medium": "https://solminer.medium.com/",
        "twitter": "https://twitter.com/SolMinerproject"
      }
    },
    {
      "chainId": 101,
      "address": "Er7a3ugS6kkAqj6sp3UmXEFAFrDdLMRQEkV9QH2fwRYA",
      "symbol": "mDIAM",
      "name": "SolMiner Diamond",
      "decimals": 9,
      "logoURI": "https://i.ibb.co/rtvKFHn/solminer-diamond.png",
      "tags": [],
      "extensions": {
        "website": "https://solminer.app",
        "medium": "https://solminer.medium.com/",
        "twitter": "https://twitter.com/SolMinerproject"
      }
    },
    {
      "chainId": 101,
      "address": "5JnZ667P3VcjDinkJFysWh2K2KtViy63FZ3oL5YghEhW",
      "symbol": "APYS",
      "name": "APYSwap",
      "decimals": 9,
      "logoURI": "https://cloudflare-ipfs.com/ipfs/QmR5oKs4ygasusTtt2n2fCBLVufgpeXToJtb9vhXEmbaY1/token_dark.png",
      "tags": [
        "wrapped"
      ],
      "extensions": {
        "website": "https://apyswap.com",
        "coingeckoId": "apyswap"
      }
    },
    {
      "chainId": 101,
      "address": "ss1gxEUiufJyumsXfGbEwFe6maraPmc53fqbnjbum15",
      "symbol": "SS1",
      "name": "Naked Shorts",
      "decimals": 0,
      "logoURI": "https://www.sol-talk.com/logo192.png",
      "tags": [
        "nft"
      ],
      "extensions": {
        "website": "https://www.sol-talk.com/sol-survivor",
        "twitter": "https://twitter.com/sol__survivor",
        "imageUrl": "https://www.arweave.net/N-RGNyi1o1evhr7jTCXxHQlSndNPdnHWEzUTbTGMCl4",
        "animationUrl": "https://www.arweave.net/KBzRUmQNX6VKDH41N_uOETtJH21YtWXrOz270b8eqyo?ext=glb",
        "description": "After a gamma squeeze event he was left covered in theta. Due to the accident he lost his memories but gained the ability to refract light. He joins the tournament hoping to discover more about his past. His only clue is a damaged ID card with the word Malvin inscribed. Special: 'Now You See Me'"
      }
    },
    {
      "chainId": 101,
      "address": "GfJ3Vq2eSTYf1hJP6kKLE9RT6u7jF9gNszJhZwo5VPZp",
      "symbol": "SOLPAD",
      "name": "Solpad Finance",
      "decimals": 9,
      "logoURI": "https://www.solpad.finance/logo.png",
      "tags": [
        "utility-token"
      ],
      "extensions": {
        "website": "https://www.solpad.finance/",
        "twitter": "https://twitter.com/FinanceSolpad",
        "github": "https://github.com/solpad-finance",
        "tgann": "https://t.me/solpadfinance",
        "tggroup": "https://t.me/solpadfinance_chat"
      }
    },
    {
      "chainId": 101,
      "address": "ERPueLaiBW48uBhqX1CvCYBv2ApHN6ZFuME1MeQGTdAi",
      "symbol": "MIT",
      "name": "Muskimum Impact Token",
      "decimals": 8,
      "logoURI": "https://raw.githubusercontent.com/muskimum/muskimum.github.io/main/docs/logo_light.png",
      "tags": [
        "mit",
        "musk"
      ],
      "extensions": {
        "website": "https://muskimum.win/",
        "twitter": "https://twitter.com/muskimum",
        "serumV3Usdc": "3mhrhTFrHtxe7uZhvzBhzneR3bD3hDyWcgEkR8EcvNZk"
      }
    },
    {
      "chainId": 101,
      "address": "BsDrXiQaFd147Fxq1fQYbJQ77P6tmPkRJQJzkKvspDKo",
      "symbol": "SOLA",
      "name": "SolaPAD Token (deprecated)",
      "decimals": 8,
      "logoURI": "https://i.ibb.co/3p4SMBd/LOGO.png",
      "tags": [
        "SOLA",
        "LaunchPAD"
      ],
      "extensions": {
        "website": "https://www.solapad.org/",
        "twitter": "https://twitter.com/SolaPAD"
      }
    },
    {
      "chainId": 101,
      "address": "7fCzz6ZDHm4UWC9Se1RPLmiyeuQ6kStxpcAP696EuE1E",
      "symbol": "SHBL",
      "name": "Shoebill Coin",
      "decimals": 9,
      "logoURI": "https://cdn.jsdelivr.net/gh/leafwind/shoebill-coin/shoebill.png",
      "tags": [],
      "extensions": {
        "website": "https://shoebillco.in/"
      }
    },
    {
      "chainId": 101,
      "address": "GnaFnTihwQFjrLeJNeVdBfEZATMdaUwZZ1RPxLwjbVwb",
      "symbol": "SHBL-USDC",
      "name": "Raydium Permissionless LP Token (SHBL-USDC)",
      "decimals": 9,
      "logoURI": "https://cdn.jsdelivr.net/gh/solana-labs/token-list@main/assets/mainnet/RVKd61ztZW9GUwhRbbLoYVRE5Xf1B2tVscKqwZqXgEr/logo.png",
      "tags": [
        "lp-token"
      ],
      "extensions": {
        "website": "https://raydium.io/"
      }
    },
    {
      "chainId": 101,
      "address": "Djoz8btdR7p6xWHoVtPYF3zyN9LU5BBfMoDk4HczSDqc",
      "symbol": "AUSS",
      "name": "Ausshole",
      "decimals": 9,
      "logoURI": "https://raw.githubusercontent.com/cheesesoda/auss/main/auss.svg",
      "tags": [],
      "extensions": {
        "website": "https://auss.finance/",
        "twitter": "https://twitter.com/ausstoken",
        "serumV3Usdc": "bNbYoc2KawipbXj76BiXbUdf2NcGKWkdp4S9uDvWXB1"
      }
    },
    {
      "chainId": 101,
      "address": "TuLipcqtGVXP9XR62wM8WWCm6a9vhLs7T1uoWBk6FDs",
      "symbol": "TULIP",
      "name": "Tulip",
      "decimals": 6,
      "logoURI": "https://solfarm.io/solfarm-logo.svg",
      "tags": [
        "tulip",
        "solfarm",
        "vaults"
      ],
      "extensions": {
        "website": "https://solfarm.io",
        "twitter": "https://twitter.com/Solfarmio",
        "coingeckoId": "solfarm",
        "serumV3Usdc": "8GufnKq7YnXKhnB3WNhgy5PzU9uvHbaaRrZWQK6ixPxW",
        "waterfallbot": "https://bit.ly/TULIPwaterfall"
      }
    },
    {
      "chainId": 101,
      "address": "5trVBqv1LvHxiSPMsHtEZuf8iN82wbpDcR5Zaw7sWC3s",
      "symbol": "JPYC",
      "name": "JPY Coin",
      "decimals": 6,
      "logoURI": "https://raw.githubusercontent.com/jpycoin/jpyc/main/src/image/jpyc.png",
      "tags": [
        "stablecoin",
        "ethereum"
      ],
      "extensions": {
        "website": "https://jpyc.jp/"
      }
    },
    {
      "chainId": 101,
      "address": "3QuAYThYKFXSmrTcSHsdd7sAxaFBobaCkLy2DBYJLMDs",
      "symbol": "TYNA",
      "name": "wTYNA",
      "decimals": 6,
      "logoURI": "https://raw.githubusercontent.com/M-Igashi/FTX-GAS-Tools/main/icon384.png",
      "tags": [
        "ERC20",
        "ethereum"
      ],
      "extensions": {
        "address": "0x4ae54790c130B21E8CbaCAB011C6170e079e6eF5",
        "bridgeContract": "https://etherscan.io/address/0xeae57ce9cc1984f202e15e038b964bb8bdf7229a",
        "assetContract": "https://etherscan.io/address/0x4ae54790c130B21E8CbaCAB011C6170e079e6eF5",
        "website": "http://lendingbot.s3-website-us-east-1.amazonaws.com/whitepaper.html",
        "twitter": "https://twitter.com/btc_AP"
      }
    },
    {
      "chainId": 101,
      "address": "7zsKqN7Fg2s9VsqAq6XBoiShCVohpGshSUvoWBc6jKYh",
      "symbol": "ARDX",
      "name": "Wrapped ArdCoin (Sollet)",
      "decimals": 2,
      "logoURI": "https://cdn.dex.mn/logo/ardx.png",
      "tags": [
        "wrapped-sollet",
        "ethereum"
      ],
      "extensions": {
        "website": "https://ardcoin.com",
        "coingeckoId": "ardcoin"
      }
    },
    {
      "chainId": 101,
      "address": "7zphtJVjKyECvQkdfxJNPx83MNpPT6ZJyujQL8jyvKcC",
      "symbol": "SSHIB",
      "name": "SolShib",
      "decimals": 9,
      "logoURI": "https://i.ibb.co/0G2sDtr/2021-05-14-09-51-50.jpg",
      "tags": [],
      "extensions": {
        "website": "https://solshib.com/"
      }
    },
    {
      "chainId": 101,
      "address": "HoSWnZ6MZzqFruS1uoU69bU7megzHUv6MFPQ5nqC6Pj2",
      "symbol": "SGI",
      "name": "SolGift",
      "decimals": 9,
      "logoURI": "https://i.ibb.co/t8XMnW8/ICON-2.png",
      "tags": [],
      "extensions": {
        "website": "https://solshib.com/"
      }
    },
    {
      "chainId": 101,
      "address": "GpS9AavHtSUspaBnL1Tu26FWbUAdW8tm3MbacsNvwtGu",
      "symbol": "SOLT",
      "name": "Soltriever",
      "decimals": 9,
      "logoURI": "https://user-images.githubusercontent.com/55430857/118305516-0b1f1000-b523-11eb-8d3b-b4e12e3b4c31.png",
      "tags": [],
      "extensions": {
        "website": "http://soltriever.info/",
        "twitter": "https://twitter.com/_Soltriever"
      }
    },
    {
      "chainId": 101,
      "address": "2QK9vxydd7WoDwvVFT5JSU8cwE9xmbJSzeqbRESiPGMG",
      "symbol": "KEKW",
      "name": "kekwcoin",
      "decimals": 9,
      "logoURI": "https://www.kekw.io/images/logo_final_round_smallFace.png",
      "tags": [],
      "extensions": {
        "website": "https://kekw.io/",
        "twitter": "https://twitter.com/kekwcoin",
        "medium": "https://kekwcoin.medium.com/",
        "discord": "discord.gg/kekw",
        "description": "Kekwcoin is a creative community platform for content creators to monetize their artwork and get financial support from investors.",
        "serumV3Usdc": "N99ngemA29qSKqdDW7kRiZHS7h2wEFpdgRvgE3N2jy6"
      }
    },
    {
      "chainId": 101,
      "address": "qs9Scx8YwNXS6zHYPCnDnyHQcRHg3QwXxpyCXs5tdM8",
      "symbol": "POCO",
      "name": "POWER COIN",
      "decimals": 9,
      "logoURI": "https://cdn.jsdelivr.net/gh/powercoinpoco/powercoinpoco/poco.jpg",
      "tags": [
        "social-token",
        "poco"
      ]
    },
    {
      "chainId": 101,
      "address": "FxCvbCVAtNUEKSiKoF6xt2pWPfpXuYFWYbuQySaRnV5R",
      "symbol": "LOOP",
      "name": "LC Andy Social Token",
      "decimals": 8,
      "logoURI": "https://cdn.jsdelivr.net/gh/aschmidhofer/looptoken/LOOPlogo.jpg",
      "tags": [
        "social-token",
        "loop"
      ]
    },
    {
      "chainId": 101,
      "address": "H5gczCNbrtso6BqGKihF97RaWaxpUEZnFuFUKK4YX3s2",
      "symbol": "BDE",
      "name": "Big Defi Energy",
      "decimals": 9,
      "logoURI": "https://raw.githubusercontent.com/bitcoinoverdose/bitcoinoverdose/main/bde.png",
      "tags": [],
      "extensions": {
        "website": "bigdefienergy.com",
        "twitter": "https://twitter.com/Bigdefi"
      }
    },
    {
      "chainId": 101,
      "address": "cREsCN7KAyXcBG2xZc8qrfNHMRgC3MhTb4n3jBnNysv",
      "symbol": "DWT",
      "name": "DARK WEB TOKEN",
      "decimals": 2,
      "logoURI": "https://cdn.jsdelivr.net/gh/DARK-WEB-TOKEN/DWT-LOGO/logo.png",
      "tags": [
        "MEME"
      ],
      "extensions": {
        "serumV3Usdc": "526WW289h5wibg1Q55sK16CGoNip8H5d2AXVbaAGcUMb",
        "website": "https://www.darkwebtoken.live"
      }
    },
    {
      "chainId": 101,
      "address": "EdGAZ8JyFTFbmVedVTbaAEQRb6bxrvi3AW3kz8gABz2E",
      "symbol": "DOGA",
      "name": "Dogana",
      "decimals": 9,
      "logoURI": "https://i.ibb.co/mRPw35y/doganatoken.png",
      "tags": [],
      "extensions": {
        "twitter": "https://twitter.com/DoganaOfficial",
        "serumV3Usdc": "H1Ywt7nSZkLDb2o3vpA5yupnBc9jr1pXtdjMm4Jgk1ay"
      }
    },
    {
      "chainId": 101,
      "address": "3FoUAsGDbvTD6YZ4wVKJgTB76onJUKz7GPEBNiR5b8wc",
      "symbol": "CHEEMS",
      "name": "Cheems",
      "decimals": 9,
      "logoURI": "https://cheems.co/wp-content/uploads/2021/05/acheems.png",
      "tags": [],
      "extensions": {
        "website": "https://cheems.co/",
        "twitter": "https://twitter.com/theCheemsToken",
        "tggroup": "https://t.me/CheemsOfficial"
      }
    },
    {
      "chainId": 101,
      "address": "AWW5UQfMBnPsTaaxCK7cSEmkj1kbX2zUrqvgKXStjBKx",
      "symbol": "SBFC",
      "name": "SBF Coin",
      "decimals": 6,
      "logoURI": "https://www.sbfcoin.org/images/sbfcoin.png",
      "tags": [
        "utility-token",
        "SBF",
        "sbfcoin",
        "SBFC"
      ],
      "extensions": {
        "website": "https://www.sbfcoin.org/",
        "twitter": "https://twitter.com/sbfcoin"
      }
    },
    {
      "chainId": 101,
      "address": "FRbqQnbuLoMbUG4gtQMeULgCDHyY6YWF9NRUuLa98qmq",
      "symbol": "ECOP",
      "name": "EcoPoo",
      "decimals": 0,
      "logoURI": "https://avatars.githubusercontent.com/u/84185080",
      "tags": [
        "meme"
      ],
      "extensions": {
        "twitter": "https://twitter.com/EcoPoo_Official"
      }
    },
    {
      "chainId": 101,
      "address": "5p2zjqCd1WJzAVgcEnjhb9zWDU7b9XVhFhx4usiyN7jB",
      "symbol": "CATO",
      "name": "CATO",
      "decimals": 9,
      "logoURI": "https://raw.githubusercontent.com/SOL-CAT/SOL-CAT/main/CAT512.jpg",
      "tags": [
        "Meme-Token"
      ],
      "extensions": {
        "website": "https://www.solanacato.com/",
        "twitter": "https://twitter.com/SolanaCATO",
        "telegram": "https://t.me/SolanaCATO",
        "serumV3Usdc": "9fe1MWiKqUdwift3dEpxuRHWftG72rysCRHbxDy6i9xB"
      }
    },
    {
      "chainId": 101,
      "address": "J81fW7aza8wVUG1jjzhExsNMs3MrzwT5WrofgFqMjnSA",
      "symbol": "TOM",
      "name": "Tombili",
      "decimals": 9,
      "logoURI": "https://cryptomindex.com/assets/images/coins/TOM.png",
      "tags": [],
      "extensions": {
        "website": "https://cryptomindex.com",
        "twitter": "https://twitter.com/cryptomindex"
      }
    },
    {
      "chainId": 101,
      "address": "GunpHq4fn9gSSyGbPMYXTzs9nBS8RY88CX1so4V8kCiF",
      "symbol": "FABLE",
      "name": "Fable",
      "decimals": 0,
      "logoURI": "https://raw.githubusercontent.com/fabledev/FableResources/master/fable-finance.png",
      "tags": [],
      "extensions": {
        "website": "https://fable.finance",
        "twitter": "https://twitter.com/fable_finance"
      }
    },
    {
      "chainId": 101,
      "address": "6L5DzH3p1t1PrCrVkudasuUnWbK7Jq9tYwcwWQiV6yd7",
      "symbol": "LZD",
      "name": "Lizard",
      "decimals": 6,
      "logoURI": "https://raw.githubusercontent.com/LZD-sol/lzdsol.io/main/sollizard.png",
      "tags": [],
      "extensions": {
        "website": "https://www.lzdsol.io",
        "twitter": "https://twitter.com/lzd_sol"
      }
    },
    {
      "chainId": 101,
      "address": "EZqcdU8RLu9EChZgrY2BNVg8eovfdGyTiY2bd69EsPgQ",
      "symbol": "FELON",
      "name": "FuckElon",
      "decimals": 0,
      "logoURI": "https://i.ibb.co/yW2zDZ4/E1-Oso-Gt-XEAMUX4l.jpg",
      "tags": [],
      "extensions": {
        "website": "https://fuckelonmusk.godaddysites.com/",
        "twitter": "https://twitter.com/FuckElonMusk8",
        "tgann": "https://t.me/fuckelonmusktoday",
        "tggroup": "https://t.me/joinchat/cgUOCIRSTJ9hZmY1"
      }
    },
    {
      "chainId": 101,
      "address": "HBHMiauecxer5FCzPeXgE2A8ZCf7fQgxxwo4vfkFtC7s",
      "symbol": "SLNDN",
      "name": "Solanadon",
      "decimals": 9,
      "logoURI": "https://avatars.githubusercontent.com/u/84234249?s=400&u=13b4d7cf678ad50ed52d1facff89b032758fd603&v=4",
      "tags": [],
      "extensions": {
        "website": "https://solanadon.com/",
        "twitter": "https://twitter.com/SolanadonCoin",
        "tgann": "https://t.me/solanadonann"
      }
    },
    {
      "chainId": 101,
      "address": "GReBHpMgCadZRij4B111c94cqU9TktvJ45rWZRQ5b1A5",
      "symbol": "PINGU",
      "name": "Penguincoin",
      "decimals": 6,
      "logoURI": "https://www.seekpng.com/png/full/612-6121902_pingu-the-penguin-pingu-cartoon.png",
      "tags": [],
      "extensions": {
        "twitter": "https://twitter.com/penguincoin1"
      }
    },
    {
      "chainId": 101,
      "address": "5WUab7TCvth43Au5vk6wKjchTzWFeyPEUSJE1MPJtTZE",
      "symbol": "KEKN1",
      "name": "KEKW In Solana Tripping",
      "decimals": 0,
      "logoURI": "https://www.kekw.io/images/KEKN1_logo.png",
      "tags": [
        "nft"
      ],
      "extensions": {
        "website": "https://www.kekw.io/",
        "twitter": "https://twitter.com/kekwcoin"
      }
    },
    {
      "chainId": 101,
      "address": "9KEe6o1jRTqFDFBo2AezsskcxBNwuq1rVeVat1Td8zbV",
      "symbol": "MPAD",
      "name": "MercuryPAD Token",
      "decimals": 9,
      "logoURI": "https://i.ibb.co/TvcPsr1/mercury-Pad-Token.png",
      "tags": [
        "MPAD",
        "LaunchPAD"
      ],
      "extensions": {
        "website": "https://mercurypad.com/",
        "twitter": "https://twitter.com/MercuryPad"
      }
    },
    {
      "chainId": 101,
      "address": "4KAFf8ZpNCn1SWLZFo5tbeZsKpVemsobbVZdERWxRvd2",
      "symbol": "SGT",
      "name": "Sangga Token",
      "decimals": 8,
      "logoURI": "https://sgt-info.s3.ap-northeast-2.amazonaws.com/logo/SGT_Logo.png",
      "tags": [],
      "extensions": {
        "website": "https://sanggatalk.io"
      }
    },
    {
      "chainId": 101,
      "address": "Ae1aeYK9WrB2kP29jJU4aUUK7Y1vzsGNZFKoe4BG2h6P",
      "symbol": "OLDNINJA",
      "name": "OLDNINJA",
      "decimals": 0,
      "logoURI": "https://raw.githubusercontent.com/ninjaprotocolsol/ninjaprotocol/main/oldninja-token.png",
      "tags": [],
      "extensions": {
        "website": "https://www.ninjaprotocol.io/oldninja/"
      }
    },
    {
      "chainId": 101,
      "address": "FgX1WD9WzMU3yLwXaFSarPfkgzjLb2DZCqmkx9ExpuvJ",
      "symbol": "NINJA",
      "name": "NINJA",
      "decimals": 6,
      "logoURI": "https://raw.githubusercontent.com/ninjaprotocolsol/ninjaprotocol/main/newninja-token.png",
      "tags": [],
      "extensions": {
        "website": "https://www.ninjaprotocol.io/",
        "serumV3Usdc": "J4oPt5Q3FYxrznkXLkbosAWrJ4rZLqJpGqz7vZUL4eMM"
      }
    },
    {
      "chainId": 101,
      "address": "E6UBhrtvP4gYHAEgoBi8kDU6DrPPmQxTAJvASo4ptNev",
      "symbol": "SOLDOG",
      "name": "SOLDOG",
      "decimals": 0,
      "logoURI": "https://gateway.pinata.cloud/ipfs/QmefHmCHysNDR5aKZ5dKkC4zqhKcgsewMr1c53eSEbMhfZ/soldog.png",
      "tags": [],
      "extensions": {
        "website": "https://solanadog.io",
        "twitter": "https://twitter.com/solanadog"
      }
    },
    {
      "chainId": 102,
      "address": "rz251Qbsa27sL8Y1H7h4qu71j6Q7ukNmskg5ZDhPCg3",
      "symbol": "HIRO",
      "name": "Hiro LaunchDAO",
      "decimals": 6,
      "logoURI": "https://hiro-finance.github.io/assets/logo_small.png",
      "tags": [],
      "extensions": {
        "website": "https://hiro-finance.github.io/",
        "twitter": "https://twitter.com/HiroLaunchdao"
      }
    },
    {
      "chainId": 101,
      "address": "9nusLQeFKiocswDt6NQsiErm1M43H2b8x6v5onhivqKv",
      "symbol": "LLAMA",
      "name": "SOLLAMA",
      "decimals": 1,
      "logoURI": "https://raw.githubusercontent.com/soirt/sollama-brand/main/avatar.jpg",
      "tags": [],
      "extensions": {
        "website": "https://sollama.finance",
        "twitter": "https://twitter.com/SollamaFinance"
      }
    },
    {
      "chainId": 101,
      "address": "BLwTnYKqf7u4qjgZrrsKeNs2EzWkMLqVCu6j8iHyrNA3",
      "symbol": "BOP",
      "name": "Boring Protocol",
      "decimals": 8,
      "logoURI": "https://raw.githubusercontent.com/boringprotocol/brand-assets/main/boplogo.png",
      "tags": [
        "security-token",
        "utility-token"
      ],
      "extensions": {
        "website": "https://boringprotocol.io",
        "twitter": "https://twitter.com/BoringProtocol",
        "serumV3Usdc": "7MmPwD1K56DthW14P1PnWZ4zPCbPWemGs3YggcT1KzsM"
      }
    },
    {
      "chainId": 101,
      "address": "ER8Xa8YxJLC3CFJgdAxJs46Rdhb7B3MjgbPZsVg1aAFV",
      "symbol": "MOLAMON",
      "name": "MOLAMON",
      "decimals": 0,
      "logoURI": "https://i.ibb.co/cNhCc33/molamon.jpg",
      "tags": [],
      "extensions": {
        "website": "https://moonlana.com/",
        "twitter": "https://twitter.com/xMoonLana",
        "medium": "https://moonlana.medium.com/",
        "imageUrl": "https://gateway.pinata.cloud/ipfs/QmbdEesuzVUMzqaumrZNaWnwnz4WwDvqDyfrFneVDjqr2e/molamonbg.gif",
        "description": "The first $MOLA NFT on Solana Blockchain."
      }
    },
    {
      "chainId": 101,
      "address": "4ezHExHThrwnnoqKcMNbUwcVYXzdkDerHFGfegnTqA2E",
      "symbol": "STUD",
      "name": "SolanaToolsUtilityDapp",
      "decimals": 9,
      "logoURI": "https://pbs.twimg.com/profile_images/1395766787782873092/XvDoI56t_400x400.jpg",
      "tags": [],
      "extensions": {
        "website": "https://www.solanatools.io/"
      }
    },
    {
      "chainId": 101,
      "address": "AZtNYaEAHDBeK5AvdzquZWjc4y8cj5sKWH1keUJGMuPV",
      "symbol": "RESP",
      "name": "RESPECT",
      "decimals": 8,
      "logoURI": "https://static.tildacdn.com/tild3463-3338-4764-b938-363064666431/logo.jpg",
      "tags": [],
      "extensions": {
        "website": "https://respect.cash"
      }
    },
    {
      "chainId": 101,
      "address": "5j6BmiZTfHssaWPT23EQYQci3w57VTw7QypKArQZbSZ9",
      "symbol": "CHAD",
      "name": "ChadTrader Token",
      "decimals": 9,
      "logoURI": "https://gateway.pinata.cloud/ipfs/QmVZYKtcQ6dGuZ3DeWJ9NHjnWCj2bPTJdpKyXnoaP4eHYx",
      "tags": [
        "utility-token"
      ],
      "extensions": {
        "website": "https://chadtrader.io/",
        "twitter": "https://twitter.com/chadtraderio"
      }
    },
    {
      "chainId": 101,
      "address": "GsNzxJfFn6zQdJGeYsupJWzUAm57Ba7335mfhWvFiE9Z",
      "symbol": "DXL",
      "name": "Dexlab",
      "decimals": 6,
      "logoURI": "https://cdn.jsdelivr.net/gh/dexlab-project/assets@master/tokens/solana/dxl/symbol.png",
      "tags": [],
      "extensions": {
        "website": "https://www.dexlab.space/"
      }
    },
    {
      "chainId": 101,
      "address": "APvgd1J98PGW77H1fDa7W7Y4fcbFwWfs71RNyJKuYs1Y",
      "symbol": "FUZ",
      "name": "Fuzzy.One",
      "decimals": 8,
      "logoURI": "https://www.fuzzy.one/static/bf32ac292bb7a4511520dee28b1ce433/50ead/fuz300.webp",
      "tags": [
        "Fuzzy.One",
        "FUZ",
        "Supply chain token"
      ],
      "extensions": {
        "website": "https://www.fuzzy.one/"
      }
    },
    {
      "chainId": 101,
      "address": "6TCbtxs6eYfMKVF9ppTNvbUemW2YnpFig6z1jSqgM16e",
      "symbol": "STRANGE",
      "name": "STRANGE",
      "decimals": 0,
      "logoURI": "https://safepluto.tech/images/strange.png",
      "tags": [
        "utility-token"
      ],
      "extensions": {
        "website": "https://safepluto.tech"
      }
    },
    {
      "chainId": 101,
      "address": "BYNHheaKFX2WRGQTpMZNsM6vAyJXvkeMoMcixKfVKxY9",
      "symbol": "PLUTES",
      "name": "Plutonium",
      "decimals": 0,
      "logoURI": "https://safepluto.tech/images/plutonium.jpg",
      "tags": [
        "utility-token"
      ],
      "extensions": {
        "website": "https://safepluto.tech"
      }
    },
    {
      "chainId": 101,
      "address": "8upjSpvjcdpuzhfR1zriwg5NXkwDruejqNE9WNbPRtyA",
      "symbol": "GRAPE",
      "name": "Grape",
      "decimals": 6,
      "logoURI": "https://www.unlimitedgrapes.com/assets/img/Grape_logo.svg",
      "tags": [],
      "extensions": {
        "website": "https://www.unlimitedgrapes.com/"
      }
    },
    {
      "chainId": 101,
      "address": "7xzovRepzLvXbbpVZLYKzEBhCNgStEv1xpDqf1rMFFKX",
      "symbol": "KERMIT",
      "name": "Kermit",
      "decimals": 8,
      "logoURI": "https://i.imgur.com/4jthhoa.jpg",
      "tags": [
        "utility-token"
      ],
      "extensions": {
        "website": "https://www.kermitfinance.com",
        "twitter": "https://twitter.com/KermitFinance"
      }
    },
    {
      "chainId": 101,
      "address": "3VhB8EAL8dZ457SiksLPpMUR1pyACpbNh5rTjQUEVCcH",
      "symbol": "TUTL",
      "name": "TurtleTraders",
      "decimals": 8,
      "logoURI": "https://raw.githubusercontent.com/turtletraders777/logo/main/3mdPjV6M_400x400.jpg",
      "tags": [
        "social-token",
        "Turtles"
      ],
      "extensions": {
        "twitter": "https://twitter.com/Turtletraders1"
      }
    },
    {
      "chainId": 101,
      "address": "8tbAqS4dFNEeC6YGWpNnusc3JcxoFLMiiLPyHctgGYFe",
      "symbol": "PIPANA",
      "name": "Pipana",
      "decimals": 10,
      "logoURI": "https://pip.monster/img/pipana.jpg",
      "tags": [],
      "extensions": {
        "website": "https://pip.monster",
        "twitter": "https://twitter.com/itspipana"
      }
    },
    {
      "chainId": 101,
      "address": "8s9FCz99Wcr3dHpiauFRi6bLXzshXfcGTfgQE7UEopVx",
      "symbol": "CKC",
      "name": "ChikinCoin",
      "decimals": 6,
      "logoURI": "https://raw.githubusercontent.com/ChikinDeveloper/ChikinCoin/master/assets/logo_circle.svg",
      "tags": [],
      "extensions": {
        "website": "https://www.chikin.run",
        "twitter": "https://twitter.com/ChikinDev"
      }
    },
    {
      "chainId": 101,
      "address": "ATxXyewb1cXThrQFmwHUy4dtPTErfsuqkg7JcUXgLgqo",
      "symbol": "SPW",
      "name": "SpiderSwap",
      "decimals": 8,
      "logoURI": "https://uploads-ssl.webflow.com/609eaacb79ed7ff3aac62fc7/60a5550c33ac676ec5f605ca_Untitled%20Design%20(5).png",
      "tags": [],
      "extensions": {
        "website": "https://www.spiderswap.org",
        "twitter": "https://twitter.com/Spider_swap"
      }
    },
    {
      "chainId": 101,
      "address": "BrwgXmUtNd32dTKdP5teie68EmBnjGq8Wp3MukHehUBY",
      "symbol": "GSTONKS",
      "name": "Gamestonks",
      "decimals": 6,
      "logoURI": "https://i.imgur.com/Dul0KcC_d.webp?maxwidth=640&shape=thumb&fidelity=medium",
      "tags": [],
      "extensions": {
        "website": "https://www.game-stonks.com/"
      }
    },
    {
      "chainId": 101,
      "address": "HAgX1HSfok8DohiNCS54FnC2UJkDSrRVnT38W3iWFwc8",
      "symbol": "MEOW",
      "name": "SOL-CATS",
      "decimals": 9,
      "logoURI": "https://raw.githubusercontent.com/SOLCATS/SOLCATS/main/solcats%20logo.jpg",
      "tags": [],
      "extensions": {
        "website": "https://www.solcats.xyz",
        "twitter": "https://twitter.com/solcat777"
      }
    },
    {
      "chainId": 101,
      "address": "Gro98oTmXxCVX8HKr3q2tMnP5ztoC77q6KehFDnAB983",
      "symbol": "SOLMO",
      "name": "SolMoon",
      "decimals": 4,
      "logoURI": "https://i.ibb.co/MSMcv41/Sol-Moon-logo.png",
      "tags": [],
      "extensions": {
        "website": "https://www.solmoon.co",
        "twitter": "https://twitter.com/solmoonfinance"
      }
    },
    {
      "chainId": 101,
      "address": "2wBXHm4oxmed7ZoDkPL4DU8BuRfMYkubVu8T4N38vXdb",
      "symbol": "MSC",
      "name": "MasterCoin",
      "decimals": 9,
      "logoURI": "https://i.ibb.co/vXLmH7R/2mastercoinlogo-Twitter.png",
      "tags": [],
      "extensions": {
        "website": "https://mastercoin.site",
        "twitter": "https://twitter.com/MasterCoin_",
        "discord": "https://t.co/CXZN9Ncd6Q?amp=1",
        "medium": "https://medium.com/@mastercoin-eu"
      }
    },
    {
      "chainId": 101,
      "address": "8b9mQo6ZU2rwZQgSFqGNQvXzrUSHDTRpKSKi9XXdGmqN",
      "symbol": "CHANGPENGUIN",
      "name": "CHANGPENGUIN",
      "decimals": 6,
      "logoURI": "https://img1.wsimg.com/isteam/ip/0806e069-1a1b-438a-aa86-7765c335fac8/penguin%20logo%2011.png",
      "tags": [],
      "extensions": {
        "website": "https://artbomb.xyz"
      }
    },
    {
      "chainId": 101,
      "address": "3KnVxWhoYdc9UwDr5WMVkZp2LpF7gnojg7We7MUd6ixQ",
      "symbol": "WOLFE",
      "name": "Wolfecoin",
      "decimals": 9,
      "logoURI": "https://i.imgur.com/P2tzH5u.png",
      "tags": [],
      "extensions": {
        "website": "https://www.wolfecoin.online/"
      }
    },
    {
      "chainId": 101,
      "address": "BxHJqGtC629c55swCqWXFGA2rRF1igbbTmh22H8ePUWG",
      "symbol": "PGNT",
      "name": "PigeonSol Token",
      "decimals": 4,
      "logoURI": "https://cdn.jsdelivr.net/gh/PigeonSolToken/pigeonsol/logo.png",
      "tags": [],
      "extensions": {
        "website": "https://pigeonsol.xyz",
        "twitter": "https://twitter.com/PigeonSol"
      }
    },
    {
      "chainId": 101,
      "address": "51tMb3zBKDiQhNwGqpgwbavaGH54mk8fXFzxTc1xnasg",
      "symbol": "APEX",
      "name": "APEX",
      "decimals": 9,
      "logoURI": "https://apexit.finance/images/apex.png",
      "tags": [],
      "extensions": {
        "website": "https://apexit.finance/",
        "twitter": "https://twitter.com/apeXit_finance",
        "discord": "https://discord.gg/aASQy2dWsN",
        "tggroup": "https://t.me/apexit_finance"
      }
    },
    {
      "chainId": 101,
      "address": "4NPzwMK2gfgQ6rTv8x4EE1ZvKW6MYyYTSrAZCx7zxyaX",
      "symbol": "KLB",
      "name": "Black Label",
      "decimals": 0,
      "logoURI": "https://raw.githubusercontent.com/klbtoken/klbtoken/main/klbtoken.svg",
      "tags": [],
      "extensions": {
        "website": "https://klbtoken.com",
        "twitter": "https://twitter.com/klbtoken",
        "serumV3Usdc": "AVC5hkVjWqRzD9RXXwjcNiVAAR2rUvDGwhqoCd2TQNY8"
      }
    },
    {
      "chainId": 101,
      "address": "5v6tZ1SiAi7G8Qg4rBF1ZdAn4cn6aeQtefewMr1NLy61",
      "symbol": "SOLD",
      "name": "Solanax",
      "decimals": 9,
      "logoURI": "https://solanax.org/images/icon.png",
      "tags": [],
      "extensions": {
        "website": "https://solanax.org",
        "twitter": "https://twitter.com/Solanaxorg",
        "telegram": "https://t.me/solanaxcommunity"
      }
    },
    {
      "chainId": 101,
      "address": "3RSafdgu7P2smSGHJvSGQ6kZVkcErZXfZTtynJYboyAu",
      "symbol": "SINE",
      "name": "SINE",
      "decimals": 4,
      "logoURI": "https://raw.githubusercontent.com/sinetoken/public/main/icon/circle_icon/circle_icon.svg",
      "tags": [
        "security-token",
        "utility-token"
      ],
      "extensions": {
        "website": "https://solainetwork.com/",
        "twitter": "https://twitter.com/SolAiNetwork"
      }
    },
    {
      "chainId": 101,
      "address": "guppyrZyEX9iTPSu92pi8T71Zka7xd6PrsTJrXRW6u1",
      "symbol": "GUPPY",
      "name": "Orca Guppy Collectible",
      "decimals": 0,
      "logoURI": "https://cdn.jsdelivr.net/gh/solana-labs/token-list@main/assets/mainnet/DjVE6JNiYqPL2QXyCUUh8rNjHrbz9hXHNYt99MQ59qw1/guppy.png",
      "tags": [
        "nft"
      ],
      "extensions": {
        "website": "https://www.orca.so",
        "twitter": "https://twitter.com/orca_so"
      }
    },
    {
      "chainId": 101,
      "address": "whaLeHav12EhGK19u6kKbLRwC9E1EATGnm6MWbBCcUW",
      "symbol": "WHALE",
      "name": "Orca Whale Collectible",
      "decimals": 0,
      "logoURI": "https://cdn.jsdelivr.net/gh/solana-labs/token-list@main/assets/mainnet/DjVE6JNiYqPL2QXyCUUh8rNjHrbz9hXHNYt99MQ59qw1/whale.png",
      "tags": [
        "nft"
      ],
      "extensions": {
        "website": "https://www.orca.so",
        "twitter": "https://twitter.com/orca_so"
      }
    },
    {
      "chainId": 101,
      "address": "kLwhLkZRt6CadPHRBsgfhRCKXX426WMBnhoGozTduvk",
      "symbol": "KILLER-WHALE",
      "name": "Orca Killer Whale Collectible",
      "decimals": 0,
      "logoURI": "https://cdn.jsdelivr.net/gh/solana-labs/token-list@main/assets/mainnet/DjVE6JNiYqPL2QXyCUUh8rNjHrbz9hXHNYt99MQ59qw1/killer_whale.png",
      "tags": [
        "nft"
      ],
      "extensions": {
        "website": "https://www.orca.so",
        "twitter": "https://twitter.com/orca_so"
      }
    },
    {
      "chainId": 101,
      "address": "star2pH7rVWscs743JGdCAL8Lc9nyJeqx7YQXkGUnWf",
      "symbol": "STARFISH",
      "name": "Orca Starfish Collectible",
      "decimals": 6,
      "logoURI": "https://cdn.jsdelivr.net/gh/solana-labs/token-list@main/assets/mainnet/DjVE6JNiYqPL2QXyCUUh8rNjHrbz9hXHNYt99MQ59qw1/starfish.png",
      "tags": [
        "nft"
      ],
      "extensions": {
        "website": "https://www.orca.so",
        "twitter": "https://twitter.com/orca_so"
      }
    },
    {
      "chainId": 101,
      "address": "cLownTTaiiQMoyMmFjfmSGowi8HyNhCtTLFcrNKnqX6",
      "symbol": "CLOWNFISH",
      "name": "Orca Clownfish Collectible",
      "decimals": 0,
      "logoURI": "https://cdn.jsdelivr.net/gh/solana-labs/token-list@main/assets/mainnet/DjVE6JNiYqPL2QXyCUUh8rNjHrbz9hXHNYt99MQ59qw1/clownfish.png",
      "tags": [
        "nft"
      ],
      "extensions": {
        "website": "https://www.orca.so",
        "twitter": "https://twitter.com/orca_so"
      }
    },
    {
      "chainId": 101,
      "address": "ECFcUGwHHMaZynAQpqRHkYeTBnS5GnPWZywM8aggcs3A",
      "symbol": "SOL/USDC",
      "name": "Orca SOL/USDC LP Token",
      "decimals": 9,
      "logoURI": "https://cdn.jsdelivr.net/gh/solana-labs/token-list@main/assets/mainnet/DjVE6JNiYqPL2QXyCUUh8rNjHrbz9hXHNYt99MQ59qw1/logo.png",
      "tags": [
        "lp-token"
      ],
      "extensions": {
        "website": "https://www.orca.so",
        "twitter": "https://twitter.com/orca_so"
      }
    },
    {
      "chainId": 101,
      "address": "3H5XKkE9uVvxsdrFeN4BLLGCmohiQN6aZJVVcJiXQ4WC",
      "symbol": "USDC/USDT",
      "name": "Orca USDC/USDT LP Token",
      "decimals": 9,
      "logoURI": "https://cdn.jsdelivr.net/gh/solana-labs/token-list@main/assets/mainnet/DjVE6JNiYqPL2QXyCUUh8rNjHrbz9hXHNYt99MQ59qw1/logo.png",
      "tags": [
        "lp-token"
      ],
      "extensions": {
        "website": "https://www.orca.so",
        "twitter": "https://twitter.com/orca_so"
      }
    },
    {
      "chainId": 101,
      "address": "8qNqTaKKbdZuzQPWWXy5wNVkJh54ex8zvvnEnTFkrKMP",
      "symbol": "USDC/USDT-SRM",
      "name": "Orca USDC/USDT-SRM LP Token",
      "decimals": 9,
      "logoURI": "https://cdn.jsdelivr.net/gh/solana-labs/token-list@main/assets/mainnet/DjVE6JNiYqPL2QXyCUUh8rNjHrbz9hXHNYt99MQ59qw1/logo.png",
      "tags": [
        "lp-token"
      ],
      "extensions": {
        "website": "https://www.orca.so",
        "twitter": "https://twitter.com/orca_so"
      }
    },
    {
      "chainId": 101,
      "address": "7TYb32qkwYosUQfUspU45cou7Bb3nefJocVMFX2mEGTT",
      "symbol": "ETH/USDC",
      "name": "Orca ETH/USDC LP Token",
      "decimals": 9,
      "logoURI": "https://cdn.jsdelivr.net/gh/solana-labs/token-list@main/assets/mainnet/DjVE6JNiYqPL2QXyCUUh8rNjHrbz9hXHNYt99MQ59qw1/logo.png",
      "tags": [
        "lp-token"
      ],
      "extensions": {
        "website": "https://www.orca.so",
        "twitter": "https://twitter.com/orca_so"
      }
    },
    {
      "chainId": 101,
      "address": "EhBAmhkgEsMa8McFB5bpqZaRpZvGBBJ4jN59T5xToPdG",
      "symbol": "ETH/USDT-SRM",
      "name": "Orca ETH/USDT-SRM LP Token",
      "decimals": 9,
      "logoURI": "https://cdn.jsdelivr.net/gh/solana-labs/token-list@main/assets/mainnet/DjVE6JNiYqPL2QXyCUUh8rNjHrbz9hXHNYt99MQ59qw1/logo.png",
      "tags": [
        "lp-token"
      ],
      "extensions": {
        "website": "https://www.orca.so",
        "twitter": "https://twitter.com/orca_so"
      }
    },
    {
      "chainId": 101,
      "address": "8pFwdcuXM7pvHdEGHLZbUR8nNsjj133iUXWG6CgdRHk2",
      "symbol": "BTC/ETH",
      "name": "Orca BTC/ETH LP Token",
      "decimals": 9,
      "logoURI": "https://cdn.jsdelivr.net/gh/solana-labs/token-list@main/assets/mainnet/DjVE6JNiYqPL2QXyCUUh8rNjHrbz9hXHNYt99MQ59qw1/logo.png",
      "tags": [
        "lp-token"
      ],
      "extensions": {
        "website": "https://www.orca.so",
        "twitter": "https://twitter.com/orca_so"
      }
    },
    {
      "chainId": 101,
      "address": "7bb88DAnQY7LSoWEuqezCcbk4vutQbuRqgJMqpX8h6dL",
      "symbol": "ETH/SOL",
      "name": "Orca ETH/SOL LP Token",
      "decimals": 9,
      "logoURI": "https://cdn.jsdelivr.net/gh/solana-labs/token-list@main/assets/mainnet/DjVE6JNiYqPL2QXyCUUh8rNjHrbz9hXHNYt99MQ59qw1/logo.png",
      "tags": [
        "lp-token"
      ],
      "extensions": {
        "website": "https://www.orca.so",
        "twitter": "https://twitter.com/orca_so"
      }
    },
    {
      "chainId": 101,
      "address": "GWEmABT4rD3sGhyghv9rKbfdiaFe5uMHeJqr6hhu3XvA",
      "symbol": "RAY/SOL",
      "name": "Orca RAY/SOL LP Token",
      "decimals": 9,
      "logoURI": "https://cdn.jsdelivr.net/gh/solana-labs/token-list@main/assets/mainnet/DjVE6JNiYqPL2QXyCUUh8rNjHrbz9hXHNYt99MQ59qw1/logo.png",
      "tags": [
        "lp-token"
      ],
      "extensions": {
        "website": "https://www.orca.so",
        "twitter": "https://twitter.com/orca_so"
      }
    },
    {
      "chainId": 101,
      "address": "BmZNYGt7aApGTUUxAQUYsW64cMbb6P7uniokCWaptj4D",
      "symbol": "SOL/USDT",
      "name": "Orca SOL/USDT LP Token",
      "decimals": 9,
      "logoURI": "https://cdn.jsdelivr.net/gh/solana-labs/token-list@main/assets/mainnet/DjVE6JNiYqPL2QXyCUUh8rNjHrbz9hXHNYt99MQ59qw1/logo.png",
      "tags": [
        "lp-token"
      ],
      "extensions": {
        "website": "https://www.orca.so",
        "twitter": "https://twitter.com/orca_so"
      }
    },
    {
      "chainId": 101,
      "address": "E4cthfUFaDd4x5t1vbeBNBHm7isqhM8kapthPzPJz1M2",
      "symbol": "SOL/USDT-SRM",
      "name": "Orca SOL/USDT-SRM LP Token",
      "decimals": 9,
      "logoURI": "https://cdn.jsdelivr.net/gh/solana-labs/token-list@main/assets/mainnet/DjVE6JNiYqPL2QXyCUUh8rNjHrbz9hXHNYt99MQ59qw1/logo.png",
      "tags": [
        "lp-token"
      ],
      "extensions": {
        "website": "https://www.orca.so",
        "twitter": "https://twitter.com/orca_so"
      }
    },
    {
      "chainId": 101,
      "address": "6ojPekCSQimAjDjaMApLvh3jF6wnZeNEVRVVoGNzEXvV",
      "symbol": "SOL/SRM",
      "name": "Orca SOL/SRM LP Token",
      "decimals": 9,
      "logoURI": "https://cdn.jsdelivr.net/gh/solana-labs/token-list@main/assets/mainnet/DjVE6JNiYqPL2QXyCUUh8rNjHrbz9hXHNYt99MQ59qw1/logo.png",
      "tags": [
        "lp-token"
      ],
      "extensions": {
        "website": "https://www.orca.so",
        "twitter": "https://twitter.com/orca_so"
      }
    },
    {
      "chainId": 101,
      "address": "YJRknE9oPhUMtq1VvhjVzG5WnRsjQtLsWg3nbaAwCQ5",
      "symbol": "FTT/SOL",
      "name": "Orca FTT/SOL LP Token",
      "decimals": 9,
      "logoURI": "https://cdn.jsdelivr.net/gh/solana-labs/token-list@main/assets/mainnet/DjVE6JNiYqPL2QXyCUUh8rNjHrbz9hXHNYt99MQ59qw1/logo.png",
      "tags": [
        "lp-token"
      ],
      "extensions": {
        "website": "https://www.orca.so",
        "twitter": "https://twitter.com/orca_so"
      }
    },
    {
      "chainId": 101,
      "address": "C9PKvetJPrrPD53PR2aR8NYtVZzucCRkHYzcFXbZXEqu",
      "symbol": "KIN/SOL",
      "name": "Orca KIN/SOL LP Token",
      "decimals": 9,
      "logoURI": "https://cdn.jsdelivr.net/gh/solana-labs/token-list@main/assets/mainnet/DjVE6JNiYqPL2QXyCUUh8rNjHrbz9hXHNYt99MQ59qw1/logo.png",
      "tags": [
        "lp-token"
      ],
      "extensions": {
        "website": "https://www.orca.so",
        "twitter": "https://twitter.com/orca_so"
      }
    },
    {
      "chainId": 101,
      "address": "6SfhBAmuaGf9p3WAxeHJYCWMABnYUMrdzNdK5Stvvj4k",
      "symbol": "ROPE/SOL",
      "name": "Orca ROPE/SOL LP Token",
      "decimals": 9,
      "logoURI": "https://cdn.jsdelivr.net/gh/solana-labs/token-list@main/assets/mainnet/DjVE6JNiYqPL2QXyCUUh8rNjHrbz9hXHNYt99MQ59qw1/logo.png",
      "tags": [
        "lp-token"
      ],
      "extensions": {
        "website": "https://www.orca.so",
        "twitter": "https://twitter.com/orca_so"
      }
    },
    {
      "chainId": 101,
      "address": "9r1n79TmerAgQJboUT8QvrChX3buZBfuSrBTtYM1cW4h",
      "symbol": "SOL/STEP",
      "name": "Orca SOL/STEP LP Token",
      "decimals": 9,
      "logoURI": "https://cdn.jsdelivr.net/gh/solana-labs/token-list@main/assets/mainnet/DjVE6JNiYqPL2QXyCUUh8rNjHrbz9hXHNYt99MQ59qw1/logo.png",
      "tags": [
        "lp-token"
      ],
      "extensions": {
        "website": "https://www.orca.so",
        "twitter": "https://twitter.com/orca_so"
      }
    },
    {
      "chainId": 101,
      "address": "ELLELFtgvWBgLkdY9EFx4Vb3SLNj4DJEhzZLWy1wCh4Y",
      "symbol": "OXY/SOL",
      "name": "Orca OXY/SOL LP Token",
      "decimals": 9,
      "logoURI": "https://cdn.jsdelivr.net/gh/solana-labs/token-list@main/assets/mainnet/DjVE6JNiYqPL2QXyCUUh8rNjHrbz9hXHNYt99MQ59qw1/logo.png",
      "tags": [
        "lp-token"
      ],
      "extensions": {
        "website": "https://www.orca.so",
        "twitter": "https://twitter.com/orca_so"
      }
    },
    {
      "chainId": 101,
      "address": "BXM9ph4AuhCUzf94HQu5FnfeVThKj5oyrnb1krY1zax5",
      "symbol": "MER/SOL",
      "name": "Orca MER/SOL LP Token",
      "decimals": 9,
      "logoURI": "https://cdn.jsdelivr.net/gh/solana-labs/token-list@main/assets/mainnet/DjVE6JNiYqPL2QXyCUUh8rNjHrbz9hXHNYt99MQ59qw1/logo.png",
      "tags": [
        "lp-token"
      ],
      "extensions": {
        "website": "https://www.orca.so",
        "twitter": "https://twitter.com/orca_so"
      }
    },
    {
      "chainId": 101,
      "address": "FJ9Q9ojA7vdf5rFbcTc6dd7D3nLpwSxdtFSE8cwfuvqt",
      "symbol": "FIDA/SOL",
      "name": "Orca FIDA/SOL LP Token",
      "decimals": 9,
      "logoURI": "https://cdn.jsdelivr.net/gh/solana-labs/token-list@main/assets/mainnet/DjVE6JNiYqPL2QXyCUUh8rNjHrbz9hXHNYt99MQ59qw1/logo.png",
      "tags": [
        "lp-token"
      ],
      "extensions": {
        "website": "https://www.orca.so",
        "twitter": "https://twitter.com/orca_so"
      }
    },
    {
      "chainId": 101,
      "address": "EHkfnhKLLTUqo1xMZLxhM9EusEgpN6RXPpZsGpUsewaa",
      "symbol": "MAPS/SOL",
      "name": "Orca MAPS/SOL LP Token",
      "decimals": 9,
      "logoURI": "https://cdn.jsdelivr.net/gh/solana-labs/token-list@main/assets/mainnet/DjVE6JNiYqPL2QXyCUUh8rNjHrbz9hXHNYt99MQ59qw1/logo.png",
      "tags": [
        "lp-token"
      ],
      "extensions": {
        "website": "https://www.orca.so",
        "twitter": "https://twitter.com/orca_so"
      }
    },
    {
      "chainId": 101,
      "address": "9rguDaKqTrVjaDXafq6E7rKGn7NPHomkdb8RKpjKCDm2",
      "symbol": "SAMO/SOL",
      "name": "Orca SAMO/SOL LP Token",
      "decimals": 9,
      "logoURI": "https://cdn.jsdelivr.net/gh/solana-labs/token-list@main/assets/mainnet/DjVE6JNiYqPL2QXyCUUh8rNjHrbz9hXHNYt99MQ59qw1/logo.png",
      "tags": [
        "lp-token"
      ],
      "extensions": {
        "website": "https://www.orca.so",
        "twitter": "https://twitter.com/orca_so"
      }
    },
    {
      "chainId": 101,
      "address": "2697FyJ4vD9zwAVPr33fdVPDv54pyZZiBv9S2AoKMyQf",
      "symbol": "COPE/SOL",
      "name": "Orca COPE/SOL LP Token",
      "decimals": 9,
      "logoURI": "https://cdn.jsdelivr.net/gh/solana-labs/token-list@main/assets/mainnet/DjVE6JNiYqPL2QXyCUUh8rNjHrbz9hXHNYt99MQ59qw1/logo.png",
      "tags": [
        "lp-token"
      ],
      "extensions": {
        "website": "https://www.orca.so",
        "twitter": "https://twitter.com/orca_so"
      }
    },
    {
      "chainId": 101,
      "address": "HEhMLvpSdPviukafKwVN8BnBUTamirptsQ6Wxo5Cyv8s",
      "symbol": "FTR",
      "name": "Future",
      "decimals": 9,
      "logoURI": "http://future-ftr.io/images/logo.png",
      "tags": [],
      "extensions": {
        "website": "https://future-ftr.io",
        "twitter": "https://twitter.com/ftr_finance"
      }
    },
    {
      "chainId": 101,
      "address": "6oJ8Mp1VnKxN5MvGf9LfpeaRvTv8N1xFbvtdEbLLWUDT",
      "symbol": "ESC",
      "name": "ESCoin",
      "decimals": 9,
      "logoURI": "https://escoin.company/img/escoin_icon.png",
      "tags": [],
      "extensions": {
        "website": "https://escoin.company/",
        "twitter": "https://twitter.com/coin_esc"
      }
    },
    {
      "chainId": 101,
      "address": "Da1jboBKU3rqXUqPL3L3BxJ8e67ogVgVKcqy4rWsS7LC",
      "symbol": "UBE",
      "name": "UBE Token",
      "decimals": 10,
      "logoURI": "https://cdn.jsdelivr.net/gh/donfrancisco/ubetoken/UBE.png",
      "tags": [],
      "extensions": {
        "website": "https://www.ubetoken.com",
        "twitter": "https://twitter.com/ube_token"
      }
    },
    {
      "chainId": 101,
      "address": "CDJWUqTcYTVAKXAVXoQZFes5JUFc7owSeq7eMQcDSbo5",
      "symbol": "renBTC",
      "name": "renBTC",
      "decimals": 8,
      "logoURI": "https://www.dropbox.com/s/5xjuqm9hqosof7g/renBTC.png?dl=1",
      "tags": [],
      "extensions": {
        "coingeckoId": "renbtc",
        "website": "https://renproject.io/"
      }
    },
    {
      "chainId": 101,
      "address": "G1a6jxYz3m8DVyMqYnuV7s86wD4fvuXYneWSpLJkmsXj",
      "symbol": "renBCH",
      "name": "renBCH",
      "decimals": 8,
      "logoURI": "https://www.dropbox.com/s/1037etkko9il55n/renBCH-01.png?dl=1",
      "tags": [],
      "extensions": {
        "coingeckoId": "renbch",
        "website": "https://renproject.io/"
      }
    },
    {
      "chainId": 101,
      "address": "FKJvvVJ242tX7zFtzTmzqoA631LqHh4CdgcN8dcfFSju",
      "symbol": "renDGB",
      "name": "renDGB",
      "decimals": 8,
      "logoURI": "https://www.dropbox.com/s/ganf2eac9ujnsbp/renDGB.png?dl=1",
      "tags": [],
      "extensions": {
        "website": "https://renproject.io/"
      }
    },
    {
      "chainId": 101,
      "address": "ArUkYE2XDKzqy77PRRGjo4wREWwqk6RXTfM9NeqzPvjU",
      "symbol": "renDOGE",
      "name": "renDOGE",
      "decimals": 8,
      "logoURI": "https://www.dropbox.com/s/0c2myp08jrr6mq7/renDOGE.png?dl=1",
      "tags": [],
      "extensions": {
        "coingeckoId": "rendoge",
        "website": "https://renproject.io/"
      }
    },
    {
      "chainId": 101,
      "address": "8wv2KAykQstNAj2oW6AHANGBiFKVFhvMiyyzzjhkmGvE",
      "symbol": "renLUNA",
      "name": "renLUNA",
      "decimals": 6,
      "logoURI": "https://www.dropbox.com/s/enlononu571dtn4/renLUNA.png?dl=1",
      "tags": [],
      "extensions": {
        "website": "https://renproject.io/"
      }
    },
    {
      "chainId": 101,
      "address": "E99CQ2gFMmbiyK2bwiaFNWUUmwz4r8k2CVEFxwuvQ7ue",
      "symbol": "renZEC",
      "name": "renZEC",
      "decimals": 8,
      "logoURI": "https://www.dropbox.com/s/co3ube4dp3ls68n/renZEC.png?dl=1",
      "tags": [],
      "extensions": {
        "coingeckoId": "renzec",
        "website": "https://renproject.io/"
      }
    },
    {
      "chainId": 101,
      "address": "GkXP719hnhLtizWHcQyGVYajuJqVsJJ6fyeUob9BPCFC",
      "symbol": "KROWZ",
      "name": "Mike Krow's Official Best Friend Super Kawaii Kasu Token",
      "decimals": 8,
      "logoURI": "https://cdn.jsdelivr.net/gh/mikekrow/KrowzToken/krowz_token.png",
      "tags": [
        "social-token",
        "krowz"
      ],
      "extensions": {
        "website": "https://mikekrow.com/",
        "twitter": "https://twitter.com/space_asylum"
      }
    },
    {
      "chainId": 101,
      "address": "6kwTqmdQkJd8qRr9RjSnUX9XJ24RmJRSrU1rsragP97Y",
      "symbol": "SAIL",
      "name": "SAIL",
      "decimals": 6,
      "logoURI": "https://cloudflare-ipfs.com/ipfs/QmPcQfofQNfiv36EAsGQrgAhiPbqGf17i1Cz648JhXFW9m/logo_solana_sail_v2.png",
      "tags": [
        "utility-token"
      ],
      "extensions": {
        "website": "https://www.solanasail.com",
        "twitter": "https://twitter.com/SolanaSail"
      }
    },
    {
      "chainId": 101,
      "address": "E5ndSkaB17Dm7CsD22dvcjfrYSDLCxFcMd6z8ddCk5wp",
      "symbol": "CCAI",
      "name": "Cryptocurrencies.Ai",
      "decimals": 9,
      "logoURI": "https://cryptocurrencies.ai/logo.png",
      "tags": [],
      "extensions": {
        "website": "https://ccai.cryptocurrencies.ai",
        "twitter": "https://twitter.com/CCAI_Official",
        "serumV3Usdc": "7gZNLDbWE73ueAoHuAeFoSu7JqmorwCLpNTBXHtYSFTa"
      }
    },
    {
      "chainId": 101,
      "address": "7LmGzEgnQZTxxeCThgxsv3xe4JQmiy9hxEGBPCF66KgH",
      "symbol": "SNEK",
      "name": "Snek Coin",
      "decimals": 0,
      "logoURI": "https://raw.githubusercontent.com/snekcoin/SnekCoin/main/The%20Snek%20Coin.png",
      "tags": [],
      "extensions": {
        "twitter": "https://twitter.com/snekcoin"
      }
    },
    {
      "chainId": 101,
      "address": "AhRozpV8CDLJ5z9k8CJWF4P12MVvxdnnU2y2qUhUuNS5",
      "symbol": "ARK",
      "name": "Sol.Ark",
      "decimals": 8,
      "logoURI": "https://i.ibb.co/JyJ9kf0/Logo-1.png",
      "tags": [
        "meme"
      ],
      "extensions": {
        "website": "https://www.solark.xyz/",
        "twitter": "https://twitter.com/SOLARK67275852"
      }
    },
    {
      "chainId": 101,
      "address": "ss26ybWnrhSYbGBjDT9bEwRiyAVUgiKCbgAfFkksj4R",
      "symbol": "SS2",
      "name": "POH",
      "decimals": 0,
      "logoURI": "https://www.sol-talk.com/logo192.png",
      "tags": [
        "nft"
      ],
      "extensions": {
        "website": "https://www.sol-talk.com/sol-survivor",
        "twitter": "https://twitter.com/sol__survivor",
        "imageUrl": "https://www.arweave.net/fDxzEtzfu9IjFDh0ID-rOGaGw__F6-OD2ADoa23sayo?ext=gif",
        "animationUrl": "https://vww4cphi4lv3ldd4dtidi4njkbilvngmvuaofo3rv2oa3ozepeea.arweave.net/ra3BPOji67WMfBzQNHGpUFC6tMytAOK7ca6cDbskeQg?ext=glb",
        "description": "Sensing a disturbance in the timeline, the tournament organizers send Poh back in time to the beginning of the tournament. He is tasked with finding the origin of the disturbance and restoring the original timeline. Special:'Out of Order'"        
      }
    },
    {
      "chainId": 101,
      "address": "6dGR9kAt499jzsojDHCvDArKxpTarNbhdSkiS7jeMAib",
      "symbol": "AKI",
      "name": "AKIHIGE Token",
      "decimals": 6,
      "logoURI": "https://cdn.jsdelivr.net/gh/josh-a81/AKI/AKItokenlogo.jpg",
      "tags": [
        "aki"
      ]
    },
    {
      "chainId": 101,
      "address": "SCYfrGCw8aDiqdgcpdGjV6jp4UVVQLuphxTDLNWu36f",
      "symbol": "SCY",
      "name": "Synchrony",
      "decimals": 9,
      "logoURI": "https://raw.githubusercontent.com/synchrony-labs/synchrony-assets/main/SYNCHRONY-LOGO.png",
      "tags": [],
      "extensions": {
        "website": "https://synchrony.fi",
        "twitter": "https://twitter.com/SynchronyFi"
      }
    },
    {
      "chainId": 101,
      "address": "BKMWPkPS8jXw59ezYwK2ueNTZRF4m8MYHDjh9HwUmkQ7",
      "symbol": "SDC",
      "name": "SandDollarClassic",
      "decimals": 9,
      "logoURI": "https://pbs.twimg.com/profile_images/1209342834513498113/YXkq2fAE_400x400.jpg",
      "tags": [
        "utility-token"
      ],
      "extensions": {
        "website": "https://sanddollar.bs",
        "twitter": "https://twitter.com/SandDollar_BS"
      }
    },
    {
      "chainId": 101,
      "address": "Bx4ykEMurwPQBAFNvthGj73fMBVTvHa8e9cbAyaK4ZSh",
      "symbol": "TOX",
      "name": "trollbox",
      "decimals": 9,
      "logoURI": "https://firebasestorage.googleapis.com/v0/b/trollbox-1525027136481.appspot.com/o/trollbox-logo-wallet.png?alt=media&token=d3fe32c2-5d25-40fd-a968-ed33582e3f0c",
      "tags": [
        "utility-token"
      ],
      "extensions": {
        "website": "https://trollbox.io",
        "twitter": "https://twitter.com/trollboxio"
      }
    },
    {
      "chainId": 101,
      "address": "3aEb4KJTWxaqKBXADw5qkAjG9K1AoLhR4CrDH6HCpGCo",
      "symbol": "SMB",
      "name": "Solana Monkey Business",
      "decimals": 9,
      "logoURI": "https://cdn.jsdelivr.net/gh/SolanaMonkeyBusiness/smbproject/token/SMB.png",
      "tags": [],
      "extensions": {
        "medium": "https://solanambs.medium.com/",
        "website": "https://solanamonkey.business/",
        "twitter": "https://twitter.com/SolanaMBS"
      }
    },
    {
      "chainId": 101,
      "address": "E7WqtfRHcY8YW8z65u9WmD7CfMmvtrm2qPVicSzDxLaT",
      "symbol": "PPUG",
      "name": "PizzaPugCoin",
      "decimals": 9,
      "logoURI": "https://i.imgur.com/kfycD0N.png",
      "tags": [],
      "extensions": {
        "website": "https://www.pizzapugcoin.com",
        "twitter": "https://twitter.com/pizzapugcoin"
      }
    },
    {
      "chainId": 101,
      "address": "FZgL5motNWEDEa24xgfSdBDfXkB9Ru9KxfEsey9S58bb",
      "symbol": "VCC",
      "name": "VentureCapital",
      "decimals": 6,
      "logoURI": "https://www.vcc.finance/bird.svg",
      "tags": [
        "venture capital",
        "liquidator",
        "IDO",
        "incubator"
      ],
      "extensions": {
        "website": "https://www.vcc.finance/",
        "twitter": "https://twitter.com/vcc_finance"
      }
    },
    {
      "chainId": 101,
      "address": "4TGxgCSJQx2GQk9oHZ8dC5m3JNXTYZHjXumKAW3vLnNx",
      "symbol": "OXS",
      "name": "Oxbull Sol",
      "decimals": 9,
      "logoURI": "https://www.oxbull.tech/assets/icon/favicon.png",
      "tags": [
        "utility-token"
      ],
      "extensions": {
        "website": "https://www.oxbull.tech/#/home",
        "twitter": "https://twitter.com/OxBull5",
        "medium": "https://medium.com/@oxbull",
        "tgann": "https://t.me/Oxbull_tech",
        "coingeckoId": "oxbull-tech",
        "github": "https://github.com/OxBull"
      }
    },
    {
      "chainId": 101,
      "address": "EdAhkbj5nF9sRM7XN7ewuW8C9XEUMs8P7cnoQ57SYE96",
      "symbol": "FAB",
      "name": "FABRIC",
      "decimals": 9,
      "logoURI": "https://fsynth.io/favicon-32x32.png",
      "tags": [],
      "extensions": {
        "website": "https://fsynth.io/",
        "twitter": "https://twitter.com/official_fabric"
      }
    },
    {
      "chainId": 101,
      "address": "GEYrotdkRitGUK5UMv3aMttEhVAZLhRJMcG82zKYsaWB",
      "symbol": "POTATO",
      "name": "POTATO",
      "decimals": 3,
      "logoURI": "https://raw.githubusercontent.com/potatocoinspl/potatoArt/main/Image/logocircle.png",
      "tags": [],
      "extensions": {
        "website": "https://potatocoinspl.com/",
        "serumV3Usdc": "6dn7tgTHe5rZEAscMWWY3xmPGVEKVkM9s7YRV11z399z"
      }
    },
    {
      "chainId": 101,
      "address": "FmJ1fo7wK5FF6rDvQxow5Gj7A2ctLmR5orCKLZ45Q3Cq",
      "symbol": "DGEN",
      "name": "Degen Banana",
      "decimals": 6,
      "logoURI": "https://i.ibb.co/hD0bKmf/dgen-banana-logo.png",
      "tags": [],
      "extensions": {
        "website": "https://degen.finance/",
        "twitter": "https://twitter.com/degenbanana"
      }
    },
    {
      "chainId": 101,
      "address": "FciGvHj9FjgSGgCBF1b9HY814FM9D28NijDd5SJrKvPo",
      "symbol": "TGT",
      "name": "Twirl Governance Token",
      "decimals": 6,
      "logoURI": "https://i.imgur.com/eh24tVm.jpeg",
      "tags": [],
      "extensions": {
        "website": "https://twirlfinance.com/",
        "twitter": "https://twitter.com/twirlfinance"
      }
    },
    {
      "chainId": 101,
      "address": "A9EEvcRcT7Q9XAa6NfqrqJChoc4XGDhd2mtc4xfniQkS",
      "symbol": "BILBY",
      "name": "Bilby Finance",
      "decimals": 9,
      "logoURI": "https://i.ibb.co/2yqS0z8/Bilby.png",
      "tags": [
        "utility-token"
      ],
      "extensions": {
        "website": "https://bilby.finance/"
      }
    },
    {
      "chainId": 101,
      "address": "8NGgmXzBzhsXz46pTC3ioSBxeE3w2EXpc741N3EQ8E6r",
      "symbol": "JOKE",
      "name": "JOKESMEMES",
      "decimals": 9,
      "logoURI": "https://jokesmemes.finance/joketoken.png",
      "tags": [],
      "extensions": {
        "website": "https://jokesmemes.finance",
        "twitter": "https://twitter.com/Jokesmemes11"
      }
    },
    {
      "chainId": 101,
      "address": "Fp4gjLpTsPqBN6xDGpDHwtnuEofjyiZKxxZxzvJnjxV6",
      "symbol": "NAXAR",
      "name": "Naxar",
      "decimals": 4,
      "logoURI": "http://ipic.su/img/img7/fs/naxar_logo_500X500.1624272703.jpg",
      "tags": [],
      "extensions": {
        "website": "https://naxar.ru",
        "instagram": "https://instagram.com/naxar__",
        "telegram": "https://t.me/naxar_official"
      }
    },
    {
      "chainId": 101,
      "address": "5jqTNKonR9ZZvbmX9JHwcPSEg6deTyNKR7PxQ9ZPdd2w",
      "symbol": "JBUS",
      "name": "Jebus",
      "decimals": 0,
      "logoURI": "https://jebus.live/wp-content/uploads/2021/05/Jebus-White-300x292.png",
      "tags": [],
      "extensions": {
        "website": "https://jebus.live"
      }
    },
    {
      "chainId": 101,
      "address": "29UWGmi1MxJRi3izeritN8VvhZbUiX37KUVnGv46mzev",
      "symbol": "KLBx",
      "name": "Black Label X",
      "decimals": 4,
      "logoURI": "https://raw.githubusercontent.com/klbtoken/klbtoken/main/klbx.svg",
      "tags": [],
      "extensions": {
        "website": "https://klbtoken.com/x"
      }
    },
    {
      "chainId": 101,
      "address": "GACHAfpmbpk4FLfZcGkT2NUmaEqMygssAknhqnn8DVHP",
      "symbol": "GACHA",
      "name": "Gachapon",
      "decimals": 9,
      "logoURI": "https://r5qzzgtjsn53w4u2wlpvrtkgstrvzpqak2i2hk7s356q4otl7p5q.arweave.net/j2GcmmmTe7tymrLfWM1GlONcvgBWkaOr8t99Djpr-_s",
      "tags": [],
      "extensions": {
        "twitter": "https://twitter.com/GACHAPON7777"
      }
    },
    {
      "chainId": 101,
      "address": "9zoqdwEBKWEi9G5Ze8BSkdmppxGgVv1Kw4LuigDiNr9m",
      "symbol": "STR",
      "name": "Solster",
      "decimals": 9,
      "logoURI": "https://solster.finance/logo-mark.png",
      "tags": [],
      "extensions": {
        "website": "https://solster.finance",
        "twitter": "https://twitter.com/solster_finance"
      }
    },
    {
      "chainId": 101,
      "address": "A2T2jDe2bxyEHkKtS8AtrTRmJ9VZRwyY8Kr7oQ8xNyfb",
      "symbol": "HAMS",
      "name": "Space Hamster",
      "decimals": 9,
      "logoURI": "https://i.ibb.co/2cpC3nb/HAMS.png",
      "tags": [],
      "extensions": {
        "website": "https://www.solhamster.space/",
        "twitter": "https://twitter.com/sol_hamster",
        "telegram": "https://t.me/SolHamster",
        "dex-website": "https://dex-solhamster.space/"
      }
    },
    {
      "chainId": 101,
      "address": "EGN2774kzKyUnJs2Gv5poK6ymiMVkdyCQD2gGnJ84sDk",
      "symbol": "NEFT",
      "name": "Neftea Labs Coin",
      "decimals": 8,
      "logoURI": "https://gateway.pinata.cloud/ipfs/QmdcmEVy9dyBdLoHSTfjUwQxmVLJPH157WmVGd74JF6obX",
      "tags": [
        "Neftea",
        "NFT",
        "utility-token"
      ],
      "extensions": {
        "website": "https://www.neftealabs.com/"
      }
    },
    {
      "chainId": 101,
      "address": "DK64rmGSZupv1dLYn57e3pUVgs9jL9EKLXDVZZPsMDz8",
      "symbol": "ABOMB",
      "name": "ArtBomb",
      "decimals": 5,
      "logoURI": "https://gateway.pinata.cloud/ipfs/QmNdspog9ngoEdkDiavTZr84N4KLmqN3PN15FK6FDVqcN7",
      "tags": [
        "utility-token",
        "artbomb"
      ],
      "extensions": {
        "website": "https://artbomb.xyz"
      }
    },
    {
      "chainId": 101,
      "address": "AnyCsr1VCBZcwVAxbKPuHhKDP5DQQSnRxGAo4ycgRMi2",
      "symbol": "DAL",
      "name": "Dalmatiancoin",
      "decimals": 9,
      "logoURI": "https://res.cloudinary.com/dtbjhs8a6/image/upload/v1622836689/t55xirsxagaanntdt50i.jpg",
      "tags": [],
      "extensions": {
        "website": "https://dalmatiancoin.org/",
        "twitter": "https://twitter.com/coindalmatian"
      }
    },
    {
      "chainId": 101,
      "address": "HiL1j5VMR9XtRnCA4mxaVoXr6PMHpbh8wUgfPsAP4CNF",
      "symbol": "SolNHD",
      "name": "SolNHD",
      "decimals": 0,
      "logoURI": "https://raw.githubusercontent.com/duynguyen93/SolNHD/main/images/logo.png",
      "tags": [],
      "extensions": {
        "website": "https://www.solnhd.com",
        "twitter": "https://twitter.com/zororoaz01"
      }
    },
    {
      "chainId": 101,
      "address": "qXu8Tj65H5XR8KHuaKKoyLCWj592KbTG3YWJwsuFrPS",
      "symbol": "STVA",
      "name": "SOLtiva",
      "decimals": 3,
      "logoURI": "https://raw.githubusercontent.com/klbtoken/soltiva/main/soltiva.svg",
      "tags": [],
      "extensions": {
        "website": "https://soltiva.co"
      }
    },
    {
      "chainId": 101,
      "address": "D3gHoiYT4RY5VSndne1fEnpM3kCNAyBhkp5xjNUqqPj9",
      "symbol": "PROEXIS",
      "name": "ProExis Prova de Existência Blockchain",
      "decimals": 8,
      "logoURI": "https://raw.githubusercontent.com/provadeexistencia/img/main/logo_proexis.jpg",
      "tags": [
        "proof of-existence",
        "utility-token",
        "prova de existencia",
        "proexis"
      ],
      "extensions": {
        "website": "https://provadeexistencia.com.br",
        "twitter": "https://twitter.com/provaexistencia",
        "facebook": "https://facebook.com/provadeexistencia",
        "instagram": "https://instagram.com/provadeexistencia",
        "github": "https://github.com/provadeexistencia",
        "tgann": "https://t.me/provadeexistencia",
        "tggroup": "https://t.me/provadeexistenciagrupo"
      }
    },
    {
      "chainId": 101,
      "address": "5DWFxYBxjETuqFX3P2Z1uq8UbcCT1F4sABGiBZMnWKvR",
      "symbol": "PLDO",
      "name": "PLEIDO",
      "decimals": 6,
      "logoURI": "https://pleido.com/images/pleido_logo.svg",
      "tags": [
        "pleido",
        "game-coin"
      ],
      "extensions": {
        "website": "https://pleido.com/"
      }
    },
    {
      "chainId": 101,
      "address": "6uB5eEC8SzMbUdsPpe3eiNvHyvxdqUWnDEtpFQxkhNTP",
      "symbol": "MOLANIUM",
      "name": "MOLANIUM",
      "decimals": 0,
      "logoURI": "https://i.imgur.com/hOMe38E.png",
      "tags": [],
      "extensions": {
        "website": "https://moonlana.com/",
        "imageUrl": "https://i.imgur.com/hOMe38E.png",
        "twitter": "https://twitter.com/xMoonLana",
        "medium": "https://moonlana.medium.com/"
      }
    },
    {
      "chainId": 101,
      "address": "5KV2W2XPdSo97wQWcuAVi6G4PaCoieg4Lhhi61PAMaMJ",
      "symbol": "GÜ",
      "name": "GÜ",
      "decimals": 6,
      "logoURI": "https://cdn.jsdelivr.net/gh/Seigneur-Machiavel/kugle.github.io/Tokens/Logo_GU_512.png",
      "tags": [
        "utility-token"
      ],
      "extensions": {
        "website": "https://kugle.org",
        "twitter": "https://twitter.com/Kugle_"
      }
    },
    {
      "chainId": 101,
      "address": "72fFy4SNGcHoEC1TTFTUkxNHriJqg3hBPsa2jSr2cZgb",
      "symbol": "BZX",
      "name": "BlizeX",
      "decimals": 6,
      "logoURI": "https://raw.githubusercontent.com/Blizex-Official/blizex-token/main/logo.jpg",
      "tags": [],
      "extensions": {
        "website": "https://www.blizex.co",
        "twitter": "https://twitter.com/blizex_en"
      }
    },
    {
      "chainId": 101,
      "address": "5fEo6ZbvpV6zdyzowtAwgMcWHZe1yJy9NxQM6gC19QW5",
      "symbol": "GREEN",
      "name": "Green DEX",
      "decimals": 9,
      "logoURI": "https://raw.githubusercontent.com/greendex/GDEX/main/gdex.svg",
      "tags": [
        "Green DEX"
      ],
      "extensions": {
        "website": "https://greendex.network/",
        "twitter": "https://twitter.com/GreendexN"
      }
    },
    {
      "chainId": 101,
      "address": "Bx1fDtvTN6NvE4kjdPHQXtmGSg582bZx9fGy4DQNMmAT",
      "symbol": "SOLC",
      "name": "Solcubator",
      "decimals": 9,
      "logoURI": "http://solcubator.io/logo.png",
      "tags": [],
      "extensions": {
        "website": "http://solcubator.io",
        "twitter": "https://twitter.com/Solcubator"
      }
    },
    {
      "chainId": 101,
      "address": "ABxCiDz4jjKt1t7Syu5Tb37o8Wew9ADpwngZh6kpLbLX",
      "symbol": "XSOL",
      "name": "XSOL Token",
      "decimals": 8,
      "logoURI": "https://raw.githubusercontent.com/0xsol/XSOL-Token/main/logo.jpg",
      "tags": [
        "utility-token"
      ],
      "extensions": {
        "website": "https://0xsol.network",
        "twitter": "https://twitter.com/0xSol_Network"
      }
    },
    {
      "chainId": 101,
      "address": "DrcPRJPBiakQcWqon3gZms7sviAqdQS5zS5wvaG5v6wu",
      "symbol": "BLD",
      "name": "BladesToken",
      "decimals": 4,
      "logoURI": "https://i.imgur.com/MfxQycw.jpeg",
      "tags": [],
      "extensions": {
        "website": "https://blades.finance/",
        "twitter": "https://twitter.com/bladesfinance"
      }
    },
    {
      "chainId": 101,
      "address": "6D7E4mstMboABmfoaPrtVDgewjUCbGdvcYVaHa9SDiTg",
      "symbol": "QWK",
      "name": "QwikPay.io Token",
      "decimals": 9,
      "logoURI": "https://github.com/QwikPay-io/website/raw/main/qwk.png",
      "tags": [],
      "extensions": {
        "website": "https://www.qwikpay.io",
        "twitter": "https://twitter.com/QwikpayIO"
      }
    },
    {
      "chainId": 101,
      "address": "BTyJg5zMbaN2KMfn7LsKhpUsV675aCUSUMrgB1YGxBBP",
      "symbol": "GOOSEBERRY",
      "name": "Gooseberry",
      "decimals": 9,
      "logoURI": "https://gooseberry.changr.ca/gooseberry.png",
      "tags": [],
      "extensions": {
        "website": "https://gooseberry.changr.ca",
        "twitter": "https://twitter.com/gooseberrycoin"
      }
    },
    {
      "chainId": 101,
      "address": "5GG1LbgY4EEvPR51YQPNr65QKcZemrHWPooTqC5gRPBA",
      "symbol": "DXB",
      "name": "DefiXBet Token",
      "decimals": 9,
      "logoURI": "https://raw.githubusercontent.com/DefiXBet/DefiXBet/main/defixBeto.jpg",
      "tags": [],
      "extensions": {
        "website": "https://DefiXBet.com/",
        "twitter": "https://twitter.com/DefiXBet",
        "medium": "https://defixbet.medium.com/",
        "tgann": "https://t.me/DefiXBet"
      }
    },
    {
      "chainId": 101,
      "address": "7a4cXVvVT7kF6hS5q5LDqtzWfHfys4a9PoK6pf87RKwf",
      "symbol": "LUNY",
      "name": "Luna Yield",
      "decimals": 9,
      "logoURI": "https://www.lunayield.com/logo.png",
      "tags": [],
      "extensions": {
        "website": "https://www.lunayield.com",
        "twitter": "https://twitter.com/Luna_Yield"
      }
    },
    {
      "chainId": 101,
      "address": "AP58G14hoy4GGgZS4L8TzZgqXnk3hBvciFKW2Cb1RQ2J",
      "symbol": "YARDv1",
      "name": "SolYard Finance Beta",
      "decimals": 9,
      "logoURI": "https://solyard.finance/logo.png",
      "tags": [],
      "extensions": {
        "website": "https://solyard.finance/"
      }
    },
    {
      "chainId": 101,
      "address": "6Y7LbYB3tfGBG6CSkyssoxdtHb77AEMTRVXe8JUJRwZ7",
      "symbol": "DINO",
      "name": "DINO",
      "decimals": 6,
      "logoURI": "https://raw.githubusercontent.com/solanadino/dinotoken/main/solana_dino.jpg",
      "tags": [],
      "extensions": {
        "website": "https://www.solanadino.com",
        "twitter": "https://twitter.com/solanadino"
      }
    },
    {
      "chainId": 101,
      "address": "4wjPQJ6PrkC4dHhYghwJzGBVP78DkBzA2U3kHoFNBuhj",
      "symbol": "LIQ",
      "name": "LIQ Protocol",
      "decimals": 6,
      "logoURI": "https://liqsolana.com/wp-content/uploads/2021/06/200x.png",
      "tags": [],
      "extensions": {
        "website": "https://liqsolana.com/",
        "twitter": "https://twitter.com/liqsolana"
      }
    },
    {
      "chainId": 101,
      "address": "DubwWZNWiNGMMeeQHPnMATNj77YZPZSAz2WVR5WjLJqz",
      "symbol": "CRP",
      "name": "CropperFinance",
      "decimals": 6,
      "logoURI": "https://pbs.twimg.com/profile_images/1399749127089627139/UHqlWRaL_400x400.jpg",
      "tags": [],
      "extensions": {
        "website": "https://cropper.finance/",
        "twitter": "https://twitter.com/cropperfinance"
      }
    },
    {
      "chainId": 101,
      "address": "B3Ggjjj3QargPkFTAJiR6BaD8CWKFUaWRXGcDQ1nyeeD",
      "symbol": "PARTI",
      "name": "PARTI",
      "decimals": 9,
      "logoURI": "https://raw.githubusercontent.com/partifinance/particle-brand/main/particle-finance-logo.png",
      "tags": [],
      "extensions": {
        "website": "https://parti.finance",
        "twitter": "https://twitter.com/ParticleFinance",
        "medium": "https://particlefinance.medium.com"
      }
    },
    {
      "chainId": 101,
      "address": "5igDhdTnXif5E5djBpRt4wUKo5gtf7VicHi8r5ada4Hj",
      "symbol": "NIA",
      "name": "NIALABS",
      "decimals": 0,
      "logoURI": "https://i.ibb.co/z6DHkSH/nia-logo.png",
      "tags": [],
      "extensions": {
        "website": "https://www.nialabs.com/"
      }
    },
    {
      "chainId": 101,
      "address": "GQnN5M1M6oTjsziAwcRYd1P7pRBBQKURj5QeAjN1npnE",
      "symbol": "CORV",
      "name": "Project Corvus",
      "decimals": 9,
      "logoURI": "http://dixon.company/corvus.png",
      "tags": [],
      "extensions": {
        "website": "https://dixon.company/"
      }
    },
    {
      "chainId": 101,
      "address": "3FRQnT5djQMATCg6TNXBhi2bBkbTyGdywsLmLa8BbEKz",
      "symbol": "HLTH",
      "name": "HLTH",
      "decimals": 4,
      "logoURI": "https://drive.google.com/file/d/1Hpd9oum_IKphCMeZaREjfrESyASG5oNm/view?usp=sharing",
      "extensions": {
        "website": "https://hlth.network/",
        "twitter": "https://twitter.com/hlthnetwork",
        "telegram": "https://t.me/HLTHnetwork"
      }
    },
    {
      "chainId": 101,
      "address": "Ea5SjE2Y6yvCeW5dYTn7PYMuW5ikXkvbGdcmSnXeaLjS",
      "symbol": "PAI",
      "name": "PAI (Parrot)",
      "decimals": 6,
      "logoURI": "https://partyparrot.finance/images/tokens/pai.svg",
      "tags": [
        "stablecoin"
      ],
      "extensions": {
        "website": "https://partyparrot.finance",
        "twitter": "https://twitter.com/gopartyparrot",
        "telegram": "https://t.me/gopartyparrot"
      }
    },
    {
      "chainId": 101,
      "address": "SLRSSpSLUTP7okbCUBYStWCo1vUgyt775faPqz8HUMr",
      "symbol": "SLRS",
      "name": "Solrise Finance",
      "decimals": 6,
      "logoURI": "https://i.ibb.co/tqbTKTT/slrs-256.png",
      "tags": [],
      "extensions": {
        "website": "https://solrise.finance",
        "twitter": "https://twitter.com/SolriseFinance",
        "telegram": "https://t.me/solrisefinance",
        "medium": "https://blog.solrise.finance",
        "discord": "https://discord.gg/xNbGgMUJfU",
        "coingeckoId": "solrise-finance"
      }
    },
    {
      "chainId": 101,
      "address": "Fx14roJm9m27zngJQwmt81npHvPc5pmF772nxDhNnsh5",
      "symbol": "LIQ-USDC",
      "name": "Raydium LP Token (LIQ-USDC)",
      "decimals": 6,
      "logoURI": "https://liqsolana.com/wp-content/uploads/2021/06/200x.png",
      "tags": [
        "lp-token"
      ],
      "extensions": {
        "website": "https://raydium.io/"
      }
    },
     {
      "chainId": 101,
      "address": "GtQ48z7NNjs7sVyp3M7iuiDcTRjeWPd1fkdiWQNy1UR6",
      "symbol": "LIQ-SOL",
      "name": "Raydium LP Token (LIQ-SOL)",
      "decimals": 6,
      "logoURI": "https://liqsolana.com/wp-content/uploads/2021/06/200x.png",
      "tags": [
        "lp-token"
      ],
      "extensions": {
        "website": "https://raydium.io/"
      }
    },
    {
      "chainId": 101,
      "address": "E5rk3nmgLUuKUiS94gg4bpWwWwyjCMtddsAXkTFLtHEy",
      "symbol": "WOO",
      "name": "Wootrade Network",
      "decimals": 18,
      "logoURI": "https://oss.woo.network/static/W_256.png",
      "tags": [],
      "extensions": {
        "website": "https://woo.network",
        "twitter": "https://twitter.com/wootraderS"
      }
    },
    {
      "chainId": 101,
      "address": "9s6dXtMgV5E6v3rHqBF2LejHcA2GWoZb7xNUkgXgsBqt",
      "symbol": "USDC-USDT-PAI",
      "name": "Mercurial LP Token (USDC-USDT-PAI)",
      "decimals": 6,
      "logoURI": "https://www.mercurial.finance/mercurial-usdc-usdt-pai-logo.svg",
      "tags": [
        "lp-token"
      ],
      "extensions": {
        "website": "https://www.mercurial.finance/"
      }
    },
    {
      "chainId": 101,
<<<<<<< HEAD
      "address": "8kRacWW5qZ34anyH8s9gu2gC4FpXtncqBDPpd2a6DnZE",
      "symbol": "MECA",
      "name": "Coinmeca",
      "decimals": 9,
      "logoURI": "https://firebasestorage.googleapis.com/v0/b/coinmeca-3e733.appspot.com/o/Coinmeca.svg?alt=media&token=4ef710cb-df4c-47aa-9614-c867153db029",
      "tags": [
        "utility-token"
      ],
      "extensions": {
        "website": "https://coinmeca.net/",
        "medium": "https://coinmeca.medium.com/",
        "twitter": "https://twitter.com/coinmeca",
        "telegram": "https://t.me/coinmeca"
=======
      "address": "sodaNXUbtjMvHe9c5Uw7o7VAcVpXPHAvtaRaiPVJQuE",
      "symbol": "SODA",
      "name": "cheesesoda token",
      "decimals": 0,
      "logoURI": "https://raw.githubusercontent.com/cheesesoda/soda-tokens/main/soda.svg",
      "tags": [],
      "extensions": {
        "website": "https://token.cheesesoda.com",
        "twitter": "https://twitter.com/cheesesodadex"
      }
    },
    {
      "chainId": 101,
      "address": "sodaoT6Wh1nxHaarw4kDh7AkK4oZnERK1QgDUtHPR3H",
      "symbol": "SODAO",
      "name": "cheesesodaDAO",
      "decimals": 4,
      "logoURI": "https://raw.githubusercontent.com/cheesesoda/soda-tokens/main/sodao.svg",
      "tags": [],
      "extensions": {
        "website": "https://dao.cheesesoda.com",
        "twitter": "https://twitter.com/cheesesodadex",
        "serumV3Usdc": "6KFs2wUzME8Z3AeWL4HfKkXbtik5zVvebdg5qCxqt4hB"
>>>>>>> 23e7d1fe
      }
    }
  ],
  "version": {
    "major": 0,
    "minor": 2,
    "patch": 2
  }
}<|MERGE_RESOLUTION|>--- conflicted
+++ resolved
@@ -10551,7 +10551,6 @@
     },
     {
       "chainId": 101,
-<<<<<<< HEAD
       "address": "8kRacWW5qZ34anyH8s9gu2gC4FpXtncqBDPpd2a6DnZE",
       "symbol": "MECA",
       "name": "Coinmeca",
@@ -10565,7 +10564,10 @@
         "medium": "https://coinmeca.medium.com/",
         "twitter": "https://twitter.com/coinmeca",
         "telegram": "https://t.me/coinmeca"
-=======
+      }
+    },
+    {
+      "chainId": 101,
       "address": "sodaNXUbtjMvHe9c5Uw7o7VAcVpXPHAvtaRaiPVJQuE",
       "symbol": "SODA",
       "name": "cheesesoda token",
@@ -10589,7 +10591,6 @@
         "website": "https://dao.cheesesoda.com",
         "twitter": "https://twitter.com/cheesesodadex",
         "serumV3Usdc": "6KFs2wUzME8Z3AeWL4HfKkXbtik5zVvebdg5qCxqt4hB"
->>>>>>> 23e7d1fe
       }
     }
   ],
