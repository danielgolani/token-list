--- conflicted
+++ resolved
@@ -11385,7 +11385,6 @@
     },
     {
       "chainId": 101,
-<<<<<<< HEAD
       "address": "AWTE7toEwKdSRd7zh3q45SjKhmYVFp3zk4quWHsM92bj",
       "symbol": "ZAU",
       "name": "Zaucoin",
@@ -11396,7 +11395,10 @@
       ],
       "extensions": {
         "website": "zaucoin.crypto"
-=======
+      }
+    },
+    {
+      "chainId": 101,
       "address": "ABFPEo4pUy1is4Atf33zZoYpG2nkB66W3fsTwAeCUSkA",
       "symbol": "SAM",
       "name": "Swiss and Makeup",
@@ -11407,7 +11409,6 @@
       ],
       "extensions": {
         "instagram": "https://www.instagram.com/swissandmakeup/"
->>>>>>> 5584c260
       }
     },
     {
