--- conflicted
+++ resolved
@@ -8087,7 +8087,6 @@
     },
     {
       "chainId": 101,
-<<<<<<< HEAD
       "address": "51tMb3zBKDiQhNwGqpgwbavaGH54mk8fXFzxTc1xnasg",
       "symbol": "APEX",
       "name": "APEX",
@@ -8675,18 +8674,10 @@
       "name": "SandDollarClassic",
       "decimals": 9,
       "logoURI": "https://pbs.twimg.com/profile_images/1209342834513498113/YXkq2fAE_400x400.jpg",
-=======
-      "address": "4TGxgCSJQx2GQk9oHZ8dC5m3JNXTYZHjXumKAW3vLnNx",
-      "symbol": "OXS",
-      "name": "Oxbull Sol",
-      "decimals": 9,
-      "logoURI": "https://www.oxbull.tech/assets/icon/favicon.png",
->>>>>>> 47714ebb
       "tags": [
         "utility-token"
       ],
       "extensions": {
-<<<<<<< HEAD
         "website": "https://sanddollar.bs",
         "twitter": "https://twitter.com/SandDollar_BS"
       }
@@ -8734,14 +8725,25 @@
       "extensions": {
         "website": "https://www.vcc.finance/",
         "twitter": "https://twitter.com/vcc_finance"
-=======
+      }
+    },
+    {
+      "chainId": 101,
+      "address": "4TGxgCSJQx2GQk9oHZ8dC5m3JNXTYZHjXumKAW3vLnNx",
+      "symbol": "OXS",
+      "name": "Oxbull Sol",
+      "decimals": 9,
+      "logoURI": "https://www.oxbull.tech/assets/icon/favicon.png",
+      "tags": [
+        "utility-token"
+      ],
+      "extensions": {
         "website": "https://www.oxbull.tech/#/home",
         "twitter": "https://twitter.com/OxBull5",
         "medium": "https://medium.com/@oxbull",
         "tgann": "https://t.me/Oxbull_tech",
         "coingeckoId": "oxbull-tech",
         "github": "https://github.com/OxBull"
->>>>>>> 47714ebb
       }
     }
   ],
