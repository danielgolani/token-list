--- conflicted
+++ resolved
@@ -8053,7 +8053,6 @@
     },
     {
       "chainId": 101,
-<<<<<<< HEAD
       "address": "BxHJqGtC629c55swCqWXFGA2rRF1igbbTmh22H8ePUWG",
       "symbol": "PGNT",
       "name": "PigeonSol Token",
@@ -8063,7 +8062,9 @@
       "extensions": {
         "website": "https://pigeonsol.xyz",
         "twitter": "https://twitter.com/PigeonSol"
-=======
+    },
+    {
+      "chainId": 101,
       "address": "3RSafdgu7P2smSGHJvSGQ6kZVkcErZXfZTtynJYboyAu",
       "symbol": "SINE",
       "name": "SINE",
@@ -8076,7 +8077,6 @@
       "extensions": {
         "website": "https://solainetwork.com/",
         "twitter": "https://twitter.com/SolAiNetwork"
->>>>>>> c987d760
       }
     }
   ],
