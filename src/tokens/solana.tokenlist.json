--- conflicted
+++ resolved
@@ -8253,7 +8253,6 @@
     },
     {
       "chainId": 101,
-<<<<<<< HEAD
       "address": "5v6tZ1SiAi7G8Qg4rBF1ZdAn4cn6aeQtefewMr1NLy61",
       "symbol": "SOLD",
       "name": "Solanax",
@@ -8268,19 +8267,6 @@
     },
     {
       "chainId": 101,
-=======
-      "address": "5DWFxYBxjETuqFX3P2Z1uq8UbcCT1F4sABGiBZMnWKvR",
-      "symbol": "PLDO",
-      "name": "PLEIDO",
-      "decimals": 6,
-      "logoURI": "https://pleido.com/images/pleido_logo.svg",
-      "tags": ["pleido","game-coin"],
-      "extensions": {
-        "website": "https://pleido.com/"
-        }
-      },
-    {
->>>>>>> afb1a8fc
       "address": "3RSafdgu7P2smSGHJvSGQ6kZVkcErZXfZTtynJYboyAu",
       "symbol": "SINE",
       "name": "SINE",
@@ -9145,6 +9131,21 @@
         "github": "https://github.com/provadeexistencia",
         "tgann": "https://t.me/provadeexistencia",
         "tggroup": "https://t.me/provadeexistenciagrupo"
+      }
+    },
+    {
+      "chainId": 101,
+      "address": "5DWFxYBxjETuqFX3P2Z1uq8UbcCT1F4sABGiBZMnWKvR",
+      "symbol": "PLDO",
+      "name": "PLEIDO",
+      "decimals": 6,
+      "logoURI": "https://pleido.com/images/pleido_logo.svg",
+      "tags": [
+        "pleido",
+        "game-coin"
+      ],
+      "extensions": {
+        "website": "https://pleido.com/"
       }
     }
   ],
