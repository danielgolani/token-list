{
  "name": "Solana Token List",
  "logoURI": "https://cdn.jsdelivr.net/gh/trustwallet/assets@master/blockchains/solana/info/logo.png",
  "keywords": [
    "solana",
    "spl"
  ],
  "tags": {
    "stablecoin": {
      "name": "stablecoin",
      "description": "Tokens that are fixed to an external asset, e.g. the US dollar"
    },
    "ethereum": {
      "name": "ethereum",
      "description": "Asset bridged from ethereum"
    },
    "lp-token": {
      "name": "lp-token",
      "description": "Asset representing liquidity provider token"
    },
    "wrapped-sollet": {
      "name": "wrapped-sollet",
      "description": "Asset wrapped using sollet bridge"
    },
    "wrapped": {
      "name": "wrapped",
      "description": "Asset wrapped using wormhole bridge"
    },
    "leveraged": {
      "name": "leveraged",
      "description": "Leveraged asset"
    },
    "bull": {
      "name": "bull",
      "description": "Leveraged Bull asset"
    },
    "bear": {
      "name": "bear",
      "description": "Leveraged Bear asset"
    },
    "nft": {
      "name": "nft",
      "description": "Non-fungible token"
    },
    "security-token": {
      "name": "security-token",
      "description": "Tokens that are used to gain access to an electronically restricted resource"
    },
    "utility-token": {
      "name": "utility-token",
      "description": "Tokens that are designed to be spent within a certain blockchain ecosystem e.g. most of the SPL-Tokens"
    },
    "tokenized-stock": {
      "name": "tokenized-stock",
      "description": "Tokenized stocks are tokenized derivatives that represent traditional securities, particularly shares in publicly firms traded on regulated exchanges"
    }
  },
  "timestamp": "2021-03-03T19:57:21+0000",
  "tokens": [
    {
      "chainId": 101,
      "address": "99pifp4v4qQNk3irTHpmAEEzgKfs3ahLE7iFKEqfyxPj",
      "symbol": "ZI",
      "name": "ZI (The Z Institute Token)",
      "decimals": 6,
      "logoURI": "https://raw.githubusercontent.com/solana-labs/token-list/main/assets/mainnet/99pifp4v4qQNk3irTHpmAEEzgKfs3ahLE7iFKEqfyxPj/logo.png",
      "tags": [
        "utility-token"
      ],
      "extensions": {
        "website": "https://zinstitute.net/",
        "twitter": "https://twitter.com/the_z_institute"
      }
    },
    {
      "chainId": 101,
      "address": "FYfQ9uaRaYvRiaEGUmct45F9WKam3BYXArTrotnTNFXF",
      "symbol": "SOLA",
      "name": "Sola Token",
      "decimals": 9,
      "logoURI": "https://raw.githubusercontent.com/solana-labs/token-list/main/assets/mainnet/FYfQ9uaRaYvRiaEGUmct45F9WKam3BYXArTrotnTNFXF/logo.png",
      "tags": [
        "Solana tokenized",
        "Solana Community token"
      ],
      "extensions": {
        "website": "https://solatoken.net/",
        "telegram": "https://t.me/solatokennet",
        "twitter": "https://twitter.com/EcoSolana"
      }
    },
    {
      "chainId": 101,
      "address": "So11111111111111111111111111111111111111112",
      "symbol": "SOL",
      "name": "Wrapped SOL",
      "decimals": 9,
      "logoURI": "https://raw.githubusercontent.com/solana-labs/token-list/main/assets/mainnet/So11111111111111111111111111111111111111112/logo.png",
      "tags": [],
      "extensions": {
        "website": "https://solana.com/",
        "serumV3Usdc": "9wFFyRfZBsuAha4YcuxcXLKwMxJR43S7fPfQLusDBzvT",
        "serumV3Usdt": "HWHvQhFmJB3NUcu1aihKmrKegfVxBEHzwVX6yZCKEsi1",
        "coingeckoId": "solana"
      }
    },
    {
      "chainId": 101,
      "address": "EPjFWdd5AufqSSqeM2qN1xzybapC8G4wEGGkZwyTDt1v",
      "symbol": "USDC",
      "name": "USD Coin",
      "decimals": 6,
      "logoURI": "https://raw.githubusercontent.com/solana-labs/token-list/main/assets/mainnet/EPjFWdd5AufqSSqeM2qN1xzybapC8G4wEGGkZwyTDt1v/logo.png",
      "tags": [
        "stablecoin"
      ],
      "extensions": {
        "website": "https://www.centre.io/",
        "coingeckoId": "usd-coin",
        "serumV3Usdt": "77quYg4MGneUdjgXCunt9GgM1usmrxKY31twEy3WHwcS"
      }
    },
    {
      "chainId": 101,
      "address": "2inRoG4DuMRRzZxAt913CCdNZCu2eGsDD9kZTrsj2DAZ",
      "symbol": "TSLA",
      "name": "Tesla Inc.",
      "decimals": 8,
      "logoURI": "https://raw.githubusercontent.com/solana-labs/token-list/main/assets/mainnet/2inRoG4DuMRRzZxAt913CCdNZCu2eGsDD9kZTrsj2DAZ/logo.svg",
      "tags": [
        "tokenized-stock"
      ],
      "extensions": {
        "website": "https://www.digitalassets.ag/UnderlyingDetails?TSLA"
      }
    },
    {
      "chainId": 101,
      "address": "8bpRdBGPt354VfABL5xugP3pmYZ2tQjzRcqjg2kmwfbF",
      "symbol": "AAPL",
      "name": "Apple Inc.",
      "decimals": 8,
      "logoURI": "https://raw.githubusercontent.com/solana-labs/token-list/main/assets/mainnet/8bpRdBGPt354VfABL5xugP3pmYZ2tQjzRcqjg2kmwfbF/logo.svg",
      "tags": [
        "tokenized-stock"
      ],
      "extensions": {
        "website": "https://www.digitalassets.ag/UnderlyingDetails?AAPL"
      }
    },
    {
      "chainId": 101,
      "address": "3vhcrQfEn8ashuBfE82F3MtEDFcBCEFfFw1ZgM3xj1s8",
      "symbol": "MSFT",
      "name": "Microsoft Corporation",
      "decimals": 8,
      "logoURI": "https://raw.githubusercontent.com/solana-labs/token-list/main/assets/mainnet/3vhcrQfEn8ashuBfE82F3MtEDFcBCEFfFw1ZgM3xj1s8/logo.svg",
      "tags": [
        "tokenized-stock"
      ],
      "extensions": {
        "website": "https://www.digitalassets.ag/UnderlyingDetails?MSFT"
      }
    },
    {
      "chainId": 101,
      "address": "ASwYCbLedk85mRdPnkzrUXbbYbwe26m71af9rzrhC2Qz",
      "symbol": "MSTR",
      "name": "MicroStrategy Incorporated.",
      "decimals": 8,
      "logoURI": "https://raw.githubusercontent.com/solana-labs/token-list/main/assets/mainnet/ASwYCbLedk85mRdPnkzrUXbbYbwe26m71af9rzrhC2Qz/logo.svg",
      "tags": [
        "tokenized-stock"
      ],
      "extensions": {
        "website": "https://www.digitalassets.ag/UnderlyingDetails?MSTR"
      }
    },
    {
      "chainId": 101,
      "address": "J25jdsEgTnAwB4nVq3dEQhwekbXCnVTGzFpVMPScXRgK",
      "symbol": "COIN",
      "name": "Coinbase Global Inc.",
      "decimals": 8,
      "logoURI": "https://raw.githubusercontent.com/solana-labs/token-list/main/assets/mainnet/J25jdsEgTnAwB4nVq3dEQhwekbXCnVTGzFpVMPScXRgK/logo.svg",
      "tags": [
        "tokenized-stock"
      ],
      "extensions": {
        "website": "https://www.digitalassets.ag/UnderlyingDetails?COIN"
      }
    },
    {
      "chainId": 101,
      "address": "G2Cg4XoXdEJT5sfrSy9N6YCC3uuVV3AoTQSvMeSqT8ZV",
      "symbol": "ABC",
      "name": "AmerisourceBergen Corp",
      "decimals": 8,
      "logoURI": "https://raw.githubusercontent.com/solana-labs/token-list/main/assets/mainnet/G2Cg4XoXdEJT5sfrSy9N6YCC3uuVV3AoTQSvMeSqT8ZV/logo.svg",
      "tags": [
        "tokenized-stock"
      ],
      "extensions": {
        "website": "https://www.digitalassets.ag/UnderlyingDetails?ABC"
      }
    },
    {
      "chainId": 101,
      "address": "FqqVanFZosh4M4zqxzWUmEnky6nVANjghiSLaGqUAYGi",
      "symbol": "ABNB",
      "name": "Airbnb",
      "decimals": 8,
      "logoURI": "https://raw.githubusercontent.com/solana-labs/token-list/main/assets/mainnet/FqqVanFZosh4M4zqxzWUmEnky6nVANjghiSLaGqUAYGi/logo.svg",
      "tags": [
        "tokenized-stock"
      ],
      "extensions": {
        "website": "https://www.digitalassets.ag/UnderlyingDetails?ABNB"
      }
    },
    {
      "chainId": 101,
      "address": "FgcUo7Ymua8r5xxsn9puizkLGN5w4i3nnBmasXvkcWfJ",
      "symbol": "ACB",
      "name": "Aurora Cannabis Inc",
      "decimals": 8,
      "logoURI": "https://raw.githubusercontent.com/solana-labs/token-list/main/assets/mainnet/FgcUo7Ymua8r5xxsn9puizkLGN5w4i3nnBmasXvkcWfJ/logo.svg",
      "tags": [
        "tokenized-stock"
      ],
      "extensions": {
        "website": "https://www.digitalassets.ag/UnderlyingDetails?ACB"
      }
    },
    {
      "chainId": 101,
      "address": "FenmUGWjsW5AohtHRbgLoPUZyWSK36Cd5a31XJWjnRur",
      "symbol": "AMC",
      "name": "AMC Entertainment Holdings",
      "decimals": 8,
      "logoURI": "https://raw.githubusercontent.com/solana-labs/token-list/main/assets/mainnet/FenmUGWjsW5AohtHRbgLoPUZyWSK36Cd5a31XJWjnRur/logo.svg",
      "tags": [
        "tokenized-stock"
      ],
      "extensions": {
        "website": "https://www.digitalassets.ag/UnderlyingDetails?AMC"
      }
    },
    {
      "chainId": 101,
      "address": "7grgNP3tAJh7DRELmotHzC5Efth4e4SoBvgmFYTX9jPB",
      "symbol": "AMD",
      "name": "Advanced Micro Devices",
      "decimals": 8,
      "logoURI": "https://raw.githubusercontent.com/solana-labs/token-list/main/assets/mainnet/7grgNP3tAJh7DRELmotHzC5Efth4e4SoBvgmFYTX9jPB/logo.svg",
      "tags": [
        "tokenized-stock"
      ],
      "extensions": {
        "website": "https://www.digitalassets.ag/UnderlyingDetails?AMD"
      }
    },
    {
      "chainId": 101,
      "address": "3bjpzTTK49eP8m1bYxw6HYAFGtzyWjvEyGYcFS4gbRAx",
      "symbol": "AMZN",
      "name": "Amazon",
      "decimals": 8,
      "logoURI": "https://raw.githubusercontent.com/solana-labs/token-list/main/assets/mainnet/3bjpzTTK49eP8m1bYxw6HYAFGtzyWjvEyGYcFS4gbRAx/logo.svg",
      "tags": [
        "tokenized-stock"
      ],
      "extensions": {
        "website": "https://www.digitalassets.ag/UnderlyingDetails?AMZN"
      }
    },
    {
      "chainId": 101,
      "address": "4cr7NH1BD2PMV38JQp58UaHUxzqhxeSiF7b6q1GCS7Ae",
      "symbol": "APHA",
      "name": "Aphria Inc",
      "decimals": 8,
      "logoURI": "https://raw.githubusercontent.com/solana-labs/token-list/main/assets/mainnet/4cr7NH1BD2PMV38JQp58UaHUxzqhxeSiF7b6q1GCS7Ae/logo.svg",
      "tags": [
        "tokenized-stock"
      ],
      "extensions": {
        "website": "https://www.digitalassets.ag/UnderlyingDetails?APHA"
      }
    },
    {
      "chainId": 101,
      "address": "GPoBx2hycDs3t4Q8DeBme9RHb9nQpzH3a36iUoojHe16",
      "symbol": "ARKK",
      "name": "ARK Innovation ETF",
      "decimals": 8,
      "logoURI": "https://raw.githubusercontent.com/solana-labs/token-list/main/assets/mainnet/GPoBx2hycDs3t4Q8DeBme9RHb9nQpzH3a36iUoojHe16/logo.png",
      "tags": [
        "tokenized-stock"
      ],
      "extensions": {
        "website": "https://www.digitalassets.ag/UnderlyingDetails?ARKK"
      }
    },
    {
      "chainId": 101,
      "address": "GgDDCnzZGQRUDy8jWqSqDDcPwAVg2YsKZfLPaTYBWdWt",
      "symbol": "BABA",
      "name": "Alibaba",
      "decimals": 8,
      "logoURI": "https://raw.githubusercontent.com/solana-labs/token-list/main/assets/mainnet/GgDDCnzZGQRUDy8jWqSqDDcPwAVg2YsKZfLPaTYBWdWt/logo.svg",
      "tags": [
        "tokenized-stock"
      ],
      "extensions": {
        "website": "https://www.digitalassets.ag/UnderlyingDetails?BABA"
      }
    },
    {
      "chainId": 101,
      "address": "6jSgnmu8yg7kaZRWp5MtQqNrWTUDk7KWXhZhJPmsQ65y",
      "symbol": "BB",
      "name": "BlackBerry",
      "decimals": 8,
      "logoURI": "https://raw.githubusercontent.com/solana-labs/token-list/main/assets/mainnet/6jSgnmu8yg7kaZRWp5MtQqNrWTUDk7KWXhZhJPmsQ65y/logo.svg",
      "tags": [
        "tokenized-stock"
      ],
      "extensions": {
        "website": "https://www.digitalassets.ag/UnderlyingDetails?BB"
      }
    },
    {
      "chainId": 101,
      "address": "9Vovr1bqDbMQ8DyaizdC7n1YVvSia8r3PQ1RcPFqpQAs",
      "symbol": "BILI",
      "name": "Bilibili Inc",
      "decimals": 8,
      "logoURI": "https://raw.githubusercontent.com/solana-labs/token-list/main/assets/mainnet/9Vovr1bqDbMQ8DyaizdC7n1YVvSia8r3PQ1RcPFqpQAs/logo.svg",
      "tags": [
        "tokenized-stock"
      ],
      "extensions": {
        "website": "https://www.digitalassets.ag/UnderlyingDetails?BILI"
      }
    },
    {
      "chainId": 101,
      "address": "j35qY1SbQ3k7b2WAR5cNETDKzDESxGnYbArsLNRUzg2",
      "symbol": "BITW",
      "name": "Bitwise 10 Crypto Index Fund",
      "decimals": 8,
      "logoURI": "https://raw.githubusercontent.com/solana-labs/token-list/main/assets/mainnet/j35qY1SbQ3k7b2WAR5cNETDKzDESxGnYbArsLNRUzg2/logo.png",
      "tags": [
        "tokenized-stock"
      ],
      "extensions": {
        "website": "https://www.digitalassets.ag/UnderlyingDetails?BITW"
      }
    },
    {
      "chainId": 101,
      "address": "AykRYHVEERRoKGzfg2AMTqEFGmCGk9LNnGv2k5FgjKVB",
      "symbol": "BNTX",
      "name": "BioNTech",
      "decimals": 8,
      "logoURI": "https://raw.githubusercontent.com/solana-labs/token-list/main/assets/mainnet/AykRYHVEERRoKGzfg2AMTqEFGmCGk9LNnGv2k5FgjKVB/logo.png",
      "tags": [
        "tokenized-stock"
      ],
      "extensions": {
        "website": "https://www.digitalassets.ag/UnderlyingDetails?BNTX"
      }
    },
    {
      "chainId": 101,
      "address": "Dj76V3vdFGGE8444NWFACR5qmtJrrSop5RCBAGbC88nr",
      "symbol": "BRKA",
      "name": "Berkshire Hathaway Inc",
      "decimals": 8,
      "logoURI": "https://raw.githubusercontent.com/solana-labs/token-list/main/assets/mainnet/Dj76V3vdFGGE8444NWFACR5qmtJrrSop5RCBAGbC88nr/logo.png",
      "tags": [
        "tokenized-stock"
      ],
      "extensions": {
        "website": "https://www.digitalassets.ag/UnderlyingDetails?BRKA"
      }
    },
    {
      "chainId": 101,
      "address": "8TUg3Kpa4pNfaMvgyFdvwyiPBSnyTx7kK5EDfb42N6VK",
      "symbol": "BYND",
      "name": "Beyond Meat Inc",
      "decimals": 8,
      "logoURI": "https://raw.githubusercontent.com/solana-labs/token-list/main/assets/mainnet/8TUg3Kpa4pNfaMvgyFdvwyiPBSnyTx7kK5EDfb42N6VK/logo.svg",
      "tags": [
        "tokenized-stock"
      ],
      "extensions": {
        "website": "https://www.digitalassets.ag/UnderlyingDetails?BYND"
      }
    },
    {
      "chainId": 101,
      "address": "8FyEsMuDWAMMusMqVEstt2sDkMvcUKsTy1gF6oMfWZcG",
      "symbol": "CGC",
      "name": "Canopy Growth Corp",
      "decimals": 8,
      "logoURI": "https://raw.githubusercontent.com/solana-labs/token-list/main/assets/mainnet/8FyEsMuDWAMMusMqVEstt2sDkMvcUKsTy1gF6oMfWZcG/logo.svg",
      "tags": [
        "tokenized-stock"
      ],
      "extensions": {
        "website": "https://www.digitalassets.ag/UnderlyingDetails?CGC"
      }
    },
    {
      "chainId": 101,
      "address": "DUFVbhWf7FsUo3ouMnFbDjv4YYaRE1Sz9jvAmDsNTt1m",
      "symbol": "CRON",
      "name": "Chronos Group Inc",
      "decimals": 8,
      "logoURI": "https://raw.githubusercontent.com/solana-labs/token-list/main/assets/mainnet/DUFVbhWf7FsUo3ouMnFbDjv4YYaRE1Sz9jvAmDsNTt1m/logo.svg",
      "tags": [
        "tokenized-stock"
      ],
      "extensions": {
        "website": "https://www.digitalassets.ag/UnderlyingDetails?CRON"
      }
    },
    {
      "chainId": 101,
      "address": "J9GVpBChXZ8EK7JuPsLSDV17BF9KLJweBQet3L6ZWvTC",
      "symbol": "EEM",
      "name": "iShares MSCI Emerging Markets ETF",
      "decimals": 8,
      "logoURI": "https://raw.githubusercontent.com/solana-labs/token-list/main/assets/mainnet/J9GVpBChXZ8EK7JuPsLSDV17BF9KLJweBQet3L6ZWvTC/logo.svg",
      "tags": [
        "tokenized-stock"
      ],
      "extensions": {
        "website": "https://www.digitalassets.ag/UnderlyingDetails?EEM"
      }
    },
    {
      "chainId": 101,
      "address": "6Xj2NzAW437UUomaxFiVyJQPGvvup6YLeXFQpp4kqNaD",
      "symbol": "EFA",
      "name": "iShares MSCI EAFE ETF",
      "decimals": 8,
      "logoURI": "https://raw.githubusercontent.com/solana-labs/token-list/main/assets/mainnet/6Xj2NzAW437UUomaxFiVyJQPGvvup6YLeXFQpp4kqNaD/logo.svg",
      "tags": [
        "tokenized-stock"
      ],
      "extensions": {
        "website": "https://www.digitalassets.ag/UnderlyingDetails?EFA"
      }
    },
    {
      "chainId": 101,
      "address": "5YMFoVuoQzdivpm6W97UGKkHxq6aEhipuNkA8imPDoa1",
      "symbol": "ETHE",
      "name": "Grayscale Ethereum Trust",
      "decimals": 8,
      "logoURI": "https://raw.githubusercontent.com/solana-labs/token-list/main/assets/mainnet/5YMFoVuoQzdivpm6W97UGKkHxq6aEhipuNkA8imPDoa1/logo.png",
      "tags": [
        "tokenized-stock"
      ],
      "extensions": {
        "website": "https://www.digitalassets.ag/UnderlyingDetails?ETHE"
      }
    },
    {
      "chainId": 101,
      "address": "C9vMZBz1UCmYSCmMcZFw6N9AsYhXDAWnuhxd8ygCA1Ah",
      "symbol": "EWA",
      "name": "iShares MSCI Australia ETF",
      "decimals": 8,
      "logoURI": "https://raw.githubusercontent.com/solana-labs/token-list/main/assets/mainnet/C9vMZBz1UCmYSCmMcZFw6N9AsYhXDAWnuhxd8ygCA1Ah/logo.svg",
      "tags": [
        "tokenized-stock"
      ],
      "extensions": {
        "website": "https://www.digitalassets.ag/UnderlyingDetails?EWA"
      }
    },
    {
      "chainId": 101,
      "address": "AcXn3WXPARC7r5JwrkPHSUmBGWyWx1vRydNHXXvgc8V6",
      "symbol": "EWJ",
      "name": "iShares MSCI Japan ETF",
      "decimals": 8,
      "logoURI": "https://raw.githubusercontent.com/solana-labs/token-list/main/assets/mainnet/AcXn3WXPARC7r5JwrkPHSUmBGWyWx1vRydNHXXvgc8V6/logo.svg",
      "tags": [
        "tokenized-stock"
      ],
      "extensions": {
        "website": "https://www.digitalassets.ag/UnderlyingDetails?EWJ"
      }
    },
    {
      "chainId": 101,
      "address": "8ihxfcxBZ7dZyfnpXJiGrgEZfrKWbZUk6LjfosLrQfR",
      "symbol": "EWY",
      "name": "iShares MSCI South Korea ETF",
      "decimals": 8,
      "logoURI": "https://raw.githubusercontent.com/solana-labs/token-list/main/assets/mainnet/8ihxfcxBZ7dZyfnpXJiGrgEZfrKWbZUk6LjfosLrQfR/logo.svg",
      "tags": [
        "tokenized-stock"
      ],
      "extensions": {
        "website": "https://www.digitalassets.ag/UnderlyingDetails?EWY"
      }
    },
    {
      "chainId": 101,
      "address": "N5ykto2MU7CNcLX7sgWFe3M2Vpy7wq8gDt2sVNDe6aH",
      "symbol": "EWZ",
      "name": "iShares MSCI Brazil ETF",
      "decimals": 8,
      "logoURI": "https://raw.githubusercontent.com/solana-labs/token-list/main/assets/mainnet/N5ykto2MU7CNcLX7sgWFe3M2Vpy7wq8gDt2sVNDe6aH/logo.svg",
      "tags": [
        "tokenized-stock"
      ],
      "extensions": {
        "website": "https://www.digitalassets.ag/UnderlyingDetails?EWZ"
      }
    },
    {
      "chainId": 101,
      "address": "3K9pfJzKiAm9upcyDWk5NBVdjxVtqXN8sVfQ4aR6qwb2",
      "symbol": "FB",
      "name": "Facebook",
      "decimals": 8,
      "logoURI": "https://raw.githubusercontent.com/solana-labs/token-list/main/assets/mainnet/3K9pfJzKiAm9upcyDWk5NBVdjxVtqXN8sVfQ4aR6qwb2/logo.svg",
      "tags": [
        "tokenized-stock"
      ],
      "extensions": {
        "website": "https://www.digitalassets.ag/UnderlyingDetails?FB"
      }
    },
    {
      "chainId": 101,
      "address": "Ege7FzfrrBSusVQrRUuTiFVCSc8u2R9fRWh4qLjdNYfz",
      "symbol": "FXI",
      "name": "iShares China Large-Cap ETF",
      "decimals": 8,
      "logoURI": "https://raw.githubusercontent.com/solana-labs/token-list/main/assets/mainnet/Ege7FzfrrBSusVQrRUuTiFVCSc8u2R9fRWh4qLjdNYfz/logo.svg",
      "tags": [
        "tokenized-stock"
      ],
      "extensions": {
        "website": "https://www.digitalassets.ag/UnderlyingDetails?FXI"
      }
    },
    {
      "chainId": 101,
      "address": "FiV4TtDtnjaf8m8vw2a7uc9hRoFvvu9Ft7GzxiMujn3t",
      "symbol": "GBTC",
      "name": "Grayscale Bitcoin Trust",
      "decimals": 8,
      "logoURI": "https://raw.githubusercontent.com/solana-labs/token-list/main/assets/mainnet/FiV4TtDtnjaf8m8vw2a7uc9hRoFvvu9Ft7GzxiMujn3t/logo.png",
      "tags": [
        "tokenized-stock"
      ],
      "extensions": {
        "website": "https://www.digitalassets.ag/UnderlyingDetails?GBTC"
      }
    },
    {
      "chainId": 101,
      "address": "7FYk6a91TiFWigBvCf8KbuEMyyfpqET5QHFkRtiD2XxF",
      "symbol": "GDX",
      "name": "VanEck Vectors Gold Miners Etf",
      "decimals": 8,
      "logoURI": "https://raw.githubusercontent.com/solana-labs/token-list/main/assets/mainnet/7FYk6a91TiFWigBvCf8KbuEMyyfpqET5QHFkRtiD2XxF/logo.svg",
      "tags": [
        "tokenized-stock"
      ],
      "extensions": {
        "website": "https://www.digitalassets.ag/UnderlyingDetails?GDX"
      }
    },
    {
      "chainId": 101,
      "address": "EGhhk4sHgY1SBYsgkfgyGNhAKBXqn6QyKNx7W13evx9D",
      "symbol": "GDXJ",
      "name": "VanEck Vectors Junior Gold Miners Etf",
      "decimals": 8,
      "logoURI": "https://raw.githubusercontent.com/solana-labs/token-list/main/assets/mainnet/EGhhk4sHgY1SBYsgkfgyGNhAKBXqn6QyKNx7W13evx9D/logo.svg",
      "tags": [
        "tokenized-stock"
      ],
      "extensions": {
        "website": "https://www.digitalassets.ag/UnderlyingDetails?GDXJ"
      }
    },
    {
      "chainId": 101,
      "address": "9HyU5EEyPvkxeuekNUwsHzmMCJoiw8FZBGWaNih2oux1",
      "symbol": "GLD",
      "name": "SPDR Gold Shares",
      "decimals": 8,
      "logoURI": "https://raw.githubusercontent.com/solana-labs/token-list/main/assets/mainnet/9HyU5EEyPvkxeuekNUwsHzmMCJoiw8FZBGWaNih2oux1/logo.png",
      "tags": [
        "tokenized-stock"
      ],
      "extensions": {
        "website": "https://www.digitalassets.ag/UnderlyingDetails?GLD"
      }
    },
    {
      "chainId": 101,
      "address": "EYLa7susWhzqDNKYe7qLhFHb3Y9kdNwThc6QSnc4TLWN",
      "symbol": "GLXY",
      "name": "Galaxy Digital Holdings",
      "decimals": 8,
      "logoURI": "https://raw.githubusercontent.com/solana-labs/token-list/main/assets/mainnet/EYLa7susWhzqDNKYe7qLhFHb3Y9kdNwThc6QSnc4TLWN/logo.png",
      "tags": [
        "tokenized-stock"
      ],
      "extensions": {
        "website": "https://www.digitalassets.ag/UnderlyingDetails?GLXY"
      }
    },
    {
      "chainId": 101,
      "address": "Ac2wmyujRxiGtb5msS7fKzGycaCF7K8NbVs5ortE6MFo",
      "symbol": "GME",
      "name": "GameStop",
      "decimals": 8,
      "logoURI": "https://raw.githubusercontent.com/solana-labs/token-list/main/assets/mainnet/Ac2wmyujRxiGtb5msS7fKzGycaCF7K8NbVs5ortE6MFo/logo.svg",
      "tags": [
        "tokenized-stock"
      ],
      "extensions": {
        "website": "https://www.digitalassets.ag/UnderlyingDetails?GME"
      }
    },
    {
      "chainId": 101,
      "address": "7uzWUPC6XsWkgFAuDjpZgPVH9p3WqeKTvTJqLM1RXX6w",
      "symbol": "GOOGL",
      "name": "Google",
      "decimals": 8,
      "logoURI": "https://raw.githubusercontent.com/solana-labs/token-list/main/assets/mainnet/7uzWUPC6XsWkgFAuDjpZgPVH9p3WqeKTvTJqLM1RXX6w/logo.svg",
      "tags": [
        "tokenized-stock"
      ],
      "extensions": {
        "website": "https://www.digitalassets.ag/UnderlyingDetails?GOOGL"
      }
    },
    {
      "chainId": 101,
      "address": "XJUMvw7KRLoLCYVD727jV9fjNUSDVcZaQUK6XpY6kGm",
      "symbol": "IF",
      "name": "Impossible Finance",
      "decimals": 9,
      "logoURI": "https://gateway.pinata.cloud/ipfs/QmcfMbNuvDV6ho3fueNPFTtgSruaUBmSdqP5D5ZduipN6S/logo.png",
      "tags": [
        "ethereum"
      ],
      "extensions": {
        "website": "https://impossible.finance",
        "coingeckoId": "impossible-finance"
      }
    },
    {
      "chainId": 101,
      "address": "6CuCUCYovcLxwaKuxWm8uTquVKGWaAydcFEU3NrtvxGZ",
      "symbol": "INTC",
      "name": "Intel Corp",
      "decimals": 8,
      "logoURI": "https://raw.githubusercontent.com/solana-labs/token-list/main/assets/mainnet/6CuCUCYovcLxwaKuxWm8uTquVKGWaAydcFEU3NrtvxGZ/logo.svg",
      "tags": [
        "tokenized-stock"
      ],
      "extensions": {
        "website": "https://www.digitalassets.ag/UnderlyingDetails?INTC"
      }
    },
    {
      "chainId": 101,
      "address": "6H26K637YNAjZycRosvBR3ENKFGMsbr4xmoV7ca83GWf",
      "symbol": "JUST",
      "name": "Just Group PLC",
      "decimals": 8,
      "logoURI": "https://raw.githubusercontent.com/solana-labs/token-list/main/assets/mainnet/6H26K637YNAjZycRosvBR3ENKFGMsbr4xmoV7ca83GWf/logo.png",
      "tags": [
        "tokenized-stock"
      ],
      "extensions": {
        "website": "https://www.digitalassets.ag/UnderlyingDetails?JUST"
      }
    },
    {
      "chainId": 101,
      "address": "FFRtWiE8FT7HMf673r9cmpabHVQfa2QEf4rSRwNo4JM3",
      "symbol": "MRNA",
      "name": "Moderna",
      "decimals": 8,
      "logoURI": "https://raw.githubusercontent.com/solana-labs/token-list/main/assets/mainnet/FFRtWiE8FT7HMf673r9cmpabHVQfa2QEf4rSRwNo4JM3/logo.svg",
      "tags": [
        "tokenized-stock"
      ],
      "extensions": {
        "website": "https://www.digitalassets.ag/UnderlyingDetails?MRNA"
      }
    },
    {
      "chainId": 101,
      "address": "Hfbh3GU8AdYCw4stirFy2RPGtwQbbzToG2DgFozAymUb",
      "symbol": "NFLX",
      "name": "Netflix",
      "decimals": 8,
      "logoURI": "https://raw.githubusercontent.com/solana-labs/token-list/main/assets/mainnet/Hfbh3GU8AdYCw4stirFy2RPGtwQbbzToG2DgFozAymUb/logo.svg",
      "tags": [
        "tokenized-stock"
      ],
      "extensions": {
        "website": "https://www.digitalassets.ag/UnderlyingDetails?NFLX"
      }
    },
    {
      "chainId": 101,
      "address": "56Zwe8Crm4pXvmByCxmGDjYrLPxkenTrckdRM7WG3zQv",
      "symbol": "NIO",
      "name": "Nio",
      "decimals": 8,
      "logoURI": "https://raw.githubusercontent.com/solana-labs/token-list/main/assets/mainnet/56Zwe8Crm4pXvmByCxmGDjYrLPxkenTrckdRM7WG3zQv/logo.svg",
      "tags": [
        "tokenized-stock"
      ],
      "extensions": {
        "website": "https://www.digitalassets.ag/UnderlyingDetails?NIO"
      }
    },
    {
      "chainId": 101,
      "address": "HP9WMRDV3KdUfJ7CNn5Wf8JzLczwxdnQYTHDAa9yCSnq",
      "symbol": "NOK",
      "name": "Nokia",
      "decimals": 8,
      "logoURI": "https://raw.githubusercontent.com/solana-labs/token-list/main/assets/mainnet/HP9WMRDV3KdUfJ7CNn5Wf8JzLczwxdnQYTHDAa9yCSnq/logo.svg",
      "tags": [
        "tokenized-stock"
      ],
      "extensions": {
        "website": "https://www.digitalassets.ag/UnderlyingDetails?NOK"
      }
    },
    {
      "chainId": 101,
      "address": "GpM58T33eTrGEdHmeFnSVksJjJT6JVdTvim59ipTgTNh",
      "symbol": "NVDA",
      "name": "NVIDIA",
      "decimals": 8,
      "logoURI": "https://raw.githubusercontent.com/solana-labs/token-list/main/assets/mainnet/GpM58T33eTrGEdHmeFnSVksJjJT6JVdTvim59ipTgTNh/logo.svg",
      "tags": [
        "tokenized-stock"
      ],
      "extensions": {
        "website": "https://www.digitalassets.ag/UnderlyingDetails?NVDA"
      }
    },
    {
      "chainId": 101,
      "address": "CRCop5kHBDLTYJyG7z3u6yiVQi4FQHbyHdtb18Qh2Ta9",
      "symbol": "PENN",
      "name": "Penn National Gaming",
      "decimals": 8,
      "logoURI": "https://raw.githubusercontent.com/solana-labs/token-list/main/assets/mainnet/CRCop5kHBDLTYJyG7z3u6yiVQi4FQHbyHdtb18Qh2Ta9/logo.svg",
      "tags": [
        "tokenized-stock"
      ],
      "extensions": {
        "website": "https://www.digitalassets.ag/UnderlyingDetails?PENN"
      }
    },
    {
      "chainId": 101,
      "address": "97v2oXMQ2MMAkgUnoQk3rNhrZCRThorYhvz1poAe9stk",
      "symbol": "PFE",
      "name": "Pfizer",
      "decimals": 8,
      "logoURI": "https://raw.githubusercontent.com/solana-labs/token-list/main/assets/mainnet/97v2oXMQ2MMAkgUnoQk3rNhrZCRThorYhvz1poAe9stk/logo.svg",
      "tags": [
        "tokenized-stock"
      ],
      "extensions": {
        "website": "https://www.digitalassets.ag/UnderlyingDetails?PFE"
      }
    },
    {
      "chainId": 101,
      "address": "AwutBmwmhehaMh18CxqFPPN311uCB1M2awp68A2bG41v",
      "symbol": "PYPL",
      "name": "PayPal",
      "decimals": 8,
      "logoURI": "https://raw.githubusercontent.com/solana-labs/token-list/main/assets/mainnet/AwutBmwmhehaMh18CxqFPPN311uCB1M2awp68A2bG41v/logo.svg",
      "tags": [
        "tokenized-stock"
      ],
      "extensions": {
        "website": "https://www.digitalassets.ag/UnderlyingDetails?PYPL"
      }
    },
    {
      "chainId": 101,
      "address": "8Sa7BjogSJnkHyhtRTKNDDTDtASnWMcAsD4ySVNSFu27",
      "symbol": "SLV",
      "name": "iShares Silver Trust",
      "decimals": 8,
      "logoURI": "https://raw.githubusercontent.com/solana-labs/token-list/main/assets/mainnet/8Sa7BjogSJnkHyhtRTKNDDTDtASnWMcAsD4ySVNSFu27/logo.svg",
      "tags": [
        "tokenized-stock"
      ],
      "extensions": {
        "website": "https://www.digitalassets.ag/UnderlyingDetails?SLV"
      }
    },
    {
      "chainId": 101,
      "address": "CS4tNS523VCLiTsGnYEAd6GqfrZNLtA14C98DC6gE47g",
      "symbol": "SPY",
      "name": "SPDR S&P 500 ETF",
      "decimals": 8,
      "logoURI": "https://raw.githubusercontent.com/solana-labs/token-list/main/assets/mainnet/CS4tNS523VCLiTsGnYEAd6GqfrZNLtA14C98DC6gE47g/logo.svg",
      "tags": [
        "tokenized-stock"
      ],
      "extensions": {
        "website": "https://www.digitalassets.ag/UnderlyingDetails?SPY"
      }
    },
    {
      "chainId": 101,
      "address": "BLyrWJuDyYnDaUMxqBMqkDYAeajnyode1ARh7TxtakEh",
      "symbol": "SQ",
      "name": "Square",
      "decimals": 8,
      "logoURI": "https://raw.githubusercontent.com/solana-labs/token-list/main/assets/mainnet/BLyrWJuDyYnDaUMxqBMqkDYAeajnyode1ARh7TxtakEh/logo.svg",
      "tags": [
        "tokenized-stock"
      ],
      "extensions": {
        "website": "https://www.digitalassets.ag/UnderlyingDetails?SQ"
      }
    },
    {
      "chainId": 101,
      "address": "HSDepE3xvbyRDx4M11LX7Hf9qgHSopfTXxAoeatCcwWF",
      "symbol": "SUN",
      "name": "Sunoco LP",
      "decimals": 8,
      "logoURI": "https://raw.githubusercontent.com/solana-labs/token-list/main/assets/mainnet/HSDepE3xvbyRDx4M11LX7Hf9qgHSopfTXxAoeatCcwWF/logo.svg",
      "tags": [
        "tokenized-stock"
      ],
      "extensions": {
        "website": "https://www.digitalassets.ag/UnderlyingDetails?SUN"
      }
    },
    {
      "chainId": 101,
      "address": "LZufgu7ekMcWBUypPMBYia2ipnFzpxpZgRBFLhYswgR",
      "symbol": "TLRY",
      "name": "Tilray Inc",
      "decimals": 8,
      "logoURI": "https://raw.githubusercontent.com/solana-labs/token-list/main/assets/mainnet/LZufgu7ekMcWBUypPMBYia2ipnFzpxpZgRBFLhYswgR/logo.svg",
      "tags": [
        "tokenized-stock"
      ],
      "extensions": {
        "website": "https://www.digitalassets.ag/UnderlyingDetails?TLRY"
      }
    },
    {
      "chainId": 101,
      "address": "2iCUKaCQpGvnaBimLprKWT8bNGF92e6LxWq4gjsteWfx",
      "symbol": "TSM",
      "name": "Taiwan Semiconductor Mfg",
      "decimals": 8,
      "logoURI": "https://raw.githubusercontent.com/solana-labs/token-list/main/assets/mainnet/2iCUKaCQpGvnaBimLprKWT8bNGF92e6LxWq4gjsteWfx/logo.svg",
      "tags": [
        "tokenized-stock"
      ],
      "extensions": {
        "website": "https://www.digitalassets.ag/UnderlyingDetails?TSM"
      }
    },
    {
      "chainId": 101,
      "address": "BZMg4HyyHVUJkwh2yuv6duu4iQUaXRxT6sK1dT7FcaZf",
      "symbol": "TUR",
      "name": "iShares MSCI Turkey ETF",
      "decimals": 8,
      "logoURI": "https://raw.githubusercontent.com/solana-labs/token-list/main/assets/mainnet/BZMg4HyyHVUJkwh2yuv6duu4iQUaXRxT6sK1dT7FcaZf/logo.svg",
      "tags": [
        "tokenized-stock"
      ],
      "extensions": {
        "website": "https://www.digitalassets.ag/UnderlyingDetails?TUR"
      }
    },
    {
      "chainId": 101,
      "address": "C2tNm8bMU5tz6KdXjHY5zewsN1Wv1TEbxK9XGTCgUZMJ",
      "symbol": "TWTR",
      "name": "Twitter",
      "decimals": 8,
      "logoURI": "https://raw.githubusercontent.com/solana-labs/token-list/main/assets/mainnet/C2tNm8bMU5tz6KdXjHY5zewsN1Wv1TEbxK9XGTCgUZMJ/logo.svg",
      "tags": [
        "tokenized-stock"
      ],
      "extensions": {
        "website": "https://www.digitalassets.ag/UnderlyingDetails?TWTR"
      }
    },
    {
      "chainId": 101,
      "address": "4kmVbBDCzYam3S4e9XqKQkLCEz16gu3dTTo65KbhShuv",
      "symbol": "UBER",
      "name": "Uber",
      "decimals": 8,
      "logoURI": "https://raw.githubusercontent.com/solana-labs/token-list/main/assets/mainnet/4kmVbBDCzYam3S4e9XqKQkLCEz16gu3dTTo65KbhShuv/logo.svg",
      "tags": [
        "tokenized-stock"
      ],
      "extensions": {
        "website": "https://www.digitalassets.ag/UnderlyingDetails?UBER"
      }
    },
    {
      "chainId": 101,
      "address": "J645gMdx9zSMM2VySLBrtv6Zv1HyEjPqQXVGRAPYqzvK",
      "symbol": "USO",
      "name": "United States Oil Fund",
      "decimals": 8,
      "logoURI": "https://raw.githubusercontent.com/solana-labs/token-list/main/assets/mainnet/J645gMdx9zSMM2VySLBrtv6Zv1HyEjPqQXVGRAPYqzvK/logo.svg",
      "tags": [
        "tokenized-stock"
      ],
      "extensions": {
        "website": "https://www.digitalassets.ag/UnderlyingDetails?USO"
      }
    },
    {
      "chainId": 101,
      "address": "3LjkoC9FYEqRKNpy7xz3nxfnGVAt1SNS98rYwF2adQWB",
      "symbol": "VXX",
      "name": "iPath B S&P 500 VIX S/T Futs ETN",
      "decimals": 8,
      "logoURI": "https://raw.githubusercontent.com/solana-labs/token-list/main/assets/mainnet/3LjkoC9FYEqRKNpy7xz3nxfnGVAt1SNS98rYwF2adQWB/logo.png",
      "tags": [
        "tokenized-stock"
      ],
      "extensions": {
        "website": "https://www.digitalassets.ag/UnderlyingDetails?VXX"
      }
    },
    {
      "chainId": 101,
      "address": "BcALTCjD4HJJxBDUXi3nHUgqsJmXAQdBbQrcmtLtqZaf",
      "symbol": "ZM",
      "name": "Zoom",
      "decimals": 8,
      "logoURI": "https://raw.githubusercontent.com/solana-labs/token-list/main/assets/mainnet/BcALTCjD4HJJxBDUXi3nHUgqsJmXAQdBbQrcmtLtqZaf/logo.svg",
      "tags": [
        "tokenized-stock"
      ],
      "extensions": {
        "website": "https://www.digitalassets.ag/UnderlyingDetails?ZM"
      }
    },
    {
      "chainId": 101,
      "address": "9n4nbM75f5Ui33ZbPYXn59EwSgE8CGsHtAeTH5YFeJ9E",
      "symbol": "BTC",
      "name": "Wrapped Bitcoin (Sollet)",
      "decimals": 6,
      "logoURI": "https://raw.githubusercontent.com/solana-labs/token-list/main/assets/mainnet/9n4nbM75f5Ui33ZbPYXn59EwSgE8CGsHtAeTH5YFeJ9E/logo.png",
      "tags": [
        "wrapped-sollet",
        "ethereum"
      ],
      "extensions": {
        "bridgeContract": "https://etherscan.io/address/0xeae57ce9cc1984f202e15e038b964bb8bdf7229a",
        "serumV3Usdc": "A8YFbxQYFVqKZaoYJLLUVcQiWP7G2MeEgW5wsAQgMvFw",
        "serumV3Usdt": "C1EuT9VokAKLiW7i2ASnZUvxDoKuKkCpDDeNxAptuNe4",
        "coingeckoId": "bitcoin"
      }
    },
    {
      "chainId": 101,
      "address": "2FPyTwcZLUg1MDrwsyoP4D6s1tM7hAkHYRjkNb5w6Pxk",
      "symbol": "ETH",
      "name": "Wrapped Ethereum (Sollet)",
      "decimals": 6,
      "logoURI": "https://raw.githubusercontent.com/solana-labs/token-list/main/assets/mainnet/2FPyTwcZLUg1MDrwsyoP4D6s1tM7hAkHYRjkNb5w6Pxk/logo.png",
      "tags": [
        "wrapped-sollet",
        "ethereum"
      ],
      "extensions": {
        "bridgeContract": "https://etherscan.io/address/0xeae57ce9cc1984f202e15e038b964bb8bdf7229a",
        "serumV3Usdc": "4tSvZvnbyzHXLMTiFonMyxZoHmFqau1XArcRCVHLZ5gX",
        "serumV3Usdt": "7dLVkUfBVfCGkFhSXDCq1ukM9usathSgS716t643iFGF",
        "coingeckoId": "ethereum"
      }
    },
    {
      "chainId": 101,
      "address": "3JSf5tPeuscJGtaCp5giEiDhv51gQ4v3zWg8DGgyLfAB",
      "symbol": "YFI",
      "name": "Wrapped YFI (Sollet)",
      "decimals": 6,
      "logoURI": "https://raw.githubusercontent.com/solana-labs/token-list/main/assets/mainnet/3JSf5tPeuscJGtaCp5giEiDhv51gQ4v3zWg8DGgyLfAB/logo.png",
      "tags": [
        "wrapped-sollet",
        "ethereum"
      ],
      "extensions": {
        "bridgeContract": "https://etherscan.io/address/0xeae57ce9cc1984f202e15e038b964bb8bdf7229a",
        "serumV3Usdc": "7qcCo8jqepnjjvB5swP4Afsr3keVBs6gNpBTNubd1Kr2",
        "serumV3Usdt": "3Xg9Q4VtZhD4bVYJbTfgGWFV5zjE3U7ztSHa938zizte",
        "coingeckoId": "yearn-finance"
      }
    },
    {
      "chainId": 101,
      "address": "CWE8jPTUYhdCTZYWPTe1o5DFqfdjzWKc9WKz6rSjQUdG",
      "symbol": "LINK",
      "name": "Wrapped Chainlink (Sollet)",
      "decimals": 6,
      "logoURI": "https://raw.githubusercontent.com/solana-labs/token-list/main/assets/mainnet/CWE8jPTUYhdCTZYWPTe1o5DFqfdjzWKc9WKz6rSjQUdG/logo.png",
      "tags": [
        "wrapped-sollet",
        "ethereum"
      ],
      "extensions": {
        "bridgeContract": "https://etherscan.io/address/0xeae57ce9cc1984f202e15e038b964bb8bdf7229a",
        "serumV3Usdc": "3hwH1txjJVS8qv588tWrjHfRxdqNjBykM1kMcit484up",
        "serumV3Usdt": "3yEZ9ZpXSQapmKjLAGKZEzUNA1rcupJtsDp5mPBWmGZR",
        "coingeckoId": "chainlink"
      }
    },
    {
      "chainId": 101,
      "address": "Ga2AXHpfAF6mv2ekZwcsJFqu7wB4NV331qNH7fW9Nst8",
      "symbol": "XRP",
      "name": "Wrapped XRP (Sollet)",
      "decimals": 6,
      "logoURI": "https://raw.githubusercontent.com/solana-labs/token-list/main/assets/mainnet/Ga2AXHpfAF6mv2ekZwcsJFqu7wB4NV331qNH7fW9Nst8/logo.png",
      "tags": [
        "wrapped-sollet",
        "ethereum"
      ],
      "extensions": {
        "bridgeContract": "https://etherscan.io/address/0xeae57ce9cc1984f202e15e038b964bb8bdf7229a",
        "coingeckoId": "ripple"
      }
    },
    {
      "chainId": 101,
      "address": "BQcdHdAQW1hczDbBi9hiegXAR7A98Q9jx3X3iBBBDiq4",
      "symbol": "wUSDT",
      "name": "Wrapped USDT (Sollet)",
      "decimals": 6,
      "logoURI": "https://raw.githubusercontent.com/solana-labs/token-list/main/assets/mainnet/BQcdHdAQW1hczDbBi9hiegXAR7A98Q9jx3X3iBBBDiq4/logo.png",
      "tags": [
        "stablecoin",
        "wrapped-sollet",
        "ethereum"
      ],
      "extensions": {
        "bridgeContract": "https://etherscan.io/address/0xeae57ce9cc1984f202e15e038b964bb8bdf7229a",
        "coingeckoId": "tether"
      }
    },
    {
      "chainId": 101,
      "address": "AR1Mtgh7zAtxuxGd2XPovXPVjcSdY3i4rQYisNadjfKy",
      "symbol": "SUSHI",
      "name": "Wrapped SUSHI (Sollet)",
      "decimals": 6,
      "logoURI": "https://raw.githubusercontent.com/solana-labs/token-list/main/assets/mainnet/AR1Mtgh7zAtxuxGd2XPovXPVjcSdY3i4rQYisNadjfKy/logo.png",
      "tags": [
        "wrapped-sollet",
        "ethereum"
      ],
      "extensions": {
        "website": "https://www.sushi.com",
        "bridgeContract": "https://etherscan.io/address/0xeae57ce9cc1984f202e15e038b964bb8bdf7229a",
        "serumV3Usdc": "A1Q9iJDVVS8Wsswr9ajeZugmj64bQVCYLZQLra2TMBMo",
        "serumV3Usdt": "6DgQRTpJTnAYBSShngAVZZDq7j9ogRN1GfSQ3cq9tubW",
        "coingeckoId": "sushi",
        "waterfallbot": "https://bit.ly/SUSHIwaterfall"
      }
    },
    {
      "chainId": 101,
      "address": "CsZ5LZkDS7h9TDKjrbL7VAwQZ9nsRu8vJLhRYfmGaN8K",
      "symbol": "ALEPH",
      "name": "Wrapped ALEPH (Sollet)",
      "decimals": 6,
      "logoURI": "https://raw.githubusercontent.com/solana-labs/token-list/main/assets/mainnet/CsZ5LZkDS7h9TDKjrbL7VAwQZ9nsRu8vJLhRYfmGaN8K/logo.png",
      "tags": [
        "wrapped-sollet",
        "ethereum"
      ],
      "extensions": {
        "bridgeContract": "https://etherscan.io/address/0xeae57ce9cc1984f202e15e038b964bb8bdf7229a",
        "serumV3Usdc": "GcoKtAmTy5QyuijXSmJKBtFdt99e6Buza18Js7j9AJ6e",
        "serumV3Usdt": "Gyp1UGRgbrb6z8t7fpssxEKQgEmcJ4pVnWW3ds2p6ZPY",
        "coingeckoId": "aleph"
      }
    },
    {
      "chainId": 101,
      "address": "SF3oTvfWzEP3DTwGSvUXRrGTvr75pdZNnBLAH9bzMuX",
      "symbol": "SXP",
      "name": "Wrapped SXP (Sollet)",
      "decimals": 6,
      "logoURI": "https://raw.githubusercontent.com/solana-labs/token-list/main/assets/mainnet/SF3oTvfWzEP3DTwGSvUXRrGTvr75pdZNnBLAH9bzMuX/logo.png",
      "tags": [
        "wrapped-sollet",
        "ethereum"
      ],
      "extensions": {
        "bridgeContract": "https://etherscan.io/address/0xeae57ce9cc1984f202e15e038b964bb8bdf7229a",
        "serumV3Usdc": "4LUro5jaPaTurXK737QAxgJywdhABnFAMQkXX4ZyqqaZ",
        "serumV3Usdt": "8afKwzHR3wJE7W7Y5hvQkngXh6iTepSZuutRMMy96MjR",
        "coingeckoId": "swipe"
      }
    },
    {
      "chainId": 101,
      "address": "BtZQfWqDGbk9Wf2rXEiWyQBdBY1etnUUn6zEphvVS7yN",
      "symbol": "HGET",
      "name": "Wrapped Hedget (Sollet)",
      "decimals": 6,
      "logoURI": "https://raw.githubusercontent.com/solana-labs/token-list/main/assets/mainnet/BtZQfWqDGbk9Wf2rXEiWyQBdBY1etnUUn6zEphvVS7yN/logo.svg",
      "tags": [
        "wrapped-sollet",
        "ethereum"
      ],
      "extensions": {
        "website": "https://www.hedget.com/",
        "bridgeContract": "https://etherscan.io/address/0xeae57ce9cc1984f202e15e038b964bb8bdf7229a",
        "serumV3Usdc": "88vztw7RTN6yJQchVvxrs6oXUDryvpv9iJaFa1EEmg87",
        "serumV3Usdt": "ErQXxiNfJgd4fqQ58PuEw5xY35TZG84tHT6FXf5s4UxY",
        "coingeckoId": "hedget"
      }
    },
    {
      "chainId": 101,
      "address": "5Fu5UUgbjpUvdBveb3a1JTNirL8rXtiYeSMWvKjtUNQv",
      "symbol": "CREAM",
      "name": "Wrapped Cream Finance (Sollet)",
      "decimals": 6,
      "logoURI": "https://raw.githubusercontent.com/solana-labs/token-list/main/assets/mainnet/5Fu5UUgbjpUvdBveb3a1JTNirL8rXtiYeSMWvKjtUNQv/logo.png",
      "tags": [
        "wrapped-sollet",
        "ethereum"
      ],
      "extensions": {
        "bridgeContract": "https://etherscan.io/address/0xeae57ce9cc1984f202e15e038b964bb8bdf7229a",
        "serumV3Usdc": "7nZP6feE94eAz9jmfakNJWPwEKaeezuKKC5D1vrnqyo2",
        "serumV3Usdt": "4ztJEvQyryoYagj2uieep3dyPwG2pyEwb2dKXTwmXe82",
        "coingeckoId": "cream-2"
      }
    },
    {
      "chainId": 101,
      "address": "873KLxCbz7s9Kc4ZzgYRtNmhfkQrhfyWGZJBmyCbC3ei",
      "symbol": "UBXT",
      "name": "Wrapped Upbots (Sollet)",
      "decimals": 6,
      "logoURI": "https://raw.githubusercontent.com/solana-labs/token-list/main/assets/mainnet/873KLxCbz7s9Kc4ZzgYRtNmhfkQrhfyWGZJBmyCbC3ei/logo.png",
      "tags": [
        "wrapped-sollet",
        "ethereum"
      ],
      "extensions": {
        "website": "https://upbots.com/",
        "explorer": "https://etherscan.io/address/0xeae57ce9cc1984f202e15e038b964bb8bdf7229a",
        "serumV3Usdc": "2wr3Ab29KNwGhtzr5HaPCyfU1qGJzTUAN4amCLZWaD1H",
        "serumV3Usdt": "F1T7b6pnR8Pge3qmfNUfW6ZipRDiGpMww6TKTrRU4NiL",
        "coingeckoId": "upbots"
      }
    },
    {
      "chainId": 101,
      "address": "HqB7uswoVg4suaQiDP3wjxob1G5WdZ144zhdStwMCq7e",
      "symbol": "HNT",
      "name": "Wrapped Helium (Sollet)",
      "decimals": 6,
      "logoURI": "https://raw.githubusercontent.com/solana-labs/token-list/main/assets/mainnet/HqB7uswoVg4suaQiDP3wjxob1G5WdZ144zhdStwMCq7e/logo.png",
      "tags": [
        "wrapped-sollet",
        "ethereum"
      ],
      "extensions": {
        "bridgeContract": "https://etherscan.io/address/0xeae57ce9cc1984f202e15e038b964bb8bdf7229a",
        "serumV3Usdc": "CnUV42ZykoKUnMDdyefv5kP6nDSJf7jFd7WXAecC6LYr",
        "serumV3Usdt": "8FpuMGLtMZ7Wt9ZvyTGuTVwTwwzLYfS5NZWcHxbP1Wuh",
        "coingeckoId": "helium"
      }
    },
    {
      "chainId": 101,
      "address": "9S4t2NEAiJVMvPdRYKVrfJpBafPBLtvbvyS3DecojQHw",
      "symbol": "FRONT",
      "name": "Wrapped FRONT (Sollet)",
      "decimals": 6,
      "logoURI": "https://raw.githubusercontent.com/solana-labs/token-list/main/assets/mainnet/9S4t2NEAiJVMvPdRYKVrfJpBafPBLtvbvyS3DecojQHw/logo.png",
      "tags": [
        "wrapped-sollet",
        "ethereum"
      ],
      "extensions": {
        "bridgeContract": "https://etherscan.io/address/0xeae57ce9cc1984f202e15e038b964bb8bdf7229a",
        "serumV3Usdc": "9Zx1CvxSVdroKMMWf2z8RwrnrLiQZ9VkQ7Ex3syQqdSH",
        "serumV3Usdt": "CGC4UgWwqA9PET6Tfx6o6dLv94EK2coVkPtxgNHuBtxj",
        "coingeckoId": "frontier-token"
      }
    },
    {
      "chainId": 101,
      "address": "6WNVCuxCGJzNjmMZoKyhZJwvJ5tYpsLyAtagzYASqBoF",
      "symbol": "AKRO",
      "name": "Wrapped AKRO (Sollet)",
      "decimals": 6,
      "logoURI": "https://raw.githubusercontent.com/solana-labs/token-list/main/assets/mainnet/6WNVCuxCGJzNjmMZoKyhZJwvJ5tYpsLyAtagzYASqBoF/logo.png",
      "tags": [
        "wrapped-sollet",
        "ethereum"
      ],
      "extensions": {
        "bridgeContract": "https://etherscan.io/address/0xeae57ce9cc1984f202e15e038b964bb8bdf7229a",
        "serumV3Usdc": "5CZXTTgVZKSzgSA3AFMN5a2f3hmwmmJ6hU8BHTEJ3PX8",
        "serumV3Usdt": "HLvRdctRB48F9yLnu9E24LUTRt89D48Z35yi1HcxayDf",
        "coingeckoId": "akropolis"
      }
    },
    {
      "chainId": 101,
      "address": "DJafV9qemGp7mLMEn5wrfqaFwxsbLgUsGVS16zKRk9kc",
      "symbol": "HXRO",
      "name": "Wrapped HXRO (Sollet)",
      "decimals": 6,
      "logoURI": "https://raw.githubusercontent.com/solana-labs/token-list/main/assets/mainnet/DJafV9qemGp7mLMEn5wrfqaFwxsbLgUsGVS16zKRk9kc/logo.png",
      "tags": [
        "wrapped-sollet",
        "ethereum"
      ],
      "extensions": {
        "bridgeContract": "https://etherscan.io/address/0xeae57ce9cc1984f202e15e038b964bb8bdf7229a",
        "serumV3Usdc": "6Pn1cSiRos3qhBf54uBP9ZQg8x3JTardm1dL3n4p29tA",
        "serumV3Usdt": "4absuMsgemvdjfkgdLQq1zKEjw3dHBoCWkzKoctndyqd",
        "coingeckoId": "hxro"
      }
    },
    {
      "chainId": 101,
      "address": "DEhAasscXF4kEGxFgJ3bq4PpVGp5wyUxMRvn6TzGVHaw",
      "symbol": "UNI",
      "name": "Wrapped UNI (Sollet)",
      "decimals": 6,
      "logoURI": "https://raw.githubusercontent.com/solana-labs/token-list/main/assets/mainnet/DEhAasscXF4kEGxFgJ3bq4PpVGp5wyUxMRvn6TzGVHaw/logo.png",
      "tags": [
        "wrapped-sollet",
        "ethereum"
      ],
      "extensions": {
        "bridgeContract": "https://etherscan.io/address/0xeae57ce9cc1984f202e15e038b964bb8bdf7229a",
        "serumV3Usdc": "6JYHjaQBx6AtKSSsizDMwozAEDEZ5KBsSUzH7kRjGJon",
        "serumV3Usdt": "2SSnWNrc83otLpfRo792P6P3PESZpdr8cu2r8zCE6bMD",
        "coingeckoId": "uniswap"
      }
    },
    {
      "chainId": 101,
      "address": "SRMuApVNdxXokk5GT7XD5cUUgXMBCoAz2LHeuAoKWRt",
      "symbol": "SRM",
      "name": "Serum",
      "decimals": 6,
      "logoURI": "https://raw.githubusercontent.com/solana-labs/token-list/main/assets/mainnet/SRMuApVNdxXokk5GT7XD5cUUgXMBCoAz2LHeuAoKWRt/logo.png",
      "tags": [],
      "extensions": {
        "website": "https://projectserum.com/",
        "serumV3Usdc": "ByRys5tuUWDgL73G8JBAEfkdFf8JWBzPBDHsBVQ5vbQA",
        "serumV3Usdt": "AtNnsY1AyRERWJ8xCskfz38YdvruWVJQUVXgScC1iPb",
        "coingeckoId": "serum",
        "waterfallbot": "https://bit.ly/SRMwaterfall"
      }
    },
    {
      "chainId": 101,
      "address": "AGFEad2et2ZJif9jaGpdMixQqvW5i81aBdvKe7PHNfz3",
      "symbol": "FTT",
      "name": "Wrapped FTT (Sollet)",
      "decimals": 6,
      "logoURI": "https://raw.githubusercontent.com/solana-labs/token-list/main/assets/mainnet/AGFEad2et2ZJif9jaGpdMixQqvW5i81aBdvKe7PHNfz3/logo.png",
      "tags": [
        "wrapped-sollet",
        "ethereum"
      ],
      "extensions": {
        "bridgeContract": "https://etherscan.io/address/0xeae57ce9cc1984f202e15e038b964bb8bdf7229a",
        "assetContract": "https://etherscan.io/address/0x50d1c9771902476076ecfc8b2a83ad6b9355a4c9",
        "serumV3Usdc": "2Pbh1CvRVku1TgewMfycemghf6sU9EyuFDcNXqvRmSxc",
        "serumV3Usdt": "Hr3wzG8mZXNHV7TuL6YqtgfVUesCqMxGYCEyP3otywZE",
        "coingeckoId": "ftx-token",
        "waterfallbot": "https://bit.ly/FTTwaterfall"
      }
    },
    {
      "chainId": 101,
      "address": "MSRMcoVyrFxnSgo5uXwone5SKcGhT1KEJMFEkMEWf9L",
      "symbol": "MSRM",
      "name": "MegaSerum",
      "decimals": 0,
      "logoURI": "https://raw.githubusercontent.com/solana-labs/token-list/main/assets/mainnet/MSRMcoVyrFxnSgo5uXwone5SKcGhT1KEJMFEkMEWf9L/logo.png",
      "tags": [],
      "extensions": {
        "website": "https://projectserum.com/",
        "serumV3Usdc": "4VKLSYdvrQ5ngQrt1d2VS8o4ewvb2MMUZLiejbnGPV33",
        "serumV3Usdt": "5nLJ22h1DUfeCfwbFxPYK8zbfbri7nA9bXoDcR8AcJjs",
        "coingeckoId": "megaserum"
      }
    },
    {
      "chainId": 101,
      "address": "BXXkv6z8ykpG1yuvUDPgh732wzVHB69RnB9YgSYh3itW",
      "symbol": "WUSDC",
      "name": "Wrapped USDC (Sollet)",
      "decimals": 6,
      "logoURI": "https://raw.githubusercontent.com/solana-labs/token-list/main/assets/mainnet/BXXkv6z8ykpG1yuvUDPgh732wzVHB69RnB9YgSYh3itW/logo.png",
      "tags": [
        "stablecoin",
        "wrapped-sollet",
        "ethereum"
      ],
      "extensions": {
        "coingeckoId": "usd-coin"
      }
    },
    {
      "chainId": 101,
      "address": "GXMvfY2jpQctDqZ9RoU3oWPhufKiCcFEfchvYumtX7jd",
      "symbol": "TOMO",
      "name": "Wrapped TOMO (Sollet)",
      "decimals": 6,
      "logoURI": "https://raw.githubusercontent.com/solana-labs/token-list/main/assets/mainnet/GXMvfY2jpQctDqZ9RoU3oWPhufKiCcFEfchvYumtX7jd/logo.png",
      "tags": [
        "wrapped-sollet",
        "ethereum"
      ],
      "extensions": {
        "bridgeContract": "https://etherscan.io/address/0xeae57ce9cc1984f202e15e038b964bb8bdf7229a",
        "serumV3Usdc": "8BdpjpSD5n3nk8DQLqPUyTZvVqFu6kcff5bzUX5dqDpy",
        "serumV3Usdt": "GnKPri4thaGipzTbp8hhSGSrHgG4F8MFiZVrbRn16iG2",
        "coingeckoId": "tomochain",
        "waterfallbot": "https://t.me/TOMOwaterfall"
      }
    },
    {
      "chainId": 101,
      "address": "EcqExpGNFBve2i1cMJUTR4bPXj4ZoqmDD2rTkeCcaTFX",
      "symbol": "KARMA",
      "name": "Wrapped KARMA (Sollet)",
      "decimals": 4,
      "logoURI": "https://raw.githubusercontent.com/solana-labs/token-list/main/assets/mainnet/EcqExpGNFBve2i1cMJUTR4bPXj4ZoqmDD2rTkeCcaTFX/logo.png",
      "tags": [
        "wrapped-sollet",
        "ethereum"
      ],
      "extensions": {
        "bridgeContract": "https://etherscan.io/address/0xeae57ce9cc1984f202e15e038b964bb8bdf7229a",
        "coingeckoId": "karma-dao"
      }
    },
    {
      "chainId": 101,
      "address": "EqWCKXfs3x47uVosDpTRgFniThL9Y8iCztJaapxbEaVX",
      "symbol": "LUA",
      "name": "Wrapped LUA (Sollet)",
      "decimals": 6,
      "logoURI": "https://raw.githubusercontent.com/solana-labs/token-list/main/assets/mainnet/EqWCKXfs3x47uVosDpTRgFniThL9Y8iCztJaapxbEaVX/logo.png",
      "tags": [
        "wrapped-sollet",
        "ethereum"
      ],
      "extensions": {
        "bridgeContract": "https://etherscan.io/address/0xeae57ce9cc1984f202e15e038b964bb8bdf7229a",
        "serumV3Usdc": "4xyWjQ74Eifq17vbue5Ut9xfFNfuVB116tZLEpiZuAn8",
        "serumV3Usdt": "35tV8UsHH8FnSAi3YFRrgCu4K9tb883wKnAXpnihot5r",
        "coingeckoId": "lua-token",
        "waterfallbot": "https://t.me/LUAwaterfall"
      }
    },
    {
      "chainId": 101,
      "address": "GeDS162t9yGJuLEHPWXXGrb1zwkzinCgRwnT8vHYjKza",
      "symbol": "MATH",
      "name": "Wrapped MATH (Sollet)",
      "decimals": 6,
      "logoURI": "https://raw.githubusercontent.com/solana-labs/token-list/main/assets/mainnet/GeDS162t9yGJuLEHPWXXGrb1zwkzinCgRwnT8vHYjKza/logo.png",
      "tags": [
        "wrapped-sollet",
        "ethereum"
      ],
      "extensions": {
        "bridgeContract": "https://etherscan.io/address/0xeae57ce9cc1984f202e15e038b964bb8bdf7229a",
        "serumV3Usdc": "J7cPYBrXVy8Qeki2crZkZavcojf2sMRyQU7nx438Mf8t",
        "serumV3Usdt": "2WghiBkDL2yRhHdvm8CpprrkmfguuQGJTCDfPSudKBAZ",
        "coingeckoId": "math"
      }
    },
    {
      "chainId": 101,
      "address": "GUohe4DJUA5FKPWo3joiPgsB7yzer7LpDmt1Vhzy3Zht",
      "symbol": "KEEP",
      "name": "Wrapped KEEP (Sollet)",
      "decimals": 6,
      "logoURI": "https://raw.githubusercontent.com/solana-labs/token-list/main/assets/mainnet/GUohe4DJUA5FKPWo3joiPgsB7yzer7LpDmt1Vhzy3Zht/logo.png",
      "tags": [
        "wrapped-sollet",
        "ethereum"
      ],
      "extensions": {
        "bridgeContract": "https://etherscan.io/address/0xeae57ce9cc1984f202e15e038b964bb8bdf7229a",
        "serumV3Usdc": "3rgacody9SvM88QR83GHaNdEEx4Fe2V2ed5GJp2oeKDr",
        "serumV3Usdt": "HEGnaVL5i48ubPBqWAhodnZo8VsSLzEM3Gfc451DnFj9",
        "coingeckoId": "keep-network"
      }
    },
    {
      "chainId": 101,
      "address": "9F9fNTT6qwjsu4X4yWYKZpsbw5qT7o6yR2i57JF2jagy",
      "symbol": "SWAG",
      "name": "Wrapped SWAG (Sollet)",
      "decimals": 6,
      "logoURI": "https://raw.githubusercontent.com/solana-labs/token-list/main/assets/mainnet/9F9fNTT6qwjsu4X4yWYKZpsbw5qT7o6yR2i57JF2jagy/logo.png",
      "tags": [
        "wrapped-sollet",
        "ethereum"
      ],
      "extensions": {
        "bridgeContract": "https://etherscan.io/address/0xeae57ce9cc1984f202e15e038b964bb8bdf7229a",
        "serumV3Usdt": "J2XSt77XWim5HwtUM8RUwQvmRXNZsbMKpp5GTKpHafvf",
        "coingeckoId": "swag-finance"
      }
    },
    {
      "chainId": 101,
      "address": "DgHK9mfhMtUwwv54GChRrU54T2Em5cuszq2uMuen1ZVE",
      "symbol": "CEL",
      "name": "Wrapped Celsius (Sollet)",
      "decimals": 4,
      "logoURI": "https://raw.githubusercontent.com/solana-labs/token-list/main/assets/mainnet/DgHK9mfhMtUwwv54GChRrU54T2Em5cuszq2uMuen1ZVE/logo.png",
      "tags": [
        "wrapped-sollet",
        "ethereum"
      ],
      "extensions": {
        "bridgeContract": "https://etherscan.io/address/0xeae57ce9cc1984f202e15e038b964bb8bdf7229a",
        "serumV3Usdt": "cgani53cMZgYfRMgSrNekJTMaLmccRfspsfTbXWRg7u",
        "coingeckoId": "celsius-degree-token"
      }
    },
    {
      "chainId": 101,
      "address": "7ncCLJpP3MNww17LW8bRvx8odQQnubNtfNZBL5BgAEHW",
      "symbol": "RSR",
      "name": "Wrapped Reserve Rights (Sollet)",
      "decimals": 6,
      "logoURI": "https://raw.githubusercontent.com/solana-labs/token-list/main/assets/mainnet/7ncCLJpP3MNww17LW8bRvx8odQQnubNtfNZBL5BgAEHW/logo.png",
      "tags": [
        "wrapped-sollet",
        "ethereum"
      ],
      "extensions": {
        "bridgeContract": "https://etherscan.io/address/0xeae57ce9cc1984f202e15e038b964bb8bdf7229a",
        "serumV3Usdt": "FcPet5fz9NLdbXwVM6kw2WTHzRAD7mT78UjwTpawd7hJ",
        "coingeckoId": "reserve-rights-token"
      }
    },
    {
      "chainId": 101,
      "address": "5wihEYGca7X4gSe97C5mVcqNsfxBzhdTwpv72HKs25US",
      "symbol": "1INCH",
      "name": "Wrapped 1INCH (Sollet)",
      "decimals": 6,
      "logoURI": "https://raw.githubusercontent.com/solana-labs/token-list/main/assets/mainnet/5wihEYGca7X4gSe97C5mVcqNsfxBzhdTwpv72HKs25US/logo.png",
      "tags": [
        "wrapped-sollet",
        "ethereum"
      ],
      "extensions": {
        "bridgeContract": "https://etherscan.io/address/0xeae57ce9cc1984f202e15e038b964bb8bdf7229a",
        "coingeckoId": "1inch"
      }
    },
    {
      "chainId": 101,
      "address": "38i2NQxjp5rt5B3KogqrxmBxgrAwaB3W1f1GmiKqh9MS",
      "symbol": "GRT",
      "name": "Wrapped GRT  (Sollet)",
      "decimals": 6,
      "logoURI": "https://raw.githubusercontent.com/solana-labs/token-list/main/assets/mainnet/38i2NQxjp5rt5B3KogqrxmBxgrAwaB3W1f1GmiKqh9MS/logo.png",
      "tags": [
        "wrapped-sollet",
        "ethereum"
      ],
      "extensions": {
        "bridgeContract": "https://etherscan.io/address/0xeae57ce9cc1984f202e15e038b964bb8bdf7229a",
        "coingeckoId": "the-graph"
      }
    },
    {
      "chainId": 101,
      "address": "Avz2fmevhhu87WYtWQCFj9UjKRjF9Z9QWwN2ih9yF95G",
      "symbol": "COMP",
      "name": "Wrapped Compound (Sollet)",
      "decimals": 6,
      "logoURI": "https://raw.githubusercontent.com/solana-labs/token-list/main/assets/mainnet/Avz2fmevhhu87WYtWQCFj9UjKRjF9Z9QWwN2ih9yF95G/logo.png",
      "tags": [
        "wrapped-sollet",
        "ethereum"
      ],
      "extensions": {
        "bridgeContract": "https://etherscan.io/address/0xeae57ce9cc1984f202e15e038b964bb8bdf7229a",
        "coingeckoId": "compound-coin"
      }
    },
    {
      "chainId": 101,
      "address": "9wRD14AhdZ3qV8et3eBQVsrb3UoBZDUbJGyFckpTg8sj",
      "symbol": "PAXG",
      "name": "Wrapped Paxos Gold (Sollet)",
      "decimals": 6,
      "logoURI": "https://raw.githubusercontent.com/solana-labs/token-list/main/assets/mainnet/9wRD14AhdZ3qV8et3eBQVsrb3UoBZDUbJGyFckpTg8sj/logo.png",
      "tags": [
        "wrapped-sollet",
        "ethereum"
      ],
      "extensions": {
        "bridgeContract": "https://etherscan.io/address/0xeae57ce9cc1984f202e15e038b964bb8bdf7229a",
        "coingeckoId": "pax-gold"
      }
    },
    {
      "chainId": 101,
      "address": "AByXcTZwJHMtrKrvVsh9eFNB1pJaLDjCUR2ayvxBAAM2",
      "symbol": "STRONG",
      "name": "Wrapped Strong (Sollet)",
      "decimals": 6,
      "logoURI": "https://raw.githubusercontent.com/solana-labs/token-list/main/assets/mainnet/AByXcTZwJHMtrKrvVsh9eFNB1pJaLDjCUR2ayvxBAAM2/logo.png",
      "tags": [
        "wrapped-sollet",
        "ethereum"
      ],
      "extensions": {
        "bridgeContract": "https://etherscan.io/address/0xeae57ce9cc1984f202e15e038b964bb8bdf7229a",
        "coingeckoId": "strong"
      }
    },
    {
      "chainId": 101,
      "address": "EchesyfXePKdLtoiZSL8pBe8Myagyy8ZRqsACNCFGnvp",
      "symbol": "FIDA",
      "name": "Bonfida",
      "decimals": 6,
      "logoURI": "https://raw.githubusercontent.com/solana-labs/token-list/main/assets/mainnet/EchesyfXePKdLtoiZSL8pBe8Myagyy8ZRqsACNCFGnvp/logo.svg",
      "tags": [],
      "extensions": {
        "website": "https://bonfida.com/",
        "serumV3Usdc": "E14BKBhDWD4EuTkWj1ooZezesGxMW8LPCps4W5PuzZJo",
        "serumV3Usdt": "EbV7pPpEvheLizuYX3gUCvWM8iySbSRAhu2mQ5Vz2Mxf",
        "coingeckoId": "bonfida",
        "waterfallbot": "https://bit.ly/FIDAwaterfall"
      }
    },
    {
      "chainId": 101,
      "address": "kinXdEcpDQeHPEuQnqmUgtYykqKGVFq6CeVX5iAHJq6",
      "symbol": "KIN",
      "name": "KIN",
      "decimals": 5,
      "logoURI": "https://raw.githubusercontent.com/solana-labs/token-list/main/assets/mainnet/kinXdEcpDQeHPEuQnqmUgtYykqKGVFq6CeVX5iAHJq6/logo.png",
      "tags": [],
      "extensions": {
        "serumV3Usdc": "Bn6NPyr6UzrFAwC4WmvPvDr2Vm8XSUnFykM2aQroedgn",
        "serumV3Usdt": "4nCFQr8sahhhL4XJ7kngGFBmpkmyf3xLzemuMhn6mWTm",
        "coingeckoId": "kin",
        "waterfallbot": "https://bit.ly/KINwaterfall"
      }
    },
    {
      "chainId": 101,
      "address": "MAPS41MDahZ9QdKXhVa4dWB9RuyfV4XqhyAZ8XcYepb",
      "symbol": "MAPS",
      "name": "MAPS",
      "decimals": 6,
      "logoURI": "https://raw.githubusercontent.com/solana-labs/token-list/main/assets/mainnet/MAPS41MDahZ9QdKXhVa4dWB9RuyfV4XqhyAZ8XcYepb/logo.svg",
      "tags": [],
      "extensions": {
        "website": "https://maps.me/",
        "serumV3Usdc": "3A8XQRWXC7BjLpgLDDBhQJLT5yPCzS16cGYRKHkKxvYo",
        "serumV3Usdt": "7cknqHAuGpfVXPtFoJpFvUjJ8wkmyEfbFusmwMfNy3FE",
        "coingeckoId": "maps"
      }
    },
    {
      "chainId": 101,
      "address": "z3dn17yLaGMKffVogeFHQ9zWVcXgqgf3PQnDsNs2g6M",
      "symbol": "OXY",
      "name": "Oxygen Protocol",
      "decimals": 6,
      "logoURI": "https://raw.githubusercontent.com/solana-labs/token-list/main/assets/mainnet/z3dn17yLaGMKffVogeFHQ9zWVcXgqgf3PQnDsNs2g6M/logo.svg",
      "tags": [],
      "extensions": {
        "website": "https://www.oxygen.org/",
        "serumV3Usdt": "GKLev6UHeX1KSDCyo2bzyG6wqhByEzDBkmYTxEdmYJgB",
        "serumV3Usdc": "GZ3WBFsqntmERPwumFEYgrX2B7J7G11MzNZAy7Hje27X",
        "coingeckoId": "oxygen",
        "waterfallbot": "https://bit.ly/OXYwaterfall"
      }
    },
    {
      "chainId": 101,
      "address": "FtgGSFADXBtroxq8VCausXRr2of47QBf5AS1NtZCu4GD",
      "symbol": "BRZ",
      "name": "BRZ",
      "decimals": 4,
      "logoURI": "https://raw.githubusercontent.com/solana-labs/token-list/main/assets/mainnet/FtgGSFADXBtroxq8VCausXRr2of47QBf5AS1NtZCu4GD/logo.png",
      "tags": [],
      "extensions": {
        "website": "https://brztoken.io/",
        "coingeckoId": "brz"
      }
    },
    {
      "chainId": 101,
      "address": "Es9vMFrzaCERmJfrF4H2FYD4KCoNkY11McCe8BenwNYB",
      "symbol": "USDT",
      "name": "USDT",
      "decimals": 6,
      "logoURI": "https://raw.githubusercontent.com/solana-labs/token-list/main/assets/mainnet/Es9vMFrzaCERmJfrF4H2FYD4KCoNkY11McCe8BenwNYB/logo.svg",
      "tags": [
        "stablecoin"
      ],
      "extensions": {
        "website": "https://tether.to/",
        "coingeckoId": "tether",
        "serumV3Usdc": "77quYg4MGneUdjgXCunt9GgM1usmrxKY31twEy3WHwcS"
      }
    },
    {
      "chainId": 101,
      "address": "2oDxYGgTBmST4rc3yn1YtcSEck7ReDZ8wHWLqZAuNWXH",
      "symbol": "xMARK",
      "name": "Standard",
      "decimals": 9,
      "logoURI": "https://raw.githubusercontent.com/solana-labs/token-list/main/assets/mainnet/2oDxYGgTBmST4rc3yn1YtcSEck7ReDZ8wHWLqZAuNWXH/logo.png",
      "tags": [
        "wrapped",
        "wormhole"
      ],
      "extensions": {
        "website": "https://benchmarkprotocol.finance/",
        "address": "0x36b679bd64ed73dbfd88909cdcb892cb66bd4cbb",
        "bridgeContract": "https://etherscan.io/address/0xf92cD566Ea4864356C5491c177A430C222d7e678",
        "assetContract": "https://etherscan.io/address/0x36b679bd64ed73dbfd88909cdcb892cb66bd4cbb",
        "coingeckoId": "xmark"
      }
    },
    {
      "chainId": 101,
      "address": "4k3Dyjzvzp8eMZWUXbBCjEvwSkkk59S5iCNLY3QrkX6R",
      "symbol": "RAY",
      "name": "Raydium",
      "decimals": 6,
      "logoURI": "https://raw.githubusercontent.com/solana-labs/token-list/main/assets/mainnet/4k3Dyjzvzp8eMZWUXbBCjEvwSkkk59S5iCNLY3QrkX6R/logo.png",
      "tags": [],
      "extensions": {
        "website": "https://raydium.io/",
        "serumV3Usdt": "teE55QrL4a4QSfydR9dnHF97jgCfptpuigbb53Lo95g",
        "serumV3Usdc": "2xiv8A5xrJ7RnGdxXB42uFEkYHJjszEhaJyKKt4WaLep",
        "coingeckoId": "raydium",
        "waterfallbot": "https://bit.ly/RAYwaterfall"
      }
    },
    {
      "chainId": 101,
      "address": "CzPDyvotTcxNqtPne32yUiEVQ6jk42HZi1Y3hUu7qf7f",
      "symbol": "RAY-WUSDT",
      "name": "Raydium Legacy LP Token V2 (RAY-WUSDT)",
      "decimals": 6,
      "logoURI": "https://raw.githubusercontent.com/solana-labs/token-list/main/assets/mainnet/CzPDyvotTcxNqtPne32yUiEVQ6jk42HZi1Y3hUu7qf7f/logo.png",
      "tags": [
        "lp-token"
      ],
      "extensions": {
        "website": "https://raydium.io/"
      }
    },
    {
      "chainId": 101,
      "address": "134Cct3CSdRCbYgq5SkwmHgfwjJ7EM5cG9PzqffWqECx",
      "symbol": "RAY-SOL",
      "name": "Raydium Legacy LP Token V2 (RAY-SOL)",
      "decimals": 6,
      "logoURI": "https://raw.githubusercontent.com/solana-labs/token-list/main/assets/mainnet/134Cct3CSdRCbYgq5SkwmHgfwjJ7EM5cG9PzqffWqECx/logo.png",
      "tags": [
        "lp-token"
      ],
      "extensions": {
        "website": "https://raydium.io/"
      }
    },
    {
      "chainId": 101,
      "address": "EVDmwajM5U73PD34bYPugwiA4Eqqbrej4mLXXv15Z5qR",
      "symbol": "LINK-WUSDT",
      "name": "Raydium Legacy LP Token V2 (LINK-WUSDT)",
      "decimals": 6,
      "logoURI": "https://raw.githubusercontent.com/solana-labs/token-list/main/assets/mainnet/EVDmwajM5U73PD34bYPugwiA4Eqqbrej4mLXXv15Z5qR/logo.png",
      "tags": [
        "lp-token"
      ],
      "extensions": {
        "website": "https://raydium.io/"
      }
    },
    {
      "chainId": 101,
      "address": "KY4XvwHy7JPzbWYAbk23jQvEb4qWJ8aCqYWREmk1Q7K",
      "symbol": "ETH-WUSDT",
      "name": "Raydium Legacy LP Token V2 (ETH-WUSDT)",
      "decimals": 6,
      "logoURI": "https://raw.githubusercontent.com/solana-labs/token-list/main/assets/mainnet/KY4XvwHy7JPzbWYAbk23jQvEb4qWJ8aCqYWREmk1Q7K/logo.png",
      "tags": [
        "lp-token"
      ],
      "extensions": {
        "website": "https://raydium.io/"
      }
    },
    {
      "chainId": 101,
      "address": "FgmBnsF5Qrnv8X9bomQfEtQTQjNNiBCWRKGpzPnE5BDg",
      "symbol": "RAY-USDC",
      "name": "Raydium Legacy LP Token V2 (RAY-USDC)",
      "decimals": 6,
      "logoURI": "https://raw.githubusercontent.com/solana-labs/token-list/main/assets/mainnet/FgmBnsF5Qrnv8X9bomQfEtQTQjNNiBCWRKGpzPnE5BDg/logo.png",
      "tags": [
        "lp-token"
      ],
      "extensions": {
        "website": "https://raydium.io/"
      }
    },
    {
      "chainId": 101,
      "address": "5QXBMXuCL7zfAk39jEVVEvcrz1AvBGgT9wAhLLHLyyUJ",
      "symbol": "RAY-SRM",
      "name": "Raydium Legacy LP Token V2 (RAY-SRM)",
      "decimals": 6,
      "logoURI": "https://raw.githubusercontent.com/solana-labs/token-list/main/assets/mainnet/5QXBMXuCL7zfAk39jEVVEvcrz1AvBGgT9wAhLLHLyyUJ/logo.png",
      "tags": [
        "lp-token"
      ],
      "extensions": {
        "website": "https://raydium.io/"
      }
    },
    {
      "chainId": 101,
      "address": "FdhKXYjCou2jQfgKWcNY7jb8F2DPLU1teTTTRfLBD2v1",
      "symbol": "RAY-WUSDT",
      "name": "Raydium Legacy LP Token V3 (RAY-WUSDT)",
      "decimals": 6,
      "logoURI": "https://raw.githubusercontent.com/solana-labs/token-list/main/assets/mainnet/FdhKXYjCou2jQfgKWcNY7jb8F2DPLU1teTTTRfLBD2v1/logo.png",
      "tags": [
        "lp-token"
      ],
      "extensions": {
        "website": "https://raydium.io/"
      }
    },
    {
      "chainId": 101,
      "address": "BZFGfXMrjG2sS7QT2eiCDEevPFnkYYF7kzJpWfYxPbcx",
      "symbol": "RAY-USDC",
      "name": "Raydium Legacy LP Token V3 (RAY-USDC)",
      "decimals": 6,
      "logoURI": "https://raw.githubusercontent.com/solana-labs/token-list/main/assets/mainnet/BZFGfXMrjG2sS7QT2eiCDEevPFnkYYF7kzJpWfYxPbcx/logo.png",
      "tags": [
        "lp-token"
      ],
      "extensions": {
        "website": "https://raydium.io/"
      }
    },
    {
      "chainId": 101,
      "address": "DSX5E21RE9FB9hM8Nh8xcXQfPK6SzRaJiywemHBSsfup",
      "symbol": "RAY-SRM",
      "name": "Raydium Legacy LP Token V3 (RAY-SRM)",
      "decimals": 6,
      "logoURI": "https://raw.githubusercontent.com/solana-labs/token-list/main/assets/mainnet/DSX5E21RE9FB9hM8Nh8xcXQfPK6SzRaJiywemHBSsfup/logo.png",
      "tags": [
        "lp-token"
      ],
      "extensions": {
        "website": "https://raydium.io/"
      }
    },
    {
      "chainId": 101,
      "address": "F5PPQHGcznZ2FxD9JaxJMXaf7XkaFFJ6zzTBcW8osQjw",
      "symbol": "RAY-SOL",
      "name": "Raydium Legacy LP Token V3 (RAY-SOL)",
      "decimals": 6,
      "logoURI": "https://raw.githubusercontent.com/solana-labs/token-list/main/assets/mainnet/F5PPQHGcznZ2FxD9JaxJMXaf7XkaFFJ6zzTBcW8osQjw/logo.png",
      "tags": [
        "lp-token"
      ],
      "extensions": {
        "website": "https://raydium.io/"
      }
    },
    {
      "chainId": 101,
      "address": "8Q6MKy5Yxb9vG1mWzppMtMb2nrhNuCRNUkJTeiE3fuwD",
      "symbol": "RAY-ETH",
      "name": "Raydium Legacy LP Token V3 (RAY-ETH)",
      "decimals": 6,
      "logoURI": "https://raw.githubusercontent.com/solana-labs/token-list/main/assets/mainnet/8Q6MKy5Yxb9vG1mWzppMtMb2nrhNuCRNUkJTeiE3fuwD/logo.png",
      "tags": [
        "lp-token"
      ],
      "extensions": {
        "website": "https://raydium.io/"
      }
    },
    {
      "chainId": 101,
      "address": "DsBuznXRTmzvEdb36Dx3aVLVo1XmH7r1PRZUFugLPTFv",
      "symbol": "FIDA-RAY",
      "name": "Raydium LP Token V4 (FIDA-RAY)",
      "decimals": 6,
      "logoURI": "https://raw.githubusercontent.com/solana-labs/token-list/main/assets/mainnet/DsBuznXRTmzvEdb36Dx3aVLVo1XmH7r1PRZUFugLPTFv/logo.png",
      "tags": [
        "lp-token"
      ],
      "extensions": {
        "website": "https://raydium.io/"
      }
    },
    {
      "chainId": 101,
      "address": "FwaX9W7iThTZH5MFeasxdLpxTVxRcM7ZHieTCnYog8Yb",
      "symbol": "OXY-RAY",
      "name": "Raydium LP Token V4 (OXY-RAY)",
      "decimals": 6,
      "logoURI": "https://raw.githubusercontent.com/solana-labs/token-list/main/assets/mainnet/FwaX9W7iThTZH5MFeasxdLpxTVxRcM7ZHieTCnYog8Yb/logo.png",
      "tags": [
        "lp-token"
      ],
      "extensions": {
        "website": "https://raydium.io/"
      }
    },
    {
      "chainId": 101,
      "address": "CcKK8srfVdTSsFGV3VLBb2YDbzF4T4NM2C3UEjC39RLP",
      "symbol": "MAPS-RAY",
      "name": "Raydium LP Token V4 (MAPS-RAY)",
      "decimals": 6,
      "logoURI": "https://raw.githubusercontent.com/solana-labs/token-list/main/assets/mainnet/CcKK8srfVdTSsFGV3VLBb2YDbzF4T4NM2C3UEjC39RLP/logo.png",
      "tags": [
        "lp-token"
      ],
      "extensions": {
        "website": "https://raydium.io/"
      }
    },
    {
      "chainId": 101,
      "address": "CHT8sft3h3gpLYbCcZ9o27mT5s3Z6VifBVbUiDvprHPW",
      "symbol": "KIN-RAY",
      "name": "Raydium LP Token V4 (KIN-RAY)",
      "decimals": 6,
      "logoURI": "https://raw.githubusercontent.com/solana-labs/token-list/main/assets/mainnet/CHT8sft3h3gpLYbCcZ9o27mT5s3Z6VifBVbUiDvprHPW/logo.png",
      "tags": [
        "lp-token"
      ],
      "extensions": {
        "website": "https://raydium.io/"
      }
    },
    {
      "chainId": 101,
      "address": "C3sT1R3nsw4AVdepvLTLKr5Gvszr7jufyBWUCvy4TUvT",
      "symbol": "RAY-USDT",
      "name": "Raydium LP Token V4 (RAY-USDT)",
      "decimals": 6,
      "logoURI": "https://raw.githubusercontent.com/solana-labs/token-list/main/assets/mainnet/C3sT1R3nsw4AVdepvLTLKr5Gvszr7jufyBWUCvy4TUvT/logo.png",
      "tags": [
        "lp-token"
      ],
      "extensions": {
        "website": "https://raydium.io/"
      }
    },
    {
      "chainId": 101,
      "address": "8HoQnePLqPj4M7PUDzfw8e3Ymdwgc7NLGnaTUapubyvu",
      "symbol": "SOL-USDC",
      "name": "Raydium LP Token V4 (SOL-USDC)",
      "decimals": 9,
      "logoURI": "https://raw.githubusercontent.com/solana-labs/token-list/main/assets/mainnet/8HoQnePLqPj4M7PUDzfw8e3Ymdwgc7NLGnaTUapubyvu/logo.png",
      "tags": [
        "lp-token"
      ],
      "extensions": {
        "website": "https://raydium.io/"
      }
    },
    {
      "chainId": 101,
      "address": "865j7iMmRRycSYUXzJ33ZcvLiX9JHvaLidasCyUyKaRE",
      "symbol": "YFI-USDC",
      "name": "Raydium LP Token V4 (YFI-USDC)",
      "decimals": 6,
      "logoURI": "https://raw.githubusercontent.com/solana-labs/token-list/main/assets/mainnet/865j7iMmRRycSYUXzJ33ZcvLiX9JHvaLidasCyUyKaRE/logo.png",
      "tags": [
        "lp-token"
      ],
      "extensions": {
        "website": "https://raydium.io/"
      }
    },
    {
      "chainId": 101,
      "address": "9XnZd82j34KxNLgQfz29jGbYdxsYznTWRpvZE3SRE7JG",
      "symbol": "SRM-USDC",
      "name": "Raydium LP Token V4 (SRM-USDC)",
      "decimals": 6,
      "logoURI": "https://raw.githubusercontent.com/solana-labs/token-list/main/assets/mainnet/9XnZd82j34KxNLgQfz29jGbYdxsYznTWRpvZE3SRE7JG/logo.png",
      "tags": [
        "lp-token"
      ],
      "extensions": {
        "website": "https://raydium.io/"
      }
    },
    {
      "chainId": 101,
      "address": "75dCoKfUHLUuZ4qEh46ovsxfgWhB4icc3SintzWRedT9",
      "symbol": "FTT-USDC",
      "name": "Raydium LP Token V4 (FTT-USDC)",
      "decimals": 6,
      "logoURI": "https://raw.githubusercontent.com/solana-labs/token-list/main/assets/mainnet/75dCoKfUHLUuZ4qEh46ovsxfgWhB4icc3SintzWRedT9/logo.png",
      "tags": [
        "lp-token"
      ],
      "extensions": {
        "website": "https://raydium.io/"
      }
    },
    {
      "chainId": 101,
      "address": "2hMdRdVWZqetQsaHG8kQjdZinEMBz75vsoWTCob1ijXu",
      "symbol": "BTC-USDC",
      "name": "Raydium LP Token V4 (BTC-USDC)",
      "decimals": 6,
      "logoURI": "https://raw.githubusercontent.com/solana-labs/token-list/main/assets/mainnet/2hMdRdVWZqetQsaHG8kQjdZinEMBz75vsoWTCob1ijXu/logo.png",
      "tags": [
        "lp-token"
      ],
      "extensions": {
        "website": "https://raydium.io/"
      }
    },
    {
      "chainId": 101,
      "address": "2QVjeR9d2PbSf8em8NE8zWd8RYHjFtucDUdDgdbDD2h2",
      "symbol": "SUSHI-USDC",
      "name": "Raydium LP Token V4 (SUSHI-USDC)",
      "decimals": 6,
      "logoURI": "https://raw.githubusercontent.com/solana-labs/token-list/main/assets/mainnet/2QVjeR9d2PbSf8em8NE8zWd8RYHjFtucDUdDgdbDD2h2/logo.png",
      "tags": [
        "lp-token"
      ],
      "extensions": {
        "website": "https://raydium.io/"
      }
    },
    {
      "chainId": 101,
      "address": "CHyUpQFeW456zcr5XEh4RZiibH8Dzocs6Wbgz9aWpXnQ",
      "symbol": "TOMO-USDC",
      "name": "Raydium LP Token V4 (TOMO-USDC)",
      "decimals": 6,
      "logoURI": "https://raw.githubusercontent.com/solana-labs/token-list/main/assets/mainnet/CHyUpQFeW456zcr5XEh4RZiibH8Dzocs6Wbgz9aWpXnQ/logo.png",
      "tags": [
        "lp-token"
      ],
      "extensions": {
        "website": "https://raydium.io/"
      }
    },
    {
      "chainId": 101,
      "address": "BqjoYjqKrXtfBKXeaWeAT5sYCy7wsAYf3XjgDWsHSBRs",
      "symbol": "LINK-USDC",
      "name": "Raydium LP Token V4 (LINK-USDC)",
      "decimals": 6,
      "logoURI": "https://raw.githubusercontent.com/solana-labs/token-list/main/assets/mainnet/BqjoYjqKrXtfBKXeaWeAT5sYCy7wsAYf3XjgDWsHSBRs/logo.png",
      "tags": [
        "lp-token"
      ],
      "extensions": {
        "website": "https://raydium.io/"
      }
    },
    {
      "chainId": 101,
      "address": "13PoKid6cZop4sj2GfoBeujnGfthUbTERdE5tpLCDLEY",
      "symbol": "ETH-USDC",
      "name": "Raydium LP Token V4 (ETH-USDC)",
      "decimals": 6,
      "logoURI": "https://raw.githubusercontent.com/solana-labs/token-list/main/assets/mainnet/13PoKid6cZop4sj2GfoBeujnGfthUbTERdE5tpLCDLEY/logo.png",
      "tags": [
        "lp-token"
      ],
      "extensions": {
        "website": "https://raydium.io/"
      }
    },
    {
      "chainId": 101,
      "address": "2Vyyeuyd15Gp8aH6uKE72c4hxc8TVSLibxDP9vzspQWG",
      "symbol": "COPE-USDC",
      "name": "Raydium LP Token V4 (COPE-USDC)",
      "decimals": 0,
      "logoURI": "https://raw.githubusercontent.com/solana-labs/token-list/main/assets/mainnet/2Vyyeuyd15Gp8aH6uKE72c4hxc8TVSLibxDP9vzspQWG/logo.png",
      "tags": [
        "lp-token"
      ],
      "extensions": {
        "website": "https://raydium.io/"
      }
    },
    {
      "chainId": 101,
      "address": "Epm4KfTj4DMrvqn6Bwg2Tr2N8vhQuNbuK8bESFp4k33K",
      "symbol": "SOL-USDT",
      "name": "Raydium LP Token V4 (SOL-USDT)",
      "decimals": 9,
      "logoURI": "https://raw.githubusercontent.com/solana-labs/token-list/main/assets/mainnet/Epm4KfTj4DMrvqn6Bwg2Tr2N8vhQuNbuK8bESFp4k33K/logo.png",
      "tags": [
        "lp-token"
      ],
      "extensions": {
        "website": "https://raydium.io/"
      }
    },
    {
      "chainId": 101,
      "address": "FA1i7fej1pAbQbnY8NbyYUsTrWcasTyipKreDgy1Mgku",
      "symbol": "YFI-USDT",
      "name": "Raydium LP Token V4 (YFI-USDT)",
      "decimals": 6,
      "logoURI": "https://raw.githubusercontent.com/solana-labs/token-list/main/assets/mainnet/FA1i7fej1pAbQbnY8NbyYUsTrWcasTyipKreDgy1Mgku/logo.png",
      "tags": [
        "lp-token"
      ],
      "extensions": {
        "website": "https://raydium.io/"
      }
    },
    {
      "chainId": 101,
      "address": "HYSAu42BFejBS77jZAZdNAWa3iVcbSRJSzp3wtqCbWwv",
      "symbol": "SRM-USDT",
      "name": "Raydium LP Token V4 (SRM-USDT)",
      "decimals": 6,
      "logoURI": "https://raw.githubusercontent.com/solana-labs/token-list/main/assets/mainnet/HYSAu42BFejBS77jZAZdNAWa3iVcbSRJSzp3wtqCbWwv/logo.png",
      "tags": [
        "lp-token"
      ],
      "extensions": {
        "website": "https://raydium.io/"
      }
    },
    {
      "chainId": 101,
      "address": "2cTCiUnect5Lap2sk19xLby7aajNDYseFhC9Pigou11z",
      "symbol": "FTT-USDT",
      "name": "Raydium LP Token V4 (FTT-USDT)",
      "decimals": 6,
      "logoURI": "https://raw.githubusercontent.com/solana-labs/token-list/main/assets/mainnet/2cTCiUnect5Lap2sk19xLby7aajNDYseFhC9Pigou11z/logo.png",
      "tags": [
        "lp-token"
      ],
      "extensions": {
        "website": "https://raydium.io/"
      }
    },
    {
      "chainId": 101,
      "address": "DgGuvR9GSHimopo3Gc7gfkbKamLKrdyzWkq5yqA6LqYS",
      "symbol": "BTC-USDT",
      "name": "Raydium LP Token V4 (BTC-USDT)",
      "decimals": 6,
      "logoURI": "https://raw.githubusercontent.com/solana-labs/token-list/main/assets/mainnet/DgGuvR9GSHimopo3Gc7gfkbKamLKrdyzWkq5yqA6LqYS/logo.png",
      "tags": [
        "lp-token"
      ],
      "extensions": {
        "website": "https://raydium.io/"
      }
    },
    {
      "chainId": 101,
      "address": "Ba26poEYDy6P2o95AJUsewXgZ8DM9BCsmnU9hmC9i4Ki",
      "symbol": "SUSHI-USDT",
      "name": "Raydium LP Token V4 (SUSHI-USDT)",
      "decimals": 6,
      "logoURI": "https://raw.githubusercontent.com/solana-labs/token-list/main/assets/mainnet/Ba26poEYDy6P2o95AJUsewXgZ8DM9BCsmnU9hmC9i4Ki/logo.png",
      "tags": [
        "lp-token"
      ],
      "extensions": {
        "website": "https://raydium.io/"
      }
    },
    {
      "chainId": 101,
      "address": "D3iGro1vn6PWJXo9QAPj3dfta6dKkHHnmiiym2EfsAmi",
      "symbol": "TOMO-USDT",
      "name": "Raydium LP Token V4 (TOMO-USDT)",
      "decimals": 6,
      "logoURI": "https://raw.githubusercontent.com/solana-labs/token-list/main/assets/mainnet/D3iGro1vn6PWJXo9QAPj3dfta6dKkHHnmiiym2EfsAmi/logo.png",
      "tags": [
        "lp-token"
      ],
      "extensions": {
        "website": "https://raydium.io/"
      }
    },
    {
      "chainId": 101,
      "address": "Dr12Sgt9gkY8WU5tRkgZf1TkVWJbvjYuPAhR3aDCwiiX",
      "symbol": "LINK-USDT",
      "name": "Raydium LP Token V4 (LINK-USDT)",
      "decimals": 6,
      "logoURI": "https://raw.githubusercontent.com/solana-labs/token-list/main/assets/mainnet/Dr12Sgt9gkY8WU5tRkgZf1TkVWJbvjYuPAhR3aDCwiiX/logo.png",
      "tags": [
        "lp-token"
      ],
      "extensions": {
        "website": "https://raydium.io/"
      }
    },
    {
      "chainId": 101,
      "address": "nPrB78ETY8661fUgohpuVusNCZnedYCgghzRJzxWnVb",
      "symbol": "ETH-USDT",
      "name": "Raydium LP Token V4 (ETH-USDT)",
      "decimals": 6,
      "logoURI": "https://raw.githubusercontent.com/solana-labs/token-list/main/assets/mainnet/nPrB78ETY8661fUgohpuVusNCZnedYCgghzRJzxWnVb/logo.png",
      "tags": [
        "lp-token"
      ],
      "extensions": {
        "website": "https://raydium.io/"
      }
    },
    {
      "chainId": 101,
      "address": "EGJht91R7dKpCj8wzALkjmNdUUUcQgodqWCYweyKcRcV",
      "symbol": "YFI-SRM",
      "name": "Raydium LP Token V4 (YFI-SRM)",
      "decimals": 6,
      "logoURI": "https://raw.githubusercontent.com/solana-labs/token-list/main/assets/mainnet/EGJht91R7dKpCj8wzALkjmNdUUUcQgodqWCYweyKcRcV/logo.png",
      "tags": [
        "lp-token"
      ],
      "extensions": {
        "website": "https://raydium.io/"
      }
    },
    {
      "chainId": 101,
      "address": "AsDuPg9MgPtt3jfoyctUCUgsvwqAN6RZPftqoeiPDefM",
      "symbol": "FTT-SRM",
      "name": "Raydium LP Token V4 (FTT-SRM)",
      "decimals": 6,
      "logoURI": "https://raw.githubusercontent.com/solana-labs/token-list/main/assets/mainnet/AsDuPg9MgPtt3jfoyctUCUgsvwqAN6RZPftqoeiPDefM/logo.png",
      "tags": [
        "lp-token"
      ],
      "extensions": {
        "website": "https://raydium.io/"
      }
    },
    {
      "chainId": 101,
      "address": "AGHQxXb3GSzeiLTcLtXMS2D5GGDZxsB2fZYZxSB5weqB",
      "symbol": "BTC-SRM",
      "name": "Raydium LP Token V4 (BTC-SRM)",
      "decimals": 6,
      "logoURI": "https://raw.githubusercontent.com/solana-labs/token-list/main/assets/mainnet/AGHQxXb3GSzeiLTcLtXMS2D5GGDZxsB2fZYZxSB5weqB/logo.png",
      "tags": [
        "lp-token"
      ],
      "extensions": {
        "website": "https://raydium.io/"
      }
    },
    {
      "chainId": 101,
      "address": "3HYhUnUdV67j1vn8fu7ExuVGy5dJozHEyWvqEstDbWwE",
      "symbol": "SUSHI-SRM",
      "name": "Raydium LP Token V4 (SUSHI-SRM)",
      "decimals": 6,
      "logoURI": "https://raw.githubusercontent.com/solana-labs/token-list/main/assets/mainnet/3HYhUnUdV67j1vn8fu7ExuVGy5dJozHEyWvqEstDbWwE/logo.png",
      "tags": [
        "lp-token"
      ],
      "extensions": {
        "website": "https://raydium.io/"
      }
    },
    {
      "chainId": 101,
      "address": "GgH9RnKrQpaMQeqmdbMvs5oo1A24hERQ9wuY2pSkeG7x",
      "symbol": "TOMO-SRM",
      "name": "Raydium LP Token V4 (TOMO-SRM)",
      "decimals": 6,
      "logoURI": "https://raw.githubusercontent.com/solana-labs/token-list/main/assets/mainnet/GgH9RnKrQpaMQeqmdbMvs5oo1A24hERQ9wuY2pSkeG7x/logo.png",
      "tags": [
        "lp-token"
      ],
      "extensions": {
        "website": "https://raydium.io/"
      }
    },
    {
      "chainId": 101,
      "address": "GXN6yJv12o18skTmJXaeFXZVY1iqR18CHsmCT8VVCmDD",
      "symbol": "LINK-SRM",
      "name": "Raydium LP Token V4 (LINK-SRM)",
      "decimals": 6,
      "logoURI": "https://raw.githubusercontent.com/solana-labs/token-list/main/assets/mainnet/GXN6yJv12o18skTmJXaeFXZVY1iqR18CHsmCT8VVCmDD/logo.png",
      "tags": [
        "lp-token"
      ],
      "extensions": {
        "website": "https://raydium.io/"
      }
    },
    {
      "chainId": 101,
      "address": "9VoY3VERETuc2FoadMSYYizF26mJinY514ZpEzkHMtwG",
      "symbol": "ETH-SRM",
      "name": "Raydium LP Token V4 (ETH-SRM)",
      "decimals": 6,
      "logoURI": "https://raw.githubusercontent.com/solana-labs/token-list/main/assets/mainnet/9VoY3VERETuc2FoadMSYYizF26mJinY514ZpEzkHMtwG/logo.png",
      "tags": [
        "lp-token"
      ],
      "extensions": {
        "website": "https://raydium.io/"
      }
    },
    {
      "chainId": 101,
      "address": "AKJHspCwDhABucCxNLXUSfEzb7Ny62RqFtC9uNjJi4fq",
      "symbol": "SRM-SOL",
      "name": "Raydium LP Token V4 (SRM-SOL)",
      "decimals": 6,
      "logoURI": "https://raw.githubusercontent.com/solana-labs/token-list/main/assets/mainnet/AKJHspCwDhABucCxNLXUSfEzb7Ny62RqFtC9uNjJi4fq/logo.png",
      "tags": [
        "lp-token"
      ],
      "extensions": {
        "website": "https://raydium.io/"
      }
    },
    {
      "chainId": 101,
      "address": "2doeZGLJyACtaG9DCUyqMLtswesfje1hjNA11hMdj6YU",
      "symbol": "TULIP-USDC",
      "name": "Raydium LP Token V4 (TULIP-USDC)",
      "decimals": 6,
      "logoURI": "https://raw.githubusercontent.com/solana-labs/token-list/main/assets/mainnet/2doeZGLJyACtaG9DCUyqMLtswesfje1hjNA11hMdj6YU/logo.svg",
      "tags": [
        "lp-token"
      ],
      "extensions": {
        "website": "https://raydium.io/"
      }
    },
    {
      "chainId": 101,
      "address": "AcstFzGGawvvdVhYV9bftr7fmBHbePUjhv53YK1W3dZo",
      "symbol": "LSD",
      "name": "LSD",
      "decimals": 9,
      "logoURI": "https://raw.githubusercontent.com/solana-labs/token-list/main/assets/mainnet/AcstFzGGawvvdVhYV9bftr7fmBHbePUjhv53YK1W3dZo/logo.svg",
      "tags": [
        "nft"
      ],
      "extensions": {
        "website": "https://solible.com/"
      }
    },
    {
      "chainId": 101,
      "address": "91fSFQsPzMLat9DHwLdQacW3i3EGnWds5tA5mt7yLiT9",
      "symbol": "Unlimited Energy",
      "name": "Unlimited Energy",
      "decimals": 9,
      "tags": [
        "nft"
      ],
      "extensions": {
        "website": "https://solible.com/"
      }
    },
    {
      "chainId": 101,
      "address": "29PEpZeuqWf9tS2gwCjpeXNdXLkaZSMR2s1ibkvGsfnP",
      "symbol": "Need for Speed",
      "name": "Need for Speed",
      "decimals": 9,
      "tags": [
        "nft"
      ],
      "extensions": {
        "website": "https://solible.com/"
      }
    },
    {
      "chainId": 101,
      "address": "HsY8PNar8VExU335ZRYzg89fX7qa4upYu6vPMPFyCDdK",
      "symbol": "ADOR OPENS",
      "name": "ADOR OPENS",
      "decimals": 0,
      "tags": [
        "nft"
      ],
      "extensions": {
        "website": "https://solible.com/"
      }
    },
    {
      "chainId": 101,
      "address": "EDP8TpLJ77M3KiDgFkZW4v4mhmKJHZi9gehYXenfFZuL",
      "symbol": "CMS - Rare",
      "name": "CMS - Rare",
      "decimals": 0,
      "tags": [
        "nft"
      ],
      "extensions": {
        "website": "https://solible.com/"
      }
    },
    {
      "chainId": 101,
      "address": "BrUKFwAABkExb1xzYU4NkRWzjBihVQdZ3PBz4m5S8if3",
      "symbol": "Tesla",
      "name": "Tesla",
      "decimals": 0,
      "tags": [
        "nft"
      ],
      "extensions": {
        "website": "https://solible.com/"
      }
    },
    {
      "chainId": 101,
      "address": "9CmQwpvVXRyixjiE3LrbSyyopPZohNDN1RZiTk8rnXsQ",
      "symbol": "DeceFi",
      "name": "DeceFi",
      "decimals": 0,
      "tags": [
        "nft"
      ],
      "extensions": {
        "website": "https://solible.com/"
      }
    },
    {
      "chainId": 101,
      "address": "F6ST1wWkx2PeH45sKmRxo1boyuzzWCfpnvyKL4BGeLxF",
      "symbol": "Power User",
      "name": "Power User",
      "decimals": 0,
      "tags": [
        "nft"
      ],
      "extensions": {
        "website": "https://solible.com/"
      }
    },
    {
      "chainId": 101,
      "address": "dZytJ7iPDcCu9mKe3srL7bpUeaR3zzkcVqbtqsmxtXZ",
      "symbol": "VIP Member",
      "name": "VIP Member",
      "decimals": 0,
      "tags": [
        "nft"
      ],
      "extensions": {
        "website": "https://solible.com/"
      }
    },
    {
      "chainId": 101,
      "address": "8T4vXgwZUWwsbCDiptHFHjdfexvLG9UP8oy1psJWEQdS",
      "symbol": "Uni Christmas",
      "name": "Uni Christmas",
      "decimals": 0,
      "tags": [
        "nft"
      ],
      "extensions": {
        "website": "https://solible.com/"
      }
    },
    {
      "chainId": 101,
      "address": "EjFGGJSyp9UDS8aqafET5LX49nsG326MeNezYzpiwgpQ",
      "symbol": "BNB",
      "name": "BNB",
      "decimals": 0,
      "tags": [
        "nft"
      ],
      "extensions": {
        "website": "https://solible.com/"
      }
    },
    {
      "chainId": 101,
      "address": "FkmkTr4en8CXkfo9jAwEMov6PVNLpYMzWr3Udqf9so8Z",
      "symbol": "Seldom",
      "name": "Seldom",
      "decimals": 9,
      "tags": [
        "nft"
      ],
      "extensions": {
        "website": "https://solible.com/"
      }
    },
    {
      "chainId": 101,
      "address": "2gn1PJdMAU92SU5inLSp4Xp16ZC5iLF6ScEi7UBvp8ZD",
      "symbol": "Satoshi Closeup",
      "name": "Satoshi Closeup",
      "decimals": 9,
      "tags": [
        "nft"
      ],
      "extensions": {
        "website": "https://solible.com/"
      }
    },
    {
      "chainId": 101,
      "address": "7mhZHtPL4GFkquQR4Y6h34Q8hNkQvGc1FaNtyE43NvUR",
      "symbol": "Satoshi GB",
      "name": "Satoshi GB",
      "decimals": 9,
      "tags": [
        "nft"
      ],
      "extensions": {
        "website": "https://solible.com/"
      }
    },
    {
      "chainId": 101,
      "address": "8RoKfLx5RCscbtVh8kYb81TF7ngFJ38RPomXtUREKsT2",
      "symbol": "Satoshi OG",
      "name": "Satoshi OG",
      "decimals": 9,
      "tags": [
        "nft"
      ],
      "extensions": {
        "website": "https://solible.com/"
      }
    },
    {
      "chainId": 101,
      "address": "9rw5hyDngBQ3yDsCRHqgzGHERpU2zaLh1BXBUjree48J",
      "symbol": "Satoshi BTC",
      "name": "Satoshi BTC",
      "decimals": 9,
      "tags": [
        "nft"
      ],
      "extensions": {
        "website": "https://solible.com/"
      }
    },
    {
      "chainId": 101,
      "address": "AiD7J6D5Hny5DJB1MrYBc2ePQqy2Yh4NoxWwYfR7PzxH",
      "symbol": "Satoshi GB",
      "name": "Satoshi GB",
      "decimals": 9,
      "tags": [
        "nft"
      ],
      "extensions": {
        "website": "https://solible.com/"
      }
    },
    {
      "chainId": 101,
      "address": "4qzEcYvT6TuJME2EMZ5vjaLvQja6R4hKjarA73WQUwt6",
      "name": "APESZN_HOODIE",
      "symbol": "APESZN_HOODIE",
      "decimals": 0,
      "tags": [
        "nft"
      ],
      "extensions": {
        "website": "https://solible.com/"
      }
    },
    {
      "chainId": 101,
      "address": "APhyVWtzjdTVYhyta9ngSiCDk2pLi8eEZKsHGSbsmwv6",
      "name": "APESZN_TEE_SHIRT",
      "symbol": "APESZN_TEE_SHIRT",
      "decimals": 0,
      "tags": [
        "nft"
      ],
      "extensions": {
        "website": "https://solible.com/"
      }
    },
    {
      "chainId": 101,
      "address": "bxiA13fpU1utDmYuUvxvyMT8odew5FEm96MRv7ij3eb",
      "symbol": "Satoshi",
      "name": "Satoshi",
      "decimals": 9,
      "tags": [
        "nft"
      ],
      "extensions": {
        "website": "https://solible.com/"
      }
    },
    {
      "chainId": 101,
      "address": "GoC24kpj6TkvjzspXrjSJC2CVb5zMWhLyRcHJh9yKjRF",
      "symbol": "Satoshi Closeup",
      "name": "Satoshi Closeup",
      "decimals": 9,
      "tags": [
        "nft"
      ],
      "extensions": {
        "website": "https://solible.com/"
      }
    },
    {
      "chainId": 101,
      "address": "oCUduD44ETuZ65bpWdPzPDSnAdreg1sJrugfwyFZVHV",
      "symbol": "Satoshi BTC",
      "name": "Satoshi BTC",
      "decimals": 9,
      "tags": [
        "nft"
      ],
      "extensions": {
        "website": "https://solible.com/"
      }
    },
    {
      "chainId": 101,
      "address": "9Vvre2DxBB9onibwYDHeMsY1cj6BDKtEDccBPWRN215E",
      "symbol": "Satoshi Nakamoto",
      "name": "Satoshi Nakamoto",
      "decimals": 9,
      "tags": [
        "nft"
      ],
      "extensions": {
        "website": "https://solible.com/"
      }
    },
    {
      "chainId": 101,
      "address": "7RpFk44cMTAUt9CcjEMWnZMypE9bYQsjBiSNLn5qBvhP",
      "symbol": "Charles Hoskinson",
      "name": "Charles Hoskinson",
      "decimals": 9,
      "tags": [
        "nft"
      ],
      "extensions": {
        "website": "https://solible.com/"
      }
    },
    {
      "chainId": 101,
      "address": "GyRkPAxpd9XrMHcBF6fYHVRSZQvQBwAGKAGQeBPSKzMq",
      "symbol": "SBF",
      "name": "SBF",
      "decimals": 0,
      "tags": [
        "nft"
      ],
      "extensions": {
        "website": "https://solible.com/"
      }
    },
    {
      "chainId": 101,
      "address": "AgdBQN2Sy2abiZ2KToWeUsQ9PHdCv95wt6kVWRf5zDkx",
      "symbol": "Bitcoin Tram",
      "name": "Bitcoin Tram",
      "decimals": 0,
      "tags": [
        "nft"
      ],
      "extensions": {
        "website": "https://solible.com/"
      }
    },
    {
      "chainId": 101,
      "address": "7TRzvCqXN8KSXggbSyeEG2Z9YBBhEFmbtmv6FLbd4mmd",
      "symbol": "SRM tee-shirt",
      "name": "SRM tee-shirt",
      "decimals": 0,
      "tags": [
        "nft"
      ],
      "extensions": {
        "website": "https://solible.com/"
      }
    },
    {
      "chainId": 101,
      "address": "gksYzxitEf2HyE7Bb81vvHXNH5f3wa43jvXf4TcUZwb",
      "symbol": "PERK",
      "name": "PERK",
      "decimals": 6,
      "logoURI": "https://raw.githubusercontent.com/solana-labs/token-list/main/assets/mainnet/gksYzxitEf2HyE7Bb81vvHXNH5f3wa43jvXf4TcUZwb/logo.png",
      "tags": [],
      "extensions": {
        "website": "https://perk.exchange/"
      }
    },
    {
      "chainId": 101,
      "address": "BDxWSxkMLW1nJ3VggamUKkEKrtCaVqzFxoDApM8HdBks",
      "symbol": "BTSG",
      "name": "BitSong",
      "decimals": 6,
      "logoURI": "https://raw.githubusercontent.com/solana-labs/token-list/main/assets/mainnet/BDxWSxkMLW1nJ3VggamUKkEKrtCaVqzFxoDApM8HdBks/logo.png",
      "tags": [],
      "extensions": {
        "website": "https://bitsong.io/",
        "coingeckoId": "bitsong"
      }
    },
    {
      "chainId": 101,
      "address": "5ddiFxh3J2tcZHfn8uhGRYqu16P3FUvBfh8WoZPUHKW5",
      "name": "EOSBEAR",
      "symbol": "EOSBEAR",
      "decimals": 6,
      "logoURI": "",
      "tags": [
        "leveraged",
        "bear"
      ],
      "extensions": {
        "coingeckoId": "3x-short-eos-token",
        "serumV3Usdc": "2BQrJP599QVKRyHhyJ6oRrTPNUmPBgXxiBo2duvYdacy"
      }
    },
    {
      "chainId": 101,
      "address": "qxxF6S62hmZF5bo46mS7C2qbBa87qRossAM78VzsDqi",
      "name": "EOSBULL",
      "symbol": "EOSBULL",
      "decimals": 6,
      "logoURI": "",
      "tags": [
        "leveraged",
        "bull"
      ],
      "extensions": {
        "coingeckoId": "3x-long-eos-token"
      }
    },
    {
      "chainId": 101,
      "address": "2CDLbxeuqkLTLY3em6FFQgfBQV5LRnEsJJgcFCvWKNcS",
      "name": "BNBBEAR",
      "symbol": "BNBBEAR",
      "decimals": 6,
      "logoURI": "",
      "tags": [
        "leveraged",
        "bear"
      ],
      "extensions": {
        "coingeckoId": "3x-short-bnb-token"
      }
    },
    {
      "chainId": 101,
      "address": "AfjHjdLibuXyvmz7PyTSc5KEcGBh43Kcu8Sr2tyDaJyt",
      "name": "BNBBULL",
      "symbol": "BNBBULL",
      "decimals": 6,
      "logoURI": "",
      "tags": [
        "leveraged",
        "bull"
      ],
      "extensions": {
        "coingeckoId": "3x-long-bnb-token"
      }
    },
    {
      "chainId": 101,
      "address": "8kA1WJKoLTxtACNPkvW6UNufsrpxUY57tXZ9KmG9123t",
      "name": "BSVBULL",
      "symbol": "BSVBULL",
      "decimals": 6,
      "logoURI": "",
      "tags": [
        "leveraged",
        "bull"
      ],
      "extensions": {
        "coingeckoId": "3x-long-bitcoin-sv-token"
      }
    },
    {
      "chainId": 101,
      "address": "2FGW8BVMu1EHsz2ZS9rZummDaq6o2DVrZZPw4KaAvDWh",
      "name": "BSVBEAR",
      "symbol": "BSVBEAR",
      "decimals": 6,
      "logoURI": "",
      "tags": [
        "leveraged",
        "bear"
      ],
      "extensions": {
        "coingeckoId": "3x-short-bitcoin-sv-token"
      }
    },
    {
      "chainId": 101,
      "address": "8L9XGTMzcqS9p61zsR35t7qipwAXMYkD6disWoDFZiFT",
      "name": "LTCBEAR",
      "symbol": "LTCBEAR",
      "decimals": 6,
      "logoURI": "",
      "tags": [
        "leveraged",
        "bear"
      ],
      "extensions": {
        "coingeckoId": "3x-short-litecoin-token"
      }
    },
    {
      "chainId": 101,
      "address": "863ZRjf1J8AaVuCqypAdm5ktVyGYDiBTvD1MNHKrwyjp",
      "name": "LTCBULL",
      "symbol": "LTCBULL",
      "decimals": 6,
      "logoURI": "",
      "tags": [
        "leveraged",
        "bull"
      ],
      "extensions": {
        "coingeckoId": "3x-long-litecoin-token"
      }
    },
    {
      "chainId": 101,
      "address": "GkSPaHdY2raetuYzsJYacHtrAtQUfWt64bpd1VzxJgSD",
      "name": "BULL",
      "symbol": "BULL",
      "decimals": 6,
      "logoURI": "",
      "tags": [
        "leveraged",
        "bull"
      ],
      "extensions": {
        "coingeckoId": "3x-long-bitcoin-token"
      }
    },
    {
      "chainId": 101,
      "address": "45vwTZSDFBiqCMRdtK4xiLCHEov8LJRW8GwnofG8HYyH",
      "name": "BEAR",
      "symbol": "BEAR",
      "decimals": 6,
      "logoURI": "",
      "tags": [
        "leveraged",
        "bear"
      ],
      "extensions": {
        "coingeckoId": "3x-short-bitcoin-token"
      }
    },
    {
      "chainId": 101,
      "address": "2VTAVf1YCwamD3ALMdYHRMV5vPUCXdnatJH5f1khbmx6",
      "name": "BCHBEAR",
      "symbol": "BCHBEAR",
      "decimals": 6,
      "logoURI": "",
      "tags": [
        "leveraged",
        "bear"
      ],
      "extensions": {
        "coingeckoId": "3x-short-bitcoin-cash-token"
      }
    },
    {
      "chainId": 101,
      "address": "22xoSp66BDt4x4Q5xqxjaSnirdEyharoBziSFChkLFLy",
      "name": "BCHBULL",
      "symbol": "BCHBULL",
      "decimals": 6,
      "logoURI": "",
      "tags": [
        "leveraged",
        "bull"
      ],
      "extensions": {
        "coingeckoId": "3x-long-bitcoin-cash-token"
      }
    },
    {
      "chainId": 101,
      "address": "CwChm6p9Q3yFrjzVeiLTTbsoJkooscof5SJYZc2CrNqG",
      "name": "ETHBULL",
      "symbol": "ETHBULL",
      "decimals": 6,
      "logoURI": "",
      "tags": [
        "leveraged",
        "bull"
      ],
      "extensions": {
        "coingeckoId": "3x-long-ethereum-token",
        "serumV3Usdt": "FuhKVt5YYCv7vXnADXtb7vqzYn82PJoap86q5wm8LX8Q"
      }
    },
    {
      "chainId": 101,
      "address": "Bvv9xLodFrvDFSno9Ud8SEh5zVtBDQQjnBty2SgMcJ2s",
      "name": "ETHBEAR",
      "symbol": "ETHBEAR",
      "decimals": 6,
      "logoURI": "",
      "tags": [
        "leveraged",
        "bear"
      ],
      "extensions": {
        "coingeckoId": "3x-short-ethereum-token"
      }
    },
    {
      "chainId": 101,
      "address": "HRhaNssoyv5tKFRcbPg69ULEbcD8DPv99GdXLcdkgc1A",
      "name": "ALTBULL",
      "symbol": "ALTBULL",
      "decimals": 6,
      "logoURI": "",
      "tags": [
        "leveraged",
        "bull"
      ],
      "extensions": {
        "coingeckoId": "3x-long-altcoin-index-token"
      }
    },
    {
      "chainId": 101,
      "address": "9Mu1KmjBKTUWgpDoeTJ5oD7XFQmEiZxzspEd3TZGkavx",
      "name": "ALTBEAR",
      "symbol": "ALTBEAR",
      "decimals": 6,
      "logoURI": "",
      "tags": [
        "leveraged",
        "bear"
      ],
      "extensions": {
        "coingeckoId": "3x-short-altcoin-index-token"
      }
    },
    {
      "chainId": 101,
      "address": "AYL1adismZ1U9pTuN33ahG4aYc5XTZQL4vKFx9ofsGWD",
      "name": "BULLSHIT",
      "symbol": "BULLSHIT",
      "decimals": 6,
      "logoURI": "",
      "tags": [
        "leveraged",
        "bull"
      ],
      "extensions": {
        "coingeckoId": "3x-long-shitcoin-index-token"
      }
    },
    {
      "chainId": 101,
      "address": "5jqymuoXXVcUuJKrf1MWiHSqHyg2osMaJGVy69NsJWyP",
      "name": "BEARSHIT",
      "symbol": "BEARSHIT",
      "decimals": 6,
      "logoURI": "",
      "tags": [
        "leveraged",
        "bear"
      ],
      "extensions": {
        "coingeckoId": "3x-short-shitcoin-index-token"
      }
    },
    {
      "chainId": 101,
      "address": "EL1aDTnLKjf4SaGpqtxJPyK94imSBr8fWDbcXjXQrsmj",
      "name": "MIDBULL",
      "symbol": "MIDBULL",
      "decimals": 6,
      "logoURI": "",
      "tags": [
        "leveraged",
        "bull"
      ],
      "extensions": {
        "coingeckoId": "3x-long-midcap-index-token",
        "serumV3Usdc": "8BBtLkoaEyavREriwGUudzAcihTH9SJLAPBbgb7QZe9y"
      }
    },
    {
      "chainId": 101,
      "address": "2EPvVjHusU3ozoucmdhhnqv3HQtBsQmjTnSa87K91HkC",
      "name": "MIDBEAR",
      "symbol": "MIDBEAR",
      "decimals": 6,
      "logoURI": "",
      "tags": [
        "leveraged",
        "bear"
      ],
      "extensions": {
        "coingeckoId": "3x-short-midcap-index-token"
      }
    },
    {
      "chainId": 101,
      "address": "8TCfJTyeqNBZqyDMY4VwDY7kdCCY7pcbJJ58CnKHkMu2",
      "name": "LINKBEAR",
      "symbol": "LINKBEAR",
      "decimals": 6,
      "logoURI": "",
      "tags": [
        "leveraged",
        "bear"
      ],
      "extensions": {
        "coingeckoId": "3x-short-chainlink-token"
      }
    },
    {
      "chainId": 101,
      "address": "EsUoZMbACNMppdqdmuLCFLet8VXxt2h47N9jHCKwyaPz",
      "name": "LINKBULL",
      "symbol": "LINKBULL",
      "decimals": 6,
      "logoURI": "",
      "tags": [
        "leveraged",
        "bull"
      ],
      "extensions": {
        "coingeckoId": "3x-long-chainlink-token"
      }
    },
    {
      "chainId": 101,
      "address": "262cQHT3soHwzuo2oVSy5kAfHcFZ1Jjn8C1GRLcQNKA3",
      "name": "XRPBULL",
      "symbol": "XRPBULL",
      "decimals": 6,
      "logoURI": "",
      "tags": [
        "leveraged",
        "bull"
      ],
      "extensions": {
        "coingeckoId": "3x-long-xrp-token"
      }
    },
    {
      "chainId": 101,
      "address": "5AX3ZyDN1rpamEzHpLfsJ5t6TyNECKSwPRfnzVHVuRFj",
      "symbol": "YUMZ",
      "name": "Food tasting Social Token",
      "decimals": 8,
      "logoURI": "https://cdn.jsdelivr.net/gh/yu-ming-chen/yumzToken/logo.JPG",
      "tags": [
        "social-token",
        "yumz"
      ]
    },
    {
      "chainId": 101,
      "address": "8sxtSswmQ7Lcd2GjK6am37Z61wJZjA2SzE7Luf7yaKBB",
      "name": "XRPBEAR",
      "symbol": "XRPBEAR",
      "decimals": 6,
      "logoURI": "",
      "tags": [
        "leveraged",
        "bear"
      ],
      "extensions": {
        "coingeckoId": "3x-short-xrp-token"
      }
    },
    {
      "chainId": 101,
      "address": "91z91RukFM16hyEUCXuwMQwp2BW3vanNG5Jh5yj6auiJ",
      "name": "BVOL",
      "symbol": "BVOL",
      "decimals": 6,
      "logoURI": "",
      "tags": [],
      "extensions": {
        "coingeckoId": "1x-long-btc-implied-volatility-token"
      }
    },
    {
      "chainId": 101,
      "address": "5TY71D29Cyuk9UrsSxLXw2quJBpS7xDDFuFu2K9W7Wf9",
      "name": "IBlive",
      "symbol": "IBVOL",
      "decimals": 6,
      "logoURI": "",
      "tags": [],
      "extensions": {
        "coingeckoId": "1x-short-btc-implied-volatility"
      }
    },
    {
      "chainId": 101,
      "address": "dK83wTVypEpa1pqiBbHY3MNuUnT3ADUZM4wk9VZXZEc",
      "name": "Wrapped Aave",
      "symbol": "AAVE",
      "decimals": 6,
      "logoURI": "https://raw.githubusercontent.com/solana-labs/token-list/main/assets/mainnet/dK83wTVypEpa1pqiBbHY3MNuUnT3ADUZM4wk9VZXZEc/logo.png",
      "tags": [],
      "extensions": {
        "serumV3Usdt": "6bxuB5N3bt3qW8UnPNLgMMzDq5sEH8pFmYJYGgzvE11V",
        "coingeckoId": "aave"
      }
    },
    {
      "chainId": 101,
      "address": "A6aY2ceogBz1VaXBxm1j2eJuNZMRqrWUAnKecrMH85zj",
      "name": "LQID",
      "symbol": "LQID",
      "decimals": 6,
      "logoURI": "https://raw.githubusercontent.com/solana-labs/token-list/main/assets/mainnet/A6aY2ceogBz1VaXBxm1j2eJuNZMRqrWUAnKecrMH85zj/logo.svg",
      "tags": []
    },
    {
      "chainId": 101,
      "address": "7CnFGR9mZWyAtWxPcVuTewpyC3A3MDW4nLsu5NY6PDbd",
      "name": "SECO",
      "symbol": "SECO",
      "decimals": 6,
      "logoURI": "",
      "tags": [],
      "extensions": {
        "coingeckoId": "serum-ecosystem-token"
      }
    },
    {
      "chainId": 101,
      "address": "3GECTP7H4Tww3w8jEPJCJtXUtXxiZty31S9szs84CcwQ",
      "name": "HOLY",
      "symbol": "HOLY",
      "decimals": 6,
      "logoURI": "",
      "tags": [],
      "extensions": {
        "coingeckoId": "holy-trinity"
      }
    },
    {
      "chainId": 101,
      "address": "6ry4WBDvAwAnrYJVv6MCog4J8zx6S3cPgSqnTsDZ73AR",
      "name": "TRYB",
      "symbol": "TRYB",
      "decimals": 6,
      "logoURI": "",
      "tags": [],
      "extensions": {
        "serumV3Usdt": "AADohBGxvf7bvixs2HKC3dG2RuU3xpZDwaTzYFJThM8U",
        "coingeckoId": "bilira"
      }
    },
    {
      "chainId": 101,
      "address": "ASboaJPFtJeCS5eG4gL3Lg95xrTz2UZSLE9sdJtY93kE",
      "name": "DOGEBULL",
      "symbol": "DOGEBULL",
      "decimals": 6,
      "logoURI": "",
      "tags": [
        "leveraged",
        "bull"
      ],
      "extensions": {
        "coingeckoId": "3x-long-dogecoin-token"
      }
    },
    {
      "chainId": 101,
      "address": "Gnhy3boBT4MA8TTjGip5ND2uNsceh1Wgeaw1rYJo51ZY",
      "symbol": "MAPSPOOL",
      "name": "Bonfida Maps Pool",
      "decimals": 6,
      "logoURI": "https://raw.githubusercontent.com/solana-labs/token-list/main/assets/mainnet/Gnhy3boBT4MA8TTjGip5ND2uNsceh1Wgeaw1rYJo51ZY/logo.svg",
      "tags": [],
      "extensions": {
        "website": "https://bonfida.com/"
      }
    },
    {
      "chainId": 101,
      "address": "9iDWyYZ5VHBCxxmWZogoY3Z6FSbKsX4WFe37c728krdT",
      "symbol": "OXYPOOL",
      "name": "Bonfida Oxy Pool",
      "decimals": 6,
      "logoURI": "https://raw.githubusercontent.com/solana-labs/token-list/main/assets/mainnet/9iDWyYZ5VHBCxxmWZogoY3Z6FSbKsX4WFe37c728krdT/logo.svg",
      "tags": [],
      "extensions": {
        "website": "https://bonfida.com/"
      }
    },
    {
      "chainId": 101,
      "address": "D68NB5JkzvyNCZAvi6EGtEcGvSoRNPanU9heYTAUFFRa",
      "name": "PERP",
      "symbol": "PERP",
      "decimals": 6,
      "logoURI": "https://raw.githubusercontent.com/solana-labs/token-list/main/assets/mainnet/D68NB5JkzvyNCZAvi6EGtEcGvSoRNPanU9heYTAUFFRa/logo.png",
      "tags": [],
      "extensions": {
        "coingeckoId": "perpetual-protocol"
      }
    },
    {
      "chainId": 101,
      "address": "93a1L7xaEV7vZGzNXCcb9ztZedbpKgUiTHYxmFKJwKvc",
      "symbol": "RAYPOOL",
      "name": "Bonfida Ray Pool",
      "decimals": 6,
      "logoURI": "https://raw.githubusercontent.com/solana-labs/token-list/main/assets/mainnet/93a1L7xaEV7vZGzNXCcb9ztZedbpKgUiTHYxmFKJwKvc/logo.png",
      "tags": [],
      "extensions": {
        "website": "https://bonfida.com/"
      }
    },
    {
      "chainId": 101,
      "address": "FeGn77dhg1KXRRFeSwwMiykZnZPw5JXW6naf2aQgZDQf",
      "symbol": "wWETH",
      "name": "Wrapped Ether (Wormhole)",
      "decimals": 9,
      "logoURI": "https://raw.githubusercontent.com/solana-labs/token-list/main/assets/mainnet/FeGn77dhg1KXRRFeSwwMiykZnZPw5JXW6naf2aQgZDQf/logo.png",
      "tags": [
        "wrapped",
        "wormhole"
      ],
      "extensions": {
        "address": "0xC02aaA39b223FE8D0A0e5C4F27eAD9083C756Cc2",
        "bridgeContract": "https://etherscan.io/address/0xf92cD566Ea4864356C5491c177A430C222d7e678",
        "assetContract": "https://etherscan.io/address/0xC02aaA39b223FE8D0A0e5C4F27eAD9083C756Cc2",
        "coingeckoId": "weth"
      }
    },
    {
      "chainId": 101,
      "address": "GbBWwtYTMPis4VHb8MrBbdibPhn28TSrLB53KvUmb7Gi",
      "symbol": "wFTT",
      "name": "Wrapped FTT (Wormhole)",
      "decimals": 9,
      "logoURI": "https://raw.githubusercontent.com/solana-labs/token-list/main/assets/mainnet/GbBWwtYTMPis4VHb8MrBbdibPhn28TSrLB53KvUmb7Gi/logo.png",
      "tags": [
        "wrapped",
        "wormhole"
      ],
      "extensions": {
        "address": "0x50d1c9771902476076ecfc8b2a83ad6b9355a4c9",
        "bridgeContract": "https://etherscan.io/address/0xf92cD566Ea4864356C5491c177A430C222d7e678",
        "assetContract": "https://etherscan.io/address/0x50d1c9771902476076ecfc8b2a83ad6b9355a4c9",
        "coingeckoId": "ftx-token"
      }
    },
    {
      "chainId": 101,
      "address": "AbLwQCyU9S8ycJgu8wn6woRCHSYJmjMpJFcAHQ6vjq2P",
      "symbol": "wTUSD",
      "name": "TrueUSD (Wormhole)",
      "decimals": 9,
      "logoURI": "https://raw.githubusercontent.com/solana-labs/token-list/main/assets/mainnet/AbLwQCyU9S8ycJgu8wn6woRCHSYJmjMpJFcAHQ6vjq2P/logo.png",
      "tags": [
        "wrapped",
        "wormhole"
      ],
      "extensions": {
        "address": "0x0000000000085d4780B73119b644AE5ecd22b376",
        "bridgeContract": "https://etherscan.io/address/0xf92cD566Ea4864356C5491c177A430C222d7e678",
        "assetContract": "https://etherscan.io/address/0x0000000000085d4780B73119b644AE5ecd22b376",
        "coingeckoId": "true-usd"
      }
    },
    {
      "chainId": 101,
      "address": "3JfuyCg5891hCX1ZTbvt3pkiaww3XwgyqQH6E9eHtqKD",
      "symbol": "wLON",
      "name": "Tokenlon (Wormhole)",
      "decimals": 9,
      "logoURI": "https://raw.githubusercontent.com/solana-labs/token-list/main/assets/mainnet/3JfuyCg5891hCX1ZTbvt3pkiaww3XwgyqQH6E9eHtqKD/logo.png",
      "tags": [
        "wrapped",
        "wormhole"
      ],
      "extensions": {
        "address": "0x0000000000095413afC295d19EDeb1Ad7B71c952",
        "bridgeContract": "https://etherscan.io/address/0xf92cD566Ea4864356C5491c177A430C222d7e678",
        "assetContract": "https://etherscan.io/address/0x0000000000095413afC295d19EDeb1Ad7B71c952",
        "coingeckoId": "tokenlon"
      }
    },
    {
      "chainId": 101,
      "address": "6k7mrqiAqEWnABVN8FhfuNUrmrnaMh44nNWydNXctbpV",
      "symbol": "wALBT",
      "name": "AllianceBlock Token (Wormhole)",
      "decimals": 9,
      "logoURI": "https://raw.githubusercontent.com/solana-labs/token-list/main/assets/mainnet/6k7mrqiAqEWnABVN8FhfuNUrmrnaMh44nNWydNXctbpV/logo.png",
      "tags": [
        "wrapped",
        "wormhole"
      ],
      "extensions": {
        "address": "0x00a8b738E453fFd858a7edf03bcCfe20412f0Eb0",
        "bridgeContract": "https://etherscan.io/address/0xf92cD566Ea4864356C5491c177A430C222d7e678",
        "assetContract": "https://etherscan.io/address/0x00a8b738E453fFd858a7edf03bcCfe20412f0Eb0",
        "coingeckoId": "allianceblock"
      }
    },
    {
      "chainId": 101,
      "address": "4b166BQEQunjg8oNTDcLeWU3nidQnVTL1Vni8ANU7Mvt",
      "symbol": "wSKL",
      "name": "SKALE (Wormhole)",
      "decimals": 9,
      "logoURI": "https://raw.githubusercontent.com/solana-labs/token-list/main/assets/mainnet/4b166BQEQunjg8oNTDcLeWU3nidQnVTL1Vni8ANU7Mvt/logo.png",
      "tags": [
        "wrapped",
        "wormhole"
      ],
      "extensions": {
        "address": "0x00c83aeCC790e8a4453e5dD3B0B4b3680501a7A7",
        "bridgeContract": "https://etherscan.io/address/0xf92cD566Ea4864356C5491c177A430C222d7e678",
        "assetContract": "https://etherscan.io/address/0x00c83aeCC790e8a4453e5dD3B0B4b3680501a7A7",
        "coingeckoId": "skale"
      }
    },
    {
      "chainId": 101,
      "address": "CcHhpEx9VcWx7UBJC8DJaR5h3wNdexsQtB1nEfekjSHn",
      "symbol": "wUFT",
      "name": "UniLend Finance Token (Wormhole)",
      "decimals": 9,
      "logoURI": "https://raw.githubusercontent.com/solana-labs/token-list/main/assets/mainnet/CcHhpEx9VcWx7UBJC8DJaR5h3wNdexsQtB1nEfekjSHn/logo.png",
      "tags": [
        "wrapped",
        "wormhole"
      ],
      "extensions": {
        "address": "0x0202Be363B8a4820f3F4DE7FaF5224fF05943AB1",
        "bridgeContract": "https://etherscan.io/address/0xf92cD566Ea4864356C5491c177A430C222d7e678",
        "assetContract": "https://etherscan.io/address/0x0202Be363B8a4820f3F4DE7FaF5224fF05943AB1",
        "coingeckoId": "unlend-finance"
      }
    },
    {
      "chainId": 101,
      "address": "VPjCJkR1uZGT9k9q7PsLArS5sEQtWgij8eZC8tysCy7",
      "symbol": "wORN",
      "name": "Orion Protocol (Wormhole)",
      "decimals": 8,
      "logoURI": "https://raw.githubusercontent.com/solana-labs/token-list/main/assets/mainnet/VPjCJkR1uZGT9k9q7PsLArS5sEQtWgij8eZC8tysCy7/logo.png",
      "tags": [
        "wrapped",
        "wormhole"
      ],
      "extensions": {
        "address": "0x0258F474786DdFd37ABCE6df6BBb1Dd5dfC4434a",
        "bridgeContract": "https://etherscan.io/address/0xf92cD566Ea4864356C5491c177A430C222d7e678",
        "assetContract": "https://etherscan.io/address/0x0258F474786DdFd37ABCE6df6BBb1Dd5dfC4434a",
        "coingeckoId": "orion-protocol"
      }
    },
    {
      "chainId": 101,
      "address": "CxzHZtzrm6bAz6iFCAGgCYCd3iQb5guUD7oQXKxdgk5c",
      "symbol": "wSRK",
      "name": "SparkPoint (Wormhole)",
      "decimals": 9,
      "logoURI": "https://raw.githubusercontent.com/solana-labs/token-list/main/assets/mainnet/CxzHZtzrm6bAz6iFCAGgCYCd3iQb5guUD7oQXKxdgk5c/logo.png",
      "tags": [
        "wrapped",
        "wormhole"
      ],
      "extensions": {
        "address": "0x0488401c3F535193Fa8Df029d9fFe615A06E74E6",
        "bridgeContract": "https://etherscan.io/address/0xf92cD566Ea4864356C5491c177A430C222d7e678",
        "assetContract": "https://etherscan.io/address/0x0488401c3F535193Fa8Df029d9fFe615A06E74E6",
        "coingeckoId": "sparkpoint"
      }
    },
    {
      "chainId": 101,
      "address": "FqMZWvmii4NNzhLBKGzkvGj3e3XTxNVDNSKDJnt9fVQV",
      "symbol": "wUMA",
      "name": "UMA Voting Token v1 (Wormhole)",
      "decimals": 9,
      "logoURI": "https://raw.githubusercontent.com/solana-labs/token-list/main/assets/mainnet/FqMZWvmii4NNzhLBKGzkvGj3e3XTxNVDNSKDJnt9fVQV/logo.png",
      "tags": [
        "wrapped",
        "wormhole"
      ],
      "extensions": {
        "address": "0x04Fa0d235C4abf4BcF4787aF4CF447DE572eF828",
        "bridgeContract": "https://etherscan.io/address/0xf92cD566Ea4864356C5491c177A430C222d7e678",
        "assetContract": "https://etherscan.io/address/0x04Fa0d235C4abf4BcF4787aF4CF447DE572eF828",
        "coingeckoId": "uma"
      }
    },
    {
      "chainId": 101,
      "address": "6GGNzF99kCG1ozQbP7M7EYW9zPbQGPMwTCCi2Dqx3qhU",
      "symbol": "wSkey",
      "name": "SmartKey (Wormhole)",
      "decimals": 8,
      "logoURI": "https://raw.githubusercontent.com/solana-labs/token-list/main/assets/mainnet/6GGNzF99kCG1ozQbP7M7EYW9zPbQGPMwTCCi2Dqx3qhU/logo.png",
      "tags": [
        "wrapped",
        "wormhole"
      ],
      "extensions": {
        "address": "0x06A01a4d579479Dd5D884EBf61A31727A3d8D442",
        "bridgeContract": "https://etherscan.io/address/0xf92cD566Ea4864356C5491c177A430C222d7e678",
        "assetContract": "https://etherscan.io/address/0x06A01a4d579479Dd5D884EBf61A31727A3d8D442",
        "coingeckoId": "smartkey"
      }
    },
    {
      "chainId": 101,
      "address": "Gc9rR2dUHfuYCJ8rU1Ye9fr8JoZZt9ZrfmXitQRLsxRW",
      "symbol": "wMIR",
      "name": "Wrapped MIR Token (Wormhole)",
      "decimals": 9,
      "logoURI": "https://raw.githubusercontent.com/solana-labs/token-list/main/assets/mainnet/Gc9rR2dUHfuYCJ8rU1Ye9fr8JoZZt9ZrfmXitQRLsxRW/logo.png",
      "tags": [
        "wrapped",
        "wormhole"
      ],
      "extensions": {
        "address": "0x09a3EcAFa817268f77BE1283176B946C4ff2E608",
        "bridgeContract": "https://etherscan.io/address/0xf92cD566Ea4864356C5491c177A430C222d7e678",
        "assetContract": "https://etherscan.io/address/0x09a3EcAFa817268f77BE1283176B946C4ff2E608",
        "coingeckoId": "mirror-protocol"
      }
    },
    {
      "chainId": 101,
      "address": "B8xDqdrHpYLNHQKQ4ARDKurxhkhn2gfZa8WRosCEzXnF",
      "symbol": "wGRO",
      "name": "Growth (Wormhole)",
      "decimals": 9,
      "logoURI": "https://raw.githubusercontent.com/solana-labs/token-list/main/assets/mainnet/B8xDqdrHpYLNHQKQ4ARDKurxhkhn2gfZa8WRosCEzXnF/logo.png",
      "tags": [
        "wrapped",
        "wormhole"
      ],
      "extensions": {
        "address": "0x09e64c2B61a5f1690Ee6fbeD9baf5D6990F8dFd0",
        "bridgeContract": "https://etherscan.io/address/0xf92cD566Ea4864356C5491c177A430C222d7e678",
        "assetContract": "https://etherscan.io/address/0x09e64c2B61a5f1690Ee6fbeD9baf5D6990F8dFd0",
        "coingeckoId": "growth-defi"
      }
    },
    {
      "chainId": 101,
      "address": "GE1X8ef7fcsJ93THx4CvV7BQsdEyEAyk61s2L5YfSXiL",
      "symbol": "wSTAKE",
      "name": "xDai (Wormhole)",
      "decimals": 9,
      "logoURI": "https://raw.githubusercontent.com/solana-labs/token-list/main/assets/mainnet/GE1X8ef7fcsJ93THx4CvV7BQsdEyEAyk61s2L5YfSXiL/logo.png",
      "tags": [
        "wrapped",
        "wormhole"
      ],
      "extensions": {
        "address": "0x0Ae055097C6d159879521C384F1D2123D1f195e6",
        "bridgeContract": "https://etherscan.io/address/0xf92cD566Ea4864356C5491c177A430C222d7e678",
        "assetContract": "https://etherscan.io/address/0x0Ae055097C6d159879521C384F1D2123D1f195e6",
        "coingeckoId": "xdai-stake"
      }
    },
    {
      "chainId": 101,
      "address": "7TK6QeyTsnTT6KsnK2tHHfh62mbjNuFWoyUc8vo3CmmU",
      "symbol": "wYFI",
      "name": "yearn.finance (Wormhole)",
      "decimals": 9,
      "logoURI": "https://raw.githubusercontent.com/solana-labs/token-list/main/assets/mainnet/7TK6QeyTsnTT6KsnK2tHHfh62mbjNuFWoyUc8vo3CmmU/logo.png",
      "tags": [
        "wrapped",
        "wormhole"
      ],
      "extensions": {
        "address": "0x0bc529c00C6401aEF6D220BE8C6Ea1667F6Ad93e",
        "bridgeContract": "https://etherscan.io/address/0xf92cD566Ea4864356C5491c177A430C222d7e678",
        "assetContract": "https://etherscan.io/address/0x0bc529c00C6401aEF6D220BE8C6Ea1667F6Ad93e",
        "coingeckoId": "yearn-finance"
      }
    },
    {
      "chainId": 101,
      "address": "CTtKth9uW7froBA6xCd2MP7BXjGFESdT1SyxUmbHovSw",
      "symbol": "wBAT",
      "name": "Basic Attention Token (Wormhole)",
      "decimals": 9,
      "logoURI": "https://raw.githubusercontent.com/solana-labs/token-list/main/assets/mainnet/CTtKth9uW7froBA6xCd2MP7BXjGFESdT1SyxUmbHovSw/logo.png",
      "tags": [
        "wrapped",
        "wormhole"
      ],
      "extensions": {
        "address": "0x0D8775F648430679A709E98d2b0Cb6250d2887EF",
        "bridgeContract": "https://etherscan.io/address/0xf92cD566Ea4864356C5491c177A430C222d7e678",
        "assetContract": "https://etherscan.io/address/0x0D8775F648430679A709E98d2b0Cb6250d2887EF",
        "coingeckoId": "basic-attention-token"
      }
    },
    {
      "chainId": 101,
      "address": "DrL2D4qCRCeNkQz3AJikLjBc3cS6fqqcQ3W7T9vbshCu",
      "symbol": "wMANA",
      "name": "Decentraland MANA (Wormhole)",
      "decimals": 9,
      "logoURI": "https://raw.githubusercontent.com/solana-labs/token-list/main/assets/mainnet/DrL2D4qCRCeNkQz3AJikLjBc3cS6fqqcQ3W7T9vbshCu/logo.png",
      "tags": [
        "wrapped",
        "wormhole"
      ],
      "extensions": {
        "address": "0x0F5D2fB29fb7d3CFeE444a200298f468908cC942",
        "bridgeContract": "https://etherscan.io/address/0xf92cD566Ea4864356C5491c177A430C222d7e678",
        "assetContract": "https://etherscan.io/address/0x0F5D2fB29fb7d3CFeE444a200298f468908cC942",
        "coingeckoId": "decentraland"
      }
    },
    {
      "chainId": 101,
      "address": "3cJKTW69FQDDCud7AhKHXZg126b3t73a2qVcVBS1BWjL",
      "symbol": "wXIO",
      "name": "XIO Network (Wormhole)",
      "decimals": 9,
      "logoURI": "https://raw.githubusercontent.com/solana-labs/token-list/main/assets/mainnet/3cJKTW69FQDDCud7AhKHXZg126b3t73a2qVcVBS1BWjL/logo.png",
      "tags": [
        "wrapped",
        "wormhole"
      ],
      "extensions": {
        "address": "0x0f7F961648aE6Db43C75663aC7E5414Eb79b5704",
        "bridgeContract": "https://etherscan.io/address/0xf92cD566Ea4864356C5491c177A430C222d7e678",
        "assetContract": "https://etherscan.io/address/0x0f7F961648aE6Db43C75663aC7E5414Eb79b5704",
        "coingeckoId": "xio"
      }
    },
    {
      "chainId": 101,
      "address": "CQivbzuRQLvZbqefKc5gLzhSzZzAaySAdMmTG7pFn41w",
      "symbol": "wLAYER",
      "name": "Unilayer (Wormhole)",
      "decimals": 9,
      "logoURI": "https://raw.githubusercontent.com/solana-labs/token-list/main/assets/mainnet/CQivbzuRQLvZbqefKc5gLzhSzZzAaySAdMmTG7pFn41w/logo.png",
      "tags": [
        "wrapped",
        "wormhole"
      ],
      "extensions": {
        "address": "0x0fF6ffcFDa92c53F615a4A75D982f399C989366b",
        "bridgeContract": "https://etherscan.io/address/0xf92cD566Ea4864356C5491c177A430C222d7e678",
        "assetContract": "https://etherscan.io/address/0x0fF6ffcFDa92c53F615a4A75D982f399C989366b",
        "coingeckoId": "unilayer"
      }
    },
    {
      "chainId": 101,
      "address": "C1LpKYrkVvWF5imsQ7JqJSZHj9NXNmJ5tEHkGTtLVH2L",
      "symbol": "wUMX",
      "name": "https://unimex.network/ (Wormhole)",
      "decimals": 9,
      "logoURI": "https://raw.githubusercontent.com/solana-labs/token-list/main/assets/mainnet/C1LpKYrkVvWF5imsQ7JqJSZHj9NXNmJ5tEHkGTtLVH2L/logo.png",
      "tags": [
        "wrapped",
        "wormhole"
      ],
      "extensions": {
        "address": "0x10Be9a8dAe441d276a5027936c3aADEd2d82bC15",
        "bridgeContract": "https://etherscan.io/address/0xf92cD566Ea4864356C5491c177A430C222d7e678",
        "assetContract": "https://etherscan.io/address/0x10Be9a8dAe441d276a5027936c3aADEd2d82bC15",
        "coingeckoId": "unimex-network"
      }
    },
    {
      "chainId": 101,
      "address": "8F3kZd9XEpFgNZ4fZnEAC5CJZLewnkNE8QCjdvorGWuW",
      "symbol": "w1INCH",
      "name": "1INCH Token (Wormhole)",
      "decimals": 9,
      "logoURI": "https://raw.githubusercontent.com/solana-labs/token-list/main/assets/mainnet/8F3kZd9XEpFgNZ4fZnEAC5CJZLewnkNE8QCjdvorGWuW/logo.png",
      "tags": [
        "wrapped",
        "wormhole"
      ],
      "extensions": {
        "address": "0x111111111117dC0aa78b770fA6A738034120C302",
        "bridgeContract": "https://etherscan.io/address/0xf92cD566Ea4864356C5491c177A430C222d7e678",
        "assetContract": "https://etherscan.io/address/0x111111111117dC0aa78b770fA6A738034120C302",
        "coingeckoId": "1inch"
      }
    },
    {
      "chainId": 101,
      "address": "H3UMboX4tnjba1Xw1a2VhUtkdgnrbmPvmDm6jaouQDN9",
      "symbol": "wARMOR",
      "name": "Armor (Wormhole)",
      "decimals": 9,
      "logoURI": "https://raw.githubusercontent.com/solana-labs/token-list/main/assets/mainnet/H3UMboX4tnjba1Xw1a2VhUtkdgnrbmPvmDm6jaouQDN9/logo.png",
      "tags": [
        "wrapped",
        "wormhole"
      ],
      "extensions": {
        "address": "0x1337DEF16F9B486fAEd0293eb623Dc8395dFE46a",
        "bridgeContract": "https://etherscan.io/address/0xf92cD566Ea4864356C5491c177A430C222d7e678",
        "assetContract": "https://etherscan.io/address/0x1337DEF16F9B486fAEd0293eb623Dc8395dFE46a",
        "coingeckoId": "armor"
      }
    },
    {
      "chainId": 101,
      "address": "Cw26Yz3rAN42mM5WpKriuGvbXnvRYmFA9sbBWH49KyqL",
      "symbol": "warNXM",
      "name": "Armor NXM (Wormhole)",
      "decimals": 9,
      "logoURI": "https://raw.githubusercontent.com/solana-labs/token-list/main/assets/mainnet/Cw26Yz3rAN42mM5WpKriuGvbXnvRYmFA9sbBWH49KyqL/logo.png",
      "tags": [
        "wrapped",
        "wormhole"
      ],
      "extensions": {
        "address": "0x1337DEF18C680aF1f9f45cBcab6309562975b1dD",
        "bridgeContract": "https://etherscan.io/address/0xf92cD566Ea4864356C5491c177A430C222d7e678",
        "assetContract": "https://etherscan.io/address/0x1337DEF18C680aF1f9f45cBcab6309562975b1dD",
        "coingeckoId": "armor-nxm"
      }
    },
    {
      "chainId": 101,
      "address": "3GVAecXsFP8xLFuAMMpg5NU4g5JK6h2NZWsQJ45wiw6b",
      "symbol": "wDPI",
      "name": "DefiPulse Index (Wormhole)",
      "decimals": 9,
      "logoURI": "https://raw.githubusercontent.com/solana-labs/token-list/main/assets/mainnet/3GVAecXsFP8xLFuAMMpg5NU4g5JK6h2NZWsQJ45wiw6b/logo.png",
      "tags": [
        "wrapped",
        "wormhole"
      ],
      "extensions": {
        "address": "0x1494CA1F11D487c2bBe4543E90080AeBa4BA3C2b",
        "bridgeContract": "https://etherscan.io/address/0xf92cD566Ea4864356C5491c177A430C222d7e678",
        "assetContract": "https://etherscan.io/address/0x1494CA1F11D487c2bBe4543E90080AeBa4BA3C2b",
        "coingeckoId": "defipulse-index"
      }
    },
    {
      "chainId": 101,
      "address": "AC4BK5yoEKn5hw6WpH3iWu56pEwigQdR48CiiqJ3R1pd",
      "symbol": "wDHC",
      "name": "DeltaHub Community (Wormhole)",
      "decimals": 9,
      "logoURI": "https://raw.githubusercontent.com/solana-labs/token-list/main/assets/mainnet/AC4BK5yoEKn5hw6WpH3iWu56pEwigQdR48CiiqJ3R1pd/logo.png",
      "tags": [
        "wrapped",
        "wormhole"
      ],
      "extensions": {
        "address": "0x152687Bc4A7FCC89049cF119F9ac3e5aCF2eE7ef",
        "bridgeContract": "https://etherscan.io/address/0xf92cD566Ea4864356C5491c177A430C222d7e678",
        "assetContract": "https://etherscan.io/address/0x152687Bc4A7FCC89049cF119F9ac3e5aCF2eE7ef",
        "coingeckoId": "deltahub-community"
      }
    },
    {
      "chainId": 101,
      "address": "7bXgNP7SEwrqbnfLBPgKDRKSGjVe7cjbuioRP23upF5H",
      "symbol": "wKEX",
      "name": "KIRA Network (Wormhole)",
      "decimals": 6,
      "logoURI": "https://raw.githubusercontent.com/solana-labs/token-list/main/assets/mainnet/7bXgNP7SEwrqbnfLBPgKDRKSGjVe7cjbuioRP23upF5H/logo.png",
      "tags": [
        "wrapped",
        "wormhole"
      ],
      "extensions": {
        "address": "0x16980b3B4a3f9D89E33311B5aa8f80303E5ca4F8",
        "bridgeContract": "https://etherscan.io/address/0xf92cD566Ea4864356C5491c177A430C222d7e678",
        "assetContract": "https://etherscan.io/address/0x16980b3B4a3f9D89E33311B5aa8f80303E5ca4F8",
        "coingeckoId": "kira-network"
      }
    },
    {
      "chainId": 101,
      "address": "5uC8Gj96sK6UG44AYLpbX3DUjKtBUxBrhHcM8JDtyYum",
      "symbol": "wEWTB",
      "name": "Energy Web Token Bridged (Wormhole)",
      "decimals": 9,
      "logoURI": "https://raw.githubusercontent.com/solana-labs/token-list/main/assets/mainnet/5uC8Gj96sK6UG44AYLpbX3DUjKtBUxBrhHcM8JDtyYum/logo.png",
      "tags": [
        "wrapped",
        "wormhole"
      ],
      "extensions": {
        "address": "0x178c820f862B14f316509ec36b13123DA19A6054",
        "bridgeContract": "https://etherscan.io/address/0xf92cD566Ea4864356C5491c177A430C222d7e678",
        "assetContract": "https://etherscan.io/address/0x178c820f862B14f316509ec36b13123DA19A6054",
        "coingeckoId": "energy-web-token"
      }
    },
    {
      "chainId": 101,
      "address": "EzeRaHuh1Xu1nDUypv1VWXcGsNJ71ncCJ8HeWuyg8atJ",
      "symbol": "wCC10",
      "name": "Cryptocurrency Top 10 Tokens Index (Wormhole)",
      "decimals": 9,
      "logoURI": "https://raw.githubusercontent.com/solana-labs/token-list/main/assets/mainnet/EzeRaHuh1Xu1nDUypv1VWXcGsNJ71ncCJ8HeWuyg8atJ/logo.png",
      "tags": [
        "wrapped",
        "wormhole"
      ],
      "extensions": {
        "address": "0x17aC188e09A7890a1844E5E65471fE8b0CcFadF3",
        "bridgeContract": "https://etherscan.io/address/0xf92cD566Ea4864356C5491c177A430C222d7e678",
        "assetContract": "https://etherscan.io/address/0x17aC188e09A7890a1844E5E65471fE8b0CcFadF3",
        "coingeckoId": "cryptocurrency-top-10-tokens-index"
      }
    },
    {
      "chainId": 101,
      "address": "CYzPVv1zB9RH6hRWRKprFoepdD8Y7Q5HefCqrybvetja",
      "symbol": "wAUDIO",
      "name": "Audius (Wormhole)",
      "decimals": 9,
      "logoURI": "https://raw.githubusercontent.com/solana-labs/token-list/main/assets/mainnet/CYzPVv1zB9RH6hRWRKprFoepdD8Y7Q5HefCqrybvetja/logo.png",
      "tags": [
        "wrapped",
        "wormhole"
      ],
      "extensions": {
        "address": "0x18aAA7115705e8be94bfFEBDE57Af9BFc265B998",
        "bridgeContract": "https://etherscan.io/address/0xf92cD566Ea4864356C5491c177A430C222d7e678",
        "assetContract": "https://etherscan.io/address/0x18aAA7115705e8be94bfFEBDE57Af9BFc265B998",
        "coingeckoId": "audius"
      }
    },
    {
      "chainId": 101,
      "address": "9yPmJNUp1qFV6LafdYdegZ8sCgC4oy6Rgt9WsDJqv3EX",
      "symbol": "wREP",
      "name": "Reputation (Wormhole)",
      "decimals": 9,
      "logoURI": "https://raw.githubusercontent.com/solana-labs/token-list/main/assets/mainnet/9yPmJNUp1qFV6LafdYdegZ8sCgC4oy6Rgt9WsDJqv3EX/logo.png",
      "tags": [
        "wrapped",
        "wormhole"
      ],
      "extensions": {
        "address": "0x1985365e9f78359a9B6AD760e32412f4a445E862",
        "bridgeContract": "https://etherscan.io/address/0xf92cD566Ea4864356C5491c177A430C222d7e678",
        "assetContract": "https://etherscan.io/address/0x1985365e9f78359a9B6AD760e32412f4a445E862"
      }
    },
    {
      "chainId": 101,
      "address": "CZxP1KtsfvMXZTGKR1fNwNChv8hGAfQrgVoENabN8zKU",
      "symbol": "wVSP",
      "name": "VesperToken (Wormhole)",
      "decimals": 9,
      "logoURI": "https://raw.githubusercontent.com/solana-labs/token-list/main/assets/mainnet/CZxP1KtsfvMXZTGKR1fNwNChv8hGAfQrgVoENabN8zKU/logo.png",
      "tags": [
        "wrapped",
        "wormhole"
      ],
      "extensions": {
        "address": "0x1b40183EFB4Dd766f11bDa7A7c3AD8982e998421",
        "bridgeContract": "https://etherscan.io/address/0xf92cD566Ea4864356C5491c177A430C222d7e678",
        "assetContract": "https://etherscan.io/address/0x1b40183EFB4Dd766f11bDa7A7c3AD8982e998421",
        "coingeckoId": "vesper-finance"
      }
    },
    {
      "chainId": 101,
      "address": "8cGPyDGT1mgG1iWzNjPmCDKSK9veJhoBAguq7rp7CjTe",
      "symbol": "wKP3R",
      "name": "Keep3rV1 (Wormhole)",
      "decimals": 9,
      "logoURI": "https://raw.githubusercontent.com/solana-labs/token-list/main/assets/mainnet/8cGPyDGT1mgG1iWzNjPmCDKSK9veJhoBAguq7rp7CjTe/logo.png",
      "tags": [
        "wrapped",
        "wormhole"
      ],
      "extensions": {
        "address": "0x1cEB5cB57C4D4E2b2433641b95Dd330A33185A44",
        "bridgeContract": "https://etherscan.io/address/0xf92cD566Ea4864356C5491c177A430C222d7e678",
        "assetContract": "https://etherscan.io/address/0x1cEB5cB57C4D4E2b2433641b95Dd330A33185A44",
        "coingeckoId": "keep3rv1"
      }
    },
    {
      "chainId": 101,
      "address": "DGghbWvncPL41U8TmUtXcGMgLeQqkaA2yM7UfcabftR8",
      "symbol": "wLEAD",
      "name": "Lead Token (Wormhole)",
      "decimals": 9,
      "logoURI": "https://raw.githubusercontent.com/solana-labs/token-list/main/assets/mainnet/DGghbWvncPL41U8TmUtXcGMgLeQqkaA2yM7UfcabftR8/logo.png",
      "tags": [
        "wrapped",
        "wormhole"
      ],
      "extensions": {
        "address": "0x1dD80016e3d4ae146Ee2EBB484e8edD92dacC4ce",
        "bridgeContract": "https://etherscan.io/address/0xf92cD566Ea4864356C5491c177A430C222d7e678",
        "assetContract": "https://etherscan.io/address/0x1dD80016e3d4ae146Ee2EBB484e8edD92dacC4ce",
        "coingeckoId": "lead-token"
      }
    },
    {
      "chainId": 101,
      "address": "3MVa4e32PaKmPxYUQ6n8vFkWtCma68Ld7e7fTktWDueQ",
      "symbol": "wUNI",
      "name": "Uniswap (Wormhole)",
      "decimals": 9,
      "logoURI": "https://raw.githubusercontent.com/solana-labs/token-list/main/assets/mainnet/3MVa4e32PaKmPxYUQ6n8vFkWtCma68Ld7e7fTktWDueQ/logo.png",
      "tags": [
        "wrapped",
        "wormhole"
      ],
      "extensions": {
        "address": "0x1f9840a85d5aF5bf1D1762F925BDADdC4201F984",
        "bridgeContract": "https://etherscan.io/address/0xf92cD566Ea4864356C5491c177A430C222d7e678",
        "assetContract": "https://etherscan.io/address/0x1f9840a85d5aF5bf1D1762F925BDADdC4201F984",
        "coingeckoId": "uniswap"
      }
    },
    {
      "chainId": 101,
      "address": "qfnqNqs3nCAHjnyCgLRDbBtq4p2MtHZxw8YjSyYhPoL",
      "symbol": "wWBTC",
      "name": "Wrapped BTC (Wormhole)",
      "decimals": 8,
      "logoURI": "https://raw.githubusercontent.com/solana-labs/token-list/main/assets/mainnet/qfnqNqs3nCAHjnyCgLRDbBtq4p2MtHZxw8YjSyYhPoL/logo.png",
      "tags": [
        "wrapped",
        "wormhole"
      ],
      "extensions": {
        "address": "0x2260FAC5E5542a773Aa44fBCfeDf7C193bc2C599",
        "bridgeContract": "https://etherscan.io/address/0xf92cD566Ea4864356C5491c177A430C222d7e678",
        "assetContract": "https://etherscan.io/address/0x2260FAC5E5542a773Aa44fBCfeDf7C193bc2C599",
        "coingeckoId": "wrapped-bitcoin"
      }
    },
    {
      "chainId": 101,
      "address": "8My83RG8Xa1EhXdDKHWq8BWZN1zF3XUrWL3TXCLjVPFh",
      "symbol": "wUNN",
      "name": "UNION Protocol Governance Token (Wormhole)",
      "decimals": 9,
      "logoURI": "https://raw.githubusercontent.com/solana-labs/token-list/main/assets/mainnet/8My83RG8Xa1EhXdDKHWq8BWZN1zF3XUrWL3TXCLjVPFh/logo.png",
      "tags": [
        "wrapped",
        "wormhole"
      ],
      "extensions": {
        "address": "0x226f7b842E0F0120b7E194D05432b3fd14773a9D",
        "bridgeContract": "https://etherscan.io/address/0xf92cD566Ea4864356C5491c177A430C222d7e678",
        "assetContract": "https://etherscan.io/address/0x226f7b842E0F0120b7E194D05432b3fd14773a9D",
        "coingeckoId": "union-protocol-governance-token"
      }
    },
    {
      "chainId": 101,
      "address": "6jVuhLJ2mzyZ8DyUcrDj8Qr6Q9bqbJnq4fAnMeEduDM9",
      "symbol": "wSOCKS",
      "name": "Unisocks Edition 0 (Wormhole)",
      "decimals": 9,
      "logoURI": "https://raw.githubusercontent.com/solana-labs/token-list/main/assets/mainnet/6jVuhLJ2mzyZ8DyUcrDj8Qr6Q9bqbJnq4fAnMeEduDM9/logo.png",
      "tags": [
        "wrapped",
        "wormhole"
      ],
      "extensions": {
        "address": "0x23B608675a2B2fB1890d3ABBd85c5775c51691d5",
        "bridgeContract": "https://etherscan.io/address/0xf92cD566Ea4864356C5491c177A430C222d7e678",
        "assetContract": "https://etherscan.io/address/0x23B608675a2B2fB1890d3ABBd85c5775c51691d5",
        "coingeckoId": "unisocks"
      }
    },
    {
      "chainId": 101,
      "address": "Az8PAQ7s6s5ZFgBiKKEizHt3SzDxXKZayDCtRZoC3452",
      "symbol": "wDEXT",
      "name": "DEXTools (Wormhole)",
      "decimals": 9,
      "logoURI": "https://raw.githubusercontent.com/solana-labs/token-list/main/assets/mainnet/Az8PAQ7s6s5ZFgBiKKEizHt3SzDxXKZayDCtRZoC3452/logo.png",
      "tags": [
        "wrapped",
        "wormhole"
      ],
      "extensions": {
        "address": "0x26CE25148832C04f3d7F26F32478a9fe55197166",
        "bridgeContract": "https://etherscan.io/address/0xf92cD566Ea4864356C5491c177A430C222d7e678",
        "assetContract": "https://etherscan.io/address/0x26CE25148832C04f3d7F26F32478a9fe55197166",
        "coingeckoId": "idextools"
      }
    },
    {
      "chainId": 101,
      "address": "ELSnGFd5XnSdYFFSgYQp7n89FEbDqxN4npuRLW4PPPLv",
      "symbol": "wHEX",
      "name": "HEX (Wormhole)",
      "decimals": 8,
      "logoURI": "https://raw.githubusercontent.com/solana-labs/token-list/main/assets/mainnet/ELSnGFd5XnSdYFFSgYQp7n89FEbDqxN4npuRLW4PPPLv/logo.png",
      "tags": [
        "wrapped",
        "wormhole"
      ],
      "extensions": {
        "address": "0x2b591e99afE9f32eAA6214f7B7629768c40Eeb39",
        "bridgeContract": "https://etherscan.io/address/0xf92cD566Ea4864356C5491c177A430C222d7e678",
        "assetContract": "https://etherscan.io/address/0x2b591e99afE9f32eAA6214f7B7629768c40Eeb39",
        "coingeckoId": "hex"
      }
    },
    {
      "chainId": 101,
      "address": "9iwfHhE7BJKNo4Eb1wX3p4uyJjEN9RoGLt4BvMdzZoiN",
      "symbol": "wCREAM",
      "name": "Cream (Wormhole)",
      "decimals": 9,
      "logoURI": "https://raw.githubusercontent.com/solana-labs/token-list/main/assets/mainnet/9iwfHhE7BJKNo4Eb1wX3p4uyJjEN9RoGLt4BvMdzZoiN/logo.png",
      "tags": [
        "wrapped",
        "wormhole"
      ],
      "extensions": {
        "address": "0x2ba592F78dB6436527729929AAf6c908497cB200",
        "bridgeContract": "https://etherscan.io/address/0xf92cD566Ea4864356C5491c177A430C222d7e678",
        "assetContract": "https://etherscan.io/address/0x2ba592F78dB6436527729929AAf6c908497cB200",
        "coingeckoId": "cream-2"
      }
    },
    {
      "chainId": 101,
      "address": "DdiXkfDGhLiKyw889QC4nmcxSwMqarLBtrDofPJyx7bt",
      "symbol": "wYFIM",
      "name": "yfi.mobi (Wormhole)",
      "decimals": 9,
      "logoURI": "https://raw.githubusercontent.com/solana-labs/token-list/main/assets/mainnet/DdiXkfDGhLiKyw889QC4nmcxSwMqarLBtrDofPJyx7bt/logo.png",
      "tags": [
        "wrapped",
        "wormhole"
      ],
      "extensions": {
        "address": "0x2e2f3246b6c65CCc4239c9Ee556EC143a7E5DE2c",
        "bridgeContract": "https://etherscan.io/address/0xf92cD566Ea4864356C5491c177A430C222d7e678",
        "assetContract": "https://etherscan.io/address/0x2e2f3246b6c65CCc4239c9Ee556EC143a7E5DE2c",
        "coingeckoId": "yfimobi"
      }
    },
    {
      "chainId": 101,
      "address": "6wdcYNvUyHCerSiGbChkvGBF6Qzju1YP5qpXRQ4tqdZ3",
      "symbol": "wZEE",
      "name": "ZeroSwapToken (Wormhole)",
      "decimals": 9,
      "logoURI": "https://raw.githubusercontent.com/solana-labs/token-list/main/assets/mainnet/6wdcYNvUyHCerSiGbChkvGBF6Qzju1YP5qpXRQ4tqdZ3/logo.png",
      "tags": [
        "wrapped",
        "wormhole"
      ],
      "extensions": {
        "address": "0x2eDf094dB69d6Dcd487f1B3dB9febE2eeC0dd4c5",
        "bridgeContract": "https://etherscan.io/address/0xf92cD566Ea4864356C5491c177A430C222d7e678",
        "assetContract": "https://etherscan.io/address/0x2eDf094dB69d6Dcd487f1B3dB9febE2eeC0dd4c5",
        "coingeckoId": "zeroswap"
      }
    },
    {
      "chainId": 101,
      "address": "4xh8iC54UgaNpY4h34rxfZBSc9L2fBB8gWcYtDGHjxhN",
      "symbol": "wwANATHA",
      "name": "Wrapped ANATHA (Wormhole)",
      "decimals": 9,
      "logoURI": "https://raw.githubusercontent.com/solana-labs/token-list/main/assets/mainnet/4xh8iC54UgaNpY4h34rxfZBSc9L2fBB8gWcYtDGHjxhN/logo.png",
      "tags": [
        "wrapped",
        "wormhole"
      ],
      "extensions": {
        "address": "0x3383c5a8969Dc413bfdDc9656Eb80A1408E4bA20",
        "bridgeContract": "https://etherscan.io/address/0xf92cD566Ea4864356C5491c177A430C222d7e678",
        "assetContract": "https://etherscan.io/address/0x3383c5a8969Dc413bfdDc9656Eb80A1408E4bA20",
        "coingeckoId": "wrapped-anatha"
      }
    },
    {
      "chainId": 101,
      "address": "5Jq6S9HYqfG6TUMjjsKpnfis7utUAB69JiEGkkypdmgP",
      "symbol": "wRAMP",
      "name": "RAMP DEFI (Wormhole)",
      "decimals": 9,
      "logoURI": "https://raw.githubusercontent.com/solana-labs/token-list/main/assets/mainnet/5Jq6S9HYqfG6TUMjjsKpnfis7utUAB69JiEGkkypdmgP/logo.png",
      "tags": [
        "wrapped",
        "wormhole"
      ],
      "extensions": {
        "address": "0x33D0568941C0C64ff7e0FB4fbA0B11BD37deEd9f",
        "bridgeContract": "https://etherscan.io/address/0xf92cD566Ea4864356C5491c177A430C222d7e678",
        "assetContract": "https://etherscan.io/address/0x33D0568941C0C64ff7e0FB4fbA0B11BD37deEd9f",
        "coingeckoId": "ramp"
      }
    },
    {
      "chainId": 101,
      "address": "6uMUH5ztnj6AKYvL71EZgcyyRxjyBC5LVkscA5LrBc3c",
      "symbol": "wPRQ",
      "name": "Parsiq Token (Wormhole)",
      "decimals": 9,
      "logoURI": "https://raw.githubusercontent.com/solana-labs/token-list/main/assets/mainnet/6uMUH5ztnj6AKYvL71EZgcyyRxjyBC5LVkscA5LrBc3c/logo.png",
      "tags": [
        "wrapped",
        "wormhole"
      ],
      "extensions": {
        "address": "0x362bc847A3a9637d3af6624EeC853618a43ed7D2",
        "bridgeContract": "https://etherscan.io/address/0xf92cD566Ea4864356C5491c177A430C222d7e678",
        "assetContract": "https://etherscan.io/address/0x362bc847A3a9637d3af6624EeC853618a43ed7D2",
        "coingeckoId": "parsiq"
      }
    },
    {
      "chainId": 101,
      "address": "42gecM46tdSiYZN2CK1ek5raCxnzQf1xfhoKAf3F7Y5k",
      "symbol": "wSLP",
      "name": "Small Love Potion (Wormhole)",
      "decimals": 0,
      "logoURI": "https://raw.githubusercontent.com/solana-labs/token-list/main/assets/mainnet/42gecM46tdSiYZN2CK1ek5raCxnzQf1xfhoKAf3F7Y5k/logo.png",
      "tags": [
        "wrapped",
        "wormhole"
      ],
      "extensions": {
        "address": "0x37236CD05b34Cc79d3715AF2383E96dd7443dCF1",
        "bridgeContract": "https://etherscan.io/address/0xf92cD566Ea4864356C5491c177A430C222d7e678",
        "assetContract": "https://etherscan.io/address/0x37236CD05b34Cc79d3715AF2383E96dd7443dCF1",
        "coingeckoId": "smooth-love-potion"
      }
    },
    {
      "chainId": 101,
      "address": "F6M9DW1cWw7EtFK9m2ukvT9WEvtEbdZfTzZTtDeBcnAf",
      "symbol": "wSAND",
      "name": "SAND (Wormhole)",
      "decimals": 9,
      "logoURI": "https://raw.githubusercontent.com/solana-labs/token-list/main/assets/mainnet/F6M9DW1cWw7EtFK9m2ukvT9WEvtEbdZfTzZTtDeBcnAf/logo.png",
      "tags": [
        "wrapped",
        "wormhole"
      ],
      "extensions": {
        "address": "0x3845badAde8e6dFF049820680d1F14bD3903a5d0",
        "bridgeContract": "https://etherscan.io/address/0xf92cD566Ea4864356C5491c177A430C222d7e678",
        "assetContract": "https://etherscan.io/address/0x3845badAde8e6dFF049820680d1F14bD3903a5d0",
        "coingeckoId": "the-sandbox"
      }
    },
    {
      "chainId": 101,
      "address": "G27M8w6G4hwatMNFi46DPAUR1YkxSmRNFKus7SgYLoDy",
      "symbol": "wCVP",
      "name": "Concentrated Voting Power (Wormhole)",
      "decimals": 9,
      "logoURI": "https://raw.githubusercontent.com/solana-labs/token-list/main/assets/mainnet/G27M8w6G4hwatMNFi46DPAUR1YkxSmRNFKus7SgYLoDy/logo.png",
      "tags": [
        "wrapped",
        "wormhole"
      ],
      "extensions": {
        "address": "0x38e4adB44ef08F22F5B5b76A8f0c2d0dCbE7DcA1",
        "bridgeContract": "https://etherscan.io/address/0xf92cD566Ea4864356C5491c177A430C222d7e678",
        "assetContract": "https://etherscan.io/address/0x38e4adB44ef08F22F5B5b76A8f0c2d0dCbE7DcA1",
        "coingeckoId": "concentrated-voting-power"
      }
    },
    {
      "chainId": 101,
      "address": "FjucGZpcdVXaWJH21pbrGQaKNszsGsJqbAXu4sJywKJa",
      "symbol": "wREN",
      "name": "Republic Token (Wormhole)",
      "decimals": 9,
      "logoURI": "https://raw.githubusercontent.com/solana-labs/token-list/main/assets/mainnet/FjucGZpcdVXaWJH21pbrGQaKNszsGsJqbAXu4sJywKJa/logo.png",
      "tags": [
        "wrapped",
        "wormhole"
      ],
      "extensions": {
        "address": "0x408e41876cCCDC0F92210600ef50372656052a38",
        "bridgeContract": "https://etherscan.io/address/0xf92cD566Ea4864356C5491c177A430C222d7e678",
        "assetContract": "https://etherscan.io/address/0x408e41876cCCDC0F92210600ef50372656052a38",
        "coingeckoId": "republic-protocol"
      }
    },
    {
      "chainId": 101,
      "address": "5kvugu18snfGRu1PykMfRzYfUxJYs3smk1PWQcGo6Z8a",
      "symbol": "wXOR",
      "name": "Sora (Wormhole)",
      "decimals": 9,
      "logoURI": "https://raw.githubusercontent.com/solana-labs/token-list/main/assets/mainnet/5kvugu18snfGRu1PykMfRzYfUxJYs3smk1PWQcGo6Z8a/logo.png",
      "tags": [
        "wrapped",
        "wormhole"
      ],
      "extensions": {
        "address": "0x40FD72257597aA14C7231A7B1aaa29Fce868F677",
        "bridgeContract": "https://etherscan.io/address/0xf92cD566Ea4864356C5491c177A430C222d7e678",
        "assetContract": "https://etherscan.io/address/0x40FD72257597aA14C7231A7B1aaa29Fce868F677",
        "coingeckoId": "sora"
      }
    },
    {
      "chainId": 101,
      "address": "3EKQDmiXj8yLBFpZca4coxBpP8XJCzmjVgUdVydSmaaT",
      "symbol": "wFUN",
      "name": "FunFair (Wormhole)",
      "decimals": 8,
      "logoURI": "https://raw.githubusercontent.com/solana-labs/token-list/main/assets/mainnet/3EKQDmiXj8yLBFpZca4coxBpP8XJCzmjVgUdVydSmaaT/logo.png",
      "tags": [
        "wrapped",
        "wormhole"
      ],
      "extensions": {
        "address": "0x419D0d8BdD9aF5e606Ae2232ed285Aff190E711b",
        "bridgeContract": "https://etherscan.io/address/0xf92cD566Ea4864356C5491c177A430C222d7e678",
        "assetContract": "https://etherscan.io/address/0x419D0d8BdD9aF5e606Ae2232ed285Aff190E711b",
        "coingeckoId": "funfair"
      }
    },
    {
      "chainId": 101,
      "address": "6J9soByB65WUamsEG8KSPdphBV1oCoGvr5QpaUaY3r19",
      "symbol": "wPICKLE",
      "name": "PickleToken (Wormhole)",
      "decimals": 9,
      "logoURI": "https://raw.githubusercontent.com/solana-labs/token-list/main/assets/mainnet/6J9soByB65WUamsEG8KSPdphBV1oCoGvr5QpaUaY3r19/logo.png",
      "tags": [
        "wrapped",
        "wormhole"
      ],
      "extensions": {
        "address": "0x429881672B9AE42b8EbA0E26cD9C73711b891Ca5",
        "bridgeContract": "https://etherscan.io/address/0xf92cD566Ea4864356C5491c177A430C222d7e678",
        "assetContract": "https://etherscan.io/address/0x429881672B9AE42b8EbA0E26cD9C73711b891Ca5",
        "coingeckoId": "pickle-finance"
      }
    },
    {
      "chainId": 101,
      "address": "HEsqFznmAERPUmMWHtDWYAZRoFbNHZpuNuFrPio68Zp1",
      "symbol": "wPAXG",
      "name": "Paxos Gold (Wormhole)",
      "decimals": 9,
      "logoURI": "https://raw.githubusercontent.com/solana-labs/token-list/main/assets/mainnet/HEsqFznmAERPUmMWHtDWYAZRoFbNHZpuNuFrPio68Zp1/logo.png",
      "tags": [
        "wrapped",
        "wormhole"
      ],
      "extensions": {
        "address": "0x45804880De22913dAFE09f4980848ECE6EcbAf78",
        "bridgeContract": "https://etherscan.io/address/0xf92cD566Ea4864356C5491c177A430C222d7e678",
        "assetContract": "https://etherscan.io/address/0x45804880De22913dAFE09f4980848ECE6EcbAf78",
        "coingeckoId": "pax-gold"
      }
    },
    {
      "chainId": 101,
      "address": "BrtLvpVCwVDH5Jpqjtiuhh8wKYA5b3NZCnsSftr61viv",
      "symbol": "wQNT",
      "name": "Quant (Wormhole)",
      "decimals": 9,
      "logoURI": "https://raw.githubusercontent.com/solana-labs/token-list/main/assets/mainnet/BrtLvpVCwVDH5Jpqjtiuhh8wKYA5b3NZCnsSftr61viv/logo.png",
      "tags": [
        "wrapped",
        "wormhole"
      ],
      "extensions": {
        "address": "0x4a220E6096B25EADb88358cb44068A3248254675",
        "bridgeContract": "https://etherscan.io/address/0xf92cD566Ea4864356C5491c177A430C222d7e678",
        "assetContract": "https://etherscan.io/address/0x4a220E6096B25EADb88358cb44068A3248254675",
        "coingeckoId": "quant-network"
      }
    },
    {
      "chainId": 101,
      "address": "8DRgurhcQPJeCqQEpbeYGUmwAz2tETbyWUYLUU4Q7goM",
      "symbol": "wORAI",
      "name": "Oraichain Token (Wormhole)",
      "decimals": 9,
      "logoURI": "https://raw.githubusercontent.com/solana-labs/token-list/main/assets/mainnet/8DRgurhcQPJeCqQEpbeYGUmwAz2tETbyWUYLUU4Q7goM/logo.png",
      "tags": [
        "wrapped",
        "wormhole"
      ],
      "extensions": {
        "address": "0x4c11249814f11b9346808179Cf06e71ac328c1b5",
        "bridgeContract": "https://etherscan.io/address/0xf92cD566Ea4864356C5491c177A430C222d7e678",
        "assetContract": "https://etherscan.io/address/0x4c11249814f11b9346808179Cf06e71ac328c1b5",
        "coingeckoId": "oraichain-token"
      }
    },
    {
      "chainId": 101,
      "address": "4e5cqAsZ7wQqwLi7AApS9CgN8Yaho5TvkhvcLaGyiuzL",
      "symbol": "wTRU",
      "name": "TrustToken (Wormhole)",
      "decimals": 8,
      "logoURI": "https://raw.githubusercontent.com/solana-labs/token-list/main/assets/mainnet/4e5cqAsZ7wQqwLi7AApS9CgN8Yaho5TvkhvcLaGyiuzL/logo.png",
      "tags": [
        "wrapped",
        "wormhole"
      ],
      "extensions": {
        "address": "0x4C19596f5aAfF459fA38B0f7eD92F11AE6543784",
        "bridgeContract": "https://etherscan.io/address/0xf92cD566Ea4864356C5491c177A430C222d7e678",
        "assetContract": "https://etherscan.io/address/0x4C19596f5aAfF459fA38B0f7eD92F11AE6543784",
        "coingeckoId": "truefi"
      }
    },
    {
      "chainId": 101,
      "address": "HkhBUKSct2V93Z35apDmXthkRvH4yvMovLyv8s8idDgP",
      "symbol": "wMCB",
      "name": "MCDEX Token (Wormhole)",
      "decimals": 9,
      "logoURI": "https://raw.githubusercontent.com/solana-labs/token-list/main/assets/mainnet/HkhBUKSct2V93Z35apDmXthkRvH4yvMovLyv8s8idDgP/logo.png",
      "tags": [
        "wrapped",
        "wormhole"
      ],
      "extensions": {
        "address": "0x4e352cF164E64ADCBad318C3a1e222E9EBa4Ce42",
        "bridgeContract": "https://etherscan.io/address/0xf92cD566Ea4864356C5491c177A430C222d7e678",
        "assetContract": "https://etherscan.io/address/0x4e352cF164E64ADCBad318C3a1e222E9EBa4Ce42",
        "coingeckoId": "mcdex"
      }
    },
    {
      "chainId": 101,
      "address": "Eof7wbYsHZKaoyUGwM7Nfkoo6zQW4U7uWXqz2hoQzSkK",
      "symbol": "wNU",
      "name": "NuCypher (Wormhole)",
      "decimals": 9,
      "logoURI": "https://raw.githubusercontent.com/solana-labs/token-list/main/assets/mainnet/Eof7wbYsHZKaoyUGwM7Nfkoo6zQW4U7uWXqz2hoQzSkK/logo.png",
      "tags": [
        "wrapped",
        "wormhole"
      ],
      "extensions": {
        "address": "0x4fE83213D56308330EC302a8BD641f1d0113A4Cc",
        "bridgeContract": "https://etherscan.io/address/0xf92cD566Ea4864356C5491c177A430C222d7e678",
        "assetContract": "https://etherscan.io/address/0x4fE83213D56308330EC302a8BD641f1d0113A4Cc",
        "coingeckoId": "nucypher"
      }
    },
    {
      "chainId": 101,
      "address": "5CmA1HTVZt5NRtwiUrqWrcnT5JRW5zHe6uQXfP7SDUNz",
      "symbol": "wRAZOR",
      "name": "RAZOR (Wormhole)",
      "decimals": 9,
      "logoURI": "https://raw.githubusercontent.com/solana-labs/token-list/main/assets/mainnet/5CmA1HTVZt5NRtwiUrqWrcnT5JRW5zHe6uQXfP7SDUNz/logo.png",
      "tags": [
        "wrapped",
        "wormhole"
      ],
      "extensions": {
        "address": "0x50DE6856358Cc35f3A9a57eAAA34BD4cB707d2cd",
        "bridgeContract": "https://etherscan.io/address/0xf92cD566Ea4864356C5491c177A430C222d7e678",
        "assetContract": "https://etherscan.io/address/0x50DE6856358Cc35f3A9a57eAAA34BD4cB707d2cd",
        "coingeckoId": "razor-network"
      }
    },
    {
      "chainId": 101,
      "address": "6msNYXzSVtjinqapq2xcvBb5NRq4YTPAi7wc5Jx8M8TS",
      "symbol": "wLINK",
      "name": "ChainLink Token (Wormhole)",
      "decimals": 9,
      "logoURI": "https://raw.githubusercontent.com/solana-labs/token-list/main/assets/mainnet/6msNYXzSVtjinqapq2xcvBb5NRq4YTPAi7wc5Jx8M8TS/logo.png",
      "tags": [
        "wrapped",
        "wormhole"
      ],
      "extensions": {
        "address": "0x514910771AF9Ca656af840dff83E8264EcF986CA",
        "bridgeContract": "https://etherscan.io/address/0xf92cD566Ea4864356C5491c177A430C222d7e678",
        "assetContract": "https://etherscan.io/address/0x514910771AF9Ca656af840dff83E8264EcF986CA",
        "coingeckoId": "chainlink"
      }
    },
    {
      "chainId": 101,
      "address": "BX2gcRRS12iqFzKCpvTt4krBBYNymR9JBDZBxzfFLnbF",
      "symbol": "weRSDL",
      "name": "UnFederalReserveToken (Wormhole)",
      "decimals": 9,
      "logoURI": "https://raw.githubusercontent.com/solana-labs/token-list/main/assets/mainnet/BX2gcRRS12iqFzKCpvTt4krBBYNymR9JBDZBxzfFLnbF/logo.png",
      "tags": [
        "wrapped",
        "wormhole"
      ],
      "extensions": {
        "address": "0x5218E472cFCFE0b64A064F055B43b4cdC9EfD3A6",
        "bridgeContract": "https://etherscan.io/address/0xf92cD566Ea4864356C5491c177A430C222d7e678",
        "assetContract": "https://etherscan.io/address/0x5218E472cFCFE0b64A064F055B43b4cdC9EfD3A6",
        "coingeckoId": "unfederalreserve"
      }
    },
    {
      "chainId": 101,
      "address": "CCGLdsokcybeF8NrCcu1RSQK8isNBjBA58kVEMTHTKjx",
      "symbol": "wsUSD",
      "name": "Synth sUSD (Wormhole)",
      "decimals": 9,
      "logoURI": "https://raw.githubusercontent.com/solana-labs/token-list/main/assets/mainnet/CCGLdsokcybeF8NrCcu1RSQK8isNBjBA58kVEMTHTKjx/logo.png",
      "tags": [
        "wrapped",
        "wormhole"
      ],
      "extensions": {
        "address": "0x57Ab1ec28D129707052df4dF418D58a2D46d5f51",
        "bridgeContract": "https://etherscan.io/address/0xf92cD566Ea4864356C5491c177A430C222d7e678",
        "assetContract": "https://etherscan.io/address/0x57Ab1ec28D129707052df4dF418D58a2D46d5f51",
        "coingeckoId": "nusd"
      }
    },
    {
      "chainId": 101,
      "address": "FP9ogG7hTdfcTJwn4prF9AVEcfcjLq1GtkqYM4oRn7eY",
      "symbol": "wHEGIC",
      "name": "Hegic (Wormhole)",
      "decimals": 9,
      "logoURI": "https://raw.githubusercontent.com/solana-labs/token-list/main/assets/mainnet/FP9ogG7hTdfcTJwn4prF9AVEcfcjLq1GtkqYM4oRn7eY/logo.png",
      "tags": [
        "wrapped",
        "wormhole"
      ],
      "extensions": {
        "address": "0x584bC13c7D411c00c01A62e8019472dE68768430",
        "bridgeContract": "https://etherscan.io/address/0xf92cD566Ea4864356C5491c177A430C222d7e678",
        "assetContract": "https://etherscan.io/address/0x584bC13c7D411c00c01A62e8019472dE68768430",
        "coingeckoId": "hegic"
      }
    },
    {
      "chainId": 101,
      "address": "DboP5vvYUVjmKSHKJ1YFHwmv41KtUscnYgzjmPgHwQVn",
      "symbol": "wXFI",
      "name": "Xfinance (Wormhole)",
      "decimals": 9,
      "logoURI": "https://raw.githubusercontent.com/solana-labs/token-list/main/assets/mainnet/DboP5vvYUVjmKSHKJ1YFHwmv41KtUscnYgzjmPgHwQVn/logo.png",
      "tags": [
        "wrapped",
        "wormhole"
      ],
      "extensions": {
        "address": "0x5BEfBB272290dD5b8521D4a938f6c4757742c430",
        "bridgeContract": "https://etherscan.io/address/0xf92cD566Ea4864356C5491c177A430C222d7e678",
        "assetContract": "https://etherscan.io/address/0x5BEfBB272290dD5b8521D4a938f6c4757742c430",
        "coingeckoId": "xfinance"
      }
    },
    {
      "chainId": 101,
      "address": "6c4U9yxGzVjejSJJXrdX8wtt532Et6MrBUZc2oK5j6w5",
      "symbol": "wDEXTF",
      "name": "DEXTF Token (Wormhole)",
      "decimals": 9,
      "logoURI": "https://raw.githubusercontent.com/solana-labs/token-list/main/assets/mainnet/6c4U9yxGzVjejSJJXrdX8wtt532Et6MrBUZc2oK5j6w5/logo.png",
      "tags": [
        "wrapped",
        "wormhole"
      ],
      "extensions": {
        "address": "0x5F64Ab1544D28732F0A24F4713c2C8ec0dA089f0",
        "bridgeContract": "https://etherscan.io/address/0xf92cD566Ea4864356C5491c177A430C222d7e678",
        "assetContract": "https://etherscan.io/address/0x5F64Ab1544D28732F0A24F4713c2C8ec0dA089f0",
        "coingeckoId": "dextf"
      }
    },
    {
      "chainId": 101,
      "address": "JuXkRYNw54rujC7SPWcAM4ArLgA5x8nDQbS8xHAr6MA",
      "symbol": "wRLC",
      "name": "iExec RLC (Wormhole)",
      "decimals": 9,
      "logoURI": "https://raw.githubusercontent.com/solana-labs/token-list/main/assets/mainnet/JuXkRYNw54rujC7SPWcAM4ArLgA5x8nDQbS8xHAr6MA/logo.png",
      "tags": [
        "wrapped",
        "wormhole"
      ],
      "extensions": {
        "address": "0x607F4C5BB672230e8672085532f7e901544a7375",
        "bridgeContract": "https://etherscan.io/address/0xf92cD566Ea4864356C5491c177A430C222d7e678",
        "assetContract": "https://etherscan.io/address/0x607F4C5BB672230e8672085532f7e901544a7375",
        "coingeckoId": "iexec-rlc"
      }
    },
    {
      "chainId": 101,
      "address": "7NfgSkv6kZ6ZWP6SJPtMuaUYGVEngVK8UFnaFTPk3QsM",
      "symbol": "wCORE",
      "name": "cVault.finance (Wormhole)",
      "decimals": 9,
      "logoURI": "https://raw.githubusercontent.com/solana-labs/token-list/main/assets/mainnet/7NfgSkv6kZ6ZWP6SJPtMuaUYGVEngVK8UFnaFTPk3QsM/logo.png",
      "tags": [
        "wrapped",
        "wormhole"
      ],
      "extensions": {
        "address": "0x62359Ed7505Efc61FF1D56fEF82158CcaffA23D7",
        "bridgeContract": "https://etherscan.io/address/0xf92cD566Ea4864356C5491c177A430C222d7e678",
        "assetContract": "https://etherscan.io/address/0x62359Ed7505Efc61FF1D56fEF82158CcaffA23D7",
        "coingeckoId": "cvault-finance"
      }
    },
    {
      "chainId": 101,
      "address": "AqLKDJiGL4wXKPAfzNom3xEdQwgj2LTCE4k34gzvZsE6",
      "symbol": "wCFi",
      "name": "CyberFi Token (Wormhole)",
      "decimals": 9,
      "logoURI": "https://raw.githubusercontent.com/solana-labs/token-list/main/assets/mainnet/AqLKDJiGL4wXKPAfzNom3xEdQwgj2LTCE4k34gzvZsE6/logo.png",
      "tags": [
        "wrapped",
        "wormhole"
      ],
      "extensions": {
        "address": "0x63b4f3e3fa4e438698CE330e365E831F7cCD1eF4",
        "bridgeContract": "https://etherscan.io/address/0xf92cD566Ea4864356C5491c177A430C222d7e678",
        "assetContract": "https://etherscan.io/address/0x63b4f3e3fa4e438698CE330e365E831F7cCD1eF4",
        "coingeckoId": "cyberfi"
      }
    },
    {
      "chainId": 101,
      "address": "FLrjpCRrd4GffHu8MVYGvuLxYLuBGVaXsnCecw3Effci",
      "symbol": "wWISE",
      "name": "Wise Token (Wormhole)",
      "decimals": 9,
      "logoURI": "https://raw.githubusercontent.com/solana-labs/token-list/main/assets/mainnet/FLrjpCRrd4GffHu8MVYGvuLxYLuBGVaXsnCecw3Effci/logo.png",
      "tags": [
        "wrapped",
        "wormhole"
      ],
      "extensions": {
        "address": "0x66a0f676479Cee1d7373f3DC2e2952778BfF5bd6",
        "bridgeContract": "https://etherscan.io/address/0xf92cD566Ea4864356C5491c177A430C222d7e678",
        "assetContract": "https://etherscan.io/address/0x66a0f676479Cee1d7373f3DC2e2952778BfF5bd6",
        "coingeckoId": "wise-token11"
      }
    },
    {
      "chainId": 101,
      "address": "GaMPhVyp1xd9xJuPskDEzQzp8mKfEjAmhny8NX7y7YKc",
      "symbol": "wGNO",
      "name": "Gnosis Token (Wormhole)",
      "decimals": 9,
      "logoURI": "https://raw.githubusercontent.com/solana-labs/token-list/main/assets/mainnet/GaMPhVyp1xd9xJuPskDEzQzp8mKfEjAmhny8NX7y7YKc/logo.png",
      "tags": [
        "wrapped",
        "wormhole"
      ],
      "extensions": {
        "address": "0x6810e776880C02933D47DB1b9fc05908e5386b96",
        "bridgeContract": "https://etherscan.io/address/0xf92cD566Ea4864356C5491c177A430C222d7e678",
        "assetContract": "https://etherscan.io/address/0x6810e776880C02933D47DB1b9fc05908e5386b96",
        "coingeckoId": "gnosis"
      }
    },
    {
      "chainId": 101,
      "address": "CCAQZHBVWKDukT68PZ3LenDs7apibeSYeJ3jHE8NzBC5",
      "symbol": "wPOOLZ",
      "name": "$Poolz Finance (Wormhole)",
      "decimals": 9,
      "logoURI": "https://raw.githubusercontent.com/solana-labs/token-list/main/assets/mainnet/CCAQZHBVWKDukT68PZ3LenDs7apibeSYeJ3jHE8NzBC5/logo.png",
      "tags": [
        "wrapped",
        "wormhole"
      ],
      "extensions": {
        "address": "0x69A95185ee2a045CDC4bCd1b1Df10710395e4e23",
        "bridgeContract": "https://etherscan.io/address/0xf92cD566Ea4864356C5491c177A430C222d7e678",
        "assetContract": "https://etherscan.io/address/0x69A95185ee2a045CDC4bCd1b1Df10710395e4e23",
        "coingeckoId": "poolz-finance"
      }
    },
    {
      "chainId": 101,
      "address": "FYpdBuyAHSbdaAyD1sKkxyLWbAP8uUW9h6uvdhK74ij1",
      "symbol": "wDAI",
      "name": "Dai Stablecoin (Wormhole)",
      "decimals": 9,
      "logoURI": "https://raw.githubusercontent.com/solana-labs/token-list/main/assets/mainnet/FYpdBuyAHSbdaAyD1sKkxyLWbAP8uUW9h6uvdhK74ij1/logo.png",
      "tags": [
        "wrapped",
        "wormhole"
      ],
      "extensions": {
        "address": "0x6B175474E89094C44Da98b954EedeAC495271d0F",
        "bridgeContract": "https://etherscan.io/address/0xf92cD566Ea4864356C5491c177A430C222d7e678",
        "assetContract": "https://etherscan.io/address/0x6B175474E89094C44Da98b954EedeAC495271d0F",
        "coingeckoId": "dai"
      }
    },
    {
      "chainId": 101,
      "address": "HbMGwfGjGPchtaPwyrtJFy8APZN5w1hi63xnzmj1f23v",
      "symbol": "wSUSHI",
      "name": "SushiSwap (Wormhole)",
      "decimals": 9,
      "logoURI": "https://raw.githubusercontent.com/solana-labs/token-list/main/assets/mainnet/HbMGwfGjGPchtaPwyrtJFy8APZN5w1hi63xnzmj1f23v/logo.png",
      "tags": [
        "wrapped",
        "wormhole"
      ],
      "extensions": {
        "address": "0x6B3595068778DD592e39A122f4f5a5cF09C90fE2",
        "bridgeContract": "https://etherscan.io/address/0xf92cD566Ea4864356C5491c177A430C222d7e678",
        "assetContract": "https://etherscan.io/address/0x6B3595068778DD592e39A122f4f5a5cF09C90fE2",
        "coingeckoId": "sushi"
      }
    },
    {
      "chainId": 101,
      "address": "6Tmi8TZasqdxWB59uE5Zw9VLKecuCbsLSsPEqoMpmozA",
      "symbol": "wFYZ",
      "name": "Fyooz (Wormhole)",
      "decimals": 9,
      "logoURI": "https://raw.githubusercontent.com/solana-labs/token-list/main/assets/mainnet/6Tmi8TZasqdxWB59uE5Zw9VLKecuCbsLSsPEqoMpmozA/logo.png",
      "tags": [
        "wrapped",
        "wormhole"
      ],
      "extensions": {
        "address": "0x6BFf2fE249601ed0Db3a87424a2E923118BB0312",
        "bridgeContract": "https://etherscan.io/address/0xf92cD566Ea4864356C5491c177A430C222d7e678",
        "assetContract": "https://etherscan.io/address/0x6BFf2fE249601ed0Db3a87424a2E923118BB0312",
        "coingeckoId": "fyooz"
      }
    },
    {
      "chainId": 101,
      "address": "3sHinPxEPqhEGip2Wy45TFmgAA1Atg2mctMjY5RKJUjk",
      "symbol": "wQRX",
      "name": "QuiverX (Wormhole)",
      "decimals": 9,
      "logoURI": "https://raw.githubusercontent.com/solana-labs/token-list/main/assets/mainnet/3sHinPxEPqhEGip2Wy45TFmgAA1Atg2mctMjY5RKJUjk/logo.png",
      "tags": [
        "wrapped",
        "wormhole"
      ],
      "extensions": {
        "address": "0x6e0daDE58D2d89eBBe7aFc384e3E4f15b70b14D8",
        "bridgeContract": "https://etherscan.io/address/0xf92cD566Ea4864356C5491c177A430C222d7e678",
        "assetContract": "https://etherscan.io/address/0x6e0daDE58D2d89eBBe7aFc384e3E4f15b70b14D8",
        "coingeckoId": "quiverx"
      }
    },
    {
      "chainId": 101,
      "address": "4ighgEijHcCoLu9AsvwVz2TnGFqAgzQtQMr6ch88Jrfe",
      "symbol": "wTRADE",
      "name": "UniTrade (Wormhole)",
      "decimals": 9,
      "logoURI": "https://raw.githubusercontent.com/solana-labs/token-list/main/assets/mainnet/4ighgEijHcCoLu9AsvwVz2TnGFqAgzQtQMr6ch88Jrfe/logo.png",
      "tags": [
        "wrapped",
        "wormhole"
      ],
      "extensions": {
        "address": "0x6F87D756DAf0503d08Eb8993686c7Fc01Dc44fB1",
        "bridgeContract": "https://etherscan.io/address/0xf92cD566Ea4864356C5491c177A430C222d7e678",
        "assetContract": "https://etherscan.io/address/0x6F87D756DAf0503d08Eb8993686c7Fc01Dc44fB1",
        "coingeckoId": "unitrade"
      }
    },
    {
      "chainId": 101,
      "address": "FTPnEQ3NfRRZ9tvmpDW6JFrvweBE5sanxnXSpJL1dvbB",
      "symbol": "wBIRD",
      "name": "Bird.Money (Wormhole)",
      "decimals": 9,
      "logoURI": "https://raw.githubusercontent.com/solana-labs/token-list/main/assets/mainnet/FTPnEQ3NfRRZ9tvmpDW6JFrvweBE5sanxnXSpJL1dvbB/logo.png",
      "tags": [
        "wrapped",
        "wormhole"
      ],
      "extensions": {
        "address": "0x70401dFD142A16dC7031c56E862Fc88Cb9537Ce0",
        "bridgeContract": "https://etherscan.io/address/0xf92cD566Ea4864356C5491c177A430C222d7e678",
        "assetContract": "https://etherscan.io/address/0x70401dFD142A16dC7031c56E862Fc88Cb9537Ce0",
        "coingeckoId": "bird-money"
      }
    },
    {
      "chainId": 101,
      "address": "QVDE6rhcGPSB3ex5T7vWBzvoSRUXULjuSGpVuKwu5XH",
      "symbol": "wAXN",
      "name": "Axion (Wormhole)",
      "decimals": 9,
      "logoURI": "https://raw.githubusercontent.com/solana-labs/token-list/main/assets/mainnet/QVDE6rhcGPSB3ex5T7vWBzvoSRUXULjuSGpVuKwu5XH/logo.png",
      "tags": [
        "wrapped",
        "wormhole"
      ],
      "extensions": {
        "address": "0x71F85B2E46976bD21302B64329868fd15eb0D127",
        "bridgeContract": "https://etherscan.io/address/0xf92cD566Ea4864356C5491c177A430C222d7e678",
        "assetContract": "https://etherscan.io/address/0x71F85B2E46976bD21302B64329868fd15eb0D127",
        "coingeckoId": "axion"
      }
    },
    {
      "chainId": 101,
      "address": "J6AbGG62yo9UJ2T9r9GM7pnoRNui5DsZDnPbiNAPqbVd",
      "symbol": "wBMI",
      "name": "Bridge Mutual (Wormhole)",
      "decimals": 9,
      "logoURI": "https://raw.githubusercontent.com/solana-labs/token-list/main/assets/mainnet/J6AbGG62yo9UJ2T9r9GM7pnoRNui5DsZDnPbiNAPqbVd/logo.png",
      "tags": [
        "wrapped",
        "wormhole"
      ],
      "extensions": {
        "address": "0x725C263e32c72dDC3A19bEa12C5a0479a81eE688",
        "bridgeContract": "https://etherscan.io/address/0xf92cD566Ea4864356C5491c177A430C222d7e678",
        "assetContract": "https://etherscan.io/address/0x725C263e32c72dDC3A19bEa12C5a0479a81eE688",
        "coingeckoId": "bridge-mutual"
      }
    },
    {
      "chainId": 101,
      "address": "4wvHoaxxZxFeNrMTP8bLVRh1ziSBV7crN665WX4rRMqe",
      "symbol": "wDYT",
      "name": "DoYourTip (Wormhole)",
      "decimals": 9,
      "logoURI": "https://raw.githubusercontent.com/solana-labs/token-list/main/assets/mainnet/4wvHoaxxZxFeNrMTP8bLVRh1ziSBV7crN665WX4rRMqe/logo.png",
      "tags": [
        "wrapped",
        "wormhole"
      ],
      "extensions": {
        "address": "0x740623d2c797b7D8D1EcB98e9b4Afcf99Ec31E14",
        "bridgeContract": "https://etherscan.io/address/0xf92cD566Ea4864356C5491c177A430C222d7e678",
        "assetContract": "https://etherscan.io/address/0x740623d2c797b7D8D1EcB98e9b4Afcf99Ec31E14",
        "coingeckoId": "dynamite"
      }
    },
    {
      "chainId": 101,
      "address": "Fe5fWjCLDMJoi4sTmfR2VW4BT1LwsbR1n6QAjzJQvhhf",
      "symbol": "wBBR",
      "name": "BitberryToken (Wormhole)",
      "decimals": 9,
      "logoURI": "https://raw.githubusercontent.com/solana-labs/token-list/main/assets/mainnet/Fe5fWjCLDMJoi4sTmfR2VW4BT1LwsbR1n6QAjzJQvhhf/logo.png",
      "tags": [
        "wrapped",
        "wormhole"
      ],
      "extensions": {
        "address": "0x7671904eed7f10808B664fc30BB8693FD7237abF",
        "bridgeContract": "https://etherscan.io/address/0xf92cD566Ea4864356C5491c177A430C222d7e678",
        "assetContract": "https://etherscan.io/address/0x7671904eed7f10808B664fc30BB8693FD7237abF",
        "coingeckoId": "bitberry-token"
      }
    },
    {
      "chainId": 101,
      "address": "5J9yhFRnQZx3RiqHzfQpAffX5UQz3k8vQCZH2g9Z9sDg",
      "symbol": "wWAXE",
      "name": "WAX Economic Token (Wormhole)",
      "decimals": 8,
      "logoURI": "https://raw.githubusercontent.com/solana-labs/token-list/main/assets/mainnet/5J9yhFRnQZx3RiqHzfQpAffX5UQz3k8vQCZH2g9Z9sDg/logo.png",
      "tags": [
        "wrapped",
        "wormhole"
      ],
      "extensions": {
        "address": "0x7a2Bc711E19ba6aff6cE8246C546E8c4B4944DFD",
        "bridgeContract": "https://etherscan.io/address/0xf92cD566Ea4864356C5491c177A430C222d7e678",
        "assetContract": "https://etherscan.io/address/0x7a2Bc711E19ba6aff6cE8246C546E8c4B4944DFD",
        "coingeckoId": "waxe"
      }
    },
    {
      "chainId": 101,
      "address": "4DHywS5EjUTF5AYisPZiJbWcCV4gfpH98oKxpgyKRnnQ",
      "symbol": "wMATIC",
      "name": "Matic Token (Wormhole)",
      "decimals": 9,
      "logoURI": "https://raw.githubusercontent.com/solana-labs/token-list/main/assets/mainnet/4DHywS5EjUTF5AYisPZiJbWcCV4gfpH98oKxpgyKRnnQ/logo.png",
      "tags": [
        "wrapped",
        "wormhole"
      ],
      "extensions": {
        "address": "0x7D1AfA7B718fb893dB30A3aBc0Cfc608AaCfeBB0",
        "bridgeContract": "https://etherscan.io/address/0xf92cD566Ea4864356C5491c177A430C222d7e678",
        "assetContract": "https://etherscan.io/address/0x7D1AfA7B718fb893dB30A3aBc0Cfc608AaCfeBB0",
        "coingeckoId": "matic-network"
      }
    },
    {
      "chainId": 101,
      "address": "Au9E8ygQdTJQZXmNKPdtLEP8rGjC4qsGRhkJgjFNPAr8",
      "symbol": "wXRT",
      "name": "Robonomics (Wormhole)",
      "decimals": 9,
      "logoURI": "https://raw.githubusercontent.com/solana-labs/token-list/main/assets/mainnet/Au9E8ygQdTJQZXmNKPdtLEP8rGjC4qsGRhkJgjFNPAr8/logo.png",
      "tags": [
        "wrapped",
        "wormhole"
      ],
      "extensions": {
        "address": "0x7dE91B204C1C737bcEe6F000AAA6569Cf7061cb7",
        "bridgeContract": "https://etherscan.io/address/0xf92cD566Ea4864356C5491c177A430C222d7e678",
        "assetContract": "https://etherscan.io/address/0x7dE91B204C1C737bcEe6F000AAA6569Cf7061cb7",
        "coingeckoId": "robonomics-network"
      }
    },
    {
      "chainId": 101,
      "address": "5DQZ14hLDxveMH7NyGmTmUTRGgVAVXADp3cP2UHeH6hM",
      "symbol": "wAAVE",
      "name": "Aave Token (Wormhole)",
      "decimals": 9,
      "logoURI": "https://raw.githubusercontent.com/solana-labs/token-list/main/assets/mainnet/5DQZ14hLDxveMH7NyGmTmUTRGgVAVXADp3cP2UHeH6hM/logo.png",
      "tags": [
        "wrapped",
        "wormhole"
      ],
      "extensions": {
        "address": "0x7Fc66500c84A76Ad7e9c93437bFc5Ac33E2DDaE9",
        "bridgeContract": "https://etherscan.io/address/0xf92cD566Ea4864356C5491c177A430C222d7e678",
        "assetContract": "https://etherscan.io/address/0x7Fc66500c84A76Ad7e9c93437bFc5Ac33E2DDaE9",
        "coingeckoId": "aave"
      }
    },
    {
      "chainId": 101,
      "address": "Arc2ZVKNCdDU4vB8Ubud5QayDtjo2oJF9xVrUPQ6TWxF",
      "symbol": "wLEND",
      "name": "Lend (Wormhole)",
      "decimals": 9,
      "logoURI": "https://raw.githubusercontent.com/solana-labs/token-list/main/assets/mainnet/Arc2ZVKNCdDU4vB8Ubud5QayDtjo2oJF9xVrUPQ6TWxF/logo.png",
      "tags": [
        "wrapped",
        "wormhole"
      ],
      "extensions": {
        "address": "0x80fB784B7eD66730e8b1DBd9820aFD29931aab03",
        "bridgeContract": "https://etherscan.io/address/0xf92cD566Ea4864356C5491c177A430C222d7e678",
        "assetContract": "https://etherscan.io/address/0x80fB784B7eD66730e8b1DBd9820aFD29931aab03",
        "coingeckoId": "ethlend"
      }
    },
    {
      "chainId": 101,
      "address": "2ctKUDkGBnVykt31AhMPhHvAQWJvoNGbLh7aRidjtAqv",
      "symbol": "wPOLS",
      "name": "PolkastarterToken (Wormhole)",
      "decimals": 9,
      "logoURI": "https://raw.githubusercontent.com/solana-labs/token-list/main/assets/mainnet/2ctKUDkGBnVykt31AhMPhHvAQWJvoNGbLh7aRidjtAqv/logo.png",
      "tags": [
        "wrapped",
        "wormhole"
      ],
      "extensions": {
        "address": "0x83e6f1E41cdd28eAcEB20Cb649155049Fac3D5Aa",
        "bridgeContract": "https://etherscan.io/address/0xf92cD566Ea4864356C5491c177A430C222d7e678",
        "assetContract": "https://etherscan.io/address/0x83e6f1E41cdd28eAcEB20Cb649155049Fac3D5Aa",
        "coingeckoId": "polkastarter"
      }
    },
    {
      "chainId": 101,
      "address": "8FnkznYpHvKiaBkgatVoCrNiS5y5KW62JqgjnxVhDejC",
      "symbol": "wUBT",
      "name": "Unibright (Wormhole)",
      "decimals": 8,
      "logoURI": "https://raw.githubusercontent.com/solana-labs/token-list/main/assets/mainnet/8FnkznYpHvKiaBkgatVoCrNiS5y5KW62JqgjnxVhDejC/logo.png",
      "tags": [
        "wrapped",
        "wormhole"
      ],
      "extensions": {
        "address": "0x8400D94A5cb0fa0D041a3788e395285d61c9ee5e",
        "bridgeContract": "https://etherscan.io/address/0xf92cD566Ea4864356C5491c177A430C222d7e678",
        "assetContract": "https://etherscan.io/address/0x8400D94A5cb0fa0D041a3788e395285d61c9ee5e",
        "coingeckoId": "unibright"
      }
    },
    {
      "chainId": 101,
      "address": "4LLAYXVmT3U8Sew6k3tk66zk3btT91QRzQzxcNX8XhzV",
      "symbol": "wDIA",
      "name": "DIA (Wormhole)",
      "decimals": 9,
      "logoURI": "https://raw.githubusercontent.com/solana-labs/token-list/main/assets/mainnet/4LLAYXVmT3U8Sew6k3tk66zk3btT91QRzQzxcNX8XhzV/logo.png",
      "tags": [
        "wrapped",
        "wormhole"
      ],
      "extensions": {
        "address": "0x84cA8bc7997272c7CfB4D0Cd3D55cd942B3c9419",
        "bridgeContract": "https://etherscan.io/address/0xf92cD566Ea4864356C5491c177A430C222d7e678",
        "assetContract": "https://etherscan.io/address/0x84cA8bc7997272c7CfB4D0Cd3D55cd942B3c9419",
        "coingeckoId": "dia-data"
      }
    },
    {
      "chainId": 101,
      "address": "8L8pDf3jutdpdr4m3np68CL9ZroLActrqwxi6s9Ah5xU",
      "symbol": "wFRAX",
      "name": "Frax (Wormhole)",
      "decimals": 9,
      "logoURI": "https://raw.githubusercontent.com/solana-labs/token-list/main/assets/mainnet/8L8pDf3jutdpdr4m3np68CL9ZroLActrqwxi6s9Ah5xU/logo.png",
      "tags": [
        "wrapped",
        "wormhole"
      ],
      "extensions": {
        "address": "0x853d955aCEf822Db058eb8505911ED77F175b99e",
        "bridgeContract": "https://etherscan.io/address/0xf92cD566Ea4864356C5491c177A430C222d7e678",
        "assetContract": "https://etherscan.io/address/0x853d955aCEf822Db058eb8505911ED77F175b99e",
        "coingeckoId": "frax"
      }
    },
    {
      "chainId": 101,
      "address": "H3oVL2zJpHJaDoRfQmSrftv3fkGzvsiQgugCZmcRBykG",
      "symbol": "wKEEP",
      "name": "KEEP Token (Wormhole)",
      "decimals": 9,
      "logoURI": "https://raw.githubusercontent.com/solana-labs/token-list/main/assets/mainnet/H3oVL2zJpHJaDoRfQmSrftv3fkGzvsiQgugCZmcRBykG/logo.png",
      "tags": [
        "wrapped",
        "wormhole"
      ],
      "extensions": {
        "address": "0x85Eee30c52B0b379b046Fb0F85F4f3Dc3009aFEC",
        "bridgeContract": "https://etherscan.io/address/0xf92cD566Ea4864356C5491c177A430C222d7e678",
        "assetContract": "https://etherscan.io/address/0x85Eee30c52B0b379b046Fb0F85F4f3Dc3009aFEC",
        "coingeckoId": "keep-network"
      }
    },
    {
      "chainId": 101,
      "address": "64oqP1dFqqD8NEL4RPCpMyrHmpo31rj3nYxULVXvayfW",
      "symbol": "wRSR",
      "name": "Reserve Rights (Wormhole)",
      "decimals": 9,
      "logoURI": "https://raw.githubusercontent.com/solana-labs/token-list/main/assets/mainnet/64oqP1dFqqD8NEL4RPCpMyrHmpo31rj3nYxULVXvayfW/logo.png",
      "tags": [
        "wrapped",
        "wormhole"
      ],
      "extensions": {
        "address": "0x8762db106B2c2A0bccB3A80d1Ed41273552616E8",
        "bridgeContract": "https://etherscan.io/address/0xf92cD566Ea4864356C5491c177A430C222d7e678",
        "assetContract": "https://etherscan.io/address/0x8762db106B2c2A0bccB3A80d1Ed41273552616E8",
        "coingeckoId": "reserve-rights-token"
      }
    },
    {
      "chainId": 101,
      "address": "5SU7veiCRA16ZxnS24kCC1dwQYVwi3whvTdM48iNE1Rm",
      "symbol": "wMPH",
      "name": "88mph.app (Wormhole)",
      "decimals": 9,
      "logoURI": "https://raw.githubusercontent.com/solana-labs/token-list/main/assets/mainnet/5SU7veiCRA16ZxnS24kCC1dwQYVwi3whvTdM48iNE1Rm/logo.png",
      "tags": [
        "wrapped",
        "wormhole"
      ],
      "extensions": {
        "address": "0x8888801aF4d980682e47f1A9036e589479e835C5",
        "bridgeContract": "https://etherscan.io/address/0xf92cD566Ea4864356C5491c177A430C222d7e678",
        "assetContract": "https://etherscan.io/address/0x8888801aF4d980682e47f1A9036e589479e835C5",
        "coingeckoId": "88mph"
      }
    },
    {
      "chainId": 101,
      "address": "5fv26ojhPHWNaikXcMf2TBu4JENjLQ2PWgWYeitttVwv",
      "symbol": "wPAID",
      "name": "PAID Network (Wormhole)",
      "decimals": 9,
      "logoURI": "https://raw.githubusercontent.com/solana-labs/token-list/main/assets/mainnet/5fv26ojhPHWNaikXcMf2TBu4JENjLQ2PWgWYeitttVwv/logo.png",
      "tags": [
        "wrapped",
        "wormhole"
      ],
      "extensions": {
        "address": "0x8c8687fC965593DFb2F0b4EAeFD55E9D8df348df",
        "bridgeContract": "https://etherscan.io/address/0xf92cD566Ea4864356C5491c177A430C222d7e678",
        "assetContract": "https://etherscan.io/address/0x8c8687fC965593DFb2F0b4EAeFD55E9D8df348df",
        "coingeckoId": "paid-network"
      }
    },
    {
      "chainId": 101,
      "address": "ACr98v3kv9qaGnR3p2BfsoSK9Q2ZmP6zUkm3qxv5ZJDd",
      "symbol": "wSXP",
      "name": "Swipe (Wormhole)",
      "decimals": 9,
      "logoURI": "https://raw.githubusercontent.com/solana-labs/token-list/main/assets/mainnet/ACr98v3kv9qaGnR3p2BfsoSK9Q2ZmP6zUkm3qxv5ZJDd/logo.png",
      "tags": [
        "wrapped",
        "wormhole"
      ],
      "extensions": {
        "address": "0x8CE9137d39326AD0cD6491fb5CC0CbA0e089b6A9",
        "bridgeContract": "https://etherscan.io/address/0xf92cD566Ea4864356C5491c177A430C222d7e678",
        "assetContract": "https://etherscan.io/address/0x8CE9137d39326AD0cD6491fb5CC0CbA0e089b6A9",
        "coingeckoId": "swipe"
      }
    },
    {
      "chainId": 101,
      "address": "7gBuzBcJ7V48m8TiKJ1XWNDUerK2XfAbjxuRiKMb6S8Z",
      "symbol": "wREQ",
      "name": "Request Token (Wormhole)",
      "decimals": 9,
      "logoURI": "https://raw.githubusercontent.com/solana-labs/token-list/main/assets/mainnet/7gBuzBcJ7V48m8TiKJ1XWNDUerK2XfAbjxuRiKMb6S8Z/logo.png",
      "tags": [
        "wrapped",
        "wormhole"
      ],
      "extensions": {
        "address": "0x8f8221aFbB33998d8584A2B05749bA73c37a938a",
        "bridgeContract": "https://etherscan.io/address/0xf92cD566Ea4864356C5491c177A430C222d7e678",
        "assetContract": "https://etherscan.io/address/0x8f8221aFbB33998d8584A2B05749bA73c37a938a",
        "coingeckoId": "request-network"
      }
    },
    {
      "chainId": 101,
      "address": "CtDjsryLtwZCLj8TeniV7tWHbkaREfjKDWpvyQvsTyek",
      "symbol": "wWHALE",
      "name": "WHALE (Wormhole)",
      "decimals": 4,
      "logoURI": "https://raw.githubusercontent.com/solana-labs/token-list/main/assets/mainnet/CtDjsryLtwZCLj8TeniV7tWHbkaREfjKDWpvyQvsTyek/logo.png",
      "tags": [
        "wrapped",
        "wormhole"
      ],
      "extensions": {
        "address": "0x9355372396e3F6daF13359B7b607a3374cc638e0",
        "bridgeContract": "https://etherscan.io/address/0xf92cD566Ea4864356C5491c177A430C222d7e678",
        "assetContract": "https://etherscan.io/address/0x9355372396e3F6daF13359B7b607a3374cc638e0",
        "coingeckoId": "whale"
      }
    },
    {
      "chainId": 101,
      "address": "JDUgn6JUSwufqqthRdnZZKWv2vEdYvHxigF5Hk79yxRm",
      "symbol": "wPNK",
      "name": "Pinakion (Wormhole)",
      "decimals": 9,
      "logoURI": "https://raw.githubusercontent.com/solana-labs/token-list/main/assets/mainnet/JDUgn6JUSwufqqthRdnZZKWv2vEdYvHxigF5Hk79yxRm/logo.png",
      "tags": [
        "wrapped",
        "wormhole"
      ],
      "extensions": {
        "address": "0x93ED3FBe21207Ec2E8f2d3c3de6e058Cb73Bc04d",
        "bridgeContract": "https://etherscan.io/address/0xf92cD566Ea4864356C5491c177A430C222d7e678",
        "assetContract": "https://etherscan.io/address/0x93ED3FBe21207Ec2E8f2d3c3de6e058Cb73Bc04d",
        "coingeckoId": "kleros"
      }
    },
    {
      "chainId": 101,
      "address": "EJKqF4p7xVhXkcDNCrVQJE4osow76226bc6u3AtsGXaG",
      "symbol": "wAPY",
      "name": "APY Governance Token (Wormhole)",
      "decimals": 9,
      "logoURI": "https://raw.githubusercontent.com/solana-labs/token-list/main/assets/mainnet/EJKqF4p7xVhXkcDNCrVQJE4osow76226bc6u3AtsGXaG/logo.png",
      "tags": [
        "wrapped",
        "wormhole"
      ],
      "extensions": {
        "address": "0x95a4492F028aa1fd432Ea71146b433E7B4446611",
        "bridgeContract": "https://etherscan.io/address/0xf92cD566Ea4864356C5491c177A430C222d7e678",
        "assetContract": "https://etherscan.io/address/0x95a4492F028aa1fd432Ea71146b433E7B4446611",
        "coingeckoId": "apy-finance"
      }
    },
    {
      "chainId": 101,
      "address": "AF7Dv5Vzi1dT2fLnz4ysiRQ6FxGN1M6mrmHwgNpx7FVH",
      "symbol": "wOCEAN",
      "name": "Ocean Protocol (Wormhole)",
      "decimals": 9,
      "logoURI": "https://raw.githubusercontent.com/solana-labs/token-list/main/assets/mainnet/AF7Dv5Vzi1dT2fLnz4ysiRQ6FxGN1M6mrmHwgNpx7FVH/logo.png",
      "tags": [
        "wrapped",
        "wormhole"
      ],
      "extensions": {
        "address": "0x967da4048cD07aB37855c090aAF366e4ce1b9F48",
        "bridgeContract": "https://etherscan.io/address/0xf92cD566Ea4864356C5491c177A430C222d7e678",
        "assetContract": "https://etherscan.io/address/0x967da4048cD07aB37855c090aAF366e4ce1b9F48",
        "coingeckoId": "ocean-protocol"
      }
    },
    {
      "chainId": 101,
      "address": "AyNULvvLGW11fThvhncqNRjEgmDbMEHdDL4HqXD6SM8V",
      "symbol": "wSPI",
      "name": "Shopping.io (Wormhole)",
      "decimals": 9,
      "logoURI": "https://raw.githubusercontent.com/solana-labs/token-list/main/assets/mainnet/AyNULvvLGW11fThvhncqNRjEgmDbMEHdDL4HqXD6SM8V/logo.png",
      "tags": [
        "wrapped",
        "wormhole"
      ],
      "extensions": {
        "address": "0x9B02dD390a603Add5c07f9fd9175b7DABE8D63B7",
        "bridgeContract": "https://etherscan.io/address/0xf92cD566Ea4864356C5491c177A430C222d7e678",
        "assetContract": "https://etherscan.io/address/0x9B02dD390a603Add5c07f9fd9175b7DABE8D63B7",
        "coingeckoId": "shopping-io"
      }
    },
    {
      "chainId": 101,
      "address": "3UeKTABxz9XexDtyKq646rSQvx8GVpKNwfMoKKfxsTsF",
      "symbol": "wBBTC",
      "name": "Binance Wrapped BTC (Wormhole)",
      "decimals": 8,
      "logoURI": "https://raw.githubusercontent.com/solana-labs/token-list/main/assets/mainnet/3UeKTABxz9XexDtyKq646rSQvx8GVpKNwfMoKKfxsTsF/logo.png",
      "tags": [
        "wrapped",
        "wormhole"
      ],
      "extensions": {
        "address": "0x9BE89D2a4cd102D8Fecc6BF9dA793be995C22541",
        "bridgeContract": "https://etherscan.io/address/0xf92cD566Ea4864356C5491c177A430C222d7e678",
        "assetContract": "https://etherscan.io/address/0x9BE89D2a4cd102D8Fecc6BF9dA793be995C22541",
        "coingeckoId": "binance-wrapped-btc"
      }
    },
    {
      "chainId": 101,
      "address": "DsGbyCHbG4vSWBqAprR2eWuUAg8fXAgYkWL9psgvYZn5",
      "symbol": "wUNISTAKE",
      "name": "Unistake (Wormhole)",
      "decimals": 9,
      "logoURI": "https://raw.githubusercontent.com/solana-labs/token-list/main/assets/mainnet/DsGbyCHbG4vSWBqAprR2eWuUAg8fXAgYkWL9psgvYZn5/logo.png",
      "tags": [
        "wrapped",
        "wormhole"
      ],
      "extensions": {
        "address": "0x9Ed8e7C9604790F7Ec589F99b94361d8AAB64E5E",
        "bridgeContract": "https://etherscan.io/address/0xf92cD566Ea4864356C5491c177A430C222d7e678",
        "assetContract": "https://etherscan.io/address/0x9Ed8e7C9604790F7Ec589F99b94361d8AAB64E5E",
        "coingeckoId": "unistake"
      }
    },
    {
      "chainId": 101,
      "address": "GBvv3jn9u6pZqPd2GVnQ7BKJzLwQnEWe4ci9k359PN9Z",
      "symbol": "wMKR",
      "name": "MakerDAO (Wormhole)",
      "decimals": 9,
      "logoURI": "https://raw.githubusercontent.com/solana-labs/token-list/main/assets/mainnet/GBvv3jn9u6pZqPd2GVnQ7BKJzLwQnEWe4ci9k359PN9Z/logo.png",
      "tags": [
        "wrapped",
        "wormhole"
      ],
      "extensions": {
        "address": "0x9f8F72aA9304c8B593d555F12eF6589cC3A579A2",
        "bridgeContract": "https://etherscan.io/address/0xf92cD566Ea4864356C5491c177A430C222d7e678",
        "assetContract": "https://etherscan.io/address/0x9f8F72aA9304c8B593d555F12eF6589cC3A579A2",
        "coingeckoId": "maker"
      }
    },
    {
      "chainId": 101,
      "address": "53ETjuzUNHG8c7rZ2hxQLQfN5R6tEYtdYwNQsa68xFUk",
      "symbol": "wFARM",
      "name": "FARM Reward Token (Wormhole)",
      "decimals": 9,
      "logoURI": "https://raw.githubusercontent.com/solana-labs/token-list/main/assets/mainnet/53ETjuzUNHG8c7rZ2hxQLQfN5R6tEYtdYwNQsa68xFUk/logo.png",
      "tags": [
        "wrapped",
        "wormhole"
      ],
      "extensions": {
        "address": "0xa0246c9032bC3A600820415aE600c6388619A14D",
        "bridgeContract": "https://etherscan.io/address/0xf92cD566Ea4864356C5491c177A430C222d7e678",
        "assetContract": "https://etherscan.io/address/0xa0246c9032bC3A600820415aE600c6388619A14D",
        "coingeckoId": "harvest-finance"
      }
    },
    {
      "chainId": 101,
      "address": "FVsXUnbhifqJ4LiXQEbpUtXVdB8T5ADLKqSs5t1oc54F",
      "symbol": "wUSDC",
      "name": "USD Coin (Wormhole)",
      "decimals": 6,
      "logoURI": "https://raw.githubusercontent.com/solana-labs/token-list/main/assets/mainnet/FVsXUnbhifqJ4LiXQEbpUtXVdB8T5ADLKqSs5t1oc54F/logo.png",
      "tags": [
        "wrapped",
        "wormhole"
      ],
      "extensions": {
        "address": "0xA0b86991c6218b36c1d19D4a2e9Eb0cE3606eB48",
        "bridgeContract": "https://etherscan.io/address/0xf92cD566Ea4864356C5491c177A430C222d7e678",
        "assetContract": "https://etherscan.io/address/0xA0b86991c6218b36c1d19D4a2e9Eb0cE3606eB48",
        "coingeckoId": "usd-coin"
      }
    },
    {
      "chainId": 101,
      "address": "EjBpnWzWZeW1PKzfCszLdHgENZLZDoTNaEmz8BddpWJx",
      "symbol": "wANT",
      "name": "Aragon Network Token (Wormhole)",
      "decimals": 9,
      "logoURI": "https://raw.githubusercontent.com/solana-labs/token-list/main/assets/mainnet/EjBpnWzWZeW1PKzfCszLdHgENZLZDoTNaEmz8BddpWJx/logo.png",
      "tags": [
        "wrapped",
        "wormhole"
      ],
      "extensions": {
        "address": "0xa117000000f279D81A1D3cc75430fAA017FA5A2e",
        "bridgeContract": "https://etherscan.io/address/0xf92cD566Ea4864356C5491c177A430C222d7e678",
        "assetContract": "https://etherscan.io/address/0xa117000000f279D81A1D3cc75430fAA017FA5A2e",
        "coingeckoId": "aragon"
      }
    },
    {
      "chainId": 101,
      "address": "Rs4LHZ4WogZCAkCzfsKJib5LLnYL6xcVAfTcLQiSjg2",
      "symbol": "wNPXS",
      "name": "Pundi X Token (Wormhole)",
      "decimals": 9,
      "logoURI": "https://raw.githubusercontent.com/solana-labs/token-list/main/assets/mainnet/Rs4LHZ4WogZCAkCzfsKJib5LLnYL6xcVAfTcLQiSjg2/logo.png",
      "tags": [
        "wrapped",
        "wormhole"
      ],
      "extensions": {
        "address": "0xA15C7Ebe1f07CaF6bFF097D8a589fb8AC49Ae5B3",
        "bridgeContract": "https://etherscan.io/address/0xf92cD566Ea4864356C5491c177A430C222d7e678",
        "assetContract": "https://etherscan.io/address/0xA15C7Ebe1f07CaF6bFF097D8a589fb8AC49Ae5B3",
        "coingeckoId": "pundi-x"
      }
    },
    {
      "chainId": 101,
      "address": "65ribugkb42AANKYrEeuruhhfXffyE4jY22FUxFbpW7C",
      "symbol": "wRFOX",
      "name": "RFOX (Wormhole)",
      "decimals": 9,
      "logoURI": "https://raw.githubusercontent.com/solana-labs/token-list/main/assets/mainnet/65ribugkb42AANKYrEeuruhhfXffyE4jY22FUxFbpW7C/logo.png",
      "tags": [
        "wrapped",
        "wormhole"
      ],
      "extensions": {
        "address": "0xa1d6Df714F91DeBF4e0802A542E13067f31b8262",
        "bridgeContract": "https://etherscan.io/address/0xf92cD566Ea4864356C5491c177A430C222d7e678",
        "assetContract": "https://etherscan.io/address/0xa1d6Df714F91DeBF4e0802A542E13067f31b8262",
        "coingeckoId": "redfox-labs-2"
      }
    },
    {
      "chainId": 101,
      "address": "T2mo6dnFiutu26KMuCMSjCLBB4ofWvQ3qBJGEMc3JSe",
      "symbol": "wMTA",
      "name": "Meta (Wormhole)",
      "decimals": 9,
      "logoURI": "https://raw.githubusercontent.com/solana-labs/token-list/main/assets/mainnet/T2mo6dnFiutu26KMuCMSjCLBB4ofWvQ3qBJGEMc3JSe/logo.png",
      "tags": [
        "wrapped",
        "wormhole"
      ],
      "extensions": {
        "address": "0xa3BeD4E1c75D00fa6f4E5E6922DB7261B5E9AcD2",
        "bridgeContract": "https://etherscan.io/address/0xf92cD566Ea4864356C5491c177A430C222d7e678",
        "assetContract": "https://etherscan.io/address/0xa3BeD4E1c75D00fa6f4E5E6922DB7261B5E9AcD2",
        "coingeckoId": "meta"
      }
    },
    {
      "chainId": 101,
      "address": "HC8SaUm9rhvVZE5ZwBWiUhFAnCuG8byd5FxKYdpFm5MR",
      "symbol": "wRBC",
      "name": "Rubic (Wormhole)",
      "decimals": 9,
      "logoURI": "https://raw.githubusercontent.com/solana-labs/token-list/main/assets/mainnet/HC8SaUm9rhvVZE5ZwBWiUhFAnCuG8byd5FxKYdpFm5MR/logo.png",
      "tags": [
        "wrapped",
        "wormhole"
      ],
      "extensions": {
        "address": "0xA4EED63db85311E22dF4473f87CcfC3DaDCFA3E3",
        "bridgeContract": "https://etherscan.io/address/0xf92cD566Ea4864356C5491c177A430C222d7e678",
        "assetContract": "https://etherscan.io/address/0xA4EED63db85311E22dF4473f87CcfC3DaDCFA3E3",
        "coingeckoId": "rubic"
      }
    },
    {
      "chainId": 101,
      "address": "9DdtKWoK8cBfLSLhHXHFZzzhxp4rdwHbFEAis8n5AsfQ",
      "symbol": "wNOIA",
      "name": "NOIA Token (Wormhole)",
      "decimals": 9,
      "logoURI": "https://raw.githubusercontent.com/solana-labs/token-list/main/assets/mainnet/9DdtKWoK8cBfLSLhHXHFZzzhxp4rdwHbFEAis8n5AsfQ/logo.png",
      "tags": [
        "wrapped",
        "wormhole"
      ],
      "extensions": {
        "address": "0xa8c8CfB141A3bB59FEA1E2ea6B79b5ECBCD7b6ca",
        "bridgeContract": "https://etherscan.io/address/0xf92cD566Ea4864356C5491c177A430C222d7e678",
        "assetContract": "https://etherscan.io/address/0xa8c8CfB141A3bB59FEA1E2ea6B79b5ECBCD7b6ca",
        "coingeckoId": "noia-network"
      }
    },
    {
      "chainId": 101,
      "address": "DTQStP2z4DRqbNHRxtwThAujr9aPFPsv4y2kkXTVLVvb",
      "symbol": "wCEL",
      "name": "Celsius (Wormhole)",
      "decimals": 4,
      "logoURI": "https://raw.githubusercontent.com/solana-labs/token-list/main/assets/mainnet/DTQStP2z4DRqbNHRxtwThAujr9aPFPsv4y2kkXTVLVvb/logo.png",
      "tags": [
        "wrapped",
        "wormhole"
      ],
      "extensions": {
        "address": "0xaaAEBE6Fe48E54f431b0C390CfaF0b017d09D42d",
        "bridgeContract": "https://etherscan.io/address/0xf92cD566Ea4864356C5491c177A430C222d7e678",
        "assetContract": "https://etherscan.io/address/0xaaAEBE6Fe48E54f431b0C390CfaF0b017d09D42d",
        "coingeckoId": "celsius-degree-token"
      }
    },
    {
      "chainId": 101,
      "address": "59NPV18vAbTgwC9aeEGikrmX3EbZHMEMkZfvcsHBNFr9",
      "symbol": "wCWS",
      "name": "Crowns (Wormhole)",
      "decimals": 9,
      "logoURI": "https://raw.githubusercontent.com/solana-labs/token-list/main/assets/mainnet/59NPV18vAbTgwC9aeEGikrmX3EbZHMEMkZfvcsHBNFr9/logo.png",
      "tags": [
        "wrapped",
        "wormhole"
      ],
      "extensions": {
        "address": "0xaC0104Cca91D167873B8601d2e71EB3D4D8c33e0",
        "bridgeContract": "https://etherscan.io/address/0xf92cD566Ea4864356C5491c177A430C222d7e678",
        "assetContract": "https://etherscan.io/address/0xaC0104Cca91D167873B8601d2e71EB3D4D8c33e0",
        "coingeckoId": "crowns"
      }
    },
    {
      "chainId": 101,
      "address": "4811JP9i35zgAxSFZjGXQwew6xd1qSBE4xdMFik2J14Z",
      "symbol": "wROOM",
      "name": "OptionRoom Token (Wormhole)",
      "decimals": 9,
      "logoURI": "https://raw.githubusercontent.com/solana-labs/token-list/main/assets/mainnet/4811JP9i35zgAxSFZjGXQwew6xd1qSBE4xdMFik2J14Z/logo.png",
      "tags": [
        "wrapped",
        "wormhole"
      ],
      "extensions": {
        "address": "0xAd4f86a25bbc20FfB751f2FAC312A0B4d8F88c64",
        "bridgeContract": "https://etherscan.io/address/0xf92cD566Ea4864356C5491c177A430C222d7e678",
        "assetContract": "https://etherscan.io/address/0xAd4f86a25bbc20FfB751f2FAC312A0B4d8F88c64",
        "coingeckoId": "option-room"
      }
    },
    {
      "chainId": 101,
      "address": "2VAdvHWMpzMnDYYn64MgqLNpGQ19iCiusCet8JLMtxU5",
      "symbol": "wYOP",
      "name": "YOP (Wormhole)",
      "decimals": 8,
      "logoURI": "https://raw.githubusercontent.com/solana-labs/token-list/main/assets/mainnet/2VAdvHWMpzMnDYYn64MgqLNpGQ19iCiusCet8JLMtxU5/logo.png",
      "tags": [
        "wrapped",
        "wormhole"
      ],
      "extensions": {
        "address": "0xAE1eaAE3F627AAca434127644371b67B18444051",
        "bridgeContract": "https://etherscan.io/address/0xf92cD566Ea4864356C5491c177A430C222d7e678",
        "assetContract": "https://etherscan.io/address/0xAE1eaAE3F627AAca434127644371b67B18444051",
        "coingeckoId": "yield-optimization-platform"
      }
    },
    {
      "chainId": 101,
      "address": "AKiTcEWZarsnUbKkwQVRjJni5eqwiNeBQsJ3nrADacT4",
      "symbol": "wLGCY",
      "name": "LGCY Network (Wormhole)",
      "decimals": 9,
      "logoURI": "https://raw.githubusercontent.com/solana-labs/token-list/main/assets/mainnet/AKiTcEWZarsnUbKkwQVRjJni5eqwiNeBQsJ3nrADacT4/logo.png",
      "tags": [
        "wrapped",
        "wormhole"
      ],
      "extensions": {
        "address": "0xaE697F994Fc5eBC000F8e22EbFfeE04612f98A0d",
        "bridgeContract": "https://etherscan.io/address/0xf92cD566Ea4864356C5491c177A430C222d7e678",
        "assetContract": "https://etherscan.io/address/0xaE697F994Fc5eBC000F8e22EbFfeE04612f98A0d",
        "coingeckoId": "lgcy-network"
      }
    },
    {
      "chainId": 101,
      "address": "4kPHTMfSD1k3SytAMKEVRWH5ip6WD5U52tC5q6TuXUNU",
      "symbol": "wRFuel",
      "name": "Rio Fuel Token (Wormhole)",
      "decimals": 9,
      "logoURI": "https://raw.githubusercontent.com/solana-labs/token-list/main/assets/mainnet/4kPHTMfSD1k3SytAMKEVRWH5ip6WD5U52tC5q6TuXUNU/logo.png",
      "tags": [
        "wrapped",
        "wormhole"
      ],
      "extensions": {
        "address": "0xaf9f549774ecEDbD0966C52f250aCc548D3F36E5",
        "bridgeContract": "https://etherscan.io/address/0xf92cD566Ea4864356C5491c177A430C222d7e678",
        "assetContract": "https://etherscan.io/address/0xaf9f549774ecEDbD0966C52f250aCc548D3F36E5",
        "coingeckoId": "rio-defi"
      }
    },
    {
      "chainId": 101,
      "address": "E1w2uKRsVJeDf1Qqbk7DDKEDe7NCYwh8ySgqCaEZ4BTC",
      "symbol": "wMAHA",
      "name": "MahaDAO (Wormhole)",
      "decimals": 9,
      "logoURI": "https://raw.githubusercontent.com/solana-labs/token-list/main/assets/mainnet/E1w2uKRsVJeDf1Qqbk7DDKEDe7NCYwh8ySgqCaEZ4BTC/logo.png",
      "tags": [
        "wrapped",
        "wormhole"
      ],
      "extensions": {
        "address": "0xB4d930279552397bbA2ee473229f89Ec245bc365",
        "bridgeContract": "https://etherscan.io/address/0xf92cD566Ea4864356C5491c177A430C222d7e678",
        "assetContract": "https://etherscan.io/address/0xB4d930279552397bbA2ee473229f89Ec245bc365",
        "coingeckoId": "mahadao"
      }
    },
    {
      "chainId": 101,
      "address": "4psmnTirimNyPEPEZtkQkdEPJagTXS3a7wsu1XN9MYK3",
      "symbol": "wRPL",
      "name": "Rocket Pool (Wormhole)",
      "decimals": 9,
      "logoURI": "https://raw.githubusercontent.com/solana-labs/token-list/main/assets/mainnet/4psmnTirimNyPEPEZtkQkdEPJagTXS3a7wsu1XN9MYK3/logo.png",
      "tags": [
        "wrapped",
        "wormhole"
      ],
      "extensions": {
        "address": "0xB4EFd85c19999D84251304bDA99E90B92300Bd93",
        "bridgeContract": "https://etherscan.io/address/0xf92cD566Ea4864356C5491c177A430C222d7e678",
        "assetContract": "https://etherscan.io/address/0xB4EFd85c19999D84251304bDA99E90B92300Bd93",
        "coingeckoId": "rocket-pool"
      }
    },
    {
      "chainId": 101,
      "address": "FrhQauNRm7ecom9FRprNcyz58agDe5ujAbAtA9NG6jtU",
      "symbol": "wNEXO",
      "name": "Nexo (Wormhole)",
      "decimals": 9,
      "logoURI": "https://raw.githubusercontent.com/solana-labs/token-list/main/assets/mainnet/FrhQauNRm7ecom9FRprNcyz58agDe5ujAbAtA9NG6jtU/logo.png",
      "tags": [
        "wrapped",
        "wormhole"
      ],
      "extensions": {
        "address": "0xB62132e35a6c13ee1EE0f84dC5d40bad8d815206",
        "bridgeContract": "https://etherscan.io/address/0xf92cD566Ea4864356C5491c177A430C222d7e678",
        "assetContract": "https://etherscan.io/address/0xB62132e35a6c13ee1EE0f84dC5d40bad8d815206",
        "coingeckoId": "nexo"
      }
    },
    {
      "chainId": 101,
      "address": "6G7X1B2f9F7KWcHxS66mn3ax6VPE2UMZud44RX3BzfVo",
      "symbol": "BEHZAT",
      "name": "Behzat Token",
      "decimals": 9,
      "logoURI": "https://raw.githubusercontent.com/solana-labs/token-list/main/assets/mainnet/6G7X1B2f9F7KWcHxS66mn3ax6VPE2UMZud44RX3BzfVo/logo.png",
      "tags": [
        "Token"
      ],
      "extensions": {
        "twitter": "https://twitter.com/BehzatToken"
      }
    },
    {
      "chainId": 101,
      "address": "AoU75vwpnWEVvfarxRALjzRc8vS9UdDhRMkwoDimt9ss",
      "symbol": "wSFI",
      "name": "Spice (Wormhole)",
      "decimals": 9,
      "logoURI": "https://raw.githubusercontent.com/solana-labs/token-list/main/assets/mainnet/AoU75vwpnWEVvfarxRALjzRc8vS9UdDhRMkwoDimt9ss/logo.png",
      "tags": [
        "wrapped",
        "wormhole"
      ],
      "extensions": {
        "address": "0xb753428af26E81097e7fD17f40c88aaA3E04902c",
        "bridgeContract": "https://etherscan.io/address/0xf92cD566Ea4864356C5491c177A430C222d7e678",
        "assetContract": "https://etherscan.io/address/0xb753428af26E81097e7fD17f40c88aaA3E04902c",
        "coingeckoId": "saffron-finance"
      }
    },
    {
      "chainId": 101,
      "address": "CRZuALvCYjPLB65WFLHh9JkmPWK5C81TXpy2aEEaCjr3",
      "symbol": "wSTBZ",
      "name": "Stabilize Token (Wormhole)",
      "decimals": 9,
      "logoURI": "https://raw.githubusercontent.com/solana-labs/token-list/main/assets/mainnet/CRZuALvCYjPLB65WFLHh9JkmPWK5C81TXpy2aEEaCjr3/logo.png",
      "tags": [
        "wrapped",
        "wormhole"
      ],
      "extensions": {
        "address": "0xB987D48Ed8f2C468D52D6405624EADBa5e76d723",
        "bridgeContract": "https://etherscan.io/address/0xf92cD566Ea4864356C5491c177A430C222d7e678",
        "assetContract": "https://etherscan.io/address/0xB987D48Ed8f2C468D52D6405624EADBa5e76d723",
        "coingeckoId": "stabilize"
      }
    },
    {
      "chainId": 101,
      "address": "HPYXGSdAwyK5GwmuivL8gDdUVRChtgXq6SRat44k4Pat",
      "symbol": "wBAL",
      "name": "Balancer (Wormhole)",
      "decimals": 9,
      "logoURI": "https://raw.githubusercontent.com/solana-labs/token-list/main/assets/mainnet/HPYXGSdAwyK5GwmuivL8gDdUVRChtgXq6SRat44k4Pat/logo.png",
      "tags": [
        "wrapped",
        "wormhole"
      ],
      "extensions": {
        "address": "0xba100000625a3754423978a60c9317c58a424e3D",
        "bridgeContract": "https://etherscan.io/address/0xf92cD566Ea4864356C5491c177A430C222d7e678",
        "assetContract": "https://etherscan.io/address/0xba100000625a3754423978a60c9317c58a424e3D",
        "coingeckoId": "balancer"
      }
    },
    {
      "chainId": 101,
      "address": "AV7NgJV2BsgEukzUTrcUMz3LD37xLcLtygFig5WJ3kQN",
      "symbol": "wBAND",
      "name": "BandToken (Wormhole)",
      "decimals": 9,
      "logoURI": "https://raw.githubusercontent.com/solana-labs/token-list/main/assets/mainnet/AV7NgJV2BsgEukzUTrcUMz3LD37xLcLtygFig5WJ3kQN/logo.png",
      "tags": [
        "wrapped",
        "wormhole"
      ],
      "extensions": {
        "address": "0xBA11D00c5f74255f56a5E366F4F77f5A186d7f55",
        "bridgeContract": "https://etherscan.io/address/0xf92cD566Ea4864356C5491c177A430C222d7e678",
        "assetContract": "https://etherscan.io/address/0xBA11D00c5f74255f56a5E366F4F77f5A186d7f55",
        "coingeckoId": "band-protocol"
      }
    },
    {
      "chainId": 101,
      "address": "4obZok5FFUcQXQoV39hhcqk9xSmo4WnP9wnrNCk1g5BC",
      "symbol": "wSWFL",
      "name": "Swapfolio (Wormhole)",
      "decimals": 9,
      "logoURI": "https://raw.githubusercontent.com/solana-labs/token-list/main/assets/mainnet/4obZok5FFUcQXQoV39hhcqk9xSmo4WnP9wnrNCk1g5BC/logo.png",
      "tags": [
        "wrapped",
        "wormhole"
      ],
      "extensions": {
        "address": "0xBa21Ef4c9f433Ede00badEFcC2754B8E74bd538A",
        "bridgeContract": "https://etherscan.io/address/0xf92cD566Ea4864356C5491c177A430C222d7e678",
        "assetContract": "https://etherscan.io/address/0xBa21Ef4c9f433Ede00badEFcC2754B8E74bd538A",
        "coingeckoId": "swapfolio"
      }
    },
    {
      "chainId": 101,
      "address": "HCP8hGKS6fUGfTA1tQxBKzbXuQk7yktzz71pY8LXVJyR",
      "symbol": "wLRC",
      "name": "LoopringCoin V2 (Wormhole)",
      "decimals": 9,
      "logoURI": "https://raw.githubusercontent.com/solana-labs/token-list/main/assets/mainnet/HCP8hGKS6fUGfTA1tQxBKzbXuQk7yktzz71pY8LXVJyR/logo.png",
      "tags": [
        "wrapped",
        "wormhole"
      ],
      "extensions": {
        "address": "0xBBbbCA6A901c926F240b89EacB641d8Aec7AEafD",
        "bridgeContract": "https://etherscan.io/address/0xf92cD566Ea4864356C5491c177A430C222d7e678",
        "assetContract": "https://etherscan.io/address/0xBBbbCA6A901c926F240b89EacB641d8Aec7AEafD",
        "coingeckoId": "loopring"
      }
    },
    {
      "chainId": 101,
      "address": "9sNArcS6veh7DLEo7Y1ZSbBCYtkuPVE6S3HhVrcWR2Zw",
      "symbol": "wPERP",
      "name": "Perpetual (Wormhole)",
      "decimals": 9,
      "logoURI": "https://raw.githubusercontent.com/solana-labs/token-list/main/assets/mainnet/9sNArcS6veh7DLEo7Y1ZSbBCYtkuPVE6S3HhVrcWR2Zw/logo.png",
      "tags": [
        "wrapped",
        "wormhole"
      ],
      "extensions": {
        "address": "0xbC396689893D065F41bc2C6EcbeE5e0085233447",
        "bridgeContract": "https://etherscan.io/address/0xf92cD566Ea4864356C5491c177A430C222d7e678",
        "assetContract": "https://etherscan.io/address/0xbC396689893D065F41bc2C6EcbeE5e0085233447",
        "coingeckoId": "perpetual-protocol"
      }
    },
    {
      "chainId": 101,
      "address": "3XnhArdJydrpbr9Nbj8wNUaozPL9WAo9YDyNWakhTm9X",
      "symbol": "wCOMP",
      "name": "Compound (Wormhole)",
      "decimals": 9,
      "logoURI": "https://raw.githubusercontent.com/solana-labs/token-list/main/assets/mainnet/3XnhArdJydrpbr9Nbj8wNUaozPL9WAo9YDyNWakhTm9X/logo.png",
      "tags": [
        "wrapped",
        "wormhole"
      ],
      "extensions": {
        "address": "0xc00e94Cb662C3520282E6f5717214004A7f26888",
        "bridgeContract": "https://etherscan.io/address/0xf92cD566Ea4864356C5491c177A430C222d7e678",
        "assetContract": "https://etherscan.io/address/0xc00e94Cb662C3520282E6f5717214004A7f26888",
        "coingeckoId": "compound-governance-token"
      }
    },
    {
      "chainId": 101,
      "address": "CPLNm9UMKfiJKiySQathV99yeSgTVjPDZx4ucFrbp2MD",
      "symbol": "wSNX",
      "name": "Synthetix Network Token (Wormhole)",
      "decimals": 9,
      "logoURI": "https://raw.githubusercontent.com/solana-labs/token-list/main/assets/mainnet/CPLNm9UMKfiJKiySQathV99yeSgTVjPDZx4ucFrbp2MD/logo.png",
      "tags": [
        "wrapped",
        "wormhole"
      ],
      "extensions": {
        "address": "0xC011a73ee8576Fb46F5E1c5751cA3B9Fe0af2a6F",
        "bridgeContract": "https://etherscan.io/address/0xf92cD566Ea4864356C5491c177A430C222d7e678",
        "assetContract": "https://etherscan.io/address/0xC011a73ee8576Fb46F5E1c5751cA3B9Fe0af2a6F",
        "coingeckoId": "havven"
      }
    },
    {
      "chainId": 101,
      "address": "D6eVKSfLdioqo2zG8LbQYFU2gf66FrjKA7afCYNo1GHt",
      "symbol": "wDUCK",
      "name": "DLP Duck Token (Wormhole)",
      "decimals": 9,
      "logoURI": "https://raw.githubusercontent.com/solana-labs/token-list/main/assets/mainnet/D6eVKSfLdioqo2zG8LbQYFU2gf66FrjKA7afCYNo1GHt/logo.png",
      "tags": [
        "wrapped",
        "wormhole"
      ],
      "extensions": {
        "address": "0xC0bA369c8Db6eB3924965e5c4FD0b4C1B91e305F",
        "bridgeContract": "https://etherscan.io/address/0xf92cD566Ea4864356C5491c177A430C222d7e678",
        "assetContract": "https://etherscan.io/address/0xC0bA369c8Db6eB3924965e5c4FD0b4C1B91e305F",
        "coingeckoId": "dlp-duck-token"
      }
    },
    {
      "chainId": 101,
      "address": "9PwPi3DAf9Dy4Y6qJmUzF6fX9CjNwScBidsYqJmcApF8",
      "symbol": "wCHAIN",
      "name": "Chain Games (Wormhole)",
      "decimals": 9,
      "logoURI": "https://raw.githubusercontent.com/solana-labs/token-list/main/assets/mainnet/9PwPi3DAf9Dy4Y6qJmUzF6fX9CjNwScBidsYqJmcApF8/logo.png",
      "tags": [
        "wrapped",
        "wormhole"
      ],
      "extensions": {
        "address": "0xC4C2614E694cF534D407Ee49F8E44D125E4681c4",
        "bridgeContract": "https://etherscan.io/address/0xf92cD566Ea4864356C5491c177A430C222d7e678",
        "assetContract": "https://etherscan.io/address/0xC4C2614E694cF534D407Ee49F8E44D125E4681c4",
        "coingeckoId": "chain-games"
      }
    },
    {
      "chainId": 101,
      "address": "BmxZ1pghpcoyT7aykj7D1o4AxWirTqvD7zD2tNngjirT",
      "symbol": "wGRT",
      "name": "Graph Token (Wormhole)",
      "decimals": 9,
      "logoURI": "https://raw.githubusercontent.com/solana-labs/token-list/main/assets/mainnet/BmxZ1pghpcoyT7aykj7D1o4AxWirTqvD7zD2tNngjirT/logo.png",
      "tags": [
        "wrapped",
        "wormhole"
      ],
      "extensions": {
        "address": "0xc944E90C64B2c07662A292be6244BDf05Cda44a7",
        "bridgeContract": "https://etherscan.io/address/0xf92cD566Ea4864356C5491c177A430C222d7e678",
        "assetContract": "https://etherscan.io/address/0xc944E90C64B2c07662A292be6244BDf05Cda44a7",
        "coingeckoId": "the-graph"
      }
    },
    {
      "chainId": 101,
      "address": "FMr15arp651N6fR2WEL36pCMBnFecHcN6wDxne2Vf3SK",
      "symbol": "wROOT",
      "name": "RootKit (Wormhole)",
      "decimals": 9,
      "logoURI": "https://raw.githubusercontent.com/solana-labs/token-list/main/assets/mainnet/FMr15arp651N6fR2WEL36pCMBnFecHcN6wDxne2Vf3SK/logo.png",
      "tags": [
        "wrapped",
        "wormhole"
      ],
      "extensions": {
        "address": "0xCb5f72d37685C3D5aD0bB5F982443BC8FcdF570E",
        "bridgeContract": "https://etherscan.io/address/0xf92cD566Ea4864356C5491c177A430C222d7e678",
        "assetContract": "https://etherscan.io/address/0xCb5f72d37685C3D5aD0bB5F982443BC8FcdF570E",
        "coingeckoId": "rootkit"
      }
    },
    {
      "chainId": 101,
      "address": "E9X7rKAGfSh1gsHC6qh5MVLkDzRcT64KQbjzvHnc5zEq",
      "symbol": "wSWAP",
      "name": "TrustSwap Token (Wormhole)",
      "decimals": 9,
      "logoURI": "https://raw.githubusercontent.com/solana-labs/token-list/main/assets/mainnet/E9X7rKAGfSh1gsHC6qh5MVLkDzRcT64KQbjzvHnc5zEq/logo.png",
      "tags": [
        "wrapped",
        "wormhole"
      ],
      "extensions": {
        "address": "0xCC4304A31d09258b0029eA7FE63d032f52e44EFe",
        "bridgeContract": "https://etherscan.io/address/0xf92cD566Ea4864356C5491c177A430C222d7e678",
        "assetContract": "https://etherscan.io/address/0xCC4304A31d09258b0029eA7FE63d032f52e44EFe",
        "coingeckoId": "trustswap"
      }
    },
    {
      "chainId": 101,
      "address": "5NEENV1mNvu7MfNNtKuGSDC8zoNStq1tuLkDXFtv6rZd",
      "symbol": "wTVK",
      "name": "Terra Virtua Kolect (Wormhole)",
      "decimals": 9,
      "logoURI": "https://raw.githubusercontent.com/solana-labs/token-list/main/assets/mainnet/5NEENV1mNvu7MfNNtKuGSDC8zoNStq1tuLkDXFtv6rZd/logo.png",
      "tags": [
        "wrapped",
        "wormhole"
      ],
      "extensions": {
        "address": "0xd084B83C305daFD76AE3E1b4E1F1fe2eCcCb3988",
        "bridgeContract": "https://etherscan.io/address/0xf92cD566Ea4864356C5491c177A430C222d7e678",
        "assetContract": "https://etherscan.io/address/0xd084B83C305daFD76AE3E1b4E1F1fe2eCcCb3988",
        "coingeckoId": "terra-virtua-kolect"
      }
    },
    {
      "chainId": 101,
      "address": "5ZXLGj7onpitgtREJNYb51DwDPddvqV1YLC8jn2sgz48",
      "symbol": "wOMG",
      "name": "OMG Network (Wormhole)",
      "decimals": 9,
      "logoURI": "https://raw.githubusercontent.com/solana-labs/token-list/main/assets/mainnet/5ZXLGj7onpitgtREJNYb51DwDPddvqV1YLC8jn2sgz48/logo.png",
      "tags": [
        "wrapped",
        "wormhole"
      ],
      "extensions": {
        "address": "0xd26114cd6EE289AccF82350c8d8487fedB8A0C07",
        "bridgeContract": "https://etherscan.io/address/0xf92cD566Ea4864356C5491c177A430C222d7e678",
        "assetContract": "https://etherscan.io/address/0xd26114cd6EE289AccF82350c8d8487fedB8A0C07",
        "coingeckoId": "omisego"
      }
    },
    {
      "chainId": 101,
      "address": "2Xf2yAXJfg82sWwdLUo2x9mZXy6JCdszdMZkcF1Hf4KV",
      "symbol": "wLUNA",
      "name": "Wrapped LUNA Token (Wormhole)",
      "decimals": 9,
      "logoURI": "https://raw.githubusercontent.com/solana-labs/token-list/main/assets/mainnet/2Xf2yAXJfg82sWwdLUo2x9mZXy6JCdszdMZkcF1Hf4KV/logo.png",
      "tags": [
        "wrapped",
        "wormhole"
      ],
      "extensions": {
        "address": "0xd2877702675e6cEb975b4A1dFf9fb7BAF4C91ea9",
        "bridgeContract": "https://etherscan.io/address/0xf92cD566Ea4864356C5491c177A430C222d7e678",
        "assetContract": "https://etherscan.io/address/0xd2877702675e6cEb975b4A1dFf9fb7BAF4C91ea9",
        "coingeckoId": "wrapped-terra"
      }
    },
    {
      "chainId": 101,
      "address": "5Ro6JxJ4NjSTEppdX2iXUYgWkAEF1dcs9gqMX99E2vkL",
      "symbol": "wBONDLY",
      "name": "Bondly Token (Wormhole)",
      "decimals": 9,
      "logoURI": "https://raw.githubusercontent.com/solana-labs/token-list/main/assets/mainnet/5Ro6JxJ4NjSTEppdX2iXUYgWkAEF1dcs9gqMX99E2vkL/logo.png",
      "tags": [
        "wrapped",
        "wormhole"
      ],
      "extensions": {
        "address": "0xD2dDa223b2617cB616c1580db421e4cFAe6a8a85",
        "bridgeContract": "https://etherscan.io/address/0xf92cD566Ea4864356C5491c177A430C222d7e678",
        "assetContract": "https://etherscan.io/address/0xD2dDa223b2617cB616c1580db421e4cFAe6a8a85",
        "coingeckoId": "bondly"
      }
    },
    {
      "chainId": 101,
      "address": "5jFzUEqWLnvGvKWb1Pji9nWVYy5vLG2saoXCyVNWEdEi",
      "symbol": "wDETS",
      "name": "Dextrust (Wormhole)",
      "decimals": 9,
      "logoURI": "https://raw.githubusercontent.com/solana-labs/token-list/main/assets/mainnet/5jFzUEqWLnvGvKWb1Pji9nWVYy5vLG2saoXCyVNWEdEi/logo.png",
      "tags": [
        "wrapped",
        "wormhole"
      ],
      "extensions": {
        "address": "0xd379700999F4805Ce80aa32DB46A94dF64561108",
        "bridgeContract": "https://etherscan.io/address/0xf92cD566Ea4864356C5491c177A430C222d7e678",
        "assetContract": "https://etherscan.io/address/0xd379700999F4805Ce80aa32DB46A94dF64561108",
        "coingeckoId": "dextrust"
      }
    },
    {
      "chainId": 101,
      "address": "BV5tm1uCRWQCQKNgQVFnkseqAjxpmbJkRCXvzFWBdgMp",
      "symbol": "wAMPL",
      "name": "Ampleforth (Wormhole)",
      "decimals": 9,
      "logoURI": "https://raw.githubusercontent.com/solana-labs/token-list/main/assets/mainnet/BV5tm1uCRWQCQKNgQVFnkseqAjxpmbJkRCXvzFWBdgMp/logo.png",
      "tags": [
        "wrapped",
        "wormhole"
      ],
      "extensions": {
        "address": "0xD46bA6D942050d489DBd938a2C909A5d5039A161",
        "bridgeContract": "https://etherscan.io/address/0xf92cD566Ea4864356C5491c177A430C222d7e678",
        "assetContract": "https://etherscan.io/address/0xD46bA6D942050d489DBd938a2C909A5d5039A161",
        "coingeckoId": "ampleforth"
      }
    },
    {
      "chainId": 101,
      "address": "2PSvGigDY4MVUmv51bBiARBMcHBtXcUBnx5V9BwWbbi2",
      "symbol": "wPOLK",
      "name": "Polkamarkets (Wormhole)",
      "decimals": 9,
      "logoURI": "https://raw.githubusercontent.com/solana-labs/token-list/main/assets/mainnet/2PSvGigDY4MVUmv51bBiARBMcHBtXcUBnx5V9BwWbbi2/logo.png",
      "tags": [
        "wrapped",
        "wormhole"
      ],
      "extensions": {
        "address": "0xD478161C952357F05f0292B56012Cd8457F1cfbF",
        "bridgeContract": "https://etherscan.io/address/0xf92cD566Ea4864356C5491c177A430C222d7e678",
        "assetContract": "https://etherscan.io/address/0xD478161C952357F05f0292B56012Cd8457F1cfbF",
        "coingeckoId": "polkamarkets"
      }
    },
    {
      "chainId": 101,
      "address": "ApmXkxXCASdxRf3Ln6Ni7oAZ7E6CX1CcJAD8A5qBdhSm",
      "symbol": "wCRV",
      "name": "Curve DAO Token (Wormhole)",
      "decimals": 9,
      "logoURI": "https://raw.githubusercontent.com/solana-labs/token-list/main/assets/mainnet/ApmXkxXCASdxRf3Ln6Ni7oAZ7E6CX1CcJAD8A5qBdhSm/logo.png",
      "tags": [
        "wrapped",
        "wormhole"
      ],
      "extensions": {
        "address": "0xD533a949740bb3306d119CC777fa900bA034cd52",
        "bridgeContract": "https://etherscan.io/address/0xf92cD566Ea4864356C5491c177A430C222d7e678",
        "assetContract": "https://etherscan.io/address/0xD533a949740bb3306d119CC777fa900bA034cd52",
        "coingeckoId": "curve-dao-token"
      }
    },
    {
      "chainId": 101,
      "address": "DWECGzR56MruYJyo5g5QpoxZbFoydt3oWUkkDsVhxXzs",
      "symbol": "wMEME",
      "name": "MEME (Wormhole)",
      "decimals": 8,
      "logoURI": "https://raw.githubusercontent.com/solana-labs/token-list/main/assets/mainnet/DWECGzR56MruYJyo5g5QpoxZbFoydt3oWUkkDsVhxXzs/logo.png",
      "tags": [
        "wrapped",
        "wormhole"
      ],
      "extensions": {
        "address": "0xD5525D397898e5502075Ea5E830d8914f6F0affe",
        "bridgeContract": "https://etherscan.io/address/0xf92cD566Ea4864356C5491c177A430C222d7e678",
        "assetContract": "https://etherscan.io/address/0xD5525D397898e5502075Ea5E830d8914f6F0affe",
        "coingeckoId": "degenerator"
      }
    },
    {
      "chainId": 101,
      "address": "3Y2wTtM4kCX8uUSLrKJ8wpajCu1C9LaWWAd7b7Nb2BDw",
      "symbol": "wEXNT",
      "name": "ExNetwork Community Token (Wormhole)",
      "decimals": 9,
      "logoURI": "https://raw.githubusercontent.com/solana-labs/token-list/main/assets/mainnet/3Y2wTtM4kCX8uUSLrKJ8wpajCu1C9LaWWAd7b7Nb2BDw/logo.png",
      "tags": [
        "wrapped",
        "wormhole"
      ],
      "extensions": {
        "address": "0xD6c67B93a7b248dF608a653d82a100556144c5DA",
        "bridgeContract": "https://etherscan.io/address/0xf92cD566Ea4864356C5491c177A430C222d7e678",
        "assetContract": "https://etherscan.io/address/0xD6c67B93a7b248dF608a653d82a100556144c5DA",
        "coingeckoId": "exnetwork-token"
      }
    },
    {
      "chainId": 101,
      "address": "9w97GdWUYYaamGwdKMKZgGzPduZJkiFizq4rz5CPXRv2",
      "symbol": "wUSDT",
      "name": "Tether USD (Wormhole)",
      "decimals": 6,
      "logoURI": "https://raw.githubusercontent.com/solana-labs/token-list/main/assets/mainnet/9w97GdWUYYaamGwdKMKZgGzPduZJkiFizq4rz5CPXRv2/logo.png",
      "tags": [
        "wrapped",
        "wormhole"
      ],
      "extensions": {
        "address": "0xdAC17F958D2ee523a2206206994597C13D831ec7",
        "bridgeContract": "https://etherscan.io/address/0xf92cD566Ea4864356C5491c177A430C222d7e678",
        "assetContract": "https://etherscan.io/address/0xdAC17F958D2ee523a2206206994597C13D831ec7",
        "coingeckoId": "tether"
      }
    },
    {
      "chainId": 101,
      "address": "CqWSJtkMMY16q9QLnQxktM1byzVHGRr8b6LCPuZnEeiL",
      "symbol": "wYLD",
      "name": "Yield (Wormhole)",
      "decimals": 9,
      "logoURI": "https://raw.githubusercontent.com/solana-labs/token-list/main/assets/mainnet/CqWSJtkMMY16q9QLnQxktM1byzVHGRr8b6LCPuZnEeiL/logo.png",
      "tags": [
        "wrapped",
        "wormhole"
      ],
      "extensions": {
        "address": "0xDcB01cc464238396E213a6fDd933E36796eAfF9f",
        "bridgeContract": "https://etherscan.io/address/0xf92cD566Ea4864356C5491c177A430C222d7e678",
        "assetContract": "https://etherscan.io/address/0xDcB01cc464238396E213a6fDd933E36796eAfF9f",
        "coingeckoId": "yield"
      }
    },
    {
      "chainId": 101,
      "address": "26ZzQVGZruwcZPs2sqb8n9ojKt2cviUjHcMjstFtK6ow",
      "symbol": "wKNC",
      "name": "Kyber Network Crystal (Wormhole)",
      "decimals": 9,
      "logoURI": "https://raw.githubusercontent.com/solana-labs/token-list/main/assets/mainnet/26ZzQVGZruwcZPs2sqb8n9ojKt2cviUjHcMjstFtK6ow/logo.png",
      "tags": [
        "wrapped",
        "wormhole"
      ],
      "extensions": {
        "address": "0xdd974D5C2e2928deA5F71b9825b8b646686BD200",
        "bridgeContract": "https://etherscan.io/address/0xf92cD566Ea4864356C5491c177A430C222d7e678",
        "assetContract": "https://etherscan.io/address/0xdd974D5C2e2928deA5F71b9825b8b646686BD200",
        "coingeckoId": "kyber-network"
      }
    },
    {
      "chainId": 101,
      "address": "HHoHTtntq2kiBPENyVM1DTP7pNrkBXX2Jye29PSyz3qf",
      "symbol": "wCOTI",
      "name": "COTI Token (Wormhole)",
      "decimals": 9,
      "logoURI": "https://raw.githubusercontent.com/solana-labs/token-list/main/assets/mainnet/HHoHTtntq2kiBPENyVM1DTP7pNrkBXX2Jye29PSyz3qf/logo.png",
      "tags": [
        "wrapped",
        "wormhole"
      ],
      "extensions": {
        "address": "0xDDB3422497E61e13543BeA06989C0789117555c5",
        "bridgeContract": "https://etherscan.io/address/0xf92cD566Ea4864356C5491c177A430C222d7e678",
        "assetContract": "https://etherscan.io/address/0xDDB3422497E61e13543BeA06989C0789117555c5",
        "coingeckoId": "coti"
      }
    },
    {
      "chainId": 101,
      "address": "4sEpUsJ6uJZYi6A2da8EGjKPacRSqYJaPJffPnTqoWVv",
      "symbol": "wINJ",
      "name": "Injective Token (Wormhole)",
      "decimals": 9,
      "logoURI": "https://raw.githubusercontent.com/solana-labs/token-list/main/assets/mainnet/4sEpUsJ6uJZYi6A2da8EGjKPacRSqYJaPJffPnTqoWVv/logo.png",
      "tags": [
        "wrapped",
        "wormhole"
      ],
      "extensions": {
        "address": "0xe28b3B32B6c345A34Ff64674606124Dd5Aceca30",
        "bridgeContract": "https://etherscan.io/address/0xf92cD566Ea4864356C5491c177A430C222d7e678",
        "assetContract": "https://etherscan.io/address/0xe28b3B32B6c345A34Ff64674606124Dd5Aceca30",
        "coingeckoId": "injective-protocol"
      }
    },
    {
      "chainId": 101,
      "address": "G2jrxYSoCSzmohxERa2JzSJMuRM4kiNvRA3DnCv7Lzcz",
      "symbol": "wZRX",
      "name": "0x Protocol Token (Wormhole)",
      "decimals": 9,
      "logoURI": "https://raw.githubusercontent.com/solana-labs/token-list/main/assets/mainnet/G2jrxYSoCSzmohxERa2JzSJMuRM4kiNvRA3DnCv7Lzcz/logo.png",
      "tags": [
        "wrapped",
        "wormhole"
      ],
      "extensions": {
        "address": "0xE41d2489571d322189246DaFA5ebDe1F4699F498",
        "bridgeContract": "https://etherscan.io/address/0xf92cD566Ea4864356C5491c177A430C222d7e678",
        "assetContract": "https://etherscan.io/address/0xE41d2489571d322189246DaFA5ebDe1F4699F498",
        "coingeckoId": "0x"
      }
    },
    {
      "chainId": 101,
      "address": "3bkBFHyof411hGBdcsiM1KSDdErw63Xoj3eLB8yNknB4",
      "symbol": "wSUPER",
      "name": "SuperFarm (Wormhole)",
      "decimals": 9,
      "logoURI": "https://raw.githubusercontent.com/solana-labs/token-list/main/assets/mainnet/3bkBFHyof411hGBdcsiM1KSDdErw63Xoj3eLB8yNknB4/logo.png",
      "tags": [
        "wrapped",
        "wormhole"
      ],
      "extensions": {
        "address": "0xe53EC727dbDEB9E2d5456c3be40cFF031AB40A55",
        "bridgeContract": "https://etherscan.io/address/0xf92cD566Ea4864356C5491c177A430C222d7e678",
        "assetContract": "https://etherscan.io/address/0xe53EC727dbDEB9E2d5456c3be40cFF031AB40A55",
        "coingeckoId": "superfarm"
      }
    },
    {
      "chainId": 101,
      "address": "7kkkoa1MB93ELm3vjvyC8GJ65G7eEgLhfaHU58riJUCx",
      "symbol": "waEth",
      "name": "aEthereum (Wormhole)",
      "decimals": 9,
      "logoURI": "https://raw.githubusercontent.com/solana-labs/token-list/main/assets/mainnet/7kkkoa1MB93ELm3vjvyC8GJ65G7eEgLhfaHU58riJUCx/logo.png",
      "tags": [
        "wrapped",
        "wormhole"
      ],
      "extensions": {
        "address": "0xE95A203B1a91a908F9B9CE46459d101078c2c3cb",
        "bridgeContract": "https://etherscan.io/address/0xf92cD566Ea4864356C5491c177A430C222d7e678",
        "assetContract": "https://etherscan.io/address/0xE95A203B1a91a908F9B9CE46459d101078c2c3cb",
        "coingeckoId": "ankreth"
      }
    },
    {
      "chainId": 101,
      "address": "F48zUwoQMzgCTf5wihwz8GPN23gdcoVMiT227APqA6hC",
      "symbol": "wSURF",
      "name": "SURF.Finance (Wormhole)",
      "decimals": 9,
      "logoURI": "https://raw.githubusercontent.com/solana-labs/token-list/main/assets/mainnet/F48zUwoQMzgCTf5wihwz8GPN23gdcoVMiT227APqA6hC/logo.png",
      "tags": [
        "wrapped",
        "wormhole"
      ],
      "extensions": {
        "address": "0xEa319e87Cf06203DAe107Dd8E5672175e3Ee976c",
        "bridgeContract": "https://etherscan.io/address/0xf92cD566Ea4864356C5491c177A430C222d7e678",
        "assetContract": "https://etherscan.io/address/0xEa319e87Cf06203DAe107Dd8E5672175e3Ee976c",
        "coingeckoId": "surf-finance"
      }
    },
    {
      "chainId": 101,
      "address": "EK6iyvvqvQtsWYcySrZVHkXjCLX494r9PhnDWJaX1CPu",
      "symbol": "wrenBTC",
      "name": "renBTC (Wormhole)",
      "decimals": 8,
      "logoURI": "https://raw.githubusercontent.com/solana-labs/token-list/main/assets/mainnet/EK6iyvvqvQtsWYcySrZVHkXjCLX494r9PhnDWJaX1CPu/logo.png",
      "tags": [
        "wrapped",
        "wormhole"
      ],
      "extensions": {
        "address": "0xEB4C2781e4ebA804CE9a9803C67d0893436bB27D",
        "bridgeContract": "https://etherscan.io/address/0xf92cD566Ea4864356C5491c177A430C222d7e678",
        "assetContract": "https://etherscan.io/address/0xEB4C2781e4ebA804CE9a9803C67d0893436bB27D",
        "coingeckoId": "renbtc"
      }
    },
    {
      "chainId": 101,
      "address": "B2m4B527oLo5WFWLgy2MitP66azhEW2puaazUAuvNgqZ",
      "symbol": "wDMG",
      "name": "DMM: Governance (Wormhole)",
      "decimals": 9,
      "logoURI": "https://raw.githubusercontent.com/solana-labs/token-list/main/assets/mainnet/B2m4B527oLo5WFWLgy2MitP66azhEW2puaazUAuvNgqZ/logo.png",
      "tags": [
        "wrapped",
        "wormhole"
      ],
      "extensions": {
        "address": "0xEd91879919B71bB6905f23af0A68d231EcF87b14",
        "bridgeContract": "https://etherscan.io/address/0xf92cD566Ea4864356C5491c177A430C222d7e678",
        "assetContract": "https://etherscan.io/address/0xEd91879919B71bB6905f23af0A68d231EcF87b14",
        "coingeckoId": "dmm-governance"
      }
    },
    {
      "chainId": 101,
      "address": "H3iuZNRwaqPsnGUGU5YkDwTU3hQMkzC32hxDko8EtzZw",
      "symbol": "wHEZ",
      "name": "Hermez Network Token (Wormhole)",
      "decimals": 9,
      "logoURI": "https://raw.githubusercontent.com/solana-labs/token-list/main/assets/mainnet/H3iuZNRwaqPsnGUGU5YkDwTU3hQMkzC32hxDko8EtzZw/logo.png",
      "tags": [
        "wrapped",
        "wormhole"
      ],
      "extensions": {
        "address": "0xEEF9f339514298C6A857EfCfC1A762aF84438dEE",
        "bridgeContract": "https://etherscan.io/address/0xf92cD566Ea4864356C5491c177A430C222d7e678",
        "assetContract": "https://etherscan.io/address/0xEEF9f339514298C6A857EfCfC1A762aF84438dEE",
        "coingeckoId": "hermez-network-token"
      }
    },
    {
      "chainId": 101,
      "address": "DL7873Hud4eMdGScQFD7vrbC6fzWAMQ2LMuoZSn4zUry",
      "symbol": "wRLY",
      "name": "Rally (Wormhole)",
      "decimals": 9,
      "logoURI": "https://raw.githubusercontent.com/solana-labs/token-list/main/assets/mainnet/DL7873Hud4eMdGScQFD7vrbC6fzWAMQ2LMuoZSn4zUry/logo.png",
      "tags": [
        "wrapped",
        "wormhole"
      ],
      "extensions": {
        "address": "0xf1f955016EcbCd7321c7266BccFB96c68ea5E49b",
        "bridgeContract": "https://etherscan.io/address/0xf92cD566Ea4864356C5491c177A430C222d7e678",
        "assetContract": "https://etherscan.io/address/0xf1f955016EcbCd7321c7266BccFB96c68ea5E49b",
        "coingeckoId": "rally-2"
      }
    },
    {
      "chainId": 101,
      "address": "3N89w9KPUVYUK5MMGNY8yMXhrr89QQ1RQPJxVnQHgMdd",
      "symbol": "wYf-DAI",
      "name": "YfDAI.finance (Wormhole)",
      "decimals": 9,
      "logoURI": "https://raw.githubusercontent.com/solana-labs/token-list/main/assets/mainnet/3N89w9KPUVYUK5MMGNY8yMXhrr89QQ1RQPJxVnQHgMdd/logo.png",
      "tags": [
        "wrapped",
        "wormhole"
      ],
      "extensions": {
        "address": "0xf4CD3d3Fda8d7Fd6C5a500203e38640A70Bf9577",
        "bridgeContract": "https://etherscan.io/address/0xf92cD566Ea4864356C5491c177A430C222d7e678",
        "assetContract": "https://etherscan.io/address/0xf4CD3d3Fda8d7Fd6C5a500203e38640A70Bf9577",
        "coingeckoId": "yfdai-finance"
      }
    },
    {
      "chainId": 101,
      "address": "8ArKbnnDiq8eRR8hZ1eULMjd2iMAD8AqwyVJRAX7mHQo",
      "symbol": "wFCL",
      "name": "Fractal Protocol Token (Wormhole)",
      "decimals": 9,
      "logoURI": "https://raw.githubusercontent.com/solana-labs/token-list/main/assets/mainnet/8ArKbnnDiq8eRR8hZ1eULMjd2iMAD8AqwyVJRAX7mHQo/logo.png",
      "tags": [
        "wrapped",
        "wormhole"
      ],
      "extensions": {
        "address": "0xF4d861575ecC9493420A3f5a14F85B13f0b50EB3",
        "bridgeContract": "https://etherscan.io/address/0xf92cD566Ea4864356C5491c177A430C222d7e678",
        "assetContract": "https://etherscan.io/address/0xF4d861575ecC9493420A3f5a14F85B13f0b50EB3",
        "coingeckoId": "fractal"
      }
    },
    {
      "chainId": 101,
      "address": "ZWGxcTgJCNGQqZn6vFdknwj4AFFsYRZ4SDJuhRn3J1T",
      "symbol": "wAXS",
      "name": "Axie Infinity (Wormhole)",
      "decimals": 9,
      "logoURI": "https://raw.githubusercontent.com/solana-labs/token-list/main/assets/mainnet/ZWGxcTgJCNGQqZn6vFdknwj4AFFsYRZ4SDJuhRn3J1T/logo.png",
      "tags": [
        "wrapped",
        "wormhole"
      ],
      "extensions": {
        "address": "0xF5D669627376EBd411E34b98F19C868c8ABA5ADA",
        "bridgeContract": "https://etherscan.io/address/0xf92cD566Ea4864356C5491c177A430C222d7e678",
        "assetContract": "https://etherscan.io/address/0xF5D669627376EBd411E34b98F19C868c8ABA5ADA",
        "coingeckoId": "axie-infinity"
      }
    },
    {
      "chainId": 101,
      "address": "PEjUEMHFRtfajio8YHKZdUruW1vTzGmz6F7NngjYuou",
      "symbol": "wENJ",
      "name": "Enjin Coin (Wormhole)",
      "decimals": 9,
      "logoURI": "https://raw.githubusercontent.com/solana-labs/token-list/main/assets/mainnet/PEjUEMHFRtfajio8YHKZdUruW1vTzGmz6F7NngjYuou/logo.png",
      "tags": [
        "wrapped",
        "wormhole"
      ],
      "extensions": {
        "address": "0xF629cBd94d3791C9250152BD8dfBDF380E2a3B9c",
        "bridgeContract": "https://etherscan.io/address/0xf92cD566Ea4864356C5491c177A430C222d7e678",
        "assetContract": "https://etherscan.io/address/0xF629cBd94d3791C9250152BD8dfBDF380E2a3B9c",
        "coingeckoId": "enjincoin"
      }
    },
    {
      "chainId": 101,
      "address": "2cW5deMKeR97C7csq1aMMWUa5RNWkpQFz8tumxk4ZV8w",
      "symbol": "wYLD",
      "name": "Yield (Wormhole)",
      "decimals": 9,
      "logoURI": "https://raw.githubusercontent.com/solana-labs/token-list/main/assets/mainnet/2cW5deMKeR97C7csq1aMMWUa5RNWkpQFz8tumxk4ZV8w/logo.png",
      "tags": [
        "wrapped",
        "wormhole"
      ],
      "extensions": {
        "address": "0xF94b5C5651c888d928439aB6514B93944eEE6F48",
        "bridgeContract": "https://etherscan.io/address/0xf92cD566Ea4864356C5491c177A430C222d7e678",
        "assetContract": "https://etherscan.io/address/0xF94b5C5651c888d928439aB6514B93944eEE6F48",
        "coingeckoId": "yield-app"
      }
    },
    {
      "chainId": 101,
      "address": "FR5qPX4gbKHPyKMK7Cey6dHZ7wtqmqRogYPJo6bpd5Uw",
      "symbol": "wDDIM",
      "name": "DuckDaoDime (Wormhole)",
      "decimals": 9,
      "logoURI": "https://raw.githubusercontent.com/solana-labs/token-list/main/assets/mainnet/FR5qPX4gbKHPyKMK7Cey6dHZ7wtqmqRogYPJo6bpd5Uw/logo.png",
      "tags": [
        "wrapped",
        "wormhole"
      ],
      "extensions": {
        "address": "0xFbEEa1C75E4c4465CB2FCCc9c6d6afe984558E20",
        "bridgeContract": "https://etherscan.io/address/0xf92cD566Ea4864356C5491c177A430C222d7e678",
        "assetContract": "https://etherscan.io/address/0xFbEEa1C75E4c4465CB2FCCc9c6d6afe984558E20",
        "coingeckoId": "duckdaodime"
      }
    },
    {
      "chainId": 101,
      "address": "8HCWFQA2GsA6Nm2L5jidM3mus7NeeQ8wp1ri3XFF9WWH",
      "symbol": "wRARI",
      "name": "Rarible (Wormhole)",
      "decimals": 9,
      "logoURI": "https://raw.githubusercontent.com/solana-labs/token-list/main/assets/mainnet/8HCWFQA2GsA6Nm2L5jidM3mus7NeeQ8wp1ri3XFF9WWH/logo.png",
      "tags": [
        "wrapped",
        "wormhole"
      ],
      "extensions": {
        "address": "0xFca59Cd816aB1eaD66534D82bc21E7515cE441CF",
        "bridgeContract": "https://etherscan.io/address/0xf92cD566Ea4864356C5491c177A430C222d7e678",
        "assetContract": "https://etherscan.io/address/0xFca59Cd816aB1eaD66534D82bc21E7515cE441CF",
        "coingeckoId": "rarible"
      }
    },
    {
      "chainId": 101,
      "address": "Egrv6hURf5o68xJ1AGYeRv8RNj2nXJVuSoA5wwiSALcN",
      "symbol": "wAMP",
      "name": "Amp (Wormhole)",
      "decimals": 9,
      "logoURI": "https://raw.githubusercontent.com/solana-labs/token-list/main/assets/mainnet/Egrv6hURf5o68xJ1AGYeRv8RNj2nXJVuSoA5wwiSALcN/logo.png",
      "tags": [
        "wrapped",
        "wormhole"
      ],
      "extensions": {
        "address": "0xfF20817765cB7f73d4bde2e66e067E58D11095C2",
        "bridgeContract": "https://etherscan.io/address/0xf92cD566Ea4864356C5491c177A430C222d7e678",
        "assetContract": "https://etherscan.io/address/0xfF20817765cB7f73d4bde2e66e067E58D11095C2",
        "coingeckoId": "amp-token"
      }
    },
    {
      "chainId": 101,
      "address": "GXMaB6jm5cdoQgb65YpkEu61eDYtod3PuVwYYXdZZJ9r",
      "symbol": "wFSW",
      "name": "FalconSwap Token (Wormhole)",
      "decimals": 9,
      "logoURI": "https://raw.githubusercontent.com/solana-labs/token-list/main/assets/mainnet/GXMaB6jm5cdoQgb65YpkEu61eDYtod3PuVwYYXdZZJ9r/logo.png",
      "tags": [
        "wrapped",
        "wormhole"
      ],
      "extensions": {
        "address": "0xfffffffFf15AbF397dA76f1dcc1A1604F45126DB",
        "bridgeContract": "https://etherscan.io/address/0xf92cD566Ea4864356C5491c177A430C222d7e678",
        "assetContract": "https://etherscan.io/address/0xfffffffFf15AbF397dA76f1dcc1A1604F45126DB",
        "coingeckoId": "fsw-token"
      }
    },
    {
      "chainId": 101,
      "address": "AJ1W9A9N9dEMdVyoDiam2rV44gnBm2csrPDP7xqcapgX",
      "symbol": "wBUSD",
      "name": "Binance USD (Wormhole)",
      "decimals": 9,
      "logoURI": "https://raw.githubusercontent.com/solana-labs/token-list/main/assets/mainnet/AJ1W9A9N9dEMdVyoDiam2rV44gnBm2csrPDP7xqcapgX/logo.png",
      "tags": [
        "wrapped",
        "wormhole"
      ],
      "extensions": {
        "address": "0x4Fabb145d64652a948d72533023f6E7A623C7C53",
        "bridgeContract": "https://etherscan.io/address/0xf92cD566Ea4864356C5491c177A430C222d7e678",
        "assetContract": "https://etherscan.io/address/0x4Fabb145d64652a948d72533023f6E7A623C7C53",
        "coingeckoId": "binance-usd"
      }
    },
    {
      "chainId": 101,
      "address": "2VmKuXMwdzouMndWcK7BK2951tBEtYVmGsdU4dXbjyaY",
      "symbol": "waDAI",
      "name": "Aave Interest bearing DAI (Wormhole)",
      "decimals": 9,
      "logoURI": "https://raw.githubusercontent.com/solana-labs/token-list/main/assets/mainnet/2VmKuXMwdzouMndWcK7BK2951tBEtYVmGsdU4dXbjyaY/logo.svg",
      "tags": [
        "wrapped",
        "wormhole"
      ],
      "extensions": {
        "address": "0xfC1E690f61EFd961294b3e1Ce3313fBD8aa4f85d",
        "bridgeContract": "https://etherscan.io/address/0xf92cD566Ea4864356C5491c177A430C222d7e678",
        "assetContract": "https://etherscan.io/address/0xfC1E690f61EFd961294b3e1Ce3313fBD8aa4f85d",
        "coingeckoId": "aave-dai-v1"
      }
    },
    {
      "chainId": 101,
      "address": "AXvWVviBmySSdghmuomYHqYB3AZn7NmAWrHYHKKPJxoL",
      "symbol": "waTUSD",
      "name": "Aave Interest bearing TUSD (Wormhole)",
      "decimals": 9,
      "logoURI": "https://raw.githubusercontent.com/solana-labs/token-list/main/assets/mainnet/AXvWVviBmySSdghmuomYHqYB3AZn7NmAWrHYHKKPJxoL/logo.svg",
      "tags": [
        "wrapped",
        "wormhole"
      ],
      "extensions": {
        "address": "0x4DA9b813057D04BAef4e5800E36083717b4a0341",
        "bridgeContract": "https://etherscan.io/address/0xf92cD566Ea4864356C5491c177A430C222d7e678",
        "assetContract": "https://etherscan.io/address/0x4DA9b813057D04BAef4e5800E36083717b4a0341",
        "coingeckoId": "aave-tusd-v1"
      }
    },
    {
      "chainId": 101,
      "address": "AkaisFPmasQYZUJsZLD9wPEo2KA7aCRqyRawX18ZRzGr",
      "symbol": "waUSDC",
      "name": "Aave Interest bearing USDC (Wormhole)",
      "decimals": 6,
      "logoURI": "https://raw.githubusercontent.com/solana-labs/token-list/main/assets/mainnet/AkaisFPmasQYZUJsZLD9wPEo2KA7aCRqyRawX18ZRzGr/logo.svg",
      "tags": [
        "wrapped",
        "wormhole"
      ],
      "extensions": {
        "address": "0x9bA00D6856a4eDF4665BcA2C2309936572473B7E",
        "bridgeContract": "https://etherscan.io/address/0xf92cD566Ea4864356C5491c177A430C222d7e678",
        "assetContract": "https://etherscan.io/address/0x9bA00D6856a4eDF4665BcA2C2309936572473B7E",
        "coingeckoId": "aave-usdc-v1"
      }
    },
    {
      "chainId": 101,
      "address": "FZfQtWMoTQ51Z4jxvHfmFcqj4862u9GzmugBnZUuWqR5",
      "symbol": "waUSDT",
      "name": "Aave Interest bearing USDT (Wormhole)",
      "decimals": 6,
      "logoURI": "https://raw.githubusercontent.com/solana-labs/token-list/main/assets/mainnet/FZfQtWMoTQ51Z4jxvHfmFcqj4862u9GzmugBnZUuWqR5/logo.svg",
      "tags": [
        "wrapped",
        "wormhole"
      ],
      "extensions": {
        "address": "0x71fc860F7D3A592A4a98740e39dB31d25db65ae8",
        "bridgeContract": "https://etherscan.io/address/0xf92cD566Ea4864356C5491c177A430C222d7e678",
        "assetContract": "https://etherscan.io/address/0x71fc860F7D3A592A4a98740e39dB31d25db65ae8",
        "coingeckoId": "aave-usdt-v1"
      }
    },
    {
      "chainId": 101,
      "address": "BMrbF8DZ9U5KGdJ4F2MJbH5d6KPi5FQVp7EqmLrhDe1f",
      "symbol": "waSUSD",
      "name": "Aave Interest bearing SUSD (Wormhole)",
      "decimals": 9,
      "logoURI": "https://raw.githubusercontent.com/solana-labs/token-list/main/assets/mainnet/BMrbF8DZ9U5KGdJ4F2MJbH5d6KPi5FQVp7EqmLrhDe1f/logo.svg",
      "tags": [
        "wrapped",
        "wormhole"
      ],
      "extensions": {
        "address": "0x625aE63000f46200499120B906716420bd059240",
        "bridgeContract": "https://etherscan.io/address/0xf92cD566Ea4864356C5491c177A430C222d7e678",
        "assetContract": "https://etherscan.io/address/0x625aE63000f46200499120B906716420bd059240",
        "coingeckoId": "aave-susd-v1"
      }
    },
    {
      "chainId": 101,
      "address": "Fzx4N1xJPDZENAhrAaH79k2izT9CFbfnDEcpcWjiusdY",
      "symbol": "waLEND",
      "name": "Aave Interest bearing LEND (Wormhole)",
      "decimals": 9,
      "logoURI": "https://raw.githubusercontent.com/solana-labs/token-list/main/assets/mainnet/Fzx4N1xJPDZENAhrAaH79k2izT9CFbfnDEcpcWjiusdY/logo.svg",
      "tags": [
        "wrapped",
        "wormhole"
      ],
      "extensions": {
        "address": "0x7D2D3688Df45Ce7C552E19c27e007673da9204B8",
        "bridgeContract": "https://etherscan.io/address/0xf92cD566Ea4864356C5491c177A430C222d7e678",
        "assetContract": "https://etherscan.io/address/0x7D2D3688Df45Ce7C552E19c27e007673da9204B8"
      }
    },
    {
      "chainId": 101,
      "address": "GCdDiVgZnkWCAnGktUsjhoho2CHab9JfrRy3Q5W51zvC",
      "symbol": "waBAT",
      "name": "Aave Interest bearing BAT (Wormhole)",
      "decimals": 9,
      "logoURI": "https://raw.githubusercontent.com/solana-labs/token-list/main/assets/mainnet/GCdDiVgZnkWCAnGktUsjhoho2CHab9JfrRy3Q5W51zvC/logo.svg",
      "tags": [
        "wrapped",
        "wormhole"
      ],
      "extensions": {
        "address": "0xE1BA0FB44CCb0D11b80F92f4f8Ed94CA3fF51D00",
        "bridgeContract": "https://etherscan.io/address/0xf92cD566Ea4864356C5491c177A430C222d7e678",
        "assetContract": "https://etherscan.io/address/0xE1BA0FB44CCb0D11b80F92f4f8Ed94CA3fF51D00",
        "coingeckoId": "aave-bat-v1"
      }
    },
    {
      "chainId": 101,
      "address": "FBrfFh7fb7xKfyBMJA32KufMjEkgSgY4AuzLXFKdJFRj",
      "symbol": "waETH",
      "name": "Aave Interest bearing ETH (Wormhole)",
      "decimals": 9,
      "logoURI": "https://raw.githubusercontent.com/solana-labs/token-list/main/assets/mainnet/FBrfFh7fb7xKfyBMJA32KufMjEkgSgY4AuzLXFKdJFRj/logo.svg",
      "tags": [
        "wrapped",
        "wormhole"
      ],
      "extensions": {
        "address": "0x3a3A65aAb0dd2A17E3F1947bA16138cd37d08c04",
        "bridgeContract": "https://etherscan.io/address/0xf92cD566Ea4864356C5491c177A430C222d7e678",
        "assetContract": "https://etherscan.io/address/0x3a3A65aAb0dd2A17E3F1947bA16138cd37d08c04",
        "coingeckoId": "aave-eth-v1"
      }
    },
    {
      "chainId": 101,
      "address": "Adp88WrQDgExPTu26DdBnbN2ffWMkXLxwqzjTdfRQiJi",
      "symbol": "waLINK",
      "name": "Aave Interest bearing LINK (Wormhole)",
      "decimals": 9,
      "logoURI": "https://raw.githubusercontent.com/solana-labs/token-list/main/assets/mainnet/Adp88WrQDgExPTu26DdBnbN2ffWMkXLxwqzjTdfRQiJi/logo.svg",
      "tags": [
        "wrapped",
        "wormhole"
      ],
      "extensions": {
        "address": "0xA64BD6C70Cb9051F6A9ba1F163Fdc07E0DfB5F84",
        "bridgeContract": "https://etherscan.io/address/0xf92cD566Ea4864356C5491c177A430C222d7e678",
        "assetContract": "https://etherscan.io/address/0xA64BD6C70Cb9051F6A9ba1F163Fdc07E0DfB5F84",
        "coingeckoId": "aave-link-v1"
      }
    },
    {
      "chainId": 101,
      "address": "3p67dqghWn6reQcVCqNBkufrpU1gtA1ZRAYja6GMXySG",
      "symbol": "waKNC",
      "name": "Aave Interest bearing KNC (Wormhole)",
      "decimals": 9,
      "logoURI": "https://raw.githubusercontent.com/solana-labs/token-list/main/assets/mainnet/3p67dqghWn6reQcVCqNBkufrpU1gtA1ZRAYja6GMXySG/logo.svg",
      "tags": [
        "wrapped",
        "wormhole"
      ],
      "extensions": {
        "address": "0x9D91BE44C06d373a8a226E1f3b146956083803eB",
        "bridgeContract": "https://etherscan.io/address/0xf92cD566Ea4864356C5491c177A430C222d7e678",
        "assetContract": "https://etherscan.io/address/0x9D91BE44C06d373a8a226E1f3b146956083803eB",
        "coingeckoId": "aave-knc-v1"
      }
    },
    {
      "chainId": 101,
      "address": "A4qYX1xuewaBL9SeZnwA3We6MhG8TYcTceHAJpk7Etdt",
      "symbol": "waREP",
      "name": "Aave Interest bearing REP (Wormhole)",
      "decimals": 9,
      "logoURI": "https://raw.githubusercontent.com/solana-labs/token-list/main/assets/mainnet/A4qYX1xuewaBL9SeZnwA3We6MhG8TYcTceHAJpk7Etdt/logo.svg",
      "tags": [
        "wrapped",
        "wormhole"
      ],
      "extensions": {
        "address": "0x71010A9D003445aC60C4e6A7017c1E89A477B438",
        "bridgeContract": "https://etherscan.io/address/0xf92cD566Ea4864356C5491c177A430C222d7e678",
        "assetContract": "https://etherscan.io/address/0x71010A9D003445aC60C4e6A7017c1E89A477B438"
      }
    },
    {
      "chainId": 101,
      "address": "3iTtcKUVa5ouzwNZFc3SasuAKkY2ZuMxLERRcWfxQVN3",
      "symbol": "waMKR",
      "name": "Aave Interest bearing MKR (Wormhole)",
      "decimals": 9,
      "logoURI": "https://raw.githubusercontent.com/solana-labs/token-list/main/assets/mainnet/3iTtcKUVa5ouzwNZFc3SasuAKkY2ZuMxLERRcWfxQVN3/logo.svg",
      "tags": [
        "wrapped",
        "wormhole"
      ],
      "extensions": {
        "address": "0x7deB5e830be29F91E298ba5FF1356BB7f8146998",
        "bridgeContract": "https://etherscan.io/address/0xf92cD566Ea4864356C5491c177A430C222d7e678",
        "assetContract": "https://etherscan.io/address/0x7deB5e830be29F91E298ba5FF1356BB7f8146998",
        "coingeckoId": "aave-mkr-v1"
      }
    },
    {
      "chainId": 101,
      "address": "EMS6TrCU8uBMumZukRSShGS1yzHGqYd3S8hW2sYULX3T",
      "symbol": "waMANA",
      "name": "Aave Interest bearing MANA (Wormhole)",
      "decimals": 9,
      "logoURI": "https://raw.githubusercontent.com/solana-labs/token-list/main/assets/mainnet/EMS6TrCU8uBMumZukRSShGS1yzHGqYd3S8hW2sYULX3T/logo.svg",
      "tags": [
        "wrapped",
        "wormhole"
      ],
      "extensions": {
        "address": "0x6FCE4A401B6B80ACe52baAefE4421Bd188e76F6f",
        "bridgeContract": "https://etherscan.io/address/0xf92cD566Ea4864356C5491c177A430C222d7e678",
        "assetContract": "https://etherscan.io/address/0x6FCE4A401B6B80ACe52baAefE4421Bd188e76F6f",
        "coingeckoId": "aave-mana-v1"
      }
    },
    {
      "chainId": 101,
      "address": "qhqzfH7AjeukUgqyPXncWHFXTBebFNu5QQUrzhJaLB4",
      "symbol": "waZRX",
      "name": "Aave Interest bearing ZRX (Wormhole)",
      "decimals": 9,
      "logoURI": "https://raw.githubusercontent.com/solana-labs/token-list/main/assets/mainnet/qhqzfH7AjeukUgqyPXncWHFXTBebFNu5QQUrzhJaLB4/logo.svg",
      "tags": [
        "wrapped",
        "wormhole"
      ],
      "extensions": {
        "address": "0x6Fb0855c404E09c47C3fBCA25f08d4E41f9F062f",
        "bridgeContract": "https://etherscan.io/address/0xf92cD566Ea4864356C5491c177A430C222d7e678",
        "assetContract": "https://etherscan.io/address/0x6Fb0855c404E09c47C3fBCA25f08d4E41f9F062f",
        "coingeckoId": "aave-zrx-v1"
      }
    },
    {
      "chainId": 101,
      "address": "FeU2J26AfMqh2mh7Cf4Lw1HRueAvAkZYxGr8njFNMeQ2",
      "symbol": "waSNX",
      "name": "Aave Interest bearing SNX (Wormhole)",
      "decimals": 9,
      "logoURI": "https://raw.githubusercontent.com/solana-labs/token-list/main/assets/mainnet/FeU2J26AfMqh2mh7Cf4Lw1HRueAvAkZYxGr8njFNMeQ2/logo.png",
      "tags": [
        "wrapped",
        "wormhole"
      ],
      "extensions": {
        "address": "0x328C4c80BC7aCa0834Db37e6600A6c49E12Da4DE",
        "bridgeContract": "https://etherscan.io/address/0xf92cD566Ea4864356C5491c177A430C222d7e678",
        "assetContract": "https://etherscan.io/address/0x328C4c80BC7aCa0834Db37e6600A6c49E12Da4DE",
        "coingeckoId": "aave-snx-v1"
      }
    },
    {
      "chainId": 101,
      "address": "GveRVvWTUH1s26YxyjUnXh1J5mMdu5crC2K2uQy26KXi",
      "symbol": "waWBTC",
      "name": "Aave Interest bearing WBTC (Wormhole)",
      "decimals": 8,
      "logoURI": "https://raw.githubusercontent.com/solana-labs/token-list/main/assets/mainnet/GveRVvWTUH1s26YxyjUnXh1J5mMdu5crC2K2uQy26KXi/logo.svg",
      "tags": [
        "wrapped",
        "wormhole"
      ],
      "extensions": {
        "address": "0xFC4B8ED459e00e5400be803A9BB3954234FD50e3",
        "bridgeContract": "https://etherscan.io/address/0xf92cD566Ea4864356C5491c177A430C222d7e678",
        "assetContract": "https://etherscan.io/address/0xFC4B8ED459e00e5400be803A9BB3954234FD50e3",
        "coingeckoId": "aave-wbtc-v1"
      }
    },
    {
      "chainId": 101,
      "address": "F2WgoHLwV4pfxN4WrUs2q6KkmFCsNorGYQ82oaPNUFLP",
      "symbol": "waBUSD",
      "name": "Aave Interest bearing Binance USD (Wormhole)",
      "decimals": 9,
      "logoURI": "https://raw.githubusercontent.com/solana-labs/token-list/main/assets/mainnet/F2WgoHLwV4pfxN4WrUs2q6KkmFCsNorGYQ82oaPNUFLP/logo.svg",
      "tags": [
        "wrapped",
        "wormhole"
      ],
      "extensions": {
        "address": "0x6Ee0f7BB50a54AB5253dA0667B0Dc2ee526C30a8",
        "bridgeContract": "https://etherscan.io/address/0xf92cD566Ea4864356C5491c177A430C222d7e678",
        "assetContract": "https://etherscan.io/address/0x6Ee0f7BB50a54AB5253dA0667B0Dc2ee526C30a8",
        "coingeckoId": "aave-busd-v1"
      }
    },
    {
      "chainId": 101,
      "address": "3rNUQJgvfZ5eFsZvCkvdYcbd9ZzS6YmtwQsoUTFKmVd4",
      "symbol": "waENJ",
      "name": "Aave Interest bearing ENJ (Wormhole)",
      "decimals": 9,
      "logoURI": "https://raw.githubusercontent.com/solana-labs/token-list/main/assets/mainnet/3rNUQJgvfZ5eFsZvCkvdYcbd9ZzS6YmtwQsoUTFKmVd4/logo.svg",
      "tags": [
        "wrapped",
        "wormhole"
      ],
      "extensions": {
        "address": "0x712DB54daA836B53Ef1EcBb9c6ba3b9Efb073F40",
        "bridgeContract": "https://etherscan.io/address/0xf92cD566Ea4864356C5491c177A430C222d7e678",
        "assetContract": "https://etherscan.io/address/0x712DB54daA836B53Ef1EcBb9c6ba3b9Efb073F40",
        "coingeckoId": "aave-enj-v1"
      }
    },
    {
      "chainId": 101,
      "address": "BHh8nyDwdUG4uyyQYNqGXGLHPyb83R6Y2fqJrNVKtTsT",
      "symbol": "waREN",
      "name": "Aave Interest bearing REN (Wormhole)",
      "decimals": 9,
      "logoURI": "https://raw.githubusercontent.com/solana-labs/token-list/main/assets/mainnet/BHh8nyDwdUG4uyyQYNqGXGLHPyb83R6Y2fqJrNVKtTsT/logo.png",
      "tags": [
        "wrapped",
        "wormhole"
      ],
      "extensions": {
        "address": "0x69948cC03f478B95283F7dbf1CE764d0fc7EC54C",
        "bridgeContract": "https://etherscan.io/address/0xf92cD566Ea4864356C5491c177A430C222d7e678",
        "assetContract": "https://etherscan.io/address/0x69948cC03f478B95283F7dbf1CE764d0fc7EC54C",
        "coingeckoId": "aave-ren-v1"
      }
    },
    {
      "chainId": 101,
      "address": "EE58FVYG1UoY6Givy3K3GSRde9sHMj6X1BnocHBtd3sz",
      "symbol": "waYFI",
      "name": "Aave Interest bearing YFI (Wormhole)",
      "decimals": 9,
      "logoURI": "https://raw.githubusercontent.com/solana-labs/token-list/main/assets/mainnet/EE58FVYG1UoY6Givy3K3GSRde9sHMj6X1BnocHBtd3sz/logo.png",
      "tags": [
        "wrapped",
        "wormhole"
      ],
      "extensions": {
        "address": "0x12e51E77DAAA58aA0E9247db7510Ea4B46F9bEAd",
        "bridgeContract": "https://etherscan.io/address/0xf92cD566Ea4864356C5491c177A430C222d7e678",
        "assetContract": "https://etherscan.io/address/0x12e51E77DAAA58aA0E9247db7510Ea4B46F9bEAd",
        "coingeckoId": "ayfi"
      }
    },
    {
      "chainId": 101,
      "address": "8aYsiHR6oVTAcFUzdXDhaPkgRbn4QYRCkdk3ATmAmY4p",
      "symbol": "waAAVE",
      "name": "Aave Interest bearing Aave Token (Wormhole)",
      "decimals": 9,
      "logoURI": "https://raw.githubusercontent.com/solana-labs/token-list/main/assets/mainnet/8aYsiHR6oVTAcFUzdXDhaPkgRbn4QYRCkdk3ATmAmY4p/logo.svg",
      "tags": [
        "wrapped",
        "wormhole"
      ],
      "extensions": {
        "address": "0xba3D9687Cf50fE253cd2e1cFeEdE1d6787344Ed5",
        "bridgeContract": "https://etherscan.io/address/0xf92cD566Ea4864356C5491c177A430C222d7e678",
        "assetContract": "https://etherscan.io/address/0xba3D9687Cf50fE253cd2e1cFeEdE1d6787344Ed5"
      }
    },
    {
      "chainId": 101,
      "address": "8kwCLkWbv4qTJPcbSV65tWdQmjURjBGRSv6VtC1JTiL8",
      "symbol": "waUNI",
      "name": "Aave Interest bearing Uniswap (Wormhole)",
      "decimals": 9,
      "logoURI": "https://raw.githubusercontent.com/solana-labs/token-list/main/assets/mainnet/8kwCLkWbv4qTJPcbSV65tWdQmjURjBGRSv6VtC1JTiL8/logo.png",
      "tags": [
        "wrapped",
        "wormhole"
      ],
      "extensions": {
        "address": "0xB124541127A0A657f056D9Dd06188c4F1b0e5aab",
        "bridgeContract": "https://etherscan.io/address/0xf92cD566Ea4864356C5491c177A430C222d7e678",
        "assetContract": "https://etherscan.io/address/0xB124541127A0A657f056D9Dd06188c4F1b0e5aab"
      }
    },
    {
      "chainId": 101,
      "address": "9NDu1wdjZ7GiY7foAXhia9h1wQU45oTUzyMZKJ31V7JA",
      "symbol": "wstkAAVE",
      "name": "Staked Aave (Wormhole)",
      "decimals": 9,
      "logoURI": "https://raw.githubusercontent.com/solana-labs/token-list/main/assets/mainnet/9NDu1wdjZ7GiY7foAXhia9h1wQU45oTUzyMZKJ31V7JA/logo.png",
      "tags": [
        "wrapped",
        "wormhole"
      ],
      "extensions": {
        "address": "0x4da27a545c0c5B758a6BA100e3a049001de870f5",
        "bridgeContract": "https://etherscan.io/address/0xf92cD566Ea4864356C5491c177A430C222d7e678",
        "assetContract": "https://etherscan.io/address/0x4da27a545c0c5B758a6BA100e3a049001de870f5"
      }
    },
    {
      "chainId": 101,
      "address": "GNQ1Goajm3Za8uC1Eptt2yfsrbnkZh2eMJoqxg54sj3o",
      "symbol": "wUniDAIETH",
      "name": "Uniswap DAI LP (Wormhole)",
      "decimals": 9,
      "logoURI": "https://raw.githubusercontent.com/solana-labs/token-list/main/assets/mainnet/GNQ1Goajm3Za8uC1Eptt2yfsrbnkZh2eMJoqxg54sj3o/logo.png",
      "tags": [
        "wrapped",
        "wormhole"
      ],
      "extensions": {
        "address": "0x2a1530C4C41db0B0b2bB646CB5Eb1A67b7158667",
        "bridgeContract": "https://etherscan.io/address/0xf92cD566Ea4864356C5491c177A430C222d7e678",
        "assetContract": "https://etherscan.io/address/0x2a1530C4C41db0B0b2bB646CB5Eb1A67b7158667"
      }
    },
    {
      "chainId": 101,
      "address": "7NFin546WNvWkhtfftfY77z8C1TrxLbUcKmw5TpHGGtC",
      "symbol": "wUniUSDCETH",
      "name": "Uniswap USDC LP (Wormhole)",
      "decimals": 9,
      "logoURI": "https://raw.githubusercontent.com/solana-labs/token-list/main/assets/mainnet/7NFin546WNvWkhtfftfY77z8C1TrxLbUcKmw5TpHGGtC/logo.png",
      "tags": [
        "wrapped",
        "wormhole"
      ],
      "extensions": {
        "address": "0x97deC872013f6B5fB443861090ad931542878126",
        "bridgeContract": "https://etherscan.io/address/0xf92cD566Ea4864356C5491c177A430C222d7e678",
        "assetContract": "https://etherscan.io/address/0x97deC872013f6B5fB443861090ad931542878126"
      }
    },
    {
      "chainId": 101,
      "address": "7gersKTtU65ERNBNTZKjYgKf7HypR7PDMprcuhQJChaq",
      "symbol": "wUnisETHETH",
      "name": "Uniswap sETH LP (Wormhole)",
      "decimals": 9,
      "logoURI": "https://raw.githubusercontent.com/solana-labs/token-list/main/assets/mainnet/7gersKTtU65ERNBNTZKjYgKf7HypR7PDMprcuhQJChaq/logo.png",
      "tags": [
        "wrapped",
        "wormhole"
      ],
      "extensions": {
        "address": "0xe9Cf7887b93150D4F2Da7dFc6D502B216438F244",
        "bridgeContract": "https://etherscan.io/address/0xf92cD566Ea4864356C5491c177A430C222d7e678",
        "assetContract": "https://etherscan.io/address/0xe9Cf7887b93150D4F2Da7dFc6D502B216438F244"
      }
    },
    {
      "chainId": 101,
      "address": "4aqNtSCr77eiEZJ9u9BhPErjEMju6FFdLeBKkE1pdxuK",
      "symbol": "wUniLENDETH",
      "name": "Uniswap LEND LP (Wormhole)",
      "decimals": 9,
      "logoURI": "https://raw.githubusercontent.com/solana-labs/token-list/main/assets/mainnet/4aqNtSCr77eiEZJ9u9BhPErjEMju6FFdLeBKkE1pdxuK/logo.png",
      "tags": [
        "wrapped",
        "wormhole"
      ],
      "extensions": {
        "address": "0xcaA7e4656f6A2B59f5f99c745F91AB26D1210DCe",
        "bridgeContract": "https://etherscan.io/address/0xf92cD566Ea4864356C5491c177A430C222d7e678",
        "assetContract": "https://etherscan.io/address/0xcaA7e4656f6A2B59f5f99c745F91AB26D1210DCe"
      }
    },
    {
      "chainId": 101,
      "address": "FDdoYCHwFghBSbnN6suvFR3VFw6kAzfhfGpkAQAGPLC3",
      "symbol": "wUniMKRETH",
      "name": "Uniswap MKR LP (Wormhole)",
      "decimals": 9,
      "logoURI": "https://raw.githubusercontent.com/solana-labs/token-list/main/assets/mainnet/FDdoYCHwFghBSbnN6suvFR3VFw6kAzfhfGpkAQAGPLC3/logo.png",
      "tags": [
        "wrapped",
        "wormhole"
      ],
      "extensions": {
        "address": "0x2C4Bd064b998838076fa341A83d007FC2FA50957",
        "bridgeContract": "https://etherscan.io/address/0xf92cD566Ea4864356C5491c177A430C222d7e678",
        "assetContract": "https://etherscan.io/address/0x2C4Bd064b998838076fa341A83d007FC2FA50957"
      }
    },
    {
      "chainId": 101,
      "address": "FSSTfbb1vh1TRe8Ja64hC65QTc7pPUhwHh5uTAWj5haH",
      "symbol": "wUniLINKETH",
      "name": "Uniswap LINK LP (Wormhole)",
      "decimals": 9,
      "logoURI": "https://raw.githubusercontent.com/solana-labs/token-list/main/assets/mainnet/FSSTfbb1vh1TRe8Ja64hC65QTc7pPUhwHh5uTAWj5haH/logo.png",
      "tags": [
        "wrapped",
        "wormhole"
      ],
      "extensions": {
        "address": "0xF173214C720f58E03e194085B1DB28B50aCDeeaD",
        "bridgeContract": "https://etherscan.io/address/0xf92cD566Ea4864356C5491c177A430C222d7e678",
        "assetContract": "https://etherscan.io/address/0xF173214C720f58E03e194085B1DB28B50aCDeeaD"
      }
    },
    {
      "chainId": 101,
      "address": "Aci9xBGywrgBxQoFnL6LCoCYuX5k6AqaYhimgSZ1Fhrk",
      "symbol": "waUniETH",
      "name": "Aave Interest bearing UniETH (Wormhole)",
      "decimals": 9,
      "logoURI": "https://raw.githubusercontent.com/solana-labs/token-list/main/assets/mainnet/Aci9xBGywrgBxQoFnL6LCoCYuX5k6AqaYhimgSZ1Fhrk/logo.png",
      "tags": [
        "wrapped",
        "wormhole"
      ],
      "extensions": {
        "address": "0x6179078872605396Ee62960917128F9477a5DdbB",
        "bridgeContract": "https://etherscan.io/address/0xf92cD566Ea4864356C5491c177A430C222d7e678",
        "assetContract": "https://etherscan.io/address/0x6179078872605396Ee62960917128F9477a5DdbB"
      }
    },
    {
      "chainId": 101,
      "address": "GqHK99sW4ym6zy6Kdoh8f7sb2c3qhtB3WRqeyPbAYfmy",
      "symbol": "waUniDAI",
      "name": "Aave Interest bearing UniDAI (Wormhole)",
      "decimals": 9,
      "logoURI": "https://raw.githubusercontent.com/solana-labs/token-list/main/assets/mainnet/GqHK99sW4ym6zy6Kdoh8f7sb2c3qhtB3WRqeyPbAYfmy/logo.png",
      "tags": [
        "wrapped",
        "wormhole"
      ],
      "extensions": {
        "address": "0x048930eec73c91B44b0844aEACdEBADC2F2b6efb",
        "bridgeContract": "https://etherscan.io/address/0xf92cD566Ea4864356C5491c177A430C222d7e678",
        "assetContract": "https://etherscan.io/address/0x048930eec73c91B44b0844aEACdEBADC2F2b6efb"
      }
    },
    {
      "chainId": 101,
      "address": "4e4TpGVJMYiz5UBrAXuNmiVJ9yvc7ppJeAn8sXmbnmDi",
      "symbol": "waUniUSDC",
      "name": "Aave Interest bearing UniUSDC (Wormhole)",
      "decimals": 6,
      "logoURI": "https://raw.githubusercontent.com/solana-labs/token-list/main/assets/mainnet/4e4TpGVJMYiz5UBrAXuNmiVJ9yvc7ppJeAn8sXmbnmDi/logo.png",
      "tags": [
        "wrapped",
        "wormhole"
      ],
      "extensions": {
        "address": "0xe02b2Ad63eFF3Ac1D5827cBd7AB9DD3DaC4f4AD0",
        "bridgeContract": "https://etherscan.io/address/0xf92cD566Ea4864356C5491c177A430C222d7e678",
        "assetContract": "https://etherscan.io/address/0xe02b2Ad63eFF3Ac1D5827cBd7AB9DD3DaC4f4AD0"
      }
    },
    {
      "chainId": 101,
      "address": "49LoAnQQdo9171zfcWRUoQLYSScrxXobbuwt14xjvfVm",
      "symbol": "waUniUSDT",
      "name": "Aave Interest bearing UniUSDT (Wormhole)",
      "decimals": 6,
      "logoURI": "https://raw.githubusercontent.com/solana-labs/token-list/main/assets/mainnet/49LoAnQQdo9171zfcWRUoQLYSScrxXobbuwt14xjvfVm/logo.png",
      "tags": [
        "wrapped",
        "wormhole"
      ],
      "extensions": {
        "address": "0xb977ee318010A5252774171494a1bCB98E7fab65",
        "bridgeContract": "https://etherscan.io/address/0xf92cD566Ea4864356C5491c177A430C222d7e678",
        "assetContract": "https://etherscan.io/address/0xb977ee318010A5252774171494a1bCB98E7fab65"
      }
    },
    {
      "chainId": 101,
      "address": "CvG3gtKYJtKRzEUgMeb42xnd8HDjESgLtyJqQ2kuLncp",
      "symbol": "waUniDAIETH",
      "name": "Aave Interest bearing UniDAIETH (Wormhole)",
      "decimals": 9,
      "logoURI": "https://raw.githubusercontent.com/solana-labs/token-list/main/assets/mainnet/CvG3gtKYJtKRzEUgMeb42xnd8HDjESgLtyJqQ2kuLncp/logo.svg",
      "tags": [
        "wrapped",
        "wormhole"
      ],
      "extensions": {
        "address": "0xBbBb7F2aC04484F7F04A2C2C16f20479791BbB44",
        "bridgeContract": "https://etherscan.io/address/0xf92cD566Ea4864356C5491c177A430C222d7e678",
        "assetContract": "https://etherscan.io/address/0xBbBb7F2aC04484F7F04A2C2C16f20479791BbB44"
      }
    },
    {
      "chainId": 101,
      "address": "GSv5ECZaMfaceZK4WKKzA4tKVDkqtfBASECcmYFWcy4G",
      "symbol": "waUniUSDCETH",
      "name": "Aave Interest bearing UniUSDCETH (Wormhole)",
      "decimals": 9,
      "logoURI": "https://raw.githubusercontent.com/solana-labs/token-list/main/assets/mainnet/GSv5ECZaMfaceZK4WKKzA4tKVDkqtfBASECcmYFWcy4G/logo.svg",
      "tags": [
        "wrapped",
        "wormhole"
      ],
      "extensions": {
        "address": "0x1D0e53A0e524E3CC92C1f0f33Ae268FfF8D7E7a5",
        "bridgeContract": "https://etherscan.io/address/0xf92cD566Ea4864356C5491c177A430C222d7e678",
        "assetContract": "https://etherscan.io/address/0x1D0e53A0e524E3CC92C1f0f33Ae268FfF8D7E7a5"
      }
    },
    {
      "chainId": 101,
      "address": "7LUdsedi7qpTJGnFpZo6mWqVtKKpccr9XrQGxJ2xUDPT",
      "symbol": "waUniSETHETH",
      "name": "Aave Interest bearing UniSETHETH (Wormhole)",
      "decimals": 9,
      "logoURI": "https://raw.githubusercontent.com/solana-labs/token-list/main/assets/mainnet/7LUdsedi7qpTJGnFpZo6mWqVtKKpccr9XrQGxJ2xUDPT/logo.svg",
      "tags": [
        "wrapped",
        "wormhole"
      ],
      "extensions": {
        "address": "0x84BBcaB430717ff832c3904fa6515f97fc63C76F",
        "bridgeContract": "https://etherscan.io/address/0xf92cD566Ea4864356C5491c177A430C222d7e678",
        "assetContract": "https://etherscan.io/address/0x84BBcaB430717ff832c3904fa6515f97fc63C76F"
      }
    },
    {
      "chainId": 101,
      "address": "Hc1zHQxg1k2JVwvuv3kqbCyZDEJYfDdNftBMab4EMUx9",
      "symbol": "waUniLENDETH",
      "name": "Aave Interest bearing UniLENDETH (Wormhole)",
      "decimals": 9,
      "logoURI": "https://raw.githubusercontent.com/solana-labs/token-list/main/assets/mainnet/Hc1zHQxg1k2JVwvuv3kqbCyZDEJYfDdNftBMab4EMUx9/logo.svg",
      "tags": [
        "wrapped",
        "wormhole"
      ],
      "extensions": {
        "address": "0xc88ebbf7C523f38Ef3eB8A151273C0F0dA421e63",
        "bridgeContract": "https://etherscan.io/address/0xf92cD566Ea4864356C5491c177A430C222d7e678",
        "assetContract": "https://etherscan.io/address/0xc88ebbf7C523f38Ef3eB8A151273C0F0dA421e63"
      }
    },
    {
      "chainId": 101,
      "address": "9PejEmx6NKDHgf6jpgAWwZsibURKifBakjzDQdtCtAXT",
      "symbol": "waUniMKRETH",
      "name": "Aave Interest bearing UniMKRETH (Wormhole)",
      "decimals": 9,
      "logoURI": "https://raw.githubusercontent.com/solana-labs/token-list/main/assets/mainnet/9PejEmx6NKDHgf6jpgAWwZsibURKifBakjzDQdtCtAXT/logo.svg",
      "tags": [
        "wrapped",
        "wormhole"
      ],
      "extensions": {
        "address": "0x8c69f7A4C9B38F1b48005D216c398Efb2F1Ce3e4",
        "bridgeContract": "https://etherscan.io/address/0xf92cD566Ea4864356C5491c177A430C222d7e678",
        "assetContract": "https://etherscan.io/address/0x8c69f7A4C9B38F1b48005D216c398Efb2F1Ce3e4"
      }
    },
    {
      "chainId": 101,
      "address": "KcHygDp4o7ENsHjevYM4T3u6R7KHa5VyvkJ7kpmJcYo",
      "symbol": "waUniLINKETH",
      "name": "Aave Interest bearing UniLINKETH (Wormhole)",
      "decimals": 9,
      "logoURI": "https://raw.githubusercontent.com/solana-labs/token-list/main/assets/mainnet/KcHygDp4o7ENsHjevYM4T3u6R7KHa5VyvkJ7kpmJcYo/logo.svg",
      "tags": [
        "wrapped",
        "wormhole"
      ],
      "extensions": {
        "address": "0x9548DB8b1cA9b6c757485e7861918b640390169c",
        "bridgeContract": "https://etherscan.io/address/0xf92cD566Ea4864356C5491c177A430C222d7e678",
        "assetContract": "https://etherscan.io/address/0x9548DB8b1cA9b6c757485e7861918b640390169c"
      }
    },
    {
      "chainId": 101,
      "address": "GNPAF84ZEtKYyfuY2fg8tZVwse7LpTSeyYPSyEKFqa2Y",
      "symbol": "waUSDT",
      "name": "Aave interest bearing USDT (Wormhole)",
      "decimals": 6,
      "logoURI": "https://raw.githubusercontent.com/solana-labs/token-list/main/assets/mainnet/GNPAF84ZEtKYyfuY2fg8tZVwse7LpTSeyYPSyEKFqa2Y/logo.svg",
      "tags": [
        "wrapped",
        "wormhole"
      ],
      "extensions": {
        "address": "0x3Ed3B47Dd13EC9a98b44e6204A523E766B225811",
        "bridgeContract": "https://etherscan.io/address/0xf92cD566Ea4864356C5491c177A430C222d7e678",
        "assetContract": "https://etherscan.io/address/0x3Ed3B47Dd13EC9a98b44e6204A523E766B225811",
        "coingeckoId": "aave-usdt"
      }
    },
    {
      "chainId": 101,
      "address": "3QTknQ3i27rDKm5hvBaScFLQ34xX9N7J7XfEFwy27qbZ",
      "symbol": "waWBTC",
      "name": "Aave interest bearing WBTC (Wormhole)",
      "decimals": 8,
      "logoURI": "https://raw.githubusercontent.com/solana-labs/token-list/main/assets/mainnet/3QTknQ3i27rDKm5hvBaScFLQ34xX9N7J7XfEFwy27qbZ/logo.svg",
      "tags": [
        "wrapped",
        "wormhole"
      ],
      "extensions": {
        "address": "0x9ff58f4fFB29fA2266Ab25e75e2A8b3503311656",
        "bridgeContract": "https://etherscan.io/address/0xf92cD566Ea4864356C5491c177A430C222d7e678",
        "assetContract": "https://etherscan.io/address/0x9ff58f4fFB29fA2266Ab25e75e2A8b3503311656",
        "coingeckoId": "aave-wbtc"
      }
    },
    {
      "chainId": 101,
      "address": "EbpkofeWyiQouGyxQAgXxEyGtjgq13NSucX3CNvucNpb",
      "symbol": "waWETH",
      "name": "Aave interest bearing WETH (Wormhole)",
      "decimals": 9,
      "logoURI": "https://raw.githubusercontent.com/solana-labs/token-list/main/assets/mainnet/EbpkofeWyiQouGyxQAgXxEyGtjgq13NSucX3CNvucNpb/logo.png",
      "tags": [
        "wrapped",
        "wormhole"
      ],
      "extensions": {
        "address": "0x030bA81f1c18d280636F32af80b9AAd02Cf0854e",
        "bridgeContract": "https://etherscan.io/address/0xf92cD566Ea4864356C5491c177A430C222d7e678",
        "assetContract": "https://etherscan.io/address/0x030bA81f1c18d280636F32af80b9AAd02Cf0854e"
      }
    },
    {
      "chainId": 101,
      "address": "67uaa3Z7SX7GC6dqSTjpJLnySLXZpCAK9MHMi3232Bfb",
      "symbol": "waYFI",
      "name": "Aave interest bearing YFI (Wormhole)",
      "decimals": 9,
      "logoURI": "https://raw.githubusercontent.com/solana-labs/token-list/main/assets/mainnet/67uaa3Z7SX7GC6dqSTjpJLnySLXZpCAK9MHMi3232Bfb/logo.svg",
      "tags": [
        "wrapped",
        "wormhole"
      ],
      "extensions": {
        "address": "0x5165d24277cD063F5ac44Efd447B27025e888f37",
        "bridgeContract": "https://etherscan.io/address/0xf92cD566Ea4864356C5491c177A430C222d7e678",
        "assetContract": "https://etherscan.io/address/0x5165d24277cD063F5ac44Efd447B27025e888f37"
      }
    },
    {
      "chainId": 101,
      "address": "9xS6et5uvQ64QsmaGMfzfXrwTsfYPjwEWuiPnBGFgfw",
      "symbol": "waZRX",
      "name": "Aave interest bearing ZRX (Wormhole)",
      "decimals": 9,
      "logoURI": "https://raw.githubusercontent.com/solana-labs/token-list/main/assets/mainnet/9xS6et5uvQ64QsmaGMfzfXrwTsfYPjwEWuiPnBGFgfw/logo.svg",
      "tags": [
        "wrapped",
        "wormhole"
      ],
      "extensions": {
        "address": "0xDf7FF54aAcAcbFf42dfe29DD6144A69b629f8C9e",
        "bridgeContract": "https://etherscan.io/address/0xf92cD566Ea4864356C5491c177A430C222d7e678",
        "assetContract": "https://etherscan.io/address/0xDf7FF54aAcAcbFf42dfe29DD6144A69b629f8C9e",
        "coingeckoId": "aave-zrx"
      }
    },
    {
      "chainId": 101,
      "address": "2TZ8s2FwtWqJrWpdFsSf2uM2Fvjw474n6HhTdTEWoLor",
      "symbol": "waUNI",
      "name": "Aave interest bearing UNI (Wormhole)",
      "decimals": 9,
      "logoURI": "https://raw.githubusercontent.com/solana-labs/token-list/main/assets/mainnet/2TZ8s2FwtWqJrWpdFsSf2uM2Fvjw474n6HhTdTEWoLor/logo.svg",
      "tags": [
        "wrapped",
        "wormhole"
      ],
      "extensions": {
        "address": "0xB9D7CB55f463405CDfBe4E90a6D2Df01C2B92BF1",
        "bridgeContract": "https://etherscan.io/address/0xf92cD566Ea4864356C5491c177A430C222d7e678",
        "assetContract": "https://etherscan.io/address/0xB9D7CB55f463405CDfBe4E90a6D2Df01C2B92BF1"
      }
    },
    {
      "chainId": 101,
      "address": "G1o2fHZXyPCeAEcY4o6as7SmVaUu65DRhcq1S4Cfap9T",
      "symbol": "waAAVE",
      "name": "Aave interest bearing AAVE (Wormhole)",
      "decimals": 9,
      "logoURI": "https://raw.githubusercontent.com/solana-labs/token-list/main/assets/mainnet/G1o2fHZXyPCeAEcY4o6as7SmVaUu65DRhcq1S4Cfap9T/logo.svg",
      "tags": [
        "wrapped",
        "wormhole"
      ],
      "extensions": {
        "address": "0xFFC97d72E13E01096502Cb8Eb52dEe56f74DAD7B",
        "bridgeContract": "https://etherscan.io/address/0xf92cD566Ea4864356C5491c177A430C222d7e678",
        "assetContract": "https://etherscan.io/address/0xFFC97d72E13E01096502Cb8Eb52dEe56f74DAD7B"
      }
    },
    {
      "chainId": 101,
      "address": "8PeWkyvCDHpSgT5oiGFgZQtXSRBij7ZFLJTHAGBntRDH",
      "symbol": "waBAT",
      "name": "Aave interest bearing BAT (Wormhole)",
      "decimals": 9,
      "logoURI": "https://raw.githubusercontent.com/solana-labs/token-list/main/assets/mainnet/8PeWkyvCDHpSgT5oiGFgZQtXSRBij7ZFLJTHAGBntRDH/logo.svg",
      "tags": [
        "wrapped",
        "wormhole"
      ],
      "extensions": {
        "address": "0x05Ec93c0365baAeAbF7AefFb0972ea7ECdD39CF1",
        "bridgeContract": "https://etherscan.io/address/0xf92cD566Ea4864356C5491c177A430C222d7e678",
        "assetContract": "https://etherscan.io/address/0x05Ec93c0365baAeAbF7AefFb0972ea7ECdD39CF1",
        "coingeckoId": "aave-bat"
      }
    },
    {
      "chainId": 101,
      "address": "67opsuaXQ3JRSJ1mmF7aPLSq6JaZcwAmXwcMzUN5PSMv",
      "symbol": "waBUSD",
      "name": "Aave interest bearing BUSD (Wormhole)",
      "decimals": 9,
      "logoURI": "https://raw.githubusercontent.com/solana-labs/token-list/main/assets/mainnet/67opsuaXQ3JRSJ1mmF7aPLSq6JaZcwAmXwcMzUN5PSMv/logo.svg",
      "tags": [
        "wrapped",
        "wormhole"
      ],
      "extensions": {
        "address": "0xA361718326c15715591c299427c62086F69923D9",
        "bridgeContract": "https://etherscan.io/address/0xf92cD566Ea4864356C5491c177A430C222d7e678",
        "assetContract": "https://etherscan.io/address/0xA361718326c15715591c299427c62086F69923D9",
        "coingeckoId": "aave-busd"
      }
    },
    {
      "chainId": 101,
      "address": "4JrrHRS56i9GZkSmGaCY3ZsxMo3JEqQviU64ki7ZJPak",
      "symbol": "waDAI",
      "name": "Aave interest bearing DAI (Wormhole)",
      "decimals": 9,
      "logoURI": "https://raw.githubusercontent.com/solana-labs/token-list/main/assets/mainnet/4JrrHRS56i9GZkSmGaCY3ZsxMo3JEqQviU64ki7ZJPak/logo.svg",
      "tags": [
        "wrapped",
        "wormhole"
      ],
      "extensions": {
        "address": "0x028171bCA77440897B824Ca71D1c56caC55b68A3",
        "bridgeContract": "https://etherscan.io/address/0xf92cD566Ea4864356C5491c177A430C222d7e678",
        "assetContract": "https://etherscan.io/address/0x028171bCA77440897B824Ca71D1c56caC55b68A3",
        "coingeckoId": "aave-dai"
      }
    },
    {
      "chainId": 101,
      "address": "3LmfKjsSU9hdxfZfcr873DMNR5nnrk8EvdueXg1dTSin",
      "symbol": "waENJ",
      "name": "Aave interest bearing ENJ (Wormhole)",
      "decimals": 9,
      "logoURI": "https://raw.githubusercontent.com/solana-labs/token-list/main/assets/mainnet/3LmfKjsSU9hdxfZfcr873DMNR5nnrk8EvdueXg1dTSin/logo.svg",
      "tags": [
        "wrapped",
        "wormhole"
      ],
      "extensions": {
        "address": "0xaC6Df26a590F08dcC95D5a4705ae8abbc88509Ef",
        "bridgeContract": "https://etherscan.io/address/0xf92cD566Ea4864356C5491c177A430C222d7e678",
        "assetContract": "https://etherscan.io/address/0xaC6Df26a590F08dcC95D5a4705ae8abbc88509Ef",
        "coingeckoId": "aave-enj"
      }
    },
    {
      "chainId": 101,
      "address": "7VD2Gosm34hB7kughTqu1N3sW92hq3XwKLTi1N1tdKrj",
      "symbol": "waKNC",
      "name": "Aave interest bearing KNC (Wormhole)",
      "decimals": 9,
      "logoURI": "https://raw.githubusercontent.com/solana-labs/token-list/main/assets/mainnet/7VD2Gosm34hB7kughTqu1N3sW92hq3XwKLTi1N1tdKrj/logo.svg",
      "tags": [
        "wrapped",
        "wormhole"
      ],
      "extensions": {
        "address": "0x39C6b3e42d6A679d7D776778Fe880BC9487C2EDA",
        "bridgeContract": "https://etherscan.io/address/0xf92cD566Ea4864356C5491c177A430C222d7e678",
        "assetContract": "https://etherscan.io/address/0x39C6b3e42d6A679d7D776778Fe880BC9487C2EDA",
        "coingeckoId": "aave-knc"
      }
    },
    {
      "chainId": 101,
      "address": "4erbVWFvdvS5P8ews7kUjqfpCQbA8vurnWyvRLsnZJgv",
      "symbol": "waLINK",
      "name": "Aave interest bearing LINK (Wormhole)",
      "decimals": 9,
      "logoURI": "https://raw.githubusercontent.com/solana-labs/token-list/main/assets/mainnet/4erbVWFvdvS5P8ews7kUjqfpCQbA8vurnWyvRLsnZJgv/logo.svg",
      "tags": [
        "wrapped",
        "wormhole"
      ],
      "extensions": {
        "address": "0xa06bC25B5805d5F8d82847D191Cb4Af5A3e873E0",
        "bridgeContract": "https://etherscan.io/address/0xf92cD566Ea4864356C5491c177A430C222d7e678",
        "assetContract": "https://etherscan.io/address/0xa06bC25B5805d5F8d82847D191Cb4Af5A3e873E0",
        "coingeckoId": "aave-link"
      }
    },
    {
      "chainId": 101,
      "address": "AXJWqG4SpAEwkMjKYkarKwv6Qfz5rLU3cwt5KtrDAAYe",
      "symbol": "waMANA",
      "name": "Aave interest bearing MANA (Wormhole)",
      "decimals": 9,
      "logoURI": "https://raw.githubusercontent.com/solana-labs/token-list/main/assets/mainnet/AXJWqG4SpAEwkMjKYkarKwv6Qfz5rLU3cwt5KtrDAAYe/logo.svg",
      "tags": [
        "wrapped",
        "wormhole"
      ],
      "extensions": {
        "address": "0xa685a61171bb30d4072B338c80Cb7b2c865c873E",
        "bridgeContract": "https://etherscan.io/address/0xf92cD566Ea4864356C5491c177A430C222d7e678",
        "assetContract": "https://etherscan.io/address/0xa685a61171bb30d4072B338c80Cb7b2c865c873E",
        "coingeckoId": "aave-mana"
      }
    },
    {
      "chainId": 101,
      "address": "4kJmfagJzQFuwto5RX6f1xScWYbEVBzEpdjmiqTCnzjJ",
      "symbol": "waMKR",
      "name": "Aave interest bearing MKR (Wormhole)",
      "decimals": 9,
      "logoURI": "https://raw.githubusercontent.com/solana-labs/token-list/main/assets/mainnet/4kJmfagJzQFuwto5RX6f1xScWYbEVBzEpdjmiqTCnzjJ/logo.svg",
      "tags": [
        "wrapped",
        "wormhole"
      ],
      "extensions": {
        "address": "0xc713e5E149D5D0715DcD1c156a020976e7E56B88",
        "bridgeContract": "https://etherscan.io/address/0xf92cD566Ea4864356C5491c177A430C222d7e678",
        "assetContract": "https://etherscan.io/address/0xc713e5E149D5D0715DcD1c156a020976e7E56B88",
        "coingeckoId": "aave-mkr"
      }
    },
    {
      "chainId": 101,
      "address": "DN8jPo8YZTXhLMyDMKcnwFuKqY8wfn2UrpX8ct4rc8Bc",
      "symbol": "waREN",
      "name": "Aave interest bearing REN (Wormhole)",
      "decimals": 9,
      "logoURI": "https://raw.githubusercontent.com/solana-labs/token-list/main/assets/mainnet/DN8jPo8YZTXhLMyDMKcnwFuKqY8wfn2UrpX8ct4rc8Bc/logo.svg",
      "tags": [
        "wrapped",
        "wormhole"
      ],
      "extensions": {
        "address": "0xCC12AbE4ff81c9378D670De1b57F8e0Dd228D77a",
        "bridgeContract": "https://etherscan.io/address/0xf92cD566Ea4864356C5491c177A430C222d7e678",
        "assetContract": "https://etherscan.io/address/0xCC12AbE4ff81c9378D670De1b57F8e0Dd228D77a",
        "coingeckoId": "aave-ren"
      }
    },
    {
      "chainId": 101,
      "address": "HWbJZXJ7s1D1zi5P7yVgRUmZPXvYSFv6vsYU765Ti422",
      "symbol": "waSNX",
      "name": "Aave interest bearing SNX (Wormhole)",
      "decimals": 9,
      "logoURI": "https://raw.githubusercontent.com/solana-labs/token-list/main/assets/mainnet/HWbJZXJ7s1D1zi5P7yVgRUmZPXvYSFv6vsYU765Ti422/logo.svg",
      "tags": [
        "wrapped",
        "wormhole"
      ],
      "extensions": {
        "address": "0x35f6B052C598d933D69A4EEC4D04c73A191fE6c2",
        "bridgeContract": "https://etherscan.io/address/0xf92cD566Ea4864356C5491c177A430C222d7e678",
        "assetContract": "https://etherscan.io/address/0x35f6B052C598d933D69A4EEC4D04c73A191fE6c2",
        "coingeckoId": "aave-snx"
      }
    },
    {
      "chainId": 101,
      "address": "2LForywWWpHzmR5NjSEyF1kcw9ffyLuJX7V7hne2fHfY",
      "symbol": "waSUSD",
      "name": "Aave interest bearing SUSD (Wormhole)",
      "decimals": 9,
      "logoURI": "https://raw.githubusercontent.com/solana-labs/token-list/main/assets/mainnet/2LForywWWpHzmR5NjSEyF1kcw9ffyLuJX7V7hne2fHfY/logo.svg",
      "tags": [
        "wrapped",
        "wormhole"
      ],
      "extensions": {
        "address": "0x6C5024Cd4F8A59110119C56f8933403A539555EB",
        "bridgeContract": "https://etherscan.io/address/0xf92cD566Ea4864356C5491c177A430C222d7e678",
        "assetContract": "https://etherscan.io/address/0x6C5024Cd4F8A59110119C56f8933403A539555EB",
        "coingeckoId": "aave-susd"
      }
    },
    {
      "chainId": 101,
      "address": "Badj3S29a2u1auxmijwg5vGjhPLb1K6WLPoigtWjKPXp",
      "symbol": "waTUSD",
      "name": "Aave interest bearing TUSD (Wormhole)",
      "decimals": 9,
      "logoURI": "https://raw.githubusercontent.com/solana-labs/token-list/main/assets/mainnet/Badj3S29a2u1auxmijwg5vGjhPLb1K6WLPoigtWjKPXp/logo.svg",
      "tags": [
        "wrapped",
        "wormhole"
      ],
      "extensions": {
        "address": "0x101cc05f4A51C0319f570d5E146a8C625198e636",
        "bridgeContract": "https://etherscan.io/address/0xf92cD566Ea4864356C5491c177A430C222d7e678",
        "assetContract": "https://etherscan.io/address/0x101cc05f4A51C0319f570d5E146a8C625198e636",
        "coingeckoId": "aave-tusd"
      }
    },
    {
      "chainId": 101,
      "address": "BZCPpva12M9SqJgcpf8jtP9Si6rMANFoUR3i7nchha7M",
      "symbol": "waUSDC",
      "name": "Aave interest bearing USDC (Wormhole)",
      "decimals": 6,
      "logoURI": "https://raw.githubusercontent.com/solana-labs/token-list/main/assets/mainnet/BZCPpva12M9SqJgcpf8jtP9Si6rMANFoUR3i7nchha7M/logo.svg",
      "tags": [
        "wrapped",
        "wormhole"
      ],
      "extensions": {
        "address": "0xBcca60bB61934080951369a648Fb03DF4F96263C",
        "bridgeContract": "https://etherscan.io/address/0xf92cD566Ea4864356C5491c177A430C222d7e678",
        "assetContract": "https://etherscan.io/address/0xBcca60bB61934080951369a648Fb03DF4F96263C",
        "coingeckoId": "aave-usdc"
      }
    },
    {
      "chainId": 101,
      "address": "D3ajQoyBGJz3JCXCPsxHZJbLQKGt9UgxLavgurieGNcD",
      "symbol": "wSDT",
      "name": "Stake DAO Token (Wormhole)",
      "decimals": 9,
      "logoURI": "https://raw.githubusercontent.com/solana-labs/token-list/main/assets/mainnet/D3ajQoyBGJz3JCXCPsxHZJbLQKGt9UgxLavgurieGNcD/logo.png",
      "tags": [
        "wrapped",
        "wormhole"
      ],
      "extensions": {
        "address": "0x73968b9a57c6e53d41345fd57a6e6ae27d6cdb2f",
        "bridgeContract": "https://etherscan.io/address/0xf92cD566Ea4864356C5491c177A430C222d7e678",
        "assetContract": "https://etherscan.io/address/0x73968b9a57c6e53d41345fd57a6e6ae27d6cdb2f",
        "coingeckoId": "stake-dao"
      }
    },
    {
      "chainId": 101,
      "address": "4pk3pf9nJDN1im1kNwWJN1ThjE8pCYCTexXYGyFjqKVf",
      "symbol": "oDOP",
      "name": "Dominican Pesos",
      "decimals": 9,
      "logoURI": "https://raw.githubusercontent.com/solana-labs/token-list/main/assets/mainnet/4pk3pf9nJDN1im1kNwWJN1ThjE8pCYCTexXYGyFjqKVf/logo.png",
      "tags": [
        "stablecoin"
      ],
      "extensions": {
        "website": "https://Odop.io/"
      }
    },
    {
      "chainId": 101,
      "address": "5kjfp2qfRbqCXTQeUYgHNnTLf13eHoKjC5hHynW9DvQE",
      "symbol": "AAPE",
      "name": "AAPE",
      "decimals": 9,
      "logoURI": "https://raw.githubusercontent.com/solana-labs/token-list/main/assets/mainnet/5kjfp2qfRbqCXTQeUYgHNnTLf13eHoKjC5hHynW9DvQE/logo.png",
      "tags": [],
      "extensions": {
        "website": "https://aape.io/"
      }
    },
    {
      "chainId": 101,
      "address": "3K6rftdAaQYMPunrtNRHgnK2UAtjm2JwyT2oCiTDouYE",
      "symbol": "XCOPE",
      "name": "XCOPE",
      "decimals": 0,
      "logoURI": "https://raw.githubusercontent.com/solana-labs/token-list/main/assets/mainnet/3K6rftdAaQYMPunrtNRHgnK2UAtjm2JwyT2oCiTDouYE/logo.png",
      "tags": [
        "trading",
        "index",
        "Algos"
      ],
      "extensions": {
        "website": "https://www.unlimitedcope.com/",
        "serumV3Usdc": "7MpMwArporUHEGW7quUpkPZp5L5cHPs9eKUfKCdaPHq2",
        "coingeckoId": "cope"
      }
    },
    {
      "chainId": 101,
      "address": "8HGyAAB1yoM1ttS7pXjHMa3dukTFGQggnFFH3hJZgzQh",
      "symbol": "COPE",
      "name": "COPE",
      "decimals": 6,
      "logoURI": "https://raw.githubusercontent.com/solana-labs/token-list/main/assets/mainnet/8HGyAAB1yoM1ttS7pXjHMa3dukTFGQggnFFH3hJZgzQh/logo.png",
      "tags": [
        "trading",
        "index",
        "Algos"
      ],
      "extensions": {
        "website": "https://www.unlimitedcope.com/",
        "serumV3Usdc": "6fc7v3PmjZG9Lk2XTot6BywGyYLkBQuzuFKd4FpCsPxk",
        "coingeckoId": "cope"
      }
    },
    {
      "chainId": 101,
      "address": "2prC8tcVsXwVJAinhxd2zeMeWMWaVyzPoQeLKyDZRFKd",
      "symbol": "MCAPS",
      "name": "Mango Market Caps",
      "decimals": 0,
      "logoURI": "https://raw.githubusercontent.com/solana-labs/token-list/main/assets/mainnet/2prC8tcVsXwVJAinhxd2zeMeWMWaVyzPoQeLKyDZRFKd/logo.png",
      "tags": [
        "mango"
      ],
      "extensions": {
        "website": "https://initialcapoffering.com/",
        "coingeckoId": "mango-market-caps"
      }
    },
    {
      "chainId": 101,
      "address": "2reKm5Y9rmAWfaw5jraYz1BXwGLHMofGMs3iNoBLt4VC",
      "symbol": "DOCE",
      "name": "Doce Finance",
      "decimals": 6,
      "logoURI": "https://raw.githubusercontent.com/solana-labs/token-list/main/assets/mainnet/2reKm5Y9rmAWfaw5jraYz1BXwGLHMofGMs3iNoBLt4VC/logo.png",
      "tags": [],
      "extensions": {
        "website": "https://swap.doce.finance/"
      }
    },
    {
      "chainId": 101,
      "address": "E1PvPRPQvZNivZbXRL61AEGr71npZQ5JGxh4aWX7q9QA",
      "symbol": "INO",
      "name": "iNo Token",
      "decimals": 9,
      "logoURI": "https://raw.githubusercontent.com/solana-labs/token-list/main/assets/mainnet/E1PvPRPQvZNivZbXRL61AEGr71npZQ5JGxh4aWX7q9QA/logo.png",
      "tags": [],
      "extensions": {
        "website": "https://ino.llegrand.fr/"
      }
    },
    {
      "chainId": 101,
      "address": "8PMHT4swUMtBzgHnh5U564N5sjPSiUz2cjEQzFnnP1Fo",
      "symbol": "ROPE",
      "name": "Rope Token",
      "decimals": 9,
      "logoURI": "https://raw.githubusercontent.com/solana-labs/token-list/main/assets/mainnet/8PMHT4swUMtBzgHnh5U564N5sjPSiUz2cjEQzFnnP1Fo/logo.svg",
      "tags": [],
      "extensions": {
        "website": "https://ropesolana.com/",
        "coingeckoId": "rope-token",
        "serumV3Usdc": "4Sg1g8U2ZuGnGYxAhc6MmX9MX7yZbrrraPkCQ9MdCPtF",
        "waterfallbot": "https://bit.ly/ROPEwaterfall"
      }
    },
    {
      "chainId": 101,
      "address": "2XkWD6spByDUoR3VDEjPXz4kxFV8e1skwaRSBArRLG3a",
      "symbol": "DROIDF",
      "name": "DROID FINANCE",
      "decimals": 8,
      "logoURI": "https://raw.githubusercontent.com/solana-labs/token-list/main/assets/mainnet/2XkWD6spByDUoR3VDEjPXz4kxFV8e1skwaRSBArRLG3a/logo.png",
      "tags": [],
      "extensions": {
        "website": "https://www.droid.finance/"
      }
    },
    {
      "chainId": 101,
      "address": "5dhkWqrq37F92jBmEyhQP1vbMkbVRz59V7288HH2wBC7",
      "symbol": "SLOCK",
      "name": "SOLLock",
      "decimals": 9,
      "logoURI": "https://raw.githubusercontent.com/solana-labs/token-list/main/assets/mainnet/5dhkWqrq37F92jBmEyhQP1vbMkbVRz59V7288HH2wBC7/logo.png",
      "tags": [
        "utility-token"
      ],
      "extensions": {
        "website": "https://sollock.org/",
        "twitter": "https://twitter.com/@SOLLockOfficial",
        "github": "https://github.com/SOLLock",
        "tgann": "https://t.me/SOLLockAnn",
        "tggroup": "https://t.me/SOLLock"
      }
    },
    {
      "chainId": 101,
      "address": "ETAtLmCmsoiEEKfNrHKJ2kYy3MoABhU6NQvpSfij5tDs",
      "symbol": "MEDIA",
      "name": "Media Network",
      "decimals": 6,
      "logoURI": "https://raw.githubusercontent.com/solana-labs/token-list/main/assets/mainnet/ETAtLmCmsoiEEKfNrHKJ2kYy3MoABhU6NQvpSfij5tDs/logo.png",
      "tags": [
        "utility-token"
      ],
      "extensions": {
        "website": "https://media.network/",
        "coingeckoId": "media-network",
        "serumV3Usdc": "FfiqqvJcVL7oCCu8WQUMHLUC2dnHQPAPjTdSzsERFWjb",
        "waterfallbot": "https://bit.ly/MEDIAwaterfall"
      }
    },
    {
      "chainId": 101,
      "address": "StepAscQoEioFxxWGnh2sLBDFp9d8rvKz2Yp39iDpyT",
      "symbol": "STEP",
      "name": "Step",
      "decimals": 9,
      "logoURI": "https://raw.githubusercontent.com/solana-labs/token-list/main/assets/mainnet/StepAscQoEioFxxWGnh2sLBDFp9d8rvKz2Yp39iDpyT/logo.png",
      "tags": [
        "utility-token"
      ],
      "extensions": {
        "website": "https://step.finance/",
        "twitter": "https://twitter.com/StepFinance_",
        "coingeckoId": "step-finance",
        "serumV3Usdc": "97qCB4cAVSTthvJu3eNoEx6AY6DLuRDtCoPm5Tdyg77S",
        "waterfallbot": "https://bit.ly/STEPwaterfall"
      }
    },
    {
      "chainId": 101,
      "address": "7Geyz6iiRe8buvunsU6TXndxnpLt9mg6iPxqhn6cr3c6",
      "symbol": "ANFT",
      "name": "AffinityLabs",
      "decimals": 9,
      "logoURI": "https://raw.githubusercontent.com/solana-labs/token-list/main/assets/mainnet/7Geyz6iiRe8buvunsU6TXndxnpLt9mg6iPxqhn6cr3c6/logo.png",
      "tags": [
        "nft"
      ],
      "extensions": {
        "website": "https://affinitylabs.tech/"
      }
    },
    {
      "chainId": 102,
      "address": "So11111111111111111111111111111111111111112",
      "symbol": "wSOL",
      "name": "Wrapped SOL",
      "decimals": 9,
      "logoURI": "https://raw.githubusercontent.com/solana-labs/token-list/main/assets/mainnet/So11111111111111111111111111111111111111112/logo.png",
      "tags": [],
      "extensions": {
        "website": "https://www.solana.com/",
        "coingeckoId": "solana"
      }
    },
    {
      "chainId": 102,
      "address": "CpMah17kQEL2wqyMKt3mZBdTnZbkbfx4nqmQMFDP5vwp",
      "symbol": "USDC",
      "name": "USD Coin",
      "decimals": 6,
      "logoURI": "https://raw.githubusercontent.com/solana-labs/token-list/main/assets/mainnet/CpMah17kQEL2wqyMKt3mZBdTnZbkbfx4nqmQMFDP5vwp/logo.png",
      "tags": [
        "stablecoin"
      ],
      "extensions": {
        "website": "https://www.centre.io/",
        "coingeckoId": "usd-coin"
      }
    },
    {
      "chainId": 102,
      "address": "Gmk71cM7j2RMorRsQrsyysM4HsByQx5PuDGtDdqGLWCS",
      "symbol": "spSOL",
      "name": "Stake pool SOL",
      "decimals": 9,
      "logoURI": "https://raw.githubusercontent.com/solana-labs/token-list/main/assets/mainnet/Gmk71cM7j2RMorRsQrsyysM4HsByQx5PuDGtDdqGLWCS/logo.png",
      "tags": [
        "stake-pool"
      ],
      "extensions": {
        "website": "https://www.solana.com/"
      }
    },
    {
      "chainId": 102,
      "address": "2jQc2jDHVCewoWsQJK7JPLetP7UjqXvaFdno8rtrD8Kg",
      "symbol": "sHOG",
      "name": "sHOG",
      "decimals": 6,
      "tags": [
        "stablecoin"
      ]
    },
    {
      "chainId": 103,
      "address": "So11111111111111111111111111111111111111112",
      "symbol": "SOL",
      "name": "Wrapped SOL",
      "decimals": 9,
      "logoURI": "https://raw.githubusercontent.com/solana-labs/token-list/main/assets/mainnet/So11111111111111111111111111111111111111112/logo.png",
      "tags": [],
      "extensions": {
        "coingeckoId": "solana"
      }
    },
    {
      "chainId": 103,
      "address": "7Cab8z1Lz1bTC9bQNeY7VQoZw5a2YbZoxmvFSvPgcTEL",
      "symbol": "LGGD",
      "name": "LGG Dev Fan Token",
      "decimals": 0,
      "logoURI": "https://raw.githubusercontent.com/solana-labs/token-list/main/assets/mainnet/7Cab8z1Lz1bTC9bQNeY7VQoZw5a2YbZoxmvFSvPgcTEL/logo.png",
      "tags": [
        "LGG"
      ],
      "extensions": {
        "website": "https://lgg-hacks.art"
      }
    },
    {
      "chainId": 103,
      "address": "DEhAasscXF4kEGxFgJ3bq4PpVGp5wyUxMRvn6TzGVHaw",
      "symbol": "XYZ",
      "name": "XYZ Test",
      "decimals": 6,
      "logoURI": "https://raw.githubusercontent.com/solana-labs/token-list/main/assets/mainnet/DEhAasscXF4kEGxFgJ3bq4PpVGp5wyUxMRvn6TzGVHaw/logo.png",
      "tags": []
    },
    {
      "chainId": 103,
      "address": "2rg5syU3DSwwWs778FQ6yczDKhS14NM3vP4hqnkJ2jsM",
      "symbol": "pSOL",
      "name": "SOL stake pool",
      "decimals": 9,
      "logoURI": "https://raw.githubusercontent.com/solana-labs/token-list/main/assets/mainnet/2rg5syU3DSwwWs778FQ6yczDKhS14NM3vP4hqnkJ2jsM/logo.png",
      "tags": [],
      "extensions": {
        "website": "https://solana.com/",
        "background": "https://solana.com/static/8c151e179d2d7e80255bdae6563209f2/6833b/validators.webp"
      }
    },
    {
      "chainId": 103,
      "address": "SRMuApVNdxXokk5GT7XD5cUUgXMBCoAz2LHeuAoKWRt",
      "symbol": "SRM",
      "name": "Serum",
      "decimals": 6,
      "logoURI": "https://raw.githubusercontent.com/solana-labs/token-list/main/assets/mainnet/SRMuApVNdxXokk5GT7XD5cUUgXMBCoAz2LHeuAoKWRt/logo.png",
      "tags": [],
      "extensions": {
        "website": "https://projectserum.com/",
        "coingeckoId": "serum"
      }
    },
    {
      "chainId": 103,
      "address": "StepAscQoEioFxxWGnh2sLBDFp9d8rvKz2Yp39iDpyT",
      "symbol": "STEP",
      "name": "Step",
      "decimals": 9,
      "logoURI": "https://raw.githubusercontent.com/solana-labs/token-list/main/assets/mainnet/StepAscQoEioFxxWGnh2sLBDFp9d8rvKz2Yp39iDpyT/logo.png",
      "tags": [
        "utility-token"
      ],
      "extensions": {
        "website": "https://step.finance/",
        "twitter": "https://twitter.com/StepFinance_",
        "coingeckoId": "step-finance",
        "waterfallbot": "https://bit.ly/STEPwaterfall"
      }
    },
    {
      "chainId": 103,
      "address": "7STJWT74tAZzhbNNPRH8WuGDy9GZg27968EwALWuezrH",
      "symbol": "wSUSHI",
      "name": "SushiSwap (Wormhole)",
      "decimals": 9,
      "logoURI": "https://raw.githubusercontent.com/solana-labs/token-list/main/assets/mainnet/7STJWT74tAZzhbNNPRH8WuGDy9GZg27968EwALWuezrH/logo.png",
      "tags": [
        "wrapped",
        "wormhole"
      ],
      "extensions": {
        "website": "https://sushi.com",
        "background": "https://sushi.com/static/media/Background-sm.fd449814.jpg/",
        "address": "0x6B3595068778DD592e39A122f4f5a5cF09C90fE2",
        "bridgeContract": "https://etherscan.io/address/0xf92cD566Ea4864356C5491c177A430C222d7e678",
        "assetContract": "https://etherscan.io/address/0x6B3595068778DD592e39A122f4f5a5cF09C90fE2",
        "coingeckoId": "sushi"
      }
    },
    {
      "chainId": 103,
      "address": "3aMbgP7aGsP1sVcFKc6j65zu7UiziP57SMFzf6ptiCSX",
      "symbol": "sHOG",
      "name": "Devnet StableHog",
      "decimals": 6,
      "logoURI": "https://raw.githubusercontent.com/solana-labs/token-list/main/assets/mainnet/3aMbgP7aGsP1sVcFKc6j65zu7UiziP57SMFzf6ptiCSX/logo.png",
      "tags": [
        "stablecoin"
      ]
    },
    {
      "chainId": 101,
      "address": "3cXftQWJJEeoysZrhAEjpfCHe9tSKyhYG63xpbue8m3s",
      "symbol": "Kreechures",
      "name": "Kreechures",
      "decimals": 0,
      "logoURI": "https://raw.githubusercontent.com/solana-labs/token-list/main/assets/mainnet/3cXftQWJJEeoysZrhAEjpfCHe9tSKyhYG63xpbue8m3s/logo.svg",
      "tags": [
        "nft"
      ],
      "extensions": {
        "website": "https://www.kreechures.com/",
        "attributes": [
          {
            "image": "https://gateway.pinata.cloud/ipfs/QmWcMyAYpaX3BHJoDq6Fyub71TjaHbRHqErT7MmbDvCXYJ/3cXftQWJJEeoysZrhAEjpfCHe9tSKyhYG63xpbue8m3s.jpg",
            "Generation": 0,
            "Species": 6,
            "Base Rest": 262
          }
        ]
      }
    },
    {
      "chainId": 101,
      "address": "4DrV8khCoPS3sWRj6t1bb2DzT9jD4mZp6nc7Jisuuv1b",
      "symbol": "SPD",
      "name": "Solpad",
      "decimals": 9,
      "logoURI": "https://raw.githubusercontent.com/solana-labs/token-list/main/assets/mainnet/4DrV8khCoPS3sWRj6t1bb2DzT9jD4mZp6nc7Jisuuv1b/logo.png",
      "tags": [],
      "extensions": {
        "website": "https://www.solpad.io/"
      }
    },
    {
      "chainId": 101,
      "address": "7p7AMM6QoA8wPRKeqF87Pt51CRWmWvXPH5TBNMyDWhbH",
      "symbol": "Kreechures",
      "name": "Kreechures",
      "decimals": 0,
      "logoURI": "https://raw.githubusercontent.com/solana-labs/token-list/main/assets/mainnet/7p7AMM6QoA8wPRKeqF87Pt51CRWmWvXPH5TBNMyDWhbH/logo.svg",
      "tags": [
        "nft"
      ],
      "extensions": {
        "website": "https://www.kreechures.com/",
        "attributes": [
          {
            "image": "https://gateway.pinata.cloud/ipfs/QmWcMyAYpaX3BHJoDq6Fyub71TjaHbRHqErT7MmbDvCXYJ/7p7AMM6QoA8wPRKeqF87Pt51CRWmWvXPH5TBNMyDWhbH.jpg",
            "Generation": 0,
            "Species": 4,
            "Base Rest": 335
          }
        ]
      }
    },
    {
      "chainId": 101,
      "address": "6ybxMQpMgQhtsTLhvHZqk8uqao7kvoexY6e8JmCTqAB1",
      "symbol": "QUEST",
      "name": "QUEST",
      "decimals": 4,
      "logoURI": "https://raw.githubusercontent.com/solana-labs/token-list/main/assets/mainnet/6ybxMQpMgQhtsTLhvHZqk8uqao7kvoexY6e8JmCTqAB1/logo.png",
      "tags": [],
      "extensions": {
        "website": "https://questcoin.org/"
      }
    },
    {
      "chainId": 101,
      "address": "97qAF7ZKEdPdQaUkhASGA59Jpa2Wi7QqVmnFdEuPqEDc",
      "symbol": "DIAMOND",
      "name": "LOVE",
      "decimals": 6,
      "logoURI": "https://raw.githubusercontent.com/solana-labs/token-list/main/assets/mainnet/97qAF7ZKEdPdQaUkhASGA59Jpa2Wi7QqVmnFdEuPqEDc/logo.png",
      "tags": [
        "Diamond Love"
      ],
      "extensions": {
        "website": "https://diamondlove.io/",
        "telegram": "https://t.me/DiamondLoveX"
      }
    },
    {
      "chainId": 101,
      "address": "xxxxa1sKNGwFtw2kFn8XauW9xq8hBZ5kVtcSesTT9fW",
      "symbol": "SLIM",
      "name": "Solanium",
      "decimals": 6,
      "logoURI": "https://raw.githubusercontent.com/solana-labs/token-list/main/assets/mainnet/xxxxa1sKNGwFtw2kFn8XauW9xq8hBZ5kVtcSesTT9fW/logo.png",
      "tags": [],
      "extensions": {
        "website": "https://www.solanium.io/",
        "coingeckoId": "solanium",
        "twitter": "https://twitter.com/solanium_io",
        "telegram": "https://t.me/solanium_io"
      }
    },
    {
      "chainId": 101,
      "address": "8GPUjUHFxfNhaSS8kUkix8txRRXszeUAsHTjUmHuygZT",
      "symbol": "NINJA NFT1",
      "name": "NINJA NFT1",
      "decimals": 0,
      "logoURI": "https://raw.githubusercontent.com/yuzu-ninjaprotocol/ninjaprotocol/main/NINJA%20NFT%201.png",
      "tags": [],
      "extensions": {
        "website": "http://ninjaprotocol.io"
      }
    },
    {
      "chainId": 101,
      "address": "HcJCPYck2UsTMgiPfjn6CS1wrC5iBXtuqPSjt8Qy8Sou",
      "symbol": "GANGS",
      "name": "Gangs of Solana",
      "decimals": 4,
      "logoURI": "https://raw.githubusercontent.com/solana-labs/token-list/main/assets/mainnet/HcJCPYck2UsTMgiPfjn6CS1wrC5iBXtuqPSjt8Qy8Sou/logo.svg",
      "tags": [],
      "extensions": {
        "website": "https://gangsofsolana.com/"
      }
    },
    {
      "chainId": 101,
      "address": "2rEiLkpQ3mh4DGxv1zcSdW5r5HK2nehif5sCaF5Ss9E1",
      "symbol": "RECO",
      "name": "Reboot ECO",
      "decimals": 0,
      "logoURI": "https://raw.githubusercontent.com/solana-labs/token-list/main/assets/mainnet/2rEiLkpQ3mh4DGxv1zcSdW5r5HK2nehif5sCaF5Ss9E1/logo.png",
      "tags": [],
      "extensions": {
        "website": "https://reboot.eco/"
      }
    },
    {
      "chainId": 101,
      "address": "BXhAKUxkGvFbAarA3K1SUYnqXRhEBC1bhUaCaxvzgyJ1",
      "symbol": "ISA",
      "name": "Interstellar",
      "decimals": 9,
      "logoURI": "https://raw.githubusercontent.com/solana-labs/token-list/main/assets/mainnet/BXhAKUxkGvFbAarA3K1SUYnqXRhEBC1bhUaCaxvzgyJ1/logo.png",
      "tags": [],
      "extensions": {
        "website": "https://interstellaralliance.gitbook.io/isa/"
      }
    },
    {
      "chainId": 101,
      "address": "7xKXtg2CW87d97TXJSDpbD5jBkheTqA83TZRuJosgAsU",
      "symbol": "SAMO",
      "name": "Samoyed Coin",
      "decimals": 9,
      "logoURI": "https://raw.githubusercontent.com/solana-labs/token-list/main/assets/mainnet/7xKXtg2CW87d97TXJSDpbD5jBkheTqA83TZRuJosgAsU/logo.png",
      "tags": [],
      "extensions": {
        "website": "https://samoyedcoin.com/",
        "coingeckoId": "samoyedcoin",
        "serumV3Usdc": "FR3SPJmgfRSKKQ2ysUZBu7vJLpzTixXnjzb84bY3Diif"
      }
    },
    {
      "chainId": 101,
      "address": "ATLASXmbPQxBUYbxPsV97usA3fPQYEqzQBUHgiFCUsXx",
      "symbol": "ATLAS",
      "name": "Star Atlas",
      "decimals": 8,
      "logoURI": "https://raw.githubusercontent.com/solana-labs/token-list/main/assets/mainnet/ATLASXmbPQxBUYbxPsV97usA3fPQYEqzQBUHgiFCUsXx/logo.png",
      "tags": [
        "utility-token"
      ],
      "extensions": {
        "website": "https://staratlas.com",
        "description": "Star Atlas Token",
        "coingeckoId": "star-atlas",
        "serumV3Usdc": "Di66GTLsV64JgCCYGVcY21RZ173BHkjJVgPyezNN7P1K"
      }
    },
    {
      "chainId": 101,
      "address": "poLisWXnNRwC6oBu1vHiuKQzFjGL4XDSu4g9qjz9qVk",
      "symbol": "POLIS",
      "name": "Star Atlas DAO",
      "decimals": 8,
      "logoURI": "https://raw.githubusercontent.com/solana-labs/token-list/main/assets/mainnet/poLisWXnNRwC6oBu1vHiuKQzFjGL4XDSu4g9qjz9qVk/logo.png",
      "tags": [
        "utility-token"
      ],
      "extensions": {
        "website": "https://staratlas.com",
        "description": "Star Atlas DAO Token",
        "coingeckoId": "star-atlas-dao",
        "serumV3Usdc": "HxFLKUAmAMLz1jtT3hbvCMELwH5H9tpM2QugP8sKyfhW"
      }
    },
    {
      "chainId": 101,
      "address": "HAWy8kV3bD4gaN6yy6iK2619x2dyzLUBj1PfJiihTisE",
      "symbol": "DOI",
      "name": "Discovery of Iris",
      "decimals": 0,
      "logoURI": "https://raw.githubusercontent.com/solana-labs/token-list/main/assets/mainnet/HAWy8kV3bD4gaN6yy6iK2619x2dyzLUBj1PfJiihTisE/logo.png",
      "tags": [
        "nft"
      ],
      "extensions": {
        "website": "https://www.staratlas.com",
        "imageUrl": "https://storage.googleapis.com/nft-assets/ReBirth/poster-1/discovery-of-iris.jpg",
        "description": "The rogue planet, Iris, dense with invaluable materials, draws in and collides with seven child planets in a remote region of space, creating what is henceforth referred to as 'The Cataclysm'. When combined, these eight elements create a form of free energy. The collision creates a massively valuable debris field.",
        "serumV3Usdc": "AYXTVttPfhYmn3jryX5XbRjwPK2m9445mbN2iLyRD6nq"
      }
    },
    {
      "chainId": 101,
      "address": "ATSPo9f9TJ3Atx8SuoTYdzSMh4ctQBzYzDiNukQDmoF7",
      "symbol": "HOSA",
      "name": "The Heart of Star Atlas",
      "decimals": 0,
      "logoURI": "https://raw.githubusercontent.com/solana-labs/token-list/main/assets/mainnet/ATSPo9f9TJ3Atx8SuoTYdzSMh4ctQBzYzDiNukQDmoF7/logo.png",
      "tags": [
        "nft"
      ],
      "extensions": {
        "website": "https://www.staratlas.com",
        "imageUrl": "https://storage.googleapis.com/nft-assets/ReBirth/poster-2/the-heart-of-star-atlas.jpg",
        "description": "At the core of Star Atlas lies a treasure trove of priceless data. After an unsuspecting deep space explorer discovers “The Cataclysm”, he scans its riches, creating what will once be known as the first intergalactic data block. He sells this invaluable information to all three rival factions, igniting a lethal spark that forever changes the course of history.",
        "serumV3Usdc": "5Erzgrw9pTjNWLeqHp2sChJq7smB7WXRQYw9wvkvA59t"
      }
    },
    {
      "chainId": 101,
      "address": "36s6AFRXzE9KVdUyoJQ5y6mwxXw21LawYqqwNiQUMD8s",
      "symbol": "TCW",
      "name": "The Convergence War",
      "decimals": 0,
      "logoURI": "https://raw.githubusercontent.com/solana-labs/token-list/main/assets/mainnet/36s6AFRXzE9KVdUyoJQ5y6mwxXw21LawYqqwNiQUMD8s/logo.png",
      "tags": [
        "nft"
      ],
      "extensions": {
        "website": "https://www.staratlas.com",
        "imageUrl": "https://storage.googleapis.com/nft-assets/ReBirth/poster-3/the-convergence-war.jpg",
        "description": "All three factions, thinking they were the sole owners of the cataclysmic data drop, converge to settle the area. A devastating war breaks out across the galaxy after their inability to settle the disputed territory.",
        "serumV3Usdc": "DXPv2ZyMD6Y2mDenqYkAhkvGSjNahkuMkm4zv6DqB7RF"
      }
    },
    {
      "chainId": 101,
      "address": "BgiTVxW9uLuHHoafTd2qjYB5xjCc5Y1EnUuYNfmTwhvp",
      "symbol": "LOST",
      "name": "Short Story of a Lost Astronaut",
      "decimals": 0,
      "logoURI": "https://raw.githubusercontent.com/solana-labs/token-list/main/assets/mainnet/BgiTVxW9uLuHHoafTd2qjYB5xjCc5Y1EnUuYNfmTwhvp/logo.png",
      "tags": [
        "nft"
      ],
      "extensions": {
        "website": "https://www.staratlas.com",
        "imageUrl": "https://storage.googleapis.com/nft-assets/ReBirth/poster-4/short-story-of-a-lost-astronaut.jpg",
        "description": "He thought it would be just another routine exploration mission. Get there, scan, save data blocks and return. But when a surprise radiation storm knocked out his spaceship and swept him up into its high-velocity current, the only thing that saved him from certain doom was his custom ion shield.",
        "serumV3Usdc": "73d9N7BbWVKBG6A2xwwwEHcxzPB26YzbMnRjue3DPzqs"
      }
    },
    {
      "chainId": 101,
      "address": "4G85c5aUsRTrRPqE5VjY7ebD9b2ktTF6NEVGiCddRBDX",
      "symbol": "LOVE",
      "name": "B ❤ P",
      "decimals": 0,
      "logoURI": "https://raw.githubusercontent.com/solana-labs/token-list/main/assets/mainnet/4G85c5aUsRTrRPqE5VjY7ebD9b2ktTF6NEVGiCddRBDX/logo.png",
      "tags": [
        "nft"
      ],
      "extensions": {
        "website": "https://www.staratlas.com",
        "imageUrl": "https://storage.googleapis.com/nft-assets/ReBirth/poster-5/love-story.jpg",
        "description": "Paizul, the charismatic and brilliant leader of the ONI consortium, vividly recalls the first time she saw her one true love. It was a warm summer day, full of raging ionic storms. Lightning was piercing the sky as Bekalu took off his helmet and locked eyes with her. “What are the chances of nearly colliding with someone flying through these wastelands on a day like this”, he smiled with his booming voice. “Perhaps it’s destiny,” she smiled back mysteriously. There was another strike of lightning, but this time the sky remained calm.",
        "serumV3Usdc": "AM9sNDh48N2qhYSgpA58m9dHvrMoQongtyYu2u2XoYTc"
      }
    },
    {
      "chainId": 101,
      "address": "7dr7jVyXf1KUnYq5FTpV2vCZjKRR4MV94jzerb8Fi16Q",
      "symbol": "MRDR",
      "name": "The Assassination of Paizul",
      "decimals": 0,
      "logoURI": "https://raw.githubusercontent.com/solana-labs/token-list/main/assets/mainnet/7dr7jVyXf1KUnYq5FTpV2vCZjKRR4MV94jzerb8Fi16Q/logo.png",
      "tags": [
        "nft"
      ],
      "extensions": {
        "website": "https://www.staratlas.com",
        "imageUrl": "https://storage.googleapis.com/nft-assets/ReBirth/poster-6/assassination-of-paizul.jpg",
        "description": "Suffering one of the cruelest fates in the universe, the Sogmian race of aliens was driven to the brink of extinction. With only 10,000 members left, they put all hope of salvation in the hands of their leader Paizul. After she was assassinated in a gruesome public way, so much fear was struck in the hearts of survivors that they set out to build their 'Last Stand'.",
        "serumV3Usdc": "BJiV2gCLwMvj2c1CbhnMjjy68RjqoMzYT8brDrpVyceA"
      }
    },
    {
      "chainId": 101,
      "address": "G1bE9ge8Yoq43hv7QLcumxTFhHqFMdcL4y2d6ZdzMG4b",
      "symbol": "PFP",
      "name": "Paizul Funeral Procession",
      "decimals": 0,
      "logoURI": "https://raw.githubusercontent.com/solana-labs/token-list/main/assets/mainnet/G1bE9ge8Yoq43hv7QLcumxTFhHqFMdcL4y2d6ZdzMG4b/logo.png",
      "tags": [
        "nft"
      ],
      "extensions": {
        "website": "https://www.staratlas.com",
        "imageUrl": "https://storage.googleapis.com/nft-assets/ReBirth/poster-7/paizul-funeral-procession.jpg",
        "description": "The sound of wailing echoes across the plains. The Sogmian procession solemnly marches in step past their ancestors’ gravestones, still haunted by the fate of their leader. The sun begins to set as they bring Paizul’s cryopod at the top of the Rock of Light. As a beam of light consumes the pod to upload it to eternal rest with the ancients, Bekalu falls to his knees with a wrathful howl. The crowd is rattled to the core, a foreboding of things to come.",
        "serumV3Usdc": "7JzaEAuVfjkrZyMwJgZF5aQkiEyVyCaTWA3N1fQK7Y6V"
      }
    },
    {
      "chainId": 101,
      "address": "6bD8mr8DyuVqN5dXd1jnqmCL66b5KUV14jYY1HSmnxTE",
      "symbol": "AVE",
      "name": "Ahr Visits Earth",
      "decimals": 0,
      "logoURI": "https://raw.githubusercontent.com/solana-labs/token-list/main/assets/mainnet/6bD8mr8DyuVqN5dXd1jnqmCL66b5KUV14jYY1HSmnxTE/logo.png",
      "tags": [
        "nft"
      ],
      "extensions": {
        "website": "https://www.staratlas.com",
        "imageUrl": "https://storage.googleapis.com/nft-assets/ReBirth/poster-8/ahr-visits-earth.jpg",
        "description": "Humankind is visited by Ahr, a mysterious being of pure light. But not all is as it seems… For through the power of illusion, we are tricked into forming a space-based religion, plundering the planet and launching ourselves towards the stars, permanently leaving the Earth.",
        "serumV3Usdc": "8yQzsbraXJFoPG5PdX73B8EVYFuPR9aC2axAqWearGKu"
      }
    },
    {
      "chainId": 101,
      "address": "9vi6PTKBFHR2hXgyjoTZx6h7WXNkFAA5dCsZRSi4higK",
      "symbol": "ASF",
      "name": "Armstrong Forever",
      "decimals": 0,
      "logoURI": "https://raw.githubusercontent.com/solana-labs/token-list/main/assets/mainnet/9vi6PTKBFHR2hXgyjoTZx6h7WXNkFAA5dCsZRSi4higK/logo.png",
      "tags": [
        "nft"
      ],
      "extensions": {
        "website": "https://www.staratlas.com",
        "imageUrl": "https://storage.googleapis.com/nft-assets/ReBirth/poster-15/armstrong-forever.jpg",
        "description": "When humans were racing to expand into outer space under Ahr’s influence, the devastation they inflicted upon the planet was so great that it weakened the Earth’s geomagnetic field. The reckless way the planet’s orbit was populated by machines and debris led to distortions in the gravity field. All this culminated in a disastrous slingshot effect for the many satellites orbiting the blue dot, altering their trajectories to loosen the direct gravity pull of the planet and scatter into deep space. Some of these satellites contained valuable data that was lost forever.  In 2621, the Council of Peace put a bounty on these ancient artifacts to integrate them into Star Atlas, leading to a hunt for them across the galaxy. One of the most sought-after satellites in history records bears the name of Neil Armstrong, the first human to set foot on the Moon.  Initially launched into medium Earth orbit as a cornerstone of the global positioning system (GPS), the satellite had untold additional capabilities that made it more and more valuable as it drifted off into the void.",
        "serumV3Usdc": "8yQzsbraXJFoPG5PdX73B8EVYFuPR9aC2axAqWearGKu"
      }
    },
    {
      "chainId": 101,
      "address": "Hfjgcs9ix17EwgXVVbKjo6NfMm2CXfr34cwty3xWARUm",
      "symbol": "TLS",
      "name": "The Last Stand",
      "decimals": 0,
      "logoURI": "https://raw.githubusercontent.com/solana-labs/token-list/main/assets/mainnet/Hfjgcs9ix17EwgXVVbKjo6NfMm2CXfr34cwty3xWARUm/logo.png",
      "tags": [
        "nft"
      ],
      "extensions": {
        "website": "https://www.staratlas.com",
        "serumV3Usdc": "AVHndcEDUjP9Liz5dfcvAPAMffADXG6KMPn8sWB1XhFQ"
      }
    },
    {
      "chainId": 101,
      "address": "8EXX5kG7qWTjgpNSGX7PnB6hJZ8xhXUcCafVJaBEJo32",
      "symbol": "SPT",
      "name": "The Signing of the Peace Treaty",
      "decimals": 0,
      "logoURI": "https://raw.githubusercontent.com/solana-labs/token-list/main/assets/mainnet/8EXX5kG7qWTjgpNSGX7PnB6hJZ8xhXUcCafVJaBEJo32/logo.png",
      "tags": [
        "nft"
      ],
      "extensions": {
        "website": "https://www.staratlas.com",
        "serumV3Usdc": "FZ9xhZbkt9bKKVpWmFxRhEJyzgxqU5w5xu3mXcF6Eppe"
      }
    },
    {
      "chainId": 101,
      "address": "62FWgS4XaMJrUrAYw7mHMRye4iY9hqgqnJLBiT8QyPJv",
      "symbol": "COFFEE",
      "name": "CoffeeMaker",
      "decimals": 18,
      "logoURI": "https://cdn.jsdelivr.net/gh/cofeeswap/logo/coffeev2.png",
      "tags": [
        "nft",
        "swap",
        "nft marketplace"
      ],
      "extensions": {
        "website": "https://coffeemaker.finance"
      }
    },
    {
      "chainId": 101,
      "address": "CAjoJeGCCRae9oDwHYXzkeUDonp3dZLWV5GKHysLwjnx",
      "symbol": "PBA",
      "name": "The Peacebringers Archive",
      "decimals": 0,
      "logoURI": "https://raw.githubusercontent.com/solana-labs/token-list/main/assets/mainnet/CAjoJeGCCRae9oDwHYXzkeUDonp3dZLWV5GKHysLwjnx/logo.png",
      "tags": [
        "nft"
      ],
      "extensions": {
        "website": "https://www.staratlas.com",
        "serumV3Usdc": "4jN1R453Acv9egnr7Dry3x9Xe3jqh1tqz5RokniaeVhy"
      }
    },
    {
      "chainId": 101,
      "address": "FPnwwNiL1tXqd4ZbGjFYsCw5qsQw91VN79SNcU4Bc732",
      "symbol": "UWB",
      "name": "Ustur Wod.bod",
      "decimals": 0,
      "logoURI": "https://raw.githubusercontent.com/solana-labs/token-list/main/assets/mainnet/FPnwwNiL1tXqd4ZbGjFYsCw5qsQw91VN79SNcU4Bc732/logo.png",
      "tags": [
        "nft"
      ],
      "extensions": {
        "website": "https://www.staratlas.com",
        "serumV3Usdc": "J99HsFQEWKR3UiFQpKTnF11iaNiR1enf2LxHfgsbVc59"
      }
    },
    {
      "chainId": 101,
      "address": "DB76aiNQeLzHPwvFhzgwfpe6HGHCDTQ6snW6UD7AnHid",
      "symbol": "OMPH",
      "name": "Om Photoli",
      "decimals": 0,
      "logoURI": "https://raw.githubusercontent.com/solana-labs/token-list/main/assets/mainnet/DB76aiNQeLzHPwvFhzgwfpe6HGHCDTQ6snW6UD7AnHid/logo.png",
      "tags": [
        "nft"
      ],
      "extensions": {
        "website": "https://www.staratlas.com",
        "serumV3Usdc": "HdvXMScwAQQh9pEvLZjuaaeJcLTmixxYoMFefeqHFn2E"
      }
    },
    {
      "chainId": 101,
      "address": "BrzwWsG845VttbTsacZMLKhyc2jAZU12MaPkTYrJHoqm",
      "symbol": "SATM",
      "name": "Star Atlas - The Movie",
      "decimals": 0,
      "logoURI": "https://raw.githubusercontent.com/solana-labs/token-list/main/assets/mainnet/BrzwWsG845VttbTsacZMLKhyc2jAZU12MaPkTYrJHoqm/logo.png",
      "tags": [
        "nft"
      ],
      "extensions": {
        "website": "https://www.staratlas.com",
        "imageUrl": "https://storage.googleapis.com/nft-assets/ReBirth/poster-14/star-at-atlas-movie.jpg",
        "description": "“The first to arrive at the universe’s next frontier is the first to knock on the gates of prosperity.” — Ustur Armi.eldr",
        "serumV3Usdc": "KHw8L2eE6kpp8ziWPghBTtiAVCUvdSKMvGtT1e9AuJd"
      }
    },
    {
      "chainId": 101,
      "address": "8ymi88q5DtmdNTn2sPRNFkvMkszMHuLJ1e3RVdWjPa3s",
      "symbol": "SDOGE",
      "name": "SolDoge",
      "decimals": 0,
      "logoURI": "https://raw.githubusercontent.com/solana-labs/token-list/main/assets/mainnet/8ymi88q5DtmdNTn2sPRNFkvMkszMHuLJ1e3RVdWjPa3s/logo.png",
      "tags": [],
      "extensions": {
        "website": "https://www.soldoge.org",
        "serumV3Usdc": "9aruV2p8cRWxybx6wMsJwPFqeN7eQVPR74RrxdM3DNdu"
      }
    },
    {
      "chainId": 101,
      "address": "DQRNdQWz5NzbYgknGsZqSSXbdhQWvXSe8S56mrtNAs1b",
      "symbol": "ENTROPPP",
      "name": "ENTROPPP (Entropy for security)",
      "decimals": 6,
      "logoURI": "https://raw.githubusercontent.com/solana-labs/token-list/main/assets/mainnet/DQRNdQWz5NzbYgknGsZqSSXbdhQWvXSe8S56mrtNAs1b/logo.png",
      "tags": [
        "Cryptography",
        "Blockchain security",
        "Randomness and entropy"
      ],
      "extensions": {
        "website": "https://www.entroppp.com"
      }
    },
    {
      "chainId": 101,
      "address": "8RYSc3rrS4X4bvBCtSJnhcpPpMaAJkXnVKZPzANxQHgz",
      "symbol": "YARD",
      "name": "SolYard Finance",
      "decimals": 9,
      "logoURI": "https://raw.githubusercontent.com/solana-labs/token-list/main/assets/mainnet/8RYSc3rrS4X4bvBCtSJnhcpPpMaAJkXnVKZPzANxQHgz/logo.png",
      "tags": [],
      "extensions": {
        "website": "https://solyard.finance/"
      }
    },
    {
      "chainId": 101,
      "address": "nope9HWCJcXVFkG49CDk7oYFtgGsUzsRvHdcJeL2aCL",
      "symbol": "NOPE",
      "name": "NOPE FINANCE",
      "decimals": 9,
      "logoURI": "https://raw.githubusercontent.com/solana-labs/token-list/main/assets/mainnet/nope9HWCJcXVFkG49CDk7oYFtgGsUzsRvHdcJeL2aCL/logo.png",
      "tags": [],
      "extensions": {
        "website": "https://nopefinance.xyz/"
      }
    },
    {
      "chainId": 101,
      "address": "43VWkd99HjqkhFTZbWBpMpRhjG469nWa7x7uEsgSH7We",
      "symbol": "STNK",
      "name": "Stonks",
      "decimals": 9,
      "logoURI": "https://raw.githubusercontent.com/solana-labs/token-list/main/assets/mainnet/43VWkd99HjqkhFTZbWBpMpRhjG469nWa7x7uEsgSH7We/logo.png",
      "tags": [],
      "extensions": {
        "website": "https://stonkscoin.org/"
      }
    },
    {
      "chainId": 101,
      "address": "4368jNGeNq7Tt4Vzr98UWxL647PYu969VjzAsWGVaVH2",
      "symbol": "MEAL",
      "name": "HUNGRY",
      "decimals": 8,
      "logoURI": "https://raw.githubusercontent.com/solana-labs/token-list/main/assets/mainnet/4368jNGeNq7Tt4Vzr98UWxL647PYu969VjzAsWGVaVH2/logo.png",
      "tags": [],
      "extensions": {
        "website": "https://hungrycoin.io/"
      }
    },
    {
      "chainId": 101,
      "address": "8GQsW3f7mdwfjqJon2myADcBsSsRjpXmxHYDG8q1pvV6",
      "symbol": "HOLD",
      "name": "Holdana",
      "decimals": 9,
      "logoURI": "https://raw.githubusercontent.com/solana-labs/token-list/main/assets/mainnet/8GQsW3f7mdwfjqJon2myADcBsSsRjpXmxHYDG8q1pvV6/logo.png",
      "tags": [],
      "extensions": {
        "medium": "https://holdanatoken.medium.com/",
        "twitter": "https://twitter.com/HoldanaOfficial",
        "serumV3Usdc": "G2j5zKtfymPcWMq1YRoKrfUWy64SZ6ZxDVscHSyPQqmz"
      }
    },
    {
      "chainId": 101,
      "address": "64SqEfHtu4bZ6jr1mAxaWrLFdMngbKbru9AyaG2Dyk5T",
      "symbol": "wen-token",
      "name": "wen-token",
      "decimals": 0,
      "logoURI": "https://raw.githubusercontent.com/solana-labs/token-list/main/assets/mainnet/64SqEfHtu4bZ6jr1mAxaWrLFdMngbKbru9AyaG2Dyk5T/logo.png",
      "tags": [
        "nft"
      ],
      "extensions": {
        "website": "https://pythians.pyth.network"
      }
    },
    {
      "chainId": 101,
      "address": "9axWWN2FY8njSSQReepkiSE56U2yAvPFGuaXRQNdkZaS",
      "symbol": "wen-token-2",
      "name": "wen-token-2",
      "decimals": 0,
      "logoURI": "https://raw.githubusercontent.com/solana-labs/token-list/main/assets/mainnet/9axWWN2FY8njSSQReepkiSE56U2yAvPFGuaXRQNdkZaS/logo.png",
      "tags": [
        "nft"
      ],
      "extensions": {
        "website": "https://pythians.pyth.network"
      }
    },
    {
      "chainId": 101,
      "address": "4dmKkXNHdgYsXqBHCuMikNQWwVomZURhYvkkX5c4pQ7y",
      "symbol": "SNY",
      "name": "Synthetify",
      "decimals": 6,
      "logoURI": "https://raw.githubusercontent.com/solana-labs/token-list/main/assets/mainnet/4dmKkXNHdgYsXqBHCuMikNQWwVomZURhYvkkX5c4pQ7y/logo.png",
      "tags": [],
      "extensions": {
        "website": "https://synthetify.io/",
        "twitter": "https://twitter.com/synthetify",
        "coingeckoId": "syntheify-token"
      }
    },
    {
      "chainId": 101,
      "address": "4wTMJsh3q66PmAkmwEW47qVDevMZMVVWU3n1Yhqztwi6",
      "symbol": "ARCD",
      "name": "Arcade Token (Wormhole)",
      "decimals": 9,
      "logoURI": "https://raw.githubusercontent.com/solana-labs/token-list/main/assets/mainnet/4wTMJsh3q66PmAkmwEW47qVDevMZMVVWU3n1Yhqztwi6/logo.png",
      "tags": [
        "wrapped",
        "wormhole"
      ],
      "extensions": {
        "address": "0xb581E3a7dB80fBAA821AB39342E9Cbfd2ce33c23",
        "bridgeContract": "https://etherscan.io/address/0xf92cD566Ea4864356C5491c177A430C222d7e678",
        "assetContract": "https://etherscan.io/address/0xb581E3a7dB80fBAA821AB39342E9Cbfd2ce33c23",
        "website": "https://arcade.city",
        "twitter": "https://twitter.com/ArcadeCityHall"
      }
    },
    {
      "chainId": 101,
      "address": "Amt5wUJREJQC5pX7Z48YSK812xmu4j3sQVupNhtsEuY8",
      "symbol": "FROG",
      "name": "FROG",
      "decimals": 6,
      "logoURI": "https://raw.githubusercontent.com/solana-labs/token-list/main/assets/mainnet/Amt5wUJREJQC5pX7Z48YSK812xmu4j3sQVupNhtsEuY8/logo.png",
      "tags": [],
      "extensions": {
        "website": "https://www.froglana.com/",
        "serumV3Usdc": "2Si6XDdpv5zcvYna221eZZrsjsp5xeYoz9W1TVdMdbnt"
      }
    },
    {
      "chainId": 101,
      "address": "DEAdry5qhNoSkF3mbFrTa6udGbMwUoLnQhvchCu26Ak1",
      "symbol": "JUEL",
      "name": "Juel Token",
      "decimals": 9,
      "logoURI": "https://raw.githubusercontent.com/solana-labs/token-list/main/assets/mainnet/DEAdry5qhNoSkF3mbFrTa6udGbMwUoLnQhvchCu26Ak1/logo.png",
      "tags": [],
      "extensions": {
        "website": "http://juel.gg"
      }
    },
    {
      "chainId": 101,
      "address": "9Y8NT5HT9z2EsmCbYMgKXPRq3h3aa6tycEqfFiXjfZM7",
      "symbol": "CRT",
      "name": "CARROT",
      "decimals": 9,
      "logoURI": "https://raw.githubusercontent.com/solana-labs/token-list/main/assets/mainnet/9Y8NT5HT9z2EsmCbYMgKXPRq3h3aa6tycEqfFiXjfZM7/logo.png",
      "tags": [],
      "extensions": {
        "website": "https://farmerscarrot.com/",
        "serumV3Usdc": "Aa8mN8bXAobmcuHDpbbZh55SoadUry6WdsYz2886Ymqf"
      }
    },
    {
      "chainId": 101,
      "address": "AMdnw9H5DFtQwZowVFr4kUgSXJzLokKSinvgGiUoLSps",
      "symbol": "MOLA",
      "name": "MOONLANA",
      "decimals": 9,
      "logoURI": "https://raw.githubusercontent.com/solana-labs/token-list/main/assets/mainnet/AMdnw9H5DFtQwZowVFr4kUgSXJzLokKSinvgGiUoLSps/logo.png",
      "tags": [],
      "extensions": {
        "website": "https://moonlana.com/",
        "twitter": "https://twitter.com/xMoonLana",
        "medium": "https://moonlana.medium.com/",
        "coingeckoId": "moonlana"
      }
    },
    {
      "chainId": 101,
      "address": "3x7UeXDF4imKSKnizK9mYyx1M5bTNzpeALfPeB8S6XT9",
      "symbol": "SKEM",
      "name": "SKEM",
      "decimals": 9,
      "logoURI": "https://raw.githubusercontent.com/solana-labs/token-list/main/assets/mainnet/3x7UeXDF4imKSKnizK9mYyx1M5bTNzpeALfPeB8S6XT9/logo.svg",
      "tags": [],
      "extensions": {
        "website": "https://skem.finance/",
        "serumV3Usdc": "HkYJ3dX8CLSGyGZzfuqYiuoDjDmrDiu1vZhPtFJZa5Vt"
      }
    },
    {
      "chainId": 101,
      "address": "GHvFFSZ9BctWsEc5nujR1MTmmJWY7tgQz2AXE6WVFtGN",
      "symbol": "SOLAPE",
      "name": "SolAPE Token",
      "decimals": 9,
      "logoURI": "https://raw.githubusercontent.com/solana-labs/token-list/main/assets/mainnet/GHvFFSZ9BctWsEc5nujR1MTmmJWY7tgQz2AXE6WVFtGN/logo.png",
      "tags": [
        "utility-token"
      ],
      "extensions": {
        "coingeckoId": "solape-token",
        "website": "https://solape.io",
        "twitter": "https://twitter.com/SolApeFinance",
        "serumV3Usdc": "4zffJaPyeXZ2wr4whHgP39QyTfurqZ2BEd4M5W6SEuon"
      }
    },
    {
      "chainId": 101,
      "address": "9nEqaUcb16sQ3Tn1psbkWqyhPdLmfHWjKGymREjsAgTE",
      "symbol": "WOOF",
      "name": "WOOFENOMICS",
      "decimals": 6,
      "logoURI": "https://raw.githubusercontent.com/solana-labs/token-list/main/assets/mainnet/9nEqaUcb16sQ3Tn1psbkWqyhPdLmfHWjKGymREjsAgTE/logo.png",
      "tags": [],
      "extensions": {
        "website": "https://woofsolana.com",
        "serumV3Usdc": "CwK9brJ43MR4BJz2dwnDM7EXCNyHhGqCJDrAdsEts8n5"
      }
    },
    {
      "chainId": 101,
      "address": "MERt85fc5boKw3BW1eYdxonEuJNvXbiMbs6hvheau5K",
      "symbol": "MER",
      "name": "Mercurial",
      "decimals": 6,
      "logoURI": "https://raw.githubusercontent.com/solana-labs/token-list/main/assets/mainnet/MERt85fc5boKw3BW1eYdxonEuJNvXbiMbs6hvheau5K/logo.png",
      "tags": [],
      "extensions": {
        "coingeckoId": "mercurial",
        "website": "https://www.mercurial.finance/",
        "serumV3Usdc": "G4LcexdCzzJUKZfqyVDQFzpkjhB1JoCNL8Kooxi9nJz5",
        "waterfallbot": "https://bit.ly/MERwaterfall"
      }
    },
    {
      "chainId": 101,
      "address": "9MhNoxy1PbmEazjPo9kiZPCcG7BiFbhi3bWZXZgacfpp",
      "symbol": "ACMN",
      "name": "ACUMEN",
      "decimals": 9,
      "logoURI": "https://raw.githubusercontent.com/solana-labs/token-list/main/assets/mainnet/9MhNoxy1PbmEazjPo9kiZPCcG7BiFbhi3bWZXZgacfpp/logo.png",
      "tags": [],
      "extensions": {
        "website": "https://acumen.network/"
      }
    },
    {
      "chainId": 101,
      "address": "HRhCiCe8WLC4Jsy43Jkhq3poEWpjgXKD1U26XACReimt",
      "symbol": "zSOL",
      "name": "zSOL (ACUMEN)",
      "decimals": 9,
      "logoURI": "https://raw.githubusercontent.com/solana-labs/token-list/main/assets/mainnet/HRhCiCe8WLC4Jsy43Jkhq3poEWpjgXKD1U26XACReimt/logo.png",
      "tags": [],
      "extensions": {
        "website": "https://acumen.network/"
      }
    },
    {
      "chainId": 101,
      "address": "2LBYxD4Jzipk1bEREW6vQk163cj27mUSxmHzW2ujXFNy",
      "symbol": "zUSDC",
      "name": "zUSDC (ACUMEN)",
      "decimals": 6,
      "logoURI": "https://raw.githubusercontent.com/solana-labs/token-list/main/assets/mainnet/2LBYxD4Jzipk1bEREW6vQk163cj27mUSxmHzW2ujXFNy/logo.png",
      "tags": [],
      "extensions": {
        "website": "https://acumen.network/"
      }
    },
    {
      "chainId": 101,
      "address": "DFTZmEopSWrj6YcsmQAAxypN7cHM3mnruEisJPQFJbs7",
      "symbol": "zBTC",
      "name": "zBTC (ACUMEN)",
      "decimals": 6,
      "logoURI": "https://raw.githubusercontent.com/solana-labs/token-list/main/assets/mainnet/DFTZmEopSWrj6YcsmQAAxypN7cHM3mnruEisJPQFJbs7/logo.png",
      "tags": [],
      "extensions": {
        "website": "https://acumen.network/"
      }
    },
    {
      "chainId": 101,
      "address": "A8pnvbKWmTjjnUMzmY6pDJRHy3QdQNdqJdL1VFYXX4oW",
      "symbol": "zETH",
      "name": "zETH (ACUMEN)",
      "decimals": 6,
      "logoURI": "https://raw.githubusercontent.com/solana-labs/token-list/main/assets/mainnet/A8pnvbKWmTjjnUMzmY6pDJRHy3QdQNdqJdL1VFYXX4oW/logo.png",
      "tags": [],
      "extensions": {
        "website": "https://acumen.network/"
      }
    },
    {
      "chainId": 101,
      "address": "9hZt5mP139TvzDBZHtruXxAyjYHiovKXfxW6XNYiofae",
      "symbol": "zSRM",
      "name": "zSRM (ACUMEN)",
      "decimals": 6,
      "logoURI": "https://raw.githubusercontent.com/solana-labs/token-list/main/assets/mainnet/9hZt5mP139TvzDBZHtruXxAyjYHiovKXfxW6XNYiofae/logo.png",
      "tags": [],
      "extensions": {
        "website": "https://acumen.network/"
      }
    },
    {
      "chainId": 101,
      "address": "BR31LZKtry5tyjVtZ49PFZoZjtE5SeS4rjVMuL9Xiyer",
      "symbol": "zSTEP",
      "name": "zSTEP (ACUMEN)",
      "decimals": 9,
      "logoURI": "https://raw.githubusercontent.com/solana-labs/token-list/main/assets/mainnet/BR31LZKtry5tyjVtZ49PFZoZjtE5SeS4rjVMuL9Xiyer/logo.png",
      "tags": [],
      "extensions": {
        "website": "https://acumen.network/"
      }
    },
    {
      "chainId": 101,
      "address": "7wZsSyzD4Ba8ZkPhRh62KshQc8TQYiB5KtdNknywE3k4",
      "symbol": "zRAY",
      "name": "zRAY (ACUMEN)",
      "decimals": 6,
      "logoURI": "https://raw.githubusercontent.com/solana-labs/token-list/main/assets/mainnet/BR31LZKtry5tyjVtZ49PFZoZjtE5SeS4rjVMuL9Xiyer/logo.png",
      "tags": [],
      "extensions": {
        "website": "https://acumen.network/"
      }
    },
    {
      "chainId": 101,
      "address": "EfLvzNsqmkoSneiML5t7uHCPEVRaWCpG4N2WsS39nWCU",
      "symbol": "MUDLEY",
      "name": "MUDLEY",
      "decimals": 9,
      "logoURI": "https://raw.githubusercontent.com/solana-labs/token-list/main/assets/mainnet/EfLvzNsqmkoSneiML5t7uHCPEVRaWCpG4N2WsS39nWCU/logo.png",
      "tags": [],
      "extensions": {
        "website": "https://www.mudley.io/"
      }
    },
    {
      "chainId": 101,
      "address": "GpYMp8eP3HADY8x1jLVfFVBVYqxFNxT5mFhZAZt9Poco",
      "symbol": "CAPE",
      "name": "Crazy Ape Coin",
      "decimals": 9,
      "logoURI": "https://raw.githubusercontent.com/solana-labs/token-list/main/assets/mainnet/GpYMp8eP3HADY8x1jLVfFVBVYqxFNxT5mFhZAZt9Poco/logo.png",
      "tags": [],
      "extensions": {
        "website": "https://www.crazyapecoin.com/"
      }
    },
    {
      "chainId": 101,
      "address": "7ApYvMWwHJSgWz9BvMuNzqzUAqYbxByjzZu31t8FkYDy",
      "symbol": "SFairy",
      "name": "Fairy Finance",
      "decimals": 9,
      "logoURI": "https://raw.githubusercontent.com/debianos1/logo-token/main/fairyfinane%20.png",
      "tags": [],
      "extensions": {
        "twitter": "https://twitter.com/fairy_finance"
      }
    },
    {
      "chainId": 101,
      "address": "7Csho7qjseDjgX3hhBxfwP1W3LYARK3QH3PM2x55we14",
      "symbol": "LOTTO",
      "name": "Lotto",
      "decimals": 6,
      "logoURI": "https://raw.githubusercontent.com/solana-labs/token-list/main/assets/mainnet/7Csho7qjseDjgX3hhBxfwP1W3LYARK3QH3PM2x55we14/logo.png",
      "tags": [],
      "extensions": {
        "serumV3Usdc": "9MZKfgZzPgeidAukYpHtsLYm4eAdJFnR7nhPosWT8jiv",
        "coingeckoId": "lotto",
        "website": "lotto.finance",
        "address": "0xb0dfd28d3cf7a5897c694904ace292539242f858",
        "assetContract": "https://etherscan.io/address/0xb0dfd28d3cf7a5897c694904ace292539242f858",
        "tggroup": "https://t.me/lottofinance"
      }
    },
    {
      "chainId": 101,
      "address": "7uv3ZvZcQLd95bUp5WMioxG7tyAZVXFfr8JYkwhMYrnt",
      "symbol": "BOLE",
      "name": "Bole Token",
      "decimals": 4,
      "logoURI": "https://raw.githubusercontent.com/solana-labs/token-list/main/assets/mainnet/7uv3ZvZcQLd95bUp5WMioxG7tyAZVXFfr8JYkwhMYrnt/logo.png",
      "tags": [],
      "extensions": {
        "website": "https://tokenbole.com/",
        "serumV3Usdc": "9yGqsboBtvztDgGbGFEaBBT2G8dUMhxewXDQpy6T3eDm",
        "coingeckoId": "bole-token"
      }
    },
    {
      "chainId": 101,
      "address": "Bxp46xCB6CLjiqE99QaTcJAaY1hYF1o63DUUrXAS7QFu",
      "symbol": "mBRZ",
      "name": "SolMiner Bronze",
      "decimals": 9,
      "logoURI": "https://raw.githubusercontent.com/solana-labs/token-list/main/assets/mainnet/Bxp46xCB6CLjiqE99QaTcJAaY1hYF1o63DUUrXAS7QFu/logo.png",
      "tags": [],
      "extensions": {
        "website": "https://solminer.app",
        "medium": "https://solminer.medium.com/",
        "twitter": "https://twitter.com/SolMinerproject"
      }
    },
    {
      "chainId": 101,
      "address": "GZNrMEdrt6Vg428JzvJYRGGPpVxgjUPsg6WLqKBvmNLw",
      "symbol": "mPLAT",
      "name": "SolMiner Platinum",
      "decimals": 9,
      "logoURI": "https://raw.githubusercontent.com/solana-labs/token-list/main/assets/mainnet/GZNrMEdrt6Vg428JzvJYRGGPpVxgjUPsg6WLqKBvmNLw/logo.png",
      "tags": [],
      "extensions": {
        "website": "https://solminer.app",
        "medium": "https://solminer.medium.com/",
        "twitter": "https://twitter.com/SolMinerproject"
      }
    },
    {
      "chainId": 101,
      "address": "Er7a3ugS6kkAqj6sp3UmXEFAFrDdLMRQEkV9QH2fwRYA",
      "symbol": "mDIAM",
      "name": "SolMiner Diamond",
      "decimals": 9,
      "logoURI": "https://raw.githubusercontent.com/solana-labs/token-list/main/assets/mainnet/Er7a3ugS6kkAqj6sp3UmXEFAFrDdLMRQEkV9QH2fwRYA/logo.png",
      "tags": [],
      "extensions": {
        "website": "https://solminer.app",
        "medium": "https://solminer.medium.com/",
        "twitter": "https://twitter.com/SolMinerproject"
      }
    },
    {
      "chainId": 101,
      "address": "5JnZ667P3VcjDinkJFysWh2K2KtViy63FZ3oL5YghEhW",
      "symbol": "APYS",
      "name": "APYSwap",
      "decimals": 9,
      "logoURI": "https://raw.githubusercontent.com/solana-labs/token-list/main/assets/mainnet/5JnZ667P3VcjDinkJFysWh2K2KtViy63FZ3oL5YghEhW/logo.png",
      "tags": [
        "wrapped"
      ],
      "extensions": {
        "website": "https://apyswap.com",
        "coingeckoId": "apyswap"
      }
    },
    {
      "chainId": 101,
      "address": "ss1gxEUiufJyumsXfGbEwFe6maraPmc53fqbnjbum15",
      "symbol": "SS1",
      "name": "Naked Shorts",
      "decimals": 0,
      "logoURI": "https://raw.githubusercontent.com/solana-labs/token-list/main/assets/mainnet/ss1gxEUiufJyumsXfGbEwFe6maraPmc53fqbnjbum15/logo.png",
      "tags": [
        "nft"
      ],
      "extensions": {
        "website": "https://www.sol-talk.com/sol-survivor",
        "twitter": "https://twitter.com/sol__survivor",
        "imageUrl": "https://www.arweave.net/N-RGNyi1o1evhr7jTCXxHQlSndNPdnHWEzUTbTGMCl4",
        "animationUrl": "https://www.arweave.net/KBzRUmQNX6VKDH41N_uOETtJH21YtWXrOz270b8eqyo?ext=glb",
        "description": "After a gamma squeeze event he was left covered in theta. Due to the accident he lost his memories but gained the ability to refract light. He joins the tournament hoping to discover more about his past. His only clue is a damaged ID card with the word Malvin inscribed. Special: 'Now You See Me'"
      }
    },
    {
      "chainId": 101,
      "address": "GfJ3Vq2eSTYf1hJP6kKLE9RT6u7jF9gNszJhZwo5VPZp",
      "symbol": "SOLPAD",
      "name": "Solpad Finance",
      "decimals": 9,
      "logoURI": "https://raw.githubusercontent.com/solana-labs/token-list/main/assets/mainnet/GfJ3Vq2eSTYf1hJP6kKLE9RT6u7jF9gNszJhZwo5VPZp/logo.png",
      "tags": [
        "utility-token"
      ],
      "extensions": {
        "website": "https://www.solpad.finance/",
        "twitter": "https://twitter.com/FinanceSolpad",
        "github": "https://github.com/solpad-finance",
        "tgann": "https://t.me/solpadfinance",
        "tggroup": "https://t.me/solpadfinance_chat"
      }
    },
    {
      "chainId": 101,
      "address": "ERPueLaiBW48uBhqX1CvCYBv2ApHN6ZFuME1MeQGTdAi",
      "symbol": "MIT",
      "name": "Muskimum Impact Token",
      "decimals": 8,
      "logoURI": "https://raw.githubusercontent.com/solana-labs/token-list/main/assets/mainnet/ERPueLaiBW48uBhqX1CvCYBv2ApHN6ZFuME1MeQGTdAi/logo.png",
      "tags": [
        "mit",
        "musk"
      ],
      "extensions": {
        "website": "https://muskimum.win/",
        "twitter": "https://twitter.com/muskimum",
        "serumV3Usdc": "3mhrhTFrHtxe7uZhvzBhzneR3bD3hDyWcgEkR8EcvNZk"
      }
    },
    {
      "chainId": 101,
      "address": "BsDrXiQaFd147Fxq1fQYbJQ77P6tmPkRJQJzkKvspDKo",
      "symbol": "SOLA",
      "name": "SolaPAD Token (deprecated)",
      "decimals": 8,
      "logoURI": "https://raw.githubusercontent.com/solana-labs/token-list/main/assets/mainnet/BsDrXiQaFd147Fxq1fQYbJQ77P6tmPkRJQJzkKvspDKo/logo.png",
      "tags": [
        "SOLA",
        "LaunchPAD"
      ],
      "extensions": {
        "website": "https://www.solapad.org/",
        "twitter": "https://twitter.com/SolaPAD"
      }
    },
    {
      "chainId": 101,
      "address": "7fCzz6ZDHm4UWC9Se1RPLmiyeuQ6kStxpcAP696EuE1E",
      "symbol": "SHBL",
      "name": "Shoebill Coin",
      "decimals": 9,
      "logoURI": "https://raw.githubusercontent.com/solana-labs/token-list/main/assets/mainnet/7fCzz6ZDHm4UWC9Se1RPLmiyeuQ6kStxpcAP696EuE1E/logo.png",
      "tags": [],
      "extensions": {
        "website": "https://shoebillco.in/"
      }
    },
    {
      "chainId": 101,
      "address": "GnaFnTihwQFjrLeJNeVdBfEZATMdaUwZZ1RPxLwjbVwb",
      "symbol": "SHBL-USDC",
      "name": "Raydium Permissionless LP Token (SHBL-USDC)",
      "decimals": 9,
      "logoURI": "https://raw.githubusercontent.com/solana-labs/token-list/main/assets/mainnet/GnaFnTihwQFjrLeJNeVdBfEZATMdaUwZZ1RPxLwjbVwb/logo.png",
      "tags": [
        "lp-token"
      ],
      "extensions": {
        "website": "https://raydium.io/"
      }
    },
    {
      "chainId": 101,
      "address": "Djoz8btdR7p6xWHoVtPYF3zyN9LU5BBfMoDk4HczSDqc",
      "symbol": "AUSS",
      "name": "Ausshole",
      "decimals": 9,
      "logoURI": "https://raw.githubusercontent.com/solana-labs/token-list/main/assets/mainnet/Djoz8btdR7p6xWHoVtPYF3zyN9LU5BBfMoDk4HczSDqc/logo.svg",
      "tags": [],
      "extensions": {
        "website": "https://auss.finance/",
        "twitter": "https://twitter.com/ausstoken",
        "serumV3Usdc": "bNbYoc2KawipbXj76BiXbUdf2NcGKWkdp4S9uDvWXB1"
      }
    },
    {
      "chainId": 101,
      "address": "TuLipcqtGVXP9XR62wM8WWCm6a9vhLs7T1uoWBk6FDs",
      "symbol": "TULIP",
      "name": "Tulip",
      "decimals": 6,
      "logoURI": "https://raw.githubusercontent.com/solana-labs/token-list/main/assets/mainnet/TuLipcqtGVXP9XR62wM8WWCm6a9vhLs7T1uoWBk6FDs/logo.svg",
      "tags": [
        "tulip",
        "solfarm",
        "vaults"
      ],
      "extensions": {
        "website": "https://solfarm.io",
        "twitter": "https://twitter.com/Solfarmio",
        "coingeckoId": "solfarm",
        "serumV3Usdc": "8GufnKq7YnXKhnB3WNhgy5PzU9uvHbaaRrZWQK6ixPxW",
        "waterfallbot": "https://bit.ly/TULIPwaterfall"
      }
    },
    {
      "chainId": 101,
      "address": "5trVBqv1LvHxiSPMsHtEZuf8iN82wbpDcR5Zaw7sWC3s",
      "symbol": "JPYC",
      "name": "JPY Coin(Sollet)(Deprecated)",
      "decimals": 6,
      "logoURI": "https://raw.githubusercontent.com/solana-labs/token-list/main/assets/mainnet/5trVBqv1LvHxiSPMsHtEZuf8iN82wbpDcR5Zaw7sWC3s/logo.png",
      "tags": [
        "stablecoin",
        "ethereum",
        "wrapped-sollet"
      ],
      "extensions": {
        "website": "https://jpyc.jp/"
      }
    },
    {
      "chainId": 101,
      "address": "3QuAYThYKFXSmrTcSHsdd7sAxaFBobaCkLy2DBYJLMDs",
      "symbol": "TYNA",
      "name": "wTYNA",
      "decimals": 3,
      "logoURI": "https://raw.githubusercontent.com/solana-labs/token-list/main/assets/mainnet/3QuAYThYKFXSmrTcSHsdd7sAxaFBobaCkLy2DBYJLMDs/logo.png",
      "tags": [
        "ERC20",
        "ethereum"
      ],
      "extensions": {
        "address": "0x4ae54790c130B21E8CbaCAB011C6170e079e6eF5",
        "bridgeContract": "https://etherscan.io/address/0xeae57ce9cc1984f202e15e038b964bb8bdf7229a",
        "assetContract": "https://etherscan.io/address/0x4ae54790c130B21E8CbaCAB011C6170e079e6eF5",
        "website": "http://lendingbot.s3-website-us-east-1.amazonaws.com/whitepaper.html",
        "twitter": "https://twitter.com/btc_AP"
      }
    },
    {
      "chainId": 101,
      "address": "7zsKqN7Fg2s9VsqAq6XBoiShCVohpGshSUvoWBc6jKYh",
      "symbol": "ARDX",
      "name": "Wrapped ArdCoin (Sollet)",
      "decimals": 2,
      "logoURI": "https://raw.githubusercontent.com/solana-labs/token-list/main/assets/mainnet/7zsKqN7Fg2s9VsqAq6XBoiShCVohpGshSUvoWBc6jKYh/logo.png",
      "tags": [
        "wrapped-sollet",
        "ethereum"
      ],
      "extensions": {
        "website": "https://ardcoin.com",
        "coingeckoId": "ardcoin"
      }
    },
    {
      "chainId": 101,
      "address": "7zphtJVjKyECvQkdfxJNPx83MNpPT6ZJyujQL8jyvKcC",
      "symbol": "SSHIB",
      "name": "SolShib",
      "decimals": 9,
      "logoURI": "https://raw.githubusercontent.com/solana-labs/token-list/main/assets/mainnet/7zphtJVjKyECvQkdfxJNPx83MNpPT6ZJyujQL8jyvKcC/logo.png",
      "tags": [],
      "extensions": {
        "website": "https://solshib.com/"
      }
    },
    {
      "chainId": 101,
      "address": "HoSWnZ6MZzqFruS1uoU69bU7megzHUv6MFPQ5nqC6Pj2",
      "symbol": "SGI",
      "name": "SolGift",
      "decimals": 9,
      "logoURI": "https://raw.githubusercontent.com/solana-labs/token-list/main/assets/mainnet/HoSWnZ6MZzqFruS1uoU69bU7megzHUv6MFPQ5nqC6Pj2/logo.png",
      "tags": [],
      "extensions": {
        "website": "https://solshib.com/"
      }
    },
    {
      "chainId": 101,
      "address": "GpS9AavHtSUspaBnL1Tu26FWbUAdW8tm3MbacsNvwtGu",
      "symbol": "SOLT",
      "name": "Soltriever",
      "decimals": 9,
      "logoURI": "https://raw.githubusercontent.com/solana-labs/token-list/main/assets/mainnet/GpS9AavHtSUspaBnL1Tu26FWbUAdW8tm3MbacsNvwtGu/logo.png",
      "tags": [],
      "extensions": {
        "website": "http://soltriever.info/",
        "twitter": "https://twitter.com/_Soltriever"
      }
    },
    {
      "chainId": 101,
      "address": "2QK9vxydd7WoDwvVFT5JSU8cwE9xmbJSzeqbRESiPGMG",
      "symbol": "KEKW",
      "name": "kekwcoin",
      "decimals": 9,
      "logoURI": "https://raw.githubusercontent.com/solana-labs/token-list/main/assets/mainnet/2QK9vxydd7WoDwvVFT5JSU8cwE9xmbJSzeqbRESiPGMG/logo.png",
      "tags": [],
      "extensions": {
        "website": "https://kekw.io/",
        "twitter": "https://twitter.com/kekwcoin",
        "medium": "https://kekwcoin.medium.com/",
        "discord": "discord.gg/kekw",
        "description": "Kekwcoin is a creative community platform for content creators to monetize their artwork and get financial support from investors.",
        "serumV3Usdc": "N99ngemA29qSKqdDW7kRiZHS7h2wEFpdgRvgE3N2jy6"
      }
    },
    {
      "chainId": 101,
      "address": "qs9Scx8YwNXS6zHYPCnDnyHQcRHg3QwXxpyCXs5tdM8",
      "symbol": "POCO",
      "name": "POWER COIN",
      "decimals": 9,
      "logoURI": "https://raw.githubusercontent.com/solana-labs/token-list/main/assets/mainnet/qs9Scx8YwNXS6zHYPCnDnyHQcRHg3QwXxpyCXs5tdM8/logo.png",
      "tags": [
        "social-token",
        "poco"
      ]
    },
    {
      "chainId": 101,
      "address": "FxCvbCVAtNUEKSiKoF6xt2pWPfpXuYFWYbuQySaRnV5R",
      "symbol": "LOOP",
      "name": "LC Andy Social Token",
      "decimals": 9,
      "logoURI": "https://raw.githubusercontent.com/solana-labs/token-list/main/assets/mainnet/FxCvbCVAtNUEKSiKoF6xt2pWPfpXuYFWYbuQySaRnV5R/logo.png",
      "tags": [
        "social-token",
        "loop"
      ]
    },
    {
      "chainId": 101,
      "address": "3iXydLpqi38CeGDuLFF1WRbPrrkNbUsgVf98cNSg6NaA",
      "symbol": "Spro",
      "name": "Sproken Token",
      "decimals": 9,
      "logoURI": "https://cdn.jsdelivr.net/gh/kechricc/Sproken-Token-Logo/SprokenToken.png",
      "tags": [
        "Sprocket Token",
        "Mini Aussie",
        "Currency of the Sprokonomy"
      ],
      "extensions": {
        "website": "https://www.sprokentoken.com/"
      }
    },
    {
      "chainId": 101,
      "address": "H5gczCNbrtso6BqGKihF97RaWaxpUEZnFuFUKK4YX3s2",
      "symbol": "BDE",
      "name": "Big Defi Energy",
      "decimals": 9,
      "logoURI": "https://raw.githubusercontent.com/solana-labs/token-list/main/assets/mainnet/H5gczCNbrtso6BqGKihF97RaWaxpUEZnFuFUKK4YX3s2/logo.png",
      "tags": [],
      "extensions": {
        "website": "bigdefienergy.com",
        "twitter": "https://twitter.com/Bigdefi"
      }
    },
    {
      "chainId": 101,
      "address": "cREsCN7KAyXcBG2xZc8qrfNHMRgC3MhTb4n3jBnNysv",
      "symbol": "DWT",
      "name": "DARK WEB TOKEN",
      "decimals": 2,
      "logoURI": "https://raw.githubusercontent.com/solana-labs/token-list/main/assets/mainnet/cREsCN7KAyXcBG2xZc8qrfNHMRgC3MhTb4n3jBnNysv/logo.png",
      "tags": [
        "MEME"
      ],
      "extensions": {
        "serumV3Usdc": "526WW289h5wibg1Q55sK16CGoNip8H5d2AXVbaAGcUMb",
        "website": "https://www.darkwebtoken.live"
      }
    },
    {
      "chainId": 101,
      "address": "EdGAZ8JyFTFbmVedVTbaAEQRb6bxrvi3AW3kz8gABz2E",
      "symbol": "DOGA",
      "name": "Dogana",
      "decimals": 9,
      "logoURI": "https://raw.githubusercontent.com/solana-labs/token-list/main/assets/mainnet/EdGAZ8JyFTFbmVedVTbaAEQRb6bxrvi3AW3kz8gABz2E/logo.png",
      "tags": [],
      "extensions": {
        "twitter": "https://twitter.com/DoganaOfficial",
        "serumV3Usdc": "H1Ywt7nSZkLDb2o3vpA5yupnBc9jr1pXtdjMm4Jgk1ay"
      }
    },
    {
      "chainId": 101,
      "address": "3FoUAsGDbvTD6YZ4wVKJgTB76onJUKz7GPEBNiR5b8wc",
      "symbol": "CHEEMS",
      "name": "Cheems",
      "decimals": 4,
      "logoURI": "https://raw.githubusercontent.com/solana-labs/token-list/main/assets/mainnet/3FoUAsGDbvTD6YZ4wVKJgTB76onJUKz7GPEBNiR5b8wc/logo.png",
      "tags": [],
      "extensions": {
        "website": "https://cheems.co/",
        "twitter": "https://twitter.com/theCheemsToken",
        "tggroup": "https://t.me/CheemsOfficial"
      }
    },
    {
      "chainId": 101,
      "address": "AWW5UQfMBnPsTaaxCK7cSEmkj1kbX2zUrqvgKXStjBKx",
      "symbol": "SBFC",
      "name": "SBF Coin",
      "decimals": 6,
      "logoURI": "https://raw.githubusercontent.com/solana-labs/token-list/main/assets/mainnet/AWW5UQfMBnPsTaaxCK7cSEmkj1kbX2zUrqvgKXStjBKx/logo.png",
      "tags": [
        "utility-token",
        "SBF",
        "sbfcoin",
        "SBFC"
      ],
      "extensions": {
        "website": "https://www.sbfcoin.org/",
        "twitter": "https://twitter.com/sbfcoin"
      }
    },
    {
      "chainId": 101,
      "address": "FRbqQnbuLoMbUG4gtQMeULgCDHyY6YWF9NRUuLa98qmq",
      "symbol": "ECOP",
      "name": "EcoPoo",
      "decimals": 0,
      "logoURI": "https://raw.githubusercontent.com/solana-labs/token-list/main/assets/mainnet/FRbqQnbuLoMbUG4gtQMeULgCDHyY6YWF9NRUuLa98qmq/logo.png",
      "tags": [
        "meme"
      ],
      "extensions": {
        "twitter": "https://twitter.com/EcoPoo_Official"
      }
    },
    {
      "chainId": 101,
      "address": "5p2zjqCd1WJzAVgcEnjhb9zWDU7b9XVhFhx4usiyN7jB",
      "symbol": "CATO",
      "name": "CATO",
      "decimals": 9,
      "logoURI": "https://raw.githubusercontent.com/solana-labs/token-list/main/assets/mainnet/5p2zjqCd1WJzAVgcEnjhb9zWDU7b9XVhFhx4usiyN7jB/logo.png",
      "tags": [
        "Meme-Token"
      ],
      "extensions": {
        "website": "https://official.catodex.com",
        "twitter": "https://twitter.com/SolanaCATO",
        "telegram": "https://t.me/SolanaCATO",
        "serumV3Usdc": "9fe1MWiKqUdwift3dEpxuRHWftG72rysCRHbxDy6i9xB",
        "coingeckoId": "cato"
      }
    },
    {
      "chainId": 101,
      "address": "J81fW7aza8wVUG1jjzhExsNMs3MrzwT5WrofgFqMjnSA",
      "symbol": "TOM",
      "name": "Tombili",
      "decimals": 9,
      "logoURI": "https://raw.githubusercontent.com/solana-labs/token-list/main/assets/mainnet/J81fW7aza8wVUG1jjzhExsNMs3MrzwT5WrofgFqMjnSA/logo.png",
      "tags": [],
      "extensions": {
        "website": "https://cryptomindex.com",
        "twitter": "https://twitter.com/cryptomindex"
      }
    },
    {
      "chainId": 101,
      "address": "GunpHq4fn9gSSyGbPMYXTzs9nBS8RY88CX1so4V8kCiF",
      "symbol": "FABLE",
      "name": "Fable",
      "decimals": 0,
      "logoURI": "https://raw.githubusercontent.com/solana-labs/token-list/main/assets/mainnet/GunpHq4fn9gSSyGbPMYXTzs9nBS8RY88CX1so4V8kCiF/logo.png",
      "tags": [],
      "extensions": {
        "website": "https://fable.finance",
        "twitter": "https://twitter.com/fable_finance"
      }
    },
    {
      "chainId": 101,
      "address": "6L5DzH3p1t1PrCrVkudasuUnWbK7Jq9tYwcwWQiV6yd7",
      "symbol": "LZD",
      "name": "Lizard",
      "decimals": 6,
      "logoURI": "https://raw.githubusercontent.com/solana-labs/token-list/main/assets/mainnet/6L5DzH3p1t1PrCrVkudasuUnWbK7Jq9tYwcwWQiV6yd7/logo.png",
      "tags": [],
      "extensions": {
        "website": "https://www.lzdsol.io",
        "twitter": "https://twitter.com/lzd_sol"
      }
    },
    {
      "chainId": 101,
      "address": "EZqcdU8RLu9EChZgrY2BNVg8eovfdGyTiY2bd69EsPgQ",
      "symbol": "FELON",
      "name": "FuckElon",
      "decimals": 9,
      "logoURI": "https://raw.githubusercontent.com/solana-labs/token-list/main/assets/mainnet/EZqcdU8RLu9EChZgrY2BNVg8eovfdGyTiY2bd69EsPgQ/logo.png",
      "tags": [],
      "extensions": {
        "website": "https://fuckelonmusk.godaddysites.com/",
        "twitter": "https://twitter.com/FuckElonMusk8",
        "tgann": "https://t.me/fuckelonmusktoday",
        "tggroup": "https://t.me/joinchat/cgUOCIRSTJ9hZmY1"
      }
    },
    {
      "chainId": 101,
      "address": "HBHMiauecxer5FCzPeXgE2A8ZCf7fQgxxwo4vfkFtC7s",
      "symbol": "SLNDN",
      "name": "Solanadon",
      "decimals": 9,
      "logoURI": "https://raw.githubusercontent.com/solana-labs/token-list/main/assets/mainnet/HBHMiauecxer5FCzPeXgE2A8ZCf7fQgxxwo4vfkFtC7s/logo.png",
      "tags": [],
      "extensions": {
        "website": "https://solanadon.com/",
        "twitter": "https://twitter.com/SolanadonCoin",
        "tgann": "https://t.me/solanadonann"
      }
    },
    {
      "chainId": 101,
      "address": "GReBHpMgCadZRij4B111c94cqU9TktvJ45rWZRQ5b1A5",
      "symbol": "PINGU",
      "name": "Penguincoin",
      "decimals": 9,
      "logoURI": "https://raw.githubusercontent.com/solana-labs/token-list/main/assets/mainnet/GReBHpMgCadZRij4B111c94cqU9TktvJ45rWZRQ5b1A5/logo.png",
      "tags": [],
      "extensions": {
        "twitter": "https://twitter.com/penguincoin1"
      }
    },
    {
      "chainId": 101,
      "address": "5WUab7TCvth43Au5vk6wKjchTzWFeyPEUSJE1MPJtTZE",
      "symbol": "KEKN1",
      "name": "KEKW In Solana Tripping",
      "decimals": 0,
      "logoURI": "https://raw.githubusercontent.com/solana-labs/token-list/main/assets/mainnet/5WUab7TCvth43Au5vk6wKjchTzWFeyPEUSJE1MPJtTZE/logo.png",
      "tags": [
        "nft"
      ],
      "extensions": {
        "website": "https://www.kekw.io/",
        "twitter": "https://twitter.com/kekwcoin"
      }
    },
    {
      "chainId": 101,
      "address": "9KEe6o1jRTqFDFBo2AezsskcxBNwuq1rVeVat1Td8zbV",
      "symbol": "MPAD",
      "name": "MercuryPAD Token",
      "decimals": 9,
      "logoURI": "https://raw.githubusercontent.com/solana-labs/token-list/main/assets/mainnet/9KEe6o1jRTqFDFBo2AezsskcxBNwuq1rVeVat1Td8zbV/logo.png",
      "tags": [
        "MPAD",
        "LaunchPAD"
      ],
      "extensions": {
        "website": "https://mercurypad.com/",
        "twitter": "https://twitter.com/MercuryPad"
      }
    },
    {
      "chainId": 101,
      "address": "4KAFf8ZpNCn1SWLZFo5tbeZsKpVemsobbVZdERWxRvd2",
      "symbol": "SGT",
      "name": "Sangga Token",
      "decimals": 8,
      "logoURI": "https://raw.githubusercontent.com/solana-labs/token-list/main/assets/mainnet/4KAFf8ZpNCn1SWLZFo5tbeZsKpVemsobbVZdERWxRvd2/logo.png",
      "tags": [],
      "extensions": {
        "website": "https://sanggatalk.io"
      }
    },
    {
      "chainId": 101,
      "address": "Ae1aeYK9WrB2kP29jJU4aUUK7Y1vzsGNZFKoe4BG2h6P",
      "symbol": "OLDNINJA",
      "name": "OLDNINJA",
      "decimals": 0,
      "logoURI": "https://raw.githubusercontent.com/solana-labs/token-list/main/assets/mainnet/Ae1aeYK9WrB2kP29jJU4aUUK7Y1vzsGNZFKoe4BG2h6P/logo.png",
      "tags": [],
      "extensions": {
        "website": "https://www.ninjaprotocol.io/oldninja/"
      }
    },
    {
      "chainId": 101,
      "address": "FgX1WD9WzMU3yLwXaFSarPfkgzjLb2DZCqmkx9ExpuvJ",
      "symbol": "NINJA",
      "name": "NINJA",
      "decimals": 6,
      "logoURI": "https://raw.githubusercontent.com/solana-labs/token-list/main/assets/mainnet/FgX1WD9WzMU3yLwXaFSarPfkgzjLb2DZCqmkx9ExpuvJ/logo.png",
      "tags": [],
      "extensions": {
        "website": "https://www.ninjaprotocol.io/",
        "serumV3Usdc": "J4oPt5Q3FYxrznkXLkbosAWrJ4rZLqJpGqz7vZUL4eMM"
      }
    },
    {
      "chainId": 101,
      "address": "E6UBhrtvP4gYHAEgoBi8kDU6DrPPmQxTAJvASo4ptNev",
      "symbol": "SOLDOG",
      "name": "SOLDOG",
      "decimals": 0,
      "logoURI": "https://raw.githubusercontent.com/solana-labs/token-list/main/assets/mainnet/E6UBhrtvP4gYHAEgoBi8kDU6DrPPmQxTAJvASo4ptNev/logo.png",
      "tags": [],
      "extensions": {
        "website": "https://solanadog.io",
        "twitter": "https://twitter.com/solanadog"
      }
    },
    {
      "chainId": 102,
      "address": "rz251Qbsa27sL8Y1H7h4qu71j6Q7ukNmskg5ZDhPCg3",
      "symbol": "HIRO",
      "name": "Hiro LaunchDAO",
      "decimals": 6,
      "logoURI": "https://raw.githubusercontent.com/solana-labs/token-list/main/assets/mainnet/rz251Qbsa27sL8Y1H7h4qu71j6Q7ukNmskg5ZDhPCg3/logo.png",
      "tags": [],
      "extensions": {
        "website": "https://hiro-finance.github.io/",
        "twitter": "https://twitter.com/HiroLaunchdao"
      }
    },
    {
      "chainId": 101,
      "address": "9nusLQeFKiocswDt6NQsiErm1M43H2b8x6v5onhivqKv",
      "symbol": "LLAMA",
      "name": "SOLLAMA",
      "decimals": 1,
      "logoURI": "https://raw.githubusercontent.com/solana-labs/token-list/main/assets/mainnet/9nusLQeFKiocswDt6NQsiErm1M43H2b8x6v5onhivqKv/logo.png",
      "tags": [],
      "extensions": {
        "website": "https://sollama.finance",
        "twitter": "https://twitter.com/SollamaFinance"
      }
    },
    {
      "chainId": 101,
      "address": "BLwTnYKqf7u4qjgZrrsKeNs2EzWkMLqVCu6j8iHyrNA3",
      "symbol": "BOP",
      "name": "Boring Protocol",
      "decimals": 8,
      "logoURI": "https://raw.githubusercontent.com/solana-labs/token-list/main/assets/mainnet/BLwTnYKqf7u4qjgZrrsKeNs2EzWkMLqVCu6j8iHyrNA3/logo.png",
      "tags": [
        "security-token",
        "utility-token"
      ],
      "extensions": {
        "website": "https://boringprotocol.io",
        "twitter": "https://twitter.com/BoringProtocol",
        "serumV3Usdc": "7MmPwD1K56DthW14P1PnWZ4zPCbPWemGs3YggcT1KzsM"
      }
    },
    {
      "chainId": 101,
      "address": "ER8Xa8YxJLC3CFJgdAxJs46Rdhb7B3MjgbPZsVg1aAFV",
      "symbol": "MOLAMON",
      "name": "MOLAMON",
      "decimals": 0,
      "logoURI": "https://raw.githubusercontent.com/solana-labs/token-list/main/assets/mainnet/ER8Xa8YxJLC3CFJgdAxJs46Rdhb7B3MjgbPZsVg1aAFV/logo.png",
      "tags": [],
      "extensions": {
        "website": "https://moonlana.com/",
        "twitter": "https://twitter.com/xMoonLana",
        "medium": "https://moonlana.medium.com/",
        "imageUrl": "https://gateway.pinata.cloud/ipfs/QmbdEesuzVUMzqaumrZNaWnwnz4WwDvqDyfrFneVDjqr2e/molamonbg.gif",
        "description": "The first $MOLA NFT on Solana Blockchain."
      }
    },
    {
      "chainId": 101,
      "address": "4ezHExHThrwnnoqKcMNbUwcVYXzdkDerHFGfegnTqA2E",
      "symbol": "STUD",
      "name": "SolanaToolsUtilityDapp",
      "decimals": 9,
      "logoURI": "https://raw.githubusercontent.com/solana-labs/token-list/main/assets/mainnet/4ezHExHThrwnnoqKcMNbUwcVYXzdkDerHFGfegnTqA2E/logo.png",
      "tags": [],
      "extensions": {
        "website": "https://www.solanatools.io/"
      }
    },
    {
      "chainId": 101,
      "address": "AZtNYaEAHDBeK5AvdzquZWjc4y8cj5sKWH1keUJGMuPV",
      "symbol": "RESP",
      "name": "RESPECT",
      "decimals": 8,
      "logoURI": "https://raw.githubusercontent.com/solana-labs/token-list/main/assets/mainnet/AZtNYaEAHDBeK5AvdzquZWjc4y8cj5sKWH1keUJGMuPV/logo.png",
      "tags": [],
      "extensions": {
        "website": "https://respect.cash"
      }
    },
    {
      "chainId": 101,
      "address": "5j6BmiZTfHssaWPT23EQYQci3w57VTw7QypKArQZbSZ9",
      "symbol": "CHAD",
      "name": "ChadTrader Token",
      "decimals": 9,
      "logoURI": "https://raw.githubusercontent.com/solana-labs/token-list/main/assets/mainnet/5j6BmiZTfHssaWPT23EQYQci3w57VTw7QypKArQZbSZ9/logo.png",
      "tags": [
        "utility-token"
      ],
      "extensions": {
        "website": "https://chadtrader.io/",
        "twitter": "https://twitter.com/chadtraderio"
      }
    },
    {
      "chainId": 101,
      "address": "GsNzxJfFn6zQdJGeYsupJWzUAm57Ba7335mfhWvFiE9Z",
      "symbol": "DXL",
      "name": "Dexlab",
      "decimals": 6,
      "logoURI": "https://raw.githubusercontent.com/solana-labs/token-list/main/assets/mainnet/GsNzxJfFn6zQdJGeYsupJWzUAm57Ba7335mfhWvFiE9Z/logo.png",
      "tags": [],
      "extensions": {
        "website": "https://www.dexlab.space/",
        "serumV3Usdc": "DYfigimKWc5VhavR4moPBibx9sMcWYVSjVdWvPztBPTa",
        "twitter": "https://twitter.com/dexlab_official",
        "coingeckoId": "dexlab"
      }
    },
    {
      "chainId": 101,
      "address": "APvgd1J98PGW77H1fDa7W7Y4fcbFwWfs71RNyJKuYs1Y",
      "symbol": "FUZ",
      "name": "Fuzzy.One",
      "decimals": 8,
      "logoURI": "https://raw.githubusercontent.com/solana-labs/token-list/main/assets/mainnet/APvgd1J98PGW77H1fDa7W7Y4fcbFwWfs71RNyJKuYs1Y/logo.png",
      "tags": [
        "Fuzzy.One",
        "FUZ",
        "Supply chain token"
      ],
      "extensions": {
        "website": "https://www.fuzzy.one/"
      }
    },
    {
      "chainId": 101,
      "address": "6TCbtxs6eYfMKVF9ppTNvbUemW2YnpFig6z1jSqgM16e",
      "symbol": "STRANGE",
      "name": "STRANGE",
      "decimals": 6,
      "logoURI": "https://raw.githubusercontent.com/solana-labs/token-list/main/assets/mainnet/6TCbtxs6eYfMKVF9ppTNvbUemW2YnpFig6z1jSqgM16e/logo.png",
      "tags": [
        "utility-token"
      ],
      "extensions": {
        "website": "https://safepluto.tech"
      }
    },
    {
      "chainId": 101,
      "address": "BYNHheaKFX2WRGQTpMZNsM6vAyJXvkeMoMcixKfVKxY9",
      "symbol": "PLUTES",
      "name": "Plutonium",
      "decimals": 6,
      "logoURI": "https://raw.githubusercontent.com/solana-labs/token-list/main/assets/mainnet/BYNHheaKFX2WRGQTpMZNsM6vAyJXvkeMoMcixKfVKxY9/logo.png",
      "tags": [
        "utility-token"
      ],
      "extensions": {
        "website": "https://safepluto.tech"
      }
    },
    {
      "chainId": 101,
      "address": "8upjSpvjcdpuzhfR1zriwg5NXkwDruejqNE9WNbPRtyA",
      "symbol": "GRAPE",
      "name": "Grape",
      "decimals": 6,
      "logoURI": "https://raw.githubusercontent.com/solana-labs/token-list/main/assets/mainnet/8upjSpvjcdpuzhfR1zriwg5NXkwDruejqNE9WNbPRtyA/logo.svg",
      "tags": [],
      "extensions": {
        "website": "https://grapes.network"
      }
    },
    {
      "chainId": 101,
      "address": "7xzovRepzLvXbbpVZLYKzEBhCNgStEv1xpDqf1rMFFKX",
      "symbol": "KERMIT",
      "name": "Kermit",
      "decimals": 8,
      "logoURI": "https://raw.githubusercontent.com/solana-labs/token-list/main/assets/mainnet/7xzovRepzLvXbbpVZLYKzEBhCNgStEv1xpDqf1rMFFKX/logo.png",
      "tags": [
        "utility-token"
      ],
      "extensions": {
        "website": "https://www.kermitfinance.com",
        "twitter": "https://twitter.com/KermitFinance"
      }
    },
    {
      "chainId": 101,
      "address": "3VhB8EAL8dZ457SiksLPpMUR1pyACpbNh5rTjQUEVCcH",
      "symbol": "TUTL",
      "name": "TurtleTraders",
      "decimals": 9,
      "logoURI": "https://raw.githubusercontent.com/solana-labs/token-list/main/assets/mainnet/3VhB8EAL8dZ457SiksLPpMUR1pyACpbNh5rTjQUEVCcH/logo.png",
      "tags": [
        "social-token",
        "Turtles"
      ],
      "extensions": {
        "twitter": "https://twitter.com/Turtle_Traders"
      }
    },
    {
      "chainId": 101,
      "address": "8tbAqS4dFNEeC6YGWpNnusc3JcxoFLMiiLPyHctgGYFe",
      "symbol": "PIPANA",
      "name": "Pipana",
      "decimals": 9,
      "logoURI": "https://raw.githubusercontent.com/solana-labs/token-list/main/assets/mainnet/8tbAqS4dFNEeC6YGWpNnusc3JcxoFLMiiLPyHctgGYFe/logo.png",
      "tags": [],
      "extensions": {
        "website": "https://pip.monster",
        "twitter": "https://twitter.com/itspipana"
      }
    },
    {
      "chainId": 101,
      "address": "8s9FCz99Wcr3dHpiauFRi6bLXzshXfcGTfgQE7UEopVx",
      "symbol": "CKC",
      "name": "ChikinCoin",
      "decimals": 6,
      "logoURI": "https://raw.githubusercontent.com/solana-labs/token-list/main/assets/mainnet/8s9FCz99Wcr3dHpiauFRi6bLXzshXfcGTfgQE7UEopVx/logo.svg",
      "tags": [],
      "extensions": {
        "website": "https://chikin.run",
        "twitter": "https://twitter.com/ChikinDev"
      }
    },
    {
      "chainId": 101,
      "address": "ATxXyewb1cXThrQFmwHUy4dtPTErfsuqkg7JcUXgLgqo",
      "symbol": "SPW",
      "name": "SpiderSwap",
      "decimals": 9,
      "logoURI": "https://raw.githubusercontent.com/solana-labs/token-list/main/assets/mainnet/ATxXyewb1cXThrQFmwHUy4dtPTErfsuqkg7JcUXgLgqo/logo.png",
      "tags": [],
      "extensions": {
        "website": "https://www.spiderswap.org",
        "twitter": "https://twitter.com/Spider_swap"
      }
    },
    {
      "chainId": 101,
      "address": "BrwgXmUtNd32dTKdP5teie68EmBnjGq8Wp3MukHehUBY",
      "symbol": "GSTONKS",
      "name": "Gamestonks",
      "decimals": 9,
      "logoURI": "https://raw.githubusercontent.com/solana-labs/token-list/main/assets/mainnet/BrwgXmUtNd32dTKdP5teie68EmBnjGq8Wp3MukHehUBY/logo.png",
      "tags": [],
      "extensions": {
        "website": "https://www.game-stonks.com/"
      }
    },
    {
      "chainId": 101,
      "address": "HAgX1HSfok8DohiNCS54FnC2UJkDSrRVnT38W3iWFwc8",
      "symbol": "MEOW",
      "name": "SOL-CATS",
      "decimals": 9,
      "logoURI": "https://raw.githubusercontent.com/solana-labs/token-list/main/assets/mainnet/HAgX1HSfok8DohiNCS54FnC2UJkDSrRVnT38W3iWFwc8/logo.png",
      "tags": [],
      "extensions": {
        "website": "https://www.solcats.xyz",
        "twitter": "https://twitter.com/solcat777"
      }
    },
    {
      "chainId": 101,
      "address": "Gro98oTmXxCVX8HKr3q2tMnP5ztoC77q6KehFDnAB983",
      "symbol": "SOLMO",
      "name": "SolMoon",
      "decimals": 4,
      "logoURI": "https://raw.githubusercontent.com/solana-labs/token-list/main/assets/mainnet/Gro98oTmXxCVX8HKr3q2tMnP5ztoC77q6KehFDnAB983/logo.png",
      "tags": [],
      "extensions": {
        "website": "https://www.solmoonfinance.com",
        "twitter": "https://twitter.com/solmoonfinance"
      }
    },
    {
      "chainId": 101,
      "address": "2wBXHm4oxmed7ZoDkPL4DU8BuRfMYkubVu8T4N38vXdb",
      "symbol": "MSC",
      "name": "MasterCoin",
      "decimals": 9,
      "logoURI": "https://raw.githubusercontent.com/solana-labs/token-list/main/assets/mainnet/2wBXHm4oxmed7ZoDkPL4DU8BuRfMYkubVu8T4N38vXdb/logo.png",
      "tags": [],
      "extensions": {
        "website": "https://mastercoin.site",
        "twitter": "https://twitter.com/MasterCoin_",
        "discord": "https://t.co/CXZN9Ncd6Q?amp=1",
        "medium": "https://medium.com/@mastercoin-eu"
      }
    },
    {
      "chainId": 101,
      "address": "8b9mQo6ZU2rwZQgSFqGNQvXzrUSHDTRpKSKi9XXdGmqN",
      "symbol": "CHANGPENGUIN",
      "name": "CHANGPENGUIN",
      "decimals": 9,
      "logoURI": "https://raw.githubusercontent.com/solana-labs/token-list/main/assets/mainnet/8b9mQo6ZU2rwZQgSFqGNQvXzrUSHDTRpKSKi9XXdGmqN/logo.png",
      "tags": [],
      "extensions": {
        "website": "https://artbomb.xyz"
      }
    },
    {
      "chainId": 101,
      "address": "3KnVxWhoYdc9UwDr5WMVkZp2LpF7gnojg7We7MUd6ixQ",
      "symbol": "WOLFE",
      "name": "Wolfecoin",
      "decimals": 9,
      "logoURI": "https://raw.githubusercontent.com/solana-labs/token-list/main/assets/mainnet/3KnVxWhoYdc9UwDr5WMVkZp2LpF7gnojg7We7MUd6ixQ/logo.png",
      "tags": [],
      "extensions": {
        "website": "https://www.wolfecoin.online/"
      }
    },
    {
      "chainId": 101,
      "address": "BxHJqGtC629c55swCqWXFGA2rRF1igbbTmh22H8ePUWG",
      "symbol": "PGNT",
      "name": "PigeonSol Token",
      "decimals": 4,
      "logoURI": "https://raw.githubusercontent.com/solana-labs/token-list/main/assets/mainnet/BxHJqGtC629c55swCqWXFGA2rRF1igbbTmh22H8ePUWG/logo.png",
      "tags": [],
      "extensions": {
        "website": "https://pigeonsol.xyz",
        "twitter": "https://twitter.com/PigeonSol"
      }
    },
    {
      "chainId": 101,
      "address": "51tMb3zBKDiQhNwGqpgwbavaGH54mk8fXFzxTc1xnasg",
      "symbol": "APEX",
      "name": "APEX",
      "decimals": 9,
      "logoURI": "https://raw.githubusercontent.com/solana-labs/token-list/main/assets/mainnet/51tMb3zBKDiQhNwGqpgwbavaGH54mk8fXFzxTc1xnasg/logo.png",
      "tags": [],
      "extensions": {
        "coingeckoId": "apexit-finance",
        "website": "https://apexit.finance/",
        "twitter": "https://twitter.com/apeXit_finance",
        "discord": "https://discord.gg/aASQy2dWsN",
        "tggroup": "https://t.me/apexit_finance"
      }
    },
    {
      "chainId": 101,
      "address": "4NPzwMK2gfgQ6rTv8x4EE1ZvKW6MYyYTSrAZCx7zxyaX",
      "symbol": "KLB",
      "name": "Black Label",
      "decimals": 0,
      "logoURI": "https://raw.githubusercontent.com/solana-labs/token-list/main/assets/mainnet/4NPzwMK2gfgQ6rTv8x4EE1ZvKW6MYyYTSrAZCx7zxyaX/logo.svg",
      "tags": [],
      "extensions": {
        "website": "https://klbtoken.com",
        "twitter": "https://twitter.com/klbtoken",
        "serumV3Usdc": "AVC5hkVjWqRzD9RXXwjcNiVAAR2rUvDGwhqoCd2TQNY8"
      }
    },
    {
      "chainId": 101,
      "address": "5v6tZ1SiAi7G8Qg4rBF1ZdAn4cn6aeQtefewMr1NLy61",
      "symbol": "SOLD",
      "name": "Solanax",
      "decimals": 9,
      "logoURI": "https://raw.githubusercontent.com/solana-labs/token-list/main/assets/mainnet/5v6tZ1SiAi7G8Qg4rBF1ZdAn4cn6aeQtefewMr1NLy61/logo.png",
      "tags": [],
      "extensions": {
        "website": "https://solanax.org",
        "twitter": "https://twitter.com/Solanaxorg",
        "telegram": "https://t.me/solanaxcommunity"
      }
    },
    {
      "chainId": 101,
      "address": "3RSafdgu7P2smSGHJvSGQ6kZVkcErZXfZTtynJYboyAu",
      "symbol": "SINE",
      "name": "SINE",
      "decimals": 9,
      "logoURI": "https://raw.githubusercontent.com/solana-labs/token-list/main/assets/mainnet/3RSafdgu7P2smSGHJvSGQ6kZVkcErZXfZTtynJYboyAu/logo.svg",
      "tags": [
        "security-token",
        "utility-token"
      ],
      "extensions": {
        "website": "https://solainetwork.com/",
        "twitter": "https://twitter.com/SolAiNetwork"
      }
    },
    {
      "chainId": 101,
      "address": "orcaEKTdK7LKz57vaAYr9QeNsVEPfiu6QeMU1kektZE",
      "symbol": "ORCA",
      "name": "Orca",
      "decimals": 6,
      "logoURI": "https://raw.githubusercontent.com/solana-labs/token-list/main/assets/mainnet/orcaEKTdK7LKz57vaAYr9QeNsVEPfiu6QeMU1kektZE/logo.png",
      "tags": [],
      "extensions": {
        "website": "https://orca.so/",
        "twitter": "https://twitter.com/orca_so",
        "telegram": "https://t.me/orca_so",
        "medium": "https://orca-so.medium.com",
        "discord": "https://discord.com/invite/nSwGWn5KSG",
        "coingeckoId": "orca",
        "serumV3Usdc": "8N1KkhaCYDpj3awD58d85n973EwkpeYnRp84y1kdZpMX"
      }
    },
    {
      "chainId": 101,
      "address": "guppyrZyEX9iTPSu92pi8T71Zka7xd6PrsTJrXRW6u1",
      "symbol": "GUPPY",
      "name": "Orca Guppy Collectible",
      "decimals": 0,
      "logoURI": "https://raw.githubusercontent.com/solana-labs/token-list/main/assets/mainnet/guppyrZyEX9iTPSu92pi8T71Zka7xd6PrsTJrXRW6u1/logo.png",
      "tags": [
        "nft"
      ],
      "extensions": {
        "website": "https://www.orca.so",
        "twitter": "https://twitter.com/orca_so"
      }
    },
    {
      "chainId": 101,
      "address": "whaLeHav12EhGK19u6kKbLRwC9E1EATGnm6MWbBCcUW",
      "symbol": "WHALE",
      "name": "Orca Whale Collectible",
      "decimals": 0,
      "logoURI": "https://raw.githubusercontent.com/solana-labs/token-list/main/assets/mainnet/whaLeHav12EhGK19u6kKbLRwC9E1EATGnm6MWbBCcUW/logo.png",
      "tags": [
        "nft"
      ],
      "extensions": {
        "website": "https://www.orca.so",
        "twitter": "https://twitter.com/orca_so"
      }
    },
    {
      "chainId": 101,
      "address": "kLwhLkZRt6CadPHRBsgfhRCKXX426WMBnhoGozTduvk",
      "symbol": "KILLER-WHALE",
      "name": "Orca Killer Whale Collectible",
      "decimals": 0,
      "logoURI": "https://raw.githubusercontent.com/solana-labs/token-list/main/assets/mainnet/kLwhLkZRt6CadPHRBsgfhRCKXX426WMBnhoGozTduvk/logo.png",
      "tags": [
        "nft"
      ],
      "extensions": {
        "website": "https://www.orca.so",
        "twitter": "https://twitter.com/orca_so"
      }
    },
    {
      "chainId": 101,
      "address": "star2pH7rVWscs743JGdCAL8Lc9nyJeqx7YQXkGUnWf",
      "symbol": "STARFISH",
      "name": "Orca Starfish Collectible",
      "decimals": 6,
      "logoURI": "https://raw.githubusercontent.com/solana-labs/token-list/main/assets/mainnet/star2pH7rVWscs743JGdCAL8Lc9nyJeqx7YQXkGUnWf/logo.png",
      "tags": [
        "nft"
      ],
      "extensions": {
        "website": "https://www.orca.so",
        "twitter": "https://twitter.com/orca_so"
      }
    },
    {
      "chainId": 101,
      "address": "cLownTTaiiQMoyMmFjfmSGowi8HyNhCtTLFcrNKnqX6",
      "symbol": "CLOWNFISH",
      "name": "Orca Clownfish Collectible",
      "decimals": 0,
      "logoURI": "https://raw.githubusercontent.com/solana-labs/token-list/main/assets/mainnet/cLownTTaiiQMoyMmFjfmSGowi8HyNhCtTLFcrNKnqX6/logo.png",
      "tags": [
        "nft"
      ],
      "extensions": {
        "website": "https://www.orca.so",
        "twitter": "https://twitter.com/orca_so"
      }
    },
    {
      "chainId": 101,
      "address": "ECFcUGwHHMaZynAQpqRHkYeTBnS5GnPWZywM8aggcs3A",
      "symbol": "SOL/USDC",
      "name": "Orca SOL/USDC LP Token",
      "decimals": 9,
      "logoURI": "https://raw.githubusercontent.com/solana-labs/token-list/main/assets/mainnet/ECFcUGwHHMaZynAQpqRHkYeTBnS5GnPWZywM8aggcs3A/logo.png",
      "tags": [
        "lp-token"
      ],
      "extensions": {
        "website": "https://www.orca.so",
        "twitter": "https://twitter.com/orca_so"
      }
    },
    {
      "chainId": 101,
      "address": "3H5XKkE9uVvxsdrFeN4BLLGCmohiQN6aZJVVcJiXQ4WC",
      "symbol": "USDC/USDT",
      "name": "Orca USDC/USDT LP Token",
      "decimals": 9,
      "logoURI": "https://raw.githubusercontent.com/solana-labs/token-list/main/assets/mainnet/3H5XKkE9uVvxsdrFeN4BLLGCmohiQN6aZJVVcJiXQ4WC/logo.png",
      "tags": [
        "lp-token"
      ],
      "extensions": {
        "website": "https://www.orca.so",
        "twitter": "https://twitter.com/orca_so"
      }
    },
    {
      "chainId": 101,
      "address": "8qNqTaKKbdZuzQPWWXy5wNVkJh54ex8zvvnEnTFkrKMP",
      "symbol": "USDC/USDT-SRM",
      "name": "Orca USDC/USDT-SRM LP Token",
      "decimals": 9,
      "logoURI": "https://raw.githubusercontent.com/solana-labs/token-list/main/assets/mainnet/8qNqTaKKbdZuzQPWWXy5wNVkJh54ex8zvvnEnTFkrKMP/logo.png",
      "tags": [
        "lp-token"
      ],
      "extensions": {
        "website": "https://www.orca.so",
        "twitter": "https://twitter.com/orca_so"
      }
    },
    {
      "chainId": 101,
      "address": "7TYb32qkwYosUQfUspU45cou7Bb3nefJocVMFX2mEGTT",
      "symbol": "ETH/USDC",
      "name": "Orca ETH/USDC LP Token",
      "decimals": 9,
      "logoURI": "https://raw.githubusercontent.com/solana-labs/token-list/main/assets/mainnet/7TYb32qkwYosUQfUspU45cou7Bb3nefJocVMFX2mEGTT/logo.png",
      "tags": [
        "lp-token"
      ],
      "extensions": {
        "website": "https://www.orca.so",
        "twitter": "https://twitter.com/orca_so"
      }
    },
    {
      "chainId": 101,
      "address": "EhBAmhkgEsMa8McFB5bpqZaRpZvGBBJ4jN59T5xToPdG",
      "symbol": "ETH/USDT-SRM",
      "name": "Orca ETH/USDT-SRM LP Token",
      "decimals": 9,
      "logoURI": "https://raw.githubusercontent.com/solana-labs/token-list/main/assets/mainnet/EhBAmhkgEsMa8McFB5bpqZaRpZvGBBJ4jN59T5xToPdG/logo.png",
      "tags": [
        "lp-token"
      ],
      "extensions": {
        "website": "https://www.orca.so",
        "twitter": "https://twitter.com/orca_so"
      }
    },
    {
      "chainId": 101,
      "address": "8pFwdcuXM7pvHdEGHLZbUR8nNsjj133iUXWG6CgdRHk2",
      "symbol": "BTC/ETH",
      "name": "Orca BTC/ETH LP Token",
      "decimals": 9,
      "logoURI": "https://raw.githubusercontent.com/solana-labs/token-list/main/assets/mainnet/8pFwdcuXM7pvHdEGHLZbUR8nNsjj133iUXWG6CgdRHk2/logo.png",
      "tags": [
        "lp-token"
      ],
      "extensions": {
        "website": "https://www.orca.so",
        "twitter": "https://twitter.com/orca_so"
      }
    },
    {
      "chainId": 101,
      "address": "7bb88DAnQY7LSoWEuqezCcbk4vutQbuRqgJMqpX8h6dL",
      "symbol": "ETH/SOL",
      "name": "Orca ETH/SOL LP Token",
      "decimals": 9,
      "logoURI": "https://raw.githubusercontent.com/solana-labs/token-list/main/assets/mainnet/7bb88DAnQY7LSoWEuqezCcbk4vutQbuRqgJMqpX8h6dL/logo.png",
      "tags": [
        "lp-token"
      ],
      "extensions": {
        "website": "https://www.orca.so",
        "twitter": "https://twitter.com/orca_so"
      }
    },
    {
      "chainId": 101,
      "address": "GWEmABT4rD3sGhyghv9rKbfdiaFe5uMHeJqr6hhu3XvA",
      "symbol": "RAY/SOL",
      "name": "Orca RAY/SOL LP Token",
      "decimals": 9,
      "logoURI": "https://raw.githubusercontent.com/solana-labs/token-list/main/assets/mainnet/GWEmABT4rD3sGhyghv9rKbfdiaFe5uMHeJqr6hhu3XvA/logo.png",
      "tags": [
        "lp-token"
      ],
      "extensions": {
        "website": "https://www.orca.so",
        "twitter": "https://twitter.com/orca_so"
      }
    },
    {
      "chainId": 101,
      "address": "BmZNYGt7aApGTUUxAQUYsW64cMbb6P7uniokCWaptj4D",
      "symbol": "SOL/USDT",
      "name": "Orca SOL/USDT LP Token",
      "decimals": 9,
      "logoURI": "https://raw.githubusercontent.com/solana-labs/token-list/main/assets/mainnet/BmZNYGt7aApGTUUxAQUYsW64cMbb6P7uniokCWaptj4D/logo.png",
      "tags": [
        "lp-token"
      ],
      "extensions": {
        "website": "https://www.orca.so",
        "twitter": "https://twitter.com/orca_so"
      }
    },
    {
      "chainId": 101,
      "address": "E4cthfUFaDd4x5t1vbeBNBHm7isqhM8kapthPzPJz1M2",
      "symbol": "SOL/USDT-SRM",
      "name": "Orca SOL/USDT-SRM LP Token",
      "decimals": 9,
      "logoURI": "https://raw.githubusercontent.com/solana-labs/token-list/main/assets/mainnet/E4cthfUFaDd4x5t1vbeBNBHm7isqhM8kapthPzPJz1M2/logo.png",
      "tags": [
        "lp-token"
      ],
      "extensions": {
        "website": "https://www.orca.so",
        "twitter": "https://twitter.com/orca_so"
      }
    },
    {
      "chainId": 101,
      "address": "6ojPekCSQimAjDjaMApLvh3jF6wnZeNEVRVVoGNzEXvV",
      "symbol": "SOL/SRM",
      "name": "Orca SOL/SRM LP Token",
      "decimals": 9,
      "logoURI": "https://raw.githubusercontent.com/solana-labs/token-list/main/assets/mainnet/6ojPekCSQimAjDjaMApLvh3jF6wnZeNEVRVVoGNzEXvV/logo.png",
      "tags": [
        "lp-token"
      ],
      "extensions": {
        "website": "https://www.orca.so",
        "twitter": "https://twitter.com/orca_so"
      }
    },
    {
      "chainId": 101,
      "address": "YJRknE9oPhUMtq1VvhjVzG5WnRsjQtLsWg3nbaAwCQ5",
      "symbol": "FTT/SOL",
      "name": "Orca FTT/SOL LP Token",
      "decimals": 9,
      "logoURI": "https://raw.githubusercontent.com/solana-labs/token-list/main/assets/mainnet/YJRknE9oPhUMtq1VvhjVzG5WnRsjQtLsWg3nbaAwCQ5/logo.png",
      "tags": [
        "lp-token"
      ],
      "extensions": {
        "website": "https://www.orca.so",
        "twitter": "https://twitter.com/orca_so"
      }
    },
    {
      "chainId": 101,
      "address": "C9PKvetJPrrPD53PR2aR8NYtVZzucCRkHYzcFXbZXEqu",
      "symbol": "KIN/SOL",
      "name": "Orca KIN/SOL LP Token",
      "decimals": 9,
      "logoURI": "https://raw.githubusercontent.com/solana-labs/token-list/main/assets/mainnet/C9PKvetJPrrPD53PR2aR8NYtVZzucCRkHYzcFXbZXEqu/logo.png",
      "tags": [
        "lp-token"
      ],
      "extensions": {
        "website": "https://www.orca.so",
        "twitter": "https://twitter.com/orca_so"
      }
    },
    {
      "chainId": 101,
      "address": "6SfhBAmuaGf9p3WAxeHJYCWMABnYUMrdzNdK5Stvvj4k",
      "symbol": "ROPE/SOL",
      "name": "Orca ROPE/SOL LP Token",
      "decimals": 9,
      "logoURI": "https://raw.githubusercontent.com/solana-labs/token-list/main/assets/mainnet/6SfhBAmuaGf9p3WAxeHJYCWMABnYUMrdzNdK5Stvvj4k/logo.png",
      "tags": [
        "lp-token"
      ],
      "extensions": {
        "website": "https://www.orca.so",
        "twitter": "https://twitter.com/orca_so"
      }
    },
    {
      "chainId": 101,
      "address": "9r1n79TmerAgQJboUT8QvrChX3buZBfuSrBTtYM1cW4h",
      "symbol": "SOL/STEP",
      "name": "Orca SOL/STEP LP Token",
      "decimals": 9,
      "logoURI": "https://raw.githubusercontent.com/solana-labs/token-list/main/assets/mainnet/9r1n79TmerAgQJboUT8QvrChX3buZBfuSrBTtYM1cW4h/logo.png",
      "tags": [
        "lp-token"
      ],
      "extensions": {
        "website": "https://www.orca.so",
        "twitter": "https://twitter.com/orca_so"
      }
    },
    {
      "chainId": 101,
      "address": "ELLELFtgvWBgLkdY9EFx4Vb3SLNj4DJEhzZLWy1wCh4Y",
      "symbol": "OXY/SOL",
      "name": "Orca OXY/SOL LP Token",
      "decimals": 9,
      "logoURI": "https://raw.githubusercontent.com/solana-labs/token-list/main/assets/mainnet/ELLELFtgvWBgLkdY9EFx4Vb3SLNj4DJEhzZLWy1wCh4Y/logo.png",
      "tags": [
        "lp-token"
      ],
      "extensions": {
        "website": "https://www.orca.so",
        "twitter": "https://twitter.com/orca_so"
      }
    },
    {
      "chainId": 101,
      "address": "BXM9ph4AuhCUzf94HQu5FnfeVThKj5oyrnb1krY1zax5",
      "symbol": "MER/SOL",
      "name": "Orca MER/SOL LP Token",
      "decimals": 9,
      "logoURI": "https://raw.githubusercontent.com/solana-labs/token-list/main/assets/mainnet/BXM9ph4AuhCUzf94HQu5FnfeVThKj5oyrnb1krY1zax5/logo.png",
      "tags": [
        "lp-token"
      ],
      "extensions": {
        "website": "https://www.orca.so",
        "twitter": "https://twitter.com/orca_so"
      }
    },
    {
      "chainId": 101,
      "address": "FJ9Q9ojA7vdf5rFbcTc6dd7D3nLpwSxdtFSE8cwfuvqt",
      "symbol": "FIDA/SOL",
      "name": "Orca FIDA/SOL LP Token",
      "decimals": 9,
      "logoURI": "https://raw.githubusercontent.com/solana-labs/token-list/main/assets/mainnet/FJ9Q9ojA7vdf5rFbcTc6dd7D3nLpwSxdtFSE8cwfuvqt/logo.png",
      "tags": [
        "lp-token"
      ],
      "extensions": {
        "website": "https://www.orca.so",
        "twitter": "https://twitter.com/orca_so"
      }
    },
    {
      "chainId": 101,
      "address": "EHkfnhKLLTUqo1xMZLxhM9EusEgpN6RXPpZsGpUsewaa",
      "symbol": "MAPS/SOL",
      "name": "Orca MAPS/SOL LP Token",
      "decimals": 9,
      "logoURI": "https://raw.githubusercontent.com/solana-labs/token-list/main/assets/mainnet/EHkfnhKLLTUqo1xMZLxhM9EusEgpN6RXPpZsGpUsewaa/logo.png",
      "tags": [
        "lp-token"
      ],
      "extensions": {
        "website": "https://www.orca.so",
        "twitter": "https://twitter.com/orca_so"
      }
    },
    {
      "chainId": 101,
      "address": "9rguDaKqTrVjaDXafq6E7rKGn7NPHomkdb8RKpjKCDm2",
      "symbol": "SAMO/SOL",
      "name": "Orca SAMO/SOL LP Token",
      "decimals": 9,
      "logoURI": "https://raw.githubusercontent.com/solana-labs/token-list/main/assets/mainnet/9rguDaKqTrVjaDXafq6E7rKGn7NPHomkdb8RKpjKCDm2/logo.png",
      "tags": [
        "lp-token"
      ],
      "extensions": {
        "website": "https://www.orca.so",
        "twitter": "https://twitter.com/orca_so"
      }
    },
    {
      "chainId": 101,
      "address": "2697FyJ4vD9zwAVPr33fdVPDv54pyZZiBv9S2AoKMyQf",
      "symbol": "COPE/SOL",
      "name": "Orca COPE/SOL LP Token",
      "decimals": 9,
      "logoURI": "https://raw.githubusercontent.com/solana-labs/token-list/main/assets/mainnet/2697FyJ4vD9zwAVPr33fdVPDv54pyZZiBv9S2AoKMyQf/logo.png",
      "tags": [
        "lp-token"
      ],
      "extensions": {
        "website": "https://www.orca.so",
        "twitter": "https://twitter.com/orca_so"
      }
    },
    {
      "chainId": 101,
      "address": "HEhMLvpSdPviukafKwVN8BnBUTamirptsQ6Wxo5Cyv8s",
      "symbol": "FTR",
      "name": "Future",
      "decimals": 9,
      "logoURI": "https://raw.githubusercontent.com/solana-labs/token-list/main/assets/mainnet/HEhMLvpSdPviukafKwVN8BnBUTamirptsQ6Wxo5Cyv8s/logo.png",
      "tags": [],
      "extensions": {
        "website": "https://future-ftr.io",
        "twitter": "https://twitter.com/ftr_finance"
      }
    },
    {
      "chainId": 101,
      "address": "6oJ8Mp1VnKxN5MvGf9LfpeaRvTv8N1xFbvtdEbLLWUDT",
      "symbol": "ESC",
      "name": "ESCoin",
      "decimals": 9,
      "logoURI": "https://raw.githubusercontent.com/solana-labs/token-list/main/assets/mainnet/6oJ8Mp1VnKxN5MvGf9LfpeaRvTv8N1xFbvtdEbLLWUDT/logo.png",
      "tags": [],
      "extensions": {
        "website": "https://escoin.company/",
        "twitter": "https://twitter.com/coin_esc"
      }
    },
    {
      "chainId": 101,
      "address": "Da1jboBKU3rqXUqPL3L3BxJ8e67ogVgVKcqy4rWsS7LC",
      "symbol": "UBE",
      "name": "UBE Token",
      "decimals": 9,
      "logoURI": "https://raw.githubusercontent.com/solana-labs/token-list/main/assets/mainnet/Da1jboBKU3rqXUqPL3L3BxJ8e67ogVgVKcqy4rWsS7LC/logo.png",
      "tags": [],
      "extensions": {
        "website": "https://www.ubetoken.com",
        "twitter": "https://twitter.com/ube_token"
      }
    },
    {
      "chainId": 101,
      "address": "CDJWUqTcYTVAKXAVXoQZFes5JUFc7owSeq7eMQcDSbo5",
      "symbol": "renBTC",
      "name": "renBTC",
      "decimals": 8,
      "logoURI": "https://raw.githubusercontent.com/solana-labs/token-list/main/assets/mainnet/CDJWUqTcYTVAKXAVXoQZFes5JUFc7owSeq7eMQcDSbo5/logo.png",
      "tags": [],
      "extensions": {
        "coingeckoId": "renbtc",
        "website": "https://renproject.io/",
        "serumV3Usdc": "74Ciu5yRzhe8TFTHvQuEVbFZJrbnCMRoohBK33NNiPtv"
      }
    },
    {
      "chainId": 101,
      "address": "G1a6jxYz3m8DVyMqYnuV7s86wD4fvuXYneWSpLJkmsXj",
      "symbol": "renBCH",
      "name": "renBCH",
      "decimals": 8,
      "logoURI": "https://raw.githubusercontent.com/solana-labs/token-list/main/assets/mainnet/G1a6jxYz3m8DVyMqYnuV7s86wD4fvuXYneWSpLJkmsXj/logo.png",
      "tags": [],
      "extensions": {
        "coingeckoId": "renbch",
        "website": "https://renproject.io/",
        "serumV3Usdc": "FS8EtiNZCH72pAK83YxqXaGAgk3KKFYphiTcYA2yRPis"
      }
    },
    {
      "chainId": 101,
      "address": "FKJvvVJ242tX7zFtzTmzqoA631LqHh4CdgcN8dcfFSju",
      "symbol": "renDGB",
      "name": "renDGB",
      "decimals": 8,
      "logoURI": "https://raw.githubusercontent.com/solana-labs/token-list/main/assets/mainnet/FKJvvVJ242tX7zFtzTmzqoA631LqHh4CdgcN8dcfFSju/logo.png",
      "tags": [],
      "extensions": {
        "website": "https://renproject.io/"
      }
    },
    {
      "chainId": 101,
      "address": "ArUkYE2XDKzqy77PRRGjo4wREWwqk6RXTfM9NeqzPvjU",
      "symbol": "renDOGE",
      "name": "renDOGE",
      "decimals": 8,
      "logoURI": "https://raw.githubusercontent.com/solana-labs/token-list/main/assets/mainnet/ArUkYE2XDKzqy77PRRGjo4wREWwqk6RXTfM9NeqzPvjU/logo.png",
      "tags": [],
      "extensions": {
        "coingeckoId": "rendoge",
        "website": "https://renproject.io/",
        "serumV3Usdc": "5FpKCWYXgHWZ9CdDMHjwxAfqxJLdw2PRXuAmtECkzADk"
      }
    },
    {
      "chainId": 101,
      "address": "8wv2KAykQstNAj2oW6AHANGBiFKVFhvMiyyzzjhkmGvE",
      "symbol": "renLUNA",
      "name": "renLUNA",
      "decimals": 6,
      "logoURI": "https://raw.githubusercontent.com/solana-labs/token-list/main/assets/mainnet/8wv2KAykQstNAj2oW6AHANGBiFKVFhvMiyyzzjhkmGvE/logo.png",
      "tags": [],
      "extensions": {
        "website": "https://renproject.io/",
        "serumV3Usdc": "CxDhLbbM9uAA2AXfSPar5qmyfmC69NLj3vgJXYAsSVBT"
      }
    },
    {
      "chainId": 101,
      "address": "E99CQ2gFMmbiyK2bwiaFNWUUmwz4r8k2CVEFxwuvQ7ue",
      "symbol": "renZEC",
      "name": "renZEC",
      "decimals": 8,
      "logoURI": "https://raw.githubusercontent.com/solana-labs/token-list/main/assets/mainnet/E99CQ2gFMmbiyK2bwiaFNWUUmwz4r8k2CVEFxwuvQ7ue/logo.png",
      "tags": [],
      "extensions": {
        "coingeckoId": "renzec",
        "website": "https://renproject.io/",
        "serumV3Usdc": "2ahbUT5UryyRVxPnELtTmDLLneN26UjBQFgfMVvbWDTb"
      }
    },
    {
      "chainId": 101,
      "address": "GkXP719hnhLtizWHcQyGVYajuJqVsJJ6fyeUob9BPCFC",
      "symbol": "KROWZ",
      "name": "Mike Krow's Official Best Friend Super Kawaii Kasu Token",
      "decimals": 9,
      "logoURI": "https://raw.githubusercontent.com/solana-labs/token-list/main/assets/mainnet/GkXP719hnhLtizWHcQyGVYajuJqVsJJ6fyeUob9BPCFC/logo.png",
      "tags": [
        "social-token",
        "krowz"
      ],
      "extensions": {
        "website": "https://mikekrow.com/",
        "twitter": "https://twitter.com/space_asylum"
      }
    },
    {
      "chainId": 101,
      "address": "6kwTqmdQkJd8qRr9RjSnUX9XJ24RmJRSrU1rsragP97Y",
      "symbol": "SAIL",
      "name": "SAIL",
      "decimals": 6,
      "logoURI": "https://raw.githubusercontent.com/solana-labs/token-list/main/assets/mainnet/6kwTqmdQkJd8qRr9RjSnUX9XJ24RmJRSrU1rsragP97Y/logo.png",
      "tags": [
        "utility-token"
      ],
      "extensions": {
        "website": "https://www.solanasail.com",
        "coingeckoId": "sail",
        "twitter": "https://twitter.com/SolanaSail"
      }
    },
    {
      "chainId": 101,
      "address": "E5ndSkaB17Dm7CsD22dvcjfrYSDLCxFcMd6z8ddCk5wp",
      "symbol": "RIN",
      "name": "Aldrin",
      "decimals": 9,
      "logoURI": "https://raw.githubusercontent.com/solana-labs/token-list/main/assets/mainnet/E5ndSkaB17Dm7CsD22dvcjfrYSDLCxFcMd6z8ddCk5wp/logo.png",
      "tags": [],
      "extensions": {
        "website": "https://rin.aldrin.com/",
        "twitter": "https://twitter.com/Aldrin_Exchange",
        "serumV3Usdc": "7gZNLDbWE73ueAoHuAeFoSu7JqmorwCLpNTBXHtYSFTa",
        "coingeckoId": "aldrin"
      }
    },
    {
      "chainId": 101,
      "address": "7LmGzEgnQZTxxeCThgxsv3xe4JQmiy9hxEGBPCF66KgH",
      "symbol": "SNEK",
      "name": "Snek Coin",
      "decimals": 0,
      "logoURI": "https://raw.githubusercontent.com/solana-labs/token-list/main/assets/mainnet/7LmGzEgnQZTxxeCThgxsv3xe4JQmiy9hxEGBPCF66KgH/logo.png",
      "tags": [],
      "extensions": {
        "twitter": "https://twitter.com/snekcoin"
      }
    },
    {
      "chainId": 101,
      "address": "AhRozpV8CDLJ5z9k8CJWF4P12MVvxdnnU2y2qUhUuNS5",
      "symbol": "ARK",
      "name": "Sol.Ark",
      "decimals": 8,
      "logoURI": "https://raw.githubusercontent.com/solana-labs/token-list/main/assets/mainnet/AhRozpV8CDLJ5z9k8CJWF4P12MVvxdnnU2y2qUhUuNS5/logo.png",
      "tags": [
        "meme"
      ],
      "extensions": {
        "website": "https://www.solark.xyz/",
        "twitter": "https://twitter.com/SOLARK67275852"
      }
    },
    {
      "chainId": 101,
      "address": "ss26ybWnrhSYbGBjDT9bEwRiyAVUgiKCbgAfFkksj4R",
      "symbol": "SS2",
      "name": "POH",
      "decimals": 0,
      "logoURI": "https://raw.githubusercontent.com/solana-labs/token-list/main/assets/mainnet/ss26ybWnrhSYbGBjDT9bEwRiyAVUgiKCbgAfFkksj4R/logo.png",
      "tags": [
        "nft"
      ],
      "extensions": {
        "website": "https://www.sol-talk.com/sol-survivor",
        "twitter": "https://twitter.com/sol__survivor",
        "imageUrl": "https://www.arweave.net/fDxzEtzfu9IjFDh0ID-rOGaGw__F6-OD2ADoa23sayo?ext=gif",
        "animationUrl": "https://vww4cphi4lv3ldd4dtidi4njkbilvngmvuaofo3rv2oa3ozepeea.arweave.net/ra3BPOji67WMfBzQNHGpUFC6tMytAOK7ca6cDbskeQg?ext=glb",
        "description": "Sensing a disturbance in the timeline, the tournament organizers send Poh back in time to the beginning of the tournament. He is tasked with finding the origin of the disturbance and restoring the original timeline. Special:'Out of Order'"
      }
    },
    {
      "chainId": 101,
      "address": "6dGR9kAt499jzsojDHCvDArKxpTarNbhdSkiS7jeMAib",
      "symbol": "AKI",
      "name": "AKIHIGE Token",
      "decimals": 9,
      "logoURI": "https://raw.githubusercontent.com/solana-labs/token-list/main/assets/mainnet/6dGR9kAt499jzsojDHCvDArKxpTarNbhdSkiS7jeMAib/logo.png",
      "tags": [
        "aki"
      ]
    },
    {
      "chainId": 101,
      "address": "SCYfrGCw8aDiqdgcpdGjV6jp4UVVQLuphxTDLNWu36f",
      "symbol": "SCY",
      "name": "Synchrony",
      "decimals": 9,
      "logoURI": "https://raw.githubusercontent.com/solana-labs/token-list/main/assets/mainnet/SCYfrGCw8aDiqdgcpdGjV6jp4UVVQLuphxTDLNWu36f/logo.png",
      "tags": [],
      "extensions": {
        "website": "https://synchrony.fi",
        "twitter": "https://twitter.com/SynchronyFi"
      }
    },
    {
      "chainId": 101,
      "address": "BKMWPkPS8jXw59ezYwK2ueNTZRF4m8MYHDjh9HwUmkQ7",
      "symbol": "SDC",
      "name": "SandDollarClassic",
      "decimals": 9,
      "logoURI": "https://raw.githubusercontent.com/solana-labs/token-list/main/assets/mainnet/BKMWPkPS8jXw59ezYwK2ueNTZRF4m8MYHDjh9HwUmkQ7/logo.png",
      "tags": [
        "utility-token"
      ],
      "extensions": {
        "website": "https://sanddollar.bs",
        "twitter": "https://twitter.com/SandDollar_BS"
      }
    },
    {
      "chainId": 101,
      "address": "Bx4ykEMurwPQBAFNvthGj73fMBVTvHa8e9cbAyaK4ZSh",
      "symbol": "TOX",
      "name": "trollbox",
      "decimals": 9,
      "logoURI": "https://raw.githubusercontent.com/solana-labs/token-list/main/assets/mainnet/Bx4ykEMurwPQBAFNvthGj73fMBVTvHa8e9cbAyaK4ZSh/logo.png",
      "tags": [
        "utility-token"
      ],
      "extensions": {
        "website": "https://trollbox.io",
        "twitter": "https://twitter.com/trollboxio"
      }
    },
    {
      "chainId": 101,
      "address": "E7WqtfRHcY8YW8z65u9WmD7CfMmvtrm2qPVicSzDxLaT",
      "symbol": "PPUG",
      "name": "PizzaPugCoin",
      "decimals": 9,
      "logoURI": "https://raw.githubusercontent.com/solana-labs/token-list/main/assets/mainnet/E7WqtfRHcY8YW8z65u9WmD7CfMmvtrm2qPVicSzDxLaT/logo.png",
      "tags": [],
      "extensions": {
        "website": "https://www.pizzapugcoin.com",
        "twitter": "https://twitter.com/pizzapugcoin"
      }
    },
    {
      "chainId": 101,
      "address": "FZgL5motNWEDEa24xgfSdBDfXkB9Ru9KxfEsey9S58bb",
      "symbol": "VCC",
      "name": "VentureCapital",
      "decimals": 6,
      "logoURI": "https://raw.githubusercontent.com/solana-labs/token-list/main/assets/mainnet/FZgL5motNWEDEa24xgfSdBDfXkB9Ru9KxfEsey9S58bb/logo.svg",
      "tags": [
        "venture capital",
        "liquidator",
        "IDO",
        "incubator"
      ],
      "extensions": {
        "website": "https://www.vcc.finance/",
        "twitter": "https://twitter.com/vcc_finance"
      }
    },
    {
      "chainId": 101,
      "address": "4TGxgCSJQx2GQk9oHZ8dC5m3JNXTYZHjXumKAW3vLnNx",
      "symbol": "OXS",
      "name": "Oxbull Sol",
      "decimals": 9,
      "logoURI": "https://raw.githubusercontent.com/solana-labs/token-list/main/assets/mainnet/4TGxgCSJQx2GQk9oHZ8dC5m3JNXTYZHjXumKAW3vLnNx/logo.png",
      "tags": [
        "utility-token"
      ],
      "extensions": {
        "website": "https://www.oxbull.tech/#/home",
        "twitter": "https://twitter.com/OxBull5",
        "medium": "https://medium.com/@oxbull",
        "tgann": "https://t.me/Oxbull_tech",
        "coingeckoId": "oxbull-tech",
        "github": "https://github.com/OxBull"
      }
    },
    {
      "chainId": 101,
      "address": "EdAhkbj5nF9sRM7XN7ewuW8C9XEUMs8P7cnoQ57SYE96",
      "symbol": "FAB",
      "name": "FABRIC",
      "decimals": 9,
      "logoURI": "https://raw.githubusercontent.com/solana-labs/token-list/main/assets/mainnet/EdAhkbj5nF9sRM7XN7ewuW8C9XEUMs8P7cnoQ57SYE96/logo.png",
      "tags": [],
      "extensions": {
        "website": "https://fsynth.io/",
        "twitter": "https://twitter.com/official_fabric",
        "coingeckoId": "fabric"
      }
    },
    {
      "chainId": 101,
      "address": "GEYrotdkRitGUK5UMv3aMttEhVAZLhRJMcG82zKYsaWB",
      "symbol": "POTATO",
      "name": "POTATO",
      "decimals": 3,
      "logoURI": "https://raw.githubusercontent.com/solana-labs/token-list/main/assets/mainnet/GEYrotdkRitGUK5UMv3aMttEhVAZLhRJMcG82zKYsaWB/logo.png",
      "tags": [],
      "extensions": {
        "website": "https://potatocoinspl.com/",
        "serumV3Usdc": "6dn7tgTHe5rZEAscMWWY3xmPGVEKVkM9s7YRV11z399z"
      }
    },
    {
      "chainId": 101,
      "address": "FmJ1fo7wK5FF6rDvQxow5Gj7A2ctLmR5orCKLZ45Q3Cq",
      "symbol": "DGEN",
      "name": "Degen Banana",
      "decimals": 6,
      "logoURI": "https://raw.githubusercontent.com/solana-labs/token-list/main/assets/mainnet/FmJ1fo7wK5FF6rDvQxow5Gj7A2ctLmR5orCKLZ45Q3Cq/logo.png",
      "tags": [],
      "extensions": {
        "website": "https://degen.finance/",
        "twitter": "https://twitter.com/degenbanana"
      }
    },
    {
      "chainId": 101,
      "address": "FciGvHj9FjgSGgCBF1b9HY814FM9D28NijDd5SJrKvPo",
      "symbol": "TGT",
      "name": "Twirl Governance Token",
      "decimals": 6,
      "logoURI": "https://raw.githubusercontent.com/solana-labs/token-list/main/assets/mainnet/FciGvHj9FjgSGgCBF1b9HY814FM9D28NijDd5SJrKvPo/logo.png",
      "tags": [],
      "extensions": {
        "website": "https://twirlfinance.com/",
        "twitter": "https://twitter.com/twirlfinance"
      }
    },
    {
      "chainId": 101,
      "address": "A9EEvcRcT7Q9XAa6NfqrqJChoc4XGDhd2mtc4xfniQkS",
      "symbol": "BILBY",
      "name": "Bilby Finance",
      "decimals": 9,
      "logoURI": "https://raw.githubusercontent.com/solana-labs/token-list/main/assets/mainnet/A9EEvcRcT7Q9XAa6NfqrqJChoc4XGDhd2mtc4xfniQkS/logo.png",
      "tags": [
        "utility-token"
      ],
      "extensions": {
        "website": "https://bilby.finance/"
      }
    },
    {
      "chainId": 101,
      "address": "8NGgmXzBzhsXz46pTC3ioSBxeE3w2EXpc741N3EQ8E6r",
      "symbol": "JOKE",
      "name": "JOKESMEMES",
      "decimals": 9,
      "logoURI": "https://raw.githubusercontent.com/solana-labs/token-list/main/assets/mainnet/8NGgmXzBzhsXz46pTC3ioSBxeE3w2EXpc741N3EQ8E6r/logo.png",
      "tags": [],
      "extensions": {
        "website": "https://jokesmemes.finance",
        "twitter": "https://twitter.com/Jokesmemes11"
      }
    },
    {
      "chainId": 101,
      "address": "Fp4gjLpTsPqBN6xDGpDHwtnuEofjyiZKxxZxzvJnjxV6",
      "symbol": "NAXAR",
      "name": "Naxar",
      "decimals": 4,
      "logoURI": "https://raw.githubusercontent.com/solana-labs/token-list/main/assets/mainnet/Fp4gjLpTsPqBN6xDGpDHwtnuEofjyiZKxxZxzvJnjxV6/logo.png",
      "tags": [],
      "extensions": {
        "website": "https://naxar.ru",
        "instagram": "https://instagram.com/naxar__",
        "telegram": "https://t.me/naxar_official"
      }
    },
    {
      "chainId": 101,
      "address": "5jqTNKonR9ZZvbmX9JHwcPSEg6deTyNKR7PxQ9ZPdd2w",
      "symbol": "JBUS",
      "name": "Jebus",
      "decimals": 0,
      "logoURI": "https://raw.githubusercontent.com/solana-labs/token-list/main/assets/mainnet/5jqTNKonR9ZZvbmX9JHwcPSEg6deTyNKR7PxQ9ZPdd2w/logo.png",
      "tags": [],
      "extensions": {
        "website": "https://jebus.live"
      }
    },
    {
      "chainId": 101,
      "address": "29UWGmi1MxJRi3izeritN8VvhZbUiX37KUVnGv46mzev",
      "symbol": "KLBx",
      "name": "Black Label X",
      "decimals": 4,
      "logoURI": "https://raw.githubusercontent.com/solana-labs/token-list/main/assets/mainnet/29UWGmi1MxJRi3izeritN8VvhZbUiX37KUVnGv46mzev/logo.svg",
      "tags": [],
      "extensions": {
        "website": "https://klbtoken.com/x"
      }
    },
    {
      "chainId": 101,
      "address": "GACHAfpmbpk4FLfZcGkT2NUmaEqMygssAknhqnn8DVHP",
      "symbol": "GACHA",
      "name": "Gachapon",
      "decimals": 9,
      "logoURI": "https://raw.githubusercontent.com/solana-labs/token-list/main/assets/mainnet/GACHAfpmbpk4FLfZcGkT2NUmaEqMygssAknhqnn8DVHP/logo.png",
      "tags": [],
      "extensions": {
        "twitter": "https://twitter.com/GACHAPON7777"
      }
    },
    {
      "chainId": 101,
      "address": "9zoqdwEBKWEi9G5Ze8BSkdmppxGgVv1Kw4LuigDiNr9m",
      "symbol": "STR",
      "name": "Solster",
      "decimals": 9,
      "logoURI": "https://raw.githubusercontent.com/solana-labs/token-list/main/assets/mainnet/9zoqdwEBKWEi9G5Ze8BSkdmppxGgVv1Kw4LuigDiNr9m/logo.png",
      "tags": [],
      "extensions": {
        "website": "https://solster.finance",
        "twitter": "https://twitter.com/solster_finance"
      }
    },
    {
      "chainId": 101,
      "address": "A2T2jDe2bxyEHkKtS8AtrTRmJ9VZRwyY8Kr7oQ8xNyfb",
      "symbol": "HAMS",
      "name": "Space Hamster",
      "decimals": 9,
      "logoURI": "https://raw.githubusercontent.com/solana-labs/token-list/main/assets/mainnet/A2T2jDe2bxyEHkKtS8AtrTRmJ9VZRwyY8Kr7oQ8xNyfb/logo.png",
      "tags": [],
      "extensions": {
        "website": "https://www.solhamster.space/",
        "twitter": "https://twitter.com/sol_hamster",
        "telegram": "https://t.me/SolHamster",
        "dex-website": "https://dex-solhamster.space/"
      }
    },
    {
      "chainId": 101,
      "address": "EGN2774kzKyUnJs2Gv5poK6ymiMVkdyCQD2gGnJ84sDk",
      "symbol": "NEFT",
      "name": "Neftea Labs Coin",
      "decimals": 9,
      "logoURI": "https://raw.githubusercontent.com/solana-labs/token-list/main/assets/mainnet/EGN2774kzKyUnJs2Gv5poK6ymiMVkdyCQD2gGnJ84sDk/logo.png",
      "tags": [
        "Neftea",
        "NFT",
        "utility-token"
      ],
      "extensions": {
        "website": "https://www.neftealabs.com/"
      }
    },
    {
      "chainId": 101,
      "address": "DK64rmGSZupv1dLYn57e3pUVgs9jL9EKLXDVZZPsMDz8",
      "symbol": "ABOMB",
      "name": "ArtBomb",
      "decimals": 5,
      "logoURI": "https://raw.githubusercontent.com/solana-labs/token-list/main/assets/mainnet/DK64rmGSZupv1dLYn57e3pUVgs9jL9EKLXDVZZPsMDz8/logo.png",
      "tags": [
        "utility-token",
        "artbomb"
      ],
      "extensions": {
        "website": "https://artbomb.xyz"
      }
    },
    {
      "chainId": 101,
      "address": "AnyCsr1VCBZcwVAxbKPuHhKDP5DQQSnRxGAo4ycgRMi2",
      "symbol": "DAL",
      "name": "Dalmatiancoin",
      "decimals": 9,
      "logoURI": "https://raw.githubusercontent.com/solana-labs/token-list/main/assets/mainnet/AnyCsr1VCBZcwVAxbKPuHhKDP5DQQSnRxGAo4ycgRMi2/logo.png",
      "tags": [],
      "extensions": {
        "website": "https://dalmatiancoin.org/",
        "twitter": "https://twitter.com/coindalmatian"
      }
    },
    {
      "chainId": 101,
      "address": "HiL1j5VMR9XtRnCA4mxaVoXr6PMHpbh8wUgfPsAP4CNF",
      "symbol": "SolNHD",
      "name": "SolNHD",
      "decimals": 9,
      "logoURI": "https://raw.githubusercontent.com/solana-labs/token-list/main/assets/mainnet/HiL1j5VMR9XtRnCA4mxaVoXr6PMHpbh8wUgfPsAP4CNF/logo.png",
      "tags": [],
      "extensions": {
        "website": "https://www.solnhd.com",
        "twitter": "https://twitter.com/zororoaz01"
      }
    },
    {
      "chainId": 101,
      "address": "qXu8Tj65H5XR8KHuaKKoyLCWj592KbTG3YWJwsuFrPS",
      "symbol": "STVA",
      "name": "SOLtiva",
      "decimals": 3,
      "logoURI": "https://raw.githubusercontent.com/solana-labs/token-list/main/assets/mainnet/qXu8Tj65H5XR8KHuaKKoyLCWj592KbTG3YWJwsuFrPS/logo.svg",
      "tags": [],
      "extensions": {
        "website": "https://soltiva.co",
        "serumV3Usdc": "8srnqriKDYXQNSiNh3F5qhkEt8USwWcJyeR65TxavoAf"
      }
    },
    {
      "chainId": 101,
      "address": "D3gHoiYT4RY5VSndne1fEnpM3kCNAyBhkp5xjNUqqPj9",
      "symbol": "PROEXIS",
      "name": "ProExis Prova de Existência Blockchain",
      "decimals": 9,
      "logoURI": "https://raw.githubusercontent.com/solana-labs/token-list/main/assets/mainnet/D3gHoiYT4RY5VSndne1fEnpM3kCNAyBhkp5xjNUqqPj9/logo.png",
      "tags": [
        "proof of-existence",
        "utility-token",
        "prova de existencia",
        "proexis"
      ],
      "extensions": {
        "website": "https://provadeexistencia.com.br",
        "twitter": "https://twitter.com/provaexistencia",
        "facebook": "https://facebook.com/provadeexistencia",
        "instagram": "https://instagram.com/provadeexistencia",
        "github": "https://github.com/provadeexistencia",
        "tgann": "https://t.me/provadeexistencia",
        "tggroup": "https://t.me/provadeexistenciagrupo"
      }
    },
    {
      "chainId": 101,
      "address": "5DWFxYBxjETuqFX3P2Z1uq8UbcCT1F4sABGiBZMnWKvR",
      "symbol": "PLDO",
      "name": "PLEIDO",
      "decimals": 6,
      "logoURI": "https://raw.githubusercontent.com/solana-labs/token-list/main/assets/mainnet/5DWFxYBxjETuqFX3P2Z1uq8UbcCT1F4sABGiBZMnWKvR/logo.svg",
      "tags": [
        "pleido",
        "game-coin"
      ],
      "extensions": {
        "website": "https://pleido.com/"
      }
    },
    {
      "chainId": 101,
      "address": "6uB5eEC8SzMbUdsPpe3eiNvHyvxdqUWnDEtpFQxkhNTP",
      "symbol": "MOLANIUM",
      "name": "MOLANIUM",
      "decimals": 0,
      "logoURI": "https://raw.githubusercontent.com/solana-labs/token-list/main/assets/mainnet/6uB5eEC8SzMbUdsPpe3eiNvHyvxdqUWnDEtpFQxkhNTP/logo.png",
      "tags": [],
      "extensions": {
        "website": "https://moonlana.com/",
        "imageUrl": "https://i.imgur.com/hOMe38E.png",
        "twitter": "https://twitter.com/xMoonLana",
        "medium": "https://moonlana.medium.com/"
      }
    },
    {
      "chainId": 101,
      "address": "5KV2W2XPdSo97wQWcuAVi6G4PaCoieg4Lhhi61PAMaMJ",
      "symbol": "GÜ",
      "name": "GÜ",
      "decimals": 9,
      "logoURI": "https://raw.githubusercontent.com/solana-labs/token-list/main/assets/mainnet/5KV2W2XPdSo97wQWcuAVi6G4PaCoieg4Lhhi61PAMaMJ/logo.png",
      "tags": [
        "utility-token"
      ],
      "extensions": {
        "website": "https://kugle.org",
        "twitter": "https://twitter.com/Kugle_",
        "coingeckoId": "gu"
      }
    },
    {
      "chainId": 101,
      "address": "72fFy4SNGcHoEC1TTFTUkxNHriJqg3hBPsa2jSr2cZgb",
      "symbol": "BZX",
      "name": "BlizeX",
      "decimals": 6,
      "logoURI": "https://raw.githubusercontent.com/solana-labs/token-list/main/assets/mainnet/72fFy4SNGcHoEC1TTFTUkxNHriJqg3hBPsa2jSr2cZgb/logo.png",
      "tags": [],
      "extensions": {
        "website": "https://www.blizex.co",
        "twitter": "https://twitter.com/blizex_en"
      }
    },
    {
      "chainId": 101,
      "address": "5fEo6ZbvpV6zdyzowtAwgMcWHZe1yJy9NxQM6gC19QW5",
      "symbol": "GREEN",
      "name": "Green DEX",
      "decimals": 9,
      "logoURI": "https://raw.githubusercontent.com/solana-labs/token-list/main/assets/mainnet/5fEo6ZbvpV6zdyzowtAwgMcWHZe1yJy9NxQM6gC19QW5/logo.svg",
      "tags": [
        "Green DEX"
      ],
      "extensions": {
        "website": "https://greendex.network/",
        "twitter": "https://twitter.com/GreendexN"
      }
    },
    {
      "chainId": 101,
      "address": "Bx1fDtvTN6NvE4kjdPHQXtmGSg582bZx9fGy4DQNMmAT",
      "symbol": "SOLC",
      "name": "Solcubator",
      "decimals": 9,
      "logoURI": "https://raw.githubusercontent.com/solana-labs/token-list/main/assets/mainnet/Bx1fDtvTN6NvE4kjdPHQXtmGSg582bZx9fGy4DQNMmAT/logo.png",
      "tags": [],
      "extensions": {
        "website": "http://solcubator.io",
        "twitter": "https://twitter.com/Solcubator"
      }
    },
    {
      "chainId": 101,
      "address": "ABxCiDz4jjKt1t7Syu5Tb37o8Wew9ADpwngZh6kpLbLX",
      "symbol": "XSOL",
      "name": "XSOL Token",
      "decimals": 8,
      "logoURI": "https://raw.githubusercontent.com/solana-labs/token-list/main/assets/mainnet/ABxCiDz4jjKt1t7Syu5Tb37o8Wew9ADpwngZh6kpLbLX/logo.png",
      "tags": [
        "utility-token"
      ],
      "extensions": {
        "website": "https://0xsol.network",
        "twitter": "https://twitter.com/0xSol_Network"
      }
    },
    {
      "chainId": 101,
      "address": "DrcPRJPBiakQcWqon3gZms7sviAqdQS5zS5wvaG5v6wu",
      "symbol": "BLD",
      "name": "BladesToken",
      "decimals": 4,
      "logoURI": "https://raw.githubusercontent.com/solana-labs/token-list/main/assets/mainnet/DrcPRJPBiakQcWqon3gZms7sviAqdQS5zS5wvaG5v6wu/logo.png",
      "tags": [],
      "extensions": {
        "website": "https://blades.finance/",
        "twitter": "https://twitter.com/bladesfinance"
      }
    },
    {
      "chainId": 101,
      "address": "6D7E4mstMboABmfoaPrtVDgewjUCbGdvcYVaHa9SDiTg",
      "symbol": "QWK",
      "name": "QwikPay.io Token",
      "decimals": 9,
      "logoURI": "https://raw.githubusercontent.com/solana-labs/token-list/main/assets/mainnet/6D7E4mstMboABmfoaPrtVDgewjUCbGdvcYVaHa9SDiTg/logo.png",
      "tags": [],
      "extensions": {
        "website": "https://www.qwikpay.io",
        "twitter": "https://twitter.com/QwikpayIO"
      }
    },
    {
      "chainId": 101,
      "address": "BTyJg5zMbaN2KMfn7LsKhpUsV675aCUSUMrgB1YGxBBP",
      "symbol": "GOOSEBERRY",
      "name": "Gooseberry",
      "decimals": 9,
      "logoURI": "https://raw.githubusercontent.com/solana-labs/token-list/main/assets/mainnet/BTyJg5zMbaN2KMfn7LsKhpUsV675aCUSUMrgB1YGxBBP/logo.png",
      "tags": [],
      "extensions": {
        "website": "https://gooseberry.changr.ca",
        "twitter": "https://twitter.com/gooseberrycoin"
      }
    },
    {
      "chainId": 101,
      "address": "5GG1LbgY4EEvPR51YQPNr65QKcZemrHWPooTqC5gRPBA",
      "symbol": "DXB",
      "name": "DefiXBet Token",
      "decimals": 9,
      "logoURI": "https://raw.githubusercontent.com/solana-labs/token-list/main/assets/mainnet/5GG1LbgY4EEvPR51YQPNr65QKcZemrHWPooTqC5gRPBA/logo.png",
      "tags": [],
      "extensions": {
        "website": "https://DefiXBet.com/",
        "twitter": "https://twitter.com/DefiXBet",
        "medium": "https://defixbet.medium.com/",
        "tgann": "https://t.me/DefiXBet"
      }
    },
    {
      "chainId": 101,
      "address": "7a4cXVvVT7kF6hS5q5LDqtzWfHfys4a9PoK6pf87RKwf",
      "symbol": "LUNY",
      "name": "Luna Yield",
      "decimals": 9,
      "logoURI": "https://raw.githubusercontent.com/solana-labs/token-list/main/assets/mainnet/7a4cXVvVT7kF6hS5q5LDqtzWfHfys4a9PoK6pf87RKwf/logo.png",
      "tags": [],
      "extensions": {
        "website": "https://www.lunayield.com",
        "twitter": "https://twitter.com/Luna_Yield"
      }
    },
    {
      "chainId": 101,
      "address": "AP58G14hoy4GGgZS4L8TzZgqXnk3hBvciFKW2Cb1RQ2J",
      "symbol": "YARDv1",
      "name": "SolYard Finance Beta",
      "decimals": 9,
      "logoURI": "https://raw.githubusercontent.com/solana-labs/token-list/main/assets/mainnet/AP58G14hoy4GGgZS4L8TzZgqXnk3hBvciFKW2Cb1RQ2J/logo.png",
      "tags": [],
      "extensions": {
        "website": "https://solyard.finance/"
      }
    },
    {
      "chainId": 101,
      "address": "6Y7LbYB3tfGBG6CSkyssoxdtHb77AEMTRVXe8JUJRwZ7",
      "symbol": "DINO",
      "name": "DINO",
      "decimals": 6,
      "logoURI": "https://raw.githubusercontent.com/solana-labs/token-list/main/assets/mainnet/6Y7LbYB3tfGBG6CSkyssoxdtHb77AEMTRVXe8JUJRwZ7/logo.png",
      "tags": [],
      "extensions": {
        "website": "https://www.solanadino.com",
        "twitter": "https://twitter.com/solanadino"
      }
    },
    {
      "chainId": 101,
      "address": "4wjPQJ6PrkC4dHhYghwJzGBVP78DkBzA2U3kHoFNBuhj",
      "symbol": "LIQ",
      "name": "LIQ Protocol",
      "decimals": 6,
      "logoURI": "https://raw.githubusercontent.com/solana-labs/token-list/main/assets/mainnet/4wjPQJ6PrkC4dHhYghwJzGBVP78DkBzA2U3kHoFNBuhj/logo.png",
      "tags": [],
      "extensions": {
        "website": "https://liqsolana.com/",
        "coingeckoId": "liq-protocol",
        "twitter": "https://twitter.com/liqsolana",
        "discord": "https://discord.gg/MkfjambeU7",
        "serumV3Usdc": "FLKUQGh9VAG4otn4njLPUf5gaUPx5aAZ2Q6xWiD3hH5u"
      }
    },
    {
      "chainId": 101,
      "address": "DubwWZNWiNGMMeeQHPnMATNj77YZPZSAz2WVR5WjLJqz",
      "symbol": "CRP",
      "name": "CropperFinance",
      "decimals": 9,
      "logoURI": "https://raw.githubusercontent.com/solana-labs/token-list/main/assets/mainnet/DubwWZNWiNGMMeeQHPnMATNj77YZPZSAz2WVR5WjLJqz/logo.png",
      "tags": [],
      "extensions": {
        "website": "https://cropper.finance/",
        "twitter": "https://twitter.com/cropperfinance"
      }
    },
    {
      "chainId": 101,
      "address": "B3Ggjjj3QargPkFTAJiR6BaD8CWKFUaWRXGcDQ1nyeeD",
      "symbol": "PARTI",
      "name": "PARTI",
      "decimals": 9,
      "logoURI": "https://raw.githubusercontent.com/solana-labs/token-list/main/assets/mainnet/B3Ggjjj3QargPkFTAJiR6BaD8CWKFUaWRXGcDQ1nyeeD/logo.png",
      "tags": [],
      "extensions": {
        "website": "https://parti.finance",
        "twitter": "https://twitter.com/ParticleFinance",
        "medium": "https://particlefinance.medium.com"
      }
    },
    {
      "chainId": 101,
      "address": "5igDhdTnXif5E5djBpRt4wUKo5gtf7VicHi8r5ada4Hj",
      "symbol": "NIA",
      "name": "NIALABS",
      "decimals": 0,
      "logoURI": "https://raw.githubusercontent.com/solana-labs/token-list/main/assets/mainnet/5igDhdTnXif5E5djBpRt4wUKo5gtf7VicHi8r5ada4Hj/logo.png",
      "tags": [],
      "extensions": {
        "website": "https://www.nialabs.com/"
      }
    },
    {
      "chainId": 101,
      "address": "GQnN5M1M6oTjsziAwcRYd1P7pRBBQKURj5QeAjN1npnE",
      "symbol": "CORV",
      "name": "Project Corvus",
      "decimals": 9,
      "logoURI": "https://raw.githubusercontent.com/solana-labs/token-list/main/assets/mainnet/GQnN5M1M6oTjsziAwcRYd1P7pRBBQKURj5QeAjN1npnE/logo.png",
      "tags": [],
      "extensions": {
        "website": "https://dixon.company/"
      }
    },
    {
      "chainId": 101,
      "address": "3FRQnT5djQMATCg6TNXBhi2bBkbTyGdywsLmLa8BbEKz",
      "symbol": "HLTH",
      "name": "HLTH",
      "decimals": 4,
      "logoURI": "https://raw.githubusercontent.com/solana-labs/token-list/main/assets/mainnet/3FRQnT5djQMATCg6TNXBhi2bBkbTyGdywsLmLa8BbEKz/logo.png",
      "extensions": {
        "website": "https://hlth.network/",
        "twitter": "https://twitter.com/hlthnetwork",
        "telegram": "https://t.me/HLTHnetwork"
      }
    },
    {
      "chainId": 101,
      "address": "Ea5SjE2Y6yvCeW5dYTn7PYMuW5ikXkvbGdcmSnXeaLjS",
      "symbol": "PAI",
      "name": "PAI (Parrot)",
      "decimals": 6,
      "logoURI": "https://raw.githubusercontent.com/solana-labs/token-list/main/assets/mainnet/Ea5SjE2Y6yvCeW5dYTn7PYMuW5ikXkvbGdcmSnXeaLjS/logo.svg",
      "tags": [
        "stablecoin"
      ],
      "extensions": {
        "website": "https://partyparrot.finance",
        "twitter": "https://twitter.com/gopartyparrot",
        "telegram": "https://t.me/gopartyparrot"
      }
    },
    {
      "chainId": 101,
      "address": "SLRSSpSLUTP7okbCUBYStWCo1vUgyt775faPqz8HUMr",
      "symbol": "SLRS",
      "name": "Solrise Finance",
      "decimals": 6,
      "logoURI": "https://raw.githubusercontent.com/solana-labs/token-list/main/assets/mainnet/SLRSSpSLUTP7okbCUBYStWCo1vUgyt775faPqz8HUMr/logo.png",
      "tags": [],
      "extensions": {
        "website": "https://solrise.finance",
        "twitter": "https://twitter.com/SolriseFinance",
        "telegram": "https://t.me/solrisefinance",
        "medium": "https://blog.solrise.finance",
        "discord": "https://discord.gg/xNbGgMUJfU",
        "serumV3Usdc": "2Gx3UfV831BAh8uQv1FKSPKS9yajfeeD8GJ4ZNb2o2YP",
        "coingeckoId": "solrise-finance"
      }
    },
    {
      "chainId": 101,
      "address": "Hejznrp39zCfcmq4WpihfAeyhzhqeFtj4PURHFqMaHSS",
      "symbol": "SE",
      "name": "Snake Eyes",
      "decimals": 9,
      "logoURI": "https://raw.githubusercontent.com/solana-labs/token-list/main/assets/mainnet/Hejznrp39zCfcmq4WpihfAeyhzhqeFtj4PURHFqMaHSS/logo.png",
      "tags": [],
      "extensions": {
        "discord": "https://discord.gg/g94SubKn"
      }
    },
    {
      "chainId": 101,
      "address": "Fx14roJm9m27zngJQwmt81npHvPc5pmF772nxDhNnsh5",
      "symbol": "LIQ-USDC",
      "name": "Raydium LP Token (LIQ-USDC)",
      "decimals": 6,
      "logoURI": "https://raw.githubusercontent.com/solana-labs/token-list/main/assets/mainnet/Fx14roJm9m27zngJQwmt81npHvPc5pmF772nxDhNnsh5/logo.png",
      "tags": [
        "lp-token"
      ],
      "extensions": {
        "website": "https://raydium.io/"
      }
    },
    {
      "chainId": 101,
      "address": "D7U3BPHr5JBbFmPTaVNpmEKGBPFdQS3udijyte1QtuLk",
      "symbol": "STAR",
      "name": "SolStar",
      "decimals": 9,
      "logoURI": "https://raw.githubusercontent.com/solana-labs/token-list/main/assets/mainnet/D7U3BPHr5JBbFmPTaVNpmEKGBPFdQS3udijyte1QtuLk/logo.png",
      "tags": [
        "community",
        "web3",
        "utility-token"
      ],
      "extensions": {
        "website": "https://solstar.finance",
        "twitter": "https://twitter.com/SolStarFinance",
        "discord": "https://discord.gg/j6B3q5Xk5N",
        "medium": "https://solstar.medium.com",
        "telegram": "https://t.me/SolStarFinance"
      }
    },
    {
      "chainId": 101,
      "address": "GtQ48z7NNjs7sVyp3M7iuiDcTRjeWPd1fkdiWQNy1UR6",
      "symbol": "LIQ-SOL",
      "name": "Raydium LP Token (LIQ-SOL)",
      "decimals": 6,
      "logoURI": "https://raw.githubusercontent.com/solana-labs/token-list/main/assets/mainnet/GtQ48z7NNjs7sVyp3M7iuiDcTRjeWPd1fkdiWQNy1UR6/logo.png",
      "tags": [
        "lp-token"
      ],
      "extensions": {
        "website": "https://raydium.io/"
      }
    },
    {
      "chainId": 101,
      "address": "DHojuFwy5Pb8HTUhyRGQ285s5KYgk8tGAjAcmjkEAGbY",
      "symbol": "RFK",
      "name": "Refrak",
      "decimals": 2,
      "logoURI": "https://raw.githubusercontent.com/solana-labs/token-list/main/assets/mainnet/DHojuFwy5Pb8HTUhyRGQ285s5KYgk8tGAjAcmjkEAGbY/logo.png",
      "tags": [],
      "extensions": {
        "website": "https://refrak.io/",
        "discord": "https://discord.gg/ZAWbnebFVK"
      }
    },
    {
      "chainId": 101,
      "address": "JAhTGv1g19KzE2n58Jzhxpu5SSNioanAzj3wL7epiNUL",
      "symbol": "RFKP",
      "name": "Refrak Platinum",
      "decimals": 8,
      "logoURI": "https://raw.githubusercontent.com/solana-labs/token-list/main/assets/mainnet/JAhTGv1g19KzE2n58Jzhxpu5SSNioanAzj3wL7epiNUL/logo.png",
      "tags": [],
      "extensions": {
        "website": "https://refrak.io/",
        "discord": "https://discord.gg/ZAWbnebFVK"
      }
    },
    {
      "chainId": 101,
      "address": "7Jimij6hkEjjgmf3HamW44d2Cf5kj2gHnfCDDPGxWut",
      "symbol": "GQO",
      "name": "GIGQO",
      "decimals": 9,
      "logoURI": "https://gigqo.com/images/new-gqo-logo.png",
      "tags": [],
      "extensions": {
        "website": "https://gigqo.com/",
        "twitter": "https://twitter.com/gigqoapp"
      }
    },
    {
      "chainId": 101,
      "address": "E5rk3nmgLUuKUiS94gg4bpWwWwyjCMtddsAXkTFLtHEy",
      "symbol": "WOO",
      "name": "Wootrade Network",
      "decimals": 6,
      "logoURI": "https://raw.githubusercontent.com/solana-labs/token-list/main/assets/mainnet/E5rk3nmgLUuKUiS94gg4bpWwWwyjCMtddsAXkTFLtHEy/logo.png",
      "tags": [],
      "extensions": {
        "website": "https://woo.network",
        "twitter": "https://twitter.com/wootraderS"
      }
    },
    {
      "chainId": 101,
      "address": "9s6dXtMgV5E6v3rHqBF2LejHcA2GWoZb7xNUkgXgsBqt",
      "symbol": "USDC-USDT-PAI",
      "name": "Mercurial LP Token (USDC-USDT-PAI)",
      "decimals": 6,
      "logoURI": "https://raw.githubusercontent.com/solana-labs/token-list/main/assets/mainnet/9s6dXtMgV5E6v3rHqBF2LejHcA2GWoZb7xNUkgXgsBqt/logo.png",
      "tags": [
        "lp-token"
      ],
      "extensions": {
        "website": "https://www.mercurial.finance/"
      }
    },
    {
      "chainId": 101,
      "address": "8kRacWW5qZ34anyH8s9gu2gC4FpXtncqBDPpd2a6DnZE",
      "symbol": "MECA",
      "name": "Coinmeca",
      "decimals": 9,
      "logoURI": "https://raw.githubusercontent.com/solana-labs/token-list/main/assets/mainnet/8kRacWW5qZ34anyH8s9gu2gC4FpXtncqBDPpd2a6DnZE/logo.svg",
      "tags": [
        "utility-token"
      ],
      "extensions": {
        "website": "https://coinmeca.net/",
        "medium": "https://coinmeca.medium.com/",
        "twitter": "https://twitter.com/coinmeca",
        "telegram": "https://t.me/coinmeca",
        "discord": "https://discord.gg/coinmeca",
        "reddit": "https://reddit.com/r/coinmeca"
      }
    },
    {
      "chainId": 101,
      "address": "6h6uy8yAfaAb5sPE2bvXQEB93LnUMEdcCRU2kfiErTct",
      "symbol": "ZMR",
      "name": "ZMIRROR",
      "decimals": 9,
      "logoURI": "https://raw.githubusercontent.com/solana-labs/token-list/main/assets/mainnet/6h6uy8yAfaAb5sPE2bvXQEB93LnUMEdcCRU2kfiErTct/logo.JPG",
      "tags": []
    },
    {
      "chainId": 101,
      "address": "sodaNXUbtjMvHe9c5Uw7o7VAcVpXPHAvtaRaiPVJQuE",
      "symbol": "SODA",
      "name": "cheesesoda token",
      "decimals": 0,
      "logoURI": "https://raw.githubusercontent.com/solana-labs/token-list/main/assets/mainnet/sodaNXUbtjMvHe9c5Uw7o7VAcVpXPHAvtaRaiPVJQuE/logo.svg",
      "tags": [],
      "extensions": {
        "website": "https://token.cheesesoda.com",
        "twitter": "https://twitter.com/cheesesodadex",
        "serumV3Usdc": "6KFs2wUzME8Z3AeWL4HfKkXbtik5zVvebdg5qCxqt4hB"
      }
    },
    {
      "chainId": 101,
      "address": "sodaoT6Wh1nxHaarw4kDh7AkK4oZnERK1QgDUtHPR3H",
      "symbol": "SODAO",
      "name": "cheesesodaDAO",
      "decimals": 4,
      "logoURI": "https://raw.githubusercontent.com/solana-labs/token-list/main/assets/mainnet/sodaoT6Wh1nxHaarw4kDh7AkK4oZnERK1QgDUtHPR3H/logo.svg",
      "tags": [],
      "extensions": {
        "website": "https://dao.cheesesoda.com",
        "twitter": "https://twitter.com/cheesesodadex"
      }
    },
    {
      "chainId": 101,
      "address": "49YUsDrThJosHSagCn1F59Uc9NRxbr9thVrZikUnQDXy",
      "symbol": "LIQ-RAY",
      "name": "Raydium LP Token (LIQ-RAY)",
      "decimals": 6,
      "logoURI": "https://raw.githubusercontent.com/solana-labs/token-list/main/assets/mainnet/49YUsDrThJosHSagCn1F59Uc9NRxbr9thVrZikUnQDXy/logo.png",
      "tags": [
        "lp-token"
      ],
      "extensions": {
        "website": "https://raydium.io/"
      }
    },
    {
      "chainId": 101,
      "address": "FGmeGqUqKzVX2ajkXaFSQxNcBRWnJg1vi5fugRJrDJ3k",
      "symbol": "FCS",
      "name": "FCS",
      "decimals": 9,
      "logoURI": "https://raw.githubusercontent.com/solana-labs/token-list/main/assets/mainnet/FGmeGqUqKzVX2ajkXaFSQxNcBRWnJg1vi5fugRJrDJ3k/logo.png",
      "tags": [],
      "extensions": {
        "website": "https://www.fcs.com/"
      }
    },
    {
      "chainId": 101,
      "address": "CjpDCj8zLSM37669qng5znYP25JuoDPCvLSLLd7pxAsr",
      "symbol": "Nordic Energy Token",
      "name": "NET",
      "decimals": 9,
      "logoURI": "https://raw.githubusercontent.com/solana-labs/token-list/main/assets/mainnet/CjpDCj8zLSM37669qng5znYP25JuoDPCvLSLLd7pxAsr/logo.png",
      "tags": [],
      "extensions": {
        "website": "https://nordicenergy.io/",
        "twitter": "https://twitter.com/nordicenergy1",
        "telegram": "https://t.me/nordicenergy"
      }
    },
    {
      "chainId": 101,
      "address": "9eaAUFp7S38DKXxbjwzEG8oq1H1AipPkUuieUkVJ9krt",
      "symbol": "KDC",
      "name": "KDC (KURZ Digital Currency)",
      "decimals": 2,
      "logoURI": "https://kurzdigital.com/images/KDC_logo.png",
      "tags": [
        "stablecoin",
        "kdc"
      ],
      "extensions": {
        "website": "https://www.kurzdigital.com"
      }
    },
    {
      "chainId": 101,
      "address": "A1C9Shy732BThWvHAN936f33N7Wm1HbFvxb2zDSoBx8F",
      "symbol": "PKR2",
      "name": "Pokerrrr 2",
      "decimals": 9,
      "logoURI": "https://raw.githubusercontent.com/C-e-r-b-e-r-u-s/token-list/main/assets/mainnet/A1C9Shy732BThWvHAN936f33N7Wm1HbFvxb2zDSoBx8F/pkr2-logo.png",
      "tags": [
        "Game-Token",
        "Club Code: 03m91"
      ],
      "extensions": {
        "website": "https://www.pokerrrrapp.com/"
      }
    },
    {
      "chainId": 101,
      "address": "35KgRun5UMT2Kjtjw4cNG1tXHcgBxuxji6Yp6ciz7yX7",
      "symbol": "VPE",
      "name": "VPOWER",
      "decimals": 9,
      "logoURI": "https://raw.githubusercontent.com/solana-labs/token-list/main/assets/mainnet/35KgRun5UMT2Kjtjw4cNG1tXHcgBxuxji6Yp6ciz7yX7/logo.png",
      "extensions": {
        "website": "https://vpowerswap.com/",
        "twitter": "https://twitter.com/vpowerswap",
        "telegram": "https://t.me/vpowerswap_channel"
      }
    },
    {
      "chainId": 101,
      "address": "GSaiLQxREzaxUcE3v28HxBacoUQPZNtXx1eQsCFsX9Bg",
      "symbol": "XgSAIL",
      "name": "gSAIL DEPRECATED",
      "decimals": 9,
      "logoURI": "https://raw.githubusercontent.com/solana-labs/token-list/main/assets/mainnet/GSaiLQxREzaxUcE3v28HxBacoUQPZNtXx1eQsCFsX9Bg/logo.png",
      "tags": [
        "utility-token"
      ],
      "extensions": {
        "website": "https://www.solanasail.com",
        "twitter": "https://twitter.com/SolanaSail"
      }
    },
    {
      "chainId": 101,
      "address": "ELyNEh5HC33sQLhGiQ5dimmwqiJCiqVJp3eQxpX3pKhQ",
      "symbol": "JCS",
      "name": "Jogys Crypto School Token",
      "decimals": 9,
      "logoURI": "https://raw.githubusercontent.com/solana-labs/token-list/main/assets/mainnet/ELyNEh5HC33sQLhGiQ5dimmwqiJCiqVJp3eQxpX3pKhQ/logo.png",
      "tags": [],
      "extensions": {
        "website": "https://instagram.com/jogyscryptoschool?utm_medium=copy_link",
        "instagram": "https://instagram.com/jogyscryptoschool?utm_medium=copy_link",
        "telegram": "https://t.me/JCS_JogysCryptoSchool"
      }
    },
    {
      "chainId": 101,
      "address": "3bRTivrVsitbmCTGtqwp7hxXPsybkjn4XLNtPsHqa3zR",
      "symbol": "LIKE",
      "name": "Only1 (LIKE)",
      "decimals": 9,
      "logoURI": "https://only1.io/like-token.svg",
      "tags": [
        "utility-token"
      ],
      "extensions": {
        "website": "https://only1.io/",
        "medium": "https://only1nft.medium.com/",
        "twitter": "https://twitter.com/only1nft",
        "telegram": "https://t.me/only1nft",
        "discord": "https://discord.gg/SrsKwTFA",
        "coingeckoId": "only1"
      }
    },
    {
      "chainId": 101,
      "address": "CXLBjMMcwkc17GfJtBos6rQCo1ypeH6eDbB82Kby4MRm",
      "symbol": "wUST",
      "name": "Wrapped UST (Wormhole)",
      "decimals": 9,
      "logoURI": "https://raw.githubusercontent.com/solana-labs/token-list/main/assets/mainnet/CXLBjMMcwkc17GfJtBos6rQCo1ypeH6eDbB82Kby4MRm/logo.png",
      "tags": [
        "wrapped",
        "wormhole"
      ],
      "extensions": {
        "website": "https://terra.money",
        "address": "0xa47c8bf37f92aBed4A126BDA807A7b7498661acD",
        "bridgeContract": "https://etherscan.io/address/0xf92cD566Ea4864356C5491c177A430C222d7e678",
        "assetContract": "https://etherscan.io/address/0xa47c8bf37f92aBed4A126BDA807A7b7498661acD",
        "coingeckoId": "terrausd"
      }
    },
    {
      "chainId": 101,
      "address": "A7SXXA9wveT2quqqzh5m6Zf3ueCb9kBezQdpnYxHwzLt",
      "symbol": "ZINTI",
      "name": "Zia Inti",
      "decimals": 9,
      "logoURI": "https://raw.githubusercontent.com/solana-labs/token-list/main/assets/mainnet/A7SXXA9wveT2quqqzh5m6Zf3ueCb9kBezQdpnYxHwzLt/logo.png",
      "tags": [],
      "extensions": {
        "website": "https://www.ziainti.com/"
      }
    },
    {
      "chainId": 101,
      "address": "3Ztt53vwGhQGoEp3n1RjSu4CFnGRfqzwo6L8KN8gmXfd",
      "symbol": "METAS",
      "name": "METASEER",
      "decimals": 9,
      "logoURI": "https://metaseer.io/img/home-one/logo256.png",
      "tags": [
        "utility-token"
      ],
      "extensions": {
        "website": "https://metaseer.io/",
        "twitter": "https://twitter.com/MSEERofficial"
      }
    },
    {
      "chainId": 101,
      "address": "EssczqGURZtsSuzEoH471KCRNDWfS4aQpEJVXWL3DvdK",
      "symbol": "VIVA",
      "name": "Viva coin",
      "decimals": 9,
      "logoURI": "https://raw.githubusercontent.com/solana-labs/token-list/main/assets/mainnet/EssczqGURZtsSuzEoH471KCRNDWfS4aQpEJVXWL3DvdK/logo.png",
      "tags": [
        "utility-token"
      ],
      "extensions": {
        "website": "https://www.inkresearch.com",
        "twitter": "https://twitter.com/inkresearch"
      }
    },
    {
      "chainId": 101,
      "address": "EWS2ATMt5fQk89NWLJYNRmGaNoji8MhFZkUB4DiWCCcz",
      "symbol": "SOLBERRY",
      "name": "SOLBERRY",
      "decimals": 6,
      "logoURI": "https://raw.githubusercontent.com/solana-labs/token-list/main/assets/mainnet/EWS2ATMt5fQk89NWLJYNRmGaNoji8MhFZkUB4DiWCCcz/logo.png",
      "tags": [],
      "extensions": {
        "website": "https://www.solberry.tech",
        "twitter": "https://twitter.com/berrysol"
      }
    },
    {
      "chainId": 101,
      "address": "FJJT7yUJM9X9SHpkVr4wLgyfJ3vtVLoReUqTsCPWzof2",
      "symbol": "KEKW-USDC",
      "name": "Raydium LP Token (KEKW-USDC)",
      "decimals": 9,
      "logoURI": "https://www.kekw.io/images/kekwusdc.png",
      "tags": [
        "lp-token"
      ],
      "extensions": {
        "website": "https://kekw.io/",
        "twitter": "https://twitter.com/kekwcoin",
        "medium": "https://kekwcoin.medium.com/",
        "discord": "https://discord.gg/kekw"
      }
    },
    {
      "chainId": 101,
      "address": "5Z6jnA9fDUDVjQyaTbYWwCTE47wMAuyvAQjg5angY12C",
      "symbol": "DNDZ",
      "name": "Dinarius Token",
      "decimals": 9,
      "logoURI": "https://raw.githubusercontent.com/Boukezzoula/Dinarius/master/dinariuslogo.png",
      "tags": [
        "stablecoin"
      ],
      "extensions": {
        "website": "http://dinarius.net"
      }
    },
    {
      "chainId": 101,
      "address": "EqbY2zaTsJesaVviL5unHKjDsjoQZJhQAQz3iWQxAu1X",
      "symbol": "RnV",
      "name": "RADONTOKEN",
      "decimals": 9,
      "logoURI": "https://raw.githubusercontent.com/solana-labs/token-list/main/assets/mainnet/EqbY2zaTsJesaVviL5unHKjDsjoQZJhQAQz3iWQxAu1X/logo.png",
      "tags": [],
      "extensions": {
        "website": "https://www.radonvalue.com/"
      }
    },
    {
      "chainId": 101,
      "address": "5pXLmRJyfrTDYMCp1xyiqRDcbb7vYjYiMYzhBza2ht62",
      "symbol": "CRYN",
      "name": "Crayon",
      "decimals": 6,
      "logoURI": "https://raw.githubusercontent.com/solana-labs/token-list/main/assets/mainnet/5pXLmRJyfrTDYMCp1xyiqRDcbb7vYjYiMYzhBza2ht62/crayon.png",
      "tags": [],
      "extensions": {
        "website": "https://solanacrayon.com",
        "twitter": "https://twitter.com/SolanaCrayon",
        "serumV3Usdc": "CjBssusBjX4b2UBvMZhiZCQshW1afpQPA1Mv29Chn6vj",
        "description": "Crayon is a meme token, Dex, and Dapps on Solana."
      }
    },
    {
      "chainId": 101,
      "address": "z9WZXekbCtwoxyfAwEJn1euXybvqLzPVv3NDzJzkq7C",
      "symbol": "CRC",
      "name": "Care Coin Token",
      "decimals": 9,
      "logoURI": "https://raw.githubusercontent.com/solana-labs/token-list/main/assets/mainnet/z9WZXekbCtwoxyfAwEJn1euXybvqLzPVv3NDzJzkq7C/logo.png",
      "tags": [],
      "extensions": {
        "twitter": " https://twitter.com/carecointoken_",
        "website": "https://www.carecoin.site"
      }
    },
    {
      "chainId": 101,
      "address": "9aPjLUGR9e6w6xU2NEQNtP3jg3mq2mJjSUZoQS4RKz35",
      "symbol": "SOUL",
      "name": "Soulana",
      "decimals": 9,
      "logoURI": "https://raw.githubusercontent.com/solana-labs/token-list/main/assets/mainnet/9aPjLUGR9e6w6xU2NEQNtP3jg3mq2mJjSUZoQS4RKz35/logo.png",
      "tags": [],
      "extensions": {
        "twitter": "https://twitter.com/Soulanadefi"
      }
    },
    {
      "chainId": 101,
      "address": "26W4xxHbWJfrswaMNh14ag2s4PZTQuu2ypHGj6YEVXkT",
      "symbol": "DCASH",
      "name": "Diabolo Token",
      "decimals": 9,
      "logoURI": "https://raw.githubusercontent.com/solana-labs/token-list/main/assets/mainnet/26W4xxHbWJfrswaMNh14ag2s4PZTQuu2ypHGj6YEVXkT/dcash-logo.png",
      "tags": [],
      "extensions": {
        "website": "https://diabolo.io"
      }
    },
    {
      "chainId": 101,
      "address": "8CWgMvZe7ntNLbky4T3JhSgtCYzeorgRiUY8xfXZztXx",
      "symbol": "IOTC",
      "name": "IoTcoin",
      "decimals": 9,
      "logoURI": "https://raw.githubusercontent.com/solana-labs/token-list/main/assets/mainnet/8CWgMvZe7ntNLbky4T3JhSgtCYzeorgRiUY8xfXZztXx/logo.jpg",
      "tags": [],
      "extensions": {
        "website": "https://www.iotworlds.com",
        "twitter": "https://twitter.com/iotworlds",
        "facebook": "https://facebook.com/iotworlds",
        "instagram": "https://instagram.com/iotworlds",
        "linkedin": "https://www.linkedin.com/company/iotworlds"
      }
    },
    {
      "chainId": 101,
      "address": "FqJE1neoCJrRwxfC9mRL6FduuZ1gCX2FUbya5hi8EQgA",
      "symbol": "VLDC",
      "name": "Viloid Coin",
      "decimals": 9,
      "logoURI": "https://raw.githubusercontent.com/solana-labs/token-list/main/assets/mainnet/FqJE1neoCJrRwxfC9mRL6FduuZ1gCX2FUbya5hi8EQgA/logo.png",
      "tags": [
        "social-token"
      ],
      "extensions": {
        "website": "https://viloidcoin.com",
        "github": "https://github.com/viloidcoin"
      }
    },
    {
      "chainId": 101,
      "address": "C98A4nkJXhpVZNAZdHUA95RpTF3T4whtQubL3YobiUX9",
      "symbol": "C98",
      "name": "Coin98",
      "decimals": 6,
      "logoURI": "https://coin98.s3.ap-southeast-1.amazonaws.com/Coin/c98-512.svg",
      "tags": [
        "social-token"
      ],
      "extensions": {
        "website": "https://coin98.com",
        "twitter": "https://twitter.com/coin98_finance",
        "telegram": "https://t.me/coin98_finance"
      }
    },
    {
      "chainId": 101,
      "address": "Saber2gLauYim4Mvftnrasomsv6NvAuncvMEZwcLpD1",
      "symbol": "SBR",
      "name": "Saber Protocol Token",
      "decimals": 6,
      "logoURI": "https://raw.githubusercontent.com/solana-labs/token-list/main/assets/mainnet/Saber2gLauYim4Mvftnrasomsv6NvAuncvMEZwcLpD1/logo.svg",
      "tags": [],
      "extensions": {
        "website": "https://saber.so",
        "twitter": "https://twitter.com/saber_hq",
        "github": "https://github.com/saber-hq",
        "medium": "https://blog.saber.so",
        "discord": "https://chat.saber.so",
        "serumV3Usdc": "HXBi8YBwbh4TXF6PjVw81m8Z3Cc4WBofvauj5SBFdgUs",
        "coingeckoId": "saber"
      }
    },
    {
      "chainId": 101,
      "address": "2juwHtqBUEaV26WM5sVvjFsjvCXfwP3ZPndmr5ywVwgZ",
      "symbol": "ADAM",
      "name": "adamho",
      "decimals": 7,
      "logoURI": "https://raw.githubusercontent.com/solana-labs/token-list/main/assets/mainnet/2juwHtqBUEaV26WM5sVvjFsjvCXfwP3ZPndmr5ywVwgZ/adamho_250x250.jpg",
      "tags": [
        "social-token"
      ],
      "extensions": {
        "twitter": "https://twitter.com/takwah"
      }
    },
    {
      "chainId": 101,
      "address": "FMJotGUW16AzexRD3vXJQ94AL71cwrhtFaCTGtK1QHXm",
      "symbol": "LRA",
      "name": "Lumos Rewards",
      "decimals": 9,
      "logoURI": "https://raw.githubusercontent.com/solana-labs/token-list/main/assets/mainnet/FMJotGUW16AzexRD3vXJQ94AL71cwrhtFaCTGtK1QHXm/logo.png",
      "tags": [
        "social-token"
      ],
      "extensions": {
        "website": "https://lumos.exchange"
      }
    },
    {
      "chainId": 101,
      "address": "AWTE7toEwKdSRd7zh3q45SjKhmYVFp3zk4quWHsM92bj",
      "symbol": "ZAU",
      "name": "Zaucoin",
      "decimals": 9,
      "logoURI": "https://raw.githubusercontent.com/solana-labs/token-list/main/assets/mainnet/AWTE7toEwKdSRd7zh3q45SjKhmYVFp3zk4quWHsM92bj/logo.png",
      "tags": [
        "utility-token"
      ],
      "extensions": {
        "website": "zaucoin.crypto"
      }
    },
    {
      "chainId": 101,
      "address": "5ToouaoWhGCiaicANcewnaNKJssdZTxPATDhqJXARiJG",
      "symbol": "NUR",
      "name": "Nur Coin",
      "decimals": 9,
      "logoURI": "https://raw.githubusercontent.com/solana-labs/token-list/main/assets/mainnet/5ToouaoWhGCiaicANcewnaNKJssdZTxPATDhqJXARiJG/logo.png",
      "tags": [
        "kazakhstan",
        "qazaqstan",
        "kz"
      ]
    },
    {
      "chainId": 101,
      "address": "9ysRLs872GMvmAjjFZEFccnJBF3tYEVT1x7dFE1WPqTY",
      "symbol": "VRNT",
      "name": "Variant",
      "decimals": 9,
      "logoURI": "https://raw.githubusercontent.com/solana-labs/token-list/main/assets/mainnet/9ysRLs872GMvmAjjFZEFccnJBF3tYEVT1x7dFE1WPqTY/logo.png",
      "tags": [
        "utility-token"
      ],
      "extensions": {
        "website": "https://www.variantresearch.io"
      }
    },
    {
      "chainId": 101,
      "address": "8pBc4v9GAwCBNWPB5XKA93APexMGAS4qMr37vNke9Ref",
      "symbol": "wHBTC",
      "name": "HBTC (Wormhole)",
      "decimals": 9,
      "logoURI": "https://raw.githubusercontent.com/solana-labs/token-list/main/assets/mainnet/8pBc4v9GAwCBNWPB5XKA93APexMGAS4qMr37vNke9Ref/logo.png",
      "tags": [
        "wrapped",
        "wormhole"
      ],
      "extensions": {
        "address": "0x0316EB71485b0Ab14103307bf65a021042c6d380",
        "bridgeContract": "https://etherscan.io/address/0xf92cD566Ea4864356C5491c177A430C222d7e678",
        "assetContract": "https://etherscan.io/address/0x0316EB71485b0Ab14103307bf65a021042c6d380",
        "coingeckoId": "huobi-btc"
      }
    },
    {
      "chainId": 101,
      "address": "BybpSTBoZHsmKnfxYG47GDhVPKrnEKX31CScShbrzUhX",
      "symbol": "wHUSD",
      "name": "HUSD Stablecoin (Wormhole)",
      "decimals": 8,
      "logoURI": "https://raw.githubusercontent.com/solana-labs/token-list/main/assets/mainnet/BybpSTBoZHsmKnfxYG47GDhVPKrnEKX31CScShbrzUhX/logo.png",
      "tags": [
        "wrapped",
        "wormhole"
      ],
      "extensions": {
        "website": "https://www.stcoins.com/",
        "address": "0xdf574c24545e5ffecb9a659c229253d4111d87e1",
        "bridgeContract": "https://etherscan.io/address/0xf92cD566Ea4864356C5491c177A430C222d7e678",
        "assetContract": "https://etherscan.io/address/0xdf574c24545e5ffecb9a659c229253d4111d87e1",
        "coingeckoId": "husd"
      }
    },
    {
      "chainId": 101,
      "address": "6VNKqgz9hk7zRShTFdg5AnkfKwZUcojzwAkzxSH3bnUm",
      "symbol": "wHAPI",
      "name": "Wrapped HAPI",
      "decimals": 9,
      "logoURI": "https://raw.githubusercontent.com/solana-labs/token-list/main/assets/mainnet/6VNKqgz9hk7zRShTFdg5AnkfKwZUcojzwAkzxSH3bnUm/logo.png",
      "tags": [
        "wrapped",
        "utility-token"
      ],
      "extensions": {
        "website": "https://hapi.one",
        "twitter": "https://twitter.com/i_am_hapi_one",
        "medium": "https://medium.com/i-am-hapi",
        "telegram": "http://t.me/hapiHF",
        "github": "https://github.com/HAPIprotocol/HAPI/"
      }
    },
    {
      "chainId": 101,
      "address": "Lrxqnh6ZHKbGy3dcrCED43nsoLkM1LTzU2jRfWe8qUC",
      "symbol": "LARIX",
      "name": "Larix",
      "decimals": 6,
      "logoURI": "https://raw.githubusercontent.com/solana-labs/token-list/main/assets/mainnet/Lrxqnh6ZHKbGy3dcrCED43nsoLkM1LTzU2jRfWe8qUC/logo.jpg",
      "tags": [],
      "extensions": {
        "website": "projectlarix.com",
        "twitter": "https://twitter.com/ProjectLarix",
        "discord": "http://discord.gg/hfnRFV9Ngt",
        "medium": "http://projectlarix.medium.com",
        "telegram": "http://t.me/projectlarix",
        "github": "https://github.com/ProjectLarix/Larix-Lending-Project-Rep"
      }
    },
    {
      "chainId": 101,
      "address": "BYvGwtPx6Nw4YUVVwqx7qh657EcdxBSfE8JcaPmWWa6E",
      "symbol": "TOSTI",
      "name": "Tosti Coin",
      "decimals": 9,
      "logoURI": "https://raw.githubusercontent.com/solana-labs/token-list/main/assets/mainnet/BYvGwtPx6Nw4YUVVwqx7qh657EcdxBSfE8JcaPmWWa6E/logo.png",
      "tags": [
        "utility-token"
      ],
      "extensions": {
        "website": "https://tosti.app"
      }
    },
    {
      "chainId": 101,
      "address": "EKEjv7VJTsKsfyZMNgPfoKkdk7pYNSgb3tg2h3zUe4PT",
      "symbol": "SIMP",
      "name": "Simp.",
      "decimals": 9,
      "logoURI": "https://raw.githubusercontent.com/solana-labs/token-list/main/assets/mainnet/EKEjv7VJTsKsfyZMNgPfoKkdk7pYNSgb3tg2h3zUe4PT/logo.png",
      "tags": [
        "utility-token"
      ],
      "extensions": {
        "website": "https://functional-spirit-e72.notion.site/Simp-090cf60910024a228d8b163dcaf23a84",
        "discord": "https://discord.gg/5293AzqtHU"
      }
    },
    {
      "chainId": 101,
      "address": "5ZsPxmhdh9jeDMCrWu6LvNvcvNtpbpwhQvrKkeMYZE7R",
      "symbol": "BECO",
      "name": "Beco Club",
      "decimals": 6,
      "logoURI": "https://raw.githubusercontent.com/solana-labs/token-list/main/assets/mainnet/5ZsPxmhdh9jeDMCrWu6LvNvcvNtpbpwhQvrKkeMYZE7R/logo.png",
      "tags": [
        "utility-token"
      ],
      "extensions": {
        "website": "https://beco.club/"
      }
    },
    {
      "chainId": 101,
      "address": "32uwQKZibFm5C9EjY6raGC1ZjAAQQWy1LvJxeriJEzEt",
      "symbol": "DGX",
      "name": "DGX",
      "decimals": 9,
      "logoURI": "https://i.ibb.co/YBw0zVc/LOGO-new.png",
      "tags": [],
      "extensions": {
        "website": "https://solanadgx.com/",
        "twitter": "https://twitter.com/dgxsolana"
      }
    },
    {
      "chainId": 101,
      "address": "57h4LEnBooHrKbacYWGCFghmrTzYPVn8PwZkzTzRLvHa",
      "symbol": "USDC-USDT-UST",
      "name": "Mercurial LP Token (USDC-USDT-UST)",
      "decimals": 9,
      "logoURI": "https://raw.githubusercontent.com/solana-labs/token-list/main/assets/mainnet/57h4LEnBooHrKbacYWGCFghmrTzYPVn8PwZkzTzRLvHa/logo.svg",
      "tags": [
        "lp-token"
      ],
      "extensions": {
        "website": "https://www.mercurial.finance/"
      }
    },
    {
      "chainId": 101,
      "address": "9VgfFUFkGGrRePvpKLPkp9DR3crRepf6CJsYU3UmudtY",
      "symbol": "WEEB",
      "name": "Weeb Finance Token",
      "decimals": 9,
      "logoURI": "https://raw.githubusercontent.com/solana-labs/token-list/main/assets/mainnet/9VgfFUFkGGrRePvpKLPkp9DR3crRepf6CJsYU3UmudtY/logo.png",
      "tags": [
        "utility-token",
        "anime"
      ],
      "extensions": {
        "website": "https://weeb.finance/",
        "twitter": "https://twitter.com/WeebFinance",
        "discord": "https://discord.gg/fzZbyXAzaG",
        "medium": "https://medium.com/@WeebFinance",
        "telegram": "http://t.me/weeb_finance"
      }
    },
    {
      "chainId": 101,
      "address": "mSoLzYCxHdYgdzU16g5QSh3i5K3z3KZK7ytfqcJm7So",
      "symbol": "mSOL",
      "name": "Marinade staked SOL (mSOL)",
      "decimals": 9,
      "logoURI": "https://raw.githubusercontent.com/solana-labs/token-list/main/assets/mainnet/mSoLzYCxHdYgdzU16g5QSh3i5K3z3KZK7ytfqcJm7So/logo.png",
      "tags": [],
      "extensions": {
        "website": "https://marinade.finance",
        "twitter": "https://twitter.com/MarinadeFinance",
        "discord": "https://discord.gg/mGqZA5pjRN",
        "medium": "https://medium.com/marinade-finance",
        "github": "https://github.com/marinade-finance"
      }
    },
    {
      "chainId": 101,
      "address": "LPmSozJJ8Jh69ut2WP3XmVohTjL4ipR18yiCzxrUmVj",
      "symbol": "mSOL-SOL-LP",
      "name": "Marinade LP token",
      "decimals": 9,
      "logoURI": "https://raw.githubusercontent.com/solana-labs/token-list/main/assets/mainnet/LPmSozJJ8Jh69ut2WP3XmVohTjL4ipR18yiCzxrUmVj/logo.png",
      "tags": [
        "lp-token"
      ],
      "extensions": {
        "website": "https://marinade.finance",
        "twitter": "https://twitter.com/MarinadeFinance",
        "discord": "https://discord.gg/mGqZA5pjRN",
        "medium": "https://medium.com/marinade-finance",
        "github": "https://github.com/marinade-finance"
      }
    },
    {
      "chainId": 101,
      "address": "3k8BDobgihmk72jVmXYLE168bxxQUhqqyESW4dQVktqC",
      "symbol": "STEP-USDC",
      "name": "Raydium LP Token V4 (STEP-USDC)",
      "decimals": 9,
      "logoURI": "https://raw.githubusercontent.com/solana-labs/token-list/main/assets/mainnet/3k8BDobgihmk72jVmXYLE168bxxQUhqqyESW4dQVktqC/logo.png",
      "tags": [
        "lp-token"
      ],
      "extensions": {
        "website": "https://raydium.io/"
      }
    },
    {
      "chainId": 101,
      "address": "3UMYcByZNQVHHyyqVfXMKr8XWP64omYBFVvf7bD6wBiA",
      "symbol": "BET",
      "name": "SOLBET",
      "decimals": 2,
      "logoURI": "https://raw.githubusercontent.com/solana-labs/token-list/main/assets/mainnet/3UMYcByZNQVHHyyqVfXMKr8XWP64omYBFVvf7bD6wBiA/logo.svg",
      "tags": [
        "utility-token"
      ],
      "extensions": {
        "website": "https://solbet.org/",
        "telegram": "https://t.me/solbet_official",
        "discord": "https://solbet.org/discord",
        "twitter": "https://twitter.com/solbet_official/",
        "serumV3Usdc": "GsWX1FgWP35jchi5R9uiNys2g6GftruEiHVpPS2b7Vq8",
        "description": "SOLBET seeks to facilitate P2P speculation and provide trustless on-chain escrow services for speculative ventures utilizing on-chain data, oracle services, and private data node operators to verify outcomes for all parties involved."
      }
    },
    {
      "chainId": 101,
      "address": "A5zanvgtioZGiJMdEyaKN4XQmJsp1p7uVxaq2696REvQ",
      "symbol": "MEDIA-USDC",
      "name": "Raydium LP Token V4 (MEDIA-USDC)",
      "decimals": 6,
      "logoURI": "https://raw.githubusercontent.com/solana-labs/token-list/main/assets/mainnet/A5zanvgtioZGiJMdEyaKN4XQmJsp1p7uVxaq2696REvQ/logo.png",
      "tags": [
        "lp-token"
      ],
      "extensions": {
        "website": "https://raydium.io/"
      }
    },
    {
      "chainId": 101,
      "address": "Cq4HyW5xia37tKejPF2XfZeXQoPYW6KfbPvxvw5eRoUE",
      "symbol": "ROPE-USDC",
      "name": "Raydium LP Token V4 (ROPE-USDC)",
      "decimals": 9,
      "logoURI": "https://raw.githubusercontent.com/solana-labs/token-list/main/assets/mainnet/Cq4HyW5xia37tKejPF2XfZeXQoPYW6KfbPvxvw5eRoUE/logo.png",
      "tags": [
        "lp-token"
      ],
      "extensions": {
        "website": "https://raydium.io/"
      }
    },
    {
      "chainId": 101,
      "address": "3H9NxvaZoxMZZDZcbBDdWMKbrfNj7PCF5sbRwDr7SdDW",
      "symbol": "MER-USDC",
      "name": "Raydium LP Token V4 (MER-USDC)",
      "decimals": 6,
      "logoURI": "https://raw.githubusercontent.com/solana-labs/token-list/main/assets/mainnet/3H9NxvaZoxMZZDZcbBDdWMKbrfNj7PCF5sbRwDr7SdDW/logo.png",
      "tags": [
        "lp-token"
      ],
      "extensions": {
        "website": "https://raydium.io/"
      }
    },
    {
      "chainId": 101,
      "address": "Cz1kUvHw98imKkrqqu95GQB9h1frY8RikxPojMwWKGXf",
      "symbol": "COPE-USDC",
      "name": "Raydium LP Token V4 (COPE-USDC)",
      "decimals": 6,
      "logoURI": "https://raw.githubusercontent.com/solana-labs/token-list/main/assets/mainnet/Cz1kUvHw98imKkrqqu95GQB9h1frY8RikxPojMwWKGXf/logo.png",
      "tags": [
        "lp-token"
      ],
      "extensions": {
        "website": "https://raydium.io/"
      }
    },
    {
      "chainId": 101,
      "address": "iUDasAP2nXm5wvTukAHEKSdSXn8vQkRtaiShs9ceGB7",
      "symbol": "ALEPH-USDC",
      "name": "Raydium LP Token V4 (ALEPH-USDC)",
      "decimals": 6,
      "logoURI": "https://raw.githubusercontent.com/solana-labs/token-list/main/assets/mainnet/iUDasAP2nXm5wvTukAHEKSdSXn8vQkRtaiShs9ceGB7/logo.png",
      "tags": [
        "lp-token"
      ],
      "extensions": {
        "website": "https://raydium.io/"
      }
    },
    {
      "chainId": 101,
      "address": "7cu42ao8Jgrd5A3y3bNQsCxq5poyGZNmTydkGfJYQfzh",
      "symbol": "WOO-USDC",
      "name": "Raydium LP Token V4 (WOO-USDC)",
      "decimals": 6,
      "logoURI": "https://raw.githubusercontent.com/solana-labs/token-list/main/assets/mainnet/7cu42ao8Jgrd5A3y3bNQsCxq5poyGZNmTydkGfJYQfzh/logo.png",
      "tags": [
        "lp-token"
      ],
      "extensions": {
        "website": "https://raydium.io/"
      }
    },
    {
      "chainId": 101,
      "address": "G8qcfeFqxwbCqpxv5LpLWxUCd1PyMB5nWb5e5YyxLMKg",
      "symbol": "SNY-USDC",
      "name": "Raydium LP Token V4 (SNY-USDC)",
      "decimals": 6,
      "logoURI": "https://raw.githubusercontent.com/solana-labs/token-list/main/assets/mainnet/G8qcfeFqxwbCqpxv5LpLWxUCd1PyMB5nWb5e5YyxLMKg/logo.png",
      "tags": [
        "lp-token"
      ],
      "extensions": {
        "website": "https://raydium.io/"
      }
    },
    {
      "chainId": 101,
      "address": "9nQPYJvysyfnXhQ6nkK5V7sZG26hmDgusfdNQijRk5LD",
      "symbol": "BOP-RAY",
      "name": "Raydium LP Token V4 (BOP-RAY)",
      "decimals": 8,
      "logoURI": "https://raw.githubusercontent.com/solana-labs/token-list/main/assets/mainnet/9nQPYJvysyfnXhQ6nkK5V7sZG26hmDgusfdNQijRk5LD/logo.png",
      "tags": [
        "lp-token"
      ],
      "extensions": {
        "website": "https://raydium.io/"
      }
    },
    {
      "chainId": 101,
      "address": "2Xxbm1hdv5wPeen5ponDSMT3VqhGMTQ7mH9stNXm9shU",
      "symbol": "SLRS-USDC",
      "name": "Raydium LP Token V4 (SLRS-USDC)",
      "decimals": 6,
      "logoURI": "https://raw.githubusercontent.com/solana-labs/token-list/main/assets/mainnet/2Xxbm1hdv5wPeen5ponDSMT3VqhGMTQ7mH9stNXm9shU/logo.png",
      "tags": [
        "lp-token"
      ],
      "extensions": {
        "website": "https://raydium.io/"
      }
    },
    {
      "chainId": 101,
      "address": "HwzkXyX8B45LsaHXwY8su92NoRBS5GQC32HzjQRDqPnr",
      "symbol": "SAMO-RAY",
      "name": "Raydium LP Token V4 (SAMO-RAY)",
      "decimals": 9,
      "logoURI": "https://raw.githubusercontent.com/solana-labs/token-list/main/assets/mainnet/HwzkXyX8B45LsaHXwY8su92NoRBS5GQC32HzjQRDqPnr/logo.png",
      "tags": [
        "lp-token"
      ],
      "extensions": {
        "website": "https://raydium.io/"
      }
    },
    {
      "chainId": 101,
      "address": "CTEpsih91ZLo5gunvryLpJ3pzMjmt5jbS6AnSQrzYw7V",
      "symbol": "renBTC-USDC",
      "name": "Raydium LP Token V4 (renBTC-USDC)",
      "decimals": 8,
      "logoURI": "https://raw.githubusercontent.com/solana-labs/token-list/main/assets/mainnet/CTEpsih91ZLo5gunvryLpJ3pzMjmt5jbS6AnSQrzYw7V/logo.png",
      "tags": [
        "lp-token"
      ],
      "extensions": {
        "website": "https://raydium.io/"
      }
    },
    {
      "chainId": 101,
      "address": "Hb8KnZNKvRxu7pgMRWJgoMSMcepfvNiBFFDDrdf9o3wA",
      "symbol": "renDOGE-USDC",
      "name": "Raydium LP Token V4 (renDOGE-USDC)",
      "decimals": 8,
      "logoURI": "https://raw.githubusercontent.com/solana-labs/token-list/main/assets/mainnet/Hb8KnZNKvRxu7pgMRWJgoMSMcepfvNiBFFDDrdf9o3wA/logo.png",
      "tags": [
        "lp-token"
      ],
      "extensions": {
        "website": "https://raydium.io/"
      }
    },
    {
      "chainId": 101,
      "address": "FbC6K13MzHvN42bXrtGaWsvZY9fxrackRSZcBGfjPc7m",
      "symbol": "RAY-USDC",
      "name": "Raydium LP Token V4 (RAY-USDC)",
      "decimals": 6,
      "logoURI": "https://raw.githubusercontent.com/solana-labs/token-list/main/assets/mainnet/FbC6K13MzHvN42bXrtGaWsvZY9fxrackRSZcBGfjPc7m/logo.png",
      "tags": [
        "lp-token"
      ],
      "extensions": {
        "website": "https://raydium.io/"
      }
    },
    {
      "chainId": 101,
      "address": "7P5Thr9Egi2rvMmEuQkLn8x8e8Qro7u2U7yLD2tU2Hbe",
      "symbol": "RAY-SRM",
      "name": "Raydium LP Token V4 (RAY-SRM)",
      "decimals": 6,
      "logoURI": "https://raw.githubusercontent.com/solana-labs/token-list/main/assets/mainnet/7P5Thr9Egi2rvMmEuQkLn8x8e8Qro7u2U7yLD2tU2Hbe/logo.png",
      "tags": [
        "lp-token"
      ],
      "extensions": {
        "website": "https://raydium.io/"
      }
    },
    {
      "chainId": 101,
      "address": "mjQH33MqZv5aKAbKHi8dG3g3qXeRQqq1GFcXceZkNSr",
      "symbol": "RAY-ETH",
      "name": "Raydium LP Token V4 (RAY-ETH)",
      "decimals": 6,
      "logoURI": "https://raw.githubusercontent.com/solana-labs/token-list/main/assets/mainnet/mjQH33MqZv5aKAbKHi8dG3g3qXeRQqq1GFcXceZkNSr/logo.png",
      "tags": [
        "lp-token"
      ],
      "extensions": {
        "website": "https://raydium.io/"
      }
    },
    {
      "chainId": 101,
      "address": "89ZKE4aoyfLBe2RuV6jM3JGNhaV18Nxh8eNtjRcndBip",
      "symbol": "RAY-SOL",
      "name": "Raydium LP Token V4 (RAY-SOL)",
      "decimals": 6,
      "logoURI": "https://raw.githubusercontent.com/solana-labs/token-list/main/assets/mainnet/89ZKE4aoyfLBe2RuV6jM3JGNhaV18Nxh8eNtjRcndBip/logo.png",
      "tags": [
        "lp-token"
      ],
      "extensions": {
        "website": "https://raydium.io/"
      }
    },
    {
      "chainId": 101,
      "address": "4HFaSvfgskipvrzT1exoVKsUZ174JyExEsA8bDfsAdY5",
      "symbol": "DXL-USDC",
      "name": "Raydium LP Token V4 (DXL-USDC)",
      "decimals": 6,
      "logoURI": "https://raw.githubusercontent.com/solana-labs/token-list/main/assets/mainnet/4HFaSvfgskipvrzT1exoVKsUZ174JyExEsA8bDfsAdY5/logo.png",
      "tags": [
        "lp-token"
      ],
      "extensions": {
        "website": "https://raydium.io/"
      }
    },
    {
      "chainId": 101,
      "address": "4dydh8EGNEdTz6grqnGBxpduRg55eLnwNZXoNZJetadu",
      "symbol": "MIM",
      "name": "MIM",
      "decimals": 8,
      "logoURI": "https://raw.githubusercontent.com/solana-labs/token-list/main/assets/mainnet/4dydh8EGNEdTz6grqnGBxpduRg55eLnwNZXoNZJetadu/logo.png",
      "tags": [],
      "extensions": {
        "website": "https://mim-swarm.com",
        "twitter": "https://twitter.com/mimswarm",
        "discord": "https://discord.gg/8mHbKWczpB",
        "telegram": "https://t.me/mimswarm",
        "github": "https://github.com/kyonym/MIM"
      }
    },
    {
      "chainId": 101,
      "address": "9SC3YkrWSWeroDUQnAuQ8fkziko2N6QydZPfVbDFjK8Z",
      "symbol": "PHC",
      "name": "Phosphine Coin",
      "decimals": 0,
      "logoURI": "https://raw.githubusercontent.com/solana-labs/token-list/main/assets/mainnet/9SC3YkrWSWeroDUQnAuQ8fkziko2N6QydZPfVbDFjK8Z/logo.png",
      "tags": [
        "phosphine"
      ],
      "extensions": {
        "website": "https://phosphinecoin.org/"
      }
    },
    {
      "chainId": 101,
      "address": "cjZmbt8sJgaoyWYUttomAu5LJYU44ZrcKTbzTSEPDVw",
      "symbol": "LIKE-USDC",
      "name": "Raydium LP Token V4 (LIKE-USDC)",
      "decimals": 9,
      "logoURI": "https://raw.githubusercontent.com/solana-labs/token-list/main/assets/mainnet/cjZmbt8sJgaoyWYUttomAu5LJYU44ZrcKTbzTSEPDVw/logo.png",
      "tags": [
        "lp-token"
      ],
      "extensions": {
        "website": "https://raydium.io/"
      }
    },
    {
      "chainId": 101,
      "address": "57vGdcMZLnbNr4TZ4hgrpGJZGR9vTPhu8L9bNKDrqxKT",
      "symbol": "LIQ-USDC",
      "name": "Orca LP Token (LIQ-USDC)",
      "decimals": 6,
      "logoURI": "https://liqsolana.com/wp-content/uploads/2021/06/200x.png",
      "tags": [
        "lp-token"
      ],
      "extensions": {
        "website": "https://orca.so/"
      }
    },
    {
      "chainId": 101,
      "address": "PoRTjZMPXb9T7dyU7tpLEZRQj7e6ssfAE62j2oQuc6y",
      "symbol": "PORT",
      "name": "Port Finance Token",
      "decimals": 6,
      "logoURI": "https://raw.githubusercontent.com/solana-labs/token-list/main/assets/mainnet/PoRTjZMPXb9T7dyU7tpLEZRQj7e6ssfAE62j2oQuc6y/PORT.png",
      "tags": [],
      "extensions": {
        "website": "https://port.finance/",
        "twitter": "https://twitter.com/port_finance",
        "github": "https://github.com/port-finance/",
        "medium": "https://medium.com/port-finance",
        "discord": "https://discord.gg/nAMXAYhTb2",
        "telegram": "https://t.me/port_finance",
        "serumV3Usdc": "8x8jf7ikJwgP9UthadtiGFgfFuyyyYPHL3obJAuxFWko",
        "coingeckoId": "port-finance"
      }
    },
    {
      "chainId": 101,
      "address": "C3vBJEuNvrUqJYQ5ki8TSrCndphJQ7wwiXEwvuy1AJkW",
      "symbol": "BONGO",
      "name": "Bongocoin",
      "decimals": 9,
      "logoURI": "https://raw.githubusercontent.com/solana-labs/token-list/assets/mainnet/C3vBJEuNvrUqJYQ5ki8TSrCndphJQ7wwiXEwvuy1AJkW/logo.png",
      "tags": [],
      "extensions": {
        "website": "https://www.bongocoin.org"
      }
    },
    {
      "chainId": 101,
      "address": "6CssfnBjF4Vo56EithaLHLWDF95fLrt48QHsUfZwNnhv",
      "symbol": "JPYC",
      "name": "JPY Coin(Wormhole)",
      "decimals": 6,
      "logoURI": "https://raw.githubusercontent.com/solana-labs/token-list/main/assets/mainnet/5trVBqv1LvHxiSPMsHtEZuf8iN82wbpDcR5Zaw7sWC3s/logo.png",
      "tags": [
        "stablecoin",
        "ethereum",
        "wrapped",
        "wormhole"
      ],
      "extensions": {
        "website": "https://jpyc.jp/",
        "twitter": "https://twitter.com/jpy_coin",
        "coingeckoId": "jpyc",
        "assetContract": "https://etherscan.io/address/0x2370f9d504c7a6e775bf6e14b3f12846b594cd53"
      }
    },
    {
      "chainId": 101,
      "address": "D1EjNd9c7MgepvQCS31x5TpdXpvtDwDNCLwLGEYg6hYo",
      "symbol": "AUTOS",
      "name": "Autostorm",
      "decimals": 8,
      "logoURI": "https://raw.githubusercontent.com/autostorm-org/img/cb78b86a54f6f4f637e4e6cbe961e002966b4844/avatar.png",
      "tags": [
        "cars",
        "auto",
        "marketplace"
      ],
      "extensions": {
        "website": "https://www.autostorm.io/",
        "discord": "https://discord.gg/yWjkHgnPD3"
      }
    },
    {
      "chainId": 101,
      "address": "MangoCzJ36AjZyKwVj3VnYU4GTonjfVEnJmvvWaxLac",
      "symbol": "MNGO",
      "name": "Mango",
      "decimals": 6,
      "logoURI": "https://raw.githubusercontent.com/solana-labs/token-list/main/assets/mainnet/MangoCzJ36AjZyKwVj3VnYU4GTonjfVEnJmvvWaxLac/token.png",
      "tags": [],
      "extensions": {
        "website": "https://mango.markets/",
        "serumV3Usdc": "3d4rzwpy9iGdCZvgxcu7B1YocYffVLsQXPXkBZKt2zLc",
        "coingeckoId": "mango-markets",
        "twitter": "https://twitter.com/mangomarkets",
        "discord": "https://discord.gg/67jySBhxrg"
      }
    },
    {
      "chainId": 101,
<<<<<<< HEAD
      "address": "9X4EK8E59VAVi6ChnNvvd39m6Yg9RtkBbAPq1mDVJT57",
      "symbol": "SLIM-SOL",
      "name": "Raydium LP Token V4 (SLIM-SOL)",
      "decimals": 6,
      "logoURI": "https://raw.githubusercontent.com/solana-labs/token-list/main/assets/mainnet/xxxxa1sKNGwFtw2kFn8XauW9xq8hBZ5kVtcSesTT9fW/logo.png",
      "tags": [
        "lp-token"
      ],
      "extensions": {
        "website": "https://raydium.io/"
=======
      "address": "8BNNxGUinfDgwXodroVfGQde1RnwsA2DW34gc89YcBH9",
      "symbol": "RDZ",
      "name": "RADIOZONE26",
      "decimals": 9,
      "logoURI": "https://cdn.jsdelivr.net/gh/Radiozone26/RDZtoken/RDZlogo.png",
      "tags": [
	      "social-token"
	    ],
      "extensions": {
        "website": "https://radiozone26.com/",
        "twitter": "https://twitter.com/radio_zone26",
        "facebook": "https://www.facebook.com/Rzone26"
>>>>>>> 1f7b97de
      }
    },
    {
      "chainId": 101,
      "address": "EwJN2GqUGXXzYmoAciwuABtorHczTA5LqbukKXV1viH7",
      "symbol": "UPS",
      "name": "UPS token (UPFI Network)",
      "decimals": 6,
      "logoURI": "https://raw.githubusercontent.com/solana-labs/token-list/main/assets/mainnet/EwJN2GqUGXXzYmoAciwuABtorHczTA5LqbukKXV1viH7/logo.png",
      "tags": [],
      "extensions": {
        "website": "https://upfi.network/",
        "twitter": "https://twitter.com/upfi_network",
        "medium": "https://upfinetwork.medium.com",
        "discord": "https://discord.gg/nHMDdyAggx",
        "telegram": "https://t.me/upfinetworkchannel",
        "facebook": "https://www.facebook.com/UPFInetwork",
        "serumV3Usdc": "DByPstQRx18RU2A8DH6S9mT7bpT6xuLgD2TTFiZJTKZP"
      }
    },
    {
      "chainId": 101,
      "address": "Gsai2KN28MTGcSZ1gKYFswUpFpS7EM9mvdR9c8f6iVXJ",
      "symbol": "gSAIL",
      "name": "SolanaSail Governance Token V2",
      "decimals": 9,
      "logoURI": "https://raw.githubusercontent.com/solanasail/token-list/main/assets/mainnet/Gsai2KN28MTGcSZ1gKYFswUpFpS7EM9mvdR9c8f6iVXJ/logo.png",
      "tags": [
        "utility-token"
      ],
      "extensions": {
        "website": "https://www.solanasail.com",
        "coingeckoId": "solanasail-governance-token",
        "twitter": "https://twitter.com/SolanaSail"
      }
    },
    {
      "chainId": 101,
      "address": "SUNNYWgPQmFxe9wTZzNK7iPnJ3vYDrkgnxJRJm1s3ag",
      "symbol": "SUNNY",
      "name": "Sunny Governance Token",
      "decimals": 6,
      "logoURI": "https://raw.githubusercontent.com/solana-labs/token-list/main/assets/mainnet/SUNNYWgPQmFxe9wTZzNK7iPnJ3vYDrkgnxJRJm1s3ag/logo.svg",
      "tags": [],
      "extensions": {
        "website": "https://sunny.ag/",
        "twitter": "https://twitter.com/SunnyAggregator",
        "github": "https://github.com/SunnyAggregator",
        "medium": "https://medium.com/sunny-aggregator",
        "discord": "https://chat.sunny.ag",
        "serumV3Usdc": "Aubv1QBFh4bwB2wbP1DaPW21YyQBLfgjg8L4PHTaPzRc",
        "coingeckoId": "sunny-aggregator"
      }
    },
    {
      "chainId": 101,
      "address": "BRLsMczKuaR5w9vSubF4j8HwEGGprVAyyVgS4EX7DKEg",
      "symbol": "CYS",
      "name": "Cyclos",
      "decimals": 6,
      "logoURI": "https://raw.githubusercontent.com/solana-labs/token-list/main/assets/mainnet/BRLsMczKuaR5w9vSubF4j8HwEGGprVAyyVgS4EX7DKEg/logo.svg",
      "tags": [
        "utility-token"
      ],
      "extensions": {
        "website": "https://cyclos.io/",
        "telegram": "https://t.me/cyclosofficialchat",
        "discord": "https://discord.gg/vpbTxzHWYg",
        "twitter": "https://twitter.com/cyclosfi",
        "email": "contact@cyclos.io",
        "github": "https://github.com/cyclos-io",
        "coinmarketcap": "https://coinmarketcap.com/currencies/cyclos/",
        "solanium": "https://www.solanium.io/project/cyclos/",
        "medium": "https://medium.com/@cyclosfinance",
        "serumV3Usdc": "6V6y6QFi17QZC9qNRpVp7SaPiHpCTp2skbRQkUyZZXPW",
        "coingeckoId": "cyclos"
      }
    },
    {
      "chainId": 101,
      "address": "FxjbQMfvQYMtZZK7WGEJwWfsDcdMuuaee8uPxDFFShWh",
      "symbol": "UPFI",
      "name": "UPFI stablecoin (UPFI Network)",
      "decimals": 6,
      "logoURI": "https://raw.githubusercontent.com/solana-labs/token-list/main/assets/mainnet/FxjbQMfvQYMtZZK7WGEJwWfsDcdMuuaee8uPxDFFShWh/logo.png",
      "tags": [
        "stablecoin"
      ],
      "extensions": {
        "website": "https://upfi.network/",
        "twitter": "https://twitter.com/upfi_network",
        "medium": "https://upfinetwork.medium.com",
        "discord": "https://discord.gg/nHMDdyAggx",
        "telegram": "https://t.me/upfinetworkchannel",
        "facebook": "https://www.facebook.com/UPFInetwork",
        "serumV3Usdc": "SyQ4KyF5Y1MPPkkf9LGNA6JpkVmis53HrpPvJ1ZUFwK"
      }
    },
    {
      "chainId": 101,
      "address": "7dHbWXmci3dT8UFYWYZweBLXgycu7Y3iL6trKn1Y7ARj",
      "symbol": "stSOL",
      "name": "Lido Staked SOL",
      "decimals": 9,
      "logoURI": "https://raw.githubusercontent.com/solana-labs/token-list/main/assets/mainnet/7dHbWXmci3dT8UFYWYZweBLXgycu7Y3iL6trKn1Y7ARj/logo.png",
      "tags": [],
      "extensions": {
        "website": "https://solana.lido.fi/",
        "twitter": "https://twitter.com/LidoFinance/"
      }
    },
    {
      "chainId": 101,
      "address": "2Kc38rfQ49DFaKHQaWbijkE7fcymUMLY5guUiUsDmFfn",
      "symbol": "KURO",
      "name": "Kurobi",
      "decimals": 6,
      "logoURI": "https://raw.githubusercontent.com/solana-labs/token-list/main/assets/mainnet/2Kc38rfQ49DFaKHQaWbijkE7fcymUMLY5guUiUsDmFfn/logo.png",
      "tags": [
        "utility-token"
      ],
      "extensions": {
        "website": "https://kurobi.io/",
        "medium": "https://kurobi.medium.com/",
        "github": "https://github.com/KurobiHq/",
        "telegram": "https://t.me/kurobi_io",
        "twitter": "https://twitter.com/kurobi_io"
      }
    },
    {
      "chainId": 101,
      "address": "Bqd2ujCTEzpKzfjb1FHL7FKrdM6n1rZSnRecJK57EoKz",
      "symbol": "HOTTO",
      "name": "HottoShotto",
      "decimals": 9,
      "logoURI": "https://raw.githubusercontent.com/solana-labs/token-list/main/assets/mainnet/Bqd2ujCTEzpKzfjb1FHL7FKrdM6n1rZSnRecJK57EoKz/logo.png",
      "tags": [
        "utility-token"
      ],
      "extensions": {
        "website": "https://hottoshotto.com"
      }
    },
    {
      "chainId": 101,
      "address": "FossiLkXJZ1rePN8jWBqHDZZ3F7ET8p1dRGhYKHbQcZR",
      "symbol": "Fossil",
      "name": "Scallop Fossil Decorations",
      "decimals": 0,
      "logoURI": "https://raw.githubusercontent.com/solana-labs/token-list/main/assets/mainnet/FossiLkXJZ1rePN8jWBqHDZZ3F7ET8p1dRGhYKHbQcZR/logo.png",
      "tags": [
        "nft"
      ],
      "extensions": {
        "website": "https://www.scallop.io/",
        "twitter": "https://twitter.com/Scallop_io",
        "discord": "https://discord.gg/Scallop",
        "telegram": "https://t.me/scallop_io",
        "medium": "https://scallopio.medium.com/",
        "facebook": "https://www.facebook.com/Scallop.io",
        "instagram": "https://www.instagram.com/scallop.io"
      }
    },
    {
      "chainId": 101,
      "address": "FM8yfVgaEHrpSzNZeZ1o4v5iLZuT9soNuqaWD72bJyqs",
      "symbol": "HOTTO-USDC",
      "name": "Raydium LP Token V4 (HOTTO-USDC)",
      "decimals": 9,
      "logoURI": "https://raw.githubusercontent.com/solana-labs/token-list/main/assets/mainnet/FM8yfVgaEHrpSzNZeZ1o4v5iLZuT9soNuqaWD72bJyqs/logo.png",
      "tags": [
        "lp-token"
      ],
      "extensions": {
        "website": "https://raydium.io/"
      }
    },
    {
      "chainId": 101,
      "address": "SeawdHf3NHG6gxCrezQxr5oJAHTLJd6JsQxxd144yaz",
      "symbol": "Seagrass",
      "name": "Scallop Seagrass Decorations",
      "decimals": 0,
      "logoURI": "https://raw.githubusercontent.com/solana-labs/token-list/main/assets/mainnet/SeawdHf3NHG6gxCrezQxr5oJAHTLJd6JsQxxd144yaz/logo.png",
      "tags": [
        "nft"
      ],
      "extensions": {
        "website": "https://www.scallop.io/",
        "twitter": "https://twitter.com/Scallop_io",
        "discord": "https://discord.gg/Scallop",
        "telegram": "https://t.me/scallop_io",
        "medium": "https://scallopio.medium.com/",
        "facebook": "https://www.facebook.com/Scallop.io",
        "instagram": "https://www.instagram.com/scallop.io"
      }
    },
    {
      "chainId": 101,
      "address": "78CeyRBJSu4MFmaDi8Q8QZ3szB6Xwp93sVaMLYSy5SMZ",
      "symbol": "HOTTO-SOL",
      "name": "Raydium LP Token V4 (HOTTO-SOL)",
      "decimals": 9,
      "logoURI": "https://raw.githubusercontent.com/solana-labs/token-list/main/assets/mainnet/78CeyRBJSu4MFmaDi8Q8QZ3szB6Xwp93sVaMLYSy5SMZ/logo.png",
      "tags": [
        "lp-token"
      ],
      "extensions": {
        "website": "https://raydium.io/"
      }
    },
    {
      "chainId": 101,
      "address": "ScaLopYHz9eKtDdKs4yLswwq2RSUtNMZVdPynMcYcc9",
      "symbol": "SCA",
      "name": "Scallop",
      "decimals": 6,
      "logoURI": "https://raw.githubusercontent.com/solana-labs/token-list/main/assets/mainnet/ScaLopYHz9eKtDdKs4yLswwq2RSUtNMZVdPynMcYcc9/logo.png",
      "tags": [],
      "extensions": {
        "website": "https://www.scallop.io/",
        "twitter": "https://twitter.com/Scallop_io",
        "discord": "https://discord.gg/Scallop",
        "telegram": "https://t.me/scallop_io",
        "medium": "https://scallopio.medium.com/",
        "facebook": "https://www.facebook.com/Scallop.io",
        "instagram": "https://www.instagram.com/scallop.io"
      }
    },
    {
      "chainId": 101,
      "address": "FnKE9n6aGjQoNWRBZXy4RW6LZVao7qwBonUbiD7edUmZ",
      "symbol": "SYP",
      "name": "Sypool",
      "decimals": 10,
      "logoURI": "https://raw.githubusercontent.com/solana-labs/token-list/main/assets/mainnet/FnKE9n6aGjQoNWRBZXy4RW6LZVao7qwBonUbiD7edUmZ/logo.png",
      "tags": [],
      "extensions": {
        "website": "https://www.sypool.io/"
      }
    },
    {
      "chainId": 101,
      "address": "FGpMT3xLwk67hWsT7Lgp7WjovS3rejx9KBmCG1bBtB9U",
      "symbol": "ALTREC",
      "name": "ALTREC Coin",
      "decimals": 8,
      "logoURI": "https://raw.githubusercontent.com/SmonkeyMonkey/token-list/main/assets/mainnet/FGpMT3xLwk67hWsT7Lgp7WjovS3rejx9KBmCG1bBtB9U/logo.png",
      "tags": [
        "utility-token"
      ]
    },
    {
      "chainId": 101,
      "address": "2YxGppCJJY2KGoAwFdFASE6tnD4cENM7nThwUgdpXwjE",
      "symbol": "COD-sc1",
      "name": "Sceptre Token v1 (Sceptre-TOKEN)",
      "decimals": 0,
      "logoURI": "https://raw.githubusercontent.com/solana-labs/token-list/main/assets/mainnet/2YxGppCJJY2KGoAwFdFASE6tnD4cENM7nThwUgdpXwjE/logo.png",
      "tags": [
        "social-token"
      ],
      "extensions": {
        "website": "https://kokeshi.finance/"
      }
    },
    {
      "chainId": 101,
      "address": "HbrmyoumgcK6sDFBi6EZQDi4i4ZgoN16eRB2JseKc7Hi",
      "symbol": "CRY",
      "name": "Crystal",
      "decimals": 9,
      "logoURI": "https://raw.githubusercontent.com/solana-labs/token-list/main/assets/mainnet/HbrmyoumgcK6sDFBi6EZQDi4i4ZgoN16eRB2JseKc7Hi/logo.png",
      "tags": [
        "crystal-token"
      ],
      "extensions": {
        "twitter": "https://twitter.com/Crystal80955369"
      }
    },
    {
      "chainId": 101,
      "address": "HRBrRXGCrPro6TtryKQkLXuZqg3LdBMN9ZWx2v66pT4L",
      "symbol": "WNAV",
      "name": "Wrapped Navcoin",
      "decimals": 8,
      "logoURI": "https://raw.githubusercontent.com/solana-labs/token-list/main/assets/mainnet/HRBrRXGCrPro6TtryKQkLXuZqg3LdBMN9ZWx2v66pT4L/logo.png",
      "tags": [
        "ethereum"
      ],
      "extensions": {
        "website": "https://navcoin.org"
      }
    },
    {
      "chainId": 101,
      "address": "2TxM6S3ZozrBHZGHEPh9CtM74a9SVXbr7NQ7UxkRvQij",
      "symbol": "DINOEGG",
      "name": "DINOEGG",
      "decimals": 6,
      "logoURI": "https://raw.githubusercontent.com/solana-labs/token-list/main/assets/mainnet/2TxM6S3ZozrBHZGHEPh9CtM74a9SVXbr7NQ7UxkRvQij/logo.png",
      "tags": [],
      "extensions": {
        "website": "https://www.solanadino.com",
        "twitter": "https://twitter.com/solanadino"
      }
    },
    {
      "chainId": 101,
      "address": "Fh4e5vX2euTBzyGK2FXN1P3A4VUoH73oPVuemfRWXK2Y",
      "symbol": "FOX",
      "name": "ShapeShift FOX Token (Wormhole)",
      "decimals": 9,
      "logoURI": "https://raw.githubusercontent.com/solana-labs/token-list/main/assets/mainnet/Fh4e5vX2euTBzyGK2FXN1P3A4VUoH73oPVuemfRWXK2Y/logo.png",
      "tags": [
        "wrapped",
        "wormhole"
      ],
      "extensions": {
        "address": "0xc770eefad204b5180df6a14ee197d99d808ee52d",
        "bridgeContract": "https://etherscan.io/address/0xf92cD566Ea4864356C5491c177A430C222d7e678",
        "assetContract": "https://etherscan.io/address/0xc770eefad204b5180df6a14ee197d99d808ee52d",
        "coingeckoId": "shapeshift-fox-token",
        "website": "https://shapeshift.com/",
        "github": "https://github.com/shapeshift",
        "twitter": "https://twitter.com/ShapeShift_io"
      }
    },
    {
      "chainId": 101,
      "address": "FY6XDSCubMhpkU9FAsUjB7jmN8YHYZGezHTWo9RHBSyX",
      "symbol": "ASH",
      "name": "Ashera",
      "decimals": 4,
      "logoURI": "https://raw.githubusercontent.com/solana-labs/token-list/main/assets/mainnet/FY6XDSCubMhpkU9FAsUjB7jmN8YHYZGezHTWo9RHBSyX/logo.png",
      "tags": [],
      "extensions": {
        "website": "https://asherasol.com/",
        "twitter": "https://twitter.com/SolAshera",
        "discord": "https://discord.gg/b3qYsNyBkz",
        "medium": "https://solashera.medium.com/",
        "telegram": "https://twitter.com/SolAshera",
        "github": "https://github.com/asherasol"
      }
    },
    {
      "chainId": 101,
      "address": "333iHoRM2Awhf9uVZtSyTfU8AekdGrgQePZsKMFPgKmS",
      "symbol": "ISOLA",
      "name": "Intersola",
      "decimals": 6,
      "logoURI": "https://raw.githubusercontent.com/solana-labs/token-list/main/assets/mainnet/333iHoRM2Awhf9uVZtSyTfU8AekdGrgQePZsKMFPgKmS/logo.png",
      "tags": [
        "utility-token"
      ],
      "extensions": {
        "website": "https://intersola.io/",
        "medium": "https://intersola.medium.com/",
        "telegram": "https://t.me/intersola/",
        "twitter": "https://twitter.com/intersola_io",
        "github": "https://github.com/Intersolaio/",
        "serumV3Usdt": "42QVcMqoXmHT94zaBXm9KeU7pqDfBuAPHYN9ADW8weCF"
      }
    },
    {
      "chainId": 101,
      "address": "EYDEQW4xQzLqHcFwHTgGvpdjsa5EFn74KzuqLX5emjD2",
      "symbol": "BST",
      "name": "Balisari",
      "decimals": 9,
      "logoURI": "https://raw.githubusercontent.com/solana-labs/token-list/main/assets/mainnet/EYDEQW4xQzLqHcFwHTgGvpdjsa5EFn74KzuqLX5emjD2.png",
      "tags": [
        "social-token"
      ],
      "extensions": {
        "website": "https://www.balisaritrans.site/"
      }
    },
    {
      "chainId": 101,
      "address": "8FXW4GSS9SNDVP5UhaWNsaZbxvRJXNrwvwvToXRnvuWL",
      "symbol": "KNB",
      "name": "KNB",
      "decimals": 9,
      "logoURI": "https://raw.githubusercontent.com/solana-labs/token-list/main/assets/mainnet/8FXW4GSS9SNDVP5UhaWNsaZbxvRJXNrwvwvToXRnvuWL/logo.png",
      "tags": [
        "knb-token"
      ],
      "extensions": {
        "website": "https://solatoken.net/"
      }
    },
    {
      "chainId": 101,
      "address": "Dypr2gWcVuqt3z6Uh31YD8Wm2V2ZCqWVBYEWhZNF9odk",
      "symbol": "SOLJAV",
      "name": "SOLJAV",
      "decimals": 6,
      "logoURI": "https://raw.githubusercontent.com/solana-labs/token-list/main/assets/mainnet/Dypr2gWcVuqt3z6Uh31YD8Wm2V2ZCqWVBYEWhZNF9odk.png",
      "tags": [
        "social-token"
      ]
    },
    {
      "chainId": 101,
      "address": "J3ts1ZEyQeUAbUyYHjZR6sE93YQTrfBzho8UKWnEa1j",
      "symbol": "ABION",
      "name": "aBion",
      "decimals": 5,
      "logoURI": "https://raw.githubusercontent.com/solana-labs/token-list/main/assets/mainnet/J3ts1ZEyQeUAbUyYHjZR6sE93YQTrfBzho8UKWnEa1j/logo.png",
      "tags": [],
      "extensions": {
        "website": "https://aphid.io/abion/"
      }
    },
    {
      "chainId": 101,
      "address": "CnGUfvi9FxiRPuaBXpYmaXEwBjj5X6kwNJB2Cba5TiQp",
      "symbol": "SOLUP",
      "name": "SOLUP",
      "decimals": 9,
      "logoURI": "https://raw.githubusercontent.com/solana-labs/token-list/main/assets/mainnet/CnGUfvi9FxiRPuaBXpYmaXEwBjj5X6kwNJB2Cba5TiQp/logo.png",
      "tags": [
        "SOLUP-TOKEN",
        "Sol-UP"
      ],
      "extensions": {
        "website": "https://solup.xyz",
        "assetContract": "https://solscan.io/token/CnGUfvi9FxiRPuaBXpYmaXEwBjj5X6kwNJB2Cba5TiQp",
        "telegram": "https://t.me/solanavietnam"
      }
    },
    {
      "chainId": 101,
      "address": "95KN8q3qubEVjPf9trgyur2nHx8T5RCmztRbLuQ5E5i",
      "symbol": "SMRT",
      "name": "Solminter",
      "decimals": 0,
      "logoURI": "https://raw.githubusercontent.com/solana-labs/token-list/main/assets/mainnet/95KN8q3qubEVjPf9trgyur2nHx8T5RCmztRbLuQ5E5i/logo.png",
      "tags": [
        "utility-token"
      ],
      "extensions": {
        "website": "https://solminter.com",
        "twitter": "https://twitter.com/solminter",
        "github": "https://github.com/solminter",
        "medium": "https://solminter.medium.com",
        "coingeckoId": "solminter"
      }
    },
    {
      "chainId": 101,
      "address": "2ZrwW5Ng1fbZKghWxnjyfTjYXLdSwJpU5EQrXus4ogsE",
      "symbol": "TIX",
      "name": "Tix Token",
      "decimals": 6,
      "logoURI": "https://raw.githubusercontent.com/solana-labs/token-list/main/assets/mainnet/2ZrwW5Ng1fbZKghWxnjyfTjYXLdSwJpU5EQrXus4ogsE/logo.png",
      "tags": [],
      "extensions": {
        "website": "https://tixtoken.io/",
        "twitter": "https://twitter.com/TixToken"
      }
    },
    {
      "chainId": 101,
      "address": "3xiDaQKLGrnWEVGpxFT5Y2DCBF1KoKdUnm9DmWdFnk45",
      "symbol": "PLGFT",
      "name": "Plongeurs de Fontaine Token",
      "decimals": 8,
      "logoURI": "https://raw.githubusercontent.com/solana-labs/token-list/main/assets/mainnet/3xiDaQKLGrnWEVGpxFT5Y2DCBF1KoKdUnm9DmWdFnk45/logo.png",
      "tags": [
        "esport"
      ]
    },
    {
      "chainId": 101,
      "address": "CKtm7ZMYdKmFSCGukzKjhsp4JFTFGk9uEMGF7XYEFKgK",
      "symbol": "ALP",
      "name": "CoinAlpha",
      "decimals": 9,
      "logoURI": "https://raw.githubusercontent.com/solana-labs/token-list/main/assets/mainnet/CKtm7ZMYdKmFSCGukzKjhsp4JFTFGk9uEMGF7XYEFKgK/logo.png",
      "tags": [
        "utility-token"
      ],
      "extensions": {
        "website": "https://coinalpha.app/"
      }
    },
    {
      "chainId": 101,
      "address": "Ce3PSQfkxT5ua4r2JqCoWYrMwKWC5hEzwsrT9Hb7mAz9",
      "symbol": "DATE",
      "name": "SolDate(DATE) Token",
      "decimals": 9,
      "logoURI": "https://raw.githubusercontent.com/solana-labs/token-list/main/assets/mainnet/Ce3PSQfkxT5ua4r2JqCoWYrMwKWC5hEzwsrT9Hb7mAz9/DATE.svg",
      "tags": [
        "social-token",
        "dating-token",
        "metaverse"
      ],
      "extensions": {
        "website": "https://soldate.org/",
        "twitter": "https://twitter.com/SolDate_org",
        "medium": "https://soldate.medium.com",
        "discord": "https://discord.gg/soldate",
        "telegram": "https://t.me/soldate_org"
      }
    },
    {
      "chainId": 101,
      "address": "SWANaZUGxF82KyVsbxeeNsMaVECtimze5VyCdywkvkH",
      "symbol": "SWAN",
      "name": "Swanlana",
      "decimals": 9,
      "logoURI": "https://raw.githubusercontent.com/SwanLana/logo/main/SWANLANA_PNG.png",
      "tags": [],
      "extensions": {
        "website": "https://www.swanlana.com"
      }
    },
    {
      "chainId": 101,
      "address": "G7uYedVqFy97mzjygebnmmaMUVxWHFhNZotY6Zzsprvf",
      "symbol": "CSTR",
      "name": "CoreStarter",
      "decimals": 9,
      "logoURI": "https://raw.githubusercontent.com/CoreStarter/token-logo/main/corestarter_logo.png",
      "tags": [],
      "extensions": {
        "website": "https://corestarter.com/",
        "twitter": "https://twitter.com/CoreStarter",
        "github": "https://github.com/CoreStarter/",
        "medium": "https://corestarter.medium.com",
        "telegram": "https://t.me/corestarter_chat",
        "linkedin": "https://www.linkedin.com/company/core-starter"
      }
    },
    {
      "chainId": 101,
      "address": "DNhZkUaxHXYvpxZ7LNnHtss8sQgdAfd1ZYS1fB7LKWUZ",
      "symbol": "apUSDT",
      "name": "Wrapped USDT (Allbridge from Polygon)",
      "decimals": 6,
      "logoURI": "https://raw.githubusercontent.com/solana-labs/token-list/main/assets/mainnet/BQcdHdAQW1hczDbBi9hiegXAR7A98Q9jx3X3iBBBDiq4/logo.png",
      "tags": [
        "stablecoin"
      ],
      "extensions": {
        "coingeckoId": "tether"
      }
    },
    {
      "chainId": 101,
      "address": "eqKJTf1Do4MDPyKisMYqVaUFpkEFAs3riGF3ceDH2Ca",
      "symbol": "apUSDC",
      "name": "Wrapped USDC (Allbridge from Polygon)",
      "decimals": 6,
      "logoURI": "https://raw.githubusercontent.com/solana-labs/token-list/main/assets/mainnet/BXXkv6z8ykpG1yuvUDPgh732wzVHB69RnB9YgSYh3itW/logo.png",
      "tags": [
        "stablecoin"
      ],
      "extensions": {
        "coingeckoId": "usd-coin"
      }
    },
    {
      "chainId": 101,
      "address": "De2bU64vsXKU9jq4bCjeDxNRGPn8nr3euaTK8jBYmD3J",
      "symbol": "renFIL",
      "name": "renFIL",
      "decimals": 9,
      "logoURI": "https://raw.githubusercontent.com/solana-labs/token-list/main/assets/mainnet/De2bU64vsXKU9jq4bCjeDxNRGPn8nr3euaTK8jBYmD3J/logo.png",
      "tags": [],
      "extensions": {
        "coingeckoId": "renfil",
        "website": "https://renproject.io/"
      }
    },
    {
      "chainId": 101,
      "address": "6STzg1taqgJsFY6Z4xAmQVSErZ6e6EsbsvkQ6YJ3sXmj",
      "symbol": "SONC",
      "name": "Sonic",
      "decimals": 6,
      "logoURI": "https://raw.githubusercontent.com/solana-labs/token-list/main/assets/mainnet/6STzg1taqgJsFY6Z4xAmQVSErZ6e6EsbsvkQ6YJ3sXmj/logo.png",
      "tags": [],
      "extensions": {
        "website": "https://www.sparkborsa.com/",
        "twitter": "https://twitter.com/JaySpark0x"
      }
    },
    {
      "chainId": 101,
      "address": "7j7H7sgsnNDeCngAPjpaCN4aaaru4HS7NAFYSEUyzJ3k",
      "symbol": "SOLR",
      "name": "SolRazr",
      "decimals": 6,
      "logoURI": "https://raw.githubusercontent.com/solana-labs/token-list/main/assets/mainnet/7j7H7sgsnNDeCngAPjpaCN4aaaru4HS7NAFYSEUyzJ3k/SOLR.png",
      "tags": [],
      "extensions": {
        "website": "https://solrazr.com/",
        "twitter": "https://twitter.com/Solrazr_App",
        "github": "https://github.com/solrazr-app/",
        "medium": "https://medium.com/@SolRazr_App",
        "discord": "https://discord.gg/HXa3qAYe",
        "telegram": "https://t.me/solrazr_app"
      }
    }
  ],
  "version": {
    "major": 0,
    "minor": 3,
    "patch": 2
  }
}<|MERGE_RESOLUTION|>--- conflicted
+++ resolved
@@ -12033,7 +12033,6 @@
     },
     {
       "chainId": 101,
-<<<<<<< HEAD
       "address": "9X4EK8E59VAVi6ChnNvvd39m6Yg9RtkBbAPq1mDVJT57",
       "symbol": "SLIM-SOL",
       "name": "Raydium LP Token V4 (SLIM-SOL)",
@@ -12044,20 +12043,22 @@
       ],
       "extensions": {
         "website": "https://raydium.io/"
-=======
+      }
+    },
+    {
+      "chainId": 101,
       "address": "8BNNxGUinfDgwXodroVfGQde1RnwsA2DW34gc89YcBH9",
       "symbol": "RDZ",
       "name": "RADIOZONE26",
       "decimals": 9,
       "logoURI": "https://cdn.jsdelivr.net/gh/Radiozone26/RDZtoken/RDZlogo.png",
       "tags": [
-	      "social-token"
-	    ],
+        "social-token"
+      ],
       "extensions": {
         "website": "https://radiozone26.com/",
         "twitter": "https://twitter.com/radio_zone26",
         "facebook": "https://www.facebook.com/Rzone26"
->>>>>>> 1f7b97de
       }
     },
     {
