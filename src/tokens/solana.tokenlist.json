--- conflicted
+++ resolved
@@ -11323,8 +11323,40 @@
       }
     },
     {
-      "chainId": 101,
-<<<<<<< HEAD
+      "address": "mSoLzYCxHdYgdzU16g5QSh3i5K3z3KZK7ytfqcJm7So",
+      "symbol": "mSOL",
+      "name": "Marinade staked SOL (mSOL)",
+      "decimals": 9,
+      "logoURI": "https://raw.githubusercontent.com/solana-labs/token-list/main/assets/mainnet/mSoLzYCxHdYgdzU16g5QSh3i5K3z3KZK7ytfqcJm7So/logo.png",
+      "tags": [],
+      "extensions": {
+        "website": "https://marinade.finance",
+        "twitter": "https://twitter.com/MarinadeFinance",
+        "discord": "https://discord.gg/mGqZA5pjRN",
+        "medium": "https://medium.com/marinade-finance",
+        "github": "https://github.com/marinade-finance"
+      }
+    },
+    {
+      "chainId": 101,
+      "address": "LPmSozJJ8Jh69ut2WP3XmVohTjL4ipR18yiCzxrUmVj",
+      "symbol": "mSOL-SOL-LP",
+      "name": "Marinade LP token",
+      "decimals": 9,
+      "logoURI": "https://raw.githubusercontent.com/solana-labs/token-list/main/assets/mainnet/LPmSozJJ8Jh69ut2WP3XmVohTjL4ipR18yiCzxrUmVj/logo.png",
+      "tags": [
+        "lp-token"
+      ],
+      "extensions": {
+        "website": "https://marinade.finance",
+        "twitter": "https://twitter.com/MarinadeFinance",
+        "discord": "https://discord.gg/mGqZA5pjRN",
+        "medium": "https://medium.com/marinade-finance",
+        "github": "https://github.com/marinade-finance"
+      }
+    },
+    {
+      "chainId": 101,
       "address": "3UMYcByZNQVHHyyqVfXMKr8XWP64omYBFVvf7bD6wBiA",
       "symbol": "BET",
       "name": "SOLBET",
@@ -11335,45 +11367,12 @@
       ],
       "extensions": {
         "website": "https://solbet.org/",
+        "telegram": "https://t.me/solbet_official",
+        "discord": "https://solbet.org/discord",
         "twitter": "https://twitter.com/solbet_official/",
         "serumV3Usdc": "GsWX1FgWP35jchi5R9uiNys2g6GftruEiHVpPS2b7Vq8",
         "description": "SOLBET seeks to facilitate P2P speculation and provide trustless on-chain escrow services for speculative ventures utilizing on-chain data, oracle services, and private data node operators to verify outcomes for all parties involved."
-      }
-    },
-=======
-      "address": "mSoLzYCxHdYgdzU16g5QSh3i5K3z3KZK7ytfqcJm7So",
-      "symbol": "mSOL",
-      "name": "Marinade staked SOL (mSOL)",
-      "decimals": 9,
-      "logoURI": "https://raw.githubusercontent.com/solana-labs/token-list/main/assets/mainnet/mSoLzYCxHdYgdzU16g5QSh3i5K3z3KZK7ytfqcJm7So/logo.png",
-      "tags": [],
-      "extensions": {
-        "website": "https://marinade.finance",
-        "twitter": "https://twitter.com/MarinadeFinance",
-        "discord": "https://discord.gg/mGqZA5pjRN",
-        "medium": "https://medium.com/marinade-finance",
-        "github": "https://github.com/marinade-finance"
-      }
-    },
-    {
-      "chainId": 101,
-      "address": "LPmSozJJ8Jh69ut2WP3XmVohTjL4ipR18yiCzxrUmVj",
-      "symbol": "mSOL-SOL-LP",
-      "name": "Marinade LP token",
-      "decimals": 9,
-      "logoURI": "https://raw.githubusercontent.com/solana-labs/token-list/main/assets/mainnet/LPmSozJJ8Jh69ut2WP3XmVohTjL4ipR18yiCzxrUmVj/logo.png",
-      "tags": [
-        "lp-token"
-      ],
-      "extensions": {
-        "website": "https://marinade.finance",
-        "twitter": "https://twitter.com/MarinadeFinance",
-        "discord": "https://discord.gg/mGqZA5pjRN",
-        "medium": "https://medium.com/marinade-finance",
-        "github": "https://github.com/marinade-finance"
-      }
-    }
->>>>>>> d7aa70e1
+      },
   ],
   "version": {
     "major": 0,
