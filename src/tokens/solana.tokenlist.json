--- conflicted
+++ resolved
@@ -11277,7 +11277,6 @@
     },
     {
       "chainId": 101,
-<<<<<<< HEAD
       "address": "EKEjv7VJTsKsfyZMNgPfoKkdk7pYNSgb3tg2h3zUe4PT",
       "symbol": "SIMP",
       "name": "Simp.",
@@ -11288,7 +11287,9 @@
       ],
       "extensions": {
         "discord": "https://discord.gg/5293AzqtHU"
-=======
+      }
+    },
+    {
       "address": "57h4LEnBooHrKbacYWGCFghmrTzYPVn8PwZkzTzRLvHa",
       "symbol": "USDC-USDT-UST",
       "name": "Mercurial LP Token (USDC-USDT-UST)",
@@ -11299,7 +11300,6 @@
       ],
       "extensions": {
         "website": "https://www.mercurial.finance/"
->>>>>>> d2c1152d
       }
     }
   ],
