--- conflicted
+++ resolved
@@ -11661,7 +11661,23 @@
     },
     {
       "chainId": 101,
-<<<<<<< HEAD
+      "address": "PoRTjZMPXb9T7dyU7tpLEZRQj7e6ssfAE62j2oQuc6y",
+      "symbol": "PORT",
+      "name": "Port Finance Token",
+      "decimals": 6,
+      "logoURI": "https://raw.githubusercontent.com/solana-labs/token-list/main/assets/mainnet/PoRTjZMPXb9T7dyU7tpLEZRQj7e6ssfAE62j2oQuc6y/PORT.png",
+      "tags": [],
+      "extensions": {
+        "website": "https://port.finance/",
+        "twitter": "https://twitter.com/port_finance",
+        "github": "https://github.com/port-finance/",
+        "medium": "https://medium.com/port-finance",
+        "discord": "https://discord.gg/nAMXAYhTb2",
+        "telegram": "https://t.me/port_finance"
+      }
+    },
+    {
+      "chainId": 101,
       "address": "FY6XDSCubMhpkU9FAsUjB7jmN8YHYZGezHTWo9RHBSyX",
       "symbol": "ASH",
       "name": "Ashera",
@@ -11675,21 +11691,6 @@
         "medium": "https://solashera.medium.com/",
         "telegram": "https://twitter.com/SolAshera",
         "github": "https://github.com/asherasol"
-=======
-      "address": "PoRTjZMPXb9T7dyU7tpLEZRQj7e6ssfAE62j2oQuc6y",
-      "symbol": "PORT",
-      "name": "Port Finance Token",
-      "decimals": 6,
-      "logoURI": "https://raw.githubusercontent.com/solana-labs/token-list/main/assets/mainnet/PoRTjZMPXb9T7dyU7tpLEZRQj7e6ssfAE62j2oQuc6y/PORT.png",
-      "tags": [],
-      "extensions": {
-        "website": "https://port.finance/",
-        "twitter": "https://twitter.com/port_finance",
-        "github": "https://github.com/port-finance/",
-        "medium": "https://medium.com/port-finance",
-        "discord": "https://discord.gg/nAMXAYhTb2",
-        "telegram": "https://t.me/port_finance"
->>>>>>> ab934b90
       }
     }
   ],
