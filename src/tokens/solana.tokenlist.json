{
  "name": "Solana Token List",
  "logoURI": "https://cdn.jsdelivr.net/gh/trustwallet/assets@master/blockchains/solana/info/logo.png",
  "keywords": [
    "solana",
    "spl"
  ],
  "tags": {
    "stablecoin": {
      "name": "stablecoin",
      "description": "Tokens that are fixed to an external asset, e.g. the US dollar"
    },
    "ethereum": {
      "name": "ethereum",
      "description": "Asset bridged from ethereum"
    },
    "lp-token": {
      "name": "lp-token",
      "description": "Asset representing liquidity provider token"
    },
    "wrapped-sollet": {
      "name": "wrapped-sollet",
      "description": "Asset wrapped using sollet bridge"
    },
    "wrapped": {
      "name": "wrapped",
      "description": "Asset wrapped using wormhole bridge"
    },
    "leveraged": {
      "name": "leveraged",
      "description": "Leveraged asset"
    },
    "bull": {
      "name": "bull",
      "description": "Leveraged Bull asset"
    },
    "bear": {
      "name": "bear",
      "description": "Leveraged Bear asset"
    },
    "nft": {
      "name": "nft",
      "description": "Non-fungible token"
    },
    "security-token": {
      "name": "security-token",
      "description": "Tokens that are used to gain access to an electronically restricted resource"
    },
    "utility-token": {
      "name": "utility-token",
      "description": "Tokens that are designed to be spent within a certain blockchain ecosystem e.g. most of the SPL-Tokens"
    },
    "tokenized-stock": {
      "name": "tokenized-stock",
      "description": "Tokenized stocks are tokenized derivatives that represent traditional securities, particularly shares in publicly firms traded on regulated exchanges"
    }
  },
  "timestamp": "2021-03-03T19:57:21+0000",
  "tokens": [
    {
      "chainId": 101,
      "address": "FYfQ9uaRaYvRiaEGUmct45F9WKam3BYXArTrotnTNFXF",
      "symbol": "SOLA",
      "name": "Sola Token",
      "decimals": 9,
      "logoURI": "https://raw.githubusercontent.com/solana-labs/token-list/main/assets/mainnet/FYfQ9uaRaYvRiaEGUmct45F9WKam3BYXArTrotnTNFXF/logo.png",
      "tags": [
        "Solana tokenized",
        "Solana Community token"
      ],
      "extensions": {
        "website": "https://solatoken.net/",
        "telegram": "https://t.me/solatokennet",
        "twitter": "https://twitter.com/EcoSolana"
      }
    },
    {
      "chainId": 101,
      "address": "So11111111111111111111111111111111111111112",
      "symbol": "SOL",
      "name": "Wrapped SOL",
      "decimals": 9,
      "logoURI": "https://raw.githubusercontent.com/solana-labs/token-list/main/assets/mainnet/So11111111111111111111111111111111111111112/logo.png",
      "tags": [],
      "extensions": {
        "website": "https://solana.com/",
        "serumV3Usdc": "9wFFyRfZBsuAha4YcuxcXLKwMxJR43S7fPfQLusDBzvT",
        "serumV3Usdt": "HWHvQhFmJB3NUcu1aihKmrKegfVxBEHzwVX6yZCKEsi1",
        "coingeckoId": "solana"
      }
    },
    {
      "chainId": 101,
      "address": "EPjFWdd5AufqSSqeM2qN1xzybapC8G4wEGGkZwyTDt1v",
      "symbol": "USDC",
      "name": "USD Coin",
      "decimals": 6,
      "logoURI": "https://raw.githubusercontent.com/solana-labs/token-list/main/assets/mainnet/EPjFWdd5AufqSSqeM2qN1xzybapC8G4wEGGkZwyTDt1v/logo.png",
      "tags": [
        "stablecoin"
      ],
      "extensions": {
        "website": "https://www.centre.io/",
        "coingeckoId": "usd-coin",
        "serumV3Usdt": "77quYg4MGneUdjgXCunt9GgM1usmrxKY31twEy3WHwcS"
      }
    },
    {
      "chainId": 101,
      "address": "2inRoG4DuMRRzZxAt913CCdNZCu2eGsDD9kZTrsj2DAZ",
      "symbol": "TSLA",
      "name": "Tesla Inc.",
      "decimals": 8,
      "logoURI": "https://raw.githubusercontent.com/solana-labs/token-list/main/assets/mainnet/2inRoG4DuMRRzZxAt913CCdNZCu2eGsDD9kZTrsj2DAZ/logo.svg",
      "tags": [
        "tokenized-stock"
      ],
      "extensions": {
        "website": "https://www.digitalassets.ag/UnderlyingDetails?TSLA"
      }
    },
    {
      "chainId": 101,
      "address": "8bpRdBGPt354VfABL5xugP3pmYZ2tQjzRcqjg2kmwfbF",
      "symbol": "AAPL",
      "name": "Apple Inc.",
      "decimals": 8,
      "logoURI": "https://raw.githubusercontent.com/solana-labs/token-list/main/assets/mainnet/8bpRdBGPt354VfABL5xugP3pmYZ2tQjzRcqjg2kmwfbF/logo.svg",
      "tags": [
        "tokenized-stock"
      ],
      "extensions": {
        "website": "https://www.digitalassets.ag/UnderlyingDetails?AAPL"
      }
    },
    {
      "chainId": 101,
      "address": "3vhcrQfEn8ashuBfE82F3MtEDFcBCEFfFw1ZgM3xj1s8",
      "symbol": "MSFT",
      "name": "Microsoft Corporation",
      "decimals": 8,
      "logoURI": "https://raw.githubusercontent.com/solana-labs/token-list/main/assets/mainnet/3vhcrQfEn8ashuBfE82F3MtEDFcBCEFfFw1ZgM3xj1s8/logo.svg",
      "tags": [
        "tokenized-stock"
      ],
      "extensions": {
        "website": "https://www.digitalassets.ag/UnderlyingDetails?MSFT"
      }
    },
    {
      "chainId": 101,
      "address": "ASwYCbLedk85mRdPnkzrUXbbYbwe26m71af9rzrhC2Qz",
      "symbol": "MSTR",
      "name": "MicroStrategy Incorporated.",
      "decimals": 8,
      "logoURI": "https://raw.githubusercontent.com/solana-labs/token-list/main/assets/mainnet/ASwYCbLedk85mRdPnkzrUXbbYbwe26m71af9rzrhC2Qz/logo.svg",
      "tags": [
        "tokenized-stock"
      ],
      "extensions": {
        "website": "https://www.digitalassets.ag/UnderlyingDetails?MSTR"
      }
    },
    {
      "chainId": 101,
      "address": "J25jdsEgTnAwB4nVq3dEQhwekbXCnVTGzFpVMPScXRgK",
      "symbol": "COIN",
      "name": "Coinbase Global Inc.",
      "decimals": 8,
      "logoURI": "https://raw.githubusercontent.com/solana-labs/token-list/main/assets/mainnet/J25jdsEgTnAwB4nVq3dEQhwekbXCnVTGzFpVMPScXRgK/logo.svg",
      "tags": [
        "tokenized-stock"
      ],
      "extensions": {
        "website": "https://www.digitalassets.ag/UnderlyingDetails?COIN"
      }
    },
    {
      "chainId": 101,
      "address": "G2Cg4XoXdEJT5sfrSy9N6YCC3uuVV3AoTQSvMeSqT8ZV",
      "symbol": "ABC",
      "name": "AmerisourceBergen Corp",
      "decimals": 8,
      "logoURI": "https://raw.githubusercontent.com/solana-labs/token-list/main/assets/mainnet/G2Cg4XoXdEJT5sfrSy9N6YCC3uuVV3AoTQSvMeSqT8ZV/logo.svg",
      "tags": [
        "tokenized-stock"
      ],
      "extensions": {
        "website": "https://www.digitalassets.ag/UnderlyingDetails?ABC"
      }
    },
    {
      "chainId": 101,
      "address": "FqqVanFZosh4M4zqxzWUmEnky6nVANjghiSLaGqUAYGi",
      "symbol": "ABNB",
      "name": "Airbnb",
      "decimals": 8,
      "logoURI": "https://raw.githubusercontent.com/solana-labs/token-list/main/assets/mainnet/FqqVanFZosh4M4zqxzWUmEnky6nVANjghiSLaGqUAYGi/logo.svg",
      "tags": [
        "tokenized-stock"
      ],
      "extensions": {
        "website": "https://www.digitalassets.ag/UnderlyingDetails?ABNB"
      }
    },
    {
      "chainId": 101,
      "address": "FgcUo7Ymua8r5xxsn9puizkLGN5w4i3nnBmasXvkcWfJ",
      "symbol": "ACB",
      "name": "Aurora Cannabis Inc",
      "decimals": 8,
      "logoURI": "https://raw.githubusercontent.com/solana-labs/token-list/main/assets/mainnet/FgcUo7Ymua8r5xxsn9puizkLGN5w4i3nnBmasXvkcWfJ/logo.svg",
      "tags": [
        "tokenized-stock"
      ],
      "extensions": {
        "website": "https://www.digitalassets.ag/UnderlyingDetails?ACB"
      }
    },
    {
      "chainId": 101,
      "address": "FenmUGWjsW5AohtHRbgLoPUZyWSK36Cd5a31XJWjnRur",
      "symbol": "AMC",
      "name": "AMC Entertainment Holdings",
      "decimals": 8,
      "logoURI": "https://raw.githubusercontent.com/solana-labs/token-list/main/assets/mainnet/FenmUGWjsW5AohtHRbgLoPUZyWSK36Cd5a31XJWjnRur/logo.svg",
      "tags": [
        "tokenized-stock"
      ],
      "extensions": {
        "website": "https://www.digitalassets.ag/UnderlyingDetails?AMC"
      }
    },
    {
      "chainId": 101,
      "address": "7grgNP3tAJh7DRELmotHzC5Efth4e4SoBvgmFYTX9jPB",
      "symbol": "AMD",
      "name": "Advanced Micro Devices",
      "decimals": 8,
      "logoURI": "https://raw.githubusercontent.com/solana-labs/token-list/main/assets/mainnet/7grgNP3tAJh7DRELmotHzC5Efth4e4SoBvgmFYTX9jPB/logo.svg",
      "tags": [
        "tokenized-stock"
      ],
      "extensions": {
        "website": "https://www.digitalassets.ag/UnderlyingDetails?AMD"
      }
    },
    {
      "chainId": 101,
      "address": "3bjpzTTK49eP8m1bYxw6HYAFGtzyWjvEyGYcFS4gbRAx",
      "symbol": "AMZN",
      "name": "Amazon",
      "decimals": 8,
      "logoURI": "https://raw.githubusercontent.com/solana-labs/token-list/main/assets/mainnet/3bjpzTTK49eP8m1bYxw6HYAFGtzyWjvEyGYcFS4gbRAx/logo.svg",
      "tags": [
        "tokenized-stock"
      ],
      "extensions": {
        "website": "https://www.digitalassets.ag/UnderlyingDetails?AMZN"
      }
    },
    {
      "chainId": 101,
      "address": "4cr7NH1BD2PMV38JQp58UaHUxzqhxeSiF7b6q1GCS7Ae",
      "symbol": "APHA",
      "name": "Aphria Inc",
      "decimals": 8,
      "logoURI": "https://raw.githubusercontent.com/solana-labs/token-list/main/assets/mainnet/4cr7NH1BD2PMV38JQp58UaHUxzqhxeSiF7b6q1GCS7Ae/logo.svg",
      "tags": [
        "tokenized-stock"
      ],
      "extensions": {
        "website": "https://www.digitalassets.ag/UnderlyingDetails?APHA"
      }
    },
    {
      "chainId": 101,
      "address": "GPoBx2hycDs3t4Q8DeBme9RHb9nQpzH3a36iUoojHe16",
      "symbol": "ARKK",
      "name": "ARK Innovation ETF",
      "decimals": 8,
      "logoURI": "https://raw.githubusercontent.com/solana-labs/token-list/main/assets/mainnet/GPoBx2hycDs3t4Q8DeBme9RHb9nQpzH3a36iUoojHe16/logo.png",
      "tags": [
        "tokenized-stock"
      ],
      "extensions": {
        "website": "https://www.digitalassets.ag/UnderlyingDetails?ARKK"
      }
    },
    {
      "chainId": 101,
      "address": "GgDDCnzZGQRUDy8jWqSqDDcPwAVg2YsKZfLPaTYBWdWt",
      "symbol": "BABA",
      "name": "Alibaba",
      "decimals": 8,
      "logoURI": "https://raw.githubusercontent.com/solana-labs/token-list/main/assets/mainnet/GgDDCnzZGQRUDy8jWqSqDDcPwAVg2YsKZfLPaTYBWdWt/logo.svg",
      "tags": [
        "tokenized-stock"
      ],
      "extensions": {
        "website": "https://www.digitalassets.ag/UnderlyingDetails?BABA"
      }
    },
    {
      "chainId": 101,
      "address": "6jSgnmu8yg7kaZRWp5MtQqNrWTUDk7KWXhZhJPmsQ65y",
      "symbol": "BB",
      "name": "BlackBerry",
      "decimals": 8,
      "logoURI": "https://raw.githubusercontent.com/solana-labs/token-list/main/assets/mainnet/6jSgnmu8yg7kaZRWp5MtQqNrWTUDk7KWXhZhJPmsQ65y/logo.svg",
      "tags": [
        "tokenized-stock"
      ],
      "extensions": {
        "website": "https://www.digitalassets.ag/UnderlyingDetails?BB"
      }
    },
    {
      "chainId": 101,
      "address": "9Vovr1bqDbMQ8DyaizdC7n1YVvSia8r3PQ1RcPFqpQAs",
      "symbol": "BILI",
      "name": "Bilibili Inc",
      "decimals": 8,
      "logoURI": "https://raw.githubusercontent.com/solana-labs/token-list/main/assets/mainnet/9Vovr1bqDbMQ8DyaizdC7n1YVvSia8r3PQ1RcPFqpQAs/logo.svg",
      "tags": [
        "tokenized-stock"
      ],
      "extensions": {
        "website": "https://www.digitalassets.ag/UnderlyingDetails?BILI"
      }
    },
    {
      "chainId": 101,
      "address": "j35qY1SbQ3k7b2WAR5cNETDKzDESxGnYbArsLNRUzg2",
      "symbol": "BITW",
      "name": "Bitwise 10 Crypto Index Fund",
      "decimals": 8,
      "logoURI": "https://raw.githubusercontent.com/solana-labs/token-list/main/assets/mainnet/j35qY1SbQ3k7b2WAR5cNETDKzDESxGnYbArsLNRUzg2/logo.png",
      "tags": [
        "tokenized-stock"
      ],
      "extensions": {
        "website": "https://www.digitalassets.ag/UnderlyingDetails?BITW"
      }
    },
    {
      "chainId": 101,
      "address": "AykRYHVEERRoKGzfg2AMTqEFGmCGk9LNnGv2k5FgjKVB",
      "symbol": "BNTX",
      "name": "BioNTech",
      "decimals": 8,
      "logoURI": "https://raw.githubusercontent.com/solana-labs/token-list/main/assets/mainnet/AykRYHVEERRoKGzfg2AMTqEFGmCGk9LNnGv2k5FgjKVB/logo.png",
      "tags": [
        "tokenized-stock"
      ],
      "extensions": {
        "website": "https://www.digitalassets.ag/UnderlyingDetails?BNTX"
      }
    },
    {
      "chainId": 101,
      "address": "Dj76V3vdFGGE8444NWFACR5qmtJrrSop5RCBAGbC88nr",
      "symbol": "BRKA",
      "name": "Berkshire Hathaway Inc",
      "decimals": 8,
      "logoURI": "https://raw.githubusercontent.com/solana-labs/token-list/main/assets/mainnet/Dj76V3vdFGGE8444NWFACR5qmtJrrSop5RCBAGbC88nr/logo.png",
      "tags": [
        "tokenized-stock"
      ],
      "extensions": {
        "website": "https://www.digitalassets.ag/UnderlyingDetails?BRKA"
      }
    },
    {
      "chainId": 101,
      "address": "8TUg3Kpa4pNfaMvgyFdvwyiPBSnyTx7kK5EDfb42N6VK",
      "symbol": "BYND",
      "name": "Beyond Meat Inc",
      "decimals": 8,
      "logoURI": "https://raw.githubusercontent.com/solana-labs/token-list/main/assets/mainnet/8TUg3Kpa4pNfaMvgyFdvwyiPBSnyTx7kK5EDfb42N6VK/logo.svg",
      "tags": [
        "tokenized-stock"
      ],
      "extensions": {
        "website": "https://www.digitalassets.ag/UnderlyingDetails?BYND"
      }
    },
    {
      "chainId": 101,
      "address": "8FyEsMuDWAMMusMqVEstt2sDkMvcUKsTy1gF6oMfWZcG",
      "symbol": "CGC",
      "name": "Canopy Growth Corp",
      "decimals": 8,
      "logoURI": "https://raw.githubusercontent.com/solana-labs/token-list/main/assets/mainnet/8FyEsMuDWAMMusMqVEstt2sDkMvcUKsTy1gF6oMfWZcG/logo.svg",
      "tags": [
        "tokenized-stock"
      ],
      "extensions": {
        "website": "https://www.digitalassets.ag/UnderlyingDetails?CGC"
      }
    },
    {
      "chainId": 101,
      "address": "DUFVbhWf7FsUo3ouMnFbDjv4YYaRE1Sz9jvAmDsNTt1m",
      "symbol": "CRON",
      "name": "Chronos Group Inc",
      "decimals": 8,
      "logoURI": "https://raw.githubusercontent.com/solana-labs/token-list/main/assets/mainnet/DUFVbhWf7FsUo3ouMnFbDjv4YYaRE1Sz9jvAmDsNTt1m/logo.svg",
      "tags": [
        "tokenized-stock"
      ],
      "extensions": {
        "website": "https://www.digitalassets.ag/UnderlyingDetails?CRON"
      }
    },
    {
      "chainId": 101,
      "address": "J9GVpBChXZ8EK7JuPsLSDV17BF9KLJweBQet3L6ZWvTC",
      "symbol": "EEM",
      "name": "iShares MSCI Emerging Markets ETF",
      "decimals": 8,
      "logoURI": "https://raw.githubusercontent.com/solana-labs/token-list/main/assets/mainnet/J9GVpBChXZ8EK7JuPsLSDV17BF9KLJweBQet3L6ZWvTC/logo.svg",
      "tags": [
        "tokenized-stock"
      ],
      "extensions": {
        "website": "https://www.digitalassets.ag/UnderlyingDetails?EEM"
      }
    },
    {
      "chainId": 101,
      "address": "6Xj2NzAW437UUomaxFiVyJQPGvvup6YLeXFQpp4kqNaD",
      "symbol": "EFA",
      "name": "iShares MSCI EAFE ETF",
      "decimals": 8,
      "logoURI": "https://raw.githubusercontent.com/solana-labs/token-list/main/assets/mainnet/6Xj2NzAW437UUomaxFiVyJQPGvvup6YLeXFQpp4kqNaD/logo.svg",
      "tags": [
        "tokenized-stock"
      ],
      "extensions": {
        "website": "https://www.digitalassets.ag/UnderlyingDetails?EFA"
      }
    },
    {
      "chainId": 101,
      "address": "5YMFoVuoQzdivpm6W97UGKkHxq6aEhipuNkA8imPDoa1",
      "symbol": "ETHE",
      "name": "Grayscale Ethereum Trust",
      "decimals": 8,
      "logoURI": "https://raw.githubusercontent.com/solana-labs/token-list/main/assets/mainnet/5YMFoVuoQzdivpm6W97UGKkHxq6aEhipuNkA8imPDoa1/logo.png",
      "tags": [
        "tokenized-stock"
      ],
      "extensions": {
        "website": "https://www.digitalassets.ag/UnderlyingDetails?ETHE"
      }
    },
    {
      "chainId": 101,
      "address": "C9vMZBz1UCmYSCmMcZFw6N9AsYhXDAWnuhxd8ygCA1Ah",
      "symbol": "EWA",
      "name": "iShares MSCI Australia ETF",
      "decimals": 8,
      "logoURI": "https://raw.githubusercontent.com/solana-labs/token-list/main/assets/mainnet/C9vMZBz1UCmYSCmMcZFw6N9AsYhXDAWnuhxd8ygCA1Ah/logo.svg",
      "tags": [
        "tokenized-stock"
      ],
      "extensions": {
        "website": "https://www.digitalassets.ag/UnderlyingDetails?EWA"
      }
    },
    {
      "chainId": 101,
      "address": "AcXn3WXPARC7r5JwrkPHSUmBGWyWx1vRydNHXXvgc8V6",
      "symbol": "EWJ",
      "name": "iShares MSCI Japan ETF",
      "decimals": 8,
      "logoURI": "https://raw.githubusercontent.com/solana-labs/token-list/main/assets/mainnet/AcXn3WXPARC7r5JwrkPHSUmBGWyWx1vRydNHXXvgc8V6/logo.svg",
      "tags": [
        "tokenized-stock"
      ],
      "extensions": {
        "website": "https://www.digitalassets.ag/UnderlyingDetails?EWJ"
      }
    },
    {
      "chainId": 101,
      "address": "8ihxfcxBZ7dZyfnpXJiGrgEZfrKWbZUk6LjfosLrQfR",
      "symbol": "EWY",
      "name": "iShares MSCI South Korea ETF",
      "decimals": 8,
      "logoURI": "https://raw.githubusercontent.com/solana-labs/token-list/main/assets/mainnet/8ihxfcxBZ7dZyfnpXJiGrgEZfrKWbZUk6LjfosLrQfR/logo.svg",
      "tags": [
        "tokenized-stock"
      ],
      "extensions": {
        "website": "https://www.digitalassets.ag/UnderlyingDetails?EWY"
      }
    },
    {
      "chainId": 101,
      "address": "N5ykto2MU7CNcLX7sgWFe3M2Vpy7wq8gDt2sVNDe6aH",
      "symbol": "EWZ",
      "name": "iShares MSCI Brazil ETF",
      "decimals": 8,
      "logoURI": "https://raw.githubusercontent.com/solana-labs/token-list/main/assets/mainnet/N5ykto2MU7CNcLX7sgWFe3M2Vpy7wq8gDt2sVNDe6aH/logo.svg",
      "tags": [
        "tokenized-stock"
      ],
      "extensions": {
        "website": "https://www.digitalassets.ag/UnderlyingDetails?EWZ"
      }
    },
    {
      "chainId": 101,
      "address": "3K9pfJzKiAm9upcyDWk5NBVdjxVtqXN8sVfQ4aR6qwb2",
      "symbol": "FB",
      "name": "Facebook",
      "decimals": 8,
      "logoURI": "https://raw.githubusercontent.com/solana-labs/token-list/main/assets/mainnet/3K9pfJzKiAm9upcyDWk5NBVdjxVtqXN8sVfQ4aR6qwb2/logo.svg",
      "tags": [
        "tokenized-stock"
      ],
      "extensions": {
        "website": "https://www.digitalassets.ag/UnderlyingDetails?FB"
      }
    },
    {
      "chainId": 101,
      "address": "Ege7FzfrrBSusVQrRUuTiFVCSc8u2R9fRWh4qLjdNYfz",
      "symbol": "FXI",
      "name": "iShares China Large-Cap ETF",
      "decimals": 8,
      "logoURI": "https://raw.githubusercontent.com/solana-labs/token-list/main/assets/mainnet/Ege7FzfrrBSusVQrRUuTiFVCSc8u2R9fRWh4qLjdNYfz/logo.svg",
      "tags": [
        "tokenized-stock"
      ],
      "extensions": {
        "website": "https://www.digitalassets.ag/UnderlyingDetails?FXI"
      }
    },
    {
      "chainId": 101,
      "address": "FiV4TtDtnjaf8m8vw2a7uc9hRoFvvu9Ft7GzxiMujn3t",
      "symbol": "GBTC",
      "name": "Grayscale Bitcoin Trust",
      "decimals": 8,
      "logoURI": "https://raw.githubusercontent.com/solana-labs/token-list/main/assets/mainnet/FiV4TtDtnjaf8m8vw2a7uc9hRoFvvu9Ft7GzxiMujn3t/logo.png",
      "tags": [
        "tokenized-stock"
      ],
      "extensions": {
        "website": "https://www.digitalassets.ag/UnderlyingDetails?GBTC"
      }
    },
    {
      "chainId": 101,
      "address": "7FYk6a91TiFWigBvCf8KbuEMyyfpqET5QHFkRtiD2XxF",
      "symbol": "GDX",
      "name": "VanEck Vectors Gold Miners Etf",
      "decimals": 8,
      "logoURI": "https://raw.githubusercontent.com/solana-labs/token-list/main/assets/mainnet/7FYk6a91TiFWigBvCf8KbuEMyyfpqET5QHFkRtiD2XxF/logo.svg",
      "tags": [
        "tokenized-stock"
      ],
      "extensions": {
        "website": "https://www.digitalassets.ag/UnderlyingDetails?GDX"
      }
    },
    {
      "chainId": 101,
      "address": "EGhhk4sHgY1SBYsgkfgyGNhAKBXqn6QyKNx7W13evx9D",
      "symbol": "GDXJ",
      "name": "VanEck Vectors Junior Gold Miners Etf",
      "decimals": 8,
      "logoURI": "https://raw.githubusercontent.com/solana-labs/token-list/main/assets/mainnet/EGhhk4sHgY1SBYsgkfgyGNhAKBXqn6QyKNx7W13evx9D/logo.svg",
      "tags": [
        "tokenized-stock"
      ],
      "extensions": {
        "website": "https://www.digitalassets.ag/UnderlyingDetails?GDXJ"
      }
    },
    {
      "chainId": 101,
      "address": "9HyU5EEyPvkxeuekNUwsHzmMCJoiw8FZBGWaNih2oux1",
      "symbol": "GLD",
      "name": "SPDR Gold Shares",
      "decimals": 8,
      "logoURI": "https://raw.githubusercontent.com/solana-labs/token-list/main/assets/mainnet/9HyU5EEyPvkxeuekNUwsHzmMCJoiw8FZBGWaNih2oux1/logo.png",
      "tags": [
        "tokenized-stock"
      ],
      "extensions": {
        "website": "https://www.digitalassets.ag/UnderlyingDetails?GLD"
      }
    },
    {
      "chainId": 101,
      "address": "EYLa7susWhzqDNKYe7qLhFHb3Y9kdNwThc6QSnc4TLWN",
      "symbol": "GLXY",
      "name": "Galaxy Digital Holdings",
      "decimals": 8,
      "logoURI": "https://raw.githubusercontent.com/solana-labs/token-list/main/assets/mainnet/EYLa7susWhzqDNKYe7qLhFHb3Y9kdNwThc6QSnc4TLWN/logo.png",
      "tags": [
        "tokenized-stock"
      ],
      "extensions": {
        "website": "https://www.digitalassets.ag/UnderlyingDetails?GLXY"
      }
    },
    {
      "chainId": 101,
      "address": "Ac2wmyujRxiGtb5msS7fKzGycaCF7K8NbVs5ortE6MFo",
      "symbol": "GME",
      "name": "GameStop",
      "decimals": 8,
      "logoURI": "https://raw.githubusercontent.com/solana-labs/token-list/main/assets/mainnet/Ac2wmyujRxiGtb5msS7fKzGycaCF7K8NbVs5ortE6MFo/logo.svg",
      "tags": [
        "tokenized-stock"
      ],
      "extensions": {
        "website": "https://www.digitalassets.ag/UnderlyingDetails?GME"
      }
    },
    {
      "chainId": 101,
      "address": "7uzWUPC6XsWkgFAuDjpZgPVH9p3WqeKTvTJqLM1RXX6w",
      "symbol": "GOOGL",
      "name": "Google",
      "decimals": 8,
      "logoURI": "https://raw.githubusercontent.com/solana-labs/token-list/main/assets/mainnet/7uzWUPC6XsWkgFAuDjpZgPVH9p3WqeKTvTJqLM1RXX6w/logo.svg",
      "tags": [
        "tokenized-stock"
      ],
      "extensions": {
        "website": "https://www.digitalassets.ag/UnderlyingDetails?GOOGL"
      }
    },
    {
      "chainId": 101,
      "address": "XJUMvw7KRLoLCYVD727jV9fjNUSDVcZaQUK6XpY6kGm",
      "symbol": "IF",
      "name": "Impossible Finance",
      "decimals": 9,
      "logoURI": "https://gateway.pinata.cloud/ipfs/QmcfMbNuvDV6ho3fueNPFTtgSruaUBmSdqP5D5ZduipN6S/logo.png",
      "tags": [
        "ethereum"
      ],
      "extensions": {
        "website": "https://impossible.finance",
        "coingeckoId": "impossible-finance"
      }
    },
    {
      "chainId": 101,
      "address": "6CuCUCYovcLxwaKuxWm8uTquVKGWaAydcFEU3NrtvxGZ",
      "symbol": "INTC",
      "name": "Intel Corp",
      "decimals": 8,
      "logoURI": "https://raw.githubusercontent.com/solana-labs/token-list/main/assets/mainnet/6CuCUCYovcLxwaKuxWm8uTquVKGWaAydcFEU3NrtvxGZ/logo.svg",
      "tags": [
        "tokenized-stock"
      ],
      "extensions": {
        "website": "https://www.digitalassets.ag/UnderlyingDetails?INTC"
      }
    },
    {
      "chainId": 101,
      "address": "6H26K637YNAjZycRosvBR3ENKFGMsbr4xmoV7ca83GWf",
      "symbol": "JUST",
      "name": "Just Group PLC",
      "decimals": 8,
      "logoURI": "https://raw.githubusercontent.com/solana-labs/token-list/main/assets/mainnet/6H26K637YNAjZycRosvBR3ENKFGMsbr4xmoV7ca83GWf/logo.png",
      "tags": [
        "tokenized-stock"
      ],
      "extensions": {
        "website": "https://www.digitalassets.ag/UnderlyingDetails?JUST"
      }
    },
    {
      "chainId": 101,
      "address": "FFRtWiE8FT7HMf673r9cmpabHVQfa2QEf4rSRwNo4JM3",
      "symbol": "MRNA",
      "name": "Moderna",
      "decimals": 8,
      "logoURI": "https://raw.githubusercontent.com/solana-labs/token-list/main/assets/mainnet/FFRtWiE8FT7HMf673r9cmpabHVQfa2QEf4rSRwNo4JM3/logo.svg",
      "tags": [
        "tokenized-stock"
      ],
      "extensions": {
        "website": "https://www.digitalassets.ag/UnderlyingDetails?MRNA"
      }
    },
    {
      "chainId": 101,
      "address": "Hfbh3GU8AdYCw4stirFy2RPGtwQbbzToG2DgFozAymUb",
      "symbol": "NFLX",
      "name": "Netflix",
      "decimals": 8,
      "logoURI": "https://raw.githubusercontent.com/solana-labs/token-list/main/assets/mainnet/Hfbh3GU8AdYCw4stirFy2RPGtwQbbzToG2DgFozAymUb/logo.svg",
      "tags": [
        "tokenized-stock"
      ],
      "extensions": {
        "website": "https://www.digitalassets.ag/UnderlyingDetails?NFLX"
      }
    },
    {
      "chainId": 101,
      "address": "56Zwe8Crm4pXvmByCxmGDjYrLPxkenTrckdRM7WG3zQv",
      "symbol": "NIO",
      "name": "Nio",
      "decimals": 8,
      "logoURI": "https://raw.githubusercontent.com/solana-labs/token-list/main/assets/mainnet/56Zwe8Crm4pXvmByCxmGDjYrLPxkenTrckdRM7WG3zQv/logo.svg",
      "tags": [
        "tokenized-stock"
      ],
      "extensions": {
        "website": "https://www.digitalassets.ag/UnderlyingDetails?NIO"
      }
    },
    {
      "chainId": 101,
      "address": "HP9WMRDV3KdUfJ7CNn5Wf8JzLczwxdnQYTHDAa9yCSnq",
      "symbol": "NOK",
      "name": "Nokia",
      "decimals": 8,
      "logoURI": "https://raw.githubusercontent.com/solana-labs/token-list/main/assets/mainnet/HP9WMRDV3KdUfJ7CNn5Wf8JzLczwxdnQYTHDAa9yCSnq/logo.svg",
      "tags": [
        "tokenized-stock"
      ],
      "extensions": {
        "website": "https://www.digitalassets.ag/UnderlyingDetails?NOK"
      }
    },
    {
      "chainId": 101,
      "address": "GpM58T33eTrGEdHmeFnSVksJjJT6JVdTvim59ipTgTNh",
      "symbol": "NVDA",
      "name": "NVIDIA",
      "decimals": 8,
      "logoURI": "https://raw.githubusercontent.com/solana-labs/token-list/main/assets/mainnet/GpM58T33eTrGEdHmeFnSVksJjJT6JVdTvim59ipTgTNh/logo.svg",
      "tags": [
        "tokenized-stock"
      ],
      "extensions": {
        "website": "https://www.digitalassets.ag/UnderlyingDetails?NVDA"
      }
    },
    {
      "chainId": 101,
      "address": "CRCop5kHBDLTYJyG7z3u6yiVQi4FQHbyHdtb18Qh2Ta9",
      "symbol": "PENN",
      "name": "Penn National Gaming",
      "decimals": 8,
      "logoURI": "https://raw.githubusercontent.com/solana-labs/token-list/main/assets/mainnet/CRCop5kHBDLTYJyG7z3u6yiVQi4FQHbyHdtb18Qh2Ta9/logo.svg",
      "tags": [
        "tokenized-stock"
      ],
      "extensions": {
        "website": "https://www.digitalassets.ag/UnderlyingDetails?PENN"
      }
    },
    {
      "chainId": 101,
      "address": "97v2oXMQ2MMAkgUnoQk3rNhrZCRThorYhvz1poAe9stk",
      "symbol": "PFE",
      "name": "Pfizer",
      "decimals": 8,
      "logoURI": "https://raw.githubusercontent.com/solana-labs/token-list/main/assets/mainnet/97v2oXMQ2MMAkgUnoQk3rNhrZCRThorYhvz1poAe9stk/logo.svg",
      "tags": [
        "tokenized-stock"
      ],
      "extensions": {
        "website": "https://www.digitalassets.ag/UnderlyingDetails?PFE"
      }
    },
    {
      "chainId": 101,
      "address": "AwutBmwmhehaMh18CxqFPPN311uCB1M2awp68A2bG41v",
      "symbol": "PYPL",
      "name": "PayPal",
      "decimals": 8,
      "logoURI": "https://raw.githubusercontent.com/solana-labs/token-list/main/assets/mainnet/AwutBmwmhehaMh18CxqFPPN311uCB1M2awp68A2bG41v/logo.svg",
      "tags": [
        "tokenized-stock"
      ],
      "extensions": {
        "website": "https://www.digitalassets.ag/UnderlyingDetails?PYPL"
      }
    },
    {
      "chainId": 101,
      "address": "8Sa7BjogSJnkHyhtRTKNDDTDtASnWMcAsD4ySVNSFu27",
      "symbol": "SLV",
      "name": "iShares Silver Trust",
      "decimals": 8,
      "logoURI": "https://raw.githubusercontent.com/solana-labs/token-list/main/assets/mainnet/8Sa7BjogSJnkHyhtRTKNDDTDtASnWMcAsD4ySVNSFu27/logo.svg",
      "tags": [
        "tokenized-stock"
      ],
      "extensions": {
        "website": "https://www.digitalassets.ag/UnderlyingDetails?SLV"
      }
    },
    {
      "chainId": 101,
      "address": "CS4tNS523VCLiTsGnYEAd6GqfrZNLtA14C98DC6gE47g",
      "symbol": "SPY",
      "name": "SPDR S&P 500 ETF",
      "decimals": 8,
      "logoURI": "https://raw.githubusercontent.com/solana-labs/token-list/main/assets/mainnet/CS4tNS523VCLiTsGnYEAd6GqfrZNLtA14C98DC6gE47g/logo.svg",
      "tags": [
        "tokenized-stock"
      ],
      "extensions": {
        "website": "https://www.digitalassets.ag/UnderlyingDetails?SPY"
      }
    },
    {
      "chainId": 101,
      "address": "BLyrWJuDyYnDaUMxqBMqkDYAeajnyode1ARh7TxtakEh",
      "symbol": "SQ",
      "name": "Square",
      "decimals": 8,
      "logoURI": "https://raw.githubusercontent.com/solana-labs/token-list/main/assets/mainnet/BLyrWJuDyYnDaUMxqBMqkDYAeajnyode1ARh7TxtakEh/logo.svg",
      "tags": [
        "tokenized-stock"
      ],
      "extensions": {
        "website": "https://www.digitalassets.ag/UnderlyingDetails?SQ"
      }
    },
    {
      "chainId": 101,
      "address": "HSDepE3xvbyRDx4M11LX7Hf9qgHSopfTXxAoeatCcwWF",
      "symbol": "SUN",
      "name": "Sunoco LP",
      "decimals": 8,
      "logoURI": "https://raw.githubusercontent.com/solana-labs/token-list/main/assets/mainnet/HSDepE3xvbyRDx4M11LX7Hf9qgHSopfTXxAoeatCcwWF/logo.svg",
      "tags": [
        "tokenized-stock"
      ],
      "extensions": {
        "website": "https://www.digitalassets.ag/UnderlyingDetails?SUN"
      }
    },
    {
      "chainId": 101,
      "address": "LZufgu7ekMcWBUypPMBYia2ipnFzpxpZgRBFLhYswgR",
      "symbol": "TLRY",
      "name": "Tilray Inc",
      "decimals": 8,
      "logoURI": "https://raw.githubusercontent.com/solana-labs/token-list/main/assets/mainnet/LZufgu7ekMcWBUypPMBYia2ipnFzpxpZgRBFLhYswgR/logo.svg",
      "tags": [
        "tokenized-stock"
      ],
      "extensions": {
        "website": "https://www.digitalassets.ag/UnderlyingDetails?TLRY"
      }
    },
    {
      "chainId": 101,
      "address": "2iCUKaCQpGvnaBimLprKWT8bNGF92e6LxWq4gjsteWfx",
      "symbol": "TSM",
      "name": "Taiwan Semiconductor Mfg",
      "decimals": 8,
      "logoURI": "https://raw.githubusercontent.com/solana-labs/token-list/main/assets/mainnet/2iCUKaCQpGvnaBimLprKWT8bNGF92e6LxWq4gjsteWfx/logo.svg",
      "tags": [
        "tokenized-stock"
      ],
      "extensions": {
        "website": "https://www.digitalassets.ag/UnderlyingDetails?TSM"
      }
    },
    {
      "chainId": 101,
      "address": "BZMg4HyyHVUJkwh2yuv6duu4iQUaXRxT6sK1dT7FcaZf",
      "symbol": "TUR",
      "name": "iShares MSCI Turkey ETF",
      "decimals": 8,
      "logoURI": "https://raw.githubusercontent.com/solana-labs/token-list/main/assets/mainnet/BZMg4HyyHVUJkwh2yuv6duu4iQUaXRxT6sK1dT7FcaZf/logo.svg",
      "tags": [
        "tokenized-stock"
      ],
      "extensions": {
        "website": "https://www.digitalassets.ag/UnderlyingDetails?TUR"
      }
    },
    {
      "chainId": 101,
      "address": "C2tNm8bMU5tz6KdXjHY5zewsN1Wv1TEbxK9XGTCgUZMJ",
      "symbol": "TWTR",
      "name": "Twitter",
      "decimals": 8,
      "logoURI": "https://raw.githubusercontent.com/solana-labs/token-list/main/assets/mainnet/C2tNm8bMU5tz6KdXjHY5zewsN1Wv1TEbxK9XGTCgUZMJ/logo.svg",
      "tags": [
        "tokenized-stock"
      ],
      "extensions": {
        "website": "https://www.digitalassets.ag/UnderlyingDetails?TWTR"
      }
    },
    {
      "chainId": 101,
      "address": "4kmVbBDCzYam3S4e9XqKQkLCEz16gu3dTTo65KbhShuv",
      "symbol": "UBER",
      "name": "Uber",
      "decimals": 8,
      "logoURI": "https://raw.githubusercontent.com/solana-labs/token-list/main/assets/mainnet/4kmVbBDCzYam3S4e9XqKQkLCEz16gu3dTTo65KbhShuv/logo.svg",
      "tags": [
        "tokenized-stock"
      ],
      "extensions": {
        "website": "https://www.digitalassets.ag/UnderlyingDetails?UBER"
      }
    },
    {
      "chainId": 101,
      "address": "J645gMdx9zSMM2VySLBrtv6Zv1HyEjPqQXVGRAPYqzvK",
      "symbol": "USO",
      "name": "United States Oil Fund",
      "decimals": 8,
      "logoURI": "https://raw.githubusercontent.com/solana-labs/token-list/main/assets/mainnet/J645gMdx9zSMM2VySLBrtv6Zv1HyEjPqQXVGRAPYqzvK/logo.svg",
      "tags": [
        "tokenized-stock"
      ],
      "extensions": {
        "website": "https://www.digitalassets.ag/UnderlyingDetails?USO"
      }
    },
    {
      "chainId": 101,
      "address": "3LjkoC9FYEqRKNpy7xz3nxfnGVAt1SNS98rYwF2adQWB",
      "symbol": "VXX",
      "name": "iPath B S&P 500 VIX S/T Futs ETN",
      "decimals": 8,
      "logoURI": "https://raw.githubusercontent.com/solana-labs/token-list/main/assets/mainnet/3LjkoC9FYEqRKNpy7xz3nxfnGVAt1SNS98rYwF2adQWB/logo.png",
      "tags": [
        "tokenized-stock"
      ],
      "extensions": {
        "website": "https://www.digitalassets.ag/UnderlyingDetails?VXX"
      }
    },
    {
      "chainId": 101,
      "address": "BcALTCjD4HJJxBDUXi3nHUgqsJmXAQdBbQrcmtLtqZaf",
      "symbol": "ZM",
      "name": "Zoom",
      "decimals": 8,
      "logoURI": "https://raw.githubusercontent.com/solana-labs/token-list/main/assets/mainnet/BcALTCjD4HJJxBDUXi3nHUgqsJmXAQdBbQrcmtLtqZaf/logo.svg",
      "tags": [
        "tokenized-stock"
      ],
      "extensions": {
        "website": "https://www.digitalassets.ag/UnderlyingDetails?ZM"
      }
    },
    {
      "chainId": 101,
      "address": "9n4nbM75f5Ui33ZbPYXn59EwSgE8CGsHtAeTH5YFeJ9E",
      "symbol": "BTC",
      "name": "Wrapped Bitcoin (Sollet)",
      "decimals": 6,
      "logoURI": "https://raw.githubusercontent.com/solana-labs/token-list/main/assets/mainnet/9n4nbM75f5Ui33ZbPYXn59EwSgE8CGsHtAeTH5YFeJ9E/logo.png",
      "tags": [
        "wrapped-sollet",
        "ethereum"
      ],
      "extensions": {
        "bridgeContract": "https://etherscan.io/address/0xeae57ce9cc1984f202e15e038b964bb8bdf7229a",
        "serumV3Usdc": "A8YFbxQYFVqKZaoYJLLUVcQiWP7G2MeEgW5wsAQgMvFw",
        "serumV3Usdt": "C1EuT9VokAKLiW7i2ASnZUvxDoKuKkCpDDeNxAptuNe4",
        "coingeckoId": "bitcoin"
      }
    },
    {
      "chainId": 101,
      "address": "2FPyTwcZLUg1MDrwsyoP4D6s1tM7hAkHYRjkNb5w6Pxk",
      "symbol": "ETH",
      "name": "Wrapped Ethereum (Sollet)",
      "decimals": 6,
      "logoURI": "https://raw.githubusercontent.com/solana-labs/token-list/main/assets/mainnet/2FPyTwcZLUg1MDrwsyoP4D6s1tM7hAkHYRjkNb5w6Pxk/logo.png",
      "tags": [
        "wrapped-sollet",
        "ethereum"
      ],
      "extensions": {
        "bridgeContract": "https://etherscan.io/address/0xeae57ce9cc1984f202e15e038b964bb8bdf7229a",
        "serumV3Usdc": "4tSvZvnbyzHXLMTiFonMyxZoHmFqau1XArcRCVHLZ5gX",
        "serumV3Usdt": "7dLVkUfBVfCGkFhSXDCq1ukM9usathSgS716t643iFGF",
        "coingeckoId": "ethereum"
      }
    },
    {
      "chainId": 101,
      "address": "3JSf5tPeuscJGtaCp5giEiDhv51gQ4v3zWg8DGgyLfAB",
      "symbol": "YFI",
      "name": "Wrapped YFI (Sollet)",
      "decimals": 6,
      "logoURI": "https://raw.githubusercontent.com/solana-labs/token-list/main/assets/mainnet/3JSf5tPeuscJGtaCp5giEiDhv51gQ4v3zWg8DGgyLfAB/logo.png",
      "tags": [
        "wrapped-sollet",
        "ethereum"
      ],
      "extensions": {
        "bridgeContract": "https://etherscan.io/address/0xeae57ce9cc1984f202e15e038b964bb8bdf7229a",
        "serumV3Usdc": "7qcCo8jqepnjjvB5swP4Afsr3keVBs6gNpBTNubd1Kr2",
        "serumV3Usdt": "3Xg9Q4VtZhD4bVYJbTfgGWFV5zjE3U7ztSHa938zizte",
        "coingeckoId": "yearn-finance"
      }
    },
    {
      "chainId": 101,
      "address": "CWE8jPTUYhdCTZYWPTe1o5DFqfdjzWKc9WKz6rSjQUdG",
      "symbol": "LINK",
      "name": "Wrapped Chainlink (Sollet)",
      "decimals": 6,
      "logoURI": "https://raw.githubusercontent.com/solana-labs/token-list/main/assets/mainnet/CWE8jPTUYhdCTZYWPTe1o5DFqfdjzWKc9WKz6rSjQUdG/logo.png",
      "tags": [
        "wrapped-sollet",
        "ethereum"
      ],
      "extensions": {
        "bridgeContract": "https://etherscan.io/address/0xeae57ce9cc1984f202e15e038b964bb8bdf7229a",
        "serumV3Usdc": "3hwH1txjJVS8qv588tWrjHfRxdqNjBykM1kMcit484up",
        "serumV3Usdt": "3yEZ9ZpXSQapmKjLAGKZEzUNA1rcupJtsDp5mPBWmGZR",
        "coingeckoId": "chainlink"
      }
    },
    {
      "chainId": 101,
      "address": "Ga2AXHpfAF6mv2ekZwcsJFqu7wB4NV331qNH7fW9Nst8",
      "symbol": "XRP",
      "name": "Wrapped XRP (Sollet)",
      "decimals": 6,
      "logoURI": "https://raw.githubusercontent.com/solana-labs/token-list/main/assets/mainnet/Ga2AXHpfAF6mv2ekZwcsJFqu7wB4NV331qNH7fW9Nst8/logo.png",
      "tags": [
        "wrapped-sollet",
        "ethereum"
      ],
      "extensions": {
        "bridgeContract": "https://etherscan.io/address/0xeae57ce9cc1984f202e15e038b964bb8bdf7229a",
        "coingeckoId": "ripple"
      }
    },
    {
      "chainId": 101,
      "address": "BQcdHdAQW1hczDbBi9hiegXAR7A98Q9jx3X3iBBBDiq4",
      "symbol": "wUSDT",
      "name": "Wrapped USDT (Sollet)",
      "decimals": 6,
      "logoURI": "https://raw.githubusercontent.com/solana-labs/token-list/main/assets/mainnet/BQcdHdAQW1hczDbBi9hiegXAR7A98Q9jx3X3iBBBDiq4/logo.png",
      "tags": [
        "stablecoin",
        "wrapped-sollet",
        "ethereum"
      ],
      "extensions": {
        "bridgeContract": "https://etherscan.io/address/0xeae57ce9cc1984f202e15e038b964bb8bdf7229a",
        "coingeckoId": "tether"
      }
    },
    {
      "chainId": 101,
      "address": "AR1Mtgh7zAtxuxGd2XPovXPVjcSdY3i4rQYisNadjfKy",
      "symbol": "SUSHI",
      "name": "Wrapped SUSHI (Sollet)",
      "decimals": 6,
      "logoURI": "https://raw.githubusercontent.com/solana-labs/token-list/main/assets/mainnet/AR1Mtgh7zAtxuxGd2XPovXPVjcSdY3i4rQYisNadjfKy/logo.png",
      "tags": [
        "wrapped-sollet",
        "ethereum"
      ],
      "extensions": {
        "website": "https://www.sushi.com",
        "bridgeContract": "https://etherscan.io/address/0xeae57ce9cc1984f202e15e038b964bb8bdf7229a",
        "serumV3Usdc": "A1Q9iJDVVS8Wsswr9ajeZugmj64bQVCYLZQLra2TMBMo",
        "serumV3Usdt": "6DgQRTpJTnAYBSShngAVZZDq7j9ogRN1GfSQ3cq9tubW",
        "coingeckoId": "sushi",
        "waterfallbot": "https://bit.ly/SUSHIwaterfall"
      }
    },
    {
      "chainId": 101,
      "address": "CsZ5LZkDS7h9TDKjrbL7VAwQZ9nsRu8vJLhRYfmGaN8K",
      "symbol": "ALEPH",
      "name": "Wrapped ALEPH (Sollet)",
      "decimals": 6,
      "logoURI": "https://raw.githubusercontent.com/solana-labs/token-list/main/assets/mainnet/CsZ5LZkDS7h9TDKjrbL7VAwQZ9nsRu8vJLhRYfmGaN8K/logo.png",
      "tags": [
        "wrapped-sollet",
        "ethereum"
      ],
      "extensions": {
        "bridgeContract": "https://etherscan.io/address/0xeae57ce9cc1984f202e15e038b964bb8bdf7229a",
        "serumV3Usdc": "GcoKtAmTy5QyuijXSmJKBtFdt99e6Buza18Js7j9AJ6e",
        "serumV3Usdt": "Gyp1UGRgbrb6z8t7fpssxEKQgEmcJ4pVnWW3ds2p6ZPY",
        "coingeckoId": "aleph"
      }
    },
    {
      "chainId": 101,
      "address": "SF3oTvfWzEP3DTwGSvUXRrGTvr75pdZNnBLAH9bzMuX",
      "symbol": "SXP",
      "name": "Wrapped SXP (Sollet)",
      "decimals": 6,
      "logoURI": "https://raw.githubusercontent.com/solana-labs/token-list/main/assets/mainnet/SF3oTvfWzEP3DTwGSvUXRrGTvr75pdZNnBLAH9bzMuX/logo.png",
      "tags": [
        "wrapped-sollet",
        "ethereum"
      ],
      "extensions": {
        "bridgeContract": "https://etherscan.io/address/0xeae57ce9cc1984f202e15e038b964bb8bdf7229a",
        "serumV3Usdc": "4LUro5jaPaTurXK737QAxgJywdhABnFAMQkXX4ZyqqaZ",
        "serumV3Usdt": "8afKwzHR3wJE7W7Y5hvQkngXh6iTepSZuutRMMy96MjR",
        "coingeckoId": "swipe"
      }
    },
    {
      "chainId": 101,
      "address": "BtZQfWqDGbk9Wf2rXEiWyQBdBY1etnUUn6zEphvVS7yN",
      "symbol": "HGET",
      "name": "Wrapped Hedget (Sollet)",
      "decimals": 6,
      "logoURI": "https://raw.githubusercontent.com/solana-labs/token-list/main/assets/mainnet/BtZQfWqDGbk9Wf2rXEiWyQBdBY1etnUUn6zEphvVS7yN/logo.svg",
      "tags": [
        "wrapped-sollet",
        "ethereum"
      ],
      "extensions": {
        "website": "https://www.hedget.com/",
        "bridgeContract": "https://etherscan.io/address/0xeae57ce9cc1984f202e15e038b964bb8bdf7229a",
        "serumV3Usdc": "88vztw7RTN6yJQchVvxrs6oXUDryvpv9iJaFa1EEmg87",
        "serumV3Usdt": "ErQXxiNfJgd4fqQ58PuEw5xY35TZG84tHT6FXf5s4UxY",
        "coingeckoId": "hedget"
      }
    },
    {
      "chainId": 101,
      "address": "5Fu5UUgbjpUvdBveb3a1JTNirL8rXtiYeSMWvKjtUNQv",
      "symbol": "CREAM",
      "name": "Wrapped Cream Finance (Sollet)",
      "decimals": 6,
      "logoURI": "https://raw.githubusercontent.com/solana-labs/token-list/main/assets/mainnet/5Fu5UUgbjpUvdBveb3a1JTNirL8rXtiYeSMWvKjtUNQv/logo.png",
      "tags": [
        "wrapped-sollet",
        "ethereum"
      ],
      "extensions": {
        "bridgeContract": "https://etherscan.io/address/0xeae57ce9cc1984f202e15e038b964bb8bdf7229a",
        "serumV3Usdc": "7nZP6feE94eAz9jmfakNJWPwEKaeezuKKC5D1vrnqyo2",
        "serumV3Usdt": "4ztJEvQyryoYagj2uieep3dyPwG2pyEwb2dKXTwmXe82",
        "coingeckoId": "cream-2"
      }
    },
    {
      "chainId": 101,
      "address": "873KLxCbz7s9Kc4ZzgYRtNmhfkQrhfyWGZJBmyCbC3ei",
      "symbol": "UBXT",
      "name": "Wrapped Upbots (Sollet)",
      "decimals": 6,
      "logoURI": "https://raw.githubusercontent.com/solana-labs/token-list/main/assets/mainnet/873KLxCbz7s9Kc4ZzgYRtNmhfkQrhfyWGZJBmyCbC3ei/logo.png",
      "tags": [
        "wrapped-sollet",
        "ethereum"
      ],
      "extensions": {
        "website": "https://upbots.com/",
        "explorer": "https://etherscan.io/address/0xeae57ce9cc1984f202e15e038b964bb8bdf7229a",
        "serumV3Usdc": "2wr3Ab29KNwGhtzr5HaPCyfU1qGJzTUAN4amCLZWaD1H",
        "serumV3Usdt": "F1T7b6pnR8Pge3qmfNUfW6ZipRDiGpMww6TKTrRU4NiL",
        "coingeckoId": "upbots"
      }
    },
    {
      "chainId": 101,
      "address": "HqB7uswoVg4suaQiDP3wjxob1G5WdZ144zhdStwMCq7e",
      "symbol": "HNT",
      "name": "Wrapped Helium (Sollet)",
      "decimals": 6,
      "logoURI": "https://raw.githubusercontent.com/solana-labs/token-list/main/assets/mainnet/HqB7uswoVg4suaQiDP3wjxob1G5WdZ144zhdStwMCq7e/logo.png",
      "tags": [
        "wrapped-sollet",
        "ethereum"
      ],
      "extensions": {
        "bridgeContract": "https://etherscan.io/address/0xeae57ce9cc1984f202e15e038b964bb8bdf7229a",
        "serumV3Usdc": "CnUV42ZykoKUnMDdyefv5kP6nDSJf7jFd7WXAecC6LYr",
        "serumV3Usdt": "8FpuMGLtMZ7Wt9ZvyTGuTVwTwwzLYfS5NZWcHxbP1Wuh",
        "coingeckoId": "helium"
      }
    },
    {
      "chainId": 101,
      "address": "9S4t2NEAiJVMvPdRYKVrfJpBafPBLtvbvyS3DecojQHw",
      "symbol": "FRONT",
      "name": "Wrapped FRONT (Sollet)",
      "decimals": 6,
      "logoURI": "https://raw.githubusercontent.com/solana-labs/token-list/main/assets/mainnet/9S4t2NEAiJVMvPdRYKVrfJpBafPBLtvbvyS3DecojQHw/logo.png",
      "tags": [
        "wrapped-sollet",
        "ethereum"
      ],
      "extensions": {
        "bridgeContract": "https://etherscan.io/address/0xeae57ce9cc1984f202e15e038b964bb8bdf7229a",
        "serumV3Usdc": "9Zx1CvxSVdroKMMWf2z8RwrnrLiQZ9VkQ7Ex3syQqdSH",
        "serumV3Usdt": "CGC4UgWwqA9PET6Tfx6o6dLv94EK2coVkPtxgNHuBtxj",
        "coingeckoId": "frontier-token"
      }
    },
    {
      "chainId": 101,
      "address": "6WNVCuxCGJzNjmMZoKyhZJwvJ5tYpsLyAtagzYASqBoF",
      "symbol": "AKRO",
      "name": "Wrapped AKRO (Sollet)",
      "decimals": 6,
      "logoURI": "https://raw.githubusercontent.com/solana-labs/token-list/main/assets/mainnet/6WNVCuxCGJzNjmMZoKyhZJwvJ5tYpsLyAtagzYASqBoF/logo.png",
      "tags": [
        "wrapped-sollet",
        "ethereum"
      ],
      "extensions": {
        "bridgeContract": "https://etherscan.io/address/0xeae57ce9cc1984f202e15e038b964bb8bdf7229a",
        "serumV3Usdc": "5CZXTTgVZKSzgSA3AFMN5a2f3hmwmmJ6hU8BHTEJ3PX8",
        "serumV3Usdt": "HLvRdctRB48F9yLnu9E24LUTRt89D48Z35yi1HcxayDf",
        "coingeckoId": "akropolis"
      }
    },
    {
      "chainId": 101,
      "address": "DJafV9qemGp7mLMEn5wrfqaFwxsbLgUsGVS16zKRk9kc",
      "symbol": "HXRO",
      "name": "Wrapped HXRO (Sollet)",
      "decimals": 6,
      "logoURI": "https://raw.githubusercontent.com/solana-labs/token-list/main/assets/mainnet/DJafV9qemGp7mLMEn5wrfqaFwxsbLgUsGVS16zKRk9kc/logo.png",
      "tags": [
        "wrapped-sollet",
        "ethereum"
      ],
      "extensions": {
        "bridgeContract": "https://etherscan.io/address/0xeae57ce9cc1984f202e15e038b964bb8bdf7229a",
        "serumV3Usdc": "6Pn1cSiRos3qhBf54uBP9ZQg8x3JTardm1dL3n4p29tA",
        "serumV3Usdt": "4absuMsgemvdjfkgdLQq1zKEjw3dHBoCWkzKoctndyqd",
        "coingeckoId": "hxro"
      }
    },
    {
      "chainId": 101,
      "address": "DEhAasscXF4kEGxFgJ3bq4PpVGp5wyUxMRvn6TzGVHaw",
      "symbol": "UNI",
      "name": "Wrapped UNI (Sollet)",
      "decimals": 6,
      "logoURI": "https://raw.githubusercontent.com/solana-labs/token-list/main/assets/mainnet/DEhAasscXF4kEGxFgJ3bq4PpVGp5wyUxMRvn6TzGVHaw/logo.png",
      "tags": [
        "wrapped-sollet",
        "ethereum"
      ],
      "extensions": {
        "bridgeContract": "https://etherscan.io/address/0xeae57ce9cc1984f202e15e038b964bb8bdf7229a",
        "serumV3Usdc": "6JYHjaQBx6AtKSSsizDMwozAEDEZ5KBsSUzH7kRjGJon",
        "serumV3Usdt": "2SSnWNrc83otLpfRo792P6P3PESZpdr8cu2r8zCE6bMD",
        "coingeckoId": "uniswap"
      }
    },
    {
      "chainId": 101,
      "address": "SRMuApVNdxXokk5GT7XD5cUUgXMBCoAz2LHeuAoKWRt",
      "symbol": "SRM",
      "name": "Serum",
      "decimals": 6,
      "logoURI": "https://raw.githubusercontent.com/solana-labs/token-list/main/assets/mainnet/SRMuApVNdxXokk5GT7XD5cUUgXMBCoAz2LHeuAoKWRt/logo.png",
      "tags": [],
      "extensions": {
        "website": "https://projectserum.com/",
        "serumV3Usdc": "ByRys5tuUWDgL73G8JBAEfkdFf8JWBzPBDHsBVQ5vbQA",
        "serumV3Usdt": "AtNnsY1AyRERWJ8xCskfz38YdvruWVJQUVXgScC1iPb",
        "coingeckoId": "serum",
        "waterfallbot": "https://bit.ly/SRMwaterfall"
      }
    },
    {
      "chainId": 101,
      "address": "AGFEad2et2ZJif9jaGpdMixQqvW5i81aBdvKe7PHNfz3",
      "symbol": "FTT",
      "name": "Wrapped FTT (Sollet)",
      "decimals": 6,
      "logoURI": "https://raw.githubusercontent.com/solana-labs/token-list/main/assets/mainnet/AGFEad2et2ZJif9jaGpdMixQqvW5i81aBdvKe7PHNfz3/logo.png",
      "tags": [
        "wrapped-sollet",
        "ethereum"
      ],
      "extensions": {
        "bridgeContract": "https://etherscan.io/address/0xeae57ce9cc1984f202e15e038b964bb8bdf7229a",
        "assetContract": "https://etherscan.io/address/0x50d1c9771902476076ecfc8b2a83ad6b9355a4c9",
        "serumV3Usdc": "2Pbh1CvRVku1TgewMfycemghf6sU9EyuFDcNXqvRmSxc",
        "serumV3Usdt": "Hr3wzG8mZXNHV7TuL6YqtgfVUesCqMxGYCEyP3otywZE",
        "coingeckoId": "ftx-token",
        "waterfallbot": "https://bit.ly/FTTwaterfall"
      }
    },
    {
      "chainId": 101,
      "address": "MSRMcoVyrFxnSgo5uXwone5SKcGhT1KEJMFEkMEWf9L",
      "symbol": "MSRM",
      "name": "MegaSerum",
      "decimals": 0,
      "logoURI": "https://raw.githubusercontent.com/solana-labs/token-list/main/assets/mainnet/MSRMcoVyrFxnSgo5uXwone5SKcGhT1KEJMFEkMEWf9L/logo.png",
      "tags": [],
      "extensions": {
        "website": "https://projectserum.com/",
        "serumV3Usdc": "4VKLSYdvrQ5ngQrt1d2VS8o4ewvb2MMUZLiejbnGPV33",
        "serumV3Usdt": "5nLJ22h1DUfeCfwbFxPYK8zbfbri7nA9bXoDcR8AcJjs",
        "coingeckoId": "megaserum"
      }
    },
    {
      "chainId": 101,
      "address": "BXXkv6z8ykpG1yuvUDPgh732wzVHB69RnB9YgSYh3itW",
      "symbol": "WUSDC",
      "name": "Wrapped USDC (Sollet)",
      "decimals": 6,
      "logoURI": "https://raw.githubusercontent.com/solana-labs/token-list/main/assets/mainnet/BXXkv6z8ykpG1yuvUDPgh732wzVHB69RnB9YgSYh3itW/logo.png",
      "tags": [
        "stablecoin",
        "wrapped-sollet",
        "ethereum"
      ],
      "extensions": {
        "coingeckoId": "usd-coin"
      }
    },
    {
      "chainId": 101,
      "address": "GXMvfY2jpQctDqZ9RoU3oWPhufKiCcFEfchvYumtX7jd",
      "symbol": "TOMO",
      "name": "Wrapped TOMO (Sollet)",
      "decimals": 6,
      "logoURI": "https://raw.githubusercontent.com/solana-labs/token-list/main/assets/mainnet/GXMvfY2jpQctDqZ9RoU3oWPhufKiCcFEfchvYumtX7jd/logo.png",
      "tags": [
        "wrapped-sollet",
        "ethereum"
      ],
      "extensions": {
        "bridgeContract": "https://etherscan.io/address/0xeae57ce9cc1984f202e15e038b964bb8bdf7229a",
        "serumV3Usdc": "8BdpjpSD5n3nk8DQLqPUyTZvVqFu6kcff5bzUX5dqDpy",
        "serumV3Usdt": "GnKPri4thaGipzTbp8hhSGSrHgG4F8MFiZVrbRn16iG2",
        "coingeckoId": "tomochain",
        "waterfallbot": "https://t.me/TOMOwaterfall"
      }
    },
    {
      "chainId": 101,
      "address": "EcqExpGNFBve2i1cMJUTR4bPXj4ZoqmDD2rTkeCcaTFX",
      "symbol": "KARMA",
      "name": "Wrapped KARMA (Sollet)",
      "decimals": 4,
      "logoURI": "https://raw.githubusercontent.com/solana-labs/token-list/main/assets/mainnet/EcqExpGNFBve2i1cMJUTR4bPXj4ZoqmDD2rTkeCcaTFX/logo.png",
      "tags": [
        "wrapped-sollet",
        "ethereum"
      ],
      "extensions": {
        "bridgeContract": "https://etherscan.io/address/0xeae57ce9cc1984f202e15e038b964bb8bdf7229a",
        "coingeckoId": "karma-dao"
      }
    },
    {
      "chainId": 101,
      "address": "EqWCKXfs3x47uVosDpTRgFniThL9Y8iCztJaapxbEaVX",
      "symbol": "LUA",
      "name": "Wrapped LUA (Sollet)",
      "decimals": 6,
      "logoURI": "https://raw.githubusercontent.com/solana-labs/token-list/main/assets/mainnet/EqWCKXfs3x47uVosDpTRgFniThL9Y8iCztJaapxbEaVX/logo.png",
      "tags": [
        "wrapped-sollet",
        "ethereum"
      ],
      "extensions": {
        "bridgeContract": "https://etherscan.io/address/0xeae57ce9cc1984f202e15e038b964bb8bdf7229a",
        "serumV3Usdc": "4xyWjQ74Eifq17vbue5Ut9xfFNfuVB116tZLEpiZuAn8",
        "serumV3Usdt": "35tV8UsHH8FnSAi3YFRrgCu4K9tb883wKnAXpnihot5r",
        "coingeckoId": "lua-token",
        "waterfallbot": "https://t.me/LUAwaterfall"
      }
    },
    {
      "chainId": 101,
      "address": "GeDS162t9yGJuLEHPWXXGrb1zwkzinCgRwnT8vHYjKza",
      "symbol": "MATH",
      "name": "Wrapped MATH (Sollet)",
      "decimals": 6,
      "logoURI": "https://raw.githubusercontent.com/solana-labs/token-list/main/assets/mainnet/GeDS162t9yGJuLEHPWXXGrb1zwkzinCgRwnT8vHYjKza/logo.png",
      "tags": [
        "wrapped-sollet",
        "ethereum"
      ],
      "extensions": {
        "bridgeContract": "https://etherscan.io/address/0xeae57ce9cc1984f202e15e038b964bb8bdf7229a",
        "serumV3Usdc": "J7cPYBrXVy8Qeki2crZkZavcojf2sMRyQU7nx438Mf8t",
        "serumV3Usdt": "2WghiBkDL2yRhHdvm8CpprrkmfguuQGJTCDfPSudKBAZ",
        "coingeckoId": "math"
      }
    },
    {
      "chainId": 101,
      "address": "GUohe4DJUA5FKPWo3joiPgsB7yzer7LpDmt1Vhzy3Zht",
      "symbol": "KEEP",
      "name": "Wrapped KEEP (Sollet)",
      "decimals": 6,
      "logoURI": "https://raw.githubusercontent.com/solana-labs/token-list/main/assets/mainnet/GUohe4DJUA5FKPWo3joiPgsB7yzer7LpDmt1Vhzy3Zht/logo.png",
      "tags": [
        "wrapped-sollet",
        "ethereum"
      ],
      "extensions": {
        "bridgeContract": "https://etherscan.io/address/0xeae57ce9cc1984f202e15e038b964bb8bdf7229a",
        "serumV3Usdc": "3rgacody9SvM88QR83GHaNdEEx4Fe2V2ed5GJp2oeKDr",
        "serumV3Usdt": "HEGnaVL5i48ubPBqWAhodnZo8VsSLzEM3Gfc451DnFj9",
        "coingeckoId": "keep-network"
      }
    },
    {
      "chainId": 101,
      "address": "9F9fNTT6qwjsu4X4yWYKZpsbw5qT7o6yR2i57JF2jagy",
      "symbol": "SWAG",
      "name": "Wrapped SWAG (Sollet)",
      "decimals": 6,
      "logoURI": "https://raw.githubusercontent.com/solana-labs/token-list/main/assets/mainnet/9F9fNTT6qwjsu4X4yWYKZpsbw5qT7o6yR2i57JF2jagy/logo.png",
      "tags": [
        "wrapped-sollet",
        "ethereum"
      ],
      "extensions": {
        "bridgeContract": "https://etherscan.io/address/0xeae57ce9cc1984f202e15e038b964bb8bdf7229a",
        "serumV3Usdt": "J2XSt77XWim5HwtUM8RUwQvmRXNZsbMKpp5GTKpHafvf",
        "coingeckoId": "swag-finance"
      }
    },
    {
      "chainId": 101,
      "address": "DgHK9mfhMtUwwv54GChRrU54T2Em5cuszq2uMuen1ZVE",
      "symbol": "CEL",
      "name": "Wrapped Celsius (Sollet)",
      "decimals": 4,
      "logoURI": "https://raw.githubusercontent.com/solana-labs/token-list/main/assets/mainnet/DgHK9mfhMtUwwv54GChRrU54T2Em5cuszq2uMuen1ZVE/logo.png",
      "tags": [
        "wrapped-sollet",
        "ethereum"
      ],
      "extensions": {
        "bridgeContract": "https://etherscan.io/address/0xeae57ce9cc1984f202e15e038b964bb8bdf7229a",
        "serumV3Usdt": "cgani53cMZgYfRMgSrNekJTMaLmccRfspsfTbXWRg7u",
        "coingeckoId": "celsius-degree-token"
      }
    },
    {
      "chainId": 101,
      "address": "7ncCLJpP3MNww17LW8bRvx8odQQnubNtfNZBL5BgAEHW",
      "symbol": "RSR",
      "name": "Wrapped Reserve Rights (Sollet)",
      "decimals": 6,
      "logoURI": "https://raw.githubusercontent.com/solana-labs/token-list/main/assets/mainnet/7ncCLJpP3MNww17LW8bRvx8odQQnubNtfNZBL5BgAEHW/logo.png",
      "tags": [
        "wrapped-sollet",
        "ethereum"
      ],
      "extensions": {
        "bridgeContract": "https://etherscan.io/address/0xeae57ce9cc1984f202e15e038b964bb8bdf7229a",
        "serumV3Usdt": "FcPet5fz9NLdbXwVM6kw2WTHzRAD7mT78UjwTpawd7hJ",
        "coingeckoId": "reserve-rights-token"
      }
    },
    {
      "chainId": 101,
      "address": "5wihEYGca7X4gSe97C5mVcqNsfxBzhdTwpv72HKs25US",
      "symbol": "1INCH",
      "name": "Wrapped 1INCH (Sollet)",
      "decimals": 6,
      "logoURI": "https://raw.githubusercontent.com/solana-labs/token-list/main/assets/mainnet/5wihEYGca7X4gSe97C5mVcqNsfxBzhdTwpv72HKs25US/logo.png",
      "tags": [
        "wrapped-sollet",
        "ethereum"
      ],
      "extensions": {
        "bridgeContract": "https://etherscan.io/address/0xeae57ce9cc1984f202e15e038b964bb8bdf7229a",
        "coingeckoId": "1inch"
      }
    },
    {
      "chainId": 101,
      "address": "38i2NQxjp5rt5B3KogqrxmBxgrAwaB3W1f1GmiKqh9MS",
      "symbol": "GRT",
      "name": "Wrapped GRT  (Sollet)",
      "decimals": 6,
      "logoURI": "https://raw.githubusercontent.com/solana-labs/token-list/main/assets/mainnet/38i2NQxjp5rt5B3KogqrxmBxgrAwaB3W1f1GmiKqh9MS/logo.png",
      "tags": [
        "wrapped-sollet",
        "ethereum"
      ],
      "extensions": {
        "bridgeContract": "https://etherscan.io/address/0xeae57ce9cc1984f202e15e038b964bb8bdf7229a",
        "coingeckoId": "the-graph"
      }
    },
    {
      "chainId": 101,
      "address": "Avz2fmevhhu87WYtWQCFj9UjKRjF9Z9QWwN2ih9yF95G",
      "symbol": "COMP",
      "name": "Wrapped Compound (Sollet)",
      "decimals": 6,
      "logoURI": "https://raw.githubusercontent.com/solana-labs/token-list/main/assets/mainnet/Avz2fmevhhu87WYtWQCFj9UjKRjF9Z9QWwN2ih9yF95G/logo.png",
      "tags": [
        "wrapped-sollet",
        "ethereum"
      ],
      "extensions": {
        "bridgeContract": "https://etherscan.io/address/0xeae57ce9cc1984f202e15e038b964bb8bdf7229a",
        "coingeckoId": "compound-coin"
      }
    },
    {
      "chainId": 101,
      "address": "9wRD14AhdZ3qV8et3eBQVsrb3UoBZDUbJGyFckpTg8sj",
      "symbol": "PAXG",
      "name": "Wrapped Paxos Gold (Sollet)",
      "decimals": 6,
      "logoURI": "https://raw.githubusercontent.com/solana-labs/token-list/main/assets/mainnet/9wRD14AhdZ3qV8et3eBQVsrb3UoBZDUbJGyFckpTg8sj/logo.png",
      "tags": [
        "wrapped-sollet",
        "ethereum"
      ],
      "extensions": {
        "bridgeContract": "https://etherscan.io/address/0xeae57ce9cc1984f202e15e038b964bb8bdf7229a",
        "coingeckoId": "pax-gold"
      }
    },
    {
      "chainId": 101,
      "address": "AByXcTZwJHMtrKrvVsh9eFNB1pJaLDjCUR2ayvxBAAM2",
      "symbol": "STRONG",
      "name": "Wrapped Strong (Sollet)",
      "decimals": 6,
      "logoURI": "https://raw.githubusercontent.com/solana-labs/token-list/main/assets/mainnet/AByXcTZwJHMtrKrvVsh9eFNB1pJaLDjCUR2ayvxBAAM2/logo.png",
      "tags": [
        "wrapped-sollet",
        "ethereum"
      ],
      "extensions": {
        "bridgeContract": "https://etherscan.io/address/0xeae57ce9cc1984f202e15e038b964bb8bdf7229a",
        "coingeckoId": "strong"
      }
    },
    {
      "chainId": 101,
      "address": "EchesyfXePKdLtoiZSL8pBe8Myagyy8ZRqsACNCFGnvp",
      "symbol": "FIDA",
      "name": "Bonfida",
      "decimals": 6,
      "logoURI": "https://raw.githubusercontent.com/solana-labs/token-list/main/assets/mainnet/EchesyfXePKdLtoiZSL8pBe8Myagyy8ZRqsACNCFGnvp/logo.svg",
      "tags": [],
      "extensions": {
        "website": "https://bonfida.com/",
        "serumV3Usdc": "E14BKBhDWD4EuTkWj1ooZezesGxMW8LPCps4W5PuzZJo",
        "serumV3Usdt": "EbV7pPpEvheLizuYX3gUCvWM8iySbSRAhu2mQ5Vz2Mxf",
        "coingeckoId": "bonfida",
        "waterfallbot": "https://bit.ly/FIDAwaterfall"
      }
    },
    {
      "chainId": 101,
      "address": "kinXdEcpDQeHPEuQnqmUgtYykqKGVFq6CeVX5iAHJq6",
      "symbol": "KIN",
      "name": "KIN",
      "decimals": 5,
      "logoURI": "https://raw.githubusercontent.com/solana-labs/token-list/main/assets/mainnet/kinXdEcpDQeHPEuQnqmUgtYykqKGVFq6CeVX5iAHJq6/logo.png",
      "tags": [],
      "extensions": {
        "serumV3Usdc": "Bn6NPyr6UzrFAwC4WmvPvDr2Vm8XSUnFykM2aQroedgn",
        "serumV3Usdt": "4nCFQr8sahhhL4XJ7kngGFBmpkmyf3xLzemuMhn6mWTm",
        "coingeckoId": "kin",
        "waterfallbot": "https://bit.ly/KINwaterfall"
      }
    },
    {
      "chainId": 101,
      "address": "MAPS41MDahZ9QdKXhVa4dWB9RuyfV4XqhyAZ8XcYepb",
      "symbol": "MAPS",
      "name": "MAPS",
      "decimals": 6,
      "logoURI": "https://raw.githubusercontent.com/solana-labs/token-list/main/assets/mainnet/MAPS41MDahZ9QdKXhVa4dWB9RuyfV4XqhyAZ8XcYepb/logo.svg",
      "tags": [],
      "extensions": {
        "website": "https://maps.me/",
        "serumV3Usdc": "3A8XQRWXC7BjLpgLDDBhQJLT5yPCzS16cGYRKHkKxvYo",
        "serumV3Usdt": "7cknqHAuGpfVXPtFoJpFvUjJ8wkmyEfbFusmwMfNy3FE",
        "coingeckoId": "maps"
      }
    },
    {
      "chainId": 101,
      "address": "z3dn17yLaGMKffVogeFHQ9zWVcXgqgf3PQnDsNs2g6M",
      "symbol": "OXY",
      "name": "Oxygen Protocol",
      "decimals": 6,
      "logoURI": "https://raw.githubusercontent.com/solana-labs/token-list/main/assets/mainnet/z3dn17yLaGMKffVogeFHQ9zWVcXgqgf3PQnDsNs2g6M/logo.svg",
      "tags": [],
      "extensions": {
        "website": "https://www.oxygen.org/",
        "serumV3Usdt": "GKLev6UHeX1KSDCyo2bzyG6wqhByEzDBkmYTxEdmYJgB",
        "serumV3Usdc": "GZ3WBFsqntmERPwumFEYgrX2B7J7G11MzNZAy7Hje27X",
        "coingeckoId": "oxygen",
        "waterfallbot": "https://bit.ly/OXYwaterfall"
      }
    },
    {
      "chainId": 101,
      "address": "FtgGSFADXBtroxq8VCausXRr2of47QBf5AS1NtZCu4GD",
      "symbol": "BRZ",
      "name": "BRZ",
      "decimals": 4,
      "logoURI": "https://raw.githubusercontent.com/solana-labs/token-list/main/assets/mainnet/FtgGSFADXBtroxq8VCausXRr2of47QBf5AS1NtZCu4GD/logo.png",
      "tags": [],
      "extensions": {
        "website": "https://brztoken.io/",
        "coingeckoId": "brz"
      }
    },
    {
      "chainId": 101,
      "address": "Es9vMFrzaCERmJfrF4H2FYD4KCoNkY11McCe8BenwNYB",
      "symbol": "USDT",
      "name": "USDT",
      "decimals": 6,
      "logoURI": "https://raw.githubusercontent.com/solana-labs/token-list/main/assets/mainnet/Es9vMFrzaCERmJfrF4H2FYD4KCoNkY11McCe8BenwNYB/logo.svg",
      "tags": [
        "stablecoin"
      ],
      "extensions": {
        "website": "https://tether.to/",
        "coingeckoId": "tether",
        "serumV3Usdc": "77quYg4MGneUdjgXCunt9GgM1usmrxKY31twEy3WHwcS"
      }
    },
    {
      "chainId": 101,
      "address": "2oDxYGgTBmST4rc3yn1YtcSEck7ReDZ8wHWLqZAuNWXH",
      "symbol": "xMARK",
      "name": "Standard",
      "decimals": 9,
      "logoURI": "https://raw.githubusercontent.com/solana-labs/token-list/main/assets/mainnet/2oDxYGgTBmST4rc3yn1YtcSEck7ReDZ8wHWLqZAuNWXH/logo.png",
      "tags": [
        "wrapped",
        "wormhole"
      ],
      "extensions": {
        "website": "https://benchmarkprotocol.finance/",
        "address": "0x36b679bd64ed73dbfd88909cdcb892cb66bd4cbb",
        "bridgeContract": "https://etherscan.io/address/0xf92cD566Ea4864356C5491c177A430C222d7e678",
        "assetContract": "https://etherscan.io/address/0x36b679bd64ed73dbfd88909cdcb892cb66bd4cbb",
        "coingeckoId": "xmark"
      }
    },
    {
      "chainId": 101,
      "address": "4k3Dyjzvzp8eMZWUXbBCjEvwSkkk59S5iCNLY3QrkX6R",
      "symbol": "RAY",
      "name": "Raydium",
      "decimals": 6,
      "logoURI": "https://raw.githubusercontent.com/solana-labs/token-list/main/assets/mainnet/4k3Dyjzvzp8eMZWUXbBCjEvwSkkk59S5iCNLY3QrkX6R/logo.png",
      "tags": [],
      "extensions": {
        "website": "https://raydium.io/",
        "serumV3Usdt": "teE55QrL4a4QSfydR9dnHF97jgCfptpuigbb53Lo95g",
        "serumV3Usdc": "2xiv8A5xrJ7RnGdxXB42uFEkYHJjszEhaJyKKt4WaLep",
        "coingeckoId": "raydium",
        "waterfallbot": "https://bit.ly/RAYwaterfall"
      }
    },
    {
      "chainId": 101,
      "address": "CzPDyvotTcxNqtPne32yUiEVQ6jk42HZi1Y3hUu7qf7f",
      "symbol": "RAY-WUSDT",
      "name": "Raydium Legacy LP Token V2 (RAY-WUSDT)",
      "decimals": 6,
      "logoURI": "https://raw.githubusercontent.com/solana-labs/token-list/main/assets/mainnet/CzPDyvotTcxNqtPne32yUiEVQ6jk42HZi1Y3hUu7qf7f/logo.png",
      "tags": [
        "lp-token"
      ],
      "extensions": {
        "website": "https://raydium.io/"
      }
    },
    {
      "chainId": 101,
      "address": "134Cct3CSdRCbYgq5SkwmHgfwjJ7EM5cG9PzqffWqECx",
      "symbol": "RAY-SOL",
      "name": "Raydium Legacy LP Token V2 (RAY-SOL)",
      "decimals": 6,
      "logoURI": "https://raw.githubusercontent.com/solana-labs/token-list/main/assets/mainnet/134Cct3CSdRCbYgq5SkwmHgfwjJ7EM5cG9PzqffWqECx/logo.png",
      "tags": [
        "lp-token"
      ],
      "extensions": {
        "website": "https://raydium.io/"
      }
    },
    {
      "chainId": 101,
      "address": "EVDmwajM5U73PD34bYPugwiA4Eqqbrej4mLXXv15Z5qR",
      "symbol": "LINK-WUSDT",
      "name": "Raydium Legacy LP Token V2 (LINK-WUSDT)",
      "decimals": 6,
      "logoURI": "https://raw.githubusercontent.com/solana-labs/token-list/main/assets/mainnet/EVDmwajM5U73PD34bYPugwiA4Eqqbrej4mLXXv15Z5qR/logo.png",
      "tags": [
        "lp-token"
      ],
      "extensions": {
        "website": "https://raydium.io/"
      }
    },
    {
      "chainId": 101,
      "address": "KY4XvwHy7JPzbWYAbk23jQvEb4qWJ8aCqYWREmk1Q7K",
      "symbol": "ETH-WUSDT",
      "name": "Raydium Legacy LP Token V2 (ETH-WUSDT)",
      "decimals": 6,
      "logoURI": "https://raw.githubusercontent.com/solana-labs/token-list/main/assets/mainnet/KY4XvwHy7JPzbWYAbk23jQvEb4qWJ8aCqYWREmk1Q7K/logo.png",
      "tags": [
        "lp-token"
      ],
      "extensions": {
        "website": "https://raydium.io/"
      }
    },
    {
      "chainId": 101,
      "address": "FgmBnsF5Qrnv8X9bomQfEtQTQjNNiBCWRKGpzPnE5BDg",
      "symbol": "RAY-USDC",
      "name": "Raydium Legacy LP Token V2 (RAY-USDC)",
      "decimals": 6,
      "logoURI": "https://raw.githubusercontent.com/solana-labs/token-list/main/assets/mainnet/FgmBnsF5Qrnv8X9bomQfEtQTQjNNiBCWRKGpzPnE5BDg/logo.png",
      "tags": [
        "lp-token"
      ],
      "extensions": {
        "website": "https://raydium.io/"
      }
    },
    {
      "chainId": 101,
      "address": "5QXBMXuCL7zfAk39jEVVEvcrz1AvBGgT9wAhLLHLyyUJ",
      "symbol": "RAY-SRM",
      "name": "Raydium Legacy LP Token V2 (RAY-SRM)",
      "decimals": 6,
      "logoURI": "https://raw.githubusercontent.com/solana-labs/token-list/main/assets/mainnet/5QXBMXuCL7zfAk39jEVVEvcrz1AvBGgT9wAhLLHLyyUJ/logo.png",
      "tags": [
        "lp-token"
      ],
      "extensions": {
        "website": "https://raydium.io/"
      }
    },
    {
      "chainId": 101,
      "address": "FdhKXYjCou2jQfgKWcNY7jb8F2DPLU1teTTTRfLBD2v1",
      "symbol": "RAY-WUSDT",
      "name": "Raydium Legacy LP Token V3 (RAY-WUSDT)",
      "decimals": 6,
      "logoURI": "https://raw.githubusercontent.com/solana-labs/token-list/main/assets/mainnet/FdhKXYjCou2jQfgKWcNY7jb8F2DPLU1teTTTRfLBD2v1/logo.png",
      "tags": [
        "lp-token"
      ],
      "extensions": {
        "website": "https://raydium.io/"
      }
    },
    {
      "chainId": 101,
      "address": "BZFGfXMrjG2sS7QT2eiCDEevPFnkYYF7kzJpWfYxPbcx",
      "symbol": "RAY-USDC",
      "name": "Raydium Legacy LP Token V3 (RAY-USDC)",
      "decimals": 6,
      "logoURI": "https://raw.githubusercontent.com/solana-labs/token-list/main/assets/mainnet/BZFGfXMrjG2sS7QT2eiCDEevPFnkYYF7kzJpWfYxPbcx/logo.png",
      "tags": [
        "lp-token"
      ],
      "extensions": {
        "website": "https://raydium.io/"
      }
    },
    {
      "chainId": 101,
      "address": "DSX5E21RE9FB9hM8Nh8xcXQfPK6SzRaJiywemHBSsfup",
      "symbol": "RAY-SRM",
      "name": "Raydium Legacy LP Token V3 (RAY-SRM)",
      "decimals": 6,
      "logoURI": "https://raw.githubusercontent.com/solana-labs/token-list/main/assets/mainnet/DSX5E21RE9FB9hM8Nh8xcXQfPK6SzRaJiywemHBSsfup/logo.png",
      "tags": [
        "lp-token"
      ],
      "extensions": {
        "website": "https://raydium.io/"
      }
    },
    {
      "chainId": 101,
      "address": "F5PPQHGcznZ2FxD9JaxJMXaf7XkaFFJ6zzTBcW8osQjw",
      "symbol": "RAY-SOL",
      "name": "Raydium Legacy LP Token V3 (RAY-SOL)",
      "decimals": 6,
      "logoURI": "https://raw.githubusercontent.com/solana-labs/token-list/main/assets/mainnet/F5PPQHGcznZ2FxD9JaxJMXaf7XkaFFJ6zzTBcW8osQjw/logo.png",
      "tags": [
        "lp-token"
      ],
      "extensions": {
        "website": "https://raydium.io/"
      }
    },
    {
      "chainId": 101,
      "address": "8Q6MKy5Yxb9vG1mWzppMtMb2nrhNuCRNUkJTeiE3fuwD",
      "symbol": "RAY-ETH",
      "name": "Raydium Legacy LP Token V3 (RAY-ETH)",
      "decimals": 6,
      "logoURI": "https://raw.githubusercontent.com/solana-labs/token-list/main/assets/mainnet/8Q6MKy5Yxb9vG1mWzppMtMb2nrhNuCRNUkJTeiE3fuwD/logo.png",
      "tags": [
        "lp-token"
      ],
      "extensions": {
        "website": "https://raydium.io/"
      }
    },
    {
      "chainId": 101,
      "address": "DsBuznXRTmzvEdb36Dx3aVLVo1XmH7r1PRZUFugLPTFv",
      "symbol": "FIDA-RAY",
      "name": "Raydium LP Token V4 (FIDA-RAY)",
      "decimals": 6,
      "logoURI": "https://raw.githubusercontent.com/solana-labs/token-list/main/assets/mainnet/DsBuznXRTmzvEdb36Dx3aVLVo1XmH7r1PRZUFugLPTFv/logo.png",
      "tags": [
        "lp-token"
      ],
      "extensions": {
        "website": "https://raydium.io/"
      }
    },
    {
      "chainId": 101,
      "address": "FwaX9W7iThTZH5MFeasxdLpxTVxRcM7ZHieTCnYog8Yb",
      "symbol": "OXY-RAY",
      "name": "Raydium LP Token V4 (OXY-RAY)",
      "decimals": 6,
      "logoURI": "https://raw.githubusercontent.com/solana-labs/token-list/main/assets/mainnet/FwaX9W7iThTZH5MFeasxdLpxTVxRcM7ZHieTCnYog8Yb/logo.png",
      "tags": [
        "lp-token"
      ],
      "extensions": {
        "website": "https://raydium.io/"
      }
    },
    {
      "chainId": 101,
      "address": "CcKK8srfVdTSsFGV3VLBb2YDbzF4T4NM2C3UEjC39RLP",
      "symbol": "MAPS-RAY",
      "name": "Raydium LP Token V4 (MAPS-RAY)",
      "decimals": 6,
      "logoURI": "https://raw.githubusercontent.com/solana-labs/token-list/main/assets/mainnet/CcKK8srfVdTSsFGV3VLBb2YDbzF4T4NM2C3UEjC39RLP/logo.png",
      "tags": [
        "lp-token"
      ],
      "extensions": {
        "website": "https://raydium.io/"
      }
    },
    {
      "chainId": 101,
      "address": "CHT8sft3h3gpLYbCcZ9o27mT5s3Z6VifBVbUiDvprHPW",
      "symbol": "KIN-RAY",
      "name": "Raydium LP Token V4 (KIN-RAY)",
      "decimals": 6,
      "logoURI": "https://raw.githubusercontent.com/solana-labs/token-list/main/assets/mainnet/CHT8sft3h3gpLYbCcZ9o27mT5s3Z6VifBVbUiDvprHPW/logo.png",
      "tags": [
        "lp-token"
      ],
      "extensions": {
        "website": "https://raydium.io/"
      }
    },
    {
      "chainId": 101,
      "address": "C3sT1R3nsw4AVdepvLTLKr5Gvszr7jufyBWUCvy4TUvT",
      "symbol": "RAY-USDT",
      "name": "Raydium LP Token V4 (RAY-USDT)",
      "decimals": 6,
      "logoURI": "https://raw.githubusercontent.com/solana-labs/token-list/main/assets/mainnet/C3sT1R3nsw4AVdepvLTLKr5Gvszr7jufyBWUCvy4TUvT/logo.png",
      "tags": [
        "lp-token"
      ],
      "extensions": {
        "website": "https://raydium.io/"
      }
    },
    {
      "chainId": 101,
      "address": "8HoQnePLqPj4M7PUDzfw8e3Ymdwgc7NLGnaTUapubyvu",
      "symbol": "SOL-USDC",
      "name": "Raydium LP Token V4 (SOL-USDC)",
      "decimals": 9,
      "logoURI": "https://raw.githubusercontent.com/solana-labs/token-list/main/assets/mainnet/8HoQnePLqPj4M7PUDzfw8e3Ymdwgc7NLGnaTUapubyvu/logo.png",
      "tags": [
        "lp-token"
      ],
      "extensions": {
        "website": "https://raydium.io/"
      }
    },
    {
      "chainId": 101,
      "address": "865j7iMmRRycSYUXzJ33ZcvLiX9JHvaLidasCyUyKaRE",
      "symbol": "YFI-USDC",
      "name": "Raydium LP Token V4 (YFI-USDC)",
      "decimals": 6,
      "logoURI": "https://raw.githubusercontent.com/solana-labs/token-list/main/assets/mainnet/865j7iMmRRycSYUXzJ33ZcvLiX9JHvaLidasCyUyKaRE/logo.png",
      "tags": [
        "lp-token"
      ],
      "extensions": {
        "website": "https://raydium.io/"
      }
    },
    {
      "chainId": 101,
      "address": "9XnZd82j34KxNLgQfz29jGbYdxsYznTWRpvZE3SRE7JG",
      "symbol": "SRM-USDC",
      "name": "Raydium LP Token V4 (SRM-USDC)",
      "decimals": 6,
      "logoURI": "https://raw.githubusercontent.com/solana-labs/token-list/main/assets/mainnet/9XnZd82j34KxNLgQfz29jGbYdxsYznTWRpvZE3SRE7JG/logo.png",
      "tags": [
        "lp-token"
      ],
      "extensions": {
        "website": "https://raydium.io/"
      }
    },
    {
      "chainId": 101,
      "address": "75dCoKfUHLUuZ4qEh46ovsxfgWhB4icc3SintzWRedT9",
      "symbol": "FTT-USDC",
      "name": "Raydium LP Token V4 (FTT-USDC)",
      "decimals": 6,
      "logoURI": "https://raw.githubusercontent.com/solana-labs/token-list/main/assets/mainnet/75dCoKfUHLUuZ4qEh46ovsxfgWhB4icc3SintzWRedT9/logo.png",
      "tags": [
        "lp-token"
      ],
      "extensions": {
        "website": "https://raydium.io/"
      }
    },
    {
      "chainId": 101,
      "address": "2hMdRdVWZqetQsaHG8kQjdZinEMBz75vsoWTCob1ijXu",
      "symbol": "BTC-USDC",
      "name": "Raydium LP Token V4 (BTC-USDC)",
      "decimals": 6,
      "logoURI": "https://raw.githubusercontent.com/solana-labs/token-list/main/assets/mainnet/2hMdRdVWZqetQsaHG8kQjdZinEMBz75vsoWTCob1ijXu/logo.png",
      "tags": [
        "lp-token"
      ],
      "extensions": {
        "website": "https://raydium.io/"
      }
    },
    {
      "chainId": 101,
      "address": "2QVjeR9d2PbSf8em8NE8zWd8RYHjFtucDUdDgdbDD2h2",
      "symbol": "SUSHI-USDC",
      "name": "Raydium LP Token V4 (SUSHI-USDC)",
      "decimals": 6,
      "logoURI": "https://raw.githubusercontent.com/solana-labs/token-list/main/assets/mainnet/2QVjeR9d2PbSf8em8NE8zWd8RYHjFtucDUdDgdbDD2h2/logo.png",
      "tags": [
        "lp-token"
      ],
      "extensions": {
        "website": "https://raydium.io/"
      }
    },
    {
      "chainId": 101,
      "address": "CHyUpQFeW456zcr5XEh4RZiibH8Dzocs6Wbgz9aWpXnQ",
      "symbol": "TOMO-USDC",
      "name": "Raydium LP Token V4 (TOMO-USDC)",
      "decimals": 6,
      "logoURI": "https://raw.githubusercontent.com/solana-labs/token-list/main/assets/mainnet/CHyUpQFeW456zcr5XEh4RZiibH8Dzocs6Wbgz9aWpXnQ/logo.png",
      "tags": [
        "lp-token"
      ],
      "extensions": {
        "website": "https://raydium.io/"
      }
    },
    {
      "chainId": 101,
      "address": "BqjoYjqKrXtfBKXeaWeAT5sYCy7wsAYf3XjgDWsHSBRs",
      "symbol": "LINK-USDC",
      "name": "Raydium LP Token V4 (LINK-USDC)",
      "decimals": 6,
      "logoURI": "https://raw.githubusercontent.com/solana-labs/token-list/main/assets/mainnet/BqjoYjqKrXtfBKXeaWeAT5sYCy7wsAYf3XjgDWsHSBRs/logo.png",
      "tags": [
        "lp-token"
      ],
      "extensions": {
        "website": "https://raydium.io/"
      }
    },
    {
      "chainId": 101,
      "address": "13PoKid6cZop4sj2GfoBeujnGfthUbTERdE5tpLCDLEY",
      "symbol": "ETH-USDC",
      "name": "Raydium LP Token V4 (ETH-USDC)",
      "decimals": 6,
      "logoURI": "https://raw.githubusercontent.com/solana-labs/token-list/main/assets/mainnet/13PoKid6cZop4sj2GfoBeujnGfthUbTERdE5tpLCDLEY/logo.png",
      "tags": [
        "lp-token"
      ],
      "extensions": {
        "website": "https://raydium.io/"
      }
    },
    {
      "chainId": 101,
      "address": "2Vyyeuyd15Gp8aH6uKE72c4hxc8TVSLibxDP9vzspQWG",
      "symbol": "COPE-USDC",
      "name": "Raydium LP Token V4 (COPE-USDC)",
      "decimals": 0,
      "logoURI": "https://raw.githubusercontent.com/solana-labs/token-list/main/assets/mainnet/2Vyyeuyd15Gp8aH6uKE72c4hxc8TVSLibxDP9vzspQWG/logo.png",
      "tags": [
        "lp-token"
      ],
      "extensions": {
        "website": "https://raydium.io/"
      }
    },
    {
      "chainId": 101,
      "address": "Epm4KfTj4DMrvqn6Bwg2Tr2N8vhQuNbuK8bESFp4k33K",
      "symbol": "SOL-USDT",
      "name": "Raydium LP Token V4 (SOL-USDT)",
      "decimals": 9,
      "logoURI": "https://raw.githubusercontent.com/solana-labs/token-list/main/assets/mainnet/Epm4KfTj4DMrvqn6Bwg2Tr2N8vhQuNbuK8bESFp4k33K/logo.png",
      "tags": [
        "lp-token"
      ],
      "extensions": {
        "website": "https://raydium.io/"
      }
    },
    {
      "chainId": 101,
      "address": "FA1i7fej1pAbQbnY8NbyYUsTrWcasTyipKreDgy1Mgku",
      "symbol": "YFI-USDT",
      "name": "Raydium LP Token V4 (YFI-USDT)",
      "decimals": 6,
      "logoURI": "https://raw.githubusercontent.com/solana-labs/token-list/main/assets/mainnet/FA1i7fej1pAbQbnY8NbyYUsTrWcasTyipKreDgy1Mgku/logo.png",
      "tags": [
        "lp-token"
      ],
      "extensions": {
        "website": "https://raydium.io/"
      }
    },
    {
      "chainId": 101,
      "address": "HYSAu42BFejBS77jZAZdNAWa3iVcbSRJSzp3wtqCbWwv",
      "symbol": "SRM-USDT",
      "name": "Raydium LP Token V4 (SRM-USDT)",
      "decimals": 6,
      "logoURI": "https://raw.githubusercontent.com/solana-labs/token-list/main/assets/mainnet/HYSAu42BFejBS77jZAZdNAWa3iVcbSRJSzp3wtqCbWwv/logo.png",
      "tags": [
        "lp-token"
      ],
      "extensions": {
        "website": "https://raydium.io/"
      }
    },
    {
      "chainId": 101,
      "address": "2cTCiUnect5Lap2sk19xLby7aajNDYseFhC9Pigou11z",
      "symbol": "FTT-USDT",
      "name": "Raydium LP Token V4 (FTT-USDT)",
      "decimals": 6,
      "logoURI": "https://raw.githubusercontent.com/solana-labs/token-list/main/assets/mainnet/2cTCiUnect5Lap2sk19xLby7aajNDYseFhC9Pigou11z/logo.png",
      "tags": [
        "lp-token"
      ],
      "extensions": {
        "website": "https://raydium.io/"
      }
    },
    {
      "chainId": 101,
      "address": "DgGuvR9GSHimopo3Gc7gfkbKamLKrdyzWkq5yqA6LqYS",
      "symbol": "BTC-USDT",
      "name": "Raydium LP Token V4 (BTC-USDT)",
      "decimals": 6,
      "logoURI": "https://raw.githubusercontent.com/solana-labs/token-list/main/assets/mainnet/DgGuvR9GSHimopo3Gc7gfkbKamLKrdyzWkq5yqA6LqYS/logo.png",
      "tags": [
        "lp-token"
      ],
      "extensions": {
        "website": "https://raydium.io/"
      }
    },
    {
      "chainId": 101,
      "address": "Ba26poEYDy6P2o95AJUsewXgZ8DM9BCsmnU9hmC9i4Ki",
      "symbol": "SUSHI-USDT",
      "name": "Raydium LP Token V4 (SUSHI-USDT)",
      "decimals": 6,
      "logoURI": "https://raw.githubusercontent.com/solana-labs/token-list/main/assets/mainnet/Ba26poEYDy6P2o95AJUsewXgZ8DM9BCsmnU9hmC9i4Ki/logo.png",
      "tags": [
        "lp-token"
      ],
      "extensions": {
        "website": "https://raydium.io/"
      }
    },
    {
      "chainId": 101,
      "address": "D3iGro1vn6PWJXo9QAPj3dfta6dKkHHnmiiym2EfsAmi",
      "symbol": "TOMO-USDT",
      "name": "Raydium LP Token V4 (TOMO-USDT)",
      "decimals": 6,
      "logoURI": "https://raw.githubusercontent.com/solana-labs/token-list/main/assets/mainnet/D3iGro1vn6PWJXo9QAPj3dfta6dKkHHnmiiym2EfsAmi/logo.png",
      "tags": [
        "lp-token"
      ],
      "extensions": {
        "website": "https://raydium.io/"
      }
    },
    {
      "chainId": 101,
      "address": "Dr12Sgt9gkY8WU5tRkgZf1TkVWJbvjYuPAhR3aDCwiiX",
      "symbol": "LINK-USDT",
      "name": "Raydium LP Token V4 (LINK-USDT)",
      "decimals": 6,
      "logoURI": "https://raw.githubusercontent.com/solana-labs/token-list/main/assets/mainnet/Dr12Sgt9gkY8WU5tRkgZf1TkVWJbvjYuPAhR3aDCwiiX/logo.png",
      "tags": [
        "lp-token"
      ],
      "extensions": {
        "website": "https://raydium.io/"
      }
    },
    {
      "chainId": 101,
      "address": "nPrB78ETY8661fUgohpuVusNCZnedYCgghzRJzxWnVb",
      "symbol": "ETH-USDT",
      "name": "Raydium LP Token V4 (ETH-USDT)",
      "decimals": 6,
      "logoURI": "https://raw.githubusercontent.com/solana-labs/token-list/main/assets/mainnet/nPrB78ETY8661fUgohpuVusNCZnedYCgghzRJzxWnVb/logo.png",
      "tags": [
        "lp-token"
      ],
      "extensions": {
        "website": "https://raydium.io/"
      }
    },
    {
      "chainId": 101,
      "address": "EGJht91R7dKpCj8wzALkjmNdUUUcQgodqWCYweyKcRcV",
      "symbol": "YFI-SRM",
      "name": "Raydium LP Token V4 (YFI-SRM)",
      "decimals": 6,
      "logoURI": "https://raw.githubusercontent.com/solana-labs/token-list/main/assets/mainnet/EGJht91R7dKpCj8wzALkjmNdUUUcQgodqWCYweyKcRcV/logo.png",
      "tags": [
        "lp-token"
      ],
      "extensions": {
        "website": "https://raydium.io/"
      }
    },
    {
      "chainId": 101,
      "address": "AsDuPg9MgPtt3jfoyctUCUgsvwqAN6RZPftqoeiPDefM",
      "symbol": "FTT-SRM",
      "name": "Raydium LP Token V4 (FTT-SRM)",
      "decimals": 6,
      "logoURI": "https://raw.githubusercontent.com/solana-labs/token-list/main/assets/mainnet/AsDuPg9MgPtt3jfoyctUCUgsvwqAN6RZPftqoeiPDefM/logo.png",
      "tags": [
        "lp-token"
      ],
      "extensions": {
        "website": "https://raydium.io/"
      }
    },
    {
      "chainId": 101,
      "address": "AGHQxXb3GSzeiLTcLtXMS2D5GGDZxsB2fZYZxSB5weqB",
      "symbol": "BTC-SRM",
      "name": "Raydium LP Token V4 (BTC-SRM)",
      "decimals": 6,
      "logoURI": "https://raw.githubusercontent.com/solana-labs/token-list/main/assets/mainnet/AGHQxXb3GSzeiLTcLtXMS2D5GGDZxsB2fZYZxSB5weqB/logo.png",
      "tags": [
        "lp-token"
      ],
      "extensions": {
        "website": "https://raydium.io/"
      }
    },
    {
      "chainId": 101,
      "address": "3HYhUnUdV67j1vn8fu7ExuVGy5dJozHEyWvqEstDbWwE",
      "symbol": "SUSHI-SRM",
      "name": "Raydium LP Token V4 (SUSHI-SRM)",
      "decimals": 6,
      "logoURI": "https://raw.githubusercontent.com/solana-labs/token-list/main/assets/mainnet/3HYhUnUdV67j1vn8fu7ExuVGy5dJozHEyWvqEstDbWwE/logo.png",
      "tags": [
        "lp-token"
      ],
      "extensions": {
        "website": "https://raydium.io/"
      }
    },
    {
      "chainId": 101,
      "address": "GgH9RnKrQpaMQeqmdbMvs5oo1A24hERQ9wuY2pSkeG7x",
      "symbol": "TOMO-SRM",
      "name": "Raydium LP Token V4 (TOMO-SRM)",
      "decimals": 6,
      "logoURI": "https://raw.githubusercontent.com/solana-labs/token-list/main/assets/mainnet/GgH9RnKrQpaMQeqmdbMvs5oo1A24hERQ9wuY2pSkeG7x/logo.png",
      "tags": [
        "lp-token"
      ],
      "extensions": {
        "website": "https://raydium.io/"
      }
    },
    {
      "chainId": 101,
      "address": "GXN6yJv12o18skTmJXaeFXZVY1iqR18CHsmCT8VVCmDD",
      "symbol": "LINK-SRM",
      "name": "Raydium LP Token V4 (LINK-SRM)",
      "decimals": 6,
      "logoURI": "https://raw.githubusercontent.com/solana-labs/token-list/main/assets/mainnet/GXN6yJv12o18skTmJXaeFXZVY1iqR18CHsmCT8VVCmDD/logo.png",
      "tags": [
        "lp-token"
      ],
      "extensions": {
        "website": "https://raydium.io/"
      }
    },
    {
      "chainId": 101,
      "address": "9VoY3VERETuc2FoadMSYYizF26mJinY514ZpEzkHMtwG",
      "symbol": "ETH-SRM",
      "name": "Raydium LP Token V4 (ETH-SRM)",
      "decimals": 6,
      "logoURI": "https://raw.githubusercontent.com/solana-labs/token-list/main/assets/mainnet/9VoY3VERETuc2FoadMSYYizF26mJinY514ZpEzkHMtwG/logo.png",
      "tags": [
        "lp-token"
      ],
      "extensions": {
        "website": "https://raydium.io/"
      }
    },
    {
      "chainId": 101,
      "address": "AKJHspCwDhABucCxNLXUSfEzb7Ny62RqFtC9uNjJi4fq",
      "symbol": "SRM-SOL",
      "name": "Raydium LP Token V4 (SRM-SOL)",
      "decimals": 6,
      "logoURI": "https://raw.githubusercontent.com/solana-labs/token-list/main/assets/mainnet/AKJHspCwDhABucCxNLXUSfEzb7Ny62RqFtC9uNjJi4fq/logo.png",
      "tags": [
        "lp-token"
      ],
      "extensions": {
        "website": "https://raydium.io/"
      }
    },
    {
      "chainId": 101,
      "address": "2doeZGLJyACtaG9DCUyqMLtswesfje1hjNA11hMdj6YU",
      "symbol": "TULIP-USDC",
      "name": "Raydium LP Token V4 (TULIP-USDC)",
      "decimals": 6,
      "logoURI": "https://raw.githubusercontent.com/solana-labs/token-list/main/assets/mainnet/2doeZGLJyACtaG9DCUyqMLtswesfje1hjNA11hMdj6YU/logo.svg",
      "tags": [
        "lp-token"
      ],
      "extensions": {
        "website": "https://raydium.io/"
      }
    },
    {
      "chainId": 101,
      "address": "AcstFzGGawvvdVhYV9bftr7fmBHbePUjhv53YK1W3dZo",
      "symbol": "LSD",
      "name": "LSD",
      "decimals": 9,
      "logoURI": "https://raw.githubusercontent.com/solana-labs/token-list/main/assets/mainnet/AcstFzGGawvvdVhYV9bftr7fmBHbePUjhv53YK1W3dZo/logo.svg",
      "tags": [
        "nft"
      ],
      "extensions": {
        "website": "https://solible.com/"
      }
    },
    {
      "chainId": 101,
      "address": "91fSFQsPzMLat9DHwLdQacW3i3EGnWds5tA5mt7yLiT9",
      "symbol": "Unlimited Energy",
      "name": "Unlimited Energy",
      "decimals": 9,
      "tags": [
        "nft"
      ],
      "extensions": {
        "website": "https://solible.com/"
      }
    },
    {
      "chainId": 101,
      "address": "29PEpZeuqWf9tS2gwCjpeXNdXLkaZSMR2s1ibkvGsfnP",
      "symbol": "Need for Speed",
      "name": "Need for Speed",
      "decimals": 9,
      "tags": [
        "nft"
      ],
      "extensions": {
        "website": "https://solible.com/"
      }
    },
    {
      "chainId": 101,
      "address": "HsY8PNar8VExU335ZRYzg89fX7qa4upYu6vPMPFyCDdK",
      "symbol": "ADOR OPENS",
      "name": "ADOR OPENS",
      "decimals": 0,
      "tags": [
        "nft"
      ],
      "extensions": {
        "website": "https://solible.com/"
      }
    },
    {
      "chainId": 101,
      "address": "EDP8TpLJ77M3KiDgFkZW4v4mhmKJHZi9gehYXenfFZuL",
      "symbol": "CMS - Rare",
      "name": "CMS - Rare",
      "decimals": 0,
      "tags": [
        "nft"
      ],
      "extensions": {
        "website": "https://solible.com/"
      }
    },
    {
      "chainId": 101,
      "address": "BrUKFwAABkExb1xzYU4NkRWzjBihVQdZ3PBz4m5S8if3",
      "symbol": "Tesla",
      "name": "Tesla",
      "decimals": 0,
      "tags": [
        "nft"
      ],
      "extensions": {
        "website": "https://solible.com/"
      }
    },
    {
      "chainId": 101,
      "address": "9CmQwpvVXRyixjiE3LrbSyyopPZohNDN1RZiTk8rnXsQ",
      "symbol": "DeceFi",
      "name": "DeceFi",
      "decimals": 0,
      "tags": [
        "nft"
      ],
      "extensions": {
        "website": "https://solible.com/"
      }
    },
    {
      "chainId": 101,
      "address": "F6ST1wWkx2PeH45sKmRxo1boyuzzWCfpnvyKL4BGeLxF",
      "symbol": "Power User",
      "name": "Power User",
      "decimals": 0,
      "tags": [
        "nft"
      ],
      "extensions": {
        "website": "https://solible.com/"
      }
    },
    {
      "chainId": 101,
      "address": "dZytJ7iPDcCu9mKe3srL7bpUeaR3zzkcVqbtqsmxtXZ",
      "symbol": "VIP Member",
      "name": "VIP Member",
      "decimals": 0,
      "tags": [
        "nft"
      ],
      "extensions": {
        "website": "https://solible.com/"
      }
    },
    {
      "chainId": 101,
      "address": "8T4vXgwZUWwsbCDiptHFHjdfexvLG9UP8oy1psJWEQdS",
      "symbol": "Uni Christmas",
      "name": "Uni Christmas",
      "decimals": 0,
      "tags": [
        "nft"
      ],
      "extensions": {
        "website": "https://solible.com/"
      }
    },
    {
      "chainId": 101,
      "address": "EjFGGJSyp9UDS8aqafET5LX49nsG326MeNezYzpiwgpQ",
      "symbol": "BNB",
      "name": "BNB",
      "decimals": 0,
      "tags": [
        "nft"
      ],
      "extensions": {
        "website": "https://solible.com/"
      }
    },
    {
      "chainId": 101,
      "address": "FkmkTr4en8CXkfo9jAwEMov6PVNLpYMzWr3Udqf9so8Z",
      "symbol": "Seldom",
      "name": "Seldom",
      "decimals": 9,
      "tags": [
        "nft"
      ],
      "extensions": {
        "website": "https://solible.com/"
      }
    },
    {
      "chainId": 101,
      "address": "2gn1PJdMAU92SU5inLSp4Xp16ZC5iLF6ScEi7UBvp8ZD",
      "symbol": "Satoshi Closeup",
      "name": "Satoshi Closeup",
      "decimals": 9,
      "tags": [
        "nft"
      ],
      "extensions": {
        "website": "https://solible.com/"
      }
    },
    {
      "chainId": 101,
      "address": "7mhZHtPL4GFkquQR4Y6h34Q8hNkQvGc1FaNtyE43NvUR",
      "symbol": "Satoshi GB",
      "name": "Satoshi GB",
      "decimals": 9,
      "tags": [
        "nft"
      ],
      "extensions": {
        "website": "https://solible.com/"
      }
    },
    {
      "chainId": 101,
      "address": "8RoKfLx5RCscbtVh8kYb81TF7ngFJ38RPomXtUREKsT2",
      "symbol": "Satoshi OG",
      "name": "Satoshi OG",
      "decimals": 9,
      "tags": [
        "nft"
      ],
      "extensions": {
        "website": "https://solible.com/"
      }
    },
    {
      "chainId": 101,
      "address": "9rw5hyDngBQ3yDsCRHqgzGHERpU2zaLh1BXBUjree48J",
      "symbol": "Satoshi BTC",
      "name": "Satoshi BTC",
      "decimals": 9,
      "tags": [
        "nft"
      ],
      "extensions": {
        "website": "https://solible.com/"
      }
    },
    {
      "chainId": 101,
      "address": "AiD7J6D5Hny5DJB1MrYBc2ePQqy2Yh4NoxWwYfR7PzxH",
      "symbol": "Satoshi GB",
      "name": "Satoshi GB",
      "decimals": 9,
      "tags": [
        "nft"
      ],
      "extensions": {
        "website": "https://solible.com/"
      }
    },
    {
      "chainId": 101,
      "address": "4qzEcYvT6TuJME2EMZ5vjaLvQja6R4hKjarA73WQUwt6",
      "name": "APESZN_HOODIE",
      "symbol": "APESZN_HOODIE",
      "decimals": 0,
      "tags": [
        "nft"
      ],
      "extensions": {
        "website": "https://solible.com/"
      }
    },
    {
      "chainId": 101,
      "address": "APhyVWtzjdTVYhyta9ngSiCDk2pLi8eEZKsHGSbsmwv6",
      "name": "APESZN_TEE_SHIRT",
      "symbol": "APESZN_TEE_SHIRT",
      "decimals": 0,
      "tags": [
        "nft"
      ],
      "extensions": {
        "website": "https://solible.com/"
      }
    },
    {
      "chainId": 101,
      "address": "bxiA13fpU1utDmYuUvxvyMT8odew5FEm96MRv7ij3eb",
      "symbol": "Satoshi",
      "name": "Satoshi",
      "decimals": 9,
      "tags": [
        "nft"
      ],
      "extensions": {
        "website": "https://solible.com/"
      }
    },
    {
      "chainId": 101,
      "address": "GoC24kpj6TkvjzspXrjSJC2CVb5zMWhLyRcHJh9yKjRF",
      "symbol": "Satoshi Closeup",
      "name": "Satoshi Closeup",
      "decimals": 9,
      "tags": [
        "nft"
      ],
      "extensions": {
        "website": "https://solible.com/"
      }
    },
    {
      "chainId": 101,
      "address": "oCUduD44ETuZ65bpWdPzPDSnAdreg1sJrugfwyFZVHV",
      "symbol": "Satoshi BTC",
      "name": "Satoshi BTC",
      "decimals": 9,
      "tags": [
        "nft"
      ],
      "extensions": {
        "website": "https://solible.com/"
      }
    },
    {
      "chainId": 101,
      "address": "9Vvre2DxBB9onibwYDHeMsY1cj6BDKtEDccBPWRN215E",
      "symbol": "Satoshi Nakamoto",
      "name": "Satoshi Nakamoto",
      "decimals": 9,
      "tags": [
        "nft"
      ],
      "extensions": {
        "website": "https://solible.com/"
      }
    },
    {
      "chainId": 101,
      "address": "7RpFk44cMTAUt9CcjEMWnZMypE9bYQsjBiSNLn5qBvhP",
      "symbol": "Charles Hoskinson",
      "name": "Charles Hoskinson",
      "decimals": 9,
      "tags": [
        "nft"
      ],
      "extensions": {
        "website": "https://solible.com/"
      }
    },
    {
      "chainId": 101,
      "address": "GyRkPAxpd9XrMHcBF6fYHVRSZQvQBwAGKAGQeBPSKzMq",
      "symbol": "SBF",
      "name": "SBF",
      "decimals": 0,
      "tags": [
        "nft"
      ],
      "extensions": {
        "website": "https://solible.com/"
      }
    },
    {
      "chainId": 101,
      "address": "AgdBQN2Sy2abiZ2KToWeUsQ9PHdCv95wt6kVWRf5zDkx",
      "symbol": "Bitcoin Tram",
      "name": "Bitcoin Tram",
      "decimals": 0,
      "tags": [
        "nft"
      ],
      "extensions": {
        "website": "https://solible.com/"
      }
    },
    {
      "chainId": 101,
      "address": "7TRzvCqXN8KSXggbSyeEG2Z9YBBhEFmbtmv6FLbd4mmd",
      "symbol": "SRM tee-shirt",
      "name": "SRM tee-shirt",
      "decimals": 0,
      "tags": [
        "nft"
      ],
      "extensions": {
        "website": "https://solible.com/"
      }
    },
    {
      "chainId": 101,
      "address": "gksYzxitEf2HyE7Bb81vvHXNH5f3wa43jvXf4TcUZwb",
      "symbol": "PERK",
      "name": "PERK",
      "decimals": 6,
      "logoURI": "https://raw.githubusercontent.com/solana-labs/token-list/main/assets/mainnet/gksYzxitEf2HyE7Bb81vvHXNH5f3wa43jvXf4TcUZwb/logo.png",
      "tags": [],
      "extensions": {
        "website": "https://perk.exchange/"
      }
    },
    {
      "chainId": 101,
      "address": "BDxWSxkMLW1nJ3VggamUKkEKrtCaVqzFxoDApM8HdBks",
      "symbol": "BTSG",
      "name": "BitSong",
      "decimals": 6,
      "logoURI": "https://raw.githubusercontent.com/solana-labs/token-list/main/assets/mainnet/BDxWSxkMLW1nJ3VggamUKkEKrtCaVqzFxoDApM8HdBks/logo.png",
      "tags": [],
      "extensions": {
        "website": "https://bitsong.io/",
        "coingeckoId": "bitsong"
      }
    },
    {
      "chainId": 101,
      "address": "5ddiFxh3J2tcZHfn8uhGRYqu16P3FUvBfh8WoZPUHKW5",
      "name": "EOSBEAR",
      "symbol": "EOSBEAR",
      "decimals": 6,
      "logoURI": "",
      "tags": [
        "leveraged",
        "bear"
      ],
      "extensions": {
        "coingeckoId": "3x-short-eos-token",
        "serumV3Usdc": "2BQrJP599QVKRyHhyJ6oRrTPNUmPBgXxiBo2duvYdacy"
      }
    },
    {
      "chainId": 101,
      "address": "qxxF6S62hmZF5bo46mS7C2qbBa87qRossAM78VzsDqi",
      "name": "EOSBULL",
      "symbol": "EOSBULL",
      "decimals": 6,
      "logoURI": "",
      "tags": [
        "leveraged",
        "bull"
      ],
      "extensions": {
        "coingeckoId": "3x-long-eos-token"
      }
    },
    {
      "chainId": 101,
      "address": "2CDLbxeuqkLTLY3em6FFQgfBQV5LRnEsJJgcFCvWKNcS",
      "name": "BNBBEAR",
      "symbol": "BNBBEAR",
      "decimals": 6,
      "logoURI": "",
      "tags": [
        "leveraged",
        "bear"
      ],
      "extensions": {
        "coingeckoId": "3x-short-bnb-token"
      }
    },
    {
      "chainId": 101,
      "address": "AfjHjdLibuXyvmz7PyTSc5KEcGBh43Kcu8Sr2tyDaJyt",
      "name": "BNBBULL",
      "symbol": "BNBBULL",
      "decimals": 6,
      "logoURI": "",
      "tags": [
        "leveraged",
        "bull"
      ],
      "extensions": {
        "coingeckoId": "3x-long-bnb-token"
      }
    },
    {
      "chainId": 101,
      "address": "8kA1WJKoLTxtACNPkvW6UNufsrpxUY57tXZ9KmG9123t",
      "name": "BSVBULL",
      "symbol": "BSVBULL",
      "decimals": 6,
      "logoURI": "",
      "tags": [
        "leveraged",
        "bull"
      ],
      "extensions": {
        "coingeckoId": "3x-long-bitcoin-sv-token"
      }
    },
    {
      "chainId": 101,
      "address": "2FGW8BVMu1EHsz2ZS9rZummDaq6o2DVrZZPw4KaAvDWh",
      "name": "BSVBEAR",
      "symbol": "BSVBEAR",
      "decimals": 6,
      "logoURI": "",
      "tags": [
        "leveraged",
        "bear"
      ],
      "extensions": {
        "coingeckoId": "3x-short-bitcoin-sv-token"
      }
    },
    {
      "chainId": 101,
      "address": "8L9XGTMzcqS9p61zsR35t7qipwAXMYkD6disWoDFZiFT",
      "name": "LTCBEAR",
      "symbol": "LTCBEAR",
      "decimals": 6,
      "logoURI": "",
      "tags": [
        "leveraged",
        "bear"
      ],
      "extensions": {
        "coingeckoId": "3x-short-litecoin-token"
      }
    },
    {
      "chainId": 101,
      "address": "863ZRjf1J8AaVuCqypAdm5ktVyGYDiBTvD1MNHKrwyjp",
      "name": "LTCBULL",
      "symbol": "LTCBULL",
      "decimals": 6,
      "logoURI": "",
      "tags": [
        "leveraged",
        "bull"
      ],
      "extensions": {
        "coingeckoId": "3x-long-litecoin-token"
      }
    },
    {
      "chainId": 101,
      "address": "GkSPaHdY2raetuYzsJYacHtrAtQUfWt64bpd1VzxJgSD",
      "name": "BULL",
      "symbol": "BULL",
      "decimals": 6,
      "logoURI": "",
      "tags": [
        "leveraged",
        "bull"
      ],
      "extensions": {
        "coingeckoId": "3x-long-bitcoin-token"
      }
    },
    {
      "chainId": 101,
      "address": "45vwTZSDFBiqCMRdtK4xiLCHEov8LJRW8GwnofG8HYyH",
      "name": "BEAR",
      "symbol": "BEAR",
      "decimals": 6,
      "logoURI": "",
      "tags": [
        "leveraged",
        "bear"
      ],
      "extensions": {
        "coingeckoId": "3x-short-bitcoin-token"
      }
    },
    {
      "chainId": 101,
      "address": "2VTAVf1YCwamD3ALMdYHRMV5vPUCXdnatJH5f1khbmx6",
      "name": "BCHBEAR",
      "symbol": "BCHBEAR",
      "decimals": 6,
      "logoURI": "",
      "tags": [
        "leveraged",
        "bear"
      ],
      "extensions": {
        "coingeckoId": "3x-short-bitcoin-cash-token"
      }
    },
    {
      "chainId": 101,
      "address": "22xoSp66BDt4x4Q5xqxjaSnirdEyharoBziSFChkLFLy",
      "name": "BCHBULL",
      "symbol": "BCHBULL",
      "decimals": 6,
      "logoURI": "",
      "tags": [
        "leveraged",
        "bull"
      ],
      "extensions": {
        "coingeckoId": "3x-long-bitcoin-cash-token"
      }
    },
    {
      "chainId": 101,
      "address": "CwChm6p9Q3yFrjzVeiLTTbsoJkooscof5SJYZc2CrNqG",
      "name": "ETHBULL",
      "symbol": "ETHBULL",
      "decimals": 6,
      "logoURI": "",
      "tags": [
        "leveraged",
        "bull"
      ],
      "extensions": {
        "coingeckoId": "3x-long-ethereum-token",
        "serumV3Usdt": "FuhKVt5YYCv7vXnADXtb7vqzYn82PJoap86q5wm8LX8Q"
      }
    },
    {
      "chainId": 101,
      "address": "Bvv9xLodFrvDFSno9Ud8SEh5zVtBDQQjnBty2SgMcJ2s",
      "name": "ETHBEAR",
      "symbol": "ETHBEAR",
      "decimals": 6,
      "logoURI": "",
      "tags": [
        "leveraged",
        "bear"
      ],
      "extensions": {
        "coingeckoId": "3x-short-ethereum-token"
      }
    },
    {
      "chainId": 101,
      "address": "HRhaNssoyv5tKFRcbPg69ULEbcD8DPv99GdXLcdkgc1A",
      "name": "ALTBULL",
      "symbol": "ALTBULL",
      "decimals": 6,
      "logoURI": "",
      "tags": [
        "leveraged",
        "bull"
      ],
      "extensions": {
        "coingeckoId": "3x-long-altcoin-index-token"
      }
    },
    {
      "chainId": 101,
      "address": "9Mu1KmjBKTUWgpDoeTJ5oD7XFQmEiZxzspEd3TZGkavx",
      "name": "ALTBEAR",
      "symbol": "ALTBEAR",
      "decimals": 6,
      "logoURI": "",
      "tags": [
        "leveraged",
        "bear"
      ],
      "extensions": {
        "coingeckoId": "3x-short-altcoin-index-token"
      }
    },
    {
      "chainId": 101,
      "address": "AYL1adismZ1U9pTuN33ahG4aYc5XTZQL4vKFx9ofsGWD",
      "name": "BULLSHIT",
      "symbol": "BULLSHIT",
      "decimals": 6,
      "logoURI": "",
      "tags": [
        "leveraged",
        "bull"
      ],
      "extensions": {
        "coingeckoId": "3x-long-shitcoin-index-token"
      }
    },
    {
      "chainId": 101,
      "address": "5jqymuoXXVcUuJKrf1MWiHSqHyg2osMaJGVy69NsJWyP",
      "name": "BEARSHIT",
      "symbol": "BEARSHIT",
      "decimals": 6,
      "logoURI": "",
      "tags": [
        "leveraged",
        "bear"
      ],
      "extensions": {
        "coingeckoId": "3x-short-shitcoin-index-token"
      }
    },
    {
      "chainId": 101,
      "address": "EL1aDTnLKjf4SaGpqtxJPyK94imSBr8fWDbcXjXQrsmj",
      "name": "MIDBULL",
      "symbol": "MIDBULL",
      "decimals": 6,
      "logoURI": "",
      "tags": [
        "leveraged",
        "bull"
      ],
      "extensions": {
        "coingeckoId": "3x-long-midcap-index-token",
        "serumV3Usdc": "8BBtLkoaEyavREriwGUudzAcihTH9SJLAPBbgb7QZe9y"
      }
    },
    {
      "chainId": 101,
      "address": "2EPvVjHusU3ozoucmdhhnqv3HQtBsQmjTnSa87K91HkC",
      "name": "MIDBEAR",
      "symbol": "MIDBEAR",
      "decimals": 6,
      "logoURI": "",
      "tags": [
        "leveraged",
        "bear"
      ],
      "extensions": {
        "coingeckoId": "3x-short-midcap-index-token"
      }
    },
    {
      "chainId": 101,
      "address": "8TCfJTyeqNBZqyDMY4VwDY7kdCCY7pcbJJ58CnKHkMu2",
      "name": "LINKBEAR",
      "symbol": "LINKBEAR",
      "decimals": 6,
      "logoURI": "",
      "tags": [
        "leveraged",
        "bear"
      ],
      "extensions": {
        "coingeckoId": "3x-short-chainlink-token"
      }
    },
    {
      "chainId": 101,
      "address": "EsUoZMbACNMppdqdmuLCFLet8VXxt2h47N9jHCKwyaPz",
      "name": "LINKBULL",
      "symbol": "LINKBULL",
      "decimals": 6,
      "logoURI": "",
      "tags": [
        "leveraged",
        "bull"
      ],
      "extensions": {
        "coingeckoId": "3x-long-chainlink-token"
      }
    },
    {
      "chainId": 101,
      "address": "262cQHT3soHwzuo2oVSy5kAfHcFZ1Jjn8C1GRLcQNKA3",
      "name": "XRPBULL",
      "symbol": "XRPBULL",
      "decimals": 6,
      "logoURI": "",
      "tags": [
        "leveraged",
        "bull"
      ],
      "extensions": {
        "coingeckoId": "3x-long-xrp-token"
      }
    },
    {
      "chainId": 101,
      "address": "8sxtSswmQ7Lcd2GjK6am37Z61wJZjA2SzE7Luf7yaKBB",
      "name": "XRPBEAR",
      "symbol": "XRPBEAR",
      "decimals": 6,
      "logoURI": "",
      "tags": [
        "leveraged",
        "bear"
      ],
      "extensions": {
        "coingeckoId": "3x-short-xrp-token"
      }
    },
    {
      "chainId": 101,
      "address": "91z91RukFM16hyEUCXuwMQwp2BW3vanNG5Jh5yj6auiJ",
      "name": "BVOL",
      "symbol": "BVOL",
      "decimals": 6,
      "logoURI": "",
      "tags": [],
      "extensions": {
        "coingeckoId": "1x-long-btc-implied-volatility-token"
      }
    },
    {
      "chainId": 101,
      "address": "5TY71D29Cyuk9UrsSxLXw2quJBpS7xDDFuFu2K9W7Wf9",
      "name": "IBlive",
      "symbol": "IBVOL",
      "decimals": 6,
      "logoURI": "",
      "tags": [],
      "extensions": {
        "coingeckoId": "1x-short-btc-implied-volatility"
      }
    },
    {
      "chainId": 101,
      "address": "dK83wTVypEpa1pqiBbHY3MNuUnT3ADUZM4wk9VZXZEc",
      "name": "Wrapped Aave",
      "symbol": "AAVE",
      "decimals": 6,
      "logoURI": "https://raw.githubusercontent.com/solana-labs/token-list/main/assets/mainnet/dK83wTVypEpa1pqiBbHY3MNuUnT3ADUZM4wk9VZXZEc/logo.png",
      "tags": [],
      "extensions": {
        "serumV3Usdt": "6bxuB5N3bt3qW8UnPNLgMMzDq5sEH8pFmYJYGgzvE11V",
        "coingeckoId": "aave"
      }
    },
    {
      "chainId": 101,
      "address": "A6aY2ceogBz1VaXBxm1j2eJuNZMRqrWUAnKecrMH85zj",
      "name": "LQID",
      "symbol": "LQID",
      "decimals": 6,
      "logoURI": "https://raw.githubusercontent.com/solana-labs/token-list/main/assets/mainnet/A6aY2ceogBz1VaXBxm1j2eJuNZMRqrWUAnKecrMH85zj/logo.svg",
      "tags": []
    },
    {
      "chainId": 101,
      "address": "7CnFGR9mZWyAtWxPcVuTewpyC3A3MDW4nLsu5NY6PDbd",
      "name": "SECO",
      "symbol": "SECO",
      "decimals": 6,
      "logoURI": "",
      "tags": [],
      "extensions": {
        "coingeckoId": "serum-ecosystem-token"
      }
    },
    {
      "chainId": 101,
      "address": "3GECTP7H4Tww3w8jEPJCJtXUtXxiZty31S9szs84CcwQ",
      "name": "HOLY",
      "symbol": "HOLY",
      "decimals": 6,
      "logoURI": "",
      "tags": [],
      "extensions": {
        "coingeckoId": "holy-trinity"
      }
    },
    {
      "chainId": 101,
      "address": "6ry4WBDvAwAnrYJVv6MCog4J8zx6S3cPgSqnTsDZ73AR",
      "name": "TRYB",
      "symbol": "TRYB",
      "decimals": 6,
      "logoURI": "",
      "tags": [],
      "extensions": {
        "serumV3Usdt": "AADohBGxvf7bvixs2HKC3dG2RuU3xpZDwaTzYFJThM8U",
        "coingeckoId": "bilira"
      }
    },
    {
      "chainId": 101,
      "address": "ASboaJPFtJeCS5eG4gL3Lg95xrTz2UZSLE9sdJtY93kE",
      "name": "DOGEBULL",
      "symbol": "DOGEBULL",
      "decimals": 6,
      "logoURI": "",
      "tags": [
        "leveraged",
        "bull"
      ],
      "extensions": {
        "coingeckoId": "3x-long-dogecoin-token"
      }
    },
    {
      "chainId": 101,
      "address": "Gnhy3boBT4MA8TTjGip5ND2uNsceh1Wgeaw1rYJo51ZY",
      "symbol": "MAPSPOOL",
      "name": "Bonfida Maps Pool",
      "decimals": 6,
      "logoURI": "https://raw.githubusercontent.com/solana-labs/token-list/main/assets/mainnet/Gnhy3boBT4MA8TTjGip5ND2uNsceh1Wgeaw1rYJo51ZY/logo.svg",
      "tags": [],
      "extensions": {
        "website": "https://bonfida.com/"
      }
    },
    {
      "chainId": 101,
      "address": "9iDWyYZ5VHBCxxmWZogoY3Z6FSbKsX4WFe37c728krdT",
      "symbol": "OXYPOOL",
      "name": "Bonfida Oxy Pool",
      "decimals": 6,
      "logoURI": "https://raw.githubusercontent.com/solana-labs/token-list/main/assets/mainnet/9iDWyYZ5VHBCxxmWZogoY3Z6FSbKsX4WFe37c728krdT/logo.svg",
      "tags": [],
      "extensions": {
        "website": "https://bonfida.com/"
      }
    },
    {
      "chainId": 101,
      "address": "D68NB5JkzvyNCZAvi6EGtEcGvSoRNPanU9heYTAUFFRa",
      "name": "PERP",
      "symbol": "PERP",
      "decimals": 6,
      "logoURI": "https://raw.githubusercontent.com/solana-labs/token-list/main/assets/mainnet/D68NB5JkzvyNCZAvi6EGtEcGvSoRNPanU9heYTAUFFRa/logo.png",
      "tags": [],
      "extensions": {
        "coingeckoId": "perpetual-protocol"
      }
    },
    {
      "chainId": 101,
      "address": "93a1L7xaEV7vZGzNXCcb9ztZedbpKgUiTHYxmFKJwKvc",
      "symbol": "RAYPOOL",
      "name": "Bonfida Ray Pool",
      "decimals": 6,
      "logoURI": "https://raw.githubusercontent.com/solana-labs/token-list/main/assets/mainnet/93a1L7xaEV7vZGzNXCcb9ztZedbpKgUiTHYxmFKJwKvc/logo.png",
      "tags": [],
      "extensions": {
        "website": "https://bonfida.com/"
      }
    },
    {
      "chainId": 101,
      "address": "FeGn77dhg1KXRRFeSwwMiykZnZPw5JXW6naf2aQgZDQf",
      "symbol": "wWETH",
      "name": "Wrapped Ether (Wormhole)",
      "decimals": 9,
      "logoURI": "https://raw.githubusercontent.com/solana-labs/token-list/main/assets/mainnet/FeGn77dhg1KXRRFeSwwMiykZnZPw5JXW6naf2aQgZDQf/logo.png",
      "tags": [
        "wrapped",
        "wormhole"
      ],
      "extensions": {
        "address": "0xC02aaA39b223FE8D0A0e5C4F27eAD9083C756Cc2",
        "bridgeContract": "https://etherscan.io/address/0xf92cD566Ea4864356C5491c177A430C222d7e678",
        "assetContract": "https://etherscan.io/address/0xC02aaA39b223FE8D0A0e5C4F27eAD9083C756Cc2",
        "coingeckoId": "weth"
      }
    },
    {
      "chainId": 101,
      "address": "GbBWwtYTMPis4VHb8MrBbdibPhn28TSrLB53KvUmb7Gi",
      "symbol": "wFTT",
      "name": "Wrapped FTT (Wormhole)",
      "decimals": 9,
      "logoURI": "https://raw.githubusercontent.com/solana-labs/token-list/main/assets/mainnet/GbBWwtYTMPis4VHb8MrBbdibPhn28TSrLB53KvUmb7Gi/logo.png",
      "tags": [
        "wrapped",
        "wormhole"
      ],
      "extensions": {
        "address": "0x50d1c9771902476076ecfc8b2a83ad6b9355a4c9",
        "bridgeContract": "https://etherscan.io/address/0xf92cD566Ea4864356C5491c177A430C222d7e678",
        "assetContract": "https://etherscan.io/address/0x50d1c9771902476076ecfc8b2a83ad6b9355a4c9",
        "coingeckoId": "ftx-token"
      }
    },
    {
      "chainId": 101,
      "address": "AbLwQCyU9S8ycJgu8wn6woRCHSYJmjMpJFcAHQ6vjq2P",
      "symbol": "wTUSD",
      "name": "TrueUSD (Wormhole)",
      "decimals": 9,
      "logoURI": "https://raw.githubusercontent.com/solana-labs/token-list/main/assets/mainnet/AbLwQCyU9S8ycJgu8wn6woRCHSYJmjMpJFcAHQ6vjq2P/logo.png",
      "tags": [
        "wrapped",
        "wormhole"
      ],
      "extensions": {
        "address": "0x0000000000085d4780B73119b644AE5ecd22b376",
        "bridgeContract": "https://etherscan.io/address/0xf92cD566Ea4864356C5491c177A430C222d7e678",
        "assetContract": "https://etherscan.io/address/0x0000000000085d4780B73119b644AE5ecd22b376",
        "coingeckoId": "true-usd"
      }
    },
    {
      "chainId": 101,
      "address": "3JfuyCg5891hCX1ZTbvt3pkiaww3XwgyqQH6E9eHtqKD",
      "symbol": "wLON",
      "name": "Tokenlon (Wormhole)",
      "decimals": 9,
      "logoURI": "https://raw.githubusercontent.com/solana-labs/token-list/main/assets/mainnet/3JfuyCg5891hCX1ZTbvt3pkiaww3XwgyqQH6E9eHtqKD/logo.png",
      "tags": [
        "wrapped",
        "wormhole"
      ],
      "extensions": {
        "address": "0x0000000000095413afC295d19EDeb1Ad7B71c952",
        "bridgeContract": "https://etherscan.io/address/0xf92cD566Ea4864356C5491c177A430C222d7e678",
        "assetContract": "https://etherscan.io/address/0x0000000000095413afC295d19EDeb1Ad7B71c952",
        "coingeckoId": "tokenlon"
      }
    },
    {
      "chainId": 101,
      "address": "6k7mrqiAqEWnABVN8FhfuNUrmrnaMh44nNWydNXctbpV",
      "symbol": "wALBT",
      "name": "AllianceBlock Token (Wormhole)",
      "decimals": 9,
      "logoURI": "https://raw.githubusercontent.com/solana-labs/token-list/main/assets/mainnet/6k7mrqiAqEWnABVN8FhfuNUrmrnaMh44nNWydNXctbpV/logo.png",
      "tags": [
        "wrapped",
        "wormhole"
      ],
      "extensions": {
        "address": "0x00a8b738E453fFd858a7edf03bcCfe20412f0Eb0",
        "bridgeContract": "https://etherscan.io/address/0xf92cD566Ea4864356C5491c177A430C222d7e678",
        "assetContract": "https://etherscan.io/address/0x00a8b738E453fFd858a7edf03bcCfe20412f0Eb0",
        "coingeckoId": "allianceblock"
      }
    },
    {
      "chainId": 101,
      "address": "4b166BQEQunjg8oNTDcLeWU3nidQnVTL1Vni8ANU7Mvt",
      "symbol": "wSKL",
      "name": "SKALE (Wormhole)",
      "decimals": 9,
      "logoURI": "https://raw.githubusercontent.com/solana-labs/token-list/main/assets/mainnet/4b166BQEQunjg8oNTDcLeWU3nidQnVTL1Vni8ANU7Mvt/logo.png",
      "tags": [
        "wrapped",
        "wormhole"
      ],
      "extensions": {
        "address": "0x00c83aeCC790e8a4453e5dD3B0B4b3680501a7A7",
        "bridgeContract": "https://etherscan.io/address/0xf92cD566Ea4864356C5491c177A430C222d7e678",
        "assetContract": "https://etherscan.io/address/0x00c83aeCC790e8a4453e5dD3B0B4b3680501a7A7",
        "coingeckoId": "skale"
      }
    },
    {
      "chainId": 101,
      "address": "CcHhpEx9VcWx7UBJC8DJaR5h3wNdexsQtB1nEfekjSHn",
      "symbol": "wUFT",
      "name": "UniLend Finance Token (Wormhole)",
      "decimals": 9,
      "logoURI": "https://raw.githubusercontent.com/solana-labs/token-list/main/assets/mainnet/CcHhpEx9VcWx7UBJC8DJaR5h3wNdexsQtB1nEfekjSHn/logo.png",
      "tags": [
        "wrapped",
        "wormhole"
      ],
      "extensions": {
        "address": "0x0202Be363B8a4820f3F4DE7FaF5224fF05943AB1",
        "bridgeContract": "https://etherscan.io/address/0xf92cD566Ea4864356C5491c177A430C222d7e678",
        "assetContract": "https://etherscan.io/address/0x0202Be363B8a4820f3F4DE7FaF5224fF05943AB1",
        "coingeckoId": "unlend-finance"
      }
    },
    {
      "chainId": 101,
      "address": "VPjCJkR1uZGT9k9q7PsLArS5sEQtWgij8eZC8tysCy7",
      "symbol": "wORN",
      "name": "Orion Protocol (Wormhole)",
      "decimals": 8,
      "logoURI": "https://raw.githubusercontent.com/solana-labs/token-list/main/assets/mainnet/VPjCJkR1uZGT9k9q7PsLArS5sEQtWgij8eZC8tysCy7/logo.png",
      "tags": [
        "wrapped",
        "wormhole"
      ],
      "extensions": {
        "address": "0x0258F474786DdFd37ABCE6df6BBb1Dd5dfC4434a",
        "bridgeContract": "https://etherscan.io/address/0xf92cD566Ea4864356C5491c177A430C222d7e678",
        "assetContract": "https://etherscan.io/address/0x0258F474786DdFd37ABCE6df6BBb1Dd5dfC4434a",
        "coingeckoId": "orion-protocol"
      }
    },
    {
      "chainId": 101,
      "address": "CxzHZtzrm6bAz6iFCAGgCYCd3iQb5guUD7oQXKxdgk5c",
      "symbol": "wSRK",
      "name": "SparkPoint (Wormhole)",
      "decimals": 9,
      "logoURI": "https://raw.githubusercontent.com/solana-labs/token-list/main/assets/mainnet/CxzHZtzrm6bAz6iFCAGgCYCd3iQb5guUD7oQXKxdgk5c/logo.png",
      "tags": [
        "wrapped",
        "wormhole"
      ],
      "extensions": {
        "address": "0x0488401c3F535193Fa8Df029d9fFe615A06E74E6",
        "bridgeContract": "https://etherscan.io/address/0xf92cD566Ea4864356C5491c177A430C222d7e678",
        "assetContract": "https://etherscan.io/address/0x0488401c3F535193Fa8Df029d9fFe615A06E74E6",
        "coingeckoId": "sparkpoint"
      }
    },
    {
      "chainId": 101,
      "address": "FqMZWvmii4NNzhLBKGzkvGj3e3XTxNVDNSKDJnt9fVQV",
      "symbol": "wUMA",
      "name": "UMA Voting Token v1 (Wormhole)",
      "decimals": 9,
      "logoURI": "https://raw.githubusercontent.com/solana-labs/token-list/main/assets/mainnet/FqMZWvmii4NNzhLBKGzkvGj3e3XTxNVDNSKDJnt9fVQV/logo.png",
      "tags": [
        "wrapped",
        "wormhole"
      ],
      "extensions": {
        "address": "0x04Fa0d235C4abf4BcF4787aF4CF447DE572eF828",
        "bridgeContract": "https://etherscan.io/address/0xf92cD566Ea4864356C5491c177A430C222d7e678",
        "assetContract": "https://etherscan.io/address/0x04Fa0d235C4abf4BcF4787aF4CF447DE572eF828",
        "coingeckoId": "uma"
      }
    },
    {
      "chainId": 101,
      "address": "6GGNzF99kCG1ozQbP7M7EYW9zPbQGPMwTCCi2Dqx3qhU",
      "symbol": "wSkey",
      "name": "SmartKey (Wormhole)",
      "decimals": 8,
      "logoURI": "https://raw.githubusercontent.com/solana-labs/token-list/main/assets/mainnet/6GGNzF99kCG1ozQbP7M7EYW9zPbQGPMwTCCi2Dqx3qhU/logo.png",
      "tags": [
        "wrapped",
        "wormhole"
      ],
      "extensions": {
        "address": "0x06A01a4d579479Dd5D884EBf61A31727A3d8D442",
        "bridgeContract": "https://etherscan.io/address/0xf92cD566Ea4864356C5491c177A430C222d7e678",
        "assetContract": "https://etherscan.io/address/0x06A01a4d579479Dd5D884EBf61A31727A3d8D442",
        "coingeckoId": "smartkey"
      }
    },
    {
      "chainId": 101,
      "address": "Gc9rR2dUHfuYCJ8rU1Ye9fr8JoZZt9ZrfmXitQRLsxRW",
      "symbol": "wMIR",
      "name": "Wrapped MIR Token (Wormhole)",
      "decimals": 9,
      "logoURI": "https://raw.githubusercontent.com/solana-labs/token-list/main/assets/mainnet/Gc9rR2dUHfuYCJ8rU1Ye9fr8JoZZt9ZrfmXitQRLsxRW/logo.png",
      "tags": [
        "wrapped",
        "wormhole"
      ],
      "extensions": {
        "address": "0x09a3EcAFa817268f77BE1283176B946C4ff2E608",
        "bridgeContract": "https://etherscan.io/address/0xf92cD566Ea4864356C5491c177A430C222d7e678",
        "assetContract": "https://etherscan.io/address/0x09a3EcAFa817268f77BE1283176B946C4ff2E608",
        "coingeckoId": "mirror-protocol"
      }
    },
    {
      "chainId": 101,
      "address": "B8xDqdrHpYLNHQKQ4ARDKurxhkhn2gfZa8WRosCEzXnF",
      "symbol": "wGRO",
      "name": "Growth (Wormhole)",
      "decimals": 9,
      "logoURI": "https://raw.githubusercontent.com/solana-labs/token-list/main/assets/mainnet/B8xDqdrHpYLNHQKQ4ARDKurxhkhn2gfZa8WRosCEzXnF/logo.png",
      "tags": [
        "wrapped",
        "wormhole"
      ],
      "extensions": {
        "address": "0x09e64c2B61a5f1690Ee6fbeD9baf5D6990F8dFd0",
        "bridgeContract": "https://etherscan.io/address/0xf92cD566Ea4864356C5491c177A430C222d7e678",
        "assetContract": "https://etherscan.io/address/0x09e64c2B61a5f1690Ee6fbeD9baf5D6990F8dFd0",
        "coingeckoId": "growth-defi"
      }
    },
    {
      "chainId": 101,
      "address": "GE1X8ef7fcsJ93THx4CvV7BQsdEyEAyk61s2L5YfSXiL",
      "symbol": "wSTAKE",
      "name": "xDai (Wormhole)",
      "decimals": 9,
      "logoURI": "https://raw.githubusercontent.com/solana-labs/token-list/main/assets/mainnet/GE1X8ef7fcsJ93THx4CvV7BQsdEyEAyk61s2L5YfSXiL/logo.png",
      "tags": [
        "wrapped",
        "wormhole"
      ],
      "extensions": {
        "address": "0x0Ae055097C6d159879521C384F1D2123D1f195e6",
        "bridgeContract": "https://etherscan.io/address/0xf92cD566Ea4864356C5491c177A430C222d7e678",
        "assetContract": "https://etherscan.io/address/0x0Ae055097C6d159879521C384F1D2123D1f195e6",
        "coingeckoId": "xdai-stake"
      }
    },
    {
      "chainId": 101,
      "address": "7TK6QeyTsnTT6KsnK2tHHfh62mbjNuFWoyUc8vo3CmmU",
      "symbol": "wYFI",
      "name": "yearn.finance (Wormhole)",
      "decimals": 9,
      "logoURI": "https://raw.githubusercontent.com/solana-labs/token-list/main/assets/mainnet/7TK6QeyTsnTT6KsnK2tHHfh62mbjNuFWoyUc8vo3CmmU/logo.png",
      "tags": [
        "wrapped",
        "wormhole"
      ],
      "extensions": {
        "address": "0x0bc529c00C6401aEF6D220BE8C6Ea1667F6Ad93e",
        "bridgeContract": "https://etherscan.io/address/0xf92cD566Ea4864356C5491c177A430C222d7e678",
        "assetContract": "https://etherscan.io/address/0x0bc529c00C6401aEF6D220BE8C6Ea1667F6Ad93e",
        "coingeckoId": "yearn-finance"
      }
    },
    {
      "chainId": 101,
      "address": "CTtKth9uW7froBA6xCd2MP7BXjGFESdT1SyxUmbHovSw",
      "symbol": "wBAT",
      "name": "Basic Attention Token (Wormhole)",
      "decimals": 9,
      "logoURI": "https://raw.githubusercontent.com/solana-labs/token-list/main/assets/mainnet/CTtKth9uW7froBA6xCd2MP7BXjGFESdT1SyxUmbHovSw/logo.png",
      "tags": [
        "wrapped",
        "wormhole"
      ],
      "extensions": {
        "address": "0x0D8775F648430679A709E98d2b0Cb6250d2887EF",
        "bridgeContract": "https://etherscan.io/address/0xf92cD566Ea4864356C5491c177A430C222d7e678",
        "assetContract": "https://etherscan.io/address/0x0D8775F648430679A709E98d2b0Cb6250d2887EF",
        "coingeckoId": "basic-attention-token"
      }
    },
    {
      "chainId": 101,
      "address": "DrL2D4qCRCeNkQz3AJikLjBc3cS6fqqcQ3W7T9vbshCu",
      "symbol": "wMANA",
      "name": "Decentraland MANA (Wormhole)",
      "decimals": 9,
      "logoURI": "https://raw.githubusercontent.com/solana-labs/token-list/main/assets/mainnet/DrL2D4qCRCeNkQz3AJikLjBc3cS6fqqcQ3W7T9vbshCu/logo.png",
      "tags": [
        "wrapped",
        "wormhole"
      ],
      "extensions": {
        "address": "0x0F5D2fB29fb7d3CFeE444a200298f468908cC942",
        "bridgeContract": "https://etherscan.io/address/0xf92cD566Ea4864356C5491c177A430C222d7e678",
        "assetContract": "https://etherscan.io/address/0x0F5D2fB29fb7d3CFeE444a200298f468908cC942",
        "coingeckoId": "decentraland"
      }
    },
    {
      "chainId": 101,
      "address": "3cJKTW69FQDDCud7AhKHXZg126b3t73a2qVcVBS1BWjL",
      "symbol": "wXIO",
      "name": "XIO Network (Wormhole)",
      "decimals": 9,
      "logoURI": "https://raw.githubusercontent.com/solana-labs/token-list/main/assets/mainnet/3cJKTW69FQDDCud7AhKHXZg126b3t73a2qVcVBS1BWjL/logo.png",
      "tags": [
        "wrapped",
        "wormhole"
      ],
      "extensions": {
        "address": "0x0f7F961648aE6Db43C75663aC7E5414Eb79b5704",
        "bridgeContract": "https://etherscan.io/address/0xf92cD566Ea4864356C5491c177A430C222d7e678",
        "assetContract": "https://etherscan.io/address/0x0f7F961648aE6Db43C75663aC7E5414Eb79b5704",
        "coingeckoId": "xio"
      }
    },
    {
      "chainId": 101,
      "address": "CQivbzuRQLvZbqefKc5gLzhSzZzAaySAdMmTG7pFn41w",
      "symbol": "wLAYER",
      "name": "Unilayer (Wormhole)",
      "decimals": 9,
      "logoURI": "https://raw.githubusercontent.com/solana-labs/token-list/main/assets/mainnet/CQivbzuRQLvZbqefKc5gLzhSzZzAaySAdMmTG7pFn41w/logo.png",
      "tags": [
        "wrapped",
        "wormhole"
      ],
      "extensions": {
        "address": "0x0fF6ffcFDa92c53F615a4A75D982f399C989366b",
        "bridgeContract": "https://etherscan.io/address/0xf92cD566Ea4864356C5491c177A430C222d7e678",
        "assetContract": "https://etherscan.io/address/0x0fF6ffcFDa92c53F615a4A75D982f399C989366b",
        "coingeckoId": "unilayer"
      }
    },
    {
      "chainId": 101,
      "address": "C1LpKYrkVvWF5imsQ7JqJSZHj9NXNmJ5tEHkGTtLVH2L",
      "symbol": "wUMX",
      "name": "https://unimex.network/ (Wormhole)",
      "decimals": 9,
      "logoURI": "https://raw.githubusercontent.com/solana-labs/token-list/main/assets/mainnet/C1LpKYrkVvWF5imsQ7JqJSZHj9NXNmJ5tEHkGTtLVH2L/logo.png",
      "tags": [
        "wrapped",
        "wormhole"
      ],
      "extensions": {
        "address": "0x10Be9a8dAe441d276a5027936c3aADEd2d82bC15",
        "bridgeContract": "https://etherscan.io/address/0xf92cD566Ea4864356C5491c177A430C222d7e678",
        "assetContract": "https://etherscan.io/address/0x10Be9a8dAe441d276a5027936c3aADEd2d82bC15",
        "coingeckoId": "unimex-network"
      }
    },
    {
      "chainId": 101,
      "address": "8F3kZd9XEpFgNZ4fZnEAC5CJZLewnkNE8QCjdvorGWuW",
      "symbol": "w1INCH",
      "name": "1INCH Token (Wormhole)",
      "decimals": 9,
      "logoURI": "https://raw.githubusercontent.com/solana-labs/token-list/main/assets/mainnet/8F3kZd9XEpFgNZ4fZnEAC5CJZLewnkNE8QCjdvorGWuW/logo.png",
      "tags": [
        "wrapped",
        "wormhole"
      ],
      "extensions": {
        "address": "0x111111111117dC0aa78b770fA6A738034120C302",
        "bridgeContract": "https://etherscan.io/address/0xf92cD566Ea4864356C5491c177A430C222d7e678",
        "assetContract": "https://etherscan.io/address/0x111111111117dC0aa78b770fA6A738034120C302",
        "coingeckoId": "1inch"
      }
    },
    {
      "chainId": 101,
      "address": "H3UMboX4tnjba1Xw1a2VhUtkdgnrbmPvmDm6jaouQDN9",
      "symbol": "wARMOR",
      "name": "Armor (Wormhole)",
      "decimals": 9,
      "logoURI": "https://raw.githubusercontent.com/solana-labs/token-list/main/assets/mainnet/H3UMboX4tnjba1Xw1a2VhUtkdgnrbmPvmDm6jaouQDN9/logo.png",
      "tags": [
        "wrapped",
        "wormhole"
      ],
      "extensions": {
        "address": "0x1337DEF16F9B486fAEd0293eb623Dc8395dFE46a",
        "bridgeContract": "https://etherscan.io/address/0xf92cD566Ea4864356C5491c177A430C222d7e678",
        "assetContract": "https://etherscan.io/address/0x1337DEF16F9B486fAEd0293eb623Dc8395dFE46a",
        "coingeckoId": "armor"
      }
    },
    {
      "chainId": 101,
      "address": "Cw26Yz3rAN42mM5WpKriuGvbXnvRYmFA9sbBWH49KyqL",
      "symbol": "warNXM",
      "name": "Armor NXM (Wormhole)",
      "decimals": 9,
      "logoURI": "https://raw.githubusercontent.com/solana-labs/token-list/main/assets/mainnet/Cw26Yz3rAN42mM5WpKriuGvbXnvRYmFA9sbBWH49KyqL/logo.png",
      "tags": [
        "wrapped",
        "wormhole"
      ],
      "extensions": {
        "address": "0x1337DEF18C680aF1f9f45cBcab6309562975b1dD",
        "bridgeContract": "https://etherscan.io/address/0xf92cD566Ea4864356C5491c177A430C222d7e678",
        "assetContract": "https://etherscan.io/address/0x1337DEF18C680aF1f9f45cBcab6309562975b1dD",
        "coingeckoId": "armor-nxm"
      }
    },
    {
      "chainId": 101,
      "address": "3GVAecXsFP8xLFuAMMpg5NU4g5JK6h2NZWsQJ45wiw6b",
      "symbol": "wDPI",
      "name": "DefiPulse Index (Wormhole)",
      "decimals": 9,
      "logoURI": "https://raw.githubusercontent.com/solana-labs/token-list/main/assets/mainnet/3GVAecXsFP8xLFuAMMpg5NU4g5JK6h2NZWsQJ45wiw6b/logo.png",
      "tags": [
        "wrapped",
        "wormhole"
      ],
      "extensions": {
        "address": "0x1494CA1F11D487c2bBe4543E90080AeBa4BA3C2b",
        "bridgeContract": "https://etherscan.io/address/0xf92cD566Ea4864356C5491c177A430C222d7e678",
        "assetContract": "https://etherscan.io/address/0x1494CA1F11D487c2bBe4543E90080AeBa4BA3C2b",
        "coingeckoId": "defipulse-index"
      }
    },
    {
      "chainId": 101,
      "address": "AC4BK5yoEKn5hw6WpH3iWu56pEwigQdR48CiiqJ3R1pd",
      "symbol": "wDHC",
      "name": "DeltaHub Community (Wormhole)",
      "decimals": 9,
      "logoURI": "https://raw.githubusercontent.com/solana-labs/token-list/main/assets/mainnet/AC4BK5yoEKn5hw6WpH3iWu56pEwigQdR48CiiqJ3R1pd/logo.png",
      "tags": [
        "wrapped",
        "wormhole"
      ],
      "extensions": {
        "address": "0x152687Bc4A7FCC89049cF119F9ac3e5aCF2eE7ef",
        "bridgeContract": "https://etherscan.io/address/0xf92cD566Ea4864356C5491c177A430C222d7e678",
        "assetContract": "https://etherscan.io/address/0x152687Bc4A7FCC89049cF119F9ac3e5aCF2eE7ef",
        "coingeckoId": "deltahub-community"
      }
    },
    {
      "chainId": 101,
      "address": "7bXgNP7SEwrqbnfLBPgKDRKSGjVe7cjbuioRP23upF5H",
      "symbol": "wKEX",
      "name": "KIRA Network (Wormhole)",
      "decimals": 6,
      "logoURI": "https://raw.githubusercontent.com/solana-labs/token-list/main/assets/mainnet/7bXgNP7SEwrqbnfLBPgKDRKSGjVe7cjbuioRP23upF5H/logo.png",
      "tags": [
        "wrapped",
        "wormhole"
      ],
      "extensions": {
        "address": "0x16980b3B4a3f9D89E33311B5aa8f80303E5ca4F8",
        "bridgeContract": "https://etherscan.io/address/0xf92cD566Ea4864356C5491c177A430C222d7e678",
        "assetContract": "https://etherscan.io/address/0x16980b3B4a3f9D89E33311B5aa8f80303E5ca4F8",
        "coingeckoId": "kira-network"
      }
    },
    {
      "chainId": 101,
      "address": "5uC8Gj96sK6UG44AYLpbX3DUjKtBUxBrhHcM8JDtyYum",
      "symbol": "wEWTB",
      "name": "Energy Web Token Bridged (Wormhole)",
      "decimals": 9,
      "logoURI": "https://raw.githubusercontent.com/solana-labs/token-list/main/assets/mainnet/5uC8Gj96sK6UG44AYLpbX3DUjKtBUxBrhHcM8JDtyYum/logo.png",
      "tags": [
        "wrapped",
        "wormhole"
      ],
      "extensions": {
        "address": "0x178c820f862B14f316509ec36b13123DA19A6054",
        "bridgeContract": "https://etherscan.io/address/0xf92cD566Ea4864356C5491c177A430C222d7e678",
        "assetContract": "https://etherscan.io/address/0x178c820f862B14f316509ec36b13123DA19A6054",
        "coingeckoId": "energy-web-token"
      }
    },
    {
      "chainId": 101,
      "address": "EzeRaHuh1Xu1nDUypv1VWXcGsNJ71ncCJ8HeWuyg8atJ",
      "symbol": "wCC10",
      "name": "Cryptocurrency Top 10 Tokens Index (Wormhole)",
      "decimals": 9,
      "logoURI": "https://raw.githubusercontent.com/solana-labs/token-list/main/assets/mainnet/EzeRaHuh1Xu1nDUypv1VWXcGsNJ71ncCJ8HeWuyg8atJ/logo.png",
      "tags": [
        "wrapped",
        "wormhole"
      ],
      "extensions": {
        "address": "0x17aC188e09A7890a1844E5E65471fE8b0CcFadF3",
        "bridgeContract": "https://etherscan.io/address/0xf92cD566Ea4864356C5491c177A430C222d7e678",
        "assetContract": "https://etherscan.io/address/0x17aC188e09A7890a1844E5E65471fE8b0CcFadF3",
        "coingeckoId": "cryptocurrency-top-10-tokens-index"
      }
    },
    {
      "chainId": 101,
      "address": "CYzPVv1zB9RH6hRWRKprFoepdD8Y7Q5HefCqrybvetja",
      "symbol": "wAUDIO",
      "name": "Audius (Wormhole)",
      "decimals": 9,
      "logoURI": "https://raw.githubusercontent.com/solana-labs/token-list/main/assets/mainnet/CYzPVv1zB9RH6hRWRKprFoepdD8Y7Q5HefCqrybvetja/logo.png",
      "tags": [
        "wrapped",
        "wormhole"
      ],
      "extensions": {
        "address": "0x18aAA7115705e8be94bfFEBDE57Af9BFc265B998",
        "bridgeContract": "https://etherscan.io/address/0xf92cD566Ea4864356C5491c177A430C222d7e678",
        "assetContract": "https://etherscan.io/address/0x18aAA7115705e8be94bfFEBDE57Af9BFc265B998",
        "coingeckoId": "audius"
      }
    },
    {
      "chainId": 101,
      "address": "9yPmJNUp1qFV6LafdYdegZ8sCgC4oy6Rgt9WsDJqv3EX",
      "symbol": "wREP",
      "name": "Reputation (Wormhole)",
      "decimals": 9,
      "logoURI": "https://raw.githubusercontent.com/solana-labs/token-list/main/assets/mainnet/9yPmJNUp1qFV6LafdYdegZ8sCgC4oy6Rgt9WsDJqv3EX/logo.png",
      "tags": [
        "wrapped",
        "wormhole"
      ],
      "extensions": {
        "address": "0x1985365e9f78359a9B6AD760e32412f4a445E862",
        "bridgeContract": "https://etherscan.io/address/0xf92cD566Ea4864356C5491c177A430C222d7e678",
        "assetContract": "https://etherscan.io/address/0x1985365e9f78359a9B6AD760e32412f4a445E862"
      }
    },
    {
      "chainId": 101,
      "address": "CZxP1KtsfvMXZTGKR1fNwNChv8hGAfQrgVoENabN8zKU",
      "symbol": "wVSP",
      "name": "VesperToken (Wormhole)",
      "decimals": 9,
      "logoURI": "https://raw.githubusercontent.com/solana-labs/token-list/main/assets/mainnet/CZxP1KtsfvMXZTGKR1fNwNChv8hGAfQrgVoENabN8zKU/logo.png",
      "tags": [
        "wrapped",
        "wormhole"
      ],
      "extensions": {
        "address": "0x1b40183EFB4Dd766f11bDa7A7c3AD8982e998421",
        "bridgeContract": "https://etherscan.io/address/0xf92cD566Ea4864356C5491c177A430C222d7e678",
        "assetContract": "https://etherscan.io/address/0x1b40183EFB4Dd766f11bDa7A7c3AD8982e998421",
        "coingeckoId": "vesper-finance"
      }
    },
    {
      "chainId": 101,
      "address": "8cGPyDGT1mgG1iWzNjPmCDKSK9veJhoBAguq7rp7CjTe",
      "symbol": "wKP3R",
      "name": "Keep3rV1 (Wormhole)",
      "decimals": 9,
      "logoURI": "https://raw.githubusercontent.com/solana-labs/token-list/main/assets/mainnet/8cGPyDGT1mgG1iWzNjPmCDKSK9veJhoBAguq7rp7CjTe/logo.png",
      "tags": [
        "wrapped",
        "wormhole"
      ],
      "extensions": {
        "address": "0x1cEB5cB57C4D4E2b2433641b95Dd330A33185A44",
        "bridgeContract": "https://etherscan.io/address/0xf92cD566Ea4864356C5491c177A430C222d7e678",
        "assetContract": "https://etherscan.io/address/0x1cEB5cB57C4D4E2b2433641b95Dd330A33185A44",
        "coingeckoId": "keep3rv1"
      }
    },
    {
      "chainId": 101,
      "address": "DGghbWvncPL41U8TmUtXcGMgLeQqkaA2yM7UfcabftR8",
      "symbol": "wLEAD",
      "name": "Lead Token (Wormhole)",
      "decimals": 9,
      "logoURI": "https://raw.githubusercontent.com/solana-labs/token-list/main/assets/mainnet/DGghbWvncPL41U8TmUtXcGMgLeQqkaA2yM7UfcabftR8/logo.png",
      "tags": [
        "wrapped",
        "wormhole"
      ],
      "extensions": {
        "address": "0x1dD80016e3d4ae146Ee2EBB484e8edD92dacC4ce",
        "bridgeContract": "https://etherscan.io/address/0xf92cD566Ea4864356C5491c177A430C222d7e678",
        "assetContract": "https://etherscan.io/address/0x1dD80016e3d4ae146Ee2EBB484e8edD92dacC4ce",
        "coingeckoId": "lead-token"
      }
    },
    {
      "chainId": 101,
      "address": "3MVa4e32PaKmPxYUQ6n8vFkWtCma68Ld7e7fTktWDueQ",
      "symbol": "wUNI",
      "name": "Uniswap (Wormhole)",
      "decimals": 9,
      "logoURI": "https://raw.githubusercontent.com/solana-labs/token-list/main/assets/mainnet/3MVa4e32PaKmPxYUQ6n8vFkWtCma68Ld7e7fTktWDueQ/logo.png",
      "tags": [
        "wrapped",
        "wormhole"
      ],
      "extensions": {
        "address": "0x1f9840a85d5aF5bf1D1762F925BDADdC4201F984",
        "bridgeContract": "https://etherscan.io/address/0xf92cD566Ea4864356C5491c177A430C222d7e678",
        "assetContract": "https://etherscan.io/address/0x1f9840a85d5aF5bf1D1762F925BDADdC4201F984",
        "coingeckoId": "uniswap"
      }
    },
    {
      "chainId": 101,
      "address": "qfnqNqs3nCAHjnyCgLRDbBtq4p2MtHZxw8YjSyYhPoL",
      "symbol": "wWBTC",
      "name": "Wrapped BTC (Wormhole)",
      "decimals": 8,
      "logoURI": "https://raw.githubusercontent.com/solana-labs/token-list/main/assets/mainnet/qfnqNqs3nCAHjnyCgLRDbBtq4p2MtHZxw8YjSyYhPoL/logo.png",
      "tags": [
        "wrapped",
        "wormhole"
      ],
      "extensions": {
        "address": "0x2260FAC5E5542a773Aa44fBCfeDf7C193bc2C599",
        "bridgeContract": "https://etherscan.io/address/0xf92cD566Ea4864356C5491c177A430C222d7e678",
        "assetContract": "https://etherscan.io/address/0x2260FAC5E5542a773Aa44fBCfeDf7C193bc2C599",
        "coingeckoId": "wrapped-bitcoin"
      }
    },
    {
      "chainId": 101,
      "address": "8My83RG8Xa1EhXdDKHWq8BWZN1zF3XUrWL3TXCLjVPFh",
      "symbol": "wUNN",
      "name": "UNION Protocol Governance Token (Wormhole)",
      "decimals": 9,
      "logoURI": "https://raw.githubusercontent.com/solana-labs/token-list/main/assets/mainnet/8My83RG8Xa1EhXdDKHWq8BWZN1zF3XUrWL3TXCLjVPFh/logo.png",
      "tags": [
        "wrapped",
        "wormhole"
      ],
      "extensions": {
        "address": "0x226f7b842E0F0120b7E194D05432b3fd14773a9D",
        "bridgeContract": "https://etherscan.io/address/0xf92cD566Ea4864356C5491c177A430C222d7e678",
        "assetContract": "https://etherscan.io/address/0x226f7b842E0F0120b7E194D05432b3fd14773a9D",
        "coingeckoId": "union-protocol-governance-token"
      }
    },
    {
      "chainId": 101,
      "address": "6jVuhLJ2mzyZ8DyUcrDj8Qr6Q9bqbJnq4fAnMeEduDM9",
      "symbol": "wSOCKS",
      "name": "Unisocks Edition 0 (Wormhole)",
      "decimals": 9,
      "logoURI": "https://raw.githubusercontent.com/solana-labs/token-list/main/assets/mainnet/6jVuhLJ2mzyZ8DyUcrDj8Qr6Q9bqbJnq4fAnMeEduDM9/logo.png",
      "tags": [
        "wrapped",
        "wormhole"
      ],
      "extensions": {
        "address": "0x23B608675a2B2fB1890d3ABBd85c5775c51691d5",
        "bridgeContract": "https://etherscan.io/address/0xf92cD566Ea4864356C5491c177A430C222d7e678",
        "assetContract": "https://etherscan.io/address/0x23B608675a2B2fB1890d3ABBd85c5775c51691d5",
        "coingeckoId": "unisocks"
      }
    },
    {
      "chainId": 101,
      "address": "Az8PAQ7s6s5ZFgBiKKEizHt3SzDxXKZayDCtRZoC3452",
      "symbol": "wDEXT",
      "name": "DEXTools (Wormhole)",
      "decimals": 9,
      "logoURI": "https://raw.githubusercontent.com/solana-labs/token-list/main/assets/mainnet/Az8PAQ7s6s5ZFgBiKKEizHt3SzDxXKZayDCtRZoC3452/logo.png",
      "tags": [
        "wrapped",
        "wormhole"
      ],
      "extensions": {
        "address": "0x26CE25148832C04f3d7F26F32478a9fe55197166",
        "bridgeContract": "https://etherscan.io/address/0xf92cD566Ea4864356C5491c177A430C222d7e678",
        "assetContract": "https://etherscan.io/address/0x26CE25148832C04f3d7F26F32478a9fe55197166",
        "coingeckoId": "idextools"
      }
    },
    {
      "chainId": 101,
      "address": "ELSnGFd5XnSdYFFSgYQp7n89FEbDqxN4npuRLW4PPPLv",
      "symbol": "wHEX",
      "name": "HEX (Wormhole)",
      "decimals": 8,
      "logoURI": "https://raw.githubusercontent.com/solana-labs/token-list/main/assets/mainnet/ELSnGFd5XnSdYFFSgYQp7n89FEbDqxN4npuRLW4PPPLv/logo.png",
      "tags": [
        "wrapped",
        "wormhole"
      ],
      "extensions": {
        "address": "0x2b591e99afE9f32eAA6214f7B7629768c40Eeb39",
        "bridgeContract": "https://etherscan.io/address/0xf92cD566Ea4864356C5491c177A430C222d7e678",
        "assetContract": "https://etherscan.io/address/0x2b591e99afE9f32eAA6214f7B7629768c40Eeb39",
        "coingeckoId": "hex"
      }
    },
    {
      "chainId": 101,
      "address": "9iwfHhE7BJKNo4Eb1wX3p4uyJjEN9RoGLt4BvMdzZoiN",
      "symbol": "wCREAM",
      "name": "Cream (Wormhole)",
      "decimals": 9,
      "logoURI": "https://raw.githubusercontent.com/solana-labs/token-list/main/assets/mainnet/9iwfHhE7BJKNo4Eb1wX3p4uyJjEN9RoGLt4BvMdzZoiN/logo.png",
      "tags": [
        "wrapped",
        "wormhole"
      ],
      "extensions": {
        "address": "0x2ba592F78dB6436527729929AAf6c908497cB200",
        "bridgeContract": "https://etherscan.io/address/0xf92cD566Ea4864356C5491c177A430C222d7e678",
        "assetContract": "https://etherscan.io/address/0x2ba592F78dB6436527729929AAf6c908497cB200",
        "coingeckoId": "cream-2"
      }
    },
    {
      "chainId": 101,
      "address": "DdiXkfDGhLiKyw889QC4nmcxSwMqarLBtrDofPJyx7bt",
      "symbol": "wYFIM",
      "name": "yfi.mobi (Wormhole)",
      "decimals": 9,
      "logoURI": "https://raw.githubusercontent.com/solana-labs/token-list/main/assets/mainnet/DdiXkfDGhLiKyw889QC4nmcxSwMqarLBtrDofPJyx7bt/logo.png",
      "tags": [
        "wrapped",
        "wormhole"
      ],
      "extensions": {
        "address": "0x2e2f3246b6c65CCc4239c9Ee556EC143a7E5DE2c",
        "bridgeContract": "https://etherscan.io/address/0xf92cD566Ea4864356C5491c177A430C222d7e678",
        "assetContract": "https://etherscan.io/address/0x2e2f3246b6c65CCc4239c9Ee556EC143a7E5DE2c",
        "coingeckoId": "yfimobi"
      }
    },
    {
      "chainId": 101,
      "address": "6wdcYNvUyHCerSiGbChkvGBF6Qzju1YP5qpXRQ4tqdZ3",
      "symbol": "wZEE",
      "name": "ZeroSwapToken (Wormhole)",
      "decimals": 9,
      "logoURI": "https://raw.githubusercontent.com/solana-labs/token-list/main/assets/mainnet/6wdcYNvUyHCerSiGbChkvGBF6Qzju1YP5qpXRQ4tqdZ3/logo.png",
      "tags": [
        "wrapped",
        "wormhole"
      ],
      "extensions": {
        "address": "0x2eDf094dB69d6Dcd487f1B3dB9febE2eeC0dd4c5",
        "bridgeContract": "https://etherscan.io/address/0xf92cD566Ea4864356C5491c177A430C222d7e678",
        "assetContract": "https://etherscan.io/address/0x2eDf094dB69d6Dcd487f1B3dB9febE2eeC0dd4c5",
        "coingeckoId": "zeroswap"
      }
    },
    {
      "chainId": 101,
      "address": "4xh8iC54UgaNpY4h34rxfZBSc9L2fBB8gWcYtDGHjxhN",
      "symbol": "wwANATHA",
      "name": "Wrapped ANATHA (Wormhole)",
      "decimals": 9,
      "logoURI": "https://raw.githubusercontent.com/solana-labs/token-list/main/assets/mainnet/4xh8iC54UgaNpY4h34rxfZBSc9L2fBB8gWcYtDGHjxhN/logo.png",
      "tags": [
        "wrapped",
        "wormhole"
      ],
      "extensions": {
        "address": "0x3383c5a8969Dc413bfdDc9656Eb80A1408E4bA20",
        "bridgeContract": "https://etherscan.io/address/0xf92cD566Ea4864356C5491c177A430C222d7e678",
        "assetContract": "https://etherscan.io/address/0x3383c5a8969Dc413bfdDc9656Eb80A1408E4bA20",
        "coingeckoId": "wrapped-anatha"
      }
    },
    {
      "chainId": 101,
      "address": "5Jq6S9HYqfG6TUMjjsKpnfis7utUAB69JiEGkkypdmgP",
      "symbol": "wRAMP",
      "name": "RAMP DEFI (Wormhole)",
      "decimals": 9,
      "logoURI": "https://raw.githubusercontent.com/solana-labs/token-list/main/assets/mainnet/5Jq6S9HYqfG6TUMjjsKpnfis7utUAB69JiEGkkypdmgP/logo.png",
      "tags": [
        "wrapped",
        "wormhole"
      ],
      "extensions": {
        "address": "0x33D0568941C0C64ff7e0FB4fbA0B11BD37deEd9f",
        "bridgeContract": "https://etherscan.io/address/0xf92cD566Ea4864356C5491c177A430C222d7e678",
        "assetContract": "https://etherscan.io/address/0x33D0568941C0C64ff7e0FB4fbA0B11BD37deEd9f",
        "coingeckoId": "ramp"
      }
    },
    {
      "chainId": 101,
      "address": "6uMUH5ztnj6AKYvL71EZgcyyRxjyBC5LVkscA5LrBc3c",
      "symbol": "wPRQ",
      "name": "Parsiq Token (Wormhole)",
      "decimals": 9,
      "logoURI": "https://raw.githubusercontent.com/solana-labs/token-list/main/assets/mainnet/6uMUH5ztnj6AKYvL71EZgcyyRxjyBC5LVkscA5LrBc3c/logo.png",
      "tags": [
        "wrapped",
        "wormhole"
      ],
      "extensions": {
        "address": "0x362bc847A3a9637d3af6624EeC853618a43ed7D2",
        "bridgeContract": "https://etherscan.io/address/0xf92cD566Ea4864356C5491c177A430C222d7e678",
        "assetContract": "https://etherscan.io/address/0x362bc847A3a9637d3af6624EeC853618a43ed7D2",
        "coingeckoId": "parsiq"
      }
    },
    {
      "chainId": 101,
      "address": "42gecM46tdSiYZN2CK1ek5raCxnzQf1xfhoKAf3F7Y5k",
      "symbol": "wSLP",
      "name": "Small Love Potion (Wormhole)",
      "decimals": 0,
      "logoURI": "https://raw.githubusercontent.com/solana-labs/token-list/main/assets/mainnet/42gecM46tdSiYZN2CK1ek5raCxnzQf1xfhoKAf3F7Y5k/logo.png",
      "tags": [
        "wrapped",
        "wormhole"
      ],
      "extensions": {
        "address": "0x37236CD05b34Cc79d3715AF2383E96dd7443dCF1",
        "bridgeContract": "https://etherscan.io/address/0xf92cD566Ea4864356C5491c177A430C222d7e678",
        "assetContract": "https://etherscan.io/address/0x37236CD05b34Cc79d3715AF2383E96dd7443dCF1",
        "coingeckoId": "smooth-love-potion"
      }
    },
    {
      "chainId": 101,
      "address": "F6M9DW1cWw7EtFK9m2ukvT9WEvtEbdZfTzZTtDeBcnAf",
      "symbol": "wSAND",
      "name": "SAND (Wormhole)",
      "decimals": 9,
      "logoURI": "https://raw.githubusercontent.com/solana-labs/token-list/main/assets/mainnet/F6M9DW1cWw7EtFK9m2ukvT9WEvtEbdZfTzZTtDeBcnAf/logo.png",
      "tags": [
        "wrapped",
        "wormhole"
      ],
      "extensions": {
        "address": "0x3845badAde8e6dFF049820680d1F14bD3903a5d0",
        "bridgeContract": "https://etherscan.io/address/0xf92cD566Ea4864356C5491c177A430C222d7e678",
        "assetContract": "https://etherscan.io/address/0x3845badAde8e6dFF049820680d1F14bD3903a5d0",
        "coingeckoId": "the-sandbox"
      }
    },
    {
      "chainId": 101,
      "address": "G27M8w6G4hwatMNFi46DPAUR1YkxSmRNFKus7SgYLoDy",
      "symbol": "wCVP",
      "name": "Concentrated Voting Power (Wormhole)",
      "decimals": 9,
      "logoURI": "https://raw.githubusercontent.com/solana-labs/token-list/main/assets/mainnet/G27M8w6G4hwatMNFi46DPAUR1YkxSmRNFKus7SgYLoDy/logo.png",
      "tags": [
        "wrapped",
        "wormhole"
      ],
      "extensions": {
        "address": "0x38e4adB44ef08F22F5B5b76A8f0c2d0dCbE7DcA1",
        "bridgeContract": "https://etherscan.io/address/0xf92cD566Ea4864356C5491c177A430C222d7e678",
        "assetContract": "https://etherscan.io/address/0x38e4adB44ef08F22F5B5b76A8f0c2d0dCbE7DcA1",
        "coingeckoId": "concentrated-voting-power"
      }
    },
    {
      "chainId": 101,
      "address": "FjucGZpcdVXaWJH21pbrGQaKNszsGsJqbAXu4sJywKJa",
      "symbol": "wREN",
      "name": "Republic Token (Wormhole)",
      "decimals": 9,
      "logoURI": "https://raw.githubusercontent.com/solana-labs/token-list/main/assets/mainnet/FjucGZpcdVXaWJH21pbrGQaKNszsGsJqbAXu4sJywKJa/logo.png",
      "tags": [
        "wrapped",
        "wormhole"
      ],
      "extensions": {
        "address": "0x408e41876cCCDC0F92210600ef50372656052a38",
        "bridgeContract": "https://etherscan.io/address/0xf92cD566Ea4864356C5491c177A430C222d7e678",
        "assetContract": "https://etherscan.io/address/0x408e41876cCCDC0F92210600ef50372656052a38",
        "coingeckoId": "republic-protocol"
      }
    },
    {
      "chainId": 101,
      "address": "5kvugu18snfGRu1PykMfRzYfUxJYs3smk1PWQcGo6Z8a",
      "symbol": "wXOR",
      "name": "Sora (Wormhole)",
      "decimals": 9,
      "logoURI": "https://raw.githubusercontent.com/solana-labs/token-list/main/assets/mainnet/5kvugu18snfGRu1PykMfRzYfUxJYs3smk1PWQcGo6Z8a/logo.png",
      "tags": [
        "wrapped",
        "wormhole"
      ],
      "extensions": {
        "address": "0x40FD72257597aA14C7231A7B1aaa29Fce868F677",
        "bridgeContract": "https://etherscan.io/address/0xf92cD566Ea4864356C5491c177A430C222d7e678",
        "assetContract": "https://etherscan.io/address/0x40FD72257597aA14C7231A7B1aaa29Fce868F677",
        "coingeckoId": "sora"
      }
    },
    {
      "chainId": 101,
      "address": "3EKQDmiXj8yLBFpZca4coxBpP8XJCzmjVgUdVydSmaaT",
      "symbol": "wFUN",
      "name": "FunFair (Wormhole)",
      "decimals": 8,
      "logoURI": "https://raw.githubusercontent.com/solana-labs/token-list/main/assets/mainnet/3EKQDmiXj8yLBFpZca4coxBpP8XJCzmjVgUdVydSmaaT/logo.png",
      "tags": [
        "wrapped",
        "wormhole"
      ],
      "extensions": {
        "address": "0x419D0d8BdD9aF5e606Ae2232ed285Aff190E711b",
        "bridgeContract": "https://etherscan.io/address/0xf92cD566Ea4864356C5491c177A430C222d7e678",
        "assetContract": "https://etherscan.io/address/0x419D0d8BdD9aF5e606Ae2232ed285Aff190E711b",
        "coingeckoId": "funfair"
      }
    },
    {
      "chainId": 101,
      "address": "6J9soByB65WUamsEG8KSPdphBV1oCoGvr5QpaUaY3r19",
      "symbol": "wPICKLE",
      "name": "PickleToken (Wormhole)",
      "decimals": 9,
      "logoURI": "https://raw.githubusercontent.com/solana-labs/token-list/main/assets/mainnet/6J9soByB65WUamsEG8KSPdphBV1oCoGvr5QpaUaY3r19/logo.png",
      "tags": [
        "wrapped",
        "wormhole"
      ],
      "extensions": {
        "address": "0x429881672B9AE42b8EbA0E26cD9C73711b891Ca5",
        "bridgeContract": "https://etherscan.io/address/0xf92cD566Ea4864356C5491c177A430C222d7e678",
        "assetContract": "https://etherscan.io/address/0x429881672B9AE42b8EbA0E26cD9C73711b891Ca5",
        "coingeckoId": "pickle-finance"
      }
    },
    {
      "chainId": 101,
      "address": "HEsqFznmAERPUmMWHtDWYAZRoFbNHZpuNuFrPio68Zp1",
      "symbol": "wPAXG",
      "name": "Paxos Gold (Wormhole)",
      "decimals": 9,
      "logoURI": "https://raw.githubusercontent.com/solana-labs/token-list/main/assets/mainnet/HEsqFznmAERPUmMWHtDWYAZRoFbNHZpuNuFrPio68Zp1/logo.png",
      "tags": [
        "wrapped",
        "wormhole"
      ],
      "extensions": {
        "address": "0x45804880De22913dAFE09f4980848ECE6EcbAf78",
        "bridgeContract": "https://etherscan.io/address/0xf92cD566Ea4864356C5491c177A430C222d7e678",
        "assetContract": "https://etherscan.io/address/0x45804880De22913dAFE09f4980848ECE6EcbAf78",
        "coingeckoId": "pax-gold"
      }
    },
    {
      "chainId": 101,
      "address": "BrtLvpVCwVDH5Jpqjtiuhh8wKYA5b3NZCnsSftr61viv",
      "symbol": "wQNT",
      "name": "Quant (Wormhole)",
      "decimals": 9,
      "logoURI": "https://raw.githubusercontent.com/solana-labs/token-list/main/assets/mainnet/BrtLvpVCwVDH5Jpqjtiuhh8wKYA5b3NZCnsSftr61viv/logo.png",
      "tags": [
        "wrapped",
        "wormhole"
      ],
      "extensions": {
        "address": "0x4a220E6096B25EADb88358cb44068A3248254675",
        "bridgeContract": "https://etherscan.io/address/0xf92cD566Ea4864356C5491c177A430C222d7e678",
        "assetContract": "https://etherscan.io/address/0x4a220E6096B25EADb88358cb44068A3248254675",
        "coingeckoId": "quant-network"
      }
    },
    {
      "chainId": 101,
      "address": "8DRgurhcQPJeCqQEpbeYGUmwAz2tETbyWUYLUU4Q7goM",
      "symbol": "wORAI",
      "name": "Oraichain Token (Wormhole)",
      "decimals": 9,
      "logoURI": "https://raw.githubusercontent.com/solana-labs/token-list/main/assets/mainnet/8DRgurhcQPJeCqQEpbeYGUmwAz2tETbyWUYLUU4Q7goM/logo.png",
      "tags": [
        "wrapped",
        "wormhole"
      ],
      "extensions": {
        "address": "0x4c11249814f11b9346808179Cf06e71ac328c1b5",
        "bridgeContract": "https://etherscan.io/address/0xf92cD566Ea4864356C5491c177A430C222d7e678",
        "assetContract": "https://etherscan.io/address/0x4c11249814f11b9346808179Cf06e71ac328c1b5",
        "coingeckoId": "oraichain-token"
      }
    },
    {
      "chainId": 101,
      "address": "4e5cqAsZ7wQqwLi7AApS9CgN8Yaho5TvkhvcLaGyiuzL",
      "symbol": "wTRU",
      "name": "TrustToken (Wormhole)",
      "decimals": 8,
      "logoURI": "https://raw.githubusercontent.com/solana-labs/token-list/main/assets/mainnet/4e5cqAsZ7wQqwLi7AApS9CgN8Yaho5TvkhvcLaGyiuzL/logo.png",
      "tags": [
        "wrapped",
        "wormhole"
      ],
      "extensions": {
        "address": "0x4C19596f5aAfF459fA38B0f7eD92F11AE6543784",
        "bridgeContract": "https://etherscan.io/address/0xf92cD566Ea4864356C5491c177A430C222d7e678",
        "assetContract": "https://etherscan.io/address/0x4C19596f5aAfF459fA38B0f7eD92F11AE6543784",
        "coingeckoId": "truefi"
      }
    },
    {
      "chainId": 101,
      "address": "HkhBUKSct2V93Z35apDmXthkRvH4yvMovLyv8s8idDgP",
      "symbol": "wMCB",
      "name": "MCDEX Token (Wormhole)",
      "decimals": 9,
      "logoURI": "https://raw.githubusercontent.com/solana-labs/token-list/main/assets/mainnet/HkhBUKSct2V93Z35apDmXthkRvH4yvMovLyv8s8idDgP/logo.png",
      "tags": [
        "wrapped",
        "wormhole"
      ],
      "extensions": {
        "address": "0x4e352cF164E64ADCBad318C3a1e222E9EBa4Ce42",
        "bridgeContract": "https://etherscan.io/address/0xf92cD566Ea4864356C5491c177A430C222d7e678",
        "assetContract": "https://etherscan.io/address/0x4e352cF164E64ADCBad318C3a1e222E9EBa4Ce42",
        "coingeckoId": "mcdex"
      }
    },
    {
      "chainId": 101,
      "address": "Eof7wbYsHZKaoyUGwM7Nfkoo6zQW4U7uWXqz2hoQzSkK",
      "symbol": "wNU",
      "name": "NuCypher (Wormhole)",
      "decimals": 9,
      "logoURI": "https://raw.githubusercontent.com/solana-labs/token-list/main/assets/mainnet/Eof7wbYsHZKaoyUGwM7Nfkoo6zQW4U7uWXqz2hoQzSkK/logo.png",
      "tags": [
        "wrapped",
        "wormhole"
      ],
      "extensions": {
        "address": "0x4fE83213D56308330EC302a8BD641f1d0113A4Cc",
        "bridgeContract": "https://etherscan.io/address/0xf92cD566Ea4864356C5491c177A430C222d7e678",
        "assetContract": "https://etherscan.io/address/0x4fE83213D56308330EC302a8BD641f1d0113A4Cc",
        "coingeckoId": "nucypher"
      }
    },
    {
      "chainId": 101,
      "address": "5CmA1HTVZt5NRtwiUrqWrcnT5JRW5zHe6uQXfP7SDUNz",
      "symbol": "wRAZOR",
      "name": "RAZOR (Wormhole)",
      "decimals": 9,
      "logoURI": "https://raw.githubusercontent.com/solana-labs/token-list/main/assets/mainnet/5CmA1HTVZt5NRtwiUrqWrcnT5JRW5zHe6uQXfP7SDUNz/logo.png",
      "tags": [
        "wrapped",
        "wormhole"
      ],
      "extensions": {
        "address": "0x50DE6856358Cc35f3A9a57eAAA34BD4cB707d2cd",
        "bridgeContract": "https://etherscan.io/address/0xf92cD566Ea4864356C5491c177A430C222d7e678",
        "assetContract": "https://etherscan.io/address/0x50DE6856358Cc35f3A9a57eAAA34BD4cB707d2cd",
        "coingeckoId": "razor-network"
      }
    },
    {
      "chainId": 101,
      "address": "6msNYXzSVtjinqapq2xcvBb5NRq4YTPAi7wc5Jx8M8TS",
      "symbol": "wLINK",
      "name": "ChainLink Token (Wormhole)",
      "decimals": 9,
      "logoURI": "https://raw.githubusercontent.com/solana-labs/token-list/main/assets/mainnet/6msNYXzSVtjinqapq2xcvBb5NRq4YTPAi7wc5Jx8M8TS/logo.png",
      "tags": [
        "wrapped",
        "wormhole"
      ],
      "extensions": {
        "address": "0x514910771AF9Ca656af840dff83E8264EcF986CA",
        "bridgeContract": "https://etherscan.io/address/0xf92cD566Ea4864356C5491c177A430C222d7e678",
        "assetContract": "https://etherscan.io/address/0x514910771AF9Ca656af840dff83E8264EcF986CA",
        "coingeckoId": "chainlink"
      }
    },
    {
      "chainId": 101,
      "address": "BX2gcRRS12iqFzKCpvTt4krBBYNymR9JBDZBxzfFLnbF",
      "symbol": "weRSDL",
      "name": "UnFederalReserveToken (Wormhole)",
      "decimals": 9,
      "logoURI": "https://raw.githubusercontent.com/solana-labs/token-list/main/assets/mainnet/BX2gcRRS12iqFzKCpvTt4krBBYNymR9JBDZBxzfFLnbF/logo.png",
      "tags": [
        "wrapped",
        "wormhole"
      ],
      "extensions": {
        "address": "0x5218E472cFCFE0b64A064F055B43b4cdC9EfD3A6",
        "bridgeContract": "https://etherscan.io/address/0xf92cD566Ea4864356C5491c177A430C222d7e678",
        "assetContract": "https://etherscan.io/address/0x5218E472cFCFE0b64A064F055B43b4cdC9EfD3A6",
        "coingeckoId": "unfederalreserve"
      }
    },
    {
      "chainId": 101,
      "address": "CCGLdsokcybeF8NrCcu1RSQK8isNBjBA58kVEMTHTKjx",
      "symbol": "wsUSD",
      "name": "Synth sUSD (Wormhole)",
      "decimals": 9,
      "logoURI": "https://raw.githubusercontent.com/solana-labs/token-list/main/assets/mainnet/CCGLdsokcybeF8NrCcu1RSQK8isNBjBA58kVEMTHTKjx/logo.png",
      "tags": [
        "wrapped",
        "wormhole"
      ],
      "extensions": {
        "address": "0x57Ab1ec28D129707052df4dF418D58a2D46d5f51",
        "bridgeContract": "https://etherscan.io/address/0xf92cD566Ea4864356C5491c177A430C222d7e678",
        "assetContract": "https://etherscan.io/address/0x57Ab1ec28D129707052df4dF418D58a2D46d5f51",
        "coingeckoId": "nusd"
      }
    },
    {
      "chainId": 101,
      "address": "FP9ogG7hTdfcTJwn4prF9AVEcfcjLq1GtkqYM4oRn7eY",
      "symbol": "wHEGIC",
      "name": "Hegic (Wormhole)",
      "decimals": 9,
      "logoURI": "https://raw.githubusercontent.com/solana-labs/token-list/main/assets/mainnet/FP9ogG7hTdfcTJwn4prF9AVEcfcjLq1GtkqYM4oRn7eY/logo.png",
      "tags": [
        "wrapped",
        "wormhole"
      ],
      "extensions": {
        "address": "0x584bC13c7D411c00c01A62e8019472dE68768430",
        "bridgeContract": "https://etherscan.io/address/0xf92cD566Ea4864356C5491c177A430C222d7e678",
        "assetContract": "https://etherscan.io/address/0x584bC13c7D411c00c01A62e8019472dE68768430",
        "coingeckoId": "hegic"
      }
    },
    {
      "chainId": 101,
      "address": "DboP5vvYUVjmKSHKJ1YFHwmv41KtUscnYgzjmPgHwQVn",
      "symbol": "wXFI",
      "name": "Xfinance (Wormhole)",
      "decimals": 9,
      "logoURI": "https://raw.githubusercontent.com/solana-labs/token-list/main/assets/mainnet/DboP5vvYUVjmKSHKJ1YFHwmv41KtUscnYgzjmPgHwQVn/logo.png",
      "tags": [
        "wrapped",
        "wormhole"
      ],
      "extensions": {
        "address": "0x5BEfBB272290dD5b8521D4a938f6c4757742c430",
        "bridgeContract": "https://etherscan.io/address/0xf92cD566Ea4864356C5491c177A430C222d7e678",
        "assetContract": "https://etherscan.io/address/0x5BEfBB272290dD5b8521D4a938f6c4757742c430",
        "coingeckoId": "xfinance"
      }
    },
    {
      "chainId": 101,
      "address": "6c4U9yxGzVjejSJJXrdX8wtt532Et6MrBUZc2oK5j6w5",
      "symbol": "wDEXTF",
      "name": "DEXTF Token (Wormhole)",
      "decimals": 9,
      "logoURI": "https://raw.githubusercontent.com/solana-labs/token-list/main/assets/mainnet/6c4U9yxGzVjejSJJXrdX8wtt532Et6MrBUZc2oK5j6w5/logo.png",
      "tags": [
        "wrapped",
        "wormhole"
      ],
      "extensions": {
        "address": "0x5F64Ab1544D28732F0A24F4713c2C8ec0dA089f0",
        "bridgeContract": "https://etherscan.io/address/0xf92cD566Ea4864356C5491c177A430C222d7e678",
        "assetContract": "https://etherscan.io/address/0x5F64Ab1544D28732F0A24F4713c2C8ec0dA089f0",
        "coingeckoId": "dextf"
      }
    },
    {
      "chainId": 101,
      "address": "JuXkRYNw54rujC7SPWcAM4ArLgA5x8nDQbS8xHAr6MA",
      "symbol": "wRLC",
      "name": "iExec RLC (Wormhole)",
      "decimals": 9,
      "logoURI": "https://raw.githubusercontent.com/solana-labs/token-list/main/assets/mainnet/JuXkRYNw54rujC7SPWcAM4ArLgA5x8nDQbS8xHAr6MA/logo.png",
      "tags": [
        "wrapped",
        "wormhole"
      ],
      "extensions": {
        "address": "0x607F4C5BB672230e8672085532f7e901544a7375",
        "bridgeContract": "https://etherscan.io/address/0xf92cD566Ea4864356C5491c177A430C222d7e678",
        "assetContract": "https://etherscan.io/address/0x607F4C5BB672230e8672085532f7e901544a7375",
        "coingeckoId": "iexec-rlc"
      }
    },
    {
      "chainId": 101,
      "address": "7NfgSkv6kZ6ZWP6SJPtMuaUYGVEngVK8UFnaFTPk3QsM",
      "symbol": "wCORE",
      "name": "cVault.finance (Wormhole)",
      "decimals": 9,
      "logoURI": "https://raw.githubusercontent.com/solana-labs/token-list/main/assets/mainnet/7NfgSkv6kZ6ZWP6SJPtMuaUYGVEngVK8UFnaFTPk3QsM/logo.png",
      "tags": [
        "wrapped",
        "wormhole"
      ],
      "extensions": {
        "address": "0x62359Ed7505Efc61FF1D56fEF82158CcaffA23D7",
        "bridgeContract": "https://etherscan.io/address/0xf92cD566Ea4864356C5491c177A430C222d7e678",
        "assetContract": "https://etherscan.io/address/0x62359Ed7505Efc61FF1D56fEF82158CcaffA23D7",
        "coingeckoId": "cvault-finance"
      }
    },
    {
      "chainId": 101,
      "address": "AqLKDJiGL4wXKPAfzNom3xEdQwgj2LTCE4k34gzvZsE6",
      "symbol": "wCFi",
      "name": "CyberFi Token (Wormhole)",
      "decimals": 9,
      "logoURI": "https://raw.githubusercontent.com/solana-labs/token-list/main/assets/mainnet/AqLKDJiGL4wXKPAfzNom3xEdQwgj2LTCE4k34gzvZsE6/logo.png",
      "tags": [
        "wrapped",
        "wormhole"
      ],
      "extensions": {
        "address": "0x63b4f3e3fa4e438698CE330e365E831F7cCD1eF4",
        "bridgeContract": "https://etherscan.io/address/0xf92cD566Ea4864356C5491c177A430C222d7e678",
        "assetContract": "https://etherscan.io/address/0x63b4f3e3fa4e438698CE330e365E831F7cCD1eF4",
        "coingeckoId": "cyberfi"
      }
    },
    {
      "chainId": 101,
      "address": "FLrjpCRrd4GffHu8MVYGvuLxYLuBGVaXsnCecw3Effci",
      "symbol": "wWISE",
      "name": "Wise Token (Wormhole)",
      "decimals": 9,
      "logoURI": "https://raw.githubusercontent.com/solana-labs/token-list/main/assets/mainnet/FLrjpCRrd4GffHu8MVYGvuLxYLuBGVaXsnCecw3Effci/logo.png",
      "tags": [
        "wrapped",
        "wormhole"
      ],
      "extensions": {
        "address": "0x66a0f676479Cee1d7373f3DC2e2952778BfF5bd6",
        "bridgeContract": "https://etherscan.io/address/0xf92cD566Ea4864356C5491c177A430C222d7e678",
        "assetContract": "https://etherscan.io/address/0x66a0f676479Cee1d7373f3DC2e2952778BfF5bd6",
        "coingeckoId": "wise-token11"
      }
    },
    {
      "chainId": 101,
      "address": "GaMPhVyp1xd9xJuPskDEzQzp8mKfEjAmhny8NX7y7YKc",
      "symbol": "wGNO",
      "name": "Gnosis Token (Wormhole)",
      "decimals": 9,
      "logoURI": "https://raw.githubusercontent.com/solana-labs/token-list/main/assets/mainnet/GaMPhVyp1xd9xJuPskDEzQzp8mKfEjAmhny8NX7y7YKc/logo.png",
      "tags": [
        "wrapped",
        "wormhole"
      ],
      "extensions": {
        "address": "0x6810e776880C02933D47DB1b9fc05908e5386b96",
        "bridgeContract": "https://etherscan.io/address/0xf92cD566Ea4864356C5491c177A430C222d7e678",
        "assetContract": "https://etherscan.io/address/0x6810e776880C02933D47DB1b9fc05908e5386b96",
        "coingeckoId": "gnosis"
      }
    },
    {
      "chainId": 101,
      "address": "CCAQZHBVWKDukT68PZ3LenDs7apibeSYeJ3jHE8NzBC5",
      "symbol": "wPOOLZ",
      "name": "$Poolz Finance (Wormhole)",
      "decimals": 9,
      "logoURI": "https://raw.githubusercontent.com/solana-labs/token-list/main/assets/mainnet/CCAQZHBVWKDukT68PZ3LenDs7apibeSYeJ3jHE8NzBC5/logo.png",
      "tags": [
        "wrapped",
        "wormhole"
      ],
      "extensions": {
        "address": "0x69A95185ee2a045CDC4bCd1b1Df10710395e4e23",
        "bridgeContract": "https://etherscan.io/address/0xf92cD566Ea4864356C5491c177A430C222d7e678",
        "assetContract": "https://etherscan.io/address/0x69A95185ee2a045CDC4bCd1b1Df10710395e4e23",
        "coingeckoId": "poolz-finance"
      }
    },
    {
      "chainId": 101,
      "address": "FYpdBuyAHSbdaAyD1sKkxyLWbAP8uUW9h6uvdhK74ij1",
      "symbol": "wDAI",
      "name": "Dai Stablecoin (Wormhole)",
      "decimals": 9,
      "logoURI": "https://raw.githubusercontent.com/solana-labs/token-list/main/assets/mainnet/FYpdBuyAHSbdaAyD1sKkxyLWbAP8uUW9h6uvdhK74ij1/logo.png",
      "tags": [
        "wrapped",
        "wormhole"
      ],
      "extensions": {
        "address": "0x6B175474E89094C44Da98b954EedeAC495271d0F",
        "bridgeContract": "https://etherscan.io/address/0xf92cD566Ea4864356C5491c177A430C222d7e678",
        "assetContract": "https://etherscan.io/address/0x6B175474E89094C44Da98b954EedeAC495271d0F",
        "coingeckoId": "dai"
      }
    },
    {
      "chainId": 101,
      "address": "HbMGwfGjGPchtaPwyrtJFy8APZN5w1hi63xnzmj1f23v",
      "symbol": "wSUSHI",
      "name": "SushiSwap (Wormhole)",
      "decimals": 9,
      "logoURI": "https://raw.githubusercontent.com/solana-labs/token-list/main/assets/mainnet/HbMGwfGjGPchtaPwyrtJFy8APZN5w1hi63xnzmj1f23v/logo.png",
      "tags": [
        "wrapped",
        "wormhole"
      ],
      "extensions": {
        "address": "0x6B3595068778DD592e39A122f4f5a5cF09C90fE2",
        "bridgeContract": "https://etherscan.io/address/0xf92cD566Ea4864356C5491c177A430C222d7e678",
        "assetContract": "https://etherscan.io/address/0x6B3595068778DD592e39A122f4f5a5cF09C90fE2",
        "coingeckoId": "sushi"
      }
    },
    {
      "chainId": 101,
      "address": "6Tmi8TZasqdxWB59uE5Zw9VLKecuCbsLSsPEqoMpmozA",
      "symbol": "wFYZ",
      "name": "Fyooz (Wormhole)",
      "decimals": 9,
      "logoURI": "https://raw.githubusercontent.com/solana-labs/token-list/main/assets/mainnet/6Tmi8TZasqdxWB59uE5Zw9VLKecuCbsLSsPEqoMpmozA/logo.png",
      "tags": [
        "wrapped",
        "wormhole"
      ],
      "extensions": {
        "address": "0x6BFf2fE249601ed0Db3a87424a2E923118BB0312",
        "bridgeContract": "https://etherscan.io/address/0xf92cD566Ea4864356C5491c177A430C222d7e678",
        "assetContract": "https://etherscan.io/address/0x6BFf2fE249601ed0Db3a87424a2E923118BB0312",
        "coingeckoId": "fyooz"
      }
    },
    {
      "chainId": 101,
      "address": "3sHinPxEPqhEGip2Wy45TFmgAA1Atg2mctMjY5RKJUjk",
      "symbol": "wQRX",
      "name": "QuiverX (Wormhole)",
      "decimals": 9,
      "logoURI": "https://raw.githubusercontent.com/solana-labs/token-list/main/assets/mainnet/3sHinPxEPqhEGip2Wy45TFmgAA1Atg2mctMjY5RKJUjk/logo.png",
      "tags": [
        "wrapped",
        "wormhole"
      ],
      "extensions": {
        "address": "0x6e0daDE58D2d89eBBe7aFc384e3E4f15b70b14D8",
        "bridgeContract": "https://etherscan.io/address/0xf92cD566Ea4864356C5491c177A430C222d7e678",
        "assetContract": "https://etherscan.io/address/0x6e0daDE58D2d89eBBe7aFc384e3E4f15b70b14D8",
        "coingeckoId": "quiverx"
      }
    },
    {
      "chainId": 101,
      "address": "4ighgEijHcCoLu9AsvwVz2TnGFqAgzQtQMr6ch88Jrfe",
      "symbol": "wTRADE",
      "name": "UniTrade (Wormhole)",
      "decimals": 9,
      "logoURI": "https://raw.githubusercontent.com/solana-labs/token-list/main/assets/mainnet/4ighgEijHcCoLu9AsvwVz2TnGFqAgzQtQMr6ch88Jrfe/logo.png",
      "tags": [
        "wrapped",
        "wormhole"
      ],
      "extensions": {
        "address": "0x6F87D756DAf0503d08Eb8993686c7Fc01Dc44fB1",
        "bridgeContract": "https://etherscan.io/address/0xf92cD566Ea4864356C5491c177A430C222d7e678",
        "assetContract": "https://etherscan.io/address/0x6F87D756DAf0503d08Eb8993686c7Fc01Dc44fB1",
        "coingeckoId": "unitrade"
      }
    },
    {
      "chainId": 101,
      "address": "FTPnEQ3NfRRZ9tvmpDW6JFrvweBE5sanxnXSpJL1dvbB",
      "symbol": "wBIRD",
      "name": "Bird.Money (Wormhole)",
      "decimals": 9,
      "logoURI": "https://raw.githubusercontent.com/solana-labs/token-list/main/assets/mainnet/FTPnEQ3NfRRZ9tvmpDW6JFrvweBE5sanxnXSpJL1dvbB/logo.png",
      "tags": [
        "wrapped",
        "wormhole"
      ],
      "extensions": {
        "address": "0x70401dFD142A16dC7031c56E862Fc88Cb9537Ce0",
        "bridgeContract": "https://etherscan.io/address/0xf92cD566Ea4864356C5491c177A430C222d7e678",
        "assetContract": "https://etherscan.io/address/0x70401dFD142A16dC7031c56E862Fc88Cb9537Ce0",
        "coingeckoId": "bird-money"
      }
    },
    {
      "chainId": 101,
      "address": "QVDE6rhcGPSB3ex5T7vWBzvoSRUXULjuSGpVuKwu5XH",
      "symbol": "wAXN",
      "name": "Axion (Wormhole)",
      "decimals": 9,
      "logoURI": "https://raw.githubusercontent.com/solana-labs/token-list/main/assets/mainnet/QVDE6rhcGPSB3ex5T7vWBzvoSRUXULjuSGpVuKwu5XH/logo.png",
      "tags": [
        "wrapped",
        "wormhole"
      ],
      "extensions": {
        "address": "0x71F85B2E46976bD21302B64329868fd15eb0D127",
        "bridgeContract": "https://etherscan.io/address/0xf92cD566Ea4864356C5491c177A430C222d7e678",
        "assetContract": "https://etherscan.io/address/0x71F85B2E46976bD21302B64329868fd15eb0D127",
        "coingeckoId": "axion"
      }
    },
    {
      "chainId": 101,
      "address": "J6AbGG62yo9UJ2T9r9GM7pnoRNui5DsZDnPbiNAPqbVd",
      "symbol": "wBMI",
      "name": "Bridge Mutual (Wormhole)",
      "decimals": 9,
      "logoURI": "https://raw.githubusercontent.com/solana-labs/token-list/main/assets/mainnet/J6AbGG62yo9UJ2T9r9GM7pnoRNui5DsZDnPbiNAPqbVd/logo.png",
      "tags": [
        "wrapped",
        "wormhole"
      ],
      "extensions": {
        "address": "0x725C263e32c72dDC3A19bEa12C5a0479a81eE688",
        "bridgeContract": "https://etherscan.io/address/0xf92cD566Ea4864356C5491c177A430C222d7e678",
        "assetContract": "https://etherscan.io/address/0x725C263e32c72dDC3A19bEa12C5a0479a81eE688",
        "coingeckoId": "bridge-mutual"
      }
    },
    {
      "chainId": 101,
      "address": "4wvHoaxxZxFeNrMTP8bLVRh1ziSBV7crN665WX4rRMqe",
      "symbol": "wDYT",
      "name": "DoYourTip (Wormhole)",
      "decimals": 9,
      "logoURI": "https://raw.githubusercontent.com/solana-labs/token-list/main/assets/mainnet/4wvHoaxxZxFeNrMTP8bLVRh1ziSBV7crN665WX4rRMqe/logo.png",
      "tags": [
        "wrapped",
        "wormhole"
      ],
      "extensions": {
        "address": "0x740623d2c797b7D8D1EcB98e9b4Afcf99Ec31E14",
        "bridgeContract": "https://etherscan.io/address/0xf92cD566Ea4864356C5491c177A430C222d7e678",
        "assetContract": "https://etherscan.io/address/0x740623d2c797b7D8D1EcB98e9b4Afcf99Ec31E14",
        "coingeckoId": "dynamite"
      }
    },
    {
      "chainId": 101,
      "address": "Fe5fWjCLDMJoi4sTmfR2VW4BT1LwsbR1n6QAjzJQvhhf",
      "symbol": "wBBR",
      "name": "BitberryToken (Wormhole)",
      "decimals": 9,
      "logoURI": "https://raw.githubusercontent.com/solana-labs/token-list/main/assets/mainnet/Fe5fWjCLDMJoi4sTmfR2VW4BT1LwsbR1n6QAjzJQvhhf/logo.png",
      "tags": [
        "wrapped",
        "wormhole"
      ],
      "extensions": {
        "address": "0x7671904eed7f10808B664fc30BB8693FD7237abF",
        "bridgeContract": "https://etherscan.io/address/0xf92cD566Ea4864356C5491c177A430C222d7e678",
        "assetContract": "https://etherscan.io/address/0x7671904eed7f10808B664fc30BB8693FD7237abF",
        "coingeckoId": "bitberry-token"
      }
    },
    {
      "chainId": 101,
      "address": "5J9yhFRnQZx3RiqHzfQpAffX5UQz3k8vQCZH2g9Z9sDg",
      "symbol": "wWAXE",
      "name": "WAX Economic Token (Wormhole)",
      "decimals": 8,
      "logoURI": "https://raw.githubusercontent.com/solana-labs/token-list/main/assets/mainnet/5J9yhFRnQZx3RiqHzfQpAffX5UQz3k8vQCZH2g9Z9sDg/logo.png",
      "tags": [
        "wrapped",
        "wormhole"
      ],
      "extensions": {
        "address": "0x7a2Bc711E19ba6aff6cE8246C546E8c4B4944DFD",
        "bridgeContract": "https://etherscan.io/address/0xf92cD566Ea4864356C5491c177A430C222d7e678",
        "assetContract": "https://etherscan.io/address/0x7a2Bc711E19ba6aff6cE8246C546E8c4B4944DFD",
        "coingeckoId": "waxe"
      }
    },
    {
      "chainId": 101,
      "address": "4DHywS5EjUTF5AYisPZiJbWcCV4gfpH98oKxpgyKRnnQ",
      "symbol": "wMATIC",
      "name": "Matic Token (Wormhole)",
      "decimals": 9,
      "logoURI": "https://raw.githubusercontent.com/solana-labs/token-list/main/assets/mainnet/4DHywS5EjUTF5AYisPZiJbWcCV4gfpH98oKxpgyKRnnQ/logo.png",
      "tags": [
        "wrapped",
        "wormhole"
      ],
      "extensions": {
        "address": "0x7D1AfA7B718fb893dB30A3aBc0Cfc608AaCfeBB0",
        "bridgeContract": "https://etherscan.io/address/0xf92cD566Ea4864356C5491c177A430C222d7e678",
        "assetContract": "https://etherscan.io/address/0x7D1AfA7B718fb893dB30A3aBc0Cfc608AaCfeBB0",
        "coingeckoId": "matic-network"
      }
    },
    {
      "chainId": 101,
      "address": "Au9E8ygQdTJQZXmNKPdtLEP8rGjC4qsGRhkJgjFNPAr8",
      "symbol": "wXRT",
      "name": "Robonomics (Wormhole)",
      "decimals": 9,
      "logoURI": "https://raw.githubusercontent.com/solana-labs/token-list/main/assets/mainnet/Au9E8ygQdTJQZXmNKPdtLEP8rGjC4qsGRhkJgjFNPAr8/logo.png",
      "tags": [
        "wrapped",
        "wormhole"
      ],
      "extensions": {
        "address": "0x7dE91B204C1C737bcEe6F000AAA6569Cf7061cb7",
        "bridgeContract": "https://etherscan.io/address/0xf92cD566Ea4864356C5491c177A430C222d7e678",
        "assetContract": "https://etherscan.io/address/0x7dE91B204C1C737bcEe6F000AAA6569Cf7061cb7",
        "coingeckoId": "robonomics-network"
      }
    },
    {
      "chainId": 101,
      "address": "5DQZ14hLDxveMH7NyGmTmUTRGgVAVXADp3cP2UHeH6hM",
      "symbol": "wAAVE",
      "name": "Aave Token (Wormhole)",
      "decimals": 9,
      "logoURI": "https://raw.githubusercontent.com/solana-labs/token-list/main/assets/mainnet/5DQZ14hLDxveMH7NyGmTmUTRGgVAVXADp3cP2UHeH6hM/logo.png",
      "tags": [
        "wrapped",
        "wormhole"
      ],
      "extensions": {
        "address": "0x7Fc66500c84A76Ad7e9c93437bFc5Ac33E2DDaE9",
        "bridgeContract": "https://etherscan.io/address/0xf92cD566Ea4864356C5491c177A430C222d7e678",
        "assetContract": "https://etherscan.io/address/0x7Fc66500c84A76Ad7e9c93437bFc5Ac33E2DDaE9",
        "coingeckoId": "aave"
      }
    },
    {
      "chainId": 101,
      "address": "Arc2ZVKNCdDU4vB8Ubud5QayDtjo2oJF9xVrUPQ6TWxF",
      "symbol": "wLEND",
      "name": "Lend (Wormhole)",
      "decimals": 9,
      "logoURI": "https://raw.githubusercontent.com/solana-labs/token-list/main/assets/mainnet/Arc2ZVKNCdDU4vB8Ubud5QayDtjo2oJF9xVrUPQ6TWxF/logo.png",
      "tags": [
        "wrapped",
        "wormhole"
      ],
      "extensions": {
        "address": "0x80fB784B7eD66730e8b1DBd9820aFD29931aab03",
        "bridgeContract": "https://etherscan.io/address/0xf92cD566Ea4864356C5491c177A430C222d7e678",
        "assetContract": "https://etherscan.io/address/0x80fB784B7eD66730e8b1DBd9820aFD29931aab03",
        "coingeckoId": "ethlend"
      }
    },
    {
      "chainId": 101,
      "address": "2ctKUDkGBnVykt31AhMPhHvAQWJvoNGbLh7aRidjtAqv",
      "symbol": "wPOLS",
      "name": "PolkastarterToken (Wormhole)",
      "decimals": 9,
      "logoURI": "https://raw.githubusercontent.com/solana-labs/token-list/main/assets/mainnet/2ctKUDkGBnVykt31AhMPhHvAQWJvoNGbLh7aRidjtAqv/logo.png",
      "tags": [
        "wrapped",
        "wormhole"
      ],
      "extensions": {
        "address": "0x83e6f1E41cdd28eAcEB20Cb649155049Fac3D5Aa",
        "bridgeContract": "https://etherscan.io/address/0xf92cD566Ea4864356C5491c177A430C222d7e678",
        "assetContract": "https://etherscan.io/address/0x83e6f1E41cdd28eAcEB20Cb649155049Fac3D5Aa",
        "coingeckoId": "polkastarter"
      }
    },
    {
      "chainId": 101,
      "address": "8FnkznYpHvKiaBkgatVoCrNiS5y5KW62JqgjnxVhDejC",
      "symbol": "wUBT",
      "name": "Unibright (Wormhole)",
      "decimals": 8,
      "logoURI": "https://raw.githubusercontent.com/solana-labs/token-list/main/assets/mainnet/8FnkznYpHvKiaBkgatVoCrNiS5y5KW62JqgjnxVhDejC/logo.png",
      "tags": [
        "wrapped",
        "wormhole"
      ],
      "extensions": {
        "address": "0x8400D94A5cb0fa0D041a3788e395285d61c9ee5e",
        "bridgeContract": "https://etherscan.io/address/0xf92cD566Ea4864356C5491c177A430C222d7e678",
        "assetContract": "https://etherscan.io/address/0x8400D94A5cb0fa0D041a3788e395285d61c9ee5e",
        "coingeckoId": "unibright"
      }
    },
    {
      "chainId": 101,
      "address": "4LLAYXVmT3U8Sew6k3tk66zk3btT91QRzQzxcNX8XhzV",
      "symbol": "wDIA",
      "name": "DIA (Wormhole)",
      "decimals": 9,
      "logoURI": "https://raw.githubusercontent.com/solana-labs/token-list/main/assets/mainnet/4LLAYXVmT3U8Sew6k3tk66zk3btT91QRzQzxcNX8XhzV/logo.png",
      "tags": [
        "wrapped",
        "wormhole"
      ],
      "extensions": {
        "address": "0x84cA8bc7997272c7CfB4D0Cd3D55cd942B3c9419",
        "bridgeContract": "https://etherscan.io/address/0xf92cD566Ea4864356C5491c177A430C222d7e678",
        "assetContract": "https://etherscan.io/address/0x84cA8bc7997272c7CfB4D0Cd3D55cd942B3c9419",
        "coingeckoId": "dia-data"
      }
    },
    {
      "chainId": 101,
      "address": "8L8pDf3jutdpdr4m3np68CL9ZroLActrqwxi6s9Ah5xU",
      "symbol": "wFRAX",
      "name": "Frax (Wormhole)",
      "decimals": 9,
      "logoURI": "https://raw.githubusercontent.com/solana-labs/token-list/main/assets/mainnet/8L8pDf3jutdpdr4m3np68CL9ZroLActrqwxi6s9Ah5xU/logo.png",
      "tags": [
        "wrapped",
        "wormhole"
      ],
      "extensions": {
        "address": "0x853d955aCEf822Db058eb8505911ED77F175b99e",
        "bridgeContract": "https://etherscan.io/address/0xf92cD566Ea4864356C5491c177A430C222d7e678",
        "assetContract": "https://etherscan.io/address/0x853d955aCEf822Db058eb8505911ED77F175b99e",
        "coingeckoId": "frax"
      }
    },
    {
      "chainId": 101,
      "address": "H3oVL2zJpHJaDoRfQmSrftv3fkGzvsiQgugCZmcRBykG",
      "symbol": "wKEEP",
      "name": "KEEP Token (Wormhole)",
      "decimals": 9,
      "logoURI": "https://raw.githubusercontent.com/solana-labs/token-list/main/assets/mainnet/H3oVL2zJpHJaDoRfQmSrftv3fkGzvsiQgugCZmcRBykG/logo.png",
      "tags": [
        "wrapped",
        "wormhole"
      ],
      "extensions": {
        "address": "0x85Eee30c52B0b379b046Fb0F85F4f3Dc3009aFEC",
        "bridgeContract": "https://etherscan.io/address/0xf92cD566Ea4864356C5491c177A430C222d7e678",
        "assetContract": "https://etherscan.io/address/0x85Eee30c52B0b379b046Fb0F85F4f3Dc3009aFEC",
        "coingeckoId": "keep-network"
      }
    },
    {
      "chainId": 101,
      "address": "64oqP1dFqqD8NEL4RPCpMyrHmpo31rj3nYxULVXvayfW",
      "symbol": "wRSR",
      "name": "Reserve Rights (Wormhole)",
      "decimals": 9,
      "logoURI": "https://raw.githubusercontent.com/solana-labs/token-list/main/assets/mainnet/64oqP1dFqqD8NEL4RPCpMyrHmpo31rj3nYxULVXvayfW/logo.png",
      "tags": [
        "wrapped",
        "wormhole"
      ],
      "extensions": {
        "address": "0x8762db106B2c2A0bccB3A80d1Ed41273552616E8",
        "bridgeContract": "https://etherscan.io/address/0xf92cD566Ea4864356C5491c177A430C222d7e678",
        "assetContract": "https://etherscan.io/address/0x8762db106B2c2A0bccB3A80d1Ed41273552616E8",
        "coingeckoId": "reserve-rights-token"
      }
    },
    {
      "chainId": 101,
      "address": "5SU7veiCRA16ZxnS24kCC1dwQYVwi3whvTdM48iNE1Rm",
      "symbol": "wMPH",
      "name": "88mph.app (Wormhole)",
      "decimals": 9,
      "logoURI": "https://raw.githubusercontent.com/solana-labs/token-list/main/assets/mainnet/5SU7veiCRA16ZxnS24kCC1dwQYVwi3whvTdM48iNE1Rm/logo.png",
      "tags": [
        "wrapped",
        "wormhole"
      ],
      "extensions": {
        "address": "0x8888801aF4d980682e47f1A9036e589479e835C5",
        "bridgeContract": "https://etherscan.io/address/0xf92cD566Ea4864356C5491c177A430C222d7e678",
        "assetContract": "https://etherscan.io/address/0x8888801aF4d980682e47f1A9036e589479e835C5",
        "coingeckoId": "88mph"
      }
    },
    {
      "chainId": 101,
      "address": "5fv26ojhPHWNaikXcMf2TBu4JENjLQ2PWgWYeitttVwv",
      "symbol": "wPAID",
      "name": "PAID Network (Wormhole)",
      "decimals": 9,
      "logoURI": "https://raw.githubusercontent.com/solana-labs/token-list/main/assets/mainnet/5fv26ojhPHWNaikXcMf2TBu4JENjLQ2PWgWYeitttVwv/logo.png",
      "tags": [
        "wrapped",
        "wormhole"
      ],
      "extensions": {
        "address": "0x8c8687fC965593DFb2F0b4EAeFD55E9D8df348df",
        "bridgeContract": "https://etherscan.io/address/0xf92cD566Ea4864356C5491c177A430C222d7e678",
        "assetContract": "https://etherscan.io/address/0x8c8687fC965593DFb2F0b4EAeFD55E9D8df348df",
        "coingeckoId": "paid-network"
      }
    },
    {
      "chainId": 101,
      "address": "ACr98v3kv9qaGnR3p2BfsoSK9Q2ZmP6zUkm3qxv5ZJDd",
      "symbol": "wSXP",
      "name": "Swipe (Wormhole)",
      "decimals": 9,
      "logoURI": "https://raw.githubusercontent.com/solana-labs/token-list/main/assets/mainnet/ACr98v3kv9qaGnR3p2BfsoSK9Q2ZmP6zUkm3qxv5ZJDd/logo.png",
      "tags": [
        "wrapped",
        "wormhole"
      ],
      "extensions": {
        "address": "0x8CE9137d39326AD0cD6491fb5CC0CbA0e089b6A9",
        "bridgeContract": "https://etherscan.io/address/0xf92cD566Ea4864356C5491c177A430C222d7e678",
        "assetContract": "https://etherscan.io/address/0x8CE9137d39326AD0cD6491fb5CC0CbA0e089b6A9",
        "coingeckoId": "swipe"
      }
    },
    {
      "chainId": 101,
      "address": "7gBuzBcJ7V48m8TiKJ1XWNDUerK2XfAbjxuRiKMb6S8Z",
      "symbol": "wREQ",
      "name": "Request Token (Wormhole)",
      "decimals": 9,
      "logoURI": "https://raw.githubusercontent.com/solana-labs/token-list/main/assets/mainnet/7gBuzBcJ7V48m8TiKJ1XWNDUerK2XfAbjxuRiKMb6S8Z/logo.png",
      "tags": [
        "wrapped",
        "wormhole"
      ],
      "extensions": {
        "address": "0x8f8221aFbB33998d8584A2B05749bA73c37a938a",
        "bridgeContract": "https://etherscan.io/address/0xf92cD566Ea4864356C5491c177A430C222d7e678",
        "assetContract": "https://etherscan.io/address/0x8f8221aFbB33998d8584A2B05749bA73c37a938a",
        "coingeckoId": "request-network"
      }
    },
    {
      "chainId": 101,
      "address": "CtDjsryLtwZCLj8TeniV7tWHbkaREfjKDWpvyQvsTyek",
      "symbol": "wWHALE",
      "name": "WHALE (Wormhole)",
      "decimals": 4,
      "logoURI": "https://raw.githubusercontent.com/solana-labs/token-list/main/assets/mainnet/CtDjsryLtwZCLj8TeniV7tWHbkaREfjKDWpvyQvsTyek/logo.png",
      "tags": [
        "wrapped",
        "wormhole"
      ],
      "extensions": {
        "address": "0x9355372396e3F6daF13359B7b607a3374cc638e0",
        "bridgeContract": "https://etherscan.io/address/0xf92cD566Ea4864356C5491c177A430C222d7e678",
        "assetContract": "https://etherscan.io/address/0x9355372396e3F6daF13359B7b607a3374cc638e0",
        "coingeckoId": "whale"
      }
    },
    {
      "chainId": 101,
      "address": "JDUgn6JUSwufqqthRdnZZKWv2vEdYvHxigF5Hk79yxRm",
      "symbol": "wPNK",
      "name": "Pinakion (Wormhole)",
      "decimals": 9,
      "logoURI": "https://raw.githubusercontent.com/solana-labs/token-list/main/assets/mainnet/JDUgn6JUSwufqqthRdnZZKWv2vEdYvHxigF5Hk79yxRm/logo.png",
      "tags": [
        "wrapped",
        "wormhole"
      ],
      "extensions": {
        "address": "0x93ED3FBe21207Ec2E8f2d3c3de6e058Cb73Bc04d",
        "bridgeContract": "https://etherscan.io/address/0xf92cD566Ea4864356C5491c177A430C222d7e678",
        "assetContract": "https://etherscan.io/address/0x93ED3FBe21207Ec2E8f2d3c3de6e058Cb73Bc04d",
        "coingeckoId": "kleros"
      }
    },
    {
      "chainId": 101,
      "address": "EJKqF4p7xVhXkcDNCrVQJE4osow76226bc6u3AtsGXaG",
      "symbol": "wAPY",
      "name": "APY Governance Token (Wormhole)",
      "decimals": 9,
      "logoURI": "https://raw.githubusercontent.com/solana-labs/token-list/main/assets/mainnet/EJKqF4p7xVhXkcDNCrVQJE4osow76226bc6u3AtsGXaG/logo.png",
      "tags": [
        "wrapped",
        "wormhole"
      ],
      "extensions": {
        "address": "0x95a4492F028aa1fd432Ea71146b433E7B4446611",
        "bridgeContract": "https://etherscan.io/address/0xf92cD566Ea4864356C5491c177A430C222d7e678",
        "assetContract": "https://etherscan.io/address/0x95a4492F028aa1fd432Ea71146b433E7B4446611",
        "coingeckoId": "apy-finance"
      }
    },
    {
      "chainId": 101,
      "address": "AF7Dv5Vzi1dT2fLnz4ysiRQ6FxGN1M6mrmHwgNpx7FVH",
      "symbol": "wOCEAN",
      "name": "Ocean Protocol (Wormhole)",
      "decimals": 9,
      "logoURI": "https://raw.githubusercontent.com/solana-labs/token-list/main/assets/mainnet/AF7Dv5Vzi1dT2fLnz4ysiRQ6FxGN1M6mrmHwgNpx7FVH/logo.png",
      "tags": [
        "wrapped",
        "wormhole"
      ],
      "extensions": {
        "address": "0x967da4048cD07aB37855c090aAF366e4ce1b9F48",
        "bridgeContract": "https://etherscan.io/address/0xf92cD566Ea4864356C5491c177A430C222d7e678",
        "assetContract": "https://etherscan.io/address/0x967da4048cD07aB37855c090aAF366e4ce1b9F48",
        "coingeckoId": "ocean-protocol"
      }
    },
    {
      "chainId": 101,
      "address": "AyNULvvLGW11fThvhncqNRjEgmDbMEHdDL4HqXD6SM8V",
      "symbol": "wSPI",
      "name": "Shopping.io (Wormhole)",
      "decimals": 9,
      "logoURI": "https://raw.githubusercontent.com/solana-labs/token-list/main/assets/mainnet/AyNULvvLGW11fThvhncqNRjEgmDbMEHdDL4HqXD6SM8V/logo.png",
      "tags": [
        "wrapped",
        "wormhole"
      ],
      "extensions": {
        "address": "0x9B02dD390a603Add5c07f9fd9175b7DABE8D63B7",
        "bridgeContract": "https://etherscan.io/address/0xf92cD566Ea4864356C5491c177A430C222d7e678",
        "assetContract": "https://etherscan.io/address/0x9B02dD390a603Add5c07f9fd9175b7DABE8D63B7",
        "coingeckoId": "shopping-io"
      }
    },
    {
      "chainId": 101,
      "address": "3UeKTABxz9XexDtyKq646rSQvx8GVpKNwfMoKKfxsTsF",
      "symbol": "wBBTC",
      "name": "Binance Wrapped BTC (Wormhole)",
      "decimals": 8,
      "logoURI": "https://raw.githubusercontent.com/solana-labs/token-list/main/assets/mainnet/3UeKTABxz9XexDtyKq646rSQvx8GVpKNwfMoKKfxsTsF/logo.png",
      "tags": [
        "wrapped",
        "wormhole"
      ],
      "extensions": {
        "address": "0x9BE89D2a4cd102D8Fecc6BF9dA793be995C22541",
        "bridgeContract": "https://etherscan.io/address/0xf92cD566Ea4864356C5491c177A430C222d7e678",
        "assetContract": "https://etherscan.io/address/0x9BE89D2a4cd102D8Fecc6BF9dA793be995C22541",
        "coingeckoId": "binance-wrapped-btc"
      }
    },
    {
      "chainId": 101,
      "address": "DsGbyCHbG4vSWBqAprR2eWuUAg8fXAgYkWL9psgvYZn5",
      "symbol": "wUNISTAKE",
      "name": "Unistake (Wormhole)",
      "decimals": 9,
      "logoURI": "https://raw.githubusercontent.com/solana-labs/token-list/main/assets/mainnet/DsGbyCHbG4vSWBqAprR2eWuUAg8fXAgYkWL9psgvYZn5/logo.png",
      "tags": [
        "wrapped",
        "wormhole"
      ],
      "extensions": {
        "address": "0x9Ed8e7C9604790F7Ec589F99b94361d8AAB64E5E",
        "bridgeContract": "https://etherscan.io/address/0xf92cD566Ea4864356C5491c177A430C222d7e678",
        "assetContract": "https://etherscan.io/address/0x9Ed8e7C9604790F7Ec589F99b94361d8AAB64E5E",
        "coingeckoId": "unistake"
      }
    },
    {
      "chainId": 101,
      "address": "GBvv3jn9u6pZqPd2GVnQ7BKJzLwQnEWe4ci9k359PN9Z",
      "symbol": "wMKR",
      "name": "MakerDAO (Wormhole)",
      "decimals": 9,
      "logoURI": "https://raw.githubusercontent.com/solana-labs/token-list/main/assets/mainnet/GBvv3jn9u6pZqPd2GVnQ7BKJzLwQnEWe4ci9k359PN9Z/logo.png",
      "tags": [
        "wrapped",
        "wormhole"
      ],
      "extensions": {
        "address": "0x9f8F72aA9304c8B593d555F12eF6589cC3A579A2",
        "bridgeContract": "https://etherscan.io/address/0xf92cD566Ea4864356C5491c177A430C222d7e678",
        "assetContract": "https://etherscan.io/address/0x9f8F72aA9304c8B593d555F12eF6589cC3A579A2",
        "coingeckoId": "maker"
      }
    },
    {
      "chainId": 101,
      "address": "53ETjuzUNHG8c7rZ2hxQLQfN5R6tEYtdYwNQsa68xFUk",
      "symbol": "wFARM",
      "name": "FARM Reward Token (Wormhole)",
      "decimals": 9,
      "logoURI": "https://raw.githubusercontent.com/solana-labs/token-list/main/assets/mainnet/53ETjuzUNHG8c7rZ2hxQLQfN5R6tEYtdYwNQsa68xFUk/logo.png",
      "tags": [
        "wrapped",
        "wormhole"
      ],
      "extensions": {
        "address": "0xa0246c9032bC3A600820415aE600c6388619A14D",
        "bridgeContract": "https://etherscan.io/address/0xf92cD566Ea4864356C5491c177A430C222d7e678",
        "assetContract": "https://etherscan.io/address/0xa0246c9032bC3A600820415aE600c6388619A14D",
        "coingeckoId": "harvest-finance"
      }
    },
    {
      "chainId": 101,
      "address": "FVsXUnbhifqJ4LiXQEbpUtXVdB8T5ADLKqSs5t1oc54F",
      "symbol": "wUSDC",
      "name": "USD Coin (Wormhole)",
      "decimals": 6,
      "logoURI": "https://raw.githubusercontent.com/solana-labs/token-list/main/assets/mainnet/FVsXUnbhifqJ4LiXQEbpUtXVdB8T5ADLKqSs5t1oc54F/logo.png",
      "tags": [
        "wrapped",
        "wormhole"
      ],
      "extensions": {
        "address": "0xA0b86991c6218b36c1d19D4a2e9Eb0cE3606eB48",
        "bridgeContract": "https://etherscan.io/address/0xf92cD566Ea4864356C5491c177A430C222d7e678",
        "assetContract": "https://etherscan.io/address/0xA0b86991c6218b36c1d19D4a2e9Eb0cE3606eB48",
        "coingeckoId": "usd-coin"
      }
    },
    {
      "chainId": 101,
      "address": "EjBpnWzWZeW1PKzfCszLdHgENZLZDoTNaEmz8BddpWJx",
      "symbol": "wANT",
      "name": "Aragon Network Token (Wormhole)",
      "decimals": 9,
      "logoURI": "https://raw.githubusercontent.com/solana-labs/token-list/main/assets/mainnet/EjBpnWzWZeW1PKzfCszLdHgENZLZDoTNaEmz8BddpWJx/logo.png",
      "tags": [
        "wrapped",
        "wormhole"
      ],
      "extensions": {
        "address": "0xa117000000f279D81A1D3cc75430fAA017FA5A2e",
        "bridgeContract": "https://etherscan.io/address/0xf92cD566Ea4864356C5491c177A430C222d7e678",
        "assetContract": "https://etherscan.io/address/0xa117000000f279D81A1D3cc75430fAA017FA5A2e",
        "coingeckoId": "aragon"
      }
    },
    {
      "chainId": 101,
      "address": "Rs4LHZ4WogZCAkCzfsKJib5LLnYL6xcVAfTcLQiSjg2",
      "symbol": "wNPXS",
      "name": "Pundi X Token (Wormhole)",
      "decimals": 9,
      "logoURI": "https://raw.githubusercontent.com/solana-labs/token-list/main/assets/mainnet/Rs4LHZ4WogZCAkCzfsKJib5LLnYL6xcVAfTcLQiSjg2/logo.png",
      "tags": [
        "wrapped",
        "wormhole"
      ],
      "extensions": {
        "address": "0xA15C7Ebe1f07CaF6bFF097D8a589fb8AC49Ae5B3",
        "bridgeContract": "https://etherscan.io/address/0xf92cD566Ea4864356C5491c177A430C222d7e678",
        "assetContract": "https://etherscan.io/address/0xA15C7Ebe1f07CaF6bFF097D8a589fb8AC49Ae5B3",
        "coingeckoId": "pundi-x"
      }
    },
    {
      "chainId": 101,
      "address": "65ribugkb42AANKYrEeuruhhfXffyE4jY22FUxFbpW7C",
      "symbol": "wRFOX",
      "name": "RFOX (Wormhole)",
      "decimals": 9,
      "logoURI": "https://raw.githubusercontent.com/solana-labs/token-list/main/assets/mainnet/65ribugkb42AANKYrEeuruhhfXffyE4jY22FUxFbpW7C/logo.png",
      "tags": [
        "wrapped",
        "wormhole"
      ],
      "extensions": {
        "address": "0xa1d6Df714F91DeBF4e0802A542E13067f31b8262",
        "bridgeContract": "https://etherscan.io/address/0xf92cD566Ea4864356C5491c177A430C222d7e678",
        "assetContract": "https://etherscan.io/address/0xa1d6Df714F91DeBF4e0802A542E13067f31b8262",
        "coingeckoId": "redfox-labs-2"
      }
    },
    {
      "chainId": 101,
      "address": "T2mo6dnFiutu26KMuCMSjCLBB4ofWvQ3qBJGEMc3JSe",
      "symbol": "wMTA",
      "name": "Meta (Wormhole)",
      "decimals": 9,
      "logoURI": "https://raw.githubusercontent.com/solana-labs/token-list/main/assets/mainnet/T2mo6dnFiutu26KMuCMSjCLBB4ofWvQ3qBJGEMc3JSe/logo.png",
      "tags": [
        "wrapped",
        "wormhole"
      ],
      "extensions": {
        "address": "0xa3BeD4E1c75D00fa6f4E5E6922DB7261B5E9AcD2",
        "bridgeContract": "https://etherscan.io/address/0xf92cD566Ea4864356C5491c177A430C222d7e678",
        "assetContract": "https://etherscan.io/address/0xa3BeD4E1c75D00fa6f4E5E6922DB7261B5E9AcD2",
        "coingeckoId": "meta"
      }
    },
    {
      "chainId": 101,
      "address": "HC8SaUm9rhvVZE5ZwBWiUhFAnCuG8byd5FxKYdpFm5MR",
      "symbol": "wRBC",
      "name": "Rubic (Wormhole)",
      "decimals": 9,
      "logoURI": "https://raw.githubusercontent.com/solana-labs/token-list/main/assets/mainnet/HC8SaUm9rhvVZE5ZwBWiUhFAnCuG8byd5FxKYdpFm5MR/logo.png",
      "tags": [
        "wrapped",
        "wormhole"
      ],
      "extensions": {
        "address": "0xA4EED63db85311E22dF4473f87CcfC3DaDCFA3E3",
        "bridgeContract": "https://etherscan.io/address/0xf92cD566Ea4864356C5491c177A430C222d7e678",
        "assetContract": "https://etherscan.io/address/0xA4EED63db85311E22dF4473f87CcfC3DaDCFA3E3",
        "coingeckoId": "rubic"
      }
    },
    {
      "chainId": 101,
      "address": "9DdtKWoK8cBfLSLhHXHFZzzhxp4rdwHbFEAis8n5AsfQ",
      "symbol": "wNOIA",
      "name": "NOIA Token (Wormhole)",
      "decimals": 9,
      "logoURI": "https://raw.githubusercontent.com/solana-labs/token-list/main/assets/mainnet/9DdtKWoK8cBfLSLhHXHFZzzhxp4rdwHbFEAis8n5AsfQ/logo.png",
      "tags": [
        "wrapped",
        "wormhole"
      ],
      "extensions": {
        "address": "0xa8c8CfB141A3bB59FEA1E2ea6B79b5ECBCD7b6ca",
        "bridgeContract": "https://etherscan.io/address/0xf92cD566Ea4864356C5491c177A430C222d7e678",
        "assetContract": "https://etherscan.io/address/0xa8c8CfB141A3bB59FEA1E2ea6B79b5ECBCD7b6ca",
        "coingeckoId": "noia-network"
      }
    },
    {
      "chainId": 101,
      "address": "DTQStP2z4DRqbNHRxtwThAujr9aPFPsv4y2kkXTVLVvb",
      "symbol": "wCEL",
      "name": "Celsius (Wormhole)",
      "decimals": 4,
      "logoURI": "https://raw.githubusercontent.com/solana-labs/token-list/main/assets/mainnet/DTQStP2z4DRqbNHRxtwThAujr9aPFPsv4y2kkXTVLVvb/logo.png",
      "tags": [
        "wrapped",
        "wormhole"
      ],
      "extensions": {
        "address": "0xaaAEBE6Fe48E54f431b0C390CfaF0b017d09D42d",
        "bridgeContract": "https://etherscan.io/address/0xf92cD566Ea4864356C5491c177A430C222d7e678",
        "assetContract": "https://etherscan.io/address/0xaaAEBE6Fe48E54f431b0C390CfaF0b017d09D42d",
        "coingeckoId": "celsius-degree-token"
      }
    },
    {
      "chainId": 101,
      "address": "59NPV18vAbTgwC9aeEGikrmX3EbZHMEMkZfvcsHBNFr9",
      "symbol": "wCWS",
      "name": "Crowns (Wormhole)",
      "decimals": 9,
      "logoURI": "https://raw.githubusercontent.com/solana-labs/token-list/main/assets/mainnet/59NPV18vAbTgwC9aeEGikrmX3EbZHMEMkZfvcsHBNFr9/logo.png",
      "tags": [
        "wrapped",
        "wormhole"
      ],
      "extensions": {
        "address": "0xaC0104Cca91D167873B8601d2e71EB3D4D8c33e0",
        "bridgeContract": "https://etherscan.io/address/0xf92cD566Ea4864356C5491c177A430C222d7e678",
        "assetContract": "https://etherscan.io/address/0xaC0104Cca91D167873B8601d2e71EB3D4D8c33e0",
        "coingeckoId": "crowns"
      }
    },
    {
      "chainId": 101,
      "address": "4811JP9i35zgAxSFZjGXQwew6xd1qSBE4xdMFik2J14Z",
      "symbol": "wROOM",
      "name": "OptionRoom Token (Wormhole)",
      "decimals": 9,
      "logoURI": "https://raw.githubusercontent.com/solana-labs/token-list/main/assets/mainnet/4811JP9i35zgAxSFZjGXQwew6xd1qSBE4xdMFik2J14Z/logo.png",
      "tags": [
        "wrapped",
        "wormhole"
      ],
      "extensions": {
        "address": "0xAd4f86a25bbc20FfB751f2FAC312A0B4d8F88c64",
        "bridgeContract": "https://etherscan.io/address/0xf92cD566Ea4864356C5491c177A430C222d7e678",
        "assetContract": "https://etherscan.io/address/0xAd4f86a25bbc20FfB751f2FAC312A0B4d8F88c64",
        "coingeckoId": "option-room"
      }
    },
    {
      "chainId": 101,
      "address": "2VAdvHWMpzMnDYYn64MgqLNpGQ19iCiusCet8JLMtxU5",
      "symbol": "wYOP",
      "name": "YOP (Wormhole)",
      "decimals": 8,
      "logoURI": "https://raw.githubusercontent.com/solana-labs/token-list/main/assets/mainnet/2VAdvHWMpzMnDYYn64MgqLNpGQ19iCiusCet8JLMtxU5/logo.png",
      "tags": [
        "wrapped",
        "wormhole"
      ],
      "extensions": {
        "address": "0xAE1eaAE3F627AAca434127644371b67B18444051",
        "bridgeContract": "https://etherscan.io/address/0xf92cD566Ea4864356C5491c177A430C222d7e678",
        "assetContract": "https://etherscan.io/address/0xAE1eaAE3F627AAca434127644371b67B18444051",
        "coingeckoId": "yield-optimization-platform"
      }
    },
    {
      "chainId": 101,
      "address": "AKiTcEWZarsnUbKkwQVRjJni5eqwiNeBQsJ3nrADacT4",
      "symbol": "wLGCY",
      "name": "LGCY Network (Wormhole)",
      "decimals": 9,
      "logoURI": "https://raw.githubusercontent.com/solana-labs/token-list/main/assets/mainnet/AKiTcEWZarsnUbKkwQVRjJni5eqwiNeBQsJ3nrADacT4/logo.png",
      "tags": [
        "wrapped",
        "wormhole"
      ],
      "extensions": {
        "address": "0xaE697F994Fc5eBC000F8e22EbFfeE04612f98A0d",
        "bridgeContract": "https://etherscan.io/address/0xf92cD566Ea4864356C5491c177A430C222d7e678",
        "assetContract": "https://etherscan.io/address/0xaE697F994Fc5eBC000F8e22EbFfeE04612f98A0d",
        "coingeckoId": "lgcy-network"
      }
    },
    {
      "chainId": 101,
      "address": "4kPHTMfSD1k3SytAMKEVRWH5ip6WD5U52tC5q6TuXUNU",
      "symbol": "wRFuel",
      "name": "Rio Fuel Token (Wormhole)",
      "decimals": 9,
      "logoURI": "https://raw.githubusercontent.com/solana-labs/token-list/main/assets/mainnet/4kPHTMfSD1k3SytAMKEVRWH5ip6WD5U52tC5q6TuXUNU/logo.png",
      "tags": [
        "wrapped",
        "wormhole"
      ],
      "extensions": {
        "address": "0xaf9f549774ecEDbD0966C52f250aCc548D3F36E5",
        "bridgeContract": "https://etherscan.io/address/0xf92cD566Ea4864356C5491c177A430C222d7e678",
        "assetContract": "https://etherscan.io/address/0xaf9f549774ecEDbD0966C52f250aCc548D3F36E5",
        "coingeckoId": "rio-defi"
      }
    },
    {
      "chainId": 101,
      "address": "E1w2uKRsVJeDf1Qqbk7DDKEDe7NCYwh8ySgqCaEZ4BTC",
      "symbol": "wMAHA",
      "name": "MahaDAO (Wormhole)",
      "decimals": 9,
      "logoURI": "https://raw.githubusercontent.com/solana-labs/token-list/main/assets/mainnet/E1w2uKRsVJeDf1Qqbk7DDKEDe7NCYwh8ySgqCaEZ4BTC/logo.png",
      "tags": [
        "wrapped",
        "wormhole"
      ],
      "extensions": {
        "address": "0xB4d930279552397bbA2ee473229f89Ec245bc365",
        "bridgeContract": "https://etherscan.io/address/0xf92cD566Ea4864356C5491c177A430C222d7e678",
        "assetContract": "https://etherscan.io/address/0xB4d930279552397bbA2ee473229f89Ec245bc365",
        "coingeckoId": "mahadao"
      }
    },
    {
      "chainId": 101,
      "address": "4psmnTirimNyPEPEZtkQkdEPJagTXS3a7wsu1XN9MYK3",
      "symbol": "wRPL",
      "name": "Rocket Pool (Wormhole)",
      "decimals": 9,
      "logoURI": "https://raw.githubusercontent.com/solana-labs/token-list/main/assets/mainnet/4psmnTirimNyPEPEZtkQkdEPJagTXS3a7wsu1XN9MYK3/logo.png",
      "tags": [
        "wrapped",
        "wormhole"
      ],
      "extensions": {
        "address": "0xB4EFd85c19999D84251304bDA99E90B92300Bd93",
        "bridgeContract": "https://etherscan.io/address/0xf92cD566Ea4864356C5491c177A430C222d7e678",
        "assetContract": "https://etherscan.io/address/0xB4EFd85c19999D84251304bDA99E90B92300Bd93",
        "coingeckoId": "rocket-pool"
      }
    },
    {
      "chainId": 101,
      "address": "FrhQauNRm7ecom9FRprNcyz58agDe5ujAbAtA9NG6jtU",
      "symbol": "wNEXO",
      "name": "Nexo (Wormhole)",
      "decimals": 9,
      "logoURI": "https://raw.githubusercontent.com/solana-labs/token-list/main/assets/mainnet/FrhQauNRm7ecom9FRprNcyz58agDe5ujAbAtA9NG6jtU/logo.png",
      "tags": [
        "wrapped",
        "wormhole"
      ],
      "extensions": {
        "address": "0xB62132e35a6c13ee1EE0f84dC5d40bad8d815206",
        "bridgeContract": "https://etherscan.io/address/0xf92cD566Ea4864356C5491c177A430C222d7e678",
        "assetContract": "https://etherscan.io/address/0xB62132e35a6c13ee1EE0f84dC5d40bad8d815206",
        "coingeckoId": "nexo"
      }
    },
    {
      "chainId": 101,
      "address": "6G7X1B2f9F7KWcHxS66mn3ax6VPE2UMZud44RX3BzfVo",
      "symbol": "BEHZAT",
      "name": "Behzat Token",
      "decimals": 9,
      "logoURI": "https://raw.githubusercontent.com/solana-labs/token-list/main/assets/mainnet/6G7X1B2f9F7KWcHxS66mn3ax6VPE2UMZud44RX3BzfVo/logo.png",
      "tags": [
        "Token"
      ],
      "extensions": {
        "twitter": "https://twitter.com/BehzatToken"
      }
    },
    {
      "chainId": 101,
      "address": "AoU75vwpnWEVvfarxRALjzRc8vS9UdDhRMkwoDimt9ss",
      "symbol": "wSFI",
      "name": "Spice (Wormhole)",
      "decimals": 9,
      "logoURI": "https://raw.githubusercontent.com/solana-labs/token-list/main/assets/mainnet/AoU75vwpnWEVvfarxRALjzRc8vS9UdDhRMkwoDimt9ss/logo.png",
      "tags": [
        "wrapped",
        "wormhole"
      ],
      "extensions": {
        "address": "0xb753428af26E81097e7fD17f40c88aaA3E04902c",
        "bridgeContract": "https://etherscan.io/address/0xf92cD566Ea4864356C5491c177A430C222d7e678",
        "assetContract": "https://etherscan.io/address/0xb753428af26E81097e7fD17f40c88aaA3E04902c",
        "coingeckoId": "saffron-finance"
      }
    },
    {
      "chainId": 101,
      "address": "CRZuALvCYjPLB65WFLHh9JkmPWK5C81TXpy2aEEaCjr3",
      "symbol": "wSTBZ",
      "name": "Stabilize Token (Wormhole)",
      "decimals": 9,
      "logoURI": "https://raw.githubusercontent.com/solana-labs/token-list/main/assets/mainnet/CRZuALvCYjPLB65WFLHh9JkmPWK5C81TXpy2aEEaCjr3/logo.png",
      "tags": [
        "wrapped",
        "wormhole"
      ],
      "extensions": {
        "address": "0xB987D48Ed8f2C468D52D6405624EADBa5e76d723",
        "bridgeContract": "https://etherscan.io/address/0xf92cD566Ea4864356C5491c177A430C222d7e678",
        "assetContract": "https://etherscan.io/address/0xB987D48Ed8f2C468D52D6405624EADBa5e76d723",
        "coingeckoId": "stabilize"
      }
    },
    {
      "chainId": 101,
      "address": "HPYXGSdAwyK5GwmuivL8gDdUVRChtgXq6SRat44k4Pat",
      "symbol": "wBAL",
      "name": "Balancer (Wormhole)",
      "decimals": 9,
      "logoURI": "https://raw.githubusercontent.com/solana-labs/token-list/main/assets/mainnet/HPYXGSdAwyK5GwmuivL8gDdUVRChtgXq6SRat44k4Pat/logo.png",
      "tags": [
        "wrapped",
        "wormhole"
      ],
      "extensions": {
        "address": "0xba100000625a3754423978a60c9317c58a424e3D",
        "bridgeContract": "https://etherscan.io/address/0xf92cD566Ea4864356C5491c177A430C222d7e678",
        "assetContract": "https://etherscan.io/address/0xba100000625a3754423978a60c9317c58a424e3D",
        "coingeckoId": "balancer"
      }
    },
    {
      "chainId": 101,
      "address": "AV7NgJV2BsgEukzUTrcUMz3LD37xLcLtygFig5WJ3kQN",
      "symbol": "wBAND",
      "name": "BandToken (Wormhole)",
      "decimals": 9,
      "logoURI": "https://raw.githubusercontent.com/solana-labs/token-list/main/assets/mainnet/AV7NgJV2BsgEukzUTrcUMz3LD37xLcLtygFig5WJ3kQN/logo.png",
      "tags": [
        "wrapped",
        "wormhole"
      ],
      "extensions": {
        "address": "0xBA11D00c5f74255f56a5E366F4F77f5A186d7f55",
        "bridgeContract": "https://etherscan.io/address/0xf92cD566Ea4864356C5491c177A430C222d7e678",
        "assetContract": "https://etherscan.io/address/0xBA11D00c5f74255f56a5E366F4F77f5A186d7f55",
        "coingeckoId": "band-protocol"
      }
    },
    {
      "chainId": 101,
      "address": "4obZok5FFUcQXQoV39hhcqk9xSmo4WnP9wnrNCk1g5BC",
      "symbol": "wSWFL",
      "name": "Swapfolio (Wormhole)",
      "decimals": 9,
      "logoURI": "https://raw.githubusercontent.com/solana-labs/token-list/main/assets/mainnet/4obZok5FFUcQXQoV39hhcqk9xSmo4WnP9wnrNCk1g5BC/logo.png",
      "tags": [
        "wrapped",
        "wormhole"
      ],
      "extensions": {
        "address": "0xBa21Ef4c9f433Ede00badEFcC2754B8E74bd538A",
        "bridgeContract": "https://etherscan.io/address/0xf92cD566Ea4864356C5491c177A430C222d7e678",
        "assetContract": "https://etherscan.io/address/0xBa21Ef4c9f433Ede00badEFcC2754B8E74bd538A",
        "coingeckoId": "swapfolio"
      }
    },
    {
      "chainId": 101,
      "address": "HCP8hGKS6fUGfTA1tQxBKzbXuQk7yktzz71pY8LXVJyR",
      "symbol": "wLRC",
      "name": "LoopringCoin V2 (Wormhole)",
      "decimals": 9,
      "logoURI": "https://raw.githubusercontent.com/solana-labs/token-list/main/assets/mainnet/HCP8hGKS6fUGfTA1tQxBKzbXuQk7yktzz71pY8LXVJyR/logo.png",
      "tags": [
        "wrapped",
        "wormhole"
      ],
      "extensions": {
        "address": "0xBBbbCA6A901c926F240b89EacB641d8Aec7AEafD",
        "bridgeContract": "https://etherscan.io/address/0xf92cD566Ea4864356C5491c177A430C222d7e678",
        "assetContract": "https://etherscan.io/address/0xBBbbCA6A901c926F240b89EacB641d8Aec7AEafD",
        "coingeckoId": "loopring"
      }
    },
    {
      "chainId": 101,
      "address": "9sNArcS6veh7DLEo7Y1ZSbBCYtkuPVE6S3HhVrcWR2Zw",
      "symbol": "wPERP",
      "name": "Perpetual (Wormhole)",
      "decimals": 9,
      "logoURI": "https://raw.githubusercontent.com/solana-labs/token-list/main/assets/mainnet/9sNArcS6veh7DLEo7Y1ZSbBCYtkuPVE6S3HhVrcWR2Zw/logo.png",
      "tags": [
        "wrapped",
        "wormhole"
      ],
      "extensions": {
        "address": "0xbC396689893D065F41bc2C6EcbeE5e0085233447",
        "bridgeContract": "https://etherscan.io/address/0xf92cD566Ea4864356C5491c177A430C222d7e678",
        "assetContract": "https://etherscan.io/address/0xbC396689893D065F41bc2C6EcbeE5e0085233447",
        "coingeckoId": "perpetual-protocol"
      }
    },
    {
      "chainId": 101,
      "address": "3XnhArdJydrpbr9Nbj8wNUaozPL9WAo9YDyNWakhTm9X",
      "symbol": "wCOMP",
      "name": "Compound (Wormhole)",
      "decimals": 9,
      "logoURI": "https://raw.githubusercontent.com/solana-labs/token-list/main/assets/mainnet/3XnhArdJydrpbr9Nbj8wNUaozPL9WAo9YDyNWakhTm9X/logo.png",
      "tags": [
        "wrapped",
        "wormhole"
      ],
      "extensions": {
        "address": "0xc00e94Cb662C3520282E6f5717214004A7f26888",
        "bridgeContract": "https://etherscan.io/address/0xf92cD566Ea4864356C5491c177A430C222d7e678",
        "assetContract": "https://etherscan.io/address/0xc00e94Cb662C3520282E6f5717214004A7f26888",
        "coingeckoId": "compound-governance-token"
      }
    },
    {
      "chainId": 101,
      "address": "CPLNm9UMKfiJKiySQathV99yeSgTVjPDZx4ucFrbp2MD",
      "symbol": "wSNX",
      "name": "Synthetix Network Token (Wormhole)",
      "decimals": 9,
      "logoURI": "https://raw.githubusercontent.com/solana-labs/token-list/main/assets/mainnet/CPLNm9UMKfiJKiySQathV99yeSgTVjPDZx4ucFrbp2MD/logo.png",
      "tags": [
        "wrapped",
        "wormhole"
      ],
      "extensions": {
        "address": "0xC011a73ee8576Fb46F5E1c5751cA3B9Fe0af2a6F",
        "bridgeContract": "https://etherscan.io/address/0xf92cD566Ea4864356C5491c177A430C222d7e678",
        "assetContract": "https://etherscan.io/address/0xC011a73ee8576Fb46F5E1c5751cA3B9Fe0af2a6F",
        "coingeckoId": "havven"
      }
    },
    {
      "chainId": 101,
      "address": "D6eVKSfLdioqo2zG8LbQYFU2gf66FrjKA7afCYNo1GHt",
      "symbol": "wDUCK",
      "name": "DLP Duck Token (Wormhole)",
      "decimals": 9,
      "logoURI": "https://raw.githubusercontent.com/solana-labs/token-list/main/assets/mainnet/D6eVKSfLdioqo2zG8LbQYFU2gf66FrjKA7afCYNo1GHt/logo.png",
      "tags": [
        "wrapped",
        "wormhole"
      ],
      "extensions": {
        "address": "0xC0bA369c8Db6eB3924965e5c4FD0b4C1B91e305F",
        "bridgeContract": "https://etherscan.io/address/0xf92cD566Ea4864356C5491c177A430C222d7e678",
        "assetContract": "https://etherscan.io/address/0xC0bA369c8Db6eB3924965e5c4FD0b4C1B91e305F",
        "coingeckoId": "dlp-duck-token"
      }
    },
    {
      "chainId": 101,
      "address": "9PwPi3DAf9Dy4Y6qJmUzF6fX9CjNwScBidsYqJmcApF8",
      "symbol": "wCHAIN",
      "name": "Chain Games (Wormhole)",
      "decimals": 9,
      "logoURI": "https://raw.githubusercontent.com/solana-labs/token-list/main/assets/mainnet/9PwPi3DAf9Dy4Y6qJmUzF6fX9CjNwScBidsYqJmcApF8/logo.png",
      "tags": [
        "wrapped",
        "wormhole"
      ],
      "extensions": {
        "address": "0xC4C2614E694cF534D407Ee49F8E44D125E4681c4",
        "bridgeContract": "https://etherscan.io/address/0xf92cD566Ea4864356C5491c177A430C222d7e678",
        "assetContract": "https://etherscan.io/address/0xC4C2614E694cF534D407Ee49F8E44D125E4681c4",
        "coingeckoId": "chain-games"
      }
    },
    {
      "chainId": 101,
      "address": "BmxZ1pghpcoyT7aykj7D1o4AxWirTqvD7zD2tNngjirT",
      "symbol": "wGRT",
      "name": "Graph Token (Wormhole)",
      "decimals": 9,
      "logoURI": "https://raw.githubusercontent.com/solana-labs/token-list/main/assets/mainnet/BmxZ1pghpcoyT7aykj7D1o4AxWirTqvD7zD2tNngjirT/logo.png",
      "tags": [
        "wrapped",
        "wormhole"
      ],
      "extensions": {
        "address": "0xc944E90C64B2c07662A292be6244BDf05Cda44a7",
        "bridgeContract": "https://etherscan.io/address/0xf92cD566Ea4864356C5491c177A430C222d7e678",
        "assetContract": "https://etherscan.io/address/0xc944E90C64B2c07662A292be6244BDf05Cda44a7",
        "coingeckoId": "the-graph"
      }
    },
    {
      "chainId": 101,
      "address": "FMr15arp651N6fR2WEL36pCMBnFecHcN6wDxne2Vf3SK",
      "symbol": "wROOT",
      "name": "RootKit (Wormhole)",
      "decimals": 9,
      "logoURI": "https://raw.githubusercontent.com/solana-labs/token-list/main/assets/mainnet/FMr15arp651N6fR2WEL36pCMBnFecHcN6wDxne2Vf3SK/logo.png",
      "tags": [
        "wrapped",
        "wormhole"
      ],
      "extensions": {
        "address": "0xCb5f72d37685C3D5aD0bB5F982443BC8FcdF570E",
        "bridgeContract": "https://etherscan.io/address/0xf92cD566Ea4864356C5491c177A430C222d7e678",
        "assetContract": "https://etherscan.io/address/0xCb5f72d37685C3D5aD0bB5F982443BC8FcdF570E",
        "coingeckoId": "rootkit"
      }
    },
    {
      "chainId": 101,
      "address": "E9X7rKAGfSh1gsHC6qh5MVLkDzRcT64KQbjzvHnc5zEq",
      "symbol": "wSWAP",
      "name": "TrustSwap Token (Wormhole)",
      "decimals": 9,
      "logoURI": "https://raw.githubusercontent.com/solana-labs/token-list/main/assets/mainnet/E9X7rKAGfSh1gsHC6qh5MVLkDzRcT64KQbjzvHnc5zEq/logo.png",
      "tags": [
        "wrapped",
        "wormhole"
      ],
      "extensions": {
        "address": "0xCC4304A31d09258b0029eA7FE63d032f52e44EFe",
        "bridgeContract": "https://etherscan.io/address/0xf92cD566Ea4864356C5491c177A430C222d7e678",
        "assetContract": "https://etherscan.io/address/0xCC4304A31d09258b0029eA7FE63d032f52e44EFe",
        "coingeckoId": "trustswap"
      }
    },
    {
      "chainId": 101,
      "address": "5NEENV1mNvu7MfNNtKuGSDC8zoNStq1tuLkDXFtv6rZd",
      "symbol": "wTVK",
      "name": "Terra Virtua Kolect (Wormhole)",
      "decimals": 9,
      "logoURI": "https://raw.githubusercontent.com/solana-labs/token-list/main/assets/mainnet/5NEENV1mNvu7MfNNtKuGSDC8zoNStq1tuLkDXFtv6rZd/logo.png",
      "tags": [
        "wrapped",
        "wormhole"
      ],
      "extensions": {
        "address": "0xd084B83C305daFD76AE3E1b4E1F1fe2eCcCb3988",
        "bridgeContract": "https://etherscan.io/address/0xf92cD566Ea4864356C5491c177A430C222d7e678",
        "assetContract": "https://etherscan.io/address/0xd084B83C305daFD76AE3E1b4E1F1fe2eCcCb3988",
        "coingeckoId": "terra-virtua-kolect"
      }
    },
    {
      "chainId": 101,
      "address": "5ZXLGj7onpitgtREJNYb51DwDPddvqV1YLC8jn2sgz48",
      "symbol": "wOMG",
      "name": "OMG Network (Wormhole)",
      "decimals": 9,
      "logoURI": "https://raw.githubusercontent.com/solana-labs/token-list/main/assets/mainnet/5ZXLGj7onpitgtREJNYb51DwDPddvqV1YLC8jn2sgz48/logo.png",
      "tags": [
        "wrapped",
        "wormhole"
      ],
      "extensions": {
        "address": "0xd26114cd6EE289AccF82350c8d8487fedB8A0C07",
        "bridgeContract": "https://etherscan.io/address/0xf92cD566Ea4864356C5491c177A430C222d7e678",
        "assetContract": "https://etherscan.io/address/0xd26114cd6EE289AccF82350c8d8487fedB8A0C07",
        "coingeckoId": "omisego"
      }
    },
    {
      "chainId": 101,
      "address": "2Xf2yAXJfg82sWwdLUo2x9mZXy6JCdszdMZkcF1Hf4KV",
      "symbol": "wLUNA",
      "name": "Wrapped LUNA Token (Wormhole)",
      "decimals": 9,
      "logoURI": "https://raw.githubusercontent.com/solana-labs/token-list/main/assets/mainnet/2Xf2yAXJfg82sWwdLUo2x9mZXy6JCdszdMZkcF1Hf4KV/logo.png",
      "tags": [
        "wrapped",
        "wormhole"
      ],
      "extensions": {
        "address": "0xd2877702675e6cEb975b4A1dFf9fb7BAF4C91ea9",
        "bridgeContract": "https://etherscan.io/address/0xf92cD566Ea4864356C5491c177A430C222d7e678",
        "assetContract": "https://etherscan.io/address/0xd2877702675e6cEb975b4A1dFf9fb7BAF4C91ea9",
        "coingeckoId": "wrapped-terra"
      }
    },
    {
      "chainId": 101,
      "address": "5Ro6JxJ4NjSTEppdX2iXUYgWkAEF1dcs9gqMX99E2vkL",
      "symbol": "wBONDLY",
      "name": "Bondly Token (Wormhole)",
      "decimals": 9,
      "logoURI": "https://raw.githubusercontent.com/solana-labs/token-list/main/assets/mainnet/5Ro6JxJ4NjSTEppdX2iXUYgWkAEF1dcs9gqMX99E2vkL/logo.png",
      "tags": [
        "wrapped",
        "wormhole"
      ],
      "extensions": {
        "address": "0xD2dDa223b2617cB616c1580db421e4cFAe6a8a85",
        "bridgeContract": "https://etherscan.io/address/0xf92cD566Ea4864356C5491c177A430C222d7e678",
        "assetContract": "https://etherscan.io/address/0xD2dDa223b2617cB616c1580db421e4cFAe6a8a85",
        "coingeckoId": "bondly"
      }
    },
    {
      "chainId": 101,
      "address": "5jFzUEqWLnvGvKWb1Pji9nWVYy5vLG2saoXCyVNWEdEi",
      "symbol": "wDETS",
      "name": "Dextrust (Wormhole)",
      "decimals": 9,
      "logoURI": "https://raw.githubusercontent.com/solana-labs/token-list/main/assets/mainnet/5jFzUEqWLnvGvKWb1Pji9nWVYy5vLG2saoXCyVNWEdEi/logo.png",
      "tags": [
        "wrapped",
        "wormhole"
      ],
      "extensions": {
        "address": "0xd379700999F4805Ce80aa32DB46A94dF64561108",
        "bridgeContract": "https://etherscan.io/address/0xf92cD566Ea4864356C5491c177A430C222d7e678",
        "assetContract": "https://etherscan.io/address/0xd379700999F4805Ce80aa32DB46A94dF64561108",
        "coingeckoId": "dextrust"
      }
    },
    {
      "chainId": 101,
      "address": "BV5tm1uCRWQCQKNgQVFnkseqAjxpmbJkRCXvzFWBdgMp",
      "symbol": "wAMPL",
      "name": "Ampleforth (Wormhole)",
      "decimals": 9,
      "logoURI": "https://raw.githubusercontent.com/solana-labs/token-list/main/assets/mainnet/BV5tm1uCRWQCQKNgQVFnkseqAjxpmbJkRCXvzFWBdgMp/logo.png",
      "tags": [
        "wrapped",
        "wormhole"
      ],
      "extensions": {
        "address": "0xD46bA6D942050d489DBd938a2C909A5d5039A161",
        "bridgeContract": "https://etherscan.io/address/0xf92cD566Ea4864356C5491c177A430C222d7e678",
        "assetContract": "https://etherscan.io/address/0xD46bA6D942050d489DBd938a2C909A5d5039A161",
        "coingeckoId": "ampleforth"
      }
    },
    {
      "chainId": 101,
      "address": "2PSvGigDY4MVUmv51bBiARBMcHBtXcUBnx5V9BwWbbi2",
      "symbol": "wPOLK",
      "name": "Polkamarkets (Wormhole)",
      "decimals": 9,
      "logoURI": "https://raw.githubusercontent.com/solana-labs/token-list/main/assets/mainnet/2PSvGigDY4MVUmv51bBiARBMcHBtXcUBnx5V9BwWbbi2/logo.png",
      "tags": [
        "wrapped",
        "wormhole"
      ],
      "extensions": {
        "address": "0xD478161C952357F05f0292B56012Cd8457F1cfbF",
        "bridgeContract": "https://etherscan.io/address/0xf92cD566Ea4864356C5491c177A430C222d7e678",
        "assetContract": "https://etherscan.io/address/0xD478161C952357F05f0292B56012Cd8457F1cfbF",
        "coingeckoId": "polkamarkets"
      }
    },
    {
      "chainId": 101,
      "address": "ApmXkxXCASdxRf3Ln6Ni7oAZ7E6CX1CcJAD8A5qBdhSm",
      "symbol": "wCRV",
      "name": "Curve DAO Token (Wormhole)",
      "decimals": 9,
      "logoURI": "https://raw.githubusercontent.com/solana-labs/token-list/main/assets/mainnet/ApmXkxXCASdxRf3Ln6Ni7oAZ7E6CX1CcJAD8A5qBdhSm/logo.png",
      "tags": [
        "wrapped",
        "wormhole"
      ],
      "extensions": {
        "address": "0xD533a949740bb3306d119CC777fa900bA034cd52",
        "bridgeContract": "https://etherscan.io/address/0xf92cD566Ea4864356C5491c177A430C222d7e678",
        "assetContract": "https://etherscan.io/address/0xD533a949740bb3306d119CC777fa900bA034cd52",
        "coingeckoId": "curve-dao-token"
      }
    },
    {
      "chainId": 101,
      "address": "DWECGzR56MruYJyo5g5QpoxZbFoydt3oWUkkDsVhxXzs",
      "symbol": "wMEME",
      "name": "MEME (Wormhole)",
      "decimals": 8,
      "logoURI": "https://raw.githubusercontent.com/solana-labs/token-list/main/assets/mainnet/DWECGzR56MruYJyo5g5QpoxZbFoydt3oWUkkDsVhxXzs/logo.png",
      "tags": [
        "wrapped",
        "wormhole"
      ],
      "extensions": {
        "address": "0xD5525D397898e5502075Ea5E830d8914f6F0affe",
        "bridgeContract": "https://etherscan.io/address/0xf92cD566Ea4864356C5491c177A430C222d7e678",
        "assetContract": "https://etherscan.io/address/0xD5525D397898e5502075Ea5E830d8914f6F0affe",
        "coingeckoId": "degenerator"
      }
    },
    {
      "chainId": 101,
      "address": "3Y2wTtM4kCX8uUSLrKJ8wpajCu1C9LaWWAd7b7Nb2BDw",
      "symbol": "wEXNT",
      "name": "ExNetwork Community Token (Wormhole)",
      "decimals": 9,
      "logoURI": "https://raw.githubusercontent.com/solana-labs/token-list/main/assets/mainnet/3Y2wTtM4kCX8uUSLrKJ8wpajCu1C9LaWWAd7b7Nb2BDw/logo.png",
      "tags": [
        "wrapped",
        "wormhole"
      ],
      "extensions": {
        "address": "0xD6c67B93a7b248dF608a653d82a100556144c5DA",
        "bridgeContract": "https://etherscan.io/address/0xf92cD566Ea4864356C5491c177A430C222d7e678",
        "assetContract": "https://etherscan.io/address/0xD6c67B93a7b248dF608a653d82a100556144c5DA",
        "coingeckoId": "exnetwork-token"
      }
    },
    {
      "chainId": 101,
      "address": "9w97GdWUYYaamGwdKMKZgGzPduZJkiFizq4rz5CPXRv2",
      "symbol": "wUSDT",
      "name": "Tether USD (Wormhole)",
      "decimals": 6,
      "logoURI": "https://raw.githubusercontent.com/solana-labs/token-list/main/assets/mainnet/9w97GdWUYYaamGwdKMKZgGzPduZJkiFizq4rz5CPXRv2/logo.png",
      "tags": [
        "wrapped",
        "wormhole"
      ],
      "extensions": {
        "address": "0xdAC17F958D2ee523a2206206994597C13D831ec7",
        "bridgeContract": "https://etherscan.io/address/0xf92cD566Ea4864356C5491c177A430C222d7e678",
        "assetContract": "https://etherscan.io/address/0xdAC17F958D2ee523a2206206994597C13D831ec7",
        "coingeckoId": "tether"
      }
    },
    {
      "chainId": 101,
      "address": "CqWSJtkMMY16q9QLnQxktM1byzVHGRr8b6LCPuZnEeiL",
      "symbol": "wYLD",
      "name": "Yield (Wormhole)",
      "decimals": 9,
      "logoURI": "https://raw.githubusercontent.com/solana-labs/token-list/main/assets/mainnet/CqWSJtkMMY16q9QLnQxktM1byzVHGRr8b6LCPuZnEeiL/logo.png",
      "tags": [
        "wrapped",
        "wormhole"
      ],
      "extensions": {
        "address": "0xDcB01cc464238396E213a6fDd933E36796eAfF9f",
        "bridgeContract": "https://etherscan.io/address/0xf92cD566Ea4864356C5491c177A430C222d7e678",
        "assetContract": "https://etherscan.io/address/0xDcB01cc464238396E213a6fDd933E36796eAfF9f",
        "coingeckoId": "yield"
      }
    },
    {
      "chainId": 101,
      "address": "26ZzQVGZruwcZPs2sqb8n9ojKt2cviUjHcMjstFtK6ow",
      "symbol": "wKNC",
      "name": "Kyber Network Crystal (Wormhole)",
      "decimals": 9,
      "logoURI": "https://raw.githubusercontent.com/solana-labs/token-list/main/assets/mainnet/26ZzQVGZruwcZPs2sqb8n9ojKt2cviUjHcMjstFtK6ow/logo.png",
      "tags": [
        "wrapped",
        "wormhole"
      ],
      "extensions": {
        "address": "0xdd974D5C2e2928deA5F71b9825b8b646686BD200",
        "bridgeContract": "https://etherscan.io/address/0xf92cD566Ea4864356C5491c177A430C222d7e678",
        "assetContract": "https://etherscan.io/address/0xdd974D5C2e2928deA5F71b9825b8b646686BD200",
        "coingeckoId": "kyber-network"
      }
    },
    {
      "chainId": 101,
      "address": "HHoHTtntq2kiBPENyVM1DTP7pNrkBXX2Jye29PSyz3qf",
      "symbol": "wCOTI",
      "name": "COTI Token (Wormhole)",
      "decimals": 9,
      "logoURI": "https://raw.githubusercontent.com/solana-labs/token-list/main/assets/mainnet/HHoHTtntq2kiBPENyVM1DTP7pNrkBXX2Jye29PSyz3qf/logo.png",
      "tags": [
        "wrapped",
        "wormhole"
      ],
      "extensions": {
        "address": "0xDDB3422497E61e13543BeA06989C0789117555c5",
        "bridgeContract": "https://etherscan.io/address/0xf92cD566Ea4864356C5491c177A430C222d7e678",
        "assetContract": "https://etherscan.io/address/0xDDB3422497E61e13543BeA06989C0789117555c5",
        "coingeckoId": "coti"
      }
    },
    {
      "chainId": 101,
      "address": "4sEpUsJ6uJZYi6A2da8EGjKPacRSqYJaPJffPnTqoWVv",
      "symbol": "wINJ",
      "name": "Injective Token (Wormhole)",
      "decimals": 9,
      "logoURI": "https://raw.githubusercontent.com/solana-labs/token-list/main/assets/mainnet/4sEpUsJ6uJZYi6A2da8EGjKPacRSqYJaPJffPnTqoWVv/logo.png",
      "tags": [
        "wrapped",
        "wormhole"
      ],
      "extensions": {
        "address": "0xe28b3B32B6c345A34Ff64674606124Dd5Aceca30",
        "bridgeContract": "https://etherscan.io/address/0xf92cD566Ea4864356C5491c177A430C222d7e678",
        "assetContract": "https://etherscan.io/address/0xe28b3B32B6c345A34Ff64674606124Dd5Aceca30",
        "coingeckoId": "injective-protocol"
      }
    },
    {
      "chainId": 101,
      "address": "G2jrxYSoCSzmohxERa2JzSJMuRM4kiNvRA3DnCv7Lzcz",
      "symbol": "wZRX",
      "name": "0x Protocol Token (Wormhole)",
      "decimals": 9,
      "logoURI": "https://raw.githubusercontent.com/solana-labs/token-list/main/assets/mainnet/G2jrxYSoCSzmohxERa2JzSJMuRM4kiNvRA3DnCv7Lzcz/logo.png",
      "tags": [
        "wrapped",
        "wormhole"
      ],
      "extensions": {
        "address": "0xE41d2489571d322189246DaFA5ebDe1F4699F498",
        "bridgeContract": "https://etherscan.io/address/0xf92cD566Ea4864356C5491c177A430C222d7e678",
        "assetContract": "https://etherscan.io/address/0xE41d2489571d322189246DaFA5ebDe1F4699F498",
        "coingeckoId": "0x"
      }
    },
    {
      "chainId": 101,
      "address": "3bkBFHyof411hGBdcsiM1KSDdErw63Xoj3eLB8yNknB4",
      "symbol": "wSUPER",
      "name": "SuperFarm (Wormhole)",
      "decimals": 9,
      "logoURI": "https://raw.githubusercontent.com/solana-labs/token-list/main/assets/mainnet/3bkBFHyof411hGBdcsiM1KSDdErw63Xoj3eLB8yNknB4/logo.png",
      "tags": [
        "wrapped",
        "wormhole"
      ],
      "extensions": {
        "address": "0xe53EC727dbDEB9E2d5456c3be40cFF031AB40A55",
        "bridgeContract": "https://etherscan.io/address/0xf92cD566Ea4864356C5491c177A430C222d7e678",
        "assetContract": "https://etherscan.io/address/0xe53EC727dbDEB9E2d5456c3be40cFF031AB40A55",
        "coingeckoId": "superfarm"
      }
    },
    {
      "chainId": 101,
      "address": "7kkkoa1MB93ELm3vjvyC8GJ65G7eEgLhfaHU58riJUCx",
      "symbol": "waEth",
      "name": "aEthereum (Wormhole)",
      "decimals": 9,
      "logoURI": "https://raw.githubusercontent.com/solana-labs/token-list/main/assets/mainnet/7kkkoa1MB93ELm3vjvyC8GJ65G7eEgLhfaHU58riJUCx/logo.png",
      "tags": [
        "wrapped",
        "wormhole"
      ],
      "extensions": {
        "address": "0xE95A203B1a91a908F9B9CE46459d101078c2c3cb",
        "bridgeContract": "https://etherscan.io/address/0xf92cD566Ea4864356C5491c177A430C222d7e678",
        "assetContract": "https://etherscan.io/address/0xE95A203B1a91a908F9B9CE46459d101078c2c3cb",
        "coingeckoId": "ankreth"
      }
    },
    {
      "chainId": 101,
      "address": "F48zUwoQMzgCTf5wihwz8GPN23gdcoVMiT227APqA6hC",
      "symbol": "wSURF",
      "name": "SURF.Finance (Wormhole)",
      "decimals": 9,
      "logoURI": "https://raw.githubusercontent.com/solana-labs/token-list/main/assets/mainnet/F48zUwoQMzgCTf5wihwz8GPN23gdcoVMiT227APqA6hC/logo.png",
      "tags": [
        "wrapped",
        "wormhole"
      ],
      "extensions": {
        "address": "0xEa319e87Cf06203DAe107Dd8E5672175e3Ee976c",
        "bridgeContract": "https://etherscan.io/address/0xf92cD566Ea4864356C5491c177A430C222d7e678",
        "assetContract": "https://etherscan.io/address/0xEa319e87Cf06203DAe107Dd8E5672175e3Ee976c",
        "coingeckoId": "surf-finance"
      }
    },
    {
      "chainId": 101,
      "address": "EK6iyvvqvQtsWYcySrZVHkXjCLX494r9PhnDWJaX1CPu",
      "symbol": "wrenBTC",
      "name": "renBTC (Wormhole)",
      "decimals": 8,
      "logoURI": "https://raw.githubusercontent.com/solana-labs/token-list/main/assets/mainnet/EK6iyvvqvQtsWYcySrZVHkXjCLX494r9PhnDWJaX1CPu/logo.png",
      "tags": [
        "wrapped",
        "wormhole"
      ],
      "extensions": {
        "address": "0xEB4C2781e4ebA804CE9a9803C67d0893436bB27D",
        "bridgeContract": "https://etherscan.io/address/0xf92cD566Ea4864356C5491c177A430C222d7e678",
        "assetContract": "https://etherscan.io/address/0xEB4C2781e4ebA804CE9a9803C67d0893436bB27D",
        "coingeckoId": "renbtc"
      }
    },
    {
      "chainId": 101,
      "address": "B2m4B527oLo5WFWLgy2MitP66azhEW2puaazUAuvNgqZ",
      "symbol": "wDMG",
      "name": "DMM: Governance (Wormhole)",
      "decimals": 9,
      "logoURI": "https://raw.githubusercontent.com/solana-labs/token-list/main/assets/mainnet/B2m4B527oLo5WFWLgy2MitP66azhEW2puaazUAuvNgqZ/logo.png",
      "tags": [
        "wrapped",
        "wormhole"
      ],
      "extensions": {
        "address": "0xEd91879919B71bB6905f23af0A68d231EcF87b14",
        "bridgeContract": "https://etherscan.io/address/0xf92cD566Ea4864356C5491c177A430C222d7e678",
        "assetContract": "https://etherscan.io/address/0xEd91879919B71bB6905f23af0A68d231EcF87b14",
        "coingeckoId": "dmm-governance"
      }
    },
    {
      "chainId": 101,
      "address": "H3iuZNRwaqPsnGUGU5YkDwTU3hQMkzC32hxDko8EtzZw",
      "symbol": "wHEZ",
      "name": "Hermez Network Token (Wormhole)",
      "decimals": 9,
      "logoURI": "https://raw.githubusercontent.com/solana-labs/token-list/main/assets/mainnet/H3iuZNRwaqPsnGUGU5YkDwTU3hQMkzC32hxDko8EtzZw/logo.png",
      "tags": [
        "wrapped",
        "wormhole"
      ],
      "extensions": {
        "address": "0xEEF9f339514298C6A857EfCfC1A762aF84438dEE",
        "bridgeContract": "https://etherscan.io/address/0xf92cD566Ea4864356C5491c177A430C222d7e678",
        "assetContract": "https://etherscan.io/address/0xEEF9f339514298C6A857EfCfC1A762aF84438dEE",
        "coingeckoId": "hermez-network-token"
      }
    },
    {
      "chainId": 101,
      "address": "DL7873Hud4eMdGScQFD7vrbC6fzWAMQ2LMuoZSn4zUry",
      "symbol": "wRLY",
      "name": "Rally (Wormhole)",
      "decimals": 9,
      "logoURI": "https://raw.githubusercontent.com/solana-labs/token-list/main/assets/mainnet/DL7873Hud4eMdGScQFD7vrbC6fzWAMQ2LMuoZSn4zUry/logo.png",
      "tags": [
        "wrapped",
        "wormhole"
      ],
      "extensions": {
        "address": "0xf1f955016EcbCd7321c7266BccFB96c68ea5E49b",
        "bridgeContract": "https://etherscan.io/address/0xf92cD566Ea4864356C5491c177A430C222d7e678",
        "assetContract": "https://etherscan.io/address/0xf1f955016EcbCd7321c7266BccFB96c68ea5E49b",
        "coingeckoId": "rally-2"
      }
    },
    {
      "chainId": 101,
      "address": "3N89w9KPUVYUK5MMGNY8yMXhrr89QQ1RQPJxVnQHgMdd",
      "symbol": "wYf-DAI",
      "name": "YfDAI.finance (Wormhole)",
      "decimals": 9,
      "logoURI": "https://raw.githubusercontent.com/solana-labs/token-list/main/assets/mainnet/3N89w9KPUVYUK5MMGNY8yMXhrr89QQ1RQPJxVnQHgMdd/logo.png",
      "tags": [
        "wrapped",
        "wormhole"
      ],
      "extensions": {
        "address": "0xf4CD3d3Fda8d7Fd6C5a500203e38640A70Bf9577",
        "bridgeContract": "https://etherscan.io/address/0xf92cD566Ea4864356C5491c177A430C222d7e678",
        "assetContract": "https://etherscan.io/address/0xf4CD3d3Fda8d7Fd6C5a500203e38640A70Bf9577",
        "coingeckoId": "yfdai-finance"
      }
    },
    {
      "chainId": 101,
      "address": "8ArKbnnDiq8eRR8hZ1eULMjd2iMAD8AqwyVJRAX7mHQo",
      "symbol": "wFCL",
      "name": "Fractal Protocol Token (Wormhole)",
      "decimals": 9,
      "logoURI": "https://raw.githubusercontent.com/solana-labs/token-list/main/assets/mainnet/8ArKbnnDiq8eRR8hZ1eULMjd2iMAD8AqwyVJRAX7mHQo/logo.png",
      "tags": [
        "wrapped",
        "wormhole"
      ],
      "extensions": {
        "address": "0xF4d861575ecC9493420A3f5a14F85B13f0b50EB3",
        "bridgeContract": "https://etherscan.io/address/0xf92cD566Ea4864356C5491c177A430C222d7e678",
        "assetContract": "https://etherscan.io/address/0xF4d861575ecC9493420A3f5a14F85B13f0b50EB3",
        "coingeckoId": "fractal"
      }
    },
    {
      "chainId": 101,
      "address": "ZWGxcTgJCNGQqZn6vFdknwj4AFFsYRZ4SDJuhRn3J1T",
      "symbol": "wAXS",
      "name": "Axie Infinity (Wormhole)",
      "decimals": 9,
      "logoURI": "https://raw.githubusercontent.com/solana-labs/token-list/main/assets/mainnet/ZWGxcTgJCNGQqZn6vFdknwj4AFFsYRZ4SDJuhRn3J1T/logo.png",
      "tags": [
        "wrapped",
        "wormhole"
      ],
      "extensions": {
        "address": "0xF5D669627376EBd411E34b98F19C868c8ABA5ADA",
        "bridgeContract": "https://etherscan.io/address/0xf92cD566Ea4864356C5491c177A430C222d7e678",
        "assetContract": "https://etherscan.io/address/0xF5D669627376EBd411E34b98F19C868c8ABA5ADA",
        "coingeckoId": "axie-infinity"
      }
    },
    {
      "chainId": 101,
      "address": "PEjUEMHFRtfajio8YHKZdUruW1vTzGmz6F7NngjYuou",
      "symbol": "wENJ",
      "name": "Enjin Coin (Wormhole)",
      "decimals": 9,
      "logoURI": "https://raw.githubusercontent.com/solana-labs/token-list/main/assets/mainnet/PEjUEMHFRtfajio8YHKZdUruW1vTzGmz6F7NngjYuou/logo.png",
      "tags": [
        "wrapped",
        "wormhole"
      ],
      "extensions": {
        "address": "0xF629cBd94d3791C9250152BD8dfBDF380E2a3B9c",
        "bridgeContract": "https://etherscan.io/address/0xf92cD566Ea4864356C5491c177A430C222d7e678",
        "assetContract": "https://etherscan.io/address/0xF629cBd94d3791C9250152BD8dfBDF380E2a3B9c",
        "coingeckoId": "enjincoin"
      }
    },
    {
      "chainId": 101,
      "address": "2cW5deMKeR97C7csq1aMMWUa5RNWkpQFz8tumxk4ZV8w",
      "symbol": "wYLD",
      "name": "Yield (Wormhole)",
      "decimals": 9,
      "logoURI": "https://raw.githubusercontent.com/solana-labs/token-list/main/assets/mainnet/2cW5deMKeR97C7csq1aMMWUa5RNWkpQFz8tumxk4ZV8w/logo.png",
      "tags": [
        "wrapped",
        "wormhole"
      ],
      "extensions": {
        "address": "0xF94b5C5651c888d928439aB6514B93944eEE6F48",
        "bridgeContract": "https://etherscan.io/address/0xf92cD566Ea4864356C5491c177A430C222d7e678",
        "assetContract": "https://etherscan.io/address/0xF94b5C5651c888d928439aB6514B93944eEE6F48",
        "coingeckoId": "yield-app"
      }
    },
    {
      "chainId": 101,
      "address": "FR5qPX4gbKHPyKMK7Cey6dHZ7wtqmqRogYPJo6bpd5Uw",
      "symbol": "wDDIM",
      "name": "DuckDaoDime (Wormhole)",
      "decimals": 9,
      "logoURI": "https://raw.githubusercontent.com/solana-labs/token-list/main/assets/mainnet/FR5qPX4gbKHPyKMK7Cey6dHZ7wtqmqRogYPJo6bpd5Uw/logo.png",
      "tags": [
        "wrapped",
        "wormhole"
      ],
      "extensions": {
        "address": "0xFbEEa1C75E4c4465CB2FCCc9c6d6afe984558E20",
        "bridgeContract": "https://etherscan.io/address/0xf92cD566Ea4864356C5491c177A430C222d7e678",
        "assetContract": "https://etherscan.io/address/0xFbEEa1C75E4c4465CB2FCCc9c6d6afe984558E20",
        "coingeckoId": "duckdaodime"
      }
    },
    {
      "chainId": 101,
      "address": "8HCWFQA2GsA6Nm2L5jidM3mus7NeeQ8wp1ri3XFF9WWH",
      "symbol": "wRARI",
      "name": "Rarible (Wormhole)",
      "decimals": 9,
      "logoURI": "https://raw.githubusercontent.com/solana-labs/token-list/main/assets/mainnet/8HCWFQA2GsA6Nm2L5jidM3mus7NeeQ8wp1ri3XFF9WWH/logo.png",
      "tags": [
        "wrapped",
        "wormhole"
      ],
      "extensions": {
        "address": "0xFca59Cd816aB1eaD66534D82bc21E7515cE441CF",
        "bridgeContract": "https://etherscan.io/address/0xf92cD566Ea4864356C5491c177A430C222d7e678",
        "assetContract": "https://etherscan.io/address/0xFca59Cd816aB1eaD66534D82bc21E7515cE441CF",
        "coingeckoId": "rarible"
      }
    },
    {
      "chainId": 101,
      "address": "Egrv6hURf5o68xJ1AGYeRv8RNj2nXJVuSoA5wwiSALcN",
      "symbol": "wAMP",
      "name": "Amp (Wormhole)",
      "decimals": 9,
      "logoURI": "https://raw.githubusercontent.com/solana-labs/token-list/main/assets/mainnet/Egrv6hURf5o68xJ1AGYeRv8RNj2nXJVuSoA5wwiSALcN/logo.png",
      "tags": [
        "wrapped",
        "wormhole"
      ],
      "extensions": {
        "address": "0xfF20817765cB7f73d4bde2e66e067E58D11095C2",
        "bridgeContract": "https://etherscan.io/address/0xf92cD566Ea4864356C5491c177A430C222d7e678",
        "assetContract": "https://etherscan.io/address/0xfF20817765cB7f73d4bde2e66e067E58D11095C2",
        "coingeckoId": "amp-token"
      }
    },
    {
      "chainId": 101,
      "address": "GXMaB6jm5cdoQgb65YpkEu61eDYtod3PuVwYYXdZZJ9r",
      "symbol": "wFSW",
      "name": "FalconSwap Token (Wormhole)",
      "decimals": 9,
      "logoURI": "https://raw.githubusercontent.com/solana-labs/token-list/main/assets/mainnet/GXMaB6jm5cdoQgb65YpkEu61eDYtod3PuVwYYXdZZJ9r/logo.png",
      "tags": [
        "wrapped",
        "wormhole"
      ],
      "extensions": {
        "address": "0xfffffffFf15AbF397dA76f1dcc1A1604F45126DB",
        "bridgeContract": "https://etherscan.io/address/0xf92cD566Ea4864356C5491c177A430C222d7e678",
        "assetContract": "https://etherscan.io/address/0xfffffffFf15AbF397dA76f1dcc1A1604F45126DB",
        "coingeckoId": "fsw-token"
      }
    },
    {
      "chainId": 101,
      "address": "AJ1W9A9N9dEMdVyoDiam2rV44gnBm2csrPDP7xqcapgX",
      "symbol": "wBUSD",
      "name": "Binance USD (Wormhole)",
      "decimals": 9,
      "logoURI": "https://raw.githubusercontent.com/solana-labs/token-list/main/assets/mainnet/AJ1W9A9N9dEMdVyoDiam2rV44gnBm2csrPDP7xqcapgX/logo.png",
      "tags": [
        "wrapped",
        "wormhole"
      ],
      "extensions": {
        "address": "0x4Fabb145d64652a948d72533023f6E7A623C7C53",
        "bridgeContract": "https://etherscan.io/address/0xf92cD566Ea4864356C5491c177A430C222d7e678",
        "assetContract": "https://etherscan.io/address/0x4Fabb145d64652a948d72533023f6E7A623C7C53",
        "coingeckoId": "binance-usd"
      }
    },
    {
      "chainId": 101,
      "address": "2VmKuXMwdzouMndWcK7BK2951tBEtYVmGsdU4dXbjyaY",
      "symbol": "waDAI",
      "name": "Aave Interest bearing DAI (Wormhole)",
      "decimals": 9,
      "logoURI": "https://raw.githubusercontent.com/solana-labs/token-list/main/assets/mainnet/2VmKuXMwdzouMndWcK7BK2951tBEtYVmGsdU4dXbjyaY/logo.svg",
      "tags": [
        "wrapped",
        "wormhole"
      ],
      "extensions": {
        "address": "0xfC1E690f61EFd961294b3e1Ce3313fBD8aa4f85d",
        "bridgeContract": "https://etherscan.io/address/0xf92cD566Ea4864356C5491c177A430C222d7e678",
        "assetContract": "https://etherscan.io/address/0xfC1E690f61EFd961294b3e1Ce3313fBD8aa4f85d",
        "coingeckoId": "aave-dai-v1"
      }
    },
    {
      "chainId": 101,
      "address": "AXvWVviBmySSdghmuomYHqYB3AZn7NmAWrHYHKKPJxoL",
      "symbol": "waTUSD",
      "name": "Aave Interest bearing TUSD (Wormhole)",
      "decimals": 9,
      "logoURI": "https://raw.githubusercontent.com/solana-labs/token-list/main/assets/mainnet/AXvWVviBmySSdghmuomYHqYB3AZn7NmAWrHYHKKPJxoL/logo.svg",
      "tags": [
        "wrapped",
        "wormhole"
      ],
      "extensions": {
        "address": "0x4DA9b813057D04BAef4e5800E36083717b4a0341",
        "bridgeContract": "https://etherscan.io/address/0xf92cD566Ea4864356C5491c177A430C222d7e678",
        "assetContract": "https://etherscan.io/address/0x4DA9b813057D04BAef4e5800E36083717b4a0341",
        "coingeckoId": "aave-tusd-v1"
      }
    },
    {
      "chainId": 101,
      "address": "AkaisFPmasQYZUJsZLD9wPEo2KA7aCRqyRawX18ZRzGr",
      "symbol": "waUSDC",
      "name": "Aave Interest bearing USDC (Wormhole)",
      "decimals": 6,
      "logoURI": "https://raw.githubusercontent.com/solana-labs/token-list/main/assets/mainnet/AkaisFPmasQYZUJsZLD9wPEo2KA7aCRqyRawX18ZRzGr/logo.svg",
      "tags": [
        "wrapped",
        "wormhole"
      ],
      "extensions": {
        "address": "0x9bA00D6856a4eDF4665BcA2C2309936572473B7E",
        "bridgeContract": "https://etherscan.io/address/0xf92cD566Ea4864356C5491c177A430C222d7e678",
        "assetContract": "https://etherscan.io/address/0x9bA00D6856a4eDF4665BcA2C2309936572473B7E",
        "coingeckoId": "aave-usdc-v1"
      }
    },
    {
      "chainId": 101,
      "address": "FZfQtWMoTQ51Z4jxvHfmFcqj4862u9GzmugBnZUuWqR5",
      "symbol": "waUSDT",
      "name": "Aave Interest bearing USDT (Wormhole)",
      "decimals": 6,
      "logoURI": "https://raw.githubusercontent.com/solana-labs/token-list/main/assets/mainnet/FZfQtWMoTQ51Z4jxvHfmFcqj4862u9GzmugBnZUuWqR5/logo.svg",
      "tags": [
        "wrapped",
        "wormhole"
      ],
      "extensions": {
        "address": "0x71fc860F7D3A592A4a98740e39dB31d25db65ae8",
        "bridgeContract": "https://etherscan.io/address/0xf92cD566Ea4864356C5491c177A430C222d7e678",
        "assetContract": "https://etherscan.io/address/0x71fc860F7D3A592A4a98740e39dB31d25db65ae8",
        "coingeckoId": "aave-usdt-v1"
      }
    },
    {
      "chainId": 101,
      "address": "BMrbF8DZ9U5KGdJ4F2MJbH5d6KPi5FQVp7EqmLrhDe1f",
      "symbol": "waSUSD",
      "name": "Aave Interest bearing SUSD (Wormhole)",
      "decimals": 9,
      "logoURI": "https://raw.githubusercontent.com/solana-labs/token-list/main/assets/mainnet/BMrbF8DZ9U5KGdJ4F2MJbH5d6KPi5FQVp7EqmLrhDe1f/logo.svg",
      "tags": [
        "wrapped",
        "wormhole"
      ],
      "extensions": {
        "address": "0x625aE63000f46200499120B906716420bd059240",
        "bridgeContract": "https://etherscan.io/address/0xf92cD566Ea4864356C5491c177A430C222d7e678",
        "assetContract": "https://etherscan.io/address/0x625aE63000f46200499120B906716420bd059240",
        "coingeckoId": "aave-susd-v1"
      }
    },
    {
      "chainId": 101,
      "address": "Fzx4N1xJPDZENAhrAaH79k2izT9CFbfnDEcpcWjiusdY",
      "symbol": "waLEND",
      "name": "Aave Interest bearing LEND (Wormhole)",
      "decimals": 9,
      "logoURI": "https://raw.githubusercontent.com/solana-labs/token-list/main/assets/mainnet/Fzx4N1xJPDZENAhrAaH79k2izT9CFbfnDEcpcWjiusdY/logo.svg",
      "tags": [
        "wrapped",
        "wormhole"
      ],
      "extensions": {
        "address": "0x7D2D3688Df45Ce7C552E19c27e007673da9204B8",
        "bridgeContract": "https://etherscan.io/address/0xf92cD566Ea4864356C5491c177A430C222d7e678",
        "assetContract": "https://etherscan.io/address/0x7D2D3688Df45Ce7C552E19c27e007673da9204B8"
      }
    },
    {
      "chainId": 101,
      "address": "GCdDiVgZnkWCAnGktUsjhoho2CHab9JfrRy3Q5W51zvC",
      "symbol": "waBAT",
      "name": "Aave Interest bearing BAT (Wormhole)",
      "decimals": 9,
      "logoURI": "https://raw.githubusercontent.com/solana-labs/token-list/main/assets/mainnet/GCdDiVgZnkWCAnGktUsjhoho2CHab9JfrRy3Q5W51zvC/logo.svg",
      "tags": [
        "wrapped",
        "wormhole"
      ],
      "extensions": {
        "address": "0xE1BA0FB44CCb0D11b80F92f4f8Ed94CA3fF51D00",
        "bridgeContract": "https://etherscan.io/address/0xf92cD566Ea4864356C5491c177A430C222d7e678",
        "assetContract": "https://etherscan.io/address/0xE1BA0FB44CCb0D11b80F92f4f8Ed94CA3fF51D00",
        "coingeckoId": "aave-bat-v1"
      }
    },
    {
      "chainId": 101,
      "address": "FBrfFh7fb7xKfyBMJA32KufMjEkgSgY4AuzLXFKdJFRj",
      "symbol": "waETH",
      "name": "Aave Interest bearing ETH (Wormhole)",
      "decimals": 9,
      "logoURI": "https://raw.githubusercontent.com/solana-labs/token-list/main/assets/mainnet/FBrfFh7fb7xKfyBMJA32KufMjEkgSgY4AuzLXFKdJFRj/logo.svg",
      "tags": [
        "wrapped",
        "wormhole"
      ],
      "extensions": {
        "address": "0x3a3A65aAb0dd2A17E3F1947bA16138cd37d08c04",
        "bridgeContract": "https://etherscan.io/address/0xf92cD566Ea4864356C5491c177A430C222d7e678",
        "assetContract": "https://etherscan.io/address/0x3a3A65aAb0dd2A17E3F1947bA16138cd37d08c04",
        "coingeckoId": "aave-eth-v1"
      }
    },
    {
      "chainId": 101,
      "address": "Adp88WrQDgExPTu26DdBnbN2ffWMkXLxwqzjTdfRQiJi",
      "symbol": "waLINK",
      "name": "Aave Interest bearing LINK (Wormhole)",
      "decimals": 9,
      "logoURI": "https://raw.githubusercontent.com/solana-labs/token-list/main/assets/mainnet/Adp88WrQDgExPTu26DdBnbN2ffWMkXLxwqzjTdfRQiJi/logo.svg",
      "tags": [
        "wrapped",
        "wormhole"
      ],
      "extensions": {
        "address": "0xA64BD6C70Cb9051F6A9ba1F163Fdc07E0DfB5F84",
        "bridgeContract": "https://etherscan.io/address/0xf92cD566Ea4864356C5491c177A430C222d7e678",
        "assetContract": "https://etherscan.io/address/0xA64BD6C70Cb9051F6A9ba1F163Fdc07E0DfB5F84",
        "coingeckoId": "aave-link-v1"
      }
    },
    {
      "chainId": 101,
      "address": "3p67dqghWn6reQcVCqNBkufrpU1gtA1ZRAYja6GMXySG",
      "symbol": "waKNC",
      "name": "Aave Interest bearing KNC (Wormhole)",
      "decimals": 9,
      "logoURI": "https://raw.githubusercontent.com/solana-labs/token-list/main/assets/mainnet/3p67dqghWn6reQcVCqNBkufrpU1gtA1ZRAYja6GMXySG/logo.svg",
      "tags": [
        "wrapped",
        "wormhole"
      ],
      "extensions": {
        "address": "0x9D91BE44C06d373a8a226E1f3b146956083803eB",
        "bridgeContract": "https://etherscan.io/address/0xf92cD566Ea4864356C5491c177A430C222d7e678",
        "assetContract": "https://etherscan.io/address/0x9D91BE44C06d373a8a226E1f3b146956083803eB",
        "coingeckoId": "aave-knc-v1"
      }
    },
    {
      "chainId": 101,
      "address": "A4qYX1xuewaBL9SeZnwA3We6MhG8TYcTceHAJpk7Etdt",
      "symbol": "waREP",
      "name": "Aave Interest bearing REP (Wormhole)",
      "decimals": 9,
      "logoURI": "https://raw.githubusercontent.com/solana-labs/token-list/main/assets/mainnet/A4qYX1xuewaBL9SeZnwA3We6MhG8TYcTceHAJpk7Etdt/logo.svg",
      "tags": [
        "wrapped",
        "wormhole"
      ],
      "extensions": {
        "address": "0x71010A9D003445aC60C4e6A7017c1E89A477B438",
        "bridgeContract": "https://etherscan.io/address/0xf92cD566Ea4864356C5491c177A430C222d7e678",
        "assetContract": "https://etherscan.io/address/0x71010A9D003445aC60C4e6A7017c1E89A477B438"
      }
    },
    {
      "chainId": 101,
      "address": "3iTtcKUVa5ouzwNZFc3SasuAKkY2ZuMxLERRcWfxQVN3",
      "symbol": "waMKR",
      "name": "Aave Interest bearing MKR (Wormhole)",
      "decimals": 9,
      "logoURI": "https://raw.githubusercontent.com/solana-labs/token-list/main/assets/mainnet/3iTtcKUVa5ouzwNZFc3SasuAKkY2ZuMxLERRcWfxQVN3/logo.svg",
      "tags": [
        "wrapped",
        "wormhole"
      ],
      "extensions": {
        "address": "0x7deB5e830be29F91E298ba5FF1356BB7f8146998",
        "bridgeContract": "https://etherscan.io/address/0xf92cD566Ea4864356C5491c177A430C222d7e678",
        "assetContract": "https://etherscan.io/address/0x7deB5e830be29F91E298ba5FF1356BB7f8146998",
        "coingeckoId": "aave-mkr-v1"
      }
    },
    {
      "chainId": 101,
      "address": "EMS6TrCU8uBMumZukRSShGS1yzHGqYd3S8hW2sYULX3T",
      "symbol": "waMANA",
      "name": "Aave Interest bearing MANA (Wormhole)",
      "decimals": 9,
      "logoURI": "https://raw.githubusercontent.com/solana-labs/token-list/main/assets/mainnet/EMS6TrCU8uBMumZukRSShGS1yzHGqYd3S8hW2sYULX3T/logo.svg",
      "tags": [
        "wrapped",
        "wormhole"
      ],
      "extensions": {
        "address": "0x6FCE4A401B6B80ACe52baAefE4421Bd188e76F6f",
        "bridgeContract": "https://etherscan.io/address/0xf92cD566Ea4864356C5491c177A430C222d7e678",
        "assetContract": "https://etherscan.io/address/0x6FCE4A401B6B80ACe52baAefE4421Bd188e76F6f",
        "coingeckoId": "aave-mana-v1"
      }
    },
    {
      "chainId": 101,
      "address": "qhqzfH7AjeukUgqyPXncWHFXTBebFNu5QQUrzhJaLB4",
      "symbol": "waZRX",
      "name": "Aave Interest bearing ZRX (Wormhole)",
      "decimals": 9,
      "logoURI": "https://raw.githubusercontent.com/solana-labs/token-list/main/assets/mainnet/qhqzfH7AjeukUgqyPXncWHFXTBebFNu5QQUrzhJaLB4/logo.svg",
      "tags": [
        "wrapped",
        "wormhole"
      ],
      "extensions": {
        "address": "0x6Fb0855c404E09c47C3fBCA25f08d4E41f9F062f",
        "bridgeContract": "https://etherscan.io/address/0xf92cD566Ea4864356C5491c177A430C222d7e678",
        "assetContract": "https://etherscan.io/address/0x6Fb0855c404E09c47C3fBCA25f08d4E41f9F062f",
        "coingeckoId": "aave-zrx-v1"
      }
    },
    {
      "chainId": 101,
      "address": "FeU2J26AfMqh2mh7Cf4Lw1HRueAvAkZYxGr8njFNMeQ2",
      "symbol": "waSNX",
      "name": "Aave Interest bearing SNX (Wormhole)",
      "decimals": 9,
      "logoURI": "https://raw.githubusercontent.com/solana-labs/token-list/main/assets/mainnet/FeU2J26AfMqh2mh7Cf4Lw1HRueAvAkZYxGr8njFNMeQ2/logo.png",
      "tags": [
        "wrapped",
        "wormhole"
      ],
      "extensions": {
        "address": "0x328C4c80BC7aCa0834Db37e6600A6c49E12Da4DE",
        "bridgeContract": "https://etherscan.io/address/0xf92cD566Ea4864356C5491c177A430C222d7e678",
        "assetContract": "https://etherscan.io/address/0x328C4c80BC7aCa0834Db37e6600A6c49E12Da4DE",
        "coingeckoId": "aave-snx-v1"
      }
    },
    {
      "chainId": 101,
      "address": "GveRVvWTUH1s26YxyjUnXh1J5mMdu5crC2K2uQy26KXi",
      "symbol": "waWBTC",
      "name": "Aave Interest bearing WBTC (Wormhole)",
      "decimals": 8,
      "logoURI": "https://raw.githubusercontent.com/solana-labs/token-list/main/assets/mainnet/GveRVvWTUH1s26YxyjUnXh1J5mMdu5crC2K2uQy26KXi/logo.svg",
      "tags": [
        "wrapped",
        "wormhole"
      ],
      "extensions": {
        "address": "0xFC4B8ED459e00e5400be803A9BB3954234FD50e3",
        "bridgeContract": "https://etherscan.io/address/0xf92cD566Ea4864356C5491c177A430C222d7e678",
        "assetContract": "https://etherscan.io/address/0xFC4B8ED459e00e5400be803A9BB3954234FD50e3",
        "coingeckoId": "aave-wbtc-v1"
      }
    },
    {
      "chainId": 101,
      "address": "F2WgoHLwV4pfxN4WrUs2q6KkmFCsNorGYQ82oaPNUFLP",
      "symbol": "waBUSD",
      "name": "Aave Interest bearing Binance USD (Wormhole)",
      "decimals": 9,
      "logoURI": "https://raw.githubusercontent.com/solana-labs/token-list/main/assets/mainnet/F2WgoHLwV4pfxN4WrUs2q6KkmFCsNorGYQ82oaPNUFLP/logo.svg",
      "tags": [
        "wrapped",
        "wormhole"
      ],
      "extensions": {
        "address": "0x6Ee0f7BB50a54AB5253dA0667B0Dc2ee526C30a8",
        "bridgeContract": "https://etherscan.io/address/0xf92cD566Ea4864356C5491c177A430C222d7e678",
        "assetContract": "https://etherscan.io/address/0x6Ee0f7BB50a54AB5253dA0667B0Dc2ee526C30a8",
        "coingeckoId": "aave-busd-v1"
      }
    },
    {
      "chainId": 101,
      "address": "3rNUQJgvfZ5eFsZvCkvdYcbd9ZzS6YmtwQsoUTFKmVd4",
      "symbol": "waENJ",
      "name": "Aave Interest bearing ENJ (Wormhole)",
      "decimals": 9,
      "logoURI": "https://raw.githubusercontent.com/solana-labs/token-list/main/assets/mainnet/3rNUQJgvfZ5eFsZvCkvdYcbd9ZzS6YmtwQsoUTFKmVd4/logo.svg",
      "tags": [
        "wrapped",
        "wormhole"
      ],
      "extensions": {
        "address": "0x712DB54daA836B53Ef1EcBb9c6ba3b9Efb073F40",
        "bridgeContract": "https://etherscan.io/address/0xf92cD566Ea4864356C5491c177A430C222d7e678",
        "assetContract": "https://etherscan.io/address/0x712DB54daA836B53Ef1EcBb9c6ba3b9Efb073F40",
        "coingeckoId": "aave-enj-v1"
      }
    },
    {
      "chainId": 101,
      "address": "BHh8nyDwdUG4uyyQYNqGXGLHPyb83R6Y2fqJrNVKtTsT",
      "symbol": "waREN",
      "name": "Aave Interest bearing REN (Wormhole)",
      "decimals": 9,
      "logoURI": "https://raw.githubusercontent.com/solana-labs/token-list/main/assets/mainnet/BHh8nyDwdUG4uyyQYNqGXGLHPyb83R6Y2fqJrNVKtTsT/logo.png",
      "tags": [
        "wrapped",
        "wormhole"
      ],
      "extensions": {
        "address": "0x69948cC03f478B95283F7dbf1CE764d0fc7EC54C",
        "bridgeContract": "https://etherscan.io/address/0xf92cD566Ea4864356C5491c177A430C222d7e678",
        "assetContract": "https://etherscan.io/address/0x69948cC03f478B95283F7dbf1CE764d0fc7EC54C",
        "coingeckoId": "aave-ren-v1"
      }
    },
    {
      "chainId": 101,
      "address": "EE58FVYG1UoY6Givy3K3GSRde9sHMj6X1BnocHBtd3sz",
      "symbol": "waYFI",
      "name": "Aave Interest bearing YFI (Wormhole)",
      "decimals": 9,
      "logoURI": "https://raw.githubusercontent.com/solana-labs/token-list/main/assets/mainnet/EE58FVYG1UoY6Givy3K3GSRde9sHMj6X1BnocHBtd3sz/logo.png",
      "tags": [
        "wrapped",
        "wormhole"
      ],
      "extensions": {
        "address": "0x12e51E77DAAA58aA0E9247db7510Ea4B46F9bEAd",
        "bridgeContract": "https://etherscan.io/address/0xf92cD566Ea4864356C5491c177A430C222d7e678",
        "assetContract": "https://etherscan.io/address/0x12e51E77DAAA58aA0E9247db7510Ea4B46F9bEAd",
        "coingeckoId": "ayfi"
      }
    },
    {
      "chainId": 101,
      "address": "8aYsiHR6oVTAcFUzdXDhaPkgRbn4QYRCkdk3ATmAmY4p",
      "symbol": "waAAVE",
      "name": "Aave Interest bearing Aave Token (Wormhole)",
      "decimals": 9,
      "logoURI": "https://raw.githubusercontent.com/solana-labs/token-list/main/assets/mainnet/8aYsiHR6oVTAcFUzdXDhaPkgRbn4QYRCkdk3ATmAmY4p/logo.svg",
      "tags": [
        "wrapped",
        "wormhole"
      ],
      "extensions": {
        "address": "0xba3D9687Cf50fE253cd2e1cFeEdE1d6787344Ed5",
        "bridgeContract": "https://etherscan.io/address/0xf92cD566Ea4864356C5491c177A430C222d7e678",
        "assetContract": "https://etherscan.io/address/0xba3D9687Cf50fE253cd2e1cFeEdE1d6787344Ed5"
      }
    },
    {
      "chainId": 101,
      "address": "8kwCLkWbv4qTJPcbSV65tWdQmjURjBGRSv6VtC1JTiL8",
      "symbol": "waUNI",
      "name": "Aave Interest bearing Uniswap (Wormhole)",
      "decimals": 9,
      "logoURI": "https://raw.githubusercontent.com/solana-labs/token-list/main/assets/mainnet/8kwCLkWbv4qTJPcbSV65tWdQmjURjBGRSv6VtC1JTiL8/logo.png",
      "tags": [
        "wrapped",
        "wormhole"
      ],
      "extensions": {
        "address": "0xB124541127A0A657f056D9Dd06188c4F1b0e5aab",
        "bridgeContract": "https://etherscan.io/address/0xf92cD566Ea4864356C5491c177A430C222d7e678",
        "assetContract": "https://etherscan.io/address/0xB124541127A0A657f056D9Dd06188c4F1b0e5aab"
      }
    },
    {
      "chainId": 101,
      "address": "9NDu1wdjZ7GiY7foAXhia9h1wQU45oTUzyMZKJ31V7JA",
      "symbol": "wstkAAVE",
      "name": "Staked Aave (Wormhole)",
      "decimals": 9,
      "logoURI": "https://raw.githubusercontent.com/solana-labs/token-list/main/assets/mainnet/9NDu1wdjZ7GiY7foAXhia9h1wQU45oTUzyMZKJ31V7JA/logo.png",
      "tags": [
        "wrapped",
        "wormhole"
      ],
      "extensions": {
        "address": "0x4da27a545c0c5B758a6BA100e3a049001de870f5",
        "bridgeContract": "https://etherscan.io/address/0xf92cD566Ea4864356C5491c177A430C222d7e678",
        "assetContract": "https://etherscan.io/address/0x4da27a545c0c5B758a6BA100e3a049001de870f5"
      }
    },
    {
      "chainId": 101,
      "address": "GNQ1Goajm3Za8uC1Eptt2yfsrbnkZh2eMJoqxg54sj3o",
      "symbol": "wUniDAIETH",
      "name": "Uniswap DAI LP (Wormhole)",
      "decimals": 9,
      "logoURI": "https://raw.githubusercontent.com/solana-labs/token-list/main/assets/mainnet/GNQ1Goajm3Za8uC1Eptt2yfsrbnkZh2eMJoqxg54sj3o/logo.png",
      "tags": [
        "wrapped",
        "wormhole"
      ],
      "extensions": {
        "address": "0x2a1530C4C41db0B0b2bB646CB5Eb1A67b7158667",
        "bridgeContract": "https://etherscan.io/address/0xf92cD566Ea4864356C5491c177A430C222d7e678",
        "assetContract": "https://etherscan.io/address/0x2a1530C4C41db0B0b2bB646CB5Eb1A67b7158667"
      }
    },
    {
      "chainId": 101,
      "address": "7NFin546WNvWkhtfftfY77z8C1TrxLbUcKmw5TpHGGtC",
      "symbol": "wUniUSDCETH",
      "name": "Uniswap USDC LP (Wormhole)",
      "decimals": 9,
      "logoURI": "https://raw.githubusercontent.com/solana-labs/token-list/main/assets/mainnet/7NFin546WNvWkhtfftfY77z8C1TrxLbUcKmw5TpHGGtC/logo.png",
      "tags": [
        "wrapped",
        "wormhole"
      ],
      "extensions": {
        "address": "0x97deC872013f6B5fB443861090ad931542878126",
        "bridgeContract": "https://etherscan.io/address/0xf92cD566Ea4864356C5491c177A430C222d7e678",
        "assetContract": "https://etherscan.io/address/0x97deC872013f6B5fB443861090ad931542878126"
      }
    },
    {
      "chainId": 101,
      "address": "7gersKTtU65ERNBNTZKjYgKf7HypR7PDMprcuhQJChaq",
      "symbol": "wUnisETHETH",
      "name": "Uniswap sETH LP (Wormhole)",
      "decimals": 9,
      "logoURI": "https://raw.githubusercontent.com/solana-labs/token-list/main/assets/mainnet/7gersKTtU65ERNBNTZKjYgKf7HypR7PDMprcuhQJChaq/logo.png",
      "tags": [
        "wrapped",
        "wormhole"
      ],
      "extensions": {
        "address": "0xe9Cf7887b93150D4F2Da7dFc6D502B216438F244",
        "bridgeContract": "https://etherscan.io/address/0xf92cD566Ea4864356C5491c177A430C222d7e678",
        "assetContract": "https://etherscan.io/address/0xe9Cf7887b93150D4F2Da7dFc6D502B216438F244"
      }
    },
    {
      "chainId": 101,
      "address": "4aqNtSCr77eiEZJ9u9BhPErjEMju6FFdLeBKkE1pdxuK",
      "symbol": "wUniLENDETH",
      "name": "Uniswap LEND LP (Wormhole)",
      "decimals": 9,
      "logoURI": "https://raw.githubusercontent.com/solana-labs/token-list/main/assets/mainnet/4aqNtSCr77eiEZJ9u9BhPErjEMju6FFdLeBKkE1pdxuK/logo.png",
      "tags": [
        "wrapped",
        "wormhole"
      ],
      "extensions": {
        "address": "0xcaA7e4656f6A2B59f5f99c745F91AB26D1210DCe",
        "bridgeContract": "https://etherscan.io/address/0xf92cD566Ea4864356C5491c177A430C222d7e678",
        "assetContract": "https://etherscan.io/address/0xcaA7e4656f6A2B59f5f99c745F91AB26D1210DCe"
      }
    },
    {
      "chainId": 101,
      "address": "FDdoYCHwFghBSbnN6suvFR3VFw6kAzfhfGpkAQAGPLC3",
      "symbol": "wUniMKRETH",
      "name": "Uniswap MKR LP (Wormhole)",
      "decimals": 9,
      "logoURI": "https://raw.githubusercontent.com/solana-labs/token-list/main/assets/mainnet/FDdoYCHwFghBSbnN6suvFR3VFw6kAzfhfGpkAQAGPLC3/logo.png",
      "tags": [
        "wrapped",
        "wormhole"
      ],
      "extensions": {
        "address": "0x2C4Bd064b998838076fa341A83d007FC2FA50957",
        "bridgeContract": "https://etherscan.io/address/0xf92cD566Ea4864356C5491c177A430C222d7e678",
        "assetContract": "https://etherscan.io/address/0x2C4Bd064b998838076fa341A83d007FC2FA50957"
      }
    },
    {
      "chainId": 101,
      "address": "FSSTfbb1vh1TRe8Ja64hC65QTc7pPUhwHh5uTAWj5haH",
      "symbol": "wUniLINKETH",
      "name": "Uniswap LINK LP (Wormhole)",
      "decimals": 9,
      "logoURI": "https://raw.githubusercontent.com/solana-labs/token-list/main/assets/mainnet/FSSTfbb1vh1TRe8Ja64hC65QTc7pPUhwHh5uTAWj5haH/logo.png",
      "tags": [
        "wrapped",
        "wormhole"
      ],
      "extensions": {
        "address": "0xF173214C720f58E03e194085B1DB28B50aCDeeaD",
        "bridgeContract": "https://etherscan.io/address/0xf92cD566Ea4864356C5491c177A430C222d7e678",
        "assetContract": "https://etherscan.io/address/0xF173214C720f58E03e194085B1DB28B50aCDeeaD"
      }
    },
    {
      "chainId": 101,
      "address": "Aci9xBGywrgBxQoFnL6LCoCYuX5k6AqaYhimgSZ1Fhrk",
      "symbol": "waUniETH",
      "name": "Aave Interest bearing UniETH (Wormhole)",
      "decimals": 9,
      "logoURI": "https://raw.githubusercontent.com/solana-labs/token-list/main/assets/mainnet/Aci9xBGywrgBxQoFnL6LCoCYuX5k6AqaYhimgSZ1Fhrk/logo.png",
      "tags": [
        "wrapped",
        "wormhole"
      ],
      "extensions": {
        "address": "0x6179078872605396Ee62960917128F9477a5DdbB",
        "bridgeContract": "https://etherscan.io/address/0xf92cD566Ea4864356C5491c177A430C222d7e678",
        "assetContract": "https://etherscan.io/address/0x6179078872605396Ee62960917128F9477a5DdbB"
      }
    },
    {
      "chainId": 101,
      "address": "GqHK99sW4ym6zy6Kdoh8f7sb2c3qhtB3WRqeyPbAYfmy",
      "symbol": "waUniDAI",
      "name": "Aave Interest bearing UniDAI (Wormhole)",
      "decimals": 9,
      "logoURI": "https://raw.githubusercontent.com/solana-labs/token-list/main/assets/mainnet/GqHK99sW4ym6zy6Kdoh8f7sb2c3qhtB3WRqeyPbAYfmy/logo.png",
      "tags": [
        "wrapped",
        "wormhole"
      ],
      "extensions": {
        "address": "0x048930eec73c91B44b0844aEACdEBADC2F2b6efb",
        "bridgeContract": "https://etherscan.io/address/0xf92cD566Ea4864356C5491c177A430C222d7e678",
        "assetContract": "https://etherscan.io/address/0x048930eec73c91B44b0844aEACdEBADC2F2b6efb"
      }
    },
    {
      "chainId": 101,
      "address": "4e4TpGVJMYiz5UBrAXuNmiVJ9yvc7ppJeAn8sXmbnmDi",
      "symbol": "waUniUSDC",
      "name": "Aave Interest bearing UniUSDC (Wormhole)",
      "decimals": 6,
      "logoURI": "https://raw.githubusercontent.com/solana-labs/token-list/main/assets/mainnet/4e4TpGVJMYiz5UBrAXuNmiVJ9yvc7ppJeAn8sXmbnmDi/logo.png",
      "tags": [
        "wrapped",
        "wormhole"
      ],
      "extensions": {
        "address": "0xe02b2Ad63eFF3Ac1D5827cBd7AB9DD3DaC4f4AD0",
        "bridgeContract": "https://etherscan.io/address/0xf92cD566Ea4864356C5491c177A430C222d7e678",
        "assetContract": "https://etherscan.io/address/0xe02b2Ad63eFF3Ac1D5827cBd7AB9DD3DaC4f4AD0"
      }
    },
    {
      "chainId": 101,
      "address": "49LoAnQQdo9171zfcWRUoQLYSScrxXobbuwt14xjvfVm",
      "symbol": "waUniUSDT",
      "name": "Aave Interest bearing UniUSDT (Wormhole)",
      "decimals": 6,
      "logoURI": "https://raw.githubusercontent.com/solana-labs/token-list/main/assets/mainnet/49LoAnQQdo9171zfcWRUoQLYSScrxXobbuwt14xjvfVm/logo.png",
      "tags": [
        "wrapped",
        "wormhole"
      ],
      "extensions": {
        "address": "0xb977ee318010A5252774171494a1bCB98E7fab65",
        "bridgeContract": "https://etherscan.io/address/0xf92cD566Ea4864356C5491c177A430C222d7e678",
        "assetContract": "https://etherscan.io/address/0xb977ee318010A5252774171494a1bCB98E7fab65"
      }
    },
    {
      "chainId": 101,
      "address": "CvG3gtKYJtKRzEUgMeb42xnd8HDjESgLtyJqQ2kuLncp",
      "symbol": "waUniDAIETH",
      "name": "Aave Interest bearing UniDAIETH (Wormhole)",
      "decimals": 9,
      "logoURI": "https://raw.githubusercontent.com/solana-labs/token-list/main/assets/mainnet/CvG3gtKYJtKRzEUgMeb42xnd8HDjESgLtyJqQ2kuLncp/logo.svg",
      "tags": [
        "wrapped",
        "wormhole"
      ],
      "extensions": {
        "address": "0xBbBb7F2aC04484F7F04A2C2C16f20479791BbB44",
        "bridgeContract": "https://etherscan.io/address/0xf92cD566Ea4864356C5491c177A430C222d7e678",
        "assetContract": "https://etherscan.io/address/0xBbBb7F2aC04484F7F04A2C2C16f20479791BbB44"
      }
    },
    {
      "chainId": 101,
      "address": "GSv5ECZaMfaceZK4WKKzA4tKVDkqtfBASECcmYFWcy4G",
      "symbol": "waUniUSDCETH",
      "name": "Aave Interest bearing UniUSDCETH (Wormhole)",
      "decimals": 9,
      "logoURI": "https://raw.githubusercontent.com/solana-labs/token-list/main/assets/mainnet/GSv5ECZaMfaceZK4WKKzA4tKVDkqtfBASECcmYFWcy4G/logo.svg",
      "tags": [
        "wrapped",
        "wormhole"
      ],
      "extensions": {
        "address": "0x1D0e53A0e524E3CC92C1f0f33Ae268FfF8D7E7a5",
        "bridgeContract": "https://etherscan.io/address/0xf92cD566Ea4864356C5491c177A430C222d7e678",
        "assetContract": "https://etherscan.io/address/0x1D0e53A0e524E3CC92C1f0f33Ae268FfF8D7E7a5"
      }
    },
    {
      "chainId": 101,
      "address": "7LUdsedi7qpTJGnFpZo6mWqVtKKpccr9XrQGxJ2xUDPT",
      "symbol": "waUniSETHETH",
      "name": "Aave Interest bearing UniSETHETH (Wormhole)",
      "decimals": 9,
      "logoURI": "https://raw.githubusercontent.com/solana-labs/token-list/main/assets/mainnet/7LUdsedi7qpTJGnFpZo6mWqVtKKpccr9XrQGxJ2xUDPT/logo.svg",
      "tags": [
        "wrapped",
        "wormhole"
      ],
      "extensions": {
        "address": "0x84BBcaB430717ff832c3904fa6515f97fc63C76F",
        "bridgeContract": "https://etherscan.io/address/0xf92cD566Ea4864356C5491c177A430C222d7e678",
        "assetContract": "https://etherscan.io/address/0x84BBcaB430717ff832c3904fa6515f97fc63C76F"
      }
    },
    {
      "chainId": 101,
      "address": "Hc1zHQxg1k2JVwvuv3kqbCyZDEJYfDdNftBMab4EMUx9",
      "symbol": "waUniLENDETH",
      "name": "Aave Interest bearing UniLENDETH (Wormhole)",
      "decimals": 9,
      "logoURI": "https://raw.githubusercontent.com/solana-labs/token-list/main/assets/mainnet/Hc1zHQxg1k2JVwvuv3kqbCyZDEJYfDdNftBMab4EMUx9/logo.svg",
      "tags": [
        "wrapped",
        "wormhole"
      ],
      "extensions": {
        "address": "0xc88ebbf7C523f38Ef3eB8A151273C0F0dA421e63",
        "bridgeContract": "https://etherscan.io/address/0xf92cD566Ea4864356C5491c177A430C222d7e678",
        "assetContract": "https://etherscan.io/address/0xc88ebbf7C523f38Ef3eB8A151273C0F0dA421e63"
      }
    },
    {
      "chainId": 101,
      "address": "9PejEmx6NKDHgf6jpgAWwZsibURKifBakjzDQdtCtAXT",
      "symbol": "waUniMKRETH",
      "name": "Aave Interest bearing UniMKRETH (Wormhole)",
      "decimals": 9,
      "logoURI": "https://raw.githubusercontent.com/solana-labs/token-list/main/assets/mainnet/9PejEmx6NKDHgf6jpgAWwZsibURKifBakjzDQdtCtAXT/logo.svg",
      "tags": [
        "wrapped",
        "wormhole"
      ],
      "extensions": {
        "address": "0x8c69f7A4C9B38F1b48005D216c398Efb2F1Ce3e4",
        "bridgeContract": "https://etherscan.io/address/0xf92cD566Ea4864356C5491c177A430C222d7e678",
        "assetContract": "https://etherscan.io/address/0x8c69f7A4C9B38F1b48005D216c398Efb2F1Ce3e4"
      }
    },
    {
      "chainId": 101,
      "address": "KcHygDp4o7ENsHjevYM4T3u6R7KHa5VyvkJ7kpmJcYo",
      "symbol": "waUniLINKETH",
      "name": "Aave Interest bearing UniLINKETH (Wormhole)",
      "decimals": 9,
      "logoURI": "https://raw.githubusercontent.com/solana-labs/token-list/main/assets/mainnet/KcHygDp4o7ENsHjevYM4T3u6R7KHa5VyvkJ7kpmJcYo/logo.svg",
      "tags": [
        "wrapped",
        "wormhole"
      ],
      "extensions": {
        "address": "0x9548DB8b1cA9b6c757485e7861918b640390169c",
        "bridgeContract": "https://etherscan.io/address/0xf92cD566Ea4864356C5491c177A430C222d7e678",
        "assetContract": "https://etherscan.io/address/0x9548DB8b1cA9b6c757485e7861918b640390169c"
      }
    },
    {
      "chainId": 101,
      "address": "GNPAF84ZEtKYyfuY2fg8tZVwse7LpTSeyYPSyEKFqa2Y",
      "symbol": "waUSDT",
      "name": "Aave interest bearing USDT (Wormhole)",
      "decimals": 6,
      "logoURI": "https://raw.githubusercontent.com/solana-labs/token-list/main/assets/mainnet/GNPAF84ZEtKYyfuY2fg8tZVwse7LpTSeyYPSyEKFqa2Y/logo.svg",
      "tags": [
        "wrapped",
        "wormhole"
      ],
      "extensions": {
        "address": "0x3Ed3B47Dd13EC9a98b44e6204A523E766B225811",
        "bridgeContract": "https://etherscan.io/address/0xf92cD566Ea4864356C5491c177A430C222d7e678",
        "assetContract": "https://etherscan.io/address/0x3Ed3B47Dd13EC9a98b44e6204A523E766B225811",
        "coingeckoId": "aave-usdt"
      }
    },
    {
      "chainId": 101,
      "address": "3QTknQ3i27rDKm5hvBaScFLQ34xX9N7J7XfEFwy27qbZ",
      "symbol": "waWBTC",
      "name": "Aave interest bearing WBTC (Wormhole)",
      "decimals": 8,
      "logoURI": "https://raw.githubusercontent.com/solana-labs/token-list/main/assets/mainnet/3QTknQ3i27rDKm5hvBaScFLQ34xX9N7J7XfEFwy27qbZ/logo.svg",
      "tags": [
        "wrapped",
        "wormhole"
      ],
      "extensions": {
        "address": "0x9ff58f4fFB29fA2266Ab25e75e2A8b3503311656",
        "bridgeContract": "https://etherscan.io/address/0xf92cD566Ea4864356C5491c177A430C222d7e678",
        "assetContract": "https://etherscan.io/address/0x9ff58f4fFB29fA2266Ab25e75e2A8b3503311656",
        "coingeckoId": "aave-wbtc"
      }
    },
    {
      "chainId": 101,
      "address": "EbpkofeWyiQouGyxQAgXxEyGtjgq13NSucX3CNvucNpb",
      "symbol": "waWETH",
      "name": "Aave interest bearing WETH (Wormhole)",
      "decimals": 9,
      "logoURI": "https://raw.githubusercontent.com/solana-labs/token-list/main/assets/mainnet/EbpkofeWyiQouGyxQAgXxEyGtjgq13NSucX3CNvucNpb/logo.png",
      "tags": [
        "wrapped",
        "wormhole"
      ],
      "extensions": {
        "address": "0x030bA81f1c18d280636F32af80b9AAd02Cf0854e",
        "bridgeContract": "https://etherscan.io/address/0xf92cD566Ea4864356C5491c177A430C222d7e678",
        "assetContract": "https://etherscan.io/address/0x030bA81f1c18d280636F32af80b9AAd02Cf0854e"
      }
    },
    {
      "chainId": 101,
      "address": "67uaa3Z7SX7GC6dqSTjpJLnySLXZpCAK9MHMi3232Bfb",
      "symbol": "waYFI",
      "name": "Aave interest bearing YFI (Wormhole)",
      "decimals": 9,
      "logoURI": "https://raw.githubusercontent.com/solana-labs/token-list/main/assets/mainnet/67uaa3Z7SX7GC6dqSTjpJLnySLXZpCAK9MHMi3232Bfb/logo.svg",
      "tags": [
        "wrapped",
        "wormhole"
      ],
      "extensions": {
        "address": "0x5165d24277cD063F5ac44Efd447B27025e888f37",
        "bridgeContract": "https://etherscan.io/address/0xf92cD566Ea4864356C5491c177A430C222d7e678",
        "assetContract": "https://etherscan.io/address/0x5165d24277cD063F5ac44Efd447B27025e888f37"
      }
    },
    {
      "chainId": 101,
      "address": "9xS6et5uvQ64QsmaGMfzfXrwTsfYPjwEWuiPnBGFgfw",
      "symbol": "waZRX",
      "name": "Aave interest bearing ZRX (Wormhole)",
      "decimals": 9,
      "logoURI": "https://raw.githubusercontent.com/solana-labs/token-list/main/assets/mainnet/9xS6et5uvQ64QsmaGMfzfXrwTsfYPjwEWuiPnBGFgfw/logo.svg",
      "tags": [
        "wrapped",
        "wormhole"
      ],
      "extensions": {
        "address": "0xDf7FF54aAcAcbFf42dfe29DD6144A69b629f8C9e",
        "bridgeContract": "https://etherscan.io/address/0xf92cD566Ea4864356C5491c177A430C222d7e678",
        "assetContract": "https://etherscan.io/address/0xDf7FF54aAcAcbFf42dfe29DD6144A69b629f8C9e",
        "coingeckoId": "aave-zrx"
      }
    },
    {
      "chainId": 101,
      "address": "2TZ8s2FwtWqJrWpdFsSf2uM2Fvjw474n6HhTdTEWoLor",
      "symbol": "waUNI",
      "name": "Aave interest bearing UNI (Wormhole)",
      "decimals": 9,
      "logoURI": "https://raw.githubusercontent.com/solana-labs/token-list/main/assets/mainnet/2TZ8s2FwtWqJrWpdFsSf2uM2Fvjw474n6HhTdTEWoLor/logo.svg",
      "tags": [
        "wrapped",
        "wormhole"
      ],
      "extensions": {
        "address": "0xB9D7CB55f463405CDfBe4E90a6D2Df01C2B92BF1",
        "bridgeContract": "https://etherscan.io/address/0xf92cD566Ea4864356C5491c177A430C222d7e678",
        "assetContract": "https://etherscan.io/address/0xB9D7CB55f463405CDfBe4E90a6D2Df01C2B92BF1"
      }
    },
    {
      "chainId": 101,
      "address": "G1o2fHZXyPCeAEcY4o6as7SmVaUu65DRhcq1S4Cfap9T",
      "symbol": "waAAVE",
      "name": "Aave interest bearing AAVE (Wormhole)",
      "decimals": 9,
      "logoURI": "https://raw.githubusercontent.com/solana-labs/token-list/main/assets/mainnet/G1o2fHZXyPCeAEcY4o6as7SmVaUu65DRhcq1S4Cfap9T/logo.svg",
      "tags": [
        "wrapped",
        "wormhole"
      ],
      "extensions": {
        "address": "0xFFC97d72E13E01096502Cb8Eb52dEe56f74DAD7B",
        "bridgeContract": "https://etherscan.io/address/0xf92cD566Ea4864356C5491c177A430C222d7e678",
        "assetContract": "https://etherscan.io/address/0xFFC97d72E13E01096502Cb8Eb52dEe56f74DAD7B"
      }
    },
    {
      "chainId": 101,
      "address": "8PeWkyvCDHpSgT5oiGFgZQtXSRBij7ZFLJTHAGBntRDH",
      "symbol": "waBAT",
      "name": "Aave interest bearing BAT (Wormhole)",
      "decimals": 9,
      "logoURI": "https://raw.githubusercontent.com/solana-labs/token-list/main/assets/mainnet/8PeWkyvCDHpSgT5oiGFgZQtXSRBij7ZFLJTHAGBntRDH/logo.svg",
      "tags": [
        "wrapped",
        "wormhole"
      ],
      "extensions": {
        "address": "0x05Ec93c0365baAeAbF7AefFb0972ea7ECdD39CF1",
        "bridgeContract": "https://etherscan.io/address/0xf92cD566Ea4864356C5491c177A430C222d7e678",
        "assetContract": "https://etherscan.io/address/0x05Ec93c0365baAeAbF7AefFb0972ea7ECdD39CF1",
        "coingeckoId": "aave-bat"
      }
    },
    {
      "chainId": 101,
      "address": "67opsuaXQ3JRSJ1mmF7aPLSq6JaZcwAmXwcMzUN5PSMv",
      "symbol": "waBUSD",
      "name": "Aave interest bearing BUSD (Wormhole)",
      "decimals": 9,
      "logoURI": "https://raw.githubusercontent.com/solana-labs/token-list/main/assets/mainnet/67opsuaXQ3JRSJ1mmF7aPLSq6JaZcwAmXwcMzUN5PSMv/logo.svg",
      "tags": [
        "wrapped",
        "wormhole"
      ],
      "extensions": {
        "address": "0xA361718326c15715591c299427c62086F69923D9",
        "bridgeContract": "https://etherscan.io/address/0xf92cD566Ea4864356C5491c177A430C222d7e678",
        "assetContract": "https://etherscan.io/address/0xA361718326c15715591c299427c62086F69923D9",
        "coingeckoId": "aave-busd"
      }
    },
    {
      "chainId": 101,
      "address": "4JrrHRS56i9GZkSmGaCY3ZsxMo3JEqQviU64ki7ZJPak",
      "symbol": "waDAI",
      "name": "Aave interest bearing DAI (Wormhole)",
      "decimals": 9,
      "logoURI": "https://raw.githubusercontent.com/solana-labs/token-list/main/assets/mainnet/4JrrHRS56i9GZkSmGaCY3ZsxMo3JEqQviU64ki7ZJPak/logo.svg",
      "tags": [
        "wrapped",
        "wormhole"
      ],
      "extensions": {
        "address": "0x028171bCA77440897B824Ca71D1c56caC55b68A3",
        "bridgeContract": "https://etherscan.io/address/0xf92cD566Ea4864356C5491c177A430C222d7e678",
        "assetContract": "https://etherscan.io/address/0x028171bCA77440897B824Ca71D1c56caC55b68A3",
        "coingeckoId": "aave-dai"
      }
    },
    {
      "chainId": 101,
      "address": "3LmfKjsSU9hdxfZfcr873DMNR5nnrk8EvdueXg1dTSin",
      "symbol": "waENJ",
      "name": "Aave interest bearing ENJ (Wormhole)",
      "decimals": 9,
      "logoURI": "https://raw.githubusercontent.com/solana-labs/token-list/main/assets/mainnet/3LmfKjsSU9hdxfZfcr873DMNR5nnrk8EvdueXg1dTSin/logo.svg",
      "tags": [
        "wrapped",
        "wormhole"
      ],
      "extensions": {
        "address": "0xaC6Df26a590F08dcC95D5a4705ae8abbc88509Ef",
        "bridgeContract": "https://etherscan.io/address/0xf92cD566Ea4864356C5491c177A430C222d7e678",
        "assetContract": "https://etherscan.io/address/0xaC6Df26a590F08dcC95D5a4705ae8abbc88509Ef",
        "coingeckoId": "aave-enj"
      }
    },
    {
      "chainId": 101,
      "address": "7VD2Gosm34hB7kughTqu1N3sW92hq3XwKLTi1N1tdKrj",
      "symbol": "waKNC",
      "name": "Aave interest bearing KNC (Wormhole)",
      "decimals": 9,
      "logoURI": "https://raw.githubusercontent.com/solana-labs/token-list/main/assets/mainnet/7VD2Gosm34hB7kughTqu1N3sW92hq3XwKLTi1N1tdKrj/logo.svg",
      "tags": [
        "wrapped",
        "wormhole"
      ],
      "extensions": {
        "address": "0x39C6b3e42d6A679d7D776778Fe880BC9487C2EDA",
        "bridgeContract": "https://etherscan.io/address/0xf92cD566Ea4864356C5491c177A430C222d7e678",
        "assetContract": "https://etherscan.io/address/0x39C6b3e42d6A679d7D776778Fe880BC9487C2EDA",
        "coingeckoId": "aave-knc"
      }
    },
    {
      "chainId": 101,
      "address": "4erbVWFvdvS5P8ews7kUjqfpCQbA8vurnWyvRLsnZJgv",
      "symbol": "waLINK",
      "name": "Aave interest bearing LINK (Wormhole)",
      "decimals": 9,
      "logoURI": "https://raw.githubusercontent.com/solana-labs/token-list/main/assets/mainnet/4erbVWFvdvS5P8ews7kUjqfpCQbA8vurnWyvRLsnZJgv/logo.svg",
      "tags": [
        "wrapped",
        "wormhole"
      ],
      "extensions": {
        "address": "0xa06bC25B5805d5F8d82847D191Cb4Af5A3e873E0",
        "bridgeContract": "https://etherscan.io/address/0xf92cD566Ea4864356C5491c177A430C222d7e678",
        "assetContract": "https://etherscan.io/address/0xa06bC25B5805d5F8d82847D191Cb4Af5A3e873E0",
        "coingeckoId": "aave-link"
      }
    },
    {
      "chainId": 101,
      "address": "AXJWqG4SpAEwkMjKYkarKwv6Qfz5rLU3cwt5KtrDAAYe",
      "symbol": "waMANA",
      "name": "Aave interest bearing MANA (Wormhole)",
      "decimals": 9,
      "logoURI": "https://raw.githubusercontent.com/solana-labs/token-list/main/assets/mainnet/AXJWqG4SpAEwkMjKYkarKwv6Qfz5rLU3cwt5KtrDAAYe/logo.svg",
      "tags": [
        "wrapped",
        "wormhole"
      ],
      "extensions": {
        "address": "0xa685a61171bb30d4072B338c80Cb7b2c865c873E",
        "bridgeContract": "https://etherscan.io/address/0xf92cD566Ea4864356C5491c177A430C222d7e678",
        "assetContract": "https://etherscan.io/address/0xa685a61171bb30d4072B338c80Cb7b2c865c873E",
        "coingeckoId": "aave-mana"
      }
    },
    {
      "chainId": 101,
      "address": "4kJmfagJzQFuwto5RX6f1xScWYbEVBzEpdjmiqTCnzjJ",
      "symbol": "waMKR",
      "name": "Aave interest bearing MKR (Wormhole)",
      "decimals": 9,
      "logoURI": "https://raw.githubusercontent.com/solana-labs/token-list/main/assets/mainnet/4kJmfagJzQFuwto5RX6f1xScWYbEVBzEpdjmiqTCnzjJ/logo.svg",
      "tags": [
        "wrapped",
        "wormhole"
      ],
      "extensions": {
        "address": "0xc713e5E149D5D0715DcD1c156a020976e7E56B88",
        "bridgeContract": "https://etherscan.io/address/0xf92cD566Ea4864356C5491c177A430C222d7e678",
        "assetContract": "https://etherscan.io/address/0xc713e5E149D5D0715DcD1c156a020976e7E56B88",
        "coingeckoId": "aave-mkr"
      }
    },
    {
      "chainId": 101,
      "address": "DN8jPo8YZTXhLMyDMKcnwFuKqY8wfn2UrpX8ct4rc8Bc",
      "symbol": "waREN",
      "name": "Aave interest bearing REN (Wormhole)",
      "decimals": 9,
      "logoURI": "https://raw.githubusercontent.com/solana-labs/token-list/main/assets/mainnet/DN8jPo8YZTXhLMyDMKcnwFuKqY8wfn2UrpX8ct4rc8Bc/logo.svg",
      "tags": [
        "wrapped",
        "wormhole"
      ],
      "extensions": {
        "address": "0xCC12AbE4ff81c9378D670De1b57F8e0Dd228D77a",
        "bridgeContract": "https://etherscan.io/address/0xf92cD566Ea4864356C5491c177A430C222d7e678",
        "assetContract": "https://etherscan.io/address/0xCC12AbE4ff81c9378D670De1b57F8e0Dd228D77a",
        "coingeckoId": "aave-ren"
      }
    },
    {
      "chainId": 101,
      "address": "HWbJZXJ7s1D1zi5P7yVgRUmZPXvYSFv6vsYU765Ti422",
      "symbol": "waSNX",
      "name": "Aave interest bearing SNX (Wormhole)",
      "decimals": 9,
      "logoURI": "https://raw.githubusercontent.com/solana-labs/token-list/main/assets/mainnet/HWbJZXJ7s1D1zi5P7yVgRUmZPXvYSFv6vsYU765Ti422/logo.svg",
      "tags": [
        "wrapped",
        "wormhole"
      ],
      "extensions": {
        "address": "0x35f6B052C598d933D69A4EEC4D04c73A191fE6c2",
        "bridgeContract": "https://etherscan.io/address/0xf92cD566Ea4864356C5491c177A430C222d7e678",
        "assetContract": "https://etherscan.io/address/0x35f6B052C598d933D69A4EEC4D04c73A191fE6c2",
        "coingeckoId": "aave-snx"
      }
    },
    {
      "chainId": 101,
      "address": "2LForywWWpHzmR5NjSEyF1kcw9ffyLuJX7V7hne2fHfY",
      "symbol": "waSUSD",
      "name": "Aave interest bearing SUSD (Wormhole)",
      "decimals": 9,
      "logoURI": "https://raw.githubusercontent.com/solana-labs/token-list/main/assets/mainnet/2LForywWWpHzmR5NjSEyF1kcw9ffyLuJX7V7hne2fHfY/logo.svg",
      "tags": [
        "wrapped",
        "wormhole"
      ],
      "extensions": {
        "address": "0x6C5024Cd4F8A59110119C56f8933403A539555EB",
        "bridgeContract": "https://etherscan.io/address/0xf92cD566Ea4864356C5491c177A430C222d7e678",
        "assetContract": "https://etherscan.io/address/0x6C5024Cd4F8A59110119C56f8933403A539555EB",
        "coingeckoId": "aave-susd"
      }
    },
    {
      "chainId": 101,
      "address": "Badj3S29a2u1auxmijwg5vGjhPLb1K6WLPoigtWjKPXp",
      "symbol": "waTUSD",
      "name": "Aave interest bearing TUSD (Wormhole)",
      "decimals": 9,
      "logoURI": "https://raw.githubusercontent.com/solana-labs/token-list/main/assets/mainnet/Badj3S29a2u1auxmijwg5vGjhPLb1K6WLPoigtWjKPXp/logo.svg",
      "tags": [
        "wrapped",
        "wormhole"
      ],
      "extensions": {
        "address": "0x101cc05f4A51C0319f570d5E146a8C625198e636",
        "bridgeContract": "https://etherscan.io/address/0xf92cD566Ea4864356C5491c177A430C222d7e678",
        "assetContract": "https://etherscan.io/address/0x101cc05f4A51C0319f570d5E146a8C625198e636",
        "coingeckoId": "aave-tusd"
      }
    },
    {
      "chainId": 101,
      "address": "BZCPpva12M9SqJgcpf8jtP9Si6rMANFoUR3i7nchha7M",
      "symbol": "waUSDC",
      "name": "Aave interest bearing USDC (Wormhole)",
      "decimals": 6,
      "logoURI": "https://raw.githubusercontent.com/solana-labs/token-list/main/assets/mainnet/BZCPpva12M9SqJgcpf8jtP9Si6rMANFoUR3i7nchha7M/logo.svg",
      "tags": [
        "wrapped",
        "wormhole"
      ],
      "extensions": {
        "address": "0xBcca60bB61934080951369a648Fb03DF4F96263C",
        "bridgeContract": "https://etherscan.io/address/0xf92cD566Ea4864356C5491c177A430C222d7e678",
        "assetContract": "https://etherscan.io/address/0xBcca60bB61934080951369a648Fb03DF4F96263C",
        "coingeckoId": "aave-usdc"
      }
    },
    {
      "chainId": 101,
      "address": "D3ajQoyBGJz3JCXCPsxHZJbLQKGt9UgxLavgurieGNcD",
      "symbol": "wSDT",
      "name": "Stake DAO Token (Wormhole)",
      "decimals": 9,
      "logoURI": "https://raw.githubusercontent.com/solana-labs/token-list/main/assets/mainnet/D3ajQoyBGJz3JCXCPsxHZJbLQKGt9UgxLavgurieGNcD/logo.png",
      "tags": [
        "wrapped",
        "wormhole"
      ],
      "extensions": {
        "address": "0x73968b9a57c6e53d41345fd57a6e6ae27d6cdb2f",
        "bridgeContract": "https://etherscan.io/address/0xf92cD566Ea4864356C5491c177A430C222d7e678",
        "assetContract": "https://etherscan.io/address/0x73968b9a57c6e53d41345fd57a6e6ae27d6cdb2f",
        "coingeckoId": "stake-dao"
      }
    },
    {
      "chainId": 101,
      "address": "4pk3pf9nJDN1im1kNwWJN1ThjE8pCYCTexXYGyFjqKVf",
      "symbol": "oDOP",
      "name": "Dominican Pesos",
      "decimals": 9,
      "logoURI": "https://raw.githubusercontent.com/solana-labs/token-list/main/assets/mainnet/4pk3pf9nJDN1im1kNwWJN1ThjE8pCYCTexXYGyFjqKVf/logo.png",
      "tags": [
        "stablecoin"
      ],
      "extensions": {
        "website": "https://Odop.io/"
      }
    },
    {
      "chainId": 101,
      "address": "5kjfp2qfRbqCXTQeUYgHNnTLf13eHoKjC5hHynW9DvQE",
      "symbol": "AAPE",
      "name": "AAPE",
      "decimals": 9,
      "logoURI": "https://raw.githubusercontent.com/solana-labs/token-list/main/assets/mainnet/5kjfp2qfRbqCXTQeUYgHNnTLf13eHoKjC5hHynW9DvQE/logo.png",
      "tags": [],
      "extensions": {
        "website": "https://aape.io/"
      }
    },
    {
      "chainId": 101,
      "address": "3K6rftdAaQYMPunrtNRHgnK2UAtjm2JwyT2oCiTDouYE",
      "symbol": "XCOPE",
      "name": "XCOPE",
      "decimals": 0,
      "logoURI": "https://raw.githubusercontent.com/solana-labs/token-list/main/assets/mainnet/3K6rftdAaQYMPunrtNRHgnK2UAtjm2JwyT2oCiTDouYE/logo.png",
      "tags": [
        "trading",
        "index",
        "Algos"
      ],
      "extensions": {
        "website": "https://www.unlimitedcope.com/",
        "serumV3Usdc": "7MpMwArporUHEGW7quUpkPZp5L5cHPs9eKUfKCdaPHq2",
        "coingeckoId": "cope"
      }
    },
    {
      "chainId": 101,
      "address": "8HGyAAB1yoM1ttS7pXjHMa3dukTFGQggnFFH3hJZgzQh",
      "symbol": "COPE",
      "name": "COPE",
      "decimals": 6,
      "logoURI": "https://raw.githubusercontent.com/solana-labs/token-list/main/assets/mainnet/8HGyAAB1yoM1ttS7pXjHMa3dukTFGQggnFFH3hJZgzQh/logo.png",
      "tags": [
        "trading",
        "index",
        "Algos"
      ],
      "extensions": {
        "website": "https://www.unlimitedcope.com/",
        "serumV3Usdc": "6fc7v3PmjZG9Lk2XTot6BywGyYLkBQuzuFKd4FpCsPxk",
        "coingeckoId": "cope"
      }
    },
    {
      "chainId": 101,
      "address": "2prC8tcVsXwVJAinhxd2zeMeWMWaVyzPoQeLKyDZRFKd",
      "symbol": "MCAPS",
      "name": "Mango Market Caps",
      "decimals": 0,
      "logoURI": "https://raw.githubusercontent.com/solana-labs/token-list/main/assets/mainnet/2prC8tcVsXwVJAinhxd2zeMeWMWaVyzPoQeLKyDZRFKd/logo.png",
      "tags": [
        "mango"
      ],
      "extensions": {
        "website": "https://initialcapoffering.com/",
        "coingeckoId": "mango-market-caps"
      }
    },
    {
      "chainId": 101,
      "address": "2reKm5Y9rmAWfaw5jraYz1BXwGLHMofGMs3iNoBLt4VC",
      "symbol": "DOCE",
      "name": "Doce Finance",
      "decimals": 6,
      "logoURI": "https://raw.githubusercontent.com/solana-labs/token-list/main/assets/mainnet/2reKm5Y9rmAWfaw5jraYz1BXwGLHMofGMs3iNoBLt4VC/logo.png",
      "tags": [],
      "extensions": {
        "website": "https://swap.doce.finance/"
      }
    },
    {
      "chainId": 101,
      "address": "E1PvPRPQvZNivZbXRL61AEGr71npZQ5JGxh4aWX7q9QA",
      "symbol": "INO",
      "name": "iNo Token",
      "decimals": 9,
      "logoURI": "https://raw.githubusercontent.com/solana-labs/token-list/main/assets/mainnet/E1PvPRPQvZNivZbXRL61AEGr71npZQ5JGxh4aWX7q9QA/logo.png",
      "tags": [],
      "extensions": {
        "website": "https://ino.llegrand.fr/"
      }
    },
    {
      "chainId": 101,
      "address": "8PMHT4swUMtBzgHnh5U564N5sjPSiUz2cjEQzFnnP1Fo",
      "symbol": "ROPE",
      "name": "Rope Token",
      "decimals": 9,
      "logoURI": "https://raw.githubusercontent.com/solana-labs/token-list/main/assets/mainnet/8PMHT4swUMtBzgHnh5U564N5sjPSiUz2cjEQzFnnP1Fo/logo.svg",
      "tags": [],
      "extensions": {
        "website": "https://ropesolana.com/",
        "coingeckoId": "rope-token",
        "serumV3Usdc": "4Sg1g8U2ZuGnGYxAhc6MmX9MX7yZbrrraPkCQ9MdCPtF",
        "waterfallbot": "https://bit.ly/ROPEwaterfall"
      }
    },
    {
      "chainId": 101,
      "address": "5dhkWqrq37F92jBmEyhQP1vbMkbVRz59V7288HH2wBC7",
      "symbol": "SLOCK",
      "name": "SOLLock",
      "decimals": 9,
      "logoURI": "https://raw.githubusercontent.com/solana-labs/token-list/main/assets/mainnet/5dhkWqrq37F92jBmEyhQP1vbMkbVRz59V7288HH2wBC7/logo.png",
      "tags": [
        "utility-token"
      ],
      "extensions": {
        "website": "https://sollock.org/",
        "twitter": "https://twitter.com/@SOLLockOfficial",
        "github": "https://github.com/SOLLock",
        "tgann": "https://t.me/SOLLockAnn",
        "tggroup": "https://t.me/SOLLock"
      }
    },
    {
      "chainId": 101,
      "address": "ETAtLmCmsoiEEKfNrHKJ2kYy3MoABhU6NQvpSfij5tDs",
      "symbol": "MEDIA",
      "name": "Media Network",
      "decimals": 6,
      "logoURI": "https://raw.githubusercontent.com/solana-labs/token-list/main/assets/mainnet/ETAtLmCmsoiEEKfNrHKJ2kYy3MoABhU6NQvpSfij5tDs/logo.png",
      "tags": [
        "utility-token"
      ],
      "extensions": {
        "website": "https://media.network/",
        "coingeckoId": "media-network",
        "serumV3Usdc": "FfiqqvJcVL7oCCu8WQUMHLUC2dnHQPAPjTdSzsERFWjb",
        "waterfallbot": "https://bit.ly/MEDIAwaterfall"
      }
    },
    {
      "chainId": 101,
      "address": "StepAscQoEioFxxWGnh2sLBDFp9d8rvKz2Yp39iDpyT",
      "symbol": "STEP",
      "name": "Step",
      "decimals": 9,
      "logoURI": "https://raw.githubusercontent.com/solana-labs/token-list/main/assets/mainnet/StepAscQoEioFxxWGnh2sLBDFp9d8rvKz2Yp39iDpyT/logo.png",
      "tags": [
        "utility-token"
      ],
      "extensions": {
        "website": "https://step.finance/",
        "twitter": "https://twitter.com/StepFinance_",
        "coingeckoId": "step-finance",
        "serumV3Usdc": "97qCB4cAVSTthvJu3eNoEx6AY6DLuRDtCoPm5Tdyg77S",
        "waterfallbot": "https://bit.ly/STEPwaterfall"
      }
    },
    {
      "chainId": 101,
      "address": "7Geyz6iiRe8buvunsU6TXndxnpLt9mg6iPxqhn6cr3c6",
      "symbol": "ANFT",
      "name": "AffinityLabs",
      "decimals": 9,
      "logoURI": "https://raw.githubusercontent.com/solana-labs/token-list/main/assets/mainnet/7Geyz6iiRe8buvunsU6TXndxnpLt9mg6iPxqhn6cr3c6/logo.png",
      "tags": [
        "nft"
      ],
      "extensions": {
        "website": "https://affinitylabs.tech/"
      }
    },
    {
      "chainId": 102,
      "address": "So11111111111111111111111111111111111111112",
      "symbol": "wSOL",
      "name": "Wrapped SOL",
      "decimals": 9,
      "logoURI": "https://raw.githubusercontent.com/solana-labs/token-list/main/assets/mainnet/So11111111111111111111111111111111111111112/logo.png",
      "tags": [],
      "extensions": {
        "website": "https://www.solana.com/",
        "coingeckoId": "solana"
      }
    },
    {
      "chainId": 102,
      "address": "CpMah17kQEL2wqyMKt3mZBdTnZbkbfx4nqmQMFDP5vwp",
      "symbol": "USDC",
      "name": "USD Coin",
      "decimals": 6,
      "logoURI": "https://raw.githubusercontent.com/solana-labs/token-list/main/assets/mainnet/CpMah17kQEL2wqyMKt3mZBdTnZbkbfx4nqmQMFDP5vwp/logo.png",
      "tags": [
        "stablecoin"
      ],
      "extensions": {
        "website": "https://www.centre.io/",
        "coingeckoId": "usd-coin"
      }
    },
    {
      "chainId": 102,
      "address": "Gmk71cM7j2RMorRsQrsyysM4HsByQx5PuDGtDdqGLWCS",
      "symbol": "spSOL",
      "name": "Stake pool SOL",
      "decimals": 9,
      "logoURI": "https://raw.githubusercontent.com/solana-labs/token-list/main/assets/mainnet/Gmk71cM7j2RMorRsQrsyysM4HsByQx5PuDGtDdqGLWCS/logo.png",
      "tags": [
        "stake-pool"
      ],
      "extensions": {
        "website": "https://www.solana.com/"
      }
    },
    {
      "chainId": 102,
      "address": "2jQc2jDHVCewoWsQJK7JPLetP7UjqXvaFdno8rtrD8Kg",
      "symbol": "sHOG",
      "name": "sHOG",
      "decimals": 6,
      "tags": [
        "stablecoin"
      ]
    },
    {
      "chainId": 103,
      "address": "So11111111111111111111111111111111111111112",
      "symbol": "SOL",
      "name": "Wrapped SOL",
      "decimals": 9,
      "logoURI": "https://raw.githubusercontent.com/solana-labs/token-list/main/assets/mainnet/So11111111111111111111111111111111111111112/logo.png",
      "tags": [],
      "extensions": {
        "coingeckoId": "solana"
      }
    },
    {
      "chainId": 103,
      "address": "7Cab8z1Lz1bTC9bQNeY7VQoZw5a2YbZoxmvFSvPgcTEL",
      "symbol": "LGGD",
      "name": "LGG Dev Fan Token",
      "decimals": 0,
      "logoURI": "https://raw.githubusercontent.com/solana-labs/token-list/main/assets/mainnet/7Cab8z1Lz1bTC9bQNeY7VQoZw5a2YbZoxmvFSvPgcTEL/logo.png",
      "tags": [
        "LGG"
      ],
      "extensions": {
        "website": "https://lgg-hacks.art"
      }
    },
    {
      "chainId": 103,
      "address": "DEhAasscXF4kEGxFgJ3bq4PpVGp5wyUxMRvn6TzGVHaw",
      "symbol": "XYZ",
      "name": "XYZ Test",
      "decimals": 6,
      "logoURI": "https://raw.githubusercontent.com/solana-labs/token-list/main/assets/mainnet/DEhAasscXF4kEGxFgJ3bq4PpVGp5wyUxMRvn6TzGVHaw/logo.png",
      "tags": []
    },
    {
      "chainId": 103,
      "address": "2rg5syU3DSwwWs778FQ6yczDKhS14NM3vP4hqnkJ2jsM",
      "symbol": "pSOL",
      "name": "SOL stake pool",
      "decimals": 9,
      "logoURI": "https://raw.githubusercontent.com/solana-labs/token-list/main/assets/mainnet/2rg5syU3DSwwWs778FQ6yczDKhS14NM3vP4hqnkJ2jsM/logo.png",
      "tags": [],
      "extensions": {
        "website": "https://solana.com/",
        "background": "https://solana.com/static/8c151e179d2d7e80255bdae6563209f2/6833b/validators.webp"
      }
    },
    {
      "chainId": 103,
      "address": "SRMuApVNdxXokk5GT7XD5cUUgXMBCoAz2LHeuAoKWRt",
      "symbol": "SRM",
      "name": "Serum",
      "decimals": 6,
      "logoURI": "https://raw.githubusercontent.com/solana-labs/token-list/main/assets/mainnet/SRMuApVNdxXokk5GT7XD5cUUgXMBCoAz2LHeuAoKWRt/logo.png",
      "tags": [],
      "extensions": {
        "website": "https://projectserum.com/",
        "coingeckoId": "serum"
      }
    },
    {
      "chainId": 103,
      "address": "StepAscQoEioFxxWGnh2sLBDFp9d8rvKz2Yp39iDpyT",
      "symbol": "STEP",
      "name": "Step",
      "decimals": 9,
      "logoURI": "https://raw.githubusercontent.com/solana-labs/token-list/main/assets/mainnet/StepAscQoEioFxxWGnh2sLBDFp9d8rvKz2Yp39iDpyT/logo.png",
      "tags": [
        "utility-token"
      ],
      "extensions": {
        "website": "https://step.finance/",
        "twitter": "https://twitter.com/StepFinance_",
        "coingeckoId": "step-finance",
        "waterfallbot": "https://bit.ly/STEPwaterfall"
      }
    },
    {
      "chainId": 103,
      "address": "7STJWT74tAZzhbNNPRH8WuGDy9GZg27968EwALWuezrH",
      "symbol": "wSUSHI",
      "name": "SushiSwap (Wormhole)",
      "decimals": 9,
      "logoURI": "https://raw.githubusercontent.com/solana-labs/token-list/main/assets/mainnet/7STJWT74tAZzhbNNPRH8WuGDy9GZg27968EwALWuezrH/logo.png",
      "tags": [
        "wrapped",
        "wormhole"
      ],
      "extensions": {
        "website": "https://sushi.com",
        "background": "https://sushi.com/static/media/Background-sm.fd449814.jpg/",
        "address": "0x6B3595068778DD592e39A122f4f5a5cF09C90fE2",
        "bridgeContract": "https://etherscan.io/address/0xf92cD566Ea4864356C5491c177A430C222d7e678",
        "assetContract": "https://etherscan.io/address/0x6B3595068778DD592e39A122f4f5a5cF09C90fE2",
        "coingeckoId": "sushi"
      }
    },
    {
      "chainId": 103,
      "address": "3aMbgP7aGsP1sVcFKc6j65zu7UiziP57SMFzf6ptiCSX",
      "symbol": "sHOG",
      "name": "Devnet StableHog",
      "decimals": 6,
      "logoURI": "https://raw.githubusercontent.com/solana-labs/token-list/main/assets/mainnet/3aMbgP7aGsP1sVcFKc6j65zu7UiziP57SMFzf6ptiCSX/logo.png",
      "tags": [
        "stablecoin"
      ]
    },
    {
      "chainId": 101,
      "address": "3cXftQWJJEeoysZrhAEjpfCHe9tSKyhYG63xpbue8m3s",
      "symbol": "Kreechures",
      "name": "Kreechures",
      "decimals": 0,
      "logoURI": "https://raw.githubusercontent.com/solana-labs/token-list/main/assets/mainnet/3cXftQWJJEeoysZrhAEjpfCHe9tSKyhYG63xpbue8m3s/logo.svg",
      "tags": [
        "nft"
      ],
      "extensions": {
        "website": "https://www.kreechures.com/",
        "attributes": [
          {
            "image": "https://gateway.pinata.cloud/ipfs/QmWcMyAYpaX3BHJoDq6Fyub71TjaHbRHqErT7MmbDvCXYJ/3cXftQWJJEeoysZrhAEjpfCHe9tSKyhYG63xpbue8m3s.jpg",
            "Generation": 0,
            "Species": 6,
            "Base Rest": 262
          }
        ]
      }
    },
    {
      "chainId": 101,
      "address": "4DrV8khCoPS3sWRj6t1bb2DzT9jD4mZp6nc7Jisuuv1b",
      "symbol": "SPD",
      "name": "Solpad",
      "decimals": 9,
      "logoURI": "https://raw.githubusercontent.com/solana-labs/token-list/main/assets/mainnet/4DrV8khCoPS3sWRj6t1bb2DzT9jD4mZp6nc7Jisuuv1b/logo.png",
      "tags": [],
      "extensions": {
        "website": "https://www.solpad.io/"
      }
    },
    {
      "chainId": 101,
      "address": "7p7AMM6QoA8wPRKeqF87Pt51CRWmWvXPH5TBNMyDWhbH",
      "symbol": "Kreechures",
      "name": "Kreechures",
      "decimals": 0,
      "logoURI": "https://raw.githubusercontent.com/solana-labs/token-list/main/assets/mainnet/7p7AMM6QoA8wPRKeqF87Pt51CRWmWvXPH5TBNMyDWhbH/logo.svg",
      "tags": [
        "nft"
      ],
      "extensions": {
        "website": "https://www.kreechures.com/",
        "attributes": [
          {
            "image": "https://gateway.pinata.cloud/ipfs/QmWcMyAYpaX3BHJoDq6Fyub71TjaHbRHqErT7MmbDvCXYJ/7p7AMM6QoA8wPRKeqF87Pt51CRWmWvXPH5TBNMyDWhbH.jpg",
            "Generation": 0,
            "Species": 4,
            "Base Rest": 335
          }
        ]
      }
    },
    {
      "chainId": 101,
      "address": "6ybxMQpMgQhtsTLhvHZqk8uqao7kvoexY6e8JmCTqAB1",
      "symbol": "QUEST",
      "name": "QUEST",
      "decimals": 4,
      "logoURI": "https://raw.githubusercontent.com/solana-labs/token-list/main/assets/mainnet/6ybxMQpMgQhtsTLhvHZqk8uqao7kvoexY6e8JmCTqAB1/logo.png",
      "tags": [],
      "extensions": {
        "website": "https://questcoin.org/"
      }
    },
    {
      "chainId": 101,
      "address": "97qAF7ZKEdPdQaUkhASGA59Jpa2Wi7QqVmnFdEuPqEDc",
      "symbol": "DIAMOND",
      "name": "LOVE",
      "decimals": 6,
      "logoURI": "https://raw.githubusercontent.com/solana-labs/token-list/main/assets/mainnet/97qAF7ZKEdPdQaUkhASGA59Jpa2Wi7QqVmnFdEuPqEDc/logo.png",
      "tags": [
        "Diamond Love"
      ],
      "extensions": {
        "website": "https://diamondlove.io/",
        "telegram": "https://t.me/DiamondLoveX"
      }
    },
    {
      "chainId": 101,
      "address": "xxxxa1sKNGwFtw2kFn8XauW9xq8hBZ5kVtcSesTT9fW",
      "symbol": "SLIM",
      "name": "Solanium",
      "decimals": 6,
      "logoURI": "https://raw.githubusercontent.com/solana-labs/token-list/main/assets/mainnet/xxxxa1sKNGwFtw2kFn8XauW9xq8hBZ5kVtcSesTT9fW/logo.png",
      "tags": [],
      "extensions": {
        "website": "https://solanium.io/",
        "waterfallbot": "https://bit.ly/SLIMwaterfall"
      }
    },
    {
      "chainId": 101,
      "address": "8GPUjUHFxfNhaSS8kUkix8txRRXszeUAsHTjUmHuygZT",
      "symbol": "NINJA NFT1",
      "name": "NINJA NFT1",
      "decimals": 0,
      "logoURI": "https://raw.githubusercontent.com/yuzu-ninjaprotocol/ninjaprotocol/main/NINJA%20NFT%201.png",
      "tags": [],
      "extensions": {
        "website": "http://ninjaprotocol.io"
      }
    },
    {
      "chainId": 101,
      "address": "HcJCPYck2UsTMgiPfjn6CS1wrC5iBXtuqPSjt8Qy8Sou",
      "symbol": "GANGS",
      "name": "Gangs of Solana",
      "decimals": 4,
      "logoURI": "https://raw.githubusercontent.com/solana-labs/token-list/main/assets/mainnet/HcJCPYck2UsTMgiPfjn6CS1wrC5iBXtuqPSjt8Qy8Sou/logo.svg",
      "tags": [],
      "extensions": {
        "website": "https://gangsofsolana.com/"
      }
    },
    {
      "chainId": 101,
      "address": "2rEiLkpQ3mh4DGxv1zcSdW5r5HK2nehif5sCaF5Ss9E1",
      "symbol": "RECO",
      "name": "Reboot ECO",
      "decimals": 0,
      "logoURI": "https://raw.githubusercontent.com/solana-labs/token-list/main/assets/mainnet/2rEiLkpQ3mh4DGxv1zcSdW5r5HK2nehif5sCaF5Ss9E1/logo.png",
      "tags": [],
      "extensions": {
        "website": "https://reboot.eco/"
      }
    },
    {
      "chainId": 101,
      "address": "BXhAKUxkGvFbAarA3K1SUYnqXRhEBC1bhUaCaxvzgyJ1",
      "symbol": "ISA",
      "name": "Interstellar",
      "decimals": 9,
      "logoURI": "https://raw.githubusercontent.com/solana-labs/token-list/main/assets/mainnet/BXhAKUxkGvFbAarA3K1SUYnqXRhEBC1bhUaCaxvzgyJ1/logo.png",
      "tags": [],
      "extensions": {
        "website": "https://interstellaralliance.gitbook.io/isa/"
      }
    },
    {
      "chainId": 101,
      "address": "7xKXtg2CW87d97TXJSDpbD5jBkheTqA83TZRuJosgAsU",
      "symbol": "SAMO",
      "name": "Samoyed Coin",
      "decimals": 9,
      "logoURI": "https://raw.githubusercontent.com/solana-labs/token-list/main/assets/mainnet/7xKXtg2CW87d97TXJSDpbD5jBkheTqA83TZRuJosgAsU/logo.png",
      "tags": [],
      "extensions": {
        "website": "https://samoyedcoin.com/",
        "coingeckoId": "samoyedcoin",
        "serumV3Usdc": "FR3SPJmgfRSKKQ2ysUZBu7vJLpzTixXnjzb84bY3Diif"
      }
    },
    {
      "chainId": 101,
      "address": "ATLASXmbPQxBUYbxPsV97usA3fPQYEqzQBUHgiFCUsXx",
      "symbol": "ATLAS",
      "name": "Star Atlas",
      "decimals": 8,
      "logoURI": "https://raw.githubusercontent.com/solana-labs/token-list/main/assets/mainnet/ATLASXmbPQxBUYbxPsV97usA3fPQYEqzQBUHgiFCUsXx/logo.png",
      "tags": [
        "utility-token"
      ],
      "extensions": {
        "website": "https://staratlas.com",
        "description": "Star Atlas Token",
        "coingeckoId": "star-atlas",
        "serumV3Usdc": "Di66GTLsV64JgCCYGVcY21RZ173BHkjJVgPyezNN7P1K"
      }
    },
    {
      "chainId": 101,
      "address": "poLisWXnNRwC6oBu1vHiuKQzFjGL4XDSu4g9qjz9qVk",
      "symbol": "POLIS",
      "name": "Star Atlas DAO",
      "decimals": 8,
      "logoURI": "https://raw.githubusercontent.com/solana-labs/token-list/main/assets/mainnet/poLisWXnNRwC6oBu1vHiuKQzFjGL4XDSu4g9qjz9qVk/logo.png",
      "tags": [
        "utility-token"
      ],
      "extensions": {
        "website": "https://staratlas.com",
        "description": "Star Atlas DAO Token",
        "coingeckoId": "star-atlas-dao",
        "serumV3Usdc": "HxFLKUAmAMLz1jtT3hbvCMELwH5H9tpM2QugP8sKyfhW"
      }
    },
    {
      "chainId": 101,
      "address": "HAWy8kV3bD4gaN6yy6iK2619x2dyzLUBj1PfJiihTisE",
      "symbol": "DOI",
      "name": "Discovery of Iris",
      "decimals": 0,
      "logoURI": "https://raw.githubusercontent.com/solana-labs/token-list/main/assets/mainnet/HAWy8kV3bD4gaN6yy6iK2619x2dyzLUBj1PfJiihTisE/logo.png",
      "tags": [
        "nft"
      ],
      "extensions": {
        "website": "https://www.staratlas.com",
        "imageUrl": "https://storage.googleapis.com/nft-assets/ReBirth/poster-1/discovery-of-iris.jpg",
        "description": "The rogue planet, Iris, dense with invaluable materials, draws in and collides with seven child planets in a remote region of space, creating what is henceforth referred to as 'The Cataclysm'. When combined, these eight elements create a form of free energy. The collision creates a massively valuable debris field.",
        "serumV3Usdc": "AYXTVttPfhYmn3jryX5XbRjwPK2m9445mbN2iLyRD6nq"
      }
    },
    {
      "chainId": 101,
      "address": "ATSPo9f9TJ3Atx8SuoTYdzSMh4ctQBzYzDiNukQDmoF7",
      "symbol": "HOSA",
      "name": "The Heart of Star Atlas",
      "decimals": 0,
      "logoURI": "https://raw.githubusercontent.com/solana-labs/token-list/main/assets/mainnet/ATSPo9f9TJ3Atx8SuoTYdzSMh4ctQBzYzDiNukQDmoF7/logo.png",
      "tags": [
        "nft"
      ],
      "extensions": {
        "website": "https://www.staratlas.com",
        "imageUrl": "https://storage.googleapis.com/nft-assets/ReBirth/poster-2/the-heart-of-star-atlas.jpg",
        "description": "At the core of Star Atlas lies a treasure trove of priceless data. After an unsuspecting deep space explorer discovers “The Cataclysm”, he scans its riches, creating what will once be known as the first intergalactic data block. He sells this invaluable information to all three rival factions, igniting a lethal spark that forever changes the course of history.",
        "serumV3Usdc": "5Erzgrw9pTjNWLeqHp2sChJq7smB7WXRQYw9wvkvA59t"
      }
    },
    {
      "chainId": 101,
      "address": "36s6AFRXzE9KVdUyoJQ5y6mwxXw21LawYqqwNiQUMD8s",
      "symbol": "TCW",
      "name": "The Convergence War",
      "decimals": 0,
      "logoURI": "https://raw.githubusercontent.com/solana-labs/token-list/main/assets/mainnet/36s6AFRXzE9KVdUyoJQ5y6mwxXw21LawYqqwNiQUMD8s/logo.png",
      "tags": [
        "nft"
      ],
      "extensions": {
        "website": "https://www.staratlas.com",
        "imageUrl": "https://storage.googleapis.com/nft-assets/ReBirth/poster-3/the-convergence-war.jpg",
        "description": "All three factions, thinking they were the sole owners of the cataclysmic data drop, converge to settle the area. A devastating war breaks out across the galaxy after their inability to settle the disputed territory.",
        "serumV3Usdc": "DXPv2ZyMD6Y2mDenqYkAhkvGSjNahkuMkm4zv6DqB7RF"
      }
    },
    {
      "chainId": 101,
      "address": "BgiTVxW9uLuHHoafTd2qjYB5xjCc5Y1EnUuYNfmTwhvp",
      "symbol": "LOST",
      "name": "Short Story of a Lost Astronaut",
      "decimals": 0,
      "logoURI": "https://raw.githubusercontent.com/solana-labs/token-list/main/assets/mainnet/BgiTVxW9uLuHHoafTd2qjYB5xjCc5Y1EnUuYNfmTwhvp/logo.png",
      "tags": [
        "nft"
      ],
      "extensions": {
        "website": "https://www.staratlas.com",
        "imageUrl": "https://storage.googleapis.com/nft-assets/ReBirth/poster-4/short-story-of-a-lost-astronaut.jpg",
        "description": "He thought it would be just another routine exploration mission. Get there, scan, save data blocks and return. But when a surprise radiation storm knocked out his spaceship and swept him up into its high-velocity current, the only thing that saved him from certain doom was his custom ion shield.",
        "serumV3Usdc": "73d9N7BbWVKBG6A2xwwwEHcxzPB26YzbMnRjue3DPzqs"
      }
    },
    {
      "chainId": 101,
      "address": "4G85c5aUsRTrRPqE5VjY7ebD9b2ktTF6NEVGiCddRBDX",
      "symbol": "LOVE",
      "name": "B ❤ P",
      "decimals": 0,
      "logoURI": "https://raw.githubusercontent.com/solana-labs/token-list/main/assets/mainnet/4G85c5aUsRTrRPqE5VjY7ebD9b2ktTF6NEVGiCddRBDX/logo.png",
      "tags": [
        "nft"
      ],
      "extensions": {
        "website": "https://www.staratlas.com",
        "imageUrl": "https://storage.googleapis.com/nft-assets/ReBirth/poster-5/love-story.jpg",
        "description": "Paizul, the charismatic and brilliant leader of the ONI consortium, vividly recalls the first time she saw her one true love. It was a warm summer day, full of raging ionic storms. Lightning was piercing the sky as Bekalu took off his helmet and locked eyes with her. “What are the chances of nearly colliding with someone flying through these wastelands on a day like this”, he smiled with his booming voice. “Perhaps it’s destiny,” she smiled back mysteriously. There was another strike of lightning, but this time the sky remained calm.",
        "serumV3Usdc": "AM9sNDh48N2qhYSgpA58m9dHvrMoQongtyYu2u2XoYTc"
      }
    },
    {
      "chainId": 101,
      "address": "7dr7jVyXf1KUnYq5FTpV2vCZjKRR4MV94jzerb8Fi16Q",
      "symbol": "MRDR",
      "name": "The Assassination of Paizul",
      "decimals": 0,
      "logoURI": "https://raw.githubusercontent.com/solana-labs/token-list/main/assets/mainnet/7dr7jVyXf1KUnYq5FTpV2vCZjKRR4MV94jzerb8Fi16Q/logo.png",
      "tags": [
        "nft"
      ],
      "extensions": {
        "website": "https://www.staratlas.com",
        "imageUrl": "https://storage.googleapis.com/nft-assets/ReBirth/poster-6/assassination-of-paizul.jpg",
        "description": "Suffering one of the cruelest fates in the universe, the Sogmian race of aliens was driven to the brink of extinction. With only 10,000 members left, they put all hope of salvation in the hands of their leader Paizul. After she was assassinated in a gruesome public way, so much fear was struck in the hearts of survivors that they set out to build their 'Last Stand'.",
        "serumV3Usdc": "BJiV2gCLwMvj2c1CbhnMjjy68RjqoMzYT8brDrpVyceA"
      }
    },
    {
      "chainId": 101,
      "address": "G1bE9ge8Yoq43hv7QLcumxTFhHqFMdcL4y2d6ZdzMG4b",
      "symbol": "PFP",
      "name": "Paizul Funeral Procession",
      "decimals": 0,
      "logoURI": "https://raw.githubusercontent.com/solana-labs/token-list/main/assets/mainnet/G1bE9ge8Yoq43hv7QLcumxTFhHqFMdcL4y2d6ZdzMG4b/logo.png",
      "tags": [
        "nft"
      ],
      "extensions": {
        "website": "https://www.staratlas.com",
        "imageUrl": "https://storage.googleapis.com/nft-assets/ReBirth/poster-7/paizul-funeral-procession.jpg",
        "description": "The sound of wailing echoes across the plains. The Sogmian procession solemnly marches in step past their ancestors’ gravestones, still haunted by the fate of their leader. The sun begins to set as they bring Paizul’s cryopod at the top of the Rock of Light. As a beam of light consumes the pod to upload it to eternal rest with the ancients, Bekalu falls to his knees with a wrathful howl. The crowd is rattled to the core, a foreboding of things to come.",
        "serumV3Usdc": "7JzaEAuVfjkrZyMwJgZF5aQkiEyVyCaTWA3N1fQK7Y6V"
      }
    },
    {
      "chainId": 101,
      "address": "6bD8mr8DyuVqN5dXd1jnqmCL66b5KUV14jYY1HSmnxTE",
      "symbol": "AVE",
      "name": "Ahr Visits Earth",
      "decimals": 0,
      "logoURI": "https://raw.githubusercontent.com/solana-labs/token-list/main/assets/mainnet/6bD8mr8DyuVqN5dXd1jnqmCL66b5KUV14jYY1HSmnxTE/logo.png",
      "tags": [
        "nft"
      ],
      "extensions": {
        "website": "https://www.staratlas.com",
        "imageUrl": "https://storage.googleapis.com/nft-assets/ReBirth/poster-8/ahr-visits-earth.jpg",
        "description": "Humankind is visited by Ahr, a mysterious being of pure light. But not all is as it seems… For through the power of illusion, we are tricked into forming a space-based religion, plundering the planet and launching ourselves towards the stars, permanently leaving the Earth.",
        "serumV3Usdc": "8yQzsbraXJFoPG5PdX73B8EVYFuPR9aC2axAqWearGKu"
      }
    },
    {
      "chainId": 101,
      "address": "9vi6PTKBFHR2hXgyjoTZx6h7WXNkFAA5dCsZRSi4higK",
      "symbol": "ASF",
      "name": "Armstrong Forever",
      "decimals": 0,
      "logoURI": "https://raw.githubusercontent.com/solana-labs/token-list/main/assets/mainnet/9vi6PTKBFHR2hXgyjoTZx6h7WXNkFAA5dCsZRSi4higK/logo.png",
      "tags": [
        "nft"
      ],
      "extensions": {
        "website": "https://www.staratlas.com",
        "imageUrl": "https://storage.googleapis.com/nft-assets/ReBirth/poster-15/armstrong-forever.jpg",
        "description": "When humans were racing to expand into outer space under Ahr’s influence, the devastation they inflicted upon the planet was so great that it weakened the Earth’s geomagnetic field. The reckless way the planet’s orbit was populated by machines and debris led to distortions in the gravity field. All this culminated in a disastrous slingshot effect for the many satellites orbiting the blue dot, altering their trajectories to loosen the direct gravity pull of the planet and scatter into deep space. Some of these satellites contained valuable data that was lost forever.  In 2621, the Council of Peace put a bounty on these ancient artifacts to integrate them into Star Atlas, leading to a hunt for them across the galaxy. One of the most sought-after satellites in history records bears the name of Neil Armstrong, the first human to set foot on the Moon.  Initially launched into medium Earth orbit as a cornerstone of the global positioning system (GPS), the satellite had untold additional capabilities that made it more and more valuable as it drifted off into the void.",
        "serumV3Usdc": "8yQzsbraXJFoPG5PdX73B8EVYFuPR9aC2axAqWearGKu"
      }
    },
    {
      "chainId": 101,
      "address": "Hfjgcs9ix17EwgXVVbKjo6NfMm2CXfr34cwty3xWARUm",
      "symbol": "TLS",
      "name": "The Last Stand",
      "decimals": 0,
      "logoURI": "https://raw.githubusercontent.com/solana-labs/token-list/main/assets/mainnet/Hfjgcs9ix17EwgXVVbKjo6NfMm2CXfr34cwty3xWARUm/logo.png",
      "tags": [
        "nft"
      ],
      "extensions": {
        "website": "https://www.staratlas.com",
        "serumV3Usdc": "AVHndcEDUjP9Liz5dfcvAPAMffADXG6KMPn8sWB1XhFQ"
      }
    },
    {
      "chainId": 101,
      "address": "8EXX5kG7qWTjgpNSGX7PnB6hJZ8xhXUcCafVJaBEJo32",
      "symbol": "SPT",
      "name": "The Signing of the Peace Treaty",
      "decimals": 0,
      "logoURI": "https://raw.githubusercontent.com/solana-labs/token-list/main/assets/mainnet/8EXX5kG7qWTjgpNSGX7PnB6hJZ8xhXUcCafVJaBEJo32/logo.png",
      "tags": [
        "nft"
      ],
      "extensions": {
        "website": "https://www.staratlas.com",
        "serumV3Usdc": "FZ9xhZbkt9bKKVpWmFxRhEJyzgxqU5w5xu3mXcF6Eppe"
      }
    },
    {
      "chainId": 101,
      "address": "CAjoJeGCCRae9oDwHYXzkeUDonp3dZLWV5GKHysLwjnx",
      "symbol": "PBA",
      "name": "The Peacebringers Archive",
      "decimals": 0,
      "logoURI": "https://raw.githubusercontent.com/solana-labs/token-list/main/assets/mainnet/CAjoJeGCCRae9oDwHYXzkeUDonp3dZLWV5GKHysLwjnx/logo.png",
      "tags": [
        "nft"
      ],
      "extensions": {
        "website": "https://www.staratlas.com",
        "serumV3Usdc": "4jN1R453Acv9egnr7Dry3x9Xe3jqh1tqz5RokniaeVhy"
      }
    },
    {
      "chainId": 101,
      "address": "FPnwwNiL1tXqd4ZbGjFYsCw5qsQw91VN79SNcU4Bc732",
      "symbol": "UWB",
      "name": "Ustur Wod.bod",
      "decimals": 0,
      "logoURI": "https://raw.githubusercontent.com/solana-labs/token-list/main/assets/mainnet/FPnwwNiL1tXqd4ZbGjFYsCw5qsQw91VN79SNcU4Bc732/logo.png",
      "tags": [
        "nft"
      ],
      "extensions": {
        "website": "https://www.staratlas.com",
        "serumV3Usdc": "J99HsFQEWKR3UiFQpKTnF11iaNiR1enf2LxHfgsbVc59"
      }
    },
    {
      "chainId": 101,
      "address": "DB76aiNQeLzHPwvFhzgwfpe6HGHCDTQ6snW6UD7AnHid",
      "symbol": "OMPH",
      "name": "Om Photoli",
      "decimals": 0,
      "logoURI": "https://raw.githubusercontent.com/solana-labs/token-list/main/assets/mainnet/DB76aiNQeLzHPwvFhzgwfpe6HGHCDTQ6snW6UD7AnHid/logo.png",
      "tags": [
        "nft"
      ],
      "extensions": {
        "website": "https://www.staratlas.com",
        "serumV3Usdc": "HdvXMScwAQQh9pEvLZjuaaeJcLTmixxYoMFefeqHFn2E"
      }
    },
    {
      "chainId": 101,
      "address": "BrzwWsG845VttbTsacZMLKhyc2jAZU12MaPkTYrJHoqm",
      "symbol": "SATM",
      "name": "Star Atlas - The Movie",
      "decimals": 0,
      "logoURI": "https://raw.githubusercontent.com/solana-labs/token-list/main/assets/mainnet/BrzwWsG845VttbTsacZMLKhyc2jAZU12MaPkTYrJHoqm/logo.png",
      "tags": [
        "nft"
      ],
      "extensions": {
        "website": "https://www.staratlas.com",
        "imageUrl": "https://storage.googleapis.com/nft-assets/ReBirth/poster-14/star-at-atlas-movie.jpg",
        "description": "“The first to arrive at the universe’s next frontier is the first to knock on the gates of prosperity.” — Ustur Armi.eldr",
        "serumV3Usdc": "KHw8L2eE6kpp8ziWPghBTtiAVCUvdSKMvGtT1e9AuJd"
      }
    },
    {
      "chainId": 101,
      "address": "8ymi88q5DtmdNTn2sPRNFkvMkszMHuLJ1e3RVdWjPa3s",
      "symbol": "SDOGE",
      "name": "SolDoge",
      "decimals": 0,
      "logoURI": "https://raw.githubusercontent.com/solana-labs/token-list/main/assets/mainnet/8ymi88q5DtmdNTn2sPRNFkvMkszMHuLJ1e3RVdWjPa3s/logo.png",
      "tags": [],
      "extensions": {
        "website": "https://www.soldoge.org",
        "serumV3Usdc": "9aruV2p8cRWxybx6wMsJwPFqeN7eQVPR74RrxdM3DNdu"
      }
    },
    {
      "chainId": 101,
      "address": "DQRNdQWz5NzbYgknGsZqSSXbdhQWvXSe8S56mrtNAs1b",
      "symbol": "ENTROPPP",
      "name": "ENTROPPP (Entropy for security)",
      "decimals": 6,
      "logoURI": "https://raw.githubusercontent.com/solana-labs/token-list/main/assets/mainnet/DQRNdQWz5NzbYgknGsZqSSXbdhQWvXSe8S56mrtNAs1b/logo.png",
      "tags": [
        "Cryptography",
        "Blockchain security",
        "Randomness and entropy"
      ],
      "extensions": {
        "website": "https://www.entroppp.com"
      }
    },
    {
      "chainId": 101,
      "address": "8RYSc3rrS4X4bvBCtSJnhcpPpMaAJkXnVKZPzANxQHgz",
      "symbol": "YARD",
      "name": "SolYard Finance",
      "decimals": 9,
      "logoURI": "https://raw.githubusercontent.com/solana-labs/token-list/main/assets/mainnet/8RYSc3rrS4X4bvBCtSJnhcpPpMaAJkXnVKZPzANxQHgz/logo.png",
      "tags": [],
      "extensions": {
        "website": "https://solyard.finance/"
      }
    },
    {
      "chainId": 101,
      "address": "nope9HWCJcXVFkG49CDk7oYFtgGsUzsRvHdcJeL2aCL",
      "symbol": "NOPE",
      "name": "NOPE FINANCE",
      "decimals": 9,
      "logoURI": "https://raw.githubusercontent.com/solana-labs/token-list/main/assets/mainnet/nope9HWCJcXVFkG49CDk7oYFtgGsUzsRvHdcJeL2aCL/logo.png",
      "tags": [],
      "extensions": {
        "website": "https://nopefinance.xyz/"
      }
    },
    {
      "chainId": 101,
      "address": "43VWkd99HjqkhFTZbWBpMpRhjG469nWa7x7uEsgSH7We",
      "symbol": "STNK",
      "name": "Stonks",
      "decimals": 9,
      "logoURI": "https://raw.githubusercontent.com/solana-labs/token-list/main/assets/mainnet/43VWkd99HjqkhFTZbWBpMpRhjG469nWa7x7uEsgSH7We/logo.png",
      "tags": [],
      "extensions": {
        "website": "https://stonkscoin.org/"
      }
    },
    {
      "chainId": 101,
      "address": "4368jNGeNq7Tt4Vzr98UWxL647PYu969VjzAsWGVaVH2",
      "symbol": "MEAL",
      "name": "HUNGRY",
      "decimals": 8,
      "logoURI": "https://raw.githubusercontent.com/solana-labs/token-list/main/assets/mainnet/4368jNGeNq7Tt4Vzr98UWxL647PYu969VjzAsWGVaVH2/logo.png",
      "tags": [],
      "extensions": {
        "website": "https://hungrycoin.io/"
      }
    },
    {
      "chainId": 101,
      "address": "8GQsW3f7mdwfjqJon2myADcBsSsRjpXmxHYDG8q1pvV6",
      "symbol": "HOLD",
      "name": "Holdana",
      "decimals": 9,
      "logoURI": "https://raw.githubusercontent.com/solana-labs/token-list/main/assets/mainnet/8GQsW3f7mdwfjqJon2myADcBsSsRjpXmxHYDG8q1pvV6/logo.png",
      "tags": [],
      "extensions": {
        "medium": "https://holdanatoken.medium.com/",
        "twitter": "https://twitter.com/HoldanaOfficial",
        "serumV3Usdc": "G2j5zKtfymPcWMq1YRoKrfUWy64SZ6ZxDVscHSyPQqmz"
      }
    },
    {
      "chainId": 101,
      "address": "64SqEfHtu4bZ6jr1mAxaWrLFdMngbKbru9AyaG2Dyk5T",
      "symbol": "wen-token",
      "name": "wen-token",
      "decimals": 0,
      "logoURI": "https://raw.githubusercontent.com/solana-labs/token-list/main/assets/mainnet/64SqEfHtu4bZ6jr1mAxaWrLFdMngbKbru9AyaG2Dyk5T/logo.png",
      "tags": [
        "nft"
      ],
      "extensions": {
        "website": "https://pythians.pyth.network"
      }
    },
    {
      "chainId": 101,
      "address": "9axWWN2FY8njSSQReepkiSE56U2yAvPFGuaXRQNdkZaS",
      "symbol": "wen-token-2",
      "name": "wen-token-2",
      "decimals": 0,
      "logoURI": "https://raw.githubusercontent.com/solana-labs/token-list/main/assets/mainnet/9axWWN2FY8njSSQReepkiSE56U2yAvPFGuaXRQNdkZaS/logo.png",
      "tags": [
        "nft"
      ],
      "extensions": {
        "website": "https://pythians.pyth.network"
      }
    },
    {
      "chainId": 101,
      "address": "4dmKkXNHdgYsXqBHCuMikNQWwVomZURhYvkkX5c4pQ7y",
      "symbol": "SNY",
      "name": "Synthetify",
      "decimals": 6,
      "logoURI": "https://raw.githubusercontent.com/solana-labs/token-list/main/assets/mainnet/4dmKkXNHdgYsXqBHCuMikNQWwVomZURhYvkkX5c4pQ7y/logo.png",
      "tags": [],
      "extensions": {
        "website": "https://synthetify.io/",
        "twitter": "https://twitter.com/synthetify",
        "coingeckoId": "syntheify-token"
      }
    },
    {
      "chainId": 101,
      "address": "4wTMJsh3q66PmAkmwEW47qVDevMZMVVWU3n1Yhqztwi6",
      "symbol": "ARCD",
      "name": "Arcade Token (Wormhole)",
      "decimals": 9,
      "logoURI": "https://raw.githubusercontent.com/solana-labs/token-list/main/assets/mainnet/4wTMJsh3q66PmAkmwEW47qVDevMZMVVWU3n1Yhqztwi6/logo.png",
      "tags": [
        "wrapped",
        "wormhole"
      ],
      "extensions": {
        "address": "0xb581E3a7dB80fBAA821AB39342E9Cbfd2ce33c23",
        "bridgeContract": "https://etherscan.io/address/0xf92cD566Ea4864356C5491c177A430C222d7e678",
        "assetContract": "https://etherscan.io/address/0xb581E3a7dB80fBAA821AB39342E9Cbfd2ce33c23",
        "website": "https://arcade.city",
        "twitter": "https://twitter.com/ArcadeCityHall"
      }
    },
    {
      "chainId": 101,
      "address": "Amt5wUJREJQC5pX7Z48YSK812xmu4j3sQVupNhtsEuY8",
      "symbol": "FROG",
      "name": "FROG",
      "decimals": 6,
      "logoURI": "https://raw.githubusercontent.com/solana-labs/token-list/main/assets/mainnet/Amt5wUJREJQC5pX7Z48YSK812xmu4j3sQVupNhtsEuY8/logo.png",
      "tags": [],
      "extensions": {
        "website": "https://www.froglana.com/",
        "serumV3Usdc": "2Si6XDdpv5zcvYna221eZZrsjsp5xeYoz9W1TVdMdbnt"
      }
    },
    {
      "chainId": 101,
      "address": "DEAdry5qhNoSkF3mbFrTa6udGbMwUoLnQhvchCu26Ak1",
      "symbol": "JUEL",
      "name": "Juel Token",
      "decimals": 9,
      "logoURI": "https://raw.githubusercontent.com/solana-labs/token-list/main/assets/mainnet/DEAdry5qhNoSkF3mbFrTa6udGbMwUoLnQhvchCu26Ak1/logo.png",
      "tags": [],
      "extensions": {
        "website": "http://juel.gg"
      }
    },
    {
      "chainId": 101,
      "address": "9Y8NT5HT9z2EsmCbYMgKXPRq3h3aa6tycEqfFiXjfZM7",
      "symbol": "CRT",
      "name": "CARROT",
      "decimals": 9,
      "logoURI": "https://raw.githubusercontent.com/solana-labs/token-list/main/assets/mainnet/9Y8NT5HT9z2EsmCbYMgKXPRq3h3aa6tycEqfFiXjfZM7/logo.png",
      "tags": [],
      "extensions": {
        "website": "https://farmerscarrot.com/",
        "serumV3Usdc": "Aa8mN8bXAobmcuHDpbbZh55SoadUry6WdsYz2886Ymqf"
      }
    },
    {
      "chainId": 101,
      "address": "AMdnw9H5DFtQwZowVFr4kUgSXJzLokKSinvgGiUoLSps",
      "symbol": "MOLA",
      "name": "MOONLANA",
      "decimals": 9,
      "logoURI": "https://raw.githubusercontent.com/solana-labs/token-list/main/assets/mainnet/AMdnw9H5DFtQwZowVFr4kUgSXJzLokKSinvgGiUoLSps/logo.png",
      "tags": [],
      "extensions": {
        "website": "https://moonlana.com/",
        "twitter": "https://twitter.com/xMoonLana",
        "medium": "https://moonlana.medium.com/",
        "coingeckoId": "moonlana"
      }
    },
    {
      "chainId": 101,
      "address": "3x7UeXDF4imKSKnizK9mYyx1M5bTNzpeALfPeB8S6XT9",
      "symbol": "SKEM",
      "name": "SKEM",
      "decimals": 9,
      "logoURI": "https://raw.githubusercontent.com/solana-labs/token-list/main/assets/mainnet/3x7UeXDF4imKSKnizK9mYyx1M5bTNzpeALfPeB8S6XT9/logo.svg",
      "tags": [],
      "extensions": {
        "website": "https://skem.finance/",
        "serumV3Usdc": "HkYJ3dX8CLSGyGZzfuqYiuoDjDmrDiu1vZhPtFJZa5Vt"
      }
    },
    {
      "chainId": 101,
      "address": "GHvFFSZ9BctWsEc5nujR1MTmmJWY7tgQz2AXE6WVFtGN",
      "symbol": "SOLAPE",
      "name": "SolAPE Token",
      "decimals": 9,
      "logoURI": "https://raw.githubusercontent.com/solana-labs/token-list/main/assets/mainnet/GHvFFSZ9BctWsEc5nujR1MTmmJWY7tgQz2AXE6WVFtGN/logo.png",
      "tags": [
        "utility-token"
      ],
      "extensions": {
        "coingeckoId": "solape-token",
        "website": "https://solape.io",
        "twitter": "https://twitter.com/SolApeFinance",
        "serumV3Usdc": "4zffJaPyeXZ2wr4whHgP39QyTfurqZ2BEd4M5W6SEuon"
      }
    },
    {
      "chainId": 101,
      "address": "9nEqaUcb16sQ3Tn1psbkWqyhPdLmfHWjKGymREjsAgTE",
      "symbol": "WOOF",
      "name": "WOOFENOMICS",
      "decimals": 6,
      "logoURI": "https://raw.githubusercontent.com/solana-labs/token-list/main/assets/mainnet/9nEqaUcb16sQ3Tn1psbkWqyhPdLmfHWjKGymREjsAgTE/logo.png",
      "tags": [],
      "extensions": {
        "website": "https://woofsolana.com",
        "serumV3Usdc": "CwK9brJ43MR4BJz2dwnDM7EXCNyHhGqCJDrAdsEts8n5"
      }
    },
    {
      "chainId": 101,
      "address": "MERt85fc5boKw3BW1eYdxonEuJNvXbiMbs6hvheau5K",
      "symbol": "MER",
      "name": "Mercurial",
      "decimals": 6,
      "logoURI": "https://raw.githubusercontent.com/solana-labs/token-list/main/assets/mainnet/MERt85fc5boKw3BW1eYdxonEuJNvXbiMbs6hvheau5K/logo.png",
      "tags": [],
      "extensions": {
        "coingeckoId": "mercurial",
        "website": "https://www.mercurial.finance/",
        "serumV3Usdc": "G4LcexdCzzJUKZfqyVDQFzpkjhB1JoCNL8Kooxi9nJz5",
        "waterfallbot": "https://bit.ly/MERwaterfall"
      }
    },
    {
      "chainId": 101,
      "address": "9MhNoxy1PbmEazjPo9kiZPCcG7BiFbhi3bWZXZgacfpp",
      "symbol": "ACMN",
      "name": "ACUMEN",
      "decimals": 9,
      "logoURI": "https://raw.githubusercontent.com/solana-labs/token-list/main/assets/mainnet/9MhNoxy1PbmEazjPo9kiZPCcG7BiFbhi3bWZXZgacfpp/logo.png",
      "tags": [],
      "extensions": {
        "website": "https://acumen.network/"
      }
    },
    {
      "chainId": 101,
      "address": "HRhCiCe8WLC4Jsy43Jkhq3poEWpjgXKD1U26XACReimt",
      "symbol": "zSOL",
      "name": "zSOL (ACUMEN)",
      "decimals": 9,
      "logoURI": "https://raw.githubusercontent.com/solana-labs/token-list/main/assets/mainnet/HRhCiCe8WLC4Jsy43Jkhq3poEWpjgXKD1U26XACReimt/logo.png",
      "tags": [],
      "extensions": {
        "website": "https://acumen.network/"
      }
    },
    {
      "chainId": 101,
      "address": "2LBYxD4Jzipk1bEREW6vQk163cj27mUSxmHzW2ujXFNy",
      "symbol": "zUSDC",
      "name": "zUSDC (ACUMEN)",
      "decimals": 6,
      "logoURI": "https://raw.githubusercontent.com/solana-labs/token-list/main/assets/mainnet/2LBYxD4Jzipk1bEREW6vQk163cj27mUSxmHzW2ujXFNy/logo.png",
      "tags": [],
      "extensions": {
        "website": "https://acumen.network/"
      }
    },
    {
      "chainId": 101,
      "address": "DFTZmEopSWrj6YcsmQAAxypN7cHM3mnruEisJPQFJbs7",
      "symbol": "zBTC",
      "name": "zBTC (ACUMEN)",
      "decimals": 6,
      "logoURI": "https://raw.githubusercontent.com/solana-labs/token-list/main/assets/mainnet/DFTZmEopSWrj6YcsmQAAxypN7cHM3mnruEisJPQFJbs7/logo.png",
      "tags": [],
      "extensions": {
        "website": "https://acumen.network/"
      }
    },
    {
      "chainId": 101,
      "address": "A8pnvbKWmTjjnUMzmY6pDJRHy3QdQNdqJdL1VFYXX4oW",
      "symbol": "zETH",
      "name": "zETH (ACUMEN)",
      "decimals": 6,
      "logoURI": "https://raw.githubusercontent.com/solana-labs/token-list/main/assets/mainnet/A8pnvbKWmTjjnUMzmY6pDJRHy3QdQNdqJdL1VFYXX4oW/logo.png",
      "tags": [],
      "extensions": {
        "website": "https://acumen.network/"
      }
    },
    {
      "chainId": 101,
      "address": "9hZt5mP139TvzDBZHtruXxAyjYHiovKXfxW6XNYiofae",
      "symbol": "zSRM",
      "name": "zSRM (ACUMEN)",
      "decimals": 6,
      "logoURI": "https://raw.githubusercontent.com/solana-labs/token-list/main/assets/mainnet/9hZt5mP139TvzDBZHtruXxAyjYHiovKXfxW6XNYiofae/logo.png",
      "tags": [],
      "extensions": {
        "website": "https://acumen.network/"
      }
    },
    {
      "chainId": 101,
      "address": "BR31LZKtry5tyjVtZ49PFZoZjtE5SeS4rjVMuL9Xiyer",
      "symbol": "zSTEP",
      "name": "zSTEP (ACUMEN)",
      "decimals": 9,
      "logoURI": "https://raw.githubusercontent.com/solana-labs/token-list/main/assets/mainnet/BR31LZKtry5tyjVtZ49PFZoZjtE5SeS4rjVMuL9Xiyer/logo.png",
      "tags": [],
      "extensions": {
        "website": "https://acumen.network/"
      }
    },
    {
      "chainId": 101,
      "address": "7wZsSyzD4Ba8ZkPhRh62KshQc8TQYiB5KtdNknywE3k4",
      "symbol": "zRAY",
      "name": "zRAY (ACUMEN)",
      "decimals": 6,
      "logoURI": "https://raw.githubusercontent.com/solana-labs/token-list/main/assets/mainnet/BR31LZKtry5tyjVtZ49PFZoZjtE5SeS4rjVMuL9Xiyer/logo.png",
      "tags": [],
      "extensions": {
        "website": "https://acumen.network/"
      }
    },
    {
      "chainId": 101,
      "address": "EfLvzNsqmkoSneiML5t7uHCPEVRaWCpG4N2WsS39nWCU",
      "symbol": "MUDLEY",
      "name": "MUDLEY",
      "decimals": 9,
      "logoURI": "https://raw.githubusercontent.com/solana-labs/token-list/main/assets/mainnet/EfLvzNsqmkoSneiML5t7uHCPEVRaWCpG4N2WsS39nWCU/logo.png",
      "tags": [],
      "extensions": {
        "website": "https://www.mudley.io/"
      }
    },
    {
      "chainId": 101,
      "address": "GpYMp8eP3HADY8x1jLVfFVBVYqxFNxT5mFhZAZt9Poco",
      "symbol": "CAPE",
      "name": "Crazy Ape Coin",
      "decimals": 9,
      "logoURI": "https://raw.githubusercontent.com/solana-labs/token-list/main/assets/mainnet/GpYMp8eP3HADY8x1jLVfFVBVYqxFNxT5mFhZAZt9Poco/logo.png",
      "tags": [],
      "extensions": {
        "website": "https://www.crazyapecoin.com/"
      }
    },
    {
      "chainId": 101,
      "address": "7ApYvMWwHJSgWz9BvMuNzqzUAqYbxByjzZu31t8FkYDy",
      "symbol": "SFairy",
      "name": "Fairy Finance",
      "decimals": 9,
      "logoURI": "https://raw.githubusercontent.com/debianos1/logo-token/main/fairyfinane%20.png",
      "tags": [],
      "extensions": {
        "twitter": "https://twitter.com/fairy_finance"
      }
    },
    {
      "chainId": 101,
      "address": "7Csho7qjseDjgX3hhBxfwP1W3LYARK3QH3PM2x55we14",
      "symbol": "LOTTO",
      "name": "Lotto",
      "decimals": 6,
      "logoURI": "https://raw.githubusercontent.com/solana-labs/token-list/main/assets/mainnet/7Csho7qjseDjgX3hhBxfwP1W3LYARK3QH3PM2x55we14/logo.png",
      "tags": [],
      "extensions": {
        "serumV3Usdc": "9MZKfgZzPgeidAukYpHtsLYm4eAdJFnR7nhPosWT8jiv",
        "coingeckoId": "lotto",
        "website": "lotto.finance",
        "address": "0xb0dfd28d3cf7a5897c694904ace292539242f858",
        "assetContract": "https://etherscan.io/address/0xb0dfd28d3cf7a5897c694904ace292539242f858",
        "tggroup": "https://t.me/lottofinance"
      }
    },
    {
      "chainId": 101,
      "address": "7uv3ZvZcQLd95bUp5WMioxG7tyAZVXFfr8JYkwhMYrnt",
      "symbol": "BOLE",
      "name": "Bole Token",
      "decimals": 4,
      "logoURI": "https://raw.githubusercontent.com/solana-labs/token-list/main/assets/mainnet/7uv3ZvZcQLd95bUp5WMioxG7tyAZVXFfr8JYkwhMYrnt/logo.png",
      "tags": [],
      "extensions": {
        "website": "https://tokenbole.com/",
        "serumV3Usdc": "9yGqsboBtvztDgGbGFEaBBT2G8dUMhxewXDQpy6T3eDm",
        "coingeckoId": "bole-token"
      }
    },
    {
      "chainId": 101,
      "address": "Bxp46xCB6CLjiqE99QaTcJAaY1hYF1o63DUUrXAS7QFu",
      "symbol": "mBRZ",
      "name": "SolMiner Bronze",
      "decimals": 9,
      "logoURI": "https://raw.githubusercontent.com/solana-labs/token-list/main/assets/mainnet/Bxp46xCB6CLjiqE99QaTcJAaY1hYF1o63DUUrXAS7QFu/logo.png",
      "tags": [],
      "extensions": {
        "website": "https://solminer.app",
        "medium": "https://solminer.medium.com/",
        "twitter": "https://twitter.com/SolMinerproject"
      }
    },
    {
      "chainId": 101,
      "address": "GZNrMEdrt6Vg428JzvJYRGGPpVxgjUPsg6WLqKBvmNLw",
      "symbol": "mPLAT",
      "name": "SolMiner Platinum",
      "decimals": 9,
      "logoURI": "https://raw.githubusercontent.com/solana-labs/token-list/main/assets/mainnet/GZNrMEdrt6Vg428JzvJYRGGPpVxgjUPsg6WLqKBvmNLw/logo.png",
      "tags": [],
      "extensions": {
        "website": "https://solminer.app",
        "medium": "https://solminer.medium.com/",
        "twitter": "https://twitter.com/SolMinerproject"
      }
    },
    {
      "chainId": 101,
      "address": "Er7a3ugS6kkAqj6sp3UmXEFAFrDdLMRQEkV9QH2fwRYA",
      "symbol": "mDIAM",
      "name": "SolMiner Diamond",
      "decimals": 9,
      "logoURI": "https://raw.githubusercontent.com/solana-labs/token-list/main/assets/mainnet/Er7a3ugS6kkAqj6sp3UmXEFAFrDdLMRQEkV9QH2fwRYA/logo.png",
      "tags": [],
      "extensions": {
        "website": "https://solminer.app",
        "medium": "https://solminer.medium.com/",
        "twitter": "https://twitter.com/SolMinerproject"
      }
    },
    {
      "chainId": 101,
      "address": "5JnZ667P3VcjDinkJFysWh2K2KtViy63FZ3oL5YghEhW",
      "symbol": "APYS",
      "name": "APYSwap",
      "decimals": 9,
      "logoURI": "https://raw.githubusercontent.com/solana-labs/token-list/main/assets/mainnet/5JnZ667P3VcjDinkJFysWh2K2KtViy63FZ3oL5YghEhW/logo.png",
      "tags": [
        "wrapped"
      ],
      "extensions": {
        "website": "https://apyswap.com",
        "coingeckoId": "apyswap"
      }
    },
    {
      "chainId": 101,
      "address": "ss1gxEUiufJyumsXfGbEwFe6maraPmc53fqbnjbum15",
      "symbol": "SS1",
      "name": "Naked Shorts",
      "decimals": 0,
      "logoURI": "https://raw.githubusercontent.com/solana-labs/token-list/main/assets/mainnet/ss1gxEUiufJyumsXfGbEwFe6maraPmc53fqbnjbum15/logo.png",
      "tags": [
        "nft"
      ],
      "extensions": {
        "website": "https://www.sol-talk.com/sol-survivor",
        "twitter": "https://twitter.com/sol__survivor",
        "imageUrl": "https://www.arweave.net/N-RGNyi1o1evhr7jTCXxHQlSndNPdnHWEzUTbTGMCl4",
        "animationUrl": "https://www.arweave.net/KBzRUmQNX6VKDH41N_uOETtJH21YtWXrOz270b8eqyo?ext=glb",
        "description": "After a gamma squeeze event he was left covered in theta. Due to the accident he lost his memories but gained the ability to refract light. He joins the tournament hoping to discover more about his past. His only clue is a damaged ID card with the word Malvin inscribed. Special: 'Now You See Me'"
      }
    },
    {
      "chainId": 101,
      "address": "GfJ3Vq2eSTYf1hJP6kKLE9RT6u7jF9gNszJhZwo5VPZp",
      "symbol": "SOLPAD",
      "name": "Solpad Finance",
      "decimals": 9,
      "logoURI": "https://raw.githubusercontent.com/solana-labs/token-list/main/assets/mainnet/GfJ3Vq2eSTYf1hJP6kKLE9RT6u7jF9gNszJhZwo5VPZp/logo.png",
      "tags": [
        "utility-token"
      ],
      "extensions": {
        "website": "https://www.solpad.finance/",
        "twitter": "https://twitter.com/FinanceSolpad",
        "github": "https://github.com/solpad-finance",
        "tgann": "https://t.me/solpadfinance",
        "tggroup": "https://t.me/solpadfinance_chat"
      }
    },
    {
      "chainId": 101,
      "address": "ERPueLaiBW48uBhqX1CvCYBv2ApHN6ZFuME1MeQGTdAi",
      "symbol": "MIT",
      "name": "Muskimum Impact Token",
      "decimals": 8,
      "logoURI": "https://raw.githubusercontent.com/solana-labs/token-list/main/assets/mainnet/ERPueLaiBW48uBhqX1CvCYBv2ApHN6ZFuME1MeQGTdAi/logo.png",
      "tags": [
        "mit",
        "musk"
      ],
      "extensions": {
        "website": "https://muskimum.win/",
        "twitter": "https://twitter.com/muskimum",
        "serumV3Usdc": "3mhrhTFrHtxe7uZhvzBhzneR3bD3hDyWcgEkR8EcvNZk"
      }
    },
    {
      "chainId": 101,
      "address": "BsDrXiQaFd147Fxq1fQYbJQ77P6tmPkRJQJzkKvspDKo",
      "symbol": "SOLA",
      "name": "SolaPAD Token (deprecated)",
      "decimals": 8,
      "logoURI": "https://raw.githubusercontent.com/solana-labs/token-list/main/assets/mainnet/BsDrXiQaFd147Fxq1fQYbJQ77P6tmPkRJQJzkKvspDKo/logo.png",
      "tags": [
        "SOLA",
        "LaunchPAD"
      ],
      "extensions": {
        "website": "https://www.solapad.org/",
        "twitter": "https://twitter.com/SolaPAD"
      }
    },
    {
      "chainId": 101,
      "address": "7fCzz6ZDHm4UWC9Se1RPLmiyeuQ6kStxpcAP696EuE1E",
      "symbol": "SHBL",
      "name": "Shoebill Coin",
      "decimals": 9,
      "logoURI": "https://raw.githubusercontent.com/solana-labs/token-list/main/assets/mainnet/7fCzz6ZDHm4UWC9Se1RPLmiyeuQ6kStxpcAP696EuE1E/logo.png",
      "tags": [],
      "extensions": {
        "website": "https://shoebillco.in/"
      }
    },
    {
      "chainId": 101,
      "address": "GnaFnTihwQFjrLeJNeVdBfEZATMdaUwZZ1RPxLwjbVwb",
      "symbol": "SHBL-USDC",
      "name": "Raydium Permissionless LP Token (SHBL-USDC)",
      "decimals": 9,
      "logoURI": "https://raw.githubusercontent.com/solana-labs/token-list/main/assets/mainnet/GnaFnTihwQFjrLeJNeVdBfEZATMdaUwZZ1RPxLwjbVwb/logo.png",
      "tags": [
        "lp-token"
      ],
      "extensions": {
        "website": "https://raydium.io/"
      }
    },
    {
      "chainId": 101,
      "address": "Djoz8btdR7p6xWHoVtPYF3zyN9LU5BBfMoDk4HczSDqc",
      "symbol": "AUSS",
      "name": "Ausshole",
      "decimals": 9,
      "logoURI": "https://raw.githubusercontent.com/solana-labs/token-list/main/assets/mainnet/Djoz8btdR7p6xWHoVtPYF3zyN9LU5BBfMoDk4HczSDqc/logo.svg",
      "tags": [],
      "extensions": {
        "website": "https://auss.finance/",
        "twitter": "https://twitter.com/ausstoken",
        "serumV3Usdc": "bNbYoc2KawipbXj76BiXbUdf2NcGKWkdp4S9uDvWXB1"
      }
    },
    {
      "chainId": 101,
      "address": "TuLipcqtGVXP9XR62wM8WWCm6a9vhLs7T1uoWBk6FDs",
      "symbol": "TULIP",
      "name": "Tulip",
      "decimals": 6,
      "logoURI": "https://raw.githubusercontent.com/solana-labs/token-list/main/assets/mainnet/TuLipcqtGVXP9XR62wM8WWCm6a9vhLs7T1uoWBk6FDs/logo.svg",
      "tags": [
        "tulip",
        "solfarm",
        "vaults"
      ],
      "extensions": {
        "website": "https://solfarm.io",
        "twitter": "https://twitter.com/Solfarmio",
        "coingeckoId": "solfarm",
        "serumV3Usdc": "8GufnKq7YnXKhnB3WNhgy5PzU9uvHbaaRrZWQK6ixPxW",
        "waterfallbot": "https://bit.ly/TULIPwaterfall"
      }
    },
    {
      "chainId": 101,
      "address": "5trVBqv1LvHxiSPMsHtEZuf8iN82wbpDcR5Zaw7sWC3s",
      "symbol": "JPYC",
      "name": "JPY Coin",
      "decimals": 6,
      "logoURI": "https://raw.githubusercontent.com/solana-labs/token-list/main/assets/mainnet/5trVBqv1LvHxiSPMsHtEZuf8iN82wbpDcR5Zaw7sWC3s/logo.png",
      "tags": [
        "stablecoin",
        "ethereum"
      ],
      "extensions": {
        "website": "https://jpyc.jp/"
      }
    },
    {
      "chainId": 101,
      "address": "3QuAYThYKFXSmrTcSHsdd7sAxaFBobaCkLy2DBYJLMDs",
      "symbol": "TYNA",
      "name": "wTYNA",
      "decimals": 3,
      "logoURI": "https://raw.githubusercontent.com/solana-labs/token-list/main/assets/mainnet/3QuAYThYKFXSmrTcSHsdd7sAxaFBobaCkLy2DBYJLMDs/logo.png",
      "tags": [
        "ERC20",
        "ethereum"
      ],
      "extensions": {
        "address": "0x4ae54790c130B21E8CbaCAB011C6170e079e6eF5",
        "bridgeContract": "https://etherscan.io/address/0xeae57ce9cc1984f202e15e038b964bb8bdf7229a",
        "assetContract": "https://etherscan.io/address/0x4ae54790c130B21E8CbaCAB011C6170e079e6eF5",
        "website": "http://lendingbot.s3-website-us-east-1.amazonaws.com/whitepaper.html",
        "twitter": "https://twitter.com/btc_AP"
      }
    },
    {
      "chainId": 101,
      "address": "7zsKqN7Fg2s9VsqAq6XBoiShCVohpGshSUvoWBc6jKYh",
      "symbol": "ARDX",
      "name": "Wrapped ArdCoin (Sollet)",
      "decimals": 2,
      "logoURI": "https://raw.githubusercontent.com/solana-labs/token-list/main/assets/mainnet/7zsKqN7Fg2s9VsqAq6XBoiShCVohpGshSUvoWBc6jKYh/logo.png",
      "tags": [
        "wrapped-sollet",
        "ethereum"
      ],
      "extensions": {
        "website": "https://ardcoin.com",
        "coingeckoId": "ardcoin"
      }
    },
    {
      "chainId": 101,
      "address": "7zphtJVjKyECvQkdfxJNPx83MNpPT6ZJyujQL8jyvKcC",
      "symbol": "SSHIB",
      "name": "SolShib",
      "decimals": 9,
      "logoURI": "https://raw.githubusercontent.com/solana-labs/token-list/main/assets/mainnet/7zphtJVjKyECvQkdfxJNPx83MNpPT6ZJyujQL8jyvKcC/logo.png",
      "tags": [],
      "extensions": {
        "website": "https://solshib.com/"
      }
    },
    {
      "chainId": 101,
      "address": "HoSWnZ6MZzqFruS1uoU69bU7megzHUv6MFPQ5nqC6Pj2",
      "symbol": "SGI",
      "name": "SolGift",
      "decimals": 9,
      "logoURI": "https://raw.githubusercontent.com/solana-labs/token-list/main/assets/mainnet/HoSWnZ6MZzqFruS1uoU69bU7megzHUv6MFPQ5nqC6Pj2/logo.png",
      "tags": [],
      "extensions": {
        "website": "https://solshib.com/"
      }
    },
    {
      "chainId": 101,
      "address": "GpS9AavHtSUspaBnL1Tu26FWbUAdW8tm3MbacsNvwtGu",
      "symbol": "SOLT",
      "name": "Soltriever",
      "decimals": 9,
      "logoURI": "https://raw.githubusercontent.com/solana-labs/token-list/main/assets/mainnet/GpS9AavHtSUspaBnL1Tu26FWbUAdW8tm3MbacsNvwtGu/logo.png",
      "tags": [],
      "extensions": {
        "website": "http://soltriever.info/",
        "twitter": "https://twitter.com/_Soltriever"
      }
    },
    {
      "chainId": 101,
      "address": "2QK9vxydd7WoDwvVFT5JSU8cwE9xmbJSzeqbRESiPGMG",
      "symbol": "KEKW",
      "name": "kekwcoin",
      "decimals": 9,
      "logoURI": "https://raw.githubusercontent.com/solana-labs/token-list/main/assets/mainnet/2QK9vxydd7WoDwvVFT5JSU8cwE9xmbJSzeqbRESiPGMG/logo.png",
      "tags": [],
      "extensions": {
        "website": "https://kekw.io/",
        "twitter": "https://twitter.com/kekwcoin",
        "medium": "https://kekwcoin.medium.com/",
        "discord": "discord.gg/kekw",
        "description": "Kekwcoin is a creative community platform for content creators to monetize their artwork and get financial support from investors.",
        "serumV3Usdc": "N99ngemA29qSKqdDW7kRiZHS7h2wEFpdgRvgE3N2jy6"
      }
    },
    {
      "chainId": 101,
      "address": "qs9Scx8YwNXS6zHYPCnDnyHQcRHg3QwXxpyCXs5tdM8",
      "symbol": "POCO",
      "name": "POWER COIN",
      "decimals": 9,
      "logoURI": "https://raw.githubusercontent.com/solana-labs/token-list/main/assets/mainnet/qs9Scx8YwNXS6zHYPCnDnyHQcRHg3QwXxpyCXs5tdM8/logo.png",
      "tags": [
        "social-token",
        "poco"
      ]
    },
    {
      "chainId": 101,
      "address": "FxCvbCVAtNUEKSiKoF6xt2pWPfpXuYFWYbuQySaRnV5R",
      "symbol": "LOOP",
      "name": "LC Andy Social Token",
      "decimals": 9,
      "logoURI": "https://raw.githubusercontent.com/solana-labs/token-list/main/assets/mainnet/FxCvbCVAtNUEKSiKoF6xt2pWPfpXuYFWYbuQySaRnV5R/logo.png",
      "tags": [
        "social-token",
        "loop"
      ]
    },
    {
      "chainId": 101,
      "address": "3iXydLpqi38CeGDuLFF1WRbPrrkNbUsgVf98cNSg6NaA",
      "symbol": "Spro",
      "name": "Sproken Token",
      "decimals": 9,
      "logoURI": "https://cdn.jsdelivr.net/gh/kechricc/Sproken-Token-Logo/SprokenToken.png",
      "tags": [
        "Sprocket Token",
        "Mini Aussie",
        "Currency of the Sprokonomy"
      ],
      "extensions": {
        "website": "https://www.sprokentoken.com/"
      }
    },
    {
      "chainId": 101,
      "address": "H5gczCNbrtso6BqGKihF97RaWaxpUEZnFuFUKK4YX3s2",
      "symbol": "BDE",
      "name": "Big Defi Energy",
      "decimals": 9,
      "logoURI": "https://raw.githubusercontent.com/solana-labs/token-list/main/assets/mainnet/H5gczCNbrtso6BqGKihF97RaWaxpUEZnFuFUKK4YX3s2/logo.png",
      "tags": [],
      "extensions": {
        "website": "bigdefienergy.com",
        "twitter": "https://twitter.com/Bigdefi"
      }
    },
    {
      "chainId": 101,
      "address": "cREsCN7KAyXcBG2xZc8qrfNHMRgC3MhTb4n3jBnNysv",
      "symbol": "DWT",
      "name": "DARK WEB TOKEN",
      "decimals": 2,
      "logoURI": "https://raw.githubusercontent.com/solana-labs/token-list/main/assets/mainnet/cREsCN7KAyXcBG2xZc8qrfNHMRgC3MhTb4n3jBnNysv/logo.png",
      "tags": [
        "MEME"
      ],
      "extensions": {
        "serumV3Usdc": "526WW289h5wibg1Q55sK16CGoNip8H5d2AXVbaAGcUMb",
        "website": "https://www.darkwebtoken.live"
      }
    },
    {
      "chainId": 101,
      "address": "EdGAZ8JyFTFbmVedVTbaAEQRb6bxrvi3AW3kz8gABz2E",
      "symbol": "DOGA",
      "name": "Dogana",
      "decimals": 9,
      "logoURI": "https://raw.githubusercontent.com/solana-labs/token-list/main/assets/mainnet/EdGAZ8JyFTFbmVedVTbaAEQRb6bxrvi3AW3kz8gABz2E/logo.png",
      "tags": [],
      "extensions": {
        "twitter": "https://twitter.com/DoganaOfficial",
        "serumV3Usdc": "H1Ywt7nSZkLDb2o3vpA5yupnBc9jr1pXtdjMm4Jgk1ay"
      }
    },
    {
      "chainId": 101,
      "address": "3FoUAsGDbvTD6YZ4wVKJgTB76onJUKz7GPEBNiR5b8wc",
      "symbol": "CHEEMS",
      "name": "Cheems",
      "decimals": 4,
      "logoURI": "https://raw.githubusercontent.com/solana-labs/token-list/main/assets/mainnet/3FoUAsGDbvTD6YZ4wVKJgTB76onJUKz7GPEBNiR5b8wc/logo.png",
      "tags": [],
      "extensions": {
        "website": "https://cheems.co/",
        "twitter": "https://twitter.com/theCheemsToken",
        "tggroup": "https://t.me/CheemsOfficial"
      }
    },
    {
      "chainId": 101,
      "address": "AWW5UQfMBnPsTaaxCK7cSEmkj1kbX2zUrqvgKXStjBKx",
      "symbol": "SBFC",
      "name": "SBF Coin",
      "decimals": 6,
      "logoURI": "https://raw.githubusercontent.com/solana-labs/token-list/main/assets/mainnet/AWW5UQfMBnPsTaaxCK7cSEmkj1kbX2zUrqvgKXStjBKx/logo.png",
      "tags": [
        "utility-token",
        "SBF",
        "sbfcoin",
        "SBFC"
      ],
      "extensions": {
        "website": "https://www.sbfcoin.org/",
        "twitter": "https://twitter.com/sbfcoin"
      }
    },
    {
      "chainId": 101,
      "address": "FRbqQnbuLoMbUG4gtQMeULgCDHyY6YWF9NRUuLa98qmq",
      "symbol": "ECOP",
      "name": "EcoPoo",
      "decimals": 0,
      "logoURI": "https://raw.githubusercontent.com/solana-labs/token-list/main/assets/mainnet/FRbqQnbuLoMbUG4gtQMeULgCDHyY6YWF9NRUuLa98qmq/logo.png",
      "tags": [
        "meme"
      ],
      "extensions": {
        "twitter": "https://twitter.com/EcoPoo_Official"
      }
    },
    {
      "chainId": 101,
      "address": "5p2zjqCd1WJzAVgcEnjhb9zWDU7b9XVhFhx4usiyN7jB",
      "symbol": "CATO",
      "name": "CATO",
      "decimals": 9,
      "logoURI": "https://raw.githubusercontent.com/solana-labs/token-list/main/assets/mainnet/5p2zjqCd1WJzAVgcEnjhb9zWDU7b9XVhFhx4usiyN7jB/logo.png",
      "tags": [
        "Meme-Token"
      ],
      "extensions": {
        "website": "https://www.solanacato.com/",
        "twitter": "https://twitter.com/SolanaCATO",
        "telegram": "https://t.me/SolanaCATO",
        "serumV3Usdc": "9fe1MWiKqUdwift3dEpxuRHWftG72rysCRHbxDy6i9xB"
      }
    },
    {
      "chainId": 101,
      "address": "J81fW7aza8wVUG1jjzhExsNMs3MrzwT5WrofgFqMjnSA",
      "symbol": "TOM",
      "name": "Tombili",
      "decimals": 9,
      "logoURI": "https://raw.githubusercontent.com/solana-labs/token-list/main/assets/mainnet/J81fW7aza8wVUG1jjzhExsNMs3MrzwT5WrofgFqMjnSA/logo.png",
      "tags": [],
      "extensions": {
        "website": "https://cryptomindex.com",
        "twitter": "https://twitter.com/cryptomindex"
      }
    },
    {
      "chainId": 101,
      "address": "GunpHq4fn9gSSyGbPMYXTzs9nBS8RY88CX1so4V8kCiF",
      "symbol": "FABLE",
      "name": "Fable",
      "decimals": 0,
      "logoURI": "https://raw.githubusercontent.com/solana-labs/token-list/main/assets/mainnet/GunpHq4fn9gSSyGbPMYXTzs9nBS8RY88CX1so4V8kCiF/logo.png",
      "tags": [],
      "extensions": {
        "website": "https://fable.finance",
        "twitter": "https://twitter.com/fable_finance"
      }
    },
    {
      "chainId": 101,
      "address": "6L5DzH3p1t1PrCrVkudasuUnWbK7Jq9tYwcwWQiV6yd7",
      "symbol": "LZD",
      "name": "Lizard",
      "decimals": 6,
      "logoURI": "https://raw.githubusercontent.com/solana-labs/token-list/main/assets/mainnet/6L5DzH3p1t1PrCrVkudasuUnWbK7Jq9tYwcwWQiV6yd7/logo.png",
      "tags": [],
      "extensions": {
        "website": "https://www.lzdsol.io",
        "twitter": "https://twitter.com/lzd_sol"
      }
    },
    {
      "chainId": 101,
      "address": "EZqcdU8RLu9EChZgrY2BNVg8eovfdGyTiY2bd69EsPgQ",
      "symbol": "FELON",
      "name": "FuckElon",
      "decimals": 9,
      "logoURI": "https://raw.githubusercontent.com/solana-labs/token-list/main/assets/mainnet/EZqcdU8RLu9EChZgrY2BNVg8eovfdGyTiY2bd69EsPgQ/logo.png",
      "tags": [],
      "extensions": {
        "website": "https://fuckelonmusk.godaddysites.com/",
        "twitter": "https://twitter.com/FuckElonMusk8",
        "tgann": "https://t.me/fuckelonmusktoday",
        "tggroup": "https://t.me/joinchat/cgUOCIRSTJ9hZmY1"
      }
    },
    {
      "chainId": 101,
      "address": "HBHMiauecxer5FCzPeXgE2A8ZCf7fQgxxwo4vfkFtC7s",
      "symbol": "SLNDN",
      "name": "Solanadon",
      "decimals": 9,
      "logoURI": "https://raw.githubusercontent.com/solana-labs/token-list/main/assets/mainnet/HBHMiauecxer5FCzPeXgE2A8ZCf7fQgxxwo4vfkFtC7s/logo.png",
      "tags": [],
      "extensions": {
        "website": "https://solanadon.com/",
        "twitter": "https://twitter.com/SolanadonCoin",
        "tgann": "https://t.me/solanadonann"
      }
    },
    {
      "chainId": 101,
      "address": "GReBHpMgCadZRij4B111c94cqU9TktvJ45rWZRQ5b1A5",
      "symbol": "PINGU",
      "name": "Penguincoin",
      "decimals": 9,
      "logoURI": "https://raw.githubusercontent.com/solana-labs/token-list/main/assets/mainnet/GReBHpMgCadZRij4B111c94cqU9TktvJ45rWZRQ5b1A5/logo.png",
      "tags": [],
      "extensions": {
        "twitter": "https://twitter.com/penguincoin1"
      }
    },
    {
      "chainId": 101,
      "address": "5WUab7TCvth43Au5vk6wKjchTzWFeyPEUSJE1MPJtTZE",
      "symbol": "KEKN1",
      "name": "KEKW In Solana Tripping",
      "decimals": 0,
      "logoURI": "https://raw.githubusercontent.com/solana-labs/token-list/main/assets/mainnet/5WUab7TCvth43Au5vk6wKjchTzWFeyPEUSJE1MPJtTZE/logo.png",
      "tags": [
        "nft"
      ],
      "extensions": {
        "website": "https://www.kekw.io/",
        "twitter": "https://twitter.com/kekwcoin"
      }
    },
    {
      "chainId": 101,
      "address": "9KEe6o1jRTqFDFBo2AezsskcxBNwuq1rVeVat1Td8zbV",
      "symbol": "MPAD",
      "name": "MercuryPAD Token",
      "decimals": 9,
      "logoURI": "https://raw.githubusercontent.com/solana-labs/token-list/main/assets/mainnet/9KEe6o1jRTqFDFBo2AezsskcxBNwuq1rVeVat1Td8zbV/logo.png",
      "tags": [
        "MPAD",
        "LaunchPAD"
      ],
      "extensions": {
        "website": "https://mercurypad.com/",
        "twitter": "https://twitter.com/MercuryPad"
      }
    },
    {
      "chainId": 101,
      "address": "4KAFf8ZpNCn1SWLZFo5tbeZsKpVemsobbVZdERWxRvd2",
      "symbol": "SGT",
      "name": "Sangga Token",
      "decimals": 8,
      "logoURI": "https://raw.githubusercontent.com/solana-labs/token-list/main/assets/mainnet/4KAFf8ZpNCn1SWLZFo5tbeZsKpVemsobbVZdERWxRvd2/logo.png",
      "tags": [],
      "extensions": {
        "website": "https://sanggatalk.io"
      }
    },
    {
      "chainId": 101,
      "address": "Ae1aeYK9WrB2kP29jJU4aUUK7Y1vzsGNZFKoe4BG2h6P",
      "symbol": "OLDNINJA",
      "name": "OLDNINJA",
      "decimals": 0,
      "logoURI": "https://raw.githubusercontent.com/solana-labs/token-list/main/assets/mainnet/Ae1aeYK9WrB2kP29jJU4aUUK7Y1vzsGNZFKoe4BG2h6P/logo.png",
      "tags": [],
      "extensions": {
        "website": "https://www.ninjaprotocol.io/oldninja/"
      }
    },
    {
      "chainId": 101,
      "address": "FgX1WD9WzMU3yLwXaFSarPfkgzjLb2DZCqmkx9ExpuvJ",
      "symbol": "NINJA",
      "name": "NINJA",
      "decimals": 6,
      "logoURI": "https://raw.githubusercontent.com/solana-labs/token-list/main/assets/mainnet/FgX1WD9WzMU3yLwXaFSarPfkgzjLb2DZCqmkx9ExpuvJ/logo.png",
      "tags": [],
      "extensions": {
        "website": "https://www.ninjaprotocol.io/",
        "serumV3Usdc": "J4oPt5Q3FYxrznkXLkbosAWrJ4rZLqJpGqz7vZUL4eMM"
      }
    },
    {
      "chainId": 101,
      "address": "E6UBhrtvP4gYHAEgoBi8kDU6DrPPmQxTAJvASo4ptNev",
      "symbol": "SOLDOG",
      "name": "SOLDOG",
      "decimals": 0,
      "logoURI": "https://raw.githubusercontent.com/solana-labs/token-list/main/assets/mainnet/E6UBhrtvP4gYHAEgoBi8kDU6DrPPmQxTAJvASo4ptNev/logo.png",
      "tags": [],
      "extensions": {
        "website": "https://solanadog.io",
        "twitter": "https://twitter.com/solanadog"
      }
    },
    {
      "chainId": 102,
      "address": "rz251Qbsa27sL8Y1H7h4qu71j6Q7ukNmskg5ZDhPCg3",
      "symbol": "HIRO",
      "name": "Hiro LaunchDAO",
      "decimals": 6,
      "logoURI": "https://raw.githubusercontent.com/solana-labs/token-list/main/assets/mainnet/rz251Qbsa27sL8Y1H7h4qu71j6Q7ukNmskg5ZDhPCg3/logo.png",
      "tags": [],
      "extensions": {
        "website": "https://hiro-finance.github.io/",
        "twitter": "https://twitter.com/HiroLaunchdao"
      }
    },
    {
      "chainId": 101,
      "address": "9nusLQeFKiocswDt6NQsiErm1M43H2b8x6v5onhivqKv",
      "symbol": "LLAMA",
      "name": "SOLLAMA",
      "decimals": 1,
      "logoURI": "https://raw.githubusercontent.com/solana-labs/token-list/main/assets/mainnet/9nusLQeFKiocswDt6NQsiErm1M43H2b8x6v5onhivqKv/logo.png",
      "tags": [],
      "extensions": {
        "website": "https://sollama.finance",
        "twitter": "https://twitter.com/SollamaFinance"
      }
    },
    {
      "chainId": 101,
      "address": "BLwTnYKqf7u4qjgZrrsKeNs2EzWkMLqVCu6j8iHyrNA3",
      "symbol": "BOP",
      "name": "Boring Protocol",
      "decimals": 8,
      "logoURI": "https://raw.githubusercontent.com/solana-labs/token-list/main/assets/mainnet/BLwTnYKqf7u4qjgZrrsKeNs2EzWkMLqVCu6j8iHyrNA3/logo.png",
      "tags": [
        "security-token",
        "utility-token"
      ],
      "extensions": {
        "website": "https://boringprotocol.io",
        "twitter": "https://twitter.com/BoringProtocol",
        "serumV3Usdc": "7MmPwD1K56DthW14P1PnWZ4zPCbPWemGs3YggcT1KzsM"
      }
    },
    {
      "chainId": 101,
      "address": "ER8Xa8YxJLC3CFJgdAxJs46Rdhb7B3MjgbPZsVg1aAFV",
      "symbol": "MOLAMON",
      "name": "MOLAMON",
      "decimals": 0,
      "logoURI": "https://raw.githubusercontent.com/solana-labs/token-list/main/assets/mainnet/ER8Xa8YxJLC3CFJgdAxJs46Rdhb7B3MjgbPZsVg1aAFV/logo.png",
      "tags": [],
      "extensions": {
        "website": "https://moonlana.com/",
        "twitter": "https://twitter.com/xMoonLana",
        "medium": "https://moonlana.medium.com/",
        "imageUrl": "https://gateway.pinata.cloud/ipfs/QmbdEesuzVUMzqaumrZNaWnwnz4WwDvqDyfrFneVDjqr2e/molamonbg.gif",
        "description": "The first $MOLA NFT on Solana Blockchain."
      }
    },
    {
      "chainId": 101,
      "address": "4ezHExHThrwnnoqKcMNbUwcVYXzdkDerHFGfegnTqA2E",
      "symbol": "STUD",
      "name": "SolanaToolsUtilityDapp",
      "decimals": 9,
      "logoURI": "https://raw.githubusercontent.com/solana-labs/token-list/main/assets/mainnet/4ezHExHThrwnnoqKcMNbUwcVYXzdkDerHFGfegnTqA2E/logo.png",
      "tags": [],
      "extensions": {
        "website": "https://www.solanatools.io/"
      }
    },
    {
      "chainId": 101,
      "address": "AZtNYaEAHDBeK5AvdzquZWjc4y8cj5sKWH1keUJGMuPV",
      "symbol": "RESP",
      "name": "RESPECT",
      "decimals": 8,
      "logoURI": "https://raw.githubusercontent.com/solana-labs/token-list/main/assets/mainnet/AZtNYaEAHDBeK5AvdzquZWjc4y8cj5sKWH1keUJGMuPV/logo.png",
      "tags": [],
      "extensions": {
        "website": "https://respect.cash"
      }
    },
    {
      "chainId": 101,
      "address": "5j6BmiZTfHssaWPT23EQYQci3w57VTw7QypKArQZbSZ9",
      "symbol": "CHAD",
      "name": "ChadTrader Token",
      "decimals": 9,
      "logoURI": "https://raw.githubusercontent.com/solana-labs/token-list/main/assets/mainnet/5j6BmiZTfHssaWPT23EQYQci3w57VTw7QypKArQZbSZ9/logo.png",
      "tags": [
        "utility-token"
      ],
      "extensions": {
        "website": "https://chadtrader.io/",
        "twitter": "https://twitter.com/chadtraderio"
      }
    },
    {
      "chainId": 101,
      "address": "GsNzxJfFn6zQdJGeYsupJWzUAm57Ba7335mfhWvFiE9Z",
      "symbol": "DXL",
      "name": "Dexlab",
      "decimals": 6,
      "logoURI": "https://raw.githubusercontent.com/solana-labs/token-list/main/assets/mainnet/GsNzxJfFn6zQdJGeYsupJWzUAm57Ba7335mfhWvFiE9Z/logo.png",
      "tags": [],
      "extensions": {
        "website": "https://www.dexlab.space/",
        "serumV3Usdc": "DYfigimKWc5VhavR4moPBibx9sMcWYVSjVdWvPztBPTa",
        "twitter": "https://twitter.com/dexlab_official",
        "coingeckoId": "dexlab"
      }
    },
    {
      "chainId": 101,
      "address": "APvgd1J98PGW77H1fDa7W7Y4fcbFwWfs71RNyJKuYs1Y",
      "symbol": "FUZ",
      "name": "Fuzzy.One",
      "decimals": 8,
      "logoURI": "https://raw.githubusercontent.com/solana-labs/token-list/main/assets/mainnet/APvgd1J98PGW77H1fDa7W7Y4fcbFwWfs71RNyJKuYs1Y/logo.png",
      "tags": [
        "Fuzzy.One",
        "FUZ",
        "Supply chain token"
      ],
      "extensions": {
        "website": "https://www.fuzzy.one/"
      }
    },
    {
      "chainId": 101,
      "address": "6TCbtxs6eYfMKVF9ppTNvbUemW2YnpFig6z1jSqgM16e",
      "symbol": "STRANGE",
      "name": "STRANGE",
      "decimals": 6,
      "logoURI": "https://raw.githubusercontent.com/solana-labs/token-list/main/assets/mainnet/6TCbtxs6eYfMKVF9ppTNvbUemW2YnpFig6z1jSqgM16e/logo.png",
      "tags": [
        "utility-token"
      ],
      "extensions": {
        "website": "https://safepluto.tech"
      }
    },
    {
      "chainId": 101,
      "address": "BYNHheaKFX2WRGQTpMZNsM6vAyJXvkeMoMcixKfVKxY9",
      "symbol": "PLUTES",
      "name": "Plutonium",
      "decimals": 6,
      "logoURI": "https://raw.githubusercontent.com/solana-labs/token-list/main/assets/mainnet/BYNHheaKFX2WRGQTpMZNsM6vAyJXvkeMoMcixKfVKxY9/logo.png",
      "tags": [
        "utility-token"
      ],
      "extensions": {
        "website": "https://safepluto.tech"
      }
    },
    {
      "chainId": 101,
      "address": "8upjSpvjcdpuzhfR1zriwg5NXkwDruejqNE9WNbPRtyA",
      "symbol": "GRAPE",
      "name": "Grape",
      "decimals": 6,
      "logoURI": "https://raw.githubusercontent.com/solana-labs/token-list/main/assets/mainnet/8upjSpvjcdpuzhfR1zriwg5NXkwDruejqNE9WNbPRtyA/logo.svg",
      "tags": [],
      "extensions": {
        "website": "https://grapes.network"
      }
    },
    {
      "chainId": 101,
      "address": "7xzovRepzLvXbbpVZLYKzEBhCNgStEv1xpDqf1rMFFKX",
      "symbol": "KERMIT",
      "name": "Kermit",
      "decimals": 8,
      "logoURI": "https://raw.githubusercontent.com/solana-labs/token-list/main/assets/mainnet/7xzovRepzLvXbbpVZLYKzEBhCNgStEv1xpDqf1rMFFKX/logo.png",
      "tags": [
        "utility-token"
      ],
      "extensions": {
        "website": "https://www.kermitfinance.com",
        "twitter": "https://twitter.com/KermitFinance"
      }
    },
    {
      "chainId": 101,
      "address": "3VhB8EAL8dZ457SiksLPpMUR1pyACpbNh5rTjQUEVCcH",
      "symbol": "TUTL",
      "name": "TurtleTraders",
      "decimals": 9,
      "logoURI": "https://raw.githubusercontent.com/solana-labs/token-list/main/assets/mainnet/3VhB8EAL8dZ457SiksLPpMUR1pyACpbNh5rTjQUEVCcH/logo.png",
      "tags": [
        "social-token",
        "Turtles"
      ],
      "extensions": {
        "twitter": "https://twitter.com/Turtle_Traders"
      }
    },
    {
      "chainId": 101,
      "address": "8tbAqS4dFNEeC6YGWpNnusc3JcxoFLMiiLPyHctgGYFe",
      "symbol": "PIPANA",
      "name": "Pipana",
      "decimals": 9,
      "logoURI": "https://raw.githubusercontent.com/solana-labs/token-list/main/assets/mainnet/8tbAqS4dFNEeC6YGWpNnusc3JcxoFLMiiLPyHctgGYFe/logo.png",
      "tags": [],
      "extensions": {
        "website": "https://pip.monster",
        "twitter": "https://twitter.com/itspipana"
      }
    },
    {
      "chainId": 101,
      "address": "8s9FCz99Wcr3dHpiauFRi6bLXzshXfcGTfgQE7UEopVx",
      "symbol": "CKC",
      "name": "ChikinCoin",
      "decimals": 6,
      "logoURI": "https://raw.githubusercontent.com/solana-labs/token-list/main/assets/mainnet/8s9FCz99Wcr3dHpiauFRi6bLXzshXfcGTfgQE7UEopVx/logo.svg",
      "tags": [],
      "extensions": {
        "website": "https://www.chikin.run",
        "twitter": "https://twitter.com/ChikinDev"
      }
    },
    {
      "chainId": 101,
      "address": "ATxXyewb1cXThrQFmwHUy4dtPTErfsuqkg7JcUXgLgqo",
      "symbol": "SPW",
      "name": "SpiderSwap",
      "decimals": 9,
      "logoURI": "https://raw.githubusercontent.com/solana-labs/token-list/main/assets/mainnet/ATxXyewb1cXThrQFmwHUy4dtPTErfsuqkg7JcUXgLgqo/logo.png",
      "tags": [],
      "extensions": {
        "website": "https://www.spiderswap.org",
        "twitter": "https://twitter.com/Spider_swap"
      }
    },
    {
      "chainId": 101,
      "address": "BrwgXmUtNd32dTKdP5teie68EmBnjGq8Wp3MukHehUBY",
      "symbol": "GSTONKS",
      "name": "Gamestonks",
      "decimals": 9,
      "logoURI": "https://raw.githubusercontent.com/solana-labs/token-list/main/assets/mainnet/BrwgXmUtNd32dTKdP5teie68EmBnjGq8Wp3MukHehUBY/logo.png",
      "tags": [],
      "extensions": {
        "website": "https://www.game-stonks.com/"
      }
    },
    {
      "chainId": 101,
      "address": "HAgX1HSfok8DohiNCS54FnC2UJkDSrRVnT38W3iWFwc8",
      "symbol": "MEOW",
      "name": "SOL-CATS",
      "decimals": 9,
      "logoURI": "https://raw.githubusercontent.com/solana-labs/token-list/main/assets/mainnet/HAgX1HSfok8DohiNCS54FnC2UJkDSrRVnT38W3iWFwc8/logo.png",
      "tags": [],
      "extensions": {
        "website": "https://www.solcats.xyz",
        "twitter": "https://twitter.com/solcat777"
      }
    },
    {
      "chainId": 101,
      "address": "Gro98oTmXxCVX8HKr3q2tMnP5ztoC77q6KehFDnAB983",
      "symbol": "SOLMO",
      "name": "SolMoon",
      "decimals": 4,
      "logoURI": "https://raw.githubusercontent.com/solana-labs/token-list/main/assets/mainnet/Gro98oTmXxCVX8HKr3q2tMnP5ztoC77q6KehFDnAB983/logo.png",
      "tags": [],
      "extensions": {
        "website": "https://www.solmoonfinance.com",
        "twitter": "https://twitter.com/solmoonfinance"
      }
    },
    {
      "chainId": 101,
      "address": "2wBXHm4oxmed7ZoDkPL4DU8BuRfMYkubVu8T4N38vXdb",
      "symbol": "MSC",
      "name": "MasterCoin",
      "decimals": 9,
      "logoURI": "https://raw.githubusercontent.com/solana-labs/token-list/main/assets/mainnet/2wBXHm4oxmed7ZoDkPL4DU8BuRfMYkubVu8T4N38vXdb/logo.png",
      "tags": [],
      "extensions": {
        "website": "https://mastercoin.site",
        "twitter": "https://twitter.com/MasterCoin_",
        "discord": "https://t.co/CXZN9Ncd6Q?amp=1",
        "medium": "https://medium.com/@mastercoin-eu"
      }
    },
    {
      "chainId": 101,
      "address": "8b9mQo6ZU2rwZQgSFqGNQvXzrUSHDTRpKSKi9XXdGmqN",
      "symbol": "CHANGPENGUIN",
      "name": "CHANGPENGUIN",
      "decimals": 9,
      "logoURI": "https://raw.githubusercontent.com/solana-labs/token-list/main/assets/mainnet/8b9mQo6ZU2rwZQgSFqGNQvXzrUSHDTRpKSKi9XXdGmqN/logo.png",
      "tags": [],
      "extensions": {
        "website": "https://artbomb.xyz"
      }
    },
    {
      "chainId": 101,
      "address": "3KnVxWhoYdc9UwDr5WMVkZp2LpF7gnojg7We7MUd6ixQ",
      "symbol": "WOLFE",
      "name": "Wolfecoin",
      "decimals": 9,
      "logoURI": "https://raw.githubusercontent.com/solana-labs/token-list/main/assets/mainnet/3KnVxWhoYdc9UwDr5WMVkZp2LpF7gnojg7We7MUd6ixQ/logo.png",
      "tags": [],
      "extensions": {
        "website": "https://www.wolfecoin.online/"
      }
    },
    {
      "chainId": 101,
      "address": "BxHJqGtC629c55swCqWXFGA2rRF1igbbTmh22H8ePUWG",
      "symbol": "PGNT",
      "name": "PigeonSol Token",
      "decimals": 4,
      "logoURI": "https://raw.githubusercontent.com/solana-labs/token-list/main/assets/mainnet/BxHJqGtC629c55swCqWXFGA2rRF1igbbTmh22H8ePUWG/logo.png",
      "tags": [],
      "extensions": {
        "website": "https://pigeonsol.xyz",
        "twitter": "https://twitter.com/PigeonSol"
      }
    },
    {
      "chainId": 101,
      "address": "51tMb3zBKDiQhNwGqpgwbavaGH54mk8fXFzxTc1xnasg",
      "symbol": "APEX",
      "name": "APEX",
      "decimals": 9,
      "logoURI": "https://raw.githubusercontent.com/solana-labs/token-list/main/assets/mainnet/51tMb3zBKDiQhNwGqpgwbavaGH54mk8fXFzxTc1xnasg/logo.png",
      "tags": [],
      "extensions": {
        "coingeckoId": "apexit-finance",
        "website": "https://apexit.finance/",
        "twitter": "https://twitter.com/apeXit_finance",
        "discord": "https://discord.gg/aASQy2dWsN",
        "tggroup": "https://t.me/apexit_finance"
      }
    },
    {
      "chainId": 101,
      "address": "4NPzwMK2gfgQ6rTv8x4EE1ZvKW6MYyYTSrAZCx7zxyaX",
      "symbol": "KLB",
      "name": "Black Label",
      "decimals": 0,
      "logoURI": "https://raw.githubusercontent.com/solana-labs/token-list/main/assets/mainnet/4NPzwMK2gfgQ6rTv8x4EE1ZvKW6MYyYTSrAZCx7zxyaX/logo.svg",
      "tags": [],
      "extensions": {
        "website": "https://klbtoken.com",
        "twitter": "https://twitter.com/klbtoken",
        "serumV3Usdc": "AVC5hkVjWqRzD9RXXwjcNiVAAR2rUvDGwhqoCd2TQNY8"
      }
    },
    {
      "chainId": 101,
      "address": "5v6tZ1SiAi7G8Qg4rBF1ZdAn4cn6aeQtefewMr1NLy61",
      "symbol": "SOLD",
      "name": "Solanax",
      "decimals": 9,
      "logoURI": "https://raw.githubusercontent.com/solana-labs/token-list/main/assets/mainnet/5v6tZ1SiAi7G8Qg4rBF1ZdAn4cn6aeQtefewMr1NLy61/logo.png",
      "tags": [],
      "extensions": {
        "website": "https://solanax.org",
        "twitter": "https://twitter.com/Solanaxorg",
        "telegram": "https://t.me/solanaxcommunity"
      }
    },
    {
      "chainId": 101,
      "address": "3RSafdgu7P2smSGHJvSGQ6kZVkcErZXfZTtynJYboyAu",
      "symbol": "SINE",
      "name": "SINE",
      "decimals": 9,
      "logoURI": "https://raw.githubusercontent.com/solana-labs/token-list/main/assets/mainnet/3RSafdgu7P2smSGHJvSGQ6kZVkcErZXfZTtynJYboyAu/logo.svg",
      "tags": [
        "security-token",
        "utility-token"
      ],
      "extensions": {
        "website": "https://solainetwork.com/",
        "twitter": "https://twitter.com/SolAiNetwork"
      }
    },
    {
      "chainId": 101,
      "address": "orcaEKTdK7LKz57vaAYr9QeNsVEPfiu6QeMU1kektZE",
      "symbol": "ORCA",
      "name": "Orca",
      "decimals": 6,
      "logoURI": "https://raw.githubusercontent.com/solana-labs/token-list/main/assets/mainnet/orcaEKTdK7LKz57vaAYr9QeNsVEPfiu6QeMU1kektZE/logo.png",
      "tags": [],
      "extensions": {
        "website": "https://orca.so/",
        "twitter": "https://twitter.com/orca_so",
        "telegram": "https://t.me/orca_so",
        "medium": "https://orca-so.medium.com",
        "discord": "https://discord.com/invite/nSwGWn5KSG",
        "coingeckoId": "orca",
        "serumV3Usdc": "8N1KkhaCYDpj3awD58d85n973EwkpeYnRp84y1kdZpMX"
      }
    },
    {
      "chainId": 101,
      "address": "guppyrZyEX9iTPSu92pi8T71Zka7xd6PrsTJrXRW6u1",
      "symbol": "GUPPY",
      "name": "Orca Guppy Collectible",
      "decimals": 0,
      "logoURI": "https://raw.githubusercontent.com/solana-labs/token-list/main/assets/mainnet/guppyrZyEX9iTPSu92pi8T71Zka7xd6PrsTJrXRW6u1/logo.png",
      "tags": [
        "nft"
      ],
      "extensions": {
        "website": "https://www.orca.so",
        "twitter": "https://twitter.com/orca_so"
      }
    },
    {
      "chainId": 101,
      "address": "whaLeHav12EhGK19u6kKbLRwC9E1EATGnm6MWbBCcUW",
      "symbol": "WHALE",
      "name": "Orca Whale Collectible",
      "decimals": 0,
      "logoURI": "https://raw.githubusercontent.com/solana-labs/token-list/main/assets/mainnet/whaLeHav12EhGK19u6kKbLRwC9E1EATGnm6MWbBCcUW/logo.png",
      "tags": [
        "nft"
      ],
      "extensions": {
        "website": "https://www.orca.so",
        "twitter": "https://twitter.com/orca_so"
      }
    },
    {
      "chainId": 101,
      "address": "kLwhLkZRt6CadPHRBsgfhRCKXX426WMBnhoGozTduvk",
      "symbol": "KILLER-WHALE",
      "name": "Orca Killer Whale Collectible",
      "decimals": 0,
      "logoURI": "https://raw.githubusercontent.com/solana-labs/token-list/main/assets/mainnet/kLwhLkZRt6CadPHRBsgfhRCKXX426WMBnhoGozTduvk/logo.png",
      "tags": [
        "nft"
      ],
      "extensions": {
        "website": "https://www.orca.so",
        "twitter": "https://twitter.com/orca_so"
      }
    },
    {
      "chainId": 101,
      "address": "star2pH7rVWscs743JGdCAL8Lc9nyJeqx7YQXkGUnWf",
      "symbol": "STARFISH",
      "name": "Orca Starfish Collectible",
      "decimals": 6,
      "logoURI": "https://raw.githubusercontent.com/solana-labs/token-list/main/assets/mainnet/star2pH7rVWscs743JGdCAL8Lc9nyJeqx7YQXkGUnWf/logo.png",
      "tags": [
        "nft"
      ],
      "extensions": {
        "website": "https://www.orca.so",
        "twitter": "https://twitter.com/orca_so"
      }
    },
    {
      "chainId": 101,
      "address": "cLownTTaiiQMoyMmFjfmSGowi8HyNhCtTLFcrNKnqX6",
      "symbol": "CLOWNFISH",
      "name": "Orca Clownfish Collectible",
      "decimals": 0,
      "logoURI": "https://raw.githubusercontent.com/solana-labs/token-list/main/assets/mainnet/cLownTTaiiQMoyMmFjfmSGowi8HyNhCtTLFcrNKnqX6/logo.png",
      "tags": [
        "nft"
      ],
      "extensions": {
        "website": "https://www.orca.so",
        "twitter": "https://twitter.com/orca_so"
      }
    },
    {
      "chainId": 101,
      "address": "ECFcUGwHHMaZynAQpqRHkYeTBnS5GnPWZywM8aggcs3A",
      "symbol": "SOL/USDC",
      "name": "Orca SOL/USDC LP Token",
      "decimals": 9,
      "logoURI": "https://raw.githubusercontent.com/solana-labs/token-list/main/assets/mainnet/ECFcUGwHHMaZynAQpqRHkYeTBnS5GnPWZywM8aggcs3A/logo.png",
      "tags": [
        "lp-token"
      ],
      "extensions": {
        "website": "https://www.orca.so",
        "twitter": "https://twitter.com/orca_so"
      }
    },
    {
      "chainId": 101,
      "address": "3H5XKkE9uVvxsdrFeN4BLLGCmohiQN6aZJVVcJiXQ4WC",
      "symbol": "USDC/USDT",
      "name": "Orca USDC/USDT LP Token",
      "decimals": 9,
      "logoURI": "https://raw.githubusercontent.com/solana-labs/token-list/main/assets/mainnet/3H5XKkE9uVvxsdrFeN4BLLGCmohiQN6aZJVVcJiXQ4WC/logo.png",
      "tags": [
        "lp-token"
      ],
      "extensions": {
        "website": "https://www.orca.so",
        "twitter": "https://twitter.com/orca_so"
      }
    },
    {
      "chainId": 101,
      "address": "8qNqTaKKbdZuzQPWWXy5wNVkJh54ex8zvvnEnTFkrKMP",
      "symbol": "USDC/USDT-SRM",
      "name": "Orca USDC/USDT-SRM LP Token",
      "decimals": 9,
      "logoURI": "https://raw.githubusercontent.com/solana-labs/token-list/main/assets/mainnet/8qNqTaKKbdZuzQPWWXy5wNVkJh54ex8zvvnEnTFkrKMP/logo.png",
      "tags": [
        "lp-token"
      ],
      "extensions": {
        "website": "https://www.orca.so",
        "twitter": "https://twitter.com/orca_so"
      }
    },
    {
      "chainId": 101,
      "address": "7TYb32qkwYosUQfUspU45cou7Bb3nefJocVMFX2mEGTT",
      "symbol": "ETH/USDC",
      "name": "Orca ETH/USDC LP Token",
      "decimals": 9,
      "logoURI": "https://raw.githubusercontent.com/solana-labs/token-list/main/assets/mainnet/7TYb32qkwYosUQfUspU45cou7Bb3nefJocVMFX2mEGTT/logo.png",
      "tags": [
        "lp-token"
      ],
      "extensions": {
        "website": "https://www.orca.so",
        "twitter": "https://twitter.com/orca_so"
      }
    },
    {
      "chainId": 101,
      "address": "EhBAmhkgEsMa8McFB5bpqZaRpZvGBBJ4jN59T5xToPdG",
      "symbol": "ETH/USDT-SRM",
      "name": "Orca ETH/USDT-SRM LP Token",
      "decimals": 9,
      "logoURI": "https://raw.githubusercontent.com/solana-labs/token-list/main/assets/mainnet/EhBAmhkgEsMa8McFB5bpqZaRpZvGBBJ4jN59T5xToPdG/logo.png",
      "tags": [
        "lp-token"
      ],
      "extensions": {
        "website": "https://www.orca.so",
        "twitter": "https://twitter.com/orca_so"
      }
    },
    {
      "chainId": 101,
      "address": "8pFwdcuXM7pvHdEGHLZbUR8nNsjj133iUXWG6CgdRHk2",
      "symbol": "BTC/ETH",
      "name": "Orca BTC/ETH LP Token",
      "decimals": 9,
      "logoURI": "https://raw.githubusercontent.com/solana-labs/token-list/main/assets/mainnet/8pFwdcuXM7pvHdEGHLZbUR8nNsjj133iUXWG6CgdRHk2/logo.png",
      "tags": [
        "lp-token"
      ],
      "extensions": {
        "website": "https://www.orca.so",
        "twitter": "https://twitter.com/orca_so"
      }
    },
    {
      "chainId": 101,
      "address": "7bb88DAnQY7LSoWEuqezCcbk4vutQbuRqgJMqpX8h6dL",
      "symbol": "ETH/SOL",
      "name": "Orca ETH/SOL LP Token",
      "decimals": 9,
      "logoURI": "https://raw.githubusercontent.com/solana-labs/token-list/main/assets/mainnet/7bb88DAnQY7LSoWEuqezCcbk4vutQbuRqgJMqpX8h6dL/logo.png",
      "tags": [
        "lp-token"
      ],
      "extensions": {
        "website": "https://www.orca.so",
        "twitter": "https://twitter.com/orca_so"
      }
    },
    {
      "chainId": 101,
      "address": "GWEmABT4rD3sGhyghv9rKbfdiaFe5uMHeJqr6hhu3XvA",
      "symbol": "RAY/SOL",
      "name": "Orca RAY/SOL LP Token",
      "decimals": 9,
      "logoURI": "https://raw.githubusercontent.com/solana-labs/token-list/main/assets/mainnet/GWEmABT4rD3sGhyghv9rKbfdiaFe5uMHeJqr6hhu3XvA/logo.png",
      "tags": [
        "lp-token"
      ],
      "extensions": {
        "website": "https://www.orca.so",
        "twitter": "https://twitter.com/orca_so"
      }
    },
    {
      "chainId": 101,
      "address": "BmZNYGt7aApGTUUxAQUYsW64cMbb6P7uniokCWaptj4D",
      "symbol": "SOL/USDT",
      "name": "Orca SOL/USDT LP Token",
      "decimals": 9,
      "logoURI": "https://raw.githubusercontent.com/solana-labs/token-list/main/assets/mainnet/BmZNYGt7aApGTUUxAQUYsW64cMbb6P7uniokCWaptj4D/logo.png",
      "tags": [
        "lp-token"
      ],
      "extensions": {
        "website": "https://www.orca.so",
        "twitter": "https://twitter.com/orca_so"
      }
    },
    {
      "chainId": 101,
      "address": "E4cthfUFaDd4x5t1vbeBNBHm7isqhM8kapthPzPJz1M2",
      "symbol": "SOL/USDT-SRM",
      "name": "Orca SOL/USDT-SRM LP Token",
      "decimals": 9,
      "logoURI": "https://raw.githubusercontent.com/solana-labs/token-list/main/assets/mainnet/E4cthfUFaDd4x5t1vbeBNBHm7isqhM8kapthPzPJz1M2/logo.png",
      "tags": [
        "lp-token"
      ],
      "extensions": {
        "website": "https://www.orca.so",
        "twitter": "https://twitter.com/orca_so"
      }
    },
    {
      "chainId": 101,
      "address": "6ojPekCSQimAjDjaMApLvh3jF6wnZeNEVRVVoGNzEXvV",
      "symbol": "SOL/SRM",
      "name": "Orca SOL/SRM LP Token",
      "decimals": 9,
      "logoURI": "https://raw.githubusercontent.com/solana-labs/token-list/main/assets/mainnet/6ojPekCSQimAjDjaMApLvh3jF6wnZeNEVRVVoGNzEXvV/logo.png",
      "tags": [
        "lp-token"
      ],
      "extensions": {
        "website": "https://www.orca.so",
        "twitter": "https://twitter.com/orca_so"
      }
    },
    {
      "chainId": 101,
      "address": "YJRknE9oPhUMtq1VvhjVzG5WnRsjQtLsWg3nbaAwCQ5",
      "symbol": "FTT/SOL",
      "name": "Orca FTT/SOL LP Token",
      "decimals": 9,
      "logoURI": "https://raw.githubusercontent.com/solana-labs/token-list/main/assets/mainnet/YJRknE9oPhUMtq1VvhjVzG5WnRsjQtLsWg3nbaAwCQ5/logo.png",
      "tags": [
        "lp-token"
      ],
      "extensions": {
        "website": "https://www.orca.so",
        "twitter": "https://twitter.com/orca_so"
      }
    },
    {
      "chainId": 101,
      "address": "C9PKvetJPrrPD53PR2aR8NYtVZzucCRkHYzcFXbZXEqu",
      "symbol": "KIN/SOL",
      "name": "Orca KIN/SOL LP Token",
      "decimals": 9,
      "logoURI": "https://raw.githubusercontent.com/solana-labs/token-list/main/assets/mainnet/C9PKvetJPrrPD53PR2aR8NYtVZzucCRkHYzcFXbZXEqu/logo.png",
      "tags": [
        "lp-token"
      ],
      "extensions": {
        "website": "https://www.orca.so",
        "twitter": "https://twitter.com/orca_so"
      }
    },
    {
      "chainId": 101,
      "address": "6SfhBAmuaGf9p3WAxeHJYCWMABnYUMrdzNdK5Stvvj4k",
      "symbol": "ROPE/SOL",
      "name": "Orca ROPE/SOL LP Token",
      "decimals": 9,
      "logoURI": "https://raw.githubusercontent.com/solana-labs/token-list/main/assets/mainnet/6SfhBAmuaGf9p3WAxeHJYCWMABnYUMrdzNdK5Stvvj4k/logo.png",
      "tags": [
        "lp-token"
      ],
      "extensions": {
        "website": "https://www.orca.so",
        "twitter": "https://twitter.com/orca_so"
      }
    },
    {
      "chainId": 101,
      "address": "9r1n79TmerAgQJboUT8QvrChX3buZBfuSrBTtYM1cW4h",
      "symbol": "SOL/STEP",
      "name": "Orca SOL/STEP LP Token",
      "decimals": 9,
      "logoURI": "https://raw.githubusercontent.com/solana-labs/token-list/main/assets/mainnet/9r1n79TmerAgQJboUT8QvrChX3buZBfuSrBTtYM1cW4h/logo.png",
      "tags": [
        "lp-token"
      ],
      "extensions": {
        "website": "https://www.orca.so",
        "twitter": "https://twitter.com/orca_so"
      }
    },
    {
      "chainId": 101,
      "address": "ELLELFtgvWBgLkdY9EFx4Vb3SLNj4DJEhzZLWy1wCh4Y",
      "symbol": "OXY/SOL",
      "name": "Orca OXY/SOL LP Token",
      "decimals": 9,
      "logoURI": "https://raw.githubusercontent.com/solana-labs/token-list/main/assets/mainnet/ELLELFtgvWBgLkdY9EFx4Vb3SLNj4DJEhzZLWy1wCh4Y/logo.png",
      "tags": [
        "lp-token"
      ],
      "extensions": {
        "website": "https://www.orca.so",
        "twitter": "https://twitter.com/orca_so"
      }
    },
    {
      "chainId": 101,
      "address": "BXM9ph4AuhCUzf94HQu5FnfeVThKj5oyrnb1krY1zax5",
      "symbol": "MER/SOL",
      "name": "Orca MER/SOL LP Token",
      "decimals": 9,
      "logoURI": "https://raw.githubusercontent.com/solana-labs/token-list/main/assets/mainnet/BXM9ph4AuhCUzf94HQu5FnfeVThKj5oyrnb1krY1zax5/logo.png",
      "tags": [
        "lp-token"
      ],
      "extensions": {
        "website": "https://www.orca.so",
        "twitter": "https://twitter.com/orca_so"
      }
    },
    {
      "chainId": 101,
      "address": "FJ9Q9ojA7vdf5rFbcTc6dd7D3nLpwSxdtFSE8cwfuvqt",
      "symbol": "FIDA/SOL",
      "name": "Orca FIDA/SOL LP Token",
      "decimals": 9,
      "logoURI": "https://raw.githubusercontent.com/solana-labs/token-list/main/assets/mainnet/FJ9Q9ojA7vdf5rFbcTc6dd7D3nLpwSxdtFSE8cwfuvqt/logo.png",
      "tags": [
        "lp-token"
      ],
      "extensions": {
        "website": "https://www.orca.so",
        "twitter": "https://twitter.com/orca_so"
      }
    },
    {
      "chainId": 101,
      "address": "EHkfnhKLLTUqo1xMZLxhM9EusEgpN6RXPpZsGpUsewaa",
      "symbol": "MAPS/SOL",
      "name": "Orca MAPS/SOL LP Token",
      "decimals": 9,
      "logoURI": "https://raw.githubusercontent.com/solana-labs/token-list/main/assets/mainnet/EHkfnhKLLTUqo1xMZLxhM9EusEgpN6RXPpZsGpUsewaa/logo.png",
      "tags": [
        "lp-token"
      ],
      "extensions": {
        "website": "https://www.orca.so",
        "twitter": "https://twitter.com/orca_so"
      }
    },
    {
      "chainId": 101,
      "address": "9rguDaKqTrVjaDXafq6E7rKGn7NPHomkdb8RKpjKCDm2",
      "symbol": "SAMO/SOL",
      "name": "Orca SAMO/SOL LP Token",
      "decimals": 9,
      "logoURI": "https://raw.githubusercontent.com/solana-labs/token-list/main/assets/mainnet/9rguDaKqTrVjaDXafq6E7rKGn7NPHomkdb8RKpjKCDm2/logo.png",
      "tags": [
        "lp-token"
      ],
      "extensions": {
        "website": "https://www.orca.so",
        "twitter": "https://twitter.com/orca_so"
      }
    },
    {
      "chainId": 101,
      "address": "2697FyJ4vD9zwAVPr33fdVPDv54pyZZiBv9S2AoKMyQf",
      "symbol": "COPE/SOL",
      "name": "Orca COPE/SOL LP Token",
      "decimals": 9,
      "logoURI": "https://raw.githubusercontent.com/solana-labs/token-list/main/assets/mainnet/2697FyJ4vD9zwAVPr33fdVPDv54pyZZiBv9S2AoKMyQf/logo.png",
      "tags": [
        "lp-token"
      ],
      "extensions": {
        "website": "https://www.orca.so",
        "twitter": "https://twitter.com/orca_so"
      }
    },
    {
      "chainId": 101,
      "address": "HEhMLvpSdPviukafKwVN8BnBUTamirptsQ6Wxo5Cyv8s",
      "symbol": "FTR",
      "name": "Future",
      "decimals": 9,
      "logoURI": "https://raw.githubusercontent.com/solana-labs/token-list/main/assets/mainnet/HEhMLvpSdPviukafKwVN8BnBUTamirptsQ6Wxo5Cyv8s/logo.png",
      "tags": [],
      "extensions": {
        "website": "https://future-ftr.io",
        "twitter": "https://twitter.com/ftr_finance"
      }
    },
    {
      "chainId": 101,
      "address": "6oJ8Mp1VnKxN5MvGf9LfpeaRvTv8N1xFbvtdEbLLWUDT",
      "symbol": "ESC",
      "name": "ESCoin",
      "decimals": 9,
      "logoURI": "https://raw.githubusercontent.com/solana-labs/token-list/main/assets/mainnet/6oJ8Mp1VnKxN5MvGf9LfpeaRvTv8N1xFbvtdEbLLWUDT/logo.png",
      "tags": [],
      "extensions": {
        "website": "https://escoin.company/",
        "twitter": "https://twitter.com/coin_esc"
      }
    },
    {
      "chainId": 101,
      "address": "Da1jboBKU3rqXUqPL3L3BxJ8e67ogVgVKcqy4rWsS7LC",
      "symbol": "UBE",
      "name": "UBE Token",
      "decimals": 9,
      "logoURI": "https://raw.githubusercontent.com/solana-labs/token-list/main/assets/mainnet/Da1jboBKU3rqXUqPL3L3BxJ8e67ogVgVKcqy4rWsS7LC/logo.png",
      "tags": [],
      "extensions": {
        "website": "https://www.ubetoken.com",
        "twitter": "https://twitter.com/ube_token"
      }
    },
    {
      "chainId": 101,
      "address": "CDJWUqTcYTVAKXAVXoQZFes5JUFc7owSeq7eMQcDSbo5",
      "symbol": "renBTC",
      "name": "renBTC",
      "decimals": 8,
      "logoURI": "https://raw.githubusercontent.com/solana-labs/token-list/main/assets/mainnet/CDJWUqTcYTVAKXAVXoQZFes5JUFc7owSeq7eMQcDSbo5/logo.png",
      "tags": [],
      "extensions": {
        "coingeckoId": "renbtc",
        "website": "https://renproject.io/",
        "serumV3Usdc": "74Ciu5yRzhe8TFTHvQuEVbFZJrbnCMRoohBK33NNiPtv"
      }
    },
    {
      "chainId": 101,
      "address": "G1a6jxYz3m8DVyMqYnuV7s86wD4fvuXYneWSpLJkmsXj",
      "symbol": "renBCH",
      "name": "renBCH",
      "decimals": 8,
      "logoURI": "https://raw.githubusercontent.com/solana-labs/token-list/main/assets/mainnet/G1a6jxYz3m8DVyMqYnuV7s86wD4fvuXYneWSpLJkmsXj/logo.png",
      "tags": [],
      "extensions": {
        "coingeckoId": "renbch",
        "website": "https://renproject.io/",
        "serumV3Usdc": "FS8EtiNZCH72pAK83YxqXaGAgk3KKFYphiTcYA2yRPis"
      }
    },
    {
      "chainId": 101,
      "address": "FKJvvVJ242tX7zFtzTmzqoA631LqHh4CdgcN8dcfFSju",
      "symbol": "renDGB",
      "name": "renDGB",
      "decimals": 8,
      "logoURI": "https://raw.githubusercontent.com/solana-labs/token-list/main/assets/mainnet/FKJvvVJ242tX7zFtzTmzqoA631LqHh4CdgcN8dcfFSju/logo.png",
      "tags": [],
      "extensions": {
        "website": "https://renproject.io/"
      }
    },
    {
      "chainId": 101,
      "address": "ArUkYE2XDKzqy77PRRGjo4wREWwqk6RXTfM9NeqzPvjU",
      "symbol": "renDOGE",
      "name": "renDOGE",
      "decimals": 8,
      "logoURI": "https://raw.githubusercontent.com/solana-labs/token-list/main/assets/mainnet/ArUkYE2XDKzqy77PRRGjo4wREWwqk6RXTfM9NeqzPvjU/logo.png",
      "tags": [],
      "extensions": {
        "coingeckoId": "rendoge",
        "website": "https://renproject.io/",
        "serumV3Usdc": "5FpKCWYXgHWZ9CdDMHjwxAfqxJLdw2PRXuAmtECkzADk"
      }
    },
    {
      "chainId": 101,
      "address": "8wv2KAykQstNAj2oW6AHANGBiFKVFhvMiyyzzjhkmGvE",
      "symbol": "renLUNA",
      "name": "renLUNA",
      "decimals": 6,
      "logoURI": "https://raw.githubusercontent.com/solana-labs/token-list/main/assets/mainnet/8wv2KAykQstNAj2oW6AHANGBiFKVFhvMiyyzzjhkmGvE/logo.png",
      "tags": [],
      "extensions": {
        "website": "https://renproject.io/",
        "serumV3Usdc": "CxDhLbbM9uAA2AXfSPar5qmyfmC69NLj3vgJXYAsSVBT"
      }
    },
    {
      "chainId": 101,
      "address": "E99CQ2gFMmbiyK2bwiaFNWUUmwz4r8k2CVEFxwuvQ7ue",
      "symbol": "renZEC",
      "name": "renZEC",
      "decimals": 8,
      "logoURI": "https://raw.githubusercontent.com/solana-labs/token-list/main/assets/mainnet/E99CQ2gFMmbiyK2bwiaFNWUUmwz4r8k2CVEFxwuvQ7ue/logo.png",
      "tags": [],
      "extensions": {
        "coingeckoId": "renzec",
        "website": "https://renproject.io/",
        "serumV3Usdc": "2ahbUT5UryyRVxPnELtTmDLLneN26UjBQFgfMVvbWDTb"
      }
    },
    {
      "chainId": 101,
      "address": "GkXP719hnhLtizWHcQyGVYajuJqVsJJ6fyeUob9BPCFC",
      "symbol": "KROWZ",
      "name": "Mike Krow's Official Best Friend Super Kawaii Kasu Token",
      "decimals": 9,
      "logoURI": "https://raw.githubusercontent.com/solana-labs/token-list/main/assets/mainnet/GkXP719hnhLtizWHcQyGVYajuJqVsJJ6fyeUob9BPCFC/logo.png",
      "tags": [
        "social-token",
        "krowz"
      ],
      "extensions": {
        "website": "https://mikekrow.com/",
        "twitter": "https://twitter.com/space_asylum"
      }
    },
    {
      "chainId": 101,
      "address": "6kwTqmdQkJd8qRr9RjSnUX9XJ24RmJRSrU1rsragP97Y",
      "symbol": "SAIL",
      "name": "SAIL",
      "decimals": 6,
      "logoURI": "https://raw.githubusercontent.com/solana-labs/token-list/main/assets/mainnet/6kwTqmdQkJd8qRr9RjSnUX9XJ24RmJRSrU1rsragP97Y/logo.png",
      "tags": [
        "utility-token"
      ],
      "extensions": {
        "website": "https://www.solanasail.com",
        "coingeckoId": "sail",
        "twitter": "https://twitter.com/SolanaSail"
      }
    },
    {
      "chainId": 101,
      "address": "E5ndSkaB17Dm7CsD22dvcjfrYSDLCxFcMd6z8ddCk5wp",
      "symbol": "RIN",
      "name": "Aldrin",
      "decimals": 9,
      "logoURI": "https://raw.githubusercontent.com/solana-labs/token-list/main/assets/mainnet/E5ndSkaB17Dm7CsD22dvcjfrYSDLCxFcMd6z8ddCk5wp/logo.png",
      "tags": [],
      "extensions": {
        "website": "https://rin.aldrin.com/",
        "twitter": "https://twitter.com/Aldrin_Exchange",
        "serumV3Usdc": "7gZNLDbWE73ueAoHuAeFoSu7JqmorwCLpNTBXHtYSFTa",
        "coingeckoId": "aldrin"
      }
    },
    {
      "chainId": 101,
      "address": "7LmGzEgnQZTxxeCThgxsv3xe4JQmiy9hxEGBPCF66KgH",
      "symbol": "SNEK",
      "name": "Snek Coin",
      "decimals": 0,
      "logoURI": "https://raw.githubusercontent.com/solana-labs/token-list/main/assets/mainnet/7LmGzEgnQZTxxeCThgxsv3xe4JQmiy9hxEGBPCF66KgH/logo.png",
      "tags": [],
      "extensions": {
        "twitter": "https://twitter.com/snekcoin"
      }
    },
    {
      "chainId": 101,
      "address": "AhRozpV8CDLJ5z9k8CJWF4P12MVvxdnnU2y2qUhUuNS5",
      "symbol": "ARK",
      "name": "Sol.Ark",
      "decimals": 8,
      "logoURI": "https://raw.githubusercontent.com/solana-labs/token-list/main/assets/mainnet/AhRozpV8CDLJ5z9k8CJWF4P12MVvxdnnU2y2qUhUuNS5/logo.png",
      "tags": [
        "meme"
      ],
      "extensions": {
        "website": "https://www.solark.xyz/",
        "twitter": "https://twitter.com/SOLARK67275852"
      }
    },
    {
      "chainId": 101,
      "address": "ss26ybWnrhSYbGBjDT9bEwRiyAVUgiKCbgAfFkksj4R",
      "symbol": "SS2",
      "name": "POH",
      "decimals": 0,
      "logoURI": "https://raw.githubusercontent.com/solana-labs/token-list/main/assets/mainnet/ss26ybWnrhSYbGBjDT9bEwRiyAVUgiKCbgAfFkksj4R/logo.png",
      "tags": [
        "nft"
      ],
      "extensions": {
        "website": "https://www.sol-talk.com/sol-survivor",
        "twitter": "https://twitter.com/sol__survivor",
        "imageUrl": "https://www.arweave.net/fDxzEtzfu9IjFDh0ID-rOGaGw__F6-OD2ADoa23sayo?ext=gif",
        "animationUrl": "https://vww4cphi4lv3ldd4dtidi4njkbilvngmvuaofo3rv2oa3ozepeea.arweave.net/ra3BPOji67WMfBzQNHGpUFC6tMytAOK7ca6cDbskeQg?ext=glb",
        "description": "Sensing a disturbance in the timeline, the tournament organizers send Poh back in time to the beginning of the tournament. He is tasked with finding the origin of the disturbance and restoring the original timeline. Special:'Out of Order'"
      }
    },
    {
      "chainId": 101,
      "address": "6dGR9kAt499jzsojDHCvDArKxpTarNbhdSkiS7jeMAib",
      "symbol": "AKI",
      "name": "AKIHIGE Token",
      "decimals": 9,
      "logoURI": "https://raw.githubusercontent.com/solana-labs/token-list/main/assets/mainnet/6dGR9kAt499jzsojDHCvDArKxpTarNbhdSkiS7jeMAib/logo.png",
      "tags": [
        "aki"
      ]
    },
    {
      "chainId": 101,
      "address": "SCYfrGCw8aDiqdgcpdGjV6jp4UVVQLuphxTDLNWu36f",
      "symbol": "SCY",
      "name": "Synchrony",
      "decimals": 9,
      "logoURI": "https://raw.githubusercontent.com/solana-labs/token-list/main/assets/mainnet/SCYfrGCw8aDiqdgcpdGjV6jp4UVVQLuphxTDLNWu36f/logo.png",
      "tags": [],
      "extensions": {
        "website": "https://synchrony.fi",
        "twitter": "https://twitter.com/SynchronyFi"
      }
    },
    {
      "chainId": 101,
      "address": "BKMWPkPS8jXw59ezYwK2ueNTZRF4m8MYHDjh9HwUmkQ7",
      "symbol": "SDC",
      "name": "SandDollarClassic",
      "decimals": 9,
      "logoURI": "https://raw.githubusercontent.com/solana-labs/token-list/main/assets/mainnet/BKMWPkPS8jXw59ezYwK2ueNTZRF4m8MYHDjh9HwUmkQ7/logo.png",
      "tags": [
        "utility-token"
      ],
      "extensions": {
        "website": "https://sanddollar.bs",
        "twitter": "https://twitter.com/SandDollar_BS"
      }
    },
    {
      "chainId": 101,
      "address": "Bx4ykEMurwPQBAFNvthGj73fMBVTvHa8e9cbAyaK4ZSh",
      "symbol": "TOX",
      "name": "trollbox",
      "decimals": 9,
      "logoURI": "https://raw.githubusercontent.com/solana-labs/token-list/main/assets/mainnet/Bx4ykEMurwPQBAFNvthGj73fMBVTvHa8e9cbAyaK4ZSh/logo.png",
      "tags": [
        "utility-token"
      ],
      "extensions": {
        "website": "https://trollbox.io",
        "twitter": "https://twitter.com/trollboxio"
      }
    },
    {
      "chainId": 101,
      "address": "E7WqtfRHcY8YW8z65u9WmD7CfMmvtrm2qPVicSzDxLaT",
      "symbol": "PPUG",
      "name": "PizzaPugCoin",
      "decimals": 9,
      "logoURI": "https://raw.githubusercontent.com/solana-labs/token-list/main/assets/mainnet/E7WqtfRHcY8YW8z65u9WmD7CfMmvtrm2qPVicSzDxLaT/logo.png",
      "tags": [],
      "extensions": {
        "website": "https://www.pizzapugcoin.com",
        "twitter": "https://twitter.com/pizzapugcoin"
      }
    },
    {
      "chainId": 101,
      "address": "FZgL5motNWEDEa24xgfSdBDfXkB9Ru9KxfEsey9S58bb",
      "symbol": "VCC",
      "name": "VentureCapital",
      "decimals": 6,
      "logoURI": "https://raw.githubusercontent.com/solana-labs/token-list/main/assets/mainnet/FZgL5motNWEDEa24xgfSdBDfXkB9Ru9KxfEsey9S58bb/logo.svg",
      "tags": [
        "venture capital",
        "liquidator",
        "IDO",
        "incubator"
      ],
      "extensions": {
        "website": "https://www.vcc.finance/",
        "twitter": "https://twitter.com/vcc_finance"
      }
    },
    {
      "chainId": 101,
      "address": "4TGxgCSJQx2GQk9oHZ8dC5m3JNXTYZHjXumKAW3vLnNx",
      "symbol": "OXS",
      "name": "Oxbull Sol",
      "decimals": 9,
      "logoURI": "https://raw.githubusercontent.com/solana-labs/token-list/main/assets/mainnet/4TGxgCSJQx2GQk9oHZ8dC5m3JNXTYZHjXumKAW3vLnNx/logo.png",
      "tags": [
        "utility-token"
      ],
      "extensions": {
        "website": "https://www.oxbull.tech/#/home",
        "twitter": "https://twitter.com/OxBull5",
        "medium": "https://medium.com/@oxbull",
        "tgann": "https://t.me/Oxbull_tech",
        "coingeckoId": "oxbull-tech",
        "github": "https://github.com/OxBull"
      }
    },
    {
      "chainId": 101,
      "address": "EdAhkbj5nF9sRM7XN7ewuW8C9XEUMs8P7cnoQ57SYE96",
      "symbol": "FAB",
      "name": "FABRIC",
      "decimals": 9,
      "logoURI": "https://raw.githubusercontent.com/solana-labs/token-list/main/assets/mainnet/EdAhkbj5nF9sRM7XN7ewuW8C9XEUMs8P7cnoQ57SYE96/logo.png",
      "tags": [],
      "extensions": {
        "website": "https://fsynth.io/",
        "twitter": "https://twitter.com/official_fabric",
        "coingeckoId": "fabric"
      }
    },
    {
      "chainId": 101,
      "address": "GEYrotdkRitGUK5UMv3aMttEhVAZLhRJMcG82zKYsaWB",
      "symbol": "POTATO",
      "name": "POTATO",
      "decimals": 3,
      "logoURI": "https://raw.githubusercontent.com/solana-labs/token-list/main/assets/mainnet/GEYrotdkRitGUK5UMv3aMttEhVAZLhRJMcG82zKYsaWB/logo.png",
      "tags": [],
      "extensions": {
        "website": "https://potatocoinspl.com/",
        "serumV3Usdc": "6dn7tgTHe5rZEAscMWWY3xmPGVEKVkM9s7YRV11z399z"
      }
    },
    {
      "chainId": 101,
      "address": "FmJ1fo7wK5FF6rDvQxow5Gj7A2ctLmR5orCKLZ45Q3Cq",
      "symbol": "DGEN",
      "name": "Degen Banana",
      "decimals": 6,
      "logoURI": "https://raw.githubusercontent.com/solana-labs/token-list/main/assets/mainnet/FmJ1fo7wK5FF6rDvQxow5Gj7A2ctLmR5orCKLZ45Q3Cq/logo.png",
      "tags": [],
      "extensions": {
        "website": "https://degen.finance/",
        "twitter": "https://twitter.com/degenbanana"
      }
    },
    {
      "chainId": 101,
      "address": "FciGvHj9FjgSGgCBF1b9HY814FM9D28NijDd5SJrKvPo",
      "symbol": "TGT",
      "name": "Twirl Governance Token",
      "decimals": 6,
      "logoURI": "https://raw.githubusercontent.com/solana-labs/token-list/main/assets/mainnet/FciGvHj9FjgSGgCBF1b9HY814FM9D28NijDd5SJrKvPo/logo.png",
      "tags": [],
      "extensions": {
        "website": "https://twirlfinance.com/",
        "twitter": "https://twitter.com/twirlfinance"
      }
    },
    {
      "chainId": 101,
      "address": "A9EEvcRcT7Q9XAa6NfqrqJChoc4XGDhd2mtc4xfniQkS",
      "symbol": "BILBY",
      "name": "Bilby Finance",
      "decimals": 9,
      "logoURI": "https://raw.githubusercontent.com/solana-labs/token-list/main/assets/mainnet/A9EEvcRcT7Q9XAa6NfqrqJChoc4XGDhd2mtc4xfniQkS/logo.png",
      "tags": [
        "utility-token"
      ],
      "extensions": {
        "website": "https://bilby.finance/"
      }
    },
    {
      "chainId": 101,
      "address": "8NGgmXzBzhsXz46pTC3ioSBxeE3w2EXpc741N3EQ8E6r",
      "symbol": "JOKE",
      "name": "JOKESMEMES",
      "decimals": 9,
      "logoURI": "https://raw.githubusercontent.com/solana-labs/token-list/main/assets/mainnet/8NGgmXzBzhsXz46pTC3ioSBxeE3w2EXpc741N3EQ8E6r/logo.png",
      "tags": [],
      "extensions": {
        "website": "https://jokesmemes.finance",
        "twitter": "https://twitter.com/Jokesmemes11"
      }
    },
    {
      "chainId": 101,
      "address": "Fp4gjLpTsPqBN6xDGpDHwtnuEofjyiZKxxZxzvJnjxV6",
      "symbol": "NAXAR",
      "name": "Naxar",
      "decimals": 4,
      "logoURI": "https://raw.githubusercontent.com/solana-labs/token-list/main/assets/mainnet/Fp4gjLpTsPqBN6xDGpDHwtnuEofjyiZKxxZxzvJnjxV6/logo.png",
      "tags": [],
      "extensions": {
        "website": "https://naxar.ru",
        "instagram": "https://instagram.com/naxar__",
        "telegram": "https://t.me/naxar_official"
      }
    },
    {
      "chainId": 101,
      "address": "5jqTNKonR9ZZvbmX9JHwcPSEg6deTyNKR7PxQ9ZPdd2w",
      "symbol": "JBUS",
      "name": "Jebus",
      "decimals": 0,
      "logoURI": "https://raw.githubusercontent.com/solana-labs/token-list/main/assets/mainnet/5jqTNKonR9ZZvbmX9JHwcPSEg6deTyNKR7PxQ9ZPdd2w/logo.png",
      "tags": [],
      "extensions": {
        "website": "https://jebus.live"
      }
    },
    {
      "chainId": 101,
      "address": "29UWGmi1MxJRi3izeritN8VvhZbUiX37KUVnGv46mzev",
      "symbol": "KLBx",
      "name": "Black Label X",
      "decimals": 4,
      "logoURI": "https://raw.githubusercontent.com/solana-labs/token-list/main/assets/mainnet/29UWGmi1MxJRi3izeritN8VvhZbUiX37KUVnGv46mzev/logo.svg",
      "tags": [],
      "extensions": {
        "website": "https://klbtoken.com/x"
      }
    },
    {
      "chainId": 101,
      "address": "GACHAfpmbpk4FLfZcGkT2NUmaEqMygssAknhqnn8DVHP",
      "symbol": "GACHA",
      "name": "Gachapon",
      "decimals": 9,
      "logoURI": "https://raw.githubusercontent.com/solana-labs/token-list/main/assets/mainnet/GACHAfpmbpk4FLfZcGkT2NUmaEqMygssAknhqnn8DVHP/logo.png",
      "tags": [],
      "extensions": {
        "twitter": "https://twitter.com/GACHAPON7777"
      }
    },
    {
      "chainId": 101,
      "address": "9zoqdwEBKWEi9G5Ze8BSkdmppxGgVv1Kw4LuigDiNr9m",
      "symbol": "STR",
      "name": "Solster",
      "decimals": 9,
      "logoURI": "https://raw.githubusercontent.com/solana-labs/token-list/main/assets/mainnet/9zoqdwEBKWEi9G5Ze8BSkdmppxGgVv1Kw4LuigDiNr9m/logo.png",
      "tags": [],
      "extensions": {
        "website": "https://solster.finance",
        "twitter": "https://twitter.com/solster_finance"
      }
    },
    {
      "chainId": 101,
      "address": "A2T2jDe2bxyEHkKtS8AtrTRmJ9VZRwyY8Kr7oQ8xNyfb",
      "symbol": "HAMS",
      "name": "Space Hamster",
      "decimals": 9,
      "logoURI": "https://raw.githubusercontent.com/solana-labs/token-list/main/assets/mainnet/A2T2jDe2bxyEHkKtS8AtrTRmJ9VZRwyY8Kr7oQ8xNyfb/logo.png",
      "tags": [],
      "extensions": {
        "website": "https://www.solhamster.space/",
        "twitter": "https://twitter.com/sol_hamster",
        "telegram": "https://t.me/SolHamster",
        "dex-website": "https://dex-solhamster.space/"
      }
    },
    {
      "chainId": 101,
      "address": "EGN2774kzKyUnJs2Gv5poK6ymiMVkdyCQD2gGnJ84sDk",
      "symbol": "NEFT",
      "name": "Neftea Labs Coin",
      "decimals": 9,
      "logoURI": "https://raw.githubusercontent.com/solana-labs/token-list/main/assets/mainnet/EGN2774kzKyUnJs2Gv5poK6ymiMVkdyCQD2gGnJ84sDk/logo.png",
      "tags": [
        "Neftea",
        "NFT",
        "utility-token"
      ],
      "extensions": {
        "website": "https://www.neftealabs.com/"
      }
    },
    {
      "chainId": 101,
      "address": "DK64rmGSZupv1dLYn57e3pUVgs9jL9EKLXDVZZPsMDz8",
      "symbol": "ABOMB",
      "name": "ArtBomb",
      "decimals": 5,
      "logoURI": "https://raw.githubusercontent.com/solana-labs/token-list/main/assets/mainnet/DK64rmGSZupv1dLYn57e3pUVgs9jL9EKLXDVZZPsMDz8/logo.png",
      "tags": [
        "utility-token",
        "artbomb"
      ],
      "extensions": {
        "website": "https://artbomb.xyz"
      }
    },
    {
      "chainId": 101,
      "address": "AnyCsr1VCBZcwVAxbKPuHhKDP5DQQSnRxGAo4ycgRMi2",
      "symbol": "DAL",
      "name": "Dalmatiancoin",
      "decimals": 9,
      "logoURI": "https://raw.githubusercontent.com/solana-labs/token-list/main/assets/mainnet/AnyCsr1VCBZcwVAxbKPuHhKDP5DQQSnRxGAo4ycgRMi2/logo.png",
      "tags": [],
      "extensions": {
        "website": "https://dalmatiancoin.org/",
        "twitter": "https://twitter.com/coindalmatian"
      }
    },
    {
      "chainId": 101,
      "address": "HiL1j5VMR9XtRnCA4mxaVoXr6PMHpbh8wUgfPsAP4CNF",
      "symbol": "SolNHD",
      "name": "SolNHD",
      "decimals": 9,
      "logoURI": "https://raw.githubusercontent.com/solana-labs/token-list/main/assets/mainnet/HiL1j5VMR9XtRnCA4mxaVoXr6PMHpbh8wUgfPsAP4CNF/logo.png",
      "tags": [],
      "extensions": {
        "website": "https://www.solnhd.com",
        "twitter": "https://twitter.com/zororoaz01"
      }
    },
    {
      "chainId": 101,
      "address": "qXu8Tj65H5XR8KHuaKKoyLCWj592KbTG3YWJwsuFrPS",
      "symbol": "STVA",
      "name": "SOLtiva",
      "decimals": 3,
      "logoURI": "https://raw.githubusercontent.com/solana-labs/token-list/main/assets/mainnet/qXu8Tj65H5XR8KHuaKKoyLCWj592KbTG3YWJwsuFrPS/logo.svg",
      "tags": [],
      "extensions": {
        "website": "https://soltiva.co"
      }
    },
    {
      "chainId": 101,
      "address": "D3gHoiYT4RY5VSndne1fEnpM3kCNAyBhkp5xjNUqqPj9",
      "symbol": "PROEXIS",
      "name": "ProExis Prova de Existência Blockchain",
      "decimals": 9,
      "logoURI": "https://raw.githubusercontent.com/solana-labs/token-list/main/assets/mainnet/D3gHoiYT4RY5VSndne1fEnpM3kCNAyBhkp5xjNUqqPj9/logo.png",
      "tags": [
        "proof of-existence",
        "utility-token",
        "prova de existencia",
        "proexis"
      ],
      "extensions": {
        "website": "https://provadeexistencia.com.br",
        "twitter": "https://twitter.com/provaexistencia",
        "facebook": "https://facebook.com/provadeexistencia",
        "instagram": "https://instagram.com/provadeexistencia",
        "github": "https://github.com/provadeexistencia",
        "tgann": "https://t.me/provadeexistencia",
        "tggroup": "https://t.me/provadeexistenciagrupo"
      }
    },
    {
      "chainId": 101,
      "address": "5DWFxYBxjETuqFX3P2Z1uq8UbcCT1F4sABGiBZMnWKvR",
      "symbol": "PLDO",
      "name": "PLEIDO",
      "decimals": 6,
      "logoURI": "https://raw.githubusercontent.com/solana-labs/token-list/main/assets/mainnet/5DWFxYBxjETuqFX3P2Z1uq8UbcCT1F4sABGiBZMnWKvR/logo.svg",
      "tags": [
        "pleido",
        "game-coin"
      ],
      "extensions": {
        "website": "https://pleido.com/"
      }
    },
    {
      "chainId": 101,
      "address": "6uB5eEC8SzMbUdsPpe3eiNvHyvxdqUWnDEtpFQxkhNTP",
      "symbol": "MOLANIUM",
      "name": "MOLANIUM",
      "decimals": 0,
      "logoURI": "https://raw.githubusercontent.com/solana-labs/token-list/main/assets/mainnet/6uB5eEC8SzMbUdsPpe3eiNvHyvxdqUWnDEtpFQxkhNTP/logo.png",
      "tags": [],
      "extensions": {
        "website": "https://moonlana.com/",
        "imageUrl": "https://i.imgur.com/hOMe38E.png",
        "twitter": "https://twitter.com/xMoonLana",
        "medium": "https://moonlana.medium.com/"
      }
    },
    {
      "chainId": 101,
      "address": "5KV2W2XPdSo97wQWcuAVi6G4PaCoieg4Lhhi61PAMaMJ",
      "symbol": "GÜ",
      "name": "GÜ",
      "decimals": 9,
      "logoURI": "https://raw.githubusercontent.com/solana-labs/token-list/main/assets/mainnet/5KV2W2XPdSo97wQWcuAVi6G4PaCoieg4Lhhi61PAMaMJ/logo.png",
      "tags": [
        "utility-token"
      ],
      "extensions": {
        "website": "https://kugle.org",
        "twitter": "https://twitter.com/Kugle_",
        "coingeckoId": "gu"
      }
    },
    {
      "chainId": 101,
      "address": "72fFy4SNGcHoEC1TTFTUkxNHriJqg3hBPsa2jSr2cZgb",
      "symbol": "BZX",
      "name": "BlizeX",
      "decimals": 6,
      "logoURI": "https://raw.githubusercontent.com/solana-labs/token-list/main/assets/mainnet/72fFy4SNGcHoEC1TTFTUkxNHriJqg3hBPsa2jSr2cZgb/logo.png",
      "tags": [],
      "extensions": {
        "website": "https://www.blizex.co",
        "twitter": "https://twitter.com/blizex_en"
      }
    },
    {
      "chainId": 101,
      "address": "5fEo6ZbvpV6zdyzowtAwgMcWHZe1yJy9NxQM6gC19QW5",
      "symbol": "GREEN",
      "name": "Green DEX",
      "decimals": 9,
      "logoURI": "https://raw.githubusercontent.com/solana-labs/token-list/main/assets/mainnet/5fEo6ZbvpV6zdyzowtAwgMcWHZe1yJy9NxQM6gC19QW5/logo.svg",
      "tags": [
        "Green DEX"
      ],
      "extensions": {
        "website": "https://greendex.network/",
        "twitter": "https://twitter.com/GreendexN"
      }
    },
    {
      "chainId": 101,
      "address": "Bx1fDtvTN6NvE4kjdPHQXtmGSg582bZx9fGy4DQNMmAT",
      "symbol": "SOLC",
      "name": "Solcubator",
      "decimals": 9,
      "logoURI": "https://raw.githubusercontent.com/solana-labs/token-list/main/assets/mainnet/Bx1fDtvTN6NvE4kjdPHQXtmGSg582bZx9fGy4DQNMmAT/logo.png",
      "tags": [],
      "extensions": {
        "website": "http://solcubator.io",
        "twitter": "https://twitter.com/Solcubator"
      }
    },
    {
      "chainId": 101,
      "address": "ABxCiDz4jjKt1t7Syu5Tb37o8Wew9ADpwngZh6kpLbLX",
      "symbol": "XSOL",
      "name": "XSOL Token",
      "decimals": 8,
      "logoURI": "https://raw.githubusercontent.com/solana-labs/token-list/main/assets/mainnet/ABxCiDz4jjKt1t7Syu5Tb37o8Wew9ADpwngZh6kpLbLX/logo.png",
      "tags": [
        "utility-token"
      ],
      "extensions": {
        "website": "https://0xsol.network",
        "twitter": "https://twitter.com/0xSol_Network"
      }
    },
    {
      "chainId": 101,
      "address": "DrcPRJPBiakQcWqon3gZms7sviAqdQS5zS5wvaG5v6wu",
      "symbol": "BLD",
      "name": "BladesToken",
      "decimals": 4,
      "logoURI": "https://raw.githubusercontent.com/solana-labs/token-list/main/assets/mainnet/DrcPRJPBiakQcWqon3gZms7sviAqdQS5zS5wvaG5v6wu/logo.png",
      "tags": [],
      "extensions": {
        "website": "https://blades.finance/",
        "twitter": "https://twitter.com/bladesfinance"
      }
    },
    {
      "chainId": 101,
      "address": "6D7E4mstMboABmfoaPrtVDgewjUCbGdvcYVaHa9SDiTg",
      "symbol": "QWK",
      "name": "QwikPay.io Token",
      "decimals": 9,
      "logoURI": "https://raw.githubusercontent.com/solana-labs/token-list/main/assets/mainnet/6D7E4mstMboABmfoaPrtVDgewjUCbGdvcYVaHa9SDiTg/logo.png",
      "tags": [],
      "extensions": {
        "website": "https://www.qwikpay.io",
        "twitter": "https://twitter.com/QwikpayIO"
      }
    },
    {
      "chainId": 101,
      "address": "BTyJg5zMbaN2KMfn7LsKhpUsV675aCUSUMrgB1YGxBBP",
      "symbol": "GOOSEBERRY",
      "name": "Gooseberry",
      "decimals": 9,
      "logoURI": "https://raw.githubusercontent.com/solana-labs/token-list/main/assets/mainnet/BTyJg5zMbaN2KMfn7LsKhpUsV675aCUSUMrgB1YGxBBP/logo.png",
      "tags": [],
      "extensions": {
        "website": "https://gooseberry.changr.ca",
        "twitter": "https://twitter.com/gooseberrycoin"
      }
    },
    {
      "chainId": 101,
      "address": "5GG1LbgY4EEvPR51YQPNr65QKcZemrHWPooTqC5gRPBA",
      "symbol": "DXB",
      "name": "DefiXBet Token",
      "decimals": 9,
      "logoURI": "https://raw.githubusercontent.com/solana-labs/token-list/main/assets/mainnet/5GG1LbgY4EEvPR51YQPNr65QKcZemrHWPooTqC5gRPBA/logo.png",
      "tags": [],
      "extensions": {
        "website": "https://DefiXBet.com/",
        "twitter": "https://twitter.com/DefiXBet",
        "medium": "https://defixbet.medium.com/",
        "tgann": "https://t.me/DefiXBet"
      }
    },
    {
      "chainId": 101,
      "address": "7a4cXVvVT7kF6hS5q5LDqtzWfHfys4a9PoK6pf87RKwf",
      "symbol": "LUNY",
      "name": "Luna Yield",
      "decimals": 9,
      "logoURI": "https://raw.githubusercontent.com/solana-labs/token-list/main/assets/mainnet/7a4cXVvVT7kF6hS5q5LDqtzWfHfys4a9PoK6pf87RKwf/logo.png",
      "tags": [],
      "extensions": {
        "website": "https://www.lunayield.com",
        "twitter": "https://twitter.com/Luna_Yield"
      }
    },
    {
      "chainId": 101,
      "address": "AP58G14hoy4GGgZS4L8TzZgqXnk3hBvciFKW2Cb1RQ2J",
      "symbol": "YARDv1",
      "name": "SolYard Finance Beta",
      "decimals": 9,
      "logoURI": "https://raw.githubusercontent.com/solana-labs/token-list/main/assets/mainnet/AP58G14hoy4GGgZS4L8TzZgqXnk3hBvciFKW2Cb1RQ2J/logo.png",
      "tags": [],
      "extensions": {
        "website": "https://solyard.finance/"
      }
    },
    {
      "chainId": 101,
      "address": "6Y7LbYB3tfGBG6CSkyssoxdtHb77AEMTRVXe8JUJRwZ7",
      "symbol": "DINO",
      "name": "DINO",
      "decimals": 6,
      "logoURI": "https://raw.githubusercontent.com/solana-labs/token-list/main/assets/mainnet/6Y7LbYB3tfGBG6CSkyssoxdtHb77AEMTRVXe8JUJRwZ7/logo.png",
      "tags": [],
      "extensions": {
        "website": "https://www.solanadino.com",
        "twitter": "https://twitter.com/solanadino"
      }
    },
    {
      "chainId": 101,
      "address": "4wjPQJ6PrkC4dHhYghwJzGBVP78DkBzA2U3kHoFNBuhj",
      "symbol": "LIQ",
      "name": "LIQ Protocol",
      "decimals": 6,
      "logoURI": "https://raw.githubusercontent.com/solana-labs/token-list/main/assets/mainnet/4wjPQJ6PrkC4dHhYghwJzGBVP78DkBzA2U3kHoFNBuhj/logo.png",
      "tags": [],
      "extensions": {
        "website": "https://liqsolana.com/",
        "coingeckoId": "liq-protocol",
        "twitter": "https://twitter.com/liqsolana",
        "discord": "https://discord.gg/MkfjambeU7",
        "serumV3Usdc": "FLKUQGh9VAG4otn4njLPUf5gaUPx5aAZ2Q6xWiD3hH5u"
      }
    },
    {
      "chainId": 101,
      "address": "DubwWZNWiNGMMeeQHPnMATNj77YZPZSAz2WVR5WjLJqz",
      "symbol": "CRP",
      "name": "CropperFinance",
      "decimals": 9,
      "logoURI": "https://raw.githubusercontent.com/solana-labs/token-list/main/assets/mainnet/DubwWZNWiNGMMeeQHPnMATNj77YZPZSAz2WVR5WjLJqz/logo.png",
      "tags": [],
      "extensions": {
        "website": "https://cropper.finance/",
        "twitter": "https://twitter.com/cropperfinance"
      }
    },
    {
      "chainId": 101,
      "address": "B3Ggjjj3QargPkFTAJiR6BaD8CWKFUaWRXGcDQ1nyeeD",
      "symbol": "PARTI",
      "name": "PARTI",
      "decimals": 9,
      "logoURI": "https://raw.githubusercontent.com/solana-labs/token-list/main/assets/mainnet/B3Ggjjj3QargPkFTAJiR6BaD8CWKFUaWRXGcDQ1nyeeD/logo.png",
      "tags": [],
      "extensions": {
        "website": "https://parti.finance",
        "twitter": "https://twitter.com/ParticleFinance",
        "medium": "https://particlefinance.medium.com"
      }
    },
    {
      "chainId": 101,
      "address": "5igDhdTnXif5E5djBpRt4wUKo5gtf7VicHi8r5ada4Hj",
      "symbol": "NIA",
      "name": "NIALABS",
      "decimals": 0,
      "logoURI": "https://raw.githubusercontent.com/solana-labs/token-list/main/assets/mainnet/5igDhdTnXif5E5djBpRt4wUKo5gtf7VicHi8r5ada4Hj/logo.png",
      "tags": [],
      "extensions": {
        "website": "https://www.nialabs.com/"
      }
    },
    {
      "chainId": 101,
      "address": "GQnN5M1M6oTjsziAwcRYd1P7pRBBQKURj5QeAjN1npnE",
      "symbol": "CORV",
      "name": "Project Corvus",
      "decimals": 9,
      "logoURI": "https://raw.githubusercontent.com/solana-labs/token-list/main/assets/mainnet/GQnN5M1M6oTjsziAwcRYd1P7pRBBQKURj5QeAjN1npnE/logo.png",
      "tags": [],
      "extensions": {
        "website": "https://dixon.company/"
      }
    },
    {
      "chainId": 101,
      "address": "3FRQnT5djQMATCg6TNXBhi2bBkbTyGdywsLmLa8BbEKz",
      "symbol": "HLTH",
      "name": "HLTH",
      "decimals": 4,
      "logoURI": "https://raw.githubusercontent.com/solana-labs/token-list/main/assets/mainnet/3FRQnT5djQMATCg6TNXBhi2bBkbTyGdywsLmLa8BbEKz/logo.png",
      "extensions": {
        "website": "https://hlth.network/",
        "twitter": "https://twitter.com/hlthnetwork",
        "telegram": "https://t.me/HLTHnetwork"
      }
    },
    {
      "chainId": 101,
      "address": "Ea5SjE2Y6yvCeW5dYTn7PYMuW5ikXkvbGdcmSnXeaLjS",
      "symbol": "PAI",
      "name": "PAI (Parrot)",
      "decimals": 6,
      "logoURI": "https://raw.githubusercontent.com/solana-labs/token-list/main/assets/mainnet/Ea5SjE2Y6yvCeW5dYTn7PYMuW5ikXkvbGdcmSnXeaLjS/logo.svg",
      "tags": [
        "stablecoin"
      ],
      "extensions": {
        "website": "https://partyparrot.finance",
        "twitter": "https://twitter.com/gopartyparrot",
        "telegram": "https://t.me/gopartyparrot"
      }
    },
    {
      "chainId": 101,
      "address": "SLRSSpSLUTP7okbCUBYStWCo1vUgyt775faPqz8HUMr",
      "symbol": "SLRS",
      "name": "Solrise Finance",
      "decimals": 6,
      "logoURI": "https://raw.githubusercontent.com/solana-labs/token-list/main/assets/mainnet/SLRSSpSLUTP7okbCUBYStWCo1vUgyt775faPqz8HUMr/logo.png",
      "tags": [],
      "extensions": {
        "website": "https://solrise.finance",
        "twitter": "https://twitter.com/SolriseFinance",
        "telegram": "https://t.me/solrisefinance",
        "medium": "https://blog.solrise.finance",
        "discord": "https://discord.gg/xNbGgMUJfU",
        "serumV3Usdc": "2Gx3UfV831BAh8uQv1FKSPKS9yajfeeD8GJ4ZNb2o2YP",
        "coingeckoId": "solrise-finance"
      }
    },
    {
      "chainId": 101,
      "address": "Hejznrp39zCfcmq4WpihfAeyhzhqeFtj4PURHFqMaHSS",
      "symbol": "SE",
      "name": "Snake Eyes",
      "decimals": 9,
      "logoURI": "https://raw.githubusercontent.com/solana-labs/token-list/main/assets/mainnet/Hejznrp39zCfcmq4WpihfAeyhzhqeFtj4PURHFqMaHSS/logo.png",
      "tags": [],
      "extensions": {
        "discord": "https://discord.gg/g94SubKn"
      }
    },
    {
      "chainId": 101,
      "address": "Fx14roJm9m27zngJQwmt81npHvPc5pmF772nxDhNnsh5",
      "symbol": "LIQ-USDC",
      "name": "Raydium LP Token (LIQ-USDC)",
      "decimals": 6,
      "logoURI": "https://raw.githubusercontent.com/solana-labs/token-list/main/assets/mainnet/Fx14roJm9m27zngJQwmt81npHvPc5pmF772nxDhNnsh5/logo.png",
      "tags": [
        "lp-token"
      ],
      "extensions": {
        "website": "https://raydium.io/"
      }
    },
    {
      "chainId": 101,
      "address": "D7U3BPHr5JBbFmPTaVNpmEKGBPFdQS3udijyte1QtuLk",
      "symbol": "STAR",
      "name": "SolStar",
      "decimals": 9,
      "logoURI": "https://raw.githubusercontent.com/solana-labs/token-list/main/assets/mainnet/D7U3BPHr5JBbFmPTaVNpmEKGBPFdQS3udijyte1QtuLk/logo.png",
      "tags": [
        "community",
        "web3",
        "utility-token"
      ],
      "extensions": {
        "website": "https://solstar.finance",
        "twitter": "https://twitter.com/SolStarFinance",
        "discord": "https://discord.gg/j6B3q5Xk5N",
        "medium": "https://solstar.medium.com",
        "telegram": "https://t.me/SolStarFinance"
      }
    },
    {
      "chainId": 101,
      "address": "GtQ48z7NNjs7sVyp3M7iuiDcTRjeWPd1fkdiWQNy1UR6",
      "symbol": "LIQ-SOL",
      "name": "Raydium LP Token (LIQ-SOL)",
      "decimals": 6,
      "logoURI": "https://raw.githubusercontent.com/solana-labs/token-list/main/assets/mainnet/GtQ48z7NNjs7sVyp3M7iuiDcTRjeWPd1fkdiWQNy1UR6/logo.png",
      "tags": [
        "lp-token"
      ],
      "extensions": {
        "website": "https://raydium.io/"
      }
    },
    {
      "chainId": 101,
      "address": "DHojuFwy5Pb8HTUhyRGQ285s5KYgk8tGAjAcmjkEAGbY",
      "symbol": "RFK",
      "name": "Refrak",
      "decimals": 2,
      "logoURI": "https://raw.githubusercontent.com/solana-labs/token-list/main/assets/mainnet/DHojuFwy5Pb8HTUhyRGQ285s5KYgk8tGAjAcmjkEAGbY/logo.png",
      "tags": [],
      "extensions": {
        "website": "https://refrak.com/",
        "discord": "https://discord.gg/ZAWbnebFVK"
      }
    },
    {
      "chainId": 101,
      "address": "7Jimij6hkEjjgmf3HamW44d2Cf5kj2gHnfCDDPGxWut",
      "symbol": "GQO",
      "name": "GIGQO",
      "decimals": 9,
      "logoURI": "https://gigqo.com/images/new-gqo-logo.png",
      "tags": [],
      "extensions": {
        "website": "https://gigqo.com/",
        "twitter": "https://twitter.com/gigqoapp"
      }
    },
    {
      "chainId": 101,
      "address": "E5rk3nmgLUuKUiS94gg4bpWwWwyjCMtddsAXkTFLtHEy",
      "symbol": "WOO",
      "name": "Wootrade Network",
      "decimals": 6,
      "logoURI": "https://raw.githubusercontent.com/solana-labs/token-list/main/assets/mainnet/E5rk3nmgLUuKUiS94gg4bpWwWwyjCMtddsAXkTFLtHEy/logo.png",
      "tags": [],
      "extensions": {
        "website": "https://woo.network",
        "twitter": "https://twitter.com/wootraderS"
      }
    },
    {
      "chainId": 101,
      "address": "9s6dXtMgV5E6v3rHqBF2LejHcA2GWoZb7xNUkgXgsBqt",
      "symbol": "USDC-USDT-PAI",
      "name": "Mercurial LP Token (USDC-USDT-PAI)",
      "decimals": 6,
      "logoURI": "https://raw.githubusercontent.com/solana-labs/token-list/main/assets/mainnet/9s6dXtMgV5E6v3rHqBF2LejHcA2GWoZb7xNUkgXgsBqt/logo.png",
      "tags": [
        "lp-token"
      ],
      "extensions": {
        "website": "https://www.mercurial.finance/"
      }
    },
    {
      "chainId": 101,
      "address": "8kRacWW5qZ34anyH8s9gu2gC4FpXtncqBDPpd2a6DnZE",
      "symbol": "MECA",
      "name": "Coinmeca",
      "decimals": 9,
      "logoURI": "https://raw.githubusercontent.com/solana-labs/token-list/main/assets/mainnet/8kRacWW5qZ34anyH8s9gu2gC4FpXtncqBDPpd2a6DnZE/logo.svg",
      "tags": [
        "utility-token"
      ],
      "extensions": {
        "website": "https://coinmeca.net/",
        "medium": "https://coinmeca.medium.com/",
        "twitter": "https://twitter.com/coinmeca",
        "telegram": "https://t.me/coinmeca",
        "discord": "https://discord.gg/coinmeca",
        "reddit": "https://reddit.com/r/coinmeca"
      }
    },
    {
      "chainId": 101,
      "address": "6h6uy8yAfaAb5sPE2bvXQEB93LnUMEdcCRU2kfiErTct",
      "symbol": "ZMR",
      "name": "ZMIRROR",
      "decimals": 9,
      "logoURI": "https://raw.githubusercontent.com/solana-labs/token-list/main/assets/mainnet/6h6uy8yAfaAb5sPE2bvXQEB93LnUMEdcCRU2kfiErTct/logo.JPG",
      "tags": []
    },
    {
      "chainId": 101,
      "address": "sodaNXUbtjMvHe9c5Uw7o7VAcVpXPHAvtaRaiPVJQuE",
      "symbol": "SODA",
      "name": "cheesesoda token",
      "decimals": 0,
      "logoURI": "https://raw.githubusercontent.com/solana-labs/token-list/main/assets/mainnet/sodaNXUbtjMvHe9c5Uw7o7VAcVpXPHAvtaRaiPVJQuE/logo.svg",
      "tags": [],
      "extensions": {
        "website": "https://token.cheesesoda.com",
        "twitter": "https://twitter.com/cheesesodadex",
        "serumV3Usdc": "6KFs2wUzME8Z3AeWL4HfKkXbtik5zVvebdg5qCxqt4hB"
      }
    },
    {
      "chainId": 101,
      "address": "sodaoT6Wh1nxHaarw4kDh7AkK4oZnERK1QgDUtHPR3H",
      "symbol": "SODAO",
      "name": "cheesesodaDAO",
      "decimals": 4,
      "logoURI": "https://raw.githubusercontent.com/solana-labs/token-list/main/assets/mainnet/sodaoT6Wh1nxHaarw4kDh7AkK4oZnERK1QgDUtHPR3H/logo.svg",
      "tags": [],
      "extensions": {
        "website": "https://dao.cheesesoda.com",
        "twitter": "https://twitter.com/cheesesodadex"
      }
    },
    {
      "chainId": 101,
      "address": "49YUsDrThJosHSagCn1F59Uc9NRxbr9thVrZikUnQDXy",
      "symbol": "LIQ-RAY",
      "name": "Raydium LP Token (LIQ-RAY)",
      "decimals": 6,
      "logoURI": "https://raw.githubusercontent.com/solana-labs/token-list/main/assets/mainnet/49YUsDrThJosHSagCn1F59Uc9NRxbr9thVrZikUnQDXy/logo.png",
      "tags": [
        "lp-token"
      ],
      "extensions": {
        "website": "https://raydium.io/"
      }
    },
    {
      "chainId": 101,
      "address": "FGmeGqUqKzVX2ajkXaFSQxNcBRWnJg1vi5fugRJrDJ3k",
      "symbol": "FCS",
      "name": "FCS",
      "decimals": 9,
      "logoURI": "https://raw.githubusercontent.com/solana-labs/token-list/main/assets/mainnet/FGmeGqUqKzVX2ajkXaFSQxNcBRWnJg1vi5fugRJrDJ3k/logo.png",
      "tags": [],
      "extensions": {
        "website": "https://www.fcs.com/"
      }
    },
    {
      "chainId": 101,
      "address": "CjpDCj8zLSM37669qng5znYP25JuoDPCvLSLLd7pxAsr",
      "symbol": "Nordic Energy Token",
      "name": "NET",
      "decimals": 9,
      "logoURI": "https://raw.githubusercontent.com/solana-labs/token-list/main/assets/mainnet/CjpDCj8zLSM37669qng5znYP25JuoDPCvLSLLd7pxAsr/logo.png",
      "tags": [],
      "extensions": {
        "website": "https://nordicenergy.io/",
        "twitter": "https://twitter.com/nordicenergy1",
        "telegram": "https://t.me/nordicenergy"
      }
    },
    {
      "chainId": 101,
      "address": "9eaAUFp7S38DKXxbjwzEG8oq1H1AipPkUuieUkVJ9krt",
      "symbol": "KDC",
      "name": "KDC (KURZ Digital Currency)",
      "decimals": 2,
      "logoURI": "https://kurzdigital.com/images/KDC_logo.png",
      "tags": [
        "stablecoin",
        "kdc"
      ],
      "extensions": {
        "website": "https://www.kurzdigital.com"
      }
    },
    {
      "chainId": 101,
      "address": "A1C9Shy732BThWvHAN936f33N7Wm1HbFvxb2zDSoBx8F",
      "symbol": "PKR2",
      "name": "Pokerrrr 2",
      "decimals": 9,
      "logoURI": "https://raw.githubusercontent.com/C-e-r-b-e-r-u-s/token-list/main/assets/mainnet/A1C9Shy732BThWvHAN936f33N7Wm1HbFvxb2zDSoBx8F/pkr2-logo.png",
      "tags": [
        "Game-Token",
        "Club Code: 03m91"
      ],
      "extensions": {
        "website": "https://www.pokerrrrapp.com/"
      }
    },
    {
      "chainId": 101,
      "address": "35KgRun5UMT2Kjtjw4cNG1tXHcgBxuxji6Yp6ciz7yX7",
      "symbol": "VPE",
      "name": "VPOWER",
      "decimals": 9,
      "logoURI": "https://raw.githubusercontent.com/solana-labs/token-list/main/assets/mainnet/35KgRun5UMT2Kjtjw4cNG1tXHcgBxuxji6Yp6ciz7yX7/logo.png",
      "extensions": {
        "website": "https://vpowerswap.com/",
        "twitter": "https://twitter.com/vpowerswap",
        "telegram": "https://t.me/vpowerswap_channel"
      }
    },
    {
      "chainId": 101,
      "address": "GSaiLQxREzaxUcE3v28HxBacoUQPZNtXx1eQsCFsX9Bg",
      "symbol": "XgSAIL",
      "name": "gSAIL DEPRECATED",
      "decimals": 9,
      "logoURI": "https://raw.githubusercontent.com/solana-labs/token-list/main/assets/mainnet/GSaiLQxREzaxUcE3v28HxBacoUQPZNtXx1eQsCFsX9Bg/logo.png",
      "tags": [
        "utility-token"
      ],
      "extensions": {
        "website": "https://www.solanasail.com",
        "twitter": "https://twitter.com/SolanaSail"
      }
    },
    {
      "chainId": 101,
      "address": "ELyNEh5HC33sQLhGiQ5dimmwqiJCiqVJp3eQxpX3pKhQ",
      "symbol": "JCS",
      "name": "Jogys Crypto School Token",
      "decimals": 9,
      "logoURI": "https://raw.githubusercontent.com/solana-labs/token-list/main/assets/mainnet/ELyNEh5HC33sQLhGiQ5dimmwqiJCiqVJp3eQxpX3pKhQ/logo.png",
      "tags": [],
      "extensions": {
        "website": "https://instagram.com/jogyscryptoschool?utm_medium=copy_link",
        "instagram": "https://instagram.com/jogyscryptoschool?utm_medium=copy_link",
        "telegram": "https://t.me/JCS_JogysCryptoSchool"
      }
    },
    {
      "chainId": 101,
      "address": "3bRTivrVsitbmCTGtqwp7hxXPsybkjn4XLNtPsHqa3zR",
      "symbol": "LIKE",
      "name": "Only1 (LIKE)",
      "decimals": 9,
      "logoURI": "https://only1.io/like-token.svg",
      "tags": [
        "utility-token"
      ],
      "extensions": {
        "website": "https://only1.io/",
        "medium": "https://only1nft.medium.com/",
        "twitter": "https://twitter.com/only1nft",
        "telegram": "https://t.me/only1nft",
        "discord": "https://discord.gg/SrsKwTFA",
        "coingeckoId": "only1"
      }
    },
    {
      "chainId": 101,
      "address": "CXLBjMMcwkc17GfJtBos6rQCo1ypeH6eDbB82Kby4MRm",
      "symbol": "wUST",
      "name": "Wrapped UST (Wormhole)",
      "decimals": 9,
      "logoURI": "https://raw.githubusercontent.com/solana-labs/token-list/main/assets/mainnet/CXLBjMMcwkc17GfJtBos6rQCo1ypeH6eDbB82Kby4MRm/logo.png",
      "tags": [
        "wrapped",
        "wormhole"
      ],
      "extensions": {
        "website": "https://terra.money",
        "address": "0xa47c8bf37f92aBed4A126BDA807A7b7498661acD",
        "bridgeContract": "https://etherscan.io/address/0xf92cD566Ea4864356C5491c177A430C222d7e678",
        "assetContract": "https://etherscan.io/address/0xa47c8bf37f92aBed4A126BDA807A7b7498661acD",
        "coingeckoId": "terrausd"
      }
    },
    {
      "chainId": 101,
      "address": "A7SXXA9wveT2quqqzh5m6Zf3ueCb9kBezQdpnYxHwzLt",
      "symbol": "ZINTI",
      "name": "Zia Inti",
      "decimals": 9,
      "logoURI": "https://raw.githubusercontent.com/solana-labs/token-list/main/assets/mainnet/A7SXXA9wveT2quqqzh5m6Zf3ueCb9kBezQdpnYxHwzLt/logo.png",
      "tags": [],
      "extensions": {
        "website": "https://www.ziainti.com/"
      }
    },
    {
      "chainId": 101,
      "address": "3Ztt53vwGhQGoEp3n1RjSu4CFnGRfqzwo6L8KN8gmXfd",
      "symbol": "METAS",
      "name": "METASEER",
      "decimals": 9,
      "logoURI": "https://metaseer.io/img/home-one/logo256.png",
      "tags": [
        "utility-token"
      ],
      "extensions": {
        "website": "https://metaseer.io/",
        "twitter": "https://twitter.com/MSEERofficial"
      }
    },
    {
      "chainId": 101,
      "address": "EssczqGURZtsSuzEoH471KCRNDWfS4aQpEJVXWL3DvdK",
      "symbol": "VIVA",
      "name": "Viva coin",
      "decimals": 9,
      "logoURI": "https://raw.githubusercontent.com/solana-labs/token-list/main/assets/mainnet/EssczqGURZtsSuzEoH471KCRNDWfS4aQpEJVXWL3DvdK/logo.png",
      "tags": [
        "utility-token"
      ],
      "extensions": {
        "website": "https://www.inkresearch.com",
        "twitter": "https://twitter.com/inkresearch"
      }
    },
    {
      "chainId": 101,
      "address": "EWS2ATMt5fQk89NWLJYNRmGaNoji8MhFZkUB4DiWCCcz",
      "symbol": "SOLBERRY",
      "name": "SOLBERRY",
      "decimals": 6,
      "logoURI": "https://raw.githubusercontent.com/solana-labs/token-list/main/assets/mainnet/EWS2ATMt5fQk89NWLJYNRmGaNoji8MhFZkUB4DiWCCcz/logo.png",
      "tags": [],
      "extensions": {
        "website": "https://www.solberry.tech",
        "twitter": "https://twitter.com/berrysol"
      }
    },
    {
      "chainId": 101,
      "address": "FJJT7yUJM9X9SHpkVr4wLgyfJ3vtVLoReUqTsCPWzof2",
      "symbol": "KEKW-USDC",
      "name": "Raydium LP Token (KEKW-USDC)",
      "decimals": 9,
      "logoURI": "https://www.kekw.io/images/kekwusdc.png",
      "tags": [
        "lp-token"
      ],
      "extensions": {
        "website": "https://kekw.io/",
        "twitter": "https://twitter.com/kekwcoin",
        "medium": "https://kekwcoin.medium.com/",
        "discord": "https://discord.gg/kekw"
      }
    },
    {
      "chainId": 101,
      "address": "5Z6jnA9fDUDVjQyaTbYWwCTE47wMAuyvAQjg5angY12C",
      "symbol": "DNDZ",
      "name": "Dinarius Token",
      "decimals": 9,
      "logoURI": "https://raw.githubusercontent.com/Boukezzoula/Dinarius/master/dinariuslogo.png",
      "tags": [
        "stablecoin"
      ],
      "extensions": {
        "website": "http://dinarius.net"
      }
    },
    {
      "chainId": 101,
      "address": "EqbY2zaTsJesaVviL5unHKjDsjoQZJhQAQz3iWQxAu1X",
      "symbol": "RnV",
      "name": "RADONTOKEN",
      "decimals": 9,
      "logoURI": "https://raw.githubusercontent.com/solana-labs/token-list/main/assets/mainnet/EqbY2zaTsJesaVviL5unHKjDsjoQZJhQAQz3iWQxAu1X/logo.png",
      "tags": [],
      "extensions": {
        "website": "https://www.radonvalue.com/"
      }
    },
    {
      "chainId": 101,
      "address": "5pXLmRJyfrTDYMCp1xyiqRDcbb7vYjYiMYzhBza2ht62",
      "symbol": "CRYN",
      "name": "Crayon",
      "decimals": 6,
      "logoURI": "https://raw.githubusercontent.com/solana-labs/token-list/main/assets/mainnet/5pXLmRJyfrTDYMCp1xyiqRDcbb7vYjYiMYzhBza2ht62/crayon.png",
      "tags": [],
      "extensions": {
        "website": "https://solanacrayon.com",
        "twitter": "https://twitter.com/SolanaCrayon",
        "serumV3Usdc": "CjBssusBjX4b2UBvMZhiZCQshW1afpQPA1Mv29Chn6vj",
        "description": "Crayon is a meme token, Dex, and Dapps on Solana."
      }
    },
    {
      "chainId": 101,
      "address": "z9WZXekbCtwoxyfAwEJn1euXybvqLzPVv3NDzJzkq7C",
      "symbol": "CRC",
      "name": "Care Coin Token",
      "decimals": 9,
      "logoURI": "https://raw.githubusercontent.com/solana-labs/token-list/main/assets/mainnet/z9WZXekbCtwoxyfAwEJn1euXybvqLzPVv3NDzJzkq7C/logo.png",
      "tags": [],
      "extensions": {
        "twitter": " https://twitter.com/carecointoken_",
        "website": "https://www.carecoin.site"
      }
    },
    {
      "chainId": 101,
      "address": "9aPjLUGR9e6w6xU2NEQNtP3jg3mq2mJjSUZoQS4RKz35",
      "symbol": "SOUL",
      "name": "Soulana",
      "decimals": 9,
      "logoURI": "https://raw.githubusercontent.com/solana-labs/token-list/main/assets/mainnet/9aPjLUGR9e6w6xU2NEQNtP3jg3mq2mJjSUZoQS4RKz35/logo.png",
      "tags": [],
      "extensions": {
        "twitter": "https://twitter.com/Soulanadefi"
      }
    },
    {
      "chainId": 101,
      "address": "26W4xxHbWJfrswaMNh14ag2s4PZTQuu2ypHGj6YEVXkT",
      "symbol": "DCASH",
      "name": "Diabolo Token",
      "decimals": 9,
      "logoURI": "https://raw.githubusercontent.com/solana-labs/token-list/main/assets/mainnet/26W4xxHbWJfrswaMNh14ag2s4PZTQuu2ypHGj6YEVXkT/dcash-logo.png",
      "tags": [],
      "extensions": {
        "website": "https://diabolo.io"
      }
    },
    {
      "chainId": 101,
      "address": "8CWgMvZe7ntNLbky4T3JhSgtCYzeorgRiUY8xfXZztXx",
      "symbol": "IOTC",
      "name": "IoTcoin",
      "decimals": 9,
      "logoURI": "https://raw.githubusercontent.com/solana-labs/token-list/main/assets/mainnet/8CWgMvZe7ntNLbky4T3JhSgtCYzeorgRiUY8xfXZztXx/logo.jpg",
      "tags": [],
      "extensions": {
        "website": "https://www.iotworlds.com",
        "twitter": "https://twitter.com/iotworlds",
        "facebook": "https://facebook.com/iotworlds",
        "instagram": "https://instagram.com/iotworlds",
        "linkedin": "https://www.linkedin.com/company/iotworlds"
      }
    },
    {
      "chainId": 101,
      "address": "FqJE1neoCJrRwxfC9mRL6FduuZ1gCX2FUbya5hi8EQgA",
      "symbol": "VLDC",
      "name": "Viloid Coin",
      "decimals": 9,
      "logoURI": "https://raw.githubusercontent.com/solana-labs/token-list/main/assets/mainnet/FqJE1neoCJrRwxfC9mRL6FduuZ1gCX2FUbya5hi8EQgA/logo.png",
      "tags": [
        "social-token"
      ],
      "extensions": {
        "website": "https://viloidcoin.com",
        "github": "https://github.com/viloidcoin"
      }
    },
    {
      "chainId": 101,
      "address": "C98A4nkJXhpVZNAZdHUA95RpTF3T4whtQubL3YobiUX9",
      "symbol": "C98",
      "name": "Coin98",
      "decimals": 6,
      "logoURI": "https://coin98.s3.ap-southeast-1.amazonaws.com/Coin/c98-512.svg",
      "tags": [
        "social-token"
      ],
      "extensions": {
        "website": "https://coin98.com",
        "twitter": "https://twitter.com/coin98_finance",
        "telegram": "https://t.me/coin98_finance"
      }
    },
    {
      "chainId": 101,
      "address": "Saber2gLauYim4Mvftnrasomsv6NvAuncvMEZwcLpD1",
      "symbol": "SBR",
      "name": "Saber Protocol Token",
      "decimals": 6,
      "logoURI": "https://raw.githubusercontent.com/solana-labs/token-list/main/assets/mainnet/Saber2gLauYim4Mvftnrasomsv6NvAuncvMEZwcLpD1/logo.svg",
      "tags": [],
      "extensions": {
        "website": "https://saber.so",
        "twitter": "https://twitter.com/saber_hq",
        "github": "https://github.com/saber-hq",
        "medium": "https://blog.saber.so",
        "discord": "https://chat.saber.so",
        "serumV3Usdc": "HXBi8YBwbh4TXF6PjVw81m8Z3Cc4WBofvauj5SBFdgUs",
        "coingeckoId": "saber"
      }
    },
    {
      "chainId": 101,
      "address": "2juwHtqBUEaV26WM5sVvjFsjvCXfwP3ZPndmr5ywVwgZ",
      "symbol": "ADAM",
      "name": "adamho",
      "decimals": 7,
      "logoURI": "https://raw.githubusercontent.com/solana-labs/token-list/main/assets/mainnet/2juwHtqBUEaV26WM5sVvjFsjvCXfwP3ZPndmr5ywVwgZ/adamho_250x250.jpg",
      "tags": [
        "social-token"
      ],
      "extensions": {
        "twitter": "https://twitter.com/takwah"
      }
    },
    {
      "chainId": 101,
      "address": "FMJotGUW16AzexRD3vXJQ94AL71cwrhtFaCTGtK1QHXm",
      "symbol": "LRA",
      "name": "Lumos Rewards",
      "decimals": 9,
      "logoURI": "https://raw.githubusercontent.com/solana-labs/token-list/main/assets/mainnet/FMJotGUW16AzexRD3vXJQ94AL71cwrhtFaCTGtK1QHXm/logo.jpeg",
      "tags": [
        "social-token"
      ],
      "extensions": {
        "website": "https://lumos.exchange"
      }
    },
    {
      "chainId": 101,
      "address": "AWTE7toEwKdSRd7zh3q45SjKhmYVFp3zk4quWHsM92bj",
      "symbol": "ZAU",
      "name": "Zaucoin",
      "decimals": 9,
      "logoURI": "https://raw.githubusercontent.com/solana-labs/token-list/main/assets/mainnet/AWTE7toEwKdSRd7zh3q45SjKhmYVFp3zk4quWHsM92bj/logo.png",
      "tags": [
        "utility-token"
      ],
      "extensions": {
        "website": "zaucoin.crypto"
      }
    },
    {
      "chainId": 101,
      "address": "5ToouaoWhGCiaicANcewnaNKJssdZTxPATDhqJXARiJG",
      "symbol": "NUR",
      "name": "Nur Coin",
      "decimals": 9,
      "logoURI": "https://raw.githubusercontent.com/solana-labs/token-list/main/assets/mainnet/5ToouaoWhGCiaicANcewnaNKJssdZTxPATDhqJXARiJG/logo.png",
      "tags": [
        "kazakhstan",
        "qazaqstan",
        "kz"
      ]
    },
    {
      "chainId": 101,
      "address": "9ysRLs872GMvmAjjFZEFccnJBF3tYEVT1x7dFE1WPqTY",
      "symbol": "VRNT",
      "name": "Variant",
      "decimals": 9,
      "logoURI": "https://raw.githubusercontent.com/solana-labs/token-list/main/assets/mainnet/9ysRLs872GMvmAjjFZEFccnJBF3tYEVT1x7dFE1WPqTY/logo.png",
      "tags": [
        "utility-token"
      ],
      "extensions": {
        "website": "https://www.variantresearch.io"
      }
    },
    {
      "chainId": 101,
      "address": "8pBc4v9GAwCBNWPB5XKA93APexMGAS4qMr37vNke9Ref",
      "symbol": "wHBTC",
      "name": "HBTC (Wormhole)",
      "decimals": 9,
      "logoURI": "https://raw.githubusercontent.com/solana-labs/token-list/main/assets/mainnet/8pBc4v9GAwCBNWPB5XKA93APexMGAS4qMr37vNke9Ref/logo.png",
      "tags": [
        "wrapped",
        "wormhole"
      ],
      "extensions": {
        "address": "0x0316EB71485b0Ab14103307bf65a021042c6d380",
        "bridgeContract": "https://etherscan.io/address/0xf92cD566Ea4864356C5491c177A430C222d7e678",
        "assetContract": "https://etherscan.io/address/0x0316EB71485b0Ab14103307bf65a021042c6d380",
        "coingeckoId": "huobi-btc"
      }
    },
    {
      "chainId": 101,
      "address": "BybpSTBoZHsmKnfxYG47GDhVPKrnEKX31CScShbrzUhX",
      "symbol": "wHUSD",
      "name": "HUSD Stablecoin (Wormhole)",
      "decimals": 8,
      "logoURI": "https://raw.githubusercontent.com/solana-labs/token-list/main/assets/mainnet/BybpSTBoZHsmKnfxYG47GDhVPKrnEKX31CScShbrzUhX/logo.png",
      "tags": [
        "wrapped",
        "wormhole"
      ],
      "extensions": {
        "website": "https://www.stcoins.com/",
        "address": "0xdf574c24545e5ffecb9a659c229253d4111d87e1",
        "bridgeContract": "https://etherscan.io/address/0xf92cD566Ea4864356C5491c177A430C222d7e678",
        "assetContract": "https://etherscan.io/address/0xdf574c24545e5ffecb9a659c229253d4111d87e1",
        "coingeckoId": "husd"
      }
    },
    {
      "chainId": 101,
      "address": "6VNKqgz9hk7zRShTFdg5AnkfKwZUcojzwAkzxSH3bnUm",
      "symbol": "wHAPI",
      "name": "Wrapped HAPI",
      "decimals": 9,
      "logoURI": "https://raw.githubusercontent.com/solana-labs/token-list/main/assets/mainnet/6VNKqgz9hk7zRShTFdg5AnkfKwZUcojzwAkzxSH3bnUm/logo.png",
      "tags": [
        "wrapped",
        "utility-token"
      ],
      "extensions": {
        "website": "https://hapi.one",
        "twitter": "https://twitter.com/i_am_hapi_one",
        "medium": "https://medium.com/i-am-hapi",
        "telegram": "http://t.me/hapiHF",
        "github": "https://github.com/HAPIprotocol/HAPI/"
      }
    },
    {
      "chainId": 101,
      "address": "Lrxqnh6ZHKbGy3dcrCED43nsoLkM1LTzU2jRfWe8qUC",
      "symbol": "LARIX",
      "name": "Larix",
      "decimals": 6,
      "logoURI": "https://raw.githubusercontent.com/solana-labs/token-list/main/assets/mainnet/Lrxqnh6ZHKbGy3dcrCED43nsoLkM1LTzU2jRfWe8qUC/logo.jpg",
      "tags": [],
      "extensions": {
        "website": "projectlarix.com",
        "twitter": "https://twitter.com/ProjectLarix",
        "discord": "http://discord.gg/hfnRFV9Ngt",
        "medium": "http://projectlarix.medium.com",
        "telegram": "http://t.me/projectlarix",
        "github": "https://github.com/ProjectLarix/Larix-Lending-Project-Rep"
      }
    },
    {
      "chainId": 101,
      "address": "BYvGwtPx6Nw4YUVVwqx7qh657EcdxBSfE8JcaPmWWa6E",
      "symbol": "TOSTI",
      "name": "Tosti Coin",
      "decimals": 9,
      "logoURI": "https://raw.githubusercontent.com/solana-labs/token-list/main/assets/mainnet/BYvGwtPx6Nw4YUVVwqx7qh657EcdxBSfE8JcaPmWWa6E/logo.png",
      "tags": [
        "utility-token"
      ],
      "extensions": {
        "website": "https://tosti.app"
      }
    },
    {
      "chainId": 101,
      "address": "EKEjv7VJTsKsfyZMNgPfoKkdk7pYNSgb3tg2h3zUe4PT",
      "symbol": "SIMP",
      "name": "Simp.",
      "decimals": 9,
      "logoURI": "https://raw.githubusercontent.com/solana-labs/token-list/main/assets/mainnet/EKEjv7VJTsKsfyZMNgPfoKkdk7pYNSgb3tg2h3zUe4PT/logo.png",
      "tags": [
        "utility-token"
      ],
      "extensions": {
        "website": "https://functional-spirit-e72.notion.site/Simp-090cf60910024a228d8b163dcaf23a84",
        "discord": "https://discord.gg/5293AzqtHU"
      }
    },
    {
      "chainId": 101,
      "address": "57h4LEnBooHrKbacYWGCFghmrTzYPVn8PwZkzTzRLvHa",
      "symbol": "USDC-USDT-UST",
      "name": "Mercurial LP Token (USDC-USDT-UST)",
      "decimals": 9,
      "logoURI": "https://raw.githubusercontent.com/solana-labs/token-list/main/assets/mainnet/57h4LEnBooHrKbacYWGCFghmrTzYPVn8PwZkzTzRLvHa/logo.svg",
      "tags": [
        "lp-token"
      ],
      "extensions": {
        "website": "https://www.mercurial.finance/"
      }
    },
    {
      "chainId": 101,
      "address": "mSoLzYCxHdYgdzU16g5QSh3i5K3z3KZK7ytfqcJm7So",
      "symbol": "mSOL",
      "name": "Marinade staked SOL (mSOL)",
      "decimals": 9,
      "logoURI": "https://raw.githubusercontent.com/solana-labs/token-list/main/assets/mainnet/mSoLzYCxHdYgdzU16g5QSh3i5K3z3KZK7ytfqcJm7So/logo.png",
      "tags": [],
      "extensions": {
        "website": "https://marinade.finance",
        "twitter": "https://twitter.com/MarinadeFinance",
        "discord": "https://discord.gg/mGqZA5pjRN",
        "medium": "https://medium.com/marinade-finance",
        "github": "https://github.com/marinade-finance"
      }
    },
    {
      "chainId": 101,
      "address": "LPmSozJJ8Jh69ut2WP3XmVohTjL4ipR18yiCzxrUmVj",
      "symbol": "mSOL-SOL-LP",
      "name": "Marinade LP token",
      "decimals": 9,
      "logoURI": "https://raw.githubusercontent.com/solana-labs/token-list/main/assets/mainnet/LPmSozJJ8Jh69ut2WP3XmVohTjL4ipR18yiCzxrUmVj/logo.png",
      "tags": [
        "lp-token"
      ],
      "extensions": {
        "website": "https://marinade.finance",
        "twitter": "https://twitter.com/MarinadeFinance",
        "discord": "https://discord.gg/mGqZA5pjRN",
        "medium": "https://medium.com/marinade-finance",
        "github": "https://github.com/marinade-finance"
      }
    },
    {
      "chainId": 101,
      "address": "3k8BDobgihmk72jVmXYLE168bxxQUhqqyESW4dQVktqC",
      "symbol": "STEP-USDC",
      "name": "Raydium LP Token V4 (STEP-USDC)",
      "decimals": 9,
      "logoURI": "https://raw.githubusercontent.com/solana-labs/token-list/main/assets/mainnet/3k8BDobgihmk72jVmXYLE168bxxQUhqqyESW4dQVktqC/logo.png",
      "tags": [
        "lp-token"
      ],
      "extensions": {
        "website": "https://raydium.io/"
      }
    },
    {
      "chainId": 101,
      "address": "A5zanvgtioZGiJMdEyaKN4XQmJsp1p7uVxaq2696REvQ",
      "symbol": "MEDIA-USDC",
      "name": "Raydium LP Token V4 (MEDIA-USDC)",
      "decimals": 6,
      "logoURI": "https://raw.githubusercontent.com/solana-labs/token-list/main/assets/mainnet/A5zanvgtioZGiJMdEyaKN4XQmJsp1p7uVxaq2696REvQ/logo.png",
      "tags": [
        "lp-token"
      ],
      "extensions": {
        "website": "https://raydium.io/"
      }
    },
    {
      "chainId": 101,
      "address": "Cq4HyW5xia37tKejPF2XfZeXQoPYW6KfbPvxvw5eRoUE",
      "symbol": "ROPE-USDC",
      "name": "Raydium LP Token V4 (ROPE-USDC)",
      "decimals": 9,
      "logoURI": "https://raw.githubusercontent.com/solana-labs/token-list/main/assets/mainnet/Cq4HyW5xia37tKejPF2XfZeXQoPYW6KfbPvxvw5eRoUE/logo.png",
      "tags": [
        "lp-token"
      ],
      "extensions": {
        "website": "https://raydium.io/"
      }
    },
    {
      "chainId": 101,
      "address": "3H9NxvaZoxMZZDZcbBDdWMKbrfNj7PCF5sbRwDr7SdDW",
      "symbol": "MER-USDC",
      "name": "Raydium LP Token V4 (MER-USDC)",
      "decimals": 6,
      "logoURI": "https://raw.githubusercontent.com/solana-labs/token-list/main/assets/mainnet/3H9NxvaZoxMZZDZcbBDdWMKbrfNj7PCF5sbRwDr7SdDW/logo.png",
      "tags": [
        "lp-token"
      ],
      "extensions": {
        "website": "https://raydium.io/"
      }
    },
    {
      "chainId": 101,
      "address": "Cz1kUvHw98imKkrqqu95GQB9h1frY8RikxPojMwWKGXf",
      "symbol": "COPE-USDC",
      "name": "Raydium LP Token V4 (COPE-USDC)",
      "decimals": 6,
      "logoURI": "https://raw.githubusercontent.com/solana-labs/token-list/main/assets/mainnet/Cz1kUvHw98imKkrqqu95GQB9h1frY8RikxPojMwWKGXf/logo.png",
      "tags": [
        "lp-token"
      ],
      "extensions": {
        "website": "https://raydium.io/"
      }
    },
    {
      "chainId": 101,
      "address": "iUDasAP2nXm5wvTukAHEKSdSXn8vQkRtaiShs9ceGB7",
      "symbol": "ALEPH-USDC",
      "name": "Raydium LP Token V4 (ALEPH-USDC)",
      "decimals": 6,
      "logoURI": "https://raw.githubusercontent.com/solana-labs/token-list/main/assets/mainnet/iUDasAP2nXm5wvTukAHEKSdSXn8vQkRtaiShs9ceGB7/logo.png",
      "tags": [
        "lp-token"
      ],
      "extensions": {
        "website": "https://raydium.io/"
      }
    },
    {
      "chainId": 101,
      "address": "7cu42ao8Jgrd5A3y3bNQsCxq5poyGZNmTydkGfJYQfzh",
      "symbol": "WOO-USDC",
      "name": "Raydium LP Token V4 (WOO-USDC)",
      "decimals": 6,
      "logoURI": "https://raw.githubusercontent.com/solana-labs/token-list/main/assets/mainnet/7cu42ao8Jgrd5A3y3bNQsCxq5poyGZNmTydkGfJYQfzh/logo.png",
      "tags": [
        "lp-token"
      ],
      "extensions": {
        "website": "https://raydium.io/"
      }
    },
    {
      "chainId": 101,
      "address": "G8qcfeFqxwbCqpxv5LpLWxUCd1PyMB5nWb5e5YyxLMKg",
      "symbol": "SNY-USDC",
      "name": "Raydium LP Token V4 (SNY-USDC)",
      "decimals": 6,
      "logoURI": "https://raw.githubusercontent.com/solana-labs/token-list/main/assets/mainnet/G8qcfeFqxwbCqpxv5LpLWxUCd1PyMB5nWb5e5YyxLMKg/logo.png",
      "tags": [
        "lp-token"
      ],
      "extensions": {
        "website": "https://raydium.io/"
      }
    },
    {
      "chainId": 101,
      "address": "9nQPYJvysyfnXhQ6nkK5V7sZG26hmDgusfdNQijRk5LD",
      "symbol": "BOP-RAY",
      "name": "Raydium LP Token V4 (BOP-RAY)",
      "decimals": 8,
      "logoURI": "https://raw.githubusercontent.com/solana-labs/token-list/main/assets/mainnet/9nQPYJvysyfnXhQ6nkK5V7sZG26hmDgusfdNQijRk5LD/logo.png",
      "tags": [
        "lp-token"
      ],
      "extensions": {
        "website": "https://raydium.io/"
      }
    },
    {
      "chainId": 101,
      "address": "2Xxbm1hdv5wPeen5ponDSMT3VqhGMTQ7mH9stNXm9shU",
      "symbol": "SLRS-USDC",
      "name": "Raydium LP Token V4 (SLRS-USDC)",
      "decimals": 6,
      "logoURI": "https://raw.githubusercontent.com/solana-labs/token-list/main/assets/mainnet/2Xxbm1hdv5wPeen5ponDSMT3VqhGMTQ7mH9stNXm9shU/logo.png",
      "tags": [
        "lp-token"
      ],
      "extensions": {
        "website": "https://raydium.io/"
      }
    },
    {
      "chainId": 101,
      "address": "HwzkXyX8B45LsaHXwY8su92NoRBS5GQC32HzjQRDqPnr",
      "symbol": "SAMO-RAY",
      "name": "Raydium LP Token V4 (SAMO-RAY)",
      "decimals": 9,
      "logoURI": "https://raw.githubusercontent.com/solana-labs/token-list/main/assets/mainnet/HwzkXyX8B45LsaHXwY8su92NoRBS5GQC32HzjQRDqPnr/logo.png",
      "tags": [
        "lp-token"
      ],
      "extensions": {
        "website": "https://raydium.io/"
      }
    },
    {
      "chainId": 101,
      "address": "CTEpsih91ZLo5gunvryLpJ3pzMjmt5jbS6AnSQrzYw7V",
      "symbol": "renBTC-USDC",
      "name": "Raydium LP Token V4 (renBTC-USDC)",
      "decimals": 8,
      "logoURI": "https://raw.githubusercontent.com/solana-labs/token-list/main/assets/mainnet/CTEpsih91ZLo5gunvryLpJ3pzMjmt5jbS6AnSQrzYw7V/logo.png",
      "tags": [
        "lp-token"
      ],
      "extensions": {
        "website": "https://raydium.io/"
      }
    },
    {
      "chainId": 101,
      "address": "Hb8KnZNKvRxu7pgMRWJgoMSMcepfvNiBFFDDrdf9o3wA",
      "symbol": "renDOGE-USDC",
      "name": "Raydium LP Token V4 (renDOGE-USDC)",
      "decimals": 8,
      "logoURI": "https://raw.githubusercontent.com/solana-labs/token-list/main/assets/mainnet/Hb8KnZNKvRxu7pgMRWJgoMSMcepfvNiBFFDDrdf9o3wA/logo.png",
      "tags": [
        "lp-token"
      ],
      "extensions": {
        "website": "https://raydium.io/"
      }
    },
    {
      "chainId": 101,
      "address": "FbC6K13MzHvN42bXrtGaWsvZY9fxrackRSZcBGfjPc7m",
      "symbol": "RAY-USDC",
      "name": "Raydium LP Token V4 (RAY-USDC)",
      "decimals": 6,
      "logoURI": "https://raw.githubusercontent.com/solana-labs/token-list/main/assets/mainnet/FbC6K13MzHvN42bXrtGaWsvZY9fxrackRSZcBGfjPc7m/logo.png",
      "tags": [
        "lp-token"
      ],
      "extensions": {
        "website": "https://raydium.io/"
      }
    },
    {
      "chainId": 101,
      "address": "7P5Thr9Egi2rvMmEuQkLn8x8e8Qro7u2U7yLD2tU2Hbe",
      "symbol": "RAY-SRM",
      "name": "Raydium LP Token V4 (RAY-SRM)",
      "decimals": 6,
      "logoURI": "https://raw.githubusercontent.com/solana-labs/token-list/main/assets/mainnet/7P5Thr9Egi2rvMmEuQkLn8x8e8Qro7u2U7yLD2tU2Hbe/logo.png",
      "tags": [
        "lp-token"
      ],
      "extensions": {
        "website": "https://raydium.io/"
      }
    },
    {
      "chainId": 101,
      "address": "mjQH33MqZv5aKAbKHi8dG3g3qXeRQqq1GFcXceZkNSr",
      "symbol": "RAY-ETH",
      "name": "Raydium LP Token V4 (RAY-ETH)",
      "decimals": 6,
      "logoURI": "https://raw.githubusercontent.com/solana-labs/token-list/main/assets/mainnet/mjQH33MqZv5aKAbKHi8dG3g3qXeRQqq1GFcXceZkNSr/logo.png",
      "tags": [
        "lp-token"
      ],
      "extensions": {
        "website": "https://raydium.io/"
      }
    },
    {
      "chainId": 101,
      "address": "89ZKE4aoyfLBe2RuV6jM3JGNhaV18Nxh8eNtjRcndBip",
      "symbol": "RAY-SOL",
      "name": "Raydium LP Token V4 (RAY-SOL)",
      "decimals": 6,
      "logoURI": "https://raw.githubusercontent.com/solana-labs/token-list/main/assets/mainnet/89ZKE4aoyfLBe2RuV6jM3JGNhaV18Nxh8eNtjRcndBip/logo.png",
      "tags": [
        "lp-token"
      ],
      "extensions": {
        "website": "https://raydium.io/"
      }
    },
    {
      "chainId": 101,
      "address": "4HFaSvfgskipvrzT1exoVKsUZ174JyExEsA8bDfsAdY5",
      "symbol": "DXL-USDC",
      "name": "Raydium LP Token V4 (DXL-USDC)",
      "decimals": 6,
      "logoURI": "https://raw.githubusercontent.com/solana-labs/token-list/main/assets/mainnet/4HFaSvfgskipvrzT1exoVKsUZ174JyExEsA8bDfsAdY5/logo.png",
      "tags": [
        "lp-token"
      ],
      "extensions": {
        "website": "https://raydium.io/"
      }
    },
    {
      "chainId": 101,
      "address": "cjZmbt8sJgaoyWYUttomAu5LJYU44ZrcKTbzTSEPDVw",
      "symbol": "LIKE-USDC",
      "name": "Raydium LP Token V4 (LIKE-USDC)",
      "decimals": 9,
      "logoURI": "https://raw.githubusercontent.com/solana-labs/token-list/main/assets/mainnet/cjZmbt8sJgaoyWYUttomAu5LJYU44ZrcKTbzTSEPDVw/logo.png",
      "tags": [
        "lp-token"
      ],
      "extensions": {
        "website": "https://raydium.io/"
      }
    },
    {
      "chainId": 101,
      "address": "57vGdcMZLnbNr4TZ4hgrpGJZGR9vTPhu8L9bNKDrqxKT",
      "symbol": "LIQ-USDC",
      "name": "Orca LP Token (LIQ-USDC)",
      "decimals": 6,
      "logoURI": "https://liqsolana.com/wp-content/uploads/2021/06/200x.png",
      "tags": [
        "lp-token"
      ],
      "extensions": {
        "website": "https://orca.so/"
      }
    },
    {
      "chainId": 101,
      "address": "PoRTjZMPXb9T7dyU7tpLEZRQj7e6ssfAE62j2oQuc6y",
      "symbol": "PORT",
      "name": "Port Finance Token",
      "decimals": 6,
      "logoURI": "https://raw.githubusercontent.com/solana-labs/token-list/main/assets/mainnet/PoRTjZMPXb9T7dyU7tpLEZRQj7e6ssfAE62j2oQuc6y/PORT.png",
      "tags": [],
      "extensions": {
        "website": "https://port.finance/",
        "twitter": "https://twitter.com/port_finance",
        "github": "https://github.com/port-finance/",
        "medium": "https://medium.com/port-finance",
        "discord": "https://discord.gg/nAMXAYhTb2",
        "telegram": "https://t.me/port_finance"
      }
    },
    {
      "chainId": 101,
      "address": "C3vBJEuNvrUqJYQ5ki8TSrCndphJQ7wwiXEwvuy1AJkW",
      "symbol": "BONGO",
      "name": "Bongocoin",
      "decimals": 9,
      "logoURI": "https://raw.githubusercontent.com/solana-labs/token-list/assets/mainnet/C3vBJEuNvrUqJYQ5ki8TSrCndphJQ7wwiXEwvuy1AJkW/logo.png",
      "tags": [],
      "extensions": {
        "website": "https://www.bongocoin.org"
      }
    },
    {
      "chainId": 101,
      "address": "MangoCzJ36AjZyKwVj3VnYU4GTonjfVEnJmvvWaxLac",
      "symbol": "MNGO",
      "name": "Mango",
      "decimals": 6,
      "logoURI": "https://raw.githubusercontent.com/solana-labs/token-list/main/assets/mainnet/MangoCzJ36AjZyKwVj3VnYU4GTonjfVEnJmvvWaxLac/token.png",
      "tags": [],
      "extensions": {
        "website": "https://mango.markets/",
        "serumV3Usdc": "3d4rzwpy9iGdCZvgxcu7B1YocYffVLsQXPXkBZKt2zLc",
        "coingeckoId": "mango-markets",
        "twitter": "https://twitter.com/mangomarkets",
        "discord": "https://discord.gg/67jySBhxrg"
      }
    },
    {
      "chainId": 101,
      "address": "EwJN2GqUGXXzYmoAciwuABtorHczTA5LqbukKXV1viH7",
      "symbol": "UPS",
      "name": "UPS token (UPFI Network)",
      "decimals": 6,
      "logoURI": "https://raw.githubusercontent.com/solana-labs/token-list/main/assets/mainnet/EwJN2GqUGXXzYmoAciwuABtorHczTA5LqbukKXV1viH7/logo.png",
      "tags": [],
      "extensions": {
        "website": "https://upfi.network/",
        "twitter": "https://twitter.com/upfi_network",
        "medium": "https://upfinetwork.medium.com",
        "discord": "https://discord.gg/nHMDdyAggx",
        "telegram": "https://t.me/upfinetworkchannel",
        "facebook": "https://www.facebook.com/UPFInetwork",
        "serumV3Usdc": "DByPstQRx18RU2A8DH6S9mT7bpT6xuLgD2TTFiZJTKZP"
      }
    },
    {
      "chainId": 101,
      "address": "Gsai2KN28MTGcSZ1gKYFswUpFpS7EM9mvdR9c8f6iVXJ",
      "symbol": "gSAIL",
      "name": "SolanaSail Governance Token V2",
      "decimals": 9,
      "logoURI": "https://raw.githubusercontent.com/solanasail/token-list/main/assets/mainnet/Gsai2KN28MTGcSZ1gKYFswUpFpS7EM9mvdR9c8f6iVXJ/logo.png",
      "tags": [
        "utility-token"
      ],
      "extensions": {
        "website": "https://www.solanasail.com",
        "coingeckoId": "solanasail-governance-token",
        "twitter": "https://twitter.com/SolanaSail"
      }
    },
    {
      "chainId": 101,
      "address": "SUNNYWgPQmFxe9wTZzNK7iPnJ3vYDrkgnxJRJm1s3ag",
      "symbol": "SUNNY",
      "name": "Sunny Governance Token",
      "decimals": 6,
      "logoURI": "https://raw.githubusercontent.com/solana-labs/token-list/main/assets/mainnet/SUNNYWgPQmFxe9wTZzNK7iPnJ3vYDrkgnxJRJm1s3ag/logo.svg",
      "tags": [],
      "extensions": {
        "website": "https://sunny.ag/",
        "twitter": "https://twitter.com/SunnyAggregator",
        "github": "https://github.com/SunnyAggregator",
        "medium": "https://medium.com/sunny-aggregator",
        "discord": "https://chat.sunny.ag",
        "serumV3Usdc": "Aubv1QBFh4bwB2wbP1DaPW21YyQBLfgjg8L4PHTaPzRc",
        "coingeckoId": "sunny-aggregator"
      }
    },
    {
      "chainId": 101,
      "address": "BRLsMczKuaR5w9vSubF4j8HwEGGprVAyyVgS4EX7DKEg",
      "symbol": "CYS",
      "name": "Cyclos",
      "decimals": 6,
      "logoURI": "https://raw.githubusercontent.com/solana-labs/token-list/main/assets/mainnet/BRLsMczKuaR5w9vSubF4j8HwEGGprVAyyVgS4EX7DKEg/logo.svg",
      "tags": [
        "utility-token"
      ],
      "extensions": {
        "website": "https://cyclos.io/",
        "telegram": "https://t.me/cyclosofficialchat",
        "discord": "https://discord.gg/vpbTxzHWYg",
        "twitter": "https://twitter.com/cyclosfi",
        "email": "contact@cyclos.io",
        "github": "https://github.com/cyclos-io",
        "coinmarketcap": "https://coinmarketcap.com/currencies/cyclos/",
        "solanium": "https://www.solanium.io/project/cyclos/",
        "medium": "https://medium.com/@cyclosfinance",
        "serumV3Usdc": "6V6y6QFi17QZC9qNRpVp7SaPiHpCTp2skbRQkUyZZXPW",
        "coingeckoId": "cyclos"
      }
    },
    {
      "chainId": 101,
      "address": "FxjbQMfvQYMtZZK7WGEJwWfsDcdMuuaee8uPxDFFShWh",
      "symbol": "UPFI",
      "name": "UPFI stablecoin (UPFI Network)",
      "decimals": 6,
      "logoURI": "https://raw.githubusercontent.com/solana-labs/token-list/main/assets/mainnet/FxjbQMfvQYMtZZK7WGEJwWfsDcdMuuaee8uPxDFFShWh/logo.png",
      "tags": [
        "stablecoin"
      ],
      "extensions": {
        "website": "https://upfi.network/",
        "twitter": "https://twitter.com/upfi_network",
        "medium": "https://upfinetwork.medium.com",
        "discord": "https://discord.gg/nHMDdyAggx",
        "telegram": "https://t.me/upfinetworkchannel",
        "facebook": "https://www.facebook.com/UPFInetwork",
        "serumV3Usdc": "SyQ4KyF5Y1MPPkkf9LGNA6JpkVmis53HrpPvJ1ZUFwK"
      }
    },
    {
      "chainId": 101,
      "address": "7dHbWXmci3dT8UFYWYZweBLXgycu7Y3iL6trKn1Y7ARj",
      "symbol": "stSOL",
      "name": "Lido Staked SOL",
      "decimals": 9,
      "logoURI": "https://raw.githubusercontent.com/solana-labs/token-list/main/assets/mainnet/7dHbWXmci3dT8UFYWYZweBLXgycu7Y3iL6trKn1Y7ARj/logo.png",
      "tags": [],
      "extensions": {
        "website": "https://solana.lido.fi/",
        "twitter": "https://twitter.com/LidoFinance/"
      }
    },
    {
      "chainId": 101,
      "address": "2Kc38rfQ49DFaKHQaWbijkE7fcymUMLY5guUiUsDmFfn",
      "symbol": "KURO",
      "name": "Kurobi",
      "decimals": 6,
      "logoURI": "https://raw.githubusercontent.com/solana-labs/token-list/main/assets/mainnet/2Kc38rfQ49DFaKHQaWbijkE7fcymUMLY5guUiUsDmFfn/logo.png",
      "tags": [
        "utility-token"
      ],
      "extensions": {
        "website": "https://kurobi.io/",
        "medium": "https://kurobi.medium.com/",
        "github": "https://github.com/KurobiHq/",
        "telegram": "https://t.me/kurobi_io",
        "twitter": "https://twitter.com/kurobi_io"
      }
    },
    {
      "chainId": 101,
<<<<<<< HEAD
      "address": "Bqd2ujCTEzpKzfjb1FHL7FKrdM6n1rZSnRecJK57EoKz",
      "symbol": "HOTTO",
      "name": "HottoShotto",
      "decimals": 9,
      "logoURI": "https://raw.githubusercontent.com/solana-labs/token-list/main/assets/mainnet/Bqd2ujCTEzpKzfjb1FHL7FKrdM6n1rZSnRecJK57EoKz/logo.png",
      "tags": [
        "utility-token"
      ],
      "extensions": {
        "website": "https://hottoshotto.com"
      }
    },
    {
      "chainId": 101,
      "address": "FossiLkXJZ1rePN8jWBqHDZZ3F7ET8p1dRGhYKHbQcZR",
      "symbol": "Fossil",
      "name": "Scallop Fossil Decorations",
      "decimals": 0,
      "logoURI": "https://raw.githubusercontent.com/solana-labs/token-list/main/assets/mainnet/FossiLkXJZ1rePN8jWBqHDZZ3F7ET8p1dRGhYKHbQcZR/logo.png",
      "tags": [
        "nft"
      ],
      "extensions": {
        "website": "https://www.scallop.io/",
        "twitter": "https://twitter.com/Scallop_io",
        "discord": "https://discord.gg/Scallop",
        "telegram": "https://t.me/scallop_io",
        "medium": "https://scallopio.medium.com/",
        "facebook": "https://www.facebook.com/Scallop.io",
        "instagram": "https://www.instagram.com/scallop.io"
      }
    },
    {
      "chainId": 101,
      "address": "FM8yfVgaEHrpSzNZeZ1o4v5iLZuT9soNuqaWD72bJyqs",
      "symbol": "HOTTO-USDC",
      "name": "Raydium LP Token V4 (HOTTO-USDC)",
      "decimals": 9,
      "logoURI": "https://raw.githubusercontent.com/solana-labs/token-list/main/assets/mainnet/FM8yfVgaEHrpSzNZeZ1o4v5iLZuT9soNuqaWD72bJyqs/logo.png",
      "tags": [
        "lp-token"
      ],
      "extensions": {
        "website": "https://raydium.io/"
      }
    },
    {
      "chainId": 101,
      "address": "SeawdHf3NHG6gxCrezQxr5oJAHTLJd6JsQxxd144yaz",
      "symbol": "Seagrass",
      "name": "Scallop Seagrass Decorations",
      "decimals": 0,
      "logoURI": "https://raw.githubusercontent.com/solana-labs/token-list/main/assets/mainnet/SeawdHf3NHG6gxCrezQxr5oJAHTLJd6JsQxxd144yaz/logo.png",
      "tags": [
        "nft"
      ],
      "extensions": {
        "website": "https://www.scallop.io/",
        "twitter": "https://twitter.com/Scallop_io",
        "discord": "https://discord.gg/Scallop",
        "telegram": "https://t.me/scallop_io",
        "medium": "https://scallopio.medium.com/",
        "facebook": "https://www.facebook.com/Scallop.io",
        "instagram": "https://www.instagram.com/scallop.io"
      }
    },
    {
      "chainId": 101,
      "address": "78CeyRBJSu4MFmaDi8Q8QZ3szB6Xwp93sVaMLYSy5SMZ",
      "symbol": "HOTTO-SOL",
      "name": "Raydium LP Token V4 (HOTTO-SOL)",
      "decimals": 9,
      "logoURI": "https://raw.githubusercontent.com/solana-labs/token-list/main/assets/mainnet/78CeyRBJSu4MFmaDi8Q8QZ3szB6Xwp93sVaMLYSy5SMZ/logo.png",
      "tags": [
        "lp-token"
      ],
      "extensions": {
        "website": "https://raydium.io/"
      }
    },
    {
      "chainId": 101,
      "address": "ScaLopYHz9eKtDdKs4yLswwq2RSUtNMZVdPynMcYcc9",
      "symbol": "SCA",
      "name": "Scallop",
      "decimals": 6,
      "logoURI": "https://raw.githubusercontent.com/solana-labs/token-list/main/assets/mainnet/ScaLopYHz9eKtDdKs4yLswwq2RSUtNMZVdPynMcYcc9/logo.png",
      "tags": [],
      "extensions": {
        "website": "https://www.scallop.io/",
        "twitter": "https://twitter.com/Scallop_io",
        "discord": "https://discord.gg/Scallop",
        "telegram": "https://t.me/scallop_io",
        "medium": "https://scallopio.medium.com/",
        "facebook": "https://www.facebook.com/Scallop.io",
        "instagram": "https://www.instagram.com/scallop.io"
      }
    },
    {
      "chainId": 101,
      "address": "FnKE9n6aGjQoNWRBZXy4RW6LZVao7qwBonUbiD7edUmZ",
      "symbol": "SYP",
      "name": "Sypool",
      "decimals": 10,
      "logoURI": "https://raw.githubusercontent.com/solana-labs/token-list/main/assets/mainnet/FnKE9n6aGjQoNWRBZXy4RW6LZVao7qwBonUbiD7edUmZ/logo.png",
      "tags": [],
      "extensions": {
        "website": "https://www.sypool.io/"
      }
    },
    {
      "chainId": 101,
      "address": "FGpMT3xLwk67hWsT7Lgp7WjovS3rejx9KBmCG1bBtB9U",
      "symbol": "ALTREC",
      "name": "ALTREC Coin",
      "decimals": 8,
      "logoURI": "https://raw.githubusercontent.com/SmonkeyMonkey/token-list/main/assets/mainnet/FGpMT3xLwk67hWsT7Lgp7WjovS3rejx9KBmCG1bBtB9U/logo.png",
      "tags": [
        "utility-token"
      ]
    },
    {
      "chainId": 101,
      "address": "2YxGppCJJY2KGoAwFdFASE6tnD4cENM7nThwUgdpXwjE",
      "symbol": "COD-sc1",
      "name": "Sceptre Token v1 (Sceptre-TOKEN)",
      "decimals": 0,
      "logoURI": "https://raw.githubusercontent.com/solana-labs/token-list/main/assets/mainnet/2YxGppCJJY2KGoAwFdFASE6tnD4cENM7nThwUgdpXwjE/logo.png",
      "tags": [
        "social-token"
      ],
      "extensions": {
        "website": "https://kokeshi.finance/"
      }
    },
    {
      "chainId": 101,
      "address": "HbrmyoumgcK6sDFBi6EZQDi4i4ZgoN16eRB2JseKc7Hi",
      "symbol": "CRY",
      "name": "Crystal",
      "decimals": 9,
      "logoURI": "https://raw.githubusercontent.com/solana-labs/token-list/main/assets/mainnet/HbrmyoumgcK6sDFBi6EZQDi4i4ZgoN16eRB2JseKc7Hi/logo.png",
      "tags": [
        "crystal-token"
      ],
      "extensions": {
        "twitter": "https://twitter.com/Crystal80955369"
      }
    },
    {
      "chainId": 101,
      "address": "HRBrRXGCrPro6TtryKQkLXuZqg3LdBMN9ZWx2v66pT4L",
      "symbol": "WNAV",
      "name": "Wrapped Navcoin",
      "decimals": 8,
      "logoURI": "https://raw.githubusercontent.com/solana-labs/token-list/main/assets/mainnet/HRBrRXGCrPro6TtryKQkLXuZqg3LdBMN9ZWx2v66pT4L/logo.png",
      "tags": [
        "ethereum"
      ],
      "extensions": {
        "website": "https://navcoin.org"
      }
    },
    {
      "chainId": 101,
      "address": "2TxM6S3ZozrBHZGHEPh9CtM74a9SVXbr7NQ7UxkRvQij",
      "symbol": "DINOEGG",
      "name": "DINOEGG",
      "decimals": 6,
      "logoURI": "https://raw.githubusercontent.com/solana-labs/token-list/main/assets/mainnet/2TxM6S3ZozrBHZGHEPh9CtM74a9SVXbr7NQ7UxkRvQij/logo.png",
      "tags": [],
      "extensions": {
        "website": "https://www.solanadino.com",
        "twitter": "https://twitter.com/solanadino"
=======
      "address": "Fh4e5vX2euTBzyGK2FXN1P3A4VUoH73oPVuemfRWXK2Y",
      "symbol": "FOX",
      "name": "ShapeShift FOX Token (Wormhole)",
      "decimals": 9,
      "logoURI": "https://raw.githubusercontent.com/solana-labs/token-list/main/assets/mainnet/Fh4e5vX2euTBzyGK2FXN1P3A4VUoH73oPVuemfRWXK2Y/logo.png",
      "tags": [
        "wrapped",
        "wormhole"
      ],
      "extensions": {
        "address": "0xc770eefad204b5180df6a14ee197d99d808ee52d",
        "bridgeContract": "https://etherscan.io/address/0xf92cD566Ea4864356C5491c177A430C222d7e678",
        "assetContract": "https://etherscan.io/address/0xc770eefad204b5180df6a14ee197d99d808ee52d",
        "coingeckoId": "shapeshift-fox-token",
        "website": "https://shapeshift.com/",
        "github": "https://github.com/shapeshift",
        "twitter": "https://twitter.com/ShapeShift_io"
>>>>>>> ee7a0cd1
      }
    }
  ],
  "version": {
    "major": 0,
    "minor": 3,
    "patch": 2
  }
}<|MERGE_RESOLUTION|>--- conflicted
+++ resolved
@@ -11953,7 +11953,6 @@
     },
     {
       "chainId": 101,
-<<<<<<< HEAD
       "address": "Bqd2ujCTEzpKzfjb1FHL7FKrdM6n1rZSnRecJK57EoKz",
       "symbol": "HOTTO",
       "name": "HottoShotto",
@@ -12128,7 +12127,10 @@
       "extensions": {
         "website": "https://www.solanadino.com",
         "twitter": "https://twitter.com/solanadino"
-=======
+      }
+    },
+    {
+      "chainId": 101,
       "address": "Fh4e5vX2euTBzyGK2FXN1P3A4VUoH73oPVuemfRWXK2Y",
       "symbol": "FOX",
       "name": "ShapeShift FOX Token (Wormhole)",
@@ -12146,7 +12148,6 @@
         "website": "https://shapeshift.com/",
         "github": "https://github.com/shapeshift",
         "twitter": "https://twitter.com/ShapeShift_io"
->>>>>>> ee7a0cd1
       }
     }
   ],
