--- conflicted
+++ resolved
@@ -8098,9 +8098,9 @@
         "website": "https://changpenguin.finance/",
         "twitter": "https://twitter.com/changpenguinFi"
       }
-     },
-     {
-       "chainId": 101,
+    },
+    {
+      "chainId": 101,
       "address": "FciGvHj9FjgSGgCBF1b9HY814FM9D28NijDd5SJrKvPo",
       "symbol": "TGT",
       "name": "Twirl Governance Token",
@@ -8110,7 +8110,7 @@
       "extensions": {
         "website": "https://twirlfinance.com/",
         "twitter": "https://twitter.com/twirlfinance"
-     }
+      }
     },
     {
       "chainId": 101,
@@ -8139,7 +8139,6 @@
         "website": "https://www.klbtoken.com",
         "twitter": "https://twitter.com/klbtoken"
       }
-<<<<<<< HEAD
     },
     {
       "chainId": 101,
@@ -8825,9 +8824,19 @@
         "website": "https://degen.finance/",
         "twitter": "https://twitter.com/degenbanana"
       }
-=======
-
->>>>>>> 467340e6
+    },
+    {
+      "chainId": 101,
+      "address": "FciGvHj9FjgSGgCBF1b9HY814FM9D28NijDd5SJrKvPo",
+      "symbol": "TGT",
+      "name": "Twirl Governance Token",
+      "decimals": 6,
+      "logoURI": "https://i.imgur.com/eh24tVm.jpeg",
+      "tags": [],
+      "extensions": {
+        "website": "https://twirlfinance.com/",
+        "twitter": "https://twitter.com/twirlfinance"
+      }
     }
   ],
   "version": {
