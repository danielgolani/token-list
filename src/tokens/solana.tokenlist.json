{
  "name": "Solana Token List",
  "logoURI": "https://cdn.jsdelivr.net/gh/trustwallet/assets@master/blockchains/solana/info/logo.png",
  "keywords": [
    "solana",
    "spl"
  ],
  "tags": {
    "stablecoin": {
      "name": "stablecoin",
      "description": "Tokens that are fixed to an external asset, e.g. the US dollar"
    },
    "ethereum": {
      "name": "ethereum",
      "description": "Asset bridged from ethereum"
    },
    "lp-token": {
      "name": "lp-token",
      "description": "Asset representing liquidity provider token"
    },
    "wrapped-sollet": {
      "name": "wrapped-sollet",
      "description": "Asset wrapped using sollet bridge"
    },
    "wrapped": {
      "name": "wrapped",
      "description": "Asset wrapped using wormhole bridge"
    },
    "leveraged": {
      "name": "leveraged",
      "description": "Leveraged asset"
    },
    "bull": {
      "name": "bull",
      "description": "Leveraged Bull asset"
    },
    "bear": {
      "name": "bear",
      "description": "Leveraged Bear asset"
    },
    "nft": {
      "name": "nft",
      "description": "Non-fungible token"
    },
    "security-token": {
      "name": "security-token",
      "description": "Tokens that are used to gain access to an electronically restricted resource"
    },
    "utility-token": {
      "name": "utility-token",
      "description": "Tokens that are designed to be spent within a certain blockchain ecosystem e.g. most of the SPL-Tokens"
    },
    "tokenized-stock": {
      "name": "tokenized-stock",
      "description": "Tokenized stocks are tokenized derivatives that represent traditional securities, particularly shares in publicly firms traded on regulated exchanges"
    }
  },
  "timestamp": "2021-03-03T19:57:21+0000",
  "tokens": [
    {
      "chainId": 101,
      "address": "So11111111111111111111111111111111111111112",
      "symbol": "SOL",
      "name": "Wrapped SOL",
      "decimals": 9,
      "logoURI": "https://raw.githubusercontent.com/solana-labs/token-list/main/assets/mainnet/So11111111111111111111111111111111111111112/logo.png",
      "tags": [],
      "extensions": {
        "website": "https://solana.com/",
        "serumV3Usdc": "9wFFyRfZBsuAha4YcuxcXLKwMxJR43S7fPfQLusDBzvT",
        "serumV3Usdt": "HWHvQhFmJB3NUcu1aihKmrKegfVxBEHzwVX6yZCKEsi1",
        "coingeckoId": "solana",
        "waterfallbot": "https://t.me/SOLwaterfall"
      }
    },
    {
      "chainId": 101,
      "address": "EPjFWdd5AufqSSqeM2qN1xzybapC8G4wEGGkZwyTDt1v",
      "symbol": "USDC",
      "name": "USD Coin",
      "decimals": 6,
      "logoURI": "https://raw.githubusercontent.com/solana-labs/token-list/main/assets/mainnet/EPjFWdd5AufqSSqeM2qN1xzybapC8G4wEGGkZwyTDt1v/logo.png",
      "tags": [
        "stablecoin"
      ],
      "extensions": {
        "website": "https://www.centre.io/",
        "coingeckoId": "usd-coin",
        "serumV3Usdt": "77quYg4MGneUdjgXCunt9GgM1usmrxKY31twEy3WHwcS"
      }
    },
    {
      "chainId": 101,
      "address": "2inRoG4DuMRRzZxAt913CCdNZCu2eGsDD9kZTrsj2DAZ",
      "symbol": "TSLA",
      "name": "Tesla Inc.",
      "decimals": 8,
      "logoURI": "https://raw.githubusercontent.com/solana-labs/token-list/main/assets/mainnet/2inRoG4DuMRRzZxAt913CCdNZCu2eGsDD9kZTrsj2DAZ/logo.svg",
      "tags": [
        "tokenized-stock"
      ],
      "extensions": {
        "website": "https://www.digitalassets.ag/UnderlyingDetails?TSLA"
      }
    },
    {
      "chainId": 101,
      "address": "8bpRdBGPt354VfABL5xugP3pmYZ2tQjzRcqjg2kmwfbF",
      "symbol": "AAPL",
      "name": "Apple Inc.",
      "decimals": 8,
      "logoURI": "https://raw.githubusercontent.com/solana-labs/token-list/main/assets/mainnet/8bpRdBGPt354VfABL5xugP3pmYZ2tQjzRcqjg2kmwfbF/logo.svg",
      "tags": [
        "tokenized-stock"
      ],
      "extensions": {
        "website": "https://www.digitalassets.ag/UnderlyingDetails?AAPL"
      }
    },
    {
      "chainId": 101,
      "address": "3vhcrQfEn8ashuBfE82F3MtEDFcBCEFfFw1ZgM3xj1s8",
      "symbol": "MSFT",
      "name": "Microsoft Corporation",
      "decimals": 8,
      "logoURI": "https://raw.githubusercontent.com/solana-labs/token-list/main/assets/mainnet/3vhcrQfEn8ashuBfE82F3MtEDFcBCEFfFw1ZgM3xj1s8/logo.svg",
      "tags": [
        "tokenized-stock"
      ],
      "extensions": {
        "website": "https://www.digitalassets.ag/UnderlyingDetails?MSFT"
      }
    },
    {
      "chainId": 101,
      "address": "ASwYCbLedk85mRdPnkzrUXbbYbwe26m71af9rzrhC2Qz",
      "symbol": "MSTR",
      "name": "MicroStrategy Incorporated.",
      "decimals": 8,
      "logoURI": "https://raw.githubusercontent.com/solana-labs/token-list/main/assets/mainnet/ASwYCbLedk85mRdPnkzrUXbbYbwe26m71af9rzrhC2Qz/logo.svg",
      "tags": [
        "tokenized-stock"
      ],
      "extensions": {
        "website": "https://www.digitalassets.ag/UnderlyingDetails?MSTR"
      }
    },
    {
      "chainId": 101,
      "address": "J25jdsEgTnAwB4nVq3dEQhwekbXCnVTGzFpVMPScXRgK",
      "symbol": "COIN",
      "name": "Coinbase Global Inc.",
      "decimals": 8,
      "logoURI": "https://raw.githubusercontent.com/solana-labs/token-list/main/assets/mainnet/J25jdsEgTnAwB4nVq3dEQhwekbXCnVTGzFpVMPScXRgK/logo.svg",
      "tags": [
        "tokenized-stock"
      ],
      "extensions": {
        "website": "https://www.digitalassets.ag/UnderlyingDetails?COIN"
      }
    },
    {
      "chainId": 101,
      "address": "G2Cg4XoXdEJT5sfrSy9N6YCC3uuVV3AoTQSvMeSqT8ZV",
      "symbol": "ABC",
      "name": "AmerisourceBergen Corp",
      "decimals": 8,
      "logoURI": "https://raw.githubusercontent.com/solana-labs/token-list/main/assets/mainnet/G2Cg4XoXdEJT5sfrSy9N6YCC3uuVV3AoTQSvMeSqT8ZV/logo.svg",
      "tags": [
        "tokenized-stock"
      ],
      "extensions": {
        "website": "https://www.digitalassets.ag/UnderlyingDetails?ABC"
      }
    },
    {
      "chainId": 101,
      "address": "FqqVanFZosh4M4zqxzWUmEnky6nVANjghiSLaGqUAYGi",
      "symbol": "ABNB",
      "name": "Airbnb",
      "decimals": 8,
      "logoURI": "https://raw.githubusercontent.com/solana-labs/token-list/main/assets/mainnet/FqqVanFZosh4M4zqxzWUmEnky6nVANjghiSLaGqUAYGi/logo.svg",
      "tags": [
        "tokenized-stock"
      ],
      "extensions": {
        "website": "https://www.digitalassets.ag/UnderlyingDetails?ABNB"
      }
    },
    {
      "chainId": 101,
      "address": "FgcUo7Ymua8r5xxsn9puizkLGN5w4i3nnBmasXvkcWfJ",
      "symbol": "ACB",
      "name": "Aurora Cannabis Inc",
      "decimals": 8,
      "logoURI": "https://raw.githubusercontent.com/solana-labs/token-list/main/assets/mainnet/FgcUo7Ymua8r5xxsn9puizkLGN5w4i3nnBmasXvkcWfJ/logo.svg",
      "tags": [
        "tokenized-stock"
      ],
      "extensions": {
        "website": "https://www.digitalassets.ag/UnderlyingDetails?ACB"
      }
    },
    {
      "chainId": 101,
      "address": "FenmUGWjsW5AohtHRbgLoPUZyWSK36Cd5a31XJWjnRur",
      "symbol": "AMC",
      "name": "AMC Entertainment Holdings",
      "decimals": 8,
      "logoURI": "https://raw.githubusercontent.com/solana-labs/token-list/main/assets/mainnet/FenmUGWjsW5AohtHRbgLoPUZyWSK36Cd5a31XJWjnRur/logo.svg",
      "tags": [
        "tokenized-stock"
      ],
      "extensions": {
        "website": "https://www.digitalassets.ag/UnderlyingDetails?AMC"
      }
    },
    {
      "chainId": 101,
      "address": "7grgNP3tAJh7DRELmotHzC5Efth4e4SoBvgmFYTX9jPB",
      "symbol": "AMD",
      "name": "Advanced Micro Devices",
      "decimals": 8,
      "logoURI": "https://raw.githubusercontent.com/solana-labs/token-list/main/assets/mainnet/7grgNP3tAJh7DRELmotHzC5Efth4e4SoBvgmFYTX9jPB/logo.svg",
      "tags": [
        "tokenized-stock"
      ],
      "extensions": {
        "website": "https://www.digitalassets.ag/UnderlyingDetails?AMD"
      }
    },
    {
      "chainId": 101,
      "address": "3bjpzTTK49eP8m1bYxw6HYAFGtzyWjvEyGYcFS4gbRAx",
      "symbol": "AMZN",
      "name": "Amazon",
      "decimals": 8,
      "logoURI": "https://raw.githubusercontent.com/solana-labs/token-list/main/assets/mainnet/3bjpzTTK49eP8m1bYxw6HYAFGtzyWjvEyGYcFS4gbRAx/logo.svg",
      "tags": [
        "tokenized-stock"
      ],
      "extensions": {
        "website": "https://www.digitalassets.ag/UnderlyingDetails?AMZN"
      }
    },
    {
      "chainId": 101,
      "address": "4cr7NH1BD2PMV38JQp58UaHUxzqhxeSiF7b6q1GCS7Ae",
      "symbol": "APHA",
      "name": "Aphria Inc",
      "decimals": 8,
      "logoURI": "https://raw.githubusercontent.com/solana-labs/token-list/main/assets/mainnet/4cr7NH1BD2PMV38JQp58UaHUxzqhxeSiF7b6q1GCS7Ae/logo.svg",
      "tags": [
        "tokenized-stock"
      ],
      "extensions": {
        "website": "https://www.digitalassets.ag/UnderlyingDetails?APHA"
      }
    },
    {
      "chainId": 101,
      "address": "GPoBx2hycDs3t4Q8DeBme9RHb9nQpzH3a36iUoojHe16",
      "symbol": "ARKK",
      "name": "ARK Innovation ETF",
      "decimals": 8,
      "logoURI": "https://raw.githubusercontent.com/solana-labs/token-list/main/assets/mainnet/GPoBx2hycDs3t4Q8DeBme9RHb9nQpzH3a36iUoojHe16/logo.png",
      "tags": [
        "tokenized-stock"
      ],
      "extensions": {
        "website": "https://www.digitalassets.ag/UnderlyingDetails?ARKK"
      }
    },
    {
      "chainId": 101,
      "address": "GgDDCnzZGQRUDy8jWqSqDDcPwAVg2YsKZfLPaTYBWdWt",
      "symbol": "BABA",
      "name": "Alibaba",
      "decimals": 8,
      "logoURI": "https://raw.githubusercontent.com/solana-labs/token-list/main/assets/mainnet/GgDDCnzZGQRUDy8jWqSqDDcPwAVg2YsKZfLPaTYBWdWt/logo.svg",
      "tags": [
        "tokenized-stock"
      ],
      "extensions": {
        "website": "https://www.digitalassets.ag/UnderlyingDetails?BABA"
      }
    },
    {
      "chainId": 101,
      "address": "6jSgnmu8yg7kaZRWp5MtQqNrWTUDk7KWXhZhJPmsQ65y",
      "symbol": "BB",
      "name": "BlackBerry",
      "decimals": 8,
      "logoURI": "https://raw.githubusercontent.com/solana-labs/token-list/main/assets/mainnet/6jSgnmu8yg7kaZRWp5MtQqNrWTUDk7KWXhZhJPmsQ65y/logo.svg",
      "tags": [
        "tokenized-stock"
      ],
      "extensions": {
        "website": "https://www.digitalassets.ag/UnderlyingDetails?BB"
      }
    },
    {
      "chainId": 101,
      "address": "9Vovr1bqDbMQ8DyaizdC7n1YVvSia8r3PQ1RcPFqpQAs",
      "symbol": "BILI",
      "name": "Bilibili Inc",
      "decimals": 8,
      "logoURI": "https://raw.githubusercontent.com/solana-labs/token-list/main/assets/mainnet/9Vovr1bqDbMQ8DyaizdC7n1YVvSia8r3PQ1RcPFqpQAs/logo.svg",
      "tags": [
        "tokenized-stock"
      ],
      "extensions": {
        "website": "https://www.digitalassets.ag/UnderlyingDetails?BILI"
      }
    },
    {
      "chainId": 101,
      "address": "j35qY1SbQ3k7b2WAR5cNETDKzDESxGnYbArsLNRUzg2",
      "symbol": "BITW",
      "name": "Bitwise 10 Crypto Index Fund",
      "decimals": 8,
      "logoURI": "https://raw.githubusercontent.com/solana-labs/token-list/main/assets/mainnet/j35qY1SbQ3k7b2WAR5cNETDKzDESxGnYbArsLNRUzg2/logo.png",
      "tags": [
        "tokenized-stock"
      ],
      "extensions": {
        "website": "https://www.digitalassets.ag/UnderlyingDetails?BITW"
      }
    },
    {
      "chainId": 101,
      "address": "AykRYHVEERRoKGzfg2AMTqEFGmCGk9LNnGv2k5FgjKVB",
      "symbol": "BNTX",
      "name": "BioNTech",
      "decimals": 8,
      "logoURI": "https://raw.githubusercontent.com/solana-labs/token-list/main/assets/mainnet/AykRYHVEERRoKGzfg2AMTqEFGmCGk9LNnGv2k5FgjKVB/logo.png",
      "tags": [
        "tokenized-stock"
      ],
      "extensions": {
        "website": "https://www.digitalassets.ag/UnderlyingDetails?BNTX"
      }
    },
    {
      "chainId": 101,
      "address": "Dj76V3vdFGGE8444NWFACR5qmtJrrSop5RCBAGbC88nr",
      "symbol": "BRKA",
      "name": "Berkshire Hathaway Inc",
      "decimals": 8,
      "logoURI": "https://raw.githubusercontent.com/solana-labs/token-list/main/assets/mainnet/Dj76V3vdFGGE8444NWFACR5qmtJrrSop5RCBAGbC88nr/logo.png",
      "tags": [
        "tokenized-stock"
      ],
      "extensions": {
        "website": "https://www.digitalassets.ag/UnderlyingDetails?BRKA"
      }
    },
    {
      "chainId": 101,
      "address": "8TUg3Kpa4pNfaMvgyFdvwyiPBSnyTx7kK5EDfb42N6VK",
      "symbol": "BYND",
      "name": "Beyond Meat Inc",
      "decimals": 8,
      "logoURI": "https://raw.githubusercontent.com/solana-labs/token-list/main/assets/mainnet/8TUg3Kpa4pNfaMvgyFdvwyiPBSnyTx7kK5EDfb42N6VK/logo.svg",
      "tags": [
        "tokenized-stock"
      ],
      "extensions": {
        "website": "https://www.digitalassets.ag/UnderlyingDetails?BYND"
      }
    },
    {
      "chainId": 101,
      "address": "8FyEsMuDWAMMusMqVEstt2sDkMvcUKsTy1gF6oMfWZcG",
      "symbol": "CGC",
      "name": "Canopy Growth Corp",
      "decimals": 8,
      "logoURI": "https://raw.githubusercontent.com/solana-labs/token-list/main/assets/mainnet/8FyEsMuDWAMMusMqVEstt2sDkMvcUKsTy1gF6oMfWZcG/logo.svg",
      "tags": [
        "tokenized-stock"
      ],
      "extensions": {
        "website": "https://www.digitalassets.ag/UnderlyingDetails?CGC"
      }
    },
    {
      "chainId": 101,
      "address": "DUFVbhWf7FsUo3ouMnFbDjv4YYaRE1Sz9jvAmDsNTt1m",
      "symbol": "CRON",
      "name": "Chronos Group Inc",
      "decimals": 8,
      "logoURI": "https://raw.githubusercontent.com/solana-labs/token-list/main/assets/mainnet/DUFVbhWf7FsUo3ouMnFbDjv4YYaRE1Sz9jvAmDsNTt1m/logo.svg",
      "tags": [
        "tokenized-stock"
      ],
      "extensions": {
        "website": "https://www.digitalassets.ag/UnderlyingDetails?CRON"
      }
    },
    {
      "chainId": 101,
      "address": "J9GVpBChXZ8EK7JuPsLSDV17BF9KLJweBQet3L6ZWvTC",
      "symbol": "EEM",
      "name": "iShares MSCI Emerging Markets ETF",
      "decimals": 8,
      "logoURI": "https://raw.githubusercontent.com/solana-labs/token-list/main/assets/mainnet/J9GVpBChXZ8EK7JuPsLSDV17BF9KLJweBQet3L6ZWvTC/logo.svg",
      "tags": [
        "tokenized-stock"
      ],
      "extensions": {
        "website": "https://www.digitalassets.ag/UnderlyingDetails?EEM"
      }
    },
    {
      "chainId": 101,
      "address": "6Xj2NzAW437UUomaxFiVyJQPGvvup6YLeXFQpp4kqNaD",
      "symbol": "EFA",
      "name": "iShares MSCI EAFE ETF",
      "decimals": 8,
      "logoURI": "https://raw.githubusercontent.com/solana-labs/token-list/main/assets/mainnet/6Xj2NzAW437UUomaxFiVyJQPGvvup6YLeXFQpp4kqNaD/logo.svg",
      "tags": [
        "tokenized-stock"
      ],
      "extensions": {
        "website": "https://www.digitalassets.ag/UnderlyingDetails?EFA"
      }
    },
    {
      "chainId": 101,
      "address": "5YMFoVuoQzdivpm6W97UGKkHxq6aEhipuNkA8imPDoa1",
      "symbol": "ETHE",
      "name": "Grayscale Ethereum Trust",
      "decimals": 8,
      "logoURI": "https://raw.githubusercontent.com/solana-labs/token-list/main/assets/mainnet/5YMFoVuoQzdivpm6W97UGKkHxq6aEhipuNkA8imPDoa1/logo.png",
      "tags": [
        "tokenized-stock"
      ],
      "extensions": {
        "website": "https://www.digitalassets.ag/UnderlyingDetails?ETHE"
      }
    },
    {
      "chainId": 101,
      "address": "C9vMZBz1UCmYSCmMcZFw6N9AsYhXDAWnuhxd8ygCA1Ah",
      "symbol": "EWA",
      "name": "iShares MSCI Australia ETF",
      "decimals": 8,
      "logoURI": "https://raw.githubusercontent.com/solana-labs/token-list/main/assets/mainnet/C9vMZBz1UCmYSCmMcZFw6N9AsYhXDAWnuhxd8ygCA1Ah/logo.svg",
      "tags": [
        "tokenized-stock"
      ],
      "extensions": {
        "website": "https://www.digitalassets.ag/UnderlyingDetails?EWA"
      }
    },
    {
      "chainId": 101,
      "address": "AcXn3WXPARC7r5JwrkPHSUmBGWyWx1vRydNHXXvgc8V6",
      "symbol": "EWJ",
      "name": "iShares MSCI Japan ETF",
      "decimals": 8,
      "logoURI": "https://raw.githubusercontent.com/solana-labs/token-list/main/assets/mainnet/AcXn3WXPARC7r5JwrkPHSUmBGWyWx1vRydNHXXvgc8V6/logo.svg",
      "tags": [
        "tokenized-stock"
      ],
      "extensions": {
        "website": "https://www.digitalassets.ag/UnderlyingDetails?EWJ"
      }
    },
    {
      "chainId": 101,
      "address": "8ihxfcxBZ7dZyfnpXJiGrgEZfrKWbZUk6LjfosLrQfR",
      "symbol": "EWY",
      "name": "iShares MSCI South Korea ETF",
      "decimals": 8,
      "logoURI": "https://raw.githubusercontent.com/solana-labs/token-list/main/assets/mainnet/8ihxfcxBZ7dZyfnpXJiGrgEZfrKWbZUk6LjfosLrQfR/logo.svg",
      "tags": [
        "tokenized-stock"
      ],
      "extensions": {
        "website": "https://www.digitalassets.ag/UnderlyingDetails?EWY"
      }
    },
    {
      "chainId": 101,
      "address": "N5ykto2MU7CNcLX7sgWFe3M2Vpy7wq8gDt2sVNDe6aH",
      "symbol": "EWZ",
      "name": "iShares MSCI Brazil ETF",
      "decimals": 8,
      "logoURI": "https://raw.githubusercontent.com/solana-labs/token-list/main/assets/mainnet/N5ykto2MU7CNcLX7sgWFe3M2Vpy7wq8gDt2sVNDe6aH/logo.svg",
      "tags": [
        "tokenized-stock"
      ],
      "extensions": {
        "website": "https://www.digitalassets.ag/UnderlyingDetails?EWZ"
      }
    },
    {
      "chainId": 101,
      "address": "3K9pfJzKiAm9upcyDWk5NBVdjxVtqXN8sVfQ4aR6qwb2",
      "symbol": "FB",
      "name": "Facebook",
      "decimals": 8,
      "logoURI": "https://raw.githubusercontent.com/solana-labs/token-list/main/assets/mainnet/3K9pfJzKiAm9upcyDWk5NBVdjxVtqXN8sVfQ4aR6qwb2/logo.svg",
      "tags": [
        "tokenized-stock"
      ],
      "extensions": {
        "website": "https://www.digitalassets.ag/UnderlyingDetails?FB"
      }
    },
    {
      "chainId": 101,
      "address": "Ege7FzfrrBSusVQrRUuTiFVCSc8u2R9fRWh4qLjdNYfz",
      "symbol": "FXI",
      "name": "iShares China Large-Cap ETF",
      "decimals": 8,
      "logoURI": "https://raw.githubusercontent.com/solana-labs/token-list/main/assets/mainnet/Ege7FzfrrBSusVQrRUuTiFVCSc8u2R9fRWh4qLjdNYfz/logo.svg",
      "tags": [
        "tokenized-stock"
      ],
      "extensions": {
        "website": "https://www.digitalassets.ag/UnderlyingDetails?FXI"
      }
    },
    {
      "chainId": 101,
      "address": "FiV4TtDtnjaf8m8vw2a7uc9hRoFvvu9Ft7GzxiMujn3t",
      "symbol": "GBTC",
      "name": "Grayscale Bitcoin Trust",
      "decimals": 8,
      "logoURI": "https://raw.githubusercontent.com/solana-labs/token-list/main/assets/mainnet/FiV4TtDtnjaf8m8vw2a7uc9hRoFvvu9Ft7GzxiMujn3t/logo.png",
      "tags": [
        "tokenized-stock"
      ],
      "extensions": {
        "website": "https://www.digitalassets.ag/UnderlyingDetails?GBTC"
      }
    },
    {
      "chainId": 101,
      "address": "7FYk6a91TiFWigBvCf8KbuEMyyfpqET5QHFkRtiD2XxF",
      "symbol": "GDX",
      "name": "VanEck Vectors Gold Miners Etf",
      "decimals": 8,
      "logoURI": "https://raw.githubusercontent.com/solana-labs/token-list/main/assets/mainnet/7FYk6a91TiFWigBvCf8KbuEMyyfpqET5QHFkRtiD2XxF/logo.svg",
      "tags": [
        "tokenized-stock"
      ],
      "extensions": {
        "website": "https://www.digitalassets.ag/UnderlyingDetails?GDX"
      }
    },
    {
      "chainId": 101,
      "address": "EGhhk4sHgY1SBYsgkfgyGNhAKBXqn6QyKNx7W13evx9D",
      "symbol": "GDXJ",
      "name": "VanEck Vectors Junior Gold Miners Etf",
      "decimals": 8,
      "logoURI": "https://raw.githubusercontent.com/solana-labs/token-list/main/assets/mainnet/EGhhk4sHgY1SBYsgkfgyGNhAKBXqn6QyKNx7W13evx9D/logo.svg",
      "tags": [
        "tokenized-stock"
      ],
      "extensions": {
        "website": "https://www.digitalassets.ag/UnderlyingDetails?GDXJ"
      }
    },
    {
      "chainId": 101,
      "address": "9HyU5EEyPvkxeuekNUwsHzmMCJoiw8FZBGWaNih2oux1",
      "symbol": "GLD",
      "name": "SPDR Gold Shares",
      "decimals": 8,
      "logoURI": "https://raw.githubusercontent.com/solana-labs/token-list/main/assets/mainnet/9HyU5EEyPvkxeuekNUwsHzmMCJoiw8FZBGWaNih2oux1/logo.png",
      "tags": [
        "tokenized-stock"
      ],
      "extensions": {
        "website": "https://www.digitalassets.ag/UnderlyingDetails?GLD"
      }
    },
    {
      "chainId": 101,
      "address": "EYLa7susWhzqDNKYe7qLhFHb3Y9kdNwThc6QSnc4TLWN",
      "symbol": "GLXY",
      "name": "Galaxy Digital Holdings",
      "decimals": 8,
      "logoURI": "https://raw.githubusercontent.com/solana-labs/token-list/main/assets/mainnet/EYLa7susWhzqDNKYe7qLhFHb3Y9kdNwThc6QSnc4TLWN/logo.png",
      "tags": [
        "tokenized-stock"
      ],
      "extensions": {
        "website": "https://www.digitalassets.ag/UnderlyingDetails?GLXY"
      }
    },
    {
      "chainId": 101,
      "address": "Ac2wmyujRxiGtb5msS7fKzGycaCF7K8NbVs5ortE6MFo",
      "symbol": "GME",
      "name": "GameStop",
      "decimals": 8,
      "logoURI": "https://raw.githubusercontent.com/solana-labs/token-list/main/assets/mainnet/Ac2wmyujRxiGtb5msS7fKzGycaCF7K8NbVs5ortE6MFo/logo.svg",
      "tags": [
        "tokenized-stock"
      ],
      "extensions": {
        "website": "https://www.digitalassets.ag/UnderlyingDetails?GME"
      }
    },
    {
      "chainId": 101,
      "address": "7uzWUPC6XsWkgFAuDjpZgPVH9p3WqeKTvTJqLM1RXX6w",
      "symbol": "GOOGL",
      "name": "Google",
      "decimals": 8,
      "logoURI": "https://raw.githubusercontent.com/solana-labs/token-list/main/assets/mainnet/7uzWUPC6XsWkgFAuDjpZgPVH9p3WqeKTvTJqLM1RXX6w/logo.svg",
      "tags": [
        "tokenized-stock"
      ],
      "extensions": {
        "website": "https://www.digitalassets.ag/UnderlyingDetails?GOOGL"
      }
    },
    {
      "chainId": 101,
      "address": "6CuCUCYovcLxwaKuxWm8uTquVKGWaAydcFEU3NrtvxGZ",
      "symbol": "INTC",
      "name": "Intel Corp",
      "decimals": 8,
      "logoURI": "https://raw.githubusercontent.com/solana-labs/token-list/main/assets/mainnet/6CuCUCYovcLxwaKuxWm8uTquVKGWaAydcFEU3NrtvxGZ/logo.svg",
      "tags": [
        "tokenized-stock"
      ],
      "extensions": {
        "website": "https://www.digitalassets.ag/UnderlyingDetails?INTC"
      }
    },
    {
      "chainId": 101,
      "address": "6H26K637YNAjZycRosvBR3ENKFGMsbr4xmoV7ca83GWf",
      "symbol": "JUST",
      "name": "Just Group PLC",
      "decimals": 8,
      "logoURI": "https://raw.githubusercontent.com/solana-labs/token-list/main/assets/mainnet/6H26K637YNAjZycRosvBR3ENKFGMsbr4xmoV7ca83GWf/logo.png",
      "tags": [
        "tokenized-stock"
      ],
      "extensions": {
        "website": "https://www.digitalassets.ag/UnderlyingDetails?JUST"
      }
    },
    {
      "chainId": 101,
      "address": "FFRtWiE8FT7HMf673r9cmpabHVQfa2QEf4rSRwNo4JM3",
      "symbol": "MRNA",
      "name": "Moderna",
      "decimals": 8,
      "logoURI": "https://raw.githubusercontent.com/solana-labs/token-list/main/assets/mainnet/FFRtWiE8FT7HMf673r9cmpabHVQfa2QEf4rSRwNo4JM3/logo.svg",
      "tags": [
        "tokenized-stock"
      ],
      "extensions": {
        "website": "https://www.digitalassets.ag/UnderlyingDetails?MRNA"
      }
    },
    {
      "chainId": 101,
      "address": "Hfbh3GU8AdYCw4stirFy2RPGtwQbbzToG2DgFozAymUb",
      "symbol": "NFLX",
      "name": "Netflix",
      "decimals": 8,
      "logoURI": "https://raw.githubusercontent.com/solana-labs/token-list/main/assets/mainnet/Hfbh3GU8AdYCw4stirFy2RPGtwQbbzToG2DgFozAymUb/logo.svg",
      "tags": [
        "tokenized-stock"
      ],
      "extensions": {
        "website": "https://www.digitalassets.ag/UnderlyingDetails?NFLX"
      }
    },
    {
      "chainId": 101,
      "address": "56Zwe8Crm4pXvmByCxmGDjYrLPxkenTrckdRM7WG3zQv",
      "symbol": "NIO",
      "name": "Nio",
      "decimals": 8,
      "logoURI": "https://raw.githubusercontent.com/solana-labs/token-list/main/assets/mainnet/56Zwe8Crm4pXvmByCxmGDjYrLPxkenTrckdRM7WG3zQv/logo.svg",
      "tags": [
        "tokenized-stock"
      ],
      "extensions": {
        "website": "https://www.digitalassets.ag/UnderlyingDetails?NIO"
      }
    },
    {
      "chainId": 101,
      "address": "HP9WMRDV3KdUfJ7CNn5Wf8JzLczwxdnQYTHDAa9yCSnq",
      "symbol": "NOK",
      "name": "Nokia",
      "decimals": 8,
      "logoURI": "https://raw.githubusercontent.com/solana-labs/token-list/main/assets/mainnet/HP9WMRDV3KdUfJ7CNn5Wf8JzLczwxdnQYTHDAa9yCSnq/logo.svg",
      "tags": [
        "tokenized-stock"
      ],
      "extensions": {
        "website": "https://www.digitalassets.ag/UnderlyingDetails?NOK"
      }
    },
    {
      "chainId": 101,
      "address": "GpM58T33eTrGEdHmeFnSVksJjJT6JVdTvim59ipTgTNh",
      "symbol": "NVDA",
      "name": "NVIDIA",
      "decimals": 8,
      "logoURI": "https://raw.githubusercontent.com/solana-labs/token-list/main/assets/mainnet/GpM58T33eTrGEdHmeFnSVksJjJT6JVdTvim59ipTgTNh/logo.svg",
      "tags": [
        "tokenized-stock"
      ],
      "extensions": {
        "website": "https://www.digitalassets.ag/UnderlyingDetails?NVDA"
      }
    },
    {
      "chainId": 101,
      "address": "CRCop5kHBDLTYJyG7z3u6yiVQi4FQHbyHdtb18Qh2Ta9",
      "symbol": "PENN",
      "name": "Penn National Gaming",
      "decimals": 8,
      "logoURI": "https://raw.githubusercontent.com/solana-labs/token-list/main/assets/mainnet/CRCop5kHBDLTYJyG7z3u6yiVQi4FQHbyHdtb18Qh2Ta9/logo.svg",
      "tags": [
        "tokenized-stock"
      ],
      "extensions": {
        "website": "https://www.digitalassets.ag/UnderlyingDetails?PENN"
      }
    },
    {
      "chainId": 101,
      "address": "97v2oXMQ2MMAkgUnoQk3rNhrZCRThorYhvz1poAe9stk",
      "symbol": "PFE",
      "name": "Pfizer",
      "decimals": 8,
      "logoURI": "https://raw.githubusercontent.com/solana-labs/token-list/main/assets/mainnet/97v2oXMQ2MMAkgUnoQk3rNhrZCRThorYhvz1poAe9stk/logo.svg",
      "tags": [
        "tokenized-stock"
      ],
      "extensions": {
        "website": "https://www.digitalassets.ag/UnderlyingDetails?PFE"
      }
    },
    {
      "chainId": 101,
      "address": "AwutBmwmhehaMh18CxqFPPN311uCB1M2awp68A2bG41v",
      "symbol": "PYPL",
      "name": "PayPal",
      "decimals": 8,
      "logoURI": "https://raw.githubusercontent.com/solana-labs/token-list/main/assets/mainnet/AwutBmwmhehaMh18CxqFPPN311uCB1M2awp68A2bG41v/logo.svg",
      "tags": [
        "tokenized-stock"
      ],
      "extensions": {
        "website": "https://www.digitalassets.ag/UnderlyingDetails?PYPL"
      }
    },
    {
      "chainId": 101,
      "address": "8Sa7BjogSJnkHyhtRTKNDDTDtASnWMcAsD4ySVNSFu27",
      "symbol": "SLV",
      "name": "iShares Silver Trust",
      "decimals": 8,
      "logoURI": "https://raw.githubusercontent.com/solana-labs/token-list/main/assets/mainnet/8Sa7BjogSJnkHyhtRTKNDDTDtASnWMcAsD4ySVNSFu27/logo.svg",
      "tags": [
        "tokenized-stock"
      ],
      "extensions": {
        "website": "https://www.digitalassets.ag/UnderlyingDetails?SLV"
      }
    },
    {
      "chainId": 101,
      "address": "CS4tNS523VCLiTsGnYEAd6GqfrZNLtA14C98DC6gE47g",
      "symbol": "SPY",
      "name": "SPDR S&P 500 ETF",
      "decimals": 8,
      "logoURI": "https://raw.githubusercontent.com/solana-labs/token-list/main/assets/mainnet/CS4tNS523VCLiTsGnYEAd6GqfrZNLtA14C98DC6gE47g/logo.svg",
      "tags": [
        "tokenized-stock"
      ],
      "extensions": {
        "website": "https://www.digitalassets.ag/UnderlyingDetails?SPY"
      }
    },
    {
      "chainId": 101,
      "address": "BLyrWJuDyYnDaUMxqBMqkDYAeajnyode1ARh7TxtakEh",
      "symbol": "SQ",
      "name": "Square",
      "decimals": 8,
      "logoURI": "https://raw.githubusercontent.com/solana-labs/token-list/main/assets/mainnet/BLyrWJuDyYnDaUMxqBMqkDYAeajnyode1ARh7TxtakEh/logo.svg",
      "tags": [
        "tokenized-stock"
      ],
      "extensions": {
        "website": "https://www.digitalassets.ag/UnderlyingDetails?SQ"
      }
    },
    {
      "chainId": 101,
      "address": "HSDepE3xvbyRDx4M11LX7Hf9qgHSopfTXxAoeatCcwWF",
      "symbol": "SUN",
      "name": "Sunoco LP",
      "decimals": 8,
      "logoURI": "https://raw.githubusercontent.com/solana-labs/token-list/main/assets/mainnet/HSDepE3xvbyRDx4M11LX7Hf9qgHSopfTXxAoeatCcwWF/logo.svg",
      "tags": [
        "tokenized-stock"
      ],
      "extensions": {
        "website": "https://www.digitalassets.ag/UnderlyingDetails?SUN"
      }
    },
    {
      "chainId": 101,
      "address": "LZufgu7ekMcWBUypPMBYia2ipnFzpxpZgRBFLhYswgR",
      "symbol": "TLRY",
      "name": "Tilray Inc",
      "decimals": 8,
      "logoURI": "https://raw.githubusercontent.com/solana-labs/token-list/main/assets/mainnet/LZufgu7ekMcWBUypPMBYia2ipnFzpxpZgRBFLhYswgR/logo.svg",
      "tags": [
        "tokenized-stock"
      ],
      "extensions": {
        "website": "https://www.digitalassets.ag/UnderlyingDetails?TLRY"
      }
    },
    {
      "chainId": 101,
      "address": "2iCUKaCQpGvnaBimLprKWT8bNGF92e6LxWq4gjsteWfx",
      "symbol": "TSM",
      "name": "Taiwan Semiconductor Mfg",
      "decimals": 8,
      "logoURI": "https://raw.githubusercontent.com/solana-labs/token-list/main/assets/mainnet/2iCUKaCQpGvnaBimLprKWT8bNGF92e6LxWq4gjsteWfx/logo.svg",
      "tags": [
        "tokenized-stock"
      ],
      "extensions": {
        "website": "https://www.digitalassets.ag/UnderlyingDetails?TSM"
      }
    },
    {
      "chainId": 101,
      "address": "BZMg4HyyHVUJkwh2yuv6duu4iQUaXRxT6sK1dT7FcaZf",
      "symbol": "TUR",
      "name": "iShares MSCI Turkey ETF",
      "decimals": 8,
      "logoURI": "https://raw.githubusercontent.com/solana-labs/token-list/main/assets/mainnet/BZMg4HyyHVUJkwh2yuv6duu4iQUaXRxT6sK1dT7FcaZf/logo.svg",
      "tags": [
        "tokenized-stock"
      ],
      "extensions": {
        "website": "https://www.digitalassets.ag/UnderlyingDetails?TUR"
      }
    },
    {
      "chainId": 101,
      "address": "C2tNm8bMU5tz6KdXjHY5zewsN1Wv1TEbxK9XGTCgUZMJ",
      "symbol": "TWTR",
      "name": "Twitter",
      "decimals": 8,
      "logoURI": "https://raw.githubusercontent.com/solana-labs/token-list/main/assets/mainnet/C2tNm8bMU5tz6KdXjHY5zewsN1Wv1TEbxK9XGTCgUZMJ/logo.svg",
      "tags": [
        "tokenized-stock"
      ],
      "extensions": {
        "website": "https://www.digitalassets.ag/UnderlyingDetails?TWTR"
      }
    },
    {
      "chainId": 101,
      "address": "4kmVbBDCzYam3S4e9XqKQkLCEz16gu3dTTo65KbhShuv",
      "symbol": "UBER",
      "name": "Uber",
      "decimals": 8,
      "logoURI": "https://raw.githubusercontent.com/solana-labs/token-list/main/assets/mainnet/4kmVbBDCzYam3S4e9XqKQkLCEz16gu3dTTo65KbhShuv/logo.svg",
      "tags": [
        "tokenized-stock"
      ],
      "extensions": {
        "website": "https://www.digitalassets.ag/UnderlyingDetails?UBER"
      }
    },
    {
      "chainId": 101,
      "address": "J645gMdx9zSMM2VySLBrtv6Zv1HyEjPqQXVGRAPYqzvK",
      "symbol": "USO",
      "name": "United States Oil Fund",
      "decimals": 8,
      "logoURI": "https://raw.githubusercontent.com/solana-labs/token-list/main/assets/mainnet/J645gMdx9zSMM2VySLBrtv6Zv1HyEjPqQXVGRAPYqzvK/logo.svg",
      "tags": [
        "tokenized-stock"
      ],
      "extensions": {
        "website": "https://www.digitalassets.ag/UnderlyingDetails?USO"
      }
    },
    {
      "chainId": 101,
      "address": "3LjkoC9FYEqRKNpy7xz3nxfnGVAt1SNS98rYwF2adQWB",
      "symbol": "VXX",
      "name": "iPath B S&P 500 VIX S/T Futs ETN",
      "decimals": 8,
      "logoURI": "https://raw.githubusercontent.com/solana-labs/token-list/main/assets/mainnet/3LjkoC9FYEqRKNpy7xz3nxfnGVAt1SNS98rYwF2adQWB/logo.png",
      "tags": [
        "tokenized-stock"
      ],
      "extensions": {
        "website": "https://www.digitalassets.ag/UnderlyingDetails?VXX"
      }
    },
    {
      "chainId": 101,
      "address": "BcALTCjD4HJJxBDUXi3nHUgqsJmXAQdBbQrcmtLtqZaf",
      "symbol": "ZM",
      "name": "Zoom",
      "decimals": 8,
      "logoURI": "https://raw.githubusercontent.com/solana-labs/token-list/main/assets/mainnet/BcALTCjD4HJJxBDUXi3nHUgqsJmXAQdBbQrcmtLtqZaf/logo.svg",
      "tags": [
        "tokenized-stock"
      ],
      "extensions": {
        "website": "https://www.digitalassets.ag/UnderlyingDetails?ZM"
      }
    },
    {
      "chainId": 101,
      "address": "9n4nbM75f5Ui33ZbPYXn59EwSgE8CGsHtAeTH5YFeJ9E",
      "symbol": "BTC",
      "name": "Wrapped Bitcoin (Sollet)",
      "decimals": 6,
      "logoURI": "https://raw.githubusercontent.com/solana-labs/token-list/main/assets/mainnet/9n4nbM75f5Ui33ZbPYXn59EwSgE8CGsHtAeTH5YFeJ9E/logo.png",
      "tags": [
        "wrapped-sollet",
        "ethereum"
      ],
      "extensions": {
        "bridgeContract": "https://etherscan.io/address/0xeae57ce9cc1984f202e15e038b964bb8bdf7229a",
        "serumV3Usdc": "A8YFbxQYFVqKZaoYJLLUVcQiWP7G2MeEgW5wsAQgMvFw",
        "serumV3Usdt": "C1EuT9VokAKLiW7i2ASnZUvxDoKuKkCpDDeNxAptuNe4",
        "coingeckoId": "bitcoin"
      }
    },
    {
      "chainId": 101,
      "address": "2FPyTwcZLUg1MDrwsyoP4D6s1tM7hAkHYRjkNb5w6Pxk",
      "symbol": "ETH",
      "name": "Wrapped Ethereum (Sollet)",
      "decimals": 6,
      "logoURI": "https://raw.githubusercontent.com/solana-labs/token-list/main/assets/mainnet/2FPyTwcZLUg1MDrwsyoP4D6s1tM7hAkHYRjkNb5w6Pxk/logo.png",
      "tags": [
        "wrapped-sollet",
        "ethereum"
      ],
      "extensions": {
        "bridgeContract": "https://etherscan.io/address/0xeae57ce9cc1984f202e15e038b964bb8bdf7229a",
        "serumV3Usdc": "4tSvZvnbyzHXLMTiFonMyxZoHmFqau1XArcRCVHLZ5gX",
        "serumV3Usdt": "7dLVkUfBVfCGkFhSXDCq1ukM9usathSgS716t643iFGF",
        "coingeckoId": "ethereum"
      }
    },
    {
      "chainId": 101,
      "address": "3JSf5tPeuscJGtaCp5giEiDhv51gQ4v3zWg8DGgyLfAB",
      "symbol": "YFI",
      "name": "Wrapped YFI (Sollet)",
      "decimals": 6,
      "logoURI": "https://raw.githubusercontent.com/solana-labs/token-list/main/assets/mainnet/3JSf5tPeuscJGtaCp5giEiDhv51gQ4v3zWg8DGgyLfAB/logo.png",
      "tags": [
        "wrapped-sollet",
        "ethereum"
      ],
      "extensions": {
        "bridgeContract": "https://etherscan.io/address/0xeae57ce9cc1984f202e15e038b964bb8bdf7229a",
        "serumV3Usdc": "7qcCo8jqepnjjvB5swP4Afsr3keVBs6gNpBTNubd1Kr2",
        "serumV3Usdt": "3Xg9Q4VtZhD4bVYJbTfgGWFV5zjE3U7ztSHa938zizte",
        "coingeckoId": "yearn-finance"
      }
    },
    {
      "chainId": 101,
      "address": "CWE8jPTUYhdCTZYWPTe1o5DFqfdjzWKc9WKz6rSjQUdG",
      "symbol": "LINK",
      "name": "Wrapped Chainlink (Sollet)",
      "decimals": 6,
      "logoURI": "https://raw.githubusercontent.com/solana-labs/token-list/main/assets/mainnet/CWE8jPTUYhdCTZYWPTe1o5DFqfdjzWKc9WKz6rSjQUdG/logo.png",
      "tags": [
        "wrapped-sollet",
        "ethereum"
      ],
      "extensions": {
        "bridgeContract": "https://etherscan.io/address/0xeae57ce9cc1984f202e15e038b964bb8bdf7229a",
        "serumV3Usdc": "3hwH1txjJVS8qv588tWrjHfRxdqNjBykM1kMcit484up",
        "serumV3Usdt": "3yEZ9ZpXSQapmKjLAGKZEzUNA1rcupJtsDp5mPBWmGZR",
        "coingeckoId": "chainlink"
      }
    },
    {
      "chainId": 101,
      "address": "Ga2AXHpfAF6mv2ekZwcsJFqu7wB4NV331qNH7fW9Nst8",
      "symbol": "XRP",
      "name": "Wrapped XRP (Sollet)",
      "decimals": 6,
      "logoURI": "https://raw.githubusercontent.com/solana-labs/token-list/main/assets/mainnet/Ga2AXHpfAF6mv2ekZwcsJFqu7wB4NV331qNH7fW9Nst8/logo.png",
      "tags": [
        "wrapped-sollet",
        "ethereum"
      ],
      "extensions": {
        "bridgeContract": "https://etherscan.io/address/0xeae57ce9cc1984f202e15e038b964bb8bdf7229a",
        "coingeckoId": "ripple"
      }
    },
    {
      "chainId": 101,
      "address": "BQcdHdAQW1hczDbBi9hiegXAR7A98Q9jx3X3iBBBDiq4",
      "symbol": "wUSDT",
      "name": "Wrapped USDT (Sollet)",
      "decimals": 6,
      "logoURI": "https://raw.githubusercontent.com/solana-labs/token-list/main/assets/mainnet/BQcdHdAQW1hczDbBi9hiegXAR7A98Q9jx3X3iBBBDiq4/logo.png",
      "tags": [
        "stablecoin",
        "wrapped-sollet",
        "ethereum"
      ],
      "extensions": {
        "bridgeContract": "https://etherscan.io/address/0xeae57ce9cc1984f202e15e038b964bb8bdf7229a",
        "coingeckoId": "tether"
      }
    },
    {
      "chainId": 101,
      "address": "AR1Mtgh7zAtxuxGd2XPovXPVjcSdY3i4rQYisNadjfKy",
      "symbol": "SUSHI",
      "name": "Wrapped SUSHI (Sollet)",
      "decimals": 6,
      "logoURI": "https://raw.githubusercontent.com/solana-labs/token-list/main/assets/mainnet/AR1Mtgh7zAtxuxGd2XPovXPVjcSdY3i4rQYisNadjfKy/logo.png",
      "tags": [
        "wrapped-sollet",
        "ethereum"
      ],
      "extensions": {
        "website": "https://www.sushi.com",
        "bridgeContract": "https://etherscan.io/address/0xeae57ce9cc1984f202e15e038b964bb8bdf7229a",
        "serumV3Usdc": "A1Q9iJDVVS8Wsswr9ajeZugmj64bQVCYLZQLra2TMBMo",
        "serumV3Usdt": "6DgQRTpJTnAYBSShngAVZZDq7j9ogRN1GfSQ3cq9tubW",
        "coingeckoId": "sushi",
        "waterfallbot": "https://bit.ly/SUSHIwaterfall"
      }
    },
    {
      "chainId": 101,
      "address": "CsZ5LZkDS7h9TDKjrbL7VAwQZ9nsRu8vJLhRYfmGaN8K",
      "symbol": "ALEPH",
      "name": "Wrapped ALEPH (Sollet)",
      "decimals": 6,
      "logoURI": "https://raw.githubusercontent.com/solana-labs/token-list/main/assets/mainnet/CsZ5LZkDS7h9TDKjrbL7VAwQZ9nsRu8vJLhRYfmGaN8K/logo.png",
      "tags": [
        "wrapped-sollet",
        "ethereum"
      ],
      "extensions": {
        "bridgeContract": "https://etherscan.io/address/0xeae57ce9cc1984f202e15e038b964bb8bdf7229a",
        "serumV3Usdc": "GcoKtAmTy5QyuijXSmJKBtFdt99e6Buza18Js7j9AJ6e",
        "serumV3Usdt": "Gyp1UGRgbrb6z8t7fpssxEKQgEmcJ4pVnWW3ds2p6ZPY",
        "coingeckoId": "aleph"
      }
    },
    {
      "chainId": 101,
      "address": "SF3oTvfWzEP3DTwGSvUXRrGTvr75pdZNnBLAH9bzMuX",
      "symbol": "SXP",
      "name": "Wrapped SXP (Sollet)",
      "decimals": 6,
      "logoURI": "https://raw.githubusercontent.com/solana-labs/token-list/main/assets/mainnet/SF3oTvfWzEP3DTwGSvUXRrGTvr75pdZNnBLAH9bzMuX/logo.png",
      "tags": [
        "wrapped-sollet",
        "ethereum"
      ],
      "extensions": {
        "bridgeContract": "https://etherscan.io/address/0xeae57ce9cc1984f202e15e038b964bb8bdf7229a",
        "serumV3Usdc": "4LUro5jaPaTurXK737QAxgJywdhABnFAMQkXX4ZyqqaZ",
        "serumV3Usdt": "8afKwzHR3wJE7W7Y5hvQkngXh6iTepSZuutRMMy96MjR",
        "coingeckoId": "swipe"
      }
    },
    {
      "chainId": 101,
      "address": "BtZQfWqDGbk9Wf2rXEiWyQBdBY1etnUUn6zEphvVS7yN",
      "symbol": "HGET",
      "name": "Wrapped Hedget (Sollet)",
      "decimals": 6,
      "logoURI": "https://raw.githubusercontent.com/solana-labs/token-list/main/assets/mainnet/BtZQfWqDGbk9Wf2rXEiWyQBdBY1etnUUn6zEphvVS7yN/logo.svg",
      "tags": [
        "wrapped-sollet",
        "ethereum"
      ],
      "extensions": {
        "website": "https://www.hedget.com/",
        "bridgeContract": "https://etherscan.io/address/0xeae57ce9cc1984f202e15e038b964bb8bdf7229a",
        "serumV3Usdc": "88vztw7RTN6yJQchVvxrs6oXUDryvpv9iJaFa1EEmg87",
        "serumV3Usdt": "ErQXxiNfJgd4fqQ58PuEw5xY35TZG84tHT6FXf5s4UxY",
        "coingeckoId": "hedget"
      }
    },
    {
      "chainId": 101,
      "address": "5Fu5UUgbjpUvdBveb3a1JTNirL8rXtiYeSMWvKjtUNQv",
      "symbol": "CREAM",
      "name": "Wrapped Cream Finance (Sollet)",
      "decimals": 6,
      "logoURI": "https://raw.githubusercontent.com/solana-labs/token-list/main/assets/mainnet/5Fu5UUgbjpUvdBveb3a1JTNirL8rXtiYeSMWvKjtUNQv/logo.png",
      "tags": [
        "wrapped-sollet",
        "ethereum"
      ],
      "extensions": {
        "bridgeContract": "https://etherscan.io/address/0xeae57ce9cc1984f202e15e038b964bb8bdf7229a",
        "serumV3Usdc": "7nZP6feE94eAz9jmfakNJWPwEKaeezuKKC5D1vrnqyo2",
        "serumV3Usdt": "4ztJEvQyryoYagj2uieep3dyPwG2pyEwb2dKXTwmXe82",
        "coingeckoId": "cream-2"
      }
    },
    {
      "chainId": 101,
      "address": "873KLxCbz7s9Kc4ZzgYRtNmhfkQrhfyWGZJBmyCbC3ei",
      "symbol": "UBXT",
      "name": "Wrapped Upbots (Sollet)",
      "decimals": 6,
      "logoURI": "https://raw.githubusercontent.com/solana-labs/token-list/main/assets/mainnet/873KLxCbz7s9Kc4ZzgYRtNmhfkQrhfyWGZJBmyCbC3ei/logo.png",
      "tags": [
        "wrapped-sollet",
        "ethereum"
      ],
      "extensions": {
        "website": "https://upbots.com/",
        "explorer": "https://etherscan.io/address/0xeae57ce9cc1984f202e15e038b964bb8bdf7229a",
        "serumV3Usdc": "2wr3Ab29KNwGhtzr5HaPCyfU1qGJzTUAN4amCLZWaD1H",
        "serumV3Usdt": "F1T7b6pnR8Pge3qmfNUfW6ZipRDiGpMww6TKTrRU4NiL",
        "coingeckoId": "upbots"
      }
    },
    {
      "chainId": 101,
      "address": "HqB7uswoVg4suaQiDP3wjxob1G5WdZ144zhdStwMCq7e",
      "symbol": "HNT",
      "name": "Wrapped Helium (Sollet)",
      "decimals": 6,
      "logoURI": "https://raw.githubusercontent.com/solana-labs/token-list/main/assets/mainnet/HqB7uswoVg4suaQiDP3wjxob1G5WdZ144zhdStwMCq7e/logo.png",
      "tags": [
        "wrapped-sollet",
        "ethereum"
      ],
      "extensions": {
        "bridgeContract": "https://etherscan.io/address/0xeae57ce9cc1984f202e15e038b964bb8bdf7229a",
        "serumV3Usdc": "CnUV42ZykoKUnMDdyefv5kP6nDSJf7jFd7WXAecC6LYr",
        "serumV3Usdt": "8FpuMGLtMZ7Wt9ZvyTGuTVwTwwzLYfS5NZWcHxbP1Wuh",
        "coingeckoId": "helium"
      }
    },
    {
      "chainId": 101,
      "address": "9S4t2NEAiJVMvPdRYKVrfJpBafPBLtvbvyS3DecojQHw",
      "symbol": "FRONT",
      "name": "Wrapped FRONT (Sollet)",
      "decimals": 6,
      "logoURI": "https://raw.githubusercontent.com/solana-labs/token-list/main/assets/mainnet/9S4t2NEAiJVMvPdRYKVrfJpBafPBLtvbvyS3DecojQHw/logo.png",
      "tags": [
        "wrapped-sollet",
        "ethereum"
      ],
      "extensions": {
        "bridgeContract": "https://etherscan.io/address/0xeae57ce9cc1984f202e15e038b964bb8bdf7229a",
        "serumV3Usdc": "9Zx1CvxSVdroKMMWf2z8RwrnrLiQZ9VkQ7Ex3syQqdSH",
        "serumV3Usdt": "CGC4UgWwqA9PET6Tfx6o6dLv94EK2coVkPtxgNHuBtxj",
        "coingeckoId": "frontier-token"
      }
    },
    {
      "chainId": 101,
      "address": "6WNVCuxCGJzNjmMZoKyhZJwvJ5tYpsLyAtagzYASqBoF",
      "symbol": "AKRO",
      "name": "Wrapped AKRO (Sollet)",
      "decimals": 6,
      "logoURI": "https://raw.githubusercontent.com/solana-labs/token-list/main/assets/mainnet/6WNVCuxCGJzNjmMZoKyhZJwvJ5tYpsLyAtagzYASqBoF/logo.png",
      "tags": [
        "wrapped-sollet",
        "ethereum"
      ],
      "extensions": {
        "bridgeContract": "https://etherscan.io/address/0xeae57ce9cc1984f202e15e038b964bb8bdf7229a",
        "serumV3Usdc": "5CZXTTgVZKSzgSA3AFMN5a2f3hmwmmJ6hU8BHTEJ3PX8",
        "serumV3Usdt": "HLvRdctRB48F9yLnu9E24LUTRt89D48Z35yi1HcxayDf",
        "coingeckoId": "akropolis"
      }
    },
    {
      "chainId": 101,
      "address": "DJafV9qemGp7mLMEn5wrfqaFwxsbLgUsGVS16zKRk9kc",
      "symbol": "HXRO",
      "name": "Wrapped HXRO (Sollet)",
      "decimals": 6,
      "logoURI": "https://raw.githubusercontent.com/solana-labs/token-list/main/assets/mainnet/DJafV9qemGp7mLMEn5wrfqaFwxsbLgUsGVS16zKRk9kc/logo.png",
      "tags": [
        "wrapped-sollet",
        "ethereum"
      ],
      "extensions": {
        "bridgeContract": "https://etherscan.io/address/0xeae57ce9cc1984f202e15e038b964bb8bdf7229a",
        "serumV3Usdc": "6Pn1cSiRos3qhBf54uBP9ZQg8x3JTardm1dL3n4p29tA",
        "serumV3Usdt": "4absuMsgemvdjfkgdLQq1zKEjw3dHBoCWkzKoctndyqd",
        "coingeckoId": "hxro"
      }
    },
    {
      "chainId": 101,
      "address": "DEhAasscXF4kEGxFgJ3bq4PpVGp5wyUxMRvn6TzGVHaw",
      "symbol": "UNI",
      "name": "Wrapped UNI (Sollet)",
      "decimals": 6,
      "logoURI": "https://raw.githubusercontent.com/solana-labs/token-list/main/assets/mainnet/DEhAasscXF4kEGxFgJ3bq4PpVGp5wyUxMRvn6TzGVHaw/logo.png",
      "tags": [
        "wrapped-sollet",
        "ethereum"
      ],
      "extensions": {
        "bridgeContract": "https://etherscan.io/address/0xeae57ce9cc1984f202e15e038b964bb8bdf7229a",
        "serumV3Usdc": "6JYHjaQBx6AtKSSsizDMwozAEDEZ5KBsSUzH7kRjGJon",
        "serumV3Usdt": "2SSnWNrc83otLpfRo792P6P3PESZpdr8cu2r8zCE6bMD",
        "coingeckoId": "uniswap"
      }
    },
    {
      "chainId": 101,
      "address": "SRMuApVNdxXokk5GT7XD5cUUgXMBCoAz2LHeuAoKWRt",
      "symbol": "SRM",
      "name": "Serum",
      "decimals": 6,
      "logoURI": "https://raw.githubusercontent.com/solana-labs/token-list/main/assets/mainnet/SRMuApVNdxXokk5GT7XD5cUUgXMBCoAz2LHeuAoKWRt/logo.png",
      "tags": [],
      "extensions": {
        "website": "https://projectserum.com/",
        "serumV3Usdc": "ByRys5tuUWDgL73G8JBAEfkdFf8JWBzPBDHsBVQ5vbQA",
        "serumV3Usdt": "AtNnsY1AyRERWJ8xCskfz38YdvruWVJQUVXgScC1iPb",
        "coingeckoId": "serum",
        "waterfallbot": "https://bit.ly/SRMwaterfall"
      }
    },
    {
      "chainId": 101,
      "address": "AGFEad2et2ZJif9jaGpdMixQqvW5i81aBdvKe7PHNfz3",
      "symbol": "FTT",
      "name": "Wrapped FTT (Sollet)",
      "decimals": 6,
      "logoURI": "https://raw.githubusercontent.com/solana-labs/token-list/main/assets/mainnet/AGFEad2et2ZJif9jaGpdMixQqvW5i81aBdvKe7PHNfz3/logo.png",
      "tags": [
        "wrapped-sollet",
        "ethereum"
      ],
      "extensions": {
        "bridgeContract": "https://etherscan.io/address/0xeae57ce9cc1984f202e15e038b964bb8bdf7229a",
        "assetContract": "https://etherscan.io/address/0x50d1c9771902476076ecfc8b2a83ad6b9355a4c9",
        "serumV3Usdc": "2Pbh1CvRVku1TgewMfycemghf6sU9EyuFDcNXqvRmSxc",
        "serumV3Usdt": "Hr3wzG8mZXNHV7TuL6YqtgfVUesCqMxGYCEyP3otywZE",
        "coingeckoId": "ftx-token",
        "waterfallbot": "https://bit.ly/FTTwaterfall"
      }
    },
    {
      "chainId": 101,
      "address": "MSRMcoVyrFxnSgo5uXwone5SKcGhT1KEJMFEkMEWf9L",
      "symbol": "MSRM",
      "name": "MegaSerum",
      "decimals": 0,
      "logoURI": "https://raw.githubusercontent.com/solana-labs/token-list/main/assets/mainnet/MSRMcoVyrFxnSgo5uXwone5SKcGhT1KEJMFEkMEWf9L/logo.png",
      "tags": [],
      "extensions": {
        "website": "https://projectserum.com/",
        "serumV3Usdc": "4VKLSYdvrQ5ngQrt1d2VS8o4ewvb2MMUZLiejbnGPV33",
        "serumV3Usdt": "5nLJ22h1DUfeCfwbFxPYK8zbfbri7nA9bXoDcR8AcJjs",
        "coingeckoId": "megaserum"
      }
    },
    {
      "chainId": 101,
      "address": "BXXkv6z8ykpG1yuvUDPgh732wzVHB69RnB9YgSYh3itW",
      "symbol": "WUSDC",
      "name": "Wrapped USDC (Sollet)",
      "decimals": 6,
      "logoURI": "https://raw.githubusercontent.com/solana-labs/token-list/main/assets/mainnet/BXXkv6z8ykpG1yuvUDPgh732wzVHB69RnB9YgSYh3itW/logo.png",
      "tags": [
        "stablecoin",
        "wrapped-sollet",
        "ethereum"
      ],
      "extensions": {
        "coingeckoId": "usd-coin"
      }
    },
    {
      "chainId": 101,
      "address": "GXMvfY2jpQctDqZ9RoU3oWPhufKiCcFEfchvYumtX7jd",
      "symbol": "TOMO",
      "name": "Wrapped TOMO (Sollet)",
      "decimals": 6,
      "logoURI": "https://raw.githubusercontent.com/solana-labs/token-list/main/assets/mainnet/GXMvfY2jpQctDqZ9RoU3oWPhufKiCcFEfchvYumtX7jd/logo.png",
      "tags": [
        "wrapped-sollet",
        "ethereum"
      ],
      "extensions": {
        "bridgeContract": "https://etherscan.io/address/0xeae57ce9cc1984f202e15e038b964bb8bdf7229a",
        "serumV3Usdc": "8BdpjpSD5n3nk8DQLqPUyTZvVqFu6kcff5bzUX5dqDpy",
        "serumV3Usdt": "GnKPri4thaGipzTbp8hhSGSrHgG4F8MFiZVrbRn16iG2",
        "coingeckoId": "tomochain",
        "waterfallbot": "https://t.me/TOMOwaterfall"
      }
    },
    {
      "chainId": 101,
      "address": "EcqExpGNFBve2i1cMJUTR4bPXj4ZoqmDD2rTkeCcaTFX",
      "symbol": "KARMA",
      "name": "Wrapped KARMA (Sollet)",
      "decimals": 4,
      "logoURI": "https://raw.githubusercontent.com/solana-labs/token-list/main/assets/mainnet/EcqExpGNFBve2i1cMJUTR4bPXj4ZoqmDD2rTkeCcaTFX/logo.png",
      "tags": [
        "wrapped-sollet",
        "ethereum"
      ],
      "extensions": {
        "bridgeContract": "https://etherscan.io/address/0xeae57ce9cc1984f202e15e038b964bb8bdf7229a",
        "coingeckoId": "karma-dao"
      }
    },
    {
      "chainId": 101,
      "address": "EqWCKXfs3x47uVosDpTRgFniThL9Y8iCztJaapxbEaVX",
      "symbol": "LUA",
      "name": "Wrapped LUA (Sollet)",
      "decimals": 6,
      "logoURI": "https://raw.githubusercontent.com/solana-labs/token-list/main/assets/mainnet/EqWCKXfs3x47uVosDpTRgFniThL9Y8iCztJaapxbEaVX/logo.png",
      "tags": [
        "wrapped-sollet",
        "ethereum"
      ],
      "extensions": {
        "bridgeContract": "https://etherscan.io/address/0xeae57ce9cc1984f202e15e038b964bb8bdf7229a",
        "serumV3Usdc": "4xyWjQ74Eifq17vbue5Ut9xfFNfuVB116tZLEpiZuAn8",
        "serumV3Usdt": "35tV8UsHH8FnSAi3YFRrgCu4K9tb883wKnAXpnihot5r",
        "coingeckoId": "lua-token",
        "waterfallbot": "https://t.me/LUAwaterfall"
      }
    },
    {
      "chainId": 101,
      "address": "GeDS162t9yGJuLEHPWXXGrb1zwkzinCgRwnT8vHYjKza",
      "symbol": "MATH",
      "name": "Wrapped MATH (Sollet)",
      "decimals": 6,
      "logoURI": "https://raw.githubusercontent.com/solana-labs/token-list/main/assets/mainnet/GeDS162t9yGJuLEHPWXXGrb1zwkzinCgRwnT8vHYjKza/logo.png",
      "tags": [
        "wrapped-sollet",
        "ethereum"
      ],
      "extensions": {
        "bridgeContract": "https://etherscan.io/address/0xeae57ce9cc1984f202e15e038b964bb8bdf7229a",
        "serumV3Usdc": "J7cPYBrXVy8Qeki2crZkZavcojf2sMRyQU7nx438Mf8t",
        "serumV3Usdt": "2WghiBkDL2yRhHdvm8CpprrkmfguuQGJTCDfPSudKBAZ",
        "coingeckoId": "math"
      }
    },
    {
      "chainId": 101,
      "address": "GUohe4DJUA5FKPWo3joiPgsB7yzer7LpDmt1Vhzy3Zht",
      "symbol": "KEEP",
      "name": "Wrapped KEEP (Sollet)",
      "decimals": 6,
      "logoURI": "https://raw.githubusercontent.com/solana-labs/token-list/main/assets/mainnet/GUohe4DJUA5FKPWo3joiPgsB7yzer7LpDmt1Vhzy3Zht/logo.png",
      "tags": [
        "wrapped-sollet",
        "ethereum"
      ],
      "extensions": {
        "bridgeContract": "https://etherscan.io/address/0xeae57ce9cc1984f202e15e038b964bb8bdf7229a",
        "serumV3Usdc": "3rgacody9SvM88QR83GHaNdEEx4Fe2V2ed5GJp2oeKDr",
        "serumV3Usdt": "HEGnaVL5i48ubPBqWAhodnZo8VsSLzEM3Gfc451DnFj9",
        "coingeckoId": "keep-network"
      }
    },
    {
      "chainId": 101,
      "address": "9F9fNTT6qwjsu4X4yWYKZpsbw5qT7o6yR2i57JF2jagy",
      "symbol": "SWAG",
      "name": "Wrapped SWAG (Sollet)",
      "decimals": 6,
      "logoURI": "https://raw.githubusercontent.com/solana-labs/token-list/main/assets/mainnet/9F9fNTT6qwjsu4X4yWYKZpsbw5qT7o6yR2i57JF2jagy/logo.png",
      "tags": [
        "wrapped-sollet",
        "ethereum"
      ],
      "extensions": {
        "bridgeContract": "https://etherscan.io/address/0xeae57ce9cc1984f202e15e038b964bb8bdf7229a",
        "serumV3Usdt": "J2XSt77XWim5HwtUM8RUwQvmRXNZsbMKpp5GTKpHafvf",
        "coingeckoId": "swag-finance"
      }
    },
    {
      "chainId": 101,
      "address": "DgHK9mfhMtUwwv54GChRrU54T2Em5cuszq2uMuen1ZVE",
      "symbol": "CEL",
      "name": "Wrapped Celsius (Sollet)",
      "decimals": 6,
      "logoURI": "https://raw.githubusercontent.com/solana-labs/token-list/main/assets/mainnet/DgHK9mfhMtUwwv54GChRrU54T2Em5cuszq2uMuen1ZVE/logo.png",
      "tags": [
        "wrapped-sollet",
        "ethereum"
      ],
      "extensions": {
        "bridgeContract": "https://etherscan.io/address/0xeae57ce9cc1984f202e15e038b964bb8bdf7229a",
        "serumV3Usdt": "cgani53cMZgYfRMgSrNekJTMaLmccRfspsfTbXWRg7u",
        "coingeckoId": "celsius-degree-token"
      }
    },
    {
      "chainId": 101,
      "address": "7ncCLJpP3MNww17LW8bRvx8odQQnubNtfNZBL5BgAEHW",
      "symbol": "RSR",
      "name": "Wrapped Reserve Rights (Sollet)",
      "decimals": 6,
      "logoURI": "https://raw.githubusercontent.com/solana-labs/token-list/main/assets/mainnet/7ncCLJpP3MNww17LW8bRvx8odQQnubNtfNZBL5BgAEHW/logo.png",
      "tags": [
        "wrapped-sollet",
        "ethereum"
      ],
      "extensions": {
        "bridgeContract": "https://etherscan.io/address/0xeae57ce9cc1984f202e15e038b964bb8bdf7229a",
        "serumV3Usdt": "FcPet5fz9NLdbXwVM6kw2WTHzRAD7mT78UjwTpawd7hJ",
        "coingeckoId": "reserve-rights-token"
      }
    },
    {
      "chainId": 101,
      "address": "5wihEYGca7X4gSe97C5mVcqNsfxBzhdTwpv72HKs25US",
      "symbol": "1INCH",
      "name": "Wrapped 1INCH (Sollet)",
      "decimals": 6,
      "logoURI": "https://raw.githubusercontent.com/solana-labs/token-list/main/assets/mainnet/5wihEYGca7X4gSe97C5mVcqNsfxBzhdTwpv72HKs25US/logo.png",
      "tags": [
        "wrapped-sollet",
        "ethereum"
      ],
      "extensions": {
        "bridgeContract": "https://etherscan.io/address/0xeae57ce9cc1984f202e15e038b964bb8bdf7229a",
        "coingeckoId": "1inch"
      }
    },
    {
      "chainId": 101,
      "address": "38i2NQxjp5rt5B3KogqrxmBxgrAwaB3W1f1GmiKqh9MS",
      "symbol": "GRT",
      "name": "Wrapped GRT  (Sollet)",
      "decimals": 6,
      "logoURI": "https://raw.githubusercontent.com/solana-labs/token-list/main/assets/mainnet/38i2NQxjp5rt5B3KogqrxmBxgrAwaB3W1f1GmiKqh9MS/logo.png",
      "tags": [
        "wrapped-sollet",
        "ethereum"
      ],
      "extensions": {
        "bridgeContract": "https://etherscan.io/address/0xeae57ce9cc1984f202e15e038b964bb8bdf7229a",
        "coingeckoId": "the-graph"
      }
    },
    {
      "chainId": 101,
      "address": "Avz2fmevhhu87WYtWQCFj9UjKRjF9Z9QWwN2ih9yF95G",
      "symbol": "COMP",
      "name": "Wrapped Compound (Sollet)",
      "decimals": 6,
      "logoURI": "https://raw.githubusercontent.com/solana-labs/token-list/main/assets/mainnet/Avz2fmevhhu87WYtWQCFj9UjKRjF9Z9QWwN2ih9yF95G/logo.png",
      "tags": [
        "wrapped-sollet",
        "ethereum"
      ],
      "extensions": {
        "bridgeContract": "https://etherscan.io/address/0xeae57ce9cc1984f202e15e038b964bb8bdf7229a",
        "coingeckoId": "compound-coin"
      }
    },
    {
      "chainId": 101,
      "address": "9wRD14AhdZ3qV8et3eBQVsrb3UoBZDUbJGyFckpTg8sj",
      "symbol": "PAXG",
      "name": "Wrapped Paxos Gold (Sollet)",
      "decimals": 6,
      "logoURI": "https://raw.githubusercontent.com/solana-labs/token-list/main/assets/mainnet/9wRD14AhdZ3qV8et3eBQVsrb3UoBZDUbJGyFckpTg8sj/logo.png",
      "tags": [
        "wrapped-sollet",
        "ethereum"
      ],
      "extensions": {
        "bridgeContract": "https://etherscan.io/address/0xeae57ce9cc1984f202e15e038b964bb8bdf7229a",
        "coingeckoId": "pax-gold"
      }
    },
    {
      "chainId": 101,
      "address": "AByXcTZwJHMtrKrvVsh9eFNB1pJaLDjCUR2ayvxBAAM2",
      "symbol": "STRONG",
      "name": "Wrapped Strong (Sollet)",
      "decimals": 6,
      "logoURI": "https://raw.githubusercontent.com/solana-labs/token-list/main/assets/mainnet/AByXcTZwJHMtrKrvVsh9eFNB1pJaLDjCUR2ayvxBAAM2/logo.png",
      "tags": [
        "wrapped-sollet",
        "ethereum"
      ],
      "extensions": {
        "bridgeContract": "https://etherscan.io/address/0xeae57ce9cc1984f202e15e038b964bb8bdf7229a",
        "coingeckoId": "strong"
      }
    },
    {
      "chainId": 101,
      "address": "EchesyfXePKdLtoiZSL8pBe8Myagyy8ZRqsACNCFGnvp",
      "symbol": "FIDA",
      "name": "Bonfida",
      "decimals": 6,
      "logoURI": "https://raw.githubusercontent.com/solana-labs/token-list/main/assets/mainnet/EchesyfXePKdLtoiZSL8pBe8Myagyy8ZRqsACNCFGnvp/logo.svg",
      "tags": [],
      "extensions": {
        "website": "https://bonfida.com/",
        "serumV3Usdc": "E14BKBhDWD4EuTkWj1ooZezesGxMW8LPCps4W5PuzZJo",
        "serumV3Usdt": "EbV7pPpEvheLizuYX3gUCvWM8iySbSRAhu2mQ5Vz2Mxf",
        "coingeckoId": "bonfida",
        "waterfallbot": "https://bit.ly/FIDAwaterfall"
      }
    },
    {
      "chainId": 101,
      "address": "kinXdEcpDQeHPEuQnqmUgtYykqKGVFq6CeVX5iAHJq6",
      "symbol": "KIN",
      "name": "KIN",
      "decimals": 5,
      "logoURI": "https://raw.githubusercontent.com/solana-labs/token-list/main/assets/mainnet/kinXdEcpDQeHPEuQnqmUgtYykqKGVFq6CeVX5iAHJq6/logo.png",
      "tags": [],
      "extensions": {
        "serumV3Usdc": "Bn6NPyr6UzrFAwC4WmvPvDr2Vm8XSUnFykM2aQroedgn",
        "serumV3Usdt": "4nCFQr8sahhhL4XJ7kngGFBmpkmyf3xLzemuMhn6mWTm",
        "coingeckoId": "kin",
        "waterfallbot": "https://bit.ly/KINwaterfall"
      }
    },
    {
      "chainId": 101,
      "address": "MAPS41MDahZ9QdKXhVa4dWB9RuyfV4XqhyAZ8XcYepb",
      "symbol": "MAPS",
      "name": "MAPS",
      "decimals": 6,
      "logoURI": "https://raw.githubusercontent.com/solana-labs/token-list/main/assets/mainnet/MAPS41MDahZ9QdKXhVa4dWB9RuyfV4XqhyAZ8XcYepb/logo.svg",
      "tags": [],
      "extensions": {
        "website": "https://maps.me/",
        "serumV3Usdc": "3A8XQRWXC7BjLpgLDDBhQJLT5yPCzS16cGYRKHkKxvYo",
        "serumV3Usdt": "7cknqHAuGpfVXPtFoJpFvUjJ8wkmyEfbFusmwMfNy3FE",
        "coingeckoId": "maps"
      }
    },
    {
      "chainId": 101,
      "address": "z3dn17yLaGMKffVogeFHQ9zWVcXgqgf3PQnDsNs2g6M",
      "symbol": "OXY",
      "name": "Oxygen Protocol",
      "decimals": 6,
      "logoURI": "https://raw.githubusercontent.com/solana-labs/token-list/main/assets/mainnet/z3dn17yLaGMKffVogeFHQ9zWVcXgqgf3PQnDsNs2g6M/logo.svg",
      "tags": [],
      "extensions": {
        "website": "https://www.oxygen.org/",
        "serumV3Usdt": "GKLev6UHeX1KSDCyo2bzyG6wqhByEzDBkmYTxEdmYJgB",
        "serumV3Usdc": "GZ3WBFsqntmERPwumFEYgrX2B7J7G11MzNZAy7Hje27X",
        "coingeckoId": "oxygen",
        "waterfallbot": "https://bit.ly/OXYwaterfall"
      }
    },
    {
      "chainId": 101,
      "address": "FtgGSFADXBtroxq8VCausXRr2of47QBf5AS1NtZCu4GD",
      "symbol": "BRZ",
      "name": "BRZ",
      "decimals": 4,
      "logoURI": "https://raw.githubusercontent.com/solana-labs/token-list/main/assets/mainnet/FtgGSFADXBtroxq8VCausXRr2of47QBf5AS1NtZCu4GD/logo.png",
      "tags": [],
      "extensions": {
        "website": "https://brztoken.io/",
        "coingeckoId": "brz"
      }
    },
    {
      "chainId": 101,
      "address": "Es9vMFrzaCERmJfrF4H2FYD4KCoNkY11McCe8BenwNYB",
      "symbol": "USDT",
      "name": "USDT",
      "decimals": 6,
      "logoURI": "https://raw.githubusercontent.com/solana-labs/token-list/main/assets/mainnet/Es9vMFrzaCERmJfrF4H2FYD4KCoNkY11McCe8BenwNYB/logo.svg",
      "tags": [
        "stablecoin"
      ],
      "extensions": {
        "website": "https://tether.to/",
        "coingeckoId": "tether",
        "serumV3Usdc": "77quYg4MGneUdjgXCunt9GgM1usmrxKY31twEy3WHwcS"
      }
    },
    {
      "chainId": 101,
      "address": "2oDxYGgTBmST4rc3yn1YtcSEck7ReDZ8wHWLqZAuNWXH",
      "symbol": "xMARK",
      "name": "Standard",
      "decimals": 9,
      "logoURI": "https://raw.githubusercontent.com/solana-labs/token-list/main/assets/mainnet/2oDxYGgTBmST4rc3yn1YtcSEck7ReDZ8wHWLqZAuNWXH/logo.png",
      "tags": [
        "wrapped",
        "wormhole"
      ],
      "extensions": {
        "website": "https://benchmarkprotocol.finance/",
        "address": "0x36b679bd64ed73dbfd88909cdcb892cb66bd4cbb",
        "bridgeContract": "https://etherscan.io/address/0xf92cD566Ea4864356C5491c177A430C222d7e678",
        "assetContract": "https://etherscan.io/address/0x36b679bd64ed73dbfd88909cdcb892cb66bd4cbb",
        "coingeckoId": "xmark"
      }
    },
    {
      "chainId": 101,
      "address": "4k3Dyjzvzp8eMZWUXbBCjEvwSkkk59S5iCNLY3QrkX6R",
      "symbol": "RAY",
      "name": "Raydium",
      "decimals": 6,
      "logoURI": "https://raw.githubusercontent.com/solana-labs/token-list/main/assets/mainnet/4k3Dyjzvzp8eMZWUXbBCjEvwSkkk59S5iCNLY3QrkX6R/logo.png",
      "tags": [],
      "extensions": {
        "website": "https://raydium.io/",
        "serumV3Usdt": "teE55QrL4a4QSfydR9dnHF97jgCfptpuigbb53Lo95g",
        "serumV3Usdc": "2xiv8A5xrJ7RnGdxXB42uFEkYHJjszEhaJyKKt4WaLep",
        "coingeckoId": "raydium",
        "waterfallbot": "https://bit.ly/RAYwaterfall"
      }
    },
    {
      "chainId": 101,
      "address": "CzPDyvotTcxNqtPne32yUiEVQ6jk42HZi1Y3hUu7qf7f",
      "symbol": "RAY-WUSDT",
      "name": "Raydium Legacy LP Token V2 (RAY-WUSDT)",
      "decimals": 6,
      "logoURI": "https://raw.githubusercontent.com/solana-labs/token-list/main/assets/mainnet/CzPDyvotTcxNqtPne32yUiEVQ6jk42HZi1Y3hUu7qf7f/logo.png",
      "tags": [
        "lp-token"
      ],
      "extensions": {
        "website": "https://raydium.io/"
      }
    },
    {
      "chainId": 101,
      "address": "134Cct3CSdRCbYgq5SkwmHgfwjJ7EM5cG9PzqffWqECx",
      "symbol": "RAY-SOL",
      "name": "Raydium LP Token V2 (RAY-SOL)",
      "decimals": 6,
      "logoURI": "https://raw.githubusercontent.com/solana-labs/token-list/main/assets/mainnet/134Cct3CSdRCbYgq5SkwmHgfwjJ7EM5cG9PzqffWqECx/logo.png",
      "tags": [
        "lp-token"
      ],
      "extensions": {
        "website": "https://raydium.io/"
      }
    },
    {
      "chainId": 101,
      "address": "EVDmwajM5U73PD34bYPugwiA4Eqqbrej4mLXXv15Z5qR",
      "symbol": "LINK-WUSDT",
      "name": "Raydium LP Token V2 (LINK-WUSDT)",
      "decimals": 6,
      "logoURI": "https://raw.githubusercontent.com/solana-labs/token-list/main/assets/mainnet/EVDmwajM5U73PD34bYPugwiA4Eqqbrej4mLXXv15Z5qR/logo.png",
      "tags": [
        "lp-token"
      ],
      "extensions": {
        "website": "https://raydium.io/"
      }
    },
    {
      "chainId": 101,
      "address": "KY4XvwHy7JPzbWYAbk23jQvEb4qWJ8aCqYWREmk1Q7K",
      "symbol": "ETH-WUSDT",
      "name": "Raydium LP Token V2 (ETH-WUSDT)",
      "decimals": 6,
      "logoURI": "https://raw.githubusercontent.com/solana-labs/token-list/main/assets/mainnet/KY4XvwHy7JPzbWYAbk23jQvEb4qWJ8aCqYWREmk1Q7K/logo.png",
      "tags": [
        "lp-token"
      ],
      "extensions": {
        "website": "https://raydium.io/"
      }
    },
    {
      "chainId": 101,
      "address": "FgmBnsF5Qrnv8X9bomQfEtQTQjNNiBCWRKGpzPnE5BDg",
      "symbol": "RAY-USDC",
      "name": "Raydium Legacy LP Token V2 (RAY-USDC)",
      "decimals": 6,
      "logoURI": "https://raw.githubusercontent.com/solana-labs/token-list/main/assets/mainnet/FgmBnsF5Qrnv8X9bomQfEtQTQjNNiBCWRKGpzPnE5BDg/logo.png",
      "tags": [
        "lp-token"
      ],
      "extensions": {
        "website": "https://raydium.io/"
      }
    },
    {
      "chainId": 101,
      "address": "5QXBMXuCL7zfAk39jEVVEvcrz1AvBGgT9wAhLLHLyyUJ",
      "symbol": "RAY-SRM",
      "name": "Raydium Legacy LP Token V2 (RAY-SRM)",
      "decimals": 6,
      "logoURI": "https://raw.githubusercontent.com/solana-labs/token-list/main/assets/mainnet/5QXBMXuCL7zfAk39jEVVEvcrz1AvBGgT9wAhLLHLyyUJ/logo.png",
      "tags": [
        "lp-token"
      ],
      "extensions": {
        "website": "https://raydium.io/"
      }
    },
    {
      "chainId": 101,
      "address": "FdhKXYjCou2jQfgKWcNY7jb8F2DPLU1teTTTRfLBD2v1",
      "symbol": "RAY-WUSDT",
      "name": "Raydium Legacy LP Token V3 (RAY-WUSDT)",
      "decimals": 6,
      "logoURI": "https://raw.githubusercontent.com/solana-labs/token-list/main/assets/mainnet/FdhKXYjCou2jQfgKWcNY7jb8F2DPLU1teTTTRfLBD2v1/logo.png",
      "tags": [
        "lp-token"
      ],
      "extensions": {
        "website": "https://raydium.io/"
      }
    },
    {
      "chainId": 101,
      "address": "BZFGfXMrjG2sS7QT2eiCDEevPFnkYYF7kzJpWfYxPbcx",
      "symbol": "RAY-USDC",
      "name": "Raydium LP Token V3 (RAY-USDC)",
      "decimals": 6,
      "logoURI": "https://raw.githubusercontent.com/solana-labs/token-list/main/assets/mainnet/BZFGfXMrjG2sS7QT2eiCDEevPFnkYYF7kzJpWfYxPbcx/logo.png",
      "tags": [
        "lp-token"
      ],
      "extensions": {
        "website": "https://raydium.io/"
      }
    },
    {
      "chainId": 101,
      "address": "DSX5E21RE9FB9hM8Nh8xcXQfPK6SzRaJiywemHBSsfup",
      "symbol": "RAY-SRM",
      "name": "Raydium LP Token V3 (RAY-SRM)",
      "decimals": 6,
      "logoURI": "https://raw.githubusercontent.com/solana-labs/token-list/main/assets/mainnet/DSX5E21RE9FB9hM8Nh8xcXQfPK6SzRaJiywemHBSsfup/logo.png",
      "tags": [
        "lp-token"
      ],
      "extensions": {
        "website": "https://raydium.io/"
      }
    },
    {
      "chainId": 101,
      "address": "F5PPQHGcznZ2FxD9JaxJMXaf7XkaFFJ6zzTBcW8osQjw",
      "symbol": "RAY-SOL",
      "name": "Raydium LP Token V3 (RAY-SOL)",
      "decimals": 6,
      "logoURI": "https://raw.githubusercontent.com/solana-labs/token-list/main/assets/mainnet/F5PPQHGcznZ2FxD9JaxJMXaf7XkaFFJ6zzTBcW8osQjw/logo.png",
      "tags": [
        "lp-token"
      ],
      "extensions": {
        "website": "https://raydium.io/"
      }
    },
    {
      "chainId": 101,
      "address": "8Q6MKy5Yxb9vG1mWzppMtMb2nrhNuCRNUkJTeiE3fuwD",
      "symbol": "RAY-ETH",
      "name": "Raydium LP Token V3 (RAY-ETH)",
      "decimals": 6,
      "logoURI": "https://raw.githubusercontent.com/solana-labs/token-list/main/assets/mainnet/8Q6MKy5Yxb9vG1mWzppMtMb2nrhNuCRNUkJTeiE3fuwD/logo.png",
      "tags": [
        "lp-token"
      ],
      "extensions": {
        "website": "https://raydium.io/"
      }
    },
    {
      "chainId": 101,
      "address": "DsBuznXRTmzvEdb36Dx3aVLVo1XmH7r1PRZUFugLPTFv",
      "symbol": "FIDA-RAY",
      "name": "Raydium Fusion LP Token V4 (FIDA-RAY)",
      "decimals": 6,
      "logoURI": "https://raw.githubusercontent.com/solana-labs/token-list/main/assets/mainnet/DsBuznXRTmzvEdb36Dx3aVLVo1XmH7r1PRZUFugLPTFv/logo.png",
      "tags": [
        "lp-token"
      ],
      "extensions": {
        "website": "https://raydium.io/"
      }
    },
    {
      "chainId": 101,
      "address": "FwaX9W7iThTZH5MFeasxdLpxTVxRcM7ZHieTCnYog8Yb",
      "symbol": "OXY-RAY",
      "name": "Raydium Fusion LP Token V4 (OXY-RAY)",
      "decimals": 6,
      "logoURI": "https://raw.githubusercontent.com/solana-labs/token-list/main/assets/mainnet/FwaX9W7iThTZH5MFeasxdLpxTVxRcM7ZHieTCnYog8Yb/logo.png",
      "tags": [
        "lp-token"
      ],
      "extensions": {
        "website": "https://raydium.io/"
      }
    },
    {
      "chainId": 101,
      "address": "CcKK8srfVdTSsFGV3VLBb2YDbzF4T4NM2C3UEjC39RLP",
      "symbol": "MAPS-RAY",
      "name": "Raydium Fusion LP Token V4 (MAPS-RAY)",
      "decimals": 6,
      "logoURI": "https://raw.githubusercontent.com/solana-labs/token-list/main/assets/mainnet/CcKK8srfVdTSsFGV3VLBb2YDbzF4T4NM2C3UEjC39RLP/logo.png",
      "tags": [
        "lp-token"
      ],
      "extensions": {
        "website": "https://raydium.io/"
      }
    },
    {
      "chainId": 101,
      "address": "CHT8sft3h3gpLYbCcZ9o27mT5s3Z6VifBVbUiDvprHPW",
      "symbol": "KIN-RAY",
      "name": "Raydium Legacy Fusion LP Token V4 (KIN-RAY)",
      "decimals": 6,
      "logoURI": "https://raw.githubusercontent.com/solana-labs/token-list/main/assets/mainnet/CHT8sft3h3gpLYbCcZ9o27mT5s3Z6VifBVbUiDvprHPW/logo.png",
      "tags": [
        "lp-token"
      ],
      "extensions": {
        "website": "https://raydium.io/"
      }
    },
    {
      "chainId": 101,
      "address": "C3sT1R3nsw4AVdepvLTLKr5Gvszr7jufyBWUCvy4TUvT",
      "symbol": "RAY-USDT",
      "name": "Raydium LP Token V4 (RAY-USDT)",
      "decimals": 6,
      "logoURI": "https://raw.githubusercontent.com/solana-labs/token-list/main/assets/mainnet/C3sT1R3nsw4AVdepvLTLKr5Gvszr7jufyBWUCvy4TUvT/logo.png",
      "tags": [
        "lp-token"
      ],
      "extensions": {
        "website": "https://raydium.io/"
      }
    },
    {
      "chainId": 101,
      "address": "8HoQnePLqPj4M7PUDzfw8e3Ymdwgc7NLGnaTUapubyvu",
      "symbol": "SOL-USDC",
      "name": "Raydium LP Token V4 (SOL-USDC)",
      "decimals": 9,
      "logoURI": "https://raw.githubusercontent.com/solana-labs/token-list/main/assets/mainnet/8HoQnePLqPj4M7PUDzfw8e3Ymdwgc7NLGnaTUapubyvu/logo.png",
      "tags": [
        "lp-token"
      ],
      "extensions": {
        "website": "https://raydium.io/"
      }
    },
    {
      "chainId": 101,
      "address": "865j7iMmRRycSYUXzJ33ZcvLiX9JHvaLidasCyUyKaRE",
      "symbol": "YFI-USDC",
      "name": "Raydium LP Token V4 (YFI-USDC)",
      "decimals": 6,
      "logoURI": "https://raw.githubusercontent.com/solana-labs/token-list/main/assets/mainnet/865j7iMmRRycSYUXzJ33ZcvLiX9JHvaLidasCyUyKaRE/logo.png",
      "tags": [
        "lp-token"
      ],
      "extensions": {
        "website": "https://raydium.io/"
      }
    },
    {
      "chainId": 101,
      "address": "9XnZd82j34KxNLgQfz29jGbYdxsYznTWRpvZE3SRE7JG",
      "symbol": "SRM-USDC",
      "name": "Raydium LP Token V4 (SRM-USDC)",
      "decimals": 6,
      "logoURI": "https://raw.githubusercontent.com/solana-labs/token-list/main/assets/mainnet/9XnZd82j34KxNLgQfz29jGbYdxsYznTWRpvZE3SRE7JG/logo.png",
      "tags": [
        "lp-token"
      ],
      "extensions": {
        "website": "https://raydium.io/"
      }
    },
    {
      "chainId": 101,
      "address": "75dCoKfUHLUuZ4qEh46ovsxfgWhB4icc3SintzWRedT9",
      "symbol": "FTT-USDC",
      "name": "Raydium LP Token V4 (FTT-USDC)",
      "decimals": 6,
      "logoURI": "https://raw.githubusercontent.com/solana-labs/token-list/main/assets/mainnet/75dCoKfUHLUuZ4qEh46ovsxfgWhB4icc3SintzWRedT9/logo.png",
      "tags": [
        "lp-token"
      ],
      "extensions": {
        "website": "https://raydium.io/"
      }
    },
    {
      "chainId": 101,
      "address": "2hMdRdVWZqetQsaHG8kQjdZinEMBz75vsoWTCob1ijXu",
      "symbol": "BTC-USDC",
      "name": "Raydium LP Token V4 (BTC-USDC)",
      "decimals": 6,
      "logoURI": "https://raw.githubusercontent.com/solana-labs/token-list/main/assets/mainnet/2hMdRdVWZqetQsaHG8kQjdZinEMBz75vsoWTCob1ijXu/logo.png",
      "tags": [
        "lp-token"
      ],
      "extensions": {
        "website": "https://raydium.io/"
      }
    },
    {
      "chainId": 101,
      "address": "2QVjeR9d2PbSf8em8NE8zWd8RYHjFtucDUdDgdbDD2h2",
      "symbol": "SUSHI-USDC",
      "name": "Raydium LP Token V4 (SUSHI-USDC)",
      "decimals": 6,
      "logoURI": "https://raw.githubusercontent.com/solana-labs/token-list/main/assets/mainnet/2QVjeR9d2PbSf8em8NE8zWd8RYHjFtucDUdDgdbDD2h2/logo.png",
      "tags": [
        "lp-token"
      ],
      "extensions": {
        "website": "https://raydium.io/"
      }
    },
    {
      "chainId": 101,
      "address": "CHyUpQFeW456zcr5XEh4RZiibH8Dzocs6Wbgz9aWpXnQ",
      "symbol": "TOMO-USDC",
      "name": "Raydium LP Token V4 (TOMO-USDC)",
      "decimals": 6,
      "logoURI": "https://raw.githubusercontent.com/solana-labs/token-list/main/assets/mainnet/CHyUpQFeW456zcr5XEh4RZiibH8Dzocs6Wbgz9aWpXnQ/logo.png",
      "tags": [
        "lp-token"
      ],
      "extensions": {
        "website": "https://raydium.io/"
      }
    },
    {
      "chainId": 101,
      "address": "BqjoYjqKrXtfBKXeaWeAT5sYCy7wsAYf3XjgDWsHSBRs",
      "symbol": "LINK-USDC",
      "name": "Raydium LP Token V4 (LINK-USDC)",
      "decimals": 6,
      "logoURI": "https://raw.githubusercontent.com/solana-labs/token-list/main/assets/mainnet/BqjoYjqKrXtfBKXeaWeAT5sYCy7wsAYf3XjgDWsHSBRs/logo.png",
      "tags": [
        "lp-token"
      ],
      "extensions": {
        "website": "https://raydium.io/"
      }
    },
    {
      "chainId": 101,
      "address": "13PoKid6cZop4sj2GfoBeujnGfthUbTERdE5tpLCDLEY",
      "symbol": "ETH-USDC",
      "name": "Raydium LP Token V4 (ETH-USDC)",
      "decimals": 6,
      "logoURI": "https://raw.githubusercontent.com/solana-labs/token-list/main/assets/mainnet/13PoKid6cZop4sj2GfoBeujnGfthUbTERdE5tpLCDLEY/logo.png",
      "tags": [
        "lp-token"
      ],
      "extensions": {
        "website": "https://raydium.io/"
      }
    },
    {
      "chainId": 101,
      "address": "2Vyyeuyd15Gp8aH6uKE72c4hxc8TVSLibxDP9vzspQWG",
      "symbol": "COPE-USDC",
      "name": "Raydium Fusion LP Token V4 (COPE-USDC)",
      "decimals": 0,
      "logoURI": "https://raw.githubusercontent.com/solana-labs/token-list/main/assets/mainnet/2Vyyeuyd15Gp8aH6uKE72c4hxc8TVSLibxDP9vzspQWG/logo.png",
      "tags": [
        "lp-token"
      ],
      "extensions": {
        "website": "https://raydium.io/"
      }
    },
    {
      "chainId": 101,
      "address": "Epm4KfTj4DMrvqn6Bwg2Tr2N8vhQuNbuK8bESFp4k33K",
      "symbol": "SOL-USDT",
      "name": "Raydium LP Token V4 (SOL-USDT)",
      "decimals": 9,
      "logoURI": "https://raw.githubusercontent.com/solana-labs/token-list/main/assets/mainnet/Epm4KfTj4DMrvqn6Bwg2Tr2N8vhQuNbuK8bESFp4k33K/logo.png",
      "tags": [
        "lp-token"
      ],
      "extensions": {
        "website": "https://raydium.io/"
      }
    },
    {
      "chainId": 101,
      "address": "FA1i7fej1pAbQbnY8NbyYUsTrWcasTyipKreDgy1Mgku",
      "symbol": "YFI-USDT",
      "name": "Raydium LP Token V4 (YFI-USDT)",
      "decimals": 6,
      "logoURI": "https://raw.githubusercontent.com/solana-labs/token-list/main/assets/mainnet/FA1i7fej1pAbQbnY8NbyYUsTrWcasTyipKreDgy1Mgku/logo.png",
      "tags": [
        "lp-token"
      ],
      "extensions": {
        "website": "https://raydium.io/"
      }
    },
    {
      "chainId": 101,
      "address": "HYSAu42BFejBS77jZAZdNAWa3iVcbSRJSzp3wtqCbWwv",
      "symbol": "SRM-USDT",
      "name": "Raydium LP Token V4 (SRM-USDT)",
      "decimals": 6,
      "logoURI": "https://raw.githubusercontent.com/solana-labs/token-list/main/assets/mainnet/HYSAu42BFejBS77jZAZdNAWa3iVcbSRJSzp3wtqCbWwv/logo.png",
      "tags": [
        "lp-token"
      ],
      "extensions": {
        "website": "https://raydium.io/"
      }
    },
    {
      "chainId": 101,
      "address": "2cTCiUnect5Lap2sk19xLby7aajNDYseFhC9Pigou11z",
      "symbol": "FTT-USDT",
      "name": "Raydium LP Token V4 (FTT-USDT)",
      "decimals": 6,
      "logoURI": "https://raw.githubusercontent.com/solana-labs/token-list/main/assets/mainnet/2cTCiUnect5Lap2sk19xLby7aajNDYseFhC9Pigou11z/logo.png",
      "tags": [
        "lp-token"
      ],
      "extensions": {
        "website": "https://raydium.io/"
      }
    },
    {
      "chainId": 101,
      "address": "DgGuvR9GSHimopo3Gc7gfkbKamLKrdyzWkq5yqA6LqYS",
      "symbol": "BTC-USDT",
      "name": "Raydium LP Token V4 (BTC-USDT)",
      "decimals": 6,
      "logoURI": "https://raw.githubusercontent.com/solana-labs/token-list/main/assets/mainnet/DgGuvR9GSHimopo3Gc7gfkbKamLKrdyzWkq5yqA6LqYS/logo.png",
      "tags": [
        "lp-token"
      ],
      "extensions": {
        "website": "https://raydium.io/"
      }
    },
    {
      "chainId": 101,
      "address": "Ba26poEYDy6P2o95AJUsewXgZ8DM9BCsmnU9hmC9i4Ki",
      "symbol": "SUSHI-USDT",
      "name": "Raydium LP Token V4 (SUSHI-USDT)",
      "decimals": 6,
      "logoURI": "https://raw.githubusercontent.com/solana-labs/token-list/main/assets/mainnet/Ba26poEYDy6P2o95AJUsewXgZ8DM9BCsmnU9hmC9i4Ki/logo.png",
      "tags": [
        "lp-token"
      ],
      "extensions": {
        "website": "https://raydium.io/"
      }
    },
    {
      "chainId": 101,
      "address": "D3iGro1vn6PWJXo9QAPj3dfta6dKkHHnmiiym2EfsAmi",
      "symbol": "TOMO-USDT",
      "name": "Raydium LP Token V4 (TOMO-USDT)",
      "decimals": 6,
      "logoURI": "https://raw.githubusercontent.com/solana-labs/token-list/main/assets/mainnet/D3iGro1vn6PWJXo9QAPj3dfta6dKkHHnmiiym2EfsAmi/logo.png",
      "tags": [
        "lp-token"
      ],
      "extensions": {
        "website": "https://raydium.io/"
      }
    },
    {
      "chainId": 101,
      "address": "Dr12Sgt9gkY8WU5tRkgZf1TkVWJbvjYuPAhR3aDCwiiX",
      "symbol": "LINK-USDT",
      "name": "Raydium LP Token V4 (LINK-USDT)",
      "decimals": 6,
      "logoURI": "https://raw.githubusercontent.com/solana-labs/token-list/main/assets/mainnet/Dr12Sgt9gkY8WU5tRkgZf1TkVWJbvjYuPAhR3aDCwiiX/logo.png",
      "tags": [
        "lp-token"
      ],
      "extensions": {
        "website": "https://raydium.io/"
      }
    },
    {
      "chainId": 101,
      "address": "nPrB78ETY8661fUgohpuVusNCZnedYCgghzRJzxWnVb",
      "symbol": "ETH-USDT",
      "name": "Raydium LP Token V4 (ETH-USDT)",
      "decimals": 6,
      "logoURI": "https://raw.githubusercontent.com/solana-labs/token-list/main/assets/mainnet/nPrB78ETY8661fUgohpuVusNCZnedYCgghzRJzxWnVb/logo.png",
      "tags": [
        "lp-token"
      ],
      "extensions": {
        "website": "https://raydium.io/"
      }
    },
    {
      "chainId": 101,
      "address": "EGJht91R7dKpCj8wzALkjmNdUUUcQgodqWCYweyKcRcV",
      "symbol": "YFI-SRM",
      "name": "Raydium LP Token V4 (YFI-SRM)",
      "decimals": 6,
      "logoURI": "https://raw.githubusercontent.com/solana-labs/token-list/main/assets/mainnet/EGJht91R7dKpCj8wzALkjmNdUUUcQgodqWCYweyKcRcV/logo.png",
      "tags": [
        "lp-token"
      ],
      "extensions": {
        "website": "https://raydium.io/"
      }
    },
    {
      "chainId": 101,
      "address": "AsDuPg9MgPtt3jfoyctUCUgsvwqAN6RZPftqoeiPDefM",
      "symbol": "FTT-SRM",
      "name": "Raydium LP Token V4 (FTT-SRM)",
      "decimals": 6,
      "logoURI": "https://raw.githubusercontent.com/solana-labs/token-list/main/assets/mainnet/AsDuPg9MgPtt3jfoyctUCUgsvwqAN6RZPftqoeiPDefM/logo.png",
      "tags": [
        "lp-token"
      ],
      "extensions": {
        "website": "https://raydium.io/"
      }
    },
    {
      "chainId": 101,
      "address": "AGHQxXb3GSzeiLTcLtXMS2D5GGDZxsB2fZYZxSB5weqB",
      "symbol": "BTC-SRM",
      "name": "Raydium LP Token V4 (BTC-SRM)",
      "decimals": 6,
      "logoURI": "https://raw.githubusercontent.com/solana-labs/token-list/main/assets/mainnet/AGHQxXb3GSzeiLTcLtXMS2D5GGDZxsB2fZYZxSB5weqB/logo.png",
      "tags": [
        "lp-token"
      ],
      "extensions": {
        "website": "https://raydium.io/"
      }
    },
    {
      "chainId": 101,
      "address": "3HYhUnUdV67j1vn8fu7ExuVGy5dJozHEyWvqEstDbWwE",
      "symbol": "SUSHI-SRM",
      "name": "Raydium LP Token V4 (SUSHI-SRM)",
      "decimals": 6,
      "logoURI": "https://raw.githubusercontent.com/solana-labs/token-list/main/assets/mainnet/3HYhUnUdV67j1vn8fu7ExuVGy5dJozHEyWvqEstDbWwE/logo.png",
      "tags": [
        "lp-token"
      ],
      "extensions": {
        "website": "https://raydium.io/"
      }
    },
    {
      "chainId": 101,
      "address": "GgH9RnKrQpaMQeqmdbMvs5oo1A24hERQ9wuY2pSkeG7x",
      "symbol": "TOMO-SRM",
      "name": "Raydium LP Token V4 (TOMO-SRM)",
      "decimals": 6,
      "logoURI": "https://raw.githubusercontent.com/solana-labs/token-list/main/assets/mainnet/GgH9RnKrQpaMQeqmdbMvs5oo1A24hERQ9wuY2pSkeG7x/logo.png",
      "tags": [
        "lp-token"
      ],
      "extensions": {
        "website": "https://raydium.io/"
      }
    },
    {
      "chainId": 101,
      "address": "GXN6yJv12o18skTmJXaeFXZVY1iqR18CHsmCT8VVCmDD",
      "symbol": "LINK-SRM",
      "name": "Raydium LP Token V4 (LINK-SRM)",
      "decimals": 6,
      "logoURI": "https://raw.githubusercontent.com/solana-labs/token-list/main/assets/mainnet/GXN6yJv12o18skTmJXaeFXZVY1iqR18CHsmCT8VVCmDD/logo.png",
      "tags": [
        "lp-token"
      ],
      "extensions": {
        "website": "https://raydium.io/"
      }
    },
    {
      "chainId": 101,
      "address": "9VoY3VERETuc2FoadMSYYizF26mJinY514ZpEzkHMtwG",
      "symbol": "ETH-SRM",
      "name": "Raydium LP Token V4 (ETH-SRM)",
      "decimals": 6,
      "logoURI": "https://raw.githubusercontent.com/solana-labs/token-list/main/assets/mainnet/9VoY3VERETuc2FoadMSYYizF26mJinY514ZpEzkHMtwG/logo.png",
      "tags": [
        "lp-token"
      ],
      "extensions": {
        "website": "https://raydium.io/"
      }
    },
    {
      "chainId": 101,
      "address": "AKJHspCwDhABucCxNLXUSfEzb7Ny62RqFtC9uNjJi4fq",
      "symbol": "SRM-SOL",
      "name": "Raydium LP Token V4 (SRM-SOL)",
      "decimals": 6,
      "logoURI": "https://raw.githubusercontent.com/solana-labs/token-list/main/assets/mainnet/AKJHspCwDhABucCxNLXUSfEzb7Ny62RqFtC9uNjJi4fq/logo.png",
      "tags": [
        "lp-token"
      ],
      "extensions": {
        "website": "https://raydium.io/"
      }
    },
    {
      "chainId": 101,
      "address": "2doeZGLJyACtaG9DCUyqMLtswesfje1hjNA11hMdj6YU",
      "symbol": "TULIP-USDC",
      "name": "Raydium LP Token V4 (TULIP-USDC)",
      "decimals": 6,
      "logoURI": "https://raw.githubusercontent.com/solana-labs/token-list/main/assets/mainnet/2doeZGLJyACtaG9DCUyqMLtswesfje1hjNA11hMdj6YU/logo.svg",
      "tags": [
        "lp-token"
      ],
      "extensions": {
        "website": "https://raydium.io/"
      }
    },
    {
      "chainId": 101,
      "address": "AcstFzGGawvvdVhYV9bftr7fmBHbePUjhv53YK1W3dZo",
      "symbol": "LSD",
      "name": "LSD",
      "decimals": 9,
      "logoURI": "https://raw.githubusercontent.com/solana-labs/token-list/main/assets/mainnet/AcstFzGGawvvdVhYV9bftr7fmBHbePUjhv53YK1W3dZo/logo.svg",
      "tags": [
        "nft"
      ],
      "extensions": {
        "website": "https://solible.com/"
      }
    },
    {
      "chainId": 101,
      "address": "91fSFQsPzMLat9DHwLdQacW3i3EGnWds5tA5mt7yLiT9",
      "symbol": "Unlimited Energy",
      "name": "Unlimited Energy",
      "decimals": 9,
      "tags": [
        "nft"
      ],
      "extensions": {
        "website": "https://solible.com/"
      }
    },
    {
      "chainId": 101,
      "address": "29PEpZeuqWf9tS2gwCjpeXNdXLkaZSMR2s1ibkvGsfnP",
      "symbol": "Need for Speed",
      "name": "Need for Speed",
      "decimals": 9,
      "tags": [
        "nft"
      ],
      "extensions": {
        "website": "https://solible.com/"
      }
    },
    {
      "chainId": 101,
      "address": "HsY8PNar8VExU335ZRYzg89fX7qa4upYu6vPMPFyCDdK",
      "symbol": "ADOR OPENS",
      "name": "ADOR OPENS",
      "decimals": 0,
      "tags": [
        "nft"
      ],
      "extensions": {
        "website": "https://solible.com/"
      }
    },
    {
      "chainId": 101,
      "address": "EDP8TpLJ77M3KiDgFkZW4v4mhmKJHZi9gehYXenfFZuL",
      "symbol": "CMS - Rare",
      "name": "CMS - Rare",
      "decimals": 0,
      "tags": [
        "nft"
      ],
      "extensions": {
        "website": "https://solible.com/"
      }
    },
    {
      "chainId": 101,
      "address": "BrUKFwAABkExb1xzYU4NkRWzjBihVQdZ3PBz4m5S8if3",
      "symbol": "Tesla",
      "name": "Tesla",
      "decimals": 0,
      "tags": [
        "nft"
      ],
      "extensions": {
        "website": "https://solible.com/"
      }
    },
    {
      "chainId": 101,
      "address": "9CmQwpvVXRyixjiE3LrbSyyopPZohNDN1RZiTk8rnXsQ",
      "symbol": "DeceFi",
      "name": "DeceFi",
      "decimals": 0,
      "tags": [
        "nft"
      ],
      "extensions": {
        "website": "https://solible.com/"
      }
    },
    {
      "chainId": 101,
      "address": "F6ST1wWkx2PeH45sKmRxo1boyuzzWCfpnvyKL4BGeLxF",
      "symbol": "Power User",
      "name": "Power User",
      "decimals": 0,
      "tags": [
        "nft"
      ],
      "extensions": {
        "website": "https://solible.com/"
      }
    },
    {
      "chainId": 101,
      "address": "dZytJ7iPDcCu9mKe3srL7bpUeaR3zzkcVqbtqsmxtXZ",
      "symbol": "VIP Member",
      "name": "VIP Member",
      "decimals": 0,
      "tags": [
        "nft"
      ],
      "extensions": {
        "website": "https://solible.com/"
      }
    },
    {
      "chainId": 101,
      "address": "8T4vXgwZUWwsbCDiptHFHjdfexvLG9UP8oy1psJWEQdS",
      "symbol": "Uni Christmas",
      "name": "Uni Christmas",
      "decimals": 0,
      "tags": [
        "nft"
      ],
      "extensions": {
        "website": "https://solible.com/"
      }
    },
    {
      "chainId": 101,
      "address": "EjFGGJSyp9UDS8aqafET5LX49nsG326MeNezYzpiwgpQ",
      "symbol": "BNB",
      "name": "BNB",
      "decimals": 0,
      "tags": [
        "nft"
      ],
      "extensions": {
        "website": "https://solible.com/"
      }
    },
    {
      "chainId": 101,
      "address": "FkmkTr4en8CXkfo9jAwEMov6PVNLpYMzWr3Udqf9so8Z",
      "symbol": "Seldom",
      "name": "Seldom",
      "decimals": 9,
      "tags": [
        "nft"
      ],
      "extensions": {
        "website": "https://solible.com/"
      }
    },
    {
      "chainId": 101,
      "address": "2gn1PJdMAU92SU5inLSp4Xp16ZC5iLF6ScEi7UBvp8ZD",
      "symbol": "Satoshi Closeup",
      "name": "Satoshi Closeup",
      "decimals": 9,
      "tags": [
        "nft"
      ],
      "extensions": {
        "website": "https://solible.com/"
      }
    },
    {
      "chainId": 101,
      "address": "7mhZHtPL4GFkquQR4Y6h34Q8hNkQvGc1FaNtyE43NvUR",
      "symbol": "Satoshi GB",
      "name": "Satoshi GB",
      "decimals": 9,
      "tags": [
        "nft"
      ],
      "extensions": {
        "website": "https://solible.com/"
      }
    },
    {
      "chainId": 101,
      "address": "8RoKfLx5RCscbtVh8kYb81TF7ngFJ38RPomXtUREKsT2",
      "symbol": "Satoshi OG",
      "name": "Satoshi OG",
      "decimals": 9,
      "tags": [
        "nft"
      ],
      "extensions": {
        "website": "https://solible.com/"
      }
    },
    {
      "chainId": 101,
      "address": "9rw5hyDngBQ3yDsCRHqgzGHERpU2zaLh1BXBUjree48J",
      "symbol": "Satoshi BTC",
      "name": "Satoshi BTC",
      "decimals": 10,
      "tags": [
        "nft"
      ],
      "extensions": {
        "website": "https://solible.com/"
      }
    },
    {
      "chainId": 101,
      "address": "AiD7J6D5Hny5DJB1MrYBc2ePQqy2Yh4NoxWwYfR7PzxH",
      "symbol": "Satoshi GB",
      "name": "Satoshi GB",
      "decimals": 9,
      "tags": [
        "nft"
      ],
      "extensions": {
        "website": "https://solible.com/"
      }
    },
    {
      "chainId": 101,
      "address": "4qzEcYvT6TuJME2EMZ5vjaLvQja6R4hKjarA73WQUwt6",
      "name": "APESZN_HOODIE",
      "symbol": "APESZN_HOODIE",
      "decimals": 9,
      "tags": [
        "nft"
      ],
      "extensions": {
        "website": "https://solible.com/"
      }
    },
    {
      "chainId": 101,
      "address": "APhyVWtzjdTVYhyta9ngSiCDk2pLi8eEZKsHGSbsmwv6",
      "name": "APESZN_TEE_SHIRT",
      "symbol": "APESZN_TEE_SHIRT",
      "decimals": 9,
      "tags": [
        "nft"
      ],
      "extensions": {
        "website": "https://solible.com/"
      }
    },
    {
      "chainId": 101,
      "address": "bxiA13fpU1utDmYuUvxvyMT8odew5FEm96MRv7ij3eb",
      "symbol": "Satoshi",
      "name": "Satoshi",
      "decimals": 9,
      "tags": [
        "nft"
      ],
      "extensions": {
        "website": "https://solible.com/"
      }
    },
    {
      "chainId": 101,
      "address": "GoC24kpj6TkvjzspXrjSJC2CVb5zMWhLyRcHJh9yKjRF",
      "symbol": "Satoshi Closeup",
      "name": "Satoshi Closeup",
      "decimals": 9,
      "tags": [
        "nft"
      ],
      "extensions": {
        "website": "https://solible.com/"
      }
    },
    {
      "chainId": 101,
      "address": "oCUduD44ETuZ65bpWdPzPDSnAdreg1sJrugfwyFZVHV",
      "symbol": "Satoshi BTC",
      "name": "Satoshi BTC",
      "decimals": 9,
      "tags": [
        "nft"
      ],
      "extensions": {
        "website": "https://solible.com/"
      }
    },
    {
      "chainId": 101,
      "address": "9Vvre2DxBB9onibwYDHeMsY1cj6BDKtEDccBPWRN215E",
      "symbol": "Satoshi Nakamoto",
      "name": "Satoshi Nakamoto",
      "decimals": 9,
      "tags": [
        "nft"
      ],
      "extensions": {
        "website": "https://solible.com/"
      }
    },
    {
      "chainId": 101,
      "address": "7RpFk44cMTAUt9CcjEMWnZMypE9bYQsjBiSNLn5qBvhP",
      "symbol": "Charles Hoskinson",
      "name": "Charles Hoskinson",
      "decimals": 9,
      "tags": [
        "nft"
      ],
      "extensions": {
        "website": "https://solible.com/"
      }
    },
    {
      "chainId": 101,
      "address": "GyRkPAxpd9XrMHcBF6fYHVRSZQvQBwAGKAGQeBPSKzMq",
      "symbol": "SBF",
      "name": "SBF",
      "decimals": 0,
      "tags": [
        "nft"
      ],
      "extensions": {
        "website": "https://solible.com/"
      }
    },
    {
      "chainId": 101,
      "address": "AgdBQN2Sy2abiZ2KToWeUsQ9PHdCv95wt6kVWRf5zDkx",
      "symbol": "Bitcoin Tram",
      "name": "Bitcoin Tram",
      "decimals": 0,
      "tags": [
        "nft"
      ],
      "extensions": {
        "website": "https://solible.com/"
      }
    },
    {
      "chainId": 101,
      "address": "7TRzvCqXN8KSXggbSyeEG2Z9YBBhEFmbtmv6FLbd4mmd",
      "symbol": "SRM tee-shirt",
      "name": "SRM tee-shirt",
      "decimals": 0,
      "tags": [
        "nft"
      ],
      "extensions": {
        "website": "https://solible.com/"
      }
    },
    {
      "chainId": 101,
      "address": "gksYzxitEf2HyE7Bb81vvHXNH5f3wa43jvXf4TcUZwb",
      "symbol": "PERK",
      "name": "PERK",
      "decimals": 6,
      "logoURI": "https://raw.githubusercontent.com/solana-labs/token-list/main/assets/mainnet/gksYzxitEf2HyE7Bb81vvHXNH5f3wa43jvXf4TcUZwb/logo.png",
      "tags": [],
      "extensions": {
        "website": "https://perk.exchange/"
      }
    },
    {
      "chainId": 101,
      "address": "BDxWSxkMLW1nJ3VggamUKkEKrtCaVqzFxoDApM8HdBks",
      "symbol": "BTSG",
      "name": "BitSong",
      "decimals": 6,
      "logoURI": "https://raw.githubusercontent.com/solana-labs/token-list/main/assets/mainnet/BDxWSxkMLW1nJ3VggamUKkEKrtCaVqzFxoDApM8HdBks/logo.png",
      "tags": [],
      "extensions": {
        "website": "https://bitsong.io/",
        "coingeckoId": "bitsong"
      }
    },
    {
      "chainId": 101,
      "address": "5ddiFxh3J2tcZHfn8uhGRYqu16P3FUvBfh8WoZPUHKW5",
      "name": "EOSBEAR",
      "symbol": "EOSBEAR",
      "decimals": 6,
      "logoURI": "",
      "tags": [
        "leveraged",
        "bear"
      ],
      "extensions": {
        "coingeckoId": "3x-short-eos-token",
        "serumV3Usdc": "2BQrJP599QVKRyHhyJ6oRrTPNUmPBgXxiBo2duvYdacy"
      }
    },
    {
      "chainId": 101,
      "address": "qxxF6S62hmZF5bo46mS7C2qbBa87qRossAM78VzsDqi",
      "name": "EOSBULL",
      "symbol": "EOSBULL",
      "decimals": 6,
      "logoURI": "",
      "tags": [
        "leveraged",
        "bull"
      ],
      "extensions": {
        "coingeckoId": "3x-long-eos-token"
      }
    },
    {
      "chainId": 101,
      "address": "2CDLbxeuqkLTLY3em6FFQgfBQV5LRnEsJJgcFCvWKNcS",
      "name": "BNBBEAR",
      "symbol": "BNBBEAR",
      "decimals": 6,
      "logoURI": "",
      "tags": [
        "leveraged",
        "bear"
      ],
      "extensions": {
        "coingeckoId": "3x-short-bnb-token"
      }
    },
    {
      "chainId": 101,
      "address": "AfjHjdLibuXyvmz7PyTSc5KEcGBh43Kcu8Sr2tyDaJyt",
      "name": "BNBBULL",
      "symbol": "BNBBULL",
      "decimals": 6,
      "logoURI": "",
      "tags": [
        "leveraged",
        "bull"
      ],
      "extensions": {
        "coingeckoId": "3x-long-bnb-token"
      }
    },
    {
      "chainId": 101,
      "address": "8kA1WJKoLTxtACNPkvW6UNufsrpxUY57tXZ9KmG9123t",
      "name": "BSVBULL",
      "symbol": "BSVBULL",
      "decimals": 6,
      "logoURI": "",
      "tags": [
        "leveraged",
        "bull"
      ],
      "extensions": {
        "coingeckoId": "3x-long-bitcoin-sv-token"
      }
    },
    {
      "chainId": 101,
      "address": "2FGW8BVMu1EHsz2ZS9rZummDaq6o2DVrZZPw4KaAvDWh",
      "name": "BSVBEAR",
      "symbol": "BSVBEAR",
      "decimals": 6,
      "logoURI": "",
      "tags": [
        "leveraged",
        "bear"
      ],
      "extensions": {
        "coingeckoId": "3x-short-bitcoin-sv-token"
      }
    },
    {
      "chainId": 101,
      "address": "8L9XGTMzcqS9p61zsR35t7qipwAXMYkD6disWoDFZiFT",
      "name": "LTCBEAR",
      "symbol": "LTCBEAR",
      "decimals": 6,
      "logoURI": "",
      "tags": [
        "leveraged",
        "bear"
      ],
      "extensions": {
        "coingeckoId": "3x-short-litecoin-token"
      }
    },
    {
      "chainId": 101,
      "address": "863ZRjf1J8AaVuCqypAdm5ktVyGYDiBTvD1MNHKrwyjp",
      "name": "LTCBULL",
      "symbol": "LTCBULL",
      "decimals": 6,
      "logoURI": "",
      "tags": [
        "leveraged",
        "bull"
      ],
      "extensions": {
        "coingeckoId": "3x-long-litecoin-token"
      }
    },
    {
      "chainId": 101,
      "address": "GkSPaHdY2raetuYzsJYacHtrAtQUfWt64bpd1VzxJgSD",
      "name": "BULL",
      "symbol": "BULL",
      "decimals": 6,
      "logoURI": "",
      "tags": [
        "leveraged",
        "bull"
      ],
      "extensions": {
        "coingeckoId": "3x-long-bitcoin-token"
      }
    },
    {
      "chainId": 101,
      "address": "45vwTZSDFBiqCMRdtK4xiLCHEov8LJRW8GwnofG8HYyH",
      "name": "BEAR",
      "symbol": "BEAR",
      "decimals": 6,
      "logoURI": "",
      "tags": [
        "leveraged",
        "bear"
      ],
      "extensions": {
        "coingeckoId": "3x-short-bitcoin-token"
      }
    },
    {
      "chainId": 101,
      "address": "2VTAVf1YCwamD3ALMdYHRMV5vPUCXdnatJH5f1khbmx6",
      "name": "BCHBEAR",
      "symbol": "BCHBEAR",
      "decimals": 6,
      "logoURI": "",
      "tags": [
        "leveraged",
        "bear"
      ],
      "extensions": {
        "coingeckoId": "3x-short-bitcoin-cash-token"
      }
    },
    {
      "chainId": 101,
      "address": "22xoSp66BDt4x4Q5xqxjaSnirdEyharoBziSFChkLFLy",
      "name": "BCHBULL",
      "symbol": "BCHBULL",
      "decimals": 6,
      "logoURI": "",
      "tags": [
        "leveraged",
        "bull"
      ],
      "extensions": {
        "coingeckoId": "3x-long-bitcoin-cash-token"
      }
    },
    {
      "chainId": 101,
      "address": "CwChm6p9Q3yFrjzVeiLTTbsoJkooscof5SJYZc2CrNqG",
      "name": "ETHBULL",
      "symbol": "ETHBULL",
      "decimals": 6,
      "logoURI": "",
      "tags": [
        "leveraged",
        "bull"
      ],
      "extensions": {
        "coingeckoId": "3x-long-ethereum-token",
        "serumV3Usdt": "FuhKVt5YYCv7vXnADXtb7vqzYn82PJoap86q5wm8LX8Q"
      }
    },
    {
      "chainId": 101,
      "address": "Bvv9xLodFrvDFSno9Ud8SEh5zVtBDQQjnBty2SgMcJ2s",
      "name": "ETHBEAR",
      "symbol": "ETHBEAR",
      "decimals": 6,
      "logoURI": "",
      "tags": [
        "leveraged",
        "bear"
      ],
      "extensions": {
        "coingeckoId": "3x-short-ethereum-token"
      }
    },
    {
      "chainId": 101,
      "address": "HRhaNssoyv5tKFRcbPg69ULEbcD8DPv99GdXLcdkgc1A",
      "name": "ALTBULL",
      "symbol": "ALTBULL",
      "decimals": 6,
      "logoURI": "",
      "tags": [
        "leveraged",
        "bull"
      ],
      "extensions": {
        "coingeckoId": "3x-long-altcoin-index-token"
      }
    },
    {
      "chainId": 101,
      "address": "9Mu1KmjBKTUWgpDoeTJ5oD7XFQmEiZxzspEd3TZGkavx",
      "name": "ALTBEAR",
      "symbol": "ALTBEAR",
      "decimals": 6,
      "logoURI": "",
      "tags": [
        "leveraged",
        "bear"
      ],
      "extensions": {
        "coingeckoId": "3x-short-altcoin-index-token"
      }
    },
    {
      "chainId": 101,
      "address": "AYL1adismZ1U9pTuN33ahG4aYc5XTZQL4vKFx9ofsGWD",
      "name": "BULLSHIT",
      "symbol": "BULLSHIT",
      "decimals": 6,
      "logoURI": "",
      "tags": [
        "leveraged",
        "bull"
      ],
      "extensions": {
        "coingeckoId": "3x-long-shitcoin-index-token"
      }
    },
    {
      "chainId": 101,
      "address": "5jqymuoXXVcUuJKrf1MWiHSqHyg2osMaJGVy69NsJWyP",
      "name": "BEARSHIT",
      "symbol": "BEARSHIT",
      "decimals": 6,
      "logoURI": "",
      "tags": [
        "leveraged",
        "bear"
      ],
      "extensions": {
        "coingeckoId": "3x-short-shitcoin-index-token"
      }
    },
    {
      "chainId": 101,
      "address": "EL1aDTnLKjf4SaGpqtxJPyK94imSBr8fWDbcXjXQrsmj",
      "name": "MIDBULL",
      "symbol": "MIDBULL",
      "decimals": 6,
      "logoURI": "",
      "tags": [
        "leveraged",
        "bull"
      ],
      "extensions": {
        "coingeckoId": "3x-long-midcap-index-token",
        "serumV3Usdc": "8BBtLkoaEyavREriwGUudzAcihTH9SJLAPBbgb7QZe9y"
      }
    },
    {
      "chainId": 101,
      "address": "2EPvVjHusU3ozoucmdhhnqv3HQtBsQmjTnSa87K91HkC",
      "name": "MIDBEAR",
      "symbol": "MIDBEAR",
      "decimals": 6,
      "logoURI": "",
      "tags": [
        "leveraged",
        "bear"
      ],
      "extensions": {
        "coingeckoId": "3x-short-midcap-index-token"
      }
    },
    {
      "chainId": 101,
      "address": "8TCfJTyeqNBZqyDMY4VwDY7kdCCY7pcbJJ58CnKHkMu2",
      "name": "LINKBEAR",
      "symbol": "LINKBEAR",
      "decimals": 6,
      "logoURI": "",
      "tags": [
        "leveraged",
        "bear"
      ],
      "extensions": {
        "coingeckoId": "3x-short-chainlink-token"
      }
    },
    {
      "chainId": 101,
      "address": "EsUoZMbACNMppdqdmuLCFLet8VXxt2h47N9jHCKwyaPz",
      "name": "LINKBULL",
      "symbol": "LINKBULL",
      "decimals": 6,
      "logoURI": "",
      "tags": [
        "leveraged",
        "bull"
      ],
      "extensions": {
        "coingeckoId": "3x-long-chainlink-token"
      }
    },
    {
      "chainId": 101,
      "address": "262cQHT3soHwzuo2oVSy5kAfHcFZ1Jjn8C1GRLcQNKA3",
      "name": "XRPBULL",
      "symbol": "XRPBULL",
      "decimals": 6,
      "logoURI": "",
      "tags": [
        "leveraged",
        "bull"
      ],
      "extensions": {
        "coingeckoId": "3x-long-xrp-token"
      }
    },
    {
      "chainId": 101,
      "address": "8sxtSswmQ7Lcd2GjK6am37Z61wJZjA2SzE7Luf7yaKBB",
      "name": "XRPBEAR",
      "symbol": "XRPBEAR",
      "decimals": 6,
      "logoURI": "",
      "tags": [
        "leveraged",
        "bear"
      ],
      "extensions": {
        "coingeckoId": "3x-short-xrp-token"
      }
    },
    {
      "chainId": 101,
      "address": "91z91RukFM16hyEUCXuwMQwp2BW3vanNG5Jh5yj6auiJ",
      "name": "BVOL",
      "symbol": "BVOL",
      "decimals": 6,
      "logoURI": "",
      "tags": [],
      "extensions": {
        "coingeckoId": "1x-long-btc-implied-volatility-token"
      }
    },
    {
      "chainId": 101,
      "address": "5TY71D29Cyuk9UrsSxLXw2quJBpS7xDDFuFu2K9W7Wf9",
      "name": "IBlive",
      "symbol": "IBVOL",
      "decimals": 6,
      "logoURI": "",
      "tags": [],
      "extensions": {
        "coingeckoId": "1x-short-btc-implied-volatility"
      }
    },
    {
      "chainId": 101,
      "address": "dK83wTVypEpa1pqiBbHY3MNuUnT3ADUZM4wk9VZXZEc",
      "name": "Wrapped Aave",
      "symbol": "AAVE",
      "decimals": 6,
      "logoURI": "https://raw.githubusercontent.com/solana-labs/token-list/main/assets/mainnet/dK83wTVypEpa1pqiBbHY3MNuUnT3ADUZM4wk9VZXZEc/logo.png",
      "tags": [],
      "extensions": {
        "serumV3Usdt": "6bxuB5N3bt3qW8UnPNLgMMzDq5sEH8pFmYJYGgzvE11V",
        "coingeckoId": "aave"
      }
    },
    {
      "chainId": 101,
      "address": "A6aY2ceogBz1VaXBxm1j2eJuNZMRqrWUAnKecrMH85zj",
      "name": "LQID",
      "symbol": "LQID",
      "decimals": 6,
      "logoURI": "https://raw.githubusercontent.com/solana-labs/token-list/main/assets/mainnet/A6aY2ceogBz1VaXBxm1j2eJuNZMRqrWUAnKecrMH85zj/logo.svg",
      "tags": []
    },
    {
      "chainId": 101,
      "address": "7CnFGR9mZWyAtWxPcVuTewpyC3A3MDW4nLsu5NY6PDbd",
      "name": "SECO",
      "symbol": "SECO",
      "decimals": 6,
      "logoURI": "",
      "tags": [],
      "extensions": {
        "coingeckoId": "serum-ecosystem-token"
      }
    },
    {
      "chainId": 101,
      "address": "3GECTP7H4Tww3w8jEPJCJtXUtXxiZty31S9szs84CcwQ",
      "name": "HOLY",
      "symbol": "HOLY",
      "decimals": 6,
      "logoURI": "",
      "tags": [],
      "extensions": {
        "coingeckoId": "holy-trinity"
      }
    },
    {
      "chainId": 101,
      "address": "6ry4WBDvAwAnrYJVv6MCog4J8zx6S3cPgSqnTsDZ73AR",
      "name": "TRYB",
      "symbol": "TRYB",
      "decimals": 6,
      "logoURI": "",
      "tags": [],
      "extensions": {
        "serumV3Usdt": "AADohBGxvf7bvixs2HKC3dG2RuU3xpZDwaTzYFJThM8U",
        "coingeckoId": "bilira"
      }
    },
    {
      "chainId": 101,
      "address": "ASboaJPFtJeCS5eG4gL3Lg95xrTz2UZSLE9sdJtY93kE",
      "name": "DOGEBULL",
      "symbol": "DOGEBULL",
      "decimals": 6,
      "logoURI": "",
      "tags": [
        "leveraged",
        "bull"
      ],
      "extensions": {
        "coingeckoId": "3x-long-dogecoin-token"
      }
    },
    {
      "chainId": 101,
      "address": "Gnhy3boBT4MA8TTjGip5ND2uNsceh1Wgeaw1rYJo51ZY",
      "symbol": "MAPSPOOL",
      "name": "Bonfida Maps Pool",
      "decimals": 6,
      "logoURI": "https://raw.githubusercontent.com/solana-labs/token-list/main/assets/mainnet/Gnhy3boBT4MA8TTjGip5ND2uNsceh1Wgeaw1rYJo51ZY/logo.svg",
      "tags": [],
      "extensions": {
        "website": "https://bonfida.com/"
      }
    },
    {
      "chainId": 101,
      "address": "9iDWyYZ5VHBCxxmWZogoY3Z6FSbKsX4WFe37c728krdT",
      "symbol": "OXYPOOL",
      "name": "Bonfida Oxy Pool",
      "decimals": 6,
      "logoURI": "https://raw.githubusercontent.com/solana-labs/token-list/main/assets/mainnet/9iDWyYZ5VHBCxxmWZogoY3Z6FSbKsX4WFe37c728krdT/logo.svg",
      "tags": [],
      "extensions": {
        "website": "https://bonfida.com/"
      }
    },
    {
      "chainId": 101,
      "address": "D68NB5JkzvyNCZAvi6EGtEcGvSoRNPanU9heYTAUFFRa",
      "name": "PERP",
      "symbol": "PERP",
      "decimals": 6,
      "logoURI": "https://raw.githubusercontent.com/solana-labs/token-list/main/assets/mainnet/D68NB5JkzvyNCZAvi6EGtEcGvSoRNPanU9heYTAUFFRa/logo.png",
      "tags": [],
      "extensions": {
        "coingeckoId": "perpetual-protocol"
      }
    },
    {
      "chainId": 101,
      "address": "93a1L7xaEV7vZGzNXCcb9ztZedbpKgUiTHYxmFKJwKvc",
      "symbol": "RAYPOOL",
      "name": "Bonfida Ray Pool",
      "decimals": 6,
      "logoURI": "https://raw.githubusercontent.com/solana-labs/token-list/main/assets/mainnet/93a1L7xaEV7vZGzNXCcb9ztZedbpKgUiTHYxmFKJwKvc/logo.png",
      "tags": [],
      "extensions": {
        "website": "https://bonfida.com/"
      }
    },
    {
      "chainId": 101,
      "address": "FeGn77dhg1KXRRFeSwwMiykZnZPw5JXW6naf2aQgZDQf",
      "symbol": "wWETH",
      "name": "Wrapped Ether (Wormhole)",
      "decimals": 9,
      "logoURI": "https://raw.githubusercontent.com/solana-labs/token-list/main/assets/mainnet/FeGn77dhg1KXRRFeSwwMiykZnZPw5JXW6naf2aQgZDQf/logo.png",
      "tags": [
        "wrapped",
        "wormhole"
      ],
      "extensions": {
        "address": "0xC02aaA39b223FE8D0A0e5C4F27eAD9083C756Cc2",
        "bridgeContract": "https://etherscan.io/address/0xf92cD566Ea4864356C5491c177A430C222d7e678",
        "assetContract": "https://etherscan.io/address/0xC02aaA39b223FE8D0A0e5C4F27eAD9083C756Cc2",
        "coingeckoId": "weth"
      }
    },
    {
      "chainId": 101,
      "address": "GbBWwtYTMPis4VHb8MrBbdibPhn28TSrLB53KvUmb7Gi",
      "symbol": "wFTT",
      "name": "Wrapped FTT (Wormhole)",
      "decimals": 9,
      "logoURI": "https://raw.githubusercontent.com/solana-labs/token-list/main/assets/mainnet/GbBWwtYTMPis4VHb8MrBbdibPhn28TSrLB53KvUmb7Gi/logo.png",
      "tags": [
        "wrapped",
        "wormhole"
      ],
      "extensions": {
        "address": "0x50d1c9771902476076ecfc8b2a83ad6b9355a4c9",
        "bridgeContract": "https://etherscan.io/address/0xf92cD566Ea4864356C5491c177A430C222d7e678",
        "assetContract": "https://etherscan.io/address/0x50d1c9771902476076ecfc8b2a83ad6b9355a4c9",
        "coingeckoId": "ftx-token"
      }
    },
    {
      "chainId": 101,
      "address": "AbLwQCyU9S8ycJgu8wn6woRCHSYJmjMpJFcAHQ6vjq2P",
      "symbol": "wTUSD",
      "name": "TrueUSD (Wormhole)",
      "decimals": 9,
      "logoURI": "https://raw.githubusercontent.com/solana-labs/token-list/main/assets/mainnet/AbLwQCyU9S8ycJgu8wn6woRCHSYJmjMpJFcAHQ6vjq2P/logo.png",
      "tags": [
        "wrapped",
        "wormhole"
      ],
      "extensions": {
        "address": "0x0000000000085d4780B73119b644AE5ecd22b376",
        "bridgeContract": "https://etherscan.io/address/0xf92cD566Ea4864356C5491c177A430C222d7e678",
        "assetContract": "https://etherscan.io/address/0x0000000000085d4780B73119b644AE5ecd22b376",
        "coingeckoId": "true-usd"
      }
    },
    {
      "chainId": 101,
      "address": "3JfuyCg5891hCX1ZTbvt3pkiaww3XwgyqQH6E9eHtqKD",
      "symbol": "wLON",
      "name": "Tokenlon (Wormhole)",
      "decimals": 9,
      "logoURI": "https://raw.githubusercontent.com/solana-labs/token-list/main/assets/mainnet/3JfuyCg5891hCX1ZTbvt3pkiaww3XwgyqQH6E9eHtqKD/logo.png",
      "tags": [
        "wrapped",
        "wormhole"
      ],
      "extensions": {
        "address": "0x0000000000095413afC295d19EDeb1Ad7B71c952",
        "bridgeContract": "https://etherscan.io/address/0xf92cD566Ea4864356C5491c177A430C222d7e678",
        "assetContract": "https://etherscan.io/address/0x0000000000095413afC295d19EDeb1Ad7B71c952",
        "coingeckoId": "tokenlon"
      }
    },
    {
      "chainId": 101,
      "address": "6k7mrqiAqEWnABVN8FhfuNUrmrnaMh44nNWydNXctbpV",
      "symbol": "wALBT",
      "name": "AllianceBlock Token (Wormhole)",
      "decimals": 9,
      "logoURI": "https://raw.githubusercontent.com/solana-labs/token-list/main/assets/mainnet/6k7mrqiAqEWnABVN8FhfuNUrmrnaMh44nNWydNXctbpV/logo.png",
      "tags": [
        "wrapped",
        "wormhole"
      ],
      "extensions": {
        "address": "0x00a8b738E453fFd858a7edf03bcCfe20412f0Eb0",
        "bridgeContract": "https://etherscan.io/address/0xf92cD566Ea4864356C5491c177A430C222d7e678",
        "assetContract": "https://etherscan.io/address/0x00a8b738E453fFd858a7edf03bcCfe20412f0Eb0",
        "coingeckoId": "allianceblock"
      }
    },
    {
      "chainId": 101,
      "address": "4b166BQEQunjg8oNTDcLeWU3nidQnVTL1Vni8ANU7Mvt",
      "symbol": "wSKL",
      "name": "SKALE (Wormhole)",
      "decimals": 9,
      "logoURI": "https://raw.githubusercontent.com/solana-labs/token-list/main/assets/mainnet/4b166BQEQunjg8oNTDcLeWU3nidQnVTL1Vni8ANU7Mvt/logo.png",
      "tags": [
        "wrapped",
        "wormhole"
      ],
      "extensions": {
        "address": "0x00c83aeCC790e8a4453e5dD3B0B4b3680501a7A7",
        "bridgeContract": "https://etherscan.io/address/0xf92cD566Ea4864356C5491c177A430C222d7e678",
        "assetContract": "https://etherscan.io/address/0x00c83aeCC790e8a4453e5dD3B0B4b3680501a7A7",
        "coingeckoId": "skale"
      }
    },
    {
      "chainId": 101,
      "address": "CcHhpEx9VcWx7UBJC8DJaR5h3wNdexsQtB1nEfekjSHn",
      "symbol": "wUFT",
      "name": "UniLend Finance Token (Wormhole)",
      "decimals": 9,
      "logoURI": "https://raw.githubusercontent.com/solana-labs/token-list/main/assets/mainnet/CcHhpEx9VcWx7UBJC8DJaR5h3wNdexsQtB1nEfekjSHn/logo.png",
      "tags": [
        "wrapped",
        "wormhole"
      ],
      "extensions": {
        "address": "0x0202Be363B8a4820f3F4DE7FaF5224fF05943AB1",
        "bridgeContract": "https://etherscan.io/address/0xf92cD566Ea4864356C5491c177A430C222d7e678",
        "assetContract": "https://etherscan.io/address/0x0202Be363B8a4820f3F4DE7FaF5224fF05943AB1",
        "coingeckoId": "unlend-finance"
      }
    },
    {
      "chainId": 101,
      "address": "VPjCJkR1uZGT9k9q7PsLArS5sEQtWgij8eZC8tysCy7",
      "symbol": "wORN",
      "name": "Orion Protocol (Wormhole)",
      "decimals": 8,
      "logoURI": "https://raw.githubusercontent.com/solana-labs/token-list/main/assets/mainnet/VPjCJkR1uZGT9k9q7PsLArS5sEQtWgij8eZC8tysCy7/logo.png",
      "tags": [
        "wrapped",
        "wormhole"
      ],
      "extensions": {
        "address": "0x0258F474786DdFd37ABCE6df6BBb1Dd5dfC4434a",
        "bridgeContract": "https://etherscan.io/address/0xf92cD566Ea4864356C5491c177A430C222d7e678",
        "assetContract": "https://etherscan.io/address/0x0258F474786DdFd37ABCE6df6BBb1Dd5dfC4434a",
        "coingeckoId": "orion-protocol"
      }
    },
    {
      "chainId": 101,
      "address": "CxzHZtzrm6bAz6iFCAGgCYCd3iQb5guUD7oQXKxdgk5c",
      "symbol": "wSRK",
      "name": "SparkPoint (Wormhole)",
      "decimals": 9,
      "logoURI": "https://raw.githubusercontent.com/solana-labs/token-list/main/assets/mainnet/CxzHZtzrm6bAz6iFCAGgCYCd3iQb5guUD7oQXKxdgk5c/logo.png",
      "tags": [
        "wrapped",
        "wormhole"
      ],
      "extensions": {
        "address": "0x0488401c3F535193Fa8Df029d9fFe615A06E74E6",
        "bridgeContract": "https://etherscan.io/address/0xf92cD566Ea4864356C5491c177A430C222d7e678",
        "assetContract": "https://etherscan.io/address/0x0488401c3F535193Fa8Df029d9fFe615A06E74E6",
        "coingeckoId": "sparkpoint"
      }
    },
    {
      "chainId": 101,
      "address": "FqMZWvmii4NNzhLBKGzkvGj3e3XTxNVDNSKDJnt9fVQV",
      "symbol": "wUMA",
      "name": "UMA Voting Token v1 (Wormhole)",
      "decimals": 9,
      "logoURI": "https://raw.githubusercontent.com/solana-labs/token-list/main/assets/mainnet/FqMZWvmii4NNzhLBKGzkvGj3e3XTxNVDNSKDJnt9fVQV/logo.png",
      "tags": [
        "wrapped",
        "wormhole"
      ],
      "extensions": {
        "address": "0x04Fa0d235C4abf4BcF4787aF4CF447DE572eF828",
        "bridgeContract": "https://etherscan.io/address/0xf92cD566Ea4864356C5491c177A430C222d7e678",
        "assetContract": "https://etherscan.io/address/0x04Fa0d235C4abf4BcF4787aF4CF447DE572eF828",
        "coingeckoId": "uma"
      }
    },
    {
      "chainId": 101,
      "address": "6GGNzF99kCG1ozQbP7M7EYW9zPbQGPMwTCCi2Dqx3qhU",
      "symbol": "wSkey",
      "name": "SmartKey (Wormhole)",
      "decimals": 8,
      "logoURI": "https://raw.githubusercontent.com/solana-labs/token-list/main/assets/mainnet/6GGNzF99kCG1ozQbP7M7EYW9zPbQGPMwTCCi2Dqx3qhU/logo.png",
      "tags": [
        "wrapped",
        "wormhole"
      ],
      "extensions": {
        "address": "0x06A01a4d579479Dd5D884EBf61A31727A3d8D442",
        "bridgeContract": "https://etherscan.io/address/0xf92cD566Ea4864356C5491c177A430C222d7e678",
        "assetContract": "https://etherscan.io/address/0x06A01a4d579479Dd5D884EBf61A31727A3d8D442",
        "coingeckoId": "smartkey"
      }
    },
    {
      "chainId": 101,
      "address": "Gc9rR2dUHfuYCJ8rU1Ye9fr8JoZZt9ZrfmXitQRLsxRW",
      "symbol": "wMIR",
      "name": "Wrapped MIR Token (Wormhole)",
      "decimals": 9,
      "logoURI": "https://raw.githubusercontent.com/solana-labs/token-list/main/assets/mainnet/Gc9rR2dUHfuYCJ8rU1Ye9fr8JoZZt9ZrfmXitQRLsxRW/logo.png",
      "tags": [
        "wrapped",
        "wormhole"
      ],
      "extensions": {
        "address": "0x09a3EcAFa817268f77BE1283176B946C4ff2E608",
        "bridgeContract": "https://etherscan.io/address/0xf92cD566Ea4864356C5491c177A430C222d7e678",
        "assetContract": "https://etherscan.io/address/0x09a3EcAFa817268f77BE1283176B946C4ff2E608",
        "coingeckoId": "mirror-protocol"
      }
    },
    {
      "chainId": 101,
      "address": "B8xDqdrHpYLNHQKQ4ARDKurxhkhn2gfZa8WRosCEzXnF",
      "symbol": "wGRO",
      "name": "Growth (Wormhole)",
      "decimals": 9,
      "logoURI": "https://raw.githubusercontent.com/solana-labs/token-list/main/assets/mainnet/B8xDqdrHpYLNHQKQ4ARDKurxhkhn2gfZa8WRosCEzXnF/logo.png",
      "tags": [
        "wrapped",
        "wormhole"
      ],
      "extensions": {
        "address": "0x09e64c2B61a5f1690Ee6fbeD9baf5D6990F8dFd0",
        "bridgeContract": "https://etherscan.io/address/0xf92cD566Ea4864356C5491c177A430C222d7e678",
        "assetContract": "https://etherscan.io/address/0x09e64c2B61a5f1690Ee6fbeD9baf5D6990F8dFd0",
        "coingeckoId": "growth-defi"
      }
    },
    {
      "chainId": 101,
      "address": "GE1X8ef7fcsJ93THx4CvV7BQsdEyEAyk61s2L5YfSXiL",
      "symbol": "wSTAKE",
      "name": "xDai (Wormhole)",
      "decimals": 9,
      "logoURI": "https://raw.githubusercontent.com/solana-labs/token-list/main/assets/mainnet/GE1X8ef7fcsJ93THx4CvV7BQsdEyEAyk61s2L5YfSXiL/logo.png",
      "tags": [
        "wrapped",
        "wormhole"
      ],
      "extensions": {
        "address": "0x0Ae055097C6d159879521C384F1D2123D1f195e6",
        "bridgeContract": "https://etherscan.io/address/0xf92cD566Ea4864356C5491c177A430C222d7e678",
        "assetContract": "https://etherscan.io/address/0x0Ae055097C6d159879521C384F1D2123D1f195e6",
        "coingeckoId": "xdai-stake"
      }
    },
    {
      "chainId": 101,
      "address": "7TK6QeyTsnTT6KsnK2tHHfh62mbjNuFWoyUc8vo3CmmU",
      "symbol": "wYFI",
      "name": "yearn.finance (Wormhole)",
      "decimals": 9,
      "logoURI": "https://raw.githubusercontent.com/solana-labs/token-list/main/assets/mainnet/7TK6QeyTsnTT6KsnK2tHHfh62mbjNuFWoyUc8vo3CmmU/logo.png",
      "tags": [
        "wrapped",
        "wormhole"
      ],
      "extensions": {
        "address": "0x0bc529c00C6401aEF6D220BE8C6Ea1667F6Ad93e",
        "bridgeContract": "https://etherscan.io/address/0xf92cD566Ea4864356C5491c177A430C222d7e678",
        "assetContract": "https://etherscan.io/address/0x0bc529c00C6401aEF6D220BE8C6Ea1667F6Ad93e",
        "coingeckoId": "yearn-finance"
      }
    },
    {
      "chainId": 101,
      "address": "CTtKth9uW7froBA6xCd2MP7BXjGFESdT1SyxUmbHovSw",
      "symbol": "wBAT",
      "name": "Basic Attention Token (Wormhole)",
      "decimals": 9,
      "logoURI": "https://raw.githubusercontent.com/solana-labs/token-list/main/assets/mainnet/CTtKth9uW7froBA6xCd2MP7BXjGFESdT1SyxUmbHovSw/logo.png",
      "tags": [
        "wrapped",
        "wormhole"
      ],
      "extensions": {
        "address": "0x0D8775F648430679A709E98d2b0Cb6250d2887EF",
        "bridgeContract": "https://etherscan.io/address/0xf92cD566Ea4864356C5491c177A430C222d7e678",
        "assetContract": "https://etherscan.io/address/0x0D8775F648430679A709E98d2b0Cb6250d2887EF",
        "coingeckoId": "basic-attention-token"
      }
    },
    {
      "chainId": 101,
      "address": "DrL2D4qCRCeNkQz3AJikLjBc3cS6fqqcQ3W7T9vbshCu",
      "symbol": "wMANA",
      "name": "Decentraland MANA (Wormhole)",
      "decimals": 9,
      "logoURI": "https://raw.githubusercontent.com/solana-labs/token-list/main/assets/mainnet/DrL2D4qCRCeNkQz3AJikLjBc3cS6fqqcQ3W7T9vbshCu/logo.png",
      "tags": [
        "wrapped",
        "wormhole"
      ],
      "extensions": {
        "address": "0x0F5D2fB29fb7d3CFeE444a200298f468908cC942",
        "bridgeContract": "https://etherscan.io/address/0xf92cD566Ea4864356C5491c177A430C222d7e678",
        "assetContract": "https://etherscan.io/address/0x0F5D2fB29fb7d3CFeE444a200298f468908cC942",
        "coingeckoId": "decentraland"
      }
    },
    {
      "chainId": 101,
      "address": "3cJKTW69FQDDCud7AhKHXZg126b3t73a2qVcVBS1BWjL",
      "symbol": "wXIO",
      "name": "XIO Network (Wormhole)",
      "decimals": 9,
      "logoURI": "https://raw.githubusercontent.com/solana-labs/token-list/main/assets/mainnet/3cJKTW69FQDDCud7AhKHXZg126b3t73a2qVcVBS1BWjL/logo.png",
      "tags": [
        "wrapped",
        "wormhole"
      ],
      "extensions": {
        "address": "0x0f7F961648aE6Db43C75663aC7E5414Eb79b5704",
        "bridgeContract": "https://etherscan.io/address/0xf92cD566Ea4864356C5491c177A430C222d7e678",
        "assetContract": "https://etherscan.io/address/0x0f7F961648aE6Db43C75663aC7E5414Eb79b5704",
        "coingeckoId": "xio"
      }
    },
    {
      "chainId": 101,
      "address": "CQivbzuRQLvZbqefKc5gLzhSzZzAaySAdMmTG7pFn41w",
      "symbol": "wLAYER",
      "name": "Unilayer (Wormhole)",
      "decimals": 9,
      "logoURI": "https://raw.githubusercontent.com/solana-labs/token-list/main/assets/mainnet/CQivbzuRQLvZbqefKc5gLzhSzZzAaySAdMmTG7pFn41w/logo.png",
      "tags": [
        "wrapped",
        "wormhole"
      ],
      "extensions": {
        "address": "0x0fF6ffcFDa92c53F615a4A75D982f399C989366b",
        "bridgeContract": "https://etherscan.io/address/0xf92cD566Ea4864356C5491c177A430C222d7e678",
        "assetContract": "https://etherscan.io/address/0x0fF6ffcFDa92c53F615a4A75D982f399C989366b",
        "coingeckoId": "unilayer"
      }
    },
    {
      "chainId": 101,
      "address": "C1LpKYrkVvWF5imsQ7JqJSZHj9NXNmJ5tEHkGTtLVH2L",
      "symbol": "wUMX",
      "name": "https://unimex.network/ (Wormhole)",
      "decimals": 9,
      "logoURI": "https://raw.githubusercontent.com/solana-labs/token-list/main/assets/mainnet/C1LpKYrkVvWF5imsQ7JqJSZHj9NXNmJ5tEHkGTtLVH2L/logo.png",
      "tags": [
        "wrapped",
        "wormhole"
      ],
      "extensions": {
        "address": "0x10Be9a8dAe441d276a5027936c3aADEd2d82bC15",
        "bridgeContract": "https://etherscan.io/address/0xf92cD566Ea4864356C5491c177A430C222d7e678",
        "assetContract": "https://etherscan.io/address/0x10Be9a8dAe441d276a5027936c3aADEd2d82bC15",
        "coingeckoId": "unimex-network"
      }
    },
    {
      "chainId": 101,
      "address": "8F3kZd9XEpFgNZ4fZnEAC5CJZLewnkNE8QCjdvorGWuW",
      "symbol": "w1INCH",
      "name": "1INCH Token (Wormhole)",
      "decimals": 9,
      "logoURI": "https://raw.githubusercontent.com/solana-labs/token-list/main/assets/mainnet/8F3kZd9XEpFgNZ4fZnEAC5CJZLewnkNE8QCjdvorGWuW/logo.png",
      "tags": [
        "wrapped",
        "wormhole"
      ],
      "extensions": {
        "address": "0x111111111117dC0aa78b770fA6A738034120C302",
        "bridgeContract": "https://etherscan.io/address/0xf92cD566Ea4864356C5491c177A430C222d7e678",
        "assetContract": "https://etherscan.io/address/0x111111111117dC0aa78b770fA6A738034120C302",
        "coingeckoId": "1inch"
      }
    },
    {
      "chainId": 101,
      "address": "H3UMboX4tnjba1Xw1a2VhUtkdgnrbmPvmDm6jaouQDN9",
      "symbol": "wARMOR",
      "name": "Armor (Wormhole)",
      "decimals": 9,
      "logoURI": "https://raw.githubusercontent.com/solana-labs/token-list/main/assets/mainnet/H3UMboX4tnjba1Xw1a2VhUtkdgnrbmPvmDm6jaouQDN9/logo.png",
      "tags": [
        "wrapped",
        "wormhole"
      ],
      "extensions": {
        "address": "0x1337DEF16F9B486fAEd0293eb623Dc8395dFE46a",
        "bridgeContract": "https://etherscan.io/address/0xf92cD566Ea4864356C5491c177A430C222d7e678",
        "assetContract": "https://etherscan.io/address/0x1337DEF16F9B486fAEd0293eb623Dc8395dFE46a",
        "coingeckoId": "armor"
      }
    },
    {
      "chainId": 101,
      "address": "Cw26Yz3rAN42mM5WpKriuGvbXnvRYmFA9sbBWH49KyqL",
      "symbol": "warNXM",
      "name": "Armor NXM (Wormhole)",
      "decimals": 9,
      "logoURI": "https://raw.githubusercontent.com/solana-labs/token-list/main/assets/mainnet/Cw26Yz3rAN42mM5WpKriuGvbXnvRYmFA9sbBWH49KyqL/logo.png",
      "tags": [
        "wrapped",
        "wormhole"
      ],
      "extensions": {
        "address": "0x1337DEF18C680aF1f9f45cBcab6309562975b1dD",
        "bridgeContract": "https://etherscan.io/address/0xf92cD566Ea4864356C5491c177A430C222d7e678",
        "assetContract": "https://etherscan.io/address/0x1337DEF18C680aF1f9f45cBcab6309562975b1dD",
        "coingeckoId": "armor-nxm"
      }
    },
    {
      "chainId": 101,
      "address": "3GVAecXsFP8xLFuAMMpg5NU4g5JK6h2NZWsQJ45wiw6b",
      "symbol": "wDPI",
      "name": "DefiPulse Index (Wormhole)",
      "decimals": 9,
      "logoURI": "https://raw.githubusercontent.com/solana-labs/token-list/main/assets/mainnet/3GVAecXsFP8xLFuAMMpg5NU4g5JK6h2NZWsQJ45wiw6b/logo.png",
      "tags": [
        "wrapped",
        "wormhole"
      ],
      "extensions": {
        "address": "0x1494CA1F11D487c2bBe4543E90080AeBa4BA3C2b",
        "bridgeContract": "https://etherscan.io/address/0xf92cD566Ea4864356C5491c177A430C222d7e678",
        "assetContract": "https://etherscan.io/address/0x1494CA1F11D487c2bBe4543E90080AeBa4BA3C2b",
        "coingeckoId": "defipulse-index"
      }
    },
    {
      "chainId": 101,
      "address": "AC4BK5yoEKn5hw6WpH3iWu56pEwigQdR48CiiqJ3R1pd",
      "symbol": "wDHC",
      "name": "DeltaHub Community (Wormhole)",
      "decimals": 9,
      "logoURI": "https://raw.githubusercontent.com/solana-labs/token-list/main/assets/mainnet/AC4BK5yoEKn5hw6WpH3iWu56pEwigQdR48CiiqJ3R1pd/logo.png",
      "tags": [
        "wrapped",
        "wormhole"
      ],
      "extensions": {
        "address": "0x152687Bc4A7FCC89049cF119F9ac3e5aCF2eE7ef",
        "bridgeContract": "https://etherscan.io/address/0xf92cD566Ea4864356C5491c177A430C222d7e678",
        "assetContract": "https://etherscan.io/address/0x152687Bc4A7FCC89049cF119F9ac3e5aCF2eE7ef",
        "coingeckoId": "deltahub-community"
      }
    },
    {
      "chainId": 101,
      "address": "7bXgNP7SEwrqbnfLBPgKDRKSGjVe7cjbuioRP23upF5H",
      "symbol": "wKEX",
      "name": "KIRA Network (Wormhole)",
      "decimals": 6,
      "logoURI": "https://raw.githubusercontent.com/solana-labs/token-list/main/assets/mainnet/7bXgNP7SEwrqbnfLBPgKDRKSGjVe7cjbuioRP23upF5H/logo.png",
      "tags": [
        "wrapped",
        "wormhole"
      ],
      "extensions": {
        "address": "0x16980b3B4a3f9D89E33311B5aa8f80303E5ca4F8",
        "bridgeContract": "https://etherscan.io/address/0xf92cD566Ea4864356C5491c177A430C222d7e678",
        "assetContract": "https://etherscan.io/address/0x16980b3B4a3f9D89E33311B5aa8f80303E5ca4F8",
        "coingeckoId": "kira-network"
      }
    },
    {
      "chainId": 101,
      "address": "5uC8Gj96sK6UG44AYLpbX3DUjKtBUxBrhHcM8JDtyYum",
      "symbol": "wEWTB",
      "name": "Energy Web Token Bridged (Wormhole)",
      "decimals": 9,
      "logoURI": "https://raw.githubusercontent.com/solana-labs/token-list/main/assets/mainnet/5uC8Gj96sK6UG44AYLpbX3DUjKtBUxBrhHcM8JDtyYum/logo.png",
      "tags": [
        "wrapped",
        "wormhole"
      ],
      "extensions": {
        "address": "0x178c820f862B14f316509ec36b13123DA19A6054",
        "bridgeContract": "https://etherscan.io/address/0xf92cD566Ea4864356C5491c177A430C222d7e678",
        "assetContract": "https://etherscan.io/address/0x178c820f862B14f316509ec36b13123DA19A6054",
        "coingeckoId": "energy-web-token"
      }
    },
    {
      "chainId": 101,
      "address": "EzeRaHuh1Xu1nDUypv1VWXcGsNJ71ncCJ8HeWuyg8atJ",
      "symbol": "wCC10",
      "name": "Cryptocurrency Top 10 Tokens Index (Wormhole)",
      "decimals": 9,
      "logoURI": "https://raw.githubusercontent.com/solana-labs/token-list/main/assets/mainnet/EzeRaHuh1Xu1nDUypv1VWXcGsNJ71ncCJ8HeWuyg8atJ/logo.png",
      "tags": [
        "wrapped",
        "wormhole"
      ],
      "extensions": {
        "address": "0x17aC188e09A7890a1844E5E65471fE8b0CcFadF3",
        "bridgeContract": "https://etherscan.io/address/0xf92cD566Ea4864356C5491c177A430C222d7e678",
        "assetContract": "https://etherscan.io/address/0x17aC188e09A7890a1844E5E65471fE8b0CcFadF3",
        "coingeckoId": "cryptocurrency-top-10-tokens-index"
      }
    },
    {
      "chainId": 101,
      "address": "CYzPVv1zB9RH6hRWRKprFoepdD8Y7Q5HefCqrybvetja",
      "symbol": "wAUDIO",
      "name": "Audius (Wormhole)",
      "decimals": 9,
      "logoURI": "https://raw.githubusercontent.com/solana-labs/token-list/main/assets/mainnet/CYzPVv1zB9RH6hRWRKprFoepdD8Y7Q5HefCqrybvetja/logo.png",
      "tags": [
        "wrapped",
        "wormhole"
      ],
      "extensions": {
        "address": "0x18aAA7115705e8be94bfFEBDE57Af9BFc265B998",
        "bridgeContract": "https://etherscan.io/address/0xf92cD566Ea4864356C5491c177A430C222d7e678",
        "assetContract": "https://etherscan.io/address/0x18aAA7115705e8be94bfFEBDE57Af9BFc265B998",
        "coingeckoId": "audius"
      }
    },
    {
      "chainId": 101,
      "address": "9yPmJNUp1qFV6LafdYdegZ8sCgC4oy6Rgt9WsDJqv3EX",
      "symbol": "wREP",
      "name": "Reputation (Wormhole)",
      "decimals": 9,
      "logoURI": "https://raw.githubusercontent.com/solana-labs/token-list/main/assets/mainnet/9yPmJNUp1qFV6LafdYdegZ8sCgC4oy6Rgt9WsDJqv3EX/logo.png",
      "tags": [
        "wrapped",
        "wormhole"
      ],
      "extensions": {
        "address": "0x1985365e9f78359a9B6AD760e32412f4a445E862",
        "bridgeContract": "https://etherscan.io/address/0xf92cD566Ea4864356C5491c177A430C222d7e678",
        "assetContract": "https://etherscan.io/address/0x1985365e9f78359a9B6AD760e32412f4a445E862"
      }
    },
    {
      "chainId": 101,
      "address": "CZxP1KtsfvMXZTGKR1fNwNChv8hGAfQrgVoENabN8zKU",
      "symbol": "wVSP",
      "name": "VesperToken (Wormhole)",
      "decimals": 9,
      "logoURI": "https://raw.githubusercontent.com/solana-labs/token-list/main/assets/mainnet/CZxP1KtsfvMXZTGKR1fNwNChv8hGAfQrgVoENabN8zKU/logo.png",
      "tags": [
        "wrapped",
        "wormhole"
      ],
      "extensions": {
        "address": "0x1b40183EFB4Dd766f11bDa7A7c3AD8982e998421",
        "bridgeContract": "https://etherscan.io/address/0xf92cD566Ea4864356C5491c177A430C222d7e678",
        "assetContract": "https://etherscan.io/address/0x1b40183EFB4Dd766f11bDa7A7c3AD8982e998421",
        "coingeckoId": "vesper-finance"
      }
    },
    {
      "chainId": 101,
      "address": "8cGPyDGT1mgG1iWzNjPmCDKSK9veJhoBAguq7rp7CjTe",
      "symbol": "wKP3R",
      "name": "Keep3rV1 (Wormhole)",
      "decimals": 9,
      "logoURI": "https://raw.githubusercontent.com/solana-labs/token-list/main/assets/mainnet/8cGPyDGT1mgG1iWzNjPmCDKSK9veJhoBAguq7rp7CjTe/logo.png",
      "tags": [
        "wrapped",
        "wormhole"
      ],
      "extensions": {
        "address": "0x1cEB5cB57C4D4E2b2433641b95Dd330A33185A44",
        "bridgeContract": "https://etherscan.io/address/0xf92cD566Ea4864356C5491c177A430C222d7e678",
        "assetContract": "https://etherscan.io/address/0x1cEB5cB57C4D4E2b2433641b95Dd330A33185A44",
        "coingeckoId": "keep3rv1"
      }
    },
    {
      "chainId": 101,
      "address": "DGghbWvncPL41U8TmUtXcGMgLeQqkaA2yM7UfcabftR8",
      "symbol": "wLEAD",
      "name": "Lead Token (Wormhole)",
      "decimals": 9,
      "logoURI": "https://raw.githubusercontent.com/solana-labs/token-list/main/assets/mainnet/DGghbWvncPL41U8TmUtXcGMgLeQqkaA2yM7UfcabftR8/logo.png",
      "tags": [
        "wrapped",
        "wormhole"
      ],
      "extensions": {
        "address": "0x1dD80016e3d4ae146Ee2EBB484e8edD92dacC4ce",
        "bridgeContract": "https://etherscan.io/address/0xf92cD566Ea4864356C5491c177A430C222d7e678",
        "assetContract": "https://etherscan.io/address/0x1dD80016e3d4ae146Ee2EBB484e8edD92dacC4ce",
        "coingeckoId": "lead-token"
      }
    },
    {
      "chainId": 101,
      "address": "3MVa4e32PaKmPxYUQ6n8vFkWtCma68Ld7e7fTktWDueQ",
      "symbol": "wUNI",
      "name": "Uniswap (Wormhole)",
      "decimals": 9,
      "logoURI": "https://raw.githubusercontent.com/solana-labs/token-list/main/assets/mainnet/3MVa4e32PaKmPxYUQ6n8vFkWtCma68Ld7e7fTktWDueQ/logo.png",
      "tags": [
        "wrapped",
        "wormhole"
      ],
      "extensions": {
        "address": "0x1f9840a85d5aF5bf1D1762F925BDADdC4201F984",
        "bridgeContract": "https://etherscan.io/address/0xf92cD566Ea4864356C5491c177A430C222d7e678",
        "assetContract": "https://etherscan.io/address/0x1f9840a85d5aF5bf1D1762F925BDADdC4201F984",
        "coingeckoId": "uniswap"
      }
    },
    {
      "chainId": 101,
      "address": "qfnqNqs3nCAHjnyCgLRDbBtq4p2MtHZxw8YjSyYhPoL",
      "symbol": "wWBTC",
      "name": "Wrapped BTC (Wormhole)",
      "decimals": 8,
      "logoURI": "https://raw.githubusercontent.com/solana-labs/token-list/main/assets/mainnet/qfnqNqs3nCAHjnyCgLRDbBtq4p2MtHZxw8YjSyYhPoL/logo.png",
      "tags": [
        "wrapped",
        "wormhole"
      ],
      "extensions": {
        "address": "0x2260FAC5E5542a773Aa44fBCfeDf7C193bc2C599",
        "bridgeContract": "https://etherscan.io/address/0xf92cD566Ea4864356C5491c177A430C222d7e678",
        "assetContract": "https://etherscan.io/address/0x2260FAC5E5542a773Aa44fBCfeDf7C193bc2C599",
        "coingeckoId": "wrapped-bitcoin"
      }
    },
    {
      "chainId": 101,
      "address": "8My83RG8Xa1EhXdDKHWq8BWZN1zF3XUrWL3TXCLjVPFh",
      "symbol": "wUNN",
      "name": "UNION Protocol Governance Token (Wormhole)",
      "decimals": 9,
      "logoURI": "https://raw.githubusercontent.com/solana-labs/token-list/main/assets/mainnet/8My83RG8Xa1EhXdDKHWq8BWZN1zF3XUrWL3TXCLjVPFh/logo.png",
      "tags": [
        "wrapped",
        "wormhole"
      ],
      "extensions": {
        "address": "0x226f7b842E0F0120b7E194D05432b3fd14773a9D",
        "bridgeContract": "https://etherscan.io/address/0xf92cD566Ea4864356C5491c177A430C222d7e678",
        "assetContract": "https://etherscan.io/address/0x226f7b842E0F0120b7E194D05432b3fd14773a9D",
        "coingeckoId": "union-protocol-governance-token"
      }
    },
    {
      "chainId": 101,
      "address": "6jVuhLJ2mzyZ8DyUcrDj8Qr6Q9bqbJnq4fAnMeEduDM9",
      "symbol": "wSOCKS",
      "name": "Unisocks Edition 0 (Wormhole)",
      "decimals": 9,
      "logoURI": "https://raw.githubusercontent.com/solana-labs/token-list/main/assets/mainnet/6jVuhLJ2mzyZ8DyUcrDj8Qr6Q9bqbJnq4fAnMeEduDM9/logo.png",
      "tags": [
        "wrapped",
        "wormhole"
      ],
      "extensions": {
        "address": "0x23B608675a2B2fB1890d3ABBd85c5775c51691d5",
        "bridgeContract": "https://etherscan.io/address/0xf92cD566Ea4864356C5491c177A430C222d7e678",
        "assetContract": "https://etherscan.io/address/0x23B608675a2B2fB1890d3ABBd85c5775c51691d5",
        "coingeckoId": "unisocks"
      }
    },
    {
      "chainId": 101,
      "address": "Az8PAQ7s6s5ZFgBiKKEizHt3SzDxXKZayDCtRZoC3452",
      "symbol": "wDEXT",
      "name": "DEXTools (Wormhole)",
      "decimals": 9,
      "logoURI": "https://raw.githubusercontent.com/solana-labs/token-list/main/assets/mainnet/Az8PAQ7s6s5ZFgBiKKEizHt3SzDxXKZayDCtRZoC3452/logo.png",
      "tags": [
        "wrapped",
        "wormhole"
      ],
      "extensions": {
        "address": "0x26CE25148832C04f3d7F26F32478a9fe55197166",
        "bridgeContract": "https://etherscan.io/address/0xf92cD566Ea4864356C5491c177A430C222d7e678",
        "assetContract": "https://etherscan.io/address/0x26CE25148832C04f3d7F26F32478a9fe55197166",
        "coingeckoId": "idextools"
      }
    },
    {
      "chainId": 101,
      "address": "ELSnGFd5XnSdYFFSgYQp7n89FEbDqxN4npuRLW4PPPLv",
      "symbol": "wHEX",
      "name": "HEX (Wormhole)",
      "decimals": 8,
      "logoURI": "https://raw.githubusercontent.com/solana-labs/token-list/main/assets/mainnet/ELSnGFd5XnSdYFFSgYQp7n89FEbDqxN4npuRLW4PPPLv/logo.png",
      "tags": [
        "wrapped",
        "wormhole"
      ],
      "extensions": {
        "address": "0x2b591e99afE9f32eAA6214f7B7629768c40Eeb39",
        "bridgeContract": "https://etherscan.io/address/0xf92cD566Ea4864356C5491c177A430C222d7e678",
        "assetContract": "https://etherscan.io/address/0x2b591e99afE9f32eAA6214f7B7629768c40Eeb39",
        "coingeckoId": "hex"
      }
    },
    {
      "chainId": 101,
      "address": "9iwfHhE7BJKNo4Eb1wX3p4uyJjEN9RoGLt4BvMdzZoiN",
      "symbol": "wCREAM",
      "name": "Cream (Wormhole)",
      "decimals": 9,
      "logoURI": "https://raw.githubusercontent.com/solana-labs/token-list/main/assets/mainnet/9iwfHhE7BJKNo4Eb1wX3p4uyJjEN9RoGLt4BvMdzZoiN/logo.png",
      "tags": [
        "wrapped",
        "wormhole"
      ],
      "extensions": {
        "address": "0x2ba592F78dB6436527729929AAf6c908497cB200",
        "bridgeContract": "https://etherscan.io/address/0xf92cD566Ea4864356C5491c177A430C222d7e678",
        "assetContract": "https://etherscan.io/address/0x2ba592F78dB6436527729929AAf6c908497cB200",
        "coingeckoId": "cream-2"
      }
    },
    {
      "chainId": 101,
      "address": "DdiXkfDGhLiKyw889QC4nmcxSwMqarLBtrDofPJyx7bt",
      "symbol": "wYFIM",
      "name": "yfi.mobi (Wormhole)",
      "decimals": 9,
      "logoURI": "https://raw.githubusercontent.com/solana-labs/token-list/main/assets/mainnet/DdiXkfDGhLiKyw889QC4nmcxSwMqarLBtrDofPJyx7bt/logo.png",
      "tags": [
        "wrapped",
        "wormhole"
      ],
      "extensions": {
        "address": "0x2e2f3246b6c65CCc4239c9Ee556EC143a7E5DE2c",
        "bridgeContract": "https://etherscan.io/address/0xf92cD566Ea4864356C5491c177A430C222d7e678",
        "assetContract": "https://etherscan.io/address/0x2e2f3246b6c65CCc4239c9Ee556EC143a7E5DE2c",
        "coingeckoId": "yfimobi"
      }
    },
    {
      "chainId": 101,
      "address": "6wdcYNvUyHCerSiGbChkvGBF6Qzju1YP5qpXRQ4tqdZ3",
      "symbol": "wZEE",
      "name": "ZeroSwapToken (Wormhole)",
      "decimals": 9,
      "logoURI": "https://raw.githubusercontent.com/solana-labs/token-list/main/assets/mainnet/6wdcYNvUyHCerSiGbChkvGBF6Qzju1YP5qpXRQ4tqdZ3/logo.png",
      "tags": [
        "wrapped",
        "wormhole"
      ],
      "extensions": {
        "address": "0x2eDf094dB69d6Dcd487f1B3dB9febE2eeC0dd4c5",
        "bridgeContract": "https://etherscan.io/address/0xf92cD566Ea4864356C5491c177A430C222d7e678",
        "assetContract": "https://etherscan.io/address/0x2eDf094dB69d6Dcd487f1B3dB9febE2eeC0dd4c5",
        "coingeckoId": "zeroswap"
      }
    },
    {
      "chainId": 101,
      "address": "4xh8iC54UgaNpY4h34rxfZBSc9L2fBB8gWcYtDGHjxhN",
      "symbol": "wwANATHA",
      "name": "Wrapped ANATHA (Wormhole)",
      "decimals": 9,
      "logoURI": "https://raw.githubusercontent.com/solana-labs/token-list/main/assets/mainnet/4xh8iC54UgaNpY4h34rxfZBSc9L2fBB8gWcYtDGHjxhN/logo.png",
      "tags": [
        "wrapped",
        "wormhole"
      ],
      "extensions": {
        "address": "0x3383c5a8969Dc413bfdDc9656Eb80A1408E4bA20",
        "bridgeContract": "https://etherscan.io/address/0xf92cD566Ea4864356C5491c177A430C222d7e678",
        "assetContract": "https://etherscan.io/address/0x3383c5a8969Dc413bfdDc9656Eb80A1408E4bA20",
        "coingeckoId": "wrapped-anatha"
      }
    },
    {
      "chainId": 101,
      "address": "5Jq6S9HYqfG6TUMjjsKpnfis7utUAB69JiEGkkypdmgP",
      "symbol": "wRAMP",
      "name": "RAMP DEFI (Wormhole)",
      "decimals": 9,
      "logoURI": "https://raw.githubusercontent.com/solana-labs/token-list/main/assets/mainnet/5Jq6S9HYqfG6TUMjjsKpnfis7utUAB69JiEGkkypdmgP/logo.png",
      "tags": [
        "wrapped",
        "wormhole"
      ],
      "extensions": {
        "address": "0x33D0568941C0C64ff7e0FB4fbA0B11BD37deEd9f",
        "bridgeContract": "https://etherscan.io/address/0xf92cD566Ea4864356C5491c177A430C222d7e678",
        "assetContract": "https://etherscan.io/address/0x33D0568941C0C64ff7e0FB4fbA0B11BD37deEd9f",
        "coingeckoId": "ramp"
      }
    },
    {
      "chainId": 101,
      "address": "6uMUH5ztnj6AKYvL71EZgcyyRxjyBC5LVkscA5LrBc3c",
      "symbol": "wPRQ",
      "name": "Parsiq Token (Wormhole)",
      "decimals": 9,
      "logoURI": "https://raw.githubusercontent.com/solana-labs/token-list/main/assets/mainnet/6uMUH5ztnj6AKYvL71EZgcyyRxjyBC5LVkscA5LrBc3c/logo.png",
      "tags": [
        "wrapped",
        "wormhole"
      ],
      "extensions": {
        "address": "0x362bc847A3a9637d3af6624EeC853618a43ed7D2",
        "bridgeContract": "https://etherscan.io/address/0xf92cD566Ea4864356C5491c177A430C222d7e678",
        "assetContract": "https://etherscan.io/address/0x362bc847A3a9637d3af6624EeC853618a43ed7D2",
        "coingeckoId": "parsiq"
      }
    },
    {
      "chainId": 101,
      "address": "42gecM46tdSiYZN2CK1ek5raCxnzQf1xfhoKAf3F7Y5k",
      "symbol": "wSLP",
      "name": "Small Love Potion (Wormhole)",
      "decimals": 0,
      "logoURI": "https://raw.githubusercontent.com/solana-labs/token-list/main/assets/mainnet/42gecM46tdSiYZN2CK1ek5raCxnzQf1xfhoKAf3F7Y5k/logo.png",
      "tags": [
        "wrapped",
        "wormhole"
      ],
      "extensions": {
        "address": "0x37236CD05b34Cc79d3715AF2383E96dd7443dCF1",
        "bridgeContract": "https://etherscan.io/address/0xf92cD566Ea4864356C5491c177A430C222d7e678",
        "assetContract": "https://etherscan.io/address/0x37236CD05b34Cc79d3715AF2383E96dd7443dCF1",
        "coingeckoId": "smooth-love-potion"
      }
    },
    {
      "chainId": 101,
      "address": "F6M9DW1cWw7EtFK9m2ukvT9WEvtEbdZfTzZTtDeBcnAf",
      "symbol": "wSAND",
      "name": "SAND (Wormhole)",
      "decimals": 9,
      "logoURI": "https://raw.githubusercontent.com/solana-labs/token-list/main/assets/mainnet/F6M9DW1cWw7EtFK9m2ukvT9WEvtEbdZfTzZTtDeBcnAf/logo.png",
      "tags": [
        "wrapped",
        "wormhole"
      ],
      "extensions": {
        "address": "0x3845badAde8e6dFF049820680d1F14bD3903a5d0",
        "bridgeContract": "https://etherscan.io/address/0xf92cD566Ea4864356C5491c177A430C222d7e678",
        "assetContract": "https://etherscan.io/address/0x3845badAde8e6dFF049820680d1F14bD3903a5d0",
        "coingeckoId": "the-sandbox"
      }
    },
    {
      "chainId": 101,
      "address": "G27M8w6G4hwatMNFi46DPAUR1YkxSmRNFKus7SgYLoDy",
      "symbol": "wCVP",
      "name": "Concentrated Voting Power (Wormhole)",
      "decimals": 9,
      "logoURI": "https://raw.githubusercontent.com/solana-labs/token-list/main/assets/mainnet/G27M8w6G4hwatMNFi46DPAUR1YkxSmRNFKus7SgYLoDy/logo.png",
      "tags": [
        "wrapped",
        "wormhole"
      ],
      "extensions": {
        "address": "0x38e4adB44ef08F22F5B5b76A8f0c2d0dCbE7DcA1",
        "bridgeContract": "https://etherscan.io/address/0xf92cD566Ea4864356C5491c177A430C222d7e678",
        "assetContract": "https://etherscan.io/address/0x38e4adB44ef08F22F5B5b76A8f0c2d0dCbE7DcA1",
        "coingeckoId": "concentrated-voting-power"
      }
    },
    {
      "chainId": 101,
      "address": "FjucGZpcdVXaWJH21pbrGQaKNszsGsJqbAXu4sJywKJa",
      "symbol": "wREN",
      "name": "Republic Token (Wormhole)",
      "decimals": 9,
      "logoURI": "https://raw.githubusercontent.com/solana-labs/token-list/main/assets/mainnet/FjucGZpcdVXaWJH21pbrGQaKNszsGsJqbAXu4sJywKJa/logo.png",
      "tags": [
        "wrapped",
        "wormhole"
      ],
      "extensions": {
        "address": "0x408e41876cCCDC0F92210600ef50372656052a38",
        "bridgeContract": "https://etherscan.io/address/0xf92cD566Ea4864356C5491c177A430C222d7e678",
        "assetContract": "https://etherscan.io/address/0x408e41876cCCDC0F92210600ef50372656052a38",
        "coingeckoId": "republic-protocol"
      }
    },
    {
      "chainId": 101,
      "address": "5kvugu18snfGRu1PykMfRzYfUxJYs3smk1PWQcGo6Z8a",
      "symbol": "wXOR",
      "name": "Sora (Wormhole)",
      "decimals": 9,
      "logoURI": "https://raw.githubusercontent.com/solana-labs/token-list/main/assets/mainnet/5kvugu18snfGRu1PykMfRzYfUxJYs3smk1PWQcGo6Z8a/logo.png",
      "tags": [
        "wrapped",
        "wormhole"
      ],
      "extensions": {
        "address": "0x40FD72257597aA14C7231A7B1aaa29Fce868F677",
        "bridgeContract": "https://etherscan.io/address/0xf92cD566Ea4864356C5491c177A430C222d7e678",
        "assetContract": "https://etherscan.io/address/0x40FD72257597aA14C7231A7B1aaa29Fce868F677",
        "coingeckoId": "sora"
      }
    },
    {
      "chainId": 101,
      "address": "3EKQDmiXj8yLBFpZca4coxBpP8XJCzmjVgUdVydSmaaT",
      "symbol": "wFUN",
      "name": "FunFair (Wormhole)",
      "decimals": 8,
      "logoURI": "https://raw.githubusercontent.com/solana-labs/token-list/main/assets/mainnet/3EKQDmiXj8yLBFpZca4coxBpP8XJCzmjVgUdVydSmaaT/logo.png",
      "tags": [
        "wrapped",
        "wormhole"
      ],
      "extensions": {
        "address": "0x419D0d8BdD9aF5e606Ae2232ed285Aff190E711b",
        "bridgeContract": "https://etherscan.io/address/0xf92cD566Ea4864356C5491c177A430C222d7e678",
        "assetContract": "https://etherscan.io/address/0x419D0d8BdD9aF5e606Ae2232ed285Aff190E711b",
        "coingeckoId": "funfair"
      }
    },
    {
      "chainId": 101,
      "address": "6J9soByB65WUamsEG8KSPdphBV1oCoGvr5QpaUaY3r19",
      "symbol": "wPICKLE",
      "name": "PickleToken (Wormhole)",
      "decimals": 9,
      "logoURI": "https://raw.githubusercontent.com/solana-labs/token-list/main/assets/mainnet/6J9soByB65WUamsEG8KSPdphBV1oCoGvr5QpaUaY3r19/logo.png",
      "tags": [
        "wrapped",
        "wormhole"
      ],
      "extensions": {
        "address": "0x429881672B9AE42b8EbA0E26cD9C73711b891Ca5",
        "bridgeContract": "https://etherscan.io/address/0xf92cD566Ea4864356C5491c177A430C222d7e678",
        "assetContract": "https://etherscan.io/address/0x429881672B9AE42b8EbA0E26cD9C73711b891Ca5",
        "coingeckoId": "pickle-finance"
      }
    },
    {
      "chainId": 101,
      "address": "HEsqFznmAERPUmMWHtDWYAZRoFbNHZpuNuFrPio68Zp1",
      "symbol": "wPAXG",
      "name": "Paxos Gold (Wormhole)",
      "decimals": 9,
      "logoURI": "https://raw.githubusercontent.com/solana-labs/token-list/main/assets/mainnet/HEsqFznmAERPUmMWHtDWYAZRoFbNHZpuNuFrPio68Zp1/logo.png",
      "tags": [
        "wrapped",
        "wormhole"
      ],
      "extensions": {
        "address": "0x45804880De22913dAFE09f4980848ECE6EcbAf78",
        "bridgeContract": "https://etherscan.io/address/0xf92cD566Ea4864356C5491c177A430C222d7e678",
        "assetContract": "https://etherscan.io/address/0x45804880De22913dAFE09f4980848ECE6EcbAf78",
        "coingeckoId": "pax-gold"
      }
    },
    {
      "chainId": 101,
      "address": "BrtLvpVCwVDH5Jpqjtiuhh8wKYA5b3NZCnsSftr61viv",
      "symbol": "wQNT",
      "name": "Quant (Wormhole)",
      "decimals": 9,
      "logoURI": "https://raw.githubusercontent.com/solana-labs/token-list/main/assets/mainnet/BrtLvpVCwVDH5Jpqjtiuhh8wKYA5b3NZCnsSftr61viv/logo.png",
      "tags": [
        "wrapped",
        "wormhole"
      ],
      "extensions": {
        "address": "0x4a220E6096B25EADb88358cb44068A3248254675",
        "bridgeContract": "https://etherscan.io/address/0xf92cD566Ea4864356C5491c177A430C222d7e678",
        "assetContract": "https://etherscan.io/address/0x4a220E6096B25EADb88358cb44068A3248254675",
        "coingeckoId": "quant-network"
      }
    },
    {
      "chainId": 101,
      "address": "8DRgurhcQPJeCqQEpbeYGUmwAz2tETbyWUYLUU4Q7goM",
      "symbol": "wORAI",
      "name": "Oraichain Token (Wormhole)",
      "decimals": 9,
      "logoURI": "https://raw.githubusercontent.com/solana-labs/token-list/main/assets/mainnet/8DRgurhcQPJeCqQEpbeYGUmwAz2tETbyWUYLUU4Q7goM/logo.png",
      "tags": [
        "wrapped",
        "wormhole"
      ],
      "extensions": {
        "address": "0x4c11249814f11b9346808179Cf06e71ac328c1b5",
        "bridgeContract": "https://etherscan.io/address/0xf92cD566Ea4864356C5491c177A430C222d7e678",
        "assetContract": "https://etherscan.io/address/0x4c11249814f11b9346808179Cf06e71ac328c1b5",
        "coingeckoId": "oraichain-token"
      }
    },
    {
      "chainId": 101,
      "address": "4e5cqAsZ7wQqwLi7AApS9CgN8Yaho5TvkhvcLaGyiuzL",
      "symbol": "wTRU",
      "name": "TrustToken (Wormhole)",
      "decimals": 8,
      "logoURI": "https://raw.githubusercontent.com/solana-labs/token-list/main/assets/mainnet/4e5cqAsZ7wQqwLi7AApS9CgN8Yaho5TvkhvcLaGyiuzL/logo.png",
      "tags": [
        "wrapped",
        "wormhole"
      ],
      "extensions": {
        "address": "0x4C19596f5aAfF459fA38B0f7eD92F11AE6543784",
        "bridgeContract": "https://etherscan.io/address/0xf92cD566Ea4864356C5491c177A430C222d7e678",
        "assetContract": "https://etherscan.io/address/0x4C19596f5aAfF459fA38B0f7eD92F11AE6543784",
        "coingeckoId": "truefi"
      }
    },
    {
      "chainId": 101,
      "address": "HkhBUKSct2V93Z35apDmXthkRvH4yvMovLyv8s8idDgP",
      "symbol": "wMCB",
      "name": "MCDEX Token (Wormhole)",
      "decimals": 9,
      "logoURI": "https://raw.githubusercontent.com/solana-labs/token-list/main/assets/mainnet/HkhBUKSct2V93Z35apDmXthkRvH4yvMovLyv8s8idDgP/logo.png",
      "tags": [
        "wrapped",
        "wormhole"
      ],
      "extensions": {
        "address": "0x4e352cF164E64ADCBad318C3a1e222E9EBa4Ce42",
        "bridgeContract": "https://etherscan.io/address/0xf92cD566Ea4864356C5491c177A430C222d7e678",
        "assetContract": "https://etherscan.io/address/0x4e352cF164E64ADCBad318C3a1e222E9EBa4Ce42",
        "coingeckoId": "mcdex"
      }
    },
    {
      "chainId": 101,
      "address": "Eof7wbYsHZKaoyUGwM7Nfkoo6zQW4U7uWXqz2hoQzSkK",
      "symbol": "wNU",
      "name": "NuCypher (Wormhole)",
      "decimals": 9,
      "logoURI": "https://raw.githubusercontent.com/solana-labs/token-list/main/assets/mainnet/Eof7wbYsHZKaoyUGwM7Nfkoo6zQW4U7uWXqz2hoQzSkK/logo.png",
      "tags": [
        "wrapped",
        "wormhole"
      ],
      "extensions": {
        "address": "0x4fE83213D56308330EC302a8BD641f1d0113A4Cc",
        "bridgeContract": "https://etherscan.io/address/0xf92cD566Ea4864356C5491c177A430C222d7e678",
        "assetContract": "https://etherscan.io/address/0x4fE83213D56308330EC302a8BD641f1d0113A4Cc",
        "coingeckoId": "nucypher"
      }
    },
    {
      "chainId": 101,
      "address": "5CmA1HTVZt5NRtwiUrqWrcnT5JRW5zHe6uQXfP7SDUNz",
      "symbol": "wRAZOR",
      "name": "RAZOR (Wormhole)",
      "decimals": 9,
      "logoURI": "https://raw.githubusercontent.com/solana-labs/token-list/main/assets/mainnet/5CmA1HTVZt5NRtwiUrqWrcnT5JRW5zHe6uQXfP7SDUNz/logo.png",
      "tags": [
        "wrapped",
        "wormhole"
      ],
      "extensions": {
        "address": "0x50DE6856358Cc35f3A9a57eAAA34BD4cB707d2cd",
        "bridgeContract": "https://etherscan.io/address/0xf92cD566Ea4864356C5491c177A430C222d7e678",
        "assetContract": "https://etherscan.io/address/0x50DE6856358Cc35f3A9a57eAAA34BD4cB707d2cd",
        "coingeckoId": "razor-network"
      }
    },
    {
      "chainId": 101,
      "address": "6msNYXzSVtjinqapq2xcvBb5NRq4YTPAi7wc5Jx8M8TS",
      "symbol": "wLINK",
      "name": "ChainLink Token (Wormhole)",
      "decimals": 9,
      "logoURI": "https://raw.githubusercontent.com/solana-labs/token-list/main/assets/mainnet/6msNYXzSVtjinqapq2xcvBb5NRq4YTPAi7wc5Jx8M8TS/logo.png",
      "tags": [
        "wrapped",
        "wormhole"
      ],
      "extensions": {
        "address": "0x514910771AF9Ca656af840dff83E8264EcF986CA",
        "bridgeContract": "https://etherscan.io/address/0xf92cD566Ea4864356C5491c177A430C222d7e678",
        "assetContract": "https://etherscan.io/address/0x514910771AF9Ca656af840dff83E8264EcF986CA",
        "coingeckoId": "chainlink"
      }
    },
    {
      "chainId": 101,
      "address": "BX2gcRRS12iqFzKCpvTt4krBBYNymR9JBDZBxzfFLnbF",
      "symbol": "weRSDL",
      "name": "UnFederalReserveToken (Wormhole)",
      "decimals": 9,
      "logoURI": "https://raw.githubusercontent.com/solana-labs/token-list/main/assets/mainnet/BX2gcRRS12iqFzKCpvTt4krBBYNymR9JBDZBxzfFLnbF/logo.png",
      "tags": [
        "wrapped",
        "wormhole"
      ],
      "extensions": {
        "address": "0x5218E472cFCFE0b64A064F055B43b4cdC9EfD3A6",
        "bridgeContract": "https://etherscan.io/address/0xf92cD566Ea4864356C5491c177A430C222d7e678",
        "assetContract": "https://etherscan.io/address/0x5218E472cFCFE0b64A064F055B43b4cdC9EfD3A6",
        "coingeckoId": "unfederalreserve"
      }
    },
    {
      "chainId": 101,
      "address": "CCGLdsokcybeF8NrCcu1RSQK8isNBjBA58kVEMTHTKjx",
      "symbol": "wsUSD",
      "name": "Synth sUSD (Wormhole)",
      "decimals": 9,
      "logoURI": "https://raw.githubusercontent.com/solana-labs/token-list/main/assets/mainnet/CCGLdsokcybeF8NrCcu1RSQK8isNBjBA58kVEMTHTKjx/logo.png",
      "tags": [
        "wrapped",
        "wormhole"
      ],
      "extensions": {
        "address": "0x57Ab1ec28D129707052df4dF418D58a2D46d5f51",
        "bridgeContract": "https://etherscan.io/address/0xf92cD566Ea4864356C5491c177A430C222d7e678",
        "assetContract": "https://etherscan.io/address/0x57Ab1ec28D129707052df4dF418D58a2D46d5f51",
        "coingeckoId": "nusd"
      }
    },
    {
      "chainId": 101,
      "address": "FP9ogG7hTdfcTJwn4prF9AVEcfcjLq1GtkqYM4oRn7eY",
      "symbol": "wHEGIC",
      "name": "Hegic (Wormhole)",
      "decimals": 9,
      "logoURI": "https://raw.githubusercontent.com/solana-labs/token-list/main/assets/mainnet/FP9ogG7hTdfcTJwn4prF9AVEcfcjLq1GtkqYM4oRn7eY/logo.png",
      "tags": [
        "wrapped",
        "wormhole"
      ],
      "extensions": {
        "address": "0x584bC13c7D411c00c01A62e8019472dE68768430",
        "bridgeContract": "https://etherscan.io/address/0xf92cD566Ea4864356C5491c177A430C222d7e678",
        "assetContract": "https://etherscan.io/address/0x584bC13c7D411c00c01A62e8019472dE68768430",
        "coingeckoId": "hegic"
      }
    },
    {
      "chainId": 101,
      "address": "DboP5vvYUVjmKSHKJ1YFHwmv41KtUscnYgzjmPgHwQVn",
      "symbol": "wXFI",
      "name": "Xfinance (Wormhole)",
      "decimals": 9,
      "logoURI": "https://raw.githubusercontent.com/solana-labs/token-list/main/assets/mainnet/DboP5vvYUVjmKSHKJ1YFHwmv41KtUscnYgzjmPgHwQVn/logo.png",
      "tags": [
        "wrapped",
        "wormhole"
      ],
      "extensions": {
        "address": "0x5BEfBB272290dD5b8521D4a938f6c4757742c430",
        "bridgeContract": "https://etherscan.io/address/0xf92cD566Ea4864356C5491c177A430C222d7e678",
        "assetContract": "https://etherscan.io/address/0x5BEfBB272290dD5b8521D4a938f6c4757742c430",
        "coingeckoId": "xfinance"
      }
    },
    {
      "chainId": 101,
      "address": "6c4U9yxGzVjejSJJXrdX8wtt532Et6MrBUZc2oK5j6w5",
      "symbol": "wDEXTF",
      "name": "DEXTF Token (Wormhole)",
      "decimals": 9,
      "logoURI": "https://raw.githubusercontent.com/solana-labs/token-list/main/assets/mainnet/6c4U9yxGzVjejSJJXrdX8wtt532Et6MrBUZc2oK5j6w5/logo.png",
      "tags": [
        "wrapped",
        "wormhole"
      ],
      "extensions": {
        "address": "0x5F64Ab1544D28732F0A24F4713c2C8ec0dA089f0",
        "bridgeContract": "https://etherscan.io/address/0xf92cD566Ea4864356C5491c177A430C222d7e678",
        "assetContract": "https://etherscan.io/address/0x5F64Ab1544D28732F0A24F4713c2C8ec0dA089f0",
        "coingeckoId": "dextf"
      }
    },
    {
      "chainId": 101,
      "address": "JuXkRYNw54rujC7SPWcAM4ArLgA5x8nDQbS8xHAr6MA",
      "symbol": "wRLC",
      "name": "iExec RLC (Wormhole)",
      "decimals": 9,
      "logoURI": "https://raw.githubusercontent.com/solana-labs/token-list/main/assets/mainnet/JuXkRYNw54rujC7SPWcAM4ArLgA5x8nDQbS8xHAr6MA/logo.png",
      "tags": [
        "wrapped",
        "wormhole"
      ],
      "extensions": {
        "address": "0x607F4C5BB672230e8672085532f7e901544a7375",
        "bridgeContract": "https://etherscan.io/address/0xf92cD566Ea4864356C5491c177A430C222d7e678",
        "assetContract": "https://etherscan.io/address/0x607F4C5BB672230e8672085532f7e901544a7375",
        "coingeckoId": "iexec-rlc"
      }
    },
    {
      "chainId": 101,
      "address": "7NfgSkv6kZ6ZWP6SJPtMuaUYGVEngVK8UFnaFTPk3QsM",
      "symbol": "wCORE",
      "name": "cVault.finance (Wormhole)",
      "decimals": 9,
      "logoURI": "https://raw.githubusercontent.com/solana-labs/token-list/main/assets/mainnet/7NfgSkv6kZ6ZWP6SJPtMuaUYGVEngVK8UFnaFTPk3QsM/logo.png",
      "tags": [
        "wrapped",
        "wormhole"
      ],
      "extensions": {
        "address": "0x62359Ed7505Efc61FF1D56fEF82158CcaffA23D7",
        "bridgeContract": "https://etherscan.io/address/0xf92cD566Ea4864356C5491c177A430C222d7e678",
        "assetContract": "https://etherscan.io/address/0x62359Ed7505Efc61FF1D56fEF82158CcaffA23D7",
        "coingeckoId": "cvault-finance"
      }
    },
    {
      "chainId": 101,
      "address": "AqLKDJiGL4wXKPAfzNom3xEdQwgj2LTCE4k34gzvZsE6",
      "symbol": "wCFi",
      "name": "CyberFi Token (Wormhole)",
      "decimals": 9,
      "logoURI": "https://raw.githubusercontent.com/solana-labs/token-list/main/assets/mainnet/AqLKDJiGL4wXKPAfzNom3xEdQwgj2LTCE4k34gzvZsE6/logo.png",
      "tags": [
        "wrapped",
        "wormhole"
      ],
      "extensions": {
        "address": "0x63b4f3e3fa4e438698CE330e365E831F7cCD1eF4",
        "bridgeContract": "https://etherscan.io/address/0xf92cD566Ea4864356C5491c177A430C222d7e678",
        "assetContract": "https://etherscan.io/address/0x63b4f3e3fa4e438698CE330e365E831F7cCD1eF4",
        "coingeckoId": "cyberfi"
      }
    },
    {
      "chainId": 101,
      "address": "FLrjpCRrd4GffHu8MVYGvuLxYLuBGVaXsnCecw3Effci",
      "symbol": "wWISE",
      "name": "Wise Token (Wormhole)",
      "decimals": 9,
      "logoURI": "https://raw.githubusercontent.com/solana-labs/token-list/main/assets/mainnet/FLrjpCRrd4GffHu8MVYGvuLxYLuBGVaXsnCecw3Effci/logo.png",
      "tags": [
        "wrapped",
        "wormhole"
      ],
      "extensions": {
        "address": "0x66a0f676479Cee1d7373f3DC2e2952778BfF5bd6",
        "bridgeContract": "https://etherscan.io/address/0xf92cD566Ea4864356C5491c177A430C222d7e678",
        "assetContract": "https://etherscan.io/address/0x66a0f676479Cee1d7373f3DC2e2952778BfF5bd6",
        "coingeckoId": "wise-token11"
      }
    },
    {
      "chainId": 101,
      "address": "GaMPhVyp1xd9xJuPskDEzQzp8mKfEjAmhny8NX7y7YKc",
      "symbol": "wGNO",
      "name": "Gnosis Token (Wormhole)",
      "decimals": 9,
      "logoURI": "https://raw.githubusercontent.com/solana-labs/token-list/main/assets/mainnet/GaMPhVyp1xd9xJuPskDEzQzp8mKfEjAmhny8NX7y7YKc/logo.png",
      "tags": [
        "wrapped",
        "wormhole"
      ],
      "extensions": {
        "address": "0x6810e776880C02933D47DB1b9fc05908e5386b96",
        "bridgeContract": "https://etherscan.io/address/0xf92cD566Ea4864356C5491c177A430C222d7e678",
        "assetContract": "https://etherscan.io/address/0x6810e776880C02933D47DB1b9fc05908e5386b96",
        "coingeckoId": "gnosis"
      }
    },
    {
      "chainId": 101,
      "address": "CCAQZHBVWKDukT68PZ3LenDs7apibeSYeJ3jHE8NzBC5",
      "symbol": "wPOOLZ",
      "name": "$Poolz Finance (Wormhole)",
      "decimals": 9,
      "logoURI": "https://raw.githubusercontent.com/solana-labs/token-list/main/assets/mainnet/CCAQZHBVWKDukT68PZ3LenDs7apibeSYeJ3jHE8NzBC5/logo.png",
      "tags": [
        "wrapped",
        "wormhole"
      ],
      "extensions": {
        "address": "0x69A95185ee2a045CDC4bCd1b1Df10710395e4e23",
        "bridgeContract": "https://etherscan.io/address/0xf92cD566Ea4864356C5491c177A430C222d7e678",
        "assetContract": "https://etherscan.io/address/0x69A95185ee2a045CDC4bCd1b1Df10710395e4e23",
        "coingeckoId": "poolz-finance"
      }
    },
    {
      "chainId": 101,
      "address": "FYpdBuyAHSbdaAyD1sKkxyLWbAP8uUW9h6uvdhK74ij1",
      "symbol": "wDAI",
      "name": "Dai Stablecoin (Wormhole)",
      "decimals": 9,
      "logoURI": "https://raw.githubusercontent.com/solana-labs/token-list/main/assets/mainnet/FYpdBuyAHSbdaAyD1sKkxyLWbAP8uUW9h6uvdhK74ij1/logo.png",
      "tags": [
        "wrapped",
        "wormhole"
      ],
      "extensions": {
        "address": "0x6B175474E89094C44Da98b954EedeAC495271d0F",
        "bridgeContract": "https://etherscan.io/address/0xf92cD566Ea4864356C5491c177A430C222d7e678",
        "assetContract": "https://etherscan.io/address/0x6B175474E89094C44Da98b954EedeAC495271d0F",
        "coingeckoId": "dai"
      }
    },
    {
      "chainId": 101,
      "address": "HbMGwfGjGPchtaPwyrtJFy8APZN5w1hi63xnzmj1f23v",
      "symbol": "wSUSHI",
      "name": "SushiSwap (Wormhole)",
      "decimals": 9,
      "logoURI": "https://raw.githubusercontent.com/solana-labs/token-list/main/assets/mainnet/HbMGwfGjGPchtaPwyrtJFy8APZN5w1hi63xnzmj1f23v/logo.png",
      "tags": [
        "wrapped",
        "wormhole"
      ],
      "extensions": {
        "address": "0x6B3595068778DD592e39A122f4f5a5cF09C90fE2",
        "bridgeContract": "https://etherscan.io/address/0xf92cD566Ea4864356C5491c177A430C222d7e678",
        "assetContract": "https://etherscan.io/address/0x6B3595068778DD592e39A122f4f5a5cF09C90fE2",
        "coingeckoId": "sushi"
      }
    },
    {
      "chainId": 101,
      "address": "6Tmi8TZasqdxWB59uE5Zw9VLKecuCbsLSsPEqoMpmozA",
      "symbol": "wFYZ",
      "name": "Fyooz (Wormhole)",
      "decimals": 9,
      "logoURI": "https://raw.githubusercontent.com/solana-labs/token-list/main/assets/mainnet/6Tmi8TZasqdxWB59uE5Zw9VLKecuCbsLSsPEqoMpmozA/logo.png",
      "tags": [
        "wrapped",
        "wormhole"
      ],
      "extensions": {
        "address": "0x6BFf2fE249601ed0Db3a87424a2E923118BB0312",
        "bridgeContract": "https://etherscan.io/address/0xf92cD566Ea4864356C5491c177A430C222d7e678",
        "assetContract": "https://etherscan.io/address/0x6BFf2fE249601ed0Db3a87424a2E923118BB0312",
        "coingeckoId": "fyooz"
      }
    },
    {
      "chainId": 101,
      "address": "3sHinPxEPqhEGip2Wy45TFmgAA1Atg2mctMjY5RKJUjk",
      "symbol": "wQRX",
      "name": "QuiverX (Wormhole)",
      "decimals": 9,
      "logoURI": "https://raw.githubusercontent.com/solana-labs/token-list/main/assets/mainnet/3sHinPxEPqhEGip2Wy45TFmgAA1Atg2mctMjY5RKJUjk/logo.png",
      "tags": [
        "wrapped",
        "wormhole"
      ],
      "extensions": {
        "address": "0x6e0daDE58D2d89eBBe7aFc384e3E4f15b70b14D8",
        "bridgeContract": "https://etherscan.io/address/0xf92cD566Ea4864356C5491c177A430C222d7e678",
        "assetContract": "https://etherscan.io/address/0x6e0daDE58D2d89eBBe7aFc384e3E4f15b70b14D8",
        "coingeckoId": "quiverx"
      }
    },
    {
      "chainId": 101,
      "address": "4ighgEijHcCoLu9AsvwVz2TnGFqAgzQtQMr6ch88Jrfe",
      "symbol": "wTRADE",
      "name": "UniTrade (Wormhole)",
      "decimals": 9,
      "logoURI": "https://raw.githubusercontent.com/solana-labs/token-list/main/assets/mainnet/4ighgEijHcCoLu9AsvwVz2TnGFqAgzQtQMr6ch88Jrfe/logo.png",
      "tags": [
        "wrapped",
        "wormhole"
      ],
      "extensions": {
        "address": "0x6F87D756DAf0503d08Eb8993686c7Fc01Dc44fB1",
        "bridgeContract": "https://etherscan.io/address/0xf92cD566Ea4864356C5491c177A430C222d7e678",
        "assetContract": "https://etherscan.io/address/0x6F87D756DAf0503d08Eb8993686c7Fc01Dc44fB1",
        "coingeckoId": "unitrade"
      }
    },
    {
      "chainId": 101,
      "address": "FTPnEQ3NfRRZ9tvmpDW6JFrvweBE5sanxnXSpJL1dvbB",
      "symbol": "wBIRD",
      "name": "Bird.Money (Wormhole)",
      "decimals": 9,
      "logoURI": "https://raw.githubusercontent.com/solana-labs/token-list/main/assets/mainnet/FTPnEQ3NfRRZ9tvmpDW6JFrvweBE5sanxnXSpJL1dvbB/logo.png",
      "tags": [
        "wrapped",
        "wormhole"
      ],
      "extensions": {
        "address": "0x70401dFD142A16dC7031c56E862Fc88Cb9537Ce0",
        "bridgeContract": "https://etherscan.io/address/0xf92cD566Ea4864356C5491c177A430C222d7e678",
        "assetContract": "https://etherscan.io/address/0x70401dFD142A16dC7031c56E862Fc88Cb9537Ce0",
        "coingeckoId": "bird-money"
      }
    },
    {
      "chainId": 101,
      "address": "QVDE6rhcGPSB3ex5T7vWBzvoSRUXULjuSGpVuKwu5XH",
      "symbol": "wAXN",
      "name": "Axion (Wormhole)",
      "decimals": 9,
      "logoURI": "https://raw.githubusercontent.com/solana-labs/token-list/main/assets/mainnet/QVDE6rhcGPSB3ex5T7vWBzvoSRUXULjuSGpVuKwu5XH/logo.png",
      "tags": [
        "wrapped",
        "wormhole"
      ],
      "extensions": {
        "address": "0x71F85B2E46976bD21302B64329868fd15eb0D127",
        "bridgeContract": "https://etherscan.io/address/0xf92cD566Ea4864356C5491c177A430C222d7e678",
        "assetContract": "https://etherscan.io/address/0x71F85B2E46976bD21302B64329868fd15eb0D127",
        "coingeckoId": "axion"
      }
    },
    {
      "chainId": 101,
      "address": "J6AbGG62yo9UJ2T9r9GM7pnoRNui5DsZDnPbiNAPqbVd",
      "symbol": "wBMI",
      "name": "Bridge Mutual (Wormhole)",
      "decimals": 9,
      "logoURI": "https://raw.githubusercontent.com/solana-labs/token-list/main/assets/mainnet/J6AbGG62yo9UJ2T9r9GM7pnoRNui5DsZDnPbiNAPqbVd/logo.png",
      "tags": [
        "wrapped",
        "wormhole"
      ],
      "extensions": {
        "address": "0x725C263e32c72dDC3A19bEa12C5a0479a81eE688",
        "bridgeContract": "https://etherscan.io/address/0xf92cD566Ea4864356C5491c177A430C222d7e678",
        "assetContract": "https://etherscan.io/address/0x725C263e32c72dDC3A19bEa12C5a0479a81eE688",
        "coingeckoId": "bridge-mutual"
      }
    },
    {
      "chainId": 101,
      "address": "4wvHoaxxZxFeNrMTP8bLVRh1ziSBV7crN665WX4rRMqe",
      "symbol": "wDYT",
      "name": "DoYourTip (Wormhole)",
      "decimals": 9,
      "logoURI": "https://raw.githubusercontent.com/solana-labs/token-list/main/assets/mainnet/4wvHoaxxZxFeNrMTP8bLVRh1ziSBV7crN665WX4rRMqe/logo.png",
      "tags": [
        "wrapped",
        "wormhole"
      ],
      "extensions": {
        "address": "0x740623d2c797b7D8D1EcB98e9b4Afcf99Ec31E14",
        "bridgeContract": "https://etherscan.io/address/0xf92cD566Ea4864356C5491c177A430C222d7e678",
        "assetContract": "https://etherscan.io/address/0x740623d2c797b7D8D1EcB98e9b4Afcf99Ec31E14",
        "coingeckoId": "dynamite"
      }
    },
    {
      "chainId": 101,
      "address": "Fe5fWjCLDMJoi4sTmfR2VW4BT1LwsbR1n6QAjzJQvhhf",
      "symbol": "wBBR",
      "name": "BitberryToken (Wormhole)",
      "decimals": 9,
      "logoURI": "https://raw.githubusercontent.com/solana-labs/token-list/main/assets/mainnet/Fe5fWjCLDMJoi4sTmfR2VW4BT1LwsbR1n6QAjzJQvhhf/logo.png",
      "tags": [
        "wrapped",
        "wormhole"
      ],
      "extensions": {
        "address": "0x7671904eed7f10808B664fc30BB8693FD7237abF",
        "bridgeContract": "https://etherscan.io/address/0xf92cD566Ea4864356C5491c177A430C222d7e678",
        "assetContract": "https://etherscan.io/address/0x7671904eed7f10808B664fc30BB8693FD7237abF",
        "coingeckoId": "bitberry-token"
      }
    },
    {
      "chainId": 101,
      "address": "5J9yhFRnQZx3RiqHzfQpAffX5UQz3k8vQCZH2g9Z9sDg",
      "symbol": "wWAXE",
      "name": "WAX Economic Token (Wormhole)",
      "decimals": 8,
      "logoURI": "https://raw.githubusercontent.com/solana-labs/token-list/main/assets/mainnet/5J9yhFRnQZx3RiqHzfQpAffX5UQz3k8vQCZH2g9Z9sDg/logo.png",
      "tags": [
        "wrapped",
        "wormhole"
      ],
      "extensions": {
        "address": "0x7a2Bc711E19ba6aff6cE8246C546E8c4B4944DFD",
        "bridgeContract": "https://etherscan.io/address/0xf92cD566Ea4864356C5491c177A430C222d7e678",
        "assetContract": "https://etherscan.io/address/0x7a2Bc711E19ba6aff6cE8246C546E8c4B4944DFD",
        "coingeckoId": "waxe"
      }
    },
    {
      "chainId": 101,
      "address": "4DHywS5EjUTF5AYisPZiJbWcCV4gfpH98oKxpgyKRnnQ",
      "symbol": "wMATIC",
      "name": "Matic Token (Wormhole)",
      "decimals": 9,
      "logoURI": "https://raw.githubusercontent.com/solana-labs/token-list/main/assets/mainnet/4DHywS5EjUTF5AYisPZiJbWcCV4gfpH98oKxpgyKRnnQ/logo.png",
      "tags": [
        "wrapped",
        "wormhole"
      ],
      "extensions": {
        "address": "0x7D1AfA7B718fb893dB30A3aBc0Cfc608AaCfeBB0",
        "bridgeContract": "https://etherscan.io/address/0xf92cD566Ea4864356C5491c177A430C222d7e678",
        "assetContract": "https://etherscan.io/address/0x7D1AfA7B718fb893dB30A3aBc0Cfc608AaCfeBB0",
        "coingeckoId": "matic-network"
      }
    },
    {
      "chainId": 101,
      "address": "Au9E8ygQdTJQZXmNKPdtLEP8rGjC4qsGRhkJgjFNPAr8",
      "symbol": "wXRT",
      "name": "Robonomics (Wormhole)",
      "decimals": 9,
      "logoURI": "https://raw.githubusercontent.com/solana-labs/token-list/main/assets/mainnet/Au9E8ygQdTJQZXmNKPdtLEP8rGjC4qsGRhkJgjFNPAr8/logo.png",
      "tags": [
        "wrapped",
        "wormhole"
      ],
      "extensions": {
        "address": "0x7dE91B204C1C737bcEe6F000AAA6569Cf7061cb7",
        "bridgeContract": "https://etherscan.io/address/0xf92cD566Ea4864356C5491c177A430C222d7e678",
        "assetContract": "https://etherscan.io/address/0x7dE91B204C1C737bcEe6F000AAA6569Cf7061cb7",
        "coingeckoId": "robonomics-network"
      }
    },
    {
      "chainId": 101,
      "address": "5DQZ14hLDxveMH7NyGmTmUTRGgVAVXADp3cP2UHeH6hM",
      "symbol": "wAAVE",
      "name": "Aave Token (Wormhole)",
      "decimals": 9,
      "logoURI": "https://raw.githubusercontent.com/solana-labs/token-list/main/assets/mainnet/5DQZ14hLDxveMH7NyGmTmUTRGgVAVXADp3cP2UHeH6hM/logo.png",
      "tags": [
        "wrapped",
        "wormhole"
      ],
      "extensions": {
        "address": "0x7Fc66500c84A76Ad7e9c93437bFc5Ac33E2DDaE9",
        "bridgeContract": "https://etherscan.io/address/0xf92cD566Ea4864356C5491c177A430C222d7e678",
        "assetContract": "https://etherscan.io/address/0x7Fc66500c84A76Ad7e9c93437bFc5Ac33E2DDaE9",
        "coingeckoId": "aave"
      }
    },
    {
      "chainId": 101,
      "address": "Arc2ZVKNCdDU4vB8Ubud5QayDtjo2oJF9xVrUPQ6TWxF",
      "symbol": "wLEND",
      "name": "Lend (Wormhole)",
      "decimals": 9,
      "logoURI": "https://raw.githubusercontent.com/solana-labs/token-list/main/assets/mainnet/Arc2ZVKNCdDU4vB8Ubud5QayDtjo2oJF9xVrUPQ6TWxF/logo.png",
      "tags": [
        "wrapped",
        "wormhole"
      ],
      "extensions": {
        "address": "0x80fB784B7eD66730e8b1DBd9820aFD29931aab03",
        "bridgeContract": "https://etherscan.io/address/0xf92cD566Ea4864356C5491c177A430C222d7e678",
        "assetContract": "https://etherscan.io/address/0x80fB784B7eD66730e8b1DBd9820aFD29931aab03",
        "coingeckoId": "ethlend"
      }
    },
    {
      "chainId": 101,
      "address": "2ctKUDkGBnVykt31AhMPhHvAQWJvoNGbLh7aRidjtAqv",
      "symbol": "wPOLS",
      "name": "PolkastarterToken (Wormhole)",
      "decimals": 9,
      "logoURI": "https://raw.githubusercontent.com/solana-labs/token-list/main/assets/mainnet/2ctKUDkGBnVykt31AhMPhHvAQWJvoNGbLh7aRidjtAqv/logo.png",
      "tags": [
        "wrapped",
        "wormhole"
      ],
      "extensions": {
        "address": "0x83e6f1E41cdd28eAcEB20Cb649155049Fac3D5Aa",
        "bridgeContract": "https://etherscan.io/address/0xf92cD566Ea4864356C5491c177A430C222d7e678",
        "assetContract": "https://etherscan.io/address/0x83e6f1E41cdd28eAcEB20Cb649155049Fac3D5Aa",
        "coingeckoId": "polkastarter"
      }
    },
    {
      "chainId": 101,
      "address": "8FnkznYpHvKiaBkgatVoCrNiS5y5KW62JqgjnxVhDejC",
      "symbol": "wUBT",
      "name": "Unibright (Wormhole)",
      "decimals": 8,
      "logoURI": "https://raw.githubusercontent.com/solana-labs/token-list/main/assets/mainnet/8FnkznYpHvKiaBkgatVoCrNiS5y5KW62JqgjnxVhDejC/logo.png",
      "tags": [
        "wrapped",
        "wormhole"
      ],
      "extensions": {
        "address": "0x8400D94A5cb0fa0D041a3788e395285d61c9ee5e",
        "bridgeContract": "https://etherscan.io/address/0xf92cD566Ea4864356C5491c177A430C222d7e678",
        "assetContract": "https://etherscan.io/address/0x8400D94A5cb0fa0D041a3788e395285d61c9ee5e",
        "coingeckoId": "unibright"
      }
    },
    {
      "chainId": 101,
      "address": "4LLAYXVmT3U8Sew6k3tk66zk3btT91QRzQzxcNX8XhzV",
      "symbol": "wDIA",
      "name": "DIA (Wormhole)",
      "decimals": 9,
      "logoURI": "https://raw.githubusercontent.com/solana-labs/token-list/main/assets/mainnet/4LLAYXVmT3U8Sew6k3tk66zk3btT91QRzQzxcNX8XhzV/logo.png",
      "tags": [
        "wrapped",
        "wormhole"
      ],
      "extensions": {
        "address": "0x84cA8bc7997272c7CfB4D0Cd3D55cd942B3c9419",
        "bridgeContract": "https://etherscan.io/address/0xf92cD566Ea4864356C5491c177A430C222d7e678",
        "assetContract": "https://etherscan.io/address/0x84cA8bc7997272c7CfB4D0Cd3D55cd942B3c9419",
        "coingeckoId": "dia-data"
      }
    },
    {
      "chainId": 101,
      "address": "8L8pDf3jutdpdr4m3np68CL9ZroLActrqwxi6s9Ah5xU",
      "symbol": "wFRAX",
      "name": "Frax (Wormhole)",
      "decimals": 9,
      "logoURI": "https://raw.githubusercontent.com/solana-labs/token-list/main/assets/mainnet/8L8pDf3jutdpdr4m3np68CL9ZroLActrqwxi6s9Ah5xU/logo.png",
      "tags": [
        "wrapped",
        "wormhole"
      ],
      "extensions": {
        "address": "0x853d955aCEf822Db058eb8505911ED77F175b99e",
        "bridgeContract": "https://etherscan.io/address/0xf92cD566Ea4864356C5491c177A430C222d7e678",
        "assetContract": "https://etherscan.io/address/0x853d955aCEf822Db058eb8505911ED77F175b99e",
        "coingeckoId": "frax"
      }
    },
    {
      "chainId": 101,
      "address": "H3oVL2zJpHJaDoRfQmSrftv3fkGzvsiQgugCZmcRBykG",
      "symbol": "wKEEP",
      "name": "KEEP Token (Wormhole)",
      "decimals": 9,
      "logoURI": "https://raw.githubusercontent.com/solana-labs/token-list/main/assets/mainnet/H3oVL2zJpHJaDoRfQmSrftv3fkGzvsiQgugCZmcRBykG/logo.png",
      "tags": [
        "wrapped",
        "wormhole"
      ],
      "extensions": {
        "address": "0x85Eee30c52B0b379b046Fb0F85F4f3Dc3009aFEC",
        "bridgeContract": "https://etherscan.io/address/0xf92cD566Ea4864356C5491c177A430C222d7e678",
        "assetContract": "https://etherscan.io/address/0x85Eee30c52B0b379b046Fb0F85F4f3Dc3009aFEC",
        "coingeckoId": "keep-network"
      }
    },
    {
      "chainId": 101,
      "address": "64oqP1dFqqD8NEL4RPCpMyrHmpo31rj3nYxULVXvayfW",
      "symbol": "wRSR",
      "name": "Reserve Rights (Wormhole)",
      "decimals": 9,
      "logoURI": "https://raw.githubusercontent.com/solana-labs/token-list/main/assets/mainnet/64oqP1dFqqD8NEL4RPCpMyrHmpo31rj3nYxULVXvayfW/logo.png",
      "tags": [
        "wrapped",
        "wormhole"
      ],
      "extensions": {
        "address": "0x8762db106B2c2A0bccB3A80d1Ed41273552616E8",
        "bridgeContract": "https://etherscan.io/address/0xf92cD566Ea4864356C5491c177A430C222d7e678",
        "assetContract": "https://etherscan.io/address/0x8762db106B2c2A0bccB3A80d1Ed41273552616E8",
        "coingeckoId": "reserve-rights-token"
      }
    },
    {
      "chainId": 101,
      "address": "5SU7veiCRA16ZxnS24kCC1dwQYVwi3whvTdM48iNE1Rm",
      "symbol": "wMPH",
      "name": "88mph.app (Wormhole)",
      "decimals": 9,
      "logoURI": "https://raw.githubusercontent.com/solana-labs/token-list/main/assets/mainnet/5SU7veiCRA16ZxnS24kCC1dwQYVwi3whvTdM48iNE1Rm/logo.png",
      "tags": [
        "wrapped",
        "wormhole"
      ],
      "extensions": {
        "address": "0x8888801aF4d980682e47f1A9036e589479e835C5",
        "bridgeContract": "https://etherscan.io/address/0xf92cD566Ea4864356C5491c177A430C222d7e678",
        "assetContract": "https://etherscan.io/address/0x8888801aF4d980682e47f1A9036e589479e835C5",
        "coingeckoId": "88mph"
      }
    },
    {
      "chainId": 101,
      "address": "5fv26ojhPHWNaikXcMf2TBu4JENjLQ2PWgWYeitttVwv",
      "symbol": "wPAID",
      "name": "PAID Network (Wormhole)",
      "decimals": 9,
      "logoURI": "https://raw.githubusercontent.com/solana-labs/token-list/main/assets/mainnet/5fv26ojhPHWNaikXcMf2TBu4JENjLQ2PWgWYeitttVwv/logo.png",
      "tags": [
        "wrapped",
        "wormhole"
      ],
      "extensions": {
        "address": "0x8c8687fC965593DFb2F0b4EAeFD55E9D8df348df",
        "bridgeContract": "https://etherscan.io/address/0xf92cD566Ea4864356C5491c177A430C222d7e678",
        "assetContract": "https://etherscan.io/address/0x8c8687fC965593DFb2F0b4EAeFD55E9D8df348df",
        "coingeckoId": "paid-network"
      }
    },
    {
      "chainId": 101,
      "address": "ACr98v3kv9qaGnR3p2BfsoSK9Q2ZmP6zUkm3qxv5ZJDd",
      "symbol": "wSXP",
      "name": "Swipe (Wormhole)",
      "decimals": 9,
      "logoURI": "https://raw.githubusercontent.com/solana-labs/token-list/main/assets/mainnet/ACr98v3kv9qaGnR3p2BfsoSK9Q2ZmP6zUkm3qxv5ZJDd/logo.png",
      "tags": [
        "wrapped",
        "wormhole"
      ],
      "extensions": {
        "address": "0x8CE9137d39326AD0cD6491fb5CC0CbA0e089b6A9",
        "bridgeContract": "https://etherscan.io/address/0xf92cD566Ea4864356C5491c177A430C222d7e678",
        "assetContract": "https://etherscan.io/address/0x8CE9137d39326AD0cD6491fb5CC0CbA0e089b6A9",
        "coingeckoId": "swipe"
      }
    },
    {
      "chainId": 101,
      "address": "7gBuzBcJ7V48m8TiKJ1XWNDUerK2XfAbjxuRiKMb6S8Z",
      "symbol": "wREQ",
      "name": "Request Token (Wormhole)",
      "decimals": 9,
      "logoURI": "https://raw.githubusercontent.com/solana-labs/token-list/main/assets/mainnet/7gBuzBcJ7V48m8TiKJ1XWNDUerK2XfAbjxuRiKMb6S8Z/logo.png",
      "tags": [
        "wrapped",
        "wormhole"
      ],
      "extensions": {
        "address": "0x8f8221aFbB33998d8584A2B05749bA73c37a938a",
        "bridgeContract": "https://etherscan.io/address/0xf92cD566Ea4864356C5491c177A430C222d7e678",
        "assetContract": "https://etherscan.io/address/0x8f8221aFbB33998d8584A2B05749bA73c37a938a",
        "coingeckoId": "request-network"
      }
    },
    {
      "chainId": 101,
      "address": "CtDjsryLtwZCLj8TeniV7tWHbkaREfjKDWpvyQvsTyek",
      "symbol": "wWHALE",
      "name": "WHALE (Wormhole)",
      "decimals": 4,
      "logoURI": "https://raw.githubusercontent.com/solana-labs/token-list/main/assets/mainnet/CtDjsryLtwZCLj8TeniV7tWHbkaREfjKDWpvyQvsTyek/logo.png",
      "tags": [
        "wrapped",
        "wormhole"
      ],
      "extensions": {
        "address": "0x9355372396e3F6daF13359B7b607a3374cc638e0",
        "bridgeContract": "https://etherscan.io/address/0xf92cD566Ea4864356C5491c177A430C222d7e678",
        "assetContract": "https://etherscan.io/address/0x9355372396e3F6daF13359B7b607a3374cc638e0",
        "coingeckoId": "whale"
      }
    },
    {
      "chainId": 101,
      "address": "JDUgn6JUSwufqqthRdnZZKWv2vEdYvHxigF5Hk79yxRm",
      "symbol": "wPNK",
      "name": "Pinakion (Wormhole)",
      "decimals": 9,
      "logoURI": "https://raw.githubusercontent.com/solana-labs/token-list/main/assets/mainnet/JDUgn6JUSwufqqthRdnZZKWv2vEdYvHxigF5Hk79yxRm/logo.png",
      "tags": [
        "wrapped",
        "wormhole"
      ],
      "extensions": {
        "address": "0x93ED3FBe21207Ec2E8f2d3c3de6e058Cb73Bc04d",
        "bridgeContract": "https://etherscan.io/address/0xf92cD566Ea4864356C5491c177A430C222d7e678",
        "assetContract": "https://etherscan.io/address/0x93ED3FBe21207Ec2E8f2d3c3de6e058Cb73Bc04d",
        "coingeckoId": "kleros"
      }
    },
    {
      "chainId": 101,
      "address": "EJKqF4p7xVhXkcDNCrVQJE4osow76226bc6u3AtsGXaG",
      "symbol": "wAPY",
      "name": "APY Governance Token (Wormhole)",
      "decimals": 9,
      "logoURI": "https://raw.githubusercontent.com/solana-labs/token-list/main/assets/mainnet/EJKqF4p7xVhXkcDNCrVQJE4osow76226bc6u3AtsGXaG/logo.png",
      "tags": [
        "wrapped",
        "wormhole"
      ],
      "extensions": {
        "address": "0x95a4492F028aa1fd432Ea71146b433E7B4446611",
        "bridgeContract": "https://etherscan.io/address/0xf92cD566Ea4864356C5491c177A430C222d7e678",
        "assetContract": "https://etherscan.io/address/0x95a4492F028aa1fd432Ea71146b433E7B4446611",
        "coingeckoId": "apy-finance"
      }
    },
    {
      "chainId": 101,
      "address": "AF7Dv5Vzi1dT2fLnz4ysiRQ6FxGN1M6mrmHwgNpx7FVH",
      "symbol": "wOCEAN",
      "name": "Ocean Protocol (Wormhole)",
      "decimals": 9,
      "logoURI": "https://raw.githubusercontent.com/solana-labs/token-list/main/assets/mainnet/AF7Dv5Vzi1dT2fLnz4ysiRQ6FxGN1M6mrmHwgNpx7FVH/logo.png",
      "tags": [
        "wrapped",
        "wormhole"
      ],
      "extensions": {
        "address": "0x967da4048cD07aB37855c090aAF366e4ce1b9F48",
        "bridgeContract": "https://etherscan.io/address/0xf92cD566Ea4864356C5491c177A430C222d7e678",
        "assetContract": "https://etherscan.io/address/0x967da4048cD07aB37855c090aAF366e4ce1b9F48",
        "coingeckoId": "ocean-protocol"
      }
    },
    {
      "chainId": 101,
      "address": "AyNULvvLGW11fThvhncqNRjEgmDbMEHdDL4HqXD6SM8V",
      "symbol": "wSPI",
      "name": "Shopping.io (Wormhole)",
      "decimals": 9,
      "logoURI": "https://raw.githubusercontent.com/solana-labs/token-list/main/assets/mainnet/AyNULvvLGW11fThvhncqNRjEgmDbMEHdDL4HqXD6SM8V/logo.png",
      "tags": [
        "wrapped",
        "wormhole"
      ],
      "extensions": {
        "address": "0x9B02dD390a603Add5c07f9fd9175b7DABE8D63B7",
        "bridgeContract": "https://etherscan.io/address/0xf92cD566Ea4864356C5491c177A430C222d7e678",
        "assetContract": "https://etherscan.io/address/0x9B02dD390a603Add5c07f9fd9175b7DABE8D63B7",
        "coingeckoId": "shopping-io"
      }
    },
    {
      "chainId": 101,
      "address": "3UeKTABxz9XexDtyKq646rSQvx8GVpKNwfMoKKfxsTsF",
      "symbol": "wBBTC",
      "name": "Binance Wrapped BTC (Wormhole)",
      "decimals": 8,
      "logoURI": "https://raw.githubusercontent.com/solana-labs/token-list/main/assets/mainnet/3UeKTABxz9XexDtyKq646rSQvx8GVpKNwfMoKKfxsTsF/logo.png",
      "tags": [
        "wrapped",
        "wormhole"
      ],
      "extensions": {
        "address": "0x9BE89D2a4cd102D8Fecc6BF9dA793be995C22541",
        "bridgeContract": "https://etherscan.io/address/0xf92cD566Ea4864356C5491c177A430C222d7e678",
        "assetContract": "https://etherscan.io/address/0x9BE89D2a4cd102D8Fecc6BF9dA793be995C22541",
        "coingeckoId": "binance-wrapped-btc"
      }
    },
    {
      "chainId": 101,
      "address": "DsGbyCHbG4vSWBqAprR2eWuUAg8fXAgYkWL9psgvYZn5",
      "symbol": "wUNISTAKE",
      "name": "Unistake (Wormhole)",
      "decimals": 9,
      "logoURI": "https://raw.githubusercontent.com/solana-labs/token-list/main/assets/mainnet/DsGbyCHbG4vSWBqAprR2eWuUAg8fXAgYkWL9psgvYZn5/logo.png",
      "tags": [
        "wrapped",
        "wormhole"
      ],
      "extensions": {
        "address": "0x9Ed8e7C9604790F7Ec589F99b94361d8AAB64E5E",
        "bridgeContract": "https://etherscan.io/address/0xf92cD566Ea4864356C5491c177A430C222d7e678",
        "assetContract": "https://etherscan.io/address/0x9Ed8e7C9604790F7Ec589F99b94361d8AAB64E5E",
        "coingeckoId": "unistake"
      }
    },
    {
      "chainId": 101,
      "address": "GBvv3jn9u6pZqPd2GVnQ7BKJzLwQnEWe4ci9k359PN9Z",
      "symbol": "wMKR",
      "name": "MakerDAO (Wormhole)",
      "decimals": 9,
      "logoURI": "https://raw.githubusercontent.com/solana-labs/token-list/main/assets/mainnet/GBvv3jn9u6pZqPd2GVnQ7BKJzLwQnEWe4ci9k359PN9Z/logo.png",
      "tags": [
        "wrapped",
        "wormhole"
      ],
      "extensions": {
        "address": "0x9f8F72aA9304c8B593d555F12eF6589cC3A579A2",
        "bridgeContract": "https://etherscan.io/address/0xf92cD566Ea4864356C5491c177A430C222d7e678",
        "assetContract": "https://etherscan.io/address/0x9f8F72aA9304c8B593d555F12eF6589cC3A579A2",
        "coingeckoId": "maker"
      }
    },
    {
      "chainId": 101,
      "address": "53ETjuzUNHG8c7rZ2hxQLQfN5R6tEYtdYwNQsa68xFUk",
      "symbol": "wFARM",
      "name": "FARM Reward Token (Wormhole)",
      "decimals": 9,
      "logoURI": "https://raw.githubusercontent.com/solana-labs/token-list/main/assets/mainnet/53ETjuzUNHG8c7rZ2hxQLQfN5R6tEYtdYwNQsa68xFUk/logo.png",
      "tags": [
        "wrapped",
        "wormhole"
      ],
      "extensions": {
        "address": "0xa0246c9032bC3A600820415aE600c6388619A14D",
        "bridgeContract": "https://etherscan.io/address/0xf92cD566Ea4864356C5491c177A430C222d7e678",
        "assetContract": "https://etherscan.io/address/0xa0246c9032bC3A600820415aE600c6388619A14D",
        "coingeckoId": "harvest-finance"
      }
    },
    {
      "chainId": 101,
      "address": "FVsXUnbhifqJ4LiXQEbpUtXVdB8T5ADLKqSs5t1oc54F",
      "symbol": "wUSDC",
      "name": "USD Coin (Wormhole)",
      "decimals": 6,
      "logoURI": "https://raw.githubusercontent.com/solana-labs/token-list/main/assets/mainnet/FVsXUnbhifqJ4LiXQEbpUtXVdB8T5ADLKqSs5t1oc54F/logo.png",
      "tags": [
        "wrapped",
        "wormhole"
      ],
      "extensions": {
        "address": "0xA0b86991c6218b36c1d19D4a2e9Eb0cE3606eB48",
        "bridgeContract": "https://etherscan.io/address/0xf92cD566Ea4864356C5491c177A430C222d7e678",
        "assetContract": "https://etherscan.io/address/0xA0b86991c6218b36c1d19D4a2e9Eb0cE3606eB48",
        "coingeckoId": "usd-coin"
      }
    },
    {
      "chainId": 101,
      "address": "EjBpnWzWZeW1PKzfCszLdHgENZLZDoTNaEmz8BddpWJx",
      "symbol": "wANT",
      "name": "Aragon Network Token (Wormhole)",
      "decimals": 9,
      "logoURI": "https://raw.githubusercontent.com/solana-labs/token-list/main/assets/mainnet/EjBpnWzWZeW1PKzfCszLdHgENZLZDoTNaEmz8BddpWJx/logo.png",
      "tags": [
        "wrapped",
        "wormhole"
      ],
      "extensions": {
        "address": "0xa117000000f279D81A1D3cc75430fAA017FA5A2e",
        "bridgeContract": "https://etherscan.io/address/0xf92cD566Ea4864356C5491c177A430C222d7e678",
        "assetContract": "https://etherscan.io/address/0xa117000000f279D81A1D3cc75430fAA017FA5A2e",
        "coingeckoId": "aragon"
      }
    },
    {
      "chainId": 101,
      "address": "Rs4LHZ4WogZCAkCzfsKJib5LLnYL6xcVAfTcLQiSjg2",
      "symbol": "wNPXS",
      "name": "Pundi X Token (Wormhole)",
      "decimals": 9,
      "logoURI": "https://raw.githubusercontent.com/solana-labs/token-list/main/assets/mainnet/Rs4LHZ4WogZCAkCzfsKJib5LLnYL6xcVAfTcLQiSjg2/logo.png",
      "tags": [
        "wrapped",
        "wormhole"
      ],
      "extensions": {
        "address": "0xA15C7Ebe1f07CaF6bFF097D8a589fb8AC49Ae5B3",
        "bridgeContract": "https://etherscan.io/address/0xf92cD566Ea4864356C5491c177A430C222d7e678",
        "assetContract": "https://etherscan.io/address/0xA15C7Ebe1f07CaF6bFF097D8a589fb8AC49Ae5B3",
        "coingeckoId": "pundi-x"
      }
    },
    {
      "chainId": 101,
      "address": "65ribugkb42AANKYrEeuruhhfXffyE4jY22FUxFbpW7C",
      "symbol": "wRFOX",
      "name": "RFOX (Wormhole)",
      "decimals": 9,
      "logoURI": "https://raw.githubusercontent.com/solana-labs/token-list/main/assets/mainnet/65ribugkb42AANKYrEeuruhhfXffyE4jY22FUxFbpW7C/logo.png",
      "tags": [
        "wrapped",
        "wormhole"
      ],
      "extensions": {
        "address": "0xa1d6Df714F91DeBF4e0802A542E13067f31b8262",
        "bridgeContract": "https://etherscan.io/address/0xf92cD566Ea4864356C5491c177A430C222d7e678",
        "assetContract": "https://etherscan.io/address/0xa1d6Df714F91DeBF4e0802A542E13067f31b8262",
        "coingeckoId": "redfox-labs-2"
      }
    },
    {
      "chainId": 101,
      "address": "T2mo6dnFiutu26KMuCMSjCLBB4ofWvQ3qBJGEMc3JSe",
      "symbol": "wMTA",
      "name": "Meta (Wormhole)",
      "decimals": 9,
      "logoURI": "https://raw.githubusercontent.com/solana-labs/token-list/main/assets/mainnet/T2mo6dnFiutu26KMuCMSjCLBB4ofWvQ3qBJGEMc3JSe/logo.png",
      "tags": [
        "wrapped",
        "wormhole"
      ],
      "extensions": {
        "address": "0xa3BeD4E1c75D00fa6f4E5E6922DB7261B5E9AcD2",
        "bridgeContract": "https://etherscan.io/address/0xf92cD566Ea4864356C5491c177A430C222d7e678",
        "assetContract": "https://etherscan.io/address/0xa3BeD4E1c75D00fa6f4E5E6922DB7261B5E9AcD2",
        "coingeckoId": "meta"
      }
    },
    {
      "chainId": 101,
      "address": "HC8SaUm9rhvVZE5ZwBWiUhFAnCuG8byd5FxKYdpFm5MR",
      "symbol": "wRBC",
      "name": "Rubic (Wormhole)",
      "decimals": 9,
      "logoURI": "https://raw.githubusercontent.com/solana-labs/token-list/main/assets/mainnet/HC8SaUm9rhvVZE5ZwBWiUhFAnCuG8byd5FxKYdpFm5MR/logo.png",
      "tags": [
        "wrapped",
        "wormhole"
      ],
      "extensions": {
        "address": "0xA4EED63db85311E22dF4473f87CcfC3DaDCFA3E3",
        "bridgeContract": "https://etherscan.io/address/0xf92cD566Ea4864356C5491c177A430C222d7e678",
        "assetContract": "https://etherscan.io/address/0xA4EED63db85311E22dF4473f87CcfC3DaDCFA3E3",
        "coingeckoId": "rubic"
      }
    },
    {
      "chainId": 101,
      "address": "9DdtKWoK8cBfLSLhHXHFZzzhxp4rdwHbFEAis8n5AsfQ",
      "symbol": "wNOIA",
      "name": "NOIA Token (Wormhole)",
      "decimals": 9,
      "logoURI": "https://raw.githubusercontent.com/solana-labs/token-list/main/assets/mainnet/9DdtKWoK8cBfLSLhHXHFZzzhxp4rdwHbFEAis8n5AsfQ/logo.png",
      "tags": [
        "wrapped",
        "wormhole"
      ],
      "extensions": {
        "address": "0xa8c8CfB141A3bB59FEA1E2ea6B79b5ECBCD7b6ca",
        "bridgeContract": "https://etherscan.io/address/0xf92cD566Ea4864356C5491c177A430C222d7e678",
        "assetContract": "https://etherscan.io/address/0xa8c8CfB141A3bB59FEA1E2ea6B79b5ECBCD7b6ca",
        "coingeckoId": "noia-network"
      }
    },
    {
      "chainId": 101,
      "address": "DTQStP2z4DRqbNHRxtwThAujr9aPFPsv4y2kkXTVLVvb",
      "symbol": "wCEL",
      "name": "Celsius (Wormhole)",
      "decimals": 4,
      "logoURI": "https://raw.githubusercontent.com/solana-labs/token-list/main/assets/mainnet/DTQStP2z4DRqbNHRxtwThAujr9aPFPsv4y2kkXTVLVvb/logo.png",
      "tags": [
        "wrapped",
        "wormhole"
      ],
      "extensions": {
        "address": "0xaaAEBE6Fe48E54f431b0C390CfaF0b017d09D42d",
        "bridgeContract": "https://etherscan.io/address/0xf92cD566Ea4864356C5491c177A430C222d7e678",
        "assetContract": "https://etherscan.io/address/0xaaAEBE6Fe48E54f431b0C390CfaF0b017d09D42d",
        "coingeckoId": "celsius-degree-token"
      }
    },
    {
      "chainId": 101,
      "address": "59NPV18vAbTgwC9aeEGikrmX3EbZHMEMkZfvcsHBNFr9",
      "symbol": "wCWS",
      "name": "Crowns (Wormhole)",
      "decimals": 9,
      "logoURI": "https://raw.githubusercontent.com/solana-labs/token-list/main/assets/mainnet/59NPV18vAbTgwC9aeEGikrmX3EbZHMEMkZfvcsHBNFr9/logo.png",
      "tags": [
        "wrapped",
        "wormhole"
      ],
      "extensions": {
        "address": "0xaC0104Cca91D167873B8601d2e71EB3D4D8c33e0",
        "bridgeContract": "https://etherscan.io/address/0xf92cD566Ea4864356C5491c177A430C222d7e678",
        "assetContract": "https://etherscan.io/address/0xaC0104Cca91D167873B8601d2e71EB3D4D8c33e0",
        "coingeckoId": "crowns"
      }
    },
    {
      "chainId": 101,
      "address": "4811JP9i35zgAxSFZjGXQwew6xd1qSBE4xdMFik2J14Z",
      "symbol": "wROOM",
      "name": "OptionRoom Token (Wormhole)",
      "decimals": 9,
      "logoURI": "https://raw.githubusercontent.com/solana-labs/token-list/main/assets/mainnet/4811JP9i35zgAxSFZjGXQwew6xd1qSBE4xdMFik2J14Z/logo.png",
      "tags": [
        "wrapped",
        "wormhole"
      ],
      "extensions": {
        "address": "0xAd4f86a25bbc20FfB751f2FAC312A0B4d8F88c64",
        "bridgeContract": "https://etherscan.io/address/0xf92cD566Ea4864356C5491c177A430C222d7e678",
        "assetContract": "https://etherscan.io/address/0xAd4f86a25bbc20FfB751f2FAC312A0B4d8F88c64",
        "coingeckoId": "option-room"
      }
    },
    {
      "chainId": 101,
      "address": "2VAdvHWMpzMnDYYn64MgqLNpGQ19iCiusCet8JLMtxU5",
      "symbol": "wYOP",
      "name": "YOP (Wormhole)",
      "decimals": 8,
      "logoURI": "https://raw.githubusercontent.com/solana-labs/token-list/main/assets/mainnet/2VAdvHWMpzMnDYYn64MgqLNpGQ19iCiusCet8JLMtxU5/logo.png",
      "tags": [
        "wrapped",
        "wormhole"
      ],
      "extensions": {
        "address": "0xAE1eaAE3F627AAca434127644371b67B18444051",
        "bridgeContract": "https://etherscan.io/address/0xf92cD566Ea4864356C5491c177A430C222d7e678",
        "assetContract": "https://etherscan.io/address/0xAE1eaAE3F627AAca434127644371b67B18444051",
        "coingeckoId": "yield-optimization-platform"
      }
    },
    {
      "chainId": 101,
      "address": "AKiTcEWZarsnUbKkwQVRjJni5eqwiNeBQsJ3nrADacT4",
      "symbol": "wLGCY",
      "name": "LGCY Network (Wormhole)",
      "decimals": 9,
      "logoURI": "https://raw.githubusercontent.com/solana-labs/token-list/main/assets/mainnet/AKiTcEWZarsnUbKkwQVRjJni5eqwiNeBQsJ3nrADacT4/logo.png",
      "tags": [
        "wrapped",
        "wormhole"
      ],
      "extensions": {
        "address": "0xaE697F994Fc5eBC000F8e22EbFfeE04612f98A0d",
        "bridgeContract": "https://etherscan.io/address/0xf92cD566Ea4864356C5491c177A430C222d7e678",
        "assetContract": "https://etherscan.io/address/0xaE697F994Fc5eBC000F8e22EbFfeE04612f98A0d",
        "coingeckoId": "lgcy-network"
      }
    },
    {
      "chainId": 101,
      "address": "4kPHTMfSD1k3SytAMKEVRWH5ip6WD5U52tC5q6TuXUNU",
      "symbol": "wRFuel",
      "name": "Rio Fuel Token (Wormhole)",
      "decimals": 9,
      "logoURI": "https://raw.githubusercontent.com/solana-labs/token-list/main/assets/mainnet/4kPHTMfSD1k3SytAMKEVRWH5ip6WD5U52tC5q6TuXUNU/logo.png",
      "tags": [
        "wrapped",
        "wormhole"
      ],
      "extensions": {
        "address": "0xaf9f549774ecEDbD0966C52f250aCc548D3F36E5",
        "bridgeContract": "https://etherscan.io/address/0xf92cD566Ea4864356C5491c177A430C222d7e678",
        "assetContract": "https://etherscan.io/address/0xaf9f549774ecEDbD0966C52f250aCc548D3F36E5",
        "coingeckoId": "rio-defi"
      }
    },
    {
      "chainId": 101,
      "address": "E1w2uKRsVJeDf1Qqbk7DDKEDe7NCYwh8ySgqCaEZ4BTC",
      "symbol": "wMAHA",
      "name": "MahaDAO (Wormhole)",
      "decimals": 9,
      "logoURI": "https://raw.githubusercontent.com/solana-labs/token-list/main/assets/mainnet/E1w2uKRsVJeDf1Qqbk7DDKEDe7NCYwh8ySgqCaEZ4BTC/logo.png",
      "tags": [
        "wrapped",
        "wormhole"
      ],
      "extensions": {
        "address": "0xB4d930279552397bbA2ee473229f89Ec245bc365",
        "bridgeContract": "https://etherscan.io/address/0xf92cD566Ea4864356C5491c177A430C222d7e678",
        "assetContract": "https://etherscan.io/address/0xB4d930279552397bbA2ee473229f89Ec245bc365",
        "coingeckoId": "mahadao"
      }
    },
    {
      "chainId": 101,
      "address": "4psmnTirimNyPEPEZtkQkdEPJagTXS3a7wsu1XN9MYK3",
      "symbol": "wRPL",
      "name": "Rocket Pool (Wormhole)",
      "decimals": 9,
      "logoURI": "https://raw.githubusercontent.com/solana-labs/token-list/main/assets/mainnet/4psmnTirimNyPEPEZtkQkdEPJagTXS3a7wsu1XN9MYK3/logo.png",
      "tags": [
        "wrapped",
        "wormhole"
      ],
      "extensions": {
        "address": "0xB4EFd85c19999D84251304bDA99E90B92300Bd93",
        "bridgeContract": "https://etherscan.io/address/0xf92cD566Ea4864356C5491c177A430C222d7e678",
        "assetContract": "https://etherscan.io/address/0xB4EFd85c19999D84251304bDA99E90B92300Bd93",
        "coingeckoId": "rocket-pool"
      }
    },
    {
      "chainId": 101,
      "address": "FrhQauNRm7ecom9FRprNcyz58agDe5ujAbAtA9NG6jtU",
      "symbol": "wNEXO",
      "name": "Nexo (Wormhole)",
      "decimals": 9,
      "logoURI": "https://raw.githubusercontent.com/solana-labs/token-list/main/assets/mainnet/FrhQauNRm7ecom9FRprNcyz58agDe5ujAbAtA9NG6jtU/logo.png",
      "tags": [
        "wrapped",
        "wormhole"
      ],
      "extensions": {
        "address": "0xB62132e35a6c13ee1EE0f84dC5d40bad8d815206",
        "bridgeContract": "https://etherscan.io/address/0xf92cD566Ea4864356C5491c177A430C222d7e678",
        "assetContract": "https://etherscan.io/address/0xB62132e35a6c13ee1EE0f84dC5d40bad8d815206",
        "coingeckoId": "nexo"
      }
    },
    {
      "chainId": 101,
      "address": "6G7X1B2f9F7KWcHxS66mn3ax6VPE2UMZud44RX3BzfVo",
      "symbol": "BEHZAT",
      "name": "Behzat Token",
      "decimals": 10,
      "logoURI": "https://raw.githubusercontent.com/solana-labs/token-list/main/assets/mainnet/6G7X1B2f9F7KWcHxS66mn3ax6VPE2UMZud44RX3BzfVo/logo.png",
      "tags": [
        "Token"
      ],
      "extensions": {
        "twitter": "https://twitter.com/BehzatToken"
      }
    },
    {
      "chainId": 101,
      "address": "AoU75vwpnWEVvfarxRALjzRc8vS9UdDhRMkwoDimt9ss",
      "symbol": "wSFI",
      "name": "Spice (Wormhole)",
      "decimals": 9,
      "logoURI": "https://raw.githubusercontent.com/solana-labs/token-list/main/assets/mainnet/AoU75vwpnWEVvfarxRALjzRc8vS9UdDhRMkwoDimt9ss/logo.png",
      "tags": [
        "wrapped",
        "wormhole"
      ],
      "extensions": {
        "address": "0xb753428af26E81097e7fD17f40c88aaA3E04902c",
        "bridgeContract": "https://etherscan.io/address/0xf92cD566Ea4864356C5491c177A430C222d7e678",
        "assetContract": "https://etherscan.io/address/0xb753428af26E81097e7fD17f40c88aaA3E04902c",
        "coingeckoId": "saffron-finance"
      }
    },
    {
      "chainId": 101,
      "address": "CRZuALvCYjPLB65WFLHh9JkmPWK5C81TXpy2aEEaCjr3",
      "symbol": "wSTBZ",
      "name": "Stabilize Token (Wormhole)",
      "decimals": 9,
      "logoURI": "https://raw.githubusercontent.com/solana-labs/token-list/main/assets/mainnet/CRZuALvCYjPLB65WFLHh9JkmPWK5C81TXpy2aEEaCjr3/logo.png",
      "tags": [
        "wrapped",
        "wormhole"
      ],
      "extensions": {
        "address": "0xB987D48Ed8f2C468D52D6405624EADBa5e76d723",
        "bridgeContract": "https://etherscan.io/address/0xf92cD566Ea4864356C5491c177A430C222d7e678",
        "assetContract": "https://etherscan.io/address/0xB987D48Ed8f2C468D52D6405624EADBa5e76d723",
        "coingeckoId": "stabilize"
      }
    },
    {
      "chainId": 101,
      "address": "HPYXGSdAwyK5GwmuivL8gDdUVRChtgXq6SRat44k4Pat",
      "symbol": "wBAL",
      "name": "Balancer (Wormhole)",
      "decimals": 9,
      "logoURI": "https://raw.githubusercontent.com/solana-labs/token-list/main/assets/mainnet/HPYXGSdAwyK5GwmuivL8gDdUVRChtgXq6SRat44k4Pat/logo.png",
      "tags": [
        "wrapped",
        "wormhole"
      ],
      "extensions": {
        "address": "0xba100000625a3754423978a60c9317c58a424e3D",
        "bridgeContract": "https://etherscan.io/address/0xf92cD566Ea4864356C5491c177A430C222d7e678",
        "assetContract": "https://etherscan.io/address/0xba100000625a3754423978a60c9317c58a424e3D",
        "coingeckoId": "balancer"
      }
    },
    {
      "chainId": 101,
      "address": "AV7NgJV2BsgEukzUTrcUMz3LD37xLcLtygFig5WJ3kQN",
      "symbol": "wBAND",
      "name": "BandToken (Wormhole)",
      "decimals": 9,
      "logoURI": "https://raw.githubusercontent.com/solana-labs/token-list/main/assets/mainnet/AV7NgJV2BsgEukzUTrcUMz3LD37xLcLtygFig5WJ3kQN/logo.png",
      "tags": [
        "wrapped",
        "wormhole"
      ],
      "extensions": {
        "address": "0xBA11D00c5f74255f56a5E366F4F77f5A186d7f55",
        "bridgeContract": "https://etherscan.io/address/0xf92cD566Ea4864356C5491c177A430C222d7e678",
        "assetContract": "https://etherscan.io/address/0xBA11D00c5f74255f56a5E366F4F77f5A186d7f55",
        "coingeckoId": "band-protocol"
      }
    },
    {
      "chainId": 101,
      "address": "4obZok5FFUcQXQoV39hhcqk9xSmo4WnP9wnrNCk1g5BC",
      "symbol": "wSWFL",
      "name": "Swapfolio (Wormhole)",
      "decimals": 9,
      "logoURI": "https://raw.githubusercontent.com/solana-labs/token-list/main/assets/mainnet/4obZok5FFUcQXQoV39hhcqk9xSmo4WnP9wnrNCk1g5BC/logo.png",
      "tags": [
        "wrapped",
        "wormhole"
      ],
      "extensions": {
        "address": "0xBa21Ef4c9f433Ede00badEFcC2754B8E74bd538A",
        "bridgeContract": "https://etherscan.io/address/0xf92cD566Ea4864356C5491c177A430C222d7e678",
        "assetContract": "https://etherscan.io/address/0xBa21Ef4c9f433Ede00badEFcC2754B8E74bd538A",
        "coingeckoId": "swapfolio"
      }
    },
    {
      "chainId": 101,
      "address": "HCP8hGKS6fUGfTA1tQxBKzbXuQk7yktzz71pY8LXVJyR",
      "symbol": "wLRC",
      "name": "LoopringCoin V2 (Wormhole)",
      "decimals": 9,
      "logoURI": "https://raw.githubusercontent.com/solana-labs/token-list/main/assets/mainnet/HCP8hGKS6fUGfTA1tQxBKzbXuQk7yktzz71pY8LXVJyR/logo.png",
      "tags": [
        "wrapped",
        "wormhole"
      ],
      "extensions": {
        "address": "0xBBbbCA6A901c926F240b89EacB641d8Aec7AEafD",
        "bridgeContract": "https://etherscan.io/address/0xf92cD566Ea4864356C5491c177A430C222d7e678",
        "assetContract": "https://etherscan.io/address/0xBBbbCA6A901c926F240b89EacB641d8Aec7AEafD",
        "coingeckoId": "loopring"
      }
    },
    {
      "chainId": 101,
      "address": "9sNArcS6veh7DLEo7Y1ZSbBCYtkuPVE6S3HhVrcWR2Zw",
      "symbol": "wPERP",
      "name": "Perpetual (Wormhole)",
      "decimals": 9,
      "logoURI": "https://raw.githubusercontent.com/solana-labs/token-list/main/assets/mainnet/9sNArcS6veh7DLEo7Y1ZSbBCYtkuPVE6S3HhVrcWR2Zw/logo.png",
      "tags": [
        "wrapped",
        "wormhole"
      ],
      "extensions": {
        "address": "0xbC396689893D065F41bc2C6EcbeE5e0085233447",
        "bridgeContract": "https://etherscan.io/address/0xf92cD566Ea4864356C5491c177A430C222d7e678",
        "assetContract": "https://etherscan.io/address/0xbC396689893D065F41bc2C6EcbeE5e0085233447",
        "coingeckoId": "perpetual-protocol"
      }
    },
    {
      "chainId": 101,
      "address": "3XnhArdJydrpbr9Nbj8wNUaozPL9WAo9YDyNWakhTm9X",
      "symbol": "wCOMP",
      "name": "Compound (Wormhole)",
      "decimals": 9,
      "logoURI": "https://raw.githubusercontent.com/solana-labs/token-list/main/assets/mainnet/3XnhArdJydrpbr9Nbj8wNUaozPL9WAo9YDyNWakhTm9X/logo.png",
      "tags": [
        "wrapped",
        "wormhole"
      ],
      "extensions": {
        "address": "0xc00e94Cb662C3520282E6f5717214004A7f26888",
        "bridgeContract": "https://etherscan.io/address/0xf92cD566Ea4864356C5491c177A430C222d7e678",
        "assetContract": "https://etherscan.io/address/0xc00e94Cb662C3520282E6f5717214004A7f26888",
        "coingeckoId": "compound-governance-token"
      }
    },
    {
      "chainId": 101,
      "address": "CPLNm9UMKfiJKiySQathV99yeSgTVjPDZx4ucFrbp2MD",
      "symbol": "wSNX",
      "name": "Synthetix Network Token (Wormhole)",
      "decimals": 9,
      "logoURI": "https://raw.githubusercontent.com/solana-labs/token-list/main/assets/mainnet/CPLNm9UMKfiJKiySQathV99yeSgTVjPDZx4ucFrbp2MD/logo.png",
      "tags": [
        "wrapped",
        "wormhole"
      ],
      "extensions": {
        "address": "0xC011a73ee8576Fb46F5E1c5751cA3B9Fe0af2a6F",
        "bridgeContract": "https://etherscan.io/address/0xf92cD566Ea4864356C5491c177A430C222d7e678",
        "assetContract": "https://etherscan.io/address/0xC011a73ee8576Fb46F5E1c5751cA3B9Fe0af2a6F",
        "coingeckoId": "havven"
      }
    },
    {
      "chainId": 101,
      "address": "D6eVKSfLdioqo2zG8LbQYFU2gf66FrjKA7afCYNo1GHt",
      "symbol": "wDUCK",
      "name": "DLP Duck Token (Wormhole)",
      "decimals": 9,
      "logoURI": "https://raw.githubusercontent.com/solana-labs/token-list/main/assets/mainnet/D6eVKSfLdioqo2zG8LbQYFU2gf66FrjKA7afCYNo1GHt/logo.png",
      "tags": [
        "wrapped",
        "wormhole"
      ],
      "extensions": {
        "address": "0xC0bA369c8Db6eB3924965e5c4FD0b4C1B91e305F",
        "bridgeContract": "https://etherscan.io/address/0xf92cD566Ea4864356C5491c177A430C222d7e678",
        "assetContract": "https://etherscan.io/address/0xC0bA369c8Db6eB3924965e5c4FD0b4C1B91e305F",
        "coingeckoId": "dlp-duck-token"
      }
    },
    {
      "chainId": 101,
      "address": "9PwPi3DAf9Dy4Y6qJmUzF6fX9CjNwScBidsYqJmcApF8",
      "symbol": "wCHAIN",
      "name": "Chain Games (Wormhole)",
      "decimals": 9,
      "logoURI": "https://raw.githubusercontent.com/solana-labs/token-list/main/assets/mainnet/9PwPi3DAf9Dy4Y6qJmUzF6fX9CjNwScBidsYqJmcApF8/logo.png",
      "tags": [
        "wrapped",
        "wormhole"
      ],
      "extensions": {
        "address": "0xC4C2614E694cF534D407Ee49F8E44D125E4681c4",
        "bridgeContract": "https://etherscan.io/address/0xf92cD566Ea4864356C5491c177A430C222d7e678",
        "assetContract": "https://etherscan.io/address/0xC4C2614E694cF534D407Ee49F8E44D125E4681c4",
        "coingeckoId": "chain-games"
      }
    },
    {
      "chainId": 101,
      "address": "BmxZ1pghpcoyT7aykj7D1o4AxWirTqvD7zD2tNngjirT",
      "symbol": "wGRT",
      "name": "Graph Token (Wormhole)",
      "decimals": 9,
      "logoURI": "https://raw.githubusercontent.com/solana-labs/token-list/main/assets/mainnet/BmxZ1pghpcoyT7aykj7D1o4AxWirTqvD7zD2tNngjirT/logo.png",
      "tags": [
        "wrapped",
        "wormhole"
      ],
      "extensions": {
        "address": "0xc944E90C64B2c07662A292be6244BDf05Cda44a7",
        "bridgeContract": "https://etherscan.io/address/0xf92cD566Ea4864356C5491c177A430C222d7e678",
        "assetContract": "https://etherscan.io/address/0xc944E90C64B2c07662A292be6244BDf05Cda44a7",
        "coingeckoId": "the-graph"
      }
    },
    {
      "chainId": 101,
      "address": "FMr15arp651N6fR2WEL36pCMBnFecHcN6wDxne2Vf3SK",
      "symbol": "wROOT",
      "name": "RootKit (Wormhole)",
      "decimals": 9,
      "logoURI": "https://raw.githubusercontent.com/solana-labs/token-list/main/assets/mainnet/FMr15arp651N6fR2WEL36pCMBnFecHcN6wDxne2Vf3SK/logo.png",
      "tags": [
        "wrapped",
        "wormhole"
      ],
      "extensions": {
        "address": "0xCb5f72d37685C3D5aD0bB5F982443BC8FcdF570E",
        "bridgeContract": "https://etherscan.io/address/0xf92cD566Ea4864356C5491c177A430C222d7e678",
        "assetContract": "https://etherscan.io/address/0xCb5f72d37685C3D5aD0bB5F982443BC8FcdF570E",
        "coingeckoId": "rootkit"
      }
    },
    {
      "chainId": 101,
      "address": "E9X7rKAGfSh1gsHC6qh5MVLkDzRcT64KQbjzvHnc5zEq",
      "symbol": "wSWAP",
      "name": "TrustSwap Token (Wormhole)",
      "decimals": 9,
      "logoURI": "https://raw.githubusercontent.com/solana-labs/token-list/main/assets/mainnet/E9X7rKAGfSh1gsHC6qh5MVLkDzRcT64KQbjzvHnc5zEq/logo.png",
      "tags": [
        "wrapped",
        "wormhole"
      ],
      "extensions": {
        "address": "0xCC4304A31d09258b0029eA7FE63d032f52e44EFe",
        "bridgeContract": "https://etherscan.io/address/0xf92cD566Ea4864356C5491c177A430C222d7e678",
        "assetContract": "https://etherscan.io/address/0xCC4304A31d09258b0029eA7FE63d032f52e44EFe",
        "coingeckoId": "trustswap"
      }
    },
    {
      "chainId": 101,
      "address": "5NEENV1mNvu7MfNNtKuGSDC8zoNStq1tuLkDXFtv6rZd",
      "symbol": "wTVK",
      "name": "Terra Virtua Kolect (Wormhole)",
      "decimals": 9,
      "logoURI": "https://raw.githubusercontent.com/solana-labs/token-list/main/assets/mainnet/5NEENV1mNvu7MfNNtKuGSDC8zoNStq1tuLkDXFtv6rZd/logo.png",
      "tags": [
        "wrapped",
        "wormhole"
      ],
      "extensions": {
        "address": "0xd084B83C305daFD76AE3E1b4E1F1fe2eCcCb3988",
        "bridgeContract": "https://etherscan.io/address/0xf92cD566Ea4864356C5491c177A430C222d7e678",
        "assetContract": "https://etherscan.io/address/0xd084B83C305daFD76AE3E1b4E1F1fe2eCcCb3988",
        "coingeckoId": "terra-virtua-kolect"
      }
    },
    {
      "chainId": 101,
      "address": "5ZXLGj7onpitgtREJNYb51DwDPddvqV1YLC8jn2sgz48",
      "symbol": "wOMG",
      "name": "OMG Network (Wormhole)",
      "decimals": 9,
      "logoURI": "https://raw.githubusercontent.com/solana-labs/token-list/main/assets/mainnet/5ZXLGj7onpitgtREJNYb51DwDPddvqV1YLC8jn2sgz48/logo.png",
      "tags": [
        "wrapped",
        "wormhole"
      ],
      "extensions": {
        "address": "0xd26114cd6EE289AccF82350c8d8487fedB8A0C07",
        "bridgeContract": "https://etherscan.io/address/0xf92cD566Ea4864356C5491c177A430C222d7e678",
        "assetContract": "https://etherscan.io/address/0xd26114cd6EE289AccF82350c8d8487fedB8A0C07",
        "coingeckoId": "omisego"
      }
    },
    {
      "chainId": 101,
      "address": "2Xf2yAXJfg82sWwdLUo2x9mZXy6JCdszdMZkcF1Hf4KV",
      "symbol": "wLUNA",
      "name": "Wrapped LUNA Token (Wormhole)",
      "decimals": 9,
      "logoURI": "https://raw.githubusercontent.com/solana-labs/token-list/main/assets/mainnet/2Xf2yAXJfg82sWwdLUo2x9mZXy6JCdszdMZkcF1Hf4KV/logo.png",
      "tags": [
        "wrapped",
        "wormhole"
      ],
      "extensions": {
        "address": "0xd2877702675e6cEb975b4A1dFf9fb7BAF4C91ea9",
        "bridgeContract": "https://etherscan.io/address/0xf92cD566Ea4864356C5491c177A430C222d7e678",
        "assetContract": "https://etherscan.io/address/0xd2877702675e6cEb975b4A1dFf9fb7BAF4C91ea9",
        "coingeckoId": "wrapped-terra"
      }
    },
    {
      "chainId": 101,
      "address": "5Ro6JxJ4NjSTEppdX2iXUYgWkAEF1dcs9gqMX99E2vkL",
      "symbol": "wBONDLY",
      "name": "Bondly Token (Wormhole)",
      "decimals": 9,
      "logoURI": "https://raw.githubusercontent.com/solana-labs/token-list/main/assets/mainnet/5Ro6JxJ4NjSTEppdX2iXUYgWkAEF1dcs9gqMX99E2vkL/logo.png",
      "tags": [
        "wrapped",
        "wormhole"
      ],
      "extensions": {
        "address": "0xD2dDa223b2617cB616c1580db421e4cFAe6a8a85",
        "bridgeContract": "https://etherscan.io/address/0xf92cD566Ea4864356C5491c177A430C222d7e678",
        "assetContract": "https://etherscan.io/address/0xD2dDa223b2617cB616c1580db421e4cFAe6a8a85",
        "coingeckoId": "bondly"
      }
    },
    {
      "chainId": 101,
      "address": "5jFzUEqWLnvGvKWb1Pji9nWVYy5vLG2saoXCyVNWEdEi",
      "symbol": "wDETS",
      "name": "Dextrust (Wormhole)",
      "decimals": 9,
      "logoURI": "https://raw.githubusercontent.com/solana-labs/token-list/main/assets/mainnet/5jFzUEqWLnvGvKWb1Pji9nWVYy5vLG2saoXCyVNWEdEi/logo.png",
      "tags": [
        "wrapped",
        "wormhole"
      ],
      "extensions": {
        "address": "0xd379700999F4805Ce80aa32DB46A94dF64561108",
        "bridgeContract": "https://etherscan.io/address/0xf92cD566Ea4864356C5491c177A430C222d7e678",
        "assetContract": "https://etherscan.io/address/0xd379700999F4805Ce80aa32DB46A94dF64561108",
        "coingeckoId": "dextrust"
      }
    },
    {
      "chainId": 101,
      "address": "BV5tm1uCRWQCQKNgQVFnkseqAjxpmbJkRCXvzFWBdgMp",
      "symbol": "wAMPL",
      "name": "Ampleforth (Wormhole)",
      "decimals": 9,
      "logoURI": "https://raw.githubusercontent.com/solana-labs/token-list/main/assets/mainnet/BV5tm1uCRWQCQKNgQVFnkseqAjxpmbJkRCXvzFWBdgMp/logo.png",
      "tags": [
        "wrapped",
        "wormhole"
      ],
      "extensions": {
        "address": "0xD46bA6D942050d489DBd938a2C909A5d5039A161",
        "bridgeContract": "https://etherscan.io/address/0xf92cD566Ea4864356C5491c177A430C222d7e678",
        "assetContract": "https://etherscan.io/address/0xD46bA6D942050d489DBd938a2C909A5d5039A161",
        "coingeckoId": "ampleforth"
      }
    },
    {
      "chainId": 101,
      "address": "2PSvGigDY4MVUmv51bBiARBMcHBtXcUBnx5V9BwWbbi2",
      "symbol": "wPOLK",
      "name": "Polkamarkets (Wormhole)",
      "decimals": 9,
      "logoURI": "https://raw.githubusercontent.com/solana-labs/token-list/main/assets/mainnet/2PSvGigDY4MVUmv51bBiARBMcHBtXcUBnx5V9BwWbbi2/logo.png",
      "tags": [
        "wrapped",
        "wormhole"
      ],
      "extensions": {
        "address": "0xD478161C952357F05f0292B56012Cd8457F1cfbF",
        "bridgeContract": "https://etherscan.io/address/0xf92cD566Ea4864356C5491c177A430C222d7e678",
        "assetContract": "https://etherscan.io/address/0xD478161C952357F05f0292B56012Cd8457F1cfbF",
        "coingeckoId": "polkamarkets"
      }
    },
    {
      "chainId": 101,
      "address": "ApmXkxXCASdxRf3Ln6Ni7oAZ7E6CX1CcJAD8A5qBdhSm",
      "symbol": "wCRV",
      "name": "Curve DAO Token (Wormhole)",
      "decimals": 9,
      "logoURI": "https://raw.githubusercontent.com/solana-labs/token-list/main/assets/mainnet/ApmXkxXCASdxRf3Ln6Ni7oAZ7E6CX1CcJAD8A5qBdhSm/logo.png",
      "tags": [
        "wrapped",
        "wormhole"
      ],
      "extensions": {
        "address": "0xD533a949740bb3306d119CC777fa900bA034cd52",
        "bridgeContract": "https://etherscan.io/address/0xf92cD566Ea4864356C5491c177A430C222d7e678",
        "assetContract": "https://etherscan.io/address/0xD533a949740bb3306d119CC777fa900bA034cd52",
        "coingeckoId": "curve-dao-token"
      }
    },
    {
      "chainId": 101,
      "address": "DWECGzR56MruYJyo5g5QpoxZbFoydt3oWUkkDsVhxXzs",
      "symbol": "wMEME",
      "name": "MEME (Wormhole)",
      "decimals": 8,
      "logoURI": "https://raw.githubusercontent.com/solana-labs/token-list/main/assets/mainnet/DWECGzR56MruYJyo5g5QpoxZbFoydt3oWUkkDsVhxXzs/logo.png",
      "tags": [
        "wrapped",
        "wormhole"
      ],
      "extensions": {
        "address": "0xD5525D397898e5502075Ea5E830d8914f6F0affe",
        "bridgeContract": "https://etherscan.io/address/0xf92cD566Ea4864356C5491c177A430C222d7e678",
        "assetContract": "https://etherscan.io/address/0xD5525D397898e5502075Ea5E830d8914f6F0affe",
        "coingeckoId": "degenerator"
      }
    },
    {
      "chainId": 101,
      "address": "3Y2wTtM4kCX8uUSLrKJ8wpajCu1C9LaWWAd7b7Nb2BDw",
      "symbol": "wEXNT",
      "name": "ExNetwork Community Token (Wormhole)",
      "decimals": 9,
      "logoURI": "https://raw.githubusercontent.com/solana-labs/token-list/main/assets/mainnet/3Y2wTtM4kCX8uUSLrKJ8wpajCu1C9LaWWAd7b7Nb2BDw/logo.png",
      "tags": [
        "wrapped",
        "wormhole"
      ],
      "extensions": {
        "address": "0xD6c67B93a7b248dF608a653d82a100556144c5DA",
        "bridgeContract": "https://etherscan.io/address/0xf92cD566Ea4864356C5491c177A430C222d7e678",
        "assetContract": "https://etherscan.io/address/0xD6c67B93a7b248dF608a653d82a100556144c5DA",
        "coingeckoId": "exnetwork-token"
      }
    },
    {
      "chainId": 101,
      "address": "9w97GdWUYYaamGwdKMKZgGzPduZJkiFizq4rz5CPXRv2",
      "symbol": "wUSDT",
      "name": "Tether USD (Wormhole)",
      "decimals": 6,
      "logoURI": "https://raw.githubusercontent.com/solana-labs/token-list/main/assets/mainnet/9w97GdWUYYaamGwdKMKZgGzPduZJkiFizq4rz5CPXRv2/logo.png",
      "tags": [
        "wrapped",
        "wormhole"
      ],
      "extensions": {
        "address": "0xdAC17F958D2ee523a2206206994597C13D831ec7",
        "bridgeContract": "https://etherscan.io/address/0xf92cD566Ea4864356C5491c177A430C222d7e678",
        "assetContract": "https://etherscan.io/address/0xdAC17F958D2ee523a2206206994597C13D831ec7",
        "coingeckoId": "tether"
      }
    },
    {
      "chainId": 101,
      "address": "CqWSJtkMMY16q9QLnQxktM1byzVHGRr8b6LCPuZnEeiL",
      "symbol": "wYLD",
      "name": "Yield (Wormhole)",
      "decimals": 9,
      "logoURI": "https://raw.githubusercontent.com/solana-labs/token-list/main/assets/mainnet/CqWSJtkMMY16q9QLnQxktM1byzVHGRr8b6LCPuZnEeiL/logo.png",
      "tags": [
        "wrapped",
        "wormhole"
      ],
      "extensions": {
        "address": "0xDcB01cc464238396E213a6fDd933E36796eAfF9f",
        "bridgeContract": "https://etherscan.io/address/0xf92cD566Ea4864356C5491c177A430C222d7e678",
        "assetContract": "https://etherscan.io/address/0xDcB01cc464238396E213a6fDd933E36796eAfF9f",
        "coingeckoId": "yield"
      }
    },
    {
      "chainId": 101,
      "address": "26ZzQVGZruwcZPs2sqb8n9ojKt2cviUjHcMjstFtK6ow",
      "symbol": "wKNC",
      "name": "Kyber Network Crystal (Wormhole)",
      "decimals": 9,
      "logoURI": "https://raw.githubusercontent.com/solana-labs/token-list/main/assets/mainnet/26ZzQVGZruwcZPs2sqb8n9ojKt2cviUjHcMjstFtK6ow/logo.png",
      "tags": [
        "wrapped",
        "wormhole"
      ],
      "extensions": {
        "address": "0xdd974D5C2e2928deA5F71b9825b8b646686BD200",
        "bridgeContract": "https://etherscan.io/address/0xf92cD566Ea4864356C5491c177A430C222d7e678",
        "assetContract": "https://etherscan.io/address/0xdd974D5C2e2928deA5F71b9825b8b646686BD200",
        "coingeckoId": "kyber-network"
      }
    },
    {
      "chainId": 101,
      "address": "HHoHTtntq2kiBPENyVM1DTP7pNrkBXX2Jye29PSyz3qf",
      "symbol": "wCOTI",
      "name": "COTI Token (Wormhole)",
      "decimals": 9,
      "logoURI": "https://raw.githubusercontent.com/solana-labs/token-list/main/assets/mainnet/HHoHTtntq2kiBPENyVM1DTP7pNrkBXX2Jye29PSyz3qf/logo.png",
      "tags": [
        "wrapped",
        "wormhole"
      ],
      "extensions": {
        "address": "0xDDB3422497E61e13543BeA06989C0789117555c5",
        "bridgeContract": "https://etherscan.io/address/0xf92cD566Ea4864356C5491c177A430C222d7e678",
        "assetContract": "https://etherscan.io/address/0xDDB3422497E61e13543BeA06989C0789117555c5",
        "coingeckoId": "coti"
      }
    },
    {
      "chainId": 101,
      "address": "4sEpUsJ6uJZYi6A2da8EGjKPacRSqYJaPJffPnTqoWVv",
      "symbol": "wINJ",
      "name": "Injective Token (Wormhole)",
      "decimals": 9,
      "logoURI": "https://raw.githubusercontent.com/solana-labs/token-list/main/assets/mainnet/4sEpUsJ6uJZYi6A2da8EGjKPacRSqYJaPJffPnTqoWVv/logo.png",
      "tags": [
        "wrapped",
        "wormhole"
      ],
      "extensions": {
        "address": "0xe28b3B32B6c345A34Ff64674606124Dd5Aceca30",
        "bridgeContract": "https://etherscan.io/address/0xf92cD566Ea4864356C5491c177A430C222d7e678",
        "assetContract": "https://etherscan.io/address/0xe28b3B32B6c345A34Ff64674606124Dd5Aceca30",
        "coingeckoId": "injective-protocol"
      }
    },
    {
      "chainId": 101,
      "address": "G2jrxYSoCSzmohxERa2JzSJMuRM4kiNvRA3DnCv7Lzcz",
      "symbol": "wZRX",
      "name": "0x Protocol Token (Wormhole)",
      "decimals": 9,
      "logoURI": "https://raw.githubusercontent.com/solana-labs/token-list/main/assets/mainnet/G2jrxYSoCSzmohxERa2JzSJMuRM4kiNvRA3DnCv7Lzcz/logo.png",
      "tags": [
        "wrapped",
        "wormhole"
      ],
      "extensions": {
        "address": "0xE41d2489571d322189246DaFA5ebDe1F4699F498",
        "bridgeContract": "https://etherscan.io/address/0xf92cD566Ea4864356C5491c177A430C222d7e678",
        "assetContract": "https://etherscan.io/address/0xE41d2489571d322189246DaFA5ebDe1F4699F498",
        "coingeckoId": "0x"
      }
    },
    {
      "chainId": 101,
      "address": "3bkBFHyof411hGBdcsiM1KSDdErw63Xoj3eLB8yNknB4",
      "symbol": "wSUPER",
      "name": "SuperFarm (Wormhole)",
      "decimals": 9,
      "logoURI": "https://raw.githubusercontent.com/solana-labs/token-list/main/assets/mainnet/3bkBFHyof411hGBdcsiM1KSDdErw63Xoj3eLB8yNknB4/logo.png",
      "tags": [
        "wrapped",
        "wormhole"
      ],
      "extensions": {
        "address": "0xe53EC727dbDEB9E2d5456c3be40cFF031AB40A55",
        "bridgeContract": "https://etherscan.io/address/0xf92cD566Ea4864356C5491c177A430C222d7e678",
        "assetContract": "https://etherscan.io/address/0xe53EC727dbDEB9E2d5456c3be40cFF031AB40A55",
        "coingeckoId": "superfarm"
      }
    },
    {
      "chainId": 101,
      "address": "7kkkoa1MB93ELm3vjvyC8GJ65G7eEgLhfaHU58riJUCx",
      "symbol": "waEth",
      "name": "aEthereum (Wormhole)",
      "decimals": 9,
      "logoURI": "https://raw.githubusercontent.com/solana-labs/token-list/main/assets/mainnet/7kkkoa1MB93ELm3vjvyC8GJ65G7eEgLhfaHU58riJUCx/logo.png",
      "tags": [
        "wrapped",
        "wormhole"
      ],
      "extensions": {
        "address": "0xE95A203B1a91a908F9B9CE46459d101078c2c3cb",
        "bridgeContract": "https://etherscan.io/address/0xf92cD566Ea4864356C5491c177A430C222d7e678",
        "assetContract": "https://etherscan.io/address/0xE95A203B1a91a908F9B9CE46459d101078c2c3cb",
        "coingeckoId": "ankreth"
      }
    },
    {
      "chainId": 101,
      "address": "F48zUwoQMzgCTf5wihwz8GPN23gdcoVMiT227APqA6hC",
      "symbol": "wSURF",
      "name": "SURF.Finance (Wormhole)",
      "decimals": 9,
      "logoURI": "https://raw.githubusercontent.com/solana-labs/token-list/main/assets/mainnet/F48zUwoQMzgCTf5wihwz8GPN23gdcoVMiT227APqA6hC/logo.png",
      "tags": [
        "wrapped",
        "wormhole"
      ],
      "extensions": {
        "address": "0xEa319e87Cf06203DAe107Dd8E5672175e3Ee976c",
        "bridgeContract": "https://etherscan.io/address/0xf92cD566Ea4864356C5491c177A430C222d7e678",
        "assetContract": "https://etherscan.io/address/0xEa319e87Cf06203DAe107Dd8E5672175e3Ee976c",
        "coingeckoId": "surf-finance"
      }
    },
    {
      "chainId": 101,
      "address": "EK6iyvvqvQtsWYcySrZVHkXjCLX494r9PhnDWJaX1CPu",
      "symbol": "wrenBTC",
      "name": "renBTC (Wormhole)",
      "decimals": 8,
      "logoURI": "https://raw.githubusercontent.com/solana-labs/token-list/main/assets/mainnet/EK6iyvvqvQtsWYcySrZVHkXjCLX494r9PhnDWJaX1CPu/logo.png",
      "tags": [
        "wrapped",
        "wormhole"
      ],
      "extensions": {
        "address": "0xEB4C2781e4ebA804CE9a9803C67d0893436bB27D",
        "bridgeContract": "https://etherscan.io/address/0xf92cD566Ea4864356C5491c177A430C222d7e678",
        "assetContract": "https://etherscan.io/address/0xEB4C2781e4ebA804CE9a9803C67d0893436bB27D",
        "coingeckoId": "renbtc"
      }
    },
    {
      "chainId": 101,
      "address": "B2m4B527oLo5WFWLgy2MitP66azhEW2puaazUAuvNgqZ",
      "symbol": "wDMG",
      "name": "DMM: Governance (Wormhole)",
      "decimals": 9,
      "logoURI": "https://raw.githubusercontent.com/solana-labs/token-list/main/assets/mainnet/B2m4B527oLo5WFWLgy2MitP66azhEW2puaazUAuvNgqZ/logo.png",
      "tags": [
        "wrapped",
        "wormhole"
      ],
      "extensions": {
        "address": "0xEd91879919B71bB6905f23af0A68d231EcF87b14",
        "bridgeContract": "https://etherscan.io/address/0xf92cD566Ea4864356C5491c177A430C222d7e678",
        "assetContract": "https://etherscan.io/address/0xEd91879919B71bB6905f23af0A68d231EcF87b14",
        "coingeckoId": "dmm-governance"
      }
    },
    {
      "chainId": 101,
      "address": "H3iuZNRwaqPsnGUGU5YkDwTU3hQMkzC32hxDko8EtzZw",
      "symbol": "wHEZ",
      "name": "Hermez Network Token (Wormhole)",
      "decimals": 9,
      "logoURI": "https://raw.githubusercontent.com/solana-labs/token-list/main/assets/mainnet/H3iuZNRwaqPsnGUGU5YkDwTU3hQMkzC32hxDko8EtzZw/logo.png",
      "tags": [
        "wrapped",
        "wormhole"
      ],
      "extensions": {
        "address": "0xEEF9f339514298C6A857EfCfC1A762aF84438dEE",
        "bridgeContract": "https://etherscan.io/address/0xf92cD566Ea4864356C5491c177A430C222d7e678",
        "assetContract": "https://etherscan.io/address/0xEEF9f339514298C6A857EfCfC1A762aF84438dEE",
        "coingeckoId": "hermez-network-token"
      }
    },
    {
      "chainId": 101,
      "address": "DL7873Hud4eMdGScQFD7vrbC6fzWAMQ2LMuoZSn4zUry",
      "symbol": "wRLY",
      "name": "Rally (Wormhole)",
      "decimals": 9,
      "logoURI": "https://raw.githubusercontent.com/solana-labs/token-list/main/assets/mainnet/DL7873Hud4eMdGScQFD7vrbC6fzWAMQ2LMuoZSn4zUry/logo.png",
      "tags": [
        "wrapped",
        "wormhole"
      ],
      "extensions": {
        "address": "0xf1f955016EcbCd7321c7266BccFB96c68ea5E49b",
        "bridgeContract": "https://etherscan.io/address/0xf92cD566Ea4864356C5491c177A430C222d7e678",
        "assetContract": "https://etherscan.io/address/0xf1f955016EcbCd7321c7266BccFB96c68ea5E49b",
        "coingeckoId": "rally-2"
      }
    },
    {
      "chainId": 101,
      "address": "3N89w9KPUVYUK5MMGNY8yMXhrr89QQ1RQPJxVnQHgMdd",
      "symbol": "wYf-DAI",
      "name": "YfDAI.finance (Wormhole)",
      "decimals": 9,
      "logoURI": "https://raw.githubusercontent.com/solana-labs/token-list/main/assets/mainnet/3N89w9KPUVYUK5MMGNY8yMXhrr89QQ1RQPJxVnQHgMdd/logo.png",
      "tags": [
        "wrapped",
        "wormhole"
      ],
      "extensions": {
        "address": "0xf4CD3d3Fda8d7Fd6C5a500203e38640A70Bf9577",
        "bridgeContract": "https://etherscan.io/address/0xf92cD566Ea4864356C5491c177A430C222d7e678",
        "assetContract": "https://etherscan.io/address/0xf4CD3d3Fda8d7Fd6C5a500203e38640A70Bf9577",
        "coingeckoId": "yfdai-finance"
      }
    },
    {
      "chainId": 101,
      "address": "8ArKbnnDiq8eRR8hZ1eULMjd2iMAD8AqwyVJRAX7mHQo",
      "symbol": "wFCL",
      "name": "Fractal Protocol Token (Wormhole)",
      "decimals": 9,
      "logoURI": "https://raw.githubusercontent.com/solana-labs/token-list/main/assets/mainnet/8ArKbnnDiq8eRR8hZ1eULMjd2iMAD8AqwyVJRAX7mHQo/logo.png",
      "tags": [
        "wrapped",
        "wormhole"
      ],
      "extensions": {
        "address": "0xF4d861575ecC9493420A3f5a14F85B13f0b50EB3",
        "bridgeContract": "https://etherscan.io/address/0xf92cD566Ea4864356C5491c177A430C222d7e678",
        "assetContract": "https://etherscan.io/address/0xF4d861575ecC9493420A3f5a14F85B13f0b50EB3",
        "coingeckoId": "fractal"
      }
    },
    {
      "chainId": 101,
      "address": "ZWGxcTgJCNGQqZn6vFdknwj4AFFsYRZ4SDJuhRn3J1T",
      "symbol": "wAXS",
      "name": "Axie Infinity (Wormhole)",
      "decimals": 9,
      "logoURI": "https://raw.githubusercontent.com/solana-labs/token-list/main/assets/mainnet/ZWGxcTgJCNGQqZn6vFdknwj4AFFsYRZ4SDJuhRn3J1T/logo.png",
      "tags": [
        "wrapped",
        "wormhole"
      ],
      "extensions": {
        "address": "0xF5D669627376EBd411E34b98F19C868c8ABA5ADA",
        "bridgeContract": "https://etherscan.io/address/0xf92cD566Ea4864356C5491c177A430C222d7e678",
        "assetContract": "https://etherscan.io/address/0xF5D669627376EBd411E34b98F19C868c8ABA5ADA",
        "coingeckoId": "axie-infinity"
      }
    },
    {
      "chainId": 101,
      "address": "PEjUEMHFRtfajio8YHKZdUruW1vTzGmz6F7NngjYuou",
      "symbol": "wENJ",
      "name": "Enjin Coin (Wormhole)",
      "decimals": 9,
      "logoURI": "https://raw.githubusercontent.com/solana-labs/token-list/main/assets/mainnet/PEjUEMHFRtfajio8YHKZdUruW1vTzGmz6F7NngjYuou/logo.png",
      "tags": [
        "wrapped",
        "wormhole"
      ],
      "extensions": {
        "address": "0xF629cBd94d3791C9250152BD8dfBDF380E2a3B9c",
        "bridgeContract": "https://etherscan.io/address/0xf92cD566Ea4864356C5491c177A430C222d7e678",
        "assetContract": "https://etherscan.io/address/0xF629cBd94d3791C9250152BD8dfBDF380E2a3B9c",
        "coingeckoId": "enjincoin"
      }
    },
    {
      "chainId": 101,
      "address": "2cW5deMKeR97C7csq1aMMWUa5RNWkpQFz8tumxk4ZV8w",
      "symbol": "wYLD",
      "name": "Yield (Wormhole)",
      "decimals": 9,
      "logoURI": "https://raw.githubusercontent.com/solana-labs/token-list/main/assets/mainnet/2cW5deMKeR97C7csq1aMMWUa5RNWkpQFz8tumxk4ZV8w/logo.png",
      "tags": [
        "wrapped",
        "wormhole"
      ],
      "extensions": {
        "address": "0xF94b5C5651c888d928439aB6514B93944eEE6F48",
        "bridgeContract": "https://etherscan.io/address/0xf92cD566Ea4864356C5491c177A430C222d7e678",
        "assetContract": "https://etherscan.io/address/0xF94b5C5651c888d928439aB6514B93944eEE6F48",
        "coingeckoId": "yield-app"
      }
    },
    {
      "chainId": 101,
      "address": "FR5qPX4gbKHPyKMK7Cey6dHZ7wtqmqRogYPJo6bpd5Uw",
      "symbol": "wDDIM",
      "name": "DuckDaoDime (Wormhole)",
      "decimals": 9,
      "logoURI": "https://raw.githubusercontent.com/solana-labs/token-list/main/assets/mainnet/FR5qPX4gbKHPyKMK7Cey6dHZ7wtqmqRogYPJo6bpd5Uw/logo.png",
      "tags": [
        "wrapped",
        "wormhole"
      ],
      "extensions": {
        "address": "0xFbEEa1C75E4c4465CB2FCCc9c6d6afe984558E20",
        "bridgeContract": "https://etherscan.io/address/0xf92cD566Ea4864356C5491c177A430C222d7e678",
        "assetContract": "https://etherscan.io/address/0xFbEEa1C75E4c4465CB2FCCc9c6d6afe984558E20",
        "coingeckoId": "duckdaodime"
      }
    },
    {
      "chainId": 101,
      "address": "8HCWFQA2GsA6Nm2L5jidM3mus7NeeQ8wp1ri3XFF9WWH",
      "symbol": "wRARI",
      "name": "Rarible (Wormhole)",
      "decimals": 9,
      "logoURI": "https://raw.githubusercontent.com/solana-labs/token-list/main/assets/mainnet/8HCWFQA2GsA6Nm2L5jidM3mus7NeeQ8wp1ri3XFF9WWH/logo.png",
      "tags": [
        "wrapped",
        "wormhole"
      ],
      "extensions": {
        "address": "0xFca59Cd816aB1eaD66534D82bc21E7515cE441CF",
        "bridgeContract": "https://etherscan.io/address/0xf92cD566Ea4864356C5491c177A430C222d7e678",
        "assetContract": "https://etherscan.io/address/0xFca59Cd816aB1eaD66534D82bc21E7515cE441CF",
        "coingeckoId": "rarible"
      }
    },
    {
      "chainId": 101,
      "address": "Egrv6hURf5o68xJ1AGYeRv8RNj2nXJVuSoA5wwiSALcN",
      "symbol": "wAMP",
      "name": "Amp (Wormhole)",
      "decimals": 9,
      "logoURI": "https://raw.githubusercontent.com/solana-labs/token-list/main/assets/mainnet/Egrv6hURf5o68xJ1AGYeRv8RNj2nXJVuSoA5wwiSALcN/logo.png",
      "tags": [
        "wrapped",
        "wormhole"
      ],
      "extensions": {
        "address": "0xfF20817765cB7f73d4bde2e66e067E58D11095C2",
        "bridgeContract": "https://etherscan.io/address/0xf92cD566Ea4864356C5491c177A430C222d7e678",
        "assetContract": "https://etherscan.io/address/0xfF20817765cB7f73d4bde2e66e067E58D11095C2",
        "coingeckoId": "amp-token"
      }
    },
    {
      "chainId": 101,
      "address": "GXMaB6jm5cdoQgb65YpkEu61eDYtod3PuVwYYXdZZJ9r",
      "symbol": "wFSW",
      "name": "FalconSwap Token (Wormhole)",
      "decimals": 9,
      "logoURI": "https://raw.githubusercontent.com/solana-labs/token-list/main/assets/mainnet/GXMaB6jm5cdoQgb65YpkEu61eDYtod3PuVwYYXdZZJ9r/logo.png",
      "tags": [
        "wrapped",
        "wormhole"
      ],
      "extensions": {
        "address": "0xfffffffFf15AbF397dA76f1dcc1A1604F45126DB",
        "bridgeContract": "https://etherscan.io/address/0xf92cD566Ea4864356C5491c177A430C222d7e678",
        "assetContract": "https://etherscan.io/address/0xfffffffFf15AbF397dA76f1dcc1A1604F45126DB",
        "coingeckoId": "fsw-token"
      }
    },
    {
      "chainId": 101,
      "address": "AJ1W9A9N9dEMdVyoDiam2rV44gnBm2csrPDP7xqcapgX",
      "symbol": "wBUSD",
      "name": "Binance USD (Wormhole)",
      "decimals": 9,
      "logoURI": "https://raw.githubusercontent.com/solana-labs/token-list/main/assets/mainnet/AJ1W9A9N9dEMdVyoDiam2rV44gnBm2csrPDP7xqcapgX/logo.png",
      "tags": [
        "wrapped",
        "wormhole"
      ],
      "extensions": {
        "address": "0x4Fabb145d64652a948d72533023f6E7A623C7C53",
        "bridgeContract": "https://etherscan.io/address/0xf92cD566Ea4864356C5491c177A430C222d7e678",
        "assetContract": "https://etherscan.io/address/0x4Fabb145d64652a948d72533023f6E7A623C7C53",
        "coingeckoId": "binance-usd"
      }
    },
    {
      "chainId": 101,
      "address": "2VmKuXMwdzouMndWcK7BK2951tBEtYVmGsdU4dXbjyaY",
      "symbol": "waDAI",
      "name": "Aave Interest bearing DAI (Wormhole)",
      "decimals": 9,
      "logoURI": "https://raw.githubusercontent.com/solana-labs/token-list/main/assets/mainnet/2VmKuXMwdzouMndWcK7BK2951tBEtYVmGsdU4dXbjyaY/logo.svg",
      "tags": [
        "wrapped",
        "wormhole"
      ],
      "extensions": {
        "address": "0xfC1E690f61EFd961294b3e1Ce3313fBD8aa4f85d",
        "bridgeContract": "https://etherscan.io/address/0xf92cD566Ea4864356C5491c177A430C222d7e678",
        "assetContract": "https://etherscan.io/address/0xfC1E690f61EFd961294b3e1Ce3313fBD8aa4f85d",
        "coingeckoId": "aave-dai-v1"
      }
    },
    {
      "chainId": 101,
      "address": "AXvWVviBmySSdghmuomYHqYB3AZn7NmAWrHYHKKPJxoL",
      "symbol": "waTUSD",
      "name": "Aave Interest bearing TUSD (Wormhole)",
      "decimals": 9,
      "logoURI": "https://raw.githubusercontent.com/solana-labs/token-list/main/assets/mainnet/AXvWVviBmySSdghmuomYHqYB3AZn7NmAWrHYHKKPJxoL/logo.svg",
      "tags": [
        "wrapped",
        "wormhole"
      ],
      "extensions": {
        "address": "0x4DA9b813057D04BAef4e5800E36083717b4a0341",
        "bridgeContract": "https://etherscan.io/address/0xf92cD566Ea4864356C5491c177A430C222d7e678",
        "assetContract": "https://etherscan.io/address/0x4DA9b813057D04BAef4e5800E36083717b4a0341",
        "coingeckoId": "aave-tusd-v1"
      }
    },
    {
      "chainId": 101,
      "address": "AkaisFPmasQYZUJsZLD9wPEo2KA7aCRqyRawX18ZRzGr",
      "symbol": "waUSDC",
      "name": "Aave Interest bearing USDC (Wormhole)",
      "decimals": 6,
      "logoURI": "https://raw.githubusercontent.com/solana-labs/token-list/main/assets/mainnet/AkaisFPmasQYZUJsZLD9wPEo2KA7aCRqyRawX18ZRzGr/logo.svg",
      "tags": [
        "wrapped",
        "wormhole"
      ],
      "extensions": {
        "address": "0x9bA00D6856a4eDF4665BcA2C2309936572473B7E",
        "bridgeContract": "https://etherscan.io/address/0xf92cD566Ea4864356C5491c177A430C222d7e678",
        "assetContract": "https://etherscan.io/address/0x9bA00D6856a4eDF4665BcA2C2309936572473B7E",
        "coingeckoId": "aave-usdc-v1"
      }
    },
    {
      "chainId": 101,
      "address": "FZfQtWMoTQ51Z4jxvHfmFcqj4862u9GzmugBnZUuWqR5",
      "symbol": "waUSDT",
      "name": "Aave Interest bearing USDT (Wormhole)",
      "decimals": 6,
      "logoURI": "https://raw.githubusercontent.com/solana-labs/token-list/main/assets/mainnet/FZfQtWMoTQ51Z4jxvHfmFcqj4862u9GzmugBnZUuWqR5/logo.svg",
      "tags": [
        "wrapped",
        "wormhole"
      ],
      "extensions": {
        "address": "0x71fc860F7D3A592A4a98740e39dB31d25db65ae8",
        "bridgeContract": "https://etherscan.io/address/0xf92cD566Ea4864356C5491c177A430C222d7e678",
        "assetContract": "https://etherscan.io/address/0x71fc860F7D3A592A4a98740e39dB31d25db65ae8",
        "coingeckoId": "aave-usdt-v1"
      }
    },
    {
      "chainId": 101,
      "address": "BMrbF8DZ9U5KGdJ4F2MJbH5d6KPi5FQVp7EqmLrhDe1f",
      "symbol": "waSUSD",
      "name": "Aave Interest bearing SUSD (Wormhole)",
      "decimals": 9,
      "logoURI": "https://raw.githubusercontent.com/solana-labs/token-list/main/assets/mainnet/BMrbF8DZ9U5KGdJ4F2MJbH5d6KPi5FQVp7EqmLrhDe1f/logo.svg",
      "tags": [
        "wrapped",
        "wormhole"
      ],
      "extensions": {
        "address": "0x625aE63000f46200499120B906716420bd059240",
        "bridgeContract": "https://etherscan.io/address/0xf92cD566Ea4864356C5491c177A430C222d7e678",
        "assetContract": "https://etherscan.io/address/0x625aE63000f46200499120B906716420bd059240",
        "coingeckoId": "aave-susd-v1"
      }
    },
    {
      "chainId": 101,
      "address": "Fzx4N1xJPDZENAhrAaH79k2izT9CFbfnDEcpcWjiusdY",
      "symbol": "waLEND",
      "name": "Aave Interest bearing LEND (Wormhole)",
      "decimals": 9,
      "logoURI": "https://raw.githubusercontent.com/solana-labs/token-list/main/assets/mainnet/Fzx4N1xJPDZENAhrAaH79k2izT9CFbfnDEcpcWjiusdY/logo.svg",
      "tags": [
        "wrapped",
        "wormhole"
      ],
      "extensions": {
        "address": "0x7D2D3688Df45Ce7C552E19c27e007673da9204B8",
        "bridgeContract": "https://etherscan.io/address/0xf92cD566Ea4864356C5491c177A430C222d7e678",
        "assetContract": "https://etherscan.io/address/0x7D2D3688Df45Ce7C552E19c27e007673da9204B8"
      }
    },
    {
      "chainId": 101,
      "address": "GCdDiVgZnkWCAnGktUsjhoho2CHab9JfrRy3Q5W51zvC",
      "symbol": "waBAT",
      "name": "Aave Interest bearing BAT (Wormhole)",
      "decimals": 9,
      "logoURI": "https://raw.githubusercontent.com/solana-labs/token-list/main/assets/mainnet/GCdDiVgZnkWCAnGktUsjhoho2CHab9JfrRy3Q5W51zvC/logo.svg",
      "tags": [
        "wrapped",
        "wormhole"
      ],
      "extensions": {
        "address": "0xE1BA0FB44CCb0D11b80F92f4f8Ed94CA3fF51D00",
        "bridgeContract": "https://etherscan.io/address/0xf92cD566Ea4864356C5491c177A430C222d7e678",
        "assetContract": "https://etherscan.io/address/0xE1BA0FB44CCb0D11b80F92f4f8Ed94CA3fF51D00",
        "coingeckoId": "aave-bat-v1"
      }
    },
    {
      "chainId": 101,
      "address": "FBrfFh7fb7xKfyBMJA32KufMjEkgSgY4AuzLXFKdJFRj",
      "symbol": "waETH",
      "name": "Aave Interest bearing ETH (Wormhole)",
      "decimals": 9,
      "logoURI": "https://raw.githubusercontent.com/solana-labs/token-list/main/assets/mainnet/FBrfFh7fb7xKfyBMJA32KufMjEkgSgY4AuzLXFKdJFRj/logo.svg",
      "tags": [
        "wrapped",
        "wormhole"
      ],
      "extensions": {
        "address": "0x3a3A65aAb0dd2A17E3F1947bA16138cd37d08c04",
        "bridgeContract": "https://etherscan.io/address/0xf92cD566Ea4864356C5491c177A430C222d7e678",
        "assetContract": "https://etherscan.io/address/0x3a3A65aAb0dd2A17E3F1947bA16138cd37d08c04",
        "coingeckoId": "aave-eth-v1"
      }
    },
    {
      "chainId": 101,
      "address": "Adp88WrQDgExPTu26DdBnbN2ffWMkXLxwqzjTdfRQiJi",
      "symbol": "waLINK",
      "name": "Aave Interest bearing LINK (Wormhole)",
      "decimals": 9,
      "logoURI": "https://raw.githubusercontent.com/solana-labs/token-list/main/assets/mainnet/Adp88WrQDgExPTu26DdBnbN2ffWMkXLxwqzjTdfRQiJi/logo.svg",
      "tags": [
        "wrapped",
        "wormhole"
      ],
      "extensions": {
        "address": "0xA64BD6C70Cb9051F6A9ba1F163Fdc07E0DfB5F84",
        "bridgeContract": "https://etherscan.io/address/0xf92cD566Ea4864356C5491c177A430C222d7e678",
        "assetContract": "https://etherscan.io/address/0xA64BD6C70Cb9051F6A9ba1F163Fdc07E0DfB5F84",
        "coingeckoId": "aave-link-v1"
      }
    },
    {
      "chainId": 101,
      "address": "3p67dqghWn6reQcVCqNBkufrpU1gtA1ZRAYja6GMXySG",
      "symbol": "waKNC",
      "name": "Aave Interest bearing KNC (Wormhole)",
      "decimals": 9,
      "logoURI": "https://raw.githubusercontent.com/solana-labs/token-list/main/assets/mainnet/3p67dqghWn6reQcVCqNBkufrpU1gtA1ZRAYja6GMXySG/logo.svg",
      "tags": [
        "wrapped",
        "wormhole"
      ],
      "extensions": {
        "address": "0x9D91BE44C06d373a8a226E1f3b146956083803eB",
        "bridgeContract": "https://etherscan.io/address/0xf92cD566Ea4864356C5491c177A430C222d7e678",
        "assetContract": "https://etherscan.io/address/0x9D91BE44C06d373a8a226E1f3b146956083803eB",
        "coingeckoId": "aave-knc-v1"
      }
    },
    {
      "chainId": 101,
      "address": "A4qYX1xuewaBL9SeZnwA3We6MhG8TYcTceHAJpk7Etdt",
      "symbol": "waREP",
      "name": "Aave Interest bearing REP (Wormhole)",
      "decimals": 9,
      "logoURI": "https://raw.githubusercontent.com/solana-labs/token-list/main/assets/mainnet/A4qYX1xuewaBL9SeZnwA3We6MhG8TYcTceHAJpk7Etdt/logo.svg",
      "tags": [
        "wrapped",
        "wormhole"
      ],
      "extensions": {
        "address": "0x71010A9D003445aC60C4e6A7017c1E89A477B438",
        "bridgeContract": "https://etherscan.io/address/0xf92cD566Ea4864356C5491c177A430C222d7e678",
        "assetContract": "https://etherscan.io/address/0x71010A9D003445aC60C4e6A7017c1E89A477B438"
      }
    },
    {
      "chainId": 101,
      "address": "3iTtcKUVa5ouzwNZFc3SasuAKkY2ZuMxLERRcWfxQVN3",
      "symbol": "waMKR",
      "name": "Aave Interest bearing MKR (Wormhole)",
      "decimals": 9,
      "logoURI": "https://raw.githubusercontent.com/solana-labs/token-list/main/assets/mainnet/3iTtcKUVa5ouzwNZFc3SasuAKkY2ZuMxLERRcWfxQVN3/logo.svg",
      "tags": [
        "wrapped",
        "wormhole"
      ],
      "extensions": {
        "address": "0x7deB5e830be29F91E298ba5FF1356BB7f8146998",
        "bridgeContract": "https://etherscan.io/address/0xf92cD566Ea4864356C5491c177A430C222d7e678",
        "assetContract": "https://etherscan.io/address/0x7deB5e830be29F91E298ba5FF1356BB7f8146998",
        "coingeckoId": "aave-mkr-v1"
      }
    },
    {
      "chainId": 101,
      "address": "EMS6TrCU8uBMumZukRSShGS1yzHGqYd3S8hW2sYULX3T",
      "symbol": "waMANA",
      "name": "Aave Interest bearing MANA (Wormhole)",
      "decimals": 9,
      "logoURI": "https://raw.githubusercontent.com/solana-labs/token-list/main/assets/mainnet/EMS6TrCU8uBMumZukRSShGS1yzHGqYd3S8hW2sYULX3T/logo.svg",
      "tags": [
        "wrapped",
        "wormhole"
      ],
      "extensions": {
        "address": "0x6FCE4A401B6B80ACe52baAefE4421Bd188e76F6f",
        "bridgeContract": "https://etherscan.io/address/0xf92cD566Ea4864356C5491c177A430C222d7e678",
        "assetContract": "https://etherscan.io/address/0x6FCE4A401B6B80ACe52baAefE4421Bd188e76F6f",
        "coingeckoId": "aave-mana-v1"
      }
    },
    {
      "chainId": 101,
      "address": "qhqzfH7AjeukUgqyPXncWHFXTBebFNu5QQUrzhJaLB4",
      "symbol": "waZRX",
      "name": "Aave Interest bearing ZRX (Wormhole)",
      "decimals": 9,
      "logoURI": "https://raw.githubusercontent.com/solana-labs/token-list/main/assets/mainnet/qhqzfH7AjeukUgqyPXncWHFXTBebFNu5QQUrzhJaLB4/logo.svg",
      "tags": [
        "wrapped",
        "wormhole"
      ],
      "extensions": {
        "address": "0x6Fb0855c404E09c47C3fBCA25f08d4E41f9F062f",
        "bridgeContract": "https://etherscan.io/address/0xf92cD566Ea4864356C5491c177A430C222d7e678",
        "assetContract": "https://etherscan.io/address/0x6Fb0855c404E09c47C3fBCA25f08d4E41f9F062f",
        "coingeckoId": "aave-zrx-v1"
      }
    },
    {
      "chainId": 101,
      "address": "FeU2J26AfMqh2mh7Cf4Lw1HRueAvAkZYxGr8njFNMeQ2",
      "symbol": "waSNX",
      "name": "Aave Interest bearing SNX (Wormhole)",
      "decimals": 9,
      "logoURI": "https://raw.githubusercontent.com/solana-labs/token-list/main/assets/mainnet/FeU2J26AfMqh2mh7Cf4Lw1HRueAvAkZYxGr8njFNMeQ2/logo.png",
      "tags": [
        "wrapped",
        "wormhole"
      ],
      "extensions": {
        "address": "0x328C4c80BC7aCa0834Db37e6600A6c49E12Da4DE",
        "bridgeContract": "https://etherscan.io/address/0xf92cD566Ea4864356C5491c177A430C222d7e678",
        "assetContract": "https://etherscan.io/address/0x328C4c80BC7aCa0834Db37e6600A6c49E12Da4DE",
        "coingeckoId": "aave-snx-v1"
      }
    },
    {
      "chainId": 101,
      "address": "GveRVvWTUH1s26YxyjUnXh1J5mMdu5crC2K2uQy26KXi",
      "symbol": "waWBTC",
      "name": "Aave Interest bearing WBTC (Wormhole)",
      "decimals": 8,
      "logoURI": "https://raw.githubusercontent.com/solana-labs/token-list/main/assets/mainnet/GveRVvWTUH1s26YxyjUnXh1J5mMdu5crC2K2uQy26KXi/logo.svg",
      "tags": [
        "wrapped",
        "wormhole"
      ],
      "extensions": {
        "address": "0xFC4B8ED459e00e5400be803A9BB3954234FD50e3",
        "bridgeContract": "https://etherscan.io/address/0xf92cD566Ea4864356C5491c177A430C222d7e678",
        "assetContract": "https://etherscan.io/address/0xFC4B8ED459e00e5400be803A9BB3954234FD50e3",
        "coingeckoId": "aave-wbtc-v1"
      }
    },
    {
      "chainId": 101,
      "address": "F2WgoHLwV4pfxN4WrUs2q6KkmFCsNorGYQ82oaPNUFLP",
      "symbol": "waBUSD",
      "name": "Aave Interest bearing Binance USD (Wormhole)",
      "decimals": 9,
      "logoURI": "https://raw.githubusercontent.com/solana-labs/token-list/main/assets/mainnet/F2WgoHLwV4pfxN4WrUs2q6KkmFCsNorGYQ82oaPNUFLP/logo.svg",
      "tags": [
        "wrapped",
        "wormhole"
      ],
      "extensions": {
        "address": "0x6Ee0f7BB50a54AB5253dA0667B0Dc2ee526C30a8",
        "bridgeContract": "https://etherscan.io/address/0xf92cD566Ea4864356C5491c177A430C222d7e678",
        "assetContract": "https://etherscan.io/address/0x6Ee0f7BB50a54AB5253dA0667B0Dc2ee526C30a8",
        "coingeckoId": "aave-busd-v1"
      }
    },
    {
      "chainId": 101,
      "address": "3rNUQJgvfZ5eFsZvCkvdYcbd9ZzS6YmtwQsoUTFKmVd4",
      "symbol": "waENJ",
      "name": "Aave Interest bearing ENJ (Wormhole)",
      "decimals": 9,
      "logoURI": "https://raw.githubusercontent.com/solana-labs/token-list/main/assets/mainnet/3rNUQJgvfZ5eFsZvCkvdYcbd9ZzS6YmtwQsoUTFKmVd4/logo.svg",
      "tags": [
        "wrapped",
        "wormhole"
      ],
      "extensions": {
        "address": "0x712DB54daA836B53Ef1EcBb9c6ba3b9Efb073F40",
        "bridgeContract": "https://etherscan.io/address/0xf92cD566Ea4864356C5491c177A430C222d7e678",
        "assetContract": "https://etherscan.io/address/0x712DB54daA836B53Ef1EcBb9c6ba3b9Efb073F40",
        "coingeckoId": "aave-enj-v1"
      }
    },
    {
      "chainId": 101,
      "address": "BHh8nyDwdUG4uyyQYNqGXGLHPyb83R6Y2fqJrNVKtTsT",
      "symbol": "waREN",
      "name": "Aave Interest bearing REN (Wormhole)",
      "decimals": 9,
      "logoURI": "https://raw.githubusercontent.com/solana-labs/token-list/main/assets/mainnet/BHh8nyDwdUG4uyyQYNqGXGLHPyb83R6Y2fqJrNVKtTsT/logo.png",
      "tags": [
        "wrapped",
        "wormhole"
      ],
      "extensions": {
        "address": "0x69948cC03f478B95283F7dbf1CE764d0fc7EC54C",
        "bridgeContract": "https://etherscan.io/address/0xf92cD566Ea4864356C5491c177A430C222d7e678",
        "assetContract": "https://etherscan.io/address/0x69948cC03f478B95283F7dbf1CE764d0fc7EC54C",
        "coingeckoId": "aave-ren-v1"
      }
    },
    {
      "chainId": 101,
      "address": "EE58FVYG1UoY6Givy3K3GSRde9sHMj6X1BnocHBtd3sz",
      "symbol": "waYFI",
      "name": "Aave Interest bearing YFI (Wormhole)",
      "decimals": 9,
      "logoURI": "https://raw.githubusercontent.com/solana-labs/token-list/main/assets/mainnet/EE58FVYG1UoY6Givy3K3GSRde9sHMj6X1BnocHBtd3sz/logo.png",
      "tags": [
        "wrapped",
        "wormhole"
      ],
      "extensions": {
        "address": "0x12e51E77DAAA58aA0E9247db7510Ea4B46F9bEAd",
        "bridgeContract": "https://etherscan.io/address/0xf92cD566Ea4864356C5491c177A430C222d7e678",
        "assetContract": "https://etherscan.io/address/0x12e51E77DAAA58aA0E9247db7510Ea4B46F9bEAd",
        "coingeckoId": "ayfi"
      }
    },
    {
      "chainId": 101,
      "address": "8aYsiHR6oVTAcFUzdXDhaPkgRbn4QYRCkdk3ATmAmY4p",
      "symbol": "waAAVE",
      "name": "Aave Interest bearing Aave Token (Wormhole)",
      "decimals": 9,
      "logoURI": "https://raw.githubusercontent.com/solana-labs/token-list/main/assets/mainnet/8aYsiHR6oVTAcFUzdXDhaPkgRbn4QYRCkdk3ATmAmY4p/logo.svg",
      "tags": [
        "wrapped",
        "wormhole"
      ],
      "extensions": {
        "address": "0xba3D9687Cf50fE253cd2e1cFeEdE1d6787344Ed5",
        "bridgeContract": "https://etherscan.io/address/0xf92cD566Ea4864356C5491c177A430C222d7e678",
        "assetContract": "https://etherscan.io/address/0xba3D9687Cf50fE253cd2e1cFeEdE1d6787344Ed5"
      }
    },
    {
      "chainId": 101,
      "address": "8kwCLkWbv4qTJPcbSV65tWdQmjURjBGRSv6VtC1JTiL8",
      "symbol": "waUNI",
      "name": "Aave Interest bearing Uniswap (Wormhole)",
      "decimals": 9,
      "logoURI": "https://raw.githubusercontent.com/solana-labs/token-list/main/assets/mainnet/8kwCLkWbv4qTJPcbSV65tWdQmjURjBGRSv6VtC1JTiL8/logo.png",
      "tags": [
        "wrapped",
        "wormhole"
      ],
      "extensions": {
        "address": "0xB124541127A0A657f056D9Dd06188c4F1b0e5aab",
        "bridgeContract": "https://etherscan.io/address/0xf92cD566Ea4864356C5491c177A430C222d7e678",
        "assetContract": "https://etherscan.io/address/0xB124541127A0A657f056D9Dd06188c4F1b0e5aab"
      }
    },
    {
      "chainId": 101,
      "address": "9NDu1wdjZ7GiY7foAXhia9h1wQU45oTUzyMZKJ31V7JA",
      "symbol": "wstkAAVE",
      "name": "Staked Aave (Wormhole)",
      "decimals": 9,
      "logoURI": "https://raw.githubusercontent.com/solana-labs/token-list/main/assets/mainnet/9NDu1wdjZ7GiY7foAXhia9h1wQU45oTUzyMZKJ31V7JA/logo.png",
      "tags": [
        "wrapped",
        "wormhole"
      ],
      "extensions": {
        "address": "0x4da27a545c0c5B758a6BA100e3a049001de870f5",
        "bridgeContract": "https://etherscan.io/address/0xf92cD566Ea4864356C5491c177A430C222d7e678",
        "assetContract": "https://etherscan.io/address/0x4da27a545c0c5B758a6BA100e3a049001de870f5"
      }
    },
    {
      "chainId": 101,
      "address": "GNQ1Goajm3Za8uC1Eptt2yfsrbnkZh2eMJoqxg54sj3o",
      "symbol": "wUniDAIETH",
      "name": "Uniswap DAI LP (Wormhole)",
      "decimals": 9,
      "logoURI": "https://raw.githubusercontent.com/solana-labs/token-list/main/assets/mainnet/GNQ1Goajm3Za8uC1Eptt2yfsrbnkZh2eMJoqxg54sj3o/logo.png",
      "tags": [
        "wrapped",
        "wormhole"
      ],
      "extensions": {
        "address": "0x2a1530C4C41db0B0b2bB646CB5Eb1A67b7158667",
        "bridgeContract": "https://etherscan.io/address/0xf92cD566Ea4864356C5491c177A430C222d7e678",
        "assetContract": "https://etherscan.io/address/0x2a1530C4C41db0B0b2bB646CB5Eb1A67b7158667"
      }
    },
    {
      "chainId": 101,
      "address": "7NFin546WNvWkhtfftfY77z8C1TrxLbUcKmw5TpHGGtC",
      "symbol": "wUniUSDCETH",
      "name": "Uniswap USDC LP (Wormhole)",
      "decimals": 9,
      "logoURI": "https://raw.githubusercontent.com/solana-labs/token-list/main/assets/mainnet/7NFin546WNvWkhtfftfY77z8C1TrxLbUcKmw5TpHGGtC/logo.png",
      "tags": [
        "wrapped",
        "wormhole"
      ],
      "extensions": {
        "address": "0x97deC872013f6B5fB443861090ad931542878126",
        "bridgeContract": "https://etherscan.io/address/0xf92cD566Ea4864356C5491c177A430C222d7e678",
        "assetContract": "https://etherscan.io/address/0x97deC872013f6B5fB443861090ad931542878126"
      }
    },
    {
      "chainId": 101,
      "address": "7gersKTtU65ERNBNTZKjYgKf7HypR7PDMprcuhQJChaq",
      "symbol": "wUnisETHETH",
      "name": "Uniswap sETH LP (Wormhole)",
      "decimals": 9,
      "logoURI": "https://raw.githubusercontent.com/solana-labs/token-list/main/assets/mainnet/7gersKTtU65ERNBNTZKjYgKf7HypR7PDMprcuhQJChaq/logo.png",
      "tags": [
        "wrapped",
        "wormhole"
      ],
      "extensions": {
        "address": "0xe9Cf7887b93150D4F2Da7dFc6D502B216438F244",
        "bridgeContract": "https://etherscan.io/address/0xf92cD566Ea4864356C5491c177A430C222d7e678",
        "assetContract": "https://etherscan.io/address/0xe9Cf7887b93150D4F2Da7dFc6D502B216438F244"
      }
    },
    {
      "chainId": 101,
      "address": "4aqNtSCr77eiEZJ9u9BhPErjEMju6FFdLeBKkE1pdxuK",
      "symbol": "wUniLENDETH",
      "name": "Uniswap LEND LP (Wormhole)",
      "decimals": 9,
      "logoURI": "https://raw.githubusercontent.com/solana-labs/token-list/main/assets/mainnet/4aqNtSCr77eiEZJ9u9BhPErjEMju6FFdLeBKkE1pdxuK/logo.png",
      "tags": [
        "wrapped",
        "wormhole"
      ],
      "extensions": {
        "address": "0xcaA7e4656f6A2B59f5f99c745F91AB26D1210DCe",
        "bridgeContract": "https://etherscan.io/address/0xf92cD566Ea4864356C5491c177A430C222d7e678",
        "assetContract": "https://etherscan.io/address/0xcaA7e4656f6A2B59f5f99c745F91AB26D1210DCe"
      }
    },
    {
      "chainId": 101,
      "address": "FDdoYCHwFghBSbnN6suvFR3VFw6kAzfhfGpkAQAGPLC3",
      "symbol": "wUniMKRETH",
      "name": "Uniswap MKR LP (Wormhole)",
      "decimals": 9,
      "logoURI": "https://raw.githubusercontent.com/solana-labs/token-list/main/assets/mainnet/FDdoYCHwFghBSbnN6suvFR3VFw6kAzfhfGpkAQAGPLC3/logo.png",
      "tags": [
        "wrapped",
        "wormhole"
      ],
      "extensions": {
        "address": "0x2C4Bd064b998838076fa341A83d007FC2FA50957",
        "bridgeContract": "https://etherscan.io/address/0xf92cD566Ea4864356C5491c177A430C222d7e678",
        "assetContract": "https://etherscan.io/address/0x2C4Bd064b998838076fa341A83d007FC2FA50957"
      }
    },
    {
      "chainId": 101,
      "address": "FSSTfbb1vh1TRe8Ja64hC65QTc7pPUhwHh5uTAWj5haH",
      "symbol": "wUniLINKETH",
      "name": "Uniswap LINK LP (Wormhole)",
      "decimals": 9,
      "logoURI": "https://raw.githubusercontent.com/solana-labs/token-list/main/assets/mainnet/FSSTfbb1vh1TRe8Ja64hC65QTc7pPUhwHh5uTAWj5haH/logo.png",
      "tags": [
        "wrapped",
        "wormhole"
      ],
      "extensions": {
        "address": "0xF173214C720f58E03e194085B1DB28B50aCDeeaD",
        "bridgeContract": "https://etherscan.io/address/0xf92cD566Ea4864356C5491c177A430C222d7e678",
        "assetContract": "https://etherscan.io/address/0xF173214C720f58E03e194085B1DB28B50aCDeeaD"
      }
    },
    {
      "chainId": 101,
      "address": "Aci9xBGywrgBxQoFnL6LCoCYuX5k6AqaYhimgSZ1Fhrk",
      "symbol": "waUniETH",
      "name": "Aave Interest bearing UniETH (Wormhole)",
      "decimals": 9,
      "logoURI": "https://raw.githubusercontent.com/solana-labs/token-list/main/assets/mainnet/Aci9xBGywrgBxQoFnL6LCoCYuX5k6AqaYhimgSZ1Fhrk/logo.png",
      "tags": [
        "wrapped",
        "wormhole"
      ],
      "extensions": {
        "address": "0x6179078872605396Ee62960917128F9477a5DdbB",
        "bridgeContract": "https://etherscan.io/address/0xf92cD566Ea4864356C5491c177A430C222d7e678",
        "assetContract": "https://etherscan.io/address/0x6179078872605396Ee62960917128F9477a5DdbB"
      }
    },
    {
      "chainId": 101,
      "address": "GqHK99sW4ym6zy6Kdoh8f7sb2c3qhtB3WRqeyPbAYfmy",
      "symbol": "waUniDAI",
      "name": "Aave Interest bearing UniDAI (Wormhole)",
      "decimals": 9,
      "logoURI": "https://raw.githubusercontent.com/solana-labs/token-list/main/assets/mainnet/GqHK99sW4ym6zy6Kdoh8f7sb2c3qhtB3WRqeyPbAYfmy/logo.png",
      "tags": [
        "wrapped",
        "wormhole"
      ],
      "extensions": {
        "address": "0x048930eec73c91B44b0844aEACdEBADC2F2b6efb",
        "bridgeContract": "https://etherscan.io/address/0xf92cD566Ea4864356C5491c177A430C222d7e678",
        "assetContract": "https://etherscan.io/address/0x048930eec73c91B44b0844aEACdEBADC2F2b6efb"
      }
    },
    {
      "chainId": 101,
      "address": "4e4TpGVJMYiz5UBrAXuNmiVJ9yvc7ppJeAn8sXmbnmDi",
      "symbol": "waUniUSDC",
      "name": "Aave Interest bearing UniUSDC (Wormhole)",
      "decimals": 6,
      "logoURI": "https://raw.githubusercontent.com/solana-labs/token-list/main/assets/mainnet/4e4TpGVJMYiz5UBrAXuNmiVJ9yvc7ppJeAn8sXmbnmDi/logo.png",
      "tags": [
        "wrapped",
        "wormhole"
      ],
      "extensions": {
        "address": "0xe02b2Ad63eFF3Ac1D5827cBd7AB9DD3DaC4f4AD0",
        "bridgeContract": "https://etherscan.io/address/0xf92cD566Ea4864356C5491c177A430C222d7e678",
        "assetContract": "https://etherscan.io/address/0xe02b2Ad63eFF3Ac1D5827cBd7AB9DD3DaC4f4AD0"
      }
    },
    {
      "chainId": 101,
      "address": "49LoAnQQdo9171zfcWRUoQLYSScrxXobbuwt14xjvfVm",
      "symbol": "waUniUSDT",
      "name": "Aave Interest bearing UniUSDT (Wormhole)",
      "decimals": 6,
      "logoURI": "https://raw.githubusercontent.com/solana-labs/token-list/main/assets/mainnet/49LoAnQQdo9171zfcWRUoQLYSScrxXobbuwt14xjvfVm/logo.png",
      "tags": [
        "wrapped",
        "wormhole"
      ],
      "extensions": {
        "address": "0xb977ee318010A5252774171494a1bCB98E7fab65",
        "bridgeContract": "https://etherscan.io/address/0xf92cD566Ea4864356C5491c177A430C222d7e678",
        "assetContract": "https://etherscan.io/address/0xb977ee318010A5252774171494a1bCB98E7fab65"
      }
    },
    {
      "chainId": 101,
      "address": "CvG3gtKYJtKRzEUgMeb42xnd8HDjESgLtyJqQ2kuLncp",
      "symbol": "waUniDAIETH",
      "name": "Aave Interest bearing UniDAIETH (Wormhole)",
      "decimals": 9,
      "logoURI": "https://raw.githubusercontent.com/solana-labs/token-list/main/assets/mainnet/CvG3gtKYJtKRzEUgMeb42xnd8HDjESgLtyJqQ2kuLncp/logo.svg",
      "tags": [
        "wrapped",
        "wormhole"
      ],
      "extensions": {
        "address": "0xBbBb7F2aC04484F7F04A2C2C16f20479791BbB44",
        "bridgeContract": "https://etherscan.io/address/0xf92cD566Ea4864356C5491c177A430C222d7e678",
        "assetContract": "https://etherscan.io/address/0xBbBb7F2aC04484F7F04A2C2C16f20479791BbB44"
      }
    },
    {
      "chainId": 101,
      "address": "GSv5ECZaMfaceZK4WKKzA4tKVDkqtfBASECcmYFWcy4G",
      "symbol": "waUniUSDCETH",
      "name": "Aave Interest bearing UniUSDCETH (Wormhole)",
      "decimals": 9,
      "logoURI": "https://raw.githubusercontent.com/solana-labs/token-list/main/assets/mainnet/GSv5ECZaMfaceZK4WKKzA4tKVDkqtfBASECcmYFWcy4G/logo.svg",
      "tags": [
        "wrapped",
        "wormhole"
      ],
      "extensions": {
        "address": "0x1D0e53A0e524E3CC92C1f0f33Ae268FfF8D7E7a5",
        "bridgeContract": "https://etherscan.io/address/0xf92cD566Ea4864356C5491c177A430C222d7e678",
        "assetContract": "https://etherscan.io/address/0x1D0e53A0e524E3CC92C1f0f33Ae268FfF8D7E7a5"
      }
    },
    {
      "chainId": 101,
      "address": "7LUdsedi7qpTJGnFpZo6mWqVtKKpccr9XrQGxJ2xUDPT",
      "symbol": "waUniSETHETH",
      "name": "Aave Interest bearing UniSETHETH (Wormhole)",
      "decimals": 9,
      "logoURI": "https://raw.githubusercontent.com/solana-labs/token-list/main/assets/mainnet/7LUdsedi7qpTJGnFpZo6mWqVtKKpccr9XrQGxJ2xUDPT/logo.svg",
      "tags": [
        "wrapped",
        "wormhole"
      ],
      "extensions": {
        "address": "0x84BBcaB430717ff832c3904fa6515f97fc63C76F",
        "bridgeContract": "https://etherscan.io/address/0xf92cD566Ea4864356C5491c177A430C222d7e678",
        "assetContract": "https://etherscan.io/address/0x84BBcaB430717ff832c3904fa6515f97fc63C76F"
      }
    },
    {
      "chainId": 101,
      "address": "Hc1zHQxg1k2JVwvuv3kqbCyZDEJYfDdNftBMab4EMUx9",
      "symbol": "waUniLENDETH",
      "name": "Aave Interest bearing UniLENDETH (Wormhole)",
      "decimals": 9,
      "logoURI": "https://raw.githubusercontent.com/solana-labs/token-list/main/assets/mainnet/Hc1zHQxg1k2JVwvuv3kqbCyZDEJYfDdNftBMab4EMUx9/logo.svg",
      "tags": [
        "wrapped",
        "wormhole"
      ],
      "extensions": {
        "address": "0xc88ebbf7C523f38Ef3eB8A151273C0F0dA421e63",
        "bridgeContract": "https://etherscan.io/address/0xf92cD566Ea4864356C5491c177A430C222d7e678",
        "assetContract": "https://etherscan.io/address/0xc88ebbf7C523f38Ef3eB8A151273C0F0dA421e63"
      }
    },
    {
      "chainId": 101,
      "address": "9PejEmx6NKDHgf6jpgAWwZsibURKifBakjzDQdtCtAXT",
      "symbol": "waUniMKRETH",
      "name": "Aave Interest bearing UniMKRETH (Wormhole)",
      "decimals": 9,
      "logoURI": "https://raw.githubusercontent.com/solana-labs/token-list/main/assets/mainnet/9PejEmx6NKDHgf6jpgAWwZsibURKifBakjzDQdtCtAXT/logo.svg",
      "tags": [
        "wrapped",
        "wormhole"
      ],
      "extensions": {
        "address": "0x8c69f7A4C9B38F1b48005D216c398Efb2F1Ce3e4",
        "bridgeContract": "https://etherscan.io/address/0xf92cD566Ea4864356C5491c177A430C222d7e678",
        "assetContract": "https://etherscan.io/address/0x8c69f7A4C9B38F1b48005D216c398Efb2F1Ce3e4"
      }
    },
    {
      "chainId": 101,
      "address": "KcHygDp4o7ENsHjevYM4T3u6R7KHa5VyvkJ7kpmJcYo",
      "symbol": "waUniLINKETH",
      "name": "Aave Interest bearing UniLINKETH (Wormhole)",
      "decimals": 9,
      "logoURI": "https://raw.githubusercontent.com/solana-labs/token-list/main/assets/mainnet/KcHygDp4o7ENsHjevYM4T3u6R7KHa5VyvkJ7kpmJcYo/logo.svg",
      "tags": [
        "wrapped",
        "wormhole"
      ],
      "extensions": {
        "address": "0x9548DB8b1cA9b6c757485e7861918b640390169c",
        "bridgeContract": "https://etherscan.io/address/0xf92cD566Ea4864356C5491c177A430C222d7e678",
        "assetContract": "https://etherscan.io/address/0x9548DB8b1cA9b6c757485e7861918b640390169c"
      }
    },
    {
      "chainId": 101,
      "address": "GNPAF84ZEtKYyfuY2fg8tZVwse7LpTSeyYPSyEKFqa2Y",
      "symbol": "waUSDT",
      "name": "Aave interest bearing USDT (Wormhole)",
      "decimals": 6,
      "logoURI": "https://raw.githubusercontent.com/solana-labs/token-list/main/assets/mainnet/GNPAF84ZEtKYyfuY2fg8tZVwse7LpTSeyYPSyEKFqa2Y/logo.svg",
      "tags": [
        "wrapped",
        "wormhole"
      ],
      "extensions": {
        "address": "0x3Ed3B47Dd13EC9a98b44e6204A523E766B225811",
        "bridgeContract": "https://etherscan.io/address/0xf92cD566Ea4864356C5491c177A430C222d7e678",
        "assetContract": "https://etherscan.io/address/0x3Ed3B47Dd13EC9a98b44e6204A523E766B225811",
        "coingeckoId": "aave-usdt"
      }
    },
    {
      "chainId": 101,
      "address": "3QTknQ3i27rDKm5hvBaScFLQ34xX9N7J7XfEFwy27qbZ",
      "symbol": "waWBTC",
      "name": "Aave interest bearing WBTC (Wormhole)",
      "decimals": 8,
      "logoURI": "https://raw.githubusercontent.com/solana-labs/token-list/main/assets/mainnet/3QTknQ3i27rDKm5hvBaScFLQ34xX9N7J7XfEFwy27qbZ/logo.svg",
      "tags": [
        "wrapped",
        "wormhole"
      ],
      "extensions": {
        "address": "0x9ff58f4fFB29fA2266Ab25e75e2A8b3503311656",
        "bridgeContract": "https://etherscan.io/address/0xf92cD566Ea4864356C5491c177A430C222d7e678",
        "assetContract": "https://etherscan.io/address/0x9ff58f4fFB29fA2266Ab25e75e2A8b3503311656",
        "coingeckoId": "aave-wbtc"
      }
    },
    {
      "chainId": 101,
      "address": "EbpkofeWyiQouGyxQAgXxEyGtjgq13NSucX3CNvucNpb",
      "symbol": "waWETH",
      "name": "Aave interest bearing WETH (Wormhole)",
      "decimals": 9,
      "logoURI": "https://raw.githubusercontent.com/solana-labs/token-list/main/assets/mainnet/EbpkofeWyiQouGyxQAgXxEyGtjgq13NSucX3CNvucNpb/logo.png",
      "tags": [
        "wrapped",
        "wormhole"
      ],
      "extensions": {
        "address": "0x030bA81f1c18d280636F32af80b9AAd02Cf0854e",
        "bridgeContract": "https://etherscan.io/address/0xf92cD566Ea4864356C5491c177A430C222d7e678",
        "assetContract": "https://etherscan.io/address/0x030bA81f1c18d280636F32af80b9AAd02Cf0854e"
      }
    },
    {
      "chainId": 101,
      "address": "67uaa3Z7SX7GC6dqSTjpJLnySLXZpCAK9MHMi3232Bfb",
      "symbol": "waYFI",
      "name": "Aave interest bearing YFI (Wormhole)",
      "decimals": 9,
      "logoURI": "https://raw.githubusercontent.com/solana-labs/token-list/main/assets/mainnet/67uaa3Z7SX7GC6dqSTjpJLnySLXZpCAK9MHMi3232Bfb/logo.svg",
      "tags": [
        "wrapped",
        "wormhole"
      ],
      "extensions": {
        "address": "0x5165d24277cD063F5ac44Efd447B27025e888f37",
        "bridgeContract": "https://etherscan.io/address/0xf92cD566Ea4864356C5491c177A430C222d7e678",
        "assetContract": "https://etherscan.io/address/0x5165d24277cD063F5ac44Efd447B27025e888f37"
      }
    },
    {
      "chainId": 101,
      "address": "9xS6et5uvQ64QsmaGMfzfXrwTsfYPjwEWuiPnBGFgfw",
      "symbol": "waZRX",
      "name": "Aave interest bearing ZRX (Wormhole)",
      "decimals": 9,
      "logoURI": "https://raw.githubusercontent.com/solana-labs/token-list/main/assets/mainnet/9xS6et5uvQ64QsmaGMfzfXrwTsfYPjwEWuiPnBGFgfw/logo.svg",
      "tags": [
        "wrapped",
        "wormhole"
      ],
      "extensions": {
        "address": "0xDf7FF54aAcAcbFf42dfe29DD6144A69b629f8C9e",
        "bridgeContract": "https://etherscan.io/address/0xf92cD566Ea4864356C5491c177A430C222d7e678",
        "assetContract": "https://etherscan.io/address/0xDf7FF54aAcAcbFf42dfe29DD6144A69b629f8C9e",
        "coingeckoId": "aave-zrx"
      }
    },
    {
      "chainId": 101,
      "address": "2TZ8s2FwtWqJrWpdFsSf2uM2Fvjw474n6HhTdTEWoLor",
      "symbol": "waUNI",
      "name": "Aave interest bearing UNI (Wormhole)",
      "decimals": 9,
      "logoURI": "https://raw.githubusercontent.com/solana-labs/token-list/main/assets/mainnet/2TZ8s2FwtWqJrWpdFsSf2uM2Fvjw474n6HhTdTEWoLor/logo.svg",
      "tags": [
        "wrapped",
        "wormhole"
      ],
      "extensions": {
        "address": "0xB9D7CB55f463405CDfBe4E90a6D2Df01C2B92BF1",
        "bridgeContract": "https://etherscan.io/address/0xf92cD566Ea4864356C5491c177A430C222d7e678",
        "assetContract": "https://etherscan.io/address/0xB9D7CB55f463405CDfBe4E90a6D2Df01C2B92BF1"
      }
    },
    {
      "chainId": 101,
      "address": "G1o2fHZXyPCeAEcY4o6as7SmVaUu65DRhcq1S4Cfap9T",
      "symbol": "waAAVE",
      "name": "Aave interest bearing AAVE (Wormhole)",
      "decimals": 9,
      "logoURI": "https://raw.githubusercontent.com/solana-labs/token-list/main/assets/mainnet/G1o2fHZXyPCeAEcY4o6as7SmVaUu65DRhcq1S4Cfap9T/logo.svg",
      "tags": [
        "wrapped",
        "wormhole"
      ],
      "extensions": {
        "address": "0xFFC97d72E13E01096502Cb8Eb52dEe56f74DAD7B",
        "bridgeContract": "https://etherscan.io/address/0xf92cD566Ea4864356C5491c177A430C222d7e678",
        "assetContract": "https://etherscan.io/address/0xFFC97d72E13E01096502Cb8Eb52dEe56f74DAD7B"
      }
    },
    {
      "chainId": 101,
      "address": "8PeWkyvCDHpSgT5oiGFgZQtXSRBij7ZFLJTHAGBntRDH",
      "symbol": "waBAT",
      "name": "Aave interest bearing BAT (Wormhole)",
      "decimals": 9,
      "logoURI": "https://raw.githubusercontent.com/solana-labs/token-list/main/assets/mainnet/8PeWkyvCDHpSgT5oiGFgZQtXSRBij7ZFLJTHAGBntRDH/logo.svg",
      "tags": [
        "wrapped",
        "wormhole"
      ],
      "extensions": {
        "address": "0x05Ec93c0365baAeAbF7AefFb0972ea7ECdD39CF1",
        "bridgeContract": "https://etherscan.io/address/0xf92cD566Ea4864356C5491c177A430C222d7e678",
        "assetContract": "https://etherscan.io/address/0x05Ec93c0365baAeAbF7AefFb0972ea7ECdD39CF1",
        "coingeckoId": "aave-bat"
      }
    },
    {
      "chainId": 101,
      "address": "67opsuaXQ3JRSJ1mmF7aPLSq6JaZcwAmXwcMzUN5PSMv",
      "symbol": "waBUSD",
      "name": "Aave interest bearing BUSD (Wormhole)",
      "decimals": 9,
      "logoURI": "https://raw.githubusercontent.com/solana-labs/token-list/main/assets/mainnet/67opsuaXQ3JRSJ1mmF7aPLSq6JaZcwAmXwcMzUN5PSMv/logo.svg",
      "tags": [
        "wrapped",
        "wormhole"
      ],
      "extensions": {
        "address": "0xA361718326c15715591c299427c62086F69923D9",
        "bridgeContract": "https://etherscan.io/address/0xf92cD566Ea4864356C5491c177A430C222d7e678",
        "assetContract": "https://etherscan.io/address/0xA361718326c15715591c299427c62086F69923D9",
        "coingeckoId": "aave-busd"
      }
    },
    {
      "chainId": 101,
      "address": "4JrrHRS56i9GZkSmGaCY3ZsxMo3JEqQviU64ki7ZJPak",
      "symbol": "waDAI",
      "name": "Aave interest bearing DAI (Wormhole)",
      "decimals": 9,
      "logoURI": "https://raw.githubusercontent.com/solana-labs/token-list/main/assets/mainnet/4JrrHRS56i9GZkSmGaCY3ZsxMo3JEqQviU64ki7ZJPak/logo.svg",
      "tags": [
        "wrapped",
        "wormhole"
      ],
      "extensions": {
        "address": "0x028171bCA77440897B824Ca71D1c56caC55b68A3",
        "bridgeContract": "https://etherscan.io/address/0xf92cD566Ea4864356C5491c177A430C222d7e678",
        "assetContract": "https://etherscan.io/address/0x028171bCA77440897B824Ca71D1c56caC55b68A3",
        "coingeckoId": "aave-dai"
      }
    },
    {
      "chainId": 101,
      "address": "3LmfKjsSU9hdxfZfcr873DMNR5nnrk8EvdueXg1dTSin",
      "symbol": "waENJ",
      "name": "Aave interest bearing ENJ (Wormhole)",
      "decimals": 9,
      "logoURI": "https://raw.githubusercontent.com/solana-labs/token-list/main/assets/mainnet/3LmfKjsSU9hdxfZfcr873DMNR5nnrk8EvdueXg1dTSin/logo.svg",
      "tags": [
        "wrapped",
        "wormhole"
      ],
      "extensions": {
        "address": "0xaC6Df26a590F08dcC95D5a4705ae8abbc88509Ef",
        "bridgeContract": "https://etherscan.io/address/0xf92cD566Ea4864356C5491c177A430C222d7e678",
        "assetContract": "https://etherscan.io/address/0xaC6Df26a590F08dcC95D5a4705ae8abbc88509Ef",
        "coingeckoId": "aave-enj"
      }
    },
    {
      "chainId": 101,
      "address": "7VD2Gosm34hB7kughTqu1N3sW92hq3XwKLTi1N1tdKrj",
      "symbol": "waKNC",
      "name": "Aave interest bearing KNC (Wormhole)",
      "decimals": 9,
      "logoURI": "https://raw.githubusercontent.com/solana-labs/token-list/main/assets/mainnet/7VD2Gosm34hB7kughTqu1N3sW92hq3XwKLTi1N1tdKrj/logo.svg",
      "tags": [
        "wrapped",
        "wormhole"
      ],
      "extensions": {
        "address": "0x39C6b3e42d6A679d7D776778Fe880BC9487C2EDA",
        "bridgeContract": "https://etherscan.io/address/0xf92cD566Ea4864356C5491c177A430C222d7e678",
        "assetContract": "https://etherscan.io/address/0x39C6b3e42d6A679d7D776778Fe880BC9487C2EDA",
        "coingeckoId": "aave-knc"
      }
    },
    {
      "chainId": 101,
      "address": "4erbVWFvdvS5P8ews7kUjqfpCQbA8vurnWyvRLsnZJgv",
      "symbol": "waLINK",
      "name": "Aave interest bearing LINK (Wormhole)",
      "decimals": 9,
      "logoURI": "https://raw.githubusercontent.com/solana-labs/token-list/main/assets/mainnet/4erbVWFvdvS5P8ews7kUjqfpCQbA8vurnWyvRLsnZJgv/logo.svg",
      "tags": [
        "wrapped",
        "wormhole"
      ],
      "extensions": {
        "address": "0xa06bC25B5805d5F8d82847D191Cb4Af5A3e873E0",
        "bridgeContract": "https://etherscan.io/address/0xf92cD566Ea4864356C5491c177A430C222d7e678",
        "assetContract": "https://etherscan.io/address/0xa06bC25B5805d5F8d82847D191Cb4Af5A3e873E0",
        "coingeckoId": "aave-link"
      }
    },
    {
      "chainId": 101,
      "address": "AXJWqG4SpAEwkMjKYkarKwv6Qfz5rLU3cwt5KtrDAAYe",
      "symbol": "waMANA",
      "name": "Aave interest bearing MANA (Wormhole)",
      "decimals": 9,
      "logoURI": "https://raw.githubusercontent.com/solana-labs/token-list/main/assets/mainnet/AXJWqG4SpAEwkMjKYkarKwv6Qfz5rLU3cwt5KtrDAAYe/logo.svg",
      "tags": [
        "wrapped",
        "wormhole"
      ],
      "extensions": {
        "address": "0xa685a61171bb30d4072B338c80Cb7b2c865c873E",
        "bridgeContract": "https://etherscan.io/address/0xf92cD566Ea4864356C5491c177A430C222d7e678",
        "assetContract": "https://etherscan.io/address/0xa685a61171bb30d4072B338c80Cb7b2c865c873E",
        "coingeckoId": "aave-mana"
      }
    },
    {
      "chainId": 101,
      "address": "4kJmfagJzQFuwto5RX6f1xScWYbEVBzEpdjmiqTCnzjJ",
      "symbol": "waMKR",
      "name": "Aave interest bearing MKR (Wormhole)",
      "decimals": 9,
      "logoURI": "https://raw.githubusercontent.com/solana-labs/token-list/main/assets/mainnet/4kJmfagJzQFuwto5RX6f1xScWYbEVBzEpdjmiqTCnzjJ/logo.svg",
      "tags": [
        "wrapped",
        "wormhole"
      ],
      "extensions": {
        "address": "0xc713e5E149D5D0715DcD1c156a020976e7E56B88",
        "bridgeContract": "https://etherscan.io/address/0xf92cD566Ea4864356C5491c177A430C222d7e678",
        "assetContract": "https://etherscan.io/address/0xc713e5E149D5D0715DcD1c156a020976e7E56B88",
        "coingeckoId": "aave-mkr"
      }
    },
    {
      "chainId": 101,
      "address": "DN8jPo8YZTXhLMyDMKcnwFuKqY8wfn2UrpX8ct4rc8Bc",
      "symbol": "waREN",
      "name": "Aave interest bearing REN (Wormhole)",
      "decimals": 9,
      "logoURI": "https://raw.githubusercontent.com/solana-labs/token-list/main/assets/mainnet/DN8jPo8YZTXhLMyDMKcnwFuKqY8wfn2UrpX8ct4rc8Bc/logo.svg",
      "tags": [
        "wrapped",
        "wormhole"
      ],
      "extensions": {
        "address": "0xCC12AbE4ff81c9378D670De1b57F8e0Dd228D77a",
        "bridgeContract": "https://etherscan.io/address/0xf92cD566Ea4864356C5491c177A430C222d7e678",
        "assetContract": "https://etherscan.io/address/0xCC12AbE4ff81c9378D670De1b57F8e0Dd228D77a",
        "coingeckoId": "aave-ren"
      }
    },
    {
      "chainId": 101,
      "address": "HWbJZXJ7s1D1zi5P7yVgRUmZPXvYSFv6vsYU765Ti422",
      "symbol": "waSNX",
      "name": "Aave interest bearing SNX (Wormhole)",
      "decimals": 9,
      "logoURI": "https://raw.githubusercontent.com/solana-labs/token-list/main/assets/mainnet/HWbJZXJ7s1D1zi5P7yVgRUmZPXvYSFv6vsYU765Ti422/logo.svg",
      "tags": [
        "wrapped",
        "wormhole"
      ],
      "extensions": {
        "address": "0x35f6B052C598d933D69A4EEC4D04c73A191fE6c2",
        "bridgeContract": "https://etherscan.io/address/0xf92cD566Ea4864356C5491c177A430C222d7e678",
        "assetContract": "https://etherscan.io/address/0x35f6B052C598d933D69A4EEC4D04c73A191fE6c2",
        "coingeckoId": "aave-snx"
      }
    },
    {
      "chainId": 101,
      "address": "2LForywWWpHzmR5NjSEyF1kcw9ffyLuJX7V7hne2fHfY",
      "symbol": "waSUSD",
      "name": "Aave interest bearing SUSD (Wormhole)",
      "decimals": 9,
      "logoURI": "https://raw.githubusercontent.com/solana-labs/token-list/main/assets/mainnet/2LForywWWpHzmR5NjSEyF1kcw9ffyLuJX7V7hne2fHfY/logo.svg",
      "tags": [
        "wrapped",
        "wormhole"
      ],
      "extensions": {
        "address": "0x6C5024Cd4F8A59110119C56f8933403A539555EB",
        "bridgeContract": "https://etherscan.io/address/0xf92cD566Ea4864356C5491c177A430C222d7e678",
        "assetContract": "https://etherscan.io/address/0x6C5024Cd4F8A59110119C56f8933403A539555EB",
        "coingeckoId": "aave-susd"
      }
    },
    {
      "chainId": 101,
      "address": "Badj3S29a2u1auxmijwg5vGjhPLb1K6WLPoigtWjKPXp",
      "symbol": "waTUSD",
      "name": "Aave interest bearing TUSD (Wormhole)",
      "decimals": 9,
      "logoURI": "https://raw.githubusercontent.com/solana-labs/token-list/main/assets/mainnet/Badj3S29a2u1auxmijwg5vGjhPLb1K6WLPoigtWjKPXp/logo.svg",
      "tags": [
        "wrapped",
        "wormhole"
      ],
      "extensions": {
        "address": "0x101cc05f4A51C0319f570d5E146a8C625198e636",
        "bridgeContract": "https://etherscan.io/address/0xf92cD566Ea4864356C5491c177A430C222d7e678",
        "assetContract": "https://etherscan.io/address/0x101cc05f4A51C0319f570d5E146a8C625198e636",
        "coingeckoId": "aave-tusd"
      }
    },
    {
      "chainId": 101,
      "address": "BZCPpva12M9SqJgcpf8jtP9Si6rMANFoUR3i7nchha7M",
      "symbol": "waUSDC",
      "name": "Aave interest bearing USDC (Wormhole)",
      "decimals": 9,
      "logoURI": "https://raw.githubusercontent.com/solana-labs/token-list/main/assets/mainnet/BZCPpva12M9SqJgcpf8jtP9Si6rMANFoUR3i7nchha7M/logo.svg",
      "tags": [
        "wrapped",
        "wormhole"
      ],
      "extensions": {
        "address": "0xBcca60bB61934080951369a648Fb03DF4F96263C",
        "bridgeContract": "https://etherscan.io/address/0xf92cD566Ea4864356C5491c177A430C222d7e678",
        "assetContract": "https://etherscan.io/address/0xBcca60bB61934080951369a648Fb03DF4F96263C",
        "coingeckoId": "aave-usdc"
      }
    },
    {
      "chainId": 101,
      "address": "D3ajQoyBGJz3JCXCPsxHZJbLQKGt9UgxLavgurieGNcD",
      "symbol": "wSDT",
      "name": "Stake DAO Token (Wormhole)",
      "decimals": 9,
      "logoURI": "https://raw.githubusercontent.com/solana-labs/token-list/main/assets/mainnet/D3ajQoyBGJz3JCXCPsxHZJbLQKGt9UgxLavgurieGNcD/logo.png",
      "tags": [
        "wrapped",
        "wormhole"
      ],
      "extensions": {
        "address": "0x73968b9a57c6e53d41345fd57a6e6ae27d6cdb2f",
        "bridgeContract": "https://etherscan.io/address/0xf92cD566Ea4864356C5491c177A430C222d7e678",
        "assetContract": "https://etherscan.io/address/0x73968b9a57c6e53d41345fd57a6e6ae27d6cdb2f",
        "coingeckoId": "stake-dao"
      }
    },
    {
      "chainId": 101,
      "address": "4pk3pf9nJDN1im1kNwWJN1ThjE8pCYCTexXYGyFjqKVf",
      "symbol": "oDOP",
      "name": "Dominican Pesos",
      "decimals": 9,
      "logoURI": "https://raw.githubusercontent.com/solana-labs/token-list/main/assets/mainnet/4pk3pf9nJDN1im1kNwWJN1ThjE8pCYCTexXYGyFjqKVf/logo.png",
      "tags": [
        "stablecoin"
      ],
      "extensions": {
        "website": "https://Odop.io/"
      }
    },
    {
      "chainId": 101,
      "address": "5kjfp2qfRbqCXTQeUYgHNnTLf13eHoKjC5hHynW9DvQE",
      "symbol": "AAPE",
      "name": "AAPE",
      "decimals": 9,
      "logoURI": "https://raw.githubusercontent.com/solana-labs/token-list/main/assets/mainnet/5kjfp2qfRbqCXTQeUYgHNnTLf13eHoKjC5hHynW9DvQE/logo.png",
      "tags": [],
      "extensions": {
        "website": "https://aape.io/"
      }
    },
    {
      "chainId": 101,
      "address": "3K6rftdAaQYMPunrtNRHgnK2UAtjm2JwyT2oCiTDouYE",
      "symbol": "XCOPE",
      "name": "XCOPE",
      "decimals": 0,
      "logoURI": "https://raw.githubusercontent.com/solana-labs/token-list/main/assets/mainnet/3K6rftdAaQYMPunrtNRHgnK2UAtjm2JwyT2oCiTDouYE/logo.png",
      "tags": [
        "trading",
        "index",
        "Algos"
      ],
      "extensions": {
        "website": "https://www.unlimitedcope.com/",
        "serumV3Usdc": "7MpMwArporUHEGW7quUpkPZp5L5cHPs9eKUfKCdaPHq2",
        "coingeckoId": "cope"
      }
    },
    {
      "chainId": 101,
      "address": "8HGyAAB1yoM1ttS7pXjHMa3dukTFGQggnFFH3hJZgzQh",
      "symbol": "COPE",
      "name": "COPE",
      "decimals": 6,
      "logoURI": "https://raw.githubusercontent.com/solana-labs/token-list/main/assets/mainnet/8HGyAAB1yoM1ttS7pXjHMa3dukTFGQggnFFH3hJZgzQh/logo.png",
      "tags": [
        "trading",
        "index",
        "Algos"
      ],
      "extensions": {
        "website": "https://www.unlimitedcope.com/",
        "serumV3Usdc": "6fc7v3PmjZG9Lk2XTot6BywGyYLkBQuzuFKd4FpCsPxk",
        "coingeckoId": "cope"
      }
    },
    {
      "chainId": 101,
      "address": "2prC8tcVsXwVJAinhxd2zeMeWMWaVyzPoQeLKyDZRFKd",
      "symbol": "MCAPS",
      "name": "Mango Market Caps",
      "decimals": 0,
      "logoURI": "https://raw.githubusercontent.com/solana-labs/token-list/main/assets/mainnet/2prC8tcVsXwVJAinhxd2zeMeWMWaVyzPoQeLKyDZRFKd/logo.png",
      "tags": [
        "mango"
      ],
      "extensions": {
        "website": "https://initialcapoffering.com/",
        "coingeckoId": "mango-market-caps"
      }
    },
    {
      "chainId": 101,
      "address": "2reKm5Y9rmAWfaw5jraYz1BXwGLHMofGMs3iNoBLt4VC",
      "symbol": "DOCE",
      "name": "Doce Finance",
      "decimals": 6,
      "logoURI": "https://raw.githubusercontent.com/solana-labs/token-list/main/assets/mainnet/2reKm5Y9rmAWfaw5jraYz1BXwGLHMofGMs3iNoBLt4VC/logo.png",
      "tags": [],
      "extensions": {
        "website": "https://swap.doce.finance/"
      }
    },
    {
      "chainId": 101,
      "address": "E1PvPRPQvZNivZbXRL61AEGr71npZQ5JGxh4aWX7q9QA",
      "symbol": "INO",
      "name": "iNo Token",
      "decimals": 9,
      "logoURI": "https://raw.githubusercontent.com/solana-labs/token-list/main/assets/mainnet/E1PvPRPQvZNivZbXRL61AEGr71npZQ5JGxh4aWX7q9QA/logo.png",
      "tags": [],
      "extensions": {
        "website": "https://ino.llegrand.fr/"
      }
    },
    {
      "chainId": 101,
      "address": "8PMHT4swUMtBzgHnh5U564N5sjPSiUz2cjEQzFnnP1Fo",
      "symbol": "ROPE",
      "name": "Rope Token",
      "decimals": 9,
      "logoURI": "https://raw.githubusercontent.com/solana-labs/token-list/main/assets/mainnet/8PMHT4swUMtBzgHnh5U564N5sjPSiUz2cjEQzFnnP1Fo/logo.svg",
      "tags": [],
      "extensions": {
        "website": "https://ropesolana.com/",
        "coingeckoId": "rope-token",
        "serumV3Usdc": "4Sg1g8U2ZuGnGYxAhc6MmX9MX7yZbrrraPkCQ9MdCPtF",
        "waterfallbot": "https://bit.ly/ROPEwaterfall"
      }
    },
    {
      "chainId": 101,
      "address": "5dhkWqrq37F92jBmEyhQP1vbMkbVRz59V7288HH2wBC7",
      "symbol": "SLOCK",
      "name": "SOLLock",
      "decimals": 9,
      "logoURI": "https://raw.githubusercontent.com/solana-labs/token-list/main/assets/mainnet/5dhkWqrq37F92jBmEyhQP1vbMkbVRz59V7288HH2wBC7/logo.png",
      "tags": [
        "utility-token"
      ],
      "extensions": {
        "website": "https://sollock.org/",
        "twitter": "https://twitter.com/@SOLLockOfficial",
        "github": "https://github.com/SOLLock",
        "tgann": "https://t.me/SOLLockAnn",
        "tggroup": "https://t.me/SOLLock"
      }
    },
    {
      "chainId": 101,
      "address": "ETAtLmCmsoiEEKfNrHKJ2kYy3MoABhU6NQvpSfij5tDs",
      "symbol": "MEDIA",
      "name": "Media Network",
      "decimals": 6,
      "logoURI": "https://raw.githubusercontent.com/solana-labs/token-list/main/assets/mainnet/ETAtLmCmsoiEEKfNrHKJ2kYy3MoABhU6NQvpSfij5tDs/logo.png",
      "tags": [
        "utility-token"
      ],
      "extensions": {
        "website": "https://media.network/",
        "coingeckoId": "media-network",
        "serumV3Usdc": "FfiqqvJcVL7oCCu8WQUMHLUC2dnHQPAPjTdSzsERFWjb",
        "waterfallbot": "https://bit.ly/MEDIAwaterfall"
      }
    },
    {
      "chainId": 101,
      "address": "StepAscQoEioFxxWGnh2sLBDFp9d8rvKz2Yp39iDpyT",
      "symbol": "STEP",
      "name": "Step",
      "decimals": 9,
      "logoURI": "https://raw.githubusercontent.com/solana-labs/token-list/main/assets/mainnet/StepAscQoEioFxxWGnh2sLBDFp9d8rvKz2Yp39iDpyT/logo.png",
      "tags": [
        "utility-token"
      ],
      "extensions": {
        "website": "https://step.finance/",
        "twitter": "https://twitter.com/StepFinance_",
        "coingeckoId": "step-finance",
        "serumV3Usdc": "97qCB4cAVSTthvJu3eNoEx6AY6DLuRDtCoPm5Tdyg77S",
        "waterfallbot": "https://bit.ly/STEPwaterfall"
      }
    },
    {
      "chainId": 101,
      "address": "7Geyz6iiRe8buvunsU6TXndxnpLt9mg6iPxqhn6cr3c6",
      "symbol": "ANFT",
      "name": "AffinityLabs",
      "decimals": 9,
      "logoURI": "https://raw.githubusercontent.com/solana-labs/token-list/main/assets/mainnet/7Geyz6iiRe8buvunsU6TXndxnpLt9mg6iPxqhn6cr3c6/logo.png",
      "tags": [
        "nft"
      ],
      "extensions": {
        "website": "https://affinitylabs.tech/"
      }
    },
    {
      "chainId": 102,
      "address": "So11111111111111111111111111111111111111112",
      "symbol": "wSOL",
      "name": "Wrapped SOL",
      "decimals": 9,
      "logoURI": "https://raw.githubusercontent.com/solana-labs/token-list/main/assets/mainnet/So11111111111111111111111111111111111111112/logo.png",
      "tags": [],
      "extensions": {
        "website": "https://www.solana.com/",
        "coingeckoId": "solana"
      }
    },
    {
      "chainId": 102,
      "address": "CpMah17kQEL2wqyMKt3mZBdTnZbkbfx4nqmQMFDP5vwp",
      "symbol": "USDC",
      "name": "USD Coin",
      "decimals": 6,
      "logoURI": "https://raw.githubusercontent.com/solana-labs/token-list/main/assets/mainnet/CpMah17kQEL2wqyMKt3mZBdTnZbkbfx4nqmQMFDP5vwp/logo.png",
      "tags": [
        "stablecoin"
      ],
      "extensions": {
        "website": "https://www.centre.io/",
        "coingeckoId": "usd-coin"
      }
    },
    {
      "chainId": 102,
      "address": "Gmk71cM7j2RMorRsQrsyysM4HsByQx5PuDGtDdqGLWCS",
      "symbol": "spSOL",
      "name": "Stake pool SOL",
      "decimals": 9,
      "logoURI": "https://raw.githubusercontent.com/solana-labs/token-list/main/assets/mainnet/Gmk71cM7j2RMorRsQrsyysM4HsByQx5PuDGtDdqGLWCS/logo.png",
      "tags": [
        "stake-pool"
      ],
      "extensions": {
        "website": "https://www.solana.com/"
      }
    },
    {
      "chainId": 102,
      "address": "2jQc2jDHVCewoWsQJK7JPLetP7UjqXvaFdno8rtrD8Kg",
      "symbol": "sHOG",
      "name": "sHOG",
      "decimals": 6,
      "tags": [
        "stablecoin"
      ]
    },
    {
      "chainId": 103,
      "address": "So11111111111111111111111111111111111111112",
      "symbol": "SOL",
      "name": "Wrapped SOL",
      "decimals": 9,
      "logoURI": "https://raw.githubusercontent.com/solana-labs/token-list/main/assets/mainnet/So11111111111111111111111111111111111111112/logo.png",
      "tags": [],
      "extensions": {
        "coingeckoId": "solana"
      }
    },
    {
      "chainId": 103,
      "address": "7Cab8z1Lz1bTC9bQNeY7VQoZw5a2YbZoxmvFSvPgcTEL",
      "symbol": "LGGD",
      "name": "LGG Dev Fan Token",
      "decimals": 0,
      "logoURI": "https://raw.githubusercontent.com/solana-labs/token-list/main/assets/mainnet/7Cab8z1Lz1bTC9bQNeY7VQoZw5a2YbZoxmvFSvPgcTEL/logo.png",
      "tags": [
        "LGG"
      ],
      "extensions": {
        "website": "https://lgg-hacks.art"
      }
    },
    {
      "chainId": 103,
      "address": "DEhAasscXF4kEGxFgJ3bq4PpVGp5wyUxMRvn6TzGVHaw",
      "symbol": "XYZ",
      "name": "XYZ Test",
      "decimals": 0,
      "logoURI": "https://raw.githubusercontent.com/solana-labs/token-list/main/assets/mainnet/DEhAasscXF4kEGxFgJ3bq4PpVGp5wyUxMRvn6TzGVHaw/logo.png",
      "tags": []
    },
    {
      "chainId": 103,
      "address": "2rg5syU3DSwwWs778FQ6yczDKhS14NM3vP4hqnkJ2jsM",
      "symbol": "pSOL",
      "name": "SOL stake pool",
      "decimals": 9,
      "logoURI": "https://raw.githubusercontent.com/solana-labs/token-list/main/assets/mainnet/2rg5syU3DSwwWs778FQ6yczDKhS14NM3vP4hqnkJ2jsM/logo.png",
      "tags": [],
      "extensions": {
        "website": "https://solana.com/",
        "background": "https://solana.com/static/8c151e179d2d7e80255bdae6563209f2/6833b/validators.webp"
      }
    },
    {
      "chainId": 103,
      "address": "SRMuApVNdxXokk5GT7XD5cUUgXMBCoAz2LHeuAoKWRt",
      "symbol": "SRM",
      "name": "Serum",
      "decimals": 6,
      "logoURI": "https://raw.githubusercontent.com/solana-labs/token-list/main/assets/mainnet/SRMuApVNdxXokk5GT7XD5cUUgXMBCoAz2LHeuAoKWRt/logo.png",
      "tags": [],
      "extensions": {
        "website": "https://projectserum.com/",
        "coingeckoId": "serum"
      }
    },
    {
      "chainId": 103,
      "address": "7STJWT74tAZzhbNNPRH8WuGDy9GZg27968EwALWuezrH",
      "symbol": "wSUSHI",
      "name": "SushiSwap (Wormhole)",
      "decimals": 9,
      "logoURI": "https://raw.githubusercontent.com/solana-labs/token-list/main/assets/mainnet/7STJWT74tAZzhbNNPRH8WuGDy9GZg27968EwALWuezrH/logo.png",
      "tags": [
        "wrapped",
        "wormhole"
      ],
      "extensions": {
        "website": "https://sushi.com",
        "background": "https://sushi.com/static/media/Background-sm.fd449814.jpg/",
        "address": "0x6B3595068778DD592e39A122f4f5a5cF09C90fE2",
        "bridgeContract": "https://etherscan.io/address/0xf92cD566Ea4864356C5491c177A430C222d7e678",
        "assetContract": "https://etherscan.io/address/0x6B3595068778DD592e39A122f4f5a5cF09C90fE2",
        "coingeckoId": "sushi"
      }
    },
    {
      "chainId": 103,
      "address": "3aMbgP7aGsP1sVcFKc6j65zu7UiziP57SMFzf6ptiCSX",
      "symbol": "sHOG",
      "name": "Devnet StableHog",
      "decimals": 6,
      "logoURI": "https://raw.githubusercontent.com/solana-labs/token-list/main/assets/mainnet/3aMbgP7aGsP1sVcFKc6j65zu7UiziP57SMFzf6ptiCSX/logo.png",
      "tags": [
        "stablecoin"
      ]
    },
    {
      "chainId": 101,
      "address": "3cXftQWJJEeoysZrhAEjpfCHe9tSKyhYG63xpbue8m3s",
      "symbol": "Kreechures",
      "name": "Kreechures",
      "decimals": 0,
      "logoURI": "https://raw.githubusercontent.com/solana-labs/token-list/main/assets/mainnet/3cXftQWJJEeoysZrhAEjpfCHe9tSKyhYG63xpbue8m3s/logo.svg",
      "tags": [
        "nft"
      ],
      "extensions": {
        "website": "https://www.kreechures.com/",
        "attributes": [
          {
            "image": "https://gateway.pinata.cloud/ipfs/QmWcMyAYpaX3BHJoDq6Fyub71TjaHbRHqErT7MmbDvCXYJ/3cXftQWJJEeoysZrhAEjpfCHe9tSKyhYG63xpbue8m3s.jpg",
            "Generation": 0,
            "Species": 6,
            "Base Rest": 262
          }
        ]
      }
    },
    {
      "chainId": 101,
      "address": "4DrV8khCoPS3sWRj6t1bb2DzT9jD4mZp6nc7Jisuuv1b",
      "symbol": "SPD",
      "name": "Solpad",
      "decimals": 10,
      "logoURI": "https://raw.githubusercontent.com/solana-labs/token-list/main/assets/mainnet/4DrV8khCoPS3sWRj6t1bb2DzT9jD4mZp6nc7Jisuuv1b/logo.png",
      "tags": [],
      "extensions": {
        "website": "https://www.solpad.io/"
      }
    },
    {
      "chainId": 101,
      "address": "7p7AMM6QoA8wPRKeqF87Pt51CRWmWvXPH5TBNMyDWhbH",
      "symbol": "Kreechures",
      "name": "Kreechures",
      "decimals": 0,
      "logoURI": "https://raw.githubusercontent.com/solana-labs/token-list/main/assets/mainnet/7p7AMM6QoA8wPRKeqF87Pt51CRWmWvXPH5TBNMyDWhbH/logo.svg",
      "tags": [
        "nft"
      ],
      "extensions": {
        "website": "https://www.kreechures.com/",
        "attributes": [
          {
            "image": "https://gateway.pinata.cloud/ipfs/QmWcMyAYpaX3BHJoDq6Fyub71TjaHbRHqErT7MmbDvCXYJ/7p7AMM6QoA8wPRKeqF87Pt51CRWmWvXPH5TBNMyDWhbH.jpg",
            "Generation": 0,
            "Species": 4,
            "Base Rest": 335
          }
        ]
      }
    },
    {
      "chainId": 101,
      "address": "6ybxMQpMgQhtsTLhvHZqk8uqao7kvoexY6e8JmCTqAB1",
      "symbol": "QUEST",
      "name": "QUEST",
      "decimals": 4,
      "logoURI": "https://raw.githubusercontent.com/solana-labs/token-list/main/assets/mainnet/6ybxMQpMgQhtsTLhvHZqk8uqao7kvoexY6e8JmCTqAB1/logo.png",
      "tags": [],
      "extensions": {
        "website": "https://questcoin.org/"
      }
    },
    {
      "chainId": 101,
      "address": "97qAF7ZKEdPdQaUkhASGA59Jpa2Wi7QqVmnFdEuPqEDc",
      "symbol": "DIAMOND",
      "name": "LOVE",
      "decimals": 6,
      "logoURI": "https://raw.githubusercontent.com/solana-labs/token-list/main/assets/mainnet/97qAF7ZKEdPdQaUkhASGA59Jpa2Wi7QqVmnFdEuPqEDc/logo.png",
      "tags": [
        "Diamond Love"
      ],
      "extensions": {
        "website": "https://diamondlove.io/",
        "telegram": "https://t.me/DiamondLoveX"
      }
    },
    {
      "chainId": 101,
      "address": "xxxxa1sKNGwFtw2kFn8XauW9xq8hBZ5kVtcSesTT9fW",
      "symbol": "SLIM",
      "name": "Solanium",
      "decimals": 6,
      "logoURI": "https://raw.githubusercontent.com/solana-labs/token-list/main/assets/mainnet/xxxxa1sKNGwFtw2kFn8XauW9xq8hBZ5kVtcSesTT9fW/logo.png",
      "tags": [],
      "extensions": {
        "website": "https://solanium.io/",
        "waterfallbot": "https://bit.ly/SLIMwaterfall"
      }
    },
    {
      "chainId": 101,
      "address": "8GPUjUHFxfNhaSS8kUkix8txRRXszeUAsHTjUmHuygZT",
      "symbol": "NINJA NFT1",
      "name": "NINJA NFT1",
      "decimals": 0,
      "logoURI": "https://raw.githubusercontent.com/yuzu-ninjaprotocol/ninjaprotocol/main/NINJA%20NFT%201.png",
      "tags": [],
      "extensions": {
        "website": "http://ninjaprotocol.io"
      }
    },
    {
      "chainId": 101,
      "address": "HcJCPYck2UsTMgiPfjn6CS1wrC5iBXtuqPSjt8Qy8Sou",
      "symbol": "GANGS",
      "name": "Gangs of Solana",
      "decimals": 4,
      "logoURI": "https://raw.githubusercontent.com/solana-labs/token-list/main/assets/mainnet/HcJCPYck2UsTMgiPfjn6CS1wrC5iBXtuqPSjt8Qy8Sou/logo.svg",
      "tags": [],
      "extensions": {
        "website": "https://gangsofsolana.com/"
      }
    },
    {
      "chainId": 101,
      "address": "2rEiLkpQ3mh4DGxv1zcSdW5r5HK2nehif5sCaF5Ss9E1",
      "symbol": "RECO",
      "name": "Reboot ECO",
      "decimals": 0,
      "logoURI": "https://raw.githubusercontent.com/solana-labs/token-list/main/assets/mainnet/2rEiLkpQ3mh4DGxv1zcSdW5r5HK2nehif5sCaF5Ss9E1/logo.png",
      "tags": [],
      "extensions": {
        "website": "https://reboot.eco/"
      }
    },
    {
      "chainId": 101,
      "address": "BXhAKUxkGvFbAarA3K1SUYnqXRhEBC1bhUaCaxvzgyJ1",
      "symbol": "ISA",
      "name": "Interstellar",
      "decimals": 3,
      "logoURI": "https://raw.githubusercontent.com/solana-labs/token-list/main/assets/mainnet/BXhAKUxkGvFbAarA3K1SUYnqXRhEBC1bhUaCaxvzgyJ1/logo.png",
      "tags": [],
      "extensions": {
        "website": "https://interstellaralliance.gitbook.io/isa/"
      }
    },
    {
      "chainId": 101,
      "address": "7xKXtg2CW87d97TXJSDpbD5jBkheTqA83TZRuJosgAsU",
      "symbol": "SAMO",
      "name": "Samoyed Coin",
      "decimals": 9,
      "logoURI": "https://raw.githubusercontent.com/solana-labs/token-list/main/assets/mainnet/7xKXtg2CW87d97TXJSDpbD5jBkheTqA83TZRuJosgAsU/logo.png",
      "tags": [],
      "extensions": {
        "website": "https://samoyedcoin.com/",
        "coingeckoId": "samoyedcoin",
        "serumV3Usdc": "FR3SPJmgfRSKKQ2ysUZBu7vJLpzTixXnjzb84bY3Diif"
      }
    },
    {
      "chainId": 101,
      "address": "HAWy8kV3bD4gaN6yy6iK2619x2dyzLUBj1PfJiihTisE",
      "symbol": "DOI",
      "name": "Discovery of Iris",
      "decimals": 0,
      "logoURI": "https://raw.githubusercontent.com/solana-labs/token-list/main/assets/mainnet/HAWy8kV3bD4gaN6yy6iK2619x2dyzLUBj1PfJiihTisE/logo.png",
      "tags": [
        "nft"
      ],
      "extensions": {
        "website": "https://www.staratlas.com",
        "imageUrl": "https://storage.googleapis.com/nft-assets/ReBirth/poster-1/discovery-of-iris.jpg",
        "description": "The rogue planet, Iris, dense with invaluable materials, draws in and collides with seven child planets in a remote region of space, creating what is henceforth referred to as 'The Cataclysm'. When combined, these eight elements create a form of free energy. The collision creates a massively valuable debris field.",
        "serumV3Usdc": "AYXTVttPfhYmn3jryX5XbRjwPK2m9445mbN2iLyRD6nq"
      }
    },
    {
      "chainId": 101,
      "address": "ATSPo9f9TJ3Atx8SuoTYdzSMh4ctQBzYzDiNukQDmoF7",
      "symbol": "HOSA",
      "name": "The Heart of Star Atlas",
      "decimals": 0,
      "logoURI": "https://raw.githubusercontent.com/solana-labs/token-list/main/assets/mainnet/ATSPo9f9TJ3Atx8SuoTYdzSMh4ctQBzYzDiNukQDmoF7/logo.png",
      "tags": [
        "nft"
      ],
      "extensions": {
        "website": "https://www.staratlas.com",
        "imageUrl": "https://storage.googleapis.com/nft-assets/ReBirth/poster-2/the-heart-of-star-atlas.jpg",
        "description": "At the core of Star Atlas lies a treasure trove of priceless data. After an unsuspecting deep space explorer discovers “The Cataclysm”, he scans its riches, creating what will once be known as the first intergalactic data block. He sells this invaluable information to all three rival factions, igniting a lethal spark that forever changes the course of history.",
        "serumV3Usdc": "5Erzgrw9pTjNWLeqHp2sChJq7smB7WXRQYw9wvkvA59t"
      }
    },
    {
      "chainId": 101,
      "address": "36s6AFRXzE9KVdUyoJQ5y6mwxXw21LawYqqwNiQUMD8s",
      "symbol": "TCW",
      "name": "The Convergence War",
      "decimals": 0,
      "logoURI": "https://raw.githubusercontent.com/solana-labs/token-list/main/assets/mainnet/36s6AFRXzE9KVdUyoJQ5y6mwxXw21LawYqqwNiQUMD8s/logo.png",
      "tags": [
        "nft"
      ],
      "extensions": {
        "website": "https://www.staratlas.com",
        "imageUrl": "https://storage.googleapis.com/nft-assets/ReBirth/poster-3/the-convergence-war.jpg",
        "description": "All three factions, thinking they were the sole owners of the cataclysmic data drop, converge to settle the area. A devastating war breaks out across the galaxy after their inability to settle the disputed territory.",
        "serumV3Usdc": "DXPv2ZyMD6Y2mDenqYkAhkvGSjNahkuMkm4zv6DqB7RF"
      }
    },
    {
      "chainId": 101,
      "address": "BgiTVxW9uLuHHoafTd2qjYB5xjCc5Y1EnUuYNfmTwhvp",
      "symbol": "LOST",
      "name": "Short Story of a Lost Astronaut",
      "decimals": 0,
      "logoURI": "https://raw.githubusercontent.com/solana-labs/token-list/main/assets/mainnet/BgiTVxW9uLuHHoafTd2qjYB5xjCc5Y1EnUuYNfmTwhvp/logo.png",
      "tags": [
        "nft"
      ],
      "extensions": {
        "website": "https://www.staratlas.com",
        "imageUrl": "https://storage.googleapis.com/nft-assets/ReBirth/poster-4/short-story-of-a-lost-astronaut.jpg",
        "description": "He thought it would be just another routine exploration mission. Get there, scan, save data blocks and return. But when a surprise radiation storm knocked out his spaceship and swept him up into its high-velocity current, the only thing that saved him from certain doom was his custom ion shield.",
        "serumV3Usdc": "73d9N7BbWVKBG6A2xwwwEHcxzPB26YzbMnRjue3DPzqs"
      }
    },
    {
      "chainId": 101,
      "address": "4G85c5aUsRTrRPqE5VjY7ebD9b2ktTF6NEVGiCddRBDX",
      "symbol": "LOVE",
      "name": "B ❤ P",
      "decimals": 0,
      "logoURI": "https://raw.githubusercontent.com/solana-labs/token-list/main/assets/mainnet/4G85c5aUsRTrRPqE5VjY7ebD9b2ktTF6NEVGiCddRBDX/logo.png",
      "tags": [
        "nft"
      ],
      "extensions": {
        "website": "https://www.staratlas.com",
        "imageUrl": "https://storage.googleapis.com/nft-assets/ReBirth/poster-5/love-story.jpg",
        "description": "Paizul, the charismatic and brilliant leader of the ONI consortium, vividly recalls the first time she saw her one true love. It was a warm summer day, full of raging ionic storms. Lightning was piercing the sky as Bekalu took off his helmet and locked eyes with her. “What are the chances of nearly colliding with someone flying through these wastelands on a day like this”, he smiled with his booming voice. “Perhaps it’s destiny,” she smiled back mysteriously. There was another strike of lightning, but this time the sky remained calm.",
        "serumV3Usdc": "AM9sNDh48N2qhYSgpA58m9dHvrMoQongtyYu2u2XoYTc"
      }
    },
    {
      "chainId": 101,
      "address": "7dr7jVyXf1KUnYq5FTpV2vCZjKRR4MV94jzerb8Fi16Q",
      "symbol": "MRDR",
      "name": "The Assassination of Paizul",
      "decimals": 0,
      "logoURI": "https://raw.githubusercontent.com/solana-labs/token-list/main/assets/mainnet/7dr7jVyXf1KUnYq5FTpV2vCZjKRR4MV94jzerb8Fi16Q/logo.png",
      "tags": [
        "nft"
      ],
      "extensions": {
        "website": "https://www.staratlas.com",
        "imageUrl": "https://storage.googleapis.com/nft-assets/ReBirth/poster-6/assassination-of-paizul.jpg",
        "description": "Suffering one of the cruelest fates in the universe, the Sogmian race of aliens was driven to the brink of extinction. With only 10,000 members left, they put all hope of salvation in the hands of their leader Paizul. After she was assassinated in a gruesome public way, so much fear was struck in the hearts of survivors that they set out to build their 'Last Stand'.",
        "serumV3Usdc": "BJiV2gCLwMvj2c1CbhnMjjy68RjqoMzYT8brDrpVyceA"
      }
    },
    {
      "chainId": 101,
      "address": "G1bE9ge8Yoq43hv7QLcumxTFhHqFMdcL4y2d6ZdzMG4b",
      "symbol": "PFP",
      "name": "Paizul Funeral Procession",
      "decimals": 0,
      "logoURI": "https://raw.githubusercontent.com/solana-labs/token-list/main/assets/mainnet/G1bE9ge8Yoq43hv7QLcumxTFhHqFMdcL4y2d6ZdzMG4b/logo.png",
      "tags": [
        "nft"
      ],
      "extensions": {
        "website": "https://www.staratlas.com",
        "imageUrl": "https://storage.googleapis.com/nft-assets/ReBirth/poster-7/paizul-funeral-procession.jpg",
        "description": "The sound of wailing echoes across the plains. The Sogmian procession solemnly marches in step past their ancestors’ gravestones, still haunted by the fate of their leader. The sun begins to set as they bring Paizul’s cryopod at the top of the Rock of Light. As a beam of light consumes the pod to upload it to eternal rest with the ancients, Bekalu falls to his knees with a wrathful howl. The crowd is rattled to the core, a foreboding of things to come.",
        "serumV3Usdc": "7JzaEAuVfjkrZyMwJgZF5aQkiEyVyCaTWA3N1fQK7Y6V"
      }
    },
    {
      "chainId": 101,
      "address": "6bD8mr8DyuVqN5dXd1jnqmCL66b5KUV14jYY1HSmnxTE",
      "symbol": "AVE",
      "name": "Ahr Visits Earth",
      "decimals": 0,
      "logoURI": "https://raw.githubusercontent.com/solana-labs/token-list/main/assets/mainnet/6bD8mr8DyuVqN5dXd1jnqmCL66b5KUV14jYY1HSmnxTE/logo.png",
      "tags": [
        "nft"
      ],
      "extensions": {
        "website": "https://www.staratlas.com",
        "imageUrl": "https://storage.googleapis.com/nft-assets/ReBirth/poster-8/ahr-visits-earth.jpg",
        "description": "Humankind is visited by Ahr, a mysterious being of pure light. But not all is as it seems… For through the power of illusion, we are tricked into forming a space-based religion, plundering the planet and launching ourselves towards the stars, permanently leaving the Earth.",
        "serumV3Usdc": "8yQzsbraXJFoPG5PdX73B8EVYFuPR9aC2axAqWearGKu"
      }
    },
    {
      "chainId": 101,
      "address": "9vi6PTKBFHR2hXgyjoTZx6h7WXNkFAA5dCsZRSi4higK",
      "symbol": "ASF",
      "name": "Armstrong Forever",
      "decimals": 0,
      "logoURI": "https://raw.githubusercontent.com/solana-labs/token-list/main/assets/mainnet/9vi6PTKBFHR2hXgyjoTZx6h7WXNkFAA5dCsZRSi4higK/logo.png",
      "tags": [
        "nft"
      ],
      "extensions": {
        "website": "https://www.staratlas.com",
        "imageUrl": "https://storage.googleapis.com/nft-assets/ReBirth/poster-15/armstrong-forever.jpg",
        "description": "When humans were racing to expand into outer space under Ahr’s influence, the devastation they inflicted upon the planet was so great that it weakened the Earth’s geomagnetic field. The reckless way the planet’s orbit was populated by machines and debris led to distortions in the gravity field. All this culminated in a disastrous slingshot effect for the many satellites orbiting the blue dot, altering their trajectories to loosen the direct gravity pull of the planet and scatter into deep space. Some of these satellites contained valuable data that was lost forever.  In 2621, the Council of Peace put a bounty on these ancient artifacts to integrate them into Star Atlas, leading to a hunt for them across the galaxy. One of the most sought-after satellites in history records bears the name of Neil Armstrong, the first human to set foot on the Moon.  Initially launched into medium Earth orbit as a cornerstone of the global positioning system (GPS), the satellite had untold additional capabilities that made it more and more valuable as it drifted off into the void.",
        "serumV3Usdc": "8yQzsbraXJFoPG5PdX73B8EVYFuPR9aC2axAqWearGKu"
      }
    },
    {
      "chainId": 101,
      "address": "Hfjgcs9ix17EwgXVVbKjo6NfMm2CXfr34cwty3xWARUm",
      "symbol": "TLS",
      "name": "The Last Stand",
      "decimals": 0,
      "logoURI": "https://raw.githubusercontent.com/solana-labs/token-list/main/assets/mainnet/Hfjgcs9ix17EwgXVVbKjo6NfMm2CXfr34cwty3xWARUm/logo.png",
      "tags": [
        "nft"
      ],
      "extensions": {
        "website": "https://www.staratlas.com",
        "serumV3Usdc": "AVHndcEDUjP9Liz5dfcvAPAMffADXG6KMPn8sWB1XhFQ"
      }
    },
    {
      "chainId": 101,
      "address": "8EXX5kG7qWTjgpNSGX7PnB6hJZ8xhXUcCafVJaBEJo32",
      "symbol": "SPT",
      "name": "The Signing of the Peace Treaty",
      "decimals": 0,
      "logoURI": "https://raw.githubusercontent.com/solana-labs/token-list/main/assets/mainnet/8EXX5kG7qWTjgpNSGX7PnB6hJZ8xhXUcCafVJaBEJo32/logo.png",
      "tags": [
        "nft"
      ],
      "extensions": {
        "website": "https://www.staratlas.com",
        "serumV3Usdc": "FZ9xhZbkt9bKKVpWmFxRhEJyzgxqU5w5xu3mXcF6Eppe"
      }
    },
    {
      "chainId": 101,
      "address": "CAjoJeGCCRae9oDwHYXzkeUDonp3dZLWV5GKHysLwjnx",
      "symbol": "PBA",
      "name": "The Peacebringers Archive",
      "decimals": 0,
      "logoURI": "https://raw.githubusercontent.com/solana-labs/token-list/main/assets/mainnet/CAjoJeGCCRae9oDwHYXzkeUDonp3dZLWV5GKHysLwjnx/logo.png",
      "tags": [
        "nft"
      ],
      "extensions": {
        "website": "https://www.staratlas.com",
        "serumV3Usdc": "4jN1R453Acv9egnr7Dry3x9Xe3jqh1tqz5RokniaeVhy"
      }
    },
    {
      "chainId": 101,
      "address": "FPnwwNiL1tXqd4ZbGjFYsCw5qsQw91VN79SNcU4Bc732",
      "symbol": "UWB",
      "name": "Ustur Wod.bod",
      "decimals": 0,
      "logoURI": "https://raw.githubusercontent.com/solana-labs/token-list/main/assets/mainnet/FPnwwNiL1tXqd4ZbGjFYsCw5qsQw91VN79SNcU4Bc732/logo.png",
      "tags": [
        "nft"
      ],
      "extensions": {
        "website": "https://www.staratlas.com",
        "serumV3Usdc": "J99HsFQEWKR3UiFQpKTnF11iaNiR1enf2LxHfgsbVc59"
      }
    },
    {
      "chainId": 101,
      "address": "DB76aiNQeLzHPwvFhzgwfpe6HGHCDTQ6snW6UD7AnHid",
      "symbol": "OMPH",
      "name": "Om Photoli",
      "decimals": 0,
      "logoURI": "https://raw.githubusercontent.com/solana-labs/token-list/main/assets/mainnet/DB76aiNQeLzHPwvFhzgwfpe6HGHCDTQ6snW6UD7AnHid/logo.png",
      "tags": [
        "nft"
      ],
      "extensions": {
        "website": "https://www.staratlas.com",
        "serumV3Usdc": "HdvXMScwAQQh9pEvLZjuaaeJcLTmixxYoMFefeqHFn2E"
      }
    },
    {
      "chainId": 101,
      "address": "8ymi88q5DtmdNTn2sPRNFkvMkszMHuLJ1e3RVdWjPa3s",
      "symbol": "SDOGE",
      "name": "SolDoge",
      "decimals": 0,
      "logoURI": "https://raw.githubusercontent.com/solana-labs/token-list/main/assets/mainnet/8ymi88q5DtmdNTn2sPRNFkvMkszMHuLJ1e3RVdWjPa3s/logo.png",
      "tags": [],
      "extensions": {
        "website": "https://www.soldoge.org",
        "serumV3Usdc": "9aruV2p8cRWxybx6wMsJwPFqeN7eQVPR74RrxdM3DNdu"
      }
    },
    {
      "chainId": 101,
      "address": "DQRNdQWz5NzbYgknGsZqSSXbdhQWvXSe8S56mrtNAs1b",
      "symbol": "ENTROPPP",
      "name": "ENTROPPP (Entropy for security)",
      "decimals": 6,
      "logoURI": "https://raw.githubusercontent.com/solana-labs/token-list/main/assets/mainnet/DQRNdQWz5NzbYgknGsZqSSXbdhQWvXSe8S56mrtNAs1b/logo.png",
      "tags": [
        "Cryptography",
        "Blockchain security",
        "Randomness and entropy"
      ],
      "extensions": {
        "website": "https://www.entroppp.com"
      }
    },
    {
      "chainId": 101,
      "address": "8RYSc3rrS4X4bvBCtSJnhcpPpMaAJkXnVKZPzANxQHgz",
      "symbol": "YARD",
      "name": "SolYard Finance",
      "decimals": 9,
      "logoURI": "https://raw.githubusercontent.com/solana-labs/token-list/main/assets/mainnet/8RYSc3rrS4X4bvBCtSJnhcpPpMaAJkXnVKZPzANxQHgz/logo.png",
      "tags": [],
      "extensions": {
        "website": "https://solyard.finance/"
      }
    },
    {
      "chainId": 101,
      "address": "nope9HWCJcXVFkG49CDk7oYFtgGsUzsRvHdcJeL2aCL",
      "symbol": "NOPE",
      "name": "NOPE FINANCE",
      "decimals": 9,
      "logoURI": "https://raw.githubusercontent.com/solana-labs/token-list/main/assets/mainnet/nope9HWCJcXVFkG49CDk7oYFtgGsUzsRvHdcJeL2aCL/logo.png",
      "tags": [],
      "extensions": {
        "website": "https://nopefinance.xyz/"
      }
    },
    {
      "chainId": 101,
      "address": "43VWkd99HjqkhFTZbWBpMpRhjG469nWa7x7uEsgSH7We",
      "symbol": "STNK",
      "name": "Stonks",
      "decimals": 9,
      "logoURI": "https://raw.githubusercontent.com/solana-labs/token-list/main/assets/mainnet/43VWkd99HjqkhFTZbWBpMpRhjG469nWa7x7uEsgSH7We/logo.png",
      "tags": [],
      "extensions": {
        "website": "https://stonkscoin.org/"
      }
    },
    {
      "chainId": 101,
      "address": "4368jNGeNq7Tt4Vzr98UWxL647PYu969VjzAsWGVaVH2",
      "symbol": "MEAL",
      "name": "HUNGRY",
      "decimals": 8,
      "logoURI": "https://raw.githubusercontent.com/solana-labs/token-list/main/assets/mainnet/4368jNGeNq7Tt4Vzr98UWxL647PYu969VjzAsWGVaVH2/logo.png",
      "tags": [],
      "extensions": {
        "website": "https://hungrycoin.io/"
      }
    },
    {
      "chainId": 101,
      "address": "8GQsW3f7mdwfjqJon2myADcBsSsRjpXmxHYDG8q1pvV6",
      "symbol": "HOLD",
      "name": "Holdana",
      "decimals": 9,
      "logoURI": "https://raw.githubusercontent.com/solana-labs/token-list/main/assets/mainnet/8GQsW3f7mdwfjqJon2myADcBsSsRjpXmxHYDG8q1pvV6/logo.png",
      "tags": [],
      "extensions": {
        "medium": "https://holdanatoken.medium.com/",
        "twitter": "https://twitter.com/HoldanaOfficial",
        "serumV3Usdc": "G2j5zKtfymPcWMq1YRoKrfUWy64SZ6ZxDVscHSyPQqmz"
      }
    },
    {
      "chainId": 101,
      "address": "64SqEfHtu4bZ6jr1mAxaWrLFdMngbKbru9AyaG2Dyk5T",
      "symbol": "wen-token",
      "name": "wen-token",
      "decimals": 0,
      "logoURI": "https://raw.githubusercontent.com/solana-labs/token-list/main/assets/mainnet/64SqEfHtu4bZ6jr1mAxaWrLFdMngbKbru9AyaG2Dyk5T/logo.png",
      "tags": [
        "nft"
      ],
      "extensions": {
        "website": "https://pythians.pyth.network"
      }
    },
    {
      "chainId": 101,
      "address": "4dmKkXNHdgYsXqBHCuMikNQWwVomZURhYvkkX5c4pQ7y",
      "symbol": "SNY",
      "name": "Synthetify",
      "decimals": 6,
      "logoURI": "https://raw.githubusercontent.com/solana-labs/token-list/main/assets/mainnet/4dmKkXNHdgYsXqBHCuMikNQWwVomZURhYvkkX5c4pQ7y/logo.png",
      "tags": [],
      "extensions": {
        "website": "https://synthetify.io/",
        "twitter": "https://twitter.com/synthetify",
        "coingeckoId": "syntheify-token"
      }
    },
    {
      "chainId": 101,
      "address": "4wTMJsh3q66PmAkmwEW47qVDevMZMVVWU3n1Yhqztwi6",
      "symbol": "ARCD",
      "name": "Arcade Token (Wormhole)",
      "decimals": 9,
      "logoURI": "https://raw.githubusercontent.com/solana-labs/token-list/main/assets/mainnet/4wTMJsh3q66PmAkmwEW47qVDevMZMVVWU3n1Yhqztwi6/logo.png",
      "tags": [
        "wrapped",
        "wormhole"
      ],
      "extensions": {
        "address": "0xb581E3a7dB80fBAA821AB39342E9Cbfd2ce33c23",
        "bridgeContract": "https://etherscan.io/address/0xf92cD566Ea4864356C5491c177A430C222d7e678",
        "assetContract": "https://etherscan.io/address/0xb581E3a7dB80fBAA821AB39342E9Cbfd2ce33c23",
        "website": "https://arcade.city",
        "twitter": "https://twitter.com/ArcadeCityHall"
      }
    },
    {
      "chainId": 101,
      "address": "Amt5wUJREJQC5pX7Z48YSK812xmu4j3sQVupNhtsEuY8",
      "symbol": "FROG",
      "name": "FROG",
      "decimals": 6,
      "logoURI": "https://raw.githubusercontent.com/solana-labs/token-list/main/assets/mainnet/Amt5wUJREJQC5pX7Z48YSK812xmu4j3sQVupNhtsEuY8/logo.png",
      "tags": [],
      "extensions": {
        "website": "https://www.froglana.com/",
        "serumV3Usdc": "2Si6XDdpv5zcvYna221eZZrsjsp5xeYoz9W1TVdMdbnt"
      }
    },
    {
      "chainId": 101,
      "address": "DEAdry5qhNoSkF3mbFrTa6udGbMwUoLnQhvchCu26Ak1",
      "symbol": "JUEL",
      "name": "Juel Token",
      "decimals": 6,
      "logoURI": "https://raw.githubusercontent.com/solana-labs/token-list/main/assets/mainnet/DEAdry5qhNoSkF3mbFrTa6udGbMwUoLnQhvchCu26Ak1/logo.png",
      "tags": [],
      "extensions": {
        "website": "http://juel.gg"
      }
    },
    {
      "chainId": 101,
      "address": "9Y8NT5HT9z2EsmCbYMgKXPRq3h3aa6tycEqfFiXjfZM7",
      "symbol": "CRT",
      "name": "CARROT",
      "decimals": 9,
      "logoURI": "https://raw.githubusercontent.com/solana-labs/token-list/main/assets/mainnet/9Y8NT5HT9z2EsmCbYMgKXPRq3h3aa6tycEqfFiXjfZM7/logo.png",
      "tags": [],
      "extensions": {
        "website": "https://farmerscarrot.com/",
        "serumV3Usdc": "Aa8mN8bXAobmcuHDpbbZh55SoadUry6WdsYz2886Ymqf"
      }
    },
    {
      "chainId": 101,
      "address": "AMdnw9H5DFtQwZowVFr4kUgSXJzLokKSinvgGiUoLSps",
      "symbol": "MOLA",
      "name": "MOONLANA",
      "decimals": 9,
      "logoURI": "https://raw.githubusercontent.com/solana-labs/token-list/main/assets/mainnet/AMdnw9H5DFtQwZowVFr4kUgSXJzLokKSinvgGiUoLSps/logo.png",
      "tags": [],
      "extensions": {
        "website": "https://moonlana.com/",
        "twitter": "https://twitter.com/xMoonLana",
        "medium": "https://moonlana.medium.com/"
      }
    },
    {
      "chainId": 101,
      "address": "3x7UeXDF4imKSKnizK9mYyx1M5bTNzpeALfPeB8S6XT9",
      "symbol": "SKEM",
      "name": "SKEM",
      "decimals": 9,
      "logoURI": "https://raw.githubusercontent.com/solana-labs/token-list/main/assets/mainnet/3x7UeXDF4imKSKnizK9mYyx1M5bTNzpeALfPeB8S6XT9/logo.svg",
      "tags": [],
      "extensions": {
        "website": "https://skem.finance/",
        "serumV3Usdc": "HkYJ3dX8CLSGyGZzfuqYiuoDjDmrDiu1vZhPtFJZa5Vt"
      }
    },
    {
      "chainId": 101,
      "address": "GHvFFSZ9BctWsEc5nujR1MTmmJWY7tgQz2AXE6WVFtGN",
      "symbol": "SOLAPE",
      "name": "SolAPE Finance",
      "decimals": 9,
      "logoURI": "https://raw.githubusercontent.com/solana-labs/token-list/main/assets/mainnet/GHvFFSZ9BctWsEc5nujR1MTmmJWY7tgQz2AXE6WVFtGN/logo.png",
      "tags": [],
      "extensions": {
        "website": "https://solape.io",
        "serumV3Usdc": "4zffJaPyeXZ2wr4whHgP39QyTfurqZ2BEd4M5W6SEuon"
      }
    },
    {
      "chainId": 101,
      "address": "9nEqaUcb16sQ3Tn1psbkWqyhPdLmfHWjKGymREjsAgTE",
      "symbol": "WOOF",
      "name": "WOOFENOMICS",
      "decimals": 6,
      "logoURI": "https://raw.githubusercontent.com/solana-labs/token-list/main/assets/mainnet/9nEqaUcb16sQ3Tn1psbkWqyhPdLmfHWjKGymREjsAgTE/logo.png",
      "tags": [],
      "extensions": {
        "website": "https://woofsolana.com",
        "serumV3Usdc": "CwK9brJ43MR4BJz2dwnDM7EXCNyHhGqCJDrAdsEts8n5"
      }
    },
    {
      "chainId": 101,
      "address": "MERt85fc5boKw3BW1eYdxonEuJNvXbiMbs6hvheau5K",
      "symbol": "MER",
      "name": "Mercurial",
      "decimals": 6,
      "logoURI": "https://raw.githubusercontent.com/solana-labs/token-list/main/assets/mainnet/MERt85fc5boKw3BW1eYdxonEuJNvXbiMbs6hvheau5K/logo.png",
      "tags": [],
      "extensions": {
        "coingeckoId": "mercurial",
        "website": "https://www.mercurial.finance/",
        "serumV3Usdc": "G4LcexdCzzJUKZfqyVDQFzpkjhB1JoCNL8Kooxi9nJz5",
        "waterfallbot": "https://bit.ly/MERwaterfall"
      }
    },
    {
      "chainId": 101,
      "address": "9MhNoxy1PbmEazjPo9kiZPCcG7BiFbhi3bWZXZgacfpp",
      "symbol": "ACMN",
      "name": "ACUMEN",
      "decimals": 9,
      "logoURI": "https://raw.githubusercontent.com/solana-labs/token-list/main/assets/mainnet/9MhNoxy1PbmEazjPo9kiZPCcG7BiFbhi3bWZXZgacfpp/logo.png",
      "tags": [],
      "extensions": {
        "website": "https://acumen.network/"
      }
    },
    {
      "chainId": 101,
      "address": "HRhCiCe8WLC4Jsy43Jkhq3poEWpjgXKD1U26XACReimt",
      "symbol": "zSOL",
      "name": "zSOL (ACUMEN)",
      "decimals": 9,
      "logoURI": "https://raw.githubusercontent.com/solana-labs/token-list/main/assets/mainnet/HRhCiCe8WLC4Jsy43Jkhq3poEWpjgXKD1U26XACReimt/logo.png",
      "tags": [],
      "extensions": {
        "website": "https://acumen.network/"
      }
    },
    {
      "chainId": 101,
      "address": "2LBYxD4Jzipk1bEREW6vQk163cj27mUSxmHzW2ujXFNy",
      "symbol": "zUSDC",
      "name": "zUSDC (ACUMEN)",
      "decimals": 6,
      "logoURI": "https://raw.githubusercontent.com/solana-labs/token-list/main/assets/mainnet/2LBYxD4Jzipk1bEREW6vQk163cj27mUSxmHzW2ujXFNy/logo.png",
      "tags": [],
      "extensions": {
        "website": "https://acumen.network/"
      }
    },
    {
      "chainId": 101,
      "address": "DFTZmEopSWrj6YcsmQAAxypN7cHM3mnruEisJPQFJbs7",
      "symbol": "zBTC",
      "name": "zBTC (ACUMEN)",
      "decimals": 6,
      "logoURI": "https://raw.githubusercontent.com/solana-labs/token-list/main/assets/mainnet/DFTZmEopSWrj6YcsmQAAxypN7cHM3mnruEisJPQFJbs7/logo.png",
      "tags": [],
      "extensions": {
        "website": "https://acumen.network/"
      }
    },
    {
      "chainId": 101,
      "address": "A8pnvbKWmTjjnUMzmY6pDJRHy3QdQNdqJdL1VFYXX4oW",
      "symbol": "zETH",
      "name": "zETH (ACUMEN)",
      "decimals": 6,
      "logoURI": "https://raw.githubusercontent.com/solana-labs/token-list/main/assets/mainnet/A8pnvbKWmTjjnUMzmY6pDJRHy3QdQNdqJdL1VFYXX4oW/logo.png",
      "tags": [],
      "extensions": {
        "website": "https://acumen.network/"
      }
    },
    {
      "chainId": 101,
      "address": "9hZt5mP139TvzDBZHtruXxAyjYHiovKXfxW6XNYiofae",
      "symbol": "zSRM",
      "name": "zSRM (ACUMEN)",
      "decimals": 6,
      "logoURI": "https://raw.githubusercontent.com/solana-labs/token-list/main/assets/mainnet/9hZt5mP139TvzDBZHtruXxAyjYHiovKXfxW6XNYiofae/logo.png",
      "tags": [],
      "extensions": {
        "website": "https://acumen.network/"
      }
    },
    {
      "chainId": 101,
      "address": "BR31LZKtry5tyjVtZ49PFZoZjtE5SeS4rjVMuL9Xiyer",
      "symbol": "zSTEP",
      "name": "zSTEP (ACUMEN)",
      "decimals": 9,
      "logoURI": "https://raw.githubusercontent.com/solana-labs/token-list/main/assets/mainnet/BR31LZKtry5tyjVtZ49PFZoZjtE5SeS4rjVMuL9Xiyer/logo.png",
      "tags": [],
      "extensions": {
        "website": "https://acumen.network/"
      }
    },
    {
      "chainId": 101,
      "address": "7wZsSyzD4Ba8ZkPhRh62KshQc8TQYiB5KtdNknywE3k4",
      "symbol": "zRAY",
      "name": "zRAY (ACUMEN)",
      "decimals": 6,
      "logoURI": "https://raw.githubusercontent.com/solana-labs/token-list/main/assets/mainnet/BR31LZKtry5tyjVtZ49PFZoZjtE5SeS4rjVMuL9Xiyer/logo.png",
      "tags": [],
      "extensions": {
        "website": "https://acumen.network/"
      }
    },
    {
      "chainId": 101,
      "address": "EfLvzNsqmkoSneiML5t7uHCPEVRaWCpG4N2WsS39nWCU",
      "symbol": "MUDLEY",
      "name": "MUDLEY",
      "decimals": 9,
      "logoURI": "https://raw.githubusercontent.com/solana-labs/token-list/main/assets/mainnet/EfLvzNsqmkoSneiML5t7uHCPEVRaWCpG4N2WsS39nWCU/logo.png",
      "tags": [],
      "extensions": {
        "website": "https://www.mudley.io/"
      }
    },
    {
      "chainId": 101,
      "address": "GpYMp8eP3HADY8x1jLVfFVBVYqxFNxT5mFhZAZt9Poco",
      "symbol": "CAPE",
      "name": "Crazy Ape Coin",
      "decimals": 9,
      "logoURI": "https://raw.githubusercontent.com/solana-labs/token-list/main/assets/mainnet/GpYMp8eP3HADY8x1jLVfFVBVYqxFNxT5mFhZAZt9Poco/logo.png",
      "tags": [],
      "extensions": {
        "website": "https://www.crazyapecoin.com/"
      }
    },
    {
      "chainId": 101,
      "address": "7ApYvMWwHJSgWz9BvMuNzqzUAqYbxByjzZu31t8FkYDy",
      "symbol": "SFairy",
      "name": "Fairy Finance",
      "decimals": 9,
      "logoURI": "https://raw.githubusercontent.com/debianos1/logo-token/main/fairyfinane%20.png",
      "tags": [],
      "extensions": {
        "twitter": "https://twitter.com/fairy_finance"
      }
    },
    {
      "chainId": 101,
      "address": "7Csho7qjseDjgX3hhBxfwP1W3LYARK3QH3PM2x55we14",
      "symbol": "LOTTO",
      "name": "Lotto",
      "decimals": 9,
      "logoURI": "https://raw.githubusercontent.com/solana-labs/token-list/main/assets/mainnet/7Csho7qjseDjgX3hhBxfwP1W3LYARK3QH3PM2x55we14/logo.png",
      "tags": [],
      "extensions": {
        "serumV3Usdc": "9MZKfgZzPgeidAukYpHtsLYm4eAdJFnR7nhPosWT8jiv",
        "coingeckoId": "lotto",
        "website": "lotto.finance",
        "address": "0xb0dfd28d3cf7a5897c694904ace292539242f858",
        "assetContract": "https://etherscan.io/address/0xb0dfd28d3cf7a5897c694904ace292539242f858",
        "tggroup": "https://t.me/lottofinance"
      }
    },
    {
      "chainId": 101,
      "address": "7uv3ZvZcQLd95bUp5WMioxG7tyAZVXFfr8JYkwhMYrnt",
      "symbol": "BOLE",
      "name": "Bole Token",
      "decimals": 4,
      "logoURI": "https://raw.githubusercontent.com/solana-labs/token-list/main/assets/mainnet/7uv3ZvZcQLd95bUp5WMioxG7tyAZVXFfr8JYkwhMYrnt/logo.png",
      "tags": [],
      "extensions": {
        "website": "https://tokenbole.com/"
      }
    },
    {
      "chainId": 101,
      "address": "Bxp46xCB6CLjiqE99QaTcJAaY1hYF1o63DUUrXAS7QFu",
      "symbol": "mBRZ",
      "name": "SolMiner Bronze",
      "decimals": 9,
      "logoURI": "https://raw.githubusercontent.com/solana-labs/token-list/main/assets/mainnet/Bxp46xCB6CLjiqE99QaTcJAaY1hYF1o63DUUrXAS7QFu/logo.png",
      "tags": [],
      "extensions": {
        "website": "https://solminer.app",
        "medium": "https://solminer.medium.com/",
        "twitter": "https://twitter.com/SolMinerproject"
      }
    },
    {
      "chainId": 101,
      "address": "GZNrMEdrt6Vg428JzvJYRGGPpVxgjUPsg6WLqKBvmNLw",
      "symbol": "mPLAT",
      "name": "SolMiner Platinum",
      "decimals": 9,
      "logoURI": "https://raw.githubusercontent.com/solana-labs/token-list/main/assets/mainnet/GZNrMEdrt6Vg428JzvJYRGGPpVxgjUPsg6WLqKBvmNLw/logo.png",
      "tags": [],
      "extensions": {
        "website": "https://solminer.app",
        "medium": "https://solminer.medium.com/",
        "twitter": "https://twitter.com/SolMinerproject"
      }
    },
    {
      "chainId": 101,
      "address": "Er7a3ugS6kkAqj6sp3UmXEFAFrDdLMRQEkV9QH2fwRYA",
      "symbol": "mDIAM",
      "name": "SolMiner Diamond",
      "decimals": 9,
      "logoURI": "https://raw.githubusercontent.com/solana-labs/token-list/main/assets/mainnet/Er7a3ugS6kkAqj6sp3UmXEFAFrDdLMRQEkV9QH2fwRYA/logo.png",
      "tags": [],
      "extensions": {
        "website": "https://solminer.app",
        "medium": "https://solminer.medium.com/",
        "twitter": "https://twitter.com/SolMinerproject"
      }
    },
    {
      "chainId": 101,
      "address": "5JnZ667P3VcjDinkJFysWh2K2KtViy63FZ3oL5YghEhW",
      "symbol": "APYS",
      "name": "APYSwap",
      "decimals": 9,
      "logoURI": "https://raw.githubusercontent.com/solana-labs/token-list/main/assets/mainnet/5JnZ667P3VcjDinkJFysWh2K2KtViy63FZ3oL5YghEhW/logo.png",
      "tags": [
        "wrapped"
      ],
      "extensions": {
        "website": "https://apyswap.com",
        "coingeckoId": "apyswap"
      }
    },
    {
      "chainId": 101,
      "address": "ss1gxEUiufJyumsXfGbEwFe6maraPmc53fqbnjbum15",
      "symbol": "SS1",
      "name": "Naked Shorts",
      "decimals": 0,
      "logoURI": "https://raw.githubusercontent.com/solana-labs/token-list/main/assets/mainnet/ss1gxEUiufJyumsXfGbEwFe6maraPmc53fqbnjbum15/logo.png",
      "tags": [
        "nft"
      ],
      "extensions": {
        "website": "https://www.sol-talk.com/sol-survivor",
        "twitter": "https://twitter.com/sol__survivor",
        "imageUrl": "https://www.arweave.net/N-RGNyi1o1evhr7jTCXxHQlSndNPdnHWEzUTbTGMCl4",
        "animationUrl": "https://www.arweave.net/KBzRUmQNX6VKDH41N_uOETtJH21YtWXrOz270b8eqyo?ext=glb",
        "description": "After a gamma squeeze event he was left covered in theta. Due to the accident he lost his memories but gained the ability to refract light. He joins the tournament hoping to discover more about his past. His only clue is a damaged ID card with the word Malvin inscribed. Special: 'Now You See Me'"
      }
    },
    {
      "chainId": 101,
      "address": "GfJ3Vq2eSTYf1hJP6kKLE9RT6u7jF9gNszJhZwo5VPZp",
      "symbol": "SOLPAD",
      "name": "Solpad Finance",
      "decimals": 9,
      "logoURI": "https://raw.githubusercontent.com/solana-labs/token-list/main/assets/mainnet/GfJ3Vq2eSTYf1hJP6kKLE9RT6u7jF9gNszJhZwo5VPZp/logo.png",
      "tags": [
        "utility-token"
      ],
      "extensions": {
        "website": "https://www.solpad.finance/",
        "twitter": "https://twitter.com/FinanceSolpad",
        "github": "https://github.com/solpad-finance",
        "tgann": "https://t.me/solpadfinance",
        "tggroup": "https://t.me/solpadfinance_chat"
      }
    },
    {
      "chainId": 101,
      "address": "ERPueLaiBW48uBhqX1CvCYBv2ApHN6ZFuME1MeQGTdAi",
      "symbol": "MIT",
      "name": "Muskimum Impact Token",
      "decimals": 8,
      "logoURI": "https://raw.githubusercontent.com/solana-labs/token-list/main/assets/mainnet/ERPueLaiBW48uBhqX1CvCYBv2ApHN6ZFuME1MeQGTdAi/logo.png",
      "tags": [
        "mit",
        "musk"
      ],
      "extensions": {
        "website": "https://muskimum.win/",
        "twitter": "https://twitter.com/muskimum",
        "serumV3Usdc": "3mhrhTFrHtxe7uZhvzBhzneR3bD3hDyWcgEkR8EcvNZk"
      }
    },
    {
      "chainId": 101,
      "address": "BsDrXiQaFd147Fxq1fQYbJQ77P6tmPkRJQJzkKvspDKo",
      "symbol": "SOLA",
      "name": "SolaPAD Token (deprecated)",
      "decimals": 8,
      "logoURI": "https://raw.githubusercontent.com/solana-labs/token-list/main/assets/mainnet/BsDrXiQaFd147Fxq1fQYbJQ77P6tmPkRJQJzkKvspDKo/logo.png",
      "tags": [
        "SOLA",
        "LaunchPAD"
      ],
      "extensions": {
        "website": "https://www.solapad.org/",
        "twitter": "https://twitter.com/SolaPAD"
      }
    },
    {
      "chainId": 101,
      "address": "7fCzz6ZDHm4UWC9Se1RPLmiyeuQ6kStxpcAP696EuE1E",
      "symbol": "SHBL",
      "name": "Shoebill Coin",
      "decimals": 9,
      "logoURI": "https://raw.githubusercontent.com/solana-labs/token-list/main/assets/mainnet/7fCzz6ZDHm4UWC9Se1RPLmiyeuQ6kStxpcAP696EuE1E/logo.png",
      "tags": [],
      "extensions": {
        "website": "https://shoebillco.in/"
      }
    },
    {
      "chainId": 101,
      "address": "GnaFnTihwQFjrLeJNeVdBfEZATMdaUwZZ1RPxLwjbVwb",
      "symbol": "SHBL-USDC",
      "name": "Raydium Permissionless LP Token (SHBL-USDC)",
      "decimals": 9,
      "logoURI": "https://raw.githubusercontent.com/solana-labs/token-list/main/assets/mainnet/GnaFnTihwQFjrLeJNeVdBfEZATMdaUwZZ1RPxLwjbVwb/logo.png",
      "tags": [
        "lp-token"
      ],
      "extensions": {
        "website": "https://raydium.io/"
      }
    },
    {
      "chainId": 101,
      "address": "Djoz8btdR7p6xWHoVtPYF3zyN9LU5BBfMoDk4HczSDqc",
      "symbol": "AUSS",
      "name": "Ausshole",
      "decimals": 9,
      "logoURI": "https://raw.githubusercontent.com/solana-labs/token-list/main/assets/mainnet/Djoz8btdR7p6xWHoVtPYF3zyN9LU5BBfMoDk4HczSDqc/logo.svg",
      "tags": [],
      "extensions": {
        "website": "https://auss.finance/",
        "twitter": "https://twitter.com/ausstoken",
        "serumV3Usdc": "bNbYoc2KawipbXj76BiXbUdf2NcGKWkdp4S9uDvWXB1"
      }
    },
    {
      "chainId": 101,
      "address": "TuLipcqtGVXP9XR62wM8WWCm6a9vhLs7T1uoWBk6FDs",
      "symbol": "TULIP",
      "name": "Tulip",
      "decimals": 6,
      "logoURI": "https://raw.githubusercontent.com/solana-labs/token-list/main/assets/mainnet/TuLipcqtGVXP9XR62wM8WWCm6a9vhLs7T1uoWBk6FDs/logo.svg",
      "tags": [
        "tulip",
        "solfarm",
        "vaults"
      ],
      "extensions": {
        "website": "https://solfarm.io",
        "twitter": "https://twitter.com/Solfarmio",
        "coingeckoId": "solfarm",
        "serumV3Usdc": "8GufnKq7YnXKhnB3WNhgy5PzU9uvHbaaRrZWQK6ixPxW",
        "waterfallbot": "https://bit.ly/TULIPwaterfall"
      }
    },
    {
      "chainId": 101,
      "address": "5trVBqv1LvHxiSPMsHtEZuf8iN82wbpDcR5Zaw7sWC3s",
      "symbol": "JPYC",
      "name": "JPY Coin",
      "decimals": 6,
      "logoURI": "https://raw.githubusercontent.com/solana-labs/token-list/main/assets/mainnet/5trVBqv1LvHxiSPMsHtEZuf8iN82wbpDcR5Zaw7sWC3s/logo.png",
      "tags": [
        "stablecoin",
        "ethereum"
      ],
      "extensions": {
        "website": "https://jpyc.jp/"
      }
    },
    {
      "chainId": 101,
      "address": "3QuAYThYKFXSmrTcSHsdd7sAxaFBobaCkLy2DBYJLMDs",
      "symbol": "TYNA",
      "name": "wTYNA",
      "decimals": 6,
      "logoURI": "https://raw.githubusercontent.com/solana-labs/token-list/main/assets/mainnet/3QuAYThYKFXSmrTcSHsdd7sAxaFBobaCkLy2DBYJLMDs/logo.png",
      "tags": [
        "ERC20",
        "ethereum"
      ],
      "extensions": {
        "address": "0x4ae54790c130B21E8CbaCAB011C6170e079e6eF5",
        "bridgeContract": "https://etherscan.io/address/0xeae57ce9cc1984f202e15e038b964bb8bdf7229a",
        "assetContract": "https://etherscan.io/address/0x4ae54790c130B21E8CbaCAB011C6170e079e6eF5",
        "website": "http://lendingbot.s3-website-us-east-1.amazonaws.com/whitepaper.html",
        "twitter": "https://twitter.com/btc_AP"
      }
    },
    {
      "chainId": 101,
      "address": "7zsKqN7Fg2s9VsqAq6XBoiShCVohpGshSUvoWBc6jKYh",
      "symbol": "ARDX",
      "name": "Wrapped ArdCoin (Sollet)",
      "decimals": 2,
      "logoURI": "https://raw.githubusercontent.com/solana-labs/token-list/main/assets/mainnet/7zsKqN7Fg2s9VsqAq6XBoiShCVohpGshSUvoWBc6jKYh/logo.png",
      "tags": [
        "wrapped-sollet",
        "ethereum"
      ],
      "extensions": {
        "website": "https://ardcoin.com",
        "coingeckoId": "ardcoin"
      }
    },
    {
      "chainId": 101,
      "address": "7zphtJVjKyECvQkdfxJNPx83MNpPT6ZJyujQL8jyvKcC",
      "symbol": "SSHIB",
      "name": "SolShib",
      "decimals": 9,
      "logoURI": "https://raw.githubusercontent.com/solana-labs/token-list/main/assets/mainnet/7zphtJVjKyECvQkdfxJNPx83MNpPT6ZJyujQL8jyvKcC/logo.png",
      "tags": [],
      "extensions": {
        "website": "https://solshib.com/"
      }
    },
    {
      "chainId": 101,
      "address": "HoSWnZ6MZzqFruS1uoU69bU7megzHUv6MFPQ5nqC6Pj2",
      "symbol": "SGI",
      "name": "SolGift",
      "decimals": 9,
      "logoURI": "https://raw.githubusercontent.com/solana-labs/token-list/main/assets/mainnet/HoSWnZ6MZzqFruS1uoU69bU7megzHUv6MFPQ5nqC6Pj2/logo.png",
      "tags": [],
      "extensions": {
        "website": "https://solshib.com/"
      }
    },
    {
      "chainId": 101,
      "address": "GpS9AavHtSUspaBnL1Tu26FWbUAdW8tm3MbacsNvwtGu",
      "symbol": "SOLT",
      "name": "Soltriever",
      "decimals": 9,
      "logoURI": "https://raw.githubusercontent.com/solana-labs/token-list/main/assets/mainnet/GpS9AavHtSUspaBnL1Tu26FWbUAdW8tm3MbacsNvwtGu/logo.png",
      "tags": [],
      "extensions": {
        "website": "http://soltriever.info/",
        "twitter": "https://twitter.com/_Soltriever"
      }
    },
    {
      "chainId": 101,
      "address": "2QK9vxydd7WoDwvVFT5JSU8cwE9xmbJSzeqbRESiPGMG",
      "symbol": "KEKW",
      "name": "kekwcoin",
      "decimals": 9,
      "logoURI": "https://raw.githubusercontent.com/solana-labs/token-list/main/assets/mainnet/2QK9vxydd7WoDwvVFT5JSU8cwE9xmbJSzeqbRESiPGMG/logo.png",
      "tags": [],
      "extensions": {
        "website": "https://kekw.io/",
        "twitter": "https://twitter.com/kekwcoin",
        "medium": "https://kekwcoin.medium.com/",
        "discord": "discord.gg/kekw",
        "description": "Kekwcoin is a creative community platform for content creators to monetize their artwork and get financial support from investors.",
        "serumV3Usdc": "N99ngemA29qSKqdDW7kRiZHS7h2wEFpdgRvgE3N2jy6"
      }
    },
    {
      "chainId": 101,
      "address": "qs9Scx8YwNXS6zHYPCnDnyHQcRHg3QwXxpyCXs5tdM8",
      "symbol": "POCO",
      "name": "POWER COIN",
      "decimals": 9,
      "logoURI": "https://raw.githubusercontent.com/solana-labs/token-list/main/assets/mainnet/qs9Scx8YwNXS6zHYPCnDnyHQcRHg3QwXxpyCXs5tdM8/logo.png",
      "tags": [
        "social-token",
        "poco"
      ]
    },
    {
      "chainId": 101,
      "address": "FxCvbCVAtNUEKSiKoF6xt2pWPfpXuYFWYbuQySaRnV5R",
      "symbol": "LOOP",
      "name": "LC Andy Social Token",
      "decimals": 8,
      "logoURI": "https://raw.githubusercontent.com/solana-labs/token-list/main/assets/mainnet/FxCvbCVAtNUEKSiKoF6xt2pWPfpXuYFWYbuQySaRnV5R/logo.png",
      "tags": [
        "social-token",
        "loop"
      ]
    },
    {
      "chainId": 101,
      "address": "3iXydLpqi38CeGDuLFF1WRbPrrkNbUsgVf98cNSg6NaA",
      "symbol": "Spro",
      "name": "Sproken Token",
      "decimals": 8,
      "logoURI": "https://cdn.jsdelivr.net/gh/kechricc/Sproken-Token-Logo/SprokenToken.png",
      "tags": [
        "Sprocket Token",
        "Mini Aussie",
        "Currency of the Sprokonomy"
      ],
      "extensions": {
        "website": "https://www.sprokentoken.com/"
      }
    },
    {
      "chainId": 101,
      "address": "H5gczCNbrtso6BqGKihF97RaWaxpUEZnFuFUKK4YX3s2",
      "symbol": "BDE",
      "name": "Big Defi Energy",
      "decimals": 9,
      "logoURI": "https://raw.githubusercontent.com/solana-labs/token-list/main/assets/mainnet/H5gczCNbrtso6BqGKihF97RaWaxpUEZnFuFUKK4YX3s2/logo.png",
      "tags": [],
      "extensions": {
        "website": "bigdefienergy.com",
        "twitter": "https://twitter.com/Bigdefi"
      }
    },
    {
      "chainId": 101,
      "address": "cREsCN7KAyXcBG2xZc8qrfNHMRgC3MhTb4n3jBnNysv",
      "symbol": "DWT",
      "name": "DARK WEB TOKEN",
      "decimals": 2,
      "logoURI": "https://raw.githubusercontent.com/solana-labs/token-list/main/assets/mainnet/cREsCN7KAyXcBG2xZc8qrfNHMRgC3MhTb4n3jBnNysv/logo.png",
      "tags": [
        "MEME"
      ],
      "extensions": {
        "serumV3Usdc": "526WW289h5wibg1Q55sK16CGoNip8H5d2AXVbaAGcUMb",
        "website": "https://www.darkwebtoken.live"
      }
    },
    {
      "chainId": 101,
      "address": "EdGAZ8JyFTFbmVedVTbaAEQRb6bxrvi3AW3kz8gABz2E",
      "symbol": "DOGA",
      "name": "Dogana",
      "decimals": 9,
      "logoURI": "https://raw.githubusercontent.com/solana-labs/token-list/main/assets/mainnet/EdGAZ8JyFTFbmVedVTbaAEQRb6bxrvi3AW3kz8gABz2E/logo.png",
      "tags": [],
      "extensions": {
        "twitter": "https://twitter.com/DoganaOfficial",
        "serumV3Usdc": "H1Ywt7nSZkLDb2o3vpA5yupnBc9jr1pXtdjMm4Jgk1ay"
      }
    },
    {
      "chainId": 101,
      "address": "3FoUAsGDbvTD6YZ4wVKJgTB76onJUKz7GPEBNiR5b8wc",
      "symbol": "CHEEMS",
      "name": "Cheems",
      "decimals": 9,
      "logoURI": "https://raw.githubusercontent.com/solana-labs/token-list/main/assets/mainnet/3FoUAsGDbvTD6YZ4wVKJgTB76onJUKz7GPEBNiR5b8wc/logo.png",
      "tags": [],
      "extensions": {
        "website": "https://cheems.co/",
        "twitter": "https://twitter.com/theCheemsToken",
        "tggroup": "https://t.me/CheemsOfficial"
      }
    },
    {
      "chainId": 101,
      "address": "AWW5UQfMBnPsTaaxCK7cSEmkj1kbX2zUrqvgKXStjBKx",
      "symbol": "SBFC",
      "name": "SBF Coin",
      "decimals": 6,
      "logoURI": "https://raw.githubusercontent.com/solana-labs/token-list/main/assets/mainnet/AWW5UQfMBnPsTaaxCK7cSEmkj1kbX2zUrqvgKXStjBKx/logo.png",
      "tags": [
        "utility-token",
        "SBF",
        "sbfcoin",
        "SBFC"
      ],
      "extensions": {
        "website": "https://www.sbfcoin.org/",
        "twitter": "https://twitter.com/sbfcoin"
      }
    },
    {
      "chainId": 101,
      "address": "FRbqQnbuLoMbUG4gtQMeULgCDHyY6YWF9NRUuLa98qmq",
      "symbol": "ECOP",
      "name": "EcoPoo",
      "decimals": 0,
      "logoURI": "https://raw.githubusercontent.com/solana-labs/token-list/main/assets/mainnet/FRbqQnbuLoMbUG4gtQMeULgCDHyY6YWF9NRUuLa98qmq/logo.png",
      "tags": [
        "meme"
      ],
      "extensions": {
        "twitter": "https://twitter.com/EcoPoo_Official"
      }
    },
    {
      "chainId": 101,
      "address": "5p2zjqCd1WJzAVgcEnjhb9zWDU7b9XVhFhx4usiyN7jB",
      "symbol": "CATO",
      "name": "CATO",
      "decimals": 9,
      "logoURI": "https://raw.githubusercontent.com/solana-labs/token-list/main/assets/mainnet/5p2zjqCd1WJzAVgcEnjhb9zWDU7b9XVhFhx4usiyN7jB/logo.png",
      "tags": [
        "Meme-Token"
      ],
      "extensions": {
        "website": "https://www.solanacato.com/",
        "twitter": "https://twitter.com/SolanaCATO",
        "telegram": "https://t.me/SolanaCATO",
        "serumV3Usdc": "9fe1MWiKqUdwift3dEpxuRHWftG72rysCRHbxDy6i9xB"
      }
    },
    {
      "chainId": 101,
      "address": "J81fW7aza8wVUG1jjzhExsNMs3MrzwT5WrofgFqMjnSA",
      "symbol": "TOM",
      "name": "Tombili",
      "decimals": 9,
      "logoURI": "https://raw.githubusercontent.com/solana-labs/token-list/main/assets/mainnet/J81fW7aza8wVUG1jjzhExsNMs3MrzwT5WrofgFqMjnSA/logo.png",
      "tags": [],
      "extensions": {
        "website": "https://cryptomindex.com",
        "twitter": "https://twitter.com/cryptomindex"
      }
    },
    {
      "chainId": 101,
      "address": "GunpHq4fn9gSSyGbPMYXTzs9nBS8RY88CX1so4V8kCiF",
      "symbol": "FABLE",
      "name": "Fable",
      "decimals": 0,
      "logoURI": "https://raw.githubusercontent.com/solana-labs/token-list/main/assets/mainnet/GunpHq4fn9gSSyGbPMYXTzs9nBS8RY88CX1so4V8kCiF/logo.png",
      "tags": [],
      "extensions": {
        "website": "https://fable.finance",
        "twitter": "https://twitter.com/fable_finance"
      }
    },
    {
      "chainId": 101,
      "address": "6L5DzH3p1t1PrCrVkudasuUnWbK7Jq9tYwcwWQiV6yd7",
      "symbol": "LZD",
      "name": "Lizard",
      "decimals": 6,
      "logoURI": "https://raw.githubusercontent.com/solana-labs/token-list/main/assets/mainnet/6L5DzH3p1t1PrCrVkudasuUnWbK7Jq9tYwcwWQiV6yd7/logo.png",
      "tags": [],
      "extensions": {
        "website": "https://www.lzdsol.io",
        "twitter": "https://twitter.com/lzd_sol"
      }
    },
    {
      "chainId": 101,
      "address": "EZqcdU8RLu9EChZgrY2BNVg8eovfdGyTiY2bd69EsPgQ",
      "symbol": "FELON",
      "name": "FuckElon",
      "decimals": 0,
      "logoURI": "https://raw.githubusercontent.com/solana-labs/token-list/main/assets/mainnet/EZqcdU8RLu9EChZgrY2BNVg8eovfdGyTiY2bd69EsPgQ/logo.png",
      "tags": [],
      "extensions": {
        "website": "https://fuckelonmusk.godaddysites.com/",
        "twitter": "https://twitter.com/FuckElonMusk8",
        "tgann": "https://t.me/fuckelonmusktoday",
        "tggroup": "https://t.me/joinchat/cgUOCIRSTJ9hZmY1"
      }
    },
    {
      "chainId": 101,
      "address": "HBHMiauecxer5FCzPeXgE2A8ZCf7fQgxxwo4vfkFtC7s",
      "symbol": "SLNDN",
      "name": "Solanadon",
      "decimals": 9,
      "logoURI": "https://raw.githubusercontent.com/solana-labs/token-list/main/assets/mainnet/HBHMiauecxer5FCzPeXgE2A8ZCf7fQgxxwo4vfkFtC7s/logo.png",
      "tags": [],
      "extensions": {
        "website": "https://solanadon.com/",
        "twitter": "https://twitter.com/SolanadonCoin",
        "tgann": "https://t.me/solanadonann"
      }
    },
    {
      "chainId": 101,
      "address": "GReBHpMgCadZRij4B111c94cqU9TktvJ45rWZRQ5b1A5",
      "symbol": "PINGU",
      "name": "Penguincoin",
      "decimals": 6,
      "logoURI": "https://raw.githubusercontent.com/solana-labs/token-list/main/assets/mainnet/GReBHpMgCadZRij4B111c94cqU9TktvJ45rWZRQ5b1A5/logo.png",
      "tags": [],
      "extensions": {
        "twitter": "https://twitter.com/penguincoin1"
      }
    },
    {
      "chainId": 101,
      "address": "5WUab7TCvth43Au5vk6wKjchTzWFeyPEUSJE1MPJtTZE",
      "symbol": "KEKN1",
      "name": "KEKW In Solana Tripping",
      "decimals": 0,
      "logoURI": "https://raw.githubusercontent.com/solana-labs/token-list/main/assets/mainnet/5WUab7TCvth43Au5vk6wKjchTzWFeyPEUSJE1MPJtTZE/logo.png",
      "tags": [
        "nft"
      ],
      "extensions": {
        "website": "https://www.kekw.io/",
        "twitter": "https://twitter.com/kekwcoin"
      }
    },
    {
      "chainId": 101,
      "address": "9KEe6o1jRTqFDFBo2AezsskcxBNwuq1rVeVat1Td8zbV",
      "symbol": "MPAD",
      "name": "MercuryPAD Token",
      "decimals": 9,
      "logoURI": "https://raw.githubusercontent.com/solana-labs/token-list/main/assets/mainnet/9KEe6o1jRTqFDFBo2AezsskcxBNwuq1rVeVat1Td8zbV/logo.png",
      "tags": [
        "MPAD",
        "LaunchPAD"
      ],
      "extensions": {
        "website": "https://mercurypad.com/",
        "twitter": "https://twitter.com/MercuryPad"
      }
    },
    {
      "chainId": 101,
      "address": "4KAFf8ZpNCn1SWLZFo5tbeZsKpVemsobbVZdERWxRvd2",
      "symbol": "SGT",
      "name": "Sangga Token",
      "decimals": 8,
      "logoURI": "https://raw.githubusercontent.com/solana-labs/token-list/main/assets/mainnet/4KAFf8ZpNCn1SWLZFo5tbeZsKpVemsobbVZdERWxRvd2/logo.png",
      "tags": [],
      "extensions": {
        "website": "https://sanggatalk.io"
      }
    },
    {
      "chainId": 101,
      "address": "Ae1aeYK9WrB2kP29jJU4aUUK7Y1vzsGNZFKoe4BG2h6P",
      "symbol": "OLDNINJA",
      "name": "OLDNINJA",
      "decimals": 0,
      "logoURI": "https://raw.githubusercontent.com/solana-labs/token-list/main/assets/mainnet/Ae1aeYK9WrB2kP29jJU4aUUK7Y1vzsGNZFKoe4BG2h6P/logo.png",
      "tags": [],
      "extensions": {
        "website": "https://www.ninjaprotocol.io/oldninja/"
      }
    },
    {
      "chainId": 101,
      "address": "FgX1WD9WzMU3yLwXaFSarPfkgzjLb2DZCqmkx9ExpuvJ",
      "symbol": "NINJA",
      "name": "NINJA",
      "decimals": 6,
      "logoURI": "https://raw.githubusercontent.com/solana-labs/token-list/main/assets/mainnet/FgX1WD9WzMU3yLwXaFSarPfkgzjLb2DZCqmkx9ExpuvJ/logo.png",
      "tags": [],
      "extensions": {
        "website": "https://www.ninjaprotocol.io/",
        "serumV3Usdc": "J4oPt5Q3FYxrznkXLkbosAWrJ4rZLqJpGqz7vZUL4eMM"
      }
    },
    {
      "chainId": 101,
      "address": "E6UBhrtvP4gYHAEgoBi8kDU6DrPPmQxTAJvASo4ptNev",
      "symbol": "SOLDOG",
      "name": "SOLDOG",
      "decimals": 0,
      "logoURI": "https://raw.githubusercontent.com/solana-labs/token-list/main/assets/mainnet/E6UBhrtvP4gYHAEgoBi8kDU6DrPPmQxTAJvASo4ptNev/logo.png",
      "tags": [],
      "extensions": {
        "website": "https://solanadog.io",
        "twitter": "https://twitter.com/solanadog"
      }
    },
    {
      "chainId": 102,
      "address": "rz251Qbsa27sL8Y1H7h4qu71j6Q7ukNmskg5ZDhPCg3",
      "symbol": "HIRO",
      "name": "Hiro LaunchDAO",
      "decimals": 6,
      "logoURI": "https://raw.githubusercontent.com/solana-labs/token-list/main/assets/mainnet/rz251Qbsa27sL8Y1H7h4qu71j6Q7ukNmskg5ZDhPCg3/logo.png",
      "tags": [],
      "extensions": {
        "website": "https://hiro-finance.github.io/",
        "twitter": "https://twitter.com/HiroLaunchdao"
      }
    },
    {
      "chainId": 101,
      "address": "9nusLQeFKiocswDt6NQsiErm1M43H2b8x6v5onhivqKv",
      "symbol": "LLAMA",
      "name": "SOLLAMA",
      "decimals": 1,
      "logoURI": "https://raw.githubusercontent.com/solana-labs/token-list/main/assets/mainnet/9nusLQeFKiocswDt6NQsiErm1M43H2b8x6v5onhivqKv/logo.png",
      "tags": [],
      "extensions": {
        "website": "https://sollama.finance",
        "twitter": "https://twitter.com/SollamaFinance"
      }
    },
    {
      "chainId": 101,
      "address": "BLwTnYKqf7u4qjgZrrsKeNs2EzWkMLqVCu6j8iHyrNA3",
      "symbol": "BOP",
      "name": "Boring Protocol",
      "decimals": 8,
      "logoURI": "https://raw.githubusercontent.com/solana-labs/token-list/main/assets/mainnet/BLwTnYKqf7u4qjgZrrsKeNs2EzWkMLqVCu6j8iHyrNA3/logo.png",
      "tags": [
        "security-token",
        "utility-token"
      ],
      "extensions": {
        "website": "https://boringprotocol.io",
        "twitter": "https://twitter.com/BoringProtocol",
        "serumV3Usdc": "7MmPwD1K56DthW14P1PnWZ4zPCbPWemGs3YggcT1KzsM"
      }
    },
    {
      "chainId": 101,
      "address": "ER8Xa8YxJLC3CFJgdAxJs46Rdhb7B3MjgbPZsVg1aAFV",
      "symbol": "MOLAMON",
      "name": "MOLAMON",
      "decimals": 0,
      "logoURI": "https://raw.githubusercontent.com/solana-labs/token-list/main/assets/mainnet/ER8Xa8YxJLC3CFJgdAxJs46Rdhb7B3MjgbPZsVg1aAFV/logo.png",
      "tags": [],
      "extensions": {
        "website": "https://moonlana.com/",
        "twitter": "https://twitter.com/xMoonLana",
        "medium": "https://moonlana.medium.com/",
        "imageUrl": "https://gateway.pinata.cloud/ipfs/QmbdEesuzVUMzqaumrZNaWnwnz4WwDvqDyfrFneVDjqr2e/molamonbg.gif",
        "description": "The first $MOLA NFT on Solana Blockchain."
      }
    },
    {
      "chainId": 101,
      "address": "4ezHExHThrwnnoqKcMNbUwcVYXzdkDerHFGfegnTqA2E",
      "symbol": "STUD",
      "name": "SolanaToolsUtilityDapp",
      "decimals": 9,
      "logoURI": "https://raw.githubusercontent.com/solana-labs/token-list/main/assets/mainnet/4ezHExHThrwnnoqKcMNbUwcVYXzdkDerHFGfegnTqA2E/logo.png",
      "tags": [],
      "extensions": {
        "website": "https://www.solanatools.io/"
      }
    },
    {
      "chainId": 101,
      "address": "AZtNYaEAHDBeK5AvdzquZWjc4y8cj5sKWH1keUJGMuPV",
      "symbol": "RESP",
      "name": "RESPECT",
      "decimals": 8,
      "logoURI": "https://raw.githubusercontent.com/solana-labs/token-list/main/assets/mainnet/AZtNYaEAHDBeK5AvdzquZWjc4y8cj5sKWH1keUJGMuPV/logo.png",
      "tags": [],
      "extensions": {
        "website": "https://respect.cash"
      }
    },
    {
      "chainId": 101,
      "address": "5j6BmiZTfHssaWPT23EQYQci3w57VTw7QypKArQZbSZ9",
      "symbol": "CHAD",
      "name": "ChadTrader Token",
      "decimals": 9,
      "logoURI": "https://raw.githubusercontent.com/solana-labs/token-list/main/assets/mainnet/5j6BmiZTfHssaWPT23EQYQci3w57VTw7QypKArQZbSZ9/logo.png",
      "tags": [
        "utility-token"
      ],
      "extensions": {
        "website": "https://chadtrader.io/",
        "twitter": "https://twitter.com/chadtraderio"
      }
    },
    {
      "chainId": 101,
      "address": "GsNzxJfFn6zQdJGeYsupJWzUAm57Ba7335mfhWvFiE9Z",
      "symbol": "DXL",
      "name": "Dexlab",
      "decimals": 6,
      "logoURI": "https://raw.githubusercontent.com/solana-labs/token-list/main/assets/mainnet/GsNzxJfFn6zQdJGeYsupJWzUAm57Ba7335mfhWvFiE9Z/logo.png",
      "tags": [],
      "extensions": {
        "website": "https://www.dexlab.space/"
      }
    },
    {
      "chainId": 101,
      "address": "APvgd1J98PGW77H1fDa7W7Y4fcbFwWfs71RNyJKuYs1Y",
      "symbol": "FUZ",
      "name": "Fuzzy.One",
      "decimals": 8,
      "logoURI": "https://raw.githubusercontent.com/solana-labs/token-list/main/assets/mainnet/APvgd1J98PGW77H1fDa7W7Y4fcbFwWfs71RNyJKuYs1Y/logo.png",
      "tags": [
        "Fuzzy.One",
        "FUZ",
        "Supply chain token"
      ],
      "extensions": {
        "website": "https://www.fuzzy.one/"
      }
    },
    {
      "chainId": 101,
      "address": "6TCbtxs6eYfMKVF9ppTNvbUemW2YnpFig6z1jSqgM16e",
      "symbol": "STRANGE",
      "name": "STRANGE",
      "decimals": 0,
      "logoURI": "https://raw.githubusercontent.com/solana-labs/token-list/main/assets/mainnet/6TCbtxs6eYfMKVF9ppTNvbUemW2YnpFig6z1jSqgM16e/logo.png",
      "tags": [
        "utility-token"
      ],
      "extensions": {
        "website": "https://safepluto.tech"
      }
    },
    {
      "chainId": 101,
      "address": "BYNHheaKFX2WRGQTpMZNsM6vAyJXvkeMoMcixKfVKxY9",
      "symbol": "PLUTES",
      "name": "Plutonium",
      "decimals": 0,
      "logoURI": "https://raw.githubusercontent.com/solana-labs/token-list/main/assets/mainnet/BYNHheaKFX2WRGQTpMZNsM6vAyJXvkeMoMcixKfVKxY9/logo.png",
      "tags": [
        "utility-token"
      ],
      "extensions": {
        "website": "https://safepluto.tech"
      }
    },
    {
      "chainId": 101,
      "address": "8upjSpvjcdpuzhfR1zriwg5NXkwDruejqNE9WNbPRtyA",
      "symbol": "GRAPE",
      "name": "Grape",
      "decimals": 6,
      "logoURI": "https://raw.githubusercontent.com/solana-labs/token-list/main/assets/mainnet/8upjSpvjcdpuzhfR1zriwg5NXkwDruejqNE9WNbPRtyA/logo.svg",
      "tags": [],
      "extensions": {
        "website": "https://www.unlimitedgrapes.com/"
      }
    },
    {
      "chainId": 101,
      "address": "7xzovRepzLvXbbpVZLYKzEBhCNgStEv1xpDqf1rMFFKX",
      "symbol": "KERMIT",
      "name": "Kermit",
      "decimals": 8,
      "logoURI": "https://raw.githubusercontent.com/solana-labs/token-list/main/assets/mainnet/7xzovRepzLvXbbpVZLYKzEBhCNgStEv1xpDqf1rMFFKX/logo.png",
      "tags": [
        "utility-token"
      ],
      "extensions": {
        "website": "https://www.kermitfinance.com",
        "twitter": "https://twitter.com/KermitFinance"
      }
    },
    {
      "chainId": 101,
      "address": "3VhB8EAL8dZ457SiksLPpMUR1pyACpbNh5rTjQUEVCcH",
      "symbol": "TUTL",
      "name": "TurtleTraders",
      "decimals": 8,
      "logoURI": "https://raw.githubusercontent.com/solana-labs/token-list/main/assets/mainnet/3VhB8EAL8dZ457SiksLPpMUR1pyACpbNh5rTjQUEVCcH/logo.png",
      "tags": [
        "social-token",
        "Turtles"
      ],
      "extensions": {
        "twitter": "https://twitter.com/Turtle_Traders"
      }
    },
    {
      "chainId": 101,
      "address": "8tbAqS4dFNEeC6YGWpNnusc3JcxoFLMiiLPyHctgGYFe",
      "symbol": "PIPANA",
      "name": "Pipana",
      "decimals": 10,
      "logoURI": "https://raw.githubusercontent.com/solana-labs/token-list/main/assets/mainnet/8tbAqS4dFNEeC6YGWpNnusc3JcxoFLMiiLPyHctgGYFe/logo.png",
      "tags": [],
      "extensions": {
        "website": "https://pip.monster",
        "twitter": "https://twitter.com/itspipana"
      }
    },
    {
      "chainId": 101,
      "address": "8s9FCz99Wcr3dHpiauFRi6bLXzshXfcGTfgQE7UEopVx",
      "symbol": "CKC",
      "name": "ChikinCoin",
      "decimals": 6,
      "logoURI": "https://raw.githubusercontent.com/solana-labs/token-list/main/assets/mainnet/8s9FCz99Wcr3dHpiauFRi6bLXzshXfcGTfgQE7UEopVx/logo.svg",
      "tags": [],
      "extensions": {
        "website": "https://www.chikin.run",
        "twitter": "https://twitter.com/ChikinDev"
      }
    },
    {
      "chainId": 101,
      "address": "ATxXyewb1cXThrQFmwHUy4dtPTErfsuqkg7JcUXgLgqo",
      "symbol": "SPW",
      "name": "SpiderSwap",
      "decimals": 8,
      "logoURI": "https://raw.githubusercontent.com/solana-labs/token-list/main/assets/mainnet/ATxXyewb1cXThrQFmwHUy4dtPTErfsuqkg7JcUXgLgqo/logo.png",
      "tags": [],
      "extensions": {
        "website": "https://www.spiderswap.org",
        "twitter": "https://twitter.com/Spider_swap"
      }
    },
    {
      "chainId": 101,
      "address": "BrwgXmUtNd32dTKdP5teie68EmBnjGq8Wp3MukHehUBY",
      "symbol": "GSTONKS",
      "name": "Gamestonks",
      "decimals": 6,
      "logoURI": "https://raw.githubusercontent.com/solana-labs/token-list/main/assets/mainnet/BrwgXmUtNd32dTKdP5teie68EmBnjGq8Wp3MukHehUBY/logo.png",
      "tags": [],
      "extensions": {
        "website": "https://www.game-stonks.com/"
      }
    },
    {
      "chainId": 101,
      "address": "HAgX1HSfok8DohiNCS54FnC2UJkDSrRVnT38W3iWFwc8",
      "symbol": "MEOW",
      "name": "SOL-CATS",
      "decimals": 9,
      "logoURI": "https://raw.githubusercontent.com/solana-labs/token-list/main/assets/mainnet/HAgX1HSfok8DohiNCS54FnC2UJkDSrRVnT38W3iWFwc8/logo.png",
      "tags": [],
      "extensions": {
        "website": "https://www.solcats.xyz",
        "twitter": "https://twitter.com/solcat777"
      }
    },
    {
      "chainId": 101,
      "address": "Gro98oTmXxCVX8HKr3q2tMnP5ztoC77q6KehFDnAB983",
      "symbol": "SOLMO",
      "name": "SolMoon",
      "decimals": 4,
      "logoURI": "https://raw.githubusercontent.com/solana-labs/token-list/main/assets/mainnet/Gro98oTmXxCVX8HKr3q2tMnP5ztoC77q6KehFDnAB983/logo.png",
      "tags": [],
      "extensions": {
        "website": "https://www.solmoon.co",
        "twitter": "https://twitter.com/solmoonfinance"
      }
    },
    {
      "chainId": 101,
      "address": "2wBXHm4oxmed7ZoDkPL4DU8BuRfMYkubVu8T4N38vXdb",
      "symbol": "MSC",
      "name": "MasterCoin",
      "decimals": 9,
      "logoURI": "https://raw.githubusercontent.com/solana-labs/token-list/main/assets/mainnet/2wBXHm4oxmed7ZoDkPL4DU8BuRfMYkubVu8T4N38vXdb/logo.png",
      "tags": [],
      "extensions": {
        "website": "https://mastercoin.site",
        "twitter": "https://twitter.com/MasterCoin_",
        "discord": "https://t.co/CXZN9Ncd6Q?amp=1",
        "medium": "https://medium.com/@mastercoin-eu"
      }
    },
    {
      "chainId": 101,
      "address": "8b9mQo6ZU2rwZQgSFqGNQvXzrUSHDTRpKSKi9XXdGmqN",
      "symbol": "CHANGPENGUIN",
      "name": "CHANGPENGUIN",
      "decimals": 6,
      "logoURI": "https://raw.githubusercontent.com/solana-labs/token-list/main/assets/mainnet/8b9mQo6ZU2rwZQgSFqGNQvXzrUSHDTRpKSKi9XXdGmqN/logo.png",
      "tags": [],
      "extensions": {
        "website": "https://artbomb.xyz"
      }
    },
    {
      "chainId": 101,
      "address": "3KnVxWhoYdc9UwDr5WMVkZp2LpF7gnojg7We7MUd6ixQ",
      "symbol": "WOLFE",
      "name": "Wolfecoin",
      "decimals": 9,
      "logoURI": "https://raw.githubusercontent.com/solana-labs/token-list/main/assets/mainnet/3KnVxWhoYdc9UwDr5WMVkZp2LpF7gnojg7We7MUd6ixQ/logo.png",
      "tags": [],
      "extensions": {
        "website": "https://www.wolfecoin.online/"
      }
    },
    {
      "chainId": 101,
      "address": "BxHJqGtC629c55swCqWXFGA2rRF1igbbTmh22H8ePUWG",
      "symbol": "PGNT",
      "name": "PigeonSol Token",
      "decimals": 4,
      "logoURI": "https://raw.githubusercontent.com/solana-labs/token-list/main/assets/mainnet/BxHJqGtC629c55swCqWXFGA2rRF1igbbTmh22H8ePUWG/logo.png",
      "tags": [],
      "extensions": {
        "website": "https://pigeonsol.xyz",
        "twitter": "https://twitter.com/PigeonSol"
      }
    },
    {
      "chainId": 101,
      "address": "51tMb3zBKDiQhNwGqpgwbavaGH54mk8fXFzxTc1xnasg",
      "symbol": "APEX",
      "name": "APEX",
      "decimals": 9,
      "logoURI": "https://raw.githubusercontent.com/solana-labs/token-list/main/assets/mainnet/51tMb3zBKDiQhNwGqpgwbavaGH54mk8fXFzxTc1xnasg/logo.png",
      "tags": [],
      "extensions": {
        "website": "https://apexit.finance/",
        "twitter": "https://twitter.com/apeXit_finance",
        "discord": "https://discord.gg/aASQy2dWsN",
        "tggroup": "https://t.me/apexit_finance"
      }
    },
    {
      "chainId": 101,
      "address": "4NPzwMK2gfgQ6rTv8x4EE1ZvKW6MYyYTSrAZCx7zxyaX",
      "symbol": "KLB",
      "name": "Black Label",
      "decimals": 0,
      "logoURI": "https://raw.githubusercontent.com/solana-labs/token-list/main/assets/mainnet/4NPzwMK2gfgQ6rTv8x4EE1ZvKW6MYyYTSrAZCx7zxyaX/logo.svg",
      "tags": [],
      "extensions": {
        "website": "https://klbtoken.com",
        "twitter": "https://twitter.com/klbtoken",
        "serumV3Usdc": "AVC5hkVjWqRzD9RXXwjcNiVAAR2rUvDGwhqoCd2TQNY8"
      }
    },
    {
      "chainId": 101,
      "address": "5v6tZ1SiAi7G8Qg4rBF1ZdAn4cn6aeQtefewMr1NLy61",
      "symbol": "SOLD",
      "name": "Solanax",
      "decimals": 9,
      "logoURI": "https://raw.githubusercontent.com/solana-labs/token-list/main/assets/mainnet/5v6tZ1SiAi7G8Qg4rBF1ZdAn4cn6aeQtefewMr1NLy61/logo.png",
      "tags": [],
      "extensions": {
        "website": "https://solanax.org",
        "twitter": "https://twitter.com/Solanaxorg",
        "telegram": "https://t.me/solanaxcommunity"
      }
    },
    {
      "chainId": 101,
      "address": "3RSafdgu7P2smSGHJvSGQ6kZVkcErZXfZTtynJYboyAu",
      "symbol": "SINE",
      "name": "SINE",
      "decimals": 4,
      "logoURI": "https://raw.githubusercontent.com/solana-labs/token-list/main/assets/mainnet/3RSafdgu7P2smSGHJvSGQ6kZVkcErZXfZTtynJYboyAu/logo.svg",
      "tags": [
        "security-token",
        "utility-token"
      ],
      "extensions": {
        "website": "https://solainetwork.com/",
        "twitter": "https://twitter.com/SolAiNetwork"
      }
    },
    {
      "chainId": 101,
      "address": "guppyrZyEX9iTPSu92pi8T71Zka7xd6PrsTJrXRW6u1",
      "symbol": "GUPPY",
      "name": "Orca Guppy Collectible",
      "decimals": 0,
      "logoURI": "https://raw.githubusercontent.com/solana-labs/token-list/main/assets/mainnet/guppyrZyEX9iTPSu92pi8T71Zka7xd6PrsTJrXRW6u1/logo.png",
      "tags": [
        "nft"
      ],
      "extensions": {
        "website": "https://www.orca.so",
        "twitter": "https://twitter.com/orca_so"
      }
    },
    {
      "chainId": 101,
      "address": "whaLeHav12EhGK19u6kKbLRwC9E1EATGnm6MWbBCcUW",
      "symbol": "WHALE",
      "name": "Orca Whale Collectible",
      "decimals": 0,
      "logoURI": "https://raw.githubusercontent.com/solana-labs/token-list/main/assets/mainnet/whaLeHav12EhGK19u6kKbLRwC9E1EATGnm6MWbBCcUW/logo.png",
      "tags": [
        "nft"
      ],
      "extensions": {
        "website": "https://www.orca.so",
        "twitter": "https://twitter.com/orca_so"
      }
    },
    {
      "chainId": 101,
      "address": "kLwhLkZRt6CadPHRBsgfhRCKXX426WMBnhoGozTduvk",
      "symbol": "KILLER-WHALE",
      "name": "Orca Killer Whale Collectible",
      "decimals": 0,
      "logoURI": "https://raw.githubusercontent.com/solana-labs/token-list/main/assets/mainnet/kLwhLkZRt6CadPHRBsgfhRCKXX426WMBnhoGozTduvk/logo.png",
      "tags": [
        "nft"
      ],
      "extensions": {
        "website": "https://www.orca.so",
        "twitter": "https://twitter.com/orca_so"
      }
    },
    {
      "chainId": 101,
      "address": "star2pH7rVWscs743JGdCAL8Lc9nyJeqx7YQXkGUnWf",
      "symbol": "STARFISH",
      "name": "Orca Starfish Collectible",
      "decimals": 6,
      "logoURI": "https://raw.githubusercontent.com/solana-labs/token-list/main/assets/mainnet/star2pH7rVWscs743JGdCAL8Lc9nyJeqx7YQXkGUnWf/logo.png",
      "tags": [
        "nft"
      ],
      "extensions": {
        "website": "https://www.orca.so",
        "twitter": "https://twitter.com/orca_so"
      }
    },
    {
      "chainId": 101,
      "address": "cLownTTaiiQMoyMmFjfmSGowi8HyNhCtTLFcrNKnqX6",
      "symbol": "CLOWNFISH",
      "name": "Orca Clownfish Collectible",
      "decimals": 0,
      "logoURI": "https://raw.githubusercontent.com/solana-labs/token-list/main/assets/mainnet/cLownTTaiiQMoyMmFjfmSGowi8HyNhCtTLFcrNKnqX6/logo.png",
      "tags": [
        "nft"
      ],
      "extensions": {
        "website": "https://www.orca.so",
        "twitter": "https://twitter.com/orca_so"
      }
    },
    {
      "chainId": 101,
      "address": "ECFcUGwHHMaZynAQpqRHkYeTBnS5GnPWZywM8aggcs3A",
      "symbol": "SOL/USDC",
      "name": "Orca SOL/USDC LP Token",
      "decimals": 9,
      "logoURI": "https://raw.githubusercontent.com/solana-labs/token-list/main/assets/mainnet/ECFcUGwHHMaZynAQpqRHkYeTBnS5GnPWZywM8aggcs3A/logo.png",
      "tags": [
        "lp-token"
      ],
      "extensions": {
        "website": "https://www.orca.so",
        "twitter": "https://twitter.com/orca_so"
      }
    },
    {
      "chainId": 101,
      "address": "3H5XKkE9uVvxsdrFeN4BLLGCmohiQN6aZJVVcJiXQ4WC",
      "symbol": "USDC/USDT",
      "name": "Orca USDC/USDT LP Token",
      "decimals": 9,
      "logoURI": "https://raw.githubusercontent.com/solana-labs/token-list/main/assets/mainnet/3H5XKkE9uVvxsdrFeN4BLLGCmohiQN6aZJVVcJiXQ4WC/logo.png",
      "tags": [
        "lp-token"
      ],
      "extensions": {
        "website": "https://www.orca.so",
        "twitter": "https://twitter.com/orca_so"
      }
    },
    {
      "chainId": 101,
      "address": "8qNqTaKKbdZuzQPWWXy5wNVkJh54ex8zvvnEnTFkrKMP",
      "symbol": "USDC/USDT-SRM",
      "name": "Orca USDC/USDT-SRM LP Token",
      "decimals": 9,
      "logoURI": "https://raw.githubusercontent.com/solana-labs/token-list/main/assets/mainnet/8qNqTaKKbdZuzQPWWXy5wNVkJh54ex8zvvnEnTFkrKMP/logo.png",
      "tags": [
        "lp-token"
      ],
      "extensions": {
        "website": "https://www.orca.so",
        "twitter": "https://twitter.com/orca_so"
      }
    },
    {
      "chainId": 101,
      "address": "7TYb32qkwYosUQfUspU45cou7Bb3nefJocVMFX2mEGTT",
      "symbol": "ETH/USDC",
      "name": "Orca ETH/USDC LP Token",
      "decimals": 9,
      "logoURI": "https://raw.githubusercontent.com/solana-labs/token-list/main/assets/mainnet/7TYb32qkwYosUQfUspU45cou7Bb3nefJocVMFX2mEGTT/logo.png",
      "tags": [
        "lp-token"
      ],
      "extensions": {
        "website": "https://www.orca.so",
        "twitter": "https://twitter.com/orca_so"
      }
    },
    {
      "chainId": 101,
      "address": "EhBAmhkgEsMa8McFB5bpqZaRpZvGBBJ4jN59T5xToPdG",
      "symbol": "ETH/USDT-SRM",
      "name": "Orca ETH/USDT-SRM LP Token",
      "decimals": 9,
      "logoURI": "https://raw.githubusercontent.com/solana-labs/token-list/main/assets/mainnet/EhBAmhkgEsMa8McFB5bpqZaRpZvGBBJ4jN59T5xToPdG/logo.png",
      "tags": [
        "lp-token"
      ],
      "extensions": {
        "website": "https://www.orca.so",
        "twitter": "https://twitter.com/orca_so"
      }
    },
    {
      "chainId": 101,
      "address": "8pFwdcuXM7pvHdEGHLZbUR8nNsjj133iUXWG6CgdRHk2",
      "symbol": "BTC/ETH",
      "name": "Orca BTC/ETH LP Token",
      "decimals": 9,
      "logoURI": "https://raw.githubusercontent.com/solana-labs/token-list/main/assets/mainnet/8pFwdcuXM7pvHdEGHLZbUR8nNsjj133iUXWG6CgdRHk2/logo.png",
      "tags": [
        "lp-token"
      ],
      "extensions": {
        "website": "https://www.orca.so",
        "twitter": "https://twitter.com/orca_so"
      }
    },
    {
      "chainId": 101,
      "address": "7bb88DAnQY7LSoWEuqezCcbk4vutQbuRqgJMqpX8h6dL",
      "symbol": "ETH/SOL",
      "name": "Orca ETH/SOL LP Token",
      "decimals": 9,
      "logoURI": "https://raw.githubusercontent.com/solana-labs/token-list/main/assets/mainnet/7bb88DAnQY7LSoWEuqezCcbk4vutQbuRqgJMqpX8h6dL/logo.png",
      "tags": [
        "lp-token"
      ],
      "extensions": {
        "website": "https://www.orca.so",
        "twitter": "https://twitter.com/orca_so"
      }
    },
    {
      "chainId": 101,
      "address": "GWEmABT4rD3sGhyghv9rKbfdiaFe5uMHeJqr6hhu3XvA",
      "symbol": "RAY/SOL",
      "name": "Orca RAY/SOL LP Token",
      "decimals": 9,
      "logoURI": "https://raw.githubusercontent.com/solana-labs/token-list/main/assets/mainnet/GWEmABT4rD3sGhyghv9rKbfdiaFe5uMHeJqr6hhu3XvA/logo.png",
      "tags": [
        "lp-token"
      ],
      "extensions": {
        "website": "https://www.orca.so",
        "twitter": "https://twitter.com/orca_so"
      }
    },
    {
      "chainId": 101,
      "address": "BmZNYGt7aApGTUUxAQUYsW64cMbb6P7uniokCWaptj4D",
      "symbol": "SOL/USDT",
      "name": "Orca SOL/USDT LP Token",
      "decimals": 9,
      "logoURI": "https://raw.githubusercontent.com/solana-labs/token-list/main/assets/mainnet/BmZNYGt7aApGTUUxAQUYsW64cMbb6P7uniokCWaptj4D/logo.png",
      "tags": [
        "lp-token"
      ],
      "extensions": {
        "website": "https://www.orca.so",
        "twitter": "https://twitter.com/orca_so"
      }
    },
    {
      "chainId": 101,
      "address": "E4cthfUFaDd4x5t1vbeBNBHm7isqhM8kapthPzPJz1M2",
      "symbol": "SOL/USDT-SRM",
      "name": "Orca SOL/USDT-SRM LP Token",
      "decimals": 9,
      "logoURI": "https://raw.githubusercontent.com/solana-labs/token-list/main/assets/mainnet/E4cthfUFaDd4x5t1vbeBNBHm7isqhM8kapthPzPJz1M2/logo.png",
      "tags": [
        "lp-token"
      ],
      "extensions": {
        "website": "https://www.orca.so",
        "twitter": "https://twitter.com/orca_so"
      }
    },
    {
      "chainId": 101,
      "address": "6ojPekCSQimAjDjaMApLvh3jF6wnZeNEVRVVoGNzEXvV",
      "symbol": "SOL/SRM",
      "name": "Orca SOL/SRM LP Token",
      "decimals": 9,
      "logoURI": "https://raw.githubusercontent.com/solana-labs/token-list/main/assets/mainnet/6ojPekCSQimAjDjaMApLvh3jF6wnZeNEVRVVoGNzEXvV/logo.png",
      "tags": [
        "lp-token"
      ],
      "extensions": {
        "website": "https://www.orca.so",
        "twitter": "https://twitter.com/orca_so"
      }
    },
    {
      "chainId": 101,
      "address": "YJRknE9oPhUMtq1VvhjVzG5WnRsjQtLsWg3nbaAwCQ5",
      "symbol": "FTT/SOL",
      "name": "Orca FTT/SOL LP Token",
      "decimals": 9,
      "logoURI": "https://raw.githubusercontent.com/solana-labs/token-list/main/assets/mainnet/YJRknE9oPhUMtq1VvhjVzG5WnRsjQtLsWg3nbaAwCQ5/logo.png",
      "tags": [
        "lp-token"
      ],
      "extensions": {
        "website": "https://www.orca.so",
        "twitter": "https://twitter.com/orca_so"
      }
    },
    {
      "chainId": 101,
      "address": "C9PKvetJPrrPD53PR2aR8NYtVZzucCRkHYzcFXbZXEqu",
      "symbol": "KIN/SOL",
      "name": "Orca KIN/SOL LP Token",
      "decimals": 9,
      "logoURI": "https://raw.githubusercontent.com/solana-labs/token-list/main/assets/mainnet/C9PKvetJPrrPD53PR2aR8NYtVZzucCRkHYzcFXbZXEqu/logo.png",
      "tags": [
        "lp-token"
      ],
      "extensions": {
        "website": "https://www.orca.so",
        "twitter": "https://twitter.com/orca_so"
      }
    },
    {
      "chainId": 101,
      "address": "6SfhBAmuaGf9p3WAxeHJYCWMABnYUMrdzNdK5Stvvj4k",
      "symbol": "ROPE/SOL",
      "name": "Orca ROPE/SOL LP Token",
      "decimals": 9,
      "logoURI": "https://raw.githubusercontent.com/solana-labs/token-list/main/assets/mainnet/6SfhBAmuaGf9p3WAxeHJYCWMABnYUMrdzNdK5Stvvj4k/logo.png",
      "tags": [
        "lp-token"
      ],
      "extensions": {
        "website": "https://www.orca.so",
        "twitter": "https://twitter.com/orca_so"
      }
    },
    {
      "chainId": 101,
      "address": "9r1n79TmerAgQJboUT8QvrChX3buZBfuSrBTtYM1cW4h",
      "symbol": "SOL/STEP",
      "name": "Orca SOL/STEP LP Token",
      "decimals": 9,
      "logoURI": "https://raw.githubusercontent.com/solana-labs/token-list/main/assets/mainnet/9r1n79TmerAgQJboUT8QvrChX3buZBfuSrBTtYM1cW4h/logo.png",
      "tags": [
        "lp-token"
      ],
      "extensions": {
        "website": "https://www.orca.so",
        "twitter": "https://twitter.com/orca_so"
      }
    },
    {
      "chainId": 101,
      "address": "ELLELFtgvWBgLkdY9EFx4Vb3SLNj4DJEhzZLWy1wCh4Y",
      "symbol": "OXY/SOL",
      "name": "Orca OXY/SOL LP Token",
      "decimals": 9,
      "logoURI": "https://raw.githubusercontent.com/solana-labs/token-list/main/assets/mainnet/ELLELFtgvWBgLkdY9EFx4Vb3SLNj4DJEhzZLWy1wCh4Y/logo.png",
      "tags": [
        "lp-token"
      ],
      "extensions": {
        "website": "https://www.orca.so",
        "twitter": "https://twitter.com/orca_so"
      }
    },
    {
      "chainId": 101,
      "address": "BXM9ph4AuhCUzf94HQu5FnfeVThKj5oyrnb1krY1zax5",
      "symbol": "MER/SOL",
      "name": "Orca MER/SOL LP Token",
      "decimals": 9,
      "logoURI": "https://raw.githubusercontent.com/solana-labs/token-list/main/assets/mainnet/BXM9ph4AuhCUzf94HQu5FnfeVThKj5oyrnb1krY1zax5/logo.png",
      "tags": [
        "lp-token"
      ],
      "extensions": {
        "website": "https://www.orca.so",
        "twitter": "https://twitter.com/orca_so"
      }
    },
    {
      "chainId": 101,
      "address": "FJ9Q9ojA7vdf5rFbcTc6dd7D3nLpwSxdtFSE8cwfuvqt",
      "symbol": "FIDA/SOL",
      "name": "Orca FIDA/SOL LP Token",
      "decimals": 9,
      "logoURI": "https://raw.githubusercontent.com/solana-labs/token-list/main/assets/mainnet/FJ9Q9ojA7vdf5rFbcTc6dd7D3nLpwSxdtFSE8cwfuvqt/logo.png",
      "tags": [
        "lp-token"
      ],
      "extensions": {
        "website": "https://www.orca.so",
        "twitter": "https://twitter.com/orca_so"
      }
    },
    {
      "chainId": 101,
      "address": "EHkfnhKLLTUqo1xMZLxhM9EusEgpN6RXPpZsGpUsewaa",
      "symbol": "MAPS/SOL",
      "name": "Orca MAPS/SOL LP Token",
      "decimals": 9,
      "logoURI": "https://raw.githubusercontent.com/solana-labs/token-list/main/assets/mainnet/EHkfnhKLLTUqo1xMZLxhM9EusEgpN6RXPpZsGpUsewaa/logo.png",
      "tags": [
        "lp-token"
      ],
      "extensions": {
        "website": "https://www.orca.so",
        "twitter": "https://twitter.com/orca_so"
      }
    },
    {
      "chainId": 101,
      "address": "9rguDaKqTrVjaDXafq6E7rKGn7NPHomkdb8RKpjKCDm2",
      "symbol": "SAMO/SOL",
      "name": "Orca SAMO/SOL LP Token",
      "decimals": 9,
      "logoURI": "https://raw.githubusercontent.com/solana-labs/token-list/main/assets/mainnet/9rguDaKqTrVjaDXafq6E7rKGn7NPHomkdb8RKpjKCDm2/logo.png",
      "tags": [
        "lp-token"
      ],
      "extensions": {
        "website": "https://www.orca.so",
        "twitter": "https://twitter.com/orca_so"
      }
    },
    {
      "chainId": 101,
      "address": "2697FyJ4vD9zwAVPr33fdVPDv54pyZZiBv9S2AoKMyQf",
      "symbol": "COPE/SOL",
      "name": "Orca COPE/SOL LP Token",
      "decimals": 9,
      "logoURI": "https://raw.githubusercontent.com/solana-labs/token-list/main/assets/mainnet/2697FyJ4vD9zwAVPr33fdVPDv54pyZZiBv9S2AoKMyQf/logo.png",
      "tags": [
        "lp-token"
      ],
      "extensions": {
        "website": "https://www.orca.so",
        "twitter": "https://twitter.com/orca_so"
      }
    },
    {
      "chainId": 101,
      "address": "HEhMLvpSdPviukafKwVN8BnBUTamirptsQ6Wxo5Cyv8s",
      "symbol": "FTR",
      "name": "Future",
      "decimals": 9,
      "logoURI": "https://raw.githubusercontent.com/solana-labs/token-list/main/assets/mainnet/HEhMLvpSdPviukafKwVN8BnBUTamirptsQ6Wxo5Cyv8s/logo.png",
      "tags": [],
      "extensions": {
        "website": "https://future-ftr.io",
        "twitter": "https://twitter.com/ftr_finance"
      }
    },
    {
      "chainId": 101,
      "address": "6oJ8Mp1VnKxN5MvGf9LfpeaRvTv8N1xFbvtdEbLLWUDT",
      "symbol": "ESC",
      "name": "ESCoin",
      "decimals": 9,
      "logoURI": "https://raw.githubusercontent.com/solana-labs/token-list/main/assets/mainnet/6oJ8Mp1VnKxN5MvGf9LfpeaRvTv8N1xFbvtdEbLLWUDT/logo.png",
      "tags": [],
      "extensions": {
        "website": "https://escoin.company/",
        "twitter": "https://twitter.com/coin_esc"
      }
    },
    {
      "chainId": 101,
      "address": "Da1jboBKU3rqXUqPL3L3BxJ8e67ogVgVKcqy4rWsS7LC",
      "symbol": "UBE",
      "name": "UBE Token",
      "decimals": 10,
      "logoURI": "https://raw.githubusercontent.com/solana-labs/token-list/main/assets/mainnet/Da1jboBKU3rqXUqPL3L3BxJ8e67ogVgVKcqy4rWsS7LC/logo.png",
      "tags": [],
      "extensions": {
        "website": "https://www.ubetoken.com",
        "twitter": "https://twitter.com/ube_token"
      }
    },
    {
      "chainId": 101,
      "address": "CDJWUqTcYTVAKXAVXoQZFes5JUFc7owSeq7eMQcDSbo5",
      "symbol": "renBTC",
      "name": "renBTC",
      "decimals": 8,
      "logoURI": "https://raw.githubusercontent.com/solana-labs/token-list/main/assets/mainnet/CDJWUqTcYTVAKXAVXoQZFes5JUFc7owSeq7eMQcDSbo5/logo.png",
      "tags": [],
      "extensions": {
        "coingeckoId": "renbtc",
        "website": "https://renproject.io/",
        "serumV3Usdc": "74Ciu5yRzhe8TFTHvQuEVbFZJrbnCMRoohBK33NNiPtv"
      }
    },
    {
      "chainId": 101,
      "address": "G1a6jxYz3m8DVyMqYnuV7s86wD4fvuXYneWSpLJkmsXj",
      "symbol": "renBCH",
      "name": "renBCH",
      "decimals": 8,
      "logoURI": "https://raw.githubusercontent.com/solana-labs/token-list/main/assets/mainnet/G1a6jxYz3m8DVyMqYnuV7s86wD4fvuXYneWSpLJkmsXj/logo.png",
      "tags": [],
      "extensions": {
        "coingeckoId": "renbch",
        "website": "https://renproject.io/",
        "serumV3Usdc": "FS8EtiNZCH72pAK83YxqXaGAgk3KKFYphiTcYA2yRPis"
      }
    },
    {
      "chainId": 101,
      "address": "FKJvvVJ242tX7zFtzTmzqoA631LqHh4CdgcN8dcfFSju",
      "symbol": "renDGB",
      "name": "renDGB",
      "decimals": 8,
      "logoURI": "https://raw.githubusercontent.com/solana-labs/token-list/main/assets/mainnet/FKJvvVJ242tX7zFtzTmzqoA631LqHh4CdgcN8dcfFSju/logo.png",
      "tags": [],
      "extensions": {
        "website": "https://renproject.io/"
      }
    },
    {
      "chainId": 101,
      "address": "ArUkYE2XDKzqy77PRRGjo4wREWwqk6RXTfM9NeqzPvjU",
      "symbol": "renDOGE",
      "name": "renDOGE",
      "decimals": 8,
      "logoURI": "https://raw.githubusercontent.com/solana-labs/token-list/main/assets/mainnet/ArUkYE2XDKzqy77PRRGjo4wREWwqk6RXTfM9NeqzPvjU/logo.png",
      "tags": [],
      "extensions": {
        "coingeckoId": "rendoge",
        "website": "https://renproject.io/",
        "serumV3Usdc": "5FpKCWYXgHWZ9CdDMHjwxAfqxJLdw2PRXuAmtECkzADk"
      }
    },
    {
      "chainId": 101,
      "address": "8wv2KAykQstNAj2oW6AHANGBiFKVFhvMiyyzzjhkmGvE",
      "symbol": "renLUNA",
      "name": "renLUNA",
      "decimals": 6,
      "logoURI": "https://raw.githubusercontent.com/solana-labs/token-list/main/assets/mainnet/8wv2KAykQstNAj2oW6AHANGBiFKVFhvMiyyzzjhkmGvE/logo.png",
      "tags": [],
      "extensions": {
        "website": "https://renproject.io/",
        "serumV3Usdc": "CxDhLbbM9uAA2AXfSPar5qmyfmC69NLj3vgJXYAsSVBT"
      }
    },
    {
      "chainId": 101,
      "address": "E99CQ2gFMmbiyK2bwiaFNWUUmwz4r8k2CVEFxwuvQ7ue",
      "symbol": "renZEC",
      "name": "renZEC",
      "decimals": 8,
      "logoURI": "https://raw.githubusercontent.com/solana-labs/token-list/main/assets/mainnet/E99CQ2gFMmbiyK2bwiaFNWUUmwz4r8k2CVEFxwuvQ7ue/logo.png",
      "tags": [],
      "extensions": {
        "coingeckoId": "renzec",
        "website": "https://renproject.io/",
        "serumV3Usdc": "2ahbUT5UryyRVxPnELtTmDLLneN26UjBQFgfMVvbWDTb"
      }
    },
    {
      "chainId": 101,
      "address": "GkXP719hnhLtizWHcQyGVYajuJqVsJJ6fyeUob9BPCFC",
      "symbol": "KROWZ",
      "name": "Mike Krow's Official Best Friend Super Kawaii Kasu Token",
      "decimals": 8,
      "logoURI": "https://raw.githubusercontent.com/solana-labs/token-list/main/assets/mainnet/GkXP719hnhLtizWHcQyGVYajuJqVsJJ6fyeUob9BPCFC/logo.png",
      "tags": [
        "social-token",
        "krowz"
      ],
      "extensions": {
        "website": "https://mikekrow.com/",
        "twitter": "https://twitter.com/space_asylum"
      }
    },
    {
      "chainId": 101,
      "address": "6kwTqmdQkJd8qRr9RjSnUX9XJ24RmJRSrU1rsragP97Y",
      "symbol": "SAIL",
      "name": "SAIL",
      "decimals": 6,
      "logoURI": "https://raw.githubusercontent.com/solana-labs/token-list/main/assets/mainnet/6kwTqmdQkJd8qRr9RjSnUX9XJ24RmJRSrU1rsragP97Y/logo.png",
      "tags": [
        "utility-token"
      ],
      "extensions": {
        "website": "https://www.solanasail.com",
        "coingeckoId": "sail",
        "twitter": "https://twitter.com/SolanaSail"
      }
    },
    {
      "chainId": 101,
      "address": "E5ndSkaB17Dm7CsD22dvcjfrYSDLCxFcMd6z8ddCk5wp",
      "symbol": "CCAI",
      "name": "Cryptocurrencies.Ai",
      "decimals": 9,
      "logoURI": "https://raw.githubusercontent.com/solana-labs/token-list/main/assets/mainnet/E5ndSkaB17Dm7CsD22dvcjfrYSDLCxFcMd6z8ddCk5wp/logo.png",
      "tags": [],
      "extensions": {
        "website": "https://ccai.cryptocurrencies.ai",
        "twitter": "https://twitter.com/CCAI_Official",
        "serumV3Usdc": "7gZNLDbWE73ueAoHuAeFoSu7JqmorwCLpNTBXHtYSFTa"
      }
    },
    {
      "chainId": 101,
      "address": "7LmGzEgnQZTxxeCThgxsv3xe4JQmiy9hxEGBPCF66KgH",
      "symbol": "SNEK",
      "name": "Snek Coin",
      "decimals": 0,
      "logoURI": "https://raw.githubusercontent.com/solana-labs/token-list/main/assets/mainnet/7LmGzEgnQZTxxeCThgxsv3xe4JQmiy9hxEGBPCF66KgH/logo.png",
      "tags": [],
      "extensions": {
        "twitter": "https://twitter.com/snekcoin"
      }
    },
    {
      "chainId": 101,
      "address": "AhRozpV8CDLJ5z9k8CJWF4P12MVvxdnnU2y2qUhUuNS5",
      "symbol": "ARK",
      "name": "Sol.Ark",
      "decimals": 8,
      "logoURI": "https://raw.githubusercontent.com/solana-labs/token-list/main/assets/mainnet/AhRozpV8CDLJ5z9k8CJWF4P12MVvxdnnU2y2qUhUuNS5/logo.png",
      "tags": [
        "meme"
      ],
      "extensions": {
        "website": "https://www.solark.xyz/",
        "twitter": "https://twitter.com/SOLARK67275852"
      }
    },
    {
      "chainId": 101,
      "address": "ss26ybWnrhSYbGBjDT9bEwRiyAVUgiKCbgAfFkksj4R",
      "symbol": "SS2",
      "name": "POH",
      "decimals": 0,
      "logoURI": "https://raw.githubusercontent.com/solana-labs/token-list/main/assets/mainnet/ss26ybWnrhSYbGBjDT9bEwRiyAVUgiKCbgAfFkksj4R/logo.png",
      "tags": [
        "nft"
      ],
      "extensions": {
        "website": "https://www.sol-talk.com/sol-survivor",
        "twitter": "https://twitter.com/sol__survivor",
        "imageUrl": "https://www.arweave.net/fDxzEtzfu9IjFDh0ID-rOGaGw__F6-OD2ADoa23sayo?ext=gif",
        "animationUrl": "https://vww4cphi4lv3ldd4dtidi4njkbilvngmvuaofo3rv2oa3ozepeea.arweave.net/ra3BPOji67WMfBzQNHGpUFC6tMytAOK7ca6cDbskeQg?ext=glb",
        "description": "Sensing a disturbance in the timeline, the tournament organizers send Poh back in time to the beginning of the tournament. He is tasked with finding the origin of the disturbance and restoring the original timeline. Special:'Out of Order'"
      }
    },
    {
      "chainId": 101,
      "address": "6dGR9kAt499jzsojDHCvDArKxpTarNbhdSkiS7jeMAib",
      "symbol": "AKI",
      "name": "AKIHIGE Token",
      "decimals": 6,
      "logoURI": "https://raw.githubusercontent.com/solana-labs/token-list/main/assets/mainnet/6dGR9kAt499jzsojDHCvDArKxpTarNbhdSkiS7jeMAib/logo.png",
      "tags": [
        "aki"
      ]
    },
    {
      "chainId": 101,
      "address": "SCYfrGCw8aDiqdgcpdGjV6jp4UVVQLuphxTDLNWu36f",
      "symbol": "SCY",
      "name": "Synchrony",
      "decimals": 9,
      "logoURI": "https://raw.githubusercontent.com/solana-labs/token-list/main/assets/mainnet/SCYfrGCw8aDiqdgcpdGjV6jp4UVVQLuphxTDLNWu36f/logo.png",
      "tags": [],
      "extensions": {
        "website": "https://synchrony.fi",
        "twitter": "https://twitter.com/SynchronyFi"
      }
    },
    {
      "chainId": 101,
      "address": "BKMWPkPS8jXw59ezYwK2ueNTZRF4m8MYHDjh9HwUmkQ7",
      "symbol": "SDC",
      "name": "SandDollarClassic",
      "decimals": 9,
      "logoURI": "https://raw.githubusercontent.com/solana-labs/token-list/main/assets/mainnet/BKMWPkPS8jXw59ezYwK2ueNTZRF4m8MYHDjh9HwUmkQ7/logo.png",
      "tags": [
        "utility-token"
      ],
      "extensions": {
        "website": "https://sanddollar.bs",
        "twitter": "https://twitter.com/SandDollar_BS"
      }
    },
    {
      "chainId": 101,
      "address": "Bx4ykEMurwPQBAFNvthGj73fMBVTvHa8e9cbAyaK4ZSh",
      "symbol": "TOX",
      "name": "trollbox",
      "decimals": 9,
      "logoURI": "https://raw.githubusercontent.com/solana-labs/token-list/main/assets/mainnet/Bx4ykEMurwPQBAFNvthGj73fMBVTvHa8e9cbAyaK4ZSh/logo.png",
      "tags": [
        "utility-token"
      ],
      "extensions": {
        "website": "https://trollbox.io",
        "twitter": "https://twitter.com/trollboxio"
      }
    },
    {
      "chainId": 101,
      "address": "3aEb4KJTWxaqKBXADw5qkAjG9K1AoLhR4CrDH6HCpGCo",
      "symbol": "SMB",
      "name": "Solana Monkey Business",
      "decimals": 9,
      "logoURI": "https://raw.githubusercontent.com/solana-labs/token-list/main/assets/mainnet/3aEb4KJTWxaqKBXADw5qkAjG9K1AoLhR4CrDH6HCpGCo/logo.png",
      "tags": [],
      "extensions": {
        "medium": "https://solanambs.medium.com/",
        "website": "https://solanamonkey.business/",
        "twitter": "https://twitter.com/SolanaMBS"
      }
    },
    {
      "chainId": 101,
      "address": "E7WqtfRHcY8YW8z65u9WmD7CfMmvtrm2qPVicSzDxLaT",
      "symbol": "PPUG",
      "name": "PizzaPugCoin",
      "decimals": 9,
      "logoURI": "https://raw.githubusercontent.com/solana-labs/token-list/main/assets/mainnet/E7WqtfRHcY8YW8z65u9WmD7CfMmvtrm2qPVicSzDxLaT/logo.png",
      "tags": [],
      "extensions": {
        "website": "https://www.pizzapugcoin.com",
        "twitter": "https://twitter.com/pizzapugcoin"
      }
    },
    {
      "chainId": 101,
      "address": "FZgL5motNWEDEa24xgfSdBDfXkB9Ru9KxfEsey9S58bb",
      "symbol": "VCC",
      "name": "VentureCapital",
      "decimals": 6,
      "logoURI": "https://raw.githubusercontent.com/solana-labs/token-list/main/assets/mainnet/FZgL5motNWEDEa24xgfSdBDfXkB9Ru9KxfEsey9S58bb/logo.svg",
      "tags": [
        "venture capital",
        "liquidator",
        "IDO",
        "incubator"
      ],
      "extensions": {
        "website": "https://www.vcc.finance/",
        "twitter": "https://twitter.com/vcc_finance"
      }
    },
    {
      "chainId": 101,
      "address": "4TGxgCSJQx2GQk9oHZ8dC5m3JNXTYZHjXumKAW3vLnNx",
      "symbol": "OXS",
      "name": "Oxbull Sol",
      "decimals": 9,
      "logoURI": "https://raw.githubusercontent.com/solana-labs/token-list/main/assets/mainnet/4TGxgCSJQx2GQk9oHZ8dC5m3JNXTYZHjXumKAW3vLnNx/logo.png",
      "tags": [
        "utility-token"
      ],
      "extensions": {
        "website": "https://www.oxbull.tech/#/home",
        "twitter": "https://twitter.com/OxBull5",
        "medium": "https://medium.com/@oxbull",
        "tgann": "https://t.me/Oxbull_tech",
        "coingeckoId": "oxbull-tech",
        "github": "https://github.com/OxBull"
      }
    },
    {
      "chainId": 101,
      "address": "EdAhkbj5nF9sRM7XN7ewuW8C9XEUMs8P7cnoQ57SYE96",
      "symbol": "FAB",
      "name": "FABRIC",
      "decimals": 9,
      "logoURI": "https://raw.githubusercontent.com/solana-labs/token-list/main/assets/mainnet/EdAhkbj5nF9sRM7XN7ewuW8C9XEUMs8P7cnoQ57SYE96/logo.png",
      "tags": [],
      "extensions": {
        "website": "https://fsynth.io/",
        "twitter": "https://twitter.com/official_fabric"
      }
    },
    {
      "chainId": 101,
      "address": "GEYrotdkRitGUK5UMv3aMttEhVAZLhRJMcG82zKYsaWB",
      "symbol": "POTATO",
      "name": "POTATO",
      "decimals": 3,
      "logoURI": "https://raw.githubusercontent.com/solana-labs/token-list/main/assets/mainnet/GEYrotdkRitGUK5UMv3aMttEhVAZLhRJMcG82zKYsaWB/logo.png",
      "tags": [],
      "extensions": {
        "website": "https://potatocoinspl.com/",
        "serumV3Usdc": "6dn7tgTHe5rZEAscMWWY3xmPGVEKVkM9s7YRV11z399z"
      }
    },
    {
      "chainId": 101,
      "address": "FmJ1fo7wK5FF6rDvQxow5Gj7A2ctLmR5orCKLZ45Q3Cq",
      "symbol": "DGEN",
      "name": "Degen Banana",
      "decimals": 6,
      "logoURI": "https://raw.githubusercontent.com/solana-labs/token-list/main/assets/mainnet/FmJ1fo7wK5FF6rDvQxow5Gj7A2ctLmR5orCKLZ45Q3Cq/logo.png",
      "tags": [],
      "extensions": {
        "website": "https://degen.finance/",
        "twitter": "https://twitter.com/degenbanana"
      }
    },
    {
      "chainId": 101,
      "address": "FciGvHj9FjgSGgCBF1b9HY814FM9D28NijDd5SJrKvPo",
      "symbol": "TGT",
      "name": "Twirl Governance Token",
      "decimals": 6,
      "logoURI": "https://raw.githubusercontent.com/solana-labs/token-list/main/assets/mainnet/FciGvHj9FjgSGgCBF1b9HY814FM9D28NijDd5SJrKvPo/logo.png",
      "tags": [],
      "extensions": {
        "website": "https://twirlfinance.com/",
        "twitter": "https://twitter.com/twirlfinance"
      }
    },
    {
      "chainId": 101,
      "address": "A9EEvcRcT7Q9XAa6NfqrqJChoc4XGDhd2mtc4xfniQkS",
      "symbol": "BILBY",
      "name": "Bilby Finance",
      "decimals": 9,
      "logoURI": "https://raw.githubusercontent.com/solana-labs/token-list/main/assets/mainnet/A9EEvcRcT7Q9XAa6NfqrqJChoc4XGDhd2mtc4xfniQkS/logo.png",
      "tags": [
        "utility-token"
      ],
      "extensions": {
        "website": "https://bilby.finance/"
      }
    },
    {
      "chainId": 101,
      "address": "8NGgmXzBzhsXz46pTC3ioSBxeE3w2EXpc741N3EQ8E6r",
      "symbol": "JOKE",
      "name": "JOKESMEMES",
      "decimals": 9,
      "logoURI": "https://raw.githubusercontent.com/solana-labs/token-list/main/assets/mainnet/8NGgmXzBzhsXz46pTC3ioSBxeE3w2EXpc741N3EQ8E6r/logo.png",
      "tags": [],
      "extensions": {
        "website": "https://jokesmemes.finance",
        "twitter": "https://twitter.com/Jokesmemes11"
      }
    },
    {
      "chainId": 101,
      "address": "Fp4gjLpTsPqBN6xDGpDHwtnuEofjyiZKxxZxzvJnjxV6",
      "symbol": "NAXAR",
      "name": "Naxar",
      "decimals": 4,
      "logoURI": "https://raw.githubusercontent.com/solana-labs/token-list/main/assets/mainnet/Fp4gjLpTsPqBN6xDGpDHwtnuEofjyiZKxxZxzvJnjxV6/logo.png",
      "tags": [],
      "extensions": {
        "website": "https://naxar.ru",
        "instagram": "https://instagram.com/naxar__",
        "telegram": "https://t.me/naxar_official"
      }
    },
    {
      "chainId": 101,
      "address": "5jqTNKonR9ZZvbmX9JHwcPSEg6deTyNKR7PxQ9ZPdd2w",
      "symbol": "JBUS",
      "name": "Jebus",
      "decimals": 0,
      "logoURI": "https://raw.githubusercontent.com/solana-labs/token-list/main/assets/mainnet/5jqTNKonR9ZZvbmX9JHwcPSEg6deTyNKR7PxQ9ZPdd2w/logo.png",
      "tags": [],
      "extensions": {
        "website": "https://jebus.live"
      }
    },
    {
      "chainId": 101,
      "address": "29UWGmi1MxJRi3izeritN8VvhZbUiX37KUVnGv46mzev",
      "symbol": "KLBx",
      "name": "Black Label X",
      "decimals": 4,
      "logoURI": "https://raw.githubusercontent.com/solana-labs/token-list/main/assets/mainnet/29UWGmi1MxJRi3izeritN8VvhZbUiX37KUVnGv46mzev/logo.svg",
      "tags": [],
      "extensions": {
        "website": "https://klbtoken.com/x"
      }
    },
    {
      "chainId": 101,
      "address": "GACHAfpmbpk4FLfZcGkT2NUmaEqMygssAknhqnn8DVHP",
      "symbol": "GACHA",
      "name": "Gachapon",
      "decimals": 9,
      "logoURI": "https://raw.githubusercontent.com/solana-labs/token-list/main/assets/mainnet/GACHAfpmbpk4FLfZcGkT2NUmaEqMygssAknhqnn8DVHP/logo.png",
      "tags": [],
      "extensions": {
        "twitter": "https://twitter.com/GACHAPON7777"
      }
    },
    {
      "chainId": 101,
      "address": "9zoqdwEBKWEi9G5Ze8BSkdmppxGgVv1Kw4LuigDiNr9m",
      "symbol": "STR",
      "name": "Solster",
      "decimals": 9,
      "logoURI": "https://raw.githubusercontent.com/solana-labs/token-list/main/assets/mainnet/9zoqdwEBKWEi9G5Ze8BSkdmppxGgVv1Kw4LuigDiNr9m/logo.png",
      "tags": [],
      "extensions": {
        "website": "https://solster.finance",
        "twitter": "https://twitter.com/solster_finance"
      }
    },
    {
      "chainId": 101,
      "address": "A2T2jDe2bxyEHkKtS8AtrTRmJ9VZRwyY8Kr7oQ8xNyfb",
      "symbol": "HAMS",
      "name": "Space Hamster",
      "decimals": 9,
      "logoURI": "https://raw.githubusercontent.com/solana-labs/token-list/main/assets/mainnet/A2T2jDe2bxyEHkKtS8AtrTRmJ9VZRwyY8Kr7oQ8xNyfb/logo.png",
      "tags": [],
      "extensions": {
        "website": "https://www.solhamster.space/",
        "twitter": "https://twitter.com/sol_hamster",
        "telegram": "https://t.me/SolHamster",
        "dex-website": "https://dex-solhamster.space/"
      }
    },
    {
      "chainId": 101,
      "address": "EGN2774kzKyUnJs2Gv5poK6ymiMVkdyCQD2gGnJ84sDk",
      "symbol": "NEFT",
      "name": "Neftea Labs Coin",
      "decimals": 8,
      "logoURI": "https://raw.githubusercontent.com/solana-labs/token-list/main/assets/mainnet/EGN2774kzKyUnJs2Gv5poK6ymiMVkdyCQD2gGnJ84sDk/logo.png",
      "tags": [
        "Neftea",
        "NFT",
        "utility-token"
      ],
      "extensions": {
        "website": "https://www.neftealabs.com/"
      }
    },
    {
      "chainId": 101,
      "address": "DK64rmGSZupv1dLYn57e3pUVgs9jL9EKLXDVZZPsMDz8",
      "symbol": "ABOMB",
      "name": "ArtBomb",
      "decimals": 5,
      "logoURI": "https://raw.githubusercontent.com/solana-labs/token-list/main/assets/mainnet/DK64rmGSZupv1dLYn57e3pUVgs9jL9EKLXDVZZPsMDz8/logo.png",
      "tags": [
        "utility-token",
        "artbomb"
      ],
      "extensions": {
        "website": "https://artbomb.xyz"
      }
    },
    {
      "chainId": 101,
      "address": "AnyCsr1VCBZcwVAxbKPuHhKDP5DQQSnRxGAo4ycgRMi2",
      "symbol": "DAL",
      "name": "Dalmatiancoin",
      "decimals": 9,
      "logoURI": "https://raw.githubusercontent.com/solana-labs/token-list/main/assets/mainnet/AnyCsr1VCBZcwVAxbKPuHhKDP5DQQSnRxGAo4ycgRMi2/logo.png",
      "tags": [],
      "extensions": {
        "website": "https://dalmatiancoin.org/",
        "twitter": "https://twitter.com/coindalmatian"
      }
    },
    {
      "chainId": 101,
      "address": "HiL1j5VMR9XtRnCA4mxaVoXr6PMHpbh8wUgfPsAP4CNF",
      "symbol": "SolNHD",
      "name": "SolNHD",
      "decimals": 0,
      "logoURI": "https://raw.githubusercontent.com/solana-labs/token-list/main/assets/mainnet/HiL1j5VMR9XtRnCA4mxaVoXr6PMHpbh8wUgfPsAP4CNF/logo.png",
      "tags": [],
      "extensions": {
        "website": "https://www.solnhd.com",
        "twitter": "https://twitter.com/zororoaz01"
      }
    },
    {
      "chainId": 101,
      "address": "qXu8Tj65H5XR8KHuaKKoyLCWj592KbTG3YWJwsuFrPS",
      "symbol": "STVA",
      "name": "SOLtiva",
      "decimals": 3,
      "logoURI": "https://raw.githubusercontent.com/solana-labs/token-list/main/assets/mainnet/qXu8Tj65H5XR8KHuaKKoyLCWj592KbTG3YWJwsuFrPS/logo.svg",
      "tags": [],
      "extensions": {
        "website": "https://soltiva.co"
      }
    },
    {
      "chainId": 101,
      "address": "D3gHoiYT4RY5VSndne1fEnpM3kCNAyBhkp5xjNUqqPj9",
      "symbol": "PROEXIS",
      "name": "ProExis Prova de Existência Blockchain",
      "decimals": 8,
      "logoURI": "https://raw.githubusercontent.com/solana-labs/token-list/main/assets/mainnet/D3gHoiYT4RY5VSndne1fEnpM3kCNAyBhkp5xjNUqqPj9/logo.png",
      "tags": [
        "proof of-existence",
        "utility-token",
        "prova de existencia",
        "proexis"
      ],
      "extensions": {
        "website": "https://provadeexistencia.com.br",
        "twitter": "https://twitter.com/provaexistencia",
        "facebook": "https://facebook.com/provadeexistencia",
        "instagram": "https://instagram.com/provadeexistencia",
        "github": "https://github.com/provadeexistencia",
        "tgann": "https://t.me/provadeexistencia",
        "tggroup": "https://t.me/provadeexistenciagrupo"
      }
    },
    {
      "chainId": 101,
      "address": "5DWFxYBxjETuqFX3P2Z1uq8UbcCT1F4sABGiBZMnWKvR",
      "symbol": "PLDO",
      "name": "PLEIDO",
      "decimals": 6,
      "logoURI": "https://raw.githubusercontent.com/solana-labs/token-list/main/assets/mainnet/5DWFxYBxjETuqFX3P2Z1uq8UbcCT1F4sABGiBZMnWKvR/logo.svg",
      "tags": [
        "pleido",
        "game-coin"
      ],
      "extensions": {
        "website": "https://pleido.com/"
      }
    },
    {
      "chainId": 101,
      "address": "6uB5eEC8SzMbUdsPpe3eiNvHyvxdqUWnDEtpFQxkhNTP",
      "symbol": "MOLANIUM",
      "name": "MOLANIUM",
      "decimals": 0,
      "logoURI": "https://raw.githubusercontent.com/solana-labs/token-list/main/assets/mainnet/6uB5eEC8SzMbUdsPpe3eiNvHyvxdqUWnDEtpFQxkhNTP/logo.png",
      "tags": [],
      "extensions": {
        "website": "https://moonlana.com/",
        "imageUrl": "https://i.imgur.com/hOMe38E.png",
        "twitter": "https://twitter.com/xMoonLana",
        "medium": "https://moonlana.medium.com/"
      }
    },
    {
      "chainId": 101,
      "address": "5KV2W2XPdSo97wQWcuAVi6G4PaCoieg4Lhhi61PAMaMJ",
      "symbol": "GÜ",
      "name": "GÜ",
      "decimals": 9,
      "logoURI": "https://raw.githubusercontent.com/solana-labs/token-list/main/assets/mainnet/5KV2W2XPdSo97wQWcuAVi6G4PaCoieg4Lhhi61PAMaMJ/logo.png",
      "tags": [
        "utility-token"
      ],
      "extensions": {
        "website": "https://kugle.org",
        "twitter": "https://twitter.com/Kugle_"
      }
    },
    {
      "chainId": 101,
      "address": "72fFy4SNGcHoEC1TTFTUkxNHriJqg3hBPsa2jSr2cZgb",
      "symbol": "BZX",
      "name": "BlizeX",
      "decimals": 6,
      "logoURI": "https://raw.githubusercontent.com/solana-labs/token-list/main/assets/mainnet/72fFy4SNGcHoEC1TTFTUkxNHriJqg3hBPsa2jSr2cZgb/logo.png",
      "tags": [],
      "extensions": {
        "website": "https://www.blizex.co",
        "twitter": "https://twitter.com/blizex_en"
      }
    },
    {
      "chainId": 101,
      "address": "5fEo6ZbvpV6zdyzowtAwgMcWHZe1yJy9NxQM6gC19QW5",
      "symbol": "GREEN",
      "name": "Green DEX",
      "decimals": 9,
      "logoURI": "https://raw.githubusercontent.com/solana-labs/token-list/main/assets/mainnet/5fEo6ZbvpV6zdyzowtAwgMcWHZe1yJy9NxQM6gC19QW5/logo.svg",
      "tags": [
        "Green DEX"
      ],
      "extensions": {
        "website": "https://greendex.network/",
        "twitter": "https://twitter.com/GreendexN"
      }
    },
    {
      "chainId": 101,
      "address": "Bx1fDtvTN6NvE4kjdPHQXtmGSg582bZx9fGy4DQNMmAT",
      "symbol": "SOLC",
      "name": "Solcubator",
      "decimals": 9,
      "logoURI": "https://raw.githubusercontent.com/solana-labs/token-list/main/assets/mainnet/Bx1fDtvTN6NvE4kjdPHQXtmGSg582bZx9fGy4DQNMmAT/logo.png",
      "tags": [],
      "extensions": {
        "website": "http://solcubator.io",
        "twitter": "https://twitter.com/Solcubator"
      }
    },
    {
      "chainId": 101,
      "address": "ABxCiDz4jjKt1t7Syu5Tb37o8Wew9ADpwngZh6kpLbLX",
      "symbol": "XSOL",
      "name": "XSOL Token",
      "decimals": 8,
      "logoURI": "https://raw.githubusercontent.com/solana-labs/token-list/main/assets/mainnet/ABxCiDz4jjKt1t7Syu5Tb37o8Wew9ADpwngZh6kpLbLX/logo.png",
      "tags": [
        "utility-token"
      ],
      "extensions": {
        "website": "https://0xsol.network",
        "twitter": "https://twitter.com/0xSol_Network"
      }
    },
    {
      "chainId": 101,
      "address": "DrcPRJPBiakQcWqon3gZms7sviAqdQS5zS5wvaG5v6wu",
      "symbol": "BLD",
      "name": "BladesToken",
      "decimals": 4,
      "logoURI": "https://raw.githubusercontent.com/solana-labs/token-list/main/assets/mainnet/DrcPRJPBiakQcWqon3gZms7sviAqdQS5zS5wvaG5v6wu/logo.png",
      "tags": [],
      "extensions": {
        "website": "https://blades.finance/",
        "twitter": "https://twitter.com/bladesfinance"
      }
    },
    {
      "chainId": 101,
      "address": "6D7E4mstMboABmfoaPrtVDgewjUCbGdvcYVaHa9SDiTg",
      "symbol": "QWK",
      "name": "QwikPay.io Token",
      "decimals": 9,
      "logoURI": "https://raw.githubusercontent.com/solana-labs/token-list/main/assets/mainnet/6D7E4mstMboABmfoaPrtVDgewjUCbGdvcYVaHa9SDiTg/logo.png",
      "tags": [],
      "extensions": {
        "website": "https://www.qwikpay.io",
        "twitter": "https://twitter.com/QwikpayIO"
      }
    },
    {
      "chainId": 101,
      "address": "BTyJg5zMbaN2KMfn7LsKhpUsV675aCUSUMrgB1YGxBBP",
      "symbol": "GOOSEBERRY",
      "name": "Gooseberry",
      "decimals": 9,
      "logoURI": "https://raw.githubusercontent.com/solana-labs/token-list/main/assets/mainnet/BTyJg5zMbaN2KMfn7LsKhpUsV675aCUSUMrgB1YGxBBP/logo.png",
      "tags": [],
      "extensions": {
        "website": "https://gooseberry.changr.ca",
        "twitter": "https://twitter.com/gooseberrycoin"
      }
    },
    {
      "chainId": 101,
      "address": "5GG1LbgY4EEvPR51YQPNr65QKcZemrHWPooTqC5gRPBA",
      "symbol": "DXB",
      "name": "DefiXBet Token",
      "decimals": 9,
      "logoURI": "https://raw.githubusercontent.com/solana-labs/token-list/main/assets/mainnet/5GG1LbgY4EEvPR51YQPNr65QKcZemrHWPooTqC5gRPBA/logo.png",
      "tags": [],
      "extensions": {
        "website": "https://DefiXBet.com/",
        "twitter": "https://twitter.com/DefiXBet",
        "medium": "https://defixbet.medium.com/",
        "tgann": "https://t.me/DefiXBet"
      }
    },
    {
      "chainId": 101,
      "address": "7a4cXVvVT7kF6hS5q5LDqtzWfHfys4a9PoK6pf87RKwf",
      "symbol": "LUNY",
      "name": "Luna Yield",
      "decimals": 9,
      "logoURI": "https://raw.githubusercontent.com/solana-labs/token-list/main/assets/mainnet/7a4cXVvVT7kF6hS5q5LDqtzWfHfys4a9PoK6pf87RKwf/logo.png",
      "tags": [],
      "extensions": {
        "website": "https://www.lunayield.com",
        "twitter": "https://twitter.com/Luna_Yield"
      }
    },
    {
      "chainId": 101,
      "address": "AP58G14hoy4GGgZS4L8TzZgqXnk3hBvciFKW2Cb1RQ2J",
      "symbol": "YARDv1",
      "name": "SolYard Finance Beta",
      "decimals": 9,
      "logoURI": "https://raw.githubusercontent.com/solana-labs/token-list/main/assets/mainnet/AP58G14hoy4GGgZS4L8TzZgqXnk3hBvciFKW2Cb1RQ2J/logo.png",
      "tags": [],
      "extensions": {
        "website": "https://solyard.finance/"
      }
    },
    {
      "chainId": 101,
      "address": "6Y7LbYB3tfGBG6CSkyssoxdtHb77AEMTRVXe8JUJRwZ7",
      "symbol": "DINO",
      "name": "DINO",
      "decimals": 6,
      "logoURI": "https://raw.githubusercontent.com/solana-labs/token-list/main/assets/mainnet/6Y7LbYB3tfGBG6CSkyssoxdtHb77AEMTRVXe8JUJRwZ7/logo.png",
      "tags": [],
      "extensions": {
        "website": "https://www.solanadino.com",
        "twitter": "https://twitter.com/solanadino"
      }
    },
    {
      "chainId": 101,
      "address": "4wjPQJ6PrkC4dHhYghwJzGBVP78DkBzA2U3kHoFNBuhj",
      "symbol": "LIQ",
      "name": "LIQ Protocol",
      "decimals": 6,
      "logoURI": "https://raw.githubusercontent.com/solana-labs/token-list/main/assets/mainnet/4wjPQJ6PrkC4dHhYghwJzGBVP78DkBzA2U3kHoFNBuhj/logo.png",
      "tags": [],
      "extensions": {
        "website": "https://liqsolana.com/",
        "coingeckoId": "liq-protocol",
        "twitter": "https://twitter.com/liqsolana",
        "discord": "https://discord.gg/MkfjambeU7",
        "serumV3Usdc": "FLKUQGh9VAG4otn4njLPUf5gaUPx5aAZ2Q6xWiD3hH5u"
      }
    },
    {
      "chainId": 101,
      "address": "DubwWZNWiNGMMeeQHPnMATNj77YZPZSAz2WVR5WjLJqz",
      "symbol": "CRP",
      "name": "CropperFinance",
      "decimals": 6,
      "logoURI": "https://raw.githubusercontent.com/solana-labs/token-list/main/assets/mainnet/DubwWZNWiNGMMeeQHPnMATNj77YZPZSAz2WVR5WjLJqz/logo.png",
      "tags": [],
      "extensions": {
        "website": "https://cropper.finance/",
        "twitter": "https://twitter.com/cropperfinance"
      }
    },
    {
      "chainId": 101,
      "address": "B3Ggjjj3QargPkFTAJiR6BaD8CWKFUaWRXGcDQ1nyeeD",
      "symbol": "PARTI",
      "name": "PARTI",
      "decimals": 9,
      "logoURI": "https://raw.githubusercontent.com/solana-labs/token-list/main/assets/mainnet/B3Ggjjj3QargPkFTAJiR6BaD8CWKFUaWRXGcDQ1nyeeD/logo.png",
      "tags": [],
      "extensions": {
        "website": "https://parti.finance",
        "twitter": "https://twitter.com/ParticleFinance",
        "medium": "https://particlefinance.medium.com"
      }
    },
    {
      "chainId": 101,
      "address": "5igDhdTnXif5E5djBpRt4wUKo5gtf7VicHi8r5ada4Hj",
      "symbol": "NIA",
      "name": "NIALABS",
      "decimals": 0,
      "logoURI": "https://raw.githubusercontent.com/solana-labs/token-list/main/assets/mainnet/5igDhdTnXif5E5djBpRt4wUKo5gtf7VicHi8r5ada4Hj/logo.png",
      "tags": [],
      "extensions": {
        "website": "https://www.nialabs.com/"
      }
    },
    {
      "chainId": 101,
      "address": "GQnN5M1M6oTjsziAwcRYd1P7pRBBQKURj5QeAjN1npnE",
      "symbol": "CORV",
      "name": "Project Corvus",
      "decimals": 9,
      "logoURI": "https://raw.githubusercontent.com/solana-labs/token-list/main/assets/mainnet/GQnN5M1M6oTjsziAwcRYd1P7pRBBQKURj5QeAjN1npnE/logo.png",
      "tags": [],
      "extensions": {
        "website": "https://dixon.company/"
      }
    },
    {
      "chainId": 101,
      "address": "3FRQnT5djQMATCg6TNXBhi2bBkbTyGdywsLmLa8BbEKz",
      "symbol": "HLTH",
      "name": "HLTH",
      "decimals": 4,
      "logoURI": "https://raw.githubusercontent.com/solana-labs/token-list/main/assets/mainnet/3FRQnT5djQMATCg6TNXBhi2bBkbTyGdywsLmLa8BbEKz/logo.png",
      "extensions": {
        "website": "https://hlth.network/",
        "twitter": "https://twitter.com/hlthnetwork",
        "telegram": "https://t.me/HLTHnetwork"
      }
    },
    {
      "chainId": 101,
      "address": "Ea5SjE2Y6yvCeW5dYTn7PYMuW5ikXkvbGdcmSnXeaLjS",
      "symbol": "PAI",
      "name": "PAI (Parrot)",
      "decimals": 6,
      "logoURI": "https://raw.githubusercontent.com/solana-labs/token-list/main/assets/mainnet/Ea5SjE2Y6yvCeW5dYTn7PYMuW5ikXkvbGdcmSnXeaLjS/logo.svg",
      "tags": [
        "stablecoin"
      ],
      "extensions": {
        "website": "https://partyparrot.finance",
        "twitter": "https://twitter.com/gopartyparrot",
        "telegram": "https://t.me/gopartyparrot"
      }
    },
    {
      "chainId": 101,
      "address": "SLRSSpSLUTP7okbCUBYStWCo1vUgyt775faPqz8HUMr",
      "symbol": "SLRS",
      "name": "Solrise Finance",
      "decimals": 6,
      "logoURI": "https://raw.githubusercontent.com/solana-labs/token-list/main/assets/mainnet/SLRSSpSLUTP7okbCUBYStWCo1vUgyt775faPqz8HUMr/logo.png",
      "tags": [],
      "extensions": {
        "website": "https://solrise.finance",
        "twitter": "https://twitter.com/SolriseFinance",
        "telegram": "https://t.me/solrisefinance",
        "medium": "https://blog.solrise.finance",
        "discord": "https://discord.gg/xNbGgMUJfU",
        "serumV3Usdc": "2Gx3UfV831BAh8uQv1FKSPKS9yajfeeD8GJ4ZNb2o2YP",
        "coingeckoId": "solrise-finance"
      }
    },
    {
      "chainId": 101,
      "address": "Fx14roJm9m27zngJQwmt81npHvPc5pmF772nxDhNnsh5",
      "symbol": "LIQ-USDC",
      "name": "Raydium LP Token (LIQ-USDC)",
      "decimals": 6,
      "logoURI": "https://raw.githubusercontent.com/solana-labs/token-list/main/assets/mainnet/Fx14roJm9m27zngJQwmt81npHvPc5pmF772nxDhNnsh5/logo.png",
      "tags": [
        "lp-token"
      ],
      "extensions": {
        "website": "https://raydium.io/"
      }
    },
    {
      "chainId": 101,
      "address": "GtQ48z7NNjs7sVyp3M7iuiDcTRjeWPd1fkdiWQNy1UR6",
      "symbol": "LIQ-SOL",
      "name": "Raydium LP Token (LIQ-SOL)",
      "decimals": 6,
      "logoURI": "https://raw.githubusercontent.com/solana-labs/token-list/main/assets/mainnet/GtQ48z7NNjs7sVyp3M7iuiDcTRjeWPd1fkdiWQNy1UR6/logo.png",
      "tags": [
        "lp-token"
      ],
      "extensions": {
        "website": "https://raydium.io/"
      }
    },
    {
      "chainId": 101,
      "address": "7Jimij6hkEjjgmf3HamW44d2Cf5kj2gHnfCDDPGxWut",
      "symbol": "GQO",
      "name": "GIGQO",
      "decimals": 9,
      "logoURI": "https://gigqo.com/images/new-gqo-logo.png",
      "tags": [],
      "extensions": {
        "website": "https://gigqo.com/",
        "twitter": "https://twitter.com/gigqoapp"
      }
    },
    {
      "chainId": 101,
      "address": "E5rk3nmgLUuKUiS94gg4bpWwWwyjCMtddsAXkTFLtHEy",
      "symbol": "WOO",
      "name": "Wootrade Network",
      "decimals": 18,
      "logoURI": "https://raw.githubusercontent.com/solana-labs/token-list/main/assets/mainnet/E5rk3nmgLUuKUiS94gg4bpWwWwyjCMtddsAXkTFLtHEy/logo.png",
      "tags": [],
      "extensions": {
        "website": "https://woo.network",
        "twitter": "https://twitter.com/wootraderS"
      }
    },
    {
      "chainId": 101,
      "address": "9s6dXtMgV5E6v3rHqBF2LejHcA2GWoZb7xNUkgXgsBqt",
      "symbol": "USDC-USDT-PAI",
      "name": "Mercurial LP Token (USDC-USDT-PAI)",
      "decimals": 6,
      "logoURI": "https://raw.githubusercontent.com/solana-labs/token-list/main/assets/mainnet/9s6dXtMgV5E6v3rHqBF2LejHcA2GWoZb7xNUkgXgsBqt/logo.png",
      "tags": [
        "lp-token"
      ],
      "extensions": {
        "website": "https://www.mercurial.finance/"
      }
    },
    {
      "chainId": 101,
      "address": "8kRacWW5qZ34anyH8s9gu2gC4FpXtncqBDPpd2a6DnZE",
      "symbol": "MECA",
      "name": "Coinmeca",
      "decimals": 9,
      "logoURI": "https://raw.githubusercontent.com/solana-labs/token-list/main/assets/mainnet/8kRacWW5qZ34anyH8s9gu2gC4FpXtncqBDPpd2a6DnZE/logo.svg",
      "tags": [
        "utility-token"
      ],
      "extensions": {
        "website": "https://coinmeca.net/",
        "medium": "https://coinmeca.medium.com/",
        "twitter": "https://twitter.com/coinmeca",
        "telegram": "https://t.me/coinmeca",
        "discord": "https://discord.gg/coinmeca",
        "reddit": "https://reddit.com/r/coinmeca"
      }
    },
    {
      "chainId": 101,
      "address": "sodaNXUbtjMvHe9c5Uw7o7VAcVpXPHAvtaRaiPVJQuE",
      "symbol": "SODA",
      "name": "cheesesoda token",
      "decimals": 0,
      "logoURI": "https://raw.githubusercontent.com/solana-labs/token-list/main/assets/mainnet/sodaNXUbtjMvHe9c5Uw7o7VAcVpXPHAvtaRaiPVJQuE/logo.svg",
      "tags": [],
      "extensions": {
        "website": "https://token.cheesesoda.com",
        "twitter": "https://twitter.com/cheesesodadex",
        "serumV3Usdc": "6KFs2wUzME8Z3AeWL4HfKkXbtik5zVvebdg5qCxqt4hB"
      }
    },
    {
      "chainId": 101,
      "address": "sodaoT6Wh1nxHaarw4kDh7AkK4oZnERK1QgDUtHPR3H",
      "symbol": "SODAO",
      "name": "cheesesodaDAO",
      "decimals": 4,
      "logoURI": "https://raw.githubusercontent.com/solana-labs/token-list/main/assets/mainnet/sodaoT6Wh1nxHaarw4kDh7AkK4oZnERK1QgDUtHPR3H/logo.svg",
      "tags": [],
      "extensions": {
        "website": "https://dao.cheesesoda.com",
        "twitter": "https://twitter.com/cheesesodadex"
      }
    },
    {
      "chainId": 101,
      "address": "49YUsDrThJosHSagCn1F59Uc9NRxbr9thVrZikUnQDXy",
      "symbol": "LIQ-RAY",
      "name": "Raydium LP Token (LIQ-RAY)",
      "decimals": 6,
      "logoURI": "https://raw.githubusercontent.com/solana-labs/token-list/main/assets/mainnet/49YUsDrThJosHSagCn1F59Uc9NRxbr9thVrZikUnQDXy/logo.png",
      "tags": [
        "lp-token"
      ],
      "extensions": {
        "website": "https://raydium.io/"
      }
    },
    {
      "chainId": 101,
      "address": "FGmeGqUqKzVX2ajkXaFSQxNcBRWnJg1vi5fugRJrDJ3k",
      "symbol": "FCS",
      "name": "FCS",
      "decimals": 6,
      "logoURI": "https://raw.githubusercontent.com/solana-labs/token-list/main/assets/mainnet/FGmeGqUqKzVX2ajkXaFSQxNcBRWnJg1vi5fugRJrDJ3k/logo.png",
      "tags": [],
      "extensions": {
        "website": "https://www.fcs.com/"
      }
    },
    {
      "chainId": 101,
      "address": "9eaAUFp7S38DKXxbjwzEG8oq1H1AipPkUuieUkVJ9krt",
      "symbol": "KDC",
      "name": "KDC (KURZ Digital Currency)",
      "decimals": 2,
      "logoURI": "https://kurzdigital.com/images/KDC_logo.png",
      "tags": [
        "stablecoin",
        "kdc"
      ],
      "extensions": {
        "website": "https://www.kurzdigital.com"
      }
    },
    {
      "chainId": 101,
<<<<<<< HEAD
      "address": "A1C9Shy732BThWvHAN936f33N7Wm1HbFvxb2zDSoBx8F",
      "symbol": "PKR2",
      "name": "Pokerrrr 2",
      "decimals": 9,
      "logoURI": "assets/mainnet/A1C9Shy732BThWvHAN936f33N7Wm1HbFvxb2zDSoBx8F/pkr2-logo.png",
      "tags": [
        "Game-Token",
        "Club Code: 03m91"
      ],
      "extensions": {
        "website": "https://www.pokerrrrapp.com/"
      }
    },
    {
      "chainId": 101,
      "address": "GSaiLQxREzaxUcE3v28HxBacoUQPZNtXx1eQsCFsX9Bg",
      "symbol": "gSAIL",
      "name": "gSAIL",
      "decimals": 9,
      "logoURI": "https://raw.githubusercontent.com/solana-labs/token-list/main/assets/mainnet/GSaiLQxREzaxUcE3v28HxBacoUQPZNtXx1eQsCFsX9Bg/logo.png",
      "tags": [
        "utility-token"
      ],
      "extensions": {
        "website": "https://www.solanasail.com",
        "twitter": "https://twitter.com/SolanaSail"
      }
    },
    {
      "chainId": 101,
      "address": "ELyNEh5HC33sQLhGiQ5dimmwqiJCiqVJp3eQxpX3pKhQ",
      "symbol": "JCS",
      "name": "Jogys Crypto School Token",
      "decimals": 9,
      "logoURI": "https://raw.githubusercontent.com/solana-labs/token-list/main/assets/mainnet/ELyNEh5HC33sQLhGiQ5dimmwqiJCiqVJp3eQxpX3pKhQ/logo.png",
      "tags": [],
      "extensions": {
        "website": "https://instagram.com/jogyscryptoschool?utm_medium=copy_link",
        "instagram": "https://instagram.com/jogyscryptoschool?utm_medium=copy_link",
        "telegram": "https://t.me/JCS_JogysCryptoSchool"
      }
    },
    {
      "chainId": 101,
      "address": "3bRTivrVsitbmCTGtqwp7hxXPsybkjn4XLNtPsHqa3zR",
      "symbol": "LIKE",
      "name": "Only1 (LIKE)",
      "decimals": 9,
      "logoURI": "https://only1.io/like-token.svg",
      "tags": [
        "utility-token"
      ],
      "extensions": {
        "website": "https://only1.io/",
        "medium": "https://only1nft.medium.com/",
        "twitter": "https://twitter.com/only1nft",
        "telegram": "https://t.me/only1nft",
        "discord": "https://discord.gg/SrsKwTFA"
      }
    },
    {
      "chainId": 101,
      "address": "CXLBjMMcwkc17GfJtBos6rQCo1ypeH6eDbB82Kby4MRm",
      "symbol": "wUST",
      "name": "Wrapped UST (Wormhole)",
      "decimals": 9,
      "logoURI": "https://raw.githubusercontent.com/solana-labs/token-list/main/assets/mainnet/CXLBjMMcwkc17GfJtBos6rQCo1ypeH6eDbB82Kby4MRm/logo.png",
      "tags": [
        "wrapped",
        "wormhole"
      ],
      "extensions": {
        "website": "https://terra.money",
        "address": "0xa47c8bf37f92aBed4A126BDA807A7b7498661acD",
        "bridgeContract": "https://etherscan.io/address/0xf92cD566Ea4864356C5491c177A430C222d7e678",
        "assetContract": "https://etherscan.io/address/0xa47c8bf37f92aBed4A126BDA807A7b7498661acD",
        "coingeckoId": "terrausd"
      }
    },
    {
      "chainId": 101,
      "address": "A7SXXA9wveT2quqqzh5m6Zf3ueCb9kBezQdpnYxHwzLt",
      "symbol": "ZINTI",
      "name": "Zia Inti",
      "decimals": 9,
      "logoURI": "https://raw.githubusercontent.com/solana-labs/token-list/main/assets/mainnet/A7SXXA9wveT2quqqzh5m6Zf3ueCb9kBezQdpnYxHwzLt/logo.png",
      "tags": [],
      "extensions": {
        "website": "https://www.ziainti.com/"
      }
    },
    {
      "chainId": 101,
      "address": "3Ztt53vwGhQGoEp3n1RjSu4CFnGRfqzwo6L8KN8gmXfd",
      "symbol": "METAS",
      "name": "METASEER",
      "decimals": 9,
      "logoURI": "https://metaseer.io/img/home-one/logo256.png",
      "tags": [
        "utility-token"
      ],
      "extensions": {
        "website": "https://metaseer.io/",
        "twitter": "https://twitter.com/MSEERofficial"
      }
    },
    {
      "chainId": 101,
      "address": "EssczqGURZtsSuzEoH471KCRNDWfS4aQpEJVXWL3DvdK",
      "symbol": "VIVA",
      "name": "Viva coin",
      "decimals": 9,
      "logoURI": "https://raw.githubusercontent.com/solana-labs/token-list/main/assets/mainnet/EssczqGURZtsSuzEoH471KCRNDWfS4aQpEJVXWL3DvdK/logo.png",
      "tags": [
        "utility-token"
      ],
      "extensions": {
        "website": "https://www.inkresearch.com",
        "twitter": "https://twitter.com/inkresearch"
      }
    },
    {
      "chainId": 101,
      "address": "EWS2ATMt5fQk89NWLJYNRmGaNoji8MhFZkUB4DiWCCcz",
      "symbol": "SOLBERRY",
      "name": "SOLBERRY",
      "decimals": 6,
      "logoURI": "https://raw.githubusercontent.com/solana-labs/token-list/main/assets/mainnet/EWS2ATMt5fQk89NWLJYNRmGaNoji8MhFZkUB4DiWCCcz/logo.png",
      "tags": [
        "SOLBERRY"
      ],
      "extensions": {
        "website": "https://www.solberry.tech",
        "twitter": "https://twitter.com/berrysol"
      }
    },
    {
      "chainId": 101,
      "address": "FJJT7yUJM9X9SHpkVr4wLgyfJ3vtVLoReUqTsCPWzof2",
      "symbol": "KEKW-USDC",
      "name": "Raydium LP Token (KEKW-USDC)",
      "decimals": 9,
      "logoURI": "https://www.kekw.io/images/kekwusdc.png",
      "tags": [
        "lp-token"
      ],
      "extensions": {
        "website": "https://kekw.io/",
        "twitter": "https://twitter.com/kekwcoin",
        "medium": "https://kekwcoin.medium.com/",
        "discord": "https://discord.gg/kekw"
=======
      "address": "5Z6jnA9fDUDVjQyaTbYWwCTE47wMAuyvAQjg5angY12C",
      "symbol": "DNDZ",
      "name": "Dinarius Token",
      "decimals": 8,
      "logoURI": "https://raw.githubusercontent.com/Boukezzoula/Dinarius/master/dinariuslogo.png",
      "tags": [
        "stablecoin",
        "DNDZ"
      ],
      "extensions": {
        "website": "http://dinarius.net"
>>>>>>> 5508335d
      }
    }
  ],
  "version": {
    "major": 0,
    "minor": 2,
    "patch": 2
  }
}<|MERGE_RESOLUTION|>--- conflicted
+++ resolved
@@ -10773,7 +10773,6 @@
     },
     {
       "chainId": 101,
-<<<<<<< HEAD
       "address": "A1C9Shy732BThWvHAN936f33N7Wm1HbFvxb2zDSoBx8F",
       "symbol": "PKR2",
       "name": "Pokerrrr 2",
@@ -10902,9 +10901,7 @@
       "name": "SOLBERRY",
       "decimals": 6,
       "logoURI": "https://raw.githubusercontent.com/solana-labs/token-list/main/assets/mainnet/EWS2ATMt5fQk89NWLJYNRmGaNoji8MhFZkUB4DiWCCcz/logo.png",
-      "tags": [
-        "SOLBERRY"
-      ],
+      "tags": [],
       "extensions": {
         "website": "https://www.solberry.tech",
         "twitter": "https://twitter.com/berrysol"
@@ -10925,19 +10922,20 @@
         "twitter": "https://twitter.com/kekwcoin",
         "medium": "https://kekwcoin.medium.com/",
         "discord": "https://discord.gg/kekw"
-=======
+      }
+    },
+    {
+      "chainId": 101,
       "address": "5Z6jnA9fDUDVjQyaTbYWwCTE47wMAuyvAQjg5angY12C",
       "symbol": "DNDZ",
       "name": "Dinarius Token",
       "decimals": 8,
       "logoURI": "https://raw.githubusercontent.com/Boukezzoula/Dinarius/master/dinariuslogo.png",
       "tags": [
-        "stablecoin",
-        "DNDZ"
+        "stablecoin"
       ],
       "extensions": {
         "website": "http://dinarius.net"
->>>>>>> 5508335d
       }
     }
   ],
