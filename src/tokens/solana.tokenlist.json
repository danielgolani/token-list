--- conflicted
+++ resolved
@@ -9054,7 +9054,7 @@
         "Turtles"
       ],
       "extensions": {
-        "twitter": "https://twitter.com/Turtletraders1"
+        "twitter": "https://twitter.com/Turtle_Traders"
       }
     },
     {
@@ -10731,15 +10731,11 @@
         "wormhole"
       ],
       "extensions": {
-<<<<<<< HEAD
         "website": "https://terra.money",
         "address": "0xa47c8bf37f92aBed4A126BDA807A7b7498661acD",
         "bridgeContract": "https://etherscan.io/address/0xf92cD566Ea4864356C5491c177A430C222d7e678",
         "assetContract": "https://etherscan.io/address/0xa47c8bf37f92aBed4A126BDA807A7b7498661acD",
         "coingeckoId": "terrausd"
-=======
-        "twitter": "https://twitter.com/Turtle_Traders"
->>>>>>> 2a50c2d4
       }
     },
     {
