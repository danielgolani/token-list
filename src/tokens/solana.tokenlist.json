--- conflicted
+++ resolved
@@ -11279,6 +11279,25 @@
     },
     {
       "chainId": 101,
+      "address": "6VNKqgz9hk7zRShTFdg5AnkfKwZUcojzwAkzxSH3bnUm",
+      "symbol": "wHAPI",
+      "name": "Wrapped HAPI",
+      "decimals": 9,
+      "logoURI": "https://raw.githubusercontent.com/solana-labs/token-list/main/assets/mainnet/6VNKqgz9hk7zRShTFdg5AnkfKwZUcojzwAkzxSH3bnUm/logo.png",
+      "tags": [
+        "wrapped",
+        "utility-token"
+      ],
+      "extensions": {
+        "website": "https://hapi.one",
+        "twitter": "https://twitter.com/i_am_hapi_one",
+        "medium": "https://medium.com/i-am-hapi",
+        "telegram": "http://t.me/hapiHF",
+        "github": "https://github.com/HAPIprotocol/HAPI/"
+      }
+    },
+    {
+      "chainId": 101,
       "address": "Lrxqnh6ZHKbGy3dcrCED43nsoLkM1LTzU2jRfWe8qUC",
       "symbol": "LARIX",
       "name": "Larix",
@@ -11310,23 +11329,6 @@
     },
     {
       "chainId": 101,
-<<<<<<< HEAD
-      "address": "6VNKqgz9hk7zRShTFdg5AnkfKwZUcojzwAkzxSH3bnUm",
-      "symbol": "wHAPI",
-      "name": "Wrapped HAPI",
-      "decimals": 9,
-      "logoURI": "https://raw.githubusercontent.com/solana-labs/token-list/main/assets/mainnet/6VNKqgz9hk7zRShTFdg5AnkfKwZUcojzwAkzxSH3bnUm/logo.png",
-      "tags": [
-        "wrapped",
-        "utility-token"
-      ],
-      "extensions": {
-        "website": "https://hapi.one",
-        "twitter": "https://twitter.com/i_am_hapi_one",
-        "medium": "https://medium.com/i-am-hapi",
-        "telegram": "http://t.me/hapiHF",
-        "github": "https://github.com/HAPIprotocol/HAPI/"
-=======
       "address": "57h4LEnBooHrKbacYWGCFghmrTzYPVn8PwZkzTzRLvHa",
       "symbol": "USDC-USDT-UST",
       "name": "Mercurial LP Token (USDC-USDT-UST)",
@@ -11371,7 +11373,6 @@
         "discord": "https://discord.gg/mGqZA5pjRN",
         "medium": "https://medium.com/marinade-finance",
         "github": "https://github.com/marinade-finance"
->>>>>>> d7aa70e1
       }
     }
   ],
