{
  "name": "Solana Token List",
  "logoURI": "https://cdn.jsdelivr.net/gh/trustwallet/assets@master/blockchains/solana/info/logo.png",
  "keywords": [
    "solana",
    "spl"
  ],
  "tags": {
    "stablecoin": {
      "name": "stablecoin",
      "description": "Tokens that are fixed to an external asset, e.g. the US dollar"
    },
    "ethereum": {
      "name": "ethereum",
      "description": "Asset bridged from ethereum"
    },
    "lp-token": {
      "name": "lp-token",
      "description": "Asset representing liquidity provider token"
    },
    "wrapped-sollet": {
      "name": "wrapped-sollet",
      "description": "Asset wrapped using sollet bridge"
    },
    "wrapped": {
      "name": "wrapped",
      "description": "Asset wrapped using wormhole bridge"
    },
    "leveraged": {
      "name": "leveraged",
      "description": "Leveraged asset"
    },
    "bull": {
      "name": "bull",
      "description": "Leveraged Bull asset"
    },
    "bear": {
      "name": "bear",
      "description": "Leveraged Bear asset"
    },
    "nft": {
      "name": "nft",
      "description": "Non-fungible token"
    },
    "security-token": {
      "name": "security-token",
      "description": "Tokens that are used to gain access to an electronically restricted resource"
    },
    "utility-token": {
      "name": "utility-token",
      "description": "Tokens that are designed to be spent within a certain blockchain ecosystem e.g. most of the SPL-Tokens"
    },
    "tokenized-stock": {
      "name": "tokenized-stock",
      "description": "Tokenized stocks are tokenized derivatives that represent traditional securities, particularly shares in publicly firms traded on regulated exchanges"
    }
  },
  "timestamp": "2021-03-03T19:57:21+0000",
  "tokens": [
    {
      "chainId": 101,
      "address": "99pifp4v4qQNk3irTHpmAEEzgKfs3ahLE7iFKEqfyxPj",
      "symbol": "ZI",
      "name": "ZI (The Z Institute Token)",
      "decimals": 6,
      "logoURI": "https://raw.githubusercontent.com/solana-labs/token-list/main/assets/mainnet/99pifp4v4qQNk3irTHpmAEEzgKfs3ahLE7iFKEqfyxPj/logo.png",
      "tags": [
        "utility-token"
      ],
      "extensions": {
        "website": "https://zinstitute.net/",
        "twitter": "https://twitter.com/the_z_institute"
      }
    },
    {
      "chainId": 101,
      "address": "FYfQ9uaRaYvRiaEGUmct45F9WKam3BYXArTrotnTNFXF",
      "symbol": "SOLA",
      "name": "Sola Token",
      "decimals": 9,
      "logoURI": "https://raw.githubusercontent.com/solana-labs/token-list/main/assets/mainnet/FYfQ9uaRaYvRiaEGUmct45F9WKam3BYXArTrotnTNFXF/logo.png",
      "tags": [
        "Solana tokenized",
        "Solana Community token"
      ],
      "extensions": {
        "website": "https://solatoken.net/",
        "telegram": "https://t.me/solatokennet",
        "twitter": "https://twitter.com/EcoSolana"
      }
    },
    {
      "chainId": 101,
      "address": "So11111111111111111111111111111111111111112",
      "symbol": "SOL",
      "name": "Wrapped SOL",
      "decimals": 9,
      "logoURI": "https://raw.githubusercontent.com/solana-labs/token-list/main/assets/mainnet/So11111111111111111111111111111111111111112/logo.png",
      "tags": [],
      "extensions": {
        "website": "https://solana.com/",
        "serumV3Usdc": "9wFFyRfZBsuAha4YcuxcXLKwMxJR43S7fPfQLusDBzvT",
        "serumV3Usdt": "HWHvQhFmJB3NUcu1aihKmrKegfVxBEHzwVX6yZCKEsi1",
        "coingeckoId": "solana"
      }
    },
    {
      "chainId": 101,
      "address": "EPjFWdd5AufqSSqeM2qN1xzybapC8G4wEGGkZwyTDt1v",
      "symbol": "USDC",
      "name": "USD Coin",
      "decimals": 6,
      "logoURI": "https://raw.githubusercontent.com/solana-labs/token-list/main/assets/mainnet/EPjFWdd5AufqSSqeM2qN1xzybapC8G4wEGGkZwyTDt1v/logo.png",
      "tags": [
        "stablecoin"
      ],
      "extensions": {
        "website": "https://www.centre.io/",
        "coingeckoId": "usd-coin",
        "serumV3Usdt": "77quYg4MGneUdjgXCunt9GgM1usmrxKY31twEy3WHwcS"
      }
    },
    {
      "chainId": 101,
      "address": "2inRoG4DuMRRzZxAt913CCdNZCu2eGsDD9kZTrsj2DAZ",
      "symbol": "TSLA",
      "name": "Tesla Inc.",
      "decimals": 8,
      "logoURI": "https://raw.githubusercontent.com/solana-labs/token-list/main/assets/mainnet/2inRoG4DuMRRzZxAt913CCdNZCu2eGsDD9kZTrsj2DAZ/logo.svg",
      "tags": [
        "tokenized-stock"
      ],
      "extensions": {
        "website": "https://www.digitalassets.ag/UnderlyingDetails?TSLA"
      }
    },
    {
      "chainId": 101,
      "address": "8bpRdBGPt354VfABL5xugP3pmYZ2tQjzRcqjg2kmwfbF",
      "symbol": "AAPL",
      "name": "Apple Inc.",
      "decimals": 8,
      "logoURI": "https://raw.githubusercontent.com/solana-labs/token-list/main/assets/mainnet/8bpRdBGPt354VfABL5xugP3pmYZ2tQjzRcqjg2kmwfbF/logo.svg",
      "tags": [
        "tokenized-stock"
      ],
      "extensions": {
        "website": "https://www.digitalassets.ag/UnderlyingDetails?AAPL"
      }
    },
    {
      "chainId": 101,
      "address": "3vhcrQfEn8ashuBfE82F3MtEDFcBCEFfFw1ZgM3xj1s8",
      "symbol": "MSFT",
      "name": "Microsoft Corporation",
      "decimals": 8,
      "logoURI": "https://raw.githubusercontent.com/solana-labs/token-list/main/assets/mainnet/3vhcrQfEn8ashuBfE82F3MtEDFcBCEFfFw1ZgM3xj1s8/logo.svg",
      "tags": [
        "tokenized-stock"
      ],
      "extensions": {
        "website": "https://www.digitalassets.ag/UnderlyingDetails?MSFT"
      }
    },
    {
      "chainId": 101,
      "address": "ASwYCbLedk85mRdPnkzrUXbbYbwe26m71af9rzrhC2Qz",
      "symbol": "MSTR",
      "name": "MicroStrategy Incorporated.",
      "decimals": 8,
      "logoURI": "https://raw.githubusercontent.com/solana-labs/token-list/main/assets/mainnet/ASwYCbLedk85mRdPnkzrUXbbYbwe26m71af9rzrhC2Qz/logo.svg",
      "tags": [
        "tokenized-stock"
      ],
      "extensions": {
        "website": "https://www.digitalassets.ag/UnderlyingDetails?MSTR"
      }
    },
    {
      "chainId": 101,
      "address": "J25jdsEgTnAwB4nVq3dEQhwekbXCnVTGzFpVMPScXRgK",
      "symbol": "COIN",
      "name": "Coinbase Global Inc.",
      "decimals": 8,
      "logoURI": "https://raw.githubusercontent.com/solana-labs/token-list/main/assets/mainnet/J25jdsEgTnAwB4nVq3dEQhwekbXCnVTGzFpVMPScXRgK/logo.svg",
      "tags": [
        "tokenized-stock"
      ],
      "extensions": {
        "website": "https://www.digitalassets.ag/UnderlyingDetails?COIN"
      }
    },
    {
      "chainId": 101,
      "address": "G2Cg4XoXdEJT5sfrSy9N6YCC3uuVV3AoTQSvMeSqT8ZV",
      "symbol": "ABC",
      "name": "AmerisourceBergen Corp",
      "decimals": 8,
      "logoURI": "https://raw.githubusercontent.com/solana-labs/token-list/main/assets/mainnet/G2Cg4XoXdEJT5sfrSy9N6YCC3uuVV3AoTQSvMeSqT8ZV/logo.svg",
      "tags": [
        "tokenized-stock"
      ],
      "extensions": {
        "website": "https://www.digitalassets.ag/UnderlyingDetails?ABC"
      }
    },
    {
      "chainId": 101,
      "address": "FqqVanFZosh4M4zqxzWUmEnky6nVANjghiSLaGqUAYGi",
      "symbol": "ABNB",
      "name": "Airbnb",
      "decimals": 8,
      "logoURI": "https://raw.githubusercontent.com/solana-labs/token-list/main/assets/mainnet/FqqVanFZosh4M4zqxzWUmEnky6nVANjghiSLaGqUAYGi/logo.svg",
      "tags": [
        "tokenized-stock"
      ],
      "extensions": {
        "website": "https://www.digitalassets.ag/UnderlyingDetails?ABNB"
      }
    },
    {
      "chainId": 101,
      "address": "FgcUo7Ymua8r5xxsn9puizkLGN5w4i3nnBmasXvkcWfJ",
      "symbol": "ACB",
      "name": "Aurora Cannabis Inc",
      "decimals": 8,
      "logoURI": "https://raw.githubusercontent.com/solana-labs/token-list/main/assets/mainnet/FgcUo7Ymua8r5xxsn9puizkLGN5w4i3nnBmasXvkcWfJ/logo.svg",
      "tags": [
        "tokenized-stock"
      ],
      "extensions": {
        "website": "https://www.digitalassets.ag/UnderlyingDetails?ACB"
      }
    },
    {
      "chainId": 101,
      "address": "FenmUGWjsW5AohtHRbgLoPUZyWSK36Cd5a31XJWjnRur",
      "symbol": "AMC",
      "name": "AMC Entertainment Holdings",
      "decimals": 8,
      "logoURI": "https://raw.githubusercontent.com/solana-labs/token-list/main/assets/mainnet/FenmUGWjsW5AohtHRbgLoPUZyWSK36Cd5a31XJWjnRur/logo.svg",
      "tags": [
        "tokenized-stock"
      ],
      "extensions": {
        "website": "https://www.digitalassets.ag/UnderlyingDetails?AMC"
      }
    },
    {
      "chainId": 101,
      "address": "7grgNP3tAJh7DRELmotHzC5Efth4e4SoBvgmFYTX9jPB",
      "symbol": "AMD",
      "name": "Advanced Micro Devices",
      "decimals": 8,
      "logoURI": "https://raw.githubusercontent.com/solana-labs/token-list/main/assets/mainnet/7grgNP3tAJh7DRELmotHzC5Efth4e4SoBvgmFYTX9jPB/logo.svg",
      "tags": [
        "tokenized-stock"
      ],
      "extensions": {
        "website": "https://www.digitalassets.ag/UnderlyingDetails?AMD"
      }
    },
    {
      "chainId": 101,
      "address": "3bjpzTTK49eP8m1bYxw6HYAFGtzyWjvEyGYcFS4gbRAx",
      "symbol": "AMZN",
      "name": "Amazon",
      "decimals": 8,
      "logoURI": "https://raw.githubusercontent.com/solana-labs/token-list/main/assets/mainnet/3bjpzTTK49eP8m1bYxw6HYAFGtzyWjvEyGYcFS4gbRAx/logo.svg",
      "tags": [
        "tokenized-stock"
      ],
      "extensions": {
        "website": "https://www.digitalassets.ag/UnderlyingDetails?AMZN"
      }
    },
    {
      "chainId": 101,
      "address": "4cr7NH1BD2PMV38JQp58UaHUxzqhxeSiF7b6q1GCS7Ae",
      "symbol": "APHA",
      "name": "Aphria Inc",
      "decimals": 8,
      "logoURI": "https://raw.githubusercontent.com/solana-labs/token-list/main/assets/mainnet/4cr7NH1BD2PMV38JQp58UaHUxzqhxeSiF7b6q1GCS7Ae/logo.svg",
      "tags": [
        "tokenized-stock"
      ],
      "extensions": {
        "website": "https://www.digitalassets.ag/UnderlyingDetails?APHA"
      }
    },
    {
      "chainId": 101,
      "address": "GPoBx2hycDs3t4Q8DeBme9RHb9nQpzH3a36iUoojHe16",
      "symbol": "ARKK",
      "name": "ARK Innovation ETF",
      "decimals": 8,
      "logoURI": "https://raw.githubusercontent.com/solana-labs/token-list/main/assets/mainnet/GPoBx2hycDs3t4Q8DeBme9RHb9nQpzH3a36iUoojHe16/logo.png",
      "tags": [
        "tokenized-stock"
      ],
      "extensions": {
        "website": "https://www.digitalassets.ag/UnderlyingDetails?ARKK"
      }
    },
    {
      "chainId": 101,
      "address": "GgDDCnzZGQRUDy8jWqSqDDcPwAVg2YsKZfLPaTYBWdWt",
      "symbol": "BABA",
      "name": "Alibaba",
      "decimals": 8,
      "logoURI": "https://raw.githubusercontent.com/solana-labs/token-list/main/assets/mainnet/GgDDCnzZGQRUDy8jWqSqDDcPwAVg2YsKZfLPaTYBWdWt/logo.svg",
      "tags": [
        "tokenized-stock"
      ],
      "extensions": {
        "website": "https://www.digitalassets.ag/UnderlyingDetails?BABA"
      }
    },
    {
      "chainId": 101,
      "address": "6jSgnmu8yg7kaZRWp5MtQqNrWTUDk7KWXhZhJPmsQ65y",
      "symbol": "BB",
      "name": "BlackBerry",
      "decimals": 8,
      "logoURI": "https://raw.githubusercontent.com/solana-labs/token-list/main/assets/mainnet/6jSgnmu8yg7kaZRWp5MtQqNrWTUDk7KWXhZhJPmsQ65y/logo.svg",
      "tags": [
        "tokenized-stock"
      ],
      "extensions": {
        "website": "https://www.digitalassets.ag/UnderlyingDetails?BB"
      }
    },
    {
      "chainId": 101,
      "address": "9Vovr1bqDbMQ8DyaizdC7n1YVvSia8r3PQ1RcPFqpQAs",
      "symbol": "BILI",
      "name": "Bilibili Inc",
      "decimals": 8,
      "logoURI": "https://raw.githubusercontent.com/solana-labs/token-list/main/assets/mainnet/9Vovr1bqDbMQ8DyaizdC7n1YVvSia8r3PQ1RcPFqpQAs/logo.svg",
      "tags": [
        "tokenized-stock"
      ],
      "extensions": {
        "website": "https://www.digitalassets.ag/UnderlyingDetails?BILI"
      }
    },
    {
      "chainId": 101,
      "address": "j35qY1SbQ3k7b2WAR5cNETDKzDESxGnYbArsLNRUzg2",
      "symbol": "BITW",
      "name": "Bitwise 10 Crypto Index Fund",
      "decimals": 8,
      "logoURI": "https://raw.githubusercontent.com/solana-labs/token-list/main/assets/mainnet/j35qY1SbQ3k7b2WAR5cNETDKzDESxGnYbArsLNRUzg2/logo.png",
      "tags": [
        "tokenized-stock"
      ],
      "extensions": {
        "website": "https://www.digitalassets.ag/UnderlyingDetails?BITW"
      }
    },
    {
      "chainId": 101,
      "address": "AykRYHVEERRoKGzfg2AMTqEFGmCGk9LNnGv2k5FgjKVB",
      "symbol": "BNTX",
      "name": "BioNTech",
      "decimals": 8,
      "logoURI": "https://raw.githubusercontent.com/solana-labs/token-list/main/assets/mainnet/AykRYHVEERRoKGzfg2AMTqEFGmCGk9LNnGv2k5FgjKVB/logo.png",
      "tags": [
        "tokenized-stock"
      ],
      "extensions": {
        "website": "https://www.digitalassets.ag/UnderlyingDetails?BNTX"
      }
    },
    {
      "chainId": 101,
      "address": "Dj76V3vdFGGE8444NWFACR5qmtJrrSop5RCBAGbC88nr",
      "symbol": "BRKA",
      "name": "Berkshire Hathaway Inc",
      "decimals": 8,
      "logoURI": "https://raw.githubusercontent.com/solana-labs/token-list/main/assets/mainnet/Dj76V3vdFGGE8444NWFACR5qmtJrrSop5RCBAGbC88nr/logo.png",
      "tags": [
        "tokenized-stock"
      ],
      "extensions": {
        "website": "https://www.digitalassets.ag/UnderlyingDetails?BRKA"
      }
    },
    {
      "chainId": 101,
      "address": "8TUg3Kpa4pNfaMvgyFdvwyiPBSnyTx7kK5EDfb42N6VK",
      "symbol": "BYND",
      "name": "Beyond Meat Inc",
      "decimals": 8,
      "logoURI": "https://raw.githubusercontent.com/solana-labs/token-list/main/assets/mainnet/8TUg3Kpa4pNfaMvgyFdvwyiPBSnyTx7kK5EDfb42N6VK/logo.svg",
      "tags": [
        "tokenized-stock"
      ],
      "extensions": {
        "website": "https://www.digitalassets.ag/UnderlyingDetails?BYND"
      }
    },
    {
      "chainId": 101,
      "address": "8FyEsMuDWAMMusMqVEstt2sDkMvcUKsTy1gF6oMfWZcG",
      "symbol": "CGC",
      "name": "Canopy Growth Corp",
      "decimals": 8,
      "logoURI": "https://raw.githubusercontent.com/solana-labs/token-list/main/assets/mainnet/8FyEsMuDWAMMusMqVEstt2sDkMvcUKsTy1gF6oMfWZcG/logo.svg",
      "tags": [
        "tokenized-stock"
      ],
      "extensions": {
        "website": "https://www.digitalassets.ag/UnderlyingDetails?CGC"
      }
    },
    {
      "chainId": 101,
      "address": "DUFVbhWf7FsUo3ouMnFbDjv4YYaRE1Sz9jvAmDsNTt1m",
      "symbol": "CRON",
      "name": "Chronos Group Inc",
      "decimals": 8,
      "logoURI": "https://raw.githubusercontent.com/solana-labs/token-list/main/assets/mainnet/DUFVbhWf7FsUo3ouMnFbDjv4YYaRE1Sz9jvAmDsNTt1m/logo.svg",
      "tags": [
        "tokenized-stock"
      ],
      "extensions": {
        "website": "https://www.digitalassets.ag/UnderlyingDetails?CRON"
      }
    },
    {
      "chainId": 101,
      "address": "J9GVpBChXZ8EK7JuPsLSDV17BF9KLJweBQet3L6ZWvTC",
      "symbol": "EEM",
      "name": "iShares MSCI Emerging Markets ETF",
      "decimals": 8,
      "logoURI": "https://raw.githubusercontent.com/solana-labs/token-list/main/assets/mainnet/J9GVpBChXZ8EK7JuPsLSDV17BF9KLJweBQet3L6ZWvTC/logo.svg",
      "tags": [
        "tokenized-stock"
      ],
      "extensions": {
        "website": "https://www.digitalassets.ag/UnderlyingDetails?EEM"
      }
    },
    {
      "chainId": 101,
      "address": "6Xj2NzAW437UUomaxFiVyJQPGvvup6YLeXFQpp4kqNaD",
      "symbol": "EFA",
      "name": "iShares MSCI EAFE ETF",
      "decimals": 8,
      "logoURI": "https://raw.githubusercontent.com/solana-labs/token-list/main/assets/mainnet/6Xj2NzAW437UUomaxFiVyJQPGvvup6YLeXFQpp4kqNaD/logo.svg",
      "tags": [
        "tokenized-stock"
      ],
      "extensions": {
        "website": "https://www.digitalassets.ag/UnderlyingDetails?EFA"
      }
    },
    {
      "chainId": 101,
      "address": "5YMFoVuoQzdivpm6W97UGKkHxq6aEhipuNkA8imPDoa1",
      "symbol": "ETHE",
      "name": "Grayscale Ethereum Trust",
      "decimals": 8,
      "logoURI": "https://raw.githubusercontent.com/solana-labs/token-list/main/assets/mainnet/5YMFoVuoQzdivpm6W97UGKkHxq6aEhipuNkA8imPDoa1/logo.png",
      "tags": [
        "tokenized-stock"
      ],
      "extensions": {
        "website": "https://www.digitalassets.ag/UnderlyingDetails?ETHE"
      }
    },
    {
      "chainId": 101,
      "address": "C9vMZBz1UCmYSCmMcZFw6N9AsYhXDAWnuhxd8ygCA1Ah",
      "symbol": "EWA",
      "name": "iShares MSCI Australia ETF",
      "decimals": 8,
      "logoURI": "https://raw.githubusercontent.com/solana-labs/token-list/main/assets/mainnet/C9vMZBz1UCmYSCmMcZFw6N9AsYhXDAWnuhxd8ygCA1Ah/logo.svg",
      "tags": [
        "tokenized-stock"
      ],
      "extensions": {
        "website": "https://www.digitalassets.ag/UnderlyingDetails?EWA"
      }
    },
    {
      "chainId": 101,
      "address": "AcXn3WXPARC7r5JwrkPHSUmBGWyWx1vRydNHXXvgc8V6",
      "symbol": "EWJ",
      "name": "iShares MSCI Japan ETF",
      "decimals": 8,
      "logoURI": "https://raw.githubusercontent.com/solana-labs/token-list/main/assets/mainnet/AcXn3WXPARC7r5JwrkPHSUmBGWyWx1vRydNHXXvgc8V6/logo.svg",
      "tags": [
        "tokenized-stock"
      ],
      "extensions": {
        "website": "https://www.digitalassets.ag/UnderlyingDetails?EWJ"
      }
    },
    {
      "chainId": 101,
      "address": "8ihxfcxBZ7dZyfnpXJiGrgEZfrKWbZUk6LjfosLrQfR",
      "symbol": "EWY",
      "name": "iShares MSCI South Korea ETF",
      "decimals": 8,
      "logoURI": "https://raw.githubusercontent.com/solana-labs/token-list/main/assets/mainnet/8ihxfcxBZ7dZyfnpXJiGrgEZfrKWbZUk6LjfosLrQfR/logo.svg",
      "tags": [
        "tokenized-stock"
      ],
      "extensions": {
        "website": "https://www.digitalassets.ag/UnderlyingDetails?EWY"
      }
    },
    {
      "chainId": 101,
      "address": "N5ykto2MU7CNcLX7sgWFe3M2Vpy7wq8gDt2sVNDe6aH",
      "symbol": "EWZ",
      "name": "iShares MSCI Brazil ETF",
      "decimals": 8,
      "logoURI": "https://raw.githubusercontent.com/solana-labs/token-list/main/assets/mainnet/N5ykto2MU7CNcLX7sgWFe3M2Vpy7wq8gDt2sVNDe6aH/logo.svg",
      "tags": [
        "tokenized-stock"
      ],
      "extensions": {
        "website": "https://www.digitalassets.ag/UnderlyingDetails?EWZ"
      }
    },
    {
      "chainId": 101,
      "address": "3K9pfJzKiAm9upcyDWk5NBVdjxVtqXN8sVfQ4aR6qwb2",
      "symbol": "FB",
      "name": "Facebook",
      "decimals": 8,
      "logoURI": "https://raw.githubusercontent.com/solana-labs/token-list/main/assets/mainnet/3K9pfJzKiAm9upcyDWk5NBVdjxVtqXN8sVfQ4aR6qwb2/logo.svg",
      "tags": [
        "tokenized-stock"
      ],
      "extensions": {
        "website": "https://www.digitalassets.ag/UnderlyingDetails?FB"
      }
    },
    {
      "chainId": 101,
      "address": "Ege7FzfrrBSusVQrRUuTiFVCSc8u2R9fRWh4qLjdNYfz",
      "symbol": "FXI",
      "name": "iShares China Large-Cap ETF",
      "decimals": 8,
      "logoURI": "https://raw.githubusercontent.com/solana-labs/token-list/main/assets/mainnet/Ege7FzfrrBSusVQrRUuTiFVCSc8u2R9fRWh4qLjdNYfz/logo.svg",
      "tags": [
        "tokenized-stock"
      ],
      "extensions": {
        "website": "https://www.digitalassets.ag/UnderlyingDetails?FXI"
      }
    },
    {
      "chainId": 101,
      "address": "FiV4TtDtnjaf8m8vw2a7uc9hRoFvvu9Ft7GzxiMujn3t",
      "symbol": "GBTC",
      "name": "Grayscale Bitcoin Trust",
      "decimals": 8,
      "logoURI": "https://raw.githubusercontent.com/solana-labs/token-list/main/assets/mainnet/FiV4TtDtnjaf8m8vw2a7uc9hRoFvvu9Ft7GzxiMujn3t/logo.png",
      "tags": [
        "tokenized-stock"
      ],
      "extensions": {
        "website": "https://www.digitalassets.ag/UnderlyingDetails?GBTC"
      }
    },
    {
      "chainId": 101,
      "address": "7FYk6a91TiFWigBvCf8KbuEMyyfpqET5QHFkRtiD2XxF",
      "symbol": "GDX",
      "name": "VanEck Vectors Gold Miners Etf",
      "decimals": 8,
      "logoURI": "https://raw.githubusercontent.com/solana-labs/token-list/main/assets/mainnet/7FYk6a91TiFWigBvCf8KbuEMyyfpqET5QHFkRtiD2XxF/logo.svg",
      "tags": [
        "tokenized-stock"
      ],
      "extensions": {
        "website": "https://www.digitalassets.ag/UnderlyingDetails?GDX"
      }
    },
    {
      "chainId": 101,
      "address": "EGhhk4sHgY1SBYsgkfgyGNhAKBXqn6QyKNx7W13evx9D",
      "symbol": "GDXJ",
      "name": "VanEck Vectors Junior Gold Miners Etf",
      "decimals": 8,
      "logoURI": "https://raw.githubusercontent.com/solana-labs/token-list/main/assets/mainnet/EGhhk4sHgY1SBYsgkfgyGNhAKBXqn6QyKNx7W13evx9D/logo.svg",
      "tags": [
        "tokenized-stock"
      ],
      "extensions": {
        "website": "https://www.digitalassets.ag/UnderlyingDetails?GDXJ"
      }
    },
    {
      "chainId": 101,
      "address": "9HyU5EEyPvkxeuekNUwsHzmMCJoiw8FZBGWaNih2oux1",
      "symbol": "GLD",
      "name": "SPDR Gold Shares",
      "decimals": 8,
      "logoURI": "https://raw.githubusercontent.com/solana-labs/token-list/main/assets/mainnet/9HyU5EEyPvkxeuekNUwsHzmMCJoiw8FZBGWaNih2oux1/logo.png",
      "tags": [
        "tokenized-stock"
      ],
      "extensions": {
        "website": "https://www.digitalassets.ag/UnderlyingDetails?GLD"
      }
    },
    {
      "chainId": 101,
      "address": "EYLa7susWhzqDNKYe7qLhFHb3Y9kdNwThc6QSnc4TLWN",
      "symbol": "GLXY",
      "name": "Galaxy Digital Holdings",
      "decimals": 8,
      "logoURI": "https://raw.githubusercontent.com/solana-labs/token-list/main/assets/mainnet/EYLa7susWhzqDNKYe7qLhFHb3Y9kdNwThc6QSnc4TLWN/logo.png",
      "tags": [
        "tokenized-stock"
      ],
      "extensions": {
        "website": "https://www.digitalassets.ag/UnderlyingDetails?GLXY"
      }
    },
    {
      "chainId": 101,
      "address": "Ac2wmyujRxiGtb5msS7fKzGycaCF7K8NbVs5ortE6MFo",
      "symbol": "GME",
      "name": "GameStop",
      "decimals": 8,
      "logoURI": "https://raw.githubusercontent.com/solana-labs/token-list/main/assets/mainnet/Ac2wmyujRxiGtb5msS7fKzGycaCF7K8NbVs5ortE6MFo/logo.svg",
      "tags": [
        "tokenized-stock"
      ],
      "extensions": {
        "website": "https://www.digitalassets.ag/UnderlyingDetails?GME"
      }
    },
    {
      "chainId": 101,
      "address": "7uzWUPC6XsWkgFAuDjpZgPVH9p3WqeKTvTJqLM1RXX6w",
      "symbol": "GOOGL",
      "name": "Google",
      "decimals": 8,
      "logoURI": "https://raw.githubusercontent.com/solana-labs/token-list/main/assets/mainnet/7uzWUPC6XsWkgFAuDjpZgPVH9p3WqeKTvTJqLM1RXX6w/logo.svg",
      "tags": [
        "tokenized-stock"
      ],
      "extensions": {
        "website": "https://www.digitalassets.ag/UnderlyingDetails?GOOGL"
      }
    },
    {
      "chainId": 101,
      "address": "XJUMvw7KRLoLCYVD727jV9fjNUSDVcZaQUK6XpY6kGm",
      "symbol": "IF",
      "name": "Impossible Finance",
      "decimals": 9,
      "logoURI": "https://gateway.pinata.cloud/ipfs/QmcfMbNuvDV6ho3fueNPFTtgSruaUBmSdqP5D5ZduipN6S/logo.png",
      "tags": [
        "ethereum"
      ],
      "extensions": {
        "website": "https://impossible.finance",
        "coingeckoId": "impossible-finance"
      }
    },
    {
      "chainId": 101,
      "address": "6CuCUCYovcLxwaKuxWm8uTquVKGWaAydcFEU3NrtvxGZ",
      "symbol": "INTC",
      "name": "Intel Corp",
      "decimals": 8,
      "logoURI": "https://raw.githubusercontent.com/solana-labs/token-list/main/assets/mainnet/6CuCUCYovcLxwaKuxWm8uTquVKGWaAydcFEU3NrtvxGZ/logo.svg",
      "tags": [
        "tokenized-stock"
      ],
      "extensions": {
        "website": "https://www.digitalassets.ag/UnderlyingDetails?INTC"
      }
    },
    {
      "chainId": 101,
      "address": "6H26K637YNAjZycRosvBR3ENKFGMsbr4xmoV7ca83GWf",
      "symbol": "JUST",
      "name": "Just Group PLC",
      "decimals": 8,
      "logoURI": "https://raw.githubusercontent.com/solana-labs/token-list/main/assets/mainnet/6H26K637YNAjZycRosvBR3ENKFGMsbr4xmoV7ca83GWf/logo.png",
      "tags": [
        "tokenized-stock"
      ],
      "extensions": {
        "website": "https://www.digitalassets.ag/UnderlyingDetails?JUST"
      }
    },
    {
      "chainId": 101,
      "address": "FFRtWiE8FT7HMf673r9cmpabHVQfa2QEf4rSRwNo4JM3",
      "symbol": "MRNA",
      "name": "Moderna",
      "decimals": 8,
      "logoURI": "https://raw.githubusercontent.com/solana-labs/token-list/main/assets/mainnet/FFRtWiE8FT7HMf673r9cmpabHVQfa2QEf4rSRwNo4JM3/logo.svg",
      "tags": [
        "tokenized-stock"
      ],
      "extensions": {
        "website": "https://www.digitalassets.ag/UnderlyingDetails?MRNA"
      }
    },
    {
      "chainId": 101,
      "address": "Hfbh3GU8AdYCw4stirFy2RPGtwQbbzToG2DgFozAymUb",
      "symbol": "NFLX",
      "name": "Netflix",
      "decimals": 8,
      "logoURI": "https://raw.githubusercontent.com/solana-labs/token-list/main/assets/mainnet/Hfbh3GU8AdYCw4stirFy2RPGtwQbbzToG2DgFozAymUb/logo.svg",
      "tags": [
        "tokenized-stock"
      ],
      "extensions": {
        "website": "https://www.digitalassets.ag/UnderlyingDetails?NFLX"
      }
    },
    {
      "chainId": 101,
      "address": "56Zwe8Crm4pXvmByCxmGDjYrLPxkenTrckdRM7WG3zQv",
      "symbol": "NIO",
      "name": "Nio",
      "decimals": 8,
      "logoURI": "https://raw.githubusercontent.com/solana-labs/token-list/main/assets/mainnet/56Zwe8Crm4pXvmByCxmGDjYrLPxkenTrckdRM7WG3zQv/logo.svg",
      "tags": [
        "tokenized-stock"
      ],
      "extensions": {
        "website": "https://www.digitalassets.ag/UnderlyingDetails?NIO"
      }
    },
    {
      "chainId": 101,
      "address": "HP9WMRDV3KdUfJ7CNn5Wf8JzLczwxdnQYTHDAa9yCSnq",
      "symbol": "NOK",
      "name": "Nokia",
      "decimals": 8,
      "logoURI": "https://raw.githubusercontent.com/solana-labs/token-list/main/assets/mainnet/HP9WMRDV3KdUfJ7CNn5Wf8JzLczwxdnQYTHDAa9yCSnq/logo.svg",
      "tags": [
        "tokenized-stock"
      ],
      "extensions": {
        "website": "https://www.digitalassets.ag/UnderlyingDetails?NOK"
      }
    },
    {
      "chainId": 101,
      "address": "GpM58T33eTrGEdHmeFnSVksJjJT6JVdTvim59ipTgTNh",
      "symbol": "NVDA",
      "name": "NVIDIA",
      "decimals": 8,
      "logoURI": "https://raw.githubusercontent.com/solana-labs/token-list/main/assets/mainnet/GpM58T33eTrGEdHmeFnSVksJjJT6JVdTvim59ipTgTNh/logo.svg",
      "tags": [
        "tokenized-stock"
      ],
      "extensions": {
        "website": "https://www.digitalassets.ag/UnderlyingDetails?NVDA"
      }
    },
    {
      "chainId": 101,
      "address": "CRCop5kHBDLTYJyG7z3u6yiVQi4FQHbyHdtb18Qh2Ta9",
      "symbol": "PENN",
      "name": "Penn National Gaming",
      "decimals": 8,
      "logoURI": "https://raw.githubusercontent.com/solana-labs/token-list/main/assets/mainnet/CRCop5kHBDLTYJyG7z3u6yiVQi4FQHbyHdtb18Qh2Ta9/logo.svg",
      "tags": [
        "tokenized-stock"
      ],
      "extensions": {
        "website": "https://www.digitalassets.ag/UnderlyingDetails?PENN"
      }
    },
    {
      "chainId": 101,
      "address": "97v2oXMQ2MMAkgUnoQk3rNhrZCRThorYhvz1poAe9stk",
      "symbol": "PFE",
      "name": "Pfizer",
      "decimals": 8,
      "logoURI": "https://raw.githubusercontent.com/solana-labs/token-list/main/assets/mainnet/97v2oXMQ2MMAkgUnoQk3rNhrZCRThorYhvz1poAe9stk/logo.svg",
      "tags": [
        "tokenized-stock"
      ],
      "extensions": {
        "website": "https://www.digitalassets.ag/UnderlyingDetails?PFE"
      }
    },
    {
      "chainId": 101,
      "address": "AwutBmwmhehaMh18CxqFPPN311uCB1M2awp68A2bG41v",
      "symbol": "PYPL",
      "name": "PayPal",
      "decimals": 8,
      "logoURI": "https://raw.githubusercontent.com/solana-labs/token-list/main/assets/mainnet/AwutBmwmhehaMh18CxqFPPN311uCB1M2awp68A2bG41v/logo.svg",
      "tags": [
        "tokenized-stock"
      ],
      "extensions": {
        "website": "https://www.digitalassets.ag/UnderlyingDetails?PYPL"
      }
    },
    {
      "chainId": 101,
      "address": "8Sa7BjogSJnkHyhtRTKNDDTDtASnWMcAsD4ySVNSFu27",
      "symbol": "SLV",
      "name": "iShares Silver Trust",
      "decimals": 8,
      "logoURI": "https://raw.githubusercontent.com/solana-labs/token-list/main/assets/mainnet/8Sa7BjogSJnkHyhtRTKNDDTDtASnWMcAsD4ySVNSFu27/logo.svg",
      "tags": [
        "tokenized-stock"
      ],
      "extensions": {
        "website": "https://www.digitalassets.ag/UnderlyingDetails?SLV"
      }
    },
    {
      "chainId": 101,
      "address": "CS4tNS523VCLiTsGnYEAd6GqfrZNLtA14C98DC6gE47g",
      "symbol": "SPY",
      "name": "SPDR S&P 500 ETF",
      "decimals": 8,
      "logoURI": "https://raw.githubusercontent.com/solana-labs/token-list/main/assets/mainnet/CS4tNS523VCLiTsGnYEAd6GqfrZNLtA14C98DC6gE47g/logo.svg",
      "tags": [
        "tokenized-stock"
      ],
      "extensions": {
        "website": "https://www.digitalassets.ag/UnderlyingDetails?SPY"
      }
    },
    {
      "chainId": 101,
      "address": "BLyrWJuDyYnDaUMxqBMqkDYAeajnyode1ARh7TxtakEh",
      "symbol": "SQ",
      "name": "Square",
      "decimals": 8,
      "logoURI": "https://raw.githubusercontent.com/solana-labs/token-list/main/assets/mainnet/BLyrWJuDyYnDaUMxqBMqkDYAeajnyode1ARh7TxtakEh/logo.svg",
      "tags": [
        "tokenized-stock"
      ],
      "extensions": {
        "website": "https://www.digitalassets.ag/UnderlyingDetails?SQ"
      }
    },
    {
      "chainId": 101,
      "address": "HSDepE3xvbyRDx4M11LX7Hf9qgHSopfTXxAoeatCcwWF",
      "symbol": "SUN",
      "name": "Sunoco LP",
      "decimals": 8,
      "logoURI": "https://raw.githubusercontent.com/solana-labs/token-list/main/assets/mainnet/HSDepE3xvbyRDx4M11LX7Hf9qgHSopfTXxAoeatCcwWF/logo.svg",
      "tags": [
        "tokenized-stock"
      ],
      "extensions": {
        "website": "https://www.digitalassets.ag/UnderlyingDetails?SUN"
      }
    },
    {
      "chainId": 101,
      "address": "LZufgu7ekMcWBUypPMBYia2ipnFzpxpZgRBFLhYswgR",
      "symbol": "TLRY",
      "name": "Tilray Inc",
      "decimals": 8,
      "logoURI": "https://raw.githubusercontent.com/solana-labs/token-list/main/assets/mainnet/LZufgu7ekMcWBUypPMBYia2ipnFzpxpZgRBFLhYswgR/logo.svg",
      "tags": [
        "tokenized-stock"
      ],
      "extensions": {
        "website": "https://www.digitalassets.ag/UnderlyingDetails?TLRY"
      }
    },
    {
      "chainId": 101,
      "address": "2iCUKaCQpGvnaBimLprKWT8bNGF92e6LxWq4gjsteWfx",
      "symbol": "TSM",
      "name": "Taiwan Semiconductor Mfg",
      "decimals": 8,
      "logoURI": "https://raw.githubusercontent.com/solana-labs/token-list/main/assets/mainnet/2iCUKaCQpGvnaBimLprKWT8bNGF92e6LxWq4gjsteWfx/logo.svg",
      "tags": [
        "tokenized-stock"
      ],
      "extensions": {
        "website": "https://www.digitalassets.ag/UnderlyingDetails?TSM"
      }
    },
    {
      "chainId": 101,
      "address": "BZMg4HyyHVUJkwh2yuv6duu4iQUaXRxT6sK1dT7FcaZf",
      "symbol": "TUR",
      "name": "iShares MSCI Turkey ETF",
      "decimals": 8,
      "logoURI": "https://raw.githubusercontent.com/solana-labs/token-list/main/assets/mainnet/BZMg4HyyHVUJkwh2yuv6duu4iQUaXRxT6sK1dT7FcaZf/logo.svg",
      "tags": [
        "tokenized-stock"
      ],
      "extensions": {
        "website": "https://www.digitalassets.ag/UnderlyingDetails?TUR"
      }
    },
    {
      "chainId": 101,
      "address": "C2tNm8bMU5tz6KdXjHY5zewsN1Wv1TEbxK9XGTCgUZMJ",
      "symbol": "TWTR",
      "name": "Twitter",
      "decimals": 8,
      "logoURI": "https://raw.githubusercontent.com/solana-labs/token-list/main/assets/mainnet/C2tNm8bMU5tz6KdXjHY5zewsN1Wv1TEbxK9XGTCgUZMJ/logo.svg",
      "tags": [
        "tokenized-stock"
      ],
      "extensions": {
        "website": "https://www.digitalassets.ag/UnderlyingDetails?TWTR"
      }
    },
    {
      "chainId": 101,
      "address": "4kmVbBDCzYam3S4e9XqKQkLCEz16gu3dTTo65KbhShuv",
      "symbol": "UBER",
      "name": "Uber",
      "decimals": 8,
      "logoURI": "https://raw.githubusercontent.com/solana-labs/token-list/main/assets/mainnet/4kmVbBDCzYam3S4e9XqKQkLCEz16gu3dTTo65KbhShuv/logo.svg",
      "tags": [
        "tokenized-stock"
      ],
      "extensions": {
        "website": "https://www.digitalassets.ag/UnderlyingDetails?UBER"
      }
    },
    {
      "chainId": 101,
      "address": "J645gMdx9zSMM2VySLBrtv6Zv1HyEjPqQXVGRAPYqzvK",
      "symbol": "USO",
      "name": "United States Oil Fund",
      "decimals": 8,
      "logoURI": "https://raw.githubusercontent.com/solana-labs/token-list/main/assets/mainnet/J645gMdx9zSMM2VySLBrtv6Zv1HyEjPqQXVGRAPYqzvK/logo.svg",
      "tags": [
        "tokenized-stock"
      ],
      "extensions": {
        "website": "https://www.digitalassets.ag/UnderlyingDetails?USO"
      }
    },
    {
      "chainId": 101,
      "address": "3LjkoC9FYEqRKNpy7xz3nxfnGVAt1SNS98rYwF2adQWB",
      "symbol": "VXX",
      "name": "iPath B S&P 500 VIX S/T Futs ETN",
      "decimals": 8,
      "logoURI": "https://raw.githubusercontent.com/solana-labs/token-list/main/assets/mainnet/3LjkoC9FYEqRKNpy7xz3nxfnGVAt1SNS98rYwF2adQWB/logo.png",
      "tags": [
        "tokenized-stock"
      ],
      "extensions": {
        "website": "https://www.digitalassets.ag/UnderlyingDetails?VXX"
      }
    },
    {
      "chainId": 101,
      "address": "BcALTCjD4HJJxBDUXi3nHUgqsJmXAQdBbQrcmtLtqZaf",
      "symbol": "ZM",
      "name": "Zoom",
      "decimals": 8,
      "logoURI": "https://raw.githubusercontent.com/solana-labs/token-list/main/assets/mainnet/BcALTCjD4HJJxBDUXi3nHUgqsJmXAQdBbQrcmtLtqZaf/logo.svg",
      "tags": [
        "tokenized-stock"
      ],
      "extensions": {
        "website": "https://www.digitalassets.ag/UnderlyingDetails?ZM"
      }
    },
    {
      "chainId": 101,
      "address": "9n4nbM75f5Ui33ZbPYXn59EwSgE8CGsHtAeTH5YFeJ9E",
      "symbol": "BTC",
      "name": "Wrapped Bitcoin (Sollet)",
      "decimals": 6,
      "logoURI": "https://raw.githubusercontent.com/solana-labs/token-list/main/assets/mainnet/9n4nbM75f5Ui33ZbPYXn59EwSgE8CGsHtAeTH5YFeJ9E/logo.png",
      "tags": [
        "wrapped-sollet",
        "ethereum"
      ],
      "extensions": {
        "bridgeContract": "https://etherscan.io/address/0xeae57ce9cc1984f202e15e038b964bb8bdf7229a",
        "serumV3Usdc": "A8YFbxQYFVqKZaoYJLLUVcQiWP7G2MeEgW5wsAQgMvFw",
        "serumV3Usdt": "C1EuT9VokAKLiW7i2ASnZUvxDoKuKkCpDDeNxAptuNe4",
        "coingeckoId": "bitcoin"
      }
    },
    {
      "chainId": 101,
      "address": "2FPyTwcZLUg1MDrwsyoP4D6s1tM7hAkHYRjkNb5w6Pxk",
      "symbol": "ETH",
      "name": "Wrapped Ethereum (Sollet)",
      "decimals": 6,
      "logoURI": "https://raw.githubusercontent.com/solana-labs/token-list/main/assets/mainnet/2FPyTwcZLUg1MDrwsyoP4D6s1tM7hAkHYRjkNb5w6Pxk/logo.png",
      "tags": [
        "wrapped-sollet",
        "ethereum"
      ],
      "extensions": {
        "bridgeContract": "https://etherscan.io/address/0xeae57ce9cc1984f202e15e038b964bb8bdf7229a",
        "serumV3Usdc": "4tSvZvnbyzHXLMTiFonMyxZoHmFqau1XArcRCVHLZ5gX",
        "serumV3Usdt": "7dLVkUfBVfCGkFhSXDCq1ukM9usathSgS716t643iFGF",
        "coingeckoId": "ethereum"
      }
    },
    {
      "chainId": 101,
      "address": "3JSf5tPeuscJGtaCp5giEiDhv51gQ4v3zWg8DGgyLfAB",
      "symbol": "YFI",
      "name": "Wrapped YFI (Sollet)",
      "decimals": 6,
      "logoURI": "https://raw.githubusercontent.com/solana-labs/token-list/main/assets/mainnet/3JSf5tPeuscJGtaCp5giEiDhv51gQ4v3zWg8DGgyLfAB/logo.png",
      "tags": [
        "wrapped-sollet",
        "ethereum"
      ],
      "extensions": {
        "bridgeContract": "https://etherscan.io/address/0xeae57ce9cc1984f202e15e038b964bb8bdf7229a",
        "serumV3Usdc": "7qcCo8jqepnjjvB5swP4Afsr3keVBs6gNpBTNubd1Kr2",
        "serumV3Usdt": "3Xg9Q4VtZhD4bVYJbTfgGWFV5zjE3U7ztSHa938zizte",
        "coingeckoId": "yearn-finance"
      }
    },
    {
      "chainId": 101,
      "address": "CWE8jPTUYhdCTZYWPTe1o5DFqfdjzWKc9WKz6rSjQUdG",
      "symbol": "LINK",
      "name": "Wrapped Chainlink (Sollet)",
      "decimals": 6,
      "logoURI": "https://raw.githubusercontent.com/solana-labs/token-list/main/assets/mainnet/CWE8jPTUYhdCTZYWPTe1o5DFqfdjzWKc9WKz6rSjQUdG/logo.png",
      "tags": [
        "wrapped-sollet",
        "ethereum"
      ],
      "extensions": {
        "bridgeContract": "https://etherscan.io/address/0xeae57ce9cc1984f202e15e038b964bb8bdf7229a",
        "serumV3Usdc": "3hwH1txjJVS8qv588tWrjHfRxdqNjBykM1kMcit484up",
        "serumV3Usdt": "3yEZ9ZpXSQapmKjLAGKZEzUNA1rcupJtsDp5mPBWmGZR",
        "coingeckoId": "chainlink"
      }
    },
    {
      "chainId": 101,
      "address": "Ga2AXHpfAF6mv2ekZwcsJFqu7wB4NV331qNH7fW9Nst8",
      "symbol": "XRP",
      "name": "Wrapped XRP (Sollet)",
      "decimals": 6,
      "logoURI": "https://raw.githubusercontent.com/solana-labs/token-list/main/assets/mainnet/Ga2AXHpfAF6mv2ekZwcsJFqu7wB4NV331qNH7fW9Nst8/logo.png",
      "tags": [
        "wrapped-sollet",
        "ethereum"
      ],
      "extensions": {
        "bridgeContract": "https://etherscan.io/address/0xeae57ce9cc1984f202e15e038b964bb8bdf7229a",
        "coingeckoId": "ripple"
      }
    },
    {
      "chainId": 101,
      "address": "BQcdHdAQW1hczDbBi9hiegXAR7A98Q9jx3X3iBBBDiq4",
      "symbol": "wUSDT",
      "name": "Wrapped USDT (Sollet)",
      "decimals": 6,
      "logoURI": "https://raw.githubusercontent.com/solana-labs/token-list/main/assets/mainnet/BQcdHdAQW1hczDbBi9hiegXAR7A98Q9jx3X3iBBBDiq4/logo.png",
      "tags": [
        "stablecoin",
        "wrapped-sollet",
        "ethereum"
      ],
      "extensions": {
        "bridgeContract": "https://etherscan.io/address/0xeae57ce9cc1984f202e15e038b964bb8bdf7229a",
        "coingeckoId": "tether"
      }
    },
    {
      "chainId": 101,
      "address": "AR1Mtgh7zAtxuxGd2XPovXPVjcSdY3i4rQYisNadjfKy",
      "symbol": "SUSHI",
      "name": "Wrapped SUSHI (Sollet)",
      "decimals": 6,
      "logoURI": "https://raw.githubusercontent.com/solana-labs/token-list/main/assets/mainnet/AR1Mtgh7zAtxuxGd2XPovXPVjcSdY3i4rQYisNadjfKy/logo.png",
      "tags": [
        "wrapped-sollet",
        "ethereum"
      ],
      "extensions": {
        "website": "https://www.sushi.com",
        "bridgeContract": "https://etherscan.io/address/0xeae57ce9cc1984f202e15e038b964bb8bdf7229a",
        "serumV3Usdc": "A1Q9iJDVVS8Wsswr9ajeZugmj64bQVCYLZQLra2TMBMo",
        "serumV3Usdt": "6DgQRTpJTnAYBSShngAVZZDq7j9ogRN1GfSQ3cq9tubW",
        "coingeckoId": "sushi",
        "waterfallbot": "https://bit.ly/SUSHIwaterfall"
      }
    },
    {
      "chainId": 101,
      "address": "CsZ5LZkDS7h9TDKjrbL7VAwQZ9nsRu8vJLhRYfmGaN8K",
      "symbol": "ALEPH",
      "name": "Wrapped ALEPH (Sollet)",
      "decimals": 6,
      "logoURI": "https://raw.githubusercontent.com/solana-labs/token-list/main/assets/mainnet/CsZ5LZkDS7h9TDKjrbL7VAwQZ9nsRu8vJLhRYfmGaN8K/logo.png",
      "tags": [
        "wrapped-sollet",
        "ethereum"
      ],
      "extensions": {
        "bridgeContract": "https://etherscan.io/address/0xeae57ce9cc1984f202e15e038b964bb8bdf7229a",
        "serumV3Usdc": "GcoKtAmTy5QyuijXSmJKBtFdt99e6Buza18Js7j9AJ6e",
        "serumV3Usdt": "Gyp1UGRgbrb6z8t7fpssxEKQgEmcJ4pVnWW3ds2p6ZPY",
        "coingeckoId": "aleph"
      }
    },
    {
      "chainId": 101,
      "address": "SF3oTvfWzEP3DTwGSvUXRrGTvr75pdZNnBLAH9bzMuX",
      "symbol": "SXP",
      "name": "Wrapped SXP (Sollet)",
      "decimals": 6,
      "logoURI": "https://raw.githubusercontent.com/solana-labs/token-list/main/assets/mainnet/SF3oTvfWzEP3DTwGSvUXRrGTvr75pdZNnBLAH9bzMuX/logo.png",
      "tags": [
        "wrapped-sollet",
        "ethereum"
      ],
      "extensions": {
        "bridgeContract": "https://etherscan.io/address/0xeae57ce9cc1984f202e15e038b964bb8bdf7229a",
        "serumV3Usdc": "4LUro5jaPaTurXK737QAxgJywdhABnFAMQkXX4ZyqqaZ",
        "serumV3Usdt": "8afKwzHR3wJE7W7Y5hvQkngXh6iTepSZuutRMMy96MjR",
        "coingeckoId": "swipe"
      }
    },
    {
      "chainId": 101,
      "address": "BtZQfWqDGbk9Wf2rXEiWyQBdBY1etnUUn6zEphvVS7yN",
      "symbol": "HGET",
      "name": "Wrapped Hedget (Sollet)",
      "decimals": 6,
      "logoURI": "https://raw.githubusercontent.com/solana-labs/token-list/main/assets/mainnet/BtZQfWqDGbk9Wf2rXEiWyQBdBY1etnUUn6zEphvVS7yN/logo.svg",
      "tags": [
        "wrapped-sollet",
        "ethereum"
      ],
      "extensions": {
        "website": "https://www.hedget.com/",
        "bridgeContract": "https://etherscan.io/address/0xeae57ce9cc1984f202e15e038b964bb8bdf7229a",
        "serumV3Usdc": "88vztw7RTN6yJQchVvxrs6oXUDryvpv9iJaFa1EEmg87",
        "serumV3Usdt": "ErQXxiNfJgd4fqQ58PuEw5xY35TZG84tHT6FXf5s4UxY",
        "coingeckoId": "hedget"
      }
    },
    {
      "chainId": 101,
      "address": "5Fu5UUgbjpUvdBveb3a1JTNirL8rXtiYeSMWvKjtUNQv",
      "symbol": "CREAM",
      "name": "Wrapped Cream Finance (Sollet)",
      "decimals": 6,
      "logoURI": "https://raw.githubusercontent.com/solana-labs/token-list/main/assets/mainnet/5Fu5UUgbjpUvdBveb3a1JTNirL8rXtiYeSMWvKjtUNQv/logo.png",
      "tags": [
        "wrapped-sollet",
        "ethereum"
      ],
      "extensions": {
        "bridgeContract": "https://etherscan.io/address/0xeae57ce9cc1984f202e15e038b964bb8bdf7229a",
        "serumV3Usdc": "7nZP6feE94eAz9jmfakNJWPwEKaeezuKKC5D1vrnqyo2",
        "serumV3Usdt": "4ztJEvQyryoYagj2uieep3dyPwG2pyEwb2dKXTwmXe82",
        "coingeckoId": "cream-2"
      }
    },
    {
      "chainId": 101,
      "address": "873KLxCbz7s9Kc4ZzgYRtNmhfkQrhfyWGZJBmyCbC3ei",
      "symbol": "UBXT",
      "name": "Wrapped Upbots (Sollet)",
      "decimals": 6,
      "logoURI": "https://raw.githubusercontent.com/solana-labs/token-list/main/assets/mainnet/873KLxCbz7s9Kc4ZzgYRtNmhfkQrhfyWGZJBmyCbC3ei/logo.png",
      "tags": [
        "wrapped-sollet",
        "ethereum"
      ],
      "extensions": {
        "website": "https://upbots.com/",
        "explorer": "https://etherscan.io/address/0xeae57ce9cc1984f202e15e038b964bb8bdf7229a",
        "serumV3Usdc": "2wr3Ab29KNwGhtzr5HaPCyfU1qGJzTUAN4amCLZWaD1H",
        "serumV3Usdt": "F1T7b6pnR8Pge3qmfNUfW6ZipRDiGpMww6TKTrRU4NiL",
        "coingeckoId": "upbots"
      }
    },
    {
      "chainId": 101,
      "address": "HqB7uswoVg4suaQiDP3wjxob1G5WdZ144zhdStwMCq7e",
      "symbol": "HNT",
      "name": "Wrapped Helium (Sollet)",
      "decimals": 6,
      "logoURI": "https://raw.githubusercontent.com/solana-labs/token-list/main/assets/mainnet/HqB7uswoVg4suaQiDP3wjxob1G5WdZ144zhdStwMCq7e/logo.png",
      "tags": [
        "wrapped-sollet",
        "ethereum"
      ],
      "extensions": {
        "bridgeContract": "https://etherscan.io/address/0xeae57ce9cc1984f202e15e038b964bb8bdf7229a",
        "serumV3Usdc": "CnUV42ZykoKUnMDdyefv5kP6nDSJf7jFd7WXAecC6LYr",
        "serumV3Usdt": "8FpuMGLtMZ7Wt9ZvyTGuTVwTwwzLYfS5NZWcHxbP1Wuh",
        "coingeckoId": "helium"
      }
    },
    {
      "chainId": 101,
      "address": "9S4t2NEAiJVMvPdRYKVrfJpBafPBLtvbvyS3DecojQHw",
      "symbol": "FRONT",
      "name": "Wrapped FRONT (Sollet)",
      "decimals": 6,
      "logoURI": "https://raw.githubusercontent.com/solana-labs/token-list/main/assets/mainnet/9S4t2NEAiJVMvPdRYKVrfJpBafPBLtvbvyS3DecojQHw/logo.png",
      "tags": [
        "wrapped-sollet",
        "ethereum"
      ],
      "extensions": {
        "bridgeContract": "https://etherscan.io/address/0xeae57ce9cc1984f202e15e038b964bb8bdf7229a",
        "serumV3Usdc": "9Zx1CvxSVdroKMMWf2z8RwrnrLiQZ9VkQ7Ex3syQqdSH",
        "serumV3Usdt": "CGC4UgWwqA9PET6Tfx6o6dLv94EK2coVkPtxgNHuBtxj",
        "coingeckoId": "frontier-token"
      }
    },
    {
      "chainId": 101,
      "address": "6WNVCuxCGJzNjmMZoKyhZJwvJ5tYpsLyAtagzYASqBoF",
      "symbol": "AKRO",
      "name": "Wrapped AKRO (Sollet)",
      "decimals": 6,
      "logoURI": "https://raw.githubusercontent.com/solana-labs/token-list/main/assets/mainnet/6WNVCuxCGJzNjmMZoKyhZJwvJ5tYpsLyAtagzYASqBoF/logo.png",
      "tags": [
        "wrapped-sollet",
        "ethereum"
      ],
      "extensions": {
        "bridgeContract": "https://etherscan.io/address/0xeae57ce9cc1984f202e15e038b964bb8bdf7229a",
        "serumV3Usdc": "5CZXTTgVZKSzgSA3AFMN5a2f3hmwmmJ6hU8BHTEJ3PX8",
        "serumV3Usdt": "HLvRdctRB48F9yLnu9E24LUTRt89D48Z35yi1HcxayDf",
        "coingeckoId": "akropolis"
      }
    },
    {
      "chainId": 101,
      "address": "DJafV9qemGp7mLMEn5wrfqaFwxsbLgUsGVS16zKRk9kc",
      "symbol": "HXRO",
      "name": "Wrapped HXRO (Sollet)",
      "decimals": 6,
      "logoURI": "https://raw.githubusercontent.com/solana-labs/token-list/main/assets/mainnet/DJafV9qemGp7mLMEn5wrfqaFwxsbLgUsGVS16zKRk9kc/logo.png",
      "tags": [
        "wrapped-sollet",
        "ethereum"
      ],
      "extensions": {
        "bridgeContract": "https://etherscan.io/address/0xeae57ce9cc1984f202e15e038b964bb8bdf7229a",
        "serumV3Usdc": "6Pn1cSiRos3qhBf54uBP9ZQg8x3JTardm1dL3n4p29tA",
        "serumV3Usdt": "4absuMsgemvdjfkgdLQq1zKEjw3dHBoCWkzKoctndyqd",
        "coingeckoId": "hxro"
      }
    },
    {
      "chainId": 101,
      "address": "DEhAasscXF4kEGxFgJ3bq4PpVGp5wyUxMRvn6TzGVHaw",
      "symbol": "UNI",
      "name": "Wrapped UNI (Sollet)",
      "decimals": 6,
      "logoURI": "https://raw.githubusercontent.com/solana-labs/token-list/main/assets/mainnet/DEhAasscXF4kEGxFgJ3bq4PpVGp5wyUxMRvn6TzGVHaw/logo.png",
      "tags": [
        "wrapped-sollet",
        "ethereum"
      ],
      "extensions": {
        "bridgeContract": "https://etherscan.io/address/0xeae57ce9cc1984f202e15e038b964bb8bdf7229a",
        "serumV3Usdc": "6JYHjaQBx6AtKSSsizDMwozAEDEZ5KBsSUzH7kRjGJon",
        "serumV3Usdt": "2SSnWNrc83otLpfRo792P6P3PESZpdr8cu2r8zCE6bMD",
        "coingeckoId": "uniswap"
      }
    },
    {
      "chainId": 101,
      "address": "SRMuApVNdxXokk5GT7XD5cUUgXMBCoAz2LHeuAoKWRt",
      "symbol": "SRM",
      "name": "Serum",
      "decimals": 6,
      "logoURI": "https://raw.githubusercontent.com/solana-labs/token-list/main/assets/mainnet/SRMuApVNdxXokk5GT7XD5cUUgXMBCoAz2LHeuAoKWRt/logo.png",
      "tags": [],
      "extensions": {
        "website": "https://projectserum.com/",
        "serumV3Usdc": "ByRys5tuUWDgL73G8JBAEfkdFf8JWBzPBDHsBVQ5vbQA",
        "serumV3Usdt": "AtNnsY1AyRERWJ8xCskfz38YdvruWVJQUVXgScC1iPb",
        "coingeckoId": "serum",
        "waterfallbot": "https://bit.ly/SRMwaterfall"
      }
    },
    {
      "chainId": 101,
      "address": "AGFEad2et2ZJif9jaGpdMixQqvW5i81aBdvKe7PHNfz3",
      "symbol": "FTT",
      "name": "Wrapped FTT (Sollet)",
      "decimals": 6,
      "logoURI": "https://raw.githubusercontent.com/solana-labs/token-list/main/assets/mainnet/AGFEad2et2ZJif9jaGpdMixQqvW5i81aBdvKe7PHNfz3/logo.png",
      "tags": [
        "wrapped-sollet",
        "ethereum"
      ],
      "extensions": {
        "bridgeContract": "https://etherscan.io/address/0xeae57ce9cc1984f202e15e038b964bb8bdf7229a",
        "assetContract": "https://etherscan.io/address/0x50d1c9771902476076ecfc8b2a83ad6b9355a4c9",
        "serumV3Usdc": "2Pbh1CvRVku1TgewMfycemghf6sU9EyuFDcNXqvRmSxc",
        "serumV3Usdt": "Hr3wzG8mZXNHV7TuL6YqtgfVUesCqMxGYCEyP3otywZE",
        "coingeckoId": "ftx-token",
        "waterfallbot": "https://bit.ly/FTTwaterfall"
      }
    },
    {
      "chainId": 101,
      "address": "MSRMcoVyrFxnSgo5uXwone5SKcGhT1KEJMFEkMEWf9L",
      "symbol": "MSRM",
      "name": "MegaSerum",
      "decimals": 0,
      "logoURI": "https://raw.githubusercontent.com/solana-labs/token-list/main/assets/mainnet/MSRMcoVyrFxnSgo5uXwone5SKcGhT1KEJMFEkMEWf9L/logo.png",
      "tags": [],
      "extensions": {
        "website": "https://projectserum.com/",
        "serumV3Usdc": "4VKLSYdvrQ5ngQrt1d2VS8o4ewvb2MMUZLiejbnGPV33",
        "serumV3Usdt": "5nLJ22h1DUfeCfwbFxPYK8zbfbri7nA9bXoDcR8AcJjs",
        "coingeckoId": "megaserum"
      }
    },
    {
      "chainId": 101,
      "address": "BXXkv6z8ykpG1yuvUDPgh732wzVHB69RnB9YgSYh3itW",
      "symbol": "WUSDC",
      "name": "Wrapped USDC (Sollet)",
      "decimals": 6,
      "logoURI": "https://raw.githubusercontent.com/solana-labs/token-list/main/assets/mainnet/BXXkv6z8ykpG1yuvUDPgh732wzVHB69RnB9YgSYh3itW/logo.png",
      "tags": [
        "stablecoin",
        "wrapped-sollet",
        "ethereum"
      ],
      "extensions": {
        "coingeckoId": "usd-coin"
      }
    },
    {
      "chainId": 101,
      "address": "GXMvfY2jpQctDqZ9RoU3oWPhufKiCcFEfchvYumtX7jd",
      "symbol": "TOMO",
      "name": "Wrapped TOMO (Sollet)",
      "decimals": 6,
      "logoURI": "https://raw.githubusercontent.com/solana-labs/token-list/main/assets/mainnet/GXMvfY2jpQctDqZ9RoU3oWPhufKiCcFEfchvYumtX7jd/logo.png",
      "tags": [
        "wrapped-sollet",
        "ethereum"
      ],
      "extensions": {
        "bridgeContract": "https://etherscan.io/address/0xeae57ce9cc1984f202e15e038b964bb8bdf7229a",
        "serumV3Usdc": "8BdpjpSD5n3nk8DQLqPUyTZvVqFu6kcff5bzUX5dqDpy",
        "serumV3Usdt": "GnKPri4thaGipzTbp8hhSGSrHgG4F8MFiZVrbRn16iG2",
        "coingeckoId": "tomochain",
        "waterfallbot": "https://t.me/TOMOwaterfall"
      }
    },
    {
      "chainId": 101,
      "address": "EcqExpGNFBve2i1cMJUTR4bPXj4ZoqmDD2rTkeCcaTFX",
      "symbol": "KARMA",
      "name": "Wrapped KARMA (Sollet)",
      "decimals": 4,
      "logoURI": "https://raw.githubusercontent.com/solana-labs/token-list/main/assets/mainnet/EcqExpGNFBve2i1cMJUTR4bPXj4ZoqmDD2rTkeCcaTFX/logo.png",
      "tags": [
        "wrapped-sollet",
        "ethereum"
      ],
      "extensions": {
        "bridgeContract": "https://etherscan.io/address/0xeae57ce9cc1984f202e15e038b964bb8bdf7229a",
        "coingeckoId": "karma-dao"
      }
    },
    {
      "chainId": 101,
      "address": "EqWCKXfs3x47uVosDpTRgFniThL9Y8iCztJaapxbEaVX",
      "symbol": "LUA",
      "name": "Wrapped LUA (Sollet)",
      "decimals": 6,
      "logoURI": "https://raw.githubusercontent.com/solana-labs/token-list/main/assets/mainnet/EqWCKXfs3x47uVosDpTRgFniThL9Y8iCztJaapxbEaVX/logo.png",
      "tags": [
        "wrapped-sollet",
        "ethereum"
      ],
      "extensions": {
        "bridgeContract": "https://etherscan.io/address/0xeae57ce9cc1984f202e15e038b964bb8bdf7229a",
        "serumV3Usdc": "4xyWjQ74Eifq17vbue5Ut9xfFNfuVB116tZLEpiZuAn8",
        "serumV3Usdt": "35tV8UsHH8FnSAi3YFRrgCu4K9tb883wKnAXpnihot5r",
        "coingeckoId": "lua-token",
        "waterfallbot": "https://t.me/LUAwaterfall"
      }
    },
    {
      "chainId": 101,
      "address": "GeDS162t9yGJuLEHPWXXGrb1zwkzinCgRwnT8vHYjKza",
      "symbol": "MATH",
      "name": "Wrapped MATH (Sollet)",
      "decimals": 6,
      "logoURI": "https://raw.githubusercontent.com/solana-labs/token-list/main/assets/mainnet/GeDS162t9yGJuLEHPWXXGrb1zwkzinCgRwnT8vHYjKza/logo.png",
      "tags": [
        "wrapped-sollet",
        "ethereum"
      ],
      "extensions": {
        "bridgeContract": "https://etherscan.io/address/0xeae57ce9cc1984f202e15e038b964bb8bdf7229a",
        "serumV3Usdc": "J7cPYBrXVy8Qeki2crZkZavcojf2sMRyQU7nx438Mf8t",
        "serumV3Usdt": "2WghiBkDL2yRhHdvm8CpprrkmfguuQGJTCDfPSudKBAZ",
        "coingeckoId": "math"
      }
    },
    {
      "chainId": 101,
      "address": "GUohe4DJUA5FKPWo3joiPgsB7yzer7LpDmt1Vhzy3Zht",
      "symbol": "KEEP",
      "name": "Wrapped KEEP (Sollet)",
      "decimals": 6,
      "logoURI": "https://raw.githubusercontent.com/solana-labs/token-list/main/assets/mainnet/GUohe4DJUA5FKPWo3joiPgsB7yzer7LpDmt1Vhzy3Zht/logo.png",
      "tags": [
        "wrapped-sollet",
        "ethereum"
      ],
      "extensions": {
        "bridgeContract": "https://etherscan.io/address/0xeae57ce9cc1984f202e15e038b964bb8bdf7229a",
        "serumV3Usdc": "3rgacody9SvM88QR83GHaNdEEx4Fe2V2ed5GJp2oeKDr",
        "serumV3Usdt": "HEGnaVL5i48ubPBqWAhodnZo8VsSLzEM3Gfc451DnFj9",
        "coingeckoId": "keep-network"
      }
    },
    {
      "chainId": 101,
      "address": "9F9fNTT6qwjsu4X4yWYKZpsbw5qT7o6yR2i57JF2jagy",
      "symbol": "SWAG",
      "name": "Wrapped SWAG (Sollet)",
      "decimals": 6,
      "logoURI": "https://raw.githubusercontent.com/solana-labs/token-list/main/assets/mainnet/9F9fNTT6qwjsu4X4yWYKZpsbw5qT7o6yR2i57JF2jagy/logo.png",
      "tags": [
        "wrapped-sollet",
        "ethereum"
      ],
      "extensions": {
        "bridgeContract": "https://etherscan.io/address/0xeae57ce9cc1984f202e15e038b964bb8bdf7229a",
        "serumV3Usdt": "J2XSt77XWim5HwtUM8RUwQvmRXNZsbMKpp5GTKpHafvf",
        "coingeckoId": "swag-finance"
      }
    },
    {
      "chainId": 101,
      "address": "DgHK9mfhMtUwwv54GChRrU54T2Em5cuszq2uMuen1ZVE",
      "symbol": "CEL",
      "name": "Wrapped Celsius (Sollet)",
      "decimals": 4,
      "logoURI": "https://raw.githubusercontent.com/solana-labs/token-list/main/assets/mainnet/DgHK9mfhMtUwwv54GChRrU54T2Em5cuszq2uMuen1ZVE/logo.png",
      "tags": [
        "wrapped-sollet",
        "ethereum"
      ],
      "extensions": {
        "bridgeContract": "https://etherscan.io/address/0xeae57ce9cc1984f202e15e038b964bb8bdf7229a",
        "serumV3Usdt": "cgani53cMZgYfRMgSrNekJTMaLmccRfspsfTbXWRg7u",
        "coingeckoId": "celsius-degree-token"
      }
    },
    {
      "chainId": 101,
      "address": "7ncCLJpP3MNww17LW8bRvx8odQQnubNtfNZBL5BgAEHW",
      "symbol": "RSR",
      "name": "Wrapped Reserve Rights (Sollet)",
      "decimals": 6,
      "logoURI": "https://raw.githubusercontent.com/solana-labs/token-list/main/assets/mainnet/7ncCLJpP3MNww17LW8bRvx8odQQnubNtfNZBL5BgAEHW/logo.png",
      "tags": [
        "wrapped-sollet",
        "ethereum"
      ],
      "extensions": {
        "bridgeContract": "https://etherscan.io/address/0xeae57ce9cc1984f202e15e038b964bb8bdf7229a",
        "serumV3Usdt": "FcPet5fz9NLdbXwVM6kw2WTHzRAD7mT78UjwTpawd7hJ",
        "coingeckoId": "reserve-rights-token"
      }
    },
    {
      "chainId": 101,
      "address": "5wihEYGca7X4gSe97C5mVcqNsfxBzhdTwpv72HKs25US",
      "symbol": "1INCH",
      "name": "Wrapped 1INCH (Sollet)",
      "decimals": 6,
      "logoURI": "https://raw.githubusercontent.com/solana-labs/token-list/main/assets/mainnet/5wihEYGca7X4gSe97C5mVcqNsfxBzhdTwpv72HKs25US/logo.png",
      "tags": [
        "wrapped-sollet",
        "ethereum"
      ],
      "extensions": {
        "bridgeContract": "https://etherscan.io/address/0xeae57ce9cc1984f202e15e038b964bb8bdf7229a",
        "coingeckoId": "1inch"
      }
    },
    {
      "chainId": 101,
      "address": "38i2NQxjp5rt5B3KogqrxmBxgrAwaB3W1f1GmiKqh9MS",
      "symbol": "GRT",
      "name": "Wrapped GRT  (Sollet)",
      "decimals": 6,
      "logoURI": "https://raw.githubusercontent.com/solana-labs/token-list/main/assets/mainnet/38i2NQxjp5rt5B3KogqrxmBxgrAwaB3W1f1GmiKqh9MS/logo.png",
      "tags": [
        "wrapped-sollet",
        "ethereum"
      ],
      "extensions": {
        "bridgeContract": "https://etherscan.io/address/0xeae57ce9cc1984f202e15e038b964bb8bdf7229a",
        "coingeckoId": "the-graph"
      }
    },
    {
      "chainId": 101,
      "address": "Avz2fmevhhu87WYtWQCFj9UjKRjF9Z9QWwN2ih9yF95G",
      "symbol": "COMP",
      "name": "Wrapped Compound (Sollet)",
      "decimals": 6,
      "logoURI": "https://raw.githubusercontent.com/solana-labs/token-list/main/assets/mainnet/Avz2fmevhhu87WYtWQCFj9UjKRjF9Z9QWwN2ih9yF95G/logo.png",
      "tags": [
        "wrapped-sollet",
        "ethereum"
      ],
      "extensions": {
        "bridgeContract": "https://etherscan.io/address/0xeae57ce9cc1984f202e15e038b964bb8bdf7229a",
        "coingeckoId": "compound-coin"
      }
    },
    {
      "chainId": 101,
      "address": "9wRD14AhdZ3qV8et3eBQVsrb3UoBZDUbJGyFckpTg8sj",
      "symbol": "PAXG",
      "name": "Wrapped Paxos Gold (Sollet)",
      "decimals": 6,
      "logoURI": "https://raw.githubusercontent.com/solana-labs/token-list/main/assets/mainnet/9wRD14AhdZ3qV8et3eBQVsrb3UoBZDUbJGyFckpTg8sj/logo.png",
      "tags": [
        "wrapped-sollet",
        "ethereum"
      ],
      "extensions": {
        "bridgeContract": "https://etherscan.io/address/0xeae57ce9cc1984f202e15e038b964bb8bdf7229a",
        "coingeckoId": "pax-gold"
      }
    },
    {
      "chainId": 101,
      "address": "AByXcTZwJHMtrKrvVsh9eFNB1pJaLDjCUR2ayvxBAAM2",
      "symbol": "STRONG",
      "name": "Wrapped Strong (Sollet)",
      "decimals": 6,
      "logoURI": "https://raw.githubusercontent.com/solana-labs/token-list/main/assets/mainnet/AByXcTZwJHMtrKrvVsh9eFNB1pJaLDjCUR2ayvxBAAM2/logo.png",
      "tags": [
        "wrapped-sollet",
        "ethereum"
      ],
      "extensions": {
        "bridgeContract": "https://etherscan.io/address/0xeae57ce9cc1984f202e15e038b964bb8bdf7229a",
        "coingeckoId": "strong"
      }
    },
    {
      "chainId": 101,
      "address": "EchesyfXePKdLtoiZSL8pBe8Myagyy8ZRqsACNCFGnvp",
      "symbol": "FIDA",
      "name": "Bonfida",
      "decimals": 6,
      "logoURI": "https://raw.githubusercontent.com/solana-labs/token-list/main/assets/mainnet/EchesyfXePKdLtoiZSL8pBe8Myagyy8ZRqsACNCFGnvp/logo.svg",
      "tags": [],
      "extensions": {
        "website": "https://bonfida.com/",
        "serumV3Usdc": "E14BKBhDWD4EuTkWj1ooZezesGxMW8LPCps4W5PuzZJo",
        "serumV3Usdt": "EbV7pPpEvheLizuYX3gUCvWM8iySbSRAhu2mQ5Vz2Mxf",
        "coingeckoId": "bonfida",
        "waterfallbot": "https://bit.ly/FIDAwaterfall"
      }
    },
    {
      "chainId": 101,
      "address": "kinXdEcpDQeHPEuQnqmUgtYykqKGVFq6CeVX5iAHJq6",
      "symbol": "KIN",
      "name": "KIN",
      "decimals": 5,
      "logoURI": "https://raw.githubusercontent.com/solana-labs/token-list/main/assets/mainnet/kinXdEcpDQeHPEuQnqmUgtYykqKGVFq6CeVX5iAHJq6/logo.png",
      "tags": [],
      "extensions": {
        "serumV3Usdc": "Bn6NPyr6UzrFAwC4WmvPvDr2Vm8XSUnFykM2aQroedgn",
        "serumV3Usdt": "4nCFQr8sahhhL4XJ7kngGFBmpkmyf3xLzemuMhn6mWTm",
        "coingeckoId": "kin",
        "waterfallbot": "https://bit.ly/KINwaterfall"
      }
    },
    {
      "chainId": 101,
      "address": "MAPS41MDahZ9QdKXhVa4dWB9RuyfV4XqhyAZ8XcYepb",
      "symbol": "MAPS",
      "name": "MAPS",
      "decimals": 6,
      "logoURI": "https://raw.githubusercontent.com/solana-labs/token-list/main/assets/mainnet/MAPS41MDahZ9QdKXhVa4dWB9RuyfV4XqhyAZ8XcYepb/logo.svg",
      "tags": [],
      "extensions": {
        "website": "https://maps.me/",
        "serumV3Usdc": "3A8XQRWXC7BjLpgLDDBhQJLT5yPCzS16cGYRKHkKxvYo",
        "serumV3Usdt": "7cknqHAuGpfVXPtFoJpFvUjJ8wkmyEfbFusmwMfNy3FE",
        "coingeckoId": "maps"
      }
    },
    {
      "chainId": 101,
      "address": "z3dn17yLaGMKffVogeFHQ9zWVcXgqgf3PQnDsNs2g6M",
      "symbol": "OXY",
      "name": "Oxygen Protocol",
      "decimals": 6,
      "logoURI": "https://raw.githubusercontent.com/solana-labs/token-list/main/assets/mainnet/z3dn17yLaGMKffVogeFHQ9zWVcXgqgf3PQnDsNs2g6M/logo.svg",
      "tags": [],
      "extensions": {
        "website": "https://www.oxygen.org/",
        "serumV3Usdt": "GKLev6UHeX1KSDCyo2bzyG6wqhByEzDBkmYTxEdmYJgB",
        "serumV3Usdc": "GZ3WBFsqntmERPwumFEYgrX2B7J7G11MzNZAy7Hje27X",
        "coingeckoId": "oxygen",
        "waterfallbot": "https://bit.ly/OXYwaterfall"
      }
    },
    {
      "chainId": 101,
      "address": "FtgGSFADXBtroxq8VCausXRr2of47QBf5AS1NtZCu4GD",
      "symbol": "BRZ",
      "name": "BRZ",
      "decimals": 4,
      "logoURI": "https://raw.githubusercontent.com/solana-labs/token-list/main/assets/mainnet/FtgGSFADXBtroxq8VCausXRr2of47QBf5AS1NtZCu4GD/logo.png",
      "tags": [],
      "extensions": {
        "website": "https://brztoken.io/",
        "coingeckoId": "brz"
      }
    },
    {
      "chainId": 101,
      "address": "Es9vMFrzaCERmJfrF4H2FYD4KCoNkY11McCe8BenwNYB",
      "symbol": "USDT",
      "name": "USDT",
      "decimals": 6,
      "logoURI": "https://raw.githubusercontent.com/solana-labs/token-list/main/assets/mainnet/Es9vMFrzaCERmJfrF4H2FYD4KCoNkY11McCe8BenwNYB/logo.svg",
      "tags": [
        "stablecoin"
      ],
      "extensions": {
        "website": "https://tether.to/",
        "coingeckoId": "tether",
        "serumV3Usdc": "77quYg4MGneUdjgXCunt9GgM1usmrxKY31twEy3WHwcS"
      }
    },
    {
      "chainId": 101,
      "address": "2oDxYGgTBmST4rc3yn1YtcSEck7ReDZ8wHWLqZAuNWXH",
      "symbol": "xMARK",
      "name": "Standard",
      "decimals": 9,
      "logoURI": "https://raw.githubusercontent.com/solana-labs/token-list/main/assets/mainnet/2oDxYGgTBmST4rc3yn1YtcSEck7ReDZ8wHWLqZAuNWXH/logo.png",
      "tags": [
        "wrapped",
        "wormhole"
      ],
      "extensions": {
        "website": "https://benchmarkprotocol.finance/",
        "address": "0x36b679bd64ed73dbfd88909cdcb892cb66bd4cbb",
        "bridgeContract": "https://etherscan.io/address/0xf92cD566Ea4864356C5491c177A430C222d7e678",
        "assetContract": "https://etherscan.io/address/0x36b679bd64ed73dbfd88909cdcb892cb66bd4cbb",
        "coingeckoId": "xmark"
      }
    },
    {
      "chainId": 101,
      "address": "4k3Dyjzvzp8eMZWUXbBCjEvwSkkk59S5iCNLY3QrkX6R",
      "symbol": "RAY",
      "name": "Raydium",
      "decimals": 6,
      "logoURI": "https://raw.githubusercontent.com/solana-labs/token-list/main/assets/mainnet/4k3Dyjzvzp8eMZWUXbBCjEvwSkkk59S5iCNLY3QrkX6R/logo.png",
      "tags": [],
      "extensions": {
        "website": "https://raydium.io/",
        "serumV3Usdt": "teE55QrL4a4QSfydR9dnHF97jgCfptpuigbb53Lo95g",
        "serumV3Usdc": "2xiv8A5xrJ7RnGdxXB42uFEkYHJjszEhaJyKKt4WaLep",
        "coingeckoId": "raydium",
        "waterfallbot": "https://bit.ly/RAYwaterfall"
      }
    },
    {
      "chainId": 101,
      "address": "CzPDyvotTcxNqtPne32yUiEVQ6jk42HZi1Y3hUu7qf7f",
      "symbol": "RAY-WUSDT",
      "name": "Raydium Legacy LP Token V2 (RAY-WUSDT)",
      "decimals": 6,
      "logoURI": "https://raw.githubusercontent.com/solana-labs/token-list/main/assets/mainnet/CzPDyvotTcxNqtPne32yUiEVQ6jk42HZi1Y3hUu7qf7f/logo.png",
      "tags": [
        "lp-token"
      ],
      "extensions": {
        "website": "https://raydium.io/"
      }
    },
    {
      "chainId": 101,
      "address": "134Cct3CSdRCbYgq5SkwmHgfwjJ7EM5cG9PzqffWqECx",
      "symbol": "RAY-SOL",
      "name": "Raydium Legacy LP Token V2 (RAY-SOL)",
      "decimals": 6,
      "logoURI": "https://raw.githubusercontent.com/solana-labs/token-list/main/assets/mainnet/134Cct3CSdRCbYgq5SkwmHgfwjJ7EM5cG9PzqffWqECx/logo.png",
      "tags": [
        "lp-token"
      ],
      "extensions": {
        "website": "https://raydium.io/"
      }
    },
    {
      "chainId": 101,
      "address": "EVDmwajM5U73PD34bYPugwiA4Eqqbrej4mLXXv15Z5qR",
      "symbol": "LINK-WUSDT",
      "name": "Raydium Legacy LP Token V2 (LINK-WUSDT)",
      "decimals": 6,
      "logoURI": "https://raw.githubusercontent.com/solana-labs/token-list/main/assets/mainnet/EVDmwajM5U73PD34bYPugwiA4Eqqbrej4mLXXv15Z5qR/logo.png",
      "tags": [
        "lp-token"
      ],
      "extensions": {
        "website": "https://raydium.io/"
      }
    },
    {
      "chainId": 101,
      "address": "KY4XvwHy7JPzbWYAbk23jQvEb4qWJ8aCqYWREmk1Q7K",
      "symbol": "ETH-WUSDT",
      "name": "Raydium Legacy LP Token V2 (ETH-WUSDT)",
      "decimals": 6,
      "logoURI": "https://raw.githubusercontent.com/solana-labs/token-list/main/assets/mainnet/KY4XvwHy7JPzbWYAbk23jQvEb4qWJ8aCqYWREmk1Q7K/logo.png",
      "tags": [
        "lp-token"
      ],
      "extensions": {
        "website": "https://raydium.io/"
      }
    },
    {
      "chainId": 101,
      "address": "FgmBnsF5Qrnv8X9bomQfEtQTQjNNiBCWRKGpzPnE5BDg",
      "symbol": "RAY-USDC",
      "name": "Raydium Legacy LP Token V2 (RAY-USDC)",
      "decimals": 6,
      "logoURI": "https://raw.githubusercontent.com/solana-labs/token-list/main/assets/mainnet/FgmBnsF5Qrnv8X9bomQfEtQTQjNNiBCWRKGpzPnE5BDg/logo.png",
      "tags": [
        "lp-token"
      ],
      "extensions": {
        "website": "https://raydium.io/"
      }
    },
    {
      "chainId": 101,
      "address": "5QXBMXuCL7zfAk39jEVVEvcrz1AvBGgT9wAhLLHLyyUJ",
      "symbol": "RAY-SRM",
      "name": "Raydium Legacy LP Token V2 (RAY-SRM)",
      "decimals": 6,
      "logoURI": "https://raw.githubusercontent.com/solana-labs/token-list/main/assets/mainnet/5QXBMXuCL7zfAk39jEVVEvcrz1AvBGgT9wAhLLHLyyUJ/logo.png",
      "tags": [
        "lp-token"
      ],
      "extensions": {
        "website": "https://raydium.io/"
      }
    },
    {
      "chainId": 101,
      "address": "FdhKXYjCou2jQfgKWcNY7jb8F2DPLU1teTTTRfLBD2v1",
      "symbol": "RAY-WUSDT",
      "name": "Raydium Legacy LP Token V3 (RAY-WUSDT)",
      "decimals": 6,
      "logoURI": "https://raw.githubusercontent.com/solana-labs/token-list/main/assets/mainnet/FdhKXYjCou2jQfgKWcNY7jb8F2DPLU1teTTTRfLBD2v1/logo.png",
      "tags": [
        "lp-token"
      ],
      "extensions": {
        "website": "https://raydium.io/"
      }
    },
    {
      "chainId": 101,
      "address": "BZFGfXMrjG2sS7QT2eiCDEevPFnkYYF7kzJpWfYxPbcx",
      "symbol": "RAY-USDC",
      "name": "Raydium Legacy LP Token V3 (RAY-USDC)",
      "decimals": 6,
      "logoURI": "https://raw.githubusercontent.com/solana-labs/token-list/main/assets/mainnet/BZFGfXMrjG2sS7QT2eiCDEevPFnkYYF7kzJpWfYxPbcx/logo.png",
      "tags": [
        "lp-token"
      ],
      "extensions": {
        "website": "https://raydium.io/"
      }
    },
    {
      "chainId": 101,
      "address": "DSX5E21RE9FB9hM8Nh8xcXQfPK6SzRaJiywemHBSsfup",
      "symbol": "RAY-SRM",
      "name": "Raydium Legacy LP Token V3 (RAY-SRM)",
      "decimals": 6,
      "logoURI": "https://raw.githubusercontent.com/solana-labs/token-list/main/assets/mainnet/DSX5E21RE9FB9hM8Nh8xcXQfPK6SzRaJiywemHBSsfup/logo.png",
      "tags": [
        "lp-token"
      ],
      "extensions": {
        "website": "https://raydium.io/"
      }
    },
    {
      "chainId": 101,
      "address": "F5PPQHGcznZ2FxD9JaxJMXaf7XkaFFJ6zzTBcW8osQjw",
      "symbol": "RAY-SOL",
      "name": "Raydium Legacy LP Token V3 (RAY-SOL)",
      "decimals": 6,
      "logoURI": "https://raw.githubusercontent.com/solana-labs/token-list/main/assets/mainnet/F5PPQHGcznZ2FxD9JaxJMXaf7XkaFFJ6zzTBcW8osQjw/logo.png",
      "tags": [
        "lp-token"
      ],
      "extensions": {
        "website": "https://raydium.io/"
      }
    },
    {
      "chainId": 101,
      "address": "8Q6MKy5Yxb9vG1mWzppMtMb2nrhNuCRNUkJTeiE3fuwD",
      "symbol": "RAY-ETH",
      "name": "Raydium Legacy LP Token V3 (RAY-ETH)",
      "decimals": 6,
      "logoURI": "https://raw.githubusercontent.com/solana-labs/token-list/main/assets/mainnet/8Q6MKy5Yxb9vG1mWzppMtMb2nrhNuCRNUkJTeiE3fuwD/logo.png",
      "tags": [
        "lp-token"
      ],
      "extensions": {
        "website": "https://raydium.io/"
      }
    },
    {
      "chainId": 101,
      "address": "DsBuznXRTmzvEdb36Dx3aVLVo1XmH7r1PRZUFugLPTFv",
      "symbol": "FIDA-RAY",
      "name": "Raydium LP Token V4 (FIDA-RAY)",
      "decimals": 6,
      "logoURI": "https://raw.githubusercontent.com/solana-labs/token-list/main/assets/mainnet/DsBuznXRTmzvEdb36Dx3aVLVo1XmH7r1PRZUFugLPTFv/logo.png",
      "tags": [
        "lp-token"
      ],
      "extensions": {
        "website": "https://raydium.io/"
      }
    },
    {
      "chainId": 101,
      "address": "FwaX9W7iThTZH5MFeasxdLpxTVxRcM7ZHieTCnYog8Yb",
      "symbol": "OXY-RAY",
      "name": "Raydium LP Token V4 (OXY-RAY)",
      "decimals": 6,
      "logoURI": "https://raw.githubusercontent.com/solana-labs/token-list/main/assets/mainnet/FwaX9W7iThTZH5MFeasxdLpxTVxRcM7ZHieTCnYog8Yb/logo.png",
      "tags": [
        "lp-token"
      ],
      "extensions": {
        "website": "https://raydium.io/"
      }
    },
    {
      "chainId": 101,
      "address": "CcKK8srfVdTSsFGV3VLBb2YDbzF4T4NM2C3UEjC39RLP",
      "symbol": "MAPS-RAY",
      "name": "Raydium LP Token V4 (MAPS-RAY)",
      "decimals": 6,
      "logoURI": "https://raw.githubusercontent.com/solana-labs/token-list/main/assets/mainnet/CcKK8srfVdTSsFGV3VLBb2YDbzF4T4NM2C3UEjC39RLP/logo.png",
      "tags": [
        "lp-token"
      ],
      "extensions": {
        "website": "https://raydium.io/"
      }
    },
    {
      "chainId": 101,
      "address": "CHT8sft3h3gpLYbCcZ9o27mT5s3Z6VifBVbUiDvprHPW",
      "symbol": "KIN-RAY",
      "name": "Raydium LP Token V4 (KIN-RAY)",
      "decimals": 6,
      "logoURI": "https://raw.githubusercontent.com/solana-labs/token-list/main/assets/mainnet/CHT8sft3h3gpLYbCcZ9o27mT5s3Z6VifBVbUiDvprHPW/logo.png",
      "tags": [
        "lp-token"
      ],
      "extensions": {
        "website": "https://raydium.io/"
      }
    },
    {
      "chainId": 101,
      "address": "C3sT1R3nsw4AVdepvLTLKr5Gvszr7jufyBWUCvy4TUvT",
      "symbol": "RAY-USDT",
      "name": "Raydium LP Token V4 (RAY-USDT)",
      "decimals": 6,
      "logoURI": "https://raw.githubusercontent.com/solana-labs/token-list/main/assets/mainnet/C3sT1R3nsw4AVdepvLTLKr5Gvszr7jufyBWUCvy4TUvT/logo.png",
      "tags": [
        "lp-token"
      ],
      "extensions": {
        "website": "https://raydium.io/"
      }
    },
    {
      "chainId": 101,
      "address": "8HoQnePLqPj4M7PUDzfw8e3Ymdwgc7NLGnaTUapubyvu",
      "symbol": "SOL-USDC",
      "name": "Raydium LP Token V4 (SOL-USDC)",
      "decimals": 9,
      "logoURI": "https://raw.githubusercontent.com/solana-labs/token-list/main/assets/mainnet/8HoQnePLqPj4M7PUDzfw8e3Ymdwgc7NLGnaTUapubyvu/logo.png",
      "tags": [
        "lp-token"
      ],
      "extensions": {
        "website": "https://raydium.io/"
      }
    },
    {
      "chainId": 101,
      "address": "865j7iMmRRycSYUXzJ33ZcvLiX9JHvaLidasCyUyKaRE",
      "symbol": "YFI-USDC",
      "name": "Raydium LP Token V4 (YFI-USDC)",
      "decimals": 6,
      "logoURI": "https://raw.githubusercontent.com/solana-labs/token-list/main/assets/mainnet/865j7iMmRRycSYUXzJ33ZcvLiX9JHvaLidasCyUyKaRE/logo.png",
      "tags": [
        "lp-token"
      ],
      "extensions": {
        "website": "https://raydium.io/"
      }
    },
    {
      "chainId": 101,
      "address": "9XnZd82j34KxNLgQfz29jGbYdxsYznTWRpvZE3SRE7JG",
      "symbol": "SRM-USDC",
      "name": "Raydium LP Token V4 (SRM-USDC)",
      "decimals": 6,
      "logoURI": "https://raw.githubusercontent.com/solana-labs/token-list/main/assets/mainnet/9XnZd82j34KxNLgQfz29jGbYdxsYznTWRpvZE3SRE7JG/logo.png",
      "tags": [
        "lp-token"
      ],
      "extensions": {
        "website": "https://raydium.io/"
      }
    },
    {
      "chainId": 101,
      "address": "75dCoKfUHLUuZ4qEh46ovsxfgWhB4icc3SintzWRedT9",
      "symbol": "FTT-USDC",
      "name": "Raydium LP Token V4 (FTT-USDC)",
      "decimals": 6,
      "logoURI": "https://raw.githubusercontent.com/solana-labs/token-list/main/assets/mainnet/75dCoKfUHLUuZ4qEh46ovsxfgWhB4icc3SintzWRedT9/logo.png",
      "tags": [
        "lp-token"
      ],
      "extensions": {
        "website": "https://raydium.io/"
      }
    },
    {
      "chainId": 101,
      "address": "2hMdRdVWZqetQsaHG8kQjdZinEMBz75vsoWTCob1ijXu",
      "symbol": "BTC-USDC",
      "name": "Raydium LP Token V4 (BTC-USDC)",
      "decimals": 6,
      "logoURI": "https://raw.githubusercontent.com/solana-labs/token-list/main/assets/mainnet/2hMdRdVWZqetQsaHG8kQjdZinEMBz75vsoWTCob1ijXu/logo.png",
      "tags": [
        "lp-token"
      ],
      "extensions": {
        "website": "https://raydium.io/"
      }
    },
    {
      "chainId": 101,
      "address": "2QVjeR9d2PbSf8em8NE8zWd8RYHjFtucDUdDgdbDD2h2",
      "symbol": "SUSHI-USDC",
      "name": "Raydium LP Token V4 (SUSHI-USDC)",
      "decimals": 6,
      "logoURI": "https://raw.githubusercontent.com/solana-labs/token-list/main/assets/mainnet/2QVjeR9d2PbSf8em8NE8zWd8RYHjFtucDUdDgdbDD2h2/logo.png",
      "tags": [
        "lp-token"
      ],
      "extensions": {
        "website": "https://raydium.io/"
      }
    },
    {
      "chainId": 101,
      "address": "CHyUpQFeW456zcr5XEh4RZiibH8Dzocs6Wbgz9aWpXnQ",
      "symbol": "TOMO-USDC",
      "name": "Raydium LP Token V4 (TOMO-USDC)",
      "decimals": 6,
      "logoURI": "https://raw.githubusercontent.com/solana-labs/token-list/main/assets/mainnet/CHyUpQFeW456zcr5XEh4RZiibH8Dzocs6Wbgz9aWpXnQ/logo.png",
      "tags": [
        "lp-token"
      ],
      "extensions": {
        "website": "https://raydium.io/"
      }
    },
    {
      "chainId": 101,
      "address": "BqjoYjqKrXtfBKXeaWeAT5sYCy7wsAYf3XjgDWsHSBRs",
      "symbol": "LINK-USDC",
      "name": "Raydium LP Token V4 (LINK-USDC)",
      "decimals": 6,
      "logoURI": "https://raw.githubusercontent.com/solana-labs/token-list/main/assets/mainnet/BqjoYjqKrXtfBKXeaWeAT5sYCy7wsAYf3XjgDWsHSBRs/logo.png",
      "tags": [
        "lp-token"
      ],
      "extensions": {
        "website": "https://raydium.io/"
      }
    },
    {
      "chainId": 101,
      "address": "13PoKid6cZop4sj2GfoBeujnGfthUbTERdE5tpLCDLEY",
      "symbol": "ETH-USDC",
      "name": "Raydium LP Token V4 (ETH-USDC)",
      "decimals": 6,
      "logoURI": "https://raw.githubusercontent.com/solana-labs/token-list/main/assets/mainnet/13PoKid6cZop4sj2GfoBeujnGfthUbTERdE5tpLCDLEY/logo.png",
      "tags": [
        "lp-token"
      ],
      "extensions": {
        "website": "https://raydium.io/"
      }
    },
    {
      "chainId": 101,
      "address": "2Vyyeuyd15Gp8aH6uKE72c4hxc8TVSLibxDP9vzspQWG",
      "symbol": "COPE-USDC",
      "name": "Raydium LP Token V4 (COPE-USDC)",
      "decimals": 0,
      "logoURI": "https://raw.githubusercontent.com/solana-labs/token-list/main/assets/mainnet/2Vyyeuyd15Gp8aH6uKE72c4hxc8TVSLibxDP9vzspQWG/logo.png",
      "tags": [
        "lp-token"
      ],
      "extensions": {
        "website": "https://raydium.io/"
      }
    },
    {
      "chainId": 101,
      "address": "Epm4KfTj4DMrvqn6Bwg2Tr2N8vhQuNbuK8bESFp4k33K",
      "symbol": "SOL-USDT",
      "name": "Raydium LP Token V4 (SOL-USDT)",
      "decimals": 9,
      "logoURI": "https://raw.githubusercontent.com/solana-labs/token-list/main/assets/mainnet/Epm4KfTj4DMrvqn6Bwg2Tr2N8vhQuNbuK8bESFp4k33K/logo.png",
      "tags": [
        "lp-token"
      ],
      "extensions": {
        "website": "https://raydium.io/"
      }
    },
    {
      "chainId": 101,
      "address": "FA1i7fej1pAbQbnY8NbyYUsTrWcasTyipKreDgy1Mgku",
      "symbol": "YFI-USDT",
      "name": "Raydium LP Token V4 (YFI-USDT)",
      "decimals": 6,
      "logoURI": "https://raw.githubusercontent.com/solana-labs/token-list/main/assets/mainnet/FA1i7fej1pAbQbnY8NbyYUsTrWcasTyipKreDgy1Mgku/logo.png",
      "tags": [
        "lp-token"
      ],
      "extensions": {
        "website": "https://raydium.io/"
      }
    },
    {
      "chainId": 101,
      "address": "HYSAu42BFejBS77jZAZdNAWa3iVcbSRJSzp3wtqCbWwv",
      "symbol": "SRM-USDT",
      "name": "Raydium LP Token V4 (SRM-USDT)",
      "decimals": 6,
      "logoURI": "https://raw.githubusercontent.com/solana-labs/token-list/main/assets/mainnet/HYSAu42BFejBS77jZAZdNAWa3iVcbSRJSzp3wtqCbWwv/logo.png",
      "tags": [
        "lp-token"
      ],
      "extensions": {
        "website": "https://raydium.io/"
      }
    },
    {
      "chainId": 101,
      "address": "2cTCiUnect5Lap2sk19xLby7aajNDYseFhC9Pigou11z",
      "symbol": "FTT-USDT",
      "name": "Raydium LP Token V4 (FTT-USDT)",
      "decimals": 6,
      "logoURI": "https://raw.githubusercontent.com/solana-labs/token-list/main/assets/mainnet/2cTCiUnect5Lap2sk19xLby7aajNDYseFhC9Pigou11z/logo.png",
      "tags": [
        "lp-token"
      ],
      "extensions": {
        "website": "https://raydium.io/"
      }
    },
    {
      "chainId": 101,
      "address": "DgGuvR9GSHimopo3Gc7gfkbKamLKrdyzWkq5yqA6LqYS",
      "symbol": "BTC-USDT",
      "name": "Raydium LP Token V4 (BTC-USDT)",
      "decimals": 6,
      "logoURI": "https://raw.githubusercontent.com/solana-labs/token-list/main/assets/mainnet/DgGuvR9GSHimopo3Gc7gfkbKamLKrdyzWkq5yqA6LqYS/logo.png",
      "tags": [
        "lp-token"
      ],
      "extensions": {
        "website": "https://raydium.io/"
      }
    },
    {
      "chainId": 101,
      "address": "Ba26poEYDy6P2o95AJUsewXgZ8DM9BCsmnU9hmC9i4Ki",
      "symbol": "SUSHI-USDT",
      "name": "Raydium LP Token V4 (SUSHI-USDT)",
      "decimals": 6,
      "logoURI": "https://raw.githubusercontent.com/solana-labs/token-list/main/assets/mainnet/Ba26poEYDy6P2o95AJUsewXgZ8DM9BCsmnU9hmC9i4Ki/logo.png",
      "tags": [
        "lp-token"
      ],
      "extensions": {
        "website": "https://raydium.io/"
      }
    },
    {
      "chainId": 101,
      "address": "D3iGro1vn6PWJXo9QAPj3dfta6dKkHHnmiiym2EfsAmi",
      "symbol": "TOMO-USDT",
      "name": "Raydium LP Token V4 (TOMO-USDT)",
      "decimals": 6,
      "logoURI": "https://raw.githubusercontent.com/solana-labs/token-list/main/assets/mainnet/D3iGro1vn6PWJXo9QAPj3dfta6dKkHHnmiiym2EfsAmi/logo.png",
      "tags": [
        "lp-token"
      ],
      "extensions": {
        "website": "https://raydium.io/"
      }
    },
    {
      "chainId": 101,
      "address": "Dr12Sgt9gkY8WU5tRkgZf1TkVWJbvjYuPAhR3aDCwiiX",
      "symbol": "LINK-USDT",
      "name": "Raydium LP Token V4 (LINK-USDT)",
      "decimals": 6,
      "logoURI": "https://raw.githubusercontent.com/solana-labs/token-list/main/assets/mainnet/Dr12Sgt9gkY8WU5tRkgZf1TkVWJbvjYuPAhR3aDCwiiX/logo.png",
      "tags": [
        "lp-token"
      ],
      "extensions": {
        "website": "https://raydium.io/"
      }
    },
    {
      "chainId": 101,
      "address": "nPrB78ETY8661fUgohpuVusNCZnedYCgghzRJzxWnVb",
      "symbol": "ETH-USDT",
      "name": "Raydium LP Token V4 (ETH-USDT)",
      "decimals": 6,
      "logoURI": "https://raw.githubusercontent.com/solana-labs/token-list/main/assets/mainnet/nPrB78ETY8661fUgohpuVusNCZnedYCgghzRJzxWnVb/logo.png",
      "tags": [
        "lp-token"
      ],
      "extensions": {
        "website": "https://raydium.io/"
      }
    },
    {
      "chainId": 101,
      "address": "EGJht91R7dKpCj8wzALkjmNdUUUcQgodqWCYweyKcRcV",
      "symbol": "YFI-SRM",
      "name": "Raydium LP Token V4 (YFI-SRM)",
      "decimals": 6,
      "logoURI": "https://raw.githubusercontent.com/solana-labs/token-list/main/assets/mainnet/EGJht91R7dKpCj8wzALkjmNdUUUcQgodqWCYweyKcRcV/logo.png",
      "tags": [
        "lp-token"
      ],
      "extensions": {
        "website": "https://raydium.io/"
      }
    },
    {
      "chainId": 101,
      "address": "AsDuPg9MgPtt3jfoyctUCUgsvwqAN6RZPftqoeiPDefM",
      "symbol": "FTT-SRM",
      "name": "Raydium LP Token V4 (FTT-SRM)",
      "decimals": 6,
      "logoURI": "https://raw.githubusercontent.com/solana-labs/token-list/main/assets/mainnet/AsDuPg9MgPtt3jfoyctUCUgsvwqAN6RZPftqoeiPDefM/logo.png",
      "tags": [
        "lp-token"
      ],
      "extensions": {
        "website": "https://raydium.io/"
      }
    },
    {
      "chainId": 101,
      "address": "AGHQxXb3GSzeiLTcLtXMS2D5GGDZxsB2fZYZxSB5weqB",
      "symbol": "BTC-SRM",
      "name": "Raydium LP Token V4 (BTC-SRM)",
      "decimals": 6,
      "logoURI": "https://raw.githubusercontent.com/solana-labs/token-list/main/assets/mainnet/AGHQxXb3GSzeiLTcLtXMS2D5GGDZxsB2fZYZxSB5weqB/logo.png",
      "tags": [
        "lp-token"
      ],
      "extensions": {
        "website": "https://raydium.io/"
      }
    },
    {
      "chainId": 101,
      "address": "3HYhUnUdV67j1vn8fu7ExuVGy5dJozHEyWvqEstDbWwE",
      "symbol": "SUSHI-SRM",
      "name": "Raydium LP Token V4 (SUSHI-SRM)",
      "decimals": 6,
      "logoURI": "https://raw.githubusercontent.com/solana-labs/token-list/main/assets/mainnet/3HYhUnUdV67j1vn8fu7ExuVGy5dJozHEyWvqEstDbWwE/logo.png",
      "tags": [
        "lp-token"
      ],
      "extensions": {
        "website": "https://raydium.io/"
      }
    },
    {
      "chainId": 101,
      "address": "GgH9RnKrQpaMQeqmdbMvs5oo1A24hERQ9wuY2pSkeG7x",
      "symbol": "TOMO-SRM",
      "name": "Raydium LP Token V4 (TOMO-SRM)",
      "decimals": 6,
      "logoURI": "https://raw.githubusercontent.com/solana-labs/token-list/main/assets/mainnet/GgH9RnKrQpaMQeqmdbMvs5oo1A24hERQ9wuY2pSkeG7x/logo.png",
      "tags": [
        "lp-token"
      ],
      "extensions": {
        "website": "https://raydium.io/"
      }
    },
    {
      "chainId": 101,
      "address": "GXN6yJv12o18skTmJXaeFXZVY1iqR18CHsmCT8VVCmDD",
      "symbol": "LINK-SRM",
      "name": "Raydium LP Token V4 (LINK-SRM)",
      "decimals": 6,
      "logoURI": "https://raw.githubusercontent.com/solana-labs/token-list/main/assets/mainnet/GXN6yJv12o18skTmJXaeFXZVY1iqR18CHsmCT8VVCmDD/logo.png",
      "tags": [
        "lp-token"
      ],
      "extensions": {
        "website": "https://raydium.io/"
      }
    },
    {
      "chainId": 101,
      "address": "9VoY3VERETuc2FoadMSYYizF26mJinY514ZpEzkHMtwG",
      "symbol": "ETH-SRM",
      "name": "Raydium LP Token V4 (ETH-SRM)",
      "decimals": 6,
      "logoURI": "https://raw.githubusercontent.com/solana-labs/token-list/main/assets/mainnet/9VoY3VERETuc2FoadMSYYizF26mJinY514ZpEzkHMtwG/logo.png",
      "tags": [
        "lp-token"
      ],
      "extensions": {
        "website": "https://raydium.io/"
      }
    },
    {
      "chainId": 101,
      "address": "AKJHspCwDhABucCxNLXUSfEzb7Ny62RqFtC9uNjJi4fq",
      "symbol": "SRM-SOL",
      "name": "Raydium LP Token V4 (SRM-SOL)",
      "decimals": 6,
      "logoURI": "https://raw.githubusercontent.com/solana-labs/token-list/main/assets/mainnet/AKJHspCwDhABucCxNLXUSfEzb7Ny62RqFtC9uNjJi4fq/logo.png",
      "tags": [
        "lp-token"
      ],
      "extensions": {
        "website": "https://raydium.io/"
      }
    },
    {
      "chainId": 101,
      "address": "2doeZGLJyACtaG9DCUyqMLtswesfje1hjNA11hMdj6YU",
      "symbol": "TULIP-USDC",
      "name": "Raydium LP Token V4 (TULIP-USDC)",
      "decimals": 6,
      "logoURI": "https://raw.githubusercontent.com/solana-labs/token-list/main/assets/mainnet/2doeZGLJyACtaG9DCUyqMLtswesfje1hjNA11hMdj6YU/logo.svg",
      "tags": [
        "lp-token"
      ],
      "extensions": {
        "website": "https://raydium.io/"
      }
    },
    {
      "chainId": 101,
      "address": "AcstFzGGawvvdVhYV9bftr7fmBHbePUjhv53YK1W3dZo",
      "symbol": "LSD",
      "name": "LSD",
      "decimals": 9,
      "logoURI": "https://raw.githubusercontent.com/solana-labs/token-list/main/assets/mainnet/AcstFzGGawvvdVhYV9bftr7fmBHbePUjhv53YK1W3dZo/logo.svg",
      "tags": [
        "nft"
      ],
      "extensions": {
        "website": "https://solible.com/"
      }
    },
    {
      "chainId": 101,
      "address": "91fSFQsPzMLat9DHwLdQacW3i3EGnWds5tA5mt7yLiT9",
      "symbol": "Unlimited Energy",
      "name": "Unlimited Energy",
      "decimals": 9,
      "tags": [
        "nft"
      ],
      "extensions": {
        "website": "https://solible.com/"
      }
    },
    {
      "chainId": 101,
      "address": "29PEpZeuqWf9tS2gwCjpeXNdXLkaZSMR2s1ibkvGsfnP",
      "symbol": "Need for Speed",
      "name": "Need for Speed",
      "decimals": 9,
      "tags": [
        "nft"
      ],
      "extensions": {
        "website": "https://solible.com/"
      }
    },
    {
      "chainId": 101,
      "address": "HsY8PNar8VExU335ZRYzg89fX7qa4upYu6vPMPFyCDdK",
      "symbol": "ADOR OPENS",
      "name": "ADOR OPENS",
      "decimals": 0,
      "tags": [
        "nft"
      ],
      "extensions": {
        "website": "https://solible.com/"
      }
    },
    {
      "chainId": 101,
      "address": "EDP8TpLJ77M3KiDgFkZW4v4mhmKJHZi9gehYXenfFZuL",
      "symbol": "CMS - Rare",
      "name": "CMS - Rare",
      "decimals": 0,
      "tags": [
        "nft"
      ],
      "extensions": {
        "website": "https://solible.com/"
      }
    },
    {
      "chainId": 101,
      "address": "BrUKFwAABkExb1xzYU4NkRWzjBihVQdZ3PBz4m5S8if3",
      "symbol": "Tesla",
      "name": "Tesla",
      "decimals": 0,
      "tags": [
        "nft"
      ],
      "extensions": {
        "website": "https://solible.com/"
      }
    },
    {
      "chainId": 101,
      "address": "9CmQwpvVXRyixjiE3LrbSyyopPZohNDN1RZiTk8rnXsQ",
      "symbol": "DeceFi",
      "name": "DeceFi",
      "decimals": 0,
      "tags": [
        "nft"
      ],
      "extensions": {
        "website": "https://solible.com/"
      }
    },
    {
      "chainId": 101,
      "address": "F6ST1wWkx2PeH45sKmRxo1boyuzzWCfpnvyKL4BGeLxF",
      "symbol": "Power User",
      "name": "Power User",
      "decimals": 0,
      "tags": [
        "nft"
      ],
      "extensions": {
        "website": "https://solible.com/"
      }
    },
    {
      "chainId": 101,
      "address": "dZytJ7iPDcCu9mKe3srL7bpUeaR3zzkcVqbtqsmxtXZ",
      "symbol": "VIP Member",
      "name": "VIP Member",
      "decimals": 0,
      "tags": [
        "nft"
      ],
      "extensions": {
        "website": "https://solible.com/"
      }
    },
    {
      "chainId": 101,
      "address": "8T4vXgwZUWwsbCDiptHFHjdfexvLG9UP8oy1psJWEQdS",
      "symbol": "Uni Christmas",
      "name": "Uni Christmas",
      "decimals": 0,
      "tags": [
        "nft"
      ],
      "extensions": {
        "website": "https://solible.com/"
      }
    },
    {
      "chainId": 101,
      "address": "EjFGGJSyp9UDS8aqafET5LX49nsG326MeNezYzpiwgpQ",
      "symbol": "BNB",
      "name": "BNB",
      "decimals": 0,
      "tags": [
        "nft"
      ],
      "extensions": {
        "website": "https://solible.com/"
      }
    },
    {
      "chainId": 101,
      "address": "FkmkTr4en8CXkfo9jAwEMov6PVNLpYMzWr3Udqf9so8Z",
      "symbol": "Seldom",
      "name": "Seldom",
      "decimals": 9,
      "tags": [
        "nft"
      ],
      "extensions": {
        "website": "https://solible.com/"
      }
    },
    {
      "chainId": 101,
      "address": "2gn1PJdMAU92SU5inLSp4Xp16ZC5iLF6ScEi7UBvp8ZD",
      "symbol": "Satoshi Closeup",
      "name": "Satoshi Closeup",
      "decimals": 9,
      "tags": [
        "nft"
      ],
      "extensions": {
        "website": "https://solible.com/"
      }
    },
    {
      "chainId": 101,
      "address": "7mhZHtPL4GFkquQR4Y6h34Q8hNkQvGc1FaNtyE43NvUR",
      "symbol": "Satoshi GB",
      "name": "Satoshi GB",
      "decimals": 9,
      "tags": [
        "nft"
      ],
      "extensions": {
        "website": "https://solible.com/"
      }
    },
    {
      "chainId": 101,
      "address": "8RoKfLx5RCscbtVh8kYb81TF7ngFJ38RPomXtUREKsT2",
      "symbol": "Satoshi OG",
      "name": "Satoshi OG",
      "decimals": 9,
      "tags": [
        "nft"
      ],
      "extensions": {
        "website": "https://solible.com/"
      }
    },
    {
      "chainId": 101,
      "address": "9rw5hyDngBQ3yDsCRHqgzGHERpU2zaLh1BXBUjree48J",
      "symbol": "Satoshi BTC",
      "name": "Satoshi BTC",
      "decimals": 9,
      "tags": [
        "nft"
      ],
      "extensions": {
        "website": "https://solible.com/"
      }
    },
    {
      "chainId": 101,
      "address": "AiD7J6D5Hny5DJB1MrYBc2ePQqy2Yh4NoxWwYfR7PzxH",
      "symbol": "Satoshi GB",
      "name": "Satoshi GB",
      "decimals": 9,
      "tags": [
        "nft"
      ],
      "extensions": {
        "website": "https://solible.com/"
      }
    },
    {
      "chainId": 101,
      "address": "4qzEcYvT6TuJME2EMZ5vjaLvQja6R4hKjarA73WQUwt6",
      "name": "APESZN_HOODIE",
      "symbol": "APESZN_HOODIE",
      "decimals": 0,
      "tags": [
        "nft"
      ],
      "extensions": {
        "website": "https://solible.com/"
      }
    },
    {
      "chainId": 101,
      "address": "APhyVWtzjdTVYhyta9ngSiCDk2pLi8eEZKsHGSbsmwv6",
      "name": "APESZN_TEE_SHIRT",
      "symbol": "APESZN_TEE_SHIRT",
      "decimals": 0,
      "tags": [
        "nft"
      ],
      "extensions": {
        "website": "https://solible.com/"
      }
    },
    {
      "chainId": 101,
      "address": "bxiA13fpU1utDmYuUvxvyMT8odew5FEm96MRv7ij3eb",
      "symbol": "Satoshi",
      "name": "Satoshi",
      "decimals": 9,
      "tags": [
        "nft"
      ],
      "extensions": {
        "website": "https://solible.com/"
      }
    },
    {
      "chainId": 101,
      "address": "GoC24kpj6TkvjzspXrjSJC2CVb5zMWhLyRcHJh9yKjRF",
      "symbol": "Satoshi Closeup",
      "name": "Satoshi Closeup",
      "decimals": 9,
      "tags": [
        "nft"
      ],
      "extensions": {
        "website": "https://solible.com/"
      }
    },
    {
      "chainId": 101,
      "address": "oCUduD44ETuZ65bpWdPzPDSnAdreg1sJrugfwyFZVHV",
      "symbol": "Satoshi BTC",
      "name": "Satoshi BTC",
      "decimals": 9,
      "tags": [
        "nft"
      ],
      "extensions": {
        "website": "https://solible.com/"
      }
    },
    {
      "chainId": 101,
      "address": "9Vvre2DxBB9onibwYDHeMsY1cj6BDKtEDccBPWRN215E",
      "symbol": "Satoshi Nakamoto",
      "name": "Satoshi Nakamoto",
      "decimals": 9,
      "tags": [
        "nft"
      ],
      "extensions": {
        "website": "https://solible.com/"
      }
    },
    {
      "chainId": 101,
      "address": "7RpFk44cMTAUt9CcjEMWnZMypE9bYQsjBiSNLn5qBvhP",
      "symbol": "Charles Hoskinson",
      "name": "Charles Hoskinson",
      "decimals": 9,
      "tags": [
        "nft"
      ],
      "extensions": {
        "website": "https://solible.com/"
      }
    },
    {
      "chainId": 101,
      "address": "GyRkPAxpd9XrMHcBF6fYHVRSZQvQBwAGKAGQeBPSKzMq",
      "symbol": "SBF",
      "name": "SBF",
      "decimals": 0,
      "tags": [
        "nft"
      ],
      "extensions": {
        "website": "https://solible.com/"
      }
    },
    {
      "chainId": 101,
      "address": "AgdBQN2Sy2abiZ2KToWeUsQ9PHdCv95wt6kVWRf5zDkx",
      "symbol": "Bitcoin Tram",
      "name": "Bitcoin Tram",
      "decimals": 0,
      "tags": [
        "nft"
      ],
      "extensions": {
        "website": "https://solible.com/"
      }
    },
    {
      "chainId": 101,
      "address": "7TRzvCqXN8KSXggbSyeEG2Z9YBBhEFmbtmv6FLbd4mmd",
      "symbol": "SRM tee-shirt",
      "name": "SRM tee-shirt",
      "decimals": 0,
      "tags": [
        "nft"
      ],
      "extensions": {
        "website": "https://solible.com/"
      }
    },
    {
      "chainId": 101,
      "address": "gksYzxitEf2HyE7Bb81vvHXNH5f3wa43jvXf4TcUZwb",
      "symbol": "PERK",
      "name": "PERK",
      "decimals": 6,
      "logoURI": "https://raw.githubusercontent.com/solana-labs/token-list/main/assets/mainnet/gksYzxitEf2HyE7Bb81vvHXNH5f3wa43jvXf4TcUZwb/logo.png",
      "tags": [],
      "extensions": {
        "website": "https://perk.exchange/"
      }
    },
    {
      "chainId": 101,
      "address": "BDxWSxkMLW1nJ3VggamUKkEKrtCaVqzFxoDApM8HdBks",
      "symbol": "BTSG",
      "name": "BitSong",
      "decimals": 6,
      "logoURI": "https://raw.githubusercontent.com/solana-labs/token-list/main/assets/mainnet/BDxWSxkMLW1nJ3VggamUKkEKrtCaVqzFxoDApM8HdBks/logo.png",
      "tags": [],
      "extensions": {
        "website": "https://bitsong.io/",
        "coingeckoId": "bitsong"
      }
    },
    {
      "chainId": 101,
      "address": "5ddiFxh3J2tcZHfn8uhGRYqu16P3FUvBfh8WoZPUHKW5",
      "name": "EOSBEAR",
      "symbol": "EOSBEAR",
      "decimals": 6,
      "logoURI": "",
      "tags": [
        "leveraged",
        "bear"
      ],
      "extensions": {
        "coingeckoId": "3x-short-eos-token",
        "serumV3Usdc": "2BQrJP599QVKRyHhyJ6oRrTPNUmPBgXxiBo2duvYdacy"
      }
    },
    {
      "chainId": 101,
      "address": "qxxF6S62hmZF5bo46mS7C2qbBa87qRossAM78VzsDqi",
      "name": "EOSBULL",
      "symbol": "EOSBULL",
      "decimals": 6,
      "logoURI": "",
      "tags": [
        "leveraged",
        "bull"
      ],
      "extensions": {
        "coingeckoId": "3x-long-eos-token"
      }
    },
    {
      "chainId": 101,
      "address": "2CDLbxeuqkLTLY3em6FFQgfBQV5LRnEsJJgcFCvWKNcS",
      "name": "BNBBEAR",
      "symbol": "BNBBEAR",
      "decimals": 6,
      "logoURI": "",
      "tags": [
        "leveraged",
        "bear"
      ],
      "extensions": {
        "coingeckoId": "3x-short-bnb-token"
      }
    },
    {
      "chainId": 101,
      "address": "AfjHjdLibuXyvmz7PyTSc5KEcGBh43Kcu8Sr2tyDaJyt",
      "name": "BNBBULL",
      "symbol": "BNBBULL",
      "decimals": 6,
      "logoURI": "",
      "tags": [
        "leveraged",
        "bull"
      ],
      "extensions": {
        "coingeckoId": "3x-long-bnb-token"
      }
    },
    {
      "chainId": 101,
      "address": "8kA1WJKoLTxtACNPkvW6UNufsrpxUY57tXZ9KmG9123t",
      "name": "BSVBULL",
      "symbol": "BSVBULL",
      "decimals": 6,
      "logoURI": "",
      "tags": [
        "leveraged",
        "bull"
      ],
      "extensions": {
        "coingeckoId": "3x-long-bitcoin-sv-token"
      }
    },
    {
      "chainId": 101,
      "address": "2FGW8BVMu1EHsz2ZS9rZummDaq6o2DVrZZPw4KaAvDWh",
      "name": "BSVBEAR",
      "symbol": "BSVBEAR",
      "decimals": 6,
      "logoURI": "",
      "tags": [
        "leveraged",
        "bear"
      ],
      "extensions": {
        "coingeckoId": "3x-short-bitcoin-sv-token"
      }
    },
    {
      "chainId": 101,
      "address": "8L9XGTMzcqS9p61zsR35t7qipwAXMYkD6disWoDFZiFT",
      "name": "LTCBEAR",
      "symbol": "LTCBEAR",
      "decimals": 6,
      "logoURI": "",
      "tags": [
        "leveraged",
        "bear"
      ],
      "extensions": {
        "coingeckoId": "3x-short-litecoin-token"
      }
    },
    {
      "chainId": 101,
      "address": "863ZRjf1J8AaVuCqypAdm5ktVyGYDiBTvD1MNHKrwyjp",
      "name": "LTCBULL",
      "symbol": "LTCBULL",
      "decimals": 6,
      "logoURI": "",
      "tags": [
        "leveraged",
        "bull"
      ],
      "extensions": {
        "coingeckoId": "3x-long-litecoin-token"
      }
    },
    {
      "chainId": 101,
      "address": "GkSPaHdY2raetuYzsJYacHtrAtQUfWt64bpd1VzxJgSD",
      "name": "BULL",
      "symbol": "BULL",
      "decimals": 6,
      "logoURI": "",
      "tags": [
        "leveraged",
        "bull"
      ],
      "extensions": {
        "coingeckoId": "3x-long-bitcoin-token"
      }
    },
    {
      "chainId": 101,
      "address": "45vwTZSDFBiqCMRdtK4xiLCHEov8LJRW8GwnofG8HYyH",
      "name": "BEAR",
      "symbol": "BEAR",
      "decimals": 6,
      "logoURI": "",
      "tags": [
        "leveraged",
        "bear"
      ],
      "extensions": {
        "coingeckoId": "3x-short-bitcoin-token"
      }
    },
    {
      "chainId": 101,
      "address": "2VTAVf1YCwamD3ALMdYHRMV5vPUCXdnatJH5f1khbmx6",
      "name": "BCHBEAR",
      "symbol": "BCHBEAR",
      "decimals": 6,
      "logoURI": "",
      "tags": [
        "leveraged",
        "bear"
      ],
      "extensions": {
        "coingeckoId": "3x-short-bitcoin-cash-token"
      }
    },
    {
      "chainId": 101,
      "address": "22xoSp66BDt4x4Q5xqxjaSnirdEyharoBziSFChkLFLy",
      "name": "BCHBULL",
      "symbol": "BCHBULL",
      "decimals": 6,
      "logoURI": "",
      "tags": [
        "leveraged",
        "bull"
      ],
      "extensions": {
        "coingeckoId": "3x-long-bitcoin-cash-token"
      }
    },
    {
      "chainId": 101,
      "address": "CwChm6p9Q3yFrjzVeiLTTbsoJkooscof5SJYZc2CrNqG",
      "name": "ETHBULL",
      "symbol": "ETHBULL",
      "decimals": 6,
      "logoURI": "",
      "tags": [
        "leveraged",
        "bull"
      ],
      "extensions": {
        "coingeckoId": "3x-long-ethereum-token",
        "serumV3Usdt": "FuhKVt5YYCv7vXnADXtb7vqzYn82PJoap86q5wm8LX8Q"
      }
    },
    {
      "chainId": 101,
      "address": "Bvv9xLodFrvDFSno9Ud8SEh5zVtBDQQjnBty2SgMcJ2s",
      "name": "ETHBEAR",
      "symbol": "ETHBEAR",
      "decimals": 6,
      "logoURI": "",
      "tags": [
        "leveraged",
        "bear"
      ],
      "extensions": {
        "coingeckoId": "3x-short-ethereum-token"
      }
    },
    {
      "chainId": 101,
      "address": "HRhaNssoyv5tKFRcbPg69ULEbcD8DPv99GdXLcdkgc1A",
      "name": "ALTBULL",
      "symbol": "ALTBULL",
      "decimals": 6,
      "logoURI": "",
      "tags": [
        "leveraged",
        "bull"
      ],
      "extensions": {
        "coingeckoId": "3x-long-altcoin-index-token"
      }
    },
    {
      "chainId": 101,
      "address": "9Mu1KmjBKTUWgpDoeTJ5oD7XFQmEiZxzspEd3TZGkavx",
      "name": "ALTBEAR",
      "symbol": "ALTBEAR",
      "decimals": 6,
      "logoURI": "",
      "tags": [
        "leveraged",
        "bear"
      ],
      "extensions": {
        "coingeckoId": "3x-short-altcoin-index-token"
      }
    },
    {
      "chainId": 101,
      "address": "AYL1adismZ1U9pTuN33ahG4aYc5XTZQL4vKFx9ofsGWD",
      "name": "BULLSHIT",
      "symbol": "BULLSHIT",
      "decimals": 6,
      "logoURI": "",
      "tags": [
        "leveraged",
        "bull"
      ],
      "extensions": {
        "coingeckoId": "3x-long-shitcoin-index-token"
      }
    },
    {
      "chainId": 101,
      "address": "5jqymuoXXVcUuJKrf1MWiHSqHyg2osMaJGVy69NsJWyP",
      "name": "BEARSHIT",
      "symbol": "BEARSHIT",
      "decimals": 6,
      "logoURI": "",
      "tags": [
        "leveraged",
        "bear"
      ],
      "extensions": {
        "coingeckoId": "3x-short-shitcoin-index-token"
      }
    },
    {
      "chainId": 101,
      "address": "EL1aDTnLKjf4SaGpqtxJPyK94imSBr8fWDbcXjXQrsmj",
      "name": "MIDBULL",
      "symbol": "MIDBULL",
      "decimals": 6,
      "logoURI": "",
      "tags": [
        "leveraged",
        "bull"
      ],
      "extensions": {
        "coingeckoId": "3x-long-midcap-index-token",
        "serumV3Usdc": "8BBtLkoaEyavREriwGUudzAcihTH9SJLAPBbgb7QZe9y"
      }
    },
    {
      "chainId": 101,
      "address": "2EPvVjHusU3ozoucmdhhnqv3HQtBsQmjTnSa87K91HkC",
      "name": "MIDBEAR",
      "symbol": "MIDBEAR",
      "decimals": 6,
      "logoURI": "",
      "tags": [
        "leveraged",
        "bear"
      ],
      "extensions": {
        "coingeckoId": "3x-short-midcap-index-token"
      }
    },
    {
      "chainId": 101,
      "address": "8TCfJTyeqNBZqyDMY4VwDY7kdCCY7pcbJJ58CnKHkMu2",
      "name": "LINKBEAR",
      "symbol": "LINKBEAR",
      "decimals": 6,
      "logoURI": "",
      "tags": [
        "leveraged",
        "bear"
      ],
      "extensions": {
        "coingeckoId": "3x-short-chainlink-token"
      }
    },
    {
      "chainId": 101,
      "address": "EsUoZMbACNMppdqdmuLCFLet8VXxt2h47N9jHCKwyaPz",
      "name": "LINKBULL",
      "symbol": "LINKBULL",
      "decimals": 6,
      "logoURI": "",
      "tags": [
        "leveraged",
        "bull"
      ],
      "extensions": {
        "coingeckoId": "3x-long-chainlink-token"
      }
    },
    {
      "chainId": 101,
      "address": "262cQHT3soHwzuo2oVSy5kAfHcFZ1Jjn8C1GRLcQNKA3",
      "name": "XRPBULL",
      "symbol": "XRPBULL",
      "decimals": 6,
      "logoURI": "",
      "tags": [
        "leveraged",
        "bull"
      ],
      "extensions": {
        "coingeckoId": "3x-long-xrp-token"
      }
    },
    {
      "chainId": 101,
      "address": "5AX3ZyDN1rpamEzHpLfsJ5t6TyNECKSwPRfnzVHVuRFj",
      "symbol": "YUMZ",
      "name": "Food tasting Social Token",
      "decimals": 8,
      "logoURI": "https://cdn.jsdelivr.net/gh/yu-ming-chen/yumzToken/logo.JPG",
      "tags": [
        "social-token",
        "yumz"
      ]
    },
    {
      "chainId": 101,
      "address": "8sxtSswmQ7Lcd2GjK6am37Z61wJZjA2SzE7Luf7yaKBB",
      "name": "XRPBEAR",
      "symbol": "XRPBEAR",
      "decimals": 6,
      "logoURI": "",
      "tags": [
        "leveraged",
        "bear"
      ],
      "extensions": {
        "coingeckoId": "3x-short-xrp-token"
      }
    },
    {
      "chainId": 101,
      "address": "91z91RukFM16hyEUCXuwMQwp2BW3vanNG5Jh5yj6auiJ",
      "name": "BVOL",
      "symbol": "BVOL",
      "decimals": 6,
      "logoURI": "",
      "tags": [],
      "extensions": {
        "coingeckoId": "1x-long-btc-implied-volatility-token"
      }
    },
    {
      "chainId": 101,
      "address": "5TY71D29Cyuk9UrsSxLXw2quJBpS7xDDFuFu2K9W7Wf9",
      "name": "IBlive",
      "symbol": "IBVOL",
      "decimals": 6,
      "logoURI": "",
      "tags": [],
      "extensions": {
        "coingeckoId": "1x-short-btc-implied-volatility"
      }
    },
    {
      "chainId": 101,
      "address": "dK83wTVypEpa1pqiBbHY3MNuUnT3ADUZM4wk9VZXZEc",
      "name": "Wrapped Aave",
      "symbol": "AAVE",
      "decimals": 6,
      "logoURI": "https://raw.githubusercontent.com/solana-labs/token-list/main/assets/mainnet/dK83wTVypEpa1pqiBbHY3MNuUnT3ADUZM4wk9VZXZEc/logo.png",
      "tags": [],
      "extensions": {
        "serumV3Usdt": "6bxuB5N3bt3qW8UnPNLgMMzDq5sEH8pFmYJYGgzvE11V",
        "coingeckoId": "aave"
      }
    },
    {
      "chainId": 101,
      "address": "A6aY2ceogBz1VaXBxm1j2eJuNZMRqrWUAnKecrMH85zj",
      "name": "LQID",
      "symbol": "LQID",
      "decimals": 6,
      "logoURI": "https://raw.githubusercontent.com/solana-labs/token-list/main/assets/mainnet/A6aY2ceogBz1VaXBxm1j2eJuNZMRqrWUAnKecrMH85zj/logo.svg",
      "tags": []
    },
    {
      "chainId": 101,
      "address": "7CnFGR9mZWyAtWxPcVuTewpyC3A3MDW4nLsu5NY6PDbd",
      "name": "SECO",
      "symbol": "SECO",
      "decimals": 6,
      "logoURI": "",
      "tags": [],
      "extensions": {
        "coingeckoId": "serum-ecosystem-token"
      }
    },
    {
      "chainId": 101,
      "address": "3GECTP7H4Tww3w8jEPJCJtXUtXxiZty31S9szs84CcwQ",
      "name": "HOLY",
      "symbol": "HOLY",
      "decimals": 6,
      "logoURI": "",
      "tags": [],
      "extensions": {
        "coingeckoId": "holy-trinity"
      }
    },
    {
      "chainId": 101,
      "address": "6ry4WBDvAwAnrYJVv6MCog4J8zx6S3cPgSqnTsDZ73AR",
      "name": "TRYB",
      "symbol": "TRYB",
      "decimals": 6,
      "logoURI": "",
      "tags": [],
      "extensions": {
        "serumV3Usdt": "AADohBGxvf7bvixs2HKC3dG2RuU3xpZDwaTzYFJThM8U",
        "coingeckoId": "bilira"
      }
    },
    {
      "chainId": 101,
      "address": "ASboaJPFtJeCS5eG4gL3Lg95xrTz2UZSLE9sdJtY93kE",
      "name": "DOGEBULL",
      "symbol": "DOGEBULL",
      "decimals": 6,
      "logoURI": "",
      "tags": [
        "leveraged",
        "bull"
      ],
      "extensions": {
        "coingeckoId": "3x-long-dogecoin-token"
      }
    },
    {
      "chainId": 101,
      "address": "Gnhy3boBT4MA8TTjGip5ND2uNsceh1Wgeaw1rYJo51ZY",
      "symbol": "MAPSPOOL",
      "name": "Bonfida Maps Pool",
      "decimals": 6,
      "logoURI": "https://raw.githubusercontent.com/solana-labs/token-list/main/assets/mainnet/Gnhy3boBT4MA8TTjGip5ND2uNsceh1Wgeaw1rYJo51ZY/logo.svg",
      "tags": [],
      "extensions": {
        "website": "https://bonfida.com/"
      }
    },
    {
      "chainId": 101,
      "address": "9iDWyYZ5VHBCxxmWZogoY3Z6FSbKsX4WFe37c728krdT",
      "symbol": "OXYPOOL",
      "name": "Bonfida Oxy Pool",
      "decimals": 6,
      "logoURI": "https://raw.githubusercontent.com/solana-labs/token-list/main/assets/mainnet/9iDWyYZ5VHBCxxmWZogoY3Z6FSbKsX4WFe37c728krdT/logo.svg",
      "tags": [],
      "extensions": {
        "website": "https://bonfida.com/"
      }
    },
    {
      "chainId": 101,
      "address": "D68NB5JkzvyNCZAvi6EGtEcGvSoRNPanU9heYTAUFFRa",
      "name": "PERP",
      "symbol": "PERP",
      "decimals": 6,
      "logoURI": "https://raw.githubusercontent.com/solana-labs/token-list/main/assets/mainnet/D68NB5JkzvyNCZAvi6EGtEcGvSoRNPanU9heYTAUFFRa/logo.png",
      "tags": [],
      "extensions": {
        "coingeckoId": "perpetual-protocol"
      }
    },
    {
      "chainId": 101,
      "address": "93a1L7xaEV7vZGzNXCcb9ztZedbpKgUiTHYxmFKJwKvc",
      "symbol": "RAYPOOL",
      "name": "Bonfida Ray Pool",
      "decimals": 6,
      "logoURI": "https://raw.githubusercontent.com/solana-labs/token-list/main/assets/mainnet/93a1L7xaEV7vZGzNXCcb9ztZedbpKgUiTHYxmFKJwKvc/logo.png",
      "tags": [],
      "extensions": {
        "website": "https://bonfida.com/"
      }
    },
    {
      "chainId": 101,
      "address": "FeGn77dhg1KXRRFeSwwMiykZnZPw5JXW6naf2aQgZDQf",
      "symbol": "wWETH",
      "name": "Wrapped Ether (Wormhole)",
      "decimals": 9,
      "logoURI": "https://raw.githubusercontent.com/solana-labs/token-list/main/assets/mainnet/FeGn77dhg1KXRRFeSwwMiykZnZPw5JXW6naf2aQgZDQf/logo.png",
      "tags": [
        "wrapped",
        "wormhole"
      ],
      "extensions": {
        "address": "0xC02aaA39b223FE8D0A0e5C4F27eAD9083C756Cc2",
        "bridgeContract": "https://etherscan.io/address/0xf92cD566Ea4864356C5491c177A430C222d7e678",
        "assetContract": "https://etherscan.io/address/0xC02aaA39b223FE8D0A0e5C4F27eAD9083C756Cc2",
        "coingeckoId": "weth"
      }
    },
    {
      "chainId": 101,
      "address": "GbBWwtYTMPis4VHb8MrBbdibPhn28TSrLB53KvUmb7Gi",
      "symbol": "wFTT",
      "name": "Wrapped FTT (Wormhole)",
      "decimals": 9,
      "logoURI": "https://raw.githubusercontent.com/solana-labs/token-list/main/assets/mainnet/GbBWwtYTMPis4VHb8MrBbdibPhn28TSrLB53KvUmb7Gi/logo.png",
      "tags": [
        "wrapped",
        "wormhole"
      ],
      "extensions": {
        "address": "0x50d1c9771902476076ecfc8b2a83ad6b9355a4c9",
        "bridgeContract": "https://etherscan.io/address/0xf92cD566Ea4864356C5491c177A430C222d7e678",
        "assetContract": "https://etherscan.io/address/0x50d1c9771902476076ecfc8b2a83ad6b9355a4c9",
        "coingeckoId": "ftx-token"
      }
    },
    {
      "chainId": 101,
      "address": "AbLwQCyU9S8ycJgu8wn6woRCHSYJmjMpJFcAHQ6vjq2P",
      "symbol": "wTUSD",
      "name": "TrueUSD (Wormhole)",
      "decimals": 9,
      "logoURI": "https://raw.githubusercontent.com/solana-labs/token-list/main/assets/mainnet/AbLwQCyU9S8ycJgu8wn6woRCHSYJmjMpJFcAHQ6vjq2P/logo.png",
      "tags": [
        "wrapped",
        "wormhole"
      ],
      "extensions": {
        "address": "0x0000000000085d4780B73119b644AE5ecd22b376",
        "bridgeContract": "https://etherscan.io/address/0xf92cD566Ea4864356C5491c177A430C222d7e678",
        "assetContract": "https://etherscan.io/address/0x0000000000085d4780B73119b644AE5ecd22b376",
        "coingeckoId": "true-usd"
      }
    },
    {
      "chainId": 101,
      "address": "3JfuyCg5891hCX1ZTbvt3pkiaww3XwgyqQH6E9eHtqKD",
      "symbol": "wLON",
      "name": "Tokenlon (Wormhole)",
      "decimals": 9,
      "logoURI": "https://raw.githubusercontent.com/solana-labs/token-list/main/assets/mainnet/3JfuyCg5891hCX1ZTbvt3pkiaww3XwgyqQH6E9eHtqKD/logo.png",
      "tags": [
        "wrapped",
        "wormhole"
      ],
      "extensions": {
        "address": "0x0000000000095413afC295d19EDeb1Ad7B71c952",
        "bridgeContract": "https://etherscan.io/address/0xf92cD566Ea4864356C5491c177A430C222d7e678",
        "assetContract": "https://etherscan.io/address/0x0000000000095413afC295d19EDeb1Ad7B71c952",
        "coingeckoId": "tokenlon"
      }
    },
    {
      "chainId": 101,
      "address": "6k7mrqiAqEWnABVN8FhfuNUrmrnaMh44nNWydNXctbpV",
      "symbol": "wALBT",
      "name": "AllianceBlock Token (Wormhole)",
      "decimals": 9,
      "logoURI": "https://raw.githubusercontent.com/solana-labs/token-list/main/assets/mainnet/6k7mrqiAqEWnABVN8FhfuNUrmrnaMh44nNWydNXctbpV/logo.png",
      "tags": [
        "wrapped",
        "wormhole"
      ],
      "extensions": {
        "address": "0x00a8b738E453fFd858a7edf03bcCfe20412f0Eb0",
        "bridgeContract": "https://etherscan.io/address/0xf92cD566Ea4864356C5491c177A430C222d7e678",
        "assetContract": "https://etherscan.io/address/0x00a8b738E453fFd858a7edf03bcCfe20412f0Eb0",
        "coingeckoId": "allianceblock"
      }
    },
    {
      "chainId": 101,
      "address": "4b166BQEQunjg8oNTDcLeWU3nidQnVTL1Vni8ANU7Mvt",
      "symbol": "wSKL",
      "name": "SKALE (Wormhole)",
      "decimals": 9,
      "logoURI": "https://raw.githubusercontent.com/solana-labs/token-list/main/assets/mainnet/4b166BQEQunjg8oNTDcLeWU3nidQnVTL1Vni8ANU7Mvt/logo.png",
      "tags": [
        "wrapped",
        "wormhole"
      ],
      "extensions": {
        "address": "0x00c83aeCC790e8a4453e5dD3B0B4b3680501a7A7",
        "bridgeContract": "https://etherscan.io/address/0xf92cD566Ea4864356C5491c177A430C222d7e678",
        "assetContract": "https://etherscan.io/address/0x00c83aeCC790e8a4453e5dD3B0B4b3680501a7A7",
        "coingeckoId": "skale"
      }
    },
    {
      "chainId": 101,
      "address": "CcHhpEx9VcWx7UBJC8DJaR5h3wNdexsQtB1nEfekjSHn",
      "symbol": "wUFT",
      "name": "UniLend Finance Token (Wormhole)",
      "decimals": 9,
      "logoURI": "https://raw.githubusercontent.com/solana-labs/token-list/main/assets/mainnet/CcHhpEx9VcWx7UBJC8DJaR5h3wNdexsQtB1nEfekjSHn/logo.png",
      "tags": [
        "wrapped",
        "wormhole"
      ],
      "extensions": {
        "address": "0x0202Be363B8a4820f3F4DE7FaF5224fF05943AB1",
        "bridgeContract": "https://etherscan.io/address/0xf92cD566Ea4864356C5491c177A430C222d7e678",
        "assetContract": "https://etherscan.io/address/0x0202Be363B8a4820f3F4DE7FaF5224fF05943AB1",
        "coingeckoId": "unlend-finance"
      }
    },
    {
      "chainId": 101,
      "address": "VPjCJkR1uZGT9k9q7PsLArS5sEQtWgij8eZC8tysCy7",
      "symbol": "wORN",
      "name": "Orion Protocol (Wormhole)",
      "decimals": 8,
      "logoURI": "https://raw.githubusercontent.com/solana-labs/token-list/main/assets/mainnet/VPjCJkR1uZGT9k9q7PsLArS5sEQtWgij8eZC8tysCy7/logo.png",
      "tags": [
        "wrapped",
        "wormhole"
      ],
      "extensions": {
        "address": "0x0258F474786DdFd37ABCE6df6BBb1Dd5dfC4434a",
        "bridgeContract": "https://etherscan.io/address/0xf92cD566Ea4864356C5491c177A430C222d7e678",
        "assetContract": "https://etherscan.io/address/0x0258F474786DdFd37ABCE6df6BBb1Dd5dfC4434a",
        "coingeckoId": "orion-protocol"
      }
    },
    {
      "chainId": 101,
      "address": "CxzHZtzrm6bAz6iFCAGgCYCd3iQb5guUD7oQXKxdgk5c",
      "symbol": "wSRK",
      "name": "SparkPoint (Wormhole)",
      "decimals": 9,
      "logoURI": "https://raw.githubusercontent.com/solana-labs/token-list/main/assets/mainnet/CxzHZtzrm6bAz6iFCAGgCYCd3iQb5guUD7oQXKxdgk5c/logo.png",
      "tags": [
        "wrapped",
        "wormhole"
      ],
      "extensions": {
        "address": "0x0488401c3F535193Fa8Df029d9fFe615A06E74E6",
        "bridgeContract": "https://etherscan.io/address/0xf92cD566Ea4864356C5491c177A430C222d7e678",
        "assetContract": "https://etherscan.io/address/0x0488401c3F535193Fa8Df029d9fFe615A06E74E6",
        "coingeckoId": "sparkpoint"
      }
    },
    {
      "chainId": 101,
      "address": "FqMZWvmii4NNzhLBKGzkvGj3e3XTxNVDNSKDJnt9fVQV",
      "symbol": "wUMA",
      "name": "UMA Voting Token v1 (Wormhole)",
      "decimals": 9,
      "logoURI": "https://raw.githubusercontent.com/solana-labs/token-list/main/assets/mainnet/FqMZWvmii4NNzhLBKGzkvGj3e3XTxNVDNSKDJnt9fVQV/logo.png",
      "tags": [
        "wrapped",
        "wormhole"
      ],
      "extensions": {
        "address": "0x04Fa0d235C4abf4BcF4787aF4CF447DE572eF828",
        "bridgeContract": "https://etherscan.io/address/0xf92cD566Ea4864356C5491c177A430C222d7e678",
        "assetContract": "https://etherscan.io/address/0x04Fa0d235C4abf4BcF4787aF4CF447DE572eF828",
        "coingeckoId": "uma"
      }
    },
    {
      "chainId": 101,
      "address": "6GGNzF99kCG1ozQbP7M7EYW9zPbQGPMwTCCi2Dqx3qhU",
      "symbol": "wSkey",
      "name": "SmartKey (Wormhole)",
      "decimals": 8,
      "logoURI": "https://raw.githubusercontent.com/solana-labs/token-list/main/assets/mainnet/6GGNzF99kCG1ozQbP7M7EYW9zPbQGPMwTCCi2Dqx3qhU/logo.png",
      "tags": [
        "wrapped",
        "wormhole"
      ],
      "extensions": {
        "address": "0x06A01a4d579479Dd5D884EBf61A31727A3d8D442",
        "bridgeContract": "https://etherscan.io/address/0xf92cD566Ea4864356C5491c177A430C222d7e678",
        "assetContract": "https://etherscan.io/address/0x06A01a4d579479Dd5D884EBf61A31727A3d8D442",
        "coingeckoId": "smartkey"
      }
    },
    {
      "chainId": 101,
      "address": "Gc9rR2dUHfuYCJ8rU1Ye9fr8JoZZt9ZrfmXitQRLsxRW",
      "symbol": "wMIR",
      "name": "Wrapped MIR Token (Wormhole)",
      "decimals": 9,
      "logoURI": "https://raw.githubusercontent.com/solana-labs/token-list/main/assets/mainnet/Gc9rR2dUHfuYCJ8rU1Ye9fr8JoZZt9ZrfmXitQRLsxRW/logo.png",
      "tags": [
        "wrapped",
        "wormhole"
      ],
      "extensions": {
        "address": "0x09a3EcAFa817268f77BE1283176B946C4ff2E608",
        "bridgeContract": "https://etherscan.io/address/0xf92cD566Ea4864356C5491c177A430C222d7e678",
        "assetContract": "https://etherscan.io/address/0x09a3EcAFa817268f77BE1283176B946C4ff2E608",
        "coingeckoId": "mirror-protocol"
      }
    },
    {
      "chainId": 101,
      "address": "B8xDqdrHpYLNHQKQ4ARDKurxhkhn2gfZa8WRosCEzXnF",
      "symbol": "wGRO",
      "name": "Growth (Wormhole)",
      "decimals": 9,
      "logoURI": "https://raw.githubusercontent.com/solana-labs/token-list/main/assets/mainnet/B8xDqdrHpYLNHQKQ4ARDKurxhkhn2gfZa8WRosCEzXnF/logo.png",
      "tags": [
        "wrapped",
        "wormhole"
      ],
      "extensions": {
        "address": "0x09e64c2B61a5f1690Ee6fbeD9baf5D6990F8dFd0",
        "bridgeContract": "https://etherscan.io/address/0xf92cD566Ea4864356C5491c177A430C222d7e678",
        "assetContract": "https://etherscan.io/address/0x09e64c2B61a5f1690Ee6fbeD9baf5D6990F8dFd0",
        "coingeckoId": "growth-defi"
      }
    },
    {
      "chainId": 101,
      "address": "GE1X8ef7fcsJ93THx4CvV7BQsdEyEAyk61s2L5YfSXiL",
      "symbol": "wSTAKE",
      "name": "xDai (Wormhole)",
      "decimals": 9,
      "logoURI": "https://raw.githubusercontent.com/solana-labs/token-list/main/assets/mainnet/GE1X8ef7fcsJ93THx4CvV7BQsdEyEAyk61s2L5YfSXiL/logo.png",
      "tags": [
        "wrapped",
        "wormhole"
      ],
      "extensions": {
        "address": "0x0Ae055097C6d159879521C384F1D2123D1f195e6",
        "bridgeContract": "https://etherscan.io/address/0xf92cD566Ea4864356C5491c177A430C222d7e678",
        "assetContract": "https://etherscan.io/address/0x0Ae055097C6d159879521C384F1D2123D1f195e6",
        "coingeckoId": "xdai-stake"
      }
    },
    {
      "chainId": 101,
      "address": "7TK6QeyTsnTT6KsnK2tHHfh62mbjNuFWoyUc8vo3CmmU",
      "symbol": "wYFI",
      "name": "yearn.finance (Wormhole)",
      "decimals": 9,
      "logoURI": "https://raw.githubusercontent.com/solana-labs/token-list/main/assets/mainnet/7TK6QeyTsnTT6KsnK2tHHfh62mbjNuFWoyUc8vo3CmmU/logo.png",
      "tags": [
        "wrapped",
        "wormhole"
      ],
      "extensions": {
        "address": "0x0bc529c00C6401aEF6D220BE8C6Ea1667F6Ad93e",
        "bridgeContract": "https://etherscan.io/address/0xf92cD566Ea4864356C5491c177A430C222d7e678",
        "assetContract": "https://etherscan.io/address/0x0bc529c00C6401aEF6D220BE8C6Ea1667F6Ad93e",
        "coingeckoId": "yearn-finance"
      }
    },
    {
      "chainId": 101,
      "address": "CTtKth9uW7froBA6xCd2MP7BXjGFESdT1SyxUmbHovSw",
      "symbol": "wBAT",
      "name": "Basic Attention Token (Wormhole)",
      "decimals": 9,
      "logoURI": "https://raw.githubusercontent.com/solana-labs/token-list/main/assets/mainnet/CTtKth9uW7froBA6xCd2MP7BXjGFESdT1SyxUmbHovSw/logo.png",
      "tags": [
        "wrapped",
        "wormhole"
      ],
      "extensions": {
        "address": "0x0D8775F648430679A709E98d2b0Cb6250d2887EF",
        "bridgeContract": "https://etherscan.io/address/0xf92cD566Ea4864356C5491c177A430C222d7e678",
        "assetContract": "https://etherscan.io/address/0x0D8775F648430679A709E98d2b0Cb6250d2887EF",
        "coingeckoId": "basic-attention-token"
      }
    },
    {
      "chainId": 101,
      "address": "DrL2D4qCRCeNkQz3AJikLjBc3cS6fqqcQ3W7T9vbshCu",
      "symbol": "wMANA",
      "name": "Decentraland MANA (Wormhole)",
      "decimals": 9,
      "logoURI": "https://raw.githubusercontent.com/solana-labs/token-list/main/assets/mainnet/DrL2D4qCRCeNkQz3AJikLjBc3cS6fqqcQ3W7T9vbshCu/logo.png",
      "tags": [
        "wrapped",
        "wormhole"
      ],
      "extensions": {
        "address": "0x0F5D2fB29fb7d3CFeE444a200298f468908cC942",
        "bridgeContract": "https://etherscan.io/address/0xf92cD566Ea4864356C5491c177A430C222d7e678",
        "assetContract": "https://etherscan.io/address/0x0F5D2fB29fb7d3CFeE444a200298f468908cC942",
        "coingeckoId": "decentraland"
      }
    },
    {
      "chainId": 101,
      "address": "3cJKTW69FQDDCud7AhKHXZg126b3t73a2qVcVBS1BWjL",
      "symbol": "wXIO",
      "name": "XIO Network (Wormhole)",
      "decimals": 9,
      "logoURI": "https://raw.githubusercontent.com/solana-labs/token-list/main/assets/mainnet/3cJKTW69FQDDCud7AhKHXZg126b3t73a2qVcVBS1BWjL/logo.png",
      "tags": [
        "wrapped",
        "wormhole"
      ],
      "extensions": {
        "address": "0x0f7F961648aE6Db43C75663aC7E5414Eb79b5704",
        "bridgeContract": "https://etherscan.io/address/0xf92cD566Ea4864356C5491c177A430C222d7e678",
        "assetContract": "https://etherscan.io/address/0x0f7F961648aE6Db43C75663aC7E5414Eb79b5704",
        "coingeckoId": "xio"
      }
    },
    {
      "chainId": 101,
      "address": "CQivbzuRQLvZbqefKc5gLzhSzZzAaySAdMmTG7pFn41w",
      "symbol": "wLAYER",
      "name": "Unilayer (Wormhole)",
      "decimals": 9,
      "logoURI": "https://raw.githubusercontent.com/solana-labs/token-list/main/assets/mainnet/CQivbzuRQLvZbqefKc5gLzhSzZzAaySAdMmTG7pFn41w/logo.png",
      "tags": [
        "wrapped",
        "wormhole"
      ],
      "extensions": {
        "address": "0x0fF6ffcFDa92c53F615a4A75D982f399C989366b",
        "bridgeContract": "https://etherscan.io/address/0xf92cD566Ea4864356C5491c177A430C222d7e678",
        "assetContract": "https://etherscan.io/address/0x0fF6ffcFDa92c53F615a4A75D982f399C989366b",
        "coingeckoId": "unilayer"
      }
    },
    {
      "chainId": 101,
      "address": "C1LpKYrkVvWF5imsQ7JqJSZHj9NXNmJ5tEHkGTtLVH2L",
      "symbol": "wUMX",
      "name": "https://unimex.network/ (Wormhole)",
      "decimals": 9,
      "logoURI": "https://raw.githubusercontent.com/solana-labs/token-list/main/assets/mainnet/C1LpKYrkVvWF5imsQ7JqJSZHj9NXNmJ5tEHkGTtLVH2L/logo.png",
      "tags": [
        "wrapped",
        "wormhole"
      ],
      "extensions": {
        "address": "0x10Be9a8dAe441d276a5027936c3aADEd2d82bC15",
        "bridgeContract": "https://etherscan.io/address/0xf92cD566Ea4864356C5491c177A430C222d7e678",
        "assetContract": "https://etherscan.io/address/0x10Be9a8dAe441d276a5027936c3aADEd2d82bC15",
        "coingeckoId": "unimex-network"
      }
    },
    {
      "chainId": 101,
      "address": "8F3kZd9XEpFgNZ4fZnEAC5CJZLewnkNE8QCjdvorGWuW",
      "symbol": "w1INCH",
      "name": "1INCH Token (Wormhole)",
      "decimals": 9,
      "logoURI": "https://raw.githubusercontent.com/solana-labs/token-list/main/assets/mainnet/8F3kZd9XEpFgNZ4fZnEAC5CJZLewnkNE8QCjdvorGWuW/logo.png",
      "tags": [
        "wrapped",
        "wormhole"
      ],
      "extensions": {
        "address": "0x111111111117dC0aa78b770fA6A738034120C302",
        "bridgeContract": "https://etherscan.io/address/0xf92cD566Ea4864356C5491c177A430C222d7e678",
        "assetContract": "https://etherscan.io/address/0x111111111117dC0aa78b770fA6A738034120C302",
        "coingeckoId": "1inch"
      }
    },
    {
      "chainId": 101,
      "address": "H3UMboX4tnjba1Xw1a2VhUtkdgnrbmPvmDm6jaouQDN9",
      "symbol": "wARMOR",
      "name": "Armor (Wormhole)",
      "decimals": 9,
      "logoURI": "https://raw.githubusercontent.com/solana-labs/token-list/main/assets/mainnet/H3UMboX4tnjba1Xw1a2VhUtkdgnrbmPvmDm6jaouQDN9/logo.png",
      "tags": [
        "wrapped",
        "wormhole"
      ],
      "extensions": {
        "address": "0x1337DEF16F9B486fAEd0293eb623Dc8395dFE46a",
        "bridgeContract": "https://etherscan.io/address/0xf92cD566Ea4864356C5491c177A430C222d7e678",
        "assetContract": "https://etherscan.io/address/0x1337DEF16F9B486fAEd0293eb623Dc8395dFE46a",
        "coingeckoId": "armor"
      }
    },
    {
      "chainId": 101,
      "address": "Cw26Yz3rAN42mM5WpKriuGvbXnvRYmFA9sbBWH49KyqL",
      "symbol": "warNXM",
      "name": "Armor NXM (Wormhole)",
      "decimals": 9,
      "logoURI": "https://raw.githubusercontent.com/solana-labs/token-list/main/assets/mainnet/Cw26Yz3rAN42mM5WpKriuGvbXnvRYmFA9sbBWH49KyqL/logo.png",
      "tags": [
        "wrapped",
        "wormhole"
      ],
      "extensions": {
        "address": "0x1337DEF18C680aF1f9f45cBcab6309562975b1dD",
        "bridgeContract": "https://etherscan.io/address/0xf92cD566Ea4864356C5491c177A430C222d7e678",
        "assetContract": "https://etherscan.io/address/0x1337DEF18C680aF1f9f45cBcab6309562975b1dD",
        "coingeckoId": "armor-nxm"
      }
    },
    {
      "chainId": 101,
      "address": "3GVAecXsFP8xLFuAMMpg5NU4g5JK6h2NZWsQJ45wiw6b",
      "symbol": "wDPI",
      "name": "DefiPulse Index (Wormhole)",
      "decimals": 9,
      "logoURI": "https://raw.githubusercontent.com/solana-labs/token-list/main/assets/mainnet/3GVAecXsFP8xLFuAMMpg5NU4g5JK6h2NZWsQJ45wiw6b/logo.png",
      "tags": [
        "wrapped",
        "wormhole"
      ],
      "extensions": {
        "address": "0x1494CA1F11D487c2bBe4543E90080AeBa4BA3C2b",
        "bridgeContract": "https://etherscan.io/address/0xf92cD566Ea4864356C5491c177A430C222d7e678",
        "assetContract": "https://etherscan.io/address/0x1494CA1F11D487c2bBe4543E90080AeBa4BA3C2b",
        "coingeckoId": "defipulse-index"
      }
    },
    {
      "chainId": 101,
      "address": "AC4BK5yoEKn5hw6WpH3iWu56pEwigQdR48CiiqJ3R1pd",
      "symbol": "wDHC",
      "name": "DeltaHub Community (Wormhole)",
      "decimals": 9,
      "logoURI": "https://raw.githubusercontent.com/solana-labs/token-list/main/assets/mainnet/AC4BK5yoEKn5hw6WpH3iWu56pEwigQdR48CiiqJ3R1pd/logo.png",
      "tags": [
        "wrapped",
        "wormhole"
      ],
      "extensions": {
        "address": "0x152687Bc4A7FCC89049cF119F9ac3e5aCF2eE7ef",
        "bridgeContract": "https://etherscan.io/address/0xf92cD566Ea4864356C5491c177A430C222d7e678",
        "assetContract": "https://etherscan.io/address/0x152687Bc4A7FCC89049cF119F9ac3e5aCF2eE7ef",
        "coingeckoId": "deltahub-community"
      }
    },
    {
      "chainId": 101,
      "address": "7bXgNP7SEwrqbnfLBPgKDRKSGjVe7cjbuioRP23upF5H",
      "symbol": "wKEX",
      "name": "KIRA Network (Wormhole)",
      "decimals": 6,
      "logoURI": "https://raw.githubusercontent.com/solana-labs/token-list/main/assets/mainnet/7bXgNP7SEwrqbnfLBPgKDRKSGjVe7cjbuioRP23upF5H/logo.png",
      "tags": [
        "wrapped",
        "wormhole"
      ],
      "extensions": {
        "address": "0x16980b3B4a3f9D89E33311B5aa8f80303E5ca4F8",
        "bridgeContract": "https://etherscan.io/address/0xf92cD566Ea4864356C5491c177A430C222d7e678",
        "assetContract": "https://etherscan.io/address/0x16980b3B4a3f9D89E33311B5aa8f80303E5ca4F8",
        "coingeckoId": "kira-network"
      }
    },
    {
      "chainId": 101,
      "address": "5uC8Gj96sK6UG44AYLpbX3DUjKtBUxBrhHcM8JDtyYum",
      "symbol": "wEWTB",
      "name": "Energy Web Token Bridged (Wormhole)",
      "decimals": 9,
      "logoURI": "https://raw.githubusercontent.com/solana-labs/token-list/main/assets/mainnet/5uC8Gj96sK6UG44AYLpbX3DUjKtBUxBrhHcM8JDtyYum/logo.png",
      "tags": [
        "wrapped",
        "wormhole"
      ],
      "extensions": {
        "address": "0x178c820f862B14f316509ec36b13123DA19A6054",
        "bridgeContract": "https://etherscan.io/address/0xf92cD566Ea4864356C5491c177A430C222d7e678",
        "assetContract": "https://etherscan.io/address/0x178c820f862B14f316509ec36b13123DA19A6054",
        "coingeckoId": "energy-web-token"
      }
    },
    {
      "chainId": 101,
      "address": "EzeRaHuh1Xu1nDUypv1VWXcGsNJ71ncCJ8HeWuyg8atJ",
      "symbol": "wCC10",
      "name": "Cryptocurrency Top 10 Tokens Index (Wormhole)",
      "decimals": 9,
      "logoURI": "https://raw.githubusercontent.com/solana-labs/token-list/main/assets/mainnet/EzeRaHuh1Xu1nDUypv1VWXcGsNJ71ncCJ8HeWuyg8atJ/logo.png",
      "tags": [
        "wrapped",
        "wormhole"
      ],
      "extensions": {
        "address": "0x17aC188e09A7890a1844E5E65471fE8b0CcFadF3",
        "bridgeContract": "https://etherscan.io/address/0xf92cD566Ea4864356C5491c177A430C222d7e678",
        "assetContract": "https://etherscan.io/address/0x17aC188e09A7890a1844E5E65471fE8b0CcFadF3",
        "coingeckoId": "cryptocurrency-top-10-tokens-index"
      }
    },
    {
      "chainId": 101,
      "address": "CYzPVv1zB9RH6hRWRKprFoepdD8Y7Q5HefCqrybvetja",
      "symbol": "wAUDIO",
      "name": "Audius (Wormhole)",
      "decimals": 9,
      "logoURI": "https://raw.githubusercontent.com/solana-labs/token-list/main/assets/mainnet/CYzPVv1zB9RH6hRWRKprFoepdD8Y7Q5HefCqrybvetja/logo.png",
      "tags": [
        "wrapped",
        "wormhole"
      ],
      "extensions": {
        "address": "0x18aAA7115705e8be94bfFEBDE57Af9BFc265B998",
        "bridgeContract": "https://etherscan.io/address/0xf92cD566Ea4864356C5491c177A430C222d7e678",
        "assetContract": "https://etherscan.io/address/0x18aAA7115705e8be94bfFEBDE57Af9BFc265B998",
        "coingeckoId": "audius"
      }
    },
    {
      "chainId": 101,
      "address": "9yPmJNUp1qFV6LafdYdegZ8sCgC4oy6Rgt9WsDJqv3EX",
      "symbol": "wREP",
      "name": "Reputation (Wormhole)",
      "decimals": 9,
      "logoURI": "https://raw.githubusercontent.com/solana-labs/token-list/main/assets/mainnet/9yPmJNUp1qFV6LafdYdegZ8sCgC4oy6Rgt9WsDJqv3EX/logo.png",
      "tags": [
        "wrapped",
        "wormhole"
      ],
      "extensions": {
        "address": "0x1985365e9f78359a9B6AD760e32412f4a445E862",
        "bridgeContract": "https://etherscan.io/address/0xf92cD566Ea4864356C5491c177A430C222d7e678",
        "assetContract": "https://etherscan.io/address/0x1985365e9f78359a9B6AD760e32412f4a445E862"
      }
    },
    {
      "chainId": 101,
      "address": "CZxP1KtsfvMXZTGKR1fNwNChv8hGAfQrgVoENabN8zKU",
      "symbol": "wVSP",
      "name": "VesperToken (Wormhole)",
      "decimals": 9,
      "logoURI": "https://raw.githubusercontent.com/solana-labs/token-list/main/assets/mainnet/CZxP1KtsfvMXZTGKR1fNwNChv8hGAfQrgVoENabN8zKU/logo.png",
      "tags": [
        "wrapped",
        "wormhole"
      ],
      "extensions": {
        "address": "0x1b40183EFB4Dd766f11bDa7A7c3AD8982e998421",
        "bridgeContract": "https://etherscan.io/address/0xf92cD566Ea4864356C5491c177A430C222d7e678",
        "assetContract": "https://etherscan.io/address/0x1b40183EFB4Dd766f11bDa7A7c3AD8982e998421",
        "coingeckoId": "vesper-finance"
      }
    },
    {
      "chainId": 101,
      "address": "8cGPyDGT1mgG1iWzNjPmCDKSK9veJhoBAguq7rp7CjTe",
      "symbol": "wKP3R",
      "name": "Keep3rV1 (Wormhole)",
      "decimals": 9,
      "logoURI": "https://raw.githubusercontent.com/solana-labs/token-list/main/assets/mainnet/8cGPyDGT1mgG1iWzNjPmCDKSK9veJhoBAguq7rp7CjTe/logo.png",
      "tags": [
        "wrapped",
        "wormhole"
      ],
      "extensions": {
        "address": "0x1cEB5cB57C4D4E2b2433641b95Dd330A33185A44",
        "bridgeContract": "https://etherscan.io/address/0xf92cD566Ea4864356C5491c177A430C222d7e678",
        "assetContract": "https://etherscan.io/address/0x1cEB5cB57C4D4E2b2433641b95Dd330A33185A44",
        "coingeckoId": "keep3rv1"
      }
    },
    {
      "chainId": 101,
      "address": "DGghbWvncPL41U8TmUtXcGMgLeQqkaA2yM7UfcabftR8",
      "symbol": "wLEAD",
      "name": "Lead Token (Wormhole)",
      "decimals": 9,
      "logoURI": "https://raw.githubusercontent.com/solana-labs/token-list/main/assets/mainnet/DGghbWvncPL41U8TmUtXcGMgLeQqkaA2yM7UfcabftR8/logo.png",
      "tags": [
        "wrapped",
        "wormhole"
      ],
      "extensions": {
        "address": "0x1dD80016e3d4ae146Ee2EBB484e8edD92dacC4ce",
        "bridgeContract": "https://etherscan.io/address/0xf92cD566Ea4864356C5491c177A430C222d7e678",
        "assetContract": "https://etherscan.io/address/0x1dD80016e3d4ae146Ee2EBB484e8edD92dacC4ce",
        "coingeckoId": "lead-token"
      }
    },
    {
      "chainId": 101,
      "address": "3MVa4e32PaKmPxYUQ6n8vFkWtCma68Ld7e7fTktWDueQ",
      "symbol": "wUNI",
      "name": "Uniswap (Wormhole)",
      "decimals": 9,
      "logoURI": "https://raw.githubusercontent.com/solana-labs/token-list/main/assets/mainnet/3MVa4e32PaKmPxYUQ6n8vFkWtCma68Ld7e7fTktWDueQ/logo.png",
      "tags": [
        "wrapped",
        "wormhole"
      ],
      "extensions": {
        "address": "0x1f9840a85d5aF5bf1D1762F925BDADdC4201F984",
        "bridgeContract": "https://etherscan.io/address/0xf92cD566Ea4864356C5491c177A430C222d7e678",
        "assetContract": "https://etherscan.io/address/0x1f9840a85d5aF5bf1D1762F925BDADdC4201F984",
        "coingeckoId": "uniswap"
      }
    },
    {
      "chainId": 101,
      "address": "qfnqNqs3nCAHjnyCgLRDbBtq4p2MtHZxw8YjSyYhPoL",
      "symbol": "wWBTC",
      "name": "Wrapped BTC (Wormhole)",
      "decimals": 8,
      "logoURI": "https://raw.githubusercontent.com/solana-labs/token-list/main/assets/mainnet/qfnqNqs3nCAHjnyCgLRDbBtq4p2MtHZxw8YjSyYhPoL/logo.png",
      "tags": [
        "wrapped",
        "wormhole"
      ],
      "extensions": {
        "address": "0x2260FAC5E5542a773Aa44fBCfeDf7C193bc2C599",
        "bridgeContract": "https://etherscan.io/address/0xf92cD566Ea4864356C5491c177A430C222d7e678",
        "assetContract": "https://etherscan.io/address/0x2260FAC5E5542a773Aa44fBCfeDf7C193bc2C599",
        "coingeckoId": "wrapped-bitcoin"
      }
    },
    {
      "chainId": 101,
      "address": "8My83RG8Xa1EhXdDKHWq8BWZN1zF3XUrWL3TXCLjVPFh",
      "symbol": "wUNN",
      "name": "UNION Protocol Governance Token (Wormhole)",
      "decimals": 9,
      "logoURI": "https://raw.githubusercontent.com/solana-labs/token-list/main/assets/mainnet/8My83RG8Xa1EhXdDKHWq8BWZN1zF3XUrWL3TXCLjVPFh/logo.png",
      "tags": [
        "wrapped",
        "wormhole"
      ],
      "extensions": {
        "address": "0x226f7b842E0F0120b7E194D05432b3fd14773a9D",
        "bridgeContract": "https://etherscan.io/address/0xf92cD566Ea4864356C5491c177A430C222d7e678",
        "assetContract": "https://etherscan.io/address/0x226f7b842E0F0120b7E194D05432b3fd14773a9D",
        "coingeckoId": "union-protocol-governance-token"
      }
    },
    {
      "chainId": 101,
      "address": "6jVuhLJ2mzyZ8DyUcrDj8Qr6Q9bqbJnq4fAnMeEduDM9",
      "symbol": "wSOCKS",
      "name": "Unisocks Edition 0 (Wormhole)",
      "decimals": 9,
      "logoURI": "https://raw.githubusercontent.com/solana-labs/token-list/main/assets/mainnet/6jVuhLJ2mzyZ8DyUcrDj8Qr6Q9bqbJnq4fAnMeEduDM9/logo.png",
      "tags": [
        "wrapped",
        "wormhole"
      ],
      "extensions": {
        "address": "0x23B608675a2B2fB1890d3ABBd85c5775c51691d5",
        "bridgeContract": "https://etherscan.io/address/0xf92cD566Ea4864356C5491c177A430C222d7e678",
        "assetContract": "https://etherscan.io/address/0x23B608675a2B2fB1890d3ABBd85c5775c51691d5",
        "coingeckoId": "unisocks"
      }
    },
    {
      "chainId": 101,
      "address": "Az8PAQ7s6s5ZFgBiKKEizHt3SzDxXKZayDCtRZoC3452",
      "symbol": "wDEXT",
      "name": "DEXTools (Wormhole)",
      "decimals": 9,
      "logoURI": "https://raw.githubusercontent.com/solana-labs/token-list/main/assets/mainnet/Az8PAQ7s6s5ZFgBiKKEizHt3SzDxXKZayDCtRZoC3452/logo.png",
      "tags": [
        "wrapped",
        "wormhole"
      ],
      "extensions": {
        "address": "0x26CE25148832C04f3d7F26F32478a9fe55197166",
        "bridgeContract": "https://etherscan.io/address/0xf92cD566Ea4864356C5491c177A430C222d7e678",
        "assetContract": "https://etherscan.io/address/0x26CE25148832C04f3d7F26F32478a9fe55197166",
        "coingeckoId": "idextools"
      }
    },
    {
      "chainId": 101,
      "address": "ELSnGFd5XnSdYFFSgYQp7n89FEbDqxN4npuRLW4PPPLv",
      "symbol": "wHEX",
      "name": "HEX (Wormhole)",
      "decimals": 8,
      "logoURI": "https://raw.githubusercontent.com/solana-labs/token-list/main/assets/mainnet/ELSnGFd5XnSdYFFSgYQp7n89FEbDqxN4npuRLW4PPPLv/logo.png",
      "tags": [
        "wrapped",
        "wormhole"
      ],
      "extensions": {
        "address": "0x2b591e99afE9f32eAA6214f7B7629768c40Eeb39",
        "bridgeContract": "https://etherscan.io/address/0xf92cD566Ea4864356C5491c177A430C222d7e678",
        "assetContract": "https://etherscan.io/address/0x2b591e99afE9f32eAA6214f7B7629768c40Eeb39",
        "coingeckoId": "hex"
      }
    },
    {
      "chainId": 101,
      "address": "9iwfHhE7BJKNo4Eb1wX3p4uyJjEN9RoGLt4BvMdzZoiN",
      "symbol": "wCREAM",
      "name": "Cream (Wormhole)",
      "decimals": 9,
      "logoURI": "https://raw.githubusercontent.com/solana-labs/token-list/main/assets/mainnet/9iwfHhE7BJKNo4Eb1wX3p4uyJjEN9RoGLt4BvMdzZoiN/logo.png",
      "tags": [
        "wrapped",
        "wormhole"
      ],
      "extensions": {
        "address": "0x2ba592F78dB6436527729929AAf6c908497cB200",
        "bridgeContract": "https://etherscan.io/address/0xf92cD566Ea4864356C5491c177A430C222d7e678",
        "assetContract": "https://etherscan.io/address/0x2ba592F78dB6436527729929AAf6c908497cB200",
        "coingeckoId": "cream-2"
      }
    },
    {
      "chainId": 101,
      "address": "DdiXkfDGhLiKyw889QC4nmcxSwMqarLBtrDofPJyx7bt",
      "symbol": "wYFIM",
      "name": "yfi.mobi (Wormhole)",
      "decimals": 9,
      "logoURI": "https://raw.githubusercontent.com/solana-labs/token-list/main/assets/mainnet/DdiXkfDGhLiKyw889QC4nmcxSwMqarLBtrDofPJyx7bt/logo.png",
      "tags": [
        "wrapped",
        "wormhole"
      ],
      "extensions": {
        "address": "0x2e2f3246b6c65CCc4239c9Ee556EC143a7E5DE2c",
        "bridgeContract": "https://etherscan.io/address/0xf92cD566Ea4864356C5491c177A430C222d7e678",
        "assetContract": "https://etherscan.io/address/0x2e2f3246b6c65CCc4239c9Ee556EC143a7E5DE2c",
        "coingeckoId": "yfimobi"
      }
    },
    {
      "chainId": 101,
      "address": "6wdcYNvUyHCerSiGbChkvGBF6Qzju1YP5qpXRQ4tqdZ3",
      "symbol": "wZEE",
      "name": "ZeroSwapToken (Wormhole)",
      "decimals": 9,
      "logoURI": "https://raw.githubusercontent.com/solana-labs/token-list/main/assets/mainnet/6wdcYNvUyHCerSiGbChkvGBF6Qzju1YP5qpXRQ4tqdZ3/logo.png",
      "tags": [
        "wrapped",
        "wormhole"
      ],
      "extensions": {
        "address": "0x2eDf094dB69d6Dcd487f1B3dB9febE2eeC0dd4c5",
        "bridgeContract": "https://etherscan.io/address/0xf92cD566Ea4864356C5491c177A430C222d7e678",
        "assetContract": "https://etherscan.io/address/0x2eDf094dB69d6Dcd487f1B3dB9febE2eeC0dd4c5",
        "coingeckoId": "zeroswap"
      }
    },
    {
      "chainId": 101,
      "address": "4xh8iC54UgaNpY4h34rxfZBSc9L2fBB8gWcYtDGHjxhN",
      "symbol": "wwANATHA",
      "name": "Wrapped ANATHA (Wormhole)",
      "decimals": 9,
      "logoURI": "https://raw.githubusercontent.com/solana-labs/token-list/main/assets/mainnet/4xh8iC54UgaNpY4h34rxfZBSc9L2fBB8gWcYtDGHjxhN/logo.png",
      "tags": [
        "wrapped",
        "wormhole"
      ],
      "extensions": {
        "address": "0x3383c5a8969Dc413bfdDc9656Eb80A1408E4bA20",
        "bridgeContract": "https://etherscan.io/address/0xf92cD566Ea4864356C5491c177A430C222d7e678",
        "assetContract": "https://etherscan.io/address/0x3383c5a8969Dc413bfdDc9656Eb80A1408E4bA20",
        "coingeckoId": "wrapped-anatha"
      }
    },
    {
      "chainId": 101,
      "address": "5Jq6S9HYqfG6TUMjjsKpnfis7utUAB69JiEGkkypdmgP",
      "symbol": "wRAMP",
      "name": "RAMP DEFI (Wormhole)",
      "decimals": 9,
      "logoURI": "https://raw.githubusercontent.com/solana-labs/token-list/main/assets/mainnet/5Jq6S9HYqfG6TUMjjsKpnfis7utUAB69JiEGkkypdmgP/logo.png",
      "tags": [
        "wrapped",
        "wormhole"
      ],
      "extensions": {
        "address": "0x33D0568941C0C64ff7e0FB4fbA0B11BD37deEd9f",
        "bridgeContract": "https://etherscan.io/address/0xf92cD566Ea4864356C5491c177A430C222d7e678",
        "assetContract": "https://etherscan.io/address/0x33D0568941C0C64ff7e0FB4fbA0B11BD37deEd9f",
        "coingeckoId": "ramp"
      }
    },
    {
      "chainId": 101,
      "address": "6uMUH5ztnj6AKYvL71EZgcyyRxjyBC5LVkscA5LrBc3c",
      "symbol": "wPRQ",
      "name": "Parsiq Token (Wormhole)",
      "decimals": 9,
      "logoURI": "https://raw.githubusercontent.com/solana-labs/token-list/main/assets/mainnet/6uMUH5ztnj6AKYvL71EZgcyyRxjyBC5LVkscA5LrBc3c/logo.png",
      "tags": [
        "wrapped",
        "wormhole"
      ],
      "extensions": {
        "address": "0x362bc847A3a9637d3af6624EeC853618a43ed7D2",
        "bridgeContract": "https://etherscan.io/address/0xf92cD566Ea4864356C5491c177A430C222d7e678",
        "assetContract": "https://etherscan.io/address/0x362bc847A3a9637d3af6624EeC853618a43ed7D2",
        "coingeckoId": "parsiq"
      }
    },
    {
      "chainId": 101,
      "address": "42gecM46tdSiYZN2CK1ek5raCxnzQf1xfhoKAf3F7Y5k",
      "symbol": "wSLP",
      "name": "Small Love Potion (Wormhole)",
      "decimals": 0,
      "logoURI": "https://raw.githubusercontent.com/solana-labs/token-list/main/assets/mainnet/42gecM46tdSiYZN2CK1ek5raCxnzQf1xfhoKAf3F7Y5k/logo.png",
      "tags": [
        "wrapped",
        "wormhole"
      ],
      "extensions": {
        "address": "0x37236CD05b34Cc79d3715AF2383E96dd7443dCF1",
        "bridgeContract": "https://etherscan.io/address/0xf92cD566Ea4864356C5491c177A430C222d7e678",
        "assetContract": "https://etherscan.io/address/0x37236CD05b34Cc79d3715AF2383E96dd7443dCF1",
        "coingeckoId": "smooth-love-potion"
      }
    },
    {
      "chainId": 101,
      "address": "F6M9DW1cWw7EtFK9m2ukvT9WEvtEbdZfTzZTtDeBcnAf",
      "symbol": "wSAND",
      "name": "SAND (Wormhole)",
      "decimals": 9,
      "logoURI": "https://raw.githubusercontent.com/solana-labs/token-list/main/assets/mainnet/F6M9DW1cWw7EtFK9m2ukvT9WEvtEbdZfTzZTtDeBcnAf/logo.png",
      "tags": [
        "wrapped",
        "wormhole"
      ],
      "extensions": {
        "address": "0x3845badAde8e6dFF049820680d1F14bD3903a5d0",
        "bridgeContract": "https://etherscan.io/address/0xf92cD566Ea4864356C5491c177A430C222d7e678",
        "assetContract": "https://etherscan.io/address/0x3845badAde8e6dFF049820680d1F14bD3903a5d0",
        "coingeckoId": "the-sandbox"
      }
    },
    {
      "chainId": 101,
      "address": "G27M8w6G4hwatMNFi46DPAUR1YkxSmRNFKus7SgYLoDy",
      "symbol": "wCVP",
      "name": "Concentrated Voting Power (Wormhole)",
      "decimals": 9,
      "logoURI": "https://raw.githubusercontent.com/solana-labs/token-list/main/assets/mainnet/G27M8w6G4hwatMNFi46DPAUR1YkxSmRNFKus7SgYLoDy/logo.png",
      "tags": [
        "wrapped",
        "wormhole"
      ],
      "extensions": {
        "address": "0x38e4adB44ef08F22F5B5b76A8f0c2d0dCbE7DcA1",
        "bridgeContract": "https://etherscan.io/address/0xf92cD566Ea4864356C5491c177A430C222d7e678",
        "assetContract": "https://etherscan.io/address/0x38e4adB44ef08F22F5B5b76A8f0c2d0dCbE7DcA1",
        "coingeckoId": "concentrated-voting-power"
      }
    },
    {
      "chainId": 101,
      "address": "FjucGZpcdVXaWJH21pbrGQaKNszsGsJqbAXu4sJywKJa",
      "symbol": "wREN",
      "name": "Republic Token (Wormhole)",
      "decimals": 9,
      "logoURI": "https://raw.githubusercontent.com/solana-labs/token-list/main/assets/mainnet/FjucGZpcdVXaWJH21pbrGQaKNszsGsJqbAXu4sJywKJa/logo.png",
      "tags": [
        "wrapped",
        "wormhole"
      ],
      "extensions": {
        "address": "0x408e41876cCCDC0F92210600ef50372656052a38",
        "bridgeContract": "https://etherscan.io/address/0xf92cD566Ea4864356C5491c177A430C222d7e678",
        "assetContract": "https://etherscan.io/address/0x408e41876cCCDC0F92210600ef50372656052a38",
        "coingeckoId": "republic-protocol"
      }
    },
    {
      "chainId": 101,
      "address": "5kvugu18snfGRu1PykMfRzYfUxJYs3smk1PWQcGo6Z8a",
      "symbol": "wXOR",
      "name": "Sora (Wormhole)",
      "decimals": 9,
      "logoURI": "https://raw.githubusercontent.com/solana-labs/token-list/main/assets/mainnet/5kvugu18snfGRu1PykMfRzYfUxJYs3smk1PWQcGo6Z8a/logo.png",
      "tags": [
        "wrapped",
        "wormhole"
      ],
      "extensions": {
        "address": "0x40FD72257597aA14C7231A7B1aaa29Fce868F677",
        "bridgeContract": "https://etherscan.io/address/0xf92cD566Ea4864356C5491c177A430C222d7e678",
        "assetContract": "https://etherscan.io/address/0x40FD72257597aA14C7231A7B1aaa29Fce868F677",
        "coingeckoId": "sora"
      }
    },
    {
      "chainId": 101,
      "address": "3EKQDmiXj8yLBFpZca4coxBpP8XJCzmjVgUdVydSmaaT",
      "symbol": "wFUN",
      "name": "FunFair (Wormhole)",
      "decimals": 8,
      "logoURI": "https://raw.githubusercontent.com/solana-labs/token-list/main/assets/mainnet/3EKQDmiXj8yLBFpZca4coxBpP8XJCzmjVgUdVydSmaaT/logo.png",
      "tags": [
        "wrapped",
        "wormhole"
      ],
      "extensions": {
        "address": "0x419D0d8BdD9aF5e606Ae2232ed285Aff190E711b",
        "bridgeContract": "https://etherscan.io/address/0xf92cD566Ea4864356C5491c177A430C222d7e678",
        "assetContract": "https://etherscan.io/address/0x419D0d8BdD9aF5e606Ae2232ed285Aff190E711b",
        "coingeckoId": "funfair"
      }
    },
    {
      "chainId": 101,
      "address": "6J9soByB65WUamsEG8KSPdphBV1oCoGvr5QpaUaY3r19",
      "symbol": "wPICKLE",
      "name": "PickleToken (Wormhole)",
      "decimals": 9,
      "logoURI": "https://raw.githubusercontent.com/solana-labs/token-list/main/assets/mainnet/6J9soByB65WUamsEG8KSPdphBV1oCoGvr5QpaUaY3r19/logo.png",
      "tags": [
        "wrapped",
        "wormhole"
      ],
      "extensions": {
        "address": "0x429881672B9AE42b8EbA0E26cD9C73711b891Ca5",
        "bridgeContract": "https://etherscan.io/address/0xf92cD566Ea4864356C5491c177A430C222d7e678",
        "assetContract": "https://etherscan.io/address/0x429881672B9AE42b8EbA0E26cD9C73711b891Ca5",
        "coingeckoId": "pickle-finance"
      }
    },
    {
      "chainId": 101,
      "address": "HEsqFznmAERPUmMWHtDWYAZRoFbNHZpuNuFrPio68Zp1",
      "symbol": "wPAXG",
      "name": "Paxos Gold (Wormhole)",
      "decimals": 9,
      "logoURI": "https://raw.githubusercontent.com/solana-labs/token-list/main/assets/mainnet/HEsqFznmAERPUmMWHtDWYAZRoFbNHZpuNuFrPio68Zp1/logo.png",
      "tags": [
        "wrapped",
        "wormhole"
      ],
      "extensions": {
        "address": "0x45804880De22913dAFE09f4980848ECE6EcbAf78",
        "bridgeContract": "https://etherscan.io/address/0xf92cD566Ea4864356C5491c177A430C222d7e678",
        "assetContract": "https://etherscan.io/address/0x45804880De22913dAFE09f4980848ECE6EcbAf78",
        "coingeckoId": "pax-gold"
      }
    },
    {
      "chainId": 101,
      "address": "BrtLvpVCwVDH5Jpqjtiuhh8wKYA5b3NZCnsSftr61viv",
      "symbol": "wQNT",
      "name": "Quant (Wormhole)",
      "decimals": 9,
      "logoURI": "https://raw.githubusercontent.com/solana-labs/token-list/main/assets/mainnet/BrtLvpVCwVDH5Jpqjtiuhh8wKYA5b3NZCnsSftr61viv/logo.png",
      "tags": [
        "wrapped",
        "wormhole"
      ],
      "extensions": {
        "address": "0x4a220E6096B25EADb88358cb44068A3248254675",
        "bridgeContract": "https://etherscan.io/address/0xf92cD566Ea4864356C5491c177A430C222d7e678",
        "assetContract": "https://etherscan.io/address/0x4a220E6096B25EADb88358cb44068A3248254675",
        "coingeckoId": "quant-network"
      }
    },
    {
      "chainId": 101,
      "address": "8DRgurhcQPJeCqQEpbeYGUmwAz2tETbyWUYLUU4Q7goM",
      "symbol": "wORAI",
      "name": "Oraichain Token (Wormhole)",
      "decimals": 9,
      "logoURI": "https://raw.githubusercontent.com/solana-labs/token-list/main/assets/mainnet/8DRgurhcQPJeCqQEpbeYGUmwAz2tETbyWUYLUU4Q7goM/logo.png",
      "tags": [
        "wrapped",
        "wormhole"
      ],
      "extensions": {
        "address": "0x4c11249814f11b9346808179Cf06e71ac328c1b5",
        "bridgeContract": "https://etherscan.io/address/0xf92cD566Ea4864356C5491c177A430C222d7e678",
        "assetContract": "https://etherscan.io/address/0x4c11249814f11b9346808179Cf06e71ac328c1b5",
        "coingeckoId": "oraichain-token"
      }
    },
    {
      "chainId": 101,
      "address": "4e5cqAsZ7wQqwLi7AApS9CgN8Yaho5TvkhvcLaGyiuzL",
      "symbol": "wTRU",
      "name": "TrustToken (Wormhole)",
      "decimals": 8,
      "logoURI": "https://raw.githubusercontent.com/solana-labs/token-list/main/assets/mainnet/4e5cqAsZ7wQqwLi7AApS9CgN8Yaho5TvkhvcLaGyiuzL/logo.png",
      "tags": [
        "wrapped",
        "wormhole"
      ],
      "extensions": {
        "address": "0x4C19596f5aAfF459fA38B0f7eD92F11AE6543784",
        "bridgeContract": "https://etherscan.io/address/0xf92cD566Ea4864356C5491c177A430C222d7e678",
        "assetContract": "https://etherscan.io/address/0x4C19596f5aAfF459fA38B0f7eD92F11AE6543784",
        "coingeckoId": "truefi"
      }
    },
    {
      "chainId": 101,
      "address": "HkhBUKSct2V93Z35apDmXthkRvH4yvMovLyv8s8idDgP",
      "symbol": "wMCB",
      "name": "MCDEX Token (Wormhole)",
      "decimals": 9,
      "logoURI": "https://raw.githubusercontent.com/solana-labs/token-list/main/assets/mainnet/HkhBUKSct2V93Z35apDmXthkRvH4yvMovLyv8s8idDgP/logo.png",
      "tags": [
        "wrapped",
        "wormhole"
      ],
      "extensions": {
        "address": "0x4e352cF164E64ADCBad318C3a1e222E9EBa4Ce42",
        "bridgeContract": "https://etherscan.io/address/0xf92cD566Ea4864356C5491c177A430C222d7e678",
        "assetContract": "https://etherscan.io/address/0x4e352cF164E64ADCBad318C3a1e222E9EBa4Ce42",
        "coingeckoId": "mcdex"
      }
    },
    {
      "chainId": 101,
      "address": "Eof7wbYsHZKaoyUGwM7Nfkoo6zQW4U7uWXqz2hoQzSkK",
      "symbol": "wNU",
      "name": "NuCypher (Wormhole)",
      "decimals": 9,
      "logoURI": "https://raw.githubusercontent.com/solana-labs/token-list/main/assets/mainnet/Eof7wbYsHZKaoyUGwM7Nfkoo6zQW4U7uWXqz2hoQzSkK/logo.png",
      "tags": [
        "wrapped",
        "wormhole"
      ],
      "extensions": {
        "address": "0x4fE83213D56308330EC302a8BD641f1d0113A4Cc",
        "bridgeContract": "https://etherscan.io/address/0xf92cD566Ea4864356C5491c177A430C222d7e678",
        "assetContract": "https://etherscan.io/address/0x4fE83213D56308330EC302a8BD641f1d0113A4Cc",
        "coingeckoId": "nucypher"
      }
    },
    {
      "chainId": 101,
      "address": "5CmA1HTVZt5NRtwiUrqWrcnT5JRW5zHe6uQXfP7SDUNz",
      "symbol": "wRAZOR",
      "name": "RAZOR (Wormhole)",
      "decimals": 9,
      "logoURI": "https://raw.githubusercontent.com/solana-labs/token-list/main/assets/mainnet/5CmA1HTVZt5NRtwiUrqWrcnT5JRW5zHe6uQXfP7SDUNz/logo.png",
      "tags": [
        "wrapped",
        "wormhole"
      ],
      "extensions": {
        "address": "0x50DE6856358Cc35f3A9a57eAAA34BD4cB707d2cd",
        "bridgeContract": "https://etherscan.io/address/0xf92cD566Ea4864356C5491c177A430C222d7e678",
        "assetContract": "https://etherscan.io/address/0x50DE6856358Cc35f3A9a57eAAA34BD4cB707d2cd",
        "coingeckoId": "razor-network"
      }
    },
    {
      "chainId": 101,
      "address": "6msNYXzSVtjinqapq2xcvBb5NRq4YTPAi7wc5Jx8M8TS",
      "symbol": "wLINK",
      "name": "ChainLink Token (Wormhole)",
      "decimals": 9,
      "logoURI": "https://raw.githubusercontent.com/solana-labs/token-list/main/assets/mainnet/6msNYXzSVtjinqapq2xcvBb5NRq4YTPAi7wc5Jx8M8TS/logo.png",
      "tags": [
        "wrapped",
        "wormhole"
      ],
      "extensions": {
        "address": "0x514910771AF9Ca656af840dff83E8264EcF986CA",
        "bridgeContract": "https://etherscan.io/address/0xf92cD566Ea4864356C5491c177A430C222d7e678",
        "assetContract": "https://etherscan.io/address/0x514910771AF9Ca656af840dff83E8264EcF986CA",
        "coingeckoId": "chainlink"
      }
    },
    {
      "chainId": 101,
      "address": "BX2gcRRS12iqFzKCpvTt4krBBYNymR9JBDZBxzfFLnbF",
      "symbol": "weRSDL",
      "name": "UnFederalReserveToken (Wormhole)",
      "decimals": 9,
      "logoURI": "https://raw.githubusercontent.com/solana-labs/token-list/main/assets/mainnet/BX2gcRRS12iqFzKCpvTt4krBBYNymR9JBDZBxzfFLnbF/logo.png",
      "tags": [
        "wrapped",
        "wormhole"
      ],
      "extensions": {
        "address": "0x5218E472cFCFE0b64A064F055B43b4cdC9EfD3A6",
        "bridgeContract": "https://etherscan.io/address/0xf92cD566Ea4864356C5491c177A430C222d7e678",
        "assetContract": "https://etherscan.io/address/0x5218E472cFCFE0b64A064F055B43b4cdC9EfD3A6",
        "coingeckoId": "unfederalreserve"
      }
    },
    {
      "chainId": 101,
      "address": "CCGLdsokcybeF8NrCcu1RSQK8isNBjBA58kVEMTHTKjx",
      "symbol": "wsUSD",
      "name": "Synth sUSD (Wormhole)",
      "decimals": 9,
      "logoURI": "https://raw.githubusercontent.com/solana-labs/token-list/main/assets/mainnet/CCGLdsokcybeF8NrCcu1RSQK8isNBjBA58kVEMTHTKjx/logo.png",
      "tags": [
        "wrapped",
        "wormhole"
      ],
      "extensions": {
        "address": "0x57Ab1ec28D129707052df4dF418D58a2D46d5f51",
        "bridgeContract": "https://etherscan.io/address/0xf92cD566Ea4864356C5491c177A430C222d7e678",
        "assetContract": "https://etherscan.io/address/0x57Ab1ec28D129707052df4dF418D58a2D46d5f51",
        "coingeckoId": "nusd"
      }
    },
    {
      "chainId": 101,
      "address": "FP9ogG7hTdfcTJwn4prF9AVEcfcjLq1GtkqYM4oRn7eY",
      "symbol": "wHEGIC",
      "name": "Hegic (Wormhole)",
      "decimals": 9,
      "logoURI": "https://raw.githubusercontent.com/solana-labs/token-list/main/assets/mainnet/FP9ogG7hTdfcTJwn4prF9AVEcfcjLq1GtkqYM4oRn7eY/logo.png",
      "tags": [
        "wrapped",
        "wormhole"
      ],
      "extensions": {
        "address": "0x584bC13c7D411c00c01A62e8019472dE68768430",
        "bridgeContract": "https://etherscan.io/address/0xf92cD566Ea4864356C5491c177A430C222d7e678",
        "assetContract": "https://etherscan.io/address/0x584bC13c7D411c00c01A62e8019472dE68768430",
        "coingeckoId": "hegic"
      }
    },
    {
      "chainId": 101,
      "address": "DboP5vvYUVjmKSHKJ1YFHwmv41KtUscnYgzjmPgHwQVn",
      "symbol": "wXFI",
      "name": "Xfinance (Wormhole)",
      "decimals": 9,
      "logoURI": "https://raw.githubusercontent.com/solana-labs/token-list/main/assets/mainnet/DboP5vvYUVjmKSHKJ1YFHwmv41KtUscnYgzjmPgHwQVn/logo.png",
      "tags": [
        "wrapped",
        "wormhole"
      ],
      "extensions": {
        "address": "0x5BEfBB272290dD5b8521D4a938f6c4757742c430",
        "bridgeContract": "https://etherscan.io/address/0xf92cD566Ea4864356C5491c177A430C222d7e678",
        "assetContract": "https://etherscan.io/address/0x5BEfBB272290dD5b8521D4a938f6c4757742c430",
        "coingeckoId": "xfinance"
      }
    },
    {
      "chainId": 101,
      "address": "6c4U9yxGzVjejSJJXrdX8wtt532Et6MrBUZc2oK5j6w5",
      "symbol": "wDEXTF",
      "name": "DEXTF Token (Wormhole)",
      "decimals": 9,
      "logoURI": "https://raw.githubusercontent.com/solana-labs/token-list/main/assets/mainnet/6c4U9yxGzVjejSJJXrdX8wtt532Et6MrBUZc2oK5j6w5/logo.png",
      "tags": [
        "wrapped",
        "wormhole"
      ],
      "extensions": {
        "address": "0x5F64Ab1544D28732F0A24F4713c2C8ec0dA089f0",
        "bridgeContract": "https://etherscan.io/address/0xf92cD566Ea4864356C5491c177A430C222d7e678",
        "assetContract": "https://etherscan.io/address/0x5F64Ab1544D28732F0A24F4713c2C8ec0dA089f0",
        "coingeckoId": "dextf"
      }
    },
    {
      "chainId": 101,
      "address": "JuXkRYNw54rujC7SPWcAM4ArLgA5x8nDQbS8xHAr6MA",
      "symbol": "wRLC",
      "name": "iExec RLC (Wormhole)",
      "decimals": 9,
      "logoURI": "https://raw.githubusercontent.com/solana-labs/token-list/main/assets/mainnet/JuXkRYNw54rujC7SPWcAM4ArLgA5x8nDQbS8xHAr6MA/logo.png",
      "tags": [
        "wrapped",
        "wormhole"
      ],
      "extensions": {
        "address": "0x607F4C5BB672230e8672085532f7e901544a7375",
        "bridgeContract": "https://etherscan.io/address/0xf92cD566Ea4864356C5491c177A430C222d7e678",
        "assetContract": "https://etherscan.io/address/0x607F4C5BB672230e8672085532f7e901544a7375",
        "coingeckoId": "iexec-rlc"
      }
    },
    {
      "chainId": 101,
      "address": "7NfgSkv6kZ6ZWP6SJPtMuaUYGVEngVK8UFnaFTPk3QsM",
      "symbol": "wCORE",
      "name": "cVault.finance (Wormhole)",
      "decimals": 9,
      "logoURI": "https://raw.githubusercontent.com/solana-labs/token-list/main/assets/mainnet/7NfgSkv6kZ6ZWP6SJPtMuaUYGVEngVK8UFnaFTPk3QsM/logo.png",
      "tags": [
        "wrapped",
        "wormhole"
      ],
      "extensions": {
        "address": "0x62359Ed7505Efc61FF1D56fEF82158CcaffA23D7",
        "bridgeContract": "https://etherscan.io/address/0xf92cD566Ea4864356C5491c177A430C222d7e678",
        "assetContract": "https://etherscan.io/address/0x62359Ed7505Efc61FF1D56fEF82158CcaffA23D7",
        "coingeckoId": "cvault-finance"
      }
    },
    {
      "chainId": 101,
      "address": "AqLKDJiGL4wXKPAfzNom3xEdQwgj2LTCE4k34gzvZsE6",
      "symbol": "wCFi",
      "name": "CyberFi Token (Wormhole)",
      "decimals": 9,
      "logoURI": "https://raw.githubusercontent.com/solana-labs/token-list/main/assets/mainnet/AqLKDJiGL4wXKPAfzNom3xEdQwgj2LTCE4k34gzvZsE6/logo.png",
      "tags": [
        "wrapped",
        "wormhole"
      ],
      "extensions": {
        "address": "0x63b4f3e3fa4e438698CE330e365E831F7cCD1eF4",
        "bridgeContract": "https://etherscan.io/address/0xf92cD566Ea4864356C5491c177A430C222d7e678",
        "assetContract": "https://etherscan.io/address/0x63b4f3e3fa4e438698CE330e365E831F7cCD1eF4",
        "coingeckoId": "cyberfi"
      }
    },
    {
      "chainId": 101,
      "address": "FLrjpCRrd4GffHu8MVYGvuLxYLuBGVaXsnCecw3Effci",
      "symbol": "wWISE",
      "name": "Wise Token (Wormhole)",
      "decimals": 9,
      "logoURI": "https://raw.githubusercontent.com/solana-labs/token-list/main/assets/mainnet/FLrjpCRrd4GffHu8MVYGvuLxYLuBGVaXsnCecw3Effci/logo.png",
      "tags": [
        "wrapped",
        "wormhole"
      ],
      "extensions": {
        "address": "0x66a0f676479Cee1d7373f3DC2e2952778BfF5bd6",
        "bridgeContract": "https://etherscan.io/address/0xf92cD566Ea4864356C5491c177A430C222d7e678",
        "assetContract": "https://etherscan.io/address/0x66a0f676479Cee1d7373f3DC2e2952778BfF5bd6",
        "coingeckoId": "wise-token11"
      }
    },
    {
      "chainId": 101,
      "address": "GaMPhVyp1xd9xJuPskDEzQzp8mKfEjAmhny8NX7y7YKc",
      "symbol": "wGNO",
      "name": "Gnosis Token (Wormhole)",
      "decimals": 9,
      "logoURI": "https://raw.githubusercontent.com/solana-labs/token-list/main/assets/mainnet/GaMPhVyp1xd9xJuPskDEzQzp8mKfEjAmhny8NX7y7YKc/logo.png",
      "tags": [
        "wrapped",
        "wormhole"
      ],
      "extensions": {
        "address": "0x6810e776880C02933D47DB1b9fc05908e5386b96",
        "bridgeContract": "https://etherscan.io/address/0xf92cD566Ea4864356C5491c177A430C222d7e678",
        "assetContract": "https://etherscan.io/address/0x6810e776880C02933D47DB1b9fc05908e5386b96",
        "coingeckoId": "gnosis"
      }
    },
    {
      "chainId": 101,
      "address": "CCAQZHBVWKDukT68PZ3LenDs7apibeSYeJ3jHE8NzBC5",
      "symbol": "wPOOLZ",
      "name": "$Poolz Finance (Wormhole)",
      "decimals": 9,
      "logoURI": "https://raw.githubusercontent.com/solana-labs/token-list/main/assets/mainnet/CCAQZHBVWKDukT68PZ3LenDs7apibeSYeJ3jHE8NzBC5/logo.png",
      "tags": [
        "wrapped",
        "wormhole"
      ],
      "extensions": {
        "address": "0x69A95185ee2a045CDC4bCd1b1Df10710395e4e23",
        "bridgeContract": "https://etherscan.io/address/0xf92cD566Ea4864356C5491c177A430C222d7e678",
        "assetContract": "https://etherscan.io/address/0x69A95185ee2a045CDC4bCd1b1Df10710395e4e23",
        "coingeckoId": "poolz-finance"
      }
    },
    {
      "chainId": 101,
      "address": "FYpdBuyAHSbdaAyD1sKkxyLWbAP8uUW9h6uvdhK74ij1",
      "symbol": "wDAI",
      "name": "Dai Stablecoin (Wormhole)",
      "decimals": 9,
      "logoURI": "https://raw.githubusercontent.com/solana-labs/token-list/main/assets/mainnet/FYpdBuyAHSbdaAyD1sKkxyLWbAP8uUW9h6uvdhK74ij1/logo.png",
      "tags": [
        "wrapped",
        "wormhole"
      ],
      "extensions": {
        "address": "0x6B175474E89094C44Da98b954EedeAC495271d0F",
        "bridgeContract": "https://etherscan.io/address/0xf92cD566Ea4864356C5491c177A430C222d7e678",
        "assetContract": "https://etherscan.io/address/0x6B175474E89094C44Da98b954EedeAC495271d0F",
        "coingeckoId": "dai"
      }
    },
    {
      "chainId": 101,
      "address": "HbMGwfGjGPchtaPwyrtJFy8APZN5w1hi63xnzmj1f23v",
      "symbol": "wSUSHI",
      "name": "SushiSwap (Wormhole)",
      "decimals": 9,
      "logoURI": "https://raw.githubusercontent.com/solana-labs/token-list/main/assets/mainnet/HbMGwfGjGPchtaPwyrtJFy8APZN5w1hi63xnzmj1f23v/logo.png",
      "tags": [
        "wrapped",
        "wormhole"
      ],
      "extensions": {
        "address": "0x6B3595068778DD592e39A122f4f5a5cF09C90fE2",
        "bridgeContract": "https://etherscan.io/address/0xf92cD566Ea4864356C5491c177A430C222d7e678",
        "assetContract": "https://etherscan.io/address/0x6B3595068778DD592e39A122f4f5a5cF09C90fE2",
        "coingeckoId": "sushi"
      }
    },
    {
      "chainId": 101,
      "address": "6Tmi8TZasqdxWB59uE5Zw9VLKecuCbsLSsPEqoMpmozA",
      "symbol": "wFYZ",
      "name": "Fyooz (Wormhole)",
      "decimals": 9,
      "logoURI": "https://raw.githubusercontent.com/solana-labs/token-list/main/assets/mainnet/6Tmi8TZasqdxWB59uE5Zw9VLKecuCbsLSsPEqoMpmozA/logo.png",
      "tags": [
        "wrapped",
        "wormhole"
      ],
      "extensions": {
        "address": "0x6BFf2fE249601ed0Db3a87424a2E923118BB0312",
        "bridgeContract": "https://etherscan.io/address/0xf92cD566Ea4864356C5491c177A430C222d7e678",
        "assetContract": "https://etherscan.io/address/0x6BFf2fE249601ed0Db3a87424a2E923118BB0312",
        "coingeckoId": "fyooz"
      }
    },
    {
      "chainId": 101,
      "address": "3sHinPxEPqhEGip2Wy45TFmgAA1Atg2mctMjY5RKJUjk",
      "symbol": "wQRX",
      "name": "QuiverX (Wormhole)",
      "decimals": 9,
      "logoURI": "https://raw.githubusercontent.com/solana-labs/token-list/main/assets/mainnet/3sHinPxEPqhEGip2Wy45TFmgAA1Atg2mctMjY5RKJUjk/logo.png",
      "tags": [
        "wrapped",
        "wormhole"
      ],
      "extensions": {
        "address": "0x6e0daDE58D2d89eBBe7aFc384e3E4f15b70b14D8",
        "bridgeContract": "https://etherscan.io/address/0xf92cD566Ea4864356C5491c177A430C222d7e678",
        "assetContract": "https://etherscan.io/address/0x6e0daDE58D2d89eBBe7aFc384e3E4f15b70b14D8",
        "coingeckoId": "quiverx"
      }
    },
    {
      "chainId": 101,
      "address": "4ighgEijHcCoLu9AsvwVz2TnGFqAgzQtQMr6ch88Jrfe",
      "symbol": "wTRADE",
      "name": "UniTrade (Wormhole)",
      "decimals": 9,
      "logoURI": "https://raw.githubusercontent.com/solana-labs/token-list/main/assets/mainnet/4ighgEijHcCoLu9AsvwVz2TnGFqAgzQtQMr6ch88Jrfe/logo.png",
      "tags": [
        "wrapped",
        "wormhole"
      ],
      "extensions": {
        "address": "0x6F87D756DAf0503d08Eb8993686c7Fc01Dc44fB1",
        "bridgeContract": "https://etherscan.io/address/0xf92cD566Ea4864356C5491c177A430C222d7e678",
        "assetContract": "https://etherscan.io/address/0x6F87D756DAf0503d08Eb8993686c7Fc01Dc44fB1",
        "coingeckoId": "unitrade"
      }
    },
    {
      "chainId": 101,
      "address": "FTPnEQ3NfRRZ9tvmpDW6JFrvweBE5sanxnXSpJL1dvbB",
      "symbol": "wBIRD",
      "name": "Bird.Money (Wormhole)",
      "decimals": 9,
      "logoURI": "https://raw.githubusercontent.com/solana-labs/token-list/main/assets/mainnet/FTPnEQ3NfRRZ9tvmpDW6JFrvweBE5sanxnXSpJL1dvbB/logo.png",
      "tags": [
        "wrapped",
        "wormhole"
      ],
      "extensions": {
        "address": "0x70401dFD142A16dC7031c56E862Fc88Cb9537Ce0",
        "bridgeContract": "https://etherscan.io/address/0xf92cD566Ea4864356C5491c177A430C222d7e678",
        "assetContract": "https://etherscan.io/address/0x70401dFD142A16dC7031c56E862Fc88Cb9537Ce0",
        "coingeckoId": "bird-money"
      }
    },
    {
      "chainId": 101,
      "address": "QVDE6rhcGPSB3ex5T7vWBzvoSRUXULjuSGpVuKwu5XH",
      "symbol": "wAXN",
      "name": "Axion (Wormhole)",
      "decimals": 9,
      "logoURI": "https://raw.githubusercontent.com/solana-labs/token-list/main/assets/mainnet/QVDE6rhcGPSB3ex5T7vWBzvoSRUXULjuSGpVuKwu5XH/logo.png",
      "tags": [
        "wrapped",
        "wormhole"
      ],
      "extensions": {
        "address": "0x71F85B2E46976bD21302B64329868fd15eb0D127",
        "bridgeContract": "https://etherscan.io/address/0xf92cD566Ea4864356C5491c177A430C222d7e678",
        "assetContract": "https://etherscan.io/address/0x71F85B2E46976bD21302B64329868fd15eb0D127",
        "coingeckoId": "axion"
      }
    },
    {
      "chainId": 101,
      "address": "J6AbGG62yo9UJ2T9r9GM7pnoRNui5DsZDnPbiNAPqbVd",
      "symbol": "wBMI",
      "name": "Bridge Mutual (Wormhole)",
      "decimals": 9,
      "logoURI": "https://raw.githubusercontent.com/solana-labs/token-list/main/assets/mainnet/J6AbGG62yo9UJ2T9r9GM7pnoRNui5DsZDnPbiNAPqbVd/logo.png",
      "tags": [
        "wrapped",
        "wormhole"
      ],
      "extensions": {
        "address": "0x725C263e32c72dDC3A19bEa12C5a0479a81eE688",
        "bridgeContract": "https://etherscan.io/address/0xf92cD566Ea4864356C5491c177A430C222d7e678",
        "assetContract": "https://etherscan.io/address/0x725C263e32c72dDC3A19bEa12C5a0479a81eE688",
        "coingeckoId": "bridge-mutual"
      }
    },
    {
      "chainId": 101,
      "address": "4wvHoaxxZxFeNrMTP8bLVRh1ziSBV7crN665WX4rRMqe",
      "symbol": "wDYT",
      "name": "DoYourTip (Wormhole)",
      "decimals": 9,
      "logoURI": "https://raw.githubusercontent.com/solana-labs/token-list/main/assets/mainnet/4wvHoaxxZxFeNrMTP8bLVRh1ziSBV7crN665WX4rRMqe/logo.png",
      "tags": [
        "wrapped",
        "wormhole"
      ],
      "extensions": {
        "address": "0x740623d2c797b7D8D1EcB98e9b4Afcf99Ec31E14",
        "bridgeContract": "https://etherscan.io/address/0xf92cD566Ea4864356C5491c177A430C222d7e678",
        "assetContract": "https://etherscan.io/address/0x740623d2c797b7D8D1EcB98e9b4Afcf99Ec31E14",
        "coingeckoId": "dynamite"
      }
    },
    {
      "chainId": 101,
      "address": "Fe5fWjCLDMJoi4sTmfR2VW4BT1LwsbR1n6QAjzJQvhhf",
      "symbol": "wBBR",
      "name": "BitberryToken (Wormhole)",
      "decimals": 9,
      "logoURI": "https://raw.githubusercontent.com/solana-labs/token-list/main/assets/mainnet/Fe5fWjCLDMJoi4sTmfR2VW4BT1LwsbR1n6QAjzJQvhhf/logo.png",
      "tags": [
        "wrapped",
        "wormhole"
      ],
      "extensions": {
        "address": "0x7671904eed7f10808B664fc30BB8693FD7237abF",
        "bridgeContract": "https://etherscan.io/address/0xf92cD566Ea4864356C5491c177A430C222d7e678",
        "assetContract": "https://etherscan.io/address/0x7671904eed7f10808B664fc30BB8693FD7237abF",
        "coingeckoId": "bitberry-token"
      }
    },
    {
      "chainId": 101,
      "address": "5J9yhFRnQZx3RiqHzfQpAffX5UQz3k8vQCZH2g9Z9sDg",
      "symbol": "wWAXE",
      "name": "WAX Economic Token (Wormhole)",
      "decimals": 8,
      "logoURI": "https://raw.githubusercontent.com/solana-labs/token-list/main/assets/mainnet/5J9yhFRnQZx3RiqHzfQpAffX5UQz3k8vQCZH2g9Z9sDg/logo.png",
      "tags": [
        "wrapped",
        "wormhole"
      ],
      "extensions": {
        "address": "0x7a2Bc711E19ba6aff6cE8246C546E8c4B4944DFD",
        "bridgeContract": "https://etherscan.io/address/0xf92cD566Ea4864356C5491c177A430C222d7e678",
        "assetContract": "https://etherscan.io/address/0x7a2Bc711E19ba6aff6cE8246C546E8c4B4944DFD",
        "coingeckoId": "waxe"
      }
    },
    {
      "chainId": 101,
      "address": "4DHywS5EjUTF5AYisPZiJbWcCV4gfpH98oKxpgyKRnnQ",
      "symbol": "wMATIC",
      "name": "Matic Token (Wormhole)",
      "decimals": 9,
      "logoURI": "https://raw.githubusercontent.com/solana-labs/token-list/main/assets/mainnet/4DHywS5EjUTF5AYisPZiJbWcCV4gfpH98oKxpgyKRnnQ/logo.png",
      "tags": [
        "wrapped",
        "wormhole"
      ],
      "extensions": {
        "address": "0x7D1AfA7B718fb893dB30A3aBc0Cfc608AaCfeBB0",
        "bridgeContract": "https://etherscan.io/address/0xf92cD566Ea4864356C5491c177A430C222d7e678",
        "assetContract": "https://etherscan.io/address/0x7D1AfA7B718fb893dB30A3aBc0Cfc608AaCfeBB0",
        "coingeckoId": "matic-network"
      }
    },
    {
      "chainId": 101,
      "address": "Au9E8ygQdTJQZXmNKPdtLEP8rGjC4qsGRhkJgjFNPAr8",
      "symbol": "wXRT",
      "name": "Robonomics (Wormhole)",
      "decimals": 9,
      "logoURI": "https://raw.githubusercontent.com/solana-labs/token-list/main/assets/mainnet/Au9E8ygQdTJQZXmNKPdtLEP8rGjC4qsGRhkJgjFNPAr8/logo.png",
      "tags": [
        "wrapped",
        "wormhole"
      ],
      "extensions": {
        "address": "0x7dE91B204C1C737bcEe6F000AAA6569Cf7061cb7",
        "bridgeContract": "https://etherscan.io/address/0xf92cD566Ea4864356C5491c177A430C222d7e678",
        "assetContract": "https://etherscan.io/address/0x7dE91B204C1C737bcEe6F000AAA6569Cf7061cb7",
        "coingeckoId": "robonomics-network"
      }
    },
    {
      "chainId": 101,
      "address": "5DQZ14hLDxveMH7NyGmTmUTRGgVAVXADp3cP2UHeH6hM",
      "symbol": "wAAVE",
      "name": "Aave Token (Wormhole)",
      "decimals": 9,
      "logoURI": "https://raw.githubusercontent.com/solana-labs/token-list/main/assets/mainnet/5DQZ14hLDxveMH7NyGmTmUTRGgVAVXADp3cP2UHeH6hM/logo.png",
      "tags": [
        "wrapped",
        "wormhole"
      ],
      "extensions": {
        "address": "0x7Fc66500c84A76Ad7e9c93437bFc5Ac33E2DDaE9",
        "bridgeContract": "https://etherscan.io/address/0xf92cD566Ea4864356C5491c177A430C222d7e678",
        "assetContract": "https://etherscan.io/address/0x7Fc66500c84A76Ad7e9c93437bFc5Ac33E2DDaE9",
        "coingeckoId": "aave"
      }
    },
    {
      "chainId": 101,
      "address": "Arc2ZVKNCdDU4vB8Ubud5QayDtjo2oJF9xVrUPQ6TWxF",
      "symbol": "wLEND",
      "name": "Lend (Wormhole)",
      "decimals": 9,
      "logoURI": "https://raw.githubusercontent.com/solana-labs/token-list/main/assets/mainnet/Arc2ZVKNCdDU4vB8Ubud5QayDtjo2oJF9xVrUPQ6TWxF/logo.png",
      "tags": [
        "wrapped",
        "wormhole"
      ],
      "extensions": {
        "address": "0x80fB784B7eD66730e8b1DBd9820aFD29931aab03",
        "bridgeContract": "https://etherscan.io/address/0xf92cD566Ea4864356C5491c177A430C222d7e678",
        "assetContract": "https://etherscan.io/address/0x80fB784B7eD66730e8b1DBd9820aFD29931aab03",
        "coingeckoId": "ethlend"
      }
    },
    {
      "chainId": 101,
      "address": "2ctKUDkGBnVykt31AhMPhHvAQWJvoNGbLh7aRidjtAqv",
      "symbol": "wPOLS",
      "name": "PolkastarterToken (Wormhole)",
      "decimals": 9,
      "logoURI": "https://raw.githubusercontent.com/solana-labs/token-list/main/assets/mainnet/2ctKUDkGBnVykt31AhMPhHvAQWJvoNGbLh7aRidjtAqv/logo.png",
      "tags": [
        "wrapped",
        "wormhole"
      ],
      "extensions": {
        "address": "0x83e6f1E41cdd28eAcEB20Cb649155049Fac3D5Aa",
        "bridgeContract": "https://etherscan.io/address/0xf92cD566Ea4864356C5491c177A430C222d7e678",
        "assetContract": "https://etherscan.io/address/0x83e6f1E41cdd28eAcEB20Cb649155049Fac3D5Aa",
        "coingeckoId": "polkastarter"
      }
    },
    {
      "chainId": 101,
      "address": "8FnkznYpHvKiaBkgatVoCrNiS5y5KW62JqgjnxVhDejC",
      "symbol": "wUBT",
      "name": "Unibright (Wormhole)",
      "decimals": 8,
      "logoURI": "https://raw.githubusercontent.com/solana-labs/token-list/main/assets/mainnet/8FnkznYpHvKiaBkgatVoCrNiS5y5KW62JqgjnxVhDejC/logo.png",
      "tags": [
        "wrapped",
        "wormhole"
      ],
      "extensions": {
        "address": "0x8400D94A5cb0fa0D041a3788e395285d61c9ee5e",
        "bridgeContract": "https://etherscan.io/address/0xf92cD566Ea4864356C5491c177A430C222d7e678",
        "assetContract": "https://etherscan.io/address/0x8400D94A5cb0fa0D041a3788e395285d61c9ee5e",
        "coingeckoId": "unibright"
      }
    },
    {
      "chainId": 101,
      "address": "4LLAYXVmT3U8Sew6k3tk66zk3btT91QRzQzxcNX8XhzV",
      "symbol": "wDIA",
      "name": "DIA (Wormhole)",
      "decimals": 9,
      "logoURI": "https://raw.githubusercontent.com/solana-labs/token-list/main/assets/mainnet/4LLAYXVmT3U8Sew6k3tk66zk3btT91QRzQzxcNX8XhzV/logo.png",
      "tags": [
        "wrapped",
        "wormhole"
      ],
      "extensions": {
        "address": "0x84cA8bc7997272c7CfB4D0Cd3D55cd942B3c9419",
        "bridgeContract": "https://etherscan.io/address/0xf92cD566Ea4864356C5491c177A430C222d7e678",
        "assetContract": "https://etherscan.io/address/0x84cA8bc7997272c7CfB4D0Cd3D55cd942B3c9419",
        "coingeckoId": "dia-data"
      }
    },
    {
      "chainId": 101,
      "address": "8L8pDf3jutdpdr4m3np68CL9ZroLActrqwxi6s9Ah5xU",
      "symbol": "wFRAX",
      "name": "Frax (Wormhole)",
      "decimals": 9,
      "logoURI": "https://raw.githubusercontent.com/solana-labs/token-list/main/assets/mainnet/8L8pDf3jutdpdr4m3np68CL9ZroLActrqwxi6s9Ah5xU/logo.png",
      "tags": [
        "wrapped",
        "wormhole"
      ],
      "extensions": {
        "address": "0x853d955aCEf822Db058eb8505911ED77F175b99e",
        "bridgeContract": "https://etherscan.io/address/0xf92cD566Ea4864356C5491c177A430C222d7e678",
        "assetContract": "https://etherscan.io/address/0x853d955aCEf822Db058eb8505911ED77F175b99e",
        "coingeckoId": "frax"
      }
    },
    {
      "chainId": 101,
      "address": "H3oVL2zJpHJaDoRfQmSrftv3fkGzvsiQgugCZmcRBykG",
      "symbol": "wKEEP",
      "name": "KEEP Token (Wormhole)",
      "decimals": 9,
      "logoURI": "https://raw.githubusercontent.com/solana-labs/token-list/main/assets/mainnet/H3oVL2zJpHJaDoRfQmSrftv3fkGzvsiQgugCZmcRBykG/logo.png",
      "tags": [
        "wrapped",
        "wormhole"
      ],
      "extensions": {
        "address": "0x85Eee30c52B0b379b046Fb0F85F4f3Dc3009aFEC",
        "bridgeContract": "https://etherscan.io/address/0xf92cD566Ea4864356C5491c177A430C222d7e678",
        "assetContract": "https://etherscan.io/address/0x85Eee30c52B0b379b046Fb0F85F4f3Dc3009aFEC",
        "coingeckoId": "keep-network"
      }
    },
    {
      "chainId": 101,
      "address": "64oqP1dFqqD8NEL4RPCpMyrHmpo31rj3nYxULVXvayfW",
      "symbol": "wRSR",
      "name": "Reserve Rights (Wormhole)",
      "decimals": 9,
      "logoURI": "https://raw.githubusercontent.com/solana-labs/token-list/main/assets/mainnet/64oqP1dFqqD8NEL4RPCpMyrHmpo31rj3nYxULVXvayfW/logo.png",
      "tags": [
        "wrapped",
        "wormhole"
      ],
      "extensions": {
        "address": "0x8762db106B2c2A0bccB3A80d1Ed41273552616E8",
        "bridgeContract": "https://etherscan.io/address/0xf92cD566Ea4864356C5491c177A430C222d7e678",
        "assetContract": "https://etherscan.io/address/0x8762db106B2c2A0bccB3A80d1Ed41273552616E8",
        "coingeckoId": "reserve-rights-token"
      }
    },
    {
      "chainId": 101,
      "address": "5SU7veiCRA16ZxnS24kCC1dwQYVwi3whvTdM48iNE1Rm",
      "symbol": "wMPH",
      "name": "88mph.app (Wormhole)",
      "decimals": 9,
      "logoURI": "https://raw.githubusercontent.com/solana-labs/token-list/main/assets/mainnet/5SU7veiCRA16ZxnS24kCC1dwQYVwi3whvTdM48iNE1Rm/logo.png",
      "tags": [
        "wrapped",
        "wormhole"
      ],
      "extensions": {
        "address": "0x8888801aF4d980682e47f1A9036e589479e835C5",
        "bridgeContract": "https://etherscan.io/address/0xf92cD566Ea4864356C5491c177A430C222d7e678",
        "assetContract": "https://etherscan.io/address/0x8888801aF4d980682e47f1A9036e589479e835C5",
        "coingeckoId": "88mph"
      }
    },
    {
      "chainId": 101,
      "address": "5fv26ojhPHWNaikXcMf2TBu4JENjLQ2PWgWYeitttVwv",
      "symbol": "wPAID",
      "name": "PAID Network (Wormhole)",
      "decimals": 9,
      "logoURI": "https://raw.githubusercontent.com/solana-labs/token-list/main/assets/mainnet/5fv26ojhPHWNaikXcMf2TBu4JENjLQ2PWgWYeitttVwv/logo.png",
      "tags": [
        "wrapped",
        "wormhole"
      ],
      "extensions": {
        "address": "0x8c8687fC965593DFb2F0b4EAeFD55E9D8df348df",
        "bridgeContract": "https://etherscan.io/address/0xf92cD566Ea4864356C5491c177A430C222d7e678",
        "assetContract": "https://etherscan.io/address/0x8c8687fC965593DFb2F0b4EAeFD55E9D8df348df",
        "coingeckoId": "paid-network"
      }
    },
    {
      "chainId": 101,
      "address": "ACr98v3kv9qaGnR3p2BfsoSK9Q2ZmP6zUkm3qxv5ZJDd",
      "symbol": "wSXP",
      "name": "Swipe (Wormhole)",
      "decimals": 9,
      "logoURI": "https://raw.githubusercontent.com/solana-labs/token-list/main/assets/mainnet/ACr98v3kv9qaGnR3p2BfsoSK9Q2ZmP6zUkm3qxv5ZJDd/logo.png",
      "tags": [
        "wrapped",
        "wormhole"
      ],
      "extensions": {
        "address": "0x8CE9137d39326AD0cD6491fb5CC0CbA0e089b6A9",
        "bridgeContract": "https://etherscan.io/address/0xf92cD566Ea4864356C5491c177A430C222d7e678",
        "assetContract": "https://etherscan.io/address/0x8CE9137d39326AD0cD6491fb5CC0CbA0e089b6A9",
        "coingeckoId": "swipe"
      }
    },
    {
      "chainId": 101,
      "address": "7gBuzBcJ7V48m8TiKJ1XWNDUerK2XfAbjxuRiKMb6S8Z",
      "symbol": "wREQ",
      "name": "Request Token (Wormhole)",
      "decimals": 9,
      "logoURI": "https://raw.githubusercontent.com/solana-labs/token-list/main/assets/mainnet/7gBuzBcJ7V48m8TiKJ1XWNDUerK2XfAbjxuRiKMb6S8Z/logo.png",
      "tags": [
        "wrapped",
        "wormhole"
      ],
      "extensions": {
        "address": "0x8f8221aFbB33998d8584A2B05749bA73c37a938a",
        "bridgeContract": "https://etherscan.io/address/0xf92cD566Ea4864356C5491c177A430C222d7e678",
        "assetContract": "https://etherscan.io/address/0x8f8221aFbB33998d8584A2B05749bA73c37a938a",
        "coingeckoId": "request-network"
      }
    },
    {
      "chainId": 101,
      "address": "CtDjsryLtwZCLj8TeniV7tWHbkaREfjKDWpvyQvsTyek",
      "symbol": "wWHALE",
      "name": "WHALE (Wormhole)",
      "decimals": 4,
      "logoURI": "https://raw.githubusercontent.com/solana-labs/token-list/main/assets/mainnet/CtDjsryLtwZCLj8TeniV7tWHbkaREfjKDWpvyQvsTyek/logo.png",
      "tags": [
        "wrapped",
        "wormhole"
      ],
      "extensions": {
        "address": "0x9355372396e3F6daF13359B7b607a3374cc638e0",
        "bridgeContract": "https://etherscan.io/address/0xf92cD566Ea4864356C5491c177A430C222d7e678",
        "assetContract": "https://etherscan.io/address/0x9355372396e3F6daF13359B7b607a3374cc638e0",
        "coingeckoId": "whale"
      }
    },
    {
      "chainId": 101,
      "address": "JDUgn6JUSwufqqthRdnZZKWv2vEdYvHxigF5Hk79yxRm",
      "symbol": "wPNK",
      "name": "Pinakion (Wormhole)",
      "decimals": 9,
      "logoURI": "https://raw.githubusercontent.com/solana-labs/token-list/main/assets/mainnet/JDUgn6JUSwufqqthRdnZZKWv2vEdYvHxigF5Hk79yxRm/logo.png",
      "tags": [
        "wrapped",
        "wormhole"
      ],
      "extensions": {
        "address": "0x93ED3FBe21207Ec2E8f2d3c3de6e058Cb73Bc04d",
        "bridgeContract": "https://etherscan.io/address/0xf92cD566Ea4864356C5491c177A430C222d7e678",
        "assetContract": "https://etherscan.io/address/0x93ED3FBe21207Ec2E8f2d3c3de6e058Cb73Bc04d",
        "coingeckoId": "kleros"
      }
    },
    {
      "chainId": 101,
      "address": "EJKqF4p7xVhXkcDNCrVQJE4osow76226bc6u3AtsGXaG",
      "symbol": "wAPY",
      "name": "APY Governance Token (Wormhole)",
      "decimals": 9,
      "logoURI": "https://raw.githubusercontent.com/solana-labs/token-list/main/assets/mainnet/EJKqF4p7xVhXkcDNCrVQJE4osow76226bc6u3AtsGXaG/logo.png",
      "tags": [
        "wrapped",
        "wormhole"
      ],
      "extensions": {
        "address": "0x95a4492F028aa1fd432Ea71146b433E7B4446611",
        "bridgeContract": "https://etherscan.io/address/0xf92cD566Ea4864356C5491c177A430C222d7e678",
        "assetContract": "https://etherscan.io/address/0x95a4492F028aa1fd432Ea71146b433E7B4446611",
        "coingeckoId": "apy-finance"
      }
    },
    {
      "chainId": 101,
      "address": "AF7Dv5Vzi1dT2fLnz4ysiRQ6FxGN1M6mrmHwgNpx7FVH",
      "symbol": "wOCEAN",
      "name": "Ocean Protocol (Wormhole)",
      "decimals": 9,
      "logoURI": "https://raw.githubusercontent.com/solana-labs/token-list/main/assets/mainnet/AF7Dv5Vzi1dT2fLnz4ysiRQ6FxGN1M6mrmHwgNpx7FVH/logo.png",
      "tags": [
        "wrapped",
        "wormhole"
      ],
      "extensions": {
        "address": "0x967da4048cD07aB37855c090aAF366e4ce1b9F48",
        "bridgeContract": "https://etherscan.io/address/0xf92cD566Ea4864356C5491c177A430C222d7e678",
        "assetContract": "https://etherscan.io/address/0x967da4048cD07aB37855c090aAF366e4ce1b9F48",
        "coingeckoId": "ocean-protocol"
      }
    },
    {
      "chainId": 101,
      "address": "AyNULvvLGW11fThvhncqNRjEgmDbMEHdDL4HqXD6SM8V",
      "symbol": "wSPI",
      "name": "Shopping.io (Wormhole)",
      "decimals": 9,
      "logoURI": "https://raw.githubusercontent.com/solana-labs/token-list/main/assets/mainnet/AyNULvvLGW11fThvhncqNRjEgmDbMEHdDL4HqXD6SM8V/logo.png",
      "tags": [
        "wrapped",
        "wormhole"
      ],
      "extensions": {
        "address": "0x9B02dD390a603Add5c07f9fd9175b7DABE8D63B7",
        "bridgeContract": "https://etherscan.io/address/0xf92cD566Ea4864356C5491c177A430C222d7e678",
        "assetContract": "https://etherscan.io/address/0x9B02dD390a603Add5c07f9fd9175b7DABE8D63B7",
        "coingeckoId": "shopping-io"
      }
    },
    {
      "chainId": 101,
      "address": "3UeKTABxz9XexDtyKq646rSQvx8GVpKNwfMoKKfxsTsF",
      "symbol": "wBBTC",
      "name": "Binance Wrapped BTC (Wormhole)",
      "decimals": 8,
      "logoURI": "https://raw.githubusercontent.com/solana-labs/token-list/main/assets/mainnet/3UeKTABxz9XexDtyKq646rSQvx8GVpKNwfMoKKfxsTsF/logo.png",
      "tags": [
        "wrapped",
        "wormhole"
      ],
      "extensions": {
        "address": "0x9BE89D2a4cd102D8Fecc6BF9dA793be995C22541",
        "bridgeContract": "https://etherscan.io/address/0xf92cD566Ea4864356C5491c177A430C222d7e678",
        "assetContract": "https://etherscan.io/address/0x9BE89D2a4cd102D8Fecc6BF9dA793be995C22541",
        "coingeckoId": "binance-wrapped-btc"
      }
    },
    {
      "chainId": 101,
      "address": "DsGbyCHbG4vSWBqAprR2eWuUAg8fXAgYkWL9psgvYZn5",
      "symbol": "wUNISTAKE",
      "name": "Unistake (Wormhole)",
      "decimals": 9,
      "logoURI": "https://raw.githubusercontent.com/solana-labs/token-list/main/assets/mainnet/DsGbyCHbG4vSWBqAprR2eWuUAg8fXAgYkWL9psgvYZn5/logo.png",
      "tags": [
        "wrapped",
        "wormhole"
      ],
      "extensions": {
        "address": "0x9Ed8e7C9604790F7Ec589F99b94361d8AAB64E5E",
        "bridgeContract": "https://etherscan.io/address/0xf92cD566Ea4864356C5491c177A430C222d7e678",
        "assetContract": "https://etherscan.io/address/0x9Ed8e7C9604790F7Ec589F99b94361d8AAB64E5E",
        "coingeckoId": "unistake"
      }
    },
    {
      "chainId": 101,
      "address": "GBvv3jn9u6pZqPd2GVnQ7BKJzLwQnEWe4ci9k359PN9Z",
      "symbol": "wMKR",
      "name": "MakerDAO (Wormhole)",
      "decimals": 9,
      "logoURI": "https://raw.githubusercontent.com/solana-labs/token-list/main/assets/mainnet/GBvv3jn9u6pZqPd2GVnQ7BKJzLwQnEWe4ci9k359PN9Z/logo.png",
      "tags": [
        "wrapped",
        "wormhole"
      ],
      "extensions": {
        "address": "0x9f8F72aA9304c8B593d555F12eF6589cC3A579A2",
        "bridgeContract": "https://etherscan.io/address/0xf92cD566Ea4864356C5491c177A430C222d7e678",
        "assetContract": "https://etherscan.io/address/0x9f8F72aA9304c8B593d555F12eF6589cC3A579A2",
        "coingeckoId": "maker"
      }
    },
    {
      "chainId": 101,
      "address": "53ETjuzUNHG8c7rZ2hxQLQfN5R6tEYtdYwNQsa68xFUk",
      "symbol": "wFARM",
      "name": "FARM Reward Token (Wormhole)",
      "decimals": 9,
      "logoURI": "https://raw.githubusercontent.com/solana-labs/token-list/main/assets/mainnet/53ETjuzUNHG8c7rZ2hxQLQfN5R6tEYtdYwNQsa68xFUk/logo.png",
      "tags": [
        "wrapped",
        "wormhole"
      ],
      "extensions": {
        "address": "0xa0246c9032bC3A600820415aE600c6388619A14D",
        "bridgeContract": "https://etherscan.io/address/0xf92cD566Ea4864356C5491c177A430C222d7e678",
        "assetContract": "https://etherscan.io/address/0xa0246c9032bC3A600820415aE600c6388619A14D",
        "coingeckoId": "harvest-finance"
      }
    },
    {
      "chainId": 101,
      "address": "FVsXUnbhifqJ4LiXQEbpUtXVdB8T5ADLKqSs5t1oc54F",
      "symbol": "wUSDC",
      "name": "USD Coin (Wormhole)",
      "decimals": 6,
      "logoURI": "https://raw.githubusercontent.com/solana-labs/token-list/main/assets/mainnet/FVsXUnbhifqJ4LiXQEbpUtXVdB8T5ADLKqSs5t1oc54F/logo.png",
      "tags": [
        "wrapped",
        "wormhole"
      ],
      "extensions": {
        "address": "0xA0b86991c6218b36c1d19D4a2e9Eb0cE3606eB48",
        "bridgeContract": "https://etherscan.io/address/0xf92cD566Ea4864356C5491c177A430C222d7e678",
        "assetContract": "https://etherscan.io/address/0xA0b86991c6218b36c1d19D4a2e9Eb0cE3606eB48",
        "coingeckoId": "usd-coin"
      }
    },
    {
      "chainId": 101,
      "address": "EjBpnWzWZeW1PKzfCszLdHgENZLZDoTNaEmz8BddpWJx",
      "symbol": "wANT",
      "name": "Aragon Network Token (Wormhole)",
      "decimals": 9,
      "logoURI": "https://raw.githubusercontent.com/solana-labs/token-list/main/assets/mainnet/EjBpnWzWZeW1PKzfCszLdHgENZLZDoTNaEmz8BddpWJx/logo.png",
      "tags": [
        "wrapped",
        "wormhole"
      ],
      "extensions": {
        "address": "0xa117000000f279D81A1D3cc75430fAA017FA5A2e",
        "bridgeContract": "https://etherscan.io/address/0xf92cD566Ea4864356C5491c177A430C222d7e678",
        "assetContract": "https://etherscan.io/address/0xa117000000f279D81A1D3cc75430fAA017FA5A2e",
        "coingeckoId": "aragon"
      }
    },
    {
      "chainId": 101,
      "address": "Rs4LHZ4WogZCAkCzfsKJib5LLnYL6xcVAfTcLQiSjg2",
      "symbol": "wNPXS",
      "name": "Pundi X Token (Wormhole)",
      "decimals": 9,
      "logoURI": "https://raw.githubusercontent.com/solana-labs/token-list/main/assets/mainnet/Rs4LHZ4WogZCAkCzfsKJib5LLnYL6xcVAfTcLQiSjg2/logo.png",
      "tags": [
        "wrapped",
        "wormhole"
      ],
      "extensions": {
        "address": "0xA15C7Ebe1f07CaF6bFF097D8a589fb8AC49Ae5B3",
        "bridgeContract": "https://etherscan.io/address/0xf92cD566Ea4864356C5491c177A430C222d7e678",
        "assetContract": "https://etherscan.io/address/0xA15C7Ebe1f07CaF6bFF097D8a589fb8AC49Ae5B3",
        "coingeckoId": "pundi-x"
      }
    },
    {
      "chainId": 101,
      "address": "65ribugkb42AANKYrEeuruhhfXffyE4jY22FUxFbpW7C",
      "symbol": "wRFOX",
      "name": "RFOX (Wormhole)",
      "decimals": 9,
      "logoURI": "https://raw.githubusercontent.com/solana-labs/token-list/main/assets/mainnet/65ribugkb42AANKYrEeuruhhfXffyE4jY22FUxFbpW7C/logo.png",
      "tags": [
        "wrapped",
        "wormhole"
      ],
      "extensions": {
        "address": "0xa1d6Df714F91DeBF4e0802A542E13067f31b8262",
        "bridgeContract": "https://etherscan.io/address/0xf92cD566Ea4864356C5491c177A430C222d7e678",
        "assetContract": "https://etherscan.io/address/0xa1d6Df714F91DeBF4e0802A542E13067f31b8262",
        "coingeckoId": "redfox-labs-2"
      }
    },
    {
      "chainId": 101,
      "address": "T2mo6dnFiutu26KMuCMSjCLBB4ofWvQ3qBJGEMc3JSe",
      "symbol": "wMTA",
      "name": "Meta (Wormhole)",
      "decimals": 9,
      "logoURI": "https://raw.githubusercontent.com/solana-labs/token-list/main/assets/mainnet/T2mo6dnFiutu26KMuCMSjCLBB4ofWvQ3qBJGEMc3JSe/logo.png",
      "tags": [
        "wrapped",
        "wormhole"
      ],
      "extensions": {
        "address": "0xa3BeD4E1c75D00fa6f4E5E6922DB7261B5E9AcD2",
        "bridgeContract": "https://etherscan.io/address/0xf92cD566Ea4864356C5491c177A430C222d7e678",
        "assetContract": "https://etherscan.io/address/0xa3BeD4E1c75D00fa6f4E5E6922DB7261B5E9AcD2",
        "coingeckoId": "meta"
      }
    },
    {
      "chainId": 101,
      "address": "HC8SaUm9rhvVZE5ZwBWiUhFAnCuG8byd5FxKYdpFm5MR",
      "symbol": "wRBC",
      "name": "Rubic (Wormhole)",
      "decimals": 9,
      "logoURI": "https://raw.githubusercontent.com/solana-labs/token-list/main/assets/mainnet/HC8SaUm9rhvVZE5ZwBWiUhFAnCuG8byd5FxKYdpFm5MR/logo.png",
      "tags": [
        "wrapped",
        "wormhole"
      ],
      "extensions": {
        "address": "0xA4EED63db85311E22dF4473f87CcfC3DaDCFA3E3",
        "bridgeContract": "https://etherscan.io/address/0xf92cD566Ea4864356C5491c177A430C222d7e678",
        "assetContract": "https://etherscan.io/address/0xA4EED63db85311E22dF4473f87CcfC3DaDCFA3E3",
        "coingeckoId": "rubic"
      }
    },
    {
      "chainId": 101,
      "address": "9DdtKWoK8cBfLSLhHXHFZzzhxp4rdwHbFEAis8n5AsfQ",
      "symbol": "wNOIA",
      "name": "NOIA Token (Wormhole)",
      "decimals": 9,
      "logoURI": "https://raw.githubusercontent.com/solana-labs/token-list/main/assets/mainnet/9DdtKWoK8cBfLSLhHXHFZzzhxp4rdwHbFEAis8n5AsfQ/logo.png",
      "tags": [
        "wrapped",
        "wormhole"
      ],
      "extensions": {
        "address": "0xa8c8CfB141A3bB59FEA1E2ea6B79b5ECBCD7b6ca",
        "bridgeContract": "https://etherscan.io/address/0xf92cD566Ea4864356C5491c177A430C222d7e678",
        "assetContract": "https://etherscan.io/address/0xa8c8CfB141A3bB59FEA1E2ea6B79b5ECBCD7b6ca",
        "coingeckoId": "noia-network"
      }
    },
    {
      "chainId": 101,
      "address": "DTQStP2z4DRqbNHRxtwThAujr9aPFPsv4y2kkXTVLVvb",
      "symbol": "wCEL",
      "name": "Celsius (Wormhole)",
      "decimals": 4,
      "logoURI": "https://raw.githubusercontent.com/solana-labs/token-list/main/assets/mainnet/DTQStP2z4DRqbNHRxtwThAujr9aPFPsv4y2kkXTVLVvb/logo.png",
      "tags": [
        "wrapped",
        "wormhole"
      ],
      "extensions": {
        "address": "0xaaAEBE6Fe48E54f431b0C390CfaF0b017d09D42d",
        "bridgeContract": "https://etherscan.io/address/0xf92cD566Ea4864356C5491c177A430C222d7e678",
        "assetContract": "https://etherscan.io/address/0xaaAEBE6Fe48E54f431b0C390CfaF0b017d09D42d",
        "coingeckoId": "celsius-degree-token"
      }
    },
    {
      "chainId": 101,
      "address": "59NPV18vAbTgwC9aeEGikrmX3EbZHMEMkZfvcsHBNFr9",
      "symbol": "wCWS",
      "name": "Crowns (Wormhole)",
      "decimals": 9,
      "logoURI": "https://raw.githubusercontent.com/solana-labs/token-list/main/assets/mainnet/59NPV18vAbTgwC9aeEGikrmX3EbZHMEMkZfvcsHBNFr9/logo.png",
      "tags": [
        "wrapped",
        "wormhole"
      ],
      "extensions": {
        "address": "0xaC0104Cca91D167873B8601d2e71EB3D4D8c33e0",
        "bridgeContract": "https://etherscan.io/address/0xf92cD566Ea4864356C5491c177A430C222d7e678",
        "assetContract": "https://etherscan.io/address/0xaC0104Cca91D167873B8601d2e71EB3D4D8c33e0",
        "coingeckoId": "crowns"
      }
    },
    {
      "chainId": 101,
      "address": "4811JP9i35zgAxSFZjGXQwew6xd1qSBE4xdMFik2J14Z",
      "symbol": "wROOM",
      "name": "OptionRoom Token (Wormhole)",
      "decimals": 9,
      "logoURI": "https://raw.githubusercontent.com/solana-labs/token-list/main/assets/mainnet/4811JP9i35zgAxSFZjGXQwew6xd1qSBE4xdMFik2J14Z/logo.png",
      "tags": [
        "wrapped",
        "wormhole"
      ],
      "extensions": {
        "address": "0xAd4f86a25bbc20FfB751f2FAC312A0B4d8F88c64",
        "bridgeContract": "https://etherscan.io/address/0xf92cD566Ea4864356C5491c177A430C222d7e678",
        "assetContract": "https://etherscan.io/address/0xAd4f86a25bbc20FfB751f2FAC312A0B4d8F88c64",
        "coingeckoId": "option-room"
      }
    },
    {
      "chainId": 101,
      "address": "2VAdvHWMpzMnDYYn64MgqLNpGQ19iCiusCet8JLMtxU5",
      "symbol": "wYOP",
      "name": "YOP (Wormhole)",
      "decimals": 8,
      "logoURI": "https://raw.githubusercontent.com/solana-labs/token-list/main/assets/mainnet/2VAdvHWMpzMnDYYn64MgqLNpGQ19iCiusCet8JLMtxU5/logo.png",
      "tags": [
        "wrapped",
        "wormhole"
      ],
      "extensions": {
        "address": "0xAE1eaAE3F627AAca434127644371b67B18444051",
        "bridgeContract": "https://etherscan.io/address/0xf92cD566Ea4864356C5491c177A430C222d7e678",
        "assetContract": "https://etherscan.io/address/0xAE1eaAE3F627AAca434127644371b67B18444051",
        "coingeckoId": "yield-optimization-platform"
      }
    },
    {
      "chainId": 101,
      "address": "AKiTcEWZarsnUbKkwQVRjJni5eqwiNeBQsJ3nrADacT4",
      "symbol": "wLGCY",
      "name": "LGCY Network (Wormhole)",
      "decimals": 9,
      "logoURI": "https://raw.githubusercontent.com/solana-labs/token-list/main/assets/mainnet/AKiTcEWZarsnUbKkwQVRjJni5eqwiNeBQsJ3nrADacT4/logo.png",
      "tags": [
        "wrapped",
        "wormhole"
      ],
      "extensions": {
        "address": "0xaE697F994Fc5eBC000F8e22EbFfeE04612f98A0d",
        "bridgeContract": "https://etherscan.io/address/0xf92cD566Ea4864356C5491c177A430C222d7e678",
        "assetContract": "https://etherscan.io/address/0xaE697F994Fc5eBC000F8e22EbFfeE04612f98A0d",
        "coingeckoId": "lgcy-network"
      }
    },
    {
      "chainId": 101,
      "address": "4kPHTMfSD1k3SytAMKEVRWH5ip6WD5U52tC5q6TuXUNU",
      "symbol": "wRFuel",
      "name": "Rio Fuel Token (Wormhole)",
      "decimals": 9,
      "logoURI": "https://raw.githubusercontent.com/solana-labs/token-list/main/assets/mainnet/4kPHTMfSD1k3SytAMKEVRWH5ip6WD5U52tC5q6TuXUNU/logo.png",
      "tags": [
        "wrapped",
        "wormhole"
      ],
      "extensions": {
        "address": "0xaf9f549774ecEDbD0966C52f250aCc548D3F36E5",
        "bridgeContract": "https://etherscan.io/address/0xf92cD566Ea4864356C5491c177A430C222d7e678",
        "assetContract": "https://etherscan.io/address/0xaf9f549774ecEDbD0966C52f250aCc548D3F36E5",
        "coingeckoId": "rio-defi"
      }
    },
    {
      "chainId": 101,
      "address": "E1w2uKRsVJeDf1Qqbk7DDKEDe7NCYwh8ySgqCaEZ4BTC",
      "symbol": "wMAHA",
      "name": "MahaDAO (Wormhole)",
      "decimals": 9,
      "logoURI": "https://raw.githubusercontent.com/solana-labs/token-list/main/assets/mainnet/E1w2uKRsVJeDf1Qqbk7DDKEDe7NCYwh8ySgqCaEZ4BTC/logo.png",
      "tags": [
        "wrapped",
        "wormhole"
      ],
      "extensions": {
        "address": "0xB4d930279552397bbA2ee473229f89Ec245bc365",
        "bridgeContract": "https://etherscan.io/address/0xf92cD566Ea4864356C5491c177A430C222d7e678",
        "assetContract": "https://etherscan.io/address/0xB4d930279552397bbA2ee473229f89Ec245bc365",
        "coingeckoId": "mahadao"
      }
    },
    {
      "chainId": 101,
      "address": "4psmnTirimNyPEPEZtkQkdEPJagTXS3a7wsu1XN9MYK3",
      "symbol": "wRPL",
      "name": "Rocket Pool (Wormhole)",
      "decimals": 9,
      "logoURI": "https://raw.githubusercontent.com/solana-labs/token-list/main/assets/mainnet/4psmnTirimNyPEPEZtkQkdEPJagTXS3a7wsu1XN9MYK3/logo.png",
      "tags": [
        "wrapped",
        "wormhole"
      ],
      "extensions": {
        "address": "0xB4EFd85c19999D84251304bDA99E90B92300Bd93",
        "bridgeContract": "https://etherscan.io/address/0xf92cD566Ea4864356C5491c177A430C222d7e678",
        "assetContract": "https://etherscan.io/address/0xB4EFd85c19999D84251304bDA99E90B92300Bd93",
        "coingeckoId": "rocket-pool"
      }
    },
    {
      "chainId": 101,
      "address": "FrhQauNRm7ecom9FRprNcyz58agDe5ujAbAtA9NG6jtU",
      "symbol": "wNEXO",
      "name": "Nexo (Wormhole)",
      "decimals": 9,
      "logoURI": "https://raw.githubusercontent.com/solana-labs/token-list/main/assets/mainnet/FrhQauNRm7ecom9FRprNcyz58agDe5ujAbAtA9NG6jtU/logo.png",
      "tags": [
        "wrapped",
        "wormhole"
      ],
      "extensions": {
        "address": "0xB62132e35a6c13ee1EE0f84dC5d40bad8d815206",
        "bridgeContract": "https://etherscan.io/address/0xf92cD566Ea4864356C5491c177A430C222d7e678",
        "assetContract": "https://etherscan.io/address/0xB62132e35a6c13ee1EE0f84dC5d40bad8d815206",
        "coingeckoId": "nexo"
      }
    },
    {
      "chainId": 101,
      "address": "6G7X1B2f9F7KWcHxS66mn3ax6VPE2UMZud44RX3BzfVo",
      "symbol": "BEHZAT",
      "name": "Behzat Token",
      "decimals": 9,
      "logoURI": "https://raw.githubusercontent.com/solana-labs/token-list/main/assets/mainnet/6G7X1B2f9F7KWcHxS66mn3ax6VPE2UMZud44RX3BzfVo/logo.png",
      "tags": [
        "Token"
      ],
      "extensions": {
        "twitter": "https://twitter.com/BehzatToken"
      }
    },
    {
      "chainId": 101,
      "address": "AoU75vwpnWEVvfarxRALjzRc8vS9UdDhRMkwoDimt9ss",
      "symbol": "wSFI",
      "name": "Spice (Wormhole)",
      "decimals": 9,
      "logoURI": "https://raw.githubusercontent.com/solana-labs/token-list/main/assets/mainnet/AoU75vwpnWEVvfarxRALjzRc8vS9UdDhRMkwoDimt9ss/logo.png",
      "tags": [
        "wrapped",
        "wormhole"
      ],
      "extensions": {
        "address": "0xb753428af26E81097e7fD17f40c88aaA3E04902c",
        "bridgeContract": "https://etherscan.io/address/0xf92cD566Ea4864356C5491c177A430C222d7e678",
        "assetContract": "https://etherscan.io/address/0xb753428af26E81097e7fD17f40c88aaA3E04902c",
        "coingeckoId": "saffron-finance"
      }
    },
    {
      "chainId": 101,
      "address": "CRZuALvCYjPLB65WFLHh9JkmPWK5C81TXpy2aEEaCjr3",
      "symbol": "wSTBZ",
      "name": "Stabilize Token (Wormhole)",
      "decimals": 9,
      "logoURI": "https://raw.githubusercontent.com/solana-labs/token-list/main/assets/mainnet/CRZuALvCYjPLB65WFLHh9JkmPWK5C81TXpy2aEEaCjr3/logo.png",
      "tags": [
        "wrapped",
        "wormhole"
      ],
      "extensions": {
        "address": "0xB987D48Ed8f2C468D52D6405624EADBa5e76d723",
        "bridgeContract": "https://etherscan.io/address/0xf92cD566Ea4864356C5491c177A430C222d7e678",
        "assetContract": "https://etherscan.io/address/0xB987D48Ed8f2C468D52D6405624EADBa5e76d723",
        "coingeckoId": "stabilize"
      }
    },
    {
      "chainId": 101,
      "address": "HPYXGSdAwyK5GwmuivL8gDdUVRChtgXq6SRat44k4Pat",
      "symbol": "wBAL",
      "name": "Balancer (Wormhole)",
      "decimals": 9,
      "logoURI": "https://raw.githubusercontent.com/solana-labs/token-list/main/assets/mainnet/HPYXGSdAwyK5GwmuivL8gDdUVRChtgXq6SRat44k4Pat/logo.png",
      "tags": [
        "wrapped",
        "wormhole"
      ],
      "extensions": {
        "address": "0xba100000625a3754423978a60c9317c58a424e3D",
        "bridgeContract": "https://etherscan.io/address/0xf92cD566Ea4864356C5491c177A430C222d7e678",
        "assetContract": "https://etherscan.io/address/0xba100000625a3754423978a60c9317c58a424e3D",
        "coingeckoId": "balancer"
      }
    },
    {
      "chainId": 101,
      "address": "AV7NgJV2BsgEukzUTrcUMz3LD37xLcLtygFig5WJ3kQN",
      "symbol": "wBAND",
      "name": "BandToken (Wormhole)",
      "decimals": 9,
      "logoURI": "https://raw.githubusercontent.com/solana-labs/token-list/main/assets/mainnet/AV7NgJV2BsgEukzUTrcUMz3LD37xLcLtygFig5WJ3kQN/logo.png",
      "tags": [
        "wrapped",
        "wormhole"
      ],
      "extensions": {
        "address": "0xBA11D00c5f74255f56a5E366F4F77f5A186d7f55",
        "bridgeContract": "https://etherscan.io/address/0xf92cD566Ea4864356C5491c177A430C222d7e678",
        "assetContract": "https://etherscan.io/address/0xBA11D00c5f74255f56a5E366F4F77f5A186d7f55",
        "coingeckoId": "band-protocol"
      }
    },
    {
      "chainId": 101,
      "address": "4obZok5FFUcQXQoV39hhcqk9xSmo4WnP9wnrNCk1g5BC",
      "symbol": "wSWFL",
      "name": "Swapfolio (Wormhole)",
      "decimals": 9,
      "logoURI": "https://raw.githubusercontent.com/solana-labs/token-list/main/assets/mainnet/4obZok5FFUcQXQoV39hhcqk9xSmo4WnP9wnrNCk1g5BC/logo.png",
      "tags": [
        "wrapped",
        "wormhole"
      ],
      "extensions": {
        "address": "0xBa21Ef4c9f433Ede00badEFcC2754B8E74bd538A",
        "bridgeContract": "https://etherscan.io/address/0xf92cD566Ea4864356C5491c177A430C222d7e678",
        "assetContract": "https://etherscan.io/address/0xBa21Ef4c9f433Ede00badEFcC2754B8E74bd538A",
        "coingeckoId": "swapfolio"
      }
    },
    {
      "chainId": 101,
      "address": "HCP8hGKS6fUGfTA1tQxBKzbXuQk7yktzz71pY8LXVJyR",
      "symbol": "wLRC",
      "name": "LoopringCoin V2 (Wormhole)",
      "decimals": 9,
      "logoURI": "https://raw.githubusercontent.com/solana-labs/token-list/main/assets/mainnet/HCP8hGKS6fUGfTA1tQxBKzbXuQk7yktzz71pY8LXVJyR/logo.png",
      "tags": [
        "wrapped",
        "wormhole"
      ],
      "extensions": {
        "address": "0xBBbbCA6A901c926F240b89EacB641d8Aec7AEafD",
        "bridgeContract": "https://etherscan.io/address/0xf92cD566Ea4864356C5491c177A430C222d7e678",
        "assetContract": "https://etherscan.io/address/0xBBbbCA6A901c926F240b89EacB641d8Aec7AEafD",
        "coingeckoId": "loopring"
      }
    },
    {
      "chainId": 101,
      "address": "9sNArcS6veh7DLEo7Y1ZSbBCYtkuPVE6S3HhVrcWR2Zw",
      "symbol": "wPERP",
      "name": "Perpetual (Wormhole)",
      "decimals": 9,
      "logoURI": "https://raw.githubusercontent.com/solana-labs/token-list/main/assets/mainnet/9sNArcS6veh7DLEo7Y1ZSbBCYtkuPVE6S3HhVrcWR2Zw/logo.png",
      "tags": [
        "wrapped",
        "wormhole"
      ],
      "extensions": {
        "address": "0xbC396689893D065F41bc2C6EcbeE5e0085233447",
        "bridgeContract": "https://etherscan.io/address/0xf92cD566Ea4864356C5491c177A430C222d7e678",
        "assetContract": "https://etherscan.io/address/0xbC396689893D065F41bc2C6EcbeE5e0085233447",
        "coingeckoId": "perpetual-protocol"
      }
    },
    {
      "chainId": 101,
      "address": "3XnhArdJydrpbr9Nbj8wNUaozPL9WAo9YDyNWakhTm9X",
      "symbol": "wCOMP",
      "name": "Compound (Wormhole)",
      "decimals": 9,
      "logoURI": "https://raw.githubusercontent.com/solana-labs/token-list/main/assets/mainnet/3XnhArdJydrpbr9Nbj8wNUaozPL9WAo9YDyNWakhTm9X/logo.png",
      "tags": [
        "wrapped",
        "wormhole"
      ],
      "extensions": {
        "address": "0xc00e94Cb662C3520282E6f5717214004A7f26888",
        "bridgeContract": "https://etherscan.io/address/0xf92cD566Ea4864356C5491c177A430C222d7e678",
        "assetContract": "https://etherscan.io/address/0xc00e94Cb662C3520282E6f5717214004A7f26888",
        "coingeckoId": "compound-governance-token"
      }
    },
    {
      "chainId": 101,
      "address": "CPLNm9UMKfiJKiySQathV99yeSgTVjPDZx4ucFrbp2MD",
      "symbol": "wSNX",
      "name": "Synthetix Network Token (Wormhole)",
      "decimals": 9,
      "logoURI": "https://raw.githubusercontent.com/solana-labs/token-list/main/assets/mainnet/CPLNm9UMKfiJKiySQathV99yeSgTVjPDZx4ucFrbp2MD/logo.png",
      "tags": [
        "wrapped",
        "wormhole"
      ],
      "extensions": {
        "address": "0xC011a73ee8576Fb46F5E1c5751cA3B9Fe0af2a6F",
        "bridgeContract": "https://etherscan.io/address/0xf92cD566Ea4864356C5491c177A430C222d7e678",
        "assetContract": "https://etherscan.io/address/0xC011a73ee8576Fb46F5E1c5751cA3B9Fe0af2a6F",
        "coingeckoId": "havven"
      }
    },
    {
      "chainId": 101,
      "address": "D6eVKSfLdioqo2zG8LbQYFU2gf66FrjKA7afCYNo1GHt",
      "symbol": "wDUCK",
      "name": "DLP Duck Token (Wormhole)",
      "decimals": 9,
      "logoURI": "https://raw.githubusercontent.com/solana-labs/token-list/main/assets/mainnet/D6eVKSfLdioqo2zG8LbQYFU2gf66FrjKA7afCYNo1GHt/logo.png",
      "tags": [
        "wrapped",
        "wormhole"
      ],
      "extensions": {
        "address": "0xC0bA369c8Db6eB3924965e5c4FD0b4C1B91e305F",
        "bridgeContract": "https://etherscan.io/address/0xf92cD566Ea4864356C5491c177A430C222d7e678",
        "assetContract": "https://etherscan.io/address/0xC0bA369c8Db6eB3924965e5c4FD0b4C1B91e305F",
        "coingeckoId": "dlp-duck-token"
      }
    },
    {
      "chainId": 101,
      "address": "9PwPi3DAf9Dy4Y6qJmUzF6fX9CjNwScBidsYqJmcApF8",
      "symbol": "wCHAIN",
      "name": "Chain Games (Wormhole)",
      "decimals": 9,
      "logoURI": "https://raw.githubusercontent.com/solana-labs/token-list/main/assets/mainnet/9PwPi3DAf9Dy4Y6qJmUzF6fX9CjNwScBidsYqJmcApF8/logo.png",
      "tags": [
        "wrapped",
        "wormhole"
      ],
      "extensions": {
        "address": "0xC4C2614E694cF534D407Ee49F8E44D125E4681c4",
        "bridgeContract": "https://etherscan.io/address/0xf92cD566Ea4864356C5491c177A430C222d7e678",
        "assetContract": "https://etherscan.io/address/0xC4C2614E694cF534D407Ee49F8E44D125E4681c4",
        "coingeckoId": "chain-games"
      }
    },
    {
      "chainId": 101,
      "address": "BmxZ1pghpcoyT7aykj7D1o4AxWirTqvD7zD2tNngjirT",
      "symbol": "wGRT",
      "name": "Graph Token (Wormhole)",
      "decimals": 9,
      "logoURI": "https://raw.githubusercontent.com/solana-labs/token-list/main/assets/mainnet/BmxZ1pghpcoyT7aykj7D1o4AxWirTqvD7zD2tNngjirT/logo.png",
      "tags": [
        "wrapped",
        "wormhole"
      ],
      "extensions": {
        "address": "0xc944E90C64B2c07662A292be6244BDf05Cda44a7",
        "bridgeContract": "https://etherscan.io/address/0xf92cD566Ea4864356C5491c177A430C222d7e678",
        "assetContract": "https://etherscan.io/address/0xc944E90C64B2c07662A292be6244BDf05Cda44a7",
        "coingeckoId": "the-graph"
      }
    },
    {
      "chainId": 101,
      "address": "FMr15arp651N6fR2WEL36pCMBnFecHcN6wDxne2Vf3SK",
      "symbol": "wROOT",
      "name": "RootKit (Wormhole)",
      "decimals": 9,
      "logoURI": "https://raw.githubusercontent.com/solana-labs/token-list/main/assets/mainnet/FMr15arp651N6fR2WEL36pCMBnFecHcN6wDxne2Vf3SK/logo.png",
      "tags": [
        "wrapped",
        "wormhole"
      ],
      "extensions": {
        "address": "0xCb5f72d37685C3D5aD0bB5F982443BC8FcdF570E",
        "bridgeContract": "https://etherscan.io/address/0xf92cD566Ea4864356C5491c177A430C222d7e678",
        "assetContract": "https://etherscan.io/address/0xCb5f72d37685C3D5aD0bB5F982443BC8FcdF570E",
        "coingeckoId": "rootkit"
      }
    },
    {
      "chainId": 101,
      "address": "E9X7rKAGfSh1gsHC6qh5MVLkDzRcT64KQbjzvHnc5zEq",
      "symbol": "wSWAP",
      "name": "TrustSwap Token (Wormhole)",
      "decimals": 9,
      "logoURI": "https://raw.githubusercontent.com/solana-labs/token-list/main/assets/mainnet/E9X7rKAGfSh1gsHC6qh5MVLkDzRcT64KQbjzvHnc5zEq/logo.png",
      "tags": [
        "wrapped",
        "wormhole"
      ],
      "extensions": {
        "address": "0xCC4304A31d09258b0029eA7FE63d032f52e44EFe",
        "bridgeContract": "https://etherscan.io/address/0xf92cD566Ea4864356C5491c177A430C222d7e678",
        "assetContract": "https://etherscan.io/address/0xCC4304A31d09258b0029eA7FE63d032f52e44EFe",
        "coingeckoId": "trustswap"
      }
    },
    {
      "chainId": 101,
      "address": "5NEENV1mNvu7MfNNtKuGSDC8zoNStq1tuLkDXFtv6rZd",
      "symbol": "wTVK",
      "name": "Terra Virtua Kolect (Wormhole)",
      "decimals": 9,
      "logoURI": "https://raw.githubusercontent.com/solana-labs/token-list/main/assets/mainnet/5NEENV1mNvu7MfNNtKuGSDC8zoNStq1tuLkDXFtv6rZd/logo.png",
      "tags": [
        "wrapped",
        "wormhole"
      ],
      "extensions": {
        "address": "0xd084B83C305daFD76AE3E1b4E1F1fe2eCcCb3988",
        "bridgeContract": "https://etherscan.io/address/0xf92cD566Ea4864356C5491c177A430C222d7e678",
        "assetContract": "https://etherscan.io/address/0xd084B83C305daFD76AE3E1b4E1F1fe2eCcCb3988",
        "coingeckoId": "terra-virtua-kolect"
      }
    },
    {
      "chainId": 101,
      "address": "5ZXLGj7onpitgtREJNYb51DwDPddvqV1YLC8jn2sgz48",
      "symbol": "wOMG",
      "name": "OMG Network (Wormhole)",
      "decimals": 9,
      "logoURI": "https://raw.githubusercontent.com/solana-labs/token-list/main/assets/mainnet/5ZXLGj7onpitgtREJNYb51DwDPddvqV1YLC8jn2sgz48/logo.png",
      "tags": [
        "wrapped",
        "wormhole"
      ],
      "extensions": {
        "address": "0xd26114cd6EE289AccF82350c8d8487fedB8A0C07",
        "bridgeContract": "https://etherscan.io/address/0xf92cD566Ea4864356C5491c177A430C222d7e678",
        "assetContract": "https://etherscan.io/address/0xd26114cd6EE289AccF82350c8d8487fedB8A0C07",
        "coingeckoId": "omisego"
      }
    },
    {
      "chainId": 101,
      "address": "2Xf2yAXJfg82sWwdLUo2x9mZXy6JCdszdMZkcF1Hf4KV",
      "symbol": "wLUNA",
      "name": "Wrapped LUNA Token (Wormhole)",
      "decimals": 9,
      "logoURI": "https://raw.githubusercontent.com/solana-labs/token-list/main/assets/mainnet/2Xf2yAXJfg82sWwdLUo2x9mZXy6JCdszdMZkcF1Hf4KV/logo.png",
      "tags": [
        "wrapped",
        "wormhole"
      ],
      "extensions": {
        "address": "0xd2877702675e6cEb975b4A1dFf9fb7BAF4C91ea9",
        "bridgeContract": "https://etherscan.io/address/0xf92cD566Ea4864356C5491c177A430C222d7e678",
        "assetContract": "https://etherscan.io/address/0xd2877702675e6cEb975b4A1dFf9fb7BAF4C91ea9",
        "coingeckoId": "wrapped-terra"
      }
    },
    {
      "chainId": 101,
      "address": "5Ro6JxJ4NjSTEppdX2iXUYgWkAEF1dcs9gqMX99E2vkL",
      "symbol": "wBONDLY",
      "name": "Bondly Token (Wormhole)",
      "decimals": 9,
      "logoURI": "https://raw.githubusercontent.com/solana-labs/token-list/main/assets/mainnet/5Ro6JxJ4NjSTEppdX2iXUYgWkAEF1dcs9gqMX99E2vkL/logo.png",
      "tags": [
        "wrapped",
        "wormhole"
      ],
      "extensions": {
        "address": "0xD2dDa223b2617cB616c1580db421e4cFAe6a8a85",
        "bridgeContract": "https://etherscan.io/address/0xf92cD566Ea4864356C5491c177A430C222d7e678",
        "assetContract": "https://etherscan.io/address/0xD2dDa223b2617cB616c1580db421e4cFAe6a8a85",
        "coingeckoId": "bondly"
      }
    },
    {
      "chainId": 101,
      "address": "5jFzUEqWLnvGvKWb1Pji9nWVYy5vLG2saoXCyVNWEdEi",
      "symbol": "wDETS",
      "name": "Dextrust (Wormhole)",
      "decimals": 9,
      "logoURI": "https://raw.githubusercontent.com/solana-labs/token-list/main/assets/mainnet/5jFzUEqWLnvGvKWb1Pji9nWVYy5vLG2saoXCyVNWEdEi/logo.png",
      "tags": [
        "wrapped",
        "wormhole"
      ],
      "extensions": {
        "address": "0xd379700999F4805Ce80aa32DB46A94dF64561108",
        "bridgeContract": "https://etherscan.io/address/0xf92cD566Ea4864356C5491c177A430C222d7e678",
        "assetContract": "https://etherscan.io/address/0xd379700999F4805Ce80aa32DB46A94dF64561108",
        "coingeckoId": "dextrust"
      }
    },
    {
      "chainId": 101,
      "address": "BV5tm1uCRWQCQKNgQVFnkseqAjxpmbJkRCXvzFWBdgMp",
      "symbol": "wAMPL",
      "name": "Ampleforth (Wormhole)",
      "decimals": 9,
      "logoURI": "https://raw.githubusercontent.com/solana-labs/token-list/main/assets/mainnet/BV5tm1uCRWQCQKNgQVFnkseqAjxpmbJkRCXvzFWBdgMp/logo.png",
      "tags": [
        "wrapped",
        "wormhole"
      ],
      "extensions": {
        "address": "0xD46bA6D942050d489DBd938a2C909A5d5039A161",
        "bridgeContract": "https://etherscan.io/address/0xf92cD566Ea4864356C5491c177A430C222d7e678",
        "assetContract": "https://etherscan.io/address/0xD46bA6D942050d489DBd938a2C909A5d5039A161",
        "coingeckoId": "ampleforth"
      }
    },
    {
      "chainId": 101,
      "address": "2PSvGigDY4MVUmv51bBiARBMcHBtXcUBnx5V9BwWbbi2",
      "symbol": "wPOLK",
      "name": "Polkamarkets (Wormhole)",
      "decimals": 9,
      "logoURI": "https://raw.githubusercontent.com/solana-labs/token-list/main/assets/mainnet/2PSvGigDY4MVUmv51bBiARBMcHBtXcUBnx5V9BwWbbi2/logo.png",
      "tags": [
        "wrapped",
        "wormhole"
      ],
      "extensions": {
        "address": "0xD478161C952357F05f0292B56012Cd8457F1cfbF",
        "bridgeContract": "https://etherscan.io/address/0xf92cD566Ea4864356C5491c177A430C222d7e678",
        "assetContract": "https://etherscan.io/address/0xD478161C952357F05f0292B56012Cd8457F1cfbF",
        "coingeckoId": "polkamarkets"
      }
    },
    {
      "chainId": 101,
      "address": "ApmXkxXCASdxRf3Ln6Ni7oAZ7E6CX1CcJAD8A5qBdhSm",
      "symbol": "wCRV",
      "name": "Curve DAO Token (Wormhole)",
      "decimals": 9,
      "logoURI": "https://raw.githubusercontent.com/solana-labs/token-list/main/assets/mainnet/ApmXkxXCASdxRf3Ln6Ni7oAZ7E6CX1CcJAD8A5qBdhSm/logo.png",
      "tags": [
        "wrapped",
        "wormhole"
      ],
      "extensions": {
        "address": "0xD533a949740bb3306d119CC777fa900bA034cd52",
        "bridgeContract": "https://etherscan.io/address/0xf92cD566Ea4864356C5491c177A430C222d7e678",
        "assetContract": "https://etherscan.io/address/0xD533a949740bb3306d119CC777fa900bA034cd52",
        "coingeckoId": "curve-dao-token"
      }
    },
    {
      "chainId": 101,
      "address": "DWECGzR56MruYJyo5g5QpoxZbFoydt3oWUkkDsVhxXzs",
      "symbol": "wMEME",
      "name": "MEME (Wormhole)",
      "decimals": 8,
      "logoURI": "https://raw.githubusercontent.com/solana-labs/token-list/main/assets/mainnet/DWECGzR56MruYJyo5g5QpoxZbFoydt3oWUkkDsVhxXzs/logo.png",
      "tags": [
        "wrapped",
        "wormhole"
      ],
      "extensions": {
        "address": "0xD5525D397898e5502075Ea5E830d8914f6F0affe",
        "bridgeContract": "https://etherscan.io/address/0xf92cD566Ea4864356C5491c177A430C222d7e678",
        "assetContract": "https://etherscan.io/address/0xD5525D397898e5502075Ea5E830d8914f6F0affe",
        "coingeckoId": "degenerator"
      }
    },
    {
      "chainId": 101,
      "address": "3Y2wTtM4kCX8uUSLrKJ8wpajCu1C9LaWWAd7b7Nb2BDw",
      "symbol": "wEXNT",
      "name": "ExNetwork Community Token (Wormhole)",
      "decimals": 9,
      "logoURI": "https://raw.githubusercontent.com/solana-labs/token-list/main/assets/mainnet/3Y2wTtM4kCX8uUSLrKJ8wpajCu1C9LaWWAd7b7Nb2BDw/logo.png",
      "tags": [
        "wrapped",
        "wormhole"
      ],
      "extensions": {
        "address": "0xD6c67B93a7b248dF608a653d82a100556144c5DA",
        "bridgeContract": "https://etherscan.io/address/0xf92cD566Ea4864356C5491c177A430C222d7e678",
        "assetContract": "https://etherscan.io/address/0xD6c67B93a7b248dF608a653d82a100556144c5DA",
        "coingeckoId": "exnetwork-token"
      }
    },
    {
      "chainId": 101,
      "address": "9w97GdWUYYaamGwdKMKZgGzPduZJkiFizq4rz5CPXRv2",
      "symbol": "wUSDT",
      "name": "Tether USD (Wormhole)",
      "decimals": 6,
      "logoURI": "https://raw.githubusercontent.com/solana-labs/token-list/main/assets/mainnet/9w97GdWUYYaamGwdKMKZgGzPduZJkiFizq4rz5CPXRv2/logo.png",
      "tags": [
        "wrapped",
        "wormhole"
      ],
      "extensions": {
        "address": "0xdAC17F958D2ee523a2206206994597C13D831ec7",
        "bridgeContract": "https://etherscan.io/address/0xf92cD566Ea4864356C5491c177A430C222d7e678",
        "assetContract": "https://etherscan.io/address/0xdAC17F958D2ee523a2206206994597C13D831ec7",
        "coingeckoId": "tether"
      }
    },
    {
      "chainId": 101,
      "address": "CqWSJtkMMY16q9QLnQxktM1byzVHGRr8b6LCPuZnEeiL",
      "symbol": "wYLD",
      "name": "Yield (Wormhole)",
      "decimals": 9,
      "logoURI": "https://raw.githubusercontent.com/solana-labs/token-list/main/assets/mainnet/CqWSJtkMMY16q9QLnQxktM1byzVHGRr8b6LCPuZnEeiL/logo.png",
      "tags": [
        "wrapped",
        "wormhole"
      ],
      "extensions": {
        "address": "0xDcB01cc464238396E213a6fDd933E36796eAfF9f",
        "bridgeContract": "https://etherscan.io/address/0xf92cD566Ea4864356C5491c177A430C222d7e678",
        "assetContract": "https://etherscan.io/address/0xDcB01cc464238396E213a6fDd933E36796eAfF9f",
        "coingeckoId": "yield"
      }
    },
    {
      "chainId": 101,
      "address": "26ZzQVGZruwcZPs2sqb8n9ojKt2cviUjHcMjstFtK6ow",
      "symbol": "wKNC",
      "name": "Kyber Network Crystal (Wormhole)",
      "decimals": 9,
      "logoURI": "https://raw.githubusercontent.com/solana-labs/token-list/main/assets/mainnet/26ZzQVGZruwcZPs2sqb8n9ojKt2cviUjHcMjstFtK6ow/logo.png",
      "tags": [
        "wrapped",
        "wormhole"
      ],
      "extensions": {
        "address": "0xdd974D5C2e2928deA5F71b9825b8b646686BD200",
        "bridgeContract": "https://etherscan.io/address/0xf92cD566Ea4864356C5491c177A430C222d7e678",
        "assetContract": "https://etherscan.io/address/0xdd974D5C2e2928deA5F71b9825b8b646686BD200",
        "coingeckoId": "kyber-network"
      }
    },
    {
      "chainId": 101,
      "address": "HHoHTtntq2kiBPENyVM1DTP7pNrkBXX2Jye29PSyz3qf",
      "symbol": "wCOTI",
      "name": "COTI Token (Wormhole)",
      "decimals": 9,
      "logoURI": "https://raw.githubusercontent.com/solana-labs/token-list/main/assets/mainnet/HHoHTtntq2kiBPENyVM1DTP7pNrkBXX2Jye29PSyz3qf/logo.png",
      "tags": [
        "wrapped",
        "wormhole"
      ],
      "extensions": {
        "address": "0xDDB3422497E61e13543BeA06989C0789117555c5",
        "bridgeContract": "https://etherscan.io/address/0xf92cD566Ea4864356C5491c177A430C222d7e678",
        "assetContract": "https://etherscan.io/address/0xDDB3422497E61e13543BeA06989C0789117555c5",
        "coingeckoId": "coti"
      }
    },
    {
      "chainId": 101,
      "address": "4sEpUsJ6uJZYi6A2da8EGjKPacRSqYJaPJffPnTqoWVv",
      "symbol": "wINJ",
      "name": "Injective Token (Wormhole)",
      "decimals": 9,
      "logoURI": "https://raw.githubusercontent.com/solana-labs/token-list/main/assets/mainnet/4sEpUsJ6uJZYi6A2da8EGjKPacRSqYJaPJffPnTqoWVv/logo.png",
      "tags": [
        "wrapped",
        "wormhole"
      ],
      "extensions": {
        "address": "0xe28b3B32B6c345A34Ff64674606124Dd5Aceca30",
        "bridgeContract": "https://etherscan.io/address/0xf92cD566Ea4864356C5491c177A430C222d7e678",
        "assetContract": "https://etherscan.io/address/0xe28b3B32B6c345A34Ff64674606124Dd5Aceca30",
        "coingeckoId": "injective-protocol"
      }
    },
    {
      "chainId": 101,
      "address": "G2jrxYSoCSzmohxERa2JzSJMuRM4kiNvRA3DnCv7Lzcz",
      "symbol": "wZRX",
      "name": "0x Protocol Token (Wormhole)",
      "decimals": 9,
      "logoURI": "https://raw.githubusercontent.com/solana-labs/token-list/main/assets/mainnet/G2jrxYSoCSzmohxERa2JzSJMuRM4kiNvRA3DnCv7Lzcz/logo.png",
      "tags": [
        "wrapped",
        "wormhole"
      ],
      "extensions": {
        "address": "0xE41d2489571d322189246DaFA5ebDe1F4699F498",
        "bridgeContract": "https://etherscan.io/address/0xf92cD566Ea4864356C5491c177A430C222d7e678",
        "assetContract": "https://etherscan.io/address/0xE41d2489571d322189246DaFA5ebDe1F4699F498",
        "coingeckoId": "0x"
      }
    },
    {
      "chainId": 101,
      "address": "3bkBFHyof411hGBdcsiM1KSDdErw63Xoj3eLB8yNknB4",
      "symbol": "wSUPER",
      "name": "SuperFarm (Wormhole)",
      "decimals": 9,
      "logoURI": "https://raw.githubusercontent.com/solana-labs/token-list/main/assets/mainnet/3bkBFHyof411hGBdcsiM1KSDdErw63Xoj3eLB8yNknB4/logo.png",
      "tags": [
        "wrapped",
        "wormhole"
      ],
      "extensions": {
        "address": "0xe53EC727dbDEB9E2d5456c3be40cFF031AB40A55",
        "bridgeContract": "https://etherscan.io/address/0xf92cD566Ea4864356C5491c177A430C222d7e678",
        "assetContract": "https://etherscan.io/address/0xe53EC727dbDEB9E2d5456c3be40cFF031AB40A55",
        "coingeckoId": "superfarm"
      }
    },
    {
      "chainId": 101,
      "address": "7kkkoa1MB93ELm3vjvyC8GJ65G7eEgLhfaHU58riJUCx",
      "symbol": "waEth",
      "name": "aEthereum (Wormhole)",
      "decimals": 9,
      "logoURI": "https://raw.githubusercontent.com/solana-labs/token-list/main/assets/mainnet/7kkkoa1MB93ELm3vjvyC8GJ65G7eEgLhfaHU58riJUCx/logo.png",
      "tags": [
        "wrapped",
        "wormhole"
      ],
      "extensions": {
        "address": "0xE95A203B1a91a908F9B9CE46459d101078c2c3cb",
        "bridgeContract": "https://etherscan.io/address/0xf92cD566Ea4864356C5491c177A430C222d7e678",
        "assetContract": "https://etherscan.io/address/0xE95A203B1a91a908F9B9CE46459d101078c2c3cb",
        "coingeckoId": "ankreth"
      }
    },
    {
      "chainId": 101,
      "address": "F48zUwoQMzgCTf5wihwz8GPN23gdcoVMiT227APqA6hC",
      "symbol": "wSURF",
      "name": "SURF.Finance (Wormhole)",
      "decimals": 9,
      "logoURI": "https://raw.githubusercontent.com/solana-labs/token-list/main/assets/mainnet/F48zUwoQMzgCTf5wihwz8GPN23gdcoVMiT227APqA6hC/logo.png",
      "tags": [
        "wrapped",
        "wormhole"
      ],
      "extensions": {
        "address": "0xEa319e87Cf06203DAe107Dd8E5672175e3Ee976c",
        "bridgeContract": "https://etherscan.io/address/0xf92cD566Ea4864356C5491c177A430C222d7e678",
        "assetContract": "https://etherscan.io/address/0xEa319e87Cf06203DAe107Dd8E5672175e3Ee976c",
        "coingeckoId": "surf-finance"
      }
    },
    {
      "chainId": 101,
      "address": "EK6iyvvqvQtsWYcySrZVHkXjCLX494r9PhnDWJaX1CPu",
      "symbol": "wrenBTC",
      "name": "renBTC (Wormhole)",
      "decimals": 8,
      "logoURI": "https://raw.githubusercontent.com/solana-labs/token-list/main/assets/mainnet/EK6iyvvqvQtsWYcySrZVHkXjCLX494r9PhnDWJaX1CPu/logo.png",
      "tags": [
        "wrapped",
        "wormhole"
      ],
      "extensions": {
        "address": "0xEB4C2781e4ebA804CE9a9803C67d0893436bB27D",
        "bridgeContract": "https://etherscan.io/address/0xf92cD566Ea4864356C5491c177A430C222d7e678",
        "assetContract": "https://etherscan.io/address/0xEB4C2781e4ebA804CE9a9803C67d0893436bB27D",
        "coingeckoId": "renbtc"
      }
    },
    {
      "chainId": 101,
      "address": "B2m4B527oLo5WFWLgy2MitP66azhEW2puaazUAuvNgqZ",
      "symbol": "wDMG",
      "name": "DMM: Governance (Wormhole)",
      "decimals": 9,
      "logoURI": "https://raw.githubusercontent.com/solana-labs/token-list/main/assets/mainnet/B2m4B527oLo5WFWLgy2MitP66azhEW2puaazUAuvNgqZ/logo.png",
      "tags": [
        "wrapped",
        "wormhole"
      ],
      "extensions": {
        "address": "0xEd91879919B71bB6905f23af0A68d231EcF87b14",
        "bridgeContract": "https://etherscan.io/address/0xf92cD566Ea4864356C5491c177A430C222d7e678",
        "assetContract": "https://etherscan.io/address/0xEd91879919B71bB6905f23af0A68d231EcF87b14",
        "coingeckoId": "dmm-governance"
      }
    },
    {
      "chainId": 101,
      "address": "H3iuZNRwaqPsnGUGU5YkDwTU3hQMkzC32hxDko8EtzZw",
      "symbol": "wHEZ",
      "name": "Hermez Network Token (Wormhole)",
      "decimals": 9,
      "logoURI": "https://raw.githubusercontent.com/solana-labs/token-list/main/assets/mainnet/H3iuZNRwaqPsnGUGU5YkDwTU3hQMkzC32hxDko8EtzZw/logo.png",
      "tags": [
        "wrapped",
        "wormhole"
      ],
      "extensions": {
        "address": "0xEEF9f339514298C6A857EfCfC1A762aF84438dEE",
        "bridgeContract": "https://etherscan.io/address/0xf92cD566Ea4864356C5491c177A430C222d7e678",
        "assetContract": "https://etherscan.io/address/0xEEF9f339514298C6A857EfCfC1A762aF84438dEE",
        "coingeckoId": "hermez-network-token"
      }
    },
    {
      "chainId": 101,
      "address": "DL7873Hud4eMdGScQFD7vrbC6fzWAMQ2LMuoZSn4zUry",
      "symbol": "wRLY",
      "name": "Rally (Wormhole)",
      "decimals": 9,
      "logoURI": "https://raw.githubusercontent.com/solana-labs/token-list/main/assets/mainnet/DL7873Hud4eMdGScQFD7vrbC6fzWAMQ2LMuoZSn4zUry/logo.png",
      "tags": [
        "wrapped",
        "wormhole"
      ],
      "extensions": {
        "address": "0xf1f955016EcbCd7321c7266BccFB96c68ea5E49b",
        "bridgeContract": "https://etherscan.io/address/0xf92cD566Ea4864356C5491c177A430C222d7e678",
        "assetContract": "https://etherscan.io/address/0xf1f955016EcbCd7321c7266BccFB96c68ea5E49b",
        "coingeckoId": "rally-2"
      }
    },
    {
      "chainId": 101,
      "address": "3N89w9KPUVYUK5MMGNY8yMXhrr89QQ1RQPJxVnQHgMdd",
      "symbol": "wYf-DAI",
      "name": "YfDAI.finance (Wormhole)",
      "decimals": 9,
      "logoURI": "https://raw.githubusercontent.com/solana-labs/token-list/main/assets/mainnet/3N89w9KPUVYUK5MMGNY8yMXhrr89QQ1RQPJxVnQHgMdd/logo.png",
      "tags": [
        "wrapped",
        "wormhole"
      ],
      "extensions": {
        "address": "0xf4CD3d3Fda8d7Fd6C5a500203e38640A70Bf9577",
        "bridgeContract": "https://etherscan.io/address/0xf92cD566Ea4864356C5491c177A430C222d7e678",
        "assetContract": "https://etherscan.io/address/0xf4CD3d3Fda8d7Fd6C5a500203e38640A70Bf9577",
        "coingeckoId": "yfdai-finance"
      }
    },
    {
      "chainId": 101,
      "address": "8ArKbnnDiq8eRR8hZ1eULMjd2iMAD8AqwyVJRAX7mHQo",
      "symbol": "wFCL",
      "name": "Fractal Protocol Token (Wormhole)",
      "decimals": 9,
      "logoURI": "https://raw.githubusercontent.com/solana-labs/token-list/main/assets/mainnet/8ArKbnnDiq8eRR8hZ1eULMjd2iMAD8AqwyVJRAX7mHQo/logo.png",
      "tags": [
        "wrapped",
        "wormhole"
      ],
      "extensions": {
        "address": "0xF4d861575ecC9493420A3f5a14F85B13f0b50EB3",
        "bridgeContract": "https://etherscan.io/address/0xf92cD566Ea4864356C5491c177A430C222d7e678",
        "assetContract": "https://etherscan.io/address/0xF4d861575ecC9493420A3f5a14F85B13f0b50EB3",
        "coingeckoId": "fractal"
      }
    },
    {
      "chainId": 101,
      "address": "ZWGxcTgJCNGQqZn6vFdknwj4AFFsYRZ4SDJuhRn3J1T",
      "symbol": "wAXS",
      "name": "Axie Infinity (Wormhole)",
      "decimals": 9,
      "logoURI": "https://raw.githubusercontent.com/solana-labs/token-list/main/assets/mainnet/ZWGxcTgJCNGQqZn6vFdknwj4AFFsYRZ4SDJuhRn3J1T/logo.png",
      "tags": [
        "wrapped",
        "wormhole"
      ],
      "extensions": {
        "address": "0xF5D669627376EBd411E34b98F19C868c8ABA5ADA",
        "bridgeContract": "https://etherscan.io/address/0xf92cD566Ea4864356C5491c177A430C222d7e678",
        "assetContract": "https://etherscan.io/address/0xF5D669627376EBd411E34b98F19C868c8ABA5ADA",
        "coingeckoId": "axie-infinity"
      }
    },
    {
      "chainId": 101,
      "address": "PEjUEMHFRtfajio8YHKZdUruW1vTzGmz6F7NngjYuou",
      "symbol": "wENJ",
      "name": "Enjin Coin (Wormhole)",
      "decimals": 9,
      "logoURI": "https://raw.githubusercontent.com/solana-labs/token-list/main/assets/mainnet/PEjUEMHFRtfajio8YHKZdUruW1vTzGmz6F7NngjYuou/logo.png",
      "tags": [
        "wrapped",
        "wormhole"
      ],
      "extensions": {
        "address": "0xF629cBd94d3791C9250152BD8dfBDF380E2a3B9c",
        "bridgeContract": "https://etherscan.io/address/0xf92cD566Ea4864356C5491c177A430C222d7e678",
        "assetContract": "https://etherscan.io/address/0xF629cBd94d3791C9250152BD8dfBDF380E2a3B9c",
        "coingeckoId": "enjincoin"
      }
    },
    {
      "chainId": 101,
      "address": "2cW5deMKeR97C7csq1aMMWUa5RNWkpQFz8tumxk4ZV8w",
      "symbol": "wYLD",
      "name": "Yield (Wormhole)",
      "decimals": 9,
      "logoURI": "https://raw.githubusercontent.com/solana-labs/token-list/main/assets/mainnet/2cW5deMKeR97C7csq1aMMWUa5RNWkpQFz8tumxk4ZV8w/logo.png",
      "tags": [
        "wrapped",
        "wormhole"
      ],
      "extensions": {
        "address": "0xF94b5C5651c888d928439aB6514B93944eEE6F48",
        "bridgeContract": "https://etherscan.io/address/0xf92cD566Ea4864356C5491c177A430C222d7e678",
        "assetContract": "https://etherscan.io/address/0xF94b5C5651c888d928439aB6514B93944eEE6F48",
        "coingeckoId": "yield-app"
      }
    },
    {
      "chainId": 101,
      "address": "FR5qPX4gbKHPyKMK7Cey6dHZ7wtqmqRogYPJo6bpd5Uw",
      "symbol": "wDDIM",
      "name": "DuckDaoDime (Wormhole)",
      "decimals": 9,
      "logoURI": "https://raw.githubusercontent.com/solana-labs/token-list/main/assets/mainnet/FR5qPX4gbKHPyKMK7Cey6dHZ7wtqmqRogYPJo6bpd5Uw/logo.png",
      "tags": [
        "wrapped",
        "wormhole"
      ],
      "extensions": {
        "address": "0xFbEEa1C75E4c4465CB2FCCc9c6d6afe984558E20",
        "bridgeContract": "https://etherscan.io/address/0xf92cD566Ea4864356C5491c177A430C222d7e678",
        "assetContract": "https://etherscan.io/address/0xFbEEa1C75E4c4465CB2FCCc9c6d6afe984558E20",
        "coingeckoId": "duckdaodime"
      }
    },
    {
      "chainId": 101,
      "address": "8HCWFQA2GsA6Nm2L5jidM3mus7NeeQ8wp1ri3XFF9WWH",
      "symbol": "wRARI",
      "name": "Rarible (Wormhole)",
      "decimals": 9,
      "logoURI": "https://raw.githubusercontent.com/solana-labs/token-list/main/assets/mainnet/8HCWFQA2GsA6Nm2L5jidM3mus7NeeQ8wp1ri3XFF9WWH/logo.png",
      "tags": [
        "wrapped",
        "wormhole"
      ],
      "extensions": {
        "address": "0xFca59Cd816aB1eaD66534D82bc21E7515cE441CF",
        "bridgeContract": "https://etherscan.io/address/0xf92cD566Ea4864356C5491c177A430C222d7e678",
        "assetContract": "https://etherscan.io/address/0xFca59Cd816aB1eaD66534D82bc21E7515cE441CF",
        "coingeckoId": "rarible"
      }
    },
    {
      "chainId": 101,
      "address": "Egrv6hURf5o68xJ1AGYeRv8RNj2nXJVuSoA5wwiSALcN",
      "symbol": "wAMP",
      "name": "Amp (Wormhole)",
      "decimals": 9,
      "logoURI": "https://raw.githubusercontent.com/solana-labs/token-list/main/assets/mainnet/Egrv6hURf5o68xJ1AGYeRv8RNj2nXJVuSoA5wwiSALcN/logo.png",
      "tags": [
        "wrapped",
        "wormhole"
      ],
      "extensions": {
        "address": "0xfF20817765cB7f73d4bde2e66e067E58D11095C2",
        "bridgeContract": "https://etherscan.io/address/0xf92cD566Ea4864356C5491c177A430C222d7e678",
        "assetContract": "https://etherscan.io/address/0xfF20817765cB7f73d4bde2e66e067E58D11095C2",
        "coingeckoId": "amp-token"
      }
    },
    {
      "chainId": 101,
      "address": "GXMaB6jm5cdoQgb65YpkEu61eDYtod3PuVwYYXdZZJ9r",
      "symbol": "wFSW",
      "name": "FalconSwap Token (Wormhole)",
      "decimals": 9,
      "logoURI": "https://raw.githubusercontent.com/solana-labs/token-list/main/assets/mainnet/GXMaB6jm5cdoQgb65YpkEu61eDYtod3PuVwYYXdZZJ9r/logo.png",
      "tags": [
        "wrapped",
        "wormhole"
      ],
      "extensions": {
        "address": "0xfffffffFf15AbF397dA76f1dcc1A1604F45126DB",
        "bridgeContract": "https://etherscan.io/address/0xf92cD566Ea4864356C5491c177A430C222d7e678",
        "assetContract": "https://etherscan.io/address/0xfffffffFf15AbF397dA76f1dcc1A1604F45126DB",
        "coingeckoId": "fsw-token"
      }
    },
    {
      "chainId": 101,
      "address": "AJ1W9A9N9dEMdVyoDiam2rV44gnBm2csrPDP7xqcapgX",
      "symbol": "wBUSD",
      "name": "Binance USD (Wormhole)",
      "decimals": 9,
      "logoURI": "https://raw.githubusercontent.com/solana-labs/token-list/main/assets/mainnet/AJ1W9A9N9dEMdVyoDiam2rV44gnBm2csrPDP7xqcapgX/logo.png",
      "tags": [
        "wrapped",
        "wormhole"
      ],
      "extensions": {
        "address": "0x4Fabb145d64652a948d72533023f6E7A623C7C53",
        "bridgeContract": "https://etherscan.io/address/0xf92cD566Ea4864356C5491c177A430C222d7e678",
        "assetContract": "https://etherscan.io/address/0x4Fabb145d64652a948d72533023f6E7A623C7C53",
        "coingeckoId": "binance-usd"
      }
    },
    {
      "chainId": 101,
      "address": "2VmKuXMwdzouMndWcK7BK2951tBEtYVmGsdU4dXbjyaY",
      "symbol": "waDAI",
      "name": "Aave Interest bearing DAI (Wormhole)",
      "decimals": 9,
      "logoURI": "https://raw.githubusercontent.com/solana-labs/token-list/main/assets/mainnet/2VmKuXMwdzouMndWcK7BK2951tBEtYVmGsdU4dXbjyaY/logo.svg",
      "tags": [
        "wrapped",
        "wormhole"
      ],
      "extensions": {
        "address": "0xfC1E690f61EFd961294b3e1Ce3313fBD8aa4f85d",
        "bridgeContract": "https://etherscan.io/address/0xf92cD566Ea4864356C5491c177A430C222d7e678",
        "assetContract": "https://etherscan.io/address/0xfC1E690f61EFd961294b3e1Ce3313fBD8aa4f85d",
        "coingeckoId": "aave-dai-v1"
      }
    },
    {
      "chainId": 101,
      "address": "AXvWVviBmySSdghmuomYHqYB3AZn7NmAWrHYHKKPJxoL",
      "symbol": "waTUSD",
      "name": "Aave Interest bearing TUSD (Wormhole)",
      "decimals": 9,
      "logoURI": "https://raw.githubusercontent.com/solana-labs/token-list/main/assets/mainnet/AXvWVviBmySSdghmuomYHqYB3AZn7NmAWrHYHKKPJxoL/logo.svg",
      "tags": [
        "wrapped",
        "wormhole"
      ],
      "extensions": {
        "address": "0x4DA9b813057D04BAef4e5800E36083717b4a0341",
        "bridgeContract": "https://etherscan.io/address/0xf92cD566Ea4864356C5491c177A430C222d7e678",
        "assetContract": "https://etherscan.io/address/0x4DA9b813057D04BAef4e5800E36083717b4a0341",
        "coingeckoId": "aave-tusd-v1"
      }
    },
    {
      "chainId": 101,
      "address": "AkaisFPmasQYZUJsZLD9wPEo2KA7aCRqyRawX18ZRzGr",
      "symbol": "waUSDC",
      "name": "Aave Interest bearing USDC (Wormhole)",
      "decimals": 6,
      "logoURI": "https://raw.githubusercontent.com/solana-labs/token-list/main/assets/mainnet/AkaisFPmasQYZUJsZLD9wPEo2KA7aCRqyRawX18ZRzGr/logo.svg",
      "tags": [
        "wrapped",
        "wormhole"
      ],
      "extensions": {
        "address": "0x9bA00D6856a4eDF4665BcA2C2309936572473B7E",
        "bridgeContract": "https://etherscan.io/address/0xf92cD566Ea4864356C5491c177A430C222d7e678",
        "assetContract": "https://etherscan.io/address/0x9bA00D6856a4eDF4665BcA2C2309936572473B7E",
        "coingeckoId": "aave-usdc-v1"
      }
    },
    {
      "chainId": 101,
      "address": "FZfQtWMoTQ51Z4jxvHfmFcqj4862u9GzmugBnZUuWqR5",
      "symbol": "waUSDT",
      "name": "Aave Interest bearing USDT (Wormhole)",
      "decimals": 6,
      "logoURI": "https://raw.githubusercontent.com/solana-labs/token-list/main/assets/mainnet/FZfQtWMoTQ51Z4jxvHfmFcqj4862u9GzmugBnZUuWqR5/logo.svg",
      "tags": [
        "wrapped",
        "wormhole"
      ],
      "extensions": {
        "address": "0x71fc860F7D3A592A4a98740e39dB31d25db65ae8",
        "bridgeContract": "https://etherscan.io/address/0xf92cD566Ea4864356C5491c177A430C222d7e678",
        "assetContract": "https://etherscan.io/address/0x71fc860F7D3A592A4a98740e39dB31d25db65ae8",
        "coingeckoId": "aave-usdt-v1"
      }
    },
    {
      "chainId": 101,
      "address": "BMrbF8DZ9U5KGdJ4F2MJbH5d6KPi5FQVp7EqmLrhDe1f",
      "symbol": "waSUSD",
      "name": "Aave Interest bearing SUSD (Wormhole)",
      "decimals": 9,
      "logoURI": "https://raw.githubusercontent.com/solana-labs/token-list/main/assets/mainnet/BMrbF8DZ9U5KGdJ4F2MJbH5d6KPi5FQVp7EqmLrhDe1f/logo.svg",
      "tags": [
        "wrapped",
        "wormhole"
      ],
      "extensions": {
        "address": "0x625aE63000f46200499120B906716420bd059240",
        "bridgeContract": "https://etherscan.io/address/0xf92cD566Ea4864356C5491c177A430C222d7e678",
        "assetContract": "https://etherscan.io/address/0x625aE63000f46200499120B906716420bd059240",
        "coingeckoId": "aave-susd-v1"
      }
    },
    {
      "chainId": 101,
      "address": "Fzx4N1xJPDZENAhrAaH79k2izT9CFbfnDEcpcWjiusdY",
      "symbol": "waLEND",
      "name": "Aave Interest bearing LEND (Wormhole)",
      "decimals": 9,
      "logoURI": "https://raw.githubusercontent.com/solana-labs/token-list/main/assets/mainnet/Fzx4N1xJPDZENAhrAaH79k2izT9CFbfnDEcpcWjiusdY/logo.svg",
      "tags": [
        "wrapped",
        "wormhole"
      ],
      "extensions": {
        "address": "0x7D2D3688Df45Ce7C552E19c27e007673da9204B8",
        "bridgeContract": "https://etherscan.io/address/0xf92cD566Ea4864356C5491c177A430C222d7e678",
        "assetContract": "https://etherscan.io/address/0x7D2D3688Df45Ce7C552E19c27e007673da9204B8"
      }
    },
    {
      "chainId": 101,
      "address": "GCdDiVgZnkWCAnGktUsjhoho2CHab9JfrRy3Q5W51zvC",
      "symbol": "waBAT",
      "name": "Aave Interest bearing BAT (Wormhole)",
      "decimals": 9,
      "logoURI": "https://raw.githubusercontent.com/solana-labs/token-list/main/assets/mainnet/GCdDiVgZnkWCAnGktUsjhoho2CHab9JfrRy3Q5W51zvC/logo.svg",
      "tags": [
        "wrapped",
        "wormhole"
      ],
      "extensions": {
        "address": "0xE1BA0FB44CCb0D11b80F92f4f8Ed94CA3fF51D00",
        "bridgeContract": "https://etherscan.io/address/0xf92cD566Ea4864356C5491c177A430C222d7e678",
        "assetContract": "https://etherscan.io/address/0xE1BA0FB44CCb0D11b80F92f4f8Ed94CA3fF51D00",
        "coingeckoId": "aave-bat-v1"
      }
    },
    {
      "chainId": 101,
      "address": "FBrfFh7fb7xKfyBMJA32KufMjEkgSgY4AuzLXFKdJFRj",
      "symbol": "waETH",
      "name": "Aave Interest bearing ETH (Wormhole)",
      "decimals": 9,
      "logoURI": "https://raw.githubusercontent.com/solana-labs/token-list/main/assets/mainnet/FBrfFh7fb7xKfyBMJA32KufMjEkgSgY4AuzLXFKdJFRj/logo.svg",
      "tags": [
        "wrapped",
        "wormhole"
      ],
      "extensions": {
        "address": "0x3a3A65aAb0dd2A17E3F1947bA16138cd37d08c04",
        "bridgeContract": "https://etherscan.io/address/0xf92cD566Ea4864356C5491c177A430C222d7e678",
        "assetContract": "https://etherscan.io/address/0x3a3A65aAb0dd2A17E3F1947bA16138cd37d08c04",
        "coingeckoId": "aave-eth-v1"
      }
    },
    {
      "chainId": 101,
      "address": "Adp88WrQDgExPTu26DdBnbN2ffWMkXLxwqzjTdfRQiJi",
      "symbol": "waLINK",
      "name": "Aave Interest bearing LINK (Wormhole)",
      "decimals": 9,
      "logoURI": "https://raw.githubusercontent.com/solana-labs/token-list/main/assets/mainnet/Adp88WrQDgExPTu26DdBnbN2ffWMkXLxwqzjTdfRQiJi/logo.svg",
      "tags": [
        "wrapped",
        "wormhole"
      ],
      "extensions": {
        "address": "0xA64BD6C70Cb9051F6A9ba1F163Fdc07E0DfB5F84",
        "bridgeContract": "https://etherscan.io/address/0xf92cD566Ea4864356C5491c177A430C222d7e678",
        "assetContract": "https://etherscan.io/address/0xA64BD6C70Cb9051F6A9ba1F163Fdc07E0DfB5F84",
        "coingeckoId": "aave-link-v1"
      }
    },
    {
      "chainId": 101,
      "address": "3p67dqghWn6reQcVCqNBkufrpU1gtA1ZRAYja6GMXySG",
      "symbol": "waKNC",
      "name": "Aave Interest bearing KNC (Wormhole)",
      "decimals": 9,
      "logoURI": "https://raw.githubusercontent.com/solana-labs/token-list/main/assets/mainnet/3p67dqghWn6reQcVCqNBkufrpU1gtA1ZRAYja6GMXySG/logo.svg",
      "tags": [
        "wrapped",
        "wormhole"
      ],
      "extensions": {
        "address": "0x9D91BE44C06d373a8a226E1f3b146956083803eB",
        "bridgeContract": "https://etherscan.io/address/0xf92cD566Ea4864356C5491c177A430C222d7e678",
        "assetContract": "https://etherscan.io/address/0x9D91BE44C06d373a8a226E1f3b146956083803eB",
        "coingeckoId": "aave-knc-v1"
      }
    },
    {
      "chainId": 101,
      "address": "A4qYX1xuewaBL9SeZnwA3We6MhG8TYcTceHAJpk7Etdt",
      "symbol": "waREP",
      "name": "Aave Interest bearing REP (Wormhole)",
      "decimals": 9,
      "logoURI": "https://raw.githubusercontent.com/solana-labs/token-list/main/assets/mainnet/A4qYX1xuewaBL9SeZnwA3We6MhG8TYcTceHAJpk7Etdt/logo.svg",
      "tags": [
        "wrapped",
        "wormhole"
      ],
      "extensions": {
        "address": "0x71010A9D003445aC60C4e6A7017c1E89A477B438",
        "bridgeContract": "https://etherscan.io/address/0xf92cD566Ea4864356C5491c177A430C222d7e678",
        "assetContract": "https://etherscan.io/address/0x71010A9D003445aC60C4e6A7017c1E89A477B438"
      }
    },
    {
      "chainId": 101,
      "address": "3iTtcKUVa5ouzwNZFc3SasuAKkY2ZuMxLERRcWfxQVN3",
      "symbol": "waMKR",
      "name": "Aave Interest bearing MKR (Wormhole)",
      "decimals": 9,
      "logoURI": "https://raw.githubusercontent.com/solana-labs/token-list/main/assets/mainnet/3iTtcKUVa5ouzwNZFc3SasuAKkY2ZuMxLERRcWfxQVN3/logo.svg",
      "tags": [
        "wrapped",
        "wormhole"
      ],
      "extensions": {
        "address": "0x7deB5e830be29F91E298ba5FF1356BB7f8146998",
        "bridgeContract": "https://etherscan.io/address/0xf92cD566Ea4864356C5491c177A430C222d7e678",
        "assetContract": "https://etherscan.io/address/0x7deB5e830be29F91E298ba5FF1356BB7f8146998",
        "coingeckoId": "aave-mkr-v1"
      }
    },
    {
      "chainId": 101,
      "address": "EMS6TrCU8uBMumZukRSShGS1yzHGqYd3S8hW2sYULX3T",
      "symbol": "waMANA",
      "name": "Aave Interest bearing MANA (Wormhole)",
      "decimals": 9,
      "logoURI": "https://raw.githubusercontent.com/solana-labs/token-list/main/assets/mainnet/EMS6TrCU8uBMumZukRSShGS1yzHGqYd3S8hW2sYULX3T/logo.svg",
      "tags": [
        "wrapped",
        "wormhole"
      ],
      "extensions": {
        "address": "0x6FCE4A401B6B80ACe52baAefE4421Bd188e76F6f",
        "bridgeContract": "https://etherscan.io/address/0xf92cD566Ea4864356C5491c177A430C222d7e678",
        "assetContract": "https://etherscan.io/address/0x6FCE4A401B6B80ACe52baAefE4421Bd188e76F6f",
        "coingeckoId": "aave-mana-v1"
      }
    },
    {
      "chainId": 101,
      "address": "qhqzfH7AjeukUgqyPXncWHFXTBebFNu5QQUrzhJaLB4",
      "symbol": "waZRX",
      "name": "Aave Interest bearing ZRX (Wormhole)",
      "decimals": 9,
      "logoURI": "https://raw.githubusercontent.com/solana-labs/token-list/main/assets/mainnet/qhqzfH7AjeukUgqyPXncWHFXTBebFNu5QQUrzhJaLB4/logo.svg",
      "tags": [
        "wrapped",
        "wormhole"
      ],
      "extensions": {
        "address": "0x6Fb0855c404E09c47C3fBCA25f08d4E41f9F062f",
        "bridgeContract": "https://etherscan.io/address/0xf92cD566Ea4864356C5491c177A430C222d7e678",
        "assetContract": "https://etherscan.io/address/0x6Fb0855c404E09c47C3fBCA25f08d4E41f9F062f",
        "coingeckoId": "aave-zrx-v1"
      }
    },
    {
      "chainId": 101,
      "address": "FeU2J26AfMqh2mh7Cf4Lw1HRueAvAkZYxGr8njFNMeQ2",
      "symbol": "waSNX",
      "name": "Aave Interest bearing SNX (Wormhole)",
      "decimals": 9,
      "logoURI": "https://raw.githubusercontent.com/solana-labs/token-list/main/assets/mainnet/FeU2J26AfMqh2mh7Cf4Lw1HRueAvAkZYxGr8njFNMeQ2/logo.png",
      "tags": [
        "wrapped",
        "wormhole"
      ],
      "extensions": {
        "address": "0x328C4c80BC7aCa0834Db37e6600A6c49E12Da4DE",
        "bridgeContract": "https://etherscan.io/address/0xf92cD566Ea4864356C5491c177A430C222d7e678",
        "assetContract": "https://etherscan.io/address/0x328C4c80BC7aCa0834Db37e6600A6c49E12Da4DE",
        "coingeckoId": "aave-snx-v1"
      }
    },
    {
      "chainId": 101,
      "address": "GveRVvWTUH1s26YxyjUnXh1J5mMdu5crC2K2uQy26KXi",
      "symbol": "waWBTC",
      "name": "Aave Interest bearing WBTC (Wormhole)",
      "decimals": 8,
      "logoURI": "https://raw.githubusercontent.com/solana-labs/token-list/main/assets/mainnet/GveRVvWTUH1s26YxyjUnXh1J5mMdu5crC2K2uQy26KXi/logo.svg",
      "tags": [
        "wrapped",
        "wormhole"
      ],
      "extensions": {
        "address": "0xFC4B8ED459e00e5400be803A9BB3954234FD50e3",
        "bridgeContract": "https://etherscan.io/address/0xf92cD566Ea4864356C5491c177A430C222d7e678",
        "assetContract": "https://etherscan.io/address/0xFC4B8ED459e00e5400be803A9BB3954234FD50e3",
        "coingeckoId": "aave-wbtc-v1"
      }
    },
    {
      "chainId": 101,
      "address": "F2WgoHLwV4pfxN4WrUs2q6KkmFCsNorGYQ82oaPNUFLP",
      "symbol": "waBUSD",
      "name": "Aave Interest bearing Binance USD (Wormhole)",
      "decimals": 9,
      "logoURI": "https://raw.githubusercontent.com/solana-labs/token-list/main/assets/mainnet/F2WgoHLwV4pfxN4WrUs2q6KkmFCsNorGYQ82oaPNUFLP/logo.svg",
      "tags": [
        "wrapped",
        "wormhole"
      ],
      "extensions": {
        "address": "0x6Ee0f7BB50a54AB5253dA0667B0Dc2ee526C30a8",
        "bridgeContract": "https://etherscan.io/address/0xf92cD566Ea4864356C5491c177A430C222d7e678",
        "assetContract": "https://etherscan.io/address/0x6Ee0f7BB50a54AB5253dA0667B0Dc2ee526C30a8",
        "coingeckoId": "aave-busd-v1"
      }
    },
    {
      "chainId": 101,
      "address": "3rNUQJgvfZ5eFsZvCkvdYcbd9ZzS6YmtwQsoUTFKmVd4",
      "symbol": "waENJ",
      "name": "Aave Interest bearing ENJ (Wormhole)",
      "decimals": 9,
      "logoURI": "https://raw.githubusercontent.com/solana-labs/token-list/main/assets/mainnet/3rNUQJgvfZ5eFsZvCkvdYcbd9ZzS6YmtwQsoUTFKmVd4/logo.svg",
      "tags": [
        "wrapped",
        "wormhole"
      ],
      "extensions": {
        "address": "0x712DB54daA836B53Ef1EcBb9c6ba3b9Efb073F40",
        "bridgeContract": "https://etherscan.io/address/0xf92cD566Ea4864356C5491c177A430C222d7e678",
        "assetContract": "https://etherscan.io/address/0x712DB54daA836B53Ef1EcBb9c6ba3b9Efb073F40",
        "coingeckoId": "aave-enj-v1"
      }
    },
    {
      "chainId": 101,
      "address": "BHh8nyDwdUG4uyyQYNqGXGLHPyb83R6Y2fqJrNVKtTsT",
      "symbol": "waREN",
      "name": "Aave Interest bearing REN (Wormhole)",
      "decimals": 9,
      "logoURI": "https://raw.githubusercontent.com/solana-labs/token-list/main/assets/mainnet/BHh8nyDwdUG4uyyQYNqGXGLHPyb83R6Y2fqJrNVKtTsT/logo.png",
      "tags": [
        "wrapped",
        "wormhole"
      ],
      "extensions": {
        "address": "0x69948cC03f478B95283F7dbf1CE764d0fc7EC54C",
        "bridgeContract": "https://etherscan.io/address/0xf92cD566Ea4864356C5491c177A430C222d7e678",
        "assetContract": "https://etherscan.io/address/0x69948cC03f478B95283F7dbf1CE764d0fc7EC54C",
        "coingeckoId": "aave-ren-v1"
      }
    },
    {
      "chainId": 101,
      "address": "EE58FVYG1UoY6Givy3K3GSRde9sHMj6X1BnocHBtd3sz",
      "symbol": "waYFI",
      "name": "Aave Interest bearing YFI (Wormhole)",
      "decimals": 9,
      "logoURI": "https://raw.githubusercontent.com/solana-labs/token-list/main/assets/mainnet/EE58FVYG1UoY6Givy3K3GSRde9sHMj6X1BnocHBtd3sz/logo.png",
      "tags": [
        "wrapped",
        "wormhole"
      ],
      "extensions": {
        "address": "0x12e51E77DAAA58aA0E9247db7510Ea4B46F9bEAd",
        "bridgeContract": "https://etherscan.io/address/0xf92cD566Ea4864356C5491c177A430C222d7e678",
        "assetContract": "https://etherscan.io/address/0x12e51E77DAAA58aA0E9247db7510Ea4B46F9bEAd",
        "coingeckoId": "ayfi"
      }
    },
    {
      "chainId": 101,
      "address": "8aYsiHR6oVTAcFUzdXDhaPkgRbn4QYRCkdk3ATmAmY4p",
      "symbol": "waAAVE",
      "name": "Aave Interest bearing Aave Token (Wormhole)",
      "decimals": 9,
      "logoURI": "https://raw.githubusercontent.com/solana-labs/token-list/main/assets/mainnet/8aYsiHR6oVTAcFUzdXDhaPkgRbn4QYRCkdk3ATmAmY4p/logo.svg",
      "tags": [
        "wrapped",
        "wormhole"
      ],
      "extensions": {
        "address": "0xba3D9687Cf50fE253cd2e1cFeEdE1d6787344Ed5",
        "bridgeContract": "https://etherscan.io/address/0xf92cD566Ea4864356C5491c177A430C222d7e678",
        "assetContract": "https://etherscan.io/address/0xba3D9687Cf50fE253cd2e1cFeEdE1d6787344Ed5"
      }
    },
    {
      "chainId": 101,
      "address": "8kwCLkWbv4qTJPcbSV65tWdQmjURjBGRSv6VtC1JTiL8",
      "symbol": "waUNI",
      "name": "Aave Interest bearing Uniswap (Wormhole)",
      "decimals": 9,
      "logoURI": "https://raw.githubusercontent.com/solana-labs/token-list/main/assets/mainnet/8kwCLkWbv4qTJPcbSV65tWdQmjURjBGRSv6VtC1JTiL8/logo.png",
      "tags": [
        "wrapped",
        "wormhole"
      ],
      "extensions": {
        "address": "0xB124541127A0A657f056D9Dd06188c4F1b0e5aab",
        "bridgeContract": "https://etherscan.io/address/0xf92cD566Ea4864356C5491c177A430C222d7e678",
        "assetContract": "https://etherscan.io/address/0xB124541127A0A657f056D9Dd06188c4F1b0e5aab"
      }
    },
    {
      "chainId": 101,
      "address": "9NDu1wdjZ7GiY7foAXhia9h1wQU45oTUzyMZKJ31V7JA",
      "symbol": "wstkAAVE",
      "name": "Staked Aave (Wormhole)",
      "decimals": 9,
      "logoURI": "https://raw.githubusercontent.com/solana-labs/token-list/main/assets/mainnet/9NDu1wdjZ7GiY7foAXhia9h1wQU45oTUzyMZKJ31V7JA/logo.png",
      "tags": [
        "wrapped",
        "wormhole"
      ],
      "extensions": {
        "address": "0x4da27a545c0c5B758a6BA100e3a049001de870f5",
        "bridgeContract": "https://etherscan.io/address/0xf92cD566Ea4864356C5491c177A430C222d7e678",
        "assetContract": "https://etherscan.io/address/0x4da27a545c0c5B758a6BA100e3a049001de870f5"
      }
    },
    {
      "chainId": 101,
      "address": "GNQ1Goajm3Za8uC1Eptt2yfsrbnkZh2eMJoqxg54sj3o",
      "symbol": "wUniDAIETH",
      "name": "Uniswap DAI LP (Wormhole)",
      "decimals": 9,
      "logoURI": "https://raw.githubusercontent.com/solana-labs/token-list/main/assets/mainnet/GNQ1Goajm3Za8uC1Eptt2yfsrbnkZh2eMJoqxg54sj3o/logo.png",
      "tags": [
        "wrapped",
        "wormhole"
      ],
      "extensions": {
        "address": "0x2a1530C4C41db0B0b2bB646CB5Eb1A67b7158667",
        "bridgeContract": "https://etherscan.io/address/0xf92cD566Ea4864356C5491c177A430C222d7e678",
        "assetContract": "https://etherscan.io/address/0x2a1530C4C41db0B0b2bB646CB5Eb1A67b7158667"
      }
    },
    {
      "chainId": 101,
      "address": "7NFin546WNvWkhtfftfY77z8C1TrxLbUcKmw5TpHGGtC",
      "symbol": "wUniUSDCETH",
      "name": "Uniswap USDC LP (Wormhole)",
      "decimals": 9,
      "logoURI": "https://raw.githubusercontent.com/solana-labs/token-list/main/assets/mainnet/7NFin546WNvWkhtfftfY77z8C1TrxLbUcKmw5TpHGGtC/logo.png",
      "tags": [
        "wrapped",
        "wormhole"
      ],
      "extensions": {
        "address": "0x97deC872013f6B5fB443861090ad931542878126",
        "bridgeContract": "https://etherscan.io/address/0xf92cD566Ea4864356C5491c177A430C222d7e678",
        "assetContract": "https://etherscan.io/address/0x97deC872013f6B5fB443861090ad931542878126"
      }
    },
    {
      "chainId": 101,
      "address": "7gersKTtU65ERNBNTZKjYgKf7HypR7PDMprcuhQJChaq",
      "symbol": "wUnisETHETH",
      "name": "Uniswap sETH LP (Wormhole)",
      "decimals": 9,
      "logoURI": "https://raw.githubusercontent.com/solana-labs/token-list/main/assets/mainnet/7gersKTtU65ERNBNTZKjYgKf7HypR7PDMprcuhQJChaq/logo.png",
      "tags": [
        "wrapped",
        "wormhole"
      ],
      "extensions": {
        "address": "0xe9Cf7887b93150D4F2Da7dFc6D502B216438F244",
        "bridgeContract": "https://etherscan.io/address/0xf92cD566Ea4864356C5491c177A430C222d7e678",
        "assetContract": "https://etherscan.io/address/0xe9Cf7887b93150D4F2Da7dFc6D502B216438F244"
      }
    },
    {
      "chainId": 101,
      "address": "4aqNtSCr77eiEZJ9u9BhPErjEMju6FFdLeBKkE1pdxuK",
      "symbol": "wUniLENDETH",
      "name": "Uniswap LEND LP (Wormhole)",
      "decimals": 9,
      "logoURI": "https://raw.githubusercontent.com/solana-labs/token-list/main/assets/mainnet/4aqNtSCr77eiEZJ9u9BhPErjEMju6FFdLeBKkE1pdxuK/logo.png",
      "tags": [
        "wrapped",
        "wormhole"
      ],
      "extensions": {
        "address": "0xcaA7e4656f6A2B59f5f99c745F91AB26D1210DCe",
        "bridgeContract": "https://etherscan.io/address/0xf92cD566Ea4864356C5491c177A430C222d7e678",
        "assetContract": "https://etherscan.io/address/0xcaA7e4656f6A2B59f5f99c745F91AB26D1210DCe"
      }
    },
    {
      "chainId": 101,
      "address": "FDdoYCHwFghBSbnN6suvFR3VFw6kAzfhfGpkAQAGPLC3",
      "symbol": "wUniMKRETH",
      "name": "Uniswap MKR LP (Wormhole)",
      "decimals": 9,
      "logoURI": "https://raw.githubusercontent.com/solana-labs/token-list/main/assets/mainnet/FDdoYCHwFghBSbnN6suvFR3VFw6kAzfhfGpkAQAGPLC3/logo.png",
      "tags": [
        "wrapped",
        "wormhole"
      ],
      "extensions": {
        "address": "0x2C4Bd064b998838076fa341A83d007FC2FA50957",
        "bridgeContract": "https://etherscan.io/address/0xf92cD566Ea4864356C5491c177A430C222d7e678",
        "assetContract": "https://etherscan.io/address/0x2C4Bd064b998838076fa341A83d007FC2FA50957"
      }
    },
    {
      "chainId": 101,
      "address": "FSSTfbb1vh1TRe8Ja64hC65QTc7pPUhwHh5uTAWj5haH",
      "symbol": "wUniLINKETH",
      "name": "Uniswap LINK LP (Wormhole)",
      "decimals": 9,
      "logoURI": "https://raw.githubusercontent.com/solana-labs/token-list/main/assets/mainnet/FSSTfbb1vh1TRe8Ja64hC65QTc7pPUhwHh5uTAWj5haH/logo.png",
      "tags": [
        "wrapped",
        "wormhole"
      ],
      "extensions": {
        "address": "0xF173214C720f58E03e194085B1DB28B50aCDeeaD",
        "bridgeContract": "https://etherscan.io/address/0xf92cD566Ea4864356C5491c177A430C222d7e678",
        "assetContract": "https://etherscan.io/address/0xF173214C720f58E03e194085B1DB28B50aCDeeaD"
      }
    },
    {
      "chainId": 101,
      "address": "Aci9xBGywrgBxQoFnL6LCoCYuX5k6AqaYhimgSZ1Fhrk",
      "symbol": "waUniETH",
      "name": "Aave Interest bearing UniETH (Wormhole)",
      "decimals": 9,
      "logoURI": "https://raw.githubusercontent.com/solana-labs/token-list/main/assets/mainnet/Aci9xBGywrgBxQoFnL6LCoCYuX5k6AqaYhimgSZ1Fhrk/logo.png",
      "tags": [
        "wrapped",
        "wormhole"
      ],
      "extensions": {
        "address": "0x6179078872605396Ee62960917128F9477a5DdbB",
        "bridgeContract": "https://etherscan.io/address/0xf92cD566Ea4864356C5491c177A430C222d7e678",
        "assetContract": "https://etherscan.io/address/0x6179078872605396Ee62960917128F9477a5DdbB"
      }
    },
    {
      "chainId": 101,
      "address": "GqHK99sW4ym6zy6Kdoh8f7sb2c3qhtB3WRqeyPbAYfmy",
      "symbol": "waUniDAI",
      "name": "Aave Interest bearing UniDAI (Wormhole)",
      "decimals": 9,
      "logoURI": "https://raw.githubusercontent.com/solana-labs/token-list/main/assets/mainnet/GqHK99sW4ym6zy6Kdoh8f7sb2c3qhtB3WRqeyPbAYfmy/logo.png",
      "tags": [
        "wrapped",
        "wormhole"
      ],
      "extensions": {
        "address": "0x048930eec73c91B44b0844aEACdEBADC2F2b6efb",
        "bridgeContract": "https://etherscan.io/address/0xf92cD566Ea4864356C5491c177A430C222d7e678",
        "assetContract": "https://etherscan.io/address/0x048930eec73c91B44b0844aEACdEBADC2F2b6efb"
      }
    },
    {
      "chainId": 101,
      "address": "4e4TpGVJMYiz5UBrAXuNmiVJ9yvc7ppJeAn8sXmbnmDi",
      "symbol": "waUniUSDC",
      "name": "Aave Interest bearing UniUSDC (Wormhole)",
      "decimals": 6,
      "logoURI": "https://raw.githubusercontent.com/solana-labs/token-list/main/assets/mainnet/4e4TpGVJMYiz5UBrAXuNmiVJ9yvc7ppJeAn8sXmbnmDi/logo.png",
      "tags": [
        "wrapped",
        "wormhole"
      ],
      "extensions": {
        "address": "0xe02b2Ad63eFF3Ac1D5827cBd7AB9DD3DaC4f4AD0",
        "bridgeContract": "https://etherscan.io/address/0xf92cD566Ea4864356C5491c177A430C222d7e678",
        "assetContract": "https://etherscan.io/address/0xe02b2Ad63eFF3Ac1D5827cBd7AB9DD3DaC4f4AD0"
      }
    },
    {
      "chainId": 101,
      "address": "49LoAnQQdo9171zfcWRUoQLYSScrxXobbuwt14xjvfVm",
      "symbol": "waUniUSDT",
      "name": "Aave Interest bearing UniUSDT (Wormhole)",
      "decimals": 6,
      "logoURI": "https://raw.githubusercontent.com/solana-labs/token-list/main/assets/mainnet/49LoAnQQdo9171zfcWRUoQLYSScrxXobbuwt14xjvfVm/logo.png",
      "tags": [
        "wrapped",
        "wormhole"
      ],
      "extensions": {
        "address": "0xb977ee318010A5252774171494a1bCB98E7fab65",
        "bridgeContract": "https://etherscan.io/address/0xf92cD566Ea4864356C5491c177A430C222d7e678",
        "assetContract": "https://etherscan.io/address/0xb977ee318010A5252774171494a1bCB98E7fab65"
      }
    },
    {
      "chainId": 101,
      "address": "CvG3gtKYJtKRzEUgMeb42xnd8HDjESgLtyJqQ2kuLncp",
      "symbol": "waUniDAIETH",
      "name": "Aave Interest bearing UniDAIETH (Wormhole)",
      "decimals": 9,
      "logoURI": "https://raw.githubusercontent.com/solana-labs/token-list/main/assets/mainnet/CvG3gtKYJtKRzEUgMeb42xnd8HDjESgLtyJqQ2kuLncp/logo.svg",
      "tags": [
        "wrapped",
        "wormhole"
      ],
      "extensions": {
        "address": "0xBbBb7F2aC04484F7F04A2C2C16f20479791BbB44",
        "bridgeContract": "https://etherscan.io/address/0xf92cD566Ea4864356C5491c177A430C222d7e678",
        "assetContract": "https://etherscan.io/address/0xBbBb7F2aC04484F7F04A2C2C16f20479791BbB44"
      }
    },
    {
      "chainId": 101,
      "address": "GSv5ECZaMfaceZK4WKKzA4tKVDkqtfBASECcmYFWcy4G",
      "symbol": "waUniUSDCETH",
      "name": "Aave Interest bearing UniUSDCETH (Wormhole)",
      "decimals": 9,
      "logoURI": "https://raw.githubusercontent.com/solana-labs/token-list/main/assets/mainnet/GSv5ECZaMfaceZK4WKKzA4tKVDkqtfBASECcmYFWcy4G/logo.svg",
      "tags": [
        "wrapped",
        "wormhole"
      ],
      "extensions": {
        "address": "0x1D0e53A0e524E3CC92C1f0f33Ae268FfF8D7E7a5",
        "bridgeContract": "https://etherscan.io/address/0xf92cD566Ea4864356C5491c177A430C222d7e678",
        "assetContract": "https://etherscan.io/address/0x1D0e53A0e524E3CC92C1f0f33Ae268FfF8D7E7a5"
      }
    },
    {
      "chainId": 101,
      "address": "7LUdsedi7qpTJGnFpZo6mWqVtKKpccr9XrQGxJ2xUDPT",
      "symbol": "waUniSETHETH",
      "name": "Aave Interest bearing UniSETHETH (Wormhole)",
      "decimals": 9,
      "logoURI": "https://raw.githubusercontent.com/solana-labs/token-list/main/assets/mainnet/7LUdsedi7qpTJGnFpZo6mWqVtKKpccr9XrQGxJ2xUDPT/logo.svg",
      "tags": [
        "wrapped",
        "wormhole"
      ],
      "extensions": {
        "address": "0x84BBcaB430717ff832c3904fa6515f97fc63C76F",
        "bridgeContract": "https://etherscan.io/address/0xf92cD566Ea4864356C5491c177A430C222d7e678",
        "assetContract": "https://etherscan.io/address/0x84BBcaB430717ff832c3904fa6515f97fc63C76F"
      }
    },
    {
      "chainId": 101,
      "address": "Hc1zHQxg1k2JVwvuv3kqbCyZDEJYfDdNftBMab4EMUx9",
      "symbol": "waUniLENDETH",
      "name": "Aave Interest bearing UniLENDETH (Wormhole)",
      "decimals": 9,
      "logoURI": "https://raw.githubusercontent.com/solana-labs/token-list/main/assets/mainnet/Hc1zHQxg1k2JVwvuv3kqbCyZDEJYfDdNftBMab4EMUx9/logo.svg",
      "tags": [
        "wrapped",
        "wormhole"
      ],
      "extensions": {
        "address": "0xc88ebbf7C523f38Ef3eB8A151273C0F0dA421e63",
        "bridgeContract": "https://etherscan.io/address/0xf92cD566Ea4864356C5491c177A430C222d7e678",
        "assetContract": "https://etherscan.io/address/0xc88ebbf7C523f38Ef3eB8A151273C0F0dA421e63"
      }
    },
    {
      "chainId": 101,
      "address": "9PejEmx6NKDHgf6jpgAWwZsibURKifBakjzDQdtCtAXT",
      "symbol": "waUniMKRETH",
      "name": "Aave Interest bearing UniMKRETH (Wormhole)",
      "decimals": 9,
      "logoURI": "https://raw.githubusercontent.com/solana-labs/token-list/main/assets/mainnet/9PejEmx6NKDHgf6jpgAWwZsibURKifBakjzDQdtCtAXT/logo.svg",
      "tags": [
        "wrapped",
        "wormhole"
      ],
      "extensions": {
        "address": "0x8c69f7A4C9B38F1b48005D216c398Efb2F1Ce3e4",
        "bridgeContract": "https://etherscan.io/address/0xf92cD566Ea4864356C5491c177A430C222d7e678",
        "assetContract": "https://etherscan.io/address/0x8c69f7A4C9B38F1b48005D216c398Efb2F1Ce3e4"
      }
    },
    {
      "chainId": 101,
      "address": "KcHygDp4o7ENsHjevYM4T3u6R7KHa5VyvkJ7kpmJcYo",
      "symbol": "waUniLINKETH",
      "name": "Aave Interest bearing UniLINKETH (Wormhole)",
      "decimals": 9,
      "logoURI": "https://raw.githubusercontent.com/solana-labs/token-list/main/assets/mainnet/KcHygDp4o7ENsHjevYM4T3u6R7KHa5VyvkJ7kpmJcYo/logo.svg",
      "tags": [
        "wrapped",
        "wormhole"
      ],
      "extensions": {
        "address": "0x9548DB8b1cA9b6c757485e7861918b640390169c",
        "bridgeContract": "https://etherscan.io/address/0xf92cD566Ea4864356C5491c177A430C222d7e678",
        "assetContract": "https://etherscan.io/address/0x9548DB8b1cA9b6c757485e7861918b640390169c"
      }
    },
    {
      "chainId": 101,
      "address": "GNPAF84ZEtKYyfuY2fg8tZVwse7LpTSeyYPSyEKFqa2Y",
      "symbol": "waUSDT",
      "name": "Aave interest bearing USDT (Wormhole)",
      "decimals": 6,
      "logoURI": "https://raw.githubusercontent.com/solana-labs/token-list/main/assets/mainnet/GNPAF84ZEtKYyfuY2fg8tZVwse7LpTSeyYPSyEKFqa2Y/logo.svg",
      "tags": [
        "wrapped",
        "wormhole"
      ],
      "extensions": {
        "address": "0x3Ed3B47Dd13EC9a98b44e6204A523E766B225811",
        "bridgeContract": "https://etherscan.io/address/0xf92cD566Ea4864356C5491c177A430C222d7e678",
        "assetContract": "https://etherscan.io/address/0x3Ed3B47Dd13EC9a98b44e6204A523E766B225811",
        "coingeckoId": "aave-usdt"
      }
    },
    {
      "chainId": 101,
      "address": "3QTknQ3i27rDKm5hvBaScFLQ34xX9N7J7XfEFwy27qbZ",
      "symbol": "waWBTC",
      "name": "Aave interest bearing WBTC (Wormhole)",
      "decimals": 8,
      "logoURI": "https://raw.githubusercontent.com/solana-labs/token-list/main/assets/mainnet/3QTknQ3i27rDKm5hvBaScFLQ34xX9N7J7XfEFwy27qbZ/logo.svg",
      "tags": [
        "wrapped",
        "wormhole"
      ],
      "extensions": {
        "address": "0x9ff58f4fFB29fA2266Ab25e75e2A8b3503311656",
        "bridgeContract": "https://etherscan.io/address/0xf92cD566Ea4864356C5491c177A430C222d7e678",
        "assetContract": "https://etherscan.io/address/0x9ff58f4fFB29fA2266Ab25e75e2A8b3503311656",
        "coingeckoId": "aave-wbtc"
      }
    },
    {
      "chainId": 101,
      "address": "EbpkofeWyiQouGyxQAgXxEyGtjgq13NSucX3CNvucNpb",
      "symbol": "waWETH",
      "name": "Aave interest bearing WETH (Wormhole)",
      "decimals": 9,
      "logoURI": "https://raw.githubusercontent.com/solana-labs/token-list/main/assets/mainnet/EbpkofeWyiQouGyxQAgXxEyGtjgq13NSucX3CNvucNpb/logo.png",
      "tags": [
        "wrapped",
        "wormhole"
      ],
      "extensions": {
        "address": "0x030bA81f1c18d280636F32af80b9AAd02Cf0854e",
        "bridgeContract": "https://etherscan.io/address/0xf92cD566Ea4864356C5491c177A430C222d7e678",
        "assetContract": "https://etherscan.io/address/0x030bA81f1c18d280636F32af80b9AAd02Cf0854e"
      }
    },
    {
      "chainId": 101,
      "address": "67uaa3Z7SX7GC6dqSTjpJLnySLXZpCAK9MHMi3232Bfb",
      "symbol": "waYFI",
      "name": "Aave interest bearing YFI (Wormhole)",
      "decimals": 9,
      "logoURI": "https://raw.githubusercontent.com/solana-labs/token-list/main/assets/mainnet/67uaa3Z7SX7GC6dqSTjpJLnySLXZpCAK9MHMi3232Bfb/logo.svg",
      "tags": [
        "wrapped",
        "wormhole"
      ],
      "extensions": {
        "address": "0x5165d24277cD063F5ac44Efd447B27025e888f37",
        "bridgeContract": "https://etherscan.io/address/0xf92cD566Ea4864356C5491c177A430C222d7e678",
        "assetContract": "https://etherscan.io/address/0x5165d24277cD063F5ac44Efd447B27025e888f37"
      }
    },
    {
      "chainId": 101,
      "address": "9xS6et5uvQ64QsmaGMfzfXrwTsfYPjwEWuiPnBGFgfw",
      "symbol": "waZRX",
      "name": "Aave interest bearing ZRX (Wormhole)",
      "decimals": 9,
      "logoURI": "https://raw.githubusercontent.com/solana-labs/token-list/main/assets/mainnet/9xS6et5uvQ64QsmaGMfzfXrwTsfYPjwEWuiPnBGFgfw/logo.svg",
      "tags": [
        "wrapped",
        "wormhole"
      ],
      "extensions": {
        "address": "0xDf7FF54aAcAcbFf42dfe29DD6144A69b629f8C9e",
        "bridgeContract": "https://etherscan.io/address/0xf92cD566Ea4864356C5491c177A430C222d7e678",
        "assetContract": "https://etherscan.io/address/0xDf7FF54aAcAcbFf42dfe29DD6144A69b629f8C9e",
        "coingeckoId": "aave-zrx"
      }
    },
    {
      "chainId": 101,
      "address": "2TZ8s2FwtWqJrWpdFsSf2uM2Fvjw474n6HhTdTEWoLor",
      "symbol": "waUNI",
      "name": "Aave interest bearing UNI (Wormhole)",
      "decimals": 9,
      "logoURI": "https://raw.githubusercontent.com/solana-labs/token-list/main/assets/mainnet/2TZ8s2FwtWqJrWpdFsSf2uM2Fvjw474n6HhTdTEWoLor/logo.svg",
      "tags": [
        "wrapped",
        "wormhole"
      ],
      "extensions": {
        "address": "0xB9D7CB55f463405CDfBe4E90a6D2Df01C2B92BF1",
        "bridgeContract": "https://etherscan.io/address/0xf92cD566Ea4864356C5491c177A430C222d7e678",
        "assetContract": "https://etherscan.io/address/0xB9D7CB55f463405CDfBe4E90a6D2Df01C2B92BF1"
      }
    },
    {
      "chainId": 101,
      "address": "G1o2fHZXyPCeAEcY4o6as7SmVaUu65DRhcq1S4Cfap9T",
      "symbol": "waAAVE",
      "name": "Aave interest bearing AAVE (Wormhole)",
      "decimals": 9,
      "logoURI": "https://raw.githubusercontent.com/solana-labs/token-list/main/assets/mainnet/G1o2fHZXyPCeAEcY4o6as7SmVaUu65DRhcq1S4Cfap9T/logo.svg",
      "tags": [
        "wrapped",
        "wormhole"
      ],
      "extensions": {
        "address": "0xFFC97d72E13E01096502Cb8Eb52dEe56f74DAD7B",
        "bridgeContract": "https://etherscan.io/address/0xf92cD566Ea4864356C5491c177A430C222d7e678",
        "assetContract": "https://etherscan.io/address/0xFFC97d72E13E01096502Cb8Eb52dEe56f74DAD7B"
      }
    },
    {
      "chainId": 101,
      "address": "8PeWkyvCDHpSgT5oiGFgZQtXSRBij7ZFLJTHAGBntRDH",
      "symbol": "waBAT",
      "name": "Aave interest bearing BAT (Wormhole)",
      "decimals": 9,
      "logoURI": "https://raw.githubusercontent.com/solana-labs/token-list/main/assets/mainnet/8PeWkyvCDHpSgT5oiGFgZQtXSRBij7ZFLJTHAGBntRDH/logo.svg",
      "tags": [
        "wrapped",
        "wormhole"
      ],
      "extensions": {
        "address": "0x05Ec93c0365baAeAbF7AefFb0972ea7ECdD39CF1",
        "bridgeContract": "https://etherscan.io/address/0xf92cD566Ea4864356C5491c177A430C222d7e678",
        "assetContract": "https://etherscan.io/address/0x05Ec93c0365baAeAbF7AefFb0972ea7ECdD39CF1",
        "coingeckoId": "aave-bat"
      }
    },
    {
      "chainId": 101,
      "address": "67opsuaXQ3JRSJ1mmF7aPLSq6JaZcwAmXwcMzUN5PSMv",
      "symbol": "waBUSD",
      "name": "Aave interest bearing BUSD (Wormhole)",
      "decimals": 9,
      "logoURI": "https://raw.githubusercontent.com/solana-labs/token-list/main/assets/mainnet/67opsuaXQ3JRSJ1mmF7aPLSq6JaZcwAmXwcMzUN5PSMv/logo.svg",
      "tags": [
        "wrapped",
        "wormhole"
      ],
      "extensions": {
        "address": "0xA361718326c15715591c299427c62086F69923D9",
        "bridgeContract": "https://etherscan.io/address/0xf92cD566Ea4864356C5491c177A430C222d7e678",
        "assetContract": "https://etherscan.io/address/0xA361718326c15715591c299427c62086F69923D9",
        "coingeckoId": "aave-busd"
      }
    },
    {
      "chainId": 101,
      "address": "4JrrHRS56i9GZkSmGaCY3ZsxMo3JEqQviU64ki7ZJPak",
      "symbol": "waDAI",
      "name": "Aave interest bearing DAI (Wormhole)",
      "decimals": 9,
      "logoURI": "https://raw.githubusercontent.com/solana-labs/token-list/main/assets/mainnet/4JrrHRS56i9GZkSmGaCY3ZsxMo3JEqQviU64ki7ZJPak/logo.svg",
      "tags": [
        "wrapped",
        "wormhole"
      ],
      "extensions": {
        "address": "0x028171bCA77440897B824Ca71D1c56caC55b68A3",
        "bridgeContract": "https://etherscan.io/address/0xf92cD566Ea4864356C5491c177A430C222d7e678",
        "assetContract": "https://etherscan.io/address/0x028171bCA77440897B824Ca71D1c56caC55b68A3",
        "coingeckoId": "aave-dai"
      }
    },
    {
      "chainId": 101,
      "address": "3LmfKjsSU9hdxfZfcr873DMNR5nnrk8EvdueXg1dTSin",
      "symbol": "waENJ",
      "name": "Aave interest bearing ENJ (Wormhole)",
      "decimals": 9,
      "logoURI": "https://raw.githubusercontent.com/solana-labs/token-list/main/assets/mainnet/3LmfKjsSU9hdxfZfcr873DMNR5nnrk8EvdueXg1dTSin/logo.svg",
      "tags": [
        "wrapped",
        "wormhole"
      ],
      "extensions": {
        "address": "0xaC6Df26a590F08dcC95D5a4705ae8abbc88509Ef",
        "bridgeContract": "https://etherscan.io/address/0xf92cD566Ea4864356C5491c177A430C222d7e678",
        "assetContract": "https://etherscan.io/address/0xaC6Df26a590F08dcC95D5a4705ae8abbc88509Ef",
        "coingeckoId": "aave-enj"
      }
    },
    {
      "chainId": 101,
      "address": "7VD2Gosm34hB7kughTqu1N3sW92hq3XwKLTi1N1tdKrj",
      "symbol": "waKNC",
      "name": "Aave interest bearing KNC (Wormhole)",
      "decimals": 9,
      "logoURI": "https://raw.githubusercontent.com/solana-labs/token-list/main/assets/mainnet/7VD2Gosm34hB7kughTqu1N3sW92hq3XwKLTi1N1tdKrj/logo.svg",
      "tags": [
        "wrapped",
        "wormhole"
      ],
      "extensions": {
        "address": "0x39C6b3e42d6A679d7D776778Fe880BC9487C2EDA",
        "bridgeContract": "https://etherscan.io/address/0xf92cD566Ea4864356C5491c177A430C222d7e678",
        "assetContract": "https://etherscan.io/address/0x39C6b3e42d6A679d7D776778Fe880BC9487C2EDA",
        "coingeckoId": "aave-knc"
      }
    },
    {
      "chainId": 101,
      "address": "4erbVWFvdvS5P8ews7kUjqfpCQbA8vurnWyvRLsnZJgv",
      "symbol": "waLINK",
      "name": "Aave interest bearing LINK (Wormhole)",
      "decimals": 9,
      "logoURI": "https://raw.githubusercontent.com/solana-labs/token-list/main/assets/mainnet/4erbVWFvdvS5P8ews7kUjqfpCQbA8vurnWyvRLsnZJgv/logo.svg",
      "tags": [
        "wrapped",
        "wormhole"
      ],
      "extensions": {
        "address": "0xa06bC25B5805d5F8d82847D191Cb4Af5A3e873E0",
        "bridgeContract": "https://etherscan.io/address/0xf92cD566Ea4864356C5491c177A430C222d7e678",
        "assetContract": "https://etherscan.io/address/0xa06bC25B5805d5F8d82847D191Cb4Af5A3e873E0",
        "coingeckoId": "aave-link"
      }
    },
    {
      "chainId": 101,
      "address": "AXJWqG4SpAEwkMjKYkarKwv6Qfz5rLU3cwt5KtrDAAYe",
      "symbol": "waMANA",
      "name": "Aave interest bearing MANA (Wormhole)",
      "decimals": 9,
      "logoURI": "https://raw.githubusercontent.com/solana-labs/token-list/main/assets/mainnet/AXJWqG4SpAEwkMjKYkarKwv6Qfz5rLU3cwt5KtrDAAYe/logo.svg",
      "tags": [
        "wrapped",
        "wormhole"
      ],
      "extensions": {
        "address": "0xa685a61171bb30d4072B338c80Cb7b2c865c873E",
        "bridgeContract": "https://etherscan.io/address/0xf92cD566Ea4864356C5491c177A430C222d7e678",
        "assetContract": "https://etherscan.io/address/0xa685a61171bb30d4072B338c80Cb7b2c865c873E",
        "coingeckoId": "aave-mana"
      }
    },
    {
      "chainId": 101,
      "address": "4kJmfagJzQFuwto5RX6f1xScWYbEVBzEpdjmiqTCnzjJ",
      "symbol": "waMKR",
      "name": "Aave interest bearing MKR (Wormhole)",
      "decimals": 9,
      "logoURI": "https://raw.githubusercontent.com/solana-labs/token-list/main/assets/mainnet/4kJmfagJzQFuwto5RX6f1xScWYbEVBzEpdjmiqTCnzjJ/logo.svg",
      "tags": [
        "wrapped",
        "wormhole"
      ],
      "extensions": {
        "address": "0xc713e5E149D5D0715DcD1c156a020976e7E56B88",
        "bridgeContract": "https://etherscan.io/address/0xf92cD566Ea4864356C5491c177A430C222d7e678",
        "assetContract": "https://etherscan.io/address/0xc713e5E149D5D0715DcD1c156a020976e7E56B88",
        "coingeckoId": "aave-mkr"
      }
    },
    {
      "chainId": 101,
      "address": "DN8jPo8YZTXhLMyDMKcnwFuKqY8wfn2UrpX8ct4rc8Bc",
      "symbol": "waREN",
      "name": "Aave interest bearing REN (Wormhole)",
      "decimals": 9,
      "logoURI": "https://raw.githubusercontent.com/solana-labs/token-list/main/assets/mainnet/DN8jPo8YZTXhLMyDMKcnwFuKqY8wfn2UrpX8ct4rc8Bc/logo.svg",
      "tags": [
        "wrapped",
        "wormhole"
      ],
      "extensions": {
        "address": "0xCC12AbE4ff81c9378D670De1b57F8e0Dd228D77a",
        "bridgeContract": "https://etherscan.io/address/0xf92cD566Ea4864356C5491c177A430C222d7e678",
        "assetContract": "https://etherscan.io/address/0xCC12AbE4ff81c9378D670De1b57F8e0Dd228D77a",
        "coingeckoId": "aave-ren"
      }
    },
    {
      "chainId": 101,
      "address": "HWbJZXJ7s1D1zi5P7yVgRUmZPXvYSFv6vsYU765Ti422",
      "symbol": "waSNX",
      "name": "Aave interest bearing SNX (Wormhole)",
      "decimals": 9,
      "logoURI": "https://raw.githubusercontent.com/solana-labs/token-list/main/assets/mainnet/HWbJZXJ7s1D1zi5P7yVgRUmZPXvYSFv6vsYU765Ti422/logo.svg",
      "tags": [
        "wrapped",
        "wormhole"
      ],
      "extensions": {
        "address": "0x35f6B052C598d933D69A4EEC4D04c73A191fE6c2",
        "bridgeContract": "https://etherscan.io/address/0xf92cD566Ea4864356C5491c177A430C222d7e678",
        "assetContract": "https://etherscan.io/address/0x35f6B052C598d933D69A4EEC4D04c73A191fE6c2",
        "coingeckoId": "aave-snx"
      }
    },
    {
      "chainId": 101,
      "address": "2LForywWWpHzmR5NjSEyF1kcw9ffyLuJX7V7hne2fHfY",
      "symbol": "waSUSD",
      "name": "Aave interest bearing SUSD (Wormhole)",
      "decimals": 9,
      "logoURI": "https://raw.githubusercontent.com/solana-labs/token-list/main/assets/mainnet/2LForywWWpHzmR5NjSEyF1kcw9ffyLuJX7V7hne2fHfY/logo.svg",
      "tags": [
        "wrapped",
        "wormhole"
      ],
      "extensions": {
        "address": "0x6C5024Cd4F8A59110119C56f8933403A539555EB",
        "bridgeContract": "https://etherscan.io/address/0xf92cD566Ea4864356C5491c177A430C222d7e678",
        "assetContract": "https://etherscan.io/address/0x6C5024Cd4F8A59110119C56f8933403A539555EB",
        "coingeckoId": "aave-susd"
      }
    },
    {
      "chainId": 101,
      "address": "Badj3S29a2u1auxmijwg5vGjhPLb1K6WLPoigtWjKPXp",
      "symbol": "waTUSD",
      "name": "Aave interest bearing TUSD (Wormhole)",
      "decimals": 9,
      "logoURI": "https://raw.githubusercontent.com/solana-labs/token-list/main/assets/mainnet/Badj3S29a2u1auxmijwg5vGjhPLb1K6WLPoigtWjKPXp/logo.svg",
      "tags": [
        "wrapped",
        "wormhole"
      ],
      "extensions": {
        "address": "0x101cc05f4A51C0319f570d5E146a8C625198e636",
        "bridgeContract": "https://etherscan.io/address/0xf92cD566Ea4864356C5491c177A430C222d7e678",
        "assetContract": "https://etherscan.io/address/0x101cc05f4A51C0319f570d5E146a8C625198e636",
        "coingeckoId": "aave-tusd"
      }
    },
    {
      "chainId": 101,
      "address": "BZCPpva12M9SqJgcpf8jtP9Si6rMANFoUR3i7nchha7M",
      "symbol": "waUSDC",
      "name": "Aave interest bearing USDC (Wormhole)",
      "decimals": 6,
      "logoURI": "https://raw.githubusercontent.com/solana-labs/token-list/main/assets/mainnet/BZCPpva12M9SqJgcpf8jtP9Si6rMANFoUR3i7nchha7M/logo.svg",
      "tags": [
        "wrapped",
        "wormhole"
      ],
      "extensions": {
        "address": "0xBcca60bB61934080951369a648Fb03DF4F96263C",
        "bridgeContract": "https://etherscan.io/address/0xf92cD566Ea4864356C5491c177A430C222d7e678",
        "assetContract": "https://etherscan.io/address/0xBcca60bB61934080951369a648Fb03DF4F96263C",
        "coingeckoId": "aave-usdc"
      }
    },
    {
      "chainId": 101,
      "address": "D3ajQoyBGJz3JCXCPsxHZJbLQKGt9UgxLavgurieGNcD",
      "symbol": "wSDT",
      "name": "Stake DAO Token (Wormhole)",
      "decimals": 9,
      "logoURI": "https://raw.githubusercontent.com/solana-labs/token-list/main/assets/mainnet/D3ajQoyBGJz3JCXCPsxHZJbLQKGt9UgxLavgurieGNcD/logo.png",
      "tags": [
        "wrapped",
        "wormhole"
      ],
      "extensions": {
        "address": "0x73968b9a57c6e53d41345fd57a6e6ae27d6cdb2f",
        "bridgeContract": "https://etherscan.io/address/0xf92cD566Ea4864356C5491c177A430C222d7e678",
        "assetContract": "https://etherscan.io/address/0x73968b9a57c6e53d41345fd57a6e6ae27d6cdb2f",
        "coingeckoId": "stake-dao"
      }
    },
    {
      "chainId": 101,
      "address": "4pk3pf9nJDN1im1kNwWJN1ThjE8pCYCTexXYGyFjqKVf",
      "symbol": "oDOP",
      "name": "Dominican Pesos",
      "decimals": 9,
      "logoURI": "https://raw.githubusercontent.com/solana-labs/token-list/main/assets/mainnet/4pk3pf9nJDN1im1kNwWJN1ThjE8pCYCTexXYGyFjqKVf/logo.png",
      "tags": [
        "stablecoin"
      ],
      "extensions": {
        "website": "https://Odop.io/"
      }
    },
    {
      "chainId": 101,
      "address": "5kjfp2qfRbqCXTQeUYgHNnTLf13eHoKjC5hHynW9DvQE",
      "symbol": "AAPE",
      "name": "AAPE",
      "decimals": 9,
      "logoURI": "https://raw.githubusercontent.com/solana-labs/token-list/main/assets/mainnet/5kjfp2qfRbqCXTQeUYgHNnTLf13eHoKjC5hHynW9DvQE/logo.png",
      "tags": [],
      "extensions": {
        "website": "https://aape.io/"
      }
    },
    {
      "chainId": 101,
      "address": "3K6rftdAaQYMPunrtNRHgnK2UAtjm2JwyT2oCiTDouYE",
      "symbol": "XCOPE",
      "name": "XCOPE",
      "decimals": 0,
      "logoURI": "https://raw.githubusercontent.com/solana-labs/token-list/main/assets/mainnet/3K6rftdAaQYMPunrtNRHgnK2UAtjm2JwyT2oCiTDouYE/logo.png",
      "tags": [
        "trading",
        "index",
        "Algos"
      ],
      "extensions": {
        "website": "https://www.unlimitedcope.com/",
        "serumV3Usdc": "7MpMwArporUHEGW7quUpkPZp5L5cHPs9eKUfKCdaPHq2",
        "coingeckoId": "cope"
      }
    },
    {
      "chainId": 101,
      "address": "8HGyAAB1yoM1ttS7pXjHMa3dukTFGQggnFFH3hJZgzQh",
      "symbol": "COPE",
      "name": "COPE",
      "decimals": 6,
      "logoURI": "https://raw.githubusercontent.com/solana-labs/token-list/main/assets/mainnet/8HGyAAB1yoM1ttS7pXjHMa3dukTFGQggnFFH3hJZgzQh/logo.png",
      "tags": [
        "trading",
        "index",
        "Algos"
      ],
      "extensions": {
        "website": "https://www.unlimitedcope.com/",
        "serumV3Usdc": "6fc7v3PmjZG9Lk2XTot6BywGyYLkBQuzuFKd4FpCsPxk",
        "coingeckoId": "cope"
      }
    },
    {
      "chainId": 101,
      "address": "2prC8tcVsXwVJAinhxd2zeMeWMWaVyzPoQeLKyDZRFKd",
      "symbol": "MCAPS",
      "name": "Mango Market Caps",
      "decimals": 0,
      "logoURI": "https://raw.githubusercontent.com/solana-labs/token-list/main/assets/mainnet/2prC8tcVsXwVJAinhxd2zeMeWMWaVyzPoQeLKyDZRFKd/logo.png",
      "tags": [
        "mango"
      ],
      "extensions": {
        "website": "https://initialcapoffering.com/",
        "coingeckoId": "mango-market-caps"
      }
    },
    {
      "chainId": 101,
      "address": "2reKm5Y9rmAWfaw5jraYz1BXwGLHMofGMs3iNoBLt4VC",
      "symbol": "DOCE",
      "name": "Doce Finance",
      "decimals": 6,
      "logoURI": "https://raw.githubusercontent.com/solana-labs/token-list/main/assets/mainnet/2reKm5Y9rmAWfaw5jraYz1BXwGLHMofGMs3iNoBLt4VC/logo.png",
      "tags": [],
      "extensions": {
        "website": "https://swap.doce.finance/"
      }
    },
    {
      "chainId": 101,
      "address": "E1PvPRPQvZNivZbXRL61AEGr71npZQ5JGxh4aWX7q9QA",
      "symbol": "INO",
      "name": "NoGoalToken",
      "decimals": 9,
      "logoURI": "https://raw.githubusercontent.com/solana-labs/token-list/main/assets/mainnet/E1PvPRPQvZNivZbXRL61AEGr71npZQ5JGxh4aWX7q9QA/logo.png",
      "tags": [],
      "extensions": {
        "website": "http://token.nogoal.click/",
        "discord": "https://discord.gg/mHS3qbBaZk",
        "serumV3Usdc": "HyERWE8TEQmDX157oLEpwaTc59ECzmvjUgZhZ2RNtNdn"
      }
    },
    {
      "chainId": 101,
      "address": "8PMHT4swUMtBzgHnh5U564N5sjPSiUz2cjEQzFnnP1Fo",
      "symbol": "ROPE",
      "name": "Rope Token",
      "decimals": 9,
      "logoURI": "https://raw.githubusercontent.com/solana-labs/token-list/main/assets/mainnet/8PMHT4swUMtBzgHnh5U564N5sjPSiUz2cjEQzFnnP1Fo/logo.svg",
      "tags": [],
      "extensions": {
        "website": "https://ropesolana.com/",
        "coingeckoId": "rope-token",
        "serumV3Usdc": "4Sg1g8U2ZuGnGYxAhc6MmX9MX7yZbrrraPkCQ9MdCPtF",
        "waterfallbot": "https://bit.ly/ROPEwaterfall"
      }
    },
    {
      "chainId": 101,
      "address": "2XkWD6spByDUoR3VDEjPXz4kxFV8e1skwaRSBArRLG3a",
      "symbol": "DROIDF",
      "name": "DROID FINANCE",
      "decimals": 8,
      "logoURI": "https://raw.githubusercontent.com/solana-labs/token-list/main/assets/mainnet/2XkWD6spByDUoR3VDEjPXz4kxFV8e1skwaRSBArRLG3a/logo.png",
      "tags": [],
      "extensions": {
        "website": "https://www.droid.finance/"
      }
    },
    {
      "chainId": 101,
      "address": "5dhkWqrq37F92jBmEyhQP1vbMkbVRz59V7288HH2wBC7",
      "symbol": "SLOCK",
      "name": "SOLLock",
      "decimals": 9,
      "logoURI": "https://raw.githubusercontent.com/solana-labs/token-list/main/assets/mainnet/5dhkWqrq37F92jBmEyhQP1vbMkbVRz59V7288HH2wBC7/logo.png",
      "tags": [
        "utility-token"
      ],
      "extensions": {
        "website": "https://sollock.org/",
        "twitter": "https://twitter.com/@SOLLockOfficial",
        "github": "https://github.com/SOLLock",
        "tgann": "https://t.me/SOLLockAnn",
        "tggroup": "https://t.me/SOLLock"
      }
    },
    {
      "chainId": 101,
      "address": "ETAtLmCmsoiEEKfNrHKJ2kYy3MoABhU6NQvpSfij5tDs",
      "symbol": "MEDIA",
      "name": "Media Network",
      "decimals": 6,
      "logoURI": "https://raw.githubusercontent.com/solana-labs/token-list/main/assets/mainnet/ETAtLmCmsoiEEKfNrHKJ2kYy3MoABhU6NQvpSfij5tDs/logo.png",
      "tags": [
        "utility-token"
      ],
      "extensions": {
        "website": "https://media.network/",
        "coingeckoId": "media-network",
        "serumV3Usdc": "FfiqqvJcVL7oCCu8WQUMHLUC2dnHQPAPjTdSzsERFWjb",
        "waterfallbot": "https://bit.ly/MEDIAwaterfall"
      }
    },
    {
      "chainId": 101,
      "address": "StepAscQoEioFxxWGnh2sLBDFp9d8rvKz2Yp39iDpyT",
      "symbol": "STEP",
      "name": "Step",
      "decimals": 9,
      "logoURI": "https://raw.githubusercontent.com/solana-labs/token-list/main/assets/mainnet/StepAscQoEioFxxWGnh2sLBDFp9d8rvKz2Yp39iDpyT/logo.png",
      "tags": [
        "utility-token"
      ],
      "extensions": {
        "website": "https://step.finance/",
        "twitter": "https://twitter.com/StepFinance_",
        "coingeckoId": "step-finance",
        "serumV3Usdc": "97qCB4cAVSTthvJu3eNoEx6AY6DLuRDtCoPm5Tdyg77S",
        "waterfallbot": "https://bit.ly/STEPwaterfall"
      }
    },
    {
      "chainId": 101,
      "address": "7Geyz6iiRe8buvunsU6TXndxnpLt9mg6iPxqhn6cr3c6",
      "symbol": "ANFT",
      "name": "AffinityLabs",
      "decimals": 9,
      "logoURI": "https://raw.githubusercontent.com/solana-labs/token-list/main/assets/mainnet/7Geyz6iiRe8buvunsU6TXndxnpLt9mg6iPxqhn6cr3c6/logo.png",
      "tags": [
        "nft"
      ],
      "extensions": {
        "website": "https://affinitylabs.tech/"
      }
    },
    {
      "chainId": 102,
      "address": "So11111111111111111111111111111111111111112",
      "symbol": "wSOL",
      "name": "Wrapped SOL",
      "decimals": 9,
      "logoURI": "https://raw.githubusercontent.com/solana-labs/token-list/main/assets/mainnet/So11111111111111111111111111111111111111112/logo.png",
      "tags": [],
      "extensions": {
        "website": "https://www.solana.com/",
        "coingeckoId": "solana"
      }
    },
    {
      "chainId": 102,
      "address": "CpMah17kQEL2wqyMKt3mZBdTnZbkbfx4nqmQMFDP5vwp",
      "symbol": "USDC",
      "name": "USD Coin",
      "decimals": 6,
      "logoURI": "https://raw.githubusercontent.com/solana-labs/token-list/main/assets/mainnet/CpMah17kQEL2wqyMKt3mZBdTnZbkbfx4nqmQMFDP5vwp/logo.png",
      "tags": [
        "stablecoin"
      ],
      "extensions": {
        "website": "https://www.centre.io/",
        "coingeckoId": "usd-coin"
      }
    },
    {
      "chainId": 102,
      "address": "Gmk71cM7j2RMorRsQrsyysM4HsByQx5PuDGtDdqGLWCS",
      "symbol": "spSOL",
      "name": "Stake pool SOL",
      "decimals": 9,
      "logoURI": "https://raw.githubusercontent.com/solana-labs/token-list/main/assets/mainnet/Gmk71cM7j2RMorRsQrsyysM4HsByQx5PuDGtDdqGLWCS/logo.png",
      "tags": [
        "stake-pool"
      ],
      "extensions": {
        "website": "https://www.solana.com/"
      }
    },
    {
      "chainId": 102,
      "address": "2jQc2jDHVCewoWsQJK7JPLetP7UjqXvaFdno8rtrD8Kg",
      "symbol": "sHOG",
      "name": "sHOG",
      "decimals": 6,
      "tags": [
        "stablecoin"
      ]
    },
    {
      "chainId": 103,
      "address": "So11111111111111111111111111111111111111112",
      "symbol": "SOL",
      "name": "Wrapped SOL",
      "decimals": 9,
      "logoURI": "https://raw.githubusercontent.com/solana-labs/token-list/main/assets/mainnet/So11111111111111111111111111111111111111112/logo.png",
      "tags": [],
      "extensions": {
        "coingeckoId": "solana"
      }
    },
    {
      "chainId": 103,
      "address": "7Cab8z1Lz1bTC9bQNeY7VQoZw5a2YbZoxmvFSvPgcTEL",
      "symbol": "LGGD",
      "name": "LGG Dev Fan Token",
      "decimals": 0,
      "logoURI": "https://raw.githubusercontent.com/solana-labs/token-list/main/assets/mainnet/7Cab8z1Lz1bTC9bQNeY7VQoZw5a2YbZoxmvFSvPgcTEL/logo.png",
      "tags": [
        "LGG"
      ],
      "extensions": {
        "website": "https://lgg-hacks.art"
      }
    },
    {
      "chainId": 103,
      "address": "DEhAasscXF4kEGxFgJ3bq4PpVGp5wyUxMRvn6TzGVHaw",
      "symbol": "XYZ",
      "name": "XYZ Test",
      "decimals": 6,
      "logoURI": "https://raw.githubusercontent.com/solana-labs/token-list/main/assets/mainnet/DEhAasscXF4kEGxFgJ3bq4PpVGp5wyUxMRvn6TzGVHaw/logo.png",
      "tags": []
    },
    {
      "chainId": 103,
      "address": "2rg5syU3DSwwWs778FQ6yczDKhS14NM3vP4hqnkJ2jsM",
      "symbol": "pSOL",
      "name": "SOL stake pool",
      "decimals": 9,
      "logoURI": "https://raw.githubusercontent.com/solana-labs/token-list/main/assets/mainnet/2rg5syU3DSwwWs778FQ6yczDKhS14NM3vP4hqnkJ2jsM/logo.png",
      "tags": [],
      "extensions": {
        "website": "https://solana.com/",
        "background": "https://solana.com/static/8c151e179d2d7e80255bdae6563209f2/6833b/validators.webp"
      }
    },
    {
      "chainId": 103,
      "address": "SRMuApVNdxXokk5GT7XD5cUUgXMBCoAz2LHeuAoKWRt",
      "symbol": "SRM",
      "name": "Serum",
      "decimals": 6,
      "logoURI": "https://raw.githubusercontent.com/solana-labs/token-list/main/assets/mainnet/SRMuApVNdxXokk5GT7XD5cUUgXMBCoAz2LHeuAoKWRt/logo.png",
      "tags": [],
      "extensions": {
        "website": "https://projectserum.com/",
        "coingeckoId": "serum"
      }
    },
    {
      "chainId": 103,
      "address": "StepAscQoEioFxxWGnh2sLBDFp9d8rvKz2Yp39iDpyT",
      "symbol": "STEP",
      "name": "Step",
      "decimals": 9,
      "logoURI": "https://raw.githubusercontent.com/solana-labs/token-list/main/assets/mainnet/StepAscQoEioFxxWGnh2sLBDFp9d8rvKz2Yp39iDpyT/logo.png",
      "tags": [
        "utility-token"
      ],
      "extensions": {
        "website": "https://step.finance/",
        "twitter": "https://twitter.com/StepFinance_",
        "coingeckoId": "step-finance",
        "waterfallbot": "https://bit.ly/STEPwaterfall"
      }
    },
    {
      "chainId": 103,
      "address": "7STJWT74tAZzhbNNPRH8WuGDy9GZg27968EwALWuezrH",
      "symbol": "wSUSHI",
      "name": "SushiSwap (Wormhole)",
      "decimals": 9,
      "logoURI": "https://raw.githubusercontent.com/solana-labs/token-list/main/assets/mainnet/7STJWT74tAZzhbNNPRH8WuGDy9GZg27968EwALWuezrH/logo.png",
      "tags": [
        "wrapped",
        "wormhole"
      ],
      "extensions": {
        "website": "https://sushi.com",
        "background": "https://sushi.com/static/media/Background-sm.fd449814.jpg/",
        "address": "0x6B3595068778DD592e39A122f4f5a5cF09C90fE2",
        "bridgeContract": "https://etherscan.io/address/0xf92cD566Ea4864356C5491c177A430C222d7e678",
        "assetContract": "https://etherscan.io/address/0x6B3595068778DD592e39A122f4f5a5cF09C90fE2",
        "coingeckoId": "sushi"
      }
    },
    {
      "chainId": 103,
      "address": "3aMbgP7aGsP1sVcFKc6j65zu7UiziP57SMFzf6ptiCSX",
      "symbol": "sHOG",
      "name": "Devnet StableHog",
      "decimals": 6,
      "logoURI": "https://raw.githubusercontent.com/solana-labs/token-list/main/assets/mainnet/3aMbgP7aGsP1sVcFKc6j65zu7UiziP57SMFzf6ptiCSX/logo.png",
      "tags": [
        "stablecoin"
      ]
    },
    {
      "chainId": 101,
      "address": "3cXftQWJJEeoysZrhAEjpfCHe9tSKyhYG63xpbue8m3s",
      "symbol": "Kreechures",
      "name": "Kreechures",
      "decimals": 0,
      "logoURI": "https://raw.githubusercontent.com/solana-labs/token-list/main/assets/mainnet/3cXftQWJJEeoysZrhAEjpfCHe9tSKyhYG63xpbue8m3s/logo.svg",
      "tags": [
        "nft"
      ],
      "extensions": {
        "website": "https://www.kreechures.com/",
        "attributes": [
          {
            "image": "https://gateway.pinata.cloud/ipfs/QmWcMyAYpaX3BHJoDq6Fyub71TjaHbRHqErT7MmbDvCXYJ/3cXftQWJJEeoysZrhAEjpfCHe9tSKyhYG63xpbue8m3s.jpg",
            "Generation": 0,
            "Species": 6,
            "Base Rest": 262
          }
        ]
      }
    },
    {
      "chainId": 101,
      "address": "4DrV8khCoPS3sWRj6t1bb2DzT9jD4mZp6nc7Jisuuv1b",
      "symbol": "SPD",
      "name": "Solpad",
      "decimals": 9,
      "logoURI": "https://raw.githubusercontent.com/solana-labs/token-list/main/assets/mainnet/4DrV8khCoPS3sWRj6t1bb2DzT9jD4mZp6nc7Jisuuv1b/logo.png",
      "tags": [],
      "extensions": {
        "website": "https://www.solpad.io/"
      }
    },
    {
      "chainId": 101,
      "address": "7p7AMM6QoA8wPRKeqF87Pt51CRWmWvXPH5TBNMyDWhbH",
      "symbol": "Kreechures",
      "name": "Kreechures",
      "decimals": 0,
      "logoURI": "https://raw.githubusercontent.com/solana-labs/token-list/main/assets/mainnet/7p7AMM6QoA8wPRKeqF87Pt51CRWmWvXPH5TBNMyDWhbH/logo.svg",
      "tags": [
        "nft"
      ],
      "extensions": {
        "website": "https://www.kreechures.com/",
        "attributes": [
          {
            "image": "https://gateway.pinata.cloud/ipfs/QmWcMyAYpaX3BHJoDq6Fyub71TjaHbRHqErT7MmbDvCXYJ/7p7AMM6QoA8wPRKeqF87Pt51CRWmWvXPH5TBNMyDWhbH.jpg",
            "Generation": 0,
            "Species": 4,
            "Base Rest": 335
          }
        ]
      }
    },
    {
      "chainId": 101,
      "address": "6ybxMQpMgQhtsTLhvHZqk8uqao7kvoexY6e8JmCTqAB1",
      "symbol": "QUEST",
      "name": "QUEST",
      "decimals": 4,
      "logoURI": "https://raw.githubusercontent.com/solana-labs/token-list/main/assets/mainnet/6ybxMQpMgQhtsTLhvHZqk8uqao7kvoexY6e8JmCTqAB1/logo.png",
      "tags": [],
      "extensions": {
        "website": "https://questcoin.org/"
      }
    },
    {
      "chainId": 101,
      "address": "97qAF7ZKEdPdQaUkhASGA59Jpa2Wi7QqVmnFdEuPqEDc",
      "symbol": "DIAMOND",
      "name": "LOVE",
      "decimals": 6,
      "logoURI": "https://raw.githubusercontent.com/solana-labs/token-list/main/assets/mainnet/97qAF7ZKEdPdQaUkhASGA59Jpa2Wi7QqVmnFdEuPqEDc/logo.png",
      "tags": [
        "Diamond Love"
      ],
      "extensions": {
        "website": "https://diamondlove.io/",
        "telegram": "https://t.me/DiamondLoveX"
      }
    },
    {
      "chainId": 101,
      "address": "xxxxa1sKNGwFtw2kFn8XauW9xq8hBZ5kVtcSesTT9fW",
      "symbol": "SLIM",
      "name": "Solanium",
      "decimals": 6,
      "logoURI": "https://raw.githubusercontent.com/solana-labs/token-list/main/assets/mainnet/xxxxa1sKNGwFtw2kFn8XauW9xq8hBZ5kVtcSesTT9fW/logo.png",
      "tags": [],
      "extensions": {
        "website": "https://www.solanium.io/",
        "coingeckoId": "solanium",
        "twitter": "https://twitter.com/solanium_io",
        "telegram": "https://t.me/solanium_io"
      }
    },
    {
      "chainId": 101,
      "address": "8GPUjUHFxfNhaSS8kUkix8txRRXszeUAsHTjUmHuygZT",
      "symbol": "NINJA NFT1",
      "name": "NINJA NFT1",
      "decimals": 0,
      "logoURI": "https://raw.githubusercontent.com/yuzu-ninjaprotocol/ninjaprotocol/main/NINJA%20NFT%201.png",
      "tags": [],
      "extensions": {
        "website": "http://ninjaprotocol.io"
      }
    },
    {
      "chainId": 101,
      "address": "HcJCPYck2UsTMgiPfjn6CS1wrC5iBXtuqPSjt8Qy8Sou",
      "symbol": "GANGS",
      "name": "Gangs of Solana",
      "decimals": 4,
      "logoURI": "https://raw.githubusercontent.com/solana-labs/token-list/main/assets/mainnet/HcJCPYck2UsTMgiPfjn6CS1wrC5iBXtuqPSjt8Qy8Sou/logo.svg",
      "tags": [],
      "extensions": {
        "website": "https://gangsofsolana.com/"
      }
    },
    {
      "chainId": 101,
      "address": "2rEiLkpQ3mh4DGxv1zcSdW5r5HK2nehif5sCaF5Ss9E1",
      "symbol": "RECO",
      "name": "Reboot ECO",
      "decimals": 0,
      "logoURI": "https://raw.githubusercontent.com/solana-labs/token-list/main/assets/mainnet/2rEiLkpQ3mh4DGxv1zcSdW5r5HK2nehif5sCaF5Ss9E1/logo.png",
      "tags": [],
      "extensions": {
        "website": "https://reboot.eco/"
      }
    },
    {
      "chainId": 101,
      "address": "BXhAKUxkGvFbAarA3K1SUYnqXRhEBC1bhUaCaxvzgyJ1",
      "symbol": "ISA",
      "name": "Interstellar",
      "decimals": 9,
      "logoURI": "https://raw.githubusercontent.com/solana-labs/token-list/main/assets/mainnet/BXhAKUxkGvFbAarA3K1SUYnqXRhEBC1bhUaCaxvzgyJ1/logo.png",
      "tags": [],
      "extensions": {
        "website": "https://interstellaralliance.gitbook.io/isa/"
      }
    },
    {
      "chainId": 101,
      "address": "7xKXtg2CW87d97TXJSDpbD5jBkheTqA83TZRuJosgAsU",
      "symbol": "SAMO",
      "name": "Samoyed Coin",
      "decimals": 9,
      "logoURI": "https://raw.githubusercontent.com/solana-labs/token-list/main/assets/mainnet/7xKXtg2CW87d97TXJSDpbD5jBkheTqA83TZRuJosgAsU/logo.png",
      "tags": [],
      "extensions": {
        "website": "https://samoyedcoin.com/",
        "coingeckoId": "samoyedcoin",
        "serumV3Usdc": "FR3SPJmgfRSKKQ2ysUZBu7vJLpzTixXnjzb84bY3Diif"
      }
    },
    {
      "chainId": 101,
      "address": "ATLASXmbPQxBUYbxPsV97usA3fPQYEqzQBUHgiFCUsXx",
      "symbol": "ATLAS",
      "name": "Star Atlas",
      "decimals": 8,
      "logoURI": "https://raw.githubusercontent.com/solana-labs/token-list/main/assets/mainnet/ATLASXmbPQxBUYbxPsV97usA3fPQYEqzQBUHgiFCUsXx/logo.png",
      "tags": [
        "utility-token"
      ],
      "extensions": {
        "website": "https://staratlas.com",
        "description": "Star Atlas Token",
        "coingeckoId": "star-atlas",
        "serumV3Usdc": "Di66GTLsV64JgCCYGVcY21RZ173BHkjJVgPyezNN7P1K"
      }
    },
    {
      "chainId": 101,
      "address": "poLisWXnNRwC6oBu1vHiuKQzFjGL4XDSu4g9qjz9qVk",
      "symbol": "POLIS",
      "name": "Star Atlas DAO",
      "decimals": 8,
      "logoURI": "https://raw.githubusercontent.com/solana-labs/token-list/main/assets/mainnet/poLisWXnNRwC6oBu1vHiuKQzFjGL4XDSu4g9qjz9qVk/logo.png",
      "tags": [
        "utility-token"
      ],
      "extensions": {
        "website": "https://staratlas.com",
        "description": "Star Atlas DAO Token",
        "coingeckoId": "star-atlas-dao",
        "serumV3Usdc": "HxFLKUAmAMLz1jtT3hbvCMELwH5H9tpM2QugP8sKyfhW"
      }
    },
    {
      "chainId": 101,
      "address": "HAWy8kV3bD4gaN6yy6iK2619x2dyzLUBj1PfJiihTisE",
      "symbol": "DOI",
      "name": "Discovery of Iris",
      "decimals": 0,
      "logoURI": "https://raw.githubusercontent.com/solana-labs/token-list/main/assets/mainnet/HAWy8kV3bD4gaN6yy6iK2619x2dyzLUBj1PfJiihTisE/logo.png",
      "tags": [
        "nft"
      ],
      "extensions": {
        "website": "https://www.staratlas.com",
        "imageUrl": "https://storage.googleapis.com/nft-assets/ReBirth/poster-1/discovery-of-iris.jpg",
        "description": "The rogue planet, Iris, dense with invaluable materials, draws in and collides with seven child planets in a remote region of space, creating what is henceforth referred to as 'The Cataclysm'. When combined, these eight elements create a form of free energy. The collision creates a massively valuable debris field.",
        "serumV3Usdc": "AYXTVttPfhYmn3jryX5XbRjwPK2m9445mbN2iLyRD6nq"
      }
    },
    {
      "chainId": 101,
      "address": "ATSPo9f9TJ3Atx8SuoTYdzSMh4ctQBzYzDiNukQDmoF7",
      "symbol": "HOSA",
      "name": "The Heart of Star Atlas",
      "decimals": 0,
      "logoURI": "https://raw.githubusercontent.com/solana-labs/token-list/main/assets/mainnet/ATSPo9f9TJ3Atx8SuoTYdzSMh4ctQBzYzDiNukQDmoF7/logo.png",
      "tags": [
        "nft"
      ],
      "extensions": {
        "website": "https://www.staratlas.com",
        "imageUrl": "https://storage.googleapis.com/nft-assets/ReBirth/poster-2/the-heart-of-star-atlas.jpg",
        "description": "At the core of Star Atlas lies a treasure trove of priceless data. After an unsuspecting deep space explorer discovers “The Cataclysm”, he scans its riches, creating what will once be known as the first intergalactic data block. He sells this invaluable information to all three rival factions, igniting a lethal spark that forever changes the course of history.",
        "serumV3Usdc": "5Erzgrw9pTjNWLeqHp2sChJq7smB7WXRQYw9wvkvA59t"
      }
    },
    {
      "chainId": 101,
      "address": "36s6AFRXzE9KVdUyoJQ5y6mwxXw21LawYqqwNiQUMD8s",
      "symbol": "TCW",
      "name": "The Convergence War",
      "decimals": 0,
      "logoURI": "https://raw.githubusercontent.com/solana-labs/token-list/main/assets/mainnet/36s6AFRXzE9KVdUyoJQ5y6mwxXw21LawYqqwNiQUMD8s/logo.png",
      "tags": [
        "nft"
      ],
      "extensions": {
        "website": "https://www.staratlas.com",
        "imageUrl": "https://storage.googleapis.com/nft-assets/ReBirth/poster-3/the-convergence-war.jpg",
        "description": "All three factions, thinking they were the sole owners of the cataclysmic data drop, converge to settle the area. A devastating war breaks out across the galaxy after their inability to settle the disputed territory.",
        "serumV3Usdc": "DXPv2ZyMD6Y2mDenqYkAhkvGSjNahkuMkm4zv6DqB7RF"
      }
    },
    {
      "chainId": 101,
      "address": "BgiTVxW9uLuHHoafTd2qjYB5xjCc5Y1EnUuYNfmTwhvp",
      "symbol": "LOST",
      "name": "Short Story of a Lost Astronaut",
      "decimals": 0,
      "logoURI": "https://raw.githubusercontent.com/solana-labs/token-list/main/assets/mainnet/BgiTVxW9uLuHHoafTd2qjYB5xjCc5Y1EnUuYNfmTwhvp/logo.png",
      "tags": [
        "nft"
      ],
      "extensions": {
        "website": "https://www.staratlas.com",
        "imageUrl": "https://storage.googleapis.com/nft-assets/ReBirth/poster-4/short-story-of-a-lost-astronaut.jpg",
        "description": "He thought it would be just another routine exploration mission. Get there, scan, save data blocks and return. But when a surprise radiation storm knocked out his spaceship and swept him up into its high-velocity current, the only thing that saved him from certain doom was his custom ion shield.",
        "serumV3Usdc": "73d9N7BbWVKBG6A2xwwwEHcxzPB26YzbMnRjue3DPzqs"
      }
    },
    {
      "chainId": 101,
      "address": "4G85c5aUsRTrRPqE5VjY7ebD9b2ktTF6NEVGiCddRBDX",
      "symbol": "LOVE",
      "name": "B ❤ P",
      "decimals": 0,
      "logoURI": "https://raw.githubusercontent.com/solana-labs/token-list/main/assets/mainnet/4G85c5aUsRTrRPqE5VjY7ebD9b2ktTF6NEVGiCddRBDX/logo.png",
      "tags": [
        "nft"
      ],
      "extensions": {
        "website": "https://www.staratlas.com",
        "imageUrl": "https://storage.googleapis.com/nft-assets/ReBirth/poster-5/love-story.jpg",
        "description": "Paizul, the charismatic and brilliant leader of the ONI consortium, vividly recalls the first time she saw her one true love. It was a warm summer day, full of raging ionic storms. Lightning was piercing the sky as Bekalu took off his helmet and locked eyes with her. “What are the chances of nearly colliding with someone flying through these wastelands on a day like this”, he smiled with his booming voice. “Perhaps it’s destiny,” she smiled back mysteriously. There was another strike of lightning, but this time the sky remained calm.",
        "serumV3Usdc": "AM9sNDh48N2qhYSgpA58m9dHvrMoQongtyYu2u2XoYTc"
      }
    },
    {
      "chainId": 101,
      "address": "7dr7jVyXf1KUnYq5FTpV2vCZjKRR4MV94jzerb8Fi16Q",
      "symbol": "MRDR",
      "name": "The Assassination of Paizul",
      "decimals": 0,
      "logoURI": "https://raw.githubusercontent.com/solana-labs/token-list/main/assets/mainnet/7dr7jVyXf1KUnYq5FTpV2vCZjKRR4MV94jzerb8Fi16Q/logo.png",
      "tags": [
        "nft"
      ],
      "extensions": {
        "website": "https://www.staratlas.com",
        "imageUrl": "https://storage.googleapis.com/nft-assets/ReBirth/poster-6/assassination-of-paizul.jpg",
        "description": "Suffering one of the cruelest fates in the universe, the Sogmian race of aliens was driven to the brink of extinction. With only 10,000 members left, they put all hope of salvation in the hands of their leader Paizul. After she was assassinated in a gruesome public way, so much fear was struck in the hearts of survivors that they set out to build their 'Last Stand'.",
        "serumV3Usdc": "BJiV2gCLwMvj2c1CbhnMjjy68RjqoMzYT8brDrpVyceA"
      }
    },
    {
      "chainId": 101,
      "address": "G1bE9ge8Yoq43hv7QLcumxTFhHqFMdcL4y2d6ZdzMG4b",
      "symbol": "PFP",
      "name": "Paizul Funeral Procession",
      "decimals": 0,
      "logoURI": "https://raw.githubusercontent.com/solana-labs/token-list/main/assets/mainnet/G1bE9ge8Yoq43hv7QLcumxTFhHqFMdcL4y2d6ZdzMG4b/logo.png",
      "tags": [
        "nft"
      ],
      "extensions": {
        "website": "https://www.staratlas.com",
        "imageUrl": "https://storage.googleapis.com/nft-assets/ReBirth/poster-7/paizul-funeral-procession.jpg",
        "description": "The sound of wailing echoes across the plains. The Sogmian procession solemnly marches in step past their ancestors’ gravestones, still haunted by the fate of their leader. The sun begins to set as they bring Paizul’s cryopod at the top of the Rock of Light. As a beam of light consumes the pod to upload it to eternal rest with the ancients, Bekalu falls to his knees with a wrathful howl. The crowd is rattled to the core, a foreboding of things to come.",
        "serumV3Usdc": "7JzaEAuVfjkrZyMwJgZF5aQkiEyVyCaTWA3N1fQK7Y6V"
      }
    },
    {
      "chainId": 101,
      "address": "6bD8mr8DyuVqN5dXd1jnqmCL66b5KUV14jYY1HSmnxTE",
      "symbol": "AVE",
      "name": "Ahr Visits Earth",
      "decimals": 0,
      "logoURI": "https://raw.githubusercontent.com/solana-labs/token-list/main/assets/mainnet/6bD8mr8DyuVqN5dXd1jnqmCL66b5KUV14jYY1HSmnxTE/logo.png",
      "tags": [
        "nft"
      ],
      "extensions": {
        "website": "https://www.staratlas.com",
        "imageUrl": "https://storage.googleapis.com/nft-assets/ReBirth/poster-8/ahr-visits-earth.jpg",
        "description": "Humankind is visited by Ahr, a mysterious being of pure light. But not all is as it seems… For through the power of illusion, we are tricked into forming a space-based religion, plundering the planet and launching ourselves towards the stars, permanently leaving the Earth.",
        "serumV3Usdc": "8yQzsbraXJFoPG5PdX73B8EVYFuPR9aC2axAqWearGKu"
      }
    },
    {
      "chainId": 101,
      "address": "9vi6PTKBFHR2hXgyjoTZx6h7WXNkFAA5dCsZRSi4higK",
      "symbol": "ASF",
      "name": "Armstrong Forever",
      "decimals": 0,
      "logoURI": "https://raw.githubusercontent.com/solana-labs/token-list/main/assets/mainnet/9vi6PTKBFHR2hXgyjoTZx6h7WXNkFAA5dCsZRSi4higK/logo.png",
      "tags": [
        "nft"
      ],
      "extensions": {
        "website": "https://www.staratlas.com",
        "imageUrl": "https://storage.googleapis.com/nft-assets/ReBirth/poster-15/armstrong-forever.jpg",
        "description": "When humans were racing to expand into outer space under Ahr’s influence, the devastation they inflicted upon the planet was so great that it weakened the Earth’s geomagnetic field. The reckless way the planet’s orbit was populated by machines and debris led to distortions in the gravity field. All this culminated in a disastrous slingshot effect for the many satellites orbiting the blue dot, altering their trajectories to loosen the direct gravity pull of the planet and scatter into deep space. Some of these satellites contained valuable data that was lost forever.  In 2621, the Council of Peace put a bounty on these ancient artifacts to integrate them into Star Atlas, leading to a hunt for them across the galaxy. One of the most sought-after satellites in history records bears the name of Neil Armstrong, the first human to set foot on the Moon.  Initially launched into medium Earth orbit as a cornerstone of the global positioning system (GPS), the satellite had untold additional capabilities that made it more and more valuable as it drifted off into the void.",
        "serumV3Usdc": "8yQzsbraXJFoPG5PdX73B8EVYFuPR9aC2axAqWearGKu"
      }
    },
    {
      "chainId": 101,
      "address": "Hfjgcs9ix17EwgXVVbKjo6NfMm2CXfr34cwty3xWARUm",
      "symbol": "TLS",
      "name": "The Last Stand",
      "decimals": 0,
      "logoURI": "https://raw.githubusercontent.com/solana-labs/token-list/main/assets/mainnet/Hfjgcs9ix17EwgXVVbKjo6NfMm2CXfr34cwty3xWARUm/logo.png",
      "tags": [
        "nft"
      ],
      "extensions": {
        "website": "https://www.staratlas.com",
        "serumV3Usdc": "AVHndcEDUjP9Liz5dfcvAPAMffADXG6KMPn8sWB1XhFQ"
      }
    },
    {
      "chainId": 101,
      "address": "8EXX5kG7qWTjgpNSGX7PnB6hJZ8xhXUcCafVJaBEJo32",
      "symbol": "SPT",
      "name": "The Signing of the Peace Treaty",
      "decimals": 0,
      "logoURI": "https://raw.githubusercontent.com/solana-labs/token-list/main/assets/mainnet/8EXX5kG7qWTjgpNSGX7PnB6hJZ8xhXUcCafVJaBEJo32/logo.png",
      "tags": [
        "nft"
      ],
      "extensions": {
        "website": "https://www.staratlas.com",
        "serumV3Usdc": "FZ9xhZbkt9bKKVpWmFxRhEJyzgxqU5w5xu3mXcF6Eppe"
      }
    },
    {
      "chainId": 101,
      "address": "62FWgS4XaMJrUrAYw7mHMRye4iY9hqgqnJLBiT8QyPJv",
      "symbol": "COFFEE",
      "name": "CoffeeMaker",
      "decimals": 18,
      "logoURI": "https://cdn.jsdelivr.net/gh/cofeeswap/logo/coffeev2.png",
      "tags": [
        "nft",
        "swap",
        "nft marketplace"
      ],
      "extensions": {
        "website": "https://coffeemaker.finance"
      }
    },
    {
      "chainId": 101,
      "address": "CAjoJeGCCRae9oDwHYXzkeUDonp3dZLWV5GKHysLwjnx",
      "symbol": "PBA",
      "name": "The Peacebringers Archive",
      "decimals": 0,
      "logoURI": "https://raw.githubusercontent.com/solana-labs/token-list/main/assets/mainnet/CAjoJeGCCRae9oDwHYXzkeUDonp3dZLWV5GKHysLwjnx/logo.png",
      "tags": [
        "nft"
      ],
      "extensions": {
        "website": "https://www.staratlas.com",
        "serumV3Usdc": "4jN1R453Acv9egnr7Dry3x9Xe3jqh1tqz5RokniaeVhy"
      }
    },
    {
      "chainId": 101,
      "address": "FPnwwNiL1tXqd4ZbGjFYsCw5qsQw91VN79SNcU4Bc732",
      "symbol": "UWB",
      "name": "Ustur Wod.bod",
      "decimals": 0,
      "logoURI": "https://raw.githubusercontent.com/solana-labs/token-list/main/assets/mainnet/FPnwwNiL1tXqd4ZbGjFYsCw5qsQw91VN79SNcU4Bc732/logo.png",
      "tags": [
        "nft"
      ],
      "extensions": {
        "website": "https://www.staratlas.com",
        "serumV3Usdc": "J99HsFQEWKR3UiFQpKTnF11iaNiR1enf2LxHfgsbVc59"
      }
    },
    {
      "chainId": 101,
      "address": "DB76aiNQeLzHPwvFhzgwfpe6HGHCDTQ6snW6UD7AnHid",
      "symbol": "OMPH",
      "name": "Om Photoli",
      "decimals": 0,
      "logoURI": "https://raw.githubusercontent.com/solana-labs/token-list/main/assets/mainnet/DB76aiNQeLzHPwvFhzgwfpe6HGHCDTQ6snW6UD7AnHid/logo.png",
      "tags": [
        "nft"
      ],
      "extensions": {
        "website": "https://www.staratlas.com",
        "serumV3Usdc": "HdvXMScwAQQh9pEvLZjuaaeJcLTmixxYoMFefeqHFn2E"
      }
    },
    {
      "chainId": 101,
      "address": "BrzwWsG845VttbTsacZMLKhyc2jAZU12MaPkTYrJHoqm",
      "symbol": "SATM",
      "name": "Star Atlas - The Movie",
      "decimals": 0,
      "logoURI": "https://raw.githubusercontent.com/solana-labs/token-list/main/assets/mainnet/BrzwWsG845VttbTsacZMLKhyc2jAZU12MaPkTYrJHoqm/logo.png",
      "tags": [
        "nft"
      ],
      "extensions": {
        "website": "https://www.staratlas.com",
        "imageUrl": "https://storage.googleapis.com/nft-assets/ReBirth/poster-14/star-at-atlas-movie.jpg",
        "description": "“The first to arrive at the universe’s next frontier is the first to knock on the gates of prosperity.” — Ustur Armi.eldr",
        "serumV3Usdc": "KHw8L2eE6kpp8ziWPghBTtiAVCUvdSKMvGtT1e9AuJd"
      }
    },
    {
      "chainId": 101,
      "address": "8ymi88q5DtmdNTn2sPRNFkvMkszMHuLJ1e3RVdWjPa3s",
      "symbol": "SDOGE",
      "name": "SolDoge",
      "decimals": 0,
      "logoURI": "https://raw.githubusercontent.com/solana-labs/token-list/main/assets/mainnet/8ymi88q5DtmdNTn2sPRNFkvMkszMHuLJ1e3RVdWjPa3s/logo.png",
      "tags": [],
      "extensions": {
        "website": "https://www.soldoge.org",
        "serumV3Usdc": "9aruV2p8cRWxybx6wMsJwPFqeN7eQVPR74RrxdM3DNdu"
      }
    },
    {
      "chainId": 101,
      "address": "DQRNdQWz5NzbYgknGsZqSSXbdhQWvXSe8S56mrtNAs1b",
      "symbol": "ENTROPPP",
      "name": "ENTROPPP (Entropy for security)",
      "decimals": 6,
      "logoURI": "https://raw.githubusercontent.com/solana-labs/token-list/main/assets/mainnet/DQRNdQWz5NzbYgknGsZqSSXbdhQWvXSe8S56mrtNAs1b/logo.png",
      "tags": [
        "Cryptography",
        "Blockchain security",
        "Randomness and entropy"
      ],
      "extensions": {
        "website": "https://www.entroppp.com"
      }
    },
    {
      "chainId": 101,
      "address": "8RYSc3rrS4X4bvBCtSJnhcpPpMaAJkXnVKZPzANxQHgz",
      "symbol": "YARD",
      "name": "SolYard Finance",
      "decimals": 9,
      "logoURI": "https://raw.githubusercontent.com/solana-labs/token-list/main/assets/mainnet/8RYSc3rrS4X4bvBCtSJnhcpPpMaAJkXnVKZPzANxQHgz/logo.png",
      "tags": [],
      "extensions": {
        "website": "https://solyard.finance/"
      }
    },
    {
      "chainId": 101,
      "address": "nope9HWCJcXVFkG49CDk7oYFtgGsUzsRvHdcJeL2aCL",
      "symbol": "NOPE",
      "name": "NOPE FINANCE",
      "decimals": 9,
      "logoURI": "https://raw.githubusercontent.com/solana-labs/token-list/main/assets/mainnet/nope9HWCJcXVFkG49CDk7oYFtgGsUzsRvHdcJeL2aCL/logo.png",
      "tags": [],
      "extensions": {
        "website": "https://nopefinance.xyz/"
      }
    },
    {
      "chainId": 101,
      "address": "43VWkd99HjqkhFTZbWBpMpRhjG469nWa7x7uEsgSH7We",
      "symbol": "STNK",
      "name": "Stonks",
      "decimals": 9,
      "logoURI": "https://raw.githubusercontent.com/solana-labs/token-list/main/assets/mainnet/43VWkd99HjqkhFTZbWBpMpRhjG469nWa7x7uEsgSH7We/logo.png",
      "tags": [],
      "extensions": {
        "website": "https://stonkscoin.org/"
      }
    },
    {
      "chainId": 101,
      "address": "4368jNGeNq7Tt4Vzr98UWxL647PYu969VjzAsWGVaVH2",
      "symbol": "MEAL",
      "name": "HUNGRY",
      "decimals": 8,
      "logoURI": "https://raw.githubusercontent.com/solana-labs/token-list/main/assets/mainnet/4368jNGeNq7Tt4Vzr98UWxL647PYu969VjzAsWGVaVH2/logo.png",
      "tags": [],
      "extensions": {
        "website": "https://hungrycoin.io/"
      }
    },
    {
      "chainId": 101,
      "address": "8GQsW3f7mdwfjqJon2myADcBsSsRjpXmxHYDG8q1pvV6",
      "symbol": "HOLD",
      "name": "Holdana",
      "decimals": 9,
      "logoURI": "https://raw.githubusercontent.com/solana-labs/token-list/main/assets/mainnet/8GQsW3f7mdwfjqJon2myADcBsSsRjpXmxHYDG8q1pvV6/logo.png",
      "tags": [],
      "extensions": {
        "medium": "https://holdanatoken.medium.com/",
        "twitter": "https://twitter.com/HoldanaOfficial",
        "serumV3Usdc": "G2j5zKtfymPcWMq1YRoKrfUWy64SZ6ZxDVscHSyPQqmz"
      }
    },
    {
      "chainId": 101,
      "address": "64SqEfHtu4bZ6jr1mAxaWrLFdMngbKbru9AyaG2Dyk5T",
      "symbol": "wen-token",
      "name": "wen-token",
      "decimals": 0,
      "logoURI": "https://raw.githubusercontent.com/solana-labs/token-list/main/assets/mainnet/64SqEfHtu4bZ6jr1mAxaWrLFdMngbKbru9AyaG2Dyk5T/logo.png",
      "tags": [
        "nft"
      ],
      "extensions": {
        "website": "https://pythians.pyth.network"
      }
    },
    {
      "chainId": 101,
      "address": "9axWWN2FY8njSSQReepkiSE56U2yAvPFGuaXRQNdkZaS",
      "symbol": "wen-token-2",
      "name": "wen-token-2",
      "decimals": 0,
      "logoURI": "https://raw.githubusercontent.com/solana-labs/token-list/main/assets/mainnet/9axWWN2FY8njSSQReepkiSE56U2yAvPFGuaXRQNdkZaS/logo.png",
      "tags": [
        "nft"
      ],
      "extensions": {
        "website": "https://pythians.pyth.network"
      }
    },
    {
      "chainId": 101,
      "address": "4dmKkXNHdgYsXqBHCuMikNQWwVomZURhYvkkX5c4pQ7y",
      "symbol": "SNY",
      "name": "Synthetify",
      "decimals": 6,
      "logoURI": "https://raw.githubusercontent.com/solana-labs/token-list/main/assets/mainnet/4dmKkXNHdgYsXqBHCuMikNQWwVomZURhYvkkX5c4pQ7y/logo.png",
      "tags": [],
      "extensions": {
        "website": "https://synthetify.io/",
        "twitter": "https://twitter.com/synthetify",
        "coingeckoId": "syntheify-token"
      }
    },
    {
      "chainId": 101,
      "address": "4wTMJsh3q66PmAkmwEW47qVDevMZMVVWU3n1Yhqztwi6",
      "symbol": "ARCD",
      "name": "Arcade Token (Wormhole)",
      "decimals": 9,
      "logoURI": "https://raw.githubusercontent.com/solana-labs/token-list/main/assets/mainnet/4wTMJsh3q66PmAkmwEW47qVDevMZMVVWU3n1Yhqztwi6/logo.png",
      "tags": [
        "wrapped",
        "wormhole"
      ],
      "extensions": {
        "address": "0xb581E3a7dB80fBAA821AB39342E9Cbfd2ce33c23",
        "bridgeContract": "https://etherscan.io/address/0xf92cD566Ea4864356C5491c177A430C222d7e678",
        "assetContract": "https://etherscan.io/address/0xb581E3a7dB80fBAA821AB39342E9Cbfd2ce33c23",
        "website": "https://arcade.city",
        "twitter": "https://twitter.com/ArcadeCityHall"
      }
    },
    {
      "chainId": 101,
      "address": "Amt5wUJREJQC5pX7Z48YSK812xmu4j3sQVupNhtsEuY8",
      "symbol": "FROG",
      "name": "FROG",
      "decimals": 6,
      "logoURI": "https://raw.githubusercontent.com/solana-labs/token-list/main/assets/mainnet/Amt5wUJREJQC5pX7Z48YSK812xmu4j3sQVupNhtsEuY8/logo.png",
      "tags": [],
      "extensions": {
        "website": "https://www.froglana.com/",
        "serumV3Usdc": "2Si6XDdpv5zcvYna221eZZrsjsp5xeYoz9W1TVdMdbnt"
      }
    },
    {
      "chainId": 101,
      "address": "DEAdry5qhNoSkF3mbFrTa6udGbMwUoLnQhvchCu26Ak1",
      "symbol": "JUEL",
      "name": "Juel Token",
      "decimals": 9,
      "logoURI": "https://raw.githubusercontent.com/solana-labs/token-list/main/assets/mainnet/DEAdry5qhNoSkF3mbFrTa6udGbMwUoLnQhvchCu26Ak1/logo.png",
      "tags": [],
      "extensions": {
        "website": "http://juel.gg"
      }
    },
    {
      "chainId": 101,
      "address": "9Y8NT5HT9z2EsmCbYMgKXPRq3h3aa6tycEqfFiXjfZM7",
      "symbol": "CRT",
      "name": "CARROT",
      "decimals": 9,
      "logoURI": "https://raw.githubusercontent.com/solana-labs/token-list/main/assets/mainnet/9Y8NT5HT9z2EsmCbYMgKXPRq3h3aa6tycEqfFiXjfZM7/logo.png",
      "tags": [],
      "extensions": {
        "website": "https://farmerscarrot.com/",
        "serumV3Usdc": "Aa8mN8bXAobmcuHDpbbZh55SoadUry6WdsYz2886Ymqf"
      }
    },
    {
      "chainId": 101,
      "address": "AMdnw9H5DFtQwZowVFr4kUgSXJzLokKSinvgGiUoLSps",
      "symbol": "MOLA",
      "name": "MOONLANA",
      "decimals": 9,
      "logoURI": "https://raw.githubusercontent.com/solana-labs/token-list/main/assets/mainnet/AMdnw9H5DFtQwZowVFr4kUgSXJzLokKSinvgGiUoLSps/logo.png",
      "tags": [],
      "extensions": {
        "website": "https://moonlana.com/",
        "twitter": "https://twitter.com/xMoonLana",
        "medium": "https://moonlana.medium.com/",
        "coingeckoId": "moonlana"
      }
    },
    {
      "chainId": 101,
      "address": "3x7UeXDF4imKSKnizK9mYyx1M5bTNzpeALfPeB8S6XT9",
      "symbol": "SKEM",
      "name": "SKEM",
      "decimals": 9,
      "logoURI": "https://raw.githubusercontent.com/solana-labs/token-list/main/assets/mainnet/3x7UeXDF4imKSKnizK9mYyx1M5bTNzpeALfPeB8S6XT9/logo.svg",
      "tags": [],
      "extensions": {
        "website": "https://skem.finance/",
        "serumV3Usdc": "HkYJ3dX8CLSGyGZzfuqYiuoDjDmrDiu1vZhPtFJZa5Vt"
      }
    },
    {
      "chainId": 101,
      "address": "GHvFFSZ9BctWsEc5nujR1MTmmJWY7tgQz2AXE6WVFtGN",
      "symbol": "SOLAPE",
      "name": "SolAPE Token",
      "decimals": 9,
      "logoURI": "https://raw.githubusercontent.com/solana-labs/token-list/main/assets/mainnet/GHvFFSZ9BctWsEc5nujR1MTmmJWY7tgQz2AXE6WVFtGN/logo.png",
      "tags": [
        "utility-token"
      ],
      "extensions": {
        "coingeckoId": "solape-token",
        "website": "https://solape.io",
        "twitter": "https://twitter.com/SolApeFinance",
        "serumV3Usdc": "4zffJaPyeXZ2wr4whHgP39QyTfurqZ2BEd4M5W6SEuon"
      }
    },
    {
      "chainId": 101,
      "address": "9nEqaUcb16sQ3Tn1psbkWqyhPdLmfHWjKGymREjsAgTE",
      "symbol": "WOOF",
      "name": "WOOFENOMICS",
      "decimals": 6,
      "logoURI": "https://raw.githubusercontent.com/solana-labs/token-list/main/assets/mainnet/9nEqaUcb16sQ3Tn1psbkWqyhPdLmfHWjKGymREjsAgTE/logo.png",
      "tags": [],
      "extensions": {
        "website": "https://woofsolana.com",
        "serumV3Usdc": "CwK9brJ43MR4BJz2dwnDM7EXCNyHhGqCJDrAdsEts8n5"
      }
    },
    {
      "chainId": 101,
      "address": "MERt85fc5boKw3BW1eYdxonEuJNvXbiMbs6hvheau5K",
      "symbol": "MER",
      "name": "Mercurial",
      "decimals": 6,
      "logoURI": "https://raw.githubusercontent.com/solana-labs/token-list/main/assets/mainnet/MERt85fc5boKw3BW1eYdxonEuJNvXbiMbs6hvheau5K/logo.png",
      "tags": [],
      "extensions": {
        "coingeckoId": "mercurial",
        "website": "https://www.mercurial.finance/",
        "serumV3Usdc": "G4LcexdCzzJUKZfqyVDQFzpkjhB1JoCNL8Kooxi9nJz5",
        "waterfallbot": "https://bit.ly/MERwaterfall"
      }
    },
    {
      "chainId": 101,
      "address": "9MhNoxy1PbmEazjPo9kiZPCcG7BiFbhi3bWZXZgacfpp",
      "symbol": "ACMN",
      "name": "ACUMEN",
      "decimals": 9,
      "logoURI": "https://raw.githubusercontent.com/solana-labs/token-list/main/assets/mainnet/9MhNoxy1PbmEazjPo9kiZPCcG7BiFbhi3bWZXZgacfpp/logo.png",
      "tags": [],
      "extensions": {
        "website": "https://acumen.network/"
      }
    },
    {
      "chainId": 101,
      "address": "HRhCiCe8WLC4Jsy43Jkhq3poEWpjgXKD1U26XACReimt",
      "symbol": "zSOL",
      "name": "zSOL (ACUMEN)",
      "decimals": 9,
      "logoURI": "https://raw.githubusercontent.com/solana-labs/token-list/main/assets/mainnet/HRhCiCe8WLC4Jsy43Jkhq3poEWpjgXKD1U26XACReimt/logo.png",
      "tags": [],
      "extensions": {
        "website": "https://acumen.network/"
      }
    },
    {
      "chainId": 101,
      "address": "2LBYxD4Jzipk1bEREW6vQk163cj27mUSxmHzW2ujXFNy",
      "symbol": "zUSDC",
      "name": "zUSDC (ACUMEN)",
      "decimals": 6,
      "logoURI": "https://raw.githubusercontent.com/solana-labs/token-list/main/assets/mainnet/2LBYxD4Jzipk1bEREW6vQk163cj27mUSxmHzW2ujXFNy/logo.png",
      "tags": [],
      "extensions": {
        "website": "https://acumen.network/"
      }
    },
    {
      "chainId": 101,
      "address": "DFTZmEopSWrj6YcsmQAAxypN7cHM3mnruEisJPQFJbs7",
      "symbol": "zBTC",
      "name": "zBTC (ACUMEN)",
      "decimals": 6,
      "logoURI": "https://raw.githubusercontent.com/solana-labs/token-list/main/assets/mainnet/DFTZmEopSWrj6YcsmQAAxypN7cHM3mnruEisJPQFJbs7/logo.png",
      "tags": [],
      "extensions": {
        "website": "https://acumen.network/"
      }
    },
    {
      "chainId": 101,
      "address": "A8pnvbKWmTjjnUMzmY6pDJRHy3QdQNdqJdL1VFYXX4oW",
      "symbol": "zETH",
      "name": "zETH (ACUMEN)",
      "decimals": 6,
      "logoURI": "https://raw.githubusercontent.com/solana-labs/token-list/main/assets/mainnet/A8pnvbKWmTjjnUMzmY6pDJRHy3QdQNdqJdL1VFYXX4oW/logo.png",
      "tags": [],
      "extensions": {
        "website": "https://acumen.network/"
      }
    },
    {
      "chainId": 101,
      "address": "9hZt5mP139TvzDBZHtruXxAyjYHiovKXfxW6XNYiofae",
      "symbol": "zSRM",
      "name": "zSRM (ACUMEN)",
      "decimals": 6,
      "logoURI": "https://raw.githubusercontent.com/solana-labs/token-list/main/assets/mainnet/9hZt5mP139TvzDBZHtruXxAyjYHiovKXfxW6XNYiofae/logo.png",
      "tags": [],
      "extensions": {
        "website": "https://acumen.network/"
      }
    },
    {
      "chainId": 101,
      "address": "BR31LZKtry5tyjVtZ49PFZoZjtE5SeS4rjVMuL9Xiyer",
      "symbol": "zSTEP",
      "name": "zSTEP (ACUMEN)",
      "decimals": 9,
      "logoURI": "https://raw.githubusercontent.com/solana-labs/token-list/main/assets/mainnet/BR31LZKtry5tyjVtZ49PFZoZjtE5SeS4rjVMuL9Xiyer/logo.png",
      "tags": [],
      "extensions": {
        "website": "https://acumen.network/"
      }
    },
    {
      "chainId": 101,
      "address": "7wZsSyzD4Ba8ZkPhRh62KshQc8TQYiB5KtdNknywE3k4",
      "symbol": "zRAY",
      "name": "zRAY (ACUMEN)",
      "decimals": 6,
      "logoURI": "https://raw.githubusercontent.com/solana-labs/token-list/main/assets/mainnet/BR31LZKtry5tyjVtZ49PFZoZjtE5SeS4rjVMuL9Xiyer/logo.png",
      "tags": [],
      "extensions": {
        "website": "https://acumen.network/"
      }
    },
    {
      "chainId": 101,
      "address": "EfLvzNsqmkoSneiML5t7uHCPEVRaWCpG4N2WsS39nWCU",
      "symbol": "MUDLEY",
      "name": "MUDLEY",
      "decimals": 9,
      "logoURI": "https://raw.githubusercontent.com/solana-labs/token-list/main/assets/mainnet/EfLvzNsqmkoSneiML5t7uHCPEVRaWCpG4N2WsS39nWCU/logo.png",
      "tags": [],
      "extensions": {
        "website": "https://www.mudley.io/"
      }
    },
    {
      "chainId": 101,
      "address": "GpYMp8eP3HADY8x1jLVfFVBVYqxFNxT5mFhZAZt9Poco",
      "symbol": "CAPE",
      "name": "Crazy Ape Coin",
      "decimals": 9,
      "logoURI": "https://raw.githubusercontent.com/solana-labs/token-list/main/assets/mainnet/GpYMp8eP3HADY8x1jLVfFVBVYqxFNxT5mFhZAZt9Poco/logo.png",
      "tags": [],
      "extensions": {
        "website": "https://www.crazyapecoin.com/"
      }
    },
    {
      "chainId": 101,
      "address": "7ApYvMWwHJSgWz9BvMuNzqzUAqYbxByjzZu31t8FkYDy",
      "symbol": "SFairy",
      "name": "Fairy Finance",
      "decimals": 9,
      "logoURI": "https://raw.githubusercontent.com/debianos1/logo-token/main/fairyfinane%20.png",
      "tags": [],
      "extensions": {
        "twitter": "https://twitter.com/fairy_finance"
      }
    },
    {
      "chainId": 101,
      "address": "7Csho7qjseDjgX3hhBxfwP1W3LYARK3QH3PM2x55we14",
      "symbol": "LOTTO",
      "name": "Lotto",
      "decimals": 6,
      "logoURI": "https://raw.githubusercontent.com/solana-labs/token-list/main/assets/mainnet/7Csho7qjseDjgX3hhBxfwP1W3LYARK3QH3PM2x55we14/logo.png",
      "tags": [],
      "extensions": {
        "serumV3Usdc": "9MZKfgZzPgeidAukYpHtsLYm4eAdJFnR7nhPosWT8jiv",
        "coingeckoId": "lotto",
        "website": "lotto.finance",
        "address": "0xb0dfd28d3cf7a5897c694904ace292539242f858",
        "assetContract": "https://etherscan.io/address/0xb0dfd28d3cf7a5897c694904ace292539242f858",
        "tggroup": "https://t.me/lottofinance"
      }
    },
    {
      "chainId": 101,
      "address": "7uv3ZvZcQLd95bUp5WMioxG7tyAZVXFfr8JYkwhMYrnt",
      "symbol": "BOLE",
      "name": "Bole Token",
      "decimals": 4,
      "logoURI": "https://raw.githubusercontent.com/solana-labs/token-list/main/assets/mainnet/7uv3ZvZcQLd95bUp5WMioxG7tyAZVXFfr8JYkwhMYrnt/logo.png",
      "tags": [],
      "extensions": {
        "website": "https://tokenbole.com/",
        "serumV3Usdc": "9yGqsboBtvztDgGbGFEaBBT2G8dUMhxewXDQpy6T3eDm",
        "coingeckoId": "bole-token"
      }
    },
    {
      "chainId": 101,
      "address": "Bxp46xCB6CLjiqE99QaTcJAaY1hYF1o63DUUrXAS7QFu",
      "symbol": "mBRZ",
      "name": "SolMiner Bronze",
      "decimals": 9,
      "logoURI": "https://raw.githubusercontent.com/solana-labs/token-list/main/assets/mainnet/Bxp46xCB6CLjiqE99QaTcJAaY1hYF1o63DUUrXAS7QFu/logo.png",
      "tags": [],
      "extensions": {
        "website": "https://solminer.app",
        "medium": "https://solminer.medium.com/",
        "twitter": "https://twitter.com/SolMinerproject"
      }
    },
    {
      "chainId": 101,
      "address": "GZNrMEdrt6Vg428JzvJYRGGPpVxgjUPsg6WLqKBvmNLw",
      "symbol": "mPLAT",
      "name": "SolMiner Platinum",
      "decimals": 9,
      "logoURI": "https://raw.githubusercontent.com/solana-labs/token-list/main/assets/mainnet/GZNrMEdrt6Vg428JzvJYRGGPpVxgjUPsg6WLqKBvmNLw/logo.png",
      "tags": [],
      "extensions": {
        "website": "https://solminer.app",
        "medium": "https://solminer.medium.com/",
        "twitter": "https://twitter.com/SolMinerproject"
      }
    },
    {
      "chainId": 101,
      "address": "Er7a3ugS6kkAqj6sp3UmXEFAFrDdLMRQEkV9QH2fwRYA",
      "symbol": "mDIAM",
      "name": "SolMiner Diamond",
      "decimals": 9,
      "logoURI": "https://raw.githubusercontent.com/solana-labs/token-list/main/assets/mainnet/Er7a3ugS6kkAqj6sp3UmXEFAFrDdLMRQEkV9QH2fwRYA/logo.png",
      "tags": [],
      "extensions": {
        "website": "https://solminer.app",
        "medium": "https://solminer.medium.com/",
        "twitter": "https://twitter.com/SolMinerproject"
      }
    },
    {
      "chainId": 101,
      "address": "5JnZ667P3VcjDinkJFysWh2K2KtViy63FZ3oL5YghEhW",
      "symbol": "APYS",
      "name": "APYSwap",
      "decimals": 9,
      "logoURI": "https://raw.githubusercontent.com/solana-labs/token-list/main/assets/mainnet/5JnZ667P3VcjDinkJFysWh2K2KtViy63FZ3oL5YghEhW/logo.png",
      "tags": [
        "wrapped"
      ],
      "extensions": {
        "website": "https://apyswap.com",
        "coingeckoId": "apyswap"
      }
    },
    {
      "chainId": 101,
      "address": "ss1gxEUiufJyumsXfGbEwFe6maraPmc53fqbnjbum15",
      "symbol": "SS1",
      "name": "Naked Shorts",
      "decimals": 0,
      "logoURI": "https://raw.githubusercontent.com/solana-labs/token-list/main/assets/mainnet/ss1gxEUiufJyumsXfGbEwFe6maraPmc53fqbnjbum15/logo.png",
      "tags": [
        "nft"
      ],
      "extensions": {
        "website": "https://www.sol-talk.com/sol-survivor",
        "twitter": "https://twitter.com/sol__survivor",
        "imageUrl": "https://www.arweave.net/N-RGNyi1o1evhr7jTCXxHQlSndNPdnHWEzUTbTGMCl4",
        "animationUrl": "https://www.arweave.net/KBzRUmQNX6VKDH41N_uOETtJH21YtWXrOz270b8eqyo?ext=glb",
        "description": "After a gamma squeeze event he was left covered in theta. Due to the accident he lost his memories but gained the ability to refract light. He joins the tournament hoping to discover more about his past. His only clue is a damaged ID card with the word Malvin inscribed. Special: 'Now You See Me'"
      }
    },
    {
      "chainId": 101,
      "address": "GfJ3Vq2eSTYf1hJP6kKLE9RT6u7jF9gNszJhZwo5VPZp",
      "symbol": "SOLPAD",
      "name": "Solpad Finance",
      "decimals": 9,
      "logoURI": "https://raw.githubusercontent.com/solana-labs/token-list/main/assets/mainnet/GfJ3Vq2eSTYf1hJP6kKLE9RT6u7jF9gNszJhZwo5VPZp/logo.png",
      "tags": [
        "utility-token"
      ],
      "extensions": {
        "website": "https://www.solpad.finance/",
        "twitter": "https://twitter.com/FinanceSolpad",
        "github": "https://github.com/solpad-finance",
        "tgann": "https://t.me/solpadfinance",
        "tggroup": "https://t.me/solpadfinance_chat"
      }
    },
    {
      "chainId": 101,
      "address": "ERPueLaiBW48uBhqX1CvCYBv2ApHN6ZFuME1MeQGTdAi",
      "symbol": "MIT",
      "name": "Muskimum Impact Token",
      "decimals": 8,
      "logoURI": "https://raw.githubusercontent.com/solana-labs/token-list/main/assets/mainnet/ERPueLaiBW48uBhqX1CvCYBv2ApHN6ZFuME1MeQGTdAi/logo.png",
      "tags": [
        "mit",
        "musk"
      ],
      "extensions": {
        "website": "https://muskimum.win/",
        "twitter": "https://twitter.com/muskimum",
        "serumV3Usdc": "3mhrhTFrHtxe7uZhvzBhzneR3bD3hDyWcgEkR8EcvNZk"
      }
    },
    {
      "chainId": 101,
      "address": "BsDrXiQaFd147Fxq1fQYbJQ77P6tmPkRJQJzkKvspDKo",
      "symbol": "SOLA",
      "name": "SolaPAD Token (deprecated)",
      "decimals": 8,
      "logoURI": "https://raw.githubusercontent.com/solana-labs/token-list/main/assets/mainnet/BsDrXiQaFd147Fxq1fQYbJQ77P6tmPkRJQJzkKvspDKo/logo.png",
      "tags": [
        "SOLA",
        "LaunchPAD"
      ],
      "extensions": {
        "website": "https://www.solapad.org/",
        "twitter": "https://twitter.com/SolaPAD"
      }
    },
    {
      "chainId": 101,
      "address": "7fCzz6ZDHm4UWC9Se1RPLmiyeuQ6kStxpcAP696EuE1E",
      "symbol": "SHBL",
      "name": "Shoebill Coin",
      "decimals": 9,
      "logoURI": "https://raw.githubusercontent.com/solana-labs/token-list/main/assets/mainnet/7fCzz6ZDHm4UWC9Se1RPLmiyeuQ6kStxpcAP696EuE1E/logo.png",
      "tags": [],
      "extensions": {
        "website": "https://shoebillco.in/"
      }
    },
    {
      "chainId": 101,
      "address": "GnaFnTihwQFjrLeJNeVdBfEZATMdaUwZZ1RPxLwjbVwb",
      "symbol": "SHBL-USDC",
      "name": "Raydium Permissionless LP Token (SHBL-USDC)",
      "decimals": 9,
      "logoURI": "https://raw.githubusercontent.com/solana-labs/token-list/main/assets/mainnet/GnaFnTihwQFjrLeJNeVdBfEZATMdaUwZZ1RPxLwjbVwb/logo.png",
      "tags": [
        "lp-token"
      ],
      "extensions": {
        "website": "https://raydium.io/"
      }
    },
    {
      "chainId": 101,
      "address": "Djoz8btdR7p6xWHoVtPYF3zyN9LU5BBfMoDk4HczSDqc",
      "symbol": "AUSS",
      "name": "Ausshole",
      "decimals": 9,
      "logoURI": "https://raw.githubusercontent.com/solana-labs/token-list/main/assets/mainnet/Djoz8btdR7p6xWHoVtPYF3zyN9LU5BBfMoDk4HczSDqc/logo.svg",
      "tags": [],
      "extensions": {
        "website": "https://auss.finance/",
        "twitter": "https://twitter.com/ausstoken",
        "serumV3Usdc": "bNbYoc2KawipbXj76BiXbUdf2NcGKWkdp4S9uDvWXB1"
      }
    },
    {
      "chainId": 101,
      "address": "TuLipcqtGVXP9XR62wM8WWCm6a9vhLs7T1uoWBk6FDs",
      "symbol": "TULIP",
      "name": "Tulip",
      "decimals": 6,
      "logoURI": "https://raw.githubusercontent.com/solana-labs/token-list/main/assets/mainnet/TuLipcqtGVXP9XR62wM8WWCm6a9vhLs7T1uoWBk6FDs/logo.svg",
      "tags": [
        "tulip",
        "solfarm",
        "vaults"
      ],
      "extensions": {
        "website": "https://solfarm.io",
        "twitter": "https://twitter.com/Solfarmio",
        "coingeckoId": "solfarm",
        "serumV3Usdc": "8GufnKq7YnXKhnB3WNhgy5PzU9uvHbaaRrZWQK6ixPxW",
        "waterfallbot": "https://bit.ly/TULIPwaterfall"
      }
    },
    {
      "chainId": 101,
      "address": "5trVBqv1LvHxiSPMsHtEZuf8iN82wbpDcR5Zaw7sWC3s",
      "symbol": "JPYC",
      "name": "JPY Coin(Sollet)(Deprecated)",
      "decimals": 6,
      "logoURI": "https://raw.githubusercontent.com/solana-labs/token-list/main/assets/mainnet/5trVBqv1LvHxiSPMsHtEZuf8iN82wbpDcR5Zaw7sWC3s/logo.png",
      "tags": [
        "stablecoin",
        "ethereum",
        "wrapped-sollet"
      ],
      "extensions": {
        "website": "https://jpyc.jp/"
      }
    },
    {
      "chainId": 101,
      "address": "3QuAYThYKFXSmrTcSHsdd7sAxaFBobaCkLy2DBYJLMDs",
      "symbol": "TYNA",
      "name": "wTYNA",
      "decimals": 3,
      "logoURI": "https://raw.githubusercontent.com/solana-labs/token-list/main/assets/mainnet/3QuAYThYKFXSmrTcSHsdd7sAxaFBobaCkLy2DBYJLMDs/logo.png",
      "tags": [
        "ERC20",
        "ethereum"
      ],
      "extensions": {
        "address": "0x4ae54790c130B21E8CbaCAB011C6170e079e6eF5",
        "bridgeContract": "https://etherscan.io/address/0xeae57ce9cc1984f202e15e038b964bb8bdf7229a",
        "assetContract": "https://etherscan.io/address/0x4ae54790c130B21E8CbaCAB011C6170e079e6eF5",
        "website": "http://lendingbot.s3-website-us-east-1.amazonaws.com/whitepaper.html",
        "twitter": "https://twitter.com/btc_AP"
      }
    },
    {
      "chainId": 101,
      "address": "7zsKqN7Fg2s9VsqAq6XBoiShCVohpGshSUvoWBc6jKYh",
      "symbol": "ARDX",
      "name": "Wrapped ArdCoin (Sollet)",
      "decimals": 2,
      "logoURI": "https://raw.githubusercontent.com/solana-labs/token-list/main/assets/mainnet/7zsKqN7Fg2s9VsqAq6XBoiShCVohpGshSUvoWBc6jKYh/logo.png",
      "tags": [
        "wrapped-sollet",
        "ethereum"
      ],
      "extensions": {
        "website": "https://ardcoin.com",
        "coingeckoId": "ardcoin"
      }
    },
    {
      "chainId": 101,
      "address": "7zphtJVjKyECvQkdfxJNPx83MNpPT6ZJyujQL8jyvKcC",
      "symbol": "SSHIB",
      "name": "SolShib",
      "decimals": 9,
      "logoURI": "https://raw.githubusercontent.com/solana-labs/token-list/main/assets/mainnet/7zphtJVjKyECvQkdfxJNPx83MNpPT6ZJyujQL8jyvKcC/logo.png",
      "tags": [],
      "extensions": {
        "website": "https://solshib.com/"
      }
    },
    {
      "chainId": 101,
      "address": "HoSWnZ6MZzqFruS1uoU69bU7megzHUv6MFPQ5nqC6Pj2",
      "symbol": "SGI",
      "name": "SolGift",
      "decimals": 9,
      "logoURI": "https://raw.githubusercontent.com/solana-labs/token-list/main/assets/mainnet/HoSWnZ6MZzqFruS1uoU69bU7megzHUv6MFPQ5nqC6Pj2/logo.png",
      "tags": [],
      "extensions": {
        "website": "https://solshib.com/"
      }
    },
    {
      "chainId": 101,
      "address": "GpS9AavHtSUspaBnL1Tu26FWbUAdW8tm3MbacsNvwtGu",
      "symbol": "SOLT",
      "name": "Soltriever",
      "decimals": 9,
      "logoURI": "https://raw.githubusercontent.com/solana-labs/token-list/main/assets/mainnet/GpS9AavHtSUspaBnL1Tu26FWbUAdW8tm3MbacsNvwtGu/logo.png",
      "tags": [],
      "extensions": {
        "website": "http://soltriever.info/",
        "twitter": "https://twitter.com/_Soltriever"
      }
    },
    {
      "chainId": 101,
      "address": "2QK9vxydd7WoDwvVFT5JSU8cwE9xmbJSzeqbRESiPGMG",
      "symbol": "KEKW",
      "name": "kekwcoin",
      "decimals": 9,
      "logoURI": "https://raw.githubusercontent.com/solana-labs/token-list/main/assets/mainnet/2QK9vxydd7WoDwvVFT5JSU8cwE9xmbJSzeqbRESiPGMG/logo.png",
      "tags": [],
      "extensions": {
        "website": "https://kekw.io/",
        "twitter": "https://twitter.com/kekwcoin",
        "medium": "https://kekwcoin.medium.com/",
        "discord": "discord.gg/kekw",
        "description": "Kekwcoin is a creative community platform for content creators to monetize their artwork and get financial support from investors.",
        "serumV3Usdc": "N99ngemA29qSKqdDW7kRiZHS7h2wEFpdgRvgE3N2jy6"
      }
    },
    {
      "chainId": 101,
      "address": "qs9Scx8YwNXS6zHYPCnDnyHQcRHg3QwXxpyCXs5tdM8",
      "symbol": "POCO",
      "name": "POWER COIN",
      "decimals": 9,
      "logoURI": "https://raw.githubusercontent.com/solana-labs/token-list/main/assets/mainnet/qs9Scx8YwNXS6zHYPCnDnyHQcRHg3QwXxpyCXs5tdM8/logo.png",
      "tags": [
        "social-token",
        "poco"
      ]
    },
    {
      "chainId": 101,
      "address": "FxCvbCVAtNUEKSiKoF6xt2pWPfpXuYFWYbuQySaRnV5R",
      "symbol": "LOOP",
      "name": "LC Andy Social Token",
      "decimals": 9,
      "logoURI": "https://raw.githubusercontent.com/solana-labs/token-list/main/assets/mainnet/FxCvbCVAtNUEKSiKoF6xt2pWPfpXuYFWYbuQySaRnV5R/logo.png",
      "tags": [
        "social-token",
        "loop"
      ]
    },
    {
      "chainId": 101,
      "address": "3iXydLpqi38CeGDuLFF1WRbPrrkNbUsgVf98cNSg6NaA",
      "symbol": "Spro",
      "name": "Sproken Token",
      "decimals": 9,
      "logoURI": "https://cdn.jsdelivr.net/gh/kechricc/Sproken-Token-Logo/SprokenToken.png",
      "tags": [
        "Sprocket Token",
        "Mini Aussie",
        "Currency of the Sprokonomy"
      ],
      "extensions": {
        "website": "https://www.sprokentoken.com/"
      }
    },
    {
      "chainId": 101,
      "address": "H5gczCNbrtso6BqGKihF97RaWaxpUEZnFuFUKK4YX3s2",
      "symbol": "BDE",
      "name": "Big Defi Energy",
      "decimals": 9,
      "logoURI": "https://raw.githubusercontent.com/solana-labs/token-list/main/assets/mainnet/H5gczCNbrtso6BqGKihF97RaWaxpUEZnFuFUKK4YX3s2/logo.png",
      "tags": [],
      "extensions": {
        "website": "bigdefienergy.com",
        "twitter": "https://twitter.com/Bigdefi"
      }
    },
    {
      "chainId": 101,
      "address": "cREsCN7KAyXcBG2xZc8qrfNHMRgC3MhTb4n3jBnNysv",
      "symbol": "DWT",
      "name": "DARK WEB TOKEN",
      "decimals": 2,
      "logoURI": "https://raw.githubusercontent.com/solana-labs/token-list/main/assets/mainnet/cREsCN7KAyXcBG2xZc8qrfNHMRgC3MhTb4n3jBnNysv/logo.png",
      "tags": [
        "MEME"
      ],
      "extensions": {
        "serumV3Usdc": "526WW289h5wibg1Q55sK16CGoNip8H5d2AXVbaAGcUMb",
        "website": "https://www.darkwebtoken.live"
      }
    },
    {
      "chainId": 101,
      "address": "EdGAZ8JyFTFbmVedVTbaAEQRb6bxrvi3AW3kz8gABz2E",
      "symbol": "DOGA",
      "name": "Dogana",
      "decimals": 9,
      "logoURI": "https://raw.githubusercontent.com/solana-labs/token-list/main/assets/mainnet/EdGAZ8JyFTFbmVedVTbaAEQRb6bxrvi3AW3kz8gABz2E/logo.png",
      "tags": [],
      "extensions": {
        "twitter": "https://twitter.com/DoganaOfficial",
        "serumV3Usdc": "H1Ywt7nSZkLDb2o3vpA5yupnBc9jr1pXtdjMm4Jgk1ay"
      }
    },
    {
      "chainId": 101,
      "address": "3FoUAsGDbvTD6YZ4wVKJgTB76onJUKz7GPEBNiR5b8wc",
      "symbol": "CHEEMS",
      "name": "Cheems",
      "decimals": 4,
      "logoURI": "https://raw.githubusercontent.com/solana-labs/token-list/main/assets/mainnet/3FoUAsGDbvTD6YZ4wVKJgTB76onJUKz7GPEBNiR5b8wc/logo.png",
      "tags": [],
      "extensions": {
        "website": "https://cheems.co/",
        "twitter": "https://twitter.com/theCheemsToken",
        "tggroup": "https://t.me/CheemsOfficial"
      }
    },
    {
      "chainId": 101,
      "address": "AWW5UQfMBnPsTaaxCK7cSEmkj1kbX2zUrqvgKXStjBKx",
      "symbol": "SBFC",
      "name": "SBF Coin",
      "decimals": 6,
      "logoURI": "https://raw.githubusercontent.com/solana-labs/token-list/main/assets/mainnet/AWW5UQfMBnPsTaaxCK7cSEmkj1kbX2zUrqvgKXStjBKx/logo.png",
      "tags": [
        "utility-token",
        "SBF",
        "sbfcoin",
        "SBFC"
      ],
      "extensions": {
        "website": "https://www.sbfcoin.org/",
        "twitter": "https://twitter.com/sbfcoin"
      }
    },
    {
      "chainId": 101,
      "address": "FRbqQnbuLoMbUG4gtQMeULgCDHyY6YWF9NRUuLa98qmq",
      "symbol": "ECOP",
      "name": "EcoPoo",
      "decimals": 0,
      "logoURI": "https://raw.githubusercontent.com/solana-labs/token-list/main/assets/mainnet/FRbqQnbuLoMbUG4gtQMeULgCDHyY6YWF9NRUuLa98qmq/logo.png",
      "tags": [
        "meme"
      ],
      "extensions": {
        "twitter": "https://twitter.com/EcoPoo_Official"
      }
    },
    {
      "chainId": 101,
      "address": "5p2zjqCd1WJzAVgcEnjhb9zWDU7b9XVhFhx4usiyN7jB",
      "symbol": "CATO",
      "name": "CATO",
      "decimals": 9,
      "logoURI": "https://raw.githubusercontent.com/solana-labs/token-list/main/assets/mainnet/5p2zjqCd1WJzAVgcEnjhb9zWDU7b9XVhFhx4usiyN7jB/logo.png",
      "tags": [
        "Meme-Token"
      ],
      "extensions": {
        "website": "https://official.catodex.com",
        "twitter": "https://twitter.com/SolanaCATO",
        "telegram": "https://t.me/SolanaCATO",
        "serumV3Usdc": "9fe1MWiKqUdwift3dEpxuRHWftG72rysCRHbxDy6i9xB",
        "coingeckoId": "cato"
      }
    },
    {
      "chainId": 101,
      "address": "J81fW7aza8wVUG1jjzhExsNMs3MrzwT5WrofgFqMjnSA",
      "symbol": "TOM",
      "name": "Tombili",
      "decimals": 9,
      "logoURI": "https://raw.githubusercontent.com/solana-labs/token-list/main/assets/mainnet/J81fW7aza8wVUG1jjzhExsNMs3MrzwT5WrofgFqMjnSA/logo.png",
      "tags": [],
      "extensions": {
        "website": "https://cryptomindex.com",
        "twitter": "https://twitter.com/cryptomindex"
      }
    },
    {
      "chainId": 101,
      "address": "GunpHq4fn9gSSyGbPMYXTzs9nBS8RY88CX1so4V8kCiF",
      "symbol": "FABLE",
      "name": "Fable",
      "decimals": 0,
      "logoURI": "https://raw.githubusercontent.com/solana-labs/token-list/main/assets/mainnet/GunpHq4fn9gSSyGbPMYXTzs9nBS8RY88CX1so4V8kCiF/logo.png",
      "tags": [],
      "extensions": {
        "website": "https://fable.finance",
        "twitter": "https://twitter.com/fable_finance"
      }
    },
    {
      "chainId": 101,
      "address": "6L5DzH3p1t1PrCrVkudasuUnWbK7Jq9tYwcwWQiV6yd7",
      "symbol": "LZD",
      "name": "Lizard",
      "decimals": 6,
      "logoURI": "https://raw.githubusercontent.com/solana-labs/token-list/main/assets/mainnet/6L5DzH3p1t1PrCrVkudasuUnWbK7Jq9tYwcwWQiV6yd7/logo.png",
      "tags": [],
      "extensions": {
        "website": "https://www.lzdsol.io",
        "twitter": "https://twitter.com/lzd_sol"
      }
    },
    {
      "chainId": 101,
      "address": "EZqcdU8RLu9EChZgrY2BNVg8eovfdGyTiY2bd69EsPgQ",
      "symbol": "FELON",
      "name": "FuckElon",
      "decimals": 9,
      "logoURI": "https://raw.githubusercontent.com/solana-labs/token-list/main/assets/mainnet/EZqcdU8RLu9EChZgrY2BNVg8eovfdGyTiY2bd69EsPgQ/logo.png",
      "tags": [],
      "extensions": {
        "website": "https://fuckelonmusk.godaddysites.com/",
        "twitter": "https://twitter.com/FuckElonMusk8",
        "tgann": "https://t.me/fuckelonmusktoday",
        "tggroup": "https://t.me/joinchat/cgUOCIRSTJ9hZmY1"
      }
    },
    {
      "chainId": 101,
      "address": "HBHMiauecxer5FCzPeXgE2A8ZCf7fQgxxwo4vfkFtC7s",
      "symbol": "SLNDN",
      "name": "Solanadon",
      "decimals": 9,
      "logoURI": "https://raw.githubusercontent.com/solana-labs/token-list/main/assets/mainnet/HBHMiauecxer5FCzPeXgE2A8ZCf7fQgxxwo4vfkFtC7s/logo.png",
      "tags": [],
      "extensions": {
        "website": "https://solanadon.com/",
        "twitter": "https://twitter.com/SolanadonCoin",
        "tgann": "https://t.me/solanadonann"
      }
    },
    {
      "chainId": 101,
      "address": "GReBHpMgCadZRij4B111c94cqU9TktvJ45rWZRQ5b1A5",
      "symbol": "PINGU",
      "name": "Penguincoin",
      "decimals": 9,
      "logoURI": "https://raw.githubusercontent.com/solana-labs/token-list/main/assets/mainnet/GReBHpMgCadZRij4B111c94cqU9TktvJ45rWZRQ5b1A5/logo.png",
      "tags": [],
      "extensions": {
        "twitter": "https://twitter.com/penguincoin1"
      }
    },
    {
      "chainId": 101,
      "address": "5WUab7TCvth43Au5vk6wKjchTzWFeyPEUSJE1MPJtTZE",
      "symbol": "KEKN1",
      "name": "KEKW In Solana Tripping",
      "decimals": 0,
      "logoURI": "https://raw.githubusercontent.com/solana-labs/token-list/main/assets/mainnet/5WUab7TCvth43Au5vk6wKjchTzWFeyPEUSJE1MPJtTZE/logo.png",
      "tags": [
        "nft"
      ],
      "extensions": {
        "website": "https://www.kekw.io/",
        "twitter": "https://twitter.com/kekwcoin"
      }
    },
    {
      "chainId": 101,
      "address": "9KEe6o1jRTqFDFBo2AezsskcxBNwuq1rVeVat1Td8zbV",
      "symbol": "MPAD",
      "name": "MercuryPAD Token",
      "decimals": 9,
      "logoURI": "https://raw.githubusercontent.com/solana-labs/token-list/main/assets/mainnet/9KEe6o1jRTqFDFBo2AezsskcxBNwuq1rVeVat1Td8zbV/logo.png",
      "tags": [
        "MPAD",
        "LaunchPAD"
      ],
      "extensions": {
        "website": "https://mercurypad.com/",
        "twitter": "https://twitter.com/MercuryPad"
      }
    },
    {
      "chainId": 101,
      "address": "4KAFf8ZpNCn1SWLZFo5tbeZsKpVemsobbVZdERWxRvd2",
      "symbol": "SGT",
      "name": "Sangga Token",
      "decimals": 8,
      "logoURI": "https://raw.githubusercontent.com/solana-labs/token-list/main/assets/mainnet/4KAFf8ZpNCn1SWLZFo5tbeZsKpVemsobbVZdERWxRvd2/logo.png",
      "tags": [],
      "extensions": {
        "website": "https://sanggatalk.io"
      }
    },
    {
      "chainId": 101,
      "address": "Ae1aeYK9WrB2kP29jJU4aUUK7Y1vzsGNZFKoe4BG2h6P",
      "symbol": "OLDNINJA",
      "name": "OLDNINJA",
      "decimals": 0,
      "logoURI": "https://raw.githubusercontent.com/solana-labs/token-list/main/assets/mainnet/Ae1aeYK9WrB2kP29jJU4aUUK7Y1vzsGNZFKoe4BG2h6P/logo.png",
      "tags": [],
      "extensions": {
        "website": "https://www.ninjaprotocol.io/oldninja/"
      }
    },
    {
      "chainId": 101,
      "address": "FgX1WD9WzMU3yLwXaFSarPfkgzjLb2DZCqmkx9ExpuvJ",
      "symbol": "NINJA",
      "name": "NINJA",
      "decimals": 6,
      "logoURI": "https://raw.githubusercontent.com/solana-labs/token-list/main/assets/mainnet/FgX1WD9WzMU3yLwXaFSarPfkgzjLb2DZCqmkx9ExpuvJ/logo.png",
      "tags": [],
      "extensions": {
        "website": "https://www.ninjaprotocol.io/",
        "serumV3Usdc": "J4oPt5Q3FYxrznkXLkbosAWrJ4rZLqJpGqz7vZUL4eMM"
      }
    },
    {
      "chainId": 101,
      "address": "E6UBhrtvP4gYHAEgoBi8kDU6DrPPmQxTAJvASo4ptNev",
      "symbol": "SOLDOG",
      "name": "SOLDOG",
      "decimals": 0,
      "logoURI": "https://raw.githubusercontent.com/solana-labs/token-list/main/assets/mainnet/E6UBhrtvP4gYHAEgoBi8kDU6DrPPmQxTAJvASo4ptNev/logo.png",
      "tags": [],
      "extensions": {
        "website": "https://solanadog.io",
        "twitter": "https://twitter.com/solanadog"
      }
    },
    {
      "chainId": 102,
      "address": "rz251Qbsa27sL8Y1H7h4qu71j6Q7ukNmskg5ZDhPCg3",
      "symbol": "HIRO",
      "name": "Hiro LaunchDAO",
      "decimals": 6,
      "logoURI": "https://raw.githubusercontent.com/solana-labs/token-list/main/assets/mainnet/rz251Qbsa27sL8Y1H7h4qu71j6Q7ukNmskg5ZDhPCg3/logo.png",
      "tags": [],
      "extensions": {
        "website": "https://hiro-finance.github.io/",
        "twitter": "https://twitter.com/HiroLaunchdao"
      }
    },
    {
      "chainId": 101,
      "address": "9nusLQeFKiocswDt6NQsiErm1M43H2b8x6v5onhivqKv",
      "symbol": "LLAMA",
      "name": "SOLLAMA",
      "decimals": 1,
      "logoURI": "https://raw.githubusercontent.com/solana-labs/token-list/main/assets/mainnet/9nusLQeFKiocswDt6NQsiErm1M43H2b8x6v5onhivqKv/logo.png",
      "tags": [],
      "extensions": {
        "website": "https://sollama.finance",
        "twitter": "https://twitter.com/SollamaFinance"
      }
    },
    {
      "chainId": 101,
      "address": "BLwTnYKqf7u4qjgZrrsKeNs2EzWkMLqVCu6j8iHyrNA3",
      "symbol": "BOP",
      "name": "Boring Protocol",
      "decimals": 8,
      "logoURI": "https://raw.githubusercontent.com/solana-labs/token-list/main/assets/mainnet/BLwTnYKqf7u4qjgZrrsKeNs2EzWkMLqVCu6j8iHyrNA3/logo.png",
      "tags": [
        "security-token",
        "utility-token"
      ],
      "extensions": {
        "website": "https://boringprotocol.io",
        "twitter": "https://twitter.com/BoringProtocol",
        "serumV3Usdc": "7MmPwD1K56DthW14P1PnWZ4zPCbPWemGs3YggcT1KzsM"
      }
    },
    {
      "chainId": 101,
      "address": "ER8Xa8YxJLC3CFJgdAxJs46Rdhb7B3MjgbPZsVg1aAFV",
      "symbol": "MOLAMON",
      "name": "MOLAMON",
      "decimals": 0,
      "logoURI": "https://raw.githubusercontent.com/solana-labs/token-list/main/assets/mainnet/ER8Xa8YxJLC3CFJgdAxJs46Rdhb7B3MjgbPZsVg1aAFV/logo.png",
      "tags": [],
      "extensions": {
        "website": "https://moonlana.com/",
        "twitter": "https://twitter.com/xMoonLana",
        "medium": "https://moonlana.medium.com/",
        "imageUrl": "https://gateway.pinata.cloud/ipfs/QmbdEesuzVUMzqaumrZNaWnwnz4WwDvqDyfrFneVDjqr2e/molamonbg.gif",
        "description": "The first $MOLA NFT on Solana Blockchain."
      }
    },
    {
      "chainId": 101,
      "address": "4ezHExHThrwnnoqKcMNbUwcVYXzdkDerHFGfegnTqA2E",
      "symbol": "STUD",
      "name": "SolanaToolsUtilityDapp",
      "decimals": 9,
      "logoURI": "https://raw.githubusercontent.com/solana-labs/token-list/main/assets/mainnet/4ezHExHThrwnnoqKcMNbUwcVYXzdkDerHFGfegnTqA2E/logo.png",
      "tags": [],
      "extensions": {
        "website": "https://www.solanatools.io/"
      }
    },
    {
      "chainId": 101,
      "address": "AZtNYaEAHDBeK5AvdzquZWjc4y8cj5sKWH1keUJGMuPV",
      "symbol": "RESP",
      "name": "RESPECT",
      "decimals": 8,
      "logoURI": "https://raw.githubusercontent.com/solana-labs/token-list/main/assets/mainnet/AZtNYaEAHDBeK5AvdzquZWjc4y8cj5sKWH1keUJGMuPV/logo.png",
      "tags": [],
      "extensions": {
        "website": "https://respect.cash"
      }
    },
    {
      "chainId": 101,
      "address": "5j6BmiZTfHssaWPT23EQYQci3w57VTw7QypKArQZbSZ9",
      "symbol": "CHAD",
      "name": "ChadTrader Token",
      "decimals": 9,
      "logoURI": "https://raw.githubusercontent.com/solana-labs/token-list/main/assets/mainnet/5j6BmiZTfHssaWPT23EQYQci3w57VTw7QypKArQZbSZ9/logo.png",
      "tags": [
        "utility-token"
      ],
      "extensions": {
        "website": "https://chadtrader.io/",
        "twitter": "https://twitter.com/chadtraderio"
      }
    },
    {
      "chainId": 101,
      "address": "GsNzxJfFn6zQdJGeYsupJWzUAm57Ba7335mfhWvFiE9Z",
      "symbol": "DXL",
      "name": "Dexlab",
      "decimals": 6,
      "logoURI": "https://raw.githubusercontent.com/solana-labs/token-list/main/assets/mainnet/GsNzxJfFn6zQdJGeYsupJWzUAm57Ba7335mfhWvFiE9Z/logo.png",
      "tags": [],
      "extensions": {
        "website": "https://www.dexlab.space/",
        "serumV3Usdc": "DYfigimKWc5VhavR4moPBibx9sMcWYVSjVdWvPztBPTa",
        "twitter": "https://twitter.com/dexlab_official",
        "coingeckoId": "dexlab"
      }
    },
    {
      "chainId": 101,
      "address": "APvgd1J98PGW77H1fDa7W7Y4fcbFwWfs71RNyJKuYs1Y",
      "symbol": "FUZ",
      "name": "Fuzzy.One",
      "decimals": 8,
      "logoURI": "https://raw.githubusercontent.com/solana-labs/token-list/main/assets/mainnet/APvgd1J98PGW77H1fDa7W7Y4fcbFwWfs71RNyJKuYs1Y/logo.png",
      "tags": [
        "Fuzzy.One",
        "FUZ",
        "Supply chain token"
      ],
      "extensions": {
        "website": "https://www.fuzzy.one/"
      }
    },
    {
      "chainId": 101,
      "address": "6TCbtxs6eYfMKVF9ppTNvbUemW2YnpFig6z1jSqgM16e",
      "symbol": "STRANGE",
      "name": "STRANGE",
      "decimals": 6,
      "logoURI": "https://raw.githubusercontent.com/solana-labs/token-list/main/assets/mainnet/6TCbtxs6eYfMKVF9ppTNvbUemW2YnpFig6z1jSqgM16e/logo.png",
      "tags": [
        "utility-token"
      ],
      "extensions": {
        "website": "https://safepluto.tech"
      }
    },
    {
      "chainId": 101,
      "address": "BYNHheaKFX2WRGQTpMZNsM6vAyJXvkeMoMcixKfVKxY9",
      "symbol": "PLUTES",
      "name": "Plutonium",
      "decimals": 6,
      "logoURI": "https://raw.githubusercontent.com/solana-labs/token-list/main/assets/mainnet/BYNHheaKFX2WRGQTpMZNsM6vAyJXvkeMoMcixKfVKxY9/logo.png",
      "tags": [
        "utility-token"
      ],
      "extensions": {
        "website": "https://safepluto.tech"
      }
    },
    {
      "chainId": 101,
      "address": "8upjSpvjcdpuzhfR1zriwg5NXkwDruejqNE9WNbPRtyA",
      "symbol": "GRAPE",
      "name": "Grape",
      "decimals": 6,
      "logoURI": "https://raw.githubusercontent.com/solana-labs/token-list/main/assets/mainnet/8upjSpvjcdpuzhfR1zriwg5NXkwDruejqNE9WNbPRtyA/logo.svg",
      "tags": [],
      "extensions": {
        "website": "https://grapes.network"
      }
    },
    {
      "chainId": 101,
      "address": "7xzovRepzLvXbbpVZLYKzEBhCNgStEv1xpDqf1rMFFKX",
      "symbol": "KERMIT",
      "name": "Kermit",
      "decimals": 8,
      "logoURI": "https://raw.githubusercontent.com/solana-labs/token-list/main/assets/mainnet/7xzovRepzLvXbbpVZLYKzEBhCNgStEv1xpDqf1rMFFKX/logo.png",
      "tags": [
        "utility-token"
      ],
      "extensions": {
        "website": "https://www.kermitfinance.com",
        "twitter": "https://twitter.com/KermitFinance"
      }
    },
    {
      "chainId": 101,
      "address": "3VhB8EAL8dZ457SiksLPpMUR1pyACpbNh5rTjQUEVCcH",
      "symbol": "TUTL",
      "name": "TurtleTraders",
      "decimals": 9,
      "logoURI": "https://raw.githubusercontent.com/solana-labs/token-list/main/assets/mainnet/3VhB8EAL8dZ457SiksLPpMUR1pyACpbNh5rTjQUEVCcH/logo.png",
      "tags": [
        "social-token",
        "Turtles"
      ],
      "extensions": {
        "twitter": "https://twitter.com/Turtle_Traders"
      }
    },
    {
      "chainId": 101,
      "address": "8tbAqS4dFNEeC6YGWpNnusc3JcxoFLMiiLPyHctgGYFe",
      "symbol": "PIPANA",
      "name": "Pipana",
      "decimals": 9,
      "logoURI": "https://raw.githubusercontent.com/solana-labs/token-list/main/assets/mainnet/8tbAqS4dFNEeC6YGWpNnusc3JcxoFLMiiLPyHctgGYFe/logo.png",
      "tags": [],
      "extensions": {
        "website": "https://pip.monster",
        "twitter": "https://twitter.com/itspipana"
      }
    },
    {
      "chainId": 101,
      "address": "8s9FCz99Wcr3dHpiauFRi6bLXzshXfcGTfgQE7UEopVx",
      "symbol": "CKC",
      "name": "ChikinCoin",
      "decimals": 6,
      "logoURI": "https://raw.githubusercontent.com/solana-labs/token-list/main/assets/mainnet/8s9FCz99Wcr3dHpiauFRi6bLXzshXfcGTfgQE7UEopVx/logo.svg",
      "tags": [],
      "extensions": {
        "website": "https://chikin.run",
        "twitter": "https://twitter.com/ChikinDev"
      }
    },
    {
      "chainId": 101,
      "address": "ATxXyewb1cXThrQFmwHUy4dtPTErfsuqkg7JcUXgLgqo",
      "symbol": "SPW",
      "name": "SpiderSwap",
      "decimals": 9,
      "logoURI": "https://raw.githubusercontent.com/solana-labs/token-list/main/assets/mainnet/ATxXyewb1cXThrQFmwHUy4dtPTErfsuqkg7JcUXgLgqo/logo.png",
      "tags": [],
      "extensions": {
        "website": "https://www.spiderswap.org",
        "twitter": "https://twitter.com/Spider_swap"
      }
    },
    {
      "chainId": 101,
      "address": "BrwgXmUtNd32dTKdP5teie68EmBnjGq8Wp3MukHehUBY",
      "symbol": "GSTONKS",
      "name": "Gamestonks",
      "decimals": 9,
      "logoURI": "https://raw.githubusercontent.com/solana-labs/token-list/main/assets/mainnet/BrwgXmUtNd32dTKdP5teie68EmBnjGq8Wp3MukHehUBY/logo.png",
      "tags": [],
      "extensions": {
        "website": "https://www.game-stonks.com/"
      }
    },
    {
      "chainId": 101,
      "address": "HAgX1HSfok8DohiNCS54FnC2UJkDSrRVnT38W3iWFwc8",
      "symbol": "MEOW",
      "name": "SOL-CATS",
      "decimals": 9,
      "logoURI": "https://raw.githubusercontent.com/solana-labs/token-list/main/assets/mainnet/HAgX1HSfok8DohiNCS54FnC2UJkDSrRVnT38W3iWFwc8/logo.png",
      "tags": [],
      "extensions": {
        "website": "https://www.solcats.xyz",
        "twitter": "https://twitter.com/solcat777"
      }
    },
    {
      "chainId": 101,
      "address": "Gro98oTmXxCVX8HKr3q2tMnP5ztoC77q6KehFDnAB983",
      "symbol": "SOLMO",
      "name": "SolMoon",
      "decimals": 4,
      "logoURI": "https://raw.githubusercontent.com/solana-labs/token-list/main/assets/mainnet/Gro98oTmXxCVX8HKr3q2tMnP5ztoC77q6KehFDnAB983/logo.png",
      "tags": [],
      "extensions": {
        "website": "https://www.solmoonfinance.com",
        "twitter": "https://twitter.com/solmoonfinance"
      }
    },
    {
      "chainId": 101,
      "address": "2wBXHm4oxmed7ZoDkPL4DU8BuRfMYkubVu8T4N38vXdb",
      "symbol": "MSC",
      "name": "MasterCoin",
      "decimals": 9,
      "logoURI": "https://raw.githubusercontent.com/solana-labs/token-list/main/assets/mainnet/2wBXHm4oxmed7ZoDkPL4DU8BuRfMYkubVu8T4N38vXdb/logo.png",
      "tags": [],
      "extensions": {
        "website": "https://mastercoin.site",
        "twitter": "https://twitter.com/MasterCoin_",
        "discord": "https://t.co/CXZN9Ncd6Q?amp=1",
        "medium": "https://medium.com/@mastercoin-eu"
      }
    },
    {
      "chainId": 101,
      "address": "8b9mQo6ZU2rwZQgSFqGNQvXzrUSHDTRpKSKi9XXdGmqN",
      "symbol": "CHANGPENGUIN",
      "name": "CHANGPENGUIN",
      "decimals": 9,
      "logoURI": "https://raw.githubusercontent.com/solana-labs/token-list/main/assets/mainnet/8b9mQo6ZU2rwZQgSFqGNQvXzrUSHDTRpKSKi9XXdGmqN/logo.png",
      "tags": [],
      "extensions": {
        "website": "https://artbomb.xyz"
      }
    },
    {
      "chainId": 101,
      "address": "3KnVxWhoYdc9UwDr5WMVkZp2LpF7gnojg7We7MUd6ixQ",
      "symbol": "WOLFE",
      "name": "Wolfecoin",
      "decimals": 9,
      "logoURI": "https://raw.githubusercontent.com/solana-labs/token-list/main/assets/mainnet/3KnVxWhoYdc9UwDr5WMVkZp2LpF7gnojg7We7MUd6ixQ/logo.png",
      "tags": [],
      "extensions": {
        "website": "https://www.wolfecoin.online/"
      }
    },
    {
      "chainId": 101,
      "address": "BxHJqGtC629c55swCqWXFGA2rRF1igbbTmh22H8ePUWG",
      "symbol": "PGNT",
      "name": "PigeonSol Token",
      "decimals": 4,
      "logoURI": "https://raw.githubusercontent.com/solana-labs/token-list/main/assets/mainnet/BxHJqGtC629c55swCqWXFGA2rRF1igbbTmh22H8ePUWG/logo.png",
      "tags": [],
      "extensions": {
        "website": "https://pigeonsol.xyz",
        "twitter": "https://twitter.com/PigeonSol"
      }
    },
    {
      "chainId": 101,
      "address": "51tMb3zBKDiQhNwGqpgwbavaGH54mk8fXFzxTc1xnasg",
      "symbol": "APEX",
      "name": "APEX",
      "decimals": 9,
      "logoURI": "https://raw.githubusercontent.com/solana-labs/token-list/main/assets/mainnet/51tMb3zBKDiQhNwGqpgwbavaGH54mk8fXFzxTc1xnasg/logo.png",
      "tags": [],
      "extensions": {
        "coingeckoId": "apexit-finance",
        "website": "https://apexit.finance/",
        "twitter": "https://twitter.com/apeXit_finance",
        "discord": "https://discord.gg/aASQy2dWsN",
        "tggroup": "https://t.me/apexit_finance"
      }
    },
    {
      "chainId": 101,
      "address": "4NPzwMK2gfgQ6rTv8x4EE1ZvKW6MYyYTSrAZCx7zxyaX",
      "symbol": "KLB",
      "name": "Black Label",
      "decimals": 0,
      "logoURI": "https://raw.githubusercontent.com/solana-labs/token-list/main/assets/mainnet/4NPzwMK2gfgQ6rTv8x4EE1ZvKW6MYyYTSrAZCx7zxyaX/logo.svg",
      "tags": [],
      "extensions": {
        "website": "https://klbtoken.com",
        "twitter": "https://twitter.com/klbtoken",
        "serumV3Usdc": "AVC5hkVjWqRzD9RXXwjcNiVAAR2rUvDGwhqoCd2TQNY8"
      }
    },
    {
      "chainId": 101,
      "address": "5v6tZ1SiAi7G8Qg4rBF1ZdAn4cn6aeQtefewMr1NLy61",
      "symbol": "SOLD",
      "name": "Solanax",
      "decimals": 9,
      "logoURI": "https://raw.githubusercontent.com/solana-labs/token-list/main/assets/mainnet/5v6tZ1SiAi7G8Qg4rBF1ZdAn4cn6aeQtefewMr1NLy61/logo.png",
      "tags": [],
      "extensions": {
        "website": "https://solanax.org",
        "twitter": "https://twitter.com/Solanaxorg",
        "telegram": "https://t.me/solanaxcommunity"
      }
    },
    {
      "chainId": 101,
      "address": "3RSafdgu7P2smSGHJvSGQ6kZVkcErZXfZTtynJYboyAu",
      "symbol": "SINE",
      "name": "SINE",
      "decimals": 9,
      "logoURI": "https://raw.githubusercontent.com/solana-labs/token-list/main/assets/mainnet/3RSafdgu7P2smSGHJvSGQ6kZVkcErZXfZTtynJYboyAu/logo.svg",
      "tags": [
        "security-token",
        "utility-token"
      ],
      "extensions": {
        "website": "https://solainetwork.com/",
        "twitter": "https://twitter.com/SolAiNetwork"
      }
    },
    {
      "chainId": 101,
      "address": "orcaEKTdK7LKz57vaAYr9QeNsVEPfiu6QeMU1kektZE",
      "symbol": "ORCA",
      "name": "Orca",
      "decimals": 6,
      "logoURI": "https://raw.githubusercontent.com/solana-labs/token-list/main/assets/mainnet/orcaEKTdK7LKz57vaAYr9QeNsVEPfiu6QeMU1kektZE/logo.png",
      "tags": [],
      "extensions": {
        "website": "https://orca.so/",
        "twitter": "https://twitter.com/orca_so",
        "telegram": "https://t.me/orca_so",
        "medium": "https://orca-so.medium.com",
        "discord": "https://discord.com/invite/nSwGWn5KSG",
        "coingeckoId": "orca",
        "serumV3Usdc": "8N1KkhaCYDpj3awD58d85n973EwkpeYnRp84y1kdZpMX"
      }
    },
    {
      "chainId": 101,
      "address": "guppyrZyEX9iTPSu92pi8T71Zka7xd6PrsTJrXRW6u1",
      "symbol": "GUPPY",
      "name": "Orca Guppy Collectible",
      "decimals": 0,
      "logoURI": "https://raw.githubusercontent.com/solana-labs/token-list/main/assets/mainnet/guppyrZyEX9iTPSu92pi8T71Zka7xd6PrsTJrXRW6u1/logo.png",
      "tags": [
        "nft"
      ],
      "extensions": {
        "website": "https://www.orca.so",
        "twitter": "https://twitter.com/orca_so"
      }
    },
    {
      "chainId": 101,
      "address": "whaLeHav12EhGK19u6kKbLRwC9E1EATGnm6MWbBCcUW",
      "symbol": "WHALE",
      "name": "Orca Whale Collectible",
      "decimals": 0,
      "logoURI": "https://raw.githubusercontent.com/solana-labs/token-list/main/assets/mainnet/whaLeHav12EhGK19u6kKbLRwC9E1EATGnm6MWbBCcUW/logo.png",
      "tags": [
        "nft"
      ],
      "extensions": {
        "website": "https://www.orca.so",
        "twitter": "https://twitter.com/orca_so"
      }
    },
    {
      "chainId": 101,
      "address": "kLwhLkZRt6CadPHRBsgfhRCKXX426WMBnhoGozTduvk",
      "symbol": "KILLER-WHALE",
      "name": "Orca Killer Whale Collectible",
      "decimals": 0,
      "logoURI": "https://raw.githubusercontent.com/solana-labs/token-list/main/assets/mainnet/kLwhLkZRt6CadPHRBsgfhRCKXX426WMBnhoGozTduvk/logo.png",
      "tags": [
        "nft"
      ],
      "extensions": {
        "website": "https://www.orca.so",
        "twitter": "https://twitter.com/orca_so"
      }
    },
    {
      "chainId": 101,
      "address": "star2pH7rVWscs743JGdCAL8Lc9nyJeqx7YQXkGUnWf",
      "symbol": "STARFISH",
      "name": "Orca Starfish Collectible",
      "decimals": 6,
      "logoURI": "https://raw.githubusercontent.com/solana-labs/token-list/main/assets/mainnet/star2pH7rVWscs743JGdCAL8Lc9nyJeqx7YQXkGUnWf/logo.png",
      "tags": [
        "nft"
      ],
      "extensions": {
        "website": "https://www.orca.so",
        "twitter": "https://twitter.com/orca_so"
      }
    },
    {
      "chainId": 101,
      "address": "cLownTTaiiQMoyMmFjfmSGowi8HyNhCtTLFcrNKnqX6",
      "symbol": "CLOWNFISH",
      "name": "Orca Clownfish Collectible",
      "decimals": 0,
      "logoURI": "https://raw.githubusercontent.com/solana-labs/token-list/main/assets/mainnet/cLownTTaiiQMoyMmFjfmSGowi8HyNhCtTLFcrNKnqX6/logo.png",
      "tags": [
        "nft"
      ],
      "extensions": {
        "website": "https://www.orca.so",
        "twitter": "https://twitter.com/orca_so"
      }
    },
    {
      "chainId": 101,
      "address": "ECFcUGwHHMaZynAQpqRHkYeTBnS5GnPWZywM8aggcs3A",
      "symbol": "SOL/USDC",
      "name": "Orca SOL/USDC LP Token",
      "decimals": 9,
      "logoURI": "https://raw.githubusercontent.com/solana-labs/token-list/main/assets/mainnet/ECFcUGwHHMaZynAQpqRHkYeTBnS5GnPWZywM8aggcs3A/logo.png",
      "tags": [
        "lp-token"
      ],
      "extensions": {
        "website": "https://www.orca.so",
        "twitter": "https://twitter.com/orca_so"
      }
    },
    {
      "chainId": 101,
      "address": "3H5XKkE9uVvxsdrFeN4BLLGCmohiQN6aZJVVcJiXQ4WC",
      "symbol": "USDC/USDT",
      "name": "Orca USDC/USDT LP Token",
      "decimals": 9,
      "logoURI": "https://raw.githubusercontent.com/solana-labs/token-list/main/assets/mainnet/3H5XKkE9uVvxsdrFeN4BLLGCmohiQN6aZJVVcJiXQ4WC/logo.png",
      "tags": [
        "lp-token"
      ],
      "extensions": {
        "website": "https://www.orca.so",
        "twitter": "https://twitter.com/orca_so"
      }
    },
    {
      "chainId": 101,
      "address": "8qNqTaKKbdZuzQPWWXy5wNVkJh54ex8zvvnEnTFkrKMP",
      "symbol": "USDC/USDT-SRM",
      "name": "Orca USDC/USDT-SRM LP Token",
      "decimals": 9,
      "logoURI": "https://raw.githubusercontent.com/solana-labs/token-list/main/assets/mainnet/8qNqTaKKbdZuzQPWWXy5wNVkJh54ex8zvvnEnTFkrKMP/logo.png",
      "tags": [
        "lp-token"
      ],
      "extensions": {
        "website": "https://www.orca.so",
        "twitter": "https://twitter.com/orca_so"
      }
    },
    {
      "chainId": 101,
      "address": "7TYb32qkwYosUQfUspU45cou7Bb3nefJocVMFX2mEGTT",
      "symbol": "ETH/USDC",
      "name": "Orca ETH/USDC LP Token",
      "decimals": 9,
      "logoURI": "https://raw.githubusercontent.com/solana-labs/token-list/main/assets/mainnet/7TYb32qkwYosUQfUspU45cou7Bb3nefJocVMFX2mEGTT/logo.png",
      "tags": [
        "lp-token"
      ],
      "extensions": {
        "website": "https://www.orca.so",
        "twitter": "https://twitter.com/orca_so"
      }
    },
    {
      "chainId": 101,
      "address": "EhBAmhkgEsMa8McFB5bpqZaRpZvGBBJ4jN59T5xToPdG",
      "symbol": "ETH/USDT-SRM",
      "name": "Orca ETH/USDT-SRM LP Token",
      "decimals": 9,
      "logoURI": "https://raw.githubusercontent.com/solana-labs/token-list/main/assets/mainnet/EhBAmhkgEsMa8McFB5bpqZaRpZvGBBJ4jN59T5xToPdG/logo.png",
      "tags": [
        "lp-token"
      ],
      "extensions": {
        "website": "https://www.orca.so",
        "twitter": "https://twitter.com/orca_so"
      }
    },
    {
      "chainId": 101,
      "address": "8pFwdcuXM7pvHdEGHLZbUR8nNsjj133iUXWG6CgdRHk2",
      "symbol": "BTC/ETH",
      "name": "Orca BTC/ETH LP Token",
      "decimals": 9,
      "logoURI": "https://raw.githubusercontent.com/solana-labs/token-list/main/assets/mainnet/8pFwdcuXM7pvHdEGHLZbUR8nNsjj133iUXWG6CgdRHk2/logo.png",
      "tags": [
        "lp-token"
      ],
      "extensions": {
        "website": "https://www.orca.so",
        "twitter": "https://twitter.com/orca_so"
      }
    },
    {
      "chainId": 101,
      "address": "7bb88DAnQY7LSoWEuqezCcbk4vutQbuRqgJMqpX8h6dL",
      "symbol": "ETH/SOL",
      "name": "Orca ETH/SOL LP Token",
      "decimals": 9,
      "logoURI": "https://raw.githubusercontent.com/solana-labs/token-list/main/assets/mainnet/7bb88DAnQY7LSoWEuqezCcbk4vutQbuRqgJMqpX8h6dL/logo.png",
      "tags": [
        "lp-token"
      ],
      "extensions": {
        "website": "https://www.orca.so",
        "twitter": "https://twitter.com/orca_so"
      }
    },
    {
      "chainId": 101,
      "address": "GWEmABT4rD3sGhyghv9rKbfdiaFe5uMHeJqr6hhu3XvA",
      "symbol": "RAY/SOL",
      "name": "Orca RAY/SOL LP Token",
      "decimals": 9,
      "logoURI": "https://raw.githubusercontent.com/solana-labs/token-list/main/assets/mainnet/GWEmABT4rD3sGhyghv9rKbfdiaFe5uMHeJqr6hhu3XvA/logo.png",
      "tags": [
        "lp-token"
      ],
      "extensions": {
        "website": "https://www.orca.so",
        "twitter": "https://twitter.com/orca_so"
      }
    },
    {
      "chainId": 101,
      "address": "BmZNYGt7aApGTUUxAQUYsW64cMbb6P7uniokCWaptj4D",
      "symbol": "SOL/USDT",
      "name": "Orca SOL/USDT LP Token",
      "decimals": 9,
      "logoURI": "https://raw.githubusercontent.com/solana-labs/token-list/main/assets/mainnet/BmZNYGt7aApGTUUxAQUYsW64cMbb6P7uniokCWaptj4D/logo.png",
      "tags": [
        "lp-token"
      ],
      "extensions": {
        "website": "https://www.orca.so",
        "twitter": "https://twitter.com/orca_so"
      }
    },
    {
      "chainId": 101,
      "address": "E4cthfUFaDd4x5t1vbeBNBHm7isqhM8kapthPzPJz1M2",
      "symbol": "SOL/USDT-SRM",
      "name": "Orca SOL/USDT-SRM LP Token",
      "decimals": 9,
      "logoURI": "https://raw.githubusercontent.com/solana-labs/token-list/main/assets/mainnet/E4cthfUFaDd4x5t1vbeBNBHm7isqhM8kapthPzPJz1M2/logo.png",
      "tags": [
        "lp-token"
      ],
      "extensions": {
        "website": "https://www.orca.so",
        "twitter": "https://twitter.com/orca_so"
      }
    },
    {
      "chainId": 101,
      "address": "6ojPekCSQimAjDjaMApLvh3jF6wnZeNEVRVVoGNzEXvV",
      "symbol": "SOL/SRM",
      "name": "Orca SOL/SRM LP Token",
      "decimals": 9,
      "logoURI": "https://raw.githubusercontent.com/solana-labs/token-list/main/assets/mainnet/6ojPekCSQimAjDjaMApLvh3jF6wnZeNEVRVVoGNzEXvV/logo.png",
      "tags": [
        "lp-token"
      ],
      "extensions": {
        "website": "https://www.orca.so",
        "twitter": "https://twitter.com/orca_so"
      }
    },
    {
      "chainId": 101,
      "address": "YJRknE9oPhUMtq1VvhjVzG5WnRsjQtLsWg3nbaAwCQ5",
      "symbol": "FTT/SOL",
      "name": "Orca FTT/SOL LP Token",
      "decimals": 9,
      "logoURI": "https://raw.githubusercontent.com/solana-labs/token-list/main/assets/mainnet/YJRknE9oPhUMtq1VvhjVzG5WnRsjQtLsWg3nbaAwCQ5/logo.png",
      "tags": [
        "lp-token"
      ],
      "extensions": {
        "website": "https://www.orca.so",
        "twitter": "https://twitter.com/orca_so"
      }
    },
    {
      "chainId": 101,
      "address": "C9PKvetJPrrPD53PR2aR8NYtVZzucCRkHYzcFXbZXEqu",
      "symbol": "KIN/SOL",
      "name": "Orca KIN/SOL LP Token",
      "decimals": 9,
      "logoURI": "https://raw.githubusercontent.com/solana-labs/token-list/main/assets/mainnet/C9PKvetJPrrPD53PR2aR8NYtVZzucCRkHYzcFXbZXEqu/logo.png",
      "tags": [
        "lp-token"
      ],
      "extensions": {
        "website": "https://www.orca.so",
        "twitter": "https://twitter.com/orca_so"
      }
    },
    {
      "chainId": 101,
      "address": "6SfhBAmuaGf9p3WAxeHJYCWMABnYUMrdzNdK5Stvvj4k",
      "symbol": "ROPE/SOL",
      "name": "Orca ROPE/SOL LP Token",
      "decimals": 9,
      "logoURI": "https://raw.githubusercontent.com/solana-labs/token-list/main/assets/mainnet/6SfhBAmuaGf9p3WAxeHJYCWMABnYUMrdzNdK5Stvvj4k/logo.png",
      "tags": [
        "lp-token"
      ],
      "extensions": {
        "website": "https://www.orca.so",
        "twitter": "https://twitter.com/orca_so"
      }
    },
    {
      "chainId": 101,
      "address": "9r1n79TmerAgQJboUT8QvrChX3buZBfuSrBTtYM1cW4h",
      "symbol": "SOL/STEP",
      "name": "Orca SOL/STEP LP Token",
      "decimals": 9,
      "logoURI": "https://raw.githubusercontent.com/solana-labs/token-list/main/assets/mainnet/9r1n79TmerAgQJboUT8QvrChX3buZBfuSrBTtYM1cW4h/logo.png",
      "tags": [
        "lp-token"
      ],
      "extensions": {
        "website": "https://www.orca.so",
        "twitter": "https://twitter.com/orca_so"
      }
    },
    {
      "chainId": 101,
      "address": "ELLELFtgvWBgLkdY9EFx4Vb3SLNj4DJEhzZLWy1wCh4Y",
      "symbol": "OXY/SOL",
      "name": "Orca OXY/SOL LP Token",
      "decimals": 9,
      "logoURI": "https://raw.githubusercontent.com/solana-labs/token-list/main/assets/mainnet/ELLELFtgvWBgLkdY9EFx4Vb3SLNj4DJEhzZLWy1wCh4Y/logo.png",
      "tags": [
        "lp-token"
      ],
      "extensions": {
        "website": "https://www.orca.so",
        "twitter": "https://twitter.com/orca_so"
      }
    },
    {
      "chainId": 101,
      "address": "BXM9ph4AuhCUzf94HQu5FnfeVThKj5oyrnb1krY1zax5",
      "symbol": "MER/SOL",
      "name": "Orca MER/SOL LP Token",
      "decimals": 9,
      "logoURI": "https://raw.githubusercontent.com/solana-labs/token-list/main/assets/mainnet/BXM9ph4AuhCUzf94HQu5FnfeVThKj5oyrnb1krY1zax5/logo.png",
      "tags": [
        "lp-token"
      ],
      "extensions": {
        "website": "https://www.orca.so",
        "twitter": "https://twitter.com/orca_so"
      }
    },
    {
      "chainId": 101,
      "address": "FJ9Q9ojA7vdf5rFbcTc6dd7D3nLpwSxdtFSE8cwfuvqt",
      "symbol": "FIDA/SOL",
      "name": "Orca FIDA/SOL LP Token",
      "decimals": 9,
      "logoURI": "https://raw.githubusercontent.com/solana-labs/token-list/main/assets/mainnet/FJ9Q9ojA7vdf5rFbcTc6dd7D3nLpwSxdtFSE8cwfuvqt/logo.png",
      "tags": [
        "lp-token"
      ],
      "extensions": {
        "website": "https://www.orca.so",
        "twitter": "https://twitter.com/orca_so"
      }
    },
    {
      "chainId": 101,
      "address": "EHkfnhKLLTUqo1xMZLxhM9EusEgpN6RXPpZsGpUsewaa",
      "symbol": "MAPS/SOL",
      "name": "Orca MAPS/SOL LP Token",
      "decimals": 9,
      "logoURI": "https://raw.githubusercontent.com/solana-labs/token-list/main/assets/mainnet/EHkfnhKLLTUqo1xMZLxhM9EusEgpN6RXPpZsGpUsewaa/logo.png",
      "tags": [
        "lp-token"
      ],
      "extensions": {
        "website": "https://www.orca.so",
        "twitter": "https://twitter.com/orca_so"
      }
    },
    {
      "chainId": 101,
      "address": "9rguDaKqTrVjaDXafq6E7rKGn7NPHomkdb8RKpjKCDm2",
      "symbol": "SAMO/SOL",
      "name": "Orca SAMO/SOL LP Token",
      "decimals": 9,
      "logoURI": "https://raw.githubusercontent.com/solana-labs/token-list/main/assets/mainnet/9rguDaKqTrVjaDXafq6E7rKGn7NPHomkdb8RKpjKCDm2/logo.png",
      "tags": [
        "lp-token"
      ],
      "extensions": {
        "website": "https://www.orca.so",
        "twitter": "https://twitter.com/orca_so"
      }
    },
    {
      "chainId": 101,
      "address": "2697FyJ4vD9zwAVPr33fdVPDv54pyZZiBv9S2AoKMyQf",
      "symbol": "COPE/SOL",
      "name": "Orca COPE/SOL LP Token",
      "decimals": 9,
      "logoURI": "https://raw.githubusercontent.com/solana-labs/token-list/main/assets/mainnet/2697FyJ4vD9zwAVPr33fdVPDv54pyZZiBv9S2AoKMyQf/logo.png",
      "tags": [
        "lp-token"
      ],
      "extensions": {
        "website": "https://www.orca.so",
        "twitter": "https://twitter.com/orca_so"
      }
    },
    {
      "chainId": 101,
      "address": "HEhMLvpSdPviukafKwVN8BnBUTamirptsQ6Wxo5Cyv8s",
      "symbol": "FTR",
      "name": "Future",
      "decimals": 9,
      "logoURI": "https://raw.githubusercontent.com/solana-labs/token-list/main/assets/mainnet/HEhMLvpSdPviukafKwVN8BnBUTamirptsQ6Wxo5Cyv8s/logo.png",
      "tags": [],
      "extensions": {
        "website": "https://future-ftr.io",
        "twitter": "https://twitter.com/ftr_finance"
      }
    },
    {
      "chainId": 101,
      "address": "6oJ8Mp1VnKxN5MvGf9LfpeaRvTv8N1xFbvtdEbLLWUDT",
      "symbol": "ESC",
      "name": "ESCoin",
      "decimals": 9,
      "logoURI": "https://raw.githubusercontent.com/solana-labs/token-list/main/assets/mainnet/6oJ8Mp1VnKxN5MvGf9LfpeaRvTv8N1xFbvtdEbLLWUDT/logo.png",
      "tags": [],
      "extensions": {
        "website": "https://escoin.company/",
        "twitter": "https://twitter.com/coin_esc"
      }
    },
    {
      "chainId": 101,
      "address": "Da1jboBKU3rqXUqPL3L3BxJ8e67ogVgVKcqy4rWsS7LC",
      "symbol": "UBE",
      "name": "UBE Token",
      "decimals": 9,
      "logoURI": "https://raw.githubusercontent.com/solana-labs/token-list/main/assets/mainnet/Da1jboBKU3rqXUqPL3L3BxJ8e67ogVgVKcqy4rWsS7LC/logo.png",
      "tags": [],
      "extensions": {
        "website": "https://www.ubetoken.com",
        "twitter": "https://twitter.com/ube_token"
      }
    },
    {
      "chainId": 101,
      "address": "CDJWUqTcYTVAKXAVXoQZFes5JUFc7owSeq7eMQcDSbo5",
      "symbol": "renBTC",
      "name": "renBTC",
      "decimals": 8,
      "logoURI": "https://raw.githubusercontent.com/solana-labs/token-list/main/assets/mainnet/CDJWUqTcYTVAKXAVXoQZFes5JUFc7owSeq7eMQcDSbo5/logo.png",
      "tags": [],
      "extensions": {
        "coingeckoId": "renbtc",
        "website": "https://renproject.io/",
        "serumV3Usdc": "74Ciu5yRzhe8TFTHvQuEVbFZJrbnCMRoohBK33NNiPtv"
      }
    },
    {
      "chainId": 101,
      "address": "G1a6jxYz3m8DVyMqYnuV7s86wD4fvuXYneWSpLJkmsXj",
      "symbol": "renBCH",
      "name": "renBCH",
      "decimals": 8,
      "logoURI": "https://raw.githubusercontent.com/solana-labs/token-list/main/assets/mainnet/G1a6jxYz3m8DVyMqYnuV7s86wD4fvuXYneWSpLJkmsXj/logo.png",
      "tags": [],
      "extensions": {
        "coingeckoId": "renbch",
        "website": "https://renproject.io/",
        "serumV3Usdc": "FS8EtiNZCH72pAK83YxqXaGAgk3KKFYphiTcYA2yRPis"
      }
    },
    {
      "chainId": 101,
      "address": "FKJvvVJ242tX7zFtzTmzqoA631LqHh4CdgcN8dcfFSju",
      "symbol": "renDGB",
      "name": "renDGB",
      "decimals": 8,
      "logoURI": "https://raw.githubusercontent.com/solana-labs/token-list/main/assets/mainnet/FKJvvVJ242tX7zFtzTmzqoA631LqHh4CdgcN8dcfFSju/logo.png",
      "tags": [],
      "extensions": {
        "website": "https://renproject.io/"
      }
    },
    {
      "chainId": 101,
      "address": "ArUkYE2XDKzqy77PRRGjo4wREWwqk6RXTfM9NeqzPvjU",
      "symbol": "renDOGE",
      "name": "renDOGE",
      "decimals": 8,
      "logoURI": "https://raw.githubusercontent.com/solana-labs/token-list/main/assets/mainnet/ArUkYE2XDKzqy77PRRGjo4wREWwqk6RXTfM9NeqzPvjU/logo.png",
      "tags": [],
      "extensions": {
        "coingeckoId": "rendoge",
        "website": "https://renproject.io/",
        "serumV3Usdc": "5FpKCWYXgHWZ9CdDMHjwxAfqxJLdw2PRXuAmtECkzADk"
      }
    },
    {
      "chainId": 101,
      "address": "8wv2KAykQstNAj2oW6AHANGBiFKVFhvMiyyzzjhkmGvE",
      "symbol": "renLUNA",
      "name": "renLUNA",
      "decimals": 6,
      "logoURI": "https://raw.githubusercontent.com/solana-labs/token-list/main/assets/mainnet/8wv2KAykQstNAj2oW6AHANGBiFKVFhvMiyyzzjhkmGvE/logo.png",
      "tags": [],
      "extensions": {
        "website": "https://renproject.io/",
        "serumV3Usdc": "CxDhLbbM9uAA2AXfSPar5qmyfmC69NLj3vgJXYAsSVBT"
      }
    },
    {
      "chainId": 101,
      "address": "E99CQ2gFMmbiyK2bwiaFNWUUmwz4r8k2CVEFxwuvQ7ue",
      "symbol": "renZEC",
      "name": "renZEC",
      "decimals": 8,
      "logoURI": "https://raw.githubusercontent.com/solana-labs/token-list/main/assets/mainnet/E99CQ2gFMmbiyK2bwiaFNWUUmwz4r8k2CVEFxwuvQ7ue/logo.png",
      "tags": [],
      "extensions": {
        "coingeckoId": "renzec",
        "website": "https://renproject.io/",
        "serumV3Usdc": "2ahbUT5UryyRVxPnELtTmDLLneN26UjBQFgfMVvbWDTb"
      }
    },
    {
      "chainId": 101,
      "address": "GkXP719hnhLtizWHcQyGVYajuJqVsJJ6fyeUob9BPCFC",
      "symbol": "KROWZ",
      "name": "Mike Krow's Official Best Friend Super Kawaii Kasu Token",
      "decimals": 9,
      "logoURI": "https://raw.githubusercontent.com/solana-labs/token-list/main/assets/mainnet/GkXP719hnhLtizWHcQyGVYajuJqVsJJ6fyeUob9BPCFC/logo.png",
      "tags": [
        "social-token",
        "krowz"
      ],
      "extensions": {
        "website": "https://mikekrow.com/",
        "twitter": "https://twitter.com/space_asylum"
      }
    },
    {
      "chainId": 101,
      "address": "6kwTqmdQkJd8qRr9RjSnUX9XJ24RmJRSrU1rsragP97Y",
      "symbol": "SAIL",
      "name": "SAIL",
      "decimals": 6,
      "logoURI": "https://raw.githubusercontent.com/solana-labs/token-list/main/assets/mainnet/6kwTqmdQkJd8qRr9RjSnUX9XJ24RmJRSrU1rsragP97Y/logo.png",
      "tags": [
        "utility-token"
      ],
      "extensions": {
        "website": "https://www.solanasail.com",
        "coingeckoId": "sail",
        "twitter": "https://twitter.com/SolanaSail"
      }
    },
    {
      "chainId": 101,
      "address": "E5ndSkaB17Dm7CsD22dvcjfrYSDLCxFcMd6z8ddCk5wp",
      "symbol": "RIN",
      "name": "Aldrin",
      "decimals": 9,
      "logoURI": "https://raw.githubusercontent.com/solana-labs/token-list/main/assets/mainnet/E5ndSkaB17Dm7CsD22dvcjfrYSDLCxFcMd6z8ddCk5wp/logo.png",
      "tags": [],
      "extensions": {
        "website": "https://rin.aldrin.com/",
        "twitter": "https://twitter.com/Aldrin_Exchange",
        "serumV3Usdc": "7gZNLDbWE73ueAoHuAeFoSu7JqmorwCLpNTBXHtYSFTa",
        "coingeckoId": "aldrin"
      }
    },
    {
      "chainId": 101,
      "address": "7LmGzEgnQZTxxeCThgxsv3xe4JQmiy9hxEGBPCF66KgH",
      "symbol": "SNEK",
      "name": "Snek Coin",
      "decimals": 0,
      "logoURI": "https://raw.githubusercontent.com/solana-labs/token-list/main/assets/mainnet/7LmGzEgnQZTxxeCThgxsv3xe4JQmiy9hxEGBPCF66KgH/logo.png",
      "tags": [],
      "extensions": {
        "twitter": "https://twitter.com/snekcoin"
      }
    },
    {
      "chainId": 101,
      "address": "AhRozpV8CDLJ5z9k8CJWF4P12MVvxdnnU2y2qUhUuNS5",
      "symbol": "ARK",
      "name": "Sol.Ark",
      "decimals": 8,
      "logoURI": "https://raw.githubusercontent.com/solana-labs/token-list/main/assets/mainnet/AhRozpV8CDLJ5z9k8CJWF4P12MVvxdnnU2y2qUhUuNS5/logo.png",
      "tags": [
        "meme"
      ],
      "extensions": {
        "website": "https://www.solark.xyz/",
        "twitter": "https://twitter.com/SOLARK67275852"
      }
    },
    {
      "chainId": 101,
      "address": "ss26ybWnrhSYbGBjDT9bEwRiyAVUgiKCbgAfFkksj4R",
      "symbol": "SS2",
      "name": "POH",
      "decimals": 0,
      "logoURI": "https://raw.githubusercontent.com/solana-labs/token-list/main/assets/mainnet/ss26ybWnrhSYbGBjDT9bEwRiyAVUgiKCbgAfFkksj4R/logo.png",
      "tags": [
        "nft"
      ],
      "extensions": {
        "website": "https://www.sol-talk.com/sol-survivor",
        "twitter": "https://twitter.com/sol__survivor",
        "imageUrl": "https://www.arweave.net/fDxzEtzfu9IjFDh0ID-rOGaGw__F6-OD2ADoa23sayo?ext=gif",
        "animationUrl": "https://vww4cphi4lv3ldd4dtidi4njkbilvngmvuaofo3rv2oa3ozepeea.arweave.net/ra3BPOji67WMfBzQNHGpUFC6tMytAOK7ca6cDbskeQg?ext=glb",
        "description": "Sensing a disturbance in the timeline, the tournament organizers send Poh back in time to the beginning of the tournament. He is tasked with finding the origin of the disturbance and restoring the original timeline. Special:'Out of Order'"
      }
    },
    {
      "chainId": 101,
      "address": "6dGR9kAt499jzsojDHCvDArKxpTarNbhdSkiS7jeMAib",
      "symbol": "AKI",
      "name": "AKIHIGE Token",
      "decimals": 9,
      "logoURI": "https://raw.githubusercontent.com/solana-labs/token-list/main/assets/mainnet/6dGR9kAt499jzsojDHCvDArKxpTarNbhdSkiS7jeMAib/logo.png",
      "tags": [
        "aki"
      ]
    },
    {
      "chainId": 101,
      "address": "SCYfrGCw8aDiqdgcpdGjV6jp4UVVQLuphxTDLNWu36f",
      "symbol": "SCY",
      "name": "Synchrony",
      "decimals": 9,
      "logoURI": "https://raw.githubusercontent.com/solana-labs/token-list/main/assets/mainnet/SCYfrGCw8aDiqdgcpdGjV6jp4UVVQLuphxTDLNWu36f/logo.png",
      "tags": [],
      "extensions": {
        "website": "https://synchrony.fi",
        "twitter": "https://twitter.com/SynchronyFi"
      }
    },
    {
      "chainId": 101,
      "address": "BKMWPkPS8jXw59ezYwK2ueNTZRF4m8MYHDjh9HwUmkQ7",
      "symbol": "SDC",
      "name": "SandDollarClassic",
      "decimals": 9,
      "logoURI": "https://raw.githubusercontent.com/solana-labs/token-list/main/assets/mainnet/BKMWPkPS8jXw59ezYwK2ueNTZRF4m8MYHDjh9HwUmkQ7/logo.png",
      "tags": [
        "utility-token"
      ],
      "extensions": {
        "website": "https://sanddollar.bs",
        "twitter": "https://twitter.com/SandDollar_BS"
      }
    },
    {
      "chainId": 101,
      "address": "Bx4ykEMurwPQBAFNvthGj73fMBVTvHa8e9cbAyaK4ZSh",
      "symbol": "TOX",
      "name": "trollbox",
      "decimals": 9,
      "logoURI": "https://raw.githubusercontent.com/solana-labs/token-list/main/assets/mainnet/Bx4ykEMurwPQBAFNvthGj73fMBVTvHa8e9cbAyaK4ZSh/logo.png",
      "tags": [
        "utility-token"
      ],
      "extensions": {
        "website": "https://trollbox.io",
        "twitter": "https://twitter.com/trollboxio"
      }
    },
    {
      "chainId": 101,
      "address": "E7WqtfRHcY8YW8z65u9WmD7CfMmvtrm2qPVicSzDxLaT",
      "symbol": "PPUG",
      "name": "PizzaPugCoin",
      "decimals": 9,
      "logoURI": "https://raw.githubusercontent.com/solana-labs/token-list/main/assets/mainnet/E7WqtfRHcY8YW8z65u9WmD7CfMmvtrm2qPVicSzDxLaT/logo.png",
      "tags": [],
      "extensions": {
        "website": "https://www.pizzapugcoin.com",
        "twitter": "https://twitter.com/pizzapugcoin"
      }
    },
    {
      "chainId": 101,
      "address": "FZgL5motNWEDEa24xgfSdBDfXkB9Ru9KxfEsey9S58bb",
      "symbol": "VCC",
      "name": "VentureCapital",
      "decimals": 6,
      "logoURI": "https://raw.githubusercontent.com/solana-labs/token-list/main/assets/mainnet/FZgL5motNWEDEa24xgfSdBDfXkB9Ru9KxfEsey9S58bb/logo.svg",
      "tags": [
        "venture capital",
        "liquidator",
        "IDO",
        "incubator"
      ],
      "extensions": {
        "website": "https://www.vcc.finance/",
        "twitter": "https://twitter.com/vcc_finance"
      }
    },
    {
      "chainId": 101,
      "address": "4TGxgCSJQx2GQk9oHZ8dC5m3JNXTYZHjXumKAW3vLnNx",
      "symbol": "OXS",
      "name": "Oxbull Sol",
      "decimals": 9,
      "logoURI": "https://raw.githubusercontent.com/solana-labs/token-list/main/assets/mainnet/4TGxgCSJQx2GQk9oHZ8dC5m3JNXTYZHjXumKAW3vLnNx/logo.png",
      "tags": [
        "utility-token"
      ],
      "extensions": {
        "website": "https://www.oxbull.tech/#/home",
        "twitter": "https://twitter.com/OxBull5",
        "medium": "https://medium.com/@oxbull",
        "tgann": "https://t.me/Oxbull_tech",
        "coingeckoId": "oxbull-tech",
        "github": "https://github.com/OxBull"
      }
    },
    {
      "chainId": 101,
      "address": "EdAhkbj5nF9sRM7XN7ewuW8C9XEUMs8P7cnoQ57SYE96",
      "symbol": "FAB",
      "name": "FABRIC",
      "decimals": 9,
      "logoURI": "https://raw.githubusercontent.com/solana-labs/token-list/main/assets/mainnet/EdAhkbj5nF9sRM7XN7ewuW8C9XEUMs8P7cnoQ57SYE96/logo.png",
      "tags": [],
      "extensions": {
        "website": "https://fsynth.io/",
        "twitter": "https://twitter.com/official_fabric",
        "coingeckoId": "fabric"
      }
    },
    {
      "chainId": 101,
      "address": "GEYrotdkRitGUK5UMv3aMttEhVAZLhRJMcG82zKYsaWB",
      "symbol": "POTATO",
      "name": "POTATO",
      "decimals": 3,
      "logoURI": "https://raw.githubusercontent.com/solana-labs/token-list/main/assets/mainnet/GEYrotdkRitGUK5UMv3aMttEhVAZLhRJMcG82zKYsaWB/logo.png",
      "tags": [],
      "extensions": {
        "website": "https://potatocoinspl.com/",
        "serumV3Usdc": "6dn7tgTHe5rZEAscMWWY3xmPGVEKVkM9s7YRV11z399z"
      }
    },
    {
      "chainId": 101,
      "address": "FmJ1fo7wK5FF6rDvQxow5Gj7A2ctLmR5orCKLZ45Q3Cq",
      "symbol": "DGEN",
      "name": "Degen Banana",
      "decimals": 6,
      "logoURI": "https://raw.githubusercontent.com/solana-labs/token-list/main/assets/mainnet/FmJ1fo7wK5FF6rDvQxow5Gj7A2ctLmR5orCKLZ45Q3Cq/logo.png",
      "tags": [],
      "extensions": {
        "website": "https://degen.finance/",
        "twitter": "https://twitter.com/degenbanana"
      }
    },
    {
      "chainId": 101,
      "address": "FciGvHj9FjgSGgCBF1b9HY814FM9D28NijDd5SJrKvPo",
      "symbol": "TGT",
      "name": "Twirl Governance Token",
      "decimals": 6,
      "logoURI": "https://raw.githubusercontent.com/solana-labs/token-list/main/assets/mainnet/FciGvHj9FjgSGgCBF1b9HY814FM9D28NijDd5SJrKvPo/logo.png",
      "tags": [],
      "extensions": {
        "website": "https://twirlfinance.com/",
        "twitter": "https://twitter.com/twirlfinance"
      }
    },
    {
      "chainId": 101,
      "address": "A9EEvcRcT7Q9XAa6NfqrqJChoc4XGDhd2mtc4xfniQkS",
      "symbol": "BILBY",
      "name": "Bilby Finance",
      "decimals": 9,
      "logoURI": "https://raw.githubusercontent.com/solana-labs/token-list/main/assets/mainnet/A9EEvcRcT7Q9XAa6NfqrqJChoc4XGDhd2mtc4xfniQkS/logo.png",
      "tags": [
        "utility-token"
      ],
      "extensions": {
        "website": "https://bilby.finance/"
      }
    },
    {
      "chainId": 101,
      "address": "8NGgmXzBzhsXz46pTC3ioSBxeE3w2EXpc741N3EQ8E6r",
      "symbol": "JOKE",
      "name": "JOKESMEMES",
      "decimals": 9,
      "logoURI": "https://raw.githubusercontent.com/solana-labs/token-list/main/assets/mainnet/8NGgmXzBzhsXz46pTC3ioSBxeE3w2EXpc741N3EQ8E6r/logo.png",
      "tags": [],
      "extensions": {
        "website": "https://jokesmemes.finance",
        "twitter": "https://twitter.com/Jokesmemes11"
      }
    },
    {
      "chainId": 101,
      "address": "Fp4gjLpTsPqBN6xDGpDHwtnuEofjyiZKxxZxzvJnjxV6",
      "symbol": "NAXAR",
      "name": "Naxar",
      "decimals": 4,
      "logoURI": "https://raw.githubusercontent.com/solana-labs/token-list/main/assets/mainnet/Fp4gjLpTsPqBN6xDGpDHwtnuEofjyiZKxxZxzvJnjxV6/logo.png",
      "tags": [],
      "extensions": {
        "website": "https://naxar.ru",
        "instagram": "https://instagram.com/naxar__",
        "telegram": "https://t.me/naxar_official"
      }
    },
    {
      "chainId": 101,
      "address": "5jqTNKonR9ZZvbmX9JHwcPSEg6deTyNKR7PxQ9ZPdd2w",
      "symbol": "JBUS",
      "name": "Jebus",
      "decimals": 0,
      "logoURI": "https://raw.githubusercontent.com/solana-labs/token-list/main/assets/mainnet/5jqTNKonR9ZZvbmX9JHwcPSEg6deTyNKR7PxQ9ZPdd2w/logo.png",
      "tags": [],
      "extensions": {
        "website": "https://jebus.live"
      }
    },
    {
      "chainId": 101,
      "address": "29UWGmi1MxJRi3izeritN8VvhZbUiX37KUVnGv46mzev",
      "symbol": "KLBx",
      "name": "Black Label X",
      "decimals": 4,
      "logoURI": "https://raw.githubusercontent.com/solana-labs/token-list/main/assets/mainnet/29UWGmi1MxJRi3izeritN8VvhZbUiX37KUVnGv46mzev/logo.svg",
      "tags": [],
      "extensions": {
        "website": "https://klbtoken.com/x"
      }
    },
    {
      "chainId": 101,
      "address": "GACHAfpmbpk4FLfZcGkT2NUmaEqMygssAknhqnn8DVHP",
      "symbol": "GACHA",
      "name": "Gachapon",
      "decimals": 9,
      "logoURI": "https://raw.githubusercontent.com/solana-labs/token-list/main/assets/mainnet/GACHAfpmbpk4FLfZcGkT2NUmaEqMygssAknhqnn8DVHP/logo.png",
      "tags": [],
      "extensions": {
        "twitter": "https://twitter.com/GACHAPON7777"
      }
    },
    {
      "chainId": 101,
      "address": "9zoqdwEBKWEi9G5Ze8BSkdmppxGgVv1Kw4LuigDiNr9m",
      "symbol": "STR",
      "name": "Solster",
      "decimals": 9,
      "logoURI": "https://raw.githubusercontent.com/solana-labs/token-list/main/assets/mainnet/9zoqdwEBKWEi9G5Ze8BSkdmppxGgVv1Kw4LuigDiNr9m/logo.png",
      "tags": [],
      "extensions": {
        "website": "https://solster.finance",
        "twitter": "https://twitter.com/solster_finance"
      }
    },
    {
      "chainId": 101,
      "address": "A2T2jDe2bxyEHkKtS8AtrTRmJ9VZRwyY8Kr7oQ8xNyfb",
      "symbol": "HAMS",
      "name": "Space Hamster",
      "decimals": 9,
      "logoURI": "https://raw.githubusercontent.com/solana-labs/token-list/main/assets/mainnet/A2T2jDe2bxyEHkKtS8AtrTRmJ9VZRwyY8Kr7oQ8xNyfb/logo.png",
      "tags": [],
      "extensions": {
        "website": "https://www.solhamster.space/",
        "twitter": "https://twitter.com/sol_hamster",
        "telegram": "https://t.me/SolHamster",
        "dex-website": "https://dex-solhamster.space/"
      }
    },
    {
      "chainId": 101,
      "address": "EGN2774kzKyUnJs2Gv5poK6ymiMVkdyCQD2gGnJ84sDk",
      "symbol": "NEFT",
      "name": "Neftea Labs Coin",
      "decimals": 9,
      "logoURI": "https://raw.githubusercontent.com/solana-labs/token-list/main/assets/mainnet/EGN2774kzKyUnJs2Gv5poK6ymiMVkdyCQD2gGnJ84sDk/logo.png",
      "tags": [
        "Neftea",
        "NFT",
        "utility-token"
      ],
      "extensions": {
        "website": "https://www.neftealabs.com/"
      }
    },
    {
      "chainId": 101,
      "address": "DK64rmGSZupv1dLYn57e3pUVgs9jL9EKLXDVZZPsMDz8",
      "symbol": "ABOMB",
      "name": "ArtBomb",
      "decimals": 5,
      "logoURI": "https://raw.githubusercontent.com/solana-labs/token-list/main/assets/mainnet/DK64rmGSZupv1dLYn57e3pUVgs9jL9EKLXDVZZPsMDz8/logo.png",
      "tags": [
        "utility-token",
        "artbomb"
      ],
      "extensions": {
        "website": "https://artbomb.xyz"
      }
    },
    {
      "chainId": 101,
      "address": "AnyCsr1VCBZcwVAxbKPuHhKDP5DQQSnRxGAo4ycgRMi2",
      "symbol": "DAL",
      "name": "Dalmatiancoin",
      "decimals": 9,
      "logoURI": "https://raw.githubusercontent.com/solana-labs/token-list/main/assets/mainnet/AnyCsr1VCBZcwVAxbKPuHhKDP5DQQSnRxGAo4ycgRMi2/logo.png",
      "tags": [],
      "extensions": {
        "website": "https://dalmatiancoin.org/",
        "twitter": "https://twitter.com/coindalmatian"
      }
    },
    {
      "chainId": 101,
      "address": "HiL1j5VMR9XtRnCA4mxaVoXr6PMHpbh8wUgfPsAP4CNF",
      "symbol": "SolNHD",
      "name": "SolNHD",
      "decimals": 9,
      "logoURI": "https://raw.githubusercontent.com/solana-labs/token-list/main/assets/mainnet/HiL1j5VMR9XtRnCA4mxaVoXr6PMHpbh8wUgfPsAP4CNF/logo.png",
      "tags": [],
      "extensions": {
        "website": "https://www.solnhd.com",
        "twitter": "https://twitter.com/zororoaz01"
      }
    },
    {
      "chainId": 101,
      "address": "qXu8Tj65H5XR8KHuaKKoyLCWj592KbTG3YWJwsuFrPS",
      "symbol": "STVA",
      "name": "SOLtiva",
      "decimals": 3,
      "logoURI": "https://raw.githubusercontent.com/solana-labs/token-list/main/assets/mainnet/qXu8Tj65H5XR8KHuaKKoyLCWj592KbTG3YWJwsuFrPS/logo.svg",
      "tags": [],
      "extensions": {
        "website": "https://soltiva.co",
        "serumV3Usdc": "8srnqriKDYXQNSiNh3F5qhkEt8USwWcJyeR65TxavoAf"
      }
    },
    {
      "chainId": 101,
      "address": "D3gHoiYT4RY5VSndne1fEnpM3kCNAyBhkp5xjNUqqPj9",
      "symbol": "PROEXIS",
      "name": "ProExis Prova de Existência Blockchain",
      "decimals": 9,
      "logoURI": "https://raw.githubusercontent.com/solana-labs/token-list/main/assets/mainnet/D3gHoiYT4RY5VSndne1fEnpM3kCNAyBhkp5xjNUqqPj9/logo.png",
      "tags": [
        "proof of-existence",
        "utility-token",
        "prova de existencia",
        "proexis"
      ],
      "extensions": {
        "website": "https://provadeexistencia.com.br",
        "twitter": "https://twitter.com/provaexistencia",
        "facebook": "https://facebook.com/provadeexistencia",
        "instagram": "https://instagram.com/provadeexistencia",
        "github": "https://github.com/provadeexistencia",
        "tgann": "https://t.me/provadeexistencia",
        "tggroup": "https://t.me/provadeexistenciagrupo"
      }
    },
    {
      "chainId": 101,
      "address": "5DWFxYBxjETuqFX3P2Z1uq8UbcCT1F4sABGiBZMnWKvR",
      "symbol": "PLDO",
      "name": "PLEIDO",
      "decimals": 6,
      "logoURI": "https://raw.githubusercontent.com/solana-labs/token-list/main/assets/mainnet/5DWFxYBxjETuqFX3P2Z1uq8UbcCT1F4sABGiBZMnWKvR/logo.svg",
      "tags": [
        "pleido",
        "game-coin"
      ],
      "extensions": {
        "website": "https://pleido.com/"
      }
    },
    {
      "chainId": 101,
      "address": "6uB5eEC8SzMbUdsPpe3eiNvHyvxdqUWnDEtpFQxkhNTP",
      "symbol": "MOLANIUM",
      "name": "MOLANIUM",
      "decimals": 0,
      "logoURI": "https://raw.githubusercontent.com/solana-labs/token-list/main/assets/mainnet/6uB5eEC8SzMbUdsPpe3eiNvHyvxdqUWnDEtpFQxkhNTP/logo.png",
      "tags": [],
      "extensions": {
        "website": "https://moonlana.com/",
        "imageUrl": "https://i.imgur.com/hOMe38E.png",
        "twitter": "https://twitter.com/xMoonLana",
        "medium": "https://moonlana.medium.com/"
      }
    },
    {
      "chainId": 101,
      "address": "5KV2W2XPdSo97wQWcuAVi6G4PaCoieg4Lhhi61PAMaMJ",
      "symbol": "GÜ",
      "name": "GÜ",
      "decimals": 9,
      "logoURI": "https://raw.githubusercontent.com/solana-labs/token-list/main/assets/mainnet/5KV2W2XPdSo97wQWcuAVi6G4PaCoieg4Lhhi61PAMaMJ/logo.png",
      "tags": [
        "utility-token"
      ],
      "extensions": {
        "website": "https://kugle.org",
        "twitter": "https://twitter.com/Kugle_",
        "coingeckoId": "gu"
      }
    },
    {
      "chainId": 101,
      "address": "72fFy4SNGcHoEC1TTFTUkxNHriJqg3hBPsa2jSr2cZgb",
      "symbol": "BZX",
      "name": "BlizeX",
      "decimals": 6,
      "logoURI": "https://raw.githubusercontent.com/solana-labs/token-list/main/assets/mainnet/72fFy4SNGcHoEC1TTFTUkxNHriJqg3hBPsa2jSr2cZgb/logo.png",
      "tags": [],
      "extensions": {
        "website": "https://www.blizex.co",
        "twitter": "https://twitter.com/blizex_en"
      }
    },
    {
      "chainId": 101,
      "address": "5fEo6ZbvpV6zdyzowtAwgMcWHZe1yJy9NxQM6gC19QW5",
      "symbol": "GREEN",
      "name": "Green DEX",
      "decimals": 9,
      "logoURI": "https://raw.githubusercontent.com/solana-labs/token-list/main/assets/mainnet/5fEo6ZbvpV6zdyzowtAwgMcWHZe1yJy9NxQM6gC19QW5/logo.svg",
      "tags": [
        "Green DEX"
      ],
      "extensions": {
        "website": "https://greendex.network/",
        "twitter": "https://twitter.com/GreendexN"
      }
    },
    {
      "chainId": 101,
      "address": "Bx1fDtvTN6NvE4kjdPHQXtmGSg582bZx9fGy4DQNMmAT",
      "symbol": "SOLC",
      "name": "Solcubator",
      "decimals": 9,
      "logoURI": "https://raw.githubusercontent.com/solana-labs/token-list/main/assets/mainnet/Bx1fDtvTN6NvE4kjdPHQXtmGSg582bZx9fGy4DQNMmAT/logo.png",
      "tags": [],
      "extensions": {
        "website": "http://solcubator.io",
        "twitter": "https://twitter.com/Solcubator"
      }
    },
    {
      "chainId": 101,
      "address": "ABxCiDz4jjKt1t7Syu5Tb37o8Wew9ADpwngZh6kpLbLX",
      "symbol": "XSOL",
      "name": "XSOL Token",
      "decimals": 8,
      "logoURI": "https://raw.githubusercontent.com/solana-labs/token-list/main/assets/mainnet/ABxCiDz4jjKt1t7Syu5Tb37o8Wew9ADpwngZh6kpLbLX/logo.png",
      "tags": [
        "utility-token"
      ],
      "extensions": {
        "website": "https://0xsol.network",
        "twitter": "https://twitter.com/0xSol_Network"
      }
    },
    {
      "chainId": 101,
      "address": "DrcPRJPBiakQcWqon3gZms7sviAqdQS5zS5wvaG5v6wu",
      "symbol": "BLD",
      "name": "BladesToken",
      "decimals": 4,
      "logoURI": "https://raw.githubusercontent.com/solana-labs/token-list/main/assets/mainnet/DrcPRJPBiakQcWqon3gZms7sviAqdQS5zS5wvaG5v6wu/logo.png",
      "tags": [],
      "extensions": {
        "website": "https://blades.finance/",
        "twitter": "https://twitter.com/bladesfinance"
      }
    },
    {
      "chainId": 101,
      "address": "6D7E4mstMboABmfoaPrtVDgewjUCbGdvcYVaHa9SDiTg",
      "symbol": "QWK",
      "name": "QwikPay.io Token",
      "decimals": 9,
      "logoURI": "https://raw.githubusercontent.com/solana-labs/token-list/main/assets/mainnet/6D7E4mstMboABmfoaPrtVDgewjUCbGdvcYVaHa9SDiTg/logo.png",
      "tags": [],
      "extensions": {
        "website": "https://www.qwikpay.io",
        "twitter": "https://twitter.com/QwikpayIO"
      }
    },
    {
      "chainId": 101,
      "address": "BTyJg5zMbaN2KMfn7LsKhpUsV675aCUSUMrgB1YGxBBP",
      "symbol": "GOOSEBERRY",
      "name": "Gooseberry",
      "decimals": 9,
      "logoURI": "https://raw.githubusercontent.com/solana-labs/token-list/main/assets/mainnet/BTyJg5zMbaN2KMfn7LsKhpUsV675aCUSUMrgB1YGxBBP/logo.png",
      "tags": [],
      "extensions": {
        "website": "https://gooseberry.changr.ca",
        "twitter": "https://twitter.com/gooseberrycoin"
      }
    },
    {
      "chainId": 101,
      "address": "5GG1LbgY4EEvPR51YQPNr65QKcZemrHWPooTqC5gRPBA",
      "symbol": "DXB",
      "name": "DefiXBet Token",
      "decimals": 9,
      "logoURI": "https://raw.githubusercontent.com/solana-labs/token-list/main/assets/mainnet/5GG1LbgY4EEvPR51YQPNr65QKcZemrHWPooTqC5gRPBA/logo.png",
      "tags": [],
      "extensions": {
        "website": "https://DefiXBet.com/",
        "twitter": "https://twitter.com/DefiXBet",
        "medium": "https://defixbet.medium.com/",
        "tgann": "https://t.me/DefiXBet"
      }
    },
    {
      "chainId": 101,
      "address": "7a4cXVvVT7kF6hS5q5LDqtzWfHfys4a9PoK6pf87RKwf",
      "symbol": "LUNY",
      "name": "Luna Yield",
      "decimals": 9,
      "logoURI": "https://raw.githubusercontent.com/solana-labs/token-list/main/assets/mainnet/7a4cXVvVT7kF6hS5q5LDqtzWfHfys4a9PoK6pf87RKwf/logo.png",
      "tags": [],
      "extensions": {
        "website": "https://www.lunayield.com",
        "twitter": "https://twitter.com/Luna_Yield"
      }
    },
    {
      "chainId": 101,
      "address": "AP58G14hoy4GGgZS4L8TzZgqXnk3hBvciFKW2Cb1RQ2J",
      "symbol": "YARDv1",
      "name": "SolYard Finance Beta",
      "decimals": 9,
      "logoURI": "https://raw.githubusercontent.com/solana-labs/token-list/main/assets/mainnet/AP58G14hoy4GGgZS4L8TzZgqXnk3hBvciFKW2Cb1RQ2J/logo.png",
      "tags": [],
      "extensions": {
        "website": "https://solyard.finance/"
      }
    },
    {
      "chainId": 101,
      "address": "6Y7LbYB3tfGBG6CSkyssoxdtHb77AEMTRVXe8JUJRwZ7",
      "symbol": "DINO",
      "name": "DINO",
      "decimals": 6,
      "logoURI": "https://raw.githubusercontent.com/solana-labs/token-list/main/assets/mainnet/6Y7LbYB3tfGBG6CSkyssoxdtHb77AEMTRVXe8JUJRwZ7/logo.png",
      "tags": [],
      "extensions": {
        "website": "https://www.solanadino.com",
        "twitter": "https://twitter.com/solanadino"
      }
    },
    {
      "chainId": 101,
      "address": "4wjPQJ6PrkC4dHhYghwJzGBVP78DkBzA2U3kHoFNBuhj",
      "symbol": "LIQ",
      "name": "LIQ Protocol",
      "decimals": 6,
      "logoURI": "https://raw.githubusercontent.com/solana-labs/token-list/main/assets/mainnet/4wjPQJ6PrkC4dHhYghwJzGBVP78DkBzA2U3kHoFNBuhj/logo.png",
      "tags": [],
      "extensions": {
        "website": "https://liqsolana.com/",
        "coingeckoId": "liq-protocol",
        "twitter": "https://twitter.com/liqsolana",
        "discord": "https://discord.gg/MkfjambeU7",
        "serumV3Usdc": "FLKUQGh9VAG4otn4njLPUf5gaUPx5aAZ2Q6xWiD3hH5u"
      }
    },
    {
      "chainId": 101,
      "address": "DubwWZNWiNGMMeeQHPnMATNj77YZPZSAz2WVR5WjLJqz",
      "symbol": "CRP",
      "name": "CropperFinance",
      "decimals": 9,
      "logoURI": "https://raw.githubusercontent.com/solana-labs/token-list/main/assets/mainnet/DubwWZNWiNGMMeeQHPnMATNj77YZPZSAz2WVR5WjLJqz/logo.png",
      "tags": [],
      "extensions": {
        "website": "https://cropper.finance/",
        "twitter": "https://twitter.com/cropperfinance"
      }
    },
    {
      "chainId": 101,
      "address": "B3Ggjjj3QargPkFTAJiR6BaD8CWKFUaWRXGcDQ1nyeeD",
      "symbol": "PARTI",
      "name": "PARTI",
      "decimals": 9,
      "logoURI": "https://raw.githubusercontent.com/solana-labs/token-list/main/assets/mainnet/B3Ggjjj3QargPkFTAJiR6BaD8CWKFUaWRXGcDQ1nyeeD/logo.png",
      "tags": [],
      "extensions": {
        "website": "https://parti.finance",
        "twitter": "https://twitter.com/ParticleFinance",
        "medium": "https://particlefinance.medium.com"
      }
    },
    {
      "chainId": 101,
      "address": "5igDhdTnXif5E5djBpRt4wUKo5gtf7VicHi8r5ada4Hj",
      "symbol": "NIA",
      "name": "NIALABS",
      "decimals": 0,
      "logoURI": "https://raw.githubusercontent.com/solana-labs/token-list/main/assets/mainnet/5igDhdTnXif5E5djBpRt4wUKo5gtf7VicHi8r5ada4Hj/logo.png",
      "tags": [],
      "extensions": {
        "website": "https://www.nialabs.com/"
      }
    },
    {
      "chainId": 101,
      "address": "GQnN5M1M6oTjsziAwcRYd1P7pRBBQKURj5QeAjN1npnE",
      "symbol": "CORV",
      "name": "Project Corvus",
      "decimals": 9,
      "logoURI": "https://raw.githubusercontent.com/solana-labs/token-list/main/assets/mainnet/GQnN5M1M6oTjsziAwcRYd1P7pRBBQKURj5QeAjN1npnE/logo.png",
      "tags": [],
      "extensions": {
        "website": "https://dixon.company/"
      }
    },
    {
      "chainId": 101,
      "address": "3FRQnT5djQMATCg6TNXBhi2bBkbTyGdywsLmLa8BbEKz",
      "symbol": "HLTH",
      "name": "HLTH",
      "decimals": 4,
      "logoURI": "https://raw.githubusercontent.com/solana-labs/token-list/main/assets/mainnet/3FRQnT5djQMATCg6TNXBhi2bBkbTyGdywsLmLa8BbEKz/logo.png",
      "extensions": {
        "website": "https://hlth.network/",
        "twitter": "https://twitter.com/hlthnetwork",
        "telegram": "https://t.me/HLTHnetwork"
      }
    },
    {
      "chainId": 101,
      "address": "Ea5SjE2Y6yvCeW5dYTn7PYMuW5ikXkvbGdcmSnXeaLjS",
      "symbol": "PAI",
      "name": "PAI (Parrot)",
      "decimals": 6,
      "logoURI": "https://raw.githubusercontent.com/solana-labs/token-list/main/assets/mainnet/Ea5SjE2Y6yvCeW5dYTn7PYMuW5ikXkvbGdcmSnXeaLjS/logo.svg",
      "tags": [
        "stablecoin"
      ],
      "extensions": {
        "website": "https://partyparrot.finance",
        "twitter": "https://twitter.com/gopartyparrot",
        "telegram": "https://t.me/gopartyparrot"
      }
    },
    {
      "chainId": 101,
      "address": "SLRSSpSLUTP7okbCUBYStWCo1vUgyt775faPqz8HUMr",
      "symbol": "SLRS",
      "name": "Solrise Finance",
      "decimals": 6,
      "logoURI": "https://raw.githubusercontent.com/solana-labs/token-list/main/assets/mainnet/SLRSSpSLUTP7okbCUBYStWCo1vUgyt775faPqz8HUMr/logo.png",
      "tags": [],
      "extensions": {
        "website": "https://solrise.finance",
        "twitter": "https://twitter.com/SolriseFinance",
        "telegram": "https://t.me/solrisefinance",
        "medium": "https://blog.solrise.finance",
        "discord": "https://discord.gg/xNbGgMUJfU",
        "serumV3Usdc": "2Gx3UfV831BAh8uQv1FKSPKS9yajfeeD8GJ4ZNb2o2YP",
        "coingeckoId": "solrise-finance"
      }
    },
    {
      "chainId": 101,
      "address": "Hejznrp39zCfcmq4WpihfAeyhzhqeFtj4PURHFqMaHSS",
      "symbol": "SE",
      "name": "Snake Eyes",
      "decimals": 9,
      "logoURI": "https://raw.githubusercontent.com/solana-labs/token-list/main/assets/mainnet/Hejznrp39zCfcmq4WpihfAeyhzhqeFtj4PURHFqMaHSS/logo.png",
      "tags": [],
      "extensions": {
        "discord": "https://discord.gg/g94SubKn"
      }
    },
    {
      "chainId": 101,
      "address": "Fx14roJm9m27zngJQwmt81npHvPc5pmF772nxDhNnsh5",
      "symbol": "LIQ-USDC",
      "name": "Raydium LP Token (LIQ-USDC)",
      "decimals": 6,
      "logoURI": "https://raw.githubusercontent.com/solana-labs/token-list/main/assets/mainnet/Fx14roJm9m27zngJQwmt81npHvPc5pmF772nxDhNnsh5/logo.png",
      "tags": [
        "lp-token"
      ],
      "extensions": {
        "website": "https://raydium.io/"
      }
    },
    {
      "chainId": 101,
      "address": "D7U3BPHr5JBbFmPTaVNpmEKGBPFdQS3udijyte1QtuLk",
      "symbol": "STAR",
      "name": "SolStar",
      "decimals": 9,
      "logoURI": "https://raw.githubusercontent.com/solana-labs/token-list/main/assets/mainnet/D7U3BPHr5JBbFmPTaVNpmEKGBPFdQS3udijyte1QtuLk/logo.png",
      "tags": [
        "community",
        "web3",
        "utility-token"
      ],
      "extensions": {
        "website": "https://solstar.finance",
        "twitter": "https://twitter.com/SolStarFinance",
        "discord": "https://discord.gg/j6B3q5Xk5N",
        "medium": "https://solstar.medium.com",
        "telegram": "https://t.me/SolStarFinance"
      }
    },
    {
      "chainId": 101,
      "address": "GtQ48z7NNjs7sVyp3M7iuiDcTRjeWPd1fkdiWQNy1UR6",
      "symbol": "LIQ-SOL",
      "name": "Raydium LP Token (LIQ-SOL)",
      "decimals": 6,
      "logoURI": "https://raw.githubusercontent.com/solana-labs/token-list/main/assets/mainnet/GtQ48z7NNjs7sVyp3M7iuiDcTRjeWPd1fkdiWQNy1UR6/logo.png",
      "tags": [
        "lp-token"
      ],
      "extensions": {
        "website": "https://raydium.io/"
      }
    },
    {
      "chainId": 101,
      "address": "DHojuFwy5Pb8HTUhyRGQ285s5KYgk8tGAjAcmjkEAGbY",
      "symbol": "RFK",
      "name": "Refrak",
      "decimals": 2,
      "logoURI": "https://raw.githubusercontent.com/solana-labs/token-list/main/assets/mainnet/DHojuFwy5Pb8HTUhyRGQ285s5KYgk8tGAjAcmjkEAGbY/logo.png",
      "tags": [],
      "extensions": {
        "website": "https://refrak.io/",
        "discord": "https://discord.gg/ZAWbnebFVK"
      }
    },
    {
      "chainId": 101,
      "address": "JAhTGv1g19KzE2n58Jzhxpu5SSNioanAzj3wL7epiNUL",
      "symbol": "RFKP",
      "name": "Refrak Platinum",
      "decimals": 8,
      "logoURI": "https://raw.githubusercontent.com/solana-labs/token-list/main/assets/mainnet/JAhTGv1g19KzE2n58Jzhxpu5SSNioanAzj3wL7epiNUL/logo.png",
      "tags": [],
      "extensions": {
        "website": "https://refrak.io/",
        "discord": "https://discord.gg/ZAWbnebFVK"
      }
    },
    {
      "chainId": 101,
      "address": "7Jimij6hkEjjgmf3HamW44d2Cf5kj2gHnfCDDPGxWut",
      "symbol": "GQO",
      "name": "GIGQO",
      "decimals": 9,
      "logoURI": "https://gigqo.com/images/new-gqo-logo.png",
      "tags": [],
      "extensions": {
        "website": "https://gigqo.com/",
        "twitter": "https://twitter.com/gigqoapp"
      }
    },
    {
      "chainId": 101,
      "address": "E5rk3nmgLUuKUiS94gg4bpWwWwyjCMtddsAXkTFLtHEy",
      "symbol": "WOO",
      "name": "Wootrade Network",
      "decimals": 6,
      "logoURI": "https://raw.githubusercontent.com/solana-labs/token-list/main/assets/mainnet/E5rk3nmgLUuKUiS94gg4bpWwWwyjCMtddsAXkTFLtHEy/logo.png",
      "tags": [],
      "extensions": {
        "website": "https://woo.network",
        "twitter": "https://twitter.com/wootraderS"
      }
    },
    {
      "chainId": 101,
      "address": "9s6dXtMgV5E6v3rHqBF2LejHcA2GWoZb7xNUkgXgsBqt",
      "symbol": "USDC-USDT-PAI",
      "name": "Mercurial LP Token (USDC-USDT-PAI)",
      "decimals": 6,
      "logoURI": "https://raw.githubusercontent.com/solana-labs/token-list/main/assets/mainnet/9s6dXtMgV5E6v3rHqBF2LejHcA2GWoZb7xNUkgXgsBqt/logo.png",
      "tags": [
        "lp-token"
      ],
      "extensions": {
        "website": "https://www.mercurial.finance/"
      }
    },
    {
      "chainId": 101,
      "address": "8kRacWW5qZ34anyH8s9gu2gC4FpXtncqBDPpd2a6DnZE",
      "symbol": "MECA",
      "name": "Coinmeca",
      "decimals": 9,
      "logoURI": "https://raw.githubusercontent.com/solana-labs/token-list/main/assets/mainnet/8kRacWW5qZ34anyH8s9gu2gC4FpXtncqBDPpd2a6DnZE/logo.svg",
      "tags": [
        "utility-token"
      ],
      "extensions": {
        "website": "https://coinmeca.net/",
        "medium": "https://coinmeca.medium.com/",
        "twitter": "https://twitter.com/coinmeca",
        "telegram": "https://t.me/coinmeca",
        "discord": "https://discord.gg/coinmeca",
        "reddit": "https://reddit.com/r/coinmeca"
      }
    },
    {
      "chainId": 101,
      "address": "6h6uy8yAfaAb5sPE2bvXQEB93LnUMEdcCRU2kfiErTct",
      "symbol": "ZMR",
      "name": "ZMIRROR",
      "decimals": 9,
      "logoURI": "https://raw.githubusercontent.com/solana-labs/token-list/main/assets/mainnet/6h6uy8yAfaAb5sPE2bvXQEB93LnUMEdcCRU2kfiErTct/logo.JPG",
      "tags": []
    },
    {
      "chainId": 101,
      "address": "sodaNXUbtjMvHe9c5Uw7o7VAcVpXPHAvtaRaiPVJQuE",
      "symbol": "SODA",
      "name": "cheesesoda token",
      "decimals": 0,
      "logoURI": "https://raw.githubusercontent.com/solana-labs/token-list/main/assets/mainnet/sodaNXUbtjMvHe9c5Uw7o7VAcVpXPHAvtaRaiPVJQuE/logo.svg",
      "tags": [],
      "extensions": {
        "website": "https://token.cheesesoda.com",
        "twitter": "https://twitter.com/cheesesodadex",
        "serumV3Usdc": "6KFs2wUzME8Z3AeWL4HfKkXbtik5zVvebdg5qCxqt4hB"
      }
    },
    {
      "chainId": 101,
      "address": "sodaoT6Wh1nxHaarw4kDh7AkK4oZnERK1QgDUtHPR3H",
      "symbol": "SODAO",
      "name": "cheesesodaDAO",
      "decimals": 4,
      "logoURI": "https://raw.githubusercontent.com/solana-labs/token-list/main/assets/mainnet/sodaoT6Wh1nxHaarw4kDh7AkK4oZnERK1QgDUtHPR3H/logo.svg",
      "tags": [],
      "extensions": {
        "website": "https://dao.cheesesoda.com",
        "twitter": "https://twitter.com/cheesesodadex"
      }
    },
    {
      "chainId": 101,
      "address": "49YUsDrThJosHSagCn1F59Uc9NRxbr9thVrZikUnQDXy",
      "symbol": "LIQ-RAY",
      "name": "Raydium LP Token (LIQ-RAY)",
      "decimals": 6,
      "logoURI": "https://raw.githubusercontent.com/solana-labs/token-list/main/assets/mainnet/49YUsDrThJosHSagCn1F59Uc9NRxbr9thVrZikUnQDXy/logo.png",
      "tags": [
        "lp-token"
      ],
      "extensions": {
        "website": "https://raydium.io/"
      }
    },
    {
      "chainId": 101,
      "address": "FGmeGqUqKzVX2ajkXaFSQxNcBRWnJg1vi5fugRJrDJ3k",
      "symbol": "FCS",
      "name": "FCS",
      "decimals": 9,
      "logoURI": "https://raw.githubusercontent.com/solana-labs/token-list/main/assets/mainnet/FGmeGqUqKzVX2ajkXaFSQxNcBRWnJg1vi5fugRJrDJ3k/logo.png",
      "tags": [],
      "extensions": {
        "website": "https://www.fcs.com/"
      }
    },
    {
      "chainId": 101,
      "address": "CjpDCj8zLSM37669qng5znYP25JuoDPCvLSLLd7pxAsr",
      "symbol": "Nordic Energy Token",
      "name": "NET",
      "decimals": 9,
      "logoURI": "https://raw.githubusercontent.com/solana-labs/token-list/main/assets/mainnet/CjpDCj8zLSM37669qng5znYP25JuoDPCvLSLLd7pxAsr/logo.png",
      "tags": [],
      "extensions": {
        "website": "https://nordicenergy.io/",
        "twitter": "https://twitter.com/nordicenergy1",
        "telegram": "https://t.me/nordicenergy"
      }
    },
    {
      "chainId": 101,
      "address": "9eaAUFp7S38DKXxbjwzEG8oq1H1AipPkUuieUkVJ9krt",
      "symbol": "KDC",
      "name": "KDC (KURZ Digital Currency)",
      "decimals": 2,
      "logoURI": "https://kurzdigital.com/images/KDC_logo.png",
      "tags": [
        "stablecoin",
        "kdc"
      ],
      "extensions": {
        "website": "https://www.kurzdigital.com"
      }
    },
    {
      "chainId": 101,
      "address": "A1C9Shy732BThWvHAN936f33N7Wm1HbFvxb2zDSoBx8F",
      "symbol": "PKR2",
      "name": "Pokerrrr 2",
      "decimals": 9,
      "logoURI": "https://raw.githubusercontent.com/C-e-r-b-e-r-u-s/token-list/main/assets/mainnet/A1C9Shy732BThWvHAN936f33N7Wm1HbFvxb2zDSoBx8F/pkr2-logo.png",
      "tags": [
        "Game-Token",
        "Club Code: 03m91"
      ],
      "extensions": {
        "website": "https://www.pokerrrrapp.com/"
      }
    },
    {
      "chainId": 101,
      "address": "35KgRun5UMT2Kjtjw4cNG1tXHcgBxuxji6Yp6ciz7yX7",
      "symbol": "VPE",
      "name": "VPOWER",
      "decimals": 9,
      "logoURI": "https://raw.githubusercontent.com/solana-labs/token-list/main/assets/mainnet/35KgRun5UMT2Kjtjw4cNG1tXHcgBxuxji6Yp6ciz7yX7/logo.png",
      "extensions": {
        "website": "https://vpowerswap.com/",
        "twitter": "https://twitter.com/vpowerswap",
        "telegram": "https://t.me/vpowerswap_channel"
      }
    },
    {
      "chainId": 101,
      "address": "GSaiLQxREzaxUcE3v28HxBacoUQPZNtXx1eQsCFsX9Bg",
      "symbol": "XgSAIL",
      "name": "gSAIL DEPRECATED",
      "decimals": 9,
      "logoURI": "https://raw.githubusercontent.com/solana-labs/token-list/main/assets/mainnet/GSaiLQxREzaxUcE3v28HxBacoUQPZNtXx1eQsCFsX9Bg/logo.png",
      "tags": [
        "utility-token"
      ],
      "extensions": {
        "website": "https://www.solanasail.com",
        "twitter": "https://twitter.com/SolanaSail"
      }
    },
    {
      "chainId": 101,
      "address": "ELyNEh5HC33sQLhGiQ5dimmwqiJCiqVJp3eQxpX3pKhQ",
      "symbol": "JCS",
      "name": "Jogys Crypto School Token",
      "decimals": 9,
      "logoURI": "https://raw.githubusercontent.com/solana-labs/token-list/main/assets/mainnet/ELyNEh5HC33sQLhGiQ5dimmwqiJCiqVJp3eQxpX3pKhQ/logo.png",
      "tags": [],
      "extensions": {
        "website": "https://instagram.com/jogyscryptoschool?utm_medium=copy_link",
        "instagram": "https://instagram.com/jogyscryptoschool?utm_medium=copy_link",
        "telegram": "https://t.me/JCS_JogysCryptoSchool"
      }
    },
    {
      "chainId": 101,
      "address": "3bRTivrVsitbmCTGtqwp7hxXPsybkjn4XLNtPsHqa3zR",
      "symbol": "LIKE",
      "name": "Only1 (LIKE)",
      "decimals": 9,
      "logoURI": "https://only1.io/like-token.svg",
      "tags": [
        "utility-token"
      ],
      "extensions": {
        "website": "https://only1.io/",
        "medium": "https://only1nft.medium.com/",
        "twitter": "https://twitter.com/only1nft",
        "telegram": "https://t.me/only1nft",
        "discord": "https://discord.gg/SrsKwTFA",
        "coingeckoId": "only1"
      }
    },
    {
      "chainId": 101,
      "address": "CXLBjMMcwkc17GfJtBos6rQCo1ypeH6eDbB82Kby4MRm",
      "symbol": "wUST",
      "name": "Wrapped UST (Wormhole)",
      "decimals": 9,
      "logoURI": "https://raw.githubusercontent.com/solana-labs/token-list/main/assets/mainnet/CXLBjMMcwkc17GfJtBos6rQCo1ypeH6eDbB82Kby4MRm/logo.png",
      "tags": [
        "wrapped",
        "wormhole"
      ],
      "extensions": {
        "website": "https://terra.money",
        "address": "0xa47c8bf37f92aBed4A126BDA807A7b7498661acD",
        "bridgeContract": "https://etherscan.io/address/0xf92cD566Ea4864356C5491c177A430C222d7e678",
        "assetContract": "https://etherscan.io/address/0xa47c8bf37f92aBed4A126BDA807A7b7498661acD",
        "coingeckoId": "terrausd"
      }
    },
    {
      "chainId": 101,
      "address": "A7SXXA9wveT2quqqzh5m6Zf3ueCb9kBezQdpnYxHwzLt",
      "symbol": "ZINTI",
      "name": "Zia Inti",
      "decimals": 9,
      "logoURI": "https://raw.githubusercontent.com/solana-labs/token-list/main/assets/mainnet/A7SXXA9wveT2quqqzh5m6Zf3ueCb9kBezQdpnYxHwzLt/logo.png",
      "tags": [],
      "extensions": {
        "website": "https://www.ziainti.com/"
      }
    },
    {
      "chainId": 101,
      "address": "3Ztt53vwGhQGoEp3n1RjSu4CFnGRfqzwo6L8KN8gmXfd",
      "symbol": "METAS",
      "name": "METASEER",
      "decimals": 9,
      "logoURI": "https://metaseer.io/img/home-one/logo256.png",
      "tags": [
        "utility-token"
      ],
      "extensions": {
        "website": "https://metaseer.io/",
        "twitter": "https://twitter.com/MSEERofficial"
      }
    },
    {
      "chainId": 101,
      "address": "EssczqGURZtsSuzEoH471KCRNDWfS4aQpEJVXWL3DvdK",
      "symbol": "VIVA",
      "name": "Viva coin",
      "decimals": 9,
      "logoURI": "https://raw.githubusercontent.com/solana-labs/token-list/main/assets/mainnet/EssczqGURZtsSuzEoH471KCRNDWfS4aQpEJVXWL3DvdK/logo.png",
      "tags": [
        "utility-token"
      ],
      "extensions": {
        "website": "https://www.inkresearch.com",
        "twitter": "https://twitter.com/inkresearch"
      }
    },
    {
      "chainId": 101,
      "address": "EWS2ATMt5fQk89NWLJYNRmGaNoji8MhFZkUB4DiWCCcz",
      "symbol": "SOLBERRY",
      "name": "SOLBERRY",
      "decimals": 6,
      "logoURI": "https://raw.githubusercontent.com/solana-labs/token-list/main/assets/mainnet/EWS2ATMt5fQk89NWLJYNRmGaNoji8MhFZkUB4DiWCCcz/logo.png",
      "tags": [],
      "extensions": {
        "website": "https://www.solberry.tech",
        "twitter": "https://twitter.com/berrysol"
      }
    },
    {
      "chainId": 101,
      "address": "FJJT7yUJM9X9SHpkVr4wLgyfJ3vtVLoReUqTsCPWzof2",
      "symbol": "KEKW-USDC",
      "name": "Raydium LP Token (KEKW-USDC)",
      "decimals": 9,
      "logoURI": "https://www.kekw.io/images/kekwusdc.png",
      "tags": [
        "lp-token"
      ],
      "extensions": {
        "website": "https://kekw.io/",
        "twitter": "https://twitter.com/kekwcoin",
        "medium": "https://kekwcoin.medium.com/",
        "discord": "https://discord.gg/kekw"
      }
    },
    {
      "chainId": 101,
      "address": "5Z6jnA9fDUDVjQyaTbYWwCTE47wMAuyvAQjg5angY12C",
      "symbol": "DNDZ",
      "name": "Dinarius Token",
      "decimals": 9,
      "logoURI": "https://raw.githubusercontent.com/Boukezzoula/Dinarius/master/dinariuslogo.png",
      "tags": [
        "stablecoin"
      ],
      "extensions": {
        "website": "http://dinarius.net"
      }
    },
    {
      "chainId": 101,
      "address": "EqbY2zaTsJesaVviL5unHKjDsjoQZJhQAQz3iWQxAu1X",
      "symbol": "RnV",
      "name": "RADONTOKEN",
      "decimals": 9,
      "logoURI": "https://raw.githubusercontent.com/solana-labs/token-list/main/assets/mainnet/EqbY2zaTsJesaVviL5unHKjDsjoQZJhQAQz3iWQxAu1X/logo.png",
      "tags": [],
      "extensions": {
        "website": "https://www.radonvalue.com/"
      }
    },
    {
      "chainId": 101,
      "address": "5pXLmRJyfrTDYMCp1xyiqRDcbb7vYjYiMYzhBza2ht62",
      "symbol": "CRYN",
      "name": "Crayon",
      "decimals": 6,
      "logoURI": "https://raw.githubusercontent.com/solana-labs/token-list/main/assets/mainnet/5pXLmRJyfrTDYMCp1xyiqRDcbb7vYjYiMYzhBza2ht62/crayon.png",
      "tags": [],
      "extensions": {
        "website": "https://solanacrayon.com",
        "twitter": "https://twitter.com/SolanaCrayon",
        "serumV3Usdc": "CjBssusBjX4b2UBvMZhiZCQshW1afpQPA1Mv29Chn6vj",
        "description": "Crayon is a meme token, Dex, and Dapps on Solana."
      }
    },
    {
      "chainId": 101,
      "address": "z9WZXekbCtwoxyfAwEJn1euXybvqLzPVv3NDzJzkq7C",
      "symbol": "CRC",
      "name": "Care Coin Token",
      "decimals": 9,
      "logoURI": "https://raw.githubusercontent.com/solana-labs/token-list/main/assets/mainnet/z9WZXekbCtwoxyfAwEJn1euXybvqLzPVv3NDzJzkq7C/logo.png",
      "tags": [],
      "extensions": {
        "twitter": " https://twitter.com/carecointoken_",
        "website": "https://www.carecoin.site"
      }
    },
    {
      "chainId": 101,
      "address": "9aPjLUGR9e6w6xU2NEQNtP3jg3mq2mJjSUZoQS4RKz35",
      "symbol": "SOUL",
      "name": "Soulana",
      "decimals": 9,
      "logoURI": "https://raw.githubusercontent.com/solana-labs/token-list/main/assets/mainnet/9aPjLUGR9e6w6xU2NEQNtP3jg3mq2mJjSUZoQS4RKz35/logo.png",
      "tags": [],
      "extensions": {
        "twitter": "https://twitter.com/Soulanadefi"
      }
    },
    {
      "chainId": 101,
      "address": "26W4xxHbWJfrswaMNh14ag2s4PZTQuu2ypHGj6YEVXkT",
      "symbol": "DCASH",
      "name": "Diabolo Token",
      "decimals": 9,
      "logoURI": "https://raw.githubusercontent.com/solana-labs/token-list/main/assets/mainnet/26W4xxHbWJfrswaMNh14ag2s4PZTQuu2ypHGj6YEVXkT/dcash-logo.png",
      "tags": [],
      "extensions": {
        "website": "https://diabolo.io"
      }
    },
    {
      "chainId": 101,
      "address": "8CWgMvZe7ntNLbky4T3JhSgtCYzeorgRiUY8xfXZztXx",
      "symbol": "IOTC",
      "name": "IoTcoin",
      "decimals": 9,
      "logoURI": "https://raw.githubusercontent.com/solana-labs/token-list/main/assets/mainnet/8CWgMvZe7ntNLbky4T3JhSgtCYzeorgRiUY8xfXZztXx/logo.jpg",
      "tags": [],
      "extensions": {
        "website": "https://www.iotworlds.com",
        "twitter": "https://twitter.com/iotworlds",
        "facebook": "https://facebook.com/iotworlds",
        "instagram": "https://instagram.com/iotworlds",
        "linkedin": "https://www.linkedin.com/company/iotworlds"
      }
    },
    {
      "chainId": 101,
      "address": "FqJE1neoCJrRwxfC9mRL6FduuZ1gCX2FUbya5hi8EQgA",
      "symbol": "VLDC",
      "name": "Viloid Coin",
      "decimals": 9,
      "logoURI": "https://raw.githubusercontent.com/solana-labs/token-list/main/assets/mainnet/FqJE1neoCJrRwxfC9mRL6FduuZ1gCX2FUbya5hi8EQgA/logo.png",
      "tags": [
        "social-token"
      ],
      "extensions": {
        "website": "https://viloidcoin.com",
        "github": "https://github.com/viloidcoin"
      }
    },
    {
      "chainId": 101,
      "address": "C98A4nkJXhpVZNAZdHUA95RpTF3T4whtQubL3YobiUX9",
      "symbol": "C98",
      "name": "Coin98",
      "decimals": 6,
      "logoURI": "https://coin98.s3.ap-southeast-1.amazonaws.com/Coin/c98-512.svg",
      "tags": [
        "social-token"
      ],
      "extensions": {
        "website": "https://coin98.com",
        "twitter": "https://twitter.com/coin98_finance",
        "telegram": "https://t.me/coin98_finance"
      }
    },
    {
      "chainId": 101,
      "address": "Saber2gLauYim4Mvftnrasomsv6NvAuncvMEZwcLpD1",
      "symbol": "SBR",
      "name": "Saber Protocol Token",
      "decimals": 6,
      "logoURI": "https://raw.githubusercontent.com/solana-labs/token-list/main/assets/mainnet/Saber2gLauYim4Mvftnrasomsv6NvAuncvMEZwcLpD1/logo.svg",
      "tags": [],
      "extensions": {
        "website": "https://saber.so",
        "twitter": "https://twitter.com/saber_hq",
        "github": "https://github.com/saber-hq",
        "medium": "https://blog.saber.so",
        "discord": "https://chat.saber.so",
        "serumV3Usdc": "HXBi8YBwbh4TXF6PjVw81m8Z3Cc4WBofvauj5SBFdgUs",
        "coingeckoId": "saber"
      }
    },
    {
      "chainId": 101,
      "address": "2juwHtqBUEaV26WM5sVvjFsjvCXfwP3ZPndmr5ywVwgZ",
      "symbol": "ADAM",
      "name": "adamho",
      "decimals": 7,
      "logoURI": "https://raw.githubusercontent.com/solana-labs/token-list/main/assets/mainnet/2juwHtqBUEaV26WM5sVvjFsjvCXfwP3ZPndmr5ywVwgZ/adamho_250x250.jpg",
      "tags": [
        "social-token"
      ],
      "extensions": {
        "twitter": "https://twitter.com/takwah"
      }
    },
    {
      "chainId": 101,
      "address": "FMJotGUW16AzexRD3vXJQ94AL71cwrhtFaCTGtK1QHXm",
      "symbol": "LRA",
      "name": "Lumos Rewards",
      "decimals": 9,
      "logoURI": "https://raw.githubusercontent.com/solana-labs/token-list/main/assets/mainnet/FMJotGUW16AzexRD3vXJQ94AL71cwrhtFaCTGtK1QHXm/logo.png",
      "tags": [
        "social-token"
      ],
      "extensions": {
        "website": "https://lumos.exchange"
      }
    },
    {
      "chainId": 101,
      "address": "AWTE7toEwKdSRd7zh3q45SjKhmYVFp3zk4quWHsM92bj",
      "symbol": "ZAU",
      "name": "Zaucoin",
      "decimals": 9,
      "logoURI": "https://raw.githubusercontent.com/solana-labs/token-list/main/assets/mainnet/AWTE7toEwKdSRd7zh3q45SjKhmYVFp3zk4quWHsM92bj/logo.png",
      "tags": [
        "utility-token"
      ],
      "extensions": {
        "website": "zaucoin.crypto"
      }
    },
    {
      "chainId": 101,
      "address": "5ToouaoWhGCiaicANcewnaNKJssdZTxPATDhqJXARiJG",
      "symbol": "NUR",
      "name": "Nur Coin",
      "decimals": 9,
      "logoURI": "https://raw.githubusercontent.com/solana-labs/token-list/main/assets/mainnet/5ToouaoWhGCiaicANcewnaNKJssdZTxPATDhqJXARiJG/logo.png",
      "tags": [
        "kazakhstan",
        "qazaqstan",
        "kz"
      ]
    },
    {
      "chainId": 101,
      "address": "9ysRLs872GMvmAjjFZEFccnJBF3tYEVT1x7dFE1WPqTY",
      "symbol": "VRNT",
      "name": "Variant",
      "decimals": 9,
      "logoURI": "https://raw.githubusercontent.com/solana-labs/token-list/main/assets/mainnet/9ysRLs872GMvmAjjFZEFccnJBF3tYEVT1x7dFE1WPqTY/logo.png",
      "tags": [
        "utility-token"
      ],
      "extensions": {
        "website": "https://www.variantresearch.io"
      }
    },
    {
      "chainId": 101,
      "address": "8pBc4v9GAwCBNWPB5XKA93APexMGAS4qMr37vNke9Ref",
      "symbol": "wHBTC",
      "name": "HBTC (Wormhole)",
      "decimals": 9,
      "logoURI": "https://raw.githubusercontent.com/solana-labs/token-list/main/assets/mainnet/8pBc4v9GAwCBNWPB5XKA93APexMGAS4qMr37vNke9Ref/logo.png",
      "tags": [
        "wrapped",
        "wormhole"
      ],
      "extensions": {
        "address": "0x0316EB71485b0Ab14103307bf65a021042c6d380",
        "bridgeContract": "https://etherscan.io/address/0xf92cD566Ea4864356C5491c177A430C222d7e678",
        "assetContract": "https://etherscan.io/address/0x0316EB71485b0Ab14103307bf65a021042c6d380",
        "coingeckoId": "huobi-btc"
      }
    },
    {
      "chainId": 101,
      "address": "BybpSTBoZHsmKnfxYG47GDhVPKrnEKX31CScShbrzUhX",
      "symbol": "wHUSD",
      "name": "HUSD Stablecoin (Wormhole)",
      "decimals": 8,
      "logoURI": "https://raw.githubusercontent.com/solana-labs/token-list/main/assets/mainnet/BybpSTBoZHsmKnfxYG47GDhVPKrnEKX31CScShbrzUhX/logo.png",
      "tags": [
        "wrapped",
        "wormhole"
      ],
      "extensions": {
        "website": "https://www.stcoins.com/",
        "address": "0xdf574c24545e5ffecb9a659c229253d4111d87e1",
        "bridgeContract": "https://etherscan.io/address/0xf92cD566Ea4864356C5491c177A430C222d7e678",
        "assetContract": "https://etherscan.io/address/0xdf574c24545e5ffecb9a659c229253d4111d87e1",
        "coingeckoId": "husd"
      }
    },
    {
      "chainId": 101,
      "address": "6VNKqgz9hk7zRShTFdg5AnkfKwZUcojzwAkzxSH3bnUm",
      "symbol": "wHAPI",
      "name": "Wrapped HAPI",
      "decimals": 9,
      "logoURI": "https://raw.githubusercontent.com/solana-labs/token-list/main/assets/mainnet/6VNKqgz9hk7zRShTFdg5AnkfKwZUcojzwAkzxSH3bnUm/logo.png",
      "tags": [
        "wrapped",
        "utility-token"
      ],
      "extensions": {
        "website": "https://hapi.one",
        "twitter": "https://twitter.com/i_am_hapi_one",
        "medium": "https://medium.com/i-am-hapi",
        "telegram": "http://t.me/hapiHF",
        "github": "https://github.com/HAPIprotocol/HAPI/"
      }
    },
    {
      "chainId": 101,
      "address": "Lrxqnh6ZHKbGy3dcrCED43nsoLkM1LTzU2jRfWe8qUC",
      "symbol": "LARIX",
      "name": "Larix",
      "decimals": 6,
      "logoURI": "https://raw.githubusercontent.com/solana-labs/token-list/main/assets/mainnet/Lrxqnh6ZHKbGy3dcrCED43nsoLkM1LTzU2jRfWe8qUC/logo.jpg",
      "tags": [],
      "extensions": {
        "website": "projectlarix.com",
        "twitter": "https://twitter.com/ProjectLarix",
        "discord": "http://discord.gg/hfnRFV9Ngt",
        "medium": "http://projectlarix.medium.com",
        "telegram": "http://t.me/projectlarix",
        "github": "https://github.com/ProjectLarix/Larix-Lending-Project-Rep"
      }
    },
    {
      "chainId": 101,
      "address": "BYvGwtPx6Nw4YUVVwqx7qh657EcdxBSfE8JcaPmWWa6E",
      "symbol": "TOSTI",
      "name": "Tosti Coin",
      "decimals": 9,
      "logoURI": "https://raw.githubusercontent.com/solana-labs/token-list/main/assets/mainnet/BYvGwtPx6Nw4YUVVwqx7qh657EcdxBSfE8JcaPmWWa6E/logo.png",
      "tags": [
        "utility-token"
      ],
      "extensions": {
        "website": "https://tosti.app"
      }
    },
    {
      "chainId": 101,
      "address": "EKEjv7VJTsKsfyZMNgPfoKkdk7pYNSgb3tg2h3zUe4PT",
      "symbol": "SIMP",
      "name": "Simp.",
      "decimals": 9,
      "logoURI": "https://raw.githubusercontent.com/solana-labs/token-list/main/assets/mainnet/EKEjv7VJTsKsfyZMNgPfoKkdk7pYNSgb3tg2h3zUe4PT/logo.png",
      "tags": [
        "utility-token"
      ],
      "extensions": {
        "website": "https://functional-spirit-e72.notion.site/Simp-090cf60910024a228d8b163dcaf23a84",
        "discord": "https://discord.gg/5293AzqtHU"
      }
    },
    {
      "chainId": 101,
      "address": "5ZsPxmhdh9jeDMCrWu6LvNvcvNtpbpwhQvrKkeMYZE7R",
      "symbol": "BECO",
      "name": "Beco Club",
      "decimals": 6,
      "logoURI": "https://raw.githubusercontent.com/solana-labs/token-list/main/assets/mainnet/5ZsPxmhdh9jeDMCrWu6LvNvcvNtpbpwhQvrKkeMYZE7R/logo.png",
      "tags": [
        "utility-token"
      ],
      "extensions": {
        "website": "https://beco.club/"
      }
    },
    {
      "chainId": 101,
      "address": "32uwQKZibFm5C9EjY6raGC1ZjAAQQWy1LvJxeriJEzEt",
      "symbol": "DGX",
      "name": "DGX",
      "decimals": 9,
      "logoURI": "https://i.ibb.co/YBw0zVc/LOGO-new.png",
      "tags": [],
      "extensions": {
        "website": "https://solanadgx.com/",
        "twitter": "https://twitter.com/dgxsolana"
      }
    },
    {
      "chainId": 101,
      "address": "57h4LEnBooHrKbacYWGCFghmrTzYPVn8PwZkzTzRLvHa",
      "symbol": "USDC-USDT-UST",
      "name": "Mercurial LP Token (USDC-USDT-UST)",
      "decimals": 9,
      "logoURI": "https://raw.githubusercontent.com/solana-labs/token-list/main/assets/mainnet/57h4LEnBooHrKbacYWGCFghmrTzYPVn8PwZkzTzRLvHa/logo.svg",
      "tags": [
        "lp-token"
      ],
      "extensions": {
        "website": "https://www.mercurial.finance/"
      }
    },
    {
      "chainId": 101,
      "address": "9VgfFUFkGGrRePvpKLPkp9DR3crRepf6CJsYU3UmudtY",
      "symbol": "WEEB",
      "name": "Weeb Finance Token",
      "decimals": 9,
      "logoURI": "https://raw.githubusercontent.com/solana-labs/token-list/main/assets/mainnet/9VgfFUFkGGrRePvpKLPkp9DR3crRepf6CJsYU3UmudtY/logo.png",
      "tags": [
        "utility-token",
        "anime"
      ],
      "extensions": {
        "website": "https://weeb.finance/",
        "twitter": "https://twitter.com/WeebFinance",
        "discord": "https://discord.gg/fzZbyXAzaG",
        "medium": "https://medium.com/@WeebFinance",
        "telegram": "http://t.me/weeb_finance"
      }
    },
    {
      "chainId": 101,
      "address": "mSoLzYCxHdYgdzU16g5QSh3i5K3z3KZK7ytfqcJm7So",
      "symbol": "mSOL",
      "name": "Marinade staked SOL (mSOL)",
      "decimals": 9,
      "logoURI": "https://raw.githubusercontent.com/solana-labs/token-list/main/assets/mainnet/mSoLzYCxHdYgdzU16g5QSh3i5K3z3KZK7ytfqcJm7So/logo.png",
      "tags": [],
      "extensions": {
        "website": "https://marinade.finance",
        "twitter": "https://twitter.com/MarinadeFinance",
        "discord": "https://discord.gg/mGqZA5pjRN",
        "medium": "https://medium.com/marinade-finance",
        "github": "https://github.com/marinade-finance"
      }
    },
    {
      "chainId": 101,
      "address": "LPmSozJJ8Jh69ut2WP3XmVohTjL4ipR18yiCzxrUmVj",
      "symbol": "mSOL-SOL-LP",
      "name": "Marinade LP token",
      "decimals": 9,
      "logoURI": "https://raw.githubusercontent.com/solana-labs/token-list/main/assets/mainnet/LPmSozJJ8Jh69ut2WP3XmVohTjL4ipR18yiCzxrUmVj/logo.png",
      "tags": [
        "lp-token"
      ],
      "extensions": {
        "website": "https://marinade.finance",
        "twitter": "https://twitter.com/MarinadeFinance",
        "discord": "https://discord.gg/mGqZA5pjRN",
        "medium": "https://medium.com/marinade-finance",
        "github": "https://github.com/marinade-finance"
      }
    },
    {
      "chainId": 101,
      "address": "3k8BDobgihmk72jVmXYLE168bxxQUhqqyESW4dQVktqC",
      "symbol": "STEP-USDC",
      "name": "Raydium LP Token V4 (STEP-USDC)",
      "decimals": 9,
      "logoURI": "https://raw.githubusercontent.com/solana-labs/token-list/main/assets/mainnet/3k8BDobgihmk72jVmXYLE168bxxQUhqqyESW4dQVktqC/logo.png",
      "tags": [
        "lp-token"
      ],
      "extensions": {
        "website": "https://raydium.io/"
      }
    },
    {
      "chainId": 101,
      "address": "3UMYcByZNQVHHyyqVfXMKr8XWP64omYBFVvf7bD6wBiA",
      "symbol": "BET",
      "name": "SOLBET",
      "decimals": 2,
      "logoURI": "https://raw.githubusercontent.com/solana-labs/token-list/main/assets/mainnet/3UMYcByZNQVHHyyqVfXMKr8XWP64omYBFVvf7bD6wBiA/logo.svg",
      "tags": [
        "utility-token"
      ],
      "extensions": {
        "website": "https://solbet.org/",
        "telegram": "https://t.me/solbet_official",
        "discord": "https://solbet.org/discord",
        "twitter": "https://twitter.com/solbet_official/",
        "serumV3Usdc": "GsWX1FgWP35jchi5R9uiNys2g6GftruEiHVpPS2b7Vq8",
        "description": "SOLBET seeks to facilitate P2P speculation and provide trustless on-chain escrow services for speculative ventures utilizing on-chain data, oracle services, and private data node operators to verify outcomes for all parties involved."
      }
    },
    {
      "chainId": 101,
      "address": "A5zanvgtioZGiJMdEyaKN4XQmJsp1p7uVxaq2696REvQ",
      "symbol": "MEDIA-USDC",
      "name": "Raydium LP Token V4 (MEDIA-USDC)",
      "decimals": 6,
      "logoURI": "https://raw.githubusercontent.com/solana-labs/token-list/main/assets/mainnet/A5zanvgtioZGiJMdEyaKN4XQmJsp1p7uVxaq2696REvQ/logo.png",
      "tags": [
        "lp-token"
      ],
      "extensions": {
        "website": "https://raydium.io/"
      }
    },
    {
      "chainId": 101,
      "address": "Cq4HyW5xia37tKejPF2XfZeXQoPYW6KfbPvxvw5eRoUE",
      "symbol": "ROPE-USDC",
      "name": "Raydium LP Token V4 (ROPE-USDC)",
      "decimals": 9,
      "logoURI": "https://raw.githubusercontent.com/solana-labs/token-list/main/assets/mainnet/Cq4HyW5xia37tKejPF2XfZeXQoPYW6KfbPvxvw5eRoUE/logo.png",
      "tags": [
        "lp-token"
      ],
      "extensions": {
        "website": "https://raydium.io/"
      }
    },
    {
      "chainId": 101,
      "address": "3H9NxvaZoxMZZDZcbBDdWMKbrfNj7PCF5sbRwDr7SdDW",
      "symbol": "MER-USDC",
      "name": "Raydium LP Token V4 (MER-USDC)",
      "decimals": 6,
      "logoURI": "https://raw.githubusercontent.com/solana-labs/token-list/main/assets/mainnet/3H9NxvaZoxMZZDZcbBDdWMKbrfNj7PCF5sbRwDr7SdDW/logo.png",
      "tags": [
        "lp-token"
      ],
      "extensions": {
        "website": "https://raydium.io/"
      }
    },
    {
      "chainId": 101,
      "address": "Cz1kUvHw98imKkrqqu95GQB9h1frY8RikxPojMwWKGXf",
      "symbol": "COPE-USDC",
      "name": "Raydium LP Token V4 (COPE-USDC)",
      "decimals": 6,
      "logoURI": "https://raw.githubusercontent.com/solana-labs/token-list/main/assets/mainnet/Cz1kUvHw98imKkrqqu95GQB9h1frY8RikxPojMwWKGXf/logo.png",
      "tags": [
        "lp-token"
      ],
      "extensions": {
        "website": "https://raydium.io/"
      }
    },
    {
      "chainId": 101,
      "address": "iUDasAP2nXm5wvTukAHEKSdSXn8vQkRtaiShs9ceGB7",
      "symbol": "ALEPH-USDC",
      "name": "Raydium LP Token V4 (ALEPH-USDC)",
      "decimals": 6,
      "logoURI": "https://raw.githubusercontent.com/solana-labs/token-list/main/assets/mainnet/iUDasAP2nXm5wvTukAHEKSdSXn8vQkRtaiShs9ceGB7/logo.png",
      "tags": [
        "lp-token"
      ],
      "extensions": {
        "website": "https://raydium.io/"
      }
    },
    {
      "chainId": 101,
      "address": "7cu42ao8Jgrd5A3y3bNQsCxq5poyGZNmTydkGfJYQfzh",
      "symbol": "WOO-USDC",
      "name": "Raydium LP Token V4 (WOO-USDC)",
      "decimals": 6,
      "logoURI": "https://raw.githubusercontent.com/solana-labs/token-list/main/assets/mainnet/7cu42ao8Jgrd5A3y3bNQsCxq5poyGZNmTydkGfJYQfzh/logo.png",
      "tags": [
        "lp-token"
      ],
      "extensions": {
        "website": "https://raydium.io/"
      }
    },
    {
      "chainId": 101,
      "address": "G8qcfeFqxwbCqpxv5LpLWxUCd1PyMB5nWb5e5YyxLMKg",
      "symbol": "SNY-USDC",
      "name": "Raydium LP Token V4 (SNY-USDC)",
      "decimals": 6,
      "logoURI": "https://raw.githubusercontent.com/solana-labs/token-list/main/assets/mainnet/G8qcfeFqxwbCqpxv5LpLWxUCd1PyMB5nWb5e5YyxLMKg/logo.png",
      "tags": [
        "lp-token"
      ],
      "extensions": {
        "website": "https://raydium.io/"
      }
    },
    {
      "chainId": 101,
      "address": "9nQPYJvysyfnXhQ6nkK5V7sZG26hmDgusfdNQijRk5LD",
      "symbol": "BOP-RAY",
      "name": "Raydium LP Token V4 (BOP-RAY)",
      "decimals": 8,
      "logoURI": "https://raw.githubusercontent.com/solana-labs/token-list/main/assets/mainnet/9nQPYJvysyfnXhQ6nkK5V7sZG26hmDgusfdNQijRk5LD/logo.png",
      "tags": [
        "lp-token"
      ],
      "extensions": {
        "website": "https://raydium.io/"
      }
    },
    {
      "chainId": 101,
      "address": "2Xxbm1hdv5wPeen5ponDSMT3VqhGMTQ7mH9stNXm9shU",
      "symbol": "SLRS-USDC",
      "name": "Raydium LP Token V4 (SLRS-USDC)",
      "decimals": 6,
      "logoURI": "https://raw.githubusercontent.com/solana-labs/token-list/main/assets/mainnet/2Xxbm1hdv5wPeen5ponDSMT3VqhGMTQ7mH9stNXm9shU/logo.png",
      "tags": [
        "lp-token"
      ],
      "extensions": {
        "website": "https://raydium.io/"
      }
    },
    {
      "chainId": 101,
      "address": "HwzkXyX8B45LsaHXwY8su92NoRBS5GQC32HzjQRDqPnr",
      "symbol": "SAMO-RAY",
      "name": "Raydium LP Token V4 (SAMO-RAY)",
      "decimals": 9,
      "logoURI": "https://raw.githubusercontent.com/solana-labs/token-list/main/assets/mainnet/HwzkXyX8B45LsaHXwY8su92NoRBS5GQC32HzjQRDqPnr/logo.png",
      "tags": [
        "lp-token"
      ],
      "extensions": {
        "website": "https://raydium.io/"
      }
    },
    {
      "chainId": 101,
      "address": "CTEpsih91ZLo5gunvryLpJ3pzMjmt5jbS6AnSQrzYw7V",
      "symbol": "renBTC-USDC",
      "name": "Raydium LP Token V4 (renBTC-USDC)",
      "decimals": 8,
      "logoURI": "https://raw.githubusercontent.com/solana-labs/token-list/main/assets/mainnet/CTEpsih91ZLo5gunvryLpJ3pzMjmt5jbS6AnSQrzYw7V/logo.png",
      "tags": [
        "lp-token"
      ],
      "extensions": {
        "website": "https://raydium.io/"
      }
    },
    {
      "chainId": 101,
      "address": "Hb8KnZNKvRxu7pgMRWJgoMSMcepfvNiBFFDDrdf9o3wA",
      "symbol": "renDOGE-USDC",
      "name": "Raydium LP Token V4 (renDOGE-USDC)",
      "decimals": 8,
      "logoURI": "https://raw.githubusercontent.com/solana-labs/token-list/main/assets/mainnet/Hb8KnZNKvRxu7pgMRWJgoMSMcepfvNiBFFDDrdf9o3wA/logo.png",
      "tags": [
        "lp-token"
      ],
      "extensions": {
        "website": "https://raydium.io/"
      }
    },
    {
      "chainId": 101,
      "address": "FbC6K13MzHvN42bXrtGaWsvZY9fxrackRSZcBGfjPc7m",
      "symbol": "RAY-USDC",
      "name": "Raydium LP Token V4 (RAY-USDC)",
      "decimals": 6,
      "logoURI": "https://raw.githubusercontent.com/solana-labs/token-list/main/assets/mainnet/FbC6K13MzHvN42bXrtGaWsvZY9fxrackRSZcBGfjPc7m/logo.png",
      "tags": [
        "lp-token"
      ],
      "extensions": {
        "website": "https://raydium.io/"
      }
    },
    {
      "chainId": 101,
      "address": "7P5Thr9Egi2rvMmEuQkLn8x8e8Qro7u2U7yLD2tU2Hbe",
      "symbol": "RAY-SRM",
      "name": "Raydium LP Token V4 (RAY-SRM)",
      "decimals": 6,
      "logoURI": "https://raw.githubusercontent.com/solana-labs/token-list/main/assets/mainnet/7P5Thr9Egi2rvMmEuQkLn8x8e8Qro7u2U7yLD2tU2Hbe/logo.png",
      "tags": [
        "lp-token"
      ],
      "extensions": {
        "website": "https://raydium.io/"
      }
    },
    {
      "chainId": 101,
      "address": "mjQH33MqZv5aKAbKHi8dG3g3qXeRQqq1GFcXceZkNSr",
      "symbol": "RAY-ETH",
      "name": "Raydium LP Token V4 (RAY-ETH)",
      "decimals": 6,
      "logoURI": "https://raw.githubusercontent.com/solana-labs/token-list/main/assets/mainnet/mjQH33MqZv5aKAbKHi8dG3g3qXeRQqq1GFcXceZkNSr/logo.png",
      "tags": [
        "lp-token"
      ],
      "extensions": {
        "website": "https://raydium.io/"
      }
    },
    {
      "chainId": 101,
      "address": "89ZKE4aoyfLBe2RuV6jM3JGNhaV18Nxh8eNtjRcndBip",
      "symbol": "RAY-SOL",
      "name": "Raydium LP Token V4 (RAY-SOL)",
      "decimals": 6,
      "logoURI": "https://raw.githubusercontent.com/solana-labs/token-list/main/assets/mainnet/89ZKE4aoyfLBe2RuV6jM3JGNhaV18Nxh8eNtjRcndBip/logo.png",
      "tags": [
        "lp-token"
      ],
      "extensions": {
        "website": "https://raydium.io/"
      }
    },
    {
      "chainId": 101,
      "address": "4HFaSvfgskipvrzT1exoVKsUZ174JyExEsA8bDfsAdY5",
      "symbol": "DXL-USDC",
      "name": "Raydium LP Token V4 (DXL-USDC)",
      "decimals": 6,
      "logoURI": "https://raw.githubusercontent.com/solana-labs/token-list/main/assets/mainnet/4HFaSvfgskipvrzT1exoVKsUZ174JyExEsA8bDfsAdY5/logo.png",
      "tags": [
        "lp-token"
      ],
      "extensions": {
        "website": "https://raydium.io/"
      }
    },
    {
      "chainId": 101,
      "address": "4dydh8EGNEdTz6grqnGBxpduRg55eLnwNZXoNZJetadu",
      "symbol": "MIM",
      "name": "MIM",
      "decimals": 8,
      "logoURI": "https://raw.githubusercontent.com/solana-labs/token-list/main/assets/mainnet/4dydh8EGNEdTz6grqnGBxpduRg55eLnwNZXoNZJetadu/logo.png",
      "tags": [],
      "extensions": {
        "website": "https://mim-swarm.com",
        "twitter": "https://twitter.com/mimswarm",
        "discord": "https://discord.gg/8mHbKWczpB",
        "telegram": "https://t.me/mimswarm",
        "github": "https://github.com/kyonym/MIM"
      }
    },
    {
      "chainId": 101,
      "address": "9SC3YkrWSWeroDUQnAuQ8fkziko2N6QydZPfVbDFjK8Z",
      "symbol": "PHC",
      "name": "Phosphine Coin",
      "decimals": 0,
      "logoURI": "https://raw.githubusercontent.com/solana-labs/token-list/main/assets/mainnet/9SC3YkrWSWeroDUQnAuQ8fkziko2N6QydZPfVbDFjK8Z/logo.png",
      "tags": [
        "phosphine"
      ],
      "extensions": {
        "website": "https://phosphinecoin.org/"
      }
    },
    {
      "chainId": 101,
      "address": "cjZmbt8sJgaoyWYUttomAu5LJYU44ZrcKTbzTSEPDVw",
      "symbol": "LIKE-USDC",
      "name": "Raydium LP Token V4 (LIKE-USDC)",
      "decimals": 9,
      "logoURI": "https://raw.githubusercontent.com/solana-labs/token-list/main/assets/mainnet/cjZmbt8sJgaoyWYUttomAu5LJYU44ZrcKTbzTSEPDVw/logo.png",
      "tags": [
        "lp-token"
      ],
      "extensions": {
        "website": "https://raydium.io/"
      }
    },
    {
      "chainId": 101,
      "address": "57vGdcMZLnbNr4TZ4hgrpGJZGR9vTPhu8L9bNKDrqxKT",
      "symbol": "LIQ-USDC",
      "name": "Orca LP Token (LIQ-USDC)",
      "decimals": 6,
      "logoURI": "https://liqsolana.com/wp-content/uploads/2021/06/200x.png",
      "tags": [
        "lp-token"
      ],
      "extensions": {
        "website": "https://orca.so/"
      }
    },
    {
      "chainId": 101,
      "address": "PoRTjZMPXb9T7dyU7tpLEZRQj7e6ssfAE62j2oQuc6y",
      "symbol": "PORT",
      "name": "Port Finance Token",
      "decimals": 6,
      "logoURI": "https://raw.githubusercontent.com/solana-labs/token-list/main/assets/mainnet/PoRTjZMPXb9T7dyU7tpLEZRQj7e6ssfAE62j2oQuc6y/PORT.png",
      "tags": [],
      "extensions": {
        "website": "https://port.finance/",
        "twitter": "https://twitter.com/port_finance",
        "github": "https://github.com/port-finance/",
        "medium": "https://medium.com/port-finance",
        "discord": "https://discord.gg/nAMXAYhTb2",
        "telegram": "https://t.me/port_finance",
        "serumV3Usdc": "8x8jf7ikJwgP9UthadtiGFgfFuyyyYPHL3obJAuxFWko",
        "coingeckoId": "port-finance"
      }
    },
    {
      "chainId": 101,
      "address": "C3vBJEuNvrUqJYQ5ki8TSrCndphJQ7wwiXEwvuy1AJkW",
      "symbol": "BONGO",
      "name": "Bongocoin",
      "decimals": 9,
      "logoURI": "https://raw.githubusercontent.com/solana-labs/token-list/assets/mainnet/C3vBJEuNvrUqJYQ5ki8TSrCndphJQ7wwiXEwvuy1AJkW/logo.png",
      "tags": [],
      "extensions": {
        "website": "https://www.bongocoin.org"
      }
    },
    {
      "chainId": 101,
      "address": "6CssfnBjF4Vo56EithaLHLWDF95fLrt48QHsUfZwNnhv",
      "symbol": "JPYC",
      "name": "JPY Coin(Wormhole)",
      "decimals": 6,
      "logoURI": "https://raw.githubusercontent.com/solana-labs/token-list/main/assets/mainnet/5trVBqv1LvHxiSPMsHtEZuf8iN82wbpDcR5Zaw7sWC3s/logo.png",
      "tags": [
        "stablecoin",
        "ethereum",
        "wrapped",
        "wormhole"
      ],
      "extensions": {
        "website": "https://jpyc.jp/",
        "twitter": "https://twitter.com/jpy_coin",
        "coingeckoId": "jpyc",
        "assetContract": "https://etherscan.io/address/0x2370f9d504c7a6e775bf6e14b3f12846b594cd53"
      }
    },
    {
      "chainId": 101,
      "address": "D1EjNd9c7MgepvQCS31x5TpdXpvtDwDNCLwLGEYg6hYo",
      "symbol": "AUTOS",
      "name": "Autostorm",
      "decimals": 8,
      "logoURI": "https://raw.githubusercontent.com/autostorm-org/img/cb78b86a54f6f4f637e4e6cbe961e002966b4844/avatar.png",
      "tags": [
        "cars",
        "auto",
        "marketplace"
      ],
      "extensions": {
        "website": "https://www.autostorm.io/",
        "discord": "https://discord.gg/yWjkHgnPD3"
      }
    },
    {
      "chainId": 101,
      "address": "BL6X5awy2TstWE6gJGZMLXwW1Wi3VsdCDWEzzK2cuzrw",
      "symbol": "ARIES",
      "name": "SOLARIES Financial Token",
      "decimals": 9,
      "logoURI": "https://github.com/ariesfinancial/Aries-Financial/raw/f2946ff1e295fef66e3cfa5e590daef7bb8559c2/logo-120-120%403x.png",
      "tags": [],
      "extensions": {
        "website": "https://solaries.network/",
        "telegram": "https://t.me/aries_financial_official",
        "discord": "https://discord.gg/cRFc6kEu",
        "twitter": "https://twitter.com/_AriesFinancial",
        "github": "https://github.com/ariesfinancial",
        "medium": "https://aries-financial.medium.com/"
      }
    },
    {
      "chainId": 101,
      "address": "MangoCzJ36AjZyKwVj3VnYU4GTonjfVEnJmvvWaxLac",
      "symbol": "MNGO",
      "name": "Mango",
      "decimals": 6,
      "logoURI": "https://raw.githubusercontent.com/solana-labs/token-list/main/assets/mainnet/MangoCzJ36AjZyKwVj3VnYU4GTonjfVEnJmvvWaxLac/token.png",
      "tags": [],
      "extensions": {
        "website": "https://mango.markets/",
        "serumV3Usdc": "3d4rzwpy9iGdCZvgxcu7B1YocYffVLsQXPXkBZKt2zLc",
        "coingeckoId": "mango-markets",
        "twitter": "https://twitter.com/mangomarkets",
        "discord": "https://discord.gg/67jySBhxrg"
      }
    },
    {
      "chainId": 101,
      "address": "9X4EK8E59VAVi6ChnNvvd39m6Yg9RtkBbAPq1mDVJT57",
      "symbol": "SLIM-SOL",
      "name": "Raydium LP Token V4 (SLIM-SOL)",
      "decimals": 6,
      "logoURI": "https://raw.githubusercontent.com/solana-labs/token-list/main/assets/mainnet/xxxxa1sKNGwFtw2kFn8XauW9xq8hBZ5kVtcSesTT9fW/logo.png",
      "tags": [
        "lp-token"
      ],
      "extensions": {
        "website": "https://raydium.io/"
      }
    },
    {
      "chainId": 101,
      "address": "8BNNxGUinfDgwXodroVfGQde1RnwsA2DW34gc89YcBH9",
      "symbol": "RDZ",
      "name": "RADIOZONE26",
      "decimals": 9,
      "logoURI": "https://cdn.jsdelivr.net/gh/Radiozone26/RDZtoken/RDZlogo.png",
      "tags": [
        "social-token"
      ],
      "extensions": {
        "website": "https://radiozone26.com/",
        "twitter": "https://twitter.com/radio_zone26",
        "facebook": "https://www.facebook.com/Rzone26"
      }
    },
    {
      "chainId": 101,
      "address": "EwJN2GqUGXXzYmoAciwuABtorHczTA5LqbukKXV1viH7",
      "symbol": "UPS",
      "name": "UPS token (UPFI Network)",
      "decimals": 6,
      "logoURI": "https://raw.githubusercontent.com/solana-labs/token-list/main/assets/mainnet/EwJN2GqUGXXzYmoAciwuABtorHczTA5LqbukKXV1viH7/logo.png",
      "tags": [],
      "extensions": {
        "website": "https://upfi.network/",
        "twitter": "https://twitter.com/upfi_network",
        "medium": "https://upfinetwork.medium.com",
        "discord": "https://discord.gg/nHMDdyAggx",
        "telegram": "https://t.me/upfinetworkchannel",
        "facebook": "https://www.facebook.com/UPFInetwork",
        "serumV3Usdc": "DByPstQRx18RU2A8DH6S9mT7bpT6xuLgD2TTFiZJTKZP"
      }
    },
    {
      "chainId": 101,
      "address": "Gsai2KN28MTGcSZ1gKYFswUpFpS7EM9mvdR9c8f6iVXJ",
      "symbol": "gSAIL",
      "name": "SolanaSail Governance Token V2",
      "decimals": 9,
      "logoURI": "https://raw.githubusercontent.com/solanasail/token-list/main/assets/mainnet/Gsai2KN28MTGcSZ1gKYFswUpFpS7EM9mvdR9c8f6iVXJ/logo.png",
      "tags": [
        "utility-token"
      ],
      "extensions": {
        "website": "https://www.solanasail.com",
        "coingeckoId": "solanasail-governance-token",
        "twitter": "https://twitter.com/SolanaSail"
      }
    },
    {
      "chainId": 101,
      "address": "SUNNYWgPQmFxe9wTZzNK7iPnJ3vYDrkgnxJRJm1s3ag",
      "symbol": "SUNNY",
      "name": "Sunny Governance Token",
      "decimals": 6,
      "logoURI": "https://raw.githubusercontent.com/solana-labs/token-list/main/assets/mainnet/SUNNYWgPQmFxe9wTZzNK7iPnJ3vYDrkgnxJRJm1s3ag/logo.svg",
      "tags": [],
      "extensions": {
        "website": "https://sunny.ag/",
        "twitter": "https://twitter.com/SunnyAggregator",
        "github": "https://github.com/SunnyAggregator",
        "medium": "https://medium.com/sunny-aggregator",
        "discord": "https://chat.sunny.ag",
        "serumV3Usdc": "Aubv1QBFh4bwB2wbP1DaPW21YyQBLfgjg8L4PHTaPzRc",
        "coingeckoId": "sunny-aggregator"
      }
    },
    {
      "chainId": 101,
      "address": "BRLsMczKuaR5w9vSubF4j8HwEGGprVAyyVgS4EX7DKEg",
      "symbol": "CYS",
      "name": "Cyclos",
      "decimals": 6,
      "logoURI": "https://raw.githubusercontent.com/solana-labs/token-list/main/assets/mainnet/BRLsMczKuaR5w9vSubF4j8HwEGGprVAyyVgS4EX7DKEg/logo.svg",
      "tags": [
        "utility-token"
      ],
      "extensions": {
        "website": "https://cyclos.io/",
        "telegram": "https://t.me/cyclosofficialchat",
        "discord": "https://discord.gg/vpbTxzHWYg",
        "twitter": "https://twitter.com/cyclosfi",
        "email": "contact@cyclos.io",
        "github": "https://github.com/cyclos-io",
        "coinmarketcap": "https://coinmarketcap.com/currencies/cyclos/",
        "solanium": "https://www.solanium.io/project/cyclos/",
        "medium": "https://medium.com/@cyclosfinance",
        "serumV3Usdc": "6V6y6QFi17QZC9qNRpVp7SaPiHpCTp2skbRQkUyZZXPW",
        "coingeckoId": "cyclos"
      }
    },
    {
      "chainId": 101,
      "address": "FxjbQMfvQYMtZZK7WGEJwWfsDcdMuuaee8uPxDFFShWh",
      "symbol": "UPFI",
      "name": "UPFI stablecoin (UPFI Network)",
      "decimals": 6,
      "logoURI": "https://raw.githubusercontent.com/solana-labs/token-list/main/assets/mainnet/FxjbQMfvQYMtZZK7WGEJwWfsDcdMuuaee8uPxDFFShWh/logo.png",
      "tags": [
        "stablecoin"
      ],
      "extensions": {
        "website": "https://upfi.network/",
        "twitter": "https://twitter.com/upfi_network",
        "medium": "https://upfinetwork.medium.com",
        "discord": "https://discord.gg/nHMDdyAggx",
        "telegram": "https://t.me/upfinetworkchannel",
        "facebook": "https://www.facebook.com/UPFInetwork",
        "serumV3Usdc": "SyQ4KyF5Y1MPPkkf9LGNA6JpkVmis53HrpPvJ1ZUFwK"
      }
    },
    {
      "chainId": 101,
      "address": "7dHbWXmci3dT8UFYWYZweBLXgycu7Y3iL6trKn1Y7ARj",
      "symbol": "stSOL",
      "name": "Lido Staked SOL",
      "decimals": 9,
      "logoURI": "https://raw.githubusercontent.com/solana-labs/token-list/main/assets/mainnet/7dHbWXmci3dT8UFYWYZweBLXgycu7Y3iL6trKn1Y7ARj/logo.png",
      "tags": [],
      "extensions": {
        "website": "https://solana.lido.fi/",
        "twitter": "https://twitter.com/LidoFinance/"
      }
    },
    {
      "chainId": 101,
      "address": "2Kc38rfQ49DFaKHQaWbijkE7fcymUMLY5guUiUsDmFfn",
      "symbol": "KURO",
      "name": "Kurobi",
      "decimals": 6,
      "logoURI": "https://raw.githubusercontent.com/solana-labs/token-list/main/assets/mainnet/2Kc38rfQ49DFaKHQaWbijkE7fcymUMLY5guUiUsDmFfn/logo.png",
      "tags": [
        "utility-token"
      ],
      "extensions": {
        "website": "https://kurobi.io/",
        "medium": "https://kurobi.medium.com/",
        "github": "https://github.com/KurobiHq/",
        "telegram": "https://t.me/kurobi_io",
        "twitter": "https://twitter.com/kurobi_io"
      }
    },
    {
      "chainId": 101,
      "address": "Bqd2ujCTEzpKzfjb1FHL7FKrdM6n1rZSnRecJK57EoKz",
      "symbol": "HOTTO",
      "name": "HottoShotto",
      "decimals": 9,
      "logoURI": "https://raw.githubusercontent.com/solana-labs/token-list/main/assets/mainnet/Bqd2ujCTEzpKzfjb1FHL7FKrdM6n1rZSnRecJK57EoKz/logo.png",
      "tags": [
        "utility-token"
      ],
      "extensions": {
        "website": "https://hottoshotto.com"
      }
    },
    {
      "chainId": 101,
      "address": "FossiLkXJZ1rePN8jWBqHDZZ3F7ET8p1dRGhYKHbQcZR",
      "symbol": "Fossil",
      "name": "Scallop Fossil Decorations",
      "decimals": 0,
      "logoURI": "https://raw.githubusercontent.com/solana-labs/token-list/main/assets/mainnet/FossiLkXJZ1rePN8jWBqHDZZ3F7ET8p1dRGhYKHbQcZR/logo.png",
      "tags": [
        "nft"
      ],
      "extensions": {
        "website": "https://www.scallop.io/",
        "twitter": "https://twitter.com/Scallop_io",
        "discord": "https://discord.gg/Scallop",
        "telegram": "https://t.me/scallop_io",
        "medium": "https://scallopio.medium.com/",
        "facebook": "https://www.facebook.com/Scallop.io",
        "instagram": "https://www.instagram.com/scallop.io"
      }
    },
    {
      "chainId": 101,
      "address": "FM8yfVgaEHrpSzNZeZ1o4v5iLZuT9soNuqaWD72bJyqs",
      "symbol": "HOTTO-USDC",
      "name": "Raydium LP Token V4 (HOTTO-USDC)",
      "decimals": 9,
      "logoURI": "https://raw.githubusercontent.com/solana-labs/token-list/main/assets/mainnet/FM8yfVgaEHrpSzNZeZ1o4v5iLZuT9soNuqaWD72bJyqs/logo.png",
      "tags": [
        "lp-token"
      ],
      "extensions": {
        "website": "https://raydium.io/"
      }
    },
    {
      "chainId": 101,
      "address": "SeawdHf3NHG6gxCrezQxr5oJAHTLJd6JsQxxd144yaz",
      "symbol": "Seagrass",
      "name": "Scallop Seagrass Decorations",
      "decimals": 0,
      "logoURI": "https://raw.githubusercontent.com/solana-labs/token-list/main/assets/mainnet/SeawdHf3NHG6gxCrezQxr5oJAHTLJd6JsQxxd144yaz/logo.png",
      "tags": [
        "nft"
      ],
      "extensions": {
        "website": "https://www.scallop.io/",
        "twitter": "https://twitter.com/Scallop_io",
        "discord": "https://discord.gg/Scallop",
        "telegram": "https://t.me/scallop_io",
        "medium": "https://scallopio.medium.com/",
        "facebook": "https://www.facebook.com/Scallop.io",
        "instagram": "https://www.instagram.com/scallop.io"
      }
    },
    {
      "chainId": 101,
      "address": "78CeyRBJSu4MFmaDi8Q8QZ3szB6Xwp93sVaMLYSy5SMZ",
      "symbol": "HOTTO-SOL",
      "name": "Raydium LP Token V4 (HOTTO-SOL)",
      "decimals": 9,
      "logoURI": "https://raw.githubusercontent.com/solana-labs/token-list/main/assets/mainnet/78CeyRBJSu4MFmaDi8Q8QZ3szB6Xwp93sVaMLYSy5SMZ/logo.png",
      "tags": [
        "lp-token"
      ],
      "extensions": {
        "website": "https://raydium.io/"
      }
    },
    {
      "chainId": 101,
      "address": "ScaLopYHz9eKtDdKs4yLswwq2RSUtNMZVdPynMcYcc9",
      "symbol": "SCA",
      "name": "Scallop",
      "decimals": 6,
      "logoURI": "https://raw.githubusercontent.com/solana-labs/token-list/main/assets/mainnet/ScaLopYHz9eKtDdKs4yLswwq2RSUtNMZVdPynMcYcc9/logo.png",
      "tags": [],
      "extensions": {
        "website": "https://www.scallop.io/",
        "twitter": "https://twitter.com/Scallop_io",
        "discord": "https://discord.gg/Scallop",
        "telegram": "https://t.me/scallop_io",
        "medium": "https://scallopio.medium.com/",
        "facebook": "https://www.facebook.com/Scallop.io",
        "instagram": "https://www.instagram.com/scallop.io"
      }
    },
    {
      "chainId": 101,
      "address": "FnKE9n6aGjQoNWRBZXy4RW6LZVao7qwBonUbiD7edUmZ",
      "symbol": "SYP",
      "name": "Sypool",
      "decimals": 10,
      "logoURI": "https://raw.githubusercontent.com/solana-labs/token-list/main/assets/mainnet/FnKE9n6aGjQoNWRBZXy4RW6LZVao7qwBonUbiD7edUmZ/logo.png",
      "tags": [],
      "extensions": {
        "website": "https://www.sypool.io/"
      }
    },
    {
      "chainId": 101,
      "address": "FGpMT3xLwk67hWsT7Lgp7WjovS3rejx9KBmCG1bBtB9U",
      "symbol": "ALTREC",
      "name": "ALTREC Coin",
      "decimals": 8,
      "logoURI": "https://raw.githubusercontent.com/SmonkeyMonkey/token-list/main/assets/mainnet/FGpMT3xLwk67hWsT7Lgp7WjovS3rejx9KBmCG1bBtB9U/logo.png",
      "tags": [
        "utility-token"
      ]
    },
    {
      "chainId": 101,
      "address": "2YxGppCJJY2KGoAwFdFASE6tnD4cENM7nThwUgdpXwjE",
      "symbol": "COD-sc1",
      "name": "Sceptre Token v1 (Sceptre-TOKEN)",
      "decimals": 0,
      "logoURI": "https://raw.githubusercontent.com/solana-labs/token-list/main/assets/mainnet/2YxGppCJJY2KGoAwFdFASE6tnD4cENM7nThwUgdpXwjE/logo.png",
      "tags": [
        "social-token"
      ],
      "extensions": {
        "website": "https://kokeshi.finance/"
      }
    },
    {
      "chainId": 101,
      "address": "HbrmyoumgcK6sDFBi6EZQDi4i4ZgoN16eRB2JseKc7Hi",
      "symbol": "CRY",
      "name": "Crystal",
      "decimals": 9,
      "logoURI": "https://raw.githubusercontent.com/solana-labs/token-list/main/assets/mainnet/HbrmyoumgcK6sDFBi6EZQDi4i4ZgoN16eRB2JseKc7Hi/logo.png",
      "tags": [
        "crystal-token"
      ],
      "extensions": {
        "twitter": "https://twitter.com/Crystal80955369"
      }
    },
    {
      "chainId": 101,
      "address": "HRBrRXGCrPro6TtryKQkLXuZqg3LdBMN9ZWx2v66pT4L",
      "symbol": "WNAV",
      "name": "Wrapped Navcoin",
      "decimals": 8,
      "logoURI": "https://raw.githubusercontent.com/solana-labs/token-list/main/assets/mainnet/HRBrRXGCrPro6TtryKQkLXuZqg3LdBMN9ZWx2v66pT4L/logo.png",
      "tags": [
        "ethereum"
      ],
      "extensions": {
        "website": "https://navcoin.org"
      }
    },
    {
      "chainId": 101,
      "address": "2TxM6S3ZozrBHZGHEPh9CtM74a9SVXbr7NQ7UxkRvQij",
      "symbol": "DINOEGG",
      "name": "DINOEGG",
      "decimals": 6,
      "logoURI": "https://raw.githubusercontent.com/solana-labs/token-list/main/assets/mainnet/2TxM6S3ZozrBHZGHEPh9CtM74a9SVXbr7NQ7UxkRvQij/logo.png",
      "tags": [],
      "extensions": {
        "website": "https://www.solanadino.com",
        "twitter": "https://twitter.com/solanadino"
      }
    },
    {
      "chainId": 101,
      "address": "Fh4e5vX2euTBzyGK2FXN1P3A4VUoH73oPVuemfRWXK2Y",
      "symbol": "FOX",
      "name": "ShapeShift FOX Token (Wormhole)",
      "decimals": 9,
      "logoURI": "https://raw.githubusercontent.com/solana-labs/token-list/main/assets/mainnet/Fh4e5vX2euTBzyGK2FXN1P3A4VUoH73oPVuemfRWXK2Y/logo.png",
      "tags": [
        "wrapped",
        "wormhole"
      ],
      "extensions": {
        "address": "0xc770eefad204b5180df6a14ee197d99d808ee52d",
        "bridgeContract": "https://etherscan.io/address/0xf92cD566Ea4864356C5491c177A430C222d7e678",
        "assetContract": "https://etherscan.io/address/0xc770eefad204b5180df6a14ee197d99d808ee52d",
        "coingeckoId": "shapeshift-fox-token",
        "website": "https://shapeshift.com/",
        "github": "https://github.com/shapeshift",
        "twitter": "https://twitter.com/ShapeShift_io"
      }
    },
    {
      "chainId": 101,
      "address": "FY6XDSCubMhpkU9FAsUjB7jmN8YHYZGezHTWo9RHBSyX",
      "symbol": "ASH",
      "name": "Ashera",
      "decimals": 4,
      "logoURI": "https://raw.githubusercontent.com/solana-labs/token-list/main/assets/mainnet/FY6XDSCubMhpkU9FAsUjB7jmN8YHYZGezHTWo9RHBSyX/logo.png",
      "tags": [],
      "extensions": {
        "website": "https://asherasol.com/",
        "twitter": "https://twitter.com/SolAshera",
        "discord": "https://discord.gg/b3qYsNyBkz",
        "medium": "https://solashera.medium.com/",
        "telegram": "https://twitter.com/SolAshera",
        "github": "https://github.com/asherasol"
      }
    },
    {
      "chainId": 101,
      "address": "333iHoRM2Awhf9uVZtSyTfU8AekdGrgQePZsKMFPgKmS",
      "symbol": "ISOLA",
      "name": "Intersola",
      "decimals": 6,
      "logoURI": "https://raw.githubusercontent.com/solana-labs/token-list/main/assets/mainnet/333iHoRM2Awhf9uVZtSyTfU8AekdGrgQePZsKMFPgKmS/logo.png",
      "tags": [
        "utility-token"
      ],
      "extensions": {
        "website": "https://intersola.io/",
        "medium": "https://intersola.medium.com/",
        "telegram": "https://t.me/intersola/",
        "twitter": "https://twitter.com/intersola_io",
        "github": "https://github.com/Intersolaio/",
        "serumV3Usdt": "42QVcMqoXmHT94zaBXm9KeU7pqDfBuAPHYN9ADW8weCF"
      }
    },
    {
      "chainId": 101,
      "address": "EYDEQW4xQzLqHcFwHTgGvpdjsa5EFn74KzuqLX5emjD2",
      "symbol": "BST",
      "name": "Balisari",
      "decimals": 9,
      "logoURI": "https://raw.githubusercontent.com/solana-labs/token-list/main/assets/mainnet/EYDEQW4xQzLqHcFwHTgGvpdjsa5EFn74KzuqLX5emjD2.png",
      "tags": [
        "social-token"
      ],
      "extensions": {
        "website": "https://www.balisaritrans.site/"
      }
    },
    {
      "chainId": 101,
      "address": "8FXW4GSS9SNDVP5UhaWNsaZbxvRJXNrwvwvToXRnvuWL",
      "symbol": "KNB",
      "name": "KNB",
      "decimals": 9,
      "logoURI": "https://raw.githubusercontent.com/solana-labs/token-list/main/assets/mainnet/8FXW4GSS9SNDVP5UhaWNsaZbxvRJXNrwvwvToXRnvuWL/logo.png",
      "tags": [
        "knb-token"
      ],
      "extensions": {
        "website": "https://solatoken.net/"
      }
    },
    {
      "chainId": 101,
      "address": "Dypr2gWcVuqt3z6Uh31YD8Wm2V2ZCqWVBYEWhZNF9odk",
      "symbol": "SOLJAV",
      "name": "SOLJAV",
      "decimals": 6,
      "logoURI": "https://raw.githubusercontent.com/solana-labs/token-list/main/assets/mainnet/Dypr2gWcVuqt3z6Uh31YD8Wm2V2ZCqWVBYEWhZNF9odk.png",
      "tags": [
        "social-token"
      ]
    },
    {
      "chainId": 101,
      "address": "J3ts1ZEyQeUAbUyYHjZR6sE93YQTrfBzho8UKWnEa1j",
      "symbol": "ABION",
      "name": "aBion",
      "decimals": 5,
      "logoURI": "https://raw.githubusercontent.com/solana-labs/token-list/main/assets/mainnet/J3ts1ZEyQeUAbUyYHjZR6sE93YQTrfBzho8UKWnEa1j/logo.png",
      "tags": [],
      "extensions": {
        "website": "https://aphid.io/abion/"
      }
    },
    {
      "chainId": 101,
      "address": "CnGUfvi9FxiRPuaBXpYmaXEwBjj5X6kwNJB2Cba5TiQp",
      "symbol": "SOLUP",
      "name": "SOLUP",
      "decimals": 9,
      "logoURI": "https://raw.githubusercontent.com/solana-labs/token-list/main/assets/mainnet/CnGUfvi9FxiRPuaBXpYmaXEwBjj5X6kwNJB2Cba5TiQp/logo.png",
      "tags": [
        "SOLUP-TOKEN",
        "Sol-UP"
      ],
      "extensions": {
        "website": "https://solup.xyz",
        "assetContract": "https://solscan.io/token/CnGUfvi9FxiRPuaBXpYmaXEwBjj5X6kwNJB2Cba5TiQp",
        "telegram": "https://t.me/solanavietnam"
      }
    },
    {
      "chainId": 101,
      "address": "95KN8q3qubEVjPf9trgyur2nHx8T5RCmztRbLuQ5E5i",
      "symbol": "SMRT",
      "name": "Solminter",
      "decimals": 0,
      "logoURI": "https://raw.githubusercontent.com/solana-labs/token-list/main/assets/mainnet/95KN8q3qubEVjPf9trgyur2nHx8T5RCmztRbLuQ5E5i/logo.png",
      "tags": [
        "utility-token"
      ],
      "extensions": {
        "website": "https://solminter.com",
        "twitter": "https://twitter.com/solminter",
        "github": "https://github.com/solminter",
        "medium": "https://solminter.medium.com",
        "coingeckoId": "solminter"
      }
    },
    {
      "chainId": 101,
      "address": "2ZrwW5Ng1fbZKghWxnjyfTjYXLdSwJpU5EQrXus4ogsE",
      "symbol": "TIX",
      "name": "Tix Token",
      "decimals": 6,
      "logoURI": "https://raw.githubusercontent.com/solana-labs/token-list/main/assets/mainnet/2ZrwW5Ng1fbZKghWxnjyfTjYXLdSwJpU5EQrXus4ogsE/logo.png",
      "tags": [],
      "extensions": {
        "website": "https://tixtoken.io/",
        "twitter": "https://twitter.com/TixToken"
      }
    },
    {
      "chainId": 101,
      "address": "3xiDaQKLGrnWEVGpxFT5Y2DCBF1KoKdUnm9DmWdFnk45",
      "symbol": "PLGFT",
      "name": "Plongeurs de Fontaine Token",
      "decimals": 8,
      "logoURI": "https://raw.githubusercontent.com/solana-labs/token-list/main/assets/mainnet/3xiDaQKLGrnWEVGpxFT5Y2DCBF1KoKdUnm9DmWdFnk45/logo.png",
      "tags": [
        "esport"
      ]
    },
    {
      "chainId": 101,
      "address": "CKtm7ZMYdKmFSCGukzKjhsp4JFTFGk9uEMGF7XYEFKgK",
      "symbol": "ALP",
      "name": "CoinAlpha",
      "decimals": 9,
      "logoURI": "https://raw.githubusercontent.com/solana-labs/token-list/main/assets/mainnet/CKtm7ZMYdKmFSCGukzKjhsp4JFTFGk9uEMGF7XYEFKgK/logo.png",
      "tags": [
        "utility-token"
      ],
      "extensions": {
        "website": "https://coinalpha.app/"
      }
    },
    {
      "chainId": 101,
      "address": "Ce3PSQfkxT5ua4r2JqCoWYrMwKWC5hEzwsrT9Hb7mAz9",
      "symbol": "DATE",
      "name": "SolDate(DATE) Token",
      "decimals": 9,
      "logoURI": "https://raw.githubusercontent.com/solana-labs/token-list/main/assets/mainnet/Ce3PSQfkxT5ua4r2JqCoWYrMwKWC5hEzwsrT9Hb7mAz9/DATE.svg",
      "tags": [
        "social-token",
        "dating-token",
        "metaverse"
      ],
      "extensions": {
        "website": "https://soldate.org/",
        "twitter": "https://twitter.com/SolDate_org",
        "medium": "https://soldate.medium.com",
        "discord": "https://discord.gg/soldate",
        "telegram": "https://t.me/soldate_org"
      }
    },
    {
      "chainId": 101,
      "address": "SWANaZUGxF82KyVsbxeeNsMaVECtimze5VyCdywkvkH",
      "symbol": "SWAN",
      "name": "Swanlana",
      "decimals": 9,
      "logoURI": "https://raw.githubusercontent.com/SwanLana/logo/main/SWANLANA_PNG.png",
      "tags": [],
      "extensions": {
        "website": "https://www.swanlana.com"
      }
    },
    {
      "chainId": 101,
      "address": "G7uYedVqFy97mzjygebnmmaMUVxWHFhNZotY6Zzsprvf",
      "symbol": "CSTR",
      "name": "CoreStarter",
      "decimals": 9,
      "logoURI": "https://raw.githubusercontent.com/CoreStarter/token-logo/main/corestarter_logo.png",
      "tags": [],
      "extensions": {
        "website": "https://corestarter.com/",
        "twitter": "https://twitter.com/CoreStarter",
        "github": "https://github.com/CoreStarter/",
        "medium": "https://corestarter.medium.com",
        "telegram": "https://t.me/corestarter_chat",
        "linkedin": "https://www.linkedin.com/company/core-starter"
      }
    },
    {
      "chainId": 101,
      "address": "DNhZkUaxHXYvpxZ7LNnHtss8sQgdAfd1ZYS1fB7LKWUZ",
      "symbol": "apUSDT",
      "name": "Wrapped USDT (Allbridge from Polygon)",
      "decimals": 6,
      "logoURI": "https://raw.githubusercontent.com/solana-labs/token-list/main/assets/mainnet/BQcdHdAQW1hczDbBi9hiegXAR7A98Q9jx3X3iBBBDiq4/logo.png",
      "tags": [
        "stablecoin"
      ],
      "extensions": {
        "coingeckoId": "tether"
      }
    },
    {
      "chainId": 101,
      "address": "eqKJTf1Do4MDPyKisMYqVaUFpkEFAs3riGF3ceDH2Ca",
      "symbol": "apUSDC",
      "name": "Wrapped USDC (Allbridge from Polygon)",
      "decimals": 6,
      "logoURI": "https://raw.githubusercontent.com/solana-labs/token-list/main/assets/mainnet/BXXkv6z8ykpG1yuvUDPgh732wzVHB69RnB9YgSYh3itW/logo.png",
      "tags": [
        "stablecoin"
      ],
      "extensions": {
        "coingeckoId": "usd-coin"
      }
    },
    {
      "chainId": 101,
      "address": "De2bU64vsXKU9jq4bCjeDxNRGPn8nr3euaTK8jBYmD3J",
      "symbol": "renFIL",
      "name": "renFIL",
      "decimals": 9,
      "logoURI": "https://raw.githubusercontent.com/solana-labs/token-list/main/assets/mainnet/De2bU64vsXKU9jq4bCjeDxNRGPn8nr3euaTK8jBYmD3J/logo.png",
      "tags": [],
      "extensions": {
        "coingeckoId": "renfil",
        "website": "https://renproject.io/"
      }
    },
    {
      "chainId": 101,
      "address": "6STzg1taqgJsFY6Z4xAmQVSErZ6e6EsbsvkQ6YJ3sXmj",
      "symbol": "SONC",
      "name": "Sonic",
      "decimals": 6,
      "logoURI": "https://raw.githubusercontent.com/solana-labs/token-list/main/assets/mainnet/6STzg1taqgJsFY6Z4xAmQVSErZ6e6EsbsvkQ6YJ3sXmj/logo.png",
      "tags": [],
      "extensions": {
        "website": "https://www.sparkborsa.com/",
        "twitter": "https://twitter.com/JaySpark0x"
      }
    },
    {
      "chainId": 101,
      "address": "7j7H7sgsnNDeCngAPjpaCN4aaaru4HS7NAFYSEUyzJ3k",
      "symbol": "SOLR",
      "name": "SolRazr",
      "decimals": 6,
      "logoURI": "https://raw.githubusercontent.com/solana-labs/token-list/main/assets/mainnet/7j7H7sgsnNDeCngAPjpaCN4aaaru4HS7NAFYSEUyzJ3k/SOLR.png",
      "tags": [],
      "extensions": {
        "website": "https://solrazr.com/",
        "twitter": "https://twitter.com/Solrazr_App",
        "github": "https://github.com/solrazr-app/",
        "medium": "https://medium.com/@SolRazr_App",
        "discord": "https://discord.gg/HXa3qAYe",
        "telegram": "https://t.me/solrazr_app"
      }
    },
    {
      "chainId": 101,
      "address": "5xgRqfw4DqzjrriXEWduzo8iW8Uj1KzDsPt1pSLVQVJh",
      "symbol": "RNFTz",
      "name": "RNFTz",
      "decimals": 9,
      "logoURI": "https://raw.githubusercontent.com/solana-labs/token-list/main/assets/mainnet/5xgRqfw4DqzjrriXEWduzo8iW8Uj1KzDsPt1pSLVQVJh/logo.png",
      "tags": [
        "nft"
      ],
      "extensions": {
        "website": "https://rnftz.com",
        "twitter": "https://twitter.com/RnftzS"
      }
    },
    {
      "chainId": 101,
      "address": "8kFRCmQTKzvtVTVEVizjP8x3WamJpuQdZaPSGeqRJJnW",
      "symbol": "SKEM-USDC",
      "name": "Raydium LP Token (SKEM-USDC)",
      "decimals": 6,
      "logoURI": "https://raw.githubusercontent.com/solana-labs/token-list/main/assets/mainnet/8kFRCmQTKzvtVTVEVizjP8x3WamJpuQdZaPSGeqRJJnW/logo.svg",
      "tags": [
        "lp-token"
      ],
      "extensions": {
        "website": "https://raydium.io"
      }
    },
    {
      "chainId": 101,
      "address": "HKLBSZbkfeB8LoaLLrK7CDepPHLWQEoj1jbunT1T2wYg",
      "symbol": "SODA-USDC",
      "name": "Raydium LP Token (SODA-USDC)",
      "decimals": 6,
      "logoURI": "https://raw.githubusercontent.com/solana-labs/token-list/main/assets/mainnet/HKLBSZbkfeB8LoaLLrK7CDepPHLWQEoj1jbunT1T2wYg/logo.svg",
      "tags": [
        "lp-token"
      ],
      "extensions": {
        "website": "https://raydium.io"
      }
    },
    {
      "chainId": 101,
      "address": "BK2YNwsExxnjSUgdAzdvLV2FrthcNGGWTxDBvfBULCjG",
      "symbol": "AUSS-USDC",
      "name": "Raydium LP Token (AUSS-USDC)",
      "decimals": 6,
      "logoURI": "https://raw.githubusercontent.com/solana-labs/token-list/main/assets/mainnet/BK2YNwsExxnjSUgdAzdvLV2FrthcNGGWTxDBvfBULCjG/logo.svg",
      "tags": [
        "lp-token"
      ],
      "extensions": {
        "website": "https://raydium.io"
      }
    },
    {
      "chainId": 101,
      "address": "BTszujAA5kJJT7YCWVsAXwk4eJeuycithuTeAksQC1RC",
      "symbol": "KLB-USDC",
      "name": "Raydium LP Token (KLB-USDC)",
      "decimals": 6,
      "logoURI": "https://raw.githubusercontent.com/solana-labs/token-list/main/assets/mainnet/BTszujAA5kJJT7YCWVsAXwk4eJeuycithuTeAksQC1RC/logo.svg",
      "tags": [
        "lp-token"
      ],
      "extensions": {
        "website": "https://raydium.io"
      }
    },
    {
      "chainId": 101,
      "address": "DqRNwrvGUffB1j9tEYHcpw1DLMoc2QfwZ25nkBHkvRmr",
      "symbol": "SUPL",
      "name": "Suplar",
      "decimals": 9,
      "logoURI": "https://raw.githubusercontent.com/solana-labs/token-list/main/assets/mainnet/DqRNwrvGUffB1j9tEYHcpw1DLMoc2QfwZ25nkBHkvRmr/token.png",
      "tags": [],
      "extensions": {
        "website": "https://suplar.com",
        "telegram": "https://t.me/suplar",
        "twitter": "https://twitter.com/suplarcom"
      }
    },
    {
      "chainId": 101,
<<<<<<< HEAD
      "address": "4KVuGB1iNhYqR99Hykv1ZLdHvx41zpBqqPFtHucYpQja",
      "symbol": "XEN",
      "name": "Xenren",
      "decimals": 9,
      "logoURI": "https://raw.githubusercontent.com/solana-labs/token-list/main/assets/mainnet/4KVuGB1iNhYqR99Hykv1ZLdHvx41zpBqqPFtHucYpQja/logo.png",
      "tags": [],
      "extensions": {
        "website": "https://xenren.co"
      }
    },
    {
      "chainId": 101,
      "address": "7b9rgZhiZHieCoPwxWd7ihbjtQ7Ljjy4McxvcA2TTgcK",
      "symbol": "PERA",
      "name": "Prithera token",
      "decimals": 9,
      "logoURI": "https://raw.githubusercontent.com/solana-labs/token-list/main/assets/mainnet/7b9rgZhiZHieCoPwxWd7ihbjtQ7Ljjy4McxvcA2TTgcK/logo.png",
      "tags": [],
      "extensions": {
      }
    },
    {
      "chainId": 101,
      "address": "8SvvzDMu5jqcBhfdYZM1zDjDG5YGYrsNmGsPzTm4bFYU",
      "symbol": "QIA",
      "name": "Qia Coin",
      "decimals": 9,
      "logoURI": "https://raw.githubusercontent.com/solana-labs/token-list/main/assets/mainnet/8SvvzDMu5jqcBhfdYZM1zDjDG5YGYrsNmGsPzTm4bFYU/logo.png",
      "tags": [],
      "extensions": {
=======
      "address": "3yN3xNcXxbhkZYC6MXak1f7Ff29BZdGyc4GUQ1jbyt27",
      "symbol": "NOVA",
      "name": "Nova frolic Sol Token",
      "decimals": 9,
      "logoURI": "https://cdn.jsdelivr.net/gh/sahityakumarsuman/frolic-token/nova_token.png",
      "tags": [
        "lp-token"
      ],
      "extensions": {
        "website": "https://www.frolic.live/"
>>>>>>> 31e913f9
      }
    }
  ],
  "version": {
    "major": 0,
    "minor": 3,
    "patch": 2
  }
}<|MERGE_RESOLUTION|>--- conflicted
+++ resolved
@@ -12773,7 +12773,6 @@
     },
     {
       "chainId": 101,
-<<<<<<< HEAD
       "address": "4KVuGB1iNhYqR99Hykv1ZLdHvx41zpBqqPFtHucYpQja",
       "symbol": "XEN",
       "name": "Xenren",
@@ -12792,8 +12791,7 @@
       "decimals": 9,
       "logoURI": "https://raw.githubusercontent.com/solana-labs/token-list/main/assets/mainnet/7b9rgZhiZHieCoPwxWd7ihbjtQ7Ljjy4McxvcA2TTgcK/logo.png",
       "tags": [],
-      "extensions": {
-      }
+      "extensions": {}
     },
     {
       "chainId": 101,
@@ -12804,18 +12802,17 @@
       "logoURI": "https://raw.githubusercontent.com/solana-labs/token-list/main/assets/mainnet/8SvvzDMu5jqcBhfdYZM1zDjDG5YGYrsNmGsPzTm4bFYU/logo.png",
       "tags": [],
       "extensions": {
-=======
-      "address": "3yN3xNcXxbhkZYC6MXak1f7Ff29BZdGyc4GUQ1jbyt27",
-      "symbol": "NOVA",
-      "name": "Nova frolic Sol Token",
-      "decimals": 9,
-      "logoURI": "https://cdn.jsdelivr.net/gh/sahityakumarsuman/frolic-token/nova_token.png",
-      "tags": [
-        "lp-token"
-      ],
-      "extensions": {
-        "website": "https://www.frolic.live/"
->>>>>>> 31e913f9
+        "address": "3yN3xNcXxbhkZYC6MXak1f7Ff29BZdGyc4GUQ1jbyt27",
+        "symbol": "NOVA",
+        "name": "Nova frolic Sol Token",
+        "decimals": 9,
+        "logoURI": "https://cdn.jsdelivr.net/gh/sahityakumarsuman/frolic-token/nova_token.png",
+        "tags": [
+          "lp-token"
+        ],
+        "extensions": {
+          "website": "https://www.frolic.live/"
+        }
       }
     }
   ],
