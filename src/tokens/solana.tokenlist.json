--- conflicted
+++ resolved
@@ -10488,8 +10488,7 @@
         "website": "https://raydium.io/"
       }
     },
-<<<<<<< HEAD
-     {
+    {
       "chainId": 101,
       "address": "GtQ48z7NNjs7sVyp3M7iuiDcTRjeWPd1fkdiWQNy1UR6",
       "symbol": "LIQ-SOL",
@@ -10504,7 +10503,7 @@
       }
     },
     {
-    
+      "chainId": 101,
       "address": "E5rk3nmgLUuKUiS94gg4bpWwWwyjCMtddsAXkTFLtHEy",
       "symbol": "WOO",
       "name": "Wootrade Network",
@@ -10516,12 +10515,22 @@
         "twitter": "https://twitter.com/wootraderS"
        }
      },
-     {
-          "chainId": 101,
-=======
-    {
-      "chainId": 101,
->>>>>>> 5958fbae
+    {
+      "chainId": 101,
+      "address": "9s6dXtMgV5E6v3rHqBF2LejHcA2GWoZb7xNUkgXgsBqt",
+      "symbol": "USDC-USDT-PAI",
+      "name": "Mercurial LP Token (USDC-USDT-PAI)",
+      "decimals": 6,
+      "logoURI": "https://www.mercurial.finance/mercurial-usdc-usdt-pai-logo.svg",
+      "tags": [
+        "lp-token"
+      ],
+      "extensions": {
+        "website": "https://www.mercurial.finance/"
+      }
+    },
+    {
+      "chainId": 101,
       "address": "z9WZXekbCtwoxyfAwEJn1euXybvqLzPVv3NDzJzkq7C",
       "symbol": "CRC",
       "name": "Care Coin Token",
@@ -10529,33 +10538,11 @@
       "logoURI": "https://i.postimg.cc/VLHNbwv5/1624369860-icon.png",
       "tags": [],
       "extensions": {
-<<<<<<< HEAD
-        "twitter": "https://twitter.com/CareCoinToken"
-=======
         "twitter": " https://twitter.com/carecointoken_",
->>>>>>> 5958fbae
         "website": "https://www.carecoin.site"
       }
     },
-    {
-<<<<<<< HEAD
-      "chainId": 101,
-      "address": "9s6dXtMgV5E6v3rHqBF2LejHcA2GWoZb7xNUkgXgsBqt",
-      "symbol": "USDC-USDT-PAI",
-      "name": "Mercurial LP Token (USDC-USDT-PAI)",
-      "decimals": 6,
-      "logoURI": "https://www.mercurial.finance/mercurial-usdc-usdt-pai-logo.svg",
-      "tags": [
-        "lp-token"
-      ],
-      "extensions": {
-        "website": "https://www.mercurial.finance/"
-      }
-    }
   ],
-=======
-  ], 
->>>>>>> 5958fbae
   "version": {
     "major": 0,
     "minor": 2,
