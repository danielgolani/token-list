--- conflicted
+++ resolved
@@ -8027,7 +8027,6 @@
     },
     {
       "chainId": 101,
-<<<<<<< HEAD
       "address": "51tMb3zBKDiQhNwGqpgwbavaGH54mk8fXFzxTc1xnasg",
       "symbol": "APEX",
       "name": "APEX",
@@ -8039,7 +8038,10 @@
         "twitter": "https://twitter.com/apeXit_finance",
         "discord": "https://discord.gg/aASQy2dWsN",
         "tggroup": "https://t.me/apexit_finance"
-=======
+      }
+    },
+    {
+      "chainId": 101,
       "address": "4NPzwMK2gfgQ6rTv8x4EE1ZvKW6MYyYTSrAZCx7zxyaX",
       "symbol": "KLB",
       "name": "Black Label",
@@ -8049,7 +8051,6 @@
       "extensions": {
         "website": "https://www.klbtoken.com",
         "twitter": "https://twitter.com/klbtoken"
->>>>>>> 119a3115
       }
     }
   ],
