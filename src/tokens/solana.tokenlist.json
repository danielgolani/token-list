{
  "name": "Solana Token List",
  "logoURI": "https://cdn.jsdelivr.net/gh/trustwallet/assets@master/blockchains/solana/info/logo.png",
  "keywords": [
    "solana",
    "spl"
  ],
  "tags": {
    "stablecoin": {
      "name": "stablecoin",
      "description": "Tokens that are fixed to an external asset, e.g. the US dollar"
    },
    "ethereum": {
      "name": "ethereum",
      "description": "Asset bridged from ethereum"
    },
    "lp-token": {
      "name": "lp-token",
      "description": "Asset representing liquidity provider token"
    },
    "wrapped-sollet": {
      "name": "wrapped-sollet",
      "description": "Asset wrapped using sollet bridge"
    },
    "wrapped": {
      "name": "wrapped",
      "description": "Asset wrapped using wormhole bridge"
    },
    "leveraged": {
      "name": "leveraged",
      "description": "Leveraged asset"
    },
    "bull": {
      "name": "bull",
      "description": "Leveraged Bull asset"
    },
    "bear": {
      "name": "bear",
      "description": "Leveraged Bear asset"
    },
    "nft": {
      "name": "nft",
      "description": "Non-fungible token"
    },
    "security-token": {
      "name": "security-token",
      "description": "Tokens that are used to gain access to an electronically restricted resource"
    },
    "utility-token": {
      "name": "utility-token",
      "description": "Tokens that are designed to be spent within a certain blockchain ecosystem e.g. most of the SPL-Tokens"
    }
  },
  "timestamp": "2021-03-03T19:57:21+0000",
  "tokens": [
    {
      "chainId": 101,
      "address": "So11111111111111111111111111111111111111112",
      "symbol": "SOL",
      "name": "Wrapped SOL",
      "decimals": 9,
      "logoURI": "https://cdn.jsdelivr.net/gh/trustwallet/assets@master/blockchains/solana/info/logo.png",
      "tags": [],
      "extensions": {
        "website": "https://solana.com/",
        "serumV3Usdc": "9wFFyRfZBsuAha4YcuxcXLKwMxJR43S7fPfQLusDBzvT",
        "serumV3Usdt": "HWHvQhFmJB3NUcu1aihKmrKegfVxBEHzwVX6yZCKEsi1",
        "coingeckoId": "solana"
      }
    },
    {
      "chainId": 101,
      "address": "EPjFWdd5AufqSSqeM2qN1xzybapC8G4wEGGkZwyTDt1v",
      "symbol": "USDC",
      "name": "USD Coin",
      "decimals": 6,
      "logoURI": "https://cdn.jsdelivr.net/gh/solana-labs/token-list@main/assets/mainnet/EPjFWdd5AufqSSqeM2qN1xzybapC8G4wEGGkZwyTDt1v/logo.png",
      "tags": [
        "stablecoin"
      ],
      "extensions": {
        "website": "https://www.centre.io/",
        "coingeckoId": "usd-coin",
        "serumV3Usdt": "77quYg4MGneUdjgXCunt9GgM1usmrxKY31twEy3WHwcS"
      }
    },
    {
      "chainId": 101,
      "address": "9n4nbM75f5Ui33ZbPYXn59EwSgE8CGsHtAeTH5YFeJ9E",
      "symbol": "BTC",
      "name": "Wrapped Bitcoin (Sollet)",
      "decimals": 6,
      "logoURI": "https://cdn.jsdelivr.net/gh/trustwallet/assets@master/blockchains/bitcoin/info/logo.png",
      "tags": [
        "wrapped-sollet",
        "ethereum"
      ],
      "extensions": {
        "bridgeContract": "https://etherscan.io/address/0xeae57ce9cc1984f202e15e038b964bb8bdf7229a",
        "serumV3Usdc": "A8YFbxQYFVqKZaoYJLLUVcQiWP7G2MeEgW5wsAQgMvFw",
        "serumV3Usdt": "C1EuT9VokAKLiW7i2ASnZUvxDoKuKkCpDDeNxAptuNe4",
        "coingeckoId": "bitcoin"
      }
    },
    {
      "chainId": 101,
      "address": "2FPyTwcZLUg1MDrwsyoP4D6s1tM7hAkHYRjkNb5w6Pxk",
      "symbol": "ETH",
      "name": "Wrapped Ethereum (Sollet)",
      "decimals": 6,
      "logoURI": "https://cdn.jsdelivr.net/gh/trustwallet/assets@master/blockchains/ethereum/assets/0xC02aaA39b223FE8D0A0e5C4F27eAD9083C756Cc2/logo.png",
      "tags": [
        "wrapped-sollet",
        "ethereum"
      ],
      "extensions": {
        "bridgeContract": "https://etherscan.io/address/0xeae57ce9cc1984f202e15e038b964bb8bdf7229a",
        "serumV3Usdc": "4tSvZvnbyzHXLMTiFonMyxZoHmFqau1XArcRCVHLZ5gX",
        "serumV3Usdt": "7dLVkUfBVfCGkFhSXDCq1ukM9usathSgS716t643iFGF",
        "coingeckoId": "ethereum"
      }
    },
    {
      "chainId": 101,
      "address": "3JSf5tPeuscJGtaCp5giEiDhv51gQ4v3zWg8DGgyLfAB",
      "symbol": "YFI",
      "name": "Wrapped YFI (Sollet)",
      "decimals": 6,
      "logoURI": "https://cdn.jsdelivr.net/gh/trustwallet/assets@master/blockchains/ethereum/assets/0x0bc529c00C6401aEF6D220BE8C6Ea1667F6Ad93e/logo.png",
      "tags": [
        "wrapped-sollet",
        "ethereum"
      ],
      "extensions": {
        "bridgeContract": "https://etherscan.io/address/0xeae57ce9cc1984f202e15e038b964bb8bdf7229a",
        "serumV3Usdc": "7qcCo8jqepnjjvB5swP4Afsr3keVBs6gNpBTNubd1Kr2",
        "serumV3Usdt": "3Xg9Q4VtZhD4bVYJbTfgGWFV5zjE3U7ztSHa938zizte",
        "coingeckoId": "yearn-finance"
      }
    },
    {
      "chainId": 101,
      "address": "CWE8jPTUYhdCTZYWPTe1o5DFqfdjzWKc9WKz6rSjQUdG",
      "symbol": "LINK",
      "name": "Wrapped Chainlink (Sollet)",
      "decimals": 6,
      "logoURI": "https://cdn.jsdelivr.net/gh/trustwallet/assets@master/blockchains/ethereum/assets/0x514910771AF9Ca656af840dff83E8264EcF986CA/logo.png",
      "tags": [
        "wrapped-sollet",
        "ethereum"
      ],
      "extensions": {
        "bridgeContract": "https://etherscan.io/address/0xeae57ce9cc1984f202e15e038b964bb8bdf7229a",
        "serumV3Usdc": "3hwH1txjJVS8qv588tWrjHfRxdqNjBykM1kMcit484up",
        "serumV3Usdt": "3yEZ9ZpXSQapmKjLAGKZEzUNA1rcupJtsDp5mPBWmGZR",
        "coingeckoId": "chainlink"
      }
    },
    {
      "chainId": 101,
      "address": "Ga2AXHpfAF6mv2ekZwcsJFqu7wB4NV331qNH7fW9Nst8",
      "symbol": "XRP",
      "name": "Wrapped XRP (Sollet)",
      "decimals": 6,
      "logoURI": "https://cdn.jsdelivr.net/gh/trustwallet/assets@master/blockchains/ripple/info/logo.png",
      "tags": [
        "wrapped-sollet",
        "ethereum"
      ],
      "extensions": {
        "bridgeContract": "https://etherscan.io/address/0xeae57ce9cc1984f202e15e038b964bb8bdf7229a",
        "coingeckoId": "ripple"
      }
    },
    {
      "chainId": 101,
      "address": "BQcdHdAQW1hczDbBi9hiegXAR7A98Q9jx3X3iBBBDiq4",
      "symbol": "wUSDT",
      "name": "Wrapped USDT (Sollet)",
      "decimals": 6,
      "logoURI": "https://cdn.jsdelivr.net/gh/solana-labs/explorer/public/tokens/usdt.svg",
      "tags": [
        "stablecoin",
        "wrapped-sollet",
        "ethereum"
      ],
      "extensions": {
        "bridgeContract": "https://etherscan.io/address/0xeae57ce9cc1984f202e15e038b964bb8bdf7229a",
        "coingeckoId": "tether"
      }
    },
    {
      "chainId": 101,
      "address": "AR1Mtgh7zAtxuxGd2XPovXPVjcSdY3i4rQYisNadjfKy",
      "symbol": "SUSHI",
      "name": "Wrapped SUSHI (Sollet)",
      "decimals": 6,
      "logoURI": "https://cdn.jsdelivr.net/gh/trustwallet/assets@master/blockchains/ethereum/assets/0x6B3595068778DD592e39A122f4f5a5cF09C90fE2/logo.png",
      "tags": [
        "wrapped-sollet",
        "ethereum"
      ],
      "extensions": {
        "website": "https://www.sushi.com",
        "bridgeContract": "https://etherscan.io/address/0xeae57ce9cc1984f202e15e038b964bb8bdf7229a",
        "serumV3Usdc": "A1Q9iJDVVS8Wsswr9ajeZugmj64bQVCYLZQLra2TMBMo",
        "serumV3Usdt": "6DgQRTpJTnAYBSShngAVZZDq7j9ogRN1GfSQ3cq9tubW",
        "coingeckoId": "sushi"
      }
    },
    {
      "chainId": 101,
      "address": "CsZ5LZkDS7h9TDKjrbL7VAwQZ9nsRu8vJLhRYfmGaN8K",
      "symbol": "ALEPH",
      "name": "Wrapped ALEPH (Sollet)",
      "decimals": 6,
      "logoURI": "https://cdn.jsdelivr.net/gh/trustwallet/assets@master/blockchains/nuls/assets/NULSd6HgyZkiqLnBzTaeSQfx1TNg2cqbzq51h/logo.png",
      "tags": [
        "wrapped-sollet",
        "ethereum"
      ],
      "extensions": {
        "bridgeContract": "https://etherscan.io/address/0xeae57ce9cc1984f202e15e038b964bb8bdf7229a",
        "serumV3Usdc": "GcoKtAmTy5QyuijXSmJKBtFdt99e6Buza18Js7j9AJ6e",
        "serumV3Usdt": "Gyp1UGRgbrb6z8t7fpssxEKQgEmcJ4pVnWW3ds2p6ZPY",
        "coingeckoId": "aleph"
      }
    },
    {
      "chainId": 101,
      "address": "SF3oTvfWzEP3DTwGSvUXRrGTvr75pdZNnBLAH9bzMuX",
      "symbol": "SXP",
      "name": "Wrapped SXP (Sollet)",
      "decimals": 6,
      "logoURI": "https://cdn.jsdelivr.net/gh/trustwallet/assets/blockchains/ethereum/assets/0x8CE9137d39326AD0cD6491fb5CC0CbA0e089b6A9/logo.png",
      "tags": [
        "wrapped-sollet",
        "ethereum"
      ],
      "extensions": {
        "bridgeContract": "https://etherscan.io/address/0xeae57ce9cc1984f202e15e038b964bb8bdf7229a",
        "serumV3Usdc": "4LUro5jaPaTurXK737QAxgJywdhABnFAMQkXX4ZyqqaZ",
        "serumV3Usdt": "8afKwzHR3wJE7W7Y5hvQkngXh6iTepSZuutRMMy96MjR",
        "coingeckoId": "swipe"
      }
    },
    {
      "chainId": 101,
      "address": "BtZQfWqDGbk9Wf2rXEiWyQBdBY1etnUUn6zEphvVS7yN",
      "symbol": "HGET",
      "name": "Wrapped Hedget (Sollet)",
      "decimals": 6,
      "logoURI": "https://www.hedget.com/images/favicon.svg",
      "tags": [
        "wrapped-sollet",
        "ethereum"
      ],
      "extensions": {
        "website": "https://www.hedget.com/",
        "bridgeContract": "https://etherscan.io/address/0xeae57ce9cc1984f202e15e038b964bb8bdf7229a",
        "serumV3Usdc": "88vztw7RTN6yJQchVvxrs6oXUDryvpv9iJaFa1EEmg87",
        "serumV3Usdt": "ErQXxiNfJgd4fqQ58PuEw5xY35TZG84tHT6FXf5s4UxY",
        "coingeckoId": "hedget"
      }
    },
    {
      "chainId": 101,
      "address": "5Fu5UUgbjpUvdBveb3a1JTNirL8rXtiYeSMWvKjtUNQv",
      "symbol": "CREAM",
      "name": "Wrapped Cream Finance (Sollet)",
      "decimals": 6,
      "logoURI": "https://cdn.jsdelivr.net/gh/trustwallet/assets@master/blockchains/smartchain/assets/0xd4CB328A82bDf5f03eB737f37Fa6B370aef3e888/logo.png",
      "tags": [
        "wrapped-sollet",
        "ethereum"
      ],
      "extensions": {
        "bridgeContract": "https://etherscan.io/address/0xeae57ce9cc1984f202e15e038b964bb8bdf7229a",
        "serumV3Usdc": "7nZP6feE94eAz9jmfakNJWPwEKaeezuKKC5D1vrnqyo2",
        "serumV3Usdt": "4ztJEvQyryoYagj2uieep3dyPwG2pyEwb2dKXTwmXe82",
        "coingeckoId": "cream-2"
      }
    },
    {
      "chainId": 101,
      "address": "873KLxCbz7s9Kc4ZzgYRtNmhfkQrhfyWGZJBmyCbC3ei",
      "symbol": "UBXT",
      "name": "Wrapped Upbots (Sollet)",
      "decimals": 6,
      "logoURI": "https://assets.coingecko.com/coins/images/12476/small/UBXT.png?1600132967",
      "tags": [
        "wrapped-sollet",
        "ethereum"
      ],
      "extensions": {
        "website": "https://upbots.com/",
        "explorer": "https://etherscan.io/address/0xeae57ce9cc1984f202e15e038b964bb8bdf7229a",
        "serumV3Usdc": "2wr3Ab29KNwGhtzr5HaPCyfU1qGJzTUAN4amCLZWaD1H",
        "serumV3Usdt": "F1T7b6pnR8Pge3qmfNUfW6ZipRDiGpMww6TKTrRU4NiL",
        "coingeckoId": "upbots"
      }
    },
    {
      "chainId": 101,
      "address": "HqB7uswoVg4suaQiDP3wjxob1G5WdZ144zhdStwMCq7e",
      "symbol": "HNT",
      "name": "Wrapped Helium (Sollet)",
      "decimals": 6,
      "logoURI": "https://assets.coingecko.com/coins/images/4284/small/Helium_HNT.png?1612620071",
      "tags": [
        "wrapped-sollet",
        "ethereum"
      ],
      "extensions": {
        "bridgeContract": "https://etherscan.io/address/0xeae57ce9cc1984f202e15e038b964bb8bdf7229a",
        "serumV3Usdc": "CnUV42ZykoKUnMDdyefv5kP6nDSJf7jFd7WXAecC6LYr",
        "serumV3Usdt": "8FpuMGLtMZ7Wt9ZvyTGuTVwTwwzLYfS5NZWcHxbP1Wuh",
        "coingeckoId": "helium"
      }
    },
    {
      "chainId": 101,
      "address": "9S4t2NEAiJVMvPdRYKVrfJpBafPBLtvbvyS3DecojQHw",
      "symbol": "FRONT",
      "name": "Wrapped FRONT (Sollet)",
      "decimals": 6,
      "logoURI": "https://cdn.jsdelivr.net/gh/trustwallet/assets@master/blockchains/ethereum/assets/0xf8C3527CC04340b208C854E985240c02F7B7793f/logo.png",
      "tags": [
        "wrapped-sollet",
        "ethereum"
      ],
      "extensions": {
        "bridgeContract": "https://etherscan.io/address/0xeae57ce9cc1984f202e15e038b964bb8bdf7229a",
        "serumV3Usdc": "9Zx1CvxSVdroKMMWf2z8RwrnrLiQZ9VkQ7Ex3syQqdSH",
        "serumV3Usdt": "CGC4UgWwqA9PET6Tfx6o6dLv94EK2coVkPtxgNHuBtxj",
        "coingeckoId": "frontier-token"
      }
    },
    {
      "chainId": 101,
      "address": "6WNVCuxCGJzNjmMZoKyhZJwvJ5tYpsLyAtagzYASqBoF",
      "symbol": "AKRO",
      "name": "Wrapped AKRO (Sollet)",
      "decimals": 6,
      "logoURI": "https://cdn.jsdelivr.net/gh/trustwallet/assets@master/blockchains/ethereum/assets/0xb2734a4Cec32C81FDE26B0024Ad3ceB8C9b34037/logo.png",
      "tags": [
        "wrapped-sollet",
        "ethereum"
      ],
      "extensions": {
        "bridgeContract": "https://etherscan.io/address/0xeae57ce9cc1984f202e15e038b964bb8bdf7229a",
        "serumV3Usdc": "5CZXTTgVZKSzgSA3AFMN5a2f3hmwmmJ6hU8BHTEJ3PX8",
        "serumV3Usdt": "HLvRdctRB48F9yLnu9E24LUTRt89D48Z35yi1HcxayDf",
        "coingeckoId": "akropolis"
      }
    },
    {
      "chainId": 101,
      "address": "DJafV9qemGp7mLMEn5wrfqaFwxsbLgUsGVS16zKRk9kc",
      "symbol": "HXRO",
      "name": "Wrapped HXRO (Sollet)",
      "decimals": 6,
      "logoURI": "https://assets.coingecko.com/coins/images/7805/large/hxro-squarelogo-1585089594129.png?1586221980",
      "tags": [
        "wrapped-sollet",
        "ethereum"
      ],
      "extensions": {
        "bridgeContract": "https://etherscan.io/address/0xeae57ce9cc1984f202e15e038b964bb8bdf7229a",
        "serumV3Usdc": "6Pn1cSiRos3qhBf54uBP9ZQg8x3JTardm1dL3n4p29tA",
        "serumV3Usdt": "4absuMsgemvdjfkgdLQq1zKEjw3dHBoCWkzKoctndyqd",
        "coingeckoId": "hxro"
      }
    },
    {
      "chainId": 101,
      "address": "DEhAasscXF4kEGxFgJ3bq4PpVGp5wyUxMRvn6TzGVHaw",
      "symbol": "UNI",
      "name": "Wrapped UNI (Sollet)",
      "decimals": 6,
      "logoURI": "https://cdn.jsdelivr.net/gh/trustwallet/assets@master/blockchains/ethereum/assets/0x1f9840a85d5aF5bf1D1762F925BDADdC4201F984/logo.png",
      "tags": [
        "wrapped-sollet",
        "ethereum"
      ],
      "extensions": {
        "bridgeContract": "https://etherscan.io/address/0xeae57ce9cc1984f202e15e038b964bb8bdf7229a",
        "serumV3Usdc": "6JYHjaQBx6AtKSSsizDMwozAEDEZ5KBsSUzH7kRjGJon",
        "serumV3Usdt": "2SSnWNrc83otLpfRo792P6P3PESZpdr8cu2r8zCE6bMD",
        "coingeckoId": "uniswap"
      }
    },
    {
      "chainId": 101,
      "address": "SRMuApVNdxXokk5GT7XD5cUUgXMBCoAz2LHeuAoKWRt",
      "symbol": "SRM",
      "name": "Serum",
      "decimals": 6,
      "logoURI": "https://cdn.jsdelivr.net/gh/trustwallet/assets@master/blockchains/ethereum/assets/0x476c5E26a75bd202a9683ffD34359C0CC15be0fF/logo.png",
      "tags": [],
      "extensions": {
        "website": "https://projectserum.com/",
        "serumV3Usdc": "ByRys5tuUWDgL73G8JBAEfkdFf8JWBzPBDHsBVQ5vbQA",
        "serumV3Usdt": "AtNnsY1AyRERWJ8xCskfz38YdvruWVJQUVXgScC1iPb",
        "coingeckoId": "serum"
      }
    },
    {
      "chainId": 101,
      "address": "AGFEad2et2ZJif9jaGpdMixQqvW5i81aBdvKe7PHNfz3",
      "symbol": "FTT",
      "name": "Wrapped FTT (Sollet)",
      "decimals": 6,
      "logoURI": "https://cdn.jsdelivr.net/gh/solana-labs/token-list@main/assets/mainnet/AGFEad2et2ZJif9jaGpdMixQqvW5i81aBdvKe7PHNfz3/logo.png",
      "tags": [
        "wrapped-sollet",
        "ethereum"
      ],
      "extensions": {
        "bridgeContract": "https://etherscan.io/address/0xeae57ce9cc1984f202e15e038b964bb8bdf7229a",
        "assetContract": "https://etherscan.io/address/0x50d1c9771902476076ecfc8b2a83ad6b9355a4c9",
        "serumV3Usdc": "2Pbh1CvRVku1TgewMfycemghf6sU9EyuFDcNXqvRmSxc",
        "serumV3Usdt": "Hr3wzG8mZXNHV7TuL6YqtgfVUesCqMxGYCEyP3otywZE",
        "coingeckoId": "ftx-token"
      }
    },
    {
      "chainId": 101,
      "address": "MSRMcoVyrFxnSgo5uXwone5SKcGhT1KEJMFEkMEWf9L",
      "symbol": "MSRM",
      "name": "MegaSerum",
      "decimals": 0,
      "logoURI": "https://cdn.jsdelivr.net/gh/trustwallet/assets@master/blockchains/ethereum/assets/0x476c5E26a75bd202a9683ffD34359C0CC15be0fF/logo.png",
      "tags": [],
      "extensions": {
        "website": "https://projectserum.com/",
        "serumV3Usdc": "4VKLSYdvrQ5ngQrt1d2VS8o4ewvb2MMUZLiejbnGPV33",
        "serumV3Usdt": "5nLJ22h1DUfeCfwbFxPYK8zbfbri7nA9bXoDcR8AcJjs",
        "coingeckoId": "megaserum"
      }
    },
    {
      "chainId": 101,
      "address": "BXXkv6z8ykpG1yuvUDPgh732wzVHB69RnB9YgSYh3itW",
      "symbol": "WUSDC",
      "name": "Wrapped USDC (Sollet)",
      "decimals": 6,
      "logoURI": "https://cdn.jsdelivr.net/gh/solana-labs/token-list@main/assets/mainnet/EPjFWdd5AufqSSqeM2qN1xzybapC8G4wEGGkZwyTDt1v/logo.png",
      "tags": [
        "stablecoin",
        "wrapped-sollet",
        "ethereum"
      ],
      "extensions": {
        "coingeckoId": "usd-coin"
      }
    },
    {
      "chainId": 101,
      "address": "GXMvfY2jpQctDqZ9RoU3oWPhufKiCcFEfchvYumtX7jd",
      "symbol": "TOMO",
      "name": "Wrapped TOMO (Sollet)",
      "decimals": 6,
      "logoURI": "https://cdn.jsdelivr.net/gh/trustwallet/assets@master/blockchains/tomochain/info/logo.png",
      "tags": [
        "wrapped-sollet",
        "ethereum"
      ],
      "extensions": {
        "bridgeContract": "https://etherscan.io/address/0xeae57ce9cc1984f202e15e038b964bb8bdf7229a",
        "serumV3Usdc": "8BdpjpSD5n3nk8DQLqPUyTZvVqFu6kcff5bzUX5dqDpy",
        "serumV3Usdt": "GnKPri4thaGipzTbp8hhSGSrHgG4F8MFiZVrbRn16iG2",
        "coingeckoId": "tomochain"
      }
    },
    {
      "chainId": 101,
      "address": "EcqExpGNFBve2i1cMJUTR4bPXj4ZoqmDD2rTkeCcaTFX",
      "symbol": "KARMA",
      "name": "Wrapped KARMA (Sollet)",
      "decimals": 4,
      "logoURI": "https://cdn.jsdelivr.net/gh/machi-x/assets@master/blockchains/ethereum/assets/0xdfe691f37b6264a90ff507eb359c45d55037951c/logo.png",
      "tags": [
        "wrapped-sollet",
        "ethereum"
      ],
      "extensions": {
        "bridgeContract": "https://etherscan.io/address/0xeae57ce9cc1984f202e15e038b964bb8bdf7229a",
        "coingeckoId": "karma-dao"
      }
    },
    {
      "chainId": 101,
      "address": "EqWCKXfs3x47uVosDpTRgFniThL9Y8iCztJaapxbEaVX",
      "symbol": "LUA",
      "name": "Wrapped LUA (Sollet)",
      "decimals": 6,
      "logoURI": "https://cdn.jsdelivr.net/gh/trustwallet/assets@master/blockchains/ethereum/assets/0xB1f66997A5760428D3a87D68b90BfE0aE64121cC/logo.png",
      "tags": [
        "wrapped-sollet",
        "ethereum"
      ],
      "extensions": {
        "bridgeContract": "https://etherscan.io/address/0xeae57ce9cc1984f202e15e038b964bb8bdf7229a",
        "serumV3Usdc": "4xyWjQ74Eifq17vbue5Ut9xfFNfuVB116tZLEpiZuAn8",
        "serumV3Usdt": "35tV8UsHH8FnSAi3YFRrgCu4K9tb883wKnAXpnihot5r",
        "coingeckoId": "lua-token"
      }
    },
    {
      "chainId": 101,
      "address": "GeDS162t9yGJuLEHPWXXGrb1zwkzinCgRwnT8vHYjKza",
      "symbol": "MATH",
      "name": "Wrapped MATH (Sollet)",
      "decimals": 6,
      "tags": [
        "wrapped-sollet",
        "ethereum"
      ],
      "extensions": {
        "bridgeContract": "https://etherscan.io/address/0xeae57ce9cc1984f202e15e038b964bb8bdf7229a",
        "serumV3Usdc": "J7cPYBrXVy8Qeki2crZkZavcojf2sMRyQU7nx438Mf8t",
        "serumV3Usdt": "2WghiBkDL2yRhHdvm8CpprrkmfguuQGJTCDfPSudKBAZ",
        "coingeckoId": "math"
      }
    },
    {
      "chainId": 101,
      "address": "GUohe4DJUA5FKPWo3joiPgsB7yzer7LpDmt1Vhzy3Zht",
      "symbol": "KEEP",
      "name": "Wrapped KEEP (Sollet)",
      "decimals": 6,
      "logoURI": "https://assets.coingecko.com/coins/images/3373/large/IuNzUb5b_400x400.jpg?1589526336",
      "tags": [
        "wrapped-sollet",
        "ethereum"
      ],
      "extensions": {
        "bridgeContract": "https://etherscan.io/address/0xeae57ce9cc1984f202e15e038b964bb8bdf7229a",
        "serumV3Usdc": "3rgacody9SvM88QR83GHaNdEEx4Fe2V2ed5GJp2oeKDr",
        "serumV3Usdt": "HEGnaVL5i48ubPBqWAhodnZo8VsSLzEM3Gfc451DnFj9",
        "coingeckoId": "keep-network"
      }
    },
    {
      "chainId": 101,
      "address": "9F9fNTT6qwjsu4X4yWYKZpsbw5qT7o6yR2i57JF2jagy",
      "symbol": "SWAG",
      "name": "Wrapped SWAG (Sollet)",
      "decimals": 6,
      "logoURI": "https://assets.coingecko.com/coins/images/12805/large/photo_2020-10-14_23.17.02.jpeg?1602688642",
      "tags": [
        "wrapped-sollet",
        "ethereum"
      ],
      "extensions": {
        "bridgeContract": "https://etherscan.io/address/0xeae57ce9cc1984f202e15e038b964bb8bdf7229a",
        "serumV3Usdt": "J2XSt77XWim5HwtUM8RUwQvmRXNZsbMKpp5GTKpHafvf",
        "coingeckoId": "swag-finance"
      }
    },
    {
      "chainId": 101,
      "address": "DgHK9mfhMtUwwv54GChRrU54T2Em5cuszq2uMuen1ZVE",
      "symbol": "CEL",
      "name": "Wrapped Celsius (Sollet)",
      "decimals": 6,
      "logoURI": "https://cdn.jsdelivr.net/gh/trustwallet/assets@master/blockchains/ethereum/assets/0xaaAEBE6Fe48E54f431b0C390CfaF0b017d09D42d/logo.png",
      "tags": [
        "wrapped-sollet",
        "ethereum"
      ],
      "extensions": {
        "bridgeContract": "https://etherscan.io/address/0xeae57ce9cc1984f202e15e038b964bb8bdf7229a",
        "serumV3Usdt": "cgani53cMZgYfRMgSrNekJTMaLmccRfspsfTbXWRg7u",
        "coingeckoId": "celsius-degree-token"
      }
    },
    {
      "chainId": 101,
      "address": "7ncCLJpP3MNww17LW8bRvx8odQQnubNtfNZBL5BgAEHW",
      "symbol": "RSR",
      "name": "Wrapped Reserve Rights (Sollet)",
      "decimals": 6,
      "logoURI": "https://cdn.jsdelivr.net/gh/trustwallet/assets@master/blockchains/ethereum/assets/0x8762db106B2c2A0bccB3A80d1Ed41273552616E8/logo.png",
      "tags": [
        "wrapped-sollet",
        "ethereum"
      ],
      "extensions": {
        "bridgeContract": "https://etherscan.io/address/0xeae57ce9cc1984f202e15e038b964bb8bdf7229a",
        "serumV3Usdt": "FcPet5fz9NLdbXwVM6kw2WTHzRAD7mT78UjwTpawd7hJ",
        "coingeckoId": "reserve-rights-token"
      }
    },
    {
      "chainId": 101,
      "address": "5wihEYGca7X4gSe97C5mVcqNsfxBzhdTwpv72HKs25US",
      "symbol": "1INCH",
      "name": "Wrapped 1INCH (Sollet)",
      "decimals": 6,
      "logoURI": "https://cdn.jsdelivr.net/gh/trustwallet/assets@master/blockchains/ethereum/assets/0x111111111117dC0aa78b770fA6A738034120C302/logo.png",
      "tags": [
        "wrapped-sollet",
        "ethereum"
      ],
      "extensions": {
        "bridgeContract": "https://etherscan.io/address/0xeae57ce9cc1984f202e15e038b964bb8bdf7229a",
        "coingeckoId": "1inch"
      }
    },
    {
      "chainId": 101,
      "address": "38i2NQxjp5rt5B3KogqrxmBxgrAwaB3W1f1GmiKqh9MS",
      "symbol": "GRT",
      "name": "Wrapped GRT  (Sollet)",
      "decimals": 6,
      "logoURI": "https://cdn.jsdelivr.net/gh/trustwallet/assets@master/blockchains/ethereum/assets/0xc944E90C64B2c07662A292be6244BDf05Cda44a7/logo.png",
      "tags": [
        "wrapped-sollet",
        "ethereum"
      ],
      "extensions": {
        "bridgeContract": "https://etherscan.io/address/0xeae57ce9cc1984f202e15e038b964bb8bdf7229a",
        "coingeckoId": "the-graph"
      }
    },
    {
      "chainId": 101,
      "address": "Avz2fmevhhu87WYtWQCFj9UjKRjF9Z9QWwN2ih9yF95G",
      "symbol": "COMP",
      "name": "Wrapped Compound (Sollet)",
      "decimals": 6,
      "logoURI": "https://cdn.jsdelivr.net/gh/trustwallet/assets@master/blockchains/ethereum/assets/0xc00e94Cb662C3520282E6f5717214004A7f26888/logo.png",
      "tags": [
        "wrapped-sollet",
        "ethereum"
      ],
      "extensions": {
        "bridgeContract": "https://etherscan.io/address/0xeae57ce9cc1984f202e15e038b964bb8bdf7229a",
        "coingeckoId": "compound-coin"
      }
    },
    {
      "chainId": 101,
      "address": "9wRD14AhdZ3qV8et3eBQVsrb3UoBZDUbJGyFckpTg8sj",
      "symbol": "PAXG",
      "name": "Wrapped Paxos Gold (Sollet)",
      "decimals": 6,
      "logoURI": "https://cdn.jsdelivr.net/gh/trustwallet/assets@master/blockchains/ethereum/assets/0x45804880De22913dAFE09f4980848ECE6EcbAf78/logo.png",
      "tags": [
        "wrapped-sollet",
        "ethereum"
      ],
      "extensions": {
        "bridgeContract": "https://etherscan.io/address/0xeae57ce9cc1984f202e15e038b964bb8bdf7229a",
        "coingeckoId": "pax-gold"
      }
    },
    {
      "chainId": 101,
      "address": "AByXcTZwJHMtrKrvVsh9eFNB1pJaLDjCUR2ayvxBAAM2",
      "symbol": "STRONG",
      "name": "Wrapped Strong (Sollet)",
      "decimals": 6,
      "logoURI": "https://cdn.jsdelivr.net/gh/trustwallet/assets@master/blockchains/ethereum/assets/0x990f341946A3fdB507aE7e52d17851B87168017c/logo.png",
      "tags": [
        "wrapped-sollet",
        "ethereum"
      ],
      "extensions": {
        "bridgeContract": "https://etherscan.io/address/0xeae57ce9cc1984f202e15e038b964bb8bdf7229a",
        "coingeckoId": "strong"
      }
    },
    {
      "chainId": 101,
      "address": "EchesyfXePKdLtoiZSL8pBe8Myagyy8ZRqsACNCFGnvp",
      "symbol": "FIDA",
      "name": "Bonfida",
      "decimals": 6,
      "logoURI": "https://cdn.jsdelivr.net/gh/dr497/awesome-serum-markets/icons/fida.svg",
      "tags": [],
      "extensions": {
        "website": "https://bonfida.com/",
        "serumV3Usdc": "E14BKBhDWD4EuTkWj1ooZezesGxMW8LPCps4W5PuzZJo",
        "serumV3Usdt": "EbV7pPpEvheLizuYX3gUCvWM8iySbSRAhu2mQ5Vz2Mxf",
        "coingeckoId": "bonfida"
      }
    },
    {
      "chainId": 101,
      "address": "kinXdEcpDQeHPEuQnqmUgtYykqKGVFq6CeVX5iAHJq6",
      "symbol": "KIN",
      "name": "KIN",
      "decimals": 5,
      "logoURI": "https://cdn.jsdelivr.net/gh/trustwallet/assets@master/blockchains/kin/info/logo.png",
      "tags": [],
      "extensions": {
        "serumV3Usdc": "Bn6NPyr6UzrFAwC4WmvPvDr2Vm8XSUnFykM2aQroedgn",
        "serumV3Usdt": "4nCFQr8sahhhL4XJ7kngGFBmpkmyf3xLzemuMhn6mWTm",
        "coingeckoId": "kin"
      }
    },
    {
      "chainId": 101,
      "address": "MAPS41MDahZ9QdKXhVa4dWB9RuyfV4XqhyAZ8XcYepb",
      "symbol": "MAPS",
      "name": "MAPS",
      "decimals": 6,
      "logoURI": "https://cdn.jsdelivr.net/gh/solana-labs/explorer/public/tokens/maps.svg",
      "tags": [],
      "extensions": {
        "website": "https://maps.me/",
        "serumV3Usdc": "3A8XQRWXC7BjLpgLDDBhQJLT5yPCzS16cGYRKHkKxvYo",
        "serumV3Usdt": "7cknqHAuGpfVXPtFoJpFvUjJ8wkmyEfbFusmwMfNy3FE",
        "coingeckoId": "maps"
      }
    },
    {
      "chainId": 101,
      "address": "z3dn17yLaGMKffVogeFHQ9zWVcXgqgf3PQnDsNs2g6M",
      "symbol": "OXY",
      "name": "Oxygen Protocol",
      "decimals": 6,
      "logoURI": "https://cdn.jsdelivr.net/gh/nathanielparke/awesome-serum-markets/icons/oxy.svg",
      "tags": [],
      "extensions": {
        "website": "https://www.oxygen.org/",
        "serumV3Usdt": "GKLev6UHeX1KSDCyo2bzyG6wqhByEzDBkmYTxEdmYJgB",
        "serumV3Usdc": "GZ3WBFsqntmERPwumFEYgrX2B7J7G11MzNZAy7Hje27X",
        "coingeckoId": "oxygen"
      }
    },
    {
      "chainId": 101,
      "address": "FtgGSFADXBtroxq8VCausXRr2of47QBf5AS1NtZCu4GD",
      "symbol": "BRZ",
      "name": "BRZ",
      "decimals": 4,
      "logoURI": "https://cdn.jsdelivr.net/gh/solana-labs/explorer/public/tokens/brz.png",
      "tags": [],
      "extensions": {
        "website": "https://brztoken.io/",
        "coingeckoId": "brz"
      }
    },
    {
      "chainId": 101,
      "address": "Es9vMFrzaCERmJfrF4H2FYD4KCoNkY11McCe8BenwNYB",
      "symbol": "USDT",
      "name": "USDT",
      "decimals": 6,
      "logoURI": "https://cdn.jsdelivr.net/gh/solana-labs/explorer/public/tokens/usdt.svg",
      "tags": [
        "stablecoin"
      ],
      "extensions": {
        "website": "https://tether.to/",
        "coingeckoId": "tether",
        "serumV3Usdc": "77quYg4MGneUdjgXCunt9GgM1usmrxKY31twEy3WHwcS"
      }
    },
    {
      "chainId": 101,
      "address": "2oDxYGgTBmST4rc3yn1YtcSEck7ReDZ8wHWLqZAuNWXH",
      "symbol": "xMARK",
      "name": "Standard",
      "decimals": 9,
      "logoURI": "https://cdn.jsdelivr.net/gh/solana-labs/token-list@main/assets/mainnet/2oDxYGgTBmST4rc3yn1YtcSEck7ReDZ8wHWLqZAuNWXH/logo.png",
      "tags": [
        "wrapped",
        "wormhole"
      ],
      "extensions": {
        "website": "https://benchmarkprotocol.finance/",
        "address": "0x36b679bd64ed73dbfd88909cdcb892cb66bd4cbb",
        "bridgeContract": "https://etherscan.io/address/0xf92cD566Ea4864356C5491c177A430C222d7e678",
        "assetContract": "https://etherscan.io/address/0x36b679bd64ed73dbfd88909cdcb892cb66bd4cbb",
        "coingeckoId": "xmark"
      }
    },
    {
      "chainId": 101,
      "address": "4k3Dyjzvzp8eMZWUXbBCjEvwSkkk59S5iCNLY3QrkX6R",
      "symbol": "RAY",
      "name": "Raydium",
      "decimals": 6,
      "logoURI": "https://cdn.jsdelivr.net/gh/solana-labs/token-list@main/assets/mainnet/RVKd61ztZW9GUwhRbbLoYVRE5Xf1B2tVscKqwZqXgEr/logo.png",
      "tags": [],
      "extensions": {
        "website": "https://raydium.io/",
        "serumV3Usdt": "teE55QrL4a4QSfydR9dnHF97jgCfptpuigbb53Lo95g",
        "serumV3Usdc": "2xiv8A5xrJ7RnGdxXB42uFEkYHJjszEhaJyKKt4WaLep",
        "coingeckoId": "raydium"
      }
    },
    {
      "chainId": 101,
      "address": "CzPDyvotTcxNqtPne32yUiEVQ6jk42HZi1Y3hUu7qf7f",
      "symbol": "RAY-WUSDT",
      "name": "Raydium Legacy LP Token V2 (RAY-WUSDT)",
      "decimals": 6,
      "logoURI": "https://cdn.jsdelivr.net/gh/solana-labs/token-list@main/assets/mainnet/RVKd61ztZW9GUwhRbbLoYVRE5Xf1B2tVscKqwZqXgEr/logo.png",
      "tags": [
        "lp-token"
      ],
      "extensions": {
        "website": "https://raydium.io/"
      }
    },
    {
      "chainId": 101,
      "address": "134Cct3CSdRCbYgq5SkwmHgfwjJ7EM5cG9PzqffWqECx",
      "symbol": "RAY-SOL",
      "name": "Raydium LP Token V2 (RAY-SOL)",
      "decimals": 6,
      "logoURI": "https://cdn.jsdelivr.net/gh/solana-labs/token-list@main/assets/mainnet/RVKd61ztZW9GUwhRbbLoYVRE5Xf1B2tVscKqwZqXgEr/logo.png",
      "tags": [
        "lp-token"
      ],
      "extensions": {
        "website": "https://raydium.io/"
      }
    },
    {
      "chainId": 101,
      "address": "EVDmwajM5U73PD34bYPugwiA4Eqqbrej4mLXXv15Z5qR",
      "symbol": "LINK-WUSDT",
      "name": "Raydium LP Token V2 (LINK-WUSDT)",
      "decimals": 6,
      "logoURI": "https://cdn.jsdelivr.net/gh/solana-labs/token-list@main/assets/mainnet/RVKd61ztZW9GUwhRbbLoYVRE5Xf1B2tVscKqwZqXgEr/logo.png",
      "tags": [
        "lp-token"
      ],
      "extensions": {
        "website": "https://raydium.io/"
      }
    },
    {
      "chainId": 101,
      "address": "KY4XvwHy7JPzbWYAbk23jQvEb4qWJ8aCqYWREmk1Q7K",
      "symbol": "ETH-WUSDT",
      "name": "Raydium LP Token V2 (ETH-WUSDT)",
      "decimals": 6,
      "logoURI": "https://cdn.jsdelivr.net/gh/solana-labs/token-list@main/assets/mainnet/RVKd61ztZW9GUwhRbbLoYVRE5Xf1B2tVscKqwZqXgEr/logo.png",
      "tags": [
        "lp-token"
      ],
      "extensions": {
        "website": "https://raydium.io/"
      }
    },
    {
      "chainId": 101,
      "address": "FgmBnsF5Qrnv8X9bomQfEtQTQjNNiBCWRKGpzPnE5BDg",
      "symbol": "RAY-USDC",
      "name": "Raydium Legacy LP Token V2 (RAY-USDC)",
      "decimals": 6,
      "logoURI": "https://cdn.jsdelivr.net/gh/solana-labs/token-list@main/assets/mainnet/RVKd61ztZW9GUwhRbbLoYVRE5Xf1B2tVscKqwZqXgEr/logo.png",
      "tags": [
        "lp-token"
      ],
      "extensions": {
        "website": "https://raydium.io/"
      }
    },
    {
      "chainId": 101,
      "address": "5QXBMXuCL7zfAk39jEVVEvcrz1AvBGgT9wAhLLHLyyUJ",
      "symbol": "RAY-SRM",
      "name": "Raydium Legacy LP Token V2 (RAY-SRM)",
      "decimals": 6,
      "logoURI": "https://cdn.jsdelivr.net/gh/solana-labs/token-list@main/assets/mainnet/RVKd61ztZW9GUwhRbbLoYVRE5Xf1B2tVscKqwZqXgEr/logo.png",
      "tags": [
        "lp-token"
      ],
      "extensions": {
        "website": "https://raydium.io/"
      }
    },
    {
      "chainId": 101,
      "address": "FdhKXYjCou2jQfgKWcNY7jb8F2DPLU1teTTTRfLBD2v1",
      "symbol": "RAY-WUSDT",
      "name": "Raydium Legacy LP Token V3 (RAY-WUSDT)",
      "decimals": 6,
      "logoURI": "https://cdn.jsdelivr.net/gh/solana-labs/token-list@main/assets/mainnet/RVKd61ztZW9GUwhRbbLoYVRE5Xf1B2tVscKqwZqXgEr/logo.png",
      "tags": [
        "lp-token"
      ],
      "extensions": {
        "website": "https://raydium.io/"
      }
    },
    {
      "chainId": 101,
      "address": "BZFGfXMrjG2sS7QT2eiCDEevPFnkYYF7kzJpWfYxPbcx",
      "symbol": "RAY-USDC",
      "name": "Raydium LP Token V3 (RAY-USDC)",
      "decimals": 6,
      "logoURI": "https://cdn.jsdelivr.net/gh/solana-labs/token-list@main/assets/mainnet/RVKd61ztZW9GUwhRbbLoYVRE5Xf1B2tVscKqwZqXgEr/logo.png",
      "tags": [
        "lp-token"
      ],
      "extensions": {
        "website": "https://raydium.io/"
      }
    },
    {
      "chainId": 101,
      "address": "DSX5E21RE9FB9hM8Nh8xcXQfPK6SzRaJiywemHBSsfup",
      "symbol": "RAY-SRM",
      "name": "Raydium LP Token V3 (RAY-SRM)",
      "decimals": 6,
      "logoURI": "https://cdn.jsdelivr.net/gh/solana-labs/token-list@main/assets/mainnet/RVKd61ztZW9GUwhRbbLoYVRE5Xf1B2tVscKqwZqXgEr/logo.png",
      "tags": [
        "lp-token"
      ],
      "extensions": {
        "website": "https://raydium.io/"
      }
    },
    {
      "chainId": 101,
      "address": "F5PPQHGcznZ2FxD9JaxJMXaf7XkaFFJ6zzTBcW8osQjw",
      "symbol": "RAY-SOL",
      "name": "Raydium LP Token V3 (RAY-SOL)",
      "decimals": 6,
      "logoURI": "https://cdn.jsdelivr.net/gh/solana-labs/token-list@main/assets/mainnet/RVKd61ztZW9GUwhRbbLoYVRE5Xf1B2tVscKqwZqXgEr/logo.png",
      "tags": [
        "lp-token"
      ],
      "extensions": {
        "website": "https://raydium.io/"
      }
    },
    {
      "chainId": 101,
      "address": "8Q6MKy5Yxb9vG1mWzppMtMb2nrhNuCRNUkJTeiE3fuwD",
      "symbol": "RAY-ETH",
      "name": "Raydium LP Token V3 (RAY-ETH)",
      "decimals": 6,
      "logoURI": "https://cdn.jsdelivr.net/gh/solana-labs/token-list@main/assets/mainnet/RVKd61ztZW9GUwhRbbLoYVRE5Xf1B2tVscKqwZqXgEr/logo.png",
      "tags": [
        "lp-token"
      ],
      "extensions": {
        "website": "https://raydium.io/"
      }
    },
    {
      "chainId": 101,
      "address": "DsBuznXRTmzvEdb36Dx3aVLVo1XmH7r1PRZUFugLPTFv",
      "symbol": "FIDA-RAY",
      "name": "Raydium Fusion LP Token V4 (FIDA-RAY)",
      "decimals": 6,
      "logoURI": "https://cdn.jsdelivr.net/gh/solana-labs/token-list@main/assets/mainnet/RVKd61ztZW9GUwhRbbLoYVRE5Xf1B2tVscKqwZqXgEr/logo.png",
      "tags": [
        "lp-token"
      ],
      "extensions": {
        "website": "https://raydium.io/"
      }
    },
    {
      "chainId": 101,
      "address": "FwaX9W7iThTZH5MFeasxdLpxTVxRcM7ZHieTCnYog8Yb",
      "symbol": "OXY-RAY",
      "name": "Raydium Fusion LP Token V4 (OXY-RAY)",
      "decimals": 6,
      "logoURI": "https://cdn.jsdelivr.net/gh/solana-labs/token-list@main/assets/mainnet/RVKd61ztZW9GUwhRbbLoYVRE5Xf1B2tVscKqwZqXgEr/logo.png",
      "tags": [
        "lp-token"
      ],
      "extensions": {
        "website": "https://raydium.io/"
      }
    },
    {
      "chainId": 101,
      "address": "CcKK8srfVdTSsFGV3VLBb2YDbzF4T4NM2C3UEjC39RLP",
      "symbol": "MAPS-RAY",
      "name": "Raydium Fusion LP Token V4 (MAPS-RAY)",
      "decimals": 6,
      "logoURI": "https://cdn.jsdelivr.net/gh/solana-labs/token-list@main/assets/mainnet/RVKd61ztZW9GUwhRbbLoYVRE5Xf1B2tVscKqwZqXgEr/logo.png",
      "tags": [
        "lp-token"
      ],
      "extensions": {
        "website": "https://raydium.io/"
      }
    },
    {
      "chainId": 101,
      "address": "CHT8sft3h3gpLYbCcZ9o27mT5s3Z6VifBVbUiDvprHPW",
      "symbol": "KIN-RAY",
      "name": "Raydium Legacy Fusion LP Token V4 (KIN-RAY)",
      "decimals": 6,
      "logoURI": "https://cdn.jsdelivr.net/gh/solana-labs/token-list@main/assets/mainnet/RVKd61ztZW9GUwhRbbLoYVRE5Xf1B2tVscKqwZqXgEr/logo.png",
      "tags": [
        "lp-token"
      ],
      "extensions": {
        "website": "https://raydium.io/"
      }
    },
    {
      "chainId": 101,
      "address": "C3sT1R3nsw4AVdepvLTLKr5Gvszr7jufyBWUCvy4TUvT",
      "symbol": "RAY-USDT",
      "name": "Raydium LP Token V4 (RAY-USDT)",
      "decimals": 6,
      "logoURI": "https://cdn.jsdelivr.net/gh/solana-labs/token-list@main/assets/mainnet/RVKd61ztZW9GUwhRbbLoYVRE5Xf1B2tVscKqwZqXgEr/logo.png",
      "tags": [
        "lp-token"
      ],
      "extensions": {
        "website": "https://raydium.io/"
      }
    },
    {
      "chainId": 101,
      "address": "8HoQnePLqPj4M7PUDzfw8e3Ymdwgc7NLGnaTUapubyvu",
      "symbol": "SOL-USDC",
      "name": "Raydium LP Token V4 (SOL-USDC)",
      "decimals": 9,
      "logoURI": "https://cdn.jsdelivr.net/gh/solana-labs/token-list@main/assets/mainnet/RVKd61ztZW9GUwhRbbLoYVRE5Xf1B2tVscKqwZqXgEr/logo.png",
      "tags": [
        "lp-token"
      ],
      "extensions": {
        "website": "https://raydium.io/"
      }
    },
    {
      "chainId": 101,
      "address": "865j7iMmRRycSYUXzJ33ZcvLiX9JHvaLidasCyUyKaRE",
      "symbol": "YFI-USDC",
      "name": "Raydium LP Token V4 (YFI-USDC)",
      "decimals": 6,
      "logoURI": "https://cdn.jsdelivr.net/gh/solana-labs/token-list@main/assets/mainnet/RVKd61ztZW9GUwhRbbLoYVRE5Xf1B2tVscKqwZqXgEr/logo.png",
      "tags": [
        "lp-token"
      ],
      "extensions": {
        "website": "https://raydium.io/"
      }
    },
    {
      "chainId": 101,
      "address": "9XnZd82j34KxNLgQfz29jGbYdxsYznTWRpvZE3SRE7JG",
      "symbol": "SRM-USDC",
      "name": "Raydium LP Token V4 (SRM-USDC)",
      "decimals": 6,
      "logoURI": "https://cdn.jsdelivr.net/gh/solana-labs/token-list@main/assets/mainnet/RVKd61ztZW9GUwhRbbLoYVRE5Xf1B2tVscKqwZqXgEr/logo.png",
      "tags": [
        "lp-token"
      ],
      "extensions": {
        "website": "https://raydium.io/"
      }
    },
    {
      "chainId": 101,
      "address": "75dCoKfUHLUuZ4qEh46ovsxfgWhB4icc3SintzWRedT9",
      "symbol": "FTT-USDC",
      "name": "Raydium LP Token V4 (FTT-USDC)",
      "decimals": 6,
      "logoURI": "https://cdn.jsdelivr.net/gh/solana-labs/token-list@main/assets/mainnet/RVKd61ztZW9GUwhRbbLoYVRE5Xf1B2tVscKqwZqXgEr/logo.png",
      "tags": [
        "lp-token"
      ],
      "extensions": {
        "website": "https://raydium.io/"
      }
    },
    {
      "chainId": 101,
      "address": "2hMdRdVWZqetQsaHG8kQjdZinEMBz75vsoWTCob1ijXu",
      "symbol": "BTC-USDC",
      "name": "Raydium LP Token V4 (BTC-USDC)",
      "decimals": 6,
      "logoURI": "https://cdn.jsdelivr.net/gh/solana-labs/token-list@main/assets/mainnet/RVKd61ztZW9GUwhRbbLoYVRE5Xf1B2tVscKqwZqXgEr/logo.png",
      "tags": [
        "lp-token"
      ],
      "extensions": {
        "website": "https://raydium.io/"
      }
    },
    {
      "chainId": 101,
      "address": "2QVjeR9d2PbSf8em8NE8zWd8RYHjFtucDUdDgdbDD2h2",
      "symbol": "SUSHI-USDC",
      "name": "Raydium LP Token V4 (SUSHI-USDC)",
      "decimals": 6,
      "logoURI": "https://cdn.jsdelivr.net/gh/solana-labs/token-list@main/assets/mainnet/RVKd61ztZW9GUwhRbbLoYVRE5Xf1B2tVscKqwZqXgEr/logo.png",
      "tags": [
        "lp-token"
      ],
      "extensions": {
        "website": "https://raydium.io/"
      }
    },
    {
      "chainId": 101,
      "address": "CHyUpQFeW456zcr5XEh4RZiibH8Dzocs6Wbgz9aWpXnQ",
      "symbol": "TOMO-USDC",
      "name": "Raydium LP Token V4 (TOMO-USDC)",
      "decimals": 6,
      "logoURI": "https://cdn.jsdelivr.net/gh/solana-labs/token-list@main/assets/mainnet/RVKd61ztZW9GUwhRbbLoYVRE5Xf1B2tVscKqwZqXgEr/logo.png",
      "tags": [
        "lp-token"
      ],
      "extensions": {
        "website": "https://raydium.io/"
      }
    },
    {
      "chainId": 101,
      "address": "BqjoYjqKrXtfBKXeaWeAT5sYCy7wsAYf3XjgDWsHSBRs",
      "symbol": "LINK-USDC",
      "name": "Raydium LP Token V4 (LINK-USDC)",
      "decimals": 6,
      "logoURI": "https://cdn.jsdelivr.net/gh/solana-labs/token-list@main/assets/mainnet/RVKd61ztZW9GUwhRbbLoYVRE5Xf1B2tVscKqwZqXgEr/logo.png",
      "tags": [
        "lp-token"
      ],
      "extensions": {
        "website": "https://raydium.io/"
      }
    },
    {
      "chainId": 101,
      "address": "13PoKid6cZop4sj2GfoBeujnGfthUbTERdE5tpLCDLEY",
      "symbol": "ETH-USDC",
      "name": "Raydium LP Token V4 (ETH-USDC)",
      "decimals": 6,
      "logoURI": "https://cdn.jsdelivr.net/gh/solana-labs/token-list@main/assets/mainnet/RVKd61ztZW9GUwhRbbLoYVRE5Xf1B2tVscKqwZqXgEr/logo.png",
      "tags": [
        "lp-token"
      ],
      "extensions": {
        "website": "https://raydium.io/"
      }
    },
    {
      "chainId": 101,
      "address": "2Vyyeuyd15Gp8aH6uKE72c4hxc8TVSLibxDP9vzspQWG",
      "symbol": "COPE-USDC",
      "name": "Raydium Fusion LP Token V4 (COPE-USDC)",
      "decimals": 0,
      "logoURI": "https://cdn.jsdelivr.net/gh/solana-labs/token-list@main/assets/mainnet/RVKd61ztZW9GUwhRbbLoYVRE5Xf1B2tVscKqwZqXgEr/logo.png",
      "tags": [
        "lp-token"
      ],
      "extensions": {
        "website": "https://raydium.io/"
      }
    },
    {
      "chainId": 101,
      "address": "Epm4KfTj4DMrvqn6Bwg2Tr2N8vhQuNbuK8bESFp4k33K",
      "symbol": "SOL-USDT",
      "name": "Raydium LP Token V4 (SOL-USDT)",
      "decimals": 9,
      "logoURI": "https://cdn.jsdelivr.net/gh/solana-labs/token-list@main/assets/mainnet/RVKd61ztZW9GUwhRbbLoYVRE5Xf1B2tVscKqwZqXgEr/logo.png",
      "tags": [
        "lp-token"
      ],
      "extensions": {
        "website": "https://raydium.io/"
      }
    },
    {
      "chainId": 101,
      "address": "FA1i7fej1pAbQbnY8NbyYUsTrWcasTyipKreDgy1Mgku",
      "symbol": "YFI-USDT",
      "name": "Raydium LP Token V4 (YFI-USDT)",
      "decimals": 6,
      "logoURI": "https://cdn.jsdelivr.net/gh/solana-labs/token-list@main/assets/mainnet/RVKd61ztZW9GUwhRbbLoYVRE5Xf1B2tVscKqwZqXgEr/logo.png",
      "tags": [
        "lp-token"
      ],
      "extensions": {
        "website": "https://raydium.io/"
      }
    },
    {
      "chainId": 101,
      "address": "HYSAu42BFejBS77jZAZdNAWa3iVcbSRJSzp3wtqCbWwv",
      "symbol": "SRM-USDT",
      "name": "Raydium LP Token V4 (SRM-USDT)",
      "decimals": 6,
      "logoURI": "https://cdn.jsdelivr.net/gh/solana-labs/token-list@main/assets/mainnet/RVKd61ztZW9GUwhRbbLoYVRE5Xf1B2tVscKqwZqXgEr/logo.png",
      "tags": [
        "lp-token"
      ],
      "extensions": {
        "website": "https://raydium.io/"
      }
    },
    {
      "chainId": 101,
      "address": "2cTCiUnect5Lap2sk19xLby7aajNDYseFhC9Pigou11z",
      "symbol": "FTT-USDT",
      "name": "Raydium LP Token V4 (FTT-USDT)",
      "decimals": 6,
      "logoURI": "https://cdn.jsdelivr.net/gh/solana-labs/token-list@main/assets/mainnet/RVKd61ztZW9GUwhRbbLoYVRE5Xf1B2tVscKqwZqXgEr/logo.png",
      "tags": [
        "lp-token"
      ],
      "extensions": {
        "website": "https://raydium.io/"
      }
    },
    {
      "chainId": 101,
      "address": "DgGuvR9GSHimopo3Gc7gfkbKamLKrdyzWkq5yqA6LqYS",
      "symbol": "BTC-USDT",
      "name": "Raydium LP Token V4 (BTC-USDT)",
      "decimals": 6,
      "logoURI": "https://cdn.jsdelivr.net/gh/solana-labs/token-list@main/assets/mainnet/RVKd61ztZW9GUwhRbbLoYVRE5Xf1B2tVscKqwZqXgEr/logo.png",
      "tags": [
        "lp-token"
      ],
      "extensions": {
        "website": "https://raydium.io/"
      }
    },
    {
      "chainId": 101,
      "address": "Ba26poEYDy6P2o95AJUsewXgZ8DM9BCsmnU9hmC9i4Ki",
      "symbol": "SUSHI-USDT",
      "name": "Raydium LP Token V4 (SUSHI-USDT)",
      "decimals": 6,
      "logoURI": "https://cdn.jsdelivr.net/gh/solana-labs/token-list@main/assets/mainnet/RVKd61ztZW9GUwhRbbLoYVRE5Xf1B2tVscKqwZqXgEr/logo.png",
      "tags": [
        "lp-token"
      ],
      "extensions": {
        "website": "https://raydium.io/"
      }
    },
    {
      "chainId": 101,
      "address": "D3iGro1vn6PWJXo9QAPj3dfta6dKkHHnmiiym2EfsAmi",
      "symbol": "TOMO-USDT",
      "name": "Raydium LP Token V4 (TOMO-USDT)",
      "decimals": 6,
      "logoURI": "https://cdn.jsdelivr.net/gh/solana-labs/token-list@main/assets/mainnet/RVKd61ztZW9GUwhRbbLoYVRE5Xf1B2tVscKqwZqXgEr/logo.png",
      "tags": [
        "lp-token"
      ],
      "extensions": {
        "website": "https://raydium.io/"
      }
    },
    {
      "chainId": 101,
      "address": "Dr12Sgt9gkY8WU5tRkgZf1TkVWJbvjYuPAhR3aDCwiiX",
      "symbol": "LINK-USDT",
      "name": "Raydium LP Token V4 (LINK-USDT)",
      "decimals": 6,
      "logoURI": "https://cdn.jsdelivr.net/gh/solana-labs/token-list@main/assets/mainnet/RVKd61ztZW9GUwhRbbLoYVRE5Xf1B2tVscKqwZqXgEr/logo.png",
      "tags": [
        "lp-token"
      ],
      "extensions": {
        "website": "https://raydium.io/"
      }
    },
    {
      "chainId": 101,
      "address": "nPrB78ETY8661fUgohpuVusNCZnedYCgghzRJzxWnVb",
      "symbol": "ETH-USDT",
      "name": "Raydium LP Token V4 (ETH-USDT)",
      "decimals": 6,
      "logoURI": "https://cdn.jsdelivr.net/gh/solana-labs/token-list@main/assets/mainnet/RVKd61ztZW9GUwhRbbLoYVRE5Xf1B2tVscKqwZqXgEr/logo.png",
      "tags": [
        "lp-token"
      ],
      "extensions": {
        "website": "https://raydium.io/"
      }
    },
    {
      "chainId": 101,
      "address": "EGJht91R7dKpCj8wzALkjmNdUUUcQgodqWCYweyKcRcV",
      "symbol": "YFI-SRM",
      "name": "Raydium LP Token V4 (YFI-SRM)",
      "decimals": 6,
      "logoURI": "https://cdn.jsdelivr.net/gh/solana-labs/token-list@main/assets/mainnet/RVKd61ztZW9GUwhRbbLoYVRE5Xf1B2tVscKqwZqXgEr/logo.png",
      "tags": [
        "lp-token"
      ],
      "extensions": {
        "website": "https://raydium.io/"
      }
    },
    {
      "chainId": 101,
      "address": "AsDuPg9MgPtt3jfoyctUCUgsvwqAN6RZPftqoeiPDefM",
      "symbol": "FTT-SRM",
      "name": "Raydium LP Token V4 (FTT-SRM)",
      "decimals": 6,
      "logoURI": "https://cdn.jsdelivr.net/gh/solana-labs/token-list@main/assets/mainnet/RVKd61ztZW9GUwhRbbLoYVRE5Xf1B2tVscKqwZqXgEr/logo.png",
      "tags": [
        "lp-token"
      ],
      "extensions": {
        "website": "https://raydium.io/"
      }
    },
    {
      "chainId": 101,
      "address": "AGHQxXb3GSzeiLTcLtXMS2D5GGDZxsB2fZYZxSB5weqB",
      "symbol": "BTC-SRM",
      "name": "Raydium LP Token V4 (BTC-SRM)",
      "decimals": 6,
      "logoURI": "https://cdn.jsdelivr.net/gh/solana-labs/token-list@main/assets/mainnet/RVKd61ztZW9GUwhRbbLoYVRE5Xf1B2tVscKqwZqXgEr/logo.png",
      "tags": [
        "lp-token"
      ],
      "extensions": {
        "website": "https://raydium.io/"
      }
    },
    {
      "chainId": 101,
      "address": "3HYhUnUdV67j1vn8fu7ExuVGy5dJozHEyWvqEstDbWwE",
      "symbol": "SUSHI-SRM",
      "name": "Raydium LP Token V4 (SUSHI-SRM)",
      "decimals": 6,
      "logoURI": "https://cdn.jsdelivr.net/gh/solana-labs/token-list@main/assets/mainnet/RVKd61ztZW9GUwhRbbLoYVRE5Xf1B2tVscKqwZqXgEr/logo.png",
      "tags": [
        "lp-token"
      ],
      "extensions": {
        "website": "https://raydium.io/"
      }
    },
    {
      "chainId": 101,
      "address": "GgH9RnKrQpaMQeqmdbMvs5oo1A24hERQ9wuY2pSkeG7x",
      "symbol": "TOMO-SRM",
      "name": "Raydium LP Token V4 (TOMO-SRM)",
      "decimals": 6,
      "logoURI": "https://cdn.jsdelivr.net/gh/solana-labs/token-list@main/assets/mainnet/RVKd61ztZW9GUwhRbbLoYVRE5Xf1B2tVscKqwZqXgEr/logo.png",
      "tags": [
        "lp-token"
      ],
      "extensions": {
        "website": "https://raydium.io/"
      }
    },
    {
      "chainId": 101,
      "address": "GXN6yJv12o18skTmJXaeFXZVY1iqR18CHsmCT8VVCmDD",
      "symbol": "LINK-SRM",
      "name": "Raydium LP Token V4 (LINK-SRM)",
      "decimals": 6,
      "logoURI": "https://cdn.jsdelivr.net/gh/solana-labs/token-list@main/assets/mainnet/RVKd61ztZW9GUwhRbbLoYVRE5Xf1B2tVscKqwZqXgEr/logo.png",
      "tags": [
        "lp-token"
      ],
      "extensions": {
        "website": "https://raydium.io/"
      }
    },
    {
      "chainId": 101,
      "address": "9VoY3VERETuc2FoadMSYYizF26mJinY514ZpEzkHMtwG",
      "symbol": "ETH-SRM",
      "name": "Raydium LP Token V4 (ETH-SRM)",
      "decimals": 6,
      "logoURI": "https://cdn.jsdelivr.net/gh/solana-labs/token-list@main/assets/mainnet/RVKd61ztZW9GUwhRbbLoYVRE5Xf1B2tVscKqwZqXgEr/logo.png",
      "tags": [
        "lp-token"
      ],
      "extensions": {
        "website": "https://raydium.io/"
      }
    },
    {
      "chainId": 101,
      "address": "AKJHspCwDhABucCxNLXUSfEzb7Ny62RqFtC9uNjJi4fq",
      "symbol": "SRM-SOL",
      "name": "Raydium LP Token V4 (SRM-SOL)",
      "decimals": 6,
      "logoURI": "https://cdn.jsdelivr.net/gh/solana-labs/token-list@main/assets/mainnet/RVKd61ztZW9GUwhRbbLoYVRE5Xf1B2tVscKqwZqXgEr/logo.png",
      "tags": [
        "lp-token"
      ],
      "extensions": {
        "website": "https://raydium.io/"
      }
    },
    {
      "chainId": 101,
      "address": "2doeZGLJyACtaG9DCUyqMLtswesfje1hjNA11hMdj6YU",
      "symbol": "TULIP-USDC",
      "name": "Raydium LP Token V4 (TULIP-USDC)",
      "decimals": 6,
      "logoURI": "https://solfarm.io/tulip-usdc.svg",
      "tags": [
        "lp-token"
      ],
      "extensions": {
        "website": "https://raydium.io/"
      }
    },
    {
      "chainId": 101,
      "address": "AcstFzGGawvvdVhYV9bftr7fmBHbePUjhv53YK1W3dZo",
      "symbol": "LSD",
      "name": "LSD",
      "decimals": 9,
      "tags": [
        "nft"
      ],
      "extensions": {
        "website": "https://solible.com/"
      }
    },
    {
      "chainId": 101,
      "address": "91fSFQsPzMLat9DHwLdQacW3i3EGnWds5tA5mt7yLiT9",
      "symbol": "Unlimited Energy",
      "name": "Unlimited Energy",
      "decimals": 9,
      "tags": [
        "nft"
      ],
      "extensions": {
        "website": "https://solible.com/"
      }
    },
    {
      "chainId": 101,
      "address": "29PEpZeuqWf9tS2gwCjpeXNdXLkaZSMR2s1ibkvGsfnP",
      "symbol": "Need for Speed",
      "name": "Need for Speed",
      "decimals": 9,
      "tags": [
        "nft"
      ],
      "extensions": {
        "website": "https://solible.com/"
      }
    },
    {
      "chainId": 101,
      "address": "HsY8PNar8VExU335ZRYzg89fX7qa4upYu6vPMPFyCDdK",
      "symbol": "ADOR OPENS",
      "name": "ADOR OPENS",
      "decimals": 0,
      "tags": [
        "nft"
      ],
      "extensions": {
        "website": "https://solible.com/"
      }
    },
    {
      "chainId": 101,
      "address": "EDP8TpLJ77M3KiDgFkZW4v4mhmKJHZi9gehYXenfFZuL",
      "symbol": "CMS - Rare",
      "name": "CMS - Rare",
      "decimals": 0,
      "tags": [
        "nft"
      ],
      "extensions": {
        "website": "https://solible.com/"
      }
    },
    {
      "chainId": 101,
      "address": "BrUKFwAABkExb1xzYU4NkRWzjBihVQdZ3PBz4m5S8if3",
      "symbol": "Tesla",
      "name": "Tesla",
      "decimals": 0,
      "tags": [
        "nft"
      ],
      "extensions": {
        "website": "https://solible.com/"
      }
    },
    {
      "chainId": 101,
      "address": "9CmQwpvVXRyixjiE3LrbSyyopPZohNDN1RZiTk8rnXsQ",
      "symbol": "DeceFi",
      "name": "DeceFi",
      "decimals": 0,
      "tags": [
        "nft"
      ],
      "extensions": {
        "website": "https://solible.com/"
      }
    },
    {
      "chainId": 101,
      "address": "F6ST1wWkx2PeH45sKmRxo1boyuzzWCfpnvyKL4BGeLxF",
      "symbol": "Power User",
      "name": "Power User",
      "decimals": 0,
      "tags": [
        "nft"
      ],
      "extensions": {
        "website": "https://solible.com/"
      }
    },
    {
      "chainId": 101,
      "address": "dZytJ7iPDcCu9mKe3srL7bpUeaR3zzkcVqbtqsmxtXZ",
      "symbol": "VIP Member",
      "name": "VIP Member",
      "decimals": 0,
      "tags": [
        "nft"
      ],
      "extensions": {
        "website": "https://solible.com/"
      }
    },
    {
      "chainId": 101,
      "address": "8T4vXgwZUWwsbCDiptHFHjdfexvLG9UP8oy1psJWEQdS",
      "symbol": "Uni Christmas",
      "name": "Uni Christmas",
      "decimals": 0,
      "tags": [
        "nft"
      ],
      "extensions": {
        "website": "https://solible.com/"
      }
    },
    {
      "chainId": 101,
      "address": "EjFGGJSyp9UDS8aqafET5LX49nsG326MeNezYzpiwgpQ",
      "symbol": "BNB",
      "name": "BNB",
      "decimals": 0,
      "tags": [
        "nft"
      ],
      "extensions": {
        "website": "https://solible.com/"
      }
    },
    {
      "chainId": 101,
      "address": "FkmkTr4en8CXkfo9jAwEMov6PVNLpYMzWr3Udqf9so8Z",
      "symbol": "Seldom",
      "name": "Seldom",
      "decimals": 9,
      "tags": [
        "nft"
      ],
      "extensions": {
        "website": "https://solible.com/"
      }
    },
    {
      "chainId": 101,
      "address": "2gn1PJdMAU92SU5inLSp4Xp16ZC5iLF6ScEi7UBvp8ZD",
      "symbol": "Satoshi Closeup",
      "name": "Satoshi Closeup",
      "decimals": 9,
      "tags": [
        "nft"
      ],
      "extensions": {
        "website": "https://solible.com/"
      }
    },
    {
      "chainId": 101,
      "address": "7mhZHtPL4GFkquQR4Y6h34Q8hNkQvGc1FaNtyE43NvUR",
      "symbol": "Satoshi GB",
      "name": "Satoshi GB",
      "decimals": 9,
      "tags": [
        "nft"
      ],
      "extensions": {
        "website": "https://solible.com/"
      }
    },
    {
      "chainId": 101,
      "address": "8RoKfLx5RCscbtVh8kYb81TF7ngFJ38RPomXtUREKsT2",
      "symbol": "Satoshi OG",
      "name": "Satoshi OG",
      "decimals": 9,
      "tags": [
        "nft"
      ],
      "extensions": {
        "website": "https://solible.com/"
      }
    },
    {
      "chainId": 101,
      "address": "9rw5hyDngBQ3yDsCRHqgzGHERpU2zaLh1BXBUjree48J",
      "symbol": "Satoshi BTC",
      "name": "Satoshi BTC",
      "decimals": 10,
      "tags": [
        "nft"
      ],
      "extensions": {
        "website": "https://solible.com/"
      }
    },
    {
      "chainId": 101,
      "address": "AiD7J6D5Hny5DJB1MrYBc2ePQqy2Yh4NoxWwYfR7PzxH",
      "symbol": "Satoshi GB",
      "name": "Satoshi GB",
      "decimals": 9,
      "tags": [
        "nft"
      ],
      "extensions": {
        "website": "https://solible.com/"
      }
    },
    {
      "chainId": 101,
      "address": "4qzEcYvT6TuJME2EMZ5vjaLvQja6R4hKjarA73WQUwt6",
      "name": "APESZN_HOODIE",
      "symbol": "APESZN_HOODIE",
      "decimals": 9,
      "tags": [
        "nft"
      ],
      "extensions": {
        "website": "https://solible.com/"
      }
    },
    {
      "chainId": 101,
      "address": "APhyVWtzjdTVYhyta9ngSiCDk2pLi8eEZKsHGSbsmwv6",
      "name": "APESZN_TEE_SHIRT",
      "symbol": "APESZN_TEE_SHIRT",
      "decimals": 9,
      "tags": [
        "nft"
      ],
      "extensions": {
        "website": "https://solible.com/"
      }
    },
    {
      "chainId": 101,
      "address": "bxiA13fpU1utDmYuUvxvyMT8odew5FEm96MRv7ij3eb",
      "symbol": "Satoshi",
      "name": "Satoshi",
      "decimals": 9,
      "tags": [
        "nft"
      ],
      "extensions": {
        "website": "https://solible.com/"
      }
    },
    {
      "chainId": 101,
      "address": "GoC24kpj6TkvjzspXrjSJC2CVb5zMWhLyRcHJh9yKjRF",
      "symbol": "Satoshi Closeup",
      "name": "Satoshi Closeup",
      "decimals": 9,
      "tags": [
        "nft"
      ],
      "extensions": {
        "website": "https://solible.com/"
      }
    },
    {
      "chainId": 101,
      "address": "oCUduD44ETuZ65bpWdPzPDSnAdreg1sJrugfwyFZVHV",
      "symbol": "Satoshi BTC",
      "name": "Satoshi BTC",
      "decimals": 9,
      "tags": [
        "nft"
      ],
      "extensions": {
        "website": "https://solible.com/"
      }
    },
    {
      "chainId": 101,
      "address": "9Vvre2DxBB9onibwYDHeMsY1cj6BDKtEDccBPWRN215E",
      "symbol": "Satoshi Nakamoto",
      "name": "Satoshi Nakamoto",
      "decimals": 9,
      "tags": [
        "nft"
      ],
      "extensions": {
        "website": "https://solible.com/"
      }
    },
    {
      "chainId": 101,
      "address": "7RpFk44cMTAUt9CcjEMWnZMypE9bYQsjBiSNLn5qBvhP",
      "symbol": "Charles Hoskinson",
      "name": "Charles Hoskinson",
      "decimals": 9,
      "tags": [
        "nft"
      ],
      "extensions": {
        "website": "https://solible.com/"
      }
    },
    {
      "chainId": 101,
      "address": "GyRkPAxpd9XrMHcBF6fYHVRSZQvQBwAGKAGQeBPSKzMq",
      "symbol": "SBF",
      "name": "SBF",
      "decimals": 0,
      "tags": [
        "nft"
      ],
      "extensions": {
        "website": "https://solible.com/"
      }
    },
    {
      "chainId": 101,
      "address": "AgdBQN2Sy2abiZ2KToWeUsQ9PHdCv95wt6kVWRf5zDkx",
      "symbol": "Bitcoin Tram",
      "name": "Bitcoin Tram",
      "decimals": 0,
      "tags": [
        "nft"
      ],
      "extensions": {
        "website": "https://solible.com/"
      }
    },
    {
      "chainId": 101,
      "address": "7TRzvCqXN8KSXggbSyeEG2Z9YBBhEFmbtmv6FLbd4mmd",
      "symbol": "SRM tee-shirt",
      "name": "SRM tee-shirt",
      "decimals": 0,
      "tags": [
        "nft"
      ],
      "extensions": {
        "website": "https://solible.com/"
      }
    },
    {
      "chainId": 101,
      "address": "gksYzxitEf2HyE7Bb81vvHXNH5f3wa43jvXf4TcUZwb",
      "symbol": "PERK",
      "name": "PERK",
      "decimals": 6,
      "logoURI": "https://cdn.jsdelivr.net/gh/perkexchange/assets/logos/SPL-token/logo.png",
      "tags": [],
      "extensions": {
        "website": "https://perk.exchange/"
      }
    },
    {
      "chainId": 101,
      "address": "BDxWSxkMLW1nJ3VggamUKkEKrtCaVqzFxoDApM8HdBks",
      "symbol": "BTSG",
      "name": "BitSong",
      "decimals": 6,
      "logoURI": "https://cdn.jsdelivr.net/gh/bitsongofficial/assets/logo_128x128.png",
      "tags": [],
      "extensions": {
        "website": "https://bitsong.io/",
        "coingeckoId": "bitsong"
      }
    },
    {
      "chainId": 101,
      "address": "5ddiFxh3J2tcZHfn8uhGRYqu16P3FUvBfh8WoZPUHKW5",
      "name": "EOSBEAR",
      "symbol": "EOSBEAR",
      "decimals": 6,
      "logoURI": "",
      "tags": [
        "leveraged",
        "bear"
      ],
      "extensions": {
        "coingeckoId": "3x-short-eos-token",
        "serumV3Usdc": "2BQrJP599QVKRyHhyJ6oRrTPNUmPBgXxiBo2duvYdacy"
      }
    },
    {
      "chainId": 101,
      "address": "qxxF6S62hmZF5bo46mS7C2qbBa87qRossAM78VzsDqi",
      "name": "EOSBULL",
      "symbol": "EOSBULL",
      "decimals": 6,
      "logoURI": "",
      "tags": [
        "leveraged",
        "bull"
      ],
      "extensions": {
        "coingeckoId": "3x-long-eos-token"
      }
    },
    {
      "chainId": 101,
      "address": "2CDLbxeuqkLTLY3em6FFQgfBQV5LRnEsJJgcFCvWKNcS",
      "name": "BNBBEAR",
      "symbol": "BNBBEAR",
      "decimals": 6,
      "logoURI": "",
      "tags": [
        "leveraged",
        "bear"
      ],
      "extensions": {
        "coingeckoId": "3x-short-bnb-token"
      }
    },
    {
      "chainId": 101,
      "address": "AfjHjdLibuXyvmz7PyTSc5KEcGBh43Kcu8Sr2tyDaJyt",
      "name": "BNBBULL",
      "symbol": "BNBBULL",
      "decimals": 6,
      "logoURI": "",
      "tags": [
        "leveraged",
        "bull"
      ],
      "extensions": {
        "coingeckoId": "3x-long-bnb-token"
      }
    },
    {
      "chainId": 101,
      "address": "8kA1WJKoLTxtACNPkvW6UNufsrpxUY57tXZ9KmG9123t",
      "name": "BSVBULL",
      "symbol": "BSVBULL",
      "decimals": 6,
      "logoURI": "",
      "tags": [
        "leveraged",
        "bull"
      ],
      "extensions": {
        "coingeckoId": "3x-long-bitcoin-sv-token"
      }
    },
    {
      "chainId": 101,
      "address": "2FGW8BVMu1EHsz2ZS9rZummDaq6o2DVrZZPw4KaAvDWh",
      "name": "BSVBEAR",
      "symbol": "BSVBEAR",
      "decimals": 6,
      "logoURI": "",
      "tags": [
        "leveraged",
        "bear"
      ],
      "extensions": {
        "coingeckoId": "3x-short-bitcoin-sv-token"
      }
    },
    {
      "chainId": 101,
      "address": "8L9XGTMzcqS9p61zsR35t7qipwAXMYkD6disWoDFZiFT",
      "name": "LTCBEAR",
      "symbol": "LTCBEAR",
      "decimals": 6,
      "logoURI": "",
      "tags": [
        "leveraged",
        "bear"
      ],
      "extensions": {
        "coingeckoId": "3x-short-litecoin-token"
      }
    },
    {
      "chainId": 101,
      "address": "863ZRjf1J8AaVuCqypAdm5ktVyGYDiBTvD1MNHKrwyjp",
      "name": "LTCBULL",
      "symbol": "LTCBULL",
      "decimals": 6,
      "logoURI": "",
      "tags": [
        "leveraged",
        "bull"
      ],
      "extensions": {
        "coingeckoId": "3x-long-litecoin-token"
      }
    },
    {
      "chainId": 101,
      "address": "GkSPaHdY2raetuYzsJYacHtrAtQUfWt64bpd1VzxJgSD",
      "name": "BULL",
      "symbol": "BULL",
      "decimals": 6,
      "logoURI": "",
      "tags": [
        "leveraged",
        "bull"
      ],
      "extensions": {
        "coingeckoId": "3x-long-bitcoin-token"
      }
    },
    {
      "chainId": 101,
      "address": "45vwTZSDFBiqCMRdtK4xiLCHEov8LJRW8GwnofG8HYyH",
      "name": "BEAR",
      "symbol": "BEAR",
      "decimals": 6,
      "logoURI": "",
      "tags": [
        "leveraged",
        "bear"
      ],
      "extensions": {
        "coingeckoId": "3x-short-bitcoin-token"
      }
    },
    {
      "chainId": 101,
      "address": "2VTAVf1YCwamD3ALMdYHRMV5vPUCXdnatJH5f1khbmx6",
      "name": "BCHBEAR",
      "symbol": "BCHBEAR",
      "decimals": 6,
      "logoURI": "",
      "tags": [
        "leveraged",
        "bear"
      ],
      "extensions": {
        "coingeckoId": "3x-short-bitcoin-cash-token"
      }
    },
    {
      "chainId": 101,
      "address": "22xoSp66BDt4x4Q5xqxjaSnirdEyharoBziSFChkLFLy",
      "name": "BCHBULL",
      "symbol": "BCHBULL",
      "decimals": 6,
      "logoURI": "",
      "tags": [
        "leveraged",
        "bull"
      ],
      "extensions": {
        "coingeckoId": "3x-long-bitcoin-cash-token"
      }
    },
    {
      "chainId": 101,
      "address": "CwChm6p9Q3yFrjzVeiLTTbsoJkooscof5SJYZc2CrNqG",
      "name": "ETHBULL",
      "symbol": "ETHBULL",
      "decimals": 6,
      "logoURI": "",
      "tags": [
        "leveraged",
        "bull"
      ],
      "extensions": {
        "coingeckoId": "3x-long-ethereum-token",
        "serumV3Usdt": "FuhKVt5YYCv7vXnADXtb7vqzYn82PJoap86q5wm8LX8Q"
      }
    },
    {
      "chainId": 101,
      "address": "Bvv9xLodFrvDFSno9Ud8SEh5zVtBDQQjnBty2SgMcJ2s",
      "name": "ETHBEAR",
      "symbol": "ETHBEAR",
      "decimals": 6,
      "logoURI": "",
      "tags": [
        "leveraged",
        "bear"
      ],
      "extensions": {
        "coingeckoId": "3x-short-ethereum-token"
      }
    },
    {
      "chainId": 101,
      "address": "HRhaNssoyv5tKFRcbPg69ULEbcD8DPv99GdXLcdkgc1A",
      "name": "ALTBULL",
      "symbol": "ALTBULL",
      "decimals": 6,
      "logoURI": "",
      "tags": [
        "leveraged",
        "bull"
      ],
      "extensions": {
        "coingeckoId": "3x-long-altcoin-index-token"
      }
    },
    {
      "chainId": 101,
      "address": "9Mu1KmjBKTUWgpDoeTJ5oD7XFQmEiZxzspEd3TZGkavx",
      "name": "ALTBEAR",
      "symbol": "ALTBEAR",
      "decimals": 6,
      "logoURI": "",
      "tags": [
        "leveraged",
        "bear"
      ],
      "extensions": {
        "coingeckoId": "3x-short-altcoin-index-token"
      }
    },
    {
      "chainId": 101,
      "address": "AYL1adismZ1U9pTuN33ahG4aYc5XTZQL4vKFx9ofsGWD",
      "name": "BULLSHIT",
      "symbol": "BULLSHIT",
      "decimals": 6,
      "logoURI": "",
      "tags": [
        "leveraged",
        "bull"
      ],
      "extensions": {
        "coingeckoId": "3x-long-shitcoin-index-token"
      }
    },
    {
      "chainId": 101,
      "address": "5jqymuoXXVcUuJKrf1MWiHSqHyg2osMaJGVy69NsJWyP",
      "name": "BEARSHIT",
      "symbol": "BEARSHIT",
      "decimals": 6,
      "logoURI": "",
      "tags": [
        "leveraged",
        "bear"
      ],
      "extensions": {
        "coingeckoId": "3x-short-shitcoin-index-token"
      }
    },
    {
      "chainId": 101,
      "address": "EL1aDTnLKjf4SaGpqtxJPyK94imSBr8fWDbcXjXQrsmj",
      "name": "MIDBULL",
      "symbol": "MIDBULL",
      "decimals": 6,
      "logoURI": "",
      "tags": [
        "leveraged",
        "bull"
      ],
      "extensions": {
        "coingeckoId": "3x-long-midcap-index-token",
        "serumV3Usdc": "8BBtLkoaEyavREriwGUudzAcihTH9SJLAPBbgb7QZe9y"
      }
    },
    {
      "chainId": 101,
      "address": "2EPvVjHusU3ozoucmdhhnqv3HQtBsQmjTnSa87K91HkC",
      "name": "MIDBEAR",
      "symbol": "MIDBEAR",
      "decimals": 6,
      "logoURI": "",
      "tags": [
        "leveraged",
        "bear"
      ],
      "extensions": {
        "coingeckoId": "3x-short-midcap-index-token"
      }
    },
    {
      "chainId": 101,
      "address": "8TCfJTyeqNBZqyDMY4VwDY7kdCCY7pcbJJ58CnKHkMu2",
      "name": "LINKBEAR",
      "symbol": "LINKBEAR",
      "decimals": 6,
      "logoURI": "",
      "tags": [
        "leveraged",
        "bear"
      ],
      "extensions": {
        "coingeckoId": "3x-short-chainlink-token"
      }
    },
    {
      "chainId": 101,
      "address": "EsUoZMbACNMppdqdmuLCFLet8VXxt2h47N9jHCKwyaPz",
      "name": "LINKBULL",
      "symbol": "LINKBULL",
      "decimals": 6,
      "logoURI": "",
      "tags": [
        "leveraged",
        "bull"
      ],
      "extensions": {
        "coingeckoId": "3x-long-chainlink-token"
      }
    },
    {
      "chainId": 101,
      "address": "262cQHT3soHwzuo2oVSy5kAfHcFZ1Jjn8C1GRLcQNKA3",
      "name": "XRPBULL",
      "symbol": "XRPBULL",
      "decimals": 6,
      "logoURI": "",
      "tags": [
        "leveraged",
        "bull"
      ],
      "extensions": {
        "coingeckoId": "3x-long-xrp-token"
      }
    },
    {
      "chainId": 101,
      "address": "8sxtSswmQ7Lcd2GjK6am37Z61wJZjA2SzE7Luf7yaKBB",
      "name": "XRPBEAR",
      "symbol": "XRPBEAR",
      "decimals": 6,
      "logoURI": "",
      "tags": [
        "leveraged",
        "bear"
      ],
      "extensions": {
        "coingeckoId": "3x-short-xrp-token"
      }
    },
    {
      "chainId": 101,
      "address": "91z91RukFM16hyEUCXuwMQwp2BW3vanNG5Jh5yj6auiJ",
      "name": "BVOL",
      "symbol": "BVOL",
      "decimals": 6,
      "logoURI": "",
      "tags": [],
      "extensions": {
        "coingeckoId": "1x-long-btc-implied-volatility-token"
      }
    },
    {
      "chainId": 101,
      "address": "5TY71D29Cyuk9UrsSxLXw2quJBpS7xDDFuFu2K9W7Wf9",
      "name": "IBlive",
      "symbol": "IBVOL",
      "decimals": 6,
      "logoURI": "",
      "tags": [],
      "extensions": {
        "coingeckoId": "1x-short-btc-implied-volatility"
      }
    },
    {
      "chainId": 101,
      "address": "dK83wTVypEpa1pqiBbHY3MNuUnT3ADUZM4wk9VZXZEc",
      "name": "Wrapped Aave",
      "symbol": "AAVE",
      "decimals": 6,
      "logoURI": "https://cdn.jsdelivr.net/gh/trustwallet/assets@master/blockchains/ethereum/assets/0x7Fc66500c84A76Ad7e9c93437bFc5Ac33E2DDaE9/logo.png",
      "tags": [],
      "extensions": {
        "serumV3Usdt": "6bxuB5N3bt3qW8UnPNLgMMzDq5sEH8pFmYJYGgzvE11V",
        "coingeckoId": "aave"
      }
    },
    {
      "chainId": 101,
      "address": "A6aY2ceogBz1VaXBxm1j2eJuNZMRqrWUAnKecrMH85zj",
      "name": "LQID",
      "symbol": "LQID",
      "decimals": 6,
      "logoURI": "https://cdn.jsdelivr.net/gh/dr497/awesome-serum-markets/icons/lqid.svg",
      "tags": []
    },
    {
      "chainId": 101,
      "address": "7CnFGR9mZWyAtWxPcVuTewpyC3A3MDW4nLsu5NY6PDbd",
      "name": "SECO",
      "symbol": "SECO",
      "decimals": 6,
      "logoURI": "",
      "tags": [],
      "extensions": {
        "coingeckoId": "serum-ecosystem-token"
      }
    },
    {
      "chainId": 101,
      "address": "3GECTP7H4Tww3w8jEPJCJtXUtXxiZty31S9szs84CcwQ",
      "name": "HOLY",
      "symbol": "HOLY",
      "decimals": 6,
      "logoURI": "",
      "tags": [],
      "extensions": {
        "coingeckoId": "holy-trinity"
      }
    },
    {
      "chainId": 101,
      "address": "6ry4WBDvAwAnrYJVv6MCog4J8zx6S3cPgSqnTsDZ73AR",
      "name": "TRYB",
      "symbol": "TRYB",
      "decimals": 6,
      "logoURI": "",
      "tags": [],
      "extensions": {
        "serumV3Usdt": "AADohBGxvf7bvixs2HKC3dG2RuU3xpZDwaTzYFJThM8U",
        "coingeckoId": "bilira"
      }
    },
    {
      "chainId": 101,
      "address": "ASboaJPFtJeCS5eG4gL3Lg95xrTz2UZSLE9sdJtY93kE",
      "name": "DOGEBULL",
      "symbol": "DOGEBULL",
      "decimals": 6,
      "logoURI": "",
      "tags": [
        "leveraged",
        "bull"
      ],
      "extensions": {
        "coingeckoId": "3x-long-dogecoin-token"
      }
    },
    {
      "chainId": 101,
      "address": "Gnhy3boBT4MA8TTjGip5ND2uNsceh1Wgeaw1rYJo51ZY",
      "symbol": "MAPSPOOL",
      "name": "Bonfida Maps Pool",
      "decimals": 6,
      "logoURI": "https://cdn.jsdelivr.net/gh/solana-labs/explorer/public/tokens/maps.svg",
      "tags": [],
      "extensions": {
        "website": "https://bonfida.com/"
      }
    },
    {
      "chainId": 101,
      "address": "9iDWyYZ5VHBCxxmWZogoY3Z6FSbKsX4WFe37c728krdT",
      "symbol": "OXYPOOL",
      "name": "Bonfida Oxy Pool",
      "decimals": 6,
      "logoURI": "https://cdn.jsdelivr.net/gh/nathanielparke/awesome-serum-markets/icons/oxy.svg",
      "tags": [],
      "extensions": {
        "website": "https://bonfida.com/"
      }
    },
    {
      "chainId": 101,
      "address": "D68NB5JkzvyNCZAvi6EGtEcGvSoRNPanU9heYTAUFFRa",
      "name": "PERP",
      "symbol": "PERP",
      "decimals": 6,
      "logoURI": "",
      "tags": [],
      "extensions": {
        "coingeckoId": "perpetual-protocol"
      }
    },
    {
      "chainId": 101,
      "address": "93a1L7xaEV7vZGzNXCcb9ztZedbpKgUiTHYxmFKJwKvc",
      "symbol": "RAYPOOL",
      "name": "Bonfida Ray Pool",
      "decimals": 6,
      "logoURI": "https://cdn.jsdelivr.net/gh/solana-labs/token-list@main/assets/mainnet/RVKd61ztZW9GUwhRbbLoYVRE5Xf1B2tVscKqwZqXgEr/logo.png",
      "tags": [],
      "extensions": {
        "website": "https://bonfida.com/"
      }
    },
    {
      "chainId": 101,
      "address": "FeGn77dhg1KXRRFeSwwMiykZnZPw5JXW6naf2aQgZDQf",
      "symbol": "wWETH",
      "name": "Wrapped Ether (Wormhole)",
      "decimals": 9,
      "logoURI": "https://cdn.jsdelivr.net/gh/trustwallet/assets@master/blockchains/ethereum/assets/0xC02aaA39b223FE8D0A0e5C4F27eAD9083C756Cc2/logo.png",
      "tags": [
        "wrapped",
        "wormhole"
      ],
      "extensions": {
        "address": "0xC02aaA39b223FE8D0A0e5C4F27eAD9083C756Cc2",
        "bridgeContract": "https://etherscan.io/address/0xf92cD566Ea4864356C5491c177A430C222d7e678",
        "assetContract": "https://etherscan.io/address/0xC02aaA39b223FE8D0A0e5C4F27eAD9083C756Cc2",
        "coingeckoId": "weth"
      }
    },
    {
      "chainId": 101,
      "address": "GbBWwtYTMPis4VHb8MrBbdibPhn28TSrLB53KvUmb7Gi",
      "symbol": "wFTT",
      "name": "Wrapped FTT (Wormhole)",
      "decimals": 9,
      "logoURI": "https://cdn.jsdelivr.net/gh/solana-labs/token-list@main/assets/mainnet/GbBWwtYTMPis4VHb8MrBbdibPhn28TSrLB53KvUmb7Gi/logo.webp",
      "tags": [
        "wrapped",
        "wormhole"
      ],
      "extensions": {
        "address": "0x50d1c9771902476076ecfc8b2a83ad6b9355a4c9",
        "bridgeContract": "https://etherscan.io/address/0xf92cD566Ea4864356C5491c177A430C222d7e678",
        "assetContract": "https://etherscan.io/address/0x50d1c9771902476076ecfc8b2a83ad6b9355a4c9",
        "coingeckoId": "ftx-token"
      }
    },
    {
      "chainId": 101,
      "address": "AbLwQCyU9S8ycJgu8wn6woRCHSYJmjMpJFcAHQ6vjq2P",
      "symbol": "wTUSD",
      "name": "TrueUSD (Wormhole)",
      "decimals": 9,
      "logoURI": "https://cdn.jsdelivr.net/gh/trustwallet/assets@master/blockchains/ethereum/assets/0x0000000000085d4780B73119b644AE5ecd22b376/logo.png",
      "tags": [
        "wrapped",
        "wormhole"
      ],
      "extensions": {
        "address": "0x0000000000085d4780B73119b644AE5ecd22b376",
        "bridgeContract": "https://etherscan.io/address/0xf92cD566Ea4864356C5491c177A430C222d7e678",
        "assetContract": "https://etherscan.io/address/0x0000000000085d4780B73119b644AE5ecd22b376",
        "coingeckoId": "true-usd"
      }
    },
    {
      "chainId": 101,
      "address": "3JfuyCg5891hCX1ZTbvt3pkiaww3XwgyqQH6E9eHtqKD",
      "symbol": "wLON",
      "name": "Tokenlon (Wormhole)",
      "decimals": 9,
      "logoURI": "https://cdn.jsdelivr.net/gh/trustwallet/assets@master/blockchains/ethereum/assets/0x0000000000095413afC295d19EDeb1Ad7B71c952/logo.png",
      "tags": [
        "wrapped",
        "wormhole"
      ],
      "extensions": {
        "address": "0x0000000000095413afC295d19EDeb1Ad7B71c952",
        "bridgeContract": "https://etherscan.io/address/0xf92cD566Ea4864356C5491c177A430C222d7e678",
        "assetContract": "https://etherscan.io/address/0x0000000000095413afC295d19EDeb1Ad7B71c952",
        "coingeckoId": "tokenlon"
      }
    },
    {
      "chainId": 101,
      "address": "6k7mrqiAqEWnABVN8FhfuNUrmrnaMh44nNWydNXctbpV",
      "symbol": "wALBT",
      "name": "AllianceBlock Token (Wormhole)",
      "decimals": 9,
      "logoURI": "https://cdn.jsdelivr.net/gh/trustwallet/assets@master/blockchains/ethereum/assets/0x00a8b738E453fFd858a7edf03bcCfe20412f0Eb0/logo.png",
      "tags": [
        "wrapped",
        "wormhole"
      ],
      "extensions": {
        "address": "0x00a8b738E453fFd858a7edf03bcCfe20412f0Eb0",
        "bridgeContract": "https://etherscan.io/address/0xf92cD566Ea4864356C5491c177A430C222d7e678",
        "assetContract": "https://etherscan.io/address/0x00a8b738E453fFd858a7edf03bcCfe20412f0Eb0",
        "coingeckoId": "allianceblock"
      }
    },
    {
      "chainId": 101,
      "address": "4b166BQEQunjg8oNTDcLeWU3nidQnVTL1Vni8ANU7Mvt",
      "symbol": "wSKL",
      "name": "SKALE (Wormhole)",
      "decimals": 9,
      "logoURI": "https://cdn.jsdelivr.net/gh/trustwallet/assets@master/blockchains/ethereum/assets/0x00c83aeCC790e8a4453e5dD3B0B4b3680501a7A7/logo.png",
      "tags": [
        "wrapped",
        "wormhole"
      ],
      "extensions": {
        "address": "0x00c83aeCC790e8a4453e5dD3B0B4b3680501a7A7",
        "bridgeContract": "https://etherscan.io/address/0xf92cD566Ea4864356C5491c177A430C222d7e678",
        "assetContract": "https://etherscan.io/address/0x00c83aeCC790e8a4453e5dD3B0B4b3680501a7A7",
        "coingeckoId": "skale"
      }
    },
    {
      "chainId": 101,
      "address": "CcHhpEx9VcWx7UBJC8DJaR5h3wNdexsQtB1nEfekjSHn",
      "symbol": "wUFT",
      "name": "UniLend Finance Token (Wormhole)",
      "decimals": 9,
      "logoURI": "https://cdn.jsdelivr.net/gh/trustwallet/assets@master/blockchains/ethereum/assets/0x0202Be363B8a4820f3F4DE7FaF5224fF05943AB1/logo.png",
      "tags": [
        "wrapped",
        "wormhole"
      ],
      "extensions": {
        "address": "0x0202Be363B8a4820f3F4DE7FaF5224fF05943AB1",
        "bridgeContract": "https://etherscan.io/address/0xf92cD566Ea4864356C5491c177A430C222d7e678",
        "assetContract": "https://etherscan.io/address/0x0202Be363B8a4820f3F4DE7FaF5224fF05943AB1",
        "coingeckoId": "unlend-finance"
      }
    },
    {
      "chainId": 101,
      "address": "VPjCJkR1uZGT9k9q7PsLArS5sEQtWgij8eZC8tysCy7",
      "symbol": "wORN",
      "name": "Orion Protocol (Wormhole)",
      "decimals": 8,
      "logoURI": "https://cdn.jsdelivr.net/gh/trustwallet/assets@master/blockchains/ethereum/assets/0x0258F474786DdFd37ABCE6df6BBb1Dd5dfC4434a/logo.png",
      "tags": [
        "wrapped",
        "wormhole"
      ],
      "extensions": {
        "address": "0x0258F474786DdFd37ABCE6df6BBb1Dd5dfC4434a",
        "bridgeContract": "https://etherscan.io/address/0xf92cD566Ea4864356C5491c177A430C222d7e678",
        "assetContract": "https://etherscan.io/address/0x0258F474786DdFd37ABCE6df6BBb1Dd5dfC4434a",
        "coingeckoId": "orion-protocol"
      }
    },
    {
      "chainId": 101,
      "address": "CxzHZtzrm6bAz6iFCAGgCYCd3iQb5guUD7oQXKxdgk5c",
      "symbol": "wSRK",
      "name": "SparkPoint (Wormhole)",
      "decimals": 9,
      "logoURI": "https://cdn.jsdelivr.net/gh/trustwallet/assets@master/blockchains/ethereum/assets/0x0488401c3F535193Fa8Df029d9fFe615A06E74E6/logo.png",
      "tags": [
        "wrapped",
        "wormhole"
      ],
      "extensions": {
        "address": "0x0488401c3F535193Fa8Df029d9fFe615A06E74E6",
        "bridgeContract": "https://etherscan.io/address/0xf92cD566Ea4864356C5491c177A430C222d7e678",
        "assetContract": "https://etherscan.io/address/0x0488401c3F535193Fa8Df029d9fFe615A06E74E6",
        "coingeckoId": "sparkpoint"
      }
    },
    {
      "chainId": 101,
      "address": "FqMZWvmii4NNzhLBKGzkvGj3e3XTxNVDNSKDJnt9fVQV",
      "symbol": "wUMA",
      "name": "UMA Voting Token v1 (Wormhole)",
      "decimals": 9,
      "logoURI": "https://cdn.jsdelivr.net/gh/trustwallet/assets@master/blockchains/ethereum/assets/0x04Fa0d235C4abf4BcF4787aF4CF447DE572eF828/logo.png",
      "tags": [
        "wrapped",
        "wormhole"
      ],
      "extensions": {
        "address": "0x04Fa0d235C4abf4BcF4787aF4CF447DE572eF828",
        "bridgeContract": "https://etherscan.io/address/0xf92cD566Ea4864356C5491c177A430C222d7e678",
        "assetContract": "https://etherscan.io/address/0x04Fa0d235C4abf4BcF4787aF4CF447DE572eF828",
        "coingeckoId": "uma"
      }
    },
    {
      "chainId": 101,
      "address": "6GGNzF99kCG1ozQbP7M7EYW9zPbQGPMwTCCi2Dqx3qhU",
      "symbol": "wSkey",
      "name": "SmartKey (Wormhole)",
      "decimals": 8,
      "logoURI": "https://cdn.jsdelivr.net/gh/trustwallet/assets@master/blockchains/ethereum/assets/0x06A01a4d579479Dd5D884EBf61A31727A3d8D442/logo.png",
      "tags": [
        "wrapped",
        "wormhole"
      ],
      "extensions": {
        "address": "0x06A01a4d579479Dd5D884EBf61A31727A3d8D442",
        "bridgeContract": "https://etherscan.io/address/0xf92cD566Ea4864356C5491c177A430C222d7e678",
        "assetContract": "https://etherscan.io/address/0x06A01a4d579479Dd5D884EBf61A31727A3d8D442",
        "coingeckoId": "smartkey"
      }
    },
    {
      "chainId": 101,
      "address": "Gc9rR2dUHfuYCJ8rU1Ye9fr8JoZZt9ZrfmXitQRLsxRW",
      "symbol": "wMIR",
      "name": "Wrapped MIR Token (Wormhole)",
      "decimals": 9,
      "logoURI": "https://cdn.jsdelivr.net/gh/trustwallet/assets@master/blockchains/ethereum/assets/0x09a3EcAFa817268f77BE1283176B946C4ff2E608/logo.png",
      "tags": [
        "wrapped",
        "wormhole"
      ],
      "extensions": {
        "address": "0x09a3EcAFa817268f77BE1283176B946C4ff2E608",
        "bridgeContract": "https://etherscan.io/address/0xf92cD566Ea4864356C5491c177A430C222d7e678",
        "assetContract": "https://etherscan.io/address/0x09a3EcAFa817268f77BE1283176B946C4ff2E608",
        "coingeckoId": "mirror-protocol"
      }
    },
    {
      "chainId": 101,
      "address": "B8xDqdrHpYLNHQKQ4ARDKurxhkhn2gfZa8WRosCEzXnF",
      "symbol": "wGRO",
      "name": "Growth (Wormhole)",
      "decimals": 9,
      "logoURI": "https://cdn.jsdelivr.net/gh/trustwallet/assets@master/blockchains/ethereum/assets/0x09e64c2B61a5f1690Ee6fbeD9baf5D6990F8dFd0/logo.png",
      "tags": [
        "wrapped",
        "wormhole"
      ],
      "extensions": {
        "address": "0x09e64c2B61a5f1690Ee6fbeD9baf5D6990F8dFd0",
        "bridgeContract": "https://etherscan.io/address/0xf92cD566Ea4864356C5491c177A430C222d7e678",
        "assetContract": "https://etherscan.io/address/0x09e64c2B61a5f1690Ee6fbeD9baf5D6990F8dFd0",
        "coingeckoId": "growth-defi"
      }
    },
    {
      "chainId": 101,
      "address": "GE1X8ef7fcsJ93THx4CvV7BQsdEyEAyk61s2L5YfSXiL",
      "symbol": "wSTAKE",
      "name": "xDai (Wormhole)",
      "decimals": 9,
      "logoURI": "https://cdn.jsdelivr.net/gh/trustwallet/assets@master/blockchains/ethereum/assets/0x0Ae055097C6d159879521C384F1D2123D1f195e6/logo.png",
      "tags": [
        "wrapped",
        "wormhole"
      ],
      "extensions": {
        "address": "0x0Ae055097C6d159879521C384F1D2123D1f195e6",
        "bridgeContract": "https://etherscan.io/address/0xf92cD566Ea4864356C5491c177A430C222d7e678",
        "assetContract": "https://etherscan.io/address/0x0Ae055097C6d159879521C384F1D2123D1f195e6",
        "coingeckoId": "xdai-stake"
      }
    },
    {
      "chainId": 101,
      "address": "7TK6QeyTsnTT6KsnK2tHHfh62mbjNuFWoyUc8vo3CmmU",
      "symbol": "wYFI",
      "name": "yearn.finance (Wormhole)",
      "decimals": 9,
      "logoURI": "https://cdn.jsdelivr.net/gh/trustwallet/assets@master/blockchains/ethereum/assets/0x0bc529c00C6401aEF6D220BE8C6Ea1667F6Ad93e/logo.png",
      "tags": [
        "wrapped",
        "wormhole"
      ],
      "extensions": {
        "address": "0x0bc529c00C6401aEF6D220BE8C6Ea1667F6Ad93e",
        "bridgeContract": "https://etherscan.io/address/0xf92cD566Ea4864356C5491c177A430C222d7e678",
        "assetContract": "https://etherscan.io/address/0x0bc529c00C6401aEF6D220BE8C6Ea1667F6Ad93e",
        "coingeckoId": "yearn-finance"
      }
    },
    {
      "chainId": 101,
      "address": "CTtKth9uW7froBA6xCd2MP7BXjGFESdT1SyxUmbHovSw",
      "symbol": "wBAT",
      "name": "Basic Attention Token (Wormhole)",
      "decimals": 9,
      "logoURI": "https://cdn.jsdelivr.net/gh/trustwallet/assets@master/blockchains/ethereum/assets/0x0D8775F648430679A709E98d2b0Cb6250d2887EF/logo.png",
      "tags": [
        "wrapped",
        "wormhole"
      ],
      "extensions": {
        "address": "0x0D8775F648430679A709E98d2b0Cb6250d2887EF",
        "bridgeContract": "https://etherscan.io/address/0xf92cD566Ea4864356C5491c177A430C222d7e678",
        "assetContract": "https://etherscan.io/address/0x0D8775F648430679A709E98d2b0Cb6250d2887EF",
        "coingeckoId": "basic-attention-token"
      }
    },
    {
      "chainId": 101,
      "address": "DrL2D4qCRCeNkQz3AJikLjBc3cS6fqqcQ3W7T9vbshCu",
      "symbol": "wMANA",
      "name": "Decentraland MANA (Wormhole)",
      "decimals": 9,
      "logoURI": "https://cdn.jsdelivr.net/gh/trustwallet/assets@master/blockchains/ethereum/assets/0x0F5D2fB29fb7d3CFeE444a200298f468908cC942/logo.png",
      "tags": [
        "wrapped",
        "wormhole"
      ],
      "extensions": {
        "address": "0x0F5D2fB29fb7d3CFeE444a200298f468908cC942",
        "bridgeContract": "https://etherscan.io/address/0xf92cD566Ea4864356C5491c177A430C222d7e678",
        "assetContract": "https://etherscan.io/address/0x0F5D2fB29fb7d3CFeE444a200298f468908cC942",
        "coingeckoId": "decentraland"
      }
    },
    {
      "chainId": 101,
      "address": "3cJKTW69FQDDCud7AhKHXZg126b3t73a2qVcVBS1BWjL",
      "symbol": "wXIO",
      "name": "XIO Network (Wormhole)",
      "decimals": 9,
      "logoURI": "https://cdn.jsdelivr.net/gh/trustwallet/assets@master/blockchains/ethereum/assets/0x0f7F961648aE6Db43C75663aC7E5414Eb79b5704/logo.png",
      "tags": [
        "wrapped",
        "wormhole"
      ],
      "extensions": {
        "address": "0x0f7F961648aE6Db43C75663aC7E5414Eb79b5704",
        "bridgeContract": "https://etherscan.io/address/0xf92cD566Ea4864356C5491c177A430C222d7e678",
        "assetContract": "https://etherscan.io/address/0x0f7F961648aE6Db43C75663aC7E5414Eb79b5704",
        "coingeckoId": "xio"
      }
    },
    {
      "chainId": 101,
      "address": "CQivbzuRQLvZbqefKc5gLzhSzZzAaySAdMmTG7pFn41w",
      "symbol": "wLAYER",
      "name": "Unilayer (Wormhole)",
      "decimals": 9,
      "logoURI": "https://cdn.jsdelivr.net/gh/trustwallet/assets@master/blockchains/ethereum/assets/0x0fF6ffcFDa92c53F615a4A75D982f399C989366b/logo.png",
      "tags": [
        "wrapped",
        "wormhole"
      ],
      "extensions": {
        "address": "0x0fF6ffcFDa92c53F615a4A75D982f399C989366b",
        "bridgeContract": "https://etherscan.io/address/0xf92cD566Ea4864356C5491c177A430C222d7e678",
        "assetContract": "https://etherscan.io/address/0x0fF6ffcFDa92c53F615a4A75D982f399C989366b",
        "coingeckoId": "unilayer"
      }
    },
    {
      "chainId": 101,
      "address": "C1LpKYrkVvWF5imsQ7JqJSZHj9NXNmJ5tEHkGTtLVH2L",
      "symbol": "wUMX",
      "name": "https://unimex.network/ (Wormhole)",
      "decimals": 9,
      "logoURI": "https://cdn.jsdelivr.net/gh/trustwallet/assets@master/blockchains/ethereum/assets/0x10Be9a8dAe441d276a5027936c3aADEd2d82bC15/logo.png",
      "tags": [
        "wrapped",
        "wormhole"
      ],
      "extensions": {
        "address": "0x10Be9a8dAe441d276a5027936c3aADEd2d82bC15",
        "bridgeContract": "https://etherscan.io/address/0xf92cD566Ea4864356C5491c177A430C222d7e678",
        "assetContract": "https://etherscan.io/address/0x10Be9a8dAe441d276a5027936c3aADEd2d82bC15",
        "coingeckoId": "unimex-network"
      }
    },
    {
      "chainId": 101,
      "address": "8F3kZd9XEpFgNZ4fZnEAC5CJZLewnkNE8QCjdvorGWuW",
      "symbol": "w1INCH",
      "name": "1INCH Token (Wormhole)",
      "decimals": 9,
      "logoURI": "https://cdn.jsdelivr.net/gh/trustwallet/assets@master/blockchains/ethereum/assets/0x111111111117dC0aa78b770fA6A738034120C302/logo.png",
      "tags": [
        "wrapped",
        "wormhole"
      ],
      "extensions": {
        "address": "0x111111111117dC0aa78b770fA6A738034120C302",
        "bridgeContract": "https://etherscan.io/address/0xf92cD566Ea4864356C5491c177A430C222d7e678",
        "assetContract": "https://etherscan.io/address/0x111111111117dC0aa78b770fA6A738034120C302",
        "coingeckoId": "1inch"
      }
    },
    {
      "chainId": 101,
      "address": "H3UMboX4tnjba1Xw1a2VhUtkdgnrbmPvmDm6jaouQDN9",
      "symbol": "wARMOR",
      "name": "Armor (Wormhole)",
      "decimals": 9,
      "logoURI": "https://cdn.jsdelivr.net/gh/trustwallet/assets@master/blockchains/ethereum/assets/0x1337DEF16F9B486fAEd0293eb623Dc8395dFE46a/logo.png",
      "tags": [
        "wrapped",
        "wormhole"
      ],
      "extensions": {
        "address": "0x1337DEF16F9B486fAEd0293eb623Dc8395dFE46a",
        "bridgeContract": "https://etherscan.io/address/0xf92cD566Ea4864356C5491c177A430C222d7e678",
        "assetContract": "https://etherscan.io/address/0x1337DEF16F9B486fAEd0293eb623Dc8395dFE46a",
        "coingeckoId": "armor"
      }
    },
    {
      "chainId": 101,
      "address": "Cw26Yz3rAN42mM5WpKriuGvbXnvRYmFA9sbBWH49KyqL",
      "symbol": "warNXM",
      "name": "Armor NXM (Wormhole)",
      "decimals": 9,
      "logoURI": "https://cdn.jsdelivr.net/gh/trustwallet/assets@master/blockchains/ethereum/assets/0x1337DEF18C680aF1f9f45cBcab6309562975b1dD/logo.png",
      "tags": [
        "wrapped",
        "wormhole"
      ],
      "extensions": {
        "address": "0x1337DEF18C680aF1f9f45cBcab6309562975b1dD",
        "bridgeContract": "https://etherscan.io/address/0xf92cD566Ea4864356C5491c177A430C222d7e678",
        "assetContract": "https://etherscan.io/address/0x1337DEF18C680aF1f9f45cBcab6309562975b1dD",
        "coingeckoId": "armor-nxm"
      }
    },
    {
      "chainId": 101,
      "address": "3GVAecXsFP8xLFuAMMpg5NU4g5JK6h2NZWsQJ45wiw6b",
      "symbol": "wDPI",
      "name": "DefiPulse Index (Wormhole)",
      "decimals": 9,
      "logoURI": "https://cdn.jsdelivr.net/gh/trustwallet/assets@master/blockchains/ethereum/assets/0x1494CA1F11D487c2bBe4543E90080AeBa4BA3C2b/logo.png",
      "tags": [
        "wrapped",
        "wormhole"
      ],
      "extensions": {
        "address": "0x1494CA1F11D487c2bBe4543E90080AeBa4BA3C2b",
        "bridgeContract": "https://etherscan.io/address/0xf92cD566Ea4864356C5491c177A430C222d7e678",
        "assetContract": "https://etherscan.io/address/0x1494CA1F11D487c2bBe4543E90080AeBa4BA3C2b",
        "coingeckoId": "defipulse-index"
      }
    },
    {
      "chainId": 101,
      "address": "AC4BK5yoEKn5hw6WpH3iWu56pEwigQdR48CiiqJ3R1pd",
      "symbol": "wDHC",
      "name": "DeltaHub Community (Wormhole)",
      "decimals": 9,
      "logoURI": "https://cdn.jsdelivr.net/gh/trustwallet/assets@master/blockchains/ethereum/assets/0x152687Bc4A7FCC89049cF119F9ac3e5aCF2eE7ef/logo.png",
      "tags": [
        "wrapped",
        "wormhole"
      ],
      "extensions": {
        "address": "0x152687Bc4A7FCC89049cF119F9ac3e5aCF2eE7ef",
        "bridgeContract": "https://etherscan.io/address/0xf92cD566Ea4864356C5491c177A430C222d7e678",
        "assetContract": "https://etherscan.io/address/0x152687Bc4A7FCC89049cF119F9ac3e5aCF2eE7ef",
        "coingeckoId": "deltahub-community"
      }
    },
    {
      "chainId": 101,
      "address": "7bXgNP7SEwrqbnfLBPgKDRKSGjVe7cjbuioRP23upF5H",
      "symbol": "wKEX",
      "name": "KIRA Network (Wormhole)",
      "decimals": 6,
      "logoURI": "https://cdn.jsdelivr.net/gh/trustwallet/assets@master/blockchains/ethereum/assets/0x16980b3B4a3f9D89E33311B5aa8f80303E5ca4F8/logo.png",
      "tags": [
        "wrapped",
        "wormhole"
      ],
      "extensions": {
        "address": "0x16980b3B4a3f9D89E33311B5aa8f80303E5ca4F8",
        "bridgeContract": "https://etherscan.io/address/0xf92cD566Ea4864356C5491c177A430C222d7e678",
        "assetContract": "https://etherscan.io/address/0x16980b3B4a3f9D89E33311B5aa8f80303E5ca4F8",
        "coingeckoId": "kira-network"
      }
    },
    {
      "chainId": 101,
      "address": "5uC8Gj96sK6UG44AYLpbX3DUjKtBUxBrhHcM8JDtyYum",
      "symbol": "wEWTB",
      "name": "Energy Web Token Bridged (Wormhole)",
      "decimals": 9,
      "logoURI": "https://cdn.jsdelivr.net/gh/trustwallet/assets@master/blockchains/ethereum/assets/0x178c820f862B14f316509ec36b13123DA19A6054/logo.png",
      "tags": [
        "wrapped",
        "wormhole"
      ],
      "extensions": {
        "address": "0x178c820f862B14f316509ec36b13123DA19A6054",
        "bridgeContract": "https://etherscan.io/address/0xf92cD566Ea4864356C5491c177A430C222d7e678",
        "assetContract": "https://etherscan.io/address/0x178c820f862B14f316509ec36b13123DA19A6054",
        "coingeckoId": "energy-web-token"
      }
    },
    {
      "chainId": 101,
      "address": "EzeRaHuh1Xu1nDUypv1VWXcGsNJ71ncCJ8HeWuyg8atJ",
      "symbol": "wCC10",
      "name": "Cryptocurrency Top 10 Tokens Index (Wormhole)",
      "decimals": 9,
      "logoURI": "https://cdn.jsdelivr.net/gh/trustwallet/assets@master/blockchains/ethereum/assets/0x17aC188e09A7890a1844E5E65471fE8b0CcFadF3/logo.png",
      "tags": [
        "wrapped",
        "wormhole"
      ],
      "extensions": {
        "address": "0x17aC188e09A7890a1844E5E65471fE8b0CcFadF3",
        "bridgeContract": "https://etherscan.io/address/0xf92cD566Ea4864356C5491c177A430C222d7e678",
        "assetContract": "https://etherscan.io/address/0x17aC188e09A7890a1844E5E65471fE8b0CcFadF3",
        "coingeckoId": "cryptocurrency-top-10-tokens-index"
      }
    },
    {
      "chainId": 101,
      "address": "CYzPVv1zB9RH6hRWRKprFoepdD8Y7Q5HefCqrybvetja",
      "symbol": "wAUDIO",
      "name": "Audius (Wormhole)",
      "decimals": 9,
      "logoURI": "https://cdn.jsdelivr.net/gh/trustwallet/assets@master/blockchains/ethereum/assets/0x18aAA7115705e8be94bfFEBDE57Af9BFc265B998/logo.png",
      "tags": [
        "wrapped",
        "wormhole"
      ],
      "extensions": {
        "address": "0x18aAA7115705e8be94bfFEBDE57Af9BFc265B998",
        "bridgeContract": "https://etherscan.io/address/0xf92cD566Ea4864356C5491c177A430C222d7e678",
        "assetContract": "https://etherscan.io/address/0x18aAA7115705e8be94bfFEBDE57Af9BFc265B998",
        "coingeckoId": "audius"
      }
    },
    {
      "chainId": 101,
      "address": "9yPmJNUp1qFV6LafdYdegZ8sCgC4oy6Rgt9WsDJqv3EX",
      "symbol": "wREP",
      "name": "Reputation (Wormhole)",
      "decimals": 9,
      "logoURI": "https://cdn.jsdelivr.net/gh/trustwallet/assets@master/blockchains/ethereum/assets/0x1985365e9f78359a9B6AD760e32412f4a445E862/logo.png",
      "tags": [
        "wrapped",
        "wormhole"
      ],
      "extensions": {
        "address": "0x1985365e9f78359a9B6AD760e32412f4a445E862",
        "bridgeContract": "https://etherscan.io/address/0xf92cD566Ea4864356C5491c177A430C222d7e678",
        "assetContract": "https://etherscan.io/address/0x1985365e9f78359a9B6AD760e32412f4a445E862"
      }
    },
    {
      "chainId": 101,
      "address": "CZxP1KtsfvMXZTGKR1fNwNChv8hGAfQrgVoENabN8zKU",
      "symbol": "wVSP",
      "name": "VesperToken (Wormhole)",
      "decimals": 9,
      "logoURI": "https://cdn.jsdelivr.net/gh/trustwallet/assets@master/blockchains/ethereum/assets/0x1b40183EFB4Dd766f11bDa7A7c3AD8982e998421/logo.png",
      "tags": [
        "wrapped",
        "wormhole"
      ],
      "extensions": {
        "address": "0x1b40183EFB4Dd766f11bDa7A7c3AD8982e998421",
        "bridgeContract": "https://etherscan.io/address/0xf92cD566Ea4864356C5491c177A430C222d7e678",
        "assetContract": "https://etherscan.io/address/0x1b40183EFB4Dd766f11bDa7A7c3AD8982e998421",
        "coingeckoId": "vesper-finance"
      }
    },
    {
      "chainId": 101,
      "address": "8cGPyDGT1mgG1iWzNjPmCDKSK9veJhoBAguq7rp7CjTe",
      "symbol": "wKP3R",
      "name": "Keep3rV1 (Wormhole)",
      "decimals": 9,
      "logoURI": "https://cdn.jsdelivr.net/gh/trustwallet/assets@master/blockchains/ethereum/assets/0x1cEB5cB57C4D4E2b2433641b95Dd330A33185A44/logo.png",
      "tags": [
        "wrapped",
        "wormhole"
      ],
      "extensions": {
        "address": "0x1cEB5cB57C4D4E2b2433641b95Dd330A33185A44",
        "bridgeContract": "https://etherscan.io/address/0xf92cD566Ea4864356C5491c177A430C222d7e678",
        "assetContract": "https://etherscan.io/address/0x1cEB5cB57C4D4E2b2433641b95Dd330A33185A44",
        "coingeckoId": "keep3rv1"
      }
    },
    {
      "chainId": 101,
      "address": "DGghbWvncPL41U8TmUtXcGMgLeQqkaA2yM7UfcabftR8",
      "symbol": "wLEAD",
      "name": "Lead Token (Wormhole)",
      "decimals": 9,
      "logoURI": "https://cdn.jsdelivr.net/gh/trustwallet/assets@master/blockchains/ethereum/assets/0x1dD80016e3d4ae146Ee2EBB484e8edD92dacC4ce/logo.png",
      "tags": [
        "wrapped",
        "wormhole"
      ],
      "extensions": {
        "address": "0x1dD80016e3d4ae146Ee2EBB484e8edD92dacC4ce",
        "bridgeContract": "https://etherscan.io/address/0xf92cD566Ea4864356C5491c177A430C222d7e678",
        "assetContract": "https://etherscan.io/address/0x1dD80016e3d4ae146Ee2EBB484e8edD92dacC4ce",
        "coingeckoId": "lead-token"
      }
    },
    {
      "chainId": 101,
      "address": "3MVa4e32PaKmPxYUQ6n8vFkWtCma68Ld7e7fTktWDueQ",
      "symbol": "wUNI",
      "name": "Uniswap (Wormhole)",
      "decimals": 9,
      "logoURI": "https://cdn.jsdelivr.net/gh/trustwallet/assets@master/blockchains/ethereum/assets/0x1f9840a85d5aF5bf1D1762F925BDADdC4201F984/logo.png",
      "tags": [
        "wrapped",
        "wormhole"
      ],
      "extensions": {
        "address": "0x1f9840a85d5aF5bf1D1762F925BDADdC4201F984",
        "bridgeContract": "https://etherscan.io/address/0xf92cD566Ea4864356C5491c177A430C222d7e678",
        "assetContract": "https://etherscan.io/address/0x1f9840a85d5aF5bf1D1762F925BDADdC4201F984",
        "coingeckoId": "uniswap"
      }
    },
    {
      "chainId": 101,
      "address": "qfnqNqs3nCAHjnyCgLRDbBtq4p2MtHZxw8YjSyYhPoL",
      "symbol": "wWBTC",
      "name": "Wrapped BTC (Wormhole)",
      "decimals": 8,
      "logoURI": "https://cdn.jsdelivr.net/gh/trustwallet/assets@master/blockchains/ethereum/assets/0x2260FAC5E5542a773Aa44fBCfeDf7C193bc2C599/logo.png",
      "tags": [
        "wrapped",
        "wormhole"
      ],
      "extensions": {
        "address": "0x2260FAC5E5542a773Aa44fBCfeDf7C193bc2C599",
        "bridgeContract": "https://etherscan.io/address/0xf92cD566Ea4864356C5491c177A430C222d7e678",
        "assetContract": "https://etherscan.io/address/0x2260FAC5E5542a773Aa44fBCfeDf7C193bc2C599",
        "coingeckoId": "wrapped-bitcoin"
      }
    },
    {
      "chainId": 101,
      "address": "8My83RG8Xa1EhXdDKHWq8BWZN1zF3XUrWL3TXCLjVPFh",
      "symbol": "wUNN",
      "name": "UNION Protocol Governance Token (Wormhole)",
      "decimals": 9,
      "logoURI": "https://cdn.jsdelivr.net/gh/trustwallet/assets@master/blockchains/ethereum/assets/0x226f7b842E0F0120b7E194D05432b3fd14773a9D/logo.png",
      "tags": [
        "wrapped",
        "wormhole"
      ],
      "extensions": {
        "address": "0x226f7b842E0F0120b7E194D05432b3fd14773a9D",
        "bridgeContract": "https://etherscan.io/address/0xf92cD566Ea4864356C5491c177A430C222d7e678",
        "assetContract": "https://etherscan.io/address/0x226f7b842E0F0120b7E194D05432b3fd14773a9D",
        "coingeckoId": "union-protocol-governance-token"
      }
    },
    {
      "chainId": 101,
      "address": "6jVuhLJ2mzyZ8DyUcrDj8Qr6Q9bqbJnq4fAnMeEduDM9",
      "symbol": "wSOCKS",
      "name": "Unisocks Edition 0 (Wormhole)",
      "decimals": 9,
      "logoURI": "https://cdn.jsdelivr.net/gh/trustwallet/assets@master/blockchains/ethereum/assets/0x23B608675a2B2fB1890d3ABBd85c5775c51691d5/logo.png",
      "tags": [
        "wrapped",
        "wormhole"
      ],
      "extensions": {
        "address": "0x23B608675a2B2fB1890d3ABBd85c5775c51691d5",
        "bridgeContract": "https://etherscan.io/address/0xf92cD566Ea4864356C5491c177A430C222d7e678",
        "assetContract": "https://etherscan.io/address/0x23B608675a2B2fB1890d3ABBd85c5775c51691d5",
        "coingeckoId": "unisocks"
      }
    },
    {
      "chainId": 101,
      "address": "Az8PAQ7s6s5ZFgBiKKEizHt3SzDxXKZayDCtRZoC3452",
      "symbol": "wDEXT",
      "name": "DEXTools (Wormhole)",
      "decimals": 9,
      "logoURI": "https://cdn.jsdelivr.net/gh/trustwallet/assets@master/blockchains/ethereum/assets/0x26CE25148832C04f3d7F26F32478a9fe55197166/logo.png",
      "tags": [
        "wrapped",
        "wormhole"
      ],
      "extensions": {
        "address": "0x26CE25148832C04f3d7F26F32478a9fe55197166",
        "bridgeContract": "https://etherscan.io/address/0xf92cD566Ea4864356C5491c177A430C222d7e678",
        "assetContract": "https://etherscan.io/address/0x26CE25148832C04f3d7F26F32478a9fe55197166",
        "coingeckoId": "idextools"
      }
    },
    {
      "chainId": 101,
      "address": "ELSnGFd5XnSdYFFSgYQp7n89FEbDqxN4npuRLW4PPPLv",
      "symbol": "wHEX",
      "name": "HEX (Wormhole)",
      "decimals": 8,
      "logoURI": "https://cdn.jsdelivr.net/gh/trustwallet/assets@master/blockchains/ethereum/assets/0x2b591e99afE9f32eAA6214f7B7629768c40Eeb39/logo.png",
      "tags": [
        "wrapped",
        "wormhole"
      ],
      "extensions": {
        "address": "0x2b591e99afE9f32eAA6214f7B7629768c40Eeb39",
        "bridgeContract": "https://etherscan.io/address/0xf92cD566Ea4864356C5491c177A430C222d7e678",
        "assetContract": "https://etherscan.io/address/0x2b591e99afE9f32eAA6214f7B7629768c40Eeb39",
        "coingeckoId": "hex"
      }
    },
    {
      "chainId": 101,
      "address": "9iwfHhE7BJKNo4Eb1wX3p4uyJjEN9RoGLt4BvMdzZoiN",
      "symbol": "wCREAM",
      "name": "Cream (Wormhole)",
      "decimals": 9,
      "logoURI": "https://cdn.jsdelivr.net/gh/trustwallet/assets@master/blockchains/ethereum/assets/0x2ba592F78dB6436527729929AAf6c908497cB200/logo.png",
      "tags": [
        "wrapped",
        "wormhole"
      ],
      "extensions": {
        "address": "0x2ba592F78dB6436527729929AAf6c908497cB200",
        "bridgeContract": "https://etherscan.io/address/0xf92cD566Ea4864356C5491c177A430C222d7e678",
        "assetContract": "https://etherscan.io/address/0x2ba592F78dB6436527729929AAf6c908497cB200",
        "coingeckoId": "cream-2"
      }
    },
    {
      "chainId": 101,
      "address": "DdiXkfDGhLiKyw889QC4nmcxSwMqarLBtrDofPJyx7bt",
      "symbol": "wYFIM",
      "name": "yfi.mobi (Wormhole)",
      "decimals": 9,
      "logoURI": "https://cdn.jsdelivr.net/gh/trustwallet/assets@master/blockchains/ethereum/assets/0x2e2f3246b6c65CCc4239c9Ee556EC143a7E5DE2c/logo.png",
      "tags": [
        "wrapped",
        "wormhole"
      ],
      "extensions": {
        "address": "0x2e2f3246b6c65CCc4239c9Ee556EC143a7E5DE2c",
        "bridgeContract": "https://etherscan.io/address/0xf92cD566Ea4864356C5491c177A430C222d7e678",
        "assetContract": "https://etherscan.io/address/0x2e2f3246b6c65CCc4239c9Ee556EC143a7E5DE2c",
        "coingeckoId": "yfimobi"
      }
    },
    {
      "chainId": 101,
      "address": "6wdcYNvUyHCerSiGbChkvGBF6Qzju1YP5qpXRQ4tqdZ3",
      "symbol": "wZEE",
      "name": "ZeroSwapToken (Wormhole)",
      "decimals": 9,
      "logoURI": "https://cdn.jsdelivr.net/gh/trustwallet/assets@master/blockchains/ethereum/assets/0x2eDf094dB69d6Dcd487f1B3dB9febE2eeC0dd4c5/logo.png",
      "tags": [
        "wrapped",
        "wormhole"
      ],
      "extensions": {
        "address": "0x2eDf094dB69d6Dcd487f1B3dB9febE2eeC0dd4c5",
        "bridgeContract": "https://etherscan.io/address/0xf92cD566Ea4864356C5491c177A430C222d7e678",
        "assetContract": "https://etherscan.io/address/0x2eDf094dB69d6Dcd487f1B3dB9febE2eeC0dd4c5",
        "coingeckoId": "zeroswap"
      }
    },
    {
      "chainId": 101,
      "address": "4xh8iC54UgaNpY4h34rxfZBSc9L2fBB8gWcYtDGHjxhN",
      "symbol": "wwANATHA",
      "name": "Wrapped ANATHA (Wormhole)",
      "decimals": 9,
      "logoURI": "https://cdn.jsdelivr.net/gh/trustwallet/assets@master/blockchains/ethereum/assets/0x3383c5a8969Dc413bfdDc9656Eb80A1408E4bA20/logo.png",
      "tags": [
        "wrapped",
        "wormhole"
      ],
      "extensions": {
        "address": "0x3383c5a8969Dc413bfdDc9656Eb80A1408E4bA20",
        "bridgeContract": "https://etherscan.io/address/0xf92cD566Ea4864356C5491c177A430C222d7e678",
        "assetContract": "https://etherscan.io/address/0x3383c5a8969Dc413bfdDc9656Eb80A1408E4bA20",
        "coingeckoId": "wrapped-anatha"
      }
    },
    {
      "chainId": 101,
      "address": "5Jq6S9HYqfG6TUMjjsKpnfis7utUAB69JiEGkkypdmgP",
      "symbol": "wRAMP",
      "name": "RAMP DEFI (Wormhole)",
      "decimals": 9,
      "logoURI": "https://cdn.jsdelivr.net/gh/trustwallet/assets@master/blockchains/ethereum/assets/0x33D0568941C0C64ff7e0FB4fbA0B11BD37deEd9f/logo.png",
      "tags": [
        "wrapped",
        "wormhole"
      ],
      "extensions": {
        "address": "0x33D0568941C0C64ff7e0FB4fbA0B11BD37deEd9f",
        "bridgeContract": "https://etherscan.io/address/0xf92cD566Ea4864356C5491c177A430C222d7e678",
        "assetContract": "https://etherscan.io/address/0x33D0568941C0C64ff7e0FB4fbA0B11BD37deEd9f",
        "coingeckoId": "ramp"
      }
    },
    {
      "chainId": 101,
      "address": "6uMUH5ztnj6AKYvL71EZgcyyRxjyBC5LVkscA5LrBc3c",
      "symbol": "wPRQ",
      "name": "Parsiq Token (Wormhole)",
      "decimals": 9,
      "logoURI": "https://cdn.jsdelivr.net/gh/trustwallet/assets@master/blockchains/ethereum/assets/0x362bc847A3a9637d3af6624EeC853618a43ed7D2/logo.png",
      "tags": [
        "wrapped",
        "wormhole"
      ],
      "extensions": {
        "address": "0x362bc847A3a9637d3af6624EeC853618a43ed7D2",
        "bridgeContract": "https://etherscan.io/address/0xf92cD566Ea4864356C5491c177A430C222d7e678",
        "assetContract": "https://etherscan.io/address/0x362bc847A3a9637d3af6624EeC853618a43ed7D2",
        "coingeckoId": "parsiq"
      }
    },
    {
      "chainId": 101,
      "address": "42gecM46tdSiYZN2CK1ek5raCxnzQf1xfhoKAf3F7Y5k",
      "symbol": "wSLP",
      "name": "Small Love Potion (Wormhole)",
      "decimals": 0,
      "logoURI": "https://cdn.jsdelivr.net/gh/trustwallet/assets@master/blockchains/ethereum/assets/0x37236CD05b34Cc79d3715AF2383E96dd7443dCF1/logo.png",
      "tags": [
        "wrapped",
        "wormhole"
      ],
      "extensions": {
        "address": "0x37236CD05b34Cc79d3715AF2383E96dd7443dCF1",
        "bridgeContract": "https://etherscan.io/address/0xf92cD566Ea4864356C5491c177A430C222d7e678",
        "assetContract": "https://etherscan.io/address/0x37236CD05b34Cc79d3715AF2383E96dd7443dCF1",
        "coingeckoId": "smooth-love-potion"
      }
    },
    {
      "chainId": 101,
      "address": "F6M9DW1cWw7EtFK9m2ukvT9WEvtEbdZfTzZTtDeBcnAf",
      "symbol": "wSAND",
      "name": "SAND (Wormhole)",
      "decimals": 9,
      "logoURI": "https://cdn.jsdelivr.net/gh/trustwallet/assets@master/blockchains/ethereum/assets/0x3845badAde8e6dFF049820680d1F14bD3903a5d0/logo.png",
      "tags": [
        "wrapped",
        "wormhole"
      ],
      "extensions": {
        "address": "0x3845badAde8e6dFF049820680d1F14bD3903a5d0",
        "bridgeContract": "https://etherscan.io/address/0xf92cD566Ea4864356C5491c177A430C222d7e678",
        "assetContract": "https://etherscan.io/address/0x3845badAde8e6dFF049820680d1F14bD3903a5d0",
        "coingeckoId": "the-sandbox"
      }
    },
    {
      "chainId": 101,
      "address": "G27M8w6G4hwatMNFi46DPAUR1YkxSmRNFKus7SgYLoDy",
      "symbol": "wCVP",
      "name": "Concentrated Voting Power (Wormhole)",
      "decimals": 9,
      "logoURI": "https://cdn.jsdelivr.net/gh/trustwallet/assets@master/blockchains/ethereum/assets/0x38e4adB44ef08F22F5B5b76A8f0c2d0dCbE7DcA1/logo.png",
      "tags": [
        "wrapped",
        "wormhole"
      ],
      "extensions": {
        "address": "0x38e4adB44ef08F22F5B5b76A8f0c2d0dCbE7DcA1",
        "bridgeContract": "https://etherscan.io/address/0xf92cD566Ea4864356C5491c177A430C222d7e678",
        "assetContract": "https://etherscan.io/address/0x38e4adB44ef08F22F5B5b76A8f0c2d0dCbE7DcA1",
        "coingeckoId": "concentrated-voting-power"
      }
    },
    {
      "chainId": 101,
      "address": "FjucGZpcdVXaWJH21pbrGQaKNszsGsJqbAXu4sJywKJa",
      "symbol": "wREN",
      "name": "Republic Token (Wormhole)",
      "decimals": 9,
      "logoURI": "https://cdn.jsdelivr.net/gh/trustwallet/assets@master/blockchains/ethereum/assets/0x408e41876cCCDC0F92210600ef50372656052a38/logo.png",
      "tags": [
        "wrapped",
        "wormhole"
      ],
      "extensions": {
        "address": "0x408e41876cCCDC0F92210600ef50372656052a38",
        "bridgeContract": "https://etherscan.io/address/0xf92cD566Ea4864356C5491c177A430C222d7e678",
        "assetContract": "https://etherscan.io/address/0x408e41876cCCDC0F92210600ef50372656052a38",
        "coingeckoId": "republic-protocol"
      }
    },
    {
      "chainId": 101,
      "address": "5kvugu18snfGRu1PykMfRzYfUxJYs3smk1PWQcGo6Z8a",
      "symbol": "wXOR",
      "name": "Sora (Wormhole)",
      "decimals": 9,
      "logoURI": "https://cdn.jsdelivr.net/gh/trustwallet/assets@master/blockchains/ethereum/assets/0x40FD72257597aA14C7231A7B1aaa29Fce868F677/logo.png",
      "tags": [
        "wrapped",
        "wormhole"
      ],
      "extensions": {
        "address": "0x40FD72257597aA14C7231A7B1aaa29Fce868F677",
        "bridgeContract": "https://etherscan.io/address/0xf92cD566Ea4864356C5491c177A430C222d7e678",
        "assetContract": "https://etherscan.io/address/0x40FD72257597aA14C7231A7B1aaa29Fce868F677",
        "coingeckoId": "sora"
      }
    },
    {
      "chainId": 101,
      "address": "3EKQDmiXj8yLBFpZca4coxBpP8XJCzmjVgUdVydSmaaT",
      "symbol": "wFUN",
      "name": "FunFair (Wormhole)",
      "decimals": 8,
      "logoURI": "https://cdn.jsdelivr.net/gh/trustwallet/assets@master/blockchains/ethereum/assets/0x419D0d8BdD9aF5e606Ae2232ed285Aff190E711b/logo.png",
      "tags": [
        "wrapped",
        "wormhole"
      ],
      "extensions": {
        "address": "0x419D0d8BdD9aF5e606Ae2232ed285Aff190E711b",
        "bridgeContract": "https://etherscan.io/address/0xf92cD566Ea4864356C5491c177A430C222d7e678",
        "assetContract": "https://etherscan.io/address/0x419D0d8BdD9aF5e606Ae2232ed285Aff190E711b",
        "coingeckoId": "funfair"
      }
    },
    {
      "chainId": 101,
      "address": "6J9soByB65WUamsEG8KSPdphBV1oCoGvr5QpaUaY3r19",
      "symbol": "wPICKLE",
      "name": "PickleToken (Wormhole)",
      "decimals": 9,
      "logoURI": "https://cdn.jsdelivr.net/gh/trustwallet/assets@master/blockchains/ethereum/assets/0x429881672B9AE42b8EbA0E26cD9C73711b891Ca5/logo.png",
      "tags": [
        "wrapped",
        "wormhole"
      ],
      "extensions": {
        "address": "0x429881672B9AE42b8EbA0E26cD9C73711b891Ca5",
        "bridgeContract": "https://etherscan.io/address/0xf92cD566Ea4864356C5491c177A430C222d7e678",
        "assetContract": "https://etherscan.io/address/0x429881672B9AE42b8EbA0E26cD9C73711b891Ca5",
        "coingeckoId": "pickle-finance"
      }
    },
    {
      "chainId": 101,
      "address": "HEsqFznmAERPUmMWHtDWYAZRoFbNHZpuNuFrPio68Zp1",
      "symbol": "wPAXG",
      "name": "Paxos Gold (Wormhole)",
      "decimals": 9,
      "logoURI": "https://cdn.jsdelivr.net/gh/trustwallet/assets@master/blockchains/ethereum/assets/0x45804880De22913dAFE09f4980848ECE6EcbAf78/logo.png",
      "tags": [
        "wrapped",
        "wormhole"
      ],
      "extensions": {
        "address": "0x45804880De22913dAFE09f4980848ECE6EcbAf78",
        "bridgeContract": "https://etherscan.io/address/0xf92cD566Ea4864356C5491c177A430C222d7e678",
        "assetContract": "https://etherscan.io/address/0x45804880De22913dAFE09f4980848ECE6EcbAf78",
        "coingeckoId": "pax-gold"
      }
    },
    {
      "chainId": 101,
      "address": "BrtLvpVCwVDH5Jpqjtiuhh8wKYA5b3NZCnsSftr61viv",
      "symbol": "wQNT",
      "name": "Quant (Wormhole)",
      "decimals": 9,
      "logoURI": "https://cdn.jsdelivr.net/gh/trustwallet/assets@master/blockchains/ethereum/assets/0x4a220E6096B25EADb88358cb44068A3248254675/logo.png",
      "tags": [
        "wrapped",
        "wormhole"
      ],
      "extensions": {
        "address": "0x4a220E6096B25EADb88358cb44068A3248254675",
        "bridgeContract": "https://etherscan.io/address/0xf92cD566Ea4864356C5491c177A430C222d7e678",
        "assetContract": "https://etherscan.io/address/0x4a220E6096B25EADb88358cb44068A3248254675",
        "coingeckoId": "quant-network"
      }
    },
    {
      "chainId": 101,
      "address": "8DRgurhcQPJeCqQEpbeYGUmwAz2tETbyWUYLUU4Q7goM",
      "symbol": "wORAI",
      "name": "Oraichain Token (Wormhole)",
      "decimals": 9,
      "logoURI": "https://cdn.jsdelivr.net/gh/trustwallet/assets@master/blockchains/ethereum/assets/0x4c11249814f11b9346808179Cf06e71ac328c1b5/logo.png",
      "tags": [
        "wrapped",
        "wormhole"
      ],
      "extensions": {
        "address": "0x4c11249814f11b9346808179Cf06e71ac328c1b5",
        "bridgeContract": "https://etherscan.io/address/0xf92cD566Ea4864356C5491c177A430C222d7e678",
        "assetContract": "https://etherscan.io/address/0x4c11249814f11b9346808179Cf06e71ac328c1b5",
        "coingeckoId": "oraichain-token"
      }
    },
    {
      "chainId": 101,
      "address": "4e5cqAsZ7wQqwLi7AApS9CgN8Yaho5TvkhvcLaGyiuzL",
      "symbol": "wTRU",
      "name": "TrustToken (Wormhole)",
      "decimals": 8,
      "logoURI": "https://cdn.jsdelivr.net/gh/trustwallet/assets@master/blockchains/ethereum/assets/0x4C19596f5aAfF459fA38B0f7eD92F11AE6543784/logo.png",
      "tags": [
        "wrapped",
        "wormhole"
      ],
      "extensions": {
        "address": "0x4C19596f5aAfF459fA38B0f7eD92F11AE6543784",
        "bridgeContract": "https://etherscan.io/address/0xf92cD566Ea4864356C5491c177A430C222d7e678",
        "assetContract": "https://etherscan.io/address/0x4C19596f5aAfF459fA38B0f7eD92F11AE6543784",
        "coingeckoId": "truefi"
      }
    },
    {
      "chainId": 101,
      "address": "HkhBUKSct2V93Z35apDmXthkRvH4yvMovLyv8s8idDgP",
      "symbol": "wMCB",
      "name": "MCDEX Token (Wormhole)",
      "decimals": 9,
      "logoURI": "https://cdn.jsdelivr.net/gh/trustwallet/assets@master/blockchains/ethereum/assets/0x4e352cF164E64ADCBad318C3a1e222E9EBa4Ce42/logo.png",
      "tags": [
        "wrapped",
        "wormhole"
      ],
      "extensions": {
        "address": "0x4e352cF164E64ADCBad318C3a1e222E9EBa4Ce42",
        "bridgeContract": "https://etherscan.io/address/0xf92cD566Ea4864356C5491c177A430C222d7e678",
        "assetContract": "https://etherscan.io/address/0x4e352cF164E64ADCBad318C3a1e222E9EBa4Ce42",
        "coingeckoId": "mcdex"
      }
    },
    {
      "chainId": 101,
      "address": "Eof7wbYsHZKaoyUGwM7Nfkoo6zQW4U7uWXqz2hoQzSkK",
      "symbol": "wNU",
      "name": "NuCypher (Wormhole)",
      "decimals": 9,
      "logoURI": "https://cdn.jsdelivr.net/gh/trustwallet/assets@master/blockchains/ethereum/assets/0x4fE83213D56308330EC302a8BD641f1d0113A4Cc/logo.png",
      "tags": [
        "wrapped",
        "wormhole"
      ],
      "extensions": {
        "address": "0x4fE83213D56308330EC302a8BD641f1d0113A4Cc",
        "bridgeContract": "https://etherscan.io/address/0xf92cD566Ea4864356C5491c177A430C222d7e678",
        "assetContract": "https://etherscan.io/address/0x4fE83213D56308330EC302a8BD641f1d0113A4Cc",
        "coingeckoId": "nucypher"
      }
    },
    {
      "chainId": 101,
      "address": "5CmA1HTVZt5NRtwiUrqWrcnT5JRW5zHe6uQXfP7SDUNz",
      "symbol": "wRAZOR",
      "name": "RAZOR (Wormhole)",
      "decimals": 9,
      "logoURI": "https://cdn.jsdelivr.net/gh/trustwallet/assets@master/blockchains/ethereum/assets/0x50DE6856358Cc35f3A9a57eAAA34BD4cB707d2cd/logo.png",
      "tags": [
        "wrapped",
        "wormhole"
      ],
      "extensions": {
        "address": "0x50DE6856358Cc35f3A9a57eAAA34BD4cB707d2cd",
        "bridgeContract": "https://etherscan.io/address/0xf92cD566Ea4864356C5491c177A430C222d7e678",
        "assetContract": "https://etherscan.io/address/0x50DE6856358Cc35f3A9a57eAAA34BD4cB707d2cd",
        "coingeckoId": "razor-network"
      }
    },
    {
      "chainId": 101,
      "address": "6msNYXzSVtjinqapq2xcvBb5NRq4YTPAi7wc5Jx8M8TS",
      "symbol": "wLINK",
      "name": "ChainLink Token (Wormhole)",
      "decimals": 9,
      "logoURI": "https://cdn.jsdelivr.net/gh/trustwallet/assets@master/blockchains/ethereum/assets/0x514910771AF9Ca656af840dff83E8264EcF986CA/logo.png",
      "tags": [
        "wrapped",
        "wormhole"
      ],
      "extensions": {
        "address": "0x514910771AF9Ca656af840dff83E8264EcF986CA",
        "bridgeContract": "https://etherscan.io/address/0xf92cD566Ea4864356C5491c177A430C222d7e678",
        "assetContract": "https://etherscan.io/address/0x514910771AF9Ca656af840dff83E8264EcF986CA",
        "coingeckoId": "chainlink"
      }
    },
    {
      "chainId": 101,
      "address": "BX2gcRRS12iqFzKCpvTt4krBBYNymR9JBDZBxzfFLnbF",
      "symbol": "weRSDL",
      "name": "UnFederalReserveToken (Wormhole)",
      "decimals": 9,
      "logoURI": "https://cdn.jsdelivr.net/gh/trustwallet/assets@master/blockchains/ethereum/assets/0x5218E472cFCFE0b64A064F055B43b4cdC9EfD3A6/logo.png",
      "tags": [
        "wrapped",
        "wormhole"
      ],
      "extensions": {
        "address": "0x5218E472cFCFE0b64A064F055B43b4cdC9EfD3A6",
        "bridgeContract": "https://etherscan.io/address/0xf92cD566Ea4864356C5491c177A430C222d7e678",
        "assetContract": "https://etherscan.io/address/0x5218E472cFCFE0b64A064F055B43b4cdC9EfD3A6",
        "coingeckoId": "unfederalreserve"
      }
    },
    {
      "chainId": 101,
      "address": "CCGLdsokcybeF8NrCcu1RSQK8isNBjBA58kVEMTHTKjx",
      "symbol": "wsUSD",
      "name": "Synth sUSD (Wormhole)",
      "decimals": 9,
      "logoURI": "https://cdn.jsdelivr.net/gh/trustwallet/assets@master/blockchains/ethereum/assets/0x57Ab1ec28D129707052df4dF418D58a2D46d5f51/logo.png",
      "tags": [
        "wrapped",
        "wormhole"
      ],
      "extensions": {
        "address": "0x57Ab1ec28D129707052df4dF418D58a2D46d5f51",
        "bridgeContract": "https://etherscan.io/address/0xf92cD566Ea4864356C5491c177A430C222d7e678",
        "assetContract": "https://etherscan.io/address/0x57Ab1ec28D129707052df4dF418D58a2D46d5f51",
        "coingeckoId": "nusd"
      }
    },
    {
      "chainId": 101,
      "address": "FP9ogG7hTdfcTJwn4prF9AVEcfcjLq1GtkqYM4oRn7eY",
      "symbol": "wHEGIC",
      "name": "Hegic (Wormhole)",
      "decimals": 9,
      "logoURI": "https://cdn.jsdelivr.net/gh/trustwallet/assets@master/blockchains/ethereum/assets/0x584bC13c7D411c00c01A62e8019472dE68768430/logo.png",
      "tags": [
        "wrapped",
        "wormhole"
      ],
      "extensions": {
        "address": "0x584bC13c7D411c00c01A62e8019472dE68768430",
        "bridgeContract": "https://etherscan.io/address/0xf92cD566Ea4864356C5491c177A430C222d7e678",
        "assetContract": "https://etherscan.io/address/0x584bC13c7D411c00c01A62e8019472dE68768430",
        "coingeckoId": "hegic"
      }
    },
    {
      "chainId": 101,
      "address": "DboP5vvYUVjmKSHKJ1YFHwmv41KtUscnYgzjmPgHwQVn",
      "symbol": "wXFI",
      "name": "Xfinance (Wormhole)",
      "decimals": 9,
      "logoURI": "https://cdn.jsdelivr.net/gh/trustwallet/assets@master/blockchains/ethereum/assets/0x5BEfBB272290dD5b8521D4a938f6c4757742c430/logo.png",
      "tags": [
        "wrapped",
        "wormhole"
      ],
      "extensions": {
        "address": "0x5BEfBB272290dD5b8521D4a938f6c4757742c430",
        "bridgeContract": "https://etherscan.io/address/0xf92cD566Ea4864356C5491c177A430C222d7e678",
        "assetContract": "https://etherscan.io/address/0x5BEfBB272290dD5b8521D4a938f6c4757742c430",
        "coingeckoId": "xfinance"
      }
    },
    {
      "chainId": 101,
      "address": "6c4U9yxGzVjejSJJXrdX8wtt532Et6MrBUZc2oK5j6w5",
      "symbol": "wDEXTF",
      "name": "DEXTF Token (Wormhole)",
      "decimals": 9,
      "logoURI": "https://cdn.jsdelivr.net/gh/trustwallet/assets@master/blockchains/ethereum/assets/0x5F64Ab1544D28732F0A24F4713c2C8ec0dA089f0/logo.png",
      "tags": [
        "wrapped",
        "wormhole"
      ],
      "extensions": {
        "address": "0x5F64Ab1544D28732F0A24F4713c2C8ec0dA089f0",
        "bridgeContract": "https://etherscan.io/address/0xf92cD566Ea4864356C5491c177A430C222d7e678",
        "assetContract": "https://etherscan.io/address/0x5F64Ab1544D28732F0A24F4713c2C8ec0dA089f0",
        "coingeckoId": "dextf"
      }
    },
    {
      "chainId": 101,
      "address": "JuXkRYNw54rujC7SPWcAM4ArLgA5x8nDQbS8xHAr6MA",
      "symbol": "wRLC",
      "name": "iExec RLC (Wormhole)",
      "decimals": 9,
      "logoURI": "https://cdn.jsdelivr.net/gh/trustwallet/assets@master/blockchains/ethereum/assets/0x607F4C5BB672230e8672085532f7e901544a7375/logo.png",
      "tags": [
        "wrapped",
        "wormhole"
      ],
      "extensions": {
        "address": "0x607F4C5BB672230e8672085532f7e901544a7375",
        "bridgeContract": "https://etherscan.io/address/0xf92cD566Ea4864356C5491c177A430C222d7e678",
        "assetContract": "https://etherscan.io/address/0x607F4C5BB672230e8672085532f7e901544a7375",
        "coingeckoId": "iexec-rlc"
      }
    },
    {
      "chainId": 101,
      "address": "7NfgSkv6kZ6ZWP6SJPtMuaUYGVEngVK8UFnaFTPk3QsM",
      "symbol": "wCORE",
      "name": "cVault.finance (Wormhole)",
      "decimals": 9,
      "logoURI": "https://cdn.jsdelivr.net/gh/trustwallet/assets@master/blockchains/ethereum/assets/0x62359Ed7505Efc61FF1D56fEF82158CcaffA23D7/logo.png",
      "tags": [
        "wrapped",
        "wormhole"
      ],
      "extensions": {
        "address": "0x62359Ed7505Efc61FF1D56fEF82158CcaffA23D7",
        "bridgeContract": "https://etherscan.io/address/0xf92cD566Ea4864356C5491c177A430C222d7e678",
        "assetContract": "https://etherscan.io/address/0x62359Ed7505Efc61FF1D56fEF82158CcaffA23D7",
        "coingeckoId": "cvault-finance"
      }
    },
    {
      "chainId": 101,
      "address": "AqLKDJiGL4wXKPAfzNom3xEdQwgj2LTCE4k34gzvZsE6",
      "symbol": "wCFi",
      "name": "CyberFi Token (Wormhole)",
      "decimals": 9,
      "logoURI": "https://cdn.jsdelivr.net/gh/trustwallet/assets@master/blockchains/ethereum/assets/0x63b4f3e3fa4e438698CE330e365E831F7cCD1eF4/logo.png",
      "tags": [
        "wrapped",
        "wormhole"
      ],
      "extensions": {
        "address": "0x63b4f3e3fa4e438698CE330e365E831F7cCD1eF4",
        "bridgeContract": "https://etherscan.io/address/0xf92cD566Ea4864356C5491c177A430C222d7e678",
        "assetContract": "https://etherscan.io/address/0x63b4f3e3fa4e438698CE330e365E831F7cCD1eF4",
        "coingeckoId": "cyberfi"
      }
    },
    {
      "chainId": 101,
      "address": "FLrjpCRrd4GffHu8MVYGvuLxYLuBGVaXsnCecw3Effci",
      "symbol": "wWISE",
      "name": "Wise Token (Wormhole)",
      "decimals": 9,
      "logoURI": "https://cdn.jsdelivr.net/gh/trustwallet/assets@master/blockchains/ethereum/assets/0x66a0f676479Cee1d7373f3DC2e2952778BfF5bd6/logo.png",
      "tags": [
        "wrapped",
        "wormhole"
      ],
      "extensions": {
        "address": "0x66a0f676479Cee1d7373f3DC2e2952778BfF5bd6",
        "bridgeContract": "https://etherscan.io/address/0xf92cD566Ea4864356C5491c177A430C222d7e678",
        "assetContract": "https://etherscan.io/address/0x66a0f676479Cee1d7373f3DC2e2952778BfF5bd6",
        "coingeckoId": "wise-token11"
      }
    },
    {
      "chainId": 101,
      "address": "GaMPhVyp1xd9xJuPskDEzQzp8mKfEjAmhny8NX7y7YKc",
      "symbol": "wGNO",
      "name": "Gnosis Token (Wormhole)",
      "decimals": 9,
      "logoURI": "https://cdn.jsdelivr.net/gh/trustwallet/assets@master/blockchains/ethereum/assets/0x6810e776880C02933D47DB1b9fc05908e5386b96/logo.png",
      "tags": [
        "wrapped",
        "wormhole"
      ],
      "extensions": {
        "address": "0x6810e776880C02933D47DB1b9fc05908e5386b96",
        "bridgeContract": "https://etherscan.io/address/0xf92cD566Ea4864356C5491c177A430C222d7e678",
        "assetContract": "https://etherscan.io/address/0x6810e776880C02933D47DB1b9fc05908e5386b96",
        "coingeckoId": "gnosis"
      }
    },
    {
      "chainId": 101,
      "address": "CCAQZHBVWKDukT68PZ3LenDs7apibeSYeJ3jHE8NzBC5",
      "symbol": "wPOOLZ",
      "name": "$Poolz Finance (Wormhole)",
      "decimals": 9,
      "logoURI": "https://cdn.jsdelivr.net/gh/trustwallet/assets@master/blockchains/ethereum/assets/0x69A95185ee2a045CDC4bCd1b1Df10710395e4e23/logo.png",
      "tags": [
        "wrapped",
        "wormhole"
      ],
      "extensions": {
        "address": "0x69A95185ee2a045CDC4bCd1b1Df10710395e4e23",
        "bridgeContract": "https://etherscan.io/address/0xf92cD566Ea4864356C5491c177A430C222d7e678",
        "assetContract": "https://etherscan.io/address/0x69A95185ee2a045CDC4bCd1b1Df10710395e4e23",
        "coingeckoId": "poolz-finance"
      }
    },
    {
      "chainId": 101,
      "address": "FYpdBuyAHSbdaAyD1sKkxyLWbAP8uUW9h6uvdhK74ij1",
      "symbol": "wDAI",
      "name": "Dai Stablecoin (Wormhole)",
      "decimals": 9,
      "logoURI": "https://cdn.jsdelivr.net/gh/trustwallet/assets@master/blockchains/ethereum/assets/0x6B175474E89094C44Da98b954EedeAC495271d0F/logo.png",
      "tags": [
        "wrapped",
        "wormhole"
      ],
      "extensions": {
        "address": "0x6B175474E89094C44Da98b954EedeAC495271d0F",
        "bridgeContract": "https://etherscan.io/address/0xf92cD566Ea4864356C5491c177A430C222d7e678",
        "assetContract": "https://etherscan.io/address/0x6B175474E89094C44Da98b954EedeAC495271d0F",
        "coingeckoId": "dai"
      }
    },
    {
      "chainId": 101,
      "address": "HbMGwfGjGPchtaPwyrtJFy8APZN5w1hi63xnzmj1f23v",
      "symbol": "wSUSHI",
      "name": "SushiSwap (Wormhole)",
      "decimals": 9,
      "logoURI": "https://cdn.jsdelivr.net/gh/trustwallet/assets@master/blockchains/ethereum/assets/0x6B3595068778DD592e39A122f4f5a5cF09C90fE2/logo.png",
      "tags": [
        "wrapped",
        "wormhole"
      ],
      "extensions": {
        "address": "0x6B3595068778DD592e39A122f4f5a5cF09C90fE2",
        "bridgeContract": "https://etherscan.io/address/0xf92cD566Ea4864356C5491c177A430C222d7e678",
        "assetContract": "https://etherscan.io/address/0x6B3595068778DD592e39A122f4f5a5cF09C90fE2",
        "coingeckoId": "sushi"
      }
    },
    {
      "chainId": 101,
      "address": "6Tmi8TZasqdxWB59uE5Zw9VLKecuCbsLSsPEqoMpmozA",
      "symbol": "wFYZ",
      "name": "Fyooz (Wormhole)",
      "decimals": 9,
      "logoURI": "https://cdn.jsdelivr.net/gh/trustwallet/assets@master/blockchains/ethereum/assets/0x6BFf2fE249601ed0Db3a87424a2E923118BB0312/logo.png",
      "tags": [
        "wrapped",
        "wormhole"
      ],
      "extensions": {
        "address": "0x6BFf2fE249601ed0Db3a87424a2E923118BB0312",
        "bridgeContract": "https://etherscan.io/address/0xf92cD566Ea4864356C5491c177A430C222d7e678",
        "assetContract": "https://etherscan.io/address/0x6BFf2fE249601ed0Db3a87424a2E923118BB0312",
        "coingeckoId": "fyooz"
      }
    },
    {
      "chainId": 101,
      "address": "3sHinPxEPqhEGip2Wy45TFmgAA1Atg2mctMjY5RKJUjk",
      "symbol": "wQRX",
      "name": "QuiverX (Wormhole)",
      "decimals": 9,
      "logoURI": "https://cdn.jsdelivr.net/gh/trustwallet/assets@master/blockchains/ethereum/assets/0x6e0daDE58D2d89eBBe7aFc384e3E4f15b70b14D8/logo.png",
      "tags": [
        "wrapped",
        "wormhole"
      ],
      "extensions": {
        "address": "0x6e0daDE58D2d89eBBe7aFc384e3E4f15b70b14D8",
        "bridgeContract": "https://etherscan.io/address/0xf92cD566Ea4864356C5491c177A430C222d7e678",
        "assetContract": "https://etherscan.io/address/0x6e0daDE58D2d89eBBe7aFc384e3E4f15b70b14D8",
        "coingeckoId": "quiverx"
      }
    },
    {
      "chainId": 101,
      "address": "4ighgEijHcCoLu9AsvwVz2TnGFqAgzQtQMr6ch88Jrfe",
      "symbol": "wTRADE",
      "name": "UniTrade (Wormhole)",
      "decimals": 9,
      "logoURI": "https://cdn.jsdelivr.net/gh/trustwallet/assets@master/blockchains/ethereum/assets/0x6F87D756DAf0503d08Eb8993686c7Fc01Dc44fB1/logo.png",
      "tags": [
        "wrapped",
        "wormhole"
      ],
      "extensions": {
        "address": "0x6F87D756DAf0503d08Eb8993686c7Fc01Dc44fB1",
        "bridgeContract": "https://etherscan.io/address/0xf92cD566Ea4864356C5491c177A430C222d7e678",
        "assetContract": "https://etherscan.io/address/0x6F87D756DAf0503d08Eb8993686c7Fc01Dc44fB1",
        "coingeckoId": "unitrade"
      }
    },
    {
      "chainId": 101,
      "address": "FTPnEQ3NfRRZ9tvmpDW6JFrvweBE5sanxnXSpJL1dvbB",
      "symbol": "wBIRD",
      "name": "Bird.Money (Wormhole)",
      "decimals": 9,
      "logoURI": "https://cdn.jsdelivr.net/gh/trustwallet/assets@master/blockchains/ethereum/assets/0x70401dFD142A16dC7031c56E862Fc88Cb9537Ce0/logo.png",
      "tags": [
        "wrapped",
        "wormhole"
      ],
      "extensions": {
        "address": "0x70401dFD142A16dC7031c56E862Fc88Cb9537Ce0",
        "bridgeContract": "https://etherscan.io/address/0xf92cD566Ea4864356C5491c177A430C222d7e678",
        "assetContract": "https://etherscan.io/address/0x70401dFD142A16dC7031c56E862Fc88Cb9537Ce0",
        "coingeckoId": "bird-money"
      }
    },
    {
      "chainId": 101,
      "address": "QVDE6rhcGPSB3ex5T7vWBzvoSRUXULjuSGpVuKwu5XH",
      "symbol": "wAXN",
      "name": "Axion (Wormhole)",
      "decimals": 9,
      "logoURI": "https://cdn.jsdelivr.net/gh/trustwallet/assets@master/blockchains/ethereum/assets/0x71F85B2E46976bD21302B64329868fd15eb0D127/logo.png",
      "tags": [
        "wrapped",
        "wormhole"
      ],
      "extensions": {
        "address": "0x71F85B2E46976bD21302B64329868fd15eb0D127",
        "bridgeContract": "https://etherscan.io/address/0xf92cD566Ea4864356C5491c177A430C222d7e678",
        "assetContract": "https://etherscan.io/address/0x71F85B2E46976bD21302B64329868fd15eb0D127",
        "coingeckoId": "axion"
      }
    },
    {
      "chainId": 101,
      "address": "J6AbGG62yo9UJ2T9r9GM7pnoRNui5DsZDnPbiNAPqbVd",
      "symbol": "wBMI",
      "name": "Bridge Mutual (Wormhole)",
      "decimals": 9,
      "logoURI": "https://cdn.jsdelivr.net/gh/trustwallet/assets@master/blockchains/ethereum/assets/0x725C263e32c72dDC3A19bEa12C5a0479a81eE688/logo.png",
      "tags": [
        "wrapped",
        "wormhole"
      ],
      "extensions": {
        "address": "0x725C263e32c72dDC3A19bEa12C5a0479a81eE688",
        "bridgeContract": "https://etherscan.io/address/0xf92cD566Ea4864356C5491c177A430C222d7e678",
        "assetContract": "https://etherscan.io/address/0x725C263e32c72dDC3A19bEa12C5a0479a81eE688",
        "coingeckoId": "bridge-mutual"
      }
    },
    {
      "chainId": 101,
      "address": "4wvHoaxxZxFeNrMTP8bLVRh1ziSBV7crN665WX4rRMqe",
      "symbol": "wDYT",
      "name": "DoYourTip (Wormhole)",
      "decimals": 9,
      "logoURI": "https://cdn.jsdelivr.net/gh/trustwallet/assets@master/blockchains/ethereum/assets/0x740623d2c797b7D8D1EcB98e9b4Afcf99Ec31E14/logo.png",
      "tags": [
        "wrapped",
        "wormhole"
      ],
      "extensions": {
        "address": "0x740623d2c797b7D8D1EcB98e9b4Afcf99Ec31E14",
        "bridgeContract": "https://etherscan.io/address/0xf92cD566Ea4864356C5491c177A430C222d7e678",
        "assetContract": "https://etherscan.io/address/0x740623d2c797b7D8D1EcB98e9b4Afcf99Ec31E14",
        "coingeckoId": "dynamite"
      }
    },
    {
      "chainId": 101,
      "address": "Fe5fWjCLDMJoi4sTmfR2VW4BT1LwsbR1n6QAjzJQvhhf",
      "symbol": "wBBR",
      "name": "BitberryToken (Wormhole)",
      "decimals": 9,
      "logoURI": "https://cdn.jsdelivr.net/gh/trustwallet/assets@master/blockchains/ethereum/assets/0x7671904eed7f10808B664fc30BB8693FD7237abF/logo.png",
      "tags": [
        "wrapped",
        "wormhole"
      ],
      "extensions": {
        "address": "0x7671904eed7f10808B664fc30BB8693FD7237abF",
        "bridgeContract": "https://etherscan.io/address/0xf92cD566Ea4864356C5491c177A430C222d7e678",
        "assetContract": "https://etherscan.io/address/0x7671904eed7f10808B664fc30BB8693FD7237abF",
        "coingeckoId": "bitberry-token"
      }
    },
    {
      "chainId": 101,
      "address": "5J9yhFRnQZx3RiqHzfQpAffX5UQz3k8vQCZH2g9Z9sDg",
      "symbol": "wWAXE",
      "name": "WAX Economic Token (Wormhole)",
      "decimals": 8,
      "logoURI": "https://cdn.jsdelivr.net/gh/trustwallet/assets@master/blockchains/ethereum/assets/0x7a2Bc711E19ba6aff6cE8246C546E8c4B4944DFD/logo.png",
      "tags": [
        "wrapped",
        "wormhole"
      ],
      "extensions": {
        "address": "0x7a2Bc711E19ba6aff6cE8246C546E8c4B4944DFD",
        "bridgeContract": "https://etherscan.io/address/0xf92cD566Ea4864356C5491c177A430C222d7e678",
        "assetContract": "https://etherscan.io/address/0x7a2Bc711E19ba6aff6cE8246C546E8c4B4944DFD",
        "coingeckoId": "waxe"
      }
    },
    {
      "chainId": 101,
      "address": "4DHywS5EjUTF5AYisPZiJbWcCV4gfpH98oKxpgyKRnnQ",
      "symbol": "wMATIC",
      "name": "Matic Token (Wormhole)",
      "decimals": 9,
      "logoURI": "https://cdn.jsdelivr.net/gh/trustwallet/assets@master/blockchains/ethereum/assets/0x7D1AfA7B718fb893dB30A3aBc0Cfc608AaCfeBB0/logo.png",
      "tags": [
        "wrapped",
        "wormhole"
      ],
      "extensions": {
        "address": "0x7D1AfA7B718fb893dB30A3aBc0Cfc608AaCfeBB0",
        "bridgeContract": "https://etherscan.io/address/0xf92cD566Ea4864356C5491c177A430C222d7e678",
        "assetContract": "https://etherscan.io/address/0x7D1AfA7B718fb893dB30A3aBc0Cfc608AaCfeBB0",
        "coingeckoId": "matic-network"
      }
    },
    {
      "chainId": 101,
      "address": "Au9E8ygQdTJQZXmNKPdtLEP8rGjC4qsGRhkJgjFNPAr8",
      "symbol": "wXRT",
      "name": "Robonomics (Wormhole)",
      "decimals": 9,
      "logoURI": "https://cdn.jsdelivr.net/gh/trustwallet/assets@master/blockchains/ethereum/assets/0x7dE91B204C1C737bcEe6F000AAA6569Cf7061cb7/logo.png",
      "tags": [
        "wrapped",
        "wormhole"
      ],
      "extensions": {
        "address": "0x7dE91B204C1C737bcEe6F000AAA6569Cf7061cb7",
        "bridgeContract": "https://etherscan.io/address/0xf92cD566Ea4864356C5491c177A430C222d7e678",
        "assetContract": "https://etherscan.io/address/0x7dE91B204C1C737bcEe6F000AAA6569Cf7061cb7",
        "coingeckoId": "robonomics-network"
      }
    },
    {
      "chainId": 101,
      "address": "5DQZ14hLDxveMH7NyGmTmUTRGgVAVXADp3cP2UHeH6hM",
      "symbol": "wAAVE",
      "name": "Aave Token (Wormhole)",
      "decimals": 9,
      "logoURI": "https://cdn.jsdelivr.net/gh/trustwallet/assets@master/blockchains/ethereum/assets/0x7Fc66500c84A76Ad7e9c93437bFc5Ac33E2DDaE9/logo.png",
      "tags": [
        "wrapped",
        "wormhole"
      ],
      "extensions": {
        "address": "0x7Fc66500c84A76Ad7e9c93437bFc5Ac33E2DDaE9",
        "bridgeContract": "https://etherscan.io/address/0xf92cD566Ea4864356C5491c177A430C222d7e678",
        "assetContract": "https://etherscan.io/address/0x7Fc66500c84A76Ad7e9c93437bFc5Ac33E2DDaE9",
        "coingeckoId": "aave"
      }
    },
    {
      "chainId": 101,
      "address": "Arc2ZVKNCdDU4vB8Ubud5QayDtjo2oJF9xVrUPQ6TWxF",
      "symbol": "wLEND",
      "name": "Lend (Wormhole)",
      "decimals": 9,
      "logoURI": "https://cdn.jsdelivr.net/gh/trustwallet/assets@master/blockchains/ethereum/assets/0x80fB784B7eD66730e8b1DBd9820aFD29931aab03/logo.png",
      "tags": [
        "wrapped",
        "wormhole"
      ],
      "extensions": {
        "address": "0x80fB784B7eD66730e8b1DBd9820aFD29931aab03",
        "bridgeContract": "https://etherscan.io/address/0xf92cD566Ea4864356C5491c177A430C222d7e678",
        "assetContract": "https://etherscan.io/address/0x80fB784B7eD66730e8b1DBd9820aFD29931aab03",
        "coingeckoId": "ethlend"
      }
    },
    {
      "chainId": 101,
      "address": "2ctKUDkGBnVykt31AhMPhHvAQWJvoNGbLh7aRidjtAqv",
      "symbol": "wPOLS",
      "name": "PolkastarterToken (Wormhole)",
      "decimals": 9,
      "logoURI": "https://cdn.jsdelivr.net/gh/trustwallet/assets@master/blockchains/ethereum/assets/0x83e6f1E41cdd28eAcEB20Cb649155049Fac3D5Aa/logo.png",
      "tags": [
        "wrapped",
        "wormhole"
      ],
      "extensions": {
        "address": "0x83e6f1E41cdd28eAcEB20Cb649155049Fac3D5Aa",
        "bridgeContract": "https://etherscan.io/address/0xf92cD566Ea4864356C5491c177A430C222d7e678",
        "assetContract": "https://etherscan.io/address/0x83e6f1E41cdd28eAcEB20Cb649155049Fac3D5Aa",
        "coingeckoId": "polkastarter"
      }
    },
    {
      "chainId": 101,
      "address": "8FnkznYpHvKiaBkgatVoCrNiS5y5KW62JqgjnxVhDejC",
      "symbol": "wUBT",
      "name": "Unibright (Wormhole)",
      "decimals": 8,
      "logoURI": "https://cdn.jsdelivr.net/gh/trustwallet/assets@master/blockchains/ethereum/assets/0x8400D94A5cb0fa0D041a3788e395285d61c9ee5e/logo.png",
      "tags": [
        "wrapped",
        "wormhole"
      ],
      "extensions": {
        "address": "0x8400D94A5cb0fa0D041a3788e395285d61c9ee5e",
        "bridgeContract": "https://etherscan.io/address/0xf92cD566Ea4864356C5491c177A430C222d7e678",
        "assetContract": "https://etherscan.io/address/0x8400D94A5cb0fa0D041a3788e395285d61c9ee5e",
        "coingeckoId": "unibright"
      }
    },
    {
      "chainId": 101,
      "address": "4LLAYXVmT3U8Sew6k3tk66zk3btT91QRzQzxcNX8XhzV",
      "symbol": "wDIA",
      "name": "DIA (Wormhole)",
      "decimals": 9,
      "logoURI": "https://cdn.jsdelivr.net/gh/trustwallet/assets@master/blockchains/ethereum/assets/0x84cA8bc7997272c7CfB4D0Cd3D55cd942B3c9419/logo.png",
      "tags": [
        "wrapped",
        "wormhole"
      ],
      "extensions": {
        "address": "0x84cA8bc7997272c7CfB4D0Cd3D55cd942B3c9419",
        "bridgeContract": "https://etherscan.io/address/0xf92cD566Ea4864356C5491c177A430C222d7e678",
        "assetContract": "https://etherscan.io/address/0x84cA8bc7997272c7CfB4D0Cd3D55cd942B3c9419",
        "coingeckoId": "dia-data"
      }
    },
    {
      "chainId": 101,
      "address": "8L8pDf3jutdpdr4m3np68CL9ZroLActrqwxi6s9Ah5xU",
      "symbol": "wFRAX",
      "name": "Frax (Wormhole)",
      "decimals": 9,
      "logoURI": "https://cdn.jsdelivr.net/gh/trustwallet/assets@master/blockchains/ethereum/assets/0x853d955aCEf822Db058eb8505911ED77F175b99e/logo.png",
      "tags": [
        "wrapped",
        "wormhole"
      ],
      "extensions": {
        "address": "0x853d955aCEf822Db058eb8505911ED77F175b99e",
        "bridgeContract": "https://etherscan.io/address/0xf92cD566Ea4864356C5491c177A430C222d7e678",
        "assetContract": "https://etherscan.io/address/0x853d955aCEf822Db058eb8505911ED77F175b99e",
        "coingeckoId": "frax"
      }
    },
    {
      "chainId": 101,
      "address": "H3oVL2zJpHJaDoRfQmSrftv3fkGzvsiQgugCZmcRBykG",
      "symbol": "wKEEP",
      "name": "KEEP Token (Wormhole)",
      "decimals": 9,
      "logoURI": "https://cdn.jsdelivr.net/gh/trustwallet/assets@master/blockchains/ethereum/assets/0x85Eee30c52B0b379b046Fb0F85F4f3Dc3009aFEC/logo.png",
      "tags": [
        "wrapped",
        "wormhole"
      ],
      "extensions": {
        "address": "0x85Eee30c52B0b379b046Fb0F85F4f3Dc3009aFEC",
        "bridgeContract": "https://etherscan.io/address/0xf92cD566Ea4864356C5491c177A430C222d7e678",
        "assetContract": "https://etherscan.io/address/0x85Eee30c52B0b379b046Fb0F85F4f3Dc3009aFEC",
        "coingeckoId": "keep-network"
      }
    },
    {
      "chainId": 101,
      "address": "64oqP1dFqqD8NEL4RPCpMyrHmpo31rj3nYxULVXvayfW",
      "symbol": "wRSR",
      "name": "Reserve Rights (Wormhole)",
      "decimals": 9,
      "logoURI": "https://cdn.jsdelivr.net/gh/trustwallet/assets@master/blockchains/ethereum/assets/0x8762db106B2c2A0bccB3A80d1Ed41273552616E8/logo.png",
      "tags": [
        "wrapped",
        "wormhole"
      ],
      "extensions": {
        "address": "0x8762db106B2c2A0bccB3A80d1Ed41273552616E8",
        "bridgeContract": "https://etherscan.io/address/0xf92cD566Ea4864356C5491c177A430C222d7e678",
        "assetContract": "https://etherscan.io/address/0x8762db106B2c2A0bccB3A80d1Ed41273552616E8",
        "coingeckoId": "reserve-rights-token"
      }
    },
    {
      "chainId": 101,
      "address": "5SU7veiCRA16ZxnS24kCC1dwQYVwi3whvTdM48iNE1Rm",
      "symbol": "wMPH",
      "name": "88mph.app (Wormhole)",
      "decimals": 9,
      "logoURI": "https://cdn.jsdelivr.net/gh/trustwallet/assets@master/blockchains/ethereum/assets/0x8888801aF4d980682e47f1A9036e589479e835C5/logo.png",
      "tags": [
        "wrapped",
        "wormhole"
      ],
      "extensions": {
        "address": "0x8888801aF4d980682e47f1A9036e589479e835C5",
        "bridgeContract": "https://etherscan.io/address/0xf92cD566Ea4864356C5491c177A430C222d7e678",
        "assetContract": "https://etherscan.io/address/0x8888801aF4d980682e47f1A9036e589479e835C5",
        "coingeckoId": "88mph"
      }
    },
    {
      "chainId": 101,
      "address": "5fv26ojhPHWNaikXcMf2TBu4JENjLQ2PWgWYeitttVwv",
      "symbol": "wPAID",
      "name": "PAID Network (Wormhole)",
      "decimals": 9,
      "logoURI": "https://cdn.jsdelivr.net/gh/trustwallet/assets@master/blockchains/ethereum/assets/0x8c8687fC965593DFb2F0b4EAeFD55E9D8df348df/logo.png",
      "tags": [
        "wrapped",
        "wormhole"
      ],
      "extensions": {
        "address": "0x8c8687fC965593DFb2F0b4EAeFD55E9D8df348df",
        "bridgeContract": "https://etherscan.io/address/0xf92cD566Ea4864356C5491c177A430C222d7e678",
        "assetContract": "https://etherscan.io/address/0x8c8687fC965593DFb2F0b4EAeFD55E9D8df348df",
        "coingeckoId": "paid-network"
      }
    },
    {
      "chainId": 101,
      "address": "ACr98v3kv9qaGnR3p2BfsoSK9Q2ZmP6zUkm3qxv5ZJDd",
      "symbol": "wSXP",
      "name": "Swipe (Wormhole)",
      "decimals": 9,
      "logoURI": "https://cdn.jsdelivr.net/gh/trustwallet/assets@master/blockchains/ethereum/assets/0x8CE9137d39326AD0cD6491fb5CC0CbA0e089b6A9/logo.png",
      "tags": [
        "wrapped",
        "wormhole"
      ],
      "extensions": {
        "address": "0x8CE9137d39326AD0cD6491fb5CC0CbA0e089b6A9",
        "bridgeContract": "https://etherscan.io/address/0xf92cD566Ea4864356C5491c177A430C222d7e678",
        "assetContract": "https://etherscan.io/address/0x8CE9137d39326AD0cD6491fb5CC0CbA0e089b6A9",
        "coingeckoId": "swipe"
      }
    },
    {
      "chainId": 101,
      "address": "7gBuzBcJ7V48m8TiKJ1XWNDUerK2XfAbjxuRiKMb6S8Z",
      "symbol": "wREQ",
      "name": "Request Token (Wormhole)",
      "decimals": 9,
      "logoURI": "https://cdn.jsdelivr.net/gh/trustwallet/assets@master/blockchains/ethereum/assets/0x8f8221aFbB33998d8584A2B05749bA73c37a938a/logo.png",
      "tags": [
        "wrapped",
        "wormhole"
      ],
      "extensions": {
        "address": "0x8f8221aFbB33998d8584A2B05749bA73c37a938a",
        "bridgeContract": "https://etherscan.io/address/0xf92cD566Ea4864356C5491c177A430C222d7e678",
        "assetContract": "https://etherscan.io/address/0x8f8221aFbB33998d8584A2B05749bA73c37a938a",
        "coingeckoId": "request-network"
      }
    },
    {
      "chainId": 101,
      "address": "CtDjsryLtwZCLj8TeniV7tWHbkaREfjKDWpvyQvsTyek",
      "symbol": "wWHALE",
      "name": "WHALE (Wormhole)",
      "decimals": 4,
      "logoURI": "https://cdn.jsdelivr.net/gh/trustwallet/assets@master/blockchains/ethereum/assets/0x9355372396e3F6daF13359B7b607a3374cc638e0/logo.png",
      "tags": [
        "wrapped",
        "wormhole"
      ],
      "extensions": {
        "address": "0x9355372396e3F6daF13359B7b607a3374cc638e0",
        "bridgeContract": "https://etherscan.io/address/0xf92cD566Ea4864356C5491c177A430C222d7e678",
        "assetContract": "https://etherscan.io/address/0x9355372396e3F6daF13359B7b607a3374cc638e0",
        "coingeckoId": "whale"
      }
    },
    {
      "chainId": 101,
      "address": "JDUgn6JUSwufqqthRdnZZKWv2vEdYvHxigF5Hk79yxRm",
      "symbol": "wPNK",
      "name": "Pinakion (Wormhole)",
      "decimals": 9,
      "logoURI": "https://cdn.jsdelivr.net/gh/trustwallet/assets@master/blockchains/ethereum/assets/0x93ED3FBe21207Ec2E8f2d3c3de6e058Cb73Bc04d/logo.png",
      "tags": [
        "wrapped",
        "wormhole"
      ],
      "extensions": {
        "address": "0x93ED3FBe21207Ec2E8f2d3c3de6e058Cb73Bc04d",
        "bridgeContract": "https://etherscan.io/address/0xf92cD566Ea4864356C5491c177A430C222d7e678",
        "assetContract": "https://etherscan.io/address/0x93ED3FBe21207Ec2E8f2d3c3de6e058Cb73Bc04d",
        "coingeckoId": "kleros"
      }
    },
    {
      "chainId": 101,
      "address": "EJKqF4p7xVhXkcDNCrVQJE4osow76226bc6u3AtsGXaG",
      "symbol": "wAPY",
      "name": "APY Governance Token (Wormhole)",
      "decimals": 9,
      "logoURI": "https://cdn.jsdelivr.net/gh/trustwallet/assets@master/blockchains/ethereum/assets/0x95a4492F028aa1fd432Ea71146b433E7B4446611/logo.png",
      "tags": [
        "wrapped",
        "wormhole"
      ],
      "extensions": {
        "address": "0x95a4492F028aa1fd432Ea71146b433E7B4446611",
        "bridgeContract": "https://etherscan.io/address/0xf92cD566Ea4864356C5491c177A430C222d7e678",
        "assetContract": "https://etherscan.io/address/0x95a4492F028aa1fd432Ea71146b433E7B4446611",
        "coingeckoId": "apy-finance"
      }
    },
    {
      "chainId": 101,
      "address": "AF7Dv5Vzi1dT2fLnz4ysiRQ6FxGN1M6mrmHwgNpx7FVH",
      "symbol": "wOCEAN",
      "name": "Ocean Protocol (Wormhole)",
      "decimals": 9,
      "logoURI": "https://cdn.jsdelivr.net/gh/trustwallet/assets@master/blockchains/ethereum/assets/0x967da4048cD07aB37855c090aAF366e4ce1b9F48/logo.png",
      "tags": [
        "wrapped",
        "wormhole"
      ],
      "extensions": {
        "address": "0x967da4048cD07aB37855c090aAF366e4ce1b9F48",
        "bridgeContract": "https://etherscan.io/address/0xf92cD566Ea4864356C5491c177A430C222d7e678",
        "assetContract": "https://etherscan.io/address/0x967da4048cD07aB37855c090aAF366e4ce1b9F48",
        "coingeckoId": "ocean-protocol"
      }
    },
    {
      "chainId": 101,
      "address": "AyNULvvLGW11fThvhncqNRjEgmDbMEHdDL4HqXD6SM8V",
      "symbol": "wSPI",
      "name": "Shopping.io (Wormhole)",
      "decimals": 9,
      "logoURI": "https://cdn.jsdelivr.net/gh/trustwallet/assets@master/blockchains/ethereum/assets/0x9B02dD390a603Add5c07f9fd9175b7DABE8D63B7/logo.png",
      "tags": [
        "wrapped",
        "wormhole"
      ],
      "extensions": {
        "address": "0x9B02dD390a603Add5c07f9fd9175b7DABE8D63B7",
        "bridgeContract": "https://etherscan.io/address/0xf92cD566Ea4864356C5491c177A430C222d7e678",
        "assetContract": "https://etherscan.io/address/0x9B02dD390a603Add5c07f9fd9175b7DABE8D63B7",
        "coingeckoId": "shopping-io"
      }
    },
    {
      "chainId": 101,
      "address": "3UeKTABxz9XexDtyKq646rSQvx8GVpKNwfMoKKfxsTsF",
      "symbol": "wBBTC",
      "name": "Binance Wrapped BTC (Wormhole)",
      "decimals": 8,
      "logoURI": "https://cdn.jsdelivr.net/gh/trustwallet/assets@master/blockchains/ethereum/assets/0x9BE89D2a4cd102D8Fecc6BF9dA793be995C22541/logo.png",
      "tags": [
        "wrapped",
        "wormhole"
      ],
      "extensions": {
        "address": "0x9BE89D2a4cd102D8Fecc6BF9dA793be995C22541",
        "bridgeContract": "https://etherscan.io/address/0xf92cD566Ea4864356C5491c177A430C222d7e678",
        "assetContract": "https://etherscan.io/address/0x9BE89D2a4cd102D8Fecc6BF9dA793be995C22541",
        "coingeckoId": "binance-wrapped-btc"
      }
    },
    {
      "chainId": 101,
      "address": "DsGbyCHbG4vSWBqAprR2eWuUAg8fXAgYkWL9psgvYZn5",
      "symbol": "wUNISTAKE",
      "name": "Unistake (Wormhole)",
      "decimals": 9,
      "logoURI": "https://cdn.jsdelivr.net/gh/trustwallet/assets@master/blockchains/ethereum/assets/0x9Ed8e7C9604790F7Ec589F99b94361d8AAB64E5E/logo.png",
      "tags": [
        "wrapped",
        "wormhole"
      ],
      "extensions": {
        "address": "0x9Ed8e7C9604790F7Ec589F99b94361d8AAB64E5E",
        "bridgeContract": "https://etherscan.io/address/0xf92cD566Ea4864356C5491c177A430C222d7e678",
        "assetContract": "https://etherscan.io/address/0x9Ed8e7C9604790F7Ec589F99b94361d8AAB64E5E",
        "coingeckoId": "unistake"
      }
    },
    {
      "chainId": 101,
      "address": "GBvv3jn9u6pZqPd2GVnQ7BKJzLwQnEWe4ci9k359PN9Z",
      "symbol": "wMKR",
      "name": "MakerDAO (Wormhole)",
      "decimals": 9,
      "logoURI": "https://cdn.jsdelivr.net/gh/trustwallet/assets@master/blockchains/ethereum/assets/0x9f8F72aA9304c8B593d555F12eF6589cC3A579A2/logo.png",
      "tags": [
        "wrapped",
        "wormhole"
      ],
      "extensions": {
        "address": "0x9f8F72aA9304c8B593d555F12eF6589cC3A579A2",
        "bridgeContract": "https://etherscan.io/address/0xf92cD566Ea4864356C5491c177A430C222d7e678",
        "assetContract": "https://etherscan.io/address/0x9f8F72aA9304c8B593d555F12eF6589cC3A579A2",
        "coingeckoId": "maker"
      }
    },
    {
      "chainId": 101,
      "address": "53ETjuzUNHG8c7rZ2hxQLQfN5R6tEYtdYwNQsa68xFUk",
      "symbol": "wFARM",
      "name": "FARM Reward Token (Wormhole)",
      "decimals": 9,
      "logoURI": "https://cdn.jsdelivr.net/gh/trustwallet/assets@master/blockchains/ethereum/assets/0xa0246c9032bC3A600820415aE600c6388619A14D/logo.png",
      "tags": [
        "wrapped",
        "wormhole"
      ],
      "extensions": {
        "address": "0xa0246c9032bC3A600820415aE600c6388619A14D",
        "bridgeContract": "https://etherscan.io/address/0xf92cD566Ea4864356C5491c177A430C222d7e678",
        "assetContract": "https://etherscan.io/address/0xa0246c9032bC3A600820415aE600c6388619A14D",
        "coingeckoId": "harvest-finance"
      }
    },
    {
      "chainId": 101,
      "address": "FVsXUnbhifqJ4LiXQEbpUtXVdB8T5ADLKqSs5t1oc54F",
      "symbol": "wUSDC",
      "name": "USD Coin (Wormhole)",
      "decimals": 6,
      "logoURI": "https://cdn.jsdelivr.net/gh/solana-labs/token-list@main/assets/mainnet/EPjFWdd5AufqSSqeM2qN1xzybapC8G4wEGGkZwyTDt1v/logo.png",
      "tags": [
        "wrapped",
        "wormhole"
      ],
      "extensions": {
        "address": "0xA0b86991c6218b36c1d19D4a2e9Eb0cE3606eB48",
        "bridgeContract": "https://etherscan.io/address/0xf92cD566Ea4864356C5491c177A430C222d7e678",
        "assetContract": "https://etherscan.io/address/0xA0b86991c6218b36c1d19D4a2e9Eb0cE3606eB48",
        "coingeckoId": "usd-coin"
      }
    },
    {
      "chainId": 101,
      "address": "EjBpnWzWZeW1PKzfCszLdHgENZLZDoTNaEmz8BddpWJx",
      "symbol": "wANT",
      "name": "Aragon Network Token (Wormhole)",
      "decimals": 9,
      "logoURI": "https://cdn.jsdelivr.net/gh/trustwallet/assets@master/blockchains/ethereum/assets/0xa117000000f279D81A1D3cc75430fAA017FA5A2e/logo.png",
      "tags": [
        "wrapped",
        "wormhole"
      ],
      "extensions": {
        "address": "0xa117000000f279D81A1D3cc75430fAA017FA5A2e",
        "bridgeContract": "https://etherscan.io/address/0xf92cD566Ea4864356C5491c177A430C222d7e678",
        "assetContract": "https://etherscan.io/address/0xa117000000f279D81A1D3cc75430fAA017FA5A2e",
        "coingeckoId": "aragon"
      }
    },
    {
      "chainId": 101,
      "address": "Rs4LHZ4WogZCAkCzfsKJib5LLnYL6xcVAfTcLQiSjg2",
      "symbol": "wNPXS",
      "name": "Pundi X Token (Wormhole)",
      "decimals": 9,
      "logoURI": "https://cdn.jsdelivr.net/gh/trustwallet/assets@master/blockchains/ethereum/assets/0xA15C7Ebe1f07CaF6bFF097D8a589fb8AC49Ae5B3/logo.png",
      "tags": [
        "wrapped",
        "wormhole"
      ],
      "extensions": {
        "address": "0xA15C7Ebe1f07CaF6bFF097D8a589fb8AC49Ae5B3",
        "bridgeContract": "https://etherscan.io/address/0xf92cD566Ea4864356C5491c177A430C222d7e678",
        "assetContract": "https://etherscan.io/address/0xA15C7Ebe1f07CaF6bFF097D8a589fb8AC49Ae5B3",
        "coingeckoId": "pundi-x"
      }
    },
    {
      "chainId": 101,
      "address": "65ribugkb42AANKYrEeuruhhfXffyE4jY22FUxFbpW7C",
      "symbol": "wRFOX",
      "name": "RFOX (Wormhole)",
      "decimals": 9,
      "logoURI": "https://cdn.jsdelivr.net/gh/trustwallet/assets@master/blockchains/ethereum/assets/0xa1d6Df714F91DeBF4e0802A542E13067f31b8262/logo.png",
      "tags": [
        "wrapped",
        "wormhole"
      ],
      "extensions": {
        "address": "0xa1d6Df714F91DeBF4e0802A542E13067f31b8262",
        "bridgeContract": "https://etherscan.io/address/0xf92cD566Ea4864356C5491c177A430C222d7e678",
        "assetContract": "https://etherscan.io/address/0xa1d6Df714F91DeBF4e0802A542E13067f31b8262",
        "coingeckoId": "redfox-labs-2"
      }
    },
    {
      "chainId": 101,
      "address": "T2mo6dnFiutu26KMuCMSjCLBB4ofWvQ3qBJGEMc3JSe",
      "symbol": "wMTA",
      "name": "Meta (Wormhole)",
      "decimals": 9,
      "logoURI": "https://cdn.jsdelivr.net/gh/trustwallet/assets@master/blockchains/ethereum/assets/0xa3BeD4E1c75D00fa6f4E5E6922DB7261B5E9AcD2/logo.png",
      "tags": [
        "wrapped",
        "wormhole"
      ],
      "extensions": {
        "address": "0xa3BeD4E1c75D00fa6f4E5E6922DB7261B5E9AcD2",
        "bridgeContract": "https://etherscan.io/address/0xf92cD566Ea4864356C5491c177A430C222d7e678",
        "assetContract": "https://etherscan.io/address/0xa3BeD4E1c75D00fa6f4E5E6922DB7261B5E9AcD2",
        "coingeckoId": "meta"
      }
    },
    {
      "chainId": 101,
      "address": "HC8SaUm9rhvVZE5ZwBWiUhFAnCuG8byd5FxKYdpFm5MR",
      "symbol": "wRBC",
      "name": "Rubic (Wormhole)",
      "decimals": 9,
      "logoURI": "https://cdn.jsdelivr.net/gh/trustwallet/assets@master/blockchains/ethereum/assets/0xA4EED63db85311E22dF4473f87CcfC3DaDCFA3E3/logo.png",
      "tags": [
        "wrapped",
        "wormhole"
      ],
      "extensions": {
        "address": "0xA4EED63db85311E22dF4473f87CcfC3DaDCFA3E3",
        "bridgeContract": "https://etherscan.io/address/0xf92cD566Ea4864356C5491c177A430C222d7e678",
        "assetContract": "https://etherscan.io/address/0xA4EED63db85311E22dF4473f87CcfC3DaDCFA3E3",
        "coingeckoId": "rubic"
      }
    },
    {
      "chainId": 101,
      "address": "9DdtKWoK8cBfLSLhHXHFZzzhxp4rdwHbFEAis8n5AsfQ",
      "symbol": "wNOIA",
      "name": "NOIA Token (Wormhole)",
      "decimals": 9,
      "logoURI": "https://cdn.jsdelivr.net/gh/trustwallet/assets@master/blockchains/ethereum/assets/0xa8c8CfB141A3bB59FEA1E2ea6B79b5ECBCD7b6ca/logo.png",
      "tags": [
        "wrapped",
        "wormhole"
      ],
      "extensions": {
        "address": "0xa8c8CfB141A3bB59FEA1E2ea6B79b5ECBCD7b6ca",
        "bridgeContract": "https://etherscan.io/address/0xf92cD566Ea4864356C5491c177A430C222d7e678",
        "assetContract": "https://etherscan.io/address/0xa8c8CfB141A3bB59FEA1E2ea6B79b5ECBCD7b6ca",
        "coingeckoId": "noia-network"
      }
    },
    {
      "chainId": 101,
      "address": "DTQStP2z4DRqbNHRxtwThAujr9aPFPsv4y2kkXTVLVvb",
      "symbol": "wCEL",
      "name": "Celsius (Wormhole)",
      "decimals": 4,
      "logoURI": "https://cdn.jsdelivr.net/gh/trustwallet/assets@master/blockchains/ethereum/assets/0xaaAEBE6Fe48E54f431b0C390CfaF0b017d09D42d/logo.png",
      "tags": [
        "wrapped",
        "wormhole"
      ],
      "extensions": {
        "address": "0xaaAEBE6Fe48E54f431b0C390CfaF0b017d09D42d",
        "bridgeContract": "https://etherscan.io/address/0xf92cD566Ea4864356C5491c177A430C222d7e678",
        "assetContract": "https://etherscan.io/address/0xaaAEBE6Fe48E54f431b0C390CfaF0b017d09D42d",
        "coingeckoId": "celsius-degree-token"
      }
    },
    {
      "chainId": 101,
      "address": "59NPV18vAbTgwC9aeEGikrmX3EbZHMEMkZfvcsHBNFr9",
      "symbol": "wCWS",
      "name": "Crowns (Wormhole)",
      "decimals": 9,
      "logoURI": "https://cdn.jsdelivr.net/gh/trustwallet/assets@master/blockchains/ethereum/assets/0xaC0104Cca91D167873B8601d2e71EB3D4D8c33e0/logo.png",
      "tags": [
        "wrapped",
        "wormhole"
      ],
      "extensions": {
        "address": "0xaC0104Cca91D167873B8601d2e71EB3D4D8c33e0",
        "bridgeContract": "https://etherscan.io/address/0xf92cD566Ea4864356C5491c177A430C222d7e678",
        "assetContract": "https://etherscan.io/address/0xaC0104Cca91D167873B8601d2e71EB3D4D8c33e0",
        "coingeckoId": "crowns"
      }
    },
    {
      "chainId": 101,
      "address": "4811JP9i35zgAxSFZjGXQwew6xd1qSBE4xdMFik2J14Z",
      "symbol": "wROOM",
      "name": "OptionRoom Token (Wormhole)",
      "decimals": 9,
      "logoURI": "https://cdn.jsdelivr.net/gh/trustwallet/assets@master/blockchains/ethereum/assets/0xAd4f86a25bbc20FfB751f2FAC312A0B4d8F88c64/logo.png",
      "tags": [
        "wrapped",
        "wormhole"
      ],
      "extensions": {
        "address": "0xAd4f86a25bbc20FfB751f2FAC312A0B4d8F88c64",
        "bridgeContract": "https://etherscan.io/address/0xf92cD566Ea4864356C5491c177A430C222d7e678",
        "assetContract": "https://etherscan.io/address/0xAd4f86a25bbc20FfB751f2FAC312A0B4d8F88c64",
        "coingeckoId": "option-room"
      }
    },
    {
      "chainId": 101,
      "address": "2VAdvHWMpzMnDYYn64MgqLNpGQ19iCiusCet8JLMtxU5",
      "symbol": "wYOP",
      "name": "YOP (Wormhole)",
      "decimals": 8,
      "logoURI": "https://cdn.jsdelivr.net/gh/trustwallet/assets@master/blockchains/ethereum/assets/0xAE1eaAE3F627AAca434127644371b67B18444051/logo.png",
      "tags": [
        "wrapped",
        "wormhole"
      ],
      "extensions": {
        "address": "0xAE1eaAE3F627AAca434127644371b67B18444051",
        "bridgeContract": "https://etherscan.io/address/0xf92cD566Ea4864356C5491c177A430C222d7e678",
        "assetContract": "https://etherscan.io/address/0xAE1eaAE3F627AAca434127644371b67B18444051",
        "coingeckoId": "yield-optimization-platform"
      }
    },
    {
      "chainId": 101,
      "address": "AKiTcEWZarsnUbKkwQVRjJni5eqwiNeBQsJ3nrADacT4",
      "symbol": "wLGCY",
      "name": "LGCY Network (Wormhole)",
      "decimals": 9,
      "logoURI": "https://cdn.jsdelivr.net/gh/trustwallet/assets@master/blockchains/ethereum/assets/0xaE697F994Fc5eBC000F8e22EbFfeE04612f98A0d/logo.png",
      "tags": [
        "wrapped",
        "wormhole"
      ],
      "extensions": {
        "address": "0xaE697F994Fc5eBC000F8e22EbFfeE04612f98A0d",
        "bridgeContract": "https://etherscan.io/address/0xf92cD566Ea4864356C5491c177A430C222d7e678",
        "assetContract": "https://etherscan.io/address/0xaE697F994Fc5eBC000F8e22EbFfeE04612f98A0d",
        "coingeckoId": "lgcy-network"
      }
    },
    {
      "chainId": 101,
      "address": "4kPHTMfSD1k3SytAMKEVRWH5ip6WD5U52tC5q6TuXUNU",
      "symbol": "wRFuel",
      "name": "Rio Fuel Token (Wormhole)",
      "decimals": 9,
      "logoURI": "https://cdn.jsdelivr.net/gh/trustwallet/assets@master/blockchains/ethereum/assets/0xaf9f549774ecEDbD0966C52f250aCc548D3F36E5/logo.png",
      "tags": [
        "wrapped",
        "wormhole"
      ],
      "extensions": {
        "address": "0xaf9f549774ecEDbD0966C52f250aCc548D3F36E5",
        "bridgeContract": "https://etherscan.io/address/0xf92cD566Ea4864356C5491c177A430C222d7e678",
        "assetContract": "https://etherscan.io/address/0xaf9f549774ecEDbD0966C52f250aCc548D3F36E5",
        "coingeckoId": "rio-defi"
      }
    },
    {
      "chainId": 101,
      "address": "E1w2uKRsVJeDf1Qqbk7DDKEDe7NCYwh8ySgqCaEZ4BTC",
      "symbol": "wMAHA",
      "name": "MahaDAO (Wormhole)",
      "decimals": 9,
      "logoURI": "https://cdn.jsdelivr.net/gh/trustwallet/assets@master/blockchains/ethereum/assets/0xB4d930279552397bbA2ee473229f89Ec245bc365/logo.png",
      "tags": [
        "wrapped",
        "wormhole"
      ],
      "extensions": {
        "address": "0xB4d930279552397bbA2ee473229f89Ec245bc365",
        "bridgeContract": "https://etherscan.io/address/0xf92cD566Ea4864356C5491c177A430C222d7e678",
        "assetContract": "https://etherscan.io/address/0xB4d930279552397bbA2ee473229f89Ec245bc365",
        "coingeckoId": "mahadao"
      }
    },
    {
      "chainId": 101,
      "address": "4psmnTirimNyPEPEZtkQkdEPJagTXS3a7wsu1XN9MYK3",
      "symbol": "wRPL",
      "name": "Rocket Pool (Wormhole)",
      "decimals": 9,
      "logoURI": "https://cdn.jsdelivr.net/gh/trustwallet/assets@master/blockchains/ethereum/assets/0xB4EFd85c19999D84251304bDA99E90B92300Bd93/logo.png",
      "tags": [
        "wrapped",
        "wormhole"
      ],
      "extensions": {
        "address": "0xB4EFd85c19999D84251304bDA99E90B92300Bd93",
        "bridgeContract": "https://etherscan.io/address/0xf92cD566Ea4864356C5491c177A430C222d7e678",
        "assetContract": "https://etherscan.io/address/0xB4EFd85c19999D84251304bDA99E90B92300Bd93",
        "coingeckoId": "rocket-pool"
      }
    },
    {
      "chainId": 101,
      "address": "FrhQauNRm7ecom9FRprNcyz58agDe5ujAbAtA9NG6jtU",
      "symbol": "wNEXO",
      "name": "Nexo (Wormhole)",
      "decimals": 9,
      "logoURI": "https://cdn.jsdelivr.net/gh/trustwallet/assets@master/blockchains/ethereum/assets/0xB62132e35a6c13ee1EE0f84dC5d40bad8d815206/logo.png",
      "tags": [
        "wrapped",
        "wormhole"
      ],
      "extensions": {
        "address": "0xB62132e35a6c13ee1EE0f84dC5d40bad8d815206",
        "bridgeContract": "https://etherscan.io/address/0xf92cD566Ea4864356C5491c177A430C222d7e678",
        "assetContract": "https://etherscan.io/address/0xB62132e35a6c13ee1EE0f84dC5d40bad8d815206",
        "coingeckoId": "nexo"
      }
    },
    {
      "chainId": 101,
      "address": "AoU75vwpnWEVvfarxRALjzRc8vS9UdDhRMkwoDimt9ss",
      "symbol": "wSFI",
      "name": "Spice (Wormhole)",
      "decimals": 9,
      "logoURI": "https://cdn.jsdelivr.net/gh/trustwallet/assets@master/blockchains/ethereum/assets/0xb753428af26E81097e7fD17f40c88aaA3E04902c/logo.png",
      "tags": [
        "wrapped",
        "wormhole"
      ],
      "extensions": {
        "address": "0xb753428af26E81097e7fD17f40c88aaA3E04902c",
        "bridgeContract": "https://etherscan.io/address/0xf92cD566Ea4864356C5491c177A430C222d7e678",
        "assetContract": "https://etherscan.io/address/0xb753428af26E81097e7fD17f40c88aaA3E04902c",
        "coingeckoId": "saffron-finance"
      }
    },
    {
      "chainId": 101,
      "address": "CRZuALvCYjPLB65WFLHh9JkmPWK5C81TXpy2aEEaCjr3",
      "symbol": "wSTBZ",
      "name": "Stabilize Token (Wormhole)",
      "decimals": 9,
      "logoURI": "https://cdn.jsdelivr.net/gh/trustwallet/assets@master/blockchains/ethereum/assets/0xB987D48Ed8f2C468D52D6405624EADBa5e76d723/logo.png",
      "tags": [
        "wrapped",
        "wormhole"
      ],
      "extensions": {
        "address": "0xB987D48Ed8f2C468D52D6405624EADBa5e76d723",
        "bridgeContract": "https://etherscan.io/address/0xf92cD566Ea4864356C5491c177A430C222d7e678",
        "assetContract": "https://etherscan.io/address/0xB987D48Ed8f2C468D52D6405624EADBa5e76d723",
        "coingeckoId": "stabilize"
      }
    },
    {
      "chainId": 101,
      "address": "HPYXGSdAwyK5GwmuivL8gDdUVRChtgXq6SRat44k4Pat",
      "symbol": "wBAL",
      "name": "Balancer (Wormhole)",
      "decimals": 9,
      "logoURI": "https://cdn.jsdelivr.net/gh/trustwallet/assets@master/blockchains/ethereum/assets/0xba100000625a3754423978a60c9317c58a424e3D/logo.png",
      "tags": [
        "wrapped",
        "wormhole"
      ],
      "extensions": {
        "address": "0xba100000625a3754423978a60c9317c58a424e3D",
        "bridgeContract": "https://etherscan.io/address/0xf92cD566Ea4864356C5491c177A430C222d7e678",
        "assetContract": "https://etherscan.io/address/0xba100000625a3754423978a60c9317c58a424e3D",
        "coingeckoId": "balancer"
      }
    },
    {
      "chainId": 101,
      "address": "AV7NgJV2BsgEukzUTrcUMz3LD37xLcLtygFig5WJ3kQN",
      "symbol": "wBAND",
      "name": "BandToken (Wormhole)",
      "decimals": 9,
      "logoURI": "https://cdn.jsdelivr.net/gh/trustwallet/assets@master/blockchains/ethereum/assets/0xBA11D00c5f74255f56a5E366F4F77f5A186d7f55/logo.png",
      "tags": [
        "wrapped",
        "wormhole"
      ],
      "extensions": {
        "address": "0xBA11D00c5f74255f56a5E366F4F77f5A186d7f55",
        "bridgeContract": "https://etherscan.io/address/0xf92cD566Ea4864356C5491c177A430C222d7e678",
        "assetContract": "https://etherscan.io/address/0xBA11D00c5f74255f56a5E366F4F77f5A186d7f55",
        "coingeckoId": "band-protocol"
      }
    },
    {
      "chainId": 101,
      "address": "4obZok5FFUcQXQoV39hhcqk9xSmo4WnP9wnrNCk1g5BC",
      "symbol": "wSWFL",
      "name": "Swapfolio (Wormhole)",
      "decimals": 9,
      "logoURI": "https://cdn.jsdelivr.net/gh/trustwallet/assets@master/blockchains/ethereum/assets/0xBa21Ef4c9f433Ede00badEFcC2754B8E74bd538A/logo.png",
      "tags": [
        "wrapped",
        "wormhole"
      ],
      "extensions": {
        "address": "0xBa21Ef4c9f433Ede00badEFcC2754B8E74bd538A",
        "bridgeContract": "https://etherscan.io/address/0xf92cD566Ea4864356C5491c177A430C222d7e678",
        "assetContract": "https://etherscan.io/address/0xBa21Ef4c9f433Ede00badEFcC2754B8E74bd538A",
        "coingeckoId": "swapfolio"
      }
    },
    {
      "chainId": 101,
      "address": "HCP8hGKS6fUGfTA1tQxBKzbXuQk7yktzz71pY8LXVJyR",
      "symbol": "wLRC",
      "name": "LoopringCoin V2 (Wormhole)",
      "decimals": 9,
      "logoURI": "https://cdn.jsdelivr.net/gh/trustwallet/assets@master/blockchains/ethereum/assets/0xBBbbCA6A901c926F240b89EacB641d8Aec7AEafD/logo.png",
      "tags": [
        "wrapped",
        "wormhole"
      ],
      "extensions": {
        "address": "0xBBbbCA6A901c926F240b89EacB641d8Aec7AEafD",
        "bridgeContract": "https://etherscan.io/address/0xf92cD566Ea4864356C5491c177A430C222d7e678",
        "assetContract": "https://etherscan.io/address/0xBBbbCA6A901c926F240b89EacB641d8Aec7AEafD",
        "coingeckoId": "loopring"
      }
    },
    {
      "chainId": 101,
      "address": "9sNArcS6veh7DLEo7Y1ZSbBCYtkuPVE6S3HhVrcWR2Zw",
      "symbol": "wPERP",
      "name": "Perpetual (Wormhole)",
      "decimals": 9,
      "logoURI": "https://cdn.jsdelivr.net/gh/trustwallet/assets@master/blockchains/ethereum/assets/0xbC396689893D065F41bc2C6EcbeE5e0085233447/logo.png",
      "tags": [
        "wrapped",
        "wormhole"
      ],
      "extensions": {
        "address": "0xbC396689893D065F41bc2C6EcbeE5e0085233447",
        "bridgeContract": "https://etherscan.io/address/0xf92cD566Ea4864356C5491c177A430C222d7e678",
        "assetContract": "https://etherscan.io/address/0xbC396689893D065F41bc2C6EcbeE5e0085233447",
        "coingeckoId": "perpetual-protocol"
      }
    },
    {
      "chainId": 101,
      "address": "3XnhArdJydrpbr9Nbj8wNUaozPL9WAo9YDyNWakhTm9X",
      "symbol": "wCOMP",
      "name": "Compound (Wormhole)",
      "decimals": 9,
      "logoURI": "https://cdn.jsdelivr.net/gh/trustwallet/assets@master/blockchains/ethereum/assets/0xc00e94Cb662C3520282E6f5717214004A7f26888/logo.png",
      "tags": [
        "wrapped",
        "wormhole"
      ],
      "extensions": {
        "address": "0xc00e94Cb662C3520282E6f5717214004A7f26888",
        "bridgeContract": "https://etherscan.io/address/0xf92cD566Ea4864356C5491c177A430C222d7e678",
        "assetContract": "https://etherscan.io/address/0xc00e94Cb662C3520282E6f5717214004A7f26888",
        "coingeckoId": "compound-governance-token"
      }
    },
    {
      "chainId": 101,
      "address": "CPLNm9UMKfiJKiySQathV99yeSgTVjPDZx4ucFrbp2MD",
      "symbol": "wSNX",
      "name": "Synthetix Network Token (Wormhole)",
      "decimals": 9,
      "logoURI": "https://cdn.jsdelivr.net/gh/trustwallet/assets@master/blockchains/ethereum/assets//logo.png",
      "tags": [
        "wrapped",
        "wormhole"
      ],
      "extensions": {
        "address": "0xC011a73ee8576Fb46F5E1c5751cA3B9Fe0af2a6F",
        "bridgeContract": "https://etherscan.io/address/0xf92cD566Ea4864356C5491c177A430C222d7e678",
        "assetContract": "https://etherscan.io/address/0xC011a73ee8576Fb46F5E1c5751cA3B9Fe0af2a6F",
        "coingeckoId": "havven"
      }
    },
    {
      "chainId": 101,
      "address": "D6eVKSfLdioqo2zG8LbQYFU2gf66FrjKA7afCYNo1GHt",
      "symbol": "wDUCK",
      "name": "DLP Duck Token (Wormhole)",
      "decimals": 9,
      "logoURI": "https://cdn.jsdelivr.net/gh/trustwallet/assets@master/blockchains/ethereum/assets/0xC0bA369c8Db6eB3924965e5c4FD0b4C1B91e305F/logo.png",
      "tags": [
        "wrapped",
        "wormhole"
      ],
      "extensions": {
        "address": "0xC0bA369c8Db6eB3924965e5c4FD0b4C1B91e305F",
        "bridgeContract": "https://etherscan.io/address/0xf92cD566Ea4864356C5491c177A430C222d7e678",
        "assetContract": "https://etherscan.io/address/0xC0bA369c8Db6eB3924965e5c4FD0b4C1B91e305F",
        "coingeckoId": "dlp-duck-token"
      }
    },
    {
      "chainId": 101,
      "address": "9PwPi3DAf9Dy4Y6qJmUzF6fX9CjNwScBidsYqJmcApF8",
      "symbol": "wCHAIN",
      "name": "Chain Games (Wormhole)",
      "decimals": 9,
      "logoURI": "https://cdn.jsdelivr.net/gh/trustwallet/assets@master/blockchains/ethereum/assets/0xC4C2614E694cF534D407Ee49F8E44D125E4681c4/logo.png",
      "tags": [
        "wrapped",
        "wormhole"
      ],
      "extensions": {
        "address": "0xC4C2614E694cF534D407Ee49F8E44D125E4681c4",
        "bridgeContract": "https://etherscan.io/address/0xf92cD566Ea4864356C5491c177A430C222d7e678",
        "assetContract": "https://etherscan.io/address/0xC4C2614E694cF534D407Ee49F8E44D125E4681c4",
        "coingeckoId": "chain-games"
      }
    },
    {
      "chainId": 101,
      "address": "BmxZ1pghpcoyT7aykj7D1o4AxWirTqvD7zD2tNngjirT",
      "symbol": "wGRT",
      "name": "Graph Token (Wormhole)",
      "decimals": 9,
      "logoURI": "https://cdn.jsdelivr.net/gh/trustwallet/assets@master/blockchains/ethereum/assets/0xc944E90C64B2c07662A292be6244BDf05Cda44a7/logo.png",
      "tags": [
        "wrapped",
        "wormhole"
      ],
      "extensions": {
        "address": "0xc944E90C64B2c07662A292be6244BDf05Cda44a7",
        "bridgeContract": "https://etherscan.io/address/0xf92cD566Ea4864356C5491c177A430C222d7e678",
        "assetContract": "https://etherscan.io/address/0xc944E90C64B2c07662A292be6244BDf05Cda44a7",
        "coingeckoId": "the-graph"
      }
    },
    {
      "chainId": 101,
      "address": "FMr15arp651N6fR2WEL36pCMBnFecHcN6wDxne2Vf3SK",
      "symbol": "wROOT",
      "name": "RootKit (Wormhole)",
      "decimals": 9,
      "logoURI": "https://cdn.jsdelivr.net/gh/trustwallet/assets@master/blockchains/ethereum/assets/0xCb5f72d37685C3D5aD0bB5F982443BC8FcdF570E/logo.png",
      "tags": [
        "wrapped",
        "wormhole"
      ],
      "extensions": {
        "address": "0xCb5f72d37685C3D5aD0bB5F982443BC8FcdF570E",
        "bridgeContract": "https://etherscan.io/address/0xf92cD566Ea4864356C5491c177A430C222d7e678",
        "assetContract": "https://etherscan.io/address/0xCb5f72d37685C3D5aD0bB5F982443BC8FcdF570E",
        "coingeckoId": "rootkit"
      }
    },
    {
      "chainId": 101,
      "address": "E9X7rKAGfSh1gsHC6qh5MVLkDzRcT64KQbjzvHnc5zEq",
      "symbol": "wSWAP",
      "name": "TrustSwap Token (Wormhole)",
      "decimals": 9,
      "logoURI": "https://cdn.jsdelivr.net/gh/trustwallet/assets@master/blockchains/ethereum/assets/0xCC4304A31d09258b0029eA7FE63d032f52e44EFe/logo.png",
      "tags": [
        "wrapped",
        "wormhole"
      ],
      "extensions": {
        "address": "0xCC4304A31d09258b0029eA7FE63d032f52e44EFe",
        "bridgeContract": "https://etherscan.io/address/0xf92cD566Ea4864356C5491c177A430C222d7e678",
        "assetContract": "https://etherscan.io/address/0xCC4304A31d09258b0029eA7FE63d032f52e44EFe",
        "coingeckoId": "trustswap"
      }
    },
    {
      "chainId": 101,
      "address": "5NEENV1mNvu7MfNNtKuGSDC8zoNStq1tuLkDXFtv6rZd",
      "symbol": "wTVK",
      "name": "Terra Virtua Kolect (Wormhole)",
      "decimals": 9,
      "logoURI": "https://cdn.jsdelivr.net/gh/trustwallet/assets@master/blockchains/ethereum/assets/0xd084B83C305daFD76AE3E1b4E1F1fe2eCcCb3988/logo.png",
      "tags": [
        "wrapped",
        "wormhole"
      ],
      "extensions": {
        "address": "0xd084B83C305daFD76AE3E1b4E1F1fe2eCcCb3988",
        "bridgeContract": "https://etherscan.io/address/0xf92cD566Ea4864356C5491c177A430C222d7e678",
        "assetContract": "https://etherscan.io/address/0xd084B83C305daFD76AE3E1b4E1F1fe2eCcCb3988",
        "coingeckoId": "terra-virtua-kolect"
      }
    },
    {
      "chainId": 101,
      "address": "5ZXLGj7onpitgtREJNYb51DwDPddvqV1YLC8jn2sgz48",
      "symbol": "wOMG",
      "name": "OMG Network (Wormhole)",
      "decimals": 9,
      "logoURI": "https://cdn.jsdelivr.net/gh/trustwallet/assets@master/blockchains/ethereum/assets//logo.png",
      "tags": [
        "wrapped",
        "wormhole"
      ],
      "extensions": {
        "address": "0xd26114cd6EE289AccF82350c8d8487fedB8A0C07",
        "bridgeContract": "https://etherscan.io/address/0xf92cD566Ea4864356C5491c177A430C222d7e678",
        "assetContract": "https://etherscan.io/address/0xd26114cd6EE289AccF82350c8d8487fedB8A0C07",
        "coingeckoId": "omisego"
      }
    },
    {
      "chainId": 101,
      "address": "2Xf2yAXJfg82sWwdLUo2x9mZXy6JCdszdMZkcF1Hf4KV",
      "symbol": "wLUNA",
      "name": "Wrapped LUNA Token (Wormhole)",
      "decimals": 9,
      "logoURI": "https://cdn.jsdelivr.net/gh/trustwallet/assets@master/blockchains/ethereum/assets/0xd2877702675e6cEb975b4A1dFf9fb7BAF4C91ea9/logo.png",
      "tags": [
        "wrapped",
        "wormhole"
      ],
      "extensions": {
        "address": "0xd2877702675e6cEb975b4A1dFf9fb7BAF4C91ea9",
        "bridgeContract": "https://etherscan.io/address/0xf92cD566Ea4864356C5491c177A430C222d7e678",
        "assetContract": "https://etherscan.io/address/0xd2877702675e6cEb975b4A1dFf9fb7BAF4C91ea9",
        "coingeckoId": "wrapped-terra"
      }
    },
    {
      "chainId": 101,
      "address": "5Ro6JxJ4NjSTEppdX2iXUYgWkAEF1dcs9gqMX99E2vkL",
      "symbol": "wBONDLY",
      "name": "Bondly Token (Wormhole)",
      "decimals": 9,
      "logoURI": "https://cdn.jsdelivr.net/gh/trustwallet/assets@master/blockchains/ethereum/assets/0xD2dDa223b2617cB616c1580db421e4cFAe6a8a85/logo.png",
      "tags": [
        "wrapped",
        "wormhole"
      ],
      "extensions": {
        "address": "0xD2dDa223b2617cB616c1580db421e4cFAe6a8a85",
        "bridgeContract": "https://etherscan.io/address/0xf92cD566Ea4864356C5491c177A430C222d7e678",
        "assetContract": "https://etherscan.io/address/0xD2dDa223b2617cB616c1580db421e4cFAe6a8a85",
        "coingeckoId": "bondly"
      }
    },
    {
      "chainId": 101,
      "address": "5jFzUEqWLnvGvKWb1Pji9nWVYy5vLG2saoXCyVNWEdEi",
      "symbol": "wDETS",
      "name": "Dextrust (Wormhole)",
      "decimals": 9,
      "logoURI": "https://cdn.jsdelivr.net/gh/trustwallet/assets@master/blockchains/ethereum/assets/0xd379700999F4805Ce80aa32DB46A94dF64561108/logo.png",
      "tags": [
        "wrapped",
        "wormhole"
      ],
      "extensions": {
        "address": "0xd379700999F4805Ce80aa32DB46A94dF64561108",
        "bridgeContract": "https://etherscan.io/address/0xf92cD566Ea4864356C5491c177A430C222d7e678",
        "assetContract": "https://etherscan.io/address/0xd379700999F4805Ce80aa32DB46A94dF64561108",
        "coingeckoId": "dextrust"
      }
    },
    {
      "chainId": 101,
      "address": "BV5tm1uCRWQCQKNgQVFnkseqAjxpmbJkRCXvzFWBdgMp",
      "symbol": "wAMPL",
      "name": "Ampleforth (Wormhole)",
      "decimals": 9,
      "logoURI": "https://cdn.jsdelivr.net/gh/trustwallet/assets@master/blockchains/ethereum/assets//logo.png",
      "tags": [
        "wrapped",
        "wormhole"
      ],
      "extensions": {
        "address": "0xD46bA6D942050d489DBd938a2C909A5d5039A161",
        "bridgeContract": "https://etherscan.io/address/0xf92cD566Ea4864356C5491c177A430C222d7e678",
        "assetContract": "https://etherscan.io/address/0xD46bA6D942050d489DBd938a2C909A5d5039A161",
        "coingeckoId": "ampleforth"
      }
    },
    {
      "chainId": 101,
      "address": "2PSvGigDY4MVUmv51bBiARBMcHBtXcUBnx5V9BwWbbi2",
      "symbol": "wPOLK",
      "name": "Polkamarkets (Wormhole)",
      "decimals": 9,
      "logoURI": "https://cdn.jsdelivr.net/gh/trustwallet/assets@master/blockchains/ethereum/assets/0xD478161C952357F05f0292B56012Cd8457F1cfbF/logo.png",
      "tags": [
        "wrapped",
        "wormhole"
      ],
      "extensions": {
        "address": "0xD478161C952357F05f0292B56012Cd8457F1cfbF",
        "bridgeContract": "https://etherscan.io/address/0xf92cD566Ea4864356C5491c177A430C222d7e678",
        "assetContract": "https://etherscan.io/address/0xD478161C952357F05f0292B56012Cd8457F1cfbF",
        "coingeckoId": "polkamarkets"
      }
    },
    {
      "chainId": 101,
      "address": "ApmXkxXCASdxRf3Ln6Ni7oAZ7E6CX1CcJAD8A5qBdhSm",
      "symbol": "wCRV",
      "name": "Curve DAO Token (Wormhole)",
      "decimals": 9,
      "logoURI": "https://cdn.jsdelivr.net/gh/trustwallet/assets@master/blockchains/ethereum/assets/0xD533a949740bb3306d119CC777fa900bA034cd52/logo.png",
      "tags": [
        "wrapped",
        "wormhole"
      ],
      "extensions": {
        "address": "0xD533a949740bb3306d119CC777fa900bA034cd52",
        "bridgeContract": "https://etherscan.io/address/0xf92cD566Ea4864356C5491c177A430C222d7e678",
        "assetContract": "https://etherscan.io/address/0xD533a949740bb3306d119CC777fa900bA034cd52",
        "coingeckoId": "curve-dao-token"
      }
    },
    {
      "chainId": 101,
      "address": "DWECGzR56MruYJyo5g5QpoxZbFoydt3oWUkkDsVhxXzs",
      "symbol": "wMEME",
      "name": "MEME (Wormhole)",
      "decimals": 8,
      "logoURI": "https://cdn.jsdelivr.net/gh/trustwallet/assets@master/blockchains/ethereum/assets/0xD5525D397898e5502075Ea5E830d8914f6F0affe/logo.png",
      "tags": [
        "wrapped",
        "wormhole"
      ],
      "extensions": {
        "address": "0xD5525D397898e5502075Ea5E830d8914f6F0affe",
        "bridgeContract": "https://etherscan.io/address/0xf92cD566Ea4864356C5491c177A430C222d7e678",
        "assetContract": "https://etherscan.io/address/0xD5525D397898e5502075Ea5E830d8914f6F0affe",
        "coingeckoId": "degenerator"
      }
    },
    {
      "chainId": 101,
      "address": "3Y2wTtM4kCX8uUSLrKJ8wpajCu1C9LaWWAd7b7Nb2BDw",
      "symbol": "wEXNT",
      "name": "ExNetwork Community Token (Wormhole)",
      "decimals": 9,
      "logoURI": "https://cdn.jsdelivr.net/gh/trustwallet/assets@master/blockchains/ethereum/assets/0xD6c67B93a7b248dF608a653d82a100556144c5DA/logo.png",
      "tags": [
        "wrapped",
        "wormhole"
      ],
      "extensions": {
        "address": "0xD6c67B93a7b248dF608a653d82a100556144c5DA",
        "bridgeContract": "https://etherscan.io/address/0xf92cD566Ea4864356C5491c177A430C222d7e678",
        "assetContract": "https://etherscan.io/address/0xD6c67B93a7b248dF608a653d82a100556144c5DA",
        "coingeckoId": "exnetwork-token"
      }
    },
    {
      "chainId": 101,
      "address": "9w97GdWUYYaamGwdKMKZgGzPduZJkiFizq4rz5CPXRv2",
      "symbol": "wUSDT",
      "name": "Tether USD (Wormhole)",
      "decimals": 6,
      "logoURI": "https://cdn.jsdelivr.net/gh/trustwallet/assets@master/blockchains/ethereum/assets/0xdAC17F958D2ee523a2206206994597C13D831ec7/logo.png",
      "tags": [
        "wrapped",
        "wormhole"
      ],
      "extensions": {
        "address": "0xdAC17F958D2ee523a2206206994597C13D831ec7",
        "bridgeContract": "https://etherscan.io/address/0xf92cD566Ea4864356C5491c177A430C222d7e678",
        "assetContract": "https://etherscan.io/address/0xdAC17F958D2ee523a2206206994597C13D831ec7",
        "coingeckoId": "tether"
      }
    },
    {
      "chainId": 101,
      "address": "CqWSJtkMMY16q9QLnQxktM1byzVHGRr8b6LCPuZnEeiL",
      "symbol": "wYLD",
      "name": "Yield (Wormhole)",
      "decimals": 9,
      "logoURI": "https://cdn.jsdelivr.net/gh/trustwallet/assets@master/blockchains/ethereum/assets/0xDcB01cc464238396E213a6fDd933E36796eAfF9f/logo.png",
      "tags": [
        "wrapped",
        "wormhole"
      ],
      "extensions": {
        "address": "0xDcB01cc464238396E213a6fDd933E36796eAfF9f",
        "bridgeContract": "https://etherscan.io/address/0xf92cD566Ea4864356C5491c177A430C222d7e678",
        "assetContract": "https://etherscan.io/address/0xDcB01cc464238396E213a6fDd933E36796eAfF9f",
        "coingeckoId": "yield"
      }
    },
    {
      "chainId": 101,
      "address": "26ZzQVGZruwcZPs2sqb8n9ojKt2cviUjHcMjstFtK6ow",
      "symbol": "wKNC",
      "name": "Kyber Network Crystal (Wormhole)",
      "decimals": 9,
      "logoURI": "https://cdn.jsdelivr.net/gh/trustwallet/assets@master/blockchains/ethereum/assets/0xdd974D5C2e2928deA5F71b9825b8b646686BD200/logo.png",
      "tags": [
        "wrapped",
        "wormhole"
      ],
      "extensions": {
        "address": "0xdd974D5C2e2928deA5F71b9825b8b646686BD200",
        "bridgeContract": "https://etherscan.io/address/0xf92cD566Ea4864356C5491c177A430C222d7e678",
        "assetContract": "https://etherscan.io/address/0xdd974D5C2e2928deA5F71b9825b8b646686BD200",
        "coingeckoId": "kyber-network"
      }
    },
    {
      "chainId": 101,
      "address": "HHoHTtntq2kiBPENyVM1DTP7pNrkBXX2Jye29PSyz3qf",
      "symbol": "wCOTI",
      "name": "COTI Token (Wormhole)",
      "decimals": 9,
      "logoURI": "https://cdn.jsdelivr.net/gh/trustwallet/assets@master/blockchains/ethereum/assets/0xDDB3422497E61e13543BeA06989C0789117555c5/logo.png",
      "tags": [
        "wrapped",
        "wormhole"
      ],
      "extensions": {
        "address": "0xDDB3422497E61e13543BeA06989C0789117555c5",
        "bridgeContract": "https://etherscan.io/address/0xf92cD566Ea4864356C5491c177A430C222d7e678",
        "assetContract": "https://etherscan.io/address/0xDDB3422497E61e13543BeA06989C0789117555c5",
        "coingeckoId": "coti"
      }
    },
    {
      "chainId": 101,
      "address": "4sEpUsJ6uJZYi6A2da8EGjKPacRSqYJaPJffPnTqoWVv",
      "symbol": "wINJ",
      "name": "Injective Token (Wormhole)",
      "decimals": 9,
      "logoURI": "https://cdn.jsdelivr.net/gh/trustwallet/assets@master/blockchains/ethereum/assets/0xe28b3B32B6c345A34Ff64674606124Dd5Aceca30/logo.png",
      "tags": [
        "wrapped",
        "wormhole"
      ],
      "extensions": {
        "address": "0xe28b3B32B6c345A34Ff64674606124Dd5Aceca30",
        "bridgeContract": "https://etherscan.io/address/0xf92cD566Ea4864356C5491c177A430C222d7e678",
        "assetContract": "https://etherscan.io/address/0xe28b3B32B6c345A34Ff64674606124Dd5Aceca30",
        "coingeckoId": "injective-protocol"
      }
    },
    {
      "chainId": 101,
      "address": "G2jrxYSoCSzmohxERa2JzSJMuRM4kiNvRA3DnCv7Lzcz",
      "symbol": "wZRX",
      "name": "0x Protocol Token (Wormhole)",
      "decimals": 9,
      "logoURI": "https://cdn.jsdelivr.net/gh/trustwallet/assets@master/blockchains/ethereum/assets/0xE41d2489571d322189246DaFA5ebDe1F4699F498/logo.png",
      "tags": [
        "wrapped",
        "wormhole"
      ],
      "extensions": {
        "address": "0xE41d2489571d322189246DaFA5ebDe1F4699F498",
        "bridgeContract": "https://etherscan.io/address/0xf92cD566Ea4864356C5491c177A430C222d7e678",
        "assetContract": "https://etherscan.io/address/0xE41d2489571d322189246DaFA5ebDe1F4699F498",
        "coingeckoId": "0x"
      }
    },
    {
      "chainId": 101,
      "address": "3bkBFHyof411hGBdcsiM1KSDdErw63Xoj3eLB8yNknB4",
      "symbol": "wSUPER",
      "name": "SuperFarm (Wormhole)",
      "decimals": 9,
      "logoURI": "https://cdn.jsdelivr.net/gh/trustwallet/assets@master/blockchains/ethereum/assets/0xe53EC727dbDEB9E2d5456c3be40cFF031AB40A55/logo.png",
      "tags": [
        "wrapped",
        "wormhole"
      ],
      "extensions": {
        "address": "0xe53EC727dbDEB9E2d5456c3be40cFF031AB40A55",
        "bridgeContract": "https://etherscan.io/address/0xf92cD566Ea4864356C5491c177A430C222d7e678",
        "assetContract": "https://etherscan.io/address/0xe53EC727dbDEB9E2d5456c3be40cFF031AB40A55",
        "coingeckoId": "superfarm"
      }
    },
    {
      "chainId": 101,
      "address": "7kkkoa1MB93ELm3vjvyC8GJ65G7eEgLhfaHU58riJUCx",
      "symbol": "waEth",
      "name": "aEthereum (Wormhole)",
      "decimals": 9,
      "logoURI": "https://cdn.jsdelivr.net/gh/trustwallet/assets@master/blockchains/ethereum/assets/0xE95A203B1a91a908F9B9CE46459d101078c2c3cb/logo.png",
      "tags": [
        "wrapped",
        "wormhole"
      ],
      "extensions": {
        "address": "0xE95A203B1a91a908F9B9CE46459d101078c2c3cb",
        "bridgeContract": "https://etherscan.io/address/0xf92cD566Ea4864356C5491c177A430C222d7e678",
        "assetContract": "https://etherscan.io/address/0xE95A203B1a91a908F9B9CE46459d101078c2c3cb",
        "coingeckoId": "ankreth"
      }
    },
    {
      "chainId": 101,
      "address": "F48zUwoQMzgCTf5wihwz8GPN23gdcoVMiT227APqA6hC",
      "symbol": "wSURF",
      "name": "SURF.Finance (Wormhole)",
      "decimals": 9,
      "logoURI": "https://cdn.jsdelivr.net/gh/trustwallet/assets@master/blockchains/ethereum/assets/0xEa319e87Cf06203DAe107Dd8E5672175e3Ee976c/logo.png",
      "tags": [
        "wrapped",
        "wormhole"
      ],
      "extensions": {
        "address": "0xEa319e87Cf06203DAe107Dd8E5672175e3Ee976c",
        "bridgeContract": "https://etherscan.io/address/0xf92cD566Ea4864356C5491c177A430C222d7e678",
        "assetContract": "https://etherscan.io/address/0xEa319e87Cf06203DAe107Dd8E5672175e3Ee976c",
        "coingeckoId": "surf-finance"
      }
    },
    {
      "chainId": 101,
      "address": "EK6iyvvqvQtsWYcySrZVHkXjCLX494r9PhnDWJaX1CPu",
      "symbol": "wrenBTC",
      "name": "renBTC (Wormhole)",
      "decimals": 8,
      "logoURI": "https://cdn.jsdelivr.net/gh/trustwallet/assets@master/blockchains/ethereum/assets/0xEB4C2781e4ebA804CE9a9803C67d0893436bB27D/logo.png",
      "tags": [
        "wrapped",
        "wormhole"
      ],
      "extensions": {
        "address": "0xEB4C2781e4ebA804CE9a9803C67d0893436bB27D",
        "bridgeContract": "https://etherscan.io/address/0xf92cD566Ea4864356C5491c177A430C222d7e678",
        "assetContract": "https://etherscan.io/address/0xEB4C2781e4ebA804CE9a9803C67d0893436bB27D",
        "coingeckoId": "renbtc"
      }
    },
    {
      "chainId": 101,
      "address": "B2m4B527oLo5WFWLgy2MitP66azhEW2puaazUAuvNgqZ",
      "symbol": "wDMG",
      "name": "DMM: Governance (Wormhole)",
      "decimals": 9,
      "logoURI": "https://cdn.jsdelivr.net/gh/trustwallet/assets@master/blockchains/ethereum/assets/0xEd91879919B71bB6905f23af0A68d231EcF87b14/logo.png",
      "tags": [
        "wrapped",
        "wormhole"
      ],
      "extensions": {
        "address": "0xEd91879919B71bB6905f23af0A68d231EcF87b14",
        "bridgeContract": "https://etherscan.io/address/0xf92cD566Ea4864356C5491c177A430C222d7e678",
        "assetContract": "https://etherscan.io/address/0xEd91879919B71bB6905f23af0A68d231EcF87b14",
        "coingeckoId": "dmm-governance"
      }
    },
    {
      "chainId": 101,
      "address": "H3iuZNRwaqPsnGUGU5YkDwTU3hQMkzC32hxDko8EtzZw",
      "symbol": "wHEZ",
      "name": "Hermez Network Token (Wormhole)",
      "decimals": 9,
      "logoURI": "https://cdn.jsdelivr.net/gh/trustwallet/assets@master/blockchains/ethereum/assets/0xEEF9f339514298C6A857EfCfC1A762aF84438dEE/logo.png",
      "tags": [
        "wrapped",
        "wormhole"
      ],
      "extensions": {
        "address": "0xEEF9f339514298C6A857EfCfC1A762aF84438dEE",
        "bridgeContract": "https://etherscan.io/address/0xf92cD566Ea4864356C5491c177A430C222d7e678",
        "assetContract": "https://etherscan.io/address/0xEEF9f339514298C6A857EfCfC1A762aF84438dEE",
        "coingeckoId": "hermez-network-token"
      }
    },
    {
      "chainId": 101,
      "address": "DL7873Hud4eMdGScQFD7vrbC6fzWAMQ2LMuoZSn4zUry",
      "symbol": "wRLY",
      "name": "Rally (Wormhole)",
      "decimals": 9,
      "logoURI": "https://cdn.jsdelivr.net/gh/trustwallet/assets@master/blockchains/ethereum/assets/0xf1f955016EcbCd7321c7266BccFB96c68ea5E49b/logo.png",
      "tags": [
        "wrapped",
        "wormhole"
      ],
      "extensions": {
        "address": "0xf1f955016EcbCd7321c7266BccFB96c68ea5E49b",
        "bridgeContract": "https://etherscan.io/address/0xf92cD566Ea4864356C5491c177A430C222d7e678",
        "assetContract": "https://etherscan.io/address/0xf1f955016EcbCd7321c7266BccFB96c68ea5E49b",
        "coingeckoId": "rally-2"
      }
    },
    {
      "chainId": 101,
      "address": "3N89w9KPUVYUK5MMGNY8yMXhrr89QQ1RQPJxVnQHgMdd",
      "symbol": "wYf-DAI",
      "name": "YfDAI.finance (Wormhole)",
      "decimals": 9,
      "logoURI": "https://cdn.jsdelivr.net/gh/trustwallet/assets@master/blockchains/ethereum/assets/0xf4CD3d3Fda8d7Fd6C5a500203e38640A70Bf9577/logo.png",
      "tags": [
        "wrapped",
        "wormhole"
      ],
      "extensions": {
        "address": "0xf4CD3d3Fda8d7Fd6C5a500203e38640A70Bf9577",
        "bridgeContract": "https://etherscan.io/address/0xf92cD566Ea4864356C5491c177A430C222d7e678",
        "assetContract": "https://etherscan.io/address/0xf4CD3d3Fda8d7Fd6C5a500203e38640A70Bf9577",
        "coingeckoId": "yfdai-finance"
      }
    },
    {
      "chainId": 101,
      "address": "8ArKbnnDiq8eRR8hZ1eULMjd2iMAD8AqwyVJRAX7mHQo",
      "symbol": "wFCL",
      "name": "Fractal Protocol Token (Wormhole)",
      "decimals": 9,
      "logoURI": "https://cdn.jsdelivr.net/gh/trustwallet/assets@master/blockchains/ethereum/assets/0xF4d861575ecC9493420A3f5a14F85B13f0b50EB3/logo.png",
      "tags": [
        "wrapped",
        "wormhole"
      ],
      "extensions": {
        "address": "0xF4d861575ecC9493420A3f5a14F85B13f0b50EB3",
        "bridgeContract": "https://etherscan.io/address/0xf92cD566Ea4864356C5491c177A430C222d7e678",
        "assetContract": "https://etherscan.io/address/0xF4d861575ecC9493420A3f5a14F85B13f0b50EB3",
        "coingeckoId": "fractal"
      }
    },
    {
      "chainId": 101,
      "address": "ZWGxcTgJCNGQqZn6vFdknwj4AFFsYRZ4SDJuhRn3J1T",
      "symbol": "wAXS",
      "name": "Axie Infinity (Wormhole)",
      "decimals": 9,
      "logoURI": "https://cdn.jsdelivr.net/gh/trustwallet/assets@master/blockchains/ethereum/assets/0xF5D669627376EBd411E34b98F19C868c8ABA5ADA/logo.png",
      "tags": [
        "wrapped",
        "wormhole"
      ],
      "extensions": {
        "address": "0xF5D669627376EBd411E34b98F19C868c8ABA5ADA",
        "bridgeContract": "https://etherscan.io/address/0xf92cD566Ea4864356C5491c177A430C222d7e678",
        "assetContract": "https://etherscan.io/address/0xF5D669627376EBd411E34b98F19C868c8ABA5ADA",
        "coingeckoId": "axie-infinity"
      }
    },
    {
      "chainId": 101,
      "address": "PEjUEMHFRtfajio8YHKZdUruW1vTzGmz6F7NngjYuou",
      "symbol": "wENJ",
      "name": "Enjin Coin (Wormhole)",
      "decimals": 9,
      "logoURI": "https://cdn.jsdelivr.net/gh/trustwallet/assets@master/blockchains/ethereum/assets/0xF629cBd94d3791C9250152BD8dfBDF380E2a3B9c/logo.png",
      "tags": [
        "wrapped",
        "wormhole"
      ],
      "extensions": {
        "address": "0xF629cBd94d3791C9250152BD8dfBDF380E2a3B9c",
        "bridgeContract": "https://etherscan.io/address/0xf92cD566Ea4864356C5491c177A430C222d7e678",
        "assetContract": "https://etherscan.io/address/0xF629cBd94d3791C9250152BD8dfBDF380E2a3B9c",
        "coingeckoId": "enjincoin"
      }
    },
    {
      "chainId": 101,
      "address": "2cW5deMKeR97C7csq1aMMWUa5RNWkpQFz8tumxk4ZV8w",
      "symbol": "wYLD",
      "name": "Yield (Wormhole)",
      "decimals": 9,
      "logoURI": "https://cdn.jsdelivr.net/gh/trustwallet/assets@master/blockchains/ethereum/assets/0xF94b5C5651c888d928439aB6514B93944eEE6F48/logo.png",
      "tags": [
        "wrapped",
        "wormhole"
      ],
      "extensions": {
        "address": "0xF94b5C5651c888d928439aB6514B93944eEE6F48",
        "bridgeContract": "https://etherscan.io/address/0xf92cD566Ea4864356C5491c177A430C222d7e678",
        "assetContract": "https://etherscan.io/address/0xF94b5C5651c888d928439aB6514B93944eEE6F48",
        "coingeckoId": "yield-app"
      }
    },
    {
      "chainId": 101,
      "address": "FR5qPX4gbKHPyKMK7Cey6dHZ7wtqmqRogYPJo6bpd5Uw",
      "symbol": "wDDIM",
      "name": "DuckDaoDime (Wormhole)",
      "decimals": 9,
      "logoURI": "https://cdn.jsdelivr.net/gh/trustwallet/assets@master/blockchains/ethereum/assets/0xFbEEa1C75E4c4465CB2FCCc9c6d6afe984558E20/logo.png",
      "tags": [
        "wrapped",
        "wormhole"
      ],
      "extensions": {
        "address": "0xFbEEa1C75E4c4465CB2FCCc9c6d6afe984558E20",
        "bridgeContract": "https://etherscan.io/address/0xf92cD566Ea4864356C5491c177A430C222d7e678",
        "assetContract": "https://etherscan.io/address/0xFbEEa1C75E4c4465CB2FCCc9c6d6afe984558E20",
        "coingeckoId": "duckdaodime"
      }
    },
    {
      "chainId": 101,
      "address": "8HCWFQA2GsA6Nm2L5jidM3mus7NeeQ8wp1ri3XFF9WWH",
      "symbol": "wRARI",
      "name": "Rarible (Wormhole)",
      "decimals": 9,
      "logoURI": "https://cdn.jsdelivr.net/gh/trustwallet/assets@master/blockchains/ethereum/assets/0xFca59Cd816aB1eaD66534D82bc21E7515cE441CF/logo.png",
      "tags": [
        "wrapped",
        "wormhole"
      ],
      "extensions": {
        "address": "0xFca59Cd816aB1eaD66534D82bc21E7515cE441CF",
        "bridgeContract": "https://etherscan.io/address/0xf92cD566Ea4864356C5491c177A430C222d7e678",
        "assetContract": "https://etherscan.io/address/0xFca59Cd816aB1eaD66534D82bc21E7515cE441CF",
        "coingeckoId": "rarible"
      }
    },
    {
      "chainId": 101,
      "address": "Egrv6hURf5o68xJ1AGYeRv8RNj2nXJVuSoA5wwiSALcN",
      "symbol": "wAMP",
      "name": "Amp (Wormhole)",
      "decimals": 9,
      "logoURI": "https://cdn.jsdelivr.net/gh/trustwallet/assets@master/blockchains/ethereum/assets/0xfF20817765cB7f73d4bde2e66e067E58D11095C2/logo.png",
      "tags": [
        "wrapped",
        "wormhole"
      ],
      "extensions": {
        "address": "0xfF20817765cB7f73d4bde2e66e067E58D11095C2",
        "bridgeContract": "https://etherscan.io/address/0xf92cD566Ea4864356C5491c177A430C222d7e678",
        "assetContract": "https://etherscan.io/address/0xfF20817765cB7f73d4bde2e66e067E58D11095C2",
        "coingeckoId": "amp-token"
      }
    },
    {
      "chainId": 101,
      "address": "GXMaB6jm5cdoQgb65YpkEu61eDYtod3PuVwYYXdZZJ9r",
      "symbol": "wFSW",
      "name": "FalconSwap Token (Wormhole)",
      "decimals": 9,
      "logoURI": "https://cdn.jsdelivr.net/gh/trustwallet/assets@master/blockchains/ethereum/assets/0xfffffffFf15AbF397dA76f1dcc1A1604F45126DB/logo.png",
      "tags": [
        "wrapped",
        "wormhole"
      ],
      "extensions": {
        "address": "0xfffffffFf15AbF397dA76f1dcc1A1604F45126DB",
        "bridgeContract": "https://etherscan.io/address/0xf92cD566Ea4864356C5491c177A430C222d7e678",
        "assetContract": "https://etherscan.io/address/0xfffffffFf15AbF397dA76f1dcc1A1604F45126DB",
        "coingeckoId": "fsw-token"
      }
    },
    {
      "chainId": 101,
      "address": "AJ1W9A9N9dEMdVyoDiam2rV44gnBm2csrPDP7xqcapgX",
      "symbol": "wBUSD",
      "name": "Binance USD (Wormhole)",
      "decimals": 9,
      "logoURI": " https://cdn.jsdelivr.net/gh/trustwallet/assets@master/blockchains/ethereum/assets/0x4Fabb145d64652a948d72533023f6E7A623C7C53/logo.png",
      "tags": [
        "wrapped",
        "wormhole"
      ],
      "extensions": {
        "address": "0x4Fabb145d64652a948d72533023f6E7A623C7C53",
        "bridgeContract": "https://etherscan.io/address/0xf92cD566Ea4864356C5491c177A430C222d7e678",
        "assetContract": "https://etherscan.io/address/0x4Fabb145d64652a948d72533023f6E7A623C7C53",
        "coingeckoId": "binance-usd"
      }
    },
    {
      "chainId": 101,
      "address": "2VmKuXMwdzouMndWcK7BK2951tBEtYVmGsdU4dXbjyaY",
      "symbol": "waDAI",
      "name": "Aave Interest bearing DAI (Wormhole)",
      "decimals": 9,
      "logoURI": "https://cloudflare-ipfs.com/ipfs/QmaznB5PRhMC696u8yZuzN6Uwrnp7Zmfa5CydVUMvLJc9i/aDAI.svg",
      "tags": [
        "wrapped",
        "wormhole"
      ],
      "extensions": {
        "address": "0xfC1E690f61EFd961294b3e1Ce3313fBD8aa4f85d",
        "bridgeContract": "https://etherscan.io/address/0xf92cD566Ea4864356C5491c177A430C222d7e678",
        "assetContract": "https://etherscan.io/address/0xfC1E690f61EFd961294b3e1Ce3313fBD8aa4f85d",
        "coingeckoId": "aave-dai-v1"
      }
    },
    {
      "chainId": 101,
      "address": "AXvWVviBmySSdghmuomYHqYB3AZn7NmAWrHYHKKPJxoL",
      "symbol": "waTUSD",
      "name": "Aave Interest bearing TUSD (Wormhole)",
      "decimals": 9,
      "logoURI": "https://cloudflare-ipfs.com/ipfs/QmaznB5PRhMC696u8yZuzN6Uwrnp7Zmfa5CydVUMvLJc9i/aTUSD.svg",
      "tags": [
        "wrapped",
        "wormhole"
      ],
      "extensions": {
        "address": "0x4DA9b813057D04BAef4e5800E36083717b4a0341",
        "bridgeContract": "https://etherscan.io/address/0xf92cD566Ea4864356C5491c177A430C222d7e678",
        "assetContract": "https://etherscan.io/address/0x4DA9b813057D04BAef4e5800E36083717b4a0341",
        "coingeckoId": "aave-tusd-v1"
      }
    },
    {
      "chainId": 101,
      "address": "AkaisFPmasQYZUJsZLD9wPEo2KA7aCRqyRawX18ZRzGr",
      "symbol": "waUSDC",
      "name": "Aave Interest bearing USDC (Wormhole)",
      "decimals": 6,
      "logoURI": "https://cloudflare-ipfs.com/ipfs/QmaznB5PRhMC696u8yZuzN6Uwrnp7Zmfa5CydVUMvLJc9i/aUSDC.svg",
      "tags": [
        "wrapped",
        "wormhole"
      ],
      "extensions": {
        "address": "0x9bA00D6856a4eDF4665BcA2C2309936572473B7E",
        "bridgeContract": "https://etherscan.io/address/0xf92cD566Ea4864356C5491c177A430C222d7e678",
        "assetContract": "https://etherscan.io/address/0x9bA00D6856a4eDF4665BcA2C2309936572473B7E",
        "coingeckoId": "aave-usdc-v1"
      }
    },
    {
      "chainId": 101,
      "address": "FZfQtWMoTQ51Z4jxvHfmFcqj4862u9GzmugBnZUuWqR5",
      "symbol": "waUSDT",
      "name": "Aave Interest bearing USDT (Wormhole)",
      "decimals": 6,
      "logoURI": "https://cloudflare-ipfs.com/ipfs/QmaznB5PRhMC696u8yZuzN6Uwrnp7Zmfa5CydVUMvLJc9i/aUSDT.svg",
      "tags": [
        "wrapped",
        "wormhole"
      ],
      "extensions": {
        "address": "0x71fc860F7D3A592A4a98740e39dB31d25db65ae8",
        "bridgeContract": "https://etherscan.io/address/0xf92cD566Ea4864356C5491c177A430C222d7e678",
        "assetContract": "https://etherscan.io/address/0x71fc860F7D3A592A4a98740e39dB31d25db65ae8",
        "coingeckoId": "aave-usdt-v1"
      }
    },
    {
      "chainId": 101,
      "address": "BMrbF8DZ9U5KGdJ4F2MJbH5d6KPi5FQVp7EqmLrhDe1f",
      "symbol": "waSUSD",
      "name": "Aave Interest bearing SUSD (Wormhole)",
      "decimals": 9,
      "logoURI": "https://cloudflare-ipfs.com/ipfs/QmaznB5PRhMC696u8yZuzN6Uwrnp7Zmfa5CydVUMvLJc9i/aSUSD.svg",
      "tags": [
        "wrapped",
        "wormhole"
      ],
      "extensions": {
        "address": "0x625aE63000f46200499120B906716420bd059240",
        "bridgeContract": "https://etherscan.io/address/0xf92cD566Ea4864356C5491c177A430C222d7e678",
        "assetContract": "https://etherscan.io/address/0x625aE63000f46200499120B906716420bd059240",
        "coingeckoId": "aave-susd-v1"
      }
    },
    {
      "chainId": 101,
      "address": "Fzx4N1xJPDZENAhrAaH79k2izT9CFbfnDEcpcWjiusdY",
      "symbol": "waLEND",
      "name": "Aave Interest bearing LEND (Wormhole)",
      "decimals": 9,
      "logoURI": "https://cloudflare-ipfs.com/ipfs/QmaznB5PRhMC696u8yZuzN6Uwrnp7Zmfa5CydVUMvLJc9i/aLEND.svg",
      "tags": [
        "wrapped",
        "wormhole"
      ],
      "extensions": {
        "address": "0x7D2D3688Df45Ce7C552E19c27e007673da9204B8",
        "bridgeContract": "https://etherscan.io/address/0xf92cD566Ea4864356C5491c177A430C222d7e678",
        "assetContract": "https://etherscan.io/address/0x7D2D3688Df45Ce7C552E19c27e007673da9204B8"
      }
    },
    {
      "chainId": 101,
      "address": "GCdDiVgZnkWCAnGktUsjhoho2CHab9JfrRy3Q5W51zvC",
      "symbol": "waBAT",
      "name": "Aave Interest bearing BAT (Wormhole)",
      "decimals": 9,
      "logoURI": "https://cloudflare-ipfs.com/ipfs/QmaznB5PRhMC696u8yZuzN6Uwrnp7Zmfa5CydVUMvLJc9i/aBAT.svg",
      "tags": [
        "wrapped",
        "wormhole"
      ],
      "extensions": {
        "address": "0xE1BA0FB44CCb0D11b80F92f4f8Ed94CA3fF51D00",
        "bridgeContract": "https://etherscan.io/address/0xf92cD566Ea4864356C5491c177A430C222d7e678",
        "assetContract": "https://etherscan.io/address/0xE1BA0FB44CCb0D11b80F92f4f8Ed94CA3fF51D00",
        "coingeckoId": "aave-bat-v1"
      }
    },
    {
      "chainId": 101,
      "address": "FBrfFh7fb7xKfyBMJA32KufMjEkgSgY4AuzLXFKdJFRj",
      "symbol": "waETH",
      "name": "Aave Interest bearing ETH (Wormhole)",
      "decimals": 9,
      "logoURI": "https://cloudflare-ipfs.com/ipfs/QmaznB5PRhMC696u8yZuzN6Uwrnp7Zmfa5CydVUMvLJc9i/aETH.svg",
      "tags": [
        "wrapped",
        "wormhole"
      ],
      "extensions": {
        "address": "0x3a3A65aAb0dd2A17E3F1947bA16138cd37d08c04",
        "bridgeContract": "https://etherscan.io/address/0xf92cD566Ea4864356C5491c177A430C222d7e678",
        "assetContract": "https://etherscan.io/address/0x3a3A65aAb0dd2A17E3F1947bA16138cd37d08c04",
        "coingeckoId": "aave-eth-v1"
      }
    },
    {
      "chainId": 101,
      "address": "Adp88WrQDgExPTu26DdBnbN2ffWMkXLxwqzjTdfRQiJi",
      "symbol": "waLINK",
      "name": "Aave Interest bearing LINK (Wormhole)",
      "decimals": 9,
      "logoURI": "https://cloudflare-ipfs.com/ipfs/QmaznB5PRhMC696u8yZuzN6Uwrnp7Zmfa5CydVUMvLJc9i/aLINK.svg",
      "tags": [
        "wrapped",
        "wormhole"
      ],
      "extensions": {
        "address": "0xA64BD6C70Cb9051F6A9ba1F163Fdc07E0DfB5F84",
        "bridgeContract": "https://etherscan.io/address/0xf92cD566Ea4864356C5491c177A430C222d7e678",
        "assetContract": "https://etherscan.io/address/0xA64BD6C70Cb9051F6A9ba1F163Fdc07E0DfB5F84",
        "coingeckoId": "aave-link-v1"
      }
    },
    {
      "chainId": 101,
      "address": "3p67dqghWn6reQcVCqNBkufrpU1gtA1ZRAYja6GMXySG",
      "symbol": "waKNC",
      "name": "Aave Interest bearing KNC (Wormhole)",
      "decimals": 9,
      "logoURI": "https://cloudflare-ipfs.com/ipfs/QmaznB5PRhMC696u8yZuzN6Uwrnp7Zmfa5CydVUMvLJc9i/aKNC.svg",
      "tags": [
        "wrapped",
        "wormhole"
      ],
      "extensions": {
        "address": "0x9D91BE44C06d373a8a226E1f3b146956083803eB",
        "bridgeContract": "https://etherscan.io/address/0xf92cD566Ea4864356C5491c177A430C222d7e678",
        "assetContract": "https://etherscan.io/address/0x9D91BE44C06d373a8a226E1f3b146956083803eB",
        "coingeckoId": "aave-knc-v1"
      }
    },
    {
      "chainId": 101,
      "address": "A4qYX1xuewaBL9SeZnwA3We6MhG8TYcTceHAJpk7Etdt",
      "symbol": "waREP",
      "name": "Aave Interest bearing REP (Wormhole)",
      "decimals": 9,
      "logoURI": "https://cloudflare-ipfs.com/ipfs/QmaznB5PRhMC696u8yZuzN6Uwrnp7Zmfa5CydVUMvLJc9i/aREP.svg",
      "tags": [
        "wrapped",
        "wormhole"
      ],
      "extensions": {
        "address": "0x71010A9D003445aC60C4e6A7017c1E89A477B438",
        "bridgeContract": "https://etherscan.io/address/0xf92cD566Ea4864356C5491c177A430C222d7e678",
        "assetContract": "https://etherscan.io/address/0x71010A9D003445aC60C4e6A7017c1E89A477B438"
      }
    },
    {
      "chainId": 101,
      "address": "3iTtcKUVa5ouzwNZFc3SasuAKkY2ZuMxLERRcWfxQVN3",
      "symbol": "waMKR",
      "name": "Aave Interest bearing MKR (Wormhole)",
      "decimals": 9,
      "logoURI": "https://cloudflare-ipfs.com/ipfs/QmaznB5PRhMC696u8yZuzN6Uwrnp7Zmfa5CydVUMvLJc9i/aMKR.svg",
      "tags": [
        "wrapped",
        "wormhole"
      ],
      "extensions": {
        "address": "0x7deB5e830be29F91E298ba5FF1356BB7f8146998",
        "bridgeContract": "https://etherscan.io/address/0xf92cD566Ea4864356C5491c177A430C222d7e678",
        "assetContract": "https://etherscan.io/address/0x7deB5e830be29F91E298ba5FF1356BB7f8146998",
        "coingeckoId": "aave-mkr-v1"
      }
    },
    {
      "chainId": 101,
      "address": "EMS6TrCU8uBMumZukRSShGS1yzHGqYd3S8hW2sYULX3T",
      "symbol": "waMANA",
      "name": "Aave Interest bearing MANA (Wormhole)",
      "decimals": 9,
      "logoURI": "https://cloudflare-ipfs.com/ipfs/QmaznB5PRhMC696u8yZuzN6Uwrnp7Zmfa5CydVUMvLJc9i/aMANA.svg",
      "tags": [
        "wrapped",
        "wormhole"
      ],
      "extensions": {
        "address": "0x6FCE4A401B6B80ACe52baAefE4421Bd188e76F6f",
        "bridgeContract": "https://etherscan.io/address/0xf92cD566Ea4864356C5491c177A430C222d7e678",
        "assetContract": "https://etherscan.io/address/0x6FCE4A401B6B80ACe52baAefE4421Bd188e76F6f",
        "coingeckoId": "aave-mana-v1"
      }
    },
    {
      "chainId": 101,
      "address": "qhqzfH7AjeukUgqyPXncWHFXTBebFNu5QQUrzhJaLB4",
      "symbol": "waZRX",
      "name": "Aave Interest bearing ZRX (Wormhole)",
      "decimals": 9,
      "logoURI": "https://cloudflare-ipfs.com/ipfs/QmaznB5PRhMC696u8yZuzN6Uwrnp7Zmfa5CydVUMvLJc9i/aZRX.svg",
      "tags": [
        "wrapped",
        "wormhole"
      ],
      "extensions": {
        "address": "0x6Fb0855c404E09c47C3fBCA25f08d4E41f9F062f",
        "bridgeContract": "https://etherscan.io/address/0xf92cD566Ea4864356C5491c177A430C222d7e678",
        "assetContract": "https://etherscan.io/address/0x6Fb0855c404E09c47C3fBCA25f08d4E41f9F062f",
        "coingeckoId": "aave-zrx-v1"
      }
    },
    {
      "chainId": 101,
      "address": "FeU2J26AfMqh2mh7Cf4Lw1HRueAvAkZYxGr8njFNMeQ2",
      "symbol": "waSNX",
      "name": "Aave Interest bearing SNX (Wormhole)",
      "decimals": 9,
      "logoURI": "https://cloudflare-ipfs.com/ipfs/QmXj52EGotmpyep84PBycmQnAgCF2sbqxdXFWP3GPZFbEz",
      "tags": [
        "wrapped",
        "wormhole"
      ],
      "extensions": {
        "address": "0x328C4c80BC7aCa0834Db37e6600A6c49E12Da4DE",
        "bridgeContract": "https://etherscan.io/address/0xf92cD566Ea4864356C5491c177A430C222d7e678",
        "assetContract": "https://etherscan.io/address/0x328C4c80BC7aCa0834Db37e6600A6c49E12Da4DE",
        "coingeckoId": "aave-snx-v1"
      }
    },
    {
      "chainId": 101,
      "address": "GveRVvWTUH1s26YxyjUnXh1J5mMdu5crC2K2uQy26KXi",
      "symbol": "waWBTC",
      "name": "Aave Interest bearing WBTC (Wormhole)",
      "decimals": 8,
      "logoURI": "https://cloudflare-ipfs.com/ipfs/QmaznB5PRhMC696u8yZuzN6Uwrnp7Zmfa5CydVUMvLJc9i/aWBTC.svg",
      "tags": [
        "wrapped",
        "wormhole"
      ],
      "extensions": {
        "address": "0xFC4B8ED459e00e5400be803A9BB3954234FD50e3",
        "bridgeContract": "https://etherscan.io/address/0xf92cD566Ea4864356C5491c177A430C222d7e678",
        "assetContract": "https://etherscan.io/address/0xFC4B8ED459e00e5400be803A9BB3954234FD50e3",
        "coingeckoId": "aave-wbtc-v1"
      }
    },
    {
      "chainId": 101,
      "address": "F2WgoHLwV4pfxN4WrUs2q6KkmFCsNorGYQ82oaPNUFLP",
      "symbol": "waBUSD",
      "name": "Aave Interest bearing Binance USD (Wormhole)",
      "decimals": 9,
      "logoURI": "https://cloudflare-ipfs.com/ipfs/QmaznB5PRhMC696u8yZuzN6Uwrnp7Zmfa5CydVUMvLJc9i/aBUSD.svg",
      "tags": [
        "wrapped",
        "wormhole"
      ],
      "extensions": {
        "address": "0x6Ee0f7BB50a54AB5253dA0667B0Dc2ee526C30a8",
        "bridgeContract": "https://etherscan.io/address/0xf92cD566Ea4864356C5491c177A430C222d7e678",
        "assetContract": "https://etherscan.io/address/0x6Ee0f7BB50a54AB5253dA0667B0Dc2ee526C30a8",
        "coingeckoId": "aave-busd-v1"
      }
    },
    {
      "chainId": 101,
      "address": "3rNUQJgvfZ5eFsZvCkvdYcbd9ZzS6YmtwQsoUTFKmVd4",
      "symbol": "waENJ",
      "name": "Aave Interest bearing ENJ (Wormhole)",
      "decimals": 9,
      "logoURI": "https://cloudflare-ipfs.com/ipfs/QmaznB5PRhMC696u8yZuzN6Uwrnp7Zmfa5CydVUMvLJc9i/aENJ.svg",
      "tags": [
        "wrapped",
        "wormhole"
      ],
      "extensions": {
        "address": "0x712DB54daA836B53Ef1EcBb9c6ba3b9Efb073F40",
        "bridgeContract": "https://etherscan.io/address/0xf92cD566Ea4864356C5491c177A430C222d7e678",
        "assetContract": "https://etherscan.io/address/0x712DB54daA836B53Ef1EcBb9c6ba3b9Efb073F40",
        "coingeckoId": "aave-enj-v1"
      }
    },
    {
      "chainId": 101,
      "address": "BHh8nyDwdUG4uyyQYNqGXGLHPyb83R6Y2fqJrNVKtTsT",
      "symbol": "waREN",
      "name": "Aave Interest bearing REN (Wormhole)",
      "decimals": 9,
      "logoURI": "https://cloudflare-ipfs.com/ipfs/QmUgE3UECZxZcCAiqd3V9otfFWLi5fxR8uHd94RxkT3iYb",
      "tags": [
        "wrapped",
        "wormhole"
      ],
      "extensions": {
        "address": "0x69948cC03f478B95283F7dbf1CE764d0fc7EC54C",
        "bridgeContract": "https://etherscan.io/address/0xf92cD566Ea4864356C5491c177A430C222d7e678",
        "assetContract": "https://etherscan.io/address/0x69948cC03f478B95283F7dbf1CE764d0fc7EC54C",
        "coingeckoId": "aave-ren-v1"
      }
    },
    {
      "chainId": 101,
      "address": "EE58FVYG1UoY6Givy3K3GSRde9sHMj6X1BnocHBtd3sz",
      "symbol": "waYFI",
      "name": "Aave Interest bearing YFI (Wormhole)",
      "decimals": 9,
      "logoURI": "https://cloudflare-ipfs.com/ipfs/QmauhqAKU8YLhDhT4M5ZcPMuqEfqkBrBaC31uWC9UXd1ik",
      "tags": [
        "wrapped",
        "wormhole"
      ],
      "extensions": {
        "address": "0x12e51E77DAAA58aA0E9247db7510Ea4B46F9bEAd",
        "bridgeContract": "https://etherscan.io/address/0xf92cD566Ea4864356C5491c177A430C222d7e678",
        "assetContract": "https://etherscan.io/address/0x12e51E77DAAA58aA0E9247db7510Ea4B46F9bEAd",
        "coingeckoId": "ayfi"
      }
    },
    {
      "chainId": 101,
      "address": "8aYsiHR6oVTAcFUzdXDhaPkgRbn4QYRCkdk3ATmAmY4p",
      "symbol": "waAAVE",
      "name": "Aave Interest bearing Aave Token (Wormhole)",
      "decimals": 9,
      "logoURI": "https://cloudflare-ipfs.com/ipfs/QmaznB5PRhMC696u8yZuzN6Uwrnp7Zmfa5CydVUMvLJc9i/aAAVE.svg",
      "tags": [
        "wrapped",
        "wormhole"
      ],
      "extensions": {
        "address": "0xba3D9687Cf50fE253cd2e1cFeEdE1d6787344Ed5",
        "bridgeContract": "https://etherscan.io/address/0xf92cD566Ea4864356C5491c177A430C222d7e678",
        "assetContract": "https://etherscan.io/address/0xba3D9687Cf50fE253cd2e1cFeEdE1d6787344Ed5"
      }
    },
    {
      "chainId": 101,
      "address": "8kwCLkWbv4qTJPcbSV65tWdQmjURjBGRSv6VtC1JTiL8",
      "symbol": "waUNI",
      "name": "Aave Interest bearing Uniswap (Wormhole)",
      "decimals": 9,
      "logoURI": "https://cloudflare-ipfs.com/ipfs/QmYdpeez387RdMw6zEEa5rMXuayi748Uc15eFuoa3QhGEJ",
      "tags": [
        "wrapped",
        "wormhole"
      ],
      "extensions": {
        "address": "0xB124541127A0A657f056D9Dd06188c4F1b0e5aab",
        "bridgeContract": "https://etherscan.io/address/0xf92cD566Ea4864356C5491c177A430C222d7e678",
        "assetContract": "https://etherscan.io/address/0xB124541127A0A657f056D9Dd06188c4F1b0e5aab"
      }
    },
    {
      "chainId": 101,
      "address": "9NDu1wdjZ7GiY7foAXhia9h1wQU45oTUzyMZKJ31V7JA",
      "symbol": "wstkAAVE",
      "name": "Staked Aave (Wormhole)",
      "decimals": 9,
      "logoURI": "https://cloudflare-ipfs.com/ipfs/Qmc2N4CsWDH3ZnnggcvbF8dN1JYsKTUyh3rdj5NBZH9KKL",
      "tags": [
        "wrapped",
        "wormhole"
      ],
      "extensions": {
        "address": "0x4da27a545c0c5B758a6BA100e3a049001de870f5",
        "bridgeContract": "https://etherscan.io/address/0xf92cD566Ea4864356C5491c177A430C222d7e678",
        "assetContract": "https://etherscan.io/address/0x4da27a545c0c5B758a6BA100e3a049001de870f5"
      }
    },
    {
      "chainId": 101,
      "address": "GNQ1Goajm3Za8uC1Eptt2yfsrbnkZh2eMJoqxg54sj3o",
      "symbol": "wUniDAIETH",
      "name": "Uniswap DAI LP (Wormhole)",
      "decimals": 9,
      "logoURI": "https://cloudflare-ipfs.com/ipfs/QmYNz8J1h5yefkaAw6tZwUYoJyBTWmBXgAY28ZWZ5rPsLR",
      "tags": [
        "wrapped",
        "wormhole"
      ],
      "extensions": {
        "address": "0x2a1530C4C41db0B0b2bB646CB5Eb1A67b7158667",
        "bridgeContract": "https://etherscan.io/address/0xf92cD566Ea4864356C5491c177A430C222d7e678",
        "assetContract": "https://etherscan.io/address/0x2a1530C4C41db0B0b2bB646CB5Eb1A67b7158667"
      }
    },
    {
      "chainId": 101,
      "address": "7NFin546WNvWkhtfftfY77z8C1TrxLbUcKmw5TpHGGtC",
      "symbol": "wUniUSDCETH",
      "name": "Uniswap USDC LP (Wormhole)",
      "decimals": 9,
      "logoURI": "https://cloudflare-ipfs.com/ipfs/Qme9QQcNzKvk3FEwEZvvKJWSvDUd41z5geWHNpuJb6di9y",
      "tags": [
        "wrapped",
        "wormhole"
      ],
      "extensions": {
        "address": "0x97deC872013f6B5fB443861090ad931542878126",
        "bridgeContract": "https://etherscan.io/address/0xf92cD566Ea4864356C5491c177A430C222d7e678",
        "assetContract": "https://etherscan.io/address/0x97deC872013f6B5fB443861090ad931542878126"
      }
    },
    {
      "chainId": 101,
      "address": "7gersKTtU65ERNBNTZKjYgKf7HypR7PDMprcuhQJChaq",
      "symbol": "wUnisETHETH",
      "name": "Uniswap sETH LP (Wormhole)",
      "decimals": 9,
      "logoURI": "https://cloudflare-ipfs.com/ipfs/QmZcwn4eZJpjihH8TApRczQQJdAzpR6Er7g1bvo6PGhxWi",
      "tags": [
        "wrapped",
        "wormhole"
      ],
      "extensions": {
        "address": "0xe9Cf7887b93150D4F2Da7dFc6D502B216438F244",
        "bridgeContract": "https://etherscan.io/address/0xf92cD566Ea4864356C5491c177A430C222d7e678",
        "assetContract": "https://etherscan.io/address/0xe9Cf7887b93150D4F2Da7dFc6D502B216438F244"
      }
    },
    {
      "chainId": 101,
      "address": "4aqNtSCr77eiEZJ9u9BhPErjEMju6FFdLeBKkE1pdxuK",
      "symbol": "wUniLENDETH",
      "name": "Uniswap LEND LP (Wormhole)",
      "decimals": 9,
      "logoURI": "https://cloudflare-ipfs.com/ipfs/Qmcbin86EXd14LhbqLknH9kM3N7oueBYt9qQmZdmMWqrgu",
      "tags": [
        "wrapped",
        "wormhole"
      ],
      "extensions": {
        "address": "0xcaA7e4656f6A2B59f5f99c745F91AB26D1210DCe",
        "bridgeContract": "https://etherscan.io/address/0xf92cD566Ea4864356C5491c177A430C222d7e678",
        "assetContract": "https://etherscan.io/address/0xcaA7e4656f6A2B59f5f99c745F91AB26D1210DCe"
      }
    },
    {
      "chainId": 101,
      "address": "FDdoYCHwFghBSbnN6suvFR3VFw6kAzfhfGpkAQAGPLC3",
      "symbol": "wUniMKRETH",
      "name": "Uniswap MKR LP (Wormhole)",
      "decimals": 9,
      "logoURI": "https://cloudflare-ipfs.com/ipfs/QmSS94EJyBeHeUmoDmGjQjeuUHQxTcMaD8Zvw8W8XdGDBv",
      "tags": [
        "wrapped",
        "wormhole"
      ],
      "extensions": {
        "address": "0x2C4Bd064b998838076fa341A83d007FC2FA50957",
        "bridgeContract": "https://etherscan.io/address/0xf92cD566Ea4864356C5491c177A430C222d7e678",
        "assetContract": "https://etherscan.io/address/0x2C4Bd064b998838076fa341A83d007FC2FA50957"
      }
    },
    {
      "chainId": 101,
      "address": "FSSTfbb1vh1TRe8Ja64hC65QTc7pPUhwHh5uTAWj5haH",
      "symbol": "wUniLINKETH",
      "name": "Uniswap LINK LP (Wormhole)",
      "decimals": 9,
      "logoURI": "https://cloudflare-ipfs.com/ipfs/QmQWb2cb9QZbTeMTtoWzUpJGNXcZiGXTygbRLKHNNwhk4Y",
      "tags": [
        "wrapped",
        "wormhole"
      ],
      "extensions": {
        "address": "0xF173214C720f58E03e194085B1DB28B50aCDeeaD",
        "bridgeContract": "https://etherscan.io/address/0xf92cD566Ea4864356C5491c177A430C222d7e678",
        "assetContract": "https://etherscan.io/address/0xF173214C720f58E03e194085B1DB28B50aCDeeaD"
      }
    },
    {
      "chainId": 101,
      "address": "Aci9xBGywrgBxQoFnL6LCoCYuX5k6AqaYhimgSZ1Fhrk",
      "symbol": "waUniETH",
      "name": "Aave Interest bearing UniETH (Wormhole)",
      "decimals": 9,
      "logoURI": " https://cdn.jsdelivr.net/gh/trustwallet/assets@master/blockchains/ethereum/assets/0x6179078872605396Ee62960917128F9477a5DdbB/logo.png",
      "tags": [
        "wrapped",
        "wormhole"
      ],
      "extensions": {
        "address": "0x6179078872605396Ee62960917128F9477a5DdbB",
        "bridgeContract": "https://etherscan.io/address/0xf92cD566Ea4864356C5491c177A430C222d7e678",
        "assetContract": "https://etherscan.io/address/0x6179078872605396Ee62960917128F9477a5DdbB"
      }
    },
    {
      "chainId": 101,
      "address": "GqHK99sW4ym6zy6Kdoh8f7sb2c3qhtB3WRqeyPbAYfmy",
      "symbol": "waUniDAI",
      "name": "Aave Interest bearing UniDAI (Wormhole)",
      "decimals": 9,
      "logoURI": " https://cdn.jsdelivr.net/gh/trustwallet/assets@master/blockchains/ethereum/assets/0x048930eec73c91B44b0844aEACdEBADC2F2b6efb/logo.png",
      "tags": [
        "wrapped",
        "wormhole"
      ],
      "extensions": {
        "address": "0x048930eec73c91B44b0844aEACdEBADC2F2b6efb",
        "bridgeContract": "https://etherscan.io/address/0xf92cD566Ea4864356C5491c177A430C222d7e678",
        "assetContract": "https://etherscan.io/address/0x048930eec73c91B44b0844aEACdEBADC2F2b6efb"
      }
    },
    {
      "chainId": 101,
      "address": "4e4TpGVJMYiz5UBrAXuNmiVJ9yvc7ppJeAn8sXmbnmDi",
      "symbol": "waUniUSDC",
      "name": "Aave Interest bearing UniUSDC (Wormhole)",
      "decimals": 6,
      "logoURI": " https://cdn.jsdelivr.net/gh/trustwallet/assets@master/blockchains/ethereum/assets/0xe02b2Ad63eFF3Ac1D5827cBd7AB9DD3DaC4f4AD0/logo.png",
      "tags": [
        "wrapped",
        "wormhole"
      ],
      "extensions": {
        "address": "0xe02b2Ad63eFF3Ac1D5827cBd7AB9DD3DaC4f4AD0",
        "bridgeContract": "https://etherscan.io/address/0xf92cD566Ea4864356C5491c177A430C222d7e678",
        "assetContract": "https://etherscan.io/address/0xe02b2Ad63eFF3Ac1D5827cBd7AB9DD3DaC4f4AD0"
      }
    },
    {
      "chainId": 101,
      "address": "49LoAnQQdo9171zfcWRUoQLYSScrxXobbuwt14xjvfVm",
      "symbol": "waUniUSDT",
      "name": "Aave Interest bearing UniUSDT (Wormhole)",
      "decimals": 6,
      "logoURI": " https://cdn.jsdelivr.net/gh/trustwallet/assets@master/blockchains/ethereum/assets/0xb977ee318010A5252774171494a1bCB98E7fab65/logo.png",
      "tags": [
        "wrapped",
        "wormhole"
      ],
      "extensions": {
        "address": "0xb977ee318010A5252774171494a1bCB98E7fab65",
        "bridgeContract": "https://etherscan.io/address/0xf92cD566Ea4864356C5491c177A430C222d7e678",
        "assetContract": "https://etherscan.io/address/0xb977ee318010A5252774171494a1bCB98E7fab65"
      }
    },
    {
      "chainId": 101,
      "address": "CvG3gtKYJtKRzEUgMeb42xnd8HDjESgLtyJqQ2kuLncp",
      "symbol": "waUniDAIETH",
      "name": "Aave Interest bearing UniDAIETH (Wormhole)",
      "decimals": 9,
      "logoURI": "https://cloudflare-ipfs.com/ipfs/QmaznB5PRhMC696u8yZuzN6Uwrnp7Zmfa5CydVUMvLJc9i/aUNI%20DAI%20ETH.svg",
      "tags": [
        "wrapped",
        "wormhole"
      ],
      "extensions": {
        "address": "0xBbBb7F2aC04484F7F04A2C2C16f20479791BbB44",
        "bridgeContract": "https://etherscan.io/address/0xf92cD566Ea4864356C5491c177A430C222d7e678",
        "assetContract": "https://etherscan.io/address/0xBbBb7F2aC04484F7F04A2C2C16f20479791BbB44"
      }
    },
    {
      "chainId": 101,
      "address": "GSv5ECZaMfaceZK4WKKzA4tKVDkqtfBASECcmYFWcy4G",
      "symbol": "waUniUSDCETH",
      "name": "Aave Interest bearing UniUSDCETH (Wormhole)",
      "decimals": 9,
      "logoURI": "https://cloudflare-ipfs.com/ipfs/QmaznB5PRhMC696u8yZuzN6Uwrnp7Zmfa5CydVUMvLJc9i/aUNI%20USDC%20ETH.svg",
      "tags": [
        "wrapped",
        "wormhole"
      ],
      "extensions": {
        "address": "0x1D0e53A0e524E3CC92C1f0f33Ae268FfF8D7E7a5",
        "bridgeContract": "https://etherscan.io/address/0xf92cD566Ea4864356C5491c177A430C222d7e678",
        "assetContract": "https://etherscan.io/address/0x1D0e53A0e524E3CC92C1f0f33Ae268FfF8D7E7a5"
      }
    },
    {
      "chainId": 101,
      "address": "7LUdsedi7qpTJGnFpZo6mWqVtKKpccr9XrQGxJ2xUDPT",
      "symbol": "waUniSETHETH",
      "name": "Aave Interest bearing UniSETHETH (Wormhole)",
      "decimals": 9,
      "logoURI": "https://cloudflare-ipfs.com/ipfs/QmaznB5PRhMC696u8yZuzN6Uwrnp7Zmfa5CydVUMvLJc9i/aUNI%20sETH%20ETH.svg",
      "tags": [
        "wrapped",
        "wormhole"
      ],
      "extensions": {
        "address": "0x84BBcaB430717ff832c3904fa6515f97fc63C76F",
        "bridgeContract": "https://etherscan.io/address/0xf92cD566Ea4864356C5491c177A430C222d7e678",
        "assetContract": "https://etherscan.io/address/0x84BBcaB430717ff832c3904fa6515f97fc63C76F"
      }
    },
    {
      "chainId": 101,
      "address": "Hc1zHQxg1k2JVwvuv3kqbCyZDEJYfDdNftBMab4EMUx9",
      "symbol": "waUniLENDETH",
      "name": "Aave Interest bearing UniLENDETH (Wormhole)",
      "decimals": 9,
      "logoURI": "https://cloudflare-ipfs.com/ipfs/QmaznB5PRhMC696u8yZuzN6Uwrnp7Zmfa5CydVUMvLJc9i/aUNI%20LEND%20ETH.svg",
      "tags": [
        "wrapped",
        "wormhole"
      ],
      "extensions": {
        "address": "0xc88ebbf7C523f38Ef3eB8A151273C0F0dA421e63",
        "bridgeContract": "https://etherscan.io/address/0xf92cD566Ea4864356C5491c177A430C222d7e678",
        "assetContract": "https://etherscan.io/address/0xc88ebbf7C523f38Ef3eB8A151273C0F0dA421e63"
      }
    },
    {
      "chainId": 101,
      "address": "9PejEmx6NKDHgf6jpgAWwZsibURKifBakjzDQdtCtAXT",
      "symbol": "waUniMKRETH",
      "name": "Aave Interest bearing UniMKRETH (Wormhole)",
      "decimals": 9,
      "logoURI": "https://cloudflare-ipfs.com/ipfs/QmaznB5PRhMC696u8yZuzN6Uwrnp7Zmfa5CydVUMvLJc9i/aUNI%20MKR%20ETH.svg",
      "tags": [
        "wrapped",
        "wormhole"
      ],
      "extensions": {
        "address": "0x8c69f7A4C9B38F1b48005D216c398Efb2F1Ce3e4",
        "bridgeContract": "https://etherscan.io/address/0xf92cD566Ea4864356C5491c177A430C222d7e678",
        "assetContract": "https://etherscan.io/address/0x8c69f7A4C9B38F1b48005D216c398Efb2F1Ce3e4"
      }
    },
    {
      "chainId": 101,
      "address": "KcHygDp4o7ENsHjevYM4T3u6R7KHa5VyvkJ7kpmJcYo",
      "symbol": "waUniLINKETH",
      "name": "Aave Interest bearing UniLINKETH (Wormhole)",
      "decimals": 9,
      "logoURI": "https://cloudflare-ipfs.com/ipfs/QmaznB5PRhMC696u8yZuzN6Uwrnp7Zmfa5CydVUMvLJc9i/aUNI%20LINK%20ETH.svg",
      "tags": [
        "wrapped",
        "wormhole"
      ],
      "extensions": {
        "address": "0x9548DB8b1cA9b6c757485e7861918b640390169c",
        "bridgeContract": "https://etherscan.io/address/0xf92cD566Ea4864356C5491c177A430C222d7e678",
        "assetContract": "https://etherscan.io/address/0x9548DB8b1cA9b6c757485e7861918b640390169c"
      }
    },
    {
      "chainId": 101,
      "address": "GNPAF84ZEtKYyfuY2fg8tZVwse7LpTSeyYPSyEKFqa2Y",
      "symbol": "waUSDT",
      "name": "Aave interest bearing USDT (Wormhole)",
      "decimals": 6,
      "logoURI": "https://cloudflare-ipfs.com/ipfs/QmaznB5PRhMC696u8yZuzN6Uwrnp7Zmfa5CydVUMvLJc9i/aUSDT.svg",
      "tags": [
        "wrapped",
        "wormhole"
      ],
      "extensions": {
        "address": "0x3Ed3B47Dd13EC9a98b44e6204A523E766B225811",
        "bridgeContract": "https://etherscan.io/address/0xf92cD566Ea4864356C5491c177A430C222d7e678",
        "assetContract": "https://etherscan.io/address/0x3Ed3B47Dd13EC9a98b44e6204A523E766B225811",
        "coingeckoId": "aave-usdt"
      }
    },
    {
      "chainId": 101,
      "address": "3QTknQ3i27rDKm5hvBaScFLQ34xX9N7J7XfEFwy27qbZ",
      "symbol": "waWBTC",
      "name": "Aave interest bearing WBTC (Wormhole)",
      "decimals": 8,
      "logoURI": "https://cloudflare-ipfs.com/ipfs/QmaznB5PRhMC696u8yZuzN6Uwrnp7Zmfa5CydVUMvLJc9i/aWBTC.svg",
      "tags": [
        "wrapped",
        "wormhole"
      ],
      "extensions": {
        "address": "0x9ff58f4fFB29fA2266Ab25e75e2A8b3503311656",
        "bridgeContract": "https://etherscan.io/address/0xf92cD566Ea4864356C5491c177A430C222d7e678",
        "assetContract": "https://etherscan.io/address/0x9ff58f4fFB29fA2266Ab25e75e2A8b3503311656",
        "coingeckoId": "aave-wbtc"
      }
    },
    {
      "chainId": 101,
      "address": "EbpkofeWyiQouGyxQAgXxEyGtjgq13NSucX3CNvucNpb",
      "symbol": "waWETH",
      "name": "Aave interest bearing WETH (Wormhole)",
      "decimals": 9,
      "logoURI": "https://cloudflare-ipfs.com/ipfs/QmUDc7LQN6zKHon9FChTqZc7WGFvGPZe698Bq5HbSYtfk9",
      "tags": [
        "wrapped",
        "wormhole"
      ],
      "extensions": {
        "address": "0x030bA81f1c18d280636F32af80b9AAd02Cf0854e",
        "bridgeContract": "https://etherscan.io/address/0xf92cD566Ea4864356C5491c177A430C222d7e678",
        "assetContract": "https://etherscan.io/address/0x030bA81f1c18d280636F32af80b9AAd02Cf0854e"
      }
    },
    {
      "chainId": 101,
      "address": "67uaa3Z7SX7GC6dqSTjpJLnySLXZpCAK9MHMi3232Bfb",
      "symbol": "waYFI",
      "name": "Aave interest bearing YFI (Wormhole)",
      "decimals": 9,
      "logoURI": "https://cloudflare-ipfs.com/ipfs/QmauhqAKU8YLhDhT4M5ZcPMuqEfqkBrBaC31uWC9UXd1ik",
      "tags": [
        "wrapped",
        "wormhole"
      ],
      "extensions": {
        "address": "0x5165d24277cD063F5ac44Efd447B27025e888f37",
        "bridgeContract": "https://etherscan.io/address/0xf92cD566Ea4864356C5491c177A430C222d7e678",
        "assetContract": "https://etherscan.io/address/0x5165d24277cD063F5ac44Efd447B27025e888f37"
      }
    },
    {
      "chainId": 101,
      "address": "9xS6et5uvQ64QsmaGMfzfXrwTsfYPjwEWuiPnBGFgfw",
      "symbol": "waZRX",
      "name": "Aave interest bearing ZRX (Wormhole)",
      "decimals": 9,
      "logoURI": "https://cloudflare-ipfs.com/ipfs/QmaznB5PRhMC696u8yZuzN6Uwrnp7Zmfa5CydVUMvLJc9i/aZRX.svg",
      "tags": [
        "wrapped",
        "wormhole"
      ],
      "extensions": {
        "address": "0xDf7FF54aAcAcbFf42dfe29DD6144A69b629f8C9e",
        "bridgeContract": "https://etherscan.io/address/0xf92cD566Ea4864356C5491c177A430C222d7e678",
        "assetContract": "https://etherscan.io/address/0xDf7FF54aAcAcbFf42dfe29DD6144A69b629f8C9e",
        "coingeckoId": "aave-zrx"
      }
    },
    {
      "chainId": 101,
      "address": "2TZ8s2FwtWqJrWpdFsSf2uM2Fvjw474n6HhTdTEWoLor",
      "symbol": "waUNI",
      "name": "Aave interest bearing UNI (Wormhole)",
      "decimals": 9,
      "logoURI": "https://cloudflare-ipfs.com/ipfs/QmYdpeez387RdMw6zEEa5rMXuayi748Uc15eFuoa3QhGEJ",
      "tags": [
        "wrapped",
        "wormhole"
      ],
      "extensions": {
        "address": "0xB9D7CB55f463405CDfBe4E90a6D2Df01C2B92BF1",
        "bridgeContract": "https://etherscan.io/address/0xf92cD566Ea4864356C5491c177A430C222d7e678",
        "assetContract": "https://etherscan.io/address/0xB9D7CB55f463405CDfBe4E90a6D2Df01C2B92BF1"
      }
    },
    {
      "chainId": 101,
      "address": "G1o2fHZXyPCeAEcY4o6as7SmVaUu65DRhcq1S4Cfap9T",
      "symbol": "waAAVE",
      "name": "Aave interest bearing AAVE (Wormhole)",
      "decimals": 9,
      "logoURI": "https://cloudflare-ipfs.com/ipfs/QmaznB5PRhMC696u8yZuzN6Uwrnp7Zmfa5CydVUMvLJc9i/aAAVE.svg",
      "tags": [
        "wrapped",
        "wormhole"
      ],
      "extensions": {
        "address": "0xFFC97d72E13E01096502Cb8Eb52dEe56f74DAD7B",
        "bridgeContract": "https://etherscan.io/address/0xf92cD566Ea4864356C5491c177A430C222d7e678",
        "assetContract": "https://etherscan.io/address/0xFFC97d72E13E01096502Cb8Eb52dEe56f74DAD7B"
      }
    },
    {
      "chainId": 101,
      "address": "8PeWkyvCDHpSgT5oiGFgZQtXSRBij7ZFLJTHAGBntRDH",
      "symbol": "waBAT",
      "name": "Aave interest bearing BAT (Wormhole)",
      "decimals": 9,
      "logoURI": "https://cloudflare-ipfs.com/ipfs/QmaznB5PRhMC696u8yZuzN6Uwrnp7Zmfa5CydVUMvLJc9i/aBAT.svg",
      "tags": [
        "wrapped",
        "wormhole"
      ],
      "extensions": {
        "address": "0x05Ec93c0365baAeAbF7AefFb0972ea7ECdD39CF1",
        "bridgeContract": "https://etherscan.io/address/0xf92cD566Ea4864356C5491c177A430C222d7e678",
        "assetContract": "https://etherscan.io/address/0x05Ec93c0365baAeAbF7AefFb0972ea7ECdD39CF1",
        "coingeckoId": "aave-bat"
      }
    },
    {
      "chainId": 101,
      "address": "67opsuaXQ3JRSJ1mmF7aPLSq6JaZcwAmXwcMzUN5PSMv",
      "symbol": "waBUSD",
      "name": "Aave interest bearing BUSD (Wormhole)",
      "decimals": 9,
      "logoURI": "https://cloudflare-ipfs.com/ipfs/QmaznB5PRhMC696u8yZuzN6Uwrnp7Zmfa5CydVUMvLJc9i/aBUSD.svg",
      "tags": [
        "wrapped",
        "wormhole"
      ],
      "extensions": {
        "address": "0xA361718326c15715591c299427c62086F69923D9",
        "bridgeContract": "https://etherscan.io/address/0xf92cD566Ea4864356C5491c177A430C222d7e678",
        "assetContract": "https://etherscan.io/address/0xA361718326c15715591c299427c62086F69923D9",
        "coingeckoId": "aave-busd"
      }
    },
    {
      "chainId": 101,
      "address": "4JrrHRS56i9GZkSmGaCY3ZsxMo3JEqQviU64ki7ZJPak",
      "symbol": "waDAI",
      "name": "Aave interest bearing DAI (Wormhole)",
      "decimals": 9,
      "logoURI": "https://cloudflare-ipfs.com/ipfs/QmaznB5PRhMC696u8yZuzN6Uwrnp7Zmfa5CydVUMvLJc9i/aDAI.svg",
      "tags": [
        "wrapped",
        "wormhole"
      ],
      "extensions": {
        "address": "0x028171bCA77440897B824Ca71D1c56caC55b68A3",
        "bridgeContract": "https://etherscan.io/address/0xf92cD566Ea4864356C5491c177A430C222d7e678",
        "assetContract": "https://etherscan.io/address/0x028171bCA77440897B824Ca71D1c56caC55b68A3",
        "coingeckoId": "aave-dai"
      }
    },
    {
      "chainId": 101,
      "address": "3LmfKjsSU9hdxfZfcr873DMNR5nnrk8EvdueXg1dTSin",
      "symbol": "waENJ",
      "name": "Aave interest bearing ENJ (Wormhole)",
      "decimals": 9,
      "logoURI": "https://cloudflare-ipfs.com/ipfs/QmaznB5PRhMC696u8yZuzN6Uwrnp7Zmfa5CydVUMvLJc9i/aENJ.svg",
      "tags": [
        "wrapped",
        "wormhole"
      ],
      "extensions": {
        "address": "0xaC6Df26a590F08dcC95D5a4705ae8abbc88509Ef",
        "bridgeContract": "https://etherscan.io/address/0xf92cD566Ea4864356C5491c177A430C222d7e678",
        "assetContract": "https://etherscan.io/address/0xaC6Df26a590F08dcC95D5a4705ae8abbc88509Ef",
        "coingeckoId": "aave-enj"
      }
    },
    {
      "chainId": 101,
      "address": "7VD2Gosm34hB7kughTqu1N3sW92hq3XwKLTi1N1tdKrj",
      "symbol": "waKNC",
      "name": "Aave interest bearing KNC (Wormhole)",
      "decimals": 9,
      "logoURI": "https://cloudflare-ipfs.com/ipfs/QmaznB5PRhMC696u8yZuzN6Uwrnp7Zmfa5CydVUMvLJc9i/aKNC.svg",
      "tags": [
        "wrapped",
        "wormhole"
      ],
      "extensions": {
        "address": "0x39C6b3e42d6A679d7D776778Fe880BC9487C2EDA",
        "bridgeContract": "https://etherscan.io/address/0xf92cD566Ea4864356C5491c177A430C222d7e678",
        "assetContract": "https://etherscan.io/address/0x39C6b3e42d6A679d7D776778Fe880BC9487C2EDA",
        "coingeckoId": "aave-knc"
      }
    },
    {
      "chainId": 101,
      "address": "4erbVWFvdvS5P8ews7kUjqfpCQbA8vurnWyvRLsnZJgv",
      "symbol": "waLINK",
      "name": "Aave interest bearing LINK (Wormhole)",
      "decimals": 9,
      "logoURI": "https://cloudflare-ipfs.com/ipfs/QmaznB5PRhMC696u8yZuzN6Uwrnp7Zmfa5CydVUMvLJc9i/aLINK.svg",
      "tags": [
        "wrapped",
        "wormhole"
      ],
      "extensions": {
        "address": "0xa06bC25B5805d5F8d82847D191Cb4Af5A3e873E0",
        "bridgeContract": "https://etherscan.io/address/0xf92cD566Ea4864356C5491c177A430C222d7e678",
        "assetContract": "https://etherscan.io/address/0xa06bC25B5805d5F8d82847D191Cb4Af5A3e873E0",
        "coingeckoId": "aave-link"
      }
    },
    {
      "chainId": 101,
      "address": "AXJWqG4SpAEwkMjKYkarKwv6Qfz5rLU3cwt5KtrDAAYe",
      "symbol": "waMANA",
      "name": "Aave interest bearing MANA (Wormhole)",
      "decimals": 9,
      "logoURI": "https://cloudflare-ipfs.com/ipfs/QmaznB5PRhMC696u8yZuzN6Uwrnp7Zmfa5CydVUMvLJc9i/aMANA.svg",
      "tags": [
        "wrapped",
        "wormhole"
      ],
      "extensions": {
        "address": "0xa685a61171bb30d4072B338c80Cb7b2c865c873E",
        "bridgeContract": "https://etherscan.io/address/0xf92cD566Ea4864356C5491c177A430C222d7e678",
        "assetContract": "https://etherscan.io/address/0xa685a61171bb30d4072B338c80Cb7b2c865c873E",
        "coingeckoId": "aave-mana"
      }
    },
    {
      "chainId": 101,
      "address": "4kJmfagJzQFuwto5RX6f1xScWYbEVBzEpdjmiqTCnzjJ",
      "symbol": "waMKR",
      "name": "Aave interest bearing MKR (Wormhole)",
      "decimals": 9,
      "logoURI": "https://cloudflare-ipfs.com/ipfs/QmaznB5PRhMC696u8yZuzN6Uwrnp7Zmfa5CydVUMvLJc9i/aMKR.svg",
      "tags": [
        "wrapped",
        "wormhole"
      ],
      "extensions": {
        "address": "0xc713e5E149D5D0715DcD1c156a020976e7E56B88",
        "bridgeContract": "https://etherscan.io/address/0xf92cD566Ea4864356C5491c177A430C222d7e678",
        "assetContract": "https://etherscan.io/address/0xc713e5E149D5D0715DcD1c156a020976e7E56B88",
        "coingeckoId": "aave-mkr"
      }
    },
    {
      "chainId": 101,
      "address": "DN8jPo8YZTXhLMyDMKcnwFuKqY8wfn2UrpX8ct4rc8Bc",
      "symbol": "waREN",
      "name": "Aave interest bearing REN (Wormhole)",
      "decimals": 9,
      "logoURI": "https://cloudflare-ipfs.com/ipfs/QmUgE3UECZxZcCAiqd3V9otfFWLi5fxR8uHd94RxkT3iYb",
      "tags": [
        "wrapped",
        "wormhole"
      ],
      "extensions": {
        "address": "0xCC12AbE4ff81c9378D670De1b57F8e0Dd228D77a",
        "bridgeContract": "https://etherscan.io/address/0xf92cD566Ea4864356C5491c177A430C222d7e678",
        "assetContract": "https://etherscan.io/address/0xCC12AbE4ff81c9378D670De1b57F8e0Dd228D77a",
        "coingeckoId": "aave-ren"
      }
    },
    {
      "chainId": 101,
      "address": "HWbJZXJ7s1D1zi5P7yVgRUmZPXvYSFv6vsYU765Ti422",
      "symbol": "waSNX",
      "name": "Aave interest bearing SNX (Wormhole)",
      "decimals": 9,
      "logoURI": "https://cloudflare-ipfs.com/ipfs/QmXj52EGotmpyep84PBycmQnAgCF2sbqxdXFWP3GPZFbEz",
      "tags": [
        "wrapped",
        "wormhole"
      ],
      "extensions": {
        "address": "0x35f6B052C598d933D69A4EEC4D04c73A191fE6c2",
        "bridgeContract": "https://etherscan.io/address/0xf92cD566Ea4864356C5491c177A430C222d7e678",
        "assetContract": "https://etherscan.io/address/0x35f6B052C598d933D69A4EEC4D04c73A191fE6c2",
        "coingeckoId": "aave-snx"
      }
    },
    {
      "chainId": 101,
      "address": "2LForywWWpHzmR5NjSEyF1kcw9ffyLuJX7V7hne2fHfY",
      "symbol": "waSUSD",
      "name": "Aave interest bearing SUSD (Wormhole)",
      "decimals": 9,
      "logoURI": "https://cloudflare-ipfs.com/ipfs/QmaznB5PRhMC696u8yZuzN6Uwrnp7Zmfa5CydVUMvLJc9i/aSUSD.svg",
      "tags": [
        "wrapped",
        "wormhole"
      ],
      "extensions": {
        "address": "0x6C5024Cd4F8A59110119C56f8933403A539555EB",
        "bridgeContract": "https://etherscan.io/address/0xf92cD566Ea4864356C5491c177A430C222d7e678",
        "assetContract": "https://etherscan.io/address/0x6C5024Cd4F8A59110119C56f8933403A539555EB",
        "coingeckoId": "aave-susd"
      }
    },
    {
      "chainId": 101,
      "address": "Badj3S29a2u1auxmijwg5vGjhPLb1K6WLPoigtWjKPXp",
      "symbol": "waTUSD",
      "name": "Aave interest bearing TUSD (Wormhole)",
      "decimals": 9,
      "logoURI": "https://cloudflare-ipfs.com/ipfs/QmaznB5PRhMC696u8yZuzN6Uwrnp7Zmfa5CydVUMvLJc9i/aTUSD.svg",
      "tags": [
        "wrapped",
        "wormhole"
      ],
      "extensions": {
        "address": "0x101cc05f4A51C0319f570d5E146a8C625198e636",
        "bridgeContract": "https://etherscan.io/address/0xf92cD566Ea4864356C5491c177A430C222d7e678",
        "assetContract": "https://etherscan.io/address/0x101cc05f4A51C0319f570d5E146a8C625198e636",
        "coingeckoId": "aave-tusd"
      }
    },
    {
      "chainId": 101,
      "address": "BZCPpva12M9SqJgcpf8jtP9Si6rMANFoUR3i7nchha7M",
      "symbol": "waUSDC",
      "name": "Aave interest bearing USDC (Wormhole)",
      "decimals": 9,
      "logoURI": "https://cloudflare-ipfs.com/ipfs/QmaznB5PRhMC696u8yZuzN6Uwrnp7Zmfa5CydVUMvLJc9i/aUSDC.svg",
      "tags": [
        "wrapped",
        "wormhole"
      ],
      "extensions": {
        "address": "0xBcca60bB61934080951369a648Fb03DF4F96263C",
        "bridgeContract": "https://etherscan.io/address/0xf92cD566Ea4864356C5491c177A430C222d7e678",
        "assetContract": "https://etherscan.io/address/0xBcca60bB61934080951369a648Fb03DF4F96263C",
        "coingeckoId": "aave-usdc"
      }
    },
    {
      "chainId": 101,
      "address": "D3ajQoyBGJz3JCXCPsxHZJbLQKGt9UgxLavgurieGNcD",
      "symbol": "wSDT",
      "name": "Stake DAO Token (Wormhole)",
      "decimals": 9,
      "logoURI": "https://cdn.jsdelivr.net/gh/solana-labs/token-list@main/assets/mainnet/D3ajQoyBGJz3JCXCPsxHZJbLQKGt9UgxLavgurieGNcD/logo.webp",
      "tags": [
        "wrapped",
        "wormhole"
      ],
      "extensions": {
        "address": "0x73968b9a57c6e53d41345fd57a6e6ae27d6cdb2f",
        "bridgeContract": "https://etherscan.io/address/0xf92cD566Ea4864356C5491c177A430C222d7e678",
        "assetContract": "https://etherscan.io/address/0x73968b9a57c6e53d41345fd57a6e6ae27d6cdb2f",
        "coingeckoId": "stake-dao"
      }
    },
    {
      "chainId": 101,
      "address": "4pk3pf9nJDN1im1kNwWJN1ThjE8pCYCTexXYGyFjqKVf",
      "symbol": "oDOP",
      "name": "Dominican Pesos",
      "decimals": 9,
      "logoURI": "https://user-images.githubusercontent.com/9972260/111077928-73bd2280-84c9-11eb-84d4-4032478e3861.png",
      "tags": [
        "stablecoin"
      ],
      "extensions": {
        "website": "https://Odop.io/"
      }
    },
    {
      "chainId": 101,
      "address": "5kjfp2qfRbqCXTQeUYgHNnTLf13eHoKjC5hHynW9DvQE",
      "symbol": "AAPE",
      "name": "AAPE",
      "decimals": 9,
      "logoURI": "https://cdn.jsdelivr.net/gh/solana-labs/token-list@main/assets/mainnet/5kjfp2qfRbqCXTQeUYgHNnTLf13eHoKjC5hHynW9DvQE/logo.jpg",
      "tags": [],
      "extensions": {
        "website": "https://aape.io/"
      }
    },
    {
      "chainId": 101,
      "address": "3K6rftdAaQYMPunrtNRHgnK2UAtjm2JwyT2oCiTDouYE",
      "symbol": "XCOPE",
      "name": "XCOPE",
      "decimals": 0,
      "logoURI": "https://cdn.jsdelivr.net/gh/solana-labs/token-list@main/assets/mainnet/3K6rftdAaQYMPunrtNRHgnK2UAtjm2JwyT2oCiTDouYE/logo.jpg",
      "tags": [
        "trading",
        "index",
        "Algos"
      ],
      "extensions": {
        "website": "https://www.unlimitedcope.com/",
        "serumV3Usdc": "7MpMwArporUHEGW7quUpkPZp5L5cHPs9eKUfKCdaPHq2",
        "coingeckoId": "cope"
      }
    },
    {
      "chainId": 101,
      "address": "8HGyAAB1yoM1ttS7pXjHMa3dukTFGQggnFFH3hJZgzQh",
      "symbol": "COPE",
      "name": "COPE",
      "decimals": 6,
      "logoURI": "https://cdn.jsdelivr.net/gh/solana-labs/token-list@main/assets/mainnet/3K6rftdAaQYMPunrtNRHgnK2UAtjm2JwyT2oCiTDouYE/logo.jpg",
      "tags": [
        "trading",
        "index",
        "Algos"
      ],
      "extensions": {
        "website": "https://www.unlimitedcope.com/",
        "serumV3Usdc": "6fc7v3PmjZG9Lk2XTot6BywGyYLkBQuzuFKd4FpCsPxk",
        "coingeckoId": "cope"
      }
    },
    {
      "chainId": 101,
      "address": "2prC8tcVsXwVJAinhxd2zeMeWMWaVyzPoQeLKyDZRFKd",
      "symbol": "MCAPS",
      "name": "Mango Market Caps",
      "decimals": 0,
      "logoURI": "https://cdn.jsdelivr.net/gh/solana-labs/token-list@main/assets/mainnet/2prC8tcVsXwVJAinhxd2zeMeWMWaVyzPoQeLKyDZRFKd/logo.png",
      "tags": [
        "mango"
      ],
      "extensions": {
        "website": "https://initialcapoffering.com/",
        "coingeckoId": "mango-market-caps"
      }
    },
    {
      "chainId": 101,
      "address": "2reKm5Y9rmAWfaw5jraYz1BXwGLHMofGMs3iNoBLt4VC",
      "symbol": "DOCE",
      "name": "Doce Finance",
      "decimals": 6,
      "logoURI": "https://pbs.twimg.com/profile_images/1362154816059944963/TZuFp5kN_400x400.png",
      "tags": [],
      "extensions": {
        "website": "https://swap.doce.finance/"
      }
    },
    {
      "chainId": 101,
      "address": "E1PvPRPQvZNivZbXRL61AEGr71npZQ5JGxh4aWX7q9QA",
      "symbol": "INO",
      "name": "iNo Token",
      "decimals": 9,
      "logoURI": "https://ino.llegrand.fr/assets/ino-128.png",
      "tags": [],
      "extensions": {
        "website": "https://ino.llegrand.fr/"
      }
    },
    {
      "chainId": 101,
      "address": "8PMHT4swUMtBzgHnh5U564N5sjPSiUz2cjEQzFnnP1Fo",
      "symbol": "ROPE",
      "name": "Rope Token",
      "decimals": 9,
      "logoURI": "https://ropesolana.com/content/files/rope_token.svg",
      "tags": [],
      "extensions": {
        "website": "https://ropesolana.com/",
        "coingeckoId": "rope-token",
        "serumV3Usdc": "4Sg1g8U2ZuGnGYxAhc6MmX9MX7yZbrrraPkCQ9MdCPtF"
      }
    },
    {
      "chainId": 101,
      "address": "5dhkWqrq37F92jBmEyhQP1vbMkbVRz59V7288HH2wBC7",
      "symbol": "SLOCK",
      "name": "SOLLock",
      "decimals": 9,
      "logoURI": "https://sollock.org/token/media/images/token/sollock_token_logo.png",
      "tags": [
        "utility-token"
      ],
      "extensions": {
        "website": "https://sollock.org/",
        "twitter": "https://twitter.com/@SOLLockOfficial",
        "github": "https://github.com/SOLLock",
        "tgann": "https://t.me/SOLLockAnn",
        "tggroup": "https://t.me/SOLLock"
      }
    },
    {
      "chainId": 101,
      "address": "ETAtLmCmsoiEEKfNrHKJ2kYy3MoABhU6NQvpSfij5tDs",
      "symbol": "MEDIA",
      "name": "Media Network",
      "decimals": 6,
      "logoURI": "https://cdn.jsdelivr.net/gh/solana-labs/token-list@main/assets/mainnet/ETAtLmCmsoiEEKfNrHKJ2kYy3MoABhU6NQvpSfij5tDs/logo.png",
      "tags": [
        "utility-token"
      ],
      "extensions": {
        "website": "https://media.network/",
        "coingeckoId": "media-network",
        "serumV3Usdc": "FfiqqvJcVL7oCCu8WQUMHLUC2dnHQPAPjTdSzsERFWjb"
      }
    },
    {
      "chainId": 101,
      "address": "StepAscQoEioFxxWGnh2sLBDFp9d8rvKz2Yp39iDpyT",
      "symbol": "STEP",
      "name": "Step",
      "decimals": 9,
      "logoURI": "https://cdn.jsdelivr.net/gh/solana-labs/token-list@main/assets/mainnet/StepAscQoEioFxxWGnh2sLBDFp9d8rvKz2Yp39iDpyT/logo.png",
      "tags": [
        "utility-token"
      ],
      "extensions": {
        "website": "https://step.finance/",
        "twitter": "https://twitter.com/StepFinance_",
        "coingeckoId": "step-finance",
        "serumV3Usdc": "97qCB4cAVSTthvJu3eNoEx6AY6DLuRDtCoPm5Tdyg77S"
      }
    },
    {
      "chainId": 101,
      "address": "7Geyz6iiRe8buvunsU6TXndxnpLt9mg6iPxqhn6cr3c6",
      "symbol": "ANFT",
      "name": "AffinityLabs",
      "decimals": 9,
      "logoURI": "https://affinitylabs.tech/media/images/token_logo.png",
      "tags": [
        "nft"
      ],
      "extensions": {
        "website": "https://affinitylabs.tech/"
      }
    },
    {
      "chainId": 102,
      "address": "So11111111111111111111111111111111111111112",
      "symbol": "wSOL",
      "name": "Wrapped SOL",
      "decimals": 9,
      "logoURI": "https://cdn.jsdelivr.net/gh/trustwallet/assets@master/blockchains/solana/info/logo.png",
      "tags": [],
      "extensions": {
        "website": "https://www.solana.com/",
        "coingeckoId": "solana"
      }
    },
    {
      "chainId": 102,
      "address": "CpMah17kQEL2wqyMKt3mZBdTnZbkbfx4nqmQMFDP5vwp",
      "symbol": "USDC",
      "name": "USD Coin",
      "decimals": 6,
      "logoURI": "https://cdn.jsdelivr.net/gh/solana-labs/token-list@main/assets/mainnet/EPjFWdd5AufqSSqeM2qN1xzybapC8G4wEGGkZwyTDt1v/logo.png",
      "tags": [
        "stablecoin"
      ],
      "extensions": {
        "website": "https://www.centre.io/",
        "coingeckoId": "usd-coin"
      }
    },
    {
      "chainId": 102,
      "address": "Gmk71cM7j2RMorRsQrsyysM4HsByQx5PuDGtDdqGLWCS",
      "symbol": "spSOL",
      "name": "Stake pool SOL",
      "decimals": 9,
      "logoURI": "https://cdn.jsdelivr.net/gh/trustwallet/assets@master/blockchains/solana/info/logo.png",
      "tags": [
        "stake-pool"
      ],
      "extensions": {
        "website": "https://www.solana.com/"
      }
    },
    {
      "chainId": 102,
      "address": "2jQc2jDHVCewoWsQJK7JPLetP7UjqXvaFdno8rtrD8Kg",
      "symbol": "sHOG",
      "name": "sHOG",
      "decimals": 6,
      "tags": [
        "stablecoin"
      ]
    },
    {
      "chainId": 103,
      "address": "So11111111111111111111111111111111111111112",
      "symbol": "SOL",
      "name": "Wrapped SOL",
      "decimals": 9,
      "logoURI": "https://cdn.jsdelivr.net/gh/trustwallet/assets@master/blockchains/solana/info/logo.png",
      "tags": [],
      "extensions": {
        "coingeckoId": "solana"
      }
    },
    {
      "chainId": 103,
      "address": "DEhAasscXF4kEGxFgJ3bq4PpVGp5wyUxMRvn6TzGVHaw",
      "symbol": "XYZ",
      "name": "XYZ Test",
      "decimals": 0,
      "logoURI": "https://cdn.jsdelivr.net/gh/solana-labs/token-list@main/assets/mainnet/EPjFWdd5AufqSSqeM2qN1xzybapC8G4wEGGkZwyTDt1v/logo.png",
      "tags": []
    },
    {
      "chainId": 103,
      "address": "2rg5syU3DSwwWs778FQ6yczDKhS14NM3vP4hqnkJ2jsM",
      "symbol": "pSOL",
      "name": "SOL stake pool",
      "decimals": 9,
      "logoURI": "https://cdn.jsdelivr.net/gh/trustwallet/assets@master/blockchains/solana/info/logo.png",
      "tags": [],
      "extensions": {
        "website": "https://solana.com/",
        "background": "https://solana.com/static/8c151e179d2d7e80255bdae6563209f2/6833b/validators.webp"
      }
    },
    {
      "chainId": 103,
      "address": "SRMuApVNdxXokk5GT7XD5cUUgXMBCoAz2LHeuAoKWRt",
      "symbol": "SRM",
      "name": "Serum",
      "decimals": 6,
      "logoURI": "https://cdn.jsdelivr.net/gh/trustwallet/assets@master/blockchains/ethereum/assets/0x476c5E26a75bd202a9683ffD34359C0CC15be0fF/logo.png",
      "tags": [],
      "extensions": {
        "website": "https://projectserum.com/",
        "coingeckoId": "serum"
      }
    },
    {
      "chainId": 103,
      "address": "7STJWT74tAZzhbNNPRH8WuGDy9GZg27968EwALWuezrH",
      "symbol": "wSUSHI",
      "name": "SushiSwap (Wormhole)",
      "decimals": 9,
      "logoURI": "https://cdn.jsdelivr.net/gh/trustwallet/assets@master/blockchains/ethereum/assets/0x6B3595068778DD592e39A122f4f5a5cF09C90fE2/logo.png",
      "tags": [
        "wrapped",
        "wormhole"
      ],
      "extensions": {
        "website": "https://sushi.com",
        "background": "https://sushi.com/static/media/Background-sm.fd449814.jpg/",
        "address": "0x6B3595068778DD592e39A122f4f5a5cF09C90fE2",
        "bridgeContract": "https://etherscan.io/address/0xf92cD566Ea4864356C5491c177A430C222d7e678",
        "assetContract": "https://etherscan.io/address/0x6B3595068778DD592e39A122f4f5a5cF09C90fE2",
        "coingeckoId": "sushi"
      }
    },
    {
      "chainId": 103,
      "address": "3aMbgP7aGsP1sVcFKc6j65zu7UiziP57SMFzf6ptiCSX",
      "symbol": "sHOG",
      "name": "Devnet StableHog",
      "decimals": 6,
      "logoURI": "https://i.ibb.co/7GddV42/Frame-1.png",
      "tags": [
        "stablecoin"
      ]
    },
    {
      "chainId": 101,
      "address": "3cXftQWJJEeoysZrhAEjpfCHe9tSKyhYG63xpbue8m3s",
      "symbol": "Kreechures",
      "name": "Kreechures",
      "decimals": 0,
      "logoURI": "https://gateway.pinata.cloud/ipfs/QmQ5YPBFUWeKNFbsBDL8WcXWmu1MwisXZVtwofdZQxmQE9/Kreechure%20logo.svg",
      "tags": [
        "nft"
      ],
      "extensions": {
        "website": "https://www.kreechures.com/",
        "attributes": [
          {
            "image": "https://gateway.pinata.cloud/ipfs/QmWcMyAYpaX3BHJoDq6Fyub71TjaHbRHqErT7MmbDvCXYJ/3cXftQWJJEeoysZrhAEjpfCHe9tSKyhYG63xpbue8m3s.jpg",
            "Generation": 0,
            "Species": 6,
            "Base Rest": 262
          }
        ]
      }
    },
    {
      "chainId": 101,
      "address": "4DrV8khCoPS3sWRj6t1bb2DzT9jD4mZp6nc7Jisuuv1b",
      "symbol": "SPD",
      "name": "Solpad",
      "decimals": 10,
      "logoURI": "https://cdn.jsdelivr.net/gh/solana-labs/token-list@main/assets/mainnet/4DrV8khCoPS3sWRj6t1bb2DzT9jD4mZp6nc7Jisuuv1b/logo.jpg",
      "tags": [],
      "extensions": {
        "website": "https://www.solpad.io/"
      }
    },
    {
      "chainId": 101,
      "address": "7p7AMM6QoA8wPRKeqF87Pt51CRWmWvXPH5TBNMyDWhbH",
      "symbol": "Kreechures",
      "name": "Kreechures",
      "decimals": 0,
      "logoURI": "https://gateway.pinata.cloud/ipfs/QmQ5YPBFUWeKNFbsBDL8WcXWmu1MwisXZVtwofdZQxmQE9/Kreechure%20logo.svg",
      "tags": [
        "nft"
      ],
      "extensions": {
        "website": "https://www.kreechures.com/",
        "attributes": [
          {
            "image": "https://gateway.pinata.cloud/ipfs/QmWcMyAYpaX3BHJoDq6Fyub71TjaHbRHqErT7MmbDvCXYJ/7p7AMM6QoA8wPRKeqF87Pt51CRWmWvXPH5TBNMyDWhbH.jpg",
            "Generation": 0,
            "Species": 4,
            "Base Rest": 335
          }
        ]
      }
    },
    {
      "chainId": 101,
      "address": "6ybxMQpMgQhtsTLhvHZqk8uqao7kvoexY6e8JmCTqAB1",
      "symbol": "QUEST",
      "name": "QUEST",
      "decimals": 4,
      "logoURI": "https://questcoin.org/logo500x500.png",
      "tags": [],
      "extensions": {
        "website": "https://questcoin.org/"
      }
    },
    {
      "chainId": 101,
      "address": "97qAF7ZKEdPdQaUkhASGA59Jpa2Wi7QqVmnFdEuPqEDc",
      "symbol": "DIAMOND",
      "name": "LOVE",
      "decimals": 6,
      "logoURI": "https://github.com/AdamBraham88/SPL-TOKEN/blob/main/Diamond-Love-icon.png",
      "tags": [
        "Diamond Love"
      ],
      "extensions": {
        "website": "https://diamondlove.io/"
      }
    },
    {
      "chainId": 101,
      "address": "xxxxa1sKNGwFtw2kFn8XauW9xq8hBZ5kVtcSesTT9fW",
      "symbol": "SLIM",
      "name": "Solanium",
      "decimals": 6,
      "logoURI": "https://cdn.jsdelivr.net/gh/solana-labs/token-list@main/assets/mainnet/xxxxa1sKNGwFtw2kFn8XauW9xq8hBZ5kVtcSesTT9fW/logo.png",
      "tags": [],
      "extensions": {
        "website": "https://solanium.io/"
      }
    },
    {
      "chainId": 101,
      "address": "8GPUjUHFxfNhaSS8kUkix8txRRXszeUAsHTjUmHuygZT",
      "symbol": "NINJA NFT1",
      "name": "NINJA NFT1",
      "decimals": 0,
      "logoURI": "https://raw.githubusercontent.com/yuzu-ninjaprotocol/ninjaprotocol/main/NINJA%20NFT%201.png",
      "tags": [],
      "extensions": {
        "website": "http://ninjaprotocol.io"
      }
    },
    {
      "chainId": 101,
      "address": "2rEiLkpQ3mh4DGxv1zcSdW5r5HK2nehif5sCaF5Ss9E1",
      "symbol": "RECO",
      "name": "Reboot ECO",
      "decimals": 0,
      "logoURI": "https://reboot.eco/reco_logo.png",
      "tags": [],
      "extensions": {
        "website": "https://reboot.eco/"
      }
    },
    {
      "chainId": 101,
      "address": "BXhAKUxkGvFbAarA3K1SUYnqXRhEBC1bhUaCaxvzgyJ1",
      "symbol": "ISA",
      "name": "Interstellar",
      "decimals": 3,
      "logoURI": "https://gateway.pinata.cloud/ipfs/QmV84AMkdgEQ4roxRdmh9xU9dtbyJjqFZWLDgNdr3mEdQz",
      "tags": [],
      "extensions": {
        "website": "https://interstellaralliance.gitbook.io/isa/"
      }
    },
    {
      "chainId": 101,
      "address": "7xKXtg2CW87d97TXJSDpbD5jBkheTqA83TZRuJosgAsU",
      "symbol": "SAMO",
      "name": "Samoyed Coin",
      "decimals": 9,
      "logoURI": "https://i.ibb.co/tLGpvNf/samo.png",
      "tags": [],
      "extensions": {
        "website": "https://samoyedcoin.com/",
        "coingeckoId": "samoyedcoin",
        "serumV3Usdc": "FR3SPJmgfRSKKQ2ysUZBu7vJLpzTixXnjzb84bY3Diif"
      }
    },
    {
      "chainId": 101,
      "address": "HAWy8kV3bD4gaN6yy6iK2619x2dyzLUBj1PfJiihTisE",
      "symbol": "DOI",
      "name": "Discovery of Iris",
      "decimals": 0,
      "logoURI": "https://storage.googleapis.com/star-atlas-assets/star-atlas-logo.png",
      "tags": [
        "nft"
      ],
      "extensions": {
        "website": "https://www.staratlas.com",
        "imageUrl": "https://storage.googleapis.com/nft-assets/ReBirth/poster-1/discovery-of-iris.jpg",
        "description": "The rogue planet, Iris, dense with invaluable materials, draws in and collides with seven child planets in a remote region of space, creating what is henceforth referred to as 'The Cataclysm'. When combined, these eight elements create a form of free energy. The collision creates a massively valuable debris field.",
        "serumV3Usdc": "AYXTVttPfhYmn3jryX5XbRjwPK2m9445mbN2iLyRD6nq"
      }
    },
    {
      "chainId": 101,
      "address": "ATSPo9f9TJ3Atx8SuoTYdzSMh4ctQBzYzDiNukQDmoF7",
      "symbol": "HOSA",
      "name": "The Heart of Star Atlas",
      "decimals": 0,
      "logoURI": "https://storage.googleapis.com/star-atlas-assets/star-atlas-logo.png",
      "tags": [
        "nft"
      ],
      "extensions": {
        "website": "https://www.staratlas.com",
        "imageUrl": "https://storage.googleapis.com/nft-assets/ReBirth/poster-2/the-heart-of-star-atlas.jpg",
        "description": "At the core of Star Atlas lies a treasure trove of priceless data. After an unsuspecting deep space explorer discovers “The Cataclysm”, he scans its riches, creating what will once be known as the first intergalactic data block. He sells this invaluable information to all three rival factions, igniting a lethal spark that forever changes the course of history.",
        "serumV3Usdc": "5Erzgrw9pTjNWLeqHp2sChJq7smB7WXRQYw9wvkvA59t"
      }
    },
    {
      "chainId": 101,
      "address": "36s6AFRXzE9KVdUyoJQ5y6mwxXw21LawYqqwNiQUMD8s",
      "symbol": "TCW",
      "name": "The Convergence War",
      "decimals": 0,
      "logoURI": "https://storage.googleapis.com/star-atlas-assets/star-atlas-logo.png",
      "tags": [
        "nft"
      ],
      "extensions": {
        "website": "https://www.staratlas.com",
        "imageUrl": "https://storage.googleapis.com/nft-assets/ReBirth/poster-3/the-convergence-war.jpg",
        "description": "All three factions, thinking they were the sole owners of the cataclysmic data drop, converge to settle the area. A devastating war breaks out across the galaxy after their inability to settle the disputed territory.",
        "serumV3Usdc": "DXPv2ZyMD6Y2mDenqYkAhkvGSjNahkuMkm4zv6DqB7RF"
      }
    },
    {
      "chainId": 101,
      "address": "BgiTVxW9uLuHHoafTd2qjYB5xjCc5Y1EnUuYNfmTwhvp",
      "symbol": "LOST",
      "name": "Short Story of a Lost Astronaut",
      "decimals": 0,
      "logoURI": "https://storage.googleapis.com/star-atlas-assets/star-atlas-logo.png",
      "tags": [
        "nft"
      ],
      "extensions": {
        "website": "https://www.staratlas.com",
        "imageUrl": "https://storage.googleapis.com/nft-assets/ReBirth/poster-4/short-story-of-a-lost-astronaut.jpg",
        "description": "He thought it would be just another routine exploration mission. Get there, scan, save data blocks and return. But when a surprise radiation storm knocked out his spaceship and swept him up into its high-velocity current, the only thing that saved him from certain doom was his custom ion shield.",
        "serumV3Usdc": "73d9N7BbWVKBG6A2xwwwEHcxzPB26YzbMnRjue3DPzqs"
      }
    },
    {
      "chainId": 101,
      "address": "4G85c5aUsRTrRPqE5VjY7ebD9b2ktTF6NEVGiCddRBDX",
      "symbol": "LOVE",
      "name": "B ❤ P",
      "decimals": 0,
      "logoURI": "https://storage.googleapis.com/star-atlas-assets/star-atlas-logo.png",
      "tags": [
        "nft"
      ],
      "extensions": {
        "website": "https://www.staratlas.com",
        "imageUrl": "https://storage.googleapis.com/nft-assets/ReBirth/poster-5/love-story.jpg",
        "description": "Paizul, the charismatic and brilliant leader of the ONI consortium, vividly recalls the first time she saw her one true love. It was a warm summer day, full of raging ionic storms. Lightning was piercing the sky as Bekalu took off his helmet and locked eyes with her. “What are the chances of nearly colliding with someone flying through these wastelands on a day like this”, he smiled with his booming voice. “Perhaps it’s destiny,” she smiled back mysteriously. There was another strike of lightning, but this time the sky remained calm.",
        "serumV3Usdc": "AM9sNDh48N2qhYSgpA58m9dHvrMoQongtyYu2u2XoYTc"
      }
    },
    {
      "chainId": 101,
      "address": "7dr7jVyXf1KUnYq5FTpV2vCZjKRR4MV94jzerb8Fi16Q",
      "symbol": "MRDR",
      "name": "The Assassination of Paizul",
      "decimals": 0,
      "logoURI": "https://storage.googleapis.com/star-atlas-assets/star-atlas-logo.png",
      "tags": [
        "nft"
      ],
      "extensions": {
        "website": "https://www.staratlas.com",
        "imageUrl": "https://storage.googleapis.com/nft-assets/ReBirth/poster-6/assassination-of-paizul.jpg",
        "description": "Suffering one of the cruelest fates in the universe, the Sogmian race of aliens was driven to the brink of extinction. With only 10,000 members left, they put all hope of salvation in the hands of their leader Paizul. After she was assassinated in a gruesome public way, so much fear was struck in the hearts of survivors that they set out to build their 'Last Stand'.",
        "serumV3Usdc": "BJiV2gCLwMvj2c1CbhnMjjy68RjqoMzYT8brDrpVyceA"
      }
    },
    {
      "chainId": 101,
      "address": "G1bE9ge8Yoq43hv7QLcumxTFhHqFMdcL4y2d6ZdzMG4b",
      "symbol": "PFP",
      "name": "Paizul Funeral Procession",
      "decimals": 0,
      "logoURI": "https://storage.googleapis.com/star-atlas-assets/star-atlas-logo.png",
      "tags": [
        "nft"
      ],
      "extensions": {
        "website": "https://www.staratlas.com",
        "serumV3Usdc": "7JzaEAuVfjkrZyMwJgZF5aQkiEyVyCaTWA3N1fQK7Y6V"
      }
    },
    {
      "chainId": 101,
      "address": "6bD8mr8DyuVqN5dXd1jnqmCL66b5KUV14jYY1HSmnxTE",
      "symbol": "AVE",
      "name": "Ahr Visits Earth",
      "decimals": 0,
      "logoURI": "https://storage.googleapis.com/star-atlas-assets/star-atlas-logo.png",
      "tags": [
        "nft"
      ],
      "extensions": {
        "website": "https://www.staratlas.com",
        "serumV3Usdc": "8yQzsbraXJFoPG5PdX73B8EVYFuPR9aC2axAqWearGKu"
      }
    },
    {
      "chainId": 101,
      "address": "Hfjgcs9ix17EwgXVVbKjo6NfMm2CXfr34cwty3xWARUm",
      "symbol": "TLS",
      "name": "The Last Stand",
      "decimals": 0,
      "logoURI": "https://storage.googleapis.com/star-atlas-assets/star-atlas-logo.png",
      "tags": [
        "nft"
      ],
      "extensions": {
        "website": "https://www.staratlas.com",
        "serumV3Usdc": "AVHndcEDUjP9Liz5dfcvAPAMffADXG6KMPn8sWB1XhFQ"
      }
    },
    {
      "chainId": 101,
      "address": "8EXX5kG7qWTjgpNSGX7PnB6hJZ8xhXUcCafVJaBEJo32",
      "symbol": "SPT",
      "name": "The Signing of the Peace Treaty",
      "decimals": 0,
      "logoURI": "https://storage.googleapis.com/star-atlas-assets/star-atlas-logo.png",
      "tags": [
        "nft"
      ],
      "extensions": {
        "website": "https://www.staratlas.com",
        "serumV3Usdc": "FZ9xhZbkt9bKKVpWmFxRhEJyzgxqU5w5xu3mXcF6Eppe"
      }
    },
    {
      "chainId": 101,
      "address": "CAjoJeGCCRae9oDwHYXzkeUDonp3dZLWV5GKHysLwjnx",
      "symbol": "PBA",
      "name": "The Peacebringers Archive",
      "decimals": 0,
      "logoURI": "https://storage.googleapis.com/star-atlas-assets/star-atlas-logo.png",
      "tags": [
        "nft"
      ],
      "extensions": {
        "website": "https://www.staratlas.com",
        "serumV3Usdc": "4jN1R453Acv9egnr7Dry3x9Xe3jqh1tqz5RokniaeVhy"
      }
    },
    {
      "chainId": 101,
      "address": "FPnwwNiL1tXqd4ZbGjFYsCw5qsQw91VN79SNcU4Bc732",
      "symbol": "UWB",
      "name": "Ustur Wod.bod",
      "decimals": 0,
      "logoURI": "https://storage.googleapis.com/star-atlas-assets/star-atlas-logo.png",
      "tags": [
        "nft"
      ],
      "extensions": {
        "website": "https://www.staratlas.com",
        "serumV3Usdc": "J99HsFQEWKR3UiFQpKTnF11iaNiR1enf2LxHfgsbVc59"
      }
    },
    {
      "chainId": 101,
      "address": "DB76aiNQeLzHPwvFhzgwfpe6HGHCDTQ6snW6UD7AnHid",
      "symbol": "OMPH",
      "name": "Om Photoli",
      "decimals": 0,
      "logoURI": "https://storage.googleapis.com/star-atlas-assets/star-atlas-logo.png",
      "tags": [
        "nft"
      ],
      "extensions": {
        "website": "https://www.staratlas.com",
        "serumV3Usdc": "HdvXMScwAQQh9pEvLZjuaaeJcLTmixxYoMFefeqHFn2E"
      }
    },
    {
      "chainId": 101,
      "address": "8ymi88q5DtmdNTn2sPRNFkvMkszMHuLJ1e3RVdWjPa3s",
      "symbol": "SDOGE",
      "name": "SolDoge",
      "decimals": 0,
      "logoURI": "https://pbs.twimg.com/profile_images/1386711926571364352/UfsqsIB3_400x400.jpg",
      "tags": [],
      "extensions": {
        "website": "https://www.soldoge.org",
        "serumV3Usdc": "9aruV2p8cRWxybx6wMsJwPFqeN7eQVPR74RrxdM3DNdu"
      }
    },
    {
      "chainId": 101,
      "address": "DQRNdQWz5NzbYgknGsZqSSXbdhQWvXSe8S56mrtNAs1b",
      "symbol": "ENTROPPP",
      "name": "ENTROPPP (Entropy for security)",
      "decimals": 6,
      "logoURI": "https://gateway.pinata.cloud/ipfs/QmcY3sv2n8bZqH3r6BKRP2N4zLNU6N8tojjviD65wma4u2/ENTROPPP%20JPG.jpg",
      "tags": [
        "Cryptography",
        "Blockchain security",
        "Randomness and entropy"
      ],
      "extensions": {
        "website": "https://www.entroppp.com"
      }
    },
    {
      "chainId": 101,
      "address": "8RYSc3rrS4X4bvBCtSJnhcpPpMaAJkXnVKZPzANxQHgz",
      "symbol": "FARM",
      "name": "SolaFarm",
      "decimals": 9,
      "logoURI": "https://sola.farm/logo.png",
      "tags": [],
      "extensions": {
        "website": "https://sola.farm/"
      }
    },
    {
      "chainId": 101,
      "address": "nope9HWCJcXVFkG49CDk7oYFtgGsUzsRvHdcJeL2aCL",
      "symbol": "NOPE",
      "name": "NOPE FINANCE",
      "decimals": 9,
      "logoURI": "https://raw.githubusercontent.com/nopefinance/nope-land/main/icon.png",
      "tags": [],
      "extensions": {
        "website": "https://nopefinance.xyz/"
      }
    },
    {
      "chainId": 101,
      "address": "43VWkd99HjqkhFTZbWBpMpRhjG469nWa7x7uEsgSH7We",
      "symbol": "STNK",
      "name": "Stonks",
      "decimals": 9,
      "logoURI": "https://raw.githubusercontent.com/StonksDev/Resource/main/StonksIcon250.png",
      "tags": [],
      "extensions": {
        "website": "https://stonkscoin.org/"
      }
    },
    {
      "chainId": 101,
      "address": "4368jNGeNq7Tt4Vzr98UWxL647PYu969VjzAsWGVaVH2",
      "symbol": "MEAL",
      "name": "HUNGRY",
      "decimals": 8,
      "logoURI": "https://hungrystatic.b-cdn.net/images/logo.png",
      "tags": [],
      "extensions": {
        "website": "https://hungrycoin.io/"
      }
    },
    {
      "chainId": 101,
      "address": "8GQsW3f7mdwfjqJon2myADcBsSsRjpXmxHYDG8q1pvV6",
      "symbol": "HOLD",
      "name": "Holdana",
      "decimals": 9,
      "logoURI": "https://i.ibb.co/7CWsB34/holdana-token.png",
      "tags": [],
      "extensions": {
        "medium": "https://holdanatoken.medium.com/",
        "twitter": "https://twitter.com/HoldanaOfficial",
        "serumV3Usdc": "G2j5zKtfymPcWMq1YRoKrfUWy64SZ6ZxDVscHSyPQqmz"
      }
    },
    {
      "chainId": 101,
      "address": "64SqEfHtu4bZ6jr1mAxaWrLFdMngbKbru9AyaG2Dyk5T",
      "symbol": "wen-token",
      "name": "wen-token",
      "decimals": 0,
      "logoURI": "https://gateway.pinata.cloud/ipfs/QmQ69cGaYFNJajafKRbGgwtcKHXGSqX2QdTy85H9synFos",
      "tags": [
        "nft"
      ],
      "extensions": {
        "website": "https://pythians.pyth.network"
      }
    },
    {
      "chainId": 101,
      "address": "4dmKkXNHdgYsXqBHCuMikNQWwVomZURhYvkkX5c4pQ7y",
      "symbol": "SNY",
      "name": "Synthetify",
      "decimals": 6,
      "logoURI": "https://resources.synthetify.io/sythetify.png",
      "tags": [],
      "extensions": {
        "website": "https://synthetify.io/",
        "twitter": "https://twitter.com/synthetify",
        "coingeckoId": "syntheify-token"
      }
    },
    {
      "chainId": 101,
      "address": "4wTMJsh3q66PmAkmwEW47qVDevMZMVVWU3n1Yhqztwi6",
      "symbol": "ARCD",
      "name": "Arcade Token (Wormhole)",
      "decimals": 9,
      "logoURI": "https://arcade.city/img/ARCD200.png",
      "tags": [
        "wrapped",
        "wormhole"
      ],
      "extensions": {
        "address": "0xb581E3a7dB80fBAA821AB39342E9Cbfd2ce33c23",
        "bridgeContract": "https://etherscan.io/address/0xf92cD566Ea4864356C5491c177A430C222d7e678",
        "assetContract": "https://etherscan.io/address/0xb581E3a7dB80fBAA821AB39342E9Cbfd2ce33c23",
        "website": "https://arcade.city",
        "twitter": "https://twitter.com/ArcadeCityHall"
      }
    },
    {
      "chainId": 101,
      "address": "Amt5wUJREJQC5pX7Z48YSK812xmu4j3sQVupNhtsEuY8",
      "symbol": "FROG",
      "name": "FROG",
      "decimals": 6,
      "logoURI": "https://raw.githubusercontent.com/FROG-SPL/branding/main/the_frauge_finifhes.jpeg",
      "tags": [],
      "extensions": {
        "website": "https://www.froglana.com/",
        "serumV3Usdc": "2Si6XDdpv5zcvYna221eZZrsjsp5xeYoz9W1TVdMdbnt"
      }
    },
    {
      "chainId": 101,
      "address": "9Y8NT5HT9z2EsmCbYMgKXPRq3h3aa6tycEqfFiXjfZM7",
      "symbol": "CRT",
      "name": "CARROT",
      "decimals": 9,
      "logoURI": "https://cdn.jsdelivr.net/gh/Farmers-Carrot/Carrot-logo/carrotcoin_128.png",
      "tags": [],
      "extensions": {
        "website": "https://farmerscarrot.com/",
        "serumV3Usdc": "Aa8mN8bXAobmcuHDpbbZh55SoadUry6WdsYz2886Ymqf"
      }
    },
    {
      "chainId": 101,
      "address": "AMdnw9H5DFtQwZowVFr4kUgSXJzLokKSinvgGiUoLSps",
      "symbol": "MOLA",
      "name": "MOONLANA",
      "decimals": 9,
      "logoURI": "https://i.ibb.co/NtrSyDc/moonlana.jpg",
      "tags": [],
      "extensions": {
        "website": "https://moonlana.com/",
        "twitter": "https://twitter.com/xMoonLana",
        "medium": "https://moonlana.medium.com/"
      }
    },
    {
      "chainId": 101,
      "address": "3x7UeXDF4imKSKnizK9mYyx1M5bTNzpeALfPeB8S6XT9",
      "symbol": "SKEM",
      "name": "SKEM",
      "decimals": 9,
      "logoURI": "https://raw.githubusercontent.com/cheesesoda/skem/main/skemtoken.svg",
      "tags": [],
      "extensions": {
        "website": "https://skem.finance/"
      }
    },
    {
      "chainId": 101,
      "address": "GHvFFSZ9BctWsEc5nujR1MTmmJWY7tgQz2AXE6WVFtGN",
      "symbol": "SOLAPE",
      "name": "SolAPE Finance",
      "decimals": 9,
      "logoURI": "https://i.ibb.co/5F0859r/solape.png",
      "tags": [],
      "extensions": {
        "website": "https://solape.io",
        "serumV3Usdc": "4zffJaPyeXZ2wr4whHgP39QyTfurqZ2BEd4M5W6SEuon"
      }
    },
    {
      "chainId": 101,
      "address": "9nEqaUcb16sQ3Tn1psbkWqyhPdLmfHWjKGymREjsAgTE",
      "symbol": "WOOF",
      "name": "WOOFENOMICS",
      "decimals": 6,
      "logoURI": "https://i.ibb.co/sHb9qZj/woof-orange-black.png",
      "tags": [],
      "extensions": {
        "website": "https://woofsolana.com",
        "serumV3Usdc": "CwK9brJ43MR4BJz2dwnDM7EXCNyHhGqCJDrAdsEts8n5"
      }
    },
    {
      "chainId": 101,
      "address": "MERt85fc5boKw3BW1eYdxonEuJNvXbiMbs6hvheau5K",
      "symbol": "MER",
      "name": "Mercurial",
      "decimals": 6,
      "logoURI": "https://www.mercurial.finance/mercurial-explorer-logo.svg",
      "tags": [],
      "extensions": {
        "coingeckoId": "mercurial",
        "website": "https://www.mercurial.finance/",
        "serumV3Usdc": "G4LcexdCzzJUKZfqyVDQFzpkjhB1JoCNL8Kooxi9nJz5"
      }
    },
    {
      "chainId": 101,
      "address": "9MhNoxy1PbmEazjPo9kiZPCcG7BiFbhi3bWZXZgacfpp",
      "symbol": "ACMN",
      "name": "ACUMEN",
      "decimals": 9,
      "logoURI": "https://pbs.twimg.com/profile_images/1384592811824238600/eIqc0048_400x400.jpg",
      "tags": [],
      "extensions": {
        "website": "https://acumen.network/"
      }
    },
    {
      "chainId": 101,
      "address": "EfLvzNsqmkoSneiML5t7uHCPEVRaWCpG4N2WsS39nWCU",
      "symbol": "MUDLEY",
      "name": "MUDLEY",
      "decimals": 9,
      "logoURI": "https://www.mudley.io/static/dappx/images/mudley_icon.png",
      "tags": [],
      "extensions": {
        "website": "https://www.mudley.io/"
      }
    },
    {
      "chainId": 101,
      "address": "7Csho7qjseDjgX3hhBxfwP1W3LYARK3QH3PM2x55we14",
      "symbol": "LOTTO",
      "name": "Lotto",
      "decimals": 9,
      "logoURI": "https://assets.coingecko.com/coins/images/13822/large/Lotto-Logo256x256.png?1612150421",
      "tags": [],
      "extensions": {
        "serumV3Usdc": "9MZKfgZzPgeidAukYpHtsLYm4eAdJFnR7nhPosWT8jiv",
        "coingeckoId": "lotto",
        "website": "lotto.finance",
        "address": "0xb0dfd28d3cf7a5897c694904ace292539242f858",
        "assetContract": "https://etherscan.io/address/0xb0dfd28d3cf7a5897c694904ace292539242f858",
        "tggroup": "https://t.me/lottofinance"
      }
    },
    {
      "chainId": 101,
      "address": "7uv3ZvZcQLd95bUp5WMioxG7tyAZVXFfr8JYkwhMYrnt",
      "symbol": "BOLE",
      "name": "Bole Token",
      "decimals": 4,
      "logoURI": "https://i.ibb.co/YPyhnkS/Bole.jpg",
      "tags": [],
      "extensions": {
        "website": "https://tokenbole.com/"
      }
    },
    {
      "chainId": 101,
      "address": "Bxp46xCB6CLjiqE99QaTcJAaY1hYF1o63DUUrXAS7QFu",
      "symbol": "mBRZ",
      "name": "SolMiner Bronze",
      "decimals": 9,
      "logoURI": "https://i.ibb.co/Wcxc7K7/solminer-bronze.png",
      "tags": [],
      "extensions": {
        "website": "https://solminer.app",
        "medium": "https://solminer.medium.com/",
        "twitter": "https://twitter.com/SolMinerproject"
      }
    },
    {
      "chainId": 101,
      "address": "GZNrMEdrt6Vg428JzvJYRGGPpVxgjUPsg6WLqKBvmNLw",
      "symbol": "mPLAT",
      "name": "SolMiner Platinum",
      "decimals": 9,
      "logoURI": "https://i.ibb.co/vYkMprc/solminer-platinum.png",
      "tags": [],
      "extensions": {
        "website": "https://solminer.app",
        "medium": "https://solminer.medium.com/",
        "twitter": "https://twitter.com/SolMinerproject"
      }
    },
    {
      "chainId": 101,
      "address": "Er7a3ugS6kkAqj6sp3UmXEFAFrDdLMRQEkV9QH2fwRYA",
      "symbol": "mDIAM",
      "name": "SolMiner Diamond",
      "decimals": 9,
      "logoURI": "https://i.ibb.co/rtvKFHn/solminer-diamond.png",
      "tags": [],
      "extensions": {
        "website": "https://solminer.app",
        "medium": "https://solminer.medium.com/",
        "twitter": "https://twitter.com/SolMinerproject"
      }
    },
    {
      "chainId": 101,
      "address": "5JnZ667P3VcjDinkJFysWh2K2KtViy63FZ3oL5YghEhW",
      "symbol": "APYS",
      "name": "APYSwap",
      "decimals": 9,
      "logoURI": "https://cloudflare-ipfs.com/ipfs/QmR5oKs4ygasusTtt2n2fCBLVufgpeXToJtb9vhXEmbaY1/token_dark.png",
      "tags": [
        "wrapped"
      ],
      "extensions": {
        "website": "https://apyswap.com",
        "coingeckoId": "apyswap"
      }
    },
    {
      "chainId": 101,
      "address": "ss1gxEUiufJyumsXfGbEwFe6maraPmc53fqbnjbum15",
      "symbol": "SS1",
      "name": "Naked Shorts",
      "decimals": 0,
      "logoURI": "https://www.sol-talk.com/logo192.png",
      "tags": [
        "nft"
      ],
      "extensions": {
        "website": "https://www.sol-talk.com/sol-survivor",
        "twitter": "https://twitter.com/sol__survivor"
      }
    },
    {
      "chainId": 101,
      "address": "GfJ3Vq2eSTYf1hJP6kKLE9RT6u7jF9gNszJhZwo5VPZp",
      "symbol": "SOLPAD",
      "name": "Solpad Finance",
      "decimals": 9,
      "logoURI": "https://www.solpad.finance/logo.png",
      "tags": [
        "utility-token"
      ],
      "extensions": {
        "website": "https://www.solpad.finance/",
        "twitter": "https://twitter.com/FinanceSolpad",
        "github": "https://github.com/solpad-finance",
        "tgann": "https://t.me/solpadfinance",
        "tggroup": "https://t.me/solpadfinance_chat"
      }
    },
    {
      "chainId": 101,
      "address": "ERPueLaiBW48uBhqX1CvCYBv2ApHN6ZFuME1MeQGTdAi",
      "symbol": "MIT",
      "name": "Muskimum Impact Token",
      "decimals": 8,
      "logoURI": "https://raw.githubusercontent.com/muskimum/muskimum.github.io/main/docs/logo_light.png",
      "tags": [
        "mit",
        "musk"
      ],
      "extensions": {
        "website": "https://muskimum.win/",
        "twitter": "https://twitter.com/muskimum",
        "serumV3Usdc": "3mhrhTFrHtxe7uZhvzBhzneR3bD3hDyWcgEkR8EcvNZk"
      }
    },
    {
      "chainId": 101,
      "address": "BsDrXiQaFd147Fxq1fQYbJQ77P6tmPkRJQJzkKvspDKo",
      "symbol": "SOLA",
      "name": "SolaPAD Token",
      "decimals": 8,
      "logoURI": "https://i.ibb.co/3p4SMBd/LOGO.png",
      "tags": [
        "SOLA",
        "LaunchPAD"
      ],
      "extensions": {
        "website": "https://www.solapad.org/",
        "twitter": "https://twitter.com/SolaPAD"
      }
    },
    {
      "chainId": 101,
      "address": "7fCzz6ZDHm4UWC9Se1RPLmiyeuQ6kStxpcAP696EuE1E",
      "symbol": "SHBL",
      "name": "Shoebill Coin",
      "decimals": 9,
      "logoURI": "https://cdn.jsdelivr.net/gh/leafwind/shoebill-coin/shoebill.png",
      "tags": [],
      "extensions": {
        "website": "https://shoebillco.in/"
      }
    },
    {
      "chainId": 101,
      "address": "GnaFnTihwQFjrLeJNeVdBfEZATMdaUwZZ1RPxLwjbVwb",
      "symbol": "SHBL-USDC",
      "name": "Raydium Permissionless LP Token (SHBL-USDC)",
      "decimals": 9,
      "logoURI": "https://cdn.jsdelivr.net/gh/solana-labs/token-list@main/assets/mainnet/RVKd61ztZW9GUwhRbbLoYVRE5Xf1B2tVscKqwZqXgEr/logo.png",
      "tags": [
        "lp-token"
      ],
      "extensions": {
        "website": "https://raydium.io/"
      }
    },
    {
      "chainId": 101,
      "address": "Djoz8btdR7p6xWHoVtPYF3zyN9LU5BBfMoDk4HczSDqc",
      "symbol": "AUSS",
      "name": "Ausshole",
      "decimals": 9,
      "logoURI": "https://raw.githubusercontent.com/cheesesoda/auss/main/auss.svg",
      "tags": [],
      "extensions": {
        "website": "https://auss.finance/",
        "twitter": "https://twitter.com/ausstoken"
      }
    },
    {
      "chainId": 101,
      "address": "TuLipcqtGVXP9XR62wM8WWCm6a9vhLs7T1uoWBk6FDs",
      "symbol": "TULIP",
      "name": "Tulip",
      "decimals": 6,
      "logoURI": "https://solfarm.io/solfarm-logo.svg",
      "tags": [
        "tulip",
        "solfarm",
        "vaults"
      ],
      "extensions": {
        "website": "https://solfarm.io",
        "twitter": "https://twitter.com/Solfarmio",
        "coingeckoId": "solfarm",
        "serumV3Usdc": "8GufnKq7YnXKhnB3WNhgy5PzU9uvHbaaRrZWQK6ixPxW"
      }
    },
    {
      "chainId": 101,
      "address": "5trVBqv1LvHxiSPMsHtEZuf8iN82wbpDcR5Zaw7sWC3s",
      "symbol": "JPYC",
      "name": "JPY Coin",
      "decimals": 6,
      "logoURI": "https://raw.githubusercontent.com/jpycoin/jpyc/main/src/image/jpyc.png",
      "tags": [
        "stablecoin",
        "ethereum"
      ],
      "extensions": {
        "website": "https://jpyc.jp/"
      }
    },
    {
      "chainId": 101,
      "address": "3QuAYThYKFXSmrTcSHsdd7sAxaFBobaCkLy2DBYJLMDs",
      "symbol": "TYNA",
      "name": "wTYNA",
      "decimals": 6,
      "logoURI": "https://raw.githubusercontent.com/M-Igashi/FTX-GAS-Tools/main/icon384.png",
      "tags": [
        "ERC20",
        "ethereum"
      ],
      "extensions": {
        "address": "0x4ae54790c130B21E8CbaCAB011C6170e079e6eF5",
        "bridgeContract": "https://etherscan.io/address/0xeae57ce9cc1984f202e15e038b964bb8bdf7229a",
        "assetContract": "https://etherscan.io/address/0x4ae54790c130B21E8CbaCAB011C6170e079e6eF5",
        "website": "http://lendingbot.s3-website-us-east-1.amazonaws.com/whitepaper.html",
        "twitter": "https://twitter.com/btc_AP"
      }
    },
    {
      "chainId": 101,
      "address": "7zsKqN7Fg2s9VsqAq6XBoiShCVohpGshSUvoWBc6jKYh",
      "symbol": "ARDX",
      "name": "Wrapped ArdCoin (Sollet)",
      "decimals": 2,
      "logoURI": "https://cdn.dex.mn/logo/ardx.png",
      "tags": [
        "wrapped-sollet",
        "ethereum"
      ],
      "extensions": {
        "website": "https://ardcoin.com",
        "coingeckoId": "ardcoin"
      }
    },
    {
      "chainId": 101,
      "address": "7zphtJVjKyECvQkdfxJNPx83MNpPT6ZJyujQL8jyvKcC",
      "symbol": "SSHIB",
      "name": "SolShib",
      "decimals": 9,
      "logoURI": "https://i.ibb.co/0G2sDtr/2021-05-14-09-51-50.jpg",
      "tags": [],
      "extensions": {
        "website": "https://solshib.com/"
      }
    },
    {
      "chainId": 101,
      "address": "HoSWnZ6MZzqFruS1uoU69bU7megzHUv6MFPQ5nqC6Pj2",
      "symbol": "SGI",
      "name": "SolGift",
      "decimals": 9,
      "logoURI": "https://i.ibb.co/t8XMnW8/ICON-2.png",
      "tags": [],
      "extensions": {
        "website": "https://solshib.com/"
      }
    },
    {
      "chainId": 101,
      "address": "GpS9AavHtSUspaBnL1Tu26FWbUAdW8tm3MbacsNvwtGu",
      "symbol": "SOLT",
      "name": "Soltriever",
      "decimals": 9,
      "logoURI": "https://user-images.githubusercontent.com/55430857/118305516-0b1f1000-b523-11eb-8d3b-b4e12e3b4c31.png",
      "tags": [],
      "extensions": {
        "website": "http://soltriever.info/",
        "twitter": "https://twitter.com/_Soltriever"
      }
    },
    {
      "chainId": 101,
      "address": "2QK9vxydd7WoDwvVFT5JSU8cwE9xmbJSzeqbRESiPGMG",
      "symbol": "KEKW",
      "name": "kekwcoin",
      "decimals": 9,
      "logoURI": "https://www.kekw.io/images/logo_final_round_smallFace.png",
      "tags": [],
      "extensions": {
        "website": "https://kekw.io/",
        "twitter": "https://twitter.com/kekwcoin"
      }
    },
    {
      "chainId": 101,
      "address": "FxCvbCVAtNUEKSiKoF6xt2pWPfpXuYFWYbuQySaRnV5R",
      "symbol": "LOOP",
      "name": "LC Andy Social Token",
      "decimals": 8,
      "logoURI": "https://cdn.jsdelivr.net/gh/aschmidhofer/looptoken/LOOPlogo.jpg",
      "tags": [
        "social-token",
        "loop"
      ]
    },
    {
      "chainId": 101,
      "address": "H5gczCNbrtso6BqGKihF97RaWaxpUEZnFuFUKK4YX3s2",
      "symbol": "BDE",
      "name": "Big Defi Energy",
      "decimals": 9,
      "logoURI": "https://raw.githubusercontent.com/bitcoinoverdose/bitcoinoverdose/main/bde.png",
      "tags": [],
      "extensions": {
        "website": "bigdefienergy.com",
        "twitter": "https://twitter.com/Bigdefi"
      }
    },
    {
      "chainId": 101,
      "address": "cREsCN7KAyXcBG2xZc8qrfNHMRgC3MhTb4n3jBnNysv",
      "symbol": "DWT",
      "name": "DARK WEB TOKEN",
      "decimals": 2,
      "logoURI": "https://cdn.jsdelivr.net/gh/DARK-WEB-TOKEN/DWT-LOGO/logo.png",
      "tags": [
        "MEME"
      ],
      "extensions": {
        "serumV3Usdc": "526WW289h5wibg1Q55sK16CGoNip8H5d2AXVbaAGcUMb",
        "website": "https://www.darkwebtoken.live"
      }
    },
    {
      "chainId": 101,
      "address": "EdGAZ8JyFTFbmVedVTbaAEQRb6bxrvi3AW3kz8gABz2E",
      "symbol": "DOGA",
      "name": "Dogana",
      "decimals": 9,
      "logoURI": "https://i.ibb.co/mRPw35y/doganatoken.png",
      "tags": [],
      "extensions": {
        "twitter": "https://twitter.com/DoganaOfficial",
        "serumV3Usdc": "H1Ywt7nSZkLDb2o3vpA5yupnBc9jr1pXtdjMm4Jgk1ay"
      }
    },
    {
      "chainId": 101,
      "address": "3FoUAsGDbvTD6YZ4wVKJgTB76onJUKz7GPEBNiR5b8wc",
      "symbol": "CHEEMS",
      "name": "Cheems",
      "decimals": 9,
      "logoURI": "https://cheems.co/wp-content/uploads/2021/05/acheems.png",
      "tags": [],
      "extensions": {
        "website": "https://cheems.co/",
        "twitter": "https://twitter.com/theCheemsToken",
        "tggroup": "https://t.me/CheemsOfficial"
      }
    },
    {
      "chainId": 101,
      "address": "AWW5UQfMBnPsTaaxCK7cSEmkj1kbX2zUrqvgKXStjBKx",
      "symbol": "SBFC",
      "name": "SBF Coin",
      "decimals": 6,
      "logoURI": "https://www.sbfcoin.org/images/sbfcoin.png",
      "tags": [
        "utility-token",
        "SBF",
        "sbfcoin",
        "SBFC"
      ],
      "extensions": {
        "website": "https://www.sbfcoin.org/",
        "twitter": "https://twitter.com/sbfcoin"
      }
    },
    {
      "chainId": 101,
      "address": "FRbqQnbuLoMbUG4gtQMeULgCDHyY6YWF9NRUuLa98qmq",
      "symbol": "ECOP",
      "name": "EcoPoo",
      "decimals": 0,
      "logoURI": "https://avatars.githubusercontent.com/u/84185080",
      "tags": [
        "meme"
      ],
      "extensions": {
        "twitter": "https://twitter.com/EcoPoo_Official"
      }
    },
    {
      "chainId": 101,
      "address": "5p2zjqCd1WJzAVgcEnjhb9zWDU7b9XVhFhx4usiyN7jB",
      "symbol": "CATO",
      "name": "CATO",
      "decimals": 9,
      "logoURI": "https://raw.githubusercontent.com/SOL-CAT/SOL-CAT/main/CAT512.jpg",
      "tags": [
        "Meme-Token"
      ],
      "extensions": {
        "website": "https://www.solanacato.com/",
        "twitter": "https://twitter.com/SolanaCATO",
        "telegram": "https://t.me/SolanaCATO",
        "serumV3Usdc": "9fe1MWiKqUdwift3dEpxuRHWftG72rysCRHbxDy6i9xB"
      }
    },
    {
      "chainId": 101,
      "address": "J81fW7aza8wVUG1jjzhExsNMs3MrzwT5WrofgFqMjnSA",
      "symbol": "TOM",
      "name": "Tombili",
      "decimals": 9,
      "logoURI": "https://cryptomindex.com/assets/images/coins/TOM.png",
      "tags": [],
      "extensions": {
        "website": "https://cryptomindex.com",
        "twitter": "https://twitter.com/cryptomindex"
      }
    },
    {
      "chainId": 101,
      "address": "GunpHq4fn9gSSyGbPMYXTzs9nBS8RY88CX1so4V8kCiF",
      "symbol": "FABLE",
      "name": "Fable",
      "decimals": 0,
      "logoURI": "https://raw.githubusercontent.com/fabledev/FableResources/master/fable-finance.png",
      "tags": [],
      "extensions": {
        "website": "https://fable.finance",
        "twitter": "https://twitter.com/fable_finance"
      }
    },
    {
      "chainId": 101,
      "address": "6L5DzH3p1t1PrCrVkudasuUnWbK7Jq9tYwcwWQiV6yd7",
      "symbol": "LZD",
      "name": "Lizard",
      "decimals": 6,
      "logoURI": "https://raw.githubusercontent.com/LZD-sol/lzdsol.io/main/sollizard.png",
      "tags": [],
      "extensions": {
        "website": "https://www.lzdsol.io",
        "twitter": "https://twitter.com/lzd_sol"
      }
    },
    {
      "chainId": 101,
      "address": "EZqcdU8RLu9EChZgrY2BNVg8eovfdGyTiY2bd69EsPgQ",
      "symbol": "FELON",
      "name": "FuckElon",
      "decimals": 0,
      "logoURI": "https://i.ibb.co/yW2zDZ4/E1-Oso-Gt-XEAMUX4l.jpg",
      "tags": [],
      "extensions": {
        "website": "https://fuckelonmusk.godaddysites.com/",
        "twitter": "https://twitter.com/FuckElonMusk8",
        "tgann": "https://t.me/fuckelonmusktoday",
        "tggroup": "https://t.me/joinchat/cgUOCIRSTJ9hZmY1"
      }
    },
    {
      "chainId": 101,
      "address": "HBHMiauecxer5FCzPeXgE2A8ZCf7fQgxxwo4vfkFtC7s",
      "symbol": "SLNDN",
      "name": "Solanadon",
      "decimals": 9,
      "logoURI": "https://avatars.githubusercontent.com/u/84234249?s=400&u=13b4d7cf678ad50ed52d1facff89b032758fd603&v=4",
      "tags": [],
      "extensions": {
        "website": "https://solanadon.com/",
        "twitter": "https://twitter.com/SolanadonCoin",
        "tgann": "https://t.me/solanadonann"
      }
    },
    {
      "chainId": 101,
      "address": "5WUab7TCvth43Au5vk6wKjchTzWFeyPEUSJE1MPJtTZE",
      "symbol": "KEKN1",
      "name": "KEKW In Solana Tripping",
      "decimals": 0,
      "logoURI": "https://www.kekw.io/images/KEKN1_logo.png",
      "tags": [
        "nft"
      ],
      "extensions": {
        "website": "https://www.kekw.io/",
        "twitter": "https://twitter.com/kekwcoin"
      }
    },
    {
      "chainId": 101,
      "address": "9KEe6o1jRTqFDFBo2AezsskcxBNwuq1rVeVat1Td8zbV",
      "symbol": "MPAD",
      "name": "MercuryPAD Token",
      "decimals": 9,
      "logoURI": "https://i.ibb.co/TvcPsr1/mercury-Pad-Token.png",
      "tags": [
        "MPAD",
        "LaunchPAD"
      ],
      "extensions": {
        "website": "https://mercurypad.com/",
        "twitter": "https://twitter.com/MercuryPad"
      }
    },
    {
      "chainId": 101,
      "address": "4KAFf8ZpNCn1SWLZFo5tbeZsKpVemsobbVZdERWxRvd2",
      "symbol": "SGT",
      "name": "Sangga Token",
      "decimals": 8,
      "logoURI": "https://sgt-info.s3.ap-northeast-2.amazonaws.com/logo/SGT_Logo.png",
      "tags": [],
      "extensions": {
        "website": "https://sanggatalk.io"
      }
    },
    {
      "chainId": 101,
      "address": "Ae1aeYK9WrB2kP29jJU4aUUK7Y1vzsGNZFKoe4BG2h6P",
      "symbol": "NINJA",
      "name": "NINJA",
      "decimals": 0,
      "logoURI": "https://raw.githubusercontent.com/yuzu-ninjaprotocol/ninjaprotocol/main/NINJA%20Token.svg",
      "tags": [],
      "extensions": {
        "website": "http://ninjaprotocol.io"
      }
    },
    {
      "chainId": 101,
      "address": "E6UBhrtvP4gYHAEgoBi8kDU6DrPPmQxTAJvASo4ptNev",
      "symbol": "SOLDOG",
      "name": "SOLDOG",
      "decimals": 0,
      "logoURI": "https://gateway.pinata.cloud/ipfs/QmefHmCHysNDR5aKZ5dKkC4zqhKcgsewMr1c53eSEbMhfZ/soldog.png",
      "tags": [],
      "extensions": {
        "website": "https://solanadog.io",
        "twitter": "https://twitter.com/solanadog"
      }
    },
    {
      "chainId": 101,
      "address": "9nusLQeFKiocswDt6NQsiErm1M43H2b8x6v5onhivqKv",
      "symbol": "LLAMA",
      "name": "SOLLAMA",
      "decimals": 1,
      "logoURI": "https://raw.githubusercontent.com/soirt/sollama-brand/main/avatar.jpg",
      "tags": [],
      "extensions": {
        "website": "https://sollama.finance",
        "twitter": "https://twitter.com/SollamaFinance"
      }
    },
    {
      "chainId": 101,
      "address": "BLwTnYKqf7u4qjgZrrsKeNs2EzWkMLqVCu6j8iHyrNA3",
      "symbol": "BOP",
      "name": "Boring Protocol",
      "decimals": 8,
      "logoURI": "https://cloudflare-ipfs.com/ipfs/bafybeihqdesti5rkqfijdstsgxtngb5rsi7uwf4ygz3hkvbbaxfrqshfym",
      "tags": [
        "security-token",
        "utility-token"
      ],
      "extensions": {
        "website": "https://boringprotocol.io",
        "twitter": "https://twitter.com/BoringProtocol",
        "serumV3Usdc": "7MmPwD1K56DthW14P1PnWZ4zPCbPWemGs3YggcT1KzsM"
      }
    },
    {
      "chainId": 101,
      "address": "ER8Xa8YxJLC3CFJgdAxJs46Rdhb7B3MjgbPZsVg1aAFV",
      "symbol": "MOLAMON",
      "name": "MOLAMON",
      "decimals": 0,
      "logoURI": "https://i.ibb.co/cNhCc33/molamon.jpg",
      "tags": [],
      "extensions": {
        "website": "https://moonlana.com/",
        "twitter": "https://twitter.com/xMoonLana",
        "medium": "https://moonlana.medium.com/"
      }
    },
    {
      "chainId": 101,
      "address": "4ezHExHThrwnnoqKcMNbUwcVYXzdkDerHFGfegnTqA2E",
      "symbol": "STUD",
      "name": "SolanaToolsUtilityDapp",
      "decimals": 9,
      "logoURI": "https://pbs.twimg.com/profile_images/1395766787782873092/XvDoI56t_400x400.jpg",
      "tags": [],
      "extensions": {
        "website": "https://www.solanatools.io/"
      }
    },
    {
      "chainId": 101,
      "address": "AZtNYaEAHDBeK5AvdzquZWjc4y8cj5sKWH1keUJGMuPV",
      "symbol": "RESP",
      "name": "RESPECT",
      "decimals": 8,
      "logoURI": "https://static.tildacdn.com/tild3463-3338-4764-b938-363064666431/logo.jpg",
      "tags": [],
      "extensions": {
        "website": "https://respect.cash"
      }
    },
    {
      "chainId": 101,
      "address": "5j6BmiZTfHssaWPT23EQYQci3w57VTw7QypKArQZbSZ9",
      "symbol": "CHAD",
      "name": "ChadTrader Token",
      "decimals": 9,
      "logoURI": "https://gateway.pinata.cloud/ipfs/QmVZYKtcQ6dGuZ3DeWJ9NHjnWCj2bPTJdpKyXnoaP4eHYx",
      "tags": [
        "utility-token"
      ],
      "extensions": {
        "website": "https://chadtrader.io/",
        "twitter": "https://twitter.com/chadtraderio"
      }
    },
    {
      "chainId": 101,
      "address": "GsNzxJfFn6zQdJGeYsupJWzUAm57Ba7335mfhWvFiE9Z",
      "symbol": "DXL",
      "name": "Dexlab",
      "decimals": 6,
      "logoURI": "https://cdn.jsdelivr.net/gh/dexlab-project/assets@master/tokens/solana/dxl/symbol.png",
      "tags": [],
      "extensions": {
        "website": "https://www.dexlab.space/"
      }
    },
    {
      "chainId": 101,
      "address": "APvgd1J98PGW77H1fDa7W7Y4fcbFwWfs71RNyJKuYs1Y",
      "symbol": "FUZ",
      "name": "Fuzzy.One",
      "decimals": 8,
      "logoURI": "https://www.fuzzy.one/static/bf32ac292bb7a4511520dee28b1ce433/50ead/fuz300.webp",
      "tags": [
        "Fuzzy.One",
        "FUZ",
        "Supply chain token"
      ],
      "extensions": {
        "website": "https://www.fuzzy.one/"
      }
    },
    {
      "chainId": 101,
      "address": "6TCbtxs6eYfMKVF9ppTNvbUemW2YnpFig6z1jSqgM16e",
      "symbol": "STRANGE",
      "name": "STRANGE",
      "decimals": 0,
      "logoURI": "https://safepluto.tech/images/strange.png",
      "tags": [
        "utility-token"
      ],
      "extensions": {
        "website": "https://safepluto.tech"
      }
    },
    {
      "chainId": 101,
      "address": "8upjSpvjcdpuzhfR1zriwg5NXkwDruejqNE9WNbPRtyA",
      "symbol": "GRAPE",
      "name": "Grape",
      "decimals": 6,
      "logoURI": "https://www.unlimitedgrapes.com/assets/img/Grape_logo.svg",
      "tags": [],
      "extensions": {
        "website": "https://www.unlimitedgrapes.com/"
      }
    },
    {
      "chainId": 101,
      "address": "7xzovRepzLvXbbpVZLYKzEBhCNgStEv1xpDqf1rMFFKX",
      "symbol": "KERMIT",
      "name": "Kermit",
      "decimals": 8,
      "logoURI": "https://i.imgur.com/4jthhoa.jpg",
      "tags": [
        "utility-token"
      ],
      "extensions": {
        "website": "https://www.kermitfinance.com",
        "twitter": "https://twitter.com/KermitFinance"
      }
    },
    {
      "chainId": 101,
      "address": "8tbAqS4dFNEeC6YGWpNnusc3JcxoFLMiiLPyHctgGYFe",
      "symbol": "PIPANA",
      "name": "Pipana",
      "decimals": 10,
      "logoURI": "https://pip.monster/img/pipana.jpg",
      "tags": [],
      "extensions": {
        "website": "https://pip.monster",
        "twitter": "https://twitter.com/itspipana"
      }
    },
    {
      "chainId": 101,
      "address": "8s9FCz99Wcr3dHpiauFRi6bLXzshXfcGTfgQE7UEopVx",
      "symbol": "CKC",
      "name": "ChikinCoin",
      "decimals": 6,
      "logoURI": "https://raw.githubusercontent.com/ChikinDeveloper/ChikinCoin/master/assets/logo_circle.svg",
      "tags": [],
      "extensions": {
        "website": "https://www.chikin.run",
        "twitter": "https://twitter.com/ChikinDev"
      }
    },
    {
      "chainId": 101,
      "address": "8b9mQo6ZU2rwZQgSFqGNQvXzrUSHDTRpKSKi9XXdGmqN",
      "symbol": "CHANGPENGUIN",
      "name": "CHANGPENGUIN",
      "decimals": 6,
      "logoURI": "https://img1.wsimg.com/isteam/ip/0806e069-1a1b-438a-aa86-7765c335fac8/penguin%20logo%2011.png",
      "tags": [],
      "extensions": {
        "website": "https://changpenguin.finance/",
        "twitter": "https://twitter.com/changpenguinFi"
      }
    },
    {
      "chainId": 101,
      "address": "51tMb3zBKDiQhNwGqpgwbavaGH54mk8fXFzxTc1xnasg",
      "symbol": "APEX",
      "name": "APEX",
      "decimals": 9,
      "logoURI": "https://apexit.finance/images/apex.png",
      "tags": [],
      "extensions": {
        "website": "https://apexit.finance/",
        "twitter": "https://twitter.com/apeXit_finance",
        "discord": "https://discord.gg/aASQy2dWsN",
        "tggroup": "https://t.me/apexit_finance"
      }
    },
    {
      "chainId": 101,
      "address": "4NPzwMK2gfgQ6rTv8x4EE1ZvKW6MYyYTSrAZCx7zxyaX",
      "symbol": "KLB",
      "name": "Black Label",
      "decimals": 0,
      "logoURI": "https://raw.githubusercontent.com/klbtoken/klbtoken/main/klbtoken.svg",
      "tags": [],
      "extensions": {
        "website": "https://www.klbtoken.com",
        "twitter": "https://twitter.com/klbtoken"
      }
    },
    {
      "chainId": 101,
      "address": "5v6tZ1SiAi7G8Qg4rBF1ZdAn4cn6aeQtefewMr1NLy61",
      "symbol": "SOLD",
      "name": "Solanax",
      "decimals": 9,
      "logoURI": "https://solanax.org/images/icon.png",
      "tags": [],
      "extensions": {
        "website": "https://solanax.org",
        "twitter": "https://twitter.com/Solanaxorg",
        "telegram": "https://t.me/solanaxcommunity"
      }
    },
    {
      "chainId": 101,
      "address": "3RSafdgu7P2smSGHJvSGQ6kZVkcErZXfZTtynJYboyAu",
      "symbol": "SINE",
      "name": "SINE",
      "decimals": 4,
      "logoURI": "https://raw.githubusercontent.com/sinetoken/public/main/icon/circle_icon/circle_icon.svg",
      "tags": [
        "security-token",
        "utility-token"
      ],
      "extensions": {
        "website": "https://solainetwork.com/",
        "twitter": "https://twitter.com/SolAiNetwork"
      }
    },

    {
      "chainId": 101,
      "address": "guppyrZyEX9iTPSu92pi8T71Zka7xd6PrsTJrXRW6u1",
      "symbol": "GUPPY",
      "name": "Orca Guppy Collectible",
      "decimals": 0,
      "logoURI": "https://cdn.jsdelivr.net/gh/solana-labs/token-list@main/assets/mainnet/DjVE6JNiYqPL2QXyCUUh8rNjHrbz9hXHNYt99MQ59qw1/guppy.png",
      "tags": [
        "nft"
      ],
      "extensions": {
        "website": "https://www.orca.so",
        "twitter": "https://twitter.com/orca_so"
      }
    },
    {
      "chainId": 101,
      "address": "whaLeHav12EhGK19u6kKbLRwC9E1EATGnm6MWbBCcUW",
      "symbol": "WHALE",
      "name": "Orca Whale Collectible",
      "decimals": 0,
      "logoURI": "https://cdn.jsdelivr.net/gh/solana-labs/token-list@main/assets/mainnet/DjVE6JNiYqPL2QXyCUUh8rNjHrbz9hXHNYt99MQ59qw1/whale.png",
      "tags": [
        "nft"
      ],
      "extensions": {
        "website": "https://www.orca.so",
        "twitter": "https://twitter.com/orca_so"
      }
    },
    {
      "chainId": 101,
      "address": "kLwhLkZRt6CadPHRBsgfhRCKXX426WMBnhoGozTduvk",
      "symbol": "KILLER-WHALE",
      "name": "Orca Killer Whale Collectible",
      "decimals": 0,
      "logoURI": "https://cdn.jsdelivr.net/gh/solana-labs/token-list@main/assets/mainnet/DjVE6JNiYqPL2QXyCUUh8rNjHrbz9hXHNYt99MQ59qw1/killer_whale.png",
      "tags": [
        "nft"
      ],
      "extensions": {
        "website": "https://www.orca.so",
        "twitter": "https://twitter.com/orca_so"
      }
    },
    {
      "chainId": 101,
      "address": "star2pH7rVWscs743JGdCAL8Lc9nyJeqx7YQXkGUnWf",
      "symbol": "STARFISH",
      "name": "Orca Starfish Collectible",
      "decimals": 6,
      "logoURI": "https://cdn.jsdelivr.net/gh/solana-labs/token-list@main/assets/mainnet/DjVE6JNiYqPL2QXyCUUh8rNjHrbz9hXHNYt99MQ59qw1/starfish.png",
      "tags": [
        "nft"
      ],
      "extensions": {
        "website": "https://www.orca.so",
        "twitter": "https://twitter.com/orca_so"
      }
    },
    {
      "chainId": 101,
      "address": "cLownTTaiiQMoyMmFjfmSGowi8HyNhCtTLFcrNKnqX6",
      "symbol": "CLOWNFISH",
      "name": "Orca Clownfish Collectible",
      "decimals": 0,
      "logoURI": "https://cdn.jsdelivr.net/gh/solana-labs/token-list@main/assets/mainnet/DjVE6JNiYqPL2QXyCUUh8rNjHrbz9hXHNYt99MQ59qw1/clownfish.png",
      "tags": [
        "nft"
      ],
      "extensions": {
        "website": "https://www.orca.so",
        "twitter": "https://twitter.com/orca_so"
      }
    },
    {
      "chainId": 101,
      "address": "ECFcUGwHHMaZynAQpqRHkYeTBnS5GnPWZywM8aggcs3A",
      "symbol": "SOL/USDC",
      "name": "Orca SOL/USDC LP Token",
      "decimals": 9,
      "logoURI": "https://cdn.jsdelivr.net/gh/solana-labs/token-list@main/assets/mainnet/DjVE6JNiYqPL2QXyCUUh8rNjHrbz9hXHNYt99MQ59qw1/logo.png",
      "tags": [
        "lp-token"
      ],
      "extensions": {
        "website": "https://www.orca.so",
        "twitter": "https://twitter.com/orca_so"
      }
    },
    {
      "chainId": 101,
      "address": "3H5XKkE9uVvxsdrFeN4BLLGCmohiQN6aZJVVcJiXQ4WC",
      "symbol": "USDC/USDT",
      "name": "Orca USDC/USDT LP Token",
      "decimals": 9,
      "logoURI": "https://cdn.jsdelivr.net/gh/solana-labs/token-list@main/assets/mainnet/DjVE6JNiYqPL2QXyCUUh8rNjHrbz9hXHNYt99MQ59qw1/logo.png",
      "tags": [
        "lp-token"
      ],
      "extensions": {
        "website": "https://www.orca.so",
        "twitter": "https://twitter.com/orca_so"
      }
    },
    {
      "chainId": 101,
      "address": "8qNqTaKKbdZuzQPWWXy5wNVkJh54ex8zvvnEnTFkrKMP",
      "symbol": "USDC/USDT-SRM",
      "name": "Orca USDC/USDT-SRM LP Token",
      "decimals": 9,
      "logoURI": "https://cdn.jsdelivr.net/gh/solana-labs/token-list@main/assets/mainnet/DjVE6JNiYqPL2QXyCUUh8rNjHrbz9hXHNYt99MQ59qw1/logo.png",
      "tags": [
        "lp-token"
      ],
      "extensions": {
        "website": "https://www.orca.so",
        "twitter": "https://twitter.com/orca_so"
      }
    },
    {
      "chainId": 101,
      "address": "7TYb32qkwYosUQfUspU45cou7Bb3nefJocVMFX2mEGTT",
      "symbol": "ETH/USDC",
      "name": "Orca ETH/USDC LP Token",
      "decimals": 9,
      "logoURI": "https://cdn.jsdelivr.net/gh/solana-labs/token-list@main/assets/mainnet/DjVE6JNiYqPL2QXyCUUh8rNjHrbz9hXHNYt99MQ59qw1/logo.png",
      "tags": [
        "lp-token"
      ],
      "extensions": {
        "website": "https://www.orca.so",
        "twitter": "https://twitter.com/orca_so"
      }
    },
    {
      "chainId": 101,
      "address": "EhBAmhkgEsMa8McFB5bpqZaRpZvGBBJ4jN59T5xToPdG",
      "symbol": "ETH/USDT-SRM",
      "name": "Orca ETH/USDT-SRM LP Token",
      "decimals": 9,
      "logoURI": "https://cdn.jsdelivr.net/gh/solana-labs/token-list@main/assets/mainnet/DjVE6JNiYqPL2QXyCUUh8rNjHrbz9hXHNYt99MQ59qw1/logo.png",
      "tags": [
        "lp-token"
      ],
      "extensions": {
        "website": "https://www.orca.so",
        "twitter": "https://twitter.com/orca_so"
      }
    },
    {
      "chainId": 101,
      "address": "8pFwdcuXM7pvHdEGHLZbUR8nNsjj133iUXWG6CgdRHk2",
      "symbol": "BTC/ETH",
      "name": "Orca BTC/ETH LP Token",
      "decimals": 9,
      "logoURI": "https://cdn.jsdelivr.net/gh/solana-labs/token-list@main/assets/mainnet/DjVE6JNiYqPL2QXyCUUh8rNjHrbz9hXHNYt99MQ59qw1/logo.png",
      "tags": [
        "lp-token"
      ],
      "extensions": {
        "website": "https://www.orca.so",
        "twitter": "https://twitter.com/orca_so"
      }
    },
    {
      "chainId": 101,
      "address": "7bb88DAnQY7LSoWEuqezCcbk4vutQbuRqgJMqpX8h6dL",
      "symbol": "ETH/SOL",
      "name": "Orca ETH/SOL LP Token",
      "decimals": 9,
      "logoURI": "https://cdn.jsdelivr.net/gh/solana-labs/token-list@main/assets/mainnet/DjVE6JNiYqPL2QXyCUUh8rNjHrbz9hXHNYt99MQ59qw1/logo.png",
      "tags": [
        "lp-token"
      ],
      "extensions": {
        "website": "https://www.orca.so",
        "twitter": "https://twitter.com/orca_so"
      }
    },
    {
      "chainId": 101,
      "address": "GWEmABT4rD3sGhyghv9rKbfdiaFe5uMHeJqr6hhu3XvA",
      "symbol": "RAY/SOL",
      "name": "Orca RAY/SOL LP Token",
      "decimals": 9,
      "logoURI": "https://cdn.jsdelivr.net/gh/solana-labs/token-list@main/assets/mainnet/DjVE6JNiYqPL2QXyCUUh8rNjHrbz9hXHNYt99MQ59qw1/logo.png",
      "tags": [
        "lp-token"
      ],
      "extensions": {
        "website": "https://www.orca.so",
        "twitter": "https://twitter.com/orca_so"
      }
    },
    {
      "chainId": 101,
      "address": "BmZNYGt7aApGTUUxAQUYsW64cMbb6P7uniokCWaptj4D",
      "symbol": "SOL/USDT",
      "name": "Orca SOL/USDT LP Token",
      "decimals": 9,
      "logoURI": "https://cdn.jsdelivr.net/gh/solana-labs/token-list@main/assets/mainnet/DjVE6JNiYqPL2QXyCUUh8rNjHrbz9hXHNYt99MQ59qw1/logo.png",
      "tags": [
        "lp-token"
      ],
      "extensions": {
        "website": "https://www.orca.so",
        "twitter": "https://twitter.com/orca_so"
      }
    },
    {
      "chainId": 101,
      "address": "E4cthfUFaDd4x5t1vbeBNBHm7isqhM8kapthPzPJz1M2",
      "symbol": "SOL/USDT-SRM",
      "name": "Orca SOL/USDT-SRM LP Token",
      "decimals": 9,
      "logoURI": "https://cdn.jsdelivr.net/gh/solana-labs/token-list@main/assets/mainnet/DjVE6JNiYqPL2QXyCUUh8rNjHrbz9hXHNYt99MQ59qw1/logo.png",
      "tags": [
        "lp-token"
      ],
      "extensions": {
        "website": "https://www.orca.so",
        "twitter": "https://twitter.com/orca_so"
      }
    },
    {
      "chainId": 101,
      "address": "6ojPekCSQimAjDjaMApLvh3jF6wnZeNEVRVVoGNzEXvV",
      "symbol": "SOL/SRM",
      "name": "Orca SOL/SRM LP Token",
      "decimals": 9,
      "logoURI": "https://cdn.jsdelivr.net/gh/solana-labs/token-list@main/assets/mainnet/DjVE6JNiYqPL2QXyCUUh8rNjHrbz9hXHNYt99MQ59qw1/logo.png",
      "tags": [
        "lp-token"
      ],
      "extensions": {
        "website": "https://www.orca.so",
        "twitter": "https://twitter.com/orca_so"
      }
    },
    {
      "chainId": 101,
      "address": "YJRknE9oPhUMtq1VvhjVzG5WnRsjQtLsWg3nbaAwCQ5",
      "symbol": "FTT/SOL",
      "name": "Orca FTT/SOL LP Token",
      "decimals": 9,
      "logoURI": "https://cdn.jsdelivr.net/gh/solana-labs/token-list@main/assets/mainnet/DjVE6JNiYqPL2QXyCUUh8rNjHrbz9hXHNYt99MQ59qw1/logo.png",
      "tags": [
        "lp-token"
      ],
      "extensions": {
        "website": "https://www.orca.so",
        "twitter": "https://twitter.com/orca_so"
      }
    },
    {
      "chainId": 101,
      "address": "C9PKvetJPrrPD53PR2aR8NYtVZzucCRkHYzcFXbZXEqu",
      "symbol": "KIN/SOL",
      "name": "Orca KIN/SOL LP Token",
      "decimals": 9,
      "logoURI": "https://cdn.jsdelivr.net/gh/solana-labs/token-list@main/assets/mainnet/DjVE6JNiYqPL2QXyCUUh8rNjHrbz9hXHNYt99MQ59qw1/logo.png",
      "tags": [
        "lp-token"
      ],
      "extensions": {
        "website": "https://www.orca.so",
        "twitter": "https://twitter.com/orca_so"
      }
    },
    {
      "chainId": 101,
      "address": "6SfhBAmuaGf9p3WAxeHJYCWMABnYUMrdzNdK5Stvvj4k",
      "symbol": "ROPE/SOL",
      "name": "Orca ROPE/SOL LP Token",
      "decimals": 9,
      "logoURI": "https://cdn.jsdelivr.net/gh/solana-labs/token-list@main/assets/mainnet/DjVE6JNiYqPL2QXyCUUh8rNjHrbz9hXHNYt99MQ59qw1/logo.png",
      "tags": [
        "lp-token"
      ],
      "extensions": {
        "website": "https://www.orca.so",
        "twitter": "https://twitter.com/orca_so"
      }
    },
    {
      "chainId": 101,
      "address": "9r1n79TmerAgQJboUT8QvrChX3buZBfuSrBTtYM1cW4h",
      "symbol": "SOL/STEP",
      "name": "Orca SOL/STEP LP Token",
      "decimals": 9,
      "logoURI": "https://cdn.jsdelivr.net/gh/solana-labs/token-list@main/assets/mainnet/DjVE6JNiYqPL2QXyCUUh8rNjHrbz9hXHNYt99MQ59qw1/logo.png",
      "tags": [
        "lp-token"
      ],
      "extensions": {
        "website": "https://www.orca.so",
        "twitter": "https://twitter.com/orca_so"
      }
    },
    {
      "chainId": 101,
      "address": "ELLELFtgvWBgLkdY9EFx4Vb3SLNj4DJEhzZLWy1wCh4Y",
      "symbol": "OXY/SOL",
      "name": "Orca OXY/SOL LP Token",
      "decimals": 9,
      "logoURI": "https://cdn.jsdelivr.net/gh/solana-labs/token-list@main/assets/mainnet/DjVE6JNiYqPL2QXyCUUh8rNjHrbz9hXHNYt99MQ59qw1/logo.png",
      "tags": [
        "lp-token"
      ],
      "extensions": {
        "website": "https://www.orca.so",
        "twitter": "https://twitter.com/orca_so"
      }
    },
    {
      "chainId": 101,
      "address": "BXM9ph4AuhCUzf94HQu5FnfeVThKj5oyrnb1krY1zax5",
      "symbol": "MER/SOL",
      "name": "Orca MER/SOL LP Token",
      "decimals": 9,
      "logoURI": "https://cdn.jsdelivr.net/gh/solana-labs/token-list@main/assets/mainnet/DjVE6JNiYqPL2QXyCUUh8rNjHrbz9hXHNYt99MQ59qw1/logo.png",
      "tags": [
        "lp-token"
      ],
      "extensions": {
        "website": "https://www.orca.so",
        "twitter": "https://twitter.com/orca_so"
      }
    },
    {
      "chainId": 101,
      "address": "FJ9Q9ojA7vdf5rFbcTc6dd7D3nLpwSxdtFSE8cwfuvqt",
      "symbol": "FIDA/SOL",
      "name": "Orca FIDA/SOL LP Token",
      "decimals": 9,
      "logoURI": "https://cdn.jsdelivr.net/gh/solana-labs/token-list@main/assets/mainnet/DjVE6JNiYqPL2QXyCUUh8rNjHrbz9hXHNYt99MQ59qw1/logo.png",
      "tags": [
        "lp-token"
      ],
      "extensions": {
        "website": "https://www.orca.so",
        "twitter": "https://twitter.com/orca_so"
      }
    },
    {
      "chainId": 101,
      "address": "EHkfnhKLLTUqo1xMZLxhM9EusEgpN6RXPpZsGpUsewaa",
      "symbol": "MAPS/SOL",
      "name": "Orca MAPS/SOL LP Token",
      "decimals": 9,
      "logoURI": "https://cdn.jsdelivr.net/gh/solana-labs/token-list@main/assets/mainnet/DjVE6JNiYqPL2QXyCUUh8rNjHrbz9hXHNYt99MQ59qw1/logo.png",
      "tags": [
        "lp-token"
      ],
      "extensions": {
        "website": "https://www.orca.so",
        "twitter": "https://twitter.com/orca_so"
      }
    },
    {
      "chainId": 101,
      "address": "9rguDaKqTrVjaDXafq6E7rKGn7NPHomkdb8RKpjKCDm2",
      "symbol": "SAMO/SOL",
      "name": "Orca SAMO/SOL LP Token",
      "decimals": 9,
      "logoURI": "https://cdn.jsdelivr.net/gh/solana-labs/token-list@main/assets/mainnet/DjVE6JNiYqPL2QXyCUUh8rNjHrbz9hXHNYt99MQ59qw1/logo.png",
      "tags": [
        "lp-token"
      ],
      "extensions": {
        "website": "https://www.orca.so",
        "twitter": "https://twitter.com/orca_so"
      }
    },
    {
      "chainId": 101,
      "address": "2697FyJ4vD9zwAVPr33fdVPDv54pyZZiBv9S2AoKMyQf",
      "symbol": "COPE/SOL",
      "name": "Orca COPE/SOL LP Token",
      "decimals": 9,
      "logoURI": "https://cdn.jsdelivr.net/gh/solana-labs/token-list@main/assets/mainnet/DjVE6JNiYqPL2QXyCUUh8rNjHrbz9hXHNYt99MQ59qw1/logo.png",
      "tags": [
        "lp-token"
      ],
      "extensions": {
        "website": "https://www.orca.so",
        "twitter": "https://twitter.com/orca_so"
      }
    },
    {
      "chainId": 101,
      "address": "HEhMLvpSdPviukafKwVN8BnBUTamirptsQ6Wxo5Cyv8s",
      "symbol": "FTR",
      "name": "Future",
      "decimals": 9,
      "logoURI": "http://future-ftr.io/images/logo.png",
      "tags": [],
      "extensions": {
        "website": "https://future-ftr.io",
        "twitter": "https://twitter.com/ftr_finance"
      }
    },
    {
      "chainId": 101,
      "address": "Da1jboBKU3rqXUqPL3L3BxJ8e67ogVgVKcqy4rWsS7LC",
      "symbol": "UBE",
      "name": "UBE Token",
      "decimals": 10,
      "logoURI": "https://cdn.jsdelivr.net/gh/donfrancisco/ubetoken/UBE.png",
      "tags": [],
      "extensions": {
        "website": "https://www.ubetoken.com",
        "twitter": "https://twitter.com/ube_token"
      }
    },
<<<<<<< HEAD
     {
      "chainId": 101,
      "address": "GkXP719hnhLtizWHcQyGVYajuJqVsJJ6fyeUob9BPCFC",
      "symbol": "KROWZ",
      "name": "Mike Krow's Official Best Friend Super Kawaii Kasu Token",
      "decimals": 8,
      "logoURI": "https://cdn.jsdelivr.net/gh/mikekrow/KrowzToken/krowz_token.png",
      "tags": [ "social-token","krowz"],
      "extensions": {
        "website": "https://mikekrow.com/",
        "twitter": "https://twitter.com/space_asylum"
      },

=======
    {
      "chainId": 101,
      "address": "6kwTqmdQkJd8qRr9RjSnUX9XJ24RmJRSrU1rsragP97Y",
      "symbol": "SAIL",
      "name": "SAIL",
      "decimals": 6,
      "logoURI": "https://cloudflare-ipfs.com/ipfs/QmPcQfofQNfiv36EAsGQrgAhiPbqGf17i1Cz648JhXFW9m/logo_solana_sail_v2.png",
      "tags": [
        "utility-token"
      ],
      "extensions": {
        "website": "https://www.solanasail.com",
        "twitter": "https://twitter.com/solsailsummer"
      }
    },
    {
      "chainId": 101,
      "address": "E5ndSkaB17Dm7CsD22dvcjfrYSDLCxFcMd6z8ddCk5wp",
      "symbol": "CCAI",
      "name": "Cryptocurrencies.Ai",
      "decimals": 9,
      "logoURI": "https://cryptocurrencies.ai/logo.png",
      "tags": [],
      "extensions": {
        "website": "https://ccai.cryptocurrencies.ai",
        "twitter": "https://twitter.com/CCAI_Official",
        "serumV3Usdc": "7gZNLDbWE73ueAoHuAeFoSu7JqmorwCLpNTBXHtYSFTa"
      }
    },
    {
      "chainId": 101,
      "address": "CDJWUqTcYTVAKXAVXoQZFes5JUFc7owSeq7eMQcDSbo5",
      "symbol": "renBTC",
      "name": "renBTC",
      "decimals": 8,
      "logoURI": "https://www.dropbox.com/s/5xjuqm9hqosof7g/renBTC.png?dl=1",
      "tags": [],
      "extensions": {
        "coingeckoId": "renbtc",
        "website": "https://renproject.io/"
      }
    },
    {
      "chainId": 101,
      "address": "G1a6jxYz3m8DVyMqYnuV7s86wD4fvuXYneWSpLJkmsXj",
      "symbol": "renBCH",
      "name": "renBCH",
      "decimals": 8,
      "logoURI": "https://www.dropbox.com/s/1037etkko9il55n/renBCH-01.png?dl=1",
      "tags": [],
      "extensions": {
        "coingeckoId": "renbch",
        "website": "https://renproject.io/"
      }
    },
    {
      "chainId": 101,
      "address": "FKJvvVJ242tX7zFtzTmzqoA631LqHh4CdgcN8dcfFSju",
      "symbol": "renDGB",
      "name": "renDGB",
      "decimals": 8,
      "logoURI": "https://www.dropbox.com/s/ganf2eac9ujnsbp/renDGB.png?dl=1",
      "tags": [],
      "extensions": {
        "website": "https://renproject.io/"
      }
    },
    {
      "chainId": 101,
      "address": "ArUkYE2XDKzqy77PRRGjo4wREWwqk6RXTfM9NeqzPvjU",
      "symbol": "renDOGE",
      "name": "renDOGE",
      "decimals": 8,
      "logoURI": "https://www.dropbox.com/s/0c2myp08jrr6mq7/renDOGE.png?dl=1",
      "tags": [],
      "extensions": {
        "coingeckoId": "rendoge",
        "website": "https://renproject.io/"
      }
    },
    {
      "chainId": 101,
      "address": "8wv2KAykQstNAj2oW6AHANGBiFKVFhvMiyyzzjhkmGvE",
      "symbol": "renLUNA",
      "name": "renLUNA",
      "decimals": 6,
      "logoURI": "https://www.dropbox.com/s/enlononu571dtn4/renLUNA.png?dl=1",
      "tags": [],
      "extensions": {
        "website": "https://renproject.io/"
      }
    },
    {
      "chainId": 101,
      "address": "E99CQ2gFMmbiyK2bwiaFNWUUmwz4r8k2CVEFxwuvQ7ue",
      "symbol": "renZEC",
      "name": "renZEC",
      "decimals": 8,
      "logoURI": "https://www.dropbox.com/s/co3ube4dp3ls68n/renZEC.png?dl=1",
      "tags": [],
      "extensions": {
        "coingeckoId": "renzec",
        "website": "https://renproject.io/"
      }
    },
    {
      "chainId": 101,
      "address": "E5rk3nmgLUuKUiS94gg4bpWwWwyjCMtddsAXkTFLtHEy",
      "symbol": "WOO",
      "name": "Wootrade Network",
      "decimals": 18,
      "logoURI": "https://oss.woo.network/static/W_256.png",
      "tags": [],
      "extensions": {
        "website": "https://woo.network",
        "twitter": "https://twitter.com/wootraderS"
      }
    }
>>>>>>> eae94185
  ],
  "version": {
    "major": 0,
    "minor": 2,
    "patch": 2
  }
}<|MERGE_RESOLUTION|>--- conflicted
+++ resolved
@@ -8517,7 +8517,7 @@
         "twitter": "https://twitter.com/ube_token"
       }
     },
-<<<<<<< HEAD
+
      {
       "chainId": 101,
       "address": "GkXP719hnhLtizWHcQyGVYajuJqVsJJ6fyeUob9BPCFC",
@@ -8531,7 +8531,7 @@
         "twitter": "https://twitter.com/space_asylum"
       },
 
-=======
+
     {
       "chainId": 101,
       "address": "6kwTqmdQkJd8qRr9RjSnUX9XJ24RmJRSrU1rsragP97Y",
@@ -8650,7 +8650,7 @@
         "twitter": "https://twitter.com/wootraderS"
       }
     }
->>>>>>> eae94185
+
   ],
   "version": {
     "major": 0,
