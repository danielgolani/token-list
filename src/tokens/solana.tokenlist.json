--- conflicted
+++ resolved
@@ -8100,7 +8100,6 @@
       }
     },
     {
-<<<<<<< HEAD
       "chainId": 101,
       "address": "51tMb3zBKDiQhNwGqpgwbavaGH54mk8fXFzxTc1xnasg",
       "symbol": "APEX",
@@ -8632,9 +8631,6 @@
     },
     {
       "chainId": 101,
-=======
-       "chainId": 101,
->>>>>>> 0cd09694
       "address": "ATxXyewb1cXThrQFmwHUy4dtPTErfsuqkg7JcUXgLgqo",
       "symbol": "SPW",
       "name": "SpiderSwap",
@@ -8642,7 +8638,6 @@
       "logoURI": "https://uploads-ssl.webflow.com/609eaacb79ed7ff3aac62fc7/60a5550c33ac676ec5f605ca_Untitled%20Design%20(5).png",
       "tags": [],
       "extensions": {
-<<<<<<< HEAD
         "website": "https://www.spiderswap.org",
         "twitter": "https://twitter.com/Spider_swap"
       }
@@ -8789,10 +8784,19 @@
       "extensions": {
         "website": "https://potatocoinspl.com/",
         "serumV3Usdc": "6dn7tgTHe5rZEAscMWWY3xmPGVEKVkM9s7YRV11z399z"
-=======
+      }
+    },
+    {
+      "chainId": 101,
+      "address": "ATxXyewb1cXThrQFmwHUy4dtPTErfsuqkg7JcUXgLgqo",
+      "symbol": "SPW",
+      "name": "SpiderSwap",
+      "decimals": 8,
+      "logoURI": "https://uploads-ssl.webflow.com/609eaacb79ed7ff3aac62fc7/60a5550c33ac676ec5f605ca_Untitled%20Design%20(5).png",
+      "tags": [],
+      "extensions": {
         "website": "https://spiderswap.org",
         "twitter": "https://twitter.com/spider_swap"
->>>>>>> 0cd09694
       }
     }
   ],
