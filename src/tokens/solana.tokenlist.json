--- conflicted
+++ resolved
@@ -10689,7 +10689,6 @@
     },
     {
       "chainId": 101,
-<<<<<<< HEAD
       "address": "3bRTivrVsitbmCTGtqwp7hxXPsybkjn4XLNtPsHqa3zR",
       "symbol": "LIKE",
       "name": "Only1 (LIKE)",
@@ -10704,7 +10703,10 @@
         "twitter": "https://twitter.com/only1nft",
         "telegram": "https://t.me/only1nft",
         "discord": "https://discord.gg/SrsKwTFA"
-=======
+      }
+    },
+    {
+      "chainId": 101,
       "address": "CXLBjMMcwkc17GfJtBos6rQCo1ypeH6eDbB82Kby4MRm",
       "symbol": "wUST",
       "name": "Wrapped UST (Wormhole)",
@@ -10720,7 +10722,6 @@
         "bridgeContract": "https://etherscan.io/address/0xf92cD566Ea4864356C5491c177A430C222d7e678",
         "assetContract": "https://etherscan.io/address/0xa47c8bf37f92aBed4A126BDA807A7b7498661acD",
         "coingeckoId": "terrausd"
->>>>>>> 406151d3
       }
     }
   ],
