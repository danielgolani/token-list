{
  "name": "Solana Token List",
  "logoURI": "https://cdn.jsdelivr.net/gh/trustwallet/assets@master/blockchains/solana/info/logo.png",
  "keywords": [
    "solana",
    "spl"
  ],
  "tags": {
    "stablecoin": {
      "name": "stablecoin",
      "description": "Tokens that are fixed to an external asset, e.g. the US dollar"
    },
    "ethereum": {
      "name": "ethereum",
      "description": "Asset bridged from ethereum"
    },
    "lp-token": {
      "name": "lp-token",
      "description": "Asset representing liquidity provider token"
    },
    "wrapped-sollet": {
      "name": "wrapped-sollet",
      "description": "Asset wrapped using sollet bridge"
    },
    "wrapped": {
      "name": "wrapped",
      "description": "Asset wrapped using wormhole bridge"
    },
    "leveraged": {
      "name": "leveraged",
      "description": "Leveraged asset"
    },
    "bull": {
      "name": "bull",
      "description": "Leveraged Bull asset"
    },
    "bear": {
      "name": "bear",
      "description": "Leveraged Bear asset"
    },
    "nft": {
      "name": "nft",
      "description": "Non-fungible token"
    },
    "security-token": {
      "name": "security-token",
      "description": "Tokens that are used to gain access to an electronically restricted resource"
    },
    "utility-token": {
      "name": "utility-token",
      "description": "Tokens that are designed to be spent within a certain blockchain ecosystem e.g. most of the SPL-Tokens"
    }
  },
  "timestamp": "2021-03-03T19:57:21+0000",
  "tokens": [
    {
      "chainId": 101,
      "address": "So11111111111111111111111111111111111111112",
      "symbol": "SOL",
      "name": "Wrapped SOL",
      "decimals": 9,
      "logoURI": "https://cdn.jsdelivr.net/gh/trustwallet/assets@master/blockchains/solana/info/logo.png",
      "tags": [],
      "extensions": {
        "website": "https://solana.com/",
        "serumV3Usdc": "9wFFyRfZBsuAha4YcuxcXLKwMxJR43S7fPfQLusDBzvT",
        "serumV3Usdt": "HWHvQhFmJB3NUcu1aihKmrKegfVxBEHzwVX6yZCKEsi1",
        "coingeckoId": "solana"
      }
    },
    {
      "chainId": 101,
      "address": "EPjFWdd5AufqSSqeM2qN1xzybapC8G4wEGGkZwyTDt1v",
      "symbol": "USDC",
      "name": "USD Coin",
      "decimals": 6,
      "logoURI": "https://cdn.jsdelivr.net/gh/solana-labs/token-list@main/assets/mainnet/EPjFWdd5AufqSSqeM2qN1xzybapC8G4wEGGkZwyTDt1v/logo.png",
      "tags": [
        "stablecoin"
      ],
      "extensions": {
        "website": "https://www.centre.io/",
        "coingeckoId": "usd-coin",
        "serumV3Usdt": "77quYg4MGneUdjgXCunt9GgM1usmrxKY31twEy3WHwcS"
      }
    },
    {
      "chainId": 101,
      "address": "9n4nbM75f5Ui33ZbPYXn59EwSgE8CGsHtAeTH5YFeJ9E",
      "symbol": "BTC",
      "name": "Wrapped Bitcoin (Sollet)",
      "decimals": 6,
      "logoURI": "https://cdn.jsdelivr.net/gh/trustwallet/assets@master/blockchains/bitcoin/info/logo.png",
      "tags": [
        "wrapped-sollet",
        "ethereum"
      ],
      "extensions": {
        "bridgeContract": "https://etherscan.io/address/0xeae57ce9cc1984f202e15e038b964bb8bdf7229a",
        "serumV3Usdc": "A8YFbxQYFVqKZaoYJLLUVcQiWP7G2MeEgW5wsAQgMvFw",
        "serumV3Usdt": "C1EuT9VokAKLiW7i2ASnZUvxDoKuKkCpDDeNxAptuNe4",
        "coingeckoId": "bitcoin"
      }
    },
    {
      "chainId": 101,
      "address": "2FPyTwcZLUg1MDrwsyoP4D6s1tM7hAkHYRjkNb5w6Pxk",
      "symbol": "ETH",
      "name": "Wrapped Ethereum (Sollet)",
      "decimals": 6,
      "logoURI": "https://cdn.jsdelivr.net/gh/trustwallet/assets@master/blockchains/ethereum/assets/0xC02aaA39b223FE8D0A0e5C4F27eAD9083C756Cc2/logo.png",
      "tags": [
        "wrapped-sollet",
        "ethereum"
      ],
      "extensions": {
        "bridgeContract": "https://etherscan.io/address/0xeae57ce9cc1984f202e15e038b964bb8bdf7229a",
        "serumV3Usdc": "4tSvZvnbyzHXLMTiFonMyxZoHmFqau1XArcRCVHLZ5gX",
        "serumV3Usdt": "7dLVkUfBVfCGkFhSXDCq1ukM9usathSgS716t643iFGF",
        "coingeckoId": "ethereum"
      }
    },
    {
      "chainId": 101,
      "address": "3JSf5tPeuscJGtaCp5giEiDhv51gQ4v3zWg8DGgyLfAB",
      "symbol": "YFI",
      "name": "Wrapped YFI (Sollet)",
      "decimals": 6,
      "logoURI": "https://cdn.jsdelivr.net/gh/trustwallet/assets@master/blockchains/ethereum/assets/0x0bc529c00C6401aEF6D220BE8C6Ea1667F6Ad93e/logo.png",
      "tags": [
        "wrapped-sollet",
        "ethereum"
      ],
      "extensions": {
        "bridgeContract": "https://etherscan.io/address/0xeae57ce9cc1984f202e15e038b964bb8bdf7229a",
        "serumV3Usdc": "7qcCo8jqepnjjvB5swP4Afsr3keVBs6gNpBTNubd1Kr2",
        "serumV3Usdt": "3Xg9Q4VtZhD4bVYJbTfgGWFV5zjE3U7ztSHa938zizte",
        "coingeckoId": "yearn-finance"
      }
    },
    {
      "chainId": 101,
      "address": "CWE8jPTUYhdCTZYWPTe1o5DFqfdjzWKc9WKz6rSjQUdG",
      "symbol": "LINK",
      "name": "Wrapped Chainlink (Sollet)",
      "decimals": 6,
      "logoURI": "https://cdn.jsdelivr.net/gh/trustwallet/assets@master/blockchains/ethereum/assets/0x514910771AF9Ca656af840dff83E8264EcF986CA/logo.png",
      "tags": [
        "wrapped-sollet",
        "ethereum"
      ],
      "extensions": {
        "bridgeContract": "https://etherscan.io/address/0xeae57ce9cc1984f202e15e038b964bb8bdf7229a",
        "serumV3Usdc": "3hwH1txjJVS8qv588tWrjHfRxdqNjBykM1kMcit484up",
        "serumV3Usdt": "3yEZ9ZpXSQapmKjLAGKZEzUNA1rcupJtsDp5mPBWmGZR",
        "coingeckoId": "chainlink"
      }
    },
    {
      "chainId": 101,
      "address": "Ga2AXHpfAF6mv2ekZwcsJFqu7wB4NV331qNH7fW9Nst8",
      "symbol": "XRP",
      "name": "Wrapped XRP (Sollet)",
      "decimals": 6,
      "logoURI": "https://cdn.jsdelivr.net/gh/trustwallet/assets@master/blockchains/ripple/info/logo.png",
      "tags": [
        "wrapped-sollet",
        "ethereum"
      ],
      "extensions": {
        "bridgeContract": "https://etherscan.io/address/0xeae57ce9cc1984f202e15e038b964bb8bdf7229a",
        "coingeckoId": "ripple"
      }
    },
    {
      "chainId": 101,
      "address": "BQcdHdAQW1hczDbBi9hiegXAR7A98Q9jx3X3iBBBDiq4",
      "symbol": "wUSDT",
      "name": "Wrapped USDT (Sollet)",
      "decimals": 6,
      "logoURI": "https://cdn.jsdelivr.net/gh/solana-labs/explorer/public/tokens/usdt.svg",
      "tags": [
        "stablecoin",
        "wrapped-sollet",
        "ethereum"
      ],
      "extensions": {
        "bridgeContract": "https://etherscan.io/address/0xeae57ce9cc1984f202e15e038b964bb8bdf7229a",
        "coingeckoId": "tether"
      }
    },
    {
      "chainId": 101,
      "address": "AR1Mtgh7zAtxuxGd2XPovXPVjcSdY3i4rQYisNadjfKy",
      "symbol": "SUSHI",
      "name": "Wrapped SUSHI (Sollet)",
      "decimals": 6,
      "logoURI": "https://cdn.jsdelivr.net/gh/trustwallet/assets@master/blockchains/ethereum/assets/0x6B3595068778DD592e39A122f4f5a5cF09C90fE2/logo.png",
      "tags": [
        "wrapped-sollet",
        "ethereum"
      ],
      "extensions": {
        "website": "https://www.sushi.com",
        "bridgeContract": "https://etherscan.io/address/0xeae57ce9cc1984f202e15e038b964bb8bdf7229a",
        "serumV3Usdc": "A1Q9iJDVVS8Wsswr9ajeZugmj64bQVCYLZQLra2TMBMo",
        "serumV3Usdt": "6DgQRTpJTnAYBSShngAVZZDq7j9ogRN1GfSQ3cq9tubW",
        "coingeckoId": "sushi"
      }
    },
    {
      "chainId": 101,
      "address": "CsZ5LZkDS7h9TDKjrbL7VAwQZ9nsRu8vJLhRYfmGaN8K",
      "symbol": "ALEPH",
      "name": "Wrapped ALEPH (Sollet)",
      "decimals": 6,
      "logoURI": "https://cdn.jsdelivr.net/gh/trustwallet/assets@master/blockchains/nuls/assets/NULSd6HgyZkiqLnBzTaeSQfx1TNg2cqbzq51h/logo.png",
      "tags": [
        "wrapped-sollet",
        "ethereum"
      ],
      "extensions": {
        "bridgeContract": "https://etherscan.io/address/0xeae57ce9cc1984f202e15e038b964bb8bdf7229a",
        "serumV3Usdc": "GcoKtAmTy5QyuijXSmJKBtFdt99e6Buza18Js7j9AJ6e",
        "serumV3Usdt": "Gyp1UGRgbrb6z8t7fpssxEKQgEmcJ4pVnWW3ds2p6ZPY",
        "coingeckoId": "aleph"
      }
    },
    {
      "chainId": 101,
      "address": "SF3oTvfWzEP3DTwGSvUXRrGTvr75pdZNnBLAH9bzMuX",
      "symbol": "SXP",
      "name": "Wrapped SXP (Sollet)",
      "decimals": 6,
      "logoURI": "https://cdn.jsdelivr.net/gh/trustwallet/assets/blockchains/ethereum/assets/0x8CE9137d39326AD0cD6491fb5CC0CbA0e089b6A9/logo.png",
      "tags": [
        "wrapped-sollet",
        "ethereum"
      ],
      "extensions": {
        "bridgeContract": "https://etherscan.io/address/0xeae57ce9cc1984f202e15e038b964bb8bdf7229a",
        "serumV3Usdc": "4LUro5jaPaTurXK737QAxgJywdhABnFAMQkXX4ZyqqaZ",
        "serumV3Usdt": "8afKwzHR3wJE7W7Y5hvQkngXh6iTepSZuutRMMy96MjR",
        "coingeckoId": "swipe"
      }
    },
    {
      "chainId": 101,
      "address": "BtZQfWqDGbk9Wf2rXEiWyQBdBY1etnUUn6zEphvVS7yN",
      "symbol": "HGET",
      "name": "Wrapped Hedget (Sollet)",
      "decimals": 6,
      "logoURI": "https://www.hedget.com/images/favicon.svg",
      "tags": [
        "wrapped-sollet",
        "ethereum"
      ],
      "extensions": {
        "website": "https://www.hedget.com/",
        "bridgeContract": "https://etherscan.io/address/0xeae57ce9cc1984f202e15e038b964bb8bdf7229a",
        "serumV3Usdc": "88vztw7RTN6yJQchVvxrs6oXUDryvpv9iJaFa1EEmg87",
        "serumV3Usdt": "ErQXxiNfJgd4fqQ58PuEw5xY35TZG84tHT6FXf5s4UxY",
        "coingeckoId": "hedget"
      }
    },
    {
      "chainId": 101,
      "address": "5Fu5UUgbjpUvdBveb3a1JTNirL8rXtiYeSMWvKjtUNQv",
      "symbol": "CREAM",
      "name": "Wrapped Cream Finance (Sollet)",
      "decimals": 6,
      "logoURI": "https://cdn.jsdelivr.net/gh/trustwallet/assets@master/blockchains/smartchain/assets/0xd4CB328A82bDf5f03eB737f37Fa6B370aef3e888/logo.png",
      "tags": [
        "wrapped-sollet",
        "ethereum"
      ],
      "extensions": {
        "bridgeContract": "https://etherscan.io/address/0xeae57ce9cc1984f202e15e038b964bb8bdf7229a",
        "serumV3Usdc": "7nZP6feE94eAz9jmfakNJWPwEKaeezuKKC5D1vrnqyo2",
        "serumV3Usdt": "4ztJEvQyryoYagj2uieep3dyPwG2pyEwb2dKXTwmXe82",
        "coingeckoId": "cream-2"
      }
    },
    {
      "chainId": 101,
      "address": "873KLxCbz7s9Kc4ZzgYRtNmhfkQrhfyWGZJBmyCbC3ei",
      "symbol": "UBXT",
      "name": "Wrapped Upbots (Sollet)",
      "decimals": 6,
      "logoURI": "https://assets.coingecko.com/coins/images/12476/small/UBXT.png?1600132967",
      "tags": [
        "wrapped-sollet",
        "ethereum"
      ],
      "extensions": {
        "website": "https://upbots.com/",
        "explorer": "https://etherscan.io/address/0xeae57ce9cc1984f202e15e038b964bb8bdf7229a",
        "serumV3Usdc": "2wr3Ab29KNwGhtzr5HaPCyfU1qGJzTUAN4amCLZWaD1H",
        "serumV3Usdt": "F1T7b6pnR8Pge3qmfNUfW6ZipRDiGpMww6TKTrRU4NiL",
        "coingeckoId": "upbots"
      }
    },
    {
      "chainId": 101,
      "address": "HqB7uswoVg4suaQiDP3wjxob1G5WdZ144zhdStwMCq7e",
      "symbol": "HNT",
      "name": "Wrapped Helium (Sollet)",
      "decimals": 6,
      "logoURI": "https://assets.coingecko.com/coins/images/4284/small/Helium_HNT.png?1612620071",
      "tags": [
        "wrapped-sollet",
        "ethereum"
      ],
      "extensions": {
        "bridgeContract": "https://etherscan.io/address/0xeae57ce9cc1984f202e15e038b964bb8bdf7229a",
        "serumV3Usdc": "CnUV42ZykoKUnMDdyefv5kP6nDSJf7jFd7WXAecC6LYr",
        "serumV3Usdt": "8FpuMGLtMZ7Wt9ZvyTGuTVwTwwzLYfS5NZWcHxbP1Wuh",
        "coingeckoId": "helium"
      }
    },
    {
      "chainId": 101,
      "address": "9S4t2NEAiJVMvPdRYKVrfJpBafPBLtvbvyS3DecojQHw",
      "symbol": "FRONT",
      "name": "Wrapped FRONT (Sollet)",
      "decimals": 6,
      "logoURI": "https://cdn.jsdelivr.net/gh/trustwallet/assets@master/blockchains/ethereum/assets/0xf8C3527CC04340b208C854E985240c02F7B7793f/logo.png",
      "tags": [
        "wrapped-sollet",
        "ethereum"
      ],
      "extensions": {
        "bridgeContract": "https://etherscan.io/address/0xeae57ce9cc1984f202e15e038b964bb8bdf7229a",
        "serumV3Usdc": "9Zx1CvxSVdroKMMWf2z8RwrnrLiQZ9VkQ7Ex3syQqdSH",
        "serumV3Usdt": "CGC4UgWwqA9PET6Tfx6o6dLv94EK2coVkPtxgNHuBtxj",
        "coingeckoId": "frontier-token"
      }
    },
    {
      "chainId": 101,
      "address": "6WNVCuxCGJzNjmMZoKyhZJwvJ5tYpsLyAtagzYASqBoF",
      "symbol": "AKRO",
      "name": "Wrapped AKRO (Sollet)",
      "decimals": 6,
      "logoURI": "https://cdn.jsdelivr.net/gh/trustwallet/assets@master/blockchains/ethereum/assets/0xb2734a4Cec32C81FDE26B0024Ad3ceB8C9b34037/logo.png",
      "tags": [
        "wrapped-sollet",
        "ethereum"
      ],
      "extensions": {
        "bridgeContract": "https://etherscan.io/address/0xeae57ce9cc1984f202e15e038b964bb8bdf7229a",
        "serumV3Usdc": "5CZXTTgVZKSzgSA3AFMN5a2f3hmwmmJ6hU8BHTEJ3PX8",
        "serumV3Usdt": "HLvRdctRB48F9yLnu9E24LUTRt89D48Z35yi1HcxayDf",
        "coingeckoId": "akropolis"
      }
    },
    {
      "chainId": 101,
      "address": "DJafV9qemGp7mLMEn5wrfqaFwxsbLgUsGVS16zKRk9kc",
      "symbol": "HXRO",
      "name": "Wrapped HXRO (Sollet)",
      "decimals": 6,
      "logoURI": "https://assets.coingecko.com/coins/images/7805/large/hxro-squarelogo-1585089594129.png?1586221980",
      "tags": [
        "wrapped-sollet",
        "ethereum"
      ],
      "extensions": {
        "bridgeContract": "https://etherscan.io/address/0xeae57ce9cc1984f202e15e038b964bb8bdf7229a",
        "serumV3Usdc": "6Pn1cSiRos3qhBf54uBP9ZQg8x3JTardm1dL3n4p29tA",
        "serumV3Usdt": "4absuMsgemvdjfkgdLQq1zKEjw3dHBoCWkzKoctndyqd",
        "coingeckoId": "hxro"
      }
    },
    {
      "chainId": 101,
      "address": "DEhAasscXF4kEGxFgJ3bq4PpVGp5wyUxMRvn6TzGVHaw",
      "symbol": "UNI",
      "name": "Wrapped UNI (Sollet)",
      "decimals": 6,
      "logoURI": "https://cdn.jsdelivr.net/gh/trustwallet/assets@master/blockchains/ethereum/assets/0x1f9840a85d5aF5bf1D1762F925BDADdC4201F984/logo.png",
      "tags": [
        "wrapped-sollet",
        "ethereum"
      ],
      "extensions": {
        "bridgeContract": "https://etherscan.io/address/0xeae57ce9cc1984f202e15e038b964bb8bdf7229a",
        "serumV3Usdc": "6JYHjaQBx6AtKSSsizDMwozAEDEZ5KBsSUzH7kRjGJon",
        "serumV3Usdt": "2SSnWNrc83otLpfRo792P6P3PESZpdr8cu2r8zCE6bMD",
        "coingeckoId": "uniswap"
      }
    },
    {
      "chainId": 101,
      "address": "SRMuApVNdxXokk5GT7XD5cUUgXMBCoAz2LHeuAoKWRt",
      "symbol": "SRM",
      "name": "Serum",
      "decimals": 6,
      "logoURI": "https://cdn.jsdelivr.net/gh/trustwallet/assets@master/blockchains/ethereum/assets/0x476c5E26a75bd202a9683ffD34359C0CC15be0fF/logo.png",
      "tags": [],
      "extensions": {
        "website": "https://projectserum.com/",
        "serumV3Usdc": "ByRys5tuUWDgL73G8JBAEfkdFf8JWBzPBDHsBVQ5vbQA",
        "serumV3Usdt": "AtNnsY1AyRERWJ8xCskfz38YdvruWVJQUVXgScC1iPb",
        "coingeckoId": "serum"
      }
    },
    {
      "chainId": 101,
      "address": "AGFEad2et2ZJif9jaGpdMixQqvW5i81aBdvKe7PHNfz3",
      "symbol": "FTT",
      "name": "Wrapped FTT (Sollet)",
      "decimals": 6,
      "logoURI": "https://cdn.jsdelivr.net/gh/solana-labs/token-list@main/assets/mainnet/AGFEad2et2ZJif9jaGpdMixQqvW5i81aBdvKe7PHNfz3/logo.png",
      "tags": [
        "wrapped-sollet",
        "ethereum"
      ],
      "extensions": {
        "bridgeContract": "https://etherscan.io/address/0xeae57ce9cc1984f202e15e038b964bb8bdf7229a",
        "assetContract": "https://etherscan.io/address/0x50d1c9771902476076ecfc8b2a83ad6b9355a4c9",
        "serumV3Usdc": "2Pbh1CvRVku1TgewMfycemghf6sU9EyuFDcNXqvRmSxc",
        "serumV3Usdt": "Hr3wzG8mZXNHV7TuL6YqtgfVUesCqMxGYCEyP3otywZE",
        "coingeckoId": "ftx-token"
      }
    },
    {
      "chainId": 101,
      "address": "MSRMcoVyrFxnSgo5uXwone5SKcGhT1KEJMFEkMEWf9L",
      "symbol": "MSRM",
      "name": "MegaSerum",
      "decimals": 0,
      "logoURI": "https://cdn.jsdelivr.net/gh/trustwallet/assets@master/blockchains/ethereum/assets/0x476c5E26a75bd202a9683ffD34359C0CC15be0fF/logo.png",
      "tags": [],
      "extensions": {
        "website": "https://projectserum.com/",
        "serumV3Usdc": "4VKLSYdvrQ5ngQrt1d2VS8o4ewvb2MMUZLiejbnGPV33",
        "serumV3Usdt": "5nLJ22h1DUfeCfwbFxPYK8zbfbri7nA9bXoDcR8AcJjs",
        "coingeckoId": "megaserum"
      }
    },
    {
      "chainId": 101,
      "address": "BXXkv6z8ykpG1yuvUDPgh732wzVHB69RnB9YgSYh3itW",
      "symbol": "WUSDC",
      "name": "Wrapped USDC (Sollet)",
      "decimals": 6,
      "logoURI": "https://cdn.jsdelivr.net/gh/solana-labs/token-list@main/assets/mainnet/EPjFWdd5AufqSSqeM2qN1xzybapC8G4wEGGkZwyTDt1v/logo.png",
      "tags": [
        "stablecoin",
        "wrapped-sollet",
        "ethereum"
      ],
      "extensions": {
        "coingeckoId": "usd-coin"
      }
    },
    {
      "chainId": 101,
      "address": "GXMvfY2jpQctDqZ9RoU3oWPhufKiCcFEfchvYumtX7jd",
      "symbol": "TOMO",
      "name": "Wrapped TOMO (Sollet)",
      "decimals": 6,
      "logoURI": "https://cdn.jsdelivr.net/gh/trustwallet/assets@master/blockchains/tomochain/info/logo.png",
      "tags": [
        "wrapped-sollet",
        "ethereum"
      ],
      "extensions": {
        "bridgeContract": "https://etherscan.io/address/0xeae57ce9cc1984f202e15e038b964bb8bdf7229a",
        "serumV3Usdc": "8BdpjpSD5n3nk8DQLqPUyTZvVqFu6kcff5bzUX5dqDpy",
        "serumV3Usdt": "GnKPri4thaGipzTbp8hhSGSrHgG4F8MFiZVrbRn16iG2",
        "coingeckoId": "tomochain"
      }
    },
    {
      "chainId": 101,
      "address": "EcqExpGNFBve2i1cMJUTR4bPXj4ZoqmDD2rTkeCcaTFX",
      "symbol": "KARMA",
      "name": "Wrapped KARMA (Sollet)",
      "decimals": 4,
      "logoURI": "https://cdn.jsdelivr.net/gh/machi-x/assets@master/blockchains/ethereum/assets/0xdfe691f37b6264a90ff507eb359c45d55037951c/logo.png",
      "tags": [
        "wrapped-sollet",
        "ethereum"
      ],
      "extensions": {
        "bridgeContract": "https://etherscan.io/address/0xeae57ce9cc1984f202e15e038b964bb8bdf7229a",
        "coingeckoId": "karma-dao"
      }
    },
    {
      "chainId": 101,
      "address": "EqWCKXfs3x47uVosDpTRgFniThL9Y8iCztJaapxbEaVX",
      "symbol": "LUA",
      "name": "Wrapped LUA (Sollet)",
      "decimals": 6,
      "logoURI": "https://cdn.jsdelivr.net/gh/trustwallet/assets@master/blockchains/ethereum/assets/0xB1f66997A5760428D3a87D68b90BfE0aE64121cC/logo.png",
      "tags": [
        "wrapped-sollet",
        "ethereum"
      ],
      "extensions": {
        "bridgeContract": "https://etherscan.io/address/0xeae57ce9cc1984f202e15e038b964bb8bdf7229a",
        "serumV3Usdc": "4xyWjQ74Eifq17vbue5Ut9xfFNfuVB116tZLEpiZuAn8",
        "serumV3Usdt": "35tV8UsHH8FnSAi3YFRrgCu4K9tb883wKnAXpnihot5r",
        "coingeckoId": "lua-token"
      }
    },
    {
      "chainId": 101,
      "address": "GeDS162t9yGJuLEHPWXXGrb1zwkzinCgRwnT8vHYjKza",
      "symbol": "MATH",
      "name": "Wrapped MATH (Sollet)",
      "decimals": 6,
      "tags": [
        "wrapped-sollet",
        "ethereum"
      ],
      "extensions": {
        "bridgeContract": "https://etherscan.io/address/0xeae57ce9cc1984f202e15e038b964bb8bdf7229a",
        "serumV3Usdc": "J7cPYBrXVy8Qeki2crZkZavcojf2sMRyQU7nx438Mf8t",
        "serumV3Usdt": "2WghiBkDL2yRhHdvm8CpprrkmfguuQGJTCDfPSudKBAZ",
        "coingeckoId": "math"
      }
    },
    {
      "chainId": 101,
      "address": "GUohe4DJUA5FKPWo3joiPgsB7yzer7LpDmt1Vhzy3Zht",
      "symbol": "KEEP",
      "name": "Wrapped KEEP (Sollet)",
      "decimals": 6,
      "logoURI": "https://assets.coingecko.com/coins/images/3373/large/IuNzUb5b_400x400.jpg?1589526336",
      "tags": [
        "wrapped-sollet",
        "ethereum"
      ],
      "extensions": {
        "bridgeContract": "https://etherscan.io/address/0xeae57ce9cc1984f202e15e038b964bb8bdf7229a",
        "serumV3Usdc": "3rgacody9SvM88QR83GHaNdEEx4Fe2V2ed5GJp2oeKDr",
        "serumV3Usdt": "HEGnaVL5i48ubPBqWAhodnZo8VsSLzEM3Gfc451DnFj9",
        "coingeckoId": "keep-network"
      }
    },
    {
      "chainId": 101,
      "address": "9F9fNTT6qwjsu4X4yWYKZpsbw5qT7o6yR2i57JF2jagy",
      "symbol": "SWAG",
      "name": "Wrapped SWAG (Sollet)",
      "decimals": 6,
      "logoURI": "https://assets.coingecko.com/coins/images/12805/large/photo_2020-10-14_23.17.02.jpeg?1602688642",
      "tags": [
        "wrapped-sollet",
        "ethereum"
      ],
      "extensions": {
        "bridgeContract": "https://etherscan.io/address/0xeae57ce9cc1984f202e15e038b964bb8bdf7229a",
        "serumV3Usdt": "J2XSt77XWim5HwtUM8RUwQvmRXNZsbMKpp5GTKpHafvf",
        "coingeckoId": "swag-finance"
      }
    },
    {
      "chainId": 101,
      "address": "DgHK9mfhMtUwwv54GChRrU54T2Em5cuszq2uMuen1ZVE",
      "symbol": "CEL",
      "name": "Wrapped Celsius (Sollet)",
      "decimals": 6,
      "logoURI": "https://cdn.jsdelivr.net/gh/trustwallet/assets@master/blockchains/ethereum/assets/0xaaAEBE6Fe48E54f431b0C390CfaF0b017d09D42d/logo.png",
      "tags": [
        "wrapped-sollet",
        "ethereum"
      ],
      "extensions": {
        "bridgeContract": "https://etherscan.io/address/0xeae57ce9cc1984f202e15e038b964bb8bdf7229a",
        "serumV3Usdt": "cgani53cMZgYfRMgSrNekJTMaLmccRfspsfTbXWRg7u",
        "coingeckoId": "celsius-degree-token"
      }
    },
    {
      "chainId": 101,
      "address": "7ncCLJpP3MNww17LW8bRvx8odQQnubNtfNZBL5BgAEHW",
      "symbol": "RSR",
      "name": "Wrapped Reserve Rights (Sollet)",
      "decimals": 6,
      "logoURI": "https://cdn.jsdelivr.net/gh/trustwallet/assets@master/blockchains/ethereum/assets/0x8762db106B2c2A0bccB3A80d1Ed41273552616E8/logo.png",
      "tags": [
        "wrapped-sollet",
        "ethereum"
      ],
      "extensions": {
        "bridgeContract": "https://etherscan.io/address/0xeae57ce9cc1984f202e15e038b964bb8bdf7229a",
        "serumV3Usdt": "FcPet5fz9NLdbXwVM6kw2WTHzRAD7mT78UjwTpawd7hJ",
        "coingeckoId": "reserve-rights-token"
      }
    },
    {
      "chainId": 101,
      "address": "5wihEYGca7X4gSe97C5mVcqNsfxBzhdTwpv72HKs25US",
      "symbol": "1INCH",
      "name": "Wrapped 1INCH (Sollet)",
      "decimals": 6,
      "logoURI": "https://cdn.jsdelivr.net/gh/trustwallet/assets@master/blockchains/ethereum/assets/0x111111111117dC0aa78b770fA6A738034120C302/logo.png",
      "tags": [
        "wrapped-sollet",
        "ethereum"
      ],
      "extensions": {
        "bridgeContract": "https://etherscan.io/address/0xeae57ce9cc1984f202e15e038b964bb8bdf7229a",
        "coingeckoId": "1inch"
      }
    },
    {
      "chainId": 101,
      "address": "38i2NQxjp5rt5B3KogqrxmBxgrAwaB3W1f1GmiKqh9MS",
      "symbol": "GRT",
      "name": "Wrapped GRT  (Sollet)",
      "decimals": 6,
      "logoURI": "https://cdn.jsdelivr.net/gh/trustwallet/assets@master/blockchains/ethereum/assets/0xc944E90C64B2c07662A292be6244BDf05Cda44a7/logo.png",
      "tags": [
        "wrapped-sollet",
        "ethereum"
      ],
      "extensions": {
        "bridgeContract": "https://etherscan.io/address/0xeae57ce9cc1984f202e15e038b964bb8bdf7229a",
        "coingeckoId": "the-graph"
      }
    },
    {
      "chainId": 101,
      "address": "Avz2fmevhhu87WYtWQCFj9UjKRjF9Z9QWwN2ih9yF95G",
      "symbol": "COMP",
      "name": "Wrapped Compound (Sollet)",
      "decimals": 6,
      "logoURI": "https://cdn.jsdelivr.net/gh/trustwallet/assets@master/blockchains/ethereum/assets/0xc00e94Cb662C3520282E6f5717214004A7f26888/logo.png",
      "tags": [
        "wrapped-sollet",
        "ethereum"
      ],
      "extensions": {
        "bridgeContract": "https://etherscan.io/address/0xeae57ce9cc1984f202e15e038b964bb8bdf7229a",
        "coingeckoId": "compound-coin"
      }
    },
    {
      "chainId": 101,
      "address": "9wRD14AhdZ3qV8et3eBQVsrb3UoBZDUbJGyFckpTg8sj",
      "symbol": "PAXG",
      "name": "Wrapped Paxos Gold (Sollet)",
      "decimals": 6,
      "logoURI": "https://cdn.jsdelivr.net/gh/trustwallet/assets@master/blockchains/ethereum/assets/0x45804880De22913dAFE09f4980848ECE6EcbAf78/logo.png",
      "tags": [
        "wrapped-sollet",
        "ethereum"
      ],
      "extensions": {
        "bridgeContract": "https://etherscan.io/address/0xeae57ce9cc1984f202e15e038b964bb8bdf7229a",
        "coingeckoId": "pax-gold"
      }
    },
    {
      "chainId": 101,
      "address": "AByXcTZwJHMtrKrvVsh9eFNB1pJaLDjCUR2ayvxBAAM2",
      "symbol": "STRONG",
      "name": "Wrapped Strong (Sollet)",
      "decimals": 6,
      "logoURI": "https://cdn.jsdelivr.net/gh/trustwallet/assets@master/blockchains/ethereum/assets/0x990f341946A3fdB507aE7e52d17851B87168017c/logo.png",
      "tags": [
        "wrapped-sollet",
        "ethereum"
      ],
      "extensions": {
        "bridgeContract": "https://etherscan.io/address/0xeae57ce9cc1984f202e15e038b964bb8bdf7229a",
        "coingeckoId": "strong"
      }
    },
    {
      "chainId": 101,
      "address": "EchesyfXePKdLtoiZSL8pBe8Myagyy8ZRqsACNCFGnvp",
      "symbol": "FIDA",
      "name": "Bonfida",
      "decimals": 6,
      "logoURI": "https://cdn.jsdelivr.net/gh/dr497/awesome-serum-markets/icons/fida.svg",
      "tags": [],
      "extensions": {
        "website": "https://bonfida.com/",
        "serumV3Usdc": "E14BKBhDWD4EuTkWj1ooZezesGxMW8LPCps4W5PuzZJo",
        "serumV3Usdt": "EbV7pPpEvheLizuYX3gUCvWM8iySbSRAhu2mQ5Vz2Mxf",
        "coingeckoId": "bonfida"
      }
    },
    {
      "chainId": 101,
      "address": "kinXdEcpDQeHPEuQnqmUgtYykqKGVFq6CeVX5iAHJq6",
      "symbol": "KIN",
      "name": "KIN",
      "decimals": 5,
      "logoURI": "https://cdn.jsdelivr.net/gh/trustwallet/assets@master/blockchains/kin/info/logo.png",
      "tags": [],
      "extensions": {
        "serumV3Usdc": "Bn6NPyr6UzrFAwC4WmvPvDr2Vm8XSUnFykM2aQroedgn",
        "serumV3Usdt": "4nCFQr8sahhhL4XJ7kngGFBmpkmyf3xLzemuMhn6mWTm",
        "coingeckoId": "kin"
      }
    },
    {
      "chainId": 101,
      "address": "MAPS41MDahZ9QdKXhVa4dWB9RuyfV4XqhyAZ8XcYepb",
      "symbol": "MAPS",
      "name": "MAPS",
      "decimals": 6,
      "logoURI": "https://cdn.jsdelivr.net/gh/solana-labs/explorer/public/tokens/maps.svg",
      "tags": [],
      "extensions": {
        "website": "https://maps.me/",
        "serumV3Usdc": "3A8XQRWXC7BjLpgLDDBhQJLT5yPCzS16cGYRKHkKxvYo",
        "serumV3Usdt": "7cknqHAuGpfVXPtFoJpFvUjJ8wkmyEfbFusmwMfNy3FE",
        "coingeckoId": "maps"
      }
    },
    {
      "chainId": 101,
      "address": "z3dn17yLaGMKffVogeFHQ9zWVcXgqgf3PQnDsNs2g6M",
      "symbol": "OXY",
      "name": "Oxygen Protocol",
      "decimals": 6,
      "logoURI": "https://cdn.jsdelivr.net/gh/nathanielparke/awesome-serum-markets/icons/oxy.svg",
      "tags": [],
      "extensions": {
        "website": "https://www.oxygen.org/",
        "serumV3Usdt": "GKLev6UHeX1KSDCyo2bzyG6wqhByEzDBkmYTxEdmYJgB",
        "serumV3Usdc": "GZ3WBFsqntmERPwumFEYgrX2B7J7G11MzNZAy7Hje27X",
        "coingeckoId": "oxygen"
      }
    },
    {
      "chainId": 101,
      "address": "FtgGSFADXBtroxq8VCausXRr2of47QBf5AS1NtZCu4GD",
      "symbol": "BRZ",
      "name": "BRZ",
      "decimals": 4,
      "logoURI": "https://cdn.jsdelivr.net/gh/solana-labs/explorer/public/tokens/brz.png",
      "tags": [],
      "extensions": {
        "website": "https://brztoken.io/",
        "coingeckoId": "brz"
      }
    },
    {
      "chainId": 101,
      "address": "Es9vMFrzaCERmJfrF4H2FYD4KCoNkY11McCe8BenwNYB",
      "symbol": "USDT",
      "name": "USDT",
      "decimals": 6,
      "logoURI": "https://cdn.jsdelivr.net/gh/solana-labs/explorer/public/tokens/usdt.svg",
      "tags": [
        "stablecoin"
      ],
      "extensions": {
        "website": "https://tether.to/",
        "coingeckoId": "tether",
        "serumV3Usdc": "77quYg4MGneUdjgXCunt9GgM1usmrxKY31twEy3WHwcS"
      }
    },
    {
      "chainId": 101,
      "address": "2oDxYGgTBmST4rc3yn1YtcSEck7ReDZ8wHWLqZAuNWXH",
      "symbol": "xMARK",
      "name": "Standard",
      "decimals": 9,
      "logoURI": "https://cdn.jsdelivr.net/gh/solana-labs/token-list@main/assets/mainnet/2oDxYGgTBmST4rc3yn1YtcSEck7ReDZ8wHWLqZAuNWXH/logo.png",
      "tags": [
        "wrapped",
        "wormhole"
      ],
      "extensions": {
        "website": "https://benchmarkprotocol.finance/",
        "address": "0x36b679bd64ed73dbfd88909cdcb892cb66bd4cbb",
        "bridgeContract": "https://etherscan.io/address/0xf92cD566Ea4864356C5491c177A430C222d7e678",
        "assetContract": "https://etherscan.io/address/0x36b679bd64ed73dbfd88909cdcb892cb66bd4cbb",
        "coingeckoId": "xmark"
      }
    },
    {
      "chainId": 101,
      "address": "4k3Dyjzvzp8eMZWUXbBCjEvwSkkk59S5iCNLY3QrkX6R",
      "symbol": "RAY",
      "name": "Raydium",
      "decimals": 6,
      "logoURI": "https://cdn.jsdelivr.net/gh/solana-labs/token-list@main/assets/mainnet/RVKd61ztZW9GUwhRbbLoYVRE5Xf1B2tVscKqwZqXgEr/logo.png",
      "tags": [],
      "extensions": {
        "website": "https://raydium.io/",
        "serumV3Usdt": "teE55QrL4a4QSfydR9dnHF97jgCfptpuigbb53Lo95g",
        "serumV3Usdc": "2xiv8A5xrJ7RnGdxXB42uFEkYHJjszEhaJyKKt4WaLep",
        "coingeckoId": "raydium"
      }
    },
    {
      "chainId": 101,
      "address": "CzPDyvotTcxNqtPne32yUiEVQ6jk42HZi1Y3hUu7qf7f",
      "symbol": "RAY-WUSDT",
      "name": "Raydium Legacy LP Token V2 (RAY-WUSDT)",
      "decimals": 6,
      "logoURI": "https://cdn.jsdelivr.net/gh/solana-labs/token-list@main/assets/mainnet/RVKd61ztZW9GUwhRbbLoYVRE5Xf1B2tVscKqwZqXgEr/logo.png",
      "tags": [
        "lp-token"
      ],
      "extensions": {
        "website": "https://raydium.io/"
      }
    },
    {
      "chainId": 101,
      "address": "134Cct3CSdRCbYgq5SkwmHgfwjJ7EM5cG9PzqffWqECx",
      "symbol": "RAY-SOL",
      "name": "Raydium LP Token V2 (RAY-SOL)",
      "decimals": 6,
      "logoURI": "https://cdn.jsdelivr.net/gh/solana-labs/token-list@main/assets/mainnet/RVKd61ztZW9GUwhRbbLoYVRE5Xf1B2tVscKqwZqXgEr/logo.png",
      "tags": [
        "lp-token"
      ],
      "extensions": {
        "website": "https://raydium.io/"
      }
    },
    {
      "chainId": 101,
      "address": "EVDmwajM5U73PD34bYPugwiA4Eqqbrej4mLXXv15Z5qR",
      "symbol": "LINK-WUSDT",
      "name": "Raydium LP Token V2 (LINK-WUSDT)",
      "decimals": 6,
      "logoURI": "https://cdn.jsdelivr.net/gh/solana-labs/token-list@main/assets/mainnet/RVKd61ztZW9GUwhRbbLoYVRE5Xf1B2tVscKqwZqXgEr/logo.png",
      "tags": [
        "lp-token"
      ],
      "extensions": {
        "website": "https://raydium.io/"
      }
    },
    {
      "chainId": 101,
      "address": "KY4XvwHy7JPzbWYAbk23jQvEb4qWJ8aCqYWREmk1Q7K",
      "symbol": "ETH-WUSDT",
      "name": "Raydium LP Token V2 (ETH-WUSDT)",
      "decimals": 6,
      "logoURI": "https://cdn.jsdelivr.net/gh/solana-labs/token-list@main/assets/mainnet/RVKd61ztZW9GUwhRbbLoYVRE5Xf1B2tVscKqwZqXgEr/logo.png",
      "tags": [
        "lp-token"
      ],
      "extensions": {
        "website": "https://raydium.io/"
      }
    },
    {
      "chainId": 101,
      "address": "FgmBnsF5Qrnv8X9bomQfEtQTQjNNiBCWRKGpzPnE5BDg",
      "symbol": "RAY-USDC",
      "name": "Raydium Legacy LP Token V2 (RAY-USDC)",
      "decimals": 6,
      "logoURI": "https://cdn.jsdelivr.net/gh/solana-labs/token-list@main/assets/mainnet/RVKd61ztZW9GUwhRbbLoYVRE5Xf1B2tVscKqwZqXgEr/logo.png",
      "tags": [
        "lp-token"
      ],
      "extensions": {
        "website": "https://raydium.io/"
      }
    },
    {
      "chainId": 101,
      "address": "5QXBMXuCL7zfAk39jEVVEvcrz1AvBGgT9wAhLLHLyyUJ",
      "symbol": "RAY-SRM",
      "name": "Raydium Legacy LP Token V2 (RAY-SRM)",
      "decimals": 6,
      "logoURI": "https://cdn.jsdelivr.net/gh/solana-labs/token-list@main/assets/mainnet/RVKd61ztZW9GUwhRbbLoYVRE5Xf1B2tVscKqwZqXgEr/logo.png",
      "tags": [
        "lp-token"
      ],
      "extensions": {
        "website": "https://raydium.io/"
      }
    },
    {
      "chainId": 101,
      "address": "FdhKXYjCou2jQfgKWcNY7jb8F2DPLU1teTTTRfLBD2v1",
      "symbol": "RAY-WUSDT",
      "name": "Raydium Legacy LP Token V3 (RAY-WUSDT)",
      "decimals": 6,
      "logoURI": "https://cdn.jsdelivr.net/gh/solana-labs/token-list@main/assets/mainnet/RVKd61ztZW9GUwhRbbLoYVRE5Xf1B2tVscKqwZqXgEr/logo.png",
      "tags": [
        "lp-token"
      ],
      "extensions": {
        "website": "https://raydium.io/"
      }
    },
    {
      "chainId": 101,
      "address": "BZFGfXMrjG2sS7QT2eiCDEevPFnkYYF7kzJpWfYxPbcx",
      "symbol": "RAY-USDC",
      "name": "Raydium LP Token V3 (RAY-USDC)",
      "decimals": 6,
      "logoURI": "https://cdn.jsdelivr.net/gh/solana-labs/token-list@main/assets/mainnet/RVKd61ztZW9GUwhRbbLoYVRE5Xf1B2tVscKqwZqXgEr/logo.png",
      "tags": [
        "lp-token"
      ],
      "extensions": {
        "website": "https://raydium.io/"
      }
    },
    {
      "chainId": 101,
      "address": "DSX5E21RE9FB9hM8Nh8xcXQfPK6SzRaJiywemHBSsfup",
      "symbol": "RAY-SRM",
      "name": "Raydium LP Token V3 (RAY-SRM)",
      "decimals": 6,
      "logoURI": "https://cdn.jsdelivr.net/gh/solana-labs/token-list@main/assets/mainnet/RVKd61ztZW9GUwhRbbLoYVRE5Xf1B2tVscKqwZqXgEr/logo.png",
      "tags": [
        "lp-token"
      ],
      "extensions": {
        "website": "https://raydium.io/"
      }
    },
    {
      "chainId": 101,
      "address": "F5PPQHGcznZ2FxD9JaxJMXaf7XkaFFJ6zzTBcW8osQjw",
      "symbol": "RAY-SOL",
      "name": "Raydium LP Token V3 (RAY-SOL)",
      "decimals": 6,
      "logoURI": "https://cdn.jsdelivr.net/gh/solana-labs/token-list@main/assets/mainnet/RVKd61ztZW9GUwhRbbLoYVRE5Xf1B2tVscKqwZqXgEr/logo.png",
      "tags": [
        "lp-token"
      ],
      "extensions": {
        "website": "https://raydium.io/"
      }
    },
    {
      "chainId": 101,
      "address": "8Q6MKy5Yxb9vG1mWzppMtMb2nrhNuCRNUkJTeiE3fuwD",
      "symbol": "RAY-ETH",
      "name": "Raydium LP Token V3 (RAY-ETH)",
      "decimals": 6,
      "logoURI": "https://cdn.jsdelivr.net/gh/solana-labs/token-list@main/assets/mainnet/RVKd61ztZW9GUwhRbbLoYVRE5Xf1B2tVscKqwZqXgEr/logo.png",
      "tags": [
        "lp-token"
      ],
      "extensions": {
        "website": "https://raydium.io/"
      }
    },
    {
      "chainId": 101,
      "address": "DsBuznXRTmzvEdb36Dx3aVLVo1XmH7r1PRZUFugLPTFv",
      "symbol": "FIDA-RAY",
      "name": "Raydium Fusion LP Token V4 (FIDA-RAY)",
      "decimals": 6,
      "logoURI": "https://cdn.jsdelivr.net/gh/solana-labs/token-list@main/assets/mainnet/RVKd61ztZW9GUwhRbbLoYVRE5Xf1B2tVscKqwZqXgEr/logo.png",
      "tags": [
        "lp-token"
      ],
      "extensions": {
        "website": "https://raydium.io/"
      }
    },
    {
      "chainId": 101,
      "address": "FwaX9W7iThTZH5MFeasxdLpxTVxRcM7ZHieTCnYog8Yb",
      "symbol": "OXY-RAY",
      "name": "Raydium Fusion LP Token V4 (OXY-RAY)",
      "decimals": 6,
      "logoURI": "https://cdn.jsdelivr.net/gh/solana-labs/token-list@main/assets/mainnet/RVKd61ztZW9GUwhRbbLoYVRE5Xf1B2tVscKqwZqXgEr/logo.png",
      "tags": [
        "lp-token"
      ],
      "extensions": {
        "website": "https://raydium.io/"
      }
    },
    {
      "chainId": 101,
      "address": "CcKK8srfVdTSsFGV3VLBb2YDbzF4T4NM2C3UEjC39RLP",
      "symbol": "MAPS-RAY",
      "name": "Raydium Fusion LP Token V4 (MAPS-RAY)",
      "decimals": 6,
      "logoURI": "https://cdn.jsdelivr.net/gh/solana-labs/token-list@main/assets/mainnet/RVKd61ztZW9GUwhRbbLoYVRE5Xf1B2tVscKqwZqXgEr/logo.png",
      "tags": [
        "lp-token"
      ],
      "extensions": {
        "website": "https://raydium.io/"
      }
    },
    {
      "chainId": 101,
      "address": "CHT8sft3h3gpLYbCcZ9o27mT5s3Z6VifBVbUiDvprHPW",
      "symbol": "KIN-RAY",
      "name": "Raydium Legacy Fusion LP Token V4 (KIN-RAY)",
      "decimals": 6,
      "logoURI": "https://cdn.jsdelivr.net/gh/solana-labs/token-list@main/assets/mainnet/RVKd61ztZW9GUwhRbbLoYVRE5Xf1B2tVscKqwZqXgEr/logo.png",
      "tags": [
        "lp-token"
      ],
      "extensions": {
        "website": "https://raydium.io/"
      }
    },
    {
      "chainId": 101,
      "address": "C3sT1R3nsw4AVdepvLTLKr5Gvszr7jufyBWUCvy4TUvT",
      "symbol": "RAY-USDT",
      "name": "Raydium LP Token V4 (RAY-USDT)",
      "decimals": 6,
      "logoURI": "https://cdn.jsdelivr.net/gh/solana-labs/token-list@main/assets/mainnet/RVKd61ztZW9GUwhRbbLoYVRE5Xf1B2tVscKqwZqXgEr/logo.png",
      "tags": [
        "lp-token"
      ],
      "extensions": {
        "website": "https://raydium.io/"
      }
    },
    {
      "chainId": 101,
      "address": "8HoQnePLqPj4M7PUDzfw8e3Ymdwgc7NLGnaTUapubyvu",
      "symbol": "SOL-USDC",
      "name": "Raydium LP Token V4 (SOL-USDC)",
      "decimals": 9,
      "logoURI": "https://cdn.jsdelivr.net/gh/solana-labs/token-list@main/assets/mainnet/RVKd61ztZW9GUwhRbbLoYVRE5Xf1B2tVscKqwZqXgEr/logo.png",
      "tags": [
        "lp-token"
      ],
      "extensions": {
        "website": "https://raydium.io/"
      }
    },
    {
      "chainId": 101,
      "address": "865j7iMmRRycSYUXzJ33ZcvLiX9JHvaLidasCyUyKaRE",
      "symbol": "YFI-USDC",
      "name": "Raydium LP Token V4 (YFI-USDC)",
      "decimals": 6,
      "logoURI": "https://cdn.jsdelivr.net/gh/solana-labs/token-list@main/assets/mainnet/RVKd61ztZW9GUwhRbbLoYVRE5Xf1B2tVscKqwZqXgEr/logo.png",
      "tags": [
        "lp-token"
      ],
      "extensions": {
        "website": "https://raydium.io/"
      }
    },
    {
      "chainId": 101,
      "address": "9XnZd82j34KxNLgQfz29jGbYdxsYznTWRpvZE3SRE7JG",
      "symbol": "SRM-USDC",
      "name": "Raydium LP Token V4 (SRM-USDC)",
      "decimals": 6,
      "logoURI": "https://cdn.jsdelivr.net/gh/solana-labs/token-list@main/assets/mainnet/RVKd61ztZW9GUwhRbbLoYVRE5Xf1B2tVscKqwZqXgEr/logo.png",
      "tags": [
        "lp-token"
      ],
      "extensions": {
        "website": "https://raydium.io/"
      }
    },
    {
      "chainId": 101,
      "address": "75dCoKfUHLUuZ4qEh46ovsxfgWhB4icc3SintzWRedT9",
      "symbol": "FTT-USDC",
      "name": "Raydium LP Token V4 (FTT-USDC)",
      "decimals": 6,
      "logoURI": "https://cdn.jsdelivr.net/gh/solana-labs/token-list@main/assets/mainnet/RVKd61ztZW9GUwhRbbLoYVRE5Xf1B2tVscKqwZqXgEr/logo.png",
      "tags": [
        "lp-token"
      ],
      "extensions": {
        "website": "https://raydium.io/"
      }
    },
    {
      "chainId": 101,
      "address": "2hMdRdVWZqetQsaHG8kQjdZinEMBz75vsoWTCob1ijXu",
      "symbol": "BTC-USDC",
      "name": "Raydium LP Token V4 (BTC-USDC)",
      "decimals": 6,
      "logoURI": "https://cdn.jsdelivr.net/gh/solana-labs/token-list@main/assets/mainnet/RVKd61ztZW9GUwhRbbLoYVRE5Xf1B2tVscKqwZqXgEr/logo.png",
      "tags": [
        "lp-token"
      ],
      "extensions": {
        "website": "https://raydium.io/"
      }
    },
    {
      "chainId": 101,
      "address": "2QVjeR9d2PbSf8em8NE8zWd8RYHjFtucDUdDgdbDD2h2",
      "symbol": "SUSHI-USDC",
      "name": "Raydium LP Token V4 (SUSHI-USDC)",
      "decimals": 6,
      "logoURI": "https://cdn.jsdelivr.net/gh/solana-labs/token-list@main/assets/mainnet/RVKd61ztZW9GUwhRbbLoYVRE5Xf1B2tVscKqwZqXgEr/logo.png",
      "tags": [
        "lp-token"
      ],
      "extensions": {
        "website": "https://raydium.io/"
      }
    },
    {
      "chainId": 101,
      "address": "CHyUpQFeW456zcr5XEh4RZiibH8Dzocs6Wbgz9aWpXnQ",
      "symbol": "TOMO-USDC",
      "name": "Raydium LP Token V4 (TOMO-USDC)",
      "decimals": 6,
      "logoURI": "https://cdn.jsdelivr.net/gh/solana-labs/token-list@main/assets/mainnet/RVKd61ztZW9GUwhRbbLoYVRE5Xf1B2tVscKqwZqXgEr/logo.png",
      "tags": [
        "lp-token"
      ],
      "extensions": {
        "website": "https://raydium.io/"
      }
    },
    {
      "chainId": 101,
      "address": "BqjoYjqKrXtfBKXeaWeAT5sYCy7wsAYf3XjgDWsHSBRs",
      "symbol": "LINK-USDC",
      "name": "Raydium LP Token V4 (LINK-USDC)",
      "decimals": 6,
      "logoURI": "https://cdn.jsdelivr.net/gh/solana-labs/token-list@main/assets/mainnet/RVKd61ztZW9GUwhRbbLoYVRE5Xf1B2tVscKqwZqXgEr/logo.png",
      "tags": [
        "lp-token"
      ],
      "extensions": {
        "website": "https://raydium.io/"
      }
    },
    {
      "chainId": 101,
      "address": "13PoKid6cZop4sj2GfoBeujnGfthUbTERdE5tpLCDLEY",
      "symbol": "ETH-USDC",
      "name": "Raydium LP Token V4 (ETH-USDC)",
      "decimals": 6,
      "logoURI": "https://cdn.jsdelivr.net/gh/solana-labs/token-list@main/assets/mainnet/RVKd61ztZW9GUwhRbbLoYVRE5Xf1B2tVscKqwZqXgEr/logo.png",
      "tags": [
        "lp-token"
      ],
      "extensions": {
        "website": "https://raydium.io/"
      }
    },
    {
      "chainId": 101,
      "address": "2Vyyeuyd15Gp8aH6uKE72c4hxc8TVSLibxDP9vzspQWG",
      "symbol": "COPE-USDC",
      "name": "Raydium Fusion LP Token V4 (COPE-USDC)",
      "decimals": 0,
      "logoURI": "https://cdn.jsdelivr.net/gh/solana-labs/token-list@main/assets/mainnet/RVKd61ztZW9GUwhRbbLoYVRE5Xf1B2tVscKqwZqXgEr/logo.png",
      "tags": [
        "lp-token"
      ],
      "extensions": {
        "website": "https://raydium.io/"
      }
    },
    {
      "chainId": 101,
      "address": "Epm4KfTj4DMrvqn6Bwg2Tr2N8vhQuNbuK8bESFp4k33K",
      "symbol": "SOL-USDT",
      "name": "Raydium LP Token V4 (SOL-USDT)",
      "decimals": 9,
      "logoURI": "https://cdn.jsdelivr.net/gh/solana-labs/token-list@main/assets/mainnet/RVKd61ztZW9GUwhRbbLoYVRE5Xf1B2tVscKqwZqXgEr/logo.png",
      "tags": [
        "lp-token"
      ],
      "extensions": {
        "website": "https://raydium.io/"
      }
    },
    {
      "chainId": 101,
      "address": "FA1i7fej1pAbQbnY8NbyYUsTrWcasTyipKreDgy1Mgku",
      "symbol": "YFI-USDT",
      "name": "Raydium LP Token V4 (YFI-USDT)",
      "decimals": 6,
      "logoURI": "https://cdn.jsdelivr.net/gh/solana-labs/token-list@main/assets/mainnet/RVKd61ztZW9GUwhRbbLoYVRE5Xf1B2tVscKqwZqXgEr/logo.png",
      "tags": [
        "lp-token"
      ],
      "extensions": {
        "website": "https://raydium.io/"
      }
    },
    {
      "chainId": 101,
      "address": "HYSAu42BFejBS77jZAZdNAWa3iVcbSRJSzp3wtqCbWwv",
      "symbol": "SRM-USDT",
      "name": "Raydium LP Token V4 (SRM-USDT)",
      "decimals": 6,
      "logoURI": "https://cdn.jsdelivr.net/gh/solana-labs/token-list@main/assets/mainnet/RVKd61ztZW9GUwhRbbLoYVRE5Xf1B2tVscKqwZqXgEr/logo.png",
      "tags": [
        "lp-token"
      ],
      "extensions": {
        "website": "https://raydium.io/"
      }
    },
    {
      "chainId": 101,
      "address": "2cTCiUnect5Lap2sk19xLby7aajNDYseFhC9Pigou11z",
      "symbol": "FTT-USDT",
      "name": "Raydium LP Token V4 (FTT-USDT)",
      "decimals": 6,
      "logoURI": "https://cdn.jsdelivr.net/gh/solana-labs/token-list@main/assets/mainnet/RVKd61ztZW9GUwhRbbLoYVRE5Xf1B2tVscKqwZqXgEr/logo.png",
      "tags": [
        "lp-token"
      ],
      "extensions": {
        "website": "https://raydium.io/"
      }
    },
    {
      "chainId": 101,
      "address": "DgGuvR9GSHimopo3Gc7gfkbKamLKrdyzWkq5yqA6LqYS",
      "symbol": "BTC-USDT",
      "name": "Raydium LP Token V4 (BTC-USDT)",
      "decimals": 6,
      "logoURI": "https://cdn.jsdelivr.net/gh/solana-labs/token-list@main/assets/mainnet/RVKd61ztZW9GUwhRbbLoYVRE5Xf1B2tVscKqwZqXgEr/logo.png",
      "tags": [
        "lp-token"
      ],
      "extensions": {
        "website": "https://raydium.io/"
      }
    },
    {
      "chainId": 101,
      "address": "Ba26poEYDy6P2o95AJUsewXgZ8DM9BCsmnU9hmC9i4Ki",
      "symbol": "SUSHI-USDT",
      "name": "Raydium LP Token V4 (SUSHI-USDT)",
      "decimals": 6,
      "logoURI": "https://cdn.jsdelivr.net/gh/solana-labs/token-list@main/assets/mainnet/RVKd61ztZW9GUwhRbbLoYVRE5Xf1B2tVscKqwZqXgEr/logo.png",
      "tags": [
        "lp-token"
      ],
      "extensions": {
        "website": "https://raydium.io/"
      }
    },
    {
      "chainId": 101,
      "address": "D3iGro1vn6PWJXo9QAPj3dfta6dKkHHnmiiym2EfsAmi",
      "symbol": "TOMO-USDT",
      "name": "Raydium LP Token V4 (TOMO-USDT)",
      "decimals": 6,
      "logoURI": "https://cdn.jsdelivr.net/gh/solana-labs/token-list@main/assets/mainnet/RVKd61ztZW9GUwhRbbLoYVRE5Xf1B2tVscKqwZqXgEr/logo.png",
      "tags": [
        "lp-token"
      ],
      "extensions": {
        "website": "https://raydium.io/"
      }
    },
    {
      "chainId": 101,
      "address": "Dr12Sgt9gkY8WU5tRkgZf1TkVWJbvjYuPAhR3aDCwiiX",
      "symbol": "LINK-USDT",
      "name": "Raydium LP Token V4 (LINK-USDT)",
      "decimals": 6,
      "logoURI": "https://cdn.jsdelivr.net/gh/solana-labs/token-list@main/assets/mainnet/RVKd61ztZW9GUwhRbbLoYVRE5Xf1B2tVscKqwZqXgEr/logo.png",
      "tags": [
        "lp-token"
      ],
      "extensions": {
        "website": "https://raydium.io/"
      }
    },
    {
      "chainId": 101,
      "address": "nPrB78ETY8661fUgohpuVusNCZnedYCgghzRJzxWnVb",
      "symbol": "ETH-USDT",
      "name": "Raydium LP Token V4 (ETH-USDT)",
      "decimals": 6,
      "logoURI": "https://cdn.jsdelivr.net/gh/solana-labs/token-list@main/assets/mainnet/RVKd61ztZW9GUwhRbbLoYVRE5Xf1B2tVscKqwZqXgEr/logo.png",
      "tags": [
        "lp-token"
      ],
      "extensions": {
        "website": "https://raydium.io/"
      }
    },
    {
      "chainId": 101,
      "address": "EGJht91R7dKpCj8wzALkjmNdUUUcQgodqWCYweyKcRcV",
      "symbol": "YFI-SRM",
      "name": "Raydium LP Token V4 (YFI-SRM)",
      "decimals": 6,
      "logoURI": "https://cdn.jsdelivr.net/gh/solana-labs/token-list@main/assets/mainnet/RVKd61ztZW9GUwhRbbLoYVRE5Xf1B2tVscKqwZqXgEr/logo.png",
      "tags": [
        "lp-token"
      ],
      "extensions": {
        "website": "https://raydium.io/"
      }
    },
    {
      "chainId": 101,
      "address": "AsDuPg9MgPtt3jfoyctUCUgsvwqAN6RZPftqoeiPDefM",
      "symbol": "FTT-SRM",
      "name": "Raydium LP Token V4 (FTT-SRM)",
      "decimals": 6,
      "logoURI": "https://cdn.jsdelivr.net/gh/solana-labs/token-list@main/assets/mainnet/RVKd61ztZW9GUwhRbbLoYVRE5Xf1B2tVscKqwZqXgEr/logo.png",
      "tags": [
        "lp-token"
      ],
      "extensions": {
        "website": "https://raydium.io/"
      }
    },
    {
      "chainId": 101,
      "address": "AGHQxXb3GSzeiLTcLtXMS2D5GGDZxsB2fZYZxSB5weqB",
      "symbol": "BTC-SRM",
      "name": "Raydium LP Token V4 (BTC-SRM)",
      "decimals": 6,
      "logoURI": "https://cdn.jsdelivr.net/gh/solana-labs/token-list@main/assets/mainnet/RVKd61ztZW9GUwhRbbLoYVRE5Xf1B2tVscKqwZqXgEr/logo.png",
      "tags": [
        "lp-token"
      ],
      "extensions": {
        "website": "https://raydium.io/"
      }
    },
    {
      "chainId": 101,
      "address": "3HYhUnUdV67j1vn8fu7ExuVGy5dJozHEyWvqEstDbWwE",
      "symbol": "SUSHI-SRM",
      "name": "Raydium LP Token V4 (SUSHI-SRM)",
      "decimals": 6,
      "logoURI": "https://cdn.jsdelivr.net/gh/solana-labs/token-list@main/assets/mainnet/RVKd61ztZW9GUwhRbbLoYVRE5Xf1B2tVscKqwZqXgEr/logo.png",
      "tags": [
        "lp-token"
      ],
      "extensions": {
        "website": "https://raydium.io/"
      }
    },
    {
      "chainId": 101,
      "address": "GgH9RnKrQpaMQeqmdbMvs5oo1A24hERQ9wuY2pSkeG7x",
      "symbol": "TOMO-SRM",
      "name": "Raydium LP Token V4 (TOMO-SRM)",
      "decimals": 6,
      "logoURI": "https://cdn.jsdelivr.net/gh/solana-labs/token-list@main/assets/mainnet/RVKd61ztZW9GUwhRbbLoYVRE5Xf1B2tVscKqwZqXgEr/logo.png",
      "tags": [
        "lp-token"
      ],
      "extensions": {
        "website": "https://raydium.io/"
      }
    },
    {
      "chainId": 101,
      "address": "GXN6yJv12o18skTmJXaeFXZVY1iqR18CHsmCT8VVCmDD",
      "symbol": "LINK-SRM",
      "name": "Raydium LP Token V4 (LINK-SRM)",
      "decimals": 6,
      "logoURI": "https://cdn.jsdelivr.net/gh/solana-labs/token-list@main/assets/mainnet/RVKd61ztZW9GUwhRbbLoYVRE5Xf1B2tVscKqwZqXgEr/logo.png",
      "tags": [
        "lp-token"
      ],
      "extensions": {
        "website": "https://raydium.io/"
      }
    },
    {
      "chainId": 101,
      "address": "9VoY3VERETuc2FoadMSYYizF26mJinY514ZpEzkHMtwG",
      "symbol": "ETH-SRM",
      "name": "Raydium LP Token V4 (ETH-SRM)",
      "decimals": 6,
      "logoURI": "https://cdn.jsdelivr.net/gh/solana-labs/token-list@main/assets/mainnet/RVKd61ztZW9GUwhRbbLoYVRE5Xf1B2tVscKqwZqXgEr/logo.png",
      "tags": [
        "lp-token"
      ],
      "extensions": {
        "website": "https://raydium.io/"
      }
    },
    {
      "chainId": 101,
      "address": "AKJHspCwDhABucCxNLXUSfEzb7Ny62RqFtC9uNjJi4fq",
      "symbol": "SRM-SOL",
      "name": "Raydium LP Token V4 (SRM-SOL)",
      "decimals": 6,
      "logoURI": "https://cdn.jsdelivr.net/gh/solana-labs/token-list@main/assets/mainnet/RVKd61ztZW9GUwhRbbLoYVRE5Xf1B2tVscKqwZqXgEr/logo.png",
      "tags": [
        "lp-token"
      ],
      "extensions": {
        "website": "https://raydium.io/"
      }
    },
    {
      "chainId": 101,
      "address": "2doeZGLJyACtaG9DCUyqMLtswesfje1hjNA11hMdj6YU",
      "symbol": "TULIP-USDC",
      "name": "Raydium LP Token V4 (TULIP-USDC)",
      "decimals": 6,
      "logoURI": "https://solfarm.io/tulip-usdc.svg",
      "tags": [
        "lp-token"
      ],
      "extensions": {
        "website": "https://raydium.io/"
      }
    },
    {
      "chainId": 101,
      "address": "AcstFzGGawvvdVhYV9bftr7fmBHbePUjhv53YK1W3dZo",
      "symbol": "LSD",
      "name": "LSD",
      "decimals": 9,
      "tags": [
        "nft"
      ],
      "extensions": {
        "website": "https://solible.com/"
      }
    },
    {
      "chainId": 101,
      "address": "91fSFQsPzMLat9DHwLdQacW3i3EGnWds5tA5mt7yLiT9",
      "symbol": "Unlimited Energy",
      "name": "Unlimited Energy",
      "decimals": 9,
      "tags": [
        "nft"
      ],
      "extensions": {
        "website": "https://solible.com/"
      }
    },
    {
      "chainId": 101,
      "address": "29PEpZeuqWf9tS2gwCjpeXNdXLkaZSMR2s1ibkvGsfnP",
      "symbol": "Need for Speed",
      "name": "Need for Speed",
      "decimals": 9,
      "tags": [
        "nft"
      ],
      "extensions": {
        "website": "https://solible.com/"
      }
    },
    {
      "chainId": 101,
      "address": "HsY8PNar8VExU335ZRYzg89fX7qa4upYu6vPMPFyCDdK",
      "symbol": "ADOR OPENS",
      "name": "ADOR OPENS",
      "decimals": 0,
      "tags": [
        "nft"
      ],
      "extensions": {
        "website": "https://solible.com/"
      }
    },
    {
      "chainId": 101,
      "address": "EDP8TpLJ77M3KiDgFkZW4v4mhmKJHZi9gehYXenfFZuL",
      "symbol": "CMS - Rare",
      "name": "CMS - Rare",
      "decimals": 0,
      "tags": [
        "nft"
      ],
      "extensions": {
        "website": "https://solible.com/"
      }
    },
    {
      "chainId": 101,
      "address": "BrUKFwAABkExb1xzYU4NkRWzjBihVQdZ3PBz4m5S8if3",
      "symbol": "Tesla",
      "name": "Tesla",
      "decimals": 0,
      "tags": [
        "nft"
      ],
      "extensions": {
        "website": "https://solible.com/"
      }
    },
    {
      "chainId": 101,
      "address": "9CmQwpvVXRyixjiE3LrbSyyopPZohNDN1RZiTk8rnXsQ",
      "symbol": "DeceFi",
      "name": "DeceFi",
      "decimals": 0,
      "tags": [
        "nft"
      ],
      "extensions": {
        "website": "https://solible.com/"
      }
    },
    {
      "chainId": 101,
      "address": "F6ST1wWkx2PeH45sKmRxo1boyuzzWCfpnvyKL4BGeLxF",
      "symbol": "Power User",
      "name": "Power User",
      "decimals": 0,
      "tags": [
        "nft"
      ],
      "extensions": {
        "website": "https://solible.com/"
      }
    },
    {
      "chainId": 101,
      "address": "dZytJ7iPDcCu9mKe3srL7bpUeaR3zzkcVqbtqsmxtXZ",
      "symbol": "VIP Member",
      "name": "VIP Member",
      "decimals": 0,
      "tags": [
        "nft"
      ],
      "extensions": {
        "website": "https://solible.com/"
      }
    },
    {
      "chainId": 101,
      "address": "8T4vXgwZUWwsbCDiptHFHjdfexvLG9UP8oy1psJWEQdS",
      "symbol": "Uni Christmas",
      "name": "Uni Christmas",
      "decimals": 0,
      "tags": [
        "nft"
      ],
      "extensions": {
        "website": "https://solible.com/"
      }
    },
    {
      "chainId": 101,
      "address": "EjFGGJSyp9UDS8aqafET5LX49nsG326MeNezYzpiwgpQ",
      "symbol": "BNB",
      "name": "BNB",
      "decimals": 0,
      "tags": [
        "nft"
      ],
      "extensions": {
        "website": "https://solible.com/"
      }
    },
    {
      "chainId": 101,
      "address": "FkmkTr4en8CXkfo9jAwEMov6PVNLpYMzWr3Udqf9so8Z",
      "symbol": "Seldom",
      "name": "Seldom",
      "decimals": 9,
      "tags": [
        "nft"
      ],
      "extensions": {
        "website": "https://solible.com/"
      }
    },
    {
      "chainId": 101,
      "address": "2gn1PJdMAU92SU5inLSp4Xp16ZC5iLF6ScEi7UBvp8ZD",
      "symbol": "Satoshi Closeup",
      "name": "Satoshi Closeup",
      "decimals": 9,
      "tags": [
        "nft"
      ],
      "extensions": {
        "website": "https://solible.com/"
      }
    },
    {
      "chainId": 101,
      "address": "7mhZHtPL4GFkquQR4Y6h34Q8hNkQvGc1FaNtyE43NvUR",
      "symbol": "Satoshi GB",
      "name": "Satoshi GB",
      "decimals": 9,
      "tags": [
        "nft"
      ],
      "extensions": {
        "website": "https://solible.com/"
      }
    },
    {
      "chainId": 101,
      "address": "8RoKfLx5RCscbtVh8kYb81TF7ngFJ38RPomXtUREKsT2",
      "symbol": "Satoshi OG",
      "name": "Satoshi OG",
      "decimals": 9,
      "tags": [
        "nft"
      ],
      "extensions": {
        "website": "https://solible.com/"
      }
    },
    {
      "chainId": 101,
      "address": "9rw5hyDngBQ3yDsCRHqgzGHERpU2zaLh1BXBUjree48J",
      "symbol": "Satoshi BTC",
      "name": "Satoshi BTC",
      "decimals": 10,
      "tags": [
        "nft"
      ],
      "extensions": {
        "website": "https://solible.com/"
      }
    },
    {
      "chainId": 101,
      "address": "AiD7J6D5Hny5DJB1MrYBc2ePQqy2Yh4NoxWwYfR7PzxH",
      "symbol": "Satoshi GB",
      "name": "Satoshi GB",
      "decimals": 9,
      "tags": [
        "nft"
      ],
      "extensions": {
        "website": "https://solible.com/"
      }
    },
    {
      "chainId": 101,
      "address": "4qzEcYvT6TuJME2EMZ5vjaLvQja6R4hKjarA73WQUwt6",
      "name": "APESZN_HOODIE",
      "symbol": "APESZN_HOODIE",
      "decimals": 9,
      "tags": [
        "nft"
      ],
      "extensions": {
        "website": "https://solible.com/"
      }
    },
    {
      "chainId": 101,
      "address": "APhyVWtzjdTVYhyta9ngSiCDk2pLi8eEZKsHGSbsmwv6",
      "name": "APESZN_TEE_SHIRT",
      "symbol": "APESZN_TEE_SHIRT",
      "decimals": 9,
      "tags": [
        "nft"
      ],
      "extensions": {
        "website": "https://solible.com/"
      }
    },
    {
      "chainId": 101,
      "address": "bxiA13fpU1utDmYuUvxvyMT8odew5FEm96MRv7ij3eb",
      "symbol": "Satoshi",
      "name": "Satoshi",
      "decimals": 9,
      "tags": [
        "nft"
      ],
      "extensions": {
        "website": "https://solible.com/"
      }
    },
    {
      "chainId": 101,
      "address": "GoC24kpj6TkvjzspXrjSJC2CVb5zMWhLyRcHJh9yKjRF",
      "symbol": "Satoshi Closeup",
      "name": "Satoshi Closeup",
      "decimals": 9,
      "tags": [
        "nft"
      ],
      "extensions": {
        "website": "https://solible.com/"
      }
    },
    {
      "chainId": 101,
      "address": "oCUduD44ETuZ65bpWdPzPDSnAdreg1sJrugfwyFZVHV",
      "symbol": "Satoshi BTC",
      "name": "Satoshi BTC",
      "decimals": 9,
      "tags": [
        "nft"
      ],
      "extensions": {
        "website": "https://solible.com/"
      }
    },
    {
      "chainId": 101,
      "address": "9Vvre2DxBB9onibwYDHeMsY1cj6BDKtEDccBPWRN215E",
      "symbol": "Satoshi Nakamoto",
      "name": "Satoshi Nakamoto",
      "decimals": 9,
      "tags": [
        "nft"
      ],
      "extensions": {
        "website": "https://solible.com/"
      }
    },
    {
      "chainId": 101,
      "address": "7RpFk44cMTAUt9CcjEMWnZMypE9bYQsjBiSNLn5qBvhP",
      "symbol": "Charles Hoskinson",
      "name": "Charles Hoskinson",
      "decimals": 9,
      "tags": [
        "nft"
      ],
      "extensions": {
        "website": "https://solible.com/"
      }
    },
    {
      "chainId": 101,
      "address": "GyRkPAxpd9XrMHcBF6fYHVRSZQvQBwAGKAGQeBPSKzMq",
      "symbol": "SBF",
      "name": "SBF",
      "decimals": 0,
      "tags": [
        "nft"
      ],
      "extensions": {
        "website": "https://solible.com/"
      }
    },
    {
      "chainId": 101,
      "address": "AgdBQN2Sy2abiZ2KToWeUsQ9PHdCv95wt6kVWRf5zDkx",
      "symbol": "Bitcoin Tram",
      "name": "Bitcoin Tram",
      "decimals": 0,
      "tags": [
        "nft"
      ],
      "extensions": {
        "website": "https://solible.com/"
      }
    },
    {
      "chainId": 101,
      "address": "7TRzvCqXN8KSXggbSyeEG2Z9YBBhEFmbtmv6FLbd4mmd",
      "symbol": "SRM tee-shirt",
      "name": "SRM tee-shirt",
      "decimals": 0,
      "tags": [
        "nft"
      ],
      "extensions": {
        "website": "https://solible.com/"
      }
    },
    {
      "chainId": 101,
      "address": "gksYzxitEf2HyE7Bb81vvHXNH5f3wa43jvXf4TcUZwb",
      "symbol": "PERK",
      "name": "PERK",
      "decimals": 6,
      "logoURI": "https://cdn.jsdelivr.net/gh/perkexchange/assets/logos/SPL-token/logo.png",
      "tags": [],
      "extensions": {
        "website": "https://perk.exchange/"
      }
    },
    {
      "chainId": 101,
      "address": "BDxWSxkMLW1nJ3VggamUKkEKrtCaVqzFxoDApM8HdBks",
      "symbol": "BTSG",
      "name": "BitSong",
      "decimals": 6,
      "logoURI": "https://cdn.jsdelivr.net/gh/bitsongofficial/assets/logo_128x128.png",
      "tags": [],
      "extensions": {
        "website": "https://bitsong.io/",
        "coingeckoId": "bitsong"
      }
    },
    {
      "chainId": 101,
      "address": "5ddiFxh3J2tcZHfn8uhGRYqu16P3FUvBfh8WoZPUHKW5",
      "name": "EOSBEAR",
      "symbol": "EOSBEAR",
      "decimals": 6,
      "logoURI": "",
      "tags": [
        "leveraged",
        "bear"
      ],
      "extensions": {
        "coingeckoId": "3x-short-eos-token",
        "serumV3Usdc": "2BQrJP599QVKRyHhyJ6oRrTPNUmPBgXxiBo2duvYdacy"
      }
    },
    {
      "chainId": 101,
      "address": "qxxF6S62hmZF5bo46mS7C2qbBa87qRossAM78VzsDqi",
      "name": "EOSBULL",
      "symbol": "EOSBULL",
      "decimals": 6,
      "logoURI": "",
      "tags": [
        "leveraged",
        "bull"
      ],
      "extensions": {
        "coingeckoId": "3x-long-eos-token"
      }
    },
    {
      "chainId": 101,
      "address": "2CDLbxeuqkLTLY3em6FFQgfBQV5LRnEsJJgcFCvWKNcS",
      "name": "BNBBEAR",
      "symbol": "BNBBEAR",
      "decimals": 6,
      "logoURI": "",
      "tags": [
        "leveraged",
        "bear"
      ],
      "extensions": {
        "coingeckoId": "3x-short-bnb-token"
      }
    },
    {
      "chainId": 101,
      "address": "AfjHjdLibuXyvmz7PyTSc5KEcGBh43Kcu8Sr2tyDaJyt",
      "name": "BNBBULL",
      "symbol": "BNBBULL",
      "decimals": 6,
      "logoURI": "",
      "tags": [
        "leveraged",
        "bull"
      ],
      "extensions": {
        "coingeckoId": "3x-long-bnb-token"
      }
    },
    {
      "chainId": 101,
      "address": "8kA1WJKoLTxtACNPkvW6UNufsrpxUY57tXZ9KmG9123t",
      "name": "BSVBULL",
      "symbol": "BSVBULL",
      "decimals": 6,
      "logoURI": "",
      "tags": [
        "leveraged",
        "bull"
      ],
      "extensions": {
        "coingeckoId": "3x-long-bitcoin-sv-token"
      }
    },
    {
      "chainId": 101,
      "address": "2FGW8BVMu1EHsz2ZS9rZummDaq6o2DVrZZPw4KaAvDWh",
      "name": "BSVBEAR",
      "symbol": "BSVBEAR",
      "decimals": 6,
      "logoURI": "",
      "tags": [
        "leveraged",
        "bear"
      ],
      "extensions": {
        "coingeckoId": "3x-short-bitcoin-sv-token"
      }
    },
    {
      "chainId": 101,
      "address": "8L9XGTMzcqS9p61zsR35t7qipwAXMYkD6disWoDFZiFT",
      "name": "LTCBEAR",
      "symbol": "LTCBEAR",
      "decimals": 6,
      "logoURI": "",
      "tags": [
        "leveraged",
        "bear"
      ],
      "extensions": {
        "coingeckoId": "3x-short-litecoin-token"
      }
    },
    {
      "chainId": 101,
      "address": "863ZRjf1J8AaVuCqypAdm5ktVyGYDiBTvD1MNHKrwyjp",
      "name": "LTCBULL",
      "symbol": "LTCBULL",
      "decimals": 6,
      "logoURI": "",
      "tags": [
        "leveraged",
        "bull"
      ],
      "extensions": {
        "coingeckoId": "3x-long-litecoin-token"
      }
    },
    {
      "chainId": 101,
      "address": "GkSPaHdY2raetuYzsJYacHtrAtQUfWt64bpd1VzxJgSD",
      "name": "BULL",
      "symbol": "BULL",
      "decimals": 6,
      "logoURI": "",
      "tags": [
        "leveraged",
        "bull"
      ],
      "extensions": {
        "coingeckoId": "3x-long-bitcoin-token"
      }
    },
    {
      "chainId": 101,
      "address": "45vwTZSDFBiqCMRdtK4xiLCHEov8LJRW8GwnofG8HYyH",
      "name": "BEAR",
      "symbol": "BEAR",
      "decimals": 6,
      "logoURI": "",
      "tags": [
        "leveraged",
        "bear"
      ],
      "extensions": {
        "coingeckoId": "3x-short-bitcoin-token"
      }
    },
    {
      "chainId": 101,
      "address": "2VTAVf1YCwamD3ALMdYHRMV5vPUCXdnatJH5f1khbmx6",
      "name": "BCHBEAR",
      "symbol": "BCHBEAR",
      "decimals": 6,
      "logoURI": "",
      "tags": [
        "leveraged",
        "bear"
      ],
      "extensions": {
        "coingeckoId": "3x-short-bitcoin-cash-token"
      }
    },
    {
      "chainId": 101,
      "address": "22xoSp66BDt4x4Q5xqxjaSnirdEyharoBziSFChkLFLy",
      "name": "BCHBULL",
      "symbol": "BCHBULL",
      "decimals": 6,
      "logoURI": "",
      "tags": [
        "leveraged",
        "bull"
      ],
      "extensions": {
        "coingeckoId": "3x-long-bitcoin-cash-token"
      }
    },
    {
      "chainId": 101,
      "address": "CwChm6p9Q3yFrjzVeiLTTbsoJkooscof5SJYZc2CrNqG",
      "name": "ETHBULL",
      "symbol": "ETHBULL",
      "decimals": 6,
      "logoURI": "",
      "tags": [
        "leveraged",
        "bull"
      ],
      "extensions": {
        "coingeckoId": "3x-long-ethereum-token",
        "serumV3Usdt": "FuhKVt5YYCv7vXnADXtb7vqzYn82PJoap86q5wm8LX8Q"
      }
    },
    {
      "chainId": 101,
      "address": "Bvv9xLodFrvDFSno9Ud8SEh5zVtBDQQjnBty2SgMcJ2s",
      "name": "ETHBEAR",
      "symbol": "ETHBEAR",
      "decimals": 6,
      "logoURI": "",
      "tags": [
        "leveraged",
        "bear"
      ],
      "extensions": {
        "coingeckoId": "3x-short-ethereum-token"
      }
    },
    {
      "chainId": 101,
      "address": "HRhaNssoyv5tKFRcbPg69ULEbcD8DPv99GdXLcdkgc1A",
      "name": "ALTBULL",
      "symbol": "ALTBULL",
      "decimals": 6,
      "logoURI": "",
      "tags": [
        "leveraged",
        "bull"
      ],
      "extensions": {
        "coingeckoId": "3x-long-altcoin-index-token"
      }
    },
    {
      "chainId": 101,
      "address": "9Mu1KmjBKTUWgpDoeTJ5oD7XFQmEiZxzspEd3TZGkavx",
      "name": "ALTBEAR",
      "symbol": "ALTBEAR",
      "decimals": 6,
      "logoURI": "",
      "tags": [
        "leveraged",
        "bear"
      ],
      "extensions": {
        "coingeckoId": "3x-short-altcoin-index-token"
      }
    },
    {
      "chainId": 101,
      "address": "AYL1adismZ1U9pTuN33ahG4aYc5XTZQL4vKFx9ofsGWD",
      "name": "BULLSHIT",
      "symbol": "BULLSHIT",
      "decimals": 6,
      "logoURI": "",
      "tags": [
        "leveraged",
        "bull"
      ],
      "extensions": {
        "coingeckoId": "3x-long-shitcoin-index-token"
      }
    },
    {
      "chainId": 101,
      "address": "5jqymuoXXVcUuJKrf1MWiHSqHyg2osMaJGVy69NsJWyP",
      "name": "BEARSHIT",
      "symbol": "BEARSHIT",
      "decimals": 6,
      "logoURI": "",
      "tags": [
        "leveraged",
        "bear"
      ],
      "extensions": {
        "coingeckoId": "3x-short-shitcoin-index-token"
      }
    },
    {
      "chainId": 101,
      "address": "EL1aDTnLKjf4SaGpqtxJPyK94imSBr8fWDbcXjXQrsmj",
      "name": "MIDBULL",
      "symbol": "MIDBULL",
      "decimals": 6,
      "logoURI": "",
      "tags": [
        "leveraged",
        "bull"
      ],
      "extensions": {
        "coingeckoId": "3x-long-midcap-index-token",
        "serumV3Usdc": "8BBtLkoaEyavREriwGUudzAcihTH9SJLAPBbgb7QZe9y"
      }
    },
    {
      "chainId": 101,
      "address": "2EPvVjHusU3ozoucmdhhnqv3HQtBsQmjTnSa87K91HkC",
      "name": "MIDBEAR",
      "symbol": "MIDBEAR",
      "decimals": 6,
      "logoURI": "",
      "tags": [
        "leveraged",
        "bear"
      ],
      "extensions": {
        "coingeckoId": "3x-short-midcap-index-token"
      }
    },
    {
      "chainId": 101,
      "address": "8TCfJTyeqNBZqyDMY4VwDY7kdCCY7pcbJJ58CnKHkMu2",
      "name": "LINKBEAR",
      "symbol": "LINKBEAR",
      "decimals": 6,
      "logoURI": "",
      "tags": [
        "leveraged",
        "bear"
      ],
      "extensions": {
        "coingeckoId": "3x-short-chainlink-token"
      }
    },
    {
      "chainId": 101,
      "address": "EsUoZMbACNMppdqdmuLCFLet8VXxt2h47N9jHCKwyaPz",
      "name": "LINKBULL",
      "symbol": "LINKBULL",
      "decimals": 6,
      "logoURI": "",
      "tags": [
        "leveraged",
        "bull"
      ],
      "extensions": {
        "coingeckoId": "3x-long-chainlink-token"
      }
    },
    {
      "chainId": 101,
      "address": "262cQHT3soHwzuo2oVSy5kAfHcFZ1Jjn8C1GRLcQNKA3",
      "name": "XRPBULL",
      "symbol": "XRPBULL",
      "decimals": 6,
      "logoURI": "",
      "tags": [
        "leveraged",
        "bull"
      ],
      "extensions": {
        "coingeckoId": "3x-long-xrp-token"
      }
    },
    {
      "chainId": 101,
      "address": "8sxtSswmQ7Lcd2GjK6am37Z61wJZjA2SzE7Luf7yaKBB",
      "name": "XRPBEAR",
      "symbol": "XRPBEAR",
      "decimals": 6,
      "logoURI": "",
      "tags": [
        "leveraged",
        "bear"
      ],
      "extensions": {
        "coingeckoId": "3x-short-xrp-token"
      }
    },
    {
      "chainId": 101,
      "address": "91z91RukFM16hyEUCXuwMQwp2BW3vanNG5Jh5yj6auiJ",
      "name": "BVOL",
      "symbol": "BVOL",
      "decimals": 6,
      "logoURI": "",
      "tags": [],
      "extensions": {
        "coingeckoId": "1x-long-btc-implied-volatility-token"
      }
    },
    {
      "chainId": 101,
      "address": "5TY71D29Cyuk9UrsSxLXw2quJBpS7xDDFuFu2K9W7Wf9",
      "name": "IBlive",
      "symbol": "IBVOL",
      "decimals": 6,
      "logoURI": "",
      "tags": [],
      "extensions": {
        "coingeckoId": "1x-short-btc-implied-volatility"
      }
    },
    {
      "chainId": 101,
      "address": "dK83wTVypEpa1pqiBbHY3MNuUnT3ADUZM4wk9VZXZEc",
      "name": "Wrapped Aave",
      "symbol": "AAVE",
      "decimals": 6,
      "logoURI": "https://cdn.jsdelivr.net/gh/trustwallet/assets@master/blockchains/ethereum/assets/0x7Fc66500c84A76Ad7e9c93437bFc5Ac33E2DDaE9/logo.png",
      "tags": [],
      "extensions": {
        "serumV3Usdt": "6bxuB5N3bt3qW8UnPNLgMMzDq5sEH8pFmYJYGgzvE11V",
        "coingeckoId": "aave"
      }
    },
    {
      "chainId": 101,
      "address": "A6aY2ceogBz1VaXBxm1j2eJuNZMRqrWUAnKecrMH85zj",
      "name": "LQID",
      "symbol": "LQID",
      "decimals": 6,
      "logoURI": "https://cdn.jsdelivr.net/gh/dr497/awesome-serum-markets/icons/lqid.svg",
      "tags": []
    },
    {
      "chainId": 101,
      "address": "7CnFGR9mZWyAtWxPcVuTewpyC3A3MDW4nLsu5NY6PDbd",
      "name": "SECO",
      "symbol": "SECO",
      "decimals": 6,
      "logoURI": "",
      "tags": [],
      "extensions": {
        "coingeckoId": "serum-ecosystem-token"
      }
    },
    {
      "chainId": 101,
      "address": "3GECTP7H4Tww3w8jEPJCJtXUtXxiZty31S9szs84CcwQ",
      "name": "HOLY",
      "symbol": "HOLY",
      "decimals": 6,
      "logoURI": "",
      "tags": [],
      "extensions": {
        "coingeckoId": "holy-trinity"
      }
    },
    {
      "chainId": 101,
      "address": "6ry4WBDvAwAnrYJVv6MCog4J8zx6S3cPgSqnTsDZ73AR",
      "name": "TRYB",
      "symbol": "TRYB",
      "decimals": 6,
      "logoURI": "",
      "tags": [],
      "extensions": {
        "serumV3Usdt": "AADohBGxvf7bvixs2HKC3dG2RuU3xpZDwaTzYFJThM8U",
        "coingeckoId": "bilira"
      }
    },
    {
      "chainId": 101,
      "address": "ASboaJPFtJeCS5eG4gL3Lg95xrTz2UZSLE9sdJtY93kE",
      "name": "DOGEBULL",
      "symbol": "DOGEBULL",
      "decimals": 6,
      "logoURI": "",
      "tags": [
        "leveraged",
        "bull"
      ],
      "extensions": {
        "coingeckoId": "3x-long-dogecoin-token"
      }
    },
    {
      "chainId": 101,
      "address": "Gnhy3boBT4MA8TTjGip5ND2uNsceh1Wgeaw1rYJo51ZY",
      "symbol": "MAPSPOOL",
      "name": "Bonfida Maps Pool",
      "decimals": 6,
      "logoURI": "https://cdn.jsdelivr.net/gh/solana-labs/explorer/public/tokens/maps.svg",
      "tags": [],
      "extensions": {
        "website": "https://bonfida.com/"
      }
    },
    {
      "chainId": 101,
      "address": "9iDWyYZ5VHBCxxmWZogoY3Z6FSbKsX4WFe37c728krdT",
      "symbol": "OXYPOOL",
      "name": "Bonfida Oxy Pool",
      "decimals": 6,
      "logoURI": "https://cdn.jsdelivr.net/gh/nathanielparke/awesome-serum-markets/icons/oxy.svg",
      "tags": [],
      "extensions": {
        "website": "https://bonfida.com/"
      }
    },
    {
      "chainId": 101,
      "address": "D68NB5JkzvyNCZAvi6EGtEcGvSoRNPanU9heYTAUFFRa",
      "name": "PERP",
      "symbol": "PERP",
      "decimals": 6,
      "logoURI": "",
      "tags": [],
      "extensions": {
        "coingeckoId": "perpetual-protocol"
      }
    },
    {
      "chainId": 101,
      "address": "93a1L7xaEV7vZGzNXCcb9ztZedbpKgUiTHYxmFKJwKvc",
      "symbol": "RAYPOOL",
      "name": "Bonfida Ray Pool",
      "decimals": 6,
      "logoURI": "https://cdn.jsdelivr.net/gh/solana-labs/token-list@main/assets/mainnet/RVKd61ztZW9GUwhRbbLoYVRE5Xf1B2tVscKqwZqXgEr/logo.png",
      "tags": [],
      "extensions": {
        "website": "https://bonfida.com/"
      }
    },
    {
      "chainId": 101,
      "address": "FeGn77dhg1KXRRFeSwwMiykZnZPw5JXW6naf2aQgZDQf",
      "symbol": "wWETH",
      "name": "Wrapped Ether (Wormhole)",
      "decimals": 9,
      "logoURI": "https://cdn.jsdelivr.net/gh/trustwallet/assets@master/blockchains/ethereum/assets/0xC02aaA39b223FE8D0A0e5C4F27eAD9083C756Cc2/logo.png",
      "tags": [
        "wrapped",
        "wormhole"
      ],
      "extensions": {
        "address": "0xC02aaA39b223FE8D0A0e5C4F27eAD9083C756Cc2",
        "bridgeContract": "https://etherscan.io/address/0xf92cD566Ea4864356C5491c177A430C222d7e678",
        "assetContract": "https://etherscan.io/address/0xC02aaA39b223FE8D0A0e5C4F27eAD9083C756Cc2",
        "coingeckoId": "weth"
      }
    },
    {
      "chainId": 101,
      "address": "GbBWwtYTMPis4VHb8MrBbdibPhn28TSrLB53KvUmb7Gi",
      "symbol": "wFTT",
      "name": "Wrapped FTT (Wormhole)",
      "decimals": 9,
      "logoURI": "https://cdn.jsdelivr.net/gh/solana-labs/token-list@main/assets/mainnet/GbBWwtYTMPis4VHb8MrBbdibPhn28TSrLB53KvUmb7Gi/logo.webp",
      "tags": [
        "wrapped",
        "wormhole"
      ],
      "extensions": {
        "address": "0x50d1c9771902476076ecfc8b2a83ad6b9355a4c9",
        "bridgeContract": "https://etherscan.io/address/0xf92cD566Ea4864356C5491c177A430C222d7e678",
        "assetContract": "https://etherscan.io/address/0x50d1c9771902476076ecfc8b2a83ad6b9355a4c9",
        "coingeckoId": "ftx-token"
      }
    },
    {
      "chainId": 101,
      "address": "AbLwQCyU9S8ycJgu8wn6woRCHSYJmjMpJFcAHQ6vjq2P",
      "symbol": "wTUSD",
      "name": "TrueUSD (Wormhole)",
      "decimals": 9,
      "logoURI": "https://cdn.jsdelivr.net/gh/trustwallet/assets@master/blockchains/ethereum/assets/0x0000000000085d4780B73119b644AE5ecd22b376/logo.png",
      "tags": [
        "wrapped",
        "wormhole"
      ],
      "extensions": {
        "address": "0x0000000000085d4780B73119b644AE5ecd22b376",
        "bridgeContract": "https://etherscan.io/address/0xf92cD566Ea4864356C5491c177A430C222d7e678",
        "assetContract": "https://etherscan.io/address/0x0000000000085d4780B73119b644AE5ecd22b376",
        "coingeckoId": "true-usd"
      }
    },
    {
      "chainId": 101,
      "address": "3JfuyCg5891hCX1ZTbvt3pkiaww3XwgyqQH6E9eHtqKD",
      "symbol": "wLON",
      "name": "Tokenlon (Wormhole)",
      "decimals": 9,
      "logoURI": "https://cdn.jsdelivr.net/gh/trustwallet/assets@master/blockchains/ethereum/assets/0x0000000000095413afC295d19EDeb1Ad7B71c952/logo.png",
      "tags": [
        "wrapped",
        "wormhole"
      ],
      "extensions": {
        "address": "0x0000000000095413afC295d19EDeb1Ad7B71c952",
        "bridgeContract": "https://etherscan.io/address/0xf92cD566Ea4864356C5491c177A430C222d7e678",
        "assetContract": "https://etherscan.io/address/0x0000000000095413afC295d19EDeb1Ad7B71c952",
        "coingeckoId": "tokenlon"
      }
    },
    {
      "chainId": 101,
      "address": "6k7mrqiAqEWnABVN8FhfuNUrmrnaMh44nNWydNXctbpV",
      "symbol": "wALBT",
      "name": "AllianceBlock Token (Wormhole)",
      "decimals": 9,
      "logoURI": "https://cdn.jsdelivr.net/gh/trustwallet/assets@master/blockchains/ethereum/assets/0x00a8b738E453fFd858a7edf03bcCfe20412f0Eb0/logo.png",
      "tags": [
        "wrapped",
        "wormhole"
      ],
      "extensions": {
        "address": "0x00a8b738E453fFd858a7edf03bcCfe20412f0Eb0",
        "bridgeContract": "https://etherscan.io/address/0xf92cD566Ea4864356C5491c177A430C222d7e678",
        "assetContract": "https://etherscan.io/address/0x00a8b738E453fFd858a7edf03bcCfe20412f0Eb0",
        "coingeckoId": "allianceblock"
      }
    },
    {
      "chainId": 101,
      "address": "4b166BQEQunjg8oNTDcLeWU3nidQnVTL1Vni8ANU7Mvt",
      "symbol": "wSKL",
      "name": "SKALE (Wormhole)",
      "decimals": 9,
      "logoURI": "https://cdn.jsdelivr.net/gh/trustwallet/assets@master/blockchains/ethereum/assets/0x00c83aeCC790e8a4453e5dD3B0B4b3680501a7A7/logo.png",
      "tags": [
        "wrapped",
        "wormhole"
      ],
      "extensions": {
        "address": "0x00c83aeCC790e8a4453e5dD3B0B4b3680501a7A7",
        "bridgeContract": "https://etherscan.io/address/0xf92cD566Ea4864356C5491c177A430C222d7e678",
        "assetContract": "https://etherscan.io/address/0x00c83aeCC790e8a4453e5dD3B0B4b3680501a7A7",
        "coingeckoId": "skale"
      }
    },
    {
      "chainId": 101,
      "address": "CcHhpEx9VcWx7UBJC8DJaR5h3wNdexsQtB1nEfekjSHn",
      "symbol": "wUFT",
      "name": "UniLend Finance Token (Wormhole)",
      "decimals": 9,
      "logoURI": "https://cdn.jsdelivr.net/gh/trustwallet/assets@master/blockchains/ethereum/assets/0x0202Be363B8a4820f3F4DE7FaF5224fF05943AB1/logo.png",
      "tags": [
        "wrapped",
        "wormhole"
      ],
      "extensions": {
        "address": "0x0202Be363B8a4820f3F4DE7FaF5224fF05943AB1",
        "bridgeContract": "https://etherscan.io/address/0xf92cD566Ea4864356C5491c177A430C222d7e678",
        "assetContract": "https://etherscan.io/address/0x0202Be363B8a4820f3F4DE7FaF5224fF05943AB1",
        "coingeckoId": "unlend-finance"
      }
    },
    {
      "chainId": 101,
      "address": "VPjCJkR1uZGT9k9q7PsLArS5sEQtWgij8eZC8tysCy7",
      "symbol": "wORN",
      "name": "Orion Protocol (Wormhole)",
      "decimals": 8,
      "logoURI": "https://cdn.jsdelivr.net/gh/trustwallet/assets@master/blockchains/ethereum/assets/0x0258F474786DdFd37ABCE6df6BBb1Dd5dfC4434a/logo.png",
      "tags": [
        "wrapped",
        "wormhole"
      ],
      "extensions": {
        "address": "0x0258F474786DdFd37ABCE6df6BBb1Dd5dfC4434a",
        "bridgeContract": "https://etherscan.io/address/0xf92cD566Ea4864356C5491c177A430C222d7e678",
        "assetContract": "https://etherscan.io/address/0x0258F474786DdFd37ABCE6df6BBb1Dd5dfC4434a",
        "coingeckoId": "orion-protocol"
      }
    },
    {
      "chainId": 101,
      "address": "CxzHZtzrm6bAz6iFCAGgCYCd3iQb5guUD7oQXKxdgk5c",
      "symbol": "wSRK",
      "name": "SparkPoint (Wormhole)",
      "decimals": 9,
      "logoURI": "https://cdn.jsdelivr.net/gh/trustwallet/assets@master/blockchains/ethereum/assets/0x0488401c3F535193Fa8Df029d9fFe615A06E74E6/logo.png",
      "tags": [
        "wrapped",
        "wormhole"
      ],
      "extensions": {
        "address": "0x0488401c3F535193Fa8Df029d9fFe615A06E74E6",
        "bridgeContract": "https://etherscan.io/address/0xf92cD566Ea4864356C5491c177A430C222d7e678",
        "assetContract": "https://etherscan.io/address/0x0488401c3F535193Fa8Df029d9fFe615A06E74E6",
        "coingeckoId": "sparkpoint"
      }
    },
    {
      "chainId": 101,
      "address": "FqMZWvmii4NNzhLBKGzkvGj3e3XTxNVDNSKDJnt9fVQV",
      "symbol": "wUMA",
      "name": "UMA Voting Token v1 (Wormhole)",
      "decimals": 9,
      "logoURI": "https://cdn.jsdelivr.net/gh/trustwallet/assets@master/blockchains/ethereum/assets/0x04Fa0d235C4abf4BcF4787aF4CF447DE572eF828/logo.png",
      "tags": [
        "wrapped",
        "wormhole"
      ],
      "extensions": {
        "address": "0x04Fa0d235C4abf4BcF4787aF4CF447DE572eF828",
        "bridgeContract": "https://etherscan.io/address/0xf92cD566Ea4864356C5491c177A430C222d7e678",
        "assetContract": "https://etherscan.io/address/0x04Fa0d235C4abf4BcF4787aF4CF447DE572eF828",
        "coingeckoId": "uma"
      }
    },
    {
      "chainId": 101,
      "address": "6GGNzF99kCG1ozQbP7M7EYW9zPbQGPMwTCCi2Dqx3qhU",
      "symbol": "wSkey",
      "name": "SmartKey (Wormhole)",
      "decimals": 8,
      "logoURI": "https://cdn.jsdelivr.net/gh/trustwallet/assets@master/blockchains/ethereum/assets/0x06A01a4d579479Dd5D884EBf61A31727A3d8D442/logo.png",
      "tags": [
        "wrapped",
        "wormhole"
      ],
      "extensions": {
        "address": "0x06A01a4d579479Dd5D884EBf61A31727A3d8D442",
        "bridgeContract": "https://etherscan.io/address/0xf92cD566Ea4864356C5491c177A430C222d7e678",
        "assetContract": "https://etherscan.io/address/0x06A01a4d579479Dd5D884EBf61A31727A3d8D442",
        "coingeckoId": "smartkey"
      }
    },
    {
      "chainId": 101,
      "address": "Gc9rR2dUHfuYCJ8rU1Ye9fr8JoZZt9ZrfmXitQRLsxRW",
      "symbol": "wMIR",
      "name": "Wrapped MIR Token (Wormhole)",
      "decimals": 9,
      "logoURI": "https://cdn.jsdelivr.net/gh/trustwallet/assets@master/blockchains/ethereum/assets/0x09a3EcAFa817268f77BE1283176B946C4ff2E608/logo.png",
      "tags": [
        "wrapped",
        "wormhole"
      ],
      "extensions": {
        "address": "0x09a3EcAFa817268f77BE1283176B946C4ff2E608",
        "bridgeContract": "https://etherscan.io/address/0xf92cD566Ea4864356C5491c177A430C222d7e678",
        "assetContract": "https://etherscan.io/address/0x09a3EcAFa817268f77BE1283176B946C4ff2E608",
        "coingeckoId": "mirror-protocol"
      }
    },
    {
      "chainId": 101,
      "address": "B8xDqdrHpYLNHQKQ4ARDKurxhkhn2gfZa8WRosCEzXnF",
      "symbol": "wGRO",
      "name": "Growth (Wormhole)",
      "decimals": 9,
      "logoURI": "https://cdn.jsdelivr.net/gh/trustwallet/assets@master/blockchains/ethereum/assets/0x09e64c2B61a5f1690Ee6fbeD9baf5D6990F8dFd0/logo.png",
      "tags": [
        "wrapped",
        "wormhole"
      ],
      "extensions": {
        "address": "0x09e64c2B61a5f1690Ee6fbeD9baf5D6990F8dFd0",
        "bridgeContract": "https://etherscan.io/address/0xf92cD566Ea4864356C5491c177A430C222d7e678",
        "assetContract": "https://etherscan.io/address/0x09e64c2B61a5f1690Ee6fbeD9baf5D6990F8dFd0",
        "coingeckoId": "growth-defi"
      }
    },
    {
      "chainId": 101,
      "address": "GE1X8ef7fcsJ93THx4CvV7BQsdEyEAyk61s2L5YfSXiL",
      "symbol": "wSTAKE",
      "name": "xDai (Wormhole)",
      "decimals": 9,
      "logoURI": "https://cdn.jsdelivr.net/gh/trustwallet/assets@master/blockchains/ethereum/assets/0x0Ae055097C6d159879521C384F1D2123D1f195e6/logo.png",
      "tags": [
        "wrapped",
        "wormhole"
      ],
      "extensions": {
        "address": "0x0Ae055097C6d159879521C384F1D2123D1f195e6",
        "bridgeContract": "https://etherscan.io/address/0xf92cD566Ea4864356C5491c177A430C222d7e678",
        "assetContract": "https://etherscan.io/address/0x0Ae055097C6d159879521C384F1D2123D1f195e6",
        "coingeckoId": "xdai-stake"
      }
    },
    {
      "chainId": 101,
      "address": "7TK6QeyTsnTT6KsnK2tHHfh62mbjNuFWoyUc8vo3CmmU",
      "symbol": "wYFI",
      "name": "yearn.finance (Wormhole)",
      "decimals": 9,
      "logoURI": "https://cdn.jsdelivr.net/gh/trustwallet/assets@master/blockchains/ethereum/assets/0x0bc529c00C6401aEF6D220BE8C6Ea1667F6Ad93e/logo.png",
      "tags": [
        "wrapped",
        "wormhole"
      ],
      "extensions": {
        "address": "0x0bc529c00C6401aEF6D220BE8C6Ea1667F6Ad93e",
        "bridgeContract": "https://etherscan.io/address/0xf92cD566Ea4864356C5491c177A430C222d7e678",
        "assetContract": "https://etherscan.io/address/0x0bc529c00C6401aEF6D220BE8C6Ea1667F6Ad93e",
        "coingeckoId": "yearn-finance"
      }
    },
    {
      "chainId": 101,
      "address": "CTtKth9uW7froBA6xCd2MP7BXjGFESdT1SyxUmbHovSw",
      "symbol": "wBAT",
      "name": "Basic Attention Token (Wormhole)",
      "decimals": 9,
      "logoURI": "https://cdn.jsdelivr.net/gh/trustwallet/assets@master/blockchains/ethereum/assets/0x0D8775F648430679A709E98d2b0Cb6250d2887EF/logo.png",
      "tags": [
        "wrapped",
        "wormhole"
      ],
      "extensions": {
        "address": "0x0D8775F648430679A709E98d2b0Cb6250d2887EF",
        "bridgeContract": "https://etherscan.io/address/0xf92cD566Ea4864356C5491c177A430C222d7e678",
        "assetContract": "https://etherscan.io/address/0x0D8775F648430679A709E98d2b0Cb6250d2887EF",
        "coingeckoId": "basic-attention-token"
      }
    },
    {
      "chainId": 101,
      "address": "DrL2D4qCRCeNkQz3AJikLjBc3cS6fqqcQ3W7T9vbshCu",
      "symbol": "wMANA",
      "name": "Decentraland MANA (Wormhole)",
      "decimals": 9,
      "logoURI": "https://cdn.jsdelivr.net/gh/trustwallet/assets@master/blockchains/ethereum/assets/0x0F5D2fB29fb7d3CFeE444a200298f468908cC942/logo.png",
      "tags": [
        "wrapped",
        "wormhole"
      ],
      "extensions": {
        "address": "0x0F5D2fB29fb7d3CFeE444a200298f468908cC942",
        "bridgeContract": "https://etherscan.io/address/0xf92cD566Ea4864356C5491c177A430C222d7e678",
        "assetContract": "https://etherscan.io/address/0x0F5D2fB29fb7d3CFeE444a200298f468908cC942",
        "coingeckoId": "decentraland"
      }
    },
    {
      "chainId": 101,
      "address": "3cJKTW69FQDDCud7AhKHXZg126b3t73a2qVcVBS1BWjL",
      "symbol": "wXIO",
      "name": "XIO Network (Wormhole)",
      "decimals": 9,
      "logoURI": "https://cdn.jsdelivr.net/gh/trustwallet/assets@master/blockchains/ethereum/assets/0x0f7F961648aE6Db43C75663aC7E5414Eb79b5704/logo.png",
      "tags": [
        "wrapped",
        "wormhole"
      ],
      "extensions": {
        "address": "0x0f7F961648aE6Db43C75663aC7E5414Eb79b5704",
        "bridgeContract": "https://etherscan.io/address/0xf92cD566Ea4864356C5491c177A430C222d7e678",
        "assetContract": "https://etherscan.io/address/0x0f7F961648aE6Db43C75663aC7E5414Eb79b5704",
        "coingeckoId": "xio"
      }
    },
    {
      "chainId": 101,
      "address": "CQivbzuRQLvZbqefKc5gLzhSzZzAaySAdMmTG7pFn41w",
      "symbol": "wLAYER",
      "name": "Unilayer (Wormhole)",
      "decimals": 9,
      "logoURI": "https://cdn.jsdelivr.net/gh/trustwallet/assets@master/blockchains/ethereum/assets/0x0fF6ffcFDa92c53F615a4A75D982f399C989366b/logo.png",
      "tags": [
        "wrapped",
        "wormhole"
      ],
      "extensions": {
        "address": "0x0fF6ffcFDa92c53F615a4A75D982f399C989366b",
        "bridgeContract": "https://etherscan.io/address/0xf92cD566Ea4864356C5491c177A430C222d7e678",
        "assetContract": "https://etherscan.io/address/0x0fF6ffcFDa92c53F615a4A75D982f399C989366b",
        "coingeckoId": "unilayer"
      }
    },
    {
      "chainId": 101,
      "address": "C1LpKYrkVvWF5imsQ7JqJSZHj9NXNmJ5tEHkGTtLVH2L",
      "symbol": "wUMX",
      "name": "https://unimex.network/ (Wormhole)",
      "decimals": 9,
      "logoURI": "https://cdn.jsdelivr.net/gh/trustwallet/assets@master/blockchains/ethereum/assets/0x10Be9a8dAe441d276a5027936c3aADEd2d82bC15/logo.png",
      "tags": [
        "wrapped",
        "wormhole"
      ],
      "extensions": {
        "address": "0x10Be9a8dAe441d276a5027936c3aADEd2d82bC15",
        "bridgeContract": "https://etherscan.io/address/0xf92cD566Ea4864356C5491c177A430C222d7e678",
        "assetContract": "https://etherscan.io/address/0x10Be9a8dAe441d276a5027936c3aADEd2d82bC15",
        "coingeckoId": "unimex-network"
      }
    },
    {
      "chainId": 101,
      "address": "8F3kZd9XEpFgNZ4fZnEAC5CJZLewnkNE8QCjdvorGWuW",
      "symbol": "w1INCH",
      "name": "1INCH Token (Wormhole)",
      "decimals": 9,
      "logoURI": "https://cdn.jsdelivr.net/gh/trustwallet/assets@master/blockchains/ethereum/assets/0x111111111117dC0aa78b770fA6A738034120C302/logo.png",
      "tags": [
        "wrapped",
        "wormhole"
      ],
      "extensions": {
        "address": "0x111111111117dC0aa78b770fA6A738034120C302",
        "bridgeContract": "https://etherscan.io/address/0xf92cD566Ea4864356C5491c177A430C222d7e678",
        "assetContract": "https://etherscan.io/address/0x111111111117dC0aa78b770fA6A738034120C302",
        "coingeckoId": "1inch"
      }
    },
    {
      "chainId": 101,
      "address": "H3UMboX4tnjba1Xw1a2VhUtkdgnrbmPvmDm6jaouQDN9",
      "symbol": "wARMOR",
      "name": "Armor (Wormhole)",
      "decimals": 9,
      "logoURI": "https://cdn.jsdelivr.net/gh/trustwallet/assets@master/blockchains/ethereum/assets/0x1337DEF16F9B486fAEd0293eb623Dc8395dFE46a/logo.png",
      "tags": [
        "wrapped",
        "wormhole"
      ],
      "extensions": {
        "address": "0x1337DEF16F9B486fAEd0293eb623Dc8395dFE46a",
        "bridgeContract": "https://etherscan.io/address/0xf92cD566Ea4864356C5491c177A430C222d7e678",
        "assetContract": "https://etherscan.io/address/0x1337DEF16F9B486fAEd0293eb623Dc8395dFE46a",
        "coingeckoId": "armor"
      }
    },
    {
      "chainId": 101,
      "address": "Cw26Yz3rAN42mM5WpKriuGvbXnvRYmFA9sbBWH49KyqL",
      "symbol": "warNXM",
      "name": "Armor NXM (Wormhole)",
      "decimals": 9,
      "logoURI": "https://cdn.jsdelivr.net/gh/trustwallet/assets@master/blockchains/ethereum/assets/0x1337DEF18C680aF1f9f45cBcab6309562975b1dD/logo.png",
      "tags": [
        "wrapped",
        "wormhole"
      ],
      "extensions": {
        "address": "0x1337DEF18C680aF1f9f45cBcab6309562975b1dD",
        "bridgeContract": "https://etherscan.io/address/0xf92cD566Ea4864356C5491c177A430C222d7e678",
        "assetContract": "https://etherscan.io/address/0x1337DEF18C680aF1f9f45cBcab6309562975b1dD",
        "coingeckoId": "armor-nxm"
      }
    },
    {
      "chainId": 101,
      "address": "3GVAecXsFP8xLFuAMMpg5NU4g5JK6h2NZWsQJ45wiw6b",
      "symbol": "wDPI",
      "name": "DefiPulse Index (Wormhole)",
      "decimals": 9,
      "logoURI": "https://cdn.jsdelivr.net/gh/trustwallet/assets@master/blockchains/ethereum/assets/0x1494CA1F11D487c2bBe4543E90080AeBa4BA3C2b/logo.png",
      "tags": [
        "wrapped",
        "wormhole"
      ],
      "extensions": {
        "address": "0x1494CA1F11D487c2bBe4543E90080AeBa4BA3C2b",
        "bridgeContract": "https://etherscan.io/address/0xf92cD566Ea4864356C5491c177A430C222d7e678",
        "assetContract": "https://etherscan.io/address/0x1494CA1F11D487c2bBe4543E90080AeBa4BA3C2b",
        "coingeckoId": "defipulse-index"
      }
    },
    {
      "chainId": 101,
      "address": "AC4BK5yoEKn5hw6WpH3iWu56pEwigQdR48CiiqJ3R1pd",
      "symbol": "wDHC",
      "name": "DeltaHub Community (Wormhole)",
      "decimals": 9,
      "logoURI": "https://cdn.jsdelivr.net/gh/trustwallet/assets@master/blockchains/ethereum/assets/0x152687Bc4A7FCC89049cF119F9ac3e5aCF2eE7ef/logo.png",
      "tags": [
        "wrapped",
        "wormhole"
      ],
      "extensions": {
        "address": "0x152687Bc4A7FCC89049cF119F9ac3e5aCF2eE7ef",
        "bridgeContract": "https://etherscan.io/address/0xf92cD566Ea4864356C5491c177A430C222d7e678",
        "assetContract": "https://etherscan.io/address/0x152687Bc4A7FCC89049cF119F9ac3e5aCF2eE7ef",
        "coingeckoId": "deltahub-community"
      }
    },
    {
      "chainId": 101,
      "address": "7bXgNP7SEwrqbnfLBPgKDRKSGjVe7cjbuioRP23upF5H",
      "symbol": "wKEX",
      "name": "KIRA Network (Wormhole)",
      "decimals": 6,
      "logoURI": "https://cdn.jsdelivr.net/gh/trustwallet/assets@master/blockchains/ethereum/assets/0x16980b3B4a3f9D89E33311B5aa8f80303E5ca4F8/logo.png",
      "tags": [
        "wrapped",
        "wormhole"
      ],
      "extensions": {
        "address": "0x16980b3B4a3f9D89E33311B5aa8f80303E5ca4F8",
        "bridgeContract": "https://etherscan.io/address/0xf92cD566Ea4864356C5491c177A430C222d7e678",
        "assetContract": "https://etherscan.io/address/0x16980b3B4a3f9D89E33311B5aa8f80303E5ca4F8",
        "coingeckoId": "kira-network"
      }
    },
    {
      "chainId": 101,
      "address": "5uC8Gj96sK6UG44AYLpbX3DUjKtBUxBrhHcM8JDtyYum",
      "symbol": "wEWTB",
      "name": "Energy Web Token Bridged (Wormhole)",
      "decimals": 9,
      "logoURI": "https://cdn.jsdelivr.net/gh/trustwallet/assets@master/blockchains/ethereum/assets/0x178c820f862B14f316509ec36b13123DA19A6054/logo.png",
      "tags": [
        "wrapped",
        "wormhole"
      ],
      "extensions": {
        "address": "0x178c820f862B14f316509ec36b13123DA19A6054",
        "bridgeContract": "https://etherscan.io/address/0xf92cD566Ea4864356C5491c177A430C222d7e678",
        "assetContract": "https://etherscan.io/address/0x178c820f862B14f316509ec36b13123DA19A6054",
        "coingeckoId": "energy-web-token"
      }
    },
    {
      "chainId": 101,
      "address": "EzeRaHuh1Xu1nDUypv1VWXcGsNJ71ncCJ8HeWuyg8atJ",
      "symbol": "wCC10",
      "name": "Cryptocurrency Top 10 Tokens Index (Wormhole)",
      "decimals": 9,
      "logoURI": "https://cdn.jsdelivr.net/gh/trustwallet/assets@master/blockchains/ethereum/assets/0x17aC188e09A7890a1844E5E65471fE8b0CcFadF3/logo.png",
      "tags": [
        "wrapped",
        "wormhole"
      ],
      "extensions": {
        "address": "0x17aC188e09A7890a1844E5E65471fE8b0CcFadF3",
        "bridgeContract": "https://etherscan.io/address/0xf92cD566Ea4864356C5491c177A430C222d7e678",
        "assetContract": "https://etherscan.io/address/0x17aC188e09A7890a1844E5E65471fE8b0CcFadF3",
        "coingeckoId": "cryptocurrency-top-10-tokens-index"
      }
    },
    {
      "chainId": 101,
      "address": "CYzPVv1zB9RH6hRWRKprFoepdD8Y7Q5HefCqrybvetja",
      "symbol": "wAUDIO",
      "name": "Audius (Wormhole)",
      "decimals": 9,
      "logoURI": "https://cdn.jsdelivr.net/gh/trustwallet/assets@master/blockchains/ethereum/assets/0x18aAA7115705e8be94bfFEBDE57Af9BFc265B998/logo.png",
      "tags": [
        "wrapped",
        "wormhole"
      ],
      "extensions": {
        "address": "0x18aAA7115705e8be94bfFEBDE57Af9BFc265B998",
        "bridgeContract": "https://etherscan.io/address/0xf92cD566Ea4864356C5491c177A430C222d7e678",
        "assetContract": "https://etherscan.io/address/0x18aAA7115705e8be94bfFEBDE57Af9BFc265B998",
        "coingeckoId": "audius"
      }
    },
    {
      "chainId": 101,
      "address": "9yPmJNUp1qFV6LafdYdegZ8sCgC4oy6Rgt9WsDJqv3EX",
      "symbol": "wREP",
      "name": "Reputation (Wormhole)",
      "decimals": 9,
      "logoURI": "https://cdn.jsdelivr.net/gh/trustwallet/assets@master/blockchains/ethereum/assets/0x1985365e9f78359a9B6AD760e32412f4a445E862/logo.png",
      "tags": [
        "wrapped",
        "wormhole"
      ],
      "extensions": {
        "address": "0x1985365e9f78359a9B6AD760e32412f4a445E862",
        "bridgeContract": "https://etherscan.io/address/0xf92cD566Ea4864356C5491c177A430C222d7e678",
        "assetContract": "https://etherscan.io/address/0x1985365e9f78359a9B6AD760e32412f4a445E862"
      }
    },
    {
      "chainId": 101,
      "address": "CZxP1KtsfvMXZTGKR1fNwNChv8hGAfQrgVoENabN8zKU",
      "symbol": "wVSP",
      "name": "VesperToken (Wormhole)",
      "decimals": 9,
      "logoURI": "https://cdn.jsdelivr.net/gh/trustwallet/assets@master/blockchains/ethereum/assets/0x1b40183EFB4Dd766f11bDa7A7c3AD8982e998421/logo.png",
      "tags": [
        "wrapped",
        "wormhole"
      ],
      "extensions": {
        "address": "0x1b40183EFB4Dd766f11bDa7A7c3AD8982e998421",
        "bridgeContract": "https://etherscan.io/address/0xf92cD566Ea4864356C5491c177A430C222d7e678",
        "assetContract": "https://etherscan.io/address/0x1b40183EFB4Dd766f11bDa7A7c3AD8982e998421",
        "coingeckoId": "vesper-finance"
      }
    },
    {
      "chainId": 101,
      "address": "8cGPyDGT1mgG1iWzNjPmCDKSK9veJhoBAguq7rp7CjTe",
      "symbol": "wKP3R",
      "name": "Keep3rV1 (Wormhole)",
      "decimals": 9,
      "logoURI": "https://cdn.jsdelivr.net/gh/trustwallet/assets@master/blockchains/ethereum/assets/0x1cEB5cB57C4D4E2b2433641b95Dd330A33185A44/logo.png",
      "tags": [
        "wrapped",
        "wormhole"
      ],
      "extensions": {
        "address": "0x1cEB5cB57C4D4E2b2433641b95Dd330A33185A44",
        "bridgeContract": "https://etherscan.io/address/0xf92cD566Ea4864356C5491c177A430C222d7e678",
        "assetContract": "https://etherscan.io/address/0x1cEB5cB57C4D4E2b2433641b95Dd330A33185A44",
        "coingeckoId": "keep3rv1"
      }
    },
    {
      "chainId": 101,
      "address": "DGghbWvncPL41U8TmUtXcGMgLeQqkaA2yM7UfcabftR8",
      "symbol": "wLEAD",
      "name": "Lead Token (Wormhole)",
      "decimals": 9,
      "logoURI": "https://cdn.jsdelivr.net/gh/trustwallet/assets@master/blockchains/ethereum/assets/0x1dD80016e3d4ae146Ee2EBB484e8edD92dacC4ce/logo.png",
      "tags": [
        "wrapped",
        "wormhole"
      ],
      "extensions": {
        "address": "0x1dD80016e3d4ae146Ee2EBB484e8edD92dacC4ce",
        "bridgeContract": "https://etherscan.io/address/0xf92cD566Ea4864356C5491c177A430C222d7e678",
        "assetContract": "https://etherscan.io/address/0x1dD80016e3d4ae146Ee2EBB484e8edD92dacC4ce",
        "coingeckoId": "lead-token"
      }
    },
    {
      "chainId": 101,
      "address": "3MVa4e32PaKmPxYUQ6n8vFkWtCma68Ld7e7fTktWDueQ",
      "symbol": "wUNI",
      "name": "Uniswap (Wormhole)",
      "decimals": 9,
      "logoURI": "https://cdn.jsdelivr.net/gh/trustwallet/assets@master/blockchains/ethereum/assets/0x1f9840a85d5aF5bf1D1762F925BDADdC4201F984/logo.png",
      "tags": [
        "wrapped",
        "wormhole"
      ],
      "extensions": {
        "address": "0x1f9840a85d5aF5bf1D1762F925BDADdC4201F984",
        "bridgeContract": "https://etherscan.io/address/0xf92cD566Ea4864356C5491c177A430C222d7e678",
        "assetContract": "https://etherscan.io/address/0x1f9840a85d5aF5bf1D1762F925BDADdC4201F984",
        "coingeckoId": "uniswap"
      }
    },
    {
      "chainId": 101,
      "address": "qfnqNqs3nCAHjnyCgLRDbBtq4p2MtHZxw8YjSyYhPoL",
      "symbol": "wWBTC",
      "name": "Wrapped BTC (Wormhole)",
      "decimals": 8,
      "logoURI": "https://cdn.jsdelivr.net/gh/trustwallet/assets@master/blockchains/ethereum/assets/0x2260FAC5E5542a773Aa44fBCfeDf7C193bc2C599/logo.png",
      "tags": [
        "wrapped",
        "wormhole"
      ],
      "extensions": {
        "address": "0x2260FAC5E5542a773Aa44fBCfeDf7C193bc2C599",
        "bridgeContract": "https://etherscan.io/address/0xf92cD566Ea4864356C5491c177A430C222d7e678",
        "assetContract": "https://etherscan.io/address/0x2260FAC5E5542a773Aa44fBCfeDf7C193bc2C599",
        "coingeckoId": "wrapped-bitcoin"
      }
    },
    {
      "chainId": 101,
      "address": "8My83RG8Xa1EhXdDKHWq8BWZN1zF3XUrWL3TXCLjVPFh",
      "symbol": "wUNN",
      "name": "UNION Protocol Governance Token (Wormhole)",
      "decimals": 9,
      "logoURI": "https://cdn.jsdelivr.net/gh/trustwallet/assets@master/blockchains/ethereum/assets/0x226f7b842E0F0120b7E194D05432b3fd14773a9D/logo.png",
      "tags": [
        "wrapped",
        "wormhole"
      ],
      "extensions": {
        "address": "0x226f7b842E0F0120b7E194D05432b3fd14773a9D",
        "bridgeContract": "https://etherscan.io/address/0xf92cD566Ea4864356C5491c177A430C222d7e678",
        "assetContract": "https://etherscan.io/address/0x226f7b842E0F0120b7E194D05432b3fd14773a9D",
        "coingeckoId": "union-protocol-governance-token"
      }
    },
    {
      "chainId": 101,
      "address": "6jVuhLJ2mzyZ8DyUcrDj8Qr6Q9bqbJnq4fAnMeEduDM9",
      "symbol": "wSOCKS",
      "name": "Unisocks Edition 0 (Wormhole)",
      "decimals": 9,
      "logoURI": "https://cdn.jsdelivr.net/gh/trustwallet/assets@master/blockchains/ethereum/assets/0x23B608675a2B2fB1890d3ABBd85c5775c51691d5/logo.png",
      "tags": [
        "wrapped",
        "wormhole"
      ],
      "extensions": {
        "address": "0x23B608675a2B2fB1890d3ABBd85c5775c51691d5",
        "bridgeContract": "https://etherscan.io/address/0xf92cD566Ea4864356C5491c177A430C222d7e678",
        "assetContract": "https://etherscan.io/address/0x23B608675a2B2fB1890d3ABBd85c5775c51691d5",
        "coingeckoId": "unisocks"
      }
    },
    {
      "chainId": 101,
      "address": "Az8PAQ7s6s5ZFgBiKKEizHt3SzDxXKZayDCtRZoC3452",
      "symbol": "wDEXT",
      "name": "DEXTools (Wormhole)",
      "decimals": 9,
      "logoURI": "https://cdn.jsdelivr.net/gh/trustwallet/assets@master/blockchains/ethereum/assets/0x26CE25148832C04f3d7F26F32478a9fe55197166/logo.png",
      "tags": [
        "wrapped",
        "wormhole"
      ],
      "extensions": {
        "address": "0x26CE25148832C04f3d7F26F32478a9fe55197166",
        "bridgeContract": "https://etherscan.io/address/0xf92cD566Ea4864356C5491c177A430C222d7e678",
        "assetContract": "https://etherscan.io/address/0x26CE25148832C04f3d7F26F32478a9fe55197166",
        "coingeckoId": "idextools"
      }
    },
    {
      "chainId": 101,
      "address": "ELSnGFd5XnSdYFFSgYQp7n89FEbDqxN4npuRLW4PPPLv",
      "symbol": "wHEX",
      "name": "HEX (Wormhole)",
      "decimals": 8,
      "logoURI": "https://cdn.jsdelivr.net/gh/trustwallet/assets@master/blockchains/ethereum/assets/0x2b591e99afE9f32eAA6214f7B7629768c40Eeb39/logo.png",
      "tags": [
        "wrapped",
        "wormhole"
      ],
      "extensions": {
        "address": "0x2b591e99afE9f32eAA6214f7B7629768c40Eeb39",
        "bridgeContract": "https://etherscan.io/address/0xf92cD566Ea4864356C5491c177A430C222d7e678",
        "assetContract": "https://etherscan.io/address/0x2b591e99afE9f32eAA6214f7B7629768c40Eeb39",
        "coingeckoId": "hex"
      }
    },
    {
      "chainId": 101,
      "address": "9iwfHhE7BJKNo4Eb1wX3p4uyJjEN9RoGLt4BvMdzZoiN",
      "symbol": "wCREAM",
      "name": "Cream (Wormhole)",
      "decimals": 9,
      "logoURI": "https://cdn.jsdelivr.net/gh/trustwallet/assets@master/blockchains/ethereum/assets/0x2ba592F78dB6436527729929AAf6c908497cB200/logo.png",
      "tags": [
        "wrapped",
        "wormhole"
      ],
      "extensions": {
        "address": "0x2ba592F78dB6436527729929AAf6c908497cB200",
        "bridgeContract": "https://etherscan.io/address/0xf92cD566Ea4864356C5491c177A430C222d7e678",
        "assetContract": "https://etherscan.io/address/0x2ba592F78dB6436527729929AAf6c908497cB200",
        "coingeckoId": "cream-2"
      }
    },
    {
      "chainId": 101,
      "address": "DdiXkfDGhLiKyw889QC4nmcxSwMqarLBtrDofPJyx7bt",
      "symbol": "wYFIM",
      "name": "yfi.mobi (Wormhole)",
      "decimals": 9,
      "logoURI": "https://cdn.jsdelivr.net/gh/trustwallet/assets@master/blockchains/ethereum/assets/0x2e2f3246b6c65CCc4239c9Ee556EC143a7E5DE2c/logo.png",
      "tags": [
        "wrapped",
        "wormhole"
      ],
      "extensions": {
        "address": "0x2e2f3246b6c65CCc4239c9Ee556EC143a7E5DE2c",
        "bridgeContract": "https://etherscan.io/address/0xf92cD566Ea4864356C5491c177A430C222d7e678",
        "assetContract": "https://etherscan.io/address/0x2e2f3246b6c65CCc4239c9Ee556EC143a7E5DE2c",
        "coingeckoId": "yfimobi"
      }
    },
    {
      "chainId": 101,
      "address": "6wdcYNvUyHCerSiGbChkvGBF6Qzju1YP5qpXRQ4tqdZ3",
      "symbol": "wZEE",
      "name": "ZeroSwapToken (Wormhole)",
      "decimals": 9,
      "logoURI": "https://cdn.jsdelivr.net/gh/trustwallet/assets@master/blockchains/ethereum/assets/0x2eDf094dB69d6Dcd487f1B3dB9febE2eeC0dd4c5/logo.png",
      "tags": [
        "wrapped",
        "wormhole"
      ],
      "extensions": {
        "address": "0x2eDf094dB69d6Dcd487f1B3dB9febE2eeC0dd4c5",
        "bridgeContract": "https://etherscan.io/address/0xf92cD566Ea4864356C5491c177A430C222d7e678",
        "assetContract": "https://etherscan.io/address/0x2eDf094dB69d6Dcd487f1B3dB9febE2eeC0dd4c5",
        "coingeckoId": "zeroswap"
      }
    },
    {
      "chainId": 101,
      "address": "4xh8iC54UgaNpY4h34rxfZBSc9L2fBB8gWcYtDGHjxhN",
      "symbol": "wwANATHA",
      "name": "Wrapped ANATHA (Wormhole)",
      "decimals": 9,
      "logoURI": "https://cdn.jsdelivr.net/gh/trustwallet/assets@master/blockchains/ethereum/assets/0x3383c5a8969Dc413bfdDc9656Eb80A1408E4bA20/logo.png",
      "tags": [
        "wrapped",
        "wormhole"
      ],
      "extensions": {
        "address": "0x3383c5a8969Dc413bfdDc9656Eb80A1408E4bA20",
        "bridgeContract": "https://etherscan.io/address/0xf92cD566Ea4864356C5491c177A430C222d7e678",
        "assetContract": "https://etherscan.io/address/0x3383c5a8969Dc413bfdDc9656Eb80A1408E4bA20",
        "coingeckoId": "wrapped-anatha"
      }
    },
    {
      "chainId": 101,
      "address": "5Jq6S9HYqfG6TUMjjsKpnfis7utUAB69JiEGkkypdmgP",
      "symbol": "wRAMP",
      "name": "RAMP DEFI (Wormhole)",
      "decimals": 9,
      "logoURI": "https://cdn.jsdelivr.net/gh/trustwallet/assets@master/blockchains/ethereum/assets/0x33D0568941C0C64ff7e0FB4fbA0B11BD37deEd9f/logo.png",
      "tags": [
        "wrapped",
        "wormhole"
      ],
      "extensions": {
        "address": "0x33D0568941C0C64ff7e0FB4fbA0B11BD37deEd9f",
        "bridgeContract": "https://etherscan.io/address/0xf92cD566Ea4864356C5491c177A430C222d7e678",
        "assetContract": "https://etherscan.io/address/0x33D0568941C0C64ff7e0FB4fbA0B11BD37deEd9f",
        "coingeckoId": "ramp"
      }
    },
    {
      "chainId": 101,
      "address": "6uMUH5ztnj6AKYvL71EZgcyyRxjyBC5LVkscA5LrBc3c",
      "symbol": "wPRQ",
      "name": "Parsiq Token (Wormhole)",
      "decimals": 9,
      "logoURI": "https://cdn.jsdelivr.net/gh/trustwallet/assets@master/blockchains/ethereum/assets/0x362bc847A3a9637d3af6624EeC853618a43ed7D2/logo.png",
      "tags": [
        "wrapped",
        "wormhole"
      ],
      "extensions": {
        "address": "0x362bc847A3a9637d3af6624EeC853618a43ed7D2",
        "bridgeContract": "https://etherscan.io/address/0xf92cD566Ea4864356C5491c177A430C222d7e678",
        "assetContract": "https://etherscan.io/address/0x362bc847A3a9637d3af6624EeC853618a43ed7D2",
        "coingeckoId": "parsiq"
      }
    },
    {
      "chainId": 101,
      "address": "42gecM46tdSiYZN2CK1ek5raCxnzQf1xfhoKAf3F7Y5k",
      "symbol": "wSLP",
      "name": "Small Love Potion (Wormhole)",
      "decimals": 0,
      "logoURI": "https://cdn.jsdelivr.net/gh/trustwallet/assets@master/blockchains/ethereum/assets/0x37236CD05b34Cc79d3715AF2383E96dd7443dCF1/logo.png",
      "tags": [
        "wrapped",
        "wormhole"
      ],
      "extensions": {
        "address": "0x37236CD05b34Cc79d3715AF2383E96dd7443dCF1",
        "bridgeContract": "https://etherscan.io/address/0xf92cD566Ea4864356C5491c177A430C222d7e678",
        "assetContract": "https://etherscan.io/address/0x37236CD05b34Cc79d3715AF2383E96dd7443dCF1",
        "coingeckoId": "smooth-love-potion"
      }
    },
    {
      "chainId": 101,
      "address": "F6M9DW1cWw7EtFK9m2ukvT9WEvtEbdZfTzZTtDeBcnAf",
      "symbol": "wSAND",
      "name": "SAND (Wormhole)",
      "decimals": 9,
      "logoURI": "https://cdn.jsdelivr.net/gh/trustwallet/assets@master/blockchains/ethereum/assets/0x3845badAde8e6dFF049820680d1F14bD3903a5d0/logo.png",
      "tags": [
        "wrapped",
        "wormhole"
      ],
      "extensions": {
        "address": "0x3845badAde8e6dFF049820680d1F14bD3903a5d0",
        "bridgeContract": "https://etherscan.io/address/0xf92cD566Ea4864356C5491c177A430C222d7e678",
        "assetContract": "https://etherscan.io/address/0x3845badAde8e6dFF049820680d1F14bD3903a5d0",
        "coingeckoId": "the-sandbox"
      }
    },
    {
      "chainId": 101,
      "address": "G27M8w6G4hwatMNFi46DPAUR1YkxSmRNFKus7SgYLoDy",
      "symbol": "wCVP",
      "name": "Concentrated Voting Power (Wormhole)",
      "decimals": 9,
      "logoURI": "https://cdn.jsdelivr.net/gh/trustwallet/assets@master/blockchains/ethereum/assets/0x38e4adB44ef08F22F5B5b76A8f0c2d0dCbE7DcA1/logo.png",
      "tags": [
        "wrapped",
        "wormhole"
      ],
      "extensions": {
        "address": "0x38e4adB44ef08F22F5B5b76A8f0c2d0dCbE7DcA1",
        "bridgeContract": "https://etherscan.io/address/0xf92cD566Ea4864356C5491c177A430C222d7e678",
        "assetContract": "https://etherscan.io/address/0x38e4adB44ef08F22F5B5b76A8f0c2d0dCbE7DcA1",
        "coingeckoId": "concentrated-voting-power"
      }
    },
    {
      "chainId": 101,
      "address": "FjucGZpcdVXaWJH21pbrGQaKNszsGsJqbAXu4sJywKJa",
      "symbol": "wREN",
      "name": "Republic Token (Wormhole)",
      "decimals": 9,
      "logoURI": "https://cdn.jsdelivr.net/gh/trustwallet/assets@master/blockchains/ethereum/assets/0x408e41876cCCDC0F92210600ef50372656052a38/logo.png",
      "tags": [
        "wrapped",
        "wormhole"
      ],
      "extensions": {
        "address": "0x408e41876cCCDC0F92210600ef50372656052a38",
        "bridgeContract": "https://etherscan.io/address/0xf92cD566Ea4864356C5491c177A430C222d7e678",
        "assetContract": "https://etherscan.io/address/0x408e41876cCCDC0F92210600ef50372656052a38",
        "coingeckoId": "republic-protocol"
      }
    },
    {
      "chainId": 101,
      "address": "5kvugu18snfGRu1PykMfRzYfUxJYs3smk1PWQcGo6Z8a",
      "symbol": "wXOR",
      "name": "Sora (Wormhole)",
      "decimals": 9,
      "logoURI": "https://cdn.jsdelivr.net/gh/trustwallet/assets@master/blockchains/ethereum/assets/0x40FD72257597aA14C7231A7B1aaa29Fce868F677/logo.png",
      "tags": [
        "wrapped",
        "wormhole"
      ],
      "extensions": {
        "address": "0x40FD72257597aA14C7231A7B1aaa29Fce868F677",
        "bridgeContract": "https://etherscan.io/address/0xf92cD566Ea4864356C5491c177A430C222d7e678",
        "assetContract": "https://etherscan.io/address/0x40FD72257597aA14C7231A7B1aaa29Fce868F677",
        "coingeckoId": "sora"
      }
    },
    {
      "chainId": 101,
      "address": "3EKQDmiXj8yLBFpZca4coxBpP8XJCzmjVgUdVydSmaaT",
      "symbol": "wFUN",
      "name": "FunFair (Wormhole)",
      "decimals": 8,
      "logoURI": "https://cdn.jsdelivr.net/gh/trustwallet/assets@master/blockchains/ethereum/assets/0x419D0d8BdD9aF5e606Ae2232ed285Aff190E711b/logo.png",
      "tags": [
        "wrapped",
        "wormhole"
      ],
      "extensions": {
        "address": "0x419D0d8BdD9aF5e606Ae2232ed285Aff190E711b",
        "bridgeContract": "https://etherscan.io/address/0xf92cD566Ea4864356C5491c177A430C222d7e678",
        "assetContract": "https://etherscan.io/address/0x419D0d8BdD9aF5e606Ae2232ed285Aff190E711b",
        "coingeckoId": "funfair"
      }
    },
    {
      "chainId": 101,
      "address": "6J9soByB65WUamsEG8KSPdphBV1oCoGvr5QpaUaY3r19",
      "symbol": "wPICKLE",
      "name": "PickleToken (Wormhole)",
      "decimals": 9,
      "logoURI": "https://cdn.jsdelivr.net/gh/trustwallet/assets@master/blockchains/ethereum/assets/0x429881672B9AE42b8EbA0E26cD9C73711b891Ca5/logo.png",
      "tags": [
        "wrapped",
        "wormhole"
      ],
      "extensions": {
        "address": "0x429881672B9AE42b8EbA0E26cD9C73711b891Ca5",
        "bridgeContract": "https://etherscan.io/address/0xf92cD566Ea4864356C5491c177A430C222d7e678",
        "assetContract": "https://etherscan.io/address/0x429881672B9AE42b8EbA0E26cD9C73711b891Ca5",
        "coingeckoId": "pickle-finance"
      }
    },
    {
      "chainId": 101,
      "address": "HEsqFznmAERPUmMWHtDWYAZRoFbNHZpuNuFrPio68Zp1",
      "symbol": "wPAXG",
      "name": "Paxos Gold (Wormhole)",
      "decimals": 9,
      "logoURI": "https://cdn.jsdelivr.net/gh/trustwallet/assets@master/blockchains/ethereum/assets/0x45804880De22913dAFE09f4980848ECE6EcbAf78/logo.png",
      "tags": [
        "wrapped",
        "wormhole"
      ],
      "extensions": {
        "address": "0x45804880De22913dAFE09f4980848ECE6EcbAf78",
        "bridgeContract": "https://etherscan.io/address/0xf92cD566Ea4864356C5491c177A430C222d7e678",
        "assetContract": "https://etherscan.io/address/0x45804880De22913dAFE09f4980848ECE6EcbAf78",
        "coingeckoId": "pax-gold"
      }
    },
    {
      "chainId": 101,
      "address": "BrtLvpVCwVDH5Jpqjtiuhh8wKYA5b3NZCnsSftr61viv",
      "symbol": "wQNT",
      "name": "Quant (Wormhole)",
      "decimals": 9,
      "logoURI": "https://cdn.jsdelivr.net/gh/trustwallet/assets@master/blockchains/ethereum/assets/0x4a220E6096B25EADb88358cb44068A3248254675/logo.png",
      "tags": [
        "wrapped",
        "wormhole"
      ],
      "extensions": {
        "address": "0x4a220E6096B25EADb88358cb44068A3248254675",
        "bridgeContract": "https://etherscan.io/address/0xf92cD566Ea4864356C5491c177A430C222d7e678",
        "assetContract": "https://etherscan.io/address/0x4a220E6096B25EADb88358cb44068A3248254675",
        "coingeckoId": "quant-network"
      }
    },
    {
      "chainId": 101,
      "address": "8DRgurhcQPJeCqQEpbeYGUmwAz2tETbyWUYLUU4Q7goM",
      "symbol": "wORAI",
      "name": "Oraichain Token (Wormhole)",
      "decimals": 9,
      "logoURI": "https://cdn.jsdelivr.net/gh/trustwallet/assets@master/blockchains/ethereum/assets/0x4c11249814f11b9346808179Cf06e71ac328c1b5/logo.png",
      "tags": [
        "wrapped",
        "wormhole"
      ],
      "extensions": {
        "address": "0x4c11249814f11b9346808179Cf06e71ac328c1b5",
        "bridgeContract": "https://etherscan.io/address/0xf92cD566Ea4864356C5491c177A430C222d7e678",
        "assetContract": "https://etherscan.io/address/0x4c11249814f11b9346808179Cf06e71ac328c1b5",
        "coingeckoId": "oraichain-token"
      }
    },
    {
      "chainId": 101,
      "address": "4e5cqAsZ7wQqwLi7AApS9CgN8Yaho5TvkhvcLaGyiuzL",
      "symbol": "wTRU",
      "name": "TrustToken (Wormhole)",
      "decimals": 8,
      "logoURI": "https://cdn.jsdelivr.net/gh/trustwallet/assets@master/blockchains/ethereum/assets/0x4C19596f5aAfF459fA38B0f7eD92F11AE6543784/logo.png",
      "tags": [
        "wrapped",
        "wormhole"
      ],
      "extensions": {
        "address": "0x4C19596f5aAfF459fA38B0f7eD92F11AE6543784",
        "bridgeContract": "https://etherscan.io/address/0xf92cD566Ea4864356C5491c177A430C222d7e678",
        "assetContract": "https://etherscan.io/address/0x4C19596f5aAfF459fA38B0f7eD92F11AE6543784",
        "coingeckoId": "truefi"
      }
    },
    {
      "chainId": 101,
      "address": "HkhBUKSct2V93Z35apDmXthkRvH4yvMovLyv8s8idDgP",
      "symbol": "wMCB",
      "name": "MCDEX Token (Wormhole)",
      "decimals": 9,
      "logoURI": "https://cdn.jsdelivr.net/gh/trustwallet/assets@master/blockchains/ethereum/assets/0x4e352cF164E64ADCBad318C3a1e222E9EBa4Ce42/logo.png",
      "tags": [
        "wrapped",
        "wormhole"
      ],
      "extensions": {
        "address": "0x4e352cF164E64ADCBad318C3a1e222E9EBa4Ce42",
        "bridgeContract": "https://etherscan.io/address/0xf92cD566Ea4864356C5491c177A430C222d7e678",
        "assetContract": "https://etherscan.io/address/0x4e352cF164E64ADCBad318C3a1e222E9EBa4Ce42",
        "coingeckoId": "mcdex"
      }
    },
    {
      "chainId": 101,
      "address": "Eof7wbYsHZKaoyUGwM7Nfkoo6zQW4U7uWXqz2hoQzSkK",
      "symbol": "wNU",
      "name": "NuCypher (Wormhole)",
      "decimals": 9,
      "logoURI": "https://cdn.jsdelivr.net/gh/trustwallet/assets@master/blockchains/ethereum/assets/0x4fE83213D56308330EC302a8BD641f1d0113A4Cc/logo.png",
      "tags": [
        "wrapped",
        "wormhole"
      ],
      "extensions": {
        "address": "0x4fE83213D56308330EC302a8BD641f1d0113A4Cc",
        "bridgeContract": "https://etherscan.io/address/0xf92cD566Ea4864356C5491c177A430C222d7e678",
        "assetContract": "https://etherscan.io/address/0x4fE83213D56308330EC302a8BD641f1d0113A4Cc",
        "coingeckoId": "nucypher"
      }
    },
    {
      "chainId": 101,
      "address": "5CmA1HTVZt5NRtwiUrqWrcnT5JRW5zHe6uQXfP7SDUNz",
      "symbol": "wRAZOR",
      "name": "RAZOR (Wormhole)",
      "decimals": 9,
      "logoURI": "https://cdn.jsdelivr.net/gh/trustwallet/assets@master/blockchains/ethereum/assets/0x50DE6856358Cc35f3A9a57eAAA34BD4cB707d2cd/logo.png",
      "tags": [
        "wrapped",
        "wormhole"
      ],
      "extensions": {
        "address": "0x50DE6856358Cc35f3A9a57eAAA34BD4cB707d2cd",
        "bridgeContract": "https://etherscan.io/address/0xf92cD566Ea4864356C5491c177A430C222d7e678",
        "assetContract": "https://etherscan.io/address/0x50DE6856358Cc35f3A9a57eAAA34BD4cB707d2cd",
        "coingeckoId": "razor-network"
      }
    },
    {
      "chainId": 101,
      "address": "6msNYXzSVtjinqapq2xcvBb5NRq4YTPAi7wc5Jx8M8TS",
      "symbol": "wLINK",
      "name": "ChainLink Token (Wormhole)",
      "decimals": 9,
      "logoURI": "https://cdn.jsdelivr.net/gh/trustwallet/assets@master/blockchains/ethereum/assets/0x514910771AF9Ca656af840dff83E8264EcF986CA/logo.png",
      "tags": [
        "wrapped",
        "wormhole"
      ],
      "extensions": {
        "address": "0x514910771AF9Ca656af840dff83E8264EcF986CA",
        "bridgeContract": "https://etherscan.io/address/0xf92cD566Ea4864356C5491c177A430C222d7e678",
        "assetContract": "https://etherscan.io/address/0x514910771AF9Ca656af840dff83E8264EcF986CA",
        "coingeckoId": "chainlink"
      }
    },
    {
      "chainId": 101,
      "address": "BX2gcRRS12iqFzKCpvTt4krBBYNymR9JBDZBxzfFLnbF",
      "symbol": "weRSDL",
      "name": "UnFederalReserveToken (Wormhole)",
      "decimals": 9,
      "logoURI": "https://cdn.jsdelivr.net/gh/trustwallet/assets@master/blockchains/ethereum/assets/0x5218E472cFCFE0b64A064F055B43b4cdC9EfD3A6/logo.png",
      "tags": [
        "wrapped",
        "wormhole"
      ],
      "extensions": {
        "address": "0x5218E472cFCFE0b64A064F055B43b4cdC9EfD3A6",
        "bridgeContract": "https://etherscan.io/address/0xf92cD566Ea4864356C5491c177A430C222d7e678",
        "assetContract": "https://etherscan.io/address/0x5218E472cFCFE0b64A064F055B43b4cdC9EfD3A6",
        "coingeckoId": "unfederalreserve"
      }
    },
    {
      "chainId": 101,
      "address": "CCGLdsokcybeF8NrCcu1RSQK8isNBjBA58kVEMTHTKjx",
      "symbol": "wsUSD",
      "name": "Synth sUSD (Wormhole)",
      "decimals": 9,
      "logoURI": "https://cdn.jsdelivr.net/gh/trustwallet/assets@master/blockchains/ethereum/assets/0x57Ab1ec28D129707052df4dF418D58a2D46d5f51/logo.png",
      "tags": [
        "wrapped",
        "wormhole"
      ],
      "extensions": {
        "address": "0x57Ab1ec28D129707052df4dF418D58a2D46d5f51",
        "bridgeContract": "https://etherscan.io/address/0xf92cD566Ea4864356C5491c177A430C222d7e678",
        "assetContract": "https://etherscan.io/address/0x57Ab1ec28D129707052df4dF418D58a2D46d5f51",
        "coingeckoId": "nusd"
      }
    },
    {
      "chainId": 101,
      "address": "FP9ogG7hTdfcTJwn4prF9AVEcfcjLq1GtkqYM4oRn7eY",
      "symbol": "wHEGIC",
      "name": "Hegic (Wormhole)",
      "decimals": 9,
      "logoURI": "https://cdn.jsdelivr.net/gh/trustwallet/assets@master/blockchains/ethereum/assets/0x584bC13c7D411c00c01A62e8019472dE68768430/logo.png",
      "tags": [
        "wrapped",
        "wormhole"
      ],
      "extensions": {
        "address": "0x584bC13c7D411c00c01A62e8019472dE68768430",
        "bridgeContract": "https://etherscan.io/address/0xf92cD566Ea4864356C5491c177A430C222d7e678",
        "assetContract": "https://etherscan.io/address/0x584bC13c7D411c00c01A62e8019472dE68768430",
        "coingeckoId": "hegic"
      }
    },
    {
      "chainId": 101,
      "address": "DboP5vvYUVjmKSHKJ1YFHwmv41KtUscnYgzjmPgHwQVn",
      "symbol": "wXFI",
      "name": "Xfinance (Wormhole)",
      "decimals": 9,
      "logoURI": "https://cdn.jsdelivr.net/gh/trustwallet/assets@master/blockchains/ethereum/assets/0x5BEfBB272290dD5b8521D4a938f6c4757742c430/logo.png",
      "tags": [
        "wrapped",
        "wormhole"
      ],
      "extensions": {
        "address": "0x5BEfBB272290dD5b8521D4a938f6c4757742c430",
        "bridgeContract": "https://etherscan.io/address/0xf92cD566Ea4864356C5491c177A430C222d7e678",
        "assetContract": "https://etherscan.io/address/0x5BEfBB272290dD5b8521D4a938f6c4757742c430",
        "coingeckoId": "xfinance"
      }
    },
    {
      "chainId": 101,
      "address": "6c4U9yxGzVjejSJJXrdX8wtt532Et6MrBUZc2oK5j6w5",
      "symbol": "wDEXTF",
      "name": "DEXTF Token (Wormhole)",
      "decimals": 9,
      "logoURI": "https://cdn.jsdelivr.net/gh/trustwallet/assets@master/blockchains/ethereum/assets/0x5F64Ab1544D28732F0A24F4713c2C8ec0dA089f0/logo.png",
      "tags": [
        "wrapped",
        "wormhole"
      ],
      "extensions": {
        "address": "0x5F64Ab1544D28732F0A24F4713c2C8ec0dA089f0",
        "bridgeContract": "https://etherscan.io/address/0xf92cD566Ea4864356C5491c177A430C222d7e678",
        "assetContract": "https://etherscan.io/address/0x5F64Ab1544D28732F0A24F4713c2C8ec0dA089f0",
        "coingeckoId": "dextf"
      }
    },
    {
      "chainId": 101,
      "address": "JuXkRYNw54rujC7SPWcAM4ArLgA5x8nDQbS8xHAr6MA",
      "symbol": "wRLC",
      "name": "iExec RLC (Wormhole)",
      "decimals": 9,
      "logoURI": "https://cdn.jsdelivr.net/gh/trustwallet/assets@master/blockchains/ethereum/assets/0x607F4C5BB672230e8672085532f7e901544a7375/logo.png",
      "tags": [
        "wrapped",
        "wormhole"
      ],
      "extensions": {
        "address": "0x607F4C5BB672230e8672085532f7e901544a7375",
        "bridgeContract": "https://etherscan.io/address/0xf92cD566Ea4864356C5491c177A430C222d7e678",
        "assetContract": "https://etherscan.io/address/0x607F4C5BB672230e8672085532f7e901544a7375",
        "coingeckoId": "iexec-rlc"
      }
    },
    {
      "chainId": 101,
      "address": "7NfgSkv6kZ6ZWP6SJPtMuaUYGVEngVK8UFnaFTPk3QsM",
      "symbol": "wCORE",
      "name": "cVault.finance (Wormhole)",
      "decimals": 9,
      "logoURI": "https://cdn.jsdelivr.net/gh/trustwallet/assets@master/blockchains/ethereum/assets/0x62359Ed7505Efc61FF1D56fEF82158CcaffA23D7/logo.png",
      "tags": [
        "wrapped",
        "wormhole"
      ],
      "extensions": {
        "address": "0x62359Ed7505Efc61FF1D56fEF82158CcaffA23D7",
        "bridgeContract": "https://etherscan.io/address/0xf92cD566Ea4864356C5491c177A430C222d7e678",
        "assetContract": "https://etherscan.io/address/0x62359Ed7505Efc61FF1D56fEF82158CcaffA23D7",
        "coingeckoId": "cvault-finance"
      }
    },
    {
      "chainId": 101,
      "address": "AqLKDJiGL4wXKPAfzNom3xEdQwgj2LTCE4k34gzvZsE6",
      "symbol": "wCFi",
      "name": "CyberFi Token (Wormhole)",
      "decimals": 9,
      "logoURI": "https://cdn.jsdelivr.net/gh/trustwallet/assets@master/blockchains/ethereum/assets/0x63b4f3e3fa4e438698CE330e365E831F7cCD1eF4/logo.png",
      "tags": [
        "wrapped",
        "wormhole"
      ],
      "extensions": {
        "address": "0x63b4f3e3fa4e438698CE330e365E831F7cCD1eF4",
        "bridgeContract": "https://etherscan.io/address/0xf92cD566Ea4864356C5491c177A430C222d7e678",
        "assetContract": "https://etherscan.io/address/0x63b4f3e3fa4e438698CE330e365E831F7cCD1eF4",
        "coingeckoId": "cyberfi"
      }
    },
    {
      "chainId": 101,
      "address": "FLrjpCRrd4GffHu8MVYGvuLxYLuBGVaXsnCecw3Effci",
      "symbol": "wWISE",
      "name": "Wise Token (Wormhole)",
      "decimals": 9,
      "logoURI": "https://cdn.jsdelivr.net/gh/trustwallet/assets@master/blockchains/ethereum/assets/0x66a0f676479Cee1d7373f3DC2e2952778BfF5bd6/logo.png",
      "tags": [
        "wrapped",
        "wormhole"
      ],
      "extensions": {
        "address": "0x66a0f676479Cee1d7373f3DC2e2952778BfF5bd6",
        "bridgeContract": "https://etherscan.io/address/0xf92cD566Ea4864356C5491c177A430C222d7e678",
        "assetContract": "https://etherscan.io/address/0x66a0f676479Cee1d7373f3DC2e2952778BfF5bd6",
        "coingeckoId": "wise-token11"
      }
    },
    {
      "chainId": 101,
      "address": "GaMPhVyp1xd9xJuPskDEzQzp8mKfEjAmhny8NX7y7YKc",
      "symbol": "wGNO",
      "name": "Gnosis Token (Wormhole)",
      "decimals": 9,
      "logoURI": "https://cdn.jsdelivr.net/gh/trustwallet/assets@master/blockchains/ethereum/assets/0x6810e776880C02933D47DB1b9fc05908e5386b96/logo.png",
      "tags": [
        "wrapped",
        "wormhole"
      ],
      "extensions": {
        "address": "0x6810e776880C02933D47DB1b9fc05908e5386b96",
        "bridgeContract": "https://etherscan.io/address/0xf92cD566Ea4864356C5491c177A430C222d7e678",
        "assetContract": "https://etherscan.io/address/0x6810e776880C02933D47DB1b9fc05908e5386b96",
        "coingeckoId": "gnosis"
      }
    },
    {
      "chainId": 101,
      "address": "CCAQZHBVWKDukT68PZ3LenDs7apibeSYeJ3jHE8NzBC5",
      "symbol": "wPOOLZ",
      "name": "$Poolz Finance (Wormhole)",
      "decimals": 9,
      "logoURI": "https://cdn.jsdelivr.net/gh/trustwallet/assets@master/blockchains/ethereum/assets/0x69A95185ee2a045CDC4bCd1b1Df10710395e4e23/logo.png",
      "tags": [
        "wrapped",
        "wormhole"
      ],
      "extensions": {
        "address": "0x69A95185ee2a045CDC4bCd1b1Df10710395e4e23",
        "bridgeContract": "https://etherscan.io/address/0xf92cD566Ea4864356C5491c177A430C222d7e678",
        "assetContract": "https://etherscan.io/address/0x69A95185ee2a045CDC4bCd1b1Df10710395e4e23",
        "coingeckoId": "poolz-finance"
      }
    },
    {
      "chainId": 101,
      "address": "FYpdBuyAHSbdaAyD1sKkxyLWbAP8uUW9h6uvdhK74ij1",
      "symbol": "wDAI",
      "name": "Dai Stablecoin (Wormhole)",
      "decimals": 9,
      "logoURI": "https://cdn.jsdelivr.net/gh/trustwallet/assets@master/blockchains/ethereum/assets/0x6B175474E89094C44Da98b954EedeAC495271d0F/logo.png",
      "tags": [
        "wrapped",
        "wormhole"
      ],
      "extensions": {
        "address": "0x6B175474E89094C44Da98b954EedeAC495271d0F",
        "bridgeContract": "https://etherscan.io/address/0xf92cD566Ea4864356C5491c177A430C222d7e678",
        "assetContract": "https://etherscan.io/address/0x6B175474E89094C44Da98b954EedeAC495271d0F",
        "coingeckoId": "dai"
      }
    },
    {
      "chainId": 101,
      "address": "HbMGwfGjGPchtaPwyrtJFy8APZN5w1hi63xnzmj1f23v",
      "symbol": "wSUSHI",
      "name": "SushiSwap (Wormhole)",
      "decimals": 9,
      "logoURI": "https://cdn.jsdelivr.net/gh/trustwallet/assets@master/blockchains/ethereum/assets/0x6B3595068778DD592e39A122f4f5a5cF09C90fE2/logo.png",
      "tags": [
        "wrapped",
        "wormhole"
      ],
      "extensions": {
        "address": "0x6B3595068778DD592e39A122f4f5a5cF09C90fE2",
        "bridgeContract": "https://etherscan.io/address/0xf92cD566Ea4864356C5491c177A430C222d7e678",
        "assetContract": "https://etherscan.io/address/0x6B3595068778DD592e39A122f4f5a5cF09C90fE2",
        "coingeckoId": "sushi"
      }
    },
    {
      "chainId": 101,
      "address": "6Tmi8TZasqdxWB59uE5Zw9VLKecuCbsLSsPEqoMpmozA",
      "symbol": "wFYZ",
      "name": "Fyooz (Wormhole)",
      "decimals": 9,
      "logoURI": "https://cdn.jsdelivr.net/gh/trustwallet/assets@master/blockchains/ethereum/assets/0x6BFf2fE249601ed0Db3a87424a2E923118BB0312/logo.png",
      "tags": [
        "wrapped",
        "wormhole"
      ],
      "extensions": {
        "address": "0x6BFf2fE249601ed0Db3a87424a2E923118BB0312",
        "bridgeContract": "https://etherscan.io/address/0xf92cD566Ea4864356C5491c177A430C222d7e678",
        "assetContract": "https://etherscan.io/address/0x6BFf2fE249601ed0Db3a87424a2E923118BB0312",
        "coingeckoId": "fyooz"
      }
    },
    {
      "chainId": 101,
      "address": "3sHinPxEPqhEGip2Wy45TFmgAA1Atg2mctMjY5RKJUjk",
      "symbol": "wQRX",
      "name": "QuiverX (Wormhole)",
      "decimals": 9,
      "logoURI": "https://cdn.jsdelivr.net/gh/trustwallet/assets@master/blockchains/ethereum/assets/0x6e0daDE58D2d89eBBe7aFc384e3E4f15b70b14D8/logo.png",
      "tags": [
        "wrapped",
        "wormhole"
      ],
      "extensions": {
        "address": "0x6e0daDE58D2d89eBBe7aFc384e3E4f15b70b14D8",
        "bridgeContract": "https://etherscan.io/address/0xf92cD566Ea4864356C5491c177A430C222d7e678",
        "assetContract": "https://etherscan.io/address/0x6e0daDE58D2d89eBBe7aFc384e3E4f15b70b14D8",
        "coingeckoId": "quiverx"
      }
    },
    {
      "chainId": 101,
      "address": "4ighgEijHcCoLu9AsvwVz2TnGFqAgzQtQMr6ch88Jrfe",
      "symbol": "wTRADE",
      "name": "UniTrade (Wormhole)",
      "decimals": 9,
      "logoURI": "https://cdn.jsdelivr.net/gh/trustwallet/assets@master/blockchains/ethereum/assets/0x6F87D756DAf0503d08Eb8993686c7Fc01Dc44fB1/logo.png",
      "tags": [
        "wrapped",
        "wormhole"
      ],
      "extensions": {
        "address": "0x6F87D756DAf0503d08Eb8993686c7Fc01Dc44fB1",
        "bridgeContract": "https://etherscan.io/address/0xf92cD566Ea4864356C5491c177A430C222d7e678",
        "assetContract": "https://etherscan.io/address/0x6F87D756DAf0503d08Eb8993686c7Fc01Dc44fB1",
        "coingeckoId": "unitrade"
      }
    },
    {
      "chainId": 101,
      "address": "FTPnEQ3NfRRZ9tvmpDW6JFrvweBE5sanxnXSpJL1dvbB",
      "symbol": "wBIRD",
      "name": "Bird.Money (Wormhole)",
      "decimals": 9,
      "logoURI": "https://cdn.jsdelivr.net/gh/trustwallet/assets@master/blockchains/ethereum/assets/0x70401dFD142A16dC7031c56E862Fc88Cb9537Ce0/logo.png",
      "tags": [
        "wrapped",
        "wormhole"
      ],
      "extensions": {
        "address": "0x70401dFD142A16dC7031c56E862Fc88Cb9537Ce0",
        "bridgeContract": "https://etherscan.io/address/0xf92cD566Ea4864356C5491c177A430C222d7e678",
        "assetContract": "https://etherscan.io/address/0x70401dFD142A16dC7031c56E862Fc88Cb9537Ce0",
        "coingeckoId": "bird-money"
      }
    },
    {
      "chainId": 101,
      "address": "QVDE6rhcGPSB3ex5T7vWBzvoSRUXULjuSGpVuKwu5XH",
      "symbol": "wAXN",
      "name": "Axion (Wormhole)",
      "decimals": 9,
      "logoURI": "https://cdn.jsdelivr.net/gh/trustwallet/assets@master/blockchains/ethereum/assets/0x71F85B2E46976bD21302B64329868fd15eb0D127/logo.png",
      "tags": [
        "wrapped",
        "wormhole"
      ],
      "extensions": {
        "address": "0x71F85B2E46976bD21302B64329868fd15eb0D127",
        "bridgeContract": "https://etherscan.io/address/0xf92cD566Ea4864356C5491c177A430C222d7e678",
        "assetContract": "https://etherscan.io/address/0x71F85B2E46976bD21302B64329868fd15eb0D127",
        "coingeckoId": "axion"
      }
    },
    {
      "chainId": 101,
      "address": "J6AbGG62yo9UJ2T9r9GM7pnoRNui5DsZDnPbiNAPqbVd",
      "symbol": "wBMI",
      "name": "Bridge Mutual (Wormhole)",
      "decimals": 9,
      "logoURI": "https://cdn.jsdelivr.net/gh/trustwallet/assets@master/blockchains/ethereum/assets/0x725C263e32c72dDC3A19bEa12C5a0479a81eE688/logo.png",
      "tags": [
        "wrapped",
        "wormhole"
      ],
      "extensions": {
        "address": "0x725C263e32c72dDC3A19bEa12C5a0479a81eE688",
        "bridgeContract": "https://etherscan.io/address/0xf92cD566Ea4864356C5491c177A430C222d7e678",
        "assetContract": "https://etherscan.io/address/0x725C263e32c72dDC3A19bEa12C5a0479a81eE688",
        "coingeckoId": "bridge-mutual"
      }
    },
    {
      "chainId": 101,
      "address": "4wvHoaxxZxFeNrMTP8bLVRh1ziSBV7crN665WX4rRMqe",
      "symbol": "wDYT",
      "name": "DoYourTip (Wormhole)",
      "decimals": 9,
      "logoURI": "https://cdn.jsdelivr.net/gh/trustwallet/assets@master/blockchains/ethereum/assets/0x740623d2c797b7D8D1EcB98e9b4Afcf99Ec31E14/logo.png",
      "tags": [
        "wrapped",
        "wormhole"
      ],
      "extensions": {
        "address": "0x740623d2c797b7D8D1EcB98e9b4Afcf99Ec31E14",
        "bridgeContract": "https://etherscan.io/address/0xf92cD566Ea4864356C5491c177A430C222d7e678",
        "assetContract": "https://etherscan.io/address/0x740623d2c797b7D8D1EcB98e9b4Afcf99Ec31E14",
        "coingeckoId": "dynamite"
      }
    },
    {
      "chainId": 101,
      "address": "Fe5fWjCLDMJoi4sTmfR2VW4BT1LwsbR1n6QAjzJQvhhf",
      "symbol": "wBBR",
      "name": "BitberryToken (Wormhole)",
      "decimals": 9,
      "logoURI": "https://cdn.jsdelivr.net/gh/trustwallet/assets@master/blockchains/ethereum/assets/0x7671904eed7f10808B664fc30BB8693FD7237abF/logo.png",
      "tags": [
        "wrapped",
        "wormhole"
      ],
      "extensions": {
        "address": "0x7671904eed7f10808B664fc30BB8693FD7237abF",
        "bridgeContract": "https://etherscan.io/address/0xf92cD566Ea4864356C5491c177A430C222d7e678",
        "assetContract": "https://etherscan.io/address/0x7671904eed7f10808B664fc30BB8693FD7237abF",
        "coingeckoId": "bitberry-token"
      }
    },
    {
      "chainId": 101,
      "address": "5J9yhFRnQZx3RiqHzfQpAffX5UQz3k8vQCZH2g9Z9sDg",
      "symbol": "wWAXE",
      "name": "WAX Economic Token (Wormhole)",
      "decimals": 8,
      "logoURI": "https://cdn.jsdelivr.net/gh/trustwallet/assets@master/blockchains/ethereum/assets/0x7a2Bc711E19ba6aff6cE8246C546E8c4B4944DFD/logo.png",
      "tags": [
        "wrapped",
        "wormhole"
      ],
      "extensions": {
        "address": "0x7a2Bc711E19ba6aff6cE8246C546E8c4B4944DFD",
        "bridgeContract": "https://etherscan.io/address/0xf92cD566Ea4864356C5491c177A430C222d7e678",
        "assetContract": "https://etherscan.io/address/0x7a2Bc711E19ba6aff6cE8246C546E8c4B4944DFD",
        "coingeckoId": "waxe"
      }
    },
    {
      "chainId": 101,
      "address": "4DHywS5EjUTF5AYisPZiJbWcCV4gfpH98oKxpgyKRnnQ",
      "symbol": "wMATIC",
      "name": "Matic Token (Wormhole)",
      "decimals": 9,
      "logoURI": "https://cdn.jsdelivr.net/gh/trustwallet/assets@master/blockchains/ethereum/assets/0x7D1AfA7B718fb893dB30A3aBc0Cfc608AaCfeBB0/logo.png",
      "tags": [
        "wrapped",
        "wormhole"
      ],
      "extensions": {
        "address": "0x7D1AfA7B718fb893dB30A3aBc0Cfc608AaCfeBB0",
        "bridgeContract": "https://etherscan.io/address/0xf92cD566Ea4864356C5491c177A430C222d7e678",
        "assetContract": "https://etherscan.io/address/0x7D1AfA7B718fb893dB30A3aBc0Cfc608AaCfeBB0",
        "coingeckoId": "matic-network"
      }
    },
    {
      "chainId": 101,
      "address": "Au9E8ygQdTJQZXmNKPdtLEP8rGjC4qsGRhkJgjFNPAr8",
      "symbol": "wXRT",
      "name": "Robonomics (Wormhole)",
      "decimals": 9,
      "logoURI": "https://cdn.jsdelivr.net/gh/trustwallet/assets@master/blockchains/ethereum/assets/0x7dE91B204C1C737bcEe6F000AAA6569Cf7061cb7/logo.png",
      "tags": [
        "wrapped",
        "wormhole"
      ],
      "extensions": {
        "address": "0x7dE91B204C1C737bcEe6F000AAA6569Cf7061cb7",
        "bridgeContract": "https://etherscan.io/address/0xf92cD566Ea4864356C5491c177A430C222d7e678",
        "assetContract": "https://etherscan.io/address/0x7dE91B204C1C737bcEe6F000AAA6569Cf7061cb7",
        "coingeckoId": "robonomics-network"
      }
    },
    {
      "chainId": 101,
      "address": "5DQZ14hLDxveMH7NyGmTmUTRGgVAVXADp3cP2UHeH6hM",
      "symbol": "wAAVE",
      "name": "Aave Token (Wormhole)",
      "decimals": 9,
      "logoURI": "https://cdn.jsdelivr.net/gh/trustwallet/assets@master/blockchains/ethereum/assets/0x7Fc66500c84A76Ad7e9c93437bFc5Ac33E2DDaE9/logo.png",
      "tags": [
        "wrapped",
        "wormhole"
      ],
      "extensions": {
        "address": "0x7Fc66500c84A76Ad7e9c93437bFc5Ac33E2DDaE9",
        "bridgeContract": "https://etherscan.io/address/0xf92cD566Ea4864356C5491c177A430C222d7e678",
        "assetContract": "https://etherscan.io/address/0x7Fc66500c84A76Ad7e9c93437bFc5Ac33E2DDaE9",
        "coingeckoId": "aave"
      }
    },
    {
      "chainId": 101,
      "address": "Arc2ZVKNCdDU4vB8Ubud5QayDtjo2oJF9xVrUPQ6TWxF",
      "symbol": "wLEND",
      "name": "Lend (Wormhole)",
      "decimals": 9,
      "logoURI": "https://cdn.jsdelivr.net/gh/trustwallet/assets@master/blockchains/ethereum/assets/0x80fB784B7eD66730e8b1DBd9820aFD29931aab03/logo.png",
      "tags": [
        "wrapped",
        "wormhole"
      ],
      "extensions": {
        "address": "0x80fB784B7eD66730e8b1DBd9820aFD29931aab03",
        "bridgeContract": "https://etherscan.io/address/0xf92cD566Ea4864356C5491c177A430C222d7e678",
        "assetContract": "https://etherscan.io/address/0x80fB784B7eD66730e8b1DBd9820aFD29931aab03",
        "coingeckoId": "ethlend"
      }
    },
    {
      "chainId": 101,
      "address": "2ctKUDkGBnVykt31AhMPhHvAQWJvoNGbLh7aRidjtAqv",
      "symbol": "wPOLS",
      "name": "PolkastarterToken (Wormhole)",
      "decimals": 9,
      "logoURI": "https://cdn.jsdelivr.net/gh/trustwallet/assets@master/blockchains/ethereum/assets/0x83e6f1E41cdd28eAcEB20Cb649155049Fac3D5Aa/logo.png",
      "tags": [
        "wrapped",
        "wormhole"
      ],
      "extensions": {
        "address": "0x83e6f1E41cdd28eAcEB20Cb649155049Fac3D5Aa",
        "bridgeContract": "https://etherscan.io/address/0xf92cD566Ea4864356C5491c177A430C222d7e678",
        "assetContract": "https://etherscan.io/address/0x83e6f1E41cdd28eAcEB20Cb649155049Fac3D5Aa",
        "coingeckoId": "polkastarter"
      }
    },
    {
      "chainId": 101,
      "address": "8FnkznYpHvKiaBkgatVoCrNiS5y5KW62JqgjnxVhDejC",
      "symbol": "wUBT",
      "name": "Unibright (Wormhole)",
      "decimals": 8,
      "logoURI": "https://cdn.jsdelivr.net/gh/trustwallet/assets@master/blockchains/ethereum/assets/0x8400D94A5cb0fa0D041a3788e395285d61c9ee5e/logo.png",
      "tags": [
        "wrapped",
        "wormhole"
      ],
      "extensions": {
        "address": "0x8400D94A5cb0fa0D041a3788e395285d61c9ee5e",
        "bridgeContract": "https://etherscan.io/address/0xf92cD566Ea4864356C5491c177A430C222d7e678",
        "assetContract": "https://etherscan.io/address/0x8400D94A5cb0fa0D041a3788e395285d61c9ee5e",
        "coingeckoId": "unibright"
      }
    },
    {
      "chainId": 101,
      "address": "4LLAYXVmT3U8Sew6k3tk66zk3btT91QRzQzxcNX8XhzV",
      "symbol": "wDIA",
      "name": "DIA (Wormhole)",
      "decimals": 9,
      "logoURI": "https://cdn.jsdelivr.net/gh/trustwallet/assets@master/blockchains/ethereum/assets/0x84cA8bc7997272c7CfB4D0Cd3D55cd942B3c9419/logo.png",
      "tags": [
        "wrapped",
        "wormhole"
      ],
      "extensions": {
        "address": "0x84cA8bc7997272c7CfB4D0Cd3D55cd942B3c9419",
        "bridgeContract": "https://etherscan.io/address/0xf92cD566Ea4864356C5491c177A430C222d7e678",
        "assetContract": "https://etherscan.io/address/0x84cA8bc7997272c7CfB4D0Cd3D55cd942B3c9419",
        "coingeckoId": "dia-data"
      }
    },
    {
      "chainId": 101,
      "address": "8L8pDf3jutdpdr4m3np68CL9ZroLActrqwxi6s9Ah5xU",
      "symbol": "wFRAX",
      "name": "Frax (Wormhole)",
      "decimals": 9,
      "logoURI": "https://cdn.jsdelivr.net/gh/trustwallet/assets@master/blockchains/ethereum/assets/0x853d955aCEf822Db058eb8505911ED77F175b99e/logo.png",
      "tags": [
        "wrapped",
        "wormhole"
      ],
      "extensions": {
        "address": "0x853d955aCEf822Db058eb8505911ED77F175b99e",
        "bridgeContract": "https://etherscan.io/address/0xf92cD566Ea4864356C5491c177A430C222d7e678",
        "assetContract": "https://etherscan.io/address/0x853d955aCEf822Db058eb8505911ED77F175b99e",
        "coingeckoId": "frax"
      }
    },
    {
      "chainId": 101,
      "address": "H3oVL2zJpHJaDoRfQmSrftv3fkGzvsiQgugCZmcRBykG",
      "symbol": "wKEEP",
      "name": "KEEP Token (Wormhole)",
      "decimals": 9,
      "logoURI": "https://cdn.jsdelivr.net/gh/trustwallet/assets@master/blockchains/ethereum/assets/0x85Eee30c52B0b379b046Fb0F85F4f3Dc3009aFEC/logo.png",
      "tags": [
        "wrapped",
        "wormhole"
      ],
      "extensions": {
        "address": "0x85Eee30c52B0b379b046Fb0F85F4f3Dc3009aFEC",
        "bridgeContract": "https://etherscan.io/address/0xf92cD566Ea4864356C5491c177A430C222d7e678",
        "assetContract": "https://etherscan.io/address/0x85Eee30c52B0b379b046Fb0F85F4f3Dc3009aFEC",
        "coingeckoId": "keep-network"
      }
    },
    {
      "chainId": 101,
      "address": "64oqP1dFqqD8NEL4RPCpMyrHmpo31rj3nYxULVXvayfW",
      "symbol": "wRSR",
      "name": "Reserve Rights (Wormhole)",
      "decimals": 9,
      "logoURI": "https://cdn.jsdelivr.net/gh/trustwallet/assets@master/blockchains/ethereum/assets/0x8762db106B2c2A0bccB3A80d1Ed41273552616E8/logo.png",
      "tags": [
        "wrapped",
        "wormhole"
      ],
      "extensions": {
        "address": "0x8762db106B2c2A0bccB3A80d1Ed41273552616E8",
        "bridgeContract": "https://etherscan.io/address/0xf92cD566Ea4864356C5491c177A430C222d7e678",
        "assetContract": "https://etherscan.io/address/0x8762db106B2c2A0bccB3A80d1Ed41273552616E8",
        "coingeckoId": "reserve-rights-token"
      }
    },
    {
      "chainId": 101,
      "address": "5SU7veiCRA16ZxnS24kCC1dwQYVwi3whvTdM48iNE1Rm",
      "symbol": "wMPH",
      "name": "88mph.app (Wormhole)",
      "decimals": 9,
      "logoURI": "https://cdn.jsdelivr.net/gh/trustwallet/assets@master/blockchains/ethereum/assets/0x8888801aF4d980682e47f1A9036e589479e835C5/logo.png",
      "tags": [
        "wrapped",
        "wormhole"
      ],
      "extensions": {
        "address": "0x8888801aF4d980682e47f1A9036e589479e835C5",
        "bridgeContract": "https://etherscan.io/address/0xf92cD566Ea4864356C5491c177A430C222d7e678",
        "assetContract": "https://etherscan.io/address/0x8888801aF4d980682e47f1A9036e589479e835C5",
        "coingeckoId": "88mph"
      }
    },
    {
      "chainId": 101,
      "address": "5fv26ojhPHWNaikXcMf2TBu4JENjLQ2PWgWYeitttVwv",
      "symbol": "wPAID",
      "name": "PAID Network (Wormhole)",
      "decimals": 9,
      "logoURI": "https://cdn.jsdelivr.net/gh/trustwallet/assets@master/blockchains/ethereum/assets/0x8c8687fC965593DFb2F0b4EAeFD55E9D8df348df/logo.png",
      "tags": [
        "wrapped",
        "wormhole"
      ],
      "extensions": {
        "address": "0x8c8687fC965593DFb2F0b4EAeFD55E9D8df348df",
        "bridgeContract": "https://etherscan.io/address/0xf92cD566Ea4864356C5491c177A430C222d7e678",
        "assetContract": "https://etherscan.io/address/0x8c8687fC965593DFb2F0b4EAeFD55E9D8df348df",
        "coingeckoId": "paid-network"
      }
    },
    {
      "chainId": 101,
      "address": "ACr98v3kv9qaGnR3p2BfsoSK9Q2ZmP6zUkm3qxv5ZJDd",
      "symbol": "wSXP",
      "name": "Swipe (Wormhole)",
      "decimals": 9,
      "logoURI": "https://cdn.jsdelivr.net/gh/trustwallet/assets@master/blockchains/ethereum/assets/0x8CE9137d39326AD0cD6491fb5CC0CbA0e089b6A9/logo.png",
      "tags": [
        "wrapped",
        "wormhole"
      ],
      "extensions": {
        "address": "0x8CE9137d39326AD0cD6491fb5CC0CbA0e089b6A9",
        "bridgeContract": "https://etherscan.io/address/0xf92cD566Ea4864356C5491c177A430C222d7e678",
        "assetContract": "https://etherscan.io/address/0x8CE9137d39326AD0cD6491fb5CC0CbA0e089b6A9",
        "coingeckoId": "swipe"
      }
    },
    {
      "chainId": 101,
      "address": "7gBuzBcJ7V48m8TiKJ1XWNDUerK2XfAbjxuRiKMb6S8Z",
      "symbol": "wREQ",
      "name": "Request Token (Wormhole)",
      "decimals": 9,
      "logoURI": "https://cdn.jsdelivr.net/gh/trustwallet/assets@master/blockchains/ethereum/assets/0x8f8221aFbB33998d8584A2B05749bA73c37a938a/logo.png",
      "tags": [
        "wrapped",
        "wormhole"
      ],
      "extensions": {
        "address": "0x8f8221aFbB33998d8584A2B05749bA73c37a938a",
        "bridgeContract": "https://etherscan.io/address/0xf92cD566Ea4864356C5491c177A430C222d7e678",
        "assetContract": "https://etherscan.io/address/0x8f8221aFbB33998d8584A2B05749bA73c37a938a",
        "coingeckoId": "request-network"
      }
    },
    {
      "chainId": 101,
      "address": "CtDjsryLtwZCLj8TeniV7tWHbkaREfjKDWpvyQvsTyek",
      "symbol": "wWHALE",
      "name": "WHALE (Wormhole)",
      "decimals": 4,
      "logoURI": "https://cdn.jsdelivr.net/gh/trustwallet/assets@master/blockchains/ethereum/assets/0x9355372396e3F6daF13359B7b607a3374cc638e0/logo.png",
      "tags": [
        "wrapped",
        "wormhole"
      ],
      "extensions": {
        "address": "0x9355372396e3F6daF13359B7b607a3374cc638e0",
        "bridgeContract": "https://etherscan.io/address/0xf92cD566Ea4864356C5491c177A430C222d7e678",
        "assetContract": "https://etherscan.io/address/0x9355372396e3F6daF13359B7b607a3374cc638e0",
        "coingeckoId": "whale"
      }
    },
    {
      "chainId": 101,
      "address": "JDUgn6JUSwufqqthRdnZZKWv2vEdYvHxigF5Hk79yxRm",
      "symbol": "wPNK",
      "name": "Pinakion (Wormhole)",
      "decimals": 9,
      "logoURI": "https://cdn.jsdelivr.net/gh/trustwallet/assets@master/blockchains/ethereum/assets/0x93ED3FBe21207Ec2E8f2d3c3de6e058Cb73Bc04d/logo.png",
      "tags": [
        "wrapped",
        "wormhole"
      ],
      "extensions": {
        "address": "0x93ED3FBe21207Ec2E8f2d3c3de6e058Cb73Bc04d",
        "bridgeContract": "https://etherscan.io/address/0xf92cD566Ea4864356C5491c177A430C222d7e678",
        "assetContract": "https://etherscan.io/address/0x93ED3FBe21207Ec2E8f2d3c3de6e058Cb73Bc04d",
        "coingeckoId": "kleros"
      }
    },
    {
      "chainId": 101,
      "address": "EJKqF4p7xVhXkcDNCrVQJE4osow76226bc6u3AtsGXaG",
      "symbol": "wAPY",
      "name": "APY Governance Token (Wormhole)",
      "decimals": 9,
      "logoURI": "https://cdn.jsdelivr.net/gh/trustwallet/assets@master/blockchains/ethereum/assets/0x95a4492F028aa1fd432Ea71146b433E7B4446611/logo.png",
      "tags": [
        "wrapped",
        "wormhole"
      ],
      "extensions": {
        "address": "0x95a4492F028aa1fd432Ea71146b433E7B4446611",
        "bridgeContract": "https://etherscan.io/address/0xf92cD566Ea4864356C5491c177A430C222d7e678",
        "assetContract": "https://etherscan.io/address/0x95a4492F028aa1fd432Ea71146b433E7B4446611",
        "coingeckoId": "apy-finance"
      }
    },
    {
      "chainId": 101,
      "address": "AF7Dv5Vzi1dT2fLnz4ysiRQ6FxGN1M6mrmHwgNpx7FVH",
      "symbol": "wOCEAN",
      "name": "Ocean Protocol (Wormhole)",
      "decimals": 9,
      "logoURI": "https://cdn.jsdelivr.net/gh/trustwallet/assets@master/blockchains/ethereum/assets/0x967da4048cD07aB37855c090aAF366e4ce1b9F48/logo.png",
      "tags": [
        "wrapped",
        "wormhole"
      ],
      "extensions": {
        "address": "0x967da4048cD07aB37855c090aAF366e4ce1b9F48",
        "bridgeContract": "https://etherscan.io/address/0xf92cD566Ea4864356C5491c177A430C222d7e678",
        "assetContract": "https://etherscan.io/address/0x967da4048cD07aB37855c090aAF366e4ce1b9F48",
        "coingeckoId": "ocean-protocol"
      }
    },
    {
      "chainId": 101,
      "address": "AyNULvvLGW11fThvhncqNRjEgmDbMEHdDL4HqXD6SM8V",
      "symbol": "wSPI",
      "name": "Shopping.io (Wormhole)",
      "decimals": 9,
      "logoURI": "https://cdn.jsdelivr.net/gh/trustwallet/assets@master/blockchains/ethereum/assets/0x9B02dD390a603Add5c07f9fd9175b7DABE8D63B7/logo.png",
      "tags": [
        "wrapped",
        "wormhole"
      ],
      "extensions": {
        "address": "0x9B02dD390a603Add5c07f9fd9175b7DABE8D63B7",
        "bridgeContract": "https://etherscan.io/address/0xf92cD566Ea4864356C5491c177A430C222d7e678",
        "assetContract": "https://etherscan.io/address/0x9B02dD390a603Add5c07f9fd9175b7DABE8D63B7",
        "coingeckoId": "shopping-io"
      }
    },
    {
      "chainId": 101,
      "address": "3UeKTABxz9XexDtyKq646rSQvx8GVpKNwfMoKKfxsTsF",
      "symbol": "wBBTC",
      "name": "Binance Wrapped BTC (Wormhole)",
      "decimals": 8,
      "logoURI": "https://cdn.jsdelivr.net/gh/trustwallet/assets@master/blockchains/ethereum/assets/0x9BE89D2a4cd102D8Fecc6BF9dA793be995C22541/logo.png",
      "tags": [
        "wrapped",
        "wormhole"
      ],
      "extensions": {
        "address": "0x9BE89D2a4cd102D8Fecc6BF9dA793be995C22541",
        "bridgeContract": "https://etherscan.io/address/0xf92cD566Ea4864356C5491c177A430C222d7e678",
        "assetContract": "https://etherscan.io/address/0x9BE89D2a4cd102D8Fecc6BF9dA793be995C22541",
        "coingeckoId": "binance-wrapped-btc"
      }
    },
    {
      "chainId": 101,
      "address": "DsGbyCHbG4vSWBqAprR2eWuUAg8fXAgYkWL9psgvYZn5",
      "symbol": "wUNISTAKE",
      "name": "Unistake (Wormhole)",
      "decimals": 9,
      "logoURI": "https://cdn.jsdelivr.net/gh/trustwallet/assets@master/blockchains/ethereum/assets/0x9Ed8e7C9604790F7Ec589F99b94361d8AAB64E5E/logo.png",
      "tags": [
        "wrapped",
        "wormhole"
      ],
      "extensions": {
        "address": "0x9Ed8e7C9604790F7Ec589F99b94361d8AAB64E5E",
        "bridgeContract": "https://etherscan.io/address/0xf92cD566Ea4864356C5491c177A430C222d7e678",
        "assetContract": "https://etherscan.io/address/0x9Ed8e7C9604790F7Ec589F99b94361d8AAB64E5E",
        "coingeckoId": "unistake"
      }
    },
    {
      "chainId": 101,
      "address": "GBvv3jn9u6pZqPd2GVnQ7BKJzLwQnEWe4ci9k359PN9Z",
      "symbol": "wMKR",
      "name": "MakerDAO (Wormhole)",
      "decimals": 9,
      "logoURI": "https://cdn.jsdelivr.net/gh/trustwallet/assets@master/blockchains/ethereum/assets/0x9f8F72aA9304c8B593d555F12eF6589cC3A579A2/logo.png",
      "tags": [
        "wrapped",
        "wormhole"
      ],
      "extensions": {
        "address": "0x9f8F72aA9304c8B593d555F12eF6589cC3A579A2",
        "bridgeContract": "https://etherscan.io/address/0xf92cD566Ea4864356C5491c177A430C222d7e678",
        "assetContract": "https://etherscan.io/address/0x9f8F72aA9304c8B593d555F12eF6589cC3A579A2",
        "coingeckoId": "maker"
      }
    },
    {
      "chainId": 101,
      "address": "53ETjuzUNHG8c7rZ2hxQLQfN5R6tEYtdYwNQsa68xFUk",
      "symbol": "wFARM",
      "name": "FARM Reward Token (Wormhole)",
      "decimals": 9,
      "logoURI": "https://cdn.jsdelivr.net/gh/trustwallet/assets@master/blockchains/ethereum/assets/0xa0246c9032bC3A600820415aE600c6388619A14D/logo.png",
      "tags": [
        "wrapped",
        "wormhole"
      ],
      "extensions": {
        "address": "0xa0246c9032bC3A600820415aE600c6388619A14D",
        "bridgeContract": "https://etherscan.io/address/0xf92cD566Ea4864356C5491c177A430C222d7e678",
        "assetContract": "https://etherscan.io/address/0xa0246c9032bC3A600820415aE600c6388619A14D",
        "coingeckoId": "harvest-finance"
      }
    },
    {
      "chainId": 101,
      "address": "FVsXUnbhifqJ4LiXQEbpUtXVdB8T5ADLKqSs5t1oc54F",
      "symbol": "wUSDC",
      "name": "USD Coin (Wormhole)",
      "decimals": 6,
      "logoURI": "https://cdn.jsdelivr.net/gh/solana-labs/token-list@main/assets/mainnet/EPjFWdd5AufqSSqeM2qN1xzybapC8G4wEGGkZwyTDt1v/logo.png",
      "tags": [
        "wrapped",
        "wormhole"
      ],
      "extensions": {
        "address": "0xA0b86991c6218b36c1d19D4a2e9Eb0cE3606eB48",
        "bridgeContract": "https://etherscan.io/address/0xf92cD566Ea4864356C5491c177A430C222d7e678",
        "assetContract": "https://etherscan.io/address/0xA0b86991c6218b36c1d19D4a2e9Eb0cE3606eB48",
        "coingeckoId": "usd-coin"
      }
    },
    {
      "chainId": 101,
      "address": "EjBpnWzWZeW1PKzfCszLdHgENZLZDoTNaEmz8BddpWJx",
      "symbol": "wANT",
      "name": "Aragon Network Token (Wormhole)",
      "decimals": 9,
      "logoURI": "https://cdn.jsdelivr.net/gh/trustwallet/assets@master/blockchains/ethereum/assets/0xa117000000f279D81A1D3cc75430fAA017FA5A2e/logo.png",
      "tags": [
        "wrapped",
        "wormhole"
      ],
      "extensions": {
        "address": "0xa117000000f279D81A1D3cc75430fAA017FA5A2e",
        "bridgeContract": "https://etherscan.io/address/0xf92cD566Ea4864356C5491c177A430C222d7e678",
        "assetContract": "https://etherscan.io/address/0xa117000000f279D81A1D3cc75430fAA017FA5A2e",
        "coingeckoId": "aragon"
      }
    },
    {
      "chainId": 101,
      "address": "Rs4LHZ4WogZCAkCzfsKJib5LLnYL6xcVAfTcLQiSjg2",
      "symbol": "wNPXS",
      "name": "Pundi X Token (Wormhole)",
      "decimals": 9,
      "logoURI": "https://cdn.jsdelivr.net/gh/trustwallet/assets@master/blockchains/ethereum/assets/0xA15C7Ebe1f07CaF6bFF097D8a589fb8AC49Ae5B3/logo.png",
      "tags": [
        "wrapped",
        "wormhole"
      ],
      "extensions": {
        "address": "0xA15C7Ebe1f07CaF6bFF097D8a589fb8AC49Ae5B3",
        "bridgeContract": "https://etherscan.io/address/0xf92cD566Ea4864356C5491c177A430C222d7e678",
        "assetContract": "https://etherscan.io/address/0xA15C7Ebe1f07CaF6bFF097D8a589fb8AC49Ae5B3",
        "coingeckoId": "pundi-x"
      }
    },
    {
      "chainId": 101,
      "address": "65ribugkb42AANKYrEeuruhhfXffyE4jY22FUxFbpW7C",
      "symbol": "wRFOX",
      "name": "RFOX (Wormhole)",
      "decimals": 9,
      "logoURI": "https://cdn.jsdelivr.net/gh/trustwallet/assets@master/blockchains/ethereum/assets/0xa1d6Df714F91DeBF4e0802A542E13067f31b8262/logo.png",
      "tags": [
        "wrapped",
        "wormhole"
      ],
      "extensions": {
        "address": "0xa1d6Df714F91DeBF4e0802A542E13067f31b8262",
        "bridgeContract": "https://etherscan.io/address/0xf92cD566Ea4864356C5491c177A430C222d7e678",
        "assetContract": "https://etherscan.io/address/0xa1d6Df714F91DeBF4e0802A542E13067f31b8262",
        "coingeckoId": "redfox-labs-2"
      }
    },
    {
      "chainId": 101,
      "address": "T2mo6dnFiutu26KMuCMSjCLBB4ofWvQ3qBJGEMc3JSe",
      "symbol": "wMTA",
      "name": "Meta (Wormhole)",
      "decimals": 9,
      "logoURI": "https://cdn.jsdelivr.net/gh/trustwallet/assets@master/blockchains/ethereum/assets/0xa3BeD4E1c75D00fa6f4E5E6922DB7261B5E9AcD2/logo.png",
      "tags": [
        "wrapped",
        "wormhole"
      ],
      "extensions": {
        "address": "0xa3BeD4E1c75D00fa6f4E5E6922DB7261B5E9AcD2",
        "bridgeContract": "https://etherscan.io/address/0xf92cD566Ea4864356C5491c177A430C222d7e678",
        "assetContract": "https://etherscan.io/address/0xa3BeD4E1c75D00fa6f4E5E6922DB7261B5E9AcD2",
        "coingeckoId": "meta"
      }
    },
    {
      "chainId": 101,
      "address": "HC8SaUm9rhvVZE5ZwBWiUhFAnCuG8byd5FxKYdpFm5MR",
      "symbol": "wRBC",
      "name": "Rubic (Wormhole)",
      "decimals": 9,
      "logoURI": "https://cdn.jsdelivr.net/gh/trustwallet/assets@master/blockchains/ethereum/assets/0xA4EED63db85311E22dF4473f87CcfC3DaDCFA3E3/logo.png",
      "tags": [
        "wrapped",
        "wormhole"
      ],
      "extensions": {
        "address": "0xA4EED63db85311E22dF4473f87CcfC3DaDCFA3E3",
        "bridgeContract": "https://etherscan.io/address/0xf92cD566Ea4864356C5491c177A430C222d7e678",
        "assetContract": "https://etherscan.io/address/0xA4EED63db85311E22dF4473f87CcfC3DaDCFA3E3",
        "coingeckoId": "rubic"
      }
    },
    {
      "chainId": 101,
      "address": "9DdtKWoK8cBfLSLhHXHFZzzhxp4rdwHbFEAis8n5AsfQ",
      "symbol": "wNOIA",
      "name": "NOIA Token (Wormhole)",
      "decimals": 9,
      "logoURI": "https://cdn.jsdelivr.net/gh/trustwallet/assets@master/blockchains/ethereum/assets/0xa8c8CfB141A3bB59FEA1E2ea6B79b5ECBCD7b6ca/logo.png",
      "tags": [
        "wrapped",
        "wormhole"
      ],
      "extensions": {
        "address": "0xa8c8CfB141A3bB59FEA1E2ea6B79b5ECBCD7b6ca",
        "bridgeContract": "https://etherscan.io/address/0xf92cD566Ea4864356C5491c177A430C222d7e678",
        "assetContract": "https://etherscan.io/address/0xa8c8CfB141A3bB59FEA1E2ea6B79b5ECBCD7b6ca",
        "coingeckoId": "noia-network"
      }
    },
    {
      "chainId": 101,
      "address": "DTQStP2z4DRqbNHRxtwThAujr9aPFPsv4y2kkXTVLVvb",
      "symbol": "wCEL",
      "name": "Celsius (Wormhole)",
      "decimals": 4,
      "logoURI": "https://cdn.jsdelivr.net/gh/trustwallet/assets@master/blockchains/ethereum/assets/0xaaAEBE6Fe48E54f431b0C390CfaF0b017d09D42d/logo.png",
      "tags": [
        "wrapped",
        "wormhole"
      ],
      "extensions": {
        "address": "0xaaAEBE6Fe48E54f431b0C390CfaF0b017d09D42d",
        "bridgeContract": "https://etherscan.io/address/0xf92cD566Ea4864356C5491c177A430C222d7e678",
        "assetContract": "https://etherscan.io/address/0xaaAEBE6Fe48E54f431b0C390CfaF0b017d09D42d",
        "coingeckoId": "celsius-degree-token"
      }
    },
    {
      "chainId": 101,
      "address": "59NPV18vAbTgwC9aeEGikrmX3EbZHMEMkZfvcsHBNFr9",
      "symbol": "wCWS",
      "name": "Crowns (Wormhole)",
      "decimals": 9,
      "logoURI": "https://cdn.jsdelivr.net/gh/trustwallet/assets@master/blockchains/ethereum/assets/0xaC0104Cca91D167873B8601d2e71EB3D4D8c33e0/logo.png",
      "tags": [
        "wrapped",
        "wormhole"
      ],
      "extensions": {
        "address": "0xaC0104Cca91D167873B8601d2e71EB3D4D8c33e0",
        "bridgeContract": "https://etherscan.io/address/0xf92cD566Ea4864356C5491c177A430C222d7e678",
        "assetContract": "https://etherscan.io/address/0xaC0104Cca91D167873B8601d2e71EB3D4D8c33e0",
        "coingeckoId": "crowns"
      }
    },
    {
      "chainId": 101,
      "address": "4811JP9i35zgAxSFZjGXQwew6xd1qSBE4xdMFik2J14Z",
      "symbol": "wROOM",
      "name": "OptionRoom Token (Wormhole)",
      "decimals": 9,
      "logoURI": "https://cdn.jsdelivr.net/gh/trustwallet/assets@master/blockchains/ethereum/assets/0xAd4f86a25bbc20FfB751f2FAC312A0B4d8F88c64/logo.png",
      "tags": [
        "wrapped",
        "wormhole"
      ],
      "extensions": {
        "address": "0xAd4f86a25bbc20FfB751f2FAC312A0B4d8F88c64",
        "bridgeContract": "https://etherscan.io/address/0xf92cD566Ea4864356C5491c177A430C222d7e678",
        "assetContract": "https://etherscan.io/address/0xAd4f86a25bbc20FfB751f2FAC312A0B4d8F88c64",
        "coingeckoId": "option-room"
      }
    },
    {
      "chainId": 101,
      "address": "2VAdvHWMpzMnDYYn64MgqLNpGQ19iCiusCet8JLMtxU5",
      "symbol": "wYOP",
      "name": "YOP (Wormhole)",
      "decimals": 8,
      "logoURI": "https://cdn.jsdelivr.net/gh/trustwallet/assets@master/blockchains/ethereum/assets/0xAE1eaAE3F627AAca434127644371b67B18444051/logo.png",
      "tags": [
        "wrapped",
        "wormhole"
      ],
      "extensions": {
        "address": "0xAE1eaAE3F627AAca434127644371b67B18444051",
        "bridgeContract": "https://etherscan.io/address/0xf92cD566Ea4864356C5491c177A430C222d7e678",
        "assetContract": "https://etherscan.io/address/0xAE1eaAE3F627AAca434127644371b67B18444051",
        "coingeckoId": "yield-optimization-platform"
      }
    },
    {
      "chainId": 101,
      "address": "AKiTcEWZarsnUbKkwQVRjJni5eqwiNeBQsJ3nrADacT4",
      "symbol": "wLGCY",
      "name": "LGCY Network (Wormhole)",
      "decimals": 9,
      "logoURI": "https://cdn.jsdelivr.net/gh/trustwallet/assets@master/blockchains/ethereum/assets/0xaE697F994Fc5eBC000F8e22EbFfeE04612f98A0d/logo.png",
      "tags": [
        "wrapped",
        "wormhole"
      ],
      "extensions": {
        "address": "0xaE697F994Fc5eBC000F8e22EbFfeE04612f98A0d",
        "bridgeContract": "https://etherscan.io/address/0xf92cD566Ea4864356C5491c177A430C222d7e678",
        "assetContract": "https://etherscan.io/address/0xaE697F994Fc5eBC000F8e22EbFfeE04612f98A0d",
        "coingeckoId": "lgcy-network"
      }
    },
    {
      "chainId": 101,
      "address": "4kPHTMfSD1k3SytAMKEVRWH5ip6WD5U52tC5q6TuXUNU",
      "symbol": "wRFuel",
      "name": "Rio Fuel Token (Wormhole)",
      "decimals": 9,
      "logoURI": "https://cdn.jsdelivr.net/gh/trustwallet/assets@master/blockchains/ethereum/assets/0xaf9f549774ecEDbD0966C52f250aCc548D3F36E5/logo.png",
      "tags": [
        "wrapped",
        "wormhole"
      ],
      "extensions": {
        "address": "0xaf9f549774ecEDbD0966C52f250aCc548D3F36E5",
        "bridgeContract": "https://etherscan.io/address/0xf92cD566Ea4864356C5491c177A430C222d7e678",
        "assetContract": "https://etherscan.io/address/0xaf9f549774ecEDbD0966C52f250aCc548D3F36E5",
        "coingeckoId": "rio-defi"
      }
    },
    {
      "chainId": 101,
      "address": "E1w2uKRsVJeDf1Qqbk7DDKEDe7NCYwh8ySgqCaEZ4BTC",
      "symbol": "wMAHA",
      "name": "MahaDAO (Wormhole)",
      "decimals": 9,
      "logoURI": "https://cdn.jsdelivr.net/gh/trustwallet/assets@master/blockchains/ethereum/assets/0xB4d930279552397bbA2ee473229f89Ec245bc365/logo.png",
      "tags": [
        "wrapped",
        "wormhole"
      ],
      "extensions": {
        "address": "0xB4d930279552397bbA2ee473229f89Ec245bc365",
        "bridgeContract": "https://etherscan.io/address/0xf92cD566Ea4864356C5491c177A430C222d7e678",
        "assetContract": "https://etherscan.io/address/0xB4d930279552397bbA2ee473229f89Ec245bc365",
        "coingeckoId": "mahadao"
      }
    },
    {
      "chainId": 101,
      "address": "4psmnTirimNyPEPEZtkQkdEPJagTXS3a7wsu1XN9MYK3",
      "symbol": "wRPL",
      "name": "Rocket Pool (Wormhole)",
      "decimals": 9,
      "logoURI": "https://cdn.jsdelivr.net/gh/trustwallet/assets@master/blockchains/ethereum/assets/0xB4EFd85c19999D84251304bDA99E90B92300Bd93/logo.png",
      "tags": [
        "wrapped",
        "wormhole"
      ],
      "extensions": {
        "address": "0xB4EFd85c19999D84251304bDA99E90B92300Bd93",
        "bridgeContract": "https://etherscan.io/address/0xf92cD566Ea4864356C5491c177A430C222d7e678",
        "assetContract": "https://etherscan.io/address/0xB4EFd85c19999D84251304bDA99E90B92300Bd93",
        "coingeckoId": "rocket-pool"
      }
    },
    {
      "chainId": 101,
      "address": "FrhQauNRm7ecom9FRprNcyz58agDe5ujAbAtA9NG6jtU",
      "symbol": "wNEXO",
      "name": "Nexo (Wormhole)",
      "decimals": 9,
      "logoURI": "https://cdn.jsdelivr.net/gh/trustwallet/assets@master/blockchains/ethereum/assets/0xB62132e35a6c13ee1EE0f84dC5d40bad8d815206/logo.png",
      "tags": [
        "wrapped",
        "wormhole"
      ],
      "extensions": {
        "address": "0xB62132e35a6c13ee1EE0f84dC5d40bad8d815206",
        "bridgeContract": "https://etherscan.io/address/0xf92cD566Ea4864356C5491c177A430C222d7e678",
        "assetContract": "https://etherscan.io/address/0xB62132e35a6c13ee1EE0f84dC5d40bad8d815206",
        "coingeckoId": "nexo"
      }
    },
    {
      "chainId": 101,
      "address": "AoU75vwpnWEVvfarxRALjzRc8vS9UdDhRMkwoDimt9ss",
      "symbol": "wSFI",
      "name": "Spice (Wormhole)",
      "decimals": 9,
      "logoURI": "https://cdn.jsdelivr.net/gh/trustwallet/assets@master/blockchains/ethereum/assets/0xb753428af26E81097e7fD17f40c88aaA3E04902c/logo.png",
      "tags": [
        "wrapped",
        "wormhole"
      ],
      "extensions": {
        "address": "0xb753428af26E81097e7fD17f40c88aaA3E04902c",
        "bridgeContract": "https://etherscan.io/address/0xf92cD566Ea4864356C5491c177A430C222d7e678",
        "assetContract": "https://etherscan.io/address/0xb753428af26E81097e7fD17f40c88aaA3E04902c",
        "coingeckoId": "saffron-finance"
      }
    },
    {
      "chainId": 101,
      "address": "CRZuALvCYjPLB65WFLHh9JkmPWK5C81TXpy2aEEaCjr3",
      "symbol": "wSTBZ",
      "name": "Stabilize Token (Wormhole)",
      "decimals": 9,
      "logoURI": "https://cdn.jsdelivr.net/gh/trustwallet/assets@master/blockchains/ethereum/assets/0xB987D48Ed8f2C468D52D6405624EADBa5e76d723/logo.png",
      "tags": [
        "wrapped",
        "wormhole"
      ],
      "extensions": {
        "address": "0xB987D48Ed8f2C468D52D6405624EADBa5e76d723",
        "bridgeContract": "https://etherscan.io/address/0xf92cD566Ea4864356C5491c177A430C222d7e678",
        "assetContract": "https://etherscan.io/address/0xB987D48Ed8f2C468D52D6405624EADBa5e76d723",
        "coingeckoId": "stabilize"
      }
    },
    {
      "chainId": 101,
      "address": "HPYXGSdAwyK5GwmuivL8gDdUVRChtgXq6SRat44k4Pat",
      "symbol": "wBAL",
      "name": "Balancer (Wormhole)",
      "decimals": 9,
      "logoURI": "https://cdn.jsdelivr.net/gh/trustwallet/assets@master/blockchains/ethereum/assets/0xba100000625a3754423978a60c9317c58a424e3D/logo.png",
      "tags": [
        "wrapped",
        "wormhole"
      ],
      "extensions": {
        "address": "0xba100000625a3754423978a60c9317c58a424e3D",
        "bridgeContract": "https://etherscan.io/address/0xf92cD566Ea4864356C5491c177A430C222d7e678",
        "assetContract": "https://etherscan.io/address/0xba100000625a3754423978a60c9317c58a424e3D",
        "coingeckoId": "balancer"
      }
    },
    {
      "chainId": 101,
      "address": "AV7NgJV2BsgEukzUTrcUMz3LD37xLcLtygFig5WJ3kQN",
      "symbol": "wBAND",
      "name": "BandToken (Wormhole)",
      "decimals": 9,
      "logoURI": "https://cdn.jsdelivr.net/gh/trustwallet/assets@master/blockchains/ethereum/assets/0xBA11D00c5f74255f56a5E366F4F77f5A186d7f55/logo.png",
      "tags": [
        "wrapped",
        "wormhole"
      ],
      "extensions": {
        "address": "0xBA11D00c5f74255f56a5E366F4F77f5A186d7f55",
        "bridgeContract": "https://etherscan.io/address/0xf92cD566Ea4864356C5491c177A430C222d7e678",
        "assetContract": "https://etherscan.io/address/0xBA11D00c5f74255f56a5E366F4F77f5A186d7f55",
        "coingeckoId": "band-protocol"
      }
    },
    {
      "chainId": 101,
      "address": "4obZok5FFUcQXQoV39hhcqk9xSmo4WnP9wnrNCk1g5BC",
      "symbol": "wSWFL",
      "name": "Swapfolio (Wormhole)",
      "decimals": 9,
      "logoURI": "https://cdn.jsdelivr.net/gh/trustwallet/assets@master/blockchains/ethereum/assets/0xBa21Ef4c9f433Ede00badEFcC2754B8E74bd538A/logo.png",
      "tags": [
        "wrapped",
        "wormhole"
      ],
      "extensions": {
        "address": "0xBa21Ef4c9f433Ede00badEFcC2754B8E74bd538A",
        "bridgeContract": "https://etherscan.io/address/0xf92cD566Ea4864356C5491c177A430C222d7e678",
        "assetContract": "https://etherscan.io/address/0xBa21Ef4c9f433Ede00badEFcC2754B8E74bd538A",
        "coingeckoId": "swapfolio"
      }
    },
    {
      "chainId": 101,
      "address": "HCP8hGKS6fUGfTA1tQxBKzbXuQk7yktzz71pY8LXVJyR",
      "symbol": "wLRC",
      "name": "LoopringCoin V2 (Wormhole)",
      "decimals": 9,
      "logoURI": "https://cdn.jsdelivr.net/gh/trustwallet/assets@master/blockchains/ethereum/assets/0xBBbbCA6A901c926F240b89EacB641d8Aec7AEafD/logo.png",
      "tags": [
        "wrapped",
        "wormhole"
      ],
      "extensions": {
        "address": "0xBBbbCA6A901c926F240b89EacB641d8Aec7AEafD",
        "bridgeContract": "https://etherscan.io/address/0xf92cD566Ea4864356C5491c177A430C222d7e678",
        "assetContract": "https://etherscan.io/address/0xBBbbCA6A901c926F240b89EacB641d8Aec7AEafD",
        "coingeckoId": "loopring"
      }
    },
    {
      "chainId": 101,
      "address": "9sNArcS6veh7DLEo7Y1ZSbBCYtkuPVE6S3HhVrcWR2Zw",
      "symbol": "wPERP",
      "name": "Perpetual (Wormhole)",
      "decimals": 9,
      "logoURI": "https://cdn.jsdelivr.net/gh/trustwallet/assets@master/blockchains/ethereum/assets/0xbC396689893D065F41bc2C6EcbeE5e0085233447/logo.png",
      "tags": [
        "wrapped",
        "wormhole"
      ],
      "extensions": {
        "address": "0xbC396689893D065F41bc2C6EcbeE5e0085233447",
        "bridgeContract": "https://etherscan.io/address/0xf92cD566Ea4864356C5491c177A430C222d7e678",
        "assetContract": "https://etherscan.io/address/0xbC396689893D065F41bc2C6EcbeE5e0085233447",
        "coingeckoId": "perpetual-protocol"
      }
    },
    {
      "chainId": 101,
      "address": "3XnhArdJydrpbr9Nbj8wNUaozPL9WAo9YDyNWakhTm9X",
      "symbol": "wCOMP",
      "name": "Compound (Wormhole)",
      "decimals": 9,
      "logoURI": "https://cdn.jsdelivr.net/gh/trustwallet/assets@master/blockchains/ethereum/assets/0xc00e94Cb662C3520282E6f5717214004A7f26888/logo.png",
      "tags": [
        "wrapped",
        "wormhole"
      ],
      "extensions": {
        "address": "0xc00e94Cb662C3520282E6f5717214004A7f26888",
        "bridgeContract": "https://etherscan.io/address/0xf92cD566Ea4864356C5491c177A430C222d7e678",
        "assetContract": "https://etherscan.io/address/0xc00e94Cb662C3520282E6f5717214004A7f26888",
        "coingeckoId": "compound-governance-token"
      }
    },
    {
      "chainId": 101,
      "address": "CPLNm9UMKfiJKiySQathV99yeSgTVjPDZx4ucFrbp2MD",
      "symbol": "wSNX",
      "name": "Synthetix Network Token (Wormhole)",
      "decimals": 9,
      "logoURI": "https://cdn.jsdelivr.net/gh/trustwallet/assets@master/blockchains/ethereum/assets//logo.png",
      "tags": [
        "wrapped",
        "wormhole"
      ],
      "extensions": {
        "address": "0xC011a73ee8576Fb46F5E1c5751cA3B9Fe0af2a6F",
        "bridgeContract": "https://etherscan.io/address/0xf92cD566Ea4864356C5491c177A430C222d7e678",
        "assetContract": "https://etherscan.io/address/0xC011a73ee8576Fb46F5E1c5751cA3B9Fe0af2a6F",
        "coingeckoId": "havven"
      }
    },
    {
      "chainId": 101,
      "address": "D6eVKSfLdioqo2zG8LbQYFU2gf66FrjKA7afCYNo1GHt",
      "symbol": "wDUCK",
      "name": "DLP Duck Token (Wormhole)",
      "decimals": 9,
      "logoURI": "https://cdn.jsdelivr.net/gh/trustwallet/assets@master/blockchains/ethereum/assets/0xC0bA369c8Db6eB3924965e5c4FD0b4C1B91e305F/logo.png",
      "tags": [
        "wrapped",
        "wormhole"
      ],
      "extensions": {
        "address": "0xC0bA369c8Db6eB3924965e5c4FD0b4C1B91e305F",
        "bridgeContract": "https://etherscan.io/address/0xf92cD566Ea4864356C5491c177A430C222d7e678",
        "assetContract": "https://etherscan.io/address/0xC0bA369c8Db6eB3924965e5c4FD0b4C1B91e305F",
        "coingeckoId": "dlp-duck-token"
      }
    },
    {
      "chainId": 101,
      "address": "9PwPi3DAf9Dy4Y6qJmUzF6fX9CjNwScBidsYqJmcApF8",
      "symbol": "wCHAIN",
      "name": "Chain Games (Wormhole)",
      "decimals": 9,
      "logoURI": "https://cdn.jsdelivr.net/gh/trustwallet/assets@master/blockchains/ethereum/assets/0xC4C2614E694cF534D407Ee49F8E44D125E4681c4/logo.png",
      "tags": [
        "wrapped",
        "wormhole"
      ],
      "extensions": {
        "address": "0xC4C2614E694cF534D407Ee49F8E44D125E4681c4",
        "bridgeContract": "https://etherscan.io/address/0xf92cD566Ea4864356C5491c177A430C222d7e678",
        "assetContract": "https://etherscan.io/address/0xC4C2614E694cF534D407Ee49F8E44D125E4681c4",
        "coingeckoId": "chain-games"
      }
    },
    {
      "chainId": 101,
      "address": "BmxZ1pghpcoyT7aykj7D1o4AxWirTqvD7zD2tNngjirT",
      "symbol": "wGRT",
      "name": "Graph Token (Wormhole)",
      "decimals": 9,
      "logoURI": "https://cdn.jsdelivr.net/gh/trustwallet/assets@master/blockchains/ethereum/assets/0xc944E90C64B2c07662A292be6244BDf05Cda44a7/logo.png",
      "tags": [
        "wrapped",
        "wormhole"
      ],
      "extensions": {
        "address": "0xc944E90C64B2c07662A292be6244BDf05Cda44a7",
        "bridgeContract": "https://etherscan.io/address/0xf92cD566Ea4864356C5491c177A430C222d7e678",
        "assetContract": "https://etherscan.io/address/0xc944E90C64B2c07662A292be6244BDf05Cda44a7",
        "coingeckoId": "the-graph"
      }
    },
    {
      "chainId": 101,
      "address": "FMr15arp651N6fR2WEL36pCMBnFecHcN6wDxne2Vf3SK",
      "symbol": "wROOT",
      "name": "RootKit (Wormhole)",
      "decimals": 9,
      "logoURI": "https://cdn.jsdelivr.net/gh/trustwallet/assets@master/blockchains/ethereum/assets/0xCb5f72d37685C3D5aD0bB5F982443BC8FcdF570E/logo.png",
      "tags": [
        "wrapped",
        "wormhole"
      ],
      "extensions": {
        "address": "0xCb5f72d37685C3D5aD0bB5F982443BC8FcdF570E",
        "bridgeContract": "https://etherscan.io/address/0xf92cD566Ea4864356C5491c177A430C222d7e678",
        "assetContract": "https://etherscan.io/address/0xCb5f72d37685C3D5aD0bB5F982443BC8FcdF570E",
        "coingeckoId": "rootkit"
      }
    },
    {
      "chainId": 101,
      "address": "E9X7rKAGfSh1gsHC6qh5MVLkDzRcT64KQbjzvHnc5zEq",
      "symbol": "wSWAP",
      "name": "TrustSwap Token (Wormhole)",
      "decimals": 9,
      "logoURI": "https://cdn.jsdelivr.net/gh/trustwallet/assets@master/blockchains/ethereum/assets/0xCC4304A31d09258b0029eA7FE63d032f52e44EFe/logo.png",
      "tags": [
        "wrapped",
        "wormhole"
      ],
      "extensions": {
        "address": "0xCC4304A31d09258b0029eA7FE63d032f52e44EFe",
        "bridgeContract": "https://etherscan.io/address/0xf92cD566Ea4864356C5491c177A430C222d7e678",
        "assetContract": "https://etherscan.io/address/0xCC4304A31d09258b0029eA7FE63d032f52e44EFe",
        "coingeckoId": "trustswap"
      }
    },
    {
      "chainId": 101,
      "address": "5NEENV1mNvu7MfNNtKuGSDC8zoNStq1tuLkDXFtv6rZd",
      "symbol": "wTVK",
      "name": "Terra Virtua Kolect (Wormhole)",
      "decimals": 9,
      "logoURI": "https://cdn.jsdelivr.net/gh/trustwallet/assets@master/blockchains/ethereum/assets/0xd084B83C305daFD76AE3E1b4E1F1fe2eCcCb3988/logo.png",
      "tags": [
        "wrapped",
        "wormhole"
      ],
      "extensions": {
        "address": "0xd084B83C305daFD76AE3E1b4E1F1fe2eCcCb3988",
        "bridgeContract": "https://etherscan.io/address/0xf92cD566Ea4864356C5491c177A430C222d7e678",
        "assetContract": "https://etherscan.io/address/0xd084B83C305daFD76AE3E1b4E1F1fe2eCcCb3988",
        "coingeckoId": "terra-virtua-kolect"
      }
    },
    {
      "chainId": 101,
      "address": "5ZXLGj7onpitgtREJNYb51DwDPddvqV1YLC8jn2sgz48",
      "symbol": "wOMG",
      "name": "OMG Network (Wormhole)",
      "decimals": 9,
      "logoURI": "https://cdn.jsdelivr.net/gh/trustwallet/assets@master/blockchains/ethereum/assets//logo.png",
      "tags": [
        "wrapped",
        "wormhole"
      ],
      "extensions": {
        "address": "0xd26114cd6EE289AccF82350c8d8487fedB8A0C07",
        "bridgeContract": "https://etherscan.io/address/0xf92cD566Ea4864356C5491c177A430C222d7e678",
        "assetContract": "https://etherscan.io/address/0xd26114cd6EE289AccF82350c8d8487fedB8A0C07",
        "coingeckoId": "omisego"
      }
    },
    {
      "chainId": 101,
      "address": "2Xf2yAXJfg82sWwdLUo2x9mZXy6JCdszdMZkcF1Hf4KV",
      "symbol": "wLUNA",
      "name": "Wrapped LUNA Token (Wormhole)",
      "decimals": 9,
      "logoURI": "https://cdn.jsdelivr.net/gh/trustwallet/assets@master/blockchains/ethereum/assets/0xd2877702675e6cEb975b4A1dFf9fb7BAF4C91ea9/logo.png",
      "tags": [
        "wrapped",
        "wormhole"
      ],
      "extensions": {
        "address": "0xd2877702675e6cEb975b4A1dFf9fb7BAF4C91ea9",
        "bridgeContract": "https://etherscan.io/address/0xf92cD566Ea4864356C5491c177A430C222d7e678",
        "assetContract": "https://etherscan.io/address/0xd2877702675e6cEb975b4A1dFf9fb7BAF4C91ea9",
        "coingeckoId": "wrapped-terra"
      }
    },
    {
      "chainId": 101,
      "address": "5Ro6JxJ4NjSTEppdX2iXUYgWkAEF1dcs9gqMX99E2vkL",
      "symbol": "wBONDLY",
      "name": "Bondly Token (Wormhole)",
      "decimals": 9,
      "logoURI": "https://cdn.jsdelivr.net/gh/trustwallet/assets@master/blockchains/ethereum/assets/0xD2dDa223b2617cB616c1580db421e4cFAe6a8a85/logo.png",
      "tags": [
        "wrapped",
        "wormhole"
      ],
      "extensions": {
        "address": "0xD2dDa223b2617cB616c1580db421e4cFAe6a8a85",
        "bridgeContract": "https://etherscan.io/address/0xf92cD566Ea4864356C5491c177A430C222d7e678",
        "assetContract": "https://etherscan.io/address/0xD2dDa223b2617cB616c1580db421e4cFAe6a8a85",
        "coingeckoId": "bondly"
      }
    },
    {
      "chainId": 101,
      "address": "5jFzUEqWLnvGvKWb1Pji9nWVYy5vLG2saoXCyVNWEdEi",
      "symbol": "wDETS",
      "name": "Dextrust (Wormhole)",
      "decimals": 9,
      "logoURI": "https://cdn.jsdelivr.net/gh/trustwallet/assets@master/blockchains/ethereum/assets/0xd379700999F4805Ce80aa32DB46A94dF64561108/logo.png",
      "tags": [
        "wrapped",
        "wormhole"
      ],
      "extensions": {
        "address": "0xd379700999F4805Ce80aa32DB46A94dF64561108",
        "bridgeContract": "https://etherscan.io/address/0xf92cD566Ea4864356C5491c177A430C222d7e678",
        "assetContract": "https://etherscan.io/address/0xd379700999F4805Ce80aa32DB46A94dF64561108",
        "coingeckoId": "dextrust"
      }
    },
    {
      "chainId": 101,
      "address": "BV5tm1uCRWQCQKNgQVFnkseqAjxpmbJkRCXvzFWBdgMp",
      "symbol": "wAMPL",
      "name": "Ampleforth (Wormhole)",
      "decimals": 9,
      "logoURI": "https://cdn.jsdelivr.net/gh/trustwallet/assets@master/blockchains/ethereum/assets//logo.png",
      "tags": [
        "wrapped",
        "wormhole"
      ],
      "extensions": {
        "address": "0xD46bA6D942050d489DBd938a2C909A5d5039A161",
        "bridgeContract": "https://etherscan.io/address/0xf92cD566Ea4864356C5491c177A430C222d7e678",
        "assetContract": "https://etherscan.io/address/0xD46bA6D942050d489DBd938a2C909A5d5039A161",
        "coingeckoId": "ampleforth"
      }
    },
    {
      "chainId": 101,
      "address": "2PSvGigDY4MVUmv51bBiARBMcHBtXcUBnx5V9BwWbbi2",
      "symbol": "wPOLK",
      "name": "Polkamarkets (Wormhole)",
      "decimals": 9,
      "logoURI": "https://cdn.jsdelivr.net/gh/trustwallet/assets@master/blockchains/ethereum/assets/0xD478161C952357F05f0292B56012Cd8457F1cfbF/logo.png",
      "tags": [
        "wrapped",
        "wormhole"
      ],
      "extensions": {
        "address": "0xD478161C952357F05f0292B56012Cd8457F1cfbF",
        "bridgeContract": "https://etherscan.io/address/0xf92cD566Ea4864356C5491c177A430C222d7e678",
        "assetContract": "https://etherscan.io/address/0xD478161C952357F05f0292B56012Cd8457F1cfbF",
        "coingeckoId": "polkamarkets"
      }
    },
    {
      "chainId": 101,
      "address": "ApmXkxXCASdxRf3Ln6Ni7oAZ7E6CX1CcJAD8A5qBdhSm",
      "symbol": "wCRV",
      "name": "Curve DAO Token (Wormhole)",
      "decimals": 9,
      "logoURI": "https://cdn.jsdelivr.net/gh/trustwallet/assets@master/blockchains/ethereum/assets/0xD533a949740bb3306d119CC777fa900bA034cd52/logo.png",
      "tags": [
        "wrapped",
        "wormhole"
      ],
      "extensions": {
        "address": "0xD533a949740bb3306d119CC777fa900bA034cd52",
        "bridgeContract": "https://etherscan.io/address/0xf92cD566Ea4864356C5491c177A430C222d7e678",
        "assetContract": "https://etherscan.io/address/0xD533a949740bb3306d119CC777fa900bA034cd52",
        "coingeckoId": "curve-dao-token"
      }
    },
    {
      "chainId": 101,
      "address": "DWECGzR56MruYJyo5g5QpoxZbFoydt3oWUkkDsVhxXzs",
      "symbol": "wMEME",
      "name": "MEME (Wormhole)",
      "decimals": 8,
      "logoURI": "https://cdn.jsdelivr.net/gh/trustwallet/assets@master/blockchains/ethereum/assets/0xD5525D397898e5502075Ea5E830d8914f6F0affe/logo.png",
      "tags": [
        "wrapped",
        "wormhole"
      ],
      "extensions": {
        "address": "0xD5525D397898e5502075Ea5E830d8914f6F0affe",
        "bridgeContract": "https://etherscan.io/address/0xf92cD566Ea4864356C5491c177A430C222d7e678",
        "assetContract": "https://etherscan.io/address/0xD5525D397898e5502075Ea5E830d8914f6F0affe",
        "coingeckoId": "degenerator"
      }
    },
    {
      "chainId": 101,
      "address": "3Y2wTtM4kCX8uUSLrKJ8wpajCu1C9LaWWAd7b7Nb2BDw",
      "symbol": "wEXNT",
      "name": "ExNetwork Community Token (Wormhole)",
      "decimals": 9,
      "logoURI": "https://cdn.jsdelivr.net/gh/trustwallet/assets@master/blockchains/ethereum/assets/0xD6c67B93a7b248dF608a653d82a100556144c5DA/logo.png",
      "tags": [
        "wrapped",
        "wormhole"
      ],
      "extensions": {
        "address": "0xD6c67B93a7b248dF608a653d82a100556144c5DA",
        "bridgeContract": "https://etherscan.io/address/0xf92cD566Ea4864356C5491c177A430C222d7e678",
        "assetContract": "https://etherscan.io/address/0xD6c67B93a7b248dF608a653d82a100556144c5DA",
        "coingeckoId": "exnetwork-token"
      }
    },
    {
      "chainId": 101,
      "address": "9w97GdWUYYaamGwdKMKZgGzPduZJkiFizq4rz5CPXRv2",
      "symbol": "wUSDT",
      "name": "Tether USD (Wormhole)",
      "decimals": 6,
      "logoURI": "https://cdn.jsdelivr.net/gh/trustwallet/assets@master/blockchains/ethereum/assets/0xdAC17F958D2ee523a2206206994597C13D831ec7/logo.png",
      "tags": [
        "wrapped",
        "wormhole"
      ],
      "extensions": {
        "address": "0xdAC17F958D2ee523a2206206994597C13D831ec7",
        "bridgeContract": "https://etherscan.io/address/0xf92cD566Ea4864356C5491c177A430C222d7e678",
        "assetContract": "https://etherscan.io/address/0xdAC17F958D2ee523a2206206994597C13D831ec7",
        "coingeckoId": "tether"
      }
    },
    {
      "chainId": 101,
      "address": "CqWSJtkMMY16q9QLnQxktM1byzVHGRr8b6LCPuZnEeiL",
      "symbol": "wYLD",
      "name": "Yield (Wormhole)",
      "decimals": 9,
      "logoURI": "https://cdn.jsdelivr.net/gh/trustwallet/assets@master/blockchains/ethereum/assets/0xDcB01cc464238396E213a6fDd933E36796eAfF9f/logo.png",
      "tags": [
        "wrapped",
        "wormhole"
      ],
      "extensions": {
        "address": "0xDcB01cc464238396E213a6fDd933E36796eAfF9f",
        "bridgeContract": "https://etherscan.io/address/0xf92cD566Ea4864356C5491c177A430C222d7e678",
        "assetContract": "https://etherscan.io/address/0xDcB01cc464238396E213a6fDd933E36796eAfF9f",
        "coingeckoId": "yield"
      }
    },
    {
      "chainId": 101,
      "address": "26ZzQVGZruwcZPs2sqb8n9ojKt2cviUjHcMjstFtK6ow",
      "symbol": "wKNC",
      "name": "Kyber Network Crystal (Wormhole)",
      "decimals": 9,
      "logoURI": "https://cdn.jsdelivr.net/gh/trustwallet/assets@master/blockchains/ethereum/assets/0xdd974D5C2e2928deA5F71b9825b8b646686BD200/logo.png",
      "tags": [
        "wrapped",
        "wormhole"
      ],
      "extensions": {
        "address": "0xdd974D5C2e2928deA5F71b9825b8b646686BD200",
        "bridgeContract": "https://etherscan.io/address/0xf92cD566Ea4864356C5491c177A430C222d7e678",
        "assetContract": "https://etherscan.io/address/0xdd974D5C2e2928deA5F71b9825b8b646686BD200",
        "coingeckoId": "kyber-network"
      }
    },
    {
      "chainId": 101,
      "address": "HHoHTtntq2kiBPENyVM1DTP7pNrkBXX2Jye29PSyz3qf",
      "symbol": "wCOTI",
      "name": "COTI Token (Wormhole)",
      "decimals": 9,
      "logoURI": "https://cdn.jsdelivr.net/gh/trustwallet/assets@master/blockchains/ethereum/assets/0xDDB3422497E61e13543BeA06989C0789117555c5/logo.png",
      "tags": [
        "wrapped",
        "wormhole"
      ],
      "extensions": {
        "address": "0xDDB3422497E61e13543BeA06989C0789117555c5",
        "bridgeContract": "https://etherscan.io/address/0xf92cD566Ea4864356C5491c177A430C222d7e678",
        "assetContract": "https://etherscan.io/address/0xDDB3422497E61e13543BeA06989C0789117555c5",
        "coingeckoId": "coti"
      }
    },
    {
      "chainId": 101,
      "address": "4sEpUsJ6uJZYi6A2da8EGjKPacRSqYJaPJffPnTqoWVv",
      "symbol": "wINJ",
      "name": "Injective Token (Wormhole)",
      "decimals": 9,
      "logoURI": "https://cdn.jsdelivr.net/gh/trustwallet/assets@master/blockchains/ethereum/assets/0xe28b3B32B6c345A34Ff64674606124Dd5Aceca30/logo.png",
      "tags": [
        "wrapped",
        "wormhole"
      ],
      "extensions": {
        "address": "0xe28b3B32B6c345A34Ff64674606124Dd5Aceca30",
        "bridgeContract": "https://etherscan.io/address/0xf92cD566Ea4864356C5491c177A430C222d7e678",
        "assetContract": "https://etherscan.io/address/0xe28b3B32B6c345A34Ff64674606124Dd5Aceca30",
        "coingeckoId": "injective-protocol"
      }
    },
    {
      "chainId": 101,
      "address": "G2jrxYSoCSzmohxERa2JzSJMuRM4kiNvRA3DnCv7Lzcz",
      "symbol": "wZRX",
      "name": "0x Protocol Token (Wormhole)",
      "decimals": 9,
      "logoURI": "https://cdn.jsdelivr.net/gh/trustwallet/assets@master/blockchains/ethereum/assets/0xE41d2489571d322189246DaFA5ebDe1F4699F498/logo.png",
      "tags": [
        "wrapped",
        "wormhole"
      ],
      "extensions": {
        "address": "0xE41d2489571d322189246DaFA5ebDe1F4699F498",
        "bridgeContract": "https://etherscan.io/address/0xf92cD566Ea4864356C5491c177A430C222d7e678",
        "assetContract": "https://etherscan.io/address/0xE41d2489571d322189246DaFA5ebDe1F4699F498",
        "coingeckoId": "0x"
      }
    },
    {
      "chainId": 101,
      "address": "3bkBFHyof411hGBdcsiM1KSDdErw63Xoj3eLB8yNknB4",
      "symbol": "wSUPER",
      "name": "SuperFarm (Wormhole)",
      "decimals": 9,
      "logoURI": "https://cdn.jsdelivr.net/gh/trustwallet/assets@master/blockchains/ethereum/assets/0xe53EC727dbDEB9E2d5456c3be40cFF031AB40A55/logo.png",
      "tags": [
        "wrapped",
        "wormhole"
      ],
      "extensions": {
        "address": "0xe53EC727dbDEB9E2d5456c3be40cFF031AB40A55",
        "bridgeContract": "https://etherscan.io/address/0xf92cD566Ea4864356C5491c177A430C222d7e678",
        "assetContract": "https://etherscan.io/address/0xe53EC727dbDEB9E2d5456c3be40cFF031AB40A55",
        "coingeckoId": "superfarm"
      }
    },
    {
      "chainId": 101,
      "address": "7kkkoa1MB93ELm3vjvyC8GJ65G7eEgLhfaHU58riJUCx",
      "symbol": "waEth",
      "name": "aEthereum (Wormhole)",
      "decimals": 9,
      "logoURI": "https://cdn.jsdelivr.net/gh/trustwallet/assets@master/blockchains/ethereum/assets/0xE95A203B1a91a908F9B9CE46459d101078c2c3cb/logo.png",
      "tags": [
        "wrapped",
        "wormhole"
      ],
      "extensions": {
        "address": "0xE95A203B1a91a908F9B9CE46459d101078c2c3cb",
        "bridgeContract": "https://etherscan.io/address/0xf92cD566Ea4864356C5491c177A430C222d7e678",
        "assetContract": "https://etherscan.io/address/0xE95A203B1a91a908F9B9CE46459d101078c2c3cb",
        "coingeckoId": "ankreth"
      }
    },
    {
      "chainId": 101,
      "address": "F48zUwoQMzgCTf5wihwz8GPN23gdcoVMiT227APqA6hC",
      "symbol": "wSURF",
      "name": "SURF.Finance (Wormhole)",
      "decimals": 9,
      "logoURI": "https://cdn.jsdelivr.net/gh/trustwallet/assets@master/blockchains/ethereum/assets/0xEa319e87Cf06203DAe107Dd8E5672175e3Ee976c/logo.png",
      "tags": [
        "wrapped",
        "wormhole"
      ],
      "extensions": {
        "address": "0xEa319e87Cf06203DAe107Dd8E5672175e3Ee976c",
        "bridgeContract": "https://etherscan.io/address/0xf92cD566Ea4864356C5491c177A430C222d7e678",
        "assetContract": "https://etherscan.io/address/0xEa319e87Cf06203DAe107Dd8E5672175e3Ee976c",
        "coingeckoId": "surf-finance"
      }
    },
    {
      "chainId": 101,
      "address": "EK6iyvvqvQtsWYcySrZVHkXjCLX494r9PhnDWJaX1CPu",
      "symbol": "wrenBTC",
      "name": "renBTC (Wormhole)",
      "decimals": 8,
      "logoURI": "https://cdn.jsdelivr.net/gh/trustwallet/assets@master/blockchains/ethereum/assets/0xEB4C2781e4ebA804CE9a9803C67d0893436bB27D/logo.png",
      "tags": [
        "wrapped",
        "wormhole"
      ],
      "extensions": {
        "address": "0xEB4C2781e4ebA804CE9a9803C67d0893436bB27D",
        "bridgeContract": "https://etherscan.io/address/0xf92cD566Ea4864356C5491c177A430C222d7e678",
        "assetContract": "https://etherscan.io/address/0xEB4C2781e4ebA804CE9a9803C67d0893436bB27D",
        "coingeckoId": "renbtc"
      }
    },
    {
      "chainId": 101,
      "address": "B2m4B527oLo5WFWLgy2MitP66azhEW2puaazUAuvNgqZ",
      "symbol": "wDMG",
      "name": "DMM: Governance (Wormhole)",
      "decimals": 9,
      "logoURI": "https://cdn.jsdelivr.net/gh/trustwallet/assets@master/blockchains/ethereum/assets/0xEd91879919B71bB6905f23af0A68d231EcF87b14/logo.png",
      "tags": [
        "wrapped",
        "wormhole"
      ],
      "extensions": {
        "address": "0xEd91879919B71bB6905f23af0A68d231EcF87b14",
        "bridgeContract": "https://etherscan.io/address/0xf92cD566Ea4864356C5491c177A430C222d7e678",
        "assetContract": "https://etherscan.io/address/0xEd91879919B71bB6905f23af0A68d231EcF87b14",
        "coingeckoId": "dmm-governance"
      }
    },
    {
      "chainId": 101,
      "address": "H3iuZNRwaqPsnGUGU5YkDwTU3hQMkzC32hxDko8EtzZw",
      "symbol": "wHEZ",
      "name": "Hermez Network Token (Wormhole)",
      "decimals": 9,
      "logoURI": "https://cdn.jsdelivr.net/gh/trustwallet/assets@master/blockchains/ethereum/assets/0xEEF9f339514298C6A857EfCfC1A762aF84438dEE/logo.png",
      "tags": [
        "wrapped",
        "wormhole"
      ],
      "extensions": {
        "address": "0xEEF9f339514298C6A857EfCfC1A762aF84438dEE",
        "bridgeContract": "https://etherscan.io/address/0xf92cD566Ea4864356C5491c177A430C222d7e678",
        "assetContract": "https://etherscan.io/address/0xEEF9f339514298C6A857EfCfC1A762aF84438dEE",
        "coingeckoId": "hermez-network-token"
      }
    },
    {
      "chainId": 101,
      "address": "DL7873Hud4eMdGScQFD7vrbC6fzWAMQ2LMuoZSn4zUry",
      "symbol": "wRLY",
      "name": "Rally (Wormhole)",
      "decimals": 9,
      "logoURI": "https://cdn.jsdelivr.net/gh/trustwallet/assets@master/blockchains/ethereum/assets/0xf1f955016EcbCd7321c7266BccFB96c68ea5E49b/logo.png",
      "tags": [
        "wrapped",
        "wormhole"
      ],
      "extensions": {
        "address": "0xf1f955016EcbCd7321c7266BccFB96c68ea5E49b",
        "bridgeContract": "https://etherscan.io/address/0xf92cD566Ea4864356C5491c177A430C222d7e678",
        "assetContract": "https://etherscan.io/address/0xf1f955016EcbCd7321c7266BccFB96c68ea5E49b",
        "coingeckoId": "rally-2"
      }
    },
    {
      "chainId": 101,
      "address": "3N89w9KPUVYUK5MMGNY8yMXhrr89QQ1RQPJxVnQHgMdd",
      "symbol": "wYf-DAI",
      "name": "YfDAI.finance (Wormhole)",
      "decimals": 9,
      "logoURI": "https://cdn.jsdelivr.net/gh/trustwallet/assets@master/blockchains/ethereum/assets/0xf4CD3d3Fda8d7Fd6C5a500203e38640A70Bf9577/logo.png",
      "tags": [
        "wrapped",
        "wormhole"
      ],
      "extensions": {
        "address": "0xf4CD3d3Fda8d7Fd6C5a500203e38640A70Bf9577",
        "bridgeContract": "https://etherscan.io/address/0xf92cD566Ea4864356C5491c177A430C222d7e678",
        "assetContract": "https://etherscan.io/address/0xf4CD3d3Fda8d7Fd6C5a500203e38640A70Bf9577",
        "coingeckoId": "yfdai-finance"
      }
    },
    {
      "chainId": 101,
      "address": "8ArKbnnDiq8eRR8hZ1eULMjd2iMAD8AqwyVJRAX7mHQo",
      "symbol": "wFCL",
      "name": "Fractal Protocol Token (Wormhole)",
      "decimals": 9,
      "logoURI": "https://cdn.jsdelivr.net/gh/trustwallet/assets@master/blockchains/ethereum/assets/0xF4d861575ecC9493420A3f5a14F85B13f0b50EB3/logo.png",
      "tags": [
        "wrapped",
        "wormhole"
      ],
      "extensions": {
        "address": "0xF4d861575ecC9493420A3f5a14F85B13f0b50EB3",
        "bridgeContract": "https://etherscan.io/address/0xf92cD566Ea4864356C5491c177A430C222d7e678",
        "assetContract": "https://etherscan.io/address/0xF4d861575ecC9493420A3f5a14F85B13f0b50EB3",
        "coingeckoId": "fractal"
      }
    },
    {
      "chainId": 101,
      "address": "ZWGxcTgJCNGQqZn6vFdknwj4AFFsYRZ4SDJuhRn3J1T",
      "symbol": "wAXS",
      "name": "Axie Infinity (Wormhole)",
      "decimals": 9,
      "logoURI": "https://cdn.jsdelivr.net/gh/trustwallet/assets@master/blockchains/ethereum/assets/0xF5D669627376EBd411E34b98F19C868c8ABA5ADA/logo.png",
      "tags": [
        "wrapped",
        "wormhole"
      ],
      "extensions": {
        "address": "0xF5D669627376EBd411E34b98F19C868c8ABA5ADA",
        "bridgeContract": "https://etherscan.io/address/0xf92cD566Ea4864356C5491c177A430C222d7e678",
        "assetContract": "https://etherscan.io/address/0xF5D669627376EBd411E34b98F19C868c8ABA5ADA",
        "coingeckoId": "axie-infinity"
      }
    },
    {
      "chainId": 101,
      "address": "PEjUEMHFRtfajio8YHKZdUruW1vTzGmz6F7NngjYuou",
      "symbol": "wENJ",
      "name": "Enjin Coin (Wormhole)",
      "decimals": 9,
      "logoURI": "https://cdn.jsdelivr.net/gh/trustwallet/assets@master/blockchains/ethereum/assets/0xF629cBd94d3791C9250152BD8dfBDF380E2a3B9c/logo.png",
      "tags": [
        "wrapped",
        "wormhole"
      ],
      "extensions": {
        "address": "0xF629cBd94d3791C9250152BD8dfBDF380E2a3B9c",
        "bridgeContract": "https://etherscan.io/address/0xf92cD566Ea4864356C5491c177A430C222d7e678",
        "assetContract": "https://etherscan.io/address/0xF629cBd94d3791C9250152BD8dfBDF380E2a3B9c",
        "coingeckoId": "enjincoin"
      }
    },
    {
      "chainId": 101,
      "address": "2cW5deMKeR97C7csq1aMMWUa5RNWkpQFz8tumxk4ZV8w",
      "symbol": "wYLD",
      "name": "Yield (Wormhole)",
      "decimals": 9,
      "logoURI": "https://cdn.jsdelivr.net/gh/trustwallet/assets@master/blockchains/ethereum/assets/0xF94b5C5651c888d928439aB6514B93944eEE6F48/logo.png",
      "tags": [
        "wrapped",
        "wormhole"
      ],
      "extensions": {
        "address": "0xF94b5C5651c888d928439aB6514B93944eEE6F48",
        "bridgeContract": "https://etherscan.io/address/0xf92cD566Ea4864356C5491c177A430C222d7e678",
        "assetContract": "https://etherscan.io/address/0xF94b5C5651c888d928439aB6514B93944eEE6F48",
        "coingeckoId": "yield-app"
      }
    },
    {
      "chainId": 101,
      "address": "FR5qPX4gbKHPyKMK7Cey6dHZ7wtqmqRogYPJo6bpd5Uw",
      "symbol": "wDDIM",
      "name": "DuckDaoDime (Wormhole)",
      "decimals": 9,
      "logoURI": "https://cdn.jsdelivr.net/gh/trustwallet/assets@master/blockchains/ethereum/assets/0xFbEEa1C75E4c4465CB2FCCc9c6d6afe984558E20/logo.png",
      "tags": [
        "wrapped",
        "wormhole"
      ],
      "extensions": {
        "address": "0xFbEEa1C75E4c4465CB2FCCc9c6d6afe984558E20",
        "bridgeContract": "https://etherscan.io/address/0xf92cD566Ea4864356C5491c177A430C222d7e678",
        "assetContract": "https://etherscan.io/address/0xFbEEa1C75E4c4465CB2FCCc9c6d6afe984558E20",
        "coingeckoId": "duckdaodime"
      }
    },
    {
      "chainId": 101,
      "address": "8HCWFQA2GsA6Nm2L5jidM3mus7NeeQ8wp1ri3XFF9WWH",
      "symbol": "wRARI",
      "name": "Rarible (Wormhole)",
      "decimals": 9,
      "logoURI": "https://cdn.jsdelivr.net/gh/trustwallet/assets@master/blockchains/ethereum/assets/0xFca59Cd816aB1eaD66534D82bc21E7515cE441CF/logo.png",
      "tags": [
        "wrapped",
        "wormhole"
      ],
      "extensions": {
        "address": "0xFca59Cd816aB1eaD66534D82bc21E7515cE441CF",
        "bridgeContract": "https://etherscan.io/address/0xf92cD566Ea4864356C5491c177A430C222d7e678",
        "assetContract": "https://etherscan.io/address/0xFca59Cd816aB1eaD66534D82bc21E7515cE441CF",
        "coingeckoId": "rarible"
      }
    },
    {
      "chainId": 101,
      "address": "Egrv6hURf5o68xJ1AGYeRv8RNj2nXJVuSoA5wwiSALcN",
      "symbol": "wAMP",
      "name": "Amp (Wormhole)",
      "decimals": 9,
      "logoURI": "https://cdn.jsdelivr.net/gh/trustwallet/assets@master/blockchains/ethereum/assets/0xfF20817765cB7f73d4bde2e66e067E58D11095C2/logo.png",
      "tags": [
        "wrapped",
        "wormhole"
      ],
      "extensions": {
        "address": "0xfF20817765cB7f73d4bde2e66e067E58D11095C2",
        "bridgeContract": "https://etherscan.io/address/0xf92cD566Ea4864356C5491c177A430C222d7e678",
        "assetContract": "https://etherscan.io/address/0xfF20817765cB7f73d4bde2e66e067E58D11095C2",
        "coingeckoId": "amp-token"
      }
    },
    {
      "chainId": 101,
      "address": "GXMaB6jm5cdoQgb65YpkEu61eDYtod3PuVwYYXdZZJ9r",
      "symbol": "wFSW",
      "name": "FalconSwap Token (Wormhole)",
      "decimals": 9,
      "logoURI": "https://cdn.jsdelivr.net/gh/trustwallet/assets@master/blockchains/ethereum/assets/0xfffffffFf15AbF397dA76f1dcc1A1604F45126DB/logo.png",
      "tags": [
        "wrapped",
        "wormhole"
      ],
      "extensions": {
        "address": "0xfffffffFf15AbF397dA76f1dcc1A1604F45126DB",
        "bridgeContract": "https://etherscan.io/address/0xf92cD566Ea4864356C5491c177A430C222d7e678",
        "assetContract": "https://etherscan.io/address/0xfffffffFf15AbF397dA76f1dcc1A1604F45126DB",
        "coingeckoId": "fsw-token"
      }
    },
    {
      "chainId": 101,
      "address": "AJ1W9A9N9dEMdVyoDiam2rV44gnBm2csrPDP7xqcapgX",
      "symbol": "wBUSD",
      "name": "Binance USD (Wormhole)",
      "decimals": 9,
      "logoURI": " https://cdn.jsdelivr.net/gh/trustwallet/assets@master/blockchains/ethereum/assets/0x4Fabb145d64652a948d72533023f6E7A623C7C53/logo.png",
      "tags": [
        "wrapped",
        "wormhole"
      ],
      "extensions": {
        "address": "0x4Fabb145d64652a948d72533023f6E7A623C7C53",
        "bridgeContract": "https://etherscan.io/address/0xf92cD566Ea4864356C5491c177A430C222d7e678",
        "assetContract": "https://etherscan.io/address/0x4Fabb145d64652a948d72533023f6E7A623C7C53",
        "coingeckoId": "binance-usd"
      }
    },
    {
      "chainId": 101,
      "address": "2VmKuXMwdzouMndWcK7BK2951tBEtYVmGsdU4dXbjyaY",
      "symbol": "waDAI",
      "name": "Aave Interest bearing DAI (Wormhole)",
      "decimals": 9,
      "logoURI": "https://cloudflare-ipfs.com/ipfs/QmaznB5PRhMC696u8yZuzN6Uwrnp7Zmfa5CydVUMvLJc9i/aDAI.svg",
      "tags": [
        "wrapped",
        "wormhole"
      ],
      "extensions": {
        "address": "0xfC1E690f61EFd961294b3e1Ce3313fBD8aa4f85d",
        "bridgeContract": "https://etherscan.io/address/0xf92cD566Ea4864356C5491c177A430C222d7e678",
        "assetContract": "https://etherscan.io/address/0xfC1E690f61EFd961294b3e1Ce3313fBD8aa4f85d",
        "coingeckoId": "aave-dai-v1"
      }
    },
    {
      "chainId": 101,
      "address": "AXvWVviBmySSdghmuomYHqYB3AZn7NmAWrHYHKKPJxoL",
      "symbol": "waTUSD",
      "name": "Aave Interest bearing TUSD (Wormhole)",
      "decimals": 9,
      "logoURI": "https://cloudflare-ipfs.com/ipfs/QmaznB5PRhMC696u8yZuzN6Uwrnp7Zmfa5CydVUMvLJc9i/aTUSD.svg",
      "tags": [
        "wrapped",
        "wormhole"
      ],
      "extensions": {
        "address": "0x4DA9b813057D04BAef4e5800E36083717b4a0341",
        "bridgeContract": "https://etherscan.io/address/0xf92cD566Ea4864356C5491c177A430C222d7e678",
        "assetContract": "https://etherscan.io/address/0x4DA9b813057D04BAef4e5800E36083717b4a0341",
        "coingeckoId": "aave-tusd-v1"
      }
    },
    {
      "chainId": 101,
      "address": "AkaisFPmasQYZUJsZLD9wPEo2KA7aCRqyRawX18ZRzGr",
      "symbol": "waUSDC",
      "name": "Aave Interest bearing USDC (Wormhole)",
      "decimals": 6,
      "logoURI": "https://cloudflare-ipfs.com/ipfs/QmaznB5PRhMC696u8yZuzN6Uwrnp7Zmfa5CydVUMvLJc9i/aUSDC.svg",
      "tags": [
        "wrapped",
        "wormhole"
      ],
      "extensions": {
        "address": "0x9bA00D6856a4eDF4665BcA2C2309936572473B7E",
        "bridgeContract": "https://etherscan.io/address/0xf92cD566Ea4864356C5491c177A430C222d7e678",
        "assetContract": "https://etherscan.io/address/0x9bA00D6856a4eDF4665BcA2C2309936572473B7E",
        "coingeckoId": "aave-usdc-v1"
      }
    },
    {
      "chainId": 101,
      "address": "FZfQtWMoTQ51Z4jxvHfmFcqj4862u9GzmugBnZUuWqR5",
      "symbol": "waUSDT",
      "name": "Aave Interest bearing USDT (Wormhole)",
      "decimals": 6,
      "logoURI": "https://cloudflare-ipfs.com/ipfs/QmaznB5PRhMC696u8yZuzN6Uwrnp7Zmfa5CydVUMvLJc9i/aUSDT.svg",
      "tags": [
        "wrapped",
        "wormhole"
      ],
      "extensions": {
        "address": "0x71fc860F7D3A592A4a98740e39dB31d25db65ae8",
        "bridgeContract": "https://etherscan.io/address/0xf92cD566Ea4864356C5491c177A430C222d7e678",
        "assetContract": "https://etherscan.io/address/0x71fc860F7D3A592A4a98740e39dB31d25db65ae8",
        "coingeckoId": "aave-usdt-v1"
      }
    },
    {
      "chainId": 101,
      "address": "BMrbF8DZ9U5KGdJ4F2MJbH5d6KPi5FQVp7EqmLrhDe1f",
      "symbol": "waSUSD",
      "name": "Aave Interest bearing SUSD (Wormhole)",
      "decimals": 9,
      "logoURI": "https://cloudflare-ipfs.com/ipfs/QmaznB5PRhMC696u8yZuzN6Uwrnp7Zmfa5CydVUMvLJc9i/aSUSD.svg",
      "tags": [
        "wrapped",
        "wormhole"
      ],
      "extensions": {
        "address": "0x625aE63000f46200499120B906716420bd059240",
        "bridgeContract": "https://etherscan.io/address/0xf92cD566Ea4864356C5491c177A430C222d7e678",
        "assetContract": "https://etherscan.io/address/0x625aE63000f46200499120B906716420bd059240",
        "coingeckoId": "aave-susd-v1"
      }
    },
    {
      "chainId": 101,
      "address": "Fzx4N1xJPDZENAhrAaH79k2izT9CFbfnDEcpcWjiusdY",
      "symbol": "waLEND",
      "name": "Aave Interest bearing LEND (Wormhole)",
      "decimals": 9,
      "logoURI": "https://cloudflare-ipfs.com/ipfs/QmaznB5PRhMC696u8yZuzN6Uwrnp7Zmfa5CydVUMvLJc9i/aLEND.svg",
      "tags": [
        "wrapped",
        "wormhole"
      ],
      "extensions": {
        "address": "0x7D2D3688Df45Ce7C552E19c27e007673da9204B8",
        "bridgeContract": "https://etherscan.io/address/0xf92cD566Ea4864356C5491c177A430C222d7e678",
        "assetContract": "https://etherscan.io/address/0x7D2D3688Df45Ce7C552E19c27e007673da9204B8"
      }
    },
    {
      "chainId": 101,
      "address": "GCdDiVgZnkWCAnGktUsjhoho2CHab9JfrRy3Q5W51zvC",
      "symbol": "waBAT",
      "name": "Aave Interest bearing BAT (Wormhole)",
      "decimals": 9,
      "logoURI": "https://cloudflare-ipfs.com/ipfs/QmaznB5PRhMC696u8yZuzN6Uwrnp7Zmfa5CydVUMvLJc9i/aBAT.svg",
      "tags": [
        "wrapped",
        "wormhole"
      ],
      "extensions": {
        "address": "0xE1BA0FB44CCb0D11b80F92f4f8Ed94CA3fF51D00",
        "bridgeContract": "https://etherscan.io/address/0xf92cD566Ea4864356C5491c177A430C222d7e678",
        "assetContract": "https://etherscan.io/address/0xE1BA0FB44CCb0D11b80F92f4f8Ed94CA3fF51D00",
        "coingeckoId": "aave-bat-v1"
      }
    },
    {
      "chainId": 101,
      "address": "FBrfFh7fb7xKfyBMJA32KufMjEkgSgY4AuzLXFKdJFRj",
      "symbol": "waETH",
      "name": "Aave Interest bearing ETH (Wormhole)",
      "decimals": 9,
      "logoURI": "https://cloudflare-ipfs.com/ipfs/QmaznB5PRhMC696u8yZuzN6Uwrnp7Zmfa5CydVUMvLJc9i/aETH.svg",
      "tags": [
        "wrapped",
        "wormhole"
      ],
      "extensions": {
        "address": "0x3a3A65aAb0dd2A17E3F1947bA16138cd37d08c04",
        "bridgeContract": "https://etherscan.io/address/0xf92cD566Ea4864356C5491c177A430C222d7e678",
        "assetContract": "https://etherscan.io/address/0x3a3A65aAb0dd2A17E3F1947bA16138cd37d08c04",
        "coingeckoId": "aave-eth-v1"
      }
    },
    {
      "chainId": 101,
      "address": "Adp88WrQDgExPTu26DdBnbN2ffWMkXLxwqzjTdfRQiJi",
      "symbol": "waLINK",
      "name": "Aave Interest bearing LINK (Wormhole)",
      "decimals": 9,
      "logoURI": "https://cloudflare-ipfs.com/ipfs/QmaznB5PRhMC696u8yZuzN6Uwrnp7Zmfa5CydVUMvLJc9i/aLINK.svg",
      "tags": [
        "wrapped",
        "wormhole"
      ],
      "extensions": {
        "address": "0xA64BD6C70Cb9051F6A9ba1F163Fdc07E0DfB5F84",
        "bridgeContract": "https://etherscan.io/address/0xf92cD566Ea4864356C5491c177A430C222d7e678",
        "assetContract": "https://etherscan.io/address/0xA64BD6C70Cb9051F6A9ba1F163Fdc07E0DfB5F84",
        "coingeckoId": "aave-link-v1"
      }
    },
    {
      "chainId": 101,
      "address": "3p67dqghWn6reQcVCqNBkufrpU1gtA1ZRAYja6GMXySG",
      "symbol": "waKNC",
      "name": "Aave Interest bearing KNC (Wormhole)",
      "decimals": 9,
      "logoURI": "https://cloudflare-ipfs.com/ipfs/QmaznB5PRhMC696u8yZuzN6Uwrnp7Zmfa5CydVUMvLJc9i/aKNC.svg",
      "tags": [
        "wrapped",
        "wormhole"
      ],
      "extensions": {
        "address": "0x9D91BE44C06d373a8a226E1f3b146956083803eB",
        "bridgeContract": "https://etherscan.io/address/0xf92cD566Ea4864356C5491c177A430C222d7e678",
        "assetContract": "https://etherscan.io/address/0x9D91BE44C06d373a8a226E1f3b146956083803eB",
        "coingeckoId": "aave-knc-v1"
      }
    },
    {
      "chainId": 101,
      "address": "A4qYX1xuewaBL9SeZnwA3We6MhG8TYcTceHAJpk7Etdt",
      "symbol": "waREP",
      "name": "Aave Interest bearing REP (Wormhole)",
      "decimals": 9,
      "logoURI": "https://cloudflare-ipfs.com/ipfs/QmaznB5PRhMC696u8yZuzN6Uwrnp7Zmfa5CydVUMvLJc9i/aREP.svg",
      "tags": [
        "wrapped",
        "wormhole"
      ],
      "extensions": {
        "address": "0x71010A9D003445aC60C4e6A7017c1E89A477B438",
        "bridgeContract": "https://etherscan.io/address/0xf92cD566Ea4864356C5491c177A430C222d7e678",
        "assetContract": "https://etherscan.io/address/0x71010A9D003445aC60C4e6A7017c1E89A477B438"
      }
    },
    {
      "chainId": 101,
      "address": "3iTtcKUVa5ouzwNZFc3SasuAKkY2ZuMxLERRcWfxQVN3",
      "symbol": "waMKR",
      "name": "Aave Interest bearing MKR (Wormhole)",
      "decimals": 9,
      "logoURI": "https://cloudflare-ipfs.com/ipfs/QmaznB5PRhMC696u8yZuzN6Uwrnp7Zmfa5CydVUMvLJc9i/aMKR.svg",
      "tags": [
        "wrapped",
        "wormhole"
      ],
      "extensions": {
        "address": "0x7deB5e830be29F91E298ba5FF1356BB7f8146998",
        "bridgeContract": "https://etherscan.io/address/0xf92cD566Ea4864356C5491c177A430C222d7e678",
        "assetContract": "https://etherscan.io/address/0x7deB5e830be29F91E298ba5FF1356BB7f8146998",
        "coingeckoId": "aave-mkr-v1"
      }
    },
    {
      "chainId": 101,
      "address": "EMS6TrCU8uBMumZukRSShGS1yzHGqYd3S8hW2sYULX3T",
      "symbol": "waMANA",
      "name": "Aave Interest bearing MANA (Wormhole)",
      "decimals": 9,
      "logoURI": "https://cloudflare-ipfs.com/ipfs/QmaznB5PRhMC696u8yZuzN6Uwrnp7Zmfa5CydVUMvLJc9i/aMANA.svg",
      "tags": [
        "wrapped",
        "wormhole"
      ],
      "extensions": {
        "address": "0x6FCE4A401B6B80ACe52baAefE4421Bd188e76F6f",
        "bridgeContract": "https://etherscan.io/address/0xf92cD566Ea4864356C5491c177A430C222d7e678",
        "assetContract": "https://etherscan.io/address/0x6FCE4A401B6B80ACe52baAefE4421Bd188e76F6f",
        "coingeckoId": "aave-mana-v1"
      }
    },
    {
      "chainId": 101,
      "address": "qhqzfH7AjeukUgqyPXncWHFXTBebFNu5QQUrzhJaLB4",
      "symbol": "waZRX",
      "name": "Aave Interest bearing ZRX (Wormhole)",
      "decimals": 9,
      "logoURI": "https://cloudflare-ipfs.com/ipfs/QmaznB5PRhMC696u8yZuzN6Uwrnp7Zmfa5CydVUMvLJc9i/aZRX.svg",
      "tags": [
        "wrapped",
        "wormhole"
      ],
      "extensions": {
        "address": "0x6Fb0855c404E09c47C3fBCA25f08d4E41f9F062f",
        "bridgeContract": "https://etherscan.io/address/0xf92cD566Ea4864356C5491c177A430C222d7e678",
        "assetContract": "https://etherscan.io/address/0x6Fb0855c404E09c47C3fBCA25f08d4E41f9F062f",
        "coingeckoId": "aave-zrx-v1"
      }
    },
    {
      "chainId": 101,
      "address": "FeU2J26AfMqh2mh7Cf4Lw1HRueAvAkZYxGr8njFNMeQ2",
      "symbol": "waSNX",
      "name": "Aave Interest bearing SNX (Wormhole)",
      "decimals": 9,
      "logoURI": "https://cloudflare-ipfs.com/ipfs/QmXj52EGotmpyep84PBycmQnAgCF2sbqxdXFWP3GPZFbEz",
      "tags": [
        "wrapped",
        "wormhole"
      ],
      "extensions": {
        "address": "0x328C4c80BC7aCa0834Db37e6600A6c49E12Da4DE",
        "bridgeContract": "https://etherscan.io/address/0xf92cD566Ea4864356C5491c177A430C222d7e678",
        "assetContract": "https://etherscan.io/address/0x328C4c80BC7aCa0834Db37e6600A6c49E12Da4DE",
        "coingeckoId": "aave-snx-v1"
      }
    },
    {
      "chainId": 101,
      "address": "GveRVvWTUH1s26YxyjUnXh1J5mMdu5crC2K2uQy26KXi",
      "symbol": "waWBTC",
      "name": "Aave Interest bearing WBTC (Wormhole)",
      "decimals": 8,
      "logoURI": "https://cloudflare-ipfs.com/ipfs/QmaznB5PRhMC696u8yZuzN6Uwrnp7Zmfa5CydVUMvLJc9i/aWBTC.svg",
      "tags": [
        "wrapped",
        "wormhole"
      ],
      "extensions": {
        "address": "0xFC4B8ED459e00e5400be803A9BB3954234FD50e3",
        "bridgeContract": "https://etherscan.io/address/0xf92cD566Ea4864356C5491c177A430C222d7e678",
        "assetContract": "https://etherscan.io/address/0xFC4B8ED459e00e5400be803A9BB3954234FD50e3",
        "coingeckoId": "aave-wbtc-v1"
      }
    },
    {
      "chainId": 101,
      "address": "F2WgoHLwV4pfxN4WrUs2q6KkmFCsNorGYQ82oaPNUFLP",
      "symbol": "waBUSD",
      "name": "Aave Interest bearing Binance USD (Wormhole)",
      "decimals": 9,
      "logoURI": "https://cloudflare-ipfs.com/ipfs/QmaznB5PRhMC696u8yZuzN6Uwrnp7Zmfa5CydVUMvLJc9i/aBUSD.svg",
      "tags": [
        "wrapped",
        "wormhole"
      ],
      "extensions": {
        "address": "0x6Ee0f7BB50a54AB5253dA0667B0Dc2ee526C30a8",
        "bridgeContract": "https://etherscan.io/address/0xf92cD566Ea4864356C5491c177A430C222d7e678",
        "assetContract": "https://etherscan.io/address/0x6Ee0f7BB50a54AB5253dA0667B0Dc2ee526C30a8",
        "coingeckoId": "aave-busd-v1"
      }
    },
    {
      "chainId": 101,
      "address": "3rNUQJgvfZ5eFsZvCkvdYcbd9ZzS6YmtwQsoUTFKmVd4",
      "symbol": "waENJ",
      "name": "Aave Interest bearing ENJ (Wormhole)",
      "decimals": 9,
      "logoURI": "https://cloudflare-ipfs.com/ipfs/QmaznB5PRhMC696u8yZuzN6Uwrnp7Zmfa5CydVUMvLJc9i/aENJ.svg",
      "tags": [
        "wrapped",
        "wormhole"
      ],
      "extensions": {
        "address": "0x712DB54daA836B53Ef1EcBb9c6ba3b9Efb073F40",
        "bridgeContract": "https://etherscan.io/address/0xf92cD566Ea4864356C5491c177A430C222d7e678",
        "assetContract": "https://etherscan.io/address/0x712DB54daA836B53Ef1EcBb9c6ba3b9Efb073F40",
        "coingeckoId": "aave-enj-v1"
      }
    },
    {
      "chainId": 101,
      "address": "BHh8nyDwdUG4uyyQYNqGXGLHPyb83R6Y2fqJrNVKtTsT",
      "symbol": "waREN",
      "name": "Aave Interest bearing REN (Wormhole)",
      "decimals": 9,
      "logoURI": "https://cloudflare-ipfs.com/ipfs/QmUgE3UECZxZcCAiqd3V9otfFWLi5fxR8uHd94RxkT3iYb",
      "tags": [
        "wrapped",
        "wormhole"
      ],
      "extensions": {
        "address": "0x69948cC03f478B95283F7dbf1CE764d0fc7EC54C",
        "bridgeContract": "https://etherscan.io/address/0xf92cD566Ea4864356C5491c177A430C222d7e678",
        "assetContract": "https://etherscan.io/address/0x69948cC03f478B95283F7dbf1CE764d0fc7EC54C",
        "coingeckoId": "aave-ren-v1"
      }
    },
    {
      "chainId": 101,
      "address": "EE58FVYG1UoY6Givy3K3GSRde9sHMj6X1BnocHBtd3sz",
      "symbol": "waYFI",
      "name": "Aave Interest bearing YFI (Wormhole)",
      "decimals": 9,
      "logoURI": "https://cloudflare-ipfs.com/ipfs/QmauhqAKU8YLhDhT4M5ZcPMuqEfqkBrBaC31uWC9UXd1ik",
      "tags": [
        "wrapped",
        "wormhole"
      ],
      "extensions": {
        "address": "0x12e51E77DAAA58aA0E9247db7510Ea4B46F9bEAd",
        "bridgeContract": "https://etherscan.io/address/0xf92cD566Ea4864356C5491c177A430C222d7e678",
        "assetContract": "https://etherscan.io/address/0x12e51E77DAAA58aA0E9247db7510Ea4B46F9bEAd",
        "coingeckoId": "ayfi"
      }
    },
    {
      "chainId": 101,
      "address": "8aYsiHR6oVTAcFUzdXDhaPkgRbn4QYRCkdk3ATmAmY4p",
      "symbol": "waAAVE",
      "name": "Aave Interest bearing Aave Token (Wormhole)",
      "decimals": 9,
      "logoURI": "https://cloudflare-ipfs.com/ipfs/QmaznB5PRhMC696u8yZuzN6Uwrnp7Zmfa5CydVUMvLJc9i/aAAVE.svg",
      "tags": [
        "wrapped",
        "wormhole"
      ],
      "extensions": {
        "address": "0xba3D9687Cf50fE253cd2e1cFeEdE1d6787344Ed5",
        "bridgeContract": "https://etherscan.io/address/0xf92cD566Ea4864356C5491c177A430C222d7e678",
        "assetContract": "https://etherscan.io/address/0xba3D9687Cf50fE253cd2e1cFeEdE1d6787344Ed5"
      }
    },
    {
      "chainId": 101,
      "address": "8kwCLkWbv4qTJPcbSV65tWdQmjURjBGRSv6VtC1JTiL8",
      "symbol": "waUNI",
      "name": "Aave Interest bearing Uniswap (Wormhole)",
      "decimals": 9,
      "logoURI": "https://cloudflare-ipfs.com/ipfs/QmYdpeez387RdMw6zEEa5rMXuayi748Uc15eFuoa3QhGEJ",
      "tags": [
        "wrapped",
        "wormhole"
      ],
      "extensions": {
        "address": "0xB124541127A0A657f056D9Dd06188c4F1b0e5aab",
        "bridgeContract": "https://etherscan.io/address/0xf92cD566Ea4864356C5491c177A430C222d7e678",
        "assetContract": "https://etherscan.io/address/0xB124541127A0A657f056D9Dd06188c4F1b0e5aab"
      }
    },
    {
      "chainId": 101,
      "address": "9NDu1wdjZ7GiY7foAXhia9h1wQU45oTUzyMZKJ31V7JA",
      "symbol": "wstkAAVE",
      "name": "Staked Aave (Wormhole)",
      "decimals": 9,
      "logoURI": "https://cloudflare-ipfs.com/ipfs/Qmc2N4CsWDH3ZnnggcvbF8dN1JYsKTUyh3rdj5NBZH9KKL",
      "tags": [
        "wrapped",
        "wormhole"
      ],
      "extensions": {
        "address": "0x4da27a545c0c5B758a6BA100e3a049001de870f5",
        "bridgeContract": "https://etherscan.io/address/0xf92cD566Ea4864356C5491c177A430C222d7e678",
        "assetContract": "https://etherscan.io/address/0x4da27a545c0c5B758a6BA100e3a049001de870f5"
      }
    },
    {
      "chainId": 101,
      "address": "GNQ1Goajm3Za8uC1Eptt2yfsrbnkZh2eMJoqxg54sj3o",
      "symbol": "wUniDAIETH",
      "name": "Uniswap DAI LP (Wormhole)",
      "decimals": 9,
      "logoURI": "https://cloudflare-ipfs.com/ipfs/QmYNz8J1h5yefkaAw6tZwUYoJyBTWmBXgAY28ZWZ5rPsLR",
      "tags": [
        "wrapped",
        "wormhole"
      ],
      "extensions": {
        "address": "0x2a1530C4C41db0B0b2bB646CB5Eb1A67b7158667",
        "bridgeContract": "https://etherscan.io/address/0xf92cD566Ea4864356C5491c177A430C222d7e678",
        "assetContract": "https://etherscan.io/address/0x2a1530C4C41db0B0b2bB646CB5Eb1A67b7158667"
      }
    },
    {
      "chainId": 101,
      "address": "7NFin546WNvWkhtfftfY77z8C1TrxLbUcKmw5TpHGGtC",
      "symbol": "wUniUSDCETH",
      "name": "Uniswap USDC LP (Wormhole)",
      "decimals": 9,
      "logoURI": "https://cloudflare-ipfs.com/ipfs/Qme9QQcNzKvk3FEwEZvvKJWSvDUd41z5geWHNpuJb6di9y",
      "tags": [
        "wrapped",
        "wormhole"
      ],
      "extensions": {
        "address": "0x97deC872013f6B5fB443861090ad931542878126",
        "bridgeContract": "https://etherscan.io/address/0xf92cD566Ea4864356C5491c177A430C222d7e678",
        "assetContract": "https://etherscan.io/address/0x97deC872013f6B5fB443861090ad931542878126"
      }
    },
    {
      "chainId": 101,
      "address": "7gersKTtU65ERNBNTZKjYgKf7HypR7PDMprcuhQJChaq",
      "symbol": "wUnisETHETH",
      "name": "Uniswap sETH LP (Wormhole)",
      "decimals": 9,
      "logoURI": "https://cloudflare-ipfs.com/ipfs/QmZcwn4eZJpjihH8TApRczQQJdAzpR6Er7g1bvo6PGhxWi",
      "tags": [
        "wrapped",
        "wormhole"
      ],
      "extensions": {
        "address": "0xe9Cf7887b93150D4F2Da7dFc6D502B216438F244",
        "bridgeContract": "https://etherscan.io/address/0xf92cD566Ea4864356C5491c177A430C222d7e678",
        "assetContract": "https://etherscan.io/address/0xe9Cf7887b93150D4F2Da7dFc6D502B216438F244"
      }
    },
    {
      "chainId": 101,
      "address": "4aqNtSCr77eiEZJ9u9BhPErjEMju6FFdLeBKkE1pdxuK",
      "symbol": "wUniLENDETH",
      "name": "Uniswap LEND LP (Wormhole)",
      "decimals": 9,
      "logoURI": "https://cloudflare-ipfs.com/ipfs/Qmcbin86EXd14LhbqLknH9kM3N7oueBYt9qQmZdmMWqrgu",
      "tags": [
        "wrapped",
        "wormhole"
      ],
      "extensions": {
        "address": "0xcaA7e4656f6A2B59f5f99c745F91AB26D1210DCe",
        "bridgeContract": "https://etherscan.io/address/0xf92cD566Ea4864356C5491c177A430C222d7e678",
        "assetContract": "https://etherscan.io/address/0xcaA7e4656f6A2B59f5f99c745F91AB26D1210DCe"
      }
    },
    {
      "chainId": 101,
      "address": "FDdoYCHwFghBSbnN6suvFR3VFw6kAzfhfGpkAQAGPLC3",
      "symbol": "wUniMKRETH",
      "name": "Uniswap MKR LP (Wormhole)",
      "decimals": 9,
      "logoURI": "https://cloudflare-ipfs.com/ipfs/QmSS94EJyBeHeUmoDmGjQjeuUHQxTcMaD8Zvw8W8XdGDBv",
      "tags": [
        "wrapped",
        "wormhole"
      ],
      "extensions": {
        "address": "0x2C4Bd064b998838076fa341A83d007FC2FA50957",
        "bridgeContract": "https://etherscan.io/address/0xf92cD566Ea4864356C5491c177A430C222d7e678",
        "assetContract": "https://etherscan.io/address/0x2C4Bd064b998838076fa341A83d007FC2FA50957"
      }
    },
    {
      "chainId": 101,
      "address": "FSSTfbb1vh1TRe8Ja64hC65QTc7pPUhwHh5uTAWj5haH",
      "symbol": "wUniLINKETH",
      "name": "Uniswap LINK LP (Wormhole)",
      "decimals": 9,
      "logoURI": "https://cloudflare-ipfs.com/ipfs/QmQWb2cb9QZbTeMTtoWzUpJGNXcZiGXTygbRLKHNNwhk4Y",
      "tags": [
        "wrapped",
        "wormhole"
      ],
      "extensions": {
        "address": "0xF173214C720f58E03e194085B1DB28B50aCDeeaD",
        "bridgeContract": "https://etherscan.io/address/0xf92cD566Ea4864356C5491c177A430C222d7e678",
        "assetContract": "https://etherscan.io/address/0xF173214C720f58E03e194085B1DB28B50aCDeeaD"
      }
    },
    {
      "chainId": 101,
      "address": "Aci9xBGywrgBxQoFnL6LCoCYuX5k6AqaYhimgSZ1Fhrk",
      "symbol": "waUniETH",
      "name": "Aave Interest bearing UniETH (Wormhole)",
      "decimals": 9,
      "logoURI": " https://cdn.jsdelivr.net/gh/trustwallet/assets@master/blockchains/ethereum/assets/0x6179078872605396Ee62960917128F9477a5DdbB/logo.png",
      "tags": [
        "wrapped",
        "wormhole"
      ],
      "extensions": {
        "address": "0x6179078872605396Ee62960917128F9477a5DdbB",
        "bridgeContract": "https://etherscan.io/address/0xf92cD566Ea4864356C5491c177A430C222d7e678",
        "assetContract": "https://etherscan.io/address/0x6179078872605396Ee62960917128F9477a5DdbB"
      }
    },
    {
      "chainId": 101,
      "address": "GqHK99sW4ym6zy6Kdoh8f7sb2c3qhtB3WRqeyPbAYfmy",
      "symbol": "waUniDAI",
      "name": "Aave Interest bearing UniDAI (Wormhole)",
      "decimals": 9,
      "logoURI": " https://cdn.jsdelivr.net/gh/trustwallet/assets@master/blockchains/ethereum/assets/0x048930eec73c91B44b0844aEACdEBADC2F2b6efb/logo.png",
      "tags": [
        "wrapped",
        "wormhole"
      ],
      "extensions": {
        "address": "0x048930eec73c91B44b0844aEACdEBADC2F2b6efb",
        "bridgeContract": "https://etherscan.io/address/0xf92cD566Ea4864356C5491c177A430C222d7e678",
        "assetContract": "https://etherscan.io/address/0x048930eec73c91B44b0844aEACdEBADC2F2b6efb"
      }
    },
    {
      "chainId": 101,
      "address": "4e4TpGVJMYiz5UBrAXuNmiVJ9yvc7ppJeAn8sXmbnmDi",
      "symbol": "waUniUSDC",
      "name": "Aave Interest bearing UniUSDC (Wormhole)",
      "decimals": 6,
      "logoURI": " https://cdn.jsdelivr.net/gh/trustwallet/assets@master/blockchains/ethereum/assets/0xe02b2Ad63eFF3Ac1D5827cBd7AB9DD3DaC4f4AD0/logo.png",
      "tags": [
        "wrapped",
        "wormhole"
      ],
      "extensions": {
        "address": "0xe02b2Ad63eFF3Ac1D5827cBd7AB9DD3DaC4f4AD0",
        "bridgeContract": "https://etherscan.io/address/0xf92cD566Ea4864356C5491c177A430C222d7e678",
        "assetContract": "https://etherscan.io/address/0xe02b2Ad63eFF3Ac1D5827cBd7AB9DD3DaC4f4AD0"
      }
    },
    {
      "chainId": 101,
      "address": "49LoAnQQdo9171zfcWRUoQLYSScrxXobbuwt14xjvfVm",
      "symbol": "waUniUSDT",
      "name": "Aave Interest bearing UniUSDT (Wormhole)",
      "decimals": 6,
      "logoURI": " https://cdn.jsdelivr.net/gh/trustwallet/assets@master/blockchains/ethereum/assets/0xb977ee318010A5252774171494a1bCB98E7fab65/logo.png",
      "tags": [
        "wrapped",
        "wormhole"
      ],
      "extensions": {
        "address": "0xb977ee318010A5252774171494a1bCB98E7fab65",
        "bridgeContract": "https://etherscan.io/address/0xf92cD566Ea4864356C5491c177A430C222d7e678",
        "assetContract": "https://etherscan.io/address/0xb977ee318010A5252774171494a1bCB98E7fab65"
      }
    },
    {
      "chainId": 101,
      "address": "CvG3gtKYJtKRzEUgMeb42xnd8HDjESgLtyJqQ2kuLncp",
      "symbol": "waUniDAIETH",
      "name": "Aave Interest bearing UniDAIETH (Wormhole)",
      "decimals": 9,
      "logoURI": "https://cloudflare-ipfs.com/ipfs/QmaznB5PRhMC696u8yZuzN6Uwrnp7Zmfa5CydVUMvLJc9i/aUNI%20DAI%20ETH.svg",
      "tags": [
        "wrapped",
        "wormhole"
      ],
      "extensions": {
        "address": "0xBbBb7F2aC04484F7F04A2C2C16f20479791BbB44",
        "bridgeContract": "https://etherscan.io/address/0xf92cD566Ea4864356C5491c177A430C222d7e678",
        "assetContract": "https://etherscan.io/address/0xBbBb7F2aC04484F7F04A2C2C16f20479791BbB44"
      }
    },
    {
      "chainId": 101,
      "address": "GSv5ECZaMfaceZK4WKKzA4tKVDkqtfBASECcmYFWcy4G",
      "symbol": "waUniUSDCETH",
      "name": "Aave Interest bearing UniUSDCETH (Wormhole)",
      "decimals": 9,
      "logoURI": "https://cloudflare-ipfs.com/ipfs/QmaznB5PRhMC696u8yZuzN6Uwrnp7Zmfa5CydVUMvLJc9i/aUNI%20USDC%20ETH.svg",
      "tags": [
        "wrapped",
        "wormhole"
      ],
      "extensions": {
        "address": "0x1D0e53A0e524E3CC92C1f0f33Ae268FfF8D7E7a5",
        "bridgeContract": "https://etherscan.io/address/0xf92cD566Ea4864356C5491c177A430C222d7e678",
        "assetContract": "https://etherscan.io/address/0x1D0e53A0e524E3CC92C1f0f33Ae268FfF8D7E7a5"
      }
    },
    {
      "chainId": 101,
      "address": "7LUdsedi7qpTJGnFpZo6mWqVtKKpccr9XrQGxJ2xUDPT",
      "symbol": "waUniSETHETH",
      "name": "Aave Interest bearing UniSETHETH (Wormhole)",
      "decimals": 9,
      "logoURI": "https://cloudflare-ipfs.com/ipfs/QmaznB5PRhMC696u8yZuzN6Uwrnp7Zmfa5CydVUMvLJc9i/aUNI%20sETH%20ETH.svg",
      "tags": [
        "wrapped",
        "wormhole"
      ],
      "extensions": {
        "address": "0x84BBcaB430717ff832c3904fa6515f97fc63C76F",
        "bridgeContract": "https://etherscan.io/address/0xf92cD566Ea4864356C5491c177A430C222d7e678",
        "assetContract": "https://etherscan.io/address/0x84BBcaB430717ff832c3904fa6515f97fc63C76F"
      }
    },
    {
      "chainId": 101,
      "address": "Hc1zHQxg1k2JVwvuv3kqbCyZDEJYfDdNftBMab4EMUx9",
      "symbol": "waUniLENDETH",
      "name": "Aave Interest bearing UniLENDETH (Wormhole)",
      "decimals": 9,
      "logoURI": "https://cloudflare-ipfs.com/ipfs/QmaznB5PRhMC696u8yZuzN6Uwrnp7Zmfa5CydVUMvLJc9i/aUNI%20LEND%20ETH.svg",
      "tags": [
        "wrapped",
        "wormhole"
      ],
      "extensions": {
        "address": "0xc88ebbf7C523f38Ef3eB8A151273C0F0dA421e63",
        "bridgeContract": "https://etherscan.io/address/0xf92cD566Ea4864356C5491c177A430C222d7e678",
        "assetContract": "https://etherscan.io/address/0xc88ebbf7C523f38Ef3eB8A151273C0F0dA421e63"
      }
    },
    {
      "chainId": 101,
      "address": "9PejEmx6NKDHgf6jpgAWwZsibURKifBakjzDQdtCtAXT",
      "symbol": "waUniMKRETH",
      "name": "Aave Interest bearing UniMKRETH (Wormhole)",
      "decimals": 9,
      "logoURI": "https://cloudflare-ipfs.com/ipfs/QmaznB5PRhMC696u8yZuzN6Uwrnp7Zmfa5CydVUMvLJc9i/aUNI%20MKR%20ETH.svg",
      "tags": [
        "wrapped",
        "wormhole"
      ],
      "extensions": {
        "address": "0x8c69f7A4C9B38F1b48005D216c398Efb2F1Ce3e4",
        "bridgeContract": "https://etherscan.io/address/0xf92cD566Ea4864356C5491c177A430C222d7e678",
        "assetContract": "https://etherscan.io/address/0x8c69f7A4C9B38F1b48005D216c398Efb2F1Ce3e4"
      }
    },
    {
      "chainId": 101,
      "address": "KcHygDp4o7ENsHjevYM4T3u6R7KHa5VyvkJ7kpmJcYo",
      "symbol": "waUniLINKETH",
      "name": "Aave Interest bearing UniLINKETH (Wormhole)",
      "decimals": 9,
      "logoURI": "https://cloudflare-ipfs.com/ipfs/QmaznB5PRhMC696u8yZuzN6Uwrnp7Zmfa5CydVUMvLJc9i/aUNI%20LINK%20ETH.svg",
      "tags": [
        "wrapped",
        "wormhole"
      ],
      "extensions": {
        "address": "0x9548DB8b1cA9b6c757485e7861918b640390169c",
        "bridgeContract": "https://etherscan.io/address/0xf92cD566Ea4864356C5491c177A430C222d7e678",
        "assetContract": "https://etherscan.io/address/0x9548DB8b1cA9b6c757485e7861918b640390169c"
      }
    },
    {
      "chainId": 101,
      "address": "GNPAF84ZEtKYyfuY2fg8tZVwse7LpTSeyYPSyEKFqa2Y",
      "symbol": "waUSDT",
      "name": "Aave interest bearing USDT (Wormhole)",
      "decimals": 6,
      "logoURI": "https://cloudflare-ipfs.com/ipfs/QmaznB5PRhMC696u8yZuzN6Uwrnp7Zmfa5CydVUMvLJc9i/aUSDT.svg",
      "tags": [
        "wrapped",
        "wormhole"
      ],
      "extensions": {
        "address": "0x3Ed3B47Dd13EC9a98b44e6204A523E766B225811",
        "bridgeContract": "https://etherscan.io/address/0xf92cD566Ea4864356C5491c177A430C222d7e678",
        "assetContract": "https://etherscan.io/address/0x3Ed3B47Dd13EC9a98b44e6204A523E766B225811",
        "coingeckoId": "aave-usdt"
      }
    },
    {
      "chainId": 101,
      "address": "3QTknQ3i27rDKm5hvBaScFLQ34xX9N7J7XfEFwy27qbZ",
      "symbol": "waWBTC",
      "name": "Aave interest bearing WBTC (Wormhole)",
      "decimals": 8,
      "logoURI": "https://cloudflare-ipfs.com/ipfs/QmaznB5PRhMC696u8yZuzN6Uwrnp7Zmfa5CydVUMvLJc9i/aWBTC.svg",
      "tags": [
        "wrapped",
        "wormhole"
      ],
      "extensions": {
        "address": "0x9ff58f4fFB29fA2266Ab25e75e2A8b3503311656",
        "bridgeContract": "https://etherscan.io/address/0xf92cD566Ea4864356C5491c177A430C222d7e678",
        "assetContract": "https://etherscan.io/address/0x9ff58f4fFB29fA2266Ab25e75e2A8b3503311656",
        "coingeckoId": "aave-wbtc"
      }
    },
    {
      "chainId": 101,
      "address": "EbpkofeWyiQouGyxQAgXxEyGtjgq13NSucX3CNvucNpb",
      "symbol": "waWETH",
      "name": "Aave interest bearing WETH (Wormhole)",
      "decimals": 9,
      "logoURI": "https://cloudflare-ipfs.com/ipfs/QmUDc7LQN6zKHon9FChTqZc7WGFvGPZe698Bq5HbSYtfk9",
      "tags": [
        "wrapped",
        "wormhole"
      ],
      "extensions": {
        "address": "0x030bA81f1c18d280636F32af80b9AAd02Cf0854e",
        "bridgeContract": "https://etherscan.io/address/0xf92cD566Ea4864356C5491c177A430C222d7e678",
        "assetContract": "https://etherscan.io/address/0x030bA81f1c18d280636F32af80b9AAd02Cf0854e"
      }
    },
    {
      "chainId": 101,
      "address": "67uaa3Z7SX7GC6dqSTjpJLnySLXZpCAK9MHMi3232Bfb",
      "symbol": "waYFI",
      "name": "Aave interest bearing YFI (Wormhole)",
      "decimals": 9,
      "logoURI": "https://cloudflare-ipfs.com/ipfs/QmauhqAKU8YLhDhT4M5ZcPMuqEfqkBrBaC31uWC9UXd1ik",
      "tags": [
        "wrapped",
        "wormhole"
      ],
      "extensions": {
        "address": "0x5165d24277cD063F5ac44Efd447B27025e888f37",
        "bridgeContract": "https://etherscan.io/address/0xf92cD566Ea4864356C5491c177A430C222d7e678",
        "assetContract": "https://etherscan.io/address/0x5165d24277cD063F5ac44Efd447B27025e888f37"
      }
    },
    {
      "chainId": 101,
      "address": "9xS6et5uvQ64QsmaGMfzfXrwTsfYPjwEWuiPnBGFgfw",
      "symbol": "waZRX",
      "name": "Aave interest bearing ZRX (Wormhole)",
      "decimals": 9,
      "logoURI": "https://cloudflare-ipfs.com/ipfs/QmaznB5PRhMC696u8yZuzN6Uwrnp7Zmfa5CydVUMvLJc9i/aZRX.svg",
      "tags": [
        "wrapped",
        "wormhole"
      ],
      "extensions": {
        "address": "0xDf7FF54aAcAcbFf42dfe29DD6144A69b629f8C9e",
        "bridgeContract": "https://etherscan.io/address/0xf92cD566Ea4864356C5491c177A430C222d7e678",
        "assetContract": "https://etherscan.io/address/0xDf7FF54aAcAcbFf42dfe29DD6144A69b629f8C9e",
        "coingeckoId": "aave-zrx"
      }
    },
    {
      "chainId": 101,
      "address": "2TZ8s2FwtWqJrWpdFsSf2uM2Fvjw474n6HhTdTEWoLor",
      "symbol": "waUNI",
      "name": "Aave interest bearing UNI (Wormhole)",
      "decimals": 9,
      "logoURI": "https://cloudflare-ipfs.com/ipfs/QmYdpeez387RdMw6zEEa5rMXuayi748Uc15eFuoa3QhGEJ",
      "tags": [
        "wrapped",
        "wormhole"
      ],
      "extensions": {
        "address": "0xB9D7CB55f463405CDfBe4E90a6D2Df01C2B92BF1",
        "bridgeContract": "https://etherscan.io/address/0xf92cD566Ea4864356C5491c177A430C222d7e678",
        "assetContract": "https://etherscan.io/address/0xB9D7CB55f463405CDfBe4E90a6D2Df01C2B92BF1"
      }
    },
    {
      "chainId": 101,
      "address": "G1o2fHZXyPCeAEcY4o6as7SmVaUu65DRhcq1S4Cfap9T",
      "symbol": "waAAVE",
      "name": "Aave interest bearing AAVE (Wormhole)",
      "decimals": 9,
      "logoURI": "https://cloudflare-ipfs.com/ipfs/QmaznB5PRhMC696u8yZuzN6Uwrnp7Zmfa5CydVUMvLJc9i/aAAVE.svg",
      "tags": [
        "wrapped",
        "wormhole"
      ],
      "extensions": {
        "address": "0xFFC97d72E13E01096502Cb8Eb52dEe56f74DAD7B",
        "bridgeContract": "https://etherscan.io/address/0xf92cD566Ea4864356C5491c177A430C222d7e678",
        "assetContract": "https://etherscan.io/address/0xFFC97d72E13E01096502Cb8Eb52dEe56f74DAD7B"
      }
    },
    {
      "chainId": 101,
      "address": "8PeWkyvCDHpSgT5oiGFgZQtXSRBij7ZFLJTHAGBntRDH",
      "symbol": "waBAT",
      "name": "Aave interest bearing BAT (Wormhole)",
      "decimals": 9,
      "logoURI": "https://cloudflare-ipfs.com/ipfs/QmaznB5PRhMC696u8yZuzN6Uwrnp7Zmfa5CydVUMvLJc9i/aBAT.svg",
      "tags": [
        "wrapped",
        "wormhole"
      ],
      "extensions": {
        "address": "0x05Ec93c0365baAeAbF7AefFb0972ea7ECdD39CF1",
        "bridgeContract": "https://etherscan.io/address/0xf92cD566Ea4864356C5491c177A430C222d7e678",
        "assetContract": "https://etherscan.io/address/0x05Ec93c0365baAeAbF7AefFb0972ea7ECdD39CF1",
        "coingeckoId": "aave-bat"
      }
    },
    {
      "chainId": 101,
      "address": "67opsuaXQ3JRSJ1mmF7aPLSq6JaZcwAmXwcMzUN5PSMv",
      "symbol": "waBUSD",
      "name": "Aave interest bearing BUSD (Wormhole)",
      "decimals": 9,
      "logoURI": "https://cloudflare-ipfs.com/ipfs/QmaznB5PRhMC696u8yZuzN6Uwrnp7Zmfa5CydVUMvLJc9i/aBUSD.svg",
      "tags": [
        "wrapped",
        "wormhole"
      ],
      "extensions": {
        "address": "0xA361718326c15715591c299427c62086F69923D9",
        "bridgeContract": "https://etherscan.io/address/0xf92cD566Ea4864356C5491c177A430C222d7e678",
        "assetContract": "https://etherscan.io/address/0xA361718326c15715591c299427c62086F69923D9",
        "coingeckoId": "aave-busd"
      }
    },
    {
      "chainId": 101,
      "address": "4JrrHRS56i9GZkSmGaCY3ZsxMo3JEqQviU64ki7ZJPak",
      "symbol": "waDAI",
      "name": "Aave interest bearing DAI (Wormhole)",
      "decimals": 9,
      "logoURI": "https://cloudflare-ipfs.com/ipfs/QmaznB5PRhMC696u8yZuzN6Uwrnp7Zmfa5CydVUMvLJc9i/aDAI.svg",
      "tags": [
        "wrapped",
        "wormhole"
      ],
      "extensions": {
        "address": "0x028171bCA77440897B824Ca71D1c56caC55b68A3",
        "bridgeContract": "https://etherscan.io/address/0xf92cD566Ea4864356C5491c177A430C222d7e678",
        "assetContract": "https://etherscan.io/address/0x028171bCA77440897B824Ca71D1c56caC55b68A3",
        "coingeckoId": "aave-dai"
      }
    },
    {
      "chainId": 101,
      "address": "3LmfKjsSU9hdxfZfcr873DMNR5nnrk8EvdueXg1dTSin",
      "symbol": "waENJ",
      "name": "Aave interest bearing ENJ (Wormhole)",
      "decimals": 9,
      "logoURI": "https://cloudflare-ipfs.com/ipfs/QmaznB5PRhMC696u8yZuzN6Uwrnp7Zmfa5CydVUMvLJc9i/aENJ.svg",
      "tags": [
        "wrapped",
        "wormhole"
      ],
      "extensions": {
        "address": "0xaC6Df26a590F08dcC95D5a4705ae8abbc88509Ef",
        "bridgeContract": "https://etherscan.io/address/0xf92cD566Ea4864356C5491c177A430C222d7e678",
        "assetContract": "https://etherscan.io/address/0xaC6Df26a590F08dcC95D5a4705ae8abbc88509Ef",
        "coingeckoId": "aave-enj"
      }
    },
    {
      "chainId": 101,
      "address": "7VD2Gosm34hB7kughTqu1N3sW92hq3XwKLTi1N1tdKrj",
      "symbol": "waKNC",
      "name": "Aave interest bearing KNC (Wormhole)",
      "decimals": 9,
      "logoURI": "https://cloudflare-ipfs.com/ipfs/QmaznB5PRhMC696u8yZuzN6Uwrnp7Zmfa5CydVUMvLJc9i/aKNC.svg",
      "tags": [
        "wrapped",
        "wormhole"
      ],
      "extensions": {
        "address": "0x39C6b3e42d6A679d7D776778Fe880BC9487C2EDA",
        "bridgeContract": "https://etherscan.io/address/0xf92cD566Ea4864356C5491c177A430C222d7e678",
        "assetContract": "https://etherscan.io/address/0x39C6b3e42d6A679d7D776778Fe880BC9487C2EDA",
        "coingeckoId": "aave-knc"
      }
    },
    {
      "chainId": 101,
      "address": "4erbVWFvdvS5P8ews7kUjqfpCQbA8vurnWyvRLsnZJgv",
      "symbol": "waLINK",
      "name": "Aave interest bearing LINK (Wormhole)",
      "decimals": 9,
      "logoURI": "https://cloudflare-ipfs.com/ipfs/QmaznB5PRhMC696u8yZuzN6Uwrnp7Zmfa5CydVUMvLJc9i/aLINK.svg",
      "tags": [
        "wrapped",
        "wormhole"
      ],
      "extensions": {
        "address": "0xa06bC25B5805d5F8d82847D191Cb4Af5A3e873E0",
        "bridgeContract": "https://etherscan.io/address/0xf92cD566Ea4864356C5491c177A430C222d7e678",
        "assetContract": "https://etherscan.io/address/0xa06bC25B5805d5F8d82847D191Cb4Af5A3e873E0",
        "coingeckoId": "aave-link"
      }
    },
    {
      "chainId": 101,
      "address": "AXJWqG4SpAEwkMjKYkarKwv6Qfz5rLU3cwt5KtrDAAYe",
      "symbol": "waMANA",
      "name": "Aave interest bearing MANA (Wormhole)",
      "decimals": 9,
      "logoURI": "https://cloudflare-ipfs.com/ipfs/QmaznB5PRhMC696u8yZuzN6Uwrnp7Zmfa5CydVUMvLJc9i/aMANA.svg",
      "tags": [
        "wrapped",
        "wormhole"
      ],
      "extensions": {
        "address": "0xa685a61171bb30d4072B338c80Cb7b2c865c873E",
        "bridgeContract": "https://etherscan.io/address/0xf92cD566Ea4864356C5491c177A430C222d7e678",
        "assetContract": "https://etherscan.io/address/0xa685a61171bb30d4072B338c80Cb7b2c865c873E",
        "coingeckoId": "aave-mana"
      }
    },
    {
      "chainId": 101,
      "address": "4kJmfagJzQFuwto5RX6f1xScWYbEVBzEpdjmiqTCnzjJ",
      "symbol": "waMKR",
      "name": "Aave interest bearing MKR (Wormhole)",
      "decimals": 9,
      "logoURI": "https://cloudflare-ipfs.com/ipfs/QmaznB5PRhMC696u8yZuzN6Uwrnp7Zmfa5CydVUMvLJc9i/aMKR.svg",
      "tags": [
        "wrapped",
        "wormhole"
      ],
      "extensions": {
        "address": "0xc713e5E149D5D0715DcD1c156a020976e7E56B88",
        "bridgeContract": "https://etherscan.io/address/0xf92cD566Ea4864356C5491c177A430C222d7e678",
        "assetContract": "https://etherscan.io/address/0xc713e5E149D5D0715DcD1c156a020976e7E56B88",
        "coingeckoId": "aave-mkr"
      }
    },
    {
      "chainId": 101,
      "address": "DN8jPo8YZTXhLMyDMKcnwFuKqY8wfn2UrpX8ct4rc8Bc",
      "symbol": "waREN",
      "name": "Aave interest bearing REN (Wormhole)",
      "decimals": 9,
      "logoURI": "https://cloudflare-ipfs.com/ipfs/QmUgE3UECZxZcCAiqd3V9otfFWLi5fxR8uHd94RxkT3iYb",
      "tags": [
        "wrapped",
        "wormhole"
      ],
      "extensions": {
        "address": "0xCC12AbE4ff81c9378D670De1b57F8e0Dd228D77a",
        "bridgeContract": "https://etherscan.io/address/0xf92cD566Ea4864356C5491c177A430C222d7e678",
        "assetContract": "https://etherscan.io/address/0xCC12AbE4ff81c9378D670De1b57F8e0Dd228D77a",
        "coingeckoId": "aave-ren"
      }
    },
    {
      "chainId": 101,
      "address": "HWbJZXJ7s1D1zi5P7yVgRUmZPXvYSFv6vsYU765Ti422",
      "symbol": "waSNX",
      "name": "Aave interest bearing SNX (Wormhole)",
      "decimals": 9,
      "logoURI": "https://cloudflare-ipfs.com/ipfs/QmXj52EGotmpyep84PBycmQnAgCF2sbqxdXFWP3GPZFbEz",
      "tags": [
        "wrapped",
        "wormhole"
      ],
      "extensions": {
        "address": "0x35f6B052C598d933D69A4EEC4D04c73A191fE6c2",
        "bridgeContract": "https://etherscan.io/address/0xf92cD566Ea4864356C5491c177A430C222d7e678",
        "assetContract": "https://etherscan.io/address/0x35f6B052C598d933D69A4EEC4D04c73A191fE6c2",
        "coingeckoId": "aave-snx"
      }
    },
    {
      "chainId": 101,
      "address": "2LForywWWpHzmR5NjSEyF1kcw9ffyLuJX7V7hne2fHfY",
      "symbol": "waSUSD",
      "name": "Aave interest bearing SUSD (Wormhole)",
      "decimals": 9,
      "logoURI": "https://cloudflare-ipfs.com/ipfs/QmaznB5PRhMC696u8yZuzN6Uwrnp7Zmfa5CydVUMvLJc9i/aSUSD.svg",
      "tags": [
        "wrapped",
        "wormhole"
      ],
      "extensions": {
        "address": "0x6C5024Cd4F8A59110119C56f8933403A539555EB",
        "bridgeContract": "https://etherscan.io/address/0xf92cD566Ea4864356C5491c177A430C222d7e678",
        "assetContract": "https://etherscan.io/address/0x6C5024Cd4F8A59110119C56f8933403A539555EB",
        "coingeckoId": "aave-susd"
      }
    },
    {
      "chainId": 101,
      "address": "Badj3S29a2u1auxmijwg5vGjhPLb1K6WLPoigtWjKPXp",
      "symbol": "waTUSD",
      "name": "Aave interest bearing TUSD (Wormhole)",
      "decimals": 9,
      "logoURI": "https://cloudflare-ipfs.com/ipfs/QmaznB5PRhMC696u8yZuzN6Uwrnp7Zmfa5CydVUMvLJc9i/aTUSD.svg",
      "tags": [
        "wrapped",
        "wormhole"
      ],
      "extensions": {
        "address": "0x101cc05f4A51C0319f570d5E146a8C625198e636",
        "bridgeContract": "https://etherscan.io/address/0xf92cD566Ea4864356C5491c177A430C222d7e678",
        "assetContract": "https://etherscan.io/address/0x101cc05f4A51C0319f570d5E146a8C625198e636",
        "coingeckoId": "aave-tusd"
      }
    },
    {
      "chainId": 101,
      "address": "BZCPpva12M9SqJgcpf8jtP9Si6rMANFoUR3i7nchha7M",
      "symbol": "waUSDC",
      "name": "Aave interest bearing USDC (Wormhole)",
      "decimals": 9,
      "logoURI": "https://cloudflare-ipfs.com/ipfs/QmaznB5PRhMC696u8yZuzN6Uwrnp7Zmfa5CydVUMvLJc9i/aUSDC.svg",
      "tags": [
        "wrapped",
        "wormhole"
      ],
      "extensions": {
        "address": "0xBcca60bB61934080951369a648Fb03DF4F96263C",
        "bridgeContract": "https://etherscan.io/address/0xf92cD566Ea4864356C5491c177A430C222d7e678",
        "assetContract": "https://etherscan.io/address/0xBcca60bB61934080951369a648Fb03DF4F96263C",
        "coingeckoId": "aave-usdc"
      }
    },
    {
      "chainId": 101,
      "address": "D3ajQoyBGJz3JCXCPsxHZJbLQKGt9UgxLavgurieGNcD",
      "symbol": "wSDT",
      "name": "Stake DAO Token (Wormhole)",
      "decimals": 9,
      "logoURI": "https://cdn.jsdelivr.net/gh/solana-labs/token-list@main/assets/mainnet/D3ajQoyBGJz3JCXCPsxHZJbLQKGt9UgxLavgurieGNcD/logo.webp",
      "tags": [
        "wrapped",
        "wormhole"
      ],
      "extensions": {
        "address": "0x73968b9a57c6e53d41345fd57a6e6ae27d6cdb2f",
        "bridgeContract": "https://etherscan.io/address/0xf92cD566Ea4864356C5491c177A430C222d7e678",
        "assetContract": "https://etherscan.io/address/0x73968b9a57c6e53d41345fd57a6e6ae27d6cdb2f",
        "coingeckoId": "stake-dao"
      }
    },
    {
      "chainId": 101,
      "address": "4pk3pf9nJDN1im1kNwWJN1ThjE8pCYCTexXYGyFjqKVf",
      "symbol": "oDOP",
      "name": "Dominican Pesos",
      "decimals": 9,
      "logoURI": "https://user-images.githubusercontent.com/9972260/111077928-73bd2280-84c9-11eb-84d4-4032478e3861.png",
      "tags": [
        "stablecoin"
      ],
      "extensions": {
        "website": "https://Odop.io/"
      }
    },
    {
      "chainId": 101,
      "address": "5kjfp2qfRbqCXTQeUYgHNnTLf13eHoKjC5hHynW9DvQE",
      "symbol": "AAPE",
      "name": "AAPE",
      "decimals": 9,
      "logoURI": "https://cdn.jsdelivr.net/gh/solana-labs/token-list@main/assets/mainnet/5kjfp2qfRbqCXTQeUYgHNnTLf13eHoKjC5hHynW9DvQE/logo.jpg",
      "tags": [],
      "extensions": {
        "website": "https://aape.io/"
      }
    },
    {
      "chainId": 101,
      "address": "3K6rftdAaQYMPunrtNRHgnK2UAtjm2JwyT2oCiTDouYE",
      "symbol": "XCOPE",
      "name": "XCOPE",
      "decimals": 0,
      "logoURI": "https://cdn.jsdelivr.net/gh/solana-labs/token-list@main/assets/mainnet/3K6rftdAaQYMPunrtNRHgnK2UAtjm2JwyT2oCiTDouYE/logo.jpg",
      "tags": [
        "trading",
        "index",
        "Algos"
      ],
      "extensions": {
        "website": "https://www.unlimitedcope.com/",
        "serumV3Usdc": "7MpMwArporUHEGW7quUpkPZp5L5cHPs9eKUfKCdaPHq2",
        "coingeckoId": "cope"
      }
    },
    {
      "chainId": 101,
      "address": "8HGyAAB1yoM1ttS7pXjHMa3dukTFGQggnFFH3hJZgzQh",
      "symbol": "COPE",
      "name": "COPE",
      "decimals": 6,
      "logoURI": "https://cdn.jsdelivr.net/gh/solana-labs/token-list@main/assets/mainnet/3K6rftdAaQYMPunrtNRHgnK2UAtjm2JwyT2oCiTDouYE/logo.jpg",
      "tags": [
        "trading",
        "index",
        "Algos"
      ],
      "extensions": {
        "website": "https://www.unlimitedcope.com/",
        "serumV3Usdc": "6fc7v3PmjZG9Lk2XTot6BywGyYLkBQuzuFKd4FpCsPxk",
        "coingeckoId": "cope"
      }
    },
    {
      "chainId": 101,
      "address": "2prC8tcVsXwVJAinhxd2zeMeWMWaVyzPoQeLKyDZRFKd",
      "symbol": "MCAPS",
      "name": "Mango Market Caps",
      "decimals": 0,
      "logoURI": "https://cdn.jsdelivr.net/gh/solana-labs/token-list@main/assets/mainnet/2prC8tcVsXwVJAinhxd2zeMeWMWaVyzPoQeLKyDZRFKd/logo.png",
      "tags": [
        "mango"
      ],
      "extensions": {
        "website": "https://initialcapoffering.com/",
        "coingeckoId": "mango-market-caps"
      }
    },
    {
      "chainId": 101,
      "address": "2reKm5Y9rmAWfaw5jraYz1BXwGLHMofGMs3iNoBLt4VC",
      "symbol": "DOCE",
      "name": "Doce Finance",
      "decimals": 6,
      "logoURI": "https://pbs.twimg.com/profile_images/1362154816059944963/TZuFp5kN_400x400.png",
      "tags": [],
      "extensions": {
        "website": "https://swap.doce.finance/"
      }
    },
    {
      "chainId": 101,
      "address": "E1PvPRPQvZNivZbXRL61AEGr71npZQ5JGxh4aWX7q9QA",
      "symbol": "INO",
      "name": "iNo Token",
      "decimals": 9,
      "logoURI": "https://ino.llegrand.fr/assets/ino-128.png",
      "tags": [],
      "extensions": {
        "website": "https://ino.llegrand.fr/"
      }
    },
    {
      "chainId": 101,
      "address": "8PMHT4swUMtBzgHnh5U564N5sjPSiUz2cjEQzFnnP1Fo",
      "symbol": "ROPE",
      "name": "Rope Token",
      "decimals": 9,
      "logoURI": "https://ropesolana.com/content/files/rope_token.svg",
      "tags": [],
      "extensions": {
        "website": "https://ropesolana.com/",
        "coingeckoId": "rope-token",
        "serumV3Usdc": "4Sg1g8U2ZuGnGYxAhc6MmX9MX7yZbrrraPkCQ9MdCPtF"
      }
    },
    {
      "chainId": 101,
      "address": "5dhkWqrq37F92jBmEyhQP1vbMkbVRz59V7288HH2wBC7",
      "symbol": "SLOCK",
      "name": "SOLLock",
      "decimals": 9,
      "logoURI": "https://sollock.org/token/media/images/token/sollock_token_logo.png",
      "tags": [
        "utility-token"
      ],
      "extensions": {
        "website": "https://sollock.org/",
        "twitter": "https://twitter.com/@SOLLockOfficial",
        "github": "https://github.com/SOLLock",
        "tgann": "https://t.me/SOLLockAnn",
        "tggroup": "https://t.me/SOLLock"
      }
    },
    {
      "chainId": 101,
      "address": "ETAtLmCmsoiEEKfNrHKJ2kYy3MoABhU6NQvpSfij5tDs",
      "symbol": "MEDIA",
      "name": "Media Network",
      "decimals": 6,
      "logoURI": "https://cdn.jsdelivr.net/gh/solana-labs/token-list@main/assets/mainnet/ETAtLmCmsoiEEKfNrHKJ2kYy3MoABhU6NQvpSfij5tDs/logo.png",
      "tags": [
        "utility-token"
      ],
      "extensions": {
        "website": "https://media.network/",
        "coingeckoId": "media-network",
        "serumV3Usdc": "FfiqqvJcVL7oCCu8WQUMHLUC2dnHQPAPjTdSzsERFWjb"
      }
    },
    {
      "chainId": 101,
      "address": "StepAscQoEioFxxWGnh2sLBDFp9d8rvKz2Yp39iDpyT",
      "symbol": "STEP",
      "name": "Step",
      "decimals": 9,
      "logoURI": "https://cdn.jsdelivr.net/gh/solana-labs/token-list@main/assets/mainnet/StepAscQoEioFxxWGnh2sLBDFp9d8rvKz2Yp39iDpyT/logo.png",
      "tags": [
        "utility-token"
      ],
      "extensions": {
        "website": "https://step.finance/",
        "twitter": "https://twitter.com/StepFinance_",
        "coingeckoId": "step-finance",
        "serumV3Usdc": "97qCB4cAVSTthvJu3eNoEx6AY6DLuRDtCoPm5Tdyg77S"
      }
    },
    {
      "chainId": 101,
      "address": "7Geyz6iiRe8buvunsU6TXndxnpLt9mg6iPxqhn6cr3c6",
      "symbol": "ANFT",
      "name": "AffinityLabs",
      "decimals": 9,
      "logoURI": "https://affinitylabs.tech/media/images/token_logo.png",
      "tags": [
        "nft"
      ],
      "extensions": {
        "website": "https://affinitylabs.tech/"
      }
    },
    {
      "chainId": 102,
      "address": "So11111111111111111111111111111111111111112",
      "symbol": "wSOL",
      "name": "Wrapped SOL",
      "decimals": 9,
      "logoURI": "https://cdn.jsdelivr.net/gh/trustwallet/assets@master/blockchains/solana/info/logo.png",
      "tags": [],
      "extensions": {
        "website": "https://www.solana.com/",
        "coingeckoId": "solana"
      }
    },
    {
      "chainId": 102,
      "address": "CpMah17kQEL2wqyMKt3mZBdTnZbkbfx4nqmQMFDP5vwp",
      "symbol": "USDC",
      "name": "USD Coin",
      "decimals": 6,
      "logoURI": "https://cdn.jsdelivr.net/gh/solana-labs/token-list@main/assets/mainnet/EPjFWdd5AufqSSqeM2qN1xzybapC8G4wEGGkZwyTDt1v/logo.png",
      "tags": [
        "stablecoin"
      ],
      "extensions": {
        "website": "https://www.centre.io/",
        "coingeckoId": "usd-coin"
      }
    },
    {
      "chainId": 102,
      "address": "Gmk71cM7j2RMorRsQrsyysM4HsByQx5PuDGtDdqGLWCS",
      "symbol": "spSOL",
      "name": "Stake pool SOL",
      "decimals": 9,
      "logoURI": "https://cdn.jsdelivr.net/gh/trustwallet/assets@master/blockchains/solana/info/logo.png",
      "tags": [
        "stake-pool"
      ],
      "extensions": {
        "website": "https://www.solana.com/"
      }
    },
    {
      "chainId": 102,
      "address": "2jQc2jDHVCewoWsQJK7JPLetP7UjqXvaFdno8rtrD8Kg",
      "symbol": "sHOG",
      "name": "sHOG",
      "decimals": 6,
      "tags": [
        "stablecoin"
      ]
    },
    {
      "chainId": 103,
      "address": "So11111111111111111111111111111111111111112",
      "symbol": "SOL",
      "name": "Wrapped SOL",
      "decimals": 9,
      "logoURI": "https://cdn.jsdelivr.net/gh/trustwallet/assets@master/blockchains/solana/info/logo.png",
      "tags": [],
      "extensions": {
        "coingeckoId": "solana"
      }
    },
    {
      "chainId": 103,
      "address": "DEhAasscXF4kEGxFgJ3bq4PpVGp5wyUxMRvn6TzGVHaw",
      "symbol": "XYZ",
      "name": "XYZ Test",
      "decimals": 0,
      "logoURI": "https://cdn.jsdelivr.net/gh/solana-labs/token-list@main/assets/mainnet/EPjFWdd5AufqSSqeM2qN1xzybapC8G4wEGGkZwyTDt1v/logo.png",
      "tags": []
    },
    {
      "chainId": 103,
      "address": "2rg5syU3DSwwWs778FQ6yczDKhS14NM3vP4hqnkJ2jsM",
      "symbol": "pSOL",
      "name": "SOL stake pool",
      "decimals": 9,
      "logoURI": "https://cdn.jsdelivr.net/gh/trustwallet/assets@master/blockchains/solana/info/logo.png",
      "tags": [],
      "extensions": {
        "website": "https://solana.com/",
        "background": "https://solana.com/static/8c151e179d2d7e80255bdae6563209f2/6833b/validators.webp"
      }
    },
    {
      "chainId": 103,
      "address": "SRMuApVNdxXokk5GT7XD5cUUgXMBCoAz2LHeuAoKWRt",
      "symbol": "SRM",
      "name": "Serum",
      "decimals": 6,
      "logoURI": "https://cdn.jsdelivr.net/gh/trustwallet/assets@master/blockchains/ethereum/assets/0x476c5E26a75bd202a9683ffD34359C0CC15be0fF/logo.png",
      "tags": [],
      "extensions": {
        "website": "https://projectserum.com/",
        "coingeckoId": "serum"
      }
    },
    {
      "chainId": 103,
      "address": "7STJWT74tAZzhbNNPRH8WuGDy9GZg27968EwALWuezrH",
      "symbol": "wSUSHI",
      "name": "SushiSwap (Wormhole)",
      "decimals": 9,
      "logoURI": "https://cdn.jsdelivr.net/gh/trustwallet/assets@master/blockchains/ethereum/assets/0x6B3595068778DD592e39A122f4f5a5cF09C90fE2/logo.png",
      "tags": [
        "wrapped",
        "wormhole"
      ],
      "extensions": {
        "website": "https://sushi.com",
        "background": "https://sushi.com/static/media/Background-sm.fd449814.jpg/",
        "address": "0x6B3595068778DD592e39A122f4f5a5cF09C90fE2",
        "bridgeContract": "https://etherscan.io/address/0xf92cD566Ea4864356C5491c177A430C222d7e678",
        "assetContract": "https://etherscan.io/address/0x6B3595068778DD592e39A122f4f5a5cF09C90fE2",
        "coingeckoId": "sushi"
      }
    },
    {
      "chainId": 103,
      "address": "3aMbgP7aGsP1sVcFKc6j65zu7UiziP57SMFzf6ptiCSX",
      "symbol": "sHOG",
      "name": "Devnet StableHog",
      "decimals": 6,
      "logoURI": "https://i.ibb.co/7GddV42/Frame-1.png",
      "tags": [
        "stablecoin"
      ]
    },
    {
      "chainId": 101,
      "address": "3cXftQWJJEeoysZrhAEjpfCHe9tSKyhYG63xpbue8m3s",
      "symbol": "Kreechures",
      "name": "Kreechures",
      "decimals": 0,
      "logoURI": "https://gateway.pinata.cloud/ipfs/QmQ5YPBFUWeKNFbsBDL8WcXWmu1MwisXZVtwofdZQxmQE9/Kreechure%20logo.svg",
      "tags": [
        "nft"
      ],
      "extensions": {
        "website": "https://www.kreechures.com/",
        "attributes": [
          {
            "image": "https://gateway.pinata.cloud/ipfs/QmWcMyAYpaX3BHJoDq6Fyub71TjaHbRHqErT7MmbDvCXYJ/3cXftQWJJEeoysZrhAEjpfCHe9tSKyhYG63xpbue8m3s.jpg",
            "Generation": 0,
            "Species": 6,
            "Base Rest": 262
          }
        ]
      }
    },
    {
      "chainId": 101,
      "address": "4DrV8khCoPS3sWRj6t1bb2DzT9jD4mZp6nc7Jisuuv1b",
      "symbol": "SPD",
      "name": "Solpad",
      "decimals": 10,
      "logoURI": "https://cdn.jsdelivr.net/gh/solana-labs/token-list@main/assets/mainnet/4DrV8khCoPS3sWRj6t1bb2DzT9jD4mZp6nc7Jisuuv1b/logo.jpg",
      "tags": [],
      "extensions": {
        "website": "https://www.solpad.io/"
      }
    },
    {
      "chainId": 101,
      "address": "7p7AMM6QoA8wPRKeqF87Pt51CRWmWvXPH5TBNMyDWhbH",
      "symbol": "Kreechures",
      "name": "Kreechures",
      "decimals": 0,
      "logoURI": "https://gateway.pinata.cloud/ipfs/QmQ5YPBFUWeKNFbsBDL8WcXWmu1MwisXZVtwofdZQxmQE9/Kreechure%20logo.svg",
      "tags": [
        "nft"
      ],
      "extensions": {
        "website": "https://www.kreechures.com/",
        "attributes": [
          {
            "image": "https://gateway.pinata.cloud/ipfs/QmWcMyAYpaX3BHJoDq6Fyub71TjaHbRHqErT7MmbDvCXYJ/7p7AMM6QoA8wPRKeqF87Pt51CRWmWvXPH5TBNMyDWhbH.jpg",
            "Generation": 0,
            "Species": 4,
            "Base Rest": 335
          }
        ]
      }
    },
    {
      "chainId": 101,
      "address": "6ybxMQpMgQhtsTLhvHZqk8uqao7kvoexY6e8JmCTqAB1",
      "symbol": "QUEST",
      "name": "QUEST",
      "decimals": 4,
      "logoURI": "https://questcoin.org/logo500x500.png",
      "tags": [],
      "extensions": {
        "website": "https://questcoin.org/"
      }
    },
    {
      "chainId": 101,
      "address": "97qAF7ZKEdPdQaUkhASGA59Jpa2Wi7QqVmnFdEuPqEDc",
      "symbol": "DIAMOND",
      "name": "LOVE",
      "decimals": 6,
      "logoURI": "https://github.com/AdamBraham88/SPL-TOKEN/blob/main/Diamond-Love-icon.png",
      "tags": [
        "Diamond Love"
      ],
      "extensions": {
        "website": "https://diamondlove.io/"
      }
    },
    {
      "chainId": 101,
      "address": "xxxxa1sKNGwFtw2kFn8XauW9xq8hBZ5kVtcSesTT9fW",
      "symbol": "SLIM",
      "name": "Solanium",
      "decimals": 6,
      "logoURI": "https://cdn.jsdelivr.net/gh/solana-labs/token-list@main/assets/mainnet/xxxxa1sKNGwFtw2kFn8XauW9xq8hBZ5kVtcSesTT9fW/logo.png",
      "tags": [],
      "extensions": {
        "website": "https://solanium.io/"
      }
    },
    {
      "chainId": 101,
      "address": "8GPUjUHFxfNhaSS8kUkix8txRRXszeUAsHTjUmHuygZT",
      "symbol": "NINJA NFT1",
      "name": "NINJA NFT1",
      "decimals": 0,
      "logoURI": "https://raw.githubusercontent.com/yuzu-ninjaprotocol/ninjaprotocol/main/NINJA%20NFT%201.png",
      "tags": [],
      "extensions": {
        "website": "http://ninjaprotocol.io"
      }
    },
    {
      "chainId": 101,
      "address": "2rEiLkpQ3mh4DGxv1zcSdW5r5HK2nehif5sCaF5Ss9E1",
      "symbol": "RECO",
      "name": "Reboot ECO",
      "decimals": 0,
      "logoURI": "https://reboot.eco/reco_logo.png",
      "tags": [],
      "extensions": {
        "website": "https://reboot.eco/"
      }
    },
    {
      "chainId": 101,
      "address": "BXhAKUxkGvFbAarA3K1SUYnqXRhEBC1bhUaCaxvzgyJ1",
      "symbol": "ISA",
      "name": "Interstellar",
      "decimals": 3,
      "logoURI": "https://gateway.pinata.cloud/ipfs/QmV84AMkdgEQ4roxRdmh9xU9dtbyJjqFZWLDgNdr3mEdQz",
      "tags": [],
      "extensions": {
        "website": "https://interstellaralliance.gitbook.io/isa/"
      }
    },
    {
      "chainId": 101,
      "address": "7xKXtg2CW87d97TXJSDpbD5jBkheTqA83TZRuJosgAsU",
      "symbol": "SAMO",
      "name": "Samoyed Coin",
      "decimals": 9,
      "logoURI": "https://i.ibb.co/tLGpvNf/samo.png",
      "tags": [],
      "extensions": {
        "website": "https://samoyedcoin.com/",
        "coingeckoId": "samoyedcoin",
        "serumV3Usdc": "FR3SPJmgfRSKKQ2ysUZBu7vJLpzTixXnjzb84bY3Diif"
      }
    },
    {
      "chainId": 101,
      "address": "HAWy8kV3bD4gaN6yy6iK2619x2dyzLUBj1PfJiihTisE",
      "symbol": "DOI",
      "name": "Discovery of Iris",
      "decimals": 0,
      "logoURI": "https://storage.googleapis.com/star-atlas-assets/star-atlas-logo.png",
      "tags": [
        "nft"
      ],
      "extensions": {
        "website": "https://www.staratlas.com",
        "imageUrl": "https://storage.googleapis.com/nft-assets/ReBirth/poster-1/discovery-of-iris.jpg",
        "description": "The rogue planet, Iris, dense with invaluable materials, draws in and collides with seven child planets in a remote region of space, creating what is henceforth referred to as 'The Cataclysm'. When combined, these eight elements create a form of free energy. The collision creates a massively valuable debris field.",
        "serumV3Usdc": "AYXTVttPfhYmn3jryX5XbRjwPK2m9445mbN2iLyRD6nq"
      }
    },
    {
      "chainId": 101,
      "address": "ATSPo9f9TJ3Atx8SuoTYdzSMh4ctQBzYzDiNukQDmoF7",
      "symbol": "HOSA",
      "name": "The Heart of Star Atlas",
      "decimals": 0,
      "logoURI": "https://storage.googleapis.com/star-atlas-assets/star-atlas-logo.png",
      "tags": [
        "nft"
      ],
      "extensions": {
        "website": "https://www.staratlas.com",
        "imageUrl": "https://storage.googleapis.com/nft-assets/ReBirth/poster-2/the-heart-of-star-atlas.jpg",
        "description": "At the core of Star Atlas lies a treasure trove of priceless data. After an unsuspecting deep space explorer discovers “The Cataclysm”, he scans its riches, creating what will once be known as the first intergalactic data block. He sells this invaluable information to all three rival factions, igniting a lethal spark that forever changes the course of history.",
        "serumV3Usdc": "5Erzgrw9pTjNWLeqHp2sChJq7smB7WXRQYw9wvkvA59t"
      }
    },
    {
      "chainId": 101,
      "address": "36s6AFRXzE9KVdUyoJQ5y6mwxXw21LawYqqwNiQUMD8s",
      "symbol": "TCW",
      "name": "The Convergence War",
      "decimals": 0,
      "logoURI": "https://storage.googleapis.com/star-atlas-assets/star-atlas-logo.png",
      "tags": [
        "nft"
      ],
      "extensions": {
        "website": "https://www.staratlas.com",
        "imageUrl": "https://storage.googleapis.com/nft-assets/ReBirth/poster-3/the-convergence-war.jpg",
        "description": "All three factions, thinking they were the sole owners of the cataclysmic data drop, converge to settle the area. A devastating war breaks out across the galaxy after their inability to settle the disputed territory.",
        "serumV3Usdc": "DXPv2ZyMD6Y2mDenqYkAhkvGSjNahkuMkm4zv6DqB7RF"
      }
    },
    {
      "chainId": 101,
      "address": "BgiTVxW9uLuHHoafTd2qjYB5xjCc5Y1EnUuYNfmTwhvp",
      "symbol": "LOST",
      "name": "Short Story of a Lost Astronaut",
      "decimals": 0,
      "logoURI": "https://storage.googleapis.com/star-atlas-assets/star-atlas-logo.png",
      "tags": [
        "nft"
      ],
      "extensions": {
        "website": "https://www.staratlas.com",
        "imageUrl": "https://storage.googleapis.com/nft-assets/ReBirth/poster-4/short-story-of-a-lost-astronaut.jpg",
        "description": "He thought it would be just another routine exploration mission. Get there, scan, save data blocks and return. But when a surprise radiation storm knocked out his spaceship and swept him up into its high-velocity current, the only thing that saved him from certain doom was his custom ion shield.",
        "serumV3Usdc": "73d9N7BbWVKBG6A2xwwwEHcxzPB26YzbMnRjue3DPzqs"
      }
    },
    {
      "chainId": 101,
      "address": "4G85c5aUsRTrRPqE5VjY7ebD9b2ktTF6NEVGiCddRBDX",
      "symbol": "LOVE",
      "name": "B ❤ P",
      "decimals": 0,
      "logoURI": "https://storage.googleapis.com/star-atlas-assets/star-atlas-logo.png",
      "tags": [
        "nft"
      ],
      "extensions": {
        "website": "https://www.staratlas.com",
        "imageUrl": "https://storage.googleapis.com/nft-assets/ReBirth/poster-5/love-story.jpg",
        "description": "Paizul, the charismatic and brilliant leader of the ONI consortium, vividly recalls the first time she saw her one true love. It was a warm summer day, full of raging ionic storms. Lightning was piercing the sky as Bekalu took off his helmet and locked eyes with her. “What are the chances of nearly colliding with someone flying through these wastelands on a day like this”, he smiled with his booming voice. “Perhaps it’s destiny,” she smiled back mysteriously. There was another strike of lightning, but this time the sky remained calm.",
        "serumV3Usdc": "AM9sNDh48N2qhYSgpA58m9dHvrMoQongtyYu2u2XoYTc"
      }
    },
    {
      "chainId": 101,
      "address": "7dr7jVyXf1KUnYq5FTpV2vCZjKRR4MV94jzerb8Fi16Q",
      "symbol": "MRDR",
      "name": "The Assassination of Paizul",
      "decimals": 0,
      "logoURI": "https://storage.googleapis.com/star-atlas-assets/star-atlas-logo.png",
      "tags": [
        "nft"
      ],
      "extensions": {
        "website": "https://www.staratlas.com",
        "imageUrl": "https://storage.googleapis.com/nft-assets/ReBirth/poster-6/assassination-of-paizul.jpg",
        "description": "Suffering one of the cruelest fates in the universe, the Sogmian race of aliens was driven to the brink of extinction. With only 10,000 members left, they put all hope of salvation in the hands of their leader Paizul. After she was assassinated in a gruesome public way, so much fear was struck in the hearts of survivors that they set out to build their 'Last Stand'.",
        "serumV3Usdc": "BJiV2gCLwMvj2c1CbhnMjjy68RjqoMzYT8brDrpVyceA"
      }
    },
    {
      "chainId": 101,
      "address": "G1bE9ge8Yoq43hv7QLcumxTFhHqFMdcL4y2d6ZdzMG4b",
      "symbol": "PFP",
      "name": "Paizul Funeral Procession",
      "decimals": 0,
      "logoURI": "https://storage.googleapis.com/star-atlas-assets/star-atlas-logo.png",
      "tags": [
        "nft"
      ],
      "extensions": {
        "website": "https://www.staratlas.com",
        "serumV3Usdc": "7JzaEAuVfjkrZyMwJgZF5aQkiEyVyCaTWA3N1fQK7Y6V"
      }
    },
    {
      "chainId": 101,
      "address": "6bD8mr8DyuVqN5dXd1jnqmCL66b5KUV14jYY1HSmnxTE",
      "symbol": "AVE",
      "name": "Ahr Visits Earth",
      "decimals": 0,
      "logoURI": "https://storage.googleapis.com/star-atlas-assets/star-atlas-logo.png",
      "tags": [
        "nft"
      ],
      "extensions": {
        "website": "https://www.staratlas.com",
        "serumV3Usdc": "8yQzsbraXJFoPG5PdX73B8EVYFuPR9aC2axAqWearGKu"
      }
    },
    {
      "chainId": 101,
      "address": "Hfjgcs9ix17EwgXVVbKjo6NfMm2CXfr34cwty3xWARUm",
      "symbol": "TLS",
      "name": "The Last Stand",
      "decimals": 0,
      "logoURI": "https://storage.googleapis.com/star-atlas-assets/star-atlas-logo.png",
      "tags": [
        "nft"
      ],
      "extensions": {
        "website": "https://www.staratlas.com",
        "serumV3Usdc": "AVHndcEDUjP9Liz5dfcvAPAMffADXG6KMPn8sWB1XhFQ"
      }
    },
    {
      "chainId": 101,
      "address": "8EXX5kG7qWTjgpNSGX7PnB6hJZ8xhXUcCafVJaBEJo32",
      "symbol": "SPT",
      "name": "The Signing of the Peace Treaty",
      "decimals": 0,
      "logoURI": "https://storage.googleapis.com/star-atlas-assets/star-atlas-logo.png",
      "tags": [
        "nft"
      ],
      "extensions": {
        "website": "https://www.staratlas.com",
        "serumV3Usdc": "FZ9xhZbkt9bKKVpWmFxRhEJyzgxqU5w5xu3mXcF6Eppe"
      }
    },
    {
      "chainId": 101,
      "address": "CAjoJeGCCRae9oDwHYXzkeUDonp3dZLWV5GKHysLwjnx",
      "symbol": "PBA",
      "name": "The Peacebringers Archive",
      "decimals": 0,
      "logoURI": "https://storage.googleapis.com/star-atlas-assets/star-atlas-logo.png",
      "tags": [
        "nft"
      ],
      "extensions": {
        "website": "https://www.staratlas.com",
        "serumV3Usdc": "4jN1R453Acv9egnr7Dry3x9Xe3jqh1tqz5RokniaeVhy"
      }
    },
    {
      "chainId": 101,
      "address": "FPnwwNiL1tXqd4ZbGjFYsCw5qsQw91VN79SNcU4Bc732",
      "symbol": "UWB",
      "name": "Ustur Wod.bod",
      "decimals": 0,
      "logoURI": "https://storage.googleapis.com/star-atlas-assets/star-atlas-logo.png",
      "tags": [
        "nft"
      ],
      "extensions": {
        "website": "https://www.staratlas.com",
        "serumV3Usdc": "J99HsFQEWKR3UiFQpKTnF11iaNiR1enf2LxHfgsbVc59"
      }
    },
    {
      "chainId": 101,
      "address": "DB76aiNQeLzHPwvFhzgwfpe6HGHCDTQ6snW6UD7AnHid",
      "symbol": "OMPH",
      "name": "Om Photoli",
      "decimals": 0,
      "logoURI": "https://storage.googleapis.com/star-atlas-assets/star-atlas-logo.png",
      "tags": [
        "nft"
      ],
      "extensions": {
        "website": "https://www.staratlas.com",
        "serumV3Usdc": "HdvXMScwAQQh9pEvLZjuaaeJcLTmixxYoMFefeqHFn2E"
      }
    },
    {
      "chainId": 101,
      "address": "8ymi88q5DtmdNTn2sPRNFkvMkszMHuLJ1e3RVdWjPa3s",
      "symbol": "SDOGE",
      "name": "SolDoge",
      "decimals": 0,
      "logoURI": "https://pbs.twimg.com/profile_images/1386711926571364352/UfsqsIB3_400x400.jpg",
      "tags": [],
      "extensions": {
        "website": "https://www.soldoge.org",
        "serumV3Usdc": "9aruV2p8cRWxybx6wMsJwPFqeN7eQVPR74RrxdM3DNdu"
      }
    },
    {
      "chainId": 101,
      "address": "DQRNdQWz5NzbYgknGsZqSSXbdhQWvXSe8S56mrtNAs1b",
      "symbol": "ENTROPPP",
      "name": "ENTROPPP (Entropy for security)",
      "decimals": 6,
      "logoURI": "https://gateway.pinata.cloud/ipfs/QmcY3sv2n8bZqH3r6BKRP2N4zLNU6N8tojjviD65wma4u2/ENTROPPP%20JPG.jpg",
      "tags": [
        "Cryptography",
        "Blockchain security",
        "Randomness and entropy"
      ],
      "extensions": {
        "website": "https://www.entroppp.com"
      }
    },
    {
      "chainId": 101,
      "address": "8RYSc3rrS4X4bvBCtSJnhcpPpMaAJkXnVKZPzANxQHgz",
      "symbol": "FARM",
      "name": "SolaFarm",
      "decimals": 9,
      "logoURI": "https://sola.farm/logo.png",
      "tags": [],
      "extensions": {
        "website": "https://sola.farm/"
      }
    },
    {
      "chainId": 101,
      "address": "nope9HWCJcXVFkG49CDk7oYFtgGsUzsRvHdcJeL2aCL",
      "symbol": "NOPE",
      "name": "NOPE FINANCE",
      "decimals": 9,
      "logoURI": "https://raw.githubusercontent.com/nopefinance/nope-land/main/icon.png",
      "tags": [],
      "extensions": {
        "website": "https://nopefinance.xyz/"
      }
    },
    {
      "chainId": 101,
      "address": "43VWkd99HjqkhFTZbWBpMpRhjG469nWa7x7uEsgSH7We",
      "symbol": "STNK",
      "name": "Stonks",
      "decimals": 9,
      "logoURI": "https://raw.githubusercontent.com/StonksDev/Resource/main/StonksIcon250.png",
      "tags": [],
      "extensions": {
        "website": "https://stonkscoin.org/"
      }
    },
    {
      "chainId": 101,
      "address": "4368jNGeNq7Tt4Vzr98UWxL647PYu969VjzAsWGVaVH2",
      "symbol": "MEAL",
      "name": "HUNGRY",
      "decimals": 8,
      "logoURI": "https://hungrystatic.b-cdn.net/images/logo.png",
      "tags": [],
      "extensions": {
        "website": "https://hungrycoin.io/"
      }
    },
    {
      "chainId": 101,
      "address": "8GQsW3f7mdwfjqJon2myADcBsSsRjpXmxHYDG8q1pvV6",
      "symbol": "HOLD",
      "name": "Holdana",
      "decimals": 9,
      "logoURI": "https://i.ibb.co/7CWsB34/holdana-token.png",
      "tags": [],
      "extensions": {
        "medium": "https://holdanatoken.medium.com/",
        "twitter": "https://twitter.com/HoldanaOfficial",
        "serumV3Usdc": "G2j5zKtfymPcWMq1YRoKrfUWy64SZ6ZxDVscHSyPQqmz"
      }
    },
    {
      "chainId": 101,
      "address": "64SqEfHtu4bZ6jr1mAxaWrLFdMngbKbru9AyaG2Dyk5T",
      "symbol": "wen-token",
      "name": "wen-token",
      "decimals": 0,
      "logoURI": "https://gateway.pinata.cloud/ipfs/QmQ69cGaYFNJajafKRbGgwtcKHXGSqX2QdTy85H9synFos",
      "tags": [
        "nft"
      ],
      "extensions": {
        "website": "https://pythians.pyth.network"
      }
    },
    {
      "chainId": 101,
      "address": "4dmKkXNHdgYsXqBHCuMikNQWwVomZURhYvkkX5c4pQ7y",
      "symbol": "SNY",
      "name": "Synthetify",
      "decimals": 6,
      "logoURI": "https://resources.synthetify.io/sythetify.png",
      "tags": [],
      "extensions": {
        "website": "https://synthetify.io/",
        "twitter": "https://twitter.com/synthetify",
        "coingeckoId": "syntheify-token"
      }
    },
    {
      "chainId": 101,
      "address": "4wTMJsh3q66PmAkmwEW47qVDevMZMVVWU3n1Yhqztwi6",
      "symbol": "ARCD",
      "name": "Arcade Token (Wormhole)",
      "decimals": 9,
      "logoURI": "https://arcade.city/img/ARCD200.png",
      "tags": [
        "wrapped",
        "wormhole"
      ],
      "extensions": {
        "address": "0xb581E3a7dB80fBAA821AB39342E9Cbfd2ce33c23",
        "bridgeContract": "https://etherscan.io/address/0xf92cD566Ea4864356C5491c177A430C222d7e678",
        "assetContract": "https://etherscan.io/address/0xb581E3a7dB80fBAA821AB39342E9Cbfd2ce33c23",
        "website": "https://arcade.city",
        "twitter": "https://twitter.com/ArcadeCityHall"
      }
    },
    {
      "chainId": 101,
      "address": "Amt5wUJREJQC5pX7Z48YSK812xmu4j3sQVupNhtsEuY8",
      "symbol": "FROG",
      "name": "FROG",
      "decimals": 6,
      "logoURI": "https://raw.githubusercontent.com/FROG-SPL/branding/main/the_frauge_finifhes.jpeg",
      "tags": [],
      "extensions": {
        "website": "https://www.froglana.com/",
        "serumV3Usdc": "2Si6XDdpv5zcvYna221eZZrsjsp5xeYoz9W1TVdMdbnt"
      }
    },
    {
      "chainId": 101,
      "address": "9Y8NT5HT9z2EsmCbYMgKXPRq3h3aa6tycEqfFiXjfZM7",
      "symbol": "CRT",
      "name": "CARROT",
      "decimals": 9,
      "logoURI": "https://cdn.jsdelivr.net/gh/Farmers-Carrot/Carrot-logo/carrotcoin_128.png",
      "tags": [],
      "extensions": {
        "website": "https://farmerscarrot.com/",
        "serumV3Usdc": "Aa8mN8bXAobmcuHDpbbZh55SoadUry6WdsYz2886Ymqf"
      }
    },
    {
      "chainId": 101,
      "address": "AMdnw9H5DFtQwZowVFr4kUgSXJzLokKSinvgGiUoLSps",
      "symbol": "MOLA",
      "name": "MOONLANA",
      "decimals": 9,
      "logoURI": "https://i.ibb.co/NtrSyDc/moonlana.jpg",
      "tags": [],
      "extensions": {
        "website": "https://moonlana.com/",
        "twitter": "https://twitter.com/xMoonLana",
        "medium": "https://moonlana.medium.com/"
      }
    },
    {
      "chainId": 101,
      "address": "3x7UeXDF4imKSKnizK9mYyx1M5bTNzpeALfPeB8S6XT9",
      "symbol": "SKEM",
      "name": "SKEM",
      "decimals": 9,
      "logoURI": "https://raw.githubusercontent.com/cheesesoda/skem/main/skemtoken.svg",
      "tags": [],
      "extensions": {
        "website": "https://skem.finance/"
      }
    },
    {
      "chainId": 101,
      "address": "GHvFFSZ9BctWsEc5nujR1MTmmJWY7tgQz2AXE6WVFtGN",
      "symbol": "SOLAPE",
      "name": "SolAPE Finance",
      "decimals": 9,
      "logoURI": "https://i.ibb.co/5F0859r/solape.png",
      "tags": [],
      "extensions": {
        "website": "https://solape.io",
        "serumV3Usdc": "4zffJaPyeXZ2wr4whHgP39QyTfurqZ2BEd4M5W6SEuon"
      }
    },
    {
      "chainId": 101,
      "address": "9nEqaUcb16sQ3Tn1psbkWqyhPdLmfHWjKGymREjsAgTE",
      "symbol": "WOOF",
      "name": "WOOFENOMICS",
      "decimals": 6,
      "logoURI": "https://i.ibb.co/sHb9qZj/woof-orange-black.png",
      "tags": [],
      "extensions": {
        "website": "https://woofsolana.com",
        "serumV3Usdc": "CwK9brJ43MR4BJz2dwnDM7EXCNyHhGqCJDrAdsEts8n5"
      }
    },
    {
      "chainId": 101,
      "address": "MERt85fc5boKw3BW1eYdxonEuJNvXbiMbs6hvheau5K",
      "symbol": "MER",
      "name": "Mercurial",
      "decimals": 6,
      "logoURI": "https://www.mercurial.finance/mercurial-explorer-logo.svg",
      "tags": [],
      "extensions": {
        "coingeckoId": "mercurial",
        "website": "https://www.mercurial.finance/",
        "serumV3Usdc": "G4LcexdCzzJUKZfqyVDQFzpkjhB1JoCNL8Kooxi9nJz5"
      }
    },
    {
      "chainId": 101,
      "address": "9MhNoxy1PbmEazjPo9kiZPCcG7BiFbhi3bWZXZgacfpp",
      "symbol": "ACMN",
      "name": "ACUMEN",
      "decimals": 9,
      "logoURI": "https://pbs.twimg.com/profile_images/1384592811824238600/eIqc0048_400x400.jpg",
      "tags": [],
      "extensions": {
        "website": "https://acumen.network/"
      }
    },
    {
      "chainId": 101,
      "address": "EfLvzNsqmkoSneiML5t7uHCPEVRaWCpG4N2WsS39nWCU",
      "symbol": "MUDLEY",
      "name": "MUDLEY",
      "decimals": 9,
      "logoURI": "https://www.mudley.io/static/dappx/images/mudley_icon.png",
      "tags": [],
      "extensions": {
        "website": "https://www.mudley.io/"
      }
    },
    {
      "chainId": 101,
      "address": "7Csho7qjseDjgX3hhBxfwP1W3LYARK3QH3PM2x55we14",
      "symbol": "LOTTO",
      "name": "Lotto",
      "decimals": 9,
      "logoURI": "https://assets.coingecko.com/coins/images/13822/large/Lotto-Logo256x256.png?1612150421",
      "tags": [],
      "extensions": {
        "serumV3Usdc": "9MZKfgZzPgeidAukYpHtsLYm4eAdJFnR7nhPosWT8jiv",
        "coingeckoId": "lotto",
        "website": "lotto.finance",
        "address": "0xb0dfd28d3cf7a5897c694904ace292539242f858",
        "assetContract": "https://etherscan.io/address/0xb0dfd28d3cf7a5897c694904ace292539242f858",
        "tggroup": "https://t.me/lottofinance"
      }
    },
    {
      "chainId": 101,
      "address": "7uv3ZvZcQLd95bUp5WMioxG7tyAZVXFfr8JYkwhMYrnt",
      "symbol": "BOLE",
      "name": "Bole Token",
      "decimals": 4,
      "logoURI": "https://i.ibb.co/YPyhnkS/Bole.jpg",
      "tags": [],
      "extensions": {
        "website": "https://tokenbole.com/"
      }
    },
    {
      "chainId": 101,
      "address": "Bxp46xCB6CLjiqE99QaTcJAaY1hYF1o63DUUrXAS7QFu",
      "symbol": "mBRZ",
      "name": "SolMiner Bronze",
      "decimals": 9,
      "logoURI": "https://i.ibb.co/Wcxc7K7/solminer-bronze.png",
      "tags": [],
      "extensions": {
        "website": "https://solminer.app",
        "medium": "https://solminer.medium.com/",
        "twitter": "https://twitter.com/SolMinerproject"
      }
    },
    {
      "chainId": 101,
      "address": "GZNrMEdrt6Vg428JzvJYRGGPpVxgjUPsg6WLqKBvmNLw",
      "symbol": "mPLAT",
      "name": "SolMiner Platinum",
      "decimals": 9,
      "logoURI": "https://i.ibb.co/vYkMprc/solminer-platinum.png",
      "tags": [],
      "extensions": {
        "website": "https://solminer.app",
        "medium": "https://solminer.medium.com/",
        "twitter": "https://twitter.com/SolMinerproject"
      }
    },
    {
      "chainId": 101,
      "address": "Er7a3ugS6kkAqj6sp3UmXEFAFrDdLMRQEkV9QH2fwRYA",
      "symbol": "mDIAM",
      "name": "SolMiner Diamond",
      "decimals": 9,
      "logoURI": "https://i.ibb.co/rtvKFHn/solminer-diamond.png",
      "tags": [],
      "extensions": {
        "website": "https://solminer.app",
        "medium": "https://solminer.medium.com/",
        "twitter": "https://twitter.com/SolMinerproject"
      }
    },
    {
      "chainId": 101,
      "address": "5JnZ667P3VcjDinkJFysWh2K2KtViy63FZ3oL5YghEhW",
      "symbol": "APYS",
      "name": "APYSwap",
      "decimals": 9,
      "logoURI": "https://cloudflare-ipfs.com/ipfs/QmR5oKs4ygasusTtt2n2fCBLVufgpeXToJtb9vhXEmbaY1/token_dark.png",
      "tags": [
        "wrapped"
      ],
      "extensions": {
        "website": "https://apyswap.com",
        "coingeckoId": "apyswap"
      }
    },
    {
      "chainId": 101,
      "address": "ss1gxEUiufJyumsXfGbEwFe6maraPmc53fqbnjbum15",
      "symbol": "SS1",
      "name": "Naked Shorts",
      "decimals": 0,
      "logoURI": "https://www.sol-talk.com/logo192.png",
      "tags": [
        "nft"
      ],
      "extensions": {
        "website": "https://www.sol-talk.com/sol-survivor",
        "twitter": "https://twitter.com/sol__survivor"
      }
    },
    {
      "chainId": 101,
      "address": "GfJ3Vq2eSTYf1hJP6kKLE9RT6u7jF9gNszJhZwo5VPZp",
      "symbol": "SOLPAD",
      "name": "Solpad Finance",
      "decimals": 9,
      "logoURI": "https://www.solpad.finance/logo.png",
      "tags": [
        "utility-token"
      ],
      "extensions": {
        "website": "https://www.solpad.finance/",
        "twitter": "https://twitter.com/FinanceSolpad",
        "github": "https://github.com/solpad-finance",
        "tgann": "https://t.me/solpadfinance",
        "tggroup": "https://t.me/solpadfinance_chat"
      }
    },
    {
      "chainId": 101,
      "address": "ERPueLaiBW48uBhqX1CvCYBv2ApHN6ZFuME1MeQGTdAi",
      "symbol": "MIT",
      "name": "Muskimum Impact Token",
      "decimals": 8,
      "logoURI": "https://raw.githubusercontent.com/muskimum/muskimum.github.io/main/docs/logo_light.png",
      "tags": [
        "mit",
        "musk"
      ],
      "extensions": {
        "website": "https://muskimum.win/",
        "twitter": "https://twitter.com/muskimum",
        "serumV3Usdc": "3mhrhTFrHtxe7uZhvzBhzneR3bD3hDyWcgEkR8EcvNZk"
      }
    },
    {
      "chainId": 101,
      "address": "BsDrXiQaFd147Fxq1fQYbJQ77P6tmPkRJQJzkKvspDKo",
      "symbol": "SOLA",
      "name": "SolaPAD Token",
      "decimals": 8,
      "logoURI": "https://i.ibb.co/3p4SMBd/LOGO.png",
      "tags": [
        "SOLA",
        "LaunchPAD"
      ],
      "extensions": {
        "website": "https://www.solapad.org/",
        "twitter": "https://twitter.com/SolaPAD"
      }
    },
    {
      "chainId": 101,
      "address": "7fCzz6ZDHm4UWC9Se1RPLmiyeuQ6kStxpcAP696EuE1E",
      "symbol": "SHBL",
      "name": "Shoebill Coin",
      "decimals": 9,
      "logoURI": "https://cdn.jsdelivr.net/gh/leafwind/shoebill-coin/shoebill.png",
      "tags": [],
      "extensions": {
        "website": "https://shoebillco.in/"
      }
    },
    {
      "chainId": 101,
      "address": "GnaFnTihwQFjrLeJNeVdBfEZATMdaUwZZ1RPxLwjbVwb",
      "symbol": "SHBL-USDC",
      "name": "Raydium Permissionless LP Token (SHBL-USDC)",
      "decimals": 9,
      "logoURI": "https://cdn.jsdelivr.net/gh/solana-labs/token-list@main/assets/mainnet/RVKd61ztZW9GUwhRbbLoYVRE5Xf1B2tVscKqwZqXgEr/logo.png",
      "tags": [
        "lp-token"
      ],
      "extensions": {
        "website": "https://raydium.io/"
      }
    },
    {
      "chainId": 101,
      "address": "Djoz8btdR7p6xWHoVtPYF3zyN9LU5BBfMoDk4HczSDqc",
      "symbol": "AUSS",
      "name": "Ausshole",
      "decimals": 9,
      "logoURI": "https://raw.githubusercontent.com/cheesesoda/auss/main/auss.svg",
      "tags": [],
      "extensions": {
        "website": "https://auss.finance/",
        "twitter": "https://twitter.com/ausstoken"
      }
    },
    {
      "chainId": 101,
      "address": "TuLipcqtGVXP9XR62wM8WWCm6a9vhLs7T1uoWBk6FDs",
      "symbol": "TULIP",
      "name": "Tulip",
      "decimals": 6,
      "logoURI": "https://solfarm.io/solfarm-logo.svg",
      "tags": [
        "tulip",
        "solfarm",
        "vaults"
      ],
      "extensions": {
        "website": "https://solfarm.io",
        "twitter": "https://twitter.com/Solfarmio",
        "coingeckoId": "solfarm",
        "serumV3Usdc": "8GufnKq7YnXKhnB3WNhgy5PzU9uvHbaaRrZWQK6ixPxW"
      }
    },
    {
      "chainId": 101,
      "address": "5trVBqv1LvHxiSPMsHtEZuf8iN82wbpDcR5Zaw7sWC3s",
      "symbol": "JPYC",
      "name": "JPY Coin",
      "decimals": 6,
      "logoURI": "https://raw.githubusercontent.com/jpycoin/jpyc/main/src/image/jpyc.png",
      "tags": [
        "stablecoin",
        "ethereum"
      ],
      "extensions": {
        "website": "https://jpyc.jp/"
      }
    },
    {
      "chainId": 101,
      "address": "3QuAYThYKFXSmrTcSHsdd7sAxaFBobaCkLy2DBYJLMDs",
      "symbol": "TYNA",
      "name": "wTYNA",
      "decimals": 6,
      "logoURI": "https://raw.githubusercontent.com/M-Igashi/FTX-GAS-Tools/main/icon384.png",
      "tags": [
        "ERC20",
        "ethereum"
      ],
      "extensions": {
        "address": "0x4ae54790c130B21E8CbaCAB011C6170e079e6eF5",
        "bridgeContract": "https://etherscan.io/address/0xeae57ce9cc1984f202e15e038b964bb8bdf7229a",
        "assetContract": "https://etherscan.io/address/0x4ae54790c130B21E8CbaCAB011C6170e079e6eF5",
        "website": "http://lendingbot.s3-website-us-east-1.amazonaws.com/whitepaper.html",
        "twitter": "https://twitter.com/btc_AP"
      }
    },
    {
      "chainId": 101,
      "address": "7zsKqN7Fg2s9VsqAq6XBoiShCVohpGshSUvoWBc6jKYh",
      "symbol": "ARDX",
      "name": "Wrapped ArdCoin (Sollet)",
      "decimals": 2,
      "logoURI": "https://cdn.dex.mn/logo/ardx.png",
      "tags": [
        "wrapped-sollet",
        "ethereum"
      ],
      "extensions": {
        "website": "https://ardcoin.com",
        "coingeckoId": "ardcoin"
      }
    },
    {
      "chainId": 101,
      "address": "7zphtJVjKyECvQkdfxJNPx83MNpPT6ZJyujQL8jyvKcC",
      "symbol": "SSHIB",
      "name": "SolShib",
      "decimals": 9,
      "logoURI": "https://i.ibb.co/0G2sDtr/2021-05-14-09-51-50.jpg",
      "tags": [],
      "extensions": {
        "website": "https://solshib.com/"
      }
    },
    {
      "chainId": 101,
      "address": "HoSWnZ6MZzqFruS1uoU69bU7megzHUv6MFPQ5nqC6Pj2",
      "symbol": "SGI",
      "name": "SolGift",
      "decimals": 9,
      "logoURI": "https://i.ibb.co/t8XMnW8/ICON-2.png",
      "tags": [],
      "extensions": {
        "website": "https://solshib.com/"
      }
    },
    {
      "chainId": 101,
      "address": "GpS9AavHtSUspaBnL1Tu26FWbUAdW8tm3MbacsNvwtGu",
      "symbol": "SOLT",
      "name": "Soltriever",
      "decimals": 9,
      "logoURI": "https://user-images.githubusercontent.com/55430857/118305516-0b1f1000-b523-11eb-8d3b-b4e12e3b4c31.png",
      "tags": [],
      "extensions": {
        "website": "http://soltriever.info/",
        "twitter": "https://twitter.com/_Soltriever"
      }
    },
    {
      "chainId": 101,
      "address": "2QK9vxydd7WoDwvVFT5JSU8cwE9xmbJSzeqbRESiPGMG",
      "symbol": "KEKW",
      "name": "kekwcoin",
      "decimals": 9,
      "logoURI": "https://www.kekw.io/images/logo_final_round_smallFace.png",
      "tags": [],
      "extensions": {
        "website": "https://kekw.io/",
        "twitter": "https://twitter.com/kekwcoin"
      }
    },
    {
      "chainId": 101,
      "address": "FxCvbCVAtNUEKSiKoF6xt2pWPfpXuYFWYbuQySaRnV5R",
      "symbol": "LOOP",
      "name": "LC Andy Social Token",
      "decimals": 8,
      "logoURI": "https://cdn.jsdelivr.net/gh/aschmidhofer/looptoken/LOOPlogo.jpg",
      "tags": [
        "social-token",
        "loop"
      ]
    },
    {
      "chainId": 101,
      "address": "H5gczCNbrtso6BqGKihF97RaWaxpUEZnFuFUKK4YX3s2",
      "symbol": "BDE",
      "name": "Big Defi Energy",
      "decimals": 9,
      "logoURI": "https://raw.githubusercontent.com/bitcoinoverdose/bitcoinoverdose/main/bde.png",
      "tags": [],
      "extensions": {
        "website": "bigdefienergy.com",
        "twitter": "https://twitter.com/Bigdefi"
      }
    },
    {
      "chainId": 101,
      "address": "cREsCN7KAyXcBG2xZc8qrfNHMRgC3MhTb4n3jBnNysv",
      "symbol": "DWT",
      "name": "DARK WEB TOKEN",
      "decimals": 2,
      "logoURI": "https://cdn.jsdelivr.net/gh/DARK-WEB-TOKEN/DWT-LOGO/logo.png",
      "tags": [
        "MEME"
      ],
      "extensions": {
        "serumV3Usdc": "526WW289h5wibg1Q55sK16CGoNip8H5d2AXVbaAGcUMb",
        "website": "https://www.darkwebtoken.live"
      }
    },
    {
      "chainId": 101,
      "address": "EdGAZ8JyFTFbmVedVTbaAEQRb6bxrvi3AW3kz8gABz2E",
      "symbol": "DOGA",
      "name": "Dogana",
      "decimals": 9,
      "logoURI": "https://i.ibb.co/mRPw35y/doganatoken.png",
      "tags": [],
      "extensions": {
        "twitter": "https://twitter.com/DoganaOfficial",
        "serumV3Usdc": "H1Ywt7nSZkLDb2o3vpA5yupnBc9jr1pXtdjMm4Jgk1ay"
      }
    },
    {
      "chainId": 101,
      "address": "3FoUAsGDbvTD6YZ4wVKJgTB76onJUKz7GPEBNiR5b8wc",
      "symbol": "CHEEMS",
      "name": "Cheems",
      "decimals": 9,
      "logoURI": "https://cheems.co/wp-content/uploads/2021/05/acheems.png",
      "tags": [],
      "extensions": {
        "website": "https://cheems.co/",
        "twitter": "https://twitter.com/theCheemsToken",
        "tggroup": "https://t.me/CheemsOfficial"
      }
    },
    {
      "chainId": 101,
      "address": "AWW5UQfMBnPsTaaxCK7cSEmkj1kbX2zUrqvgKXStjBKx",
      "symbol": "SBFC",
      "name": "SBF Coin",
      "decimals": 6,
      "logoURI": "https://www.sbfcoin.org/images/sbfcoin.png",
      "tags": [
        "utility-token",
        "SBF",
        "sbfcoin",
        "SBFC"
      ],
      "extensions": {
        "website": "https://www.sbfcoin.org/",
        "twitter": "https://twitter.com/sbfcoin"
      }
    },
    {
      "chainId": 101,
      "address": "FRbqQnbuLoMbUG4gtQMeULgCDHyY6YWF9NRUuLa98qmq",
      "symbol": "ECOP",
      "name": "EcoPoo",
      "decimals": 0,
      "logoURI": "https://avatars.githubusercontent.com/u/84185080",
      "tags": [
        "meme"
      ],
      "extensions": {
        "twitter": "https://twitter.com/EcoPoo_Official"
      }
    },
    {
      "chainId": 101,
      "address": "5p2zjqCd1WJzAVgcEnjhb9zWDU7b9XVhFhx4usiyN7jB",
      "symbol": "CATO",
      "name": "CATO",
      "decimals": 9,
      "logoURI": "https://raw.githubusercontent.com/SOL-CAT/SOL-CAT/main/CAT512.jpg",
      "tags": [
        "Meme-Token"
      ],
      "extensions": {
        "website": "https://www.solanacato.com/",
        "twitter": "https://twitter.com/SolanaCATO",
        "telegram": "https://t.me/SolanaCATO",
        "serumV3Usdc": "9fe1MWiKqUdwift3dEpxuRHWftG72rysCRHbxDy6i9xB"
      }
    },
    {
      "chainId": 101,
      "address": "J81fW7aza8wVUG1jjzhExsNMs3MrzwT5WrofgFqMjnSA",
      "symbol": "TOM",
      "name": "Tombili",
      "decimals": 9,
      "logoURI": "https://cryptomindex.com/assets/images/coins/TOM.png",
      "tags": [],
      "extensions": {
        "website": "https://cryptomindex.com",
        "twitter": "https://twitter.com/cryptomindex"
      }
    },
    {
      "chainId": 101,
      "address": "GunpHq4fn9gSSyGbPMYXTzs9nBS8RY88CX1so4V8kCiF",
      "symbol": "FABLE",
      "name": "Fable",
      "decimals": 0,
      "logoURI": "https://raw.githubusercontent.com/fabledev/FableResources/master/fable-finance.png",
      "tags": [],
      "extensions": {
        "website": "https://fable.finance",
        "twitter": "https://twitter.com/fable_finance"
      }
    },
    {
      "chainId": 101,
      "address": "6L5DzH3p1t1PrCrVkudasuUnWbK7Jq9tYwcwWQiV6yd7",
      "symbol": "LZD",
      "name": "Lizard",
      "decimals": 6,
      "logoURI": "https://raw.githubusercontent.com/LZD-sol/lzdsol.io/main/sollizard.png",
      "tags": [],
      "extensions": {
        "website": "https://www.lzdsol.io",
        "twitter": "https://twitter.com/lzd_sol"
      }
    },
    {
      "chainId": 101,
      "address": "EZqcdU8RLu9EChZgrY2BNVg8eovfdGyTiY2bd69EsPgQ",
      "symbol": "FELON",
      "name": "FuckElon",
      "decimals": 0,
      "logoURI": "https://i.ibb.co/yW2zDZ4/E1-Oso-Gt-XEAMUX4l.jpg",
      "tags": [],
      "extensions": {
        "website": "https://fuckelonmusk.godaddysites.com/",
        "twitter": "https://twitter.com/FuckElonMusk8",
        "tgann": "https://t.me/fuckelonmusktoday",
        "tggroup": "https://t.me/joinchat/cgUOCIRSTJ9hZmY1"
      }
    },
    {
      "chainId": 101,
      "address": "HBHMiauecxer5FCzPeXgE2A8ZCf7fQgxxwo4vfkFtC7s",
      "symbol": "SLNDN",
      "name": "Solanadon",
      "decimals": 9,
      "logoURI": "https://avatars.githubusercontent.com/u/84234249?s=400&u=13b4d7cf678ad50ed52d1facff89b032758fd603&v=4",
      "tags": [],
      "extensions": {
        "website": "https://solanadon.com/",
        "twitter": "https://twitter.com/SolanadonCoin",
        "tgann": "https://t.me/solanadonann"
      }
    },
    {
      "chainId": 101,
      "address": "5WUab7TCvth43Au5vk6wKjchTzWFeyPEUSJE1MPJtTZE",
      "symbol": "KEKN1",
      "name": "KEKW In Solana Tripping",
      "decimals": 0,
      "logoURI": "https://www.kekw.io/images/KEKN1_logo.png",
      "tags": [
        "nft"
      ],
      "extensions": {
        "website": "https://www.kekw.io/",
        "twitter": "https://twitter.com/kekwcoin"
      }
    },
    {
      "chainId": 101,
      "address": "9KEe6o1jRTqFDFBo2AezsskcxBNwuq1rVeVat1Td8zbV",
      "symbol": "MPAD",
      "name": "MercuryPAD Token",
      "decimals": 9,
      "logoURI": "https://i.ibb.co/TvcPsr1/mercury-Pad-Token.png",
      "tags": [
        "MPAD",
        "LaunchPAD"
      ],
      "extensions": {
        "website": "https://mercurypad.com/",
        "twitter": "https://twitter.com/MercuryPad"
      }
    },
    {
      "chainId": 101,
      "address": "4KAFf8ZpNCn1SWLZFo5tbeZsKpVemsobbVZdERWxRvd2",
      "symbol": "SGT",
      "name": "Sangga Token",
      "decimals": 8,
      "logoURI": "https://sgt-info.s3.ap-northeast-2.amazonaws.com/logo/SGT_Logo.png",
      "tags": [],
      "extensions": {
        "website": "https://sanggatalk.io"
      }
    },
    {
      "chainId": 101,
      "address": "Ae1aeYK9WrB2kP29jJU4aUUK7Y1vzsGNZFKoe4BG2h6P",
      "symbol": "NINJA",
      "name": "NINJA",
      "decimals": 0,
      "logoURI": "https://raw.githubusercontent.com/yuzu-ninjaprotocol/ninjaprotocol/main/NINJA%20Token.svg",
      "tags": [],
      "extensions": {
        "website": "http://ninjaprotocol.io"
      }
    },
    {
      "chainId": 101,
      "address": "E6UBhrtvP4gYHAEgoBi8kDU6DrPPmQxTAJvASo4ptNev",
      "symbol": "SOLDOG",
      "name": "SOLDOG",
      "decimals": 0,
      "logoURI": "https://gateway.pinata.cloud/ipfs/QmefHmCHysNDR5aKZ5dKkC4zqhKcgsewMr1c53eSEbMhfZ/soldog.png",
      "tags": [],
      "extensions": {
        "website": "https://solanadog.io",
        "twitter": "https://twitter.com/solanadog"
      }
    },
    {
      "chainId": 101,
      "address": "9nusLQeFKiocswDt6NQsiErm1M43H2b8x6v5onhivqKv",
      "symbol": "LLAMA",
      "name": "SOLLAMA",
      "decimals": 1,
      "logoURI": "https://raw.githubusercontent.com/soirt/sollama-brand/main/avatar.jpg",
      "tags": [],
      "extensions": {
        "website": "https://sollama.finance",
        "twitter": "https://twitter.com/SollamaFinance"
      }
    },
    {
      "chainId": 101,
      "address": "BLwTnYKqf7u4qjgZrrsKeNs2EzWkMLqVCu6j8iHyrNA3",
      "symbol": "BOP",
      "name": "Boring Protocol",
      "decimals": 8,
      "logoURI": "https://cloudflare-ipfs.com/ipfs/bafybeihqdesti5rkqfijdstsgxtngb5rsi7uwf4ygz3hkvbbaxfrqshfym",
      "tags": [
        "security-token",
        "utility-token"
      ],
      "extensions": {
        "website": "https://boringprotocol.io",
        "twitter": "https://twitter.com/BoringProtocol",
        "serumV3Usdc": "7MmPwD1K56DthW14P1PnWZ4zPCbPWemGs3YggcT1KzsM"
      }
    },
    {
      "chainId": 101,
      "address": "ER8Xa8YxJLC3CFJgdAxJs46Rdhb7B3MjgbPZsVg1aAFV",
      "symbol": "MOLAMON",
      "name": "MOLAMON",
      "decimals": 0,
      "logoURI": "https://i.ibb.co/cNhCc33/molamon.jpg",
      "tags": [],
      "extensions": {
        "website": "https://moonlana.com/",
        "twitter": "https://twitter.com/xMoonLana",
        "medium": "https://moonlana.medium.com/"
      }
    },
    {
      "chainId": 101,
      "address": "4ezHExHThrwnnoqKcMNbUwcVYXzdkDerHFGfegnTqA2E",
      "symbol": "STUD",
      "name": "SolanaToolsUtilityDapp",
      "decimals": 9,
      "logoURI": "https://pbs.twimg.com/profile_images/1395766787782873092/XvDoI56t_400x400.jpg",
      "tags": [],
      "extensions": {
        "website": "https://www.solanatools.io/"
      }
    },
    {
      "chainId": 101,
      "address": "AZtNYaEAHDBeK5AvdzquZWjc4y8cj5sKWH1keUJGMuPV",
      "symbol": "RESP",
      "name": "RESPECT",
      "decimals": 8,
      "logoURI": "https://static.tildacdn.com/tild3463-3338-4764-b938-363064666431/logo.jpg",
      "tags": [],
      "extensions": {
        "website": "https://respect.cash"
      }
    },
    {
      "chainId": 101,
      "address": "5j6BmiZTfHssaWPT23EQYQci3w57VTw7QypKArQZbSZ9",
      "symbol": "CHAD",
      "name": "ChadTrader Token",
      "decimals": 9,
      "logoURI": "https://gateway.pinata.cloud/ipfs/QmVZYKtcQ6dGuZ3DeWJ9NHjnWCj2bPTJdpKyXnoaP4eHYx",
      "tags": [
        "utility-token"
      ],
      "extensions": {
        "website": "https://chadtrader.io/",
        "twitter": "https://twitter.com/chadtraderio"
      }
    },
    {
      "chainId": 101,
      "address": "GsNzxJfFn6zQdJGeYsupJWzUAm57Ba7335mfhWvFiE9Z",
      "symbol": "DXL",
      "name": "Dexlab",
      "decimals": 6,
      "logoURI": "https://cdn.jsdelivr.net/gh/dexlab-project/assets@master/tokens/solana/dxl/symbol.png",
      "tags": [],
      "extensions": {
        "website": "https://www.dexlab.space/"
      }
    },
    {
      "chainId": 101,
      "address": "APvgd1J98PGW77H1fDa7W7Y4fcbFwWfs71RNyJKuYs1Y",
      "symbol": "FUZ",
      "name": "Fuzzy.One",
      "decimals": 8,
      "logoURI": "https://www.fuzzy.one/static/bf32ac292bb7a4511520dee28b1ce433/50ead/fuz300.webp",
      "tags": [
        "Fuzzy.One",
        "FUZ",
        "Supply chain token"
      ],
      "extensions": {
        "website": "https://www.fuzzy.one/"
      }
    },
    {
      "chainId": 101,
      "address": "6TCbtxs6eYfMKVF9ppTNvbUemW2YnpFig6z1jSqgM16e",
      "symbol": "STRANGE",
      "name": "STRANGE",
      "decimals": 0,
      "logoURI": "https://safepluto.tech/images/strange.png",
      "tags": [
        "utility-token"
      ],
      "extensions": {
        "website": "https://safepluto.tech"
      }
    },
    {
      "chainId": 101,
      "address": "8upjSpvjcdpuzhfR1zriwg5NXkwDruejqNE9WNbPRtyA",
      "symbol": "GRAPE",
      "name": "Grape",
      "decimals": 6,
      "logoURI": "https://www.unlimitedgrapes.com/assets/img/Grape_logo.svg",
      "tags": [],
      "extensions": {
        "website": "https://www.unlimitedgrapes.com/"
      }
    },
    {
      "chainId": 101,
      "address": "7xzovRepzLvXbbpVZLYKzEBhCNgStEv1xpDqf1rMFFKX",
      "symbol": "KERMIT",
      "name": "Kermit",
      "decimals": 8,
      "logoURI": "https://i.imgur.com/4jthhoa.jpg",
      "tags": [
        "utility-token"
      ],
      "extensions": {
        "website": "https://www.kermitfinance.com",
        "twitter": "https://twitter.com/KermitFinance"
      }
    },
    {
      "chainId": 101,
      "address": "8tbAqS4dFNEeC6YGWpNnusc3JcxoFLMiiLPyHctgGYFe",
      "symbol": "PIPANA",
      "name": "Pipana",
      "decimals": 10,
      "logoURI": "https://pip.monster/img/pipana.jpg",
      "tags": [],
      "extensions": {
        "website": "https://pip.monster",
        "twitter": "https://twitter.com/itspipana"
      }
    },
    {
      "chainId": 101,
      "address": "8s9FCz99Wcr3dHpiauFRi6bLXzshXfcGTfgQE7UEopVx",
      "symbol": "CKC",
      "name": "ChikinCoin",
      "decimals": 6,
      "logoURI": "https://raw.githubusercontent.com/ChikinDeveloper/ChikinCoin/master/assets/logo_circle.svg",
      "tags": [],
      "extensions": {
        "website": "https://www.chikin.run",
        "twitter": "https://twitter.com/ChikinDev"
      }
    },
    {
      "chainId": 101,
      "address": "8b9mQo6ZU2rwZQgSFqGNQvXzrUSHDTRpKSKi9XXdGmqN",
      "symbol": "CHANGPENGUIN",
      "name": "CHANGPENGUIN",
      "decimals": 6,
      "logoURI": "https://img1.wsimg.com/isteam/ip/0806e069-1a1b-438a-aa86-7765c335fac8/penguin%20logo%2011.png",
      "tags": [],
      "extensions": {
        "website": "https://changpenguin.finance/",
        "twitter": "https://twitter.com/changpenguinFi"
      }
    },
    {
      "chainId": 101,
      "address": "51tMb3zBKDiQhNwGqpgwbavaGH54mk8fXFzxTc1xnasg",
      "symbol": "APEX",
      "name": "APEX",
      "decimals": 9,
      "logoURI": "https://apexit.finance/images/apex.png",
      "tags": [],
      "extensions": {
        "website": "https://apexit.finance/",
        "twitter": "https://twitter.com/apeXit_finance",
        "discord": "https://discord.gg/aASQy2dWsN",
        "tggroup": "https://t.me/apexit_finance"
      }
    },
    {
      "chainId": 101,
      "address": "4NPzwMK2gfgQ6rTv8x4EE1ZvKW6MYyYTSrAZCx7zxyaX",
      "symbol": "KLB",
      "name": "Black Label",
      "decimals": 0,
      "logoURI": "https://raw.githubusercontent.com/klbtoken/klbtoken/main/klbtoken.svg",
      "tags": [],
      "extensions": {
        "website": "https://www.klbtoken.com",
        "twitter": "https://twitter.com/klbtoken"
      }
    },
    {
      "chainId": 101,
      "address": "5v6tZ1SiAi7G8Qg4rBF1ZdAn4cn6aeQtefewMr1NLy61",
      "symbol": "SOLD",
      "name": "Solanax",
      "decimals": 9,
      "logoURI": "https://solanax.org/images/icon.png",
      "tags": [],
      "extensions": {
        "website": "https://solanax.org",
        "twitter": "https://twitter.com/Solanaxorg",
        "telegram": "https://t.me/solanaxcommunity"
      }
    },
    {
      "chainId": 101,
      "address": "3RSafdgu7P2smSGHJvSGQ6kZVkcErZXfZTtynJYboyAu",
      "symbol": "SINE",
      "name": "SINE",
      "decimals": 4,
      "logoURI": "https://raw.githubusercontent.com/sinetoken/public/main/icon/circle_icon/circle_icon.svg",
      "tags": [
        "security-token",
        "utility-token"
      ],
      "extensions": {
        "website": "https://solainetwork.com/",
        "twitter": "https://twitter.com/SolAiNetwork"
      }
    },
    {
      "chainId": 101,
      "address": "guppyrZyEX9iTPSu92pi8T71Zka7xd6PrsTJrXRW6u1",
      "symbol": "GUPPY",
      "name": "Orca Guppy Collectible",
      "decimals": 0,
      "logoURI": "https://cdn.jsdelivr.net/gh/solana-labs/token-list@main/assets/mainnet/DjVE6JNiYqPL2QXyCUUh8rNjHrbz9hXHNYt99MQ59qw1/guppy.png",
      "tags": [
        "nft"
      ],
      "extensions": {
        "website": "https://www.orca.so",
        "twitter": "https://twitter.com/orca_so"
      }
    },
    {
      "chainId": 101,
      "address": "whaLeHav12EhGK19u6kKbLRwC9E1EATGnm6MWbBCcUW",
      "symbol": "WHALE",
      "name": "Orca Whale Collectible",
      "decimals": 0,
      "logoURI": "https://cdn.jsdelivr.net/gh/solana-labs/token-list@main/assets/mainnet/DjVE6JNiYqPL2QXyCUUh8rNjHrbz9hXHNYt99MQ59qw1/whale.png",
      "tags": [
        "nft"
      ],
      "extensions": {
        "website": "https://www.orca.so",
        "twitter": "https://twitter.com/orca_so"
      }
    },
    {
      "chainId": 101,
      "address": "kLwhLkZRt6CadPHRBsgfhRCKXX426WMBnhoGozTduvk",
      "symbol": "KILLER-WHALE",
      "name": "Orca Killer Whale Collectible",
      "decimals": 0,
      "logoURI": "https://cdn.jsdelivr.net/gh/solana-labs/token-list@main/assets/mainnet/DjVE6JNiYqPL2QXyCUUh8rNjHrbz9hXHNYt99MQ59qw1/killer_whale.png",
      "tags": [
        "nft"
      ],
      "extensions": {
        "website": "https://www.orca.so",
        "twitter": "https://twitter.com/orca_so"
      }
    },
    {
      "chainId": 101,
      "address": "star2pH7rVWscs743JGdCAL8Lc9nyJeqx7YQXkGUnWf",
      "symbol": "STARFISH",
      "name": "Orca Starfish Collectible",
      "decimals": 6,
      "logoURI": "https://cdn.jsdelivr.net/gh/solana-labs/token-list@main/assets/mainnet/DjVE6JNiYqPL2QXyCUUh8rNjHrbz9hXHNYt99MQ59qw1/starfish.png",
      "tags": [
        "nft"
      ],
      "extensions": {
        "website": "https://www.orca.so",
        "twitter": "https://twitter.com/orca_so"
      }
    },
    {
      "chainId": 101,
      "address": "cLownTTaiiQMoyMmFjfmSGowi8HyNhCtTLFcrNKnqX6",
      "symbol": "CLOWNFISH",
      "name": "Orca Clownfish Collectible",
      "decimals": 0,
      "logoURI": "https://cdn.jsdelivr.net/gh/solana-labs/token-list@main/assets/mainnet/DjVE6JNiYqPL2QXyCUUh8rNjHrbz9hXHNYt99MQ59qw1/clownfish.png",
      "tags": [
        "nft"
      ],
      "extensions": {
        "website": "https://www.orca.so",
        "twitter": "https://twitter.com/orca_so"
      }
    },
    {
      "chainId": 101,
      "address": "ECFcUGwHHMaZynAQpqRHkYeTBnS5GnPWZywM8aggcs3A",
      "symbol": "SOL/USDC",
      "name": "Orca SOL/USDC LP Token",
      "decimals": 9,
      "logoURI": "https://cdn.jsdelivr.net/gh/solana-labs/token-list@main/assets/mainnet/DjVE6JNiYqPL2QXyCUUh8rNjHrbz9hXHNYt99MQ59qw1/logo.png",
      "tags": [
        "lp-token"
      ],
      "extensions": {
        "website": "https://www.orca.so",
        "twitter": "https://twitter.com/orca_so"
      }
    },
    {
      "chainId": 101,
      "address": "3H5XKkE9uVvxsdrFeN4BLLGCmohiQN6aZJVVcJiXQ4WC",
      "symbol": "USDC/USDT",
      "name": "Orca USDC/USDT LP Token",
      "decimals": 9,
      "logoURI": "https://cdn.jsdelivr.net/gh/solana-labs/token-list@main/assets/mainnet/DjVE6JNiYqPL2QXyCUUh8rNjHrbz9hXHNYt99MQ59qw1/logo.png",
      "tags": [
        "lp-token"
      ],
      "extensions": {
        "website": "https://www.orca.so",
        "twitter": "https://twitter.com/orca_so"
      }
    },
    {
      "chainId": 101,
      "address": "8qNqTaKKbdZuzQPWWXy5wNVkJh54ex8zvvnEnTFkrKMP",
      "symbol": "USDC/USDT-SRM",
      "name": "Orca USDC/USDT-SRM LP Token",
      "decimals": 9,
      "logoURI": "https://cdn.jsdelivr.net/gh/solana-labs/token-list@main/assets/mainnet/DjVE6JNiYqPL2QXyCUUh8rNjHrbz9hXHNYt99MQ59qw1/logo.png",
      "tags": [
        "lp-token"
      ],
      "extensions": {
        "website": "https://www.orca.so",
        "twitter": "https://twitter.com/orca_so"
      }
    },
    {
      "chainId": 101,
      "address": "7TYb32qkwYosUQfUspU45cou7Bb3nefJocVMFX2mEGTT",
      "symbol": "ETH/USDC",
      "name": "Orca ETH/USDC LP Token",
      "decimals": 9,
      "logoURI": "https://cdn.jsdelivr.net/gh/solana-labs/token-list@main/assets/mainnet/DjVE6JNiYqPL2QXyCUUh8rNjHrbz9hXHNYt99MQ59qw1/logo.png",
      "tags": [
        "lp-token"
      ],
      "extensions": {
        "website": "https://www.orca.so",
        "twitter": "https://twitter.com/orca_so"
      }
    },
    {
      "chainId": 101,
      "address": "EhBAmhkgEsMa8McFB5bpqZaRpZvGBBJ4jN59T5xToPdG",
      "symbol": "ETH/USDT-SRM",
      "name": "Orca ETH/USDT-SRM LP Token",
      "decimals": 9,
      "logoURI": "https://cdn.jsdelivr.net/gh/solana-labs/token-list@main/assets/mainnet/DjVE6JNiYqPL2QXyCUUh8rNjHrbz9hXHNYt99MQ59qw1/logo.png",
      "tags": [
        "lp-token"
      ],
      "extensions": {
        "website": "https://www.orca.so",
        "twitter": "https://twitter.com/orca_so"
      }
    },
    {
      "chainId": 101,
      "address": "8pFwdcuXM7pvHdEGHLZbUR8nNsjj133iUXWG6CgdRHk2",
      "symbol": "BTC/ETH",
      "name": "Orca BTC/ETH LP Token",
      "decimals": 9,
      "logoURI": "https://cdn.jsdelivr.net/gh/solana-labs/token-list@main/assets/mainnet/DjVE6JNiYqPL2QXyCUUh8rNjHrbz9hXHNYt99MQ59qw1/logo.png",
      "tags": [
        "lp-token"
      ],
      "extensions": {
        "website": "https://www.orca.so",
        "twitter": "https://twitter.com/orca_so"
      }
    },
    {
      "chainId": 101,
      "address": "7bb88DAnQY7LSoWEuqezCcbk4vutQbuRqgJMqpX8h6dL",
      "symbol": "ETH/SOL",
      "name": "Orca ETH/SOL LP Token",
      "decimals": 9,
      "logoURI": "https://cdn.jsdelivr.net/gh/solana-labs/token-list@main/assets/mainnet/DjVE6JNiYqPL2QXyCUUh8rNjHrbz9hXHNYt99MQ59qw1/logo.png",
      "tags": [
        "lp-token"
      ],
      "extensions": {
        "website": "https://www.orca.so",
        "twitter": "https://twitter.com/orca_so"
      }
    },
    {
      "chainId": 101,
      "address": "GWEmABT4rD3sGhyghv9rKbfdiaFe5uMHeJqr6hhu3XvA",
      "symbol": "RAY/SOL",
      "name": "Orca RAY/SOL LP Token",
      "decimals": 9,
      "logoURI": "https://cdn.jsdelivr.net/gh/solana-labs/token-list@main/assets/mainnet/DjVE6JNiYqPL2QXyCUUh8rNjHrbz9hXHNYt99MQ59qw1/logo.png",
      "tags": [
        "lp-token"
      ],
      "extensions": {
        "website": "https://www.orca.so",
        "twitter": "https://twitter.com/orca_so"
      }
    },
    {
      "chainId": 101,
      "address": "BmZNYGt7aApGTUUxAQUYsW64cMbb6P7uniokCWaptj4D",
      "symbol": "SOL/USDT",
      "name": "Orca SOL/USDT LP Token",
      "decimals": 9,
      "logoURI": "https://cdn.jsdelivr.net/gh/solana-labs/token-list@main/assets/mainnet/DjVE6JNiYqPL2QXyCUUh8rNjHrbz9hXHNYt99MQ59qw1/logo.png",
      "tags": [
        "lp-token"
      ],
      "extensions": {
        "website": "https://www.orca.so",
        "twitter": "https://twitter.com/orca_so"
      }
    },
    {
      "chainId": 101,
      "address": "E4cthfUFaDd4x5t1vbeBNBHm7isqhM8kapthPzPJz1M2",
      "symbol": "SOL/USDT-SRM",
      "name": "Orca SOL/USDT-SRM LP Token",
      "decimals": 9,
      "logoURI": "https://cdn.jsdelivr.net/gh/solana-labs/token-list@main/assets/mainnet/DjVE6JNiYqPL2QXyCUUh8rNjHrbz9hXHNYt99MQ59qw1/logo.png",
      "tags": [
        "lp-token"
      ],
      "extensions": {
        "website": "https://www.orca.so",
        "twitter": "https://twitter.com/orca_so"
      }
    },
    {
      "chainId": 101,
      "address": "6ojPekCSQimAjDjaMApLvh3jF6wnZeNEVRVVoGNzEXvV",
      "symbol": "SOL/SRM",
      "name": "Orca SOL/SRM LP Token",
      "decimals": 9,
      "logoURI": "https://cdn.jsdelivr.net/gh/solana-labs/token-list@main/assets/mainnet/DjVE6JNiYqPL2QXyCUUh8rNjHrbz9hXHNYt99MQ59qw1/logo.png",
      "tags": [
        "lp-token"
      ],
      "extensions": {
        "website": "https://www.orca.so",
        "twitter": "https://twitter.com/orca_so"
      }
    },
    {
      "chainId": 101,
      "address": "YJRknE9oPhUMtq1VvhjVzG5WnRsjQtLsWg3nbaAwCQ5",
      "symbol": "FTT/SOL",
      "name": "Orca FTT/SOL LP Token",
      "decimals": 9,
      "logoURI": "https://cdn.jsdelivr.net/gh/solana-labs/token-list@main/assets/mainnet/DjVE6JNiYqPL2QXyCUUh8rNjHrbz9hXHNYt99MQ59qw1/logo.png",
      "tags": [
        "lp-token"
      ],
      "extensions": {
        "website": "https://www.orca.so",
        "twitter": "https://twitter.com/orca_so"
      }
    },
    {
      "chainId": 101,
      "address": "C9PKvetJPrrPD53PR2aR8NYtVZzucCRkHYzcFXbZXEqu",
      "symbol": "KIN/SOL",
      "name": "Orca KIN/SOL LP Token",
      "decimals": 9,
      "logoURI": "https://cdn.jsdelivr.net/gh/solana-labs/token-list@main/assets/mainnet/DjVE6JNiYqPL2QXyCUUh8rNjHrbz9hXHNYt99MQ59qw1/logo.png",
      "tags": [
        "lp-token"
      ],
      "extensions": {
        "website": "https://www.orca.so",
        "twitter": "https://twitter.com/orca_so"
      }
    },
    {
      "chainId": 101,
      "address": "6SfhBAmuaGf9p3WAxeHJYCWMABnYUMrdzNdK5Stvvj4k",
      "symbol": "ROPE/SOL",
      "name": "Orca ROPE/SOL LP Token",
      "decimals": 9,
      "logoURI": "https://cdn.jsdelivr.net/gh/solana-labs/token-list@main/assets/mainnet/DjVE6JNiYqPL2QXyCUUh8rNjHrbz9hXHNYt99MQ59qw1/logo.png",
      "tags": [
        "lp-token"
      ],
      "extensions": {
        "website": "https://www.orca.so",
        "twitter": "https://twitter.com/orca_so"
      }
    },
    {
      "chainId": 101,
      "address": "9r1n79TmerAgQJboUT8QvrChX3buZBfuSrBTtYM1cW4h",
      "symbol": "SOL/STEP",
      "name": "Orca SOL/STEP LP Token",
      "decimals": 9,
      "logoURI": "https://cdn.jsdelivr.net/gh/solana-labs/token-list@main/assets/mainnet/DjVE6JNiYqPL2QXyCUUh8rNjHrbz9hXHNYt99MQ59qw1/logo.png",
      "tags": [
        "lp-token"
      ],
      "extensions": {
        "website": "https://www.orca.so",
        "twitter": "https://twitter.com/orca_so"
      }
    },
    {
      "chainId": 101,
      "address": "ELLELFtgvWBgLkdY9EFx4Vb3SLNj4DJEhzZLWy1wCh4Y",
      "symbol": "OXY/SOL",
      "name": "Orca OXY/SOL LP Token",
      "decimals": 9,
      "logoURI": "https://cdn.jsdelivr.net/gh/solana-labs/token-list@main/assets/mainnet/DjVE6JNiYqPL2QXyCUUh8rNjHrbz9hXHNYt99MQ59qw1/logo.png",
      "tags": [
        "lp-token"
      ],
      "extensions": {
        "website": "https://www.orca.so",
        "twitter": "https://twitter.com/orca_so"
      }
    },
    {
      "chainId": 101,
      "address": "BXM9ph4AuhCUzf94HQu5FnfeVThKj5oyrnb1krY1zax5",
      "symbol": "MER/SOL",
      "name": "Orca MER/SOL LP Token",
      "decimals": 9,
      "logoURI": "https://cdn.jsdelivr.net/gh/solana-labs/token-list@main/assets/mainnet/DjVE6JNiYqPL2QXyCUUh8rNjHrbz9hXHNYt99MQ59qw1/logo.png",
      "tags": [
        "lp-token"
      ],
      "extensions": {
        "website": "https://www.orca.so",
        "twitter": "https://twitter.com/orca_so"
      }
    },
    {
      "chainId": 101,
      "address": "FJ9Q9ojA7vdf5rFbcTc6dd7D3nLpwSxdtFSE8cwfuvqt",
      "symbol": "FIDA/SOL",
      "name": "Orca FIDA/SOL LP Token",
      "decimals": 9,
      "logoURI": "https://cdn.jsdelivr.net/gh/solana-labs/token-list@main/assets/mainnet/DjVE6JNiYqPL2QXyCUUh8rNjHrbz9hXHNYt99MQ59qw1/logo.png",
      "tags": [
        "lp-token"
      ],
      "extensions": {
        "website": "https://www.orca.so",
        "twitter": "https://twitter.com/orca_so"
      }
    },
    {
      "chainId": 101,
      "address": "EHkfnhKLLTUqo1xMZLxhM9EusEgpN6RXPpZsGpUsewaa",
      "symbol": "MAPS/SOL",
      "name": "Orca MAPS/SOL LP Token",
      "decimals": 9,
      "logoURI": "https://cdn.jsdelivr.net/gh/solana-labs/token-list@main/assets/mainnet/DjVE6JNiYqPL2QXyCUUh8rNjHrbz9hXHNYt99MQ59qw1/logo.png",
      "tags": [
        "lp-token"
      ],
      "extensions": {
        "website": "https://www.orca.so",
        "twitter": "https://twitter.com/orca_so"
      }
    },
    {
      "chainId": 101,
      "address": "9rguDaKqTrVjaDXafq6E7rKGn7NPHomkdb8RKpjKCDm2",
      "symbol": "SAMO/SOL",
      "name": "Orca SAMO/SOL LP Token",
      "decimals": 9,
      "logoURI": "https://cdn.jsdelivr.net/gh/solana-labs/token-list@main/assets/mainnet/DjVE6JNiYqPL2QXyCUUh8rNjHrbz9hXHNYt99MQ59qw1/logo.png",
      "tags": [
        "lp-token"
      ],
      "extensions": {
        "website": "https://www.orca.so",
        "twitter": "https://twitter.com/orca_so"
      }
    },
    {
      "chainId": 101,
      "address": "2697FyJ4vD9zwAVPr33fdVPDv54pyZZiBv9S2AoKMyQf",
      "symbol": "COPE/SOL",
      "name": "Orca COPE/SOL LP Token",
      "decimals": 9,
      "logoURI": "https://cdn.jsdelivr.net/gh/solana-labs/token-list@main/assets/mainnet/DjVE6JNiYqPL2QXyCUUh8rNjHrbz9hXHNYt99MQ59qw1/logo.png",
      "tags": [
        "lp-token"
      ],
      "extensions": {
        "website": "https://www.orca.so",
        "twitter": "https://twitter.com/orca_so"
      }
    },
    {
      "chainId": 101,
      "address": "HEhMLvpSdPviukafKwVN8BnBUTamirptsQ6Wxo5Cyv8s",
      "symbol": "FTR",
      "name": "Future",
      "decimals": 9,
      "logoURI": "http://future-ftr.io/images/logo.png",
      "tags": [],
      "extensions": {
        "website": "https://future-ftr.io",
        "twitter": "https://twitter.com/ftr_finance"
      }
    },
    {
      "chainId": 101,
      "address": "Da1jboBKU3rqXUqPL3L3BxJ8e67ogVgVKcqy4rWsS7LC",
      "symbol": "UBE",
      "name": "UBE Token",
      "decimals": 10,
      "logoURI": "https://cdn.jsdelivr.net/gh/donfrancisco/ubetoken/UBE.png",
      "tags": [],
      "extensions": {
        "website": "https://www.ubetoken.com",
        "twitter": "https://twitter.com/ube_token"
      }
    },
    {
      "chainId": 101,
      "address": "6kwTqmdQkJd8qRr9RjSnUX9XJ24RmJRSrU1rsragP97Y",
      "symbol": "SAIL",
      "name": "SAIL",
      "decimals": 6,
      "logoURI": "https://cloudflare-ipfs.com/ipfs/QmPcQfofQNfiv36EAsGQrgAhiPbqGf17i1Cz648JhXFW9m/logo_solana_sail_v2.png",
      "tags": [
        "utility-token"
      ],
      "extensions": {
        "website": "https://www.solanasail.com",
        "twitter": "https://twitter.com/solsailsummer"
      }
    },
    {
      "chainId": 101,
      "address": "E5ndSkaB17Dm7CsD22dvcjfrYSDLCxFcMd6z8ddCk5wp",
      "symbol": "CCAI",
      "name": "Cryptocurrencies.Ai",
      "decimals": 9,
      "logoURI": "https://cryptocurrencies.ai/logo.png",
      "tags": [],
      "extensions": {
        "website": "https://ccai.cryptocurrencies.ai",
        "twitter": "https://twitter.com/CCAI_Official",
        "serumV3Usdc": "7gZNLDbWE73ueAoHuAeFoSu7JqmorwCLpNTBXHtYSFTa"
      }
    },
    {
      "chainId": 101,
<<<<<<< HEAD
      "address": "7a4cXVvVT7kF6hS5q5LDqtzWfHfys4a9PoK6pf87RKwf",
      "symbol": "LUNY",
      "name": "Luna Yield",
      "decimals": 9,
      "logoURI": "https://www.lunayield.com/logo.png",
      "tags": [],
      "extensions": {
        "website": "https://www.lunayield.com",
        "twitter": "https://twitter.com/Luna_Yield",
=======
      "address": "CDJWUqTcYTVAKXAVXoQZFes5JUFc7owSeq7eMQcDSbo5",
      "symbol": "renBTC",
      "name": "renBTC",
      "decimals": 8,
      "logoURI": "https://www.dropbox.com/s/5xjuqm9hqosof7g/renBTC.png?dl=1",
      "tags": [],
      "extensions": {
        "coingeckoId": "renbtc",
        "website": "https://renproject.io/"
      }
    },
    {
      "chainId": 101,
      "address": "G1a6jxYz3m8DVyMqYnuV7s86wD4fvuXYneWSpLJkmsXj",
      "symbol": "renBCH",
      "name": "renBCH",
      "decimals": 8,
      "logoURI": "https://www.dropbox.com/s/1037etkko9il55n/renBCH-01.png?dl=1",
      "tags": [],
      "extensions": {
        "coingeckoId": "renbch",
        "website": "https://renproject.io/"
      }
    },
    {
      "chainId": 101,
      "address": "FKJvvVJ242tX7zFtzTmzqoA631LqHh4CdgcN8dcfFSju",
      "symbol": "renDGB",
      "name": "renDGB",
      "decimals": 8,
      "logoURI": "https://www.dropbox.com/s/ganf2eac9ujnsbp/renDGB.png?dl=1",
      "tags": [],
      "extensions": {
        "website": "https://renproject.io/"
      }
    },
    {
      "chainId": 101,
      "address": "ArUkYE2XDKzqy77PRRGjo4wREWwqk6RXTfM9NeqzPvjU",
      "symbol": "renDOGE",
      "name": "renDOGE",
      "decimals": 8,
      "logoURI": "https://www.dropbox.com/s/0c2myp08jrr6mq7/renDOGE.png?dl=1",
      "tags": [],
      "extensions": {
        "coingeckoId": "rendoge",
        "website": "https://renproject.io/"
      }
    },
    {
      "chainId": 101,
      "address": "8wv2KAykQstNAj2oW6AHANGBiFKVFhvMiyyzzjhkmGvE",
      "symbol": "renLUNA",
      "name": "renLUNA",
      "decimals": 6,
      "logoURI": "https://www.dropbox.com/s/enlononu571dtn4/renLUNA.png?dl=1",
      "tags": [],
      "extensions": {
        "website": "https://renproject.io/"
      }
    },
    {
      "chainId": 101,
      "address": "E99CQ2gFMmbiyK2bwiaFNWUUmwz4r8k2CVEFxwuvQ7ue",
      "symbol": "renZEC",
      "name": "renZEC",
      "decimals": 8,
      "logoURI": "https://www.dropbox.com/s/co3ube4dp3ls68n/renZEC.png?dl=1",
      "tags": [],
      "extensions": {
        "coingeckoId": "renzec",
        "website": "https://renproject.io/"
      }
    },
    {
      "chainId": 101,
      "address": "E5rk3nmgLUuKUiS94gg4bpWwWwyjCMtddsAXkTFLtHEy",
      "symbol": "WOO",
      "name": "Wootrade Network",
      "decimals": 18,
      "logoURI": "https://oss.woo.network/static/W_256.png",
      "tags": [],
      "extensions": {
        "website": "https://woo.network",
        "twitter": "https://twitter.com/wootraderS"
>>>>>>> eae94185
      }
    }
  ],
  "version": {
    "major": 0,
    "minor": 2,
    "patch": 2
  }
}<|MERGE_RESOLUTION|>--- conflicted
+++ resolved
@@ -8547,7 +8547,6 @@
     },
     {
       "chainId": 101,
-<<<<<<< HEAD
       "address": "7a4cXVvVT7kF6hS5q5LDqtzWfHfys4a9PoK6pf87RKwf",
       "symbol": "LUNY",
       "name": "Luna Yield",
@@ -8557,7 +8556,9 @@
       "extensions": {
         "website": "https://www.lunayield.com",
         "twitter": "https://twitter.com/Luna_Yield",
-=======
+    },
+    {
+      "chainId": 101,
       "address": "CDJWUqTcYTVAKXAVXoQZFes5JUFc7owSeq7eMQcDSbo5",
       "symbol": "renBTC",
       "name": "renBTC",
@@ -8643,7 +8644,6 @@
       "extensions": {
         "website": "https://woo.network",
         "twitter": "https://twitter.com/wootraderS"
->>>>>>> eae94185
       }
     }
   ],
