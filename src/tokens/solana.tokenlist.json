{
  "name": "Solana Token List",
  "logoURI": "https://cdn.jsdelivr.net/gh/trustwallet/assets@master/blockchains/solana/info/logo.png",
  "keywords": [
    "solana",
    "spl"
  ],
  "tags": {
    "stablecoin": {
      "name": "stablecoin",
      "description": "Tokens that are fixed to an external asset, e.g. the US dollar"
    },
    "ethereum": {
      "name": "ethereum",
      "description": "Asset bridged from ethereum"
    },
    "lp-token": {
      "name": "lp-token",
      "description": "Asset representing liquidity provider token"
    },
    "wrapped-sollet": {
      "name": "wrapped-sollet",
      "description": "Asset wrapped using sollet bridge"
    },
    "wrapped": {
      "name": "wrapped",
      "description": "Asset wrapped using wormhole bridge"
    },
    "leveraged": {
      "name": "leveraged",
      "description": "Leveraged asset"
    },
    "bull": {
      "name": "bull",
      "description": "Leveraged Bull asset"
    },
    "bear": {
      "name": "bear",
      "description": "Leveraged Bear asset"
    },
    "nft": {
      "name": "nft",
      "description": "Non-fungible token"
    },
    "security-token": {
      "name": "security-token",
      "description": "Tokens that are used to gain access to an electronically restricted resource"
    },
    "utility-token": {
      "name": "utility-token",
      "description": "Tokens that are designed to be spent within a certain blockchain ecosystem e.g. most of the SPL-Tokens"
    }
  },
  "timestamp": "2021-03-03T19:57:21+0000",
  "tokens": [
    {
      "chainId": 101,
      "address": "So11111111111111111111111111111111111111112",
      "symbol": "SOL",
      "name": "Wrapped SOL",
      "decimals": 9,
      "logoURI": "https://cdn.jsdelivr.net/gh/trustwallet/assets@master/blockchains/solana/info/logo.png",
      "tags": [],
      "extensions": {
        "website": "https://solana.com/",
        "serumV3Usdc": "9wFFyRfZBsuAha4YcuxcXLKwMxJR43S7fPfQLusDBzvT",
        "serumV3Usdt": "HWHvQhFmJB3NUcu1aihKmrKegfVxBEHzwVX6yZCKEsi1",
        "coingeckoId": "solana"
      }
    },
    {
      "chainId": 101,
      "address": "EPjFWdd5AufqSSqeM2qN1xzybapC8G4wEGGkZwyTDt1v",
      "symbol": "USDC",
      "name": "USD Coin",
      "decimals": 6,
      "logoURI": "https://cdn.jsdelivr.net/gh/solana-labs/token-list@main/assets/mainnet/EPjFWdd5AufqSSqeM2qN1xzybapC8G4wEGGkZwyTDt1v/logo.png",
      "tags": [
        "stablecoin"
      ],
      "extensions": {
        "website": "https://www.centre.io/",
        "coingeckoId": "usd-coin",
        "serumV3Usdt": "77quYg4MGneUdjgXCunt9GgM1usmrxKY31twEy3WHwcS"
      }
    },
    {
      "chainId": 101,
      "address": "9n4nbM75f5Ui33ZbPYXn59EwSgE8CGsHtAeTH5YFeJ9E",
      "symbol": "BTC",
      "name": "Wrapped Bitcoin (Sollet)",
      "decimals": 6,
      "logoURI": "https://cdn.jsdelivr.net/gh/trustwallet/assets@master/blockchains/bitcoin/info/logo.png",
      "tags": [
        "wrapped-sollet",
        "ethereum"
      ],
      "extensions": {
        "bridgeContract": "https://etherscan.io/address/0xeae57ce9cc1984f202e15e038b964bb8bdf7229a",
        "serumV3Usdc": "A8YFbxQYFVqKZaoYJLLUVcQiWP7G2MeEgW5wsAQgMvFw",
        "serumV3Usdt": "C1EuT9VokAKLiW7i2ASnZUvxDoKuKkCpDDeNxAptuNe4",
        "coingeckoId": "bitcoin"
      }
    },
    {
      "chainId": 101,
      "address": "2FPyTwcZLUg1MDrwsyoP4D6s1tM7hAkHYRjkNb5w6Pxk",
      "symbol": "ETH",
      "name": "Wrapped Ethereum (Sollet)",
      "decimals": 6,
      "logoURI": "https://cdn.jsdelivr.net/gh/trustwallet/assets@master/blockchains/ethereum/assets/0xC02aaA39b223FE8D0A0e5C4F27eAD9083C756Cc2/logo.png",
      "tags": [
        "wrapped-sollet",
        "ethereum"
      ],
      "extensions": {
        "bridgeContract": "https://etherscan.io/address/0xeae57ce9cc1984f202e15e038b964bb8bdf7229a",
        "serumV3Usdc": "4tSvZvnbyzHXLMTiFonMyxZoHmFqau1XArcRCVHLZ5gX",
        "serumV3Usdt": "7dLVkUfBVfCGkFhSXDCq1ukM9usathSgS716t643iFGF",
        "coingeckoId": "ethereum"
      }
    },
    {
      "chainId": 101,
      "address": "3JSf5tPeuscJGtaCp5giEiDhv51gQ4v3zWg8DGgyLfAB",
      "symbol": "YFI",
      "name": "Wrapped YFI (Sollet)",
      "decimals": 6,
      "logoURI": "https://cdn.jsdelivr.net/gh/trustwallet/assets@master/blockchains/ethereum/assets/0x0bc529c00C6401aEF6D220BE8C6Ea1667F6Ad93e/logo.png",
      "tags": [
        "wrapped-sollet",
        "ethereum"
      ],
      "extensions": {
        "bridgeContract": "https://etherscan.io/address/0xeae57ce9cc1984f202e15e038b964bb8bdf7229a",
        "serumV3Usdc": "7qcCo8jqepnjjvB5swP4Afsr3keVBs6gNpBTNubd1Kr2",
        "serumV3Usdt": "3Xg9Q4VtZhD4bVYJbTfgGWFV5zjE3U7ztSHa938zizte",
        "coingeckoId": "yearn-finance"
      }
    },
    {
      "chainId": 101,
      "address": "CWE8jPTUYhdCTZYWPTe1o5DFqfdjzWKc9WKz6rSjQUdG",
      "symbol": "LINK",
      "name": "Wrapped Chainlink (Sollet)",
      "decimals": 6,
      "logoURI": "https://cdn.jsdelivr.net/gh/trustwallet/assets@master/blockchains/ethereum/assets/0x514910771AF9Ca656af840dff83E8264EcF986CA/logo.png",
      "tags": [
        "wrapped-sollet",
        "ethereum"
      ],
      "extensions": {
        "bridgeContract": "https://etherscan.io/address/0xeae57ce9cc1984f202e15e038b964bb8bdf7229a",
        "serumV3Usdc": "3hwH1txjJVS8qv588tWrjHfRxdqNjBykM1kMcit484up",
        "serumV3Usdt": "3yEZ9ZpXSQapmKjLAGKZEzUNA1rcupJtsDp5mPBWmGZR",
        "coingeckoId": "chainlink"
      }
    },
    {
      "chainId": 101,
      "address": "Ga2AXHpfAF6mv2ekZwcsJFqu7wB4NV331qNH7fW9Nst8",
      "symbol": "XRP",
      "name": "Wrapped XRP (Sollet)",
      "decimals": 6,
      "logoURI": "https://cdn.jsdelivr.net/gh/trustwallet/assets@master/blockchains/ripple/info/logo.png",
      "tags": [
        "wrapped-sollet",
        "ethereum"
      ],
      "extensions": {
        "bridgeContract": "https://etherscan.io/address/0xeae57ce9cc1984f202e15e038b964bb8bdf7229a",
        "coingeckoId": "ripple"
      }
    },
    {
      "chainId": 101,
      "address": "BQcdHdAQW1hczDbBi9hiegXAR7A98Q9jx3X3iBBBDiq4",
      "symbol": "wUSDT",
      "name": "Wrapped USDT (Sollet)",
      "decimals": 6,
      "logoURI": "https://cdn.jsdelivr.net/gh/solana-labs/explorer/public/tokens/usdt.svg",
      "tags": [
        "stablecoin",
        "wrapped-sollet",
        "ethereum"
      ],
      "extensions": {
        "bridgeContract": "https://etherscan.io/address/0xeae57ce9cc1984f202e15e038b964bb8bdf7229a",
        "coingeckoId": "tether"
      }
    },
    {
      "chainId": 101,
      "address": "AR1Mtgh7zAtxuxGd2XPovXPVjcSdY3i4rQYisNadjfKy",
      "symbol": "SUSHI",
      "name": "Wrapped SUSHI (Sollet)",
      "decimals": 6,
      "logoURI": "https://cdn.jsdelivr.net/gh/trustwallet/assets@master/blockchains/ethereum/assets/0x6B3595068778DD592e39A122f4f5a5cF09C90fE2/logo.png",
      "tags": [
        "wrapped-sollet",
        "ethereum"
      ],
      "extensions": {
        "website": "https://www.sushi.com",
        "bridgeContract": "https://etherscan.io/address/0xeae57ce9cc1984f202e15e038b964bb8bdf7229a",
        "serumV3Usdc": "A1Q9iJDVVS8Wsswr9ajeZugmj64bQVCYLZQLra2TMBMo",
        "serumV3Usdt": "6DgQRTpJTnAYBSShngAVZZDq7j9ogRN1GfSQ3cq9tubW",
        "coingeckoId": "sushi"
      }
    },
    {
      "chainId": 101,
      "address": "CsZ5LZkDS7h9TDKjrbL7VAwQZ9nsRu8vJLhRYfmGaN8K",
      "symbol": "ALEPH",
      "name": "Wrapped ALEPH (Sollet)",
      "decimals": 6,
      "logoURI": "https://cdn.jsdelivr.net/gh/trustwallet/assets@master/blockchains/nuls/assets/NULSd6HgyZkiqLnBzTaeSQfx1TNg2cqbzq51h/logo.png",
      "tags": [
        "wrapped-sollet",
        "ethereum"
      ],
      "extensions": {
        "bridgeContract": "https://etherscan.io/address/0xeae57ce9cc1984f202e15e038b964bb8bdf7229a",
        "serumV3Usdc": "GcoKtAmTy5QyuijXSmJKBtFdt99e6Buza18Js7j9AJ6e",
        "serumV3Usdt": "Gyp1UGRgbrb6z8t7fpssxEKQgEmcJ4pVnWW3ds2p6ZPY",
        "coingeckoId": "aleph"
      }
    },
    {
      "chainId": 101,
      "address": "SF3oTvfWzEP3DTwGSvUXRrGTvr75pdZNnBLAH9bzMuX",
      "symbol": "SXP",
      "name": "Wrapped SXP (Sollet)",
      "decimals": 6,
      "logoURI": "https://cdn.jsdelivr.net/gh/trustwallet/assets/blockchains/ethereum/assets/0x8CE9137d39326AD0cD6491fb5CC0CbA0e089b6A9/logo.png",
      "tags": [
        "wrapped-sollet",
        "ethereum"
      ],
      "extensions": {
        "bridgeContract": "https://etherscan.io/address/0xeae57ce9cc1984f202e15e038b964bb8bdf7229a",
        "serumV3Usdc": "4LUro5jaPaTurXK737QAxgJywdhABnFAMQkXX4ZyqqaZ",
        "serumV3Usdt": "8afKwzHR3wJE7W7Y5hvQkngXh6iTepSZuutRMMy96MjR",
        "coingeckoId": "swipe"
      }
    },
    {
      "chainId": 101,
      "address": "BtZQfWqDGbk9Wf2rXEiWyQBdBY1etnUUn6zEphvVS7yN",
      "symbol": "HGET",
      "name": "Wrapped Hedget (Sollet)",
      "decimals": 6,
      "logoURI": "https://www.hedget.com/images/favicon.svg",
      "tags": [
        "wrapped-sollet",
        "ethereum"
      ],
      "extensions": {
        "website": "https://www.hedget.com/",
        "bridgeContract": "https://etherscan.io/address/0xeae57ce9cc1984f202e15e038b964bb8bdf7229a",
        "serumV3Usdc": "88vztw7RTN6yJQchVvxrs6oXUDryvpv9iJaFa1EEmg87",
        "serumV3Usdt": "ErQXxiNfJgd4fqQ58PuEw5xY35TZG84tHT6FXf5s4UxY",
        "coingeckoId": "hedget"
      }
    },
    {
      "chainId": 101,
      "address": "5Fu5UUgbjpUvdBveb3a1JTNirL8rXtiYeSMWvKjtUNQv",
      "symbol": "CREAM",
      "name": "Wrapped Cream Finance (Sollet)",
      "decimals": 6,
      "logoURI": "https://cdn.jsdelivr.net/gh/trustwallet/assets@master/blockchains/smartchain/assets/0xd4CB328A82bDf5f03eB737f37Fa6B370aef3e888/logo.png",
      "tags": [
        "wrapped-sollet",
        "ethereum"
      ],
      "extensions": {
        "bridgeContract": "https://etherscan.io/address/0xeae57ce9cc1984f202e15e038b964bb8bdf7229a",
        "serumV3Usdc": "7nZP6feE94eAz9jmfakNJWPwEKaeezuKKC5D1vrnqyo2",
        "serumV3Usdt": "4ztJEvQyryoYagj2uieep3dyPwG2pyEwb2dKXTwmXe82",
        "coingeckoId": "cream-2"
      }
    },
    {
      "chainId": 101,
      "address": "873KLxCbz7s9Kc4ZzgYRtNmhfkQrhfyWGZJBmyCbC3ei",
      "symbol": "UBXT",
      "name": "Wrapped Upbots (Sollet)",
      "decimals": 6,
      "logoURI": "https://assets.coingecko.com/coins/images/12476/small/UBXT.png?1600132967",
      "tags": [
        "wrapped-sollet",
        "ethereum"
      ],
      "extensions": {
        "website": "https://upbots.com/",
        "explorer": "https://etherscan.io/address/0xeae57ce9cc1984f202e15e038b964bb8bdf7229a",
        "serumV3Usdc": "2wr3Ab29KNwGhtzr5HaPCyfU1qGJzTUAN4amCLZWaD1H",
        "serumV3Usdt": "F1T7b6pnR8Pge3qmfNUfW6ZipRDiGpMww6TKTrRU4NiL",
        "coingeckoId": "upbots"
      }
    },
    {
      "chainId": 101,
      "address": "HqB7uswoVg4suaQiDP3wjxob1G5WdZ144zhdStwMCq7e",
      "symbol": "HNT",
      "name": "Wrapped Helium (Sollet)",
      "decimals": 6,
      "logoURI": "https://assets.coingecko.com/coins/images/4284/small/Helium_HNT.png?1612620071",
      "tags": [
        "wrapped-sollet",
        "ethereum"
      ],
      "extensions": {
        "bridgeContract": "https://etherscan.io/address/0xeae57ce9cc1984f202e15e038b964bb8bdf7229a",
        "serumV3Usdc": "CnUV42ZykoKUnMDdyefv5kP6nDSJf7jFd7WXAecC6LYr",
        "serumV3Usdt": "8FpuMGLtMZ7Wt9ZvyTGuTVwTwwzLYfS5NZWcHxbP1Wuh",
        "coingeckoId": "helium"
      }
    },
    {
      "chainId": 101,
      "address": "9S4t2NEAiJVMvPdRYKVrfJpBafPBLtvbvyS3DecojQHw",
      "symbol": "FRONT",
      "name": "Wrapped FRONT (Sollet)",
      "decimals": 6,
      "logoURI": "https://cdn.jsdelivr.net/gh/trustwallet/assets@master/blockchains/ethereum/assets/0xf8C3527CC04340b208C854E985240c02F7B7793f/logo.png",
      "tags": [
        "wrapped-sollet",
        "ethereum"
      ],
      "extensions": {
        "bridgeContract": "https://etherscan.io/address/0xeae57ce9cc1984f202e15e038b964bb8bdf7229a",
        "serumV3Usdc": "9Zx1CvxSVdroKMMWf2z8RwrnrLiQZ9VkQ7Ex3syQqdSH",
        "serumV3Usdt": "CGC4UgWwqA9PET6Tfx6o6dLv94EK2coVkPtxgNHuBtxj",
        "coingeckoId": "frontier-token"
      }
    },
    {
      "chainId": 101,
      "address": "6WNVCuxCGJzNjmMZoKyhZJwvJ5tYpsLyAtagzYASqBoF",
      "symbol": "AKRO",
      "name": "Wrapped AKRO (Sollet)",
      "decimals": 6,
      "logoURI": "https://cdn.jsdelivr.net/gh/trustwallet/assets@master/blockchains/ethereum/assets/0xb2734a4Cec32C81FDE26B0024Ad3ceB8C9b34037/logo.png",
      "tags": [
        "wrapped-sollet",
        "ethereum"
      ],
      "extensions": {
        "bridgeContract": "https://etherscan.io/address/0xeae57ce9cc1984f202e15e038b964bb8bdf7229a",
        "serumV3Usdc": "5CZXTTgVZKSzgSA3AFMN5a2f3hmwmmJ6hU8BHTEJ3PX8",
        "serumV3Usdt": "HLvRdctRB48F9yLnu9E24LUTRt89D48Z35yi1HcxayDf",
        "coingeckoId": "akropolis"
      }
    },
    {
      "chainId": 101,
      "address": "DJafV9qemGp7mLMEn5wrfqaFwxsbLgUsGVS16zKRk9kc",
      "symbol": "HXRO",
      "name": "Wrapped HXRO (Sollet)",
      "decimals": 6,
      "logoURI": "https://assets.coingecko.com/coins/images/7805/large/hxro-squarelogo-1585089594129.png?1586221980",
      "tags": [
        "wrapped-sollet",
        "ethereum"
      ],
      "extensions": {
        "bridgeContract": "https://etherscan.io/address/0xeae57ce9cc1984f202e15e038b964bb8bdf7229a",
        "serumV3Usdc": "6Pn1cSiRos3qhBf54uBP9ZQg8x3JTardm1dL3n4p29tA",
        "serumV3Usdt": "4absuMsgemvdjfkgdLQq1zKEjw3dHBoCWkzKoctndyqd",
        "coingeckoId": "hxro"
      }
    },
    {
      "chainId": 101,
      "address": "DEhAasscXF4kEGxFgJ3bq4PpVGp5wyUxMRvn6TzGVHaw",
      "symbol": "UNI",
      "name": "Wrapped UNI (Sollet)",
      "decimals": 6,
      "logoURI": "https://cdn.jsdelivr.net/gh/trustwallet/assets@master/blockchains/ethereum/assets/0x1f9840a85d5aF5bf1D1762F925BDADdC4201F984/logo.png",
      "tags": [
        "wrapped-sollet",
        "ethereum"
      ],
      "extensions": {
        "bridgeContract": "https://etherscan.io/address/0xeae57ce9cc1984f202e15e038b964bb8bdf7229a",
        "serumV3Usdc": "6JYHjaQBx6AtKSSsizDMwozAEDEZ5KBsSUzH7kRjGJon",
        "serumV3Usdt": "2SSnWNrc83otLpfRo792P6P3PESZpdr8cu2r8zCE6bMD",
        "coingeckoId": "uniswap"
      }
    },
    {
      "chainId": 101,
      "address": "SRMuApVNdxXokk5GT7XD5cUUgXMBCoAz2LHeuAoKWRt",
      "symbol": "SRM",
      "name": "Serum",
      "decimals": 6,
      "logoURI": "https://cdn.jsdelivr.net/gh/trustwallet/assets@master/blockchains/ethereum/assets/0x476c5E26a75bd202a9683ffD34359C0CC15be0fF/logo.png",
      "tags": [],
      "extensions": {
        "website": "https://projectserum.com/",
        "serumV3Usdc": "ByRys5tuUWDgL73G8JBAEfkdFf8JWBzPBDHsBVQ5vbQA",
        "serumV3Usdt": "AtNnsY1AyRERWJ8xCskfz38YdvruWVJQUVXgScC1iPb",
        "coingeckoId": "serum"
      }
    },
    {
      "chainId": 101,
      "address": "AGFEad2et2ZJif9jaGpdMixQqvW5i81aBdvKe7PHNfz3",
      "symbol": "FTT",
      "name": "Wrapped FTT (Sollet)",
      "decimals": 6,
      "logoURI": "https://cdn.jsdelivr.net/gh/solana-labs/token-list@main/assets/mainnet/AGFEad2et2ZJif9jaGpdMixQqvW5i81aBdvKe7PHNfz3/logo.png",
      "tags": [
        "wrapped-sollet",
        "ethereum"
      ],
      "extensions": {
        "bridgeContract": "https://etherscan.io/address/0xeae57ce9cc1984f202e15e038b964bb8bdf7229a",
        "assetContract": "https://etherscan.io/address/0x50d1c9771902476076ecfc8b2a83ad6b9355a4c9",
        "serumV3Usdc": "2Pbh1CvRVku1TgewMfycemghf6sU9EyuFDcNXqvRmSxc",
        "serumV3Usdt": "Hr3wzG8mZXNHV7TuL6YqtgfVUesCqMxGYCEyP3otywZE",
        "coingeckoId": "ftx-token"
      }
    },
    {
      "chainId": 101,
      "address": "MSRMcoVyrFxnSgo5uXwone5SKcGhT1KEJMFEkMEWf9L",
      "symbol": "MSRM",
      "name": "MegaSerum",
      "decimals": 0,
      "logoURI": "https://cdn.jsdelivr.net/gh/trustwallet/assets@master/blockchains/ethereum/assets/0x476c5E26a75bd202a9683ffD34359C0CC15be0fF/logo.png",
      "tags": [],
      "extensions": {
        "website": "https://projectserum.com/",
        "serumV3Usdc": "4VKLSYdvrQ5ngQrt1d2VS8o4ewvb2MMUZLiejbnGPV33",
        "serumV3Usdt": "5nLJ22h1DUfeCfwbFxPYK8zbfbri7nA9bXoDcR8AcJjs",
        "coingeckoId": "megaserum"
      }
    },
    {
      "chainId": 101,
      "address": "BXXkv6z8ykpG1yuvUDPgh732wzVHB69RnB9YgSYh3itW",
      "symbol": "WUSDC",
      "name": "Wrapped USDC (Sollet)",
      "decimals": 6,
      "logoURI": "https://cdn.jsdelivr.net/gh/solana-labs/token-list@main/assets/mainnet/EPjFWdd5AufqSSqeM2qN1xzybapC8G4wEGGkZwyTDt1v/logo.png",
      "tags": [
        "stablecoin",
        "wrapped-sollet",
        "ethereum"
      ],
      "extensions": {
        "coingeckoId": "usd-coin"
      }
    },
    {
      "chainId": 101,
      "address": "GXMvfY2jpQctDqZ9RoU3oWPhufKiCcFEfchvYumtX7jd",
      "symbol": "TOMO",
      "name": "Wrapped TOMO (Sollet)",
      "decimals": 6,
      "logoURI": "https://cdn.jsdelivr.net/gh/trustwallet/assets@master/blockchains/tomochain/info/logo.png",
      "tags": [
        "wrapped-sollet",
        "ethereum"
      ],
      "extensions": {
        "bridgeContract": "https://etherscan.io/address/0xeae57ce9cc1984f202e15e038b964bb8bdf7229a",
        "serumV3Usdc": "8BdpjpSD5n3nk8DQLqPUyTZvVqFu6kcff5bzUX5dqDpy",
        "serumV3Usdt": "GnKPri4thaGipzTbp8hhSGSrHgG4F8MFiZVrbRn16iG2",
        "coingeckoId": "tomochain"
      }
    },
    {
      "chainId": 101,
      "address": "EcqExpGNFBve2i1cMJUTR4bPXj4ZoqmDD2rTkeCcaTFX",
      "symbol": "KARMA",
      "name": "Wrapped KARMA (Sollet)",
      "decimals": 4,
      "logoURI": "https://cdn.jsdelivr.net/gh/machi-x/assets@master/blockchains/ethereum/assets/0xdfe691f37b6264a90ff507eb359c45d55037951c/logo.png",
      "tags": [
        "wrapped-sollet",
        "ethereum"
      ],
      "extensions": {
        "bridgeContract": "https://etherscan.io/address/0xeae57ce9cc1984f202e15e038b964bb8bdf7229a",
        "coingeckoId": "karma-dao"
      }
    },
    {
      "chainId": 101,
      "address": "EqWCKXfs3x47uVosDpTRgFniThL9Y8iCztJaapxbEaVX",
      "symbol": "LUA",
      "name": "Wrapped LUA (Sollet)",
      "decimals": 6,
      "logoURI": "https://cdn.jsdelivr.net/gh/trustwallet/assets@master/blockchains/ethereum/assets/0xB1f66997A5760428D3a87D68b90BfE0aE64121cC/logo.png",
      "tags": [
        "wrapped-sollet",
        "ethereum"
      ],
      "extensions": {
        "bridgeContract": "https://etherscan.io/address/0xeae57ce9cc1984f202e15e038b964bb8bdf7229a",
        "serumV3Usdc": "4xyWjQ74Eifq17vbue5Ut9xfFNfuVB116tZLEpiZuAn8",
        "serumV3Usdt": "35tV8UsHH8FnSAi3YFRrgCu4K9tb883wKnAXpnihot5r",
        "coingeckoId": "lua-token"
      }
    },
    {
      "chainId": 101,
      "address": "GeDS162t9yGJuLEHPWXXGrb1zwkzinCgRwnT8vHYjKza",
      "symbol": "MATH",
      "name": "Wrapped MATH (Sollet)",
      "decimals": 6,
      "tags": [
        "wrapped-sollet",
        "ethereum"
      ],
      "extensions": {
        "bridgeContract": "https://etherscan.io/address/0xeae57ce9cc1984f202e15e038b964bb8bdf7229a",
        "serumV3Usdc": "J7cPYBrXVy8Qeki2crZkZavcojf2sMRyQU7nx438Mf8t",
        "serumV3Usdt": "2WghiBkDL2yRhHdvm8CpprrkmfguuQGJTCDfPSudKBAZ",
        "coingeckoId": "math"
      }
    },
    {
      "chainId": 101,
      "address": "GUohe4DJUA5FKPWo3joiPgsB7yzer7LpDmt1Vhzy3Zht",
      "symbol": "KEEP",
      "name": "Wrapped KEEP (Sollet)",
      "decimals": 6,
      "logoURI": "https://assets.coingecko.com/coins/images/3373/large/IuNzUb5b_400x400.jpg?1589526336",
      "tags": [
        "wrapped-sollet",
        "ethereum"
      ],
      "extensions": {
        "bridgeContract": "https://etherscan.io/address/0xeae57ce9cc1984f202e15e038b964bb8bdf7229a",
        "serumV3Usdc": "3rgacody9SvM88QR83GHaNdEEx4Fe2V2ed5GJp2oeKDr",
        "serumV3Usdt": "HEGnaVL5i48ubPBqWAhodnZo8VsSLzEM3Gfc451DnFj9",
        "coingeckoId": "keep-network"
      }
    },
    {
      "chainId": 101,
      "address": "9F9fNTT6qwjsu4X4yWYKZpsbw5qT7o6yR2i57JF2jagy",
      "symbol": "SWAG",
      "name": "Wrapped SWAG (Sollet)",
      "decimals": 6,
      "logoURI": "https://assets.coingecko.com/coins/images/12805/large/photo_2020-10-14_23.17.02.jpeg?1602688642",
      "tags": [
        "wrapped-sollet",
        "ethereum"
      ],
      "extensions": {
        "bridgeContract": "https://etherscan.io/address/0xeae57ce9cc1984f202e15e038b964bb8bdf7229a",
        "serumV3Usdt": "J2XSt77XWim5HwtUM8RUwQvmRXNZsbMKpp5GTKpHafvf",
        "coingeckoId": "swag-finance"
      }
    },
    {
      "chainId": 101,
      "address": "DgHK9mfhMtUwwv54GChRrU54T2Em5cuszq2uMuen1ZVE",
      "symbol": "CEL",
      "name": "Wrapped Celsius (Sollet)",
      "decimals": 6,
      "logoURI": "https://cdn.jsdelivr.net/gh/trustwallet/assets@master/blockchains/ethereum/assets/0xaaAEBE6Fe48E54f431b0C390CfaF0b017d09D42d/logo.png",
      "tags": [
        "wrapped-sollet",
        "ethereum"
      ],
      "extensions": {
        "bridgeContract": "https://etherscan.io/address/0xeae57ce9cc1984f202e15e038b964bb8bdf7229a",
        "serumV3Usdt": "cgani53cMZgYfRMgSrNekJTMaLmccRfspsfTbXWRg7u",
        "coingeckoId": "celsius-degree-token"
      }
    },
    {
      "chainId": 101,
      "address": "7ncCLJpP3MNww17LW8bRvx8odQQnubNtfNZBL5BgAEHW",
      "symbol": "RSR",
      "name": "Wrapped Reserve Rights (Sollet)",
      "decimals": 6,
      "logoURI": "https://cdn.jsdelivr.net/gh/trustwallet/assets@master/blockchains/ethereum/assets/0x8762db106B2c2A0bccB3A80d1Ed41273552616E8/logo.png",
      "tags": [
        "wrapped-sollet",
        "ethereum"
      ],
      "extensions": {
        "bridgeContract": "https://etherscan.io/address/0xeae57ce9cc1984f202e15e038b964bb8bdf7229a",
        "serumV3Usdt": "FcPet5fz9NLdbXwVM6kw2WTHzRAD7mT78UjwTpawd7hJ",
        "coingeckoId": "reserve-rights-token"
      }
    },
    {
      "chainId": 101,
      "address": "5wihEYGca7X4gSe97C5mVcqNsfxBzhdTwpv72HKs25US",
      "symbol": "1INCH",
      "name": "Wrapped 1INCH (Sollet)",
      "decimals": 6,
      "logoURI": "https://cdn.jsdelivr.net/gh/trustwallet/assets@master/blockchains/ethereum/assets/0x111111111117dC0aa78b770fA6A738034120C302/logo.png",
      "tags": [
        "wrapped-sollet",
        "ethereum"
      ],
      "extensions": {
        "bridgeContract": "https://etherscan.io/address/0xeae57ce9cc1984f202e15e038b964bb8bdf7229a",
        "coingeckoId": "1inch"
      }
    },
    {
      "chainId": 101,
      "address": "38i2NQxjp5rt5B3KogqrxmBxgrAwaB3W1f1GmiKqh9MS",
      "symbol": "GRT",
      "name": "Wrapped GRT  (Sollet)",
      "decimals": 6,
      "logoURI": "https://cdn.jsdelivr.net/gh/trustwallet/assets@master/blockchains/ethereum/assets/0xc944E90C64B2c07662A292be6244BDf05Cda44a7/logo.png",
      "tags": [
        "wrapped-sollet",
        "ethereum"
      ],
      "extensions": {
        "bridgeContract": "https://etherscan.io/address/0xeae57ce9cc1984f202e15e038b964bb8bdf7229a",
        "coingeckoId": "the-graph"
      }
    },
    {
      "chainId": 101,
      "address": "Avz2fmevhhu87WYtWQCFj9UjKRjF9Z9QWwN2ih9yF95G",
      "symbol": "COMP",
      "name": "Wrapped Compound (Sollet)",
      "decimals": 6,
      "logoURI": "https://cdn.jsdelivr.net/gh/trustwallet/assets@master/blockchains/ethereum/assets/0xc00e94Cb662C3520282E6f5717214004A7f26888/logo.png",
      "tags": [
        "wrapped-sollet",
        "ethereum"
      ],
      "extensions": {
        "bridgeContract": "https://etherscan.io/address/0xeae57ce9cc1984f202e15e038b964bb8bdf7229a",
        "coingeckoId": "compound-coin"
      }
    },
    {
      "chainId": 101,
      "address": "9wRD14AhdZ3qV8et3eBQVsrb3UoBZDUbJGyFckpTg8sj",
      "symbol": "PAXG",
      "name": "Wrapped Paxos Gold (Sollet)",
      "decimals": 6,
      "logoURI": "https://cdn.jsdelivr.net/gh/trustwallet/assets@master/blockchains/ethereum/assets/0x45804880De22913dAFE09f4980848ECE6EcbAf78/logo.png",
      "tags": [
        "wrapped-sollet",
        "ethereum"
      ],
      "extensions": {
        "bridgeContract": "https://etherscan.io/address/0xeae57ce9cc1984f202e15e038b964bb8bdf7229a",
        "coingeckoId": "pax-gold"
      }
    },
    {
      "chainId": 101,
      "address": "AByXcTZwJHMtrKrvVsh9eFNB1pJaLDjCUR2ayvxBAAM2",
      "symbol": "STRONG",
      "name": "Wrapped Strong (Sollet)",
      "decimals": 6,
      "logoURI": "https://cdn.jsdelivr.net/gh/trustwallet/assets@master/blockchains/ethereum/assets/0x990f341946A3fdB507aE7e52d17851B87168017c/logo.png",
      "tags": [
        "wrapped-sollet",
        "ethereum"
      ],
      "extensions": {
        "bridgeContract": "https://etherscan.io/address/0xeae57ce9cc1984f202e15e038b964bb8bdf7229a",
        "coingeckoId": "strong"
      }
    },
    {
      "chainId": 101,
      "address": "EchesyfXePKdLtoiZSL8pBe8Myagyy8ZRqsACNCFGnvp",
      "symbol": "FIDA",
      "name": "Bonfida",
      "decimals": 6,
      "logoURI": "https://cdn.jsdelivr.net/gh/dr497/awesome-serum-markets/icons/fida.svg",
      "tags": [],
      "extensions": {
        "website": "https://bonfida.com/",
        "serumV3Usdc": "E14BKBhDWD4EuTkWj1ooZezesGxMW8LPCps4W5PuzZJo",
        "serumV3Usdt": "EbV7pPpEvheLizuYX3gUCvWM8iySbSRAhu2mQ5Vz2Mxf",
        "coingeckoId": "bonfida"
      }
    },
    {
      "chainId": 101,
      "address": "kinXdEcpDQeHPEuQnqmUgtYykqKGVFq6CeVX5iAHJq6",
      "symbol": "KIN",
      "name": "KIN",
      "decimals": 5,
      "logoURI": "https://cdn.jsdelivr.net/gh/trustwallet/assets@master/blockchains/kin/info/logo.png",
      "tags": [],
      "extensions": {
        "serumV3Usdc": "Bn6NPyr6UzrFAwC4WmvPvDr2Vm8XSUnFykM2aQroedgn",
        "serumV3Usdt": "4nCFQr8sahhhL4XJ7kngGFBmpkmyf3xLzemuMhn6mWTm",
        "coingeckoId": "kin"
      }
    },
    {
      "chainId": 101,
      "address": "MAPS41MDahZ9QdKXhVa4dWB9RuyfV4XqhyAZ8XcYepb",
      "symbol": "MAPS",
      "name": "MAPS",
      "decimals": 6,
      "logoURI": "https://cdn.jsdelivr.net/gh/solana-labs/explorer/public/tokens/maps.svg",
      "tags": [],
      "extensions": {
        "website": "https://maps.me/",
        "serumV3Usdc": "3A8XQRWXC7BjLpgLDDBhQJLT5yPCzS16cGYRKHkKxvYo",
        "serumV3Usdt": "7cknqHAuGpfVXPtFoJpFvUjJ8wkmyEfbFusmwMfNy3FE",
        "coingeckoId": "maps"
      }
    },
    {
      "chainId": 101,
      "address": "z3dn17yLaGMKffVogeFHQ9zWVcXgqgf3PQnDsNs2g6M",
      "symbol": "OXY",
      "name": "Oxygen Protocol",
      "decimals": 6,
      "logoURI": "https://cdn.jsdelivr.net/gh/nathanielparke/awesome-serum-markets/icons/oxy.svg",
      "tags": [],
      "extensions": {
        "website": "https://www.oxygen.org/",
        "serumV3Usdt": "GKLev6UHeX1KSDCyo2bzyG6wqhByEzDBkmYTxEdmYJgB",
        "serumV3Usdc": "GZ3WBFsqntmERPwumFEYgrX2B7J7G11MzNZAy7Hje27X",
        "coingeckoId": "oxygen"
      }
    },
    {
      "chainId": 101,
      "address": "FtgGSFADXBtroxq8VCausXRr2of47QBf5AS1NtZCu4GD",
      "symbol": "BRZ",
      "name": "BRZ",
      "decimals": 4,
      "logoURI": "https://cdn.jsdelivr.net/gh/solana-labs/explorer/public/tokens/brz.png",
      "tags": [],
      "extensions": {
        "website": "https://brztoken.io/",
        "coingeckoId": "brz"
      }
    },
    {
      "chainId": 101,
      "address": "Es9vMFrzaCERmJfrF4H2FYD4KCoNkY11McCe8BenwNYB",
      "symbol": "USDT",
      "name": "USDT",
      "decimals": 6,
      "logoURI": "https://cdn.jsdelivr.net/gh/solana-labs/explorer/public/tokens/usdt.svg",
      "tags": [
        "stablecoin"
      ],
      "extensions": {
        "website": "https://tether.to/",
        "coingeckoId": "tether",
        "serumV3Usdc": "77quYg4MGneUdjgXCunt9GgM1usmrxKY31twEy3WHwcS"
      }
    },
    {
      "chainId": 101,
      "address": "2oDxYGgTBmST4rc3yn1YtcSEck7ReDZ8wHWLqZAuNWXH",
      "symbol": "xMARK",
      "name": "Standard",
      "decimals": 9,
      "logoURI": "https://cdn.jsdelivr.net/gh/solana-labs/token-list@main/assets/mainnet/2oDxYGgTBmST4rc3yn1YtcSEck7ReDZ8wHWLqZAuNWXH/logo.png",
      "tags": [
        "wrapped",
        "wormhole"
      ],
      "extensions": {
        "website": "https://benchmarkprotocol.finance/",
        "address": "0x36b679bd64ed73dbfd88909cdcb892cb66bd4cbb",
        "bridgeContract": "https://etherscan.io/address/0xf92cD566Ea4864356C5491c177A430C222d7e678",
        "assetContract": "https://etherscan.io/address/0x36b679bd64ed73dbfd88909cdcb892cb66bd4cbb",
        "coingeckoId": "xmark"
      }
    },
    {
      "chainId": 101,
      "address": "4k3Dyjzvzp8eMZWUXbBCjEvwSkkk59S5iCNLY3QrkX6R",
      "symbol": "RAY",
      "name": "Raydium",
      "decimals": 6,
      "logoURI": "https://cdn.jsdelivr.net/gh/solana-labs/token-list@main/assets/mainnet/RVKd61ztZW9GUwhRbbLoYVRE5Xf1B2tVscKqwZqXgEr/logo.png",
      "tags": [],
      "extensions": {
        "website": "https://raydium.io/",
        "serumV3Usdt": "teE55QrL4a4QSfydR9dnHF97jgCfptpuigbb53Lo95g",
        "serumV3Usdc": "2xiv8A5xrJ7RnGdxXB42uFEkYHJjszEhaJyKKt4WaLep",
        "coingeckoId": "raydium"
      }
    },
    {
      "chainId": 101,
      "address": "CzPDyvotTcxNqtPne32yUiEVQ6jk42HZi1Y3hUu7qf7f",
      "symbol": "RAY-WUSDT",
      "name": "Raydium Legacy LP Token V2 (RAY-WUSDT)",
      "decimals": 6,
      "logoURI": "https://cdn.jsdelivr.net/gh/solana-labs/token-list@main/assets/mainnet/RVKd61ztZW9GUwhRbbLoYVRE5Xf1B2tVscKqwZqXgEr/logo.png",
      "tags": [
        "lp-token"
      ],
      "extensions": {
        "website": "https://raydium.io/"
      }
    },
    {
      "chainId": 101,
      "address": "134Cct3CSdRCbYgq5SkwmHgfwjJ7EM5cG9PzqffWqECx",
      "symbol": "RAY-SOL",
      "name": "Raydium LP Token V2 (RAY-SOL)",
      "decimals": 6,
      "logoURI": "https://cdn.jsdelivr.net/gh/solana-labs/token-list@main/assets/mainnet/RVKd61ztZW9GUwhRbbLoYVRE5Xf1B2tVscKqwZqXgEr/logo.png",
      "tags": [
        "lp-token"
      ],
      "extensions": {
        "website": "https://raydium.io/"
      }
    },
    {
      "chainId": 101,
      "address": "EVDmwajM5U73PD34bYPugwiA4Eqqbrej4mLXXv15Z5qR",
      "symbol": "LINK-WUSDT",
      "name": "Raydium LP Token V2 (LINK-WUSDT)",
      "decimals": 6,
      "logoURI": "https://cdn.jsdelivr.net/gh/solana-labs/token-list@main/assets/mainnet/RVKd61ztZW9GUwhRbbLoYVRE5Xf1B2tVscKqwZqXgEr/logo.png",
      "tags": [
        "lp-token"
      ],
      "extensions": {
        "website": "https://raydium.io/"
      }
    },
    {
      "chainId": 101,
      "address": "KY4XvwHy7JPzbWYAbk23jQvEb4qWJ8aCqYWREmk1Q7K",
      "symbol": "ETH-WUSDT",
      "name": "Raydium LP Token V2 (ETH-WUSDT)",
      "decimals": 6,
      "logoURI": "https://cdn.jsdelivr.net/gh/solana-labs/token-list@main/assets/mainnet/RVKd61ztZW9GUwhRbbLoYVRE5Xf1B2tVscKqwZqXgEr/logo.png",
      "tags": [
        "lp-token"
      ],
      "extensions": {
        "website": "https://raydium.io/"
      }
    },
    {
      "chainId": 101,
      "address": "FgmBnsF5Qrnv8X9bomQfEtQTQjNNiBCWRKGpzPnE5BDg",
      "symbol": "RAY-USDC",
      "name": "Raydium Legacy LP Token V2 (RAY-USDC)",
      "decimals": 6,
      "logoURI": "https://cdn.jsdelivr.net/gh/solana-labs/token-list@main/assets/mainnet/RVKd61ztZW9GUwhRbbLoYVRE5Xf1B2tVscKqwZqXgEr/logo.png",
      "tags": [
        "lp-token"
      ],
      "extensions": {
        "website": "https://raydium.io/"
      }
    },
    {
      "chainId": 101,
      "address": "5QXBMXuCL7zfAk39jEVVEvcrz1AvBGgT9wAhLLHLyyUJ",
      "symbol": "RAY-SRM",
      "name": "Raydium Legacy LP Token V2 (RAY-SRM)",
      "decimals": 6,
      "logoURI": "https://cdn.jsdelivr.net/gh/solana-labs/token-list@main/assets/mainnet/RVKd61ztZW9GUwhRbbLoYVRE5Xf1B2tVscKqwZqXgEr/logo.png",
      "tags": [
        "lp-token"
      ],
      "extensions": {
        "website": "https://raydium.io/"
      }
    },
    {
      "chainId": 101,
      "address": "FdhKXYjCou2jQfgKWcNY7jb8F2DPLU1teTTTRfLBD2v1",
      "symbol": "RAY-WUSDT",
      "name": "Raydium Legacy LP Token V3 (RAY-WUSDT)",
      "decimals": 6,
      "logoURI": "https://cdn.jsdelivr.net/gh/solana-labs/token-list@main/assets/mainnet/RVKd61ztZW9GUwhRbbLoYVRE5Xf1B2tVscKqwZqXgEr/logo.png",
      "tags": [
        "lp-token"
      ],
      "extensions": {
        "website": "https://raydium.io/"
      }
    },
    {
      "chainId": 101,
      "address": "BZFGfXMrjG2sS7QT2eiCDEevPFnkYYF7kzJpWfYxPbcx",
      "symbol": "RAY-USDC",
      "name": "Raydium LP Token V3 (RAY-USDC)",
      "decimals": 6,
      "logoURI": "https://cdn.jsdelivr.net/gh/solana-labs/token-list@main/assets/mainnet/RVKd61ztZW9GUwhRbbLoYVRE5Xf1B2tVscKqwZqXgEr/logo.png",
      "tags": [
        "lp-token"
      ],
      "extensions": {
        "website": "https://raydium.io/"
      }
    },
    {
      "chainId": 101,
      "address": "DSX5E21RE9FB9hM8Nh8xcXQfPK6SzRaJiywemHBSsfup",
      "symbol": "RAY-SRM",
      "name": "Raydium LP Token V3 (RAY-SRM)",
      "decimals": 6,
      "logoURI": "https://cdn.jsdelivr.net/gh/solana-labs/token-list@main/assets/mainnet/RVKd61ztZW9GUwhRbbLoYVRE5Xf1B2tVscKqwZqXgEr/logo.png",
      "tags": [
        "lp-token"
      ],
      "extensions": {
        "website": "https://raydium.io/"
      }
    },
    {
      "chainId": 101,
      "address": "F5PPQHGcznZ2FxD9JaxJMXaf7XkaFFJ6zzTBcW8osQjw",
      "symbol": "RAY-SOL",
      "name": "Raydium LP Token V3 (RAY-SOL)",
      "decimals": 6,
      "logoURI": "https://cdn.jsdelivr.net/gh/solana-labs/token-list@main/assets/mainnet/RVKd61ztZW9GUwhRbbLoYVRE5Xf1B2tVscKqwZqXgEr/logo.png",
      "tags": [
        "lp-token"
      ],
      "extensions": {
        "website": "https://raydium.io/"
      }
    },
    {
      "chainId": 101,
      "address": "8Q6MKy5Yxb9vG1mWzppMtMb2nrhNuCRNUkJTeiE3fuwD",
      "symbol": "RAY-ETH",
      "name": "Raydium LP Token V3 (RAY-ETH)",
      "decimals": 6,
      "logoURI": "https://cdn.jsdelivr.net/gh/solana-labs/token-list@main/assets/mainnet/RVKd61ztZW9GUwhRbbLoYVRE5Xf1B2tVscKqwZqXgEr/logo.png",
      "tags": [
        "lp-token"
      ],
      "extensions": {
        "website": "https://raydium.io/"
      }
    },
    {
      "chainId": 101,
      "address": "DsBuznXRTmzvEdb36Dx3aVLVo1XmH7r1PRZUFugLPTFv",
      "symbol": "FIDA-RAY",
      "name": "Raydium Fusion LP Token V4 (FIDA-RAY)",
      "decimals": 6,
      "logoURI": "https://cdn.jsdelivr.net/gh/solana-labs/token-list@main/assets/mainnet/RVKd61ztZW9GUwhRbbLoYVRE5Xf1B2tVscKqwZqXgEr/logo.png",
      "tags": [
        "lp-token"
      ],
      "extensions": {
        "website": "https://raydium.io/"
      }
    },
    {
      "chainId": 101,
      "address": "FwaX9W7iThTZH5MFeasxdLpxTVxRcM7ZHieTCnYog8Yb",
      "symbol": "OXY-RAY",
      "name": "Raydium Fusion LP Token V4 (OXY-RAY)",
      "decimals": 6,
      "logoURI": "https://cdn.jsdelivr.net/gh/solana-labs/token-list@main/assets/mainnet/RVKd61ztZW9GUwhRbbLoYVRE5Xf1B2tVscKqwZqXgEr/logo.png",
      "tags": [
        "lp-token"
      ],
      "extensions": {
        "website": "https://raydium.io/"
      }
    },
    {
      "chainId": 101,
      "address": "CcKK8srfVdTSsFGV3VLBb2YDbzF4T4NM2C3UEjC39RLP",
      "symbol": "MAPS-RAY",
      "name": "Raydium Fusion LP Token V4 (MAPS-RAY)",
      "decimals": 6,
      "logoURI": "https://cdn.jsdelivr.net/gh/solana-labs/token-list@main/assets/mainnet/RVKd61ztZW9GUwhRbbLoYVRE5Xf1B2tVscKqwZqXgEr/logo.png",
      "tags": [
        "lp-token"
      ],
      "extensions": {
        "website": "https://raydium.io/"
      }
    },
    {
      "chainId": 101,
      "address": "CHT8sft3h3gpLYbCcZ9o27mT5s3Z6VifBVbUiDvprHPW",
      "symbol": "KIN-RAY",
      "name": "Raydium Legacy Fusion LP Token V4 (KIN-RAY)",
      "decimals": 6,
      "logoURI": "https://cdn.jsdelivr.net/gh/solana-labs/token-list@main/assets/mainnet/RVKd61ztZW9GUwhRbbLoYVRE5Xf1B2tVscKqwZqXgEr/logo.png",
      "tags": [
        "lp-token"
      ],
      "extensions": {
        "website": "https://raydium.io/"
      }
    },
    {
      "chainId": 101,
      "address": "C3sT1R3nsw4AVdepvLTLKr5Gvszr7jufyBWUCvy4TUvT",
      "symbol": "RAY-USDT",
      "name": "Raydium LP Token V4 (RAY-USDT)",
      "decimals": 6,
      "logoURI": "https://cdn.jsdelivr.net/gh/solana-labs/token-list@main/assets/mainnet/RVKd61ztZW9GUwhRbbLoYVRE5Xf1B2tVscKqwZqXgEr/logo.png",
      "tags": [
        "lp-token"
      ],
      "extensions": {
        "website": "https://raydium.io/"
      }
    },
    {
      "chainId": 101,
      "address": "8HoQnePLqPj4M7PUDzfw8e3Ymdwgc7NLGnaTUapubyvu",
      "symbol": "SOL-USDC",
      "name": "Raydium LP Token V4 (SOL-USDC)",
      "decimals": 9,
      "logoURI": "https://cdn.jsdelivr.net/gh/solana-labs/token-list@main/assets/mainnet/RVKd61ztZW9GUwhRbbLoYVRE5Xf1B2tVscKqwZqXgEr/logo.png",
      "tags": [
        "lp-token"
      ],
      "extensions": {
        "website": "https://raydium.io/"
      }
    },
    {
      "chainId": 101,
      "address": "865j7iMmRRycSYUXzJ33ZcvLiX9JHvaLidasCyUyKaRE",
      "symbol": "YFI-USDC",
      "name": "Raydium LP Token V4 (YFI-USDC)",
      "decimals": 6,
      "logoURI": "https://cdn.jsdelivr.net/gh/solana-labs/token-list@main/assets/mainnet/RVKd61ztZW9GUwhRbbLoYVRE5Xf1B2tVscKqwZqXgEr/logo.png",
      "tags": [
        "lp-token"
      ],
      "extensions": {
        "website": "https://raydium.io/"
      }
    },
    {
      "chainId": 101,
      "address": "9XnZd82j34KxNLgQfz29jGbYdxsYznTWRpvZE3SRE7JG",
      "symbol": "SRM-USDC",
      "name": "Raydium LP Token V4 (SRM-USDC)",
      "decimals": 6,
      "logoURI": "https://cdn.jsdelivr.net/gh/solana-labs/token-list@main/assets/mainnet/RVKd61ztZW9GUwhRbbLoYVRE5Xf1B2tVscKqwZqXgEr/logo.png",
      "tags": [
        "lp-token"
      ],
      "extensions": {
        "website": "https://raydium.io/"
      }
    },
    {
      "chainId": 101,
      "address": "75dCoKfUHLUuZ4qEh46ovsxfgWhB4icc3SintzWRedT9",
      "symbol": "FTT-USDC",
      "name": "Raydium LP Token V4 (FTT-USDC)",
      "decimals": 6,
      "logoURI": "https://cdn.jsdelivr.net/gh/solana-labs/token-list@main/assets/mainnet/RVKd61ztZW9GUwhRbbLoYVRE5Xf1B2tVscKqwZqXgEr/logo.png",
      "tags": [
        "lp-token"
      ],
      "extensions": {
        "website": "https://raydium.io/"
      }
    },
    {
      "chainId": 101,
      "address": "2hMdRdVWZqetQsaHG8kQjdZinEMBz75vsoWTCob1ijXu",
      "symbol": "BTC-USDC",
      "name": "Raydium LP Token V4 (BTC-USDC)",
      "decimals": 6,
      "logoURI": "https://cdn.jsdelivr.net/gh/solana-labs/token-list@main/assets/mainnet/RVKd61ztZW9GUwhRbbLoYVRE5Xf1B2tVscKqwZqXgEr/logo.png",
      "tags": [
        "lp-token"
      ],
      "extensions": {
        "website": "https://raydium.io/"
      }
    },
    {
      "chainId": 101,
      "address": "2QVjeR9d2PbSf8em8NE8zWd8RYHjFtucDUdDgdbDD2h2",
      "symbol": "SUSHI-USDC",
      "name": "Raydium LP Token V4 (SUSHI-USDC)",
      "decimals": 6,
      "logoURI": "https://cdn.jsdelivr.net/gh/solana-labs/token-list@main/assets/mainnet/RVKd61ztZW9GUwhRbbLoYVRE5Xf1B2tVscKqwZqXgEr/logo.png",
      "tags": [
        "lp-token"
      ],
      "extensions": {
        "website": "https://raydium.io/"
      }
    },
    {
      "chainId": 101,
      "address": "CHyUpQFeW456zcr5XEh4RZiibH8Dzocs6Wbgz9aWpXnQ",
      "symbol": "TOMO-USDC",
      "name": "Raydium LP Token V4 (TOMO-USDC)",
      "decimals": 6,
      "logoURI": "https://cdn.jsdelivr.net/gh/solana-labs/token-list@main/assets/mainnet/RVKd61ztZW9GUwhRbbLoYVRE5Xf1B2tVscKqwZqXgEr/logo.png",
      "tags": [
        "lp-token"
      ],
      "extensions": {
        "website": "https://raydium.io/"
      }
    },
    {
      "chainId": 101,
      "address": "BqjoYjqKrXtfBKXeaWeAT5sYCy7wsAYf3XjgDWsHSBRs",
      "symbol": "LINK-USDC",
      "name": "Raydium LP Token V4 (LINK-USDC)",
      "decimals": 6,
      "logoURI": "https://cdn.jsdelivr.net/gh/solana-labs/token-list@main/assets/mainnet/RVKd61ztZW9GUwhRbbLoYVRE5Xf1B2tVscKqwZqXgEr/logo.png",
      "tags": [
        "lp-token"
      ],
      "extensions": {
        "website": "https://raydium.io/"
      }
    },
    {
      "chainId": 101,
      "address": "13PoKid6cZop4sj2GfoBeujnGfthUbTERdE5tpLCDLEY",
      "symbol": "ETH-USDC",
      "name": "Raydium LP Token V4 (ETH-USDC)",
      "decimals": 6,
      "logoURI": "https://cdn.jsdelivr.net/gh/solana-labs/token-list@main/assets/mainnet/RVKd61ztZW9GUwhRbbLoYVRE5Xf1B2tVscKqwZqXgEr/logo.png",
      "tags": [
        "lp-token"
      ],
      "extensions": {
        "website": "https://raydium.io/"
      }
    },
    {
      "chainId": 101,
      "address": "2Vyyeuyd15Gp8aH6uKE72c4hxc8TVSLibxDP9vzspQWG",
      "symbol": "COPE-USDC",
      "name": "Raydium Fusion LP Token V4 (COPE-USDC)",
      "decimals": 0,
      "logoURI": "https://cdn.jsdelivr.net/gh/solana-labs/token-list@main/assets/mainnet/RVKd61ztZW9GUwhRbbLoYVRE5Xf1B2tVscKqwZqXgEr/logo.png",
      "tags": [
        "lp-token"
      ],
      "extensions": {
        "website": "https://raydium.io/"
      }
    },
    {
      "chainId": 101,
      "address": "Epm4KfTj4DMrvqn6Bwg2Tr2N8vhQuNbuK8bESFp4k33K",
      "symbol": "SOL-USDT",
      "name": "Raydium LP Token V4 (SOL-USDT)",
      "decimals": 9,
      "logoURI": "https://cdn.jsdelivr.net/gh/solana-labs/token-list@main/assets/mainnet/RVKd61ztZW9GUwhRbbLoYVRE5Xf1B2tVscKqwZqXgEr/logo.png",
      "tags": [
        "lp-token"
      ],
      "extensions": {
        "website": "https://raydium.io/"
      }
    },
    {
      "chainId": 101,
      "address": "FA1i7fej1pAbQbnY8NbyYUsTrWcasTyipKreDgy1Mgku",
      "symbol": "YFI-USDT",
      "name": "Raydium LP Token V4 (YFI-USDT)",
      "decimals": 6,
      "logoURI": "https://cdn.jsdelivr.net/gh/solana-labs/token-list@main/assets/mainnet/RVKd61ztZW9GUwhRbbLoYVRE5Xf1B2tVscKqwZqXgEr/logo.png",
      "tags": [
        "lp-token"
      ],
      "extensions": {
        "website": "https://raydium.io/"
      }
    },
    {
      "chainId": 101,
      "address": "HYSAu42BFejBS77jZAZdNAWa3iVcbSRJSzp3wtqCbWwv",
      "symbol": "SRM-USDT",
      "name": "Raydium LP Token V4 (SRM-USDT)",
      "decimals": 6,
      "logoURI": "https://cdn.jsdelivr.net/gh/solana-labs/token-list@main/assets/mainnet/RVKd61ztZW9GUwhRbbLoYVRE5Xf1B2tVscKqwZqXgEr/logo.png",
      "tags": [
        "lp-token"
      ],
      "extensions": {
        "website": "https://raydium.io/"
      }
    },
    {
      "chainId": 101,
      "address": "2cTCiUnect5Lap2sk19xLby7aajNDYseFhC9Pigou11z",
      "symbol": "FTT-USDT",
      "name": "Raydium LP Token V4 (FTT-USDT)",
      "decimals": 6,
      "logoURI": "https://cdn.jsdelivr.net/gh/solana-labs/token-list@main/assets/mainnet/RVKd61ztZW9GUwhRbbLoYVRE5Xf1B2tVscKqwZqXgEr/logo.png",
      "tags": [
        "lp-token"
      ],
      "extensions": {
        "website": "https://raydium.io/"
      }
    },
    {
      "chainId": 101,
      "address": "DgGuvR9GSHimopo3Gc7gfkbKamLKrdyzWkq5yqA6LqYS",
      "symbol": "BTC-USDT",
      "name": "Raydium LP Token V4 (BTC-USDT)",
      "decimals": 6,
      "logoURI": "https://cdn.jsdelivr.net/gh/solana-labs/token-list@main/assets/mainnet/RVKd61ztZW9GUwhRbbLoYVRE5Xf1B2tVscKqwZqXgEr/logo.png",
      "tags": [
        "lp-token"
      ],
      "extensions": {
        "website": "https://raydium.io/"
      }
    },
    {
      "chainId": 101,
      "address": "Ba26poEYDy6P2o95AJUsewXgZ8DM9BCsmnU9hmC9i4Ki",
      "symbol": "SUSHI-USDT",
      "name": "Raydium LP Token V4 (SUSHI-USDT)",
      "decimals": 6,
      "logoURI": "https://cdn.jsdelivr.net/gh/solana-labs/token-list@main/assets/mainnet/RVKd61ztZW9GUwhRbbLoYVRE5Xf1B2tVscKqwZqXgEr/logo.png",
      "tags": [
        "lp-token"
      ],
      "extensions": {
        "website": "https://raydium.io/"
      }
    },
    {
      "chainId": 101,
      "address": "D3iGro1vn6PWJXo9QAPj3dfta6dKkHHnmiiym2EfsAmi",
      "symbol": "TOMO-USDT",
      "name": "Raydium LP Token V4 (TOMO-USDT)",
      "decimals": 6,
      "logoURI": "https://cdn.jsdelivr.net/gh/solana-labs/token-list@main/assets/mainnet/RVKd61ztZW9GUwhRbbLoYVRE5Xf1B2tVscKqwZqXgEr/logo.png",
      "tags": [
        "lp-token"
      ],
      "extensions": {
        "website": "https://raydium.io/"
      }
    },
    {
      "chainId": 101,
      "address": "Dr12Sgt9gkY8WU5tRkgZf1TkVWJbvjYuPAhR3aDCwiiX",
      "symbol": "LINK-USDT",
      "name": "Raydium LP Token V4 (LINK-USDT)",
      "decimals": 6,
      "logoURI": "https://cdn.jsdelivr.net/gh/solana-labs/token-list@main/assets/mainnet/RVKd61ztZW9GUwhRbbLoYVRE5Xf1B2tVscKqwZqXgEr/logo.png",
      "tags": [
        "lp-token"
      ],
      "extensions": {
        "website": "https://raydium.io/"
      }
    },
    {
      "chainId": 101,
      "address": "nPrB78ETY8661fUgohpuVusNCZnedYCgghzRJzxWnVb",
      "symbol": "ETH-USDT",
      "name": "Raydium LP Token V4 (ETH-USDT)",
      "decimals": 6,
      "logoURI": "https://cdn.jsdelivr.net/gh/solana-labs/token-list@main/assets/mainnet/RVKd61ztZW9GUwhRbbLoYVRE5Xf1B2tVscKqwZqXgEr/logo.png",
      "tags": [
        "lp-token"
      ],
      "extensions": {
        "website": "https://raydium.io/"
      }
    },
    {
      "chainId": 101,
      "address": "EGJht91R7dKpCj8wzALkjmNdUUUcQgodqWCYweyKcRcV",
      "symbol": "YFI-SRM",
      "name": "Raydium LP Token V4 (YFI-SRM)",
      "decimals": 6,
      "logoURI": "https://cdn.jsdelivr.net/gh/solana-labs/token-list@main/assets/mainnet/RVKd61ztZW9GUwhRbbLoYVRE5Xf1B2tVscKqwZqXgEr/logo.png",
      "tags": [
        "lp-token"
      ],
      "extensions": {
        "website": "https://raydium.io/"
      }
    },
    {
      "chainId": 101,
      "address": "AsDuPg9MgPtt3jfoyctUCUgsvwqAN6RZPftqoeiPDefM",
      "symbol": "FTT-SRM",
      "name": "Raydium LP Token V4 (FTT-SRM)",
      "decimals": 6,
      "logoURI": "https://cdn.jsdelivr.net/gh/solana-labs/token-list@main/assets/mainnet/RVKd61ztZW9GUwhRbbLoYVRE5Xf1B2tVscKqwZqXgEr/logo.png",
      "tags": [
        "lp-token"
      ],
      "extensions": {
        "website": "https://raydium.io/"
      }
    },
    {
      "chainId": 101,
      "address": "AGHQxXb3GSzeiLTcLtXMS2D5GGDZxsB2fZYZxSB5weqB",
      "symbol": "BTC-SRM",
      "name": "Raydium LP Token V4 (BTC-SRM)",
      "decimals": 6,
      "logoURI": "https://cdn.jsdelivr.net/gh/solana-labs/token-list@main/assets/mainnet/RVKd61ztZW9GUwhRbbLoYVRE5Xf1B2tVscKqwZqXgEr/logo.png",
      "tags": [
        "lp-token"
      ],
      "extensions": {
        "website": "https://raydium.io/"
      }
    },
    {
      "chainId": 101,
      "address": "3HYhUnUdV67j1vn8fu7ExuVGy5dJozHEyWvqEstDbWwE",
      "symbol": "SUSHI-SRM",
      "name": "Raydium LP Token V4 (SUSHI-SRM)",
      "decimals": 6,
      "logoURI": "https://cdn.jsdelivr.net/gh/solana-labs/token-list@main/assets/mainnet/RVKd61ztZW9GUwhRbbLoYVRE5Xf1B2tVscKqwZqXgEr/logo.png",
      "tags": [
        "lp-token"
      ],
      "extensions": {
        "website": "https://raydium.io/"
      }
    },
    {
      "chainId": 101,
      "address": "GgH9RnKrQpaMQeqmdbMvs5oo1A24hERQ9wuY2pSkeG7x",
      "symbol": "TOMO-SRM",
      "name": "Raydium LP Token V4 (TOMO-SRM)",
      "decimals": 6,
      "logoURI": "https://cdn.jsdelivr.net/gh/solana-labs/token-list@main/assets/mainnet/RVKd61ztZW9GUwhRbbLoYVRE5Xf1B2tVscKqwZqXgEr/logo.png",
      "tags": [
        "lp-token"
      ],
      "extensions": {
        "website": "https://raydium.io/"
      }
    },
    {
      "chainId": 101,
      "address": "GXN6yJv12o18skTmJXaeFXZVY1iqR18CHsmCT8VVCmDD",
      "symbol": "LINK-SRM",
      "name": "Raydium LP Token V4 (LINK-SRM)",
      "decimals": 6,
      "logoURI": "https://cdn.jsdelivr.net/gh/solana-labs/token-list@main/assets/mainnet/RVKd61ztZW9GUwhRbbLoYVRE5Xf1B2tVscKqwZqXgEr/logo.png",
      "tags": [
        "lp-token"
      ],
      "extensions": {
        "website": "https://raydium.io/"
      }
    },
    {
      "chainId": 101,
      "address": "9VoY3VERETuc2FoadMSYYizF26mJinY514ZpEzkHMtwG",
      "symbol": "ETH-SRM",
      "name": "Raydium LP Token V4 (ETH-SRM)",
      "decimals": 6,
      "logoURI": "https://cdn.jsdelivr.net/gh/solana-labs/token-list@main/assets/mainnet/RVKd61ztZW9GUwhRbbLoYVRE5Xf1B2tVscKqwZqXgEr/logo.png",
      "tags": [
        "lp-token"
      ],
      "extensions": {
        "website": "https://raydium.io/"
      }
    },
    {
      "chainId": 101,
      "address": "AKJHspCwDhABucCxNLXUSfEzb7Ny62RqFtC9uNjJi4fq",
      "symbol": "SRM-SOL",
      "name": "Raydium LP Token V4 (SRM-SOL)",
      "decimals": 6,
      "logoURI": "https://cdn.jsdelivr.net/gh/solana-labs/token-list@main/assets/mainnet/RVKd61ztZW9GUwhRbbLoYVRE5Xf1B2tVscKqwZqXgEr/logo.png",
      "tags": [
        "lp-token"
      ],
      "extensions": {
        "website": "https://raydium.io/"
      }
    },
    {
      "chainId": 101,
      "address": "2doeZGLJyACtaG9DCUyqMLtswesfje1hjNA11hMdj6YU",
      "symbol": "TULIP-USDC",
      "name": "Raydium LP Token V4 (TULIP-USDC)",
      "decimals": 6,
      "logoURI": "https://solfarm.io/tulip-usdc.svg",
      "tags": [
        "lp-token"
      ],
      "extensions": {
        "website": "https://raydium.io/"
      }
    },
    {
      "chainId": 101,
      "address": "AcstFzGGawvvdVhYV9bftr7fmBHbePUjhv53YK1W3dZo",
      "symbol": "LSD",
      "name": "LSD",
      "decimals": 9,
      "tags": [
        "nft"
      ],
      "extensions": {
        "website": "https://solible.com/"
      }
    },
    {
      "chainId": 101,
      "address": "91fSFQsPzMLat9DHwLdQacW3i3EGnWds5tA5mt7yLiT9",
      "symbol": "Unlimited Energy",
      "name": "Unlimited Energy",
      "decimals": 9,
      "tags": [
        "nft"
      ],
      "extensions": {
        "website": "https://solible.com/"
      }
    },
    {
      "chainId": 101,
      "address": "29PEpZeuqWf9tS2gwCjpeXNdXLkaZSMR2s1ibkvGsfnP",
      "symbol": "Need for Speed",
      "name": "Need for Speed",
      "decimals": 9,
      "tags": [
        "nft"
      ],
      "extensions": {
        "website": "https://solible.com/"
      }
    },
    {
      "chainId": 101,
      "address": "HsY8PNar8VExU335ZRYzg89fX7qa4upYu6vPMPFyCDdK",
      "symbol": "ADOR OPENS",
      "name": "ADOR OPENS",
      "decimals": 0,
      "tags": [
        "nft"
      ],
      "extensions": {
        "website": "https://solible.com/"
      }
    },
    {
      "chainId": 101,
      "address": "EDP8TpLJ77M3KiDgFkZW4v4mhmKJHZi9gehYXenfFZuL",
      "symbol": "CMS - Rare",
      "name": "CMS - Rare",
      "decimals": 0,
      "tags": [
        "nft"
      ],
      "extensions": {
        "website": "https://solible.com/"
      }
    },
    {
      "chainId": 101,
      "address": "BrUKFwAABkExb1xzYU4NkRWzjBihVQdZ3PBz4m5S8if3",
      "symbol": "Tesla",
      "name": "Tesla",
      "decimals": 0,
      "tags": [
        "nft"
      ],
      "extensions": {
        "website": "https://solible.com/"
      }
    },
    {
      "chainId": 101,
      "address": "9CmQwpvVXRyixjiE3LrbSyyopPZohNDN1RZiTk8rnXsQ",
      "symbol": "DeceFi",
      "name": "DeceFi",
      "decimals": 0,
      "tags": [
        "nft"
      ],
      "extensions": {
        "website": "https://solible.com/"
      }
    },
    {
      "chainId": 101,
      "address": "F6ST1wWkx2PeH45sKmRxo1boyuzzWCfpnvyKL4BGeLxF",
      "symbol": "Power User",
      "name": "Power User",
      "decimals": 0,
      "tags": [
        "nft"
      ],
      "extensions": {
        "website": "https://solible.com/"
      }
    },
    {
      "chainId": 101,
      "address": "dZytJ7iPDcCu9mKe3srL7bpUeaR3zzkcVqbtqsmxtXZ",
      "symbol": "VIP Member",
      "name": "VIP Member",
      "decimals": 0,
      "tags": [
        "nft"
      ],
      "extensions": {
        "website": "https://solible.com/"
      }
    },
    {
      "chainId": 101,
      "address": "8T4vXgwZUWwsbCDiptHFHjdfexvLG9UP8oy1psJWEQdS",
      "symbol": "Uni Christmas",
      "name": "Uni Christmas",
      "decimals": 0,
      "tags": [
        "nft"
      ],
      "extensions": {
        "website": "https://solible.com/"
      }
    },
    {
      "chainId": 101,
      "address": "EjFGGJSyp9UDS8aqafET5LX49nsG326MeNezYzpiwgpQ",
      "symbol": "BNB",
      "name": "BNB",
      "decimals": 0,
      "tags": [
        "nft"
      ],
      "extensions": {
        "website": "https://solible.com/"
      }
    },
    {
      "chainId": 101,
      "address": "FkmkTr4en8CXkfo9jAwEMov6PVNLpYMzWr3Udqf9so8Z",
      "symbol": "Seldom",
      "name": "Seldom",
      "decimals": 9,
      "tags": [
        "nft"
      ],
      "extensions": {
        "website": "https://solible.com/"
      }
    },
    {
      "chainId": 101,
      "address": "2gn1PJdMAU92SU5inLSp4Xp16ZC5iLF6ScEi7UBvp8ZD",
      "symbol": "Satoshi Closeup",
      "name": "Satoshi Closeup",
      "decimals": 9,
      "tags": [
        "nft"
      ],
      "extensions": {
        "website": "https://solible.com/"
      }
    },
    {
      "chainId": 101,
      "address": "7mhZHtPL4GFkquQR4Y6h34Q8hNkQvGc1FaNtyE43NvUR",
      "symbol": "Satoshi GB",
      "name": "Satoshi GB",
      "decimals": 9,
      "tags": [
        "nft"
      ],
      "extensions": {
        "website": "https://solible.com/"
      }
    },
    {
      "chainId": 101,
      "address": "8RoKfLx5RCscbtVh8kYb81TF7ngFJ38RPomXtUREKsT2",
      "symbol": "Satoshi OG",
      "name": "Satoshi OG",
      "decimals": 9,
      "tags": [
        "nft"
      ],
      "extensions": {
        "website": "https://solible.com/"
      }
    },
    {
      "chainId": 101,
      "address": "9rw5hyDngBQ3yDsCRHqgzGHERpU2zaLh1BXBUjree48J",
      "symbol": "Satoshi BTC",
      "name": "Satoshi BTC",
      "decimals": 10,
      "tags": [
        "nft"
      ],
      "extensions": {
        "website": "https://solible.com/"
      }
    },
    {
      "chainId": 101,
      "address": "AiD7J6D5Hny5DJB1MrYBc2ePQqy2Yh4NoxWwYfR7PzxH",
      "symbol": "Satoshi GB",
      "name": "Satoshi GB",
      "decimals": 9,
      "tags": [
        "nft"
      ],
      "extensions": {
        "website": "https://solible.com/"
      }
    },
    {
      "chainId": 101,
      "address": "4qzEcYvT6TuJME2EMZ5vjaLvQja6R4hKjarA73WQUwt6",
      "name": "APESZN_HOODIE",
      "symbol": "APESZN_HOODIE",
      "decimals": 9,
      "tags": [
        "nft"
      ],
      "extensions": {
        "website": "https://solible.com/"
      }
    },
    {
      "chainId": 101,
      "address": "APhyVWtzjdTVYhyta9ngSiCDk2pLi8eEZKsHGSbsmwv6",
      "name": "APESZN_TEE_SHIRT",
      "symbol": "APESZN_TEE_SHIRT",
      "decimals": 9,
      "tags": [
        "nft"
      ],
      "extensions": {
        "website": "https://solible.com/"
      }
    },
    {
      "chainId": 101,
      "address": "bxiA13fpU1utDmYuUvxvyMT8odew5FEm96MRv7ij3eb",
      "symbol": "Satoshi",
      "name": "Satoshi",
      "decimals": 9,
      "tags": [
        "nft"
      ],
      "extensions": {
        "website": "https://solible.com/"
      }
    },
    {
      "chainId": 101,
      "address": "GoC24kpj6TkvjzspXrjSJC2CVb5zMWhLyRcHJh9yKjRF",
      "symbol": "Satoshi Closeup",
      "name": "Satoshi Closeup",
      "decimals": 9,
      "tags": [
        "nft"
      ],
      "extensions": {
        "website": "https://solible.com/"
      }
    },
    {
      "chainId": 101,
      "address": "oCUduD44ETuZ65bpWdPzPDSnAdreg1sJrugfwyFZVHV",
      "symbol": "Satoshi BTC",
      "name": "Satoshi BTC",
      "decimals": 9,
      "tags": [
        "nft"
      ],
      "extensions": {
        "website": "https://solible.com/"
      }
    },
    {
      "chainId": 101,
      "address": "9Vvre2DxBB9onibwYDHeMsY1cj6BDKtEDccBPWRN215E",
      "symbol": "Satoshi Nakamoto",
      "name": "Satoshi Nakamoto",
      "decimals": 9,
      "tags": [
        "nft"
      ],
      "extensions": {
        "website": "https://solible.com/"
      }
    },
    {
      "chainId": 101,
      "address": "7RpFk44cMTAUt9CcjEMWnZMypE9bYQsjBiSNLn5qBvhP",
      "symbol": "Charles Hoskinson",
      "name": "Charles Hoskinson",
      "decimals": 9,
      "tags": [
        "nft"
      ],
      "extensions": {
        "website": "https://solible.com/"
      }
    },
    {
      "chainId": 101,
      "address": "GyRkPAxpd9XrMHcBF6fYHVRSZQvQBwAGKAGQeBPSKzMq",
      "symbol": "SBF",
      "name": "SBF",
      "decimals": 0,
      "tags": [
        "nft"
      ],
      "extensions": {
        "website": "https://solible.com/"
      }
    },
    {
      "chainId": 101,
      "address": "AgdBQN2Sy2abiZ2KToWeUsQ9PHdCv95wt6kVWRf5zDkx",
      "symbol": "Bitcoin Tram",
      "name": "Bitcoin Tram",
      "decimals": 0,
      "tags": [
        "nft"
      ],
      "extensions": {
        "website": "https://solible.com/"
      }
    },
    {
      "chainId": 101,
      "address": "7TRzvCqXN8KSXggbSyeEG2Z9YBBhEFmbtmv6FLbd4mmd",
      "symbol": "SRM tee-shirt",
      "name": "SRM tee-shirt",
      "decimals": 0,
      "tags": [
        "nft"
      ],
      "extensions": {
        "website": "https://solible.com/"
      }
    },
    {
      "chainId": 101,
      "address": "gksYzxitEf2HyE7Bb81vvHXNH5f3wa43jvXf4TcUZwb",
      "symbol": "PERK",
      "name": "PERK",
      "decimals": 6,
      "logoURI": "https://cdn.jsdelivr.net/gh/perkexchange/assets/logos/SPL-token/logo.png",
      "tags": [],
      "extensions": {
        "website": "https://perk.exchange/"
      }
    },
    {
      "chainId": 101,
      "address": "BDxWSxkMLW1nJ3VggamUKkEKrtCaVqzFxoDApM8HdBks",
      "symbol": "BTSG",
      "name": "BitSong",
      "decimals": 6,
      "logoURI": "https://cdn.jsdelivr.net/gh/bitsongofficial/assets/logo_128x128.png",
      "tags": [],
      "extensions": {
        "website": "https://bitsong.io/",
        "coingeckoId": "bitsong"
      }
    },
    {
      "chainId": 101,
      "address": "5ddiFxh3J2tcZHfn8uhGRYqu16P3FUvBfh8WoZPUHKW5",
      "name": "EOSBEAR",
      "symbol": "EOSBEAR",
      "decimals": 6,
      "logoURI": "",
      "tags": [
        "leveraged",
        "bear"
      ],
      "extensions": {
        "coingeckoId": "3x-short-eos-token",
        "serumV3Usdc": "2BQrJP599QVKRyHhyJ6oRrTPNUmPBgXxiBo2duvYdacy"
      }
    },
    {
      "chainId": 101,
      "address": "qxxF6S62hmZF5bo46mS7C2qbBa87qRossAM78VzsDqi",
      "name": "EOSBULL",
      "symbol": "EOSBULL",
      "decimals": 6,
      "logoURI": "",
      "tags": [
        "leveraged",
        "bull"
      ],
      "extensions": {
        "coingeckoId": "3x-long-eos-token"
      }
    },
    {
      "chainId": 101,
      "address": "2CDLbxeuqkLTLY3em6FFQgfBQV5LRnEsJJgcFCvWKNcS",
      "name": "BNBBEAR",
      "symbol": "BNBBEAR",
      "decimals": 6,
      "logoURI": "",
      "tags": [
        "leveraged",
        "bear"
      ],
      "extensions": {
        "coingeckoId": "3x-short-bnb-token"
      }
    },
    {
      "chainId": 101,
      "address": "AfjHjdLibuXyvmz7PyTSc5KEcGBh43Kcu8Sr2tyDaJyt",
      "name": "BNBBULL",
      "symbol": "BNBBULL",
      "decimals": 6,
      "logoURI": "",
      "tags": [
        "leveraged",
        "bull"
      ],
      "extensions": {
        "coingeckoId": "3x-long-bnb-token"
      }
    },
    {
      "chainId": 101,
      "address": "8kA1WJKoLTxtACNPkvW6UNufsrpxUY57tXZ9KmG9123t",
      "name": "BSVBULL",
      "symbol": "BSVBULL",
      "decimals": 6,
      "logoURI": "",
      "tags": [
        "leveraged",
        "bull"
      ],
      "extensions": {
        "coingeckoId": "3x-long-bitcoin-sv-token"
      }
    },
    {
      "chainId": 101,
      "address": "2FGW8BVMu1EHsz2ZS9rZummDaq6o2DVrZZPw4KaAvDWh",
      "name": "BSVBEAR",
      "symbol": "BSVBEAR",
      "decimals": 6,
      "logoURI": "",
      "tags": [
        "leveraged",
        "bear"
      ],
      "extensions": {
        "coingeckoId": "3x-short-bitcoin-sv-token"
      }
    },
    {
      "chainId": 101,
      "address": "8L9XGTMzcqS9p61zsR35t7qipwAXMYkD6disWoDFZiFT",
      "name": "LTCBEAR",
      "symbol": "LTCBEAR",
      "decimals": 6,
      "logoURI": "",
      "tags": [
        "leveraged",
        "bear"
      ],
      "extensions": {
        "coingeckoId": "3x-short-litecoin-token"
      }
    },
    {
      "chainId": 101,
      "address": "863ZRjf1J8AaVuCqypAdm5ktVyGYDiBTvD1MNHKrwyjp",
      "name": "LTCBULL",
      "symbol": "LTCBULL",
      "decimals": 6,
      "logoURI": "",
      "tags": [
        "leveraged",
        "bull"
      ],
      "extensions": {
        "coingeckoId": "3x-long-litecoin-token"
      }
    },
    {
      "chainId": 101,
      "address": "GkSPaHdY2raetuYzsJYacHtrAtQUfWt64bpd1VzxJgSD",
      "name": "BULL",
      "symbol": "BULL",
      "decimals": 6,
      "logoURI": "",
      "tags": [
        "leveraged",
        "bull"
      ],
      "extensions": {
        "coingeckoId": "3x-long-bitcoin-token"
      }
    },
    {
      "chainId": 101,
      "address": "45vwTZSDFBiqCMRdtK4xiLCHEov8LJRW8GwnofG8HYyH",
      "name": "BEAR",
      "symbol": "BEAR",
      "decimals": 6,
      "logoURI": "",
      "tags": [
        "leveraged",
        "bear"
      ],
      "extensions": {
        "coingeckoId": "3x-short-bitcoin-token"
      }
    },
    {
      "chainId": 101,
      "address": "2VTAVf1YCwamD3ALMdYHRMV5vPUCXdnatJH5f1khbmx6",
      "name": "BCHBEAR",
      "symbol": "BCHBEAR",
      "decimals": 6,
      "logoURI": "",
      "tags": [
        "leveraged",
        "bear"
      ],
      "extensions": {
        "coingeckoId": "3x-short-bitcoin-cash-token"
      }
    },
    {
      "chainId": 101,
      "address": "22xoSp66BDt4x4Q5xqxjaSnirdEyharoBziSFChkLFLy",
      "name": "BCHBULL",
      "symbol": "BCHBULL",
      "decimals": 6,
      "logoURI": "",
      "tags": [
        "leveraged",
        "bull"
      ],
      "extensions": {
        "coingeckoId": "3x-long-bitcoin-cash-token"
      }
    },
    {
      "chainId": 101,
      "address": "CwChm6p9Q3yFrjzVeiLTTbsoJkooscof5SJYZc2CrNqG",
      "name": "ETHBULL",
      "symbol": "ETHBULL",
      "decimals": 6,
      "logoURI": "",
      "tags": [
        "leveraged",
        "bull"
      ],
      "extensions": {
        "coingeckoId": "3x-long-ethereum-token",
        "serumV3Usdt": "FuhKVt5YYCv7vXnADXtb7vqzYn82PJoap86q5wm8LX8Q"
      }
    },
    {
      "chainId": 101,
      "address": "Bvv9xLodFrvDFSno9Ud8SEh5zVtBDQQjnBty2SgMcJ2s",
      "name": "ETHBEAR",
      "symbol": "ETHBEAR",
      "decimals": 6,
      "logoURI": "",
      "tags": [
        "leveraged",
        "bear"
      ],
      "extensions": {
        "coingeckoId": "3x-short-ethereum-token"
      }
    },
    {
      "chainId": 101,
      "address": "HRhaNssoyv5tKFRcbPg69ULEbcD8DPv99GdXLcdkgc1A",
      "name": "ALTBULL",
      "symbol": "ALTBULL",
      "decimals": 6,
      "logoURI": "",
      "tags": [
        "leveraged",
        "bull"
      ],
      "extensions": {
        "coingeckoId": "3x-long-altcoin-index-token"
      }
    },
    {
      "chainId": 101,
      "address": "9Mu1KmjBKTUWgpDoeTJ5oD7XFQmEiZxzspEd3TZGkavx",
      "name": "ALTBEAR",
      "symbol": "ALTBEAR",
      "decimals": 6,
      "logoURI": "",
      "tags": [
        "leveraged",
        "bear"
      ],
      "extensions": {
        "coingeckoId": "3x-short-altcoin-index-token"
      }
    },
    {
      "chainId": 101,
      "address": "AYL1adismZ1U9pTuN33ahG4aYc5XTZQL4vKFx9ofsGWD",
      "name": "BULLSHIT",
      "symbol": "BULLSHIT",
      "decimals": 6,
      "logoURI": "",
      "tags": [
        "leveraged",
        "bull"
      ],
      "extensions": {
        "coingeckoId": "3x-long-shitcoin-index-token"
      }
    },
    {
      "chainId": 101,
      "address": "5jqymuoXXVcUuJKrf1MWiHSqHyg2osMaJGVy69NsJWyP",
      "name": "BEARSHIT",
      "symbol": "BEARSHIT",
      "decimals": 6,
      "logoURI": "",
      "tags": [
        "leveraged",
        "bear"
      ],
      "extensions": {
        "coingeckoId": "3x-short-shitcoin-index-token"
      }
    },
    {
      "chainId": 101,
      "address": "EL1aDTnLKjf4SaGpqtxJPyK94imSBr8fWDbcXjXQrsmj",
      "name": "MIDBULL",
      "symbol": "MIDBULL",
      "decimals": 6,
      "logoURI": "",
      "tags": [
        "leveraged",
        "bull"
      ],
      "extensions": {
        "coingeckoId": "3x-long-midcap-index-token",
        "serumV3Usdc": "8BBtLkoaEyavREriwGUudzAcihTH9SJLAPBbgb7QZe9y"
      }
    },
    {
      "chainId": 101,
      "address": "2EPvVjHusU3ozoucmdhhnqv3HQtBsQmjTnSa87K91HkC",
      "name": "MIDBEAR",
      "symbol": "MIDBEAR",
      "decimals": 6,
      "logoURI": "",
      "tags": [
        "leveraged",
        "bear"
      ],
      "extensions": {
        "coingeckoId": "3x-short-midcap-index-token"
      }
    },
    {
      "chainId": 101,
      "address": "8TCfJTyeqNBZqyDMY4VwDY7kdCCY7pcbJJ58CnKHkMu2",
      "name": "LINKBEAR",
      "symbol": "LINKBEAR",
      "decimals": 6,
      "logoURI": "",
      "tags": [
        "leveraged",
        "bear"
      ],
      "extensions": {
        "coingeckoId": "3x-short-chainlink-token"
      }
    },
    {
      "chainId": 101,
      "address": "EsUoZMbACNMppdqdmuLCFLet8VXxt2h47N9jHCKwyaPz",
      "name": "LINKBULL",
      "symbol": "LINKBULL",
      "decimals": 6,
      "logoURI": "",
      "tags": [
        "leveraged",
        "bull"
      ],
      "extensions": {
        "coingeckoId": "3x-long-chainlink-token"
      }
    },
    {
      "chainId": 101,
      "address": "262cQHT3soHwzuo2oVSy5kAfHcFZ1Jjn8C1GRLcQNKA3",
      "name": "XRPBULL",
      "symbol": "XRPBULL",
      "decimals": 6,
      "logoURI": "",
      "tags": [
        "leveraged",
        "bull"
      ],
      "extensions": {
        "coingeckoId": "3x-long-xrp-token"
      }
    },
    {
      "chainId": 101,
      "address": "8sxtSswmQ7Lcd2GjK6am37Z61wJZjA2SzE7Luf7yaKBB",
      "name": "XRPBEAR",
      "symbol": "XRPBEAR",
      "decimals": 6,
      "logoURI": "",
      "tags": [
        "leveraged",
        "bear"
      ],
      "extensions": {
        "coingeckoId": "3x-short-xrp-token"
      }
    },
    {
      "chainId": 101,
      "address": "91z91RukFM16hyEUCXuwMQwp2BW3vanNG5Jh5yj6auiJ",
      "name": "BVOL",
      "symbol": "BVOL",
      "decimals": 6,
      "logoURI": "",
      "tags": [],
      "extensions": {
        "coingeckoId": "1x-long-btc-implied-volatility-token"
      }
    },
    {
      "chainId": 101,
      "address": "5TY71D29Cyuk9UrsSxLXw2quJBpS7xDDFuFu2K9W7Wf9",
      "name": "IBlive",
      "symbol": "IBVOL",
      "decimals": 6,
      "logoURI": "",
      "tags": [],
      "extensions": {
        "coingeckoId": "1x-short-btc-implied-volatility"
      }
    },
    {
      "chainId": 101,
      "address": "dK83wTVypEpa1pqiBbHY3MNuUnT3ADUZM4wk9VZXZEc",
      "name": "Wrapped Aave",
      "symbol": "AAVE",
      "decimals": 6,
      "logoURI": "https://cdn.jsdelivr.net/gh/trustwallet/assets@master/blockchains/ethereum/assets/0x7Fc66500c84A76Ad7e9c93437bFc5Ac33E2DDaE9/logo.png",
      "tags": [],
      "extensions": {
        "serumV3Usdt": "6bxuB5N3bt3qW8UnPNLgMMzDq5sEH8pFmYJYGgzvE11V",
        "coingeckoId": "aave"
      }
    },
    {
      "chainId": 101,
      "address": "A6aY2ceogBz1VaXBxm1j2eJuNZMRqrWUAnKecrMH85zj",
      "name": "LQID",
      "symbol": "LQID",
      "decimals": 6,
      "logoURI": "https://cdn.jsdelivr.net/gh/dr497/awesome-serum-markets/icons/lqid.svg",
      "tags": []
    },
    {
      "chainId": 101,
      "address": "7CnFGR9mZWyAtWxPcVuTewpyC3A3MDW4nLsu5NY6PDbd",
      "name": "SECO",
      "symbol": "SECO",
      "decimals": 6,
      "logoURI": "",
      "tags": [],
      "extensions": {
        "coingeckoId": "serum-ecosystem-token"
      }
    },
    {
      "chainId": 101,
      "address": "3GECTP7H4Tww3w8jEPJCJtXUtXxiZty31S9szs84CcwQ",
      "name": "HOLY",
      "symbol": "HOLY",
      "decimals": 6,
      "logoURI": "",
      "tags": [],
      "extensions": {
        "coingeckoId": "holy-trinity"
      }
    },
    {
      "chainId": 101,
      "address": "6ry4WBDvAwAnrYJVv6MCog4J8zx6S3cPgSqnTsDZ73AR",
      "name": "TRYB",
      "symbol": "TRYB",
      "decimals": 6,
      "logoURI": "",
      "tags": [],
      "extensions": {
        "serumV3Usdt": "AADohBGxvf7bvixs2HKC3dG2RuU3xpZDwaTzYFJThM8U",
        "coingeckoId": "bilira"
      }
    },
    {
      "chainId": 101,
      "address": "ASboaJPFtJeCS5eG4gL3Lg95xrTz2UZSLE9sdJtY93kE",
      "name": "DOGEBULL",
      "symbol": "DOGEBULL",
      "decimals": 6,
      "logoURI": "",
      "tags": [
        "leveraged",
        "bull"
      ],
      "extensions": {
        "coingeckoId": "3x-long-dogecoin-token"
      }
    },
    {
      "chainId": 101,
      "address": "Gnhy3boBT4MA8TTjGip5ND2uNsceh1Wgeaw1rYJo51ZY",
      "symbol": "MAPSPOOL",
      "name": "Bonfida Maps Pool",
      "decimals": 6,
      "logoURI": "https://cdn.jsdelivr.net/gh/solana-labs/explorer/public/tokens/maps.svg",
      "tags": [],
      "extensions": {
        "website": "https://bonfida.com/"
      }
    },
    {
      "chainId": 101,
      "address": "9iDWyYZ5VHBCxxmWZogoY3Z6FSbKsX4WFe37c728krdT",
      "symbol": "OXYPOOL",
      "name": "Bonfida Oxy Pool",
      "decimals": 6,
      "logoURI": "https://cdn.jsdelivr.net/gh/nathanielparke/awesome-serum-markets/icons/oxy.svg",
      "tags": [],
      "extensions": {
        "website": "https://bonfida.com/"
      }
    },
    {
      "chainId": 101,
      "address": "D68NB5JkzvyNCZAvi6EGtEcGvSoRNPanU9heYTAUFFRa",
      "name": "PERP",
      "symbol": "PERP",
      "decimals": 6,
      "logoURI": "",
      "tags": [],
      "extensions": {
        "coingeckoId": "perpetual-protocol"
      }
    },
    {
      "chainId": 101,
      "address": "93a1L7xaEV7vZGzNXCcb9ztZedbpKgUiTHYxmFKJwKvc",
      "symbol": "RAYPOOL",
      "name": "Bonfida Ray Pool",
      "decimals": 6,
      "logoURI": "https://cdn.jsdelivr.net/gh/solana-labs/token-list@main/assets/mainnet/RVKd61ztZW9GUwhRbbLoYVRE5Xf1B2tVscKqwZqXgEr/logo.png",
      "tags": [],
      "extensions": {
        "website": "https://bonfida.com/"
      }
    },
    {
      "chainId": 101,
      "address": "FeGn77dhg1KXRRFeSwwMiykZnZPw5JXW6naf2aQgZDQf",
      "symbol": "wWETH",
      "name": "Wrapped Ether (Wormhole)",
      "decimals": 9,
      "logoURI": "https://cdn.jsdelivr.net/gh/trustwallet/assets@master/blockchains/ethereum/assets/0xC02aaA39b223FE8D0A0e5C4F27eAD9083C756Cc2/logo.png",
      "tags": [
        "wrapped",
        "wormhole"
      ],
      "extensions": {
        "address": "0xC02aaA39b223FE8D0A0e5C4F27eAD9083C756Cc2",
        "bridgeContract": "https://etherscan.io/address/0xf92cD566Ea4864356C5491c177A430C222d7e678",
        "assetContract": "https://etherscan.io/address/0xC02aaA39b223FE8D0A0e5C4F27eAD9083C756Cc2",
        "coingeckoId": "weth"
      }
    },
    {
      "chainId": 101,
      "address": "GbBWwtYTMPis4VHb8MrBbdibPhn28TSrLB53KvUmb7Gi",
      "symbol": "wFTT",
      "name": "Wrapped FTT (Wormhole)",
      "decimals": 9,
      "logoURI": "https://cdn.jsdelivr.net/gh/solana-labs/token-list@main/assets/mainnet/GbBWwtYTMPis4VHb8MrBbdibPhn28TSrLB53KvUmb7Gi/logo.webp",
      "tags": [
        "wrapped",
        "wormhole"
      ],
      "extensions": {
        "address": "0x50d1c9771902476076ecfc8b2a83ad6b9355a4c9",
        "bridgeContract": "https://etherscan.io/address/0xf92cD566Ea4864356C5491c177A430C222d7e678",
        "assetContract": "https://etherscan.io/address/0x50d1c9771902476076ecfc8b2a83ad6b9355a4c9",
        "coingeckoId": "ftx-token"
      }
    },
    {
      "chainId": 101,
      "address": "AbLwQCyU9S8ycJgu8wn6woRCHSYJmjMpJFcAHQ6vjq2P",
      "symbol": "wTUSD",
      "name": "TrueUSD (Wormhole)",
      "decimals": 9,
      "logoURI": "https://cdn.jsdelivr.net/gh/trustwallet/assets@master/blockchains/ethereum/assets/0x0000000000085d4780B73119b644AE5ecd22b376/logo.png",
      "tags": [
        "wrapped",
        "wormhole"
      ],
      "extensions": {
        "address": "0x0000000000085d4780B73119b644AE5ecd22b376",
        "bridgeContract": "https://etherscan.io/address/0xf92cD566Ea4864356C5491c177A430C222d7e678",
        "assetContract": "https://etherscan.io/address/0x0000000000085d4780B73119b644AE5ecd22b376",
        "coingeckoId": "true-usd"
      }
    },
    {
      "chainId": 101,
      "address": "3JfuyCg5891hCX1ZTbvt3pkiaww3XwgyqQH6E9eHtqKD",
      "symbol": "wLON",
      "name": "Tokenlon (Wormhole)",
      "decimals": 9,
      "logoURI": "https://cdn.jsdelivr.net/gh/trustwallet/assets@master/blockchains/ethereum/assets/0x0000000000095413afC295d19EDeb1Ad7B71c952/logo.png",
      "tags": [
        "wrapped",
        "wormhole"
      ],
      "extensions": {
        "address": "0x0000000000095413afC295d19EDeb1Ad7B71c952",
        "bridgeContract": "https://etherscan.io/address/0xf92cD566Ea4864356C5491c177A430C222d7e678",
        "assetContract": "https://etherscan.io/address/0x0000000000095413afC295d19EDeb1Ad7B71c952",
        "coingeckoId": "tokenlon"
      }
    },
    {
      "chainId": 101,
      "address": "6k7mrqiAqEWnABVN8FhfuNUrmrnaMh44nNWydNXctbpV",
      "symbol": "wALBT",
      "name": "AllianceBlock Token (Wormhole)",
      "decimals": 9,
      "logoURI": "https://cdn.jsdelivr.net/gh/trustwallet/assets@master/blockchains/ethereum/assets/0x00a8b738E453fFd858a7edf03bcCfe20412f0Eb0/logo.png",
      "tags": [
        "wrapped",
        "wormhole"
      ],
      "extensions": {
        "address": "0x00a8b738E453fFd858a7edf03bcCfe20412f0Eb0",
        "bridgeContract": "https://etherscan.io/address/0xf92cD566Ea4864356C5491c177A430C222d7e678",
        "assetContract": "https://etherscan.io/address/0x00a8b738E453fFd858a7edf03bcCfe20412f0Eb0",
        "coingeckoId": "allianceblock"
      }
    },
    {
      "chainId": 101,
      "address": "4b166BQEQunjg8oNTDcLeWU3nidQnVTL1Vni8ANU7Mvt",
      "symbol": "wSKL",
      "name": "SKALE (Wormhole)",
      "decimals": 9,
      "logoURI": "https://cdn.jsdelivr.net/gh/trustwallet/assets@master/blockchains/ethereum/assets/0x00c83aeCC790e8a4453e5dD3B0B4b3680501a7A7/logo.png",
      "tags": [
        "wrapped",
        "wormhole"
      ],
      "extensions": {
        "address": "0x00c83aeCC790e8a4453e5dD3B0B4b3680501a7A7",
        "bridgeContract": "https://etherscan.io/address/0xf92cD566Ea4864356C5491c177A430C222d7e678",
        "assetContract": "https://etherscan.io/address/0x00c83aeCC790e8a4453e5dD3B0B4b3680501a7A7",
        "coingeckoId": "skale"
      }
    },
    {
      "chainId": 101,
      "address": "CcHhpEx9VcWx7UBJC8DJaR5h3wNdexsQtB1nEfekjSHn",
      "symbol": "wUFT",
      "name": "UniLend Finance Token (Wormhole)",
      "decimals": 9,
      "logoURI": "https://cdn.jsdelivr.net/gh/trustwallet/assets@master/blockchains/ethereum/assets/0x0202Be363B8a4820f3F4DE7FaF5224fF05943AB1/logo.png",
      "tags": [
        "wrapped",
        "wormhole"
      ],
      "extensions": {
        "address": "0x0202Be363B8a4820f3F4DE7FaF5224fF05943AB1",
        "bridgeContract": "https://etherscan.io/address/0xf92cD566Ea4864356C5491c177A430C222d7e678",
        "assetContract": "https://etherscan.io/address/0x0202Be363B8a4820f3F4DE7FaF5224fF05943AB1",
        "coingeckoId": "unlend-finance"
      }
    },
    {
      "chainId": 101,
      "address": "VPjCJkR1uZGT9k9q7PsLArS5sEQtWgij8eZC8tysCy7",
      "symbol": "wORN",
      "name": "Orion Protocol (Wormhole)",
      "decimals": 8,
      "logoURI": "https://cdn.jsdelivr.net/gh/trustwallet/assets@master/blockchains/ethereum/assets/0x0258F474786DdFd37ABCE6df6BBb1Dd5dfC4434a/logo.png",
      "tags": [
        "wrapped",
        "wormhole"
      ],
      "extensions": {
        "address": "0x0258F474786DdFd37ABCE6df6BBb1Dd5dfC4434a",
        "bridgeContract": "https://etherscan.io/address/0xf92cD566Ea4864356C5491c177A430C222d7e678",
        "assetContract": "https://etherscan.io/address/0x0258F474786DdFd37ABCE6df6BBb1Dd5dfC4434a",
        "coingeckoId": "orion-protocol"
      }
    },
    {
      "chainId": 101,
      "address": "CxzHZtzrm6bAz6iFCAGgCYCd3iQb5guUD7oQXKxdgk5c",
      "symbol": "wSRK",
      "name": "SparkPoint (Wormhole)",
      "decimals": 9,
      "logoURI": "https://cdn.jsdelivr.net/gh/trustwallet/assets@master/blockchains/ethereum/assets/0x0488401c3F535193Fa8Df029d9fFe615A06E74E6/logo.png",
      "tags": [
        "wrapped",
        "wormhole"
      ],
      "extensions": {
        "address": "0x0488401c3F535193Fa8Df029d9fFe615A06E74E6",
        "bridgeContract": "https://etherscan.io/address/0xf92cD566Ea4864356C5491c177A430C222d7e678",
        "assetContract": "https://etherscan.io/address/0x0488401c3F535193Fa8Df029d9fFe615A06E74E6",
        "coingeckoId": "sparkpoint"
      }
    },
    {
      "chainId": 101,
      "address": "FqMZWvmii4NNzhLBKGzkvGj3e3XTxNVDNSKDJnt9fVQV",
      "symbol": "wUMA",
      "name": "UMA Voting Token v1 (Wormhole)",
      "decimals": 9,
      "logoURI": "https://cdn.jsdelivr.net/gh/trustwallet/assets@master/blockchains/ethereum/assets/0x04Fa0d235C4abf4BcF4787aF4CF447DE572eF828/logo.png",
      "tags": [
        "wrapped",
        "wormhole"
      ],
      "extensions": {
        "address": "0x04Fa0d235C4abf4BcF4787aF4CF447DE572eF828",
        "bridgeContract": "https://etherscan.io/address/0xf92cD566Ea4864356C5491c177A430C222d7e678",
        "assetContract": "https://etherscan.io/address/0x04Fa0d235C4abf4BcF4787aF4CF447DE572eF828",
        "coingeckoId": "uma"
      }
    },
    {
      "chainId": 101,
      "address": "6GGNzF99kCG1ozQbP7M7EYW9zPbQGPMwTCCi2Dqx3qhU",
      "symbol": "wSkey",
      "name": "SmartKey (Wormhole)",
      "decimals": 8,
      "logoURI": "https://cdn.jsdelivr.net/gh/trustwallet/assets@master/blockchains/ethereum/assets/0x06A01a4d579479Dd5D884EBf61A31727A3d8D442/logo.png",
      "tags": [
        "wrapped",
        "wormhole"
      ],
      "extensions": {
        "address": "0x06A01a4d579479Dd5D884EBf61A31727A3d8D442",
        "bridgeContract": "https://etherscan.io/address/0xf92cD566Ea4864356C5491c177A430C222d7e678",
        "assetContract": "https://etherscan.io/address/0x06A01a4d579479Dd5D884EBf61A31727A3d8D442",
        "coingeckoId": "smartkey"
      }
    },
    {
      "chainId": 101,
      "address": "Gc9rR2dUHfuYCJ8rU1Ye9fr8JoZZt9ZrfmXitQRLsxRW",
      "symbol": "wMIR",
      "name": "Wrapped MIR Token (Wormhole)",
      "decimals": 9,
      "logoURI": "https://cdn.jsdelivr.net/gh/trustwallet/assets@master/blockchains/ethereum/assets/0x09a3EcAFa817268f77BE1283176B946C4ff2E608/logo.png",
      "tags": [
        "wrapped",
        "wormhole"
      ],
      "extensions": {
        "address": "0x09a3EcAFa817268f77BE1283176B946C4ff2E608",
        "bridgeContract": "https://etherscan.io/address/0xf92cD566Ea4864356C5491c177A430C222d7e678",
        "assetContract": "https://etherscan.io/address/0x09a3EcAFa817268f77BE1283176B946C4ff2E608",
        "coingeckoId": "mirror-protocol"
      }
    },
    {
      "chainId": 101,
      "address": "B8xDqdrHpYLNHQKQ4ARDKurxhkhn2gfZa8WRosCEzXnF",
      "symbol": "wGRO",
      "name": "Growth (Wormhole)",
      "decimals": 9,
      "logoURI": "https://cdn.jsdelivr.net/gh/trustwallet/assets@master/blockchains/ethereum/assets/0x09e64c2B61a5f1690Ee6fbeD9baf5D6990F8dFd0/logo.png",
      "tags": [
        "wrapped",
        "wormhole"
      ],
      "extensions": {
        "address": "0x09e64c2B61a5f1690Ee6fbeD9baf5D6990F8dFd0",
        "bridgeContract": "https://etherscan.io/address/0xf92cD566Ea4864356C5491c177A430C222d7e678",
        "assetContract": "https://etherscan.io/address/0x09e64c2B61a5f1690Ee6fbeD9baf5D6990F8dFd0",
        "coingeckoId": "growth-defi"
      }
    },
    {
      "chainId": 101,
      "address": "GE1X8ef7fcsJ93THx4CvV7BQsdEyEAyk61s2L5YfSXiL",
      "symbol": "wSTAKE",
      "name": "xDai (Wormhole)",
      "decimals": 9,
      "logoURI": "https://cdn.jsdelivr.net/gh/trustwallet/assets@master/blockchains/ethereum/assets/0x0Ae055097C6d159879521C384F1D2123D1f195e6/logo.png",
      "tags": [
        "wrapped",
        "wormhole"
      ],
      "extensions": {
        "address": "0x0Ae055097C6d159879521C384F1D2123D1f195e6",
        "bridgeContract": "https://etherscan.io/address/0xf92cD566Ea4864356C5491c177A430C222d7e678",
        "assetContract": "https://etherscan.io/address/0x0Ae055097C6d159879521C384F1D2123D1f195e6",
        "coingeckoId": "xdai-stake"
      }
    },
    {
      "chainId": 101,
      "address": "7TK6QeyTsnTT6KsnK2tHHfh62mbjNuFWoyUc8vo3CmmU",
      "symbol": "wYFI",
      "name": "yearn.finance (Wormhole)",
      "decimals": 9,
      "logoURI": "https://cdn.jsdelivr.net/gh/trustwallet/assets@master/blockchains/ethereum/assets/0x0bc529c00C6401aEF6D220BE8C6Ea1667F6Ad93e/logo.png",
      "tags": [
        "wrapped",
        "wormhole"
      ],
      "extensions": {
        "address": "0x0bc529c00C6401aEF6D220BE8C6Ea1667F6Ad93e",
        "bridgeContract": "https://etherscan.io/address/0xf92cD566Ea4864356C5491c177A430C222d7e678",
        "assetContract": "https://etherscan.io/address/0x0bc529c00C6401aEF6D220BE8C6Ea1667F6Ad93e",
        "coingeckoId": "yearn-finance"
      }
    },
    {
      "chainId": 101,
      "address": "CTtKth9uW7froBA6xCd2MP7BXjGFESdT1SyxUmbHovSw",
      "symbol": "wBAT",
      "name": "Basic Attention Token (Wormhole)",
      "decimals": 9,
      "logoURI": "https://cdn.jsdelivr.net/gh/trustwallet/assets@master/blockchains/ethereum/assets/0x0D8775F648430679A709E98d2b0Cb6250d2887EF/logo.png",
      "tags": [
        "wrapped",
        "wormhole"
      ],
      "extensions": {
        "address": "0x0D8775F648430679A709E98d2b0Cb6250d2887EF",
        "bridgeContract": "https://etherscan.io/address/0xf92cD566Ea4864356C5491c177A430C222d7e678",
        "assetContract": "https://etherscan.io/address/0x0D8775F648430679A709E98d2b0Cb6250d2887EF",
        "coingeckoId": "basic-attention-token"
      }
    },
    {
      "chainId": 101,
      "address": "DrL2D4qCRCeNkQz3AJikLjBc3cS6fqqcQ3W7T9vbshCu",
      "symbol": "wMANA",
      "name": "Decentraland MANA (Wormhole)",
      "decimals": 9,
      "logoURI": "https://cdn.jsdelivr.net/gh/trustwallet/assets@master/blockchains/ethereum/assets/0x0F5D2fB29fb7d3CFeE444a200298f468908cC942/logo.png",
      "tags": [
        "wrapped",
        "wormhole"
      ],
      "extensions": {
        "address": "0x0F5D2fB29fb7d3CFeE444a200298f468908cC942",
        "bridgeContract": "https://etherscan.io/address/0xf92cD566Ea4864356C5491c177A430C222d7e678",
        "assetContract": "https://etherscan.io/address/0x0F5D2fB29fb7d3CFeE444a200298f468908cC942",
        "coingeckoId": "decentraland"
      }
    },
    {
      "chainId": 101,
      "address": "3cJKTW69FQDDCud7AhKHXZg126b3t73a2qVcVBS1BWjL",
      "symbol": "wXIO",
      "name": "XIO Network (Wormhole)",
      "decimals": 9,
      "logoURI": "https://cdn.jsdelivr.net/gh/trustwallet/assets@master/blockchains/ethereum/assets/0x0f7F961648aE6Db43C75663aC7E5414Eb79b5704/logo.png",
      "tags": [
        "wrapped",
        "wormhole"
      ],
      "extensions": {
        "address": "0x0f7F961648aE6Db43C75663aC7E5414Eb79b5704",
        "bridgeContract": "https://etherscan.io/address/0xf92cD566Ea4864356C5491c177A430C222d7e678",
        "assetContract": "https://etherscan.io/address/0x0f7F961648aE6Db43C75663aC7E5414Eb79b5704",
        "coingeckoId": "xio"
      }
    },
    {
      "chainId": 101,
      "address": "CQivbzuRQLvZbqefKc5gLzhSzZzAaySAdMmTG7pFn41w",
      "symbol": "wLAYER",
      "name": "Unilayer (Wormhole)",
      "decimals": 9,
      "logoURI": "https://cdn.jsdelivr.net/gh/trustwallet/assets@master/blockchains/ethereum/assets/0x0fF6ffcFDa92c53F615a4A75D982f399C989366b/logo.png",
      "tags": [
        "wrapped",
        "wormhole"
      ],
      "extensions": {
        "address": "0x0fF6ffcFDa92c53F615a4A75D982f399C989366b",
        "bridgeContract": "https://etherscan.io/address/0xf92cD566Ea4864356C5491c177A430C222d7e678",
        "assetContract": "https://etherscan.io/address/0x0fF6ffcFDa92c53F615a4A75D982f399C989366b",
        "coingeckoId": "unilayer"
      }
    },
    {
      "chainId": 101,
      "address": "C1LpKYrkVvWF5imsQ7JqJSZHj9NXNmJ5tEHkGTtLVH2L",
      "symbol": "wUMX",
      "name": "https://unimex.network/ (Wormhole)",
      "decimals": 9,
      "logoURI": "https://cdn.jsdelivr.net/gh/trustwallet/assets@master/blockchains/ethereum/assets/0x10Be9a8dAe441d276a5027936c3aADEd2d82bC15/logo.png",
      "tags": [
        "wrapped",
        "wormhole"
      ],
      "extensions": {
        "address": "0x10Be9a8dAe441d276a5027936c3aADEd2d82bC15",
        "bridgeContract": "https://etherscan.io/address/0xf92cD566Ea4864356C5491c177A430C222d7e678",
        "assetContract": "https://etherscan.io/address/0x10Be9a8dAe441d276a5027936c3aADEd2d82bC15",
        "coingeckoId": "unimex-network"
      }
    },
    {
      "chainId": 101,
      "address": "8F3kZd9XEpFgNZ4fZnEAC5CJZLewnkNE8QCjdvorGWuW",
      "symbol": "w1INCH",
      "name": "1INCH Token (Wormhole)",
      "decimals": 9,
      "logoURI": "https://cdn.jsdelivr.net/gh/trustwallet/assets@master/blockchains/ethereum/assets/0x111111111117dC0aa78b770fA6A738034120C302/logo.png",
      "tags": [
        "wrapped",
        "wormhole"
      ],
      "extensions": {
        "address": "0x111111111117dC0aa78b770fA6A738034120C302",
        "bridgeContract": "https://etherscan.io/address/0xf92cD566Ea4864356C5491c177A430C222d7e678",
        "assetContract": "https://etherscan.io/address/0x111111111117dC0aa78b770fA6A738034120C302",
        "coingeckoId": "1inch"
      }
    },
    {
      "chainId": 101,
      "address": "H3UMboX4tnjba1Xw1a2VhUtkdgnrbmPvmDm6jaouQDN9",
      "symbol": "wARMOR",
      "name": "Armor (Wormhole)",
      "decimals": 9,
      "logoURI": "https://cdn.jsdelivr.net/gh/trustwallet/assets@master/blockchains/ethereum/assets/0x1337DEF16F9B486fAEd0293eb623Dc8395dFE46a/logo.png",
      "tags": [
        "wrapped",
        "wormhole"
      ],
      "extensions": {
        "address": "0x1337DEF16F9B486fAEd0293eb623Dc8395dFE46a",
        "bridgeContract": "https://etherscan.io/address/0xf92cD566Ea4864356C5491c177A430C222d7e678",
        "assetContract": "https://etherscan.io/address/0x1337DEF16F9B486fAEd0293eb623Dc8395dFE46a",
        "coingeckoId": "armor"
      }
    },
    {
      "chainId": 101,
      "address": "Cw26Yz3rAN42mM5WpKriuGvbXnvRYmFA9sbBWH49KyqL",
      "symbol": "warNXM",
      "name": "Armor NXM (Wormhole)",
      "decimals": 9,
      "logoURI": "https://cdn.jsdelivr.net/gh/trustwallet/assets@master/blockchains/ethereum/assets/0x1337DEF18C680aF1f9f45cBcab6309562975b1dD/logo.png",
      "tags": [
        "wrapped",
        "wormhole"
      ],
      "extensions": {
        "address": "0x1337DEF18C680aF1f9f45cBcab6309562975b1dD",
        "bridgeContract": "https://etherscan.io/address/0xf92cD566Ea4864356C5491c177A430C222d7e678",
        "assetContract": "https://etherscan.io/address/0x1337DEF18C680aF1f9f45cBcab6309562975b1dD",
        "coingeckoId": "armor-nxm"
      }
    },
    {
      "chainId": 101,
      "address": "3GVAecXsFP8xLFuAMMpg5NU4g5JK6h2NZWsQJ45wiw6b",
      "symbol": "wDPI",
      "name": "DefiPulse Index (Wormhole)",
      "decimals": 9,
      "logoURI": "https://cdn.jsdelivr.net/gh/trustwallet/assets@master/blockchains/ethereum/assets/0x1494CA1F11D487c2bBe4543E90080AeBa4BA3C2b/logo.png",
      "tags": [
        "wrapped",
        "wormhole"
      ],
      "extensions": {
        "address": "0x1494CA1F11D487c2bBe4543E90080AeBa4BA3C2b",
        "bridgeContract": "https://etherscan.io/address/0xf92cD566Ea4864356C5491c177A430C222d7e678",
        "assetContract": "https://etherscan.io/address/0x1494CA1F11D487c2bBe4543E90080AeBa4BA3C2b",
        "coingeckoId": "defipulse-index"
      }
    },
    {
      "chainId": 101,
      "address": "AC4BK5yoEKn5hw6WpH3iWu56pEwigQdR48CiiqJ3R1pd",
      "symbol": "wDHC",
      "name": "DeltaHub Community (Wormhole)",
      "decimals": 9,
      "logoURI": "https://cdn.jsdelivr.net/gh/trustwallet/assets@master/blockchains/ethereum/assets/0x152687Bc4A7FCC89049cF119F9ac3e5aCF2eE7ef/logo.png",
      "tags": [
        "wrapped",
        "wormhole"
      ],
      "extensions": {
        "address": "0x152687Bc4A7FCC89049cF119F9ac3e5aCF2eE7ef",
        "bridgeContract": "https://etherscan.io/address/0xf92cD566Ea4864356C5491c177A430C222d7e678",
        "assetContract": "https://etherscan.io/address/0x152687Bc4A7FCC89049cF119F9ac3e5aCF2eE7ef",
        "coingeckoId": "deltahub-community"
      }
    },
    {
      "chainId": 101,
      "address": "7bXgNP7SEwrqbnfLBPgKDRKSGjVe7cjbuioRP23upF5H",
      "symbol": "wKEX",
      "name": "KIRA Network (Wormhole)",
      "decimals": 6,
      "logoURI": "https://cdn.jsdelivr.net/gh/trustwallet/assets@master/blockchains/ethereum/assets/0x16980b3B4a3f9D89E33311B5aa8f80303E5ca4F8/logo.png",
      "tags": [
        "wrapped",
        "wormhole"
      ],
      "extensions": {
        "address": "0x16980b3B4a3f9D89E33311B5aa8f80303E5ca4F8",
        "bridgeContract": "https://etherscan.io/address/0xf92cD566Ea4864356C5491c177A430C222d7e678",
        "assetContract": "https://etherscan.io/address/0x16980b3B4a3f9D89E33311B5aa8f80303E5ca4F8",
        "coingeckoId": "kira-network"
      }
    },
    {
      "chainId": 101,
      "address": "5uC8Gj96sK6UG44AYLpbX3DUjKtBUxBrhHcM8JDtyYum",
      "symbol": "wEWTB",
      "name": "Energy Web Token Bridged (Wormhole)",
      "decimals": 9,
      "logoURI": "https://cdn.jsdelivr.net/gh/trustwallet/assets@master/blockchains/ethereum/assets/0x178c820f862B14f316509ec36b13123DA19A6054/logo.png",
      "tags": [
        "wrapped",
        "wormhole"
      ],
      "extensions": {
        "address": "0x178c820f862B14f316509ec36b13123DA19A6054",
        "bridgeContract": "https://etherscan.io/address/0xf92cD566Ea4864356C5491c177A430C222d7e678",
        "assetContract": "https://etherscan.io/address/0x178c820f862B14f316509ec36b13123DA19A6054",
        "coingeckoId": "energy-web-token"
      }
    },
    {
      "chainId": 101,
      "address": "EzeRaHuh1Xu1nDUypv1VWXcGsNJ71ncCJ8HeWuyg8atJ",
      "symbol": "wCC10",
      "name": "Cryptocurrency Top 10 Tokens Index (Wormhole)",
      "decimals": 9,
      "logoURI": "https://cdn.jsdelivr.net/gh/trustwallet/assets@master/blockchains/ethereum/assets/0x17aC188e09A7890a1844E5E65471fE8b0CcFadF3/logo.png",
      "tags": [
        "wrapped",
        "wormhole"
      ],
      "extensions": {
        "address": "0x17aC188e09A7890a1844E5E65471fE8b0CcFadF3",
        "bridgeContract": "https://etherscan.io/address/0xf92cD566Ea4864356C5491c177A430C222d7e678",
        "assetContract": "https://etherscan.io/address/0x17aC188e09A7890a1844E5E65471fE8b0CcFadF3",
        "coingeckoId": "cryptocurrency-top-10-tokens-index"
      }
    },
    {
      "chainId": 101,
      "address": "CYzPVv1zB9RH6hRWRKprFoepdD8Y7Q5HefCqrybvetja",
      "symbol": "wAUDIO",
      "name": "Audius (Wormhole)",
      "decimals": 9,
      "logoURI": "https://cdn.jsdelivr.net/gh/trustwallet/assets@master/blockchains/ethereum/assets/0x18aAA7115705e8be94bfFEBDE57Af9BFc265B998/logo.png",
      "tags": [
        "wrapped",
        "wormhole"
      ],
      "extensions": {
        "address": "0x18aAA7115705e8be94bfFEBDE57Af9BFc265B998",
        "bridgeContract": "https://etherscan.io/address/0xf92cD566Ea4864356C5491c177A430C222d7e678",
        "assetContract": "https://etherscan.io/address/0x18aAA7115705e8be94bfFEBDE57Af9BFc265B998",
        "coingeckoId": "audius"
      }
    },
    {
      "chainId": 101,
      "address": "9yPmJNUp1qFV6LafdYdegZ8sCgC4oy6Rgt9WsDJqv3EX",
      "symbol": "wREP",
      "name": "Reputation (Wormhole)",
      "decimals": 9,
      "logoURI": "https://cdn.jsdelivr.net/gh/trustwallet/assets@master/blockchains/ethereum/assets/0x1985365e9f78359a9B6AD760e32412f4a445E862/logo.png",
      "tags": [
        "wrapped",
        "wormhole"
      ],
      "extensions": {
        "address": "0x1985365e9f78359a9B6AD760e32412f4a445E862",
        "bridgeContract": "https://etherscan.io/address/0xf92cD566Ea4864356C5491c177A430C222d7e678",
        "assetContract": "https://etherscan.io/address/0x1985365e9f78359a9B6AD760e32412f4a445E862"
      }
    },
    {
      "chainId": 101,
      "address": "CZxP1KtsfvMXZTGKR1fNwNChv8hGAfQrgVoENabN8zKU",
      "symbol": "wVSP",
      "name": "VesperToken (Wormhole)",
      "decimals": 9,
      "logoURI": "https://cdn.jsdelivr.net/gh/trustwallet/assets@master/blockchains/ethereum/assets/0x1b40183EFB4Dd766f11bDa7A7c3AD8982e998421/logo.png",
      "tags": [
        "wrapped",
        "wormhole"
      ],
      "extensions": {
        "address": "0x1b40183EFB4Dd766f11bDa7A7c3AD8982e998421",
        "bridgeContract": "https://etherscan.io/address/0xf92cD566Ea4864356C5491c177A430C222d7e678",
        "assetContract": "https://etherscan.io/address/0x1b40183EFB4Dd766f11bDa7A7c3AD8982e998421",
        "coingeckoId": "vesper-finance"
      }
    },
    {
      "chainId": 101,
      "address": "8cGPyDGT1mgG1iWzNjPmCDKSK9veJhoBAguq7rp7CjTe",
      "symbol": "wKP3R",
      "name": "Keep3rV1 (Wormhole)",
      "decimals": 9,
      "logoURI": "https://cdn.jsdelivr.net/gh/trustwallet/assets@master/blockchains/ethereum/assets/0x1cEB5cB57C4D4E2b2433641b95Dd330A33185A44/logo.png",
      "tags": [
        "wrapped",
        "wormhole"
      ],
      "extensions": {
        "address": "0x1cEB5cB57C4D4E2b2433641b95Dd330A33185A44",
        "bridgeContract": "https://etherscan.io/address/0xf92cD566Ea4864356C5491c177A430C222d7e678",
        "assetContract": "https://etherscan.io/address/0x1cEB5cB57C4D4E2b2433641b95Dd330A33185A44",
        "coingeckoId": "keep3rv1"
      }
    },
    {
      "chainId": 101,
      "address": "DGghbWvncPL41U8TmUtXcGMgLeQqkaA2yM7UfcabftR8",
      "symbol": "wLEAD",
      "name": "Lead Token (Wormhole)",
      "decimals": 9,
      "logoURI": "https://cdn.jsdelivr.net/gh/trustwallet/assets@master/blockchains/ethereum/assets/0x1dD80016e3d4ae146Ee2EBB484e8edD92dacC4ce/logo.png",
      "tags": [
        "wrapped",
        "wormhole"
      ],
      "extensions": {
        "address": "0x1dD80016e3d4ae146Ee2EBB484e8edD92dacC4ce",
        "bridgeContract": "https://etherscan.io/address/0xf92cD566Ea4864356C5491c177A430C222d7e678",
        "assetContract": "https://etherscan.io/address/0x1dD80016e3d4ae146Ee2EBB484e8edD92dacC4ce",
        "coingeckoId": "lead-token"
      }
    },
    {
      "chainId": 101,
      "address": "3MVa4e32PaKmPxYUQ6n8vFkWtCma68Ld7e7fTktWDueQ",
      "symbol": "wUNI",
      "name": "Uniswap (Wormhole)",
      "decimals": 9,
      "logoURI": "https://cdn.jsdelivr.net/gh/trustwallet/assets@master/blockchains/ethereum/assets/0x1f9840a85d5aF5bf1D1762F925BDADdC4201F984/logo.png",
      "tags": [
        "wrapped",
        "wormhole"
      ],
      "extensions": {
        "address": "0x1f9840a85d5aF5bf1D1762F925BDADdC4201F984",
        "bridgeContract": "https://etherscan.io/address/0xf92cD566Ea4864356C5491c177A430C222d7e678",
        "assetContract": "https://etherscan.io/address/0x1f9840a85d5aF5bf1D1762F925BDADdC4201F984",
        "coingeckoId": "uniswap"
      }
    },
    {
      "chainId": 101,
      "address": "qfnqNqs3nCAHjnyCgLRDbBtq4p2MtHZxw8YjSyYhPoL",
      "symbol": "wWBTC",
      "name": "Wrapped BTC (Wormhole)",
      "decimals": 8,
      "logoURI": "https://cdn.jsdelivr.net/gh/trustwallet/assets@master/blockchains/ethereum/assets/0x2260FAC5E5542a773Aa44fBCfeDf7C193bc2C599/logo.png",
      "tags": [
        "wrapped",
        "wormhole"
      ],
      "extensions": {
        "address": "0x2260FAC5E5542a773Aa44fBCfeDf7C193bc2C599",
        "bridgeContract": "https://etherscan.io/address/0xf92cD566Ea4864356C5491c177A430C222d7e678",
        "assetContract": "https://etherscan.io/address/0x2260FAC5E5542a773Aa44fBCfeDf7C193bc2C599",
        "coingeckoId": "wrapped-bitcoin"
      }
    },
    {
      "chainId": 101,
      "address": "8My83RG8Xa1EhXdDKHWq8BWZN1zF3XUrWL3TXCLjVPFh",
      "symbol": "wUNN",
      "name": "UNION Protocol Governance Token (Wormhole)",
      "decimals": 9,
      "logoURI": "https://cdn.jsdelivr.net/gh/trustwallet/assets@master/blockchains/ethereum/assets/0x226f7b842E0F0120b7E194D05432b3fd14773a9D/logo.png",
      "tags": [
        "wrapped",
        "wormhole"
      ],
      "extensions": {
        "address": "0x226f7b842E0F0120b7E194D05432b3fd14773a9D",
        "bridgeContract": "https://etherscan.io/address/0xf92cD566Ea4864356C5491c177A430C222d7e678",
        "assetContract": "https://etherscan.io/address/0x226f7b842E0F0120b7E194D05432b3fd14773a9D",
        "coingeckoId": "union-protocol-governance-token"
      }
    },
    {
      "chainId": 101,
      "address": "6jVuhLJ2mzyZ8DyUcrDj8Qr6Q9bqbJnq4fAnMeEduDM9",
      "symbol": "wSOCKS",
      "name": "Unisocks Edition 0 (Wormhole)",
      "decimals": 9,
      "logoURI": "https://cdn.jsdelivr.net/gh/trustwallet/assets@master/blockchains/ethereum/assets/0x23B608675a2B2fB1890d3ABBd85c5775c51691d5/logo.png",
      "tags": [
        "wrapped",
        "wormhole"
      ],
      "extensions": {
        "address": "0x23B608675a2B2fB1890d3ABBd85c5775c51691d5",
        "bridgeContract": "https://etherscan.io/address/0xf92cD566Ea4864356C5491c177A430C222d7e678",
        "assetContract": "https://etherscan.io/address/0x23B608675a2B2fB1890d3ABBd85c5775c51691d5",
        "coingeckoId": "unisocks"
      }
    },
    {
      "chainId": 101,
      "address": "Az8PAQ7s6s5ZFgBiKKEizHt3SzDxXKZayDCtRZoC3452",
      "symbol": "wDEXT",
      "name": "DEXTools (Wormhole)",
      "decimals": 9,
      "logoURI": "https://cdn.jsdelivr.net/gh/trustwallet/assets@master/blockchains/ethereum/assets/0x26CE25148832C04f3d7F26F32478a9fe55197166/logo.png",
      "tags": [
        "wrapped",
        "wormhole"
      ],
      "extensions": {
        "address": "0x26CE25148832C04f3d7F26F32478a9fe55197166",
        "bridgeContract": "https://etherscan.io/address/0xf92cD566Ea4864356C5491c177A430C222d7e678",
        "assetContract": "https://etherscan.io/address/0x26CE25148832C04f3d7F26F32478a9fe55197166",
        "coingeckoId": "idextools"
      }
    },
    {
      "chainId": 101,
      "address": "ELSnGFd5XnSdYFFSgYQp7n89FEbDqxN4npuRLW4PPPLv",
      "symbol": "wHEX",
      "name": "HEX (Wormhole)",
      "decimals": 8,
      "logoURI": "https://cdn.jsdelivr.net/gh/trustwallet/assets@master/blockchains/ethereum/assets/0x2b591e99afE9f32eAA6214f7B7629768c40Eeb39/logo.png",
      "tags": [
        "wrapped",
        "wormhole"
      ],
      "extensions": {
        "address": "0x2b591e99afE9f32eAA6214f7B7629768c40Eeb39",
        "bridgeContract": "https://etherscan.io/address/0xf92cD566Ea4864356C5491c177A430C222d7e678",
        "assetContract": "https://etherscan.io/address/0x2b591e99afE9f32eAA6214f7B7629768c40Eeb39",
        "coingeckoId": "hex"
      }
    },
    {
      "chainId": 101,
      "address": "9iwfHhE7BJKNo4Eb1wX3p4uyJjEN9RoGLt4BvMdzZoiN",
      "symbol": "wCREAM",
      "name": "Cream (Wormhole)",
      "decimals": 9,
      "logoURI": "https://cdn.jsdelivr.net/gh/trustwallet/assets@master/blockchains/ethereum/assets/0x2ba592F78dB6436527729929AAf6c908497cB200/logo.png",
      "tags": [
        "wrapped",
        "wormhole"
      ],
      "extensions": {
        "address": "0x2ba592F78dB6436527729929AAf6c908497cB200",
        "bridgeContract": "https://etherscan.io/address/0xf92cD566Ea4864356C5491c177A430C222d7e678",
        "assetContract": "https://etherscan.io/address/0x2ba592F78dB6436527729929AAf6c908497cB200",
        "coingeckoId": "cream-2"
      }
    },
    {
      "chainId": 101,
      "address": "DdiXkfDGhLiKyw889QC4nmcxSwMqarLBtrDofPJyx7bt",
      "symbol": "wYFIM",
      "name": "yfi.mobi (Wormhole)",
      "decimals": 9,
      "logoURI": "https://cdn.jsdelivr.net/gh/trustwallet/assets@master/blockchains/ethereum/assets/0x2e2f3246b6c65CCc4239c9Ee556EC143a7E5DE2c/logo.png",
      "tags": [
        "wrapped",
        "wormhole"
      ],
      "extensions": {
        "address": "0x2e2f3246b6c65CCc4239c9Ee556EC143a7E5DE2c",
        "bridgeContract": "https://etherscan.io/address/0xf92cD566Ea4864356C5491c177A430C222d7e678",
        "assetContract": "https://etherscan.io/address/0x2e2f3246b6c65CCc4239c9Ee556EC143a7E5DE2c",
        "coingeckoId": "yfimobi"
      }
    },
    {
      "chainId": 101,
      "address": "6wdcYNvUyHCerSiGbChkvGBF6Qzju1YP5qpXRQ4tqdZ3",
      "symbol": "wZEE",
      "name": "ZeroSwapToken (Wormhole)",
      "decimals": 9,
      "logoURI": "https://cdn.jsdelivr.net/gh/trustwallet/assets@master/blockchains/ethereum/assets/0x2eDf094dB69d6Dcd487f1B3dB9febE2eeC0dd4c5/logo.png",
      "tags": [
        "wrapped",
        "wormhole"
      ],
      "extensions": {
        "address": "0x2eDf094dB69d6Dcd487f1B3dB9febE2eeC0dd4c5",
        "bridgeContract": "https://etherscan.io/address/0xf92cD566Ea4864356C5491c177A430C222d7e678",
        "assetContract": "https://etherscan.io/address/0x2eDf094dB69d6Dcd487f1B3dB9febE2eeC0dd4c5",
        "coingeckoId": "zeroswap"
      }
    },
    {
      "chainId": 101,
      "address": "4xh8iC54UgaNpY4h34rxfZBSc9L2fBB8gWcYtDGHjxhN",
      "symbol": "wwANATHA",
      "name": "Wrapped ANATHA (Wormhole)",
      "decimals": 9,
      "logoURI": "https://cdn.jsdelivr.net/gh/trustwallet/assets@master/blockchains/ethereum/assets/0x3383c5a8969Dc413bfdDc9656Eb80A1408E4bA20/logo.png",
      "tags": [
        "wrapped",
        "wormhole"
      ],
      "extensions": {
        "address": "0x3383c5a8969Dc413bfdDc9656Eb80A1408E4bA20",
        "bridgeContract": "https://etherscan.io/address/0xf92cD566Ea4864356C5491c177A430C222d7e678",
        "assetContract": "https://etherscan.io/address/0x3383c5a8969Dc413bfdDc9656Eb80A1408E4bA20",
        "coingeckoId": "wrapped-anatha"
      }
    },
    {
      "chainId": 101,
      "address": "5Jq6S9HYqfG6TUMjjsKpnfis7utUAB69JiEGkkypdmgP",
      "symbol": "wRAMP",
      "name": "RAMP DEFI (Wormhole)",
      "decimals": 9,
      "logoURI": "https://cdn.jsdelivr.net/gh/trustwallet/assets@master/blockchains/ethereum/assets/0x33D0568941C0C64ff7e0FB4fbA0B11BD37deEd9f/logo.png",
      "tags": [
        "wrapped",
        "wormhole"
      ],
      "extensions": {
        "address": "0x33D0568941C0C64ff7e0FB4fbA0B11BD37deEd9f",
        "bridgeContract": "https://etherscan.io/address/0xf92cD566Ea4864356C5491c177A430C222d7e678",
        "assetContract": "https://etherscan.io/address/0x33D0568941C0C64ff7e0FB4fbA0B11BD37deEd9f",
        "coingeckoId": "ramp"
      }
    },
    {
      "chainId": 101,
      "address": "6uMUH5ztnj6AKYvL71EZgcyyRxjyBC5LVkscA5LrBc3c",
      "symbol": "wPRQ",
      "name": "Parsiq Token (Wormhole)",
      "decimals": 9,
      "logoURI": "https://cdn.jsdelivr.net/gh/trustwallet/assets@master/blockchains/ethereum/assets/0x362bc847A3a9637d3af6624EeC853618a43ed7D2/logo.png",
      "tags": [
        "wrapped",
        "wormhole"
      ],
      "extensions": {
        "address": "0x362bc847A3a9637d3af6624EeC853618a43ed7D2",
        "bridgeContract": "https://etherscan.io/address/0xf92cD566Ea4864356C5491c177A430C222d7e678",
        "assetContract": "https://etherscan.io/address/0x362bc847A3a9637d3af6624EeC853618a43ed7D2",
        "coingeckoId": "parsiq"
      }
    },
    {
      "chainId": 101,
      "address": "42gecM46tdSiYZN2CK1ek5raCxnzQf1xfhoKAf3F7Y5k",
      "symbol": "wSLP",
      "name": "Small Love Potion (Wormhole)",
      "decimals": 0,
      "logoURI": "https://cdn.jsdelivr.net/gh/trustwallet/assets@master/blockchains/ethereum/assets/0x37236CD05b34Cc79d3715AF2383E96dd7443dCF1/logo.png",
      "tags": [
        "wrapped",
        "wormhole"
      ],
      "extensions": {
        "address": "0x37236CD05b34Cc79d3715AF2383E96dd7443dCF1",
        "bridgeContract": "https://etherscan.io/address/0xf92cD566Ea4864356C5491c177A430C222d7e678",
        "assetContract": "https://etherscan.io/address/0x37236CD05b34Cc79d3715AF2383E96dd7443dCF1",
        "coingeckoId": "smooth-love-potion"
      }
    },
    {
      "chainId": 101,
      "address": "F6M9DW1cWw7EtFK9m2ukvT9WEvtEbdZfTzZTtDeBcnAf",
      "symbol": "wSAND",
      "name": "SAND (Wormhole)",
      "decimals": 9,
      "logoURI": "https://cdn.jsdelivr.net/gh/trustwallet/assets@master/blockchains/ethereum/assets/0x3845badAde8e6dFF049820680d1F14bD3903a5d0/logo.png",
      "tags": [
        "wrapped",
        "wormhole"
      ],
      "extensions": {
        "address": "0x3845badAde8e6dFF049820680d1F14bD3903a5d0",
        "bridgeContract": "https://etherscan.io/address/0xf92cD566Ea4864356C5491c177A430C222d7e678",
        "assetContract": "https://etherscan.io/address/0x3845badAde8e6dFF049820680d1F14bD3903a5d0",
        "coingeckoId": "the-sandbox"
      }
    },
    {
      "chainId": 101,
      "address": "G27M8w6G4hwatMNFi46DPAUR1YkxSmRNFKus7SgYLoDy",
      "symbol": "wCVP",
      "name": "Concentrated Voting Power (Wormhole)",
      "decimals": 9,
      "logoURI": "https://cdn.jsdelivr.net/gh/trustwallet/assets@master/blockchains/ethereum/assets/0x38e4adB44ef08F22F5B5b76A8f0c2d0dCbE7DcA1/logo.png",
      "tags": [
        "wrapped",
        "wormhole"
      ],
      "extensions": {
        "address": "0x38e4adB44ef08F22F5B5b76A8f0c2d0dCbE7DcA1",
        "bridgeContract": "https://etherscan.io/address/0xf92cD566Ea4864356C5491c177A430C222d7e678",
        "assetContract": "https://etherscan.io/address/0x38e4adB44ef08F22F5B5b76A8f0c2d0dCbE7DcA1",
        "coingeckoId": "concentrated-voting-power"
      }
    },
    {
      "chainId": 101,
      "address": "FjucGZpcdVXaWJH21pbrGQaKNszsGsJqbAXu4sJywKJa",
      "symbol": "wREN",
      "name": "Republic Token (Wormhole)",
      "decimals": 9,
      "logoURI": "https://cdn.jsdelivr.net/gh/trustwallet/assets@master/blockchains/ethereum/assets/0x408e41876cCCDC0F92210600ef50372656052a38/logo.png",
      "tags": [
        "wrapped",
        "wormhole"
      ],
      "extensions": {
        "address": "0x408e41876cCCDC0F92210600ef50372656052a38",
        "bridgeContract": "https://etherscan.io/address/0xf92cD566Ea4864356C5491c177A430C222d7e678",
        "assetContract": "https://etherscan.io/address/0x408e41876cCCDC0F92210600ef50372656052a38",
        "coingeckoId": "republic-protocol"
      }
    },
    {
      "chainId": 101,
      "address": "5kvugu18snfGRu1PykMfRzYfUxJYs3smk1PWQcGo6Z8a",
      "symbol": "wXOR",
      "name": "Sora (Wormhole)",
      "decimals": 9,
      "logoURI": "https://cdn.jsdelivr.net/gh/trustwallet/assets@master/blockchains/ethereum/assets/0x40FD72257597aA14C7231A7B1aaa29Fce868F677/logo.png",
      "tags": [
        "wrapped",
        "wormhole"
      ],
      "extensions": {
        "address": "0x40FD72257597aA14C7231A7B1aaa29Fce868F677",
        "bridgeContract": "https://etherscan.io/address/0xf92cD566Ea4864356C5491c177A430C222d7e678",
        "assetContract": "https://etherscan.io/address/0x40FD72257597aA14C7231A7B1aaa29Fce868F677",
        "coingeckoId": "sora"
      }
    },
    {
      "chainId": 101,
      "address": "3EKQDmiXj8yLBFpZca4coxBpP8XJCzmjVgUdVydSmaaT",
      "symbol": "wFUN",
      "name": "FunFair (Wormhole)",
      "decimals": 8,
      "logoURI": "https://cdn.jsdelivr.net/gh/trustwallet/assets@master/blockchains/ethereum/assets/0x419D0d8BdD9aF5e606Ae2232ed285Aff190E711b/logo.png",
      "tags": [
        "wrapped",
        "wormhole"
      ],
      "extensions": {
        "address": "0x419D0d8BdD9aF5e606Ae2232ed285Aff190E711b",
        "bridgeContract": "https://etherscan.io/address/0xf92cD566Ea4864356C5491c177A430C222d7e678",
        "assetContract": "https://etherscan.io/address/0x419D0d8BdD9aF5e606Ae2232ed285Aff190E711b",
        "coingeckoId": "funfair"
      }
    },
    {
      "chainId": 101,
      "address": "6J9soByB65WUamsEG8KSPdphBV1oCoGvr5QpaUaY3r19",
      "symbol": "wPICKLE",
      "name": "PickleToken (Wormhole)",
      "decimals": 9,
      "logoURI": "https://cdn.jsdelivr.net/gh/trustwallet/assets@master/blockchains/ethereum/assets/0x429881672B9AE42b8EbA0E26cD9C73711b891Ca5/logo.png",
      "tags": [
        "wrapped",
        "wormhole"
      ],
      "extensions": {
        "address": "0x429881672B9AE42b8EbA0E26cD9C73711b891Ca5",
        "bridgeContract": "https://etherscan.io/address/0xf92cD566Ea4864356C5491c177A430C222d7e678",
        "assetContract": "https://etherscan.io/address/0x429881672B9AE42b8EbA0E26cD9C73711b891Ca5",
        "coingeckoId": "pickle-finance"
      }
    },
    {
      "chainId": 101,
      "address": "HEsqFznmAERPUmMWHtDWYAZRoFbNHZpuNuFrPio68Zp1",
      "symbol": "wPAXG",
      "name": "Paxos Gold (Wormhole)",
      "decimals": 9,
      "logoURI": "https://cdn.jsdelivr.net/gh/trustwallet/assets@master/blockchains/ethereum/assets/0x45804880De22913dAFE09f4980848ECE6EcbAf78/logo.png",
      "tags": [
        "wrapped",
        "wormhole"
      ],
      "extensions": {
        "address": "0x45804880De22913dAFE09f4980848ECE6EcbAf78",
        "bridgeContract": "https://etherscan.io/address/0xf92cD566Ea4864356C5491c177A430C222d7e678",
        "assetContract": "https://etherscan.io/address/0x45804880De22913dAFE09f4980848ECE6EcbAf78",
        "coingeckoId": "pax-gold"
      }
    },
    {
      "chainId": 101,
      "address": "BrtLvpVCwVDH5Jpqjtiuhh8wKYA5b3NZCnsSftr61viv",
      "symbol": "wQNT",
      "name": "Quant (Wormhole)",
      "decimals": 9,
      "logoURI": "https://cdn.jsdelivr.net/gh/trustwallet/assets@master/blockchains/ethereum/assets/0x4a220E6096B25EADb88358cb44068A3248254675/logo.png",
      "tags": [
        "wrapped",
        "wormhole"
      ],
      "extensions": {
        "address": "0x4a220E6096B25EADb88358cb44068A3248254675",
        "bridgeContract": "https://etherscan.io/address/0xf92cD566Ea4864356C5491c177A430C222d7e678",
        "assetContract": "https://etherscan.io/address/0x4a220E6096B25EADb88358cb44068A3248254675",
        "coingeckoId": "quant-network"
      }
    },
    {
      "chainId": 101,
      "address": "8DRgurhcQPJeCqQEpbeYGUmwAz2tETbyWUYLUU4Q7goM",
      "symbol": "wORAI",
      "name": "Oraichain Token (Wormhole)",
      "decimals": 9,
      "logoURI": "https://cdn.jsdelivr.net/gh/trustwallet/assets@master/blockchains/ethereum/assets/0x4c11249814f11b9346808179Cf06e71ac328c1b5/logo.png",
      "tags": [
        "wrapped",
        "wormhole"
      ],
      "extensions": {
        "address": "0x4c11249814f11b9346808179Cf06e71ac328c1b5",
        "bridgeContract": "https://etherscan.io/address/0xf92cD566Ea4864356C5491c177A430C222d7e678",
        "assetContract": "https://etherscan.io/address/0x4c11249814f11b9346808179Cf06e71ac328c1b5",
        "coingeckoId": "oraichain-token"
      }
    },
    {
      "chainId": 101,
      "address": "4e5cqAsZ7wQqwLi7AApS9CgN8Yaho5TvkhvcLaGyiuzL",
      "symbol": "wTRU",
      "name": "TrustToken (Wormhole)",
      "decimals": 8,
      "logoURI": "https://cdn.jsdelivr.net/gh/trustwallet/assets@master/blockchains/ethereum/assets/0x4C19596f5aAfF459fA38B0f7eD92F11AE6543784/logo.png",
      "tags": [
        "wrapped",
        "wormhole"
      ],
      "extensions": {
        "address": "0x4C19596f5aAfF459fA38B0f7eD92F11AE6543784",
        "bridgeContract": "https://etherscan.io/address/0xf92cD566Ea4864356C5491c177A430C222d7e678",
        "assetContract": "https://etherscan.io/address/0x4C19596f5aAfF459fA38B0f7eD92F11AE6543784",
        "coingeckoId": "truefi"
      }
    },
    {
      "chainId": 101,
      "address": "HkhBUKSct2V93Z35apDmXthkRvH4yvMovLyv8s8idDgP",
      "symbol": "wMCB",
      "name": "MCDEX Token (Wormhole)",
      "decimals": 9,
      "logoURI": "https://cdn.jsdelivr.net/gh/trustwallet/assets@master/blockchains/ethereum/assets/0x4e352cF164E64ADCBad318C3a1e222E9EBa4Ce42/logo.png",
      "tags": [
        "wrapped",
        "wormhole"
      ],
      "extensions": {
        "address": "0x4e352cF164E64ADCBad318C3a1e222E9EBa4Ce42",
        "bridgeContract": "https://etherscan.io/address/0xf92cD566Ea4864356C5491c177A430C222d7e678",
        "assetContract": "https://etherscan.io/address/0x4e352cF164E64ADCBad318C3a1e222E9EBa4Ce42",
        "coingeckoId": "mcdex"
      }
    },
    {
      "chainId": 101,
      "address": "Eof7wbYsHZKaoyUGwM7Nfkoo6zQW4U7uWXqz2hoQzSkK",
      "symbol": "wNU",
      "name": "NuCypher (Wormhole)",
      "decimals": 9,
      "logoURI": "https://cdn.jsdelivr.net/gh/trustwallet/assets@master/blockchains/ethereum/assets/0x4fE83213D56308330EC302a8BD641f1d0113A4Cc/logo.png",
      "tags": [
        "wrapped",
        "wormhole"
      ],
      "extensions": {
        "address": "0x4fE83213D56308330EC302a8BD641f1d0113A4Cc",
        "bridgeContract": "https://etherscan.io/address/0xf92cD566Ea4864356C5491c177A430C222d7e678",
        "assetContract": "https://etherscan.io/address/0x4fE83213D56308330EC302a8BD641f1d0113A4Cc",
        "coingeckoId": "nucypher"
      }
    },
    {
      "chainId": 101,
      "address": "5CmA1HTVZt5NRtwiUrqWrcnT5JRW5zHe6uQXfP7SDUNz",
      "symbol": "wRAZOR",
      "name": "RAZOR (Wormhole)",
      "decimals": 9,
      "logoURI": "https://cdn.jsdelivr.net/gh/trustwallet/assets@master/blockchains/ethereum/assets/0x50DE6856358Cc35f3A9a57eAAA34BD4cB707d2cd/logo.png",
      "tags": [
        "wrapped",
        "wormhole"
      ],
      "extensions": {
        "address": "0x50DE6856358Cc35f3A9a57eAAA34BD4cB707d2cd",
        "bridgeContract": "https://etherscan.io/address/0xf92cD566Ea4864356C5491c177A430C222d7e678",
        "assetContract": "https://etherscan.io/address/0x50DE6856358Cc35f3A9a57eAAA34BD4cB707d2cd",
        "coingeckoId": "razor-network"
      }
    },
    {
      "chainId": 101,
      "address": "6msNYXzSVtjinqapq2xcvBb5NRq4YTPAi7wc5Jx8M8TS",
      "symbol": "wLINK",
      "name": "ChainLink Token (Wormhole)",
      "decimals": 9,
      "logoURI": "https://cdn.jsdelivr.net/gh/trustwallet/assets@master/blockchains/ethereum/assets/0x514910771AF9Ca656af840dff83E8264EcF986CA/logo.png",
      "tags": [
        "wrapped",
        "wormhole"
      ],
      "extensions": {
        "address": "0x514910771AF9Ca656af840dff83E8264EcF986CA",
        "bridgeContract": "https://etherscan.io/address/0xf92cD566Ea4864356C5491c177A430C222d7e678",
        "assetContract": "https://etherscan.io/address/0x514910771AF9Ca656af840dff83E8264EcF986CA",
        "coingeckoId": "chainlink"
      }
    },
    {
      "chainId": 101,
      "address": "BX2gcRRS12iqFzKCpvTt4krBBYNymR9JBDZBxzfFLnbF",
      "symbol": "weRSDL",
      "name": "UnFederalReserveToken (Wormhole)",
      "decimals": 9,
      "logoURI": "https://cdn.jsdelivr.net/gh/trustwallet/assets@master/blockchains/ethereum/assets/0x5218E472cFCFE0b64A064F055B43b4cdC9EfD3A6/logo.png",
      "tags": [
        "wrapped",
        "wormhole"
      ],
      "extensions": {
        "address": "0x5218E472cFCFE0b64A064F055B43b4cdC9EfD3A6",
        "bridgeContract": "https://etherscan.io/address/0xf92cD566Ea4864356C5491c177A430C222d7e678",
        "assetContract": "https://etherscan.io/address/0x5218E472cFCFE0b64A064F055B43b4cdC9EfD3A6",
        "coingeckoId": "unfederalreserve"
      }
    },
    {
      "chainId": 101,
      "address": "CCGLdsokcybeF8NrCcu1RSQK8isNBjBA58kVEMTHTKjx",
      "symbol": "wsUSD",
      "name": "Synth sUSD (Wormhole)",
      "decimals": 9,
      "logoURI": "https://cdn.jsdelivr.net/gh/trustwallet/assets@master/blockchains/ethereum/assets/0x57Ab1ec28D129707052df4dF418D58a2D46d5f51/logo.png",
      "tags": [
        "wrapped",
        "wormhole"
      ],
      "extensions": {
        "address": "0x57Ab1ec28D129707052df4dF418D58a2D46d5f51",
        "bridgeContract": "https://etherscan.io/address/0xf92cD566Ea4864356C5491c177A430C222d7e678",
        "assetContract": "https://etherscan.io/address/0x57Ab1ec28D129707052df4dF418D58a2D46d5f51",
        "coingeckoId": "nusd"
      }
    },
    {
      "chainId": 101,
      "address": "FP9ogG7hTdfcTJwn4prF9AVEcfcjLq1GtkqYM4oRn7eY",
      "symbol": "wHEGIC",
      "name": "Hegic (Wormhole)",
      "decimals": 9,
      "logoURI": "https://cdn.jsdelivr.net/gh/trustwallet/assets@master/blockchains/ethereum/assets/0x584bC13c7D411c00c01A62e8019472dE68768430/logo.png",
      "tags": [
        "wrapped",
        "wormhole"
      ],
      "extensions": {
        "address": "0x584bC13c7D411c00c01A62e8019472dE68768430",
        "bridgeContract": "https://etherscan.io/address/0xf92cD566Ea4864356C5491c177A430C222d7e678",
        "assetContract": "https://etherscan.io/address/0x584bC13c7D411c00c01A62e8019472dE68768430",
        "coingeckoId": "hegic"
      }
    },
    {
      "chainId": 101,
      "address": "DboP5vvYUVjmKSHKJ1YFHwmv41KtUscnYgzjmPgHwQVn",
      "symbol": "wXFI",
      "name": "Xfinance (Wormhole)",
      "decimals": 9,
      "logoURI": "https://cdn.jsdelivr.net/gh/trustwallet/assets@master/blockchains/ethereum/assets/0x5BEfBB272290dD5b8521D4a938f6c4757742c430/logo.png",
      "tags": [
        "wrapped",
        "wormhole"
      ],
      "extensions": {
        "address": "0x5BEfBB272290dD5b8521D4a938f6c4757742c430",
        "bridgeContract": "https://etherscan.io/address/0xf92cD566Ea4864356C5491c177A430C222d7e678",
        "assetContract": "https://etherscan.io/address/0x5BEfBB272290dD5b8521D4a938f6c4757742c430",
        "coingeckoId": "xfinance"
      }
    },
    {
      "chainId": 101,
      "address": "6c4U9yxGzVjejSJJXrdX8wtt532Et6MrBUZc2oK5j6w5",
      "symbol": "wDEXTF",
      "name": "DEXTF Token (Wormhole)",
      "decimals": 9,
      "logoURI": "https://cdn.jsdelivr.net/gh/trustwallet/assets@master/blockchains/ethereum/assets/0x5F64Ab1544D28732F0A24F4713c2C8ec0dA089f0/logo.png",
      "tags": [
        "wrapped",
        "wormhole"
      ],
      "extensions": {
        "address": "0x5F64Ab1544D28732F0A24F4713c2C8ec0dA089f0",
        "bridgeContract": "https://etherscan.io/address/0xf92cD566Ea4864356C5491c177A430C222d7e678",
        "assetContract": "https://etherscan.io/address/0x5F64Ab1544D28732F0A24F4713c2C8ec0dA089f0",
        "coingeckoId": "dextf"
      }
    },
    {
      "chainId": 101,
      "address": "JuXkRYNw54rujC7SPWcAM4ArLgA5x8nDQbS8xHAr6MA",
      "symbol": "wRLC",
      "name": "iExec RLC (Wormhole)",
      "decimals": 9,
      "logoURI": "https://cdn.jsdelivr.net/gh/trustwallet/assets@master/blockchains/ethereum/assets/0x607F4C5BB672230e8672085532f7e901544a7375/logo.png",
      "tags": [
        "wrapped",
        "wormhole"
      ],
      "extensions": {
        "address": "0x607F4C5BB672230e8672085532f7e901544a7375",
        "bridgeContract": "https://etherscan.io/address/0xf92cD566Ea4864356C5491c177A430C222d7e678",
        "assetContract": "https://etherscan.io/address/0x607F4C5BB672230e8672085532f7e901544a7375",
        "coingeckoId": "iexec-rlc"
      }
    },
    {
      "chainId": 101,
      "address": "7NfgSkv6kZ6ZWP6SJPtMuaUYGVEngVK8UFnaFTPk3QsM",
      "symbol": "wCORE",
      "name": "cVault.finance (Wormhole)",
      "decimals": 9,
      "logoURI": "https://cdn.jsdelivr.net/gh/trustwallet/assets@master/blockchains/ethereum/assets/0x62359Ed7505Efc61FF1D56fEF82158CcaffA23D7/logo.png",
      "tags": [
        "wrapped",
        "wormhole"
      ],
      "extensions": {
        "address": "0x62359Ed7505Efc61FF1D56fEF82158CcaffA23D7",
        "bridgeContract": "https://etherscan.io/address/0xf92cD566Ea4864356C5491c177A430C222d7e678",
        "assetContract": "https://etherscan.io/address/0x62359Ed7505Efc61FF1D56fEF82158CcaffA23D7",
        "coingeckoId": "cvault-finance"
      }
    },
    {
      "chainId": 101,
      "address": "AqLKDJiGL4wXKPAfzNom3xEdQwgj2LTCE4k34gzvZsE6",
      "symbol": "wCFi",
      "name": "CyberFi Token (Wormhole)",
      "decimals": 9,
      "logoURI": "https://cdn.jsdelivr.net/gh/trustwallet/assets@master/blockchains/ethereum/assets/0x63b4f3e3fa4e438698CE330e365E831F7cCD1eF4/logo.png",
      "tags": [
        "wrapped",
        "wormhole"
      ],
      "extensions": {
        "address": "0x63b4f3e3fa4e438698CE330e365E831F7cCD1eF4",
        "bridgeContract": "https://etherscan.io/address/0xf92cD566Ea4864356C5491c177A430C222d7e678",
        "assetContract": "https://etherscan.io/address/0x63b4f3e3fa4e438698CE330e365E831F7cCD1eF4",
        "coingeckoId": "cyberfi"
      }
    },
    {
      "chainId": 101,
      "address": "FLrjpCRrd4GffHu8MVYGvuLxYLuBGVaXsnCecw3Effci",
      "symbol": "wWISE",
      "name": "Wise Token (Wormhole)",
      "decimals": 9,
      "logoURI": "https://cdn.jsdelivr.net/gh/trustwallet/assets@master/blockchains/ethereum/assets/0x66a0f676479Cee1d7373f3DC2e2952778BfF5bd6/logo.png",
      "tags": [
        "wrapped",
        "wormhole"
      ],
      "extensions": {
        "address": "0x66a0f676479Cee1d7373f3DC2e2952778BfF5bd6",
        "bridgeContract": "https://etherscan.io/address/0xf92cD566Ea4864356C5491c177A430C222d7e678",
        "assetContract": "https://etherscan.io/address/0x66a0f676479Cee1d7373f3DC2e2952778BfF5bd6",
        "coingeckoId": "wise-token11"
      }
    },
    {
      "chainId": 101,
      "address": "GaMPhVyp1xd9xJuPskDEzQzp8mKfEjAmhny8NX7y7YKc",
      "symbol": "wGNO",
      "name": "Gnosis Token (Wormhole)",
      "decimals": 9,
      "logoURI": "https://cdn.jsdelivr.net/gh/trustwallet/assets@master/blockchains/ethereum/assets/0x6810e776880C02933D47DB1b9fc05908e5386b96/logo.png",
      "tags": [
        "wrapped",
        "wormhole"
      ],
      "extensions": {
        "address": "0x6810e776880C02933D47DB1b9fc05908e5386b96",
        "bridgeContract": "https://etherscan.io/address/0xf92cD566Ea4864356C5491c177A430C222d7e678",
        "assetContract": "https://etherscan.io/address/0x6810e776880C02933D47DB1b9fc05908e5386b96",
        "coingeckoId": "gnosis"
      }
    },
    {
      "chainId": 101,
      "address": "CCAQZHBVWKDukT68PZ3LenDs7apibeSYeJ3jHE8NzBC5",
      "symbol": "wPOOLZ",
      "name": "$Poolz Finance (Wormhole)",
      "decimals": 9,
      "logoURI": "https://cdn.jsdelivr.net/gh/trustwallet/assets@master/blockchains/ethereum/assets/0x69A95185ee2a045CDC4bCd1b1Df10710395e4e23/logo.png",
      "tags": [
        "wrapped",
        "wormhole"
      ],
      "extensions": {
        "address": "0x69A95185ee2a045CDC4bCd1b1Df10710395e4e23",
        "bridgeContract": "https://etherscan.io/address/0xf92cD566Ea4864356C5491c177A430C222d7e678",
        "assetContract": "https://etherscan.io/address/0x69A95185ee2a045CDC4bCd1b1Df10710395e4e23",
        "coingeckoId": "poolz-finance"
      }
    },
    {
      "chainId": 101,
      "address": "FYpdBuyAHSbdaAyD1sKkxyLWbAP8uUW9h6uvdhK74ij1",
      "symbol": "wDAI",
      "name": "Dai Stablecoin (Wormhole)",
      "decimals": 9,
      "logoURI": "https://cdn.jsdelivr.net/gh/trustwallet/assets@master/blockchains/ethereum/assets/0x6B175474E89094C44Da98b954EedeAC495271d0F/logo.png",
      "tags": [
        "wrapped",
        "wormhole"
      ],
      "extensions": {
        "address": "0x6B175474E89094C44Da98b954EedeAC495271d0F",
        "bridgeContract": "https://etherscan.io/address/0xf92cD566Ea4864356C5491c177A430C222d7e678",
        "assetContract": "https://etherscan.io/address/0x6B175474E89094C44Da98b954EedeAC495271d0F",
        "coingeckoId": "dai"
      }
    },
    {
      "chainId": 101,
      "address": "HbMGwfGjGPchtaPwyrtJFy8APZN5w1hi63xnzmj1f23v",
      "symbol": "wSUSHI",
      "name": "SushiSwap (Wormhole)",
      "decimals": 9,
      "logoURI": "https://cdn.jsdelivr.net/gh/trustwallet/assets@master/blockchains/ethereum/assets/0x6B3595068778DD592e39A122f4f5a5cF09C90fE2/logo.png",
      "tags": [
        "wrapped",
        "wormhole"
      ],
      "extensions": {
        "address": "0x6B3595068778DD592e39A122f4f5a5cF09C90fE2",
        "bridgeContract": "https://etherscan.io/address/0xf92cD566Ea4864356C5491c177A430C222d7e678",
        "assetContract": "https://etherscan.io/address/0x6B3595068778DD592e39A122f4f5a5cF09C90fE2",
        "coingeckoId": "sushi"
      }
    },
    {
      "chainId": 101,
      "address": "6Tmi8TZasqdxWB59uE5Zw9VLKecuCbsLSsPEqoMpmozA",
      "symbol": "wFYZ",
      "name": "Fyooz (Wormhole)",
      "decimals": 9,
      "logoURI": "https://cdn.jsdelivr.net/gh/trustwallet/assets@master/blockchains/ethereum/assets/0x6BFf2fE249601ed0Db3a87424a2E923118BB0312/logo.png",
      "tags": [
        "wrapped",
        "wormhole"
      ],
      "extensions": {
        "address": "0x6BFf2fE249601ed0Db3a87424a2E923118BB0312",
        "bridgeContract": "https://etherscan.io/address/0xf92cD566Ea4864356C5491c177A430C222d7e678",
        "assetContract": "https://etherscan.io/address/0x6BFf2fE249601ed0Db3a87424a2E923118BB0312",
        "coingeckoId": "fyooz"
      }
    },
    {
      "chainId": 101,
      "address": "3sHinPxEPqhEGip2Wy45TFmgAA1Atg2mctMjY5RKJUjk",
      "symbol": "wQRX",
      "name": "QuiverX (Wormhole)",
      "decimals": 9,
      "logoURI": "https://cdn.jsdelivr.net/gh/trustwallet/assets@master/blockchains/ethereum/assets/0x6e0daDE58D2d89eBBe7aFc384e3E4f15b70b14D8/logo.png",
      "tags": [
        "wrapped",
        "wormhole"
      ],
      "extensions": {
        "address": "0x6e0daDE58D2d89eBBe7aFc384e3E4f15b70b14D8",
        "bridgeContract": "https://etherscan.io/address/0xf92cD566Ea4864356C5491c177A430C222d7e678",
        "assetContract": "https://etherscan.io/address/0x6e0daDE58D2d89eBBe7aFc384e3E4f15b70b14D8",
        "coingeckoId": "quiverx"
      }
    },
    {
      "chainId": 101,
      "address": "4ighgEijHcCoLu9AsvwVz2TnGFqAgzQtQMr6ch88Jrfe",
      "symbol": "wTRADE",
      "name": "UniTrade (Wormhole)",
      "decimals": 9,
      "logoURI": "https://cdn.jsdelivr.net/gh/trustwallet/assets@master/blockchains/ethereum/assets/0x6F87D756DAf0503d08Eb8993686c7Fc01Dc44fB1/logo.png",
      "tags": [
        "wrapped",
        "wormhole"
      ],
      "extensions": {
        "address": "0x6F87D756DAf0503d08Eb8993686c7Fc01Dc44fB1",
        "bridgeContract": "https://etherscan.io/address/0xf92cD566Ea4864356C5491c177A430C222d7e678",
        "assetContract": "https://etherscan.io/address/0x6F87D756DAf0503d08Eb8993686c7Fc01Dc44fB1",
        "coingeckoId": "unitrade"
      }
    },
    {
      "chainId": 101,
      "address": "FTPnEQ3NfRRZ9tvmpDW6JFrvweBE5sanxnXSpJL1dvbB",
      "symbol": "wBIRD",
      "name": "Bird.Money (Wormhole)",
      "decimals": 9,
      "logoURI": "https://cdn.jsdelivr.net/gh/trustwallet/assets@master/blockchains/ethereum/assets/0x70401dFD142A16dC7031c56E862Fc88Cb9537Ce0/logo.png",
      "tags": [
        "wrapped",
        "wormhole"
      ],
      "extensions": {
        "address": "0x70401dFD142A16dC7031c56E862Fc88Cb9537Ce0",
        "bridgeContract": "https://etherscan.io/address/0xf92cD566Ea4864356C5491c177A430C222d7e678",
        "assetContract": "https://etherscan.io/address/0x70401dFD142A16dC7031c56E862Fc88Cb9537Ce0",
        "coingeckoId": "bird-money"
      }
    },
    {
      "chainId": 101,
      "address": "QVDE6rhcGPSB3ex5T7vWBzvoSRUXULjuSGpVuKwu5XH",
      "symbol": "wAXN",
      "name": "Axion (Wormhole)",
      "decimals": 9,
      "logoURI": "https://cdn.jsdelivr.net/gh/trustwallet/assets@master/blockchains/ethereum/assets/0x71F85B2E46976bD21302B64329868fd15eb0D127/logo.png",
      "tags": [
        "wrapped",
        "wormhole"
      ],
      "extensions": {
        "address": "0x71F85B2E46976bD21302B64329868fd15eb0D127",
        "bridgeContract": "https://etherscan.io/address/0xf92cD566Ea4864356C5491c177A430C222d7e678",
        "assetContract": "https://etherscan.io/address/0x71F85B2E46976bD21302B64329868fd15eb0D127",
        "coingeckoId": "axion"
      }
    },
    {
      "chainId": 101,
      "address": "J6AbGG62yo9UJ2T9r9GM7pnoRNui5DsZDnPbiNAPqbVd",
      "symbol": "wBMI",
      "name": "Bridge Mutual (Wormhole)",
      "decimals": 9,
      "logoURI": "https://cdn.jsdelivr.net/gh/trustwallet/assets@master/blockchains/ethereum/assets/0x725C263e32c72dDC3A19bEa12C5a0479a81eE688/logo.png",
      "tags": [
        "wrapped",
        "wormhole"
      ],
      "extensions": {
        "address": "0x725C263e32c72dDC3A19bEa12C5a0479a81eE688",
        "bridgeContract": "https://etherscan.io/address/0xf92cD566Ea4864356C5491c177A430C222d7e678",
        "assetContract": "https://etherscan.io/address/0x725C263e32c72dDC3A19bEa12C5a0479a81eE688",
        "coingeckoId": "bridge-mutual"
      }
    },
    {
      "chainId": 101,
      "address": "4wvHoaxxZxFeNrMTP8bLVRh1ziSBV7crN665WX4rRMqe",
      "symbol": "wDYT",
      "name": "DoYourTip (Wormhole)",
      "decimals": 9,
      "logoURI": "https://cdn.jsdelivr.net/gh/trustwallet/assets@master/blockchains/ethereum/assets/0x740623d2c797b7D8D1EcB98e9b4Afcf99Ec31E14/logo.png",
      "tags": [
        "wrapped",
        "wormhole"
      ],
      "extensions": {
        "address": "0x740623d2c797b7D8D1EcB98e9b4Afcf99Ec31E14",
        "bridgeContract": "https://etherscan.io/address/0xf92cD566Ea4864356C5491c177A430C222d7e678",
        "assetContract": "https://etherscan.io/address/0x740623d2c797b7D8D1EcB98e9b4Afcf99Ec31E14",
        "coingeckoId": "dynamite"
      }
    },
    {
      "chainId": 101,
      "address": "Fe5fWjCLDMJoi4sTmfR2VW4BT1LwsbR1n6QAjzJQvhhf",
      "symbol": "wBBR",
      "name": "BitberryToken (Wormhole)",
      "decimals": 9,
      "logoURI": "https://cdn.jsdelivr.net/gh/trustwallet/assets@master/blockchains/ethereum/assets/0x7671904eed7f10808B664fc30BB8693FD7237abF/logo.png",
      "tags": [
        "wrapped",
        "wormhole"
      ],
      "extensions": {
        "address": "0x7671904eed7f10808B664fc30BB8693FD7237abF",
        "bridgeContract": "https://etherscan.io/address/0xf92cD566Ea4864356C5491c177A430C222d7e678",
        "assetContract": "https://etherscan.io/address/0x7671904eed7f10808B664fc30BB8693FD7237abF",
        "coingeckoId": "bitberry-token"
      }
    },
    {
      "chainId": 101,
      "address": "5J9yhFRnQZx3RiqHzfQpAffX5UQz3k8vQCZH2g9Z9sDg",
      "symbol": "wWAXE",
      "name": "WAX Economic Token (Wormhole)",
      "decimals": 8,
      "logoURI": "https://cdn.jsdelivr.net/gh/trustwallet/assets@master/blockchains/ethereum/assets/0x7a2Bc711E19ba6aff6cE8246C546E8c4B4944DFD/logo.png",
      "tags": [
        "wrapped",
        "wormhole"
      ],
      "extensions": {
        "address": "0x7a2Bc711E19ba6aff6cE8246C546E8c4B4944DFD",
        "bridgeContract": "https://etherscan.io/address/0xf92cD566Ea4864356C5491c177A430C222d7e678",
        "assetContract": "https://etherscan.io/address/0x7a2Bc711E19ba6aff6cE8246C546E8c4B4944DFD",
        "coingeckoId": "waxe"
      }
    },
    {
      "chainId": 101,
      "address": "4DHywS5EjUTF5AYisPZiJbWcCV4gfpH98oKxpgyKRnnQ",
      "symbol": "wMATIC",
      "name": "Matic Token (Wormhole)",
      "decimals": 9,
      "logoURI": "https://cdn.jsdelivr.net/gh/trustwallet/assets@master/blockchains/ethereum/assets/0x7D1AfA7B718fb893dB30A3aBc0Cfc608AaCfeBB0/logo.png",
      "tags": [
        "wrapped",
        "wormhole"
      ],
      "extensions": {
        "address": "0x7D1AfA7B718fb893dB30A3aBc0Cfc608AaCfeBB0",
        "bridgeContract": "https://etherscan.io/address/0xf92cD566Ea4864356C5491c177A430C222d7e678",
        "assetContract": "https://etherscan.io/address/0x7D1AfA7B718fb893dB30A3aBc0Cfc608AaCfeBB0",
        "coingeckoId": "matic-network"
      }
    },
    {
      "chainId": 101,
      "address": "Au9E8ygQdTJQZXmNKPdtLEP8rGjC4qsGRhkJgjFNPAr8",
      "symbol": "wXRT",
      "name": "Robonomics (Wormhole)",
      "decimals": 9,
      "logoURI": "https://cdn.jsdelivr.net/gh/trustwallet/assets@master/blockchains/ethereum/assets/0x7dE91B204C1C737bcEe6F000AAA6569Cf7061cb7/logo.png",
      "tags": [
        "wrapped",
        "wormhole"
      ],
      "extensions": {
        "address": "0x7dE91B204C1C737bcEe6F000AAA6569Cf7061cb7",
        "bridgeContract": "https://etherscan.io/address/0xf92cD566Ea4864356C5491c177A430C222d7e678",
        "assetContract": "https://etherscan.io/address/0x7dE91B204C1C737bcEe6F000AAA6569Cf7061cb7",
        "coingeckoId": "robonomics-network"
      }
    },
    {
      "chainId": 101,
      "address": "5DQZ14hLDxveMH7NyGmTmUTRGgVAVXADp3cP2UHeH6hM",
      "symbol": "wAAVE",
      "name": "Aave Token (Wormhole)",
      "decimals": 9,
      "logoURI": "https://cdn.jsdelivr.net/gh/trustwallet/assets@master/blockchains/ethereum/assets/0x7Fc66500c84A76Ad7e9c93437bFc5Ac33E2DDaE9/logo.png",
      "tags": [
        "wrapped",
        "wormhole"
      ],
      "extensions": {
        "address": "0x7Fc66500c84A76Ad7e9c93437bFc5Ac33E2DDaE9",
        "bridgeContract": "https://etherscan.io/address/0xf92cD566Ea4864356C5491c177A430C222d7e678",
        "assetContract": "https://etherscan.io/address/0x7Fc66500c84A76Ad7e9c93437bFc5Ac33E2DDaE9",
        "coingeckoId": "aave"
      }
    },
    {
      "chainId": 101,
      "address": "Arc2ZVKNCdDU4vB8Ubud5QayDtjo2oJF9xVrUPQ6TWxF",
      "symbol": "wLEND",
      "name": "Lend (Wormhole)",
      "decimals": 9,
      "logoURI": "https://cdn.jsdelivr.net/gh/trustwallet/assets@master/blockchains/ethereum/assets/0x80fB784B7eD66730e8b1DBd9820aFD29931aab03/logo.png",
      "tags": [
        "wrapped",
        "wormhole"
      ],
      "extensions": {
        "address": "0x80fB784B7eD66730e8b1DBd9820aFD29931aab03",
        "bridgeContract": "https://etherscan.io/address/0xf92cD566Ea4864356C5491c177A430C222d7e678",
        "assetContract": "https://etherscan.io/address/0x80fB784B7eD66730e8b1DBd9820aFD29931aab03",
        "coingeckoId": "ethlend"
      }
    },
    {
      "chainId": 101,
      "address": "2ctKUDkGBnVykt31AhMPhHvAQWJvoNGbLh7aRidjtAqv",
      "symbol": "wPOLS",
      "name": "PolkastarterToken (Wormhole)",
      "decimals": 9,
      "logoURI": "https://cdn.jsdelivr.net/gh/trustwallet/assets@master/blockchains/ethereum/assets/0x83e6f1E41cdd28eAcEB20Cb649155049Fac3D5Aa/logo.png",
      "tags": [
        "wrapped",
        "wormhole"
      ],
      "extensions": {
        "address": "0x83e6f1E41cdd28eAcEB20Cb649155049Fac3D5Aa",
        "bridgeContract": "https://etherscan.io/address/0xf92cD566Ea4864356C5491c177A430C222d7e678",
        "assetContract": "https://etherscan.io/address/0x83e6f1E41cdd28eAcEB20Cb649155049Fac3D5Aa",
        "coingeckoId": "polkastarter"
      }
    },
    {
      "chainId": 101,
      "address": "8FnkznYpHvKiaBkgatVoCrNiS5y5KW62JqgjnxVhDejC",
      "symbol": "wUBT",
      "name": "Unibright (Wormhole)",
      "decimals": 8,
      "logoURI": "https://cdn.jsdelivr.net/gh/trustwallet/assets@master/blockchains/ethereum/assets/0x8400D94A5cb0fa0D041a3788e395285d61c9ee5e/logo.png",
      "tags": [
        "wrapped",
        "wormhole"
      ],
      "extensions": {
        "address": "0x8400D94A5cb0fa0D041a3788e395285d61c9ee5e",
        "bridgeContract": "https://etherscan.io/address/0xf92cD566Ea4864356C5491c177A430C222d7e678",
        "assetContract": "https://etherscan.io/address/0x8400D94A5cb0fa0D041a3788e395285d61c9ee5e",
        "coingeckoId": "unibright"
      }
    },
    {
      "chainId": 101,
      "address": "4LLAYXVmT3U8Sew6k3tk66zk3btT91QRzQzxcNX8XhzV",
      "symbol": "wDIA",
      "name": "DIA (Wormhole)",
      "decimals": 9,
      "logoURI": "https://cdn.jsdelivr.net/gh/trustwallet/assets@master/blockchains/ethereum/assets/0x84cA8bc7997272c7CfB4D0Cd3D55cd942B3c9419/logo.png",
      "tags": [
        "wrapped",
        "wormhole"
      ],
      "extensions": {
        "address": "0x84cA8bc7997272c7CfB4D0Cd3D55cd942B3c9419",
        "bridgeContract": "https://etherscan.io/address/0xf92cD566Ea4864356C5491c177A430C222d7e678",
        "assetContract": "https://etherscan.io/address/0x84cA8bc7997272c7CfB4D0Cd3D55cd942B3c9419",
        "coingeckoId": "dia-data"
      }
    },
    {
      "chainId": 101,
      "address": "8L8pDf3jutdpdr4m3np68CL9ZroLActrqwxi6s9Ah5xU",
      "symbol": "wFRAX",
      "name": "Frax (Wormhole)",
      "decimals": 9,
      "logoURI": "https://cdn.jsdelivr.net/gh/trustwallet/assets@master/blockchains/ethereum/assets/0x853d955aCEf822Db058eb8505911ED77F175b99e/logo.png",
      "tags": [
        "wrapped",
        "wormhole"
      ],
      "extensions": {
        "address": "0x853d955aCEf822Db058eb8505911ED77F175b99e",
        "bridgeContract": "https://etherscan.io/address/0xf92cD566Ea4864356C5491c177A430C222d7e678",
        "assetContract": "https://etherscan.io/address/0x853d955aCEf822Db058eb8505911ED77F175b99e",
        "coingeckoId": "frax"
      }
    },
    {
      "chainId": 101,
      "address": "H3oVL2zJpHJaDoRfQmSrftv3fkGzvsiQgugCZmcRBykG",
      "symbol": "wKEEP",
      "name": "KEEP Token (Wormhole)",
      "decimals": 9,
      "logoURI": "https://cdn.jsdelivr.net/gh/trustwallet/assets@master/blockchains/ethereum/assets/0x85Eee30c52B0b379b046Fb0F85F4f3Dc3009aFEC/logo.png",
      "tags": [
        "wrapped",
        "wormhole"
      ],
      "extensions": {
        "address": "0x85Eee30c52B0b379b046Fb0F85F4f3Dc3009aFEC",
        "bridgeContract": "https://etherscan.io/address/0xf92cD566Ea4864356C5491c177A430C222d7e678",
        "assetContract": "https://etherscan.io/address/0x85Eee30c52B0b379b046Fb0F85F4f3Dc3009aFEC",
        "coingeckoId": "keep-network"
      }
    },
    {
      "chainId": 101,
      "address": "64oqP1dFqqD8NEL4RPCpMyrHmpo31rj3nYxULVXvayfW",
      "symbol": "wRSR",
      "name": "Reserve Rights (Wormhole)",
      "decimals": 9,
      "logoURI": "https://cdn.jsdelivr.net/gh/trustwallet/assets@master/blockchains/ethereum/assets/0x8762db106B2c2A0bccB3A80d1Ed41273552616E8/logo.png",
      "tags": [
        "wrapped",
        "wormhole"
      ],
      "extensions": {
        "address": "0x8762db106B2c2A0bccB3A80d1Ed41273552616E8",
        "bridgeContract": "https://etherscan.io/address/0xf92cD566Ea4864356C5491c177A430C222d7e678",
        "assetContract": "https://etherscan.io/address/0x8762db106B2c2A0bccB3A80d1Ed41273552616E8",
        "coingeckoId": "reserve-rights-token"
      }
    },
    {
      "chainId": 101,
      "address": "5SU7veiCRA16ZxnS24kCC1dwQYVwi3whvTdM48iNE1Rm",
      "symbol": "wMPH",
      "name": "88mph.app (Wormhole)",
      "decimals": 9,
      "logoURI": "https://cdn.jsdelivr.net/gh/trustwallet/assets@master/blockchains/ethereum/assets/0x8888801aF4d980682e47f1A9036e589479e835C5/logo.png",
      "tags": [
        "wrapped",
        "wormhole"
      ],
      "extensions": {
        "address": "0x8888801aF4d980682e47f1A9036e589479e835C5",
        "bridgeContract": "https://etherscan.io/address/0xf92cD566Ea4864356C5491c177A430C222d7e678",
        "assetContract": "https://etherscan.io/address/0x8888801aF4d980682e47f1A9036e589479e835C5",
        "coingeckoId": "88mph"
      }
    },
    {
      "chainId": 101,
      "address": "5fv26ojhPHWNaikXcMf2TBu4JENjLQ2PWgWYeitttVwv",
      "symbol": "wPAID",
      "name": "PAID Network (Wormhole)",
      "decimals": 9,
      "logoURI": "https://cdn.jsdelivr.net/gh/trustwallet/assets@master/blockchains/ethereum/assets/0x8c8687fC965593DFb2F0b4EAeFD55E9D8df348df/logo.png",
      "tags": [
        "wrapped",
        "wormhole"
      ],
      "extensions": {
        "address": "0x8c8687fC965593DFb2F0b4EAeFD55E9D8df348df",
        "bridgeContract": "https://etherscan.io/address/0xf92cD566Ea4864356C5491c177A430C222d7e678",
        "assetContract": "https://etherscan.io/address/0x8c8687fC965593DFb2F0b4EAeFD55E9D8df348df",
        "coingeckoId": "paid-network"
      }
    },
    {
      "chainId": 101,
      "address": "ACr98v3kv9qaGnR3p2BfsoSK9Q2ZmP6zUkm3qxv5ZJDd",
      "symbol": "wSXP",
      "name": "Swipe (Wormhole)",
      "decimals": 9,
      "logoURI": "https://cdn.jsdelivr.net/gh/trustwallet/assets@master/blockchains/ethereum/assets/0x8CE9137d39326AD0cD6491fb5CC0CbA0e089b6A9/logo.png",
      "tags": [
        "wrapped",
        "wormhole"
      ],
      "extensions": {
        "address": "0x8CE9137d39326AD0cD6491fb5CC0CbA0e089b6A9",
        "bridgeContract": "https://etherscan.io/address/0xf92cD566Ea4864356C5491c177A430C222d7e678",
        "assetContract": "https://etherscan.io/address/0x8CE9137d39326AD0cD6491fb5CC0CbA0e089b6A9",
        "coingeckoId": "swipe"
      }
    },
    {
      "chainId": 101,
      "address": "7gBuzBcJ7V48m8TiKJ1XWNDUerK2XfAbjxuRiKMb6S8Z",
      "symbol": "wREQ",
      "name": "Request Token (Wormhole)",
      "decimals": 9,
      "logoURI": "https://cdn.jsdelivr.net/gh/trustwallet/assets@master/blockchains/ethereum/assets/0x8f8221aFbB33998d8584A2B05749bA73c37a938a/logo.png",
      "tags": [
        "wrapped",
        "wormhole"
      ],
      "extensions": {
        "address": "0x8f8221aFbB33998d8584A2B05749bA73c37a938a",
        "bridgeContract": "https://etherscan.io/address/0xf92cD566Ea4864356C5491c177A430C222d7e678",
        "assetContract": "https://etherscan.io/address/0x8f8221aFbB33998d8584A2B05749bA73c37a938a",
        "coingeckoId": "request-network"
      }
    },
    {
      "chainId": 101,
      "address": "CtDjsryLtwZCLj8TeniV7tWHbkaREfjKDWpvyQvsTyek",
      "symbol": "wWHALE",
      "name": "WHALE (Wormhole)",
      "decimals": 4,
      "logoURI": "https://cdn.jsdelivr.net/gh/trustwallet/assets@master/blockchains/ethereum/assets/0x9355372396e3F6daF13359B7b607a3374cc638e0/logo.png",
      "tags": [
        "wrapped",
        "wormhole"
      ],
      "extensions": {
        "address": "0x9355372396e3F6daF13359B7b607a3374cc638e0",
        "bridgeContract": "https://etherscan.io/address/0xf92cD566Ea4864356C5491c177A430C222d7e678",
        "assetContract": "https://etherscan.io/address/0x9355372396e3F6daF13359B7b607a3374cc638e0",
        "coingeckoId": "whale"
      }
    },
    {
      "chainId": 101,
      "address": "JDUgn6JUSwufqqthRdnZZKWv2vEdYvHxigF5Hk79yxRm",
      "symbol": "wPNK",
      "name": "Pinakion (Wormhole)",
      "decimals": 9,
      "logoURI": "https://cdn.jsdelivr.net/gh/trustwallet/assets@master/blockchains/ethereum/assets/0x93ED3FBe21207Ec2E8f2d3c3de6e058Cb73Bc04d/logo.png",
      "tags": [
        "wrapped",
        "wormhole"
      ],
      "extensions": {
        "address": "0x93ED3FBe21207Ec2E8f2d3c3de6e058Cb73Bc04d",
        "bridgeContract": "https://etherscan.io/address/0xf92cD566Ea4864356C5491c177A430C222d7e678",
        "assetContract": "https://etherscan.io/address/0x93ED3FBe21207Ec2E8f2d3c3de6e058Cb73Bc04d",
        "coingeckoId": "kleros"
      }
    },
    {
      "chainId": 101,
      "address": "EJKqF4p7xVhXkcDNCrVQJE4osow76226bc6u3AtsGXaG",
      "symbol": "wAPY",
      "name": "APY Governance Token (Wormhole)",
      "decimals": 9,
      "logoURI": "https://cdn.jsdelivr.net/gh/trustwallet/assets@master/blockchains/ethereum/assets/0x95a4492F028aa1fd432Ea71146b433E7B4446611/logo.png",
      "tags": [
        "wrapped",
        "wormhole"
      ],
      "extensions": {
        "address": "0x95a4492F028aa1fd432Ea71146b433E7B4446611",
        "bridgeContract": "https://etherscan.io/address/0xf92cD566Ea4864356C5491c177A430C222d7e678",
        "assetContract": "https://etherscan.io/address/0x95a4492F028aa1fd432Ea71146b433E7B4446611",
        "coingeckoId": "apy-finance"
      }
    },
    {
      "chainId": 101,
      "address": "AF7Dv5Vzi1dT2fLnz4ysiRQ6FxGN1M6mrmHwgNpx7FVH",
      "symbol": "wOCEAN",
      "name": "Ocean Protocol (Wormhole)",
      "decimals": 9,
      "logoURI": "https://cdn.jsdelivr.net/gh/trustwallet/assets@master/blockchains/ethereum/assets/0x967da4048cD07aB37855c090aAF366e4ce1b9F48/logo.png",
      "tags": [
        "wrapped",
        "wormhole"
      ],
      "extensions": {
        "address": "0x967da4048cD07aB37855c090aAF366e4ce1b9F48",
        "bridgeContract": "https://etherscan.io/address/0xf92cD566Ea4864356C5491c177A430C222d7e678",
        "assetContract": "https://etherscan.io/address/0x967da4048cD07aB37855c090aAF366e4ce1b9F48",
        "coingeckoId": "ocean-protocol"
      }
    },
    {
      "chainId": 101,
      "address": "AyNULvvLGW11fThvhncqNRjEgmDbMEHdDL4HqXD6SM8V",
      "symbol": "wSPI",
      "name": "Shopping.io (Wormhole)",
      "decimals": 9,
      "logoURI": "https://cdn.jsdelivr.net/gh/trustwallet/assets@master/blockchains/ethereum/assets/0x9B02dD390a603Add5c07f9fd9175b7DABE8D63B7/logo.png",
      "tags": [
        "wrapped",
        "wormhole"
      ],
      "extensions": {
        "address": "0x9B02dD390a603Add5c07f9fd9175b7DABE8D63B7",
        "bridgeContract": "https://etherscan.io/address/0xf92cD566Ea4864356C5491c177A430C222d7e678",
        "assetContract": "https://etherscan.io/address/0x9B02dD390a603Add5c07f9fd9175b7DABE8D63B7",
        "coingeckoId": "shopping-io"
      }
    },
    {
      "chainId": 101,
      "address": "3UeKTABxz9XexDtyKq646rSQvx8GVpKNwfMoKKfxsTsF",
      "symbol": "wBBTC",
      "name": "Binance Wrapped BTC (Wormhole)",
      "decimals": 8,
      "logoURI": "https://cdn.jsdelivr.net/gh/trustwallet/assets@master/blockchains/ethereum/assets/0x9BE89D2a4cd102D8Fecc6BF9dA793be995C22541/logo.png",
      "tags": [
        "wrapped",
        "wormhole"
      ],
      "extensions": {
        "address": "0x9BE89D2a4cd102D8Fecc6BF9dA793be995C22541",
        "bridgeContract": "https://etherscan.io/address/0xf92cD566Ea4864356C5491c177A430C222d7e678",
        "assetContract": "https://etherscan.io/address/0x9BE89D2a4cd102D8Fecc6BF9dA793be995C22541",
        "coingeckoId": "binance-wrapped-btc"
      }
    },
    {
      "chainId": 101,
      "address": "DsGbyCHbG4vSWBqAprR2eWuUAg8fXAgYkWL9psgvYZn5",
      "symbol": "wUNISTAKE",
      "name": "Unistake (Wormhole)",
      "decimals": 9,
      "logoURI": "https://cdn.jsdelivr.net/gh/trustwallet/assets@master/blockchains/ethereum/assets/0x9Ed8e7C9604790F7Ec589F99b94361d8AAB64E5E/logo.png",
      "tags": [
        "wrapped",
        "wormhole"
      ],
      "extensions": {
        "address": "0x9Ed8e7C9604790F7Ec589F99b94361d8AAB64E5E",
        "bridgeContract": "https://etherscan.io/address/0xf92cD566Ea4864356C5491c177A430C222d7e678",
        "assetContract": "https://etherscan.io/address/0x9Ed8e7C9604790F7Ec589F99b94361d8AAB64E5E",
        "coingeckoId": "unistake"
      }
    },
    {
      "chainId": 101,
      "address": "GBvv3jn9u6pZqPd2GVnQ7BKJzLwQnEWe4ci9k359PN9Z",
      "symbol": "wMKR",
      "name": "MakerDAO (Wormhole)",
      "decimals": 9,
      "logoURI": "https://cdn.jsdelivr.net/gh/trustwallet/assets@master/blockchains/ethereum/assets/0x9f8F72aA9304c8B593d555F12eF6589cC3A579A2/logo.png",
      "tags": [
        "wrapped",
        "wormhole"
      ],
      "extensions": {
        "address": "0x9f8F72aA9304c8B593d555F12eF6589cC3A579A2",
        "bridgeContract": "https://etherscan.io/address/0xf92cD566Ea4864356C5491c177A430C222d7e678",
        "assetContract": "https://etherscan.io/address/0x9f8F72aA9304c8B593d555F12eF6589cC3A579A2",
        "coingeckoId": "maker"
      }
    },
    {
      "chainId": 101,
      "address": "53ETjuzUNHG8c7rZ2hxQLQfN5R6tEYtdYwNQsa68xFUk",
      "symbol": "wFARM",
      "name": "FARM Reward Token (Wormhole)",
      "decimals": 9,
      "logoURI": "https://cdn.jsdelivr.net/gh/trustwallet/assets@master/blockchains/ethereum/assets/0xa0246c9032bC3A600820415aE600c6388619A14D/logo.png",
      "tags": [
        "wrapped",
        "wormhole"
      ],
      "extensions": {
        "address": "0xa0246c9032bC3A600820415aE600c6388619A14D",
        "bridgeContract": "https://etherscan.io/address/0xf92cD566Ea4864356C5491c177A430C222d7e678",
        "assetContract": "https://etherscan.io/address/0xa0246c9032bC3A600820415aE600c6388619A14D",
        "coingeckoId": "harvest-finance"
      }
    },
    {
      "chainId": 101,
      "address": "FVsXUnbhifqJ4LiXQEbpUtXVdB8T5ADLKqSs5t1oc54F",
      "symbol": "wUSDC",
      "name": "USD Coin (Wormhole)",
      "decimals": 6,
      "logoURI": "https://cdn.jsdelivr.net/gh/solana-labs/token-list@main/assets/mainnet/EPjFWdd5AufqSSqeM2qN1xzybapC8G4wEGGkZwyTDt1v/logo.png",
      "tags": [
        "wrapped",
        "wormhole"
      ],
      "extensions": {
        "address": "0xA0b86991c6218b36c1d19D4a2e9Eb0cE3606eB48",
        "bridgeContract": "https://etherscan.io/address/0xf92cD566Ea4864356C5491c177A430C222d7e678",
        "assetContract": "https://etherscan.io/address/0xA0b86991c6218b36c1d19D4a2e9Eb0cE3606eB48",
        "coingeckoId": "usd-coin"
      }
    },
    {
      "chainId": 101,
      "address": "EjBpnWzWZeW1PKzfCszLdHgENZLZDoTNaEmz8BddpWJx",
      "symbol": "wANT",
      "name": "Aragon Network Token (Wormhole)",
      "decimals": 9,
      "logoURI": "https://cdn.jsdelivr.net/gh/trustwallet/assets@master/blockchains/ethereum/assets/0xa117000000f279D81A1D3cc75430fAA017FA5A2e/logo.png",
      "tags": [
        "wrapped",
        "wormhole"
      ],
      "extensions": {
        "address": "0xa117000000f279D81A1D3cc75430fAA017FA5A2e",
        "bridgeContract": "https://etherscan.io/address/0xf92cD566Ea4864356C5491c177A430C222d7e678",
        "assetContract": "https://etherscan.io/address/0xa117000000f279D81A1D3cc75430fAA017FA5A2e",
        "coingeckoId": "aragon"
      }
    },
    {
      "chainId": 101,
      "address": "Rs4LHZ4WogZCAkCzfsKJib5LLnYL6xcVAfTcLQiSjg2",
      "symbol": "wNPXS",
      "name": "Pundi X Token (Wormhole)",
      "decimals": 9,
      "logoURI": "https://cdn.jsdelivr.net/gh/trustwallet/assets@master/blockchains/ethereum/assets/0xA15C7Ebe1f07CaF6bFF097D8a589fb8AC49Ae5B3/logo.png",
      "tags": [
        "wrapped",
        "wormhole"
      ],
      "extensions": {
        "address": "0xA15C7Ebe1f07CaF6bFF097D8a589fb8AC49Ae5B3",
        "bridgeContract": "https://etherscan.io/address/0xf92cD566Ea4864356C5491c177A430C222d7e678",
        "assetContract": "https://etherscan.io/address/0xA15C7Ebe1f07CaF6bFF097D8a589fb8AC49Ae5B3",
        "coingeckoId": "pundi-x"
      }
    },
    {
      "chainId": 101,
      "address": "65ribugkb42AANKYrEeuruhhfXffyE4jY22FUxFbpW7C",
      "symbol": "wRFOX",
      "name": "RFOX (Wormhole)",
      "decimals": 9,
      "logoURI": "https://cdn.jsdelivr.net/gh/trustwallet/assets@master/blockchains/ethereum/assets/0xa1d6Df714F91DeBF4e0802A542E13067f31b8262/logo.png",
      "tags": [
        "wrapped",
        "wormhole"
      ],
      "extensions": {
        "address": "0xa1d6Df714F91DeBF4e0802A542E13067f31b8262",
        "bridgeContract": "https://etherscan.io/address/0xf92cD566Ea4864356C5491c177A430C222d7e678",
        "assetContract": "https://etherscan.io/address/0xa1d6Df714F91DeBF4e0802A542E13067f31b8262",
        "coingeckoId": "redfox-labs-2"
      }
    },
    {
      "chainId": 101,
      "address": "T2mo6dnFiutu26KMuCMSjCLBB4ofWvQ3qBJGEMc3JSe",
      "symbol": "wMTA",
      "name": "Meta (Wormhole)",
      "decimals": 9,
      "logoURI": "https://cdn.jsdelivr.net/gh/trustwallet/assets@master/blockchains/ethereum/assets/0xa3BeD4E1c75D00fa6f4E5E6922DB7261B5E9AcD2/logo.png",
      "tags": [
        "wrapped",
        "wormhole"
      ],
      "extensions": {
        "address": "0xa3BeD4E1c75D00fa6f4E5E6922DB7261B5E9AcD2",
        "bridgeContract": "https://etherscan.io/address/0xf92cD566Ea4864356C5491c177A430C222d7e678",
        "assetContract": "https://etherscan.io/address/0xa3BeD4E1c75D00fa6f4E5E6922DB7261B5E9AcD2",
        "coingeckoId": "meta"
      }
    },
    {
      "chainId": 101,
      "address": "HC8SaUm9rhvVZE5ZwBWiUhFAnCuG8byd5FxKYdpFm5MR",
      "symbol": "wRBC",
      "name": "Rubic (Wormhole)",
      "decimals": 9,
      "logoURI": "https://cdn.jsdelivr.net/gh/trustwallet/assets@master/blockchains/ethereum/assets/0xA4EED63db85311E22dF4473f87CcfC3DaDCFA3E3/logo.png",
      "tags": [
        "wrapped",
        "wormhole"
      ],
      "extensions": {
        "address": "0xA4EED63db85311E22dF4473f87CcfC3DaDCFA3E3",
        "bridgeContract": "https://etherscan.io/address/0xf92cD566Ea4864356C5491c177A430C222d7e678",
        "assetContract": "https://etherscan.io/address/0xA4EED63db85311E22dF4473f87CcfC3DaDCFA3E3",
        "coingeckoId": "rubic"
      }
    },
    {
      "chainId": 101,
      "address": "9DdtKWoK8cBfLSLhHXHFZzzhxp4rdwHbFEAis8n5AsfQ",
      "symbol": "wNOIA",
      "name": "NOIA Token (Wormhole)",
      "decimals": 9,
      "logoURI": "https://cdn.jsdelivr.net/gh/trustwallet/assets@master/blockchains/ethereum/assets/0xa8c8CfB141A3bB59FEA1E2ea6B79b5ECBCD7b6ca/logo.png",
      "tags": [
        "wrapped",
        "wormhole"
      ],
      "extensions": {
        "address": "0xa8c8CfB141A3bB59FEA1E2ea6B79b5ECBCD7b6ca",
        "bridgeContract": "https://etherscan.io/address/0xf92cD566Ea4864356C5491c177A430C222d7e678",
        "assetContract": "https://etherscan.io/address/0xa8c8CfB141A3bB59FEA1E2ea6B79b5ECBCD7b6ca",
        "coingeckoId": "noia-network"
      }
    },
    {
      "chainId": 101,
      "address": "DTQStP2z4DRqbNHRxtwThAujr9aPFPsv4y2kkXTVLVvb",
      "symbol": "wCEL",
      "name": "Celsius (Wormhole)",
      "decimals": 4,
      "logoURI": "https://cdn.jsdelivr.net/gh/trustwallet/assets@master/blockchains/ethereum/assets/0xaaAEBE6Fe48E54f431b0C390CfaF0b017d09D42d/logo.png",
      "tags": [
        "wrapped",
        "wormhole"
      ],
      "extensions": {
        "address": "0xaaAEBE6Fe48E54f431b0C390CfaF0b017d09D42d",
        "bridgeContract": "https://etherscan.io/address/0xf92cD566Ea4864356C5491c177A430C222d7e678",
        "assetContract": "https://etherscan.io/address/0xaaAEBE6Fe48E54f431b0C390CfaF0b017d09D42d",
        "coingeckoId": "celsius-degree-token"
      }
    },
    {
      "chainId": 101,
      "address": "59NPV18vAbTgwC9aeEGikrmX3EbZHMEMkZfvcsHBNFr9",
      "symbol": "wCWS",
      "name": "Crowns (Wormhole)",
      "decimals": 9,
      "logoURI": "https://cdn.jsdelivr.net/gh/trustwallet/assets@master/blockchains/ethereum/assets/0xaC0104Cca91D167873B8601d2e71EB3D4D8c33e0/logo.png",
      "tags": [
        "wrapped",
        "wormhole"
      ],
      "extensions": {
        "address": "0xaC0104Cca91D167873B8601d2e71EB3D4D8c33e0",
        "bridgeContract": "https://etherscan.io/address/0xf92cD566Ea4864356C5491c177A430C222d7e678",
        "assetContract": "https://etherscan.io/address/0xaC0104Cca91D167873B8601d2e71EB3D4D8c33e0",
        "coingeckoId": "crowns"
      }
    },
    {
      "chainId": 101,
      "address": "4811JP9i35zgAxSFZjGXQwew6xd1qSBE4xdMFik2J14Z",
      "symbol": "wROOM",
      "name": "OptionRoom Token (Wormhole)",
      "decimals": 9,
      "logoURI": "https://cdn.jsdelivr.net/gh/trustwallet/assets@master/blockchains/ethereum/assets/0xAd4f86a25bbc20FfB751f2FAC312A0B4d8F88c64/logo.png",
      "tags": [
        "wrapped",
        "wormhole"
      ],
      "extensions": {
        "address": "0xAd4f86a25bbc20FfB751f2FAC312A0B4d8F88c64",
        "bridgeContract": "https://etherscan.io/address/0xf92cD566Ea4864356C5491c177A430C222d7e678",
        "assetContract": "https://etherscan.io/address/0xAd4f86a25bbc20FfB751f2FAC312A0B4d8F88c64",
        "coingeckoId": "option-room"
      }
    },
    {
      "chainId": 101,
      "address": "2VAdvHWMpzMnDYYn64MgqLNpGQ19iCiusCet8JLMtxU5",
      "symbol": "wYOP",
      "name": "YOP (Wormhole)",
      "decimals": 8,
      "logoURI": "https://cdn.jsdelivr.net/gh/trustwallet/assets@master/blockchains/ethereum/assets/0xAE1eaAE3F627AAca434127644371b67B18444051/logo.png",
      "tags": [
        "wrapped",
        "wormhole"
      ],
      "extensions": {
        "address": "0xAE1eaAE3F627AAca434127644371b67B18444051",
        "bridgeContract": "https://etherscan.io/address/0xf92cD566Ea4864356C5491c177A430C222d7e678",
        "assetContract": "https://etherscan.io/address/0xAE1eaAE3F627AAca434127644371b67B18444051",
        "coingeckoId": "yield-optimization-platform"
      }
    },
    {
      "chainId": 101,
      "address": "AKiTcEWZarsnUbKkwQVRjJni5eqwiNeBQsJ3nrADacT4",
      "symbol": "wLGCY",
      "name": "LGCY Network (Wormhole)",
      "decimals": 9,
      "logoURI": "https://cdn.jsdelivr.net/gh/trustwallet/assets@master/blockchains/ethereum/assets/0xaE697F994Fc5eBC000F8e22EbFfeE04612f98A0d/logo.png",
      "tags": [
        "wrapped",
        "wormhole"
      ],
      "extensions": {
        "address": "0xaE697F994Fc5eBC000F8e22EbFfeE04612f98A0d",
        "bridgeContract": "https://etherscan.io/address/0xf92cD566Ea4864356C5491c177A430C222d7e678",
        "assetContract": "https://etherscan.io/address/0xaE697F994Fc5eBC000F8e22EbFfeE04612f98A0d",
        "coingeckoId": "lgcy-network"
      }
    },
    {
      "chainId": 101,
      "address": "4kPHTMfSD1k3SytAMKEVRWH5ip6WD5U52tC5q6TuXUNU",
      "symbol": "wRFuel",
      "name": "Rio Fuel Token (Wormhole)",
      "decimals": 9,
      "logoURI": "https://cdn.jsdelivr.net/gh/trustwallet/assets@master/blockchains/ethereum/assets/0xaf9f549774ecEDbD0966C52f250aCc548D3F36E5/logo.png",
      "tags": [
        "wrapped",
        "wormhole"
      ],
      "extensions": {
        "address": "0xaf9f549774ecEDbD0966C52f250aCc548D3F36E5",
        "bridgeContract": "https://etherscan.io/address/0xf92cD566Ea4864356C5491c177A430C222d7e678",
        "assetContract": "https://etherscan.io/address/0xaf9f549774ecEDbD0966C52f250aCc548D3F36E5",
        "coingeckoId": "rio-defi"
      }
    },
    {
      "chainId": 101,
      "address": "E1w2uKRsVJeDf1Qqbk7DDKEDe7NCYwh8ySgqCaEZ4BTC",
      "symbol": "wMAHA",
      "name": "MahaDAO (Wormhole)",
      "decimals": 9,
      "logoURI": "https://cdn.jsdelivr.net/gh/trustwallet/assets@master/blockchains/ethereum/assets/0xB4d930279552397bbA2ee473229f89Ec245bc365/logo.png",
      "tags": [
        "wrapped",
        "wormhole"
      ],
      "extensions": {
        "address": "0xB4d930279552397bbA2ee473229f89Ec245bc365",
        "bridgeContract": "https://etherscan.io/address/0xf92cD566Ea4864356C5491c177A430C222d7e678",
        "assetContract": "https://etherscan.io/address/0xB4d930279552397bbA2ee473229f89Ec245bc365",
        "coingeckoId": "mahadao"
      }
    },
    {
      "chainId": 101,
      "address": "4psmnTirimNyPEPEZtkQkdEPJagTXS3a7wsu1XN9MYK3",
      "symbol": "wRPL",
      "name": "Rocket Pool (Wormhole)",
      "decimals": 9,
      "logoURI": "https://cdn.jsdelivr.net/gh/trustwallet/assets@master/blockchains/ethereum/assets/0xB4EFd85c19999D84251304bDA99E90B92300Bd93/logo.png",
      "tags": [
        "wrapped",
        "wormhole"
      ],
      "extensions": {
        "address": "0xB4EFd85c19999D84251304bDA99E90B92300Bd93",
        "bridgeContract": "https://etherscan.io/address/0xf92cD566Ea4864356C5491c177A430C222d7e678",
        "assetContract": "https://etherscan.io/address/0xB4EFd85c19999D84251304bDA99E90B92300Bd93",
        "coingeckoId": "rocket-pool"
      }
    },
    {
      "chainId": 101,
      "address": "FrhQauNRm7ecom9FRprNcyz58agDe5ujAbAtA9NG6jtU",
      "symbol": "wNEXO",
      "name": "Nexo (Wormhole)",
      "decimals": 9,
      "logoURI": "https://cdn.jsdelivr.net/gh/trustwallet/assets@master/blockchains/ethereum/assets/0xB62132e35a6c13ee1EE0f84dC5d40bad8d815206/logo.png",
      "tags": [
        "wrapped",
        "wormhole"
      ],
      "extensions": {
        "address": "0xB62132e35a6c13ee1EE0f84dC5d40bad8d815206",
        "bridgeContract": "https://etherscan.io/address/0xf92cD566Ea4864356C5491c177A430C222d7e678",
        "assetContract": "https://etherscan.io/address/0xB62132e35a6c13ee1EE0f84dC5d40bad8d815206",
        "coingeckoId": "nexo"
      }
    },
    {
      "chainId": 101,
      "address": "6G7X1B2f9F7KWcHxS66mn3ax6VPE2UMZud44RX3BzfVo",
      "symbol": "BEHZAT",
      "name": "Behzat Token",
      "decimals": 10,
      "logoURI": "https://cdn.jsdelivr.net/gh/Tunay221/behzattoken/behzatc.png",
      "tags": [
        "Token"
      ],
      "extensions": {
        "twitter": "https://twitter.com/BehzatToken"
      }
    },
    {
      "chainId": 101,
      "address": "AoU75vwpnWEVvfarxRALjzRc8vS9UdDhRMkwoDimt9ss",
      "symbol": "wSFI",
      "name": "Spice (Wormhole)",
      "decimals": 9,
      "logoURI": "https://cdn.jsdelivr.net/gh/trustwallet/assets@master/blockchains/ethereum/assets/0xb753428af26E81097e7fD17f40c88aaA3E04902c/logo.png",
      "tags": [
        "wrapped",
        "wormhole"
      ],
      "extensions": {
        "address": "0xb753428af26E81097e7fD17f40c88aaA3E04902c",
        "bridgeContract": "https://etherscan.io/address/0xf92cD566Ea4864356C5491c177A430C222d7e678",
        "assetContract": "https://etherscan.io/address/0xb753428af26E81097e7fD17f40c88aaA3E04902c",
        "coingeckoId": "saffron-finance"
      }
    },
    {
      "chainId": 101,
      "address": "CRZuALvCYjPLB65WFLHh9JkmPWK5C81TXpy2aEEaCjr3",
      "symbol": "wSTBZ",
      "name": "Stabilize Token (Wormhole)",
      "decimals": 9,
      "logoURI": "https://cdn.jsdelivr.net/gh/trustwallet/assets@master/blockchains/ethereum/assets/0xB987D48Ed8f2C468D52D6405624EADBa5e76d723/logo.png",
      "tags": [
        "wrapped",
        "wormhole"
      ],
      "extensions": {
        "address": "0xB987D48Ed8f2C468D52D6405624EADBa5e76d723",
        "bridgeContract": "https://etherscan.io/address/0xf92cD566Ea4864356C5491c177A430C222d7e678",
        "assetContract": "https://etherscan.io/address/0xB987D48Ed8f2C468D52D6405624EADBa5e76d723",
        "coingeckoId": "stabilize"
      }
    },
    {
      "chainId": 101,
      "address": "HPYXGSdAwyK5GwmuivL8gDdUVRChtgXq6SRat44k4Pat",
      "symbol": "wBAL",
      "name": "Balancer (Wormhole)",
      "decimals": 9,
      "logoURI": "https://cdn.jsdelivr.net/gh/trustwallet/assets@master/blockchains/ethereum/assets/0xba100000625a3754423978a60c9317c58a424e3D/logo.png",
      "tags": [
        "wrapped",
        "wormhole"
      ],
      "extensions": {
        "address": "0xba100000625a3754423978a60c9317c58a424e3D",
        "bridgeContract": "https://etherscan.io/address/0xf92cD566Ea4864356C5491c177A430C222d7e678",
        "assetContract": "https://etherscan.io/address/0xba100000625a3754423978a60c9317c58a424e3D",
        "coingeckoId": "balancer"
      }
    },
    {
      "chainId": 101,
      "address": "AV7NgJV2BsgEukzUTrcUMz3LD37xLcLtygFig5WJ3kQN",
      "symbol": "wBAND",
      "name": "BandToken (Wormhole)",
      "decimals": 9,
      "logoURI": "https://cdn.jsdelivr.net/gh/trustwallet/assets@master/blockchains/ethereum/assets/0xBA11D00c5f74255f56a5E366F4F77f5A186d7f55/logo.png",
      "tags": [
        "wrapped",
        "wormhole"
      ],
      "extensions": {
        "address": "0xBA11D00c5f74255f56a5E366F4F77f5A186d7f55",
        "bridgeContract": "https://etherscan.io/address/0xf92cD566Ea4864356C5491c177A430C222d7e678",
        "assetContract": "https://etherscan.io/address/0xBA11D00c5f74255f56a5E366F4F77f5A186d7f55",
        "coingeckoId": "band-protocol"
      }
    },
    {
      "chainId": 101,
      "address": "4obZok5FFUcQXQoV39hhcqk9xSmo4WnP9wnrNCk1g5BC",
      "symbol": "wSWFL",
      "name": "Swapfolio (Wormhole)",
      "decimals": 9,
      "logoURI": "https://cdn.jsdelivr.net/gh/trustwallet/assets@master/blockchains/ethereum/assets/0xBa21Ef4c9f433Ede00badEFcC2754B8E74bd538A/logo.png",
      "tags": [
        "wrapped",
        "wormhole"
      ],
      "extensions": {
        "address": "0xBa21Ef4c9f433Ede00badEFcC2754B8E74bd538A",
        "bridgeContract": "https://etherscan.io/address/0xf92cD566Ea4864356C5491c177A430C222d7e678",
        "assetContract": "https://etherscan.io/address/0xBa21Ef4c9f433Ede00badEFcC2754B8E74bd538A",
        "coingeckoId": "swapfolio"
      }
    },
    {
      "chainId": 101,
      "address": "HCP8hGKS6fUGfTA1tQxBKzbXuQk7yktzz71pY8LXVJyR",
      "symbol": "wLRC",
      "name": "LoopringCoin V2 (Wormhole)",
      "decimals": 9,
      "logoURI": "https://cdn.jsdelivr.net/gh/trustwallet/assets@master/blockchains/ethereum/assets/0xBBbbCA6A901c926F240b89EacB641d8Aec7AEafD/logo.png",
      "tags": [
        "wrapped",
        "wormhole"
      ],
      "extensions": {
        "address": "0xBBbbCA6A901c926F240b89EacB641d8Aec7AEafD",
        "bridgeContract": "https://etherscan.io/address/0xf92cD566Ea4864356C5491c177A430C222d7e678",
        "assetContract": "https://etherscan.io/address/0xBBbbCA6A901c926F240b89EacB641d8Aec7AEafD",
        "coingeckoId": "loopring"
      }
    },
    {
      "chainId": 101,
      "address": "9sNArcS6veh7DLEo7Y1ZSbBCYtkuPVE6S3HhVrcWR2Zw",
      "symbol": "wPERP",
      "name": "Perpetual (Wormhole)",
      "decimals": 9,
      "logoURI": "https://cdn.jsdelivr.net/gh/trustwallet/assets@master/blockchains/ethereum/assets/0xbC396689893D065F41bc2C6EcbeE5e0085233447/logo.png",
      "tags": [
        "wrapped",
        "wormhole"
      ],
      "extensions": {
        "address": "0xbC396689893D065F41bc2C6EcbeE5e0085233447",
        "bridgeContract": "https://etherscan.io/address/0xf92cD566Ea4864356C5491c177A430C222d7e678",
        "assetContract": "https://etherscan.io/address/0xbC396689893D065F41bc2C6EcbeE5e0085233447",
        "coingeckoId": "perpetual-protocol"
      }
    },
    {
      "chainId": 101,
      "address": "3XnhArdJydrpbr9Nbj8wNUaozPL9WAo9YDyNWakhTm9X",
      "symbol": "wCOMP",
      "name": "Compound (Wormhole)",
      "decimals": 9,
      "logoURI": "https://cdn.jsdelivr.net/gh/trustwallet/assets@master/blockchains/ethereum/assets/0xc00e94Cb662C3520282E6f5717214004A7f26888/logo.png",
      "tags": [
        "wrapped",
        "wormhole"
      ],
      "extensions": {
        "address": "0xc00e94Cb662C3520282E6f5717214004A7f26888",
        "bridgeContract": "https://etherscan.io/address/0xf92cD566Ea4864356C5491c177A430C222d7e678",
        "assetContract": "https://etherscan.io/address/0xc00e94Cb662C3520282E6f5717214004A7f26888",
        "coingeckoId": "compound-governance-token"
      }
    },
    {
      "chainId": 101,
      "address": "CPLNm9UMKfiJKiySQathV99yeSgTVjPDZx4ucFrbp2MD",
      "symbol": "wSNX",
      "name": "Synthetix Network Token (Wormhole)",
      "decimals": 9,
      "logoURI": "https://cdn.jsdelivr.net/gh/trustwallet/assets@master/blockchains/ethereum/assets//logo.png",
      "tags": [
        "wrapped",
        "wormhole"
      ],
      "extensions": {
        "address": "0xC011a73ee8576Fb46F5E1c5751cA3B9Fe0af2a6F",
        "bridgeContract": "https://etherscan.io/address/0xf92cD566Ea4864356C5491c177A430C222d7e678",
        "assetContract": "https://etherscan.io/address/0xC011a73ee8576Fb46F5E1c5751cA3B9Fe0af2a6F",
        "coingeckoId": "havven"
      }
    },
    {
      "chainId": 101,
      "address": "D6eVKSfLdioqo2zG8LbQYFU2gf66FrjKA7afCYNo1GHt",
      "symbol": "wDUCK",
      "name": "DLP Duck Token (Wormhole)",
      "decimals": 9,
      "logoURI": "https://cdn.jsdelivr.net/gh/trustwallet/assets@master/blockchains/ethereum/assets/0xC0bA369c8Db6eB3924965e5c4FD0b4C1B91e305F/logo.png",
      "tags": [
        "wrapped",
        "wormhole"
      ],
      "extensions": {
        "address": "0xC0bA369c8Db6eB3924965e5c4FD0b4C1B91e305F",
        "bridgeContract": "https://etherscan.io/address/0xf92cD566Ea4864356C5491c177A430C222d7e678",
        "assetContract": "https://etherscan.io/address/0xC0bA369c8Db6eB3924965e5c4FD0b4C1B91e305F",
        "coingeckoId": "dlp-duck-token"
      }
    },
    {
      "chainId": 101,
      "address": "9PwPi3DAf9Dy4Y6qJmUzF6fX9CjNwScBidsYqJmcApF8",
      "symbol": "wCHAIN",
      "name": "Chain Games (Wormhole)",
      "decimals": 9,
      "logoURI": "https://cdn.jsdelivr.net/gh/trustwallet/assets@master/blockchains/ethereum/assets/0xC4C2614E694cF534D407Ee49F8E44D125E4681c4/logo.png",
      "tags": [
        "wrapped",
        "wormhole"
      ],
      "extensions": {
        "address": "0xC4C2614E694cF534D407Ee49F8E44D125E4681c4",
        "bridgeContract": "https://etherscan.io/address/0xf92cD566Ea4864356C5491c177A430C222d7e678",
        "assetContract": "https://etherscan.io/address/0xC4C2614E694cF534D407Ee49F8E44D125E4681c4",
        "coingeckoId": "chain-games"
      }
    },
    {
      "chainId": 101,
      "address": "BmxZ1pghpcoyT7aykj7D1o4AxWirTqvD7zD2tNngjirT",
      "symbol": "wGRT",
      "name": "Graph Token (Wormhole)",
      "decimals": 9,
      "logoURI": "https://cdn.jsdelivr.net/gh/trustwallet/assets@master/blockchains/ethereum/assets/0xc944E90C64B2c07662A292be6244BDf05Cda44a7/logo.png",
      "tags": [
        "wrapped",
        "wormhole"
      ],
      "extensions": {
        "address": "0xc944E90C64B2c07662A292be6244BDf05Cda44a7",
        "bridgeContract": "https://etherscan.io/address/0xf92cD566Ea4864356C5491c177A430C222d7e678",
        "assetContract": "https://etherscan.io/address/0xc944E90C64B2c07662A292be6244BDf05Cda44a7",
        "coingeckoId": "the-graph"
      }
    },
    {
      "chainId": 101,
      "address": "FMr15arp651N6fR2WEL36pCMBnFecHcN6wDxne2Vf3SK",
      "symbol": "wROOT",
      "name": "RootKit (Wormhole)",
      "decimals": 9,
      "logoURI": "https://cdn.jsdelivr.net/gh/trustwallet/assets@master/blockchains/ethereum/assets/0xCb5f72d37685C3D5aD0bB5F982443BC8FcdF570E/logo.png",
      "tags": [
        "wrapped",
        "wormhole"
      ],
      "extensions": {
        "address": "0xCb5f72d37685C3D5aD0bB5F982443BC8FcdF570E",
        "bridgeContract": "https://etherscan.io/address/0xf92cD566Ea4864356C5491c177A430C222d7e678",
        "assetContract": "https://etherscan.io/address/0xCb5f72d37685C3D5aD0bB5F982443BC8FcdF570E",
        "coingeckoId": "rootkit"
      }
    },
    {
      "chainId": 101,
      "address": "E9X7rKAGfSh1gsHC6qh5MVLkDzRcT64KQbjzvHnc5zEq",
      "symbol": "wSWAP",
      "name": "TrustSwap Token (Wormhole)",
      "decimals": 9,
      "logoURI": "https://cdn.jsdelivr.net/gh/trustwallet/assets@master/blockchains/ethereum/assets/0xCC4304A31d09258b0029eA7FE63d032f52e44EFe/logo.png",
      "tags": [
        "wrapped",
        "wormhole"
      ],
      "extensions": {
        "address": "0xCC4304A31d09258b0029eA7FE63d032f52e44EFe",
        "bridgeContract": "https://etherscan.io/address/0xf92cD566Ea4864356C5491c177A430C222d7e678",
        "assetContract": "https://etherscan.io/address/0xCC4304A31d09258b0029eA7FE63d032f52e44EFe",
        "coingeckoId": "trustswap"
      }
    },
    {
      "chainId": 101,
      "address": "5NEENV1mNvu7MfNNtKuGSDC8zoNStq1tuLkDXFtv6rZd",
      "symbol": "wTVK",
      "name": "Terra Virtua Kolect (Wormhole)",
      "decimals": 9,
      "logoURI": "https://cdn.jsdelivr.net/gh/trustwallet/assets@master/blockchains/ethereum/assets/0xd084B83C305daFD76AE3E1b4E1F1fe2eCcCb3988/logo.png",
      "tags": [
        "wrapped",
        "wormhole"
      ],
      "extensions": {
        "address": "0xd084B83C305daFD76AE3E1b4E1F1fe2eCcCb3988",
        "bridgeContract": "https://etherscan.io/address/0xf92cD566Ea4864356C5491c177A430C222d7e678",
        "assetContract": "https://etherscan.io/address/0xd084B83C305daFD76AE3E1b4E1F1fe2eCcCb3988",
        "coingeckoId": "terra-virtua-kolect"
      }
    },
    {
      "chainId": 101,
      "address": "5ZXLGj7onpitgtREJNYb51DwDPddvqV1YLC8jn2sgz48",
      "symbol": "wOMG",
      "name": "OMG Network (Wormhole)",
      "decimals": 9,
      "logoURI": "https://cdn.jsdelivr.net/gh/trustwallet/assets@master/blockchains/ethereum/assets//logo.png",
      "tags": [
        "wrapped",
        "wormhole"
      ],
      "extensions": {
        "address": "0xd26114cd6EE289AccF82350c8d8487fedB8A0C07",
        "bridgeContract": "https://etherscan.io/address/0xf92cD566Ea4864356C5491c177A430C222d7e678",
        "assetContract": "https://etherscan.io/address/0xd26114cd6EE289AccF82350c8d8487fedB8A0C07",
        "coingeckoId": "omisego"
      }
    },
    {
      "chainId": 101,
      "address": "2Xf2yAXJfg82sWwdLUo2x9mZXy6JCdszdMZkcF1Hf4KV",
      "symbol": "wLUNA",
      "name": "Wrapped LUNA Token (Wormhole)",
      "decimals": 9,
      "logoURI": "https://cdn.jsdelivr.net/gh/trustwallet/assets@master/blockchains/ethereum/assets/0xd2877702675e6cEb975b4A1dFf9fb7BAF4C91ea9/logo.png",
      "tags": [
        "wrapped",
        "wormhole"
      ],
      "extensions": {
        "address": "0xd2877702675e6cEb975b4A1dFf9fb7BAF4C91ea9",
        "bridgeContract": "https://etherscan.io/address/0xf92cD566Ea4864356C5491c177A430C222d7e678",
        "assetContract": "https://etherscan.io/address/0xd2877702675e6cEb975b4A1dFf9fb7BAF4C91ea9",
        "coingeckoId": "wrapped-terra"
      }
    },
    {
      "chainId": 101,
      "address": "5Ro6JxJ4NjSTEppdX2iXUYgWkAEF1dcs9gqMX99E2vkL",
      "symbol": "wBONDLY",
      "name": "Bondly Token (Wormhole)",
      "decimals": 9,
      "logoURI": "https://cdn.jsdelivr.net/gh/trustwallet/assets@master/blockchains/ethereum/assets/0xD2dDa223b2617cB616c1580db421e4cFAe6a8a85/logo.png",
      "tags": [
        "wrapped",
        "wormhole"
      ],
      "extensions": {
        "address": "0xD2dDa223b2617cB616c1580db421e4cFAe6a8a85",
        "bridgeContract": "https://etherscan.io/address/0xf92cD566Ea4864356C5491c177A430C222d7e678",
        "assetContract": "https://etherscan.io/address/0xD2dDa223b2617cB616c1580db421e4cFAe6a8a85",
        "coingeckoId": "bondly"
      }
    },
    {
      "chainId": 101,
      "address": "5jFzUEqWLnvGvKWb1Pji9nWVYy5vLG2saoXCyVNWEdEi",
      "symbol": "wDETS",
      "name": "Dextrust (Wormhole)",
      "decimals": 9,
      "logoURI": "https://cdn.jsdelivr.net/gh/trustwallet/assets@master/blockchains/ethereum/assets/0xd379700999F4805Ce80aa32DB46A94dF64561108/logo.png",
      "tags": [
        "wrapped",
        "wormhole"
      ],
      "extensions": {
        "address": "0xd379700999F4805Ce80aa32DB46A94dF64561108",
        "bridgeContract": "https://etherscan.io/address/0xf92cD566Ea4864356C5491c177A430C222d7e678",
        "assetContract": "https://etherscan.io/address/0xd379700999F4805Ce80aa32DB46A94dF64561108",
        "coingeckoId": "dextrust"
      }
    },
    {
      "chainId": 101,
      "address": "BV5tm1uCRWQCQKNgQVFnkseqAjxpmbJkRCXvzFWBdgMp",
      "symbol": "wAMPL",
      "name": "Ampleforth (Wormhole)",
      "decimals": 9,
      "logoURI": "https://cdn.jsdelivr.net/gh/trustwallet/assets@master/blockchains/ethereum/assets//logo.png",
      "tags": [
        "wrapped",
        "wormhole"
      ],
      "extensions": {
        "address": "0xD46bA6D942050d489DBd938a2C909A5d5039A161",
        "bridgeContract": "https://etherscan.io/address/0xf92cD566Ea4864356C5491c177A430C222d7e678",
        "assetContract": "https://etherscan.io/address/0xD46bA6D942050d489DBd938a2C909A5d5039A161",
        "coingeckoId": "ampleforth"
      }
    },
    {
      "chainId": 101,
      "address": "2PSvGigDY4MVUmv51bBiARBMcHBtXcUBnx5V9BwWbbi2",
      "symbol": "wPOLK",
      "name": "Polkamarkets (Wormhole)",
      "decimals": 9,
      "logoURI": "https://cdn.jsdelivr.net/gh/trustwallet/assets@master/blockchains/ethereum/assets/0xD478161C952357F05f0292B56012Cd8457F1cfbF/logo.png",
      "tags": [
        "wrapped",
        "wormhole"
      ],
      "extensions": {
        "address": "0xD478161C952357F05f0292B56012Cd8457F1cfbF",
        "bridgeContract": "https://etherscan.io/address/0xf92cD566Ea4864356C5491c177A430C222d7e678",
        "assetContract": "https://etherscan.io/address/0xD478161C952357F05f0292B56012Cd8457F1cfbF",
        "coingeckoId": "polkamarkets"
      }
    },
    {
      "chainId": 101,
      "address": "ApmXkxXCASdxRf3Ln6Ni7oAZ7E6CX1CcJAD8A5qBdhSm",
      "symbol": "wCRV",
      "name": "Curve DAO Token (Wormhole)",
      "decimals": 9,
      "logoURI": "https://cdn.jsdelivr.net/gh/trustwallet/assets@master/blockchains/ethereum/assets/0xD533a949740bb3306d119CC777fa900bA034cd52/logo.png",
      "tags": [
        "wrapped",
        "wormhole"
      ],
      "extensions": {
        "address": "0xD533a949740bb3306d119CC777fa900bA034cd52",
        "bridgeContract": "https://etherscan.io/address/0xf92cD566Ea4864356C5491c177A430C222d7e678",
        "assetContract": "https://etherscan.io/address/0xD533a949740bb3306d119CC777fa900bA034cd52",
        "coingeckoId": "curve-dao-token"
      }
    },
    {
      "chainId": 101,
      "address": "DWECGzR56MruYJyo5g5QpoxZbFoydt3oWUkkDsVhxXzs",
      "symbol": "wMEME",
      "name": "MEME (Wormhole)",
      "decimals": 8,
      "logoURI": "https://cdn.jsdelivr.net/gh/trustwallet/assets@master/blockchains/ethereum/assets/0xD5525D397898e5502075Ea5E830d8914f6F0affe/logo.png",
      "tags": [
        "wrapped",
        "wormhole"
      ],
      "extensions": {
        "address": "0xD5525D397898e5502075Ea5E830d8914f6F0affe",
        "bridgeContract": "https://etherscan.io/address/0xf92cD566Ea4864356C5491c177A430C222d7e678",
        "assetContract": "https://etherscan.io/address/0xD5525D397898e5502075Ea5E830d8914f6F0affe",
        "coingeckoId": "degenerator"
      }
    },
    {
      "chainId": 101,
      "address": "3Y2wTtM4kCX8uUSLrKJ8wpajCu1C9LaWWAd7b7Nb2BDw",
      "symbol": "wEXNT",
      "name": "ExNetwork Community Token (Wormhole)",
      "decimals": 9,
      "logoURI": "https://cdn.jsdelivr.net/gh/trustwallet/assets@master/blockchains/ethereum/assets/0xD6c67B93a7b248dF608a653d82a100556144c5DA/logo.png",
      "tags": [
        "wrapped",
        "wormhole"
      ],
      "extensions": {
        "address": "0xD6c67B93a7b248dF608a653d82a100556144c5DA",
        "bridgeContract": "https://etherscan.io/address/0xf92cD566Ea4864356C5491c177A430C222d7e678",
        "assetContract": "https://etherscan.io/address/0xD6c67B93a7b248dF608a653d82a100556144c5DA",
        "coingeckoId": "exnetwork-token"
      }
    },
    {
      "chainId": 101,
      "address": "9w97GdWUYYaamGwdKMKZgGzPduZJkiFizq4rz5CPXRv2",
      "symbol": "wUSDT",
      "name": "Tether USD (Wormhole)",
      "decimals": 6,
      "logoURI": "https://cdn.jsdelivr.net/gh/trustwallet/assets@master/blockchains/ethereum/assets/0xdAC17F958D2ee523a2206206994597C13D831ec7/logo.png",
      "tags": [
        "wrapped",
        "wormhole"
      ],
      "extensions": {
        "address": "0xdAC17F958D2ee523a2206206994597C13D831ec7",
        "bridgeContract": "https://etherscan.io/address/0xf92cD566Ea4864356C5491c177A430C222d7e678",
        "assetContract": "https://etherscan.io/address/0xdAC17F958D2ee523a2206206994597C13D831ec7",
        "coingeckoId": "tether"
      }
    },
    {
      "chainId": 101,
      "address": "CqWSJtkMMY16q9QLnQxktM1byzVHGRr8b6LCPuZnEeiL",
      "symbol": "wYLD",
      "name": "Yield (Wormhole)",
      "decimals": 9,
      "logoURI": "https://cdn.jsdelivr.net/gh/trustwallet/assets@master/blockchains/ethereum/assets/0xDcB01cc464238396E213a6fDd933E36796eAfF9f/logo.png",
      "tags": [
        "wrapped",
        "wormhole"
      ],
      "extensions": {
        "address": "0xDcB01cc464238396E213a6fDd933E36796eAfF9f",
        "bridgeContract": "https://etherscan.io/address/0xf92cD566Ea4864356C5491c177A430C222d7e678",
        "assetContract": "https://etherscan.io/address/0xDcB01cc464238396E213a6fDd933E36796eAfF9f",
        "coingeckoId": "yield"
      }
    },
    {
      "chainId": 101,
      "address": "26ZzQVGZruwcZPs2sqb8n9ojKt2cviUjHcMjstFtK6ow",
      "symbol": "wKNC",
      "name": "Kyber Network Crystal (Wormhole)",
      "decimals": 9,
      "logoURI": "https://cdn.jsdelivr.net/gh/trustwallet/assets@master/blockchains/ethereum/assets/0xdd974D5C2e2928deA5F71b9825b8b646686BD200/logo.png",
      "tags": [
        "wrapped",
        "wormhole"
      ],
      "extensions": {
        "address": "0xdd974D5C2e2928deA5F71b9825b8b646686BD200",
        "bridgeContract": "https://etherscan.io/address/0xf92cD566Ea4864356C5491c177A430C222d7e678",
        "assetContract": "https://etherscan.io/address/0xdd974D5C2e2928deA5F71b9825b8b646686BD200",
        "coingeckoId": "kyber-network"
      }
    },
    {
      "chainId": 101,
      "address": "HHoHTtntq2kiBPENyVM1DTP7pNrkBXX2Jye29PSyz3qf",
      "symbol": "wCOTI",
      "name": "COTI Token (Wormhole)",
      "decimals": 9,
      "logoURI": "https://cdn.jsdelivr.net/gh/trustwallet/assets@master/blockchains/ethereum/assets/0xDDB3422497E61e13543BeA06989C0789117555c5/logo.png",
      "tags": [
        "wrapped",
        "wormhole"
      ],
      "extensions": {
        "address": "0xDDB3422497E61e13543BeA06989C0789117555c5",
        "bridgeContract": "https://etherscan.io/address/0xf92cD566Ea4864356C5491c177A430C222d7e678",
        "assetContract": "https://etherscan.io/address/0xDDB3422497E61e13543BeA06989C0789117555c5",
        "coingeckoId": "coti"
      }
    },
    {
      "chainId": 101,
      "address": "4sEpUsJ6uJZYi6A2da8EGjKPacRSqYJaPJffPnTqoWVv",
      "symbol": "wINJ",
      "name": "Injective Token (Wormhole)",
      "decimals": 9,
      "logoURI": "https://cdn.jsdelivr.net/gh/trustwallet/assets@master/blockchains/ethereum/assets/0xe28b3B32B6c345A34Ff64674606124Dd5Aceca30/logo.png",
      "tags": [
        "wrapped",
        "wormhole"
      ],
      "extensions": {
        "address": "0xe28b3B32B6c345A34Ff64674606124Dd5Aceca30",
        "bridgeContract": "https://etherscan.io/address/0xf92cD566Ea4864356C5491c177A430C222d7e678",
        "assetContract": "https://etherscan.io/address/0xe28b3B32B6c345A34Ff64674606124Dd5Aceca30",
        "coingeckoId": "injective-protocol"
      }
    },
    {
      "chainId": 101,
      "address": "G2jrxYSoCSzmohxERa2JzSJMuRM4kiNvRA3DnCv7Lzcz",
      "symbol": "wZRX",
      "name": "0x Protocol Token (Wormhole)",
      "decimals": 9,
      "logoURI": "https://cdn.jsdelivr.net/gh/trustwallet/assets@master/blockchains/ethereum/assets/0xE41d2489571d322189246DaFA5ebDe1F4699F498/logo.png",
      "tags": [
        "wrapped",
        "wormhole"
      ],
      "extensions": {
        "address": "0xE41d2489571d322189246DaFA5ebDe1F4699F498",
        "bridgeContract": "https://etherscan.io/address/0xf92cD566Ea4864356C5491c177A430C222d7e678",
        "assetContract": "https://etherscan.io/address/0xE41d2489571d322189246DaFA5ebDe1F4699F498",
        "coingeckoId": "0x"
      }
    },
    {
      "chainId": 101,
      "address": "3bkBFHyof411hGBdcsiM1KSDdErw63Xoj3eLB8yNknB4",
      "symbol": "wSUPER",
      "name": "SuperFarm (Wormhole)",
      "decimals": 9,
      "logoURI": "https://cdn.jsdelivr.net/gh/trustwallet/assets@master/blockchains/ethereum/assets/0xe53EC727dbDEB9E2d5456c3be40cFF031AB40A55/logo.png",
      "tags": [
        "wrapped",
        "wormhole"
      ],
      "extensions": {
        "address": "0xe53EC727dbDEB9E2d5456c3be40cFF031AB40A55",
        "bridgeContract": "https://etherscan.io/address/0xf92cD566Ea4864356C5491c177A430C222d7e678",
        "assetContract": "https://etherscan.io/address/0xe53EC727dbDEB9E2d5456c3be40cFF031AB40A55",
        "coingeckoId": "superfarm"
      }
    },
    {
      "chainId": 101,
      "address": "7kkkoa1MB93ELm3vjvyC8GJ65G7eEgLhfaHU58riJUCx",
      "symbol": "waEth",
      "name": "aEthereum (Wormhole)",
      "decimals": 9,
      "logoURI": "https://cdn.jsdelivr.net/gh/trustwallet/assets@master/blockchains/ethereum/assets/0xE95A203B1a91a908F9B9CE46459d101078c2c3cb/logo.png",
      "tags": [
        "wrapped",
        "wormhole"
      ],
      "extensions": {
        "address": "0xE95A203B1a91a908F9B9CE46459d101078c2c3cb",
        "bridgeContract": "https://etherscan.io/address/0xf92cD566Ea4864356C5491c177A430C222d7e678",
        "assetContract": "https://etherscan.io/address/0xE95A203B1a91a908F9B9CE46459d101078c2c3cb",
        "coingeckoId": "ankreth"
      }
    },
    {
      "chainId": 101,
      "address": "F48zUwoQMzgCTf5wihwz8GPN23gdcoVMiT227APqA6hC",
      "symbol": "wSURF",
      "name": "SURF.Finance (Wormhole)",
      "decimals": 9,
      "logoURI": "https://cdn.jsdelivr.net/gh/trustwallet/assets@master/blockchains/ethereum/assets/0xEa319e87Cf06203DAe107Dd8E5672175e3Ee976c/logo.png",
      "tags": [
        "wrapped",
        "wormhole"
      ],
      "extensions": {
        "address": "0xEa319e87Cf06203DAe107Dd8E5672175e3Ee976c",
        "bridgeContract": "https://etherscan.io/address/0xf92cD566Ea4864356C5491c177A430C222d7e678",
        "assetContract": "https://etherscan.io/address/0xEa319e87Cf06203DAe107Dd8E5672175e3Ee976c",
        "coingeckoId": "surf-finance"
      }
    },
    {
      "chainId": 101,
      "address": "EK6iyvvqvQtsWYcySrZVHkXjCLX494r9PhnDWJaX1CPu",
      "symbol": "wrenBTC",
      "name": "renBTC (Wormhole)",
      "decimals": 8,
      "logoURI": "https://cdn.jsdelivr.net/gh/trustwallet/assets@master/blockchains/ethereum/assets/0xEB4C2781e4ebA804CE9a9803C67d0893436bB27D/logo.png",
      "tags": [
        "wrapped",
        "wormhole"
      ],
      "extensions": {
        "address": "0xEB4C2781e4ebA804CE9a9803C67d0893436bB27D",
        "bridgeContract": "https://etherscan.io/address/0xf92cD566Ea4864356C5491c177A430C222d7e678",
        "assetContract": "https://etherscan.io/address/0xEB4C2781e4ebA804CE9a9803C67d0893436bB27D",
        "coingeckoId": "renbtc"
      }
    },
    {
      "chainId": 101,
      "address": "B2m4B527oLo5WFWLgy2MitP66azhEW2puaazUAuvNgqZ",
      "symbol": "wDMG",
      "name": "DMM: Governance (Wormhole)",
      "decimals": 9,
      "logoURI": "https://cdn.jsdelivr.net/gh/trustwallet/assets@master/blockchains/ethereum/assets/0xEd91879919B71bB6905f23af0A68d231EcF87b14/logo.png",
      "tags": [
        "wrapped",
        "wormhole"
      ],
      "extensions": {
        "address": "0xEd91879919B71bB6905f23af0A68d231EcF87b14",
        "bridgeContract": "https://etherscan.io/address/0xf92cD566Ea4864356C5491c177A430C222d7e678",
        "assetContract": "https://etherscan.io/address/0xEd91879919B71bB6905f23af0A68d231EcF87b14",
        "coingeckoId": "dmm-governance"
      }
    },
    {
      "chainId": 101,
      "address": "H3iuZNRwaqPsnGUGU5YkDwTU3hQMkzC32hxDko8EtzZw",
      "symbol": "wHEZ",
      "name": "Hermez Network Token (Wormhole)",
      "decimals": 9,
      "logoURI": "https://cdn.jsdelivr.net/gh/trustwallet/assets@master/blockchains/ethereum/assets/0xEEF9f339514298C6A857EfCfC1A762aF84438dEE/logo.png",
      "tags": [
        "wrapped",
        "wormhole"
      ],
      "extensions": {
        "address": "0xEEF9f339514298C6A857EfCfC1A762aF84438dEE",
        "bridgeContract": "https://etherscan.io/address/0xf92cD566Ea4864356C5491c177A430C222d7e678",
        "assetContract": "https://etherscan.io/address/0xEEF9f339514298C6A857EfCfC1A762aF84438dEE",
        "coingeckoId": "hermez-network-token"
      }
    },
    {
      "chainId": 101,
      "address": "DL7873Hud4eMdGScQFD7vrbC6fzWAMQ2LMuoZSn4zUry",
      "symbol": "wRLY",
      "name": "Rally (Wormhole)",
      "decimals": 9,
      "logoURI": "https://cdn.jsdelivr.net/gh/trustwallet/assets@master/blockchains/ethereum/assets/0xf1f955016EcbCd7321c7266BccFB96c68ea5E49b/logo.png",
      "tags": [
        "wrapped",
        "wormhole"
      ],
      "extensions": {
        "address": "0xf1f955016EcbCd7321c7266BccFB96c68ea5E49b",
        "bridgeContract": "https://etherscan.io/address/0xf92cD566Ea4864356C5491c177A430C222d7e678",
        "assetContract": "https://etherscan.io/address/0xf1f955016EcbCd7321c7266BccFB96c68ea5E49b",
        "coingeckoId": "rally-2"
      }
    },
    {
      "chainId": 101,
      "address": "3N89w9KPUVYUK5MMGNY8yMXhrr89QQ1RQPJxVnQHgMdd",
      "symbol": "wYf-DAI",
      "name": "YfDAI.finance (Wormhole)",
      "decimals": 9,
      "logoURI": "https://cdn.jsdelivr.net/gh/trustwallet/assets@master/blockchains/ethereum/assets/0xf4CD3d3Fda8d7Fd6C5a500203e38640A70Bf9577/logo.png",
      "tags": [
        "wrapped",
        "wormhole"
      ],
      "extensions": {
        "address": "0xf4CD3d3Fda8d7Fd6C5a500203e38640A70Bf9577",
        "bridgeContract": "https://etherscan.io/address/0xf92cD566Ea4864356C5491c177A430C222d7e678",
        "assetContract": "https://etherscan.io/address/0xf4CD3d3Fda8d7Fd6C5a500203e38640A70Bf9577",
        "coingeckoId": "yfdai-finance"
      }
    },
    {
      "chainId": 101,
      "address": "8ArKbnnDiq8eRR8hZ1eULMjd2iMAD8AqwyVJRAX7mHQo",
      "symbol": "wFCL",
      "name": "Fractal Protocol Token (Wormhole)",
      "decimals": 9,
      "logoURI": "https://cdn.jsdelivr.net/gh/trustwallet/assets@master/blockchains/ethereum/assets/0xF4d861575ecC9493420A3f5a14F85B13f0b50EB3/logo.png",
      "tags": [
        "wrapped",
        "wormhole"
      ],
      "extensions": {
        "address": "0xF4d861575ecC9493420A3f5a14F85B13f0b50EB3",
        "bridgeContract": "https://etherscan.io/address/0xf92cD566Ea4864356C5491c177A430C222d7e678",
        "assetContract": "https://etherscan.io/address/0xF4d861575ecC9493420A3f5a14F85B13f0b50EB3",
        "coingeckoId": "fractal"
      }
    },
    {
      "chainId": 101,
      "address": "ZWGxcTgJCNGQqZn6vFdknwj4AFFsYRZ4SDJuhRn3J1T",
      "symbol": "wAXS",
      "name": "Axie Infinity (Wormhole)",
      "decimals": 9,
      "logoURI": "https://cdn.jsdelivr.net/gh/trustwallet/assets@master/blockchains/ethereum/assets/0xF5D669627376EBd411E34b98F19C868c8ABA5ADA/logo.png",
      "tags": [
        "wrapped",
        "wormhole"
      ],
      "extensions": {
        "address": "0xF5D669627376EBd411E34b98F19C868c8ABA5ADA",
        "bridgeContract": "https://etherscan.io/address/0xf92cD566Ea4864356C5491c177A430C222d7e678",
        "assetContract": "https://etherscan.io/address/0xF5D669627376EBd411E34b98F19C868c8ABA5ADA",
        "coingeckoId": "axie-infinity"
      }
    },
    {
      "chainId": 101,
      "address": "PEjUEMHFRtfajio8YHKZdUruW1vTzGmz6F7NngjYuou",
      "symbol": "wENJ",
      "name": "Enjin Coin (Wormhole)",
      "decimals": 9,
      "logoURI": "https://cdn.jsdelivr.net/gh/trustwallet/assets@master/blockchains/ethereum/assets/0xF629cBd94d3791C9250152BD8dfBDF380E2a3B9c/logo.png",
      "tags": [
        "wrapped",
        "wormhole"
      ],
      "extensions": {
        "address": "0xF629cBd94d3791C9250152BD8dfBDF380E2a3B9c",
        "bridgeContract": "https://etherscan.io/address/0xf92cD566Ea4864356C5491c177A430C222d7e678",
        "assetContract": "https://etherscan.io/address/0xF629cBd94d3791C9250152BD8dfBDF380E2a3B9c",
        "coingeckoId": "enjincoin"
      }
    },
    {
      "chainId": 101,
      "address": "2cW5deMKeR97C7csq1aMMWUa5RNWkpQFz8tumxk4ZV8w",
      "symbol": "wYLD",
      "name": "Yield (Wormhole)",
      "decimals": 9,
      "logoURI": "https://cdn.jsdelivr.net/gh/trustwallet/assets@master/blockchains/ethereum/assets/0xF94b5C5651c888d928439aB6514B93944eEE6F48/logo.png",
      "tags": [
        "wrapped",
        "wormhole"
      ],
      "extensions": {
        "address": "0xF94b5C5651c888d928439aB6514B93944eEE6F48",
        "bridgeContract": "https://etherscan.io/address/0xf92cD566Ea4864356C5491c177A430C222d7e678",
        "assetContract": "https://etherscan.io/address/0xF94b5C5651c888d928439aB6514B93944eEE6F48",
        "coingeckoId": "yield-app"
      }
    },
    {
      "chainId": 101,
      "address": "FR5qPX4gbKHPyKMK7Cey6dHZ7wtqmqRogYPJo6bpd5Uw",
      "symbol": "wDDIM",
      "name": "DuckDaoDime (Wormhole)",
      "decimals": 9,
      "logoURI": "https://cdn.jsdelivr.net/gh/trustwallet/assets@master/blockchains/ethereum/assets/0xFbEEa1C75E4c4465CB2FCCc9c6d6afe984558E20/logo.png",
      "tags": [
        "wrapped",
        "wormhole"
      ],
      "extensions": {
        "address": "0xFbEEa1C75E4c4465CB2FCCc9c6d6afe984558E20",
        "bridgeContract": "https://etherscan.io/address/0xf92cD566Ea4864356C5491c177A430C222d7e678",
        "assetContract": "https://etherscan.io/address/0xFbEEa1C75E4c4465CB2FCCc9c6d6afe984558E20",
        "coingeckoId": "duckdaodime"
      }
    },
    {
      "chainId": 101,
      "address": "8HCWFQA2GsA6Nm2L5jidM3mus7NeeQ8wp1ri3XFF9WWH",
      "symbol": "wRARI",
      "name": "Rarible (Wormhole)",
      "decimals": 9,
      "logoURI": "https://cdn.jsdelivr.net/gh/trustwallet/assets@master/blockchains/ethereum/assets/0xFca59Cd816aB1eaD66534D82bc21E7515cE441CF/logo.png",
      "tags": [
        "wrapped",
        "wormhole"
      ],
      "extensions": {
        "address": "0xFca59Cd816aB1eaD66534D82bc21E7515cE441CF",
        "bridgeContract": "https://etherscan.io/address/0xf92cD566Ea4864356C5491c177A430C222d7e678",
        "assetContract": "https://etherscan.io/address/0xFca59Cd816aB1eaD66534D82bc21E7515cE441CF",
        "coingeckoId": "rarible"
      }
    },
    {
      "chainId": 101,
      "address": "Egrv6hURf5o68xJ1AGYeRv8RNj2nXJVuSoA5wwiSALcN",
      "symbol": "wAMP",
      "name": "Amp (Wormhole)",
      "decimals": 9,
      "logoURI": "https://cdn.jsdelivr.net/gh/trustwallet/assets@master/blockchains/ethereum/assets/0xfF20817765cB7f73d4bde2e66e067E58D11095C2/logo.png",
      "tags": [
        "wrapped",
        "wormhole"
      ],
      "extensions": {
        "address": "0xfF20817765cB7f73d4bde2e66e067E58D11095C2",
        "bridgeContract": "https://etherscan.io/address/0xf92cD566Ea4864356C5491c177A430C222d7e678",
        "assetContract": "https://etherscan.io/address/0xfF20817765cB7f73d4bde2e66e067E58D11095C2",
        "coingeckoId": "amp-token"
      }
    },
    {
      "chainId": 101,
      "address": "GXMaB6jm5cdoQgb65YpkEu61eDYtod3PuVwYYXdZZJ9r",
      "symbol": "wFSW",
      "name": "FalconSwap Token (Wormhole)",
      "decimals": 9,
      "logoURI": "https://cdn.jsdelivr.net/gh/trustwallet/assets@master/blockchains/ethereum/assets/0xfffffffFf15AbF397dA76f1dcc1A1604F45126DB/logo.png",
      "tags": [
        "wrapped",
        "wormhole"
      ],
      "extensions": {
        "address": "0xfffffffFf15AbF397dA76f1dcc1A1604F45126DB",
        "bridgeContract": "https://etherscan.io/address/0xf92cD566Ea4864356C5491c177A430C222d7e678",
        "assetContract": "https://etherscan.io/address/0xfffffffFf15AbF397dA76f1dcc1A1604F45126DB",
        "coingeckoId": "fsw-token"
      }
    },
    {
      "chainId": 101,
      "address": "AJ1W9A9N9dEMdVyoDiam2rV44gnBm2csrPDP7xqcapgX",
      "symbol": "wBUSD",
      "name": "Binance USD (Wormhole)",
      "decimals": 9,
      "logoURI": " https://cdn.jsdelivr.net/gh/trustwallet/assets@master/blockchains/ethereum/assets/0x4Fabb145d64652a948d72533023f6E7A623C7C53/logo.png",
      "tags": [
        "wrapped",
        "wormhole"
      ],
      "extensions": {
        "address": "0x4Fabb145d64652a948d72533023f6E7A623C7C53",
        "bridgeContract": "https://etherscan.io/address/0xf92cD566Ea4864356C5491c177A430C222d7e678",
        "assetContract": "https://etherscan.io/address/0x4Fabb145d64652a948d72533023f6E7A623C7C53",
        "coingeckoId": "binance-usd"
      }
    },
    {
      "chainId": 101,
      "address": "2VmKuXMwdzouMndWcK7BK2951tBEtYVmGsdU4dXbjyaY",
      "symbol": "waDAI",
      "name": "Aave Interest bearing DAI (Wormhole)",
      "decimals": 9,
      "logoURI": "https://cloudflare-ipfs.com/ipfs/QmaznB5PRhMC696u8yZuzN6Uwrnp7Zmfa5CydVUMvLJc9i/aDAI.svg",
      "tags": [
        "wrapped",
        "wormhole"
      ],
      "extensions": {
        "address": "0xfC1E690f61EFd961294b3e1Ce3313fBD8aa4f85d",
        "bridgeContract": "https://etherscan.io/address/0xf92cD566Ea4864356C5491c177A430C222d7e678",
        "assetContract": "https://etherscan.io/address/0xfC1E690f61EFd961294b3e1Ce3313fBD8aa4f85d",
        "coingeckoId": "aave-dai-v1"
      }
    },
    {
      "chainId": 101,
      "address": "AXvWVviBmySSdghmuomYHqYB3AZn7NmAWrHYHKKPJxoL",
      "symbol": "waTUSD",
      "name": "Aave Interest bearing TUSD (Wormhole)",
      "decimals": 9,
      "logoURI": "https://cloudflare-ipfs.com/ipfs/QmaznB5PRhMC696u8yZuzN6Uwrnp7Zmfa5CydVUMvLJc9i/aTUSD.svg",
      "tags": [
        "wrapped",
        "wormhole"
      ],
      "extensions": {
        "address": "0x4DA9b813057D04BAef4e5800E36083717b4a0341",
        "bridgeContract": "https://etherscan.io/address/0xf92cD566Ea4864356C5491c177A430C222d7e678",
        "assetContract": "https://etherscan.io/address/0x4DA9b813057D04BAef4e5800E36083717b4a0341",
        "coingeckoId": "aave-tusd-v1"
      }
    },
    {
      "chainId": 101,
      "address": "AkaisFPmasQYZUJsZLD9wPEo2KA7aCRqyRawX18ZRzGr",
      "symbol": "waUSDC",
      "name": "Aave Interest bearing USDC (Wormhole)",
      "decimals": 6,
      "logoURI": "https://cloudflare-ipfs.com/ipfs/QmaznB5PRhMC696u8yZuzN6Uwrnp7Zmfa5CydVUMvLJc9i/aUSDC.svg",
      "tags": [
        "wrapped",
        "wormhole"
      ],
      "extensions": {
        "address": "0x9bA00D6856a4eDF4665BcA2C2309936572473B7E",
        "bridgeContract": "https://etherscan.io/address/0xf92cD566Ea4864356C5491c177A430C222d7e678",
        "assetContract": "https://etherscan.io/address/0x9bA00D6856a4eDF4665BcA2C2309936572473B7E",
        "coingeckoId": "aave-usdc-v1"
      }
    },
    {
      "chainId": 101,
      "address": "FZfQtWMoTQ51Z4jxvHfmFcqj4862u9GzmugBnZUuWqR5",
      "symbol": "waUSDT",
      "name": "Aave Interest bearing USDT (Wormhole)",
      "decimals": 6,
      "logoURI": "https://cloudflare-ipfs.com/ipfs/QmaznB5PRhMC696u8yZuzN6Uwrnp7Zmfa5CydVUMvLJc9i/aUSDT.svg",
      "tags": [
        "wrapped",
        "wormhole"
      ],
      "extensions": {
        "address": "0x71fc860F7D3A592A4a98740e39dB31d25db65ae8",
        "bridgeContract": "https://etherscan.io/address/0xf92cD566Ea4864356C5491c177A430C222d7e678",
        "assetContract": "https://etherscan.io/address/0x71fc860F7D3A592A4a98740e39dB31d25db65ae8",
        "coingeckoId": "aave-usdt-v1"
      }
    },
    {
      "chainId": 101,
      "address": "BMrbF8DZ9U5KGdJ4F2MJbH5d6KPi5FQVp7EqmLrhDe1f",
      "symbol": "waSUSD",
      "name": "Aave Interest bearing SUSD (Wormhole)",
      "decimals": 9,
      "logoURI": "https://cloudflare-ipfs.com/ipfs/QmaznB5PRhMC696u8yZuzN6Uwrnp7Zmfa5CydVUMvLJc9i/aSUSD.svg",
      "tags": [
        "wrapped",
        "wormhole"
      ],
      "extensions": {
        "address": "0x625aE63000f46200499120B906716420bd059240",
        "bridgeContract": "https://etherscan.io/address/0xf92cD566Ea4864356C5491c177A430C222d7e678",
        "assetContract": "https://etherscan.io/address/0x625aE63000f46200499120B906716420bd059240",
        "coingeckoId": "aave-susd-v1"
      }
    },
    {
      "chainId": 101,
      "address": "Fzx4N1xJPDZENAhrAaH79k2izT9CFbfnDEcpcWjiusdY",
      "symbol": "waLEND",
      "name": "Aave Interest bearing LEND (Wormhole)",
      "decimals": 9,
      "logoURI": "https://cloudflare-ipfs.com/ipfs/QmaznB5PRhMC696u8yZuzN6Uwrnp7Zmfa5CydVUMvLJc9i/aLEND.svg",
      "tags": [
        "wrapped",
        "wormhole"
      ],
      "extensions": {
        "address": "0x7D2D3688Df45Ce7C552E19c27e007673da9204B8",
        "bridgeContract": "https://etherscan.io/address/0xf92cD566Ea4864356C5491c177A430C222d7e678",
        "assetContract": "https://etherscan.io/address/0x7D2D3688Df45Ce7C552E19c27e007673da9204B8"
      }
    },
    {
      "chainId": 101,
      "address": "GCdDiVgZnkWCAnGktUsjhoho2CHab9JfrRy3Q5W51zvC",
      "symbol": "waBAT",
      "name": "Aave Interest bearing BAT (Wormhole)",
      "decimals": 9,
      "logoURI": "https://cloudflare-ipfs.com/ipfs/QmaznB5PRhMC696u8yZuzN6Uwrnp7Zmfa5CydVUMvLJc9i/aBAT.svg",
      "tags": [
        "wrapped",
        "wormhole"
      ],
      "extensions": {
        "address": "0xE1BA0FB44CCb0D11b80F92f4f8Ed94CA3fF51D00",
        "bridgeContract": "https://etherscan.io/address/0xf92cD566Ea4864356C5491c177A430C222d7e678",
        "assetContract": "https://etherscan.io/address/0xE1BA0FB44CCb0D11b80F92f4f8Ed94CA3fF51D00",
        "coingeckoId": "aave-bat-v1"
      }
    },
    {
      "chainId": 101,
      "address": "FBrfFh7fb7xKfyBMJA32KufMjEkgSgY4AuzLXFKdJFRj",
      "symbol": "waETH",
      "name": "Aave Interest bearing ETH (Wormhole)",
      "decimals": 9,
      "logoURI": "https://cloudflare-ipfs.com/ipfs/QmaznB5PRhMC696u8yZuzN6Uwrnp7Zmfa5CydVUMvLJc9i/aETH.svg",
      "tags": [
        "wrapped",
        "wormhole"
      ],
      "extensions": {
        "address": "0x3a3A65aAb0dd2A17E3F1947bA16138cd37d08c04",
        "bridgeContract": "https://etherscan.io/address/0xf92cD566Ea4864356C5491c177A430C222d7e678",
        "assetContract": "https://etherscan.io/address/0x3a3A65aAb0dd2A17E3F1947bA16138cd37d08c04",
        "coingeckoId": "aave-eth-v1"
      }
    },
    {
      "chainId": 101,
      "address": "Adp88WrQDgExPTu26DdBnbN2ffWMkXLxwqzjTdfRQiJi",
      "symbol": "waLINK",
      "name": "Aave Interest bearing LINK (Wormhole)",
      "decimals": 9,
      "logoURI": "https://cloudflare-ipfs.com/ipfs/QmaznB5PRhMC696u8yZuzN6Uwrnp7Zmfa5CydVUMvLJc9i/aLINK.svg",
      "tags": [
        "wrapped",
        "wormhole"
      ],
      "extensions": {
        "address": "0xA64BD6C70Cb9051F6A9ba1F163Fdc07E0DfB5F84",
        "bridgeContract": "https://etherscan.io/address/0xf92cD566Ea4864356C5491c177A430C222d7e678",
        "assetContract": "https://etherscan.io/address/0xA64BD6C70Cb9051F6A9ba1F163Fdc07E0DfB5F84",
        "coingeckoId": "aave-link-v1"
      }
    },
    {
      "chainId": 101,
      "address": "3p67dqghWn6reQcVCqNBkufrpU1gtA1ZRAYja6GMXySG",
      "symbol": "waKNC",
      "name": "Aave Interest bearing KNC (Wormhole)",
      "decimals": 9,
      "logoURI": "https://cloudflare-ipfs.com/ipfs/QmaznB5PRhMC696u8yZuzN6Uwrnp7Zmfa5CydVUMvLJc9i/aKNC.svg",
      "tags": [
        "wrapped",
        "wormhole"
      ],
      "extensions": {
        "address": "0x9D91BE44C06d373a8a226E1f3b146956083803eB",
        "bridgeContract": "https://etherscan.io/address/0xf92cD566Ea4864356C5491c177A430C222d7e678",
        "assetContract": "https://etherscan.io/address/0x9D91BE44C06d373a8a226E1f3b146956083803eB",
        "coingeckoId": "aave-knc-v1"
      }
    },
    {
      "chainId": 101,
      "address": "A4qYX1xuewaBL9SeZnwA3We6MhG8TYcTceHAJpk7Etdt",
      "symbol": "waREP",
      "name": "Aave Interest bearing REP (Wormhole)",
      "decimals": 9,
      "logoURI": "https://cloudflare-ipfs.com/ipfs/QmaznB5PRhMC696u8yZuzN6Uwrnp7Zmfa5CydVUMvLJc9i/aREP.svg",
      "tags": [
        "wrapped",
        "wormhole"
      ],
      "extensions": {
        "address": "0x71010A9D003445aC60C4e6A7017c1E89A477B438",
        "bridgeContract": "https://etherscan.io/address/0xf92cD566Ea4864356C5491c177A430C222d7e678",
        "assetContract": "https://etherscan.io/address/0x71010A9D003445aC60C4e6A7017c1E89A477B438"
      }
    },
    {
      "chainId": 101,
      "address": "3iTtcKUVa5ouzwNZFc3SasuAKkY2ZuMxLERRcWfxQVN3",
      "symbol": "waMKR",
      "name": "Aave Interest bearing MKR (Wormhole)",
      "decimals": 9,
      "logoURI": "https://cloudflare-ipfs.com/ipfs/QmaznB5PRhMC696u8yZuzN6Uwrnp7Zmfa5CydVUMvLJc9i/aMKR.svg",
      "tags": [
        "wrapped",
        "wormhole"
      ],
      "extensions": {
        "address": "0x7deB5e830be29F91E298ba5FF1356BB7f8146998",
        "bridgeContract": "https://etherscan.io/address/0xf92cD566Ea4864356C5491c177A430C222d7e678",
        "assetContract": "https://etherscan.io/address/0x7deB5e830be29F91E298ba5FF1356BB7f8146998",
        "coingeckoId": "aave-mkr-v1"
      }
    },
    {
      "chainId": 101,
      "address": "EMS6TrCU8uBMumZukRSShGS1yzHGqYd3S8hW2sYULX3T",
      "symbol": "waMANA",
      "name": "Aave Interest bearing MANA (Wormhole)",
      "decimals": 9,
      "logoURI": "https://cloudflare-ipfs.com/ipfs/QmaznB5PRhMC696u8yZuzN6Uwrnp7Zmfa5CydVUMvLJc9i/aMANA.svg",
      "tags": [
        "wrapped",
        "wormhole"
      ],
      "extensions": {
        "address": "0x6FCE4A401B6B80ACe52baAefE4421Bd188e76F6f",
        "bridgeContract": "https://etherscan.io/address/0xf92cD566Ea4864356C5491c177A430C222d7e678",
        "assetContract": "https://etherscan.io/address/0x6FCE4A401B6B80ACe52baAefE4421Bd188e76F6f",
        "coingeckoId": "aave-mana-v1"
      }
    },
    {
      "chainId": 101,
      "address": "qhqzfH7AjeukUgqyPXncWHFXTBebFNu5QQUrzhJaLB4",
      "symbol": "waZRX",
      "name": "Aave Interest bearing ZRX (Wormhole)",
      "decimals": 9,
      "logoURI": "https://cloudflare-ipfs.com/ipfs/QmaznB5PRhMC696u8yZuzN6Uwrnp7Zmfa5CydVUMvLJc9i/aZRX.svg",
      "tags": [
        "wrapped",
        "wormhole"
      ],
      "extensions": {
        "address": "0x6Fb0855c404E09c47C3fBCA25f08d4E41f9F062f",
        "bridgeContract": "https://etherscan.io/address/0xf92cD566Ea4864356C5491c177A430C222d7e678",
        "assetContract": "https://etherscan.io/address/0x6Fb0855c404E09c47C3fBCA25f08d4E41f9F062f",
        "coingeckoId": "aave-zrx-v1"
      }
    },
    {
      "chainId": 101,
      "address": "FeU2J26AfMqh2mh7Cf4Lw1HRueAvAkZYxGr8njFNMeQ2",
      "symbol": "waSNX",
      "name": "Aave Interest bearing SNX (Wormhole)",
      "decimals": 9,
      "logoURI": "https://cloudflare-ipfs.com/ipfs/QmXj52EGotmpyep84PBycmQnAgCF2sbqxdXFWP3GPZFbEz",
      "tags": [
        "wrapped",
        "wormhole"
      ],
      "extensions": {
        "address": "0x328C4c80BC7aCa0834Db37e6600A6c49E12Da4DE",
        "bridgeContract": "https://etherscan.io/address/0xf92cD566Ea4864356C5491c177A430C222d7e678",
        "assetContract": "https://etherscan.io/address/0x328C4c80BC7aCa0834Db37e6600A6c49E12Da4DE",
        "coingeckoId": "aave-snx-v1"
      }
    },
    {
      "chainId": 101,
      "address": "GveRVvWTUH1s26YxyjUnXh1J5mMdu5crC2K2uQy26KXi",
      "symbol": "waWBTC",
      "name": "Aave Interest bearing WBTC (Wormhole)",
      "decimals": 8,
      "logoURI": "https://cloudflare-ipfs.com/ipfs/QmaznB5PRhMC696u8yZuzN6Uwrnp7Zmfa5CydVUMvLJc9i/aWBTC.svg",
      "tags": [
        "wrapped",
        "wormhole"
      ],
      "extensions": {
        "address": "0xFC4B8ED459e00e5400be803A9BB3954234FD50e3",
        "bridgeContract": "https://etherscan.io/address/0xf92cD566Ea4864356C5491c177A430C222d7e678",
        "assetContract": "https://etherscan.io/address/0xFC4B8ED459e00e5400be803A9BB3954234FD50e3",
        "coingeckoId": "aave-wbtc-v1"
      }
    },
    {
      "chainId": 101,
      "address": "F2WgoHLwV4pfxN4WrUs2q6KkmFCsNorGYQ82oaPNUFLP",
      "symbol": "waBUSD",
      "name": "Aave Interest bearing Binance USD (Wormhole)",
      "decimals": 9,
      "logoURI": "https://cloudflare-ipfs.com/ipfs/QmaznB5PRhMC696u8yZuzN6Uwrnp7Zmfa5CydVUMvLJc9i/aBUSD.svg",
      "tags": [
        "wrapped",
        "wormhole"
      ],
      "extensions": {
        "address": "0x6Ee0f7BB50a54AB5253dA0667B0Dc2ee526C30a8",
        "bridgeContract": "https://etherscan.io/address/0xf92cD566Ea4864356C5491c177A430C222d7e678",
        "assetContract": "https://etherscan.io/address/0x6Ee0f7BB50a54AB5253dA0667B0Dc2ee526C30a8",
        "coingeckoId": "aave-busd-v1"
      }
    },
    {
      "chainId": 101,
      "address": "3rNUQJgvfZ5eFsZvCkvdYcbd9ZzS6YmtwQsoUTFKmVd4",
      "symbol": "waENJ",
      "name": "Aave Interest bearing ENJ (Wormhole)",
      "decimals": 9,
      "logoURI": "https://cloudflare-ipfs.com/ipfs/QmaznB5PRhMC696u8yZuzN6Uwrnp7Zmfa5CydVUMvLJc9i/aENJ.svg",
      "tags": [
        "wrapped",
        "wormhole"
      ],
      "extensions": {
        "address": "0x712DB54daA836B53Ef1EcBb9c6ba3b9Efb073F40",
        "bridgeContract": "https://etherscan.io/address/0xf92cD566Ea4864356C5491c177A430C222d7e678",
        "assetContract": "https://etherscan.io/address/0x712DB54daA836B53Ef1EcBb9c6ba3b9Efb073F40",
        "coingeckoId": "aave-enj-v1"
      }
    },
    {
      "chainId": 101,
      "address": "BHh8nyDwdUG4uyyQYNqGXGLHPyb83R6Y2fqJrNVKtTsT",
      "symbol": "waREN",
      "name": "Aave Interest bearing REN (Wormhole)",
      "decimals": 9,
      "logoURI": "https://cloudflare-ipfs.com/ipfs/QmUgE3UECZxZcCAiqd3V9otfFWLi5fxR8uHd94RxkT3iYb",
      "tags": [
        "wrapped",
        "wormhole"
      ],
      "extensions": {
        "address": "0x69948cC03f478B95283F7dbf1CE764d0fc7EC54C",
        "bridgeContract": "https://etherscan.io/address/0xf92cD566Ea4864356C5491c177A430C222d7e678",
        "assetContract": "https://etherscan.io/address/0x69948cC03f478B95283F7dbf1CE764d0fc7EC54C",
        "coingeckoId": "aave-ren-v1"
      }
    },
    {
      "chainId": 101,
      "address": "EE58FVYG1UoY6Givy3K3GSRde9sHMj6X1BnocHBtd3sz",
      "symbol": "waYFI",
      "name": "Aave Interest bearing YFI (Wormhole)",
      "decimals": 9,
      "logoURI": "https://cloudflare-ipfs.com/ipfs/QmauhqAKU8YLhDhT4M5ZcPMuqEfqkBrBaC31uWC9UXd1ik",
      "tags": [
        "wrapped",
        "wormhole"
      ],
      "extensions": {
        "address": "0x12e51E77DAAA58aA0E9247db7510Ea4B46F9bEAd",
        "bridgeContract": "https://etherscan.io/address/0xf92cD566Ea4864356C5491c177A430C222d7e678",
        "assetContract": "https://etherscan.io/address/0x12e51E77DAAA58aA0E9247db7510Ea4B46F9bEAd",
        "coingeckoId": "ayfi"
      }
    },
    {
      "chainId": 101,
      "address": "8aYsiHR6oVTAcFUzdXDhaPkgRbn4QYRCkdk3ATmAmY4p",
      "symbol": "waAAVE",
      "name": "Aave Interest bearing Aave Token (Wormhole)",
      "decimals": 9,
      "logoURI": "https://cloudflare-ipfs.com/ipfs/QmaznB5PRhMC696u8yZuzN6Uwrnp7Zmfa5CydVUMvLJc9i/aAAVE.svg",
      "tags": [
        "wrapped",
        "wormhole"
      ],
      "extensions": {
        "address": "0xba3D9687Cf50fE253cd2e1cFeEdE1d6787344Ed5",
        "bridgeContract": "https://etherscan.io/address/0xf92cD566Ea4864356C5491c177A430C222d7e678",
        "assetContract": "https://etherscan.io/address/0xba3D9687Cf50fE253cd2e1cFeEdE1d6787344Ed5"
      }
    },
    {
      "chainId": 101,
      "address": "8kwCLkWbv4qTJPcbSV65tWdQmjURjBGRSv6VtC1JTiL8",
      "symbol": "waUNI",
      "name": "Aave Interest bearing Uniswap (Wormhole)",
      "decimals": 9,
      "logoURI": "https://cloudflare-ipfs.com/ipfs/QmYdpeez387RdMw6zEEa5rMXuayi748Uc15eFuoa3QhGEJ",
      "tags": [
        "wrapped",
        "wormhole"
      ],
      "extensions": {
        "address": "0xB124541127A0A657f056D9Dd06188c4F1b0e5aab",
        "bridgeContract": "https://etherscan.io/address/0xf92cD566Ea4864356C5491c177A430C222d7e678",
        "assetContract": "https://etherscan.io/address/0xB124541127A0A657f056D9Dd06188c4F1b0e5aab"
      }
    },
    {
      "chainId": 101,
      "address": "9NDu1wdjZ7GiY7foAXhia9h1wQU45oTUzyMZKJ31V7JA",
      "symbol": "wstkAAVE",
      "name": "Staked Aave (Wormhole)",
      "decimals": 9,
      "logoURI": "https://cloudflare-ipfs.com/ipfs/Qmc2N4CsWDH3ZnnggcvbF8dN1JYsKTUyh3rdj5NBZH9KKL",
      "tags": [
        "wrapped",
        "wormhole"
      ],
      "extensions": {
        "address": "0x4da27a545c0c5B758a6BA100e3a049001de870f5",
        "bridgeContract": "https://etherscan.io/address/0xf92cD566Ea4864356C5491c177A430C222d7e678",
        "assetContract": "https://etherscan.io/address/0x4da27a545c0c5B758a6BA100e3a049001de870f5"
      }
    },
    {
      "chainId": 101,
      "address": "GNQ1Goajm3Za8uC1Eptt2yfsrbnkZh2eMJoqxg54sj3o",
      "symbol": "wUniDAIETH",
      "name": "Uniswap DAI LP (Wormhole)",
      "decimals": 9,
      "logoURI": "https://cloudflare-ipfs.com/ipfs/QmYNz8J1h5yefkaAw6tZwUYoJyBTWmBXgAY28ZWZ5rPsLR",
      "tags": [
        "wrapped",
        "wormhole"
      ],
      "extensions": {
        "address": "0x2a1530C4C41db0B0b2bB646CB5Eb1A67b7158667",
        "bridgeContract": "https://etherscan.io/address/0xf92cD566Ea4864356C5491c177A430C222d7e678",
        "assetContract": "https://etherscan.io/address/0x2a1530C4C41db0B0b2bB646CB5Eb1A67b7158667"
      }
    },
    {
      "chainId": 101,
      "address": "7NFin546WNvWkhtfftfY77z8C1TrxLbUcKmw5TpHGGtC",
      "symbol": "wUniUSDCETH",
      "name": "Uniswap USDC LP (Wormhole)",
      "decimals": 9,
      "logoURI": "https://cloudflare-ipfs.com/ipfs/Qme9QQcNzKvk3FEwEZvvKJWSvDUd41z5geWHNpuJb6di9y",
      "tags": [
        "wrapped",
        "wormhole"
      ],
      "extensions": {
        "address": "0x97deC872013f6B5fB443861090ad931542878126",
        "bridgeContract": "https://etherscan.io/address/0xf92cD566Ea4864356C5491c177A430C222d7e678",
        "assetContract": "https://etherscan.io/address/0x97deC872013f6B5fB443861090ad931542878126"
      }
    },
    {
      "chainId": 101,
      "address": "7gersKTtU65ERNBNTZKjYgKf7HypR7PDMprcuhQJChaq",
      "symbol": "wUnisETHETH",
      "name": "Uniswap sETH LP (Wormhole)",
      "decimals": 9,
      "logoURI": "https://cloudflare-ipfs.com/ipfs/QmZcwn4eZJpjihH8TApRczQQJdAzpR6Er7g1bvo6PGhxWi",
      "tags": [
        "wrapped",
        "wormhole"
      ],
      "extensions": {
        "address": "0xe9Cf7887b93150D4F2Da7dFc6D502B216438F244",
        "bridgeContract": "https://etherscan.io/address/0xf92cD566Ea4864356C5491c177A430C222d7e678",
        "assetContract": "https://etherscan.io/address/0xe9Cf7887b93150D4F2Da7dFc6D502B216438F244"
      }
    },
    {
      "chainId": 101,
      "address": "4aqNtSCr77eiEZJ9u9BhPErjEMju6FFdLeBKkE1pdxuK",
      "symbol": "wUniLENDETH",
      "name": "Uniswap LEND LP (Wormhole)",
      "decimals": 9,
      "logoURI": "https://cloudflare-ipfs.com/ipfs/Qmcbin86EXd14LhbqLknH9kM3N7oueBYt9qQmZdmMWqrgu",
      "tags": [
        "wrapped",
        "wormhole"
      ],
      "extensions": {
        "address": "0xcaA7e4656f6A2B59f5f99c745F91AB26D1210DCe",
        "bridgeContract": "https://etherscan.io/address/0xf92cD566Ea4864356C5491c177A430C222d7e678",
        "assetContract": "https://etherscan.io/address/0xcaA7e4656f6A2B59f5f99c745F91AB26D1210DCe"
      }
    },
    {
      "chainId": 101,
      "address": "FDdoYCHwFghBSbnN6suvFR3VFw6kAzfhfGpkAQAGPLC3",
      "symbol": "wUniMKRETH",
      "name": "Uniswap MKR LP (Wormhole)",
      "decimals": 9,
      "logoURI": "https://cloudflare-ipfs.com/ipfs/QmSS94EJyBeHeUmoDmGjQjeuUHQxTcMaD8Zvw8W8XdGDBv",
      "tags": [
        "wrapped",
        "wormhole"
      ],
      "extensions": {
        "address": "0x2C4Bd064b998838076fa341A83d007FC2FA50957",
        "bridgeContract": "https://etherscan.io/address/0xf92cD566Ea4864356C5491c177A430C222d7e678",
        "assetContract": "https://etherscan.io/address/0x2C4Bd064b998838076fa341A83d007FC2FA50957"
      }
    },
    {
      "chainId": 101,
      "address": "FSSTfbb1vh1TRe8Ja64hC65QTc7pPUhwHh5uTAWj5haH",
      "symbol": "wUniLINKETH",
      "name": "Uniswap LINK LP (Wormhole)",
      "decimals": 9,
      "logoURI": "https://cloudflare-ipfs.com/ipfs/QmQWb2cb9QZbTeMTtoWzUpJGNXcZiGXTygbRLKHNNwhk4Y",
      "tags": [
        "wrapped",
        "wormhole"
      ],
      "extensions": {
        "address": "0xF173214C720f58E03e194085B1DB28B50aCDeeaD",
        "bridgeContract": "https://etherscan.io/address/0xf92cD566Ea4864356C5491c177A430C222d7e678",
        "assetContract": "https://etherscan.io/address/0xF173214C720f58E03e194085B1DB28B50aCDeeaD"
      }
    },
    {
      "chainId": 101,
      "address": "Aci9xBGywrgBxQoFnL6LCoCYuX5k6AqaYhimgSZ1Fhrk",
      "symbol": "waUniETH",
      "name": "Aave Interest bearing UniETH (Wormhole)",
      "decimals": 9,
      "logoURI": " https://cdn.jsdelivr.net/gh/trustwallet/assets@master/blockchains/ethereum/assets/0x6179078872605396Ee62960917128F9477a5DdbB/logo.png",
      "tags": [
        "wrapped",
        "wormhole"
      ],
      "extensions": {
        "address": "0x6179078872605396Ee62960917128F9477a5DdbB",
        "bridgeContract": "https://etherscan.io/address/0xf92cD566Ea4864356C5491c177A430C222d7e678",
        "assetContract": "https://etherscan.io/address/0x6179078872605396Ee62960917128F9477a5DdbB"
      }
    },
    {
      "chainId": 101,
      "address": "GqHK99sW4ym6zy6Kdoh8f7sb2c3qhtB3WRqeyPbAYfmy",
      "symbol": "waUniDAI",
      "name": "Aave Interest bearing UniDAI (Wormhole)",
      "decimals": 9,
      "logoURI": " https://cdn.jsdelivr.net/gh/trustwallet/assets@master/blockchains/ethereum/assets/0x048930eec73c91B44b0844aEACdEBADC2F2b6efb/logo.png",
      "tags": [
        "wrapped",
        "wormhole"
      ],
      "extensions": {
        "address": "0x048930eec73c91B44b0844aEACdEBADC2F2b6efb",
        "bridgeContract": "https://etherscan.io/address/0xf92cD566Ea4864356C5491c177A430C222d7e678",
        "assetContract": "https://etherscan.io/address/0x048930eec73c91B44b0844aEACdEBADC2F2b6efb"
      }
    },
    {
      "chainId": 101,
      "address": "4e4TpGVJMYiz5UBrAXuNmiVJ9yvc7ppJeAn8sXmbnmDi",
      "symbol": "waUniUSDC",
      "name": "Aave Interest bearing UniUSDC (Wormhole)",
      "decimals": 6,
      "logoURI": " https://cdn.jsdelivr.net/gh/trustwallet/assets@master/blockchains/ethereum/assets/0xe02b2Ad63eFF3Ac1D5827cBd7AB9DD3DaC4f4AD0/logo.png",
      "tags": [
        "wrapped",
        "wormhole"
      ],
      "extensions": {
        "address": "0xe02b2Ad63eFF3Ac1D5827cBd7AB9DD3DaC4f4AD0",
        "bridgeContract": "https://etherscan.io/address/0xf92cD566Ea4864356C5491c177A430C222d7e678",
        "assetContract": "https://etherscan.io/address/0xe02b2Ad63eFF3Ac1D5827cBd7AB9DD3DaC4f4AD0"
      }
    },
    {
      "chainId": 101,
      "address": "49LoAnQQdo9171zfcWRUoQLYSScrxXobbuwt14xjvfVm",
      "symbol": "waUniUSDT",
      "name": "Aave Interest bearing UniUSDT (Wormhole)",
      "decimals": 6,
      "logoURI": " https://cdn.jsdelivr.net/gh/trustwallet/assets@master/blockchains/ethereum/assets/0xb977ee318010A5252774171494a1bCB98E7fab65/logo.png",
      "tags": [
        "wrapped",
        "wormhole"
      ],
      "extensions": {
        "address": "0xb977ee318010A5252774171494a1bCB98E7fab65",
        "bridgeContract": "https://etherscan.io/address/0xf92cD566Ea4864356C5491c177A430C222d7e678",
        "assetContract": "https://etherscan.io/address/0xb977ee318010A5252774171494a1bCB98E7fab65"
      }
    },
    {
      "chainId": 101,
      "address": "CvG3gtKYJtKRzEUgMeb42xnd8HDjESgLtyJqQ2kuLncp",
      "symbol": "waUniDAIETH",
      "name": "Aave Interest bearing UniDAIETH (Wormhole)",
      "decimals": 9,
      "logoURI": "https://cloudflare-ipfs.com/ipfs/QmaznB5PRhMC696u8yZuzN6Uwrnp7Zmfa5CydVUMvLJc9i/aUNI%20DAI%20ETH.svg",
      "tags": [
        "wrapped",
        "wormhole"
      ],
      "extensions": {
        "address": "0xBbBb7F2aC04484F7F04A2C2C16f20479791BbB44",
        "bridgeContract": "https://etherscan.io/address/0xf92cD566Ea4864356C5491c177A430C222d7e678",
        "assetContract": "https://etherscan.io/address/0xBbBb7F2aC04484F7F04A2C2C16f20479791BbB44"
      }
    },
    {
      "chainId": 101,
      "address": "GSv5ECZaMfaceZK4WKKzA4tKVDkqtfBASECcmYFWcy4G",
      "symbol": "waUniUSDCETH",
      "name": "Aave Interest bearing UniUSDCETH (Wormhole)",
      "decimals": 9,
      "logoURI": "https://cloudflare-ipfs.com/ipfs/QmaznB5PRhMC696u8yZuzN6Uwrnp7Zmfa5CydVUMvLJc9i/aUNI%20USDC%20ETH.svg",
      "tags": [
        "wrapped",
        "wormhole"
      ],
      "extensions": {
        "address": "0x1D0e53A0e524E3CC92C1f0f33Ae268FfF8D7E7a5",
        "bridgeContract": "https://etherscan.io/address/0xf92cD566Ea4864356C5491c177A430C222d7e678",
        "assetContract": "https://etherscan.io/address/0x1D0e53A0e524E3CC92C1f0f33Ae268FfF8D7E7a5"
      }
    },
    {
      "chainId": 101,
      "address": "7LUdsedi7qpTJGnFpZo6mWqVtKKpccr9XrQGxJ2xUDPT",
      "symbol": "waUniSETHETH",
      "name": "Aave Interest bearing UniSETHETH (Wormhole)",
      "decimals": 9,
      "logoURI": "https://cloudflare-ipfs.com/ipfs/QmaznB5PRhMC696u8yZuzN6Uwrnp7Zmfa5CydVUMvLJc9i/aUNI%20sETH%20ETH.svg",
      "tags": [
        "wrapped",
        "wormhole"
      ],
      "extensions": {
        "address": "0x84BBcaB430717ff832c3904fa6515f97fc63C76F",
        "bridgeContract": "https://etherscan.io/address/0xf92cD566Ea4864356C5491c177A430C222d7e678",
        "assetContract": "https://etherscan.io/address/0x84BBcaB430717ff832c3904fa6515f97fc63C76F"
      }
    },
    {
      "chainId": 101,
      "address": "Hc1zHQxg1k2JVwvuv3kqbCyZDEJYfDdNftBMab4EMUx9",
      "symbol": "waUniLENDETH",
      "name": "Aave Interest bearing UniLENDETH (Wormhole)",
      "decimals": 9,
      "logoURI": "https://cloudflare-ipfs.com/ipfs/QmaznB5PRhMC696u8yZuzN6Uwrnp7Zmfa5CydVUMvLJc9i/aUNI%20LEND%20ETH.svg",
      "tags": [
        "wrapped",
        "wormhole"
      ],
      "extensions": {
        "address": "0xc88ebbf7C523f38Ef3eB8A151273C0F0dA421e63",
        "bridgeContract": "https://etherscan.io/address/0xf92cD566Ea4864356C5491c177A430C222d7e678",
        "assetContract": "https://etherscan.io/address/0xc88ebbf7C523f38Ef3eB8A151273C0F0dA421e63"
      }
    },
    {
      "chainId": 101,
      "address": "9PejEmx6NKDHgf6jpgAWwZsibURKifBakjzDQdtCtAXT",
      "symbol": "waUniMKRETH",
      "name": "Aave Interest bearing UniMKRETH (Wormhole)",
      "decimals": 9,
      "logoURI": "https://cloudflare-ipfs.com/ipfs/QmaznB5PRhMC696u8yZuzN6Uwrnp7Zmfa5CydVUMvLJc9i/aUNI%20MKR%20ETH.svg",
      "tags": [
        "wrapped",
        "wormhole"
      ],
      "extensions": {
        "address": "0x8c69f7A4C9B38F1b48005D216c398Efb2F1Ce3e4",
        "bridgeContract": "https://etherscan.io/address/0xf92cD566Ea4864356C5491c177A430C222d7e678",
        "assetContract": "https://etherscan.io/address/0x8c69f7A4C9B38F1b48005D216c398Efb2F1Ce3e4"
      }
    },
    {
      "chainId": 101,
      "address": "KcHygDp4o7ENsHjevYM4T3u6R7KHa5VyvkJ7kpmJcYo",
      "symbol": "waUniLINKETH",
      "name": "Aave Interest bearing UniLINKETH (Wormhole)",
      "decimals": 9,
      "logoURI": "https://cloudflare-ipfs.com/ipfs/QmaznB5PRhMC696u8yZuzN6Uwrnp7Zmfa5CydVUMvLJc9i/aUNI%20LINK%20ETH.svg",
      "tags": [
        "wrapped",
        "wormhole"
      ],
      "extensions": {
        "address": "0x9548DB8b1cA9b6c757485e7861918b640390169c",
        "bridgeContract": "https://etherscan.io/address/0xf92cD566Ea4864356C5491c177A430C222d7e678",
        "assetContract": "https://etherscan.io/address/0x9548DB8b1cA9b6c757485e7861918b640390169c"
      }
    },
    {
      "chainId": 101,
      "address": "GNPAF84ZEtKYyfuY2fg8tZVwse7LpTSeyYPSyEKFqa2Y",
      "symbol": "waUSDT",
      "name": "Aave interest bearing USDT (Wormhole)",
      "decimals": 6,
      "logoURI": "https://cloudflare-ipfs.com/ipfs/QmaznB5PRhMC696u8yZuzN6Uwrnp7Zmfa5CydVUMvLJc9i/aUSDT.svg",
      "tags": [
        "wrapped",
        "wormhole"
      ],
      "extensions": {
        "address": "0x3Ed3B47Dd13EC9a98b44e6204A523E766B225811",
        "bridgeContract": "https://etherscan.io/address/0xf92cD566Ea4864356C5491c177A430C222d7e678",
        "assetContract": "https://etherscan.io/address/0x3Ed3B47Dd13EC9a98b44e6204A523E766B225811",
        "coingeckoId": "aave-usdt"
      }
    },
    {
      "chainId": 101,
      "address": "3QTknQ3i27rDKm5hvBaScFLQ34xX9N7J7XfEFwy27qbZ",
      "symbol": "waWBTC",
      "name": "Aave interest bearing WBTC (Wormhole)",
      "decimals": 8,
      "logoURI": "https://cloudflare-ipfs.com/ipfs/QmaznB5PRhMC696u8yZuzN6Uwrnp7Zmfa5CydVUMvLJc9i/aWBTC.svg",
      "tags": [
        "wrapped",
        "wormhole"
      ],
      "extensions": {
        "address": "0x9ff58f4fFB29fA2266Ab25e75e2A8b3503311656",
        "bridgeContract": "https://etherscan.io/address/0xf92cD566Ea4864356C5491c177A430C222d7e678",
        "assetContract": "https://etherscan.io/address/0x9ff58f4fFB29fA2266Ab25e75e2A8b3503311656",
        "coingeckoId": "aave-wbtc"
      }
    },
    {
      "chainId": 101,
      "address": "EbpkofeWyiQouGyxQAgXxEyGtjgq13NSucX3CNvucNpb",
      "symbol": "waWETH",
      "name": "Aave interest bearing WETH (Wormhole)",
      "decimals": 9,
      "logoURI": "https://cloudflare-ipfs.com/ipfs/QmUDc7LQN6zKHon9FChTqZc7WGFvGPZe698Bq5HbSYtfk9",
      "tags": [
        "wrapped",
        "wormhole"
      ],
      "extensions": {
        "address": "0x030bA81f1c18d280636F32af80b9AAd02Cf0854e",
        "bridgeContract": "https://etherscan.io/address/0xf92cD566Ea4864356C5491c177A430C222d7e678",
        "assetContract": "https://etherscan.io/address/0x030bA81f1c18d280636F32af80b9AAd02Cf0854e"
      }
    },
    {
      "chainId": 101,
      "address": "67uaa3Z7SX7GC6dqSTjpJLnySLXZpCAK9MHMi3232Bfb",
      "symbol": "waYFI",
      "name": "Aave interest bearing YFI (Wormhole)",
      "decimals": 9,
      "logoURI": "https://cloudflare-ipfs.com/ipfs/QmauhqAKU8YLhDhT4M5ZcPMuqEfqkBrBaC31uWC9UXd1ik",
      "tags": [
        "wrapped",
        "wormhole"
      ],
      "extensions": {
        "address": "0x5165d24277cD063F5ac44Efd447B27025e888f37",
        "bridgeContract": "https://etherscan.io/address/0xf92cD566Ea4864356C5491c177A430C222d7e678",
        "assetContract": "https://etherscan.io/address/0x5165d24277cD063F5ac44Efd447B27025e888f37"
      }
    },
    {
      "chainId": 101,
      "address": "9xS6et5uvQ64QsmaGMfzfXrwTsfYPjwEWuiPnBGFgfw",
      "symbol": "waZRX",
      "name": "Aave interest bearing ZRX (Wormhole)",
      "decimals": 9,
      "logoURI": "https://cloudflare-ipfs.com/ipfs/QmaznB5PRhMC696u8yZuzN6Uwrnp7Zmfa5CydVUMvLJc9i/aZRX.svg",
      "tags": [
        "wrapped",
        "wormhole"
      ],
      "extensions": {
        "address": "0xDf7FF54aAcAcbFf42dfe29DD6144A69b629f8C9e",
        "bridgeContract": "https://etherscan.io/address/0xf92cD566Ea4864356C5491c177A430C222d7e678",
        "assetContract": "https://etherscan.io/address/0xDf7FF54aAcAcbFf42dfe29DD6144A69b629f8C9e",
        "coingeckoId": "aave-zrx"
      }
    },
    {
      "chainId": 101,
      "address": "2TZ8s2FwtWqJrWpdFsSf2uM2Fvjw474n6HhTdTEWoLor",
      "symbol": "waUNI",
      "name": "Aave interest bearing UNI (Wormhole)",
      "decimals": 9,
      "logoURI": "https://cloudflare-ipfs.com/ipfs/QmYdpeez387RdMw6zEEa5rMXuayi748Uc15eFuoa3QhGEJ",
      "tags": [
        "wrapped",
        "wormhole"
      ],
      "extensions": {
        "address": "0xB9D7CB55f463405CDfBe4E90a6D2Df01C2B92BF1",
        "bridgeContract": "https://etherscan.io/address/0xf92cD566Ea4864356C5491c177A430C222d7e678",
        "assetContract": "https://etherscan.io/address/0xB9D7CB55f463405CDfBe4E90a6D2Df01C2B92BF1"
      }
    },
    {
      "chainId": 101,
      "address": "G1o2fHZXyPCeAEcY4o6as7SmVaUu65DRhcq1S4Cfap9T",
      "symbol": "waAAVE",
      "name": "Aave interest bearing AAVE (Wormhole)",
      "decimals": 9,
      "logoURI": "https://cloudflare-ipfs.com/ipfs/QmaznB5PRhMC696u8yZuzN6Uwrnp7Zmfa5CydVUMvLJc9i/aAAVE.svg",
      "tags": [
        "wrapped",
        "wormhole"
      ],
      "extensions": {
        "address": "0xFFC97d72E13E01096502Cb8Eb52dEe56f74DAD7B",
        "bridgeContract": "https://etherscan.io/address/0xf92cD566Ea4864356C5491c177A430C222d7e678",
        "assetContract": "https://etherscan.io/address/0xFFC97d72E13E01096502Cb8Eb52dEe56f74DAD7B"
      }
    },
    {
      "chainId": 101,
      "address": "8PeWkyvCDHpSgT5oiGFgZQtXSRBij7ZFLJTHAGBntRDH",
      "symbol": "waBAT",
      "name": "Aave interest bearing BAT (Wormhole)",
      "decimals": 9,
      "logoURI": "https://cloudflare-ipfs.com/ipfs/QmaznB5PRhMC696u8yZuzN6Uwrnp7Zmfa5CydVUMvLJc9i/aBAT.svg",
      "tags": [
        "wrapped",
        "wormhole"
      ],
      "extensions": {
        "address": "0x05Ec93c0365baAeAbF7AefFb0972ea7ECdD39CF1",
        "bridgeContract": "https://etherscan.io/address/0xf92cD566Ea4864356C5491c177A430C222d7e678",
        "assetContract": "https://etherscan.io/address/0x05Ec93c0365baAeAbF7AefFb0972ea7ECdD39CF1",
        "coingeckoId": "aave-bat"
      }
    },
    {
      "chainId": 101,
      "address": "67opsuaXQ3JRSJ1mmF7aPLSq6JaZcwAmXwcMzUN5PSMv",
      "symbol": "waBUSD",
      "name": "Aave interest bearing BUSD (Wormhole)",
      "decimals": 9,
      "logoURI": "https://cloudflare-ipfs.com/ipfs/QmaznB5PRhMC696u8yZuzN6Uwrnp7Zmfa5CydVUMvLJc9i/aBUSD.svg",
      "tags": [
        "wrapped",
        "wormhole"
      ],
      "extensions": {
        "address": "0xA361718326c15715591c299427c62086F69923D9",
        "bridgeContract": "https://etherscan.io/address/0xf92cD566Ea4864356C5491c177A430C222d7e678",
        "assetContract": "https://etherscan.io/address/0xA361718326c15715591c299427c62086F69923D9",
        "coingeckoId": "aave-busd"
      }
    },
    {
      "chainId": 101,
      "address": "4JrrHRS56i9GZkSmGaCY3ZsxMo3JEqQviU64ki7ZJPak",
      "symbol": "waDAI",
      "name": "Aave interest bearing DAI (Wormhole)",
      "decimals": 9,
      "logoURI": "https://cloudflare-ipfs.com/ipfs/QmaznB5PRhMC696u8yZuzN6Uwrnp7Zmfa5CydVUMvLJc9i/aDAI.svg",
      "tags": [
        "wrapped",
        "wormhole"
      ],
      "extensions": {
        "address": "0x028171bCA77440897B824Ca71D1c56caC55b68A3",
        "bridgeContract": "https://etherscan.io/address/0xf92cD566Ea4864356C5491c177A430C222d7e678",
        "assetContract": "https://etherscan.io/address/0x028171bCA77440897B824Ca71D1c56caC55b68A3",
        "coingeckoId": "aave-dai"
      }
    },
    {
      "chainId": 101,
      "address": "3LmfKjsSU9hdxfZfcr873DMNR5nnrk8EvdueXg1dTSin",
      "symbol": "waENJ",
      "name": "Aave interest bearing ENJ (Wormhole)",
      "decimals": 9,
      "logoURI": "https://cloudflare-ipfs.com/ipfs/QmaznB5PRhMC696u8yZuzN6Uwrnp7Zmfa5CydVUMvLJc9i/aENJ.svg",
      "tags": [
        "wrapped",
        "wormhole"
      ],
      "extensions": {
        "address": "0xaC6Df26a590F08dcC95D5a4705ae8abbc88509Ef",
        "bridgeContract": "https://etherscan.io/address/0xf92cD566Ea4864356C5491c177A430C222d7e678",
        "assetContract": "https://etherscan.io/address/0xaC6Df26a590F08dcC95D5a4705ae8abbc88509Ef",
        "coingeckoId": "aave-enj"
      }
    },
    {
      "chainId": 101,
      "address": "7VD2Gosm34hB7kughTqu1N3sW92hq3XwKLTi1N1tdKrj",
      "symbol": "waKNC",
      "name": "Aave interest bearing KNC (Wormhole)",
      "decimals": 9,
      "logoURI": "https://cloudflare-ipfs.com/ipfs/QmaznB5PRhMC696u8yZuzN6Uwrnp7Zmfa5CydVUMvLJc9i/aKNC.svg",
      "tags": [
        "wrapped",
        "wormhole"
      ],
      "extensions": {
        "address": "0x39C6b3e42d6A679d7D776778Fe880BC9487C2EDA",
        "bridgeContract": "https://etherscan.io/address/0xf92cD566Ea4864356C5491c177A430C222d7e678",
        "assetContract": "https://etherscan.io/address/0x39C6b3e42d6A679d7D776778Fe880BC9487C2EDA",
        "coingeckoId": "aave-knc"
      }
    },
    {
      "chainId": 101,
      "address": "4erbVWFvdvS5P8ews7kUjqfpCQbA8vurnWyvRLsnZJgv",
      "symbol": "waLINK",
      "name": "Aave interest bearing LINK (Wormhole)",
      "decimals": 9,
      "logoURI": "https://cloudflare-ipfs.com/ipfs/QmaznB5PRhMC696u8yZuzN6Uwrnp7Zmfa5CydVUMvLJc9i/aLINK.svg",
      "tags": [
        "wrapped",
        "wormhole"
      ],
      "extensions": {
        "address": "0xa06bC25B5805d5F8d82847D191Cb4Af5A3e873E0",
        "bridgeContract": "https://etherscan.io/address/0xf92cD566Ea4864356C5491c177A430C222d7e678",
        "assetContract": "https://etherscan.io/address/0xa06bC25B5805d5F8d82847D191Cb4Af5A3e873E0",
        "coingeckoId": "aave-link"
      }
    },
    {
      "chainId": 101,
      "address": "AXJWqG4SpAEwkMjKYkarKwv6Qfz5rLU3cwt5KtrDAAYe",
      "symbol": "waMANA",
      "name": "Aave interest bearing MANA (Wormhole)",
      "decimals": 9,
      "logoURI": "https://cloudflare-ipfs.com/ipfs/QmaznB5PRhMC696u8yZuzN6Uwrnp7Zmfa5CydVUMvLJc9i/aMANA.svg",
      "tags": [
        "wrapped",
        "wormhole"
      ],
      "extensions": {
        "address": "0xa685a61171bb30d4072B338c80Cb7b2c865c873E",
        "bridgeContract": "https://etherscan.io/address/0xf92cD566Ea4864356C5491c177A430C222d7e678",
        "assetContract": "https://etherscan.io/address/0xa685a61171bb30d4072B338c80Cb7b2c865c873E",
        "coingeckoId": "aave-mana"
      }
    },
    {
      "chainId": 101,
      "address": "4kJmfagJzQFuwto5RX6f1xScWYbEVBzEpdjmiqTCnzjJ",
      "symbol": "waMKR",
      "name": "Aave interest bearing MKR (Wormhole)",
      "decimals": 9,
      "logoURI": "https://cloudflare-ipfs.com/ipfs/QmaznB5PRhMC696u8yZuzN6Uwrnp7Zmfa5CydVUMvLJc9i/aMKR.svg",
      "tags": [
        "wrapped",
        "wormhole"
      ],
      "extensions": {
        "address": "0xc713e5E149D5D0715DcD1c156a020976e7E56B88",
        "bridgeContract": "https://etherscan.io/address/0xf92cD566Ea4864356C5491c177A430C222d7e678",
        "assetContract": "https://etherscan.io/address/0xc713e5E149D5D0715DcD1c156a020976e7E56B88",
        "coingeckoId": "aave-mkr"
      }
    },
    {
      "chainId": 101,
      "address": "DN8jPo8YZTXhLMyDMKcnwFuKqY8wfn2UrpX8ct4rc8Bc",
      "symbol": "waREN",
      "name": "Aave interest bearing REN (Wormhole)",
      "decimals": 9,
      "logoURI": "https://cloudflare-ipfs.com/ipfs/QmUgE3UECZxZcCAiqd3V9otfFWLi5fxR8uHd94RxkT3iYb",
      "tags": [
        "wrapped",
        "wormhole"
      ],
      "extensions": {
        "address": "0xCC12AbE4ff81c9378D670De1b57F8e0Dd228D77a",
        "bridgeContract": "https://etherscan.io/address/0xf92cD566Ea4864356C5491c177A430C222d7e678",
        "assetContract": "https://etherscan.io/address/0xCC12AbE4ff81c9378D670De1b57F8e0Dd228D77a",
        "coingeckoId": "aave-ren"
      }
    },
    {
      "chainId": 101,
      "address": "HWbJZXJ7s1D1zi5P7yVgRUmZPXvYSFv6vsYU765Ti422",
      "symbol": "waSNX",
      "name": "Aave interest bearing SNX (Wormhole)",
      "decimals": 9,
      "logoURI": "https://cloudflare-ipfs.com/ipfs/QmXj52EGotmpyep84PBycmQnAgCF2sbqxdXFWP3GPZFbEz",
      "tags": [
        "wrapped",
        "wormhole"
      ],
      "extensions": {
        "address": "0x35f6B052C598d933D69A4EEC4D04c73A191fE6c2",
        "bridgeContract": "https://etherscan.io/address/0xf92cD566Ea4864356C5491c177A430C222d7e678",
        "assetContract": "https://etherscan.io/address/0x35f6B052C598d933D69A4EEC4D04c73A191fE6c2",
        "coingeckoId": "aave-snx"
      }
    },
    {
      "chainId": 101,
      "address": "2LForywWWpHzmR5NjSEyF1kcw9ffyLuJX7V7hne2fHfY",
      "symbol": "waSUSD",
      "name": "Aave interest bearing SUSD (Wormhole)",
      "decimals": 9,
      "logoURI": "https://cloudflare-ipfs.com/ipfs/QmaznB5PRhMC696u8yZuzN6Uwrnp7Zmfa5CydVUMvLJc9i/aSUSD.svg",
      "tags": [
        "wrapped",
        "wormhole"
      ],
      "extensions": {
        "address": "0x6C5024Cd4F8A59110119C56f8933403A539555EB",
        "bridgeContract": "https://etherscan.io/address/0xf92cD566Ea4864356C5491c177A430C222d7e678",
        "assetContract": "https://etherscan.io/address/0x6C5024Cd4F8A59110119C56f8933403A539555EB",
        "coingeckoId": "aave-susd"
      }
    },
    {
      "chainId": 101,
      "address": "Badj3S29a2u1auxmijwg5vGjhPLb1K6WLPoigtWjKPXp",
      "symbol": "waTUSD",
      "name": "Aave interest bearing TUSD (Wormhole)",
      "decimals": 9,
      "logoURI": "https://cloudflare-ipfs.com/ipfs/QmaznB5PRhMC696u8yZuzN6Uwrnp7Zmfa5CydVUMvLJc9i/aTUSD.svg",
      "tags": [
        "wrapped",
        "wormhole"
      ],
      "extensions": {
        "address": "0x101cc05f4A51C0319f570d5E146a8C625198e636",
        "bridgeContract": "https://etherscan.io/address/0xf92cD566Ea4864356C5491c177A430C222d7e678",
        "assetContract": "https://etherscan.io/address/0x101cc05f4A51C0319f570d5E146a8C625198e636",
        "coingeckoId": "aave-tusd"
      }
    },
    {
      "chainId": 101,
      "address": "BZCPpva12M9SqJgcpf8jtP9Si6rMANFoUR3i7nchha7M",
      "symbol": "waUSDC",
      "name": "Aave interest bearing USDC (Wormhole)",
      "decimals": 9,
      "logoURI": "https://cloudflare-ipfs.com/ipfs/QmaznB5PRhMC696u8yZuzN6Uwrnp7Zmfa5CydVUMvLJc9i/aUSDC.svg",
      "tags": [
        "wrapped",
        "wormhole"
      ],
      "extensions": {
        "address": "0xBcca60bB61934080951369a648Fb03DF4F96263C",
        "bridgeContract": "https://etherscan.io/address/0xf92cD566Ea4864356C5491c177A430C222d7e678",
        "assetContract": "https://etherscan.io/address/0xBcca60bB61934080951369a648Fb03DF4F96263C",
        "coingeckoId": "aave-usdc"
      }
    },
    {
      "chainId": 101,
      "address": "D3ajQoyBGJz3JCXCPsxHZJbLQKGt9UgxLavgurieGNcD",
      "symbol": "wSDT",
      "name": "Stake DAO Token (Wormhole)",
      "decimals": 9,
      "logoURI": "https://cdn.jsdelivr.net/gh/solana-labs/token-list@main/assets/mainnet/D3ajQoyBGJz3JCXCPsxHZJbLQKGt9UgxLavgurieGNcD/logo.webp",
      "tags": [
        "wrapped",
        "wormhole"
      ],
      "extensions": {
        "address": "0x73968b9a57c6e53d41345fd57a6e6ae27d6cdb2f",
        "bridgeContract": "https://etherscan.io/address/0xf92cD566Ea4864356C5491c177A430C222d7e678",
        "assetContract": "https://etherscan.io/address/0x73968b9a57c6e53d41345fd57a6e6ae27d6cdb2f",
        "coingeckoId": "stake-dao"
      }
    },
    {
      "chainId": 101,
      "address": "4pk3pf9nJDN1im1kNwWJN1ThjE8pCYCTexXYGyFjqKVf",
      "symbol": "oDOP",
      "name": "Dominican Pesos",
      "decimals": 9,
      "logoURI": "https://user-images.githubusercontent.com/9972260/111077928-73bd2280-84c9-11eb-84d4-4032478e3861.png",
      "tags": [
        "stablecoin"
      ],
      "extensions": {
        "website": "https://Odop.io/"
      }
    },
    {
      "chainId": 101,
      "address": "5kjfp2qfRbqCXTQeUYgHNnTLf13eHoKjC5hHynW9DvQE",
      "symbol": "AAPE",
      "name": "AAPE",
      "decimals": 9,
      "logoURI": "https://cdn.jsdelivr.net/gh/solana-labs/token-list@main/assets/mainnet/5kjfp2qfRbqCXTQeUYgHNnTLf13eHoKjC5hHynW9DvQE/logo.jpg",
      "tags": [],
      "extensions": {
        "website": "https://aape.io/"
      }
    },
    {
      "chainId": 101,
      "address": "3K6rftdAaQYMPunrtNRHgnK2UAtjm2JwyT2oCiTDouYE",
      "symbol": "XCOPE",
      "name": "XCOPE",
      "decimals": 0,
      "logoURI": "https://cdn.jsdelivr.net/gh/solana-labs/token-list@main/assets/mainnet/3K6rftdAaQYMPunrtNRHgnK2UAtjm2JwyT2oCiTDouYE/logo.jpg",
      "tags": [
        "trading",
        "index",
        "Algos"
      ],
      "extensions": {
        "website": "https://www.unlimitedcope.com/",
        "serumV3Usdc": "7MpMwArporUHEGW7quUpkPZp5L5cHPs9eKUfKCdaPHq2",
        "coingeckoId": "cope"
      }
    },
    {
      "chainId": 101,
      "address": "8HGyAAB1yoM1ttS7pXjHMa3dukTFGQggnFFH3hJZgzQh",
      "symbol": "COPE",
      "name": "COPE",
      "decimals": 6,
      "logoURI": "https://cdn.jsdelivr.net/gh/solana-labs/token-list@main/assets/mainnet/3K6rftdAaQYMPunrtNRHgnK2UAtjm2JwyT2oCiTDouYE/logo.jpg",
      "tags": [
        "trading",
        "index",
        "Algos"
      ],
      "extensions": {
        "website": "https://www.unlimitedcope.com/",
        "serumV3Usdc": "6fc7v3PmjZG9Lk2XTot6BywGyYLkBQuzuFKd4FpCsPxk",
        "coingeckoId": "cope"
      }
    },
    {
      "chainId": 101,
      "address": "2prC8tcVsXwVJAinhxd2zeMeWMWaVyzPoQeLKyDZRFKd",
      "symbol": "MCAPS",
      "name": "Mango Market Caps",
      "decimals": 0,
      "logoURI": "https://cdn.jsdelivr.net/gh/solana-labs/token-list@main/assets/mainnet/2prC8tcVsXwVJAinhxd2zeMeWMWaVyzPoQeLKyDZRFKd/logo.png",
      "tags": [
        "mango"
      ],
      "extensions": {
        "website": "https://initialcapoffering.com/",
        "coingeckoId": "mango-market-caps"
      }
    },
    {
      "chainId": 101,
      "address": "2reKm5Y9rmAWfaw5jraYz1BXwGLHMofGMs3iNoBLt4VC",
      "symbol": "DOCE",
      "name": "Doce Finance",
      "decimals": 6,
      "logoURI": "https://pbs.twimg.com/profile_images/1362154816059944963/TZuFp5kN_400x400.png",
      "tags": [],
      "extensions": {
        "website": "https://swap.doce.finance/"
      }
    },
    {
      "chainId": 101,
      "address": "E1PvPRPQvZNivZbXRL61AEGr71npZQ5JGxh4aWX7q9QA",
      "symbol": "INO",
      "name": "iNo Token",
      "decimals": 9,
      "logoURI": "https://ino.llegrand.fr/assets/ino-128.png",
      "tags": [],
      "extensions": {
        "website": "https://ino.llegrand.fr/"
      }
    },
    {
      "chainId": 101,
      "address": "8PMHT4swUMtBzgHnh5U564N5sjPSiUz2cjEQzFnnP1Fo",
      "symbol": "ROPE",
      "name": "Rope Token",
      "decimals": 9,
      "logoURI": "https://ropesolana.com/content/files/rope_token.svg",
      "tags": [],
      "extensions": {
        "website": "https://ropesolana.com/",
        "coingeckoId": "rope-token",
        "serumV3Usdc": "4Sg1g8U2ZuGnGYxAhc6MmX9MX7yZbrrraPkCQ9MdCPtF"
      }
    },
    {
      "chainId": 101,
      "address": "5dhkWqrq37F92jBmEyhQP1vbMkbVRz59V7288HH2wBC7",
      "symbol": "SLOCK",
      "name": "SOLLock",
      "decimals": 9,
      "logoURI": "https://sollock.org/token/media/images/token/sollock_token_logo.png",
      "tags": [
        "utility-token"
      ],
      "extensions": {
        "website": "https://sollock.org/",
        "twitter": "https://twitter.com/@SOLLockOfficial",
        "github": "https://github.com/SOLLock",
        "tgann": "https://t.me/SOLLockAnn",
        "tggroup": "https://t.me/SOLLock"
      }
    },
    {
      "chainId": 101,
      "address": "ETAtLmCmsoiEEKfNrHKJ2kYy3MoABhU6NQvpSfij5tDs",
      "symbol": "MEDIA",
      "name": "Media Network",
      "decimals": 6,
      "logoURI": "https://cdn.jsdelivr.net/gh/solana-labs/token-list@main/assets/mainnet/ETAtLmCmsoiEEKfNrHKJ2kYy3MoABhU6NQvpSfij5tDs/logo.png",
      "tags": [
        "utility-token"
      ],
      "extensions": {
        "website": "https://media.network/",
        "coingeckoId": "media-network",
        "serumV3Usdc": "FfiqqvJcVL7oCCu8WQUMHLUC2dnHQPAPjTdSzsERFWjb"
      }
    },
    {
      "chainId": 101,
      "address": "StepAscQoEioFxxWGnh2sLBDFp9d8rvKz2Yp39iDpyT",
      "symbol": "STEP",
      "name": "Step",
      "decimals": 9,
      "logoURI": "https://cdn.jsdelivr.net/gh/solana-labs/token-list@main/assets/mainnet/StepAscQoEioFxxWGnh2sLBDFp9d8rvKz2Yp39iDpyT/logo.png",
      "tags": [
        "utility-token"
      ],
      "extensions": {
        "website": "https://step.finance/",
        "twitter": "https://twitter.com/StepFinance_",
        "coingeckoId": "step-finance",
        "serumV3Usdc": "97qCB4cAVSTthvJu3eNoEx6AY6DLuRDtCoPm5Tdyg77S"
      }
    },
    {
      "chainId": 101,
      "address": "7Geyz6iiRe8buvunsU6TXndxnpLt9mg6iPxqhn6cr3c6",
      "symbol": "ANFT",
      "name": "AffinityLabs",
      "decimals": 9,
      "logoURI": "https://affinitylabs.tech/media/images/token_logo.png",
      "tags": [
        "nft"
      ],
      "extensions": {
        "website": "https://affinitylabs.tech/"
      }
    },
    {
      "chainId": 102,
      "address": "So11111111111111111111111111111111111111112",
      "symbol": "wSOL",
      "name": "Wrapped SOL",
      "decimals": 9,
      "logoURI": "https://cdn.jsdelivr.net/gh/trustwallet/assets@master/blockchains/solana/info/logo.png",
      "tags": [],
      "extensions": {
        "website": "https://www.solana.com/",
        "coingeckoId": "solana"
      }
    },
    {
      "chainId": 102,
      "address": "CpMah17kQEL2wqyMKt3mZBdTnZbkbfx4nqmQMFDP5vwp",
      "symbol": "USDC",
      "name": "USD Coin",
      "decimals": 6,
      "logoURI": "https://cdn.jsdelivr.net/gh/solana-labs/token-list@main/assets/mainnet/EPjFWdd5AufqSSqeM2qN1xzybapC8G4wEGGkZwyTDt1v/logo.png",
      "tags": [
        "stablecoin"
      ],
      "extensions": {
        "website": "https://www.centre.io/",
        "coingeckoId": "usd-coin"
      }
    },
    {
      "chainId": 102,
      "address": "Gmk71cM7j2RMorRsQrsyysM4HsByQx5PuDGtDdqGLWCS",
      "symbol": "spSOL",
      "name": "Stake pool SOL",
      "decimals": 9,
      "logoURI": "https://cdn.jsdelivr.net/gh/trustwallet/assets@master/blockchains/solana/info/logo.png",
      "tags": [
        "stake-pool"
      ],
      "extensions": {
        "website": "https://www.solana.com/"
      }
    },
    {
      "chainId": 102,
      "address": "2jQc2jDHVCewoWsQJK7JPLetP7UjqXvaFdno8rtrD8Kg",
      "symbol": "sHOG",
      "name": "sHOG",
      "decimals": 6,
      "tags": [
        "stablecoin"
      ]
    },
    {
      "chainId": 103,
      "address": "So11111111111111111111111111111111111111112",
      "symbol": "SOL",
      "name": "Wrapped SOL",
      "decimals": 9,
      "logoURI": "https://cdn.jsdelivr.net/gh/trustwallet/assets@master/blockchains/solana/info/logo.png",
      "tags": [],
      "extensions": {
        "coingeckoId": "solana"
      }
    },
    {
      "chainId": 103,
      "address": "DEhAasscXF4kEGxFgJ3bq4PpVGp5wyUxMRvn6TzGVHaw",
      "symbol": "XYZ",
      "name": "XYZ Test",
      "decimals": 0,
      "logoURI": "https://cdn.jsdelivr.net/gh/solana-labs/token-list@main/assets/mainnet/EPjFWdd5AufqSSqeM2qN1xzybapC8G4wEGGkZwyTDt1v/logo.png",
      "tags": []
    },
    {
      "chainId": 103,
      "address": "2rg5syU3DSwwWs778FQ6yczDKhS14NM3vP4hqnkJ2jsM",
      "symbol": "pSOL",
      "name": "SOL stake pool",
      "decimals": 9,
      "logoURI": "https://cdn.jsdelivr.net/gh/trustwallet/assets@master/blockchains/solana/info/logo.png",
      "tags": [],
      "extensions": {
        "website": "https://solana.com/",
        "background": "https://solana.com/static/8c151e179d2d7e80255bdae6563209f2/6833b/validators.webp"
      }
    },
    {
      "chainId": 103,
      "address": "SRMuApVNdxXokk5GT7XD5cUUgXMBCoAz2LHeuAoKWRt",
      "symbol": "SRM",
      "name": "Serum",
      "decimals": 6,
      "logoURI": "https://cdn.jsdelivr.net/gh/trustwallet/assets@master/blockchains/ethereum/assets/0x476c5E26a75bd202a9683ffD34359C0CC15be0fF/logo.png",
      "tags": [],
      "extensions": {
        "website": "https://projectserum.com/",
        "coingeckoId": "serum"
      }
    },
    {
      "chainId": 103,
      "address": "7STJWT74tAZzhbNNPRH8WuGDy9GZg27968EwALWuezrH",
      "symbol": "wSUSHI",
      "name": "SushiSwap (Wormhole)",
      "decimals": 9,
      "logoURI": "https://cdn.jsdelivr.net/gh/trustwallet/assets@master/blockchains/ethereum/assets/0x6B3595068778DD592e39A122f4f5a5cF09C90fE2/logo.png",
      "tags": [
        "wrapped",
        "wormhole"
      ],
      "extensions": {
        "website": "https://sushi.com",
        "background": "https://sushi.com/static/media/Background-sm.fd449814.jpg/",
        "address": "0x6B3595068778DD592e39A122f4f5a5cF09C90fE2",
        "bridgeContract": "https://etherscan.io/address/0xf92cD566Ea4864356C5491c177A430C222d7e678",
        "assetContract": "https://etherscan.io/address/0x6B3595068778DD592e39A122f4f5a5cF09C90fE2",
        "coingeckoId": "sushi"
      }
    },
    {
      "chainId": 103,
      "address": "3aMbgP7aGsP1sVcFKc6j65zu7UiziP57SMFzf6ptiCSX",
      "symbol": "sHOG",
      "name": "Devnet StableHog",
      "decimals": 6,
      "logoURI": "https://i.ibb.co/7GddV42/Frame-1.png",
      "tags": [
        "stablecoin"
      ]
    },
    {
      "chainId": 101,
      "address": "3cXftQWJJEeoysZrhAEjpfCHe9tSKyhYG63xpbue8m3s",
      "symbol": "Kreechures",
      "name": "Kreechures",
      "decimals": 0,
      "logoURI": "https://gateway.pinata.cloud/ipfs/QmQ5YPBFUWeKNFbsBDL8WcXWmu1MwisXZVtwofdZQxmQE9/Kreechure%20logo.svg",
      "tags": [
        "nft"
      ],
      "extensions": {
        "website": "https://www.kreechures.com/",
        "attributes": [
          {
            "image": "https://gateway.pinata.cloud/ipfs/QmWcMyAYpaX3BHJoDq6Fyub71TjaHbRHqErT7MmbDvCXYJ/3cXftQWJJEeoysZrhAEjpfCHe9tSKyhYG63xpbue8m3s.jpg",
            "Generation": 0,
            "Species": 6,
            "Base Rest": 262
          }
        ]
      }
    },
    {
      "chainId": 101,
      "address": "4DrV8khCoPS3sWRj6t1bb2DzT9jD4mZp6nc7Jisuuv1b",
      "symbol": "SPD",
      "name": "Solpad",
      "decimals": 10,
      "logoURI": "https://cdn.jsdelivr.net/gh/solana-labs/token-list@main/assets/mainnet/4DrV8khCoPS3sWRj6t1bb2DzT9jD4mZp6nc7Jisuuv1b/logo.jpg",
      "tags": [],
      "extensions": {
        "website": "https://www.solpad.io/"
      }
    },
    {
      "chainId": 101,
      "address": "7p7AMM6QoA8wPRKeqF87Pt51CRWmWvXPH5TBNMyDWhbH",
      "symbol": "Kreechures",
      "name": "Kreechures",
      "decimals": 0,
      "logoURI": "https://gateway.pinata.cloud/ipfs/QmQ5YPBFUWeKNFbsBDL8WcXWmu1MwisXZVtwofdZQxmQE9/Kreechure%20logo.svg",
      "tags": [
        "nft"
      ],
      "extensions": {
        "website": "https://www.kreechures.com/",
        "attributes": [
          {
            "image": "https://gateway.pinata.cloud/ipfs/QmWcMyAYpaX3BHJoDq6Fyub71TjaHbRHqErT7MmbDvCXYJ/7p7AMM6QoA8wPRKeqF87Pt51CRWmWvXPH5TBNMyDWhbH.jpg",
            "Generation": 0,
            "Species": 4,
            "Base Rest": 335
          }
        ]
      }
    },
    {
      "chainId": 101,
      "address": "6ybxMQpMgQhtsTLhvHZqk8uqao7kvoexY6e8JmCTqAB1",
      "symbol": "QUEST",
      "name": "QUEST",
      "decimals": 4,
      "logoURI": "https://questcoin.org/logo500x500.png",
      "tags": [],
      "extensions": {
        "website": "https://questcoin.org/"
      }
    },
    {
      "chainId": 101,
      "address": "97qAF7ZKEdPdQaUkhASGA59Jpa2Wi7QqVmnFdEuPqEDc",
      "symbol": "DIAMOND",
      "name": "LOVE",
      "decimals": 6,
      "logoURI": "https://github.com/AdamBraham88/SPL-TOKEN/blob/main/Diamond-Love-icon.png",
      "tags": [
        "Diamond Love"
      ],
      "extensions": {
        "website": "https://diamondlove.io/"
      }
    },
    {
      "chainId": 101,
      "address": "xxxxa1sKNGwFtw2kFn8XauW9xq8hBZ5kVtcSesTT9fW",
      "symbol": "SLIM",
      "name": "Solanium",
      "decimals": 6,
      "logoURI": "https://cdn.jsdelivr.net/gh/solana-labs/token-list@main/assets/mainnet/xxxxa1sKNGwFtw2kFn8XauW9xq8hBZ5kVtcSesTT9fW/logo.png",
      "tags": [],
      "extensions": {
        "website": "https://solanium.io/"
      }
    },
    {
      "chainId": 101,
      "address": "8GPUjUHFxfNhaSS8kUkix8txRRXszeUAsHTjUmHuygZT",
      "symbol": "NINJA NFT1",
      "name": "NINJA NFT1",
      "decimals": 0,
      "logoURI": "https://raw.githubusercontent.com/yuzu-ninjaprotocol/ninjaprotocol/main/NINJA%20NFT%201.png",
      "tags": [],
      "extensions": {
        "website": "http://ninjaprotocol.io"
      }
    },
    {
      "chainId": 101,
      "address": "2rEiLkpQ3mh4DGxv1zcSdW5r5HK2nehif5sCaF5Ss9E1",
      "symbol": "RECO",
      "name": "Reboot ECO",
      "decimals": 0,
      "logoURI": "https://reboot.eco/reco_logo.png",
      "tags": [],
      "extensions": {
        "website": "https://reboot.eco/"
      }
    },
    {
      "chainId": 101,
      "address": "BXhAKUxkGvFbAarA3K1SUYnqXRhEBC1bhUaCaxvzgyJ1",
      "symbol": "ISA",
      "name": "Interstellar",
      "decimals": 3,
      "logoURI": "https://gateway.pinata.cloud/ipfs/QmV84AMkdgEQ4roxRdmh9xU9dtbyJjqFZWLDgNdr3mEdQz",
      "tags": [],
      "extensions": {
        "website": "https://interstellaralliance.gitbook.io/isa/"
      }
    },
    {
      "chainId": 101,
      "address": "7xKXtg2CW87d97TXJSDpbD5jBkheTqA83TZRuJosgAsU",
      "symbol": "SAMO",
      "name": "Samoyed Coin",
      "decimals": 9,
      "logoURI": "https://i.ibb.co/tLGpvNf/samo.png",
      "tags": [],
      "extensions": {
        "website": "https://samoyedcoin.com/",
        "coingeckoId": "samoyedcoin",
        "serumV3Usdc": "FR3SPJmgfRSKKQ2ysUZBu7vJLpzTixXnjzb84bY3Diif"
      }
    },
    {
      "chainId": 101,
      "address": "HAWy8kV3bD4gaN6yy6iK2619x2dyzLUBj1PfJiihTisE",
      "symbol": "DOI",
      "name": "Discovery of Iris",
      "decimals": 0,
      "logoURI": "https://storage.googleapis.com/star-atlas-assets/star-atlas-logo.png",
      "tags": [
        "nft"
      ],
      "extensions": {
        "website": "https://www.staratlas.com",
        "imageUrl": "https://storage.googleapis.com/nft-assets/ReBirth/poster-1/discovery-of-iris.jpg",
        "description": "The rogue planet, Iris, dense with invaluable materials, draws in and collides with seven child planets in a remote region of space, creating what is henceforth referred to as 'The Cataclysm'. When combined, these eight elements create a form of free energy. The collision creates a massively valuable debris field.",
        "serumV3Usdc": "AYXTVttPfhYmn3jryX5XbRjwPK2m9445mbN2iLyRD6nq"
      }
    },
    {
      "chainId": 101,
      "address": "ATSPo9f9TJ3Atx8SuoTYdzSMh4ctQBzYzDiNukQDmoF7",
      "symbol": "HOSA",
      "name": "The Heart of Star Atlas",
      "decimals": 0,
      "logoURI": "https://storage.googleapis.com/star-atlas-assets/star-atlas-logo.png",
      "tags": [
        "nft"
      ],
      "extensions": {
        "website": "https://www.staratlas.com",
        "imageUrl": "https://storage.googleapis.com/nft-assets/ReBirth/poster-2/the-heart-of-star-atlas.jpg",
        "description": "At the core of Star Atlas lies a treasure trove of priceless data. After an unsuspecting deep space explorer discovers “The Cataclysm”, he scans its riches, creating what will once be known as the first intergalactic data block. He sells this invaluable information to all three rival factions, igniting a lethal spark that forever changes the course of history.",
        "serumV3Usdc": "5Erzgrw9pTjNWLeqHp2sChJq7smB7WXRQYw9wvkvA59t"
      }
    },
    {
      "chainId": 101,
      "address": "36s6AFRXzE9KVdUyoJQ5y6mwxXw21LawYqqwNiQUMD8s",
      "symbol": "TCW",
      "name": "The Convergence War",
      "decimals": 0,
      "logoURI": "https://storage.googleapis.com/star-atlas-assets/star-atlas-logo.png",
      "tags": [
        "nft"
      ],
      "extensions": {
        "website": "https://www.staratlas.com",
        "imageUrl": "https://storage.googleapis.com/nft-assets/ReBirth/poster-3/the-convergence-war.jpg",
        "description": "All three factions, thinking they were the sole owners of the cataclysmic data drop, converge to settle the area. A devastating war breaks out across the galaxy after their inability to settle the disputed territory.",
        "serumV3Usdc": "DXPv2ZyMD6Y2mDenqYkAhkvGSjNahkuMkm4zv6DqB7RF"
      }
    },
    {
      "chainId": 101,
      "address": "BgiTVxW9uLuHHoafTd2qjYB5xjCc5Y1EnUuYNfmTwhvp",
      "symbol": "LOST",
      "name": "Short Story of a Lost Astronaut",
      "decimals": 0,
      "logoURI": "https://storage.googleapis.com/star-atlas-assets/star-atlas-logo.png",
      "tags": [
        "nft"
      ],
      "extensions": {
        "website": "https://www.staratlas.com",
        "imageUrl": "https://storage.googleapis.com/nft-assets/ReBirth/poster-4/short-story-of-a-lost-astronaut.jpg",
        "description": "He thought it would be just another routine exploration mission. Get there, scan, save data blocks and return. But when a surprise radiation storm knocked out his spaceship and swept him up into its high-velocity current, the only thing that saved him from certain doom was his custom ion shield.",
        "serumV3Usdc": "73d9N7BbWVKBG6A2xwwwEHcxzPB26YzbMnRjue3DPzqs"
      }
    },
    {
      "chainId": 101,
      "address": "4G85c5aUsRTrRPqE5VjY7ebD9b2ktTF6NEVGiCddRBDX",
      "symbol": "LOVE",
      "name": "B ❤ P",
      "decimals": 0,
      "logoURI": "https://storage.googleapis.com/star-atlas-assets/star-atlas-logo.png",
      "tags": [
        "nft"
      ],
      "extensions": {
        "website": "https://www.staratlas.com",
        "imageUrl": "https://storage.googleapis.com/nft-assets/ReBirth/poster-5/love-story.jpg",
        "description": "Paizul, the charismatic and brilliant leader of the ONI consortium, vividly recalls the first time she saw her one true love. It was a warm summer day, full of raging ionic storms. Lightning was piercing the sky as Bekalu took off his helmet and locked eyes with her. “What are the chances of nearly colliding with someone flying through these wastelands on a day like this”, he smiled with his booming voice. “Perhaps it’s destiny,” she smiled back mysteriously. There was another strike of lightning, but this time the sky remained calm.",
        "serumV3Usdc": "AM9sNDh48N2qhYSgpA58m9dHvrMoQongtyYu2u2XoYTc"
      }
    },
    {
      "chainId": 101,
      "address": "7dr7jVyXf1KUnYq5FTpV2vCZjKRR4MV94jzerb8Fi16Q",
      "symbol": "MRDR",
      "name": "The Assassination of Paizul",
      "decimals": 0,
      "logoURI": "https://storage.googleapis.com/star-atlas-assets/star-atlas-logo.png",
      "tags": [
        "nft"
      ],
      "extensions": {
        "website": "https://www.staratlas.com",
        "imageUrl": "https://storage.googleapis.com/nft-assets/ReBirth/poster-6/assassination-of-paizul.jpg",
        "description": "Suffering one of the cruelest fates in the universe, the Sogmian race of aliens was driven to the brink of extinction. With only 10,000 members left, they put all hope of salvation in the hands of their leader Paizul. After she was assassinated in a gruesome public way, so much fear was struck in the hearts of survivors that they set out to build their 'Last Stand'.",
        "serumV3Usdc": "BJiV2gCLwMvj2c1CbhnMjjy68RjqoMzYT8brDrpVyceA"
      }
    },
    {
      "chainId": 101,
      "address": "G1bE9ge8Yoq43hv7QLcumxTFhHqFMdcL4y2d6ZdzMG4b",
      "symbol": "PFP",
      "name": "Paizul Funeral Procession",
      "decimals": 0,
      "logoURI": "https://storage.googleapis.com/star-atlas-assets/star-atlas-logo.png",
      "tags": [
        "nft"
      ],
      "extensions": {
        "website": "https://www.staratlas.com",
        "serumV3Usdc": "7JzaEAuVfjkrZyMwJgZF5aQkiEyVyCaTWA3N1fQK7Y6V"
      }
    },
    {
      "chainId": 101,
      "address": "6bD8mr8DyuVqN5dXd1jnqmCL66b5KUV14jYY1HSmnxTE",
      "symbol": "AVE",
      "name": "Ahr Visits Earth",
      "decimals": 0,
      "logoURI": "https://storage.googleapis.com/star-atlas-assets/star-atlas-logo.png",
      "tags": [
        "nft"
      ],
      "extensions": {
        "website": "https://www.staratlas.com",
        "serumV3Usdc": "8yQzsbraXJFoPG5PdX73B8EVYFuPR9aC2axAqWearGKu"
      }
    },
    {
      "chainId": 101,
      "address": "Hfjgcs9ix17EwgXVVbKjo6NfMm2CXfr34cwty3xWARUm",
      "symbol": "TLS",
      "name": "The Last Stand",
      "decimals": 0,
      "logoURI": "https://storage.googleapis.com/star-atlas-assets/star-atlas-logo.png",
      "tags": [
        "nft"
      ],
      "extensions": {
        "website": "https://www.staratlas.com",
        "serumV3Usdc": "AVHndcEDUjP9Liz5dfcvAPAMffADXG6KMPn8sWB1XhFQ"
      }
    },
    {
      "chainId": 101,
      "address": "8EXX5kG7qWTjgpNSGX7PnB6hJZ8xhXUcCafVJaBEJo32",
      "symbol": "SPT",
      "name": "The Signing of the Peace Treaty",
      "decimals": 0,
      "logoURI": "https://storage.googleapis.com/star-atlas-assets/star-atlas-logo.png",
      "tags": [
        "nft"
      ],
      "extensions": {
        "website": "https://www.staratlas.com",
        "serumV3Usdc": "FZ9xhZbkt9bKKVpWmFxRhEJyzgxqU5w5xu3mXcF6Eppe"
      }
    },
    {
      "chainId": 101,
      "address": "CAjoJeGCCRae9oDwHYXzkeUDonp3dZLWV5GKHysLwjnx",
      "symbol": "PBA",
      "name": "The Peacebringers Archive",
      "decimals": 0,
      "logoURI": "https://storage.googleapis.com/star-atlas-assets/star-atlas-logo.png",
      "tags": [
        "nft"
      ],
      "extensions": {
        "website": "https://www.staratlas.com",
        "serumV3Usdc": "4jN1R453Acv9egnr7Dry3x9Xe3jqh1tqz5RokniaeVhy"
      }
    },
    {
      "chainId": 101,
      "address": "FPnwwNiL1tXqd4ZbGjFYsCw5qsQw91VN79SNcU4Bc732",
      "symbol": "UWB",
      "name": "Ustur Wod.bod",
      "decimals": 0,
      "logoURI": "https://storage.googleapis.com/star-atlas-assets/star-atlas-logo.png",
      "tags": [
        "nft"
      ],
      "extensions": {
        "website": "https://www.staratlas.com",
        "serumV3Usdc": "J99HsFQEWKR3UiFQpKTnF11iaNiR1enf2LxHfgsbVc59"
      }
    },
    {
      "chainId": 101,
      "address": "DB76aiNQeLzHPwvFhzgwfpe6HGHCDTQ6snW6UD7AnHid",
      "symbol": "OMPH",
      "name": "Om Photoli",
      "decimals": 0,
      "logoURI": "https://storage.googleapis.com/star-atlas-assets/star-atlas-logo.png",
      "tags": [
        "nft"
      ],
      "extensions": {
        "website": "https://www.staratlas.com",
        "serumV3Usdc": "HdvXMScwAQQh9pEvLZjuaaeJcLTmixxYoMFefeqHFn2E"
      }
    },
    {
      "chainId": 101,
      "address": "8ymi88q5DtmdNTn2sPRNFkvMkszMHuLJ1e3RVdWjPa3s",
      "symbol": "SDOGE",
      "name": "SolDoge",
      "decimals": 0,
      "logoURI": "https://pbs.twimg.com/profile_images/1386711926571364352/UfsqsIB3_400x400.jpg",
      "tags": [],
      "extensions": {
        "website": "https://www.soldoge.org",
        "serumV3Usdc": "9aruV2p8cRWxybx6wMsJwPFqeN7eQVPR74RrxdM3DNdu"
      }
    },
    {
      "chainId": 101,
      "address": "DQRNdQWz5NzbYgknGsZqSSXbdhQWvXSe8S56mrtNAs1b",
      "symbol": "ENTROPPP",
      "name": "ENTROPPP (Entropy for security)",
      "decimals": 6,
      "logoURI": "https://gateway.pinata.cloud/ipfs/QmcY3sv2n8bZqH3r6BKRP2N4zLNU6N8tojjviD65wma4u2/ENTROPPP%20JPG.jpg",
      "tags": [
        "Cryptography",
        "Blockchain security",
        "Randomness and entropy"
      ],
      "extensions": {
        "website": "https://www.entroppp.com"
      }
    },
    {
      "chainId": 101,
      "address": "8RYSc3rrS4X4bvBCtSJnhcpPpMaAJkXnVKZPzANxQHgz",
      "symbol": "FARM",
      "name": "SolaFarm",
      "decimals": 9,
      "logoURI": "https://sola.farm/logo.png",
      "tags": [],
      "extensions": {
        "website": "https://sola.farm/"
      }
    },
    {
      "chainId": 101,
      "address": "nope9HWCJcXVFkG49CDk7oYFtgGsUzsRvHdcJeL2aCL",
      "symbol": "NOPE",
      "name": "NOPE FINANCE",
      "decimals": 9,
      "logoURI": "https://raw.githubusercontent.com/nopefinance/nope-land/main/icon.png",
      "tags": [],
      "extensions": {
        "website": "https://nopefinance.xyz/"
      }
    },
    {
      "chainId": 101,
      "address": "43VWkd99HjqkhFTZbWBpMpRhjG469nWa7x7uEsgSH7We",
      "symbol": "STNK",
      "name": "Stonks",
      "decimals": 9,
      "logoURI": "https://raw.githubusercontent.com/StonksDev/Resource/main/StonksIcon250.png",
      "tags": [],
      "extensions": {
        "website": "https://stonkscoin.org/"
      }
    },
    {
      "chainId": 101,
      "address": "4368jNGeNq7Tt4Vzr98UWxL647PYu969VjzAsWGVaVH2",
      "symbol": "MEAL",
      "name": "HUNGRY",
      "decimals": 8,
      "logoURI": "https://hungrystatic.b-cdn.net/images/logo.png",
      "tags": [],
      "extensions": {
        "website": "https://hungrycoin.io/"
      }
    },
    {
      "chainId": 101,
      "address": "8GQsW3f7mdwfjqJon2myADcBsSsRjpXmxHYDG8q1pvV6",
      "symbol": "HOLD",
      "name": "Holdana",
      "decimals": 9,
      "logoURI": "https://i.ibb.co/7CWsB34/holdana-token.png",
      "tags": [],
      "extensions": {
        "medium": "https://holdanatoken.medium.com/",
        "twitter": "https://twitter.com/HoldanaOfficial",
        "serumV3Usdc": "G2j5zKtfymPcWMq1YRoKrfUWy64SZ6ZxDVscHSyPQqmz"
      }
    },
    {
      "chainId": 101,
      "address": "64SqEfHtu4bZ6jr1mAxaWrLFdMngbKbru9AyaG2Dyk5T",
      "symbol": "wen-token",
      "name": "wen-token",
      "decimals": 0,
      "logoURI": "https://gateway.pinata.cloud/ipfs/QmQ69cGaYFNJajafKRbGgwtcKHXGSqX2QdTy85H9synFos",
      "tags": [
        "nft"
      ],
      "extensions": {
        "website": "https://pythians.pyth.network"
      }
    },
    {
      "chainId": 101,
      "address": "4dmKkXNHdgYsXqBHCuMikNQWwVomZURhYvkkX5c4pQ7y",
      "symbol": "SNY",
      "name": "Synthetify",
      "decimals": 6,
      "logoURI": "https://resources.synthetify.io/sythetify.png",
      "tags": [],
      "extensions": {
        "website": "https://synthetify.io/",
        "twitter": "https://twitter.com/synthetify",
        "coingeckoId": "syntheify-token"
      }
    },
    {
      "chainId": 101,
      "address": "4wTMJsh3q66PmAkmwEW47qVDevMZMVVWU3n1Yhqztwi6",
      "symbol": "ARCD",
      "name": "Arcade Token (Wormhole)",
      "decimals": 9,
      "logoURI": "https://arcade.city/img/ARCD200.png",
      "tags": [
        "wrapped",
        "wormhole"
      ],
      "extensions": {
        "address": "0xb581E3a7dB80fBAA821AB39342E9Cbfd2ce33c23",
        "bridgeContract": "https://etherscan.io/address/0xf92cD566Ea4864356C5491c177A430C222d7e678",
        "assetContract": "https://etherscan.io/address/0xb581E3a7dB80fBAA821AB39342E9Cbfd2ce33c23",
        "website": "https://arcade.city",
        "twitter": "https://twitter.com/ArcadeCityHall"
      }
    },
    {
      "chainId": 101,
      "address": "Amt5wUJREJQC5pX7Z48YSK812xmu4j3sQVupNhtsEuY8",
      "symbol": "FROG",
      "name": "FROG",
      "decimals": 6,
      "logoURI": "https://raw.githubusercontent.com/FROG-SPL/branding/main/the_frauge_finifhes.jpeg",
      "tags": [],
      "extensions": {
        "website": "https://www.froglana.com/",
        "serumV3Usdc": "2Si6XDdpv5zcvYna221eZZrsjsp5xeYoz9W1TVdMdbnt"
      }
    },
    {
      "chainId": 101,
      "address": "9Y8NT5HT9z2EsmCbYMgKXPRq3h3aa6tycEqfFiXjfZM7",
      "symbol": "CRT",
      "name": "CARROT",
      "decimals": 9,
      "logoURI": "https://cdn.jsdelivr.net/gh/Farmers-Carrot/Carrot-logo/carrotcoin_128.png",
      "tags": [],
      "extensions": {
        "website": "https://farmerscarrot.com/",
        "serumV3Usdc": "Aa8mN8bXAobmcuHDpbbZh55SoadUry6WdsYz2886Ymqf"
      }
    },
    {
      "chainId": 101,
      "address": "AMdnw9H5DFtQwZowVFr4kUgSXJzLokKSinvgGiUoLSps",
      "symbol": "MOLA",
      "name": "MOONLANA",
      "decimals": 9,
      "logoURI": "https://i.ibb.co/NtrSyDc/moonlana.jpg",
      "tags": [],
      "extensions": {
        "website": "https://moonlana.com/",
        "twitter": "https://twitter.com/xMoonLana",
        "medium": "https://moonlana.medium.com/"
      }
    },
    {
      "chainId": 101,
      "address": "3x7UeXDF4imKSKnizK9mYyx1M5bTNzpeALfPeB8S6XT9",
      "symbol": "SKEM",
      "name": "SKEM",
      "decimals": 9,
      "logoURI": "https://raw.githubusercontent.com/cheesesoda/skem/main/skemtoken.svg",
      "tags": [],
      "extensions": {
        "website": "https://skem.finance/"
      }
    },
    {
      "chainId": 101,
      "address": "GHvFFSZ9BctWsEc5nujR1MTmmJWY7tgQz2AXE6WVFtGN",
      "symbol": "SOLAPE",
      "name": "SolAPE Finance",
      "decimals": 9,
      "logoURI": "https://i.ibb.co/5F0859r/solape.png",
      "tags": [],
      "extensions": {
        "website": "https://solape.io",
        "serumV3Usdc": "4zffJaPyeXZ2wr4whHgP39QyTfurqZ2BEd4M5W6SEuon"
      }
    },
    {
      "chainId": 101,
      "address": "9nEqaUcb16sQ3Tn1psbkWqyhPdLmfHWjKGymREjsAgTE",
      "symbol": "WOOF",
      "name": "WOOFENOMICS",
      "decimals": 6,
      "logoURI": "https://i.ibb.co/sHb9qZj/woof-orange-black.png",
      "tags": [],
      "extensions": {
        "website": "https://woofsolana.com",
        "serumV3Usdc": "CwK9brJ43MR4BJz2dwnDM7EXCNyHhGqCJDrAdsEts8n5"
      }
    },
    {
      "chainId": 101,
      "address": "MERt85fc5boKw3BW1eYdxonEuJNvXbiMbs6hvheau5K",
      "symbol": "MER",
      "name": "Mercurial",
      "decimals": 6,
      "logoURI": "https://www.mercurial.finance/mercurial-explorer-logo.svg",
      "tags": [],
      "extensions": {
        "coingeckoId": "mercurial",
        "website": "https://www.mercurial.finance/",
        "serumV3Usdc": "G4LcexdCzzJUKZfqyVDQFzpkjhB1JoCNL8Kooxi9nJz5"
      }
    },
    {
      "chainId": 101,
      "address": "9MhNoxy1PbmEazjPo9kiZPCcG7BiFbhi3bWZXZgacfpp",
      "symbol": "ACMN",
      "name": "ACUMEN",
      "decimals": 9,
      "logoURI": "https://pbs.twimg.com/profile_images/1384592811824238600/eIqc0048_400x400.jpg",
      "tags": [],
      "extensions": {
        "website": "https://acumen.network/"
      }
    },
    {
      "chainId": 101,
      "address": "EfLvzNsqmkoSneiML5t7uHCPEVRaWCpG4N2WsS39nWCU",
      "symbol": "MUDLEY",
      "name": "MUDLEY",
      "decimals": 9,
      "logoURI": "https://www.mudley.io/static/dappx/images/mudley_icon.png",
      "tags": [],
      "extensions": {
        "website": "https://www.mudley.io/"
      }
    },
    {
      "chainId": 101,
      "address": "7Csho7qjseDjgX3hhBxfwP1W3LYARK3QH3PM2x55we14",
      "symbol": "LOTTO",
      "name": "Lotto",
      "decimals": 9,
      "logoURI": "https://assets.coingecko.com/coins/images/13822/large/Lotto-Logo256x256.png?1612150421",
      "tags": [],
      "extensions": {
        "serumV3Usdc": "9MZKfgZzPgeidAukYpHtsLYm4eAdJFnR7nhPosWT8jiv",
        "coingeckoId": "lotto",
        "website": "lotto.finance",
        "address": "0xb0dfd28d3cf7a5897c694904ace292539242f858",
        "assetContract": "https://etherscan.io/address/0xb0dfd28d3cf7a5897c694904ace292539242f858",
        "tggroup": "https://t.me/lottofinance"
      }
    },
    {
      "chainId": 101,
      "address": "7uv3ZvZcQLd95bUp5WMioxG7tyAZVXFfr8JYkwhMYrnt",
      "symbol": "BOLE",
      "name": "Bole Token",
      "decimals": 4,
      "logoURI": "https://i.ibb.co/YPyhnkS/Bole.jpg",
      "tags": [],
      "extensions": {
        "website": "https://tokenbole.com/"
      }
    },
    {
      "chainId": 101,
      "address": "Bxp46xCB6CLjiqE99QaTcJAaY1hYF1o63DUUrXAS7QFu",
      "symbol": "mBRZ",
      "name": "SolMiner Bronze",
      "decimals": 9,
      "logoURI": "https://i.ibb.co/Wcxc7K7/solminer-bronze.png",
      "tags": [],
      "extensions": {
        "website": "https://solminer.app",
        "medium": "https://solminer.medium.com/",
        "twitter": "https://twitter.com/SolMinerproject"
      }
    },
    {
      "chainId": 101,
      "address": "GZNrMEdrt6Vg428JzvJYRGGPpVxgjUPsg6WLqKBvmNLw",
      "symbol": "mPLAT",
      "name": "SolMiner Platinum",
      "decimals": 9,
      "logoURI": "https://i.ibb.co/vYkMprc/solminer-platinum.png",
      "tags": [],
      "extensions": {
        "website": "https://solminer.app",
        "medium": "https://solminer.medium.com/",
        "twitter": "https://twitter.com/SolMinerproject"
      }
    },
    {
      "chainId": 101,
      "address": "Er7a3ugS6kkAqj6sp3UmXEFAFrDdLMRQEkV9QH2fwRYA",
      "symbol": "mDIAM",
      "name": "SolMiner Diamond",
      "decimals": 9,
      "logoURI": "https://i.ibb.co/rtvKFHn/solminer-diamond.png",
      "tags": [],
      "extensions": {
        "website": "https://solminer.app",
        "medium": "https://solminer.medium.com/",
        "twitter": "https://twitter.com/SolMinerproject"
      }
    },
    {
      "chainId": 101,
      "address": "5JnZ667P3VcjDinkJFysWh2K2KtViy63FZ3oL5YghEhW",
      "symbol": "APYS",
      "name": "APYSwap",
      "decimals": 9,
      "logoURI": "https://cloudflare-ipfs.com/ipfs/QmR5oKs4ygasusTtt2n2fCBLVufgpeXToJtb9vhXEmbaY1/token_dark.png",
      "tags": [
        "wrapped"
      ],
      "extensions": {
        "website": "https://apyswap.com",
        "coingeckoId": "apyswap"
      }
    },
    {
      "chainId": 101,
      "address": "ss1gxEUiufJyumsXfGbEwFe6maraPmc53fqbnjbum15",
      "symbol": "SS1",
      "name": "Naked Shorts",
      "decimals": 0,
      "logoURI": "https://www.sol-talk.com/logo192.png",
      "tags": [
        "nft"
      ],
      "extensions": {
        "website": "https://www.sol-talk.com/sol-survivor",
        "twitter": "https://twitter.com/sol__survivor"
      }
    },
    {
      "chainId": 101,
      "address": "GfJ3Vq2eSTYf1hJP6kKLE9RT6u7jF9gNszJhZwo5VPZp",
      "symbol": "SOLPAD",
      "name": "Solpad Finance",
      "decimals": 9,
      "logoURI": "https://www.solpad.finance/logo.png",
      "tags": [
        "utility-token"
      ],
      "extensions": {
        "website": "https://www.solpad.finance/",
        "twitter": "https://twitter.com/FinanceSolpad",
        "github": "https://github.com/solpad-finance",
        "tgann": "https://t.me/solpadfinance",
        "tggroup": "https://t.me/solpadfinance_chat"
      }
    },
    {
      "chainId": 101,
      "address": "ERPueLaiBW48uBhqX1CvCYBv2ApHN6ZFuME1MeQGTdAi",
      "symbol": "MIT",
      "name": "Muskimum Impact Token",
      "decimals": 8,
      "logoURI": "https://raw.githubusercontent.com/muskimum/muskimum.github.io/main/docs/logo_light.png",
      "tags": [
        "mit",
        "musk"
      ],
      "extensions": {
        "website": "https://muskimum.win/",
        "twitter": "https://twitter.com/muskimum",
        "serumV3Usdc": "3mhrhTFrHtxe7uZhvzBhzneR3bD3hDyWcgEkR8EcvNZk"
      }
    },
    {
      "chainId": 101,
      "address": "BsDrXiQaFd147Fxq1fQYbJQ77P6tmPkRJQJzkKvspDKo",
      "symbol": "SOLA",
      "name": "SolaPAD Token",
      "decimals": 8,
      "logoURI": "https://i.ibb.co/3p4SMBd/LOGO.png",
      "tags": [
        "SOLA",
        "LaunchPAD"
      ],
      "extensions": {
        "website": "https://www.solapad.org/",
        "twitter": "https://twitter.com/SolaPAD"
      }
    },
    {
      "chainId": 101,
      "address": "7fCzz6ZDHm4UWC9Se1RPLmiyeuQ6kStxpcAP696EuE1E",
      "symbol": "SHBL",
      "name": "Shoebill Coin",
      "decimals": 9,
      "logoURI": "https://cdn.jsdelivr.net/gh/leafwind/shoebill-coin/shoebill.png",
      "tags": [],
      "extensions": {
        "website": "https://shoebillco.in/"
      }
    },
    {
      "chainId": 101,
      "address": "GnaFnTihwQFjrLeJNeVdBfEZATMdaUwZZ1RPxLwjbVwb",
      "symbol": "SHBL-USDC",
      "name": "Raydium Permissionless LP Token (SHBL-USDC)",
      "decimals": 9,
      "logoURI": "https://cdn.jsdelivr.net/gh/solana-labs/token-list@main/assets/mainnet/RVKd61ztZW9GUwhRbbLoYVRE5Xf1B2tVscKqwZqXgEr/logo.png",
      "tags": [
        "lp-token"
      ],
      "extensions": {
        "website": "https://raydium.io/"
      }
    },
    {
      "chainId": 101,
      "address": "Djoz8btdR7p6xWHoVtPYF3zyN9LU5BBfMoDk4HczSDqc",
      "symbol": "AUSS",
      "name": "Ausshole",
      "decimals": 9,
      "logoURI": "https://raw.githubusercontent.com/cheesesoda/auss/main/auss.svg",
      "tags": [],
      "extensions": {
        "website": "https://auss.finance/",
        "twitter": "https://twitter.com/ausstoken"
      }
    },
    {
      "chainId": 101,
      "address": "TuLipcqtGVXP9XR62wM8WWCm6a9vhLs7T1uoWBk6FDs",
      "symbol": "TULIP",
      "name": "Tulip",
      "decimals": 6,
      "logoURI": "https://solfarm.io/solfarm-logo.svg",
      "tags": [
        "tulip",
        "solfarm",
        "vaults"
      ],
      "extensions": {
        "website": "https://solfarm.io",
        "twitter": "https://twitter.com/Solfarmio",
        "coingeckoId": "solfarm",
        "serumV3Usdc": "8GufnKq7YnXKhnB3WNhgy5PzU9uvHbaaRrZWQK6ixPxW"
      }
    },
    {
      "chainId": 101,
      "address": "5trVBqv1LvHxiSPMsHtEZuf8iN82wbpDcR5Zaw7sWC3s",
      "symbol": "JPYC",
      "name": "JPY Coin",
      "decimals": 6,
      "logoURI": "https://raw.githubusercontent.com/jpycoin/jpyc/main/src/image/jpyc.png",
      "tags": [
        "stablecoin",
        "ethereum"
      ],
      "extensions": {
        "website": "https://jpyc.jp/"
      }
    },
    {
      "chainId": 101,
      "address": "3QuAYThYKFXSmrTcSHsdd7sAxaFBobaCkLy2DBYJLMDs",
      "symbol": "TYNA",
      "name": "wTYNA",
      "decimals": 6,
      "logoURI": "https://raw.githubusercontent.com/M-Igashi/FTX-GAS-Tools/main/icon384.png",
      "tags": [
        "ERC20",
        "ethereum"
      ],
      "extensions": {
        "address": "0x4ae54790c130B21E8CbaCAB011C6170e079e6eF5",
        "bridgeContract": "https://etherscan.io/address/0xeae57ce9cc1984f202e15e038b964bb8bdf7229a",
        "assetContract": "https://etherscan.io/address/0x4ae54790c130B21E8CbaCAB011C6170e079e6eF5",
        "website": "http://lendingbot.s3-website-us-east-1.amazonaws.com/whitepaper.html",
        "twitter": "https://twitter.com/btc_AP"
      }
    },
    {
      "chainId": 101,
      "address": "7zsKqN7Fg2s9VsqAq6XBoiShCVohpGshSUvoWBc6jKYh",
      "symbol": "ARDX",
      "name": "Wrapped ArdCoin (Sollet)",
      "decimals": 2,
      "logoURI": "https://cdn.dex.mn/logo/ardx.png",
      "tags": [
        "wrapped-sollet",
        "ethereum"
      ],
      "extensions": {
        "website": "https://ardcoin.com",
        "coingeckoId": "ardcoin"
      }
    },
    {
      "chainId": 101,
      "address": "7zphtJVjKyECvQkdfxJNPx83MNpPT6ZJyujQL8jyvKcC",
      "symbol": "SSHIB",
      "name": "SolShib",
      "decimals": 9,
      "logoURI": "https://i.ibb.co/0G2sDtr/2021-05-14-09-51-50.jpg",
      "tags": [],
      "extensions": {
        "website": "https://solshib.com/"
      }
    },
    {
      "chainId": 101,
      "address": "HoSWnZ6MZzqFruS1uoU69bU7megzHUv6MFPQ5nqC6Pj2",
      "symbol": "SGI",
      "name": "SolGift",
      "decimals": 9,
      "logoURI": "https://i.ibb.co/t8XMnW8/ICON-2.png",
      "tags": [],
      "extensions": {
        "website": "https://solshib.com/"
      }
    },
    {
      "chainId": 101,
      "address": "GpS9AavHtSUspaBnL1Tu26FWbUAdW8tm3MbacsNvwtGu",
      "symbol": "SOLT",
      "name": "Soltriever",
      "decimals": 9,
      "logoURI": "https://user-images.githubusercontent.com/55430857/118305516-0b1f1000-b523-11eb-8d3b-b4e12e3b4c31.png",
      "tags": [],
      "extensions": {
        "website": "http://soltriever.info/",
        "twitter": "https://twitter.com/_Soltriever"
      }
    },
    {
      "chainId": 101,
      "address": "2QK9vxydd7WoDwvVFT5JSU8cwE9xmbJSzeqbRESiPGMG",
      "symbol": "KEKW",
      "name": "kekwcoin",
      "decimals": 9,
      "logoURI": "https://www.kekw.io/images/logo_final_round_smallFace.png",
      "tags": [],
      "extensions": {
        "website": "https://kekw.io/",
        "twitter": "https://twitter.com/kekwcoin"
      }
    },
    {
      "chainId": 101,
      "address": "FxCvbCVAtNUEKSiKoF6xt2pWPfpXuYFWYbuQySaRnV5R",
      "symbol": "LOOP",
      "name": "LC Andy Social Token",
      "decimals": 8,
      "logoURI": "https://cdn.jsdelivr.net/gh/aschmidhofer/looptoken/LOOPlogo.jpg",
      "tags": [
        "social-token",
        "loop"
      ]
    },
    {
      "chainId": 101,
      "address": "H5gczCNbrtso6BqGKihF97RaWaxpUEZnFuFUKK4YX3s2",
      "symbol": "BDE",
      "name": "Big Defi Energy",
      "decimals": 9,
      "logoURI": "https://raw.githubusercontent.com/bitcoinoverdose/bitcoinoverdose/main/bde.png",
      "tags": [],
      "extensions": {
        "website": "bigdefienergy.com",
        "twitter": "https://twitter.com/Bigdefi"
      }
    },
    {
      "chainId": 101,
      "address": "cREsCN7KAyXcBG2xZc8qrfNHMRgC3MhTb4n3jBnNysv",
      "symbol": "DWT",
      "name": "DARK WEB TOKEN",
      "decimals": 2,
      "logoURI": "https://cdn.jsdelivr.net/gh/DARK-WEB-TOKEN/DWT-LOGO/logo.png",
      "tags": [
        "MEME"
      ],
      "extensions": {
        "serumV3Usdc": "526WW289h5wibg1Q55sK16CGoNip8H5d2AXVbaAGcUMb",
        "website": "https://www.darkwebtoken.live"
      }
    },
    {
      "chainId": 101,
      "address": "EdGAZ8JyFTFbmVedVTbaAEQRb6bxrvi3AW3kz8gABz2E",
      "symbol": "DOGA",
      "name": "Dogana",
      "decimals": 9,
      "logoURI": "https://i.ibb.co/mRPw35y/doganatoken.png",
      "tags": [],
      "extensions": {
        "twitter": "https://twitter.com/DoganaOfficial",
        "serumV3Usdc": "H1Ywt7nSZkLDb2o3vpA5yupnBc9jr1pXtdjMm4Jgk1ay"
      }
    },
    {
      "chainId": 101,
      "address": "3FoUAsGDbvTD6YZ4wVKJgTB76onJUKz7GPEBNiR5b8wc",
      "symbol": "CHEEMS",
      "name": "Cheems",
      "decimals": 9,
      "logoURI": "https://cheems.co/wp-content/uploads/2021/05/acheems.png",
      "tags": [],
      "extensions": {
        "website": "https://cheems.co/",
        "twitter": "https://twitter.com/theCheemsToken",
        "tggroup": "https://t.me/CheemsOfficial"
      }
    },
    {
      "chainId": 101,
      "address": "AWW5UQfMBnPsTaaxCK7cSEmkj1kbX2zUrqvgKXStjBKx",
      "symbol": "SBFC",
      "name": "SBF Coin",
      "decimals": 6,
      "logoURI": "https://www.sbfcoin.org/images/sbfcoin.png",
      "tags": [
        "utility-token",
        "SBF",
        "sbfcoin",
        "SBFC"
      ],
      "extensions": {
        "website": "https://www.sbfcoin.org/",
        "twitter": "https://twitter.com/sbfcoin"
      }
    },
    {
      "chainId": 101,
      "address": "FRbqQnbuLoMbUG4gtQMeULgCDHyY6YWF9NRUuLa98qmq",
      "symbol": "ECOP",
      "name": "EcoPoo",
      "decimals": 0,
      "logoURI": "https://avatars.githubusercontent.com/u/84185080",
      "tags": [
        "meme"
      ],
      "extensions": {
        "twitter": "https://twitter.com/EcoPoo_Official"
      }
    },
    {
      "chainId": 101,
      "address": "5p2zjqCd1WJzAVgcEnjhb9zWDU7b9XVhFhx4usiyN7jB",
      "symbol": "CATO",
      "name": "CATO",
      "decimals": 9,
      "logoURI": "https://raw.githubusercontent.com/SOL-CAT/SOL-CAT/main/CAT512.jpg",
      "tags": [
        "Meme-Token"
      ],
      "extensions": {
        "website": "https://www.solanacato.com/",
        "twitter": "https://twitter.com/SolanaCATO",
        "telegram": "https://t.me/SolanaCATO",
        "serumV3Usdc": "9fe1MWiKqUdwift3dEpxuRHWftG72rysCRHbxDy6i9xB"
      }
    },
    {
      "chainId": 101,
      "address": "J81fW7aza8wVUG1jjzhExsNMs3MrzwT5WrofgFqMjnSA",
      "symbol": "TOM",
      "name": "Tombili",
      "decimals": 9,
      "logoURI": "https://cryptomindex.com/assets/images/coins/TOM.png",
      "tags": [],
      "extensions": {
        "website": "https://cryptomindex.com",
        "twitter": "https://twitter.com/cryptomindex"
      }
    },
    {
      "chainId": 101,
      "address": "GunpHq4fn9gSSyGbPMYXTzs9nBS8RY88CX1so4V8kCiF",
      "symbol": "FABLE",
      "name": "Fable",
      "decimals": 0,
      "logoURI": "https://raw.githubusercontent.com/fabledev/FableResources/master/fable-finance.png",
      "tags": [],
      "extensions": {
        "website": "https://fable.finance",
        "twitter": "https://twitter.com/fable_finance"
      }
    },
    {
      "chainId": 101,
      "address": "6L5DzH3p1t1PrCrVkudasuUnWbK7Jq9tYwcwWQiV6yd7",
      "symbol": "LZD",
      "name": "Lizard",
      "decimals": 6,
      "logoURI": "https://raw.githubusercontent.com/LZD-sol/lzdsol.io/main/sollizard.png",
      "tags": [],
      "extensions": {
        "website": "https://www.lzdsol.io",
        "twitter": "https://twitter.com/lzd_sol"
      }
    },
    {
      "chainId": 101,
      "address": "EZqcdU8RLu9EChZgrY2BNVg8eovfdGyTiY2bd69EsPgQ",
      "symbol": "FELON",
      "name": "FuckElon",
      "decimals": 0,
      "logoURI": "https://i.ibb.co/yW2zDZ4/E1-Oso-Gt-XEAMUX4l.jpg",
      "tags": [],
      "extensions": {
        "website": "https://fuckelonmusk.godaddysites.com/",
        "twitter": "https://twitter.com/FuckElonMusk8",
        "tgann": "https://t.me/fuckelonmusktoday",
        "tggroup": "https://t.me/joinchat/cgUOCIRSTJ9hZmY1"
      }
    },
    {
      "chainId": 101,
      "address": "HBHMiauecxer5FCzPeXgE2A8ZCf7fQgxxwo4vfkFtC7s",
      "symbol": "SLNDN",
      "name": "Solanadon",
      "decimals": 9,
      "logoURI": "https://avatars.githubusercontent.com/u/84234249?s=400&u=13b4d7cf678ad50ed52d1facff89b032758fd603&v=4",
      "tags": [],
      "extensions": {
        "website": "https://solanadon.com/",
        "twitter": "https://twitter.com/SolanadonCoin",
        "tgann": "https://t.me/solanadonann"
      }
    },
    {
      "chainId": 101,
      "address": "5WUab7TCvth43Au5vk6wKjchTzWFeyPEUSJE1MPJtTZE",
      "symbol": "KEKN1",
      "name": "KEKW In Solana Tripping",
      "decimals": 0,
      "logoURI": "https://www.kekw.io/images/KEKN1_logo.png",
      "tags": [
        "nft"
      ],
      "extensions": {
        "website": "https://www.kekw.io/",
        "twitter": "https://twitter.com/kekwcoin"
      }
    },
    {
      "chainId": 101,
      "address": "9KEe6o1jRTqFDFBo2AezsskcxBNwuq1rVeVat1Td8zbV",
      "symbol": "MPAD",
      "name": "MercuryPAD Token",
      "decimals": 9,
      "logoURI": "https://i.ibb.co/TvcPsr1/mercury-Pad-Token.png",
      "tags": [
        "MPAD",
        "LaunchPAD"
      ],
      "extensions": {
        "website": "https://mercurypad.com/",
        "twitter": "https://twitter.com/MercuryPad"
      }
    },
    {
      "chainId": 101,
      "address": "4KAFf8ZpNCn1SWLZFo5tbeZsKpVemsobbVZdERWxRvd2",
      "symbol": "SGT",
      "name": "Sangga Token",
      "decimals": 8,
      "logoURI": "https://sgt-info.s3.ap-northeast-2.amazonaws.com/logo/SGT_Logo.png",
      "tags": [],
      "extensions": {
        "website": "https://sanggatalk.io"
      }
    },
    {
      "chainId": 101,
      "address": "Ae1aeYK9WrB2kP29jJU4aUUK7Y1vzsGNZFKoe4BG2h6P",
      "symbol": "NINJA",
      "name": "NINJA",
      "decimals": 0,
      "logoURI": "https://raw.githubusercontent.com/yuzu-ninjaprotocol/ninjaprotocol/main/NINJA%20Token.svg",
      "tags": [],
      "extensions": {
        "website": "http://ninjaprotocol.io"
      }
    },
    {
      "chainId": 101,
      "address": "E6UBhrtvP4gYHAEgoBi8kDU6DrPPmQxTAJvASo4ptNev",
      "symbol": "SOLDOG",
      "name": "SOLDOG",
      "decimals": 0,
      "logoURI": "https://gateway.pinata.cloud/ipfs/QmefHmCHysNDR5aKZ5dKkC4zqhKcgsewMr1c53eSEbMhfZ/soldog.png",
      "tags": [],
      "extensions": {
        "website": "https://solanadog.io",
        "twitter": "https://twitter.com/solanadog"
      }
    },
    {
      "chainId": 101,
      "address": "9nusLQeFKiocswDt6NQsiErm1M43H2b8x6v5onhivqKv",
      "symbol": "LLAMA",
      "name": "SOLLAMA",
      "decimals": 1,
      "logoURI": "https://raw.githubusercontent.com/soirt/sollama-brand/main/avatar.jpg",
      "tags": [],
      "extensions": {
        "website": "https://sollama.finance",
        "twitter": "https://twitter.com/SollamaFinance"
      }
    },
    {
      "chainId": 101,
      "address": "BLwTnYKqf7u4qjgZrrsKeNs2EzWkMLqVCu6j8iHyrNA3",
      "symbol": "BOP",
      "name": "Boring Protocol",
      "decimals": 8,
      "logoURI": "https://cloudflare-ipfs.com/ipfs/bafybeihqdesti5rkqfijdstsgxtngb5rsi7uwf4ygz3hkvbbaxfrqshfym",
      "tags": [
        "security-token",
        "utility-token"
      ],
      "extensions": {
        "website": "https://boringprotocol.io",
        "twitter": "https://twitter.com/BoringProtocol",
        "serumV3Usdc": "7MmPwD1K56DthW14P1PnWZ4zPCbPWemGs3YggcT1KzsM"
      }
    },
    {
      "chainId": 101,
      "address": "ER8Xa8YxJLC3CFJgdAxJs46Rdhb7B3MjgbPZsVg1aAFV",
      "symbol": "MOLAMON",
      "name": "MOLAMON",
      "decimals": 0,
      "logoURI": "https://i.ibb.co/cNhCc33/molamon.jpg",
      "tags": [],
      "extensions": {
        "website": "https://moonlana.com/",
        "twitter": "https://twitter.com/xMoonLana",
        "medium": "https://moonlana.medium.com/"
      }
    },
    {
      "chainId": 101,
      "address": "4ezHExHThrwnnoqKcMNbUwcVYXzdkDerHFGfegnTqA2E",
      "symbol": "STUD",
      "name": "SolanaToolsUtilityDapp",
      "decimals": 9,
      "logoURI": "https://pbs.twimg.com/profile_images/1395766787782873092/XvDoI56t_400x400.jpg",
      "tags": [],
      "extensions": {
        "website": "https://www.solanatools.io/"
      }
    },
    {
      "chainId": 101,
      "address": "AZtNYaEAHDBeK5AvdzquZWjc4y8cj5sKWH1keUJGMuPV",
      "symbol": "RESP",
      "name": "RESPECT",
      "decimals": 8,
      "logoURI": "https://static.tildacdn.com/tild3463-3338-4764-b938-363064666431/logo.jpg",
      "tags": [],
      "extensions": {
        "website": "https://respect.cash"
      }
    },
    {
      "chainId": 101,
      "address": "5j6BmiZTfHssaWPT23EQYQci3w57VTw7QypKArQZbSZ9",
      "symbol": "CHAD",
      "name": "ChadTrader Token",
      "decimals": 9,
      "logoURI": "https://gateway.pinata.cloud/ipfs/QmVZYKtcQ6dGuZ3DeWJ9NHjnWCj2bPTJdpKyXnoaP4eHYx",
      "tags": [
        "utility-token"
      ],
      "extensions": {
        "website": "https://chadtrader.io/",
        "twitter": "https://twitter.com/chadtraderio"
      }
    },
    {
      "chainId": 101,
      "address": "GsNzxJfFn6zQdJGeYsupJWzUAm57Ba7335mfhWvFiE9Z",
      "symbol": "DXL",
      "name": "Dexlab",
      "decimals": 6,
      "logoURI": "https://cdn.jsdelivr.net/gh/dexlab-project/assets@master/tokens/solana/dxl/symbol.png",
      "tags": [],
      "extensions": {
        "website": "https://www.dexlab.space/"
      }
    },
    {
      "chainId": 101,
      "address": "APvgd1J98PGW77H1fDa7W7Y4fcbFwWfs71RNyJKuYs1Y",
      "symbol": "FUZ",
      "name": "Fuzzy.One",
      "decimals": 8,
      "logoURI": "https://www.fuzzy.one/static/bf32ac292bb7a4511520dee28b1ce433/50ead/fuz300.webp",
      "tags": [
        "Fuzzy.One",
        "FUZ",
        "Supply chain token"
      ],
      "extensions": {
        "website": "https://www.fuzzy.one/"
      }
    },
    {
      "chainId": 101,
      "address": "6TCbtxs6eYfMKVF9ppTNvbUemW2YnpFig6z1jSqgM16e",
      "symbol": "STRANGE",
      "name": "STRANGE",
      "decimals": 0,
      "logoURI": "https://safepluto.tech/images/strange.png",
      "tags": [
        "utility-token"
      ],
      "extensions": {
        "website": "https://safepluto.tech"
      }
    },
    {
      "chainId": 101,
      "address": "8upjSpvjcdpuzhfR1zriwg5NXkwDruejqNE9WNbPRtyA",
      "symbol": "GRAPE",
      "name": "Grape",
      "decimals": 6,
      "logoURI": "https://www.unlimitedgrapes.com/assets/img/Grape_logo.svg",
      "tags": [],
      "extensions": {
        "website": "https://www.unlimitedgrapes.com/"
      }
    },
    {
      "chainId": 101,
      "address": "7xzovRepzLvXbbpVZLYKzEBhCNgStEv1xpDqf1rMFFKX",
      "symbol": "KERMIT",
      "name": "Kermit",
      "decimals": 8,
      "logoURI": "https://i.imgur.com/4jthhoa.jpg",
      "tags": [
        "utility-token"
      ],
      "extensions": {
        "website": "https://www.kermitfinance.com",
        "twitter": "https://twitter.com/KermitFinance"
      }
    },
    {
      "chainId": 101,
      "address": "3VhB8EAL8dZ457SiksLPpMUR1pyACpbNh5rTjQUEVCcH",
      "symbol": "TUTL",
      "name": "TurtleTraders",
      "decimals": 8,
      "logoURI": "https://raw.githubusercontent.com/turtletraders777/logo/main/3mdPjV6M_400x400.jpg",
      "tags": [
        "social-token",
        "Turtles"
      ],
      "extensions": {
        "twitter": "https://twitter.com/Turtletraders1"
      }
    },
    {
      "chainId": 101,
      "address": "8tbAqS4dFNEeC6YGWpNnusc3JcxoFLMiiLPyHctgGYFe",
      "symbol": "PIPANA",
      "name": "Pipana",
      "decimals": 10,
      "logoURI": "https://pip.monster/img/pipana.jpg",
      "tags": [],
      "extensions": {
        "website": "https://pip.monster",
        "twitter": "https://twitter.com/itspipana"
      }
    },
    {
      "chainId": 101,
      "address": "8s9FCz99Wcr3dHpiauFRi6bLXzshXfcGTfgQE7UEopVx",
      "symbol": "CKC",
      "name": "ChikinCoin",
      "decimals": 6,
      "logoURI": "https://raw.githubusercontent.com/ChikinDeveloper/ChikinCoin/master/assets/logo_circle.svg",
      "tags": [],
      "extensions": {
        "website": "https://www.chikin.run",
        "twitter": "https://twitter.com/ChikinDev"
      }
    },
    {
      "chainId": 101,
      "address": "Gro98oTmXxCVX8HKr3q2tMnP5ztoC77q6KehFDnAB983",
      "symbol": "SOLMO",
      "name": "SolMoon",
      "decimals": 4,
      "logoURI": "https://i.ibb.co/MSMcv41/Sol-Moon-logo.png",
      "tags": [],
      "extensions": {
        "website": "https://www.solmoon.co",
        "twitter": "https://twitter.com/solmoonfinance"
      }
    },
    {
      "chainId": 101,
      "address": "2wBXHm4oxmed7ZoDkPL4DU8BuRfMYkubVu8T4N38vXdb",
      "symbol": "MSC",
      "name": "MasterCoin",
      "decimals": 9,
      "logoURI": "https://i.ibb.co/vXLmH7R/2mastercoinlogo-Twitter.png",
      "tags": [],
      "extensions": {
        "website": "https://mastercoin.site",
        "twitter": "https://twitter.com/MasterCoin_",
        "discord": "https://t.co/CXZN9Ncd6Q?amp=1",
        "medium": "https://medium.com/@mastercoin-eu"
      }
    },
    {
      "chainId": 101,
      "address": "8b9mQo6ZU2rwZQgSFqGNQvXzrUSHDTRpKSKi9XXdGmqN",
      "symbol": "CHANGPENGUIN",
      "name": "CHANGPENGUIN",
      "decimals": 6,
      "logoURI": "https://img1.wsimg.com/isteam/ip/0806e069-1a1b-438a-aa86-7765c335fac8/penguin%20logo%2011.png",
      "tags": [],
      "extensions": {
        "website": "https://changpenguin.finance/",
        "twitter": "https://twitter.com/changpenguinFi"
      }
    },
<<<<<<< HEAD
    {
      "chainId": 101,
      "address": "FciGvHj9FjgSGgCBF1b9HY814FM9D28NijDd5SJrKvPo",
      "symbol": "TGT",
      "name": "Twirl Governance Token",
      "decimals": 6,
      "logoURI": "https://i.imgur.com/eh24tVm.jpeg",
      "tags": [],
      "extensions": {
        "website": "https://twirlfinance.com/",
        "twitter": "https://twitter.com/twirlfinance"
      }
    },
    {
      "chainId": 101,
      "address": "51tMb3zBKDiQhNwGqpgwbavaGH54mk8fXFzxTc1xnasg",
      "symbol": "APEX",
      "name": "APEX",
      "decimals": 9,
      "logoURI": "https://apexit.finance/images/apex.png",
      "tags": [],
      "extensions": {
        "website": "https://apexit.finance/",
        "twitter": "https://twitter.com/apeXit_finance",
        "discord": "https://discord.gg/aASQy2dWsN",
        "tggroup": "https://t.me/apexit_finance"
      }
    },
    {
      "chainId": 101,
      "address": "4NPzwMK2gfgQ6rTv8x4EE1ZvKW6MYyYTSrAZCx7zxyaX",
      "symbol": "KLB",
      "name": "Black Label",
      "decimals": 0,
      "logoURI": "https://raw.githubusercontent.com/klbtoken/klbtoken/main/klbtoken.svg",
      "tags": [],
      "extensions": {
        "website": "https://www.klbtoken.com",
        "twitter": "https://twitter.com/klbtoken"
      }
    },
    {
      "chainId": 101,
      "address": "5v6tZ1SiAi7G8Qg4rBF1ZdAn4cn6aeQtefewMr1NLy61",
      "symbol": "SOLD",
      "name": "Solanax",
      "decimals": 9,
      "logoURI": "https://solanax.org/images/icon.png",
      "tags": [],
      "extensions": {
        "website": "https://solanax.org",
        "twitter": "https://twitter.com/Solanaxorg",
        "telegram": "https://t.me/solanaxcommunity"
      }
    },
    {
      "chainId": 101,
      "address": "3RSafdgu7P2smSGHJvSGQ6kZVkcErZXfZTtynJYboyAu",
      "symbol": "SINE",
      "name": "SINE",
      "decimals": 4,
      "logoURI": "https://raw.githubusercontent.com/sinetoken/public/main/icon/circle_icon/circle_icon.svg",
      "tags": [
        "security-token",
        "utility-token"
      ],
      "extensions": {
        "website": "https://solainetwork.com/",
        "twitter": "https://twitter.com/SolAiNetwork"
      }
    },
    {
      "chainId": 101,
      "address": "guppyrZyEX9iTPSu92pi8T71Zka7xd6PrsTJrXRW6u1",
      "symbol": "GUPPY",
      "name": "Orca Guppy Collectible",
      "decimals": 0,
      "logoURI": "https://cdn.jsdelivr.net/gh/solana-labs/token-list@main/assets/mainnet/DjVE6JNiYqPL2QXyCUUh8rNjHrbz9hXHNYt99MQ59qw1/guppy.png",
      "tags": [
        "nft"
      ],
      "extensions": {
        "website": "https://www.orca.so",
        "twitter": "https://twitter.com/orca_so"
      }
    },
    {
      "chainId": 101,
      "address": "whaLeHav12EhGK19u6kKbLRwC9E1EATGnm6MWbBCcUW",
      "symbol": "WHALE",
      "name": "Orca Whale Collectible",
      "decimals": 0,
      "logoURI": "https://cdn.jsdelivr.net/gh/solana-labs/token-list@main/assets/mainnet/DjVE6JNiYqPL2QXyCUUh8rNjHrbz9hXHNYt99MQ59qw1/whale.png",
      "tags": [
        "nft"
      ],
      "extensions": {
        "website": "https://www.orca.so",
        "twitter": "https://twitter.com/orca_so"
      }
    },
    {
      "chainId": 101,
      "address": "kLwhLkZRt6CadPHRBsgfhRCKXX426WMBnhoGozTduvk",
      "symbol": "KILLER-WHALE",
      "name": "Orca Killer Whale Collectible",
      "decimals": 0,
      "logoURI": "https://cdn.jsdelivr.net/gh/solana-labs/token-list@main/assets/mainnet/DjVE6JNiYqPL2QXyCUUh8rNjHrbz9hXHNYt99MQ59qw1/killer_whale.png",
      "tags": [
        "nft"
      ],
      "extensions": {
        "website": "https://www.orca.so",
        "twitter": "https://twitter.com/orca_so"
      }
    },
    {
      "chainId": 101,
      "address": "star2pH7rVWscs743JGdCAL8Lc9nyJeqx7YQXkGUnWf",
      "symbol": "STARFISH",
      "name": "Orca Starfish Collectible",
      "decimals": 6,
      "logoURI": "https://cdn.jsdelivr.net/gh/solana-labs/token-list@main/assets/mainnet/DjVE6JNiYqPL2QXyCUUh8rNjHrbz9hXHNYt99MQ59qw1/starfish.png",
      "tags": [
        "nft"
      ],
      "extensions": {
        "website": "https://www.orca.so",
        "twitter": "https://twitter.com/orca_so"
      }
    },
    {
      "chainId": 101,
      "address": "cLownTTaiiQMoyMmFjfmSGowi8HyNhCtTLFcrNKnqX6",
      "symbol": "CLOWNFISH",
      "name": "Orca Clownfish Collectible",
      "decimals": 0,
      "logoURI": "https://cdn.jsdelivr.net/gh/solana-labs/token-list@main/assets/mainnet/DjVE6JNiYqPL2QXyCUUh8rNjHrbz9hXHNYt99MQ59qw1/clownfish.png",
      "tags": [
        "nft"
      ],
      "extensions": {
        "website": "https://www.orca.so",
        "twitter": "https://twitter.com/orca_so"
      }
    },
    {
      "chainId": 101,
      "address": "ECFcUGwHHMaZynAQpqRHkYeTBnS5GnPWZywM8aggcs3A",
      "symbol": "SOL/USDC",
      "name": "Orca SOL/USDC LP Token",
      "decimals": 9,
      "logoURI": "https://cdn.jsdelivr.net/gh/solana-labs/token-list@main/assets/mainnet/DjVE6JNiYqPL2QXyCUUh8rNjHrbz9hXHNYt99MQ59qw1/logo.png",
      "tags": [
        "lp-token"
      ],
      "extensions": {
        "website": "https://www.orca.so",
        "twitter": "https://twitter.com/orca_so"
      }
    },
    {
      "chainId": 101,
      "address": "3H5XKkE9uVvxsdrFeN4BLLGCmohiQN6aZJVVcJiXQ4WC",
      "symbol": "USDC/USDT",
      "name": "Orca USDC/USDT LP Token",
      "decimals": 9,
      "logoURI": "https://cdn.jsdelivr.net/gh/solana-labs/token-list@main/assets/mainnet/DjVE6JNiYqPL2QXyCUUh8rNjHrbz9hXHNYt99MQ59qw1/logo.png",
      "tags": [
        "lp-token"
      ],
      "extensions": {
        "website": "https://www.orca.so",
        "twitter": "https://twitter.com/orca_so"
      }
    },
    {
      "chainId": 101,
      "address": "8qNqTaKKbdZuzQPWWXy5wNVkJh54ex8zvvnEnTFkrKMP",
      "symbol": "USDC/USDT-SRM",
      "name": "Orca USDC/USDT-SRM LP Token",
      "decimals": 9,
      "logoURI": "https://cdn.jsdelivr.net/gh/solana-labs/token-list@main/assets/mainnet/DjVE6JNiYqPL2QXyCUUh8rNjHrbz9hXHNYt99MQ59qw1/logo.png",
      "tags": [
        "lp-token"
      ],
      "extensions": {
        "website": "https://www.orca.so",
        "twitter": "https://twitter.com/orca_so"
      }
    },
    {
      "chainId": 101,
      "address": "7TYb32qkwYosUQfUspU45cou7Bb3nefJocVMFX2mEGTT",
      "symbol": "ETH/USDC",
      "name": "Orca ETH/USDC LP Token",
      "decimals": 9,
      "logoURI": "https://cdn.jsdelivr.net/gh/solana-labs/token-list@main/assets/mainnet/DjVE6JNiYqPL2QXyCUUh8rNjHrbz9hXHNYt99MQ59qw1/logo.png",
      "tags": [
        "lp-token"
      ],
      "extensions": {
        "website": "https://www.orca.so",
        "twitter": "https://twitter.com/orca_so"
      }
    },
    {
      "chainId": 101,
      "address": "EhBAmhkgEsMa8McFB5bpqZaRpZvGBBJ4jN59T5xToPdG",
      "symbol": "ETH/USDT-SRM",
      "name": "Orca ETH/USDT-SRM LP Token",
      "decimals": 9,
      "logoURI": "https://cdn.jsdelivr.net/gh/solana-labs/token-list@main/assets/mainnet/DjVE6JNiYqPL2QXyCUUh8rNjHrbz9hXHNYt99MQ59qw1/logo.png",
      "tags": [
        "lp-token"
      ],
      "extensions": {
        "website": "https://www.orca.so",
        "twitter": "https://twitter.com/orca_so"
      }
    },
    {
      "chainId": 101,
      "address": "8pFwdcuXM7pvHdEGHLZbUR8nNsjj133iUXWG6CgdRHk2",
      "symbol": "BTC/ETH",
      "name": "Orca BTC/ETH LP Token",
      "decimals": 9,
      "logoURI": "https://cdn.jsdelivr.net/gh/solana-labs/token-list@main/assets/mainnet/DjVE6JNiYqPL2QXyCUUh8rNjHrbz9hXHNYt99MQ59qw1/logo.png",
      "tags": [
        "lp-token"
      ],
      "extensions": {
        "website": "https://www.orca.so",
        "twitter": "https://twitter.com/orca_so"
      }
    },
    {
      "chainId": 101,
      "address": "7bb88DAnQY7LSoWEuqezCcbk4vutQbuRqgJMqpX8h6dL",
      "symbol": "ETH/SOL",
      "name": "Orca ETH/SOL LP Token",
      "decimals": 9,
      "logoURI": "https://cdn.jsdelivr.net/gh/solana-labs/token-list@main/assets/mainnet/DjVE6JNiYqPL2QXyCUUh8rNjHrbz9hXHNYt99MQ59qw1/logo.png",
      "tags": [
        "lp-token"
      ],
      "extensions": {
        "website": "https://www.orca.so",
        "twitter": "https://twitter.com/orca_so"
      }
    },
    {
      "chainId": 101,
      "address": "GWEmABT4rD3sGhyghv9rKbfdiaFe5uMHeJqr6hhu3XvA",
      "symbol": "RAY/SOL",
      "name": "Orca RAY/SOL LP Token",
      "decimals": 9,
      "logoURI": "https://cdn.jsdelivr.net/gh/solana-labs/token-list@main/assets/mainnet/DjVE6JNiYqPL2QXyCUUh8rNjHrbz9hXHNYt99MQ59qw1/logo.png",
      "tags": [
        "lp-token"
      ],
      "extensions": {
        "website": "https://www.orca.so",
        "twitter": "https://twitter.com/orca_so"
      }
    },
    {
      "chainId": 101,
      "address": "BmZNYGt7aApGTUUxAQUYsW64cMbb6P7uniokCWaptj4D",
      "symbol": "SOL/USDT",
      "name": "Orca SOL/USDT LP Token",
      "decimals": 9,
      "logoURI": "https://cdn.jsdelivr.net/gh/solana-labs/token-list@main/assets/mainnet/DjVE6JNiYqPL2QXyCUUh8rNjHrbz9hXHNYt99MQ59qw1/logo.png",
      "tags": [
        "lp-token"
      ],
      "extensions": {
        "website": "https://www.orca.so",
        "twitter": "https://twitter.com/orca_so"
      }
    },
    {
      "chainId": 101,
      "address": "E4cthfUFaDd4x5t1vbeBNBHm7isqhM8kapthPzPJz1M2",
      "symbol": "SOL/USDT-SRM",
      "name": "Orca SOL/USDT-SRM LP Token",
      "decimals": 9,
      "logoURI": "https://cdn.jsdelivr.net/gh/solana-labs/token-list@main/assets/mainnet/DjVE6JNiYqPL2QXyCUUh8rNjHrbz9hXHNYt99MQ59qw1/logo.png",
      "tags": [
        "lp-token"
      ],
      "extensions": {
        "website": "https://www.orca.so",
        "twitter": "https://twitter.com/orca_so"
      }
    },
    {
      "chainId": 101,
      "address": "6ojPekCSQimAjDjaMApLvh3jF6wnZeNEVRVVoGNzEXvV",
      "symbol": "SOL/SRM",
      "name": "Orca SOL/SRM LP Token",
      "decimals": 9,
      "logoURI": "https://cdn.jsdelivr.net/gh/solana-labs/token-list@main/assets/mainnet/DjVE6JNiYqPL2QXyCUUh8rNjHrbz9hXHNYt99MQ59qw1/logo.png",
      "tags": [
        "lp-token"
      ],
      "extensions": {
        "website": "https://www.orca.so",
        "twitter": "https://twitter.com/orca_so"
      }
    },
    {
      "chainId": 101,
      "address": "YJRknE9oPhUMtq1VvhjVzG5WnRsjQtLsWg3nbaAwCQ5",
      "symbol": "FTT/SOL",
      "name": "Orca FTT/SOL LP Token",
      "decimals": 9,
      "logoURI": "https://cdn.jsdelivr.net/gh/solana-labs/token-list@main/assets/mainnet/DjVE6JNiYqPL2QXyCUUh8rNjHrbz9hXHNYt99MQ59qw1/logo.png",
      "tags": [
        "lp-token"
      ],
      "extensions": {
        "website": "https://www.orca.so",
        "twitter": "https://twitter.com/orca_so"
      }
    },
    {
      "chainId": 101,
      "address": "C9PKvetJPrrPD53PR2aR8NYtVZzucCRkHYzcFXbZXEqu",
      "symbol": "KIN/SOL",
      "name": "Orca KIN/SOL LP Token",
      "decimals": 9,
      "logoURI": "https://cdn.jsdelivr.net/gh/solana-labs/token-list@main/assets/mainnet/DjVE6JNiYqPL2QXyCUUh8rNjHrbz9hXHNYt99MQ59qw1/logo.png",
      "tags": [
        "lp-token"
      ],
      "extensions": {
        "website": "https://www.orca.so",
        "twitter": "https://twitter.com/orca_so"
      }
    },
    {
      "chainId": 101,
      "address": "6SfhBAmuaGf9p3WAxeHJYCWMABnYUMrdzNdK5Stvvj4k",
      "symbol": "ROPE/SOL",
      "name": "Orca ROPE/SOL LP Token",
      "decimals": 9,
      "logoURI": "https://cdn.jsdelivr.net/gh/solana-labs/token-list@main/assets/mainnet/DjVE6JNiYqPL2QXyCUUh8rNjHrbz9hXHNYt99MQ59qw1/logo.png",
      "tags": [
        "lp-token"
      ],
      "extensions": {
        "website": "https://www.orca.so",
        "twitter": "https://twitter.com/orca_so"
      }
    },
    {
      "chainId": 101,
      "address": "9r1n79TmerAgQJboUT8QvrChX3buZBfuSrBTtYM1cW4h",
      "symbol": "SOL/STEP",
      "name": "Orca SOL/STEP LP Token",
      "decimals": 9,
      "logoURI": "https://cdn.jsdelivr.net/gh/solana-labs/token-list@main/assets/mainnet/DjVE6JNiYqPL2QXyCUUh8rNjHrbz9hXHNYt99MQ59qw1/logo.png",
      "tags": [
        "lp-token"
      ],
      "extensions": {
        "website": "https://www.orca.so",
        "twitter": "https://twitter.com/orca_so"
      }
    },
    {
      "chainId": 101,
      "address": "ELLELFtgvWBgLkdY9EFx4Vb3SLNj4DJEhzZLWy1wCh4Y",
      "symbol": "OXY/SOL",
      "name": "Orca OXY/SOL LP Token",
      "decimals": 9,
      "logoURI": "https://cdn.jsdelivr.net/gh/solana-labs/token-list@main/assets/mainnet/DjVE6JNiYqPL2QXyCUUh8rNjHrbz9hXHNYt99MQ59qw1/logo.png",
      "tags": [
        "lp-token"
      ],
      "extensions": {
        "website": "https://www.orca.so",
        "twitter": "https://twitter.com/orca_so"
      }
    },
    {
      "chainId": 101,
      "address": "BXM9ph4AuhCUzf94HQu5FnfeVThKj5oyrnb1krY1zax5",
      "symbol": "MER/SOL",
      "name": "Orca MER/SOL LP Token",
      "decimals": 9,
      "logoURI": "https://cdn.jsdelivr.net/gh/solana-labs/token-list@main/assets/mainnet/DjVE6JNiYqPL2QXyCUUh8rNjHrbz9hXHNYt99MQ59qw1/logo.png",
      "tags": [
        "lp-token"
      ],
      "extensions": {
        "website": "https://www.orca.so",
        "twitter": "https://twitter.com/orca_so"
      }
    },
    {
      "chainId": 101,
      "address": "FJ9Q9ojA7vdf5rFbcTc6dd7D3nLpwSxdtFSE8cwfuvqt",
      "symbol": "FIDA/SOL",
      "name": "Orca FIDA/SOL LP Token",
      "decimals": 9,
      "logoURI": "https://cdn.jsdelivr.net/gh/solana-labs/token-list@main/assets/mainnet/DjVE6JNiYqPL2QXyCUUh8rNjHrbz9hXHNYt99MQ59qw1/logo.png",
      "tags": [
        "lp-token"
      ],
      "extensions": {
        "website": "https://www.orca.so",
        "twitter": "https://twitter.com/orca_so"
      }
    },
    {
      "chainId": 101,
      "address": "EHkfnhKLLTUqo1xMZLxhM9EusEgpN6RXPpZsGpUsewaa",
      "symbol": "MAPS/SOL",
      "name": "Orca MAPS/SOL LP Token",
      "decimals": 9,
      "logoURI": "https://cdn.jsdelivr.net/gh/solana-labs/token-list@main/assets/mainnet/DjVE6JNiYqPL2QXyCUUh8rNjHrbz9hXHNYt99MQ59qw1/logo.png",
      "tags": [
        "lp-token"
      ],
      "extensions": {
        "website": "https://www.orca.so",
        "twitter": "https://twitter.com/orca_so"
      }
    },
    {
      "chainId": 101,
      "address": "9rguDaKqTrVjaDXafq6E7rKGn7NPHomkdb8RKpjKCDm2",
      "symbol": "SAMO/SOL",
      "name": "Orca SAMO/SOL LP Token",
      "decimals": 9,
      "logoURI": "https://cdn.jsdelivr.net/gh/solana-labs/token-list@main/assets/mainnet/DjVE6JNiYqPL2QXyCUUh8rNjHrbz9hXHNYt99MQ59qw1/logo.png",
      "tags": [
        "lp-token"
      ],
      "extensions": {
        "website": "https://www.orca.so",
        "twitter": "https://twitter.com/orca_so"
      }
    },
    {
      "chainId": 101,
      "address": "2697FyJ4vD9zwAVPr33fdVPDv54pyZZiBv9S2AoKMyQf",
      "symbol": "COPE/SOL",
      "name": "Orca COPE/SOL LP Token",
      "decimals": 9,
      "logoURI": "https://cdn.jsdelivr.net/gh/solana-labs/token-list@main/assets/mainnet/DjVE6JNiYqPL2QXyCUUh8rNjHrbz9hXHNYt99MQ59qw1/logo.png",
      "tags": [
        "lp-token"
      ],
      "extensions": {
        "website": "https://www.orca.so",
        "twitter": "https://twitter.com/orca_so"
      }
    },
    {
      "chainId": 101,
      "address": "HEhMLvpSdPviukafKwVN8BnBUTamirptsQ6Wxo5Cyv8s",
      "symbol": "FTR",
      "name": "Future",
      "decimals": 9,
      "logoURI": "http://future-ftr.io/images/logo.png",
      "tags": [],
      "extensions": {
        "website": "https://future-ftr.io",
        "twitter": "https://twitter.com/ftr_finance"
      }
    },
    {
      "chainId": 101,
      "address": "Da1jboBKU3rqXUqPL3L3BxJ8e67ogVgVKcqy4rWsS7LC",
      "symbol": "UBE",
      "name": "UBE Token",
      "decimals": 10,
      "logoURI": "https://cdn.jsdelivr.net/gh/donfrancisco/ubetoken/UBE.png",
      "tags": [],
      "extensions": {
        "website": "https://www.ubetoken.com",
        "twitter": "https://twitter.com/ube_token"
      }
    },
    {
      "chainId": 101,
      "address": "6kwTqmdQkJd8qRr9RjSnUX9XJ24RmJRSrU1rsragP97Y",
      "symbol": "SAIL",
      "name": "SAIL",
      "decimals": 6,
      "logoURI": "https://cloudflare-ipfs.com/ipfs/QmPcQfofQNfiv36EAsGQrgAhiPbqGf17i1Cz648JhXFW9m/logo_solana_sail_v2.png",
      "tags": [
        "utility-token"
      ],
      "extensions": {
        "website": "https://www.solanasail.com",
        "twitter": "https://twitter.com/solsailsummer"
      }
    },
    {
      "chainId": 101,
      "address": "E5ndSkaB17Dm7CsD22dvcjfrYSDLCxFcMd6z8ddCk5wp",
      "symbol": "CCAI",
      "name": "Cryptocurrencies.Ai",
      "decimals": 9,
      "logoURI": "https://cryptocurrencies.ai/logo.png",
      "tags": [],
      "extensions": {
        "website": "https://ccai.cryptocurrencies.ai",
        "twitter": "https://twitter.com/CCAI_Official",
        "serumV3Usdc": "7gZNLDbWE73ueAoHuAeFoSu7JqmorwCLpNTBXHtYSFTa"
      }
    },
    {
      "chainId": 101,
      "address": "7LmGzEgnQZTxxeCThgxsv3xe4JQmiy9hxEGBPCF66KgH",
      "symbol": "SNEK",
      "name": "Snek Coin",
      "decimals": 0,
      "logoURI": "https://raw.githubusercontent.com/snekcoin/SnekCoin/main/The%20Snek%20Coin.png",
      "tags": [],
      "extensions": {
        "twitter": "https://twitter.com/snekcoin"
      }
    },
    {
      "chainId": 101,
      "address": "AhRozpV8CDLJ5z9k8CJWF4P12MVvxdnnU2y2qUhUuNS5",
      "symbol": "ARK",
      "name": "Sol.Ark",
      "decimals": 8,
      "logoURI": "https://i.ibb.co/JyJ9kf0/Logo-1.png",
      "tags": [
        "meme"
      ],
      "extensions": {
        "website": "https://www.solark.xyz/",
        "twitter": "https://twitter.com/SOLARK67275852"
      }
    },
    {
      "chainId": 101,
      "address": "ATxXyewb1cXThrQFmwHUy4dtPTErfsuqkg7JcUXgLgqo",
      "symbol": "SPW",
      "name": "SpiderSwap",
      "decimals": 8,
      "logoURI": "https://uploads-ssl.webflow.com/609eaacb79ed7ff3aac62fc7/60a5550c33ac676ec5f605ca_Untitled%20Design%20(5).png",
      "tags": [],
      "extensions": {
        "website": "https://www.spiderswap.org",
        "twitter": "https://twitter.com/Spider_swap"
      }
    },
    {
      "chainId": 101,
      "address": "ss26ybWnrhSYbGBjDT9bEwRiyAVUgiKCbgAfFkksj4R",
      "symbol": "SS2",
      "name": "POH",
      "decimals": 0,
      "logoURI": "https://www.sol-talk.com/logo192.png",
      "tags": [
        "nft"
      ],
      "extensions": {
        "website": "https://www.sol-talk.com/sol-survivor",
        "twitter": "https://twitter.com/sol__survivor"
      }
    },
    {
      "chainId": 101,
      "address": "6dGR9kAt499jzsojDHCvDArKxpTarNbhdSkiS7jeMAib",
      "symbol": "AKI",
      "name": "AKIHIGE Token",
      "decimals": 6,
      "logoURI": "https://cdn.jsdelivr.net/gh/josh-a81/AKI/AKItokenlogo.jpg",
      "tags": [
        "aki"
      ]
    },
    {
      "chainId": 101,
      "address": "SCYfrGCw8aDiqdgcpdGjV6jp4UVVQLuphxTDLNWu36f",
      "symbol": "SCY",
      "name": "Synchrony",
      "decimals": 9,
      "logoURI": "https://raw.githubusercontent.com/synchrony-labs/synchrony-assets/main/SYNCHRONY-LOGO.png",
      "tags": [],
      "extensions": {
        "website": "https://synchrony.fi",
        "twitter": "https://twitter.com/SynchronyFi"
      }
    },
    {
      "chainId": 101,
      "address": "BKMWPkPS8jXw59ezYwK2ueNTZRF4m8MYHDjh9HwUmkQ7",
      "symbol": "SDC",
      "name": "SandDollarClassic",
      "decimals": 9,
      "logoURI": "https://pbs.twimg.com/profile_images/1209342834513498113/YXkq2fAE_400x400.jpg",
      "tags": [
        "utility-token"
      ],
      "extensions": {
        "website": "https://sanddollar.bs",
        "twitter": "https://twitter.com/SandDollar_BS"
      }
    },
    {
      "chainId": 101,
      "address": "3aEb4KJTWxaqKBXADw5qkAjG9K1AoLhR4CrDH6HCpGCo",
      "symbol": "SMB",
      "name": "Solana Monkey Business",
      "decimals": 9,
      "logoURI": "https://cdn.jsdelivr.net/gh/SolanaMonkeyBusiness/smbproject/token/SMB.png",
      "tags": [],
      "extensions": {
        "medium": "https://solanambs.medium.com/",
        "website": "https://solanamonkey.business/",
        "twitter": "https://twitter.com/SolanaMBS"
      }
    },
    {
      "chainId": 101,
      "address": "E7WqtfRHcY8YW8z65u9WmD7CfMmvtrm2qPVicSzDxLaT",
      "symbol": "PPUG",
      "name": "PizzaPugCoin",
      "decimals": 9,
      "logoURI": "https://i.imgur.com/kfycD0N.png",
      "tags": [],
      "extensions": {
        "website": "https://www.pizzapugcoin.com",
        "twitter": "https://twitter.com/pizzapugcoin"
      }
    },
    {
      "chainId": 101,
      "address": "FZgL5motNWEDEa24xgfSdBDfXkB9Ru9KxfEsey9S58bb",
      "symbol": "VCC",
      "name": "VentureCapital",
      "decimals": 6,
      "logoURI": "https://www.vcc.finance/bird.svg",
      "tags": [
        "venture capital",
        "liquidator",
        "IDO",
        "incubator"
      ],
      "extensions": {
        "website": "https://www.vcc.finance/",
        "twitter": "https://twitter.com/vcc_finance"
      }
    },
    {
      "chainId": 101,
      "address": "4TGxgCSJQx2GQk9oHZ8dC5m3JNXTYZHjXumKAW3vLnNx",
      "symbol": "OXS",
      "name": "Oxbull Sol",
      "decimals": 9,
      "logoURI": "https://www.oxbull.tech/assets/icon/favicon.png",
      "tags": [
        "utility-token"
      ],
      "extensions": {
        "website": "https://www.oxbull.tech/#/home",
        "twitter": "https://twitter.com/OxBull5",
        "medium": "https://medium.com/@oxbull",
        "tgann": "https://t.me/Oxbull_tech",
        "coingeckoId": "oxbull-tech",
        "github": "https://github.com/OxBull"
      }
    },
    {
      "chainId": 101,
      "address": "EdAhkbj5nF9sRM7XN7ewuW8C9XEUMs8P7cnoQ57SYE96",
      "symbol": "FAB",
      "name": "FABRIC",
      "decimals": 9,
      "logoURI": "https://fsynth.io/favicon-32x32.png",
      "tags": [],
      "extensions": {
        "website": "https://fsynth.io/",
        "twitter": "https://twitter.com/official_fabric"
      }
    },
    {
      "chainId": 101,
      "address": "GEYrotdkRitGUK5UMv3aMttEhVAZLhRJMcG82zKYsaWB",
      "symbol": "POTATO",
      "name": "POTATO",
      "decimals": 3,
      "logoURI": "https://raw.githubusercontent.com/potatocoinspl/potatoArt/main/Image/logocircle.png",
      "tags": [],
      "extensions": {
        "website": "https://potatocoinspl.com/",
        "serumV3Usdc": "6dn7tgTHe5rZEAscMWWY3xmPGVEKVkM9s7YRV11z399z"
      }
    },
    {
      "chainId": 101,
      "address": "ATxXyewb1cXThrQFmwHUy4dtPTErfsuqkg7JcUXgLgqo",
      "symbol": "SPW",
      "name": "SpiderSwap",
      "decimals": 8,
      "logoURI": "https://uploads-ssl.webflow.com/609eaacb79ed7ff3aac62fc7/60a5550c33ac676ec5f605ca_Untitled%20Design%20(5).png",
      "tags": [],
      "extensions": {
        "website": "https://spiderswap.org",
        "twitter": "https://twitter.com/spider_swap"
      }
    },
    {
      "chainId": 101,
      "address": "7MtgLYSEgsq626pvcEAwaDqs2KiZsaJUX2qGpRZbcDWY",
      "symbol": "DGEN",
      "name": "Degen Banana",
      "decimals": 6,
      "logoURI": "https://i.ibb.co/hD0bKmf/dgen-banana-logo.png",
      "tags": [],
      "extensions": {
        "website": "https://degen.finance/",
        "twitter": "https://twitter.com/degenbanana"
      }
    },
    {
      "chainId": 101,
      "address": "FciGvHj9FjgSGgCBF1b9HY814FM9D28NijDd5SJrKvPo",
      "symbol": "TGT",
      "name": "Twirl Governance Token",
      "decimals": 6,
      "logoURI": "https://i.imgur.com/eh24tVm.jpeg",
      "tags": [],
      "extensions": {
        "website": "https://twirlfinance.com/",
        "twitter": "https://twitter.com/twirlfinance"
      }
    },
    {
      "chainId": 101,
      "address": "A9EEvcRcT7Q9XAa6NfqrqJChoc4XGDhd2mtc4xfniQkS",
      "symbol": "BILBY",
      "name": "Bilby Finance",
      "decimals": 9,
      "logoURI": "https://i.ibb.co/2yqS0z8/Bilby.png",
      "tags": [
        "utility-token"
      ],
      "extensions": {
        "website": "https://bilby.finance/"
=======
	{
      "chainId": 101,
      "address": "8NGgmXzBzhsXz46pTC3ioSBxeE3w2EXpc741N3EQ8E6r",
      "symbol": "JOKE",
      "name": "JOKESMEMES",
      "decimals": 9,
      "logoURI": "https://jokesmemes.finance/joketoken.png",
      "tags": [],
      "extensions": {
        "website": "https://jokesmemes.finance",
        "twitter": "https://twitter.com/Jokesmemes11"
>>>>>>> a03bef23
      }
    }
  ],
  "version": {
    "major": 0,
    "minor": 2,
    "patch": 2
  }
}<|MERGE_RESOLUTION|>--- conflicted
+++ resolved
@@ -8099,7 +8099,6 @@
         "twitter": "https://twitter.com/changpenguinFi"
       }
     },
-<<<<<<< HEAD
     {
       "chainId": 101,
       "address": "FciGvHj9FjgSGgCBF1b9HY814FM9D28NijDd5SJrKvPo",
@@ -8851,8 +8850,9 @@
       ],
       "extensions": {
         "website": "https://bilby.finance/"
-=======
-	{
+      }
+    },
+    {
       "chainId": 101,
       "address": "8NGgmXzBzhsXz46pTC3ioSBxeE3w2EXpc741N3EQ8E6r",
       "symbol": "JOKE",
@@ -8863,7 +8863,6 @@
       "extensions": {
         "website": "https://jokesmemes.finance",
         "twitter": "https://twitter.com/Jokesmemes11"
->>>>>>> a03bef23
       }
     }
   ],
