--- conflicted
+++ resolved
@@ -8027,17 +8027,6 @@
     },
     {
       "chainId": 101,
-<<<<<<< HEAD
-      "address": "29UWGmi1MxJRi3izeritN8VvhZbUiX37KUVnGv46mzev",
-      "symbol": "KLBX",
-      "name": "Black Label X",
-      "decimals": 4,
-      "logoURI": "https://raw.githubusercontent.com/klbtoken/klbtoken/main/klbx.svg",
-      "tags": [],
-      "extensions": {
-        "website": "https://klbtoken.com/x/",
-        "twitter": "https://twitter.com/klbtokenx"
-=======
       "address": "4NPzwMK2gfgQ6rTv8x4EE1ZvKW6MYyYTSrAZCx7zxyaX",
       "symbol": "KLB",
       "name": "Black Label",
@@ -8047,7 +8036,18 @@
       "extensions": {
         "website": "https://www.klbtoken.com",
         "twitter": "https://twitter.com/klbtoken"
->>>>>>> 119a3115
+      }
+    },
+    {
+      "chainId": 101,
+      "address": "29UWGmi1MxJRi3izeritN8VvhZbUiX37KUVnGv46mzev",
+      "symbol": "KLBX",
+      "name": "Black Label X",
+      "decimals": 4,
+      "logoURI": "https://raw.githubusercontent.com/snekcoin/snek/main/snek.png",
+      "tags": [],
+      "extensions": {
+        "website": "https://klbtoken.com/x",
       }
     }
   ],
