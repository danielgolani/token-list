{
  "name": "Solana Token List",
  "logoURI": "https://cdn.jsdelivr.net/gh/trustwallet/assets@master/blockchains/solana/info/logo.png",
  "keywords": [
    "solana",
    "spl"
  ],
  "tags": {
    "stablecoin": {
      "name": "stablecoin",
      "description": "Tokens that are fixed to an external asset, e.g. the US dollar"
    },
    "ethereum": {
      "name": "ethereum",
      "description": "Asset bridged from ethereum"
    },
    "lp-token": {
      "name": "lp-token",
      "description": "Asset representing liquidity provider token"
    },
    "wrapped-sollet": {
      "name": "wrapped-sollet",
      "description": "Asset wrapped using sollet bridge"
    },
    "wrapped": {
      "name": "wrapped",
      "description": "Asset wrapped using wormhole bridge"
    },
    "leveraged": {
      "name": "leveraged",
      "description": "Leveraged asset"
    },
    "bull": {
      "name": "bull",
      "description": "Leveraged Bull asset"
    },
    "bear": {
      "name": "bear",
      "description": "Leveraged Bear asset"
    },
    "nft": {
      "name": "nft",
      "description": "Non-fungible token"
    },
    "security-token": {
      "name": "security-token",
      "description": "Tokens that are used to gain access to an electronically restricted resource"
    },
    "utility-token": {
      "name": "utility-token",
      "description": "Tokens that are designed to be spent within a certain blockchain ecosystem e.g. most of the SPL-Tokens"
    },
    "tokenized-stock": {
      "name": "tokenized-stock",
      "description": "Tokenized stocks are tokenized derivatives that represent traditional securities, particularly shares in publicly firms traded on regulated exchanges"
    }
  },
  "timestamp": "2021-03-03T19:57:21+0000",
  "tokens": [
    {
      "chainId": 101,
      "address": "So11111111111111111111111111111111111111112",
      "symbol": "SOL",
      "name": "Wrapped SOL",
      "decimals": 9,
      "logoURI": "https://raw.githubusercontent.com/solana-labs/token-list/main/assets/mainnet/So11111111111111111111111111111111111111112/logo.png",
      "tags": [],
      "extensions": {
        "website": "https://solana.com/",
        "serumV3Usdc": "9wFFyRfZBsuAha4YcuxcXLKwMxJR43S7fPfQLusDBzvT",
        "serumV3Usdt": "HWHvQhFmJB3NUcu1aihKmrKegfVxBEHzwVX6yZCKEsi1",
        "coingeckoId": "solana"
      }
    },
    {
      "chainId": 101,
      "address": "EPjFWdd5AufqSSqeM2qN1xzybapC8G4wEGGkZwyTDt1v",
      "symbol": "USDC",
      "name": "USD Coin",
      "decimals": 6,
      "logoURI": "https://raw.githubusercontent.com/solana-labs/token-list/main/assets/mainnet/EPjFWdd5AufqSSqeM2qN1xzybapC8G4wEGGkZwyTDt1v/logo.png",
      "tags": [
        "stablecoin"
      ],
      "extensions": {
        "website": "https://www.centre.io/",
        "coingeckoId": "usd-coin",
        "serumV3Usdt": "77quYg4MGneUdjgXCunt9GgM1usmrxKY31twEy3WHwcS"
      }
    },
    {
      "chainId": 101,
      "address": "2inRoG4DuMRRzZxAt913CCdNZCu2eGsDD9kZTrsj2DAZ",
      "symbol": "TSLA",
      "name": "Tesla Inc.",
      "decimals": 8,
      "logoURI": "https://raw.githubusercontent.com/solana-labs/token-list/main/assets/mainnet/2inRoG4DuMRRzZxAt913CCdNZCu2eGsDD9kZTrsj2DAZ/logo.svg",
      "tags": [
        "tokenized-stock"
      ],
      "extensions": {
        "website": "https://www.digitalassets.ag/UnderlyingDetails?TSLA"
      }
    },
    {
      "chainId": 101,
      "address": "8bpRdBGPt354VfABL5xugP3pmYZ2tQjzRcqjg2kmwfbF",
      "symbol": "AAPL",
      "name": "Apple Inc.",
      "decimals": 8,
      "logoURI": "https://raw.githubusercontent.com/solana-labs/token-list/main/assets/mainnet/8bpRdBGPt354VfABL5xugP3pmYZ2tQjzRcqjg2kmwfbF/logo.svg",
      "tags": [
        "tokenized-stock"
      ],
      "extensions": {
        "website": "https://www.digitalassets.ag/UnderlyingDetails?AAPL"
      }
    },
    {
      "chainId": 101,
      "address": "3vhcrQfEn8ashuBfE82F3MtEDFcBCEFfFw1ZgM3xj1s8",
      "symbol": "MSFT",
      "name": "Microsoft Corporation",
      "decimals": 8,
      "logoURI": "https://raw.githubusercontent.com/solana-labs/token-list/main/assets/mainnet/3vhcrQfEn8ashuBfE82F3MtEDFcBCEFfFw1ZgM3xj1s8/logo.svg",
      "tags": [
        "tokenized-stock"
      ],
      "extensions": {
        "website": "https://www.digitalassets.ag/UnderlyingDetails?MSFT"
      }
    },
    {
      "chainId": 101,
      "address": "ASwYCbLedk85mRdPnkzrUXbbYbwe26m71af9rzrhC2Qz",
      "symbol": "MSTR",
      "name": "MicroStrategy Incorporated.",
      "decimals": 8,
      "logoURI": "https://raw.githubusercontent.com/solana-labs/token-list/main/assets/mainnet/ASwYCbLedk85mRdPnkzrUXbbYbwe26m71af9rzrhC2Qz/logo.svg",
      "tags": [
        "tokenized-stock"
      ],
      "extensions": {
        "website": "https://www.digitalassets.ag/UnderlyingDetails?MSTR"
      }
    },
    {
      "chainId": 101,
      "address": "J25jdsEgTnAwB4nVq3dEQhwekbXCnVTGzFpVMPScXRgK",
      "symbol": "COIN",
      "name": "Coinbase Global Inc.",
      "decimals": 8,
      "logoURI": "https://raw.githubusercontent.com/solana-labs/token-list/main/assets/mainnet/J25jdsEgTnAwB4nVq3dEQhwekbXCnVTGzFpVMPScXRgK/logo.svg",
      "tags": [
        "tokenized-stock"
      ],
      "extensions": {
        "website": "https://www.digitalassets.ag/UnderlyingDetails?COIN"
      }
    },
    {
      "chainId": 101,
      "address": "G2Cg4XoXdEJT5sfrSy9N6YCC3uuVV3AoTQSvMeSqT8ZV",
      "symbol": "ABC",
      "name": "AmerisourceBergen Corp",
      "decimals": 8,
      "logoURI": "https://raw.githubusercontent.com/solana-labs/token-list/main/assets/mainnet/G2Cg4XoXdEJT5sfrSy9N6YCC3uuVV3AoTQSvMeSqT8ZV/logo.svg",
      "tags": [
        "tokenized-stock"
      ],
      "extensions": {
        "website": "https://www.digitalassets.ag/UnderlyingDetails?ABC"
      }
    },
    {
      "chainId": 101,
      "address": "FqqVanFZosh4M4zqxzWUmEnky6nVANjghiSLaGqUAYGi",
      "symbol": "ABNB",
      "name": "Airbnb",
      "decimals": 8,
      "logoURI": "https://raw.githubusercontent.com/solana-labs/token-list/main/assets/mainnet/FqqVanFZosh4M4zqxzWUmEnky6nVANjghiSLaGqUAYGi/logo.svg",
      "tags": [
        "tokenized-stock"
      ],
      "extensions": {
        "website": "https://www.digitalassets.ag/UnderlyingDetails?ABNB"
      }
    },
    {
      "chainId": 101,
      "address": "FgcUo7Ymua8r5xxsn9puizkLGN5w4i3nnBmasXvkcWfJ",
      "symbol": "ACB",
      "name": "Aurora Cannabis Inc",
      "decimals": 8,
      "logoURI": "https://raw.githubusercontent.com/solana-labs/token-list/main/assets/mainnet/FgcUo7Ymua8r5xxsn9puizkLGN5w4i3nnBmasXvkcWfJ/logo.svg",
      "tags": [
        "tokenized-stock"
      ],
      "extensions": {
        "website": "https://www.digitalassets.ag/UnderlyingDetails?ACB"
      }
    },
    {
      "chainId": 101,
      "address": "FenmUGWjsW5AohtHRbgLoPUZyWSK36Cd5a31XJWjnRur",
      "symbol": "AMC",
      "name": "AMC Entertainment Holdings",
      "decimals": 8,
      "logoURI": "https://raw.githubusercontent.com/solana-labs/token-list/main/assets/mainnet/FenmUGWjsW5AohtHRbgLoPUZyWSK36Cd5a31XJWjnRur/logo.svg",
      "tags": [
        "tokenized-stock"
      ],
      "extensions": {
        "website": "https://www.digitalassets.ag/UnderlyingDetails?AMC"
      }
    },
    {
      "chainId": 101,
      "address": "7grgNP3tAJh7DRELmotHzC5Efth4e4SoBvgmFYTX9jPB",
      "symbol": "AMD",
      "name": "Advanced Micro Devices",
      "decimals": 8,
      "logoURI": "https://raw.githubusercontent.com/solana-labs/token-list/main/assets/mainnet/7grgNP3tAJh7DRELmotHzC5Efth4e4SoBvgmFYTX9jPB/logo.svg",
      "tags": [
        "tokenized-stock"
      ],
      "extensions": {
        "website": "https://www.digitalassets.ag/UnderlyingDetails?AMD"
      }
    },
    {
      "chainId": 101,
      "address": "3bjpzTTK49eP8m1bYxw6HYAFGtzyWjvEyGYcFS4gbRAx",
      "symbol": "AMZN",
      "name": "Amazon",
      "decimals": 8,
      "logoURI": "https://raw.githubusercontent.com/solana-labs/token-list/main/assets/mainnet/3bjpzTTK49eP8m1bYxw6HYAFGtzyWjvEyGYcFS4gbRAx/logo.svg",
      "tags": [
        "tokenized-stock"
      ],
      "extensions": {
        "website": "https://www.digitalassets.ag/UnderlyingDetails?AMZN"
      }
    },
    {
      "chainId": 101,
      "address": "4cr7NH1BD2PMV38JQp58UaHUxzqhxeSiF7b6q1GCS7Ae",
      "symbol": "APHA",
      "name": "Aphria Inc",
      "decimals": 8,
      "logoURI": "https://raw.githubusercontent.com/solana-labs/token-list/main/assets/mainnet/4cr7NH1BD2PMV38JQp58UaHUxzqhxeSiF7b6q1GCS7Ae/logo.svg",
      "tags": [
        "tokenized-stock"
      ],
      "extensions": {
        "website": "https://www.digitalassets.ag/UnderlyingDetails?APHA"
      }
    },
    {
      "chainId": 101,
      "address": "GPoBx2hycDs3t4Q8DeBme9RHb9nQpzH3a36iUoojHe16",
      "symbol": "ARKK",
      "name": "ARK Innovation ETF",
      "decimals": 8,
      "logoURI": "https://raw.githubusercontent.com/solana-labs/token-list/main/assets/mainnet/GPoBx2hycDs3t4Q8DeBme9RHb9nQpzH3a36iUoojHe16/logo.png",
      "tags": [
        "tokenized-stock"
      ],
      "extensions": {
        "website": "https://www.digitalassets.ag/UnderlyingDetails?ARKK"
      }
    },
    {
      "chainId": 101,
      "address": "GgDDCnzZGQRUDy8jWqSqDDcPwAVg2YsKZfLPaTYBWdWt",
      "symbol": "BABA",
      "name": "Alibaba",
      "decimals": 8,
      "logoURI": "https://raw.githubusercontent.com/solana-labs/token-list/main/assets/mainnet/GgDDCnzZGQRUDy8jWqSqDDcPwAVg2YsKZfLPaTYBWdWt/logo.svg",
      "tags": [
        "tokenized-stock"
      ],
      "extensions": {
        "website": "https://www.digitalassets.ag/UnderlyingDetails?BABA"
      }
    },
    {
      "chainId": 101,
      "address": "6jSgnmu8yg7kaZRWp5MtQqNrWTUDk7KWXhZhJPmsQ65y",
      "symbol": "BB",
      "name": "BlackBerry",
      "decimals": 8,
      "logoURI": "https://raw.githubusercontent.com/solana-labs/token-list/main/assets/mainnet/6jSgnmu8yg7kaZRWp5MtQqNrWTUDk7KWXhZhJPmsQ65y/logo.svg",
      "tags": [
        "tokenized-stock"
      ],
      "extensions": {
        "website": "https://www.digitalassets.ag/UnderlyingDetails?BB"
      }
    },
    {
      "chainId": 101,
      "address": "9Vovr1bqDbMQ8DyaizdC7n1YVvSia8r3PQ1RcPFqpQAs",
      "symbol": "BILI",
      "name": "Bilibili Inc",
      "decimals": 8,
      "logoURI": "https://raw.githubusercontent.com/solana-labs/token-list/main/assets/mainnet/9Vovr1bqDbMQ8DyaizdC7n1YVvSia8r3PQ1RcPFqpQAs/logo.svg",
      "tags": [
        "tokenized-stock"
      ],
      "extensions": {
        "website": "https://www.digitalassets.ag/UnderlyingDetails?BILI"
      }
    },
    {
      "chainId": 101,
      "address": "j35qY1SbQ3k7b2WAR5cNETDKzDESxGnYbArsLNRUzg2",
      "symbol": "BITW",
      "name": "Bitwise 10 Crypto Index Fund",
      "decimals": 8,
      "logoURI": "https://raw.githubusercontent.com/solana-labs/token-list/main/assets/mainnet/j35qY1SbQ3k7b2WAR5cNETDKzDESxGnYbArsLNRUzg2/logo.png",
      "tags": [
        "tokenized-stock"
      ],
      "extensions": {
        "website": "https://www.digitalassets.ag/UnderlyingDetails?BITW"
      }
    },
    {
      "chainId": 101,
      "address": "AykRYHVEERRoKGzfg2AMTqEFGmCGk9LNnGv2k5FgjKVB",
      "symbol": "BNTX",
      "name": "BioNTech",
      "decimals": 8,
      "logoURI": "https://raw.githubusercontent.com/solana-labs/token-list/main/assets/mainnet/AykRYHVEERRoKGzfg2AMTqEFGmCGk9LNnGv2k5FgjKVB/logo.png",
      "tags": [
        "tokenized-stock"
      ],
      "extensions": {
        "website": "https://www.digitalassets.ag/UnderlyingDetails?BNTX"
      }
    },
    {
      "chainId": 101,
      "address": "Dj76V3vdFGGE8444NWFACR5qmtJrrSop5RCBAGbC88nr",
      "symbol": "BRKA",
      "name": "Berkshire Hathaway Inc",
      "decimals": 8,
      "logoURI": "https://raw.githubusercontent.com/solana-labs/token-list/main/assets/mainnet/Dj76V3vdFGGE8444NWFACR5qmtJrrSop5RCBAGbC88nr/logo.png",
      "tags": [
        "tokenized-stock"
      ],
      "extensions": {
        "website": "https://www.digitalassets.ag/UnderlyingDetails?BRKA"
      }
    },
    {
      "chainId": 101,
      "address": "8TUg3Kpa4pNfaMvgyFdvwyiPBSnyTx7kK5EDfb42N6VK",
      "symbol": "BYND",
      "name": "Beyond Meat Inc",
      "decimals": 8,
      "logoURI": "https://raw.githubusercontent.com/solana-labs/token-list/main/assets/mainnet/8TUg3Kpa4pNfaMvgyFdvwyiPBSnyTx7kK5EDfb42N6VK/logo.svg",
      "tags": [
        "tokenized-stock"
      ],
      "extensions": {
        "website": "https://www.digitalassets.ag/UnderlyingDetails?BYND"
      }
    },
    {
      "chainId": 101,
      "address": "8FyEsMuDWAMMusMqVEstt2sDkMvcUKsTy1gF6oMfWZcG",
      "symbol": "CGC",
      "name": "Canopy Growth Corp",
      "decimals": 8,
      "logoURI": "https://raw.githubusercontent.com/solana-labs/token-list/main/assets/mainnet/8FyEsMuDWAMMusMqVEstt2sDkMvcUKsTy1gF6oMfWZcG/logo.svg",
      "tags": [
        "tokenized-stock"
      ],
      "extensions": {
        "website": "https://www.digitalassets.ag/UnderlyingDetails?CGC"
      }
    },
    {
      "chainId": 101,
      "address": "DUFVbhWf7FsUo3ouMnFbDjv4YYaRE1Sz9jvAmDsNTt1m",
      "symbol": "CRON",
      "name": "Chronos Group Inc",
      "decimals": 8,
      "logoURI": "https://raw.githubusercontent.com/solana-labs/token-list/main/assets/mainnet/DUFVbhWf7FsUo3ouMnFbDjv4YYaRE1Sz9jvAmDsNTt1m/logo.svg",
      "tags": [
        "tokenized-stock"
      ],
      "extensions": {
        "website": "https://www.digitalassets.ag/UnderlyingDetails?CRON"
      }
    },
    {
      "chainId": 101,
      "address": "J9GVpBChXZ8EK7JuPsLSDV17BF9KLJweBQet3L6ZWvTC",
      "symbol": "EEM",
      "name": "iShares MSCI Emerging Markets ETF",
      "decimals": 8,
      "logoURI": "https://raw.githubusercontent.com/solana-labs/token-list/main/assets/mainnet/J9GVpBChXZ8EK7JuPsLSDV17BF9KLJweBQet3L6ZWvTC/logo.svg",
      "tags": [
        "tokenized-stock"
      ],
      "extensions": {
        "website": "https://www.digitalassets.ag/UnderlyingDetails?EEM"
      }
    },
    {
      "chainId": 101,
      "address": "6Xj2NzAW437UUomaxFiVyJQPGvvup6YLeXFQpp4kqNaD",
      "symbol": "EFA",
      "name": "iShares MSCI EAFE ETF",
      "decimals": 8,
      "logoURI": "https://raw.githubusercontent.com/solana-labs/token-list/main/assets/mainnet/6Xj2NzAW437UUomaxFiVyJQPGvvup6YLeXFQpp4kqNaD/logo.svg",
      "tags": [
        "tokenized-stock"
      ],
      "extensions": {
        "website": "https://www.digitalassets.ag/UnderlyingDetails?EFA"
      }
    },
    {
      "chainId": 101,
      "address": "5YMFoVuoQzdivpm6W97UGKkHxq6aEhipuNkA8imPDoa1",
      "symbol": "ETHE",
      "name": "Grayscale Ethereum Trust",
      "decimals": 8,
      "logoURI": "https://raw.githubusercontent.com/solana-labs/token-list/main/assets/mainnet/5YMFoVuoQzdivpm6W97UGKkHxq6aEhipuNkA8imPDoa1/logo.png",
      "tags": [
        "tokenized-stock"
      ],
      "extensions": {
        "website": "https://www.digitalassets.ag/UnderlyingDetails?ETHE"
      }
    },
    {
      "chainId": 101,
      "address": "C9vMZBz1UCmYSCmMcZFw6N9AsYhXDAWnuhxd8ygCA1Ah",
      "symbol": "EWA",
      "name": "iShares MSCI Australia ETF",
      "decimals": 8,
      "logoURI": "https://raw.githubusercontent.com/solana-labs/token-list/main/assets/mainnet/C9vMZBz1UCmYSCmMcZFw6N9AsYhXDAWnuhxd8ygCA1Ah/logo.svg",
      "tags": [
        "tokenized-stock"
      ],
      "extensions": {
        "website": "https://www.digitalassets.ag/UnderlyingDetails?EWA"
      }
    },
    {
      "chainId": 101,
      "address": "AcXn3WXPARC7r5JwrkPHSUmBGWyWx1vRydNHXXvgc8V6",
      "symbol": "EWJ",
      "name": "iShares MSCI Japan ETF",
      "decimals": 8,
      "logoURI": "https://raw.githubusercontent.com/solana-labs/token-list/main/assets/mainnet/AcXn3WXPARC7r5JwrkPHSUmBGWyWx1vRydNHXXvgc8V6/logo.svg",
      "tags": [
        "tokenized-stock"
      ],
      "extensions": {
        "website": "https://www.digitalassets.ag/UnderlyingDetails?EWJ"
      }
    },
    {
      "chainId": 101,
      "address": "8ihxfcxBZ7dZyfnpXJiGrgEZfrKWbZUk6LjfosLrQfR",
      "symbol": "EWY",
      "name": "iShares MSCI South Korea ETF",
      "decimals": 8,
      "logoURI": "https://raw.githubusercontent.com/solana-labs/token-list/main/assets/mainnet/8ihxfcxBZ7dZyfnpXJiGrgEZfrKWbZUk6LjfosLrQfR/logo.svg",
      "tags": [
        "tokenized-stock"
      ],
      "extensions": {
        "website": "https://www.digitalassets.ag/UnderlyingDetails?EWY"
      }
    },
    {
      "chainId": 101,
      "address": "N5ykto2MU7CNcLX7sgWFe3M2Vpy7wq8gDt2sVNDe6aH",
      "symbol": "EWZ",
      "name": "iShares MSCI Brazil ETF",
      "decimals": 8,
      "logoURI": "https://raw.githubusercontent.com/solana-labs/token-list/main/assets/mainnet/N5ykto2MU7CNcLX7sgWFe3M2Vpy7wq8gDt2sVNDe6aH/logo.svg",
      "tags": [
        "tokenized-stock"
      ],
      "extensions": {
        "website": "https://www.digitalassets.ag/UnderlyingDetails?EWZ"
      }
    },
    {
      "chainId": 101,
      "address": "3K9pfJzKiAm9upcyDWk5NBVdjxVtqXN8sVfQ4aR6qwb2",
      "symbol": "FB",
      "name": "Facebook",
      "decimals": 8,
      "logoURI": "https://raw.githubusercontent.com/solana-labs/token-list/main/assets/mainnet/3K9pfJzKiAm9upcyDWk5NBVdjxVtqXN8sVfQ4aR6qwb2/logo.svg",
      "tags": [
        "tokenized-stock"
      ],
      "extensions": {
        "website": "https://www.digitalassets.ag/UnderlyingDetails?FB"
      }
    },
    {
      "chainId": 101,
      "address": "Ege7FzfrrBSusVQrRUuTiFVCSc8u2R9fRWh4qLjdNYfz",
      "symbol": "FXI",
      "name": "iShares China Large-Cap ETF",
      "decimals": 8,
      "logoURI": "https://raw.githubusercontent.com/solana-labs/token-list/main/assets/mainnet/Ege7FzfrrBSusVQrRUuTiFVCSc8u2R9fRWh4qLjdNYfz/logo.svg",
      "tags": [
        "tokenized-stock"
      ],
      "extensions": {
        "website": "https://www.digitalassets.ag/UnderlyingDetails?FXI"
      }
    },
    {
      "chainId": 101,
      "address": "FiV4TtDtnjaf8m8vw2a7uc9hRoFvvu9Ft7GzxiMujn3t",
      "symbol": "GBTC",
      "name": "Grayscale Bitcoin Trust",
      "decimals": 8,
      "logoURI": "https://raw.githubusercontent.com/solana-labs/token-list/main/assets/mainnet/FiV4TtDtnjaf8m8vw2a7uc9hRoFvvu9Ft7GzxiMujn3t/logo.png",
      "tags": [
        "tokenized-stock"
      ],
      "extensions": {
        "website": "https://www.digitalassets.ag/UnderlyingDetails?GBTC"
      }
    },
    {
      "chainId": 101,
      "address": "7FYk6a91TiFWigBvCf8KbuEMyyfpqET5QHFkRtiD2XxF",
      "symbol": "GDX",
      "name": "VanEck Vectors Gold Miners Etf",
      "decimals": 8,
      "logoURI": "https://raw.githubusercontent.com/solana-labs/token-list/main/assets/mainnet/7FYk6a91TiFWigBvCf8KbuEMyyfpqET5QHFkRtiD2XxF/logo.svg",
      "tags": [
        "tokenized-stock"
      ],
      "extensions": {
        "website": "https://www.digitalassets.ag/UnderlyingDetails?GDX"
      }
    },
    {
      "chainId": 101,
      "address": "EGhhk4sHgY1SBYsgkfgyGNhAKBXqn6QyKNx7W13evx9D",
      "symbol": "GDXJ",
      "name": "VanEck Vectors Junior Gold Miners Etf",
      "decimals": 8,
      "logoURI": "https://raw.githubusercontent.com/solana-labs/token-list/main/assets/mainnet/EGhhk4sHgY1SBYsgkfgyGNhAKBXqn6QyKNx7W13evx9D/logo.svg",
      "tags": [
        "tokenized-stock"
      ],
      "extensions": {
        "website": "https://www.digitalassets.ag/UnderlyingDetails?GDXJ"
      }
    },
    {
      "chainId": 101,
      "address": "9HyU5EEyPvkxeuekNUwsHzmMCJoiw8FZBGWaNih2oux1",
      "symbol": "GLD",
      "name": "SPDR Gold Shares",
      "decimals": 8,
      "logoURI": "https://raw.githubusercontent.com/solana-labs/token-list/main/assets/mainnet/9HyU5EEyPvkxeuekNUwsHzmMCJoiw8FZBGWaNih2oux1/logo.png",
      "tags": [
        "tokenized-stock"
      ],
      "extensions": {
        "website": "https://www.digitalassets.ag/UnderlyingDetails?GLD"
      }
    },
    {
      "chainId": 101,
      "address": "EYLa7susWhzqDNKYe7qLhFHb3Y9kdNwThc6QSnc4TLWN",
      "symbol": "GLXY",
      "name": "Galaxy Digital Holdings",
      "decimals": 8,
      "logoURI": "https://raw.githubusercontent.com/solana-labs/token-list/main/assets/mainnet/EYLa7susWhzqDNKYe7qLhFHb3Y9kdNwThc6QSnc4TLWN/logo.png",
      "tags": [
        "tokenized-stock"
      ],
      "extensions": {
        "website": "https://www.digitalassets.ag/UnderlyingDetails?GLXY"
      }
    },
    {
      "chainId": 101,
      "address": "Ac2wmyujRxiGtb5msS7fKzGycaCF7K8NbVs5ortE6MFo",
      "symbol": "GME",
      "name": "GameStop",
      "decimals": 8,
      "logoURI": "https://raw.githubusercontent.com/solana-labs/token-list/main/assets/mainnet/Ac2wmyujRxiGtb5msS7fKzGycaCF7K8NbVs5ortE6MFo/logo.svg",
      "tags": [
        "tokenized-stock"
      ],
      "extensions": {
        "website": "https://www.digitalassets.ag/UnderlyingDetails?GME"
      }
    },
    {
      "chainId": 101,
      "address": "7uzWUPC6XsWkgFAuDjpZgPVH9p3WqeKTvTJqLM1RXX6w",
      "symbol": "GOOGL",
      "name": "Google",
      "decimals": 8,
      "logoURI": "https://raw.githubusercontent.com/solana-labs/token-list/main/assets/mainnet/7uzWUPC6XsWkgFAuDjpZgPVH9p3WqeKTvTJqLM1RXX6w/logo.svg",
      "tags": [
        "tokenized-stock"
      ],
      "extensions": {
        "website": "https://www.digitalassets.ag/UnderlyingDetails?GOOGL"
      }
    },
    {
      "chainId": 101,
      "address": "6CuCUCYovcLxwaKuxWm8uTquVKGWaAydcFEU3NrtvxGZ",
      "symbol": "INTC",
      "name": "Intel Corp",
      "decimals": 8,
      "logoURI": "https://raw.githubusercontent.com/solana-labs/token-list/main/assets/mainnet/6CuCUCYovcLxwaKuxWm8uTquVKGWaAydcFEU3NrtvxGZ/logo.svg",
      "tags": [
        "tokenized-stock"
      ],
      "extensions": {
        "website": "https://www.digitalassets.ag/UnderlyingDetails?INTC"
      }
    },
    {
      "chainId": 101,
      "address": "6H26K637YNAjZycRosvBR3ENKFGMsbr4xmoV7ca83GWf",
      "symbol": "JUST",
      "name": "Just Group PLC",
      "decimals": 8,
      "logoURI": "https://raw.githubusercontent.com/solana-labs/token-list/main/assets/mainnet/6H26K637YNAjZycRosvBR3ENKFGMsbr4xmoV7ca83GWf/logo.png",
      "tags": [
        "tokenized-stock"
      ],
      "extensions": {
        "website": "https://www.digitalassets.ag/UnderlyingDetails?JUST"
      }
    },
    {
      "chainId": 101,
      "address": "FFRtWiE8FT7HMf673r9cmpabHVQfa2QEf4rSRwNo4JM3",
      "symbol": "MRNA",
      "name": "Moderna",
      "decimals": 8,
      "logoURI": "https://raw.githubusercontent.com/solana-labs/token-list/main/assets/mainnet/FFRtWiE8FT7HMf673r9cmpabHVQfa2QEf4rSRwNo4JM3/logo.svg",
      "tags": [
        "tokenized-stock"
      ],
      "extensions": {
        "website": "https://www.digitalassets.ag/UnderlyingDetails?MRNA"
      }
    },
    {
      "chainId": 101,
      "address": "Hfbh3GU8AdYCw4stirFy2RPGtwQbbzToG2DgFozAymUb",
      "symbol": "NFLX",
      "name": "Netflix",
      "decimals": 8,
      "logoURI": "https://raw.githubusercontent.com/solana-labs/token-list/main/assets/mainnet/Hfbh3GU8AdYCw4stirFy2RPGtwQbbzToG2DgFozAymUb/logo.svg",
      "tags": [
        "tokenized-stock"
      ],
      "extensions": {
        "website": "https://www.digitalassets.ag/UnderlyingDetails?NFLX"
      }
    },
    {
      "chainId": 101,
      "address": "56Zwe8Crm4pXvmByCxmGDjYrLPxkenTrckdRM7WG3zQv",
      "symbol": "NIO",
      "name": "Nio",
      "decimals": 8,
      "logoURI": "https://raw.githubusercontent.com/solana-labs/token-list/main/assets/mainnet/56Zwe8Crm4pXvmByCxmGDjYrLPxkenTrckdRM7WG3zQv/logo.svg",
      "tags": [
        "tokenized-stock"
      ],
      "extensions": {
        "website": "https://www.digitalassets.ag/UnderlyingDetails?NIO"
      }
    },
    {
      "chainId": 101,
      "address": "HP9WMRDV3KdUfJ7CNn5Wf8JzLczwxdnQYTHDAa9yCSnq",
      "symbol": "NOK",
      "name": "Nokia",
      "decimals": 8,
      "logoURI": "https://raw.githubusercontent.com/solana-labs/token-list/main/assets/mainnet/HP9WMRDV3KdUfJ7CNn5Wf8JzLczwxdnQYTHDAa9yCSnq/logo.svg",
      "tags": [
        "tokenized-stock"
      ],
      "extensions": {
        "website": "https://www.digitalassets.ag/UnderlyingDetails?NOK"
      }
    },
    {
      "chainId": 101,
      "address": "GpM58T33eTrGEdHmeFnSVksJjJT6JVdTvim59ipTgTNh",
      "symbol": "NVDA",
      "name": "NVIDIA",
      "decimals": 8,
      "logoURI": "https://raw.githubusercontent.com/solana-labs/token-list/main/assets/mainnet/GpM58T33eTrGEdHmeFnSVksJjJT6JVdTvim59ipTgTNh/logo.svg",
      "tags": [
        "tokenized-stock"
      ],
      "extensions": {
        "website": "https://www.digitalassets.ag/UnderlyingDetails?NVDA"
      }
    },
    {
      "chainId": 101,
      "address": "CRCop5kHBDLTYJyG7z3u6yiVQi4FQHbyHdtb18Qh2Ta9",
      "symbol": "PENN",
      "name": "Penn National Gaming",
      "decimals": 8,
      "logoURI": "https://raw.githubusercontent.com/solana-labs/token-list/main/assets/mainnet/CRCop5kHBDLTYJyG7z3u6yiVQi4FQHbyHdtb18Qh2Ta9/logo.svg",
      "tags": [
        "tokenized-stock"
      ],
      "extensions": {
        "website": "https://www.digitalassets.ag/UnderlyingDetails?PENN"
      }
    },
    {
      "chainId": 101,
      "address": "97v2oXMQ2MMAkgUnoQk3rNhrZCRThorYhvz1poAe9stk",
      "symbol": "PFE",
      "name": "Pfizer",
      "decimals": 8,
      "logoURI": "https://raw.githubusercontent.com/solana-labs/token-list/main/assets/mainnet/97v2oXMQ2MMAkgUnoQk3rNhrZCRThorYhvz1poAe9stk/logo.svg",
      "tags": [
        "tokenized-stock"
      ],
      "extensions": {
        "website": "https://www.digitalassets.ag/UnderlyingDetails?PFE"
      }
    },
    {
      "chainId": 101,
      "address": "AwutBmwmhehaMh18CxqFPPN311uCB1M2awp68A2bG41v",
      "symbol": "PYPL",
      "name": "PayPal",
      "decimals": 8,
      "logoURI": "https://raw.githubusercontent.com/solana-labs/token-list/main/assets/mainnet/AwutBmwmhehaMh18CxqFPPN311uCB1M2awp68A2bG41v/logo.svg",
      "tags": [
        "tokenized-stock"
      ],
      "extensions": {
        "website": "https://www.digitalassets.ag/UnderlyingDetails?PYPL"
      }
    },
    {
      "chainId": 101,
      "address": "8Sa7BjogSJnkHyhtRTKNDDTDtASnWMcAsD4ySVNSFu27",
      "symbol": "SLV",
      "name": "iShares Silver Trust",
      "decimals": 8,
      "logoURI": "https://raw.githubusercontent.com/solana-labs/token-list/main/assets/mainnet/8Sa7BjogSJnkHyhtRTKNDDTDtASnWMcAsD4ySVNSFu27/logo.svg",
      "tags": [
        "tokenized-stock"
      ],
      "extensions": {
        "website": "https://www.digitalassets.ag/UnderlyingDetails?SLV"
      }
    },
    {
      "chainId": 101,
      "address": "CS4tNS523VCLiTsGnYEAd6GqfrZNLtA14C98DC6gE47g",
      "symbol": "SPY",
      "name": "SPDR S&P 500 ETF",
      "decimals": 8,
      "logoURI": "https://raw.githubusercontent.com/solana-labs/token-list/main/assets/mainnet/CS4tNS523VCLiTsGnYEAd6GqfrZNLtA14C98DC6gE47g/logo.svg",
      "tags": [
        "tokenized-stock"
      ],
      "extensions": {
        "website": "https://www.digitalassets.ag/UnderlyingDetails?SPY"
      }
    },
    {
      "chainId": 101,
      "address": "BLyrWJuDyYnDaUMxqBMqkDYAeajnyode1ARh7TxtakEh",
      "symbol": "SQ",
      "name": "Square",
      "decimals": 8,
      "logoURI": "https://raw.githubusercontent.com/solana-labs/token-list/main/assets/mainnet/BLyrWJuDyYnDaUMxqBMqkDYAeajnyode1ARh7TxtakEh/logo.svg",
      "tags": [
        "tokenized-stock"
      ],
      "extensions": {
        "website": "https://www.digitalassets.ag/UnderlyingDetails?SQ"
      }
    },
    {
      "chainId": 101,
      "address": "HSDepE3xvbyRDx4M11LX7Hf9qgHSopfTXxAoeatCcwWF",
      "symbol": "SUN",
      "name": "Sunoco LP",
      "decimals": 8,
      "logoURI": "https://raw.githubusercontent.com/solana-labs/token-list/main/assets/mainnet/HSDepE3xvbyRDx4M11LX7Hf9qgHSopfTXxAoeatCcwWF/logo.svg",
      "tags": [
        "tokenized-stock"
      ],
      "extensions": {
        "website": "https://www.digitalassets.ag/UnderlyingDetails?SUN"
      }
    },
    {
      "chainId": 101,
      "address": "LZufgu7ekMcWBUypPMBYia2ipnFzpxpZgRBFLhYswgR",
      "symbol": "TLRY",
      "name": "Tilray Inc",
      "decimals": 8,
      "logoURI": "https://raw.githubusercontent.com/solana-labs/token-list/main/assets/mainnet/LZufgu7ekMcWBUypPMBYia2ipnFzpxpZgRBFLhYswgR/logo.svg",
      "tags": [
        "tokenized-stock"
      ],
      "extensions": {
        "website": "https://www.digitalassets.ag/UnderlyingDetails?TLRY"
      }
    },
    {
      "chainId": 101,
      "address": "2iCUKaCQpGvnaBimLprKWT8bNGF92e6LxWq4gjsteWfx",
      "symbol": "TSM",
      "name": "Taiwan Semiconductor Mfg",
      "decimals": 8,
      "logoURI": "https://raw.githubusercontent.com/solana-labs/token-list/main/assets/mainnet/2iCUKaCQpGvnaBimLprKWT8bNGF92e6LxWq4gjsteWfx/logo.svg",
      "tags": [
        "tokenized-stock"
      ],
      "extensions": {
        "website": "https://www.digitalassets.ag/UnderlyingDetails?TSM"
      }
    },
    {
      "chainId": 101,
      "address": "BZMg4HyyHVUJkwh2yuv6duu4iQUaXRxT6sK1dT7FcaZf",
      "symbol": "TUR",
      "name": "iShares MSCI Turkey ETF",
      "decimals": 8,
      "logoURI": "https://raw.githubusercontent.com/solana-labs/token-list/main/assets/mainnet/BZMg4HyyHVUJkwh2yuv6duu4iQUaXRxT6sK1dT7FcaZf/logo.svg",
      "tags": [
        "tokenized-stock"
      ],
      "extensions": {
        "website": "https://www.digitalassets.ag/UnderlyingDetails?TUR"
      }
    },
    {
      "chainId": 101,
      "address": "C2tNm8bMU5tz6KdXjHY5zewsN1Wv1TEbxK9XGTCgUZMJ",
      "symbol": "TWTR",
      "name": "Twitter",
      "decimals": 8,
      "logoURI": "https://raw.githubusercontent.com/solana-labs/token-list/main/assets/mainnet/C2tNm8bMU5tz6KdXjHY5zewsN1Wv1TEbxK9XGTCgUZMJ/logo.svg",
      "tags": [
        "tokenized-stock"
      ],
      "extensions": {
        "website": "https://www.digitalassets.ag/UnderlyingDetails?TWTR"
      }
    },
    {
      "chainId": 101,
      "address": "4kmVbBDCzYam3S4e9XqKQkLCEz16gu3dTTo65KbhShuv",
      "symbol": "UBER",
      "name": "Uber",
      "decimals": 8,
      "logoURI": "https://raw.githubusercontent.com/solana-labs/token-list/main/assets/mainnet/4kmVbBDCzYam3S4e9XqKQkLCEz16gu3dTTo65KbhShuv/logo.svg",
      "tags": [
        "tokenized-stock"
      ],
      "extensions": {
        "website": "https://www.digitalassets.ag/UnderlyingDetails?UBER"
      }
    },
    {
      "chainId": 101,
      "address": "J645gMdx9zSMM2VySLBrtv6Zv1HyEjPqQXVGRAPYqzvK",
      "symbol": "USO",
      "name": "United States Oil Fund",
      "decimals": 8,
      "logoURI": "https://raw.githubusercontent.com/solana-labs/token-list/main/assets/mainnet/J645gMdx9zSMM2VySLBrtv6Zv1HyEjPqQXVGRAPYqzvK/logo.svg",
      "tags": [
        "tokenized-stock"
      ],
      "extensions": {
        "website": "https://www.digitalassets.ag/UnderlyingDetails?USO"
      }
    },
    {
      "chainId": 101,
      "address": "3LjkoC9FYEqRKNpy7xz3nxfnGVAt1SNS98rYwF2adQWB",
      "symbol": "VXX",
      "name": "iPath B S&P 500 VIX S/T Futs ETN",
      "decimals": 8,
      "logoURI": "https://raw.githubusercontent.com/solana-labs/token-list/main/assets/mainnet/3LjkoC9FYEqRKNpy7xz3nxfnGVAt1SNS98rYwF2adQWB/logo.png",
      "tags": [
        "tokenized-stock"
      ],
      "extensions": {
        "website": "https://www.digitalassets.ag/UnderlyingDetails?VXX"
      }
    },
    {
      "chainId": 101,
      "address": "BcALTCjD4HJJxBDUXi3nHUgqsJmXAQdBbQrcmtLtqZaf",
      "symbol": "ZM",
      "name": "Zoom",
      "decimals": 8,
      "logoURI": "https://raw.githubusercontent.com/solana-labs/token-list/main/assets/mainnet/BcALTCjD4HJJxBDUXi3nHUgqsJmXAQdBbQrcmtLtqZaf/logo.svg",
      "tags": [
        "tokenized-stock"
      ],
      "extensions": {
        "website": "https://www.digitalassets.ag/UnderlyingDetails?ZM"
      }
    },
    {
      "chainId": 101,
      "address": "9n4nbM75f5Ui33ZbPYXn59EwSgE8CGsHtAeTH5YFeJ9E",
      "symbol": "BTC",
      "name": "Wrapped Bitcoin (Sollet)",
      "decimals": 6,
      "logoURI": "https://raw.githubusercontent.com/solana-labs/token-list/main/assets/mainnet/9n4nbM75f5Ui33ZbPYXn59EwSgE8CGsHtAeTH5YFeJ9E/logo.png",
      "tags": [
        "wrapped-sollet",
        "ethereum"
      ],
      "extensions": {
        "bridgeContract": "https://etherscan.io/address/0xeae57ce9cc1984f202e15e038b964bb8bdf7229a",
        "serumV3Usdc": "A8YFbxQYFVqKZaoYJLLUVcQiWP7G2MeEgW5wsAQgMvFw",
        "serumV3Usdt": "C1EuT9VokAKLiW7i2ASnZUvxDoKuKkCpDDeNxAptuNe4",
        "coingeckoId": "bitcoin"
      }
    },
    {
      "chainId": 101,
      "address": "2FPyTwcZLUg1MDrwsyoP4D6s1tM7hAkHYRjkNb5w6Pxk",
      "symbol": "ETH",
      "name": "Wrapped Ethereum (Sollet)",
      "decimals": 6,
      "logoURI": "https://raw.githubusercontent.com/solana-labs/token-list/main/assets/mainnet/2FPyTwcZLUg1MDrwsyoP4D6s1tM7hAkHYRjkNb5w6Pxk/logo.png",
      "tags": [
        "wrapped-sollet",
        "ethereum"
      ],
      "extensions": {
        "bridgeContract": "https://etherscan.io/address/0xeae57ce9cc1984f202e15e038b964bb8bdf7229a",
        "serumV3Usdc": "4tSvZvnbyzHXLMTiFonMyxZoHmFqau1XArcRCVHLZ5gX",
        "serumV3Usdt": "7dLVkUfBVfCGkFhSXDCq1ukM9usathSgS716t643iFGF",
        "coingeckoId": "ethereum"
      }
    },
    {
      "chainId": 101,
      "address": "3JSf5tPeuscJGtaCp5giEiDhv51gQ4v3zWg8DGgyLfAB",
      "symbol": "YFI",
      "name": "Wrapped YFI (Sollet)",
      "decimals": 6,
      "logoURI": "https://raw.githubusercontent.com/solana-labs/token-list/main/assets/mainnet/3JSf5tPeuscJGtaCp5giEiDhv51gQ4v3zWg8DGgyLfAB/logo.png",
      "tags": [
        "wrapped-sollet",
        "ethereum"
      ],
      "extensions": {
        "bridgeContract": "https://etherscan.io/address/0xeae57ce9cc1984f202e15e038b964bb8bdf7229a",
        "serumV3Usdc": "7qcCo8jqepnjjvB5swP4Afsr3keVBs6gNpBTNubd1Kr2",
        "serumV3Usdt": "3Xg9Q4VtZhD4bVYJbTfgGWFV5zjE3U7ztSHa938zizte",
        "coingeckoId": "yearn-finance"
      }
    },
    {
      "chainId": 101,
      "address": "CWE8jPTUYhdCTZYWPTe1o5DFqfdjzWKc9WKz6rSjQUdG",
      "symbol": "LINK",
      "name": "Wrapped Chainlink (Sollet)",
      "decimals": 6,
      "logoURI": "https://raw.githubusercontent.com/solana-labs/token-list/main/assets/mainnet/CWE8jPTUYhdCTZYWPTe1o5DFqfdjzWKc9WKz6rSjQUdG/logo.png",
      "tags": [
        "wrapped-sollet",
        "ethereum"
      ],
      "extensions": {
        "bridgeContract": "https://etherscan.io/address/0xeae57ce9cc1984f202e15e038b964bb8bdf7229a",
        "serumV3Usdc": "3hwH1txjJVS8qv588tWrjHfRxdqNjBykM1kMcit484up",
        "serumV3Usdt": "3yEZ9ZpXSQapmKjLAGKZEzUNA1rcupJtsDp5mPBWmGZR",
        "coingeckoId": "chainlink"
      }
    },
    {
      "chainId": 101,
      "address": "Ga2AXHpfAF6mv2ekZwcsJFqu7wB4NV331qNH7fW9Nst8",
      "symbol": "XRP",
      "name": "Wrapped XRP (Sollet)",
      "decimals": 6,
      "logoURI": "https://raw.githubusercontent.com/solana-labs/token-list/main/assets/mainnet/Ga2AXHpfAF6mv2ekZwcsJFqu7wB4NV331qNH7fW9Nst8/logo.png",
      "tags": [
        "wrapped-sollet",
        "ethereum"
      ],
      "extensions": {
        "bridgeContract": "https://etherscan.io/address/0xeae57ce9cc1984f202e15e038b964bb8bdf7229a",
        "coingeckoId": "ripple"
      }
    },
    {
      "chainId": 101,
      "address": "BQcdHdAQW1hczDbBi9hiegXAR7A98Q9jx3X3iBBBDiq4",
      "symbol": "wUSDT",
      "name": "Wrapped USDT (Sollet)",
      "decimals": 6,
      "logoURI": "https://raw.githubusercontent.com/solana-labs/token-list/main/assets/mainnet/BQcdHdAQW1hczDbBi9hiegXAR7A98Q9jx3X3iBBBDiq4/logo.png",
      "tags": [
        "stablecoin",
        "wrapped-sollet",
        "ethereum"
      ],
      "extensions": {
        "bridgeContract": "https://etherscan.io/address/0xeae57ce9cc1984f202e15e038b964bb8bdf7229a",
        "coingeckoId": "tether"
      }
    },
    {
      "chainId": 101,
      "address": "AR1Mtgh7zAtxuxGd2XPovXPVjcSdY3i4rQYisNadjfKy",
      "symbol": "SUSHI",
      "name": "Wrapped SUSHI (Sollet)",
      "decimals": 6,
      "logoURI": "https://raw.githubusercontent.com/solana-labs/token-list/main/assets/mainnet/AR1Mtgh7zAtxuxGd2XPovXPVjcSdY3i4rQYisNadjfKy/logo.png",
      "tags": [
        "wrapped-sollet",
        "ethereum"
      ],
      "extensions": {
        "website": "https://www.sushi.com",
        "bridgeContract": "https://etherscan.io/address/0xeae57ce9cc1984f202e15e038b964bb8bdf7229a",
        "serumV3Usdc": "A1Q9iJDVVS8Wsswr9ajeZugmj64bQVCYLZQLra2TMBMo",
        "serumV3Usdt": "6DgQRTpJTnAYBSShngAVZZDq7j9ogRN1GfSQ3cq9tubW",
        "coingeckoId": "sushi",
        "waterfallbot": "https://bit.ly/SUSHIwaterfall"
      }
    },
    {
      "chainId": 101,
      "address": "CsZ5LZkDS7h9TDKjrbL7VAwQZ9nsRu8vJLhRYfmGaN8K",
      "symbol": "ALEPH",
      "name": "Wrapped ALEPH (Sollet)",
      "decimals": 6,
      "logoURI": "https://raw.githubusercontent.com/solana-labs/token-list/main/assets/mainnet/CsZ5LZkDS7h9TDKjrbL7VAwQZ9nsRu8vJLhRYfmGaN8K/logo.png",
      "tags": [
        "wrapped-sollet",
        "ethereum"
      ],
      "extensions": {
        "bridgeContract": "https://etherscan.io/address/0xeae57ce9cc1984f202e15e038b964bb8bdf7229a",
        "serumV3Usdc": "GcoKtAmTy5QyuijXSmJKBtFdt99e6Buza18Js7j9AJ6e",
        "serumV3Usdt": "Gyp1UGRgbrb6z8t7fpssxEKQgEmcJ4pVnWW3ds2p6ZPY",
        "coingeckoId": "aleph"
      }
    },
    {
      "chainId": 101,
      "address": "SF3oTvfWzEP3DTwGSvUXRrGTvr75pdZNnBLAH9bzMuX",
      "symbol": "SXP",
      "name": "Wrapped SXP (Sollet)",
      "decimals": 6,
      "logoURI": "https://raw.githubusercontent.com/solana-labs/token-list/main/assets/mainnet/SF3oTvfWzEP3DTwGSvUXRrGTvr75pdZNnBLAH9bzMuX/logo.png",
      "tags": [
        "wrapped-sollet",
        "ethereum"
      ],
      "extensions": {
        "bridgeContract": "https://etherscan.io/address/0xeae57ce9cc1984f202e15e038b964bb8bdf7229a",
        "serumV3Usdc": "4LUro5jaPaTurXK737QAxgJywdhABnFAMQkXX4ZyqqaZ",
        "serumV3Usdt": "8afKwzHR3wJE7W7Y5hvQkngXh6iTepSZuutRMMy96MjR",
        "coingeckoId": "swipe"
      }
    },
    {
      "chainId": 101,
      "address": "BtZQfWqDGbk9Wf2rXEiWyQBdBY1etnUUn6zEphvVS7yN",
      "symbol": "HGET",
      "name": "Wrapped Hedget (Sollet)",
      "decimals": 6,
      "logoURI": "https://raw.githubusercontent.com/solana-labs/token-list/main/assets/mainnet/BtZQfWqDGbk9Wf2rXEiWyQBdBY1etnUUn6zEphvVS7yN/logo.svg",
      "tags": [
        "wrapped-sollet",
        "ethereum"
      ],
      "extensions": {
        "website": "https://www.hedget.com/",
        "bridgeContract": "https://etherscan.io/address/0xeae57ce9cc1984f202e15e038b964bb8bdf7229a",
        "serumV3Usdc": "88vztw7RTN6yJQchVvxrs6oXUDryvpv9iJaFa1EEmg87",
        "serumV3Usdt": "ErQXxiNfJgd4fqQ58PuEw5xY35TZG84tHT6FXf5s4UxY",
        "coingeckoId": "hedget"
      }
    },
    {
      "chainId": 101,
      "address": "5Fu5UUgbjpUvdBveb3a1JTNirL8rXtiYeSMWvKjtUNQv",
      "symbol": "CREAM",
      "name": "Wrapped Cream Finance (Sollet)",
      "decimals": 6,
      "logoURI": "https://raw.githubusercontent.com/solana-labs/token-list/main/assets/mainnet/5Fu5UUgbjpUvdBveb3a1JTNirL8rXtiYeSMWvKjtUNQv/logo.png",
      "tags": [
        "wrapped-sollet",
        "ethereum"
      ],
      "extensions": {
        "bridgeContract": "https://etherscan.io/address/0xeae57ce9cc1984f202e15e038b964bb8bdf7229a",
        "serumV3Usdc": "7nZP6feE94eAz9jmfakNJWPwEKaeezuKKC5D1vrnqyo2",
        "serumV3Usdt": "4ztJEvQyryoYagj2uieep3dyPwG2pyEwb2dKXTwmXe82",
        "coingeckoId": "cream-2"
      }
    },
    {
      "chainId": 101,
      "address": "873KLxCbz7s9Kc4ZzgYRtNmhfkQrhfyWGZJBmyCbC3ei",
      "symbol": "UBXT",
      "name": "Wrapped Upbots (Sollet)",
      "decimals": 6,
      "logoURI": "https://raw.githubusercontent.com/solana-labs/token-list/main/assets/mainnet/873KLxCbz7s9Kc4ZzgYRtNmhfkQrhfyWGZJBmyCbC3ei/logo.png",
      "tags": [
        "wrapped-sollet",
        "ethereum"
      ],
      "extensions": {
        "website": "https://upbots.com/",
        "explorer": "https://etherscan.io/address/0xeae57ce9cc1984f202e15e038b964bb8bdf7229a",
        "serumV3Usdc": "2wr3Ab29KNwGhtzr5HaPCyfU1qGJzTUAN4amCLZWaD1H",
        "serumV3Usdt": "F1T7b6pnR8Pge3qmfNUfW6ZipRDiGpMww6TKTrRU4NiL",
        "coingeckoId": "upbots"
      }
    },
    {
      "chainId": 101,
      "address": "HqB7uswoVg4suaQiDP3wjxob1G5WdZ144zhdStwMCq7e",
      "symbol": "HNT",
      "name": "Wrapped Helium (Sollet)",
      "decimals": 6,
      "logoURI": "https://raw.githubusercontent.com/solana-labs/token-list/main/assets/mainnet/HqB7uswoVg4suaQiDP3wjxob1G5WdZ144zhdStwMCq7e/logo.png",
      "tags": [
        "wrapped-sollet",
        "ethereum"
      ],
      "extensions": {
        "bridgeContract": "https://etherscan.io/address/0xeae57ce9cc1984f202e15e038b964bb8bdf7229a",
        "serumV3Usdc": "CnUV42ZykoKUnMDdyefv5kP6nDSJf7jFd7WXAecC6LYr",
        "serumV3Usdt": "8FpuMGLtMZ7Wt9ZvyTGuTVwTwwzLYfS5NZWcHxbP1Wuh",
        "coingeckoId": "helium"
      }
    },
    {
      "chainId": 101,
      "address": "9S4t2NEAiJVMvPdRYKVrfJpBafPBLtvbvyS3DecojQHw",
      "symbol": "FRONT",
      "name": "Wrapped FRONT (Sollet)",
      "decimals": 6,
      "logoURI": "https://raw.githubusercontent.com/solana-labs/token-list/main/assets/mainnet/9S4t2NEAiJVMvPdRYKVrfJpBafPBLtvbvyS3DecojQHw/logo.png",
      "tags": [
        "wrapped-sollet",
        "ethereum"
      ],
      "extensions": {
        "bridgeContract": "https://etherscan.io/address/0xeae57ce9cc1984f202e15e038b964bb8bdf7229a",
        "serumV3Usdc": "9Zx1CvxSVdroKMMWf2z8RwrnrLiQZ9VkQ7Ex3syQqdSH",
        "serumV3Usdt": "CGC4UgWwqA9PET6Tfx6o6dLv94EK2coVkPtxgNHuBtxj",
        "coingeckoId": "frontier-token"
      }
    },
    {
      "chainId": 101,
      "address": "6WNVCuxCGJzNjmMZoKyhZJwvJ5tYpsLyAtagzYASqBoF",
      "symbol": "AKRO",
      "name": "Wrapped AKRO (Sollet)",
      "decimals": 6,
      "logoURI": "https://raw.githubusercontent.com/solana-labs/token-list/main/assets/mainnet/6WNVCuxCGJzNjmMZoKyhZJwvJ5tYpsLyAtagzYASqBoF/logo.png",
      "tags": [
        "wrapped-sollet",
        "ethereum"
      ],
      "extensions": {
        "bridgeContract": "https://etherscan.io/address/0xeae57ce9cc1984f202e15e038b964bb8bdf7229a",
        "serumV3Usdc": "5CZXTTgVZKSzgSA3AFMN5a2f3hmwmmJ6hU8BHTEJ3PX8",
        "serumV3Usdt": "HLvRdctRB48F9yLnu9E24LUTRt89D48Z35yi1HcxayDf",
        "coingeckoId": "akropolis"
      }
    },
    {
      "chainId": 101,
      "address": "DJafV9qemGp7mLMEn5wrfqaFwxsbLgUsGVS16zKRk9kc",
      "symbol": "HXRO",
      "name": "Wrapped HXRO (Sollet)",
      "decimals": 6,
      "logoURI": "https://raw.githubusercontent.com/solana-labs/token-list/main/assets/mainnet/DJafV9qemGp7mLMEn5wrfqaFwxsbLgUsGVS16zKRk9kc/logo.png",
      "tags": [
        "wrapped-sollet",
        "ethereum"
      ],
      "extensions": {
        "bridgeContract": "https://etherscan.io/address/0xeae57ce9cc1984f202e15e038b964bb8bdf7229a",
        "serumV3Usdc": "6Pn1cSiRos3qhBf54uBP9ZQg8x3JTardm1dL3n4p29tA",
        "serumV3Usdt": "4absuMsgemvdjfkgdLQq1zKEjw3dHBoCWkzKoctndyqd",
        "coingeckoId": "hxro"
      }
    },
    {
      "chainId": 101,
      "address": "DEhAasscXF4kEGxFgJ3bq4PpVGp5wyUxMRvn6TzGVHaw",
      "symbol": "UNI",
      "name": "Wrapped UNI (Sollet)",
      "decimals": 6,
      "logoURI": "https://raw.githubusercontent.com/solana-labs/token-list/main/assets/mainnet/DEhAasscXF4kEGxFgJ3bq4PpVGp5wyUxMRvn6TzGVHaw/logo.png",
      "tags": [
        "wrapped-sollet",
        "ethereum"
      ],
      "extensions": {
        "bridgeContract": "https://etherscan.io/address/0xeae57ce9cc1984f202e15e038b964bb8bdf7229a",
        "serumV3Usdc": "6JYHjaQBx6AtKSSsizDMwozAEDEZ5KBsSUzH7kRjGJon",
        "serumV3Usdt": "2SSnWNrc83otLpfRo792P6P3PESZpdr8cu2r8zCE6bMD",
        "coingeckoId": "uniswap"
      }
    },
    {
      "chainId": 101,
      "address": "SRMuApVNdxXokk5GT7XD5cUUgXMBCoAz2LHeuAoKWRt",
      "symbol": "SRM",
      "name": "Serum",
      "decimals": 6,
      "logoURI": "https://raw.githubusercontent.com/solana-labs/token-list/main/assets/mainnet/SRMuApVNdxXokk5GT7XD5cUUgXMBCoAz2LHeuAoKWRt/logo.png",
      "tags": [],
      "extensions": {
        "website": "https://projectserum.com/",
        "serumV3Usdc": "ByRys5tuUWDgL73G8JBAEfkdFf8JWBzPBDHsBVQ5vbQA",
        "serumV3Usdt": "AtNnsY1AyRERWJ8xCskfz38YdvruWVJQUVXgScC1iPb",
        "coingeckoId": "serum",
        "waterfallbot": "https://bit.ly/SRMwaterfall"
      }
    },
    {
      "chainId": 101,
      "address": "AGFEad2et2ZJif9jaGpdMixQqvW5i81aBdvKe7PHNfz3",
      "symbol": "FTT",
      "name": "Wrapped FTT (Sollet)",
      "decimals": 6,
      "logoURI": "https://raw.githubusercontent.com/solana-labs/token-list/main/assets/mainnet/AGFEad2et2ZJif9jaGpdMixQqvW5i81aBdvKe7PHNfz3/logo.png",
      "tags": [
        "wrapped-sollet",
        "ethereum"
      ],
      "extensions": {
        "bridgeContract": "https://etherscan.io/address/0xeae57ce9cc1984f202e15e038b964bb8bdf7229a",
        "assetContract": "https://etherscan.io/address/0x50d1c9771902476076ecfc8b2a83ad6b9355a4c9",
        "serumV3Usdc": "2Pbh1CvRVku1TgewMfycemghf6sU9EyuFDcNXqvRmSxc",
        "serumV3Usdt": "Hr3wzG8mZXNHV7TuL6YqtgfVUesCqMxGYCEyP3otywZE",
        "coingeckoId": "ftx-token",
        "waterfallbot": "https://bit.ly/FTTwaterfall"
      }
    },
    {
      "chainId": 101,
      "address": "MSRMcoVyrFxnSgo5uXwone5SKcGhT1KEJMFEkMEWf9L",
      "symbol": "MSRM",
      "name": "MegaSerum",
      "decimals": 0,
      "logoURI": "https://raw.githubusercontent.com/solana-labs/token-list/main/assets/mainnet/MSRMcoVyrFxnSgo5uXwone5SKcGhT1KEJMFEkMEWf9L/logo.png",
      "tags": [],
      "extensions": {
        "website": "https://projectserum.com/",
        "serumV3Usdc": "4VKLSYdvrQ5ngQrt1d2VS8o4ewvb2MMUZLiejbnGPV33",
        "serumV3Usdt": "5nLJ22h1DUfeCfwbFxPYK8zbfbri7nA9bXoDcR8AcJjs",
        "coingeckoId": "megaserum"
      }
    },
    {
      "chainId": 101,
      "address": "BXXkv6z8ykpG1yuvUDPgh732wzVHB69RnB9YgSYh3itW",
      "symbol": "WUSDC",
      "name": "Wrapped USDC (Sollet)",
      "decimals": 6,
      "logoURI": "https://raw.githubusercontent.com/solana-labs/token-list/main/assets/mainnet/BXXkv6z8ykpG1yuvUDPgh732wzVHB69RnB9YgSYh3itW/logo.png",
      "tags": [
        "stablecoin",
        "wrapped-sollet",
        "ethereum"
      ],
      "extensions": {
        "coingeckoId": "usd-coin"
      }
    },
    {
      "chainId": 101,
      "address": "GXMvfY2jpQctDqZ9RoU3oWPhufKiCcFEfchvYumtX7jd",
      "symbol": "TOMO",
      "name": "Wrapped TOMO (Sollet)",
      "decimals": 6,
      "logoURI": "https://raw.githubusercontent.com/solana-labs/token-list/main/assets/mainnet/GXMvfY2jpQctDqZ9RoU3oWPhufKiCcFEfchvYumtX7jd/logo.png",
      "tags": [
        "wrapped-sollet",
        "ethereum"
      ],
      "extensions": {
        "bridgeContract": "https://etherscan.io/address/0xeae57ce9cc1984f202e15e038b964bb8bdf7229a",
        "serumV3Usdc": "8BdpjpSD5n3nk8DQLqPUyTZvVqFu6kcff5bzUX5dqDpy",
        "serumV3Usdt": "GnKPri4thaGipzTbp8hhSGSrHgG4F8MFiZVrbRn16iG2",
        "coingeckoId": "tomochain",
        "waterfallbot": "https://t.me/TOMOwaterfall"
      }
    },
    {
      "chainId": 101,
      "address": "EcqExpGNFBve2i1cMJUTR4bPXj4ZoqmDD2rTkeCcaTFX",
      "symbol": "KARMA",
      "name": "Wrapped KARMA (Sollet)",
      "decimals": 4,
      "logoURI": "https://raw.githubusercontent.com/solana-labs/token-list/main/assets/mainnet/EcqExpGNFBve2i1cMJUTR4bPXj4ZoqmDD2rTkeCcaTFX/logo.png",
      "tags": [
        "wrapped-sollet",
        "ethereum"
      ],
      "extensions": {
        "bridgeContract": "https://etherscan.io/address/0xeae57ce9cc1984f202e15e038b964bb8bdf7229a",
        "coingeckoId": "karma-dao"
      }
    },
    {
      "chainId": 101,
      "address": "EqWCKXfs3x47uVosDpTRgFniThL9Y8iCztJaapxbEaVX",
      "symbol": "LUA",
      "name": "Wrapped LUA (Sollet)",
      "decimals": 6,
      "logoURI": "https://raw.githubusercontent.com/solana-labs/token-list/main/assets/mainnet/EqWCKXfs3x47uVosDpTRgFniThL9Y8iCztJaapxbEaVX/logo.png",
      "tags": [
        "wrapped-sollet",
        "ethereum"
      ],
      "extensions": {
        "bridgeContract": "https://etherscan.io/address/0xeae57ce9cc1984f202e15e038b964bb8bdf7229a",
        "serumV3Usdc": "4xyWjQ74Eifq17vbue5Ut9xfFNfuVB116tZLEpiZuAn8",
        "serumV3Usdt": "35tV8UsHH8FnSAi3YFRrgCu4K9tb883wKnAXpnihot5r",
        "coingeckoId": "lua-token",
        "waterfallbot": "https://t.me/LUAwaterfall"
      }
    },
    {
      "chainId": 101,
      "address": "GeDS162t9yGJuLEHPWXXGrb1zwkzinCgRwnT8vHYjKza",
      "symbol": "MATH",
      "name": "Wrapped MATH (Sollet)",
      "decimals": 6,
      "logoURI": "https://raw.githubusercontent.com/solana-labs/token-list/main/assets/mainnet/GeDS162t9yGJuLEHPWXXGrb1zwkzinCgRwnT8vHYjKza/logo.png",
      "tags": [
        "wrapped-sollet",
        "ethereum"
      ],
      "extensions": {
        "bridgeContract": "https://etherscan.io/address/0xeae57ce9cc1984f202e15e038b964bb8bdf7229a",
        "serumV3Usdc": "J7cPYBrXVy8Qeki2crZkZavcojf2sMRyQU7nx438Mf8t",
        "serumV3Usdt": "2WghiBkDL2yRhHdvm8CpprrkmfguuQGJTCDfPSudKBAZ",
        "coingeckoId": "math"
      }
    },
    {
      "chainId": 101,
      "address": "GUohe4DJUA5FKPWo3joiPgsB7yzer7LpDmt1Vhzy3Zht",
      "symbol": "KEEP",
      "name": "Wrapped KEEP (Sollet)",
      "decimals": 6,
      "logoURI": "https://raw.githubusercontent.com/solana-labs/token-list/main/assets/mainnet/GUohe4DJUA5FKPWo3joiPgsB7yzer7LpDmt1Vhzy3Zht/logo.png",
      "tags": [
        "wrapped-sollet",
        "ethereum"
      ],
      "extensions": {
        "bridgeContract": "https://etherscan.io/address/0xeae57ce9cc1984f202e15e038b964bb8bdf7229a",
        "serumV3Usdc": "3rgacody9SvM88QR83GHaNdEEx4Fe2V2ed5GJp2oeKDr",
        "serumV3Usdt": "HEGnaVL5i48ubPBqWAhodnZo8VsSLzEM3Gfc451DnFj9",
        "coingeckoId": "keep-network"
      }
    },
    {
      "chainId": 101,
      "address": "9F9fNTT6qwjsu4X4yWYKZpsbw5qT7o6yR2i57JF2jagy",
      "symbol": "SWAG",
      "name": "Wrapped SWAG (Sollet)",
      "decimals": 6,
      "logoURI": "https://raw.githubusercontent.com/solana-labs/token-list/main/assets/mainnet/9F9fNTT6qwjsu4X4yWYKZpsbw5qT7o6yR2i57JF2jagy/logo.png",
      "tags": [
        "wrapped-sollet",
        "ethereum"
      ],
      "extensions": {
        "bridgeContract": "https://etherscan.io/address/0xeae57ce9cc1984f202e15e038b964bb8bdf7229a",
        "serumV3Usdt": "J2XSt77XWim5HwtUM8RUwQvmRXNZsbMKpp5GTKpHafvf",
        "coingeckoId": "swag-finance"
      }
    },
    {
      "chainId": 101,
      "address": "DgHK9mfhMtUwwv54GChRrU54T2Em5cuszq2uMuen1ZVE",
      "symbol": "CEL",
      "name": "Wrapped Celsius (Sollet)",
      "decimals": 6,
      "logoURI": "https://raw.githubusercontent.com/solana-labs/token-list/main/assets/mainnet/DgHK9mfhMtUwwv54GChRrU54T2Em5cuszq2uMuen1ZVE/logo.png",
      "tags": [
        "wrapped-sollet",
        "ethereum"
      ],
      "extensions": {
        "bridgeContract": "https://etherscan.io/address/0xeae57ce9cc1984f202e15e038b964bb8bdf7229a",
        "serumV3Usdt": "cgani53cMZgYfRMgSrNekJTMaLmccRfspsfTbXWRg7u",
        "coingeckoId": "celsius-degree-token"
      }
    },
    {
      "chainId": 101,
      "address": "7ncCLJpP3MNww17LW8bRvx8odQQnubNtfNZBL5BgAEHW",
      "symbol": "RSR",
      "name": "Wrapped Reserve Rights (Sollet)",
      "decimals": 6,
      "logoURI": "https://raw.githubusercontent.com/solana-labs/token-list/main/assets/mainnet/7ncCLJpP3MNww17LW8bRvx8odQQnubNtfNZBL5BgAEHW/logo.png",
      "tags": [
        "wrapped-sollet",
        "ethereum"
      ],
      "extensions": {
        "bridgeContract": "https://etherscan.io/address/0xeae57ce9cc1984f202e15e038b964bb8bdf7229a",
        "serumV3Usdt": "FcPet5fz9NLdbXwVM6kw2WTHzRAD7mT78UjwTpawd7hJ",
        "coingeckoId": "reserve-rights-token"
      }
    },
    {
      "chainId": 101,
      "address": "5wihEYGca7X4gSe97C5mVcqNsfxBzhdTwpv72HKs25US",
      "symbol": "1INCH",
      "name": "Wrapped 1INCH (Sollet)",
      "decimals": 6,
      "logoURI": "https://raw.githubusercontent.com/solana-labs/token-list/main/assets/mainnet/5wihEYGca7X4gSe97C5mVcqNsfxBzhdTwpv72HKs25US/logo.png",
      "tags": [
        "wrapped-sollet",
        "ethereum"
      ],
      "extensions": {
        "bridgeContract": "https://etherscan.io/address/0xeae57ce9cc1984f202e15e038b964bb8bdf7229a",
        "coingeckoId": "1inch"
      }
    },
    {
      "chainId": 101,
      "address": "38i2NQxjp5rt5B3KogqrxmBxgrAwaB3W1f1GmiKqh9MS",
      "symbol": "GRT",
      "name": "Wrapped GRT  (Sollet)",
      "decimals": 6,
      "logoURI": "https://raw.githubusercontent.com/solana-labs/token-list/main/assets/mainnet/38i2NQxjp5rt5B3KogqrxmBxgrAwaB3W1f1GmiKqh9MS/logo.png",
      "tags": [
        "wrapped-sollet",
        "ethereum"
      ],
      "extensions": {
        "bridgeContract": "https://etherscan.io/address/0xeae57ce9cc1984f202e15e038b964bb8bdf7229a",
        "coingeckoId": "the-graph"
      }
    },
    {
      "chainId": 101,
      "address": "Avz2fmevhhu87WYtWQCFj9UjKRjF9Z9QWwN2ih9yF95G",
      "symbol": "COMP",
      "name": "Wrapped Compound (Sollet)",
      "decimals": 6,
      "logoURI": "https://raw.githubusercontent.com/solana-labs/token-list/main/assets/mainnet/Avz2fmevhhu87WYtWQCFj9UjKRjF9Z9QWwN2ih9yF95G/logo.png",
      "tags": [
        "wrapped-sollet",
        "ethereum"
      ],
      "extensions": {
        "bridgeContract": "https://etherscan.io/address/0xeae57ce9cc1984f202e15e038b964bb8bdf7229a",
        "coingeckoId": "compound-coin"
      }
    },
    {
      "chainId": 101,
      "address": "9wRD14AhdZ3qV8et3eBQVsrb3UoBZDUbJGyFckpTg8sj",
      "symbol": "PAXG",
      "name": "Wrapped Paxos Gold (Sollet)",
      "decimals": 6,
      "logoURI": "https://raw.githubusercontent.com/solana-labs/token-list/main/assets/mainnet/9wRD14AhdZ3qV8et3eBQVsrb3UoBZDUbJGyFckpTg8sj/logo.png",
      "tags": [
        "wrapped-sollet",
        "ethereum"
      ],
      "extensions": {
        "bridgeContract": "https://etherscan.io/address/0xeae57ce9cc1984f202e15e038b964bb8bdf7229a",
        "coingeckoId": "pax-gold"
      }
    },
    {
      "chainId": 101,
      "address": "AByXcTZwJHMtrKrvVsh9eFNB1pJaLDjCUR2ayvxBAAM2",
      "symbol": "STRONG",
      "name": "Wrapped Strong (Sollet)",
      "decimals": 6,
      "logoURI": "https://raw.githubusercontent.com/solana-labs/token-list/main/assets/mainnet/AByXcTZwJHMtrKrvVsh9eFNB1pJaLDjCUR2ayvxBAAM2/logo.png",
      "tags": [
        "wrapped-sollet",
        "ethereum"
      ],
      "extensions": {
        "bridgeContract": "https://etherscan.io/address/0xeae57ce9cc1984f202e15e038b964bb8bdf7229a",
        "coingeckoId": "strong"
      }
    },
    {
      "chainId": 101,
      "address": "EchesyfXePKdLtoiZSL8pBe8Myagyy8ZRqsACNCFGnvp",
      "symbol": "FIDA",
      "name": "Bonfida",
      "decimals": 6,
      "logoURI": "https://raw.githubusercontent.com/solana-labs/token-list/main/assets/mainnet/EchesyfXePKdLtoiZSL8pBe8Myagyy8ZRqsACNCFGnvp/logo.svg",
      "tags": [],
      "extensions": {
        "website": "https://bonfida.com/",
        "serumV3Usdc": "E14BKBhDWD4EuTkWj1ooZezesGxMW8LPCps4W5PuzZJo",
        "serumV3Usdt": "EbV7pPpEvheLizuYX3gUCvWM8iySbSRAhu2mQ5Vz2Mxf",
        "coingeckoId": "bonfida",
        "waterfallbot": "https://bit.ly/FIDAwaterfall"
      }
    },
    {
      "chainId": 101,
      "address": "kinXdEcpDQeHPEuQnqmUgtYykqKGVFq6CeVX5iAHJq6",
      "symbol": "KIN",
      "name": "KIN",
      "decimals": 5,
      "logoURI": "https://raw.githubusercontent.com/solana-labs/token-list/main/assets/mainnet/kinXdEcpDQeHPEuQnqmUgtYykqKGVFq6CeVX5iAHJq6/logo.png",
      "tags": [],
      "extensions": {
        "serumV3Usdc": "Bn6NPyr6UzrFAwC4WmvPvDr2Vm8XSUnFykM2aQroedgn",
        "serumV3Usdt": "4nCFQr8sahhhL4XJ7kngGFBmpkmyf3xLzemuMhn6mWTm",
        "coingeckoId": "kin",
        "waterfallbot": "https://bit.ly/KINwaterfall"
      }
    },
    {
      "chainId": 101,
      "address": "MAPS41MDahZ9QdKXhVa4dWB9RuyfV4XqhyAZ8XcYepb",
      "symbol": "MAPS",
      "name": "MAPS",
      "decimals": 6,
      "logoURI": "https://raw.githubusercontent.com/solana-labs/token-list/main/assets/mainnet/MAPS41MDahZ9QdKXhVa4dWB9RuyfV4XqhyAZ8XcYepb/logo.svg",
      "tags": [],
      "extensions": {
        "website": "https://maps.me/",
        "serumV3Usdc": "3A8XQRWXC7BjLpgLDDBhQJLT5yPCzS16cGYRKHkKxvYo",
        "serumV3Usdt": "7cknqHAuGpfVXPtFoJpFvUjJ8wkmyEfbFusmwMfNy3FE",
        "coingeckoId": "maps"
      }
    },
    {
      "chainId": 101,
      "address": "z3dn17yLaGMKffVogeFHQ9zWVcXgqgf3PQnDsNs2g6M",
      "symbol": "OXY",
      "name": "Oxygen Protocol",
      "decimals": 6,
      "logoURI": "https://raw.githubusercontent.com/solana-labs/token-list/main/assets/mainnet/z3dn17yLaGMKffVogeFHQ9zWVcXgqgf3PQnDsNs2g6M/logo.svg",
      "tags": [],
      "extensions": {
        "website": "https://www.oxygen.org/",
        "serumV3Usdt": "GKLev6UHeX1KSDCyo2bzyG6wqhByEzDBkmYTxEdmYJgB",
        "serumV3Usdc": "GZ3WBFsqntmERPwumFEYgrX2B7J7G11MzNZAy7Hje27X",
        "coingeckoId": "oxygen",
        "waterfallbot": "https://bit.ly/OXYwaterfall"
      }
    },
    {
      "chainId": 101,
      "address": "FtgGSFADXBtroxq8VCausXRr2of47QBf5AS1NtZCu4GD",
      "symbol": "BRZ",
      "name": "BRZ",
      "decimals": 4,
      "logoURI": "https://raw.githubusercontent.com/solana-labs/token-list/main/assets/mainnet/FtgGSFADXBtroxq8VCausXRr2of47QBf5AS1NtZCu4GD/logo.png",
      "tags": [],
      "extensions": {
        "website": "https://brztoken.io/",
        "coingeckoId": "brz"
      }
    },
    {
      "chainId": 101,
      "address": "Es9vMFrzaCERmJfrF4H2FYD4KCoNkY11McCe8BenwNYB",
      "symbol": "USDT",
      "name": "USDT",
      "decimals": 6,
      "logoURI": "https://raw.githubusercontent.com/solana-labs/token-list/main/assets/mainnet/Es9vMFrzaCERmJfrF4H2FYD4KCoNkY11McCe8BenwNYB/logo.svg",
      "tags": [
        "stablecoin"
      ],
      "extensions": {
        "website": "https://tether.to/",
        "coingeckoId": "tether",
        "serumV3Usdc": "77quYg4MGneUdjgXCunt9GgM1usmrxKY31twEy3WHwcS"
      }
    },
    {
      "chainId": 101,
      "address": "2oDxYGgTBmST4rc3yn1YtcSEck7ReDZ8wHWLqZAuNWXH",
      "symbol": "xMARK",
      "name": "Standard",
      "decimals": 9,
      "logoURI": "https://raw.githubusercontent.com/solana-labs/token-list/main/assets/mainnet/2oDxYGgTBmST4rc3yn1YtcSEck7ReDZ8wHWLqZAuNWXH/logo.png",
      "tags": [
        "wrapped",
        "wormhole"
      ],
      "extensions": {
        "website": "https://benchmarkprotocol.finance/",
        "address": "0x36b679bd64ed73dbfd88909cdcb892cb66bd4cbb",
        "bridgeContract": "https://etherscan.io/address/0xf92cD566Ea4864356C5491c177A430C222d7e678",
        "assetContract": "https://etherscan.io/address/0x36b679bd64ed73dbfd88909cdcb892cb66bd4cbb",
        "coingeckoId": "xmark"
      }
    },
    {
      "chainId": 101,
      "address": "4k3Dyjzvzp8eMZWUXbBCjEvwSkkk59S5iCNLY3QrkX6R",
      "symbol": "RAY",
      "name": "Raydium",
      "decimals": 6,
      "logoURI": "https://raw.githubusercontent.com/solana-labs/token-list/main/assets/mainnet/4k3Dyjzvzp8eMZWUXbBCjEvwSkkk59S5iCNLY3QrkX6R/logo.png",
      "tags": [],
      "extensions": {
        "website": "https://raydium.io/",
        "serumV3Usdt": "teE55QrL4a4QSfydR9dnHF97jgCfptpuigbb53Lo95g",
        "serumV3Usdc": "2xiv8A5xrJ7RnGdxXB42uFEkYHJjszEhaJyKKt4WaLep",
        "coingeckoId": "raydium",
        "waterfallbot": "https://bit.ly/RAYwaterfall"
      }
    },
    {
      "chainId": 101,
      "address": "CzPDyvotTcxNqtPne32yUiEVQ6jk42HZi1Y3hUu7qf7f",
      "symbol": "RAY-WUSDT",
      "name": "Raydium Legacy LP Token V2 (RAY-WUSDT)",
      "decimals": 6,
      "logoURI": "https://raw.githubusercontent.com/solana-labs/token-list/main/assets/mainnet/CzPDyvotTcxNqtPne32yUiEVQ6jk42HZi1Y3hUu7qf7f/logo.png",
      "tags": [
        "lp-token"
      ],
      "extensions": {
        "website": "https://raydium.io/"
      }
    },
    {
      "chainId": 101,
      "address": "134Cct3CSdRCbYgq5SkwmHgfwjJ7EM5cG9PzqffWqECx",
      "symbol": "RAY-SOL",
      "name": "Raydium LP Token V2 (RAY-SOL)",
      "decimals": 6,
      "logoURI": "https://raw.githubusercontent.com/solana-labs/token-list/main/assets/mainnet/134Cct3CSdRCbYgq5SkwmHgfwjJ7EM5cG9PzqffWqECx/logo.png",
      "tags": [
        "lp-token"
      ],
      "extensions": {
        "website": "https://raydium.io/"
      }
    },
    {
      "chainId": 101,
      "address": "EVDmwajM5U73PD34bYPugwiA4Eqqbrej4mLXXv15Z5qR",
      "symbol": "LINK-WUSDT",
      "name": "Raydium LP Token V2 (LINK-WUSDT)",
      "decimals": 6,
      "logoURI": "https://raw.githubusercontent.com/solana-labs/token-list/main/assets/mainnet/EVDmwajM5U73PD34bYPugwiA4Eqqbrej4mLXXv15Z5qR/logo.png",
      "tags": [
        "lp-token"
      ],
      "extensions": {
        "website": "https://raydium.io/"
      }
    },
    {
      "chainId": 101,
      "address": "KY4XvwHy7JPzbWYAbk23jQvEb4qWJ8aCqYWREmk1Q7K",
      "symbol": "ETH-WUSDT",
      "name": "Raydium LP Token V2 (ETH-WUSDT)",
      "decimals": 6,
      "logoURI": "https://raw.githubusercontent.com/solana-labs/token-list/main/assets/mainnet/KY4XvwHy7JPzbWYAbk23jQvEb4qWJ8aCqYWREmk1Q7K/logo.png",
      "tags": [
        "lp-token"
      ],
      "extensions": {
        "website": "https://raydium.io/"
      }
    },
    {
      "chainId": 101,
      "address": "FgmBnsF5Qrnv8X9bomQfEtQTQjNNiBCWRKGpzPnE5BDg",
      "symbol": "RAY-USDC",
      "name": "Raydium Legacy LP Token V2 (RAY-USDC)",
      "decimals": 6,
      "logoURI": "https://raw.githubusercontent.com/solana-labs/token-list/main/assets/mainnet/FgmBnsF5Qrnv8X9bomQfEtQTQjNNiBCWRKGpzPnE5BDg/logo.png",
      "tags": [
        "lp-token"
      ],
      "extensions": {
        "website": "https://raydium.io/"
      }
    },
    {
      "chainId": 101,
      "address": "5QXBMXuCL7zfAk39jEVVEvcrz1AvBGgT9wAhLLHLyyUJ",
      "symbol": "RAY-SRM",
      "name": "Raydium Legacy LP Token V2 (RAY-SRM)",
      "decimals": 6,
      "logoURI": "https://raw.githubusercontent.com/solana-labs/token-list/main/assets/mainnet/5QXBMXuCL7zfAk39jEVVEvcrz1AvBGgT9wAhLLHLyyUJ/logo.png",
      "tags": [
        "lp-token"
      ],
      "extensions": {
        "website": "https://raydium.io/"
      }
    },
    {
      "chainId": 101,
      "address": "FdhKXYjCou2jQfgKWcNY7jb8F2DPLU1teTTTRfLBD2v1",
      "symbol": "RAY-WUSDT",
      "name": "Raydium Legacy LP Token V3 (RAY-WUSDT)",
      "decimals": 6,
      "logoURI": "https://raw.githubusercontent.com/solana-labs/token-list/main/assets/mainnet/FdhKXYjCou2jQfgKWcNY7jb8F2DPLU1teTTTRfLBD2v1/logo.png",
      "tags": [
        "lp-token"
      ],
      "extensions": {
        "website": "https://raydium.io/"
      }
    },
    {
      "chainId": 101,
      "address": "BZFGfXMrjG2sS7QT2eiCDEevPFnkYYF7kzJpWfYxPbcx",
      "symbol": "RAY-USDC",
      "name": "Raydium LP Token V3 (RAY-USDC)",
      "decimals": 6,
      "logoURI": "https://raw.githubusercontent.com/solana-labs/token-list/main/assets/mainnet/BZFGfXMrjG2sS7QT2eiCDEevPFnkYYF7kzJpWfYxPbcx/logo.png",
      "tags": [
        "lp-token"
      ],
      "extensions": {
        "website": "https://raydium.io/"
      }
    },
    {
      "chainId": 101,
      "address": "DSX5E21RE9FB9hM8Nh8xcXQfPK6SzRaJiywemHBSsfup",
      "symbol": "RAY-SRM",
      "name": "Raydium LP Token V3 (RAY-SRM)",
      "decimals": 6,
      "logoURI": "https://raw.githubusercontent.com/solana-labs/token-list/main/assets/mainnet/DSX5E21RE9FB9hM8Nh8xcXQfPK6SzRaJiywemHBSsfup/logo.png",
      "tags": [
        "lp-token"
      ],
      "extensions": {
        "website": "https://raydium.io/"
      }
    },
    {
      "chainId": 101,
      "address": "F5PPQHGcznZ2FxD9JaxJMXaf7XkaFFJ6zzTBcW8osQjw",
      "symbol": "RAY-SOL",
      "name": "Raydium LP Token V3 (RAY-SOL)",
      "decimals": 6,
      "logoURI": "https://raw.githubusercontent.com/solana-labs/token-list/main/assets/mainnet/F5PPQHGcznZ2FxD9JaxJMXaf7XkaFFJ6zzTBcW8osQjw/logo.png",
      "tags": [
        "lp-token"
      ],
      "extensions": {
        "website": "https://raydium.io/"
      }
    },
    {
      "chainId": 101,
      "address": "8Q6MKy5Yxb9vG1mWzppMtMb2nrhNuCRNUkJTeiE3fuwD",
      "symbol": "RAY-ETH",
      "name": "Raydium LP Token V3 (RAY-ETH)",
      "decimals": 6,
      "logoURI": "https://raw.githubusercontent.com/solana-labs/token-list/main/assets/mainnet/8Q6MKy5Yxb9vG1mWzppMtMb2nrhNuCRNUkJTeiE3fuwD/logo.png",
      "tags": [
        "lp-token"
      ],
      "extensions": {
        "website": "https://raydium.io/"
      }
    },
    {
      "chainId": 101,
      "address": "DsBuznXRTmzvEdb36Dx3aVLVo1XmH7r1PRZUFugLPTFv",
      "symbol": "FIDA-RAY",
      "name": "Raydium Fusion LP Token V4 (FIDA-RAY)",
      "decimals": 6,
      "logoURI": "https://raw.githubusercontent.com/solana-labs/token-list/main/assets/mainnet/DsBuznXRTmzvEdb36Dx3aVLVo1XmH7r1PRZUFugLPTFv/logo.png",
      "tags": [
        "lp-token"
      ],
      "extensions": {
        "website": "https://raydium.io/"
      }
    },
    {
      "chainId": 101,
      "address": "FwaX9W7iThTZH5MFeasxdLpxTVxRcM7ZHieTCnYog8Yb",
      "symbol": "OXY-RAY",
      "name": "Raydium Fusion LP Token V4 (OXY-RAY)",
      "decimals": 6,
      "logoURI": "https://raw.githubusercontent.com/solana-labs/token-list/main/assets/mainnet/FwaX9W7iThTZH5MFeasxdLpxTVxRcM7ZHieTCnYog8Yb/logo.png",
      "tags": [
        "lp-token"
      ],
      "extensions": {
        "website": "https://raydium.io/"
      }
    },
    {
      "chainId": 101,
      "address": "CcKK8srfVdTSsFGV3VLBb2YDbzF4T4NM2C3UEjC39RLP",
      "symbol": "MAPS-RAY",
      "name": "Raydium Fusion LP Token V4 (MAPS-RAY)",
      "decimals": 6,
      "logoURI": "https://raw.githubusercontent.com/solana-labs/token-list/main/assets/mainnet/CcKK8srfVdTSsFGV3VLBb2YDbzF4T4NM2C3UEjC39RLP/logo.png",
      "tags": [
        "lp-token"
      ],
      "extensions": {
        "website": "https://raydium.io/"
      }
    },
    {
      "chainId": 101,
      "address": "CHT8sft3h3gpLYbCcZ9o27mT5s3Z6VifBVbUiDvprHPW",
      "symbol": "KIN-RAY",
      "name": "Raydium Legacy Fusion LP Token V4 (KIN-RAY)",
      "decimals": 6,
      "logoURI": "https://raw.githubusercontent.com/solana-labs/token-list/main/assets/mainnet/CHT8sft3h3gpLYbCcZ9o27mT5s3Z6VifBVbUiDvprHPW/logo.png",
      "tags": [
        "lp-token"
      ],
      "extensions": {
        "website": "https://raydium.io/"
      }
    },
    {
      "chainId": 101,
      "address": "C3sT1R3nsw4AVdepvLTLKr5Gvszr7jufyBWUCvy4TUvT",
      "symbol": "RAY-USDT",
      "name": "Raydium LP Token V4 (RAY-USDT)",
      "decimals": 6,
      "logoURI": "https://raw.githubusercontent.com/solana-labs/token-list/main/assets/mainnet/C3sT1R3nsw4AVdepvLTLKr5Gvszr7jufyBWUCvy4TUvT/logo.png",
      "tags": [
        "lp-token"
      ],
      "extensions": {
        "website": "https://raydium.io/"
      }
    },
    {
      "chainId": 101,
      "address": "8HoQnePLqPj4M7PUDzfw8e3Ymdwgc7NLGnaTUapubyvu",
      "symbol": "SOL-USDC",
      "name": "Raydium LP Token V4 (SOL-USDC)",
      "decimals": 9,
      "logoURI": "https://raw.githubusercontent.com/solana-labs/token-list/main/assets/mainnet/8HoQnePLqPj4M7PUDzfw8e3Ymdwgc7NLGnaTUapubyvu/logo.png",
      "tags": [
        "lp-token"
      ],
      "extensions": {
        "website": "https://raydium.io/"
      }
    },
    {
      "chainId": 101,
      "address": "865j7iMmRRycSYUXzJ33ZcvLiX9JHvaLidasCyUyKaRE",
      "symbol": "YFI-USDC",
      "name": "Raydium LP Token V4 (YFI-USDC)",
      "decimals": 6,
      "logoURI": "https://raw.githubusercontent.com/solana-labs/token-list/main/assets/mainnet/865j7iMmRRycSYUXzJ33ZcvLiX9JHvaLidasCyUyKaRE/logo.png",
      "tags": [
        "lp-token"
      ],
      "extensions": {
        "website": "https://raydium.io/"
      }
    },
    {
      "chainId": 101,
      "address": "9XnZd82j34KxNLgQfz29jGbYdxsYznTWRpvZE3SRE7JG",
      "symbol": "SRM-USDC",
      "name": "Raydium LP Token V4 (SRM-USDC)",
      "decimals": 6,
      "logoURI": "https://raw.githubusercontent.com/solana-labs/token-list/main/assets/mainnet/9XnZd82j34KxNLgQfz29jGbYdxsYznTWRpvZE3SRE7JG/logo.png",
      "tags": [
        "lp-token"
      ],
      "extensions": {
        "website": "https://raydium.io/"
      }
    },
    {
      "chainId": 101,
      "address": "75dCoKfUHLUuZ4qEh46ovsxfgWhB4icc3SintzWRedT9",
      "symbol": "FTT-USDC",
      "name": "Raydium LP Token V4 (FTT-USDC)",
      "decimals": 6,
      "logoURI": "https://raw.githubusercontent.com/solana-labs/token-list/main/assets/mainnet/75dCoKfUHLUuZ4qEh46ovsxfgWhB4icc3SintzWRedT9/logo.png",
      "tags": [
        "lp-token"
      ],
      "extensions": {
        "website": "https://raydium.io/"
      }
    },
    {
      "chainId": 101,
      "address": "2hMdRdVWZqetQsaHG8kQjdZinEMBz75vsoWTCob1ijXu",
      "symbol": "BTC-USDC",
      "name": "Raydium LP Token V4 (BTC-USDC)",
      "decimals": 6,
      "logoURI": "https://raw.githubusercontent.com/solana-labs/token-list/main/assets/mainnet/2hMdRdVWZqetQsaHG8kQjdZinEMBz75vsoWTCob1ijXu/logo.png",
      "tags": [
        "lp-token"
      ],
      "extensions": {
        "website": "https://raydium.io/"
      }
    },
    {
      "chainId": 101,
      "address": "2QVjeR9d2PbSf8em8NE8zWd8RYHjFtucDUdDgdbDD2h2",
      "symbol": "SUSHI-USDC",
      "name": "Raydium LP Token V4 (SUSHI-USDC)",
      "decimals": 6,
      "logoURI": "https://raw.githubusercontent.com/solana-labs/token-list/main/assets/mainnet/2QVjeR9d2PbSf8em8NE8zWd8RYHjFtucDUdDgdbDD2h2/logo.png",
      "tags": [
        "lp-token"
      ],
      "extensions": {
        "website": "https://raydium.io/"
      }
    },
    {
      "chainId": 101,
      "address": "CHyUpQFeW456zcr5XEh4RZiibH8Dzocs6Wbgz9aWpXnQ",
      "symbol": "TOMO-USDC",
      "name": "Raydium LP Token V4 (TOMO-USDC)",
      "decimals": 6,
      "logoURI": "https://raw.githubusercontent.com/solana-labs/token-list/main/assets/mainnet/CHyUpQFeW456zcr5XEh4RZiibH8Dzocs6Wbgz9aWpXnQ/logo.png",
      "tags": [
        "lp-token"
      ],
      "extensions": {
        "website": "https://raydium.io/"
      }
    },
    {
      "chainId": 101,
      "address": "BqjoYjqKrXtfBKXeaWeAT5sYCy7wsAYf3XjgDWsHSBRs",
      "symbol": "LINK-USDC",
      "name": "Raydium LP Token V4 (LINK-USDC)",
      "decimals": 6,
      "logoURI": "https://raw.githubusercontent.com/solana-labs/token-list/main/assets/mainnet/BqjoYjqKrXtfBKXeaWeAT5sYCy7wsAYf3XjgDWsHSBRs/logo.png",
      "tags": [
        "lp-token"
      ],
      "extensions": {
        "website": "https://raydium.io/"
      }
    },
    {
      "chainId": 101,
      "address": "13PoKid6cZop4sj2GfoBeujnGfthUbTERdE5tpLCDLEY",
      "symbol": "ETH-USDC",
      "name": "Raydium LP Token V4 (ETH-USDC)",
      "decimals": 6,
      "logoURI": "https://raw.githubusercontent.com/solana-labs/token-list/main/assets/mainnet/13PoKid6cZop4sj2GfoBeujnGfthUbTERdE5tpLCDLEY/logo.png",
      "tags": [
        "lp-token"
      ],
      "extensions": {
        "website": "https://raydium.io/"
      }
    },
    {
      "chainId": 101,
      "address": "2Vyyeuyd15Gp8aH6uKE72c4hxc8TVSLibxDP9vzspQWG",
      "symbol": "COPE-USDC",
      "name": "Raydium Fusion LP Token V4 (COPE-USDC)",
      "decimals": 0,
      "logoURI": "https://raw.githubusercontent.com/solana-labs/token-list/main/assets/mainnet/2Vyyeuyd15Gp8aH6uKE72c4hxc8TVSLibxDP9vzspQWG/logo.png",
      "tags": [
        "lp-token"
      ],
      "extensions": {
        "website": "https://raydium.io/"
      }
    },
    {
      "chainId": 101,
      "address": "Epm4KfTj4DMrvqn6Bwg2Tr2N8vhQuNbuK8bESFp4k33K",
      "symbol": "SOL-USDT",
      "name": "Raydium LP Token V4 (SOL-USDT)",
      "decimals": 9,
      "logoURI": "https://raw.githubusercontent.com/solana-labs/token-list/main/assets/mainnet/Epm4KfTj4DMrvqn6Bwg2Tr2N8vhQuNbuK8bESFp4k33K/logo.png",
      "tags": [
        "lp-token"
      ],
      "extensions": {
        "website": "https://raydium.io/"
      }
    },
    {
      "chainId": 101,
      "address": "FA1i7fej1pAbQbnY8NbyYUsTrWcasTyipKreDgy1Mgku",
      "symbol": "YFI-USDT",
      "name": "Raydium LP Token V4 (YFI-USDT)",
      "decimals": 6,
      "logoURI": "https://raw.githubusercontent.com/solana-labs/token-list/main/assets/mainnet/FA1i7fej1pAbQbnY8NbyYUsTrWcasTyipKreDgy1Mgku/logo.png",
      "tags": [
        "lp-token"
      ],
      "extensions": {
        "website": "https://raydium.io/"
      }
    },
    {
      "chainId": 101,
      "address": "HYSAu42BFejBS77jZAZdNAWa3iVcbSRJSzp3wtqCbWwv",
      "symbol": "SRM-USDT",
      "name": "Raydium LP Token V4 (SRM-USDT)",
      "decimals": 6,
      "logoURI": "https://raw.githubusercontent.com/solana-labs/token-list/main/assets/mainnet/HYSAu42BFejBS77jZAZdNAWa3iVcbSRJSzp3wtqCbWwv/logo.png",
      "tags": [
        "lp-token"
      ],
      "extensions": {
        "website": "https://raydium.io/"
      }
    },
    {
      "chainId": 101,
      "address": "2cTCiUnect5Lap2sk19xLby7aajNDYseFhC9Pigou11z",
      "symbol": "FTT-USDT",
      "name": "Raydium LP Token V4 (FTT-USDT)",
      "decimals": 6,
      "logoURI": "https://raw.githubusercontent.com/solana-labs/token-list/main/assets/mainnet/2cTCiUnect5Lap2sk19xLby7aajNDYseFhC9Pigou11z/logo.png",
      "tags": [
        "lp-token"
      ],
      "extensions": {
        "website": "https://raydium.io/"
      }
    },
    {
      "chainId": 101,
      "address": "DgGuvR9GSHimopo3Gc7gfkbKamLKrdyzWkq5yqA6LqYS",
      "symbol": "BTC-USDT",
      "name": "Raydium LP Token V4 (BTC-USDT)",
      "decimals": 6,
      "logoURI": "https://raw.githubusercontent.com/solana-labs/token-list/main/assets/mainnet/DgGuvR9GSHimopo3Gc7gfkbKamLKrdyzWkq5yqA6LqYS/logo.png",
      "tags": [
        "lp-token"
      ],
      "extensions": {
        "website": "https://raydium.io/"
      }
    },
    {
      "chainId": 101,
      "address": "Ba26poEYDy6P2o95AJUsewXgZ8DM9BCsmnU9hmC9i4Ki",
      "symbol": "SUSHI-USDT",
      "name": "Raydium LP Token V4 (SUSHI-USDT)",
      "decimals": 6,
      "logoURI": "https://raw.githubusercontent.com/solana-labs/token-list/main/assets/mainnet/Ba26poEYDy6P2o95AJUsewXgZ8DM9BCsmnU9hmC9i4Ki/logo.png",
      "tags": [
        "lp-token"
      ],
      "extensions": {
        "website": "https://raydium.io/"
      }
    },
    {
      "chainId": 101,
      "address": "D3iGro1vn6PWJXo9QAPj3dfta6dKkHHnmiiym2EfsAmi",
      "symbol": "TOMO-USDT",
      "name": "Raydium LP Token V4 (TOMO-USDT)",
      "decimals": 6,
      "logoURI": "https://raw.githubusercontent.com/solana-labs/token-list/main/assets/mainnet/D3iGro1vn6PWJXo9QAPj3dfta6dKkHHnmiiym2EfsAmi/logo.png",
      "tags": [
        "lp-token"
      ],
      "extensions": {
        "website": "https://raydium.io/"
      }
    },
    {
      "chainId": 101,
      "address": "Dr12Sgt9gkY8WU5tRkgZf1TkVWJbvjYuPAhR3aDCwiiX",
      "symbol": "LINK-USDT",
      "name": "Raydium LP Token V4 (LINK-USDT)",
      "decimals": 6,
      "logoURI": "https://raw.githubusercontent.com/solana-labs/token-list/main/assets/mainnet/Dr12Sgt9gkY8WU5tRkgZf1TkVWJbvjYuPAhR3aDCwiiX/logo.png",
      "tags": [
        "lp-token"
      ],
      "extensions": {
        "website": "https://raydium.io/"
      }
    },
    {
      "chainId": 101,
      "address": "nPrB78ETY8661fUgohpuVusNCZnedYCgghzRJzxWnVb",
      "symbol": "ETH-USDT",
      "name": "Raydium LP Token V4 (ETH-USDT)",
      "decimals": 6,
      "logoURI": "https://raw.githubusercontent.com/solana-labs/token-list/main/assets/mainnet/nPrB78ETY8661fUgohpuVusNCZnedYCgghzRJzxWnVb/logo.png",
      "tags": [
        "lp-token"
      ],
      "extensions": {
        "website": "https://raydium.io/"
      }
    },
    {
      "chainId": 101,
      "address": "EGJht91R7dKpCj8wzALkjmNdUUUcQgodqWCYweyKcRcV",
      "symbol": "YFI-SRM",
      "name": "Raydium LP Token V4 (YFI-SRM)",
      "decimals": 6,
      "logoURI": "https://raw.githubusercontent.com/solana-labs/token-list/main/assets/mainnet/EGJht91R7dKpCj8wzALkjmNdUUUcQgodqWCYweyKcRcV/logo.png",
      "tags": [
        "lp-token"
      ],
      "extensions": {
        "website": "https://raydium.io/"
      }
    },
    {
      "chainId": 101,
      "address": "AsDuPg9MgPtt3jfoyctUCUgsvwqAN6RZPftqoeiPDefM",
      "symbol": "FTT-SRM",
      "name": "Raydium LP Token V4 (FTT-SRM)",
      "decimals": 6,
      "logoURI": "https://raw.githubusercontent.com/solana-labs/token-list/main/assets/mainnet/AsDuPg9MgPtt3jfoyctUCUgsvwqAN6RZPftqoeiPDefM/logo.png",
      "tags": [
        "lp-token"
      ],
      "extensions": {
        "website": "https://raydium.io/"
      }
    },
    {
      "chainId": 101,
      "address": "AGHQxXb3GSzeiLTcLtXMS2D5GGDZxsB2fZYZxSB5weqB",
      "symbol": "BTC-SRM",
      "name": "Raydium LP Token V4 (BTC-SRM)",
      "decimals": 6,
      "logoURI": "https://raw.githubusercontent.com/solana-labs/token-list/main/assets/mainnet/AGHQxXb3GSzeiLTcLtXMS2D5GGDZxsB2fZYZxSB5weqB/logo.png",
      "tags": [
        "lp-token"
      ],
      "extensions": {
        "website": "https://raydium.io/"
      }
    },
    {
      "chainId": 101,
      "address": "3HYhUnUdV67j1vn8fu7ExuVGy5dJozHEyWvqEstDbWwE",
      "symbol": "SUSHI-SRM",
      "name": "Raydium LP Token V4 (SUSHI-SRM)",
      "decimals": 6,
      "logoURI": "https://raw.githubusercontent.com/solana-labs/token-list/main/assets/mainnet/3HYhUnUdV67j1vn8fu7ExuVGy5dJozHEyWvqEstDbWwE/logo.png",
      "tags": [
        "lp-token"
      ],
      "extensions": {
        "website": "https://raydium.io/"
      }
    },
    {
      "chainId": 101,
      "address": "GgH9RnKrQpaMQeqmdbMvs5oo1A24hERQ9wuY2pSkeG7x",
      "symbol": "TOMO-SRM",
      "name": "Raydium LP Token V4 (TOMO-SRM)",
      "decimals": 6,
      "logoURI": "https://raw.githubusercontent.com/solana-labs/token-list/main/assets/mainnet/GgH9RnKrQpaMQeqmdbMvs5oo1A24hERQ9wuY2pSkeG7x/logo.png",
      "tags": [
        "lp-token"
      ],
      "extensions": {
        "website": "https://raydium.io/"
      }
    },
    {
      "chainId": 101,
      "address": "GXN6yJv12o18skTmJXaeFXZVY1iqR18CHsmCT8VVCmDD",
      "symbol": "LINK-SRM",
      "name": "Raydium LP Token V4 (LINK-SRM)",
      "decimals": 6,
      "logoURI": "https://raw.githubusercontent.com/solana-labs/token-list/main/assets/mainnet/GXN6yJv12o18skTmJXaeFXZVY1iqR18CHsmCT8VVCmDD/logo.png",
      "tags": [
        "lp-token"
      ],
      "extensions": {
        "website": "https://raydium.io/"
      }
    },
    {
      "chainId": 101,
      "address": "9VoY3VERETuc2FoadMSYYizF26mJinY514ZpEzkHMtwG",
      "symbol": "ETH-SRM",
      "name": "Raydium LP Token V4 (ETH-SRM)",
      "decimals": 6,
      "logoURI": "https://raw.githubusercontent.com/solana-labs/token-list/main/assets/mainnet/9VoY3VERETuc2FoadMSYYizF26mJinY514ZpEzkHMtwG/logo.png",
      "tags": [
        "lp-token"
      ],
      "extensions": {
        "website": "https://raydium.io/"
      }
    },
    {
      "chainId": 101,
      "address": "AKJHspCwDhABucCxNLXUSfEzb7Ny62RqFtC9uNjJi4fq",
      "symbol": "SRM-SOL",
      "name": "Raydium LP Token V4 (SRM-SOL)",
      "decimals": 6,
      "logoURI": "https://raw.githubusercontent.com/solana-labs/token-list/main/assets/mainnet/AKJHspCwDhABucCxNLXUSfEzb7Ny62RqFtC9uNjJi4fq/logo.png",
      "tags": [
        "lp-token"
      ],
      "extensions": {
        "website": "https://raydium.io/"
      }
    },
    {
      "chainId": 101,
      "address": "2doeZGLJyACtaG9DCUyqMLtswesfje1hjNA11hMdj6YU",
      "symbol": "TULIP-USDC",
      "name": "Raydium LP Token V4 (TULIP-USDC)",
      "decimals": 6,
      "logoURI": "https://raw.githubusercontent.com/solana-labs/token-list/main/assets/mainnet/2doeZGLJyACtaG9DCUyqMLtswesfje1hjNA11hMdj6YU/logo.svg",
      "tags": [
        "lp-token"
      ],
      "extensions": {
        "website": "https://raydium.io/"
      }
    },
    {
      "chainId": 101,
      "address": "AcstFzGGawvvdVhYV9bftr7fmBHbePUjhv53YK1W3dZo",
      "symbol": "LSD",
      "name": "LSD",
      "decimals": 9,
      "logoURI": "https://raw.githubusercontent.com/solana-labs/token-list/main/assets/mainnet/AcstFzGGawvvdVhYV9bftr7fmBHbePUjhv53YK1W3dZo/logo.svg",
      "tags": [
        "nft"
      ],
      "extensions": {
        "website": "https://solible.com/"
      }
    },
    {
      "chainId": 101,
      "address": "91fSFQsPzMLat9DHwLdQacW3i3EGnWds5tA5mt7yLiT9",
      "symbol": "Unlimited Energy",
      "name": "Unlimited Energy",
      "decimals": 9,
      "tags": [
        "nft"
      ],
      "extensions": {
        "website": "https://solible.com/"
      }
    },
    {
      "chainId": 101,
      "address": "29PEpZeuqWf9tS2gwCjpeXNdXLkaZSMR2s1ibkvGsfnP",
      "symbol": "Need for Speed",
      "name": "Need for Speed",
      "decimals": 9,
      "tags": [
        "nft"
      ],
      "extensions": {
        "website": "https://solible.com/"
      }
    },
    {
      "chainId": 101,
      "address": "HsY8PNar8VExU335ZRYzg89fX7qa4upYu6vPMPFyCDdK",
      "symbol": "ADOR OPENS",
      "name": "ADOR OPENS",
      "decimals": 0,
      "tags": [
        "nft"
      ],
      "extensions": {
        "website": "https://solible.com/"
      }
    },
    {
      "chainId": 101,
      "address": "EDP8TpLJ77M3KiDgFkZW4v4mhmKJHZi9gehYXenfFZuL",
      "symbol": "CMS - Rare",
      "name": "CMS - Rare",
      "decimals": 0,
      "tags": [
        "nft"
      ],
      "extensions": {
        "website": "https://solible.com/"
      }
    },
    {
      "chainId": 101,
      "address": "BrUKFwAABkExb1xzYU4NkRWzjBihVQdZ3PBz4m5S8if3",
      "symbol": "Tesla",
      "name": "Tesla",
      "decimals": 0,
      "tags": [
        "nft"
      ],
      "extensions": {
        "website": "https://solible.com/"
      }
    },
    {
      "chainId": 101,
      "address": "9CmQwpvVXRyixjiE3LrbSyyopPZohNDN1RZiTk8rnXsQ",
      "symbol": "DeceFi",
      "name": "DeceFi",
      "decimals": 0,
      "tags": [
        "nft"
      ],
      "extensions": {
        "website": "https://solible.com/"
      }
    },
    {
      "chainId": 101,
      "address": "F6ST1wWkx2PeH45sKmRxo1boyuzzWCfpnvyKL4BGeLxF",
      "symbol": "Power User",
      "name": "Power User",
      "decimals": 0,
      "tags": [
        "nft"
      ],
      "extensions": {
        "website": "https://solible.com/"
      }
    },
    {
      "chainId": 101,
      "address": "dZytJ7iPDcCu9mKe3srL7bpUeaR3zzkcVqbtqsmxtXZ",
      "symbol": "VIP Member",
      "name": "VIP Member",
      "decimals": 0,
      "tags": [
        "nft"
      ],
      "extensions": {
        "website": "https://solible.com/"
      }
    },
    {
      "chainId": 101,
      "address": "8T4vXgwZUWwsbCDiptHFHjdfexvLG9UP8oy1psJWEQdS",
      "symbol": "Uni Christmas",
      "name": "Uni Christmas",
      "decimals": 0,
      "tags": [
        "nft"
      ],
      "extensions": {
        "website": "https://solible.com/"
      }
    },
    {
      "chainId": 101,
      "address": "EjFGGJSyp9UDS8aqafET5LX49nsG326MeNezYzpiwgpQ",
      "symbol": "BNB",
      "name": "BNB",
      "decimals": 0,
      "tags": [
        "nft"
      ],
      "extensions": {
        "website": "https://solible.com/"
      }
    },
    {
      "chainId": 101,
      "address": "FkmkTr4en8CXkfo9jAwEMov6PVNLpYMzWr3Udqf9so8Z",
      "symbol": "Seldom",
      "name": "Seldom",
      "decimals": 9,
      "tags": [
        "nft"
      ],
      "extensions": {
        "website": "https://solible.com/"
      }
    },
    {
      "chainId": 101,
      "address": "2gn1PJdMAU92SU5inLSp4Xp16ZC5iLF6ScEi7UBvp8ZD",
      "symbol": "Satoshi Closeup",
      "name": "Satoshi Closeup",
      "decimals": 9,
      "tags": [
        "nft"
      ],
      "extensions": {
        "website": "https://solible.com/"
      }
    },
    {
      "chainId": 101,
      "address": "7mhZHtPL4GFkquQR4Y6h34Q8hNkQvGc1FaNtyE43NvUR",
      "symbol": "Satoshi GB",
      "name": "Satoshi GB",
      "decimals": 9,
      "tags": [
        "nft"
      ],
      "extensions": {
        "website": "https://solible.com/"
      }
    },
    {
      "chainId": 101,
      "address": "8RoKfLx5RCscbtVh8kYb81TF7ngFJ38RPomXtUREKsT2",
      "symbol": "Satoshi OG",
      "name": "Satoshi OG",
      "decimals": 9,
      "tags": [
        "nft"
      ],
      "extensions": {
        "website": "https://solible.com/"
      }
    },
    {
      "chainId": 101,
      "address": "9rw5hyDngBQ3yDsCRHqgzGHERpU2zaLh1BXBUjree48J",
      "symbol": "Satoshi BTC",
      "name": "Satoshi BTC",
      "decimals": 10,
      "tags": [
        "nft"
      ],
      "extensions": {
        "website": "https://solible.com/"
      }
    },
    {
      "chainId": 101,
      "address": "AiD7J6D5Hny5DJB1MrYBc2ePQqy2Yh4NoxWwYfR7PzxH",
      "symbol": "Satoshi GB",
      "name": "Satoshi GB",
      "decimals": 9,
      "tags": [
        "nft"
      ],
      "extensions": {
        "website": "https://solible.com/"
      }
    },
    {
      "chainId": 101,
      "address": "4qzEcYvT6TuJME2EMZ5vjaLvQja6R4hKjarA73WQUwt6",
      "name": "APESZN_HOODIE",
      "symbol": "APESZN_HOODIE",
      "decimals": 9,
      "tags": [
        "nft"
      ],
      "extensions": {
        "website": "https://solible.com/"
      }
    },
    {
      "chainId": 101,
      "address": "APhyVWtzjdTVYhyta9ngSiCDk2pLi8eEZKsHGSbsmwv6",
      "name": "APESZN_TEE_SHIRT",
      "symbol": "APESZN_TEE_SHIRT",
      "decimals": 9,
      "tags": [
        "nft"
      ],
      "extensions": {
        "website": "https://solible.com/"
      }
    },
    {
      "chainId": 101,
      "address": "bxiA13fpU1utDmYuUvxvyMT8odew5FEm96MRv7ij3eb",
      "symbol": "Satoshi",
      "name": "Satoshi",
      "decimals": 9,
      "tags": [
        "nft"
      ],
      "extensions": {
        "website": "https://solible.com/"
      }
    },
    {
      "chainId": 101,
      "address": "GoC24kpj6TkvjzspXrjSJC2CVb5zMWhLyRcHJh9yKjRF",
      "symbol": "Satoshi Closeup",
      "name": "Satoshi Closeup",
      "decimals": 9,
      "tags": [
        "nft"
      ],
      "extensions": {
        "website": "https://solible.com/"
      }
    },
    {
      "chainId": 101,
      "address": "oCUduD44ETuZ65bpWdPzPDSnAdreg1sJrugfwyFZVHV",
      "symbol": "Satoshi BTC",
      "name": "Satoshi BTC",
      "decimals": 9,
      "tags": [
        "nft"
      ],
      "extensions": {
        "website": "https://solible.com/"
      }
    },
    {
      "chainId": 101,
      "address": "9Vvre2DxBB9onibwYDHeMsY1cj6BDKtEDccBPWRN215E",
      "symbol": "Satoshi Nakamoto",
      "name": "Satoshi Nakamoto",
      "decimals": 9,
      "tags": [
        "nft"
      ],
      "extensions": {
        "website": "https://solible.com/"
      }
    },
    {
      "chainId": 101,
      "address": "7RpFk44cMTAUt9CcjEMWnZMypE9bYQsjBiSNLn5qBvhP",
      "symbol": "Charles Hoskinson",
      "name": "Charles Hoskinson",
      "decimals": 9,
      "tags": [
        "nft"
      ],
      "extensions": {
        "website": "https://solible.com/"
      }
    },
    {
      "chainId": 101,
      "address": "GyRkPAxpd9XrMHcBF6fYHVRSZQvQBwAGKAGQeBPSKzMq",
      "symbol": "SBF",
      "name": "SBF",
      "decimals": 0,
      "tags": [
        "nft"
      ],
      "extensions": {
        "website": "https://solible.com/"
      }
    },
    {
      "chainId": 101,
      "address": "AgdBQN2Sy2abiZ2KToWeUsQ9PHdCv95wt6kVWRf5zDkx",
      "symbol": "Bitcoin Tram",
      "name": "Bitcoin Tram",
      "decimals": 0,
      "tags": [
        "nft"
      ],
      "extensions": {
        "website": "https://solible.com/"
      }
    },
    {
      "chainId": 101,
      "address": "7TRzvCqXN8KSXggbSyeEG2Z9YBBhEFmbtmv6FLbd4mmd",
      "symbol": "SRM tee-shirt",
      "name": "SRM tee-shirt",
      "decimals": 0,
      "tags": [
        "nft"
      ],
      "extensions": {
        "website": "https://solible.com/"
      }
    },
    {
      "chainId": 101,
      "address": "gksYzxitEf2HyE7Bb81vvHXNH5f3wa43jvXf4TcUZwb",
      "symbol": "PERK",
      "name": "PERK",
      "decimals": 6,
      "logoURI": "https://raw.githubusercontent.com/solana-labs/token-list/main/assets/mainnet/gksYzxitEf2HyE7Bb81vvHXNH5f3wa43jvXf4TcUZwb/logo.png",
      "tags": [],
      "extensions": {
        "website": "https://perk.exchange/"
      }
    },
    {
      "chainId": 101,
      "address": "BDxWSxkMLW1nJ3VggamUKkEKrtCaVqzFxoDApM8HdBks",
      "symbol": "BTSG",
      "name": "BitSong",
      "decimals": 6,
      "logoURI": "https://raw.githubusercontent.com/solana-labs/token-list/main/assets/mainnet/BDxWSxkMLW1nJ3VggamUKkEKrtCaVqzFxoDApM8HdBks/logo.png",
      "tags": [],
      "extensions": {
        "website": "https://bitsong.io/",
        "coingeckoId": "bitsong"
      }
    },
    {
      "chainId": 101,
      "address": "5ddiFxh3J2tcZHfn8uhGRYqu16P3FUvBfh8WoZPUHKW5",
      "name": "EOSBEAR",
      "symbol": "EOSBEAR",
      "decimals": 6,
      "logoURI": "",
      "tags": [
        "leveraged",
        "bear"
      ],
      "extensions": {
        "coingeckoId": "3x-short-eos-token",
        "serumV3Usdc": "2BQrJP599QVKRyHhyJ6oRrTPNUmPBgXxiBo2duvYdacy"
      }
    },
    {
      "chainId": 101,
      "address": "qxxF6S62hmZF5bo46mS7C2qbBa87qRossAM78VzsDqi",
      "name": "EOSBULL",
      "symbol": "EOSBULL",
      "decimals": 6,
      "logoURI": "",
      "tags": [
        "leveraged",
        "bull"
      ],
      "extensions": {
        "coingeckoId": "3x-long-eos-token"
      }
    },
    {
      "chainId": 101,
      "address": "2CDLbxeuqkLTLY3em6FFQgfBQV5LRnEsJJgcFCvWKNcS",
      "name": "BNBBEAR",
      "symbol": "BNBBEAR",
      "decimals": 6,
      "logoURI": "",
      "tags": [
        "leveraged",
        "bear"
      ],
      "extensions": {
        "coingeckoId": "3x-short-bnb-token"
      }
    },
    {
      "chainId": 101,
      "address": "AfjHjdLibuXyvmz7PyTSc5KEcGBh43Kcu8Sr2tyDaJyt",
      "name": "BNBBULL",
      "symbol": "BNBBULL",
      "decimals": 6,
      "logoURI": "",
      "tags": [
        "leveraged",
        "bull"
      ],
      "extensions": {
        "coingeckoId": "3x-long-bnb-token"
      }
    },
    {
      "chainId": 101,
      "address": "8kA1WJKoLTxtACNPkvW6UNufsrpxUY57tXZ9KmG9123t",
      "name": "BSVBULL",
      "symbol": "BSVBULL",
      "decimals": 6,
      "logoURI": "",
      "tags": [
        "leveraged",
        "bull"
      ],
      "extensions": {
        "coingeckoId": "3x-long-bitcoin-sv-token"
      }
    },
    {
      "chainId": 101,
      "address": "2FGW8BVMu1EHsz2ZS9rZummDaq6o2DVrZZPw4KaAvDWh",
      "name": "BSVBEAR",
      "symbol": "BSVBEAR",
      "decimals": 6,
      "logoURI": "",
      "tags": [
        "leveraged",
        "bear"
      ],
      "extensions": {
        "coingeckoId": "3x-short-bitcoin-sv-token"
      }
    },
    {
      "chainId": 101,
      "address": "8L9XGTMzcqS9p61zsR35t7qipwAXMYkD6disWoDFZiFT",
      "name": "LTCBEAR",
      "symbol": "LTCBEAR",
      "decimals": 6,
      "logoURI": "",
      "tags": [
        "leveraged",
        "bear"
      ],
      "extensions": {
        "coingeckoId": "3x-short-litecoin-token"
      }
    },
    {
      "chainId": 101,
      "address": "863ZRjf1J8AaVuCqypAdm5ktVyGYDiBTvD1MNHKrwyjp",
      "name": "LTCBULL",
      "symbol": "LTCBULL",
      "decimals": 6,
      "logoURI": "",
      "tags": [
        "leveraged",
        "bull"
      ],
      "extensions": {
        "coingeckoId": "3x-long-litecoin-token"
      }
    },
    {
      "chainId": 101,
      "address": "GkSPaHdY2raetuYzsJYacHtrAtQUfWt64bpd1VzxJgSD",
      "name": "BULL",
      "symbol": "BULL",
      "decimals": 6,
      "logoURI": "",
      "tags": [
        "leveraged",
        "bull"
      ],
      "extensions": {
        "coingeckoId": "3x-long-bitcoin-token"
      }
    },
    {
      "chainId": 101,
      "address": "45vwTZSDFBiqCMRdtK4xiLCHEov8LJRW8GwnofG8HYyH",
      "name": "BEAR",
      "symbol": "BEAR",
      "decimals": 6,
      "logoURI": "",
      "tags": [
        "leveraged",
        "bear"
      ],
      "extensions": {
        "coingeckoId": "3x-short-bitcoin-token"
      }
    },
    {
      "chainId": 101,
      "address": "2VTAVf1YCwamD3ALMdYHRMV5vPUCXdnatJH5f1khbmx6",
      "name": "BCHBEAR",
      "symbol": "BCHBEAR",
      "decimals": 6,
      "logoURI": "",
      "tags": [
        "leveraged",
        "bear"
      ],
      "extensions": {
        "coingeckoId": "3x-short-bitcoin-cash-token"
      }
    },
    {
      "chainId": 101,
      "address": "22xoSp66BDt4x4Q5xqxjaSnirdEyharoBziSFChkLFLy",
      "name": "BCHBULL",
      "symbol": "BCHBULL",
      "decimals": 6,
      "logoURI": "",
      "tags": [
        "leveraged",
        "bull"
      ],
      "extensions": {
        "coingeckoId": "3x-long-bitcoin-cash-token"
      }
    },
    {
      "chainId": 101,
      "address": "CwChm6p9Q3yFrjzVeiLTTbsoJkooscof5SJYZc2CrNqG",
      "name": "ETHBULL",
      "symbol": "ETHBULL",
      "decimals": 6,
      "logoURI": "",
      "tags": [
        "leveraged",
        "bull"
      ],
      "extensions": {
        "coingeckoId": "3x-long-ethereum-token",
        "serumV3Usdt": "FuhKVt5YYCv7vXnADXtb7vqzYn82PJoap86q5wm8LX8Q"
      }
    },
    {
      "chainId": 101,
      "address": "Bvv9xLodFrvDFSno9Ud8SEh5zVtBDQQjnBty2SgMcJ2s",
      "name": "ETHBEAR",
      "symbol": "ETHBEAR",
      "decimals": 6,
      "logoURI": "",
      "tags": [
        "leveraged",
        "bear"
      ],
      "extensions": {
        "coingeckoId": "3x-short-ethereum-token"
      }
    },
    {
      "chainId": 101,
      "address": "HRhaNssoyv5tKFRcbPg69ULEbcD8DPv99GdXLcdkgc1A",
      "name": "ALTBULL",
      "symbol": "ALTBULL",
      "decimals": 6,
      "logoURI": "",
      "tags": [
        "leveraged",
        "bull"
      ],
      "extensions": {
        "coingeckoId": "3x-long-altcoin-index-token"
      }
    },
    {
      "chainId": 101,
      "address": "9Mu1KmjBKTUWgpDoeTJ5oD7XFQmEiZxzspEd3TZGkavx",
      "name": "ALTBEAR",
      "symbol": "ALTBEAR",
      "decimals": 6,
      "logoURI": "",
      "tags": [
        "leveraged",
        "bear"
      ],
      "extensions": {
        "coingeckoId": "3x-short-altcoin-index-token"
      }
    },
    {
      "chainId": 101,
      "address": "AYL1adismZ1U9pTuN33ahG4aYc5XTZQL4vKFx9ofsGWD",
      "name": "BULLSHIT",
      "symbol": "BULLSHIT",
      "decimals": 6,
      "logoURI": "",
      "tags": [
        "leveraged",
        "bull"
      ],
      "extensions": {
        "coingeckoId": "3x-long-shitcoin-index-token"
      }
    },
    {
      "chainId": 101,
      "address": "5jqymuoXXVcUuJKrf1MWiHSqHyg2osMaJGVy69NsJWyP",
      "name": "BEARSHIT",
      "symbol": "BEARSHIT",
      "decimals": 6,
      "logoURI": "",
      "tags": [
        "leveraged",
        "bear"
      ],
      "extensions": {
        "coingeckoId": "3x-short-shitcoin-index-token"
      }
    },
    {
      "chainId": 101,
      "address": "EL1aDTnLKjf4SaGpqtxJPyK94imSBr8fWDbcXjXQrsmj",
      "name": "MIDBULL",
      "symbol": "MIDBULL",
      "decimals": 6,
      "logoURI": "",
      "tags": [
        "leveraged",
        "bull"
      ],
      "extensions": {
        "coingeckoId": "3x-long-midcap-index-token",
        "serumV3Usdc": "8BBtLkoaEyavREriwGUudzAcihTH9SJLAPBbgb7QZe9y"
      }
    },
    {
      "chainId": 101,
      "address": "2EPvVjHusU3ozoucmdhhnqv3HQtBsQmjTnSa87K91HkC",
      "name": "MIDBEAR",
      "symbol": "MIDBEAR",
      "decimals": 6,
      "logoURI": "",
      "tags": [
        "leveraged",
        "bear"
      ],
      "extensions": {
        "coingeckoId": "3x-short-midcap-index-token"
      }
    },
    {
      "chainId": 101,
      "address": "8TCfJTyeqNBZqyDMY4VwDY7kdCCY7pcbJJ58CnKHkMu2",
      "name": "LINKBEAR",
      "symbol": "LINKBEAR",
      "decimals": 6,
      "logoURI": "",
      "tags": [
        "leveraged",
        "bear"
      ],
      "extensions": {
        "coingeckoId": "3x-short-chainlink-token"
      }
    },
    {
      "chainId": 101,
      "address": "EsUoZMbACNMppdqdmuLCFLet8VXxt2h47N9jHCKwyaPz",
      "name": "LINKBULL",
      "symbol": "LINKBULL",
      "decimals": 6,
      "logoURI": "",
      "tags": [
        "leveraged",
        "bull"
      ],
      "extensions": {
        "coingeckoId": "3x-long-chainlink-token"
      }
    },
    {
      "chainId": 101,
      "address": "262cQHT3soHwzuo2oVSy5kAfHcFZ1Jjn8C1GRLcQNKA3",
      "name": "XRPBULL",
      "symbol": "XRPBULL",
      "decimals": 6,
      "logoURI": "",
      "tags": [
        "leveraged",
        "bull"
      ],
      "extensions": {
        "coingeckoId": "3x-long-xrp-token"
      }
    },
    {
      "chainId": 101,
      "address": "8sxtSswmQ7Lcd2GjK6am37Z61wJZjA2SzE7Luf7yaKBB",
      "name": "XRPBEAR",
      "symbol": "XRPBEAR",
      "decimals": 6,
      "logoURI": "",
      "tags": [
        "leveraged",
        "bear"
      ],
      "extensions": {
        "coingeckoId": "3x-short-xrp-token"
      }
    },
    {
      "chainId": 101,
      "address": "91z91RukFM16hyEUCXuwMQwp2BW3vanNG5Jh5yj6auiJ",
      "name": "BVOL",
      "symbol": "BVOL",
      "decimals": 6,
      "logoURI": "",
      "tags": [],
      "extensions": {
        "coingeckoId": "1x-long-btc-implied-volatility-token"
      }
    },
    {
      "chainId": 101,
      "address": "5TY71D29Cyuk9UrsSxLXw2quJBpS7xDDFuFu2K9W7Wf9",
      "name": "IBlive",
      "symbol": "IBVOL",
      "decimals": 6,
      "logoURI": "",
      "tags": [],
      "extensions": {
        "coingeckoId": "1x-short-btc-implied-volatility"
      }
    },
    {
      "chainId": 101,
      "address": "dK83wTVypEpa1pqiBbHY3MNuUnT3ADUZM4wk9VZXZEc",
      "name": "Wrapped Aave",
      "symbol": "AAVE",
      "decimals": 6,
      "logoURI": "https://raw.githubusercontent.com/solana-labs/token-list/main/assets/mainnet/dK83wTVypEpa1pqiBbHY3MNuUnT3ADUZM4wk9VZXZEc/logo.png",
      "tags": [],
      "extensions": {
        "serumV3Usdt": "6bxuB5N3bt3qW8UnPNLgMMzDq5sEH8pFmYJYGgzvE11V",
        "coingeckoId": "aave"
      }
    },
    {
      "chainId": 101,
      "address": "A6aY2ceogBz1VaXBxm1j2eJuNZMRqrWUAnKecrMH85zj",
      "name": "LQID",
      "symbol": "LQID",
      "decimals": 6,
      "logoURI": "https://raw.githubusercontent.com/solana-labs/token-list/main/assets/mainnet/A6aY2ceogBz1VaXBxm1j2eJuNZMRqrWUAnKecrMH85zj/logo.svg",
      "tags": []
    },
    {
      "chainId": 101,
      "address": "7CnFGR9mZWyAtWxPcVuTewpyC3A3MDW4nLsu5NY6PDbd",
      "name": "SECO",
      "symbol": "SECO",
      "decimals": 6,
      "logoURI": "",
      "tags": [],
      "extensions": {
        "coingeckoId": "serum-ecosystem-token"
      }
    },
    {
      "chainId": 101,
      "address": "3GECTP7H4Tww3w8jEPJCJtXUtXxiZty31S9szs84CcwQ",
      "name": "HOLY",
      "symbol": "HOLY",
      "decimals": 6,
      "logoURI": "",
      "tags": [],
      "extensions": {
        "coingeckoId": "holy-trinity"
      }
    },
    {
      "chainId": 101,
      "address": "6ry4WBDvAwAnrYJVv6MCog4J8zx6S3cPgSqnTsDZ73AR",
      "name": "TRYB",
      "symbol": "TRYB",
      "decimals": 6,
      "logoURI": "",
      "tags": [],
      "extensions": {
        "serumV3Usdt": "AADohBGxvf7bvixs2HKC3dG2RuU3xpZDwaTzYFJThM8U",
        "coingeckoId": "bilira"
      }
    },
    {
      "chainId": 101,
      "address": "ASboaJPFtJeCS5eG4gL3Lg95xrTz2UZSLE9sdJtY93kE",
      "name": "DOGEBULL",
      "symbol": "DOGEBULL",
      "decimals": 6,
      "logoURI": "",
      "tags": [
        "leveraged",
        "bull"
      ],
      "extensions": {
        "coingeckoId": "3x-long-dogecoin-token"
      }
    },
    {
      "chainId": 101,
      "address": "Gnhy3boBT4MA8TTjGip5ND2uNsceh1Wgeaw1rYJo51ZY",
      "symbol": "MAPSPOOL",
      "name": "Bonfida Maps Pool",
      "decimals": 6,
      "logoURI": "https://raw.githubusercontent.com/solana-labs/token-list/main/assets/mainnet/Gnhy3boBT4MA8TTjGip5ND2uNsceh1Wgeaw1rYJo51ZY/logo.svg",
      "tags": [],
      "extensions": {
        "website": "https://bonfida.com/"
      }
    },
    {
      "chainId": 101,
      "address": "9iDWyYZ5VHBCxxmWZogoY3Z6FSbKsX4WFe37c728krdT",
      "symbol": "OXYPOOL",
      "name": "Bonfida Oxy Pool",
      "decimals": 6,
      "logoURI": "https://raw.githubusercontent.com/solana-labs/token-list/main/assets/mainnet/9iDWyYZ5VHBCxxmWZogoY3Z6FSbKsX4WFe37c728krdT/logo.svg",
      "tags": [],
      "extensions": {
        "website": "https://bonfida.com/"
      }
    },
    {
      "chainId": 101,
      "address": "D68NB5JkzvyNCZAvi6EGtEcGvSoRNPanU9heYTAUFFRa",
      "name": "PERP",
      "symbol": "PERP",
      "decimals": 6,
      "logoURI": "https://raw.githubusercontent.com/solana-labs/token-list/main/assets/mainnet/D68NB5JkzvyNCZAvi6EGtEcGvSoRNPanU9heYTAUFFRa/logo.png",
      "tags": [],
      "extensions": {
        "coingeckoId": "perpetual-protocol"
      }
    },
    {
      "chainId": 101,
      "address": "93a1L7xaEV7vZGzNXCcb9ztZedbpKgUiTHYxmFKJwKvc",
      "symbol": "RAYPOOL",
      "name": "Bonfida Ray Pool",
      "decimals": 6,
      "logoURI": "https://raw.githubusercontent.com/solana-labs/token-list/main/assets/mainnet/93a1L7xaEV7vZGzNXCcb9ztZedbpKgUiTHYxmFKJwKvc/logo.png",
      "tags": [],
      "extensions": {
        "website": "https://bonfida.com/"
      }
    },
    {
      "chainId": 101,
      "address": "FeGn77dhg1KXRRFeSwwMiykZnZPw5JXW6naf2aQgZDQf",
      "symbol": "wWETH",
      "name": "Wrapped Ether (Wormhole)",
      "decimals": 9,
      "logoURI": "https://raw.githubusercontent.com/solana-labs/token-list/main/assets/mainnet/FeGn77dhg1KXRRFeSwwMiykZnZPw5JXW6naf2aQgZDQf/logo.png",
      "tags": [
        "wrapped",
        "wormhole"
      ],
      "extensions": {
        "address": "0xC02aaA39b223FE8D0A0e5C4F27eAD9083C756Cc2",
        "bridgeContract": "https://etherscan.io/address/0xf92cD566Ea4864356C5491c177A430C222d7e678",
        "assetContract": "https://etherscan.io/address/0xC02aaA39b223FE8D0A0e5C4F27eAD9083C756Cc2",
        "coingeckoId": "weth"
      }
    },
    {
      "chainId": 101,
      "address": "GbBWwtYTMPis4VHb8MrBbdibPhn28TSrLB53KvUmb7Gi",
      "symbol": "wFTT",
      "name": "Wrapped FTT (Wormhole)",
      "decimals": 9,
      "logoURI": "https://raw.githubusercontent.com/solana-labs/token-list/main/assets/mainnet/GbBWwtYTMPis4VHb8MrBbdibPhn28TSrLB53KvUmb7Gi/logo.png",
      "tags": [
        "wrapped",
        "wormhole"
      ],
      "extensions": {
        "address": "0x50d1c9771902476076ecfc8b2a83ad6b9355a4c9",
        "bridgeContract": "https://etherscan.io/address/0xf92cD566Ea4864356C5491c177A430C222d7e678",
        "assetContract": "https://etherscan.io/address/0x50d1c9771902476076ecfc8b2a83ad6b9355a4c9",
        "coingeckoId": "ftx-token"
      }
    },
    {
      "chainId": 101,
      "address": "AbLwQCyU9S8ycJgu8wn6woRCHSYJmjMpJFcAHQ6vjq2P",
      "symbol": "wTUSD",
      "name": "TrueUSD (Wormhole)",
      "decimals": 9,
      "logoURI": "https://raw.githubusercontent.com/solana-labs/token-list/main/assets/mainnet/AbLwQCyU9S8ycJgu8wn6woRCHSYJmjMpJFcAHQ6vjq2P/logo.png",
      "tags": [
        "wrapped",
        "wormhole"
      ],
      "extensions": {
        "address": "0x0000000000085d4780B73119b644AE5ecd22b376",
        "bridgeContract": "https://etherscan.io/address/0xf92cD566Ea4864356C5491c177A430C222d7e678",
        "assetContract": "https://etherscan.io/address/0x0000000000085d4780B73119b644AE5ecd22b376",
        "coingeckoId": "true-usd"
      }
    },
    {
      "chainId": 101,
      "address": "3JfuyCg5891hCX1ZTbvt3pkiaww3XwgyqQH6E9eHtqKD",
      "symbol": "wLON",
      "name": "Tokenlon (Wormhole)",
      "decimals": 9,
      "logoURI": "https://raw.githubusercontent.com/solana-labs/token-list/main/assets/mainnet/3JfuyCg5891hCX1ZTbvt3pkiaww3XwgyqQH6E9eHtqKD/logo.png",
      "tags": [
        "wrapped",
        "wormhole"
      ],
      "extensions": {
        "address": "0x0000000000095413afC295d19EDeb1Ad7B71c952",
        "bridgeContract": "https://etherscan.io/address/0xf92cD566Ea4864356C5491c177A430C222d7e678",
        "assetContract": "https://etherscan.io/address/0x0000000000095413afC295d19EDeb1Ad7B71c952",
        "coingeckoId": "tokenlon"
      }
    },
    {
      "chainId": 101,
      "address": "6k7mrqiAqEWnABVN8FhfuNUrmrnaMh44nNWydNXctbpV",
      "symbol": "wALBT",
      "name": "AllianceBlock Token (Wormhole)",
      "decimals": 9,
      "logoURI": "https://raw.githubusercontent.com/solana-labs/token-list/main/assets/mainnet/6k7mrqiAqEWnABVN8FhfuNUrmrnaMh44nNWydNXctbpV/logo.png",
      "tags": [
        "wrapped",
        "wormhole"
      ],
      "extensions": {
        "address": "0x00a8b738E453fFd858a7edf03bcCfe20412f0Eb0",
        "bridgeContract": "https://etherscan.io/address/0xf92cD566Ea4864356C5491c177A430C222d7e678",
        "assetContract": "https://etherscan.io/address/0x00a8b738E453fFd858a7edf03bcCfe20412f0Eb0",
        "coingeckoId": "allianceblock"
      }
    },
    {
      "chainId": 101,
      "address": "4b166BQEQunjg8oNTDcLeWU3nidQnVTL1Vni8ANU7Mvt",
      "symbol": "wSKL",
      "name": "SKALE (Wormhole)",
      "decimals": 9,
      "logoURI": "https://raw.githubusercontent.com/solana-labs/token-list/main/assets/mainnet/4b166BQEQunjg8oNTDcLeWU3nidQnVTL1Vni8ANU7Mvt/logo.png",
      "tags": [
        "wrapped",
        "wormhole"
      ],
      "extensions": {
        "address": "0x00c83aeCC790e8a4453e5dD3B0B4b3680501a7A7",
        "bridgeContract": "https://etherscan.io/address/0xf92cD566Ea4864356C5491c177A430C222d7e678",
        "assetContract": "https://etherscan.io/address/0x00c83aeCC790e8a4453e5dD3B0B4b3680501a7A7",
        "coingeckoId": "skale"
      }
    },
    {
      "chainId": 101,
      "address": "CcHhpEx9VcWx7UBJC8DJaR5h3wNdexsQtB1nEfekjSHn",
      "symbol": "wUFT",
      "name": "UniLend Finance Token (Wormhole)",
      "decimals": 9,
      "logoURI": "https://raw.githubusercontent.com/solana-labs/token-list/main/assets/mainnet/CcHhpEx9VcWx7UBJC8DJaR5h3wNdexsQtB1nEfekjSHn/logo.png",
      "tags": [
        "wrapped",
        "wormhole"
      ],
      "extensions": {
        "address": "0x0202Be363B8a4820f3F4DE7FaF5224fF05943AB1",
        "bridgeContract": "https://etherscan.io/address/0xf92cD566Ea4864356C5491c177A430C222d7e678",
        "assetContract": "https://etherscan.io/address/0x0202Be363B8a4820f3F4DE7FaF5224fF05943AB1",
        "coingeckoId": "unlend-finance"
      }
    },
    {
      "chainId": 101,
      "address": "VPjCJkR1uZGT9k9q7PsLArS5sEQtWgij8eZC8tysCy7",
      "symbol": "wORN",
      "name": "Orion Protocol (Wormhole)",
      "decimals": 8,
      "logoURI": "https://raw.githubusercontent.com/solana-labs/token-list/main/assets/mainnet/VPjCJkR1uZGT9k9q7PsLArS5sEQtWgij8eZC8tysCy7/logo.png",
      "tags": [
        "wrapped",
        "wormhole"
      ],
      "extensions": {
        "address": "0x0258F474786DdFd37ABCE6df6BBb1Dd5dfC4434a",
        "bridgeContract": "https://etherscan.io/address/0xf92cD566Ea4864356C5491c177A430C222d7e678",
        "assetContract": "https://etherscan.io/address/0x0258F474786DdFd37ABCE6df6BBb1Dd5dfC4434a",
        "coingeckoId": "orion-protocol"
      }
    },
    {
      "chainId": 101,
      "address": "CxzHZtzrm6bAz6iFCAGgCYCd3iQb5guUD7oQXKxdgk5c",
      "symbol": "wSRK",
      "name": "SparkPoint (Wormhole)",
      "decimals": 9,
      "logoURI": "https://raw.githubusercontent.com/solana-labs/token-list/main/assets/mainnet/CxzHZtzrm6bAz6iFCAGgCYCd3iQb5guUD7oQXKxdgk5c/logo.png",
      "tags": [
        "wrapped",
        "wormhole"
      ],
      "extensions": {
        "address": "0x0488401c3F535193Fa8Df029d9fFe615A06E74E6",
        "bridgeContract": "https://etherscan.io/address/0xf92cD566Ea4864356C5491c177A430C222d7e678",
        "assetContract": "https://etherscan.io/address/0x0488401c3F535193Fa8Df029d9fFe615A06E74E6",
        "coingeckoId": "sparkpoint"
      }
    },
    {
      "chainId": 101,
      "address": "FqMZWvmii4NNzhLBKGzkvGj3e3XTxNVDNSKDJnt9fVQV",
      "symbol": "wUMA",
      "name": "UMA Voting Token v1 (Wormhole)",
      "decimals": 9,
      "logoURI": "https://raw.githubusercontent.com/solana-labs/token-list/main/assets/mainnet/FqMZWvmii4NNzhLBKGzkvGj3e3XTxNVDNSKDJnt9fVQV/logo.png",
      "tags": [
        "wrapped",
        "wormhole"
      ],
      "extensions": {
        "address": "0x04Fa0d235C4abf4BcF4787aF4CF447DE572eF828",
        "bridgeContract": "https://etherscan.io/address/0xf92cD566Ea4864356C5491c177A430C222d7e678",
        "assetContract": "https://etherscan.io/address/0x04Fa0d235C4abf4BcF4787aF4CF447DE572eF828",
        "coingeckoId": "uma"
      }
    },
    {
      "chainId": 101,
      "address": "6GGNzF99kCG1ozQbP7M7EYW9zPbQGPMwTCCi2Dqx3qhU",
      "symbol": "wSkey",
      "name": "SmartKey (Wormhole)",
      "decimals": 8,
      "logoURI": "https://raw.githubusercontent.com/solana-labs/token-list/main/assets/mainnet/6GGNzF99kCG1ozQbP7M7EYW9zPbQGPMwTCCi2Dqx3qhU/logo.png",
      "tags": [
        "wrapped",
        "wormhole"
      ],
      "extensions": {
        "address": "0x06A01a4d579479Dd5D884EBf61A31727A3d8D442",
        "bridgeContract": "https://etherscan.io/address/0xf92cD566Ea4864356C5491c177A430C222d7e678",
        "assetContract": "https://etherscan.io/address/0x06A01a4d579479Dd5D884EBf61A31727A3d8D442",
        "coingeckoId": "smartkey"
      }
    },
    {
      "chainId": 101,
      "address": "Gc9rR2dUHfuYCJ8rU1Ye9fr8JoZZt9ZrfmXitQRLsxRW",
      "symbol": "wMIR",
      "name": "Wrapped MIR Token (Wormhole)",
      "decimals": 9,
      "logoURI": "https://raw.githubusercontent.com/solana-labs/token-list/main/assets/mainnet/Gc9rR2dUHfuYCJ8rU1Ye9fr8JoZZt9ZrfmXitQRLsxRW/logo.png",
      "tags": [
        "wrapped",
        "wormhole"
      ],
      "extensions": {
        "address": "0x09a3EcAFa817268f77BE1283176B946C4ff2E608",
        "bridgeContract": "https://etherscan.io/address/0xf92cD566Ea4864356C5491c177A430C222d7e678",
        "assetContract": "https://etherscan.io/address/0x09a3EcAFa817268f77BE1283176B946C4ff2E608",
        "coingeckoId": "mirror-protocol"
      }
    },
    {
      "chainId": 101,
      "address": "B8xDqdrHpYLNHQKQ4ARDKurxhkhn2gfZa8WRosCEzXnF",
      "symbol": "wGRO",
      "name": "Growth (Wormhole)",
      "decimals": 9,
      "logoURI": "https://raw.githubusercontent.com/solana-labs/token-list/main/assets/mainnet/B8xDqdrHpYLNHQKQ4ARDKurxhkhn2gfZa8WRosCEzXnF/logo.png",
      "tags": [
        "wrapped",
        "wormhole"
      ],
      "extensions": {
        "address": "0x09e64c2B61a5f1690Ee6fbeD9baf5D6990F8dFd0",
        "bridgeContract": "https://etherscan.io/address/0xf92cD566Ea4864356C5491c177A430C222d7e678",
        "assetContract": "https://etherscan.io/address/0x09e64c2B61a5f1690Ee6fbeD9baf5D6990F8dFd0",
        "coingeckoId": "growth-defi"
      }
    },
    {
      "chainId": 101,
      "address": "GE1X8ef7fcsJ93THx4CvV7BQsdEyEAyk61s2L5YfSXiL",
      "symbol": "wSTAKE",
      "name": "xDai (Wormhole)",
      "decimals": 9,
      "logoURI": "https://raw.githubusercontent.com/solana-labs/token-list/main/assets/mainnet/GE1X8ef7fcsJ93THx4CvV7BQsdEyEAyk61s2L5YfSXiL/logo.png",
      "tags": [
        "wrapped",
        "wormhole"
      ],
      "extensions": {
        "address": "0x0Ae055097C6d159879521C384F1D2123D1f195e6",
        "bridgeContract": "https://etherscan.io/address/0xf92cD566Ea4864356C5491c177A430C222d7e678",
        "assetContract": "https://etherscan.io/address/0x0Ae055097C6d159879521C384F1D2123D1f195e6",
        "coingeckoId": "xdai-stake"
      }
    },
    {
      "chainId": 101,
      "address": "7TK6QeyTsnTT6KsnK2tHHfh62mbjNuFWoyUc8vo3CmmU",
      "symbol": "wYFI",
      "name": "yearn.finance (Wormhole)",
      "decimals": 9,
      "logoURI": "https://raw.githubusercontent.com/solana-labs/token-list/main/assets/mainnet/7TK6QeyTsnTT6KsnK2tHHfh62mbjNuFWoyUc8vo3CmmU/logo.png",
      "tags": [
        "wrapped",
        "wormhole"
      ],
      "extensions": {
        "address": "0x0bc529c00C6401aEF6D220BE8C6Ea1667F6Ad93e",
        "bridgeContract": "https://etherscan.io/address/0xf92cD566Ea4864356C5491c177A430C222d7e678",
        "assetContract": "https://etherscan.io/address/0x0bc529c00C6401aEF6D220BE8C6Ea1667F6Ad93e",
        "coingeckoId": "yearn-finance"
      }
    },
    {
      "chainId": 101,
      "address": "CTtKth9uW7froBA6xCd2MP7BXjGFESdT1SyxUmbHovSw",
      "symbol": "wBAT",
      "name": "Basic Attention Token (Wormhole)",
      "decimals": 9,
      "logoURI": "https://raw.githubusercontent.com/solana-labs/token-list/main/assets/mainnet/CTtKth9uW7froBA6xCd2MP7BXjGFESdT1SyxUmbHovSw/logo.png",
      "tags": [
        "wrapped",
        "wormhole"
      ],
      "extensions": {
        "address": "0x0D8775F648430679A709E98d2b0Cb6250d2887EF",
        "bridgeContract": "https://etherscan.io/address/0xf92cD566Ea4864356C5491c177A430C222d7e678",
        "assetContract": "https://etherscan.io/address/0x0D8775F648430679A709E98d2b0Cb6250d2887EF",
        "coingeckoId": "basic-attention-token"
      }
    },
    {
      "chainId": 101,
      "address": "DrL2D4qCRCeNkQz3AJikLjBc3cS6fqqcQ3W7T9vbshCu",
      "symbol": "wMANA",
      "name": "Decentraland MANA (Wormhole)",
      "decimals": 9,
      "logoURI": "https://raw.githubusercontent.com/solana-labs/token-list/main/assets/mainnet/DrL2D4qCRCeNkQz3AJikLjBc3cS6fqqcQ3W7T9vbshCu/logo.png",
      "tags": [
        "wrapped",
        "wormhole"
      ],
      "extensions": {
        "address": "0x0F5D2fB29fb7d3CFeE444a200298f468908cC942",
        "bridgeContract": "https://etherscan.io/address/0xf92cD566Ea4864356C5491c177A430C222d7e678",
        "assetContract": "https://etherscan.io/address/0x0F5D2fB29fb7d3CFeE444a200298f468908cC942",
        "coingeckoId": "decentraland"
      }
    },
    {
      "chainId": 101,
      "address": "3cJKTW69FQDDCud7AhKHXZg126b3t73a2qVcVBS1BWjL",
      "symbol": "wXIO",
      "name": "XIO Network (Wormhole)",
      "decimals": 9,
      "logoURI": "https://raw.githubusercontent.com/solana-labs/token-list/main/assets/mainnet/3cJKTW69FQDDCud7AhKHXZg126b3t73a2qVcVBS1BWjL/logo.png",
      "tags": [
        "wrapped",
        "wormhole"
      ],
      "extensions": {
        "address": "0x0f7F961648aE6Db43C75663aC7E5414Eb79b5704",
        "bridgeContract": "https://etherscan.io/address/0xf92cD566Ea4864356C5491c177A430C222d7e678",
        "assetContract": "https://etherscan.io/address/0x0f7F961648aE6Db43C75663aC7E5414Eb79b5704",
        "coingeckoId": "xio"
      }
    },
    {
      "chainId": 101,
      "address": "CQivbzuRQLvZbqefKc5gLzhSzZzAaySAdMmTG7pFn41w",
      "symbol": "wLAYER",
      "name": "Unilayer (Wormhole)",
      "decimals": 9,
      "logoURI": "https://raw.githubusercontent.com/solana-labs/token-list/main/assets/mainnet/CQivbzuRQLvZbqefKc5gLzhSzZzAaySAdMmTG7pFn41w/logo.png",
      "tags": [
        "wrapped",
        "wormhole"
      ],
      "extensions": {
        "address": "0x0fF6ffcFDa92c53F615a4A75D982f399C989366b",
        "bridgeContract": "https://etherscan.io/address/0xf92cD566Ea4864356C5491c177A430C222d7e678",
        "assetContract": "https://etherscan.io/address/0x0fF6ffcFDa92c53F615a4A75D982f399C989366b",
        "coingeckoId": "unilayer"
      }
    },
    {
      "chainId": 101,
      "address": "C1LpKYrkVvWF5imsQ7JqJSZHj9NXNmJ5tEHkGTtLVH2L",
      "symbol": "wUMX",
      "name": "https://unimex.network/ (Wormhole)",
      "decimals": 9,
      "logoURI": "https://raw.githubusercontent.com/solana-labs/token-list/main/assets/mainnet/C1LpKYrkVvWF5imsQ7JqJSZHj9NXNmJ5tEHkGTtLVH2L/logo.png",
      "tags": [
        "wrapped",
        "wormhole"
      ],
      "extensions": {
        "address": "0x10Be9a8dAe441d276a5027936c3aADEd2d82bC15",
        "bridgeContract": "https://etherscan.io/address/0xf92cD566Ea4864356C5491c177A430C222d7e678",
        "assetContract": "https://etherscan.io/address/0x10Be9a8dAe441d276a5027936c3aADEd2d82bC15",
        "coingeckoId": "unimex-network"
      }
    },
    {
      "chainId": 101,
      "address": "8F3kZd9XEpFgNZ4fZnEAC5CJZLewnkNE8QCjdvorGWuW",
      "symbol": "w1INCH",
      "name": "1INCH Token (Wormhole)",
      "decimals": 9,
      "logoURI": "https://raw.githubusercontent.com/solana-labs/token-list/main/assets/mainnet/8F3kZd9XEpFgNZ4fZnEAC5CJZLewnkNE8QCjdvorGWuW/logo.png",
      "tags": [
        "wrapped",
        "wormhole"
      ],
      "extensions": {
        "address": "0x111111111117dC0aa78b770fA6A738034120C302",
        "bridgeContract": "https://etherscan.io/address/0xf92cD566Ea4864356C5491c177A430C222d7e678",
        "assetContract": "https://etherscan.io/address/0x111111111117dC0aa78b770fA6A738034120C302",
        "coingeckoId": "1inch"
      }
    },
    {
      "chainId": 101,
      "address": "H3UMboX4tnjba1Xw1a2VhUtkdgnrbmPvmDm6jaouQDN9",
      "symbol": "wARMOR",
      "name": "Armor (Wormhole)",
      "decimals": 9,
      "logoURI": "https://raw.githubusercontent.com/solana-labs/token-list/main/assets/mainnet/H3UMboX4tnjba1Xw1a2VhUtkdgnrbmPvmDm6jaouQDN9/logo.png",
      "tags": [
        "wrapped",
        "wormhole"
      ],
      "extensions": {
        "address": "0x1337DEF16F9B486fAEd0293eb623Dc8395dFE46a",
        "bridgeContract": "https://etherscan.io/address/0xf92cD566Ea4864356C5491c177A430C222d7e678",
        "assetContract": "https://etherscan.io/address/0x1337DEF16F9B486fAEd0293eb623Dc8395dFE46a",
        "coingeckoId": "armor"
      }
    },
    {
      "chainId": 101,
      "address": "Cw26Yz3rAN42mM5WpKriuGvbXnvRYmFA9sbBWH49KyqL",
      "symbol": "warNXM",
      "name": "Armor NXM (Wormhole)",
      "decimals": 9,
      "logoURI": "https://raw.githubusercontent.com/solana-labs/token-list/main/assets/mainnet/Cw26Yz3rAN42mM5WpKriuGvbXnvRYmFA9sbBWH49KyqL/logo.png",
      "tags": [
        "wrapped",
        "wormhole"
      ],
      "extensions": {
        "address": "0x1337DEF18C680aF1f9f45cBcab6309562975b1dD",
        "bridgeContract": "https://etherscan.io/address/0xf92cD566Ea4864356C5491c177A430C222d7e678",
        "assetContract": "https://etherscan.io/address/0x1337DEF18C680aF1f9f45cBcab6309562975b1dD",
        "coingeckoId": "armor-nxm"
      }
    },
    {
      "chainId": 101,
      "address": "3GVAecXsFP8xLFuAMMpg5NU4g5JK6h2NZWsQJ45wiw6b",
      "symbol": "wDPI",
      "name": "DefiPulse Index (Wormhole)",
      "decimals": 9,
      "logoURI": "https://raw.githubusercontent.com/solana-labs/token-list/main/assets/mainnet/3GVAecXsFP8xLFuAMMpg5NU4g5JK6h2NZWsQJ45wiw6b/logo.png",
      "tags": [
        "wrapped",
        "wormhole"
      ],
      "extensions": {
        "address": "0x1494CA1F11D487c2bBe4543E90080AeBa4BA3C2b",
        "bridgeContract": "https://etherscan.io/address/0xf92cD566Ea4864356C5491c177A430C222d7e678",
        "assetContract": "https://etherscan.io/address/0x1494CA1F11D487c2bBe4543E90080AeBa4BA3C2b",
        "coingeckoId": "defipulse-index"
      }
    },
    {
      "chainId": 101,
      "address": "AC4BK5yoEKn5hw6WpH3iWu56pEwigQdR48CiiqJ3R1pd",
      "symbol": "wDHC",
      "name": "DeltaHub Community (Wormhole)",
      "decimals": 9,
      "logoURI": "https://raw.githubusercontent.com/solana-labs/token-list/main/assets/mainnet/AC4BK5yoEKn5hw6WpH3iWu56pEwigQdR48CiiqJ3R1pd/logo.png",
      "tags": [
        "wrapped",
        "wormhole"
      ],
      "extensions": {
        "address": "0x152687Bc4A7FCC89049cF119F9ac3e5aCF2eE7ef",
        "bridgeContract": "https://etherscan.io/address/0xf92cD566Ea4864356C5491c177A430C222d7e678",
        "assetContract": "https://etherscan.io/address/0x152687Bc4A7FCC89049cF119F9ac3e5aCF2eE7ef",
        "coingeckoId": "deltahub-community"
      }
    },
    {
      "chainId": 101,
      "address": "7bXgNP7SEwrqbnfLBPgKDRKSGjVe7cjbuioRP23upF5H",
      "symbol": "wKEX",
      "name": "KIRA Network (Wormhole)",
      "decimals": 6,
      "logoURI": "https://raw.githubusercontent.com/solana-labs/token-list/main/assets/mainnet/7bXgNP7SEwrqbnfLBPgKDRKSGjVe7cjbuioRP23upF5H/logo.png",
      "tags": [
        "wrapped",
        "wormhole"
      ],
      "extensions": {
        "address": "0x16980b3B4a3f9D89E33311B5aa8f80303E5ca4F8",
        "bridgeContract": "https://etherscan.io/address/0xf92cD566Ea4864356C5491c177A430C222d7e678",
        "assetContract": "https://etherscan.io/address/0x16980b3B4a3f9D89E33311B5aa8f80303E5ca4F8",
        "coingeckoId": "kira-network"
      }
    },
    {
      "chainId": 101,
      "address": "5uC8Gj96sK6UG44AYLpbX3DUjKtBUxBrhHcM8JDtyYum",
      "symbol": "wEWTB",
      "name": "Energy Web Token Bridged (Wormhole)",
      "decimals": 9,
      "logoURI": "https://raw.githubusercontent.com/solana-labs/token-list/main/assets/mainnet/5uC8Gj96sK6UG44AYLpbX3DUjKtBUxBrhHcM8JDtyYum/logo.png",
      "tags": [
        "wrapped",
        "wormhole"
      ],
      "extensions": {
        "address": "0x178c820f862B14f316509ec36b13123DA19A6054",
        "bridgeContract": "https://etherscan.io/address/0xf92cD566Ea4864356C5491c177A430C222d7e678",
        "assetContract": "https://etherscan.io/address/0x178c820f862B14f316509ec36b13123DA19A6054",
        "coingeckoId": "energy-web-token"
      }
    },
    {
      "chainId": 101,
      "address": "EzeRaHuh1Xu1nDUypv1VWXcGsNJ71ncCJ8HeWuyg8atJ",
      "symbol": "wCC10",
      "name": "Cryptocurrency Top 10 Tokens Index (Wormhole)",
      "decimals": 9,
      "logoURI": "https://raw.githubusercontent.com/solana-labs/token-list/main/assets/mainnet/EzeRaHuh1Xu1nDUypv1VWXcGsNJ71ncCJ8HeWuyg8atJ/logo.png",
      "tags": [
        "wrapped",
        "wormhole"
      ],
      "extensions": {
        "address": "0x17aC188e09A7890a1844E5E65471fE8b0CcFadF3",
        "bridgeContract": "https://etherscan.io/address/0xf92cD566Ea4864356C5491c177A430C222d7e678",
        "assetContract": "https://etherscan.io/address/0x17aC188e09A7890a1844E5E65471fE8b0CcFadF3",
        "coingeckoId": "cryptocurrency-top-10-tokens-index"
      }
    },
    {
      "chainId": 101,
      "address": "CYzPVv1zB9RH6hRWRKprFoepdD8Y7Q5HefCqrybvetja",
      "symbol": "wAUDIO",
      "name": "Audius (Wormhole)",
      "decimals": 9,
      "logoURI": "https://raw.githubusercontent.com/solana-labs/token-list/main/assets/mainnet/CYzPVv1zB9RH6hRWRKprFoepdD8Y7Q5HefCqrybvetja/logo.png",
      "tags": [
        "wrapped",
        "wormhole"
      ],
      "extensions": {
        "address": "0x18aAA7115705e8be94bfFEBDE57Af9BFc265B998",
        "bridgeContract": "https://etherscan.io/address/0xf92cD566Ea4864356C5491c177A430C222d7e678",
        "assetContract": "https://etherscan.io/address/0x18aAA7115705e8be94bfFEBDE57Af9BFc265B998",
        "coingeckoId": "audius"
      }
    },
    {
      "chainId": 101,
      "address": "9yPmJNUp1qFV6LafdYdegZ8sCgC4oy6Rgt9WsDJqv3EX",
      "symbol": "wREP",
      "name": "Reputation (Wormhole)",
      "decimals": 9,
      "logoURI": "https://raw.githubusercontent.com/solana-labs/token-list/main/assets/mainnet/9yPmJNUp1qFV6LafdYdegZ8sCgC4oy6Rgt9WsDJqv3EX/logo.png",
      "tags": [
        "wrapped",
        "wormhole"
      ],
      "extensions": {
        "address": "0x1985365e9f78359a9B6AD760e32412f4a445E862",
        "bridgeContract": "https://etherscan.io/address/0xf92cD566Ea4864356C5491c177A430C222d7e678",
        "assetContract": "https://etherscan.io/address/0x1985365e9f78359a9B6AD760e32412f4a445E862"
      }
    },
    {
      "chainId": 101,
      "address": "CZxP1KtsfvMXZTGKR1fNwNChv8hGAfQrgVoENabN8zKU",
      "symbol": "wVSP",
      "name": "VesperToken (Wormhole)",
      "decimals": 9,
      "logoURI": "https://raw.githubusercontent.com/solana-labs/token-list/main/assets/mainnet/CZxP1KtsfvMXZTGKR1fNwNChv8hGAfQrgVoENabN8zKU/logo.png",
      "tags": [
        "wrapped",
        "wormhole"
      ],
      "extensions": {
        "address": "0x1b40183EFB4Dd766f11bDa7A7c3AD8982e998421",
        "bridgeContract": "https://etherscan.io/address/0xf92cD566Ea4864356C5491c177A430C222d7e678",
        "assetContract": "https://etherscan.io/address/0x1b40183EFB4Dd766f11bDa7A7c3AD8982e998421",
        "coingeckoId": "vesper-finance"
      }
    },
    {
      "chainId": 101,
      "address": "8cGPyDGT1mgG1iWzNjPmCDKSK9veJhoBAguq7rp7CjTe",
      "symbol": "wKP3R",
      "name": "Keep3rV1 (Wormhole)",
      "decimals": 9,
      "logoURI": "https://raw.githubusercontent.com/solana-labs/token-list/main/assets/mainnet/8cGPyDGT1mgG1iWzNjPmCDKSK9veJhoBAguq7rp7CjTe/logo.png",
      "tags": [
        "wrapped",
        "wormhole"
      ],
      "extensions": {
        "address": "0x1cEB5cB57C4D4E2b2433641b95Dd330A33185A44",
        "bridgeContract": "https://etherscan.io/address/0xf92cD566Ea4864356C5491c177A430C222d7e678",
        "assetContract": "https://etherscan.io/address/0x1cEB5cB57C4D4E2b2433641b95Dd330A33185A44",
        "coingeckoId": "keep3rv1"
      }
    },
    {
      "chainId": 101,
      "address": "DGghbWvncPL41U8TmUtXcGMgLeQqkaA2yM7UfcabftR8",
      "symbol": "wLEAD",
      "name": "Lead Token (Wormhole)",
      "decimals": 9,
      "logoURI": "https://raw.githubusercontent.com/solana-labs/token-list/main/assets/mainnet/DGghbWvncPL41U8TmUtXcGMgLeQqkaA2yM7UfcabftR8/logo.png",
      "tags": [
        "wrapped",
        "wormhole"
      ],
      "extensions": {
        "address": "0x1dD80016e3d4ae146Ee2EBB484e8edD92dacC4ce",
        "bridgeContract": "https://etherscan.io/address/0xf92cD566Ea4864356C5491c177A430C222d7e678",
        "assetContract": "https://etherscan.io/address/0x1dD80016e3d4ae146Ee2EBB484e8edD92dacC4ce",
        "coingeckoId": "lead-token"
      }
    },
    {
      "chainId": 101,
      "address": "3MVa4e32PaKmPxYUQ6n8vFkWtCma68Ld7e7fTktWDueQ",
      "symbol": "wUNI",
      "name": "Uniswap (Wormhole)",
      "decimals": 9,
      "logoURI": "https://raw.githubusercontent.com/solana-labs/token-list/main/assets/mainnet/3MVa4e32PaKmPxYUQ6n8vFkWtCma68Ld7e7fTktWDueQ/logo.png",
      "tags": [
        "wrapped",
        "wormhole"
      ],
      "extensions": {
        "address": "0x1f9840a85d5aF5bf1D1762F925BDADdC4201F984",
        "bridgeContract": "https://etherscan.io/address/0xf92cD566Ea4864356C5491c177A430C222d7e678",
        "assetContract": "https://etherscan.io/address/0x1f9840a85d5aF5bf1D1762F925BDADdC4201F984",
        "coingeckoId": "uniswap"
      }
    },
    {
      "chainId": 101,
      "address": "qfnqNqs3nCAHjnyCgLRDbBtq4p2MtHZxw8YjSyYhPoL",
      "symbol": "wWBTC",
      "name": "Wrapped BTC (Wormhole)",
      "decimals": 8,
      "logoURI": "https://raw.githubusercontent.com/solana-labs/token-list/main/assets/mainnet/qfnqNqs3nCAHjnyCgLRDbBtq4p2MtHZxw8YjSyYhPoL/logo.png",
      "tags": [
        "wrapped",
        "wormhole"
      ],
      "extensions": {
        "address": "0x2260FAC5E5542a773Aa44fBCfeDf7C193bc2C599",
        "bridgeContract": "https://etherscan.io/address/0xf92cD566Ea4864356C5491c177A430C222d7e678",
        "assetContract": "https://etherscan.io/address/0x2260FAC5E5542a773Aa44fBCfeDf7C193bc2C599",
        "coingeckoId": "wrapped-bitcoin"
      }
    },
    {
      "chainId": 101,
      "address": "8My83RG8Xa1EhXdDKHWq8BWZN1zF3XUrWL3TXCLjVPFh",
      "symbol": "wUNN",
      "name": "UNION Protocol Governance Token (Wormhole)",
      "decimals": 9,
      "logoURI": "https://raw.githubusercontent.com/solana-labs/token-list/main/assets/mainnet/8My83RG8Xa1EhXdDKHWq8BWZN1zF3XUrWL3TXCLjVPFh/logo.png",
      "tags": [
        "wrapped",
        "wormhole"
      ],
      "extensions": {
        "address": "0x226f7b842E0F0120b7E194D05432b3fd14773a9D",
        "bridgeContract": "https://etherscan.io/address/0xf92cD566Ea4864356C5491c177A430C222d7e678",
        "assetContract": "https://etherscan.io/address/0x226f7b842E0F0120b7E194D05432b3fd14773a9D",
        "coingeckoId": "union-protocol-governance-token"
      }
    },
    {
      "chainId": 101,
      "address": "6jVuhLJ2mzyZ8DyUcrDj8Qr6Q9bqbJnq4fAnMeEduDM9",
      "symbol": "wSOCKS",
      "name": "Unisocks Edition 0 (Wormhole)",
      "decimals": 9,
      "logoURI": "https://raw.githubusercontent.com/solana-labs/token-list/main/assets/mainnet/6jVuhLJ2mzyZ8DyUcrDj8Qr6Q9bqbJnq4fAnMeEduDM9/logo.png",
      "tags": [
        "wrapped",
        "wormhole"
      ],
      "extensions": {
        "address": "0x23B608675a2B2fB1890d3ABBd85c5775c51691d5",
        "bridgeContract": "https://etherscan.io/address/0xf92cD566Ea4864356C5491c177A430C222d7e678",
        "assetContract": "https://etherscan.io/address/0x23B608675a2B2fB1890d3ABBd85c5775c51691d5",
        "coingeckoId": "unisocks"
      }
    },
    {
      "chainId": 101,
      "address": "Az8PAQ7s6s5ZFgBiKKEizHt3SzDxXKZayDCtRZoC3452",
      "symbol": "wDEXT",
      "name": "DEXTools (Wormhole)",
      "decimals": 9,
      "logoURI": "https://raw.githubusercontent.com/solana-labs/token-list/main/assets/mainnet/Az8PAQ7s6s5ZFgBiKKEizHt3SzDxXKZayDCtRZoC3452/logo.png",
      "tags": [
        "wrapped",
        "wormhole"
      ],
      "extensions": {
        "address": "0x26CE25148832C04f3d7F26F32478a9fe55197166",
        "bridgeContract": "https://etherscan.io/address/0xf92cD566Ea4864356C5491c177A430C222d7e678",
        "assetContract": "https://etherscan.io/address/0x26CE25148832C04f3d7F26F32478a9fe55197166",
        "coingeckoId": "idextools"
      }
    },
    {
      "chainId": 101,
      "address": "ELSnGFd5XnSdYFFSgYQp7n89FEbDqxN4npuRLW4PPPLv",
      "symbol": "wHEX",
      "name": "HEX (Wormhole)",
      "decimals": 8,
      "logoURI": "https://raw.githubusercontent.com/solana-labs/token-list/main/assets/mainnet/ELSnGFd5XnSdYFFSgYQp7n89FEbDqxN4npuRLW4PPPLv/logo.png",
      "tags": [
        "wrapped",
        "wormhole"
      ],
      "extensions": {
        "address": "0x2b591e99afE9f32eAA6214f7B7629768c40Eeb39",
        "bridgeContract": "https://etherscan.io/address/0xf92cD566Ea4864356C5491c177A430C222d7e678",
        "assetContract": "https://etherscan.io/address/0x2b591e99afE9f32eAA6214f7B7629768c40Eeb39",
        "coingeckoId": "hex"
      }
    },
    {
      "chainId": 101,
      "address": "9iwfHhE7BJKNo4Eb1wX3p4uyJjEN9RoGLt4BvMdzZoiN",
      "symbol": "wCREAM",
      "name": "Cream (Wormhole)",
      "decimals": 9,
      "logoURI": "https://raw.githubusercontent.com/solana-labs/token-list/main/assets/mainnet/9iwfHhE7BJKNo4Eb1wX3p4uyJjEN9RoGLt4BvMdzZoiN/logo.png",
      "tags": [
        "wrapped",
        "wormhole"
      ],
      "extensions": {
        "address": "0x2ba592F78dB6436527729929AAf6c908497cB200",
        "bridgeContract": "https://etherscan.io/address/0xf92cD566Ea4864356C5491c177A430C222d7e678",
        "assetContract": "https://etherscan.io/address/0x2ba592F78dB6436527729929AAf6c908497cB200",
        "coingeckoId": "cream-2"
      }
    },
    {
      "chainId": 101,
      "address": "DdiXkfDGhLiKyw889QC4nmcxSwMqarLBtrDofPJyx7bt",
      "symbol": "wYFIM",
      "name": "yfi.mobi (Wormhole)",
      "decimals": 9,
      "logoURI": "https://raw.githubusercontent.com/solana-labs/token-list/main/assets/mainnet/DdiXkfDGhLiKyw889QC4nmcxSwMqarLBtrDofPJyx7bt/logo.png",
      "tags": [
        "wrapped",
        "wormhole"
      ],
      "extensions": {
        "address": "0x2e2f3246b6c65CCc4239c9Ee556EC143a7E5DE2c",
        "bridgeContract": "https://etherscan.io/address/0xf92cD566Ea4864356C5491c177A430C222d7e678",
        "assetContract": "https://etherscan.io/address/0x2e2f3246b6c65CCc4239c9Ee556EC143a7E5DE2c",
        "coingeckoId": "yfimobi"
      }
    },
    {
      "chainId": 101,
      "address": "6wdcYNvUyHCerSiGbChkvGBF6Qzju1YP5qpXRQ4tqdZ3",
      "symbol": "wZEE",
      "name": "ZeroSwapToken (Wormhole)",
      "decimals": 9,
      "logoURI": "https://raw.githubusercontent.com/solana-labs/token-list/main/assets/mainnet/6wdcYNvUyHCerSiGbChkvGBF6Qzju1YP5qpXRQ4tqdZ3/logo.png",
      "tags": [
        "wrapped",
        "wormhole"
      ],
      "extensions": {
        "address": "0x2eDf094dB69d6Dcd487f1B3dB9febE2eeC0dd4c5",
        "bridgeContract": "https://etherscan.io/address/0xf92cD566Ea4864356C5491c177A430C222d7e678",
        "assetContract": "https://etherscan.io/address/0x2eDf094dB69d6Dcd487f1B3dB9febE2eeC0dd4c5",
        "coingeckoId": "zeroswap"
      }
    },
    {
      "chainId": 101,
      "address": "4xh8iC54UgaNpY4h34rxfZBSc9L2fBB8gWcYtDGHjxhN",
      "symbol": "wwANATHA",
      "name": "Wrapped ANATHA (Wormhole)",
      "decimals": 9,
      "logoURI": "https://raw.githubusercontent.com/solana-labs/token-list/main/assets/mainnet/4xh8iC54UgaNpY4h34rxfZBSc9L2fBB8gWcYtDGHjxhN/logo.png",
      "tags": [
        "wrapped",
        "wormhole"
      ],
      "extensions": {
        "address": "0x3383c5a8969Dc413bfdDc9656Eb80A1408E4bA20",
        "bridgeContract": "https://etherscan.io/address/0xf92cD566Ea4864356C5491c177A430C222d7e678",
        "assetContract": "https://etherscan.io/address/0x3383c5a8969Dc413bfdDc9656Eb80A1408E4bA20",
        "coingeckoId": "wrapped-anatha"
      }
    },
    {
      "chainId": 101,
      "address": "5Jq6S9HYqfG6TUMjjsKpnfis7utUAB69JiEGkkypdmgP",
      "symbol": "wRAMP",
      "name": "RAMP DEFI (Wormhole)",
      "decimals": 9,
      "logoURI": "https://raw.githubusercontent.com/solana-labs/token-list/main/assets/mainnet/5Jq6S9HYqfG6TUMjjsKpnfis7utUAB69JiEGkkypdmgP/logo.png",
      "tags": [
        "wrapped",
        "wormhole"
      ],
      "extensions": {
        "address": "0x33D0568941C0C64ff7e0FB4fbA0B11BD37deEd9f",
        "bridgeContract": "https://etherscan.io/address/0xf92cD566Ea4864356C5491c177A430C222d7e678",
        "assetContract": "https://etherscan.io/address/0x33D0568941C0C64ff7e0FB4fbA0B11BD37deEd9f",
        "coingeckoId": "ramp"
      }
    },
    {
      "chainId": 101,
      "address": "6uMUH5ztnj6AKYvL71EZgcyyRxjyBC5LVkscA5LrBc3c",
      "symbol": "wPRQ",
      "name": "Parsiq Token (Wormhole)",
      "decimals": 9,
      "logoURI": "https://raw.githubusercontent.com/solana-labs/token-list/main/assets/mainnet/6uMUH5ztnj6AKYvL71EZgcyyRxjyBC5LVkscA5LrBc3c/logo.png",
      "tags": [
        "wrapped",
        "wormhole"
      ],
      "extensions": {
        "address": "0x362bc847A3a9637d3af6624EeC853618a43ed7D2",
        "bridgeContract": "https://etherscan.io/address/0xf92cD566Ea4864356C5491c177A430C222d7e678",
        "assetContract": "https://etherscan.io/address/0x362bc847A3a9637d3af6624EeC853618a43ed7D2",
        "coingeckoId": "parsiq"
      }
    },
    {
      "chainId": 101,
      "address": "42gecM46tdSiYZN2CK1ek5raCxnzQf1xfhoKAf3F7Y5k",
      "symbol": "wSLP",
      "name": "Small Love Potion (Wormhole)",
      "decimals": 0,
      "logoURI": "https://raw.githubusercontent.com/solana-labs/token-list/main/assets/mainnet/42gecM46tdSiYZN2CK1ek5raCxnzQf1xfhoKAf3F7Y5k/logo.png",
      "tags": [
        "wrapped",
        "wormhole"
      ],
      "extensions": {
        "address": "0x37236CD05b34Cc79d3715AF2383E96dd7443dCF1",
        "bridgeContract": "https://etherscan.io/address/0xf92cD566Ea4864356C5491c177A430C222d7e678",
        "assetContract": "https://etherscan.io/address/0x37236CD05b34Cc79d3715AF2383E96dd7443dCF1",
        "coingeckoId": "smooth-love-potion"
      }
    },
    {
      "chainId": 101,
      "address": "F6M9DW1cWw7EtFK9m2ukvT9WEvtEbdZfTzZTtDeBcnAf",
      "symbol": "wSAND",
      "name": "SAND (Wormhole)",
      "decimals": 9,
      "logoURI": "https://raw.githubusercontent.com/solana-labs/token-list/main/assets/mainnet/F6M9DW1cWw7EtFK9m2ukvT9WEvtEbdZfTzZTtDeBcnAf/logo.png",
      "tags": [
        "wrapped",
        "wormhole"
      ],
      "extensions": {
        "address": "0x3845badAde8e6dFF049820680d1F14bD3903a5d0",
        "bridgeContract": "https://etherscan.io/address/0xf92cD566Ea4864356C5491c177A430C222d7e678",
        "assetContract": "https://etherscan.io/address/0x3845badAde8e6dFF049820680d1F14bD3903a5d0",
        "coingeckoId": "the-sandbox"
      }
    },
    {
      "chainId": 101,
      "address": "G27M8w6G4hwatMNFi46DPAUR1YkxSmRNFKus7SgYLoDy",
      "symbol": "wCVP",
      "name": "Concentrated Voting Power (Wormhole)",
      "decimals": 9,
      "logoURI": "https://raw.githubusercontent.com/solana-labs/token-list/main/assets/mainnet/G27M8w6G4hwatMNFi46DPAUR1YkxSmRNFKus7SgYLoDy/logo.png",
      "tags": [
        "wrapped",
        "wormhole"
      ],
      "extensions": {
        "address": "0x38e4adB44ef08F22F5B5b76A8f0c2d0dCbE7DcA1",
        "bridgeContract": "https://etherscan.io/address/0xf92cD566Ea4864356C5491c177A430C222d7e678",
        "assetContract": "https://etherscan.io/address/0x38e4adB44ef08F22F5B5b76A8f0c2d0dCbE7DcA1",
        "coingeckoId": "concentrated-voting-power"
      }
    },
    {
      "chainId": 101,
      "address": "FjucGZpcdVXaWJH21pbrGQaKNszsGsJqbAXu4sJywKJa",
      "symbol": "wREN",
      "name": "Republic Token (Wormhole)",
      "decimals": 9,
      "logoURI": "https://raw.githubusercontent.com/solana-labs/token-list/main/assets/mainnet/FjucGZpcdVXaWJH21pbrGQaKNszsGsJqbAXu4sJywKJa/logo.png",
      "tags": [
        "wrapped",
        "wormhole"
      ],
      "extensions": {
        "address": "0x408e41876cCCDC0F92210600ef50372656052a38",
        "bridgeContract": "https://etherscan.io/address/0xf92cD566Ea4864356C5491c177A430C222d7e678",
        "assetContract": "https://etherscan.io/address/0x408e41876cCCDC0F92210600ef50372656052a38",
        "coingeckoId": "republic-protocol"
      }
    },
    {
      "chainId": 101,
      "address": "5kvugu18snfGRu1PykMfRzYfUxJYs3smk1PWQcGo6Z8a",
      "symbol": "wXOR",
      "name": "Sora (Wormhole)",
      "decimals": 9,
      "logoURI": "https://raw.githubusercontent.com/solana-labs/token-list/main/assets/mainnet/5kvugu18snfGRu1PykMfRzYfUxJYs3smk1PWQcGo6Z8a/logo.png",
      "tags": [
        "wrapped",
        "wormhole"
      ],
      "extensions": {
        "address": "0x40FD72257597aA14C7231A7B1aaa29Fce868F677",
        "bridgeContract": "https://etherscan.io/address/0xf92cD566Ea4864356C5491c177A430C222d7e678",
        "assetContract": "https://etherscan.io/address/0x40FD72257597aA14C7231A7B1aaa29Fce868F677",
        "coingeckoId": "sora"
      }
    },
    {
      "chainId": 101,
      "address": "3EKQDmiXj8yLBFpZca4coxBpP8XJCzmjVgUdVydSmaaT",
      "symbol": "wFUN",
      "name": "FunFair (Wormhole)",
      "decimals": 8,
      "logoURI": "https://raw.githubusercontent.com/solana-labs/token-list/main/assets/mainnet/3EKQDmiXj8yLBFpZca4coxBpP8XJCzmjVgUdVydSmaaT/logo.png",
      "tags": [
        "wrapped",
        "wormhole"
      ],
      "extensions": {
        "address": "0x419D0d8BdD9aF5e606Ae2232ed285Aff190E711b",
        "bridgeContract": "https://etherscan.io/address/0xf92cD566Ea4864356C5491c177A430C222d7e678",
        "assetContract": "https://etherscan.io/address/0x419D0d8BdD9aF5e606Ae2232ed285Aff190E711b",
        "coingeckoId": "funfair"
      }
    },
    {
      "chainId": 101,
      "address": "6J9soByB65WUamsEG8KSPdphBV1oCoGvr5QpaUaY3r19",
      "symbol": "wPICKLE",
      "name": "PickleToken (Wormhole)",
      "decimals": 9,
      "logoURI": "https://raw.githubusercontent.com/solana-labs/token-list/main/assets/mainnet/6J9soByB65WUamsEG8KSPdphBV1oCoGvr5QpaUaY3r19/logo.png",
      "tags": [
        "wrapped",
        "wormhole"
      ],
      "extensions": {
        "address": "0x429881672B9AE42b8EbA0E26cD9C73711b891Ca5",
        "bridgeContract": "https://etherscan.io/address/0xf92cD566Ea4864356C5491c177A430C222d7e678",
        "assetContract": "https://etherscan.io/address/0x429881672B9AE42b8EbA0E26cD9C73711b891Ca5",
        "coingeckoId": "pickle-finance"
      }
    },
    {
      "chainId": 101,
      "address": "HEsqFznmAERPUmMWHtDWYAZRoFbNHZpuNuFrPio68Zp1",
      "symbol": "wPAXG",
      "name": "Paxos Gold (Wormhole)",
      "decimals": 9,
      "logoURI": "https://raw.githubusercontent.com/solana-labs/token-list/main/assets/mainnet/HEsqFznmAERPUmMWHtDWYAZRoFbNHZpuNuFrPio68Zp1/logo.png",
      "tags": [
        "wrapped",
        "wormhole"
      ],
      "extensions": {
        "address": "0x45804880De22913dAFE09f4980848ECE6EcbAf78",
        "bridgeContract": "https://etherscan.io/address/0xf92cD566Ea4864356C5491c177A430C222d7e678",
        "assetContract": "https://etherscan.io/address/0x45804880De22913dAFE09f4980848ECE6EcbAf78",
        "coingeckoId": "pax-gold"
      }
    },
    {
      "chainId": 101,
      "address": "BrtLvpVCwVDH5Jpqjtiuhh8wKYA5b3NZCnsSftr61viv",
      "symbol": "wQNT",
      "name": "Quant (Wormhole)",
      "decimals": 9,
      "logoURI": "https://raw.githubusercontent.com/solana-labs/token-list/main/assets/mainnet/BrtLvpVCwVDH5Jpqjtiuhh8wKYA5b3NZCnsSftr61viv/logo.png",
      "tags": [
        "wrapped",
        "wormhole"
      ],
      "extensions": {
        "address": "0x4a220E6096B25EADb88358cb44068A3248254675",
        "bridgeContract": "https://etherscan.io/address/0xf92cD566Ea4864356C5491c177A430C222d7e678",
        "assetContract": "https://etherscan.io/address/0x4a220E6096B25EADb88358cb44068A3248254675",
        "coingeckoId": "quant-network"
      }
    },
    {
      "chainId": 101,
      "address": "8DRgurhcQPJeCqQEpbeYGUmwAz2tETbyWUYLUU4Q7goM",
      "symbol": "wORAI",
      "name": "Oraichain Token (Wormhole)",
      "decimals": 9,
      "logoURI": "https://raw.githubusercontent.com/solana-labs/token-list/main/assets/mainnet/8DRgurhcQPJeCqQEpbeYGUmwAz2tETbyWUYLUU4Q7goM/logo.png",
      "tags": [
        "wrapped",
        "wormhole"
      ],
      "extensions": {
        "address": "0x4c11249814f11b9346808179Cf06e71ac328c1b5",
        "bridgeContract": "https://etherscan.io/address/0xf92cD566Ea4864356C5491c177A430C222d7e678",
        "assetContract": "https://etherscan.io/address/0x4c11249814f11b9346808179Cf06e71ac328c1b5",
        "coingeckoId": "oraichain-token"
      }
    },
    {
      "chainId": 101,
      "address": "4e5cqAsZ7wQqwLi7AApS9CgN8Yaho5TvkhvcLaGyiuzL",
      "symbol": "wTRU",
      "name": "TrustToken (Wormhole)",
      "decimals": 8,
      "logoURI": "https://raw.githubusercontent.com/solana-labs/token-list/main/assets/mainnet/4e5cqAsZ7wQqwLi7AApS9CgN8Yaho5TvkhvcLaGyiuzL/logo.png",
      "tags": [
        "wrapped",
        "wormhole"
      ],
      "extensions": {
        "address": "0x4C19596f5aAfF459fA38B0f7eD92F11AE6543784",
        "bridgeContract": "https://etherscan.io/address/0xf92cD566Ea4864356C5491c177A430C222d7e678",
        "assetContract": "https://etherscan.io/address/0x4C19596f5aAfF459fA38B0f7eD92F11AE6543784",
        "coingeckoId": "truefi"
      }
    },
    {
      "chainId": 101,
      "address": "HkhBUKSct2V93Z35apDmXthkRvH4yvMovLyv8s8idDgP",
      "symbol": "wMCB",
      "name": "MCDEX Token (Wormhole)",
      "decimals": 9,
      "logoURI": "https://raw.githubusercontent.com/solana-labs/token-list/main/assets/mainnet/HkhBUKSct2V93Z35apDmXthkRvH4yvMovLyv8s8idDgP/logo.png",
      "tags": [
        "wrapped",
        "wormhole"
      ],
      "extensions": {
        "address": "0x4e352cF164E64ADCBad318C3a1e222E9EBa4Ce42",
        "bridgeContract": "https://etherscan.io/address/0xf92cD566Ea4864356C5491c177A430C222d7e678",
        "assetContract": "https://etherscan.io/address/0x4e352cF164E64ADCBad318C3a1e222E9EBa4Ce42",
        "coingeckoId": "mcdex"
      }
    },
    {
      "chainId": 101,
      "address": "Eof7wbYsHZKaoyUGwM7Nfkoo6zQW4U7uWXqz2hoQzSkK",
      "symbol": "wNU",
      "name": "NuCypher (Wormhole)",
      "decimals": 9,
      "logoURI": "https://raw.githubusercontent.com/solana-labs/token-list/main/assets/mainnet/Eof7wbYsHZKaoyUGwM7Nfkoo6zQW4U7uWXqz2hoQzSkK/logo.png",
      "tags": [
        "wrapped",
        "wormhole"
      ],
      "extensions": {
        "address": "0x4fE83213D56308330EC302a8BD641f1d0113A4Cc",
        "bridgeContract": "https://etherscan.io/address/0xf92cD566Ea4864356C5491c177A430C222d7e678",
        "assetContract": "https://etherscan.io/address/0x4fE83213D56308330EC302a8BD641f1d0113A4Cc",
        "coingeckoId": "nucypher"
      }
    },
    {
      "chainId": 101,
      "address": "5CmA1HTVZt5NRtwiUrqWrcnT5JRW5zHe6uQXfP7SDUNz",
      "symbol": "wRAZOR",
      "name": "RAZOR (Wormhole)",
      "decimals": 9,
      "logoURI": "https://raw.githubusercontent.com/solana-labs/token-list/main/assets/mainnet/5CmA1HTVZt5NRtwiUrqWrcnT5JRW5zHe6uQXfP7SDUNz/logo.png",
      "tags": [
        "wrapped",
        "wormhole"
      ],
      "extensions": {
        "address": "0x50DE6856358Cc35f3A9a57eAAA34BD4cB707d2cd",
        "bridgeContract": "https://etherscan.io/address/0xf92cD566Ea4864356C5491c177A430C222d7e678",
        "assetContract": "https://etherscan.io/address/0x50DE6856358Cc35f3A9a57eAAA34BD4cB707d2cd",
        "coingeckoId": "razor-network"
      }
    },
    {
      "chainId": 101,
      "address": "6msNYXzSVtjinqapq2xcvBb5NRq4YTPAi7wc5Jx8M8TS",
      "symbol": "wLINK",
      "name": "ChainLink Token (Wormhole)",
      "decimals": 9,
      "logoURI": "https://raw.githubusercontent.com/solana-labs/token-list/main/assets/mainnet/6msNYXzSVtjinqapq2xcvBb5NRq4YTPAi7wc5Jx8M8TS/logo.png",
      "tags": [
        "wrapped",
        "wormhole"
      ],
      "extensions": {
        "address": "0x514910771AF9Ca656af840dff83E8264EcF986CA",
        "bridgeContract": "https://etherscan.io/address/0xf92cD566Ea4864356C5491c177A430C222d7e678",
        "assetContract": "https://etherscan.io/address/0x514910771AF9Ca656af840dff83E8264EcF986CA",
        "coingeckoId": "chainlink"
      }
    },
    {
      "chainId": 101,
      "address": "BX2gcRRS12iqFzKCpvTt4krBBYNymR9JBDZBxzfFLnbF",
      "symbol": "weRSDL",
      "name": "UnFederalReserveToken (Wormhole)",
      "decimals": 9,
      "logoURI": "https://raw.githubusercontent.com/solana-labs/token-list/main/assets/mainnet/BX2gcRRS12iqFzKCpvTt4krBBYNymR9JBDZBxzfFLnbF/logo.png",
      "tags": [
        "wrapped",
        "wormhole"
      ],
      "extensions": {
        "address": "0x5218E472cFCFE0b64A064F055B43b4cdC9EfD3A6",
        "bridgeContract": "https://etherscan.io/address/0xf92cD566Ea4864356C5491c177A430C222d7e678",
        "assetContract": "https://etherscan.io/address/0x5218E472cFCFE0b64A064F055B43b4cdC9EfD3A6",
        "coingeckoId": "unfederalreserve"
      }
    },
    {
      "chainId": 101,
      "address": "CCGLdsokcybeF8NrCcu1RSQK8isNBjBA58kVEMTHTKjx",
      "symbol": "wsUSD",
      "name": "Synth sUSD (Wormhole)",
      "decimals": 9,
      "logoURI": "https://raw.githubusercontent.com/solana-labs/token-list/main/assets/mainnet/CCGLdsokcybeF8NrCcu1RSQK8isNBjBA58kVEMTHTKjx/logo.png",
      "tags": [
        "wrapped",
        "wormhole"
      ],
      "extensions": {
        "address": "0x57Ab1ec28D129707052df4dF418D58a2D46d5f51",
        "bridgeContract": "https://etherscan.io/address/0xf92cD566Ea4864356C5491c177A430C222d7e678",
        "assetContract": "https://etherscan.io/address/0x57Ab1ec28D129707052df4dF418D58a2D46d5f51",
        "coingeckoId": "nusd"
      }
    },
    {
      "chainId": 101,
      "address": "FP9ogG7hTdfcTJwn4prF9AVEcfcjLq1GtkqYM4oRn7eY",
      "symbol": "wHEGIC",
      "name": "Hegic (Wormhole)",
      "decimals": 9,
      "logoURI": "https://raw.githubusercontent.com/solana-labs/token-list/main/assets/mainnet/FP9ogG7hTdfcTJwn4prF9AVEcfcjLq1GtkqYM4oRn7eY/logo.png",
      "tags": [
        "wrapped",
        "wormhole"
      ],
      "extensions": {
        "address": "0x584bC13c7D411c00c01A62e8019472dE68768430",
        "bridgeContract": "https://etherscan.io/address/0xf92cD566Ea4864356C5491c177A430C222d7e678",
        "assetContract": "https://etherscan.io/address/0x584bC13c7D411c00c01A62e8019472dE68768430",
        "coingeckoId": "hegic"
      }
    },
    {
      "chainId": 101,
      "address": "DboP5vvYUVjmKSHKJ1YFHwmv41KtUscnYgzjmPgHwQVn",
      "symbol": "wXFI",
      "name": "Xfinance (Wormhole)",
      "decimals": 9,
      "logoURI": "https://raw.githubusercontent.com/solana-labs/token-list/main/assets/mainnet/DboP5vvYUVjmKSHKJ1YFHwmv41KtUscnYgzjmPgHwQVn/logo.png",
      "tags": [
        "wrapped",
        "wormhole"
      ],
      "extensions": {
        "address": "0x5BEfBB272290dD5b8521D4a938f6c4757742c430",
        "bridgeContract": "https://etherscan.io/address/0xf92cD566Ea4864356C5491c177A430C222d7e678",
        "assetContract": "https://etherscan.io/address/0x5BEfBB272290dD5b8521D4a938f6c4757742c430",
        "coingeckoId": "xfinance"
      }
    },
    {
      "chainId": 101,
      "address": "6c4U9yxGzVjejSJJXrdX8wtt532Et6MrBUZc2oK5j6w5",
      "symbol": "wDEXTF",
      "name": "DEXTF Token (Wormhole)",
      "decimals": 9,
      "logoURI": "https://raw.githubusercontent.com/solana-labs/token-list/main/assets/mainnet/6c4U9yxGzVjejSJJXrdX8wtt532Et6MrBUZc2oK5j6w5/logo.png",
      "tags": [
        "wrapped",
        "wormhole"
      ],
      "extensions": {
        "address": "0x5F64Ab1544D28732F0A24F4713c2C8ec0dA089f0",
        "bridgeContract": "https://etherscan.io/address/0xf92cD566Ea4864356C5491c177A430C222d7e678",
        "assetContract": "https://etherscan.io/address/0x5F64Ab1544D28732F0A24F4713c2C8ec0dA089f0",
        "coingeckoId": "dextf"
      }
    },
    {
      "chainId": 101,
      "address": "JuXkRYNw54rujC7SPWcAM4ArLgA5x8nDQbS8xHAr6MA",
      "symbol": "wRLC",
      "name": "iExec RLC (Wormhole)",
      "decimals": 9,
      "logoURI": "https://raw.githubusercontent.com/solana-labs/token-list/main/assets/mainnet/JuXkRYNw54rujC7SPWcAM4ArLgA5x8nDQbS8xHAr6MA/logo.png",
      "tags": [
        "wrapped",
        "wormhole"
      ],
      "extensions": {
        "address": "0x607F4C5BB672230e8672085532f7e901544a7375",
        "bridgeContract": "https://etherscan.io/address/0xf92cD566Ea4864356C5491c177A430C222d7e678",
        "assetContract": "https://etherscan.io/address/0x607F4C5BB672230e8672085532f7e901544a7375",
        "coingeckoId": "iexec-rlc"
      }
    },
    {
      "chainId": 101,
      "address": "7NfgSkv6kZ6ZWP6SJPtMuaUYGVEngVK8UFnaFTPk3QsM",
      "symbol": "wCORE",
      "name": "cVault.finance (Wormhole)",
      "decimals": 9,
      "logoURI": "https://raw.githubusercontent.com/solana-labs/token-list/main/assets/mainnet/7NfgSkv6kZ6ZWP6SJPtMuaUYGVEngVK8UFnaFTPk3QsM/logo.png",
      "tags": [
        "wrapped",
        "wormhole"
      ],
      "extensions": {
        "address": "0x62359Ed7505Efc61FF1D56fEF82158CcaffA23D7",
        "bridgeContract": "https://etherscan.io/address/0xf92cD566Ea4864356C5491c177A430C222d7e678",
        "assetContract": "https://etherscan.io/address/0x62359Ed7505Efc61FF1D56fEF82158CcaffA23D7",
        "coingeckoId": "cvault-finance"
      }
    },
    {
      "chainId": 101,
      "address": "AqLKDJiGL4wXKPAfzNom3xEdQwgj2LTCE4k34gzvZsE6",
      "symbol": "wCFi",
      "name": "CyberFi Token (Wormhole)",
      "decimals": 9,
      "logoURI": "https://raw.githubusercontent.com/solana-labs/token-list/main/assets/mainnet/AqLKDJiGL4wXKPAfzNom3xEdQwgj2LTCE4k34gzvZsE6/logo.png",
      "tags": [
        "wrapped",
        "wormhole"
      ],
      "extensions": {
        "address": "0x63b4f3e3fa4e438698CE330e365E831F7cCD1eF4",
        "bridgeContract": "https://etherscan.io/address/0xf92cD566Ea4864356C5491c177A430C222d7e678",
        "assetContract": "https://etherscan.io/address/0x63b4f3e3fa4e438698CE330e365E831F7cCD1eF4",
        "coingeckoId": "cyberfi"
      }
    },
    {
      "chainId": 101,
      "address": "FLrjpCRrd4GffHu8MVYGvuLxYLuBGVaXsnCecw3Effci",
      "symbol": "wWISE",
      "name": "Wise Token (Wormhole)",
      "decimals": 9,
      "logoURI": "https://raw.githubusercontent.com/solana-labs/token-list/main/assets/mainnet/FLrjpCRrd4GffHu8MVYGvuLxYLuBGVaXsnCecw3Effci/logo.png",
      "tags": [
        "wrapped",
        "wormhole"
      ],
      "extensions": {
        "address": "0x66a0f676479Cee1d7373f3DC2e2952778BfF5bd6",
        "bridgeContract": "https://etherscan.io/address/0xf92cD566Ea4864356C5491c177A430C222d7e678",
        "assetContract": "https://etherscan.io/address/0x66a0f676479Cee1d7373f3DC2e2952778BfF5bd6",
        "coingeckoId": "wise-token11"
      }
    },
    {
      "chainId": 101,
      "address": "GaMPhVyp1xd9xJuPskDEzQzp8mKfEjAmhny8NX7y7YKc",
      "symbol": "wGNO",
      "name": "Gnosis Token (Wormhole)",
      "decimals": 9,
      "logoURI": "https://raw.githubusercontent.com/solana-labs/token-list/main/assets/mainnet/GaMPhVyp1xd9xJuPskDEzQzp8mKfEjAmhny8NX7y7YKc/logo.png",
      "tags": [
        "wrapped",
        "wormhole"
      ],
      "extensions": {
        "address": "0x6810e776880C02933D47DB1b9fc05908e5386b96",
        "bridgeContract": "https://etherscan.io/address/0xf92cD566Ea4864356C5491c177A430C222d7e678",
        "assetContract": "https://etherscan.io/address/0x6810e776880C02933D47DB1b9fc05908e5386b96",
        "coingeckoId": "gnosis"
      }
    },
    {
      "chainId": 101,
      "address": "CCAQZHBVWKDukT68PZ3LenDs7apibeSYeJ3jHE8NzBC5",
      "symbol": "wPOOLZ",
      "name": "$Poolz Finance (Wormhole)",
      "decimals": 9,
      "logoURI": "https://raw.githubusercontent.com/solana-labs/token-list/main/assets/mainnet/CCAQZHBVWKDukT68PZ3LenDs7apibeSYeJ3jHE8NzBC5/logo.png",
      "tags": [
        "wrapped",
        "wormhole"
      ],
      "extensions": {
        "address": "0x69A95185ee2a045CDC4bCd1b1Df10710395e4e23",
        "bridgeContract": "https://etherscan.io/address/0xf92cD566Ea4864356C5491c177A430C222d7e678",
        "assetContract": "https://etherscan.io/address/0x69A95185ee2a045CDC4bCd1b1Df10710395e4e23",
        "coingeckoId": "poolz-finance"
      }
    },
    {
      "chainId": 101,
      "address": "FYpdBuyAHSbdaAyD1sKkxyLWbAP8uUW9h6uvdhK74ij1",
      "symbol": "wDAI",
      "name": "Dai Stablecoin (Wormhole)",
      "decimals": 9,
      "logoURI": "https://raw.githubusercontent.com/solana-labs/token-list/main/assets/mainnet/FYpdBuyAHSbdaAyD1sKkxyLWbAP8uUW9h6uvdhK74ij1/logo.png",
      "tags": [
        "wrapped",
        "wormhole"
      ],
      "extensions": {
        "address": "0x6B175474E89094C44Da98b954EedeAC495271d0F",
        "bridgeContract": "https://etherscan.io/address/0xf92cD566Ea4864356C5491c177A430C222d7e678",
        "assetContract": "https://etherscan.io/address/0x6B175474E89094C44Da98b954EedeAC495271d0F",
        "coingeckoId": "dai"
      }
    },
    {
      "chainId": 101,
      "address": "HbMGwfGjGPchtaPwyrtJFy8APZN5w1hi63xnzmj1f23v",
      "symbol": "wSUSHI",
      "name": "SushiSwap (Wormhole)",
      "decimals": 9,
      "logoURI": "https://raw.githubusercontent.com/solana-labs/token-list/main/assets/mainnet/HbMGwfGjGPchtaPwyrtJFy8APZN5w1hi63xnzmj1f23v/logo.png",
      "tags": [
        "wrapped",
        "wormhole"
      ],
      "extensions": {
        "address": "0x6B3595068778DD592e39A122f4f5a5cF09C90fE2",
        "bridgeContract": "https://etherscan.io/address/0xf92cD566Ea4864356C5491c177A430C222d7e678",
        "assetContract": "https://etherscan.io/address/0x6B3595068778DD592e39A122f4f5a5cF09C90fE2",
        "coingeckoId": "sushi"
      }
    },
    {
      "chainId": 101,
      "address": "6Tmi8TZasqdxWB59uE5Zw9VLKecuCbsLSsPEqoMpmozA",
      "symbol": "wFYZ",
      "name": "Fyooz (Wormhole)",
      "decimals": 9,
      "logoURI": "https://raw.githubusercontent.com/solana-labs/token-list/main/assets/mainnet/6Tmi8TZasqdxWB59uE5Zw9VLKecuCbsLSsPEqoMpmozA/logo.png",
      "tags": [
        "wrapped",
        "wormhole"
      ],
      "extensions": {
        "address": "0x6BFf2fE249601ed0Db3a87424a2E923118BB0312",
        "bridgeContract": "https://etherscan.io/address/0xf92cD566Ea4864356C5491c177A430C222d7e678",
        "assetContract": "https://etherscan.io/address/0x6BFf2fE249601ed0Db3a87424a2E923118BB0312",
        "coingeckoId": "fyooz"
      }
    },
    {
      "chainId": 101,
      "address": "3sHinPxEPqhEGip2Wy45TFmgAA1Atg2mctMjY5RKJUjk",
      "symbol": "wQRX",
      "name": "QuiverX (Wormhole)",
      "decimals": 9,
      "logoURI": "https://raw.githubusercontent.com/solana-labs/token-list/main/assets/mainnet/3sHinPxEPqhEGip2Wy45TFmgAA1Atg2mctMjY5RKJUjk/logo.png",
      "tags": [
        "wrapped",
        "wormhole"
      ],
      "extensions": {
        "address": "0x6e0daDE58D2d89eBBe7aFc384e3E4f15b70b14D8",
        "bridgeContract": "https://etherscan.io/address/0xf92cD566Ea4864356C5491c177A430C222d7e678",
        "assetContract": "https://etherscan.io/address/0x6e0daDE58D2d89eBBe7aFc384e3E4f15b70b14D8",
        "coingeckoId": "quiverx"
      }
    },
    {
      "chainId": 101,
      "address": "4ighgEijHcCoLu9AsvwVz2TnGFqAgzQtQMr6ch88Jrfe",
      "symbol": "wTRADE",
      "name": "UniTrade (Wormhole)",
      "decimals": 9,
      "logoURI": "https://raw.githubusercontent.com/solana-labs/token-list/main/assets/mainnet/4ighgEijHcCoLu9AsvwVz2TnGFqAgzQtQMr6ch88Jrfe/logo.png",
      "tags": [
        "wrapped",
        "wormhole"
      ],
      "extensions": {
        "address": "0x6F87D756DAf0503d08Eb8993686c7Fc01Dc44fB1",
        "bridgeContract": "https://etherscan.io/address/0xf92cD566Ea4864356C5491c177A430C222d7e678",
        "assetContract": "https://etherscan.io/address/0x6F87D756DAf0503d08Eb8993686c7Fc01Dc44fB1",
        "coingeckoId": "unitrade"
      }
    },
    {
      "chainId": 101,
      "address": "FTPnEQ3NfRRZ9tvmpDW6JFrvweBE5sanxnXSpJL1dvbB",
      "symbol": "wBIRD",
      "name": "Bird.Money (Wormhole)",
      "decimals": 9,
      "logoURI": "https://raw.githubusercontent.com/solana-labs/token-list/main/assets/mainnet/FTPnEQ3NfRRZ9tvmpDW6JFrvweBE5sanxnXSpJL1dvbB/logo.png",
      "tags": [
        "wrapped",
        "wormhole"
      ],
      "extensions": {
        "address": "0x70401dFD142A16dC7031c56E862Fc88Cb9537Ce0",
        "bridgeContract": "https://etherscan.io/address/0xf92cD566Ea4864356C5491c177A430C222d7e678",
        "assetContract": "https://etherscan.io/address/0x70401dFD142A16dC7031c56E862Fc88Cb9537Ce0",
        "coingeckoId": "bird-money"
      }
    },
    {
      "chainId": 101,
      "address": "QVDE6rhcGPSB3ex5T7vWBzvoSRUXULjuSGpVuKwu5XH",
      "symbol": "wAXN",
      "name": "Axion (Wormhole)",
      "decimals": 9,
      "logoURI": "https://raw.githubusercontent.com/solana-labs/token-list/main/assets/mainnet/QVDE6rhcGPSB3ex5T7vWBzvoSRUXULjuSGpVuKwu5XH/logo.png",
      "tags": [
        "wrapped",
        "wormhole"
      ],
      "extensions": {
        "address": "0x71F85B2E46976bD21302B64329868fd15eb0D127",
        "bridgeContract": "https://etherscan.io/address/0xf92cD566Ea4864356C5491c177A430C222d7e678",
        "assetContract": "https://etherscan.io/address/0x71F85B2E46976bD21302B64329868fd15eb0D127",
        "coingeckoId": "axion"
      }
    },
    {
      "chainId": 101,
      "address": "J6AbGG62yo9UJ2T9r9GM7pnoRNui5DsZDnPbiNAPqbVd",
      "symbol": "wBMI",
      "name": "Bridge Mutual (Wormhole)",
      "decimals": 9,
      "logoURI": "https://raw.githubusercontent.com/solana-labs/token-list/main/assets/mainnet/J6AbGG62yo9UJ2T9r9GM7pnoRNui5DsZDnPbiNAPqbVd/logo.png",
      "tags": [
        "wrapped",
        "wormhole"
      ],
      "extensions": {
        "address": "0x725C263e32c72dDC3A19bEa12C5a0479a81eE688",
        "bridgeContract": "https://etherscan.io/address/0xf92cD566Ea4864356C5491c177A430C222d7e678",
        "assetContract": "https://etherscan.io/address/0x725C263e32c72dDC3A19bEa12C5a0479a81eE688",
        "coingeckoId": "bridge-mutual"
      }
    },
    {
      "chainId": 101,
      "address": "4wvHoaxxZxFeNrMTP8bLVRh1ziSBV7crN665WX4rRMqe",
      "symbol": "wDYT",
      "name": "DoYourTip (Wormhole)",
      "decimals": 9,
      "logoURI": "https://raw.githubusercontent.com/solana-labs/token-list/main/assets/mainnet/4wvHoaxxZxFeNrMTP8bLVRh1ziSBV7crN665WX4rRMqe/logo.png",
      "tags": [
        "wrapped",
        "wormhole"
      ],
      "extensions": {
        "address": "0x740623d2c797b7D8D1EcB98e9b4Afcf99Ec31E14",
        "bridgeContract": "https://etherscan.io/address/0xf92cD566Ea4864356C5491c177A430C222d7e678",
        "assetContract": "https://etherscan.io/address/0x740623d2c797b7D8D1EcB98e9b4Afcf99Ec31E14",
        "coingeckoId": "dynamite"
      }
    },
    {
      "chainId": 101,
      "address": "Fe5fWjCLDMJoi4sTmfR2VW4BT1LwsbR1n6QAjzJQvhhf",
      "symbol": "wBBR",
      "name": "BitberryToken (Wormhole)",
      "decimals": 9,
      "logoURI": "https://raw.githubusercontent.com/solana-labs/token-list/main/assets/mainnet/Fe5fWjCLDMJoi4sTmfR2VW4BT1LwsbR1n6QAjzJQvhhf/logo.png",
      "tags": [
        "wrapped",
        "wormhole"
      ],
      "extensions": {
        "address": "0x7671904eed7f10808B664fc30BB8693FD7237abF",
        "bridgeContract": "https://etherscan.io/address/0xf92cD566Ea4864356C5491c177A430C222d7e678",
        "assetContract": "https://etherscan.io/address/0x7671904eed7f10808B664fc30BB8693FD7237abF",
        "coingeckoId": "bitberry-token"
      }
    },
    {
      "chainId": 101,
      "address": "5J9yhFRnQZx3RiqHzfQpAffX5UQz3k8vQCZH2g9Z9sDg",
      "symbol": "wWAXE",
      "name": "WAX Economic Token (Wormhole)",
      "decimals": 8,
      "logoURI": "https://raw.githubusercontent.com/solana-labs/token-list/main/assets/mainnet/5J9yhFRnQZx3RiqHzfQpAffX5UQz3k8vQCZH2g9Z9sDg/logo.png",
      "tags": [
        "wrapped",
        "wormhole"
      ],
      "extensions": {
        "address": "0x7a2Bc711E19ba6aff6cE8246C546E8c4B4944DFD",
        "bridgeContract": "https://etherscan.io/address/0xf92cD566Ea4864356C5491c177A430C222d7e678",
        "assetContract": "https://etherscan.io/address/0x7a2Bc711E19ba6aff6cE8246C546E8c4B4944DFD",
        "coingeckoId": "waxe"
      }
    },
    {
      "chainId": 101,
      "address": "4DHywS5EjUTF5AYisPZiJbWcCV4gfpH98oKxpgyKRnnQ",
      "symbol": "wMATIC",
      "name": "Matic Token (Wormhole)",
      "decimals": 9,
      "logoURI": "https://raw.githubusercontent.com/solana-labs/token-list/main/assets/mainnet/4DHywS5EjUTF5AYisPZiJbWcCV4gfpH98oKxpgyKRnnQ/logo.png",
      "tags": [
        "wrapped",
        "wormhole"
      ],
      "extensions": {
        "address": "0x7D1AfA7B718fb893dB30A3aBc0Cfc608AaCfeBB0",
        "bridgeContract": "https://etherscan.io/address/0xf92cD566Ea4864356C5491c177A430C222d7e678",
        "assetContract": "https://etherscan.io/address/0x7D1AfA7B718fb893dB30A3aBc0Cfc608AaCfeBB0",
        "coingeckoId": "matic-network"
      }
    },
    {
      "chainId": 101,
      "address": "Au9E8ygQdTJQZXmNKPdtLEP8rGjC4qsGRhkJgjFNPAr8",
      "symbol": "wXRT",
      "name": "Robonomics (Wormhole)",
      "decimals": 9,
      "logoURI": "https://raw.githubusercontent.com/solana-labs/token-list/main/assets/mainnet/Au9E8ygQdTJQZXmNKPdtLEP8rGjC4qsGRhkJgjFNPAr8/logo.png",
      "tags": [
        "wrapped",
        "wormhole"
      ],
      "extensions": {
        "address": "0x7dE91B204C1C737bcEe6F000AAA6569Cf7061cb7",
        "bridgeContract": "https://etherscan.io/address/0xf92cD566Ea4864356C5491c177A430C222d7e678",
        "assetContract": "https://etherscan.io/address/0x7dE91B204C1C737bcEe6F000AAA6569Cf7061cb7",
        "coingeckoId": "robonomics-network"
      }
    },
    {
      "chainId": 101,
      "address": "5DQZ14hLDxveMH7NyGmTmUTRGgVAVXADp3cP2UHeH6hM",
      "symbol": "wAAVE",
      "name": "Aave Token (Wormhole)",
      "decimals": 9,
      "logoURI": "https://raw.githubusercontent.com/solana-labs/token-list/main/assets/mainnet/5DQZ14hLDxveMH7NyGmTmUTRGgVAVXADp3cP2UHeH6hM/logo.png",
      "tags": [
        "wrapped",
        "wormhole"
      ],
      "extensions": {
        "address": "0x7Fc66500c84A76Ad7e9c93437bFc5Ac33E2DDaE9",
        "bridgeContract": "https://etherscan.io/address/0xf92cD566Ea4864356C5491c177A430C222d7e678",
        "assetContract": "https://etherscan.io/address/0x7Fc66500c84A76Ad7e9c93437bFc5Ac33E2DDaE9",
        "coingeckoId": "aave"
      }
    },
    {
      "chainId": 101,
      "address": "Arc2ZVKNCdDU4vB8Ubud5QayDtjo2oJF9xVrUPQ6TWxF",
      "symbol": "wLEND",
      "name": "Lend (Wormhole)",
      "decimals": 9,
      "logoURI": "https://raw.githubusercontent.com/solana-labs/token-list/main/assets/mainnet/Arc2ZVKNCdDU4vB8Ubud5QayDtjo2oJF9xVrUPQ6TWxF/logo.png",
      "tags": [
        "wrapped",
        "wormhole"
      ],
      "extensions": {
        "address": "0x80fB784B7eD66730e8b1DBd9820aFD29931aab03",
        "bridgeContract": "https://etherscan.io/address/0xf92cD566Ea4864356C5491c177A430C222d7e678",
        "assetContract": "https://etherscan.io/address/0x80fB784B7eD66730e8b1DBd9820aFD29931aab03",
        "coingeckoId": "ethlend"
      }
    },
    {
      "chainId": 101,
      "address": "2ctKUDkGBnVykt31AhMPhHvAQWJvoNGbLh7aRidjtAqv",
      "symbol": "wPOLS",
      "name": "PolkastarterToken (Wormhole)",
      "decimals": 9,
      "logoURI": "https://raw.githubusercontent.com/solana-labs/token-list/main/assets/mainnet/2ctKUDkGBnVykt31AhMPhHvAQWJvoNGbLh7aRidjtAqv/logo.png",
      "tags": [
        "wrapped",
        "wormhole"
      ],
      "extensions": {
        "address": "0x83e6f1E41cdd28eAcEB20Cb649155049Fac3D5Aa",
        "bridgeContract": "https://etherscan.io/address/0xf92cD566Ea4864356C5491c177A430C222d7e678",
        "assetContract": "https://etherscan.io/address/0x83e6f1E41cdd28eAcEB20Cb649155049Fac3D5Aa",
        "coingeckoId": "polkastarter"
      }
    },
    {
      "chainId": 101,
      "address": "8FnkznYpHvKiaBkgatVoCrNiS5y5KW62JqgjnxVhDejC",
      "symbol": "wUBT",
      "name": "Unibright (Wormhole)",
      "decimals": 8,
      "logoURI": "https://raw.githubusercontent.com/solana-labs/token-list/main/assets/mainnet/8FnkznYpHvKiaBkgatVoCrNiS5y5KW62JqgjnxVhDejC/logo.png",
      "tags": [
        "wrapped",
        "wormhole"
      ],
      "extensions": {
        "address": "0x8400D94A5cb0fa0D041a3788e395285d61c9ee5e",
        "bridgeContract": "https://etherscan.io/address/0xf92cD566Ea4864356C5491c177A430C222d7e678",
        "assetContract": "https://etherscan.io/address/0x8400D94A5cb0fa0D041a3788e395285d61c9ee5e",
        "coingeckoId": "unibright"
      }
    },
    {
      "chainId": 101,
      "address": "4LLAYXVmT3U8Sew6k3tk66zk3btT91QRzQzxcNX8XhzV",
      "symbol": "wDIA",
      "name": "DIA (Wormhole)",
      "decimals": 9,
      "logoURI": "https://raw.githubusercontent.com/solana-labs/token-list/main/assets/mainnet/4LLAYXVmT3U8Sew6k3tk66zk3btT91QRzQzxcNX8XhzV/logo.png",
      "tags": [
        "wrapped",
        "wormhole"
      ],
      "extensions": {
        "address": "0x84cA8bc7997272c7CfB4D0Cd3D55cd942B3c9419",
        "bridgeContract": "https://etherscan.io/address/0xf92cD566Ea4864356C5491c177A430C222d7e678",
        "assetContract": "https://etherscan.io/address/0x84cA8bc7997272c7CfB4D0Cd3D55cd942B3c9419",
        "coingeckoId": "dia-data"
      }
    },
    {
      "chainId": 101,
      "address": "8L8pDf3jutdpdr4m3np68CL9ZroLActrqwxi6s9Ah5xU",
      "symbol": "wFRAX",
      "name": "Frax (Wormhole)",
      "decimals": 9,
      "logoURI": "https://raw.githubusercontent.com/solana-labs/token-list/main/assets/mainnet/8L8pDf3jutdpdr4m3np68CL9ZroLActrqwxi6s9Ah5xU/logo.png",
      "tags": [
        "wrapped",
        "wormhole"
      ],
      "extensions": {
        "address": "0x853d955aCEf822Db058eb8505911ED77F175b99e",
        "bridgeContract": "https://etherscan.io/address/0xf92cD566Ea4864356C5491c177A430C222d7e678",
        "assetContract": "https://etherscan.io/address/0x853d955aCEf822Db058eb8505911ED77F175b99e",
        "coingeckoId": "frax"
      }
    },
    {
      "chainId": 101,
      "address": "H3oVL2zJpHJaDoRfQmSrftv3fkGzvsiQgugCZmcRBykG",
      "symbol": "wKEEP",
      "name": "KEEP Token (Wormhole)",
      "decimals": 9,
      "logoURI": "https://raw.githubusercontent.com/solana-labs/token-list/main/assets/mainnet/H3oVL2zJpHJaDoRfQmSrftv3fkGzvsiQgugCZmcRBykG/logo.png",
      "tags": [
        "wrapped",
        "wormhole"
      ],
      "extensions": {
        "address": "0x85Eee30c52B0b379b046Fb0F85F4f3Dc3009aFEC",
        "bridgeContract": "https://etherscan.io/address/0xf92cD566Ea4864356C5491c177A430C222d7e678",
        "assetContract": "https://etherscan.io/address/0x85Eee30c52B0b379b046Fb0F85F4f3Dc3009aFEC",
        "coingeckoId": "keep-network"
      }
    },
    {
      "chainId": 101,
      "address": "64oqP1dFqqD8NEL4RPCpMyrHmpo31rj3nYxULVXvayfW",
      "symbol": "wRSR",
      "name": "Reserve Rights (Wormhole)",
      "decimals": 9,
      "logoURI": "https://raw.githubusercontent.com/solana-labs/token-list/main/assets/mainnet/64oqP1dFqqD8NEL4RPCpMyrHmpo31rj3nYxULVXvayfW/logo.png",
      "tags": [
        "wrapped",
        "wormhole"
      ],
      "extensions": {
        "address": "0x8762db106B2c2A0bccB3A80d1Ed41273552616E8",
        "bridgeContract": "https://etherscan.io/address/0xf92cD566Ea4864356C5491c177A430C222d7e678",
        "assetContract": "https://etherscan.io/address/0x8762db106B2c2A0bccB3A80d1Ed41273552616E8",
        "coingeckoId": "reserve-rights-token"
      }
    },
    {
      "chainId": 101,
      "address": "5SU7veiCRA16ZxnS24kCC1dwQYVwi3whvTdM48iNE1Rm",
      "symbol": "wMPH",
      "name": "88mph.app (Wormhole)",
      "decimals": 9,
      "logoURI": "https://raw.githubusercontent.com/solana-labs/token-list/main/assets/mainnet/5SU7veiCRA16ZxnS24kCC1dwQYVwi3whvTdM48iNE1Rm/logo.png",
      "tags": [
        "wrapped",
        "wormhole"
      ],
      "extensions": {
        "address": "0x8888801aF4d980682e47f1A9036e589479e835C5",
        "bridgeContract": "https://etherscan.io/address/0xf92cD566Ea4864356C5491c177A430C222d7e678",
        "assetContract": "https://etherscan.io/address/0x8888801aF4d980682e47f1A9036e589479e835C5",
        "coingeckoId": "88mph"
      }
    },
    {
      "chainId": 101,
      "address": "5fv26ojhPHWNaikXcMf2TBu4JENjLQ2PWgWYeitttVwv",
      "symbol": "wPAID",
      "name": "PAID Network (Wormhole)",
      "decimals": 9,
      "logoURI": "https://raw.githubusercontent.com/solana-labs/token-list/main/assets/mainnet/5fv26ojhPHWNaikXcMf2TBu4JENjLQ2PWgWYeitttVwv/logo.png",
      "tags": [
        "wrapped",
        "wormhole"
      ],
      "extensions": {
        "address": "0x8c8687fC965593DFb2F0b4EAeFD55E9D8df348df",
        "bridgeContract": "https://etherscan.io/address/0xf92cD566Ea4864356C5491c177A430C222d7e678",
        "assetContract": "https://etherscan.io/address/0x8c8687fC965593DFb2F0b4EAeFD55E9D8df348df",
        "coingeckoId": "paid-network"
      }
    },
    {
      "chainId": 101,
      "address": "ACr98v3kv9qaGnR3p2BfsoSK9Q2ZmP6zUkm3qxv5ZJDd",
      "symbol": "wSXP",
      "name": "Swipe (Wormhole)",
      "decimals": 9,
      "logoURI": "https://raw.githubusercontent.com/solana-labs/token-list/main/assets/mainnet/ACr98v3kv9qaGnR3p2BfsoSK9Q2ZmP6zUkm3qxv5ZJDd/logo.png",
      "tags": [
        "wrapped",
        "wormhole"
      ],
      "extensions": {
        "address": "0x8CE9137d39326AD0cD6491fb5CC0CbA0e089b6A9",
        "bridgeContract": "https://etherscan.io/address/0xf92cD566Ea4864356C5491c177A430C222d7e678",
        "assetContract": "https://etherscan.io/address/0x8CE9137d39326AD0cD6491fb5CC0CbA0e089b6A9",
        "coingeckoId": "swipe"
      }
    },
    {
      "chainId": 101,
      "address": "7gBuzBcJ7V48m8TiKJ1XWNDUerK2XfAbjxuRiKMb6S8Z",
      "symbol": "wREQ",
      "name": "Request Token (Wormhole)",
      "decimals": 9,
      "logoURI": "https://raw.githubusercontent.com/solana-labs/token-list/main/assets/mainnet/7gBuzBcJ7V48m8TiKJ1XWNDUerK2XfAbjxuRiKMb6S8Z/logo.png",
      "tags": [
        "wrapped",
        "wormhole"
      ],
      "extensions": {
        "address": "0x8f8221aFbB33998d8584A2B05749bA73c37a938a",
        "bridgeContract": "https://etherscan.io/address/0xf92cD566Ea4864356C5491c177A430C222d7e678",
        "assetContract": "https://etherscan.io/address/0x8f8221aFbB33998d8584A2B05749bA73c37a938a",
        "coingeckoId": "request-network"
      }
    },
    {
      "chainId": 101,
      "address": "CtDjsryLtwZCLj8TeniV7tWHbkaREfjKDWpvyQvsTyek",
      "symbol": "wWHALE",
      "name": "WHALE (Wormhole)",
      "decimals": 4,
      "logoURI": "https://raw.githubusercontent.com/solana-labs/token-list/main/assets/mainnet/CtDjsryLtwZCLj8TeniV7tWHbkaREfjKDWpvyQvsTyek/logo.png",
      "tags": [
        "wrapped",
        "wormhole"
      ],
      "extensions": {
        "address": "0x9355372396e3F6daF13359B7b607a3374cc638e0",
        "bridgeContract": "https://etherscan.io/address/0xf92cD566Ea4864356C5491c177A430C222d7e678",
        "assetContract": "https://etherscan.io/address/0x9355372396e3F6daF13359B7b607a3374cc638e0",
        "coingeckoId": "whale"
      }
    },
    {
      "chainId": 101,
      "address": "JDUgn6JUSwufqqthRdnZZKWv2vEdYvHxigF5Hk79yxRm",
      "symbol": "wPNK",
      "name": "Pinakion (Wormhole)",
      "decimals": 9,
      "logoURI": "https://raw.githubusercontent.com/solana-labs/token-list/main/assets/mainnet/JDUgn6JUSwufqqthRdnZZKWv2vEdYvHxigF5Hk79yxRm/logo.png",
      "tags": [
        "wrapped",
        "wormhole"
      ],
      "extensions": {
        "address": "0x93ED3FBe21207Ec2E8f2d3c3de6e058Cb73Bc04d",
        "bridgeContract": "https://etherscan.io/address/0xf92cD566Ea4864356C5491c177A430C222d7e678",
        "assetContract": "https://etherscan.io/address/0x93ED3FBe21207Ec2E8f2d3c3de6e058Cb73Bc04d",
        "coingeckoId": "kleros"
      }
    },
    {
      "chainId": 101,
      "address": "EJKqF4p7xVhXkcDNCrVQJE4osow76226bc6u3AtsGXaG",
      "symbol": "wAPY",
      "name": "APY Governance Token (Wormhole)",
      "decimals": 9,
      "logoURI": "https://raw.githubusercontent.com/solana-labs/token-list/main/assets/mainnet/EJKqF4p7xVhXkcDNCrVQJE4osow76226bc6u3AtsGXaG/logo.png",
      "tags": [
        "wrapped",
        "wormhole"
      ],
      "extensions": {
        "address": "0x95a4492F028aa1fd432Ea71146b433E7B4446611",
        "bridgeContract": "https://etherscan.io/address/0xf92cD566Ea4864356C5491c177A430C222d7e678",
        "assetContract": "https://etherscan.io/address/0x95a4492F028aa1fd432Ea71146b433E7B4446611",
        "coingeckoId": "apy-finance"
      }
    },
    {
      "chainId": 101,
      "address": "AF7Dv5Vzi1dT2fLnz4ysiRQ6FxGN1M6mrmHwgNpx7FVH",
      "symbol": "wOCEAN",
      "name": "Ocean Protocol (Wormhole)",
      "decimals": 9,
      "logoURI": "https://raw.githubusercontent.com/solana-labs/token-list/main/assets/mainnet/AF7Dv5Vzi1dT2fLnz4ysiRQ6FxGN1M6mrmHwgNpx7FVH/logo.png",
      "tags": [
        "wrapped",
        "wormhole"
      ],
      "extensions": {
        "address": "0x967da4048cD07aB37855c090aAF366e4ce1b9F48",
        "bridgeContract": "https://etherscan.io/address/0xf92cD566Ea4864356C5491c177A430C222d7e678",
        "assetContract": "https://etherscan.io/address/0x967da4048cD07aB37855c090aAF366e4ce1b9F48",
        "coingeckoId": "ocean-protocol"
      }
    },
    {
      "chainId": 101,
      "address": "AyNULvvLGW11fThvhncqNRjEgmDbMEHdDL4HqXD6SM8V",
      "symbol": "wSPI",
      "name": "Shopping.io (Wormhole)",
      "decimals": 9,
      "logoURI": "https://raw.githubusercontent.com/solana-labs/token-list/main/assets/mainnet/AyNULvvLGW11fThvhncqNRjEgmDbMEHdDL4HqXD6SM8V/logo.png",
      "tags": [
        "wrapped",
        "wormhole"
      ],
      "extensions": {
        "address": "0x9B02dD390a603Add5c07f9fd9175b7DABE8D63B7",
        "bridgeContract": "https://etherscan.io/address/0xf92cD566Ea4864356C5491c177A430C222d7e678",
        "assetContract": "https://etherscan.io/address/0x9B02dD390a603Add5c07f9fd9175b7DABE8D63B7",
        "coingeckoId": "shopping-io"
      }
    },
    {
      "chainId": 101,
      "address": "3UeKTABxz9XexDtyKq646rSQvx8GVpKNwfMoKKfxsTsF",
      "symbol": "wBBTC",
      "name": "Binance Wrapped BTC (Wormhole)",
      "decimals": 8,
      "logoURI": "https://raw.githubusercontent.com/solana-labs/token-list/main/assets/mainnet/3UeKTABxz9XexDtyKq646rSQvx8GVpKNwfMoKKfxsTsF/logo.png",
      "tags": [
        "wrapped",
        "wormhole"
      ],
      "extensions": {
        "address": "0x9BE89D2a4cd102D8Fecc6BF9dA793be995C22541",
        "bridgeContract": "https://etherscan.io/address/0xf92cD566Ea4864356C5491c177A430C222d7e678",
        "assetContract": "https://etherscan.io/address/0x9BE89D2a4cd102D8Fecc6BF9dA793be995C22541",
        "coingeckoId": "binance-wrapped-btc"
      }
    },
    {
      "chainId": 101,
      "address": "DsGbyCHbG4vSWBqAprR2eWuUAg8fXAgYkWL9psgvYZn5",
      "symbol": "wUNISTAKE",
      "name": "Unistake (Wormhole)",
      "decimals": 9,
      "logoURI": "https://raw.githubusercontent.com/solana-labs/token-list/main/assets/mainnet/DsGbyCHbG4vSWBqAprR2eWuUAg8fXAgYkWL9psgvYZn5/logo.png",
      "tags": [
        "wrapped",
        "wormhole"
      ],
      "extensions": {
        "address": "0x9Ed8e7C9604790F7Ec589F99b94361d8AAB64E5E",
        "bridgeContract": "https://etherscan.io/address/0xf92cD566Ea4864356C5491c177A430C222d7e678",
        "assetContract": "https://etherscan.io/address/0x9Ed8e7C9604790F7Ec589F99b94361d8AAB64E5E",
        "coingeckoId": "unistake"
      }
    },
    {
      "chainId": 101,
      "address": "GBvv3jn9u6pZqPd2GVnQ7BKJzLwQnEWe4ci9k359PN9Z",
      "symbol": "wMKR",
      "name": "MakerDAO (Wormhole)",
      "decimals": 9,
      "logoURI": "https://raw.githubusercontent.com/solana-labs/token-list/main/assets/mainnet/GBvv3jn9u6pZqPd2GVnQ7BKJzLwQnEWe4ci9k359PN9Z/logo.png",
      "tags": [
        "wrapped",
        "wormhole"
      ],
      "extensions": {
        "address": "0x9f8F72aA9304c8B593d555F12eF6589cC3A579A2",
        "bridgeContract": "https://etherscan.io/address/0xf92cD566Ea4864356C5491c177A430C222d7e678",
        "assetContract": "https://etherscan.io/address/0x9f8F72aA9304c8B593d555F12eF6589cC3A579A2",
        "coingeckoId": "maker"
      }
    },
    {
      "chainId": 101,
      "address": "53ETjuzUNHG8c7rZ2hxQLQfN5R6tEYtdYwNQsa68xFUk",
      "symbol": "wFARM",
      "name": "FARM Reward Token (Wormhole)",
      "decimals": 9,
      "logoURI": "https://raw.githubusercontent.com/solana-labs/token-list/main/assets/mainnet/53ETjuzUNHG8c7rZ2hxQLQfN5R6tEYtdYwNQsa68xFUk/logo.png",
      "tags": [
        "wrapped",
        "wormhole"
      ],
      "extensions": {
        "address": "0xa0246c9032bC3A600820415aE600c6388619A14D",
        "bridgeContract": "https://etherscan.io/address/0xf92cD566Ea4864356C5491c177A430C222d7e678",
        "assetContract": "https://etherscan.io/address/0xa0246c9032bC3A600820415aE600c6388619A14D",
        "coingeckoId": "harvest-finance"
      }
    },
    {
      "chainId": 101,
      "address": "FVsXUnbhifqJ4LiXQEbpUtXVdB8T5ADLKqSs5t1oc54F",
      "symbol": "wUSDC",
      "name": "USD Coin (Wormhole)",
      "decimals": 6,
      "logoURI": "https://raw.githubusercontent.com/solana-labs/token-list/main/assets/mainnet/FVsXUnbhifqJ4LiXQEbpUtXVdB8T5ADLKqSs5t1oc54F/logo.png",
      "tags": [
        "wrapped",
        "wormhole"
      ],
      "extensions": {
        "address": "0xA0b86991c6218b36c1d19D4a2e9Eb0cE3606eB48",
        "bridgeContract": "https://etherscan.io/address/0xf92cD566Ea4864356C5491c177A430C222d7e678",
        "assetContract": "https://etherscan.io/address/0xA0b86991c6218b36c1d19D4a2e9Eb0cE3606eB48",
        "coingeckoId": "usd-coin"
      }
    },
    {
      "chainId": 101,
      "address": "EjBpnWzWZeW1PKzfCszLdHgENZLZDoTNaEmz8BddpWJx",
      "symbol": "wANT",
      "name": "Aragon Network Token (Wormhole)",
      "decimals": 9,
      "logoURI": "https://raw.githubusercontent.com/solana-labs/token-list/main/assets/mainnet/EjBpnWzWZeW1PKzfCszLdHgENZLZDoTNaEmz8BddpWJx/logo.png",
      "tags": [
        "wrapped",
        "wormhole"
      ],
      "extensions": {
        "address": "0xa117000000f279D81A1D3cc75430fAA017FA5A2e",
        "bridgeContract": "https://etherscan.io/address/0xf92cD566Ea4864356C5491c177A430C222d7e678",
        "assetContract": "https://etherscan.io/address/0xa117000000f279D81A1D3cc75430fAA017FA5A2e",
        "coingeckoId": "aragon"
      }
    },
    {
      "chainId": 101,
      "address": "Rs4LHZ4WogZCAkCzfsKJib5LLnYL6xcVAfTcLQiSjg2",
      "symbol": "wNPXS",
      "name": "Pundi X Token (Wormhole)",
      "decimals": 9,
      "logoURI": "https://raw.githubusercontent.com/solana-labs/token-list/main/assets/mainnet/Rs4LHZ4WogZCAkCzfsKJib5LLnYL6xcVAfTcLQiSjg2/logo.png",
      "tags": [
        "wrapped",
        "wormhole"
      ],
      "extensions": {
        "address": "0xA15C7Ebe1f07CaF6bFF097D8a589fb8AC49Ae5B3",
        "bridgeContract": "https://etherscan.io/address/0xf92cD566Ea4864356C5491c177A430C222d7e678",
        "assetContract": "https://etherscan.io/address/0xA15C7Ebe1f07CaF6bFF097D8a589fb8AC49Ae5B3",
        "coingeckoId": "pundi-x"
      }
    },
    {
      "chainId": 101,
      "address": "65ribugkb42AANKYrEeuruhhfXffyE4jY22FUxFbpW7C",
      "symbol": "wRFOX",
      "name": "RFOX (Wormhole)",
      "decimals": 9,
      "logoURI": "https://raw.githubusercontent.com/solana-labs/token-list/main/assets/mainnet/65ribugkb42AANKYrEeuruhhfXffyE4jY22FUxFbpW7C/logo.png",
      "tags": [
        "wrapped",
        "wormhole"
      ],
      "extensions": {
        "address": "0xa1d6Df714F91DeBF4e0802A542E13067f31b8262",
        "bridgeContract": "https://etherscan.io/address/0xf92cD566Ea4864356C5491c177A430C222d7e678",
        "assetContract": "https://etherscan.io/address/0xa1d6Df714F91DeBF4e0802A542E13067f31b8262",
        "coingeckoId": "redfox-labs-2"
      }
    },
    {
      "chainId": 101,
      "address": "T2mo6dnFiutu26KMuCMSjCLBB4ofWvQ3qBJGEMc3JSe",
      "symbol": "wMTA",
      "name": "Meta (Wormhole)",
      "decimals": 9,
      "logoURI": "https://raw.githubusercontent.com/solana-labs/token-list/main/assets/mainnet/T2mo6dnFiutu26KMuCMSjCLBB4ofWvQ3qBJGEMc3JSe/logo.png",
      "tags": [
        "wrapped",
        "wormhole"
      ],
      "extensions": {
        "address": "0xa3BeD4E1c75D00fa6f4E5E6922DB7261B5E9AcD2",
        "bridgeContract": "https://etherscan.io/address/0xf92cD566Ea4864356C5491c177A430C222d7e678",
        "assetContract": "https://etherscan.io/address/0xa3BeD4E1c75D00fa6f4E5E6922DB7261B5E9AcD2",
        "coingeckoId": "meta"
      }
    },
    {
      "chainId": 101,
      "address": "HC8SaUm9rhvVZE5ZwBWiUhFAnCuG8byd5FxKYdpFm5MR",
      "symbol": "wRBC",
      "name": "Rubic (Wormhole)",
      "decimals": 9,
      "logoURI": "https://raw.githubusercontent.com/solana-labs/token-list/main/assets/mainnet/HC8SaUm9rhvVZE5ZwBWiUhFAnCuG8byd5FxKYdpFm5MR/logo.png",
      "tags": [
        "wrapped",
        "wormhole"
      ],
      "extensions": {
        "address": "0xA4EED63db85311E22dF4473f87CcfC3DaDCFA3E3",
        "bridgeContract": "https://etherscan.io/address/0xf92cD566Ea4864356C5491c177A430C222d7e678",
        "assetContract": "https://etherscan.io/address/0xA4EED63db85311E22dF4473f87CcfC3DaDCFA3E3",
        "coingeckoId": "rubic"
      }
    },
    {
      "chainId": 101,
      "address": "9DdtKWoK8cBfLSLhHXHFZzzhxp4rdwHbFEAis8n5AsfQ",
      "symbol": "wNOIA",
      "name": "NOIA Token (Wormhole)",
      "decimals": 9,
      "logoURI": "https://raw.githubusercontent.com/solana-labs/token-list/main/assets/mainnet/9DdtKWoK8cBfLSLhHXHFZzzhxp4rdwHbFEAis8n5AsfQ/logo.png",
      "tags": [
        "wrapped",
        "wormhole"
      ],
      "extensions": {
        "address": "0xa8c8CfB141A3bB59FEA1E2ea6B79b5ECBCD7b6ca",
        "bridgeContract": "https://etherscan.io/address/0xf92cD566Ea4864356C5491c177A430C222d7e678",
        "assetContract": "https://etherscan.io/address/0xa8c8CfB141A3bB59FEA1E2ea6B79b5ECBCD7b6ca",
        "coingeckoId": "noia-network"
      }
    },
    {
      "chainId": 101,
      "address": "DTQStP2z4DRqbNHRxtwThAujr9aPFPsv4y2kkXTVLVvb",
      "symbol": "wCEL",
      "name": "Celsius (Wormhole)",
      "decimals": 4,
      "logoURI": "https://raw.githubusercontent.com/solana-labs/token-list/main/assets/mainnet/DTQStP2z4DRqbNHRxtwThAujr9aPFPsv4y2kkXTVLVvb/logo.png",
      "tags": [
        "wrapped",
        "wormhole"
      ],
      "extensions": {
        "address": "0xaaAEBE6Fe48E54f431b0C390CfaF0b017d09D42d",
        "bridgeContract": "https://etherscan.io/address/0xf92cD566Ea4864356C5491c177A430C222d7e678",
        "assetContract": "https://etherscan.io/address/0xaaAEBE6Fe48E54f431b0C390CfaF0b017d09D42d",
        "coingeckoId": "celsius-degree-token"
      }
    },
    {
      "chainId": 101,
      "address": "59NPV18vAbTgwC9aeEGikrmX3EbZHMEMkZfvcsHBNFr9",
      "symbol": "wCWS",
      "name": "Crowns (Wormhole)",
      "decimals": 9,
      "logoURI": "https://raw.githubusercontent.com/solana-labs/token-list/main/assets/mainnet/59NPV18vAbTgwC9aeEGikrmX3EbZHMEMkZfvcsHBNFr9/logo.png",
      "tags": [
        "wrapped",
        "wormhole"
      ],
      "extensions": {
        "address": "0xaC0104Cca91D167873B8601d2e71EB3D4D8c33e0",
        "bridgeContract": "https://etherscan.io/address/0xf92cD566Ea4864356C5491c177A430C222d7e678",
        "assetContract": "https://etherscan.io/address/0xaC0104Cca91D167873B8601d2e71EB3D4D8c33e0",
        "coingeckoId": "crowns"
      }
    },
    {
      "chainId": 101,
      "address": "4811JP9i35zgAxSFZjGXQwew6xd1qSBE4xdMFik2J14Z",
      "symbol": "wROOM",
      "name": "OptionRoom Token (Wormhole)",
      "decimals": 9,
      "logoURI": "https://raw.githubusercontent.com/solana-labs/token-list/main/assets/mainnet/4811JP9i35zgAxSFZjGXQwew6xd1qSBE4xdMFik2J14Z/logo.png",
      "tags": [
        "wrapped",
        "wormhole"
      ],
      "extensions": {
        "address": "0xAd4f86a25bbc20FfB751f2FAC312A0B4d8F88c64",
        "bridgeContract": "https://etherscan.io/address/0xf92cD566Ea4864356C5491c177A430C222d7e678",
        "assetContract": "https://etherscan.io/address/0xAd4f86a25bbc20FfB751f2FAC312A0B4d8F88c64",
        "coingeckoId": "option-room"
      }
    },
    {
      "chainId": 101,
      "address": "2VAdvHWMpzMnDYYn64MgqLNpGQ19iCiusCet8JLMtxU5",
      "symbol": "wYOP",
      "name": "YOP (Wormhole)",
      "decimals": 8,
      "logoURI": "https://raw.githubusercontent.com/solana-labs/token-list/main/assets/mainnet/2VAdvHWMpzMnDYYn64MgqLNpGQ19iCiusCet8JLMtxU5/logo.png",
      "tags": [
        "wrapped",
        "wormhole"
      ],
      "extensions": {
        "address": "0xAE1eaAE3F627AAca434127644371b67B18444051",
        "bridgeContract": "https://etherscan.io/address/0xf92cD566Ea4864356C5491c177A430C222d7e678",
        "assetContract": "https://etherscan.io/address/0xAE1eaAE3F627AAca434127644371b67B18444051",
        "coingeckoId": "yield-optimization-platform"
      }
    },
    {
      "chainId": 101,
      "address": "AKiTcEWZarsnUbKkwQVRjJni5eqwiNeBQsJ3nrADacT4",
      "symbol": "wLGCY",
      "name": "LGCY Network (Wormhole)",
      "decimals": 9,
      "logoURI": "https://raw.githubusercontent.com/solana-labs/token-list/main/assets/mainnet/AKiTcEWZarsnUbKkwQVRjJni5eqwiNeBQsJ3nrADacT4/logo.png",
      "tags": [
        "wrapped",
        "wormhole"
      ],
      "extensions": {
        "address": "0xaE697F994Fc5eBC000F8e22EbFfeE04612f98A0d",
        "bridgeContract": "https://etherscan.io/address/0xf92cD566Ea4864356C5491c177A430C222d7e678",
        "assetContract": "https://etherscan.io/address/0xaE697F994Fc5eBC000F8e22EbFfeE04612f98A0d",
        "coingeckoId": "lgcy-network"
      }
    },
    {
      "chainId": 101,
      "address": "4kPHTMfSD1k3SytAMKEVRWH5ip6WD5U52tC5q6TuXUNU",
      "symbol": "wRFuel",
      "name": "Rio Fuel Token (Wormhole)",
      "decimals": 9,
      "logoURI": "https://raw.githubusercontent.com/solana-labs/token-list/main/assets/mainnet/4kPHTMfSD1k3SytAMKEVRWH5ip6WD5U52tC5q6TuXUNU/logo.png",
      "tags": [
        "wrapped",
        "wormhole"
      ],
      "extensions": {
        "address": "0xaf9f549774ecEDbD0966C52f250aCc548D3F36E5",
        "bridgeContract": "https://etherscan.io/address/0xf92cD566Ea4864356C5491c177A430C222d7e678",
        "assetContract": "https://etherscan.io/address/0xaf9f549774ecEDbD0966C52f250aCc548D3F36E5",
        "coingeckoId": "rio-defi"
      }
    },
    {
      "chainId": 101,
      "address": "E1w2uKRsVJeDf1Qqbk7DDKEDe7NCYwh8ySgqCaEZ4BTC",
      "symbol": "wMAHA",
      "name": "MahaDAO (Wormhole)",
      "decimals": 9,
      "logoURI": "https://raw.githubusercontent.com/solana-labs/token-list/main/assets/mainnet/E1w2uKRsVJeDf1Qqbk7DDKEDe7NCYwh8ySgqCaEZ4BTC/logo.png",
      "tags": [
        "wrapped",
        "wormhole"
      ],
      "extensions": {
        "address": "0xB4d930279552397bbA2ee473229f89Ec245bc365",
        "bridgeContract": "https://etherscan.io/address/0xf92cD566Ea4864356C5491c177A430C222d7e678",
        "assetContract": "https://etherscan.io/address/0xB4d930279552397bbA2ee473229f89Ec245bc365",
        "coingeckoId": "mahadao"
      }
    },
    {
      "chainId": 101,
      "address": "4psmnTirimNyPEPEZtkQkdEPJagTXS3a7wsu1XN9MYK3",
      "symbol": "wRPL",
      "name": "Rocket Pool (Wormhole)",
      "decimals": 9,
      "logoURI": "https://raw.githubusercontent.com/solana-labs/token-list/main/assets/mainnet/4psmnTirimNyPEPEZtkQkdEPJagTXS3a7wsu1XN9MYK3/logo.png",
      "tags": [
        "wrapped",
        "wormhole"
      ],
      "extensions": {
        "address": "0xB4EFd85c19999D84251304bDA99E90B92300Bd93",
        "bridgeContract": "https://etherscan.io/address/0xf92cD566Ea4864356C5491c177A430C222d7e678",
        "assetContract": "https://etherscan.io/address/0xB4EFd85c19999D84251304bDA99E90B92300Bd93",
        "coingeckoId": "rocket-pool"
      }
    },
    {
      "chainId": 101,
      "address": "FrhQauNRm7ecom9FRprNcyz58agDe5ujAbAtA9NG6jtU",
      "symbol": "wNEXO",
      "name": "Nexo (Wormhole)",
      "decimals": 9,
      "logoURI": "https://raw.githubusercontent.com/solana-labs/token-list/main/assets/mainnet/FrhQauNRm7ecom9FRprNcyz58agDe5ujAbAtA9NG6jtU/logo.png",
      "tags": [
        "wrapped",
        "wormhole"
      ],
      "extensions": {
        "address": "0xB62132e35a6c13ee1EE0f84dC5d40bad8d815206",
        "bridgeContract": "https://etherscan.io/address/0xf92cD566Ea4864356C5491c177A430C222d7e678",
        "assetContract": "https://etherscan.io/address/0xB62132e35a6c13ee1EE0f84dC5d40bad8d815206",
        "coingeckoId": "nexo"
      }
    },
    {
      "chainId": 101,
      "address": "6G7X1B2f9F7KWcHxS66mn3ax6VPE2UMZud44RX3BzfVo",
      "symbol": "BEHZAT",
      "name": "Behzat Token",
      "decimals": 10,
      "logoURI": "https://raw.githubusercontent.com/solana-labs/token-list/main/assets/mainnet/6G7X1B2f9F7KWcHxS66mn3ax6VPE2UMZud44RX3BzfVo/logo.png",
      "tags": [
        "Token"
      ],
      "extensions": {
        "twitter": "https://twitter.com/BehzatToken"
      }
    },
    {
      "chainId": 101,
      "address": "AoU75vwpnWEVvfarxRALjzRc8vS9UdDhRMkwoDimt9ss",
      "symbol": "wSFI",
      "name": "Spice (Wormhole)",
      "decimals": 9,
      "logoURI": "https://raw.githubusercontent.com/solana-labs/token-list/main/assets/mainnet/AoU75vwpnWEVvfarxRALjzRc8vS9UdDhRMkwoDimt9ss/logo.png",
      "tags": [
        "wrapped",
        "wormhole"
      ],
      "extensions": {
        "address": "0xb753428af26E81097e7fD17f40c88aaA3E04902c",
        "bridgeContract": "https://etherscan.io/address/0xf92cD566Ea4864356C5491c177A430C222d7e678",
        "assetContract": "https://etherscan.io/address/0xb753428af26E81097e7fD17f40c88aaA3E04902c",
        "coingeckoId": "saffron-finance"
      }
    },
    {
      "chainId": 101,
      "address": "CRZuALvCYjPLB65WFLHh9JkmPWK5C81TXpy2aEEaCjr3",
      "symbol": "wSTBZ",
      "name": "Stabilize Token (Wormhole)",
      "decimals": 9,
      "logoURI": "https://raw.githubusercontent.com/solana-labs/token-list/main/assets/mainnet/CRZuALvCYjPLB65WFLHh9JkmPWK5C81TXpy2aEEaCjr3/logo.png",
      "tags": [
        "wrapped",
        "wormhole"
      ],
      "extensions": {
        "address": "0xB987D48Ed8f2C468D52D6405624EADBa5e76d723",
        "bridgeContract": "https://etherscan.io/address/0xf92cD566Ea4864356C5491c177A430C222d7e678",
        "assetContract": "https://etherscan.io/address/0xB987D48Ed8f2C468D52D6405624EADBa5e76d723",
        "coingeckoId": "stabilize"
      }
    },
    {
      "chainId": 101,
      "address": "HPYXGSdAwyK5GwmuivL8gDdUVRChtgXq6SRat44k4Pat",
      "symbol": "wBAL",
      "name": "Balancer (Wormhole)",
      "decimals": 9,
      "logoURI": "https://raw.githubusercontent.com/solana-labs/token-list/main/assets/mainnet/HPYXGSdAwyK5GwmuivL8gDdUVRChtgXq6SRat44k4Pat/logo.png",
      "tags": [
        "wrapped",
        "wormhole"
      ],
      "extensions": {
        "address": "0xba100000625a3754423978a60c9317c58a424e3D",
        "bridgeContract": "https://etherscan.io/address/0xf92cD566Ea4864356C5491c177A430C222d7e678",
        "assetContract": "https://etherscan.io/address/0xba100000625a3754423978a60c9317c58a424e3D",
        "coingeckoId": "balancer"
      }
    },
    {
      "chainId": 101,
      "address": "AV7NgJV2BsgEukzUTrcUMz3LD37xLcLtygFig5WJ3kQN",
      "symbol": "wBAND",
      "name": "BandToken (Wormhole)",
      "decimals": 9,
      "logoURI": "https://raw.githubusercontent.com/solana-labs/token-list/main/assets/mainnet/AV7NgJV2BsgEukzUTrcUMz3LD37xLcLtygFig5WJ3kQN/logo.png",
      "tags": [
        "wrapped",
        "wormhole"
      ],
      "extensions": {
        "address": "0xBA11D00c5f74255f56a5E366F4F77f5A186d7f55",
        "bridgeContract": "https://etherscan.io/address/0xf92cD566Ea4864356C5491c177A430C222d7e678",
        "assetContract": "https://etherscan.io/address/0xBA11D00c5f74255f56a5E366F4F77f5A186d7f55",
        "coingeckoId": "band-protocol"
      }
    },
    {
      "chainId": 101,
      "address": "4obZok5FFUcQXQoV39hhcqk9xSmo4WnP9wnrNCk1g5BC",
      "symbol": "wSWFL",
      "name": "Swapfolio (Wormhole)",
      "decimals": 9,
      "logoURI": "https://raw.githubusercontent.com/solana-labs/token-list/main/assets/mainnet/4obZok5FFUcQXQoV39hhcqk9xSmo4WnP9wnrNCk1g5BC/logo.png",
      "tags": [
        "wrapped",
        "wormhole"
      ],
      "extensions": {
        "address": "0xBa21Ef4c9f433Ede00badEFcC2754B8E74bd538A",
        "bridgeContract": "https://etherscan.io/address/0xf92cD566Ea4864356C5491c177A430C222d7e678",
        "assetContract": "https://etherscan.io/address/0xBa21Ef4c9f433Ede00badEFcC2754B8E74bd538A",
        "coingeckoId": "swapfolio"
      }
    },
    {
      "chainId": 101,
      "address": "HCP8hGKS6fUGfTA1tQxBKzbXuQk7yktzz71pY8LXVJyR",
      "symbol": "wLRC",
      "name": "LoopringCoin V2 (Wormhole)",
      "decimals": 9,
      "logoURI": "https://raw.githubusercontent.com/solana-labs/token-list/main/assets/mainnet/HCP8hGKS6fUGfTA1tQxBKzbXuQk7yktzz71pY8LXVJyR/logo.png",
      "tags": [
        "wrapped",
        "wormhole"
      ],
      "extensions": {
        "address": "0xBBbbCA6A901c926F240b89EacB641d8Aec7AEafD",
        "bridgeContract": "https://etherscan.io/address/0xf92cD566Ea4864356C5491c177A430C222d7e678",
        "assetContract": "https://etherscan.io/address/0xBBbbCA6A901c926F240b89EacB641d8Aec7AEafD",
        "coingeckoId": "loopring"
      }
    },
    {
      "chainId": 101,
      "address": "9sNArcS6veh7DLEo7Y1ZSbBCYtkuPVE6S3HhVrcWR2Zw",
      "symbol": "wPERP",
      "name": "Perpetual (Wormhole)",
      "decimals": 9,
      "logoURI": "https://raw.githubusercontent.com/solana-labs/token-list/main/assets/mainnet/9sNArcS6veh7DLEo7Y1ZSbBCYtkuPVE6S3HhVrcWR2Zw/logo.png",
      "tags": [
        "wrapped",
        "wormhole"
      ],
      "extensions": {
        "address": "0xbC396689893D065F41bc2C6EcbeE5e0085233447",
        "bridgeContract": "https://etherscan.io/address/0xf92cD566Ea4864356C5491c177A430C222d7e678",
        "assetContract": "https://etherscan.io/address/0xbC396689893D065F41bc2C6EcbeE5e0085233447",
        "coingeckoId": "perpetual-protocol"
      }
    },
    {
      "chainId": 101,
      "address": "3XnhArdJydrpbr9Nbj8wNUaozPL9WAo9YDyNWakhTm9X",
      "symbol": "wCOMP",
      "name": "Compound (Wormhole)",
      "decimals": 9,
      "logoURI": "https://raw.githubusercontent.com/solana-labs/token-list/main/assets/mainnet/3XnhArdJydrpbr9Nbj8wNUaozPL9WAo9YDyNWakhTm9X/logo.png",
      "tags": [
        "wrapped",
        "wormhole"
      ],
      "extensions": {
        "address": "0xc00e94Cb662C3520282E6f5717214004A7f26888",
        "bridgeContract": "https://etherscan.io/address/0xf92cD566Ea4864356C5491c177A430C222d7e678",
        "assetContract": "https://etherscan.io/address/0xc00e94Cb662C3520282E6f5717214004A7f26888",
        "coingeckoId": "compound-governance-token"
      }
    },
    {
      "chainId": 101,
      "address": "CPLNm9UMKfiJKiySQathV99yeSgTVjPDZx4ucFrbp2MD",
      "symbol": "wSNX",
      "name": "Synthetix Network Token (Wormhole)",
      "decimals": 9,
      "logoURI": "https://raw.githubusercontent.com/solana-labs/token-list/main/assets/mainnet/CPLNm9UMKfiJKiySQathV99yeSgTVjPDZx4ucFrbp2MD/logo.png",
      "tags": [
        "wrapped",
        "wormhole"
      ],
      "extensions": {
        "address": "0xC011a73ee8576Fb46F5E1c5751cA3B9Fe0af2a6F",
        "bridgeContract": "https://etherscan.io/address/0xf92cD566Ea4864356C5491c177A430C222d7e678",
        "assetContract": "https://etherscan.io/address/0xC011a73ee8576Fb46F5E1c5751cA3B9Fe0af2a6F",
        "coingeckoId": "havven"
      }
    },
    {
      "chainId": 101,
      "address": "D6eVKSfLdioqo2zG8LbQYFU2gf66FrjKA7afCYNo1GHt",
      "symbol": "wDUCK",
      "name": "DLP Duck Token (Wormhole)",
      "decimals": 9,
      "logoURI": "https://raw.githubusercontent.com/solana-labs/token-list/main/assets/mainnet/D6eVKSfLdioqo2zG8LbQYFU2gf66FrjKA7afCYNo1GHt/logo.png",
      "tags": [
        "wrapped",
        "wormhole"
      ],
      "extensions": {
        "address": "0xC0bA369c8Db6eB3924965e5c4FD0b4C1B91e305F",
        "bridgeContract": "https://etherscan.io/address/0xf92cD566Ea4864356C5491c177A430C222d7e678",
        "assetContract": "https://etherscan.io/address/0xC0bA369c8Db6eB3924965e5c4FD0b4C1B91e305F",
        "coingeckoId": "dlp-duck-token"
      }
    },
    {
      "chainId": 101,
      "address": "9PwPi3DAf9Dy4Y6qJmUzF6fX9CjNwScBidsYqJmcApF8",
      "symbol": "wCHAIN",
      "name": "Chain Games (Wormhole)",
      "decimals": 9,
      "logoURI": "https://raw.githubusercontent.com/solana-labs/token-list/main/assets/mainnet/9PwPi3DAf9Dy4Y6qJmUzF6fX9CjNwScBidsYqJmcApF8/logo.png",
      "tags": [
        "wrapped",
        "wormhole"
      ],
      "extensions": {
        "address": "0xC4C2614E694cF534D407Ee49F8E44D125E4681c4",
        "bridgeContract": "https://etherscan.io/address/0xf92cD566Ea4864356C5491c177A430C222d7e678",
        "assetContract": "https://etherscan.io/address/0xC4C2614E694cF534D407Ee49F8E44D125E4681c4",
        "coingeckoId": "chain-games"
      }
    },
    {
      "chainId": 101,
      "address": "BmxZ1pghpcoyT7aykj7D1o4AxWirTqvD7zD2tNngjirT",
      "symbol": "wGRT",
      "name": "Graph Token (Wormhole)",
      "decimals": 9,
      "logoURI": "https://raw.githubusercontent.com/solana-labs/token-list/main/assets/mainnet/BmxZ1pghpcoyT7aykj7D1o4AxWirTqvD7zD2tNngjirT/logo.png",
      "tags": [
        "wrapped",
        "wormhole"
      ],
      "extensions": {
        "address": "0xc944E90C64B2c07662A292be6244BDf05Cda44a7",
        "bridgeContract": "https://etherscan.io/address/0xf92cD566Ea4864356C5491c177A430C222d7e678",
        "assetContract": "https://etherscan.io/address/0xc944E90C64B2c07662A292be6244BDf05Cda44a7",
        "coingeckoId": "the-graph"
      }
    },
    {
      "chainId": 101,
      "address": "FMr15arp651N6fR2WEL36pCMBnFecHcN6wDxne2Vf3SK",
      "symbol": "wROOT",
      "name": "RootKit (Wormhole)",
      "decimals": 9,
      "logoURI": "https://raw.githubusercontent.com/solana-labs/token-list/main/assets/mainnet/FMr15arp651N6fR2WEL36pCMBnFecHcN6wDxne2Vf3SK/logo.png",
      "tags": [
        "wrapped",
        "wormhole"
      ],
      "extensions": {
        "address": "0xCb5f72d37685C3D5aD0bB5F982443BC8FcdF570E",
        "bridgeContract": "https://etherscan.io/address/0xf92cD566Ea4864356C5491c177A430C222d7e678",
        "assetContract": "https://etherscan.io/address/0xCb5f72d37685C3D5aD0bB5F982443BC8FcdF570E",
        "coingeckoId": "rootkit"
      }
    },
    {
      "chainId": 101,
      "address": "E9X7rKAGfSh1gsHC6qh5MVLkDzRcT64KQbjzvHnc5zEq",
      "symbol": "wSWAP",
      "name": "TrustSwap Token (Wormhole)",
      "decimals": 9,
      "logoURI": "https://raw.githubusercontent.com/solana-labs/token-list/main/assets/mainnet/E9X7rKAGfSh1gsHC6qh5MVLkDzRcT64KQbjzvHnc5zEq/logo.png",
      "tags": [
        "wrapped",
        "wormhole"
      ],
      "extensions": {
        "address": "0xCC4304A31d09258b0029eA7FE63d032f52e44EFe",
        "bridgeContract": "https://etherscan.io/address/0xf92cD566Ea4864356C5491c177A430C222d7e678",
        "assetContract": "https://etherscan.io/address/0xCC4304A31d09258b0029eA7FE63d032f52e44EFe",
        "coingeckoId": "trustswap"
      }
    },
    {
      "chainId": 101,
      "address": "5NEENV1mNvu7MfNNtKuGSDC8zoNStq1tuLkDXFtv6rZd",
      "symbol": "wTVK",
      "name": "Terra Virtua Kolect (Wormhole)",
      "decimals": 9,
      "logoURI": "https://raw.githubusercontent.com/solana-labs/token-list/main/assets/mainnet/5NEENV1mNvu7MfNNtKuGSDC8zoNStq1tuLkDXFtv6rZd/logo.png",
      "tags": [
        "wrapped",
        "wormhole"
      ],
      "extensions": {
        "address": "0xd084B83C305daFD76AE3E1b4E1F1fe2eCcCb3988",
        "bridgeContract": "https://etherscan.io/address/0xf92cD566Ea4864356C5491c177A430C222d7e678",
        "assetContract": "https://etherscan.io/address/0xd084B83C305daFD76AE3E1b4E1F1fe2eCcCb3988",
        "coingeckoId": "terra-virtua-kolect"
      }
    },
    {
      "chainId": 101,
      "address": "5ZXLGj7onpitgtREJNYb51DwDPddvqV1YLC8jn2sgz48",
      "symbol": "wOMG",
      "name": "OMG Network (Wormhole)",
      "decimals": 9,
      "logoURI": "https://raw.githubusercontent.com/solana-labs/token-list/main/assets/mainnet/5ZXLGj7onpitgtREJNYb51DwDPddvqV1YLC8jn2sgz48/logo.png",
      "tags": [
        "wrapped",
        "wormhole"
      ],
      "extensions": {
        "address": "0xd26114cd6EE289AccF82350c8d8487fedB8A0C07",
        "bridgeContract": "https://etherscan.io/address/0xf92cD566Ea4864356C5491c177A430C222d7e678",
        "assetContract": "https://etherscan.io/address/0xd26114cd6EE289AccF82350c8d8487fedB8A0C07",
        "coingeckoId": "omisego"
      }
    },
    {
      "chainId": 101,
      "address": "2Xf2yAXJfg82sWwdLUo2x9mZXy6JCdszdMZkcF1Hf4KV",
      "symbol": "wLUNA",
      "name": "Wrapped LUNA Token (Wormhole)",
      "decimals": 9,
      "logoURI": "https://raw.githubusercontent.com/solana-labs/token-list/main/assets/mainnet/2Xf2yAXJfg82sWwdLUo2x9mZXy6JCdszdMZkcF1Hf4KV/logo.png",
      "tags": [
        "wrapped",
        "wormhole"
      ],
      "extensions": {
        "address": "0xd2877702675e6cEb975b4A1dFf9fb7BAF4C91ea9",
        "bridgeContract": "https://etherscan.io/address/0xf92cD566Ea4864356C5491c177A430C222d7e678",
        "assetContract": "https://etherscan.io/address/0xd2877702675e6cEb975b4A1dFf9fb7BAF4C91ea9",
        "coingeckoId": "wrapped-terra"
      }
    },
    {
      "chainId": 101,
      "address": "5Ro6JxJ4NjSTEppdX2iXUYgWkAEF1dcs9gqMX99E2vkL",
      "symbol": "wBONDLY",
      "name": "Bondly Token (Wormhole)",
      "decimals": 9,
      "logoURI": "https://raw.githubusercontent.com/solana-labs/token-list/main/assets/mainnet/5Ro6JxJ4NjSTEppdX2iXUYgWkAEF1dcs9gqMX99E2vkL/logo.png",
      "tags": [
        "wrapped",
        "wormhole"
      ],
      "extensions": {
        "address": "0xD2dDa223b2617cB616c1580db421e4cFAe6a8a85",
        "bridgeContract": "https://etherscan.io/address/0xf92cD566Ea4864356C5491c177A430C222d7e678",
        "assetContract": "https://etherscan.io/address/0xD2dDa223b2617cB616c1580db421e4cFAe6a8a85",
        "coingeckoId": "bondly"
      }
    },
    {
      "chainId": 101,
      "address": "5jFzUEqWLnvGvKWb1Pji9nWVYy5vLG2saoXCyVNWEdEi",
      "symbol": "wDETS",
      "name": "Dextrust (Wormhole)",
      "decimals": 9,
      "logoURI": "https://raw.githubusercontent.com/solana-labs/token-list/main/assets/mainnet/5jFzUEqWLnvGvKWb1Pji9nWVYy5vLG2saoXCyVNWEdEi/logo.png",
      "tags": [
        "wrapped",
        "wormhole"
      ],
      "extensions": {
        "address": "0xd379700999F4805Ce80aa32DB46A94dF64561108",
        "bridgeContract": "https://etherscan.io/address/0xf92cD566Ea4864356C5491c177A430C222d7e678",
        "assetContract": "https://etherscan.io/address/0xd379700999F4805Ce80aa32DB46A94dF64561108",
        "coingeckoId": "dextrust"
      }
    },
    {
      "chainId": 101,
      "address": "BV5tm1uCRWQCQKNgQVFnkseqAjxpmbJkRCXvzFWBdgMp",
      "symbol": "wAMPL",
      "name": "Ampleforth (Wormhole)",
      "decimals": 9,
      "logoURI": "https://raw.githubusercontent.com/solana-labs/token-list/main/assets/mainnet/BV5tm1uCRWQCQKNgQVFnkseqAjxpmbJkRCXvzFWBdgMp/logo.png",
      "tags": [
        "wrapped",
        "wormhole"
      ],
      "extensions": {
        "address": "0xD46bA6D942050d489DBd938a2C909A5d5039A161",
        "bridgeContract": "https://etherscan.io/address/0xf92cD566Ea4864356C5491c177A430C222d7e678",
        "assetContract": "https://etherscan.io/address/0xD46bA6D942050d489DBd938a2C909A5d5039A161",
        "coingeckoId": "ampleforth"
      }
    },
    {
      "chainId": 101,
      "address": "2PSvGigDY4MVUmv51bBiARBMcHBtXcUBnx5V9BwWbbi2",
      "symbol": "wPOLK",
      "name": "Polkamarkets (Wormhole)",
      "decimals": 9,
      "logoURI": "https://raw.githubusercontent.com/solana-labs/token-list/main/assets/mainnet/2PSvGigDY4MVUmv51bBiARBMcHBtXcUBnx5V9BwWbbi2/logo.png",
      "tags": [
        "wrapped",
        "wormhole"
      ],
      "extensions": {
        "address": "0xD478161C952357F05f0292B56012Cd8457F1cfbF",
        "bridgeContract": "https://etherscan.io/address/0xf92cD566Ea4864356C5491c177A430C222d7e678",
        "assetContract": "https://etherscan.io/address/0xD478161C952357F05f0292B56012Cd8457F1cfbF",
        "coingeckoId": "polkamarkets"
      }
    },
    {
      "chainId": 101,
      "address": "ApmXkxXCASdxRf3Ln6Ni7oAZ7E6CX1CcJAD8A5qBdhSm",
      "symbol": "wCRV",
      "name": "Curve DAO Token (Wormhole)",
      "decimals": 9,
      "logoURI": "https://raw.githubusercontent.com/solana-labs/token-list/main/assets/mainnet/ApmXkxXCASdxRf3Ln6Ni7oAZ7E6CX1CcJAD8A5qBdhSm/logo.png",
      "tags": [
        "wrapped",
        "wormhole"
      ],
      "extensions": {
        "address": "0xD533a949740bb3306d119CC777fa900bA034cd52",
        "bridgeContract": "https://etherscan.io/address/0xf92cD566Ea4864356C5491c177A430C222d7e678",
        "assetContract": "https://etherscan.io/address/0xD533a949740bb3306d119CC777fa900bA034cd52",
        "coingeckoId": "curve-dao-token"
      }
    },
    {
      "chainId": 101,
      "address": "DWECGzR56MruYJyo5g5QpoxZbFoydt3oWUkkDsVhxXzs",
      "symbol": "wMEME",
      "name": "MEME (Wormhole)",
      "decimals": 8,
      "logoURI": "https://raw.githubusercontent.com/solana-labs/token-list/main/assets/mainnet/DWECGzR56MruYJyo5g5QpoxZbFoydt3oWUkkDsVhxXzs/logo.png",
      "tags": [
        "wrapped",
        "wormhole"
      ],
      "extensions": {
        "address": "0xD5525D397898e5502075Ea5E830d8914f6F0affe",
        "bridgeContract": "https://etherscan.io/address/0xf92cD566Ea4864356C5491c177A430C222d7e678",
        "assetContract": "https://etherscan.io/address/0xD5525D397898e5502075Ea5E830d8914f6F0affe",
        "coingeckoId": "degenerator"
      }
    },
    {
      "chainId": 101,
      "address": "3Y2wTtM4kCX8uUSLrKJ8wpajCu1C9LaWWAd7b7Nb2BDw",
      "symbol": "wEXNT",
      "name": "ExNetwork Community Token (Wormhole)",
      "decimals": 9,
      "logoURI": "https://raw.githubusercontent.com/solana-labs/token-list/main/assets/mainnet/3Y2wTtM4kCX8uUSLrKJ8wpajCu1C9LaWWAd7b7Nb2BDw/logo.png",
      "tags": [
        "wrapped",
        "wormhole"
      ],
      "extensions": {
        "address": "0xD6c67B93a7b248dF608a653d82a100556144c5DA",
        "bridgeContract": "https://etherscan.io/address/0xf92cD566Ea4864356C5491c177A430C222d7e678",
        "assetContract": "https://etherscan.io/address/0xD6c67B93a7b248dF608a653d82a100556144c5DA",
        "coingeckoId": "exnetwork-token"
      }
    },
    {
      "chainId": 101,
      "address": "9w97GdWUYYaamGwdKMKZgGzPduZJkiFizq4rz5CPXRv2",
      "symbol": "wUSDT",
      "name": "Tether USD (Wormhole)",
      "decimals": 6,
      "logoURI": "https://raw.githubusercontent.com/solana-labs/token-list/main/assets/mainnet/9w97GdWUYYaamGwdKMKZgGzPduZJkiFizq4rz5CPXRv2/logo.png",
      "tags": [
        "wrapped",
        "wormhole"
      ],
      "extensions": {
        "address": "0xdAC17F958D2ee523a2206206994597C13D831ec7",
        "bridgeContract": "https://etherscan.io/address/0xf92cD566Ea4864356C5491c177A430C222d7e678",
        "assetContract": "https://etherscan.io/address/0xdAC17F958D2ee523a2206206994597C13D831ec7",
        "coingeckoId": "tether"
      }
    },
    {
      "chainId": 101,
      "address": "CqWSJtkMMY16q9QLnQxktM1byzVHGRr8b6LCPuZnEeiL",
      "symbol": "wYLD",
      "name": "Yield (Wormhole)",
      "decimals": 9,
      "logoURI": "https://raw.githubusercontent.com/solana-labs/token-list/main/assets/mainnet/CqWSJtkMMY16q9QLnQxktM1byzVHGRr8b6LCPuZnEeiL/logo.png",
      "tags": [
        "wrapped",
        "wormhole"
      ],
      "extensions": {
        "address": "0xDcB01cc464238396E213a6fDd933E36796eAfF9f",
        "bridgeContract": "https://etherscan.io/address/0xf92cD566Ea4864356C5491c177A430C222d7e678",
        "assetContract": "https://etherscan.io/address/0xDcB01cc464238396E213a6fDd933E36796eAfF9f",
        "coingeckoId": "yield"
      }
    },
    {
      "chainId": 101,
      "address": "26ZzQVGZruwcZPs2sqb8n9ojKt2cviUjHcMjstFtK6ow",
      "symbol": "wKNC",
      "name": "Kyber Network Crystal (Wormhole)",
      "decimals": 9,
      "logoURI": "https://raw.githubusercontent.com/solana-labs/token-list/main/assets/mainnet/26ZzQVGZruwcZPs2sqb8n9ojKt2cviUjHcMjstFtK6ow/logo.png",
      "tags": [
        "wrapped",
        "wormhole"
      ],
      "extensions": {
        "address": "0xdd974D5C2e2928deA5F71b9825b8b646686BD200",
        "bridgeContract": "https://etherscan.io/address/0xf92cD566Ea4864356C5491c177A430C222d7e678",
        "assetContract": "https://etherscan.io/address/0xdd974D5C2e2928deA5F71b9825b8b646686BD200",
        "coingeckoId": "kyber-network"
      }
    },
    {
      "chainId": 101,
      "address": "HHoHTtntq2kiBPENyVM1DTP7pNrkBXX2Jye29PSyz3qf",
      "symbol": "wCOTI",
      "name": "COTI Token (Wormhole)",
      "decimals": 9,
      "logoURI": "https://raw.githubusercontent.com/solana-labs/token-list/main/assets/mainnet/HHoHTtntq2kiBPENyVM1DTP7pNrkBXX2Jye29PSyz3qf/logo.png",
      "tags": [
        "wrapped",
        "wormhole"
      ],
      "extensions": {
        "address": "0xDDB3422497E61e13543BeA06989C0789117555c5",
        "bridgeContract": "https://etherscan.io/address/0xf92cD566Ea4864356C5491c177A430C222d7e678",
        "assetContract": "https://etherscan.io/address/0xDDB3422497E61e13543BeA06989C0789117555c5",
        "coingeckoId": "coti"
      }
    },
    {
      "chainId": 101,
      "address": "4sEpUsJ6uJZYi6A2da8EGjKPacRSqYJaPJffPnTqoWVv",
      "symbol": "wINJ",
      "name": "Injective Token (Wormhole)",
      "decimals": 9,
      "logoURI": "https://raw.githubusercontent.com/solana-labs/token-list/main/assets/mainnet/4sEpUsJ6uJZYi6A2da8EGjKPacRSqYJaPJffPnTqoWVv/logo.png",
      "tags": [
        "wrapped",
        "wormhole"
      ],
      "extensions": {
        "address": "0xe28b3B32B6c345A34Ff64674606124Dd5Aceca30",
        "bridgeContract": "https://etherscan.io/address/0xf92cD566Ea4864356C5491c177A430C222d7e678",
        "assetContract": "https://etherscan.io/address/0xe28b3B32B6c345A34Ff64674606124Dd5Aceca30",
        "coingeckoId": "injective-protocol"
      }
    },
    {
      "chainId": 101,
      "address": "G2jrxYSoCSzmohxERa2JzSJMuRM4kiNvRA3DnCv7Lzcz",
      "symbol": "wZRX",
      "name": "0x Protocol Token (Wormhole)",
      "decimals": 9,
      "logoURI": "https://raw.githubusercontent.com/solana-labs/token-list/main/assets/mainnet/G2jrxYSoCSzmohxERa2JzSJMuRM4kiNvRA3DnCv7Lzcz/logo.png",
      "tags": [
        "wrapped",
        "wormhole"
      ],
      "extensions": {
        "address": "0xE41d2489571d322189246DaFA5ebDe1F4699F498",
        "bridgeContract": "https://etherscan.io/address/0xf92cD566Ea4864356C5491c177A430C222d7e678",
        "assetContract": "https://etherscan.io/address/0xE41d2489571d322189246DaFA5ebDe1F4699F498",
        "coingeckoId": "0x"
      }
    },
    {
      "chainId": 101,
      "address": "3bkBFHyof411hGBdcsiM1KSDdErw63Xoj3eLB8yNknB4",
      "symbol": "wSUPER",
      "name": "SuperFarm (Wormhole)",
      "decimals": 9,
      "logoURI": "https://raw.githubusercontent.com/solana-labs/token-list/main/assets/mainnet/3bkBFHyof411hGBdcsiM1KSDdErw63Xoj3eLB8yNknB4/logo.png",
      "tags": [
        "wrapped",
        "wormhole"
      ],
      "extensions": {
        "address": "0xe53EC727dbDEB9E2d5456c3be40cFF031AB40A55",
        "bridgeContract": "https://etherscan.io/address/0xf92cD566Ea4864356C5491c177A430C222d7e678",
        "assetContract": "https://etherscan.io/address/0xe53EC727dbDEB9E2d5456c3be40cFF031AB40A55",
        "coingeckoId": "superfarm"
      }
    },
    {
      "chainId": 101,
      "address": "7kkkoa1MB93ELm3vjvyC8GJ65G7eEgLhfaHU58riJUCx",
      "symbol": "waEth",
      "name": "aEthereum (Wormhole)",
      "decimals": 9,
      "logoURI": "https://raw.githubusercontent.com/solana-labs/token-list/main/assets/mainnet/7kkkoa1MB93ELm3vjvyC8GJ65G7eEgLhfaHU58riJUCx/logo.png",
      "tags": [
        "wrapped",
        "wormhole"
      ],
      "extensions": {
        "address": "0xE95A203B1a91a908F9B9CE46459d101078c2c3cb",
        "bridgeContract": "https://etherscan.io/address/0xf92cD566Ea4864356C5491c177A430C222d7e678",
        "assetContract": "https://etherscan.io/address/0xE95A203B1a91a908F9B9CE46459d101078c2c3cb",
        "coingeckoId": "ankreth"
      }
    },
    {
      "chainId": 101,
      "address": "F48zUwoQMzgCTf5wihwz8GPN23gdcoVMiT227APqA6hC",
      "symbol": "wSURF",
      "name": "SURF.Finance (Wormhole)",
      "decimals": 9,
      "logoURI": "https://raw.githubusercontent.com/solana-labs/token-list/main/assets/mainnet/F48zUwoQMzgCTf5wihwz8GPN23gdcoVMiT227APqA6hC/logo.png",
      "tags": [
        "wrapped",
        "wormhole"
      ],
      "extensions": {
        "address": "0xEa319e87Cf06203DAe107Dd8E5672175e3Ee976c",
        "bridgeContract": "https://etherscan.io/address/0xf92cD566Ea4864356C5491c177A430C222d7e678",
        "assetContract": "https://etherscan.io/address/0xEa319e87Cf06203DAe107Dd8E5672175e3Ee976c",
        "coingeckoId": "surf-finance"
      }
    },
    {
      "chainId": 101,
      "address": "EK6iyvvqvQtsWYcySrZVHkXjCLX494r9PhnDWJaX1CPu",
      "symbol": "wrenBTC",
      "name": "renBTC (Wormhole)",
      "decimals": 8,
      "logoURI": "https://raw.githubusercontent.com/solana-labs/token-list/main/assets/mainnet/EK6iyvvqvQtsWYcySrZVHkXjCLX494r9PhnDWJaX1CPu/logo.png",
      "tags": [
        "wrapped",
        "wormhole"
      ],
      "extensions": {
        "address": "0xEB4C2781e4ebA804CE9a9803C67d0893436bB27D",
        "bridgeContract": "https://etherscan.io/address/0xf92cD566Ea4864356C5491c177A430C222d7e678",
        "assetContract": "https://etherscan.io/address/0xEB4C2781e4ebA804CE9a9803C67d0893436bB27D",
        "coingeckoId": "renbtc"
      }
    },
    {
      "chainId": 101,
      "address": "B2m4B527oLo5WFWLgy2MitP66azhEW2puaazUAuvNgqZ",
      "symbol": "wDMG",
      "name": "DMM: Governance (Wormhole)",
      "decimals": 9,
      "logoURI": "https://raw.githubusercontent.com/solana-labs/token-list/main/assets/mainnet/B2m4B527oLo5WFWLgy2MitP66azhEW2puaazUAuvNgqZ/logo.png",
      "tags": [
        "wrapped",
        "wormhole"
      ],
      "extensions": {
        "address": "0xEd91879919B71bB6905f23af0A68d231EcF87b14",
        "bridgeContract": "https://etherscan.io/address/0xf92cD566Ea4864356C5491c177A430C222d7e678",
        "assetContract": "https://etherscan.io/address/0xEd91879919B71bB6905f23af0A68d231EcF87b14",
        "coingeckoId": "dmm-governance"
      }
    },
    {
      "chainId": 101,
      "address": "H3iuZNRwaqPsnGUGU5YkDwTU3hQMkzC32hxDko8EtzZw",
      "symbol": "wHEZ",
      "name": "Hermez Network Token (Wormhole)",
      "decimals": 9,
      "logoURI": "https://raw.githubusercontent.com/solana-labs/token-list/main/assets/mainnet/H3iuZNRwaqPsnGUGU5YkDwTU3hQMkzC32hxDko8EtzZw/logo.png",
      "tags": [
        "wrapped",
        "wormhole"
      ],
      "extensions": {
        "address": "0xEEF9f339514298C6A857EfCfC1A762aF84438dEE",
        "bridgeContract": "https://etherscan.io/address/0xf92cD566Ea4864356C5491c177A430C222d7e678",
        "assetContract": "https://etherscan.io/address/0xEEF9f339514298C6A857EfCfC1A762aF84438dEE",
        "coingeckoId": "hermez-network-token"
      }
    },
    {
      "chainId": 101,
      "address": "DL7873Hud4eMdGScQFD7vrbC6fzWAMQ2LMuoZSn4zUry",
      "symbol": "wRLY",
      "name": "Rally (Wormhole)",
      "decimals": 9,
      "logoURI": "https://raw.githubusercontent.com/solana-labs/token-list/main/assets/mainnet/DL7873Hud4eMdGScQFD7vrbC6fzWAMQ2LMuoZSn4zUry/logo.png",
      "tags": [
        "wrapped",
        "wormhole"
      ],
      "extensions": {
        "address": "0xf1f955016EcbCd7321c7266BccFB96c68ea5E49b",
        "bridgeContract": "https://etherscan.io/address/0xf92cD566Ea4864356C5491c177A430C222d7e678",
        "assetContract": "https://etherscan.io/address/0xf1f955016EcbCd7321c7266BccFB96c68ea5E49b",
        "coingeckoId": "rally-2"
      }
    },
    {
      "chainId": 101,
      "address": "3N89w9KPUVYUK5MMGNY8yMXhrr89QQ1RQPJxVnQHgMdd",
      "symbol": "wYf-DAI",
      "name": "YfDAI.finance (Wormhole)",
      "decimals": 9,
      "logoURI": "https://raw.githubusercontent.com/solana-labs/token-list/main/assets/mainnet/3N89w9KPUVYUK5MMGNY8yMXhrr89QQ1RQPJxVnQHgMdd/logo.png",
      "tags": [
        "wrapped",
        "wormhole"
      ],
      "extensions": {
        "address": "0xf4CD3d3Fda8d7Fd6C5a500203e38640A70Bf9577",
        "bridgeContract": "https://etherscan.io/address/0xf92cD566Ea4864356C5491c177A430C222d7e678",
        "assetContract": "https://etherscan.io/address/0xf4CD3d3Fda8d7Fd6C5a500203e38640A70Bf9577",
        "coingeckoId": "yfdai-finance"
      }
    },
    {
      "chainId": 101,
      "address": "8ArKbnnDiq8eRR8hZ1eULMjd2iMAD8AqwyVJRAX7mHQo",
      "symbol": "wFCL",
      "name": "Fractal Protocol Token (Wormhole)",
      "decimals": 9,
      "logoURI": "https://raw.githubusercontent.com/solana-labs/token-list/main/assets/mainnet/8ArKbnnDiq8eRR8hZ1eULMjd2iMAD8AqwyVJRAX7mHQo/logo.png",
      "tags": [
        "wrapped",
        "wormhole"
      ],
      "extensions": {
        "address": "0xF4d861575ecC9493420A3f5a14F85B13f0b50EB3",
        "bridgeContract": "https://etherscan.io/address/0xf92cD566Ea4864356C5491c177A430C222d7e678",
        "assetContract": "https://etherscan.io/address/0xF4d861575ecC9493420A3f5a14F85B13f0b50EB3",
        "coingeckoId": "fractal"
      }
    },
    {
      "chainId": 101,
      "address": "ZWGxcTgJCNGQqZn6vFdknwj4AFFsYRZ4SDJuhRn3J1T",
      "symbol": "wAXS",
      "name": "Axie Infinity (Wormhole)",
      "decimals": 9,
      "logoURI": "https://raw.githubusercontent.com/solana-labs/token-list/main/assets/mainnet/ZWGxcTgJCNGQqZn6vFdknwj4AFFsYRZ4SDJuhRn3J1T/logo.png",
      "tags": [
        "wrapped",
        "wormhole"
      ],
      "extensions": {
        "address": "0xF5D669627376EBd411E34b98F19C868c8ABA5ADA",
        "bridgeContract": "https://etherscan.io/address/0xf92cD566Ea4864356C5491c177A430C222d7e678",
        "assetContract": "https://etherscan.io/address/0xF5D669627376EBd411E34b98F19C868c8ABA5ADA",
        "coingeckoId": "axie-infinity"
      }
    },
    {
      "chainId": 101,
      "address": "PEjUEMHFRtfajio8YHKZdUruW1vTzGmz6F7NngjYuou",
      "symbol": "wENJ",
      "name": "Enjin Coin (Wormhole)",
      "decimals": 9,
      "logoURI": "https://raw.githubusercontent.com/solana-labs/token-list/main/assets/mainnet/PEjUEMHFRtfajio8YHKZdUruW1vTzGmz6F7NngjYuou/logo.png",
      "tags": [
        "wrapped",
        "wormhole"
      ],
      "extensions": {
        "address": "0xF629cBd94d3791C9250152BD8dfBDF380E2a3B9c",
        "bridgeContract": "https://etherscan.io/address/0xf92cD566Ea4864356C5491c177A430C222d7e678",
        "assetContract": "https://etherscan.io/address/0xF629cBd94d3791C9250152BD8dfBDF380E2a3B9c",
        "coingeckoId": "enjincoin"
      }
    },
    {
      "chainId": 101,
      "address": "2cW5deMKeR97C7csq1aMMWUa5RNWkpQFz8tumxk4ZV8w",
      "symbol": "wYLD",
      "name": "Yield (Wormhole)",
      "decimals": 9,
      "logoURI": "https://raw.githubusercontent.com/solana-labs/token-list/main/assets/mainnet/2cW5deMKeR97C7csq1aMMWUa5RNWkpQFz8tumxk4ZV8w/logo.png",
      "tags": [
        "wrapped",
        "wormhole"
      ],
      "extensions": {
        "address": "0xF94b5C5651c888d928439aB6514B93944eEE6F48",
        "bridgeContract": "https://etherscan.io/address/0xf92cD566Ea4864356C5491c177A430C222d7e678",
        "assetContract": "https://etherscan.io/address/0xF94b5C5651c888d928439aB6514B93944eEE6F48",
        "coingeckoId": "yield-app"
      }
    },
    {
      "chainId": 101,
      "address": "FR5qPX4gbKHPyKMK7Cey6dHZ7wtqmqRogYPJo6bpd5Uw",
      "symbol": "wDDIM",
      "name": "DuckDaoDime (Wormhole)",
      "decimals": 9,
      "logoURI": "https://raw.githubusercontent.com/solana-labs/token-list/main/assets/mainnet/FR5qPX4gbKHPyKMK7Cey6dHZ7wtqmqRogYPJo6bpd5Uw/logo.png",
      "tags": [
        "wrapped",
        "wormhole"
      ],
      "extensions": {
        "address": "0xFbEEa1C75E4c4465CB2FCCc9c6d6afe984558E20",
        "bridgeContract": "https://etherscan.io/address/0xf92cD566Ea4864356C5491c177A430C222d7e678",
        "assetContract": "https://etherscan.io/address/0xFbEEa1C75E4c4465CB2FCCc9c6d6afe984558E20",
        "coingeckoId": "duckdaodime"
      }
    },
    {
      "chainId": 101,
      "address": "8HCWFQA2GsA6Nm2L5jidM3mus7NeeQ8wp1ri3XFF9WWH",
      "symbol": "wRARI",
      "name": "Rarible (Wormhole)",
      "decimals": 9,
      "logoURI": "https://raw.githubusercontent.com/solana-labs/token-list/main/assets/mainnet/8HCWFQA2GsA6Nm2L5jidM3mus7NeeQ8wp1ri3XFF9WWH/logo.png",
      "tags": [
        "wrapped",
        "wormhole"
      ],
      "extensions": {
        "address": "0xFca59Cd816aB1eaD66534D82bc21E7515cE441CF",
        "bridgeContract": "https://etherscan.io/address/0xf92cD566Ea4864356C5491c177A430C222d7e678",
        "assetContract": "https://etherscan.io/address/0xFca59Cd816aB1eaD66534D82bc21E7515cE441CF",
        "coingeckoId": "rarible"
      }
    },
    {
      "chainId": 101,
      "address": "Egrv6hURf5o68xJ1AGYeRv8RNj2nXJVuSoA5wwiSALcN",
      "symbol": "wAMP",
      "name": "Amp (Wormhole)",
      "decimals": 9,
      "logoURI": "https://raw.githubusercontent.com/solana-labs/token-list/main/assets/mainnet/Egrv6hURf5o68xJ1AGYeRv8RNj2nXJVuSoA5wwiSALcN/logo.png",
      "tags": [
        "wrapped",
        "wormhole"
      ],
      "extensions": {
        "address": "0xfF20817765cB7f73d4bde2e66e067E58D11095C2",
        "bridgeContract": "https://etherscan.io/address/0xf92cD566Ea4864356C5491c177A430C222d7e678",
        "assetContract": "https://etherscan.io/address/0xfF20817765cB7f73d4bde2e66e067E58D11095C2",
        "coingeckoId": "amp-token"
      }
    },
    {
      "chainId": 101,
      "address": "GXMaB6jm5cdoQgb65YpkEu61eDYtod3PuVwYYXdZZJ9r",
      "symbol": "wFSW",
      "name": "FalconSwap Token (Wormhole)",
      "decimals": 9,
      "logoURI": "https://raw.githubusercontent.com/solana-labs/token-list/main/assets/mainnet/GXMaB6jm5cdoQgb65YpkEu61eDYtod3PuVwYYXdZZJ9r/logo.png",
      "tags": [
        "wrapped",
        "wormhole"
      ],
      "extensions": {
        "address": "0xfffffffFf15AbF397dA76f1dcc1A1604F45126DB",
        "bridgeContract": "https://etherscan.io/address/0xf92cD566Ea4864356C5491c177A430C222d7e678",
        "assetContract": "https://etherscan.io/address/0xfffffffFf15AbF397dA76f1dcc1A1604F45126DB",
        "coingeckoId": "fsw-token"
      }
    },
    {
      "chainId": 101,
      "address": "AJ1W9A9N9dEMdVyoDiam2rV44gnBm2csrPDP7xqcapgX",
      "symbol": "wBUSD",
      "name": "Binance USD (Wormhole)",
      "decimals": 9,
      "logoURI": "https://raw.githubusercontent.com/solana-labs/token-list/main/assets/mainnet/AJ1W9A9N9dEMdVyoDiam2rV44gnBm2csrPDP7xqcapgX/logo.png",
      "tags": [
        "wrapped",
        "wormhole"
      ],
      "extensions": {
        "address": "0x4Fabb145d64652a948d72533023f6E7A623C7C53",
        "bridgeContract": "https://etherscan.io/address/0xf92cD566Ea4864356C5491c177A430C222d7e678",
        "assetContract": "https://etherscan.io/address/0x4Fabb145d64652a948d72533023f6E7A623C7C53",
        "coingeckoId": "binance-usd"
      }
    },
    {
      "chainId": 101,
      "address": "2VmKuXMwdzouMndWcK7BK2951tBEtYVmGsdU4dXbjyaY",
      "symbol": "waDAI",
      "name": "Aave Interest bearing DAI (Wormhole)",
      "decimals": 9,
      "logoURI": "https://raw.githubusercontent.com/solana-labs/token-list/main/assets/mainnet/2VmKuXMwdzouMndWcK7BK2951tBEtYVmGsdU4dXbjyaY/logo.svg",
      "tags": [
        "wrapped",
        "wormhole"
      ],
      "extensions": {
        "address": "0xfC1E690f61EFd961294b3e1Ce3313fBD8aa4f85d",
        "bridgeContract": "https://etherscan.io/address/0xf92cD566Ea4864356C5491c177A430C222d7e678",
        "assetContract": "https://etherscan.io/address/0xfC1E690f61EFd961294b3e1Ce3313fBD8aa4f85d",
        "coingeckoId": "aave-dai-v1"
      }
    },
    {
      "chainId": 101,
      "address": "AXvWVviBmySSdghmuomYHqYB3AZn7NmAWrHYHKKPJxoL",
      "symbol": "waTUSD",
      "name": "Aave Interest bearing TUSD (Wormhole)",
      "decimals": 9,
      "logoURI": "https://raw.githubusercontent.com/solana-labs/token-list/main/assets/mainnet/AXvWVviBmySSdghmuomYHqYB3AZn7NmAWrHYHKKPJxoL/logo.svg",
      "tags": [
        "wrapped",
        "wormhole"
      ],
      "extensions": {
        "address": "0x4DA9b813057D04BAef4e5800E36083717b4a0341",
        "bridgeContract": "https://etherscan.io/address/0xf92cD566Ea4864356C5491c177A430C222d7e678",
        "assetContract": "https://etherscan.io/address/0x4DA9b813057D04BAef4e5800E36083717b4a0341",
        "coingeckoId": "aave-tusd-v1"
      }
    },
    {
      "chainId": 101,
      "address": "AkaisFPmasQYZUJsZLD9wPEo2KA7aCRqyRawX18ZRzGr",
      "symbol": "waUSDC",
      "name": "Aave Interest bearing USDC (Wormhole)",
      "decimals": 6,
      "logoURI": "https://raw.githubusercontent.com/solana-labs/token-list/main/assets/mainnet/AkaisFPmasQYZUJsZLD9wPEo2KA7aCRqyRawX18ZRzGr/logo.svg",
      "tags": [
        "wrapped",
        "wormhole"
      ],
      "extensions": {
        "address": "0x9bA00D6856a4eDF4665BcA2C2309936572473B7E",
        "bridgeContract": "https://etherscan.io/address/0xf92cD566Ea4864356C5491c177A430C222d7e678",
        "assetContract": "https://etherscan.io/address/0x9bA00D6856a4eDF4665BcA2C2309936572473B7E",
        "coingeckoId": "aave-usdc-v1"
      }
    },
    {
      "chainId": 101,
      "address": "FZfQtWMoTQ51Z4jxvHfmFcqj4862u9GzmugBnZUuWqR5",
      "symbol": "waUSDT",
      "name": "Aave Interest bearing USDT (Wormhole)",
      "decimals": 6,
      "logoURI": "https://raw.githubusercontent.com/solana-labs/token-list/main/assets/mainnet/FZfQtWMoTQ51Z4jxvHfmFcqj4862u9GzmugBnZUuWqR5/logo.svg",
      "tags": [
        "wrapped",
        "wormhole"
      ],
      "extensions": {
        "address": "0x71fc860F7D3A592A4a98740e39dB31d25db65ae8",
        "bridgeContract": "https://etherscan.io/address/0xf92cD566Ea4864356C5491c177A430C222d7e678",
        "assetContract": "https://etherscan.io/address/0x71fc860F7D3A592A4a98740e39dB31d25db65ae8",
        "coingeckoId": "aave-usdt-v1"
      }
    },
    {
      "chainId": 101,
      "address": "BMrbF8DZ9U5KGdJ4F2MJbH5d6KPi5FQVp7EqmLrhDe1f",
      "symbol": "waSUSD",
      "name": "Aave Interest bearing SUSD (Wormhole)",
      "decimals": 9,
      "logoURI": "https://raw.githubusercontent.com/solana-labs/token-list/main/assets/mainnet/BMrbF8DZ9U5KGdJ4F2MJbH5d6KPi5FQVp7EqmLrhDe1f/logo.svg",
      "tags": [
        "wrapped",
        "wormhole"
      ],
      "extensions": {
        "address": "0x625aE63000f46200499120B906716420bd059240",
        "bridgeContract": "https://etherscan.io/address/0xf92cD566Ea4864356C5491c177A430C222d7e678",
        "assetContract": "https://etherscan.io/address/0x625aE63000f46200499120B906716420bd059240",
        "coingeckoId": "aave-susd-v1"
      }
    },
    {
      "chainId": 101,
      "address": "Fzx4N1xJPDZENAhrAaH79k2izT9CFbfnDEcpcWjiusdY",
      "symbol": "waLEND",
      "name": "Aave Interest bearing LEND (Wormhole)",
      "decimals": 9,
      "logoURI": "https://raw.githubusercontent.com/solana-labs/token-list/main/assets/mainnet/Fzx4N1xJPDZENAhrAaH79k2izT9CFbfnDEcpcWjiusdY/logo.svg",
      "tags": [
        "wrapped",
        "wormhole"
      ],
      "extensions": {
        "address": "0x7D2D3688Df45Ce7C552E19c27e007673da9204B8",
        "bridgeContract": "https://etherscan.io/address/0xf92cD566Ea4864356C5491c177A430C222d7e678",
        "assetContract": "https://etherscan.io/address/0x7D2D3688Df45Ce7C552E19c27e007673da9204B8"
      }
    },
    {
      "chainId": 101,
      "address": "GCdDiVgZnkWCAnGktUsjhoho2CHab9JfrRy3Q5W51zvC",
      "symbol": "waBAT",
      "name": "Aave Interest bearing BAT (Wormhole)",
      "decimals": 9,
      "logoURI": "https://raw.githubusercontent.com/solana-labs/token-list/main/assets/mainnet/GCdDiVgZnkWCAnGktUsjhoho2CHab9JfrRy3Q5W51zvC/logo.svg",
      "tags": [
        "wrapped",
        "wormhole"
      ],
      "extensions": {
        "address": "0xE1BA0FB44CCb0D11b80F92f4f8Ed94CA3fF51D00",
        "bridgeContract": "https://etherscan.io/address/0xf92cD566Ea4864356C5491c177A430C222d7e678",
        "assetContract": "https://etherscan.io/address/0xE1BA0FB44CCb0D11b80F92f4f8Ed94CA3fF51D00",
        "coingeckoId": "aave-bat-v1"
      }
    },
    {
      "chainId": 101,
      "address": "FBrfFh7fb7xKfyBMJA32KufMjEkgSgY4AuzLXFKdJFRj",
      "symbol": "waETH",
      "name": "Aave Interest bearing ETH (Wormhole)",
      "decimals": 9,
      "logoURI": "https://raw.githubusercontent.com/solana-labs/token-list/main/assets/mainnet/FBrfFh7fb7xKfyBMJA32KufMjEkgSgY4AuzLXFKdJFRj/logo.svg",
      "tags": [
        "wrapped",
        "wormhole"
      ],
      "extensions": {
        "address": "0x3a3A65aAb0dd2A17E3F1947bA16138cd37d08c04",
        "bridgeContract": "https://etherscan.io/address/0xf92cD566Ea4864356C5491c177A430C222d7e678",
        "assetContract": "https://etherscan.io/address/0x3a3A65aAb0dd2A17E3F1947bA16138cd37d08c04",
        "coingeckoId": "aave-eth-v1"
      }
    },
    {
      "chainId": 101,
      "address": "Adp88WrQDgExPTu26DdBnbN2ffWMkXLxwqzjTdfRQiJi",
      "symbol": "waLINK",
      "name": "Aave Interest bearing LINK (Wormhole)",
      "decimals": 9,
      "logoURI": "https://raw.githubusercontent.com/solana-labs/token-list/main/assets/mainnet/Adp88WrQDgExPTu26DdBnbN2ffWMkXLxwqzjTdfRQiJi/logo.svg",
      "tags": [
        "wrapped",
        "wormhole"
      ],
      "extensions": {
        "address": "0xA64BD6C70Cb9051F6A9ba1F163Fdc07E0DfB5F84",
        "bridgeContract": "https://etherscan.io/address/0xf92cD566Ea4864356C5491c177A430C222d7e678",
        "assetContract": "https://etherscan.io/address/0xA64BD6C70Cb9051F6A9ba1F163Fdc07E0DfB5F84",
        "coingeckoId": "aave-link-v1"
      }
    },
    {
      "chainId": 101,
      "address": "3p67dqghWn6reQcVCqNBkufrpU1gtA1ZRAYja6GMXySG",
      "symbol": "waKNC",
      "name": "Aave Interest bearing KNC (Wormhole)",
      "decimals": 9,
      "logoURI": "https://raw.githubusercontent.com/solana-labs/token-list/main/assets/mainnet/3p67dqghWn6reQcVCqNBkufrpU1gtA1ZRAYja6GMXySG/logo.svg",
      "tags": [
        "wrapped",
        "wormhole"
      ],
      "extensions": {
        "address": "0x9D91BE44C06d373a8a226E1f3b146956083803eB",
        "bridgeContract": "https://etherscan.io/address/0xf92cD566Ea4864356C5491c177A430C222d7e678",
        "assetContract": "https://etherscan.io/address/0x9D91BE44C06d373a8a226E1f3b146956083803eB",
        "coingeckoId": "aave-knc-v1"
      }
    },
    {
      "chainId": 101,
      "address": "A4qYX1xuewaBL9SeZnwA3We6MhG8TYcTceHAJpk7Etdt",
      "symbol": "waREP",
      "name": "Aave Interest bearing REP (Wormhole)",
      "decimals": 9,
      "logoURI": "https://raw.githubusercontent.com/solana-labs/token-list/main/assets/mainnet/A4qYX1xuewaBL9SeZnwA3We6MhG8TYcTceHAJpk7Etdt/logo.svg",
      "tags": [
        "wrapped",
        "wormhole"
      ],
      "extensions": {
        "address": "0x71010A9D003445aC60C4e6A7017c1E89A477B438",
        "bridgeContract": "https://etherscan.io/address/0xf92cD566Ea4864356C5491c177A430C222d7e678",
        "assetContract": "https://etherscan.io/address/0x71010A9D003445aC60C4e6A7017c1E89A477B438"
      }
    },
    {
      "chainId": 101,
      "address": "3iTtcKUVa5ouzwNZFc3SasuAKkY2ZuMxLERRcWfxQVN3",
      "symbol": "waMKR",
      "name": "Aave Interest bearing MKR (Wormhole)",
      "decimals": 9,
      "logoURI": "https://raw.githubusercontent.com/solana-labs/token-list/main/assets/mainnet/3iTtcKUVa5ouzwNZFc3SasuAKkY2ZuMxLERRcWfxQVN3/logo.svg",
      "tags": [
        "wrapped",
        "wormhole"
      ],
      "extensions": {
        "address": "0x7deB5e830be29F91E298ba5FF1356BB7f8146998",
        "bridgeContract": "https://etherscan.io/address/0xf92cD566Ea4864356C5491c177A430C222d7e678",
        "assetContract": "https://etherscan.io/address/0x7deB5e830be29F91E298ba5FF1356BB7f8146998",
        "coingeckoId": "aave-mkr-v1"
      }
    },
    {
      "chainId": 101,
      "address": "EMS6TrCU8uBMumZukRSShGS1yzHGqYd3S8hW2sYULX3T",
      "symbol": "waMANA",
      "name": "Aave Interest bearing MANA (Wormhole)",
      "decimals": 9,
      "logoURI": "https://raw.githubusercontent.com/solana-labs/token-list/main/assets/mainnet/EMS6TrCU8uBMumZukRSShGS1yzHGqYd3S8hW2sYULX3T/logo.svg",
      "tags": [
        "wrapped",
        "wormhole"
      ],
      "extensions": {
        "address": "0x6FCE4A401B6B80ACe52baAefE4421Bd188e76F6f",
        "bridgeContract": "https://etherscan.io/address/0xf92cD566Ea4864356C5491c177A430C222d7e678",
        "assetContract": "https://etherscan.io/address/0x6FCE4A401B6B80ACe52baAefE4421Bd188e76F6f",
        "coingeckoId": "aave-mana-v1"
      }
    },
    {
      "chainId": 101,
      "address": "qhqzfH7AjeukUgqyPXncWHFXTBebFNu5QQUrzhJaLB4",
      "symbol": "waZRX",
      "name": "Aave Interest bearing ZRX (Wormhole)",
      "decimals": 9,
      "logoURI": "https://raw.githubusercontent.com/solana-labs/token-list/main/assets/mainnet/qhqzfH7AjeukUgqyPXncWHFXTBebFNu5QQUrzhJaLB4/logo.svg",
      "tags": [
        "wrapped",
        "wormhole"
      ],
      "extensions": {
        "address": "0x6Fb0855c404E09c47C3fBCA25f08d4E41f9F062f",
        "bridgeContract": "https://etherscan.io/address/0xf92cD566Ea4864356C5491c177A430C222d7e678",
        "assetContract": "https://etherscan.io/address/0x6Fb0855c404E09c47C3fBCA25f08d4E41f9F062f",
        "coingeckoId": "aave-zrx-v1"
      }
    },
    {
      "chainId": 101,
      "address": "FeU2J26AfMqh2mh7Cf4Lw1HRueAvAkZYxGr8njFNMeQ2",
      "symbol": "waSNX",
      "name": "Aave Interest bearing SNX (Wormhole)",
      "decimals": 9,
      "logoURI": "https://raw.githubusercontent.com/solana-labs/token-list/main/assets/mainnet/FeU2J26AfMqh2mh7Cf4Lw1HRueAvAkZYxGr8njFNMeQ2/logo.png",
      "tags": [
        "wrapped",
        "wormhole"
      ],
      "extensions": {
        "address": "0x328C4c80BC7aCa0834Db37e6600A6c49E12Da4DE",
        "bridgeContract": "https://etherscan.io/address/0xf92cD566Ea4864356C5491c177A430C222d7e678",
        "assetContract": "https://etherscan.io/address/0x328C4c80BC7aCa0834Db37e6600A6c49E12Da4DE",
        "coingeckoId": "aave-snx-v1"
      }
    },
    {
      "chainId": 101,
      "address": "GveRVvWTUH1s26YxyjUnXh1J5mMdu5crC2K2uQy26KXi",
      "symbol": "waWBTC",
      "name": "Aave Interest bearing WBTC (Wormhole)",
      "decimals": 8,
      "logoURI": "https://raw.githubusercontent.com/solana-labs/token-list/main/assets/mainnet/GveRVvWTUH1s26YxyjUnXh1J5mMdu5crC2K2uQy26KXi/logo.svg",
      "tags": [
        "wrapped",
        "wormhole"
      ],
      "extensions": {
        "address": "0xFC4B8ED459e00e5400be803A9BB3954234FD50e3",
        "bridgeContract": "https://etherscan.io/address/0xf92cD566Ea4864356C5491c177A430C222d7e678",
        "assetContract": "https://etherscan.io/address/0xFC4B8ED459e00e5400be803A9BB3954234FD50e3",
        "coingeckoId": "aave-wbtc-v1"
      }
    },
    {
      "chainId": 101,
      "address": "F2WgoHLwV4pfxN4WrUs2q6KkmFCsNorGYQ82oaPNUFLP",
      "symbol": "waBUSD",
      "name": "Aave Interest bearing Binance USD (Wormhole)",
      "decimals": 9,
      "logoURI": "https://raw.githubusercontent.com/solana-labs/token-list/main/assets/mainnet/F2WgoHLwV4pfxN4WrUs2q6KkmFCsNorGYQ82oaPNUFLP/logo.svg",
      "tags": [
        "wrapped",
        "wormhole"
      ],
      "extensions": {
        "address": "0x6Ee0f7BB50a54AB5253dA0667B0Dc2ee526C30a8",
        "bridgeContract": "https://etherscan.io/address/0xf92cD566Ea4864356C5491c177A430C222d7e678",
        "assetContract": "https://etherscan.io/address/0x6Ee0f7BB50a54AB5253dA0667B0Dc2ee526C30a8",
        "coingeckoId": "aave-busd-v1"
      }
    },
    {
      "chainId": 101,
      "address": "3rNUQJgvfZ5eFsZvCkvdYcbd9ZzS6YmtwQsoUTFKmVd4",
      "symbol": "waENJ",
      "name": "Aave Interest bearing ENJ (Wormhole)",
      "decimals": 9,
      "logoURI": "https://raw.githubusercontent.com/solana-labs/token-list/main/assets/mainnet/3rNUQJgvfZ5eFsZvCkvdYcbd9ZzS6YmtwQsoUTFKmVd4/logo.svg",
      "tags": [
        "wrapped",
        "wormhole"
      ],
      "extensions": {
        "address": "0x712DB54daA836B53Ef1EcBb9c6ba3b9Efb073F40",
        "bridgeContract": "https://etherscan.io/address/0xf92cD566Ea4864356C5491c177A430C222d7e678",
        "assetContract": "https://etherscan.io/address/0x712DB54daA836B53Ef1EcBb9c6ba3b9Efb073F40",
        "coingeckoId": "aave-enj-v1"
      }
    },
    {
      "chainId": 101,
      "address": "BHh8nyDwdUG4uyyQYNqGXGLHPyb83R6Y2fqJrNVKtTsT",
      "symbol": "waREN",
      "name": "Aave Interest bearing REN (Wormhole)",
      "decimals": 9,
      "logoURI": "https://raw.githubusercontent.com/solana-labs/token-list/main/assets/mainnet/BHh8nyDwdUG4uyyQYNqGXGLHPyb83R6Y2fqJrNVKtTsT/logo.png",
      "tags": [
        "wrapped",
        "wormhole"
      ],
      "extensions": {
        "address": "0x69948cC03f478B95283F7dbf1CE764d0fc7EC54C",
        "bridgeContract": "https://etherscan.io/address/0xf92cD566Ea4864356C5491c177A430C222d7e678",
        "assetContract": "https://etherscan.io/address/0x69948cC03f478B95283F7dbf1CE764d0fc7EC54C",
        "coingeckoId": "aave-ren-v1"
      }
    },
    {
      "chainId": 101,
      "address": "EE58FVYG1UoY6Givy3K3GSRde9sHMj6X1BnocHBtd3sz",
      "symbol": "waYFI",
      "name": "Aave Interest bearing YFI (Wormhole)",
      "decimals": 9,
      "logoURI": "https://raw.githubusercontent.com/solana-labs/token-list/main/assets/mainnet/EE58FVYG1UoY6Givy3K3GSRde9sHMj6X1BnocHBtd3sz/logo.png",
      "tags": [
        "wrapped",
        "wormhole"
      ],
      "extensions": {
        "address": "0x12e51E77DAAA58aA0E9247db7510Ea4B46F9bEAd",
        "bridgeContract": "https://etherscan.io/address/0xf92cD566Ea4864356C5491c177A430C222d7e678",
        "assetContract": "https://etherscan.io/address/0x12e51E77DAAA58aA0E9247db7510Ea4B46F9bEAd",
        "coingeckoId": "ayfi"
      }
    },
    {
      "chainId": 101,
      "address": "8aYsiHR6oVTAcFUzdXDhaPkgRbn4QYRCkdk3ATmAmY4p",
      "symbol": "waAAVE",
      "name": "Aave Interest bearing Aave Token (Wormhole)",
      "decimals": 9,
      "logoURI": "https://raw.githubusercontent.com/solana-labs/token-list/main/assets/mainnet/8aYsiHR6oVTAcFUzdXDhaPkgRbn4QYRCkdk3ATmAmY4p/logo.svg",
      "tags": [
        "wrapped",
        "wormhole"
      ],
      "extensions": {
        "address": "0xba3D9687Cf50fE253cd2e1cFeEdE1d6787344Ed5",
        "bridgeContract": "https://etherscan.io/address/0xf92cD566Ea4864356C5491c177A430C222d7e678",
        "assetContract": "https://etherscan.io/address/0xba3D9687Cf50fE253cd2e1cFeEdE1d6787344Ed5"
      }
    },
    {
      "chainId": 101,
      "address": "8kwCLkWbv4qTJPcbSV65tWdQmjURjBGRSv6VtC1JTiL8",
      "symbol": "waUNI",
      "name": "Aave Interest bearing Uniswap (Wormhole)",
      "decimals": 9,
      "logoURI": "https://raw.githubusercontent.com/solana-labs/token-list/main/assets/mainnet/8kwCLkWbv4qTJPcbSV65tWdQmjURjBGRSv6VtC1JTiL8/logo.png",
      "tags": [
        "wrapped",
        "wormhole"
      ],
      "extensions": {
        "address": "0xB124541127A0A657f056D9Dd06188c4F1b0e5aab",
        "bridgeContract": "https://etherscan.io/address/0xf92cD566Ea4864356C5491c177A430C222d7e678",
        "assetContract": "https://etherscan.io/address/0xB124541127A0A657f056D9Dd06188c4F1b0e5aab"
      }
    },
    {
      "chainId": 101,
      "address": "9NDu1wdjZ7GiY7foAXhia9h1wQU45oTUzyMZKJ31V7JA",
      "symbol": "wstkAAVE",
      "name": "Staked Aave (Wormhole)",
      "decimals": 9,
      "logoURI": "https://raw.githubusercontent.com/solana-labs/token-list/main/assets/mainnet/9NDu1wdjZ7GiY7foAXhia9h1wQU45oTUzyMZKJ31V7JA/logo.png",
      "tags": [
        "wrapped",
        "wormhole"
      ],
      "extensions": {
        "address": "0x4da27a545c0c5B758a6BA100e3a049001de870f5",
        "bridgeContract": "https://etherscan.io/address/0xf92cD566Ea4864356C5491c177A430C222d7e678",
        "assetContract": "https://etherscan.io/address/0x4da27a545c0c5B758a6BA100e3a049001de870f5"
      }
    },
    {
      "chainId": 101,
      "address": "GNQ1Goajm3Za8uC1Eptt2yfsrbnkZh2eMJoqxg54sj3o",
      "symbol": "wUniDAIETH",
      "name": "Uniswap DAI LP (Wormhole)",
      "decimals": 9,
      "logoURI": "https://raw.githubusercontent.com/solana-labs/token-list/main/assets/mainnet/GNQ1Goajm3Za8uC1Eptt2yfsrbnkZh2eMJoqxg54sj3o/logo.png",
      "tags": [
        "wrapped",
        "wormhole"
      ],
      "extensions": {
        "address": "0x2a1530C4C41db0B0b2bB646CB5Eb1A67b7158667",
        "bridgeContract": "https://etherscan.io/address/0xf92cD566Ea4864356C5491c177A430C222d7e678",
        "assetContract": "https://etherscan.io/address/0x2a1530C4C41db0B0b2bB646CB5Eb1A67b7158667"
      }
    },
    {
      "chainId": 101,
      "address": "7NFin546WNvWkhtfftfY77z8C1TrxLbUcKmw5TpHGGtC",
      "symbol": "wUniUSDCETH",
      "name": "Uniswap USDC LP (Wormhole)",
      "decimals": 9,
      "logoURI": "https://raw.githubusercontent.com/solana-labs/token-list/main/assets/mainnet/7NFin546WNvWkhtfftfY77z8C1TrxLbUcKmw5TpHGGtC/logo.png",
      "tags": [
        "wrapped",
        "wormhole"
      ],
      "extensions": {
        "address": "0x97deC872013f6B5fB443861090ad931542878126",
        "bridgeContract": "https://etherscan.io/address/0xf92cD566Ea4864356C5491c177A430C222d7e678",
        "assetContract": "https://etherscan.io/address/0x97deC872013f6B5fB443861090ad931542878126"
      }
    },
    {
      "chainId": 101,
      "address": "7gersKTtU65ERNBNTZKjYgKf7HypR7PDMprcuhQJChaq",
      "symbol": "wUnisETHETH",
      "name": "Uniswap sETH LP (Wormhole)",
      "decimals": 9,
      "logoURI": "https://raw.githubusercontent.com/solana-labs/token-list/main/assets/mainnet/7gersKTtU65ERNBNTZKjYgKf7HypR7PDMprcuhQJChaq/logo.png",
      "tags": [
        "wrapped",
        "wormhole"
      ],
      "extensions": {
        "address": "0xe9Cf7887b93150D4F2Da7dFc6D502B216438F244",
        "bridgeContract": "https://etherscan.io/address/0xf92cD566Ea4864356C5491c177A430C222d7e678",
        "assetContract": "https://etherscan.io/address/0xe9Cf7887b93150D4F2Da7dFc6D502B216438F244"
      }
    },
    {
      "chainId": 101,
      "address": "4aqNtSCr77eiEZJ9u9BhPErjEMju6FFdLeBKkE1pdxuK",
      "symbol": "wUniLENDETH",
      "name": "Uniswap LEND LP (Wormhole)",
      "decimals": 9,
      "logoURI": "https://raw.githubusercontent.com/solana-labs/token-list/main/assets/mainnet/4aqNtSCr77eiEZJ9u9BhPErjEMju6FFdLeBKkE1pdxuK/logo.png",
      "tags": [
        "wrapped",
        "wormhole"
      ],
      "extensions": {
        "address": "0xcaA7e4656f6A2B59f5f99c745F91AB26D1210DCe",
        "bridgeContract": "https://etherscan.io/address/0xf92cD566Ea4864356C5491c177A430C222d7e678",
        "assetContract": "https://etherscan.io/address/0xcaA7e4656f6A2B59f5f99c745F91AB26D1210DCe"
      }
    },
    {
      "chainId": 101,
      "address": "FDdoYCHwFghBSbnN6suvFR3VFw6kAzfhfGpkAQAGPLC3",
      "symbol": "wUniMKRETH",
      "name": "Uniswap MKR LP (Wormhole)",
      "decimals": 9,
      "logoURI": "https://raw.githubusercontent.com/solana-labs/token-list/main/assets/mainnet/FDdoYCHwFghBSbnN6suvFR3VFw6kAzfhfGpkAQAGPLC3/logo.png",
      "tags": [
        "wrapped",
        "wormhole"
      ],
      "extensions": {
        "address": "0x2C4Bd064b998838076fa341A83d007FC2FA50957",
        "bridgeContract": "https://etherscan.io/address/0xf92cD566Ea4864356C5491c177A430C222d7e678",
        "assetContract": "https://etherscan.io/address/0x2C4Bd064b998838076fa341A83d007FC2FA50957"
      }
    },
    {
      "chainId": 101,
      "address": "FSSTfbb1vh1TRe8Ja64hC65QTc7pPUhwHh5uTAWj5haH",
      "symbol": "wUniLINKETH",
      "name": "Uniswap LINK LP (Wormhole)",
      "decimals": 9,
      "logoURI": "https://raw.githubusercontent.com/solana-labs/token-list/main/assets/mainnet/FSSTfbb1vh1TRe8Ja64hC65QTc7pPUhwHh5uTAWj5haH/logo.png",
      "tags": [
        "wrapped",
        "wormhole"
      ],
      "extensions": {
        "address": "0xF173214C720f58E03e194085B1DB28B50aCDeeaD",
        "bridgeContract": "https://etherscan.io/address/0xf92cD566Ea4864356C5491c177A430C222d7e678",
        "assetContract": "https://etherscan.io/address/0xF173214C720f58E03e194085B1DB28B50aCDeeaD"
      }
    },
    {
      "chainId": 101,
      "address": "Aci9xBGywrgBxQoFnL6LCoCYuX5k6AqaYhimgSZ1Fhrk",
      "symbol": "waUniETH",
      "name": "Aave Interest bearing UniETH (Wormhole)",
      "decimals": 9,
      "logoURI": "https://raw.githubusercontent.com/solana-labs/token-list/main/assets/mainnet/Aci9xBGywrgBxQoFnL6LCoCYuX5k6AqaYhimgSZ1Fhrk/logo.png",
      "tags": [
        "wrapped",
        "wormhole"
      ],
      "extensions": {
        "address": "0x6179078872605396Ee62960917128F9477a5DdbB",
        "bridgeContract": "https://etherscan.io/address/0xf92cD566Ea4864356C5491c177A430C222d7e678",
        "assetContract": "https://etherscan.io/address/0x6179078872605396Ee62960917128F9477a5DdbB"
      }
    },
    {
      "chainId": 101,
      "address": "GqHK99sW4ym6zy6Kdoh8f7sb2c3qhtB3WRqeyPbAYfmy",
      "symbol": "waUniDAI",
      "name": "Aave Interest bearing UniDAI (Wormhole)",
      "decimals": 9,
      "logoURI": "https://raw.githubusercontent.com/solana-labs/token-list/main/assets/mainnet/GqHK99sW4ym6zy6Kdoh8f7sb2c3qhtB3WRqeyPbAYfmy/logo.png",
      "tags": [
        "wrapped",
        "wormhole"
      ],
      "extensions": {
        "address": "0x048930eec73c91B44b0844aEACdEBADC2F2b6efb",
        "bridgeContract": "https://etherscan.io/address/0xf92cD566Ea4864356C5491c177A430C222d7e678",
        "assetContract": "https://etherscan.io/address/0x048930eec73c91B44b0844aEACdEBADC2F2b6efb"
      }
    },
    {
      "chainId": 101,
      "address": "4e4TpGVJMYiz5UBrAXuNmiVJ9yvc7ppJeAn8sXmbnmDi",
      "symbol": "waUniUSDC",
      "name": "Aave Interest bearing UniUSDC (Wormhole)",
      "decimals": 6,
      "logoURI": "https://raw.githubusercontent.com/solana-labs/token-list/main/assets/mainnet/4e4TpGVJMYiz5UBrAXuNmiVJ9yvc7ppJeAn8sXmbnmDi/logo.png",
      "tags": [
        "wrapped",
        "wormhole"
      ],
      "extensions": {
        "address": "0xe02b2Ad63eFF3Ac1D5827cBd7AB9DD3DaC4f4AD0",
        "bridgeContract": "https://etherscan.io/address/0xf92cD566Ea4864356C5491c177A430C222d7e678",
        "assetContract": "https://etherscan.io/address/0xe02b2Ad63eFF3Ac1D5827cBd7AB9DD3DaC4f4AD0"
      }
    },
    {
      "chainId": 101,
      "address": "49LoAnQQdo9171zfcWRUoQLYSScrxXobbuwt14xjvfVm",
      "symbol": "waUniUSDT",
      "name": "Aave Interest bearing UniUSDT (Wormhole)",
      "decimals": 6,
      "logoURI": "https://raw.githubusercontent.com/solana-labs/token-list/main/assets/mainnet/49LoAnQQdo9171zfcWRUoQLYSScrxXobbuwt14xjvfVm/logo.png",
      "tags": [
        "wrapped",
        "wormhole"
      ],
      "extensions": {
        "address": "0xb977ee318010A5252774171494a1bCB98E7fab65",
        "bridgeContract": "https://etherscan.io/address/0xf92cD566Ea4864356C5491c177A430C222d7e678",
        "assetContract": "https://etherscan.io/address/0xb977ee318010A5252774171494a1bCB98E7fab65"
      }
    },
    {
      "chainId": 101,
      "address": "CvG3gtKYJtKRzEUgMeb42xnd8HDjESgLtyJqQ2kuLncp",
      "symbol": "waUniDAIETH",
      "name": "Aave Interest bearing UniDAIETH (Wormhole)",
      "decimals": 9,
      "logoURI": "https://raw.githubusercontent.com/solana-labs/token-list/main/assets/mainnet/CvG3gtKYJtKRzEUgMeb42xnd8HDjESgLtyJqQ2kuLncp/logo.svg",
      "tags": [
        "wrapped",
        "wormhole"
      ],
      "extensions": {
        "address": "0xBbBb7F2aC04484F7F04A2C2C16f20479791BbB44",
        "bridgeContract": "https://etherscan.io/address/0xf92cD566Ea4864356C5491c177A430C222d7e678",
        "assetContract": "https://etherscan.io/address/0xBbBb7F2aC04484F7F04A2C2C16f20479791BbB44"
      }
    },
    {
      "chainId": 101,
      "address": "GSv5ECZaMfaceZK4WKKzA4tKVDkqtfBASECcmYFWcy4G",
      "symbol": "waUniUSDCETH",
      "name": "Aave Interest bearing UniUSDCETH (Wormhole)",
      "decimals": 9,
      "logoURI": "https://raw.githubusercontent.com/solana-labs/token-list/main/assets/mainnet/GSv5ECZaMfaceZK4WKKzA4tKVDkqtfBASECcmYFWcy4G/logo.svg",
      "tags": [
        "wrapped",
        "wormhole"
      ],
      "extensions": {
        "address": "0x1D0e53A0e524E3CC92C1f0f33Ae268FfF8D7E7a5",
        "bridgeContract": "https://etherscan.io/address/0xf92cD566Ea4864356C5491c177A430C222d7e678",
        "assetContract": "https://etherscan.io/address/0x1D0e53A0e524E3CC92C1f0f33Ae268FfF8D7E7a5"
      }
    },
    {
      "chainId": 101,
      "address": "7LUdsedi7qpTJGnFpZo6mWqVtKKpccr9XrQGxJ2xUDPT",
      "symbol": "waUniSETHETH",
      "name": "Aave Interest bearing UniSETHETH (Wormhole)",
      "decimals": 9,
      "logoURI": "https://raw.githubusercontent.com/solana-labs/token-list/main/assets/mainnet/7LUdsedi7qpTJGnFpZo6mWqVtKKpccr9XrQGxJ2xUDPT/logo.svg",
      "tags": [
        "wrapped",
        "wormhole"
      ],
      "extensions": {
        "address": "0x84BBcaB430717ff832c3904fa6515f97fc63C76F",
        "bridgeContract": "https://etherscan.io/address/0xf92cD566Ea4864356C5491c177A430C222d7e678",
        "assetContract": "https://etherscan.io/address/0x84BBcaB430717ff832c3904fa6515f97fc63C76F"
      }
    },
    {
      "chainId": 101,
      "address": "Hc1zHQxg1k2JVwvuv3kqbCyZDEJYfDdNftBMab4EMUx9",
      "symbol": "waUniLENDETH",
      "name": "Aave Interest bearing UniLENDETH (Wormhole)",
      "decimals": 9,
      "logoURI": "https://raw.githubusercontent.com/solana-labs/token-list/main/assets/mainnet/Hc1zHQxg1k2JVwvuv3kqbCyZDEJYfDdNftBMab4EMUx9/logo.svg",
      "tags": [
        "wrapped",
        "wormhole"
      ],
      "extensions": {
        "address": "0xc88ebbf7C523f38Ef3eB8A151273C0F0dA421e63",
        "bridgeContract": "https://etherscan.io/address/0xf92cD566Ea4864356C5491c177A430C222d7e678",
        "assetContract": "https://etherscan.io/address/0xc88ebbf7C523f38Ef3eB8A151273C0F0dA421e63"
      }
    },
    {
      "chainId": 101,
      "address": "9PejEmx6NKDHgf6jpgAWwZsibURKifBakjzDQdtCtAXT",
      "symbol": "waUniMKRETH",
      "name": "Aave Interest bearing UniMKRETH (Wormhole)",
      "decimals": 9,
      "logoURI": "https://raw.githubusercontent.com/solana-labs/token-list/main/assets/mainnet/9PejEmx6NKDHgf6jpgAWwZsibURKifBakjzDQdtCtAXT/logo.svg",
      "tags": [
        "wrapped",
        "wormhole"
      ],
      "extensions": {
        "address": "0x8c69f7A4C9B38F1b48005D216c398Efb2F1Ce3e4",
        "bridgeContract": "https://etherscan.io/address/0xf92cD566Ea4864356C5491c177A430C222d7e678",
        "assetContract": "https://etherscan.io/address/0x8c69f7A4C9B38F1b48005D216c398Efb2F1Ce3e4"
      }
    },
    {
      "chainId": 101,
      "address": "KcHygDp4o7ENsHjevYM4T3u6R7KHa5VyvkJ7kpmJcYo",
      "symbol": "waUniLINKETH",
      "name": "Aave Interest bearing UniLINKETH (Wormhole)",
      "decimals": 9,
      "logoURI": "https://raw.githubusercontent.com/solana-labs/token-list/main/assets/mainnet/KcHygDp4o7ENsHjevYM4T3u6R7KHa5VyvkJ7kpmJcYo/logo.svg",
      "tags": [
        "wrapped",
        "wormhole"
      ],
      "extensions": {
        "address": "0x9548DB8b1cA9b6c757485e7861918b640390169c",
        "bridgeContract": "https://etherscan.io/address/0xf92cD566Ea4864356C5491c177A430C222d7e678",
        "assetContract": "https://etherscan.io/address/0x9548DB8b1cA9b6c757485e7861918b640390169c"
      }
    },
    {
      "chainId": 101,
      "address": "GNPAF84ZEtKYyfuY2fg8tZVwse7LpTSeyYPSyEKFqa2Y",
      "symbol": "waUSDT",
      "name": "Aave interest bearing USDT (Wormhole)",
      "decimals": 6,
      "logoURI": "https://raw.githubusercontent.com/solana-labs/token-list/main/assets/mainnet/GNPAF84ZEtKYyfuY2fg8tZVwse7LpTSeyYPSyEKFqa2Y/logo.svg",
      "tags": [
        "wrapped",
        "wormhole"
      ],
      "extensions": {
        "address": "0x3Ed3B47Dd13EC9a98b44e6204A523E766B225811",
        "bridgeContract": "https://etherscan.io/address/0xf92cD566Ea4864356C5491c177A430C222d7e678",
        "assetContract": "https://etherscan.io/address/0x3Ed3B47Dd13EC9a98b44e6204A523E766B225811",
        "coingeckoId": "aave-usdt"
      }
    },
    {
      "chainId": 101,
      "address": "3QTknQ3i27rDKm5hvBaScFLQ34xX9N7J7XfEFwy27qbZ",
      "symbol": "waWBTC",
      "name": "Aave interest bearing WBTC (Wormhole)",
      "decimals": 8,
      "logoURI": "https://raw.githubusercontent.com/solana-labs/token-list/main/assets/mainnet/3QTknQ3i27rDKm5hvBaScFLQ34xX9N7J7XfEFwy27qbZ/logo.svg",
      "tags": [
        "wrapped",
        "wormhole"
      ],
      "extensions": {
        "address": "0x9ff58f4fFB29fA2266Ab25e75e2A8b3503311656",
        "bridgeContract": "https://etherscan.io/address/0xf92cD566Ea4864356C5491c177A430C222d7e678",
        "assetContract": "https://etherscan.io/address/0x9ff58f4fFB29fA2266Ab25e75e2A8b3503311656",
        "coingeckoId": "aave-wbtc"
      }
    },
    {
      "chainId": 101,
      "address": "EbpkofeWyiQouGyxQAgXxEyGtjgq13NSucX3CNvucNpb",
      "symbol": "waWETH",
      "name": "Aave interest bearing WETH (Wormhole)",
      "decimals": 9,
      "logoURI": "https://raw.githubusercontent.com/solana-labs/token-list/main/assets/mainnet/EbpkofeWyiQouGyxQAgXxEyGtjgq13NSucX3CNvucNpb/logo.png",
      "tags": [
        "wrapped",
        "wormhole"
      ],
      "extensions": {
        "address": "0x030bA81f1c18d280636F32af80b9AAd02Cf0854e",
        "bridgeContract": "https://etherscan.io/address/0xf92cD566Ea4864356C5491c177A430C222d7e678",
        "assetContract": "https://etherscan.io/address/0x030bA81f1c18d280636F32af80b9AAd02Cf0854e"
      }
    },
    {
      "chainId": 101,
      "address": "67uaa3Z7SX7GC6dqSTjpJLnySLXZpCAK9MHMi3232Bfb",
      "symbol": "waYFI",
      "name": "Aave interest bearing YFI (Wormhole)",
      "decimals": 9,
      "logoURI": "https://raw.githubusercontent.com/solana-labs/token-list/main/assets/mainnet/67uaa3Z7SX7GC6dqSTjpJLnySLXZpCAK9MHMi3232Bfb/logo.svg",
      "tags": [
        "wrapped",
        "wormhole"
      ],
      "extensions": {
        "address": "0x5165d24277cD063F5ac44Efd447B27025e888f37",
        "bridgeContract": "https://etherscan.io/address/0xf92cD566Ea4864356C5491c177A430C222d7e678",
        "assetContract": "https://etherscan.io/address/0x5165d24277cD063F5ac44Efd447B27025e888f37"
      }
    },
    {
      "chainId": 101,
      "address": "9xS6et5uvQ64QsmaGMfzfXrwTsfYPjwEWuiPnBGFgfw",
      "symbol": "waZRX",
      "name": "Aave interest bearing ZRX (Wormhole)",
      "decimals": 9,
      "logoURI": "https://raw.githubusercontent.com/solana-labs/token-list/main/assets/mainnet/9xS6et5uvQ64QsmaGMfzfXrwTsfYPjwEWuiPnBGFgfw/logo.svg",
      "tags": [
        "wrapped",
        "wormhole"
      ],
      "extensions": {
        "address": "0xDf7FF54aAcAcbFf42dfe29DD6144A69b629f8C9e",
        "bridgeContract": "https://etherscan.io/address/0xf92cD566Ea4864356C5491c177A430C222d7e678",
        "assetContract": "https://etherscan.io/address/0xDf7FF54aAcAcbFf42dfe29DD6144A69b629f8C9e",
        "coingeckoId": "aave-zrx"
      }
    },
    {
      "chainId": 101,
      "address": "2TZ8s2FwtWqJrWpdFsSf2uM2Fvjw474n6HhTdTEWoLor",
      "symbol": "waUNI",
      "name": "Aave interest bearing UNI (Wormhole)",
      "decimals": 9,
      "logoURI": "https://raw.githubusercontent.com/solana-labs/token-list/main/assets/mainnet/2TZ8s2FwtWqJrWpdFsSf2uM2Fvjw474n6HhTdTEWoLor/logo.svg",
      "tags": [
        "wrapped",
        "wormhole"
      ],
      "extensions": {
        "address": "0xB9D7CB55f463405CDfBe4E90a6D2Df01C2B92BF1",
        "bridgeContract": "https://etherscan.io/address/0xf92cD566Ea4864356C5491c177A430C222d7e678",
        "assetContract": "https://etherscan.io/address/0xB9D7CB55f463405CDfBe4E90a6D2Df01C2B92BF1"
      }
    },
    {
      "chainId": 101,
      "address": "G1o2fHZXyPCeAEcY4o6as7SmVaUu65DRhcq1S4Cfap9T",
      "symbol": "waAAVE",
      "name": "Aave interest bearing AAVE (Wormhole)",
      "decimals": 9,
      "logoURI": "https://raw.githubusercontent.com/solana-labs/token-list/main/assets/mainnet/G1o2fHZXyPCeAEcY4o6as7SmVaUu65DRhcq1S4Cfap9T/logo.svg",
      "tags": [
        "wrapped",
        "wormhole"
      ],
      "extensions": {
        "address": "0xFFC97d72E13E01096502Cb8Eb52dEe56f74DAD7B",
        "bridgeContract": "https://etherscan.io/address/0xf92cD566Ea4864356C5491c177A430C222d7e678",
        "assetContract": "https://etherscan.io/address/0xFFC97d72E13E01096502Cb8Eb52dEe56f74DAD7B"
      }
    },
    {
      "chainId": 101,
      "address": "8PeWkyvCDHpSgT5oiGFgZQtXSRBij7ZFLJTHAGBntRDH",
      "symbol": "waBAT",
      "name": "Aave interest bearing BAT (Wormhole)",
      "decimals": 9,
      "logoURI": "https://raw.githubusercontent.com/solana-labs/token-list/main/assets/mainnet/8PeWkyvCDHpSgT5oiGFgZQtXSRBij7ZFLJTHAGBntRDH/logo.svg",
      "tags": [
        "wrapped",
        "wormhole"
      ],
      "extensions": {
        "address": "0x05Ec93c0365baAeAbF7AefFb0972ea7ECdD39CF1",
        "bridgeContract": "https://etherscan.io/address/0xf92cD566Ea4864356C5491c177A430C222d7e678",
        "assetContract": "https://etherscan.io/address/0x05Ec93c0365baAeAbF7AefFb0972ea7ECdD39CF1",
        "coingeckoId": "aave-bat"
      }
    },
    {
      "chainId": 101,
      "address": "67opsuaXQ3JRSJ1mmF7aPLSq6JaZcwAmXwcMzUN5PSMv",
      "symbol": "waBUSD",
      "name": "Aave interest bearing BUSD (Wormhole)",
      "decimals": 9,
      "logoURI": "https://raw.githubusercontent.com/solana-labs/token-list/main/assets/mainnet/67opsuaXQ3JRSJ1mmF7aPLSq6JaZcwAmXwcMzUN5PSMv/logo.svg",
      "tags": [
        "wrapped",
        "wormhole"
      ],
      "extensions": {
        "address": "0xA361718326c15715591c299427c62086F69923D9",
        "bridgeContract": "https://etherscan.io/address/0xf92cD566Ea4864356C5491c177A430C222d7e678",
        "assetContract": "https://etherscan.io/address/0xA361718326c15715591c299427c62086F69923D9",
        "coingeckoId": "aave-busd"
      }
    },
    {
      "chainId": 101,
      "address": "4JrrHRS56i9GZkSmGaCY3ZsxMo3JEqQviU64ki7ZJPak",
      "symbol": "waDAI",
      "name": "Aave interest bearing DAI (Wormhole)",
      "decimals": 9,
      "logoURI": "https://raw.githubusercontent.com/solana-labs/token-list/main/assets/mainnet/4JrrHRS56i9GZkSmGaCY3ZsxMo3JEqQviU64ki7ZJPak/logo.svg",
      "tags": [
        "wrapped",
        "wormhole"
      ],
      "extensions": {
        "address": "0x028171bCA77440897B824Ca71D1c56caC55b68A3",
        "bridgeContract": "https://etherscan.io/address/0xf92cD566Ea4864356C5491c177A430C222d7e678",
        "assetContract": "https://etherscan.io/address/0x028171bCA77440897B824Ca71D1c56caC55b68A3",
        "coingeckoId": "aave-dai"
      }
    },
    {
      "chainId": 101,
      "address": "3LmfKjsSU9hdxfZfcr873DMNR5nnrk8EvdueXg1dTSin",
      "symbol": "waENJ",
      "name": "Aave interest bearing ENJ (Wormhole)",
      "decimals": 9,
      "logoURI": "https://raw.githubusercontent.com/solana-labs/token-list/main/assets/mainnet/3LmfKjsSU9hdxfZfcr873DMNR5nnrk8EvdueXg1dTSin/logo.svg",
      "tags": [
        "wrapped",
        "wormhole"
      ],
      "extensions": {
        "address": "0xaC6Df26a590F08dcC95D5a4705ae8abbc88509Ef",
        "bridgeContract": "https://etherscan.io/address/0xf92cD566Ea4864356C5491c177A430C222d7e678",
        "assetContract": "https://etherscan.io/address/0xaC6Df26a590F08dcC95D5a4705ae8abbc88509Ef",
        "coingeckoId": "aave-enj"
      }
    },
    {
      "chainId": 101,
      "address": "7VD2Gosm34hB7kughTqu1N3sW92hq3XwKLTi1N1tdKrj",
      "symbol": "waKNC",
      "name": "Aave interest bearing KNC (Wormhole)",
      "decimals": 9,
      "logoURI": "https://raw.githubusercontent.com/solana-labs/token-list/main/assets/mainnet/7VD2Gosm34hB7kughTqu1N3sW92hq3XwKLTi1N1tdKrj/logo.svg",
      "tags": [
        "wrapped",
        "wormhole"
      ],
      "extensions": {
        "address": "0x39C6b3e42d6A679d7D776778Fe880BC9487C2EDA",
        "bridgeContract": "https://etherscan.io/address/0xf92cD566Ea4864356C5491c177A430C222d7e678",
        "assetContract": "https://etherscan.io/address/0x39C6b3e42d6A679d7D776778Fe880BC9487C2EDA",
        "coingeckoId": "aave-knc"
      }
    },
    {
      "chainId": 101,
      "address": "4erbVWFvdvS5P8ews7kUjqfpCQbA8vurnWyvRLsnZJgv",
      "symbol": "waLINK",
      "name": "Aave interest bearing LINK (Wormhole)",
      "decimals": 9,
      "logoURI": "https://raw.githubusercontent.com/solana-labs/token-list/main/assets/mainnet/4erbVWFvdvS5P8ews7kUjqfpCQbA8vurnWyvRLsnZJgv/logo.svg",
      "tags": [
        "wrapped",
        "wormhole"
      ],
      "extensions": {
        "address": "0xa06bC25B5805d5F8d82847D191Cb4Af5A3e873E0",
        "bridgeContract": "https://etherscan.io/address/0xf92cD566Ea4864356C5491c177A430C222d7e678",
        "assetContract": "https://etherscan.io/address/0xa06bC25B5805d5F8d82847D191Cb4Af5A3e873E0",
        "coingeckoId": "aave-link"
      }
    },
    {
      "chainId": 101,
      "address": "AXJWqG4SpAEwkMjKYkarKwv6Qfz5rLU3cwt5KtrDAAYe",
      "symbol": "waMANA",
      "name": "Aave interest bearing MANA (Wormhole)",
      "decimals": 9,
      "logoURI": "https://raw.githubusercontent.com/solana-labs/token-list/main/assets/mainnet/AXJWqG4SpAEwkMjKYkarKwv6Qfz5rLU3cwt5KtrDAAYe/logo.svg",
      "tags": [
        "wrapped",
        "wormhole"
      ],
      "extensions": {
        "address": "0xa685a61171bb30d4072B338c80Cb7b2c865c873E",
        "bridgeContract": "https://etherscan.io/address/0xf92cD566Ea4864356C5491c177A430C222d7e678",
        "assetContract": "https://etherscan.io/address/0xa685a61171bb30d4072B338c80Cb7b2c865c873E",
        "coingeckoId": "aave-mana"
      }
    },
    {
      "chainId": 101,
      "address": "4kJmfagJzQFuwto5RX6f1xScWYbEVBzEpdjmiqTCnzjJ",
      "symbol": "waMKR",
      "name": "Aave interest bearing MKR (Wormhole)",
      "decimals": 9,
      "logoURI": "https://raw.githubusercontent.com/solana-labs/token-list/main/assets/mainnet/4kJmfagJzQFuwto5RX6f1xScWYbEVBzEpdjmiqTCnzjJ/logo.svg",
      "tags": [
        "wrapped",
        "wormhole"
      ],
      "extensions": {
        "address": "0xc713e5E149D5D0715DcD1c156a020976e7E56B88",
        "bridgeContract": "https://etherscan.io/address/0xf92cD566Ea4864356C5491c177A430C222d7e678",
        "assetContract": "https://etherscan.io/address/0xc713e5E149D5D0715DcD1c156a020976e7E56B88",
        "coingeckoId": "aave-mkr"
      }
    },
    {
      "chainId": 101,
      "address": "DN8jPo8YZTXhLMyDMKcnwFuKqY8wfn2UrpX8ct4rc8Bc",
      "symbol": "waREN",
      "name": "Aave interest bearing REN (Wormhole)",
      "decimals": 9,
      "logoURI": "https://raw.githubusercontent.com/solana-labs/token-list/main/assets/mainnet/DN8jPo8YZTXhLMyDMKcnwFuKqY8wfn2UrpX8ct4rc8Bc/logo.svg",
      "tags": [
        "wrapped",
        "wormhole"
      ],
      "extensions": {
        "address": "0xCC12AbE4ff81c9378D670De1b57F8e0Dd228D77a",
        "bridgeContract": "https://etherscan.io/address/0xf92cD566Ea4864356C5491c177A430C222d7e678",
        "assetContract": "https://etherscan.io/address/0xCC12AbE4ff81c9378D670De1b57F8e0Dd228D77a",
        "coingeckoId": "aave-ren"
      }
    },
    {
      "chainId": 101,
      "address": "HWbJZXJ7s1D1zi5P7yVgRUmZPXvYSFv6vsYU765Ti422",
      "symbol": "waSNX",
      "name": "Aave interest bearing SNX (Wormhole)",
      "decimals": 9,
      "logoURI": "https://raw.githubusercontent.com/solana-labs/token-list/main/assets/mainnet/HWbJZXJ7s1D1zi5P7yVgRUmZPXvYSFv6vsYU765Ti422/logo.svg",
      "tags": [
        "wrapped",
        "wormhole"
      ],
      "extensions": {
        "address": "0x35f6B052C598d933D69A4EEC4D04c73A191fE6c2",
        "bridgeContract": "https://etherscan.io/address/0xf92cD566Ea4864356C5491c177A430C222d7e678",
        "assetContract": "https://etherscan.io/address/0x35f6B052C598d933D69A4EEC4D04c73A191fE6c2",
        "coingeckoId": "aave-snx"
      }
    },
    {
      "chainId": 101,
      "address": "2LForywWWpHzmR5NjSEyF1kcw9ffyLuJX7V7hne2fHfY",
      "symbol": "waSUSD",
      "name": "Aave interest bearing SUSD (Wormhole)",
      "decimals": 9,
      "logoURI": "https://raw.githubusercontent.com/solana-labs/token-list/main/assets/mainnet/2LForywWWpHzmR5NjSEyF1kcw9ffyLuJX7V7hne2fHfY/logo.svg",
      "tags": [
        "wrapped",
        "wormhole"
      ],
      "extensions": {
        "address": "0x6C5024Cd4F8A59110119C56f8933403A539555EB",
        "bridgeContract": "https://etherscan.io/address/0xf92cD566Ea4864356C5491c177A430C222d7e678",
        "assetContract": "https://etherscan.io/address/0x6C5024Cd4F8A59110119C56f8933403A539555EB",
        "coingeckoId": "aave-susd"
      }
    },
    {
      "chainId": 101,
      "address": "Badj3S29a2u1auxmijwg5vGjhPLb1K6WLPoigtWjKPXp",
      "symbol": "waTUSD",
      "name": "Aave interest bearing TUSD (Wormhole)",
      "decimals": 9,
      "logoURI": "https://raw.githubusercontent.com/solana-labs/token-list/main/assets/mainnet/Badj3S29a2u1auxmijwg5vGjhPLb1K6WLPoigtWjKPXp/logo.svg",
      "tags": [
        "wrapped",
        "wormhole"
      ],
      "extensions": {
        "address": "0x101cc05f4A51C0319f570d5E146a8C625198e636",
        "bridgeContract": "https://etherscan.io/address/0xf92cD566Ea4864356C5491c177A430C222d7e678",
        "assetContract": "https://etherscan.io/address/0x101cc05f4A51C0319f570d5E146a8C625198e636",
        "coingeckoId": "aave-tusd"
      }
    },
    {
      "chainId": 101,
      "address": "BZCPpva12M9SqJgcpf8jtP9Si6rMANFoUR3i7nchha7M",
      "symbol": "waUSDC",
      "name": "Aave interest bearing USDC (Wormhole)",
      "decimals": 9,
      "logoURI": "https://raw.githubusercontent.com/solana-labs/token-list/main/assets/mainnet/BZCPpva12M9SqJgcpf8jtP9Si6rMANFoUR3i7nchha7M/logo.svg",
      "tags": [
        "wrapped",
        "wormhole"
      ],
      "extensions": {
        "address": "0xBcca60bB61934080951369a648Fb03DF4F96263C",
        "bridgeContract": "https://etherscan.io/address/0xf92cD566Ea4864356C5491c177A430C222d7e678",
        "assetContract": "https://etherscan.io/address/0xBcca60bB61934080951369a648Fb03DF4F96263C",
        "coingeckoId": "aave-usdc"
      }
    },
    {
      "chainId": 101,
      "address": "D3ajQoyBGJz3JCXCPsxHZJbLQKGt9UgxLavgurieGNcD",
      "symbol": "wSDT",
      "name": "Stake DAO Token (Wormhole)",
      "decimals": 9,
      "logoURI": "https://raw.githubusercontent.com/solana-labs/token-list/main/assets/mainnet/D3ajQoyBGJz3JCXCPsxHZJbLQKGt9UgxLavgurieGNcD/logo.png",
      "tags": [
        "wrapped",
        "wormhole"
      ],
      "extensions": {
        "address": "0x73968b9a57c6e53d41345fd57a6e6ae27d6cdb2f",
        "bridgeContract": "https://etherscan.io/address/0xf92cD566Ea4864356C5491c177A430C222d7e678",
        "assetContract": "https://etherscan.io/address/0x73968b9a57c6e53d41345fd57a6e6ae27d6cdb2f",
        "coingeckoId": "stake-dao"
      }
    },
    {
      "chainId": 101,
      "address": "4pk3pf9nJDN1im1kNwWJN1ThjE8pCYCTexXYGyFjqKVf",
      "symbol": "oDOP",
      "name": "Dominican Pesos",
      "decimals": 9,
      "logoURI": "https://raw.githubusercontent.com/solana-labs/token-list/main/assets/mainnet/4pk3pf9nJDN1im1kNwWJN1ThjE8pCYCTexXYGyFjqKVf/logo.png",
      "tags": [
        "stablecoin"
      ],
      "extensions": {
        "website": "https://Odop.io/"
      }
    },
    {
      "chainId": 101,
      "address": "5kjfp2qfRbqCXTQeUYgHNnTLf13eHoKjC5hHynW9DvQE",
      "symbol": "AAPE",
      "name": "AAPE",
      "decimals": 9,
      "logoURI": "https://raw.githubusercontent.com/solana-labs/token-list/main/assets/mainnet/5kjfp2qfRbqCXTQeUYgHNnTLf13eHoKjC5hHynW9DvQE/logo.png",
      "tags": [],
      "extensions": {
        "website": "https://aape.io/"
      }
    },
    {
      "chainId": 101,
      "address": "3K6rftdAaQYMPunrtNRHgnK2UAtjm2JwyT2oCiTDouYE",
      "symbol": "XCOPE",
      "name": "XCOPE",
      "decimals": 0,
      "logoURI": "https://raw.githubusercontent.com/solana-labs/token-list/main/assets/mainnet/3K6rftdAaQYMPunrtNRHgnK2UAtjm2JwyT2oCiTDouYE/logo.png",
      "tags": [
        "trading",
        "index",
        "Algos"
      ],
      "extensions": {
        "website": "https://www.unlimitedcope.com/",
        "serumV3Usdc": "7MpMwArporUHEGW7quUpkPZp5L5cHPs9eKUfKCdaPHq2",
        "coingeckoId": "cope"
      }
    },
    {
      "chainId": 101,
      "address": "8HGyAAB1yoM1ttS7pXjHMa3dukTFGQggnFFH3hJZgzQh",
      "symbol": "COPE",
      "name": "COPE",
      "decimals": 6,
      "logoURI": "https://raw.githubusercontent.com/solana-labs/token-list/main/assets/mainnet/8HGyAAB1yoM1ttS7pXjHMa3dukTFGQggnFFH3hJZgzQh/logo.png",
      "tags": [
        "trading",
        "index",
        "Algos"
      ],
      "extensions": {
        "website": "https://www.unlimitedcope.com/",
        "serumV3Usdc": "6fc7v3PmjZG9Lk2XTot6BywGyYLkBQuzuFKd4FpCsPxk",
        "coingeckoId": "cope"
      }
    },
    {
      "chainId": 101,
      "address": "2prC8tcVsXwVJAinhxd2zeMeWMWaVyzPoQeLKyDZRFKd",
      "symbol": "MCAPS",
      "name": "Mango Market Caps",
      "decimals": 0,
      "logoURI": "https://raw.githubusercontent.com/solana-labs/token-list/main/assets/mainnet/2prC8tcVsXwVJAinhxd2zeMeWMWaVyzPoQeLKyDZRFKd/logo.png",
      "tags": [
        "mango"
      ],
      "extensions": {
        "website": "https://initialcapoffering.com/",
        "coingeckoId": "mango-market-caps"
      }
    },
    {
      "chainId": 101,
      "address": "2reKm5Y9rmAWfaw5jraYz1BXwGLHMofGMs3iNoBLt4VC",
      "symbol": "DOCE",
      "name": "Doce Finance",
      "decimals": 6,
      "logoURI": "https://raw.githubusercontent.com/solana-labs/token-list/main/assets/mainnet/2reKm5Y9rmAWfaw5jraYz1BXwGLHMofGMs3iNoBLt4VC/logo.png",
      "tags": [],
      "extensions": {
        "website": "https://swap.doce.finance/"
      }
    },
    {
      "chainId": 101,
      "address": "E1PvPRPQvZNivZbXRL61AEGr71npZQ5JGxh4aWX7q9QA",
      "symbol": "INO",
      "name": "iNo Token",
      "decimals": 9,
      "logoURI": "https://raw.githubusercontent.com/solana-labs/token-list/main/assets/mainnet/E1PvPRPQvZNivZbXRL61AEGr71npZQ5JGxh4aWX7q9QA/logo.png",
      "tags": [],
      "extensions": {
        "website": "https://ino.llegrand.fr/"
      }
    },
    {
      "chainId": 101,
      "address": "8PMHT4swUMtBzgHnh5U564N5sjPSiUz2cjEQzFnnP1Fo",
      "symbol": "ROPE",
      "name": "Rope Token",
      "decimals": 9,
      "logoURI": "https://raw.githubusercontent.com/solana-labs/token-list/main/assets/mainnet/8PMHT4swUMtBzgHnh5U564N5sjPSiUz2cjEQzFnnP1Fo/logo.svg",
      "tags": [],
      "extensions": {
        "website": "https://ropesolana.com/",
        "coingeckoId": "rope-token",
        "serumV3Usdc": "4Sg1g8U2ZuGnGYxAhc6MmX9MX7yZbrrraPkCQ9MdCPtF",
        "waterfallbot": "https://bit.ly/ROPEwaterfall"
      }
    },
    {
      "chainId": 101,
      "address": "5dhkWqrq37F92jBmEyhQP1vbMkbVRz59V7288HH2wBC7",
      "symbol": "SLOCK",
      "name": "SOLLock",
      "decimals": 9,
      "logoURI": "https://raw.githubusercontent.com/solana-labs/token-list/main/assets/mainnet/5dhkWqrq37F92jBmEyhQP1vbMkbVRz59V7288HH2wBC7/logo.png",
      "tags": [
        "utility-token"
      ],
      "extensions": {
        "website": "https://sollock.org/",
        "twitter": "https://twitter.com/@SOLLockOfficial",
        "github": "https://github.com/SOLLock",
        "tgann": "https://t.me/SOLLockAnn",
        "tggroup": "https://t.me/SOLLock"
      }
    },
    {
      "chainId": 101,
      "address": "ETAtLmCmsoiEEKfNrHKJ2kYy3MoABhU6NQvpSfij5tDs",
      "symbol": "MEDIA",
      "name": "Media Network",
      "decimals": 6,
      "logoURI": "https://raw.githubusercontent.com/solana-labs/token-list/main/assets/mainnet/ETAtLmCmsoiEEKfNrHKJ2kYy3MoABhU6NQvpSfij5tDs/logo.png",
      "tags": [
        "utility-token"
      ],
      "extensions": {
        "website": "https://media.network/",
        "coingeckoId": "media-network",
        "serumV3Usdc": "FfiqqvJcVL7oCCu8WQUMHLUC2dnHQPAPjTdSzsERFWjb",
        "waterfallbot": "https://bit.ly/MEDIAwaterfall"
      }
    },
    {
      "chainId": 101,
      "address": "StepAscQoEioFxxWGnh2sLBDFp9d8rvKz2Yp39iDpyT",
      "symbol": "STEP",
      "name": "Step",
      "decimals": 9,
      "logoURI": "https://raw.githubusercontent.com/solana-labs/token-list/main/assets/mainnet/StepAscQoEioFxxWGnh2sLBDFp9d8rvKz2Yp39iDpyT/logo.png",
      "tags": [
        "utility-token"
      ],
      "extensions": {
        "website": "https://step.finance/",
        "twitter": "https://twitter.com/StepFinance_",
        "coingeckoId": "step-finance",
        "serumV3Usdc": "97qCB4cAVSTthvJu3eNoEx6AY6DLuRDtCoPm5Tdyg77S",
        "waterfallbot": "https://bit.ly/STEPwaterfall"
      }
    },
    {
      "chainId": 101,
      "address": "7Geyz6iiRe8buvunsU6TXndxnpLt9mg6iPxqhn6cr3c6",
      "symbol": "ANFT",
      "name": "AffinityLabs",
      "decimals": 9,
      "logoURI": "https://raw.githubusercontent.com/solana-labs/token-list/main/assets/mainnet/7Geyz6iiRe8buvunsU6TXndxnpLt9mg6iPxqhn6cr3c6/logo.png",
      "tags": [
        "nft"
      ],
      "extensions": {
        "website": "https://affinitylabs.tech/"
      }
    },
    {
      "chainId": 102,
      "address": "So11111111111111111111111111111111111111112",
      "symbol": "wSOL",
      "name": "Wrapped SOL",
      "decimals": 9,
      "logoURI": "https://raw.githubusercontent.com/solana-labs/token-list/main/assets/mainnet/So11111111111111111111111111111111111111112/logo.png",
      "tags": [],
      "extensions": {
        "website": "https://www.solana.com/",
        "coingeckoId": "solana"
      }
    },
    {
      "chainId": 102,
      "address": "CpMah17kQEL2wqyMKt3mZBdTnZbkbfx4nqmQMFDP5vwp",
      "symbol": "USDC",
      "name": "USD Coin",
      "decimals": 6,
      "logoURI": "https://raw.githubusercontent.com/solana-labs/token-list/main/assets/mainnet/CpMah17kQEL2wqyMKt3mZBdTnZbkbfx4nqmQMFDP5vwp/logo.png",
      "tags": [
        "stablecoin"
      ],
      "extensions": {
        "website": "https://www.centre.io/",
        "coingeckoId": "usd-coin"
      }
    },
    {
      "chainId": 102,
      "address": "Gmk71cM7j2RMorRsQrsyysM4HsByQx5PuDGtDdqGLWCS",
      "symbol": "spSOL",
      "name": "Stake pool SOL",
      "decimals": 9,
      "logoURI": "https://raw.githubusercontent.com/solana-labs/token-list/main/assets/mainnet/Gmk71cM7j2RMorRsQrsyysM4HsByQx5PuDGtDdqGLWCS/logo.png",
      "tags": [
        "stake-pool"
      ],
      "extensions": {
        "website": "https://www.solana.com/"
      }
    },
    {
      "chainId": 102,
      "address": "2jQc2jDHVCewoWsQJK7JPLetP7UjqXvaFdno8rtrD8Kg",
      "symbol": "sHOG",
      "name": "sHOG",
      "decimals": 6,
      "tags": [
        "stablecoin"
      ]
    },
    {
      "chainId": 103,
      "address": "So11111111111111111111111111111111111111112",
      "symbol": "SOL",
      "name": "Wrapped SOL",
      "decimals": 9,
      "logoURI": "https://raw.githubusercontent.com/solana-labs/token-list/main/assets/mainnet/So11111111111111111111111111111111111111112/logo.png",
      "tags": [],
      "extensions": {
        "coingeckoId": "solana"
      }
    },
    {
      "chainId": 103,
      "address": "7Cab8z1Lz1bTC9bQNeY7VQoZw5a2YbZoxmvFSvPgcTEL",
      "symbol": "LGGD",
      "name": "LGG Dev Fan Token",
      "decimals": 0,
      "logoURI": "https://raw.githubusercontent.com/solana-labs/token-list/main/assets/mainnet/7Cab8z1Lz1bTC9bQNeY7VQoZw5a2YbZoxmvFSvPgcTEL/logo.png",
      "tags": [
        "LGG"
      ],
      "extensions": {
        "website": "https://lgg-hacks.art"
      }
    },
    {
      "chainId": 103,
      "address": "DEhAasscXF4kEGxFgJ3bq4PpVGp5wyUxMRvn6TzGVHaw",
      "symbol": "XYZ",
      "name": "XYZ Test",
      "decimals": 0,
      "logoURI": "https://raw.githubusercontent.com/solana-labs/token-list/main/assets/mainnet/DEhAasscXF4kEGxFgJ3bq4PpVGp5wyUxMRvn6TzGVHaw/logo.png",
      "tags": []
    },
    {
      "chainId": 103,
      "address": "2rg5syU3DSwwWs778FQ6yczDKhS14NM3vP4hqnkJ2jsM",
      "symbol": "pSOL",
      "name": "SOL stake pool",
      "decimals": 9,
      "logoURI": "https://raw.githubusercontent.com/solana-labs/token-list/main/assets/mainnet/2rg5syU3DSwwWs778FQ6yczDKhS14NM3vP4hqnkJ2jsM/logo.png",
      "tags": [],
      "extensions": {
        "website": "https://solana.com/",
        "background": "https://solana.com/static/8c151e179d2d7e80255bdae6563209f2/6833b/validators.webp"
      }
    },
    {
      "chainId": 103,
      "address": "SRMuApVNdxXokk5GT7XD5cUUgXMBCoAz2LHeuAoKWRt",
      "symbol": "SRM",
      "name": "Serum",
      "decimals": 6,
      "logoURI": "https://raw.githubusercontent.com/solana-labs/token-list/main/assets/mainnet/SRMuApVNdxXokk5GT7XD5cUUgXMBCoAz2LHeuAoKWRt/logo.png",
      "tags": [],
      "extensions": {
        "website": "https://projectserum.com/",
        "coingeckoId": "serum"
      }
    },
    {
      "chainId": 103,
      "address": "7STJWT74tAZzhbNNPRH8WuGDy9GZg27968EwALWuezrH",
      "symbol": "wSUSHI",
      "name": "SushiSwap (Wormhole)",
      "decimals": 9,
      "logoURI": "https://raw.githubusercontent.com/solana-labs/token-list/main/assets/mainnet/7STJWT74tAZzhbNNPRH8WuGDy9GZg27968EwALWuezrH/logo.png",
      "tags": [
        "wrapped",
        "wormhole"
      ],
      "extensions": {
        "website": "https://sushi.com",
        "background": "https://sushi.com/static/media/Background-sm.fd449814.jpg/",
        "address": "0x6B3595068778DD592e39A122f4f5a5cF09C90fE2",
        "bridgeContract": "https://etherscan.io/address/0xf92cD566Ea4864356C5491c177A430C222d7e678",
        "assetContract": "https://etherscan.io/address/0x6B3595068778DD592e39A122f4f5a5cF09C90fE2",
        "coingeckoId": "sushi"
      }
    },
    {
      "chainId": 103,
      "address": "3aMbgP7aGsP1sVcFKc6j65zu7UiziP57SMFzf6ptiCSX",
      "symbol": "sHOG",
      "name": "Devnet StableHog",
      "decimals": 6,
      "logoURI": "https://raw.githubusercontent.com/solana-labs/token-list/main/assets/mainnet/3aMbgP7aGsP1sVcFKc6j65zu7UiziP57SMFzf6ptiCSX/logo.png",
      "tags": [
        "stablecoin"
      ]
    },
    {
      "chainId": 101,
      "address": "3cXftQWJJEeoysZrhAEjpfCHe9tSKyhYG63xpbue8m3s",
      "symbol": "Kreechures",
      "name": "Kreechures",
      "decimals": 0,
      "logoURI": "https://raw.githubusercontent.com/solana-labs/token-list/main/assets/mainnet/3cXftQWJJEeoysZrhAEjpfCHe9tSKyhYG63xpbue8m3s/logo.svg",
      "tags": [
        "nft"
      ],
      "extensions": {
        "website": "https://www.kreechures.com/",
        "attributes": [
          {
            "image": "https://gateway.pinata.cloud/ipfs/QmWcMyAYpaX3BHJoDq6Fyub71TjaHbRHqErT7MmbDvCXYJ/3cXftQWJJEeoysZrhAEjpfCHe9tSKyhYG63xpbue8m3s.jpg",
            "Generation": 0,
            "Species": 6,
            "Base Rest": 262
          }
        ]
      }
    },
    {
      "chainId": 101,
      "address": "4DrV8khCoPS3sWRj6t1bb2DzT9jD4mZp6nc7Jisuuv1b",
      "symbol": "SPD",
      "name": "Solpad",
      "decimals": 10,
      "logoURI": "https://raw.githubusercontent.com/solana-labs/token-list/main/assets/mainnet/4DrV8khCoPS3sWRj6t1bb2DzT9jD4mZp6nc7Jisuuv1b/logo.png",
      "tags": [],
      "extensions": {
        "website": "https://www.solpad.io/"
      }
    },
    {
      "chainId": 101,
      "address": "7p7AMM6QoA8wPRKeqF87Pt51CRWmWvXPH5TBNMyDWhbH",
      "symbol": "Kreechures",
      "name": "Kreechures",
      "decimals": 0,
      "logoURI": "https://raw.githubusercontent.com/solana-labs/token-list/main/assets/mainnet/7p7AMM6QoA8wPRKeqF87Pt51CRWmWvXPH5TBNMyDWhbH/logo.svg",
      "tags": [
        "nft"
      ],
      "extensions": {
        "website": "https://www.kreechures.com/",
        "attributes": [
          {
            "image": "https://gateway.pinata.cloud/ipfs/QmWcMyAYpaX3BHJoDq6Fyub71TjaHbRHqErT7MmbDvCXYJ/7p7AMM6QoA8wPRKeqF87Pt51CRWmWvXPH5TBNMyDWhbH.jpg",
            "Generation": 0,
            "Species": 4,
            "Base Rest": 335
          }
        ]
      }
    },
    {
      "chainId": 101,
      "address": "6ybxMQpMgQhtsTLhvHZqk8uqao7kvoexY6e8JmCTqAB1",
      "symbol": "QUEST",
      "name": "QUEST",
      "decimals": 4,
      "logoURI": "https://raw.githubusercontent.com/solana-labs/token-list/main/assets/mainnet/6ybxMQpMgQhtsTLhvHZqk8uqao7kvoexY6e8JmCTqAB1/logo.png",
      "tags": [],
      "extensions": {
        "website": "https://questcoin.org/"
      }
    },
    {
      "chainId": 101,
      "address": "97qAF7ZKEdPdQaUkhASGA59Jpa2Wi7QqVmnFdEuPqEDc",
      "symbol": "DIAMOND",
      "name": "LOVE",
      "decimals": 6,
      "logoURI": "https://raw.githubusercontent.com/solana-labs/token-list/main/assets/mainnet/97qAF7ZKEdPdQaUkhASGA59Jpa2Wi7QqVmnFdEuPqEDc/logo.png",
      "tags": [
        "Diamond Love"
      ],
      "extensions": {
        "website": "https://diamondlove.io/",
        "telegram": "https://t.me/DiamondLoveX"
      }
    },
    {
      "chainId": 101,
      "address": "xxxxa1sKNGwFtw2kFn8XauW9xq8hBZ5kVtcSesTT9fW",
      "symbol": "SLIM",
      "name": "Solanium",
      "decimals": 6,
      "logoURI": "https://raw.githubusercontent.com/solana-labs/token-list/main/assets/mainnet/xxxxa1sKNGwFtw2kFn8XauW9xq8hBZ5kVtcSesTT9fW/logo.png",
      "tags": [],
      "extensions": {
        "website": "https://solanium.io/",
        "waterfallbot": "https://bit.ly/SLIMwaterfall"
      }
    },
    {
      "chainId": 101,
      "address": "8GPUjUHFxfNhaSS8kUkix8txRRXszeUAsHTjUmHuygZT",
      "symbol": "NINJA NFT1",
      "name": "NINJA NFT1",
      "decimals": 0,
      "logoURI": "https://raw.githubusercontent.com/yuzu-ninjaprotocol/ninjaprotocol/main/NINJA%20NFT%201.png",
      "tags": [],
      "extensions": {
        "website": "http://ninjaprotocol.io"
      }
    },
    {
      "chainId": 101,
      "address": "HcJCPYck2UsTMgiPfjn6CS1wrC5iBXtuqPSjt8Qy8Sou",
      "symbol": "GANGS",
      "name": "Gangs of Solana",
      "decimals": 4,
      "logoURI": "https://raw.githubusercontent.com/solana-labs/token-list/main/assets/mainnet/HcJCPYck2UsTMgiPfjn6CS1wrC5iBXtuqPSjt8Qy8Sou/logo.svg",
      "tags": [],
      "extensions": {
        "website": "https://gangsofsolana.com/"
      }
    },
    {
      "chainId": 101,
      "address": "2rEiLkpQ3mh4DGxv1zcSdW5r5HK2nehif5sCaF5Ss9E1",
      "symbol": "RECO",
      "name": "Reboot ECO",
      "decimals": 0,
      "logoURI": "https://raw.githubusercontent.com/solana-labs/token-list/main/assets/mainnet/2rEiLkpQ3mh4DGxv1zcSdW5r5HK2nehif5sCaF5Ss9E1/logo.png",
      "tags": [],
      "extensions": {
        "website": "https://reboot.eco/"
      }
    },
    {
      "chainId": 101,
      "address": "BXhAKUxkGvFbAarA3K1SUYnqXRhEBC1bhUaCaxvzgyJ1",
      "symbol": "ISA",
      "name": "Interstellar",
      "decimals": 3,
      "logoURI": "https://raw.githubusercontent.com/solana-labs/token-list/main/assets/mainnet/BXhAKUxkGvFbAarA3K1SUYnqXRhEBC1bhUaCaxvzgyJ1/logo.png",
      "tags": [],
      "extensions": {
        "website": "https://interstellaralliance.gitbook.io/isa/"
      }
    },
    {
      "chainId": 101,
      "address": "7xKXtg2CW87d97TXJSDpbD5jBkheTqA83TZRuJosgAsU",
      "symbol": "SAMO",
      "name": "Samoyed Coin",
      "decimals": 9,
      "logoURI": "https://raw.githubusercontent.com/solana-labs/token-list/main/assets/mainnet/7xKXtg2CW87d97TXJSDpbD5jBkheTqA83TZRuJosgAsU/logo.png",
      "tags": [],
      "extensions": {
        "website": "https://samoyedcoin.com/",
        "coingeckoId": "samoyedcoin",
        "serumV3Usdc": "FR3SPJmgfRSKKQ2ysUZBu7vJLpzTixXnjzb84bY3Diif"
      }
    },
    {
      "chainId": 101,
      "address": "HAWy8kV3bD4gaN6yy6iK2619x2dyzLUBj1PfJiihTisE",
      "symbol": "DOI",
      "name": "Discovery of Iris",
      "decimals": 0,
      "logoURI": "https://raw.githubusercontent.com/solana-labs/token-list/main/assets/mainnet/HAWy8kV3bD4gaN6yy6iK2619x2dyzLUBj1PfJiihTisE/logo.png",
      "tags": [
        "nft"
      ],
      "extensions": {
        "website": "https://www.staratlas.com",
        "imageUrl": "https://storage.googleapis.com/nft-assets/ReBirth/poster-1/discovery-of-iris.jpg",
        "description": "The rogue planet, Iris, dense with invaluable materials, draws in and collides with seven child planets in a remote region of space, creating what is henceforth referred to as 'The Cataclysm'. When combined, these eight elements create a form of free energy. The collision creates a massively valuable debris field.",
        "serumV3Usdc": "AYXTVttPfhYmn3jryX5XbRjwPK2m9445mbN2iLyRD6nq"
      }
    },
    {
      "chainId": 101,
      "address": "ATSPo9f9TJ3Atx8SuoTYdzSMh4ctQBzYzDiNukQDmoF7",
      "symbol": "HOSA",
      "name": "The Heart of Star Atlas",
      "decimals": 0,
      "logoURI": "https://raw.githubusercontent.com/solana-labs/token-list/main/assets/mainnet/ATSPo9f9TJ3Atx8SuoTYdzSMh4ctQBzYzDiNukQDmoF7/logo.png",
      "tags": [
        "nft"
      ],
      "extensions": {
        "website": "https://www.staratlas.com",
        "imageUrl": "https://storage.googleapis.com/nft-assets/ReBirth/poster-2/the-heart-of-star-atlas.jpg",
        "description": "At the core of Star Atlas lies a treasure trove of priceless data. After an unsuspecting deep space explorer discovers “The Cataclysm”, he scans its riches, creating what will once be known as the first intergalactic data block. He sells this invaluable information to all three rival factions, igniting a lethal spark that forever changes the course of history.",
        "serumV3Usdc": "5Erzgrw9pTjNWLeqHp2sChJq7smB7WXRQYw9wvkvA59t"
      }
    },
    {
      "chainId": 101,
      "address": "36s6AFRXzE9KVdUyoJQ5y6mwxXw21LawYqqwNiQUMD8s",
      "symbol": "TCW",
      "name": "The Convergence War",
      "decimals": 0,
      "logoURI": "https://raw.githubusercontent.com/solana-labs/token-list/main/assets/mainnet/36s6AFRXzE9KVdUyoJQ5y6mwxXw21LawYqqwNiQUMD8s/logo.png",
      "tags": [
        "nft"
      ],
      "extensions": {
        "website": "https://www.staratlas.com",
        "imageUrl": "https://storage.googleapis.com/nft-assets/ReBirth/poster-3/the-convergence-war.jpg",
        "description": "All three factions, thinking they were the sole owners of the cataclysmic data drop, converge to settle the area. A devastating war breaks out across the galaxy after their inability to settle the disputed territory.",
        "serumV3Usdc": "DXPv2ZyMD6Y2mDenqYkAhkvGSjNahkuMkm4zv6DqB7RF"
      }
    },
    {
      "chainId": 101,
      "address": "BgiTVxW9uLuHHoafTd2qjYB5xjCc5Y1EnUuYNfmTwhvp",
      "symbol": "LOST",
      "name": "Short Story of a Lost Astronaut",
      "decimals": 0,
      "logoURI": "https://raw.githubusercontent.com/solana-labs/token-list/main/assets/mainnet/BgiTVxW9uLuHHoafTd2qjYB5xjCc5Y1EnUuYNfmTwhvp/logo.png",
      "tags": [
        "nft"
      ],
      "extensions": {
        "website": "https://www.staratlas.com",
        "imageUrl": "https://storage.googleapis.com/nft-assets/ReBirth/poster-4/short-story-of-a-lost-astronaut.jpg",
        "description": "He thought it would be just another routine exploration mission. Get there, scan, save data blocks and return. But when a surprise radiation storm knocked out his spaceship and swept him up into its high-velocity current, the only thing that saved him from certain doom was his custom ion shield.",
        "serumV3Usdc": "73d9N7BbWVKBG6A2xwwwEHcxzPB26YzbMnRjue3DPzqs"
      }
    },
    {
      "chainId": 101,
      "address": "4G85c5aUsRTrRPqE5VjY7ebD9b2ktTF6NEVGiCddRBDX",
      "symbol": "LOVE",
      "name": "B ❤ P",
      "decimals": 0,
      "logoURI": "https://raw.githubusercontent.com/solana-labs/token-list/main/assets/mainnet/4G85c5aUsRTrRPqE5VjY7ebD9b2ktTF6NEVGiCddRBDX/logo.png",
      "tags": [
        "nft"
      ],
      "extensions": {
        "website": "https://www.staratlas.com",
        "imageUrl": "https://storage.googleapis.com/nft-assets/ReBirth/poster-5/love-story.jpg",
        "description": "Paizul, the charismatic and brilliant leader of the ONI consortium, vividly recalls the first time she saw her one true love. It was a warm summer day, full of raging ionic storms. Lightning was piercing the sky as Bekalu took off his helmet and locked eyes with her. “What are the chances of nearly colliding with someone flying through these wastelands on a day like this”, he smiled with his booming voice. “Perhaps it’s destiny,” she smiled back mysteriously. There was another strike of lightning, but this time the sky remained calm.",
        "serumV3Usdc": "AM9sNDh48N2qhYSgpA58m9dHvrMoQongtyYu2u2XoYTc"
      }
    },
    {
      "chainId": 101,
      "address": "7dr7jVyXf1KUnYq5FTpV2vCZjKRR4MV94jzerb8Fi16Q",
      "symbol": "MRDR",
      "name": "The Assassination of Paizul",
      "decimals": 0,
      "logoURI": "https://raw.githubusercontent.com/solana-labs/token-list/main/assets/mainnet/7dr7jVyXf1KUnYq5FTpV2vCZjKRR4MV94jzerb8Fi16Q/logo.png",
      "tags": [
        "nft"
      ],
      "extensions": {
        "website": "https://www.staratlas.com",
        "imageUrl": "https://storage.googleapis.com/nft-assets/ReBirth/poster-6/assassination-of-paizul.jpg",
        "description": "Suffering one of the cruelest fates in the universe, the Sogmian race of aliens was driven to the brink of extinction. With only 10,000 members left, they put all hope of salvation in the hands of their leader Paizul. After she was assassinated in a gruesome public way, so much fear was struck in the hearts of survivors that they set out to build their 'Last Stand'.",
        "serumV3Usdc": "BJiV2gCLwMvj2c1CbhnMjjy68RjqoMzYT8brDrpVyceA"
      }
    },
    {
      "chainId": 101,
      "address": "G1bE9ge8Yoq43hv7QLcumxTFhHqFMdcL4y2d6ZdzMG4b",
      "symbol": "PFP",
      "name": "Paizul Funeral Procession",
      "decimals": 0,
      "logoURI": "https://raw.githubusercontent.com/solana-labs/token-list/main/assets/mainnet/G1bE9ge8Yoq43hv7QLcumxTFhHqFMdcL4y2d6ZdzMG4b/logo.png",
      "tags": [
        "nft"
      ],
      "extensions": {
        "website": "https://www.staratlas.com",
        "imageUrl": "https://storage.googleapis.com/nft-assets/ReBirth/poster-7/paizul-funeral-procession.jpg",
        "description": "The sound of wailing echoes across the plains. The Sogmian procession solemnly marches in step past their ancestors’ gravestones, still haunted by the fate of their leader. The sun begins to set as they bring Paizul’s cryopod at the top of the Rock of Light. As a beam of light consumes the pod to upload it to eternal rest with the ancients, Bekalu falls to his knees with a wrathful howl. The crowd is rattled to the core, a foreboding of things to come.",
        "serumV3Usdc": "7JzaEAuVfjkrZyMwJgZF5aQkiEyVyCaTWA3N1fQK7Y6V"
      }
    },
    {
      "chainId": 101,
      "address": "6bD8mr8DyuVqN5dXd1jnqmCL66b5KUV14jYY1HSmnxTE",
      "symbol": "AVE",
      "name": "Ahr Visits Earth",
      "decimals": 0,
      "logoURI": "https://raw.githubusercontent.com/solana-labs/token-list/main/assets/mainnet/6bD8mr8DyuVqN5dXd1jnqmCL66b5KUV14jYY1HSmnxTE/logo.png",
      "tags": [
        "nft"
      ],
      "extensions": {
        "website": "https://www.staratlas.com",
        "imageUrl": "https://storage.googleapis.com/nft-assets/ReBirth/poster-8/ahr-visits-earth.jpg",
        "description": "Humankind is visited by Ahr, a mysterious being of pure light. But not all is as it seems… For through the power of illusion, we are tricked into forming a space-based religion, plundering the planet and launching ourselves towards the stars, permanently leaving the Earth.",
        "serumV3Usdc": "8yQzsbraXJFoPG5PdX73B8EVYFuPR9aC2axAqWearGKu"
      }
    },
    {
      "chainId": 101,
      "address": "9vi6PTKBFHR2hXgyjoTZx6h7WXNkFAA5dCsZRSi4higK",
      "symbol": "ASF",
      "name": "Armstrong Forever",
      "decimals": 0,
      "logoURI": "https://raw.githubusercontent.com/solana-labs/token-list/main/assets/mainnet/9vi6PTKBFHR2hXgyjoTZx6h7WXNkFAA5dCsZRSi4higK/logo.png",
      "tags": [
        "nft"
      ],
      "extensions": {
        "website": "https://www.staratlas.com",
        "imageUrl": "https://storage.googleapis.com/nft-assets/ReBirth/poster-15/armstrong-forever.jpg",
        "description": "When humans were racing to expand into outer space under Ahr’s influence, the devastation they inflicted upon the planet was so great that it weakened the Earth’s geomagnetic field. The reckless way the planet’s orbit was populated by machines and debris led to distortions in the gravity field. All this culminated in a disastrous slingshot effect for the many satellites orbiting the blue dot, altering their trajectories to loosen the direct gravity pull of the planet and scatter into deep space. Some of these satellites contained valuable data that was lost forever.  In 2621, the Council of Peace put a bounty on these ancient artifacts to integrate them into Star Atlas, leading to a hunt for them across the galaxy. One of the most sought-after satellites in history records bears the name of Neil Armstrong, the first human to set foot on the Moon.  Initially launched into medium Earth orbit as a cornerstone of the global positioning system (GPS), the satellite had untold additional capabilities that made it more and more valuable as it drifted off into the void.",
        "serumV3Usdc": "8yQzsbraXJFoPG5PdX73B8EVYFuPR9aC2axAqWearGKu"
      }
    },
    {
      "chainId": 101,
      "address": "Hfjgcs9ix17EwgXVVbKjo6NfMm2CXfr34cwty3xWARUm",
      "symbol": "TLS",
      "name": "The Last Stand",
      "decimals": 0,
      "logoURI": "https://raw.githubusercontent.com/solana-labs/token-list/main/assets/mainnet/Hfjgcs9ix17EwgXVVbKjo6NfMm2CXfr34cwty3xWARUm/logo.png",
      "tags": [
        "nft"
      ],
      "extensions": {
        "website": "https://www.staratlas.com",
        "serumV3Usdc": "AVHndcEDUjP9Liz5dfcvAPAMffADXG6KMPn8sWB1XhFQ"
      }
    },
    {
      "chainId": 101,
      "address": "8EXX5kG7qWTjgpNSGX7PnB6hJZ8xhXUcCafVJaBEJo32",
      "symbol": "SPT",
      "name": "The Signing of the Peace Treaty",
      "decimals": 0,
      "logoURI": "https://raw.githubusercontent.com/solana-labs/token-list/main/assets/mainnet/8EXX5kG7qWTjgpNSGX7PnB6hJZ8xhXUcCafVJaBEJo32/logo.png",
      "tags": [
        "nft"
      ],
      "extensions": {
        "website": "https://www.staratlas.com",
        "serumV3Usdc": "FZ9xhZbkt9bKKVpWmFxRhEJyzgxqU5w5xu3mXcF6Eppe"
      }
    },
    {
      "chainId": 101,
      "address": "CAjoJeGCCRae9oDwHYXzkeUDonp3dZLWV5GKHysLwjnx",
      "symbol": "PBA",
      "name": "The Peacebringers Archive",
      "decimals": 0,
      "logoURI": "https://raw.githubusercontent.com/solana-labs/token-list/main/assets/mainnet/CAjoJeGCCRae9oDwHYXzkeUDonp3dZLWV5GKHysLwjnx/logo.png",
      "tags": [
        "nft"
      ],
      "extensions": {
        "website": "https://www.staratlas.com",
        "serumV3Usdc": "4jN1R453Acv9egnr7Dry3x9Xe3jqh1tqz5RokniaeVhy"
      }
    },
    {
      "chainId": 101,
      "address": "FPnwwNiL1tXqd4ZbGjFYsCw5qsQw91VN79SNcU4Bc732",
      "symbol": "UWB",
      "name": "Ustur Wod.bod",
      "decimals": 0,
      "logoURI": "https://raw.githubusercontent.com/solana-labs/token-list/main/assets/mainnet/FPnwwNiL1tXqd4ZbGjFYsCw5qsQw91VN79SNcU4Bc732/logo.png",
      "tags": [
        "nft"
      ],
      "extensions": {
        "website": "https://www.staratlas.com",
        "serumV3Usdc": "J99HsFQEWKR3UiFQpKTnF11iaNiR1enf2LxHfgsbVc59"
      }
    },
    {
      "chainId": 101,
      "address": "DB76aiNQeLzHPwvFhzgwfpe6HGHCDTQ6snW6UD7AnHid",
      "symbol": "OMPH",
      "name": "Om Photoli",
      "decimals": 0,
      "logoURI": "https://raw.githubusercontent.com/solana-labs/token-list/main/assets/mainnet/DB76aiNQeLzHPwvFhzgwfpe6HGHCDTQ6snW6UD7AnHid/logo.png",
      "tags": [
        "nft"
      ],
      "extensions": {
        "website": "https://www.staratlas.com",
        "serumV3Usdc": "HdvXMScwAQQh9pEvLZjuaaeJcLTmixxYoMFefeqHFn2E"
      }
    },
    {
      "chainId": 101,
      "address": "8ymi88q5DtmdNTn2sPRNFkvMkszMHuLJ1e3RVdWjPa3s",
      "symbol": "SDOGE",
      "name": "SolDoge",
      "decimals": 0,
      "logoURI": "https://raw.githubusercontent.com/solana-labs/token-list/main/assets/mainnet/8ymi88q5DtmdNTn2sPRNFkvMkszMHuLJ1e3RVdWjPa3s/logo.png",
      "tags": [],
      "extensions": {
        "website": "https://www.soldoge.org",
        "serumV3Usdc": "9aruV2p8cRWxybx6wMsJwPFqeN7eQVPR74RrxdM3DNdu"
      }
    },
    {
      "chainId": 101,
      "address": "DQRNdQWz5NzbYgknGsZqSSXbdhQWvXSe8S56mrtNAs1b",
      "symbol": "ENTROPPP",
      "name": "ENTROPPP (Entropy for security)",
      "decimals": 6,
      "logoURI": "https://raw.githubusercontent.com/solana-labs/token-list/main/assets/mainnet/DQRNdQWz5NzbYgknGsZqSSXbdhQWvXSe8S56mrtNAs1b/logo.png",
      "tags": [
        "Cryptography",
        "Blockchain security",
        "Randomness and entropy"
      ],
      "extensions": {
        "website": "https://www.entroppp.com"
      }
    },
    {
      "chainId": 101,
      "address": "8RYSc3rrS4X4bvBCtSJnhcpPpMaAJkXnVKZPzANxQHgz",
      "symbol": "YARD",
      "name": "SolYard Finance",
      "decimals": 9,
      "logoURI": "https://raw.githubusercontent.com/solana-labs/token-list/main/assets/mainnet/8RYSc3rrS4X4bvBCtSJnhcpPpMaAJkXnVKZPzANxQHgz/logo.png",
      "tags": [],
      "extensions": {
        "website": "https://solyard.finance/"
      }
    },
    {
      "chainId": 101,
      "address": "nope9HWCJcXVFkG49CDk7oYFtgGsUzsRvHdcJeL2aCL",
      "symbol": "NOPE",
      "name": "NOPE FINANCE",
      "decimals": 9,
      "logoURI": "https://raw.githubusercontent.com/solana-labs/token-list/main/assets/mainnet/nope9HWCJcXVFkG49CDk7oYFtgGsUzsRvHdcJeL2aCL/logo.png",
      "tags": [],
      "extensions": {
        "website": "https://nopefinance.xyz/"
      }
    },
    {
      "chainId": 101,
      "address": "43VWkd99HjqkhFTZbWBpMpRhjG469nWa7x7uEsgSH7We",
      "symbol": "STNK",
      "name": "Stonks",
      "decimals": 9,
      "logoURI": "https://raw.githubusercontent.com/solana-labs/token-list/main/assets/mainnet/43VWkd99HjqkhFTZbWBpMpRhjG469nWa7x7uEsgSH7We/logo.png",
      "tags": [],
      "extensions": {
        "website": "https://stonkscoin.org/"
      }
    },
    {
      "chainId": 101,
      "address": "4368jNGeNq7Tt4Vzr98UWxL647PYu969VjzAsWGVaVH2",
      "symbol": "MEAL",
      "name": "HUNGRY",
      "decimals": 8,
      "logoURI": "https://raw.githubusercontent.com/solana-labs/token-list/main/assets/mainnet/4368jNGeNq7Tt4Vzr98UWxL647PYu969VjzAsWGVaVH2/logo.png",
      "tags": [],
      "extensions": {
        "website": "https://hungrycoin.io/"
      }
    },
    {
      "chainId": 101,
      "address": "8GQsW3f7mdwfjqJon2myADcBsSsRjpXmxHYDG8q1pvV6",
      "symbol": "HOLD",
      "name": "Holdana",
      "decimals": 9,
      "logoURI": "https://raw.githubusercontent.com/solana-labs/token-list/main/assets/mainnet/8GQsW3f7mdwfjqJon2myADcBsSsRjpXmxHYDG8q1pvV6/logo.png",
      "tags": [],
      "extensions": {
        "medium": "https://holdanatoken.medium.com/",
        "twitter": "https://twitter.com/HoldanaOfficial",
        "serumV3Usdc": "G2j5zKtfymPcWMq1YRoKrfUWy64SZ6ZxDVscHSyPQqmz"
      }
    },
    {
      "chainId": 101,
      "address": "64SqEfHtu4bZ6jr1mAxaWrLFdMngbKbru9AyaG2Dyk5T",
      "symbol": "wen-token",
      "name": "wen-token",
      "decimals": 0,
      "logoURI": "https://raw.githubusercontent.com/solana-labs/token-list/main/assets/mainnet/64SqEfHtu4bZ6jr1mAxaWrLFdMngbKbru9AyaG2Dyk5T/logo.png",
      "tags": [
        "nft"
      ],
      "extensions": {
        "website": "https://pythians.pyth.network"
      }
    },
    {
      "chainId": 101,
      "address": "4dmKkXNHdgYsXqBHCuMikNQWwVomZURhYvkkX5c4pQ7y",
      "symbol": "SNY",
      "name": "Synthetify",
      "decimals": 6,
      "logoURI": "https://raw.githubusercontent.com/solana-labs/token-list/main/assets/mainnet/4dmKkXNHdgYsXqBHCuMikNQWwVomZURhYvkkX5c4pQ7y/logo.png",
      "tags": [],
      "extensions": {
        "website": "https://synthetify.io/",
        "twitter": "https://twitter.com/synthetify",
        "coingeckoId": "syntheify-token"
      }
    },
    {
      "chainId": 101,
      "address": "4wTMJsh3q66PmAkmwEW47qVDevMZMVVWU3n1Yhqztwi6",
      "symbol": "ARCD",
      "name": "Arcade Token (Wormhole)",
      "decimals": 9,
      "logoURI": "https://raw.githubusercontent.com/solana-labs/token-list/main/assets/mainnet/4wTMJsh3q66PmAkmwEW47qVDevMZMVVWU3n1Yhqztwi6/logo.png",
      "tags": [
        "wrapped",
        "wormhole"
      ],
      "extensions": {
        "address": "0xb581E3a7dB80fBAA821AB39342E9Cbfd2ce33c23",
        "bridgeContract": "https://etherscan.io/address/0xf92cD566Ea4864356C5491c177A430C222d7e678",
        "assetContract": "https://etherscan.io/address/0xb581E3a7dB80fBAA821AB39342E9Cbfd2ce33c23",
        "website": "https://arcade.city",
        "twitter": "https://twitter.com/ArcadeCityHall"
      }
    },
    {
      "chainId": 101,
      "address": "Amt5wUJREJQC5pX7Z48YSK812xmu4j3sQVupNhtsEuY8",
      "symbol": "FROG",
      "name": "FROG",
      "decimals": 6,
      "logoURI": "https://raw.githubusercontent.com/solana-labs/token-list/main/assets/mainnet/Amt5wUJREJQC5pX7Z48YSK812xmu4j3sQVupNhtsEuY8/logo.png",
      "tags": [],
      "extensions": {
        "website": "https://www.froglana.com/",
        "serumV3Usdc": "2Si6XDdpv5zcvYna221eZZrsjsp5xeYoz9W1TVdMdbnt"
      }
    },
    {
      "chainId": 101,
      "address": "DEAdry5qhNoSkF3mbFrTa6udGbMwUoLnQhvchCu26Ak1",
      "symbol": "JUEL",
      "name": "Juel Token",
      "decimals": 6,
      "logoURI": "https://raw.githubusercontent.com/solana-labs/token-list/main/assets/mainnet/DEAdry5qhNoSkF3mbFrTa6udGbMwUoLnQhvchCu26Ak1/logo.png",
      "tags": [],
      "extensions": {
        "website": "http://juel.gg"
      }
    },
    {
      "chainId": 101,
      "address": "9Y8NT5HT9z2EsmCbYMgKXPRq3h3aa6tycEqfFiXjfZM7",
      "symbol": "CRT",
      "name": "CARROT",
      "decimals": 9,
      "logoURI": "https://raw.githubusercontent.com/solana-labs/token-list/main/assets/mainnet/9Y8NT5HT9z2EsmCbYMgKXPRq3h3aa6tycEqfFiXjfZM7/logo.png",
      "tags": [],
      "extensions": {
        "website": "https://farmerscarrot.com/",
        "serumV3Usdc": "Aa8mN8bXAobmcuHDpbbZh55SoadUry6WdsYz2886Ymqf"
      }
    },
    {
      "chainId": 101,
      "address": "AMdnw9H5DFtQwZowVFr4kUgSXJzLokKSinvgGiUoLSps",
      "symbol": "MOLA",
      "name": "MOONLANA",
      "decimals": 9,
      "logoURI": "https://raw.githubusercontent.com/solana-labs/token-list/main/assets/mainnet/AMdnw9H5DFtQwZowVFr4kUgSXJzLokKSinvgGiUoLSps/logo.png",
      "tags": [],
      "extensions": {
        "website": "https://moonlana.com/",
        "twitter": "https://twitter.com/xMoonLana",
        "medium": "https://moonlana.medium.com/"
      }
    },
    {
      "chainId": 101,
      "address": "3x7UeXDF4imKSKnizK9mYyx1M5bTNzpeALfPeB8S6XT9",
      "symbol": "SKEM",
      "name": "SKEM",
      "decimals": 9,
      "logoURI": "https://raw.githubusercontent.com/solana-labs/token-list/main/assets/mainnet/3x7UeXDF4imKSKnizK9mYyx1M5bTNzpeALfPeB8S6XT9/logo.svg",
      "tags": [],
      "extensions": {
        "website": "https://skem.finance/",
        "serumV3Usdc": "HkYJ3dX8CLSGyGZzfuqYiuoDjDmrDiu1vZhPtFJZa5Vt"
      }
    },
    {
      "chainId": 101,
      "address": "GHvFFSZ9BctWsEc5nujR1MTmmJWY7tgQz2AXE6WVFtGN",
      "symbol": "SOLAPE",
      "name": "SolAPE Finance",
      "decimals": 9,
      "logoURI": "https://raw.githubusercontent.com/solana-labs/token-list/main/assets/mainnet/GHvFFSZ9BctWsEc5nujR1MTmmJWY7tgQz2AXE6WVFtGN/logo.png",
      "tags": [],
      "extensions": {
        "website": "https://solape.io",
        "serumV3Usdc": "4zffJaPyeXZ2wr4whHgP39QyTfurqZ2BEd4M5W6SEuon"
      }
    },
    {
      "chainId": 101,
      "address": "9nEqaUcb16sQ3Tn1psbkWqyhPdLmfHWjKGymREjsAgTE",
      "symbol": "WOOF",
      "name": "WOOFENOMICS",
      "decimals": 6,
      "logoURI": "https://raw.githubusercontent.com/solana-labs/token-list/main/assets/mainnet/9nEqaUcb16sQ3Tn1psbkWqyhPdLmfHWjKGymREjsAgTE/logo.png",
      "tags": [],
      "extensions": {
        "website": "https://woofsolana.com",
        "serumV3Usdc": "CwK9brJ43MR4BJz2dwnDM7EXCNyHhGqCJDrAdsEts8n5"
      }
    },
    {
      "chainId": 101,
      "address": "MERt85fc5boKw3BW1eYdxonEuJNvXbiMbs6hvheau5K",
      "symbol": "MER",
      "name": "Mercurial",
      "decimals": 6,
      "logoURI": "https://raw.githubusercontent.com/solana-labs/token-list/main/assets/mainnet/MERt85fc5boKw3BW1eYdxonEuJNvXbiMbs6hvheau5K/logo.png",
      "tags": [],
      "extensions": {
        "coingeckoId": "mercurial",
        "website": "https://www.mercurial.finance/",
        "serumV3Usdc": "G4LcexdCzzJUKZfqyVDQFzpkjhB1JoCNL8Kooxi9nJz5",
        "waterfallbot": "https://bit.ly/MERwaterfall"
      }
    },
    {
      "chainId": 101,
      "address": "9MhNoxy1PbmEazjPo9kiZPCcG7BiFbhi3bWZXZgacfpp",
      "symbol": "ACMN",
      "name": "ACUMEN",
      "decimals": 9,
      "logoURI": "https://raw.githubusercontent.com/solana-labs/token-list/main/assets/mainnet/9MhNoxy1PbmEazjPo9kiZPCcG7BiFbhi3bWZXZgacfpp/logo.png",
      "tags": [],
      "extensions": {
        "website": "https://acumen.network/"
      }
    },
    {
      "chainId": 101,
      "address": "HRhCiCe8WLC4Jsy43Jkhq3poEWpjgXKD1U26XACReimt",
      "symbol": "zSOL",
      "name": "zSOL (ACUMEN)",
      "decimals": 9,
      "logoURI": "https://raw.githubusercontent.com/solana-labs/token-list/main/assets/mainnet/HRhCiCe8WLC4Jsy43Jkhq3poEWpjgXKD1U26XACReimt/logo.png",
      "tags": [],
      "extensions": {
        "website": "https://acumen.network/"
      }
    },
    {
      "chainId": 101,
      "address": "2LBYxD4Jzipk1bEREW6vQk163cj27mUSxmHzW2ujXFNy",
      "symbol": "zUSDC",
      "name": "zUSDC (ACUMEN)",
      "decimals": 6,
      "logoURI": "https://raw.githubusercontent.com/solana-labs/token-list/main/assets/mainnet/2LBYxD4Jzipk1bEREW6vQk163cj27mUSxmHzW2ujXFNy/logo.png",
      "tags": [],
      "extensions": {
        "website": "https://acumen.network/"
      }
    },
    {
      "chainId": 101,
      "address": "DFTZmEopSWrj6YcsmQAAxypN7cHM3mnruEisJPQFJbs7",
      "symbol": "zBTC",
      "name": "zBTC (ACUMEN)",
      "decimals": 6,
      "logoURI": "https://raw.githubusercontent.com/solana-labs/token-list/main/assets/mainnet/DFTZmEopSWrj6YcsmQAAxypN7cHM3mnruEisJPQFJbs7/logo.png",
      "tags": [],
      "extensions": {
        "website": "https://acumen.network/"
      }
    },
    {
      "chainId": 101,
      "address": "A8pnvbKWmTjjnUMzmY6pDJRHy3QdQNdqJdL1VFYXX4oW",
      "symbol": "zETH",
      "name": "zETH (ACUMEN)",
      "decimals": 6,
      "logoURI": "https://raw.githubusercontent.com/solana-labs/token-list/main/assets/mainnet/A8pnvbKWmTjjnUMzmY6pDJRHy3QdQNdqJdL1VFYXX4oW/logo.png",
      "tags": [],
      "extensions": {
        "website": "https://acumen.network/"
      }
    },
    {
      "chainId": 101,
      "address": "9hZt5mP139TvzDBZHtruXxAyjYHiovKXfxW6XNYiofae",
      "symbol": "zSRM",
      "name": "zSRM (ACUMEN)",
      "decimals": 6,
      "logoURI": "https://raw.githubusercontent.com/solana-labs/token-list/main/assets/mainnet/9hZt5mP139TvzDBZHtruXxAyjYHiovKXfxW6XNYiofae/logo.png",
      "tags": [],
      "extensions": {
        "website": "https://acumen.network/"
      }
    },
    {
      "chainId": 101,
      "address": "BR31LZKtry5tyjVtZ49PFZoZjtE5SeS4rjVMuL9Xiyer",
      "symbol": "zSTEP",
      "name": "zSTEP (ACUMEN)",
      "decimals": 9,
      "logoURI": "https://raw.githubusercontent.com/solana-labs/token-list/main/assets/mainnet/BR31LZKtry5tyjVtZ49PFZoZjtE5SeS4rjVMuL9Xiyer/logo.png",
      "tags": [],
      "extensions": {
        "website": "https://acumen.network/"
      }
    },
    {
      "chainId": 101,
      "address": "7wZsSyzD4Ba8ZkPhRh62KshQc8TQYiB5KtdNknywE3k4",
      "symbol": "zRAY",
      "name": "zRAY (ACUMEN)",
      "decimals": 6,
      "logoURI": "https://raw.githubusercontent.com/solana-labs/token-list/main/assets/mainnet/BR31LZKtry5tyjVtZ49PFZoZjtE5SeS4rjVMuL9Xiyer/logo.png",
      "tags": [],
      "extensions": {
        "website": "https://acumen.network/"
      }
    },
    {
      "chainId": 101,
      "address": "EfLvzNsqmkoSneiML5t7uHCPEVRaWCpG4N2WsS39nWCU",
      "symbol": "MUDLEY",
      "name": "MUDLEY",
      "decimals": 9,
      "logoURI": "https://raw.githubusercontent.com/solana-labs/token-list/main/assets/mainnet/EfLvzNsqmkoSneiML5t7uHCPEVRaWCpG4N2WsS39nWCU/logo.png",
      "tags": [],
      "extensions": {
        "website": "https://www.mudley.io/"
      }
    },
    {
      "chainId": 101,
      "address": "GpYMp8eP3HADY8x1jLVfFVBVYqxFNxT5mFhZAZt9Poco",
      "symbol": "CAPE",
      "name": "Crazy Ape Coin",
      "decimals": 9,
      "logoURI": "https://raw.githubusercontent.com/solana-labs/token-list/main/assets/mainnet/GpYMp8eP3HADY8x1jLVfFVBVYqxFNxT5mFhZAZt9Poco/logo.png",
      "tags": [],
      "extensions": {
        "website": "https://www.crazyapecoin.com/"
      }
    },
    {
      "chainId": 101,
      "address": "7ApYvMWwHJSgWz9BvMuNzqzUAqYbxByjzZu31t8FkYDy",
      "symbol": "SFairy",
      "name": "Fairy Finance",
      "decimals": 9,
      "logoURI": "https://raw.githubusercontent.com/debianos1/logo-token/main/fairyfinane%20.png",
      "tags": [],
      "extensions": {
        "twitter": "https://twitter.com/fairy_finance"
      }
    },
    {
      "chainId": 101,
      "address": "7Csho7qjseDjgX3hhBxfwP1W3LYARK3QH3PM2x55we14",
      "symbol": "LOTTO",
      "name": "Lotto",
      "decimals": 9,
      "logoURI": "https://raw.githubusercontent.com/solana-labs/token-list/main/assets/mainnet/7Csho7qjseDjgX3hhBxfwP1W3LYARK3QH3PM2x55we14/logo.png",
      "tags": [],
      "extensions": {
        "serumV3Usdc": "9MZKfgZzPgeidAukYpHtsLYm4eAdJFnR7nhPosWT8jiv",
        "coingeckoId": "lotto",
        "website": "lotto.finance",
        "address": "0xb0dfd28d3cf7a5897c694904ace292539242f858",
        "assetContract": "https://etherscan.io/address/0xb0dfd28d3cf7a5897c694904ace292539242f858",
        "tggroup": "https://t.me/lottofinance"
      }
    },
    {
      "chainId": 101,
      "address": "7uv3ZvZcQLd95bUp5WMioxG7tyAZVXFfr8JYkwhMYrnt",
      "symbol": "BOLE",
      "name": "Bole Token",
      "decimals": 4,
      "logoURI": "https://raw.githubusercontent.com/solana-labs/token-list/main/assets/mainnet/7uv3ZvZcQLd95bUp5WMioxG7tyAZVXFfr8JYkwhMYrnt/logo.png",
      "tags": [],
      "extensions": {
        "website": "https://tokenbole.com/"
      }
    },
    {
      "chainId": 101,
      "address": "Bxp46xCB6CLjiqE99QaTcJAaY1hYF1o63DUUrXAS7QFu",
      "symbol": "mBRZ",
      "name": "SolMiner Bronze",
      "decimals": 9,
      "logoURI": "https://raw.githubusercontent.com/solana-labs/token-list/main/assets/mainnet/Bxp46xCB6CLjiqE99QaTcJAaY1hYF1o63DUUrXAS7QFu/logo.png",
      "tags": [],
      "extensions": {
        "website": "https://solminer.app",
        "medium": "https://solminer.medium.com/",
        "twitter": "https://twitter.com/SolMinerproject"
      }
    },
    {
      "chainId": 101,
      "address": "GZNrMEdrt6Vg428JzvJYRGGPpVxgjUPsg6WLqKBvmNLw",
      "symbol": "mPLAT",
      "name": "SolMiner Platinum",
      "decimals": 9,
      "logoURI": "https://raw.githubusercontent.com/solana-labs/token-list/main/assets/mainnet/GZNrMEdrt6Vg428JzvJYRGGPpVxgjUPsg6WLqKBvmNLw/logo.png",
      "tags": [],
      "extensions": {
        "website": "https://solminer.app",
        "medium": "https://solminer.medium.com/",
        "twitter": "https://twitter.com/SolMinerproject"
      }
    },
    {
      "chainId": 101,
      "address": "Er7a3ugS6kkAqj6sp3UmXEFAFrDdLMRQEkV9QH2fwRYA",
      "symbol": "mDIAM",
      "name": "SolMiner Diamond",
      "decimals": 9,
      "logoURI": "https://raw.githubusercontent.com/solana-labs/token-list/main/assets/mainnet/Er7a3ugS6kkAqj6sp3UmXEFAFrDdLMRQEkV9QH2fwRYA/logo.png",
      "tags": [],
      "extensions": {
        "website": "https://solminer.app",
        "medium": "https://solminer.medium.com/",
        "twitter": "https://twitter.com/SolMinerproject"
      }
    },
    {
      "chainId": 101,
      "address": "5JnZ667P3VcjDinkJFysWh2K2KtViy63FZ3oL5YghEhW",
      "symbol": "APYS",
      "name": "APYSwap",
      "decimals": 9,
      "logoURI": "https://raw.githubusercontent.com/solana-labs/token-list/main/assets/mainnet/5JnZ667P3VcjDinkJFysWh2K2KtViy63FZ3oL5YghEhW/logo.png",
      "tags": [
        "wrapped"
      ],
      "extensions": {
        "website": "https://apyswap.com",
        "coingeckoId": "apyswap"
      }
    },
    {
      "chainId": 101,
      "address": "ss1gxEUiufJyumsXfGbEwFe6maraPmc53fqbnjbum15",
      "symbol": "SS1",
      "name": "Naked Shorts",
      "decimals": 0,
      "logoURI": "https://raw.githubusercontent.com/solana-labs/token-list/main/assets/mainnet/ss1gxEUiufJyumsXfGbEwFe6maraPmc53fqbnjbum15/logo.png",
      "tags": [
        "nft"
      ],
      "extensions": {
        "website": "https://www.sol-talk.com/sol-survivor",
        "twitter": "https://twitter.com/sol__survivor",
        "imageUrl": "https://www.arweave.net/N-RGNyi1o1evhr7jTCXxHQlSndNPdnHWEzUTbTGMCl4",
        "animationUrl": "https://www.arweave.net/KBzRUmQNX6VKDH41N_uOETtJH21YtWXrOz270b8eqyo?ext=glb",
        "description": "After a gamma squeeze event he was left covered in theta. Due to the accident he lost his memories but gained the ability to refract light. He joins the tournament hoping to discover more about his past. His only clue is a damaged ID card with the word Malvin inscribed. Special: 'Now You See Me'"
      }
    },
    {
      "chainId": 101,
      "address": "GfJ3Vq2eSTYf1hJP6kKLE9RT6u7jF9gNszJhZwo5VPZp",
      "symbol": "SOLPAD",
      "name": "Solpad Finance",
      "decimals": 9,
      "logoURI": "https://raw.githubusercontent.com/solana-labs/token-list/main/assets/mainnet/GfJ3Vq2eSTYf1hJP6kKLE9RT6u7jF9gNszJhZwo5VPZp/logo.png",
      "tags": [
        "utility-token"
      ],
      "extensions": {
        "website": "https://www.solpad.finance/",
        "twitter": "https://twitter.com/FinanceSolpad",
        "github": "https://github.com/solpad-finance",
        "tgann": "https://t.me/solpadfinance",
        "tggroup": "https://t.me/solpadfinance_chat"
      }
    },
    {
      "chainId": 101,
      "address": "ERPueLaiBW48uBhqX1CvCYBv2ApHN6ZFuME1MeQGTdAi",
      "symbol": "MIT",
      "name": "Muskimum Impact Token",
      "decimals": 8,
      "logoURI": "https://raw.githubusercontent.com/solana-labs/token-list/main/assets/mainnet/ERPueLaiBW48uBhqX1CvCYBv2ApHN6ZFuME1MeQGTdAi/logo.png",
      "tags": [
        "mit",
        "musk"
      ],
      "extensions": {
        "website": "https://muskimum.win/",
        "twitter": "https://twitter.com/muskimum",
        "serumV3Usdc": "3mhrhTFrHtxe7uZhvzBhzneR3bD3hDyWcgEkR8EcvNZk"
      }
    },
    {
      "chainId": 101,
      "address": "BsDrXiQaFd147Fxq1fQYbJQ77P6tmPkRJQJzkKvspDKo",
      "symbol": "SOLA",
      "name": "SolaPAD Token (deprecated)",
      "decimals": 8,
      "logoURI": "https://raw.githubusercontent.com/solana-labs/token-list/main/assets/mainnet/BsDrXiQaFd147Fxq1fQYbJQ77P6tmPkRJQJzkKvspDKo/logo.png",
      "tags": [
        "SOLA",
        "LaunchPAD"
      ],
      "extensions": {
        "website": "https://www.solapad.org/",
        "twitter": "https://twitter.com/SolaPAD"
      }
    },
    {
      "chainId": 101,
      "address": "7fCzz6ZDHm4UWC9Se1RPLmiyeuQ6kStxpcAP696EuE1E",
      "symbol": "SHBL",
      "name": "Shoebill Coin",
      "decimals": 9,
      "logoURI": "https://raw.githubusercontent.com/solana-labs/token-list/main/assets/mainnet/7fCzz6ZDHm4UWC9Se1RPLmiyeuQ6kStxpcAP696EuE1E/logo.png",
      "tags": [],
      "extensions": {
        "website": "https://shoebillco.in/"
      }
    },
    {
      "chainId": 101,
      "address": "GnaFnTihwQFjrLeJNeVdBfEZATMdaUwZZ1RPxLwjbVwb",
      "symbol": "SHBL-USDC",
      "name": "Raydium Permissionless LP Token (SHBL-USDC)",
      "decimals": 9,
      "logoURI": "https://raw.githubusercontent.com/solana-labs/token-list/main/assets/mainnet/GnaFnTihwQFjrLeJNeVdBfEZATMdaUwZZ1RPxLwjbVwb/logo.png",
      "tags": [
        "lp-token"
      ],
      "extensions": {
        "website": "https://raydium.io/"
      }
    },
    {
      "chainId": 101,
      "address": "Djoz8btdR7p6xWHoVtPYF3zyN9LU5BBfMoDk4HczSDqc",
      "symbol": "AUSS",
      "name": "Ausshole",
      "decimals": 9,
      "logoURI": "https://raw.githubusercontent.com/solana-labs/token-list/main/assets/mainnet/Djoz8btdR7p6xWHoVtPYF3zyN9LU5BBfMoDk4HczSDqc/logo.svg",
      "tags": [],
      "extensions": {
        "website": "https://auss.finance/",
        "twitter": "https://twitter.com/ausstoken",
        "serumV3Usdc": "bNbYoc2KawipbXj76BiXbUdf2NcGKWkdp4S9uDvWXB1"
      }
    },
    {
      "chainId": 101,
      "address": "TuLipcqtGVXP9XR62wM8WWCm6a9vhLs7T1uoWBk6FDs",
      "symbol": "TULIP",
      "name": "Tulip",
      "decimals": 6,
      "logoURI": "https://raw.githubusercontent.com/solana-labs/token-list/main/assets/mainnet/TuLipcqtGVXP9XR62wM8WWCm6a9vhLs7T1uoWBk6FDs/logo.svg",
      "tags": [
        "tulip",
        "solfarm",
        "vaults"
      ],
      "extensions": {
        "website": "https://solfarm.io",
        "twitter": "https://twitter.com/Solfarmio",
        "coingeckoId": "solfarm",
        "serumV3Usdc": "8GufnKq7YnXKhnB3WNhgy5PzU9uvHbaaRrZWQK6ixPxW",
        "waterfallbot": "https://bit.ly/TULIPwaterfall"
      }
    },
    {
      "chainId": 101,
      "address": "5trVBqv1LvHxiSPMsHtEZuf8iN82wbpDcR5Zaw7sWC3s",
      "symbol": "JPYC",
      "name": "JPY Coin",
      "decimals": 6,
      "logoURI": "https://raw.githubusercontent.com/solana-labs/token-list/main/assets/mainnet/5trVBqv1LvHxiSPMsHtEZuf8iN82wbpDcR5Zaw7sWC3s/logo.png",
      "tags": [
        "stablecoin",
        "ethereum"
      ],
      "extensions": {
        "website": "https://jpyc.jp/"
      }
    },
    {
      "chainId": 101,
      "address": "3QuAYThYKFXSmrTcSHsdd7sAxaFBobaCkLy2DBYJLMDs",
      "symbol": "TYNA",
      "name": "wTYNA",
      "decimals": 6,
      "logoURI": "https://raw.githubusercontent.com/solana-labs/token-list/main/assets/mainnet/3QuAYThYKFXSmrTcSHsdd7sAxaFBobaCkLy2DBYJLMDs/logo.png",
      "tags": [
        "ERC20",
        "ethereum"
      ],
      "extensions": {
        "address": "0x4ae54790c130B21E8CbaCAB011C6170e079e6eF5",
        "bridgeContract": "https://etherscan.io/address/0xeae57ce9cc1984f202e15e038b964bb8bdf7229a",
        "assetContract": "https://etherscan.io/address/0x4ae54790c130B21E8CbaCAB011C6170e079e6eF5",
        "website": "http://lendingbot.s3-website-us-east-1.amazonaws.com/whitepaper.html",
        "twitter": "https://twitter.com/btc_AP"
      }
    },
    {
      "chainId": 101,
      "address": "7zsKqN7Fg2s9VsqAq6XBoiShCVohpGshSUvoWBc6jKYh",
      "symbol": "ARDX",
      "name": "Wrapped ArdCoin (Sollet)",
      "decimals": 2,
      "logoURI": "https://raw.githubusercontent.com/solana-labs/token-list/main/assets/mainnet/7zsKqN7Fg2s9VsqAq6XBoiShCVohpGshSUvoWBc6jKYh/logo.png",
      "tags": [
        "wrapped-sollet",
        "ethereum"
      ],
      "extensions": {
        "website": "https://ardcoin.com",
        "coingeckoId": "ardcoin"
      }
    },
    {
      "chainId": 101,
      "address": "7zphtJVjKyECvQkdfxJNPx83MNpPT6ZJyujQL8jyvKcC",
      "symbol": "SSHIB",
      "name": "SolShib",
      "decimals": 9,
      "logoURI": "https://raw.githubusercontent.com/solana-labs/token-list/main/assets/mainnet/7zphtJVjKyECvQkdfxJNPx83MNpPT6ZJyujQL8jyvKcC/logo.png",
      "tags": [],
      "extensions": {
        "website": "https://solshib.com/"
      }
    },
    {
      "chainId": 101,
      "address": "HoSWnZ6MZzqFruS1uoU69bU7megzHUv6MFPQ5nqC6Pj2",
      "symbol": "SGI",
      "name": "SolGift",
      "decimals": 9,
      "logoURI": "https://raw.githubusercontent.com/solana-labs/token-list/main/assets/mainnet/HoSWnZ6MZzqFruS1uoU69bU7megzHUv6MFPQ5nqC6Pj2/logo.png",
      "tags": [],
      "extensions": {
        "website": "https://solshib.com/"
      }
    },
    {
      "chainId": 101,
      "address": "GpS9AavHtSUspaBnL1Tu26FWbUAdW8tm3MbacsNvwtGu",
      "symbol": "SOLT",
      "name": "Soltriever",
      "decimals": 9,
      "logoURI": "https://raw.githubusercontent.com/solana-labs/token-list/main/assets/mainnet/GpS9AavHtSUspaBnL1Tu26FWbUAdW8tm3MbacsNvwtGu/logo.png",
      "tags": [],
      "extensions": {
        "website": "http://soltriever.info/",
        "twitter": "https://twitter.com/_Soltriever"
      }
    },
    {
      "chainId": 101,
      "address": "2QK9vxydd7WoDwvVFT5JSU8cwE9xmbJSzeqbRESiPGMG",
      "symbol": "KEKW",
      "name": "kekwcoin",
      "decimals": 9,
      "logoURI": "https://raw.githubusercontent.com/solana-labs/token-list/main/assets/mainnet/2QK9vxydd7WoDwvVFT5JSU8cwE9xmbJSzeqbRESiPGMG/logo.png",
      "tags": [],
      "extensions": {
        "website": "https://kekw.io/",
        "twitter": "https://twitter.com/kekwcoin",
        "medium": "https://kekwcoin.medium.com/",
        "discord": "discord.gg/kekw",
        "description": "Kekwcoin is a creative community platform for content creators to monetize their artwork and get financial support from investors.",
        "serumV3Usdc": "N99ngemA29qSKqdDW7kRiZHS7h2wEFpdgRvgE3N2jy6"
      }
    },
    {
      "chainId": 101,
      "address": "qs9Scx8YwNXS6zHYPCnDnyHQcRHg3QwXxpyCXs5tdM8",
      "symbol": "POCO",
      "name": "POWER COIN",
      "decimals": 9,
      "logoURI": "https://raw.githubusercontent.com/solana-labs/token-list/main/assets/mainnet/qs9Scx8YwNXS6zHYPCnDnyHQcRHg3QwXxpyCXs5tdM8/logo.png",
      "tags": [
        "social-token",
        "poco"
      ]
    },
    {
      "chainId": 101,
      "address": "FxCvbCVAtNUEKSiKoF6xt2pWPfpXuYFWYbuQySaRnV5R",
      "symbol": "LOOP",
      "name": "LC Andy Social Token",
      "decimals": 8,
      "logoURI": "https://raw.githubusercontent.com/solana-labs/token-list/main/assets/mainnet/FxCvbCVAtNUEKSiKoF6xt2pWPfpXuYFWYbuQySaRnV5R/logo.png",
      "tags": [
        "social-token",
        "loop"
      ]
    },
    {
      "chainId": 101,
      "address": "3iXydLpqi38CeGDuLFF1WRbPrrkNbUsgVf98cNSg6NaA",
      "symbol": "Spro",
      "name": "Sproken Token",
      "decimals": 8,
      "logoURI": "https://cdn.jsdelivr.net/gh/kechricc/Sproken-Token-Logo/SprokenToken.png",
      "tags": [
        "Sprocket Token",
        "Mini Aussie",
        "Currency of the Sprokonomy"
      ],
      "extensions": {
        "website": "https://www.sprokentoken.com/"
      }
    },
    {
      "chainId": 101,
      "address": "H5gczCNbrtso6BqGKihF97RaWaxpUEZnFuFUKK4YX3s2",
      "symbol": "BDE",
      "name": "Big Defi Energy",
      "decimals": 9,
      "logoURI": "https://raw.githubusercontent.com/solana-labs/token-list/main/assets/mainnet/H5gczCNbrtso6BqGKihF97RaWaxpUEZnFuFUKK4YX3s2/logo.png",
      "tags": [],
      "extensions": {
        "website": "bigdefienergy.com",
        "twitter": "https://twitter.com/Bigdefi"
      }
    },
    {
      "chainId": 101,
      "address": "cREsCN7KAyXcBG2xZc8qrfNHMRgC3MhTb4n3jBnNysv",
      "symbol": "DWT",
      "name": "DARK WEB TOKEN",
      "decimals": 2,
      "logoURI": "https://raw.githubusercontent.com/solana-labs/token-list/main/assets/mainnet/cREsCN7KAyXcBG2xZc8qrfNHMRgC3MhTb4n3jBnNysv/logo.png",
      "tags": [
        "MEME"
      ],
      "extensions": {
        "serumV3Usdc": "526WW289h5wibg1Q55sK16CGoNip8H5d2AXVbaAGcUMb",
        "website": "https://www.darkwebtoken.live"
      }
    },
    {
      "chainId": 101,
      "address": "EdGAZ8JyFTFbmVedVTbaAEQRb6bxrvi3AW3kz8gABz2E",
      "symbol": "DOGA",
      "name": "Dogana",
      "decimals": 9,
      "logoURI": "https://raw.githubusercontent.com/solana-labs/token-list/main/assets/mainnet/EdGAZ8JyFTFbmVedVTbaAEQRb6bxrvi3AW3kz8gABz2E/logo.png",
      "tags": [],
      "extensions": {
        "twitter": "https://twitter.com/DoganaOfficial",
        "serumV3Usdc": "H1Ywt7nSZkLDb2o3vpA5yupnBc9jr1pXtdjMm4Jgk1ay"
      }
    },
    {
      "chainId": 101,
      "address": "3FoUAsGDbvTD6YZ4wVKJgTB76onJUKz7GPEBNiR5b8wc",
      "symbol": "CHEEMS",
      "name": "Cheems",
      "decimals": 9,
      "logoURI": "https://raw.githubusercontent.com/solana-labs/token-list/main/assets/mainnet/3FoUAsGDbvTD6YZ4wVKJgTB76onJUKz7GPEBNiR5b8wc/logo.png",
      "tags": [],
      "extensions": {
        "website": "https://cheems.co/",
        "twitter": "https://twitter.com/theCheemsToken",
        "tggroup": "https://t.me/CheemsOfficial"
      }
    },
    {
      "chainId": 101,
      "address": "AWW5UQfMBnPsTaaxCK7cSEmkj1kbX2zUrqvgKXStjBKx",
      "symbol": "SBFC",
      "name": "SBF Coin",
      "decimals": 6,
      "logoURI": "https://raw.githubusercontent.com/solana-labs/token-list/main/assets/mainnet/AWW5UQfMBnPsTaaxCK7cSEmkj1kbX2zUrqvgKXStjBKx/logo.png",
      "tags": [
        "utility-token",
        "SBF",
        "sbfcoin",
        "SBFC"
      ],
      "extensions": {
        "website": "https://www.sbfcoin.org/",
        "twitter": "https://twitter.com/sbfcoin"
      }
    },
    {
      "chainId": 101,
      "address": "FRbqQnbuLoMbUG4gtQMeULgCDHyY6YWF9NRUuLa98qmq",
      "symbol": "ECOP",
      "name": "EcoPoo",
      "decimals": 0,
      "logoURI": "https://raw.githubusercontent.com/solana-labs/token-list/main/assets/mainnet/FRbqQnbuLoMbUG4gtQMeULgCDHyY6YWF9NRUuLa98qmq/logo.png",
      "tags": [
        "meme"
      ],
      "extensions": {
        "twitter": "https://twitter.com/EcoPoo_Official"
      }
    },
    {
      "chainId": 101,
      "address": "5p2zjqCd1WJzAVgcEnjhb9zWDU7b9XVhFhx4usiyN7jB",
      "symbol": "CATO",
      "name": "CATO",
      "decimals": 9,
      "logoURI": "https://raw.githubusercontent.com/solana-labs/token-list/main/assets/mainnet/5p2zjqCd1WJzAVgcEnjhb9zWDU7b9XVhFhx4usiyN7jB/logo.png",
      "tags": [
        "Meme-Token"
      ],
      "extensions": {
        "website": "https://www.solanacato.com/",
        "twitter": "https://twitter.com/SolanaCATO",
        "telegram": "https://t.me/SolanaCATO",
        "serumV3Usdc": "9fe1MWiKqUdwift3dEpxuRHWftG72rysCRHbxDy6i9xB"
      }
    },
    {
      "chainId": 101,
      "address": "J81fW7aza8wVUG1jjzhExsNMs3MrzwT5WrofgFqMjnSA",
      "symbol": "TOM",
      "name": "Tombili",
      "decimals": 9,
      "logoURI": "https://raw.githubusercontent.com/solana-labs/token-list/main/assets/mainnet/J81fW7aza8wVUG1jjzhExsNMs3MrzwT5WrofgFqMjnSA/logo.png",
      "tags": [],
      "extensions": {
        "website": "https://cryptomindex.com",
        "twitter": "https://twitter.com/cryptomindex"
      }
    },
    {
      "chainId": 101,
      "address": "GunpHq4fn9gSSyGbPMYXTzs9nBS8RY88CX1so4V8kCiF",
      "symbol": "FABLE",
      "name": "Fable",
      "decimals": 0,
      "logoURI": "https://raw.githubusercontent.com/solana-labs/token-list/main/assets/mainnet/GunpHq4fn9gSSyGbPMYXTzs9nBS8RY88CX1so4V8kCiF/logo.png",
      "tags": [],
      "extensions": {
        "website": "https://fable.finance",
        "twitter": "https://twitter.com/fable_finance"
      }
    },
    {
      "chainId": 101,
      "address": "6L5DzH3p1t1PrCrVkudasuUnWbK7Jq9tYwcwWQiV6yd7",
      "symbol": "LZD",
      "name": "Lizard",
      "decimals": 6,
      "logoURI": "https://raw.githubusercontent.com/solana-labs/token-list/main/assets/mainnet/6L5DzH3p1t1PrCrVkudasuUnWbK7Jq9tYwcwWQiV6yd7/logo.png",
      "tags": [],
      "extensions": {
        "website": "https://www.lzdsol.io",
        "twitter": "https://twitter.com/lzd_sol"
      }
    },
    {
      "chainId": 101,
      "address": "EZqcdU8RLu9EChZgrY2BNVg8eovfdGyTiY2bd69EsPgQ",
      "symbol": "FELON",
      "name": "FuckElon",
      "decimals": 0,
      "logoURI": "https://raw.githubusercontent.com/solana-labs/token-list/main/assets/mainnet/EZqcdU8RLu9EChZgrY2BNVg8eovfdGyTiY2bd69EsPgQ/logo.png",
      "tags": [],
      "extensions": {
        "website": "https://fuckelonmusk.godaddysites.com/",
        "twitter": "https://twitter.com/FuckElonMusk8",
        "tgann": "https://t.me/fuckelonmusktoday",
        "tggroup": "https://t.me/joinchat/cgUOCIRSTJ9hZmY1"
      }
    },
    {
      "chainId": 101,
      "address": "HBHMiauecxer5FCzPeXgE2A8ZCf7fQgxxwo4vfkFtC7s",
      "symbol": "SLNDN",
      "name": "Solanadon",
      "decimals": 9,
      "logoURI": "https://raw.githubusercontent.com/solana-labs/token-list/main/assets/mainnet/HBHMiauecxer5FCzPeXgE2A8ZCf7fQgxxwo4vfkFtC7s/logo.png",
      "tags": [],
      "extensions": {
        "website": "https://solanadon.com/",
        "twitter": "https://twitter.com/SolanadonCoin",
        "tgann": "https://t.me/solanadonann"
      }
    },
    {
      "chainId": 101,
      "address": "GReBHpMgCadZRij4B111c94cqU9TktvJ45rWZRQ5b1A5",
      "symbol": "PINGU",
      "name": "Penguincoin",
      "decimals": 6,
      "logoURI": "https://raw.githubusercontent.com/solana-labs/token-list/main/assets/mainnet/GReBHpMgCadZRij4B111c94cqU9TktvJ45rWZRQ5b1A5/logo.png",
      "tags": [],
      "extensions": {
        "twitter": "https://twitter.com/penguincoin1"
      }
    },
    {
      "chainId": 101,
      "address": "5WUab7TCvth43Au5vk6wKjchTzWFeyPEUSJE1MPJtTZE",
      "symbol": "KEKN1",
      "name": "KEKW In Solana Tripping",
      "decimals": 0,
      "logoURI": "https://raw.githubusercontent.com/solana-labs/token-list/main/assets/mainnet/5WUab7TCvth43Au5vk6wKjchTzWFeyPEUSJE1MPJtTZE/logo.png",
      "tags": [
        "nft"
      ],
      "extensions": {
        "website": "https://www.kekw.io/",
        "twitter": "https://twitter.com/kekwcoin"
      }
    },
    {
      "chainId": 101,
      "address": "9KEe6o1jRTqFDFBo2AezsskcxBNwuq1rVeVat1Td8zbV",
      "symbol": "MPAD",
      "name": "MercuryPAD Token",
      "decimals": 9,
      "logoURI": "https://raw.githubusercontent.com/solana-labs/token-list/main/assets/mainnet/9KEe6o1jRTqFDFBo2AezsskcxBNwuq1rVeVat1Td8zbV/logo.png",
      "tags": [
        "MPAD",
        "LaunchPAD"
      ],
      "extensions": {
        "website": "https://mercurypad.com/",
        "twitter": "https://twitter.com/MercuryPad"
      }
    },
    {
      "chainId": 101,
      "address": "4KAFf8ZpNCn1SWLZFo5tbeZsKpVemsobbVZdERWxRvd2",
      "symbol": "SGT",
      "name": "Sangga Token",
      "decimals": 8,
      "logoURI": "https://raw.githubusercontent.com/solana-labs/token-list/main/assets/mainnet/4KAFf8ZpNCn1SWLZFo5tbeZsKpVemsobbVZdERWxRvd2/logo.png",
      "tags": [],
      "extensions": {
        "website": "https://sanggatalk.io"
      }
    },
    {
      "chainId": 101,
      "address": "Ae1aeYK9WrB2kP29jJU4aUUK7Y1vzsGNZFKoe4BG2h6P",
      "symbol": "OLDNINJA",
      "name": "OLDNINJA",
      "decimals": 0,
      "logoURI": "https://raw.githubusercontent.com/solana-labs/token-list/main/assets/mainnet/Ae1aeYK9WrB2kP29jJU4aUUK7Y1vzsGNZFKoe4BG2h6P/logo.png",
      "tags": [],
      "extensions": {
        "website": "https://www.ninjaprotocol.io/oldninja/"
      }
    },
    {
      "chainId": 101,
      "address": "FgX1WD9WzMU3yLwXaFSarPfkgzjLb2DZCqmkx9ExpuvJ",
      "symbol": "NINJA",
      "name": "NINJA",
      "decimals": 6,
      "logoURI": "https://raw.githubusercontent.com/solana-labs/token-list/main/assets/mainnet/FgX1WD9WzMU3yLwXaFSarPfkgzjLb2DZCqmkx9ExpuvJ/logo.png",
      "tags": [],
      "extensions": {
        "website": "https://www.ninjaprotocol.io/",
        "serumV3Usdc": "J4oPt5Q3FYxrznkXLkbosAWrJ4rZLqJpGqz7vZUL4eMM"
      }
    },
    {
      "chainId": 101,
      "address": "E6UBhrtvP4gYHAEgoBi8kDU6DrPPmQxTAJvASo4ptNev",
      "symbol": "SOLDOG",
      "name": "SOLDOG",
      "decimals": 0,
      "logoURI": "https://raw.githubusercontent.com/solana-labs/token-list/main/assets/mainnet/E6UBhrtvP4gYHAEgoBi8kDU6DrPPmQxTAJvASo4ptNev/logo.png",
      "tags": [],
      "extensions": {
        "website": "https://solanadog.io",
        "twitter": "https://twitter.com/solanadog"
      }
    },
    {
      "chainId": 102,
      "address": "rz251Qbsa27sL8Y1H7h4qu71j6Q7ukNmskg5ZDhPCg3",
      "symbol": "HIRO",
      "name": "Hiro LaunchDAO",
      "decimals": 6,
      "logoURI": "https://raw.githubusercontent.com/solana-labs/token-list/main/assets/mainnet/rz251Qbsa27sL8Y1H7h4qu71j6Q7ukNmskg5ZDhPCg3/logo.png",
      "tags": [],
      "extensions": {
        "website": "https://hiro-finance.github.io/",
        "twitter": "https://twitter.com/HiroLaunchdao"
      }
    },
    {
      "chainId": 101,
      "address": "9nusLQeFKiocswDt6NQsiErm1M43H2b8x6v5onhivqKv",
      "symbol": "LLAMA",
      "name": "SOLLAMA",
      "decimals": 1,
      "logoURI": "https://raw.githubusercontent.com/solana-labs/token-list/main/assets/mainnet/9nusLQeFKiocswDt6NQsiErm1M43H2b8x6v5onhivqKv/logo.png",
      "tags": [],
      "extensions": {
        "website": "https://sollama.finance",
        "twitter": "https://twitter.com/SollamaFinance"
      }
    },
    {
      "chainId": 101,
      "address": "BLwTnYKqf7u4qjgZrrsKeNs2EzWkMLqVCu6j8iHyrNA3",
      "symbol": "BOP",
      "name": "Boring Protocol",
      "decimals": 8,
      "logoURI": "https://raw.githubusercontent.com/solana-labs/token-list/main/assets/mainnet/BLwTnYKqf7u4qjgZrrsKeNs2EzWkMLqVCu6j8iHyrNA3/logo.png",
      "tags": [
        "security-token",
        "utility-token"
      ],
      "extensions": {
        "website": "https://boringprotocol.io",
        "twitter": "https://twitter.com/BoringProtocol",
        "serumV3Usdc": "7MmPwD1K56DthW14P1PnWZ4zPCbPWemGs3YggcT1KzsM"
      }
    },
    {
      "chainId": 101,
      "address": "ER8Xa8YxJLC3CFJgdAxJs46Rdhb7B3MjgbPZsVg1aAFV",
      "symbol": "MOLAMON",
      "name": "MOLAMON",
      "decimals": 0,
      "logoURI": "https://raw.githubusercontent.com/solana-labs/token-list/main/assets/mainnet/ER8Xa8YxJLC3CFJgdAxJs46Rdhb7B3MjgbPZsVg1aAFV/logo.png",
      "tags": [],
      "extensions": {
        "website": "https://moonlana.com/",
        "twitter": "https://twitter.com/xMoonLana",
        "medium": "https://moonlana.medium.com/",
        "imageUrl": "https://gateway.pinata.cloud/ipfs/QmbdEesuzVUMzqaumrZNaWnwnz4WwDvqDyfrFneVDjqr2e/molamonbg.gif",
        "description": "The first $MOLA NFT on Solana Blockchain."
      }
    },
    {
      "chainId": 101,
      "address": "4ezHExHThrwnnoqKcMNbUwcVYXzdkDerHFGfegnTqA2E",
      "symbol": "STUD",
      "name": "SolanaToolsUtilityDapp",
      "decimals": 9,
      "logoURI": "https://raw.githubusercontent.com/solana-labs/token-list/main/assets/mainnet/4ezHExHThrwnnoqKcMNbUwcVYXzdkDerHFGfegnTqA2E/logo.png",
      "tags": [],
      "extensions": {
        "website": "https://www.solanatools.io/"
      }
    },
    {
      "chainId": 101,
      "address": "AZtNYaEAHDBeK5AvdzquZWjc4y8cj5sKWH1keUJGMuPV",
      "symbol": "RESP",
      "name": "RESPECT",
      "decimals": 8,
      "logoURI": "https://raw.githubusercontent.com/solana-labs/token-list/main/assets/mainnet/AZtNYaEAHDBeK5AvdzquZWjc4y8cj5sKWH1keUJGMuPV/logo.png",
      "tags": [],
      "extensions": {
        "website": "https://respect.cash"
      }
    },
    {
      "chainId": 101,
      "address": "5j6BmiZTfHssaWPT23EQYQci3w57VTw7QypKArQZbSZ9",
      "symbol": "CHAD",
      "name": "ChadTrader Token",
      "decimals": 9,
      "logoURI": "https://raw.githubusercontent.com/solana-labs/token-list/main/assets/mainnet/5j6BmiZTfHssaWPT23EQYQci3w57VTw7QypKArQZbSZ9/logo.png",
      "tags": [
        "utility-token"
      ],
      "extensions": {
        "website": "https://chadtrader.io/",
        "twitter": "https://twitter.com/chadtraderio"
      }
    },
    {
      "chainId": 101,
      "address": "GsNzxJfFn6zQdJGeYsupJWzUAm57Ba7335mfhWvFiE9Z",
      "symbol": "DXL",
      "name": "Dexlab",
      "decimals": 6,
      "logoURI": "https://raw.githubusercontent.com/solana-labs/token-list/main/assets/mainnet/GsNzxJfFn6zQdJGeYsupJWzUAm57Ba7335mfhWvFiE9Z/logo.png",
      "tags": [],
      "extensions": {
        "website": "https://www.dexlab.space/"
      }
    },
    {
      "chainId": 101,
      "address": "APvgd1J98PGW77H1fDa7W7Y4fcbFwWfs71RNyJKuYs1Y",
      "symbol": "FUZ",
      "name": "Fuzzy.One",
      "decimals": 8,
      "logoURI": "https://raw.githubusercontent.com/solana-labs/token-list/main/assets/mainnet/APvgd1J98PGW77H1fDa7W7Y4fcbFwWfs71RNyJKuYs1Y/logo.png",
      "tags": [
        "Fuzzy.One",
        "FUZ",
        "Supply chain token"
      ],
      "extensions": {
        "website": "https://www.fuzzy.one/"
      }
    },
    {
      "chainId": 101,
      "address": "6TCbtxs6eYfMKVF9ppTNvbUemW2YnpFig6z1jSqgM16e",
      "symbol": "STRANGE",
      "name": "STRANGE",
      "decimals": 0,
      "logoURI": "https://raw.githubusercontent.com/solana-labs/token-list/main/assets/mainnet/6TCbtxs6eYfMKVF9ppTNvbUemW2YnpFig6z1jSqgM16e/logo.png",
      "tags": [
        "utility-token"
      ],
      "extensions": {
        "website": "https://safepluto.tech"
      }
    },
    {
      "chainId": 101,
      "address": "BYNHheaKFX2WRGQTpMZNsM6vAyJXvkeMoMcixKfVKxY9",
      "symbol": "PLUTES",
      "name": "Plutonium",
      "decimals": 0,
      "logoURI": "https://raw.githubusercontent.com/solana-labs/token-list/main/assets/mainnet/BYNHheaKFX2WRGQTpMZNsM6vAyJXvkeMoMcixKfVKxY9/logo.png",
      "tags": [
        "utility-token"
      ],
      "extensions": {
        "website": "https://safepluto.tech"
      }
    },
    {
      "chainId": 101,
      "address": "8upjSpvjcdpuzhfR1zriwg5NXkwDruejqNE9WNbPRtyA",
      "symbol": "GRAPE",
      "name": "Grape",
      "decimals": 6,
      "logoURI": "https://raw.githubusercontent.com/solana-labs/token-list/main/assets/mainnet/8upjSpvjcdpuzhfR1zriwg5NXkwDruejqNE9WNbPRtyA/logo.svg",
      "tags": [],
      "extensions": {
        "website": "https://grapes.network"
      }
    },
    {
      "chainId": 101,
      "address": "7xzovRepzLvXbbpVZLYKzEBhCNgStEv1xpDqf1rMFFKX",
      "symbol": "KERMIT",
      "name": "Kermit",
      "decimals": 8,
      "logoURI": "https://raw.githubusercontent.com/solana-labs/token-list/main/assets/mainnet/7xzovRepzLvXbbpVZLYKzEBhCNgStEv1xpDqf1rMFFKX/logo.png",
      "tags": [
        "utility-token"
      ],
      "extensions": {
        "website": "https://www.kermitfinance.com",
        "twitter": "https://twitter.com/KermitFinance"
      }
    },
    {
      "chainId": 101,
      "address": "3VhB8EAL8dZ457SiksLPpMUR1pyACpbNh5rTjQUEVCcH",
      "symbol": "TUTL",
      "name": "TurtleTraders",
      "decimals": 8,
      "logoURI": "https://raw.githubusercontent.com/solana-labs/token-list/main/assets/mainnet/3VhB8EAL8dZ457SiksLPpMUR1pyACpbNh5rTjQUEVCcH/logo.png",
      "tags": [
        "social-token",
        "Turtles"
      ],
      "extensions": {
        "twitter": "https://twitter.com/Turtle_Traders"
      }
    },
    {
      "chainId": 101,
      "address": "8tbAqS4dFNEeC6YGWpNnusc3JcxoFLMiiLPyHctgGYFe",
      "symbol": "PIPANA",
      "name": "Pipana",
      "decimals": 10,
      "logoURI": "https://raw.githubusercontent.com/solana-labs/token-list/main/assets/mainnet/8tbAqS4dFNEeC6YGWpNnusc3JcxoFLMiiLPyHctgGYFe/logo.png",
      "tags": [],
      "extensions": {
        "website": "https://pip.monster",
        "twitter": "https://twitter.com/itspipana"
      }
    },
    {
      "chainId": 101,
      "address": "8s9FCz99Wcr3dHpiauFRi6bLXzshXfcGTfgQE7UEopVx",
      "symbol": "CKC",
      "name": "ChikinCoin",
      "decimals": 6,
      "logoURI": "https://raw.githubusercontent.com/solana-labs/token-list/main/assets/mainnet/8s9FCz99Wcr3dHpiauFRi6bLXzshXfcGTfgQE7UEopVx/logo.svg",
      "tags": [],
      "extensions": {
        "website": "https://www.chikin.run",
        "twitter": "https://twitter.com/ChikinDev"
      }
    },
    {
      "chainId": 101,
      "address": "ATxXyewb1cXThrQFmwHUy4dtPTErfsuqkg7JcUXgLgqo",
      "symbol": "SPW",
      "name": "SpiderSwap",
      "decimals": 8,
      "logoURI": "https://raw.githubusercontent.com/solana-labs/token-list/main/assets/mainnet/ATxXyewb1cXThrQFmwHUy4dtPTErfsuqkg7JcUXgLgqo/logo.png",
      "tags": [],
      "extensions": {
        "website": "https://www.spiderswap.org",
        "twitter": "https://twitter.com/Spider_swap"
      }
    },
    {
      "chainId": 101,
      "address": "BrwgXmUtNd32dTKdP5teie68EmBnjGq8Wp3MukHehUBY",
      "symbol": "GSTONKS",
      "name": "Gamestonks",
      "decimals": 6,
      "logoURI": "https://raw.githubusercontent.com/solana-labs/token-list/main/assets/mainnet/BrwgXmUtNd32dTKdP5teie68EmBnjGq8Wp3MukHehUBY/logo.png",
      "tags": [],
      "extensions": {
        "website": "https://www.game-stonks.com/"
      }
    },
    {
      "chainId": 101,
      "address": "HAgX1HSfok8DohiNCS54FnC2UJkDSrRVnT38W3iWFwc8",
      "symbol": "MEOW",
      "name": "SOL-CATS",
      "decimals": 9,
      "logoURI": "https://raw.githubusercontent.com/solana-labs/token-list/main/assets/mainnet/HAgX1HSfok8DohiNCS54FnC2UJkDSrRVnT38W3iWFwc8/logo.png",
      "tags": [],
      "extensions": {
        "website": "https://www.solcats.xyz",
        "twitter": "https://twitter.com/solcat777"
      }
    },
    {
      "chainId": 101,
      "address": "Gro98oTmXxCVX8HKr3q2tMnP5ztoC77q6KehFDnAB983",
      "symbol": "SOLMO",
      "name": "SolMoon",
      "decimals": 4,
      "logoURI": "https://raw.githubusercontent.com/solana-labs/token-list/main/assets/mainnet/Gro98oTmXxCVX8HKr3q2tMnP5ztoC77q6KehFDnAB983/logo.png",
      "tags": [],
      "extensions": {
        "website": "https://www.solmoon.co",
        "twitter": "https://twitter.com/solmoonfinance"
      }
    },
    {
      "chainId": 101,
      "address": "2wBXHm4oxmed7ZoDkPL4DU8BuRfMYkubVu8T4N38vXdb",
      "symbol": "MSC",
      "name": "MasterCoin",
      "decimals": 9,
      "logoURI": "https://raw.githubusercontent.com/solana-labs/token-list/main/assets/mainnet/2wBXHm4oxmed7ZoDkPL4DU8BuRfMYkubVu8T4N38vXdb/logo.png",
      "tags": [],
      "extensions": {
        "website": "https://mastercoin.site",
        "twitter": "https://twitter.com/MasterCoin_",
        "discord": "https://t.co/CXZN9Ncd6Q?amp=1",
        "medium": "https://medium.com/@mastercoin-eu"
      }
    },
    {
      "chainId": 101,
      "address": "8b9mQo6ZU2rwZQgSFqGNQvXzrUSHDTRpKSKi9XXdGmqN",
      "symbol": "CHANGPENGUIN",
      "name": "CHANGPENGUIN",
      "decimals": 6,
      "logoURI": "https://raw.githubusercontent.com/solana-labs/token-list/main/assets/mainnet/8b9mQo6ZU2rwZQgSFqGNQvXzrUSHDTRpKSKi9XXdGmqN/logo.png",
      "tags": [],
      "extensions": {
        "website": "https://artbomb.xyz"
      }
    },
    {
      "chainId": 101,
      "address": "3KnVxWhoYdc9UwDr5WMVkZp2LpF7gnojg7We7MUd6ixQ",
      "symbol": "WOLFE",
      "name": "Wolfecoin",
      "decimals": 9,
      "logoURI": "https://raw.githubusercontent.com/solana-labs/token-list/main/assets/mainnet/3KnVxWhoYdc9UwDr5WMVkZp2LpF7gnojg7We7MUd6ixQ/logo.png",
      "tags": [],
      "extensions": {
        "website": "https://www.wolfecoin.online/"
      }
    },
    {
      "chainId": 101,
      "address": "BxHJqGtC629c55swCqWXFGA2rRF1igbbTmh22H8ePUWG",
      "symbol": "PGNT",
      "name": "PigeonSol Token",
      "decimals": 4,
      "logoURI": "https://raw.githubusercontent.com/solana-labs/token-list/main/assets/mainnet/BxHJqGtC629c55swCqWXFGA2rRF1igbbTmh22H8ePUWG/logo.png",
      "tags": [],
      "extensions": {
        "website": "https://pigeonsol.xyz",
        "twitter": "https://twitter.com/PigeonSol"
      }
    },
    {
      "chainId": 101,
      "address": "51tMb3zBKDiQhNwGqpgwbavaGH54mk8fXFzxTc1xnasg",
      "symbol": "APEX",
      "name": "APEX",
      "decimals": 9,
      "logoURI": "https://raw.githubusercontent.com/solana-labs/token-list/main/assets/mainnet/51tMb3zBKDiQhNwGqpgwbavaGH54mk8fXFzxTc1xnasg/logo.png",
      "tags": [],
      "extensions": {
        "website": "https://apexit.finance/",
        "twitter": "https://twitter.com/apeXit_finance",
        "discord": "https://discord.gg/aASQy2dWsN",
        "tggroup": "https://t.me/apexit_finance"
      }
    },
    {
      "chainId": 101,
      "address": "4NPzwMK2gfgQ6rTv8x4EE1ZvKW6MYyYTSrAZCx7zxyaX",
      "symbol": "KLB",
      "name": "Black Label",
      "decimals": 0,
      "logoURI": "https://raw.githubusercontent.com/solana-labs/token-list/main/assets/mainnet/4NPzwMK2gfgQ6rTv8x4EE1ZvKW6MYyYTSrAZCx7zxyaX/logo.svg",
      "tags": [],
      "extensions": {
        "website": "https://klbtoken.com",
        "twitter": "https://twitter.com/klbtoken",
        "serumV3Usdc": "AVC5hkVjWqRzD9RXXwjcNiVAAR2rUvDGwhqoCd2TQNY8"
      }
    },
    {
      "chainId": 101,
      "address": "5v6tZ1SiAi7G8Qg4rBF1ZdAn4cn6aeQtefewMr1NLy61",
      "symbol": "SOLD",
      "name": "Solanax",
      "decimals": 9,
      "logoURI": "https://raw.githubusercontent.com/solana-labs/token-list/main/assets/mainnet/5v6tZ1SiAi7G8Qg4rBF1ZdAn4cn6aeQtefewMr1NLy61/logo.png",
      "tags": [],
      "extensions": {
        "website": "https://solanax.org",
        "twitter": "https://twitter.com/Solanaxorg",
        "telegram": "https://t.me/solanaxcommunity"
      }
    },
    {
      "chainId": 101,
      "address": "3RSafdgu7P2smSGHJvSGQ6kZVkcErZXfZTtynJYboyAu",
      "symbol": "SINE",
      "name": "SINE",
      "decimals": 4,
      "logoURI": "https://raw.githubusercontent.com/solana-labs/token-list/main/assets/mainnet/3RSafdgu7P2smSGHJvSGQ6kZVkcErZXfZTtynJYboyAu/logo.svg",
      "tags": [
        "security-token",
        "utility-token"
      ],
      "extensions": {
        "website": "https://solainetwork.com/",
        "twitter": "https://twitter.com/SolAiNetwork"
      }
    },
    {
      "chainId": 101,
      "address": "guppyrZyEX9iTPSu92pi8T71Zka7xd6PrsTJrXRW6u1",
      "symbol": "GUPPY",
      "name": "Orca Guppy Collectible",
      "decimals": 0,
      "logoURI": "https://raw.githubusercontent.com/solana-labs/token-list/main/assets/mainnet/guppyrZyEX9iTPSu92pi8T71Zka7xd6PrsTJrXRW6u1/logo.png",
      "tags": [
        "nft"
      ],
      "extensions": {
        "website": "https://www.orca.so",
        "twitter": "https://twitter.com/orca_so"
      }
    },
    {
      "chainId": 101,
      "address": "whaLeHav12EhGK19u6kKbLRwC9E1EATGnm6MWbBCcUW",
      "symbol": "WHALE",
      "name": "Orca Whale Collectible",
      "decimals": 0,
      "logoURI": "https://raw.githubusercontent.com/solana-labs/token-list/main/assets/mainnet/whaLeHav12EhGK19u6kKbLRwC9E1EATGnm6MWbBCcUW/logo.png",
      "tags": [
        "nft"
      ],
      "extensions": {
        "website": "https://www.orca.so",
        "twitter": "https://twitter.com/orca_so"
      }
    },
    {
      "chainId": 101,
      "address": "kLwhLkZRt6CadPHRBsgfhRCKXX426WMBnhoGozTduvk",
      "symbol": "KILLER-WHALE",
      "name": "Orca Killer Whale Collectible",
      "decimals": 0,
      "logoURI": "https://raw.githubusercontent.com/solana-labs/token-list/main/assets/mainnet/kLwhLkZRt6CadPHRBsgfhRCKXX426WMBnhoGozTduvk/logo.png",
      "tags": [
        "nft"
      ],
      "extensions": {
        "website": "https://www.orca.so",
        "twitter": "https://twitter.com/orca_so"
      }
    },
    {
      "chainId": 101,
      "address": "star2pH7rVWscs743JGdCAL8Lc9nyJeqx7YQXkGUnWf",
      "symbol": "STARFISH",
      "name": "Orca Starfish Collectible",
      "decimals": 6,
      "logoURI": "https://raw.githubusercontent.com/solana-labs/token-list/main/assets/mainnet/star2pH7rVWscs743JGdCAL8Lc9nyJeqx7YQXkGUnWf/logo.png",
      "tags": [
        "nft"
      ],
      "extensions": {
        "website": "https://www.orca.so",
        "twitter": "https://twitter.com/orca_so"
      }
    },
    {
      "chainId": 101,
      "address": "cLownTTaiiQMoyMmFjfmSGowi8HyNhCtTLFcrNKnqX6",
      "symbol": "CLOWNFISH",
      "name": "Orca Clownfish Collectible",
      "decimals": 0,
      "logoURI": "https://raw.githubusercontent.com/solana-labs/token-list/main/assets/mainnet/cLownTTaiiQMoyMmFjfmSGowi8HyNhCtTLFcrNKnqX6/logo.png",
      "tags": [
        "nft"
      ],
      "extensions": {
        "website": "https://www.orca.so",
        "twitter": "https://twitter.com/orca_so"
      }
    },
    {
      "chainId": 101,
      "address": "ECFcUGwHHMaZynAQpqRHkYeTBnS5GnPWZywM8aggcs3A",
      "symbol": "SOL/USDC",
      "name": "Orca SOL/USDC LP Token",
      "decimals": 9,
      "logoURI": "https://raw.githubusercontent.com/solana-labs/token-list/main/assets/mainnet/ECFcUGwHHMaZynAQpqRHkYeTBnS5GnPWZywM8aggcs3A/logo.png",
      "tags": [
        "lp-token"
      ],
      "extensions": {
        "website": "https://www.orca.so",
        "twitter": "https://twitter.com/orca_so"
      }
    },
    {
      "chainId": 101,
      "address": "3H5XKkE9uVvxsdrFeN4BLLGCmohiQN6aZJVVcJiXQ4WC",
      "symbol": "USDC/USDT",
      "name": "Orca USDC/USDT LP Token",
      "decimals": 9,
      "logoURI": "https://raw.githubusercontent.com/solana-labs/token-list/main/assets/mainnet/3H5XKkE9uVvxsdrFeN4BLLGCmohiQN6aZJVVcJiXQ4WC/logo.png",
      "tags": [
        "lp-token"
      ],
      "extensions": {
        "website": "https://www.orca.so",
        "twitter": "https://twitter.com/orca_so"
      }
    },
    {
      "chainId": 101,
      "address": "8qNqTaKKbdZuzQPWWXy5wNVkJh54ex8zvvnEnTFkrKMP",
      "symbol": "USDC/USDT-SRM",
      "name": "Orca USDC/USDT-SRM LP Token",
      "decimals": 9,
      "logoURI": "https://raw.githubusercontent.com/solana-labs/token-list/main/assets/mainnet/8qNqTaKKbdZuzQPWWXy5wNVkJh54ex8zvvnEnTFkrKMP/logo.png",
      "tags": [
        "lp-token"
      ],
      "extensions": {
        "website": "https://www.orca.so",
        "twitter": "https://twitter.com/orca_so"
      }
    },
    {
      "chainId": 101,
      "address": "7TYb32qkwYosUQfUspU45cou7Bb3nefJocVMFX2mEGTT",
      "symbol": "ETH/USDC",
      "name": "Orca ETH/USDC LP Token",
      "decimals": 9,
      "logoURI": "https://raw.githubusercontent.com/solana-labs/token-list/main/assets/mainnet/7TYb32qkwYosUQfUspU45cou7Bb3nefJocVMFX2mEGTT/logo.png",
      "tags": [
        "lp-token"
      ],
      "extensions": {
        "website": "https://www.orca.so",
        "twitter": "https://twitter.com/orca_so"
      }
    },
    {
      "chainId": 101,
      "address": "EhBAmhkgEsMa8McFB5bpqZaRpZvGBBJ4jN59T5xToPdG",
      "symbol": "ETH/USDT-SRM",
      "name": "Orca ETH/USDT-SRM LP Token",
      "decimals": 9,
      "logoURI": "https://raw.githubusercontent.com/solana-labs/token-list/main/assets/mainnet/EhBAmhkgEsMa8McFB5bpqZaRpZvGBBJ4jN59T5xToPdG/logo.png",
      "tags": [
        "lp-token"
      ],
      "extensions": {
        "website": "https://www.orca.so",
        "twitter": "https://twitter.com/orca_so"
      }
    },
    {
      "chainId": 101,
      "address": "8pFwdcuXM7pvHdEGHLZbUR8nNsjj133iUXWG6CgdRHk2",
      "symbol": "BTC/ETH",
      "name": "Orca BTC/ETH LP Token",
      "decimals": 9,
      "logoURI": "https://raw.githubusercontent.com/solana-labs/token-list/main/assets/mainnet/8pFwdcuXM7pvHdEGHLZbUR8nNsjj133iUXWG6CgdRHk2/logo.png",
      "tags": [
        "lp-token"
      ],
      "extensions": {
        "website": "https://www.orca.so",
        "twitter": "https://twitter.com/orca_so"
      }
    },
    {
      "chainId": 101,
      "address": "7bb88DAnQY7LSoWEuqezCcbk4vutQbuRqgJMqpX8h6dL",
      "symbol": "ETH/SOL",
      "name": "Orca ETH/SOL LP Token",
      "decimals": 9,
      "logoURI": "https://raw.githubusercontent.com/solana-labs/token-list/main/assets/mainnet/7bb88DAnQY7LSoWEuqezCcbk4vutQbuRqgJMqpX8h6dL/logo.png",
      "tags": [
        "lp-token"
      ],
      "extensions": {
        "website": "https://www.orca.so",
        "twitter": "https://twitter.com/orca_so"
      }
    },
    {
      "chainId": 101,
      "address": "GWEmABT4rD3sGhyghv9rKbfdiaFe5uMHeJqr6hhu3XvA",
      "symbol": "RAY/SOL",
      "name": "Orca RAY/SOL LP Token",
      "decimals": 9,
      "logoURI": "https://raw.githubusercontent.com/solana-labs/token-list/main/assets/mainnet/GWEmABT4rD3sGhyghv9rKbfdiaFe5uMHeJqr6hhu3XvA/logo.png",
      "tags": [
        "lp-token"
      ],
      "extensions": {
        "website": "https://www.orca.so",
        "twitter": "https://twitter.com/orca_so"
      }
    },
    {
      "chainId": 101,
      "address": "BmZNYGt7aApGTUUxAQUYsW64cMbb6P7uniokCWaptj4D",
      "symbol": "SOL/USDT",
      "name": "Orca SOL/USDT LP Token",
      "decimals": 9,
      "logoURI": "https://raw.githubusercontent.com/solana-labs/token-list/main/assets/mainnet/BmZNYGt7aApGTUUxAQUYsW64cMbb6P7uniokCWaptj4D/logo.png",
      "tags": [
        "lp-token"
      ],
      "extensions": {
        "website": "https://www.orca.so",
        "twitter": "https://twitter.com/orca_so"
      }
    },
    {
      "chainId": 101,
      "address": "E4cthfUFaDd4x5t1vbeBNBHm7isqhM8kapthPzPJz1M2",
      "symbol": "SOL/USDT-SRM",
      "name": "Orca SOL/USDT-SRM LP Token",
      "decimals": 9,
      "logoURI": "https://raw.githubusercontent.com/solana-labs/token-list/main/assets/mainnet/E4cthfUFaDd4x5t1vbeBNBHm7isqhM8kapthPzPJz1M2/logo.png",
      "tags": [
        "lp-token"
      ],
      "extensions": {
        "website": "https://www.orca.so",
        "twitter": "https://twitter.com/orca_so"
      }
    },
    {
      "chainId": 101,
      "address": "6ojPekCSQimAjDjaMApLvh3jF6wnZeNEVRVVoGNzEXvV",
      "symbol": "SOL/SRM",
      "name": "Orca SOL/SRM LP Token",
      "decimals": 9,
      "logoURI": "https://raw.githubusercontent.com/solana-labs/token-list/main/assets/mainnet/6ojPekCSQimAjDjaMApLvh3jF6wnZeNEVRVVoGNzEXvV/logo.png",
      "tags": [
        "lp-token"
      ],
      "extensions": {
        "website": "https://www.orca.so",
        "twitter": "https://twitter.com/orca_so"
      }
    },
    {
      "chainId": 101,
      "address": "YJRknE9oPhUMtq1VvhjVzG5WnRsjQtLsWg3nbaAwCQ5",
      "symbol": "FTT/SOL",
      "name": "Orca FTT/SOL LP Token",
      "decimals": 9,
      "logoURI": "https://raw.githubusercontent.com/solana-labs/token-list/main/assets/mainnet/YJRknE9oPhUMtq1VvhjVzG5WnRsjQtLsWg3nbaAwCQ5/logo.png",
      "tags": [
        "lp-token"
      ],
      "extensions": {
        "website": "https://www.orca.so",
        "twitter": "https://twitter.com/orca_so"
      }
    },
    {
      "chainId": 101,
      "address": "C9PKvetJPrrPD53PR2aR8NYtVZzucCRkHYzcFXbZXEqu",
      "symbol": "KIN/SOL",
      "name": "Orca KIN/SOL LP Token",
      "decimals": 9,
      "logoURI": "https://raw.githubusercontent.com/solana-labs/token-list/main/assets/mainnet/C9PKvetJPrrPD53PR2aR8NYtVZzucCRkHYzcFXbZXEqu/logo.png",
      "tags": [
        "lp-token"
      ],
      "extensions": {
        "website": "https://www.orca.so",
        "twitter": "https://twitter.com/orca_so"
      }
    },
    {
      "chainId": 101,
      "address": "6SfhBAmuaGf9p3WAxeHJYCWMABnYUMrdzNdK5Stvvj4k",
      "symbol": "ROPE/SOL",
      "name": "Orca ROPE/SOL LP Token",
      "decimals": 9,
      "logoURI": "https://raw.githubusercontent.com/solana-labs/token-list/main/assets/mainnet/6SfhBAmuaGf9p3WAxeHJYCWMABnYUMrdzNdK5Stvvj4k/logo.png",
      "tags": [
        "lp-token"
      ],
      "extensions": {
        "website": "https://www.orca.so",
        "twitter": "https://twitter.com/orca_so"
      }
    },
    {
      "chainId": 101,
      "address": "9r1n79TmerAgQJboUT8QvrChX3buZBfuSrBTtYM1cW4h",
      "symbol": "SOL/STEP",
      "name": "Orca SOL/STEP LP Token",
      "decimals": 9,
      "logoURI": "https://raw.githubusercontent.com/solana-labs/token-list/main/assets/mainnet/9r1n79TmerAgQJboUT8QvrChX3buZBfuSrBTtYM1cW4h/logo.png",
      "tags": [
        "lp-token"
      ],
      "extensions": {
        "website": "https://www.orca.so",
        "twitter": "https://twitter.com/orca_so"
      }
    },
    {
      "chainId": 101,
      "address": "ELLELFtgvWBgLkdY9EFx4Vb3SLNj4DJEhzZLWy1wCh4Y",
      "symbol": "OXY/SOL",
      "name": "Orca OXY/SOL LP Token",
      "decimals": 9,
      "logoURI": "https://raw.githubusercontent.com/solana-labs/token-list/main/assets/mainnet/ELLELFtgvWBgLkdY9EFx4Vb3SLNj4DJEhzZLWy1wCh4Y/logo.png",
      "tags": [
        "lp-token"
      ],
      "extensions": {
        "website": "https://www.orca.so",
        "twitter": "https://twitter.com/orca_so"
      }
    },
    {
      "chainId": 101,
      "address": "BXM9ph4AuhCUzf94HQu5FnfeVThKj5oyrnb1krY1zax5",
      "symbol": "MER/SOL",
      "name": "Orca MER/SOL LP Token",
      "decimals": 9,
      "logoURI": "https://raw.githubusercontent.com/solana-labs/token-list/main/assets/mainnet/BXM9ph4AuhCUzf94HQu5FnfeVThKj5oyrnb1krY1zax5/logo.png",
      "tags": [
        "lp-token"
      ],
      "extensions": {
        "website": "https://www.orca.so",
        "twitter": "https://twitter.com/orca_so"
      }
    },
    {
      "chainId": 101,
      "address": "FJ9Q9ojA7vdf5rFbcTc6dd7D3nLpwSxdtFSE8cwfuvqt",
      "symbol": "FIDA/SOL",
      "name": "Orca FIDA/SOL LP Token",
      "decimals": 9,
      "logoURI": "https://raw.githubusercontent.com/solana-labs/token-list/main/assets/mainnet/FJ9Q9ojA7vdf5rFbcTc6dd7D3nLpwSxdtFSE8cwfuvqt/logo.png",
      "tags": [
        "lp-token"
      ],
      "extensions": {
        "website": "https://www.orca.so",
        "twitter": "https://twitter.com/orca_so"
      }
    },
    {
      "chainId": 101,
      "address": "EHkfnhKLLTUqo1xMZLxhM9EusEgpN6RXPpZsGpUsewaa",
      "symbol": "MAPS/SOL",
      "name": "Orca MAPS/SOL LP Token",
      "decimals": 9,
      "logoURI": "https://raw.githubusercontent.com/solana-labs/token-list/main/assets/mainnet/EHkfnhKLLTUqo1xMZLxhM9EusEgpN6RXPpZsGpUsewaa/logo.png",
      "tags": [
        "lp-token"
      ],
      "extensions": {
        "website": "https://www.orca.so",
        "twitter": "https://twitter.com/orca_so"
      }
    },
    {
      "chainId": 101,
      "address": "9rguDaKqTrVjaDXafq6E7rKGn7NPHomkdb8RKpjKCDm2",
      "symbol": "SAMO/SOL",
      "name": "Orca SAMO/SOL LP Token",
      "decimals": 9,
      "logoURI": "https://raw.githubusercontent.com/solana-labs/token-list/main/assets/mainnet/9rguDaKqTrVjaDXafq6E7rKGn7NPHomkdb8RKpjKCDm2/logo.png",
      "tags": [
        "lp-token"
      ],
      "extensions": {
        "website": "https://www.orca.so",
        "twitter": "https://twitter.com/orca_so"
      }
    },
    {
      "chainId": 101,
      "address": "2697FyJ4vD9zwAVPr33fdVPDv54pyZZiBv9S2AoKMyQf",
      "symbol": "COPE/SOL",
      "name": "Orca COPE/SOL LP Token",
      "decimals": 9,
      "logoURI": "https://raw.githubusercontent.com/solana-labs/token-list/main/assets/mainnet/2697FyJ4vD9zwAVPr33fdVPDv54pyZZiBv9S2AoKMyQf/logo.png",
      "tags": [
        "lp-token"
      ],
      "extensions": {
        "website": "https://www.orca.so",
        "twitter": "https://twitter.com/orca_so"
      }
    },
    {
      "chainId": 101,
      "address": "HEhMLvpSdPviukafKwVN8BnBUTamirptsQ6Wxo5Cyv8s",
      "symbol": "FTR",
      "name": "Future",
      "decimals": 9,
      "logoURI": "https://raw.githubusercontent.com/solana-labs/token-list/main/assets/mainnet/HEhMLvpSdPviukafKwVN8BnBUTamirptsQ6Wxo5Cyv8s/logo.png",
      "tags": [],
      "extensions": {
        "website": "https://future-ftr.io",
        "twitter": "https://twitter.com/ftr_finance"
      }
    },
    {
      "chainId": 101,
      "address": "6oJ8Mp1VnKxN5MvGf9LfpeaRvTv8N1xFbvtdEbLLWUDT",
      "symbol": "ESC",
      "name": "ESCoin",
      "decimals": 9,
      "logoURI": "https://raw.githubusercontent.com/solana-labs/token-list/main/assets/mainnet/6oJ8Mp1VnKxN5MvGf9LfpeaRvTv8N1xFbvtdEbLLWUDT/logo.png",
      "tags": [],
      "extensions": {
        "website": "https://escoin.company/",
        "twitter": "https://twitter.com/coin_esc"
      }
    },
    {
      "chainId": 101,
      "address": "Da1jboBKU3rqXUqPL3L3BxJ8e67ogVgVKcqy4rWsS7LC",
      "symbol": "UBE",
      "name": "UBE Token",
      "decimals": 10,
      "logoURI": "https://raw.githubusercontent.com/solana-labs/token-list/main/assets/mainnet/Da1jboBKU3rqXUqPL3L3BxJ8e67ogVgVKcqy4rWsS7LC/logo.png",
      "tags": [],
      "extensions": {
        "website": "https://www.ubetoken.com",
        "twitter": "https://twitter.com/ube_token"
      }
    },
    {
      "chainId": 101,
      "address": "CDJWUqTcYTVAKXAVXoQZFes5JUFc7owSeq7eMQcDSbo5",
      "symbol": "renBTC",
      "name": "renBTC",
      "decimals": 8,
      "logoURI": "https://raw.githubusercontent.com/solana-labs/token-list/main/assets/mainnet/CDJWUqTcYTVAKXAVXoQZFes5JUFc7owSeq7eMQcDSbo5/logo.png",
      "tags": [],
      "extensions": {
        "coingeckoId": "renbtc",
        "website": "https://renproject.io/",
        "serumV3Usdc": "74Ciu5yRzhe8TFTHvQuEVbFZJrbnCMRoohBK33NNiPtv"
      }
    },
    {
      "chainId": 101,
      "address": "G1a6jxYz3m8DVyMqYnuV7s86wD4fvuXYneWSpLJkmsXj",
      "symbol": "renBCH",
      "name": "renBCH",
      "decimals": 8,
      "logoURI": "https://raw.githubusercontent.com/solana-labs/token-list/main/assets/mainnet/G1a6jxYz3m8DVyMqYnuV7s86wD4fvuXYneWSpLJkmsXj/logo.png",
      "tags": [],
      "extensions": {
        "coingeckoId": "renbch",
        "website": "https://renproject.io/",
        "serumV3Usdc": "FS8EtiNZCH72pAK83YxqXaGAgk3KKFYphiTcYA2yRPis"
      }
    },
    {
      "chainId": 101,
      "address": "FKJvvVJ242tX7zFtzTmzqoA631LqHh4CdgcN8dcfFSju",
      "symbol": "renDGB",
      "name": "renDGB",
      "decimals": 8,
      "logoURI": "https://raw.githubusercontent.com/solana-labs/token-list/main/assets/mainnet/FKJvvVJ242tX7zFtzTmzqoA631LqHh4CdgcN8dcfFSju/logo.png",
      "tags": [],
      "extensions": {
        "website": "https://renproject.io/"
      }
    },
    {
      "chainId": 101,
      "address": "ArUkYE2XDKzqy77PRRGjo4wREWwqk6RXTfM9NeqzPvjU",
      "symbol": "renDOGE",
      "name": "renDOGE",
      "decimals": 8,
      "logoURI": "https://raw.githubusercontent.com/solana-labs/token-list/main/assets/mainnet/ArUkYE2XDKzqy77PRRGjo4wREWwqk6RXTfM9NeqzPvjU/logo.png",
      "tags": [],
      "extensions": {
        "coingeckoId": "rendoge",
        "website": "https://renproject.io/",
        "serumV3Usdc": "5FpKCWYXgHWZ9CdDMHjwxAfqxJLdw2PRXuAmtECkzADk"
      }
    },
    {
      "chainId": 101,
      "address": "8wv2KAykQstNAj2oW6AHANGBiFKVFhvMiyyzzjhkmGvE",
      "symbol": "renLUNA",
      "name": "renLUNA",
      "decimals": 6,
      "logoURI": "https://raw.githubusercontent.com/solana-labs/token-list/main/assets/mainnet/8wv2KAykQstNAj2oW6AHANGBiFKVFhvMiyyzzjhkmGvE/logo.png",
      "tags": [],
      "extensions": {
        "website": "https://renproject.io/",
        "serumV3Usdc": "CxDhLbbM9uAA2AXfSPar5qmyfmC69NLj3vgJXYAsSVBT"
      }
    },
    {
      "chainId": 101,
      "address": "E99CQ2gFMmbiyK2bwiaFNWUUmwz4r8k2CVEFxwuvQ7ue",
      "symbol": "renZEC",
      "name": "renZEC",
      "decimals": 8,
      "logoURI": "https://raw.githubusercontent.com/solana-labs/token-list/main/assets/mainnet/E99CQ2gFMmbiyK2bwiaFNWUUmwz4r8k2CVEFxwuvQ7ue/logo.png",
      "tags": [],
      "extensions": {
        "coingeckoId": "renzec",
        "website": "https://renproject.io/",
        "serumV3Usdc": "2ahbUT5UryyRVxPnELtTmDLLneN26UjBQFgfMVvbWDTb"
      }
    },
    {
      "chainId": 101,
      "address": "GkXP719hnhLtizWHcQyGVYajuJqVsJJ6fyeUob9BPCFC",
      "symbol": "KROWZ",
      "name": "Mike Krow's Official Best Friend Super Kawaii Kasu Token",
      "decimals": 8,
      "logoURI": "https://raw.githubusercontent.com/solana-labs/token-list/main/assets/mainnet/GkXP719hnhLtizWHcQyGVYajuJqVsJJ6fyeUob9BPCFC/logo.png",
      "tags": [
        "social-token",
        "krowz"
      ],
      "extensions": {
        "website": "https://mikekrow.com/",
        "twitter": "https://twitter.com/space_asylum"
      }
    },
    {
      "chainId": 101,
      "address": "6kwTqmdQkJd8qRr9RjSnUX9XJ24RmJRSrU1rsragP97Y",
      "symbol": "SAIL",
      "name": "SAIL",
      "decimals": 6,
      "logoURI": "https://raw.githubusercontent.com/solana-labs/token-list/main/assets/mainnet/6kwTqmdQkJd8qRr9RjSnUX9XJ24RmJRSrU1rsragP97Y/logo.png",
      "tags": [
        "utility-token"
      ],
      "extensions": {
        "website": "https://www.solanasail.com",
        "coingeckoId": "sail",
        "twitter": "https://twitter.com/SolanaSail"
      }
    },
    {
      "chainId": 101,
      "address": "E5ndSkaB17Dm7CsD22dvcjfrYSDLCxFcMd6z8ddCk5wp",
      "symbol": "CCAI",
      "name": "Cryptocurrencies.Ai",
      "decimals": 9,
      "logoURI": "https://raw.githubusercontent.com/solana-labs/token-list/main/assets/mainnet/E5ndSkaB17Dm7CsD22dvcjfrYSDLCxFcMd6z8ddCk5wp/logo.png",
      "tags": [],
      "extensions": {
        "website": "https://ccai.cryptocurrencies.ai",
        "twitter": "https://twitter.com/CCAI_Official",
        "serumV3Usdc": "7gZNLDbWE73ueAoHuAeFoSu7JqmorwCLpNTBXHtYSFTa"
      }
    },
    {
      "chainId": 101,
      "address": "7LmGzEgnQZTxxeCThgxsv3xe4JQmiy9hxEGBPCF66KgH",
      "symbol": "SNEK",
      "name": "Snek Coin",
      "decimals": 0,
      "logoURI": "https://raw.githubusercontent.com/solana-labs/token-list/main/assets/mainnet/7LmGzEgnQZTxxeCThgxsv3xe4JQmiy9hxEGBPCF66KgH/logo.png",
      "tags": [],
      "extensions": {
        "twitter": "https://twitter.com/snekcoin"
      }
    },
    {
      "chainId": 101,
      "address": "AhRozpV8CDLJ5z9k8CJWF4P12MVvxdnnU2y2qUhUuNS5",
      "symbol": "ARK",
      "name": "Sol.Ark",
      "decimals": 8,
      "logoURI": "https://raw.githubusercontent.com/solana-labs/token-list/main/assets/mainnet/AhRozpV8CDLJ5z9k8CJWF4P12MVvxdnnU2y2qUhUuNS5/logo.png",
      "tags": [
        "meme"
      ],
      "extensions": {
        "website": "https://www.solark.xyz/",
        "twitter": "https://twitter.com/SOLARK67275852"
      }
    },
    {
      "chainId": 101,
      "address": "ss26ybWnrhSYbGBjDT9bEwRiyAVUgiKCbgAfFkksj4R",
      "symbol": "SS2",
      "name": "POH",
      "decimals": 0,
      "logoURI": "https://raw.githubusercontent.com/solana-labs/token-list/main/assets/mainnet/ss26ybWnrhSYbGBjDT9bEwRiyAVUgiKCbgAfFkksj4R/logo.png",
      "tags": [
        "nft"
      ],
      "extensions": {
        "website": "https://www.sol-talk.com/sol-survivor",
        "twitter": "https://twitter.com/sol__survivor",
        "imageUrl": "https://www.arweave.net/fDxzEtzfu9IjFDh0ID-rOGaGw__F6-OD2ADoa23sayo?ext=gif",
        "animationUrl": "https://vww4cphi4lv3ldd4dtidi4njkbilvngmvuaofo3rv2oa3ozepeea.arweave.net/ra3BPOji67WMfBzQNHGpUFC6tMytAOK7ca6cDbskeQg?ext=glb",
        "description": "Sensing a disturbance in the timeline, the tournament organizers send Poh back in time to the beginning of the tournament. He is tasked with finding the origin of the disturbance and restoring the original timeline. Special:'Out of Order'"
      }
    },
    {
      "chainId": 101,
      "address": "6dGR9kAt499jzsojDHCvDArKxpTarNbhdSkiS7jeMAib",
      "symbol": "AKI",
      "name": "AKIHIGE Token",
      "decimals": 6,
      "logoURI": "https://raw.githubusercontent.com/solana-labs/token-list/main/assets/mainnet/6dGR9kAt499jzsojDHCvDArKxpTarNbhdSkiS7jeMAib/logo.png",
      "tags": [
        "aki"
      ]
    },
    {
      "chainId": 101,
      "address": "SCYfrGCw8aDiqdgcpdGjV6jp4UVVQLuphxTDLNWu36f",
      "symbol": "SCY",
      "name": "Synchrony",
      "decimals": 9,
      "logoURI": "https://raw.githubusercontent.com/solana-labs/token-list/main/assets/mainnet/SCYfrGCw8aDiqdgcpdGjV6jp4UVVQLuphxTDLNWu36f/logo.png",
      "tags": [],
      "extensions": {
        "website": "https://synchrony.fi",
        "twitter": "https://twitter.com/SynchronyFi"
      }
    },
    {
      "chainId": 101,
      "address": "BKMWPkPS8jXw59ezYwK2ueNTZRF4m8MYHDjh9HwUmkQ7",
      "symbol": "SDC",
      "name": "SandDollarClassic",
      "decimals": 9,
      "logoURI": "https://raw.githubusercontent.com/solana-labs/token-list/main/assets/mainnet/BKMWPkPS8jXw59ezYwK2ueNTZRF4m8MYHDjh9HwUmkQ7/logo.png",
      "tags": [
        "utility-token"
      ],
      "extensions": {
        "website": "https://sanddollar.bs",
        "twitter": "https://twitter.com/SandDollar_BS"
      }
    },
    {
      "chainId": 101,
      "address": "Bx4ykEMurwPQBAFNvthGj73fMBVTvHa8e9cbAyaK4ZSh",
      "symbol": "TOX",
      "name": "trollbox",
      "decimals": 9,
      "logoURI": "https://raw.githubusercontent.com/solana-labs/token-list/main/assets/mainnet/Bx4ykEMurwPQBAFNvthGj73fMBVTvHa8e9cbAyaK4ZSh/logo.png",
      "tags": [
        "utility-token"
      ],
      "extensions": {
        "website": "https://trollbox.io",
        "twitter": "https://twitter.com/trollboxio"
      }
    },
    {
      "chainId": 101,
      "address": "3aEb4KJTWxaqKBXADw5qkAjG9K1AoLhR4CrDH6HCpGCo",
      "symbol": "SMB",
      "name": "Solana Monkey Business",
      "decimals": 9,
      "logoURI": "https://raw.githubusercontent.com/solana-labs/token-list/main/assets/mainnet/3aEb4KJTWxaqKBXADw5qkAjG9K1AoLhR4CrDH6HCpGCo/logo.png",
      "tags": [],
      "extensions": {
        "medium": "https://solanambs.medium.com/",
        "website": "https://solanamonkey.business/",
        "twitter": "https://twitter.com/SolanaMBS"
      }
    },
    {
      "chainId": 101,
      "address": "E7WqtfRHcY8YW8z65u9WmD7CfMmvtrm2qPVicSzDxLaT",
      "symbol": "PPUG",
      "name": "PizzaPugCoin",
      "decimals": 9,
      "logoURI": "https://raw.githubusercontent.com/solana-labs/token-list/main/assets/mainnet/E7WqtfRHcY8YW8z65u9WmD7CfMmvtrm2qPVicSzDxLaT/logo.png",
      "tags": [],
      "extensions": {
        "website": "https://www.pizzapugcoin.com",
        "twitter": "https://twitter.com/pizzapugcoin"
      }
    },
    {
      "chainId": 101,
      "address": "FZgL5motNWEDEa24xgfSdBDfXkB9Ru9KxfEsey9S58bb",
      "symbol": "VCC",
      "name": "VentureCapital",
      "decimals": 6,
      "logoURI": "https://raw.githubusercontent.com/solana-labs/token-list/main/assets/mainnet/FZgL5motNWEDEa24xgfSdBDfXkB9Ru9KxfEsey9S58bb/logo.svg",
      "tags": [
        "venture capital",
        "liquidator",
        "IDO",
        "incubator"
      ],
      "extensions": {
        "website": "https://www.vcc.finance/",
        "twitter": "https://twitter.com/vcc_finance"
      }
    },
    {
      "chainId": 101,
      "address": "4TGxgCSJQx2GQk9oHZ8dC5m3JNXTYZHjXumKAW3vLnNx",
      "symbol": "OXS",
      "name": "Oxbull Sol",
      "decimals": 9,
      "logoURI": "https://raw.githubusercontent.com/solana-labs/token-list/main/assets/mainnet/4TGxgCSJQx2GQk9oHZ8dC5m3JNXTYZHjXumKAW3vLnNx/logo.png",
      "tags": [
        "utility-token"
      ],
      "extensions": {
        "website": "https://www.oxbull.tech/#/home",
        "twitter": "https://twitter.com/OxBull5",
        "medium": "https://medium.com/@oxbull",
        "tgann": "https://t.me/Oxbull_tech",
        "coingeckoId": "oxbull-tech",
        "github": "https://github.com/OxBull"
      }
    },
    {
      "chainId": 101,
      "address": "EdAhkbj5nF9sRM7XN7ewuW8C9XEUMs8P7cnoQ57SYE96",
      "symbol": "FAB",
      "name": "FABRIC",
      "decimals": 9,
      "logoURI": "https://raw.githubusercontent.com/solana-labs/token-list/main/assets/mainnet/EdAhkbj5nF9sRM7XN7ewuW8C9XEUMs8P7cnoQ57SYE96/logo.png",
      "tags": [],
      "extensions": {
        "website": "https://fsynth.io/",
        "twitter": "https://twitter.com/official_fabric"
      }
    },
    {
      "chainId": 101,
      "address": "GEYrotdkRitGUK5UMv3aMttEhVAZLhRJMcG82zKYsaWB",
      "symbol": "POTATO",
      "name": "POTATO",
      "decimals": 3,
      "logoURI": "https://raw.githubusercontent.com/solana-labs/token-list/main/assets/mainnet/GEYrotdkRitGUK5UMv3aMttEhVAZLhRJMcG82zKYsaWB/logo.png",
      "tags": [],
      "extensions": {
        "website": "https://potatocoinspl.com/",
        "serumV3Usdc": "6dn7tgTHe5rZEAscMWWY3xmPGVEKVkM9s7YRV11z399z"
      }
    },
    {
      "chainId": 101,
      "address": "FmJ1fo7wK5FF6rDvQxow5Gj7A2ctLmR5orCKLZ45Q3Cq",
      "symbol": "DGEN",
      "name": "Degen Banana",
      "decimals": 6,
      "logoURI": "https://raw.githubusercontent.com/solana-labs/token-list/main/assets/mainnet/FmJ1fo7wK5FF6rDvQxow5Gj7A2ctLmR5orCKLZ45Q3Cq/logo.png",
      "tags": [],
      "extensions": {
        "website": "https://degen.finance/",
        "twitter": "https://twitter.com/degenbanana"
      }
    },
    {
      "chainId": 101,
      "address": "FciGvHj9FjgSGgCBF1b9HY814FM9D28NijDd5SJrKvPo",
      "symbol": "TGT",
      "name": "Twirl Governance Token",
      "decimals": 6,
      "logoURI": "https://raw.githubusercontent.com/solana-labs/token-list/main/assets/mainnet/FciGvHj9FjgSGgCBF1b9HY814FM9D28NijDd5SJrKvPo/logo.png",
      "tags": [],
      "extensions": {
        "website": "https://twirlfinance.com/",
        "twitter": "https://twitter.com/twirlfinance"
      }
    },
    {
      "chainId": 101,
      "address": "A9EEvcRcT7Q9XAa6NfqrqJChoc4XGDhd2mtc4xfniQkS",
      "symbol": "BILBY",
      "name": "Bilby Finance",
      "decimals": 9,
      "logoURI": "https://raw.githubusercontent.com/solana-labs/token-list/main/assets/mainnet/A9EEvcRcT7Q9XAa6NfqrqJChoc4XGDhd2mtc4xfniQkS/logo.png",
      "tags": [
        "utility-token"
      ],
      "extensions": {
        "website": "https://bilby.finance/"
      }
    },
    {
      "chainId": 101,
      "address": "8NGgmXzBzhsXz46pTC3ioSBxeE3w2EXpc741N3EQ8E6r",
      "symbol": "JOKE",
      "name": "JOKESMEMES",
      "decimals": 9,
      "logoURI": "https://raw.githubusercontent.com/solana-labs/token-list/main/assets/mainnet/8NGgmXzBzhsXz46pTC3ioSBxeE3w2EXpc741N3EQ8E6r/logo.png",
      "tags": [],
      "extensions": {
        "website": "https://jokesmemes.finance",
        "twitter": "https://twitter.com/Jokesmemes11"
      }
    },
    {
      "chainId": 101,
      "address": "Fp4gjLpTsPqBN6xDGpDHwtnuEofjyiZKxxZxzvJnjxV6",
      "symbol": "NAXAR",
      "name": "Naxar",
      "decimals": 4,
      "logoURI": "https://raw.githubusercontent.com/solana-labs/token-list/main/assets/mainnet/Fp4gjLpTsPqBN6xDGpDHwtnuEofjyiZKxxZxzvJnjxV6/logo.png",
      "tags": [],
      "extensions": {
        "website": "https://naxar.ru",
        "instagram": "https://instagram.com/naxar__",
        "telegram": "https://t.me/naxar_official"
      }
    },
    {
      "chainId": 101,
      "address": "5jqTNKonR9ZZvbmX9JHwcPSEg6deTyNKR7PxQ9ZPdd2w",
      "symbol": "JBUS",
      "name": "Jebus",
      "decimals": 0,
      "logoURI": "https://raw.githubusercontent.com/solana-labs/token-list/main/assets/mainnet/5jqTNKonR9ZZvbmX9JHwcPSEg6deTyNKR7PxQ9ZPdd2w/logo.png",
      "tags": [],
      "extensions": {
        "website": "https://jebus.live"
      }
    },
    {
      "chainId": 101,
      "address": "29UWGmi1MxJRi3izeritN8VvhZbUiX37KUVnGv46mzev",
      "symbol": "KLBx",
      "name": "Black Label X",
      "decimals": 4,
      "logoURI": "https://raw.githubusercontent.com/solana-labs/token-list/main/assets/mainnet/29UWGmi1MxJRi3izeritN8VvhZbUiX37KUVnGv46mzev/logo.svg",
      "tags": [],
      "extensions": {
        "website": "https://klbtoken.com/x"
      }
    },
    {
      "chainId": 101,
      "address": "GACHAfpmbpk4FLfZcGkT2NUmaEqMygssAknhqnn8DVHP",
      "symbol": "GACHA",
      "name": "Gachapon",
      "decimals": 9,
      "logoURI": "https://raw.githubusercontent.com/solana-labs/token-list/main/assets/mainnet/GACHAfpmbpk4FLfZcGkT2NUmaEqMygssAknhqnn8DVHP/logo.png",
      "tags": [],
      "extensions": {
        "twitter": "https://twitter.com/GACHAPON7777"
      }
    },
    {
      "chainId": 101,
      "address": "9zoqdwEBKWEi9G5Ze8BSkdmppxGgVv1Kw4LuigDiNr9m",
      "symbol": "STR",
      "name": "Solster",
      "decimals": 9,
      "logoURI": "https://raw.githubusercontent.com/solana-labs/token-list/main/assets/mainnet/9zoqdwEBKWEi9G5Ze8BSkdmppxGgVv1Kw4LuigDiNr9m/logo.png",
      "tags": [],
      "extensions": {
        "website": "https://solster.finance",
        "twitter": "https://twitter.com/solster_finance"
      }
    },
    {
      "chainId": 101,
      "address": "A2T2jDe2bxyEHkKtS8AtrTRmJ9VZRwyY8Kr7oQ8xNyfb",
      "symbol": "HAMS",
      "name": "Space Hamster",
      "decimals": 9,
      "logoURI": "https://raw.githubusercontent.com/solana-labs/token-list/main/assets/mainnet/A2T2jDe2bxyEHkKtS8AtrTRmJ9VZRwyY8Kr7oQ8xNyfb/logo.png",
      "tags": [],
      "extensions": {
        "website": "https://www.solhamster.space/",
        "twitter": "https://twitter.com/sol_hamster",
        "telegram": "https://t.me/SolHamster",
        "dex-website": "https://dex-solhamster.space/"
      }
    },
    {
      "chainId": 101,
      "address": "EGN2774kzKyUnJs2Gv5poK6ymiMVkdyCQD2gGnJ84sDk",
      "symbol": "NEFT",
      "name": "Neftea Labs Coin",
      "decimals": 8,
      "logoURI": "https://raw.githubusercontent.com/solana-labs/token-list/main/assets/mainnet/EGN2774kzKyUnJs2Gv5poK6ymiMVkdyCQD2gGnJ84sDk/logo.png",
      "tags": [
        "Neftea",
        "NFT",
        "utility-token"
      ],
      "extensions": {
        "website": "https://www.neftealabs.com/"
      }
    },
    {
      "chainId": 101,
      "address": "DK64rmGSZupv1dLYn57e3pUVgs9jL9EKLXDVZZPsMDz8",
      "symbol": "ABOMB",
      "name": "ArtBomb",
      "decimals": 5,
      "logoURI": "https://raw.githubusercontent.com/solana-labs/token-list/main/assets/mainnet/DK64rmGSZupv1dLYn57e3pUVgs9jL9EKLXDVZZPsMDz8/logo.png",
      "tags": [
        "utility-token",
        "artbomb"
      ],
      "extensions": {
        "website": "https://artbomb.xyz"
      }
    },
    {
      "chainId": 101,
      "address": "AnyCsr1VCBZcwVAxbKPuHhKDP5DQQSnRxGAo4ycgRMi2",
      "symbol": "DAL",
      "name": "Dalmatiancoin",
      "decimals": 9,
      "logoURI": "https://raw.githubusercontent.com/solana-labs/token-list/main/assets/mainnet/AnyCsr1VCBZcwVAxbKPuHhKDP5DQQSnRxGAo4ycgRMi2/logo.png",
      "tags": [],
      "extensions": {
        "website": "https://dalmatiancoin.org/",
        "twitter": "https://twitter.com/coindalmatian"
      }
    },
    {
      "chainId": 101,
      "address": "HiL1j5VMR9XtRnCA4mxaVoXr6PMHpbh8wUgfPsAP4CNF",
      "symbol": "SolNHD",
      "name": "SolNHD",
      "decimals": 0,
      "logoURI": "https://raw.githubusercontent.com/solana-labs/token-list/main/assets/mainnet/HiL1j5VMR9XtRnCA4mxaVoXr6PMHpbh8wUgfPsAP4CNF/logo.png",
      "tags": [],
      "extensions": {
        "website": "https://www.solnhd.com",
        "twitter": "https://twitter.com/zororoaz01"
      }
    },
    {
      "chainId": 101,
      "address": "qXu8Tj65H5XR8KHuaKKoyLCWj592KbTG3YWJwsuFrPS",
      "symbol": "STVA",
      "name": "SOLtiva",
      "decimals": 3,
      "logoURI": "https://raw.githubusercontent.com/solana-labs/token-list/main/assets/mainnet/qXu8Tj65H5XR8KHuaKKoyLCWj592KbTG3YWJwsuFrPS/logo.svg",
      "tags": [],
      "extensions": {
        "website": "https://soltiva.co"
      }
    },
    {
      "chainId": 101,
      "address": "D3gHoiYT4RY5VSndne1fEnpM3kCNAyBhkp5xjNUqqPj9",
      "symbol": "PROEXIS",
      "name": "ProExis Prova de Existência Blockchain",
      "decimals": 8,
      "logoURI": "https://raw.githubusercontent.com/solana-labs/token-list/main/assets/mainnet/D3gHoiYT4RY5VSndne1fEnpM3kCNAyBhkp5xjNUqqPj9/logo.png",
      "tags": [
        "proof of-existence",
        "utility-token",
        "prova de existencia",
        "proexis"
      ],
      "extensions": {
        "website": "https://provadeexistencia.com.br",
        "twitter": "https://twitter.com/provaexistencia",
        "facebook": "https://facebook.com/provadeexistencia",
        "instagram": "https://instagram.com/provadeexistencia",
        "github": "https://github.com/provadeexistencia",
        "tgann": "https://t.me/provadeexistencia",
        "tggroup": "https://t.me/provadeexistenciagrupo"
      }
    },
    {
      "chainId": 101,
      "address": "5DWFxYBxjETuqFX3P2Z1uq8UbcCT1F4sABGiBZMnWKvR",
      "symbol": "PLDO",
      "name": "PLEIDO",
      "decimals": 6,
      "logoURI": "https://raw.githubusercontent.com/solana-labs/token-list/main/assets/mainnet/5DWFxYBxjETuqFX3P2Z1uq8UbcCT1F4sABGiBZMnWKvR/logo.svg",
      "tags": [
        "pleido",
        "game-coin"
      ],
      "extensions": {
        "website": "https://pleido.com/"
      }
    },
    {
      "chainId": 101,
      "address": "6uB5eEC8SzMbUdsPpe3eiNvHyvxdqUWnDEtpFQxkhNTP",
      "symbol": "MOLANIUM",
      "name": "MOLANIUM",
      "decimals": 0,
      "logoURI": "https://raw.githubusercontent.com/solana-labs/token-list/main/assets/mainnet/6uB5eEC8SzMbUdsPpe3eiNvHyvxdqUWnDEtpFQxkhNTP/logo.png",
      "tags": [],
      "extensions": {
        "website": "https://moonlana.com/",
        "imageUrl": "https://i.imgur.com/hOMe38E.png",
        "twitter": "https://twitter.com/xMoonLana",
        "medium": "https://moonlana.medium.com/"
      }
    },
    {
      "chainId": 101,
      "address": "5KV2W2XPdSo97wQWcuAVi6G4PaCoieg4Lhhi61PAMaMJ",
      "symbol": "GÜ",
      "name": "GÜ",
      "decimals": 9,
      "logoURI": "https://raw.githubusercontent.com/solana-labs/token-list/main/assets/mainnet/5KV2W2XPdSo97wQWcuAVi6G4PaCoieg4Lhhi61PAMaMJ/logo.png",
      "tags": [
        "utility-token"
      ],
      "extensions": {
        "website": "https://kugle.org",
        "twitter": "https://twitter.com/Kugle_"
      }
    },
    {
      "chainId": 101,
      "address": "72fFy4SNGcHoEC1TTFTUkxNHriJqg3hBPsa2jSr2cZgb",
      "symbol": "BZX",
      "name": "BlizeX",
      "decimals": 6,
      "logoURI": "https://raw.githubusercontent.com/solana-labs/token-list/main/assets/mainnet/72fFy4SNGcHoEC1TTFTUkxNHriJqg3hBPsa2jSr2cZgb/logo.png",
      "tags": [],
      "extensions": {
        "website": "https://www.blizex.co",
        "twitter": "https://twitter.com/blizex_en"
      }
    },
    {
      "chainId": 101,
      "address": "5fEo6ZbvpV6zdyzowtAwgMcWHZe1yJy9NxQM6gC19QW5",
      "symbol": "GREEN",
      "name": "Green DEX",
      "decimals": 9,
      "logoURI": "https://raw.githubusercontent.com/solana-labs/token-list/main/assets/mainnet/5fEo6ZbvpV6zdyzowtAwgMcWHZe1yJy9NxQM6gC19QW5/logo.svg",
      "tags": [
        "Green DEX"
      ],
      "extensions": {
        "website": "https://greendex.network/",
        "twitter": "https://twitter.com/GreendexN"
      }
    },
    {
      "chainId": 101,
      "address": "Bx1fDtvTN6NvE4kjdPHQXtmGSg582bZx9fGy4DQNMmAT",
      "symbol": "SOLC",
      "name": "Solcubator",
      "decimals": 9,
      "logoURI": "https://raw.githubusercontent.com/solana-labs/token-list/main/assets/mainnet/Bx1fDtvTN6NvE4kjdPHQXtmGSg582bZx9fGy4DQNMmAT/logo.png",
      "tags": [],
      "extensions": {
        "website": "http://solcubator.io",
        "twitter": "https://twitter.com/Solcubator"
      }
    },
    {
      "chainId": 101,
      "address": "ABxCiDz4jjKt1t7Syu5Tb37o8Wew9ADpwngZh6kpLbLX",
      "symbol": "XSOL",
      "name": "XSOL Token",
      "decimals": 8,
      "logoURI": "https://raw.githubusercontent.com/solana-labs/token-list/main/assets/mainnet/ABxCiDz4jjKt1t7Syu5Tb37o8Wew9ADpwngZh6kpLbLX/logo.png",
      "tags": [
        "utility-token"
      ],
      "extensions": {
        "website": "https://0xsol.network",
        "twitter": "https://twitter.com/0xSol_Network"
      }
    },
    {
      "chainId": 101,
      "address": "DrcPRJPBiakQcWqon3gZms7sviAqdQS5zS5wvaG5v6wu",
      "symbol": "BLD",
      "name": "BladesToken",
      "decimals": 4,
      "logoURI": "https://raw.githubusercontent.com/solana-labs/token-list/main/assets/mainnet/DrcPRJPBiakQcWqon3gZms7sviAqdQS5zS5wvaG5v6wu/logo.png",
      "tags": [],
      "extensions": {
        "website": "https://blades.finance/",
        "twitter": "https://twitter.com/bladesfinance"
      }
    },
    {
      "chainId": 101,
      "address": "6D7E4mstMboABmfoaPrtVDgewjUCbGdvcYVaHa9SDiTg",
      "symbol": "QWK",
      "name": "QwikPay.io Token",
      "decimals": 9,
      "logoURI": "https://raw.githubusercontent.com/solana-labs/token-list/main/assets/mainnet/6D7E4mstMboABmfoaPrtVDgewjUCbGdvcYVaHa9SDiTg/logo.png",
      "tags": [],
      "extensions": {
        "website": "https://www.qwikpay.io",
        "twitter": "https://twitter.com/QwikpayIO"
      }
    },
    {
      "chainId": 101,
      "address": "BTyJg5zMbaN2KMfn7LsKhpUsV675aCUSUMrgB1YGxBBP",
      "symbol": "GOOSEBERRY",
      "name": "Gooseberry",
      "decimals": 9,
      "logoURI": "https://raw.githubusercontent.com/solana-labs/token-list/main/assets/mainnet/BTyJg5zMbaN2KMfn7LsKhpUsV675aCUSUMrgB1YGxBBP/logo.png",
      "tags": [],
      "extensions": {
        "website": "https://gooseberry.changr.ca",
        "twitter": "https://twitter.com/gooseberrycoin"
      }
    },
    {
      "chainId": 101,
      "address": "5GG1LbgY4EEvPR51YQPNr65QKcZemrHWPooTqC5gRPBA",
      "symbol": "DXB",
      "name": "DefiXBet Token",
      "decimals": 9,
      "logoURI": "https://raw.githubusercontent.com/solana-labs/token-list/main/assets/mainnet/5GG1LbgY4EEvPR51YQPNr65QKcZemrHWPooTqC5gRPBA/logo.png",
      "tags": [],
      "extensions": {
        "website": "https://DefiXBet.com/",
        "twitter": "https://twitter.com/DefiXBet",
        "medium": "https://defixbet.medium.com/",
        "tgann": "https://t.me/DefiXBet"
      }
    },
    {
      "chainId": 101,
      "address": "7a4cXVvVT7kF6hS5q5LDqtzWfHfys4a9PoK6pf87RKwf",
      "symbol": "LUNY",
      "name": "Luna Yield",
      "decimals": 9,
      "logoURI": "https://raw.githubusercontent.com/solana-labs/token-list/main/assets/mainnet/7a4cXVvVT7kF6hS5q5LDqtzWfHfys4a9PoK6pf87RKwf/logo.png",
      "tags": [],
      "extensions": {
        "website": "https://www.lunayield.com",
        "twitter": "https://twitter.com/Luna_Yield"
      }
    },
    {
      "chainId": 101,
      "address": "AP58G14hoy4GGgZS4L8TzZgqXnk3hBvciFKW2Cb1RQ2J",
      "symbol": "YARDv1",
      "name": "SolYard Finance Beta",
      "decimals": 9,
      "logoURI": "https://raw.githubusercontent.com/solana-labs/token-list/main/assets/mainnet/AP58G14hoy4GGgZS4L8TzZgqXnk3hBvciFKW2Cb1RQ2J/logo.png",
      "tags": [],
      "extensions": {
        "website": "https://solyard.finance/"
      }
    },
    {
      "chainId": 101,
      "address": "6Y7LbYB3tfGBG6CSkyssoxdtHb77AEMTRVXe8JUJRwZ7",
      "symbol": "DINO",
      "name": "DINO",
      "decimals": 6,
      "logoURI": "https://raw.githubusercontent.com/solana-labs/token-list/main/assets/mainnet/6Y7LbYB3tfGBG6CSkyssoxdtHb77AEMTRVXe8JUJRwZ7/logo.png",
      "tags": [],
      "extensions": {
        "website": "https://www.solanadino.com",
        "twitter": "https://twitter.com/solanadino"
      }
    },
    {
      "chainId": 101,
      "address": "4wjPQJ6PrkC4dHhYghwJzGBVP78DkBzA2U3kHoFNBuhj",
      "symbol": "LIQ",
      "name": "LIQ Protocol",
      "decimals": 6,
      "logoURI": "https://raw.githubusercontent.com/solana-labs/token-list/main/assets/mainnet/4wjPQJ6PrkC4dHhYghwJzGBVP78DkBzA2U3kHoFNBuhj/logo.png",
      "tags": [],
      "extensions": {
        "website": "https://liqsolana.com/",
        "coingeckoId": "liq-protocol",
        "twitter": "https://twitter.com/liqsolana",
        "discord": "https://discord.gg/MkfjambeU7",
        "serumV3Usdc": "FLKUQGh9VAG4otn4njLPUf5gaUPx5aAZ2Q6xWiD3hH5u"
      }
    },
    {
      "chainId": 101,
      "address": "DubwWZNWiNGMMeeQHPnMATNj77YZPZSAz2WVR5WjLJqz",
      "symbol": "CRP",
      "name": "CropperFinance",
      "decimals": 6,
      "logoURI": "https://raw.githubusercontent.com/solana-labs/token-list/main/assets/mainnet/DubwWZNWiNGMMeeQHPnMATNj77YZPZSAz2WVR5WjLJqz/logo.png",
      "tags": [],
      "extensions": {
        "website": "https://cropper.finance/",
        "twitter": "https://twitter.com/cropperfinance"
      }
    },
    {
      "chainId": 101,
      "address": "B3Ggjjj3QargPkFTAJiR6BaD8CWKFUaWRXGcDQ1nyeeD",
      "symbol": "PARTI",
      "name": "PARTI",
      "decimals": 9,
      "logoURI": "https://raw.githubusercontent.com/solana-labs/token-list/main/assets/mainnet/B3Ggjjj3QargPkFTAJiR6BaD8CWKFUaWRXGcDQ1nyeeD/logo.png",
      "tags": [],
      "extensions": {
        "website": "https://parti.finance",
        "twitter": "https://twitter.com/ParticleFinance",
        "medium": "https://particlefinance.medium.com"
      }
    },
    {
      "chainId": 101,
      "address": "5igDhdTnXif5E5djBpRt4wUKo5gtf7VicHi8r5ada4Hj",
      "symbol": "NIA",
      "name": "NIALABS",
      "decimals": 0,
      "logoURI": "https://raw.githubusercontent.com/solana-labs/token-list/main/assets/mainnet/5igDhdTnXif5E5djBpRt4wUKo5gtf7VicHi8r5ada4Hj/logo.png",
      "tags": [],
      "extensions": {
        "website": "https://www.nialabs.com/"
      }
    },
    {
      "chainId": 101,
      "address": "GQnN5M1M6oTjsziAwcRYd1P7pRBBQKURj5QeAjN1npnE",
      "symbol": "CORV",
      "name": "Project Corvus",
      "decimals": 9,
      "logoURI": "https://raw.githubusercontent.com/solana-labs/token-list/main/assets/mainnet/GQnN5M1M6oTjsziAwcRYd1P7pRBBQKURj5QeAjN1npnE/logo.png",
      "tags": [],
      "extensions": {
        "website": "https://dixon.company/"
      }
    },
    {
      "chainId": 101,
      "address": "3FRQnT5djQMATCg6TNXBhi2bBkbTyGdywsLmLa8BbEKz",
      "symbol": "HLTH",
      "name": "HLTH",
      "decimals": 4,
      "logoURI": "https://raw.githubusercontent.com/solana-labs/token-list/main/assets/mainnet/3FRQnT5djQMATCg6TNXBhi2bBkbTyGdywsLmLa8BbEKz/logo.png",
      "extensions": {
        "website": "https://hlth.network/",
        "twitter": "https://twitter.com/hlthnetwork",
        "telegram": "https://t.me/HLTHnetwork"
      }
    },
    {
      "chainId": 101,
      "address": "Ea5SjE2Y6yvCeW5dYTn7PYMuW5ikXkvbGdcmSnXeaLjS",
      "symbol": "PAI",
      "name": "PAI (Parrot)",
      "decimals": 6,
      "logoURI": "https://raw.githubusercontent.com/solana-labs/token-list/main/assets/mainnet/Ea5SjE2Y6yvCeW5dYTn7PYMuW5ikXkvbGdcmSnXeaLjS/logo.svg",
      "tags": [
        "stablecoin"
      ],
      "extensions": {
        "website": "https://partyparrot.finance",
        "twitter": "https://twitter.com/gopartyparrot",
        "telegram": "https://t.me/gopartyparrot"
      }
    },
    {
      "chainId": 101,
      "address": "SLRSSpSLUTP7okbCUBYStWCo1vUgyt775faPqz8HUMr",
      "symbol": "SLRS",
      "name": "Solrise Finance",
      "decimals": 6,
      "logoURI": "https://raw.githubusercontent.com/solana-labs/token-list/main/assets/mainnet/SLRSSpSLUTP7okbCUBYStWCo1vUgyt775faPqz8HUMr/logo.png",
      "tags": [],
      "extensions": {
        "website": "https://solrise.finance",
        "twitter": "https://twitter.com/SolriseFinance",
        "telegram": "https://t.me/solrisefinance",
        "medium": "https://blog.solrise.finance",
        "discord": "https://discord.gg/xNbGgMUJfU",
        "serumV3Usdc": "2Gx3UfV831BAh8uQv1FKSPKS9yajfeeD8GJ4ZNb2o2YP",
        "coingeckoId": "solrise-finance"
      }
    },
    {
      "chainId": 101,
      "address": "Hejznrp39zCfcmq4WpihfAeyhzhqeFtj4PURHFqMaHSS",
      "symbol": "SE",
      "name": "Snake Eyes",
      "decimals": 9,
      "logoURI": "https://raw.githubusercontent.com/solana-labs/token-list/main/assets/mainnet/Hejznrp39zCfcmq4WpihfAeyhzhqeFtj4PURHFqMaHSS/logo.png",
      "tags": [],
      "extensions": {
        "discord": "https://discord.gg/g94SubKn"
      }
    },
    {
      "chainId": 101,
      "address": "Fx14roJm9m27zngJQwmt81npHvPc5pmF772nxDhNnsh5",
      "symbol": "LIQ-USDC",
      "name": "Raydium LP Token (LIQ-USDC)",
      "decimals": 6,
      "logoURI": "https://raw.githubusercontent.com/solana-labs/token-list/main/assets/mainnet/Fx14roJm9m27zngJQwmt81npHvPc5pmF772nxDhNnsh5/logo.png",
      "tags": [
        "lp-token"
      ],
      "extensions": {
        "website": "https://raydium.io/"
      }
    },
    {
      "chainId": 101,
      "address": "D7U3BPHr5JBbFmPTaVNpmEKGBPFdQS3udijyte1QtuLk",
      "symbol": "STAR",
      "name": "SolStar",
      "decimals": 9,
      "logoURI": "https://raw.githubusercontent.com/solana-labs/token-list/main/assets/mainnet/D7U3BPHr5JBbFmPTaVNpmEKGBPFdQS3udijyte1QtuLk/logo.png",
      "tags": [
        "community",
        "web3",
        "utility-token"
      ],
      "extensions": {
        "website": "https://solstar.finance",
        "twitter": "https://twitter.com/SolStarFinance",
        "discord": "https://discord.gg/j6B3q5Xk5N",
        "medium": "https://solstar.medium.com",
        "telegram": "https://t.me/SolStarFinance"
      }
    },
    {
      "chainId": 101,
      "address": "GtQ48z7NNjs7sVyp3M7iuiDcTRjeWPd1fkdiWQNy1UR6",
      "symbol": "LIQ-SOL",
      "name": "Raydium LP Token (LIQ-SOL)",
      "decimals": 6,
      "logoURI": "https://raw.githubusercontent.com/solana-labs/token-list/main/assets/mainnet/GtQ48z7NNjs7sVyp3M7iuiDcTRjeWPd1fkdiWQNy1UR6/logo.png",
      "tags": [
        "lp-token"
      ],
      "extensions": {
        "website": "https://raydium.io/"
      }
    },
    {
      "chainId": 101,
      "address": "DHojuFwy5Pb8HTUhyRGQ285s5KYgk8tGAjAcmjkEAGbY",
      "symbol": "RFK",
      "name": "Refrak",
      "decimals": 2,
      "logoURI": "https://raw.githubusercontent.com/solana-labs/token-list/main/assets/mainnet/DHojuFwy5Pb8HTUhyRGQ285s5KYgk8tGAjAcmjkEAGbY/logo.png",
      "tags": [],
      "extensions": {
        "website": "https://refrak.com/",
        "discord": "https://discord.gg/ZAWbnebFVK"
      }
    },
    {
      "chainId": 101,
      "address": "7Jimij6hkEjjgmf3HamW44d2Cf5kj2gHnfCDDPGxWut",
      "symbol": "GQO",
      "name": "GIGQO",
      "decimals": 9,
      "logoURI": "https://gigqo.com/images/new-gqo-logo.png",
      "tags": [],
      "extensions": {
        "website": "https://gigqo.com/",
        "twitter": "https://twitter.com/gigqoapp"
      }
    },
    {
      "chainId": 101,
      "address": "E5rk3nmgLUuKUiS94gg4bpWwWwyjCMtddsAXkTFLtHEy",
      "symbol": "WOO",
      "name": "Wootrade Network",
      "decimals": 18,
      "logoURI": "https://raw.githubusercontent.com/solana-labs/token-list/main/assets/mainnet/E5rk3nmgLUuKUiS94gg4bpWwWwyjCMtddsAXkTFLtHEy/logo.png",
      "tags": [],
      "extensions": {
        "website": "https://woo.network",
        "twitter": "https://twitter.com/wootraderS"
      }
    },
    {
      "chainId": 101,
      "address": "9s6dXtMgV5E6v3rHqBF2LejHcA2GWoZb7xNUkgXgsBqt",
      "symbol": "USDC-USDT-PAI",
      "name": "Mercurial LP Token (USDC-USDT-PAI)",
      "decimals": 6,
      "logoURI": "https://raw.githubusercontent.com/solana-labs/token-list/main/assets/mainnet/9s6dXtMgV5E6v3rHqBF2LejHcA2GWoZb7xNUkgXgsBqt/logo.png",
      "tags": [
        "lp-token"
      ],
      "extensions": {
        "website": "https://www.mercurial.finance/"
      }
    },
    {
      "chainId": 101,
      "address": "8kRacWW5qZ34anyH8s9gu2gC4FpXtncqBDPpd2a6DnZE",
      "symbol": "MECA",
      "name": "Coinmeca",
      "decimals": 9,
      "logoURI": "https://raw.githubusercontent.com/solana-labs/token-list/main/assets/mainnet/8kRacWW5qZ34anyH8s9gu2gC4FpXtncqBDPpd2a6DnZE/logo.svg",
      "tags": [
        "utility-token"
      ],
      "extensions": {
        "website": "https://coinmeca.net/",
        "medium": "https://coinmeca.medium.com/",
        "twitter": "https://twitter.com/coinmeca",
        "telegram": "https://t.me/coinmeca",
        "discord": "https://discord.gg/coinmeca",
        "reddit": "https://reddit.com/r/coinmeca"
      }
    },
    {
      "chainId": 101,
      "address": "6h6uy8yAfaAb5sPE2bvXQEB93LnUMEdcCRU2kfiErTct",
      "symbol": "ZMR",
      "name": "ZMIRROR",
      "decimals": 9,
      "logoURI": "https://raw.githubusercontent.com/solana-labs/token-list/main/assets/mainnet/6h6uy8yAfaAb5sPE2bvXQEB93LnUMEdcCRU2kfiErTct/logo.JPG",
      "tags": []
    },
    {
      "chainId": 101,
      "address": "sodaNXUbtjMvHe9c5Uw7o7VAcVpXPHAvtaRaiPVJQuE",
      "symbol": "SODA",
      "name": "cheesesoda token",
      "decimals": 0,
      "logoURI": "https://raw.githubusercontent.com/solana-labs/token-list/main/assets/mainnet/sodaNXUbtjMvHe9c5Uw7o7VAcVpXPHAvtaRaiPVJQuE/logo.svg",
      "tags": [],
      "extensions": {
        "website": "https://token.cheesesoda.com",
        "twitter": "https://twitter.com/cheesesodadex",
        "serumV3Usdc": "6KFs2wUzME8Z3AeWL4HfKkXbtik5zVvebdg5qCxqt4hB"
      }
    },
    {
      "chainId": 101,
      "address": "sodaoT6Wh1nxHaarw4kDh7AkK4oZnERK1QgDUtHPR3H",
      "symbol": "SODAO",
      "name": "cheesesodaDAO",
      "decimals": 4,
      "logoURI": "https://raw.githubusercontent.com/solana-labs/token-list/main/assets/mainnet/sodaoT6Wh1nxHaarw4kDh7AkK4oZnERK1QgDUtHPR3H/logo.svg",
      "tags": [],
      "extensions": {
        "website": "https://dao.cheesesoda.com",
        "twitter": "https://twitter.com/cheesesodadex"
      }
    },
    {
      "chainId": 101,
      "address": "49YUsDrThJosHSagCn1F59Uc9NRxbr9thVrZikUnQDXy",
      "symbol": "LIQ-RAY",
      "name": "Raydium LP Token (LIQ-RAY)",
      "decimals": 6,
      "logoURI": "https://raw.githubusercontent.com/solana-labs/token-list/main/assets/mainnet/49YUsDrThJosHSagCn1F59Uc9NRxbr9thVrZikUnQDXy/logo.png",
      "tags": [
        "lp-token"
      ],
      "extensions": {
        "website": "https://raydium.io/"
      }
    },
    {
      "chainId": 101,
      "address": "FGmeGqUqKzVX2ajkXaFSQxNcBRWnJg1vi5fugRJrDJ3k",
      "symbol": "FCS",
      "name": "FCS",
      "decimals": 6,
      "logoURI": "https://raw.githubusercontent.com/solana-labs/token-list/main/assets/mainnet/FGmeGqUqKzVX2ajkXaFSQxNcBRWnJg1vi5fugRJrDJ3k/logo.png",
      "tags": [],
      "extensions": {
        "website": "https://www.fcs.com/"
      }
    },
    {
      "chainId": 101,
      "address": "CjpDCj8zLSM37669qng5znYP25JuoDPCvLSLLd7pxAsr",
      "symbol": "Nordic Energy Token",
      "name": "NET",
      "decimals": 9,
      "logoURI": "https://raw.githubusercontent.com/solana-labs/token-list/main/assets/mainnet/CjpDCj8zLSM37669qng5znYP25JuoDPCvLSLLd7pxAsr/logo.png",
      "tags": [],
      "extensions": {
        "website": "https://nordicenergy.io/",
        "twitter": "https://twitter.com/nordicenergy1",
        "telegram": "https://t.me/nordicenergy"
      }
    },
    {
      "chainId": 101,
      "address": "9eaAUFp7S38DKXxbjwzEG8oq1H1AipPkUuieUkVJ9krt",
      "symbol": "KDC",
      "name": "KDC (KURZ Digital Currency)",
      "decimals": 2,
      "logoURI": "https://kurzdigital.com/images/KDC_logo.png",
      "tags": [
        "stablecoin",
        "kdc"
      ],
      "extensions": {
        "website": "https://www.kurzdigital.com"
      }
    },
    {
      "chainId": 101,
<<<<<<< HEAD
      "address": "A1C9Shy732BThWvHAN936f33N7Wm1HbFvxb2zDSoBx8F",
      "symbol": "PKR2",
      "name": "Pokerrrr 2",
      "decimals": 9,
      "logoURI": "https://raw.githubusercontent.com/C-e-r-b-e-r-u-s/token-list/main/assets/mainnet/A1C9Shy732BThWvHAN936f33N7Wm1HbFvxb2zDSoBx8F/pkr2-logo.png",
      "tags": [
        "Game-Token",
        "Club Code: 03m91"
      ],
      "extensions": {
        "website": "https://www.pokerrrrapp.com/"
      }
    },
=======
      "address": "35KgRun5UMT2Kjtjw4cNG1tXHcgBxuxji6Yp6ciz7yX7",
      "symbol": "VPE",
      "name": "VPOWER",
      "decimals": 9,
      "logoURI": "https://raw.githubusercontent.com/solana-labs/token-list/main/assets/mainnet/35KgRun5UMT2Kjtjw4cNG1tXHcgBxuxji6Yp6ciz7yX7/logo.png",
     "extensions": {
        "website": "https://vpowerswap.com/",
        "twitter": "https://twitter.com/vpowerswap",
        "telegram": "https://t.me/vpowerswap_channel"
        }
     },
>>>>>>> d40877b1
    {
      "chainId": 101,
      "address": "GSaiLQxREzaxUcE3v28HxBacoUQPZNtXx1eQsCFsX9Bg",
      "symbol": "gSAIL",
      "name": "gSAIL",
      "decimals": 9,
      "logoURI": "https://raw.githubusercontent.com/solana-labs/token-list/main/assets/mainnet/GSaiLQxREzaxUcE3v28HxBacoUQPZNtXx1eQsCFsX9Bg/logo.png",
      "tags": [
        "utility-token"
      ],
      "extensions": {
        "website": "https://www.solanasail.com",
        "twitter": "https://twitter.com/SolanaSail"
      }
    },
    {
      "chainId": 101,
      "address": "ELyNEh5HC33sQLhGiQ5dimmwqiJCiqVJp3eQxpX3pKhQ",
      "symbol": "JCS",
      "name": "Jogys Crypto School Token",
      "decimals": 9,
      "logoURI": "https://raw.githubusercontent.com/solana-labs/token-list/main/assets/mainnet/ELyNEh5HC33sQLhGiQ5dimmwqiJCiqVJp3eQxpX3pKhQ/logo.png",
      "tags": [],
      "extensions": {
        "website": "https://instagram.com/jogyscryptoschool?utm_medium=copy_link",
        "instagram": "https://instagram.com/jogyscryptoschool?utm_medium=copy_link",
        "telegram": "https://t.me/JCS_JogysCryptoSchool"
      }
    },
    {
      "chainId": 101,
      "address": "3bRTivrVsitbmCTGtqwp7hxXPsybkjn4XLNtPsHqa3zR",
      "symbol": "LIKE",
      "name": "Only1 (LIKE)",
      "decimals": 9,
      "logoURI": "https://only1.io/like-token.svg",
      "tags": [
        "utility-token"
      ],
      "extensions": {
        "website": "https://only1.io/",
        "medium": "https://only1nft.medium.com/",
        "twitter": "https://twitter.com/only1nft",
        "telegram": "https://t.me/only1nft",
        "discord": "https://discord.gg/SrsKwTFA"
      }
    },
    {
      "chainId": 101,
      "address": "CXLBjMMcwkc17GfJtBos6rQCo1ypeH6eDbB82Kby4MRm",
      "symbol": "wUST",
      "name": "Wrapped UST (Wormhole)",
      "decimals": 9,
      "logoURI": "https://raw.githubusercontent.com/solana-labs/token-list/main/assets/mainnet/CXLBjMMcwkc17GfJtBos6rQCo1ypeH6eDbB82Kby4MRm/logo.png",
      "tags": [
        "wrapped",
        "wormhole"
      ],
      "extensions": {
        "website": "https://terra.money",
        "address": "0xa47c8bf37f92aBed4A126BDA807A7b7498661acD",
        "bridgeContract": "https://etherscan.io/address/0xf92cD566Ea4864356C5491c177A430C222d7e678",
        "assetContract": "https://etherscan.io/address/0xa47c8bf37f92aBed4A126BDA807A7b7498661acD",
        "coingeckoId": "terrausd"
      }
    },
    {
      "chainId": 101,
      "address": "A7SXXA9wveT2quqqzh5m6Zf3ueCb9kBezQdpnYxHwzLt",
      "symbol": "ZINTI",
      "name": "Zia Inti",
      "decimals": 9,
      "logoURI": "https://raw.githubusercontent.com/solana-labs/token-list/main/assets/mainnet/A7SXXA9wveT2quqqzh5m6Zf3ueCb9kBezQdpnYxHwzLt/logo.png",
      "tags": [],
      "extensions": {
        "website": "https://www.ziainti.com/"
      }
    },
    {
      "chainId": 101,
      "address": "3Ztt53vwGhQGoEp3n1RjSu4CFnGRfqzwo6L8KN8gmXfd",
      "symbol": "METAS",
      "name": "METASEER",
      "decimals": 9,
      "logoURI": "https://metaseer.io/img/home-one/logo256.png",
      "tags": [
        "utility-token"
      ],
      "extensions": {
        "website": "https://metaseer.io/",
        "twitter": "https://twitter.com/MSEERofficial"
      }
    },
    {
      "chainId": 101,
      "address": "EssczqGURZtsSuzEoH471KCRNDWfS4aQpEJVXWL3DvdK",
      "symbol": "VIVA",
      "name": "Viva coin",
      "decimals": 9,
      "logoURI": "https://raw.githubusercontent.com/solana-labs/token-list/main/assets/mainnet/EssczqGURZtsSuzEoH471KCRNDWfS4aQpEJVXWL3DvdK/logo.png",
      "tags": [
        "utility-token"
      ],
      "extensions": {
        "website": "https://www.inkresearch.com",
        "twitter": "https://twitter.com/inkresearch"
      }
    },
    {
      "chainId": 101,
      "address": "EWS2ATMt5fQk89NWLJYNRmGaNoji8MhFZkUB4DiWCCcz",
      "symbol": "SOLBERRY",
      "name": "SOLBERRY",
      "decimals": 6,
      "logoURI": "https://raw.githubusercontent.com/solana-labs/token-list/main/assets/mainnet/EWS2ATMt5fQk89NWLJYNRmGaNoji8MhFZkUB4DiWCCcz/logo.png",
      "tags": [],
      "extensions": {
        "website": "https://www.solberry.tech",
        "twitter": "https://twitter.com/berrysol"
      }
    },
    {
      "chainId": 101,
      "address": "FJJT7yUJM9X9SHpkVr4wLgyfJ3vtVLoReUqTsCPWzof2",
      "symbol": "KEKW-USDC",
      "name": "Raydium LP Token (KEKW-USDC)",
      "decimals": 9,
      "logoURI": "https://www.kekw.io/images/kekwusdc.png",
      "tags": [
        "lp-token"
      ],
      "extensions": {
        "website": "https://kekw.io/",
        "twitter": "https://twitter.com/kekwcoin",
        "medium": "https://kekwcoin.medium.com/",
        "discord": "https://discord.gg/kekw"
      }
    },
    {
      "chainId": 101,
      "address": "5Z6jnA9fDUDVjQyaTbYWwCTE47wMAuyvAQjg5angY12C",
      "symbol": "DNDZ",
      "name": "Dinarius Token",
      "decimals": 8,
      "logoURI": "https://raw.githubusercontent.com/Boukezzoula/Dinarius/master/dinariuslogo.png",
      "tags": [
        "stablecoin"
      ],
      "extensions": {
        "website": "http://dinarius.net"
      }
    },
    {
      "chainId": 101,
      "address": "EqbY2zaTsJesaVviL5unHKjDsjoQZJhQAQz3iWQxAu1X",
      "symbol": "RnV",
      "name": "RADONTOKEN",
      "decimals": 9,
      "logoURI": "https://raw.githubusercontent.com/solana-labs/token-list/main/assets/mainnet/EqbY2zaTsJesaVviL5unHKjDsjoQZJhQAQz3iWQxAu1X/logo.png",
      "tags": [],
      "extensions": {
        "website": "https://www.radonvalue.com/"
      }
    },
    {
      "chainId": 101,
      "address": "5pXLmRJyfrTDYMCp1xyiqRDcbb7vYjYiMYzhBza2ht62",
      "symbol": "CRYN",
      "name": "Crayon",
      "decimals": 6,
      "logoURI": "https://raw.githubusercontent.com/solana-labs/token-list/main/assets/mainnet/5pXLmRJyfrTDYMCp1xyiqRDcbb7vYjYiMYzhBza2ht62/crayon.png",
      "tags": [],
      "extensions": {
        "website": "https://solanacrayon.com",
        "twitter": "https://twitter.com/SolanaCrayon",
        "serumV3Usdc": "CjBssusBjX4b2UBvMZhiZCQshW1afpQPA1Mv29Chn6vj",
        "description": "Crayon is a meme token, Dex, and Dapps on Solana."
      }
    },
    {
      "chainId": 101,
      "address": "z9WZXekbCtwoxyfAwEJn1euXybvqLzPVv3NDzJzkq7C",
      "symbol": "CRC",
      "name": "Care Coin Token",
      "decimals": 9,
      "logoURI": "https://raw.githubusercontent.com/solana-labs/token-list/main/assets/mainnet/z9WZXekbCtwoxyfAwEJn1euXybvqLzPVv3NDzJzkq7C/logo.png",
      "tags": [],
      "extensions": {
        "twitter": " https://twitter.com/carecointoken_",
        "website": "https://www.carecoin.site"
      }
    },
    {
      "chainId": 101,
      "address": "9aPjLUGR9e6w6xU2NEQNtP3jg3mq2mJjSUZoQS4RKz35",
      "symbol": "SOUL",
      "name": "Soulana",
      "decimals": 8,
      "logoURI": "https://raw.githubusercontent.com/solana-labs/token-list/main/assets/mainnet/9aPjLUGR9e6w6xU2NEQNtP3jg3mq2mJjSUZoQS4RKz35/logo.png",
      "tags": [],
      "extensions": {
        "twitter": "https://twitter.com/Soulanadefi"
      }
    },
    {
      "chainId": 101,
      "address": "26W4xxHbWJfrswaMNh14ag2s4PZTQuu2ypHGj6YEVXkT",
      "symbol": "DCASH",
      "name": "Diabolo Token",
      "decimals": 9,
      "logoURI": "https://raw.githubusercontent.com/solana-labs/token-list/main/assets/mainnet/9aPjLUGR9e6w6xU2NEQNtP3jg3mq2mJjSUZoQS4RKz35/dcash-logo.png",
      "tags": [],
      "extensions": {
        "website": "https://diabolo.io"
      }
    },
    {
      "chainId": 101,
      "address": "8CWgMvZe7ntNLbky4T3JhSgtCYzeorgRiUY8xfXZztXx",
      "symbol": "IOTC",
      "name": "IoTcoin",
      "decimals": 3,
      "logoURI": "https://raw.githubusercontent.com/solana-labs/token-list/main/assets/mainnet/8CWgMvZe7ntNLbky4T3JhSgtCYzeorgRiUY8xfXZztXx/logo.jpg",
      "tags": [],
      "extensions": {
        "website": "https://www.iotworlds.com",
        "twitter": "https://twitter.com/iotworlds",
        "facebook": "https://facebook.com/iotworlds",
        "instagram": "https://instagram.com/iotworlds",
        "linkedin": "https://www.linkedin.com/company/iotworlds"
      }
    },
    {
      "chainId": 101,
      "address": "FqJE1neoCJrRwxfC9mRL6FduuZ1gCX2FUbya5hi8EQgA",
      "symbol": "VLDC",
      "name": "Viloid Coin",
      "decimals": 9,
      "logoURI": "https://raw.githubusercontent.com/solana-labs/token-list/main/assets/mainnet/FqJE1neoCJrRwxfC9mRL6FduuZ1gCX2FUbya5hi8EQgA/logo.png",
      "tags": [
        "social-token"
      ],
      "extensions": {
        "website": "https://viloidcoin.com",
        "github": "https://github.com/viloidcoin"
      }
    },
    {
      "chainId": 101,
      "address": "C98A4nkJXhpVZNAZdHUA95RpTF3T4whtQubL3YobiUX9",
      "symbol": "C98",
      "name": "Coin98",
      "decimals": 6,
      "logoURI": "https://coin98.s3.ap-southeast-1.amazonaws.com/Coin/c98-512.svg",
      "tags": [
        "social-token"
      ],
      "extensions": {
        "website": "https://coin98.com",
        "twitter": "https://twitter.com/coin98_finance",
        "telegram": "https://t.me/coin98_finance"
      }
    },
    {
      "chainId": 101,
      "address": "Saber2gLauYim4Mvftnrasomsv6NvAuncvMEZwcLpD1",
      "symbol": "SBR",
      "name": "Saber Protocol Token",
      "decimals": 6,
      "logoURI": "https://raw.githubusercontent.com/solana-labs/token-list/main/assets/mainnet/Saber2gLauYim4Mvftnrasomsv6NvAuncvMEZwcLpD1/logo.svg",
      "tags": [],
      "extensions": {
        "website": "https://saber.so",
        "twitter": "https://twitter.com/saber_hq",
        "github": "https://github.com/saber-hq",
        "medium": "https://blog.saber.so",
        "discord": "https://chat.saber.so",
        "serumV3Usdc": "HXBi8YBwbh4TXF6PjVw81m8Z3Cc4WBofvauj5SBFdgUs"
      }
    },
    {
      "chainId": 101,
      "address": "FMJotGUW16AzexRD3vXJQ94AL71cwrhtFaCTGtK1QHXm",
      "symbol": "LRA",
      "name": "Lumos Rewards",
      "decimals": 9,
      "logoURI": "https://raw.githubusercontent.com/solana-labs/token-list/main/assets/mainnet/FMJotGUW16AzexRD3vXJQ94AL71cwrhtFaCTGtK1QHXm/logo.jpeg",
      "tags": [
        "social-token"
      ],
      "extensions": {
        "website": "https://lumos.exchange"
      }
    },
    {
      "chainId": 101,
      "address": "5ToouaoWhGCiaicANcewnaNKJssdZTxPATDhqJXARiJG",
      "symbol": "NUR",
      "name": "Nur Coin",
      "decimals": 9,
      "logoURI": "https://raw.githubusercontent.com/solana-labs/token-list/main/assets/mainnet/5ToouaoWhGCiaicANcewnaNKJssdZTxPATDhqJXARiJG/logo.png",
      "tags": [
        "kazakhstan",
        "qazaqstan",
        "kz"
      ]
    }
  ],
  "version": {
    "major": 0,
    "minor": 2,
    "patch": 2
  }
}<|MERGE_RESOLUTION|>--- conflicted
+++ resolved
@@ -10840,7 +10840,6 @@
     },
     {
       "chainId": 101,
-<<<<<<< HEAD
       "address": "A1C9Shy732BThWvHAN936f33N7Wm1HbFvxb2zDSoBx8F",
       "symbol": "PKR2",
       "name": "Pokerrrr 2",
@@ -10854,19 +10853,19 @@
         "website": "https://www.pokerrrrapp.com/"
       }
     },
-=======
+    {
+      "chainId": 101,
       "address": "35KgRun5UMT2Kjtjw4cNG1tXHcgBxuxji6Yp6ciz7yX7",
       "symbol": "VPE",
       "name": "VPOWER",
       "decimals": 9,
       "logoURI": "https://raw.githubusercontent.com/solana-labs/token-list/main/assets/mainnet/35KgRun5UMT2Kjtjw4cNG1tXHcgBxuxji6Yp6ciz7yX7/logo.png",
-     "extensions": {
+      "extensions": {
         "website": "https://vpowerswap.com/",
         "twitter": "https://twitter.com/vpowerswap",
         "telegram": "https://t.me/vpowerswap_channel"
-        }
-     },
->>>>>>> d40877b1
+      }
+    },
     {
       "chainId": 101,
       "address": "GSaiLQxREzaxUcE3v28HxBacoUQPZNtXx1eQsCFsX9Bg",
