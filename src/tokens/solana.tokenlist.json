--- conflicted
+++ resolved
@@ -11674,7 +11674,6 @@
     },
     {
       "chainId": 101,
-<<<<<<< HEAD
       "address": "9VgfFUFkGGrRePvpKLPkp9DR3crRepf6CJsYU3UmudtY",
       "symbol": "WEEB",
       "name": "Weeb Finance Token",
@@ -11690,7 +11689,10 @@
         "discord": "https://discord.gg/fzZbyXAzaG",
         "medium": "https://medium.com/@WeebFinance",
         "telegram": "http://t.me/weeb_finance"
-=======
+      }
+    },
+    {
+      "chainId": 101,
       "address": "8EDaoeBqpcVACwvkYXh1vAcU29HiBiNhqoF4pRsuUsZS",
       "symbol": "sSOL",
       "name": "SunnySideUp staked SOL (sSOL)",
@@ -11702,7 +11704,6 @@
         "twitter": "https://twitter.com/SunnySideUp_io",
         "medium": "https://medium.com/@officialsunnysideup72",
         "github": "https://github.com/sunnysideup72"
->>>>>>> 7fdab67d
       }
     },
     {
