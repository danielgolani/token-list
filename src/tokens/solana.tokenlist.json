--- conflicted
+++ resolved
@@ -8025,17 +8025,6 @@
     },
     {
       "chainId": 101,
-<<<<<<< HEAD
-      "address": "EdAhkbj5nF9sRM7XN7ewuW8C9XEUMs8P7cnoQ57SYE96",
-      "symbol": "FAB",
-      "name": "FABRIC",
-      "decimals": 9,
-      "logoURI": "https://fsynth.io/favicon-32x32.png",
-      "tags": [],
-      "extensions": {
-        "website": "https://fsynth.io/",
-        "twitter": "https://twitter.com/official_fabric"
-=======
       "address": "51tMb3zBKDiQhNwGqpgwbavaGH54mk8fXFzxTc1xnasg",
       "symbol": "APEX",
       "name": "APEX",
@@ -8076,7 +8065,19 @@
       "extensions": {
         "website": "https://solainetwork.com/",
         "twitter": "https://twitter.com/SolAiNetwork"
->>>>>>> c987d760
+      }
+    },
+    {
+      "chainId": 101,
+      "address": "EdAhkbj5nF9sRM7XN7ewuW8C9XEUMs8P7cnoQ57SYE96",
+      "symbol": "FAB",
+      "name": "FABRIC",
+      "decimals": 9,
+      "logoURI": "https://fsynth.io/favicon-32x32.png",
+      "tags": [],
+      "extensions": {
+        "website": "https://fsynth.io/",
+        "twitter": "https://twitter.com/official_fabric"
       }
     }
   ],
