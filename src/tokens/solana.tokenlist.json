{
  "name": "Solana Token List",
  "logoURI": "https://cdn.jsdelivr.net/gh/trustwallet/assets@master/blockchains/solana/info/logo.png",
  "keywords": [
    "solana",
    "spl"
  ],
  "tags": {
    "stablecoin": {
      "name": "stablecoin",
      "description": "Tokens that are fixed to an external asset, e.g. the US dollar"
    },
    "ethereum": {
      "name": "ethereum",
      "description": "Asset bridged from ethereum"
    },
    "lp-token": {
      "name": "lp-token",
      "description": "Asset representing liquidity provider token"
    },
    "wrapped-sollet": {
      "name": "wrapped-sollet",
      "description": "Asset wrapped using sollet bridge"
    },
    "wrapped": {
      "name": "wrapped",
      "description": "Asset wrapped using wormhole bridge"
    },
    "leveraged": {
      "name": "leveraged",
      "description": "Leveraged asset"
    },
    "bull": {
      "name": "bull",
      "description": "Leveraged Bull asset"
    },
    "bear": {
      "name": "bear",
      "description": "Leveraged Bear asset"
    },
    "nft": {
      "name": "nft",
      "description": "Non-fungible token"
    },
    "security-token": {
      "name": "security-token",
      "description": "Tokens that are used to gain access to an electronically restricted resource"
    },
    "utility-token": {
      "name": "utility-token",
      "description": "Tokens that are designed to be spent within a certain blockchain ecosystem e.g. most of the SPL-Tokens"
    }
  },
  "timestamp": "2021-03-03T19:57:21+0000",
  "tokens": [
    {
      "chainId": 101,
      "address": "So11111111111111111111111111111111111111112",
      "symbol": "SOL",
      "name": "Wrapped SOL",
      "decimals": 9,
      "logoURI": "https://cdn.jsdelivr.net/gh/trustwallet/assets@master/blockchains/solana/info/logo.png",
      "tags": [],
      "extensions": {
        "website": "https://solana.com/",
        "serumV3Usdc": "9wFFyRfZBsuAha4YcuxcXLKwMxJR43S7fPfQLusDBzvT",
        "serumV3Usdt": "HWHvQhFmJB3NUcu1aihKmrKegfVxBEHzwVX6yZCKEsi1",
        "coingeckoId": "solana"
      }
    },
    {
      "chainId": 101,
      "address": "EPjFWdd5AufqSSqeM2qN1xzybapC8G4wEGGkZwyTDt1v",
      "symbol": "USDC",
      "name": "USD Coin",
      "decimals": 6,
      "logoURI": "https://cdn.jsdelivr.net/gh/solana-labs/token-list@main/assets/mainnet/EPjFWdd5AufqSSqeM2qN1xzybapC8G4wEGGkZwyTDt1v/logo.png",
      "tags": [
        "stablecoin"
      ],
      "extensions": {
        "website": "https://www.centre.io/",
        "coingeckoId": "usd-coin",
        "serumV3Usdt": "77quYg4MGneUdjgXCunt9GgM1usmrxKY31twEy3WHwcS"
      }
    },
    {
      "chainId": 101,
      "address": "9n4nbM75f5Ui33ZbPYXn59EwSgE8CGsHtAeTH5YFeJ9E",
      "symbol": "BTC",
      "name": "Wrapped Bitcoin (Sollet)",
      "decimals": 6,
      "logoURI": "https://cdn.jsdelivr.net/gh/trustwallet/assets@master/blockchains/bitcoin/info/logo.png",
      "tags": [
        "wrapped-sollet",
        "ethereum"
      ],
      "extensions": {
        "bridgeContract": "https://etherscan.io/address/0xeae57ce9cc1984f202e15e038b964bb8bdf7229a",
        "serumV3Usdc": "A8YFbxQYFVqKZaoYJLLUVcQiWP7G2MeEgW5wsAQgMvFw",
        "serumV3Usdt": "C1EuT9VokAKLiW7i2ASnZUvxDoKuKkCpDDeNxAptuNe4",
        "coingeckoId": "bitcoin"
      }
    },
    {
      "chainId": 101,
      "address": "2FPyTwcZLUg1MDrwsyoP4D6s1tM7hAkHYRjkNb5w6Pxk",
      "symbol": "ETH",
      "name": "Wrapped Ethereum (Sollet)",
      "decimals": 6,
      "logoURI": "https://cdn.jsdelivr.net/gh/trustwallet/assets@master/blockchains/ethereum/assets/0xC02aaA39b223FE8D0A0e5C4F27eAD9083C756Cc2/logo.png",
      "tags": [
        "wrapped-sollet",
        "ethereum"
      ],
      "extensions": {
        "bridgeContract": "https://etherscan.io/address/0xeae57ce9cc1984f202e15e038b964bb8bdf7229a",
        "serumV3Usdc": "4tSvZvnbyzHXLMTiFonMyxZoHmFqau1XArcRCVHLZ5gX",
        "serumV3Usdt": "7dLVkUfBVfCGkFhSXDCq1ukM9usathSgS716t643iFGF",
        "coingeckoId": "ethereum"
      }
    },
    {
      "chainId": 101,
      "address": "3JSf5tPeuscJGtaCp5giEiDhv51gQ4v3zWg8DGgyLfAB",
      "symbol": "YFI",
      "name": "Wrapped YFI (Sollet)",
      "decimals": 6,
      "logoURI": "https://cdn.jsdelivr.net/gh/trustwallet/assets@master/blockchains/ethereum/assets/0x0bc529c00C6401aEF6D220BE8C6Ea1667F6Ad93e/logo.png",
      "tags": [
        "wrapped-sollet",
        "ethereum"
      ],
      "extensions": {
        "bridgeContract": "https://etherscan.io/address/0xeae57ce9cc1984f202e15e038b964bb8bdf7229a",
        "serumV3Usdc": "7qcCo8jqepnjjvB5swP4Afsr3keVBs6gNpBTNubd1Kr2",
        "serumV3Usdt": "3Xg9Q4VtZhD4bVYJbTfgGWFV5zjE3U7ztSHa938zizte",
        "coingeckoId": "yearn-finance"
      }
    },
    {
      "chainId": 101,
      "address": "CWE8jPTUYhdCTZYWPTe1o5DFqfdjzWKc9WKz6rSjQUdG",
      "symbol": "LINK",
      "name": "Wrapped Chainlink (Sollet)",
      "decimals": 6,
      "logoURI": "https://cdn.jsdelivr.net/gh/trustwallet/assets@master/blockchains/ethereum/assets/0x514910771AF9Ca656af840dff83E8264EcF986CA/logo.png",
      "tags": [
        "wrapped-sollet",
        "ethereum"
      ],
      "extensions": {
        "bridgeContract": "https://etherscan.io/address/0xeae57ce9cc1984f202e15e038b964bb8bdf7229a",
        "serumV3Usdc": "3hwH1txjJVS8qv588tWrjHfRxdqNjBykM1kMcit484up",
        "serumV3Usdt": "3yEZ9ZpXSQapmKjLAGKZEzUNA1rcupJtsDp5mPBWmGZR",
        "coingeckoId": "chainlink"
      }
    },
    {
      "chainId": 101,
      "address": "Ga2AXHpfAF6mv2ekZwcsJFqu7wB4NV331qNH7fW9Nst8",
      "symbol": "XRP",
      "name": "Wrapped XRP (Sollet)",
      "decimals": 6,
      "logoURI": "https://cdn.jsdelivr.net/gh/trustwallet/assets@master/blockchains/ripple/info/logo.png",
      "tags": [
        "wrapped-sollet",
        "ethereum"
      ],
      "extensions": {
        "bridgeContract": "https://etherscan.io/address/0xeae57ce9cc1984f202e15e038b964bb8bdf7229a",
        "coingeckoId": "ripple"
      }
    },
    {
      "chainId": 101,
      "address": "BQcdHdAQW1hczDbBi9hiegXAR7A98Q9jx3X3iBBBDiq4",
      "symbol": "wUSDT",
      "name": "Wrapped USDT (Sollet)",
      "decimals": 6,
      "logoURI": "https://cdn.jsdelivr.net/gh/solana-labs/explorer/public/tokens/usdt.svg",
      "tags": [
        "stablecoin",
        "wrapped-sollet",
        "ethereum"
      ],
      "extensions": {
        "bridgeContract": "https://etherscan.io/address/0xeae57ce9cc1984f202e15e038b964bb8bdf7229a",
        "coingeckoId": "tether"
      }
    },
    {
      "chainId": 101,
      "address": "AR1Mtgh7zAtxuxGd2XPovXPVjcSdY3i4rQYisNadjfKy",
      "symbol": "SUSHI",
      "name": "Wrapped SUSHI (Sollet)",
      "decimals": 6,
      "logoURI": "https://cdn.jsdelivr.net/gh/trustwallet/assets@master/blockchains/ethereum/assets/0x6B3595068778DD592e39A122f4f5a5cF09C90fE2/logo.png",
      "tags": [
        "wrapped-sollet",
        "ethereum"
      ],
      "extensions": {
        "website": "https://www.sushi.com",
        "bridgeContract": "https://etherscan.io/address/0xeae57ce9cc1984f202e15e038b964bb8bdf7229a",
        "serumV3Usdc": "A1Q9iJDVVS8Wsswr9ajeZugmj64bQVCYLZQLra2TMBMo",
        "serumV3Usdt": "6DgQRTpJTnAYBSShngAVZZDq7j9ogRN1GfSQ3cq9tubW",
        "coingeckoId": "sushi"
      }
    },
    {
      "chainId": 101,
      "address": "CsZ5LZkDS7h9TDKjrbL7VAwQZ9nsRu8vJLhRYfmGaN8K",
      "symbol": "ALEPH",
      "name": "Wrapped ALEPH (Sollet)",
      "decimals": 6,
      "logoURI": "https://cdn.jsdelivr.net/gh/trustwallet/assets@master/blockchains/nuls/assets/NULSd6HgyZkiqLnBzTaeSQfx1TNg2cqbzq51h/logo.png",
      "tags": [
        "wrapped-sollet",
        "ethereum"
      ],
      "extensions": {
        "bridgeContract": "https://etherscan.io/address/0xeae57ce9cc1984f202e15e038b964bb8bdf7229a",
        "serumV3Usdc": "GcoKtAmTy5QyuijXSmJKBtFdt99e6Buza18Js7j9AJ6e",
        "serumV3Usdt": "Gyp1UGRgbrb6z8t7fpssxEKQgEmcJ4pVnWW3ds2p6ZPY",
        "coingeckoId": "aleph"
      }
    },
    {
      "chainId": 101,
      "address": "SF3oTvfWzEP3DTwGSvUXRrGTvr75pdZNnBLAH9bzMuX",
      "symbol": "SXP",
      "name": "Wrapped SXP (Sollet)",
      "decimals": 6,
      "logoURI": "https://cdn.jsdelivr.net/gh/trustwallet/assets/blockchains/ethereum/assets/0x8CE9137d39326AD0cD6491fb5CC0CbA0e089b6A9/logo.png",
      "tags": [
        "wrapped-sollet",
        "ethereum"
      ],
      "extensions": {
        "bridgeContract": "https://etherscan.io/address/0xeae57ce9cc1984f202e15e038b964bb8bdf7229a",
        "serumV3Usdc": "4LUro5jaPaTurXK737QAxgJywdhABnFAMQkXX4ZyqqaZ",
        "serumV3Usdt": "8afKwzHR3wJE7W7Y5hvQkngXh6iTepSZuutRMMy96MjR",
        "coingeckoId": "swipe"
      }
    },
    {
      "chainId": 101,
      "address": "BtZQfWqDGbk9Wf2rXEiWyQBdBY1etnUUn6zEphvVS7yN",
      "symbol": "HGET",
      "name": "Wrapped Hedget (Sollet)",
      "decimals": 6,
      "logoURI": "https://www.hedget.com/images/favicon.svg",
      "tags": [
        "wrapped-sollet",
        "ethereum"
      ],
      "extensions": {
        "website": "https://www.hedget.com/",
        "bridgeContract": "https://etherscan.io/address/0xeae57ce9cc1984f202e15e038b964bb8bdf7229a",
        "serumV3Usdc": "88vztw7RTN6yJQchVvxrs6oXUDryvpv9iJaFa1EEmg87",
        "serumV3Usdt": "ErQXxiNfJgd4fqQ58PuEw5xY35TZG84tHT6FXf5s4UxY",
        "coingeckoId": "hedget"
      }
    },
    {
      "chainId": 101,
      "address": "5Fu5UUgbjpUvdBveb3a1JTNirL8rXtiYeSMWvKjtUNQv",
      "symbol": "CREAM",
      "name": "Wrapped Cream Finance (Sollet)",
      "decimals": 6,
      "logoURI": "https://cdn.jsdelivr.net/gh/trustwallet/assets@master/blockchains/smartchain/assets/0xd4CB328A82bDf5f03eB737f37Fa6B370aef3e888/logo.png",
      "tags": [
        "wrapped-sollet",
        "ethereum"
      ],
      "extensions": {
        "bridgeContract": "https://etherscan.io/address/0xeae57ce9cc1984f202e15e038b964bb8bdf7229a",
        "serumV3Usdc": "7nZP6feE94eAz9jmfakNJWPwEKaeezuKKC5D1vrnqyo2",
        "serumV3Usdt": "4ztJEvQyryoYagj2uieep3dyPwG2pyEwb2dKXTwmXe82",
        "coingeckoId": "cream-2"
      }
    },
    {
      "chainId": 101,
      "address": "873KLxCbz7s9Kc4ZzgYRtNmhfkQrhfyWGZJBmyCbC3ei",
      "symbol": "UBXT",
      "name": "Wrapped Upbots (Sollet)",
      "decimals": 6,
      "logoURI": "https://assets.coingecko.com/coins/images/12476/small/UBXT.png?1600132967",
      "tags": [
        "wrapped-sollet",
        "ethereum"
      ],
      "extensions": {
        "website": "https://upbots.com/",
        "explorer": "https://etherscan.io/address/0xeae57ce9cc1984f202e15e038b964bb8bdf7229a",
        "serumV3Usdc": "2wr3Ab29KNwGhtzr5HaPCyfU1qGJzTUAN4amCLZWaD1H",
        "serumV3Usdt": "F1T7b6pnR8Pge3qmfNUfW6ZipRDiGpMww6TKTrRU4NiL",
        "coingeckoId": "upbots"
      }
    },
    {
      "chainId": 101,
      "address": "HqB7uswoVg4suaQiDP3wjxob1G5WdZ144zhdStwMCq7e",
      "symbol": "HNT",
      "name": "Wrapped Helium (Sollet)",
      "decimals": 6,
      "logoURI": "https://assets.coingecko.com/coins/images/4284/small/Helium_HNT.png?1612620071",
      "tags": [
        "wrapped-sollet",
        "ethereum"
      ],
      "extensions": {
        "bridgeContract": "https://etherscan.io/address/0xeae57ce9cc1984f202e15e038b964bb8bdf7229a",
        "serumV3Usdc": "CnUV42ZykoKUnMDdyefv5kP6nDSJf7jFd7WXAecC6LYr",
        "serumV3Usdt": "8FpuMGLtMZ7Wt9ZvyTGuTVwTwwzLYfS5NZWcHxbP1Wuh",
        "coingeckoId": "helium"
      }
    },
    {
      "chainId": 101,
      "address": "9S4t2NEAiJVMvPdRYKVrfJpBafPBLtvbvyS3DecojQHw",
      "symbol": "FRONT",
      "name": "Wrapped FRONT (Sollet)",
      "decimals": 6,
      "logoURI": "https://cdn.jsdelivr.net/gh/trustwallet/assets@master/blockchains/ethereum/assets/0xf8C3527CC04340b208C854E985240c02F7B7793f/logo.png",
      "tags": [
        "wrapped-sollet",
        "ethereum"
      ],
      "extensions": {
        "bridgeContract": "https://etherscan.io/address/0xeae57ce9cc1984f202e15e038b964bb8bdf7229a",
        "serumV3Usdc": "9Zx1CvxSVdroKMMWf2z8RwrnrLiQZ9VkQ7Ex3syQqdSH",
        "serumV3Usdt": "CGC4UgWwqA9PET6Tfx6o6dLv94EK2coVkPtxgNHuBtxj",
        "coingeckoId": "frontier-token"
      }
    },
    {
      "chainId": 101,
      "address": "6WNVCuxCGJzNjmMZoKyhZJwvJ5tYpsLyAtagzYASqBoF",
      "symbol": "AKRO",
      "name": "Wrapped AKRO (Sollet)",
      "decimals": 6,
      "logoURI": "https://cdn.jsdelivr.net/gh/trustwallet/assets@master/blockchains/ethereum/assets/0xb2734a4Cec32C81FDE26B0024Ad3ceB8C9b34037/logo.png",
      "tags": [
        "wrapped-sollet",
        "ethereum"
      ],
      "extensions": {
        "bridgeContract": "https://etherscan.io/address/0xeae57ce9cc1984f202e15e038b964bb8bdf7229a",
        "serumV3Usdc": "5CZXTTgVZKSzgSA3AFMN5a2f3hmwmmJ6hU8BHTEJ3PX8",
        "serumV3Usdt": "HLvRdctRB48F9yLnu9E24LUTRt89D48Z35yi1HcxayDf",
        "coingeckoId": "akropolis"
      }
    },
    {
      "chainId": 101,
      "address": "DJafV9qemGp7mLMEn5wrfqaFwxsbLgUsGVS16zKRk9kc",
      "symbol": "HXRO",
      "name": "Wrapped HXRO (Sollet)",
      "decimals": 6,
      "logoURI": "https://assets.coingecko.com/coins/images/7805/large/hxro-squarelogo-1585089594129.png?1586221980",
      "tags": [
        "wrapped-sollet",
        "ethereum"
      ],
      "extensions": {
        "bridgeContract": "https://etherscan.io/address/0xeae57ce9cc1984f202e15e038b964bb8bdf7229a",
        "serumV3Usdc": "6Pn1cSiRos3qhBf54uBP9ZQg8x3JTardm1dL3n4p29tA",
        "serumV3Usdt": "4absuMsgemvdjfkgdLQq1zKEjw3dHBoCWkzKoctndyqd",
        "coingeckoId": "hxro"
      }
    },
    {
      "chainId": 101,
      "address": "DEhAasscXF4kEGxFgJ3bq4PpVGp5wyUxMRvn6TzGVHaw",
      "symbol": "UNI",
      "name": "Wrapped UNI (Sollet)",
      "decimals": 6,
      "logoURI": "https://cdn.jsdelivr.net/gh/trustwallet/assets@master/blockchains/ethereum/assets/0x1f9840a85d5aF5bf1D1762F925BDADdC4201F984/logo.png",
      "tags": [
        "wrapped-sollet",
        "ethereum"
      ],
      "extensions": {
        "bridgeContract": "https://etherscan.io/address/0xeae57ce9cc1984f202e15e038b964bb8bdf7229a",
        "serumV3Usdc": "6JYHjaQBx6AtKSSsizDMwozAEDEZ5KBsSUzH7kRjGJon",
        "serumV3Usdt": "2SSnWNrc83otLpfRo792P6P3PESZpdr8cu2r8zCE6bMD",
        "coingeckoId": "uniswap"
      }
    },
    {
      "chainId": 101,
      "address": "SRMuApVNdxXokk5GT7XD5cUUgXMBCoAz2LHeuAoKWRt",
      "symbol": "SRM",
      "name": "Serum",
      "decimals": 6,
      "logoURI": "https://cdn.jsdelivr.net/gh/trustwallet/assets@master/blockchains/ethereum/assets/0x476c5E26a75bd202a9683ffD34359C0CC15be0fF/logo.png",
      "tags": [],
      "extensions": {
        "website": "https://projectserum.com/",
        "serumV3Usdc": "ByRys5tuUWDgL73G8JBAEfkdFf8JWBzPBDHsBVQ5vbQA",
        "serumV3Usdt": "AtNnsY1AyRERWJ8xCskfz38YdvruWVJQUVXgScC1iPb",
        "coingeckoId": "serum"
      }
    },
    {
      "chainId": 101,
      "address": "AGFEad2et2ZJif9jaGpdMixQqvW5i81aBdvKe7PHNfz3",
      "symbol": "FTT",
      "name": "Wrapped FTT (Sollet)",
      "decimals": 6,
      "logoURI": "https://cdn.jsdelivr.net/gh/solana-labs/token-list@main/assets/mainnet/AGFEad2et2ZJif9jaGpdMixQqvW5i81aBdvKe7PHNfz3/logo.png",
      "tags": [
        "wrapped-sollet",
        "ethereum"
      ],
      "extensions": {
        "bridgeContract": "https://etherscan.io/address/0xeae57ce9cc1984f202e15e038b964bb8bdf7229a",
        "assetContract": "https://etherscan.io/address/0x50d1c9771902476076ecfc8b2a83ad6b9355a4c9",
        "serumV3Usdc": "2Pbh1CvRVku1TgewMfycemghf6sU9EyuFDcNXqvRmSxc",
        "serumV3Usdt": "Hr3wzG8mZXNHV7TuL6YqtgfVUesCqMxGYCEyP3otywZE",
        "coingeckoId": "ftx-token"
      }
    },
    {
      "chainId": 101,
      "address": "MSRMcoVyrFxnSgo5uXwone5SKcGhT1KEJMFEkMEWf9L",
      "symbol": "MSRM",
      "name": "MegaSerum",
      "decimals": 0,
      "logoURI": "https://cdn.jsdelivr.net/gh/trustwallet/assets@master/blockchains/ethereum/assets/0x476c5E26a75bd202a9683ffD34359C0CC15be0fF/logo.png",
      "tags": [],
      "extensions": {
        "website": "https://projectserum.com/",
        "serumV3Usdc": "4VKLSYdvrQ5ngQrt1d2VS8o4ewvb2MMUZLiejbnGPV33",
        "serumV3Usdt": "5nLJ22h1DUfeCfwbFxPYK8zbfbri7nA9bXoDcR8AcJjs",
        "coingeckoId": "megaserum"
      }
    },
    {
      "chainId": 101,
      "address": "BXXkv6z8ykpG1yuvUDPgh732wzVHB69RnB9YgSYh3itW",
      "symbol": "WUSDC",
      "name": "Wrapped USDC (Sollet)",
      "decimals": 6,
      "logoURI": "https://cdn.jsdelivr.net/gh/solana-labs/token-list@main/assets/mainnet/EPjFWdd5AufqSSqeM2qN1xzybapC8G4wEGGkZwyTDt1v/logo.png",
      "tags": [
        "stablecoin",
        "wrapped-sollet",
        "ethereum"
      ],
      "extensions": {
        "coingeckoId": "usd-coin"
      }
    },
    {
      "chainId": 101,
      "address": "GXMvfY2jpQctDqZ9RoU3oWPhufKiCcFEfchvYumtX7jd",
      "symbol": "TOMO",
      "name": "Wrapped TOMO (Sollet)",
      "decimals": 6,
      "logoURI": "https://cdn.jsdelivr.net/gh/trustwallet/assets@master/blockchains/tomochain/info/logo.png",
      "tags": [
        "wrapped-sollet",
        "ethereum"
      ],
      "extensions": {
        "bridgeContract": "https://etherscan.io/address/0xeae57ce9cc1984f202e15e038b964bb8bdf7229a",
        "serumV3Usdc": "8BdpjpSD5n3nk8DQLqPUyTZvVqFu6kcff5bzUX5dqDpy",
        "serumV3Usdt": "GnKPri4thaGipzTbp8hhSGSrHgG4F8MFiZVrbRn16iG2",
        "coingeckoId": "tomochain"
      }
    },
    {
      "chainId": 101,
      "address": "EcqExpGNFBve2i1cMJUTR4bPXj4ZoqmDD2rTkeCcaTFX",
      "symbol": "KARMA",
      "name": "Wrapped KARMA (Sollet)",
      "decimals": 4,
      "logoURI": "https://cdn.jsdelivr.net/gh/machi-x/assets@master/blockchains/ethereum/assets/0xdfe691f37b6264a90ff507eb359c45d55037951c/logo.png",
      "tags": [
        "wrapped-sollet",
        "ethereum"
      ],
      "extensions": {
        "bridgeContract": "https://etherscan.io/address/0xeae57ce9cc1984f202e15e038b964bb8bdf7229a",
        "coingeckoId": "karma-dao"
      }
    },
    {
      "chainId": 101,
      "address": "EqWCKXfs3x47uVosDpTRgFniThL9Y8iCztJaapxbEaVX",
      "symbol": "LUA",
      "name": "Wrapped LUA (Sollet)",
      "decimals": 6,
      "logoURI": "https://cdn.jsdelivr.net/gh/trustwallet/assets@master/blockchains/ethereum/assets/0xB1f66997A5760428D3a87D68b90BfE0aE64121cC/logo.png",
      "tags": [
        "wrapped-sollet",
        "ethereum"
      ],
      "extensions": {
        "bridgeContract": "https://etherscan.io/address/0xeae57ce9cc1984f202e15e038b964bb8bdf7229a",
        "serumV3Usdc": "4xyWjQ74Eifq17vbue5Ut9xfFNfuVB116tZLEpiZuAn8",
        "serumV3Usdt": "35tV8UsHH8FnSAi3YFRrgCu4K9tb883wKnAXpnihot5r",
        "coingeckoId": "lua-token"
      }
    },
    {
      "chainId": 101,
      "address": "GeDS162t9yGJuLEHPWXXGrb1zwkzinCgRwnT8vHYjKza",
      "symbol": "MATH",
      "name": "Wrapped MATH (Sollet)",
      "decimals": 6,
      "tags": [
        "wrapped-sollet",
        "ethereum"
      ],
      "extensions": {
        "bridgeContract": "https://etherscan.io/address/0xeae57ce9cc1984f202e15e038b964bb8bdf7229a",
        "serumV3Usdc": "J7cPYBrXVy8Qeki2crZkZavcojf2sMRyQU7nx438Mf8t",
        "serumV3Usdt": "2WghiBkDL2yRhHdvm8CpprrkmfguuQGJTCDfPSudKBAZ",
        "coingeckoId": "math"
      }
    },
    {
      "chainId": 101,
      "address": "GUohe4DJUA5FKPWo3joiPgsB7yzer7LpDmt1Vhzy3Zht",
      "symbol": "KEEP",
      "name": "Wrapped KEEP (Sollet)",
      "decimals": 6,
      "logoURI": "https://assets.coingecko.com/coins/images/3373/large/IuNzUb5b_400x400.jpg?1589526336",
      "tags": [
        "wrapped-sollet",
        "ethereum"
      ],
      "extensions": {
        "bridgeContract": "https://etherscan.io/address/0xeae57ce9cc1984f202e15e038b964bb8bdf7229a",
        "serumV3Usdc": "3rgacody9SvM88QR83GHaNdEEx4Fe2V2ed5GJp2oeKDr",
        "serumV3Usdt": "HEGnaVL5i48ubPBqWAhodnZo8VsSLzEM3Gfc451DnFj9",
        "coingeckoId": "keep-network"
      }
    },
    {
      "chainId": 101,
      "address": "9F9fNTT6qwjsu4X4yWYKZpsbw5qT7o6yR2i57JF2jagy",
      "symbol": "SWAG",
      "name": "Wrapped SWAG (Sollet)",
      "decimals": 6,
      "logoURI": "https://assets.coingecko.com/coins/images/12805/large/photo_2020-10-14_23.17.02.jpeg?1602688642",
      "tags": [
        "wrapped-sollet",
        "ethereum"
      ],
      "extensions": {
        "bridgeContract": "https://etherscan.io/address/0xeae57ce9cc1984f202e15e038b964bb8bdf7229a",
        "serumV3Usdt": "J2XSt77XWim5HwtUM8RUwQvmRXNZsbMKpp5GTKpHafvf",
        "coingeckoId": "swag-finance"
      }
    },
    {
      "chainId": 101,
      "address": "DgHK9mfhMtUwwv54GChRrU54T2Em5cuszq2uMuen1ZVE",
      "symbol": "CEL",
      "name": "Wrapped Celsius (Sollet)",
      "decimals": 6,
      "logoURI": "https://cdn.jsdelivr.net/gh/trustwallet/assets@master/blockchains/ethereum/assets/0xaaAEBE6Fe48E54f431b0C390CfaF0b017d09D42d/logo.png",
      "tags": [
        "wrapped-sollet",
        "ethereum"
      ],
      "extensions": {
        "bridgeContract": "https://etherscan.io/address/0xeae57ce9cc1984f202e15e038b964bb8bdf7229a",
        "serumV3Usdt": "cgani53cMZgYfRMgSrNekJTMaLmccRfspsfTbXWRg7u",
        "coingeckoId": "celsius-degree-token"
      }
    },
    {
      "chainId": 101,
      "address": "7ncCLJpP3MNww17LW8bRvx8odQQnubNtfNZBL5BgAEHW",
      "symbol": "RSR",
      "name": "Wrapped Reserve Rights (Sollet)",
      "decimals": 6,
      "logoURI": "https://cdn.jsdelivr.net/gh/trustwallet/assets@master/blockchains/ethereum/assets/0x8762db106B2c2A0bccB3A80d1Ed41273552616E8/logo.png",
      "tags": [
        "wrapped-sollet",
        "ethereum"
      ],
      "extensions": {
        "bridgeContract": "https://etherscan.io/address/0xeae57ce9cc1984f202e15e038b964bb8bdf7229a",
        "serumV3Usdt": "FcPet5fz9NLdbXwVM6kw2WTHzRAD7mT78UjwTpawd7hJ",
        "coingeckoId": "reserve-rights-token"
      }
    },
    {
      "chainId": 101,
      "address": "5wihEYGca7X4gSe97C5mVcqNsfxBzhdTwpv72HKs25US",
      "symbol": "1INCH",
      "name": "Wrapped 1INCH (Sollet)",
      "decimals": 6,
      "logoURI": "https://cdn.jsdelivr.net/gh/trustwallet/assets@master/blockchains/ethereum/assets/0x111111111117dC0aa78b770fA6A738034120C302/logo.png",
      "tags": [
        "wrapped-sollet",
        "ethereum"
      ],
      "extensions": {
        "bridgeContract": "https://etherscan.io/address/0xeae57ce9cc1984f202e15e038b964bb8bdf7229a",
        "coingeckoId": "1inch"
      }
    },
    {
      "chainId": 101,
      "address": "38i2NQxjp5rt5B3KogqrxmBxgrAwaB3W1f1GmiKqh9MS",
      "symbol": "GRT",
      "name": "Wrapped GRT  (Sollet)",
      "decimals": 6,
      "logoURI": "https://cdn.jsdelivr.net/gh/trustwallet/assets@master/blockchains/ethereum/assets/0xc944E90C64B2c07662A292be6244BDf05Cda44a7/logo.png",
      "tags": [
        "wrapped-sollet",
        "ethereum"
      ],
      "extensions": {
        "bridgeContract": "https://etherscan.io/address/0xeae57ce9cc1984f202e15e038b964bb8bdf7229a",
        "coingeckoId": "the-graph"
      }
    },
    {
      "chainId": 101,
      "address": "Avz2fmevhhu87WYtWQCFj9UjKRjF9Z9QWwN2ih9yF95G",
      "symbol": "COMP",
      "name": "Wrapped Compound (Sollet)",
      "decimals": 6,
      "logoURI": "https://cdn.jsdelivr.net/gh/trustwallet/assets@master/blockchains/ethereum/assets/0xc00e94Cb662C3520282E6f5717214004A7f26888/logo.png",
      "tags": [
        "wrapped-sollet",
        "ethereum"
      ],
      "extensions": {
        "bridgeContract": "https://etherscan.io/address/0xeae57ce9cc1984f202e15e038b964bb8bdf7229a",
        "coingeckoId": "compound-coin"
      }
    },
    {
      "chainId": 101,
      "address": "9wRD14AhdZ3qV8et3eBQVsrb3UoBZDUbJGyFckpTg8sj",
      "symbol": "PAXG",
      "name": "Wrapped Paxos Gold (Sollet)",
      "decimals": 6,
      "logoURI": "https://cdn.jsdelivr.net/gh/trustwallet/assets@master/blockchains/ethereum/assets/0x45804880De22913dAFE09f4980848ECE6EcbAf78/logo.png",
      "tags": [
        "wrapped-sollet",
        "ethereum"
      ],
      "extensions": {
        "bridgeContract": "https://etherscan.io/address/0xeae57ce9cc1984f202e15e038b964bb8bdf7229a",
        "coingeckoId": "pax-gold"
      }
    },
    {
      "chainId": 101,
      "address": "AByXcTZwJHMtrKrvVsh9eFNB1pJaLDjCUR2ayvxBAAM2",
      "symbol": "STRONG",
      "name": "Wrapped Strong (Sollet)",
      "decimals": 6,
      "logoURI": "https://cdn.jsdelivr.net/gh/trustwallet/assets@master/blockchains/ethereum/assets/0x990f341946A3fdB507aE7e52d17851B87168017c/logo.png",
      "tags": [
        "wrapped-sollet",
        "ethereum"
      ],
      "extensions": {
        "bridgeContract": "https://etherscan.io/address/0xeae57ce9cc1984f202e15e038b964bb8bdf7229a",
        "coingeckoId": "strong"
      }
    },
    {
      "chainId": 101,
      "address": "EchesyfXePKdLtoiZSL8pBe8Myagyy8ZRqsACNCFGnvp",
      "symbol": "FIDA",
      "name": "Bonfida",
      "decimals": 6,
      "logoURI": "https://cdn.jsdelivr.net/gh/dr497/awesome-serum-markets/icons/fida.svg",
      "tags": [],
      "extensions": {
        "website": "https://bonfida.com/",
        "serumV3Usdc": "E14BKBhDWD4EuTkWj1ooZezesGxMW8LPCps4W5PuzZJo",
        "serumV3Usdt": "EbV7pPpEvheLizuYX3gUCvWM8iySbSRAhu2mQ5Vz2Mxf",
        "coingeckoId": "bonfida"
      }
    },
    {
      "chainId": 101,
      "address": "kinXdEcpDQeHPEuQnqmUgtYykqKGVFq6CeVX5iAHJq6",
      "symbol": "KIN",
      "name": "KIN",
      "decimals": 5,
      "logoURI": "https://cdn.jsdelivr.net/gh/trustwallet/assets@master/blockchains/kin/info/logo.png",
      "tags": [],
      "extensions": {
        "serumV3Usdc": "Bn6NPyr6UzrFAwC4WmvPvDr2Vm8XSUnFykM2aQroedgn",
        "serumV3Usdt": "4nCFQr8sahhhL4XJ7kngGFBmpkmyf3xLzemuMhn6mWTm",
        "coingeckoId": "kin"
      }
    },
    {
      "chainId": 101,
      "address": "MAPS41MDahZ9QdKXhVa4dWB9RuyfV4XqhyAZ8XcYepb",
      "symbol": "MAPS",
      "name": "MAPS",
      "decimals": 6,
      "logoURI": "https://cdn.jsdelivr.net/gh/solana-labs/explorer/public/tokens/maps.svg",
      "tags": [],
      "extensions": {
        "website": "https://maps.me/",
        "serumV3Usdc": "3A8XQRWXC7BjLpgLDDBhQJLT5yPCzS16cGYRKHkKxvYo",
        "serumV3Usdt": "7cknqHAuGpfVXPtFoJpFvUjJ8wkmyEfbFusmwMfNy3FE",
        "coingeckoId": "maps"
      }
    },
    {
      "chainId": 101,
      "address": "z3dn17yLaGMKffVogeFHQ9zWVcXgqgf3PQnDsNs2g6M",
      "symbol": "OXY",
      "name": "Oxygen Protocol",
      "decimals": 6,
      "logoURI": "https://cdn.jsdelivr.net/gh/nathanielparke/awesome-serum-markets/icons/oxy.svg",
      "tags": [],
      "extensions": {
        "website": "https://www.oxygen.org/",
        "serumV3Usdt": "GKLev6UHeX1KSDCyo2bzyG6wqhByEzDBkmYTxEdmYJgB",
        "serumV3Usdc": "GZ3WBFsqntmERPwumFEYgrX2B7J7G11MzNZAy7Hje27X",
        "coingeckoId": "oxygen"
      }
    },
    {
      "chainId": 101,
      "address": "FtgGSFADXBtroxq8VCausXRr2of47QBf5AS1NtZCu4GD",
      "symbol": "BRZ",
      "name": "BRZ",
      "decimals": 4,
      "logoURI": "https://cdn.jsdelivr.net/gh/solana-labs/explorer/public/tokens/brz.png",
      "tags": [],
      "extensions": {
        "website": "https://brztoken.io/",
        "coingeckoId": "brz"
      }
    },
    {
      "chainId": 101,
      "address": "Es9vMFrzaCERmJfrF4H2FYD4KCoNkY11McCe8BenwNYB",
      "symbol": "USDT",
      "name": "USDT",
      "decimals": 6,
      "logoURI": "https://cdn.jsdelivr.net/gh/solana-labs/explorer/public/tokens/usdt.svg",
      "tags": [
        "stablecoin"
      ],
      "extensions": {
        "website": "https://tether.to/",
        "coingeckoId": "tether",
        "serumV3Usdc": "77quYg4MGneUdjgXCunt9GgM1usmrxKY31twEy3WHwcS"
      }
    },
    {
      "chainId": 101,
      "address": "2oDxYGgTBmST4rc3yn1YtcSEck7ReDZ8wHWLqZAuNWXH",
      "symbol": "xMARK",
      "name": "Standard",
      "decimals": 9,
      "logoURI": "https://cdn.jsdelivr.net/gh/solana-labs/token-list@main/assets/mainnet/2oDxYGgTBmST4rc3yn1YtcSEck7ReDZ8wHWLqZAuNWXH/logo.png",
      "tags": [
        "wrapped",
        "wormhole"
      ],
      "extensions": {
        "website": "https://benchmarkprotocol.finance/",
        "address": "0x36b679bd64ed73dbfd88909cdcb892cb66bd4cbb",
        "bridgeContract": "https://etherscan.io/address/0xf92cD566Ea4864356C5491c177A430C222d7e678",
        "assetContract": "https://etherscan.io/address/0x36b679bd64ed73dbfd88909cdcb892cb66bd4cbb",
        "coingeckoId": "xmark"
      }
    },
    {
      "chainId": 101,
      "address": "4k3Dyjzvzp8eMZWUXbBCjEvwSkkk59S5iCNLY3QrkX6R",
      "symbol": "RAY",
      "name": "Raydium",
      "decimals": 6,
      "logoURI": "https://cdn.jsdelivr.net/gh/solana-labs/token-list@main/assets/mainnet/RVKd61ztZW9GUwhRbbLoYVRE5Xf1B2tVscKqwZqXgEr/logo.png",
      "tags": [],
      "extensions": {
        "website": "https://raydium.io/",
        "serumV3Usdt": "teE55QrL4a4QSfydR9dnHF97jgCfptpuigbb53Lo95g",
        "serumV3Usdc": "2xiv8A5xrJ7RnGdxXB42uFEkYHJjszEhaJyKKt4WaLep",
        "coingeckoId": "raydium"
      }
    },
    {
      "chainId": 101,
      "address": "CzPDyvotTcxNqtPne32yUiEVQ6jk42HZi1Y3hUu7qf7f",
      "symbol": "RAY-WUSDT",
      "name": "Raydium Legacy LP Token V2 (RAY-WUSDT)",
      "decimals": 6,
      "logoURI": "https://cdn.jsdelivr.net/gh/solana-labs/token-list@main/assets/mainnet/RVKd61ztZW9GUwhRbbLoYVRE5Xf1B2tVscKqwZqXgEr/logo.png",
      "tags": [
        "lp-token"
      ],
      "extensions": {
        "website": "https://raydium.io/"
      }
    },
    {
      "chainId": 101,
      "address": "134Cct3CSdRCbYgq5SkwmHgfwjJ7EM5cG9PzqffWqECx",
      "symbol": "RAY-SOL",
      "name": "Raydium LP Token V2 (RAY-SOL)",
      "decimals": 6,
      "logoURI": "https://cdn.jsdelivr.net/gh/solana-labs/token-list@main/assets/mainnet/RVKd61ztZW9GUwhRbbLoYVRE5Xf1B2tVscKqwZqXgEr/logo.png",
      "tags": [
        "lp-token"
      ],
      "extensions": {
        "website": "https://raydium.io/"
      }
    },
    {
      "chainId": 101,
      "address": "EVDmwajM5U73PD34bYPugwiA4Eqqbrej4mLXXv15Z5qR",
      "symbol": "LINK-WUSDT",
      "name": "Raydium LP Token V2 (LINK-WUSDT)",
      "decimals": 6,
      "logoURI": "https://cdn.jsdelivr.net/gh/solana-labs/token-list@main/assets/mainnet/RVKd61ztZW9GUwhRbbLoYVRE5Xf1B2tVscKqwZqXgEr/logo.png",
      "tags": [
        "lp-token"
      ],
      "extensions": {
        "website": "https://raydium.io/"
      }
    },
    {
      "chainId": 101,
      "address": "KY4XvwHy7JPzbWYAbk23jQvEb4qWJ8aCqYWREmk1Q7K",
      "symbol": "ETH-WUSDT",
      "name": "Raydium LP Token V2 (ETH-WUSDT)",
      "decimals": 6,
      "logoURI": "https://cdn.jsdelivr.net/gh/solana-labs/token-list@main/assets/mainnet/RVKd61ztZW9GUwhRbbLoYVRE5Xf1B2tVscKqwZqXgEr/logo.png",
      "tags": [
        "lp-token"
      ],
      "extensions": {
        "website": "https://raydium.io/"
      }
    },
    {
      "chainId": 101,
      "address": "FgmBnsF5Qrnv8X9bomQfEtQTQjNNiBCWRKGpzPnE5BDg",
      "symbol": "RAY-USDC",
      "name": "Raydium Legacy LP Token V2 (RAY-USDC)",
      "decimals": 6,
      "logoURI": "https://cdn.jsdelivr.net/gh/solana-labs/token-list@main/assets/mainnet/RVKd61ztZW9GUwhRbbLoYVRE5Xf1B2tVscKqwZqXgEr/logo.png",
      "tags": [
        "lp-token"
      ],
      "extensions": {
        "website": "https://raydium.io/"
      }
    },
    {
      "chainId": 101,
      "address": "5QXBMXuCL7zfAk39jEVVEvcrz1AvBGgT9wAhLLHLyyUJ",
      "symbol": "RAY-SRM",
      "name": "Raydium Legacy LP Token V2 (RAY-SRM)",
      "decimals": 6,
      "logoURI": "https://cdn.jsdelivr.net/gh/solana-labs/token-list@main/assets/mainnet/RVKd61ztZW9GUwhRbbLoYVRE5Xf1B2tVscKqwZqXgEr/logo.png",
      "tags": [
        "lp-token"
      ],
      "extensions": {
        "website": "https://raydium.io/"
      }
    },
    {
      "chainId": 101,
      "address": "FdhKXYjCou2jQfgKWcNY7jb8F2DPLU1teTTTRfLBD2v1",
      "symbol": "RAY-WUSDT",
      "name": "Raydium Legacy LP Token V3 (RAY-WUSDT)",
      "decimals": 6,
      "logoURI": "https://cdn.jsdelivr.net/gh/solana-labs/token-list@main/assets/mainnet/RVKd61ztZW9GUwhRbbLoYVRE5Xf1B2tVscKqwZqXgEr/logo.png",
      "tags": [
        "lp-token"
      ],
      "extensions": {
        "website": "https://raydium.io/"
      }
    },
    {
      "chainId": 101,
      "address": "BZFGfXMrjG2sS7QT2eiCDEevPFnkYYF7kzJpWfYxPbcx",
      "symbol": "RAY-USDC",
      "name": "Raydium LP Token V3 (RAY-USDC)",
      "decimals": 6,
      "logoURI": "https://cdn.jsdelivr.net/gh/solana-labs/token-list@main/assets/mainnet/RVKd61ztZW9GUwhRbbLoYVRE5Xf1B2tVscKqwZqXgEr/logo.png",
      "tags": [
        "lp-token"
      ],
      "extensions": {
        "website": "https://raydium.io/"
      }
    },
    {
      "chainId": 101,
      "address": "DSX5E21RE9FB9hM8Nh8xcXQfPK6SzRaJiywemHBSsfup",
      "symbol": "RAY-SRM",
      "name": "Raydium LP Token V3 (RAY-SRM)",
      "decimals": 6,
      "logoURI": "https://cdn.jsdelivr.net/gh/solana-labs/token-list@main/assets/mainnet/RVKd61ztZW9GUwhRbbLoYVRE5Xf1B2tVscKqwZqXgEr/logo.png",
      "tags": [
        "lp-token"
      ],
      "extensions": {
        "website": "https://raydium.io/"
      }
    },
    {
      "chainId": 101,
      "address": "F5PPQHGcznZ2FxD9JaxJMXaf7XkaFFJ6zzTBcW8osQjw",
      "symbol": "RAY-SOL",
      "name": "Raydium LP Token V3 (RAY-SOL)",
      "decimals": 6,
      "logoURI": "https://cdn.jsdelivr.net/gh/solana-labs/token-list@main/assets/mainnet/RVKd61ztZW9GUwhRbbLoYVRE5Xf1B2tVscKqwZqXgEr/logo.png",
      "tags": [
        "lp-token"
      ],
      "extensions": {
        "website": "https://raydium.io/"
      }
    },
    {
      "chainId": 101,
      "address": "8Q6MKy5Yxb9vG1mWzppMtMb2nrhNuCRNUkJTeiE3fuwD",
      "symbol": "RAY-ETH",
      "name": "Raydium LP Token V3 (RAY-ETH)",
      "decimals": 6,
      "logoURI": "https://cdn.jsdelivr.net/gh/solana-labs/token-list@main/assets/mainnet/RVKd61ztZW9GUwhRbbLoYVRE5Xf1B2tVscKqwZqXgEr/logo.png",
      "tags": [
        "lp-token"
      ],
      "extensions": {
        "website": "https://raydium.io/"
      }
    },
    {
      "chainId": 101,
      "address": "DsBuznXRTmzvEdb36Dx3aVLVo1XmH7r1PRZUFugLPTFv",
      "symbol": "FIDA-RAY",
      "name": "Raydium Fusion LP Token V4 (FIDA-RAY)",
      "decimals": 6,
      "logoURI": "https://cdn.jsdelivr.net/gh/solana-labs/token-list@main/assets/mainnet/RVKd61ztZW9GUwhRbbLoYVRE5Xf1B2tVscKqwZqXgEr/logo.png",
      "tags": [
        "lp-token"
      ],
      "extensions": {
        "website": "https://raydium.io/"
      }
    },
    {
      "chainId": 101,
      "address": "FwaX9W7iThTZH5MFeasxdLpxTVxRcM7ZHieTCnYog8Yb",
      "symbol": "OXY-RAY",
      "name": "Raydium Fusion LP Token V4 (OXY-RAY)",
      "decimals": 6,
      "logoURI": "https://cdn.jsdelivr.net/gh/solana-labs/token-list@main/assets/mainnet/RVKd61ztZW9GUwhRbbLoYVRE5Xf1B2tVscKqwZqXgEr/logo.png",
      "tags": [
        "lp-token"
      ],
      "extensions": {
        "website": "https://raydium.io/"
      }
    },
    {
      "chainId": 101,
      "address": "CcKK8srfVdTSsFGV3VLBb2YDbzF4T4NM2C3UEjC39RLP",
      "symbol": "MAPS-RAY",
      "name": "Raydium Fusion LP Token V4 (MAPS-RAY)",
      "decimals": 6,
      "logoURI": "https://cdn.jsdelivr.net/gh/solana-labs/token-list@main/assets/mainnet/RVKd61ztZW9GUwhRbbLoYVRE5Xf1B2tVscKqwZqXgEr/logo.png",
      "tags": [
        "lp-token"
      ],
      "extensions": {
        "website": "https://raydium.io/"
      }
    },
    {
      "chainId": 101,
      "address": "CHT8sft3h3gpLYbCcZ9o27mT5s3Z6VifBVbUiDvprHPW",
      "symbol": "KIN-RAY",
      "name": "Raydium Legacy Fusion LP Token V4 (KIN-RAY)",
      "decimals": 6,
      "logoURI": "https://cdn.jsdelivr.net/gh/solana-labs/token-list@main/assets/mainnet/RVKd61ztZW9GUwhRbbLoYVRE5Xf1B2tVscKqwZqXgEr/logo.png",
      "tags": [
        "lp-token"
      ],
      "extensions": {
        "website": "https://raydium.io/"
      }
    },
    {
      "chainId": 101,
      "address": "C3sT1R3nsw4AVdepvLTLKr5Gvszr7jufyBWUCvy4TUvT",
      "symbol": "RAY-USDT",
      "name": "Raydium LP Token V4 (RAY-USDT)",
      "decimals": 6,
      "logoURI": "https://cdn.jsdelivr.net/gh/solana-labs/token-list@main/assets/mainnet/RVKd61ztZW9GUwhRbbLoYVRE5Xf1B2tVscKqwZqXgEr/logo.png",
      "tags": [
        "lp-token"
      ],
      "extensions": {
        "website": "https://raydium.io/"
      }
    },
    {
      "chainId": 101,
      "address": "8HoQnePLqPj4M7PUDzfw8e3Ymdwgc7NLGnaTUapubyvu",
      "symbol": "SOL-USDC",
      "name": "Raydium LP Token V4 (SOL-USDC)",
      "decimals": 9,
      "logoURI": "https://cdn.jsdelivr.net/gh/solana-labs/token-list@main/assets/mainnet/RVKd61ztZW9GUwhRbbLoYVRE5Xf1B2tVscKqwZqXgEr/logo.png",
      "tags": [
        "lp-token"
      ],
      "extensions": {
        "website": "https://raydium.io/"
      }
    },
    {
      "chainId": 101,
      "address": "865j7iMmRRycSYUXzJ33ZcvLiX9JHvaLidasCyUyKaRE",
      "symbol": "YFI-USDC",
      "name": "Raydium LP Token V4 (YFI-USDC)",
      "decimals": 6,
      "logoURI": "https://cdn.jsdelivr.net/gh/solana-labs/token-list@main/assets/mainnet/RVKd61ztZW9GUwhRbbLoYVRE5Xf1B2tVscKqwZqXgEr/logo.png",
      "tags": [
        "lp-token"
      ],
      "extensions": {
        "website": "https://raydium.io/"
      }
    },
    {
      "chainId": 101,
      "address": "9XnZd82j34KxNLgQfz29jGbYdxsYznTWRpvZE3SRE7JG",
      "symbol": "SRM-USDC",
      "name": "Raydium LP Token V4 (SRM-USDC)",
      "decimals": 6,
      "logoURI": "https://cdn.jsdelivr.net/gh/solana-labs/token-list@main/assets/mainnet/RVKd61ztZW9GUwhRbbLoYVRE5Xf1B2tVscKqwZqXgEr/logo.png",
      "tags": [
        "lp-token"
      ],
      "extensions": {
        "website": "https://raydium.io/"
      }
    },
    {
      "chainId": 101,
      "address": "75dCoKfUHLUuZ4qEh46ovsxfgWhB4icc3SintzWRedT9",
      "symbol": "FTT-USDC",
      "name": "Raydium LP Token V4 (FTT-USDC)",
      "decimals": 6,
      "logoURI": "https://cdn.jsdelivr.net/gh/solana-labs/token-list@main/assets/mainnet/RVKd61ztZW9GUwhRbbLoYVRE5Xf1B2tVscKqwZqXgEr/logo.png",
      "tags": [
        "lp-token"
      ],
      "extensions": {
        "website": "https://raydium.io/"
      }
    },
    {
      "chainId": 101,
      "address": "2hMdRdVWZqetQsaHG8kQjdZinEMBz75vsoWTCob1ijXu",
      "symbol": "BTC-USDC",
      "name": "Raydium LP Token V4 (BTC-USDC)",
      "decimals": 6,
      "logoURI": "https://cdn.jsdelivr.net/gh/solana-labs/token-list@main/assets/mainnet/RVKd61ztZW9GUwhRbbLoYVRE5Xf1B2tVscKqwZqXgEr/logo.png",
      "tags": [
        "lp-token"
      ],
      "extensions": {
        "website": "https://raydium.io/"
      }
    },
    {
      "chainId": 101,
      "address": "2QVjeR9d2PbSf8em8NE8zWd8RYHjFtucDUdDgdbDD2h2",
      "symbol": "SUSHI-USDC",
      "name": "Raydium LP Token V4 (SUSHI-USDC)",
      "decimals": 6,
      "logoURI": "https://cdn.jsdelivr.net/gh/solana-labs/token-list@main/assets/mainnet/RVKd61ztZW9GUwhRbbLoYVRE5Xf1B2tVscKqwZqXgEr/logo.png",
      "tags": [
        "lp-token"
      ],
      "extensions": {
        "website": "https://raydium.io/"
      }
    },
    {
      "chainId": 101,
      "address": "CHyUpQFeW456zcr5XEh4RZiibH8Dzocs6Wbgz9aWpXnQ",
      "symbol": "TOMO-USDC",
      "name": "Raydium LP Token V4 (TOMO-USDC)",
      "decimals": 6,
      "logoURI": "https://cdn.jsdelivr.net/gh/solana-labs/token-list@main/assets/mainnet/RVKd61ztZW9GUwhRbbLoYVRE5Xf1B2tVscKqwZqXgEr/logo.png",
      "tags": [
        "lp-token"
      ],
      "extensions": {
        "website": "https://raydium.io/"
      }
    },
    {
      "chainId": 101,
      "address": "BqjoYjqKrXtfBKXeaWeAT5sYCy7wsAYf3XjgDWsHSBRs",
      "symbol": "LINK-USDC",
      "name": "Raydium LP Token V4 (LINK-USDC)",
      "decimals": 6,
      "logoURI": "https://cdn.jsdelivr.net/gh/solana-labs/token-list@main/assets/mainnet/RVKd61ztZW9GUwhRbbLoYVRE5Xf1B2tVscKqwZqXgEr/logo.png",
      "tags": [
        "lp-token"
      ],
      "extensions": {
        "website": "https://raydium.io/"
      }
    },
    {
      "chainId": 101,
      "address": "13PoKid6cZop4sj2GfoBeujnGfthUbTERdE5tpLCDLEY",
      "symbol": "ETH-USDC",
      "name": "Raydium LP Token V4 (ETH-USDC)",
      "decimals": 6,
      "logoURI": "https://cdn.jsdelivr.net/gh/solana-labs/token-list@main/assets/mainnet/RVKd61ztZW9GUwhRbbLoYVRE5Xf1B2tVscKqwZqXgEr/logo.png",
      "tags": [
        "lp-token"
      ],
      "extensions": {
        "website": "https://raydium.io/"
      }
    },
    {
      "chainId": 101,
      "address": "2Vyyeuyd15Gp8aH6uKE72c4hxc8TVSLibxDP9vzspQWG",
      "symbol": "COPE-USDC",
      "name": "Raydium Fusion LP Token V4 (COPE-USDC)",
      "decimals": 0,
      "logoURI": "https://cdn.jsdelivr.net/gh/solana-labs/token-list@main/assets/mainnet/RVKd61ztZW9GUwhRbbLoYVRE5Xf1B2tVscKqwZqXgEr/logo.png",
      "tags": [
        "lp-token"
      ],
      "extensions": {
        "website": "https://raydium.io/"
      }
    },
    {
      "chainId": 101,
      "address": "Epm4KfTj4DMrvqn6Bwg2Tr2N8vhQuNbuK8bESFp4k33K",
      "symbol": "SOL-USDT",
      "name": "Raydium LP Token V4 (SOL-USDT)",
      "decimals": 9,
      "logoURI": "https://cdn.jsdelivr.net/gh/solana-labs/token-list@main/assets/mainnet/RVKd61ztZW9GUwhRbbLoYVRE5Xf1B2tVscKqwZqXgEr/logo.png",
      "tags": [
        "lp-token"
      ],
      "extensions": {
        "website": "https://raydium.io/"
      }
    },
    {
      "chainId": 101,
      "address": "FA1i7fej1pAbQbnY8NbyYUsTrWcasTyipKreDgy1Mgku",
      "symbol": "YFI-USDT",
      "name": "Raydium LP Token V4 (YFI-USDT)",
      "decimals": 6,
      "logoURI": "https://cdn.jsdelivr.net/gh/solana-labs/token-list@main/assets/mainnet/RVKd61ztZW9GUwhRbbLoYVRE5Xf1B2tVscKqwZqXgEr/logo.png",
      "tags": [
        "lp-token"
      ],
      "extensions": {
        "website": "https://raydium.io/"
      }
    },
    {
      "chainId": 101,
      "address": "HYSAu42BFejBS77jZAZdNAWa3iVcbSRJSzp3wtqCbWwv",
      "symbol": "SRM-USDT",
      "name": "Raydium LP Token V4 (SRM-USDT)",
      "decimals": 6,
      "logoURI": "https://cdn.jsdelivr.net/gh/solana-labs/token-list@main/assets/mainnet/RVKd61ztZW9GUwhRbbLoYVRE5Xf1B2tVscKqwZqXgEr/logo.png",
      "tags": [
        "lp-token"
      ],
      "extensions": {
        "website": "https://raydium.io/"
      }
    },
    {
      "chainId": 101,
      "address": "2cTCiUnect5Lap2sk19xLby7aajNDYseFhC9Pigou11z",
      "symbol": "FTT-USDT",
      "name": "Raydium LP Token V4 (FTT-USDT)",
      "decimals": 6,
      "logoURI": "https://cdn.jsdelivr.net/gh/solana-labs/token-list@main/assets/mainnet/RVKd61ztZW9GUwhRbbLoYVRE5Xf1B2tVscKqwZqXgEr/logo.png",
      "tags": [
        "lp-token"
      ],
      "extensions": {
        "website": "https://raydium.io/"
      }
    },
    {
      "chainId": 101,
      "address": "DgGuvR9GSHimopo3Gc7gfkbKamLKrdyzWkq5yqA6LqYS",
      "symbol": "BTC-USDT",
      "name": "Raydium LP Token V4 (BTC-USDT)",
      "decimals": 6,
      "logoURI": "https://cdn.jsdelivr.net/gh/solana-labs/token-list@main/assets/mainnet/RVKd61ztZW9GUwhRbbLoYVRE5Xf1B2tVscKqwZqXgEr/logo.png",
      "tags": [
        "lp-token"
      ],
      "extensions": {
        "website": "https://raydium.io/"
      }
    },
    {
      "chainId": 101,
      "address": "Ba26poEYDy6P2o95AJUsewXgZ8DM9BCsmnU9hmC9i4Ki",
      "symbol": "SUSHI-USDT",
      "name": "Raydium LP Token V4 (SUSHI-USDT)",
      "decimals": 6,
      "logoURI": "https://cdn.jsdelivr.net/gh/solana-labs/token-list@main/assets/mainnet/RVKd61ztZW9GUwhRbbLoYVRE5Xf1B2tVscKqwZqXgEr/logo.png",
      "tags": [
        "lp-token"
      ],
      "extensions": {
        "website": "https://raydium.io/"
      }
    },
    {
      "chainId": 101,
      "address": "D3iGro1vn6PWJXo9QAPj3dfta6dKkHHnmiiym2EfsAmi",
      "symbol": "TOMO-USDT",
      "name": "Raydium LP Token V4 (TOMO-USDT)",
      "decimals": 6,
      "logoURI": "https://cdn.jsdelivr.net/gh/solana-labs/token-list@main/assets/mainnet/RVKd61ztZW9GUwhRbbLoYVRE5Xf1B2tVscKqwZqXgEr/logo.png",
      "tags": [
        "lp-token"
      ],
      "extensions": {
        "website": "https://raydium.io/"
      }
    },
    {
      "chainId": 101,
      "address": "Dr12Sgt9gkY8WU5tRkgZf1TkVWJbvjYuPAhR3aDCwiiX",
      "symbol": "LINK-USDT",
      "name": "Raydium LP Token V4 (LINK-USDT)",
      "decimals": 6,
      "logoURI": "https://cdn.jsdelivr.net/gh/solana-labs/token-list@main/assets/mainnet/RVKd61ztZW9GUwhRbbLoYVRE5Xf1B2tVscKqwZqXgEr/logo.png",
      "tags": [
        "lp-token"
      ],
      "extensions": {
        "website": "https://raydium.io/"
      }
    },
    {
      "chainId": 101,
      "address": "nPrB78ETY8661fUgohpuVusNCZnedYCgghzRJzxWnVb",
      "symbol": "ETH-USDT",
      "name": "Raydium LP Token V4 (ETH-USDT)",
      "decimals": 6,
      "logoURI": "https://cdn.jsdelivr.net/gh/solana-labs/token-list@main/assets/mainnet/RVKd61ztZW9GUwhRbbLoYVRE5Xf1B2tVscKqwZqXgEr/logo.png",
      "tags": [
        "lp-token"
      ],
      "extensions": {
        "website": "https://raydium.io/"
      }
    },
    {
      "chainId": 101,
      "address": "EGJht91R7dKpCj8wzALkjmNdUUUcQgodqWCYweyKcRcV",
      "symbol": "YFI-SRM",
      "name": "Raydium LP Token V4 (YFI-SRM)",
      "decimals": 6,
      "logoURI": "https://cdn.jsdelivr.net/gh/solana-labs/token-list@main/assets/mainnet/RVKd61ztZW9GUwhRbbLoYVRE5Xf1B2tVscKqwZqXgEr/logo.png",
      "tags": [
        "lp-token"
      ],
      "extensions": {
        "website": "https://raydium.io/"
      }
    },
    {
      "chainId": 101,
      "address": "AsDuPg9MgPtt3jfoyctUCUgsvwqAN6RZPftqoeiPDefM",
      "symbol": "FTT-SRM",
      "name": "Raydium LP Token V4 (FTT-SRM)",
      "decimals": 6,
      "logoURI": "https://cdn.jsdelivr.net/gh/solana-labs/token-list@main/assets/mainnet/RVKd61ztZW9GUwhRbbLoYVRE5Xf1B2tVscKqwZqXgEr/logo.png",
      "tags": [
        "lp-token"
      ],
      "extensions": {
        "website": "https://raydium.io/"
      }
    },
    {
      "chainId": 101,
      "address": "AGHQxXb3GSzeiLTcLtXMS2D5GGDZxsB2fZYZxSB5weqB",
      "symbol": "BTC-SRM",
      "name": "Raydium LP Token V4 (BTC-SRM)",
      "decimals": 6,
      "logoURI": "https://cdn.jsdelivr.net/gh/solana-labs/token-list@main/assets/mainnet/RVKd61ztZW9GUwhRbbLoYVRE5Xf1B2tVscKqwZqXgEr/logo.png",
      "tags": [
        "lp-token"
      ],
      "extensions": {
        "website": "https://raydium.io/"
      }
    },
    {
      "chainId": 101,
      "address": "3HYhUnUdV67j1vn8fu7ExuVGy5dJozHEyWvqEstDbWwE",
      "symbol": "SUSHI-SRM",
      "name": "Raydium LP Token V4 (SUSHI-SRM)",
      "decimals": 6,
      "logoURI": "https://cdn.jsdelivr.net/gh/solana-labs/token-list@main/assets/mainnet/RVKd61ztZW9GUwhRbbLoYVRE5Xf1B2tVscKqwZqXgEr/logo.png",
      "tags": [
        "lp-token"
      ],
      "extensions": {
        "website": "https://raydium.io/"
      }
    },
    {
      "chainId": 101,
      "address": "GgH9RnKrQpaMQeqmdbMvs5oo1A24hERQ9wuY2pSkeG7x",
      "symbol": "TOMO-SRM",
      "name": "Raydium LP Token V4 (TOMO-SRM)",
      "decimals": 6,
      "logoURI": "https://cdn.jsdelivr.net/gh/solana-labs/token-list@main/assets/mainnet/RVKd61ztZW9GUwhRbbLoYVRE5Xf1B2tVscKqwZqXgEr/logo.png",
      "tags": [
        "lp-token"
      ],
      "extensions": {
        "website": "https://raydium.io/"
      }
    },
    {
      "chainId": 101,
      "address": "GXN6yJv12o18skTmJXaeFXZVY1iqR18CHsmCT8VVCmDD",
      "symbol": "LINK-SRM",
      "name": "Raydium LP Token V4 (LINK-SRM)",
      "decimals": 6,
      "logoURI": "https://cdn.jsdelivr.net/gh/solana-labs/token-list@main/assets/mainnet/RVKd61ztZW9GUwhRbbLoYVRE5Xf1B2tVscKqwZqXgEr/logo.png",
      "tags": [
        "lp-token"
      ],
      "extensions": {
        "website": "https://raydium.io/"
      }
    },
    {
      "chainId": 101,
      "address": "9VoY3VERETuc2FoadMSYYizF26mJinY514ZpEzkHMtwG",
      "symbol": "ETH-SRM",
      "name": "Raydium LP Token V4 (ETH-SRM)",
      "decimals": 6,
      "logoURI": "https://cdn.jsdelivr.net/gh/solana-labs/token-list@main/assets/mainnet/RVKd61ztZW9GUwhRbbLoYVRE5Xf1B2tVscKqwZqXgEr/logo.png",
      "tags": [
        "lp-token"
      ],
      "extensions": {
        "website": "https://raydium.io/"
      }
    },
    {
      "chainId": 101,
      "address": "AKJHspCwDhABucCxNLXUSfEzb7Ny62RqFtC9uNjJi4fq",
      "symbol": "SRM-SOL",
      "name": "Raydium LP Token V4 (SRM-SOL)",
      "decimals": 6,
      "logoURI": "https://cdn.jsdelivr.net/gh/solana-labs/token-list@main/assets/mainnet/RVKd61ztZW9GUwhRbbLoYVRE5Xf1B2tVscKqwZqXgEr/logo.png",
      "tags": [
        "lp-token"
      ],
      "extensions": {
        "website": "https://raydium.io/"
      }
    },
    {
      "chainId": 101,
      "address": "2doeZGLJyACtaG9DCUyqMLtswesfje1hjNA11hMdj6YU",
      "symbol": "TULIP-USDC",
      "name": "Raydium LP Token V4 (TULIP-USDC)",
      "decimals": 6,
      "logoURI": "https://solfarm.io/tulip-usdc.svg",
      "tags": [
        "lp-token"
      ],
      "extensions": {
        "website": "https://raydium.io/"
      }
    },
    {
      "chainId": 101,
      "address": "AcstFzGGawvvdVhYV9bftr7fmBHbePUjhv53YK1W3dZo",
      "symbol": "LSD",
      "name": "LSD",
      "decimals": 9,
      "tags": [
        "nft"
      ],
      "extensions": {
        "website": "https://solible.com/"
      }
    },
    {
      "chainId": 101,
      "address": "91fSFQsPzMLat9DHwLdQacW3i3EGnWds5tA5mt7yLiT9",
      "symbol": "Unlimited Energy",
      "name": "Unlimited Energy",
      "decimals": 9,
      "tags": [
        "nft"
      ],
      "extensions": {
        "website": "https://solible.com/"
      }
    },
    {
      "chainId": 101,
      "address": "29PEpZeuqWf9tS2gwCjpeXNdXLkaZSMR2s1ibkvGsfnP",
      "symbol": "Need for Speed",
      "name": "Need for Speed",
      "decimals": 9,
      "tags": [
        "nft"
      ],
      "extensions": {
        "website": "https://solible.com/"
      }
    },
    {
      "chainId": 101,
      "address": "HsY8PNar8VExU335ZRYzg89fX7qa4upYu6vPMPFyCDdK",
      "symbol": "ADOR OPENS",
      "name": "ADOR OPENS",
      "decimals": 0,
      "tags": [
        "nft"
      ],
      "extensions": {
        "website": "https://solible.com/"
      }
    },
    {
      "chainId": 101,
      "address": "EDP8TpLJ77M3KiDgFkZW4v4mhmKJHZi9gehYXenfFZuL",
      "symbol": "CMS - Rare",
      "name": "CMS - Rare",
      "decimals": 0,
      "tags": [
        "nft"
      ],
      "extensions": {
        "website": "https://solible.com/"
      }
    },
    {
      "chainId": 101,
      "address": "BrUKFwAABkExb1xzYU4NkRWzjBihVQdZ3PBz4m5S8if3",
      "symbol": "Tesla",
      "name": "Tesla",
      "decimals": 0,
      "tags": [
        "nft"
      ],
      "extensions": {
        "website": "https://solible.com/"
      }
    },
    {
      "chainId": 101,
      "address": "9CmQwpvVXRyixjiE3LrbSyyopPZohNDN1RZiTk8rnXsQ",
      "symbol": "DeceFi",
      "name": "DeceFi",
      "decimals": 0,
      "tags": [
        "nft"
      ],
      "extensions": {
        "website": "https://solible.com/"
      }
    },
    {
      "chainId": 101,
      "address": "F6ST1wWkx2PeH45sKmRxo1boyuzzWCfpnvyKL4BGeLxF",
      "symbol": "Power User",
      "name": "Power User",
      "decimals": 0,
      "tags": [
        "nft"
      ],
      "extensions": {
        "website": "https://solible.com/"
      }
    },
    {
      "chainId": 101,
      "address": "dZytJ7iPDcCu9mKe3srL7bpUeaR3zzkcVqbtqsmxtXZ",
      "symbol": "VIP Member",
      "name": "VIP Member",
      "decimals": 0,
      "tags": [
        "nft"
      ],
      "extensions": {
        "website": "https://solible.com/"
      }
    },
    {
      "chainId": 101,
      "address": "8T4vXgwZUWwsbCDiptHFHjdfexvLG9UP8oy1psJWEQdS",
      "symbol": "Uni Christmas",
      "name": "Uni Christmas",
      "decimals": 0,
      "tags": [
        "nft"
      ],
      "extensions": {
        "website": "https://solible.com/"
      }
    },
    {
      "chainId": 101,
      "address": "EjFGGJSyp9UDS8aqafET5LX49nsG326MeNezYzpiwgpQ",
      "symbol": "BNB",
      "name": "BNB",
      "decimals": 0,
      "tags": [
        "nft"
      ],
      "extensions": {
        "website": "https://solible.com/"
      }
    },
    {
      "chainId": 101,
      "address": "FkmkTr4en8CXkfo9jAwEMov6PVNLpYMzWr3Udqf9so8Z",
      "symbol": "Seldom",
      "name": "Seldom",
      "decimals": 9,
      "tags": [
        "nft"
      ],
      "extensions": {
        "website": "https://solible.com/"
      }
    },
    {
      "chainId": 101,
      "address": "2gn1PJdMAU92SU5inLSp4Xp16ZC5iLF6ScEi7UBvp8ZD",
      "symbol": "Satoshi Closeup",
      "name": "Satoshi Closeup",
      "decimals": 9,
      "tags": [
        "nft"
      ],
      "extensions": {
        "website": "https://solible.com/"
      }
    },
    {
      "chainId": 101,
      "address": "7mhZHtPL4GFkquQR4Y6h34Q8hNkQvGc1FaNtyE43NvUR",
      "symbol": "Satoshi GB",
      "name": "Satoshi GB",
      "decimals": 9,
      "tags": [
        "nft"
      ],
      "extensions": {
        "website": "https://solible.com/"
      }
    },
    {
      "chainId": 101,
      "address": "8RoKfLx5RCscbtVh8kYb81TF7ngFJ38RPomXtUREKsT2",
      "symbol": "Satoshi OG",
      "name": "Satoshi OG",
      "decimals": 9,
      "tags": [
        "nft"
      ],
      "extensions": {
        "website": "https://solible.com/"
      }
    },
    {
      "chainId": 101,
      "address": "9rw5hyDngBQ3yDsCRHqgzGHERpU2zaLh1BXBUjree48J",
      "symbol": "Satoshi BTC",
      "name": "Satoshi BTC",
      "decimals": 10,
      "tags": [
        "nft"
      ],
      "extensions": {
        "website": "https://solible.com/"
      }
    },
    {
      "chainId": 101,
      "address": "AiD7J6D5Hny5DJB1MrYBc2ePQqy2Yh4NoxWwYfR7PzxH",
      "symbol": "Satoshi GB",
      "name": "Satoshi GB",
      "decimals": 9,
      "tags": [
        "nft"
      ],
      "extensions": {
        "website": "https://solible.com/"
      }
    },
    {
      "chainId": 101,
      "address": "4qzEcYvT6TuJME2EMZ5vjaLvQja6R4hKjarA73WQUwt6",
      "name": "APESZN_HOODIE",
      "symbol": "APESZN_HOODIE",
      "decimals": 9,
      "tags": [
        "nft"
      ],
      "extensions": {
        "website": "https://solible.com/"
      }
    },
    {
      "chainId": 101,
      "address": "APhyVWtzjdTVYhyta9ngSiCDk2pLi8eEZKsHGSbsmwv6",
      "name": "APESZN_TEE_SHIRT",
      "symbol": "APESZN_TEE_SHIRT",
      "decimals": 9,
      "tags": [
        "nft"
      ],
      "extensions": {
        "website": "https://solible.com/"
      }
    },
    {
      "chainId": 101,
      "address": "bxiA13fpU1utDmYuUvxvyMT8odew5FEm96MRv7ij3eb",
      "symbol": "Satoshi",
      "name": "Satoshi",
      "decimals": 9,
      "tags": [
        "nft"
      ],
      "extensions": {
        "website": "https://solible.com/"
      }
    },
    {
      "chainId": 101,
      "address": "GoC24kpj6TkvjzspXrjSJC2CVb5zMWhLyRcHJh9yKjRF",
      "symbol": "Satoshi Closeup",
      "name": "Satoshi Closeup",
      "decimals": 9,
      "tags": [
        "nft"
      ],
      "extensions": {
        "website": "https://solible.com/"
      }
    },
    {
      "chainId": 101,
      "address": "oCUduD44ETuZ65bpWdPzPDSnAdreg1sJrugfwyFZVHV",
      "symbol": "Satoshi BTC",
      "name": "Satoshi BTC",
      "decimals": 9,
      "tags": [
        "nft"
      ],
      "extensions": {
        "website": "https://solible.com/"
      }
    },
    {
      "chainId": 101,
      "address": "9Vvre2DxBB9onibwYDHeMsY1cj6BDKtEDccBPWRN215E",
      "symbol": "Satoshi Nakamoto",
      "name": "Satoshi Nakamoto",
      "decimals": 9,
      "tags": [
        "nft"
      ],
      "extensions": {
        "website": "https://solible.com/"
      }
    },
    {
      "chainId": 101,
      "address": "7RpFk44cMTAUt9CcjEMWnZMypE9bYQsjBiSNLn5qBvhP",
      "symbol": "Charles Hoskinson",
      "name": "Charles Hoskinson",
      "decimals": 9,
      "tags": [
        "nft"
      ],
      "extensions": {
        "website": "https://solible.com/"
      }
    },
    {
      "chainId": 101,
      "address": "GyRkPAxpd9XrMHcBF6fYHVRSZQvQBwAGKAGQeBPSKzMq",
      "symbol": "SBF",
      "name": "SBF",
      "decimals": 0,
      "tags": [
        "nft"
      ],
      "extensions": {
        "website": "https://solible.com/"
      }
    },
    {
      "chainId": 101,
      "address": "AgdBQN2Sy2abiZ2KToWeUsQ9PHdCv95wt6kVWRf5zDkx",
      "symbol": "Bitcoin Tram",
      "name": "Bitcoin Tram",
      "decimals": 0,
      "tags": [
        "nft"
      ],
      "extensions": {
        "website": "https://solible.com/"
      }
    },
    {
      "chainId": 101,
      "address": "7TRzvCqXN8KSXggbSyeEG2Z9YBBhEFmbtmv6FLbd4mmd",
      "symbol": "SRM tee-shirt",
      "name": "SRM tee-shirt",
      "decimals": 0,
      "tags": [
        "nft"
      ],
      "extensions": {
        "website": "https://solible.com/"
      }
    },
    {
      "chainId": 101,
      "address": "gksYzxitEf2HyE7Bb81vvHXNH5f3wa43jvXf4TcUZwb",
      "symbol": "PERK",
      "name": "PERK",
      "decimals": 6,
      "logoURI": "https://cdn.jsdelivr.net/gh/perkexchange/assets/logos/SPL-token/logo.png",
      "tags": [],
      "extensions": {
        "website": "https://perk.exchange/"
      }
    },
    {
      "chainId": 101,
      "address": "BDxWSxkMLW1nJ3VggamUKkEKrtCaVqzFxoDApM8HdBks",
      "symbol": "BTSG",
      "name": "BitSong",
      "decimals": 6,
      "logoURI": "https://cdn.jsdelivr.net/gh/bitsongofficial/assets/logo_128x128.png",
      "tags": [],
      "extensions": {
        "website": "https://bitsong.io/",
        "coingeckoId": "bitsong"
      }
    },
    {
      "chainId": 101,
      "address": "5ddiFxh3J2tcZHfn8uhGRYqu16P3FUvBfh8WoZPUHKW5",
      "name": "EOSBEAR",
      "symbol": "EOSBEAR",
      "decimals": 6,
      "logoURI": "",
      "tags": [
        "leveraged",
        "bear"
      ],
      "extensions": {
        "coingeckoId": "3x-short-eos-token",
        "serumV3Usdc": "2BQrJP599QVKRyHhyJ6oRrTPNUmPBgXxiBo2duvYdacy"
      }
    },
    {
      "chainId": 101,
      "address": "qxxF6S62hmZF5bo46mS7C2qbBa87qRossAM78VzsDqi",
      "name": "EOSBULL",
      "symbol": "EOSBULL",
      "decimals": 6,
      "logoURI": "",
      "tags": [
        "leveraged",
        "bull"
      ],
      "extensions": {
        "coingeckoId": "3x-long-eos-token"
      }
    },
    {
      "chainId": 101,
      "address": "2CDLbxeuqkLTLY3em6FFQgfBQV5LRnEsJJgcFCvWKNcS",
      "name": "BNBBEAR",
      "symbol": "BNBBEAR",
      "decimals": 6,
      "logoURI": "",
      "tags": [
        "leveraged",
        "bear"
      ],
      "extensions": {
        "coingeckoId": "3x-short-bnb-token"
      }
    },
    {
      "chainId": 101,
      "address": "AfjHjdLibuXyvmz7PyTSc5KEcGBh43Kcu8Sr2tyDaJyt",
      "name": "BNBBULL",
      "symbol": "BNBBULL",
      "decimals": 6,
      "logoURI": "",
      "tags": [
        "leveraged",
        "bull"
      ],
      "extensions": {
        "coingeckoId": "3x-long-bnb-token"
      }
    },
    {
      "chainId": 101,
      "address": "8kA1WJKoLTxtACNPkvW6UNufsrpxUY57tXZ9KmG9123t",
      "name": "BSVBULL",
      "symbol": "BSVBULL",
      "decimals": 6,
      "logoURI": "",
      "tags": [
        "leveraged",
        "bull"
      ],
      "extensions": {
        "coingeckoId": "3x-long-bitcoin-sv-token"
      }
    },
    {
      "chainId": 101,
      "address": "2FGW8BVMu1EHsz2ZS9rZummDaq6o2DVrZZPw4KaAvDWh",
      "name": "BSVBEAR",
      "symbol": "BSVBEAR",
      "decimals": 6,
      "logoURI": "",
      "tags": [
        "leveraged",
        "bear"
      ],
      "extensions": {
        "coingeckoId": "3x-short-bitcoin-sv-token"
      }
    },
    {
      "chainId": 101,
      "address": "8L9XGTMzcqS9p61zsR35t7qipwAXMYkD6disWoDFZiFT",
      "name": "LTCBEAR",
      "symbol": "LTCBEAR",
      "decimals": 6,
      "logoURI": "",
      "tags": [
        "leveraged",
        "bear"
      ],
      "extensions": {
        "coingeckoId": "3x-short-litecoin-token"
      }
    },
    {
      "chainId": 101,
      "address": "863ZRjf1J8AaVuCqypAdm5ktVyGYDiBTvD1MNHKrwyjp",
      "name": "LTCBULL",
      "symbol": "LTCBULL",
      "decimals": 6,
      "logoURI": "",
      "tags": [
        "leveraged",
        "bull"
      ],
      "extensions": {
        "coingeckoId": "3x-long-litecoin-token"
      }
    },
    {
      "chainId": 101,
      "address": "GkSPaHdY2raetuYzsJYacHtrAtQUfWt64bpd1VzxJgSD",
      "name": "BULL",
      "symbol": "BULL",
      "decimals": 6,
      "logoURI": "",
      "tags": [
        "leveraged",
        "bull"
      ],
      "extensions": {
        "coingeckoId": "3x-long-bitcoin-token"
      }
    },
    {
      "chainId": 101,
      "address": "45vwTZSDFBiqCMRdtK4xiLCHEov8LJRW8GwnofG8HYyH",
      "name": "BEAR",
      "symbol": "BEAR",
      "decimals": 6,
      "logoURI": "",
      "tags": [
        "leveraged",
        "bear"
      ],
      "extensions": {
        "coingeckoId": "3x-short-bitcoin-token"
      }
    },
    {
      "chainId": 101,
      "address": "2VTAVf1YCwamD3ALMdYHRMV5vPUCXdnatJH5f1khbmx6",
      "name": "BCHBEAR",
      "symbol": "BCHBEAR",
      "decimals": 6,
      "logoURI": "",
      "tags": [
        "leveraged",
        "bear"
      ],
      "extensions": {
        "coingeckoId": "3x-short-bitcoin-cash-token"
      }
    },
    {
      "chainId": 101,
      "address": "22xoSp66BDt4x4Q5xqxjaSnirdEyharoBziSFChkLFLy",
      "name": "BCHBULL",
      "symbol": "BCHBULL",
      "decimals": 6,
      "logoURI": "",
      "tags": [
        "leveraged",
        "bull"
      ],
      "extensions": {
        "coingeckoId": "3x-long-bitcoin-cash-token"
      }
    },
    {
      "chainId": 101,
      "address": "CwChm6p9Q3yFrjzVeiLTTbsoJkooscof5SJYZc2CrNqG",
      "name": "ETHBULL",
      "symbol": "ETHBULL",
      "decimals": 6,
      "logoURI": "",
      "tags": [
        "leveraged",
        "bull"
      ],
      "extensions": {
        "coingeckoId": "3x-long-ethereum-token",
        "serumV3Usdt": "FuhKVt5YYCv7vXnADXtb7vqzYn82PJoap86q5wm8LX8Q"
      }
    },
    {
      "chainId": 101,
      "address": "Bvv9xLodFrvDFSno9Ud8SEh5zVtBDQQjnBty2SgMcJ2s",
      "name": "ETHBEAR",
      "symbol": "ETHBEAR",
      "decimals": 6,
      "logoURI": "",
      "tags": [
        "leveraged",
        "bear"
      ],
      "extensions": {
        "coingeckoId": "3x-short-ethereum-token"
      }
    },
    {
      "chainId": 101,
      "address": "HRhaNssoyv5tKFRcbPg69ULEbcD8DPv99GdXLcdkgc1A",
      "name": "ALTBULL",
      "symbol": "ALTBULL",
      "decimals": 6,
      "logoURI": "",
      "tags": [
        "leveraged",
        "bull"
      ],
      "extensions": {
        "coingeckoId": "3x-long-altcoin-index-token"
      }
    },
    {
      "chainId": 101,
      "address": "9Mu1KmjBKTUWgpDoeTJ5oD7XFQmEiZxzspEd3TZGkavx",
      "name": "ALTBEAR",
      "symbol": "ALTBEAR",
      "decimals": 6,
      "logoURI": "",
      "tags": [
        "leveraged",
        "bear"
      ],
      "extensions": {
        "coingeckoId": "3x-short-altcoin-index-token"
      }
    },
    {
      "chainId": 101,
      "address": "AYL1adismZ1U9pTuN33ahG4aYc5XTZQL4vKFx9ofsGWD",
      "name": "BULLSHIT",
      "symbol": "BULLSHIT",
      "decimals": 6,
      "logoURI": "",
      "tags": [
        "leveraged",
        "bull"
      ],
      "extensions": {
        "coingeckoId": "3x-long-shitcoin-index-token"
      }
    },
    {
      "chainId": 101,
      "address": "5jqymuoXXVcUuJKrf1MWiHSqHyg2osMaJGVy69NsJWyP",
      "name": "BEARSHIT",
      "symbol": "BEARSHIT",
      "decimals": 6,
      "logoURI": "",
      "tags": [
        "leveraged",
        "bear"
      ],
      "extensions": {
        "coingeckoId": "3x-short-shitcoin-index-token"
      }
    },
    {
      "chainId": 101,
      "address": "EL1aDTnLKjf4SaGpqtxJPyK94imSBr8fWDbcXjXQrsmj",
      "name": "MIDBULL",
      "symbol": "MIDBULL",
      "decimals": 6,
      "logoURI": "",
      "tags": [
        "leveraged",
        "bull"
      ],
      "extensions": {
        "coingeckoId": "3x-long-midcap-index-token",
        "serumV3Usdc": "8BBtLkoaEyavREriwGUudzAcihTH9SJLAPBbgb7QZe9y"
      }
    },
    {
      "chainId": 101,
      "address": "2EPvVjHusU3ozoucmdhhnqv3HQtBsQmjTnSa87K91HkC",
      "name": "MIDBEAR",
      "symbol": "MIDBEAR",
      "decimals": 6,
      "logoURI": "",
      "tags": [
        "leveraged",
        "bear"
      ],
      "extensions": {
        "coingeckoId": "3x-short-midcap-index-token"
      }
    },
    {
      "chainId": 101,
      "address": "8TCfJTyeqNBZqyDMY4VwDY7kdCCY7pcbJJ58CnKHkMu2",
      "name": "LINKBEAR",
      "symbol": "LINKBEAR",
      "decimals": 6,
      "logoURI": "",
      "tags": [
        "leveraged",
        "bear"
      ],
      "extensions": {
        "coingeckoId": "3x-short-chainlink-token"
      }
    },
    {
      "chainId": 101,
      "address": "EsUoZMbACNMppdqdmuLCFLet8VXxt2h47N9jHCKwyaPz",
      "name": "LINKBULL",
      "symbol": "LINKBULL",
      "decimals": 6,
      "logoURI": "",
      "tags": [
        "leveraged",
        "bull"
      ],
      "extensions": {
        "coingeckoId": "3x-long-chainlink-token"
      }
    },
    {
      "chainId": 101,
      "address": "262cQHT3soHwzuo2oVSy5kAfHcFZ1Jjn8C1GRLcQNKA3",
      "name": "XRPBULL",
      "symbol": "XRPBULL",
      "decimals": 6,
      "logoURI": "",
      "tags": [
        "leveraged",
        "bull"
      ],
      "extensions": {
        "coingeckoId": "3x-long-xrp-token"
      }
    },
    {
      "chainId": 101,
      "address": "8sxtSswmQ7Lcd2GjK6am37Z61wJZjA2SzE7Luf7yaKBB",
      "name": "XRPBEAR",
      "symbol": "XRPBEAR",
      "decimals": 6,
      "logoURI": "",
      "tags": [
        "leveraged",
        "bear"
      ],
      "extensions": {
        "coingeckoId": "3x-short-xrp-token"
      }
    },
    {
      "chainId": 101,
      "address": "91z91RukFM16hyEUCXuwMQwp2BW3vanNG5Jh5yj6auiJ",
      "name": "BVOL",
      "symbol": "BVOL",
      "decimals": 6,
      "logoURI": "",
      "tags": [],
      "extensions": {
        "coingeckoId": "1x-long-btc-implied-volatility-token"
      }
    },
    {
      "chainId": 101,
      "address": "5TY71D29Cyuk9UrsSxLXw2quJBpS7xDDFuFu2K9W7Wf9",
      "name": "IBlive",
      "symbol": "IBVOL",
      "decimals": 6,
      "logoURI": "",
      "tags": [],
      "extensions": {
        "coingeckoId": "1x-short-btc-implied-volatility"
      }
    },
    {
      "chainId": 101,
      "address": "dK83wTVypEpa1pqiBbHY3MNuUnT3ADUZM4wk9VZXZEc",
      "name": "Wrapped Aave",
      "symbol": "AAVE",
      "decimals": 6,
      "logoURI": "https://cdn.jsdelivr.net/gh/trustwallet/assets@master/blockchains/ethereum/assets/0x7Fc66500c84A76Ad7e9c93437bFc5Ac33E2DDaE9/logo.png",
      "tags": [],
      "extensions": {
        "serumV3Usdt": "6bxuB5N3bt3qW8UnPNLgMMzDq5sEH8pFmYJYGgzvE11V",
        "coingeckoId": "aave"
      }
    },
    {
      "chainId": 101,
      "address": "A6aY2ceogBz1VaXBxm1j2eJuNZMRqrWUAnKecrMH85zj",
      "name": "LQID",
      "symbol": "LQID",
      "decimals": 6,
      "logoURI": "https://cdn.jsdelivr.net/gh/dr497/awesome-serum-markets/icons/lqid.svg",
      "tags": []
    },
    {
      "chainId": 101,
      "address": "7CnFGR9mZWyAtWxPcVuTewpyC3A3MDW4nLsu5NY6PDbd",
      "name": "SECO",
      "symbol": "SECO",
      "decimals": 6,
      "logoURI": "",
      "tags": [],
      "extensions": {
        "coingeckoId": "serum-ecosystem-token"
      }
    },
    {
      "chainId": 101,
      "address": "3GECTP7H4Tww3w8jEPJCJtXUtXxiZty31S9szs84CcwQ",
      "name": "HOLY",
      "symbol": "HOLY",
      "decimals": 6,
      "logoURI": "",
      "tags": [],
      "extensions": {
        "coingeckoId": "holy-trinity"
      }
    },
    {
      "chainId": 101,
      "address": "6ry4WBDvAwAnrYJVv6MCog4J8zx6S3cPgSqnTsDZ73AR",
      "name": "TRYB",
      "symbol": "TRYB",
      "decimals": 6,
      "logoURI": "",
      "tags": [],
      "extensions": {
        "serumV3Usdt": "AADohBGxvf7bvixs2HKC3dG2RuU3xpZDwaTzYFJThM8U",
        "coingeckoId": "bilira"
      }
    },
    {
      "chainId": 101,
      "address": "ASboaJPFtJeCS5eG4gL3Lg95xrTz2UZSLE9sdJtY93kE",
      "name": "DOGEBULL",
      "symbol": "DOGEBULL",
      "decimals": 6,
      "logoURI": "",
      "tags": [
        "leveraged",
        "bull"
      ],
      "extensions": {
        "coingeckoId": "3x-long-dogecoin-token"
      }
    },
    {
      "chainId": 101,
      "address": "Gnhy3boBT4MA8TTjGip5ND2uNsceh1Wgeaw1rYJo51ZY",
      "symbol": "MAPSPOOL",
      "name": "Bonfida Maps Pool",
      "decimals": 6,
      "logoURI": "https://cdn.jsdelivr.net/gh/solana-labs/explorer/public/tokens/maps.svg",
      "tags": [],
      "extensions": {
        "website": "https://bonfida.com/"
      }
    },
    {
      "chainId": 101,
      "address": "9iDWyYZ5VHBCxxmWZogoY3Z6FSbKsX4WFe37c728krdT",
      "symbol": "OXYPOOL",
      "name": "Bonfida Oxy Pool",
      "decimals": 6,
      "logoURI": "https://cdn.jsdelivr.net/gh/nathanielparke/awesome-serum-markets/icons/oxy.svg",
      "tags": [],
      "extensions": {
        "website": "https://bonfida.com/"
      }
    },
    {
      "chainId": 101,
      "address": "D68NB5JkzvyNCZAvi6EGtEcGvSoRNPanU9heYTAUFFRa",
      "name": "PERP",
      "symbol": "PERP",
      "decimals": 6,
      "logoURI": "",
      "tags": [],
      "extensions": {
        "coingeckoId": "perpetual-protocol"
      }
    },
    {
      "chainId": 101,
      "address": "93a1L7xaEV7vZGzNXCcb9ztZedbpKgUiTHYxmFKJwKvc",
      "symbol": "RAYPOOL",
      "name": "Bonfida Ray Pool",
      "decimals": 6,
      "logoURI": "https://cdn.jsdelivr.net/gh/solana-labs/token-list@main/assets/mainnet/RVKd61ztZW9GUwhRbbLoYVRE5Xf1B2tVscKqwZqXgEr/logo.png",
      "tags": [],
      "extensions": {
        "website": "https://bonfida.com/"
      }
    },
    {
      "chainId": 101,
      "address": "FeGn77dhg1KXRRFeSwwMiykZnZPw5JXW6naf2aQgZDQf",
      "symbol": "wWETH",
      "name": "Wrapped Ether (Wormhole)",
      "decimals": 9,
      "logoURI": "https://cdn.jsdelivr.net/gh/trustwallet/assets@master/blockchains/ethereum/assets/0xC02aaA39b223FE8D0A0e5C4F27eAD9083C756Cc2/logo.png",
      "tags": [
        "wrapped",
        "wormhole"
      ],
      "extensions": {
        "address": "0xC02aaA39b223FE8D0A0e5C4F27eAD9083C756Cc2",
        "bridgeContract": "https://etherscan.io/address/0xf92cD566Ea4864356C5491c177A430C222d7e678",
        "assetContract": "https://etherscan.io/address/0xC02aaA39b223FE8D0A0e5C4F27eAD9083C756Cc2",
        "coingeckoId": "weth"
      }
    },
    {
      "chainId": 101,
      "address": "GbBWwtYTMPis4VHb8MrBbdibPhn28TSrLB53KvUmb7Gi",
      "symbol": "wFTT",
      "name": "Wrapped FTT (Wormhole)",
      "decimals": 9,
      "logoURI": "https://cdn.jsdelivr.net/gh/solana-labs/token-list@main/assets/mainnet/GbBWwtYTMPis4VHb8MrBbdibPhn28TSrLB53KvUmb7Gi/logo.webp",
      "tags": [
        "wrapped",
        "wormhole"
      ],
      "extensions": {
        "address": "0x50d1c9771902476076ecfc8b2a83ad6b9355a4c9",
        "bridgeContract": "https://etherscan.io/address/0xf92cD566Ea4864356C5491c177A430C222d7e678",
        "assetContract": "https://etherscan.io/address/0x50d1c9771902476076ecfc8b2a83ad6b9355a4c9",
        "coingeckoId": "ftx-token"
      }
    },
    {
      "chainId": 101,
      "address": "AbLwQCyU9S8ycJgu8wn6woRCHSYJmjMpJFcAHQ6vjq2P",
      "symbol": "wTUSD",
      "name": "TrueUSD (Wormhole)",
      "decimals": 9,
      "logoURI": "https://cdn.jsdelivr.net/gh/trustwallet/assets@master/blockchains/ethereum/assets/0x0000000000085d4780B73119b644AE5ecd22b376/logo.png",
      "tags": [
        "wrapped",
        "wormhole"
      ],
      "extensions": {
        "address": "0x0000000000085d4780B73119b644AE5ecd22b376",
        "bridgeContract": "https://etherscan.io/address/0xf92cD566Ea4864356C5491c177A430C222d7e678",
        "assetContract": "https://etherscan.io/address/0x0000000000085d4780B73119b644AE5ecd22b376",
        "coingeckoId": "true-usd"
      }
    },
    {
      "chainId": 101,
      "address": "3JfuyCg5891hCX1ZTbvt3pkiaww3XwgyqQH6E9eHtqKD",
      "symbol": "wLON",
      "name": "Tokenlon (Wormhole)",
      "decimals": 9,
      "logoURI": "https://cdn.jsdelivr.net/gh/trustwallet/assets@master/blockchains/ethereum/assets/0x0000000000095413afC295d19EDeb1Ad7B71c952/logo.png",
      "tags": [
        "wrapped",
        "wormhole"
      ],
      "extensions": {
        "address": "0x0000000000095413afC295d19EDeb1Ad7B71c952",
        "bridgeContract": "https://etherscan.io/address/0xf92cD566Ea4864356C5491c177A430C222d7e678",
        "assetContract": "https://etherscan.io/address/0x0000000000095413afC295d19EDeb1Ad7B71c952",
        "coingeckoId": "tokenlon"
      }
    },
    {
      "chainId": 101,
      "address": "6k7mrqiAqEWnABVN8FhfuNUrmrnaMh44nNWydNXctbpV",
      "symbol": "wALBT",
      "name": "AllianceBlock Token (Wormhole)",
      "decimals": 9,
      "logoURI": "https://cdn.jsdelivr.net/gh/trustwallet/assets@master/blockchains/ethereum/assets/0x00a8b738E453fFd858a7edf03bcCfe20412f0Eb0/logo.png",
      "tags": [
        "wrapped",
        "wormhole"
      ],
      "extensions": {
        "address": "0x00a8b738E453fFd858a7edf03bcCfe20412f0Eb0",
        "bridgeContract": "https://etherscan.io/address/0xf92cD566Ea4864356C5491c177A430C222d7e678",
        "assetContract": "https://etherscan.io/address/0x00a8b738E453fFd858a7edf03bcCfe20412f0Eb0",
        "coingeckoId": "allianceblock"
      }
    },
    {
      "chainId": 101,
      "address": "4b166BQEQunjg8oNTDcLeWU3nidQnVTL1Vni8ANU7Mvt",
      "symbol": "wSKL",
      "name": "SKALE (Wormhole)",
      "decimals": 9,
      "logoURI": "https://cdn.jsdelivr.net/gh/trustwallet/assets@master/blockchains/ethereum/assets/0x00c83aeCC790e8a4453e5dD3B0B4b3680501a7A7/logo.png",
      "tags": [
        "wrapped",
        "wormhole"
      ],
      "extensions": {
        "address": "0x00c83aeCC790e8a4453e5dD3B0B4b3680501a7A7",
        "bridgeContract": "https://etherscan.io/address/0xf92cD566Ea4864356C5491c177A430C222d7e678",
        "assetContract": "https://etherscan.io/address/0x00c83aeCC790e8a4453e5dD3B0B4b3680501a7A7",
        "coingeckoId": "skale"
      }
    },
    {
      "chainId": 101,
      "address": "CcHhpEx9VcWx7UBJC8DJaR5h3wNdexsQtB1nEfekjSHn",
      "symbol": "wUFT",
      "name": "UniLend Finance Token (Wormhole)",
      "decimals": 9,
      "logoURI": "https://cdn.jsdelivr.net/gh/trustwallet/assets@master/blockchains/ethereum/assets/0x0202Be363B8a4820f3F4DE7FaF5224fF05943AB1/logo.png",
      "tags": [
        "wrapped",
        "wormhole"
      ],
      "extensions": {
        "address": "0x0202Be363B8a4820f3F4DE7FaF5224fF05943AB1",
        "bridgeContract": "https://etherscan.io/address/0xf92cD566Ea4864356C5491c177A430C222d7e678",
        "assetContract": "https://etherscan.io/address/0x0202Be363B8a4820f3F4DE7FaF5224fF05943AB1",
        "coingeckoId": "unlend-finance"
      }
    },
    {
      "chainId": 101,
      "address": "VPjCJkR1uZGT9k9q7PsLArS5sEQtWgij8eZC8tysCy7",
      "symbol": "wORN",
      "name": "Orion Protocol (Wormhole)",
      "decimals": 8,
      "logoURI": "https://cdn.jsdelivr.net/gh/trustwallet/assets@master/blockchains/ethereum/assets/0x0258F474786DdFd37ABCE6df6BBb1Dd5dfC4434a/logo.png",
      "tags": [
        "wrapped",
        "wormhole"
      ],
      "extensions": {
        "address": "0x0258F474786DdFd37ABCE6df6BBb1Dd5dfC4434a",
        "bridgeContract": "https://etherscan.io/address/0xf92cD566Ea4864356C5491c177A430C222d7e678",
        "assetContract": "https://etherscan.io/address/0x0258F474786DdFd37ABCE6df6BBb1Dd5dfC4434a",
        "coingeckoId": "orion-protocol"
      }
    },
    {
      "chainId": 101,
      "address": "CxzHZtzrm6bAz6iFCAGgCYCd3iQb5guUD7oQXKxdgk5c",
      "symbol": "wSRK",
      "name": "SparkPoint (Wormhole)",
      "decimals": 9,
      "logoURI": "https://cdn.jsdelivr.net/gh/trustwallet/assets@master/blockchains/ethereum/assets/0x0488401c3F535193Fa8Df029d9fFe615A06E74E6/logo.png",
      "tags": [
        "wrapped",
        "wormhole"
      ],
      "extensions": {
        "address": "0x0488401c3F535193Fa8Df029d9fFe615A06E74E6",
        "bridgeContract": "https://etherscan.io/address/0xf92cD566Ea4864356C5491c177A430C222d7e678",
        "assetContract": "https://etherscan.io/address/0x0488401c3F535193Fa8Df029d9fFe615A06E74E6",
        "coingeckoId": "sparkpoint"
      }
    },
    {
      "chainId": 101,
      "address": "FqMZWvmii4NNzhLBKGzkvGj3e3XTxNVDNSKDJnt9fVQV",
      "symbol": "wUMA",
      "name": "UMA Voting Token v1 (Wormhole)",
      "decimals": 9,
      "logoURI": "https://cdn.jsdelivr.net/gh/trustwallet/assets@master/blockchains/ethereum/assets/0x04Fa0d235C4abf4BcF4787aF4CF447DE572eF828/logo.png",
      "tags": [
        "wrapped",
        "wormhole"
      ],
      "extensions": {
        "address": "0x04Fa0d235C4abf4BcF4787aF4CF447DE572eF828",
        "bridgeContract": "https://etherscan.io/address/0xf92cD566Ea4864356C5491c177A430C222d7e678",
        "assetContract": "https://etherscan.io/address/0x04Fa0d235C4abf4BcF4787aF4CF447DE572eF828",
        "coingeckoId": "uma"
      }
    },
    {
      "chainId": 101,
      "address": "6GGNzF99kCG1ozQbP7M7EYW9zPbQGPMwTCCi2Dqx3qhU",
      "symbol": "wSkey",
      "name": "SmartKey (Wormhole)",
      "decimals": 8,
      "logoURI": "https://cdn.jsdelivr.net/gh/trustwallet/assets@master/blockchains/ethereum/assets/0x06A01a4d579479Dd5D884EBf61A31727A3d8D442/logo.png",
      "tags": [
        "wrapped",
        "wormhole"
      ],
      "extensions": {
        "address": "0x06A01a4d579479Dd5D884EBf61A31727A3d8D442",
        "bridgeContract": "https://etherscan.io/address/0xf92cD566Ea4864356C5491c177A430C222d7e678",
        "assetContract": "https://etherscan.io/address/0x06A01a4d579479Dd5D884EBf61A31727A3d8D442",
        "coingeckoId": "smartkey"
      }
    },
    {
      "chainId": 101,
      "address": "Gc9rR2dUHfuYCJ8rU1Ye9fr8JoZZt9ZrfmXitQRLsxRW",
      "symbol": "wMIR",
      "name": "Wrapped MIR Token (Wormhole)",
      "decimals": 9,
      "logoURI": "https://cdn.jsdelivr.net/gh/trustwallet/assets@master/blockchains/ethereum/assets/0x09a3EcAFa817268f77BE1283176B946C4ff2E608/logo.png",
      "tags": [
        "wrapped",
        "wormhole"
      ],
      "extensions": {
        "address": "0x09a3EcAFa817268f77BE1283176B946C4ff2E608",
        "bridgeContract": "https://etherscan.io/address/0xf92cD566Ea4864356C5491c177A430C222d7e678",
        "assetContract": "https://etherscan.io/address/0x09a3EcAFa817268f77BE1283176B946C4ff2E608",
        "coingeckoId": "mirror-protocol"
      }
    },
    {
      "chainId": 101,
      "address": "B8xDqdrHpYLNHQKQ4ARDKurxhkhn2gfZa8WRosCEzXnF",
      "symbol": "wGRO",
      "name": "Growth (Wormhole)",
      "decimals": 9,
      "logoURI": "https://cdn.jsdelivr.net/gh/trustwallet/assets@master/blockchains/ethereum/assets/0x09e64c2B61a5f1690Ee6fbeD9baf5D6990F8dFd0/logo.png",
      "tags": [
        "wrapped",
        "wormhole"
      ],
      "extensions": {
        "address": "0x09e64c2B61a5f1690Ee6fbeD9baf5D6990F8dFd0",
        "bridgeContract": "https://etherscan.io/address/0xf92cD566Ea4864356C5491c177A430C222d7e678",
        "assetContract": "https://etherscan.io/address/0x09e64c2B61a5f1690Ee6fbeD9baf5D6990F8dFd0",
        "coingeckoId": "growth-defi"
      }
    },
    {
      "chainId": 101,
      "address": "GE1X8ef7fcsJ93THx4CvV7BQsdEyEAyk61s2L5YfSXiL",
      "symbol": "wSTAKE",
      "name": "xDai (Wormhole)",
      "decimals": 9,
      "logoURI": "https://cdn.jsdelivr.net/gh/trustwallet/assets@master/blockchains/ethereum/assets/0x0Ae055097C6d159879521C384F1D2123D1f195e6/logo.png",
      "tags": [
        "wrapped",
        "wormhole"
      ],
      "extensions": {
        "address": "0x0Ae055097C6d159879521C384F1D2123D1f195e6",
        "bridgeContract": "https://etherscan.io/address/0xf92cD566Ea4864356C5491c177A430C222d7e678",
        "assetContract": "https://etherscan.io/address/0x0Ae055097C6d159879521C384F1D2123D1f195e6",
        "coingeckoId": "xdai-stake"
      }
    },
    {
      "chainId": 101,
      "address": "7TK6QeyTsnTT6KsnK2tHHfh62mbjNuFWoyUc8vo3CmmU",
      "symbol": "wYFI",
      "name": "yearn.finance (Wormhole)",
      "decimals": 9,
      "logoURI": "https://cdn.jsdelivr.net/gh/trustwallet/assets@master/blockchains/ethereum/assets/0x0bc529c00C6401aEF6D220BE8C6Ea1667F6Ad93e/logo.png",
      "tags": [
        "wrapped",
        "wormhole"
      ],
      "extensions": {
        "address": "0x0bc529c00C6401aEF6D220BE8C6Ea1667F6Ad93e",
        "bridgeContract": "https://etherscan.io/address/0xf92cD566Ea4864356C5491c177A430C222d7e678",
        "assetContract": "https://etherscan.io/address/0x0bc529c00C6401aEF6D220BE8C6Ea1667F6Ad93e",
        "coingeckoId": "yearn-finance"
      }
    },
    {
      "chainId": 101,
      "address": "CTtKth9uW7froBA6xCd2MP7BXjGFESdT1SyxUmbHovSw",
      "symbol": "wBAT",
      "name": "Basic Attention Token (Wormhole)",
      "decimals": 9,
      "logoURI": "https://cdn.jsdelivr.net/gh/trustwallet/assets@master/blockchains/ethereum/assets/0x0D8775F648430679A709E98d2b0Cb6250d2887EF/logo.png",
      "tags": [
        "wrapped",
        "wormhole"
      ],
      "extensions": {
        "address": "0x0D8775F648430679A709E98d2b0Cb6250d2887EF",
        "bridgeContract": "https://etherscan.io/address/0xf92cD566Ea4864356C5491c177A430C222d7e678",
        "assetContract": "https://etherscan.io/address/0x0D8775F648430679A709E98d2b0Cb6250d2887EF",
        "coingeckoId": "basic-attention-token"
      }
    },
    {
      "chainId": 101,
      "address": "DrL2D4qCRCeNkQz3AJikLjBc3cS6fqqcQ3W7T9vbshCu",
      "symbol": "wMANA",
      "name": "Decentraland MANA (Wormhole)",
      "decimals": 9,
      "logoURI": "https://cdn.jsdelivr.net/gh/trustwallet/assets@master/blockchains/ethereum/assets/0x0F5D2fB29fb7d3CFeE444a200298f468908cC942/logo.png",
      "tags": [
        "wrapped",
        "wormhole"
      ],
      "extensions": {
        "address": "0x0F5D2fB29fb7d3CFeE444a200298f468908cC942",
        "bridgeContract": "https://etherscan.io/address/0xf92cD566Ea4864356C5491c177A430C222d7e678",
        "assetContract": "https://etherscan.io/address/0x0F5D2fB29fb7d3CFeE444a200298f468908cC942",
        "coingeckoId": "decentraland"
      }
    },
    {
      "chainId": 101,
      "address": "3cJKTW69FQDDCud7AhKHXZg126b3t73a2qVcVBS1BWjL",
      "symbol": "wXIO",
      "name": "XIO Network (Wormhole)",
      "decimals": 9,
      "logoURI": "https://cdn.jsdelivr.net/gh/trustwallet/assets@master/blockchains/ethereum/assets/0x0f7F961648aE6Db43C75663aC7E5414Eb79b5704/logo.png",
      "tags": [
        "wrapped",
        "wormhole"
      ],
      "extensions": {
        "address": "0x0f7F961648aE6Db43C75663aC7E5414Eb79b5704",
        "bridgeContract": "https://etherscan.io/address/0xf92cD566Ea4864356C5491c177A430C222d7e678",
        "assetContract": "https://etherscan.io/address/0x0f7F961648aE6Db43C75663aC7E5414Eb79b5704",
        "coingeckoId": "xio"
      }
    },
    {
      "chainId": 101,
      "address": "CQivbzuRQLvZbqefKc5gLzhSzZzAaySAdMmTG7pFn41w",
      "symbol": "wLAYER",
      "name": "Unilayer (Wormhole)",
      "decimals": 9,
      "logoURI": "https://cdn.jsdelivr.net/gh/trustwallet/assets@master/blockchains/ethereum/assets/0x0fF6ffcFDa92c53F615a4A75D982f399C989366b/logo.png",
      "tags": [
        "wrapped",
        "wormhole"
      ],
      "extensions": {
        "address": "0x0fF6ffcFDa92c53F615a4A75D982f399C989366b",
        "bridgeContract": "https://etherscan.io/address/0xf92cD566Ea4864356C5491c177A430C222d7e678",
        "assetContract": "https://etherscan.io/address/0x0fF6ffcFDa92c53F615a4A75D982f399C989366b",
        "coingeckoId": "unilayer"
      }
    },
    {
      "chainId": 101,
      "address": "C1LpKYrkVvWF5imsQ7JqJSZHj9NXNmJ5tEHkGTtLVH2L",
      "symbol": "wUMX",
      "name": "https://unimex.network/ (Wormhole)",
      "decimals": 9,
      "logoURI": "https://cdn.jsdelivr.net/gh/trustwallet/assets@master/blockchains/ethereum/assets/0x10Be9a8dAe441d276a5027936c3aADEd2d82bC15/logo.png",
      "tags": [
        "wrapped",
        "wormhole"
      ],
      "extensions": {
        "address": "0x10Be9a8dAe441d276a5027936c3aADEd2d82bC15",
        "bridgeContract": "https://etherscan.io/address/0xf92cD566Ea4864356C5491c177A430C222d7e678",
        "assetContract": "https://etherscan.io/address/0x10Be9a8dAe441d276a5027936c3aADEd2d82bC15",
        "coingeckoId": "unimex-network"
      }
    },
    {
      "chainId": 101,
      "address": "8F3kZd9XEpFgNZ4fZnEAC5CJZLewnkNE8QCjdvorGWuW",
      "symbol": "w1INCH",
      "name": "1INCH Token (Wormhole)",
      "decimals": 9,
      "logoURI": "https://cdn.jsdelivr.net/gh/trustwallet/assets@master/blockchains/ethereum/assets/0x111111111117dC0aa78b770fA6A738034120C302/logo.png",
      "tags": [
        "wrapped",
        "wormhole"
      ],
      "extensions": {
        "address": "0x111111111117dC0aa78b770fA6A738034120C302",
        "bridgeContract": "https://etherscan.io/address/0xf92cD566Ea4864356C5491c177A430C222d7e678",
        "assetContract": "https://etherscan.io/address/0x111111111117dC0aa78b770fA6A738034120C302",
        "coingeckoId": "1inch"
      }
    },
    {
      "chainId": 101,
      "address": "H3UMboX4tnjba1Xw1a2VhUtkdgnrbmPvmDm6jaouQDN9",
      "symbol": "wARMOR",
      "name": "Armor (Wormhole)",
      "decimals": 9,
      "logoURI": "https://cdn.jsdelivr.net/gh/trustwallet/assets@master/blockchains/ethereum/assets/0x1337DEF16F9B486fAEd0293eb623Dc8395dFE46a/logo.png",
      "tags": [
        "wrapped",
        "wormhole"
      ],
      "extensions": {
        "address": "0x1337DEF16F9B486fAEd0293eb623Dc8395dFE46a",
        "bridgeContract": "https://etherscan.io/address/0xf92cD566Ea4864356C5491c177A430C222d7e678",
        "assetContract": "https://etherscan.io/address/0x1337DEF16F9B486fAEd0293eb623Dc8395dFE46a",
        "coingeckoId": "armor"
      }
    },
    {
      "chainId": 101,
      "address": "Cw26Yz3rAN42mM5WpKriuGvbXnvRYmFA9sbBWH49KyqL",
      "symbol": "warNXM",
      "name": "Armor NXM (Wormhole)",
      "decimals": 9,
      "logoURI": "https://cdn.jsdelivr.net/gh/trustwallet/assets@master/blockchains/ethereum/assets/0x1337DEF18C680aF1f9f45cBcab6309562975b1dD/logo.png",
      "tags": [
        "wrapped",
        "wormhole"
      ],
      "extensions": {
        "address": "0x1337DEF18C680aF1f9f45cBcab6309562975b1dD",
        "bridgeContract": "https://etherscan.io/address/0xf92cD566Ea4864356C5491c177A430C222d7e678",
        "assetContract": "https://etherscan.io/address/0x1337DEF18C680aF1f9f45cBcab6309562975b1dD",
        "coingeckoId": "armor-nxm"
      }
    },
    {
      "chainId": 101,
      "address": "3GVAecXsFP8xLFuAMMpg5NU4g5JK6h2NZWsQJ45wiw6b",
      "symbol": "wDPI",
      "name": "DefiPulse Index (Wormhole)",
      "decimals": 9,
      "logoURI": "https://cdn.jsdelivr.net/gh/trustwallet/assets@master/blockchains/ethereum/assets/0x1494CA1F11D487c2bBe4543E90080AeBa4BA3C2b/logo.png",
      "tags": [
        "wrapped",
        "wormhole"
      ],
      "extensions": {
        "address": "0x1494CA1F11D487c2bBe4543E90080AeBa4BA3C2b",
        "bridgeContract": "https://etherscan.io/address/0xf92cD566Ea4864356C5491c177A430C222d7e678",
        "assetContract": "https://etherscan.io/address/0x1494CA1F11D487c2bBe4543E90080AeBa4BA3C2b",
        "coingeckoId": "defipulse-index"
      }
    },
    {
      "chainId": 101,
      "address": "AC4BK5yoEKn5hw6WpH3iWu56pEwigQdR48CiiqJ3R1pd",
      "symbol": "wDHC",
      "name": "DeltaHub Community (Wormhole)",
      "decimals": 9,
      "logoURI": "https://cdn.jsdelivr.net/gh/trustwallet/assets@master/blockchains/ethereum/assets/0x152687Bc4A7FCC89049cF119F9ac3e5aCF2eE7ef/logo.png",
      "tags": [
        "wrapped",
        "wormhole"
      ],
      "extensions": {
        "address": "0x152687Bc4A7FCC89049cF119F9ac3e5aCF2eE7ef",
        "bridgeContract": "https://etherscan.io/address/0xf92cD566Ea4864356C5491c177A430C222d7e678",
        "assetContract": "https://etherscan.io/address/0x152687Bc4A7FCC89049cF119F9ac3e5aCF2eE7ef",
        "coingeckoId": "deltahub-community"
      }
    },
    {
      "chainId": 101,
      "address": "7bXgNP7SEwrqbnfLBPgKDRKSGjVe7cjbuioRP23upF5H",
      "symbol": "wKEX",
      "name": "KIRA Network (Wormhole)",
      "decimals": 6,
      "logoURI": "https://cdn.jsdelivr.net/gh/trustwallet/assets@master/blockchains/ethereum/assets/0x16980b3B4a3f9D89E33311B5aa8f80303E5ca4F8/logo.png",
      "tags": [
        "wrapped",
        "wormhole"
      ],
      "extensions": {
        "address": "0x16980b3B4a3f9D89E33311B5aa8f80303E5ca4F8",
        "bridgeContract": "https://etherscan.io/address/0xf92cD566Ea4864356C5491c177A430C222d7e678",
        "assetContract": "https://etherscan.io/address/0x16980b3B4a3f9D89E33311B5aa8f80303E5ca4F8",
        "coingeckoId": "kira-network"
      }
    },
    {
      "chainId": 101,
      "address": "5uC8Gj96sK6UG44AYLpbX3DUjKtBUxBrhHcM8JDtyYum",
      "symbol": "wEWTB",
      "name": "Energy Web Token Bridged (Wormhole)",
      "decimals": 9,
      "logoURI": "https://cdn.jsdelivr.net/gh/trustwallet/assets@master/blockchains/ethereum/assets/0x178c820f862B14f316509ec36b13123DA19A6054/logo.png",
      "tags": [
        "wrapped",
        "wormhole"
      ],
      "extensions": {
        "address": "0x178c820f862B14f316509ec36b13123DA19A6054",
        "bridgeContract": "https://etherscan.io/address/0xf92cD566Ea4864356C5491c177A430C222d7e678",
        "assetContract": "https://etherscan.io/address/0x178c820f862B14f316509ec36b13123DA19A6054",
        "coingeckoId": "energy-web-token"
      }
    },
    {
      "chainId": 101,
      "address": "EzeRaHuh1Xu1nDUypv1VWXcGsNJ71ncCJ8HeWuyg8atJ",
      "symbol": "wCC10",
      "name": "Cryptocurrency Top 10 Tokens Index (Wormhole)",
      "decimals": 9,
      "logoURI": "https://cdn.jsdelivr.net/gh/trustwallet/assets@master/blockchains/ethereum/assets/0x17aC188e09A7890a1844E5E65471fE8b0CcFadF3/logo.png",
      "tags": [
        "wrapped",
        "wormhole"
      ],
      "extensions": {
        "address": "0x17aC188e09A7890a1844E5E65471fE8b0CcFadF3",
        "bridgeContract": "https://etherscan.io/address/0xf92cD566Ea4864356C5491c177A430C222d7e678",
        "assetContract": "https://etherscan.io/address/0x17aC188e09A7890a1844E5E65471fE8b0CcFadF3",
        "coingeckoId": "cryptocurrency-top-10-tokens-index"
      }
    },
    {
      "chainId": 101,
      "address": "CYzPVv1zB9RH6hRWRKprFoepdD8Y7Q5HefCqrybvetja",
      "symbol": "wAUDIO",
      "name": "Audius (Wormhole)",
      "decimals": 9,
      "logoURI": "https://cdn.jsdelivr.net/gh/trustwallet/assets@master/blockchains/ethereum/assets/0x18aAA7115705e8be94bfFEBDE57Af9BFc265B998/logo.png",
      "tags": [
        "wrapped",
        "wormhole"
      ],
      "extensions": {
        "address": "0x18aAA7115705e8be94bfFEBDE57Af9BFc265B998",
        "bridgeContract": "https://etherscan.io/address/0xf92cD566Ea4864356C5491c177A430C222d7e678",
        "assetContract": "https://etherscan.io/address/0x18aAA7115705e8be94bfFEBDE57Af9BFc265B998",
        "coingeckoId": "audius"
      }
    },
    {
      "chainId": 101,
      "address": "9yPmJNUp1qFV6LafdYdegZ8sCgC4oy6Rgt9WsDJqv3EX",
      "symbol": "wREP",
      "name": "Reputation (Wormhole)",
      "decimals": 9,
      "logoURI": "https://cdn.jsdelivr.net/gh/trustwallet/assets@master/blockchains/ethereum/assets/0x1985365e9f78359a9B6AD760e32412f4a445E862/logo.png",
      "tags": [
        "wrapped",
        "wormhole"
      ],
      "extensions": {
        "address": "0x1985365e9f78359a9B6AD760e32412f4a445E862",
        "bridgeContract": "https://etherscan.io/address/0xf92cD566Ea4864356C5491c177A430C222d7e678",
        "assetContract": "https://etherscan.io/address/0x1985365e9f78359a9B6AD760e32412f4a445E862"
      }
    },
    {
      "chainId": 101,
      "address": "CZxP1KtsfvMXZTGKR1fNwNChv8hGAfQrgVoENabN8zKU",
      "symbol": "wVSP",
      "name": "VesperToken (Wormhole)",
      "decimals": 9,
      "logoURI": "https://cdn.jsdelivr.net/gh/trustwallet/assets@master/blockchains/ethereum/assets/0x1b40183EFB4Dd766f11bDa7A7c3AD8982e998421/logo.png",
      "tags": [
        "wrapped",
        "wormhole"
      ],
      "extensions": {
        "address": "0x1b40183EFB4Dd766f11bDa7A7c3AD8982e998421",
        "bridgeContract": "https://etherscan.io/address/0xf92cD566Ea4864356C5491c177A430C222d7e678",
        "assetContract": "https://etherscan.io/address/0x1b40183EFB4Dd766f11bDa7A7c3AD8982e998421",
        "coingeckoId": "vesper-finance"
      }
    },
    {
      "chainId": 101,
      "address": "8cGPyDGT1mgG1iWzNjPmCDKSK9veJhoBAguq7rp7CjTe",
      "symbol": "wKP3R",
      "name": "Keep3rV1 (Wormhole)",
      "decimals": 9,
      "logoURI": "https://cdn.jsdelivr.net/gh/trustwallet/assets@master/blockchains/ethereum/assets/0x1cEB5cB57C4D4E2b2433641b95Dd330A33185A44/logo.png",
      "tags": [
        "wrapped",
        "wormhole"
      ],
      "extensions": {
        "address": "0x1cEB5cB57C4D4E2b2433641b95Dd330A33185A44",
        "bridgeContract": "https://etherscan.io/address/0xf92cD566Ea4864356C5491c177A430C222d7e678",
        "assetContract": "https://etherscan.io/address/0x1cEB5cB57C4D4E2b2433641b95Dd330A33185A44",
        "coingeckoId": "keep3rv1"
      }
    },
    {
      "chainId": 101,
      "address": "DGghbWvncPL41U8TmUtXcGMgLeQqkaA2yM7UfcabftR8",
      "symbol": "wLEAD",
      "name": "Lead Token (Wormhole)",
      "decimals": 9,
      "logoURI": "https://cdn.jsdelivr.net/gh/trustwallet/assets@master/blockchains/ethereum/assets/0x1dD80016e3d4ae146Ee2EBB484e8edD92dacC4ce/logo.png",
      "tags": [
        "wrapped",
        "wormhole"
      ],
      "extensions": {
        "address": "0x1dD80016e3d4ae146Ee2EBB484e8edD92dacC4ce",
        "bridgeContract": "https://etherscan.io/address/0xf92cD566Ea4864356C5491c177A430C222d7e678",
        "assetContract": "https://etherscan.io/address/0x1dD80016e3d4ae146Ee2EBB484e8edD92dacC4ce",
        "coingeckoId": "lead-token"
      }
    },
    {
      "chainId": 101,
      "address": "3MVa4e32PaKmPxYUQ6n8vFkWtCma68Ld7e7fTktWDueQ",
      "symbol": "wUNI",
      "name": "Uniswap (Wormhole)",
      "decimals": 9,
      "logoURI": "https://cdn.jsdelivr.net/gh/trustwallet/assets@master/blockchains/ethereum/assets/0x1f9840a85d5aF5bf1D1762F925BDADdC4201F984/logo.png",
      "tags": [
        "wrapped",
        "wormhole"
      ],
      "extensions": {
        "address": "0x1f9840a85d5aF5bf1D1762F925BDADdC4201F984",
        "bridgeContract": "https://etherscan.io/address/0xf92cD566Ea4864356C5491c177A430C222d7e678",
        "assetContract": "https://etherscan.io/address/0x1f9840a85d5aF5bf1D1762F925BDADdC4201F984",
        "coingeckoId": "uniswap"
      }
    },
    {
      "chainId": 101,
      "address": "qfnqNqs3nCAHjnyCgLRDbBtq4p2MtHZxw8YjSyYhPoL",
      "symbol": "wWBTC",
      "name": "Wrapped BTC (Wormhole)",
      "decimals": 8,
      "logoURI": "https://cdn.jsdelivr.net/gh/trustwallet/assets@master/blockchains/ethereum/assets/0x2260FAC5E5542a773Aa44fBCfeDf7C193bc2C599/logo.png",
      "tags": [
        "wrapped",
        "wormhole"
      ],
      "extensions": {
        "address": "0x2260FAC5E5542a773Aa44fBCfeDf7C193bc2C599",
        "bridgeContract": "https://etherscan.io/address/0xf92cD566Ea4864356C5491c177A430C222d7e678",
        "assetContract": "https://etherscan.io/address/0x2260FAC5E5542a773Aa44fBCfeDf7C193bc2C599",
        "coingeckoId": "wrapped-bitcoin"
      }
    },
    {
      "chainId": 101,
      "address": "8My83RG8Xa1EhXdDKHWq8BWZN1zF3XUrWL3TXCLjVPFh",
      "symbol": "wUNN",
      "name": "UNION Protocol Governance Token (Wormhole)",
      "decimals": 9,
      "logoURI": "https://cdn.jsdelivr.net/gh/trustwallet/assets@master/blockchains/ethereum/assets/0x226f7b842E0F0120b7E194D05432b3fd14773a9D/logo.png",
      "tags": [
        "wrapped",
        "wormhole"
      ],
      "extensions": {
        "address": "0x226f7b842E0F0120b7E194D05432b3fd14773a9D",
        "bridgeContract": "https://etherscan.io/address/0xf92cD566Ea4864356C5491c177A430C222d7e678",
        "assetContract": "https://etherscan.io/address/0x226f7b842E0F0120b7E194D05432b3fd14773a9D",
        "coingeckoId": "union-protocol-governance-token"
      }
    },
    {
      "chainId": 101,
      "address": "6jVuhLJ2mzyZ8DyUcrDj8Qr6Q9bqbJnq4fAnMeEduDM9",
      "symbol": "wSOCKS",
      "name": "Unisocks Edition 0 (Wormhole)",
      "decimals": 9,
      "logoURI": "https://cdn.jsdelivr.net/gh/trustwallet/assets@master/blockchains/ethereum/assets/0x23B608675a2B2fB1890d3ABBd85c5775c51691d5/logo.png",
      "tags": [
        "wrapped",
        "wormhole"
      ],
      "extensions": {
        "address": "0x23B608675a2B2fB1890d3ABBd85c5775c51691d5",
        "bridgeContract": "https://etherscan.io/address/0xf92cD566Ea4864356C5491c177A430C222d7e678",
        "assetContract": "https://etherscan.io/address/0x23B608675a2B2fB1890d3ABBd85c5775c51691d5",
        "coingeckoId": "unisocks"
      }
    },
    {
      "chainId": 101,
      "address": "Az8PAQ7s6s5ZFgBiKKEizHt3SzDxXKZayDCtRZoC3452",
      "symbol": "wDEXT",
      "name": "DEXTools (Wormhole)",
      "decimals": 9,
      "logoURI": "https://cdn.jsdelivr.net/gh/trustwallet/assets@master/blockchains/ethereum/assets/0x26CE25148832C04f3d7F26F32478a9fe55197166/logo.png",
      "tags": [
        "wrapped",
        "wormhole"
      ],
      "extensions": {
        "address": "0x26CE25148832C04f3d7F26F32478a9fe55197166",
        "bridgeContract": "https://etherscan.io/address/0xf92cD566Ea4864356C5491c177A430C222d7e678",
        "assetContract": "https://etherscan.io/address/0x26CE25148832C04f3d7F26F32478a9fe55197166",
        "coingeckoId": "idextools"
      }
    },
    {
      "chainId": 101,
      "address": "ELSnGFd5XnSdYFFSgYQp7n89FEbDqxN4npuRLW4PPPLv",
      "symbol": "wHEX",
      "name": "HEX (Wormhole)",
      "decimals": 8,
      "logoURI": "https://cdn.jsdelivr.net/gh/trustwallet/assets@master/blockchains/ethereum/assets/0x2b591e99afE9f32eAA6214f7B7629768c40Eeb39/logo.png",
      "tags": [
        "wrapped",
        "wormhole"
      ],
      "extensions": {
        "address": "0x2b591e99afE9f32eAA6214f7B7629768c40Eeb39",
        "bridgeContract": "https://etherscan.io/address/0xf92cD566Ea4864356C5491c177A430C222d7e678",
        "assetContract": "https://etherscan.io/address/0x2b591e99afE9f32eAA6214f7B7629768c40Eeb39",
        "coingeckoId": "hex"
      }
    },
    {
      "chainId": 101,
      "address": "9iwfHhE7BJKNo4Eb1wX3p4uyJjEN9RoGLt4BvMdzZoiN",
      "symbol": "wCREAM",
      "name": "Cream (Wormhole)",
      "decimals": 9,
      "logoURI": "https://cdn.jsdelivr.net/gh/trustwallet/assets@master/blockchains/ethereum/assets/0x2ba592F78dB6436527729929AAf6c908497cB200/logo.png",
      "tags": [
        "wrapped",
        "wormhole"
      ],
      "extensions": {
        "address": "0x2ba592F78dB6436527729929AAf6c908497cB200",
        "bridgeContract": "https://etherscan.io/address/0xf92cD566Ea4864356C5491c177A430C222d7e678",
        "assetContract": "https://etherscan.io/address/0x2ba592F78dB6436527729929AAf6c908497cB200",
        "coingeckoId": "cream-2"
      }
    },
    {
      "chainId": 101,
      "address": "DdiXkfDGhLiKyw889QC4nmcxSwMqarLBtrDofPJyx7bt",
      "symbol": "wYFIM",
      "name": "yfi.mobi (Wormhole)",
      "decimals": 9,
      "logoURI": "https://cdn.jsdelivr.net/gh/trustwallet/assets@master/blockchains/ethereum/assets/0x2e2f3246b6c65CCc4239c9Ee556EC143a7E5DE2c/logo.png",
      "tags": [
        "wrapped",
        "wormhole"
      ],
      "extensions": {
        "address": "0x2e2f3246b6c65CCc4239c9Ee556EC143a7E5DE2c",
        "bridgeContract": "https://etherscan.io/address/0xf92cD566Ea4864356C5491c177A430C222d7e678",
        "assetContract": "https://etherscan.io/address/0x2e2f3246b6c65CCc4239c9Ee556EC143a7E5DE2c",
        "coingeckoId": "yfimobi"
      }
    },
    {
      "chainId": 101,
      "address": "6wdcYNvUyHCerSiGbChkvGBF6Qzju1YP5qpXRQ4tqdZ3",
      "symbol": "wZEE",
      "name": "ZeroSwapToken (Wormhole)",
      "decimals": 9,
      "logoURI": "https://cdn.jsdelivr.net/gh/trustwallet/assets@master/blockchains/ethereum/assets/0x2eDf094dB69d6Dcd487f1B3dB9febE2eeC0dd4c5/logo.png",
      "tags": [
        "wrapped",
        "wormhole"
      ],
      "extensions": {
        "address": "0x2eDf094dB69d6Dcd487f1B3dB9febE2eeC0dd4c5",
        "bridgeContract": "https://etherscan.io/address/0xf92cD566Ea4864356C5491c177A430C222d7e678",
        "assetContract": "https://etherscan.io/address/0x2eDf094dB69d6Dcd487f1B3dB9febE2eeC0dd4c5",
        "coingeckoId": "zeroswap"
      }
    },
    {
      "chainId": 101,
      "address": "4xh8iC54UgaNpY4h34rxfZBSc9L2fBB8gWcYtDGHjxhN",
      "symbol": "wwANATHA",
      "name": "Wrapped ANATHA (Wormhole)",
      "decimals": 9,
      "logoURI": "https://cdn.jsdelivr.net/gh/trustwallet/assets@master/blockchains/ethereum/assets/0x3383c5a8969Dc413bfdDc9656Eb80A1408E4bA20/logo.png",
      "tags": [
        "wrapped",
        "wormhole"
      ],
      "extensions": {
        "address": "0x3383c5a8969Dc413bfdDc9656Eb80A1408E4bA20",
        "bridgeContract": "https://etherscan.io/address/0xf92cD566Ea4864356C5491c177A430C222d7e678",
        "assetContract": "https://etherscan.io/address/0x3383c5a8969Dc413bfdDc9656Eb80A1408E4bA20",
        "coingeckoId": "wrapped-anatha"
      }
    },
    {
      "chainId": 101,
      "address": "5Jq6S9HYqfG6TUMjjsKpnfis7utUAB69JiEGkkypdmgP",
      "symbol": "wRAMP",
      "name": "RAMP DEFI (Wormhole)",
      "decimals": 9,
      "logoURI": "https://cdn.jsdelivr.net/gh/trustwallet/assets@master/blockchains/ethereum/assets/0x33D0568941C0C64ff7e0FB4fbA0B11BD37deEd9f/logo.png",
      "tags": [
        "wrapped",
        "wormhole"
      ],
      "extensions": {
        "address": "0x33D0568941C0C64ff7e0FB4fbA0B11BD37deEd9f",
        "bridgeContract": "https://etherscan.io/address/0xf92cD566Ea4864356C5491c177A430C222d7e678",
        "assetContract": "https://etherscan.io/address/0x33D0568941C0C64ff7e0FB4fbA0B11BD37deEd9f",
        "coingeckoId": "ramp"
      }
    },
    {
      "chainId": 101,
      "address": "6uMUH5ztnj6AKYvL71EZgcyyRxjyBC5LVkscA5LrBc3c",
      "symbol": "wPRQ",
      "name": "Parsiq Token (Wormhole)",
      "decimals": 9,
      "logoURI": "https://cdn.jsdelivr.net/gh/trustwallet/assets@master/blockchains/ethereum/assets/0x362bc847A3a9637d3af6624EeC853618a43ed7D2/logo.png",
      "tags": [
        "wrapped",
        "wormhole"
      ],
      "extensions": {
        "address": "0x362bc847A3a9637d3af6624EeC853618a43ed7D2",
        "bridgeContract": "https://etherscan.io/address/0xf92cD566Ea4864356C5491c177A430C222d7e678",
        "assetContract": "https://etherscan.io/address/0x362bc847A3a9637d3af6624EeC853618a43ed7D2",
        "coingeckoId": "parsiq"
      }
    },
    {
      "chainId": 101,
      "address": "42gecM46tdSiYZN2CK1ek5raCxnzQf1xfhoKAf3F7Y5k",
      "symbol": "wSLP",
      "name": "Small Love Potion (Wormhole)",
      "decimals": 0,
      "logoURI": "https://cdn.jsdelivr.net/gh/trustwallet/assets@master/blockchains/ethereum/assets/0x37236CD05b34Cc79d3715AF2383E96dd7443dCF1/logo.png",
      "tags": [
        "wrapped",
        "wormhole"
      ],
      "extensions": {
        "address": "0x37236CD05b34Cc79d3715AF2383E96dd7443dCF1",
        "bridgeContract": "https://etherscan.io/address/0xf92cD566Ea4864356C5491c177A430C222d7e678",
        "assetContract": "https://etherscan.io/address/0x37236CD05b34Cc79d3715AF2383E96dd7443dCF1",
        "coingeckoId": "smooth-love-potion"
      }
    },
    {
      "chainId": 101,
      "address": "F6M9DW1cWw7EtFK9m2ukvT9WEvtEbdZfTzZTtDeBcnAf",
      "symbol": "wSAND",
      "name": "SAND (Wormhole)",
      "decimals": 9,
      "logoURI": "https://cdn.jsdelivr.net/gh/trustwallet/assets@master/blockchains/ethereum/assets/0x3845badAde8e6dFF049820680d1F14bD3903a5d0/logo.png",
      "tags": [
        "wrapped",
        "wormhole"
      ],
      "extensions": {
        "address": "0x3845badAde8e6dFF049820680d1F14bD3903a5d0",
        "bridgeContract": "https://etherscan.io/address/0xf92cD566Ea4864356C5491c177A430C222d7e678",
        "assetContract": "https://etherscan.io/address/0x3845badAde8e6dFF049820680d1F14bD3903a5d0",
        "coingeckoId": "the-sandbox"
      }
    },
    {
      "chainId": 101,
      "address": "G27M8w6G4hwatMNFi46DPAUR1YkxSmRNFKus7SgYLoDy",
      "symbol": "wCVP",
      "name": "Concentrated Voting Power (Wormhole)",
      "decimals": 9,
      "logoURI": "https://cdn.jsdelivr.net/gh/trustwallet/assets@master/blockchains/ethereum/assets/0x38e4adB44ef08F22F5B5b76A8f0c2d0dCbE7DcA1/logo.png",
      "tags": [
        "wrapped",
        "wormhole"
      ],
      "extensions": {
        "address": "0x38e4adB44ef08F22F5B5b76A8f0c2d0dCbE7DcA1",
        "bridgeContract": "https://etherscan.io/address/0xf92cD566Ea4864356C5491c177A430C222d7e678",
        "assetContract": "https://etherscan.io/address/0x38e4adB44ef08F22F5B5b76A8f0c2d0dCbE7DcA1",
        "coingeckoId": "concentrated-voting-power"
      }
    },
    {
      "chainId": 101,
      "address": "FjucGZpcdVXaWJH21pbrGQaKNszsGsJqbAXu4sJywKJa",
      "symbol": "wREN",
      "name": "Republic Token (Wormhole)",
      "decimals": 9,
      "logoURI": "https://cdn.jsdelivr.net/gh/trustwallet/assets@master/blockchains/ethereum/assets/0x408e41876cCCDC0F92210600ef50372656052a38/logo.png",
      "tags": [
        "wrapped",
        "wormhole"
      ],
      "extensions": {
        "address": "0x408e41876cCCDC0F92210600ef50372656052a38",
        "bridgeContract": "https://etherscan.io/address/0xf92cD566Ea4864356C5491c177A430C222d7e678",
        "assetContract": "https://etherscan.io/address/0x408e41876cCCDC0F92210600ef50372656052a38",
        "coingeckoId": "republic-protocol"
      }
    },
    {
      "chainId": 101,
      "address": "5kvugu18snfGRu1PykMfRzYfUxJYs3smk1PWQcGo6Z8a",
      "symbol": "wXOR",
      "name": "Sora (Wormhole)",
      "decimals": 9,
      "logoURI": "https://cdn.jsdelivr.net/gh/trustwallet/assets@master/blockchains/ethereum/assets/0x40FD72257597aA14C7231A7B1aaa29Fce868F677/logo.png",
      "tags": [
        "wrapped",
        "wormhole"
      ],
      "extensions": {
        "address": "0x40FD72257597aA14C7231A7B1aaa29Fce868F677",
        "bridgeContract": "https://etherscan.io/address/0xf92cD566Ea4864356C5491c177A430C222d7e678",
        "assetContract": "https://etherscan.io/address/0x40FD72257597aA14C7231A7B1aaa29Fce868F677",
        "coingeckoId": "sora"
      }
    },
    {
      "chainId": 101,
      "address": "3EKQDmiXj8yLBFpZca4coxBpP8XJCzmjVgUdVydSmaaT",
      "symbol": "wFUN",
      "name": "FunFair (Wormhole)",
      "decimals": 8,
      "logoURI": "https://cdn.jsdelivr.net/gh/trustwallet/assets@master/blockchains/ethereum/assets/0x419D0d8BdD9aF5e606Ae2232ed285Aff190E711b/logo.png",
      "tags": [
        "wrapped",
        "wormhole"
      ],
      "extensions": {
        "address": "0x419D0d8BdD9aF5e606Ae2232ed285Aff190E711b",
        "bridgeContract": "https://etherscan.io/address/0xf92cD566Ea4864356C5491c177A430C222d7e678",
        "assetContract": "https://etherscan.io/address/0x419D0d8BdD9aF5e606Ae2232ed285Aff190E711b",
        "coingeckoId": "funfair"
      }
    },
    {
      "chainId": 101,
      "address": "6J9soByB65WUamsEG8KSPdphBV1oCoGvr5QpaUaY3r19",
      "symbol": "wPICKLE",
      "name": "PickleToken (Wormhole)",
      "decimals": 9,
      "logoURI": "https://cdn.jsdelivr.net/gh/trustwallet/assets@master/blockchains/ethereum/assets/0x429881672B9AE42b8EbA0E26cD9C73711b891Ca5/logo.png",
      "tags": [
        "wrapped",
        "wormhole"
      ],
      "extensions": {
        "address": "0x429881672B9AE42b8EbA0E26cD9C73711b891Ca5",
        "bridgeContract": "https://etherscan.io/address/0xf92cD566Ea4864356C5491c177A430C222d7e678",
        "assetContract": "https://etherscan.io/address/0x429881672B9AE42b8EbA0E26cD9C73711b891Ca5",
        "coingeckoId": "pickle-finance"
      }
    },
    {
      "chainId": 101,
      "address": "HEsqFznmAERPUmMWHtDWYAZRoFbNHZpuNuFrPio68Zp1",
      "symbol": "wPAXG",
      "name": "Paxos Gold (Wormhole)",
      "decimals": 9,
      "logoURI": "https://cdn.jsdelivr.net/gh/trustwallet/assets@master/blockchains/ethereum/assets/0x45804880De22913dAFE09f4980848ECE6EcbAf78/logo.png",
      "tags": [
        "wrapped",
        "wormhole"
      ],
      "extensions": {
        "address": "0x45804880De22913dAFE09f4980848ECE6EcbAf78",
        "bridgeContract": "https://etherscan.io/address/0xf92cD566Ea4864356C5491c177A430C222d7e678",
        "assetContract": "https://etherscan.io/address/0x45804880De22913dAFE09f4980848ECE6EcbAf78",
        "coingeckoId": "pax-gold"
      }
    },
    {
      "chainId": 101,
      "address": "BrtLvpVCwVDH5Jpqjtiuhh8wKYA5b3NZCnsSftr61viv",
      "symbol": "wQNT",
      "name": "Quant (Wormhole)",
      "decimals": 9,
      "logoURI": "https://cdn.jsdelivr.net/gh/trustwallet/assets@master/blockchains/ethereum/assets/0x4a220E6096B25EADb88358cb44068A3248254675/logo.png",
      "tags": [
        "wrapped",
        "wormhole"
      ],
      "extensions": {
        "address": "0x4a220E6096B25EADb88358cb44068A3248254675",
        "bridgeContract": "https://etherscan.io/address/0xf92cD566Ea4864356C5491c177A430C222d7e678",
        "assetContract": "https://etherscan.io/address/0x4a220E6096B25EADb88358cb44068A3248254675",
        "coingeckoId": "quant-network"
      }
    },
    {
      "chainId": 101,
      "address": "8DRgurhcQPJeCqQEpbeYGUmwAz2tETbyWUYLUU4Q7goM",
      "symbol": "wORAI",
      "name": "Oraichain Token (Wormhole)",
      "decimals": 9,
      "logoURI": "https://cdn.jsdelivr.net/gh/trustwallet/assets@master/blockchains/ethereum/assets/0x4c11249814f11b9346808179Cf06e71ac328c1b5/logo.png",
      "tags": [
        "wrapped",
        "wormhole"
      ],
      "extensions": {
        "address": "0x4c11249814f11b9346808179Cf06e71ac328c1b5",
        "bridgeContract": "https://etherscan.io/address/0xf92cD566Ea4864356C5491c177A430C222d7e678",
        "assetContract": "https://etherscan.io/address/0x4c11249814f11b9346808179Cf06e71ac328c1b5",
        "coingeckoId": "oraichain-token"
      }
    },
    {
      "chainId": 101,
      "address": "4e5cqAsZ7wQqwLi7AApS9CgN8Yaho5TvkhvcLaGyiuzL",
      "symbol": "wTRU",
      "name": "TrustToken (Wormhole)",
      "decimals": 8,
      "logoURI": "https://cdn.jsdelivr.net/gh/trustwallet/assets@master/blockchains/ethereum/assets/0x4C19596f5aAfF459fA38B0f7eD92F11AE6543784/logo.png",
      "tags": [
        "wrapped",
        "wormhole"
      ],
      "extensions": {
        "address": "0x4C19596f5aAfF459fA38B0f7eD92F11AE6543784",
        "bridgeContract": "https://etherscan.io/address/0xf92cD566Ea4864356C5491c177A430C222d7e678",
        "assetContract": "https://etherscan.io/address/0x4C19596f5aAfF459fA38B0f7eD92F11AE6543784",
        "coingeckoId": "truefi"
      }
    },
    {
      "chainId": 101,
      "address": "HkhBUKSct2V93Z35apDmXthkRvH4yvMovLyv8s8idDgP",
      "symbol": "wMCB",
      "name": "MCDEX Token (Wormhole)",
      "decimals": 9,
      "logoURI": "https://cdn.jsdelivr.net/gh/trustwallet/assets@master/blockchains/ethereum/assets/0x4e352cF164E64ADCBad318C3a1e222E9EBa4Ce42/logo.png",
      "tags": [
        "wrapped",
        "wormhole"
      ],
      "extensions": {
        "address": "0x4e352cF164E64ADCBad318C3a1e222E9EBa4Ce42",
        "bridgeContract": "https://etherscan.io/address/0xf92cD566Ea4864356C5491c177A430C222d7e678",
        "assetContract": "https://etherscan.io/address/0x4e352cF164E64ADCBad318C3a1e222E9EBa4Ce42",
        "coingeckoId": "mcdex"
      }
    },
    {
      "chainId": 101,
      "address": "Eof7wbYsHZKaoyUGwM7Nfkoo6zQW4U7uWXqz2hoQzSkK",
      "symbol": "wNU",
      "name": "NuCypher (Wormhole)",
      "decimals": 9,
      "logoURI": "https://cdn.jsdelivr.net/gh/trustwallet/assets@master/blockchains/ethereum/assets/0x4fE83213D56308330EC302a8BD641f1d0113A4Cc/logo.png",
      "tags": [
        "wrapped",
        "wormhole"
      ],
      "extensions": {
        "address": "0x4fE83213D56308330EC302a8BD641f1d0113A4Cc",
        "bridgeContract": "https://etherscan.io/address/0xf92cD566Ea4864356C5491c177A430C222d7e678",
        "assetContract": "https://etherscan.io/address/0x4fE83213D56308330EC302a8BD641f1d0113A4Cc",
        "coingeckoId": "nucypher"
      }
    },
    {
      "chainId": 101,
      "address": "5CmA1HTVZt5NRtwiUrqWrcnT5JRW5zHe6uQXfP7SDUNz",
      "symbol": "wRAZOR",
      "name": "RAZOR (Wormhole)",
      "decimals": 9,
      "logoURI": "https://cdn.jsdelivr.net/gh/trustwallet/assets@master/blockchains/ethereum/assets/0x50DE6856358Cc35f3A9a57eAAA34BD4cB707d2cd/logo.png",
      "tags": [
        "wrapped",
        "wormhole"
      ],
      "extensions": {
        "address": "0x50DE6856358Cc35f3A9a57eAAA34BD4cB707d2cd",
        "bridgeContract": "https://etherscan.io/address/0xf92cD566Ea4864356C5491c177A430C222d7e678",
        "assetContract": "https://etherscan.io/address/0x50DE6856358Cc35f3A9a57eAAA34BD4cB707d2cd",
        "coingeckoId": "razor-network"
      }
    },
    {
      "chainId": 101,
      "address": "6msNYXzSVtjinqapq2xcvBb5NRq4YTPAi7wc5Jx8M8TS",
      "symbol": "wLINK",
      "name": "ChainLink Token (Wormhole)",
      "decimals": 9,
      "logoURI": "https://cdn.jsdelivr.net/gh/trustwallet/assets@master/blockchains/ethereum/assets/0x514910771AF9Ca656af840dff83E8264EcF986CA/logo.png",
      "tags": [
        "wrapped",
        "wormhole"
      ],
      "extensions": {
        "address": "0x514910771AF9Ca656af840dff83E8264EcF986CA",
        "bridgeContract": "https://etherscan.io/address/0xf92cD566Ea4864356C5491c177A430C222d7e678",
        "assetContract": "https://etherscan.io/address/0x514910771AF9Ca656af840dff83E8264EcF986CA",
        "coingeckoId": "chainlink"
      }
    },
    {
      "chainId": 101,
      "address": "BX2gcRRS12iqFzKCpvTt4krBBYNymR9JBDZBxzfFLnbF",
      "symbol": "weRSDL",
      "name": "UnFederalReserveToken (Wormhole)",
      "decimals": 9,
      "logoURI": "https://cdn.jsdelivr.net/gh/trustwallet/assets@master/blockchains/ethereum/assets/0x5218E472cFCFE0b64A064F055B43b4cdC9EfD3A6/logo.png",
      "tags": [
        "wrapped",
        "wormhole"
      ],
      "extensions": {
        "address": "0x5218E472cFCFE0b64A064F055B43b4cdC9EfD3A6",
        "bridgeContract": "https://etherscan.io/address/0xf92cD566Ea4864356C5491c177A430C222d7e678",
        "assetContract": "https://etherscan.io/address/0x5218E472cFCFE0b64A064F055B43b4cdC9EfD3A6",
        "coingeckoId": "unfederalreserve"
      }
    },
    {
      "chainId": 101,
      "address": "CCGLdsokcybeF8NrCcu1RSQK8isNBjBA58kVEMTHTKjx",
      "symbol": "wsUSD",
      "name": "Synth sUSD (Wormhole)",
      "decimals": 9,
      "logoURI": "https://cdn.jsdelivr.net/gh/trustwallet/assets@master/blockchains/ethereum/assets/0x57Ab1ec28D129707052df4dF418D58a2D46d5f51/logo.png",
      "tags": [
        "wrapped",
        "wormhole"
      ],
      "extensions": {
        "address": "0x57Ab1ec28D129707052df4dF418D58a2D46d5f51",
        "bridgeContract": "https://etherscan.io/address/0xf92cD566Ea4864356C5491c177A430C222d7e678",
        "assetContract": "https://etherscan.io/address/0x57Ab1ec28D129707052df4dF418D58a2D46d5f51",
        "coingeckoId": "nusd"
      }
    },
    {
      "chainId": 101,
      "address": "FP9ogG7hTdfcTJwn4prF9AVEcfcjLq1GtkqYM4oRn7eY",
      "symbol": "wHEGIC",
      "name": "Hegic (Wormhole)",
      "decimals": 9,
      "logoURI": "https://cdn.jsdelivr.net/gh/trustwallet/assets@master/blockchains/ethereum/assets/0x584bC13c7D411c00c01A62e8019472dE68768430/logo.png",
      "tags": [
        "wrapped",
        "wormhole"
      ],
      "extensions": {
        "address": "0x584bC13c7D411c00c01A62e8019472dE68768430",
        "bridgeContract": "https://etherscan.io/address/0xf92cD566Ea4864356C5491c177A430C222d7e678",
        "assetContract": "https://etherscan.io/address/0x584bC13c7D411c00c01A62e8019472dE68768430",
        "coingeckoId": "hegic"
      }
    },
    {
      "chainId": 101,
      "address": "DboP5vvYUVjmKSHKJ1YFHwmv41KtUscnYgzjmPgHwQVn",
      "symbol": "wXFI",
      "name": "Xfinance (Wormhole)",
      "decimals": 9,
      "logoURI": "https://cdn.jsdelivr.net/gh/trustwallet/assets@master/blockchains/ethereum/assets/0x5BEfBB272290dD5b8521D4a938f6c4757742c430/logo.png",
      "tags": [
        "wrapped",
        "wormhole"
      ],
      "extensions": {
        "address": "0x5BEfBB272290dD5b8521D4a938f6c4757742c430",
        "bridgeContract": "https://etherscan.io/address/0xf92cD566Ea4864356C5491c177A430C222d7e678",
        "assetContract": "https://etherscan.io/address/0x5BEfBB272290dD5b8521D4a938f6c4757742c430",
        "coingeckoId": "xfinance"
      }
    },
    {
      "chainId": 101,
      "address": "6c4U9yxGzVjejSJJXrdX8wtt532Et6MrBUZc2oK5j6w5",
      "symbol": "wDEXTF",
      "name": "DEXTF Token (Wormhole)",
      "decimals": 9,
      "logoURI": "https://cdn.jsdelivr.net/gh/trustwallet/assets@master/blockchains/ethereum/assets/0x5F64Ab1544D28732F0A24F4713c2C8ec0dA089f0/logo.png",
      "tags": [
        "wrapped",
        "wormhole"
      ],
      "extensions": {
        "address": "0x5F64Ab1544D28732F0A24F4713c2C8ec0dA089f0",
        "bridgeContract": "https://etherscan.io/address/0xf92cD566Ea4864356C5491c177A430C222d7e678",
        "assetContract": "https://etherscan.io/address/0x5F64Ab1544D28732F0A24F4713c2C8ec0dA089f0",
        "coingeckoId": "dextf"
      }
    },
    {
      "chainId": 101,
      "address": "JuXkRYNw54rujC7SPWcAM4ArLgA5x8nDQbS8xHAr6MA",
      "symbol": "wRLC",
      "name": "iExec RLC (Wormhole)",
      "decimals": 9,
      "logoURI": "https://cdn.jsdelivr.net/gh/trustwallet/assets@master/blockchains/ethereum/assets/0x607F4C5BB672230e8672085532f7e901544a7375/logo.png",
      "tags": [
        "wrapped",
        "wormhole"
      ],
      "extensions": {
        "address": "0x607F4C5BB672230e8672085532f7e901544a7375",
        "bridgeContract": "https://etherscan.io/address/0xf92cD566Ea4864356C5491c177A430C222d7e678",
        "assetContract": "https://etherscan.io/address/0x607F4C5BB672230e8672085532f7e901544a7375",
        "coingeckoId": "iexec-rlc"
      }
    },
    {
      "chainId": 101,
      "address": "7NfgSkv6kZ6ZWP6SJPtMuaUYGVEngVK8UFnaFTPk3QsM",
      "symbol": "wCORE",
      "name": "cVault.finance (Wormhole)",
      "decimals": 9,
      "logoURI": "https://cdn.jsdelivr.net/gh/trustwallet/assets@master/blockchains/ethereum/assets/0x62359Ed7505Efc61FF1D56fEF82158CcaffA23D7/logo.png",
      "tags": [
        "wrapped",
        "wormhole"
      ],
      "extensions": {
        "address": "0x62359Ed7505Efc61FF1D56fEF82158CcaffA23D7",
        "bridgeContract": "https://etherscan.io/address/0xf92cD566Ea4864356C5491c177A430C222d7e678",
        "assetContract": "https://etherscan.io/address/0x62359Ed7505Efc61FF1D56fEF82158CcaffA23D7",
        "coingeckoId": "cvault-finance"
      }
    },
    {
      "chainId": 101,
      "address": "AqLKDJiGL4wXKPAfzNom3xEdQwgj2LTCE4k34gzvZsE6",
      "symbol": "wCFi",
      "name": "CyberFi Token (Wormhole)",
      "decimals": 9,
      "logoURI": "https://cdn.jsdelivr.net/gh/trustwallet/assets@master/blockchains/ethereum/assets/0x63b4f3e3fa4e438698CE330e365E831F7cCD1eF4/logo.png",
      "tags": [
        "wrapped",
        "wormhole"
      ],
      "extensions": {
        "address": "0x63b4f3e3fa4e438698CE330e365E831F7cCD1eF4",
        "bridgeContract": "https://etherscan.io/address/0xf92cD566Ea4864356C5491c177A430C222d7e678",
        "assetContract": "https://etherscan.io/address/0x63b4f3e3fa4e438698CE330e365E831F7cCD1eF4",
        "coingeckoId": "cyberfi"
      }
    },
    {
      "chainId": 101,
      "address": "FLrjpCRrd4GffHu8MVYGvuLxYLuBGVaXsnCecw3Effci",
      "symbol": "wWISE",
      "name": "Wise Token (Wormhole)",
      "decimals": 9,
      "logoURI": "https://cdn.jsdelivr.net/gh/trustwallet/assets@master/blockchains/ethereum/assets/0x66a0f676479Cee1d7373f3DC2e2952778BfF5bd6/logo.png",
      "tags": [
        "wrapped",
        "wormhole"
      ],
      "extensions": {
        "address": "0x66a0f676479Cee1d7373f3DC2e2952778BfF5bd6",
        "bridgeContract": "https://etherscan.io/address/0xf92cD566Ea4864356C5491c177A430C222d7e678",
        "assetContract": "https://etherscan.io/address/0x66a0f676479Cee1d7373f3DC2e2952778BfF5bd6",
        "coingeckoId": "wise-token11"
      }
    },
    {
      "chainId": 101,
      "address": "GaMPhVyp1xd9xJuPskDEzQzp8mKfEjAmhny8NX7y7YKc",
      "symbol": "wGNO",
      "name": "Gnosis Token (Wormhole)",
      "decimals": 9,
      "logoURI": "https://cdn.jsdelivr.net/gh/trustwallet/assets@master/blockchains/ethereum/assets/0x6810e776880C02933D47DB1b9fc05908e5386b96/logo.png",
      "tags": [
        "wrapped",
        "wormhole"
      ],
      "extensions": {
        "address": "0x6810e776880C02933D47DB1b9fc05908e5386b96",
        "bridgeContract": "https://etherscan.io/address/0xf92cD566Ea4864356C5491c177A430C222d7e678",
        "assetContract": "https://etherscan.io/address/0x6810e776880C02933D47DB1b9fc05908e5386b96",
        "coingeckoId": "gnosis"
      }
    },
    {
      "chainId": 101,
      "address": "CCAQZHBVWKDukT68PZ3LenDs7apibeSYeJ3jHE8NzBC5",
      "symbol": "wPOOLZ",
      "name": "$Poolz Finance (Wormhole)",
      "decimals": 9,
      "logoURI": "https://cdn.jsdelivr.net/gh/trustwallet/assets@master/blockchains/ethereum/assets/0x69A95185ee2a045CDC4bCd1b1Df10710395e4e23/logo.png",
      "tags": [
        "wrapped",
        "wormhole"
      ],
      "extensions": {
        "address": "0x69A95185ee2a045CDC4bCd1b1Df10710395e4e23",
        "bridgeContract": "https://etherscan.io/address/0xf92cD566Ea4864356C5491c177A430C222d7e678",
        "assetContract": "https://etherscan.io/address/0x69A95185ee2a045CDC4bCd1b1Df10710395e4e23",
        "coingeckoId": "poolz-finance"
      }
    },
    {
      "chainId": 101,
      "address": "FYpdBuyAHSbdaAyD1sKkxyLWbAP8uUW9h6uvdhK74ij1",
      "symbol": "wDAI",
      "name": "Dai Stablecoin (Wormhole)",
      "decimals": 9,
      "logoURI": "https://cdn.jsdelivr.net/gh/trustwallet/assets@master/blockchains/ethereum/assets/0x6B175474E89094C44Da98b954EedeAC495271d0F/logo.png",
      "tags": [
        "wrapped",
        "wormhole"
      ],
      "extensions": {
        "address": "0x6B175474E89094C44Da98b954EedeAC495271d0F",
        "bridgeContract": "https://etherscan.io/address/0xf92cD566Ea4864356C5491c177A430C222d7e678",
        "assetContract": "https://etherscan.io/address/0x6B175474E89094C44Da98b954EedeAC495271d0F",
        "coingeckoId": "dai"
      }
    },
    {
      "chainId": 101,
      "address": "HbMGwfGjGPchtaPwyrtJFy8APZN5w1hi63xnzmj1f23v",
      "symbol": "wSUSHI",
      "name": "SushiSwap (Wormhole)",
      "decimals": 9,
      "logoURI": "https://cdn.jsdelivr.net/gh/trustwallet/assets@master/blockchains/ethereum/assets/0x6B3595068778DD592e39A122f4f5a5cF09C90fE2/logo.png",
      "tags": [
        "wrapped",
        "wormhole"
      ],
      "extensions": {
        "address": "0x6B3595068778DD592e39A122f4f5a5cF09C90fE2",
        "bridgeContract": "https://etherscan.io/address/0xf92cD566Ea4864356C5491c177A430C222d7e678",
        "assetContract": "https://etherscan.io/address/0x6B3595068778DD592e39A122f4f5a5cF09C90fE2",
        "coingeckoId": "sushi"
      }
    },
    {
      "chainId": 101,
      "address": "6Tmi8TZasqdxWB59uE5Zw9VLKecuCbsLSsPEqoMpmozA",
      "symbol": "wFYZ",
      "name": "Fyooz (Wormhole)",
      "decimals": 9,
      "logoURI": "https://cdn.jsdelivr.net/gh/trustwallet/assets@master/blockchains/ethereum/assets/0x6BFf2fE249601ed0Db3a87424a2E923118BB0312/logo.png",
      "tags": [
        "wrapped",
        "wormhole"
      ],
      "extensions": {
        "address": "0x6BFf2fE249601ed0Db3a87424a2E923118BB0312",
        "bridgeContract": "https://etherscan.io/address/0xf92cD566Ea4864356C5491c177A430C222d7e678",
        "assetContract": "https://etherscan.io/address/0x6BFf2fE249601ed0Db3a87424a2E923118BB0312",
        "coingeckoId": "fyooz"
      }
    },
    {
      "chainId": 101,
      "address": "3sHinPxEPqhEGip2Wy45TFmgAA1Atg2mctMjY5RKJUjk",
      "symbol": "wQRX",
      "name": "QuiverX (Wormhole)",
      "decimals": 9,
      "logoURI": "https://cdn.jsdelivr.net/gh/trustwallet/assets@master/blockchains/ethereum/assets/0x6e0daDE58D2d89eBBe7aFc384e3E4f15b70b14D8/logo.png",
      "tags": [
        "wrapped",
        "wormhole"
      ],
      "extensions": {
        "address": "0x6e0daDE58D2d89eBBe7aFc384e3E4f15b70b14D8",
        "bridgeContract": "https://etherscan.io/address/0xf92cD566Ea4864356C5491c177A430C222d7e678",
        "assetContract": "https://etherscan.io/address/0x6e0daDE58D2d89eBBe7aFc384e3E4f15b70b14D8",
        "coingeckoId": "quiverx"
      }
    },
    {
      "chainId": 101,
      "address": "4ighgEijHcCoLu9AsvwVz2TnGFqAgzQtQMr6ch88Jrfe",
      "symbol": "wTRADE",
      "name": "UniTrade (Wormhole)",
      "decimals": 9,
      "logoURI": "https://cdn.jsdelivr.net/gh/trustwallet/assets@master/blockchains/ethereum/assets/0x6F87D756DAf0503d08Eb8993686c7Fc01Dc44fB1/logo.png",
      "tags": [
        "wrapped",
        "wormhole"
      ],
      "extensions": {
        "address": "0x6F87D756DAf0503d08Eb8993686c7Fc01Dc44fB1",
        "bridgeContract": "https://etherscan.io/address/0xf92cD566Ea4864356C5491c177A430C222d7e678",
        "assetContract": "https://etherscan.io/address/0x6F87D756DAf0503d08Eb8993686c7Fc01Dc44fB1",
        "coingeckoId": "unitrade"
      }
    },
    {
      "chainId": 101,
      "address": "FTPnEQ3NfRRZ9tvmpDW6JFrvweBE5sanxnXSpJL1dvbB",
      "symbol": "wBIRD",
      "name": "Bird.Money (Wormhole)",
      "decimals": 9,
      "logoURI": "https://cdn.jsdelivr.net/gh/trustwallet/assets@master/blockchains/ethereum/assets/0x70401dFD142A16dC7031c56E862Fc88Cb9537Ce0/logo.png",
      "tags": [
        "wrapped",
        "wormhole"
      ],
      "extensions": {
        "address": "0x70401dFD142A16dC7031c56E862Fc88Cb9537Ce0",
        "bridgeContract": "https://etherscan.io/address/0xf92cD566Ea4864356C5491c177A430C222d7e678",
        "assetContract": "https://etherscan.io/address/0x70401dFD142A16dC7031c56E862Fc88Cb9537Ce0",
        "coingeckoId": "bird-money"
      }
    },
    {
      "chainId": 101,
      "address": "QVDE6rhcGPSB3ex5T7vWBzvoSRUXULjuSGpVuKwu5XH",
      "symbol": "wAXN",
      "name": "Axion (Wormhole)",
      "decimals": 9,
      "logoURI": "https://cdn.jsdelivr.net/gh/trustwallet/assets@master/blockchains/ethereum/assets/0x71F85B2E46976bD21302B64329868fd15eb0D127/logo.png",
      "tags": [
        "wrapped",
        "wormhole"
      ],
      "extensions": {
        "address": "0x71F85B2E46976bD21302B64329868fd15eb0D127",
        "bridgeContract": "https://etherscan.io/address/0xf92cD566Ea4864356C5491c177A430C222d7e678",
        "assetContract": "https://etherscan.io/address/0x71F85B2E46976bD21302B64329868fd15eb0D127",
        "coingeckoId": "axion"
      }
    },
    {
      "chainId": 101,
      "address": "J6AbGG62yo9UJ2T9r9GM7pnoRNui5DsZDnPbiNAPqbVd",
      "symbol": "wBMI",
      "name": "Bridge Mutual (Wormhole)",
      "decimals": 9,
      "logoURI": "https://cdn.jsdelivr.net/gh/trustwallet/assets@master/blockchains/ethereum/assets/0x725C263e32c72dDC3A19bEa12C5a0479a81eE688/logo.png",
      "tags": [
        "wrapped",
        "wormhole"
      ],
      "extensions": {
        "address": "0x725C263e32c72dDC3A19bEa12C5a0479a81eE688",
        "bridgeContract": "https://etherscan.io/address/0xf92cD566Ea4864356C5491c177A430C222d7e678",
        "assetContract": "https://etherscan.io/address/0x725C263e32c72dDC3A19bEa12C5a0479a81eE688",
        "coingeckoId": "bridge-mutual"
      }
    },
    {
      "chainId": 101,
      "address": "4wvHoaxxZxFeNrMTP8bLVRh1ziSBV7crN665WX4rRMqe",
      "symbol": "wDYT",
      "name": "DoYourTip (Wormhole)",
      "decimals": 9,
      "logoURI": "https://cdn.jsdelivr.net/gh/trustwallet/assets@master/blockchains/ethereum/assets/0x740623d2c797b7D8D1EcB98e9b4Afcf99Ec31E14/logo.png",
      "tags": [
        "wrapped",
        "wormhole"
      ],
      "extensions": {
        "address": "0x740623d2c797b7D8D1EcB98e9b4Afcf99Ec31E14",
        "bridgeContract": "https://etherscan.io/address/0xf92cD566Ea4864356C5491c177A430C222d7e678",
        "assetContract": "https://etherscan.io/address/0x740623d2c797b7D8D1EcB98e9b4Afcf99Ec31E14",
        "coingeckoId": "dynamite"
      }
    },
    {
      "chainId": 101,
      "address": "Fe5fWjCLDMJoi4sTmfR2VW4BT1LwsbR1n6QAjzJQvhhf",
      "symbol": "wBBR",
      "name": "BitberryToken (Wormhole)",
      "decimals": 9,
      "logoURI": "https://cdn.jsdelivr.net/gh/trustwallet/assets@master/blockchains/ethereum/assets/0x7671904eed7f10808B664fc30BB8693FD7237abF/logo.png",
      "tags": [
        "wrapped",
        "wormhole"
      ],
      "extensions": {
        "address": "0x7671904eed7f10808B664fc30BB8693FD7237abF",
        "bridgeContract": "https://etherscan.io/address/0xf92cD566Ea4864356C5491c177A430C222d7e678",
        "assetContract": "https://etherscan.io/address/0x7671904eed7f10808B664fc30BB8693FD7237abF",
        "coingeckoId": "bitberry-token"
      }
    },
    {
      "chainId": 101,
      "address": "5J9yhFRnQZx3RiqHzfQpAffX5UQz3k8vQCZH2g9Z9sDg",
      "symbol": "wWAXE",
      "name": "WAX Economic Token (Wormhole)",
      "decimals": 8,
      "logoURI": "https://cdn.jsdelivr.net/gh/trustwallet/assets@master/blockchains/ethereum/assets/0x7a2Bc711E19ba6aff6cE8246C546E8c4B4944DFD/logo.png",
      "tags": [
        "wrapped",
        "wormhole"
      ],
      "extensions": {
        "address": "0x7a2Bc711E19ba6aff6cE8246C546E8c4B4944DFD",
        "bridgeContract": "https://etherscan.io/address/0xf92cD566Ea4864356C5491c177A430C222d7e678",
        "assetContract": "https://etherscan.io/address/0x7a2Bc711E19ba6aff6cE8246C546E8c4B4944DFD",
        "coingeckoId": "waxe"
      }
    },
    {
      "chainId": 101,
      "address": "4DHywS5EjUTF5AYisPZiJbWcCV4gfpH98oKxpgyKRnnQ",
      "symbol": "wMATIC",
      "name": "Matic Token (Wormhole)",
      "decimals": 9,
      "logoURI": "https://cdn.jsdelivr.net/gh/trustwallet/assets@master/blockchains/ethereum/assets/0x7D1AfA7B718fb893dB30A3aBc0Cfc608AaCfeBB0/logo.png",
      "tags": [
        "wrapped",
        "wormhole"
      ],
      "extensions": {
        "address": "0x7D1AfA7B718fb893dB30A3aBc0Cfc608AaCfeBB0",
        "bridgeContract": "https://etherscan.io/address/0xf92cD566Ea4864356C5491c177A430C222d7e678",
        "assetContract": "https://etherscan.io/address/0x7D1AfA7B718fb893dB30A3aBc0Cfc608AaCfeBB0",
        "coingeckoId": "matic-network"
      }
    },
    {
      "chainId": 101,
      "address": "Au9E8ygQdTJQZXmNKPdtLEP8rGjC4qsGRhkJgjFNPAr8",
      "symbol": "wXRT",
      "name": "Robonomics (Wormhole)",
      "decimals": 9,
      "logoURI": "https://cdn.jsdelivr.net/gh/trustwallet/assets@master/blockchains/ethereum/assets/0x7dE91B204C1C737bcEe6F000AAA6569Cf7061cb7/logo.png",
      "tags": [
        "wrapped",
        "wormhole"
      ],
      "extensions": {
        "address": "0x7dE91B204C1C737bcEe6F000AAA6569Cf7061cb7",
        "bridgeContract": "https://etherscan.io/address/0xf92cD566Ea4864356C5491c177A430C222d7e678",
        "assetContract": "https://etherscan.io/address/0x7dE91B204C1C737bcEe6F000AAA6569Cf7061cb7",
        "coingeckoId": "robonomics-network"
      }
    },
    {
      "chainId": 101,
      "address": "5DQZ14hLDxveMH7NyGmTmUTRGgVAVXADp3cP2UHeH6hM",
      "symbol": "wAAVE",
      "name": "Aave Token (Wormhole)",
      "decimals": 9,
      "logoURI": "https://cdn.jsdelivr.net/gh/trustwallet/assets@master/blockchains/ethereum/assets/0x7Fc66500c84A76Ad7e9c93437bFc5Ac33E2DDaE9/logo.png",
      "tags": [
        "wrapped",
        "wormhole"
      ],
      "extensions": {
        "address": "0x7Fc66500c84A76Ad7e9c93437bFc5Ac33E2DDaE9",
        "bridgeContract": "https://etherscan.io/address/0xf92cD566Ea4864356C5491c177A430C222d7e678",
        "assetContract": "https://etherscan.io/address/0x7Fc66500c84A76Ad7e9c93437bFc5Ac33E2DDaE9",
        "coingeckoId": "aave"
      }
    },
    {
      "chainId": 101,
      "address": "Arc2ZVKNCdDU4vB8Ubud5QayDtjo2oJF9xVrUPQ6TWxF",
      "symbol": "wLEND",
      "name": "Lend (Wormhole)",
      "decimals": 9,
      "logoURI": "https://cdn.jsdelivr.net/gh/trustwallet/assets@master/blockchains/ethereum/assets/0x80fB784B7eD66730e8b1DBd9820aFD29931aab03/logo.png",
      "tags": [
        "wrapped",
        "wormhole"
      ],
      "extensions": {
        "address": "0x80fB784B7eD66730e8b1DBd9820aFD29931aab03",
        "bridgeContract": "https://etherscan.io/address/0xf92cD566Ea4864356C5491c177A430C222d7e678",
        "assetContract": "https://etherscan.io/address/0x80fB784B7eD66730e8b1DBd9820aFD29931aab03",
        "coingeckoId": "ethlend"
      }
    },
    {
      "chainId": 101,
      "address": "2ctKUDkGBnVykt31AhMPhHvAQWJvoNGbLh7aRidjtAqv",
      "symbol": "wPOLS",
      "name": "PolkastarterToken (Wormhole)",
      "decimals": 9,
      "logoURI": "https://cdn.jsdelivr.net/gh/trustwallet/assets@master/blockchains/ethereum/assets/0x83e6f1E41cdd28eAcEB20Cb649155049Fac3D5Aa/logo.png",
      "tags": [
        "wrapped",
        "wormhole"
      ],
      "extensions": {
        "address": "0x83e6f1E41cdd28eAcEB20Cb649155049Fac3D5Aa",
        "bridgeContract": "https://etherscan.io/address/0xf92cD566Ea4864356C5491c177A430C222d7e678",
        "assetContract": "https://etherscan.io/address/0x83e6f1E41cdd28eAcEB20Cb649155049Fac3D5Aa",
        "coingeckoId": "polkastarter"
      }
    },
    {
      "chainId": 101,
      "address": "8FnkznYpHvKiaBkgatVoCrNiS5y5KW62JqgjnxVhDejC",
      "symbol": "wUBT",
      "name": "Unibright (Wormhole)",
      "decimals": 8,
      "logoURI": "https://cdn.jsdelivr.net/gh/trustwallet/assets@master/blockchains/ethereum/assets/0x8400D94A5cb0fa0D041a3788e395285d61c9ee5e/logo.png",
      "tags": [
        "wrapped",
        "wormhole"
      ],
      "extensions": {
        "address": "0x8400D94A5cb0fa0D041a3788e395285d61c9ee5e",
        "bridgeContract": "https://etherscan.io/address/0xf92cD566Ea4864356C5491c177A430C222d7e678",
        "assetContract": "https://etherscan.io/address/0x8400D94A5cb0fa0D041a3788e395285d61c9ee5e",
        "coingeckoId": "unibright"
      }
    },
    {
      "chainId": 101,
      "address": "4LLAYXVmT3U8Sew6k3tk66zk3btT91QRzQzxcNX8XhzV",
      "symbol": "wDIA",
      "name": "DIA (Wormhole)",
      "decimals": 9,
      "logoURI": "https://cdn.jsdelivr.net/gh/trustwallet/assets@master/blockchains/ethereum/assets/0x84cA8bc7997272c7CfB4D0Cd3D55cd942B3c9419/logo.png",
      "tags": [
        "wrapped",
        "wormhole"
      ],
      "extensions": {
        "address": "0x84cA8bc7997272c7CfB4D0Cd3D55cd942B3c9419",
        "bridgeContract": "https://etherscan.io/address/0xf92cD566Ea4864356C5491c177A430C222d7e678",
        "assetContract": "https://etherscan.io/address/0x84cA8bc7997272c7CfB4D0Cd3D55cd942B3c9419",
        "coingeckoId": "dia-data"
      }
    },
    {
      "chainId": 101,
      "address": "8L8pDf3jutdpdr4m3np68CL9ZroLActrqwxi6s9Ah5xU",
      "symbol": "wFRAX",
      "name": "Frax (Wormhole)",
      "decimals": 9,
      "logoURI": "https://cdn.jsdelivr.net/gh/trustwallet/assets@master/blockchains/ethereum/assets/0x853d955aCEf822Db058eb8505911ED77F175b99e/logo.png",
      "tags": [
        "wrapped",
        "wormhole"
      ],
      "extensions": {
        "address": "0x853d955aCEf822Db058eb8505911ED77F175b99e",
        "bridgeContract": "https://etherscan.io/address/0xf92cD566Ea4864356C5491c177A430C222d7e678",
        "assetContract": "https://etherscan.io/address/0x853d955aCEf822Db058eb8505911ED77F175b99e",
        "coingeckoId": "frax"
      }
    },
    {
      "chainId": 101,
      "address": "H3oVL2zJpHJaDoRfQmSrftv3fkGzvsiQgugCZmcRBykG",
      "symbol": "wKEEP",
      "name": "KEEP Token (Wormhole)",
      "decimals": 9,
      "logoURI": "https://cdn.jsdelivr.net/gh/trustwallet/assets@master/blockchains/ethereum/assets/0x85Eee30c52B0b379b046Fb0F85F4f3Dc3009aFEC/logo.png",
      "tags": [
        "wrapped",
        "wormhole"
      ],
      "extensions": {
        "address": "0x85Eee30c52B0b379b046Fb0F85F4f3Dc3009aFEC",
        "bridgeContract": "https://etherscan.io/address/0xf92cD566Ea4864356C5491c177A430C222d7e678",
        "assetContract": "https://etherscan.io/address/0x85Eee30c52B0b379b046Fb0F85F4f3Dc3009aFEC",
        "coingeckoId": "keep-network"
      }
    },
    {
      "chainId": 101,
      "address": "64oqP1dFqqD8NEL4RPCpMyrHmpo31rj3nYxULVXvayfW",
      "symbol": "wRSR",
      "name": "Reserve Rights (Wormhole)",
      "decimals": 9,
      "logoURI": "https://cdn.jsdelivr.net/gh/trustwallet/assets@master/blockchains/ethereum/assets/0x8762db106B2c2A0bccB3A80d1Ed41273552616E8/logo.png",
      "tags": [
        "wrapped",
        "wormhole"
      ],
      "extensions": {
        "address": "0x8762db106B2c2A0bccB3A80d1Ed41273552616E8",
        "bridgeContract": "https://etherscan.io/address/0xf92cD566Ea4864356C5491c177A430C222d7e678",
        "assetContract": "https://etherscan.io/address/0x8762db106B2c2A0bccB3A80d1Ed41273552616E8",
        "coingeckoId": "reserve-rights-token"
      }
    },
    {
      "chainId": 101,
      "address": "5SU7veiCRA16ZxnS24kCC1dwQYVwi3whvTdM48iNE1Rm",
      "symbol": "wMPH",
      "name": "88mph.app (Wormhole)",
      "decimals": 9,
      "logoURI": "https://cdn.jsdelivr.net/gh/trustwallet/assets@master/blockchains/ethereum/assets/0x8888801aF4d980682e47f1A9036e589479e835C5/logo.png",
      "tags": [
        "wrapped",
        "wormhole"
      ],
      "extensions": {
        "address": "0x8888801aF4d980682e47f1A9036e589479e835C5",
        "bridgeContract": "https://etherscan.io/address/0xf92cD566Ea4864356C5491c177A430C222d7e678",
        "assetContract": "https://etherscan.io/address/0x8888801aF4d980682e47f1A9036e589479e835C5",
        "coingeckoId": "88mph"
      }
    },
    {
      "chainId": 101,
      "address": "5fv26ojhPHWNaikXcMf2TBu4JENjLQ2PWgWYeitttVwv",
      "symbol": "wPAID",
      "name": "PAID Network (Wormhole)",
      "decimals": 9,
      "logoURI": "https://cdn.jsdelivr.net/gh/trustwallet/assets@master/blockchains/ethereum/assets/0x8c8687fC965593DFb2F0b4EAeFD55E9D8df348df/logo.png",
      "tags": [
        "wrapped",
        "wormhole"
      ],
      "extensions": {
        "address": "0x8c8687fC965593DFb2F0b4EAeFD55E9D8df348df",
        "bridgeContract": "https://etherscan.io/address/0xf92cD566Ea4864356C5491c177A430C222d7e678",
        "assetContract": "https://etherscan.io/address/0x8c8687fC965593DFb2F0b4EAeFD55E9D8df348df",
        "coingeckoId": "paid-network"
      }
    },
    {
      "chainId": 101,
      "address": "ACr98v3kv9qaGnR3p2BfsoSK9Q2ZmP6zUkm3qxv5ZJDd",
      "symbol": "wSXP",
      "name": "Swipe (Wormhole)",
      "decimals": 9,
      "logoURI": "https://cdn.jsdelivr.net/gh/trustwallet/assets@master/blockchains/ethereum/assets/0x8CE9137d39326AD0cD6491fb5CC0CbA0e089b6A9/logo.png",
      "tags": [
        "wrapped",
        "wormhole"
      ],
      "extensions": {
        "address": "0x8CE9137d39326AD0cD6491fb5CC0CbA0e089b6A9",
        "bridgeContract": "https://etherscan.io/address/0xf92cD566Ea4864356C5491c177A430C222d7e678",
        "assetContract": "https://etherscan.io/address/0x8CE9137d39326AD0cD6491fb5CC0CbA0e089b6A9",
        "coingeckoId": "swipe"
      }
    },
    {
      "chainId": 101,
      "address": "7gBuzBcJ7V48m8TiKJ1XWNDUerK2XfAbjxuRiKMb6S8Z",
      "symbol": "wREQ",
      "name": "Request Token (Wormhole)",
      "decimals": 9,
      "logoURI": "https://cdn.jsdelivr.net/gh/trustwallet/assets@master/blockchains/ethereum/assets/0x8f8221aFbB33998d8584A2B05749bA73c37a938a/logo.png",
      "tags": [
        "wrapped",
        "wormhole"
      ],
      "extensions": {
        "address": "0x8f8221aFbB33998d8584A2B05749bA73c37a938a",
        "bridgeContract": "https://etherscan.io/address/0xf92cD566Ea4864356C5491c177A430C222d7e678",
        "assetContract": "https://etherscan.io/address/0x8f8221aFbB33998d8584A2B05749bA73c37a938a",
        "coingeckoId": "request-network"
      }
    },
    {
      "chainId": 101,
      "address": "CtDjsryLtwZCLj8TeniV7tWHbkaREfjKDWpvyQvsTyek",
      "symbol": "wWHALE",
      "name": "WHALE (Wormhole)",
      "decimals": 4,
      "logoURI": "https://cdn.jsdelivr.net/gh/trustwallet/assets@master/blockchains/ethereum/assets/0x9355372396e3F6daF13359B7b607a3374cc638e0/logo.png",
      "tags": [
        "wrapped",
        "wormhole"
      ],
      "extensions": {
        "address": "0x9355372396e3F6daF13359B7b607a3374cc638e0",
        "bridgeContract": "https://etherscan.io/address/0xf92cD566Ea4864356C5491c177A430C222d7e678",
        "assetContract": "https://etherscan.io/address/0x9355372396e3F6daF13359B7b607a3374cc638e0",
        "coingeckoId": "whale"
      }
    },
    {
      "chainId": 101,
      "address": "JDUgn6JUSwufqqthRdnZZKWv2vEdYvHxigF5Hk79yxRm",
      "symbol": "wPNK",
      "name": "Pinakion (Wormhole)",
      "decimals": 9,
      "logoURI": "https://cdn.jsdelivr.net/gh/trustwallet/assets@master/blockchains/ethereum/assets/0x93ED3FBe21207Ec2E8f2d3c3de6e058Cb73Bc04d/logo.png",
      "tags": [
        "wrapped",
        "wormhole"
      ],
      "extensions": {
        "address": "0x93ED3FBe21207Ec2E8f2d3c3de6e058Cb73Bc04d",
        "bridgeContract": "https://etherscan.io/address/0xf92cD566Ea4864356C5491c177A430C222d7e678",
        "assetContract": "https://etherscan.io/address/0x93ED3FBe21207Ec2E8f2d3c3de6e058Cb73Bc04d",
        "coingeckoId": "kleros"
      }
    },
    {
      "chainId": 101,
      "address": "EJKqF4p7xVhXkcDNCrVQJE4osow76226bc6u3AtsGXaG",
      "symbol": "wAPY",
      "name": "APY Governance Token (Wormhole)",
      "decimals": 9,
      "logoURI": "https://cdn.jsdelivr.net/gh/trustwallet/assets@master/blockchains/ethereum/assets/0x95a4492F028aa1fd432Ea71146b433E7B4446611/logo.png",
      "tags": [
        "wrapped",
        "wormhole"
      ],
      "extensions": {
        "address": "0x95a4492F028aa1fd432Ea71146b433E7B4446611",
        "bridgeContract": "https://etherscan.io/address/0xf92cD566Ea4864356C5491c177A430C222d7e678",
        "assetContract": "https://etherscan.io/address/0x95a4492F028aa1fd432Ea71146b433E7B4446611",
        "coingeckoId": "apy-finance"
      }
    },
    {
      "chainId": 101,
      "address": "AF7Dv5Vzi1dT2fLnz4ysiRQ6FxGN1M6mrmHwgNpx7FVH",
      "symbol": "wOCEAN",
      "name": "Ocean Protocol (Wormhole)",
      "decimals": 9,
      "logoURI": "https://cdn.jsdelivr.net/gh/trustwallet/assets@master/blockchains/ethereum/assets/0x967da4048cD07aB37855c090aAF366e4ce1b9F48/logo.png",
      "tags": [
        "wrapped",
        "wormhole"
      ],
      "extensions": {
        "address": "0x967da4048cD07aB37855c090aAF366e4ce1b9F48",
        "bridgeContract": "https://etherscan.io/address/0xf92cD566Ea4864356C5491c177A430C222d7e678",
        "assetContract": "https://etherscan.io/address/0x967da4048cD07aB37855c090aAF366e4ce1b9F48",
        "coingeckoId": "ocean-protocol"
      }
    },
    {
      "chainId": 101,
      "address": "AyNULvvLGW11fThvhncqNRjEgmDbMEHdDL4HqXD6SM8V",
      "symbol": "wSPI",
      "name": "Shopping.io (Wormhole)",
      "decimals": 9,
      "logoURI": "https://cdn.jsdelivr.net/gh/trustwallet/assets@master/blockchains/ethereum/assets/0x9B02dD390a603Add5c07f9fd9175b7DABE8D63B7/logo.png",
      "tags": [
        "wrapped",
        "wormhole"
      ],
      "extensions": {
        "address": "0x9B02dD390a603Add5c07f9fd9175b7DABE8D63B7",
        "bridgeContract": "https://etherscan.io/address/0xf92cD566Ea4864356C5491c177A430C222d7e678",
        "assetContract": "https://etherscan.io/address/0x9B02dD390a603Add5c07f9fd9175b7DABE8D63B7",
        "coingeckoId": "shopping-io"
      }
    },
    {
      "chainId": 101,
      "address": "3UeKTABxz9XexDtyKq646rSQvx8GVpKNwfMoKKfxsTsF",
      "symbol": "wBBTC",
      "name": "Binance Wrapped BTC (Wormhole)",
      "decimals": 8,
      "logoURI": "https://cdn.jsdelivr.net/gh/trustwallet/assets@master/blockchains/ethereum/assets/0x9BE89D2a4cd102D8Fecc6BF9dA793be995C22541/logo.png",
      "tags": [
        "wrapped",
        "wormhole"
      ],
      "extensions": {
        "address": "0x9BE89D2a4cd102D8Fecc6BF9dA793be995C22541",
        "bridgeContract": "https://etherscan.io/address/0xf92cD566Ea4864356C5491c177A430C222d7e678",
        "assetContract": "https://etherscan.io/address/0x9BE89D2a4cd102D8Fecc6BF9dA793be995C22541",
        "coingeckoId": "binance-wrapped-btc"
      }
    },
    {
      "chainId": 101,
      "address": "DsGbyCHbG4vSWBqAprR2eWuUAg8fXAgYkWL9psgvYZn5",
      "symbol": "wUNISTAKE",
      "name": "Unistake (Wormhole)",
      "decimals": 9,
      "logoURI": "https://cdn.jsdelivr.net/gh/trustwallet/assets@master/blockchains/ethereum/assets/0x9Ed8e7C9604790F7Ec589F99b94361d8AAB64E5E/logo.png",
      "tags": [
        "wrapped",
        "wormhole"
      ],
      "extensions": {
        "address": "0x9Ed8e7C9604790F7Ec589F99b94361d8AAB64E5E",
        "bridgeContract": "https://etherscan.io/address/0xf92cD566Ea4864356C5491c177A430C222d7e678",
        "assetContract": "https://etherscan.io/address/0x9Ed8e7C9604790F7Ec589F99b94361d8AAB64E5E",
        "coingeckoId": "unistake"
      }
    },
    {
      "chainId": 101,
      "address": "GBvv3jn9u6pZqPd2GVnQ7BKJzLwQnEWe4ci9k359PN9Z",
      "symbol": "wMKR",
      "name": "MakerDAO (Wormhole)",
      "decimals": 9,
      "logoURI": "https://cdn.jsdelivr.net/gh/trustwallet/assets@master/blockchains/ethereum/assets/0x9f8F72aA9304c8B593d555F12eF6589cC3A579A2/logo.png",
      "tags": [
        "wrapped",
        "wormhole"
      ],
      "extensions": {
        "address": "0x9f8F72aA9304c8B593d555F12eF6589cC3A579A2",
        "bridgeContract": "https://etherscan.io/address/0xf92cD566Ea4864356C5491c177A430C222d7e678",
        "assetContract": "https://etherscan.io/address/0x9f8F72aA9304c8B593d555F12eF6589cC3A579A2",
        "coingeckoId": "maker"
      }
    },
    {
      "chainId": 101,
      "address": "53ETjuzUNHG8c7rZ2hxQLQfN5R6tEYtdYwNQsa68xFUk",
      "symbol": "wFARM",
      "name": "FARM Reward Token (Wormhole)",
      "decimals": 9,
      "logoURI": "https://cdn.jsdelivr.net/gh/trustwallet/assets@master/blockchains/ethereum/assets/0xa0246c9032bC3A600820415aE600c6388619A14D/logo.png",
      "tags": [
        "wrapped",
        "wormhole"
      ],
      "extensions": {
        "address": "0xa0246c9032bC3A600820415aE600c6388619A14D",
        "bridgeContract": "https://etherscan.io/address/0xf92cD566Ea4864356C5491c177A430C222d7e678",
        "assetContract": "https://etherscan.io/address/0xa0246c9032bC3A600820415aE600c6388619A14D",
        "coingeckoId": "harvest-finance"
      }
    },
    {
      "chainId": 101,
      "address": "FVsXUnbhifqJ4LiXQEbpUtXVdB8T5ADLKqSs5t1oc54F",
      "symbol": "wUSDC",
      "name": "USD Coin (Wormhole)",
      "decimals": 6,
      "logoURI": "https://cdn.jsdelivr.net/gh/solana-labs/token-list@main/assets/mainnet/EPjFWdd5AufqSSqeM2qN1xzybapC8G4wEGGkZwyTDt1v/logo.png",
      "tags": [
        "wrapped",
        "wormhole"
      ],
      "extensions": {
        "address": "0xA0b86991c6218b36c1d19D4a2e9Eb0cE3606eB48",
        "bridgeContract": "https://etherscan.io/address/0xf92cD566Ea4864356C5491c177A430C222d7e678",
        "assetContract": "https://etherscan.io/address/0xA0b86991c6218b36c1d19D4a2e9Eb0cE3606eB48",
        "coingeckoId": "usd-coin"
      }
    },
    {
      "chainId": 101,
      "address": "EjBpnWzWZeW1PKzfCszLdHgENZLZDoTNaEmz8BddpWJx",
      "symbol": "wANT",
      "name": "Aragon Network Token (Wormhole)",
      "decimals": 9,
      "logoURI": "https://cdn.jsdelivr.net/gh/trustwallet/assets@master/blockchains/ethereum/assets/0xa117000000f279D81A1D3cc75430fAA017FA5A2e/logo.png",
      "tags": [
        "wrapped",
        "wormhole"
      ],
      "extensions": {
        "address": "0xa117000000f279D81A1D3cc75430fAA017FA5A2e",
        "bridgeContract": "https://etherscan.io/address/0xf92cD566Ea4864356C5491c177A430C222d7e678",
        "assetContract": "https://etherscan.io/address/0xa117000000f279D81A1D3cc75430fAA017FA5A2e",
        "coingeckoId": "aragon"
      }
    },
    {
      "chainId": 101,
      "address": "Rs4LHZ4WogZCAkCzfsKJib5LLnYL6xcVAfTcLQiSjg2",
      "symbol": "wNPXS",
      "name": "Pundi X Token (Wormhole)",
      "decimals": 9,
      "logoURI": "https://cdn.jsdelivr.net/gh/trustwallet/assets@master/blockchains/ethereum/assets/0xA15C7Ebe1f07CaF6bFF097D8a589fb8AC49Ae5B3/logo.png",
      "tags": [
        "wrapped",
        "wormhole"
      ],
      "extensions": {
        "address": "0xA15C7Ebe1f07CaF6bFF097D8a589fb8AC49Ae5B3",
        "bridgeContract": "https://etherscan.io/address/0xf92cD566Ea4864356C5491c177A430C222d7e678",
        "assetContract": "https://etherscan.io/address/0xA15C7Ebe1f07CaF6bFF097D8a589fb8AC49Ae5B3",
        "coingeckoId": "pundi-x"
      }
    },
    {
      "chainId": 101,
      "address": "65ribugkb42AANKYrEeuruhhfXffyE4jY22FUxFbpW7C",
      "symbol": "wRFOX",
      "name": "RFOX (Wormhole)",
      "decimals": 9,
      "logoURI": "https://cdn.jsdelivr.net/gh/trustwallet/assets@master/blockchains/ethereum/assets/0xa1d6Df714F91DeBF4e0802A542E13067f31b8262/logo.png",
      "tags": [
        "wrapped",
        "wormhole"
      ],
      "extensions": {
        "address": "0xa1d6Df714F91DeBF4e0802A542E13067f31b8262",
        "bridgeContract": "https://etherscan.io/address/0xf92cD566Ea4864356C5491c177A430C222d7e678",
        "assetContract": "https://etherscan.io/address/0xa1d6Df714F91DeBF4e0802A542E13067f31b8262",
        "coingeckoId": "redfox-labs-2"
      }
    },
    {
      "chainId": 101,
      "address": "T2mo6dnFiutu26KMuCMSjCLBB4ofWvQ3qBJGEMc3JSe",
      "symbol": "wMTA",
      "name": "Meta (Wormhole)",
      "decimals": 9,
      "logoURI": "https://cdn.jsdelivr.net/gh/trustwallet/assets@master/blockchains/ethereum/assets/0xa3BeD4E1c75D00fa6f4E5E6922DB7261B5E9AcD2/logo.png",
      "tags": [
        "wrapped",
        "wormhole"
      ],
      "extensions": {
        "address": "0xa3BeD4E1c75D00fa6f4E5E6922DB7261B5E9AcD2",
        "bridgeContract": "https://etherscan.io/address/0xf92cD566Ea4864356C5491c177A430C222d7e678",
        "assetContract": "https://etherscan.io/address/0xa3BeD4E1c75D00fa6f4E5E6922DB7261B5E9AcD2",
        "coingeckoId": "meta"
      }
    },
    {
      "chainId": 101,
      "address": "HC8SaUm9rhvVZE5ZwBWiUhFAnCuG8byd5FxKYdpFm5MR",
      "symbol": "wRBC",
      "name": "Rubic (Wormhole)",
      "decimals": 9,
      "logoURI": "https://cdn.jsdelivr.net/gh/trustwallet/assets@master/blockchains/ethereum/assets/0xA4EED63db85311E22dF4473f87CcfC3DaDCFA3E3/logo.png",
      "tags": [
        "wrapped",
        "wormhole"
      ],
      "extensions": {
        "address": "0xA4EED63db85311E22dF4473f87CcfC3DaDCFA3E3",
        "bridgeContract": "https://etherscan.io/address/0xf92cD566Ea4864356C5491c177A430C222d7e678",
        "assetContract": "https://etherscan.io/address/0xA4EED63db85311E22dF4473f87CcfC3DaDCFA3E3",
        "coingeckoId": "rubic"
      }
    },
    {
      "chainId": 101,
      "address": "9DdtKWoK8cBfLSLhHXHFZzzhxp4rdwHbFEAis8n5AsfQ",
      "symbol": "wNOIA",
      "name": "NOIA Token (Wormhole)",
      "decimals": 9,
      "logoURI": "https://cdn.jsdelivr.net/gh/trustwallet/assets@master/blockchains/ethereum/assets/0xa8c8CfB141A3bB59FEA1E2ea6B79b5ECBCD7b6ca/logo.png",
      "tags": [
        "wrapped",
        "wormhole"
      ],
      "extensions": {
        "address": "0xa8c8CfB141A3bB59FEA1E2ea6B79b5ECBCD7b6ca",
        "bridgeContract": "https://etherscan.io/address/0xf92cD566Ea4864356C5491c177A430C222d7e678",
        "assetContract": "https://etherscan.io/address/0xa8c8CfB141A3bB59FEA1E2ea6B79b5ECBCD7b6ca",
        "coingeckoId": "noia-network"
      }
    },
    {
      "chainId": 101,
      "address": "DTQStP2z4DRqbNHRxtwThAujr9aPFPsv4y2kkXTVLVvb",
      "symbol": "wCEL",
      "name": "Celsius (Wormhole)",
      "decimals": 4,
      "logoURI": "https://cdn.jsdelivr.net/gh/trustwallet/assets@master/blockchains/ethereum/assets/0xaaAEBE6Fe48E54f431b0C390CfaF0b017d09D42d/logo.png",
      "tags": [
        "wrapped",
        "wormhole"
      ],
      "extensions": {
        "address": "0xaaAEBE6Fe48E54f431b0C390CfaF0b017d09D42d",
        "bridgeContract": "https://etherscan.io/address/0xf92cD566Ea4864356C5491c177A430C222d7e678",
        "assetContract": "https://etherscan.io/address/0xaaAEBE6Fe48E54f431b0C390CfaF0b017d09D42d",
        "coingeckoId": "celsius-degree-token"
      }
    },
    {
      "chainId": 101,
      "address": "59NPV18vAbTgwC9aeEGikrmX3EbZHMEMkZfvcsHBNFr9",
      "symbol": "wCWS",
      "name": "Crowns (Wormhole)",
      "decimals": 9,
      "logoURI": "https://cdn.jsdelivr.net/gh/trustwallet/assets@master/blockchains/ethereum/assets/0xaC0104Cca91D167873B8601d2e71EB3D4D8c33e0/logo.png",
      "tags": [
        "wrapped",
        "wormhole"
      ],
      "extensions": {
        "address": "0xaC0104Cca91D167873B8601d2e71EB3D4D8c33e0",
        "bridgeContract": "https://etherscan.io/address/0xf92cD566Ea4864356C5491c177A430C222d7e678",
        "assetContract": "https://etherscan.io/address/0xaC0104Cca91D167873B8601d2e71EB3D4D8c33e0",
        "coingeckoId": "crowns"
      }
    },
    {
      "chainId": 101,
      "address": "4811JP9i35zgAxSFZjGXQwew6xd1qSBE4xdMFik2J14Z",
      "symbol": "wROOM",
      "name": "OptionRoom Token (Wormhole)",
      "decimals": 9,
      "logoURI": "https://cdn.jsdelivr.net/gh/trustwallet/assets@master/blockchains/ethereum/assets/0xAd4f86a25bbc20FfB751f2FAC312A0B4d8F88c64/logo.png",
      "tags": [
        "wrapped",
        "wormhole"
      ],
      "extensions": {
        "address": "0xAd4f86a25bbc20FfB751f2FAC312A0B4d8F88c64",
        "bridgeContract": "https://etherscan.io/address/0xf92cD566Ea4864356C5491c177A430C222d7e678",
        "assetContract": "https://etherscan.io/address/0xAd4f86a25bbc20FfB751f2FAC312A0B4d8F88c64",
        "coingeckoId": "option-room"
      }
    },
    {
      "chainId": 101,
      "address": "2VAdvHWMpzMnDYYn64MgqLNpGQ19iCiusCet8JLMtxU5",
      "symbol": "wYOP",
      "name": "YOP (Wormhole)",
      "decimals": 8,
      "logoURI": "https://cdn.jsdelivr.net/gh/trustwallet/assets@master/blockchains/ethereum/assets/0xAE1eaAE3F627AAca434127644371b67B18444051/logo.png",
      "tags": [
        "wrapped",
        "wormhole"
      ],
      "extensions": {
        "address": "0xAE1eaAE3F627AAca434127644371b67B18444051",
        "bridgeContract": "https://etherscan.io/address/0xf92cD566Ea4864356C5491c177A430C222d7e678",
        "assetContract": "https://etherscan.io/address/0xAE1eaAE3F627AAca434127644371b67B18444051",
        "coingeckoId": "yield-optimization-platform"
      }
    },
    {
      "chainId": 101,
      "address": "AKiTcEWZarsnUbKkwQVRjJni5eqwiNeBQsJ3nrADacT4",
      "symbol": "wLGCY",
      "name": "LGCY Network (Wormhole)",
      "decimals": 9,
      "logoURI": "https://cdn.jsdelivr.net/gh/trustwallet/assets@master/blockchains/ethereum/assets/0xaE697F994Fc5eBC000F8e22EbFfeE04612f98A0d/logo.png",
      "tags": [
        "wrapped",
        "wormhole"
      ],
      "extensions": {
        "address": "0xaE697F994Fc5eBC000F8e22EbFfeE04612f98A0d",
        "bridgeContract": "https://etherscan.io/address/0xf92cD566Ea4864356C5491c177A430C222d7e678",
        "assetContract": "https://etherscan.io/address/0xaE697F994Fc5eBC000F8e22EbFfeE04612f98A0d",
        "coingeckoId": "lgcy-network"
      }
    },
    {
      "chainId": 101,
      "address": "4kPHTMfSD1k3SytAMKEVRWH5ip6WD5U52tC5q6TuXUNU",
      "symbol": "wRFuel",
      "name": "Rio Fuel Token (Wormhole)",
      "decimals": 9,
      "logoURI": "https://cdn.jsdelivr.net/gh/trustwallet/assets@master/blockchains/ethereum/assets/0xaf9f549774ecEDbD0966C52f250aCc548D3F36E5/logo.png",
      "tags": [
        "wrapped",
        "wormhole"
      ],
      "extensions": {
        "address": "0xaf9f549774ecEDbD0966C52f250aCc548D3F36E5",
        "bridgeContract": "https://etherscan.io/address/0xf92cD566Ea4864356C5491c177A430C222d7e678",
        "assetContract": "https://etherscan.io/address/0xaf9f549774ecEDbD0966C52f250aCc548D3F36E5",
        "coingeckoId": "rio-defi"
      }
    },
    {
      "chainId": 101,
      "address": "E1w2uKRsVJeDf1Qqbk7DDKEDe7NCYwh8ySgqCaEZ4BTC",
      "symbol": "wMAHA",
      "name": "MahaDAO (Wormhole)",
      "decimals": 9,
      "logoURI": "https://cdn.jsdelivr.net/gh/trustwallet/assets@master/blockchains/ethereum/assets/0xB4d930279552397bbA2ee473229f89Ec245bc365/logo.png",
      "tags": [
        "wrapped",
        "wormhole"
      ],
      "extensions": {
        "address": "0xB4d930279552397bbA2ee473229f89Ec245bc365",
        "bridgeContract": "https://etherscan.io/address/0xf92cD566Ea4864356C5491c177A430C222d7e678",
        "assetContract": "https://etherscan.io/address/0xB4d930279552397bbA2ee473229f89Ec245bc365",
        "coingeckoId": "mahadao"
      }
    },
    {
      "chainId": 101,
      "address": "4psmnTirimNyPEPEZtkQkdEPJagTXS3a7wsu1XN9MYK3",
      "symbol": "wRPL",
      "name": "Rocket Pool (Wormhole)",
      "decimals": 9,
      "logoURI": "https://cdn.jsdelivr.net/gh/trustwallet/assets@master/blockchains/ethereum/assets/0xB4EFd85c19999D84251304bDA99E90B92300Bd93/logo.png",
      "tags": [
        "wrapped",
        "wormhole"
      ],
      "extensions": {
        "address": "0xB4EFd85c19999D84251304bDA99E90B92300Bd93",
        "bridgeContract": "https://etherscan.io/address/0xf92cD566Ea4864356C5491c177A430C222d7e678",
        "assetContract": "https://etherscan.io/address/0xB4EFd85c19999D84251304bDA99E90B92300Bd93",
        "coingeckoId": "rocket-pool"
      }
    },
    {
      "chainId": 101,
      "address": "FrhQauNRm7ecom9FRprNcyz58agDe5ujAbAtA9NG6jtU",
      "symbol": "wNEXO",
      "name": "Nexo (Wormhole)",
      "decimals": 9,
      "logoURI": "https://cdn.jsdelivr.net/gh/trustwallet/assets@master/blockchains/ethereum/assets/0xB62132e35a6c13ee1EE0f84dC5d40bad8d815206/logo.png",
      "tags": [
        "wrapped",
        "wormhole"
      ],
      "extensions": {
        "address": "0xB62132e35a6c13ee1EE0f84dC5d40bad8d815206",
        "bridgeContract": "https://etherscan.io/address/0xf92cD566Ea4864356C5491c177A430C222d7e678",
        "assetContract": "https://etherscan.io/address/0xB62132e35a6c13ee1EE0f84dC5d40bad8d815206",
        "coingeckoId": "nexo"
      }
    },
    {
      "chainId": 101,
      "address": "AoU75vwpnWEVvfarxRALjzRc8vS9UdDhRMkwoDimt9ss",
      "symbol": "wSFI",
      "name": "Spice (Wormhole)",
      "decimals": 9,
      "logoURI": "https://cdn.jsdelivr.net/gh/trustwallet/assets@master/blockchains/ethereum/assets/0xb753428af26E81097e7fD17f40c88aaA3E04902c/logo.png",
      "tags": [
        "wrapped",
        "wormhole"
      ],
      "extensions": {
        "address": "0xb753428af26E81097e7fD17f40c88aaA3E04902c",
        "bridgeContract": "https://etherscan.io/address/0xf92cD566Ea4864356C5491c177A430C222d7e678",
        "assetContract": "https://etherscan.io/address/0xb753428af26E81097e7fD17f40c88aaA3E04902c",
        "coingeckoId": "saffron-finance"
      }
    },
    {
      "chainId": 101,
      "address": "CRZuALvCYjPLB65WFLHh9JkmPWK5C81TXpy2aEEaCjr3",
      "symbol": "wSTBZ",
      "name": "Stabilize Token (Wormhole)",
      "decimals": 9,
      "logoURI": "https://cdn.jsdelivr.net/gh/trustwallet/assets@master/blockchains/ethereum/assets/0xB987D48Ed8f2C468D52D6405624EADBa5e76d723/logo.png",
      "tags": [
        "wrapped",
        "wormhole"
      ],
      "extensions": {
        "address": "0xB987D48Ed8f2C468D52D6405624EADBa5e76d723",
        "bridgeContract": "https://etherscan.io/address/0xf92cD566Ea4864356C5491c177A430C222d7e678",
        "assetContract": "https://etherscan.io/address/0xB987D48Ed8f2C468D52D6405624EADBa5e76d723",
        "coingeckoId": "stabilize"
      }
    },
    {
      "chainId": 101,
      "address": "HPYXGSdAwyK5GwmuivL8gDdUVRChtgXq6SRat44k4Pat",
      "symbol": "wBAL",
      "name": "Balancer (Wormhole)",
      "decimals": 9,
      "logoURI": "https://cdn.jsdelivr.net/gh/trustwallet/assets@master/blockchains/ethereum/assets/0xba100000625a3754423978a60c9317c58a424e3D/logo.png",
      "tags": [
        "wrapped",
        "wormhole"
      ],
      "extensions": {
        "address": "0xba100000625a3754423978a60c9317c58a424e3D",
        "bridgeContract": "https://etherscan.io/address/0xf92cD566Ea4864356C5491c177A430C222d7e678",
        "assetContract": "https://etherscan.io/address/0xba100000625a3754423978a60c9317c58a424e3D",
        "coingeckoId": "balancer"
      }
    },
    {
      "chainId": 101,
      "address": "AV7NgJV2BsgEukzUTrcUMz3LD37xLcLtygFig5WJ3kQN",
      "symbol": "wBAND",
      "name": "BandToken (Wormhole)",
      "decimals": 9,
      "logoURI": "https://cdn.jsdelivr.net/gh/trustwallet/assets@master/blockchains/ethereum/assets/0xBA11D00c5f74255f56a5E366F4F77f5A186d7f55/logo.png",
      "tags": [
        "wrapped",
        "wormhole"
      ],
      "extensions": {
        "address": "0xBA11D00c5f74255f56a5E366F4F77f5A186d7f55",
        "bridgeContract": "https://etherscan.io/address/0xf92cD566Ea4864356C5491c177A430C222d7e678",
        "assetContract": "https://etherscan.io/address/0xBA11D00c5f74255f56a5E366F4F77f5A186d7f55",
        "coingeckoId": "band-protocol"
      }
    },
    {
      "chainId": 101,
      "address": "4obZok5FFUcQXQoV39hhcqk9xSmo4WnP9wnrNCk1g5BC",
      "symbol": "wSWFL",
      "name": "Swapfolio (Wormhole)",
      "decimals": 9,
      "logoURI": "https://cdn.jsdelivr.net/gh/trustwallet/assets@master/blockchains/ethereum/assets/0xBa21Ef4c9f433Ede00badEFcC2754B8E74bd538A/logo.png",
      "tags": [
        "wrapped",
        "wormhole"
      ],
      "extensions": {
        "address": "0xBa21Ef4c9f433Ede00badEFcC2754B8E74bd538A",
        "bridgeContract": "https://etherscan.io/address/0xf92cD566Ea4864356C5491c177A430C222d7e678",
        "assetContract": "https://etherscan.io/address/0xBa21Ef4c9f433Ede00badEFcC2754B8E74bd538A",
        "coingeckoId": "swapfolio"
      }
    },
    {
      "chainId": 101,
      "address": "HCP8hGKS6fUGfTA1tQxBKzbXuQk7yktzz71pY8LXVJyR",
      "symbol": "wLRC",
      "name": "LoopringCoin V2 (Wormhole)",
      "decimals": 9,
      "logoURI": "https://cdn.jsdelivr.net/gh/trustwallet/assets@master/blockchains/ethereum/assets/0xBBbbCA6A901c926F240b89EacB641d8Aec7AEafD/logo.png",
      "tags": [
        "wrapped",
        "wormhole"
      ],
      "extensions": {
        "address": "0xBBbbCA6A901c926F240b89EacB641d8Aec7AEafD",
        "bridgeContract": "https://etherscan.io/address/0xf92cD566Ea4864356C5491c177A430C222d7e678",
        "assetContract": "https://etherscan.io/address/0xBBbbCA6A901c926F240b89EacB641d8Aec7AEafD",
        "coingeckoId": "loopring"
      }
    },
    {
      "chainId": 101,
      "address": "9sNArcS6veh7DLEo7Y1ZSbBCYtkuPVE6S3HhVrcWR2Zw",
      "symbol": "wPERP",
      "name": "Perpetual (Wormhole)",
      "decimals": 9,
      "logoURI": "https://cdn.jsdelivr.net/gh/trustwallet/assets@master/blockchains/ethereum/assets/0xbC396689893D065F41bc2C6EcbeE5e0085233447/logo.png",
      "tags": [
        "wrapped",
        "wormhole"
      ],
      "extensions": {
        "address": "0xbC396689893D065F41bc2C6EcbeE5e0085233447",
        "bridgeContract": "https://etherscan.io/address/0xf92cD566Ea4864356C5491c177A430C222d7e678",
        "assetContract": "https://etherscan.io/address/0xbC396689893D065F41bc2C6EcbeE5e0085233447",
        "coingeckoId": "perpetual-protocol"
      }
    },
    {
      "chainId": 101,
      "address": "3XnhArdJydrpbr9Nbj8wNUaozPL9WAo9YDyNWakhTm9X",
      "symbol": "wCOMP",
      "name": "Compound (Wormhole)",
      "decimals": 9,
      "logoURI": "https://cdn.jsdelivr.net/gh/trustwallet/assets@master/blockchains/ethereum/assets/0xc00e94Cb662C3520282E6f5717214004A7f26888/logo.png",
      "tags": [
        "wrapped",
        "wormhole"
      ],
      "extensions": {
        "address": "0xc00e94Cb662C3520282E6f5717214004A7f26888",
        "bridgeContract": "https://etherscan.io/address/0xf92cD566Ea4864356C5491c177A430C222d7e678",
        "assetContract": "https://etherscan.io/address/0xc00e94Cb662C3520282E6f5717214004A7f26888",
        "coingeckoId": "compound-governance-token"
      }
    },
    {
      "chainId": 101,
      "address": "CPLNm9UMKfiJKiySQathV99yeSgTVjPDZx4ucFrbp2MD",
      "symbol": "wSNX",
      "name": "Synthetix Network Token (Wormhole)",
      "decimals": 9,
      "logoURI": "https://cdn.jsdelivr.net/gh/trustwallet/assets@master/blockchains/ethereum/assets//logo.png",
      "tags": [
        "wrapped",
        "wormhole"
      ],
      "extensions": {
        "address": "0xC011a73ee8576Fb46F5E1c5751cA3B9Fe0af2a6F",
        "bridgeContract": "https://etherscan.io/address/0xf92cD566Ea4864356C5491c177A430C222d7e678",
        "assetContract": "https://etherscan.io/address/0xC011a73ee8576Fb46F5E1c5751cA3B9Fe0af2a6F",
        "coingeckoId": "havven"
      }
    },
    {
      "chainId": 101,
      "address": "D6eVKSfLdioqo2zG8LbQYFU2gf66FrjKA7afCYNo1GHt",
      "symbol": "wDUCK",
      "name": "DLP Duck Token (Wormhole)",
      "decimals": 9,
      "logoURI": "https://cdn.jsdelivr.net/gh/trustwallet/assets@master/blockchains/ethereum/assets/0xC0bA369c8Db6eB3924965e5c4FD0b4C1B91e305F/logo.png",
      "tags": [
        "wrapped",
        "wormhole"
      ],
      "extensions": {
        "address": "0xC0bA369c8Db6eB3924965e5c4FD0b4C1B91e305F",
        "bridgeContract": "https://etherscan.io/address/0xf92cD566Ea4864356C5491c177A430C222d7e678",
        "assetContract": "https://etherscan.io/address/0xC0bA369c8Db6eB3924965e5c4FD0b4C1B91e305F",
        "coingeckoId": "dlp-duck-token"
      }
    },
    {
      "chainId": 101,
      "address": "9PwPi3DAf9Dy4Y6qJmUzF6fX9CjNwScBidsYqJmcApF8",
      "symbol": "wCHAIN",
      "name": "Chain Games (Wormhole)",
      "decimals": 9,
      "logoURI": "https://cdn.jsdelivr.net/gh/trustwallet/assets@master/blockchains/ethereum/assets/0xC4C2614E694cF534D407Ee49F8E44D125E4681c4/logo.png",
      "tags": [
        "wrapped",
        "wormhole"
      ],
      "extensions": {
        "address": "0xC4C2614E694cF534D407Ee49F8E44D125E4681c4",
        "bridgeContract": "https://etherscan.io/address/0xf92cD566Ea4864356C5491c177A430C222d7e678",
        "assetContract": "https://etherscan.io/address/0xC4C2614E694cF534D407Ee49F8E44D125E4681c4",
        "coingeckoId": "chain-games"
      }
    },
    {
      "chainId": 101,
      "address": "BmxZ1pghpcoyT7aykj7D1o4AxWirTqvD7zD2tNngjirT",
      "symbol": "wGRT",
      "name": "Graph Token (Wormhole)",
      "decimals": 9,
      "logoURI": "https://cdn.jsdelivr.net/gh/trustwallet/assets@master/blockchains/ethereum/assets/0xc944E90C64B2c07662A292be6244BDf05Cda44a7/logo.png",
      "tags": [
        "wrapped",
        "wormhole"
      ],
      "extensions": {
        "address": "0xc944E90C64B2c07662A292be6244BDf05Cda44a7",
        "bridgeContract": "https://etherscan.io/address/0xf92cD566Ea4864356C5491c177A430C222d7e678",
        "assetContract": "https://etherscan.io/address/0xc944E90C64B2c07662A292be6244BDf05Cda44a7",
        "coingeckoId": "the-graph"
      }
    },
    {
      "chainId": 101,
      "address": "FMr15arp651N6fR2WEL36pCMBnFecHcN6wDxne2Vf3SK",
      "symbol": "wROOT",
      "name": "RootKit (Wormhole)",
      "decimals": 9,
      "logoURI": "https://cdn.jsdelivr.net/gh/trustwallet/assets@master/blockchains/ethereum/assets/0xCb5f72d37685C3D5aD0bB5F982443BC8FcdF570E/logo.png",
      "tags": [
        "wrapped",
        "wormhole"
      ],
      "extensions": {
        "address": "0xCb5f72d37685C3D5aD0bB5F982443BC8FcdF570E",
        "bridgeContract": "https://etherscan.io/address/0xf92cD566Ea4864356C5491c177A430C222d7e678",
        "assetContract": "https://etherscan.io/address/0xCb5f72d37685C3D5aD0bB5F982443BC8FcdF570E",
        "coingeckoId": "rootkit"
      }
    },
    {
      "chainId": 101,
      "address": "E9X7rKAGfSh1gsHC6qh5MVLkDzRcT64KQbjzvHnc5zEq",
      "symbol": "wSWAP",
      "name": "TrustSwap Token (Wormhole)",
      "decimals": 9,
      "logoURI": "https://cdn.jsdelivr.net/gh/trustwallet/assets@master/blockchains/ethereum/assets/0xCC4304A31d09258b0029eA7FE63d032f52e44EFe/logo.png",
      "tags": [
        "wrapped",
        "wormhole"
      ],
      "extensions": {
        "address": "0xCC4304A31d09258b0029eA7FE63d032f52e44EFe",
        "bridgeContract": "https://etherscan.io/address/0xf92cD566Ea4864356C5491c177A430C222d7e678",
        "assetContract": "https://etherscan.io/address/0xCC4304A31d09258b0029eA7FE63d032f52e44EFe",
        "coingeckoId": "trustswap"
      }
    },
    {
      "chainId": 101,
      "address": "5NEENV1mNvu7MfNNtKuGSDC8zoNStq1tuLkDXFtv6rZd",
      "symbol": "wTVK",
      "name": "Terra Virtua Kolect (Wormhole)",
      "decimals": 9,
      "logoURI": "https://cdn.jsdelivr.net/gh/trustwallet/assets@master/blockchains/ethereum/assets/0xd084B83C305daFD76AE3E1b4E1F1fe2eCcCb3988/logo.png",
      "tags": [
        "wrapped",
        "wormhole"
      ],
      "extensions": {
        "address": "0xd084B83C305daFD76AE3E1b4E1F1fe2eCcCb3988",
        "bridgeContract": "https://etherscan.io/address/0xf92cD566Ea4864356C5491c177A430C222d7e678",
        "assetContract": "https://etherscan.io/address/0xd084B83C305daFD76AE3E1b4E1F1fe2eCcCb3988",
        "coingeckoId": "terra-virtua-kolect"
      }
    },
    {
      "chainId": 101,
      "address": "5ZXLGj7onpitgtREJNYb51DwDPddvqV1YLC8jn2sgz48",
      "symbol": "wOMG",
      "name": "OMG Network (Wormhole)",
      "decimals": 9,
      "logoURI": "https://cdn.jsdelivr.net/gh/trustwallet/assets@master/blockchains/ethereum/assets//logo.png",
      "tags": [
        "wrapped",
        "wormhole"
      ],
      "extensions": {
        "address": "0xd26114cd6EE289AccF82350c8d8487fedB8A0C07",
        "bridgeContract": "https://etherscan.io/address/0xf92cD566Ea4864356C5491c177A430C222d7e678",
        "assetContract": "https://etherscan.io/address/0xd26114cd6EE289AccF82350c8d8487fedB8A0C07",
        "coingeckoId": "omisego"
      }
    },
    {
      "chainId": 101,
      "address": "2Xf2yAXJfg82sWwdLUo2x9mZXy6JCdszdMZkcF1Hf4KV",
      "symbol": "wLUNA",
      "name": "Wrapped LUNA Token (Wormhole)",
      "decimals": 9,
      "logoURI": "https://cdn.jsdelivr.net/gh/trustwallet/assets@master/blockchains/ethereum/assets/0xd2877702675e6cEb975b4A1dFf9fb7BAF4C91ea9/logo.png",
      "tags": [
        "wrapped",
        "wormhole"
      ],
      "extensions": {
        "address": "0xd2877702675e6cEb975b4A1dFf9fb7BAF4C91ea9",
        "bridgeContract": "https://etherscan.io/address/0xf92cD566Ea4864356C5491c177A430C222d7e678",
        "assetContract": "https://etherscan.io/address/0xd2877702675e6cEb975b4A1dFf9fb7BAF4C91ea9",
        "coingeckoId": "wrapped-terra"
      }
    },
    {
      "chainId": 101,
      "address": "5Ro6JxJ4NjSTEppdX2iXUYgWkAEF1dcs9gqMX99E2vkL",
      "symbol": "wBONDLY",
      "name": "Bondly Token (Wormhole)",
      "decimals": 9,
      "logoURI": "https://cdn.jsdelivr.net/gh/trustwallet/assets@master/blockchains/ethereum/assets/0xD2dDa223b2617cB616c1580db421e4cFAe6a8a85/logo.png",
      "tags": [
        "wrapped",
        "wormhole"
      ],
      "extensions": {
        "address": "0xD2dDa223b2617cB616c1580db421e4cFAe6a8a85",
        "bridgeContract": "https://etherscan.io/address/0xf92cD566Ea4864356C5491c177A430C222d7e678",
        "assetContract": "https://etherscan.io/address/0xD2dDa223b2617cB616c1580db421e4cFAe6a8a85",
        "coingeckoId": "bondly"
      }
    },
    {
      "chainId": 101,
      "address": "5jFzUEqWLnvGvKWb1Pji9nWVYy5vLG2saoXCyVNWEdEi",
      "symbol": "wDETS",
      "name": "Dextrust (Wormhole)",
      "decimals": 9,
      "logoURI": "https://cdn.jsdelivr.net/gh/trustwallet/assets@master/blockchains/ethereum/assets/0xd379700999F4805Ce80aa32DB46A94dF64561108/logo.png",
      "tags": [
        "wrapped",
        "wormhole"
      ],
      "extensions": {
        "address": "0xd379700999F4805Ce80aa32DB46A94dF64561108",
        "bridgeContract": "https://etherscan.io/address/0xf92cD566Ea4864356C5491c177A430C222d7e678",
        "assetContract": "https://etherscan.io/address/0xd379700999F4805Ce80aa32DB46A94dF64561108",
        "coingeckoId": "dextrust"
      }
    },
    {
      "chainId": 101,
      "address": "BV5tm1uCRWQCQKNgQVFnkseqAjxpmbJkRCXvzFWBdgMp",
      "symbol": "wAMPL",
      "name": "Ampleforth (Wormhole)",
      "decimals": 9,
      "logoURI": "https://cdn.jsdelivr.net/gh/trustwallet/assets@master/blockchains/ethereum/assets//logo.png",
      "tags": [
        "wrapped",
        "wormhole"
      ],
      "extensions": {
        "address": "0xD46bA6D942050d489DBd938a2C909A5d5039A161",
        "bridgeContract": "https://etherscan.io/address/0xf92cD566Ea4864356C5491c177A430C222d7e678",
        "assetContract": "https://etherscan.io/address/0xD46bA6D942050d489DBd938a2C909A5d5039A161",
        "coingeckoId": "ampleforth"
      }
    },
    {
      "chainId": 101,
      "address": "2PSvGigDY4MVUmv51bBiARBMcHBtXcUBnx5V9BwWbbi2",
      "symbol": "wPOLK",
      "name": "Polkamarkets (Wormhole)",
      "decimals": 9,
      "logoURI": "https://cdn.jsdelivr.net/gh/trustwallet/assets@master/blockchains/ethereum/assets/0xD478161C952357F05f0292B56012Cd8457F1cfbF/logo.png",
      "tags": [
        "wrapped",
        "wormhole"
      ],
      "extensions": {
        "address": "0xD478161C952357F05f0292B56012Cd8457F1cfbF",
        "bridgeContract": "https://etherscan.io/address/0xf92cD566Ea4864356C5491c177A430C222d7e678",
        "assetContract": "https://etherscan.io/address/0xD478161C952357F05f0292B56012Cd8457F1cfbF",
        "coingeckoId": "polkamarkets"
      }
    },
    {
      "chainId": 101,
      "address": "ApmXkxXCASdxRf3Ln6Ni7oAZ7E6CX1CcJAD8A5qBdhSm",
      "symbol": "wCRV",
      "name": "Curve DAO Token (Wormhole)",
      "decimals": 9,
      "logoURI": "https://cdn.jsdelivr.net/gh/trustwallet/assets@master/blockchains/ethereum/assets/0xD533a949740bb3306d119CC777fa900bA034cd52/logo.png",
      "tags": [
        "wrapped",
        "wormhole"
      ],
      "extensions": {
        "address": "0xD533a949740bb3306d119CC777fa900bA034cd52",
        "bridgeContract": "https://etherscan.io/address/0xf92cD566Ea4864356C5491c177A430C222d7e678",
        "assetContract": "https://etherscan.io/address/0xD533a949740bb3306d119CC777fa900bA034cd52",
        "coingeckoId": "curve-dao-token"
      }
    },
    {
      "chainId": 101,
      "address": "DWECGzR56MruYJyo5g5QpoxZbFoydt3oWUkkDsVhxXzs",
      "symbol": "wMEME",
      "name": "MEME (Wormhole)",
      "decimals": 8,
      "logoURI": "https://cdn.jsdelivr.net/gh/trustwallet/assets@master/blockchains/ethereum/assets/0xD5525D397898e5502075Ea5E830d8914f6F0affe/logo.png",
      "tags": [
        "wrapped",
        "wormhole"
      ],
      "extensions": {
        "address": "0xD5525D397898e5502075Ea5E830d8914f6F0affe",
        "bridgeContract": "https://etherscan.io/address/0xf92cD566Ea4864356C5491c177A430C222d7e678",
        "assetContract": "https://etherscan.io/address/0xD5525D397898e5502075Ea5E830d8914f6F0affe",
        "coingeckoId": "degenerator"
      }
    },
    {
      "chainId": 101,
      "address": "3Y2wTtM4kCX8uUSLrKJ8wpajCu1C9LaWWAd7b7Nb2BDw",
      "symbol": "wEXNT",
      "name": "ExNetwork Community Token (Wormhole)",
      "decimals": 9,
      "logoURI": "https://cdn.jsdelivr.net/gh/trustwallet/assets@master/blockchains/ethereum/assets/0xD6c67B93a7b248dF608a653d82a100556144c5DA/logo.png",
      "tags": [
        "wrapped",
        "wormhole"
      ],
      "extensions": {
        "address": "0xD6c67B93a7b248dF608a653d82a100556144c5DA",
        "bridgeContract": "https://etherscan.io/address/0xf92cD566Ea4864356C5491c177A430C222d7e678",
        "assetContract": "https://etherscan.io/address/0xD6c67B93a7b248dF608a653d82a100556144c5DA",
        "coingeckoId": "exnetwork-token"
      }
    },
    {
      "chainId": 101,
      "address": "9w97GdWUYYaamGwdKMKZgGzPduZJkiFizq4rz5CPXRv2",
      "symbol": "wUSDT",
      "name": "Tether USD (Wormhole)",
      "decimals": 6,
      "logoURI": "https://cdn.jsdelivr.net/gh/trustwallet/assets@master/blockchains/ethereum/assets/0xdAC17F958D2ee523a2206206994597C13D831ec7/logo.png",
      "tags": [
        "wrapped",
        "wormhole"
      ],
      "extensions": {
        "address": "0xdAC17F958D2ee523a2206206994597C13D831ec7",
        "bridgeContract": "https://etherscan.io/address/0xf92cD566Ea4864356C5491c177A430C222d7e678",
        "assetContract": "https://etherscan.io/address/0xdAC17F958D2ee523a2206206994597C13D831ec7",
        "coingeckoId": "tether"
      }
    },
    {
      "chainId": 101,
      "address": "CqWSJtkMMY16q9QLnQxktM1byzVHGRr8b6LCPuZnEeiL",
      "symbol": "wYLD",
      "name": "Yield (Wormhole)",
      "decimals": 9,
      "logoURI": "https://cdn.jsdelivr.net/gh/trustwallet/assets@master/blockchains/ethereum/assets/0xDcB01cc464238396E213a6fDd933E36796eAfF9f/logo.png",
      "tags": [
        "wrapped",
        "wormhole"
      ],
      "extensions": {
        "address": "0xDcB01cc464238396E213a6fDd933E36796eAfF9f",
        "bridgeContract": "https://etherscan.io/address/0xf92cD566Ea4864356C5491c177A430C222d7e678",
        "assetContract": "https://etherscan.io/address/0xDcB01cc464238396E213a6fDd933E36796eAfF9f",
        "coingeckoId": "yield"
      }
    },
    {
      "chainId": 101,
      "address": "26ZzQVGZruwcZPs2sqb8n9ojKt2cviUjHcMjstFtK6ow",
      "symbol": "wKNC",
      "name": "Kyber Network Crystal (Wormhole)",
      "decimals": 9,
      "logoURI": "https://cdn.jsdelivr.net/gh/trustwallet/assets@master/blockchains/ethereum/assets/0xdd974D5C2e2928deA5F71b9825b8b646686BD200/logo.png",
      "tags": [
        "wrapped",
        "wormhole"
      ],
      "extensions": {
        "address": "0xdd974D5C2e2928deA5F71b9825b8b646686BD200",
        "bridgeContract": "https://etherscan.io/address/0xf92cD566Ea4864356C5491c177A430C222d7e678",
        "assetContract": "https://etherscan.io/address/0xdd974D5C2e2928deA5F71b9825b8b646686BD200",
        "coingeckoId": "kyber-network"
      }
    },
    {
      "chainId": 101,
      "address": "HHoHTtntq2kiBPENyVM1DTP7pNrkBXX2Jye29PSyz3qf",
      "symbol": "wCOTI",
      "name": "COTI Token (Wormhole)",
      "decimals": 9,
      "logoURI": "https://cdn.jsdelivr.net/gh/trustwallet/assets@master/blockchains/ethereum/assets/0xDDB3422497E61e13543BeA06989C0789117555c5/logo.png",
      "tags": [
        "wrapped",
        "wormhole"
      ],
      "extensions": {
        "address": "0xDDB3422497E61e13543BeA06989C0789117555c5",
        "bridgeContract": "https://etherscan.io/address/0xf92cD566Ea4864356C5491c177A430C222d7e678",
        "assetContract": "https://etherscan.io/address/0xDDB3422497E61e13543BeA06989C0789117555c5",
        "coingeckoId": "coti"
      }
    },
    {
      "chainId": 101,
      "address": "4sEpUsJ6uJZYi6A2da8EGjKPacRSqYJaPJffPnTqoWVv",
      "symbol": "wINJ",
      "name": "Injective Token (Wormhole)",
      "decimals": 9,
      "logoURI": "https://cdn.jsdelivr.net/gh/trustwallet/assets@master/blockchains/ethereum/assets/0xe28b3B32B6c345A34Ff64674606124Dd5Aceca30/logo.png",
      "tags": [
        "wrapped",
        "wormhole"
      ],
      "extensions": {
        "address": "0xe28b3B32B6c345A34Ff64674606124Dd5Aceca30",
        "bridgeContract": "https://etherscan.io/address/0xf92cD566Ea4864356C5491c177A430C222d7e678",
        "assetContract": "https://etherscan.io/address/0xe28b3B32B6c345A34Ff64674606124Dd5Aceca30",
        "coingeckoId": "injective-protocol"
      }
    },
    {
      "chainId": 101,
      "address": "G2jrxYSoCSzmohxERa2JzSJMuRM4kiNvRA3DnCv7Lzcz",
      "symbol": "wZRX",
      "name": "0x Protocol Token (Wormhole)",
      "decimals": 9,
      "logoURI": "https://cdn.jsdelivr.net/gh/trustwallet/assets@master/blockchains/ethereum/assets/0xE41d2489571d322189246DaFA5ebDe1F4699F498/logo.png",
      "tags": [
        "wrapped",
        "wormhole"
      ],
      "extensions": {
        "address": "0xE41d2489571d322189246DaFA5ebDe1F4699F498",
        "bridgeContract": "https://etherscan.io/address/0xf92cD566Ea4864356C5491c177A430C222d7e678",
        "assetContract": "https://etherscan.io/address/0xE41d2489571d322189246DaFA5ebDe1F4699F498",
        "coingeckoId": "0x"
      }
    },
    {
      "chainId": 101,
      "address": "3bkBFHyof411hGBdcsiM1KSDdErw63Xoj3eLB8yNknB4",
      "symbol": "wSUPER",
      "name": "SuperFarm (Wormhole)",
      "decimals": 9,
      "logoURI": "https://cdn.jsdelivr.net/gh/trustwallet/assets@master/blockchains/ethereum/assets/0xe53EC727dbDEB9E2d5456c3be40cFF031AB40A55/logo.png",
      "tags": [
        "wrapped",
        "wormhole"
      ],
      "extensions": {
        "address": "0xe53EC727dbDEB9E2d5456c3be40cFF031AB40A55",
        "bridgeContract": "https://etherscan.io/address/0xf92cD566Ea4864356C5491c177A430C222d7e678",
        "assetContract": "https://etherscan.io/address/0xe53EC727dbDEB9E2d5456c3be40cFF031AB40A55",
        "coingeckoId": "superfarm"
      }
    },
    {
      "chainId": 101,
      "address": "7kkkoa1MB93ELm3vjvyC8GJ65G7eEgLhfaHU58riJUCx",
      "symbol": "waEth",
      "name": "aEthereum (Wormhole)",
      "decimals": 9,
      "logoURI": "https://cdn.jsdelivr.net/gh/trustwallet/assets@master/blockchains/ethereum/assets/0xE95A203B1a91a908F9B9CE46459d101078c2c3cb/logo.png",
      "tags": [
        "wrapped",
        "wormhole"
      ],
      "extensions": {
        "address": "0xE95A203B1a91a908F9B9CE46459d101078c2c3cb",
        "bridgeContract": "https://etherscan.io/address/0xf92cD566Ea4864356C5491c177A430C222d7e678",
        "assetContract": "https://etherscan.io/address/0xE95A203B1a91a908F9B9CE46459d101078c2c3cb",
        "coingeckoId": "ankreth"
      }
    },
    {
      "chainId": 101,
      "address": "F48zUwoQMzgCTf5wihwz8GPN23gdcoVMiT227APqA6hC",
      "symbol": "wSURF",
      "name": "SURF.Finance (Wormhole)",
      "decimals": 9,
      "logoURI": "https://cdn.jsdelivr.net/gh/trustwallet/assets@master/blockchains/ethereum/assets/0xEa319e87Cf06203DAe107Dd8E5672175e3Ee976c/logo.png",
      "tags": [
        "wrapped",
        "wormhole"
      ],
      "extensions": {
        "address": "0xEa319e87Cf06203DAe107Dd8E5672175e3Ee976c",
        "bridgeContract": "https://etherscan.io/address/0xf92cD566Ea4864356C5491c177A430C222d7e678",
        "assetContract": "https://etherscan.io/address/0xEa319e87Cf06203DAe107Dd8E5672175e3Ee976c",
        "coingeckoId": "surf-finance"
      }
    },
    {
      "chainId": 101,
      "address": "EK6iyvvqvQtsWYcySrZVHkXjCLX494r9PhnDWJaX1CPu",
      "symbol": "wrenBTC",
      "name": "renBTC (Wormhole)",
      "decimals": 8,
      "logoURI": "https://cdn.jsdelivr.net/gh/trustwallet/assets@master/blockchains/ethereum/assets/0xEB4C2781e4ebA804CE9a9803C67d0893436bB27D/logo.png",
      "tags": [
        "wrapped",
        "wormhole"
      ],
      "extensions": {
        "address": "0xEB4C2781e4ebA804CE9a9803C67d0893436bB27D",
        "bridgeContract": "https://etherscan.io/address/0xf92cD566Ea4864356C5491c177A430C222d7e678",
        "assetContract": "https://etherscan.io/address/0xEB4C2781e4ebA804CE9a9803C67d0893436bB27D",
        "coingeckoId": "renbtc"
      }
    },
    {
      "chainId": 101,
      "address": "B2m4B527oLo5WFWLgy2MitP66azhEW2puaazUAuvNgqZ",
      "symbol": "wDMG",
      "name": "DMM: Governance (Wormhole)",
      "decimals": 9,
      "logoURI": "https://cdn.jsdelivr.net/gh/trustwallet/assets@master/blockchains/ethereum/assets/0xEd91879919B71bB6905f23af0A68d231EcF87b14/logo.png",
      "tags": [
        "wrapped",
        "wormhole"
      ],
      "extensions": {
        "address": "0xEd91879919B71bB6905f23af0A68d231EcF87b14",
        "bridgeContract": "https://etherscan.io/address/0xf92cD566Ea4864356C5491c177A430C222d7e678",
        "assetContract": "https://etherscan.io/address/0xEd91879919B71bB6905f23af0A68d231EcF87b14",
        "coingeckoId": "dmm-governance"
      }
    },
    {
      "chainId": 101,
      "address": "H3iuZNRwaqPsnGUGU5YkDwTU3hQMkzC32hxDko8EtzZw",
      "symbol": "wHEZ",
      "name": "Hermez Network Token (Wormhole)",
      "decimals": 9,
      "logoURI": "https://cdn.jsdelivr.net/gh/trustwallet/assets@master/blockchains/ethereum/assets/0xEEF9f339514298C6A857EfCfC1A762aF84438dEE/logo.png",
      "tags": [
        "wrapped",
        "wormhole"
      ],
      "extensions": {
        "address": "0xEEF9f339514298C6A857EfCfC1A762aF84438dEE",
        "bridgeContract": "https://etherscan.io/address/0xf92cD566Ea4864356C5491c177A430C222d7e678",
        "assetContract": "https://etherscan.io/address/0xEEF9f339514298C6A857EfCfC1A762aF84438dEE",
        "coingeckoId": "hermez-network-token"
      }
    },
    {
      "chainId": 101,
      "address": "DL7873Hud4eMdGScQFD7vrbC6fzWAMQ2LMuoZSn4zUry",
      "symbol": "wRLY",
      "name": "Rally (Wormhole)",
      "decimals": 9,
      "logoURI": "https://cdn.jsdelivr.net/gh/trustwallet/assets@master/blockchains/ethereum/assets/0xf1f955016EcbCd7321c7266BccFB96c68ea5E49b/logo.png",
      "tags": [
        "wrapped",
        "wormhole"
      ],
      "extensions": {
        "address": "0xf1f955016EcbCd7321c7266BccFB96c68ea5E49b",
        "bridgeContract": "https://etherscan.io/address/0xf92cD566Ea4864356C5491c177A430C222d7e678",
        "assetContract": "https://etherscan.io/address/0xf1f955016EcbCd7321c7266BccFB96c68ea5E49b",
        "coingeckoId": "rally-2"
      }
    },
    {
      "chainId": 101,
      "address": "3N89w9KPUVYUK5MMGNY8yMXhrr89QQ1RQPJxVnQHgMdd",
      "symbol": "wYf-DAI",
      "name": "YfDAI.finance (Wormhole)",
      "decimals": 9,
      "logoURI": "https://cdn.jsdelivr.net/gh/trustwallet/assets@master/blockchains/ethereum/assets/0xf4CD3d3Fda8d7Fd6C5a500203e38640A70Bf9577/logo.png",
      "tags": [
        "wrapped",
        "wormhole"
      ],
      "extensions": {
        "address": "0xf4CD3d3Fda8d7Fd6C5a500203e38640A70Bf9577",
        "bridgeContract": "https://etherscan.io/address/0xf92cD566Ea4864356C5491c177A430C222d7e678",
        "assetContract": "https://etherscan.io/address/0xf4CD3d3Fda8d7Fd6C5a500203e38640A70Bf9577",
        "coingeckoId": "yfdai-finance"
      }
    },
    {
      "chainId": 101,
      "address": "8ArKbnnDiq8eRR8hZ1eULMjd2iMAD8AqwyVJRAX7mHQo",
      "symbol": "wFCL",
      "name": "Fractal Protocol Token (Wormhole)",
      "decimals": 9,
      "logoURI": "https://cdn.jsdelivr.net/gh/trustwallet/assets@master/blockchains/ethereum/assets/0xF4d861575ecC9493420A3f5a14F85B13f0b50EB3/logo.png",
      "tags": [
        "wrapped",
        "wormhole"
      ],
      "extensions": {
        "address": "0xF4d861575ecC9493420A3f5a14F85B13f0b50EB3",
        "bridgeContract": "https://etherscan.io/address/0xf92cD566Ea4864356C5491c177A430C222d7e678",
        "assetContract": "https://etherscan.io/address/0xF4d861575ecC9493420A3f5a14F85B13f0b50EB3",
        "coingeckoId": "fractal"
      }
    },
    {
      "chainId": 101,
      "address": "ZWGxcTgJCNGQqZn6vFdknwj4AFFsYRZ4SDJuhRn3J1T",
      "symbol": "wAXS",
      "name": "Axie Infinity (Wormhole)",
      "decimals": 9,
      "logoURI": "https://cdn.jsdelivr.net/gh/trustwallet/assets@master/blockchains/ethereum/assets/0xF5D669627376EBd411E34b98F19C868c8ABA5ADA/logo.png",
      "tags": [
        "wrapped",
        "wormhole"
      ],
      "extensions": {
        "address": "0xF5D669627376EBd411E34b98F19C868c8ABA5ADA",
        "bridgeContract": "https://etherscan.io/address/0xf92cD566Ea4864356C5491c177A430C222d7e678",
        "assetContract": "https://etherscan.io/address/0xF5D669627376EBd411E34b98F19C868c8ABA5ADA",
        "coingeckoId": "axie-infinity"
      }
    },
    {
      "chainId": 101,
      "address": "PEjUEMHFRtfajio8YHKZdUruW1vTzGmz6F7NngjYuou",
      "symbol": "wENJ",
      "name": "Enjin Coin (Wormhole)",
      "decimals": 9,
      "logoURI": "https://cdn.jsdelivr.net/gh/trustwallet/assets@master/blockchains/ethereum/assets/0xF629cBd94d3791C9250152BD8dfBDF380E2a3B9c/logo.png",
      "tags": [
        "wrapped",
        "wormhole"
      ],
      "extensions": {
        "address": "0xF629cBd94d3791C9250152BD8dfBDF380E2a3B9c",
        "bridgeContract": "https://etherscan.io/address/0xf92cD566Ea4864356C5491c177A430C222d7e678",
        "assetContract": "https://etherscan.io/address/0xF629cBd94d3791C9250152BD8dfBDF380E2a3B9c",
        "coingeckoId": "enjincoin"
      }
    },
    {
      "chainId": 101,
      "address": "2cW5deMKeR97C7csq1aMMWUa5RNWkpQFz8tumxk4ZV8w",
      "symbol": "wYLD",
      "name": "Yield (Wormhole)",
      "decimals": 9,
      "logoURI": "https://cdn.jsdelivr.net/gh/trustwallet/assets@master/blockchains/ethereum/assets/0xF94b5C5651c888d928439aB6514B93944eEE6F48/logo.png",
      "tags": [
        "wrapped",
        "wormhole"
      ],
      "extensions": {
        "address": "0xF94b5C5651c888d928439aB6514B93944eEE6F48",
        "bridgeContract": "https://etherscan.io/address/0xf92cD566Ea4864356C5491c177A430C222d7e678",
        "assetContract": "https://etherscan.io/address/0xF94b5C5651c888d928439aB6514B93944eEE6F48",
        "coingeckoId": "yield-app"
      }
    },
    {
      "chainId": 101,
      "address": "FR5qPX4gbKHPyKMK7Cey6dHZ7wtqmqRogYPJo6bpd5Uw",
      "symbol": "wDDIM",
      "name": "DuckDaoDime (Wormhole)",
      "decimals": 9,
      "logoURI": "https://cdn.jsdelivr.net/gh/trustwallet/assets@master/blockchains/ethereum/assets/0xFbEEa1C75E4c4465CB2FCCc9c6d6afe984558E20/logo.png",
      "tags": [
        "wrapped",
        "wormhole"
      ],
      "extensions": {
        "address": "0xFbEEa1C75E4c4465CB2FCCc9c6d6afe984558E20",
        "bridgeContract": "https://etherscan.io/address/0xf92cD566Ea4864356C5491c177A430C222d7e678",
        "assetContract": "https://etherscan.io/address/0xFbEEa1C75E4c4465CB2FCCc9c6d6afe984558E20",
        "coingeckoId": "duckdaodime"
      }
    },
    {
      "chainId": 101,
      "address": "8HCWFQA2GsA6Nm2L5jidM3mus7NeeQ8wp1ri3XFF9WWH",
      "symbol": "wRARI",
      "name": "Rarible (Wormhole)",
      "decimals": 9,
      "logoURI": "https://cdn.jsdelivr.net/gh/trustwallet/assets@master/blockchains/ethereum/assets/0xFca59Cd816aB1eaD66534D82bc21E7515cE441CF/logo.png",
      "tags": [
        "wrapped",
        "wormhole"
      ],
      "extensions": {
        "address": "0xFca59Cd816aB1eaD66534D82bc21E7515cE441CF",
        "bridgeContract": "https://etherscan.io/address/0xf92cD566Ea4864356C5491c177A430C222d7e678",
        "assetContract": "https://etherscan.io/address/0xFca59Cd816aB1eaD66534D82bc21E7515cE441CF",
        "coingeckoId": "rarible"
      }
    },
    {
      "chainId": 101,
      "address": "Egrv6hURf5o68xJ1AGYeRv8RNj2nXJVuSoA5wwiSALcN",
      "symbol": "wAMP",
      "name": "Amp (Wormhole)",
      "decimals": 9,
      "logoURI": "https://cdn.jsdelivr.net/gh/trustwallet/assets@master/blockchains/ethereum/assets/0xfF20817765cB7f73d4bde2e66e067E58D11095C2/logo.png",
      "tags": [
        "wrapped",
        "wormhole"
      ],
      "extensions": {
        "address": "0xfF20817765cB7f73d4bde2e66e067E58D11095C2",
        "bridgeContract": "https://etherscan.io/address/0xf92cD566Ea4864356C5491c177A430C222d7e678",
        "assetContract": "https://etherscan.io/address/0xfF20817765cB7f73d4bde2e66e067E58D11095C2",
        "coingeckoId": "amp-token"
      }
    },
    {
      "chainId": 101,
      "address": "GXMaB6jm5cdoQgb65YpkEu61eDYtod3PuVwYYXdZZJ9r",
      "symbol": "wFSW",
      "name": "FalconSwap Token (Wormhole)",
      "decimals": 9,
      "logoURI": "https://cdn.jsdelivr.net/gh/trustwallet/assets@master/blockchains/ethereum/assets/0xfffffffFf15AbF397dA76f1dcc1A1604F45126DB/logo.png",
      "tags": [
        "wrapped",
        "wormhole"
      ],
      "extensions": {
        "address": "0xfffffffFf15AbF397dA76f1dcc1A1604F45126DB",
        "bridgeContract": "https://etherscan.io/address/0xf92cD566Ea4864356C5491c177A430C222d7e678",
        "assetContract": "https://etherscan.io/address/0xfffffffFf15AbF397dA76f1dcc1A1604F45126DB",
        "coingeckoId": "fsw-token"
      }
    },
    {
      "chainId": 101,
      "address": "AJ1W9A9N9dEMdVyoDiam2rV44gnBm2csrPDP7xqcapgX",
      "symbol": "wBUSD",
      "name": "Binance USD (Wormhole)",
      "decimals": 9,
      "logoURI": " https://cdn.jsdelivr.net/gh/trustwallet/assets@master/blockchains/ethereum/assets/0x4Fabb145d64652a948d72533023f6E7A623C7C53/logo.png",
      "tags": [
        "wrapped",
        "wormhole"
      ],
      "extensions": {
        "address": "0x4Fabb145d64652a948d72533023f6E7A623C7C53",
        "bridgeContract": "https://etherscan.io/address/0xf92cD566Ea4864356C5491c177A430C222d7e678",
        "assetContract": "https://etherscan.io/address/0x4Fabb145d64652a948d72533023f6E7A623C7C53",
        "coingeckoId": "binance-usd"
      }
    },
    {
      "chainId": 101,
      "address": "2VmKuXMwdzouMndWcK7BK2951tBEtYVmGsdU4dXbjyaY",
      "symbol": "waDAI",
      "name": "Aave Interest bearing DAI (Wormhole)",
      "decimals": 9,
      "logoURI": "https://cloudflare-ipfs.com/ipfs/QmaznB5PRhMC696u8yZuzN6Uwrnp7Zmfa5CydVUMvLJc9i/aDAI.svg",
      "tags": [
        "wrapped",
        "wormhole"
      ],
      "extensions": {
        "address": "0xfC1E690f61EFd961294b3e1Ce3313fBD8aa4f85d",
        "bridgeContract": "https://etherscan.io/address/0xf92cD566Ea4864356C5491c177A430C222d7e678",
        "assetContract": "https://etherscan.io/address/0xfC1E690f61EFd961294b3e1Ce3313fBD8aa4f85d",
        "coingeckoId": "aave-dai-v1"
      }
    },
    {
      "chainId": 101,
      "address": "AXvWVviBmySSdghmuomYHqYB3AZn7NmAWrHYHKKPJxoL",
      "symbol": "waTUSD",
      "name": "Aave Interest bearing TUSD (Wormhole)",
      "decimals": 9,
      "logoURI": "https://cloudflare-ipfs.com/ipfs/QmaznB5PRhMC696u8yZuzN6Uwrnp7Zmfa5CydVUMvLJc9i/aTUSD.svg",
      "tags": [
        "wrapped",
        "wormhole"
      ],
      "extensions": {
        "address": "0x4DA9b813057D04BAef4e5800E36083717b4a0341",
        "bridgeContract": "https://etherscan.io/address/0xf92cD566Ea4864356C5491c177A430C222d7e678",
        "assetContract": "https://etherscan.io/address/0x4DA9b813057D04BAef4e5800E36083717b4a0341",
        "coingeckoId": "aave-tusd-v1"
      }
    },
    {
      "chainId": 101,
      "address": "AkaisFPmasQYZUJsZLD9wPEo2KA7aCRqyRawX18ZRzGr",
      "symbol": "waUSDC",
      "name": "Aave Interest bearing USDC (Wormhole)",
      "decimals": 6,
      "logoURI": "https://cloudflare-ipfs.com/ipfs/QmaznB5PRhMC696u8yZuzN6Uwrnp7Zmfa5CydVUMvLJc9i/aUSDC.svg",
      "tags": [
        "wrapped",
        "wormhole"
      ],
      "extensions": {
        "address": "0x9bA00D6856a4eDF4665BcA2C2309936572473B7E",
        "bridgeContract": "https://etherscan.io/address/0xf92cD566Ea4864356C5491c177A430C222d7e678",
        "assetContract": "https://etherscan.io/address/0x9bA00D6856a4eDF4665BcA2C2309936572473B7E",
        "coingeckoId": "aave-usdc-v1"
      }
    },
    {
      "chainId": 101,
      "address": "FZfQtWMoTQ51Z4jxvHfmFcqj4862u9GzmugBnZUuWqR5",
      "symbol": "waUSDT",
      "name": "Aave Interest bearing USDT (Wormhole)",
      "decimals": 6,
      "logoURI": "https://cloudflare-ipfs.com/ipfs/QmaznB5PRhMC696u8yZuzN6Uwrnp7Zmfa5CydVUMvLJc9i/aUSDT.svg",
      "tags": [
        "wrapped",
        "wormhole"
      ],
      "extensions": {
        "address": "0x71fc860F7D3A592A4a98740e39dB31d25db65ae8",
        "bridgeContract": "https://etherscan.io/address/0xf92cD566Ea4864356C5491c177A430C222d7e678",
        "assetContract": "https://etherscan.io/address/0x71fc860F7D3A592A4a98740e39dB31d25db65ae8",
        "coingeckoId": "aave-usdt-v1"
      }
    },
    {
      "chainId": 101,
      "address": "BMrbF8DZ9U5KGdJ4F2MJbH5d6KPi5FQVp7EqmLrhDe1f",
      "symbol": "waSUSD",
      "name": "Aave Interest bearing SUSD (Wormhole)",
      "decimals": 9,
      "logoURI": "https://cloudflare-ipfs.com/ipfs/QmaznB5PRhMC696u8yZuzN6Uwrnp7Zmfa5CydVUMvLJc9i/aSUSD.svg",
      "tags": [
        "wrapped",
        "wormhole"
      ],
      "extensions": {
        "address": "0x625aE63000f46200499120B906716420bd059240",
        "bridgeContract": "https://etherscan.io/address/0xf92cD566Ea4864356C5491c177A430C222d7e678",
        "assetContract": "https://etherscan.io/address/0x625aE63000f46200499120B906716420bd059240",
        "coingeckoId": "aave-susd-v1"
      }
    },
    {
      "chainId": 101,
      "address": "Fzx4N1xJPDZENAhrAaH79k2izT9CFbfnDEcpcWjiusdY",
      "symbol": "waLEND",
      "name": "Aave Interest bearing LEND (Wormhole)",
      "decimals": 9,
      "logoURI": "https://cloudflare-ipfs.com/ipfs/QmaznB5PRhMC696u8yZuzN6Uwrnp7Zmfa5CydVUMvLJc9i/aLEND.svg",
      "tags": [
        "wrapped",
        "wormhole"
      ],
      "extensions": {
        "address": "0x7D2D3688Df45Ce7C552E19c27e007673da9204B8",
        "bridgeContract": "https://etherscan.io/address/0xf92cD566Ea4864356C5491c177A430C222d7e678",
        "assetContract": "https://etherscan.io/address/0x7D2D3688Df45Ce7C552E19c27e007673da9204B8"
      }
    },
    {
      "chainId": 101,
      "address": "GCdDiVgZnkWCAnGktUsjhoho2CHab9JfrRy3Q5W51zvC",
      "symbol": "waBAT",
      "name": "Aave Interest bearing BAT (Wormhole)",
      "decimals": 9,
      "logoURI": "https://cloudflare-ipfs.com/ipfs/QmaznB5PRhMC696u8yZuzN6Uwrnp7Zmfa5CydVUMvLJc9i/aBAT.svg",
      "tags": [
        "wrapped",
        "wormhole"
      ],
      "extensions": {
        "address": "0xE1BA0FB44CCb0D11b80F92f4f8Ed94CA3fF51D00",
        "bridgeContract": "https://etherscan.io/address/0xf92cD566Ea4864356C5491c177A430C222d7e678",
        "assetContract": "https://etherscan.io/address/0xE1BA0FB44CCb0D11b80F92f4f8Ed94CA3fF51D00",
        "coingeckoId": "aave-bat-v1"
      }
    },
    {
      "chainId": 101,
      "address": "FBrfFh7fb7xKfyBMJA32KufMjEkgSgY4AuzLXFKdJFRj",
      "symbol": "waETH",
      "name": "Aave Interest bearing ETH (Wormhole)",
      "decimals": 9,
      "logoURI": "https://cloudflare-ipfs.com/ipfs/QmaznB5PRhMC696u8yZuzN6Uwrnp7Zmfa5CydVUMvLJc9i/aETH.svg",
      "tags": [
        "wrapped",
        "wormhole"
      ],
      "extensions": {
        "address": "0x3a3A65aAb0dd2A17E3F1947bA16138cd37d08c04",
        "bridgeContract": "https://etherscan.io/address/0xf92cD566Ea4864356C5491c177A430C222d7e678",
        "assetContract": "https://etherscan.io/address/0x3a3A65aAb0dd2A17E3F1947bA16138cd37d08c04",
        "coingeckoId": "aave-eth-v1"
      }
    },
    {
      "chainId": 101,
      "address": "Adp88WrQDgExPTu26DdBnbN2ffWMkXLxwqzjTdfRQiJi",
      "symbol": "waLINK",
      "name": "Aave Interest bearing LINK (Wormhole)",
      "decimals": 9,
      "logoURI": "https://cloudflare-ipfs.com/ipfs/QmaznB5PRhMC696u8yZuzN6Uwrnp7Zmfa5CydVUMvLJc9i/aLINK.svg",
      "tags": [
        "wrapped",
        "wormhole"
      ],
      "extensions": {
        "address": "0xA64BD6C70Cb9051F6A9ba1F163Fdc07E0DfB5F84",
        "bridgeContract": "https://etherscan.io/address/0xf92cD566Ea4864356C5491c177A430C222d7e678",
        "assetContract": "https://etherscan.io/address/0xA64BD6C70Cb9051F6A9ba1F163Fdc07E0DfB5F84",
        "coingeckoId": "aave-link-v1"
      }
    },
    {
      "chainId": 101,
      "address": "3p67dqghWn6reQcVCqNBkufrpU1gtA1ZRAYja6GMXySG",
      "symbol": "waKNC",
      "name": "Aave Interest bearing KNC (Wormhole)",
      "decimals": 9,
      "logoURI": "https://cloudflare-ipfs.com/ipfs/QmaznB5PRhMC696u8yZuzN6Uwrnp7Zmfa5CydVUMvLJc9i/aKNC.svg",
      "tags": [
        "wrapped",
        "wormhole"
      ],
      "extensions": {
        "address": "0x9D91BE44C06d373a8a226E1f3b146956083803eB",
        "bridgeContract": "https://etherscan.io/address/0xf92cD566Ea4864356C5491c177A430C222d7e678",
        "assetContract": "https://etherscan.io/address/0x9D91BE44C06d373a8a226E1f3b146956083803eB",
        "coingeckoId": "aave-knc-v1"
      }
    },
    {
      "chainId": 101,
      "address": "A4qYX1xuewaBL9SeZnwA3We6MhG8TYcTceHAJpk7Etdt",
      "symbol": "waREP",
      "name": "Aave Interest bearing REP (Wormhole)",
      "decimals": 9,
      "logoURI": "https://cloudflare-ipfs.com/ipfs/QmaznB5PRhMC696u8yZuzN6Uwrnp7Zmfa5CydVUMvLJc9i/aREP.svg",
      "tags": [
        "wrapped",
        "wormhole"
      ],
      "extensions": {
        "address": "0x71010A9D003445aC60C4e6A7017c1E89A477B438",
        "bridgeContract": "https://etherscan.io/address/0xf92cD566Ea4864356C5491c177A430C222d7e678",
        "assetContract": "https://etherscan.io/address/0x71010A9D003445aC60C4e6A7017c1E89A477B438"
      }
    },
    {
      "chainId": 101,
      "address": "3iTtcKUVa5ouzwNZFc3SasuAKkY2ZuMxLERRcWfxQVN3",
      "symbol": "waMKR",
      "name": "Aave Interest bearing MKR (Wormhole)",
      "decimals": 9,
      "logoURI": "https://cloudflare-ipfs.com/ipfs/QmaznB5PRhMC696u8yZuzN6Uwrnp7Zmfa5CydVUMvLJc9i/aMKR.svg",
      "tags": [
        "wrapped",
        "wormhole"
      ],
      "extensions": {
        "address": "0x7deB5e830be29F91E298ba5FF1356BB7f8146998",
        "bridgeContract": "https://etherscan.io/address/0xf92cD566Ea4864356C5491c177A430C222d7e678",
        "assetContract": "https://etherscan.io/address/0x7deB5e830be29F91E298ba5FF1356BB7f8146998",
        "coingeckoId": "aave-mkr-v1"
      }
    },
    {
      "chainId": 101,
      "address": "EMS6TrCU8uBMumZukRSShGS1yzHGqYd3S8hW2sYULX3T",
      "symbol": "waMANA",
      "name": "Aave Interest bearing MANA (Wormhole)",
      "decimals": 9,
      "logoURI": "https://cloudflare-ipfs.com/ipfs/QmaznB5PRhMC696u8yZuzN6Uwrnp7Zmfa5CydVUMvLJc9i/aMANA.svg",
      "tags": [
        "wrapped",
        "wormhole"
      ],
      "extensions": {
        "address": "0x6FCE4A401B6B80ACe52baAefE4421Bd188e76F6f",
        "bridgeContract": "https://etherscan.io/address/0xf92cD566Ea4864356C5491c177A430C222d7e678",
        "assetContract": "https://etherscan.io/address/0x6FCE4A401B6B80ACe52baAefE4421Bd188e76F6f",
        "coingeckoId": "aave-mana-v1"
      }
    },
    {
      "chainId": 101,
      "address": "qhqzfH7AjeukUgqyPXncWHFXTBebFNu5QQUrzhJaLB4",
      "symbol": "waZRX",
      "name": "Aave Interest bearing ZRX (Wormhole)",
      "decimals": 9,
      "logoURI": "https://cloudflare-ipfs.com/ipfs/QmaznB5PRhMC696u8yZuzN6Uwrnp7Zmfa5CydVUMvLJc9i/aZRX.svg",
      "tags": [
        "wrapped",
        "wormhole"
      ],
      "extensions": {
        "address": "0x6Fb0855c404E09c47C3fBCA25f08d4E41f9F062f",
        "bridgeContract": "https://etherscan.io/address/0xf92cD566Ea4864356C5491c177A430C222d7e678",
        "assetContract": "https://etherscan.io/address/0x6Fb0855c404E09c47C3fBCA25f08d4E41f9F062f",
        "coingeckoId": "aave-zrx-v1"
      }
    },
    {
      "chainId": 101,
      "address": "FeU2J26AfMqh2mh7Cf4Lw1HRueAvAkZYxGr8njFNMeQ2",
      "symbol": "waSNX",
      "name": "Aave Interest bearing SNX (Wormhole)",
      "decimals": 9,
      "logoURI": "https://cloudflare-ipfs.com/ipfs/QmXj52EGotmpyep84PBycmQnAgCF2sbqxdXFWP3GPZFbEz",
      "tags": [
        "wrapped",
        "wormhole"
      ],
      "extensions": {
        "address": "0x328C4c80BC7aCa0834Db37e6600A6c49E12Da4DE",
        "bridgeContract": "https://etherscan.io/address/0xf92cD566Ea4864356C5491c177A430C222d7e678",
        "assetContract": "https://etherscan.io/address/0x328C4c80BC7aCa0834Db37e6600A6c49E12Da4DE",
        "coingeckoId": "aave-snx-v1"
      }
    },
    {
      "chainId": 101,
      "address": "GveRVvWTUH1s26YxyjUnXh1J5mMdu5crC2K2uQy26KXi",
      "symbol": "waWBTC",
      "name": "Aave Interest bearing WBTC (Wormhole)",
      "decimals": 8,
      "logoURI": "https://cloudflare-ipfs.com/ipfs/QmaznB5PRhMC696u8yZuzN6Uwrnp7Zmfa5CydVUMvLJc9i/aWBTC.svg",
      "tags": [
        "wrapped",
        "wormhole"
      ],
      "extensions": {
        "address": "0xFC4B8ED459e00e5400be803A9BB3954234FD50e3",
        "bridgeContract": "https://etherscan.io/address/0xf92cD566Ea4864356C5491c177A430C222d7e678",
        "assetContract": "https://etherscan.io/address/0xFC4B8ED459e00e5400be803A9BB3954234FD50e3",
        "coingeckoId": "aave-wbtc-v1"
      }
    },
    {
      "chainId": 101,
      "address": "F2WgoHLwV4pfxN4WrUs2q6KkmFCsNorGYQ82oaPNUFLP",
      "symbol": "waBUSD",
      "name": "Aave Interest bearing Binance USD (Wormhole)",
      "decimals": 9,
      "logoURI": "https://cloudflare-ipfs.com/ipfs/QmaznB5PRhMC696u8yZuzN6Uwrnp7Zmfa5CydVUMvLJc9i/aBUSD.svg",
      "tags": [
        "wrapped",
        "wormhole"
      ],
      "extensions": {
        "address": "0x6Ee0f7BB50a54AB5253dA0667B0Dc2ee526C30a8",
        "bridgeContract": "https://etherscan.io/address/0xf92cD566Ea4864356C5491c177A430C222d7e678",
        "assetContract": "https://etherscan.io/address/0x6Ee0f7BB50a54AB5253dA0667B0Dc2ee526C30a8",
        "coingeckoId": "aave-busd-v1"
      }
    },
    {
      "chainId": 101,
      "address": "3rNUQJgvfZ5eFsZvCkvdYcbd9ZzS6YmtwQsoUTFKmVd4",
      "symbol": "waENJ",
      "name": "Aave Interest bearing ENJ (Wormhole)",
      "decimals": 9,
      "logoURI": "https://cloudflare-ipfs.com/ipfs/QmaznB5PRhMC696u8yZuzN6Uwrnp7Zmfa5CydVUMvLJc9i/aENJ.svg",
      "tags": [
        "wrapped",
        "wormhole"
      ],
      "extensions": {
        "address": "0x712DB54daA836B53Ef1EcBb9c6ba3b9Efb073F40",
        "bridgeContract": "https://etherscan.io/address/0xf92cD566Ea4864356C5491c177A430C222d7e678",
        "assetContract": "https://etherscan.io/address/0x712DB54daA836B53Ef1EcBb9c6ba3b9Efb073F40",
        "coingeckoId": "aave-enj-v1"
      }
    },
    {
      "chainId": 101,
      "address": "BHh8nyDwdUG4uyyQYNqGXGLHPyb83R6Y2fqJrNVKtTsT",
      "symbol": "waREN",
      "name": "Aave Interest bearing REN (Wormhole)",
      "decimals": 9,
      "logoURI": "https://cloudflare-ipfs.com/ipfs/QmUgE3UECZxZcCAiqd3V9otfFWLi5fxR8uHd94RxkT3iYb",
      "tags": [
        "wrapped",
        "wormhole"
      ],
      "extensions": {
        "address": "0x69948cC03f478B95283F7dbf1CE764d0fc7EC54C",
        "bridgeContract": "https://etherscan.io/address/0xf92cD566Ea4864356C5491c177A430C222d7e678",
        "assetContract": "https://etherscan.io/address/0x69948cC03f478B95283F7dbf1CE764d0fc7EC54C",
        "coingeckoId": "aave-ren-v1"
      }
    },
    {
      "chainId": 101,
      "address": "EE58FVYG1UoY6Givy3K3GSRde9sHMj6X1BnocHBtd3sz",
      "symbol": "waYFI",
      "name": "Aave Interest bearing YFI (Wormhole)",
      "decimals": 9,
      "logoURI": "https://cloudflare-ipfs.com/ipfs/QmauhqAKU8YLhDhT4M5ZcPMuqEfqkBrBaC31uWC9UXd1ik",
      "tags": [
        "wrapped",
        "wormhole"
      ],
      "extensions": {
        "address": "0x12e51E77DAAA58aA0E9247db7510Ea4B46F9bEAd",
        "bridgeContract": "https://etherscan.io/address/0xf92cD566Ea4864356C5491c177A430C222d7e678",
        "assetContract": "https://etherscan.io/address/0x12e51E77DAAA58aA0E9247db7510Ea4B46F9bEAd",
        "coingeckoId": "ayfi"
      }
    },
    {
      "chainId": 101,
      "address": "8aYsiHR6oVTAcFUzdXDhaPkgRbn4QYRCkdk3ATmAmY4p",
      "symbol": "waAAVE",
      "name": "Aave Interest bearing Aave Token (Wormhole)",
      "decimals": 9,
      "logoURI": "https://cloudflare-ipfs.com/ipfs/QmaznB5PRhMC696u8yZuzN6Uwrnp7Zmfa5CydVUMvLJc9i/aAAVE.svg",
      "tags": [
        "wrapped",
        "wormhole"
      ],
      "extensions": {
        "address": "0xba3D9687Cf50fE253cd2e1cFeEdE1d6787344Ed5",
        "bridgeContract": "https://etherscan.io/address/0xf92cD566Ea4864356C5491c177A430C222d7e678",
        "assetContract": "https://etherscan.io/address/0xba3D9687Cf50fE253cd2e1cFeEdE1d6787344Ed5"
      }
    },
    {
      "chainId": 101,
      "address": "8kwCLkWbv4qTJPcbSV65tWdQmjURjBGRSv6VtC1JTiL8",
      "symbol": "waUNI",
      "name": "Aave Interest bearing Uniswap (Wormhole)",
      "decimals": 9,
      "logoURI": "https://cloudflare-ipfs.com/ipfs/QmYdpeez387RdMw6zEEa5rMXuayi748Uc15eFuoa3QhGEJ",
      "tags": [
        "wrapped",
        "wormhole"
      ],
      "extensions": {
        "address": "0xB124541127A0A657f056D9Dd06188c4F1b0e5aab",
        "bridgeContract": "https://etherscan.io/address/0xf92cD566Ea4864356C5491c177A430C222d7e678",
        "assetContract": "https://etherscan.io/address/0xB124541127A0A657f056D9Dd06188c4F1b0e5aab"
      }
    },
    {
      "chainId": 101,
      "address": "9NDu1wdjZ7GiY7foAXhia9h1wQU45oTUzyMZKJ31V7JA",
      "symbol": "wstkAAVE",
      "name": "Staked Aave (Wormhole)",
      "decimals": 9,
      "logoURI": "https://cloudflare-ipfs.com/ipfs/Qmc2N4CsWDH3ZnnggcvbF8dN1JYsKTUyh3rdj5NBZH9KKL",
      "tags": [
        "wrapped",
        "wormhole"
      ],
      "extensions": {
        "address": "0x4da27a545c0c5B758a6BA100e3a049001de870f5",
        "bridgeContract": "https://etherscan.io/address/0xf92cD566Ea4864356C5491c177A430C222d7e678",
        "assetContract": "https://etherscan.io/address/0x4da27a545c0c5B758a6BA100e3a049001de870f5"
      }
    },
    {
      "chainId": 101,
      "address": "GNQ1Goajm3Za8uC1Eptt2yfsrbnkZh2eMJoqxg54sj3o",
      "symbol": "wUniDAIETH",
      "name": "Uniswap DAI LP (Wormhole)",
      "decimals": 9,
      "logoURI": "https://cloudflare-ipfs.com/ipfs/QmYNz8J1h5yefkaAw6tZwUYoJyBTWmBXgAY28ZWZ5rPsLR",
      "tags": [
        "wrapped",
        "wormhole"
      ],
      "extensions": {
        "address": "0x2a1530C4C41db0B0b2bB646CB5Eb1A67b7158667",
        "bridgeContract": "https://etherscan.io/address/0xf92cD566Ea4864356C5491c177A430C222d7e678",
        "assetContract": "https://etherscan.io/address/0x2a1530C4C41db0B0b2bB646CB5Eb1A67b7158667"
      }
    },
    {
      "chainId": 101,
      "address": "7NFin546WNvWkhtfftfY77z8C1TrxLbUcKmw5TpHGGtC",
      "symbol": "wUniUSDCETH",
      "name": "Uniswap USDC LP (Wormhole)",
      "decimals": 9,
      "logoURI": "https://cloudflare-ipfs.com/ipfs/Qme9QQcNzKvk3FEwEZvvKJWSvDUd41z5geWHNpuJb6di9y",
      "tags": [
        "wrapped",
        "wormhole"
      ],
      "extensions": {
        "address": "0x97deC872013f6B5fB443861090ad931542878126",
        "bridgeContract": "https://etherscan.io/address/0xf92cD566Ea4864356C5491c177A430C222d7e678",
        "assetContract": "https://etherscan.io/address/0x97deC872013f6B5fB443861090ad931542878126"
      }
    },
    {
      "chainId": 101,
      "address": "7gersKTtU65ERNBNTZKjYgKf7HypR7PDMprcuhQJChaq",
      "symbol": "wUnisETHETH",
      "name": "Uniswap sETH LP (Wormhole)",
      "decimals": 9,
      "logoURI": "https://cloudflare-ipfs.com/ipfs/QmZcwn4eZJpjihH8TApRczQQJdAzpR6Er7g1bvo6PGhxWi",
      "tags": [
        "wrapped",
        "wormhole"
      ],
      "extensions": {
        "address": "0xe9Cf7887b93150D4F2Da7dFc6D502B216438F244",
        "bridgeContract": "https://etherscan.io/address/0xf92cD566Ea4864356C5491c177A430C222d7e678",
        "assetContract": "https://etherscan.io/address/0xe9Cf7887b93150D4F2Da7dFc6D502B216438F244"
      }
    },
    {
      "chainId": 101,
      "address": "4aqNtSCr77eiEZJ9u9BhPErjEMju6FFdLeBKkE1pdxuK",
      "symbol": "wUniLENDETH",
      "name": "Uniswap LEND LP (Wormhole)",
      "decimals": 9,
      "logoURI": "https://cloudflare-ipfs.com/ipfs/Qmcbin86EXd14LhbqLknH9kM3N7oueBYt9qQmZdmMWqrgu",
      "tags": [
        "wrapped",
        "wormhole"
      ],
      "extensions": {
        "address": "0xcaA7e4656f6A2B59f5f99c745F91AB26D1210DCe",
        "bridgeContract": "https://etherscan.io/address/0xf92cD566Ea4864356C5491c177A430C222d7e678",
        "assetContract": "https://etherscan.io/address/0xcaA7e4656f6A2B59f5f99c745F91AB26D1210DCe"
      }
    },
    {
      "chainId": 101,
      "address": "FDdoYCHwFghBSbnN6suvFR3VFw6kAzfhfGpkAQAGPLC3",
      "symbol": "wUniMKRETH",
      "name": "Uniswap MKR LP (Wormhole)",
      "decimals": 9,
      "logoURI": "https://cloudflare-ipfs.com/ipfs/QmSS94EJyBeHeUmoDmGjQjeuUHQxTcMaD8Zvw8W8XdGDBv",
      "tags": [
        "wrapped",
        "wormhole"
      ],
      "extensions": {
        "address": "0x2C4Bd064b998838076fa341A83d007FC2FA50957",
        "bridgeContract": "https://etherscan.io/address/0xf92cD566Ea4864356C5491c177A430C222d7e678",
        "assetContract": "https://etherscan.io/address/0x2C4Bd064b998838076fa341A83d007FC2FA50957"
      }
    },
    {
      "chainId": 101,
      "address": "FSSTfbb1vh1TRe8Ja64hC65QTc7pPUhwHh5uTAWj5haH",
      "symbol": "wUniLINKETH",
      "name": "Uniswap LINK LP (Wormhole)",
      "decimals": 9,
      "logoURI": "https://cloudflare-ipfs.com/ipfs/QmQWb2cb9QZbTeMTtoWzUpJGNXcZiGXTygbRLKHNNwhk4Y",
      "tags": [
        "wrapped",
        "wormhole"
      ],
      "extensions": {
        "address": "0xF173214C720f58E03e194085B1DB28B50aCDeeaD",
        "bridgeContract": "https://etherscan.io/address/0xf92cD566Ea4864356C5491c177A430C222d7e678",
        "assetContract": "https://etherscan.io/address/0xF173214C720f58E03e194085B1DB28B50aCDeeaD"
      }
    },
    {
      "chainId": 101,
      "address": "Aci9xBGywrgBxQoFnL6LCoCYuX5k6AqaYhimgSZ1Fhrk",
      "symbol": "waUniETH",
      "name": "Aave Interest bearing UniETH (Wormhole)",
      "decimals": 9,
      "logoURI": " https://cdn.jsdelivr.net/gh/trustwallet/assets@master/blockchains/ethereum/assets/0x6179078872605396Ee62960917128F9477a5DdbB/logo.png",
      "tags": [
        "wrapped",
        "wormhole"
      ],
      "extensions": {
        "address": "0x6179078872605396Ee62960917128F9477a5DdbB",
        "bridgeContract": "https://etherscan.io/address/0xf92cD566Ea4864356C5491c177A430C222d7e678",
        "assetContract": "https://etherscan.io/address/0x6179078872605396Ee62960917128F9477a5DdbB"
      }
    },
    {
      "chainId": 101,
      "address": "GqHK99sW4ym6zy6Kdoh8f7sb2c3qhtB3WRqeyPbAYfmy",
      "symbol": "waUniDAI",
      "name": "Aave Interest bearing UniDAI (Wormhole)",
      "decimals": 9,
      "logoURI": " https://cdn.jsdelivr.net/gh/trustwallet/assets@master/blockchains/ethereum/assets/0x048930eec73c91B44b0844aEACdEBADC2F2b6efb/logo.png",
      "tags": [
        "wrapped",
        "wormhole"
      ],
      "extensions": {
        "address": "0x048930eec73c91B44b0844aEACdEBADC2F2b6efb",
        "bridgeContract": "https://etherscan.io/address/0xf92cD566Ea4864356C5491c177A430C222d7e678",
        "assetContract": "https://etherscan.io/address/0x048930eec73c91B44b0844aEACdEBADC2F2b6efb"
      }
    },
    {
      "chainId": 101,
      "address": "4e4TpGVJMYiz5UBrAXuNmiVJ9yvc7ppJeAn8sXmbnmDi",
      "symbol": "waUniUSDC",
      "name": "Aave Interest bearing UniUSDC (Wormhole)",
      "decimals": 6,
      "logoURI": " https://cdn.jsdelivr.net/gh/trustwallet/assets@master/blockchains/ethereum/assets/0xe02b2Ad63eFF3Ac1D5827cBd7AB9DD3DaC4f4AD0/logo.png",
      "tags": [
        "wrapped",
        "wormhole"
      ],
      "extensions": {
        "address": "0xe02b2Ad63eFF3Ac1D5827cBd7AB9DD3DaC4f4AD0",
        "bridgeContract": "https://etherscan.io/address/0xf92cD566Ea4864356C5491c177A430C222d7e678",
        "assetContract": "https://etherscan.io/address/0xe02b2Ad63eFF3Ac1D5827cBd7AB9DD3DaC4f4AD0"
      }
    },
    {
      "chainId": 101,
      "address": "49LoAnQQdo9171zfcWRUoQLYSScrxXobbuwt14xjvfVm",
      "symbol": "waUniUSDT",
      "name": "Aave Interest bearing UniUSDT (Wormhole)",
      "decimals": 6,
      "logoURI": " https://cdn.jsdelivr.net/gh/trustwallet/assets@master/blockchains/ethereum/assets/0xb977ee318010A5252774171494a1bCB98E7fab65/logo.png",
      "tags": [
        "wrapped",
        "wormhole"
      ],
      "extensions": {
        "address": "0xb977ee318010A5252774171494a1bCB98E7fab65",
        "bridgeContract": "https://etherscan.io/address/0xf92cD566Ea4864356C5491c177A430C222d7e678",
        "assetContract": "https://etherscan.io/address/0xb977ee318010A5252774171494a1bCB98E7fab65"
      }
    },
    {
      "chainId": 101,
      "address": "CvG3gtKYJtKRzEUgMeb42xnd8HDjESgLtyJqQ2kuLncp",
      "symbol": "waUniDAIETH",
      "name": "Aave Interest bearing UniDAIETH (Wormhole)",
      "decimals": 9,
      "logoURI": "https://cloudflare-ipfs.com/ipfs/QmaznB5PRhMC696u8yZuzN6Uwrnp7Zmfa5CydVUMvLJc9i/aUNI%20DAI%20ETH.svg",
      "tags": [
        "wrapped",
        "wormhole"
      ],
      "extensions": {
        "address": "0xBbBb7F2aC04484F7F04A2C2C16f20479791BbB44",
        "bridgeContract": "https://etherscan.io/address/0xf92cD566Ea4864356C5491c177A430C222d7e678",
        "assetContract": "https://etherscan.io/address/0xBbBb7F2aC04484F7F04A2C2C16f20479791BbB44"
      }
    },
    {
      "chainId": 101,
      "address": "GSv5ECZaMfaceZK4WKKzA4tKVDkqtfBASECcmYFWcy4G",
      "symbol": "waUniUSDCETH",
      "name": "Aave Interest bearing UniUSDCETH (Wormhole)",
      "decimals": 9,
      "logoURI": "https://cloudflare-ipfs.com/ipfs/QmaznB5PRhMC696u8yZuzN6Uwrnp7Zmfa5CydVUMvLJc9i/aUNI%20USDC%20ETH.svg",
      "tags": [
        "wrapped",
        "wormhole"
      ],
      "extensions": {
        "address": "0x1D0e53A0e524E3CC92C1f0f33Ae268FfF8D7E7a5",
        "bridgeContract": "https://etherscan.io/address/0xf92cD566Ea4864356C5491c177A430C222d7e678",
        "assetContract": "https://etherscan.io/address/0x1D0e53A0e524E3CC92C1f0f33Ae268FfF8D7E7a5"
      }
    },
    {
      "chainId": 101,
      "address": "7LUdsedi7qpTJGnFpZo6mWqVtKKpccr9XrQGxJ2xUDPT",
      "symbol": "waUniSETHETH",
      "name": "Aave Interest bearing UniSETHETH (Wormhole)",
      "decimals": 9,
      "logoURI": "https://cloudflare-ipfs.com/ipfs/QmaznB5PRhMC696u8yZuzN6Uwrnp7Zmfa5CydVUMvLJc9i/aUNI%20sETH%20ETH.svg",
      "tags": [
        "wrapped",
        "wormhole"
      ],
      "extensions": {
        "address": "0x84BBcaB430717ff832c3904fa6515f97fc63C76F",
        "bridgeContract": "https://etherscan.io/address/0xf92cD566Ea4864356C5491c177A430C222d7e678",
        "assetContract": "https://etherscan.io/address/0x84BBcaB430717ff832c3904fa6515f97fc63C76F"
      }
    },
    {
      "chainId": 101,
      "address": "Hc1zHQxg1k2JVwvuv3kqbCyZDEJYfDdNftBMab4EMUx9",
      "symbol": "waUniLENDETH",
      "name": "Aave Interest bearing UniLENDETH (Wormhole)",
      "decimals": 9,
      "logoURI": "https://cloudflare-ipfs.com/ipfs/QmaznB5PRhMC696u8yZuzN6Uwrnp7Zmfa5CydVUMvLJc9i/aUNI%20LEND%20ETH.svg",
      "tags": [
        "wrapped",
        "wormhole"
      ],
      "extensions": {
        "address": "0xc88ebbf7C523f38Ef3eB8A151273C0F0dA421e63",
        "bridgeContract": "https://etherscan.io/address/0xf92cD566Ea4864356C5491c177A430C222d7e678",
        "assetContract": "https://etherscan.io/address/0xc88ebbf7C523f38Ef3eB8A151273C0F0dA421e63"
      }
    },
    {
      "chainId": 101,
      "address": "9PejEmx6NKDHgf6jpgAWwZsibURKifBakjzDQdtCtAXT",
      "symbol": "waUniMKRETH",
      "name": "Aave Interest bearing UniMKRETH (Wormhole)",
      "decimals": 9,
      "logoURI": "https://cloudflare-ipfs.com/ipfs/QmaznB5PRhMC696u8yZuzN6Uwrnp7Zmfa5CydVUMvLJc9i/aUNI%20MKR%20ETH.svg",
      "tags": [
        "wrapped",
        "wormhole"
      ],
      "extensions": {
        "address": "0x8c69f7A4C9B38F1b48005D216c398Efb2F1Ce3e4",
        "bridgeContract": "https://etherscan.io/address/0xf92cD566Ea4864356C5491c177A430C222d7e678",
        "assetContract": "https://etherscan.io/address/0x8c69f7A4C9B38F1b48005D216c398Efb2F1Ce3e4"
      }
    },
    {
      "chainId": 101,
      "address": "KcHygDp4o7ENsHjevYM4T3u6R7KHa5VyvkJ7kpmJcYo",
      "symbol": "waUniLINKETH",
      "name": "Aave Interest bearing UniLINKETH (Wormhole)",
      "decimals": 9,
      "logoURI": "https://cloudflare-ipfs.com/ipfs/QmaznB5PRhMC696u8yZuzN6Uwrnp7Zmfa5CydVUMvLJc9i/aUNI%20LINK%20ETH.svg",
      "tags": [
        "wrapped",
        "wormhole"
      ],
      "extensions": {
        "address": "0x9548DB8b1cA9b6c757485e7861918b640390169c",
        "bridgeContract": "https://etherscan.io/address/0xf92cD566Ea4864356C5491c177A430C222d7e678",
        "assetContract": "https://etherscan.io/address/0x9548DB8b1cA9b6c757485e7861918b640390169c"
      }
    },
    {
      "chainId": 101,
      "address": "GNPAF84ZEtKYyfuY2fg8tZVwse7LpTSeyYPSyEKFqa2Y",
      "symbol": "waUSDT",
      "name": "Aave interest bearing USDT (Wormhole)",
      "decimals": 6,
      "logoURI": "https://cloudflare-ipfs.com/ipfs/QmaznB5PRhMC696u8yZuzN6Uwrnp7Zmfa5CydVUMvLJc9i/aUSDT.svg",
      "tags": [
        "wrapped",
        "wormhole"
      ],
      "extensions": {
        "address": "0x3Ed3B47Dd13EC9a98b44e6204A523E766B225811",
        "bridgeContract": "https://etherscan.io/address/0xf92cD566Ea4864356C5491c177A430C222d7e678",
        "assetContract": "https://etherscan.io/address/0x3Ed3B47Dd13EC9a98b44e6204A523E766B225811",
        "coingeckoId": "aave-usdt"
      }
    },
    {
      "chainId": 101,
      "address": "3QTknQ3i27rDKm5hvBaScFLQ34xX9N7J7XfEFwy27qbZ",
      "symbol": "waWBTC",
      "name": "Aave interest bearing WBTC (Wormhole)",
      "decimals": 8,
      "logoURI": "https://cloudflare-ipfs.com/ipfs/QmaznB5PRhMC696u8yZuzN6Uwrnp7Zmfa5CydVUMvLJc9i/aWBTC.svg",
      "tags": [
        "wrapped",
        "wormhole"
      ],
      "extensions": {
        "address": "0x9ff58f4fFB29fA2266Ab25e75e2A8b3503311656",
        "bridgeContract": "https://etherscan.io/address/0xf92cD566Ea4864356C5491c177A430C222d7e678",
        "assetContract": "https://etherscan.io/address/0x9ff58f4fFB29fA2266Ab25e75e2A8b3503311656",
        "coingeckoId": "aave-wbtc"
      }
    },
    {
      "chainId": 101,
      "address": "EbpkofeWyiQouGyxQAgXxEyGtjgq13NSucX3CNvucNpb",
      "symbol": "waWETH",
      "name": "Aave interest bearing WETH (Wormhole)",
      "decimals": 9,
      "logoURI": "https://cloudflare-ipfs.com/ipfs/QmUDc7LQN6zKHon9FChTqZc7WGFvGPZe698Bq5HbSYtfk9",
      "tags": [
        "wrapped",
        "wormhole"
      ],
      "extensions": {
        "address": "0x030bA81f1c18d280636F32af80b9AAd02Cf0854e",
        "bridgeContract": "https://etherscan.io/address/0xf92cD566Ea4864356C5491c177A430C222d7e678",
        "assetContract": "https://etherscan.io/address/0x030bA81f1c18d280636F32af80b9AAd02Cf0854e"
      }
    },
    {
      "chainId": 101,
      "address": "67uaa3Z7SX7GC6dqSTjpJLnySLXZpCAK9MHMi3232Bfb",
      "symbol": "waYFI",
      "name": "Aave interest bearing YFI (Wormhole)",
      "decimals": 9,
      "logoURI": "https://cloudflare-ipfs.com/ipfs/QmauhqAKU8YLhDhT4M5ZcPMuqEfqkBrBaC31uWC9UXd1ik",
      "tags": [
        "wrapped",
        "wormhole"
      ],
      "extensions": {
        "address": "0x5165d24277cD063F5ac44Efd447B27025e888f37",
        "bridgeContract": "https://etherscan.io/address/0xf92cD566Ea4864356C5491c177A430C222d7e678",
        "assetContract": "https://etherscan.io/address/0x5165d24277cD063F5ac44Efd447B27025e888f37"
      }
    },
    {
      "chainId": 101,
      "address": "9xS6et5uvQ64QsmaGMfzfXrwTsfYPjwEWuiPnBGFgfw",
      "symbol": "waZRX",
      "name": "Aave interest bearing ZRX (Wormhole)",
      "decimals": 9,
      "logoURI": "https://cloudflare-ipfs.com/ipfs/QmaznB5PRhMC696u8yZuzN6Uwrnp7Zmfa5CydVUMvLJc9i/aZRX.svg",
      "tags": [
        "wrapped",
        "wormhole"
      ],
      "extensions": {
        "address": "0xDf7FF54aAcAcbFf42dfe29DD6144A69b629f8C9e",
        "bridgeContract": "https://etherscan.io/address/0xf92cD566Ea4864356C5491c177A430C222d7e678",
        "assetContract": "https://etherscan.io/address/0xDf7FF54aAcAcbFf42dfe29DD6144A69b629f8C9e",
        "coingeckoId": "aave-zrx"
      }
    },
    {
      "chainId": 101,
      "address": "2TZ8s2FwtWqJrWpdFsSf2uM2Fvjw474n6HhTdTEWoLor",
      "symbol": "waUNI",
      "name": "Aave interest bearing UNI (Wormhole)",
      "decimals": 9,
      "logoURI": "https://cloudflare-ipfs.com/ipfs/QmYdpeez387RdMw6zEEa5rMXuayi748Uc15eFuoa3QhGEJ",
      "tags": [
        "wrapped",
        "wormhole"
      ],
      "extensions": {
        "address": "0xB9D7CB55f463405CDfBe4E90a6D2Df01C2B92BF1",
        "bridgeContract": "https://etherscan.io/address/0xf92cD566Ea4864356C5491c177A430C222d7e678",
        "assetContract": "https://etherscan.io/address/0xB9D7CB55f463405CDfBe4E90a6D2Df01C2B92BF1"
      }
    },
    {
      "chainId": 101,
      "address": "G1o2fHZXyPCeAEcY4o6as7SmVaUu65DRhcq1S4Cfap9T",
      "symbol": "waAAVE",
      "name": "Aave interest bearing AAVE (Wormhole)",
      "decimals": 9,
      "logoURI": "https://cloudflare-ipfs.com/ipfs/QmaznB5PRhMC696u8yZuzN6Uwrnp7Zmfa5CydVUMvLJc9i/aAAVE.svg",
      "tags": [
        "wrapped",
        "wormhole"
      ],
      "extensions": {
        "address": "0xFFC97d72E13E01096502Cb8Eb52dEe56f74DAD7B",
        "bridgeContract": "https://etherscan.io/address/0xf92cD566Ea4864356C5491c177A430C222d7e678",
        "assetContract": "https://etherscan.io/address/0xFFC97d72E13E01096502Cb8Eb52dEe56f74DAD7B"
      }
    },
    {
      "chainId": 101,
      "address": "8PeWkyvCDHpSgT5oiGFgZQtXSRBij7ZFLJTHAGBntRDH",
      "symbol": "waBAT",
      "name": "Aave interest bearing BAT (Wormhole)",
      "decimals": 9,
      "logoURI": "https://cloudflare-ipfs.com/ipfs/QmaznB5PRhMC696u8yZuzN6Uwrnp7Zmfa5CydVUMvLJc9i/aBAT.svg",
      "tags": [
        "wrapped",
        "wormhole"
      ],
      "extensions": {
        "address": "0x05Ec93c0365baAeAbF7AefFb0972ea7ECdD39CF1",
        "bridgeContract": "https://etherscan.io/address/0xf92cD566Ea4864356C5491c177A430C222d7e678",
        "assetContract": "https://etherscan.io/address/0x05Ec93c0365baAeAbF7AefFb0972ea7ECdD39CF1",
        "coingeckoId": "aave-bat"
      }
    },
    {
      "chainId": 101,
      "address": "67opsuaXQ3JRSJ1mmF7aPLSq6JaZcwAmXwcMzUN5PSMv",
      "symbol": "waBUSD",
      "name": "Aave interest bearing BUSD (Wormhole)",
      "decimals": 9,
      "logoURI": "https://cloudflare-ipfs.com/ipfs/QmaznB5PRhMC696u8yZuzN6Uwrnp7Zmfa5CydVUMvLJc9i/aBUSD.svg",
      "tags": [
        "wrapped",
        "wormhole"
      ],
      "extensions": {
        "address": "0xA361718326c15715591c299427c62086F69923D9",
        "bridgeContract": "https://etherscan.io/address/0xf92cD566Ea4864356C5491c177A430C222d7e678",
        "assetContract": "https://etherscan.io/address/0xA361718326c15715591c299427c62086F69923D9",
        "coingeckoId": "aave-busd"
      }
    },
    {
      "chainId": 101,
      "address": "4JrrHRS56i9GZkSmGaCY3ZsxMo3JEqQviU64ki7ZJPak",
      "symbol": "waDAI",
      "name": "Aave interest bearing DAI (Wormhole)",
      "decimals": 9,
      "logoURI": "https://cloudflare-ipfs.com/ipfs/QmaznB5PRhMC696u8yZuzN6Uwrnp7Zmfa5CydVUMvLJc9i/aDAI.svg",
      "tags": [
        "wrapped",
        "wormhole"
      ],
      "extensions": {
        "address": "0x028171bCA77440897B824Ca71D1c56caC55b68A3",
        "bridgeContract": "https://etherscan.io/address/0xf92cD566Ea4864356C5491c177A430C222d7e678",
        "assetContract": "https://etherscan.io/address/0x028171bCA77440897B824Ca71D1c56caC55b68A3",
        "coingeckoId": "aave-dai"
      }
    },
    {
      "chainId": 101,
      "address": "3LmfKjsSU9hdxfZfcr873DMNR5nnrk8EvdueXg1dTSin",
      "symbol": "waENJ",
      "name": "Aave interest bearing ENJ (Wormhole)",
      "decimals": 9,
      "logoURI": "https://cloudflare-ipfs.com/ipfs/QmaznB5PRhMC696u8yZuzN6Uwrnp7Zmfa5CydVUMvLJc9i/aENJ.svg",
      "tags": [
        "wrapped",
        "wormhole"
      ],
      "extensions": {
        "address": "0xaC6Df26a590F08dcC95D5a4705ae8abbc88509Ef",
        "bridgeContract": "https://etherscan.io/address/0xf92cD566Ea4864356C5491c177A430C222d7e678",
        "assetContract": "https://etherscan.io/address/0xaC6Df26a590F08dcC95D5a4705ae8abbc88509Ef",
        "coingeckoId": "aave-enj"
      }
    },
    {
      "chainId": 101,
      "address": "7VD2Gosm34hB7kughTqu1N3sW92hq3XwKLTi1N1tdKrj",
      "symbol": "waKNC",
      "name": "Aave interest bearing KNC (Wormhole)",
      "decimals": 9,
      "logoURI": "https://cloudflare-ipfs.com/ipfs/QmaznB5PRhMC696u8yZuzN6Uwrnp7Zmfa5CydVUMvLJc9i/aKNC.svg",
      "tags": [
        "wrapped",
        "wormhole"
      ],
      "extensions": {
        "address": "0x39C6b3e42d6A679d7D776778Fe880BC9487C2EDA",
        "bridgeContract": "https://etherscan.io/address/0xf92cD566Ea4864356C5491c177A430C222d7e678",
        "assetContract": "https://etherscan.io/address/0x39C6b3e42d6A679d7D776778Fe880BC9487C2EDA",
        "coingeckoId": "aave-knc"
      }
    },
    {
      "chainId": 101,
      "address": "4erbVWFvdvS5P8ews7kUjqfpCQbA8vurnWyvRLsnZJgv",
      "symbol": "waLINK",
      "name": "Aave interest bearing LINK (Wormhole)",
      "decimals": 9,
      "logoURI": "https://cloudflare-ipfs.com/ipfs/QmaznB5PRhMC696u8yZuzN6Uwrnp7Zmfa5CydVUMvLJc9i/aLINK.svg",
      "tags": [
        "wrapped",
        "wormhole"
      ],
      "extensions": {
        "address": "0xa06bC25B5805d5F8d82847D191Cb4Af5A3e873E0",
        "bridgeContract": "https://etherscan.io/address/0xf92cD566Ea4864356C5491c177A430C222d7e678",
        "assetContract": "https://etherscan.io/address/0xa06bC25B5805d5F8d82847D191Cb4Af5A3e873E0",
        "coingeckoId": "aave-link"
      }
    },
    {
      "chainId": 101,
      "address": "AXJWqG4SpAEwkMjKYkarKwv6Qfz5rLU3cwt5KtrDAAYe",
      "symbol": "waMANA",
      "name": "Aave interest bearing MANA (Wormhole)",
      "decimals": 9,
      "logoURI": "https://cloudflare-ipfs.com/ipfs/QmaznB5PRhMC696u8yZuzN6Uwrnp7Zmfa5CydVUMvLJc9i/aMANA.svg",
      "tags": [
        "wrapped",
        "wormhole"
      ],
      "extensions": {
        "address": "0xa685a61171bb30d4072B338c80Cb7b2c865c873E",
        "bridgeContract": "https://etherscan.io/address/0xf92cD566Ea4864356C5491c177A430C222d7e678",
        "assetContract": "https://etherscan.io/address/0xa685a61171bb30d4072B338c80Cb7b2c865c873E",
        "coingeckoId": "aave-mana"
      }
    },
    {
      "chainId": 101,
      "address": "4kJmfagJzQFuwto5RX6f1xScWYbEVBzEpdjmiqTCnzjJ",
      "symbol": "waMKR",
      "name": "Aave interest bearing MKR (Wormhole)",
      "decimals": 9,
      "logoURI": "https://cloudflare-ipfs.com/ipfs/QmaznB5PRhMC696u8yZuzN6Uwrnp7Zmfa5CydVUMvLJc9i/aMKR.svg",
      "tags": [
        "wrapped",
        "wormhole"
      ],
      "extensions": {
        "address": "0xc713e5E149D5D0715DcD1c156a020976e7E56B88",
        "bridgeContract": "https://etherscan.io/address/0xf92cD566Ea4864356C5491c177A430C222d7e678",
        "assetContract": "https://etherscan.io/address/0xc713e5E149D5D0715DcD1c156a020976e7E56B88",
        "coingeckoId": "aave-mkr"
      }
    },
    {
      "chainId": 101,
      "address": "DN8jPo8YZTXhLMyDMKcnwFuKqY8wfn2UrpX8ct4rc8Bc",
      "symbol": "waREN",
      "name": "Aave interest bearing REN (Wormhole)",
      "decimals": 9,
      "logoURI": "https://cloudflare-ipfs.com/ipfs/QmUgE3UECZxZcCAiqd3V9otfFWLi5fxR8uHd94RxkT3iYb",
      "tags": [
        "wrapped",
        "wormhole"
      ],
      "extensions": {
        "address": "0xCC12AbE4ff81c9378D670De1b57F8e0Dd228D77a",
        "bridgeContract": "https://etherscan.io/address/0xf92cD566Ea4864356C5491c177A430C222d7e678",
        "assetContract": "https://etherscan.io/address/0xCC12AbE4ff81c9378D670De1b57F8e0Dd228D77a",
        "coingeckoId": "aave-ren"
      }
    },
    {
      "chainId": 101,
      "address": "HWbJZXJ7s1D1zi5P7yVgRUmZPXvYSFv6vsYU765Ti422",
      "symbol": "waSNX",
      "name": "Aave interest bearing SNX (Wormhole)",
      "decimals": 9,
      "logoURI": "https://cloudflare-ipfs.com/ipfs/QmXj52EGotmpyep84PBycmQnAgCF2sbqxdXFWP3GPZFbEz",
      "tags": [
        "wrapped",
        "wormhole"
      ],
      "extensions": {
        "address": "0x35f6B052C598d933D69A4EEC4D04c73A191fE6c2",
        "bridgeContract": "https://etherscan.io/address/0xf92cD566Ea4864356C5491c177A430C222d7e678",
        "assetContract": "https://etherscan.io/address/0x35f6B052C598d933D69A4EEC4D04c73A191fE6c2",
        "coingeckoId": "aave-snx"
      }
    },
    {
      "chainId": 101,
      "address": "2LForywWWpHzmR5NjSEyF1kcw9ffyLuJX7V7hne2fHfY",
      "symbol": "waSUSD",
      "name": "Aave interest bearing SUSD (Wormhole)",
      "decimals": 9,
      "logoURI": "https://cloudflare-ipfs.com/ipfs/QmaznB5PRhMC696u8yZuzN6Uwrnp7Zmfa5CydVUMvLJc9i/aSUSD.svg",
      "tags": [
        "wrapped",
        "wormhole"
      ],
      "extensions": {
        "address": "0x6C5024Cd4F8A59110119C56f8933403A539555EB",
        "bridgeContract": "https://etherscan.io/address/0xf92cD566Ea4864356C5491c177A430C222d7e678",
        "assetContract": "https://etherscan.io/address/0x6C5024Cd4F8A59110119C56f8933403A539555EB",
        "coingeckoId": "aave-susd"
      }
    },
    {
      "chainId": 101,
      "address": "Badj3S29a2u1auxmijwg5vGjhPLb1K6WLPoigtWjKPXp",
      "symbol": "waTUSD",
      "name": "Aave interest bearing TUSD (Wormhole)",
      "decimals": 9,
      "logoURI": "https://cloudflare-ipfs.com/ipfs/QmaznB5PRhMC696u8yZuzN6Uwrnp7Zmfa5CydVUMvLJc9i/aTUSD.svg",
      "tags": [
        "wrapped",
        "wormhole"
      ],
      "extensions": {
        "address": "0x101cc05f4A51C0319f570d5E146a8C625198e636",
        "bridgeContract": "https://etherscan.io/address/0xf92cD566Ea4864356C5491c177A430C222d7e678",
        "assetContract": "https://etherscan.io/address/0x101cc05f4A51C0319f570d5E146a8C625198e636",
        "coingeckoId": "aave-tusd"
      }
    },
    {
      "chainId": 101,
      "address": "BZCPpva12M9SqJgcpf8jtP9Si6rMANFoUR3i7nchha7M",
      "symbol": "waUSDC",
      "name": "Aave interest bearing USDC (Wormhole)",
      "decimals": 9,
      "logoURI": "https://cloudflare-ipfs.com/ipfs/QmaznB5PRhMC696u8yZuzN6Uwrnp7Zmfa5CydVUMvLJc9i/aUSDC.svg",
      "tags": [
        "wrapped",
        "wormhole"
      ],
      "extensions": {
        "address": "0xBcca60bB61934080951369a648Fb03DF4F96263C",
        "bridgeContract": "https://etherscan.io/address/0xf92cD566Ea4864356C5491c177A430C222d7e678",
        "assetContract": "https://etherscan.io/address/0xBcca60bB61934080951369a648Fb03DF4F96263C",
        "coingeckoId": "aave-usdc"
      }
    },
    {
      "chainId": 101,
      "address": "D3ajQoyBGJz3JCXCPsxHZJbLQKGt9UgxLavgurieGNcD",
      "symbol": "wSDT",
      "name": "Stake DAO Token (Wormhole)",
      "decimals": 9,
      "logoURI": "https://cdn.jsdelivr.net/gh/solana-labs/token-list@main/assets/mainnet/D3ajQoyBGJz3JCXCPsxHZJbLQKGt9UgxLavgurieGNcD/logo.webp",
      "tags": [
        "wrapped",
        "wormhole"
      ],
      "extensions": {
        "address": "0x73968b9a57c6e53d41345fd57a6e6ae27d6cdb2f",
        "bridgeContract": "https://etherscan.io/address/0xf92cD566Ea4864356C5491c177A430C222d7e678",
        "assetContract": "https://etherscan.io/address/0x73968b9a57c6e53d41345fd57a6e6ae27d6cdb2f",
        "coingeckoId": "stake-dao"
      }
    },
    {
      "chainId": 101,
      "address": "4pk3pf9nJDN1im1kNwWJN1ThjE8pCYCTexXYGyFjqKVf",
      "symbol": "oDOP",
      "name": "Dominican Pesos",
      "decimals": 9,
      "logoURI": "https://user-images.githubusercontent.com/9972260/111077928-73bd2280-84c9-11eb-84d4-4032478e3861.png",
      "tags": [
        "stablecoin"
      ],
      "extensions": {
        "website": "https://Odop.io/"
      }
    },
    {
      "chainId": 101,
      "address": "5kjfp2qfRbqCXTQeUYgHNnTLf13eHoKjC5hHynW9DvQE",
      "symbol": "AAPE",
      "name": "AAPE",
      "decimals": 9,
      "logoURI": "https://cdn.jsdelivr.net/gh/solana-labs/token-list@main/assets/mainnet/5kjfp2qfRbqCXTQeUYgHNnTLf13eHoKjC5hHynW9DvQE/logo.jpg",
      "tags": [],
      "extensions": {
        "website": "https://aape.io/"
      }
    },
    {
      "chainId": 101,
      "address": "3K6rftdAaQYMPunrtNRHgnK2UAtjm2JwyT2oCiTDouYE",
      "symbol": "XCOPE",
      "name": "XCOPE",
      "decimals": 0,
      "logoURI": "https://cdn.jsdelivr.net/gh/solana-labs/token-list@main/assets/mainnet/3K6rftdAaQYMPunrtNRHgnK2UAtjm2JwyT2oCiTDouYE/logo.jpg",
      "tags": [
        "trading",
        "index",
        "Algos"
      ],
      "extensions": {
        "website": "https://www.unlimitedcope.com/",
        "serumV3Usdc": "7MpMwArporUHEGW7quUpkPZp5L5cHPs9eKUfKCdaPHq2",
        "coingeckoId": "cope"
      }
    },
    {
      "chainId": 101,
      "address": "8HGyAAB1yoM1ttS7pXjHMa3dukTFGQggnFFH3hJZgzQh",
      "symbol": "COPE",
      "name": "COPE",
      "decimals": 6,
      "logoURI": "https://cdn.jsdelivr.net/gh/solana-labs/token-list@main/assets/mainnet/3K6rftdAaQYMPunrtNRHgnK2UAtjm2JwyT2oCiTDouYE/logo.jpg",
      "tags": [
        "trading",
        "index",
        "Algos"
      ],
      "extensions": {
        "website": "https://www.unlimitedcope.com/",
        "serumV3Usdc": "6fc7v3PmjZG9Lk2XTot6BywGyYLkBQuzuFKd4FpCsPxk",
        "coingeckoId": "cope"
      }
    },
    {
      "chainId": 101,
      "address": "2prC8tcVsXwVJAinhxd2zeMeWMWaVyzPoQeLKyDZRFKd",
      "symbol": "MCAPS",
      "name": "Mango Market Caps",
      "decimals": 0,
      "logoURI": "https://cdn.jsdelivr.net/gh/solana-labs/token-list@main/assets/mainnet/2prC8tcVsXwVJAinhxd2zeMeWMWaVyzPoQeLKyDZRFKd/logo.png",
      "tags": [
        "mango"
      ],
      "extensions": {
        "website": "https://initialcapoffering.com/",
        "coingeckoId": "mango-market-caps"
      }
    },
    {
      "chainId": 101,
      "address": "2reKm5Y9rmAWfaw5jraYz1BXwGLHMofGMs3iNoBLt4VC",
      "symbol": "DOCE",
      "name": "Doce Finance",
      "decimals": 6,
      "logoURI": "https://pbs.twimg.com/profile_images/1362154816059944963/TZuFp5kN_400x400.png",
      "tags": [],
      "extensions": {
        "website": "https://swap.doce.finance/"
      }
    },
    {
      "chainId": 101,
      "address": "E1PvPRPQvZNivZbXRL61AEGr71npZQ5JGxh4aWX7q9QA",
      "symbol": "INO",
      "name": "iNo Token",
      "decimals": 9,
      "logoURI": "https://ino.llegrand.fr/assets/ino-128.png",
      "tags": [],
      "extensions": {
        "website": "https://ino.llegrand.fr/"
      }
    },
    {
      "chainId": 101,
      "address": "8PMHT4swUMtBzgHnh5U564N5sjPSiUz2cjEQzFnnP1Fo",
      "symbol": "ROPE",
      "name": "Rope Token",
      "decimals": 9,
      "logoURI": "https://ropesolana.com/content/files/rope_token.svg",
      "tags": [],
      "extensions": {
        "website": "https://ropesolana.com/",
        "coingeckoId": "rope-token",
        "serumV3Usdc": "4Sg1g8U2ZuGnGYxAhc6MmX9MX7yZbrrraPkCQ9MdCPtF"
      }
    },
    {
      "chainId": 101,
      "address": "5dhkWqrq37F92jBmEyhQP1vbMkbVRz59V7288HH2wBC7",
      "symbol": "SLOCK",
      "name": "SOLLock",
      "decimals": 9,
      "logoURI": "https://sollock.org/token/media/images/token/sollock_token_logo.png",
      "tags": [
        "utility-token"
      ],
      "extensions": {
        "website": "https://sollock.org/",
        "twitter": "https://twitter.com/@SOLLockOfficial",
        "github": "https://github.com/SOLLock",
        "tgann": "https://t.me/SOLLockAnn",
        "tggroup": "https://t.me/SOLLock"
      }
    },
    {
      "chainId": 101,
      "address": "ETAtLmCmsoiEEKfNrHKJ2kYy3MoABhU6NQvpSfij5tDs",
      "symbol": "MEDIA",
      "name": "Media Network",
      "decimals": 6,
      "logoURI": "https://cdn.jsdelivr.net/gh/solana-labs/token-list@main/assets/mainnet/ETAtLmCmsoiEEKfNrHKJ2kYy3MoABhU6NQvpSfij5tDs/logo.png",
      "tags": [
        "utility-token"
      ],
      "extensions": {
        "website": "https://media.network/",
        "coingeckoId": "media-network",
        "serumV3Usdc": "FfiqqvJcVL7oCCu8WQUMHLUC2dnHQPAPjTdSzsERFWjb"
      }
    },
    {
      "chainId": 101,
      "address": "StepAscQoEioFxxWGnh2sLBDFp9d8rvKz2Yp39iDpyT",
      "symbol": "STEP",
      "name": "Step",
      "decimals": 9,
      "logoURI": "https://cdn.jsdelivr.net/gh/solana-labs/token-list@main/assets/mainnet/StepAscQoEioFxxWGnh2sLBDFp9d8rvKz2Yp39iDpyT/logo.png",
      "tags": [
        "utility-token"
      ],
      "extensions": {
        "website": "https://step.finance/",
        "twitter": "https://twitter.com/StepFinance_",
        "coingeckoId": "step-finance",
        "serumV3Usdc": "97qCB4cAVSTthvJu3eNoEx6AY6DLuRDtCoPm5Tdyg77S"
      }
    },
    {
      "chainId": 101,
      "address": "7Geyz6iiRe8buvunsU6TXndxnpLt9mg6iPxqhn6cr3c6",
      "symbol": "ANFT",
      "name": "AffinityLabs",
      "decimals": 9,
      "logoURI": "https://affinitylabs.tech/media/images/token_logo.png",
      "tags": [
        "nft"
      ],
      "extensions": {
        "website": "https://affinitylabs.tech/"
      }
    },
    {
      "chainId": 102,
      "address": "So11111111111111111111111111111111111111112",
      "symbol": "wSOL",
      "name": "Wrapped SOL",
      "decimals": 9,
      "logoURI": "https://cdn.jsdelivr.net/gh/trustwallet/assets@master/blockchains/solana/info/logo.png",
      "tags": [],
      "extensions": {
        "website": "https://www.solana.com/",
        "coingeckoId": "solana"
      }
    },
    {
      "chainId": 102,
      "address": "CpMah17kQEL2wqyMKt3mZBdTnZbkbfx4nqmQMFDP5vwp",
      "symbol": "USDC",
      "name": "USD Coin",
      "decimals": 6,
      "logoURI": "https://cdn.jsdelivr.net/gh/solana-labs/token-list@main/assets/mainnet/EPjFWdd5AufqSSqeM2qN1xzybapC8G4wEGGkZwyTDt1v/logo.png",
      "tags": [
        "stablecoin"
      ],
      "extensions": {
        "website": "https://www.centre.io/",
        "coingeckoId": "usd-coin"
      }
    },
    {
      "chainId": 102,
      "address": "Gmk71cM7j2RMorRsQrsyysM4HsByQx5PuDGtDdqGLWCS",
      "symbol": "spSOL",
      "name": "Stake pool SOL",
      "decimals": 9,
      "logoURI": "https://cdn.jsdelivr.net/gh/trustwallet/assets@master/blockchains/solana/info/logo.png",
      "tags": [
        "stake-pool"
      ],
      "extensions": {
        "website": "https://www.solana.com/"
      }
    },
    {
      "chainId": 102,
      "address": "2jQc2jDHVCewoWsQJK7JPLetP7UjqXvaFdno8rtrD8Kg",
      "symbol": "sHOG",
      "name": "sHOG",
      "decimals": 6,
      "tags": [
        "stablecoin"
      ]
    },
    {
      "chainId": 103,
      "address": "So11111111111111111111111111111111111111112",
      "symbol": "SOL",
      "name": "Wrapped SOL",
      "decimals": 9,
      "logoURI": "https://cdn.jsdelivr.net/gh/trustwallet/assets@master/blockchains/solana/info/logo.png",
      "tags": [],
      "extensions": {
        "coingeckoId": "solana"
      }
    },
    {
      "chainId": 103,
      "address": "DEhAasscXF4kEGxFgJ3bq4PpVGp5wyUxMRvn6TzGVHaw",
      "symbol": "XYZ",
      "name": "XYZ Test",
      "decimals": 0,
      "logoURI": "https://cdn.jsdelivr.net/gh/solana-labs/token-list@main/assets/mainnet/EPjFWdd5AufqSSqeM2qN1xzybapC8G4wEGGkZwyTDt1v/logo.png",
      "tags": []
    },
    {
      "chainId": 103,
      "address": "2rg5syU3DSwwWs778FQ6yczDKhS14NM3vP4hqnkJ2jsM",
      "symbol": "pSOL",
      "name": "SOL stake pool",
      "decimals": 9,
      "logoURI": "https://cdn.jsdelivr.net/gh/trustwallet/assets@master/blockchains/solana/info/logo.png",
      "tags": [],
      "extensions": {
        "website": "https://solana.com/",
        "background": "https://solana.com/static/8c151e179d2d7e80255bdae6563209f2/6833b/validators.webp"
      }
    },
    {
      "chainId": 103,
      "address": "SRMuApVNdxXokk5GT7XD5cUUgXMBCoAz2LHeuAoKWRt",
      "symbol": "SRM",
      "name": "Serum",
      "decimals": 6,
      "logoURI": "https://cdn.jsdelivr.net/gh/trustwallet/assets@master/blockchains/ethereum/assets/0x476c5E26a75bd202a9683ffD34359C0CC15be0fF/logo.png",
      "tags": [],
      "extensions": {
        "website": "https://projectserum.com/",
        "coingeckoId": "serum"
      }
    },
    {
      "chainId": 103,
      "address": "7STJWT74tAZzhbNNPRH8WuGDy9GZg27968EwALWuezrH",
      "symbol": "wSUSHI",
      "name": "SushiSwap (Wormhole)",
      "decimals": 9,
      "logoURI": "https://cdn.jsdelivr.net/gh/trustwallet/assets@master/blockchains/ethereum/assets/0x6B3595068778DD592e39A122f4f5a5cF09C90fE2/logo.png",
      "tags": [
        "wrapped",
        "wormhole"
      ],
      "extensions": {
        "website": "https://sushi.com",
        "background": "https://sushi.com/static/media/Background-sm.fd449814.jpg/",
        "address": "0x6B3595068778DD592e39A122f4f5a5cF09C90fE2",
        "bridgeContract": "https://etherscan.io/address/0xf92cD566Ea4864356C5491c177A430C222d7e678",
        "assetContract": "https://etherscan.io/address/0x6B3595068778DD592e39A122f4f5a5cF09C90fE2",
        "coingeckoId": "sushi"
      }
    },
    {
      "chainId": 103,
      "address": "3aMbgP7aGsP1sVcFKc6j65zu7UiziP57SMFzf6ptiCSX",
      "symbol": "sHOG",
      "name": "Devnet StableHog",
      "decimals": 6,
      "logoURI": "https://i.ibb.co/7GddV42/Frame-1.png",
      "tags": [
        "stablecoin"
      ]
    },
    {
      "chainId": 101,
      "address": "3cXftQWJJEeoysZrhAEjpfCHe9tSKyhYG63xpbue8m3s",
      "symbol": "Kreechures",
      "name": "Kreechures",
      "decimals": 0,
      "logoURI": "https://gateway.pinata.cloud/ipfs/QmQ5YPBFUWeKNFbsBDL8WcXWmu1MwisXZVtwofdZQxmQE9/Kreechure%20logo.svg",
      "tags": [
        "nft"
      ],
      "extensions": {
        "website": "https://www.kreechures.com/",
        "attributes": [
          {
            "image": "https://gateway.pinata.cloud/ipfs/QmWcMyAYpaX3BHJoDq6Fyub71TjaHbRHqErT7MmbDvCXYJ/3cXftQWJJEeoysZrhAEjpfCHe9tSKyhYG63xpbue8m3s.jpg",
            "Generation": 0,
            "Species": 6,
            "Base Rest": 262
          }
        ]
      }
    },
    {
      "chainId": 101,
      "address": "4DrV8khCoPS3sWRj6t1bb2DzT9jD4mZp6nc7Jisuuv1b",
      "symbol": "SPD",
      "name": "Solpad",
      "decimals": 10,
      "logoURI": "https://cdn.jsdelivr.net/gh/solana-labs/token-list@main/assets/mainnet/4DrV8khCoPS3sWRj6t1bb2DzT9jD4mZp6nc7Jisuuv1b/logo.jpg",
      "tags": [],
      "extensions": {
        "website": "https://www.solpad.io/"
      }
    },
    {
      "chainId": 101,
      "address": "7p7AMM6QoA8wPRKeqF87Pt51CRWmWvXPH5TBNMyDWhbH",
      "symbol": "Kreechures",
      "name": "Kreechures",
      "decimals": 0,
      "logoURI": "https://gateway.pinata.cloud/ipfs/QmQ5YPBFUWeKNFbsBDL8WcXWmu1MwisXZVtwofdZQxmQE9/Kreechure%20logo.svg",
      "tags": [
        "nft"
      ],
      "extensions": {
        "website": "https://www.kreechures.com/",
        "attributes": [
          {
            "image": "https://gateway.pinata.cloud/ipfs/QmWcMyAYpaX3BHJoDq6Fyub71TjaHbRHqErT7MmbDvCXYJ/7p7AMM6QoA8wPRKeqF87Pt51CRWmWvXPH5TBNMyDWhbH.jpg",
            "Generation": 0,
            "Species": 4,
            "Base Rest": 335
          }
        ]
      }
    },
    {
      "chainId": 101,
      "address": "6ybxMQpMgQhtsTLhvHZqk8uqao7kvoexY6e8JmCTqAB1",
      "symbol": "QUEST",
      "name": "QUEST",
      "decimals": 4,
      "logoURI": "https://questcoin.org/logo500x500.png",
      "tags": [],
      "extensions": {
        "website": "https://questcoin.org/"
      }
    },
    {
      "chainId": 101,
      "address": "97qAF7ZKEdPdQaUkhASGA59Jpa2Wi7QqVmnFdEuPqEDc",
      "symbol": "DIAMOND",
      "name": "LOVE",
      "decimals": 6,
      "logoURI": "https://github.com/AdamBraham88/SPL-TOKEN/blob/main/Diamond-Love-icon.png",
      "tags": [
        "Diamond Love"
      ],
      "extensions": {
        "website": "https://diamondlove.io/"
      }
    },
    {
      "chainId": 101,
      "address": "xxxxa1sKNGwFtw2kFn8XauW9xq8hBZ5kVtcSesTT9fW",
      "symbol": "SLIM",
      "name": "Solanium",
      "decimals": 6,
      "logoURI": "https://cdn.jsdelivr.net/gh/solana-labs/token-list@main/assets/mainnet/xxxxa1sKNGwFtw2kFn8XauW9xq8hBZ5kVtcSesTT9fW/logo.png",
      "tags": [],
      "extensions": {
        "website": "https://solanium.io/"
      }
    },
    {
      "chainId": 101,
      "address": "Ae1aeYK9WrB2kP29jJU4aUUK7Y1vzsGNZFKoe4BG2h6P",
      "symbol": "NINJA",
      "name": "NINJA",
      "decimals": 0,
      "logoURI": "https://raw.githubusercontent.com/yuzu-ninjaprotocol/ninjaprotocol/main/NINJA%20Token.svg",
      "tags": [],
      "extensions": {
        "website": "http://ninjaprotocol.io"
      }
    },
    {
      "chainId": 101,
      "address": "8GPUjUHFxfNhaSS8kUkix8txRRXszeUAsHTjUmHuygZT",
      "symbol": "NINJA NFT1",
      "name": "NINJA NFT1",
      "decimals": 0,
      "logoURI": "https://raw.githubusercontent.com/yuzu-ninjaprotocol/ninjaprotocol/main/NINJA%20NFT%201.png",
      "tags": [],
      "extensions": {
        "website": "http://ninjaprotocol.io"
      }
    },
    {
      "chainId": 101,
      "address": "2rEiLkpQ3mh4DGxv1zcSdW5r5HK2nehif5sCaF5Ss9E1",
      "symbol": "RECO",
      "name": "Reboot ECO",
      "decimals": 0,
      "logoURI": "https://reboot.eco/reco_logo.png",
      "tags": [],
      "extensions": {
        "website": "https://reboot.eco/"
      }
    },
    {
      "chainId": 101,
      "address": "BXhAKUxkGvFbAarA3K1SUYnqXRhEBC1bhUaCaxvzgyJ1",
      "symbol": "ISA",
      "name": "Interstellar",
      "decimals": 3,
      "logoURI": "https://gateway.pinata.cloud/ipfs/QmV84AMkdgEQ4roxRdmh9xU9dtbyJjqFZWLDgNdr3mEdQz",
      "tags": [],
      "extensions": {
        "website": "https://interstellaralliance.gitbook.io/isa/"
      }
    },
    {
      "chainId": 101,
      "address": "7xKXtg2CW87d97TXJSDpbD5jBkheTqA83TZRuJosgAsU",
      "symbol": "SAMO",
      "name": "Samoyed Coin",
      "decimals": 9,
      "logoURI": "https://i.ibb.co/tLGpvNf/samo.png",
      "tags": [],
      "extensions": {
        "website": "https://samoyedcoin.com/",
        "coingeckoId": "samoyedcoin",
        "serumV3Usdc": "FR3SPJmgfRSKKQ2ysUZBu7vJLpzTixXnjzb84bY3Diif"
      }
    },
    {
      "chainId": 101,
      "address": "HAWy8kV3bD4gaN6yy6iK2619x2dyzLUBj1PfJiihTisE",
      "symbol": "DOI",
      "name": "Discovery of Iris",
      "decimals": 0,
      "logoURI": "https://storage.googleapis.com/star-atlas-assets/star-atlas-logo.png",
      "tags": [
        "nft"
      ],
      "extensions": {
        "website": "https://www.staratlas.com",
        "imageUrl": "https://storage.googleapis.com/nft-assets/ReBirth/poster-1/discovery-of-iris.jpg",
        "description": "The rogue planet, Iris, dense with invaluable materials, draws in and collides with seven child planets in a remote region of space, creating what is henceforth referred to as 'The Cataclysm'. When combined, these eight elements create a form of free energy. The collision creates a massively valuable debris field.",
        "serumV3Usdc": "AYXTVttPfhYmn3jryX5XbRjwPK2m9445mbN2iLyRD6nq"
      }
    },
    {
      "chainId": 101,
      "address": "ATSPo9f9TJ3Atx8SuoTYdzSMh4ctQBzYzDiNukQDmoF7",
      "symbol": "HOSA",
      "name": "The Heart of Star Atlas",
      "decimals": 0,
      "logoURI": "https://storage.googleapis.com/star-atlas-assets/star-atlas-logo.png",
      "tags": [
        "nft"
      ],
      "extensions": {
        "website": "https://www.staratlas.com",
        "imageUrl": "https://storage.googleapis.com/nft-assets/ReBirth/poster-2/the-heart-of-star-atlas.jpg",
        "description": "At the core of Star Atlas lies a treasure trove of priceless data. After an unsuspecting deep space explorer discovers “The Cataclysm”, he scans its riches, creating what will once be known as the first intergalactic data block. He sells this invaluable information to all three rival factions, igniting a lethal spark that forever changes the course of history.",
        "serumV3Usdc": "5Erzgrw9pTjNWLeqHp2sChJq7smB7WXRQYw9wvkvA59t"
      }
    },
    {
      "chainId": 101,
      "address": "36s6AFRXzE9KVdUyoJQ5y6mwxXw21LawYqqwNiQUMD8s",
      "symbol": "TCW",
      "name": "The Convergence War",
      "decimals": 0,
      "logoURI": "https://storage.googleapis.com/star-atlas-assets/star-atlas-logo.png",
      "tags": [
        "nft"
      ],
      "extensions": {
        "website": "https://www.staratlas.com",
        "imageUrl": "https://storage.googleapis.com/nft-assets/ReBirth/poster-3/the-convergence-war.jpg",
        "description": "All three factions, thinking they were the sole owners of the cataclysmic data drop, converge to settle the area. A devastating war breaks out across the galaxy after their inability to settle the disputed territory.",
        "serumV3Usdc": "DXPv2ZyMD6Y2mDenqYkAhkvGSjNahkuMkm4zv6DqB7RF"
      }
    },
    {
      "chainId": 101,
      "address": "BgiTVxW9uLuHHoafTd2qjYB5xjCc5Y1EnUuYNfmTwhvp",
      "symbol": "LOST",
      "name": "Short Story of a Lost Astronaut",
      "decimals": 0,
      "logoURI": "https://storage.googleapis.com/star-atlas-assets/star-atlas-logo.png",
      "tags": [
        "nft"
      ],
      "extensions": {
        "website": "https://www.staratlas.com",
        "imageUrl": "https://storage.googleapis.com/nft-assets/ReBirth/poster-4/short-story-of-a-lost-astronaut.jpg",
        "description": "He thought it would be just another routine exploration mission. Get there, scan, save data blocks and return. But when a surprise radiation storm knocked out his spaceship and swept him up into its high-velocity current, the only thing that saved him from certain doom was his custom ion shield.",
        "serumV3Usdc": "73d9N7BbWVKBG6A2xwwwEHcxzPB26YzbMnRjue3DPzqs"
      }
    },
    {
      "chainId": 101,
      "address": "4G85c5aUsRTrRPqE5VjY7ebD9b2ktTF6NEVGiCddRBDX",
      "symbol": "LOVE",
      "name": "B ❤ P",
      "decimals": 0,
      "logoURI": "https://storage.googleapis.com/star-atlas-assets/star-atlas-logo.png",
      "tags": [
        "nft"
      ],
      "extensions": {
        "website": "https://www.staratlas.com",
        "imageUrl": "https://storage.googleapis.com/nft-assets/ReBirth/poster-5/love-story.jpg",
        "description": "Paizul, the charismatic and brilliant leader of the ONI consortium, vividly recalls the first time she saw her one true love. It was a warm summer day, full of raging ionic storms. Lightning was piercing the sky as Bekalu took off his helmet and locked eyes with her. “What are the chances of nearly colliding with someone flying through these wastelands on a day like this”, he smiled with his booming voice. “Perhaps it’s destiny,” she smiled back mysteriously. There was another strike of lightning, but this time the sky remained calm.",
        "serumV3Usdc": "AM9sNDh48N2qhYSgpA58m9dHvrMoQongtyYu2u2XoYTc"
      }
    },
    {
      "chainId": 101,
      "address": "7dr7jVyXf1KUnYq5FTpV2vCZjKRR4MV94jzerb8Fi16Q",
      "symbol": "MRDR",
      "name": "The Assassination of Paizul",
      "decimals": 0,
      "logoURI": "https://storage.googleapis.com/star-atlas-assets/star-atlas-logo.png",
      "tags": [
        "nft"
      ],
      "extensions": {
        "website": "https://www.staratlas.com",
        "imageUrl": "https://storage.googleapis.com/nft-assets/ReBirth/poster-6/assassination-of-paizul.jpg",
        "description": "Suffering one of the cruelest fates in the universe, the Sogmian race of aliens was driven to the brink of extinction. With only 10,000 members left, they put all hope of salvation in the hands of their leader Paizul. After she was assassinated in a gruesome public way, so much fear was struck in the hearts of survivors that they set out to build their 'Last Stand'.",
        "serumV3Usdc": "BJiV2gCLwMvj2c1CbhnMjjy68RjqoMzYT8brDrpVyceA"
      }
    },
    {
      "chainId": 101,
      "address": "G1bE9ge8Yoq43hv7QLcumxTFhHqFMdcL4y2d6ZdzMG4b",
      "symbol": "PFP",
      "name": "Paizul Funeral Procession",
      "decimals": 0,
      "logoURI": "https://storage.googleapis.com/star-atlas-assets/star-atlas-logo.png",
      "tags": [
        "nft"
      ],
      "extensions": {
        "website": "https://www.staratlas.com",
        "serumV3Usdc": "7JzaEAuVfjkrZyMwJgZF5aQkiEyVyCaTWA3N1fQK7Y6V"
      }
    },
    {
      "chainId": 101,
      "address": "6bD8mr8DyuVqN5dXd1jnqmCL66b5KUV14jYY1HSmnxTE",
      "symbol": "AVE",
      "name": "Ahr Visits Earth",
      "decimals": 0,
      "logoURI": "https://storage.googleapis.com/star-atlas-assets/star-atlas-logo.png",
      "tags": [
        "nft"
      ],
      "extensions": {
        "website": "https://www.staratlas.com",
        "serumV3Usdc": "8yQzsbraXJFoPG5PdX73B8EVYFuPR9aC2axAqWearGKu"
      }
    },
    {
      "chainId": 101,
      "address": "Hfjgcs9ix17EwgXVVbKjo6NfMm2CXfr34cwty3xWARUm",
      "symbol": "TLS",
      "name": "The Last Stand",
      "decimals": 0,
      "logoURI": "https://storage.googleapis.com/star-atlas-assets/star-atlas-logo.png",
      "tags": [
        "nft"
      ],
      "extensions": {
        "website": "https://www.staratlas.com",
        "serumV3Usdc": "AVHndcEDUjP9Liz5dfcvAPAMffADXG6KMPn8sWB1XhFQ"
      }
    },
    {
      "chainId": 101,
      "address": "8EXX5kG7qWTjgpNSGX7PnB6hJZ8xhXUcCafVJaBEJo32",
      "symbol": "SPT",
      "name": "The Signing of the Peace Treaty",
      "decimals": 0,
      "logoURI": "https://storage.googleapis.com/star-atlas-assets/star-atlas-logo.png",
      "tags": [
        "nft"
      ],
      "extensions": {
        "website": "https://www.staratlas.com",
        "serumV3Usdc": "FZ9xhZbkt9bKKVpWmFxRhEJyzgxqU5w5xu3mXcF6Eppe"
      }
    },
    {
      "chainId": 101,
      "address": "CAjoJeGCCRae9oDwHYXzkeUDonp3dZLWV5GKHysLwjnx",
      "symbol": "PBA",
      "name": "The Peacebringers Archive",
      "decimals": 0,
      "logoURI": "https://storage.googleapis.com/star-atlas-assets/star-atlas-logo.png",
      "tags": [
        "nft"
      ],
      "extensions": {
        "website": "https://www.staratlas.com",
        "serumV3Usdc": "4jN1R453Acv9egnr7Dry3x9Xe3jqh1tqz5RokniaeVhy"
      }
    },
    {
      "chainId": 101,
      "address": "FPnwwNiL1tXqd4ZbGjFYsCw5qsQw91VN79SNcU4Bc732",
      "symbol": "UWB",
      "name": "Ustur Wod.bod",
      "decimals": 0,
      "logoURI": "https://storage.googleapis.com/star-atlas-assets/star-atlas-logo.png",
      "tags": [
        "nft"
      ],
      "extensions": {
        "website": "https://www.staratlas.com",
        "serumV3Usdc": "J99HsFQEWKR3UiFQpKTnF11iaNiR1enf2LxHfgsbVc59"
      }
    },
    {
      "chainId": 101,
      "address": "DB76aiNQeLzHPwvFhzgwfpe6HGHCDTQ6snW6UD7AnHid",
      "symbol": "OMPH",
      "name": "Om Photoli",
      "decimals": 0,
      "logoURI": "https://storage.googleapis.com/star-atlas-assets/star-atlas-logo.png",
      "tags": [
        "nft"
      ],
      "extensions": {
        "website": "https://www.staratlas.com",
        "serumV3Usdc": "HdvXMScwAQQh9pEvLZjuaaeJcLTmixxYoMFefeqHFn2E"
      }
    },
    {
      "chainId": 101,
      "address": "8ymi88q5DtmdNTn2sPRNFkvMkszMHuLJ1e3RVdWjPa3s",
      "symbol": "SDOGE",
      "name": "SolDoge",
      "decimals": 0,
      "logoURI": "https://pbs.twimg.com/profile_images/1386711926571364352/UfsqsIB3_400x400.jpg",
      "tags": [],
      "extensions": {
        "website": "https://www.soldoge.org",
        "serumV3Usdc": "9aruV2p8cRWxybx6wMsJwPFqeN7eQVPR74RrxdM3DNdu"
      }
    },
    {
      "chainId": 101,
      "address": "DQRNdQWz5NzbYgknGsZqSSXbdhQWvXSe8S56mrtNAs1b",
      "symbol": "ENTROPPP",
      "name": "ENTROPPP (Entropy for security)",
      "decimals": 6,
      "logoURI": "https://gateway.pinata.cloud/ipfs/QmcY3sv2n8bZqH3r6BKRP2N4zLNU6N8tojjviD65wma4u2/ENTROPPP%20JPG.jpg",
      "tags": [
        "Cryptography",
        "Blockchain security",
        "Randomness and entropy"
      ],
      "extensions": {
        "website": "https://www.entroppp.com"
      }
    },
    {
      "chainId": 101,
      "address": "8RYSc3rrS4X4bvBCtSJnhcpPpMaAJkXnVKZPzANxQHgz",
      "symbol": "FARM",
      "name": "SolaFarm",
      "decimals": 9,
      "logoURI": "https://sola.farm/logo.png",
      "tags": [],
      "extensions": {
        "website": "https://sola.farm/"
      }
    },
    {
      "chainId": 101,
      "address": "nope9HWCJcXVFkG49CDk7oYFtgGsUzsRvHdcJeL2aCL",
      "symbol": "NOPE",
      "name": "NOPE FINANCE",
      "decimals": 9,
      "logoURI": "https://raw.githubusercontent.com/nopefinance/nope-land/main/icon.png",
      "tags": [],
      "extensions": {
        "website": "https://nopefinance.xyz/"
      }
    },
    {
      "chainId": 101,
      "address": "43VWkd99HjqkhFTZbWBpMpRhjG469nWa7x7uEsgSH7We",
      "symbol": "STNK",
      "name": "Stonks",
      "decimals": 9,
      "logoURI": "https://raw.githubusercontent.com/StonksDev/Resource/main/StonksIcon250.png",
      "tags": [],
      "extensions": {
        "website": "https://stonkscoin.org/"
      }
    },
    {
      "chainId": 101,
      "address": "4368jNGeNq7Tt4Vzr98UWxL647PYu969VjzAsWGVaVH2",
      "symbol": "MEAL",
      "name": "HUNGRY",
      "decimals": 8,
      "logoURI": "https://hungrystatic.b-cdn.net/images/logo.png",
      "tags": [],
      "extensions": {
        "website": "https://hungrycoin.io/"
      }
    },
    {
      "chainId": 101,
      "address": "8GQsW3f7mdwfjqJon2myADcBsSsRjpXmxHYDG8q1pvV6",
      "symbol": "HOLD",
      "name": "Holdana",
      "decimals": 9,
      "logoURI": "https://i.ibb.co/7CWsB34/holdana-token.png",
      "tags": [],
      "extensions": {
        "medium": "https://holdanatoken.medium.com/",
        "twitter": "https://twitter.com/HoldanaOfficial",
        "serumV3Usdc": "G2j5zKtfymPcWMq1YRoKrfUWy64SZ6ZxDVscHSyPQqmz"
      }
    },
    {
      "chainId": 101,
      "address": "64SqEfHtu4bZ6jr1mAxaWrLFdMngbKbru9AyaG2Dyk5T",
      "symbol": "wen-token",
      "name": "wen-token",
      "decimals": 0,
      "logoURI": "https://gateway.pinata.cloud/ipfs/QmQ69cGaYFNJajafKRbGgwtcKHXGSqX2QdTy85H9synFos",
      "tags": [
        "nft"
      ],
      "extensions": {
        "website": "https://pythians.pyth.network"
      }
    },
    {
      "chainId": 101,
      "address": "4dmKkXNHdgYsXqBHCuMikNQWwVomZURhYvkkX5c4pQ7y",
      "symbol": "SNY",
      "name": "Synthetify",
      "decimals": 6,
      "logoURI": "https://resources.synthetify.io/sythetify.png",
      "tags": [],
      "extensions": {
        "website": "https://synthetify.io/",
        "twitter": "https://twitter.com/synthetify",
        "coingeckoId": "syntheify-token"
      }
    },
    {
      "chainId": 101,
      "address": "4wTMJsh3q66PmAkmwEW47qVDevMZMVVWU3n1Yhqztwi6",
      "symbol": "ARCD",
      "name": "Arcade Token (Wormhole)",
      "decimals": 9,
      "logoURI": "https://arcade.city/img/ARCD200.png",
      "tags": [
        "wrapped",
        "wormhole"
      ],
      "extensions": {
        "address": "0xb581E3a7dB80fBAA821AB39342E9Cbfd2ce33c23",
        "bridgeContract": "https://etherscan.io/address/0xf92cD566Ea4864356C5491c177A430C222d7e678",
        "assetContract": "https://etherscan.io/address/0xb581E3a7dB80fBAA821AB39342E9Cbfd2ce33c23",
        "website": "https://arcade.city",
        "twitter": "https://twitter.com/ArcadeCityHall"
      }
    },
    {
      "chainId": 101,
      "address": "Amt5wUJREJQC5pX7Z48YSK812xmu4j3sQVupNhtsEuY8",
      "symbol": "FROG",
      "name": "FROG",
      "decimals": 6,
      "logoURI": "https://raw.githubusercontent.com/FROG-SPL/branding/main/the_frauge_finifhes.jpeg",
      "tags": [],
      "extensions": {
        "website": "https://www.froglana.com/",
        "serumV3Usdc": "2Si6XDdpv5zcvYna221eZZrsjsp5xeYoz9W1TVdMdbnt"
      }
    },
    {
      "chainId": 101,
      "address": "9Y8NT5HT9z2EsmCbYMgKXPRq3h3aa6tycEqfFiXjfZM7",
      "symbol": "CRT",
      "name": "CARROT",
      "decimals": 9,
      "logoURI": "https://cdn.jsdelivr.net/gh/Farmers-Carrot/Carrot-logo/carrotcoin_128.png",
      "tags": [],
      "extensions": {
        "website": "https://farmerscarrot.com/",
        "serumV3Usdc": "Aa8mN8bXAobmcuHDpbbZh55SoadUry6WdsYz2886Ymqf"
      }
    },
    {
      "chainId": 101,
      "address": "AMdnw9H5DFtQwZowVFr4kUgSXJzLokKSinvgGiUoLSps",
      "symbol": "MOLA",
      "name": "MOONLANA",
      "decimals": 9,
      "logoURI": "https://i.ibb.co/NtrSyDc/moonlana.jpg",
      "tags": [],
      "extensions": {
        "website": "https://moonlana.com/",
        "twitter": "https://twitter.com/xMoonLana",
        "medium": "https://moonlana.medium.com/"
      }
    },
    {
      "chainId": 101,
      "address": "3x7UeXDF4imKSKnizK9mYyx1M5bTNzpeALfPeB8S6XT9",
      "symbol": "SKEM",
      "name": "SKEM",
      "decimals": 9,
      "logoURI": "https://raw.githubusercontent.com/cheesesoda/skem/main/skemtoken.svg",
      "tags": [],
      "extensions": {
        "website": "https://skem.finance/"
      }
    },
    {
      "chainId": 101,
      "address": "GHvFFSZ9BctWsEc5nujR1MTmmJWY7tgQz2AXE6WVFtGN",
      "symbol": "SOLAPE",
      "name": "SolAPE Finance",
      "decimals": 9,
      "logoURI": "https://i.ibb.co/5F0859r/solape.png",
      "tags": [],
      "extensions": {
        "website": "https://solape.io",
        "serumV3Usdc": "4zffJaPyeXZ2wr4whHgP39QyTfurqZ2BEd4M5W6SEuon"
      }
    },
    {
      "chainId": 101,
      "address": "9nEqaUcb16sQ3Tn1psbkWqyhPdLmfHWjKGymREjsAgTE",
      "symbol": "WOOF",
      "name": "WOOFENOMICS",
      "decimals": 6,
      "logoURI": "https://i.ibb.co/sHb9qZj/woof-orange-black.png",
      "tags": [],
      "extensions": {
        "website": "https://woofsolana.com",
        "serumV3Usdc": "CwK9brJ43MR4BJz2dwnDM7EXCNyHhGqCJDrAdsEts8n5"
      }
    },
    {
      "chainId": 101,
      "address": "MERt85fc5boKw3BW1eYdxonEuJNvXbiMbs6hvheau5K",
      "symbol": "MER",
      "name": "Mercurial",
      "decimals": 6,
      "logoURI": "https://www.mercurial.finance/mercurial-explorer-logo.svg",
      "tags": [],
      "extensions": {
        "coingeckoId": "mercurial",
        "website": "https://www.mercurial.finance/",
        "serumV3Usdc": "G4LcexdCzzJUKZfqyVDQFzpkjhB1JoCNL8Kooxi9nJz5"
      }
    },
    {
      "chainId": 101,
      "address": "9MhNoxy1PbmEazjPo9kiZPCcG7BiFbhi3bWZXZgacfpp",
      "symbol": "ACMN",
      "name": "ACUMEN",
      "decimals": 9,
      "logoURI": "https://pbs.twimg.com/profile_images/1384592811824238600/eIqc0048_400x400.jpg",
      "tags": [],
      "extensions": {
        "website": "https://acumen.network/"
      }
    },
    {
      "chainId": 101,
      "address": "EfLvzNsqmkoSneiML5t7uHCPEVRaWCpG4N2WsS39nWCU",
      "symbol": "MUDLEY",
      "name": "MUDLEY",
      "decimals": 9,
      "logoURI": "https://www.mudley.io/static/dappx/images/mudley_icon.png",
      "tags": [],
      "extensions": {
        "website": "https://www.mudley.io/"
      }
    },
    {
      "chainId": 101,
      "address": "7Csho7qjseDjgX3hhBxfwP1W3LYARK3QH3PM2x55we14",
      "symbol": "LOTTO",
      "name": "Lotto",
      "decimals": 9,
      "logoURI": "https://assets.coingecko.com/coins/images/13822/large/Lotto-Logo256x256.png?1612150421",
      "tags": [],
      "extensions": {
        "serumV3Usdc": "9MZKfgZzPgeidAukYpHtsLYm4eAdJFnR7nhPosWT8jiv",
        "coingeckoId": "lotto",
        "website": "lotto.finance",
        "address": "0xb0dfd28d3cf7a5897c694904ace292539242f858",
        "assetContract": "https://etherscan.io/address/0xb0dfd28d3cf7a5897c694904ace292539242f858",
        "tggroup": "https://t.me/lottofinance"
      }
    },
    {
      "chainId": 101,
      "address": "7uv3ZvZcQLd95bUp5WMioxG7tyAZVXFfr8JYkwhMYrnt",
      "symbol": "BOLE",
      "name": "Bole Token",
      "decimals": 4,
      "logoURI": "https://i.ibb.co/YPyhnkS/Bole.jpg",
      "tags": [],
      "extensions": {
        "website": "https://tokenbole.com/"
      }
    },
    {
      "chainId": 101,
      "address": "Bxp46xCB6CLjiqE99QaTcJAaY1hYF1o63DUUrXAS7QFu",
      "symbol": "mBRZ",
      "name": "SolMiner Bronze",
      "decimals": 9,
      "logoURI": "https://i.ibb.co/Wcxc7K7/solminer-bronze.png",
      "tags": [],
      "extensions": {
        "website": "https://solminer.app",
        "medium": "https://solminer.medium.com/",
        "twitter": "https://twitter.com/SolMinerproject"
      }
    },
    {
      "chainId": 101,
      "address": "GZNrMEdrt6Vg428JzvJYRGGPpVxgjUPsg6WLqKBvmNLw",
      "symbol": "mPLAT",
      "name": "SolMiner Platinum",
      "decimals": 9,
      "logoURI": "https://i.ibb.co/vYkMprc/solminer-platinum.png",
      "tags": [],
      "extensions": {
        "website": "https://solminer.app",
        "medium": "https://solminer.medium.com/",
        "twitter": "https://twitter.com/SolMinerproject"
      }
    },
    {
      "chainId": 101,
      "address": "Er7a3ugS6kkAqj6sp3UmXEFAFrDdLMRQEkV9QH2fwRYA",
      "symbol": "mDIAM",
      "name": "SolMiner Diamond",
      "decimals": 9,
      "logoURI": "https://i.ibb.co/rtvKFHn/solminer-diamond.png",
      "tags": [],
      "extensions": {
        "website": "https://solminer.app",
        "medium": "https://solminer.medium.com/",
        "twitter": "https://twitter.com/SolMinerproject"
      }
    },
    {
      "chainId": 101,
      "address": "5JnZ667P3VcjDinkJFysWh2K2KtViy63FZ3oL5YghEhW",
      "symbol": "APYS",
      "name": "APYSwap",
      "decimals": 9,
      "logoURI": "https://cloudflare-ipfs.com/ipfs/QmR5oKs4ygasusTtt2n2fCBLVufgpeXToJtb9vhXEmbaY1/token_dark.png",
      "tags": [
        "wrapped"
      ],
      "extensions": {
        "website": "https://apyswap.com",
        "coingeckoId": "apyswap"
      }
    },
    {
      "chainId": 101,
      "address": "ss1gxEUiufJyumsXfGbEwFe6maraPmc53fqbnjbum15",
      "symbol": "SS1",
      "name": "Naked Shorts",
      "decimals": 0,
      "logoURI": "https://www.sol-talk.com/logo192.png",
      "tags": [
        "nft"
      ],
      "extensions": {
        "website": "https://www.sol-talk.com/sol-survivor",
        "twitter": "https://twitter.com/sol__survivor"
      }
    },
    {
      "chainId": 101,
      "address": "7AzkdZrSKx5d9WTBsk22qP24aLTYEVjGcBFGM14FZ21F",
      "symbol": "PAD",
      "name": "SolPAD",
      "decimals": 9,
      "logoURI": "https://www.solpad.finance/logo.png",
      "tags": [
        "utility-token"
      ],
      "extensions": {
        "website": "https://www.solpad.finance/",
        "twitter": "https://twitter.com/FinanceSolpad",
        "github": "https://github.com/solpad-finance",
        "tgann": "https://t.me/solpadfinance",
        "tggroup": "https://t.me/solpadfinance_chat"
      }
    },
    {
      "chainId": 101,
      "address": "ERPueLaiBW48uBhqX1CvCYBv2ApHN6ZFuME1MeQGTdAi",
      "symbol": "MIT",
      "name": "Muskimum Impact Token",
      "decimals": 8,
      "logoURI": "https://raw.githubusercontent.com/muskimum/muskimum.github.io/main/docs/logo_light.png",
      "tags": [
        "mit",
        "musk"
      ],
      "extensions": {
        "website": "https://muskimum.win/",
        "twitter": "https://twitter.com/muskimum"
      }
    },
    {
      "chainId": 101,
      "address": "BsDrXiQaFd147Fxq1fQYbJQ77P6tmPkRJQJzkKvspDKo",
      "symbol": "SOLA",
      "name": "SolaPAD Token",
      "decimals": 8,
      "logoURI": "https://i.ibb.co/3p4SMBd/LOGO.png",
      "tags": [
        "SOLA",
        "LaunchPAD"
      ],
      "extensions": {
        "website": "https://www.solapad.org/",
        "twitter": "https://twitter.com/SolaPAD"
      }
    },
    {
      "chainId": 101,
      "address": "7fCzz6ZDHm4UWC9Se1RPLmiyeuQ6kStxpcAP696EuE1E",
      "symbol": "SHBL",
      "name": "Shoebill Coin",
      "decimals": 9,
      "logoURI": "https://cdn.jsdelivr.net/gh/leafwind/shoebill-coin/shoebill.png",
      "tags": [],
      "extensions": {
        "website": "https://shoebillco.in/"
      }
    },
    {
      "chainId": 101,
      "address": "GnaFnTihwQFjrLeJNeVdBfEZATMdaUwZZ1RPxLwjbVwb",
      "symbol": "SHBL-USDC",
      "name": "Raydium Permissionless LP Token (SHBL-USDC)",
      "decimals": 9,
      "logoURI": "https://cdn.jsdelivr.net/gh/solana-labs/token-list@main/assets/mainnet/RVKd61ztZW9GUwhRbbLoYVRE5Xf1B2tVscKqwZqXgEr/logo.png",
      "tags": [
        "lp-token"
      ],
      "extensions": {
        "website": "https://raydium.io/"
      }
    },
    {
      "chainId": 101,
      "address": "Djoz8btdR7p6xWHoVtPYF3zyN9LU5BBfMoDk4HczSDqc",
      "symbol": "AUSS",
      "name": "Ausshole",
      "decimals": 9,
      "logoURI": "https://raw.githubusercontent.com/cheesesoda/auss/main/auss.svg",
      "tags": [],
      "extensions": {
        "website": "https://auss.finance/",
        "twitter": "https://twitter.com/ausstoken"
      }
    },
    {
      "chainId": 101,
      "address": "TuLipcqtGVXP9XR62wM8WWCm6a9vhLs7T1uoWBk6FDs",
      "symbol": "TULIP",
      "name": "Tulip",
      "decimals": 6,
      "logoURI": "https://solfarm.io/solfarm-logo.svg",
      "tags": [
        "tulip",
        "solfarm",
        "vaults"
      ],
      "extensions": {
        "website": "https://solfarm.io",
        "twitter": "https://twitter.com/Solfarmio",
        "coingeckoId": "solfarm",
        "serumV3Usdc": "8GufnKq7YnXKhnB3WNhgy5PzU9uvHbaaRrZWQK6ixPxW"
      }
    },
    {
      "chainId": 101,
      "address": "5trVBqv1LvHxiSPMsHtEZuf8iN82wbpDcR5Zaw7sWC3s",
      "symbol": "JPYC",
      "name": "JPY Coin",
      "decimals": 6,
      "logoURI": "https://raw.githubusercontent.com/jpycoin/jpyc/main/src/image/jpyc.png",
      "tags": [
        "stablecoin",
        "ethereum"
      ],
      "extensions": {
        "website": "https://jpyc.jp/"
      }
    },
    {
      "chainId": 101,
      "address": "3QuAYThYKFXSmrTcSHsdd7sAxaFBobaCkLy2DBYJLMDs",
      "symbol": "TYNA",
      "name": "wTYNA",
      "decimals": 6,
      "logoURI": "https://raw.githubusercontent.com/M-Igashi/FTX-GAS-Tools/main/icon384.png",
      "tags": [
        "ERC20",
        "ethereum"
      ],
      "extensions": {
        "address": "0x4ae54790c130B21E8CbaCAB011C6170e079e6eF5",
        "bridgeContract": "https://etherscan.io/address/0xeae57ce9cc1984f202e15e038b964bb8bdf7229a",
        "assetContract": "https://etherscan.io/address/0x4ae54790c130B21E8CbaCAB011C6170e079e6eF5",
        "website": "http://lendingbot.s3-website-us-east-1.amazonaws.com/whitepaper.html",
        "twitter": "https://twitter.com/btc_AP"
      }
    },
    {
      "chainId": 101,
      "address": "7zsKqN7Fg2s9VsqAq6XBoiShCVohpGshSUvoWBc6jKYh",
      "symbol": "ARDX",
      "name": "Wrapped ArdCoin (Sollet)",
      "decimals": 2,
      "logoURI": "https://cdn.dex.mn/logo/ardx.png",
      "tags": [
        "wrapped-sollet",
        "ethereum"
      ],
      "extensions": {
        "website": "https://ardcoin.com",
        "coingeckoId": "ardcoin"
      }
    },
    {
      "chainId": 101,
      "address": "7zphtJVjKyECvQkdfxJNPx83MNpPT6ZJyujQL8jyvKcC",
      "symbol": "SSHIB",
      "name": "SolShib",
      "decimals": 9,
      "logoURI": "https://i.ibb.co/0G2sDtr/2021-05-14-09-51-50.jpg",
      "tags": [],
      "extensions": {
        "website": "https://solshib.com/"
      }
    },
    {
      "chainId": 101,
      "address": "HoSWnZ6MZzqFruS1uoU69bU7megzHUv6MFPQ5nqC6Pj2",
      "symbol": "SGI",
      "name": "SolGift",
      "decimals": 9,
      "logoURI": "https://i.ibb.co/t8XMnW8/ICON-2.png",
      "tags": [],
      "extensions": {
        "website": "https://solshib.com/"
      }
    },
    {
      "chainId": 101,
      "address": "GpS9AavHtSUspaBnL1Tu26FWbUAdW8tm3MbacsNvwtGu",
      "symbol": "SOLT",
      "name": "Soltriever",
      "decimals": 9,
      "logoURI": "https://user-images.githubusercontent.com/55430857/118305516-0b1f1000-b523-11eb-8d3b-b4e12e3b4c31.png",
      "tags": [],
      "extensions": {
        "website": "http://soltriever.info/",
        "twitter": "https://twitter.com/_Soltriever"
      }
    },
    {
      "chainId": 101,
      "address": "2QK9vxydd7WoDwvVFT5JSU8cwE9xmbJSzeqbRESiPGMG",
      "symbol": "KEKW",
      "name": "kekwcoin",
      "decimals": 9,
      "logoURI": "https://www.kekw.io/images/logo_final_round_smallFace.png",
      "tags": [],
      "extensions": {
        "website": "https://kekw.io/",
        "twitter": "https://twitter.com/kekwcoin"
      }
    },
    {
      "chainId": 101,
      "address": "FxCvbCVAtNUEKSiKoF6xt2pWPfpXuYFWYbuQySaRnV5R",
      "symbol": "LOOP",
      "name": "LC Andy Social Token",
      "decimals": 8,
      "logoURI": "https://cdn.jsdelivr.net/gh/aschmidhofer/looptoken/LOOPlogo.jpg",
      "tags": [
        "social-token",
        "loop"
      ]
    },
    {
      "chainId": 101,
      "address": "H5gczCNbrtso6BqGKihF97RaWaxpUEZnFuFUKK4YX3s2",
      "symbol": "BDE",
      "name": "Big Defi Energy",
      "decimals": 9,
      "logoURI": "https://raw.githubusercontent.com/bitcoinoverdose/bitcoinoverdose/main/bde.png",
      "tags": [],
      "extensions": {
        "website": "bigdefienergy.com",
        "twitter": "https://twitter.com/Bigdefi"
      }
    },
    {
      "chainId": 101,
      "address": "cREsCN7KAyXcBG2xZc8qrfNHMRgC3MhTb4n3jBnNysv",
      "symbol": "DWT",
      "name": "DARK WEB TOKEN",
      "decimals": 2,
      "logoURI": "https://cdn.jsdelivr.net/gh/DARK-WEB-TOKEN/DWT-LOGO/logo.png",
      "tags": [
        "MEME"
      ],
      "extensions": {
        "serumV3Usdc": "526WW289h5wibg1Q55sK16CGoNip8H5d2AXVbaAGcUMb",
        "website": "https://www.darkwebtoken.live"
      }
    },
    {
      "chainId": 101,
      "address": "EdGAZ8JyFTFbmVedVTbaAEQRb6bxrvi3AW3kz8gABz2E",
      "symbol": "DOGA",
      "name": "Dogana",
      "decimals": 9,
      "logoURI": "https://i.ibb.co/mRPw35y/doganatoken.png",
      "tags": [],
      "extensions": {
        "twitter": "https://twitter.com/DoganaOfficial",
        "serumV3Usdc": "H1Ywt7nSZkLDb2o3vpA5yupnBc9jr1pXtdjMm4Jgk1ay"
      }
    },
    {
      "chainId": 101,
      "address": "3FoUAsGDbvTD6YZ4wVKJgTB76onJUKz7GPEBNiR5b8wc",
      "symbol": "CHEEMS",
      "name": "Cheems",
      "decimals": 9,
      "logoURI": "https://cheems.co/wp-content/uploads/2021/05/acheems.png",
      "tags": [],
      "extensions": {
        "website": "https://cheems.co/",
        "twitter": "https://twitter.com/theCheemsToken",
        "tggroup": "https://t.me/CheemsOfficial"
      }
    },
    {
      "chainId": 101,
      "address": "AWW5UQfMBnPsTaaxCK7cSEmkj1kbX2zUrqvgKXStjBKx",
      "symbol": "SBFC",
      "name": "SBF Coin",
      "decimals": 6,
      "logoURI": "https://www.sbfcoin.org/images/sbfcoin.png",
      "tags": [
        "utility-token",
        "SBF",
        "sbfcoin",
        "SBFC"
      ],
      "extensions": {
        "website": "https://www.sbfcoin.org/",
        "twitter": "https://twitter.com/sbfcoin"
      }
    },
    {
      "chainId": 101,
      "address": "FRbqQnbuLoMbUG4gtQMeULgCDHyY6YWF9NRUuLa98qmq",
      "symbol": "ECOP",
      "name": "EcoPoo",
      "decimals": 0,
      "logoURI": "https://avatars.githubusercontent.com/u/84185080",
      "tags": [
        "meme"
      ],
      "extensions": {
        "twitter": "https://twitter.com/EcoPoo_Official"
      }
    },
    {
      "chainId": 101,
      "address": "5p2zjqCd1WJzAVgcEnjhb9zWDU7b9XVhFhx4usiyN7jB",
      "symbol": "CATO",
      "name": "CATO",
      "decimals": 9,
      "logoURI": "https://raw.githubusercontent.com/SOL-CAT/SOL-CAT/main/CAT512.jpg",
      "tags": [
        "Meme-Token"
      ],
      "extensions": {
        "website": "https://www.solanacato.com/",
        "twitter": "https://twitter.com/SolanaCATO",
        "telegram": "https://t.me/SolanaCATO",
        "serumV3Usdc": "9fe1MWiKqUdwift3dEpxuRHWftG72rysCRHbxDy6i9xB"
      }
    },
    {
      "chainId": 101,
      "address": "J81fW7aza8wVUG1jjzhExsNMs3MrzwT5WrofgFqMjnSA",
      "symbol": "TOM",
      "name": "Tombili",
      "decimals": 9,
      "logoURI": "https://cryptomindex.com/assets/images/coins/TOM.png",
      "tags": [],
      "extensions": {
        "website": "https://cryptomindex.com",
        "twitter": "https://twitter.com/cryptomindex"
      }
    },
    {
      "chainId": 101,
      "address": "GunpHq4fn9gSSyGbPMYXTzs9nBS8RY88CX1so4V8kCiF",
      "symbol": "FABLE",
      "name": "Fable",
      "decimals": 0,
      "logoURI": "https://raw.githubusercontent.com/fabledev/FableResources/master/fable-finance.png",
      "tags": [],
      "extensions": {
        "website": "https://fable.finance",
        "twitter": "https://twitter.com/fable_finance"
      }
    },
    {
      "chainId": 101,
      "address": "6L5DzH3p1t1PrCrVkudasuUnWbK7Jq9tYwcwWQiV6yd7",
      "symbol": "LZD",
      "name": "Lizard",
      "decimals": 6,
      "logoURI": "https://raw.githubusercontent.com/LZD-sol/lzdsol.io/main/sollizard.png",
      "tags": [],
      "extensions": {
        "website": "https://www.lzdsol.io",
        "twitter": "https://twitter.com/lzd_sol"
      }
    },
    {
      "chainId": 101,
      "address": "EZqcdU8RLu9EChZgrY2BNVg8eovfdGyTiY2bd69EsPgQ",
      "symbol": "FELON",
      "name": "FuckElon",
      "decimals": 0,
      "logoURI": "https://i.ibb.co/yW2zDZ4/E1-Oso-Gt-XEAMUX4l.jpg",
      "tags": [],
      "extensions": {
        "website": "https://fuckelonmusk.godaddysites.com/",
        "twitter": "https://twitter.com/FuckElonMusk8",
        "tgann": "https://t.me/fuckelonmusktoday",
        "tggroup": "https://t.me/joinchat/cgUOCIRSTJ9hZmY1"
      }
    },
    {
      "chainId": 101,
      "address": "HBHMiauecxer5FCzPeXgE2A8ZCf7fQgxxwo4vfkFtC7s",
      "symbol": "SLNDN",
      "name": "Solanadon",
      "decimals": 9,
      "logoURI": "https://avatars.githubusercontent.com/u/84234249?s=400&u=13b4d7cf678ad50ed52d1facff89b032758fd603&v=4",
      "tags": [],
      "extensions": {
        "website": "https://solanadon.com/",
        "twitter": "https://twitter.com/SolanadonCoin",
        "tgann": "https://t.me/solanadonann"
      }
    },
    {
      "chainId": 101,
      "address": "5WUab7TCvth43Au5vk6wKjchTzWFeyPEUSJE1MPJtTZE",
      "symbol": "KEKN1",
      "name": "KEKW In Solana Tripping",
      "decimals": 0,
      "logoURI": "https://www.kekw.io/images/KEKN1_logo.png",
      "tags": [
        "nft"
      ],
      "extensions": {
        "website": "https://www.kekw.io/",
        "twitter": "https://twitter.com/kekwcoin"
      }
    },
    {
      "chainId": 101,
      "address": "9KEe6o1jRTqFDFBo2AezsskcxBNwuq1rVeVat1Td8zbV",
      "symbol": "MPAD",
      "name": "MercuryPAD Token",
      "decimals": 9,
      "logoURI": "https://i.ibb.co/TvcPsr1/mercury-Pad-Token.png",
      "tags": [
        "MPAD",
        "LaunchPAD"
      ],
      "extensions": {
        "website": "https://mercurypad.com/",
        "twitter": "https://twitter.com/MercuryPad"
      }
    },
    {
      "chainId": 101,
      "address": "4KAFf8ZpNCn1SWLZFo5tbeZsKpVemsobbVZdERWxRvd2",
      "symbol": "SGT",
      "name": "Sangga Token",
      "decimals": 8,
      "logoURI": "https://sgt-info.s3.ap-northeast-2.amazonaws.com/logo/SGT_Logo.png",
      "tags": [],
      "extensions": {
        "website": "https://sanggatalk.io"
      }
    },
    {
      "chainId": 101,
      "address": "Ae1aeYK9WrB2kP29jJU4aUUK7Y1vzsGNZFKoe4BG2h6P",
      "symbol": "NINJA",
      "name": "NINJA",
      "decimals": 0,
      "logoURI": "https://raw.githubusercontent.com/yuzu-ninjaprotocol/ninjaprotocol/main/NINJA%20Token.svg",
      "tags": [],
      "extensions": {
        "website": "http://ninjaprotocol.io"
      }
    },
    {
      "chainId": 101,
      "address": "E6UBhrtvP4gYHAEgoBi8kDU6DrPPmQxTAJvASo4ptNev",
      "symbol": "SOLDOG",
      "name": "SOLDOG",
      "decimals": 0,
      "logoURI": "https://gateway.pinata.cloud/ipfs/QmefHmCHysNDR5aKZ5dKkC4zqhKcgsewMr1c53eSEbMhfZ/soldog.png",
      "tags": [],
      "extensions": {
        "website": "https://solanadog.io",
        "twitter": "https://twitter.com/solanadog"
      }
    },
    {
      "chainId": 101,
      "address": "9nusLQeFKiocswDt6NQsiErm1M43H2b8x6v5onhivqKv",
      "symbol": "LLAMA",
      "name": "SOLLAMA",
      "decimals": 1,
      "logoURI": "https://raw.githubusercontent.com/soirt/sollama-brand/main/avatar.jpg",
      "tags": [],
      "extensions": {
        "website": "https://sollama.finance",
        "twitter": "https://twitter.com/SollamaFinance"
      }
    },
    {
      "chainId": 101,
      "address": "BLwTnYKqf7u4qjgZrrsKeNs2EzWkMLqVCu6j8iHyrNA3",
      "symbol": "BOP",
      "name": "Boring Protocol",
      "decimals": 8,
      "logoURI": "https://cloudflare-ipfs.com/ipfs/bafybeihqdesti5rkqfijdstsgxtngb5rsi7uwf4ygz3hkvbbaxfrqshfym",
      "tags": [
        "security-token",
        "utility-token"
      ],
      "extensions": {
        "website": "https://boringprotocol.io",
        "twitter": "https://twitter.com/BoringProtocol",
        "serumV3Usdc": "7MmPwD1K56DthW14P1PnWZ4zPCbPWemGs3YggcT1KzsM"
      }
    },
    {
      "chainId": 101,
      "address": "ER8Xa8YxJLC3CFJgdAxJs46Rdhb7B3MjgbPZsVg1aAFV",
      "symbol": "MOLAMON",
      "name": "MOLAMON",
      "decimals": 0,
      "logoURI": "https://i.ibb.co/cNhCc33/molamon.jpg",
      "tags": [],
      "extensions": {
        "website": "https://moonlana.com/",
        "twitter": "https://twitter.com/xMoonLana",
        "medium": "https://moonlana.medium.com/"
      }
    },
    {
      "chainId": 101,
      "address": "4ezHExHThrwnnoqKcMNbUwcVYXzdkDerHFGfegnTqA2E",
      "symbol": "STUD",
      "name": "SolanaToolsUtilityDapp",
      "decimals": 9,
      "logoURI": "https://pbs.twimg.com/profile_images/1395766787782873092/XvDoI56t_400x400.jpg",
      "tags": [],
      "extensions": {
        "website": "https://www.solanatools.io/"
      }
    },
    {
      "chainId": 101,
      "address": "AZtNYaEAHDBeK5AvdzquZWjc4y8cj5sKWH1keUJGMuPV",
      "symbol": "RESP",
      "name": "RESPECT",
      "decimals": 8,
      "logoURI": "https://static.tildacdn.com/tild3463-3338-4764-b938-363064666431/logo.jpg",
      "tags": [],
      "extensions": {
        "website": "https://respect.cash"
      }
    },
    {
      "chainId": 101,
      "address": "5j6BmiZTfHssaWPT23EQYQci3w57VTw7QypKArQZbSZ9",
      "symbol": "CHAD",
      "name": "ChadTrader Token",
      "decimals": 9,
      "logoURI": "https://gateway.pinata.cloud/ipfs/QmVZYKtcQ6dGuZ3DeWJ9NHjnWCj2bPTJdpKyXnoaP4eHYx",
      "tags": [
        "utility-token"
      ],
      "extensions": {
        "website": "https://chadtrader.io/",
        "twitter": "https://twitter.com/chadtraderio"
      }
    },
    {
      "chainId": 101,
      "address": "GsNzxJfFn6zQdJGeYsupJWzUAm57Ba7335mfhWvFiE9Z",
      "symbol": "DXL",
      "name": "Dexlab",
      "decimals": 6,
      "logoURI": "https://cdn.jsdelivr.net/gh/dexlab-project/assets@master/tokens/solana/dxl/symbol.png",
      "tags": [],
      "extensions": {
        "website": "https://www.dexlab.space/"
      }
    },
    {
      "chainId": 101,
      "address": "APvgd1J98PGW77H1fDa7W7Y4fcbFwWfs71RNyJKuYs1Y",
      "symbol": "FUZ",
      "name": "Fuzzy.One",
      "decimals": 8,
      "logoURI": "https://www.fuzzy.one/static/bf32ac292bb7a4511520dee28b1ce433/50ead/fuz300.webp",
      "tags": [
        "Fuzzy.One",
        "FUZ",
        "Supply chain token"
      ],
      "extensions": {
        "website": "https://www.fuzzy.one/"
      }
    },
    {
      "chainId": 101,
      "address": "6TCbtxs6eYfMKVF9ppTNvbUemW2YnpFig6z1jSqgM16e",
      "symbol": "STRANGE",
      "name": "STRANGE",
      "decimals": 0,
      "logoURI": "https://safepluto.tech/images/strange.png",
      "tags": [
        "utility-token"
      ],
      "extensions": {
        "website": "https://safepluto.tech"
      }
    },
    {
      "chainId": 101,
      "address": "8upjSpvjcdpuzhfR1zriwg5NXkwDruejqNE9WNbPRtyA",
      "symbol": "GRAPE",
      "name": "Grape",
      "decimals": 6,
      "logoURI": "https://www.unlimitedgrapes.com/assets/img/Grape_logo.svg",
      "tags": [],
      "extensions": {
        "website": "https://www.unlimitedgrapes.com/"
      }
    },
    {
      "chainId": 101,
      "address": "7xzovRepzLvXbbpVZLYKzEBhCNgStEv1xpDqf1rMFFKX",
      "symbol": "KERMIT",
      "name": "Kermit",
      "decimals": 8,
      "logoURI": "https://i.imgur.com/4jthhoa.jpg",
      "tags": [
        "utility-token"
      ],
      "extensions": {
        "website": "https://www.kermitfinance.com",
        "twitter": "https://twitter.com/KermitFinance"
      }
    },
    {
      "chainId": 101,
      "address": "8tbAqS4dFNEeC6YGWpNnusc3JcxoFLMiiLPyHctgGYFe",
      "symbol": "PIPANA",
      "name": "Pipana",
      "decimals": 10,
      "logoURI": "https://pip.monster/img/pipana.jpg",
      "tags": [],
      "extensions": {
        "website": "https://pip.monster",
        "twitter": "https://twitter.com/itspipana"
      }
    },
    {
      "chainId": 101,
      "address": "8s9FCz99Wcr3dHpiauFRi6bLXzshXfcGTfgQE7UEopVx",
      "symbol": "CKC",
      "name": "ChikinCoin",
      "decimals": 6,
      "logoURI": "https://raw.githubusercontent.com/ChikinDeveloper/ChikinCoin/master/assets/logo_circle.svg",
      "tags": [],
      "extensions": {
        "website": "https://www.chikin.run",
        "twitter": "https://twitter.com/ChikinDev"
      }
    },
    {
      "chainId": 101,
      "address": "8b9mQo6ZU2rwZQgSFqGNQvXzrUSHDTRpKSKi9XXdGmqN",
      "symbol": "CHANGPENGUIN",
      "name": "CHANGPENGUIN",
      "decimals": 6,
      "logoURI": "https://img1.wsimg.com/isteam/ip/0806e069-1a1b-438a-aa86-7765c335fac8/penguin%20logo%2011.png",
      "tags": [],
      "extensions": {
        "website": "https://changpenguin.finance/",
        "twitter": "https://twitter.com/changpenguinFi"
      }
    },
    {
      "chainId": 101,
      "address": "51tMb3zBKDiQhNwGqpgwbavaGH54mk8fXFzxTc1xnasg",
      "symbol": "APEX",
      "name": "APEX",
      "decimals": 9,
      "logoURI": "https://apexit.finance/images/apex.png",
      "tags": [],
      "extensions": {
        "website": "https://apexit.finance/",
        "twitter": "https://twitter.com/apeXit_finance",
        "discord": "https://discord.gg/aASQy2dWsN",
        "tggroup": "https://t.me/apexit_finance"
      }
    },
    {
      "chainId": 101,
      "address": "4NPzwMK2gfgQ6rTv8x4EE1ZvKW6MYyYTSrAZCx7zxyaX",
      "symbol": "KLB",
      "name": "Black Label",
      "decimals": 0,
      "logoURI": "https://raw.githubusercontent.com/klbtoken/klbtoken/main/klbtoken.svg",
      "tags": [],
      "extensions": {
        "website": "https://www.klbtoken.com",
        "twitter": "https://twitter.com/klbtoken"
      }
    },
    {
      "chainId": 101,
<<<<<<< HEAD
      "address": "A2T2jDe2bxyEHkKtS8AtrTRmJ9VZRwyY8Kr7oQ8xNyfb",
      "symbol": "HAMS",
      "name": "Space Hamster",
      "decimals": 9,
      "logoURI": "https://i.ibb.co/XxvTLQV/JG3-DYn-K-400x400.jpg",
      "tags": [],
      "extensions": {
        "website": "https://www.solhamster.space/",
        "twitter": "https://twitter.com/sol_hamster",
        "telegram": "https://t.me/SolHamster"
=======
      "address": "3RSafdgu7P2smSGHJvSGQ6kZVkcErZXfZTtynJYboyAu",
      "symbol": "SINE",
      "name": "SINE",
      "decimals": 4,
      "logoURI": "https://raw.githubusercontent.com/sinetoken/public/main/icon/circle_icon/circle_icon.svg",
      "tags": [
        "security-token",
        "utility-token"
      ],
      "extensions": {
        "website": "https://solainetwork.com/",
        "twitter": "https://twitter.com/SolAiNetwork"
      }
    },
    {
      "chainId": 101,
      "address": "guppyrZyEX9iTPSu92pi8T71Zka7xd6PrsTJrXRW6u1",
      "symbol": "GUPPY",
      "name": "Orca Guppy Collectible",
      "decimals": 0,
      "logoURI": "https://cdn.jsdelivr.net/gh/solana-labs/token-list@main/assets/mainnet/DjVE6JNiYqPL2QXyCUUh8rNjHrbz9hXHNYt99MQ59qw1/guppy.png",
      "tags": [
        "nft"
      ],
      "extensions": {
        "website": "https://www.orca.so",
        "twitter": "https://twitter.com/orca_so"
      }
    },
    {
      "chainId": 101,
      "address": "whaLeHav12EhGK19u6kKbLRwC9E1EATGnm6MWbBCcUW",
      "symbol": "WHALE",
      "name": "Orca Whale Collectible",
      "decimals": 0,
      "logoURI": "https://cdn.jsdelivr.net/gh/solana-labs/token-list@main/assets/mainnet/DjVE6JNiYqPL2QXyCUUh8rNjHrbz9hXHNYt99MQ59qw1/whale.png",
      "tags": [
        "nft"
      ],
      "extensions": {
        "website": "https://www.orca.so",
        "twitter": "https://twitter.com/orca_so"
      }
    },
    {
      "chainId": 101,
      "address": "kLwhLkZRt6CadPHRBsgfhRCKXX426WMBnhoGozTduvk",
      "symbol": "KILLER-WHALE",
      "name": "Orca Killer Whale Collectible",
      "decimals": 0,
      "logoURI": "https://cdn.jsdelivr.net/gh/solana-labs/token-list@main/assets/mainnet/DjVE6JNiYqPL2QXyCUUh8rNjHrbz9hXHNYt99MQ59qw1/killer_whale.png",
      "tags": [
        "nft"
      ],
      "extensions": {
        "website": "https://www.orca.so",
        "twitter": "https://twitter.com/orca_so"
      }
    },
    {
      "chainId": 101,
      "address": "star2pH7rVWscs743JGdCAL8Lc9nyJeqx7YQXkGUnWf",
      "symbol": "STARFISH",
      "name": "Orca Starfish Collectible",
      "decimals": 6,
      "logoURI": "https://cdn.jsdelivr.net/gh/solana-labs/token-list@main/assets/mainnet/DjVE6JNiYqPL2QXyCUUh8rNjHrbz9hXHNYt99MQ59qw1/starfish.png",
      "tags": [
        "nft"
      ],
      "extensions": {
        "website": "https://www.orca.so",
        "twitter": "https://twitter.com/orca_so"
      }
    },
    {
      "chainId": 101,
      "address": "cLownTTaiiQMoyMmFjfmSGowi8HyNhCtTLFcrNKnqX6",
      "symbol": "CLOWNFISH",
      "name": "Orca Clownfish Collectible",
      "decimals": 0,
      "logoURI": "https://cdn.jsdelivr.net/gh/solana-labs/token-list@main/assets/mainnet/DjVE6JNiYqPL2QXyCUUh8rNjHrbz9hXHNYt99MQ59qw1/clownfish.png",
      "tags": [
        "nft"
      ],
      "extensions": {
        "website": "https://www.orca.so",
        "twitter": "https://twitter.com/orca_so"
      }
    },
    {
      "chainId": 101,
      "address": "ECFcUGwHHMaZynAQpqRHkYeTBnS5GnPWZywM8aggcs3A",
      "symbol": "SOL/USDC",
      "name": "Orca SOL/USDC LP Token",
      "decimals": 9,
      "logoURI": "https://cdn.jsdelivr.net/gh/solana-labs/token-list@main/assets/mainnet/DjVE6JNiYqPL2QXyCUUh8rNjHrbz9hXHNYt99MQ59qw1/logo.png",
      "tags": [
        "lp-token"
      ],
      "extensions": {
        "website": "https://www.orca.so",
        "twitter": "https://twitter.com/orca_so"
      }
    },
    {
      "chainId": 101,
      "address": "3H5XKkE9uVvxsdrFeN4BLLGCmohiQN6aZJVVcJiXQ4WC",
      "symbol": "USDC/USDT",
      "name": "Orca USDC/USDT LP Token",
      "decimals": 9,
      "logoURI": "https://cdn.jsdelivr.net/gh/solana-labs/token-list@main/assets/mainnet/DjVE6JNiYqPL2QXyCUUh8rNjHrbz9hXHNYt99MQ59qw1/logo.png",
      "tags": [
        "lp-token"
      ],
      "extensions": {
        "website": "https://www.orca.so",
        "twitter": "https://twitter.com/orca_so"
      }
    },
    {
      "chainId": 101,
      "address": "8qNqTaKKbdZuzQPWWXy5wNVkJh54ex8zvvnEnTFkrKMP",
      "symbol": "USDC/USDT-SRM",
      "name": "Orca USDC/USDT-SRM LP Token",
      "decimals": 9,
      "logoURI": "https://cdn.jsdelivr.net/gh/solana-labs/token-list@main/assets/mainnet/DjVE6JNiYqPL2QXyCUUh8rNjHrbz9hXHNYt99MQ59qw1/logo.png",
      "tags": [
        "lp-token"
      ],
      "extensions": {
        "website": "https://www.orca.so",
        "twitter": "https://twitter.com/orca_so"
      }
    },
    {
      "chainId": 101,
      "address": "7TYb32qkwYosUQfUspU45cou7Bb3nefJocVMFX2mEGTT",
      "symbol": "ETH/USDC",
      "name": "Orca ETH/USDC LP Token",
      "decimals": 9,
      "logoURI": "https://cdn.jsdelivr.net/gh/solana-labs/token-list@main/assets/mainnet/DjVE6JNiYqPL2QXyCUUh8rNjHrbz9hXHNYt99MQ59qw1/logo.png",
      "tags": [
        "lp-token"
      ],
      "extensions": {
        "website": "https://www.orca.so",
        "twitter": "https://twitter.com/orca_so"
      }
    },
    {
      "chainId": 101,
      "address": "EhBAmhkgEsMa8McFB5bpqZaRpZvGBBJ4jN59T5xToPdG",
      "symbol": "ETH/USDT-SRM",
      "name": "Orca ETH/USDT-SRM LP Token",
      "decimals": 9,
      "logoURI": "https://cdn.jsdelivr.net/gh/solana-labs/token-list@main/assets/mainnet/DjVE6JNiYqPL2QXyCUUh8rNjHrbz9hXHNYt99MQ59qw1/logo.png",
      "tags": [
        "lp-token"
      ],
      "extensions": {
        "website": "https://www.orca.so",
        "twitter": "https://twitter.com/orca_so"
      }
    },
    {
      "chainId": 101,
      "address": "8pFwdcuXM7pvHdEGHLZbUR8nNsjj133iUXWG6CgdRHk2",
      "symbol": "BTC/ETH",
      "name": "Orca BTC/ETH LP Token",
      "decimals": 9,
      "logoURI": "https://cdn.jsdelivr.net/gh/solana-labs/token-list@main/assets/mainnet/DjVE6JNiYqPL2QXyCUUh8rNjHrbz9hXHNYt99MQ59qw1/logo.png",
      "tags": [
        "lp-token"
      ],
      "extensions": {
        "website": "https://www.orca.so",
        "twitter": "https://twitter.com/orca_so"
      }
    },
    {
      "chainId": 101,
      "address": "7bb88DAnQY7LSoWEuqezCcbk4vutQbuRqgJMqpX8h6dL",
      "symbol": "ETH/SOL",
      "name": "Orca ETH/SOL LP Token",
      "decimals": 9,
      "logoURI": "https://cdn.jsdelivr.net/gh/solana-labs/token-list@main/assets/mainnet/DjVE6JNiYqPL2QXyCUUh8rNjHrbz9hXHNYt99MQ59qw1/logo.png",
      "tags": [
        "lp-token"
      ],
      "extensions": {
        "website": "https://www.orca.so",
        "twitter": "https://twitter.com/orca_so"
      }
    },
    {
      "chainId": 101,
      "address": "GWEmABT4rD3sGhyghv9rKbfdiaFe5uMHeJqr6hhu3XvA",
      "symbol": "RAY/SOL",
      "name": "Orca RAY/SOL LP Token",
      "decimals": 9,
      "logoURI": "https://cdn.jsdelivr.net/gh/solana-labs/token-list@main/assets/mainnet/DjVE6JNiYqPL2QXyCUUh8rNjHrbz9hXHNYt99MQ59qw1/logo.png",
      "tags": [
        "lp-token"
      ],
      "extensions": {
        "website": "https://www.orca.so",
        "twitter": "https://twitter.com/orca_so"
      }
    },
    {
      "chainId": 101,
      "address": "BmZNYGt7aApGTUUxAQUYsW64cMbb6P7uniokCWaptj4D",
      "symbol": "SOL/USDT",
      "name": "Orca SOL/USDT LP Token",
      "decimals": 9,
      "logoURI": "https://cdn.jsdelivr.net/gh/solana-labs/token-list@main/assets/mainnet/DjVE6JNiYqPL2QXyCUUh8rNjHrbz9hXHNYt99MQ59qw1/logo.png",
      "tags": [
        "lp-token"
      ],
      "extensions": {
        "website": "https://www.orca.so",
        "twitter": "https://twitter.com/orca_so"
      }
    },
    {
      "chainId": 101,
      "address": "E4cthfUFaDd4x5t1vbeBNBHm7isqhM8kapthPzPJz1M2",
      "symbol": "SOL/USDT-SRM",
      "name": "Orca SOL/USDT-SRM LP Token",
      "decimals": 9,
      "logoURI": "https://cdn.jsdelivr.net/gh/solana-labs/token-list@main/assets/mainnet/DjVE6JNiYqPL2QXyCUUh8rNjHrbz9hXHNYt99MQ59qw1/logo.png",
      "tags": [
        "lp-token"
      ],
      "extensions": {
        "website": "https://www.orca.so",
        "twitter": "https://twitter.com/orca_so"
      }
    },
    {
      "chainId": 101,
      "address": "6ojPekCSQimAjDjaMApLvh3jF6wnZeNEVRVVoGNzEXvV",
      "symbol": "SOL/SRM",
      "name": "Orca SOL/SRM LP Token",
      "decimals": 9,
      "logoURI": "https://cdn.jsdelivr.net/gh/solana-labs/token-list@main/assets/mainnet/DjVE6JNiYqPL2QXyCUUh8rNjHrbz9hXHNYt99MQ59qw1/logo.png",
      "tags": [
        "lp-token"
      ],
      "extensions": {
        "website": "https://www.orca.so",
        "twitter": "https://twitter.com/orca_so"
      }
    },
    {
      "chainId": 101,
      "address": "YJRknE9oPhUMtq1VvhjVzG5WnRsjQtLsWg3nbaAwCQ5",
      "symbol": "FTT/SOL",
      "name": "Orca FTT/SOL LP Token",
      "decimals": 9,
      "logoURI": "https://cdn.jsdelivr.net/gh/solana-labs/token-list@main/assets/mainnet/DjVE6JNiYqPL2QXyCUUh8rNjHrbz9hXHNYt99MQ59qw1/logo.png",
      "tags": [
        "lp-token"
      ],
      "extensions": {
        "website": "https://www.orca.so",
        "twitter": "https://twitter.com/orca_so"
      }
    },
    {
      "chainId": 101,
      "address": "C9PKvetJPrrPD53PR2aR8NYtVZzucCRkHYzcFXbZXEqu",
      "symbol": "KIN/SOL",
      "name": "Orca KIN/SOL LP Token",
      "decimals": 9,
      "logoURI": "https://cdn.jsdelivr.net/gh/solana-labs/token-list@main/assets/mainnet/DjVE6JNiYqPL2QXyCUUh8rNjHrbz9hXHNYt99MQ59qw1/logo.png",
      "tags": [
        "lp-token"
      ],
      "extensions": {
        "website": "https://www.orca.so",
        "twitter": "https://twitter.com/orca_so"
      }
    },
    {
      "chainId": 101,
      "address": "6SfhBAmuaGf9p3WAxeHJYCWMABnYUMrdzNdK5Stvvj4k",
      "symbol": "ROPE/SOL",
      "name": "Orca ROPE/SOL LP Token",
      "decimals": 9,
      "logoURI": "https://cdn.jsdelivr.net/gh/solana-labs/token-list@main/assets/mainnet/DjVE6JNiYqPL2QXyCUUh8rNjHrbz9hXHNYt99MQ59qw1/logo.png",
      "tags": [
        "lp-token"
      ],
      "extensions": {
        "website": "https://www.orca.so",
        "twitter": "https://twitter.com/orca_so"
      }
    },
    {
      "chainId": 101,
      "address": "9r1n79TmerAgQJboUT8QvrChX3buZBfuSrBTtYM1cW4h",
      "symbol": "SOL/STEP",
      "name": "Orca SOL/STEP LP Token",
      "decimals": 9,
      "logoURI": "https://cdn.jsdelivr.net/gh/solana-labs/token-list@main/assets/mainnet/DjVE6JNiYqPL2QXyCUUh8rNjHrbz9hXHNYt99MQ59qw1/logo.png",
      "tags": [
        "lp-token"
      ],
      "extensions": {
        "website": "https://www.orca.so",
        "twitter": "https://twitter.com/orca_so"
      }
    },
    {
      "chainId": 101,
      "address": "ELLELFtgvWBgLkdY9EFx4Vb3SLNj4DJEhzZLWy1wCh4Y",
      "symbol": "OXY/SOL",
      "name": "Orca OXY/SOL LP Token",
      "decimals": 9,
      "logoURI": "https://cdn.jsdelivr.net/gh/solana-labs/token-list@main/assets/mainnet/DjVE6JNiYqPL2QXyCUUh8rNjHrbz9hXHNYt99MQ59qw1/logo.png",
      "tags": [
        "lp-token"
      ],
      "extensions": {
        "website": "https://www.orca.so",
        "twitter": "https://twitter.com/orca_so"
      }
    },
    {
      "chainId": 101,
      "address": "BXM9ph4AuhCUzf94HQu5FnfeVThKj5oyrnb1krY1zax5",
      "symbol": "MER/SOL",
      "name": "Orca MER/SOL LP Token",
      "decimals": 9,
      "logoURI": "https://cdn.jsdelivr.net/gh/solana-labs/token-list@main/assets/mainnet/DjVE6JNiYqPL2QXyCUUh8rNjHrbz9hXHNYt99MQ59qw1/logo.png",
      "tags": [
        "lp-token"
      ],
      "extensions": {
        "website": "https://www.orca.so",
        "twitter": "https://twitter.com/orca_so"
      }
    },
    {
      "chainId": 101,
      "address": "FJ9Q9ojA7vdf5rFbcTc6dd7D3nLpwSxdtFSE8cwfuvqt",
      "symbol": "FIDA/SOL",
      "name": "Orca FIDA/SOL LP Token",
      "decimals": 9,
      "logoURI": "https://cdn.jsdelivr.net/gh/solana-labs/token-list@main/assets/mainnet/DjVE6JNiYqPL2QXyCUUh8rNjHrbz9hXHNYt99MQ59qw1/logo.png",
      "tags": [
        "lp-token"
      ],
      "extensions": {
        "website": "https://www.orca.so",
        "twitter": "https://twitter.com/orca_so"
      }
    },
    {
      "chainId": 101,
      "address": "EHkfnhKLLTUqo1xMZLxhM9EusEgpN6RXPpZsGpUsewaa",
      "symbol": "MAPS/SOL",
      "name": "Orca MAPS/SOL LP Token",
      "decimals": 9,
      "logoURI": "https://cdn.jsdelivr.net/gh/solana-labs/token-list@main/assets/mainnet/DjVE6JNiYqPL2QXyCUUh8rNjHrbz9hXHNYt99MQ59qw1/logo.png",
      "tags": [
        "lp-token"
      ],
      "extensions": {
        "website": "https://www.orca.so",
        "twitter": "https://twitter.com/orca_so"
      }
    },
    {
      "chainId": 101,
      "address": "9rguDaKqTrVjaDXafq6E7rKGn7NPHomkdb8RKpjKCDm2",
      "symbol": "SAMO/SOL",
      "name": "Orca SAMO/SOL LP Token",
      "decimals": 9,
      "logoURI": "https://cdn.jsdelivr.net/gh/solana-labs/token-list@main/assets/mainnet/DjVE6JNiYqPL2QXyCUUh8rNjHrbz9hXHNYt99MQ59qw1/logo.png",
      "tags": [
        "lp-token"
      ],
      "extensions": {
        "website": "https://www.orca.so",
        "twitter": "https://twitter.com/orca_so"
      }
    },
    {
      "chainId": 101,
      "address": "2697FyJ4vD9zwAVPr33fdVPDv54pyZZiBv9S2AoKMyQf",
      "symbol": "COPE/SOL",
      "name": "Orca COPE/SOL LP Token",
      "decimals": 9,
      "logoURI": "https://cdn.jsdelivr.net/gh/solana-labs/token-list@main/assets/mainnet/DjVE6JNiYqPL2QXyCUUh8rNjHrbz9hXHNYt99MQ59qw1/logo.png",
      "tags": [
        "lp-token"
      ],
      "extensions": {
        "website": "https://www.orca.so",
        "twitter": "https://twitter.com/orca_so"
      }
    },
    {
      "chainId": 101,
      "address": "HEhMLvpSdPviukafKwVN8BnBUTamirptsQ6Wxo5Cyv8s",
      "symbol": "FTR",
      "name": "Future",
      "decimals": 9,
      "logoURI": "http://future-ftr.io/images/logo.png",
      "tags": [],
      "extensions": {
        "website": "https://future-ftr.io",
        "twitter": "https://twitter.com/ftr_finance"
      }
    },
    {
      "chainId": 101,
      "address": "Da1jboBKU3rqXUqPL3L3BxJ8e67ogVgVKcqy4rWsS7LC",
      "symbol": "UBE",
      "name": "UBE Token",
      "decimals": 10,
      "logoURI": "https://cdn.jsdelivr.net/gh/donfrancisco/ubetoken/UBE.png",
      "tags": [],
      "extensions": {
        "website": "https://www.ubetoken.com",
        "twitter": "https://twitter.com/ube_token"
       }
     },
     {
      "chainId": 101,
      "address": "6kwTqmdQkJd8qRr9RjSnUX9XJ24RmJRSrU1rsragP97Y",
      "symbol": "SAIL",
      "name": "SAIL",
      "decimals": 6,
      "logoURI": "https://cloudflare-ipfs.com/ipfs/QmPcQfofQNfiv36EAsGQrgAhiPbqGf17i1Cz648JhXFW9m/logo_solana_sail_v2.png",
      "tags": [
      "utility-token"
      ],
      "extensions": {
        "website": "https://www.solanasail.com",
        "twitter": "https://twitter.com/solsailsummer"
      }
    },
    {
      "chainId": 101,
      "address": "E5ndSkaB17Dm7CsD22dvcjfrYSDLCxFcMd6z8ddCk5wp",
      "symbol": "CCAI",
      "name": "Cryptocurrencies.Ai",
      "decimals": 9,
      "logoURI": "https://cryptocurrencies.ai/logo.png",
      "tags": [],
      "extensions": {
        "website": "https://ccai.cryptocurrencies.ai",
        "twitter": "https://twitter.com/CCAI_Official",
        "serumV3Usdc": "7gZNLDbWE73ueAoHuAeFoSu7JqmorwCLpNTBXHtYSFTa"
>>>>>>> 17a504d5
      }
    }
  ],
  "version": {
    "major": 0,
    "minor": 2,
    "patch": 2
  }
}<|MERGE_RESOLUTION|>--- conflicted
+++ resolved
@@ -8082,19 +8082,6 @@
       }
     },
     {
-      "chainId": 101,
-<<<<<<< HEAD
-      "address": "A2T2jDe2bxyEHkKtS8AtrTRmJ9VZRwyY8Kr7oQ8xNyfb",
-      "symbol": "HAMS",
-      "name": "Space Hamster",
-      "decimals": 9,
-      "logoURI": "https://i.ibb.co/XxvTLQV/JG3-DYn-K-400x400.jpg",
-      "tags": [],
-      "extensions": {
-        "website": "https://www.solhamster.space/",
-        "twitter": "https://twitter.com/sol_hamster",
-        "telegram": "https://t.me/SolHamster"
-=======
       "address": "3RSafdgu7P2smSGHJvSGQ6kZVkcErZXfZTtynJYboyAu",
       "symbol": "SINE",
       "name": "SINE",
@@ -8552,7 +8539,20 @@
         "website": "https://ccai.cryptocurrencies.ai",
         "twitter": "https://twitter.com/CCAI_Official",
         "serumV3Usdc": "7gZNLDbWE73ueAoHuAeFoSu7JqmorwCLpNTBXHtYSFTa"
->>>>>>> 17a504d5
+      }
+    },
+    {
+      "chainId": 101,
+      "address": "A2T2jDe2bxyEHkKtS8AtrTRmJ9VZRwyY8Kr7oQ8xNyfb",
+      "symbol": "HAMS",
+      "name": "Space Hamster",
+      "decimals": 9,
+      "logoURI": "https://i.ibb.co/XxvTLQV/JG3-DYn-K-400x400.jpg",
+      "tags": [],
+      "extensions": {
+        "website": "https://www.solhamster.space/",
+        "twitter": "https://twitter.com/sol_hamster",
+        "telegram": "https://t.me/SolHamster"
       }
     }
   ],
