{
  "name": "Solana Token List",
  "logoURI": "https://cdn.jsdelivr.net/gh/trustwallet/assets@master/blockchains/solana/info/logo.png",
  "keywords": [
    "solana",
    "spl"
  ],
  "tags": {
    "stablecoin": {
      "name": "stablecoin",
      "description": "Tokens that are fixed to an external asset, e.g. the US dollar"
    },
    "ethereum": {
      "name": "ethereum",
      "description": "Asset bridged from ethereum"
    },
    "lp-token": {
      "name": "lp-token",
      "description": "Asset representing liquidity provider token"
    },
    "wrapped-sollet": {
      "name": "wrapped-sollet",
      "description": "Asset wrapped using sollet bridge"
    },
    "wrapped": {
      "name": "wrapped",
      "description": "Asset wrapped using wormhole bridge"
    },
    "leveraged": {
      "name": "leveraged",
      "description": "Leveraged asset"
    },
    "bull": {
      "name": "bull",
      "description": "Leveraged Bull asset"
    },
    "bear": {
      "name": "bear",
      "description": "Leveraged Bear asset"
    },
    "nft": {
      "name": "nft",
      "description": "Non-fungible token"
    },
    "security-token": {
      "name": "security-token",
      "description": "Tokens that are used to gain access to an electronically restricted resource"
    },
    "utility-token": {
      "name": "utility-token",
      "description": "Tokens that are designed to be spent within a certain blockchain ecosystem e.g. most of the SPL-Tokens"
    },
    "tokenized-stock": {
      "name": "tokenized-stock",
      "description": "Tokenized stocks are tokenized derivatives that represent traditional securities, particularly shares in publicly firms traded on regulated exchanges"
    }
  },
  "timestamp": "2021-03-03T19:57:21+0000",
  "tokens": [
    {
      "chainId": 101,
      "address": "FYfQ9uaRaYvRiaEGUmct45F9WKam3BYXArTrotnTNFXF",
      "symbol": "SOLA",
      "name": "Sola Token",
      "decimals": 9,
      "logoURI": "https://raw.githubusercontent.com/solana-labs/token-list/main/assets/mainnet/FYfQ9uaRaYvRiaEGUmct45F9WKam3BYXArTrotnTNFXF/logo.png",
      "tags": [
        "Solana tokenized",
        "Solana Community token"
      ],
      "extensions": {
        "website": "https://solatoken.net/",
        "telegram": "https://t.me/solatokennet",
        "twitter": "https://twitter.com/EcoSolana"
      }
    },
    {
      "chainId": 101,
      "address": "So11111111111111111111111111111111111111112",
      "symbol": "SOL",
      "name": "Wrapped SOL",
      "decimals": 9,
      "logoURI": "https://raw.githubusercontent.com/solana-labs/token-list/main/assets/mainnet/So11111111111111111111111111111111111111112/logo.png",
      "tags": [],
      "extensions": {
        "website": "https://solana.com/",
        "serumV3Usdc": "9wFFyRfZBsuAha4YcuxcXLKwMxJR43S7fPfQLusDBzvT",
        "serumV3Usdt": "HWHvQhFmJB3NUcu1aihKmrKegfVxBEHzwVX6yZCKEsi1",
        "coingeckoId": "solana"
      }
    },
    {
      "chainId": 101,
      "address": "EPjFWdd5AufqSSqeM2qN1xzybapC8G4wEGGkZwyTDt1v",
      "symbol": "USDC",
      "name": "USD Coin",
      "decimals": 6,
      "logoURI": "https://raw.githubusercontent.com/solana-labs/token-list/main/assets/mainnet/EPjFWdd5AufqSSqeM2qN1xzybapC8G4wEGGkZwyTDt1v/logo.png",
      "tags": [
        "stablecoin"
      ],
      "extensions": {
        "website": "https://www.centre.io/",
        "coingeckoId": "usd-coin",
        "serumV3Usdt": "77quYg4MGneUdjgXCunt9GgM1usmrxKY31twEy3WHwcS"
      }
    },
    {
      "chainId": 101,
      "address": "2inRoG4DuMRRzZxAt913CCdNZCu2eGsDD9kZTrsj2DAZ",
      "symbol": "TSLA",
      "name": "Tesla Inc.",
      "decimals": 8,
      "logoURI": "https://raw.githubusercontent.com/solana-labs/token-list/main/assets/mainnet/2inRoG4DuMRRzZxAt913CCdNZCu2eGsDD9kZTrsj2DAZ/logo.svg",
      "tags": [
        "tokenized-stock"
      ],
      "extensions": {
        "website": "https://www.digitalassets.ag/UnderlyingDetails?TSLA"
      }
    },
    {
      "chainId": 101,
      "address": "8bpRdBGPt354VfABL5xugP3pmYZ2tQjzRcqjg2kmwfbF",
      "symbol": "AAPL",
      "name": "Apple Inc.",
      "decimals": 8,
      "logoURI": "https://raw.githubusercontent.com/solana-labs/token-list/main/assets/mainnet/8bpRdBGPt354VfABL5xugP3pmYZ2tQjzRcqjg2kmwfbF/logo.svg",
      "tags": [
        "tokenized-stock"
      ],
      "extensions": {
        "website": "https://www.digitalassets.ag/UnderlyingDetails?AAPL"
      }
    },
    {
      "chainId": 101,
      "address": "3vhcrQfEn8ashuBfE82F3MtEDFcBCEFfFw1ZgM3xj1s8",
      "symbol": "MSFT",
      "name": "Microsoft Corporation",
      "decimals": 8,
      "logoURI": "https://raw.githubusercontent.com/solana-labs/token-list/main/assets/mainnet/3vhcrQfEn8ashuBfE82F3MtEDFcBCEFfFw1ZgM3xj1s8/logo.svg",
      "tags": [
        "tokenized-stock"
      ],
      "extensions": {
        "website": "https://www.digitalassets.ag/UnderlyingDetails?MSFT"
      }
    },
    {
      "chainId": 101,
      "address": "ASwYCbLedk85mRdPnkzrUXbbYbwe26m71af9rzrhC2Qz",
      "symbol": "MSTR",
      "name": "MicroStrategy Incorporated.",
      "decimals": 8,
      "logoURI": "https://raw.githubusercontent.com/solana-labs/token-list/main/assets/mainnet/ASwYCbLedk85mRdPnkzrUXbbYbwe26m71af9rzrhC2Qz/logo.svg",
      "tags": [
        "tokenized-stock"
      ],
      "extensions": {
        "website": "https://www.digitalassets.ag/UnderlyingDetails?MSTR"
      }
    },
    {
      "chainId": 101,
      "address": "J25jdsEgTnAwB4nVq3dEQhwekbXCnVTGzFpVMPScXRgK",
      "symbol": "COIN",
      "name": "Coinbase Global Inc.",
      "decimals": 8,
      "logoURI": "https://raw.githubusercontent.com/solana-labs/token-list/main/assets/mainnet/J25jdsEgTnAwB4nVq3dEQhwekbXCnVTGzFpVMPScXRgK/logo.svg",
      "tags": [
        "tokenized-stock"
      ],
      "extensions": {
        "website": "https://www.digitalassets.ag/UnderlyingDetails?COIN"
      }
    },
    {
      "chainId": 101,
      "address": "G2Cg4XoXdEJT5sfrSy9N6YCC3uuVV3AoTQSvMeSqT8ZV",
      "symbol": "ABC",
      "name": "AmerisourceBergen Corp",
      "decimals": 8,
      "logoURI": "https://raw.githubusercontent.com/solana-labs/token-list/main/assets/mainnet/G2Cg4XoXdEJT5sfrSy9N6YCC3uuVV3AoTQSvMeSqT8ZV/logo.svg",
      "tags": [
        "tokenized-stock"
      ],
      "extensions": {
        "website": "https://www.digitalassets.ag/UnderlyingDetails?ABC"
      }
    },
    {
      "chainId": 101,
      "address": "FqqVanFZosh4M4zqxzWUmEnky6nVANjghiSLaGqUAYGi",
      "symbol": "ABNB",
      "name": "Airbnb",
      "decimals": 8,
      "logoURI": "https://raw.githubusercontent.com/solana-labs/token-list/main/assets/mainnet/FqqVanFZosh4M4zqxzWUmEnky6nVANjghiSLaGqUAYGi/logo.svg",
      "tags": [
        "tokenized-stock"
      ],
      "extensions": {
        "website": "https://www.digitalassets.ag/UnderlyingDetails?ABNB"
      }
    },
    {
      "chainId": 101,
      "address": "FgcUo7Ymua8r5xxsn9puizkLGN5w4i3nnBmasXvkcWfJ",
      "symbol": "ACB",
      "name": "Aurora Cannabis Inc",
      "decimals": 8,
      "logoURI": "https://raw.githubusercontent.com/solana-labs/token-list/main/assets/mainnet/FgcUo7Ymua8r5xxsn9puizkLGN5w4i3nnBmasXvkcWfJ/logo.svg",
      "tags": [
        "tokenized-stock"
      ],
      "extensions": {
        "website": "https://www.digitalassets.ag/UnderlyingDetails?ACB"
      }
    },
    {
      "chainId": 101,
      "address": "FenmUGWjsW5AohtHRbgLoPUZyWSK36Cd5a31XJWjnRur",
      "symbol": "AMC",
      "name": "AMC Entertainment Holdings",
      "decimals": 8,
      "logoURI": "https://raw.githubusercontent.com/solana-labs/token-list/main/assets/mainnet/FenmUGWjsW5AohtHRbgLoPUZyWSK36Cd5a31XJWjnRur/logo.svg",
      "tags": [
        "tokenized-stock"
      ],
      "extensions": {
        "website": "https://www.digitalassets.ag/UnderlyingDetails?AMC"
      }
    },
    {
      "chainId": 101,
      "address": "7grgNP3tAJh7DRELmotHzC5Efth4e4SoBvgmFYTX9jPB",
      "symbol": "AMD",
      "name": "Advanced Micro Devices",
      "decimals": 8,
      "logoURI": "https://raw.githubusercontent.com/solana-labs/token-list/main/assets/mainnet/7grgNP3tAJh7DRELmotHzC5Efth4e4SoBvgmFYTX9jPB/logo.svg",
      "tags": [
        "tokenized-stock"
      ],
      "extensions": {
        "website": "https://www.digitalassets.ag/UnderlyingDetails?AMD"
      }
    },
    {
      "chainId": 101,
      "address": "3bjpzTTK49eP8m1bYxw6HYAFGtzyWjvEyGYcFS4gbRAx",
      "symbol": "AMZN",
      "name": "Amazon",
      "decimals": 8,
      "logoURI": "https://raw.githubusercontent.com/solana-labs/token-list/main/assets/mainnet/3bjpzTTK49eP8m1bYxw6HYAFGtzyWjvEyGYcFS4gbRAx/logo.svg",
      "tags": [
        "tokenized-stock"
      ],
      "extensions": {
        "website": "https://www.digitalassets.ag/UnderlyingDetails?AMZN"
      }
    },
    {
      "chainId": 101,
      "address": "4cr7NH1BD2PMV38JQp58UaHUxzqhxeSiF7b6q1GCS7Ae",
      "symbol": "APHA",
      "name": "Aphria Inc",
      "decimals": 8,
      "logoURI": "https://raw.githubusercontent.com/solana-labs/token-list/main/assets/mainnet/4cr7NH1BD2PMV38JQp58UaHUxzqhxeSiF7b6q1GCS7Ae/logo.svg",
      "tags": [
        "tokenized-stock"
      ],
      "extensions": {
        "website": "https://www.digitalassets.ag/UnderlyingDetails?APHA"
      }
    },
    {
      "chainId": 101,
      "address": "GPoBx2hycDs3t4Q8DeBme9RHb9nQpzH3a36iUoojHe16",
      "symbol": "ARKK",
      "name": "ARK Innovation ETF",
      "decimals": 8,
      "logoURI": "https://raw.githubusercontent.com/solana-labs/token-list/main/assets/mainnet/GPoBx2hycDs3t4Q8DeBme9RHb9nQpzH3a36iUoojHe16/logo.png",
      "tags": [
        "tokenized-stock"
      ],
      "extensions": {
        "website": "https://www.digitalassets.ag/UnderlyingDetails?ARKK"
      }
    },
    {
      "chainId": 101,
      "address": "GgDDCnzZGQRUDy8jWqSqDDcPwAVg2YsKZfLPaTYBWdWt",
      "symbol": "BABA",
      "name": "Alibaba",
      "decimals": 8,
      "logoURI": "https://raw.githubusercontent.com/solana-labs/token-list/main/assets/mainnet/GgDDCnzZGQRUDy8jWqSqDDcPwAVg2YsKZfLPaTYBWdWt/logo.svg",
      "tags": [
        "tokenized-stock"
      ],
      "extensions": {
        "website": "https://www.digitalassets.ag/UnderlyingDetails?BABA"
      }
    },
    {
      "chainId": 101,
      "address": "6jSgnmu8yg7kaZRWp5MtQqNrWTUDk7KWXhZhJPmsQ65y",
      "symbol": "BB",
      "name": "BlackBerry",
      "decimals": 8,
      "logoURI": "https://raw.githubusercontent.com/solana-labs/token-list/main/assets/mainnet/6jSgnmu8yg7kaZRWp5MtQqNrWTUDk7KWXhZhJPmsQ65y/logo.svg",
      "tags": [
        "tokenized-stock"
      ],
      "extensions": {
        "website": "https://www.digitalassets.ag/UnderlyingDetails?BB"
      }
    },
    {
      "chainId": 101,
      "address": "9Vovr1bqDbMQ8DyaizdC7n1YVvSia8r3PQ1RcPFqpQAs",
      "symbol": "BILI",
      "name": "Bilibili Inc",
      "decimals": 8,
      "logoURI": "https://raw.githubusercontent.com/solana-labs/token-list/main/assets/mainnet/9Vovr1bqDbMQ8DyaizdC7n1YVvSia8r3PQ1RcPFqpQAs/logo.svg",
      "tags": [
        "tokenized-stock"
      ],
      "extensions": {
        "website": "https://www.digitalassets.ag/UnderlyingDetails?BILI"
      }
    },
    {
      "chainId": 101,
      "address": "j35qY1SbQ3k7b2WAR5cNETDKzDESxGnYbArsLNRUzg2",
      "symbol": "BITW",
      "name": "Bitwise 10 Crypto Index Fund",
      "decimals": 8,
      "logoURI": "https://raw.githubusercontent.com/solana-labs/token-list/main/assets/mainnet/j35qY1SbQ3k7b2WAR5cNETDKzDESxGnYbArsLNRUzg2/logo.png",
      "tags": [
        "tokenized-stock"
      ],
      "extensions": {
        "website": "https://www.digitalassets.ag/UnderlyingDetails?BITW"
      }
    },
    {
      "chainId": 101,
      "address": "AykRYHVEERRoKGzfg2AMTqEFGmCGk9LNnGv2k5FgjKVB",
      "symbol": "BNTX",
      "name": "BioNTech",
      "decimals": 8,
      "logoURI": "https://raw.githubusercontent.com/solana-labs/token-list/main/assets/mainnet/AykRYHVEERRoKGzfg2AMTqEFGmCGk9LNnGv2k5FgjKVB/logo.png",
      "tags": [
        "tokenized-stock"
      ],
      "extensions": {
        "website": "https://www.digitalassets.ag/UnderlyingDetails?BNTX"
      }
    },
    {
      "chainId": 101,
      "address": "Dj76V3vdFGGE8444NWFACR5qmtJrrSop5RCBAGbC88nr",
      "symbol": "BRKA",
      "name": "Berkshire Hathaway Inc",
      "decimals": 8,
      "logoURI": "https://raw.githubusercontent.com/solana-labs/token-list/main/assets/mainnet/Dj76V3vdFGGE8444NWFACR5qmtJrrSop5RCBAGbC88nr/logo.png",
      "tags": [
        "tokenized-stock"
      ],
      "extensions": {
        "website": "https://www.digitalassets.ag/UnderlyingDetails?BRKA"
      }
    },
    {
      "chainId": 101,
      "address": "8TUg3Kpa4pNfaMvgyFdvwyiPBSnyTx7kK5EDfb42N6VK",
      "symbol": "BYND",
      "name": "Beyond Meat Inc",
      "decimals": 8,
      "logoURI": "https://raw.githubusercontent.com/solana-labs/token-list/main/assets/mainnet/8TUg3Kpa4pNfaMvgyFdvwyiPBSnyTx7kK5EDfb42N6VK/logo.svg",
      "tags": [
        "tokenized-stock"
      ],
      "extensions": {
        "website": "https://www.digitalassets.ag/UnderlyingDetails?BYND"
      }
    },
    {
      "chainId": 101,
      "address": "8FyEsMuDWAMMusMqVEstt2sDkMvcUKsTy1gF6oMfWZcG",
      "symbol": "CGC",
      "name": "Canopy Growth Corp",
      "decimals": 8,
      "logoURI": "https://raw.githubusercontent.com/solana-labs/token-list/main/assets/mainnet/8FyEsMuDWAMMusMqVEstt2sDkMvcUKsTy1gF6oMfWZcG/logo.svg",
      "tags": [
        "tokenized-stock"
      ],
      "extensions": {
        "website": "https://www.digitalassets.ag/UnderlyingDetails?CGC"
      }
    },
    {
      "chainId": 101,
      "address": "DUFVbhWf7FsUo3ouMnFbDjv4YYaRE1Sz9jvAmDsNTt1m",
      "symbol": "CRON",
      "name": "Chronos Group Inc",
      "decimals": 8,
      "logoURI": "https://raw.githubusercontent.com/solana-labs/token-list/main/assets/mainnet/DUFVbhWf7FsUo3ouMnFbDjv4YYaRE1Sz9jvAmDsNTt1m/logo.svg",
      "tags": [
        "tokenized-stock"
      ],
      "extensions": {
        "website": "https://www.digitalassets.ag/UnderlyingDetails?CRON"
      }
    },
    {
      "chainId": 101,
      "address": "J9GVpBChXZ8EK7JuPsLSDV17BF9KLJweBQet3L6ZWvTC",
      "symbol": "EEM",
      "name": "iShares MSCI Emerging Markets ETF",
      "decimals": 8,
      "logoURI": "https://raw.githubusercontent.com/solana-labs/token-list/main/assets/mainnet/J9GVpBChXZ8EK7JuPsLSDV17BF9KLJweBQet3L6ZWvTC/logo.svg",
      "tags": [
        "tokenized-stock"
      ],
      "extensions": {
        "website": "https://www.digitalassets.ag/UnderlyingDetails?EEM"
      }
    },
    {
      "chainId": 101,
      "address": "6Xj2NzAW437UUomaxFiVyJQPGvvup6YLeXFQpp4kqNaD",
      "symbol": "EFA",
      "name": "iShares MSCI EAFE ETF",
      "decimals": 8,
      "logoURI": "https://raw.githubusercontent.com/solana-labs/token-list/main/assets/mainnet/6Xj2NzAW437UUomaxFiVyJQPGvvup6YLeXFQpp4kqNaD/logo.svg",
      "tags": [
        "tokenized-stock"
      ],
      "extensions": {
        "website": "https://www.digitalassets.ag/UnderlyingDetails?EFA"
      }
    },
    {
      "chainId": 101,
      "address": "5YMFoVuoQzdivpm6W97UGKkHxq6aEhipuNkA8imPDoa1",
      "symbol": "ETHE",
      "name": "Grayscale Ethereum Trust",
      "decimals": 8,
      "logoURI": "https://raw.githubusercontent.com/solana-labs/token-list/main/assets/mainnet/5YMFoVuoQzdivpm6W97UGKkHxq6aEhipuNkA8imPDoa1/logo.png",
      "tags": [
        "tokenized-stock"
      ],
      "extensions": {
        "website": "https://www.digitalassets.ag/UnderlyingDetails?ETHE"
      }
    },
    {
      "chainId": 101,
      "address": "C9vMZBz1UCmYSCmMcZFw6N9AsYhXDAWnuhxd8ygCA1Ah",
      "symbol": "EWA",
      "name": "iShares MSCI Australia ETF",
      "decimals": 8,
      "logoURI": "https://raw.githubusercontent.com/solana-labs/token-list/main/assets/mainnet/C9vMZBz1UCmYSCmMcZFw6N9AsYhXDAWnuhxd8ygCA1Ah/logo.svg",
      "tags": [
        "tokenized-stock"
      ],
      "extensions": {
        "website": "https://www.digitalassets.ag/UnderlyingDetails?EWA"
      }
    },
    {
      "chainId": 101,
      "address": "AcXn3WXPARC7r5JwrkPHSUmBGWyWx1vRydNHXXvgc8V6",
      "symbol": "EWJ",
      "name": "iShares MSCI Japan ETF",
      "decimals": 8,
      "logoURI": "https://raw.githubusercontent.com/solana-labs/token-list/main/assets/mainnet/AcXn3WXPARC7r5JwrkPHSUmBGWyWx1vRydNHXXvgc8V6/logo.svg",
      "tags": [
        "tokenized-stock"
      ],
      "extensions": {
        "website": "https://www.digitalassets.ag/UnderlyingDetails?EWJ"
      }
    },
    {
      "chainId": 101,
      "address": "8ihxfcxBZ7dZyfnpXJiGrgEZfrKWbZUk6LjfosLrQfR",
      "symbol": "EWY",
      "name": "iShares MSCI South Korea ETF",
      "decimals": 8,
      "logoURI": "https://raw.githubusercontent.com/solana-labs/token-list/main/assets/mainnet/8ihxfcxBZ7dZyfnpXJiGrgEZfrKWbZUk6LjfosLrQfR/logo.svg",
      "tags": [
        "tokenized-stock"
      ],
      "extensions": {
        "website": "https://www.digitalassets.ag/UnderlyingDetails?EWY"
      }
    },
    {
      "chainId": 101,
      "address": "N5ykto2MU7CNcLX7sgWFe3M2Vpy7wq8gDt2sVNDe6aH",
      "symbol": "EWZ",
      "name": "iShares MSCI Brazil ETF",
      "decimals": 8,
      "logoURI": "https://raw.githubusercontent.com/solana-labs/token-list/main/assets/mainnet/N5ykto2MU7CNcLX7sgWFe3M2Vpy7wq8gDt2sVNDe6aH/logo.svg",
      "tags": [
        "tokenized-stock"
      ],
      "extensions": {
        "website": "https://www.digitalassets.ag/UnderlyingDetails?EWZ"
      }
    },
    {
      "chainId": 101,
      "address": "3K9pfJzKiAm9upcyDWk5NBVdjxVtqXN8sVfQ4aR6qwb2",
      "symbol": "FB",
      "name": "Facebook",
      "decimals": 8,
      "logoURI": "https://raw.githubusercontent.com/solana-labs/token-list/main/assets/mainnet/3K9pfJzKiAm9upcyDWk5NBVdjxVtqXN8sVfQ4aR6qwb2/logo.svg",
      "tags": [
        "tokenized-stock"
      ],
      "extensions": {
        "website": "https://www.digitalassets.ag/UnderlyingDetails?FB"
      }
    },
    {
      "chainId": 101,
      "address": "Ege7FzfrrBSusVQrRUuTiFVCSc8u2R9fRWh4qLjdNYfz",
      "symbol": "FXI",
      "name": "iShares China Large-Cap ETF",
      "decimals": 8,
      "logoURI": "https://raw.githubusercontent.com/solana-labs/token-list/main/assets/mainnet/Ege7FzfrrBSusVQrRUuTiFVCSc8u2R9fRWh4qLjdNYfz/logo.svg",
      "tags": [
        "tokenized-stock"
      ],
      "extensions": {
        "website": "https://www.digitalassets.ag/UnderlyingDetails?FXI"
      }
    },
    {
      "chainId": 101,
      "address": "FiV4TtDtnjaf8m8vw2a7uc9hRoFvvu9Ft7GzxiMujn3t",
      "symbol": "GBTC",
      "name": "Grayscale Bitcoin Trust",
      "decimals": 8,
      "logoURI": "https://raw.githubusercontent.com/solana-labs/token-list/main/assets/mainnet/FiV4TtDtnjaf8m8vw2a7uc9hRoFvvu9Ft7GzxiMujn3t/logo.png",
      "tags": [
        "tokenized-stock"
      ],
      "extensions": {
        "website": "https://www.digitalassets.ag/UnderlyingDetails?GBTC"
      }
    },
    {
      "chainId": 101,
      "address": "7FYk6a91TiFWigBvCf8KbuEMyyfpqET5QHFkRtiD2XxF",
      "symbol": "GDX",
      "name": "VanEck Vectors Gold Miners Etf",
      "decimals": 8,
      "logoURI": "https://raw.githubusercontent.com/solana-labs/token-list/main/assets/mainnet/7FYk6a91TiFWigBvCf8KbuEMyyfpqET5QHFkRtiD2XxF/logo.svg",
      "tags": [
        "tokenized-stock"
      ],
      "extensions": {
        "website": "https://www.digitalassets.ag/UnderlyingDetails?GDX"
      }
    },
    {
      "chainId": 101,
      "address": "EGhhk4sHgY1SBYsgkfgyGNhAKBXqn6QyKNx7W13evx9D",
      "symbol": "GDXJ",
      "name": "VanEck Vectors Junior Gold Miners Etf",
      "decimals": 8,
      "logoURI": "https://raw.githubusercontent.com/solana-labs/token-list/main/assets/mainnet/EGhhk4sHgY1SBYsgkfgyGNhAKBXqn6QyKNx7W13evx9D/logo.svg",
      "tags": [
        "tokenized-stock"
      ],
      "extensions": {
        "website": "https://www.digitalassets.ag/UnderlyingDetails?GDXJ"
      }
    },
    {
      "chainId": 101,
      "address": "9HyU5EEyPvkxeuekNUwsHzmMCJoiw8FZBGWaNih2oux1",
      "symbol": "GLD",
      "name": "SPDR Gold Shares",
      "decimals": 8,
      "logoURI": "https://raw.githubusercontent.com/solana-labs/token-list/main/assets/mainnet/9HyU5EEyPvkxeuekNUwsHzmMCJoiw8FZBGWaNih2oux1/logo.png",
      "tags": [
        "tokenized-stock"
      ],
      "extensions": {
        "website": "https://www.digitalassets.ag/UnderlyingDetails?GLD"
      }
    },
    {
      "chainId": 101,
      "address": "EYLa7susWhzqDNKYe7qLhFHb3Y9kdNwThc6QSnc4TLWN",
      "symbol": "GLXY",
      "name": "Galaxy Digital Holdings",
      "decimals": 8,
      "logoURI": "https://raw.githubusercontent.com/solana-labs/token-list/main/assets/mainnet/EYLa7susWhzqDNKYe7qLhFHb3Y9kdNwThc6QSnc4TLWN/logo.png",
      "tags": [
        "tokenized-stock"
      ],
      "extensions": {
        "website": "https://www.digitalassets.ag/UnderlyingDetails?GLXY"
      }
    },
    {
      "chainId": 101,
      "address": "Ac2wmyujRxiGtb5msS7fKzGycaCF7K8NbVs5ortE6MFo",
      "symbol": "GME",
      "name": "GameStop",
      "decimals": 8,
      "logoURI": "https://raw.githubusercontent.com/solana-labs/token-list/main/assets/mainnet/Ac2wmyujRxiGtb5msS7fKzGycaCF7K8NbVs5ortE6MFo/logo.svg",
      "tags": [
        "tokenized-stock"
      ],
      "extensions": {
        "website": "https://www.digitalassets.ag/UnderlyingDetails?GME"
      }
    },
    {
      "chainId": 101,
      "address": "7uzWUPC6XsWkgFAuDjpZgPVH9p3WqeKTvTJqLM1RXX6w",
      "symbol": "GOOGL",
      "name": "Google",
      "decimals": 8,
      "logoURI": "https://raw.githubusercontent.com/solana-labs/token-list/main/assets/mainnet/7uzWUPC6XsWkgFAuDjpZgPVH9p3WqeKTvTJqLM1RXX6w/logo.svg",
      "tags": [
        "tokenized-stock"
      ],
      "extensions": {
        "website": "https://www.digitalassets.ag/UnderlyingDetails?GOOGL"
      }
    },
    {
      "chainId": 101,
      "address": "XJUMvw7KRLoLCYVD727jV9fjNUSDVcZaQUK6XpY6kGm",
      "symbol": "IF",
      "name": "Impossible Finance",
      "decimals": 9,
      "logoURI": "https://gateway.pinata.cloud/ipfs/QmcfMbNuvDV6ho3fueNPFTtgSruaUBmSdqP5D5ZduipN6S/logo.png",
      "tags": [
        "ethereum"
      ],
      "extensions": {
        "website": "https://impossible.finance",
        "coingeckoId": "impossible-finance"
      }
    },
    {
      "chainId": 101,
      "address": "6CuCUCYovcLxwaKuxWm8uTquVKGWaAydcFEU3NrtvxGZ",
      "symbol": "INTC",
      "name": "Intel Corp",
      "decimals": 8,
      "logoURI": "https://raw.githubusercontent.com/solana-labs/token-list/main/assets/mainnet/6CuCUCYovcLxwaKuxWm8uTquVKGWaAydcFEU3NrtvxGZ/logo.svg",
      "tags": [
        "tokenized-stock"
      ],
      "extensions": {
        "website": "https://www.digitalassets.ag/UnderlyingDetails?INTC"
      }
    },
    {
      "chainId": 101,
      "address": "6H26K637YNAjZycRosvBR3ENKFGMsbr4xmoV7ca83GWf",
      "symbol": "JUST",
      "name": "Just Group PLC",
      "decimals": 8,
      "logoURI": "https://raw.githubusercontent.com/solana-labs/token-list/main/assets/mainnet/6H26K637YNAjZycRosvBR3ENKFGMsbr4xmoV7ca83GWf/logo.png",
      "tags": [
        "tokenized-stock"
      ],
      "extensions": {
        "website": "https://www.digitalassets.ag/UnderlyingDetails?JUST"
      }
    },
    {
      "chainId": 101,
      "address": "FFRtWiE8FT7HMf673r9cmpabHVQfa2QEf4rSRwNo4JM3",
      "symbol": "MRNA",
      "name": "Moderna",
      "decimals": 8,
      "logoURI": "https://raw.githubusercontent.com/solana-labs/token-list/main/assets/mainnet/FFRtWiE8FT7HMf673r9cmpabHVQfa2QEf4rSRwNo4JM3/logo.svg",
      "tags": [
        "tokenized-stock"
      ],
      "extensions": {
        "website": "https://www.digitalassets.ag/UnderlyingDetails?MRNA"
      }
    },
    {
      "chainId": 101,
      "address": "Hfbh3GU8AdYCw4stirFy2RPGtwQbbzToG2DgFozAymUb",
      "symbol": "NFLX",
      "name": "Netflix",
      "decimals": 8,
      "logoURI": "https://raw.githubusercontent.com/solana-labs/token-list/main/assets/mainnet/Hfbh3GU8AdYCw4stirFy2RPGtwQbbzToG2DgFozAymUb/logo.svg",
      "tags": [
        "tokenized-stock"
      ],
      "extensions": {
        "website": "https://www.digitalassets.ag/UnderlyingDetails?NFLX"
      }
    },
    {
      "chainId": 101,
      "address": "56Zwe8Crm4pXvmByCxmGDjYrLPxkenTrckdRM7WG3zQv",
      "symbol": "NIO",
      "name": "Nio",
      "decimals": 8,
      "logoURI": "https://raw.githubusercontent.com/solana-labs/token-list/main/assets/mainnet/56Zwe8Crm4pXvmByCxmGDjYrLPxkenTrckdRM7WG3zQv/logo.svg",
      "tags": [
        "tokenized-stock"
      ],
      "extensions": {
        "website": "https://www.digitalassets.ag/UnderlyingDetails?NIO"
      }
    },
    {
      "chainId": 101,
      "address": "HP9WMRDV3KdUfJ7CNn5Wf8JzLczwxdnQYTHDAa9yCSnq",
      "symbol": "NOK",
      "name": "Nokia",
      "decimals": 8,
      "logoURI": "https://raw.githubusercontent.com/solana-labs/token-list/main/assets/mainnet/HP9WMRDV3KdUfJ7CNn5Wf8JzLczwxdnQYTHDAa9yCSnq/logo.svg",
      "tags": [
        "tokenized-stock"
      ],
      "extensions": {
        "website": "https://www.digitalassets.ag/UnderlyingDetails?NOK"
      }
    },
    {
      "chainId": 101,
      "address": "GpM58T33eTrGEdHmeFnSVksJjJT6JVdTvim59ipTgTNh",
      "symbol": "NVDA",
      "name": "NVIDIA",
      "decimals": 8,
      "logoURI": "https://raw.githubusercontent.com/solana-labs/token-list/main/assets/mainnet/GpM58T33eTrGEdHmeFnSVksJjJT6JVdTvim59ipTgTNh/logo.svg",
      "tags": [
        "tokenized-stock"
      ],
      "extensions": {
        "website": "https://www.digitalassets.ag/UnderlyingDetails?NVDA"
      }
    },
    {
      "chainId": 101,
      "address": "CRCop5kHBDLTYJyG7z3u6yiVQi4FQHbyHdtb18Qh2Ta9",
      "symbol": "PENN",
      "name": "Penn National Gaming",
      "decimals": 8,
      "logoURI": "https://raw.githubusercontent.com/solana-labs/token-list/main/assets/mainnet/CRCop5kHBDLTYJyG7z3u6yiVQi4FQHbyHdtb18Qh2Ta9/logo.svg",
      "tags": [
        "tokenized-stock"
      ],
      "extensions": {
        "website": "https://www.digitalassets.ag/UnderlyingDetails?PENN"
      }
    },
    {
      "chainId": 101,
      "address": "97v2oXMQ2MMAkgUnoQk3rNhrZCRThorYhvz1poAe9stk",
      "symbol": "PFE",
      "name": "Pfizer",
      "decimals": 8,
      "logoURI": "https://raw.githubusercontent.com/solana-labs/token-list/main/assets/mainnet/97v2oXMQ2MMAkgUnoQk3rNhrZCRThorYhvz1poAe9stk/logo.svg",
      "tags": [
        "tokenized-stock"
      ],
      "extensions": {
        "website": "https://www.digitalassets.ag/UnderlyingDetails?PFE"
      }
    },
    {
      "chainId": 101,
      "address": "AwutBmwmhehaMh18CxqFPPN311uCB1M2awp68A2bG41v",
      "symbol": "PYPL",
      "name": "PayPal",
      "decimals": 8,
      "logoURI": "https://raw.githubusercontent.com/solana-labs/token-list/main/assets/mainnet/AwutBmwmhehaMh18CxqFPPN311uCB1M2awp68A2bG41v/logo.svg",
      "tags": [
        "tokenized-stock"
      ],
      "extensions": {
        "website": "https://www.digitalassets.ag/UnderlyingDetails?PYPL"
      }
    },
    {
      "chainId": 101,
      "address": "8Sa7BjogSJnkHyhtRTKNDDTDtASnWMcAsD4ySVNSFu27",
      "symbol": "SLV",
      "name": "iShares Silver Trust",
      "decimals": 8,
      "logoURI": "https://raw.githubusercontent.com/solana-labs/token-list/main/assets/mainnet/8Sa7BjogSJnkHyhtRTKNDDTDtASnWMcAsD4ySVNSFu27/logo.svg",
      "tags": [
        "tokenized-stock"
      ],
      "extensions": {
        "website": "https://www.digitalassets.ag/UnderlyingDetails?SLV"
      }
    },
    {
      "chainId": 101,
      "address": "CS4tNS523VCLiTsGnYEAd6GqfrZNLtA14C98DC6gE47g",
      "symbol": "SPY",
      "name": "SPDR S&P 500 ETF",
      "decimals": 8,
      "logoURI": "https://raw.githubusercontent.com/solana-labs/token-list/main/assets/mainnet/CS4tNS523VCLiTsGnYEAd6GqfrZNLtA14C98DC6gE47g/logo.svg",
      "tags": [
        "tokenized-stock"
      ],
      "extensions": {
        "website": "https://www.digitalassets.ag/UnderlyingDetails?SPY"
      }
    },
    {
      "chainId": 101,
      "address": "BLyrWJuDyYnDaUMxqBMqkDYAeajnyode1ARh7TxtakEh",
      "symbol": "SQ",
      "name": "Square",
      "decimals": 8,
      "logoURI": "https://raw.githubusercontent.com/solana-labs/token-list/main/assets/mainnet/BLyrWJuDyYnDaUMxqBMqkDYAeajnyode1ARh7TxtakEh/logo.svg",
      "tags": [
        "tokenized-stock"
      ],
      "extensions": {
        "website": "https://www.digitalassets.ag/UnderlyingDetails?SQ"
      }
    },
    {
      "chainId": 101,
      "address": "HSDepE3xvbyRDx4M11LX7Hf9qgHSopfTXxAoeatCcwWF",
      "symbol": "SUN",
      "name": "Sunoco LP",
      "decimals": 8,
      "logoURI": "https://raw.githubusercontent.com/solana-labs/token-list/main/assets/mainnet/HSDepE3xvbyRDx4M11LX7Hf9qgHSopfTXxAoeatCcwWF/logo.svg",
      "tags": [
        "tokenized-stock"
      ],
      "extensions": {
        "website": "https://www.digitalassets.ag/UnderlyingDetails?SUN"
      }
    },
    {
      "chainId": 101,
      "address": "LZufgu7ekMcWBUypPMBYia2ipnFzpxpZgRBFLhYswgR",
      "symbol": "TLRY",
      "name": "Tilray Inc",
      "decimals": 8,
      "logoURI": "https://raw.githubusercontent.com/solana-labs/token-list/main/assets/mainnet/LZufgu7ekMcWBUypPMBYia2ipnFzpxpZgRBFLhYswgR/logo.svg",
      "tags": [
        "tokenized-stock"
      ],
      "extensions": {
        "website": "https://www.digitalassets.ag/UnderlyingDetails?TLRY"
      }
    },
    {
      "chainId": 101,
      "address": "2iCUKaCQpGvnaBimLprKWT8bNGF92e6LxWq4gjsteWfx",
      "symbol": "TSM",
      "name": "Taiwan Semiconductor Mfg",
      "decimals": 8,
      "logoURI": "https://raw.githubusercontent.com/solana-labs/token-list/main/assets/mainnet/2iCUKaCQpGvnaBimLprKWT8bNGF92e6LxWq4gjsteWfx/logo.svg",
      "tags": [
        "tokenized-stock"
      ],
      "extensions": {
        "website": "https://www.digitalassets.ag/UnderlyingDetails?TSM"
      }
    },
    {
      "chainId": 101,
      "address": "BZMg4HyyHVUJkwh2yuv6duu4iQUaXRxT6sK1dT7FcaZf",
      "symbol": "TUR",
      "name": "iShares MSCI Turkey ETF",
      "decimals": 8,
      "logoURI": "https://raw.githubusercontent.com/solana-labs/token-list/main/assets/mainnet/BZMg4HyyHVUJkwh2yuv6duu4iQUaXRxT6sK1dT7FcaZf/logo.svg",
      "tags": [
        "tokenized-stock"
      ],
      "extensions": {
        "website": "https://www.digitalassets.ag/UnderlyingDetails?TUR"
      }
    },
    {
      "chainId": 101,
      "address": "C2tNm8bMU5tz6KdXjHY5zewsN1Wv1TEbxK9XGTCgUZMJ",
      "symbol": "TWTR",
      "name": "Twitter",
      "decimals": 8,
      "logoURI": "https://raw.githubusercontent.com/solana-labs/token-list/main/assets/mainnet/C2tNm8bMU5tz6KdXjHY5zewsN1Wv1TEbxK9XGTCgUZMJ/logo.svg",
      "tags": [
        "tokenized-stock"
      ],
      "extensions": {
        "website": "https://www.digitalassets.ag/UnderlyingDetails?TWTR"
      }
    },
    {
      "chainId": 101,
      "address": "4kmVbBDCzYam3S4e9XqKQkLCEz16gu3dTTo65KbhShuv",
      "symbol": "UBER",
      "name": "Uber",
      "decimals": 8,
      "logoURI": "https://raw.githubusercontent.com/solana-labs/token-list/main/assets/mainnet/4kmVbBDCzYam3S4e9XqKQkLCEz16gu3dTTo65KbhShuv/logo.svg",
      "tags": [
        "tokenized-stock"
      ],
      "extensions": {
        "website": "https://www.digitalassets.ag/UnderlyingDetails?UBER"
      }
    },
    {
      "chainId": 101,
      "address": "J645gMdx9zSMM2VySLBrtv6Zv1HyEjPqQXVGRAPYqzvK",
      "symbol": "USO",
      "name": "United States Oil Fund",
      "decimals": 8,
      "logoURI": "https://raw.githubusercontent.com/solana-labs/token-list/main/assets/mainnet/J645gMdx9zSMM2VySLBrtv6Zv1HyEjPqQXVGRAPYqzvK/logo.svg",
      "tags": [
        "tokenized-stock"
      ],
      "extensions": {
        "website": "https://www.digitalassets.ag/UnderlyingDetails?USO"
      }
    },
    {
      "chainId": 101,
      "address": "3LjkoC9FYEqRKNpy7xz3nxfnGVAt1SNS98rYwF2adQWB",
      "symbol": "VXX",
      "name": "iPath B S&P 500 VIX S/T Futs ETN",
      "decimals": 8,
      "logoURI": "https://raw.githubusercontent.com/solana-labs/token-list/main/assets/mainnet/3LjkoC9FYEqRKNpy7xz3nxfnGVAt1SNS98rYwF2adQWB/logo.png",
      "tags": [
        "tokenized-stock"
      ],
      "extensions": {
        "website": "https://www.digitalassets.ag/UnderlyingDetails?VXX"
      }
    },
    {
      "chainId": 101,
      "address": "BcALTCjD4HJJxBDUXi3nHUgqsJmXAQdBbQrcmtLtqZaf",
      "symbol": "ZM",
      "name": "Zoom",
      "decimals": 8,
      "logoURI": "https://raw.githubusercontent.com/solana-labs/token-list/main/assets/mainnet/BcALTCjD4HJJxBDUXi3nHUgqsJmXAQdBbQrcmtLtqZaf/logo.svg",
      "tags": [
        "tokenized-stock"
      ],
      "extensions": {
        "website": "https://www.digitalassets.ag/UnderlyingDetails?ZM"
      }
    },
    {
      "chainId": 101,
      "address": "9n4nbM75f5Ui33ZbPYXn59EwSgE8CGsHtAeTH5YFeJ9E",
      "symbol": "BTC",
      "name": "Wrapped Bitcoin (Sollet)",
      "decimals": 6,
      "logoURI": "https://raw.githubusercontent.com/solana-labs/token-list/main/assets/mainnet/9n4nbM75f5Ui33ZbPYXn59EwSgE8CGsHtAeTH5YFeJ9E/logo.png",
      "tags": [
        "wrapped-sollet",
        "ethereum"
      ],
      "extensions": {
        "bridgeContract": "https://etherscan.io/address/0xeae57ce9cc1984f202e15e038b964bb8bdf7229a",
        "serumV3Usdc": "A8YFbxQYFVqKZaoYJLLUVcQiWP7G2MeEgW5wsAQgMvFw",
        "serumV3Usdt": "C1EuT9VokAKLiW7i2ASnZUvxDoKuKkCpDDeNxAptuNe4",
        "coingeckoId": "bitcoin"
      }
    },
    {
      "chainId": 101,
      "address": "2FPyTwcZLUg1MDrwsyoP4D6s1tM7hAkHYRjkNb5w6Pxk",
      "symbol": "ETH",
      "name": "Wrapped Ethereum (Sollet)",
      "decimals": 6,
      "logoURI": "https://raw.githubusercontent.com/solana-labs/token-list/main/assets/mainnet/2FPyTwcZLUg1MDrwsyoP4D6s1tM7hAkHYRjkNb5w6Pxk/logo.png",
      "tags": [
        "wrapped-sollet",
        "ethereum"
      ],
      "extensions": {
        "bridgeContract": "https://etherscan.io/address/0xeae57ce9cc1984f202e15e038b964bb8bdf7229a",
        "serumV3Usdc": "4tSvZvnbyzHXLMTiFonMyxZoHmFqau1XArcRCVHLZ5gX",
        "serumV3Usdt": "7dLVkUfBVfCGkFhSXDCq1ukM9usathSgS716t643iFGF",
        "coingeckoId": "ethereum"
      }
    },
    {
      "chainId": 101,
      "address": "3JSf5tPeuscJGtaCp5giEiDhv51gQ4v3zWg8DGgyLfAB",
      "symbol": "YFI",
      "name": "Wrapped YFI (Sollet)",
      "decimals": 6,
      "logoURI": "https://raw.githubusercontent.com/solana-labs/token-list/main/assets/mainnet/3JSf5tPeuscJGtaCp5giEiDhv51gQ4v3zWg8DGgyLfAB/logo.png",
      "tags": [
        "wrapped-sollet",
        "ethereum"
      ],
      "extensions": {
        "bridgeContract": "https://etherscan.io/address/0xeae57ce9cc1984f202e15e038b964bb8bdf7229a",
        "serumV3Usdc": "7qcCo8jqepnjjvB5swP4Afsr3keVBs6gNpBTNubd1Kr2",
        "serumV3Usdt": "3Xg9Q4VtZhD4bVYJbTfgGWFV5zjE3U7ztSHa938zizte",
        "coingeckoId": "yearn-finance"
      }
    },
    {
      "chainId": 101,
      "address": "CWE8jPTUYhdCTZYWPTe1o5DFqfdjzWKc9WKz6rSjQUdG",
      "symbol": "LINK",
      "name": "Wrapped Chainlink (Sollet)",
      "decimals": 6,
      "logoURI": "https://raw.githubusercontent.com/solana-labs/token-list/main/assets/mainnet/CWE8jPTUYhdCTZYWPTe1o5DFqfdjzWKc9WKz6rSjQUdG/logo.png",
      "tags": [
        "wrapped-sollet",
        "ethereum"
      ],
      "extensions": {
        "bridgeContract": "https://etherscan.io/address/0xeae57ce9cc1984f202e15e038b964bb8bdf7229a",
        "serumV3Usdc": "3hwH1txjJVS8qv588tWrjHfRxdqNjBykM1kMcit484up",
        "serumV3Usdt": "3yEZ9ZpXSQapmKjLAGKZEzUNA1rcupJtsDp5mPBWmGZR",
        "coingeckoId": "chainlink"
      }
    },
    {
      "chainId": 101,
      "address": "Ga2AXHpfAF6mv2ekZwcsJFqu7wB4NV331qNH7fW9Nst8",
      "symbol": "XRP",
      "name": "Wrapped XRP (Sollet)",
      "decimals": 6,
      "logoURI": "https://raw.githubusercontent.com/solana-labs/token-list/main/assets/mainnet/Ga2AXHpfAF6mv2ekZwcsJFqu7wB4NV331qNH7fW9Nst8/logo.png",
      "tags": [
        "wrapped-sollet",
        "ethereum"
      ],
      "extensions": {
        "bridgeContract": "https://etherscan.io/address/0xeae57ce9cc1984f202e15e038b964bb8bdf7229a",
        "coingeckoId": "ripple"
      }
    },
    {
      "chainId": 101,
      "address": "BQcdHdAQW1hczDbBi9hiegXAR7A98Q9jx3X3iBBBDiq4",
      "symbol": "wUSDT",
      "name": "Wrapped USDT (Sollet)",
      "decimals": 6,
      "logoURI": "https://raw.githubusercontent.com/solana-labs/token-list/main/assets/mainnet/BQcdHdAQW1hczDbBi9hiegXAR7A98Q9jx3X3iBBBDiq4/logo.png",
      "tags": [
        "stablecoin",
        "wrapped-sollet",
        "ethereum"
      ],
      "extensions": {
        "bridgeContract": "https://etherscan.io/address/0xeae57ce9cc1984f202e15e038b964bb8bdf7229a",
        "coingeckoId": "tether"
      }
    },
    {
      "chainId": 101,
      "address": "AR1Mtgh7zAtxuxGd2XPovXPVjcSdY3i4rQYisNadjfKy",
      "symbol": "SUSHI",
      "name": "Wrapped SUSHI (Sollet)",
      "decimals": 6,
      "logoURI": "https://raw.githubusercontent.com/solana-labs/token-list/main/assets/mainnet/AR1Mtgh7zAtxuxGd2XPovXPVjcSdY3i4rQYisNadjfKy/logo.png",
      "tags": [
        "wrapped-sollet",
        "ethereum"
      ],
      "extensions": {
        "website": "https://www.sushi.com",
        "bridgeContract": "https://etherscan.io/address/0xeae57ce9cc1984f202e15e038b964bb8bdf7229a",
        "serumV3Usdc": "A1Q9iJDVVS8Wsswr9ajeZugmj64bQVCYLZQLra2TMBMo",
        "serumV3Usdt": "6DgQRTpJTnAYBSShngAVZZDq7j9ogRN1GfSQ3cq9tubW",
        "coingeckoId": "sushi",
        "waterfallbot": "https://bit.ly/SUSHIwaterfall"
      }
    },
    {
      "chainId": 101,
      "address": "CsZ5LZkDS7h9TDKjrbL7VAwQZ9nsRu8vJLhRYfmGaN8K",
      "symbol": "ALEPH",
      "name": "Wrapped ALEPH (Sollet)",
      "decimals": 6,
      "logoURI": "https://raw.githubusercontent.com/solana-labs/token-list/main/assets/mainnet/CsZ5LZkDS7h9TDKjrbL7VAwQZ9nsRu8vJLhRYfmGaN8K/logo.png",
      "tags": [
        "wrapped-sollet",
        "ethereum"
      ],
      "extensions": {
        "bridgeContract": "https://etherscan.io/address/0xeae57ce9cc1984f202e15e038b964bb8bdf7229a",
        "serumV3Usdc": "GcoKtAmTy5QyuijXSmJKBtFdt99e6Buza18Js7j9AJ6e",
        "serumV3Usdt": "Gyp1UGRgbrb6z8t7fpssxEKQgEmcJ4pVnWW3ds2p6ZPY",
        "coingeckoId": "aleph"
      }
    },
    {
      "chainId": 101,
      "address": "SF3oTvfWzEP3DTwGSvUXRrGTvr75pdZNnBLAH9bzMuX",
      "symbol": "SXP",
      "name": "Wrapped SXP (Sollet)",
      "decimals": 6,
      "logoURI": "https://raw.githubusercontent.com/solana-labs/token-list/main/assets/mainnet/SF3oTvfWzEP3DTwGSvUXRrGTvr75pdZNnBLAH9bzMuX/logo.png",
      "tags": [
        "wrapped-sollet",
        "ethereum"
      ],
      "extensions": {
        "bridgeContract": "https://etherscan.io/address/0xeae57ce9cc1984f202e15e038b964bb8bdf7229a",
        "serumV3Usdc": "4LUro5jaPaTurXK737QAxgJywdhABnFAMQkXX4ZyqqaZ",
        "serumV3Usdt": "8afKwzHR3wJE7W7Y5hvQkngXh6iTepSZuutRMMy96MjR",
        "coingeckoId": "swipe"
      }
    },
    {
      "chainId": 101,
      "address": "BtZQfWqDGbk9Wf2rXEiWyQBdBY1etnUUn6zEphvVS7yN",
      "symbol": "HGET",
      "name": "Wrapped Hedget (Sollet)",
      "decimals": 6,
      "logoURI": "https://raw.githubusercontent.com/solana-labs/token-list/main/assets/mainnet/BtZQfWqDGbk9Wf2rXEiWyQBdBY1etnUUn6zEphvVS7yN/logo.svg",
      "tags": [
        "wrapped-sollet",
        "ethereum"
      ],
      "extensions": {
        "website": "https://www.hedget.com/",
        "bridgeContract": "https://etherscan.io/address/0xeae57ce9cc1984f202e15e038b964bb8bdf7229a",
        "serumV3Usdc": "88vztw7RTN6yJQchVvxrs6oXUDryvpv9iJaFa1EEmg87",
        "serumV3Usdt": "ErQXxiNfJgd4fqQ58PuEw5xY35TZG84tHT6FXf5s4UxY",
        "coingeckoId": "hedget"
      }
    },
    {
      "chainId": 101,
      "address": "5Fu5UUgbjpUvdBveb3a1JTNirL8rXtiYeSMWvKjtUNQv",
      "symbol": "CREAM",
      "name": "Wrapped Cream Finance (Sollet)",
      "decimals": 6,
      "logoURI": "https://raw.githubusercontent.com/solana-labs/token-list/main/assets/mainnet/5Fu5UUgbjpUvdBveb3a1JTNirL8rXtiYeSMWvKjtUNQv/logo.png",
      "tags": [
        "wrapped-sollet",
        "ethereum"
      ],
      "extensions": {
        "bridgeContract": "https://etherscan.io/address/0xeae57ce9cc1984f202e15e038b964bb8bdf7229a",
        "serumV3Usdc": "7nZP6feE94eAz9jmfakNJWPwEKaeezuKKC5D1vrnqyo2",
        "serumV3Usdt": "4ztJEvQyryoYagj2uieep3dyPwG2pyEwb2dKXTwmXe82",
        "coingeckoId": "cream-2"
      }
    },
    {
      "chainId": 101,
      "address": "873KLxCbz7s9Kc4ZzgYRtNmhfkQrhfyWGZJBmyCbC3ei",
      "symbol": "UBXT",
      "name": "Wrapped Upbots (Sollet)",
      "decimals": 6,
      "logoURI": "https://raw.githubusercontent.com/solana-labs/token-list/main/assets/mainnet/873KLxCbz7s9Kc4ZzgYRtNmhfkQrhfyWGZJBmyCbC3ei/logo.png",
      "tags": [
        "wrapped-sollet",
        "ethereum"
      ],
      "extensions": {
        "website": "https://upbots.com/",
        "explorer": "https://etherscan.io/address/0xeae57ce9cc1984f202e15e038b964bb8bdf7229a",
        "serumV3Usdc": "2wr3Ab29KNwGhtzr5HaPCyfU1qGJzTUAN4amCLZWaD1H",
        "serumV3Usdt": "F1T7b6pnR8Pge3qmfNUfW6ZipRDiGpMww6TKTrRU4NiL",
        "coingeckoId": "upbots"
      }
    },
    {
      "chainId": 101,
      "address": "HqB7uswoVg4suaQiDP3wjxob1G5WdZ144zhdStwMCq7e",
      "symbol": "HNT",
      "name": "Wrapped Helium (Sollet)",
      "decimals": 6,
      "logoURI": "https://raw.githubusercontent.com/solana-labs/token-list/main/assets/mainnet/HqB7uswoVg4suaQiDP3wjxob1G5WdZ144zhdStwMCq7e/logo.png",
      "tags": [
        "wrapped-sollet",
        "ethereum"
      ],
      "extensions": {
        "bridgeContract": "https://etherscan.io/address/0xeae57ce9cc1984f202e15e038b964bb8bdf7229a",
        "serumV3Usdc": "CnUV42ZykoKUnMDdyefv5kP6nDSJf7jFd7WXAecC6LYr",
        "serumV3Usdt": "8FpuMGLtMZ7Wt9ZvyTGuTVwTwwzLYfS5NZWcHxbP1Wuh",
        "coingeckoId": "helium"
      }
    },
    {
      "chainId": 101,
      "address": "9S4t2NEAiJVMvPdRYKVrfJpBafPBLtvbvyS3DecojQHw",
      "symbol": "FRONT",
      "name": "Wrapped FRONT (Sollet)",
      "decimals": 6,
      "logoURI": "https://raw.githubusercontent.com/solana-labs/token-list/main/assets/mainnet/9S4t2NEAiJVMvPdRYKVrfJpBafPBLtvbvyS3DecojQHw/logo.png",
      "tags": [
        "wrapped-sollet",
        "ethereum"
      ],
      "extensions": {
        "bridgeContract": "https://etherscan.io/address/0xeae57ce9cc1984f202e15e038b964bb8bdf7229a",
        "serumV3Usdc": "9Zx1CvxSVdroKMMWf2z8RwrnrLiQZ9VkQ7Ex3syQqdSH",
        "serumV3Usdt": "CGC4UgWwqA9PET6Tfx6o6dLv94EK2coVkPtxgNHuBtxj",
        "coingeckoId": "frontier-token"
      }
    },
    {
      "chainId": 101,
      "address": "6WNVCuxCGJzNjmMZoKyhZJwvJ5tYpsLyAtagzYASqBoF",
      "symbol": "AKRO",
      "name": "Wrapped AKRO (Sollet)",
      "decimals": 6,
      "logoURI": "https://raw.githubusercontent.com/solana-labs/token-list/main/assets/mainnet/6WNVCuxCGJzNjmMZoKyhZJwvJ5tYpsLyAtagzYASqBoF/logo.png",
      "tags": [
        "wrapped-sollet",
        "ethereum"
      ],
      "extensions": {
        "bridgeContract": "https://etherscan.io/address/0xeae57ce9cc1984f202e15e038b964bb8bdf7229a",
        "serumV3Usdc": "5CZXTTgVZKSzgSA3AFMN5a2f3hmwmmJ6hU8BHTEJ3PX8",
        "serumV3Usdt": "HLvRdctRB48F9yLnu9E24LUTRt89D48Z35yi1HcxayDf",
        "coingeckoId": "akropolis"
      }
    },
    {
      "chainId": 101,
      "address": "DJafV9qemGp7mLMEn5wrfqaFwxsbLgUsGVS16zKRk9kc",
      "symbol": "HXRO",
      "name": "Wrapped HXRO (Sollet)",
      "decimals": 6,
      "logoURI": "https://raw.githubusercontent.com/solana-labs/token-list/main/assets/mainnet/DJafV9qemGp7mLMEn5wrfqaFwxsbLgUsGVS16zKRk9kc/logo.png",
      "tags": [
        "wrapped-sollet",
        "ethereum"
      ],
      "extensions": {
        "bridgeContract": "https://etherscan.io/address/0xeae57ce9cc1984f202e15e038b964bb8bdf7229a",
        "serumV3Usdc": "6Pn1cSiRos3qhBf54uBP9ZQg8x3JTardm1dL3n4p29tA",
        "serumV3Usdt": "4absuMsgemvdjfkgdLQq1zKEjw3dHBoCWkzKoctndyqd",
        "coingeckoId": "hxro"
      }
    },
    {
      "chainId": 101,
      "address": "DEhAasscXF4kEGxFgJ3bq4PpVGp5wyUxMRvn6TzGVHaw",
      "symbol": "UNI",
      "name": "Wrapped UNI (Sollet)",
      "decimals": 6,
      "logoURI": "https://raw.githubusercontent.com/solana-labs/token-list/main/assets/mainnet/DEhAasscXF4kEGxFgJ3bq4PpVGp5wyUxMRvn6TzGVHaw/logo.png",
      "tags": [
        "wrapped-sollet",
        "ethereum"
      ],
      "extensions": {
        "bridgeContract": "https://etherscan.io/address/0xeae57ce9cc1984f202e15e038b964bb8bdf7229a",
        "serumV3Usdc": "6JYHjaQBx6AtKSSsizDMwozAEDEZ5KBsSUzH7kRjGJon",
        "serumV3Usdt": "2SSnWNrc83otLpfRo792P6P3PESZpdr8cu2r8zCE6bMD",
        "coingeckoId": "uniswap"
      }
    },
    {
      "chainId": 101,
      "address": "SRMuApVNdxXokk5GT7XD5cUUgXMBCoAz2LHeuAoKWRt",
      "symbol": "SRM",
      "name": "Serum",
      "decimals": 6,
      "logoURI": "https://raw.githubusercontent.com/solana-labs/token-list/main/assets/mainnet/SRMuApVNdxXokk5GT7XD5cUUgXMBCoAz2LHeuAoKWRt/logo.png",
      "tags": [],
      "extensions": {
        "website": "https://projectserum.com/",
        "serumV3Usdc": "ByRys5tuUWDgL73G8JBAEfkdFf8JWBzPBDHsBVQ5vbQA",
        "serumV3Usdt": "AtNnsY1AyRERWJ8xCskfz38YdvruWVJQUVXgScC1iPb",
        "coingeckoId": "serum",
        "waterfallbot": "https://bit.ly/SRMwaterfall"
      }
    },
    {
      "chainId": 101,
      "address": "AGFEad2et2ZJif9jaGpdMixQqvW5i81aBdvKe7PHNfz3",
      "symbol": "FTT",
      "name": "Wrapped FTT (Sollet)",
      "decimals": 6,
      "logoURI": "https://raw.githubusercontent.com/solana-labs/token-list/main/assets/mainnet/AGFEad2et2ZJif9jaGpdMixQqvW5i81aBdvKe7PHNfz3/logo.png",
      "tags": [
        "wrapped-sollet",
        "ethereum"
      ],
      "extensions": {
        "bridgeContract": "https://etherscan.io/address/0xeae57ce9cc1984f202e15e038b964bb8bdf7229a",
        "assetContract": "https://etherscan.io/address/0x50d1c9771902476076ecfc8b2a83ad6b9355a4c9",
        "serumV3Usdc": "2Pbh1CvRVku1TgewMfycemghf6sU9EyuFDcNXqvRmSxc",
        "serumV3Usdt": "Hr3wzG8mZXNHV7TuL6YqtgfVUesCqMxGYCEyP3otywZE",
        "coingeckoId": "ftx-token",
        "waterfallbot": "https://bit.ly/FTTwaterfall"
      }
    },
    {
      "chainId": 101,
      "address": "MSRMcoVyrFxnSgo5uXwone5SKcGhT1KEJMFEkMEWf9L",
      "symbol": "MSRM",
      "name": "MegaSerum",
      "decimals": 0,
      "logoURI": "https://raw.githubusercontent.com/solana-labs/token-list/main/assets/mainnet/MSRMcoVyrFxnSgo5uXwone5SKcGhT1KEJMFEkMEWf9L/logo.png",
      "tags": [],
      "extensions": {
        "website": "https://projectserum.com/",
        "serumV3Usdc": "4VKLSYdvrQ5ngQrt1d2VS8o4ewvb2MMUZLiejbnGPV33",
        "serumV3Usdt": "5nLJ22h1DUfeCfwbFxPYK8zbfbri7nA9bXoDcR8AcJjs",
        "coingeckoId": "megaserum"
      }
    },
    {
      "chainId": 101,
      "address": "BXXkv6z8ykpG1yuvUDPgh732wzVHB69RnB9YgSYh3itW",
      "symbol": "WUSDC",
      "name": "Wrapped USDC (Sollet)",
      "decimals": 6,
      "logoURI": "https://raw.githubusercontent.com/solana-labs/token-list/main/assets/mainnet/BXXkv6z8ykpG1yuvUDPgh732wzVHB69RnB9YgSYh3itW/logo.png",
      "tags": [
        "stablecoin",
        "wrapped-sollet",
        "ethereum"
      ],
      "extensions": {
        "coingeckoId": "usd-coin"
      }
    },
    {
      "chainId": 101,
      "address": "GXMvfY2jpQctDqZ9RoU3oWPhufKiCcFEfchvYumtX7jd",
      "symbol": "TOMO",
      "name": "Wrapped TOMO (Sollet)",
      "decimals": 6,
      "logoURI": "https://raw.githubusercontent.com/solana-labs/token-list/main/assets/mainnet/GXMvfY2jpQctDqZ9RoU3oWPhufKiCcFEfchvYumtX7jd/logo.png",
      "tags": [
        "wrapped-sollet",
        "ethereum"
      ],
      "extensions": {
        "bridgeContract": "https://etherscan.io/address/0xeae57ce9cc1984f202e15e038b964bb8bdf7229a",
        "serumV3Usdc": "8BdpjpSD5n3nk8DQLqPUyTZvVqFu6kcff5bzUX5dqDpy",
        "serumV3Usdt": "GnKPri4thaGipzTbp8hhSGSrHgG4F8MFiZVrbRn16iG2",
        "coingeckoId": "tomochain",
        "waterfallbot": "https://t.me/TOMOwaterfall"
      }
    },
    {
      "chainId": 101,
      "address": "EcqExpGNFBve2i1cMJUTR4bPXj4ZoqmDD2rTkeCcaTFX",
      "symbol": "KARMA",
      "name": "Wrapped KARMA (Sollet)",
      "decimals": 4,
      "logoURI": "https://raw.githubusercontent.com/solana-labs/token-list/main/assets/mainnet/EcqExpGNFBve2i1cMJUTR4bPXj4ZoqmDD2rTkeCcaTFX/logo.png",
      "tags": [
        "wrapped-sollet",
        "ethereum"
      ],
      "extensions": {
        "bridgeContract": "https://etherscan.io/address/0xeae57ce9cc1984f202e15e038b964bb8bdf7229a",
        "coingeckoId": "karma-dao"
      }
    },
    {
      "chainId": 101,
      "address": "EqWCKXfs3x47uVosDpTRgFniThL9Y8iCztJaapxbEaVX",
      "symbol": "LUA",
      "name": "Wrapped LUA (Sollet)",
      "decimals": 6,
      "logoURI": "https://raw.githubusercontent.com/solana-labs/token-list/main/assets/mainnet/EqWCKXfs3x47uVosDpTRgFniThL9Y8iCztJaapxbEaVX/logo.png",
      "tags": [
        "wrapped-sollet",
        "ethereum"
      ],
      "extensions": {
        "bridgeContract": "https://etherscan.io/address/0xeae57ce9cc1984f202e15e038b964bb8bdf7229a",
        "serumV3Usdc": "4xyWjQ74Eifq17vbue5Ut9xfFNfuVB116tZLEpiZuAn8",
        "serumV3Usdt": "35tV8UsHH8FnSAi3YFRrgCu4K9tb883wKnAXpnihot5r",
        "coingeckoId": "lua-token",
        "waterfallbot": "https://t.me/LUAwaterfall"
      }
    },
    {
      "chainId": 101,
      "address": "GeDS162t9yGJuLEHPWXXGrb1zwkzinCgRwnT8vHYjKza",
      "symbol": "MATH",
      "name": "Wrapped MATH (Sollet)",
      "decimals": 6,
      "logoURI": "https://raw.githubusercontent.com/solana-labs/token-list/main/assets/mainnet/GeDS162t9yGJuLEHPWXXGrb1zwkzinCgRwnT8vHYjKza/logo.png",
      "tags": [
        "wrapped-sollet",
        "ethereum"
      ],
      "extensions": {
        "bridgeContract": "https://etherscan.io/address/0xeae57ce9cc1984f202e15e038b964bb8bdf7229a",
        "serumV3Usdc": "J7cPYBrXVy8Qeki2crZkZavcojf2sMRyQU7nx438Mf8t",
        "serumV3Usdt": "2WghiBkDL2yRhHdvm8CpprrkmfguuQGJTCDfPSudKBAZ",
        "coingeckoId": "math"
      }
    },
    {
      "chainId": 101,
      "address": "GUohe4DJUA5FKPWo3joiPgsB7yzer7LpDmt1Vhzy3Zht",
      "symbol": "KEEP",
      "name": "Wrapped KEEP (Sollet)",
      "decimals": 6,
      "logoURI": "https://raw.githubusercontent.com/solana-labs/token-list/main/assets/mainnet/GUohe4DJUA5FKPWo3joiPgsB7yzer7LpDmt1Vhzy3Zht/logo.png",
      "tags": [
        "wrapped-sollet",
        "ethereum"
      ],
      "extensions": {
        "bridgeContract": "https://etherscan.io/address/0xeae57ce9cc1984f202e15e038b964bb8bdf7229a",
        "serumV3Usdc": "3rgacody9SvM88QR83GHaNdEEx4Fe2V2ed5GJp2oeKDr",
        "serumV3Usdt": "HEGnaVL5i48ubPBqWAhodnZo8VsSLzEM3Gfc451DnFj9",
        "coingeckoId": "keep-network"
      }
    },
    {
      "chainId": 101,
      "address": "9F9fNTT6qwjsu4X4yWYKZpsbw5qT7o6yR2i57JF2jagy",
      "symbol": "SWAG",
      "name": "Wrapped SWAG (Sollet)",
      "decimals": 6,
      "logoURI": "https://raw.githubusercontent.com/solana-labs/token-list/main/assets/mainnet/9F9fNTT6qwjsu4X4yWYKZpsbw5qT7o6yR2i57JF2jagy/logo.png",
      "tags": [
        "wrapped-sollet",
        "ethereum"
      ],
      "extensions": {
        "bridgeContract": "https://etherscan.io/address/0xeae57ce9cc1984f202e15e038b964bb8bdf7229a",
        "serumV3Usdt": "J2XSt77XWim5HwtUM8RUwQvmRXNZsbMKpp5GTKpHafvf",
        "coingeckoId": "swag-finance"
      }
    },
    {
      "chainId": 101,
      "address": "DgHK9mfhMtUwwv54GChRrU54T2Em5cuszq2uMuen1ZVE",
      "symbol": "CEL",
      "name": "Wrapped Celsius (Sollet)",
      "decimals": 6,
      "logoURI": "https://raw.githubusercontent.com/solana-labs/token-list/main/assets/mainnet/DgHK9mfhMtUwwv54GChRrU54T2Em5cuszq2uMuen1ZVE/logo.png",
      "tags": [
        "wrapped-sollet",
        "ethereum"
      ],
      "extensions": {
        "bridgeContract": "https://etherscan.io/address/0xeae57ce9cc1984f202e15e038b964bb8bdf7229a",
        "serumV3Usdt": "cgani53cMZgYfRMgSrNekJTMaLmccRfspsfTbXWRg7u",
        "coingeckoId": "celsius-degree-token"
      }
    },
    {
      "chainId": 101,
      "address": "7ncCLJpP3MNww17LW8bRvx8odQQnubNtfNZBL5BgAEHW",
      "symbol": "RSR",
      "name": "Wrapped Reserve Rights (Sollet)",
      "decimals": 6,
      "logoURI": "https://raw.githubusercontent.com/solana-labs/token-list/main/assets/mainnet/7ncCLJpP3MNww17LW8bRvx8odQQnubNtfNZBL5BgAEHW/logo.png",
      "tags": [
        "wrapped-sollet",
        "ethereum"
      ],
      "extensions": {
        "bridgeContract": "https://etherscan.io/address/0xeae57ce9cc1984f202e15e038b964bb8bdf7229a",
        "serumV3Usdt": "FcPet5fz9NLdbXwVM6kw2WTHzRAD7mT78UjwTpawd7hJ",
        "coingeckoId": "reserve-rights-token"
      }
    },
    {
      "chainId": 101,
      "address": "5wihEYGca7X4gSe97C5mVcqNsfxBzhdTwpv72HKs25US",
      "symbol": "1INCH",
      "name": "Wrapped 1INCH (Sollet)",
      "decimals": 6,
      "logoURI": "https://raw.githubusercontent.com/solana-labs/token-list/main/assets/mainnet/5wihEYGca7X4gSe97C5mVcqNsfxBzhdTwpv72HKs25US/logo.png",
      "tags": [
        "wrapped-sollet",
        "ethereum"
      ],
      "extensions": {
        "bridgeContract": "https://etherscan.io/address/0xeae57ce9cc1984f202e15e038b964bb8bdf7229a",
        "coingeckoId": "1inch"
      }
    },
    {
      "chainId": 101,
      "address": "38i2NQxjp5rt5B3KogqrxmBxgrAwaB3W1f1GmiKqh9MS",
      "symbol": "GRT",
      "name": "Wrapped GRT  (Sollet)",
      "decimals": 6,
      "logoURI": "https://raw.githubusercontent.com/solana-labs/token-list/main/assets/mainnet/38i2NQxjp5rt5B3KogqrxmBxgrAwaB3W1f1GmiKqh9MS/logo.png",
      "tags": [
        "wrapped-sollet",
        "ethereum"
      ],
      "extensions": {
        "bridgeContract": "https://etherscan.io/address/0xeae57ce9cc1984f202e15e038b964bb8bdf7229a",
        "coingeckoId": "the-graph"
      }
    },
    {
      "chainId": 101,
      "address": "Avz2fmevhhu87WYtWQCFj9UjKRjF9Z9QWwN2ih9yF95G",
      "symbol": "COMP",
      "name": "Wrapped Compound (Sollet)",
      "decimals": 6,
      "logoURI": "https://raw.githubusercontent.com/solana-labs/token-list/main/assets/mainnet/Avz2fmevhhu87WYtWQCFj9UjKRjF9Z9QWwN2ih9yF95G/logo.png",
      "tags": [
        "wrapped-sollet",
        "ethereum"
      ],
      "extensions": {
        "bridgeContract": "https://etherscan.io/address/0xeae57ce9cc1984f202e15e038b964bb8bdf7229a",
        "coingeckoId": "compound-coin"
      }
    },
    {
      "chainId": 101,
      "address": "9wRD14AhdZ3qV8et3eBQVsrb3UoBZDUbJGyFckpTg8sj",
      "symbol": "PAXG",
      "name": "Wrapped Paxos Gold (Sollet)",
      "decimals": 6,
      "logoURI": "https://raw.githubusercontent.com/solana-labs/token-list/main/assets/mainnet/9wRD14AhdZ3qV8et3eBQVsrb3UoBZDUbJGyFckpTg8sj/logo.png",
      "tags": [
        "wrapped-sollet",
        "ethereum"
      ],
      "extensions": {
        "bridgeContract": "https://etherscan.io/address/0xeae57ce9cc1984f202e15e038b964bb8bdf7229a",
        "coingeckoId": "pax-gold"
      }
    },
    {
      "chainId": 101,
      "address": "AByXcTZwJHMtrKrvVsh9eFNB1pJaLDjCUR2ayvxBAAM2",
      "symbol": "STRONG",
      "name": "Wrapped Strong (Sollet)",
      "decimals": 6,
      "logoURI": "https://raw.githubusercontent.com/solana-labs/token-list/main/assets/mainnet/AByXcTZwJHMtrKrvVsh9eFNB1pJaLDjCUR2ayvxBAAM2/logo.png",
      "tags": [
        "wrapped-sollet",
        "ethereum"
      ],
      "extensions": {
        "bridgeContract": "https://etherscan.io/address/0xeae57ce9cc1984f202e15e038b964bb8bdf7229a",
        "coingeckoId": "strong"
      }
    },
    {
      "chainId": 101,
      "address": "EchesyfXePKdLtoiZSL8pBe8Myagyy8ZRqsACNCFGnvp",
      "symbol": "FIDA",
      "name": "Bonfida",
      "decimals": 6,
      "logoURI": "https://raw.githubusercontent.com/solana-labs/token-list/main/assets/mainnet/EchesyfXePKdLtoiZSL8pBe8Myagyy8ZRqsACNCFGnvp/logo.svg",
      "tags": [],
      "extensions": {
        "website": "https://bonfida.com/",
        "serumV3Usdc": "E14BKBhDWD4EuTkWj1ooZezesGxMW8LPCps4W5PuzZJo",
        "serumV3Usdt": "EbV7pPpEvheLizuYX3gUCvWM8iySbSRAhu2mQ5Vz2Mxf",
        "coingeckoId": "bonfida",
        "waterfallbot": "https://bit.ly/FIDAwaterfall"
      }
    },
    {
      "chainId": 101,
      "address": "kinXdEcpDQeHPEuQnqmUgtYykqKGVFq6CeVX5iAHJq6",
      "symbol": "KIN",
      "name": "KIN",
      "decimals": 5,
      "logoURI": "https://raw.githubusercontent.com/solana-labs/token-list/main/assets/mainnet/kinXdEcpDQeHPEuQnqmUgtYykqKGVFq6CeVX5iAHJq6/logo.png",
      "tags": [],
      "extensions": {
        "serumV3Usdc": "Bn6NPyr6UzrFAwC4WmvPvDr2Vm8XSUnFykM2aQroedgn",
        "serumV3Usdt": "4nCFQr8sahhhL4XJ7kngGFBmpkmyf3xLzemuMhn6mWTm",
        "coingeckoId": "kin",
        "waterfallbot": "https://bit.ly/KINwaterfall"
      }
    },
    {
      "chainId": 101,
      "address": "MAPS41MDahZ9QdKXhVa4dWB9RuyfV4XqhyAZ8XcYepb",
      "symbol": "MAPS",
      "name": "MAPS",
      "decimals": 6,
      "logoURI": "https://raw.githubusercontent.com/solana-labs/token-list/main/assets/mainnet/MAPS41MDahZ9QdKXhVa4dWB9RuyfV4XqhyAZ8XcYepb/logo.svg",
      "tags": [],
      "extensions": {
        "website": "https://maps.me/",
        "serumV3Usdc": "3A8XQRWXC7BjLpgLDDBhQJLT5yPCzS16cGYRKHkKxvYo",
        "serumV3Usdt": "7cknqHAuGpfVXPtFoJpFvUjJ8wkmyEfbFusmwMfNy3FE",
        "coingeckoId": "maps"
      }
    },
    {
      "chainId": 101,
      "address": "z3dn17yLaGMKffVogeFHQ9zWVcXgqgf3PQnDsNs2g6M",
      "symbol": "OXY",
      "name": "Oxygen Protocol",
      "decimals": 6,
      "logoURI": "https://raw.githubusercontent.com/solana-labs/token-list/main/assets/mainnet/z3dn17yLaGMKffVogeFHQ9zWVcXgqgf3PQnDsNs2g6M/logo.svg",
      "tags": [],
      "extensions": {
        "website": "https://www.oxygen.org/",
        "serumV3Usdt": "GKLev6UHeX1KSDCyo2bzyG6wqhByEzDBkmYTxEdmYJgB",
        "serumV3Usdc": "GZ3WBFsqntmERPwumFEYgrX2B7J7G11MzNZAy7Hje27X",
        "coingeckoId": "oxygen",
        "waterfallbot": "https://bit.ly/OXYwaterfall"
      }
    },
    {
      "chainId": 101,
      "address": "FtgGSFADXBtroxq8VCausXRr2of47QBf5AS1NtZCu4GD",
      "symbol": "BRZ",
      "name": "BRZ",
      "decimals": 4,
      "logoURI": "https://raw.githubusercontent.com/solana-labs/token-list/main/assets/mainnet/FtgGSFADXBtroxq8VCausXRr2of47QBf5AS1NtZCu4GD/logo.png",
      "tags": [],
      "extensions": {
        "website": "https://brztoken.io/",
        "coingeckoId": "brz"
      }
    },
    {
      "chainId": 101,
      "address": "Es9vMFrzaCERmJfrF4H2FYD4KCoNkY11McCe8BenwNYB",
      "symbol": "USDT",
      "name": "USDT",
      "decimals": 6,
      "logoURI": "https://raw.githubusercontent.com/solana-labs/token-list/main/assets/mainnet/Es9vMFrzaCERmJfrF4H2FYD4KCoNkY11McCe8BenwNYB/logo.svg",
      "tags": [
        "stablecoin"
      ],
      "extensions": {
        "website": "https://tether.to/",
        "coingeckoId": "tether",
        "serumV3Usdc": "77quYg4MGneUdjgXCunt9GgM1usmrxKY31twEy3WHwcS"
      }
    },
    {
      "chainId": 101,
      "address": "2oDxYGgTBmST4rc3yn1YtcSEck7ReDZ8wHWLqZAuNWXH",
      "symbol": "xMARK",
      "name": "Standard",
      "decimals": 9,
      "logoURI": "https://raw.githubusercontent.com/solana-labs/token-list/main/assets/mainnet/2oDxYGgTBmST4rc3yn1YtcSEck7ReDZ8wHWLqZAuNWXH/logo.png",
      "tags": [
        "wrapped",
        "wormhole"
      ],
      "extensions": {
        "website": "https://benchmarkprotocol.finance/",
        "address": "0x36b679bd64ed73dbfd88909cdcb892cb66bd4cbb",
        "bridgeContract": "https://etherscan.io/address/0xf92cD566Ea4864356C5491c177A430C222d7e678",
        "assetContract": "https://etherscan.io/address/0x36b679bd64ed73dbfd88909cdcb892cb66bd4cbb",
        "coingeckoId": "xmark"
      }
    },
    {
      "chainId": 101,
      "address": "4k3Dyjzvzp8eMZWUXbBCjEvwSkkk59S5iCNLY3QrkX6R",
      "symbol": "RAY",
      "name": "Raydium",
      "decimals": 6,
      "logoURI": "https://raw.githubusercontent.com/solana-labs/token-list/main/assets/mainnet/4k3Dyjzvzp8eMZWUXbBCjEvwSkkk59S5iCNLY3QrkX6R/logo.png",
      "tags": [],
      "extensions": {
        "website": "https://raydium.io/",
        "serumV3Usdt": "teE55QrL4a4QSfydR9dnHF97jgCfptpuigbb53Lo95g",
        "serumV3Usdc": "2xiv8A5xrJ7RnGdxXB42uFEkYHJjszEhaJyKKt4WaLep",
        "coingeckoId": "raydium",
        "waterfallbot": "https://bit.ly/RAYwaterfall"
      }
    },
    {
      "chainId": 101,
      "address": "CzPDyvotTcxNqtPne32yUiEVQ6jk42HZi1Y3hUu7qf7f",
      "symbol": "RAY-WUSDT",
      "name": "Raydium Legacy LP Token V2 (RAY-WUSDT)",
      "decimals": 6,
      "logoURI": "https://raw.githubusercontent.com/solana-labs/token-list/main/assets/mainnet/CzPDyvotTcxNqtPne32yUiEVQ6jk42HZi1Y3hUu7qf7f/logo.png",
      "tags": [
        "lp-token"
      ],
      "extensions": {
        "website": "https://raydium.io/"
      }
    },
    {
      "chainId": 101,
      "address": "134Cct3CSdRCbYgq5SkwmHgfwjJ7EM5cG9PzqffWqECx",
      "symbol": "RAY-SOL",
      "name": "Raydium Legacy LP Token V2 (RAY-SOL)",
      "decimals": 6,
      "logoURI": "https://raw.githubusercontent.com/solana-labs/token-list/main/assets/mainnet/134Cct3CSdRCbYgq5SkwmHgfwjJ7EM5cG9PzqffWqECx/logo.png",
      "tags": [
        "lp-token"
      ],
      "extensions": {
        "website": "https://raydium.io/"
      }
    },
    {
      "chainId": 101,
      "address": "EVDmwajM5U73PD34bYPugwiA4Eqqbrej4mLXXv15Z5qR",
      "symbol": "LINK-WUSDT",
      "name": "Raydium Legacy LP Token V2 (LINK-WUSDT)",
      "decimals": 6,
      "logoURI": "https://raw.githubusercontent.com/solana-labs/token-list/main/assets/mainnet/EVDmwajM5U73PD34bYPugwiA4Eqqbrej4mLXXv15Z5qR/logo.png",
      "tags": [
        "lp-token"
      ],
      "extensions": {
        "website": "https://raydium.io/"
      }
    },
    {
      "chainId": 101,
      "address": "KY4XvwHy7JPzbWYAbk23jQvEb4qWJ8aCqYWREmk1Q7K",
      "symbol": "ETH-WUSDT",
      "name": "Raydium Legacy LP Token V2 (ETH-WUSDT)",
      "decimals": 6,
      "logoURI": "https://raw.githubusercontent.com/solana-labs/token-list/main/assets/mainnet/KY4XvwHy7JPzbWYAbk23jQvEb4qWJ8aCqYWREmk1Q7K/logo.png",
      "tags": [
        "lp-token"
      ],
      "extensions": {
        "website": "https://raydium.io/"
      }
    },
    {
      "chainId": 101,
      "address": "FgmBnsF5Qrnv8X9bomQfEtQTQjNNiBCWRKGpzPnE5BDg",
      "symbol": "RAY-USDC",
      "name": "Raydium Legacy LP Token V2 (RAY-USDC)",
      "decimals": 6,
      "logoURI": "https://raw.githubusercontent.com/solana-labs/token-list/main/assets/mainnet/FgmBnsF5Qrnv8X9bomQfEtQTQjNNiBCWRKGpzPnE5BDg/logo.png",
      "tags": [
        "lp-token"
      ],
      "extensions": {
        "website": "https://raydium.io/"
      }
    },
    {
      "chainId": 101,
      "address": "5QXBMXuCL7zfAk39jEVVEvcrz1AvBGgT9wAhLLHLyyUJ",
      "symbol": "RAY-SRM",
      "name": "Raydium Legacy LP Token V2 (RAY-SRM)",
      "decimals": 6,
      "logoURI": "https://raw.githubusercontent.com/solana-labs/token-list/main/assets/mainnet/5QXBMXuCL7zfAk39jEVVEvcrz1AvBGgT9wAhLLHLyyUJ/logo.png",
      "tags": [
        "lp-token"
      ],
      "extensions": {
        "website": "https://raydium.io/"
      }
    },
    {
      "chainId": 101,
      "address": "FdhKXYjCou2jQfgKWcNY7jb8F2DPLU1teTTTRfLBD2v1",
      "symbol": "RAY-WUSDT",
      "name": "Raydium Legacy LP Token V3 (RAY-WUSDT)",
      "decimals": 6,
      "logoURI": "https://raw.githubusercontent.com/solana-labs/token-list/main/assets/mainnet/FdhKXYjCou2jQfgKWcNY7jb8F2DPLU1teTTTRfLBD2v1/logo.png",
      "tags": [
        "lp-token"
      ],
      "extensions": {
        "website": "https://raydium.io/"
      }
    },
    {
      "chainId": 101,
      "address": "BZFGfXMrjG2sS7QT2eiCDEevPFnkYYF7kzJpWfYxPbcx",
      "symbol": "RAY-USDC",
      "name": "Raydium Legacy LP Token V3 (RAY-USDC)",
      "decimals": 6,
      "logoURI": "https://raw.githubusercontent.com/solana-labs/token-list/main/assets/mainnet/BZFGfXMrjG2sS7QT2eiCDEevPFnkYYF7kzJpWfYxPbcx/logo.png",
      "tags": [
        "lp-token"
      ],
      "extensions": {
        "website": "https://raydium.io/"
      }
    },
    {
      "chainId": 101,
      "address": "DSX5E21RE9FB9hM8Nh8xcXQfPK6SzRaJiywemHBSsfup",
      "symbol": "RAY-SRM",
      "name": "Raydium Legacy LP Token V3 (RAY-SRM)",
      "decimals": 6,
      "logoURI": "https://raw.githubusercontent.com/solana-labs/token-list/main/assets/mainnet/DSX5E21RE9FB9hM8Nh8xcXQfPK6SzRaJiywemHBSsfup/logo.png",
      "tags": [
        "lp-token"
      ],
      "extensions": {
        "website": "https://raydium.io/"
      }
    },
    {
      "chainId": 101,
      "address": "F5PPQHGcznZ2FxD9JaxJMXaf7XkaFFJ6zzTBcW8osQjw",
      "symbol": "RAY-SOL",
      "name": "Raydium Legacy LP Token V3 (RAY-SOL)",
      "decimals": 6,
      "logoURI": "https://raw.githubusercontent.com/solana-labs/token-list/main/assets/mainnet/F5PPQHGcznZ2FxD9JaxJMXaf7XkaFFJ6zzTBcW8osQjw/logo.png",
      "tags": [
        "lp-token"
      ],
      "extensions": {
        "website": "https://raydium.io/"
      }
    },
    {
      "chainId": 101,
      "address": "8Q6MKy5Yxb9vG1mWzppMtMb2nrhNuCRNUkJTeiE3fuwD",
      "symbol": "RAY-ETH",
      "name": "Raydium Legacy LP Token V3 (RAY-ETH)",
      "decimals": 6,
      "logoURI": "https://raw.githubusercontent.com/solana-labs/token-list/main/assets/mainnet/8Q6MKy5Yxb9vG1mWzppMtMb2nrhNuCRNUkJTeiE3fuwD/logo.png",
      "tags": [
        "lp-token"
      ],
      "extensions": {
        "website": "https://raydium.io/"
      }
    },
    {
      "chainId": 101,
      "address": "DsBuznXRTmzvEdb36Dx3aVLVo1XmH7r1PRZUFugLPTFv",
      "symbol": "FIDA-RAY",
      "name": "Raydium LP Token V4 (FIDA-RAY)",
      "decimals": 6,
      "logoURI": "https://raw.githubusercontent.com/solana-labs/token-list/main/assets/mainnet/DsBuznXRTmzvEdb36Dx3aVLVo1XmH7r1PRZUFugLPTFv/logo.png",
      "tags": [
        "lp-token"
      ],
      "extensions": {
        "website": "https://raydium.io/"
      }
    },
    {
      "chainId": 101,
      "address": "FwaX9W7iThTZH5MFeasxdLpxTVxRcM7ZHieTCnYog8Yb",
      "symbol": "OXY-RAY",
      "name": "Raydium LP Token V4 (OXY-RAY)",
      "decimals": 6,
      "logoURI": "https://raw.githubusercontent.com/solana-labs/token-list/main/assets/mainnet/FwaX9W7iThTZH5MFeasxdLpxTVxRcM7ZHieTCnYog8Yb/logo.png",
      "tags": [
        "lp-token"
      ],
      "extensions": {
        "website": "https://raydium.io/"
      }
    },
    {
      "chainId": 101,
      "address": "CcKK8srfVdTSsFGV3VLBb2YDbzF4T4NM2C3UEjC39RLP",
      "symbol": "MAPS-RAY",
      "name": "Raydium LP Token V4 (MAPS-RAY)",
      "decimals": 6,
      "logoURI": "https://raw.githubusercontent.com/solana-labs/token-list/main/assets/mainnet/CcKK8srfVdTSsFGV3VLBb2YDbzF4T4NM2C3UEjC39RLP/logo.png",
      "tags": [
        "lp-token"
      ],
      "extensions": {
        "website": "https://raydium.io/"
      }
    },
    {
      "chainId": 101,
      "address": "CHT8sft3h3gpLYbCcZ9o27mT5s3Z6VifBVbUiDvprHPW",
      "symbol": "KIN-RAY",
      "name": "Raydium LP Token V4 (KIN-RAY)",
      "decimals": 6,
      "logoURI": "https://raw.githubusercontent.com/solana-labs/token-list/main/assets/mainnet/CHT8sft3h3gpLYbCcZ9o27mT5s3Z6VifBVbUiDvprHPW/logo.png",
      "tags": [
        "lp-token"
      ],
      "extensions": {
        "website": "https://raydium.io/"
      }
    },
    {
      "chainId": 101,
      "address": "C3sT1R3nsw4AVdepvLTLKr5Gvszr7jufyBWUCvy4TUvT",
      "symbol": "RAY-USDT",
      "name": "Raydium LP Token V4 (RAY-USDT)",
      "decimals": 6,
      "logoURI": "https://raw.githubusercontent.com/solana-labs/token-list/main/assets/mainnet/C3sT1R3nsw4AVdepvLTLKr5Gvszr7jufyBWUCvy4TUvT/logo.png",
      "tags": [
        "lp-token"
      ],
      "extensions": {
        "website": "https://raydium.io/"
      }
    },
    {
      "chainId": 101,
      "address": "8HoQnePLqPj4M7PUDzfw8e3Ymdwgc7NLGnaTUapubyvu",
      "symbol": "SOL-USDC",
      "name": "Raydium LP Token V4 (SOL-USDC)",
      "decimals": 9,
      "logoURI": "https://raw.githubusercontent.com/solana-labs/token-list/main/assets/mainnet/8HoQnePLqPj4M7PUDzfw8e3Ymdwgc7NLGnaTUapubyvu/logo.png",
      "tags": [
        "lp-token"
      ],
      "extensions": {
        "website": "https://raydium.io/"
      }
    },
    {
      "chainId": 101,
      "address": "865j7iMmRRycSYUXzJ33ZcvLiX9JHvaLidasCyUyKaRE",
      "symbol": "YFI-USDC",
      "name": "Raydium LP Token V4 (YFI-USDC)",
      "decimals": 6,
      "logoURI": "https://raw.githubusercontent.com/solana-labs/token-list/main/assets/mainnet/865j7iMmRRycSYUXzJ33ZcvLiX9JHvaLidasCyUyKaRE/logo.png",
      "tags": [
        "lp-token"
      ],
      "extensions": {
        "website": "https://raydium.io/"
      }
    },
    {
      "chainId": 101,
      "address": "9XnZd82j34KxNLgQfz29jGbYdxsYznTWRpvZE3SRE7JG",
      "symbol": "SRM-USDC",
      "name": "Raydium LP Token V4 (SRM-USDC)",
      "decimals": 6,
      "logoURI": "https://raw.githubusercontent.com/solana-labs/token-list/main/assets/mainnet/9XnZd82j34KxNLgQfz29jGbYdxsYznTWRpvZE3SRE7JG/logo.png",
      "tags": [
        "lp-token"
      ],
      "extensions": {
        "website": "https://raydium.io/"
      }
    },
    {
      "chainId": 101,
      "address": "75dCoKfUHLUuZ4qEh46ovsxfgWhB4icc3SintzWRedT9",
      "symbol": "FTT-USDC",
      "name": "Raydium LP Token V4 (FTT-USDC)",
      "decimals": 6,
      "logoURI": "https://raw.githubusercontent.com/solana-labs/token-list/main/assets/mainnet/75dCoKfUHLUuZ4qEh46ovsxfgWhB4icc3SintzWRedT9/logo.png",
      "tags": [
        "lp-token"
      ],
      "extensions": {
        "website": "https://raydium.io/"
      }
    },
    {
      "chainId": 101,
      "address": "2hMdRdVWZqetQsaHG8kQjdZinEMBz75vsoWTCob1ijXu",
      "symbol": "BTC-USDC",
      "name": "Raydium LP Token V4 (BTC-USDC)",
      "decimals": 6,
      "logoURI": "https://raw.githubusercontent.com/solana-labs/token-list/main/assets/mainnet/2hMdRdVWZqetQsaHG8kQjdZinEMBz75vsoWTCob1ijXu/logo.png",
      "tags": [
        "lp-token"
      ],
      "extensions": {
        "website": "https://raydium.io/"
      }
    },
    {
      "chainId": 101,
      "address": "2QVjeR9d2PbSf8em8NE8zWd8RYHjFtucDUdDgdbDD2h2",
      "symbol": "SUSHI-USDC",
      "name": "Raydium LP Token V4 (SUSHI-USDC)",
      "decimals": 6,
      "logoURI": "https://raw.githubusercontent.com/solana-labs/token-list/main/assets/mainnet/2QVjeR9d2PbSf8em8NE8zWd8RYHjFtucDUdDgdbDD2h2/logo.png",
      "tags": [
        "lp-token"
      ],
      "extensions": {
        "website": "https://raydium.io/"
      }
    },
    {
      "chainId": 101,
      "address": "CHyUpQFeW456zcr5XEh4RZiibH8Dzocs6Wbgz9aWpXnQ",
      "symbol": "TOMO-USDC",
      "name": "Raydium LP Token V4 (TOMO-USDC)",
      "decimals": 6,
      "logoURI": "https://raw.githubusercontent.com/solana-labs/token-list/main/assets/mainnet/CHyUpQFeW456zcr5XEh4RZiibH8Dzocs6Wbgz9aWpXnQ/logo.png",
      "tags": [
        "lp-token"
      ],
      "extensions": {
        "website": "https://raydium.io/"
      }
    },
    {
      "chainId": 101,
      "address": "BqjoYjqKrXtfBKXeaWeAT5sYCy7wsAYf3XjgDWsHSBRs",
      "symbol": "LINK-USDC",
      "name": "Raydium LP Token V4 (LINK-USDC)",
      "decimals": 6,
      "logoURI": "https://raw.githubusercontent.com/solana-labs/token-list/main/assets/mainnet/BqjoYjqKrXtfBKXeaWeAT5sYCy7wsAYf3XjgDWsHSBRs/logo.png",
      "tags": [
        "lp-token"
      ],
      "extensions": {
        "website": "https://raydium.io/"
      }
    },
    {
      "chainId": 101,
      "address": "13PoKid6cZop4sj2GfoBeujnGfthUbTERdE5tpLCDLEY",
      "symbol": "ETH-USDC",
      "name": "Raydium LP Token V4 (ETH-USDC)",
      "decimals": 6,
      "logoURI": "https://raw.githubusercontent.com/solana-labs/token-list/main/assets/mainnet/13PoKid6cZop4sj2GfoBeujnGfthUbTERdE5tpLCDLEY/logo.png",
      "tags": [
        "lp-token"
      ],
      "extensions": {
        "website": "https://raydium.io/"
      }
    },
    {
      "chainId": 101,
      "address": "2Vyyeuyd15Gp8aH6uKE72c4hxc8TVSLibxDP9vzspQWG",
      "symbol": "COPE-USDC",
      "name": "Raydium LP Token V4 (COPE-USDC)",
      "decimals": 0,
      "logoURI": "https://raw.githubusercontent.com/solana-labs/token-list/main/assets/mainnet/2Vyyeuyd15Gp8aH6uKE72c4hxc8TVSLibxDP9vzspQWG/logo.png",
      "tags": [
        "lp-token"
      ],
      "extensions": {
        "website": "https://raydium.io/"
      }
    },
    {
      "chainId": 101,
      "address": "Epm4KfTj4DMrvqn6Bwg2Tr2N8vhQuNbuK8bESFp4k33K",
      "symbol": "SOL-USDT",
      "name": "Raydium LP Token V4 (SOL-USDT)",
      "decimals": 9,
      "logoURI": "https://raw.githubusercontent.com/solana-labs/token-list/main/assets/mainnet/Epm4KfTj4DMrvqn6Bwg2Tr2N8vhQuNbuK8bESFp4k33K/logo.png",
      "tags": [
        "lp-token"
      ],
      "extensions": {
        "website": "https://raydium.io/"
      }
    },
    {
      "chainId": 101,
      "address": "FA1i7fej1pAbQbnY8NbyYUsTrWcasTyipKreDgy1Mgku",
      "symbol": "YFI-USDT",
      "name": "Raydium LP Token V4 (YFI-USDT)",
      "decimals": 6,
      "logoURI": "https://raw.githubusercontent.com/solana-labs/token-list/main/assets/mainnet/FA1i7fej1pAbQbnY8NbyYUsTrWcasTyipKreDgy1Mgku/logo.png",
      "tags": [
        "lp-token"
      ],
      "extensions": {
        "website": "https://raydium.io/"
      }
    },
    {
      "chainId": 101,
      "address": "HYSAu42BFejBS77jZAZdNAWa3iVcbSRJSzp3wtqCbWwv",
      "symbol": "SRM-USDT",
      "name": "Raydium LP Token V4 (SRM-USDT)",
      "decimals": 6,
      "logoURI": "https://raw.githubusercontent.com/solana-labs/token-list/main/assets/mainnet/HYSAu42BFejBS77jZAZdNAWa3iVcbSRJSzp3wtqCbWwv/logo.png",
      "tags": [
        "lp-token"
      ],
      "extensions": {
        "website": "https://raydium.io/"
      }
    },
    {
      "chainId": 101,
      "address": "2cTCiUnect5Lap2sk19xLby7aajNDYseFhC9Pigou11z",
      "symbol": "FTT-USDT",
      "name": "Raydium LP Token V4 (FTT-USDT)",
      "decimals": 6,
      "logoURI": "https://raw.githubusercontent.com/solana-labs/token-list/main/assets/mainnet/2cTCiUnect5Lap2sk19xLby7aajNDYseFhC9Pigou11z/logo.png",
      "tags": [
        "lp-token"
      ],
      "extensions": {
        "website": "https://raydium.io/"
      }
    },
    {
      "chainId": 101,
      "address": "DgGuvR9GSHimopo3Gc7gfkbKamLKrdyzWkq5yqA6LqYS",
      "symbol": "BTC-USDT",
      "name": "Raydium LP Token V4 (BTC-USDT)",
      "decimals": 6,
      "logoURI": "https://raw.githubusercontent.com/solana-labs/token-list/main/assets/mainnet/DgGuvR9GSHimopo3Gc7gfkbKamLKrdyzWkq5yqA6LqYS/logo.png",
      "tags": [
        "lp-token"
      ],
      "extensions": {
        "website": "https://raydium.io/"
      }
    },
    {
      "chainId": 101,
      "address": "Ba26poEYDy6P2o95AJUsewXgZ8DM9BCsmnU9hmC9i4Ki",
      "symbol": "SUSHI-USDT",
      "name": "Raydium LP Token V4 (SUSHI-USDT)",
      "decimals": 6,
      "logoURI": "https://raw.githubusercontent.com/solana-labs/token-list/main/assets/mainnet/Ba26poEYDy6P2o95AJUsewXgZ8DM9BCsmnU9hmC9i4Ki/logo.png",
      "tags": [
        "lp-token"
      ],
      "extensions": {
        "website": "https://raydium.io/"
      }
    },
    {
      "chainId": 101,
      "address": "D3iGro1vn6PWJXo9QAPj3dfta6dKkHHnmiiym2EfsAmi",
      "symbol": "TOMO-USDT",
      "name": "Raydium LP Token V4 (TOMO-USDT)",
      "decimals": 6,
      "logoURI": "https://raw.githubusercontent.com/solana-labs/token-list/main/assets/mainnet/D3iGro1vn6PWJXo9QAPj3dfta6dKkHHnmiiym2EfsAmi/logo.png",
      "tags": [
        "lp-token"
      ],
      "extensions": {
        "website": "https://raydium.io/"
      }
    },
    {
      "chainId": 101,
      "address": "Dr12Sgt9gkY8WU5tRkgZf1TkVWJbvjYuPAhR3aDCwiiX",
      "symbol": "LINK-USDT",
      "name": "Raydium LP Token V4 (LINK-USDT)",
      "decimals": 6,
      "logoURI": "https://raw.githubusercontent.com/solana-labs/token-list/main/assets/mainnet/Dr12Sgt9gkY8WU5tRkgZf1TkVWJbvjYuPAhR3aDCwiiX/logo.png",
      "tags": [
        "lp-token"
      ],
      "extensions": {
        "website": "https://raydium.io/"
      }
    },
    {
      "chainId": 101,
      "address": "nPrB78ETY8661fUgohpuVusNCZnedYCgghzRJzxWnVb",
      "symbol": "ETH-USDT",
      "name": "Raydium LP Token V4 (ETH-USDT)",
      "decimals": 6,
      "logoURI": "https://raw.githubusercontent.com/solana-labs/token-list/main/assets/mainnet/nPrB78ETY8661fUgohpuVusNCZnedYCgghzRJzxWnVb/logo.png",
      "tags": [
        "lp-token"
      ],
      "extensions": {
        "website": "https://raydium.io/"
      }
    },
    {
      "chainId": 101,
      "address": "EGJht91R7dKpCj8wzALkjmNdUUUcQgodqWCYweyKcRcV",
      "symbol": "YFI-SRM",
      "name": "Raydium LP Token V4 (YFI-SRM)",
      "decimals": 6,
      "logoURI": "https://raw.githubusercontent.com/solana-labs/token-list/main/assets/mainnet/EGJht91R7dKpCj8wzALkjmNdUUUcQgodqWCYweyKcRcV/logo.png",
      "tags": [
        "lp-token"
      ],
      "extensions": {
        "website": "https://raydium.io/"
      }
    },
    {
      "chainId": 101,
      "address": "AsDuPg9MgPtt3jfoyctUCUgsvwqAN6RZPftqoeiPDefM",
      "symbol": "FTT-SRM",
      "name": "Raydium LP Token V4 (FTT-SRM)",
      "decimals": 6,
      "logoURI": "https://raw.githubusercontent.com/solana-labs/token-list/main/assets/mainnet/AsDuPg9MgPtt3jfoyctUCUgsvwqAN6RZPftqoeiPDefM/logo.png",
      "tags": [
        "lp-token"
      ],
      "extensions": {
        "website": "https://raydium.io/"
      }
    },
    {
      "chainId": 101,
      "address": "AGHQxXb3GSzeiLTcLtXMS2D5GGDZxsB2fZYZxSB5weqB",
      "symbol": "BTC-SRM",
      "name": "Raydium LP Token V4 (BTC-SRM)",
      "decimals": 6,
      "logoURI": "https://raw.githubusercontent.com/solana-labs/token-list/main/assets/mainnet/AGHQxXb3GSzeiLTcLtXMS2D5GGDZxsB2fZYZxSB5weqB/logo.png",
      "tags": [
        "lp-token"
      ],
      "extensions": {
        "website": "https://raydium.io/"
      }
    },
    {
      "chainId": 101,
      "address": "3HYhUnUdV67j1vn8fu7ExuVGy5dJozHEyWvqEstDbWwE",
      "symbol": "SUSHI-SRM",
      "name": "Raydium LP Token V4 (SUSHI-SRM)",
      "decimals": 6,
      "logoURI": "https://raw.githubusercontent.com/solana-labs/token-list/main/assets/mainnet/3HYhUnUdV67j1vn8fu7ExuVGy5dJozHEyWvqEstDbWwE/logo.png",
      "tags": [
        "lp-token"
      ],
      "extensions": {
        "website": "https://raydium.io/"
      }
    },
    {
      "chainId": 101,
      "address": "GgH9RnKrQpaMQeqmdbMvs5oo1A24hERQ9wuY2pSkeG7x",
      "symbol": "TOMO-SRM",
      "name": "Raydium LP Token V4 (TOMO-SRM)",
      "decimals": 6,
      "logoURI": "https://raw.githubusercontent.com/solana-labs/token-list/main/assets/mainnet/GgH9RnKrQpaMQeqmdbMvs5oo1A24hERQ9wuY2pSkeG7x/logo.png",
      "tags": [
        "lp-token"
      ],
      "extensions": {
        "website": "https://raydium.io/"
      }
    },
    {
      "chainId": 101,
      "address": "GXN6yJv12o18skTmJXaeFXZVY1iqR18CHsmCT8VVCmDD",
      "symbol": "LINK-SRM",
      "name": "Raydium LP Token V4 (LINK-SRM)",
      "decimals": 6,
      "logoURI": "https://raw.githubusercontent.com/solana-labs/token-list/main/assets/mainnet/GXN6yJv12o18skTmJXaeFXZVY1iqR18CHsmCT8VVCmDD/logo.png",
      "tags": [
        "lp-token"
      ],
      "extensions": {
        "website": "https://raydium.io/"
      }
    },
    {
      "chainId": 101,
      "address": "9VoY3VERETuc2FoadMSYYizF26mJinY514ZpEzkHMtwG",
      "symbol": "ETH-SRM",
      "name": "Raydium LP Token V4 (ETH-SRM)",
      "decimals": 6,
      "logoURI": "https://raw.githubusercontent.com/solana-labs/token-list/main/assets/mainnet/9VoY3VERETuc2FoadMSYYizF26mJinY514ZpEzkHMtwG/logo.png",
      "tags": [
        "lp-token"
      ],
      "extensions": {
        "website": "https://raydium.io/"
      }
    },
    {
      "chainId": 101,
      "address": "AKJHspCwDhABucCxNLXUSfEzb7Ny62RqFtC9uNjJi4fq",
      "symbol": "SRM-SOL",
      "name": "Raydium LP Token V4 (SRM-SOL)",
      "decimals": 6,
      "logoURI": "https://raw.githubusercontent.com/solana-labs/token-list/main/assets/mainnet/AKJHspCwDhABucCxNLXUSfEzb7Ny62RqFtC9uNjJi4fq/logo.png",
      "tags": [
        "lp-token"
      ],
      "extensions": {
        "website": "https://raydium.io/"
      }
    },
    {
      "chainId": 101,
      "address": "2doeZGLJyACtaG9DCUyqMLtswesfje1hjNA11hMdj6YU",
      "symbol": "TULIP-USDC",
      "name": "Raydium LP Token V4 (TULIP-USDC)",
      "decimals": 6,
      "logoURI": "https://raw.githubusercontent.com/solana-labs/token-list/main/assets/mainnet/2doeZGLJyACtaG9DCUyqMLtswesfje1hjNA11hMdj6YU/logo.svg",
      "tags": [
        "lp-token"
      ],
      "extensions": {
        "website": "https://raydium.io/"
      }
    },
    {
      "chainId": 101,
      "address": "AcstFzGGawvvdVhYV9bftr7fmBHbePUjhv53YK1W3dZo",
      "symbol": "LSD",
      "name": "LSD",
      "decimals": 9,
      "logoURI": "https://raw.githubusercontent.com/solana-labs/token-list/main/assets/mainnet/AcstFzGGawvvdVhYV9bftr7fmBHbePUjhv53YK1W3dZo/logo.svg",
      "tags": [
        "nft"
      ],
      "extensions": {
        "website": "https://solible.com/"
      }
    },
    {
      "chainId": 101,
      "address": "91fSFQsPzMLat9DHwLdQacW3i3EGnWds5tA5mt7yLiT9",
      "symbol": "Unlimited Energy",
      "name": "Unlimited Energy",
      "decimals": 9,
      "tags": [
        "nft"
      ],
      "extensions": {
        "website": "https://solible.com/"
      }
    },
    {
      "chainId": 101,
      "address": "29PEpZeuqWf9tS2gwCjpeXNdXLkaZSMR2s1ibkvGsfnP",
      "symbol": "Need for Speed",
      "name": "Need for Speed",
      "decimals": 9,
      "tags": [
        "nft"
      ],
      "extensions": {
        "website": "https://solible.com/"
      }
    },
    {
      "chainId": 101,
      "address": "HsY8PNar8VExU335ZRYzg89fX7qa4upYu6vPMPFyCDdK",
      "symbol": "ADOR OPENS",
      "name": "ADOR OPENS",
      "decimals": 0,
      "tags": [
        "nft"
      ],
      "extensions": {
        "website": "https://solible.com/"
      }
    },
    {
      "chainId": 101,
      "address": "EDP8TpLJ77M3KiDgFkZW4v4mhmKJHZi9gehYXenfFZuL",
      "symbol": "CMS - Rare",
      "name": "CMS - Rare",
      "decimals": 0,
      "tags": [
        "nft"
      ],
      "extensions": {
        "website": "https://solible.com/"
      }
    },
    {
      "chainId": 101,
      "address": "BrUKFwAABkExb1xzYU4NkRWzjBihVQdZ3PBz4m5S8if3",
      "symbol": "Tesla",
      "name": "Tesla",
      "decimals": 0,
      "tags": [
        "nft"
      ],
      "extensions": {
        "website": "https://solible.com/"
      }
    },
    {
      "chainId": 101,
      "address": "9CmQwpvVXRyixjiE3LrbSyyopPZohNDN1RZiTk8rnXsQ",
      "symbol": "DeceFi",
      "name": "DeceFi",
      "decimals": 0,
      "tags": [
        "nft"
      ],
      "extensions": {
        "website": "https://solible.com/"
      }
    },
    {
      "chainId": 101,
      "address": "F6ST1wWkx2PeH45sKmRxo1boyuzzWCfpnvyKL4BGeLxF",
      "symbol": "Power User",
      "name": "Power User",
      "decimals": 0,
      "tags": [
        "nft"
      ],
      "extensions": {
        "website": "https://solible.com/"
      }
    },
    {
      "chainId": 101,
      "address": "dZytJ7iPDcCu9mKe3srL7bpUeaR3zzkcVqbtqsmxtXZ",
      "symbol": "VIP Member",
      "name": "VIP Member",
      "decimals": 0,
      "tags": [
        "nft"
      ],
      "extensions": {
        "website": "https://solible.com/"
      }
    },
    {
      "chainId": 101,
      "address": "8T4vXgwZUWwsbCDiptHFHjdfexvLG9UP8oy1psJWEQdS",
      "symbol": "Uni Christmas",
      "name": "Uni Christmas",
      "decimals": 0,
      "tags": [
        "nft"
      ],
      "extensions": {
        "website": "https://solible.com/"
      }
    },
    {
      "chainId": 101,
      "address": "EjFGGJSyp9UDS8aqafET5LX49nsG326MeNezYzpiwgpQ",
      "symbol": "BNB",
      "name": "BNB",
      "decimals": 0,
      "tags": [
        "nft"
      ],
      "extensions": {
        "website": "https://solible.com/"
      }
    },
    {
      "chainId": 101,
      "address": "FkmkTr4en8CXkfo9jAwEMov6PVNLpYMzWr3Udqf9so8Z",
      "symbol": "Seldom",
      "name": "Seldom",
      "decimals": 9,
      "tags": [
        "nft"
      ],
      "extensions": {
        "website": "https://solible.com/"
      }
    },
    {
      "chainId": 101,
      "address": "2gn1PJdMAU92SU5inLSp4Xp16ZC5iLF6ScEi7UBvp8ZD",
      "symbol": "Satoshi Closeup",
      "name": "Satoshi Closeup",
      "decimals": 9,
      "tags": [
        "nft"
      ],
      "extensions": {
        "website": "https://solible.com/"
      }
    },
    {
      "chainId": 101,
      "address": "7mhZHtPL4GFkquQR4Y6h34Q8hNkQvGc1FaNtyE43NvUR",
      "symbol": "Satoshi GB",
      "name": "Satoshi GB",
      "decimals": 9,
      "tags": [
        "nft"
      ],
      "extensions": {
        "website": "https://solible.com/"
      }
    },
    {
      "chainId": 101,
      "address": "8RoKfLx5RCscbtVh8kYb81TF7ngFJ38RPomXtUREKsT2",
      "symbol": "Satoshi OG",
      "name": "Satoshi OG",
      "decimals": 9,
      "tags": [
        "nft"
      ],
      "extensions": {
        "website": "https://solible.com/"
      }
    },
    {
      "chainId": 101,
      "address": "9rw5hyDngBQ3yDsCRHqgzGHERpU2zaLh1BXBUjree48J",
      "symbol": "Satoshi BTC",
      "name": "Satoshi BTC",
      "decimals": 10,
      "tags": [
        "nft"
      ],
      "extensions": {
        "website": "https://solible.com/"
      }
    },
    {
      "chainId": 101,
      "address": "AiD7J6D5Hny5DJB1MrYBc2ePQqy2Yh4NoxWwYfR7PzxH",
      "symbol": "Satoshi GB",
      "name": "Satoshi GB",
      "decimals": 9,
      "tags": [
        "nft"
      ],
      "extensions": {
        "website": "https://solible.com/"
      }
    },
    {
      "chainId": 101,
      "address": "4qzEcYvT6TuJME2EMZ5vjaLvQja6R4hKjarA73WQUwt6",
      "name": "APESZN_HOODIE",
      "symbol": "APESZN_HOODIE",
      "decimals": 9,
      "tags": [
        "nft"
      ],
      "extensions": {
        "website": "https://solible.com/"
      }
    },
    {
      "chainId": 101,
      "address": "APhyVWtzjdTVYhyta9ngSiCDk2pLi8eEZKsHGSbsmwv6",
      "name": "APESZN_TEE_SHIRT",
      "symbol": "APESZN_TEE_SHIRT",
      "decimals": 9,
      "tags": [
        "nft"
      ],
      "extensions": {
        "website": "https://solible.com/"
      }
    },
    {
      "chainId": 101,
      "address": "bxiA13fpU1utDmYuUvxvyMT8odew5FEm96MRv7ij3eb",
      "symbol": "Satoshi",
      "name": "Satoshi",
      "decimals": 9,
      "tags": [
        "nft"
      ],
      "extensions": {
        "website": "https://solible.com/"
      }
    },
    {
      "chainId": 101,
      "address": "GoC24kpj6TkvjzspXrjSJC2CVb5zMWhLyRcHJh9yKjRF",
      "symbol": "Satoshi Closeup",
      "name": "Satoshi Closeup",
      "decimals": 9,
      "tags": [
        "nft"
      ],
      "extensions": {
        "website": "https://solible.com/"
      }
    },
    {
      "chainId": 101,
      "address": "oCUduD44ETuZ65bpWdPzPDSnAdreg1sJrugfwyFZVHV",
      "symbol": "Satoshi BTC",
      "name": "Satoshi BTC",
      "decimals": 9,
      "tags": [
        "nft"
      ],
      "extensions": {
        "website": "https://solible.com/"
      }
    },
    {
      "chainId": 101,
      "address": "9Vvre2DxBB9onibwYDHeMsY1cj6BDKtEDccBPWRN215E",
      "symbol": "Satoshi Nakamoto",
      "name": "Satoshi Nakamoto",
      "decimals": 9,
      "tags": [
        "nft"
      ],
      "extensions": {
        "website": "https://solible.com/"
      }
    },
    {
      "chainId": 101,
      "address": "7RpFk44cMTAUt9CcjEMWnZMypE9bYQsjBiSNLn5qBvhP",
      "symbol": "Charles Hoskinson",
      "name": "Charles Hoskinson",
      "decimals": 9,
      "tags": [
        "nft"
      ],
      "extensions": {
        "website": "https://solible.com/"
      }
    },
    {
      "chainId": 101,
      "address": "GyRkPAxpd9XrMHcBF6fYHVRSZQvQBwAGKAGQeBPSKzMq",
      "symbol": "SBF",
      "name": "SBF",
      "decimals": 0,
      "tags": [
        "nft"
      ],
      "extensions": {
        "website": "https://solible.com/"
      }
    },
    {
      "chainId": 101,
      "address": "AgdBQN2Sy2abiZ2KToWeUsQ9PHdCv95wt6kVWRf5zDkx",
      "symbol": "Bitcoin Tram",
      "name": "Bitcoin Tram",
      "decimals": 0,
      "tags": [
        "nft"
      ],
      "extensions": {
        "website": "https://solible.com/"
      }
    },
    {
      "chainId": 101,
      "address": "7TRzvCqXN8KSXggbSyeEG2Z9YBBhEFmbtmv6FLbd4mmd",
      "symbol": "SRM tee-shirt",
      "name": "SRM tee-shirt",
      "decimals": 0,
      "tags": [
        "nft"
      ],
      "extensions": {
        "website": "https://solible.com/"
      }
    },
    {
      "chainId": 101,
      "address": "gksYzxitEf2HyE7Bb81vvHXNH5f3wa43jvXf4TcUZwb",
      "symbol": "PERK",
      "name": "PERK",
      "decimals": 6,
      "logoURI": "https://raw.githubusercontent.com/solana-labs/token-list/main/assets/mainnet/gksYzxitEf2HyE7Bb81vvHXNH5f3wa43jvXf4TcUZwb/logo.png",
      "tags": [],
      "extensions": {
        "website": "https://perk.exchange/"
      }
    },
    {
      "chainId": 101,
      "address": "BDxWSxkMLW1nJ3VggamUKkEKrtCaVqzFxoDApM8HdBks",
      "symbol": "BTSG",
      "name": "BitSong",
      "decimals": 6,
      "logoURI": "https://raw.githubusercontent.com/solana-labs/token-list/main/assets/mainnet/BDxWSxkMLW1nJ3VggamUKkEKrtCaVqzFxoDApM8HdBks/logo.png",
      "tags": [],
      "extensions": {
        "website": "https://bitsong.io/",
        "coingeckoId": "bitsong"
      }
    },
    {
      "chainId": 101,
      "address": "5ddiFxh3J2tcZHfn8uhGRYqu16P3FUvBfh8WoZPUHKW5",
      "name": "EOSBEAR",
      "symbol": "EOSBEAR",
      "decimals": 6,
      "logoURI": "",
      "tags": [
        "leveraged",
        "bear"
      ],
      "extensions": {
        "coingeckoId": "3x-short-eos-token",
        "serumV3Usdc": "2BQrJP599QVKRyHhyJ6oRrTPNUmPBgXxiBo2duvYdacy"
      }
    },
    {
      "chainId": 101,
      "address": "qxxF6S62hmZF5bo46mS7C2qbBa87qRossAM78VzsDqi",
      "name": "EOSBULL",
      "symbol": "EOSBULL",
      "decimals": 6,
      "logoURI": "",
      "tags": [
        "leveraged",
        "bull"
      ],
      "extensions": {
        "coingeckoId": "3x-long-eos-token"
      }
    },
    {
      "chainId": 101,
      "address": "2CDLbxeuqkLTLY3em6FFQgfBQV5LRnEsJJgcFCvWKNcS",
      "name": "BNBBEAR",
      "symbol": "BNBBEAR",
      "decimals": 6,
      "logoURI": "",
      "tags": [
        "leveraged",
        "bear"
      ],
      "extensions": {
        "coingeckoId": "3x-short-bnb-token"
      }
    },
    {
      "chainId": 101,
      "address": "AfjHjdLibuXyvmz7PyTSc5KEcGBh43Kcu8Sr2tyDaJyt",
      "name": "BNBBULL",
      "symbol": "BNBBULL",
      "decimals": 6,
      "logoURI": "",
      "tags": [
        "leveraged",
        "bull"
      ],
      "extensions": {
        "coingeckoId": "3x-long-bnb-token"
      }
    },
    {
      "chainId": 101,
      "address": "8kA1WJKoLTxtACNPkvW6UNufsrpxUY57tXZ9KmG9123t",
      "name": "BSVBULL",
      "symbol": "BSVBULL",
      "decimals": 6,
      "logoURI": "",
      "tags": [
        "leveraged",
        "bull"
      ],
      "extensions": {
        "coingeckoId": "3x-long-bitcoin-sv-token"
      }
    },
    {
      "chainId": 101,
      "address": "2FGW8BVMu1EHsz2ZS9rZummDaq6o2DVrZZPw4KaAvDWh",
      "name": "BSVBEAR",
      "symbol": "BSVBEAR",
      "decimals": 6,
      "logoURI": "",
      "tags": [
        "leveraged",
        "bear"
      ],
      "extensions": {
        "coingeckoId": "3x-short-bitcoin-sv-token"
      }
    },
    {
      "chainId": 101,
      "address": "8L9XGTMzcqS9p61zsR35t7qipwAXMYkD6disWoDFZiFT",
      "name": "LTCBEAR",
      "symbol": "LTCBEAR",
      "decimals": 6,
      "logoURI": "",
      "tags": [
        "leveraged",
        "bear"
      ],
      "extensions": {
        "coingeckoId": "3x-short-litecoin-token"
      }
    },
    {
      "chainId": 101,
      "address": "863ZRjf1J8AaVuCqypAdm5ktVyGYDiBTvD1MNHKrwyjp",
      "name": "LTCBULL",
      "symbol": "LTCBULL",
      "decimals": 6,
      "logoURI": "",
      "tags": [
        "leveraged",
        "bull"
      ],
      "extensions": {
        "coingeckoId": "3x-long-litecoin-token"
      }
    },
    {
      "chainId": 101,
      "address": "GkSPaHdY2raetuYzsJYacHtrAtQUfWt64bpd1VzxJgSD",
      "name": "BULL",
      "symbol": "BULL",
      "decimals": 6,
      "logoURI": "",
      "tags": [
        "leveraged",
        "bull"
      ],
      "extensions": {
        "coingeckoId": "3x-long-bitcoin-token"
      }
    },
    {
      "chainId": 101,
      "address": "45vwTZSDFBiqCMRdtK4xiLCHEov8LJRW8GwnofG8HYyH",
      "name": "BEAR",
      "symbol": "BEAR",
      "decimals": 6,
      "logoURI": "",
      "tags": [
        "leveraged",
        "bear"
      ],
      "extensions": {
        "coingeckoId": "3x-short-bitcoin-token"
      }
    },
    {
      "chainId": 101,
      "address": "2VTAVf1YCwamD3ALMdYHRMV5vPUCXdnatJH5f1khbmx6",
      "name": "BCHBEAR",
      "symbol": "BCHBEAR",
      "decimals": 6,
      "logoURI": "",
      "tags": [
        "leveraged",
        "bear"
      ],
      "extensions": {
        "coingeckoId": "3x-short-bitcoin-cash-token"
      }
    },
    {
      "chainId": 101,
      "address": "22xoSp66BDt4x4Q5xqxjaSnirdEyharoBziSFChkLFLy",
      "name": "BCHBULL",
      "symbol": "BCHBULL",
      "decimals": 6,
      "logoURI": "",
      "tags": [
        "leveraged",
        "bull"
      ],
      "extensions": {
        "coingeckoId": "3x-long-bitcoin-cash-token"
      }
    },
    {
      "chainId": 101,
      "address": "CwChm6p9Q3yFrjzVeiLTTbsoJkooscof5SJYZc2CrNqG",
      "name": "ETHBULL",
      "symbol": "ETHBULL",
      "decimals": 6,
      "logoURI": "",
      "tags": [
        "leveraged",
        "bull"
      ],
      "extensions": {
        "coingeckoId": "3x-long-ethereum-token",
        "serumV3Usdt": "FuhKVt5YYCv7vXnADXtb7vqzYn82PJoap86q5wm8LX8Q"
      }
    },
    {
      "chainId": 101,
      "address": "Bvv9xLodFrvDFSno9Ud8SEh5zVtBDQQjnBty2SgMcJ2s",
      "name": "ETHBEAR",
      "symbol": "ETHBEAR",
      "decimals": 6,
      "logoURI": "",
      "tags": [
        "leveraged",
        "bear"
      ],
      "extensions": {
        "coingeckoId": "3x-short-ethereum-token"
      }
    },
    {
      "chainId": 101,
      "address": "HRhaNssoyv5tKFRcbPg69ULEbcD8DPv99GdXLcdkgc1A",
      "name": "ALTBULL",
      "symbol": "ALTBULL",
      "decimals": 6,
      "logoURI": "",
      "tags": [
        "leveraged",
        "bull"
      ],
      "extensions": {
        "coingeckoId": "3x-long-altcoin-index-token"
      }
    },
    {
      "chainId": 101,
      "address": "9Mu1KmjBKTUWgpDoeTJ5oD7XFQmEiZxzspEd3TZGkavx",
      "name": "ALTBEAR",
      "symbol": "ALTBEAR",
      "decimals": 6,
      "logoURI": "",
      "tags": [
        "leveraged",
        "bear"
      ],
      "extensions": {
        "coingeckoId": "3x-short-altcoin-index-token"
      }
    },
    {
      "chainId": 101,
      "address": "AYL1adismZ1U9pTuN33ahG4aYc5XTZQL4vKFx9ofsGWD",
      "name": "BULLSHIT",
      "symbol": "BULLSHIT",
      "decimals": 6,
      "logoURI": "",
      "tags": [
        "leveraged",
        "bull"
      ],
      "extensions": {
        "coingeckoId": "3x-long-shitcoin-index-token"
      }
    },
    {
      "chainId": 101,
      "address": "5jqymuoXXVcUuJKrf1MWiHSqHyg2osMaJGVy69NsJWyP",
      "name": "BEARSHIT",
      "symbol": "BEARSHIT",
      "decimals": 6,
      "logoURI": "",
      "tags": [
        "leveraged",
        "bear"
      ],
      "extensions": {
        "coingeckoId": "3x-short-shitcoin-index-token"
      }
    },
    {
      "chainId": 101,
      "address": "EL1aDTnLKjf4SaGpqtxJPyK94imSBr8fWDbcXjXQrsmj",
      "name": "MIDBULL",
      "symbol": "MIDBULL",
      "decimals": 6,
      "logoURI": "",
      "tags": [
        "leveraged",
        "bull"
      ],
      "extensions": {
        "coingeckoId": "3x-long-midcap-index-token",
        "serumV3Usdc": "8BBtLkoaEyavREriwGUudzAcihTH9SJLAPBbgb7QZe9y"
      }
    },
    {
      "chainId": 101,
      "address": "2EPvVjHusU3ozoucmdhhnqv3HQtBsQmjTnSa87K91HkC",
      "name": "MIDBEAR",
      "symbol": "MIDBEAR",
      "decimals": 6,
      "logoURI": "",
      "tags": [
        "leveraged",
        "bear"
      ],
      "extensions": {
        "coingeckoId": "3x-short-midcap-index-token"
      }
    },
    {
      "chainId": 101,
      "address": "8TCfJTyeqNBZqyDMY4VwDY7kdCCY7pcbJJ58CnKHkMu2",
      "name": "LINKBEAR",
      "symbol": "LINKBEAR",
      "decimals": 6,
      "logoURI": "",
      "tags": [
        "leveraged",
        "bear"
      ],
      "extensions": {
        "coingeckoId": "3x-short-chainlink-token"
      }
    },
    {
      "chainId": 101,
      "address": "EsUoZMbACNMppdqdmuLCFLet8VXxt2h47N9jHCKwyaPz",
      "name": "LINKBULL",
      "symbol": "LINKBULL",
      "decimals": 6,
      "logoURI": "",
      "tags": [
        "leveraged",
        "bull"
      ],
      "extensions": {
        "coingeckoId": "3x-long-chainlink-token"
      }
    },
    {
      "chainId": 101,
      "address": "262cQHT3soHwzuo2oVSy5kAfHcFZ1Jjn8C1GRLcQNKA3",
      "name": "XRPBULL",
      "symbol": "XRPBULL",
      "decimals": 6,
      "logoURI": "",
      "tags": [
        "leveraged",
        "bull"
      ],
      "extensions": {
        "coingeckoId": "3x-long-xrp-token"
      }
    },
    {
      "chainId": 101,
      "address": "8sxtSswmQ7Lcd2GjK6am37Z61wJZjA2SzE7Luf7yaKBB",
      "name": "XRPBEAR",
      "symbol": "XRPBEAR",
      "decimals": 6,
      "logoURI": "",
      "tags": [
        "leveraged",
        "bear"
      ],
      "extensions": {
        "coingeckoId": "3x-short-xrp-token"
      }
    },
    {
      "chainId": 101,
      "address": "91z91RukFM16hyEUCXuwMQwp2BW3vanNG5Jh5yj6auiJ",
      "name": "BVOL",
      "symbol": "BVOL",
      "decimals": 6,
      "logoURI": "",
      "tags": [],
      "extensions": {
        "coingeckoId": "1x-long-btc-implied-volatility-token"
      }
    },
    {
      "chainId": 101,
      "address": "5TY71D29Cyuk9UrsSxLXw2quJBpS7xDDFuFu2K9W7Wf9",
      "name": "IBlive",
      "symbol": "IBVOL",
      "decimals": 6,
      "logoURI": "",
      "tags": [],
      "extensions": {
        "coingeckoId": "1x-short-btc-implied-volatility"
      }
    },
    {
      "chainId": 101,
      "address": "dK83wTVypEpa1pqiBbHY3MNuUnT3ADUZM4wk9VZXZEc",
      "name": "Wrapped Aave",
      "symbol": "AAVE",
      "decimals": 6,
      "logoURI": "https://raw.githubusercontent.com/solana-labs/token-list/main/assets/mainnet/dK83wTVypEpa1pqiBbHY3MNuUnT3ADUZM4wk9VZXZEc/logo.png",
      "tags": [],
      "extensions": {
        "serumV3Usdt": "6bxuB5N3bt3qW8UnPNLgMMzDq5sEH8pFmYJYGgzvE11V",
        "coingeckoId": "aave"
      }
    },
    {
      "chainId": 101,
      "address": "A6aY2ceogBz1VaXBxm1j2eJuNZMRqrWUAnKecrMH85zj",
      "name": "LQID",
      "symbol": "LQID",
      "decimals": 6,
      "logoURI": "https://raw.githubusercontent.com/solana-labs/token-list/main/assets/mainnet/A6aY2ceogBz1VaXBxm1j2eJuNZMRqrWUAnKecrMH85zj/logo.svg",
      "tags": []
    },
    {
      "chainId": 101,
      "address": "7CnFGR9mZWyAtWxPcVuTewpyC3A3MDW4nLsu5NY6PDbd",
      "name": "SECO",
      "symbol": "SECO",
      "decimals": 6,
      "logoURI": "",
      "tags": [],
      "extensions": {
        "coingeckoId": "serum-ecosystem-token"
      }
    },
    {
      "chainId": 101,
      "address": "3GECTP7H4Tww3w8jEPJCJtXUtXxiZty31S9szs84CcwQ",
      "name": "HOLY",
      "symbol": "HOLY",
      "decimals": 6,
      "logoURI": "",
      "tags": [],
      "extensions": {
        "coingeckoId": "holy-trinity"
      }
    },
    {
      "chainId": 101,
      "address": "6ry4WBDvAwAnrYJVv6MCog4J8zx6S3cPgSqnTsDZ73AR",
      "name": "TRYB",
      "symbol": "TRYB",
      "decimals": 6,
      "logoURI": "",
      "tags": [],
      "extensions": {
        "serumV3Usdt": "AADohBGxvf7bvixs2HKC3dG2RuU3xpZDwaTzYFJThM8U",
        "coingeckoId": "bilira"
      }
    },
    {
      "chainId": 101,
      "address": "ASboaJPFtJeCS5eG4gL3Lg95xrTz2UZSLE9sdJtY93kE",
      "name": "DOGEBULL",
      "symbol": "DOGEBULL",
      "decimals": 6,
      "logoURI": "",
      "tags": [
        "leveraged",
        "bull"
      ],
      "extensions": {
        "coingeckoId": "3x-long-dogecoin-token"
      }
    },
    {
      "chainId": 101,
      "address": "Gnhy3boBT4MA8TTjGip5ND2uNsceh1Wgeaw1rYJo51ZY",
      "symbol": "MAPSPOOL",
      "name": "Bonfida Maps Pool",
      "decimals": 6,
      "logoURI": "https://raw.githubusercontent.com/solana-labs/token-list/main/assets/mainnet/Gnhy3boBT4MA8TTjGip5ND2uNsceh1Wgeaw1rYJo51ZY/logo.svg",
      "tags": [],
      "extensions": {
        "website": "https://bonfida.com/"
      }
    },
    {
      "chainId": 101,
      "address": "9iDWyYZ5VHBCxxmWZogoY3Z6FSbKsX4WFe37c728krdT",
      "symbol": "OXYPOOL",
      "name": "Bonfida Oxy Pool",
      "decimals": 6,
      "logoURI": "https://raw.githubusercontent.com/solana-labs/token-list/main/assets/mainnet/9iDWyYZ5VHBCxxmWZogoY3Z6FSbKsX4WFe37c728krdT/logo.svg",
      "tags": [],
      "extensions": {
        "website": "https://bonfida.com/"
      }
    },
    {
      "chainId": 101,
      "address": "D68NB5JkzvyNCZAvi6EGtEcGvSoRNPanU9heYTAUFFRa",
      "name": "PERP",
      "symbol": "PERP",
      "decimals": 6,
      "logoURI": "https://raw.githubusercontent.com/solana-labs/token-list/main/assets/mainnet/D68NB5JkzvyNCZAvi6EGtEcGvSoRNPanU9heYTAUFFRa/logo.png",
      "tags": [],
      "extensions": {
        "coingeckoId": "perpetual-protocol"
      }
    },
    {
      "chainId": 101,
      "address": "93a1L7xaEV7vZGzNXCcb9ztZedbpKgUiTHYxmFKJwKvc",
      "symbol": "RAYPOOL",
      "name": "Bonfida Ray Pool",
      "decimals": 6,
      "logoURI": "https://raw.githubusercontent.com/solana-labs/token-list/main/assets/mainnet/93a1L7xaEV7vZGzNXCcb9ztZedbpKgUiTHYxmFKJwKvc/logo.png",
      "tags": [],
      "extensions": {
        "website": "https://bonfida.com/"
      }
    },
    {
      "chainId": 101,
      "address": "FeGn77dhg1KXRRFeSwwMiykZnZPw5JXW6naf2aQgZDQf",
      "symbol": "wWETH",
      "name": "Wrapped Ether (Wormhole)",
      "decimals": 9,
      "logoURI": "https://raw.githubusercontent.com/solana-labs/token-list/main/assets/mainnet/FeGn77dhg1KXRRFeSwwMiykZnZPw5JXW6naf2aQgZDQf/logo.png",
      "tags": [
        "wrapped",
        "wormhole"
      ],
      "extensions": {
        "address": "0xC02aaA39b223FE8D0A0e5C4F27eAD9083C756Cc2",
        "bridgeContract": "https://etherscan.io/address/0xf92cD566Ea4864356C5491c177A430C222d7e678",
        "assetContract": "https://etherscan.io/address/0xC02aaA39b223FE8D0A0e5C4F27eAD9083C756Cc2",
        "coingeckoId": "weth"
      }
    },
    {
      "chainId": 101,
      "address": "GbBWwtYTMPis4VHb8MrBbdibPhn28TSrLB53KvUmb7Gi",
      "symbol": "wFTT",
      "name": "Wrapped FTT (Wormhole)",
      "decimals": 9,
      "logoURI": "https://raw.githubusercontent.com/solana-labs/token-list/main/assets/mainnet/GbBWwtYTMPis4VHb8MrBbdibPhn28TSrLB53KvUmb7Gi/logo.png",
      "tags": [
        "wrapped",
        "wormhole"
      ],
      "extensions": {
        "address": "0x50d1c9771902476076ecfc8b2a83ad6b9355a4c9",
        "bridgeContract": "https://etherscan.io/address/0xf92cD566Ea4864356C5491c177A430C222d7e678",
        "assetContract": "https://etherscan.io/address/0x50d1c9771902476076ecfc8b2a83ad6b9355a4c9",
        "coingeckoId": "ftx-token"
      }
    },
    {
      "chainId": 101,
      "address": "AbLwQCyU9S8ycJgu8wn6woRCHSYJmjMpJFcAHQ6vjq2P",
      "symbol": "wTUSD",
      "name": "TrueUSD (Wormhole)",
      "decimals": 9,
      "logoURI": "https://raw.githubusercontent.com/solana-labs/token-list/main/assets/mainnet/AbLwQCyU9S8ycJgu8wn6woRCHSYJmjMpJFcAHQ6vjq2P/logo.png",
      "tags": [
        "wrapped",
        "wormhole"
      ],
      "extensions": {
        "address": "0x0000000000085d4780B73119b644AE5ecd22b376",
        "bridgeContract": "https://etherscan.io/address/0xf92cD566Ea4864356C5491c177A430C222d7e678",
        "assetContract": "https://etherscan.io/address/0x0000000000085d4780B73119b644AE5ecd22b376",
        "coingeckoId": "true-usd"
      }
    },
    {
      "chainId": 101,
      "address": "3JfuyCg5891hCX1ZTbvt3pkiaww3XwgyqQH6E9eHtqKD",
      "symbol": "wLON",
      "name": "Tokenlon (Wormhole)",
      "decimals": 9,
      "logoURI": "https://raw.githubusercontent.com/solana-labs/token-list/main/assets/mainnet/3JfuyCg5891hCX1ZTbvt3pkiaww3XwgyqQH6E9eHtqKD/logo.png",
      "tags": [
        "wrapped",
        "wormhole"
      ],
      "extensions": {
        "address": "0x0000000000095413afC295d19EDeb1Ad7B71c952",
        "bridgeContract": "https://etherscan.io/address/0xf92cD566Ea4864356C5491c177A430C222d7e678",
        "assetContract": "https://etherscan.io/address/0x0000000000095413afC295d19EDeb1Ad7B71c952",
        "coingeckoId": "tokenlon"
      }
    },
    {
      "chainId": 101,
      "address": "6k7mrqiAqEWnABVN8FhfuNUrmrnaMh44nNWydNXctbpV",
      "symbol": "wALBT",
      "name": "AllianceBlock Token (Wormhole)",
      "decimals": 9,
      "logoURI": "https://raw.githubusercontent.com/solana-labs/token-list/main/assets/mainnet/6k7mrqiAqEWnABVN8FhfuNUrmrnaMh44nNWydNXctbpV/logo.png",
      "tags": [
        "wrapped",
        "wormhole"
      ],
      "extensions": {
        "address": "0x00a8b738E453fFd858a7edf03bcCfe20412f0Eb0",
        "bridgeContract": "https://etherscan.io/address/0xf92cD566Ea4864356C5491c177A430C222d7e678",
        "assetContract": "https://etherscan.io/address/0x00a8b738E453fFd858a7edf03bcCfe20412f0Eb0",
        "coingeckoId": "allianceblock"
      }
    },
    {
      "chainId": 101,
      "address": "4b166BQEQunjg8oNTDcLeWU3nidQnVTL1Vni8ANU7Mvt",
      "symbol": "wSKL",
      "name": "SKALE (Wormhole)",
      "decimals": 9,
      "logoURI": "https://raw.githubusercontent.com/solana-labs/token-list/main/assets/mainnet/4b166BQEQunjg8oNTDcLeWU3nidQnVTL1Vni8ANU7Mvt/logo.png",
      "tags": [
        "wrapped",
        "wormhole"
      ],
      "extensions": {
        "address": "0x00c83aeCC790e8a4453e5dD3B0B4b3680501a7A7",
        "bridgeContract": "https://etherscan.io/address/0xf92cD566Ea4864356C5491c177A430C222d7e678",
        "assetContract": "https://etherscan.io/address/0x00c83aeCC790e8a4453e5dD3B0B4b3680501a7A7",
        "coingeckoId": "skale"
      }
    },
    {
      "chainId": 101,
      "address": "CcHhpEx9VcWx7UBJC8DJaR5h3wNdexsQtB1nEfekjSHn",
      "symbol": "wUFT",
      "name": "UniLend Finance Token (Wormhole)",
      "decimals": 9,
      "logoURI": "https://raw.githubusercontent.com/solana-labs/token-list/main/assets/mainnet/CcHhpEx9VcWx7UBJC8DJaR5h3wNdexsQtB1nEfekjSHn/logo.png",
      "tags": [
        "wrapped",
        "wormhole"
      ],
      "extensions": {
        "address": "0x0202Be363B8a4820f3F4DE7FaF5224fF05943AB1",
        "bridgeContract": "https://etherscan.io/address/0xf92cD566Ea4864356C5491c177A430C222d7e678",
        "assetContract": "https://etherscan.io/address/0x0202Be363B8a4820f3F4DE7FaF5224fF05943AB1",
        "coingeckoId": "unlend-finance"
      }
    },
    {
      "chainId": 101,
      "address": "VPjCJkR1uZGT9k9q7PsLArS5sEQtWgij8eZC8tysCy7",
      "symbol": "wORN",
      "name": "Orion Protocol (Wormhole)",
      "decimals": 8,
      "logoURI": "https://raw.githubusercontent.com/solana-labs/token-list/main/assets/mainnet/VPjCJkR1uZGT9k9q7PsLArS5sEQtWgij8eZC8tysCy7/logo.png",
      "tags": [
        "wrapped",
        "wormhole"
      ],
      "extensions": {
        "address": "0x0258F474786DdFd37ABCE6df6BBb1Dd5dfC4434a",
        "bridgeContract": "https://etherscan.io/address/0xf92cD566Ea4864356C5491c177A430C222d7e678",
        "assetContract": "https://etherscan.io/address/0x0258F474786DdFd37ABCE6df6BBb1Dd5dfC4434a",
        "coingeckoId": "orion-protocol"
      }
    },
    {
      "chainId": 101,
      "address": "CxzHZtzrm6bAz6iFCAGgCYCd3iQb5guUD7oQXKxdgk5c",
      "symbol": "wSRK",
      "name": "SparkPoint (Wormhole)",
      "decimals": 9,
      "logoURI": "https://raw.githubusercontent.com/solana-labs/token-list/main/assets/mainnet/CxzHZtzrm6bAz6iFCAGgCYCd3iQb5guUD7oQXKxdgk5c/logo.png",
      "tags": [
        "wrapped",
        "wormhole"
      ],
      "extensions": {
        "address": "0x0488401c3F535193Fa8Df029d9fFe615A06E74E6",
        "bridgeContract": "https://etherscan.io/address/0xf92cD566Ea4864356C5491c177A430C222d7e678",
        "assetContract": "https://etherscan.io/address/0x0488401c3F535193Fa8Df029d9fFe615A06E74E6",
        "coingeckoId": "sparkpoint"
      }
    },
    {
      "chainId": 101,
      "address": "FqMZWvmii4NNzhLBKGzkvGj3e3XTxNVDNSKDJnt9fVQV",
      "symbol": "wUMA",
      "name": "UMA Voting Token v1 (Wormhole)",
      "decimals": 9,
      "logoURI": "https://raw.githubusercontent.com/solana-labs/token-list/main/assets/mainnet/FqMZWvmii4NNzhLBKGzkvGj3e3XTxNVDNSKDJnt9fVQV/logo.png",
      "tags": [
        "wrapped",
        "wormhole"
      ],
      "extensions": {
        "address": "0x04Fa0d235C4abf4BcF4787aF4CF447DE572eF828",
        "bridgeContract": "https://etherscan.io/address/0xf92cD566Ea4864356C5491c177A430C222d7e678",
        "assetContract": "https://etherscan.io/address/0x04Fa0d235C4abf4BcF4787aF4CF447DE572eF828",
        "coingeckoId": "uma"
      }
    },
    {
      "chainId": 101,
      "address": "6GGNzF99kCG1ozQbP7M7EYW9zPbQGPMwTCCi2Dqx3qhU",
      "symbol": "wSkey",
      "name": "SmartKey (Wormhole)",
      "decimals": 8,
      "logoURI": "https://raw.githubusercontent.com/solana-labs/token-list/main/assets/mainnet/6GGNzF99kCG1ozQbP7M7EYW9zPbQGPMwTCCi2Dqx3qhU/logo.png",
      "tags": [
        "wrapped",
        "wormhole"
      ],
      "extensions": {
        "address": "0x06A01a4d579479Dd5D884EBf61A31727A3d8D442",
        "bridgeContract": "https://etherscan.io/address/0xf92cD566Ea4864356C5491c177A430C222d7e678",
        "assetContract": "https://etherscan.io/address/0x06A01a4d579479Dd5D884EBf61A31727A3d8D442",
        "coingeckoId": "smartkey"
      }
    },
    {
      "chainId": 101,
      "address": "Gc9rR2dUHfuYCJ8rU1Ye9fr8JoZZt9ZrfmXitQRLsxRW",
      "symbol": "wMIR",
      "name": "Wrapped MIR Token (Wormhole)",
      "decimals": 9,
      "logoURI": "https://raw.githubusercontent.com/solana-labs/token-list/main/assets/mainnet/Gc9rR2dUHfuYCJ8rU1Ye9fr8JoZZt9ZrfmXitQRLsxRW/logo.png",
      "tags": [
        "wrapped",
        "wormhole"
      ],
      "extensions": {
        "address": "0x09a3EcAFa817268f77BE1283176B946C4ff2E608",
        "bridgeContract": "https://etherscan.io/address/0xf92cD566Ea4864356C5491c177A430C222d7e678",
        "assetContract": "https://etherscan.io/address/0x09a3EcAFa817268f77BE1283176B946C4ff2E608",
        "coingeckoId": "mirror-protocol"
      }
    },
    {
      "chainId": 101,
      "address": "B8xDqdrHpYLNHQKQ4ARDKurxhkhn2gfZa8WRosCEzXnF",
      "symbol": "wGRO",
      "name": "Growth (Wormhole)",
      "decimals": 9,
      "logoURI": "https://raw.githubusercontent.com/solana-labs/token-list/main/assets/mainnet/B8xDqdrHpYLNHQKQ4ARDKurxhkhn2gfZa8WRosCEzXnF/logo.png",
      "tags": [
        "wrapped",
        "wormhole"
      ],
      "extensions": {
        "address": "0x09e64c2B61a5f1690Ee6fbeD9baf5D6990F8dFd0",
        "bridgeContract": "https://etherscan.io/address/0xf92cD566Ea4864356C5491c177A430C222d7e678",
        "assetContract": "https://etherscan.io/address/0x09e64c2B61a5f1690Ee6fbeD9baf5D6990F8dFd0",
        "coingeckoId": "growth-defi"
      }
    },
    {
      "chainId": 101,
      "address": "GE1X8ef7fcsJ93THx4CvV7BQsdEyEAyk61s2L5YfSXiL",
      "symbol": "wSTAKE",
      "name": "xDai (Wormhole)",
      "decimals": 9,
      "logoURI": "https://raw.githubusercontent.com/solana-labs/token-list/main/assets/mainnet/GE1X8ef7fcsJ93THx4CvV7BQsdEyEAyk61s2L5YfSXiL/logo.png",
      "tags": [
        "wrapped",
        "wormhole"
      ],
      "extensions": {
        "address": "0x0Ae055097C6d159879521C384F1D2123D1f195e6",
        "bridgeContract": "https://etherscan.io/address/0xf92cD566Ea4864356C5491c177A430C222d7e678",
        "assetContract": "https://etherscan.io/address/0x0Ae055097C6d159879521C384F1D2123D1f195e6",
        "coingeckoId": "xdai-stake"
      }
    },
    {
      "chainId": 101,
      "address": "7TK6QeyTsnTT6KsnK2tHHfh62mbjNuFWoyUc8vo3CmmU",
      "symbol": "wYFI",
      "name": "yearn.finance (Wormhole)",
      "decimals": 9,
      "logoURI": "https://raw.githubusercontent.com/solana-labs/token-list/main/assets/mainnet/7TK6QeyTsnTT6KsnK2tHHfh62mbjNuFWoyUc8vo3CmmU/logo.png",
      "tags": [
        "wrapped",
        "wormhole"
      ],
      "extensions": {
        "address": "0x0bc529c00C6401aEF6D220BE8C6Ea1667F6Ad93e",
        "bridgeContract": "https://etherscan.io/address/0xf92cD566Ea4864356C5491c177A430C222d7e678",
        "assetContract": "https://etherscan.io/address/0x0bc529c00C6401aEF6D220BE8C6Ea1667F6Ad93e",
        "coingeckoId": "yearn-finance"
      }
    },
    {
      "chainId": 101,
      "address": "CTtKth9uW7froBA6xCd2MP7BXjGFESdT1SyxUmbHovSw",
      "symbol": "wBAT",
      "name": "Basic Attention Token (Wormhole)",
      "decimals": 9,
      "logoURI": "https://raw.githubusercontent.com/solana-labs/token-list/main/assets/mainnet/CTtKth9uW7froBA6xCd2MP7BXjGFESdT1SyxUmbHovSw/logo.png",
      "tags": [
        "wrapped",
        "wormhole"
      ],
      "extensions": {
        "address": "0x0D8775F648430679A709E98d2b0Cb6250d2887EF",
        "bridgeContract": "https://etherscan.io/address/0xf92cD566Ea4864356C5491c177A430C222d7e678",
        "assetContract": "https://etherscan.io/address/0x0D8775F648430679A709E98d2b0Cb6250d2887EF",
        "coingeckoId": "basic-attention-token"
      }
    },
    {
      "chainId": 101,
      "address": "DrL2D4qCRCeNkQz3AJikLjBc3cS6fqqcQ3W7T9vbshCu",
      "symbol": "wMANA",
      "name": "Decentraland MANA (Wormhole)",
      "decimals": 9,
      "logoURI": "https://raw.githubusercontent.com/solana-labs/token-list/main/assets/mainnet/DrL2D4qCRCeNkQz3AJikLjBc3cS6fqqcQ3W7T9vbshCu/logo.png",
      "tags": [
        "wrapped",
        "wormhole"
      ],
      "extensions": {
        "address": "0x0F5D2fB29fb7d3CFeE444a200298f468908cC942",
        "bridgeContract": "https://etherscan.io/address/0xf92cD566Ea4864356C5491c177A430C222d7e678",
        "assetContract": "https://etherscan.io/address/0x0F5D2fB29fb7d3CFeE444a200298f468908cC942",
        "coingeckoId": "decentraland"
      }
    },
    {
      "chainId": 101,
      "address": "3cJKTW69FQDDCud7AhKHXZg126b3t73a2qVcVBS1BWjL",
      "symbol": "wXIO",
      "name": "XIO Network (Wormhole)",
      "decimals": 9,
      "logoURI": "https://raw.githubusercontent.com/solana-labs/token-list/main/assets/mainnet/3cJKTW69FQDDCud7AhKHXZg126b3t73a2qVcVBS1BWjL/logo.png",
      "tags": [
        "wrapped",
        "wormhole"
      ],
      "extensions": {
        "address": "0x0f7F961648aE6Db43C75663aC7E5414Eb79b5704",
        "bridgeContract": "https://etherscan.io/address/0xf92cD566Ea4864356C5491c177A430C222d7e678",
        "assetContract": "https://etherscan.io/address/0x0f7F961648aE6Db43C75663aC7E5414Eb79b5704",
        "coingeckoId": "xio"
      }
    },
    {
      "chainId": 101,
      "address": "CQivbzuRQLvZbqefKc5gLzhSzZzAaySAdMmTG7pFn41w",
      "symbol": "wLAYER",
      "name": "Unilayer (Wormhole)",
      "decimals": 9,
      "logoURI": "https://raw.githubusercontent.com/solana-labs/token-list/main/assets/mainnet/CQivbzuRQLvZbqefKc5gLzhSzZzAaySAdMmTG7pFn41w/logo.png",
      "tags": [
        "wrapped",
        "wormhole"
      ],
      "extensions": {
        "address": "0x0fF6ffcFDa92c53F615a4A75D982f399C989366b",
        "bridgeContract": "https://etherscan.io/address/0xf92cD566Ea4864356C5491c177A430C222d7e678",
        "assetContract": "https://etherscan.io/address/0x0fF6ffcFDa92c53F615a4A75D982f399C989366b",
        "coingeckoId": "unilayer"
      }
    },
    {
      "chainId": 101,
      "address": "C1LpKYrkVvWF5imsQ7JqJSZHj9NXNmJ5tEHkGTtLVH2L",
      "symbol": "wUMX",
      "name": "https://unimex.network/ (Wormhole)",
      "decimals": 9,
      "logoURI": "https://raw.githubusercontent.com/solana-labs/token-list/main/assets/mainnet/C1LpKYrkVvWF5imsQ7JqJSZHj9NXNmJ5tEHkGTtLVH2L/logo.png",
      "tags": [
        "wrapped",
        "wormhole"
      ],
      "extensions": {
        "address": "0x10Be9a8dAe441d276a5027936c3aADEd2d82bC15",
        "bridgeContract": "https://etherscan.io/address/0xf92cD566Ea4864356C5491c177A430C222d7e678",
        "assetContract": "https://etherscan.io/address/0x10Be9a8dAe441d276a5027936c3aADEd2d82bC15",
        "coingeckoId": "unimex-network"
      }
    },
    {
      "chainId": 101,
      "address": "8F3kZd9XEpFgNZ4fZnEAC5CJZLewnkNE8QCjdvorGWuW",
      "symbol": "w1INCH",
      "name": "1INCH Token (Wormhole)",
      "decimals": 9,
      "logoURI": "https://raw.githubusercontent.com/solana-labs/token-list/main/assets/mainnet/8F3kZd9XEpFgNZ4fZnEAC5CJZLewnkNE8QCjdvorGWuW/logo.png",
      "tags": [
        "wrapped",
        "wormhole"
      ],
      "extensions": {
        "address": "0x111111111117dC0aa78b770fA6A738034120C302",
        "bridgeContract": "https://etherscan.io/address/0xf92cD566Ea4864356C5491c177A430C222d7e678",
        "assetContract": "https://etherscan.io/address/0x111111111117dC0aa78b770fA6A738034120C302",
        "coingeckoId": "1inch"
      }
    },
    {
      "chainId": 101,
      "address": "H3UMboX4tnjba1Xw1a2VhUtkdgnrbmPvmDm6jaouQDN9",
      "symbol": "wARMOR",
      "name": "Armor (Wormhole)",
      "decimals": 9,
      "logoURI": "https://raw.githubusercontent.com/solana-labs/token-list/main/assets/mainnet/H3UMboX4tnjba1Xw1a2VhUtkdgnrbmPvmDm6jaouQDN9/logo.png",
      "tags": [
        "wrapped",
        "wormhole"
      ],
      "extensions": {
        "address": "0x1337DEF16F9B486fAEd0293eb623Dc8395dFE46a",
        "bridgeContract": "https://etherscan.io/address/0xf92cD566Ea4864356C5491c177A430C222d7e678",
        "assetContract": "https://etherscan.io/address/0x1337DEF16F9B486fAEd0293eb623Dc8395dFE46a",
        "coingeckoId": "armor"
      }
    },
    {
      "chainId": 101,
      "address": "Cw26Yz3rAN42mM5WpKriuGvbXnvRYmFA9sbBWH49KyqL",
      "symbol": "warNXM",
      "name": "Armor NXM (Wormhole)",
      "decimals": 9,
      "logoURI": "https://raw.githubusercontent.com/solana-labs/token-list/main/assets/mainnet/Cw26Yz3rAN42mM5WpKriuGvbXnvRYmFA9sbBWH49KyqL/logo.png",
      "tags": [
        "wrapped",
        "wormhole"
      ],
      "extensions": {
        "address": "0x1337DEF18C680aF1f9f45cBcab6309562975b1dD",
        "bridgeContract": "https://etherscan.io/address/0xf92cD566Ea4864356C5491c177A430C222d7e678",
        "assetContract": "https://etherscan.io/address/0x1337DEF18C680aF1f9f45cBcab6309562975b1dD",
        "coingeckoId": "armor-nxm"
      }
    },
    {
      "chainId": 101,
      "address": "3GVAecXsFP8xLFuAMMpg5NU4g5JK6h2NZWsQJ45wiw6b",
      "symbol": "wDPI",
      "name": "DefiPulse Index (Wormhole)",
      "decimals": 9,
      "logoURI": "https://raw.githubusercontent.com/solana-labs/token-list/main/assets/mainnet/3GVAecXsFP8xLFuAMMpg5NU4g5JK6h2NZWsQJ45wiw6b/logo.png",
      "tags": [
        "wrapped",
        "wormhole"
      ],
      "extensions": {
        "address": "0x1494CA1F11D487c2bBe4543E90080AeBa4BA3C2b",
        "bridgeContract": "https://etherscan.io/address/0xf92cD566Ea4864356C5491c177A430C222d7e678",
        "assetContract": "https://etherscan.io/address/0x1494CA1F11D487c2bBe4543E90080AeBa4BA3C2b",
        "coingeckoId": "defipulse-index"
      }
    },
    {
      "chainId": 101,
      "address": "AC4BK5yoEKn5hw6WpH3iWu56pEwigQdR48CiiqJ3R1pd",
      "symbol": "wDHC",
      "name": "DeltaHub Community (Wormhole)",
      "decimals": 9,
      "logoURI": "https://raw.githubusercontent.com/solana-labs/token-list/main/assets/mainnet/AC4BK5yoEKn5hw6WpH3iWu56pEwigQdR48CiiqJ3R1pd/logo.png",
      "tags": [
        "wrapped",
        "wormhole"
      ],
      "extensions": {
        "address": "0x152687Bc4A7FCC89049cF119F9ac3e5aCF2eE7ef",
        "bridgeContract": "https://etherscan.io/address/0xf92cD566Ea4864356C5491c177A430C222d7e678",
        "assetContract": "https://etherscan.io/address/0x152687Bc4A7FCC89049cF119F9ac3e5aCF2eE7ef",
        "coingeckoId": "deltahub-community"
      }
    },
    {
      "chainId": 101,
      "address": "7bXgNP7SEwrqbnfLBPgKDRKSGjVe7cjbuioRP23upF5H",
      "symbol": "wKEX",
      "name": "KIRA Network (Wormhole)",
      "decimals": 6,
      "logoURI": "https://raw.githubusercontent.com/solana-labs/token-list/main/assets/mainnet/7bXgNP7SEwrqbnfLBPgKDRKSGjVe7cjbuioRP23upF5H/logo.png",
      "tags": [
        "wrapped",
        "wormhole"
      ],
      "extensions": {
        "address": "0x16980b3B4a3f9D89E33311B5aa8f80303E5ca4F8",
        "bridgeContract": "https://etherscan.io/address/0xf92cD566Ea4864356C5491c177A430C222d7e678",
        "assetContract": "https://etherscan.io/address/0x16980b3B4a3f9D89E33311B5aa8f80303E5ca4F8",
        "coingeckoId": "kira-network"
      }
    },
    {
      "chainId": 101,
      "address": "5uC8Gj96sK6UG44AYLpbX3DUjKtBUxBrhHcM8JDtyYum",
      "symbol": "wEWTB",
      "name": "Energy Web Token Bridged (Wormhole)",
      "decimals": 9,
      "logoURI": "https://raw.githubusercontent.com/solana-labs/token-list/main/assets/mainnet/5uC8Gj96sK6UG44AYLpbX3DUjKtBUxBrhHcM8JDtyYum/logo.png",
      "tags": [
        "wrapped",
        "wormhole"
      ],
      "extensions": {
        "address": "0x178c820f862B14f316509ec36b13123DA19A6054",
        "bridgeContract": "https://etherscan.io/address/0xf92cD566Ea4864356C5491c177A430C222d7e678",
        "assetContract": "https://etherscan.io/address/0x178c820f862B14f316509ec36b13123DA19A6054",
        "coingeckoId": "energy-web-token"
      }
    },
    {
      "chainId": 101,
      "address": "EzeRaHuh1Xu1nDUypv1VWXcGsNJ71ncCJ8HeWuyg8atJ",
      "symbol": "wCC10",
      "name": "Cryptocurrency Top 10 Tokens Index (Wormhole)",
      "decimals": 9,
      "logoURI": "https://raw.githubusercontent.com/solana-labs/token-list/main/assets/mainnet/EzeRaHuh1Xu1nDUypv1VWXcGsNJ71ncCJ8HeWuyg8atJ/logo.png",
      "tags": [
        "wrapped",
        "wormhole"
      ],
      "extensions": {
        "address": "0x17aC188e09A7890a1844E5E65471fE8b0CcFadF3",
        "bridgeContract": "https://etherscan.io/address/0xf92cD566Ea4864356C5491c177A430C222d7e678",
        "assetContract": "https://etherscan.io/address/0x17aC188e09A7890a1844E5E65471fE8b0CcFadF3",
        "coingeckoId": "cryptocurrency-top-10-tokens-index"
      }
    },
    {
      "chainId": 101,
      "address": "CYzPVv1zB9RH6hRWRKprFoepdD8Y7Q5HefCqrybvetja",
      "symbol": "wAUDIO",
      "name": "Audius (Wormhole)",
      "decimals": 9,
      "logoURI": "https://raw.githubusercontent.com/solana-labs/token-list/main/assets/mainnet/CYzPVv1zB9RH6hRWRKprFoepdD8Y7Q5HefCqrybvetja/logo.png",
      "tags": [
        "wrapped",
        "wormhole"
      ],
      "extensions": {
        "address": "0x18aAA7115705e8be94bfFEBDE57Af9BFc265B998",
        "bridgeContract": "https://etherscan.io/address/0xf92cD566Ea4864356C5491c177A430C222d7e678",
        "assetContract": "https://etherscan.io/address/0x18aAA7115705e8be94bfFEBDE57Af9BFc265B998",
        "coingeckoId": "audius"
      }
    },
    {
      "chainId": 101,
      "address": "9yPmJNUp1qFV6LafdYdegZ8sCgC4oy6Rgt9WsDJqv3EX",
      "symbol": "wREP",
      "name": "Reputation (Wormhole)",
      "decimals": 9,
      "logoURI": "https://raw.githubusercontent.com/solana-labs/token-list/main/assets/mainnet/9yPmJNUp1qFV6LafdYdegZ8sCgC4oy6Rgt9WsDJqv3EX/logo.png",
      "tags": [
        "wrapped",
        "wormhole"
      ],
      "extensions": {
        "address": "0x1985365e9f78359a9B6AD760e32412f4a445E862",
        "bridgeContract": "https://etherscan.io/address/0xf92cD566Ea4864356C5491c177A430C222d7e678",
        "assetContract": "https://etherscan.io/address/0x1985365e9f78359a9B6AD760e32412f4a445E862"
      }
    },
    {
      "chainId": 101,
      "address": "CZxP1KtsfvMXZTGKR1fNwNChv8hGAfQrgVoENabN8zKU",
      "symbol": "wVSP",
      "name": "VesperToken (Wormhole)",
      "decimals": 9,
      "logoURI": "https://raw.githubusercontent.com/solana-labs/token-list/main/assets/mainnet/CZxP1KtsfvMXZTGKR1fNwNChv8hGAfQrgVoENabN8zKU/logo.png",
      "tags": [
        "wrapped",
        "wormhole"
      ],
      "extensions": {
        "address": "0x1b40183EFB4Dd766f11bDa7A7c3AD8982e998421",
        "bridgeContract": "https://etherscan.io/address/0xf92cD566Ea4864356C5491c177A430C222d7e678",
        "assetContract": "https://etherscan.io/address/0x1b40183EFB4Dd766f11bDa7A7c3AD8982e998421",
        "coingeckoId": "vesper-finance"
      }
    },
    {
      "chainId": 101,
      "address": "8cGPyDGT1mgG1iWzNjPmCDKSK9veJhoBAguq7rp7CjTe",
      "symbol": "wKP3R",
      "name": "Keep3rV1 (Wormhole)",
      "decimals": 9,
      "logoURI": "https://raw.githubusercontent.com/solana-labs/token-list/main/assets/mainnet/8cGPyDGT1mgG1iWzNjPmCDKSK9veJhoBAguq7rp7CjTe/logo.png",
      "tags": [
        "wrapped",
        "wormhole"
      ],
      "extensions": {
        "address": "0x1cEB5cB57C4D4E2b2433641b95Dd330A33185A44",
        "bridgeContract": "https://etherscan.io/address/0xf92cD566Ea4864356C5491c177A430C222d7e678",
        "assetContract": "https://etherscan.io/address/0x1cEB5cB57C4D4E2b2433641b95Dd330A33185A44",
        "coingeckoId": "keep3rv1"
      }
    },
    {
      "chainId": 101,
      "address": "DGghbWvncPL41U8TmUtXcGMgLeQqkaA2yM7UfcabftR8",
      "symbol": "wLEAD",
      "name": "Lead Token (Wormhole)",
      "decimals": 9,
      "logoURI": "https://raw.githubusercontent.com/solana-labs/token-list/main/assets/mainnet/DGghbWvncPL41U8TmUtXcGMgLeQqkaA2yM7UfcabftR8/logo.png",
      "tags": [
        "wrapped",
        "wormhole"
      ],
      "extensions": {
        "address": "0x1dD80016e3d4ae146Ee2EBB484e8edD92dacC4ce",
        "bridgeContract": "https://etherscan.io/address/0xf92cD566Ea4864356C5491c177A430C222d7e678",
        "assetContract": "https://etherscan.io/address/0x1dD80016e3d4ae146Ee2EBB484e8edD92dacC4ce",
        "coingeckoId": "lead-token"
      }
    },
    {
      "chainId": 101,
      "address": "3MVa4e32PaKmPxYUQ6n8vFkWtCma68Ld7e7fTktWDueQ",
      "symbol": "wUNI",
      "name": "Uniswap (Wormhole)",
      "decimals": 9,
      "logoURI": "https://raw.githubusercontent.com/solana-labs/token-list/main/assets/mainnet/3MVa4e32PaKmPxYUQ6n8vFkWtCma68Ld7e7fTktWDueQ/logo.png",
      "tags": [
        "wrapped",
        "wormhole"
      ],
      "extensions": {
        "address": "0x1f9840a85d5aF5bf1D1762F925BDADdC4201F984",
        "bridgeContract": "https://etherscan.io/address/0xf92cD566Ea4864356C5491c177A430C222d7e678",
        "assetContract": "https://etherscan.io/address/0x1f9840a85d5aF5bf1D1762F925BDADdC4201F984",
        "coingeckoId": "uniswap"
      }
    },
    {
      "chainId": 101,
      "address": "qfnqNqs3nCAHjnyCgLRDbBtq4p2MtHZxw8YjSyYhPoL",
      "symbol": "wWBTC",
      "name": "Wrapped BTC (Wormhole)",
      "decimals": 8,
      "logoURI": "https://raw.githubusercontent.com/solana-labs/token-list/main/assets/mainnet/qfnqNqs3nCAHjnyCgLRDbBtq4p2MtHZxw8YjSyYhPoL/logo.png",
      "tags": [
        "wrapped",
        "wormhole"
      ],
      "extensions": {
        "address": "0x2260FAC5E5542a773Aa44fBCfeDf7C193bc2C599",
        "bridgeContract": "https://etherscan.io/address/0xf92cD566Ea4864356C5491c177A430C222d7e678",
        "assetContract": "https://etherscan.io/address/0x2260FAC5E5542a773Aa44fBCfeDf7C193bc2C599",
        "coingeckoId": "wrapped-bitcoin"
      }
    },
    {
      "chainId": 101,
      "address": "8My83RG8Xa1EhXdDKHWq8BWZN1zF3XUrWL3TXCLjVPFh",
      "symbol": "wUNN",
      "name": "UNION Protocol Governance Token (Wormhole)",
      "decimals": 9,
      "logoURI": "https://raw.githubusercontent.com/solana-labs/token-list/main/assets/mainnet/8My83RG8Xa1EhXdDKHWq8BWZN1zF3XUrWL3TXCLjVPFh/logo.png",
      "tags": [
        "wrapped",
        "wormhole"
      ],
      "extensions": {
        "address": "0x226f7b842E0F0120b7E194D05432b3fd14773a9D",
        "bridgeContract": "https://etherscan.io/address/0xf92cD566Ea4864356C5491c177A430C222d7e678",
        "assetContract": "https://etherscan.io/address/0x226f7b842E0F0120b7E194D05432b3fd14773a9D",
        "coingeckoId": "union-protocol-governance-token"
      }
    },
    {
      "chainId": 101,
      "address": "6jVuhLJ2mzyZ8DyUcrDj8Qr6Q9bqbJnq4fAnMeEduDM9",
      "symbol": "wSOCKS",
      "name": "Unisocks Edition 0 (Wormhole)",
      "decimals": 9,
      "logoURI": "https://raw.githubusercontent.com/solana-labs/token-list/main/assets/mainnet/6jVuhLJ2mzyZ8DyUcrDj8Qr6Q9bqbJnq4fAnMeEduDM9/logo.png",
      "tags": [
        "wrapped",
        "wormhole"
      ],
      "extensions": {
        "address": "0x23B608675a2B2fB1890d3ABBd85c5775c51691d5",
        "bridgeContract": "https://etherscan.io/address/0xf92cD566Ea4864356C5491c177A430C222d7e678",
        "assetContract": "https://etherscan.io/address/0x23B608675a2B2fB1890d3ABBd85c5775c51691d5",
        "coingeckoId": "unisocks"
      }
    },
    {
      "chainId": 101,
      "address": "Az8PAQ7s6s5ZFgBiKKEizHt3SzDxXKZayDCtRZoC3452",
      "symbol": "wDEXT",
      "name": "DEXTools (Wormhole)",
      "decimals": 9,
      "logoURI": "https://raw.githubusercontent.com/solana-labs/token-list/main/assets/mainnet/Az8PAQ7s6s5ZFgBiKKEizHt3SzDxXKZayDCtRZoC3452/logo.png",
      "tags": [
        "wrapped",
        "wormhole"
      ],
      "extensions": {
        "address": "0x26CE25148832C04f3d7F26F32478a9fe55197166",
        "bridgeContract": "https://etherscan.io/address/0xf92cD566Ea4864356C5491c177A430C222d7e678",
        "assetContract": "https://etherscan.io/address/0x26CE25148832C04f3d7F26F32478a9fe55197166",
        "coingeckoId": "idextools"
      }
    },
    {
      "chainId": 101,
      "address": "ELSnGFd5XnSdYFFSgYQp7n89FEbDqxN4npuRLW4PPPLv",
      "symbol": "wHEX",
      "name": "HEX (Wormhole)",
      "decimals": 8,
      "logoURI": "https://raw.githubusercontent.com/solana-labs/token-list/main/assets/mainnet/ELSnGFd5XnSdYFFSgYQp7n89FEbDqxN4npuRLW4PPPLv/logo.png",
      "tags": [
        "wrapped",
        "wormhole"
      ],
      "extensions": {
        "address": "0x2b591e99afE9f32eAA6214f7B7629768c40Eeb39",
        "bridgeContract": "https://etherscan.io/address/0xf92cD566Ea4864356C5491c177A430C222d7e678",
        "assetContract": "https://etherscan.io/address/0x2b591e99afE9f32eAA6214f7B7629768c40Eeb39",
        "coingeckoId": "hex"
      }
    },
    {
      "chainId": 101,
      "address": "9iwfHhE7BJKNo4Eb1wX3p4uyJjEN9RoGLt4BvMdzZoiN",
      "symbol": "wCREAM",
      "name": "Cream (Wormhole)",
      "decimals": 9,
      "logoURI": "https://raw.githubusercontent.com/solana-labs/token-list/main/assets/mainnet/9iwfHhE7BJKNo4Eb1wX3p4uyJjEN9RoGLt4BvMdzZoiN/logo.png",
      "tags": [
        "wrapped",
        "wormhole"
      ],
      "extensions": {
        "address": "0x2ba592F78dB6436527729929AAf6c908497cB200",
        "bridgeContract": "https://etherscan.io/address/0xf92cD566Ea4864356C5491c177A430C222d7e678",
        "assetContract": "https://etherscan.io/address/0x2ba592F78dB6436527729929AAf6c908497cB200",
        "coingeckoId": "cream-2"
      }
    },
    {
      "chainId": 101,
      "address": "DdiXkfDGhLiKyw889QC4nmcxSwMqarLBtrDofPJyx7bt",
      "symbol": "wYFIM",
      "name": "yfi.mobi (Wormhole)",
      "decimals": 9,
      "logoURI": "https://raw.githubusercontent.com/solana-labs/token-list/main/assets/mainnet/DdiXkfDGhLiKyw889QC4nmcxSwMqarLBtrDofPJyx7bt/logo.png",
      "tags": [
        "wrapped",
        "wormhole"
      ],
      "extensions": {
        "address": "0x2e2f3246b6c65CCc4239c9Ee556EC143a7E5DE2c",
        "bridgeContract": "https://etherscan.io/address/0xf92cD566Ea4864356C5491c177A430C222d7e678",
        "assetContract": "https://etherscan.io/address/0x2e2f3246b6c65CCc4239c9Ee556EC143a7E5DE2c",
        "coingeckoId": "yfimobi"
      }
    },
    {
      "chainId": 101,
      "address": "6wdcYNvUyHCerSiGbChkvGBF6Qzju1YP5qpXRQ4tqdZ3",
      "symbol": "wZEE",
      "name": "ZeroSwapToken (Wormhole)",
      "decimals": 9,
      "logoURI": "https://raw.githubusercontent.com/solana-labs/token-list/main/assets/mainnet/6wdcYNvUyHCerSiGbChkvGBF6Qzju1YP5qpXRQ4tqdZ3/logo.png",
      "tags": [
        "wrapped",
        "wormhole"
      ],
      "extensions": {
        "address": "0x2eDf094dB69d6Dcd487f1B3dB9febE2eeC0dd4c5",
        "bridgeContract": "https://etherscan.io/address/0xf92cD566Ea4864356C5491c177A430C222d7e678",
        "assetContract": "https://etherscan.io/address/0x2eDf094dB69d6Dcd487f1B3dB9febE2eeC0dd4c5",
        "coingeckoId": "zeroswap"
      }
    },
    {
      "chainId": 101,
      "address": "4xh8iC54UgaNpY4h34rxfZBSc9L2fBB8gWcYtDGHjxhN",
      "symbol": "wwANATHA",
      "name": "Wrapped ANATHA (Wormhole)",
      "decimals": 9,
      "logoURI": "https://raw.githubusercontent.com/solana-labs/token-list/main/assets/mainnet/4xh8iC54UgaNpY4h34rxfZBSc9L2fBB8gWcYtDGHjxhN/logo.png",
      "tags": [
        "wrapped",
        "wormhole"
      ],
      "extensions": {
        "address": "0x3383c5a8969Dc413bfdDc9656Eb80A1408E4bA20",
        "bridgeContract": "https://etherscan.io/address/0xf92cD566Ea4864356C5491c177A430C222d7e678",
        "assetContract": "https://etherscan.io/address/0x3383c5a8969Dc413bfdDc9656Eb80A1408E4bA20",
        "coingeckoId": "wrapped-anatha"
      }
    },
    {
      "chainId": 101,
      "address": "5Jq6S9HYqfG6TUMjjsKpnfis7utUAB69JiEGkkypdmgP",
      "symbol": "wRAMP",
      "name": "RAMP DEFI (Wormhole)",
      "decimals": 9,
      "logoURI": "https://raw.githubusercontent.com/solana-labs/token-list/main/assets/mainnet/5Jq6S9HYqfG6TUMjjsKpnfis7utUAB69JiEGkkypdmgP/logo.png",
      "tags": [
        "wrapped",
        "wormhole"
      ],
      "extensions": {
        "address": "0x33D0568941C0C64ff7e0FB4fbA0B11BD37deEd9f",
        "bridgeContract": "https://etherscan.io/address/0xf92cD566Ea4864356C5491c177A430C222d7e678",
        "assetContract": "https://etherscan.io/address/0x33D0568941C0C64ff7e0FB4fbA0B11BD37deEd9f",
        "coingeckoId": "ramp"
      }
    },
    {
      "chainId": 101,
      "address": "6uMUH5ztnj6AKYvL71EZgcyyRxjyBC5LVkscA5LrBc3c",
      "symbol": "wPRQ",
      "name": "Parsiq Token (Wormhole)",
      "decimals": 9,
      "logoURI": "https://raw.githubusercontent.com/solana-labs/token-list/main/assets/mainnet/6uMUH5ztnj6AKYvL71EZgcyyRxjyBC5LVkscA5LrBc3c/logo.png",
      "tags": [
        "wrapped",
        "wormhole"
      ],
      "extensions": {
        "address": "0x362bc847A3a9637d3af6624EeC853618a43ed7D2",
        "bridgeContract": "https://etherscan.io/address/0xf92cD566Ea4864356C5491c177A430C222d7e678",
        "assetContract": "https://etherscan.io/address/0x362bc847A3a9637d3af6624EeC853618a43ed7D2",
        "coingeckoId": "parsiq"
      }
    },
    {
      "chainId": 101,
      "address": "42gecM46tdSiYZN2CK1ek5raCxnzQf1xfhoKAf3F7Y5k",
      "symbol": "wSLP",
      "name": "Small Love Potion (Wormhole)",
      "decimals": 0,
      "logoURI": "https://raw.githubusercontent.com/solana-labs/token-list/main/assets/mainnet/42gecM46tdSiYZN2CK1ek5raCxnzQf1xfhoKAf3F7Y5k/logo.png",
      "tags": [
        "wrapped",
        "wormhole"
      ],
      "extensions": {
        "address": "0x37236CD05b34Cc79d3715AF2383E96dd7443dCF1",
        "bridgeContract": "https://etherscan.io/address/0xf92cD566Ea4864356C5491c177A430C222d7e678",
        "assetContract": "https://etherscan.io/address/0x37236CD05b34Cc79d3715AF2383E96dd7443dCF1",
        "coingeckoId": "smooth-love-potion"
      }
    },
    {
      "chainId": 101,
      "address": "F6M9DW1cWw7EtFK9m2ukvT9WEvtEbdZfTzZTtDeBcnAf",
      "symbol": "wSAND",
      "name": "SAND (Wormhole)",
      "decimals": 9,
      "logoURI": "https://raw.githubusercontent.com/solana-labs/token-list/main/assets/mainnet/F6M9DW1cWw7EtFK9m2ukvT9WEvtEbdZfTzZTtDeBcnAf/logo.png",
      "tags": [
        "wrapped",
        "wormhole"
      ],
      "extensions": {
        "address": "0x3845badAde8e6dFF049820680d1F14bD3903a5d0",
        "bridgeContract": "https://etherscan.io/address/0xf92cD566Ea4864356C5491c177A430C222d7e678",
        "assetContract": "https://etherscan.io/address/0x3845badAde8e6dFF049820680d1F14bD3903a5d0",
        "coingeckoId": "the-sandbox"
      }
    },
    {
      "chainId": 101,
      "address": "G27M8w6G4hwatMNFi46DPAUR1YkxSmRNFKus7SgYLoDy",
      "symbol": "wCVP",
      "name": "Concentrated Voting Power (Wormhole)",
      "decimals": 9,
      "logoURI": "https://raw.githubusercontent.com/solana-labs/token-list/main/assets/mainnet/G27M8w6G4hwatMNFi46DPAUR1YkxSmRNFKus7SgYLoDy/logo.png",
      "tags": [
        "wrapped",
        "wormhole"
      ],
      "extensions": {
        "address": "0x38e4adB44ef08F22F5B5b76A8f0c2d0dCbE7DcA1",
        "bridgeContract": "https://etherscan.io/address/0xf92cD566Ea4864356C5491c177A430C222d7e678",
        "assetContract": "https://etherscan.io/address/0x38e4adB44ef08F22F5B5b76A8f0c2d0dCbE7DcA1",
        "coingeckoId": "concentrated-voting-power"
      }
    },
    {
      "chainId": 101,
      "address": "FjucGZpcdVXaWJH21pbrGQaKNszsGsJqbAXu4sJywKJa",
      "symbol": "wREN",
      "name": "Republic Token (Wormhole)",
      "decimals": 9,
      "logoURI": "https://raw.githubusercontent.com/solana-labs/token-list/main/assets/mainnet/FjucGZpcdVXaWJH21pbrGQaKNszsGsJqbAXu4sJywKJa/logo.png",
      "tags": [
        "wrapped",
        "wormhole"
      ],
      "extensions": {
        "address": "0x408e41876cCCDC0F92210600ef50372656052a38",
        "bridgeContract": "https://etherscan.io/address/0xf92cD566Ea4864356C5491c177A430C222d7e678",
        "assetContract": "https://etherscan.io/address/0x408e41876cCCDC0F92210600ef50372656052a38",
        "coingeckoId": "republic-protocol"
      }
    },
    {
      "chainId": 101,
      "address": "5kvugu18snfGRu1PykMfRzYfUxJYs3smk1PWQcGo6Z8a",
      "symbol": "wXOR",
      "name": "Sora (Wormhole)",
      "decimals": 9,
      "logoURI": "https://raw.githubusercontent.com/solana-labs/token-list/main/assets/mainnet/5kvugu18snfGRu1PykMfRzYfUxJYs3smk1PWQcGo6Z8a/logo.png",
      "tags": [
        "wrapped",
        "wormhole"
      ],
      "extensions": {
        "address": "0x40FD72257597aA14C7231A7B1aaa29Fce868F677",
        "bridgeContract": "https://etherscan.io/address/0xf92cD566Ea4864356C5491c177A430C222d7e678",
        "assetContract": "https://etherscan.io/address/0x40FD72257597aA14C7231A7B1aaa29Fce868F677",
        "coingeckoId": "sora"
      }
    },
    {
      "chainId": 101,
      "address": "3EKQDmiXj8yLBFpZca4coxBpP8XJCzmjVgUdVydSmaaT",
      "symbol": "wFUN",
      "name": "FunFair (Wormhole)",
      "decimals": 8,
      "logoURI": "https://raw.githubusercontent.com/solana-labs/token-list/main/assets/mainnet/3EKQDmiXj8yLBFpZca4coxBpP8XJCzmjVgUdVydSmaaT/logo.png",
      "tags": [
        "wrapped",
        "wormhole"
      ],
      "extensions": {
        "address": "0x419D0d8BdD9aF5e606Ae2232ed285Aff190E711b",
        "bridgeContract": "https://etherscan.io/address/0xf92cD566Ea4864356C5491c177A430C222d7e678",
        "assetContract": "https://etherscan.io/address/0x419D0d8BdD9aF5e606Ae2232ed285Aff190E711b",
        "coingeckoId": "funfair"
      }
    },
    {
      "chainId": 101,
      "address": "6J9soByB65WUamsEG8KSPdphBV1oCoGvr5QpaUaY3r19",
      "symbol": "wPICKLE",
      "name": "PickleToken (Wormhole)",
      "decimals": 9,
      "logoURI": "https://raw.githubusercontent.com/solana-labs/token-list/main/assets/mainnet/6J9soByB65WUamsEG8KSPdphBV1oCoGvr5QpaUaY3r19/logo.png",
      "tags": [
        "wrapped",
        "wormhole"
      ],
      "extensions": {
        "address": "0x429881672B9AE42b8EbA0E26cD9C73711b891Ca5",
        "bridgeContract": "https://etherscan.io/address/0xf92cD566Ea4864356C5491c177A430C222d7e678",
        "assetContract": "https://etherscan.io/address/0x429881672B9AE42b8EbA0E26cD9C73711b891Ca5",
        "coingeckoId": "pickle-finance"
      }
    },
    {
      "chainId": 101,
      "address": "HEsqFznmAERPUmMWHtDWYAZRoFbNHZpuNuFrPio68Zp1",
      "symbol": "wPAXG",
      "name": "Paxos Gold (Wormhole)",
      "decimals": 9,
      "logoURI": "https://raw.githubusercontent.com/solana-labs/token-list/main/assets/mainnet/HEsqFznmAERPUmMWHtDWYAZRoFbNHZpuNuFrPio68Zp1/logo.png",
      "tags": [
        "wrapped",
        "wormhole"
      ],
      "extensions": {
        "address": "0x45804880De22913dAFE09f4980848ECE6EcbAf78",
        "bridgeContract": "https://etherscan.io/address/0xf92cD566Ea4864356C5491c177A430C222d7e678",
        "assetContract": "https://etherscan.io/address/0x45804880De22913dAFE09f4980848ECE6EcbAf78",
        "coingeckoId": "pax-gold"
      }
    },
    {
      "chainId": 101,
      "address": "BrtLvpVCwVDH5Jpqjtiuhh8wKYA5b3NZCnsSftr61viv",
      "symbol": "wQNT",
      "name": "Quant (Wormhole)",
      "decimals": 9,
      "logoURI": "https://raw.githubusercontent.com/solana-labs/token-list/main/assets/mainnet/BrtLvpVCwVDH5Jpqjtiuhh8wKYA5b3NZCnsSftr61viv/logo.png",
      "tags": [
        "wrapped",
        "wormhole"
      ],
      "extensions": {
        "address": "0x4a220E6096B25EADb88358cb44068A3248254675",
        "bridgeContract": "https://etherscan.io/address/0xf92cD566Ea4864356C5491c177A430C222d7e678",
        "assetContract": "https://etherscan.io/address/0x4a220E6096B25EADb88358cb44068A3248254675",
        "coingeckoId": "quant-network"
      }
    },
    {
      "chainId": 101,
      "address": "8DRgurhcQPJeCqQEpbeYGUmwAz2tETbyWUYLUU4Q7goM",
      "symbol": "wORAI",
      "name": "Oraichain Token (Wormhole)",
      "decimals": 9,
      "logoURI": "https://raw.githubusercontent.com/solana-labs/token-list/main/assets/mainnet/8DRgurhcQPJeCqQEpbeYGUmwAz2tETbyWUYLUU4Q7goM/logo.png",
      "tags": [
        "wrapped",
        "wormhole"
      ],
      "extensions": {
        "address": "0x4c11249814f11b9346808179Cf06e71ac328c1b5",
        "bridgeContract": "https://etherscan.io/address/0xf92cD566Ea4864356C5491c177A430C222d7e678",
        "assetContract": "https://etherscan.io/address/0x4c11249814f11b9346808179Cf06e71ac328c1b5",
        "coingeckoId": "oraichain-token"
      }
    },
    {
      "chainId": 101,
      "address": "4e5cqAsZ7wQqwLi7AApS9CgN8Yaho5TvkhvcLaGyiuzL",
      "symbol": "wTRU",
      "name": "TrustToken (Wormhole)",
      "decimals": 8,
      "logoURI": "https://raw.githubusercontent.com/solana-labs/token-list/main/assets/mainnet/4e5cqAsZ7wQqwLi7AApS9CgN8Yaho5TvkhvcLaGyiuzL/logo.png",
      "tags": [
        "wrapped",
        "wormhole"
      ],
      "extensions": {
        "address": "0x4C19596f5aAfF459fA38B0f7eD92F11AE6543784",
        "bridgeContract": "https://etherscan.io/address/0xf92cD566Ea4864356C5491c177A430C222d7e678",
        "assetContract": "https://etherscan.io/address/0x4C19596f5aAfF459fA38B0f7eD92F11AE6543784",
        "coingeckoId": "truefi"
      }
    },
    {
      "chainId": 101,
      "address": "HkhBUKSct2V93Z35apDmXthkRvH4yvMovLyv8s8idDgP",
      "symbol": "wMCB",
      "name": "MCDEX Token (Wormhole)",
      "decimals": 9,
      "logoURI": "https://raw.githubusercontent.com/solana-labs/token-list/main/assets/mainnet/HkhBUKSct2V93Z35apDmXthkRvH4yvMovLyv8s8idDgP/logo.png",
      "tags": [
        "wrapped",
        "wormhole"
      ],
      "extensions": {
        "address": "0x4e352cF164E64ADCBad318C3a1e222E9EBa4Ce42",
        "bridgeContract": "https://etherscan.io/address/0xf92cD566Ea4864356C5491c177A430C222d7e678",
        "assetContract": "https://etherscan.io/address/0x4e352cF164E64ADCBad318C3a1e222E9EBa4Ce42",
        "coingeckoId": "mcdex"
      }
    },
    {
      "chainId": 101,
      "address": "Eof7wbYsHZKaoyUGwM7Nfkoo6zQW4U7uWXqz2hoQzSkK",
      "symbol": "wNU",
      "name": "NuCypher (Wormhole)",
      "decimals": 9,
      "logoURI": "https://raw.githubusercontent.com/solana-labs/token-list/main/assets/mainnet/Eof7wbYsHZKaoyUGwM7Nfkoo6zQW4U7uWXqz2hoQzSkK/logo.png",
      "tags": [
        "wrapped",
        "wormhole"
      ],
      "extensions": {
        "address": "0x4fE83213D56308330EC302a8BD641f1d0113A4Cc",
        "bridgeContract": "https://etherscan.io/address/0xf92cD566Ea4864356C5491c177A430C222d7e678",
        "assetContract": "https://etherscan.io/address/0x4fE83213D56308330EC302a8BD641f1d0113A4Cc",
        "coingeckoId": "nucypher"
      }
    },
    {
      "chainId": 101,
      "address": "5CmA1HTVZt5NRtwiUrqWrcnT5JRW5zHe6uQXfP7SDUNz",
      "symbol": "wRAZOR",
      "name": "RAZOR (Wormhole)",
      "decimals": 9,
      "logoURI": "https://raw.githubusercontent.com/solana-labs/token-list/main/assets/mainnet/5CmA1HTVZt5NRtwiUrqWrcnT5JRW5zHe6uQXfP7SDUNz/logo.png",
      "tags": [
        "wrapped",
        "wormhole"
      ],
      "extensions": {
        "address": "0x50DE6856358Cc35f3A9a57eAAA34BD4cB707d2cd",
        "bridgeContract": "https://etherscan.io/address/0xf92cD566Ea4864356C5491c177A430C222d7e678",
        "assetContract": "https://etherscan.io/address/0x50DE6856358Cc35f3A9a57eAAA34BD4cB707d2cd",
        "coingeckoId": "razor-network"
      }
    },
    {
      "chainId": 101,
      "address": "6msNYXzSVtjinqapq2xcvBb5NRq4YTPAi7wc5Jx8M8TS",
      "symbol": "wLINK",
      "name": "ChainLink Token (Wormhole)",
      "decimals": 9,
      "logoURI": "https://raw.githubusercontent.com/solana-labs/token-list/main/assets/mainnet/6msNYXzSVtjinqapq2xcvBb5NRq4YTPAi7wc5Jx8M8TS/logo.png",
      "tags": [
        "wrapped",
        "wormhole"
      ],
      "extensions": {
        "address": "0x514910771AF9Ca656af840dff83E8264EcF986CA",
        "bridgeContract": "https://etherscan.io/address/0xf92cD566Ea4864356C5491c177A430C222d7e678",
        "assetContract": "https://etherscan.io/address/0x514910771AF9Ca656af840dff83E8264EcF986CA",
        "coingeckoId": "chainlink"
      }
    },
    {
      "chainId": 101,
      "address": "BX2gcRRS12iqFzKCpvTt4krBBYNymR9JBDZBxzfFLnbF",
      "symbol": "weRSDL",
      "name": "UnFederalReserveToken (Wormhole)",
      "decimals": 9,
      "logoURI": "https://raw.githubusercontent.com/solana-labs/token-list/main/assets/mainnet/BX2gcRRS12iqFzKCpvTt4krBBYNymR9JBDZBxzfFLnbF/logo.png",
      "tags": [
        "wrapped",
        "wormhole"
      ],
      "extensions": {
        "address": "0x5218E472cFCFE0b64A064F055B43b4cdC9EfD3A6",
        "bridgeContract": "https://etherscan.io/address/0xf92cD566Ea4864356C5491c177A430C222d7e678",
        "assetContract": "https://etherscan.io/address/0x5218E472cFCFE0b64A064F055B43b4cdC9EfD3A6",
        "coingeckoId": "unfederalreserve"
      }
    },
    {
      "chainId": 101,
      "address": "CCGLdsokcybeF8NrCcu1RSQK8isNBjBA58kVEMTHTKjx",
      "symbol": "wsUSD",
      "name": "Synth sUSD (Wormhole)",
      "decimals": 9,
      "logoURI": "https://raw.githubusercontent.com/solana-labs/token-list/main/assets/mainnet/CCGLdsokcybeF8NrCcu1RSQK8isNBjBA58kVEMTHTKjx/logo.png",
      "tags": [
        "wrapped",
        "wormhole"
      ],
      "extensions": {
        "address": "0x57Ab1ec28D129707052df4dF418D58a2D46d5f51",
        "bridgeContract": "https://etherscan.io/address/0xf92cD566Ea4864356C5491c177A430C222d7e678",
        "assetContract": "https://etherscan.io/address/0x57Ab1ec28D129707052df4dF418D58a2D46d5f51",
        "coingeckoId": "nusd"
      }
    },
    {
      "chainId": 101,
      "address": "FP9ogG7hTdfcTJwn4prF9AVEcfcjLq1GtkqYM4oRn7eY",
      "symbol": "wHEGIC",
      "name": "Hegic (Wormhole)",
      "decimals": 9,
      "logoURI": "https://raw.githubusercontent.com/solana-labs/token-list/main/assets/mainnet/FP9ogG7hTdfcTJwn4prF9AVEcfcjLq1GtkqYM4oRn7eY/logo.png",
      "tags": [
        "wrapped",
        "wormhole"
      ],
      "extensions": {
        "address": "0x584bC13c7D411c00c01A62e8019472dE68768430",
        "bridgeContract": "https://etherscan.io/address/0xf92cD566Ea4864356C5491c177A430C222d7e678",
        "assetContract": "https://etherscan.io/address/0x584bC13c7D411c00c01A62e8019472dE68768430",
        "coingeckoId": "hegic"
      }
    },
    {
      "chainId": 101,
      "address": "DboP5vvYUVjmKSHKJ1YFHwmv41KtUscnYgzjmPgHwQVn",
      "symbol": "wXFI",
      "name": "Xfinance (Wormhole)",
      "decimals": 9,
      "logoURI": "https://raw.githubusercontent.com/solana-labs/token-list/main/assets/mainnet/DboP5vvYUVjmKSHKJ1YFHwmv41KtUscnYgzjmPgHwQVn/logo.png",
      "tags": [
        "wrapped",
        "wormhole"
      ],
      "extensions": {
        "address": "0x5BEfBB272290dD5b8521D4a938f6c4757742c430",
        "bridgeContract": "https://etherscan.io/address/0xf92cD566Ea4864356C5491c177A430C222d7e678",
        "assetContract": "https://etherscan.io/address/0x5BEfBB272290dD5b8521D4a938f6c4757742c430",
        "coingeckoId": "xfinance"
      }
    },
    {
      "chainId": 101,
      "address": "6c4U9yxGzVjejSJJXrdX8wtt532Et6MrBUZc2oK5j6w5",
      "symbol": "wDEXTF",
      "name": "DEXTF Token (Wormhole)",
      "decimals": 9,
      "logoURI": "https://raw.githubusercontent.com/solana-labs/token-list/main/assets/mainnet/6c4U9yxGzVjejSJJXrdX8wtt532Et6MrBUZc2oK5j6w5/logo.png",
      "tags": [
        "wrapped",
        "wormhole"
      ],
      "extensions": {
        "address": "0x5F64Ab1544D28732F0A24F4713c2C8ec0dA089f0",
        "bridgeContract": "https://etherscan.io/address/0xf92cD566Ea4864356C5491c177A430C222d7e678",
        "assetContract": "https://etherscan.io/address/0x5F64Ab1544D28732F0A24F4713c2C8ec0dA089f0",
        "coingeckoId": "dextf"
      }
    },
    {
      "chainId": 101,
      "address": "JuXkRYNw54rujC7SPWcAM4ArLgA5x8nDQbS8xHAr6MA",
      "symbol": "wRLC",
      "name": "iExec RLC (Wormhole)",
      "decimals": 9,
      "logoURI": "https://raw.githubusercontent.com/solana-labs/token-list/main/assets/mainnet/JuXkRYNw54rujC7SPWcAM4ArLgA5x8nDQbS8xHAr6MA/logo.png",
      "tags": [
        "wrapped",
        "wormhole"
      ],
      "extensions": {
        "address": "0x607F4C5BB672230e8672085532f7e901544a7375",
        "bridgeContract": "https://etherscan.io/address/0xf92cD566Ea4864356C5491c177A430C222d7e678",
        "assetContract": "https://etherscan.io/address/0x607F4C5BB672230e8672085532f7e901544a7375",
        "coingeckoId": "iexec-rlc"
      }
    },
    {
      "chainId": 101,
      "address": "7NfgSkv6kZ6ZWP6SJPtMuaUYGVEngVK8UFnaFTPk3QsM",
      "symbol": "wCORE",
      "name": "cVault.finance (Wormhole)",
      "decimals": 9,
      "logoURI": "https://raw.githubusercontent.com/solana-labs/token-list/main/assets/mainnet/7NfgSkv6kZ6ZWP6SJPtMuaUYGVEngVK8UFnaFTPk3QsM/logo.png",
      "tags": [
        "wrapped",
        "wormhole"
      ],
      "extensions": {
        "address": "0x62359Ed7505Efc61FF1D56fEF82158CcaffA23D7",
        "bridgeContract": "https://etherscan.io/address/0xf92cD566Ea4864356C5491c177A430C222d7e678",
        "assetContract": "https://etherscan.io/address/0x62359Ed7505Efc61FF1D56fEF82158CcaffA23D7",
        "coingeckoId": "cvault-finance"
      }
    },
    {
      "chainId": 101,
      "address": "AqLKDJiGL4wXKPAfzNom3xEdQwgj2LTCE4k34gzvZsE6",
      "symbol": "wCFi",
      "name": "CyberFi Token (Wormhole)",
      "decimals": 9,
      "logoURI": "https://raw.githubusercontent.com/solana-labs/token-list/main/assets/mainnet/AqLKDJiGL4wXKPAfzNom3xEdQwgj2LTCE4k34gzvZsE6/logo.png",
      "tags": [
        "wrapped",
        "wormhole"
      ],
      "extensions": {
        "address": "0x63b4f3e3fa4e438698CE330e365E831F7cCD1eF4",
        "bridgeContract": "https://etherscan.io/address/0xf92cD566Ea4864356C5491c177A430C222d7e678",
        "assetContract": "https://etherscan.io/address/0x63b4f3e3fa4e438698CE330e365E831F7cCD1eF4",
        "coingeckoId": "cyberfi"
      }
    },
    {
      "chainId": 101,
      "address": "FLrjpCRrd4GffHu8MVYGvuLxYLuBGVaXsnCecw3Effci",
      "symbol": "wWISE",
      "name": "Wise Token (Wormhole)",
      "decimals": 9,
      "logoURI": "https://raw.githubusercontent.com/solana-labs/token-list/main/assets/mainnet/FLrjpCRrd4GffHu8MVYGvuLxYLuBGVaXsnCecw3Effci/logo.png",
      "tags": [
        "wrapped",
        "wormhole"
      ],
      "extensions": {
        "address": "0x66a0f676479Cee1d7373f3DC2e2952778BfF5bd6",
        "bridgeContract": "https://etherscan.io/address/0xf92cD566Ea4864356C5491c177A430C222d7e678",
        "assetContract": "https://etherscan.io/address/0x66a0f676479Cee1d7373f3DC2e2952778BfF5bd6",
        "coingeckoId": "wise-token11"
      }
    },
    {
      "chainId": 101,
      "address": "GaMPhVyp1xd9xJuPskDEzQzp8mKfEjAmhny8NX7y7YKc",
      "symbol": "wGNO",
      "name": "Gnosis Token (Wormhole)",
      "decimals": 9,
      "logoURI": "https://raw.githubusercontent.com/solana-labs/token-list/main/assets/mainnet/GaMPhVyp1xd9xJuPskDEzQzp8mKfEjAmhny8NX7y7YKc/logo.png",
      "tags": [
        "wrapped",
        "wormhole"
      ],
      "extensions": {
        "address": "0x6810e776880C02933D47DB1b9fc05908e5386b96",
        "bridgeContract": "https://etherscan.io/address/0xf92cD566Ea4864356C5491c177A430C222d7e678",
        "assetContract": "https://etherscan.io/address/0x6810e776880C02933D47DB1b9fc05908e5386b96",
        "coingeckoId": "gnosis"
      }
    },
    {
      "chainId": 101,
      "address": "CCAQZHBVWKDukT68PZ3LenDs7apibeSYeJ3jHE8NzBC5",
      "symbol": "wPOOLZ",
      "name": "$Poolz Finance (Wormhole)",
      "decimals": 9,
      "logoURI": "https://raw.githubusercontent.com/solana-labs/token-list/main/assets/mainnet/CCAQZHBVWKDukT68PZ3LenDs7apibeSYeJ3jHE8NzBC5/logo.png",
      "tags": [
        "wrapped",
        "wormhole"
      ],
      "extensions": {
        "address": "0x69A95185ee2a045CDC4bCd1b1Df10710395e4e23",
        "bridgeContract": "https://etherscan.io/address/0xf92cD566Ea4864356C5491c177A430C222d7e678",
        "assetContract": "https://etherscan.io/address/0x69A95185ee2a045CDC4bCd1b1Df10710395e4e23",
        "coingeckoId": "poolz-finance"
      }
    },
    {
      "chainId": 101,
      "address": "FYpdBuyAHSbdaAyD1sKkxyLWbAP8uUW9h6uvdhK74ij1",
      "symbol": "wDAI",
      "name": "Dai Stablecoin (Wormhole)",
      "decimals": 9,
      "logoURI": "https://raw.githubusercontent.com/solana-labs/token-list/main/assets/mainnet/FYpdBuyAHSbdaAyD1sKkxyLWbAP8uUW9h6uvdhK74ij1/logo.png",
      "tags": [
        "wrapped",
        "wormhole"
      ],
      "extensions": {
        "address": "0x6B175474E89094C44Da98b954EedeAC495271d0F",
        "bridgeContract": "https://etherscan.io/address/0xf92cD566Ea4864356C5491c177A430C222d7e678",
        "assetContract": "https://etherscan.io/address/0x6B175474E89094C44Da98b954EedeAC495271d0F",
        "coingeckoId": "dai"
      }
    },
    {
      "chainId": 101,
      "address": "HbMGwfGjGPchtaPwyrtJFy8APZN5w1hi63xnzmj1f23v",
      "symbol": "wSUSHI",
      "name": "SushiSwap (Wormhole)",
      "decimals": 9,
      "logoURI": "https://raw.githubusercontent.com/solana-labs/token-list/main/assets/mainnet/HbMGwfGjGPchtaPwyrtJFy8APZN5w1hi63xnzmj1f23v/logo.png",
      "tags": [
        "wrapped",
        "wormhole"
      ],
      "extensions": {
        "address": "0x6B3595068778DD592e39A122f4f5a5cF09C90fE2",
        "bridgeContract": "https://etherscan.io/address/0xf92cD566Ea4864356C5491c177A430C222d7e678",
        "assetContract": "https://etherscan.io/address/0x6B3595068778DD592e39A122f4f5a5cF09C90fE2",
        "coingeckoId": "sushi"
      }
    },
    {
      "chainId": 101,
      "address": "6Tmi8TZasqdxWB59uE5Zw9VLKecuCbsLSsPEqoMpmozA",
      "symbol": "wFYZ",
      "name": "Fyooz (Wormhole)",
      "decimals": 9,
      "logoURI": "https://raw.githubusercontent.com/solana-labs/token-list/main/assets/mainnet/6Tmi8TZasqdxWB59uE5Zw9VLKecuCbsLSsPEqoMpmozA/logo.png",
      "tags": [
        "wrapped",
        "wormhole"
      ],
      "extensions": {
        "address": "0x6BFf2fE249601ed0Db3a87424a2E923118BB0312",
        "bridgeContract": "https://etherscan.io/address/0xf92cD566Ea4864356C5491c177A430C222d7e678",
        "assetContract": "https://etherscan.io/address/0x6BFf2fE249601ed0Db3a87424a2E923118BB0312",
        "coingeckoId": "fyooz"
      }
    },
    {
      "chainId": 101,
      "address": "3sHinPxEPqhEGip2Wy45TFmgAA1Atg2mctMjY5RKJUjk",
      "symbol": "wQRX",
      "name": "QuiverX (Wormhole)",
      "decimals": 9,
      "logoURI": "https://raw.githubusercontent.com/solana-labs/token-list/main/assets/mainnet/3sHinPxEPqhEGip2Wy45TFmgAA1Atg2mctMjY5RKJUjk/logo.png",
      "tags": [
        "wrapped",
        "wormhole"
      ],
      "extensions": {
        "address": "0x6e0daDE58D2d89eBBe7aFc384e3E4f15b70b14D8",
        "bridgeContract": "https://etherscan.io/address/0xf92cD566Ea4864356C5491c177A430C222d7e678",
        "assetContract": "https://etherscan.io/address/0x6e0daDE58D2d89eBBe7aFc384e3E4f15b70b14D8",
        "coingeckoId": "quiverx"
      }
    },
    {
      "chainId": 101,
      "address": "4ighgEijHcCoLu9AsvwVz2TnGFqAgzQtQMr6ch88Jrfe",
      "symbol": "wTRADE",
      "name": "UniTrade (Wormhole)",
      "decimals": 9,
      "logoURI": "https://raw.githubusercontent.com/solana-labs/token-list/main/assets/mainnet/4ighgEijHcCoLu9AsvwVz2TnGFqAgzQtQMr6ch88Jrfe/logo.png",
      "tags": [
        "wrapped",
        "wormhole"
      ],
      "extensions": {
        "address": "0x6F87D756DAf0503d08Eb8993686c7Fc01Dc44fB1",
        "bridgeContract": "https://etherscan.io/address/0xf92cD566Ea4864356C5491c177A430C222d7e678",
        "assetContract": "https://etherscan.io/address/0x6F87D756DAf0503d08Eb8993686c7Fc01Dc44fB1",
        "coingeckoId": "unitrade"
      }
    },
    {
      "chainId": 101,
      "address": "FTPnEQ3NfRRZ9tvmpDW6JFrvweBE5sanxnXSpJL1dvbB",
      "symbol": "wBIRD",
      "name": "Bird.Money (Wormhole)",
      "decimals": 9,
      "logoURI": "https://raw.githubusercontent.com/solana-labs/token-list/main/assets/mainnet/FTPnEQ3NfRRZ9tvmpDW6JFrvweBE5sanxnXSpJL1dvbB/logo.png",
      "tags": [
        "wrapped",
        "wormhole"
      ],
      "extensions": {
        "address": "0x70401dFD142A16dC7031c56E862Fc88Cb9537Ce0",
        "bridgeContract": "https://etherscan.io/address/0xf92cD566Ea4864356C5491c177A430C222d7e678",
        "assetContract": "https://etherscan.io/address/0x70401dFD142A16dC7031c56E862Fc88Cb9537Ce0",
        "coingeckoId": "bird-money"
      }
    },
    {
      "chainId": 101,
      "address": "QVDE6rhcGPSB3ex5T7vWBzvoSRUXULjuSGpVuKwu5XH",
      "symbol": "wAXN",
      "name": "Axion (Wormhole)",
      "decimals": 9,
      "logoURI": "https://raw.githubusercontent.com/solana-labs/token-list/main/assets/mainnet/QVDE6rhcGPSB3ex5T7vWBzvoSRUXULjuSGpVuKwu5XH/logo.png",
      "tags": [
        "wrapped",
        "wormhole"
      ],
      "extensions": {
        "address": "0x71F85B2E46976bD21302B64329868fd15eb0D127",
        "bridgeContract": "https://etherscan.io/address/0xf92cD566Ea4864356C5491c177A430C222d7e678",
        "assetContract": "https://etherscan.io/address/0x71F85B2E46976bD21302B64329868fd15eb0D127",
        "coingeckoId": "axion"
      }
    },
    {
      "chainId": 101,
      "address": "J6AbGG62yo9UJ2T9r9GM7pnoRNui5DsZDnPbiNAPqbVd",
      "symbol": "wBMI",
      "name": "Bridge Mutual (Wormhole)",
      "decimals": 9,
      "logoURI": "https://raw.githubusercontent.com/solana-labs/token-list/main/assets/mainnet/J6AbGG62yo9UJ2T9r9GM7pnoRNui5DsZDnPbiNAPqbVd/logo.png",
      "tags": [
        "wrapped",
        "wormhole"
      ],
      "extensions": {
        "address": "0x725C263e32c72dDC3A19bEa12C5a0479a81eE688",
        "bridgeContract": "https://etherscan.io/address/0xf92cD566Ea4864356C5491c177A430C222d7e678",
        "assetContract": "https://etherscan.io/address/0x725C263e32c72dDC3A19bEa12C5a0479a81eE688",
        "coingeckoId": "bridge-mutual"
      }
    },
    {
      "chainId": 101,
      "address": "4wvHoaxxZxFeNrMTP8bLVRh1ziSBV7crN665WX4rRMqe",
      "symbol": "wDYT",
      "name": "DoYourTip (Wormhole)",
      "decimals": 9,
      "logoURI": "https://raw.githubusercontent.com/solana-labs/token-list/main/assets/mainnet/4wvHoaxxZxFeNrMTP8bLVRh1ziSBV7crN665WX4rRMqe/logo.png",
      "tags": [
        "wrapped",
        "wormhole"
      ],
      "extensions": {
        "address": "0x740623d2c797b7D8D1EcB98e9b4Afcf99Ec31E14",
        "bridgeContract": "https://etherscan.io/address/0xf92cD566Ea4864356C5491c177A430C222d7e678",
        "assetContract": "https://etherscan.io/address/0x740623d2c797b7D8D1EcB98e9b4Afcf99Ec31E14",
        "coingeckoId": "dynamite"
      }
    },
    {
      "chainId": 101,
      "address": "Fe5fWjCLDMJoi4sTmfR2VW4BT1LwsbR1n6QAjzJQvhhf",
      "symbol": "wBBR",
      "name": "BitberryToken (Wormhole)",
      "decimals": 9,
      "logoURI": "https://raw.githubusercontent.com/solana-labs/token-list/main/assets/mainnet/Fe5fWjCLDMJoi4sTmfR2VW4BT1LwsbR1n6QAjzJQvhhf/logo.png",
      "tags": [
        "wrapped",
        "wormhole"
      ],
      "extensions": {
        "address": "0x7671904eed7f10808B664fc30BB8693FD7237abF",
        "bridgeContract": "https://etherscan.io/address/0xf92cD566Ea4864356C5491c177A430C222d7e678",
        "assetContract": "https://etherscan.io/address/0x7671904eed7f10808B664fc30BB8693FD7237abF",
        "coingeckoId": "bitberry-token"
      }
    },
    {
      "chainId": 101,
      "address": "5J9yhFRnQZx3RiqHzfQpAffX5UQz3k8vQCZH2g9Z9sDg",
      "symbol": "wWAXE",
      "name": "WAX Economic Token (Wormhole)",
      "decimals": 8,
      "logoURI": "https://raw.githubusercontent.com/solana-labs/token-list/main/assets/mainnet/5J9yhFRnQZx3RiqHzfQpAffX5UQz3k8vQCZH2g9Z9sDg/logo.png",
      "tags": [
        "wrapped",
        "wormhole"
      ],
      "extensions": {
        "address": "0x7a2Bc711E19ba6aff6cE8246C546E8c4B4944DFD",
        "bridgeContract": "https://etherscan.io/address/0xf92cD566Ea4864356C5491c177A430C222d7e678",
        "assetContract": "https://etherscan.io/address/0x7a2Bc711E19ba6aff6cE8246C546E8c4B4944DFD",
        "coingeckoId": "waxe"
      }
    },
    {
      "chainId": 101,
      "address": "4DHywS5EjUTF5AYisPZiJbWcCV4gfpH98oKxpgyKRnnQ",
      "symbol": "wMATIC",
      "name": "Matic Token (Wormhole)",
      "decimals": 9,
      "logoURI": "https://raw.githubusercontent.com/solana-labs/token-list/main/assets/mainnet/4DHywS5EjUTF5AYisPZiJbWcCV4gfpH98oKxpgyKRnnQ/logo.png",
      "tags": [
        "wrapped",
        "wormhole"
      ],
      "extensions": {
        "address": "0x7D1AfA7B718fb893dB30A3aBc0Cfc608AaCfeBB0",
        "bridgeContract": "https://etherscan.io/address/0xf92cD566Ea4864356C5491c177A430C222d7e678",
        "assetContract": "https://etherscan.io/address/0x7D1AfA7B718fb893dB30A3aBc0Cfc608AaCfeBB0",
        "coingeckoId": "matic-network"
      }
    },
    {
      "chainId": 101,
      "address": "Au9E8ygQdTJQZXmNKPdtLEP8rGjC4qsGRhkJgjFNPAr8",
      "symbol": "wXRT",
      "name": "Robonomics (Wormhole)",
      "decimals": 9,
      "logoURI": "https://raw.githubusercontent.com/solana-labs/token-list/main/assets/mainnet/Au9E8ygQdTJQZXmNKPdtLEP8rGjC4qsGRhkJgjFNPAr8/logo.png",
      "tags": [
        "wrapped",
        "wormhole"
      ],
      "extensions": {
        "address": "0x7dE91B204C1C737bcEe6F000AAA6569Cf7061cb7",
        "bridgeContract": "https://etherscan.io/address/0xf92cD566Ea4864356C5491c177A430C222d7e678",
        "assetContract": "https://etherscan.io/address/0x7dE91B204C1C737bcEe6F000AAA6569Cf7061cb7",
        "coingeckoId": "robonomics-network"
      }
    },
    {
      "chainId": 101,
      "address": "5DQZ14hLDxveMH7NyGmTmUTRGgVAVXADp3cP2UHeH6hM",
      "symbol": "wAAVE",
      "name": "Aave Token (Wormhole)",
      "decimals": 9,
      "logoURI": "https://raw.githubusercontent.com/solana-labs/token-list/main/assets/mainnet/5DQZ14hLDxveMH7NyGmTmUTRGgVAVXADp3cP2UHeH6hM/logo.png",
      "tags": [
        "wrapped",
        "wormhole"
      ],
      "extensions": {
        "address": "0x7Fc66500c84A76Ad7e9c93437bFc5Ac33E2DDaE9",
        "bridgeContract": "https://etherscan.io/address/0xf92cD566Ea4864356C5491c177A430C222d7e678",
        "assetContract": "https://etherscan.io/address/0x7Fc66500c84A76Ad7e9c93437bFc5Ac33E2DDaE9",
        "coingeckoId": "aave"
      }
    },
    {
      "chainId": 101,
      "address": "Arc2ZVKNCdDU4vB8Ubud5QayDtjo2oJF9xVrUPQ6TWxF",
      "symbol": "wLEND",
      "name": "Lend (Wormhole)",
      "decimals": 9,
      "logoURI": "https://raw.githubusercontent.com/solana-labs/token-list/main/assets/mainnet/Arc2ZVKNCdDU4vB8Ubud5QayDtjo2oJF9xVrUPQ6TWxF/logo.png",
      "tags": [
        "wrapped",
        "wormhole"
      ],
      "extensions": {
        "address": "0x80fB784B7eD66730e8b1DBd9820aFD29931aab03",
        "bridgeContract": "https://etherscan.io/address/0xf92cD566Ea4864356C5491c177A430C222d7e678",
        "assetContract": "https://etherscan.io/address/0x80fB784B7eD66730e8b1DBd9820aFD29931aab03",
        "coingeckoId": "ethlend"
      }
    },
    {
      "chainId": 101,
      "address": "2ctKUDkGBnVykt31AhMPhHvAQWJvoNGbLh7aRidjtAqv",
      "symbol": "wPOLS",
      "name": "PolkastarterToken (Wormhole)",
      "decimals": 9,
      "logoURI": "https://raw.githubusercontent.com/solana-labs/token-list/main/assets/mainnet/2ctKUDkGBnVykt31AhMPhHvAQWJvoNGbLh7aRidjtAqv/logo.png",
      "tags": [
        "wrapped",
        "wormhole"
      ],
      "extensions": {
        "address": "0x83e6f1E41cdd28eAcEB20Cb649155049Fac3D5Aa",
        "bridgeContract": "https://etherscan.io/address/0xf92cD566Ea4864356C5491c177A430C222d7e678",
        "assetContract": "https://etherscan.io/address/0x83e6f1E41cdd28eAcEB20Cb649155049Fac3D5Aa",
        "coingeckoId": "polkastarter"
      }
    },
    {
      "chainId": 101,
      "address": "8FnkznYpHvKiaBkgatVoCrNiS5y5KW62JqgjnxVhDejC",
      "symbol": "wUBT",
      "name": "Unibright (Wormhole)",
      "decimals": 8,
      "logoURI": "https://raw.githubusercontent.com/solana-labs/token-list/main/assets/mainnet/8FnkznYpHvKiaBkgatVoCrNiS5y5KW62JqgjnxVhDejC/logo.png",
      "tags": [
        "wrapped",
        "wormhole"
      ],
      "extensions": {
        "address": "0x8400D94A5cb0fa0D041a3788e395285d61c9ee5e",
        "bridgeContract": "https://etherscan.io/address/0xf92cD566Ea4864356C5491c177A430C222d7e678",
        "assetContract": "https://etherscan.io/address/0x8400D94A5cb0fa0D041a3788e395285d61c9ee5e",
        "coingeckoId": "unibright"
      }
    },
    {
      "chainId": 101,
      "address": "4LLAYXVmT3U8Sew6k3tk66zk3btT91QRzQzxcNX8XhzV",
      "symbol": "wDIA",
      "name": "DIA (Wormhole)",
      "decimals": 9,
      "logoURI": "https://raw.githubusercontent.com/solana-labs/token-list/main/assets/mainnet/4LLAYXVmT3U8Sew6k3tk66zk3btT91QRzQzxcNX8XhzV/logo.png",
      "tags": [
        "wrapped",
        "wormhole"
      ],
      "extensions": {
        "address": "0x84cA8bc7997272c7CfB4D0Cd3D55cd942B3c9419",
        "bridgeContract": "https://etherscan.io/address/0xf92cD566Ea4864356C5491c177A430C222d7e678",
        "assetContract": "https://etherscan.io/address/0x84cA8bc7997272c7CfB4D0Cd3D55cd942B3c9419",
        "coingeckoId": "dia-data"
      }
    },
    {
      "chainId": 101,
      "address": "8L8pDf3jutdpdr4m3np68CL9ZroLActrqwxi6s9Ah5xU",
      "symbol": "wFRAX",
      "name": "Frax (Wormhole)",
      "decimals": 9,
      "logoURI": "https://raw.githubusercontent.com/solana-labs/token-list/main/assets/mainnet/8L8pDf3jutdpdr4m3np68CL9ZroLActrqwxi6s9Ah5xU/logo.png",
      "tags": [
        "wrapped",
        "wormhole"
      ],
      "extensions": {
        "address": "0x853d955aCEf822Db058eb8505911ED77F175b99e",
        "bridgeContract": "https://etherscan.io/address/0xf92cD566Ea4864356C5491c177A430C222d7e678",
        "assetContract": "https://etherscan.io/address/0x853d955aCEf822Db058eb8505911ED77F175b99e",
        "coingeckoId": "frax"
      }
    },
    {
      "chainId": 101,
      "address": "H3oVL2zJpHJaDoRfQmSrftv3fkGzvsiQgugCZmcRBykG",
      "symbol": "wKEEP",
      "name": "KEEP Token (Wormhole)",
      "decimals": 9,
      "logoURI": "https://raw.githubusercontent.com/solana-labs/token-list/main/assets/mainnet/H3oVL2zJpHJaDoRfQmSrftv3fkGzvsiQgugCZmcRBykG/logo.png",
      "tags": [
        "wrapped",
        "wormhole"
      ],
      "extensions": {
        "address": "0x85Eee30c52B0b379b046Fb0F85F4f3Dc3009aFEC",
        "bridgeContract": "https://etherscan.io/address/0xf92cD566Ea4864356C5491c177A430C222d7e678",
        "assetContract": "https://etherscan.io/address/0x85Eee30c52B0b379b046Fb0F85F4f3Dc3009aFEC",
        "coingeckoId": "keep-network"
      }
    },
    {
      "chainId": 101,
      "address": "64oqP1dFqqD8NEL4RPCpMyrHmpo31rj3nYxULVXvayfW",
      "symbol": "wRSR",
      "name": "Reserve Rights (Wormhole)",
      "decimals": 9,
      "logoURI": "https://raw.githubusercontent.com/solana-labs/token-list/main/assets/mainnet/64oqP1dFqqD8NEL4RPCpMyrHmpo31rj3nYxULVXvayfW/logo.png",
      "tags": [
        "wrapped",
        "wormhole"
      ],
      "extensions": {
        "address": "0x8762db106B2c2A0bccB3A80d1Ed41273552616E8",
        "bridgeContract": "https://etherscan.io/address/0xf92cD566Ea4864356C5491c177A430C222d7e678",
        "assetContract": "https://etherscan.io/address/0x8762db106B2c2A0bccB3A80d1Ed41273552616E8",
        "coingeckoId": "reserve-rights-token"
      }
    },
    {
      "chainId": 101,
      "address": "5SU7veiCRA16ZxnS24kCC1dwQYVwi3whvTdM48iNE1Rm",
      "symbol": "wMPH",
      "name": "88mph.app (Wormhole)",
      "decimals": 9,
      "logoURI": "https://raw.githubusercontent.com/solana-labs/token-list/main/assets/mainnet/5SU7veiCRA16ZxnS24kCC1dwQYVwi3whvTdM48iNE1Rm/logo.png",
      "tags": [
        "wrapped",
        "wormhole"
      ],
      "extensions": {
        "address": "0x8888801aF4d980682e47f1A9036e589479e835C5",
        "bridgeContract": "https://etherscan.io/address/0xf92cD566Ea4864356C5491c177A430C222d7e678",
        "assetContract": "https://etherscan.io/address/0x8888801aF4d980682e47f1A9036e589479e835C5",
        "coingeckoId": "88mph"
      }
    },
    {
      "chainId": 101,
      "address": "5fv26ojhPHWNaikXcMf2TBu4JENjLQ2PWgWYeitttVwv",
      "symbol": "wPAID",
      "name": "PAID Network (Wormhole)",
      "decimals": 9,
      "logoURI": "https://raw.githubusercontent.com/solana-labs/token-list/main/assets/mainnet/5fv26ojhPHWNaikXcMf2TBu4JENjLQ2PWgWYeitttVwv/logo.png",
      "tags": [
        "wrapped",
        "wormhole"
      ],
      "extensions": {
        "address": "0x8c8687fC965593DFb2F0b4EAeFD55E9D8df348df",
        "bridgeContract": "https://etherscan.io/address/0xf92cD566Ea4864356C5491c177A430C222d7e678",
        "assetContract": "https://etherscan.io/address/0x8c8687fC965593DFb2F0b4EAeFD55E9D8df348df",
        "coingeckoId": "paid-network"
      }
    },
    {
      "chainId": 101,
      "address": "ACr98v3kv9qaGnR3p2BfsoSK9Q2ZmP6zUkm3qxv5ZJDd",
      "symbol": "wSXP",
      "name": "Swipe (Wormhole)",
      "decimals": 9,
      "logoURI": "https://raw.githubusercontent.com/solana-labs/token-list/main/assets/mainnet/ACr98v3kv9qaGnR3p2BfsoSK9Q2ZmP6zUkm3qxv5ZJDd/logo.png",
      "tags": [
        "wrapped",
        "wormhole"
      ],
      "extensions": {
        "address": "0x8CE9137d39326AD0cD6491fb5CC0CbA0e089b6A9",
        "bridgeContract": "https://etherscan.io/address/0xf92cD566Ea4864356C5491c177A430C222d7e678",
        "assetContract": "https://etherscan.io/address/0x8CE9137d39326AD0cD6491fb5CC0CbA0e089b6A9",
        "coingeckoId": "swipe"
      }
    },
    {
      "chainId": 101,
      "address": "7gBuzBcJ7V48m8TiKJ1XWNDUerK2XfAbjxuRiKMb6S8Z",
      "symbol": "wREQ",
      "name": "Request Token (Wormhole)",
      "decimals": 9,
      "logoURI": "https://raw.githubusercontent.com/solana-labs/token-list/main/assets/mainnet/7gBuzBcJ7V48m8TiKJ1XWNDUerK2XfAbjxuRiKMb6S8Z/logo.png",
      "tags": [
        "wrapped",
        "wormhole"
      ],
      "extensions": {
        "address": "0x8f8221aFbB33998d8584A2B05749bA73c37a938a",
        "bridgeContract": "https://etherscan.io/address/0xf92cD566Ea4864356C5491c177A430C222d7e678",
        "assetContract": "https://etherscan.io/address/0x8f8221aFbB33998d8584A2B05749bA73c37a938a",
        "coingeckoId": "request-network"
      }
    },
    {
      "chainId": 101,
      "address": "CtDjsryLtwZCLj8TeniV7tWHbkaREfjKDWpvyQvsTyek",
      "symbol": "wWHALE",
      "name": "WHALE (Wormhole)",
      "decimals": 4,
      "logoURI": "https://raw.githubusercontent.com/solana-labs/token-list/main/assets/mainnet/CtDjsryLtwZCLj8TeniV7tWHbkaREfjKDWpvyQvsTyek/logo.png",
      "tags": [
        "wrapped",
        "wormhole"
      ],
      "extensions": {
        "address": "0x9355372396e3F6daF13359B7b607a3374cc638e0",
        "bridgeContract": "https://etherscan.io/address/0xf92cD566Ea4864356C5491c177A430C222d7e678",
        "assetContract": "https://etherscan.io/address/0x9355372396e3F6daF13359B7b607a3374cc638e0",
        "coingeckoId": "whale"
      }
    },
    {
      "chainId": 101,
      "address": "JDUgn6JUSwufqqthRdnZZKWv2vEdYvHxigF5Hk79yxRm",
      "symbol": "wPNK",
      "name": "Pinakion (Wormhole)",
      "decimals": 9,
      "logoURI": "https://raw.githubusercontent.com/solana-labs/token-list/main/assets/mainnet/JDUgn6JUSwufqqthRdnZZKWv2vEdYvHxigF5Hk79yxRm/logo.png",
      "tags": [
        "wrapped",
        "wormhole"
      ],
      "extensions": {
        "address": "0x93ED3FBe21207Ec2E8f2d3c3de6e058Cb73Bc04d",
        "bridgeContract": "https://etherscan.io/address/0xf92cD566Ea4864356C5491c177A430C222d7e678",
        "assetContract": "https://etherscan.io/address/0x93ED3FBe21207Ec2E8f2d3c3de6e058Cb73Bc04d",
        "coingeckoId": "kleros"
      }
    },
    {
      "chainId": 101,
      "address": "EJKqF4p7xVhXkcDNCrVQJE4osow76226bc6u3AtsGXaG",
      "symbol": "wAPY",
      "name": "APY Governance Token (Wormhole)",
      "decimals": 9,
      "logoURI": "https://raw.githubusercontent.com/solana-labs/token-list/main/assets/mainnet/EJKqF4p7xVhXkcDNCrVQJE4osow76226bc6u3AtsGXaG/logo.png",
      "tags": [
        "wrapped",
        "wormhole"
      ],
      "extensions": {
        "address": "0x95a4492F028aa1fd432Ea71146b433E7B4446611",
        "bridgeContract": "https://etherscan.io/address/0xf92cD566Ea4864356C5491c177A430C222d7e678",
        "assetContract": "https://etherscan.io/address/0x95a4492F028aa1fd432Ea71146b433E7B4446611",
        "coingeckoId": "apy-finance"
      }
    },
    {
      "chainId": 101,
      "address": "AF7Dv5Vzi1dT2fLnz4ysiRQ6FxGN1M6mrmHwgNpx7FVH",
      "symbol": "wOCEAN",
      "name": "Ocean Protocol (Wormhole)",
      "decimals": 9,
      "logoURI": "https://raw.githubusercontent.com/solana-labs/token-list/main/assets/mainnet/AF7Dv5Vzi1dT2fLnz4ysiRQ6FxGN1M6mrmHwgNpx7FVH/logo.png",
      "tags": [
        "wrapped",
        "wormhole"
      ],
      "extensions": {
        "address": "0x967da4048cD07aB37855c090aAF366e4ce1b9F48",
        "bridgeContract": "https://etherscan.io/address/0xf92cD566Ea4864356C5491c177A430C222d7e678",
        "assetContract": "https://etherscan.io/address/0x967da4048cD07aB37855c090aAF366e4ce1b9F48",
        "coingeckoId": "ocean-protocol"
      }
    },
    {
      "chainId": 101,
      "address": "AyNULvvLGW11fThvhncqNRjEgmDbMEHdDL4HqXD6SM8V",
      "symbol": "wSPI",
      "name": "Shopping.io (Wormhole)",
      "decimals": 9,
      "logoURI": "https://raw.githubusercontent.com/solana-labs/token-list/main/assets/mainnet/AyNULvvLGW11fThvhncqNRjEgmDbMEHdDL4HqXD6SM8V/logo.png",
      "tags": [
        "wrapped",
        "wormhole"
      ],
      "extensions": {
        "address": "0x9B02dD390a603Add5c07f9fd9175b7DABE8D63B7",
        "bridgeContract": "https://etherscan.io/address/0xf92cD566Ea4864356C5491c177A430C222d7e678",
        "assetContract": "https://etherscan.io/address/0x9B02dD390a603Add5c07f9fd9175b7DABE8D63B7",
        "coingeckoId": "shopping-io"
      }
    },
    {
      "chainId": 101,
      "address": "3UeKTABxz9XexDtyKq646rSQvx8GVpKNwfMoKKfxsTsF",
      "symbol": "wBBTC",
      "name": "Binance Wrapped BTC (Wormhole)",
      "decimals": 8,
      "logoURI": "https://raw.githubusercontent.com/solana-labs/token-list/main/assets/mainnet/3UeKTABxz9XexDtyKq646rSQvx8GVpKNwfMoKKfxsTsF/logo.png",
      "tags": [
        "wrapped",
        "wormhole"
      ],
      "extensions": {
        "address": "0x9BE89D2a4cd102D8Fecc6BF9dA793be995C22541",
        "bridgeContract": "https://etherscan.io/address/0xf92cD566Ea4864356C5491c177A430C222d7e678",
        "assetContract": "https://etherscan.io/address/0x9BE89D2a4cd102D8Fecc6BF9dA793be995C22541",
        "coingeckoId": "binance-wrapped-btc"
      }
    },
    {
      "chainId": 101,
      "address": "DsGbyCHbG4vSWBqAprR2eWuUAg8fXAgYkWL9psgvYZn5",
      "symbol": "wUNISTAKE",
      "name": "Unistake (Wormhole)",
      "decimals": 9,
      "logoURI": "https://raw.githubusercontent.com/solana-labs/token-list/main/assets/mainnet/DsGbyCHbG4vSWBqAprR2eWuUAg8fXAgYkWL9psgvYZn5/logo.png",
      "tags": [
        "wrapped",
        "wormhole"
      ],
      "extensions": {
        "address": "0x9Ed8e7C9604790F7Ec589F99b94361d8AAB64E5E",
        "bridgeContract": "https://etherscan.io/address/0xf92cD566Ea4864356C5491c177A430C222d7e678",
        "assetContract": "https://etherscan.io/address/0x9Ed8e7C9604790F7Ec589F99b94361d8AAB64E5E",
        "coingeckoId": "unistake"
      }
    },
    {
      "chainId": 101,
      "address": "GBvv3jn9u6pZqPd2GVnQ7BKJzLwQnEWe4ci9k359PN9Z",
      "symbol": "wMKR",
      "name": "MakerDAO (Wormhole)",
      "decimals": 9,
      "logoURI": "https://raw.githubusercontent.com/solana-labs/token-list/main/assets/mainnet/GBvv3jn9u6pZqPd2GVnQ7BKJzLwQnEWe4ci9k359PN9Z/logo.png",
      "tags": [
        "wrapped",
        "wormhole"
      ],
      "extensions": {
        "address": "0x9f8F72aA9304c8B593d555F12eF6589cC3A579A2",
        "bridgeContract": "https://etherscan.io/address/0xf92cD566Ea4864356C5491c177A430C222d7e678",
        "assetContract": "https://etherscan.io/address/0x9f8F72aA9304c8B593d555F12eF6589cC3A579A2",
        "coingeckoId": "maker"
      }
    },
    {
      "chainId": 101,
      "address": "53ETjuzUNHG8c7rZ2hxQLQfN5R6tEYtdYwNQsa68xFUk",
      "symbol": "wFARM",
      "name": "FARM Reward Token (Wormhole)",
      "decimals": 9,
      "logoURI": "https://raw.githubusercontent.com/solana-labs/token-list/main/assets/mainnet/53ETjuzUNHG8c7rZ2hxQLQfN5R6tEYtdYwNQsa68xFUk/logo.png",
      "tags": [
        "wrapped",
        "wormhole"
      ],
      "extensions": {
        "address": "0xa0246c9032bC3A600820415aE600c6388619A14D",
        "bridgeContract": "https://etherscan.io/address/0xf92cD566Ea4864356C5491c177A430C222d7e678",
        "assetContract": "https://etherscan.io/address/0xa0246c9032bC3A600820415aE600c6388619A14D",
        "coingeckoId": "harvest-finance"
      }
    },
    {
      "chainId": 101,
      "address": "FVsXUnbhifqJ4LiXQEbpUtXVdB8T5ADLKqSs5t1oc54F",
      "symbol": "wUSDC",
      "name": "USD Coin (Wormhole)",
      "decimals": 6,
      "logoURI": "https://raw.githubusercontent.com/solana-labs/token-list/main/assets/mainnet/FVsXUnbhifqJ4LiXQEbpUtXVdB8T5ADLKqSs5t1oc54F/logo.png",
      "tags": [
        "wrapped",
        "wormhole"
      ],
      "extensions": {
        "address": "0xA0b86991c6218b36c1d19D4a2e9Eb0cE3606eB48",
        "bridgeContract": "https://etherscan.io/address/0xf92cD566Ea4864356C5491c177A430C222d7e678",
        "assetContract": "https://etherscan.io/address/0xA0b86991c6218b36c1d19D4a2e9Eb0cE3606eB48",
        "coingeckoId": "usd-coin"
      }
    },
    {
      "chainId": 101,
      "address": "EjBpnWzWZeW1PKzfCszLdHgENZLZDoTNaEmz8BddpWJx",
      "symbol": "wANT",
      "name": "Aragon Network Token (Wormhole)",
      "decimals": 9,
      "logoURI": "https://raw.githubusercontent.com/solana-labs/token-list/main/assets/mainnet/EjBpnWzWZeW1PKzfCszLdHgENZLZDoTNaEmz8BddpWJx/logo.png",
      "tags": [
        "wrapped",
        "wormhole"
      ],
      "extensions": {
        "address": "0xa117000000f279D81A1D3cc75430fAA017FA5A2e",
        "bridgeContract": "https://etherscan.io/address/0xf92cD566Ea4864356C5491c177A430C222d7e678",
        "assetContract": "https://etherscan.io/address/0xa117000000f279D81A1D3cc75430fAA017FA5A2e",
        "coingeckoId": "aragon"
      }
    },
    {
      "chainId": 101,
      "address": "Rs4LHZ4WogZCAkCzfsKJib5LLnYL6xcVAfTcLQiSjg2",
      "symbol": "wNPXS",
      "name": "Pundi X Token (Wormhole)",
      "decimals": 9,
      "logoURI": "https://raw.githubusercontent.com/solana-labs/token-list/main/assets/mainnet/Rs4LHZ4WogZCAkCzfsKJib5LLnYL6xcVAfTcLQiSjg2/logo.png",
      "tags": [
        "wrapped",
        "wormhole"
      ],
      "extensions": {
        "address": "0xA15C7Ebe1f07CaF6bFF097D8a589fb8AC49Ae5B3",
        "bridgeContract": "https://etherscan.io/address/0xf92cD566Ea4864356C5491c177A430C222d7e678",
        "assetContract": "https://etherscan.io/address/0xA15C7Ebe1f07CaF6bFF097D8a589fb8AC49Ae5B3",
        "coingeckoId": "pundi-x"
      }
    },
    {
      "chainId": 101,
      "address": "65ribugkb42AANKYrEeuruhhfXffyE4jY22FUxFbpW7C",
      "symbol": "wRFOX",
      "name": "RFOX (Wormhole)",
      "decimals": 9,
      "logoURI": "https://raw.githubusercontent.com/solana-labs/token-list/main/assets/mainnet/65ribugkb42AANKYrEeuruhhfXffyE4jY22FUxFbpW7C/logo.png",
      "tags": [
        "wrapped",
        "wormhole"
      ],
      "extensions": {
        "address": "0xa1d6Df714F91DeBF4e0802A542E13067f31b8262",
        "bridgeContract": "https://etherscan.io/address/0xf92cD566Ea4864356C5491c177A430C222d7e678",
        "assetContract": "https://etherscan.io/address/0xa1d6Df714F91DeBF4e0802A542E13067f31b8262",
        "coingeckoId": "redfox-labs-2"
      }
    },
    {
      "chainId": 101,
      "address": "T2mo6dnFiutu26KMuCMSjCLBB4ofWvQ3qBJGEMc3JSe",
      "symbol": "wMTA",
      "name": "Meta (Wormhole)",
      "decimals": 9,
      "logoURI": "https://raw.githubusercontent.com/solana-labs/token-list/main/assets/mainnet/T2mo6dnFiutu26KMuCMSjCLBB4ofWvQ3qBJGEMc3JSe/logo.png",
      "tags": [
        "wrapped",
        "wormhole"
      ],
      "extensions": {
        "address": "0xa3BeD4E1c75D00fa6f4E5E6922DB7261B5E9AcD2",
        "bridgeContract": "https://etherscan.io/address/0xf92cD566Ea4864356C5491c177A430C222d7e678",
        "assetContract": "https://etherscan.io/address/0xa3BeD4E1c75D00fa6f4E5E6922DB7261B5E9AcD2",
        "coingeckoId": "meta"
      }
    },
    {
      "chainId": 101,
      "address": "HC8SaUm9rhvVZE5ZwBWiUhFAnCuG8byd5FxKYdpFm5MR",
      "symbol": "wRBC",
      "name": "Rubic (Wormhole)",
      "decimals": 9,
      "logoURI": "https://raw.githubusercontent.com/solana-labs/token-list/main/assets/mainnet/HC8SaUm9rhvVZE5ZwBWiUhFAnCuG8byd5FxKYdpFm5MR/logo.png",
      "tags": [
        "wrapped",
        "wormhole"
      ],
      "extensions": {
        "address": "0xA4EED63db85311E22dF4473f87CcfC3DaDCFA3E3",
        "bridgeContract": "https://etherscan.io/address/0xf92cD566Ea4864356C5491c177A430C222d7e678",
        "assetContract": "https://etherscan.io/address/0xA4EED63db85311E22dF4473f87CcfC3DaDCFA3E3",
        "coingeckoId": "rubic"
      }
    },
    {
      "chainId": 101,
      "address": "9DdtKWoK8cBfLSLhHXHFZzzhxp4rdwHbFEAis8n5AsfQ",
      "symbol": "wNOIA",
      "name": "NOIA Token (Wormhole)",
      "decimals": 9,
      "logoURI": "https://raw.githubusercontent.com/solana-labs/token-list/main/assets/mainnet/9DdtKWoK8cBfLSLhHXHFZzzhxp4rdwHbFEAis8n5AsfQ/logo.png",
      "tags": [
        "wrapped",
        "wormhole"
      ],
      "extensions": {
        "address": "0xa8c8CfB141A3bB59FEA1E2ea6B79b5ECBCD7b6ca",
        "bridgeContract": "https://etherscan.io/address/0xf92cD566Ea4864356C5491c177A430C222d7e678",
        "assetContract": "https://etherscan.io/address/0xa8c8CfB141A3bB59FEA1E2ea6B79b5ECBCD7b6ca",
        "coingeckoId": "noia-network"
      }
    },
    {
      "chainId": 101,
      "address": "DTQStP2z4DRqbNHRxtwThAujr9aPFPsv4y2kkXTVLVvb",
      "symbol": "wCEL",
      "name": "Celsius (Wormhole)",
      "decimals": 4,
      "logoURI": "https://raw.githubusercontent.com/solana-labs/token-list/main/assets/mainnet/DTQStP2z4DRqbNHRxtwThAujr9aPFPsv4y2kkXTVLVvb/logo.png",
      "tags": [
        "wrapped",
        "wormhole"
      ],
      "extensions": {
        "address": "0xaaAEBE6Fe48E54f431b0C390CfaF0b017d09D42d",
        "bridgeContract": "https://etherscan.io/address/0xf92cD566Ea4864356C5491c177A430C222d7e678",
        "assetContract": "https://etherscan.io/address/0xaaAEBE6Fe48E54f431b0C390CfaF0b017d09D42d",
        "coingeckoId": "celsius-degree-token"
      }
    },
    {
      "chainId": 101,
      "address": "59NPV18vAbTgwC9aeEGikrmX3EbZHMEMkZfvcsHBNFr9",
      "symbol": "wCWS",
      "name": "Crowns (Wormhole)",
      "decimals": 9,
      "logoURI": "https://raw.githubusercontent.com/solana-labs/token-list/main/assets/mainnet/59NPV18vAbTgwC9aeEGikrmX3EbZHMEMkZfvcsHBNFr9/logo.png",
      "tags": [
        "wrapped",
        "wormhole"
      ],
      "extensions": {
        "address": "0xaC0104Cca91D167873B8601d2e71EB3D4D8c33e0",
        "bridgeContract": "https://etherscan.io/address/0xf92cD566Ea4864356C5491c177A430C222d7e678",
        "assetContract": "https://etherscan.io/address/0xaC0104Cca91D167873B8601d2e71EB3D4D8c33e0",
        "coingeckoId": "crowns"
      }
    },
    {
      "chainId": 101,
      "address": "4811JP9i35zgAxSFZjGXQwew6xd1qSBE4xdMFik2J14Z",
      "symbol": "wROOM",
      "name": "OptionRoom Token (Wormhole)",
      "decimals": 9,
      "logoURI": "https://raw.githubusercontent.com/solana-labs/token-list/main/assets/mainnet/4811JP9i35zgAxSFZjGXQwew6xd1qSBE4xdMFik2J14Z/logo.png",
      "tags": [
        "wrapped",
        "wormhole"
      ],
      "extensions": {
        "address": "0xAd4f86a25bbc20FfB751f2FAC312A0B4d8F88c64",
        "bridgeContract": "https://etherscan.io/address/0xf92cD566Ea4864356C5491c177A430C222d7e678",
        "assetContract": "https://etherscan.io/address/0xAd4f86a25bbc20FfB751f2FAC312A0B4d8F88c64",
        "coingeckoId": "option-room"
      }
    },
    {
      "chainId": 101,
      "address": "2VAdvHWMpzMnDYYn64MgqLNpGQ19iCiusCet8JLMtxU5",
      "symbol": "wYOP",
      "name": "YOP (Wormhole)",
      "decimals": 8,
      "logoURI": "https://raw.githubusercontent.com/solana-labs/token-list/main/assets/mainnet/2VAdvHWMpzMnDYYn64MgqLNpGQ19iCiusCet8JLMtxU5/logo.png",
      "tags": [
        "wrapped",
        "wormhole"
      ],
      "extensions": {
        "address": "0xAE1eaAE3F627AAca434127644371b67B18444051",
        "bridgeContract": "https://etherscan.io/address/0xf92cD566Ea4864356C5491c177A430C222d7e678",
        "assetContract": "https://etherscan.io/address/0xAE1eaAE3F627AAca434127644371b67B18444051",
        "coingeckoId": "yield-optimization-platform"
      }
    },
    {
      "chainId": 101,
      "address": "AKiTcEWZarsnUbKkwQVRjJni5eqwiNeBQsJ3nrADacT4",
      "symbol": "wLGCY",
      "name": "LGCY Network (Wormhole)",
      "decimals": 9,
      "logoURI": "https://raw.githubusercontent.com/solana-labs/token-list/main/assets/mainnet/AKiTcEWZarsnUbKkwQVRjJni5eqwiNeBQsJ3nrADacT4/logo.png",
      "tags": [
        "wrapped",
        "wormhole"
      ],
      "extensions": {
        "address": "0xaE697F994Fc5eBC000F8e22EbFfeE04612f98A0d",
        "bridgeContract": "https://etherscan.io/address/0xf92cD566Ea4864356C5491c177A430C222d7e678",
        "assetContract": "https://etherscan.io/address/0xaE697F994Fc5eBC000F8e22EbFfeE04612f98A0d",
        "coingeckoId": "lgcy-network"
      }
    },
    {
      "chainId": 101,
      "address": "4kPHTMfSD1k3SytAMKEVRWH5ip6WD5U52tC5q6TuXUNU",
      "symbol": "wRFuel",
      "name": "Rio Fuel Token (Wormhole)",
      "decimals": 9,
      "logoURI": "https://raw.githubusercontent.com/solana-labs/token-list/main/assets/mainnet/4kPHTMfSD1k3SytAMKEVRWH5ip6WD5U52tC5q6TuXUNU/logo.png",
      "tags": [
        "wrapped",
        "wormhole"
      ],
      "extensions": {
        "address": "0xaf9f549774ecEDbD0966C52f250aCc548D3F36E5",
        "bridgeContract": "https://etherscan.io/address/0xf92cD566Ea4864356C5491c177A430C222d7e678",
        "assetContract": "https://etherscan.io/address/0xaf9f549774ecEDbD0966C52f250aCc548D3F36E5",
        "coingeckoId": "rio-defi"
      }
    },
    {
      "chainId": 101,
      "address": "E1w2uKRsVJeDf1Qqbk7DDKEDe7NCYwh8ySgqCaEZ4BTC",
      "symbol": "wMAHA",
      "name": "MahaDAO (Wormhole)",
      "decimals": 9,
      "logoURI": "https://raw.githubusercontent.com/solana-labs/token-list/main/assets/mainnet/E1w2uKRsVJeDf1Qqbk7DDKEDe7NCYwh8ySgqCaEZ4BTC/logo.png",
      "tags": [
        "wrapped",
        "wormhole"
      ],
      "extensions": {
        "address": "0xB4d930279552397bbA2ee473229f89Ec245bc365",
        "bridgeContract": "https://etherscan.io/address/0xf92cD566Ea4864356C5491c177A430C222d7e678",
        "assetContract": "https://etherscan.io/address/0xB4d930279552397bbA2ee473229f89Ec245bc365",
        "coingeckoId": "mahadao"
      }
    },
    {
      "chainId": 101,
      "address": "4psmnTirimNyPEPEZtkQkdEPJagTXS3a7wsu1XN9MYK3",
      "symbol": "wRPL",
      "name": "Rocket Pool (Wormhole)",
      "decimals": 9,
      "logoURI": "https://raw.githubusercontent.com/solana-labs/token-list/main/assets/mainnet/4psmnTirimNyPEPEZtkQkdEPJagTXS3a7wsu1XN9MYK3/logo.png",
      "tags": [
        "wrapped",
        "wormhole"
      ],
      "extensions": {
        "address": "0xB4EFd85c19999D84251304bDA99E90B92300Bd93",
        "bridgeContract": "https://etherscan.io/address/0xf92cD566Ea4864356C5491c177A430C222d7e678",
        "assetContract": "https://etherscan.io/address/0xB4EFd85c19999D84251304bDA99E90B92300Bd93",
        "coingeckoId": "rocket-pool"
      }
    },
    {
      "chainId": 101,
      "address": "FrhQauNRm7ecom9FRprNcyz58agDe5ujAbAtA9NG6jtU",
      "symbol": "wNEXO",
      "name": "Nexo (Wormhole)",
      "decimals": 9,
      "logoURI": "https://raw.githubusercontent.com/solana-labs/token-list/main/assets/mainnet/FrhQauNRm7ecom9FRprNcyz58agDe5ujAbAtA9NG6jtU/logo.png",
      "tags": [
        "wrapped",
        "wormhole"
      ],
      "extensions": {
        "address": "0xB62132e35a6c13ee1EE0f84dC5d40bad8d815206",
        "bridgeContract": "https://etherscan.io/address/0xf92cD566Ea4864356C5491c177A430C222d7e678",
        "assetContract": "https://etherscan.io/address/0xB62132e35a6c13ee1EE0f84dC5d40bad8d815206",
        "coingeckoId": "nexo"
      }
    },
    {
      "chainId": 101,
      "address": "6G7X1B2f9F7KWcHxS66mn3ax6VPE2UMZud44RX3BzfVo",
      "symbol": "BEHZAT",
      "name": "Behzat Token",
      "decimals": 10,
      "logoURI": "https://raw.githubusercontent.com/solana-labs/token-list/main/assets/mainnet/6G7X1B2f9F7KWcHxS66mn3ax6VPE2UMZud44RX3BzfVo/logo.png",
      "tags": [
        "Token"
      ],
      "extensions": {
        "twitter": "https://twitter.com/BehzatToken"
      }
    },
    {
      "chainId": 101,
      "address": "AoU75vwpnWEVvfarxRALjzRc8vS9UdDhRMkwoDimt9ss",
      "symbol": "wSFI",
      "name": "Spice (Wormhole)",
      "decimals": 9,
      "logoURI": "https://raw.githubusercontent.com/solana-labs/token-list/main/assets/mainnet/AoU75vwpnWEVvfarxRALjzRc8vS9UdDhRMkwoDimt9ss/logo.png",
      "tags": [
        "wrapped",
        "wormhole"
      ],
      "extensions": {
        "address": "0xb753428af26E81097e7fD17f40c88aaA3E04902c",
        "bridgeContract": "https://etherscan.io/address/0xf92cD566Ea4864356C5491c177A430C222d7e678",
        "assetContract": "https://etherscan.io/address/0xb753428af26E81097e7fD17f40c88aaA3E04902c",
        "coingeckoId": "saffron-finance"
      }
    },
    {
      "chainId": 101,
      "address": "CRZuALvCYjPLB65WFLHh9JkmPWK5C81TXpy2aEEaCjr3",
      "symbol": "wSTBZ",
      "name": "Stabilize Token (Wormhole)",
      "decimals": 9,
      "logoURI": "https://raw.githubusercontent.com/solana-labs/token-list/main/assets/mainnet/CRZuALvCYjPLB65WFLHh9JkmPWK5C81TXpy2aEEaCjr3/logo.png",
      "tags": [
        "wrapped",
        "wormhole"
      ],
      "extensions": {
        "address": "0xB987D48Ed8f2C468D52D6405624EADBa5e76d723",
        "bridgeContract": "https://etherscan.io/address/0xf92cD566Ea4864356C5491c177A430C222d7e678",
        "assetContract": "https://etherscan.io/address/0xB987D48Ed8f2C468D52D6405624EADBa5e76d723",
        "coingeckoId": "stabilize"
      }
    },
    {
      "chainId": 101,
      "address": "HPYXGSdAwyK5GwmuivL8gDdUVRChtgXq6SRat44k4Pat",
      "symbol": "wBAL",
      "name": "Balancer (Wormhole)",
      "decimals": 9,
      "logoURI": "https://raw.githubusercontent.com/solana-labs/token-list/main/assets/mainnet/HPYXGSdAwyK5GwmuivL8gDdUVRChtgXq6SRat44k4Pat/logo.png",
      "tags": [
        "wrapped",
        "wormhole"
      ],
      "extensions": {
        "address": "0xba100000625a3754423978a60c9317c58a424e3D",
        "bridgeContract": "https://etherscan.io/address/0xf92cD566Ea4864356C5491c177A430C222d7e678",
        "assetContract": "https://etherscan.io/address/0xba100000625a3754423978a60c9317c58a424e3D",
        "coingeckoId": "balancer"
      }
    },
    {
      "chainId": 101,
      "address": "AV7NgJV2BsgEukzUTrcUMz3LD37xLcLtygFig5WJ3kQN",
      "symbol": "wBAND",
      "name": "BandToken (Wormhole)",
      "decimals": 9,
      "logoURI": "https://raw.githubusercontent.com/solana-labs/token-list/main/assets/mainnet/AV7NgJV2BsgEukzUTrcUMz3LD37xLcLtygFig5WJ3kQN/logo.png",
      "tags": [
        "wrapped",
        "wormhole"
      ],
      "extensions": {
        "address": "0xBA11D00c5f74255f56a5E366F4F77f5A186d7f55",
        "bridgeContract": "https://etherscan.io/address/0xf92cD566Ea4864356C5491c177A430C222d7e678",
        "assetContract": "https://etherscan.io/address/0xBA11D00c5f74255f56a5E366F4F77f5A186d7f55",
        "coingeckoId": "band-protocol"
      }
    },
    {
      "chainId": 101,
      "address": "4obZok5FFUcQXQoV39hhcqk9xSmo4WnP9wnrNCk1g5BC",
      "symbol": "wSWFL",
      "name": "Swapfolio (Wormhole)",
      "decimals": 9,
      "logoURI": "https://raw.githubusercontent.com/solana-labs/token-list/main/assets/mainnet/4obZok5FFUcQXQoV39hhcqk9xSmo4WnP9wnrNCk1g5BC/logo.png",
      "tags": [
        "wrapped",
        "wormhole"
      ],
      "extensions": {
        "address": "0xBa21Ef4c9f433Ede00badEFcC2754B8E74bd538A",
        "bridgeContract": "https://etherscan.io/address/0xf92cD566Ea4864356C5491c177A430C222d7e678",
        "assetContract": "https://etherscan.io/address/0xBa21Ef4c9f433Ede00badEFcC2754B8E74bd538A",
        "coingeckoId": "swapfolio"
      }
    },
    {
      "chainId": 101,
      "address": "HCP8hGKS6fUGfTA1tQxBKzbXuQk7yktzz71pY8LXVJyR",
      "symbol": "wLRC",
      "name": "LoopringCoin V2 (Wormhole)",
      "decimals": 9,
      "logoURI": "https://raw.githubusercontent.com/solana-labs/token-list/main/assets/mainnet/HCP8hGKS6fUGfTA1tQxBKzbXuQk7yktzz71pY8LXVJyR/logo.png",
      "tags": [
        "wrapped",
        "wormhole"
      ],
      "extensions": {
        "address": "0xBBbbCA6A901c926F240b89EacB641d8Aec7AEafD",
        "bridgeContract": "https://etherscan.io/address/0xf92cD566Ea4864356C5491c177A430C222d7e678",
        "assetContract": "https://etherscan.io/address/0xBBbbCA6A901c926F240b89EacB641d8Aec7AEafD",
        "coingeckoId": "loopring"
      }
    },
    {
      "chainId": 101,
      "address": "9sNArcS6veh7DLEo7Y1ZSbBCYtkuPVE6S3HhVrcWR2Zw",
      "symbol": "wPERP",
      "name": "Perpetual (Wormhole)",
      "decimals": 9,
      "logoURI": "https://raw.githubusercontent.com/solana-labs/token-list/main/assets/mainnet/9sNArcS6veh7DLEo7Y1ZSbBCYtkuPVE6S3HhVrcWR2Zw/logo.png",
      "tags": [
        "wrapped",
        "wormhole"
      ],
      "extensions": {
        "address": "0xbC396689893D065F41bc2C6EcbeE5e0085233447",
        "bridgeContract": "https://etherscan.io/address/0xf92cD566Ea4864356C5491c177A430C222d7e678",
        "assetContract": "https://etherscan.io/address/0xbC396689893D065F41bc2C6EcbeE5e0085233447",
        "coingeckoId": "perpetual-protocol"
      }
    },
    {
      "chainId": 101,
      "address": "3XnhArdJydrpbr9Nbj8wNUaozPL9WAo9YDyNWakhTm9X",
      "symbol": "wCOMP",
      "name": "Compound (Wormhole)",
      "decimals": 9,
      "logoURI": "https://raw.githubusercontent.com/solana-labs/token-list/main/assets/mainnet/3XnhArdJydrpbr9Nbj8wNUaozPL9WAo9YDyNWakhTm9X/logo.png",
      "tags": [
        "wrapped",
        "wormhole"
      ],
      "extensions": {
        "address": "0xc00e94Cb662C3520282E6f5717214004A7f26888",
        "bridgeContract": "https://etherscan.io/address/0xf92cD566Ea4864356C5491c177A430C222d7e678",
        "assetContract": "https://etherscan.io/address/0xc00e94Cb662C3520282E6f5717214004A7f26888",
        "coingeckoId": "compound-governance-token"
      }
    },
    {
      "chainId": 101,
      "address": "CPLNm9UMKfiJKiySQathV99yeSgTVjPDZx4ucFrbp2MD",
      "symbol": "wSNX",
      "name": "Synthetix Network Token (Wormhole)",
      "decimals": 9,
      "logoURI": "https://raw.githubusercontent.com/solana-labs/token-list/main/assets/mainnet/CPLNm9UMKfiJKiySQathV99yeSgTVjPDZx4ucFrbp2MD/logo.png",
      "tags": [
        "wrapped",
        "wormhole"
      ],
      "extensions": {
        "address": "0xC011a73ee8576Fb46F5E1c5751cA3B9Fe0af2a6F",
        "bridgeContract": "https://etherscan.io/address/0xf92cD566Ea4864356C5491c177A430C222d7e678",
        "assetContract": "https://etherscan.io/address/0xC011a73ee8576Fb46F5E1c5751cA3B9Fe0af2a6F",
        "coingeckoId": "havven"
      }
    },
    {
      "chainId": 101,
      "address": "D6eVKSfLdioqo2zG8LbQYFU2gf66FrjKA7afCYNo1GHt",
      "symbol": "wDUCK",
      "name": "DLP Duck Token (Wormhole)",
      "decimals": 9,
      "logoURI": "https://raw.githubusercontent.com/solana-labs/token-list/main/assets/mainnet/D6eVKSfLdioqo2zG8LbQYFU2gf66FrjKA7afCYNo1GHt/logo.png",
      "tags": [
        "wrapped",
        "wormhole"
      ],
      "extensions": {
        "address": "0xC0bA369c8Db6eB3924965e5c4FD0b4C1B91e305F",
        "bridgeContract": "https://etherscan.io/address/0xf92cD566Ea4864356C5491c177A430C222d7e678",
        "assetContract": "https://etherscan.io/address/0xC0bA369c8Db6eB3924965e5c4FD0b4C1B91e305F",
        "coingeckoId": "dlp-duck-token"
      }
    },
    {
      "chainId": 101,
      "address": "9PwPi3DAf9Dy4Y6qJmUzF6fX9CjNwScBidsYqJmcApF8",
      "symbol": "wCHAIN",
      "name": "Chain Games (Wormhole)",
      "decimals": 9,
      "logoURI": "https://raw.githubusercontent.com/solana-labs/token-list/main/assets/mainnet/9PwPi3DAf9Dy4Y6qJmUzF6fX9CjNwScBidsYqJmcApF8/logo.png",
      "tags": [
        "wrapped",
        "wormhole"
      ],
      "extensions": {
        "address": "0xC4C2614E694cF534D407Ee49F8E44D125E4681c4",
        "bridgeContract": "https://etherscan.io/address/0xf92cD566Ea4864356C5491c177A430C222d7e678",
        "assetContract": "https://etherscan.io/address/0xC4C2614E694cF534D407Ee49F8E44D125E4681c4",
        "coingeckoId": "chain-games"
      }
    },
    {
      "chainId": 101,
      "address": "BmxZ1pghpcoyT7aykj7D1o4AxWirTqvD7zD2tNngjirT",
      "symbol": "wGRT",
      "name": "Graph Token (Wormhole)",
      "decimals": 9,
      "logoURI": "https://raw.githubusercontent.com/solana-labs/token-list/main/assets/mainnet/BmxZ1pghpcoyT7aykj7D1o4AxWirTqvD7zD2tNngjirT/logo.png",
      "tags": [
        "wrapped",
        "wormhole"
      ],
      "extensions": {
        "address": "0xc944E90C64B2c07662A292be6244BDf05Cda44a7",
        "bridgeContract": "https://etherscan.io/address/0xf92cD566Ea4864356C5491c177A430C222d7e678",
        "assetContract": "https://etherscan.io/address/0xc944E90C64B2c07662A292be6244BDf05Cda44a7",
        "coingeckoId": "the-graph"
      }
    },
    {
      "chainId": 101,
      "address": "FMr15arp651N6fR2WEL36pCMBnFecHcN6wDxne2Vf3SK",
      "symbol": "wROOT",
      "name": "RootKit (Wormhole)",
      "decimals": 9,
      "logoURI": "https://raw.githubusercontent.com/solana-labs/token-list/main/assets/mainnet/FMr15arp651N6fR2WEL36pCMBnFecHcN6wDxne2Vf3SK/logo.png",
      "tags": [
        "wrapped",
        "wormhole"
      ],
      "extensions": {
        "address": "0xCb5f72d37685C3D5aD0bB5F982443BC8FcdF570E",
        "bridgeContract": "https://etherscan.io/address/0xf92cD566Ea4864356C5491c177A430C222d7e678",
        "assetContract": "https://etherscan.io/address/0xCb5f72d37685C3D5aD0bB5F982443BC8FcdF570E",
        "coingeckoId": "rootkit"
      }
    },
    {
      "chainId": 101,
      "address": "E9X7rKAGfSh1gsHC6qh5MVLkDzRcT64KQbjzvHnc5zEq",
      "symbol": "wSWAP",
      "name": "TrustSwap Token (Wormhole)",
      "decimals": 9,
      "logoURI": "https://raw.githubusercontent.com/solana-labs/token-list/main/assets/mainnet/E9X7rKAGfSh1gsHC6qh5MVLkDzRcT64KQbjzvHnc5zEq/logo.png",
      "tags": [
        "wrapped",
        "wormhole"
      ],
      "extensions": {
        "address": "0xCC4304A31d09258b0029eA7FE63d032f52e44EFe",
        "bridgeContract": "https://etherscan.io/address/0xf92cD566Ea4864356C5491c177A430C222d7e678",
        "assetContract": "https://etherscan.io/address/0xCC4304A31d09258b0029eA7FE63d032f52e44EFe",
        "coingeckoId": "trustswap"
      }
    },
    {
      "chainId": 101,
      "address": "5NEENV1mNvu7MfNNtKuGSDC8zoNStq1tuLkDXFtv6rZd",
      "symbol": "wTVK",
      "name": "Terra Virtua Kolect (Wormhole)",
      "decimals": 9,
      "logoURI": "https://raw.githubusercontent.com/solana-labs/token-list/main/assets/mainnet/5NEENV1mNvu7MfNNtKuGSDC8zoNStq1tuLkDXFtv6rZd/logo.png",
      "tags": [
        "wrapped",
        "wormhole"
      ],
      "extensions": {
        "address": "0xd084B83C305daFD76AE3E1b4E1F1fe2eCcCb3988",
        "bridgeContract": "https://etherscan.io/address/0xf92cD566Ea4864356C5491c177A430C222d7e678",
        "assetContract": "https://etherscan.io/address/0xd084B83C305daFD76AE3E1b4E1F1fe2eCcCb3988",
        "coingeckoId": "terra-virtua-kolect"
      }
    },
    {
      "chainId": 101,
      "address": "5ZXLGj7onpitgtREJNYb51DwDPddvqV1YLC8jn2sgz48",
      "symbol": "wOMG",
      "name": "OMG Network (Wormhole)",
      "decimals": 9,
      "logoURI": "https://raw.githubusercontent.com/solana-labs/token-list/main/assets/mainnet/5ZXLGj7onpitgtREJNYb51DwDPddvqV1YLC8jn2sgz48/logo.png",
      "tags": [
        "wrapped",
        "wormhole"
      ],
      "extensions": {
        "address": "0xd26114cd6EE289AccF82350c8d8487fedB8A0C07",
        "bridgeContract": "https://etherscan.io/address/0xf92cD566Ea4864356C5491c177A430C222d7e678",
        "assetContract": "https://etherscan.io/address/0xd26114cd6EE289AccF82350c8d8487fedB8A0C07",
        "coingeckoId": "omisego"
      }
    },
    {
      "chainId": 101,
      "address": "2Xf2yAXJfg82sWwdLUo2x9mZXy6JCdszdMZkcF1Hf4KV",
      "symbol": "wLUNA",
      "name": "Wrapped LUNA Token (Wormhole)",
      "decimals": 9,
      "logoURI": "https://raw.githubusercontent.com/solana-labs/token-list/main/assets/mainnet/2Xf2yAXJfg82sWwdLUo2x9mZXy6JCdszdMZkcF1Hf4KV/logo.png",
      "tags": [
        "wrapped",
        "wormhole"
      ],
      "extensions": {
        "address": "0xd2877702675e6cEb975b4A1dFf9fb7BAF4C91ea9",
        "bridgeContract": "https://etherscan.io/address/0xf92cD566Ea4864356C5491c177A430C222d7e678",
        "assetContract": "https://etherscan.io/address/0xd2877702675e6cEb975b4A1dFf9fb7BAF4C91ea9",
        "coingeckoId": "wrapped-terra"
      }
    },
    {
      "chainId": 101,
      "address": "5Ro6JxJ4NjSTEppdX2iXUYgWkAEF1dcs9gqMX99E2vkL",
      "symbol": "wBONDLY",
      "name": "Bondly Token (Wormhole)",
      "decimals": 9,
      "logoURI": "https://raw.githubusercontent.com/solana-labs/token-list/main/assets/mainnet/5Ro6JxJ4NjSTEppdX2iXUYgWkAEF1dcs9gqMX99E2vkL/logo.png",
      "tags": [
        "wrapped",
        "wormhole"
      ],
      "extensions": {
        "address": "0xD2dDa223b2617cB616c1580db421e4cFAe6a8a85",
        "bridgeContract": "https://etherscan.io/address/0xf92cD566Ea4864356C5491c177A430C222d7e678",
        "assetContract": "https://etherscan.io/address/0xD2dDa223b2617cB616c1580db421e4cFAe6a8a85",
        "coingeckoId": "bondly"
      }
    },
    {
      "chainId": 101,
      "address": "5jFzUEqWLnvGvKWb1Pji9nWVYy5vLG2saoXCyVNWEdEi",
      "symbol": "wDETS",
      "name": "Dextrust (Wormhole)",
      "decimals": 9,
      "logoURI": "https://raw.githubusercontent.com/solana-labs/token-list/main/assets/mainnet/5jFzUEqWLnvGvKWb1Pji9nWVYy5vLG2saoXCyVNWEdEi/logo.png",
      "tags": [
        "wrapped",
        "wormhole"
      ],
      "extensions": {
        "address": "0xd379700999F4805Ce80aa32DB46A94dF64561108",
        "bridgeContract": "https://etherscan.io/address/0xf92cD566Ea4864356C5491c177A430C222d7e678",
        "assetContract": "https://etherscan.io/address/0xd379700999F4805Ce80aa32DB46A94dF64561108",
        "coingeckoId": "dextrust"
      }
    },
    {
      "chainId": 101,
      "address": "BV5tm1uCRWQCQKNgQVFnkseqAjxpmbJkRCXvzFWBdgMp",
      "symbol": "wAMPL",
      "name": "Ampleforth (Wormhole)",
      "decimals": 9,
      "logoURI": "https://raw.githubusercontent.com/solana-labs/token-list/main/assets/mainnet/BV5tm1uCRWQCQKNgQVFnkseqAjxpmbJkRCXvzFWBdgMp/logo.png",
      "tags": [
        "wrapped",
        "wormhole"
      ],
      "extensions": {
        "address": "0xD46bA6D942050d489DBd938a2C909A5d5039A161",
        "bridgeContract": "https://etherscan.io/address/0xf92cD566Ea4864356C5491c177A430C222d7e678",
        "assetContract": "https://etherscan.io/address/0xD46bA6D942050d489DBd938a2C909A5d5039A161",
        "coingeckoId": "ampleforth"
      }
    },
    {
      "chainId": 101,
      "address": "2PSvGigDY4MVUmv51bBiARBMcHBtXcUBnx5V9BwWbbi2",
      "symbol": "wPOLK",
      "name": "Polkamarkets (Wormhole)",
      "decimals": 9,
      "logoURI": "https://raw.githubusercontent.com/solana-labs/token-list/main/assets/mainnet/2PSvGigDY4MVUmv51bBiARBMcHBtXcUBnx5V9BwWbbi2/logo.png",
      "tags": [
        "wrapped",
        "wormhole"
      ],
      "extensions": {
        "address": "0xD478161C952357F05f0292B56012Cd8457F1cfbF",
        "bridgeContract": "https://etherscan.io/address/0xf92cD566Ea4864356C5491c177A430C222d7e678",
        "assetContract": "https://etherscan.io/address/0xD478161C952357F05f0292B56012Cd8457F1cfbF",
        "coingeckoId": "polkamarkets"
      }
    },
    {
      "chainId": 101,
      "address": "ApmXkxXCASdxRf3Ln6Ni7oAZ7E6CX1CcJAD8A5qBdhSm",
      "symbol": "wCRV",
      "name": "Curve DAO Token (Wormhole)",
      "decimals": 9,
      "logoURI": "https://raw.githubusercontent.com/solana-labs/token-list/main/assets/mainnet/ApmXkxXCASdxRf3Ln6Ni7oAZ7E6CX1CcJAD8A5qBdhSm/logo.png",
      "tags": [
        "wrapped",
        "wormhole"
      ],
      "extensions": {
        "address": "0xD533a949740bb3306d119CC777fa900bA034cd52",
        "bridgeContract": "https://etherscan.io/address/0xf92cD566Ea4864356C5491c177A430C222d7e678",
        "assetContract": "https://etherscan.io/address/0xD533a949740bb3306d119CC777fa900bA034cd52",
        "coingeckoId": "curve-dao-token"
      }
    },
    {
      "chainId": 101,
      "address": "DWECGzR56MruYJyo5g5QpoxZbFoydt3oWUkkDsVhxXzs",
      "symbol": "wMEME",
      "name": "MEME (Wormhole)",
      "decimals": 8,
      "logoURI": "https://raw.githubusercontent.com/solana-labs/token-list/main/assets/mainnet/DWECGzR56MruYJyo5g5QpoxZbFoydt3oWUkkDsVhxXzs/logo.png",
      "tags": [
        "wrapped",
        "wormhole"
      ],
      "extensions": {
        "address": "0xD5525D397898e5502075Ea5E830d8914f6F0affe",
        "bridgeContract": "https://etherscan.io/address/0xf92cD566Ea4864356C5491c177A430C222d7e678",
        "assetContract": "https://etherscan.io/address/0xD5525D397898e5502075Ea5E830d8914f6F0affe",
        "coingeckoId": "degenerator"
      }
    },
    {
      "chainId": 101,
      "address": "3Y2wTtM4kCX8uUSLrKJ8wpajCu1C9LaWWAd7b7Nb2BDw",
      "symbol": "wEXNT",
      "name": "ExNetwork Community Token (Wormhole)",
      "decimals": 9,
      "logoURI": "https://raw.githubusercontent.com/solana-labs/token-list/main/assets/mainnet/3Y2wTtM4kCX8uUSLrKJ8wpajCu1C9LaWWAd7b7Nb2BDw/logo.png",
      "tags": [
        "wrapped",
        "wormhole"
      ],
      "extensions": {
        "address": "0xD6c67B93a7b248dF608a653d82a100556144c5DA",
        "bridgeContract": "https://etherscan.io/address/0xf92cD566Ea4864356C5491c177A430C222d7e678",
        "assetContract": "https://etherscan.io/address/0xD6c67B93a7b248dF608a653d82a100556144c5DA",
        "coingeckoId": "exnetwork-token"
      }
    },
    {
      "chainId": 101,
      "address": "9w97GdWUYYaamGwdKMKZgGzPduZJkiFizq4rz5CPXRv2",
      "symbol": "wUSDT",
      "name": "Tether USD (Wormhole)",
      "decimals": 6,
      "logoURI": "https://raw.githubusercontent.com/solana-labs/token-list/main/assets/mainnet/9w97GdWUYYaamGwdKMKZgGzPduZJkiFizq4rz5CPXRv2/logo.png",
      "tags": [
        "wrapped",
        "wormhole"
      ],
      "extensions": {
        "address": "0xdAC17F958D2ee523a2206206994597C13D831ec7",
        "bridgeContract": "https://etherscan.io/address/0xf92cD566Ea4864356C5491c177A430C222d7e678",
        "assetContract": "https://etherscan.io/address/0xdAC17F958D2ee523a2206206994597C13D831ec7",
        "coingeckoId": "tether"
      }
    },
    {
      "chainId": 101,
      "address": "CqWSJtkMMY16q9QLnQxktM1byzVHGRr8b6LCPuZnEeiL",
      "symbol": "wYLD",
      "name": "Yield (Wormhole)",
      "decimals": 9,
      "logoURI": "https://raw.githubusercontent.com/solana-labs/token-list/main/assets/mainnet/CqWSJtkMMY16q9QLnQxktM1byzVHGRr8b6LCPuZnEeiL/logo.png",
      "tags": [
        "wrapped",
        "wormhole"
      ],
      "extensions": {
        "address": "0xDcB01cc464238396E213a6fDd933E36796eAfF9f",
        "bridgeContract": "https://etherscan.io/address/0xf92cD566Ea4864356C5491c177A430C222d7e678",
        "assetContract": "https://etherscan.io/address/0xDcB01cc464238396E213a6fDd933E36796eAfF9f",
        "coingeckoId": "yield"
      }
    },
    {
      "chainId": 101,
      "address": "26ZzQVGZruwcZPs2sqb8n9ojKt2cviUjHcMjstFtK6ow",
      "symbol": "wKNC",
      "name": "Kyber Network Crystal (Wormhole)",
      "decimals": 9,
      "logoURI": "https://raw.githubusercontent.com/solana-labs/token-list/main/assets/mainnet/26ZzQVGZruwcZPs2sqb8n9ojKt2cviUjHcMjstFtK6ow/logo.png",
      "tags": [
        "wrapped",
        "wormhole"
      ],
      "extensions": {
        "address": "0xdd974D5C2e2928deA5F71b9825b8b646686BD200",
        "bridgeContract": "https://etherscan.io/address/0xf92cD566Ea4864356C5491c177A430C222d7e678",
        "assetContract": "https://etherscan.io/address/0xdd974D5C2e2928deA5F71b9825b8b646686BD200",
        "coingeckoId": "kyber-network"
      }
    },
    {
      "chainId": 101,
      "address": "HHoHTtntq2kiBPENyVM1DTP7pNrkBXX2Jye29PSyz3qf",
      "symbol": "wCOTI",
      "name": "COTI Token (Wormhole)",
      "decimals": 9,
      "logoURI": "https://raw.githubusercontent.com/solana-labs/token-list/main/assets/mainnet/HHoHTtntq2kiBPENyVM1DTP7pNrkBXX2Jye29PSyz3qf/logo.png",
      "tags": [
        "wrapped",
        "wormhole"
      ],
      "extensions": {
        "address": "0xDDB3422497E61e13543BeA06989C0789117555c5",
        "bridgeContract": "https://etherscan.io/address/0xf92cD566Ea4864356C5491c177A430C222d7e678",
        "assetContract": "https://etherscan.io/address/0xDDB3422497E61e13543BeA06989C0789117555c5",
        "coingeckoId": "coti"
      }
    },
    {
      "chainId": 101,
      "address": "4sEpUsJ6uJZYi6A2da8EGjKPacRSqYJaPJffPnTqoWVv",
      "symbol": "wINJ",
      "name": "Injective Token (Wormhole)",
      "decimals": 9,
      "logoURI": "https://raw.githubusercontent.com/solana-labs/token-list/main/assets/mainnet/4sEpUsJ6uJZYi6A2da8EGjKPacRSqYJaPJffPnTqoWVv/logo.png",
      "tags": [
        "wrapped",
        "wormhole"
      ],
      "extensions": {
        "address": "0xe28b3B32B6c345A34Ff64674606124Dd5Aceca30",
        "bridgeContract": "https://etherscan.io/address/0xf92cD566Ea4864356C5491c177A430C222d7e678",
        "assetContract": "https://etherscan.io/address/0xe28b3B32B6c345A34Ff64674606124Dd5Aceca30",
        "coingeckoId": "injective-protocol"
      }
    },
    {
      "chainId": 101,
      "address": "G2jrxYSoCSzmohxERa2JzSJMuRM4kiNvRA3DnCv7Lzcz",
      "symbol": "wZRX",
      "name": "0x Protocol Token (Wormhole)",
      "decimals": 9,
      "logoURI": "https://raw.githubusercontent.com/solana-labs/token-list/main/assets/mainnet/G2jrxYSoCSzmohxERa2JzSJMuRM4kiNvRA3DnCv7Lzcz/logo.png",
      "tags": [
        "wrapped",
        "wormhole"
      ],
      "extensions": {
        "address": "0xE41d2489571d322189246DaFA5ebDe1F4699F498",
        "bridgeContract": "https://etherscan.io/address/0xf92cD566Ea4864356C5491c177A430C222d7e678",
        "assetContract": "https://etherscan.io/address/0xE41d2489571d322189246DaFA5ebDe1F4699F498",
        "coingeckoId": "0x"
      }
    },
    {
      "chainId": 101,
      "address": "3bkBFHyof411hGBdcsiM1KSDdErw63Xoj3eLB8yNknB4",
      "symbol": "wSUPER",
      "name": "SuperFarm (Wormhole)",
      "decimals": 9,
      "logoURI": "https://raw.githubusercontent.com/solana-labs/token-list/main/assets/mainnet/3bkBFHyof411hGBdcsiM1KSDdErw63Xoj3eLB8yNknB4/logo.png",
      "tags": [
        "wrapped",
        "wormhole"
      ],
      "extensions": {
        "address": "0xe53EC727dbDEB9E2d5456c3be40cFF031AB40A55",
        "bridgeContract": "https://etherscan.io/address/0xf92cD566Ea4864356C5491c177A430C222d7e678",
        "assetContract": "https://etherscan.io/address/0xe53EC727dbDEB9E2d5456c3be40cFF031AB40A55",
        "coingeckoId": "superfarm"
      }
    },
    {
      "chainId": 101,
      "address": "7kkkoa1MB93ELm3vjvyC8GJ65G7eEgLhfaHU58riJUCx",
      "symbol": "waEth",
      "name": "aEthereum (Wormhole)",
      "decimals": 9,
      "logoURI": "https://raw.githubusercontent.com/solana-labs/token-list/main/assets/mainnet/7kkkoa1MB93ELm3vjvyC8GJ65G7eEgLhfaHU58riJUCx/logo.png",
      "tags": [
        "wrapped",
        "wormhole"
      ],
      "extensions": {
        "address": "0xE95A203B1a91a908F9B9CE46459d101078c2c3cb",
        "bridgeContract": "https://etherscan.io/address/0xf92cD566Ea4864356C5491c177A430C222d7e678",
        "assetContract": "https://etherscan.io/address/0xE95A203B1a91a908F9B9CE46459d101078c2c3cb",
        "coingeckoId": "ankreth"
      }
    },
    {
      "chainId": 101,
      "address": "F48zUwoQMzgCTf5wihwz8GPN23gdcoVMiT227APqA6hC",
      "symbol": "wSURF",
      "name": "SURF.Finance (Wormhole)",
      "decimals": 9,
      "logoURI": "https://raw.githubusercontent.com/solana-labs/token-list/main/assets/mainnet/F48zUwoQMzgCTf5wihwz8GPN23gdcoVMiT227APqA6hC/logo.png",
      "tags": [
        "wrapped",
        "wormhole"
      ],
      "extensions": {
        "address": "0xEa319e87Cf06203DAe107Dd8E5672175e3Ee976c",
        "bridgeContract": "https://etherscan.io/address/0xf92cD566Ea4864356C5491c177A430C222d7e678",
        "assetContract": "https://etherscan.io/address/0xEa319e87Cf06203DAe107Dd8E5672175e3Ee976c",
        "coingeckoId": "surf-finance"
      }
    },
    {
      "chainId": 101,
      "address": "EK6iyvvqvQtsWYcySrZVHkXjCLX494r9PhnDWJaX1CPu",
      "symbol": "wrenBTC",
      "name": "renBTC (Wormhole)",
      "decimals": 8,
      "logoURI": "https://raw.githubusercontent.com/solana-labs/token-list/main/assets/mainnet/EK6iyvvqvQtsWYcySrZVHkXjCLX494r9PhnDWJaX1CPu/logo.png",
      "tags": [
        "wrapped",
        "wormhole"
      ],
      "extensions": {
        "address": "0xEB4C2781e4ebA804CE9a9803C67d0893436bB27D",
        "bridgeContract": "https://etherscan.io/address/0xf92cD566Ea4864356C5491c177A430C222d7e678",
        "assetContract": "https://etherscan.io/address/0xEB4C2781e4ebA804CE9a9803C67d0893436bB27D",
        "coingeckoId": "renbtc"
      }
    },
    {
      "chainId": 101,
      "address": "B2m4B527oLo5WFWLgy2MitP66azhEW2puaazUAuvNgqZ",
      "symbol": "wDMG",
      "name": "DMM: Governance (Wormhole)",
      "decimals": 9,
      "logoURI": "https://raw.githubusercontent.com/solana-labs/token-list/main/assets/mainnet/B2m4B527oLo5WFWLgy2MitP66azhEW2puaazUAuvNgqZ/logo.png",
      "tags": [
        "wrapped",
        "wormhole"
      ],
      "extensions": {
        "address": "0xEd91879919B71bB6905f23af0A68d231EcF87b14",
        "bridgeContract": "https://etherscan.io/address/0xf92cD566Ea4864356C5491c177A430C222d7e678",
        "assetContract": "https://etherscan.io/address/0xEd91879919B71bB6905f23af0A68d231EcF87b14",
        "coingeckoId": "dmm-governance"
      }
    },
    {
      "chainId": 101,
      "address": "H3iuZNRwaqPsnGUGU5YkDwTU3hQMkzC32hxDko8EtzZw",
      "symbol": "wHEZ",
      "name": "Hermez Network Token (Wormhole)",
      "decimals": 9,
      "logoURI": "https://raw.githubusercontent.com/solana-labs/token-list/main/assets/mainnet/H3iuZNRwaqPsnGUGU5YkDwTU3hQMkzC32hxDko8EtzZw/logo.png",
      "tags": [
        "wrapped",
        "wormhole"
      ],
      "extensions": {
        "address": "0xEEF9f339514298C6A857EfCfC1A762aF84438dEE",
        "bridgeContract": "https://etherscan.io/address/0xf92cD566Ea4864356C5491c177A430C222d7e678",
        "assetContract": "https://etherscan.io/address/0xEEF9f339514298C6A857EfCfC1A762aF84438dEE",
        "coingeckoId": "hermez-network-token"
      }
    },
    {
      "chainId": 101,
      "address": "DL7873Hud4eMdGScQFD7vrbC6fzWAMQ2LMuoZSn4zUry",
      "symbol": "wRLY",
      "name": "Rally (Wormhole)",
      "decimals": 9,
      "logoURI": "https://raw.githubusercontent.com/solana-labs/token-list/main/assets/mainnet/DL7873Hud4eMdGScQFD7vrbC6fzWAMQ2LMuoZSn4zUry/logo.png",
      "tags": [
        "wrapped",
        "wormhole"
      ],
      "extensions": {
        "address": "0xf1f955016EcbCd7321c7266BccFB96c68ea5E49b",
        "bridgeContract": "https://etherscan.io/address/0xf92cD566Ea4864356C5491c177A430C222d7e678",
        "assetContract": "https://etherscan.io/address/0xf1f955016EcbCd7321c7266BccFB96c68ea5E49b",
        "coingeckoId": "rally-2"
      }
    },
    {
      "chainId": 101,
      "address": "3N89w9KPUVYUK5MMGNY8yMXhrr89QQ1RQPJxVnQHgMdd",
      "symbol": "wYf-DAI",
      "name": "YfDAI.finance (Wormhole)",
      "decimals": 9,
      "logoURI": "https://raw.githubusercontent.com/solana-labs/token-list/main/assets/mainnet/3N89w9KPUVYUK5MMGNY8yMXhrr89QQ1RQPJxVnQHgMdd/logo.png",
      "tags": [
        "wrapped",
        "wormhole"
      ],
      "extensions": {
        "address": "0xf4CD3d3Fda8d7Fd6C5a500203e38640A70Bf9577",
        "bridgeContract": "https://etherscan.io/address/0xf92cD566Ea4864356C5491c177A430C222d7e678",
        "assetContract": "https://etherscan.io/address/0xf4CD3d3Fda8d7Fd6C5a500203e38640A70Bf9577",
        "coingeckoId": "yfdai-finance"
      }
    },
    {
      "chainId": 101,
      "address": "8ArKbnnDiq8eRR8hZ1eULMjd2iMAD8AqwyVJRAX7mHQo",
      "symbol": "wFCL",
      "name": "Fractal Protocol Token (Wormhole)",
      "decimals": 9,
      "logoURI": "https://raw.githubusercontent.com/solana-labs/token-list/main/assets/mainnet/8ArKbnnDiq8eRR8hZ1eULMjd2iMAD8AqwyVJRAX7mHQo/logo.png",
      "tags": [
        "wrapped",
        "wormhole"
      ],
      "extensions": {
        "address": "0xF4d861575ecC9493420A3f5a14F85B13f0b50EB3",
        "bridgeContract": "https://etherscan.io/address/0xf92cD566Ea4864356C5491c177A430C222d7e678",
        "assetContract": "https://etherscan.io/address/0xF4d861575ecC9493420A3f5a14F85B13f0b50EB3",
        "coingeckoId": "fractal"
      }
    },
    {
      "chainId": 101,
      "address": "ZWGxcTgJCNGQqZn6vFdknwj4AFFsYRZ4SDJuhRn3J1T",
      "symbol": "wAXS",
      "name": "Axie Infinity (Wormhole)",
      "decimals": 9,
      "logoURI": "https://raw.githubusercontent.com/solana-labs/token-list/main/assets/mainnet/ZWGxcTgJCNGQqZn6vFdknwj4AFFsYRZ4SDJuhRn3J1T/logo.png",
      "tags": [
        "wrapped",
        "wormhole"
      ],
      "extensions": {
        "address": "0xF5D669627376EBd411E34b98F19C868c8ABA5ADA",
        "bridgeContract": "https://etherscan.io/address/0xf92cD566Ea4864356C5491c177A430C222d7e678",
        "assetContract": "https://etherscan.io/address/0xF5D669627376EBd411E34b98F19C868c8ABA5ADA",
        "coingeckoId": "axie-infinity"
      }
    },
    {
      "chainId": 101,
      "address": "PEjUEMHFRtfajio8YHKZdUruW1vTzGmz6F7NngjYuou",
      "symbol": "wENJ",
      "name": "Enjin Coin (Wormhole)",
      "decimals": 9,
      "logoURI": "https://raw.githubusercontent.com/solana-labs/token-list/main/assets/mainnet/PEjUEMHFRtfajio8YHKZdUruW1vTzGmz6F7NngjYuou/logo.png",
      "tags": [
        "wrapped",
        "wormhole"
      ],
      "extensions": {
        "address": "0xF629cBd94d3791C9250152BD8dfBDF380E2a3B9c",
        "bridgeContract": "https://etherscan.io/address/0xf92cD566Ea4864356C5491c177A430C222d7e678",
        "assetContract": "https://etherscan.io/address/0xF629cBd94d3791C9250152BD8dfBDF380E2a3B9c",
        "coingeckoId": "enjincoin"
      }
    },
    {
      "chainId": 101,
      "address": "2cW5deMKeR97C7csq1aMMWUa5RNWkpQFz8tumxk4ZV8w",
      "symbol": "wYLD",
      "name": "Yield (Wormhole)",
      "decimals": 9,
      "logoURI": "https://raw.githubusercontent.com/solana-labs/token-list/main/assets/mainnet/2cW5deMKeR97C7csq1aMMWUa5RNWkpQFz8tumxk4ZV8w/logo.png",
      "tags": [
        "wrapped",
        "wormhole"
      ],
      "extensions": {
        "address": "0xF94b5C5651c888d928439aB6514B93944eEE6F48",
        "bridgeContract": "https://etherscan.io/address/0xf92cD566Ea4864356C5491c177A430C222d7e678",
        "assetContract": "https://etherscan.io/address/0xF94b5C5651c888d928439aB6514B93944eEE6F48",
        "coingeckoId": "yield-app"
      }
    },
    {
      "chainId": 101,
      "address": "FR5qPX4gbKHPyKMK7Cey6dHZ7wtqmqRogYPJo6bpd5Uw",
      "symbol": "wDDIM",
      "name": "DuckDaoDime (Wormhole)",
      "decimals": 9,
      "logoURI": "https://raw.githubusercontent.com/solana-labs/token-list/main/assets/mainnet/FR5qPX4gbKHPyKMK7Cey6dHZ7wtqmqRogYPJo6bpd5Uw/logo.png",
      "tags": [
        "wrapped",
        "wormhole"
      ],
      "extensions": {
        "address": "0xFbEEa1C75E4c4465CB2FCCc9c6d6afe984558E20",
        "bridgeContract": "https://etherscan.io/address/0xf92cD566Ea4864356C5491c177A430C222d7e678",
        "assetContract": "https://etherscan.io/address/0xFbEEa1C75E4c4465CB2FCCc9c6d6afe984558E20",
        "coingeckoId": "duckdaodime"
      }
    },
    {
      "chainId": 101,
      "address": "8HCWFQA2GsA6Nm2L5jidM3mus7NeeQ8wp1ri3XFF9WWH",
      "symbol": "wRARI",
      "name": "Rarible (Wormhole)",
      "decimals": 9,
      "logoURI": "https://raw.githubusercontent.com/solana-labs/token-list/main/assets/mainnet/8HCWFQA2GsA6Nm2L5jidM3mus7NeeQ8wp1ri3XFF9WWH/logo.png",
      "tags": [
        "wrapped",
        "wormhole"
      ],
      "extensions": {
        "address": "0xFca59Cd816aB1eaD66534D82bc21E7515cE441CF",
        "bridgeContract": "https://etherscan.io/address/0xf92cD566Ea4864356C5491c177A430C222d7e678",
        "assetContract": "https://etherscan.io/address/0xFca59Cd816aB1eaD66534D82bc21E7515cE441CF",
        "coingeckoId": "rarible"
      }
    },
    {
      "chainId": 101,
      "address": "Egrv6hURf5o68xJ1AGYeRv8RNj2nXJVuSoA5wwiSALcN",
      "symbol": "wAMP",
      "name": "Amp (Wormhole)",
      "decimals": 9,
      "logoURI": "https://raw.githubusercontent.com/solana-labs/token-list/main/assets/mainnet/Egrv6hURf5o68xJ1AGYeRv8RNj2nXJVuSoA5wwiSALcN/logo.png",
      "tags": [
        "wrapped",
        "wormhole"
      ],
      "extensions": {
        "address": "0xfF20817765cB7f73d4bde2e66e067E58D11095C2",
        "bridgeContract": "https://etherscan.io/address/0xf92cD566Ea4864356C5491c177A430C222d7e678",
        "assetContract": "https://etherscan.io/address/0xfF20817765cB7f73d4bde2e66e067E58D11095C2",
        "coingeckoId": "amp-token"
      }
    },
    {
      "chainId": 101,
      "address": "GXMaB6jm5cdoQgb65YpkEu61eDYtod3PuVwYYXdZZJ9r",
      "symbol": "wFSW",
      "name": "FalconSwap Token (Wormhole)",
      "decimals": 9,
      "logoURI": "https://raw.githubusercontent.com/solana-labs/token-list/main/assets/mainnet/GXMaB6jm5cdoQgb65YpkEu61eDYtod3PuVwYYXdZZJ9r/logo.png",
      "tags": [
        "wrapped",
        "wormhole"
      ],
      "extensions": {
        "address": "0xfffffffFf15AbF397dA76f1dcc1A1604F45126DB",
        "bridgeContract": "https://etherscan.io/address/0xf92cD566Ea4864356C5491c177A430C222d7e678",
        "assetContract": "https://etherscan.io/address/0xfffffffFf15AbF397dA76f1dcc1A1604F45126DB",
        "coingeckoId": "fsw-token"
      }
    },
    {
      "chainId": 101,
      "address": "AJ1W9A9N9dEMdVyoDiam2rV44gnBm2csrPDP7xqcapgX",
      "symbol": "wBUSD",
      "name": "Binance USD (Wormhole)",
      "decimals": 9,
      "logoURI": "https://raw.githubusercontent.com/solana-labs/token-list/main/assets/mainnet/AJ1W9A9N9dEMdVyoDiam2rV44gnBm2csrPDP7xqcapgX/logo.png",
      "tags": [
        "wrapped",
        "wormhole"
      ],
      "extensions": {
        "address": "0x4Fabb145d64652a948d72533023f6E7A623C7C53",
        "bridgeContract": "https://etherscan.io/address/0xf92cD566Ea4864356C5491c177A430C222d7e678",
        "assetContract": "https://etherscan.io/address/0x4Fabb145d64652a948d72533023f6E7A623C7C53",
        "coingeckoId": "binance-usd"
      }
    },
    {
      "chainId": 101,
      "address": "2VmKuXMwdzouMndWcK7BK2951tBEtYVmGsdU4dXbjyaY",
      "symbol": "waDAI",
      "name": "Aave Interest bearing DAI (Wormhole)",
      "decimals": 9,
      "logoURI": "https://raw.githubusercontent.com/solana-labs/token-list/main/assets/mainnet/2VmKuXMwdzouMndWcK7BK2951tBEtYVmGsdU4dXbjyaY/logo.svg",
      "tags": [
        "wrapped",
        "wormhole"
      ],
      "extensions": {
        "address": "0xfC1E690f61EFd961294b3e1Ce3313fBD8aa4f85d",
        "bridgeContract": "https://etherscan.io/address/0xf92cD566Ea4864356C5491c177A430C222d7e678",
        "assetContract": "https://etherscan.io/address/0xfC1E690f61EFd961294b3e1Ce3313fBD8aa4f85d",
        "coingeckoId": "aave-dai-v1"
      }
    },
    {
      "chainId": 101,
      "address": "AXvWVviBmySSdghmuomYHqYB3AZn7NmAWrHYHKKPJxoL",
      "symbol": "waTUSD",
      "name": "Aave Interest bearing TUSD (Wormhole)",
      "decimals": 9,
      "logoURI": "https://raw.githubusercontent.com/solana-labs/token-list/main/assets/mainnet/AXvWVviBmySSdghmuomYHqYB3AZn7NmAWrHYHKKPJxoL/logo.svg",
      "tags": [
        "wrapped",
        "wormhole"
      ],
      "extensions": {
        "address": "0x4DA9b813057D04BAef4e5800E36083717b4a0341",
        "bridgeContract": "https://etherscan.io/address/0xf92cD566Ea4864356C5491c177A430C222d7e678",
        "assetContract": "https://etherscan.io/address/0x4DA9b813057D04BAef4e5800E36083717b4a0341",
        "coingeckoId": "aave-tusd-v1"
      }
    },
    {
      "chainId": 101,
      "address": "AkaisFPmasQYZUJsZLD9wPEo2KA7aCRqyRawX18ZRzGr",
      "symbol": "waUSDC",
      "name": "Aave Interest bearing USDC (Wormhole)",
      "decimals": 6,
      "logoURI": "https://raw.githubusercontent.com/solana-labs/token-list/main/assets/mainnet/AkaisFPmasQYZUJsZLD9wPEo2KA7aCRqyRawX18ZRzGr/logo.svg",
      "tags": [
        "wrapped",
        "wormhole"
      ],
      "extensions": {
        "address": "0x9bA00D6856a4eDF4665BcA2C2309936572473B7E",
        "bridgeContract": "https://etherscan.io/address/0xf92cD566Ea4864356C5491c177A430C222d7e678",
        "assetContract": "https://etherscan.io/address/0x9bA00D6856a4eDF4665BcA2C2309936572473B7E",
        "coingeckoId": "aave-usdc-v1"
      }
    },
    {
      "chainId": 101,
      "address": "FZfQtWMoTQ51Z4jxvHfmFcqj4862u9GzmugBnZUuWqR5",
      "symbol": "waUSDT",
      "name": "Aave Interest bearing USDT (Wormhole)",
      "decimals": 6,
      "logoURI": "https://raw.githubusercontent.com/solana-labs/token-list/main/assets/mainnet/FZfQtWMoTQ51Z4jxvHfmFcqj4862u9GzmugBnZUuWqR5/logo.svg",
      "tags": [
        "wrapped",
        "wormhole"
      ],
      "extensions": {
        "address": "0x71fc860F7D3A592A4a98740e39dB31d25db65ae8",
        "bridgeContract": "https://etherscan.io/address/0xf92cD566Ea4864356C5491c177A430C222d7e678",
        "assetContract": "https://etherscan.io/address/0x71fc860F7D3A592A4a98740e39dB31d25db65ae8",
        "coingeckoId": "aave-usdt-v1"
      }
    },
    {
      "chainId": 101,
      "address": "BMrbF8DZ9U5KGdJ4F2MJbH5d6KPi5FQVp7EqmLrhDe1f",
      "symbol": "waSUSD",
      "name": "Aave Interest bearing SUSD (Wormhole)",
      "decimals": 9,
      "logoURI": "https://raw.githubusercontent.com/solana-labs/token-list/main/assets/mainnet/BMrbF8DZ9U5KGdJ4F2MJbH5d6KPi5FQVp7EqmLrhDe1f/logo.svg",
      "tags": [
        "wrapped",
        "wormhole"
      ],
      "extensions": {
        "address": "0x625aE63000f46200499120B906716420bd059240",
        "bridgeContract": "https://etherscan.io/address/0xf92cD566Ea4864356C5491c177A430C222d7e678",
        "assetContract": "https://etherscan.io/address/0x625aE63000f46200499120B906716420bd059240",
        "coingeckoId": "aave-susd-v1"
      }
    },
    {
      "chainId": 101,
      "address": "Fzx4N1xJPDZENAhrAaH79k2izT9CFbfnDEcpcWjiusdY",
      "symbol": "waLEND",
      "name": "Aave Interest bearing LEND (Wormhole)",
      "decimals": 9,
      "logoURI": "https://raw.githubusercontent.com/solana-labs/token-list/main/assets/mainnet/Fzx4N1xJPDZENAhrAaH79k2izT9CFbfnDEcpcWjiusdY/logo.svg",
      "tags": [
        "wrapped",
        "wormhole"
      ],
      "extensions": {
        "address": "0x7D2D3688Df45Ce7C552E19c27e007673da9204B8",
        "bridgeContract": "https://etherscan.io/address/0xf92cD566Ea4864356C5491c177A430C222d7e678",
        "assetContract": "https://etherscan.io/address/0x7D2D3688Df45Ce7C552E19c27e007673da9204B8"
      }
    },
    {
      "chainId": 101,
      "address": "GCdDiVgZnkWCAnGktUsjhoho2CHab9JfrRy3Q5W51zvC",
      "symbol": "waBAT",
      "name": "Aave Interest bearing BAT (Wormhole)",
      "decimals": 9,
      "logoURI": "https://raw.githubusercontent.com/solana-labs/token-list/main/assets/mainnet/GCdDiVgZnkWCAnGktUsjhoho2CHab9JfrRy3Q5W51zvC/logo.svg",
      "tags": [
        "wrapped",
        "wormhole"
      ],
      "extensions": {
        "address": "0xE1BA0FB44CCb0D11b80F92f4f8Ed94CA3fF51D00",
        "bridgeContract": "https://etherscan.io/address/0xf92cD566Ea4864356C5491c177A430C222d7e678",
        "assetContract": "https://etherscan.io/address/0xE1BA0FB44CCb0D11b80F92f4f8Ed94CA3fF51D00",
        "coingeckoId": "aave-bat-v1"
      }
    },
    {
      "chainId": 101,
      "address": "FBrfFh7fb7xKfyBMJA32KufMjEkgSgY4AuzLXFKdJFRj",
      "symbol": "waETH",
      "name": "Aave Interest bearing ETH (Wormhole)",
      "decimals": 9,
      "logoURI": "https://raw.githubusercontent.com/solana-labs/token-list/main/assets/mainnet/FBrfFh7fb7xKfyBMJA32KufMjEkgSgY4AuzLXFKdJFRj/logo.svg",
      "tags": [
        "wrapped",
        "wormhole"
      ],
      "extensions": {
        "address": "0x3a3A65aAb0dd2A17E3F1947bA16138cd37d08c04",
        "bridgeContract": "https://etherscan.io/address/0xf92cD566Ea4864356C5491c177A430C222d7e678",
        "assetContract": "https://etherscan.io/address/0x3a3A65aAb0dd2A17E3F1947bA16138cd37d08c04",
        "coingeckoId": "aave-eth-v1"
      }
    },
    {
      "chainId": 101,
      "address": "Adp88WrQDgExPTu26DdBnbN2ffWMkXLxwqzjTdfRQiJi",
      "symbol": "waLINK",
      "name": "Aave Interest bearing LINK (Wormhole)",
      "decimals": 9,
      "logoURI": "https://raw.githubusercontent.com/solana-labs/token-list/main/assets/mainnet/Adp88WrQDgExPTu26DdBnbN2ffWMkXLxwqzjTdfRQiJi/logo.svg",
      "tags": [
        "wrapped",
        "wormhole"
      ],
      "extensions": {
        "address": "0xA64BD6C70Cb9051F6A9ba1F163Fdc07E0DfB5F84",
        "bridgeContract": "https://etherscan.io/address/0xf92cD566Ea4864356C5491c177A430C222d7e678",
        "assetContract": "https://etherscan.io/address/0xA64BD6C70Cb9051F6A9ba1F163Fdc07E0DfB5F84",
        "coingeckoId": "aave-link-v1"
      }
    },
    {
      "chainId": 101,
      "address": "3p67dqghWn6reQcVCqNBkufrpU1gtA1ZRAYja6GMXySG",
      "symbol": "waKNC",
      "name": "Aave Interest bearing KNC (Wormhole)",
      "decimals": 9,
      "logoURI": "https://raw.githubusercontent.com/solana-labs/token-list/main/assets/mainnet/3p67dqghWn6reQcVCqNBkufrpU1gtA1ZRAYja6GMXySG/logo.svg",
      "tags": [
        "wrapped",
        "wormhole"
      ],
      "extensions": {
        "address": "0x9D91BE44C06d373a8a226E1f3b146956083803eB",
        "bridgeContract": "https://etherscan.io/address/0xf92cD566Ea4864356C5491c177A430C222d7e678",
        "assetContract": "https://etherscan.io/address/0x9D91BE44C06d373a8a226E1f3b146956083803eB",
        "coingeckoId": "aave-knc-v1"
      }
    },
    {
      "chainId": 101,
      "address": "A4qYX1xuewaBL9SeZnwA3We6MhG8TYcTceHAJpk7Etdt",
      "symbol": "waREP",
      "name": "Aave Interest bearing REP (Wormhole)",
      "decimals": 9,
      "logoURI": "https://raw.githubusercontent.com/solana-labs/token-list/main/assets/mainnet/A4qYX1xuewaBL9SeZnwA3We6MhG8TYcTceHAJpk7Etdt/logo.svg",
      "tags": [
        "wrapped",
        "wormhole"
      ],
      "extensions": {
        "address": "0x71010A9D003445aC60C4e6A7017c1E89A477B438",
        "bridgeContract": "https://etherscan.io/address/0xf92cD566Ea4864356C5491c177A430C222d7e678",
        "assetContract": "https://etherscan.io/address/0x71010A9D003445aC60C4e6A7017c1E89A477B438"
      }
    },
    {
      "chainId": 101,
      "address": "3iTtcKUVa5ouzwNZFc3SasuAKkY2ZuMxLERRcWfxQVN3",
      "symbol": "waMKR",
      "name": "Aave Interest bearing MKR (Wormhole)",
      "decimals": 9,
      "logoURI": "https://raw.githubusercontent.com/solana-labs/token-list/main/assets/mainnet/3iTtcKUVa5ouzwNZFc3SasuAKkY2ZuMxLERRcWfxQVN3/logo.svg",
      "tags": [
        "wrapped",
        "wormhole"
      ],
      "extensions": {
        "address": "0x7deB5e830be29F91E298ba5FF1356BB7f8146998",
        "bridgeContract": "https://etherscan.io/address/0xf92cD566Ea4864356C5491c177A430C222d7e678",
        "assetContract": "https://etherscan.io/address/0x7deB5e830be29F91E298ba5FF1356BB7f8146998",
        "coingeckoId": "aave-mkr-v1"
      }
    },
    {
      "chainId": 101,
      "address": "EMS6TrCU8uBMumZukRSShGS1yzHGqYd3S8hW2sYULX3T",
      "symbol": "waMANA",
      "name": "Aave Interest bearing MANA (Wormhole)",
      "decimals": 9,
      "logoURI": "https://raw.githubusercontent.com/solana-labs/token-list/main/assets/mainnet/EMS6TrCU8uBMumZukRSShGS1yzHGqYd3S8hW2sYULX3T/logo.svg",
      "tags": [
        "wrapped",
        "wormhole"
      ],
      "extensions": {
        "address": "0x6FCE4A401B6B80ACe52baAefE4421Bd188e76F6f",
        "bridgeContract": "https://etherscan.io/address/0xf92cD566Ea4864356C5491c177A430C222d7e678",
        "assetContract": "https://etherscan.io/address/0x6FCE4A401B6B80ACe52baAefE4421Bd188e76F6f",
        "coingeckoId": "aave-mana-v1"
      }
    },
    {
      "chainId": 101,
      "address": "qhqzfH7AjeukUgqyPXncWHFXTBebFNu5QQUrzhJaLB4",
      "symbol": "waZRX",
      "name": "Aave Interest bearing ZRX (Wormhole)",
      "decimals": 9,
      "logoURI": "https://raw.githubusercontent.com/solana-labs/token-list/main/assets/mainnet/qhqzfH7AjeukUgqyPXncWHFXTBebFNu5QQUrzhJaLB4/logo.svg",
      "tags": [
        "wrapped",
        "wormhole"
      ],
      "extensions": {
        "address": "0x6Fb0855c404E09c47C3fBCA25f08d4E41f9F062f",
        "bridgeContract": "https://etherscan.io/address/0xf92cD566Ea4864356C5491c177A430C222d7e678",
        "assetContract": "https://etherscan.io/address/0x6Fb0855c404E09c47C3fBCA25f08d4E41f9F062f",
        "coingeckoId": "aave-zrx-v1"
      }
    },
    {
      "chainId": 101,
      "address": "FeU2J26AfMqh2mh7Cf4Lw1HRueAvAkZYxGr8njFNMeQ2",
      "symbol": "waSNX",
      "name": "Aave Interest bearing SNX (Wormhole)",
      "decimals": 9,
      "logoURI": "https://raw.githubusercontent.com/solana-labs/token-list/main/assets/mainnet/FeU2J26AfMqh2mh7Cf4Lw1HRueAvAkZYxGr8njFNMeQ2/logo.png",
      "tags": [
        "wrapped",
        "wormhole"
      ],
      "extensions": {
        "address": "0x328C4c80BC7aCa0834Db37e6600A6c49E12Da4DE",
        "bridgeContract": "https://etherscan.io/address/0xf92cD566Ea4864356C5491c177A430C222d7e678",
        "assetContract": "https://etherscan.io/address/0x328C4c80BC7aCa0834Db37e6600A6c49E12Da4DE",
        "coingeckoId": "aave-snx-v1"
      }
    },
    {
      "chainId": 101,
      "address": "GveRVvWTUH1s26YxyjUnXh1J5mMdu5crC2K2uQy26KXi",
      "symbol": "waWBTC",
      "name": "Aave Interest bearing WBTC (Wormhole)",
      "decimals": 8,
      "logoURI": "https://raw.githubusercontent.com/solana-labs/token-list/main/assets/mainnet/GveRVvWTUH1s26YxyjUnXh1J5mMdu5crC2K2uQy26KXi/logo.svg",
      "tags": [
        "wrapped",
        "wormhole"
      ],
      "extensions": {
        "address": "0xFC4B8ED459e00e5400be803A9BB3954234FD50e3",
        "bridgeContract": "https://etherscan.io/address/0xf92cD566Ea4864356C5491c177A430C222d7e678",
        "assetContract": "https://etherscan.io/address/0xFC4B8ED459e00e5400be803A9BB3954234FD50e3",
        "coingeckoId": "aave-wbtc-v1"
      }
    },
    {
      "chainId": 101,
      "address": "F2WgoHLwV4pfxN4WrUs2q6KkmFCsNorGYQ82oaPNUFLP",
      "symbol": "waBUSD",
      "name": "Aave Interest bearing Binance USD (Wormhole)",
      "decimals": 9,
      "logoURI": "https://raw.githubusercontent.com/solana-labs/token-list/main/assets/mainnet/F2WgoHLwV4pfxN4WrUs2q6KkmFCsNorGYQ82oaPNUFLP/logo.svg",
      "tags": [
        "wrapped",
        "wormhole"
      ],
      "extensions": {
        "address": "0x6Ee0f7BB50a54AB5253dA0667B0Dc2ee526C30a8",
        "bridgeContract": "https://etherscan.io/address/0xf92cD566Ea4864356C5491c177A430C222d7e678",
        "assetContract": "https://etherscan.io/address/0x6Ee0f7BB50a54AB5253dA0667B0Dc2ee526C30a8",
        "coingeckoId": "aave-busd-v1"
      }
    },
    {
      "chainId": 101,
      "address": "3rNUQJgvfZ5eFsZvCkvdYcbd9ZzS6YmtwQsoUTFKmVd4",
      "symbol": "waENJ",
      "name": "Aave Interest bearing ENJ (Wormhole)",
      "decimals": 9,
      "logoURI": "https://raw.githubusercontent.com/solana-labs/token-list/main/assets/mainnet/3rNUQJgvfZ5eFsZvCkvdYcbd9ZzS6YmtwQsoUTFKmVd4/logo.svg",
      "tags": [
        "wrapped",
        "wormhole"
      ],
      "extensions": {
        "address": "0x712DB54daA836B53Ef1EcBb9c6ba3b9Efb073F40",
        "bridgeContract": "https://etherscan.io/address/0xf92cD566Ea4864356C5491c177A430C222d7e678",
        "assetContract": "https://etherscan.io/address/0x712DB54daA836B53Ef1EcBb9c6ba3b9Efb073F40",
        "coingeckoId": "aave-enj-v1"
      }
    },
    {
      "chainId": 101,
      "address": "BHh8nyDwdUG4uyyQYNqGXGLHPyb83R6Y2fqJrNVKtTsT",
      "symbol": "waREN",
      "name": "Aave Interest bearing REN (Wormhole)",
      "decimals": 9,
      "logoURI": "https://raw.githubusercontent.com/solana-labs/token-list/main/assets/mainnet/BHh8nyDwdUG4uyyQYNqGXGLHPyb83R6Y2fqJrNVKtTsT/logo.png",
      "tags": [
        "wrapped",
        "wormhole"
      ],
      "extensions": {
        "address": "0x69948cC03f478B95283F7dbf1CE764d0fc7EC54C",
        "bridgeContract": "https://etherscan.io/address/0xf92cD566Ea4864356C5491c177A430C222d7e678",
        "assetContract": "https://etherscan.io/address/0x69948cC03f478B95283F7dbf1CE764d0fc7EC54C",
        "coingeckoId": "aave-ren-v1"
      }
    },
    {
      "chainId": 101,
      "address": "EE58FVYG1UoY6Givy3K3GSRde9sHMj6X1BnocHBtd3sz",
      "symbol": "waYFI",
      "name": "Aave Interest bearing YFI (Wormhole)",
      "decimals": 9,
      "logoURI": "https://raw.githubusercontent.com/solana-labs/token-list/main/assets/mainnet/EE58FVYG1UoY6Givy3K3GSRde9sHMj6X1BnocHBtd3sz/logo.png",
      "tags": [
        "wrapped",
        "wormhole"
      ],
      "extensions": {
        "address": "0x12e51E77DAAA58aA0E9247db7510Ea4B46F9bEAd",
        "bridgeContract": "https://etherscan.io/address/0xf92cD566Ea4864356C5491c177A430C222d7e678",
        "assetContract": "https://etherscan.io/address/0x12e51E77DAAA58aA0E9247db7510Ea4B46F9bEAd",
        "coingeckoId": "ayfi"
      }
    },
    {
      "chainId": 101,
      "address": "8aYsiHR6oVTAcFUzdXDhaPkgRbn4QYRCkdk3ATmAmY4p",
      "symbol": "waAAVE",
      "name": "Aave Interest bearing Aave Token (Wormhole)",
      "decimals": 9,
      "logoURI": "https://raw.githubusercontent.com/solana-labs/token-list/main/assets/mainnet/8aYsiHR6oVTAcFUzdXDhaPkgRbn4QYRCkdk3ATmAmY4p/logo.svg",
      "tags": [
        "wrapped",
        "wormhole"
      ],
      "extensions": {
        "address": "0xba3D9687Cf50fE253cd2e1cFeEdE1d6787344Ed5",
        "bridgeContract": "https://etherscan.io/address/0xf92cD566Ea4864356C5491c177A430C222d7e678",
        "assetContract": "https://etherscan.io/address/0xba3D9687Cf50fE253cd2e1cFeEdE1d6787344Ed5"
      }
    },
    {
      "chainId": 101,
      "address": "8kwCLkWbv4qTJPcbSV65tWdQmjURjBGRSv6VtC1JTiL8",
      "symbol": "waUNI",
      "name": "Aave Interest bearing Uniswap (Wormhole)",
      "decimals": 9,
      "logoURI": "https://raw.githubusercontent.com/solana-labs/token-list/main/assets/mainnet/8kwCLkWbv4qTJPcbSV65tWdQmjURjBGRSv6VtC1JTiL8/logo.png",
      "tags": [
        "wrapped",
        "wormhole"
      ],
      "extensions": {
        "address": "0xB124541127A0A657f056D9Dd06188c4F1b0e5aab",
        "bridgeContract": "https://etherscan.io/address/0xf92cD566Ea4864356C5491c177A430C222d7e678",
        "assetContract": "https://etherscan.io/address/0xB124541127A0A657f056D9Dd06188c4F1b0e5aab"
      }
    },
    {
      "chainId": 101,
      "address": "9NDu1wdjZ7GiY7foAXhia9h1wQU45oTUzyMZKJ31V7JA",
      "symbol": "wstkAAVE",
      "name": "Staked Aave (Wormhole)",
      "decimals": 9,
      "logoURI": "https://raw.githubusercontent.com/solana-labs/token-list/main/assets/mainnet/9NDu1wdjZ7GiY7foAXhia9h1wQU45oTUzyMZKJ31V7JA/logo.png",
      "tags": [
        "wrapped",
        "wormhole"
      ],
      "extensions": {
        "address": "0x4da27a545c0c5B758a6BA100e3a049001de870f5",
        "bridgeContract": "https://etherscan.io/address/0xf92cD566Ea4864356C5491c177A430C222d7e678",
        "assetContract": "https://etherscan.io/address/0x4da27a545c0c5B758a6BA100e3a049001de870f5"
      }
    },
    {
      "chainId": 101,
      "address": "GNQ1Goajm3Za8uC1Eptt2yfsrbnkZh2eMJoqxg54sj3o",
      "symbol": "wUniDAIETH",
      "name": "Uniswap DAI LP (Wormhole)",
      "decimals": 9,
      "logoURI": "https://raw.githubusercontent.com/solana-labs/token-list/main/assets/mainnet/GNQ1Goajm3Za8uC1Eptt2yfsrbnkZh2eMJoqxg54sj3o/logo.png",
      "tags": [
        "wrapped",
        "wormhole"
      ],
      "extensions": {
        "address": "0x2a1530C4C41db0B0b2bB646CB5Eb1A67b7158667",
        "bridgeContract": "https://etherscan.io/address/0xf92cD566Ea4864356C5491c177A430C222d7e678",
        "assetContract": "https://etherscan.io/address/0x2a1530C4C41db0B0b2bB646CB5Eb1A67b7158667"
      }
    },
    {
      "chainId": 101,
      "address": "7NFin546WNvWkhtfftfY77z8C1TrxLbUcKmw5TpHGGtC",
      "symbol": "wUniUSDCETH",
      "name": "Uniswap USDC LP (Wormhole)",
      "decimals": 9,
      "logoURI": "https://raw.githubusercontent.com/solana-labs/token-list/main/assets/mainnet/7NFin546WNvWkhtfftfY77z8C1TrxLbUcKmw5TpHGGtC/logo.png",
      "tags": [
        "wrapped",
        "wormhole"
      ],
      "extensions": {
        "address": "0x97deC872013f6B5fB443861090ad931542878126",
        "bridgeContract": "https://etherscan.io/address/0xf92cD566Ea4864356C5491c177A430C222d7e678",
        "assetContract": "https://etherscan.io/address/0x97deC872013f6B5fB443861090ad931542878126"
      }
    },
    {
      "chainId": 101,
      "address": "7gersKTtU65ERNBNTZKjYgKf7HypR7PDMprcuhQJChaq",
      "symbol": "wUnisETHETH",
      "name": "Uniswap sETH LP (Wormhole)",
      "decimals": 9,
      "logoURI": "https://raw.githubusercontent.com/solana-labs/token-list/main/assets/mainnet/7gersKTtU65ERNBNTZKjYgKf7HypR7PDMprcuhQJChaq/logo.png",
      "tags": [
        "wrapped",
        "wormhole"
      ],
      "extensions": {
        "address": "0xe9Cf7887b93150D4F2Da7dFc6D502B216438F244",
        "bridgeContract": "https://etherscan.io/address/0xf92cD566Ea4864356C5491c177A430C222d7e678",
        "assetContract": "https://etherscan.io/address/0xe9Cf7887b93150D4F2Da7dFc6D502B216438F244"
      }
    },
    {
      "chainId": 101,
      "address": "4aqNtSCr77eiEZJ9u9BhPErjEMju6FFdLeBKkE1pdxuK",
      "symbol": "wUniLENDETH",
      "name": "Uniswap LEND LP (Wormhole)",
      "decimals": 9,
      "logoURI": "https://raw.githubusercontent.com/solana-labs/token-list/main/assets/mainnet/4aqNtSCr77eiEZJ9u9BhPErjEMju6FFdLeBKkE1pdxuK/logo.png",
      "tags": [
        "wrapped",
        "wormhole"
      ],
      "extensions": {
        "address": "0xcaA7e4656f6A2B59f5f99c745F91AB26D1210DCe",
        "bridgeContract": "https://etherscan.io/address/0xf92cD566Ea4864356C5491c177A430C222d7e678",
        "assetContract": "https://etherscan.io/address/0xcaA7e4656f6A2B59f5f99c745F91AB26D1210DCe"
      }
    },
    {
      "chainId": 101,
      "address": "FDdoYCHwFghBSbnN6suvFR3VFw6kAzfhfGpkAQAGPLC3",
      "symbol": "wUniMKRETH",
      "name": "Uniswap MKR LP (Wormhole)",
      "decimals": 9,
      "logoURI": "https://raw.githubusercontent.com/solana-labs/token-list/main/assets/mainnet/FDdoYCHwFghBSbnN6suvFR3VFw6kAzfhfGpkAQAGPLC3/logo.png",
      "tags": [
        "wrapped",
        "wormhole"
      ],
      "extensions": {
        "address": "0x2C4Bd064b998838076fa341A83d007FC2FA50957",
        "bridgeContract": "https://etherscan.io/address/0xf92cD566Ea4864356C5491c177A430C222d7e678",
        "assetContract": "https://etherscan.io/address/0x2C4Bd064b998838076fa341A83d007FC2FA50957"
      }
    },
    {
      "chainId": 101,
      "address": "FSSTfbb1vh1TRe8Ja64hC65QTc7pPUhwHh5uTAWj5haH",
      "symbol": "wUniLINKETH",
      "name": "Uniswap LINK LP (Wormhole)",
      "decimals": 9,
      "logoURI": "https://raw.githubusercontent.com/solana-labs/token-list/main/assets/mainnet/FSSTfbb1vh1TRe8Ja64hC65QTc7pPUhwHh5uTAWj5haH/logo.png",
      "tags": [
        "wrapped",
        "wormhole"
      ],
      "extensions": {
        "address": "0xF173214C720f58E03e194085B1DB28B50aCDeeaD",
        "bridgeContract": "https://etherscan.io/address/0xf92cD566Ea4864356C5491c177A430C222d7e678",
        "assetContract": "https://etherscan.io/address/0xF173214C720f58E03e194085B1DB28B50aCDeeaD"
      }
    },
    {
      "chainId": 101,
      "address": "Aci9xBGywrgBxQoFnL6LCoCYuX5k6AqaYhimgSZ1Fhrk",
      "symbol": "waUniETH",
      "name": "Aave Interest bearing UniETH (Wormhole)",
      "decimals": 9,
      "logoURI": "https://raw.githubusercontent.com/solana-labs/token-list/main/assets/mainnet/Aci9xBGywrgBxQoFnL6LCoCYuX5k6AqaYhimgSZ1Fhrk/logo.png",
      "tags": [
        "wrapped",
        "wormhole"
      ],
      "extensions": {
        "address": "0x6179078872605396Ee62960917128F9477a5DdbB",
        "bridgeContract": "https://etherscan.io/address/0xf92cD566Ea4864356C5491c177A430C222d7e678",
        "assetContract": "https://etherscan.io/address/0x6179078872605396Ee62960917128F9477a5DdbB"
      }
    },
    {
      "chainId": 101,
      "address": "GqHK99sW4ym6zy6Kdoh8f7sb2c3qhtB3WRqeyPbAYfmy",
      "symbol": "waUniDAI",
      "name": "Aave Interest bearing UniDAI (Wormhole)",
      "decimals": 9,
      "logoURI": "https://raw.githubusercontent.com/solana-labs/token-list/main/assets/mainnet/GqHK99sW4ym6zy6Kdoh8f7sb2c3qhtB3WRqeyPbAYfmy/logo.png",
      "tags": [
        "wrapped",
        "wormhole"
      ],
      "extensions": {
        "address": "0x048930eec73c91B44b0844aEACdEBADC2F2b6efb",
        "bridgeContract": "https://etherscan.io/address/0xf92cD566Ea4864356C5491c177A430C222d7e678",
        "assetContract": "https://etherscan.io/address/0x048930eec73c91B44b0844aEACdEBADC2F2b6efb"
      }
    },
    {
      "chainId": 101,
      "address": "4e4TpGVJMYiz5UBrAXuNmiVJ9yvc7ppJeAn8sXmbnmDi",
      "symbol": "waUniUSDC",
      "name": "Aave Interest bearing UniUSDC (Wormhole)",
      "decimals": 6,
      "logoURI": "https://raw.githubusercontent.com/solana-labs/token-list/main/assets/mainnet/4e4TpGVJMYiz5UBrAXuNmiVJ9yvc7ppJeAn8sXmbnmDi/logo.png",
      "tags": [
        "wrapped",
        "wormhole"
      ],
      "extensions": {
        "address": "0xe02b2Ad63eFF3Ac1D5827cBd7AB9DD3DaC4f4AD0",
        "bridgeContract": "https://etherscan.io/address/0xf92cD566Ea4864356C5491c177A430C222d7e678",
        "assetContract": "https://etherscan.io/address/0xe02b2Ad63eFF3Ac1D5827cBd7AB9DD3DaC4f4AD0"
      }
    },
    {
      "chainId": 101,
      "address": "49LoAnQQdo9171zfcWRUoQLYSScrxXobbuwt14xjvfVm",
      "symbol": "waUniUSDT",
      "name": "Aave Interest bearing UniUSDT (Wormhole)",
      "decimals": 6,
      "logoURI": "https://raw.githubusercontent.com/solana-labs/token-list/main/assets/mainnet/49LoAnQQdo9171zfcWRUoQLYSScrxXobbuwt14xjvfVm/logo.png",
      "tags": [
        "wrapped",
        "wormhole"
      ],
      "extensions": {
        "address": "0xb977ee318010A5252774171494a1bCB98E7fab65",
        "bridgeContract": "https://etherscan.io/address/0xf92cD566Ea4864356C5491c177A430C222d7e678",
        "assetContract": "https://etherscan.io/address/0xb977ee318010A5252774171494a1bCB98E7fab65"
      }
    },
    {
      "chainId": 101,
      "address": "CvG3gtKYJtKRzEUgMeb42xnd8HDjESgLtyJqQ2kuLncp",
      "symbol": "waUniDAIETH",
      "name": "Aave Interest bearing UniDAIETH (Wormhole)",
      "decimals": 9,
      "logoURI": "https://raw.githubusercontent.com/solana-labs/token-list/main/assets/mainnet/CvG3gtKYJtKRzEUgMeb42xnd8HDjESgLtyJqQ2kuLncp/logo.svg",
      "tags": [
        "wrapped",
        "wormhole"
      ],
      "extensions": {
        "address": "0xBbBb7F2aC04484F7F04A2C2C16f20479791BbB44",
        "bridgeContract": "https://etherscan.io/address/0xf92cD566Ea4864356C5491c177A430C222d7e678",
        "assetContract": "https://etherscan.io/address/0xBbBb7F2aC04484F7F04A2C2C16f20479791BbB44"
      }
    },
    {
      "chainId": 101,
      "address": "GSv5ECZaMfaceZK4WKKzA4tKVDkqtfBASECcmYFWcy4G",
      "symbol": "waUniUSDCETH",
      "name": "Aave Interest bearing UniUSDCETH (Wormhole)",
      "decimals": 9,
      "logoURI": "https://raw.githubusercontent.com/solana-labs/token-list/main/assets/mainnet/GSv5ECZaMfaceZK4WKKzA4tKVDkqtfBASECcmYFWcy4G/logo.svg",
      "tags": [
        "wrapped",
        "wormhole"
      ],
      "extensions": {
        "address": "0x1D0e53A0e524E3CC92C1f0f33Ae268FfF8D7E7a5",
        "bridgeContract": "https://etherscan.io/address/0xf92cD566Ea4864356C5491c177A430C222d7e678",
        "assetContract": "https://etherscan.io/address/0x1D0e53A0e524E3CC92C1f0f33Ae268FfF8D7E7a5"
      }
    },
    {
      "chainId": 101,
      "address": "7LUdsedi7qpTJGnFpZo6mWqVtKKpccr9XrQGxJ2xUDPT",
      "symbol": "waUniSETHETH",
      "name": "Aave Interest bearing UniSETHETH (Wormhole)",
      "decimals": 9,
      "logoURI": "https://raw.githubusercontent.com/solana-labs/token-list/main/assets/mainnet/7LUdsedi7qpTJGnFpZo6mWqVtKKpccr9XrQGxJ2xUDPT/logo.svg",
      "tags": [
        "wrapped",
        "wormhole"
      ],
      "extensions": {
        "address": "0x84BBcaB430717ff832c3904fa6515f97fc63C76F",
        "bridgeContract": "https://etherscan.io/address/0xf92cD566Ea4864356C5491c177A430C222d7e678",
        "assetContract": "https://etherscan.io/address/0x84BBcaB430717ff832c3904fa6515f97fc63C76F"
      }
    },
    {
      "chainId": 101,
      "address": "Hc1zHQxg1k2JVwvuv3kqbCyZDEJYfDdNftBMab4EMUx9",
      "symbol": "waUniLENDETH",
      "name": "Aave Interest bearing UniLENDETH (Wormhole)",
      "decimals": 9,
      "logoURI": "https://raw.githubusercontent.com/solana-labs/token-list/main/assets/mainnet/Hc1zHQxg1k2JVwvuv3kqbCyZDEJYfDdNftBMab4EMUx9/logo.svg",
      "tags": [
        "wrapped",
        "wormhole"
      ],
      "extensions": {
        "address": "0xc88ebbf7C523f38Ef3eB8A151273C0F0dA421e63",
        "bridgeContract": "https://etherscan.io/address/0xf92cD566Ea4864356C5491c177A430C222d7e678",
        "assetContract": "https://etherscan.io/address/0xc88ebbf7C523f38Ef3eB8A151273C0F0dA421e63"
      }
    },
    {
      "chainId": 101,
      "address": "9PejEmx6NKDHgf6jpgAWwZsibURKifBakjzDQdtCtAXT",
      "symbol": "waUniMKRETH",
      "name": "Aave Interest bearing UniMKRETH (Wormhole)",
      "decimals": 9,
      "logoURI": "https://raw.githubusercontent.com/solana-labs/token-list/main/assets/mainnet/9PejEmx6NKDHgf6jpgAWwZsibURKifBakjzDQdtCtAXT/logo.svg",
      "tags": [
        "wrapped",
        "wormhole"
      ],
      "extensions": {
        "address": "0x8c69f7A4C9B38F1b48005D216c398Efb2F1Ce3e4",
        "bridgeContract": "https://etherscan.io/address/0xf92cD566Ea4864356C5491c177A430C222d7e678",
        "assetContract": "https://etherscan.io/address/0x8c69f7A4C9B38F1b48005D216c398Efb2F1Ce3e4"
      }
    },
    {
      "chainId": 101,
      "address": "KcHygDp4o7ENsHjevYM4T3u6R7KHa5VyvkJ7kpmJcYo",
      "symbol": "waUniLINKETH",
      "name": "Aave Interest bearing UniLINKETH (Wormhole)",
      "decimals": 9,
      "logoURI": "https://raw.githubusercontent.com/solana-labs/token-list/main/assets/mainnet/KcHygDp4o7ENsHjevYM4T3u6R7KHa5VyvkJ7kpmJcYo/logo.svg",
      "tags": [
        "wrapped",
        "wormhole"
      ],
      "extensions": {
        "address": "0x9548DB8b1cA9b6c757485e7861918b640390169c",
        "bridgeContract": "https://etherscan.io/address/0xf92cD566Ea4864356C5491c177A430C222d7e678",
        "assetContract": "https://etherscan.io/address/0x9548DB8b1cA9b6c757485e7861918b640390169c"
      }
    },
    {
      "chainId": 101,
      "address": "GNPAF84ZEtKYyfuY2fg8tZVwse7LpTSeyYPSyEKFqa2Y",
      "symbol": "waUSDT",
      "name": "Aave interest bearing USDT (Wormhole)",
      "decimals": 6,
      "logoURI": "https://raw.githubusercontent.com/solana-labs/token-list/main/assets/mainnet/GNPAF84ZEtKYyfuY2fg8tZVwse7LpTSeyYPSyEKFqa2Y/logo.svg",
      "tags": [
        "wrapped",
        "wormhole"
      ],
      "extensions": {
        "address": "0x3Ed3B47Dd13EC9a98b44e6204A523E766B225811",
        "bridgeContract": "https://etherscan.io/address/0xf92cD566Ea4864356C5491c177A430C222d7e678",
        "assetContract": "https://etherscan.io/address/0x3Ed3B47Dd13EC9a98b44e6204A523E766B225811",
        "coingeckoId": "aave-usdt"
      }
    },
    {
      "chainId": 101,
      "address": "3QTknQ3i27rDKm5hvBaScFLQ34xX9N7J7XfEFwy27qbZ",
      "symbol": "waWBTC",
      "name": "Aave interest bearing WBTC (Wormhole)",
      "decimals": 8,
      "logoURI": "https://raw.githubusercontent.com/solana-labs/token-list/main/assets/mainnet/3QTknQ3i27rDKm5hvBaScFLQ34xX9N7J7XfEFwy27qbZ/logo.svg",
      "tags": [
        "wrapped",
        "wormhole"
      ],
      "extensions": {
        "address": "0x9ff58f4fFB29fA2266Ab25e75e2A8b3503311656",
        "bridgeContract": "https://etherscan.io/address/0xf92cD566Ea4864356C5491c177A430C222d7e678",
        "assetContract": "https://etherscan.io/address/0x9ff58f4fFB29fA2266Ab25e75e2A8b3503311656",
        "coingeckoId": "aave-wbtc"
      }
    },
    {
      "chainId": 101,
      "address": "EbpkofeWyiQouGyxQAgXxEyGtjgq13NSucX3CNvucNpb",
      "symbol": "waWETH",
      "name": "Aave interest bearing WETH (Wormhole)",
      "decimals": 9,
      "logoURI": "https://raw.githubusercontent.com/solana-labs/token-list/main/assets/mainnet/EbpkofeWyiQouGyxQAgXxEyGtjgq13NSucX3CNvucNpb/logo.png",
      "tags": [
        "wrapped",
        "wormhole"
      ],
      "extensions": {
        "address": "0x030bA81f1c18d280636F32af80b9AAd02Cf0854e",
        "bridgeContract": "https://etherscan.io/address/0xf92cD566Ea4864356C5491c177A430C222d7e678",
        "assetContract": "https://etherscan.io/address/0x030bA81f1c18d280636F32af80b9AAd02Cf0854e"
      }
    },
    {
      "chainId": 101,
      "address": "67uaa3Z7SX7GC6dqSTjpJLnySLXZpCAK9MHMi3232Bfb",
      "symbol": "waYFI",
      "name": "Aave interest bearing YFI (Wormhole)",
      "decimals": 9,
      "logoURI": "https://raw.githubusercontent.com/solana-labs/token-list/main/assets/mainnet/67uaa3Z7SX7GC6dqSTjpJLnySLXZpCAK9MHMi3232Bfb/logo.svg",
      "tags": [
        "wrapped",
        "wormhole"
      ],
      "extensions": {
        "address": "0x5165d24277cD063F5ac44Efd447B27025e888f37",
        "bridgeContract": "https://etherscan.io/address/0xf92cD566Ea4864356C5491c177A430C222d7e678",
        "assetContract": "https://etherscan.io/address/0x5165d24277cD063F5ac44Efd447B27025e888f37"
      }
    },
    {
      "chainId": 101,
      "address": "9xS6et5uvQ64QsmaGMfzfXrwTsfYPjwEWuiPnBGFgfw",
      "symbol": "waZRX",
      "name": "Aave interest bearing ZRX (Wormhole)",
      "decimals": 9,
      "logoURI": "https://raw.githubusercontent.com/solana-labs/token-list/main/assets/mainnet/9xS6et5uvQ64QsmaGMfzfXrwTsfYPjwEWuiPnBGFgfw/logo.svg",
      "tags": [
        "wrapped",
        "wormhole"
      ],
      "extensions": {
        "address": "0xDf7FF54aAcAcbFf42dfe29DD6144A69b629f8C9e",
        "bridgeContract": "https://etherscan.io/address/0xf92cD566Ea4864356C5491c177A430C222d7e678",
        "assetContract": "https://etherscan.io/address/0xDf7FF54aAcAcbFf42dfe29DD6144A69b629f8C9e",
        "coingeckoId": "aave-zrx"
      }
    },
    {
      "chainId": 101,
      "address": "2TZ8s2FwtWqJrWpdFsSf2uM2Fvjw474n6HhTdTEWoLor",
      "symbol": "waUNI",
      "name": "Aave interest bearing UNI (Wormhole)",
      "decimals": 9,
      "logoURI": "https://raw.githubusercontent.com/solana-labs/token-list/main/assets/mainnet/2TZ8s2FwtWqJrWpdFsSf2uM2Fvjw474n6HhTdTEWoLor/logo.svg",
      "tags": [
        "wrapped",
        "wormhole"
      ],
      "extensions": {
        "address": "0xB9D7CB55f463405CDfBe4E90a6D2Df01C2B92BF1",
        "bridgeContract": "https://etherscan.io/address/0xf92cD566Ea4864356C5491c177A430C222d7e678",
        "assetContract": "https://etherscan.io/address/0xB9D7CB55f463405CDfBe4E90a6D2Df01C2B92BF1"
      }
    },
    {
      "chainId": 101,
      "address": "G1o2fHZXyPCeAEcY4o6as7SmVaUu65DRhcq1S4Cfap9T",
      "symbol": "waAAVE",
      "name": "Aave interest bearing AAVE (Wormhole)",
      "decimals": 9,
      "logoURI": "https://raw.githubusercontent.com/solana-labs/token-list/main/assets/mainnet/G1o2fHZXyPCeAEcY4o6as7SmVaUu65DRhcq1S4Cfap9T/logo.svg",
      "tags": [
        "wrapped",
        "wormhole"
      ],
      "extensions": {
        "address": "0xFFC97d72E13E01096502Cb8Eb52dEe56f74DAD7B",
        "bridgeContract": "https://etherscan.io/address/0xf92cD566Ea4864356C5491c177A430C222d7e678",
        "assetContract": "https://etherscan.io/address/0xFFC97d72E13E01096502Cb8Eb52dEe56f74DAD7B"
      }
    },
    {
      "chainId": 101,
      "address": "8PeWkyvCDHpSgT5oiGFgZQtXSRBij7ZFLJTHAGBntRDH",
      "symbol": "waBAT",
      "name": "Aave interest bearing BAT (Wormhole)",
      "decimals": 9,
      "logoURI": "https://raw.githubusercontent.com/solana-labs/token-list/main/assets/mainnet/8PeWkyvCDHpSgT5oiGFgZQtXSRBij7ZFLJTHAGBntRDH/logo.svg",
      "tags": [
        "wrapped",
        "wormhole"
      ],
      "extensions": {
        "address": "0x05Ec93c0365baAeAbF7AefFb0972ea7ECdD39CF1",
        "bridgeContract": "https://etherscan.io/address/0xf92cD566Ea4864356C5491c177A430C222d7e678",
        "assetContract": "https://etherscan.io/address/0x05Ec93c0365baAeAbF7AefFb0972ea7ECdD39CF1",
        "coingeckoId": "aave-bat"
      }
    },
    {
      "chainId": 101,
      "address": "67opsuaXQ3JRSJ1mmF7aPLSq6JaZcwAmXwcMzUN5PSMv",
      "symbol": "waBUSD",
      "name": "Aave interest bearing BUSD (Wormhole)",
      "decimals": 9,
      "logoURI": "https://raw.githubusercontent.com/solana-labs/token-list/main/assets/mainnet/67opsuaXQ3JRSJ1mmF7aPLSq6JaZcwAmXwcMzUN5PSMv/logo.svg",
      "tags": [
        "wrapped",
        "wormhole"
      ],
      "extensions": {
        "address": "0xA361718326c15715591c299427c62086F69923D9",
        "bridgeContract": "https://etherscan.io/address/0xf92cD566Ea4864356C5491c177A430C222d7e678",
        "assetContract": "https://etherscan.io/address/0xA361718326c15715591c299427c62086F69923D9",
        "coingeckoId": "aave-busd"
      }
    },
    {
      "chainId": 101,
      "address": "4JrrHRS56i9GZkSmGaCY3ZsxMo3JEqQviU64ki7ZJPak",
      "symbol": "waDAI",
      "name": "Aave interest bearing DAI (Wormhole)",
      "decimals": 9,
      "logoURI": "https://raw.githubusercontent.com/solana-labs/token-list/main/assets/mainnet/4JrrHRS56i9GZkSmGaCY3ZsxMo3JEqQviU64ki7ZJPak/logo.svg",
      "tags": [
        "wrapped",
        "wormhole"
      ],
      "extensions": {
        "address": "0x028171bCA77440897B824Ca71D1c56caC55b68A3",
        "bridgeContract": "https://etherscan.io/address/0xf92cD566Ea4864356C5491c177A430C222d7e678",
        "assetContract": "https://etherscan.io/address/0x028171bCA77440897B824Ca71D1c56caC55b68A3",
        "coingeckoId": "aave-dai"
      }
    },
    {
      "chainId": 101,
      "address": "3LmfKjsSU9hdxfZfcr873DMNR5nnrk8EvdueXg1dTSin",
      "symbol": "waENJ",
      "name": "Aave interest bearing ENJ (Wormhole)",
      "decimals": 9,
      "logoURI": "https://raw.githubusercontent.com/solana-labs/token-list/main/assets/mainnet/3LmfKjsSU9hdxfZfcr873DMNR5nnrk8EvdueXg1dTSin/logo.svg",
      "tags": [
        "wrapped",
        "wormhole"
      ],
      "extensions": {
        "address": "0xaC6Df26a590F08dcC95D5a4705ae8abbc88509Ef",
        "bridgeContract": "https://etherscan.io/address/0xf92cD566Ea4864356C5491c177A430C222d7e678",
        "assetContract": "https://etherscan.io/address/0xaC6Df26a590F08dcC95D5a4705ae8abbc88509Ef",
        "coingeckoId": "aave-enj"
      }
    },
    {
      "chainId": 101,
      "address": "7VD2Gosm34hB7kughTqu1N3sW92hq3XwKLTi1N1tdKrj",
      "symbol": "waKNC",
      "name": "Aave interest bearing KNC (Wormhole)",
      "decimals": 9,
      "logoURI": "https://raw.githubusercontent.com/solana-labs/token-list/main/assets/mainnet/7VD2Gosm34hB7kughTqu1N3sW92hq3XwKLTi1N1tdKrj/logo.svg",
      "tags": [
        "wrapped",
        "wormhole"
      ],
      "extensions": {
        "address": "0x39C6b3e42d6A679d7D776778Fe880BC9487C2EDA",
        "bridgeContract": "https://etherscan.io/address/0xf92cD566Ea4864356C5491c177A430C222d7e678",
        "assetContract": "https://etherscan.io/address/0x39C6b3e42d6A679d7D776778Fe880BC9487C2EDA",
        "coingeckoId": "aave-knc"
      }
    },
    {
      "chainId": 101,
      "address": "4erbVWFvdvS5P8ews7kUjqfpCQbA8vurnWyvRLsnZJgv",
      "symbol": "waLINK",
      "name": "Aave interest bearing LINK (Wormhole)",
      "decimals": 9,
      "logoURI": "https://raw.githubusercontent.com/solana-labs/token-list/main/assets/mainnet/4erbVWFvdvS5P8ews7kUjqfpCQbA8vurnWyvRLsnZJgv/logo.svg",
      "tags": [
        "wrapped",
        "wormhole"
      ],
      "extensions": {
        "address": "0xa06bC25B5805d5F8d82847D191Cb4Af5A3e873E0",
        "bridgeContract": "https://etherscan.io/address/0xf92cD566Ea4864356C5491c177A430C222d7e678",
        "assetContract": "https://etherscan.io/address/0xa06bC25B5805d5F8d82847D191Cb4Af5A3e873E0",
        "coingeckoId": "aave-link"
      }
    },
    {
      "chainId": 101,
      "address": "AXJWqG4SpAEwkMjKYkarKwv6Qfz5rLU3cwt5KtrDAAYe",
      "symbol": "waMANA",
      "name": "Aave interest bearing MANA (Wormhole)",
      "decimals": 9,
      "logoURI": "https://raw.githubusercontent.com/solana-labs/token-list/main/assets/mainnet/AXJWqG4SpAEwkMjKYkarKwv6Qfz5rLU3cwt5KtrDAAYe/logo.svg",
      "tags": [
        "wrapped",
        "wormhole"
      ],
      "extensions": {
        "address": "0xa685a61171bb30d4072B338c80Cb7b2c865c873E",
        "bridgeContract": "https://etherscan.io/address/0xf92cD566Ea4864356C5491c177A430C222d7e678",
        "assetContract": "https://etherscan.io/address/0xa685a61171bb30d4072B338c80Cb7b2c865c873E",
        "coingeckoId": "aave-mana"
      }
    },
    {
      "chainId": 101,
      "address": "4kJmfagJzQFuwto5RX6f1xScWYbEVBzEpdjmiqTCnzjJ",
      "symbol": "waMKR",
      "name": "Aave interest bearing MKR (Wormhole)",
      "decimals": 9,
      "logoURI": "https://raw.githubusercontent.com/solana-labs/token-list/main/assets/mainnet/4kJmfagJzQFuwto5RX6f1xScWYbEVBzEpdjmiqTCnzjJ/logo.svg",
      "tags": [
        "wrapped",
        "wormhole"
      ],
      "extensions": {
        "address": "0xc713e5E149D5D0715DcD1c156a020976e7E56B88",
        "bridgeContract": "https://etherscan.io/address/0xf92cD566Ea4864356C5491c177A430C222d7e678",
        "assetContract": "https://etherscan.io/address/0xc713e5E149D5D0715DcD1c156a020976e7E56B88",
        "coingeckoId": "aave-mkr"
      }
    },
    {
      "chainId": 101,
      "address": "DN8jPo8YZTXhLMyDMKcnwFuKqY8wfn2UrpX8ct4rc8Bc",
      "symbol": "waREN",
      "name": "Aave interest bearing REN (Wormhole)",
      "decimals": 9,
      "logoURI": "https://raw.githubusercontent.com/solana-labs/token-list/main/assets/mainnet/DN8jPo8YZTXhLMyDMKcnwFuKqY8wfn2UrpX8ct4rc8Bc/logo.svg",
      "tags": [
        "wrapped",
        "wormhole"
      ],
      "extensions": {
        "address": "0xCC12AbE4ff81c9378D670De1b57F8e0Dd228D77a",
        "bridgeContract": "https://etherscan.io/address/0xf92cD566Ea4864356C5491c177A430C222d7e678",
        "assetContract": "https://etherscan.io/address/0xCC12AbE4ff81c9378D670De1b57F8e0Dd228D77a",
        "coingeckoId": "aave-ren"
      }
    },
    {
      "chainId": 101,
      "address": "HWbJZXJ7s1D1zi5P7yVgRUmZPXvYSFv6vsYU765Ti422",
      "symbol": "waSNX",
      "name": "Aave interest bearing SNX (Wormhole)",
      "decimals": 9,
      "logoURI": "https://raw.githubusercontent.com/solana-labs/token-list/main/assets/mainnet/HWbJZXJ7s1D1zi5P7yVgRUmZPXvYSFv6vsYU765Ti422/logo.svg",
      "tags": [
        "wrapped",
        "wormhole"
      ],
      "extensions": {
        "address": "0x35f6B052C598d933D69A4EEC4D04c73A191fE6c2",
        "bridgeContract": "https://etherscan.io/address/0xf92cD566Ea4864356C5491c177A430C222d7e678",
        "assetContract": "https://etherscan.io/address/0x35f6B052C598d933D69A4EEC4D04c73A191fE6c2",
        "coingeckoId": "aave-snx"
      }
    },
    {
      "chainId": 101,
      "address": "2LForywWWpHzmR5NjSEyF1kcw9ffyLuJX7V7hne2fHfY",
      "symbol": "waSUSD",
      "name": "Aave interest bearing SUSD (Wormhole)",
      "decimals": 9,
      "logoURI": "https://raw.githubusercontent.com/solana-labs/token-list/main/assets/mainnet/2LForywWWpHzmR5NjSEyF1kcw9ffyLuJX7V7hne2fHfY/logo.svg",
      "tags": [
        "wrapped",
        "wormhole"
      ],
      "extensions": {
        "address": "0x6C5024Cd4F8A59110119C56f8933403A539555EB",
        "bridgeContract": "https://etherscan.io/address/0xf92cD566Ea4864356C5491c177A430C222d7e678",
        "assetContract": "https://etherscan.io/address/0x6C5024Cd4F8A59110119C56f8933403A539555EB",
        "coingeckoId": "aave-susd"
      }
    },
    {
      "chainId": 101,
      "address": "Badj3S29a2u1auxmijwg5vGjhPLb1K6WLPoigtWjKPXp",
      "symbol": "waTUSD",
      "name": "Aave interest bearing TUSD (Wormhole)",
      "decimals": 9,
      "logoURI": "https://raw.githubusercontent.com/solana-labs/token-list/main/assets/mainnet/Badj3S29a2u1auxmijwg5vGjhPLb1K6WLPoigtWjKPXp/logo.svg",
      "tags": [
        "wrapped",
        "wormhole"
      ],
      "extensions": {
        "address": "0x101cc05f4A51C0319f570d5E146a8C625198e636",
        "bridgeContract": "https://etherscan.io/address/0xf92cD566Ea4864356C5491c177A430C222d7e678",
        "assetContract": "https://etherscan.io/address/0x101cc05f4A51C0319f570d5E146a8C625198e636",
        "coingeckoId": "aave-tusd"
      }
    },
    {
      "chainId": 101,
      "address": "BZCPpva12M9SqJgcpf8jtP9Si6rMANFoUR3i7nchha7M",
      "symbol": "waUSDC",
      "name": "Aave interest bearing USDC (Wormhole)",
      "decimals": 9,
      "logoURI": "https://raw.githubusercontent.com/solana-labs/token-list/main/assets/mainnet/BZCPpva12M9SqJgcpf8jtP9Si6rMANFoUR3i7nchha7M/logo.svg",
      "tags": [
        "wrapped",
        "wormhole"
      ],
      "extensions": {
        "address": "0xBcca60bB61934080951369a648Fb03DF4F96263C",
        "bridgeContract": "https://etherscan.io/address/0xf92cD566Ea4864356C5491c177A430C222d7e678",
        "assetContract": "https://etherscan.io/address/0xBcca60bB61934080951369a648Fb03DF4F96263C",
        "coingeckoId": "aave-usdc"
      }
    },
    {
      "chainId": 101,
      "address": "D3ajQoyBGJz3JCXCPsxHZJbLQKGt9UgxLavgurieGNcD",
      "symbol": "wSDT",
      "name": "Stake DAO Token (Wormhole)",
      "decimals": 9,
      "logoURI": "https://raw.githubusercontent.com/solana-labs/token-list/main/assets/mainnet/D3ajQoyBGJz3JCXCPsxHZJbLQKGt9UgxLavgurieGNcD/logo.png",
      "tags": [
        "wrapped",
        "wormhole"
      ],
      "extensions": {
        "address": "0x73968b9a57c6e53d41345fd57a6e6ae27d6cdb2f",
        "bridgeContract": "https://etherscan.io/address/0xf92cD566Ea4864356C5491c177A430C222d7e678",
        "assetContract": "https://etherscan.io/address/0x73968b9a57c6e53d41345fd57a6e6ae27d6cdb2f",
        "coingeckoId": "stake-dao"
      }
    },
    {
      "chainId": 101,
      "address": "4pk3pf9nJDN1im1kNwWJN1ThjE8pCYCTexXYGyFjqKVf",
      "symbol": "oDOP",
      "name": "Dominican Pesos",
      "decimals": 9,
      "logoURI": "https://raw.githubusercontent.com/solana-labs/token-list/main/assets/mainnet/4pk3pf9nJDN1im1kNwWJN1ThjE8pCYCTexXYGyFjqKVf/logo.png",
      "tags": [
        "stablecoin"
      ],
      "extensions": {
        "website": "https://Odop.io/"
      }
    },
    {
      "chainId": 101,
      "address": "5kjfp2qfRbqCXTQeUYgHNnTLf13eHoKjC5hHynW9DvQE",
      "symbol": "AAPE",
      "name": "AAPE",
      "decimals": 9,
      "logoURI": "https://raw.githubusercontent.com/solana-labs/token-list/main/assets/mainnet/5kjfp2qfRbqCXTQeUYgHNnTLf13eHoKjC5hHynW9DvQE/logo.png",
      "tags": [],
      "extensions": {
        "website": "https://aape.io/"
      }
    },
    {
      "chainId": 101,
      "address": "3K6rftdAaQYMPunrtNRHgnK2UAtjm2JwyT2oCiTDouYE",
      "symbol": "XCOPE",
      "name": "XCOPE",
      "decimals": 0,
      "logoURI": "https://raw.githubusercontent.com/solana-labs/token-list/main/assets/mainnet/3K6rftdAaQYMPunrtNRHgnK2UAtjm2JwyT2oCiTDouYE/logo.png",
      "tags": [
        "trading",
        "index",
        "Algos"
      ],
      "extensions": {
        "website": "https://www.unlimitedcope.com/",
        "serumV3Usdc": "7MpMwArporUHEGW7quUpkPZp5L5cHPs9eKUfKCdaPHq2",
        "coingeckoId": "cope"
      }
    },
    {
      "chainId": 101,
      "address": "8HGyAAB1yoM1ttS7pXjHMa3dukTFGQggnFFH3hJZgzQh",
      "symbol": "COPE",
      "name": "COPE",
      "decimals": 6,
      "logoURI": "https://raw.githubusercontent.com/solana-labs/token-list/main/assets/mainnet/8HGyAAB1yoM1ttS7pXjHMa3dukTFGQggnFFH3hJZgzQh/logo.png",
      "tags": [
        "trading",
        "index",
        "Algos"
      ],
      "extensions": {
        "website": "https://www.unlimitedcope.com/",
        "serumV3Usdc": "6fc7v3PmjZG9Lk2XTot6BywGyYLkBQuzuFKd4FpCsPxk",
        "coingeckoId": "cope"
      }
    },
    {
      "chainId": 101,
      "address": "2prC8tcVsXwVJAinhxd2zeMeWMWaVyzPoQeLKyDZRFKd",
      "symbol": "MCAPS",
      "name": "Mango Market Caps",
      "decimals": 0,
      "logoURI": "https://raw.githubusercontent.com/solana-labs/token-list/main/assets/mainnet/2prC8tcVsXwVJAinhxd2zeMeWMWaVyzPoQeLKyDZRFKd/logo.png",
      "tags": [
        "mango"
      ],
      "extensions": {
        "website": "https://initialcapoffering.com/",
        "coingeckoId": "mango-market-caps"
      }
    },
    {
      "chainId": 101,
      "address": "2reKm5Y9rmAWfaw5jraYz1BXwGLHMofGMs3iNoBLt4VC",
      "symbol": "DOCE",
      "name": "Doce Finance",
      "decimals": 6,
      "logoURI": "https://raw.githubusercontent.com/solana-labs/token-list/main/assets/mainnet/2reKm5Y9rmAWfaw5jraYz1BXwGLHMofGMs3iNoBLt4VC/logo.png",
      "tags": [],
      "extensions": {
        "website": "https://swap.doce.finance/"
      }
    },
    {
      "chainId": 101,
      "address": "E1PvPRPQvZNivZbXRL61AEGr71npZQ5JGxh4aWX7q9QA",
      "symbol": "INO",
      "name": "iNo Token",
      "decimals": 9,
      "logoURI": "https://raw.githubusercontent.com/solana-labs/token-list/main/assets/mainnet/E1PvPRPQvZNivZbXRL61AEGr71npZQ5JGxh4aWX7q9QA/logo.png",
      "tags": [],
      "extensions": {
        "website": "https://ino.llegrand.fr/"
      }
    },
    {
      "chainId": 101,
      "address": "8PMHT4swUMtBzgHnh5U564N5sjPSiUz2cjEQzFnnP1Fo",
      "symbol": "ROPE",
      "name": "Rope Token",
      "decimals": 9,
      "logoURI": "https://raw.githubusercontent.com/solana-labs/token-list/main/assets/mainnet/8PMHT4swUMtBzgHnh5U564N5sjPSiUz2cjEQzFnnP1Fo/logo.svg",
      "tags": [],
      "extensions": {
        "website": "https://ropesolana.com/",
        "coingeckoId": "rope-token",
        "serumV3Usdc": "4Sg1g8U2ZuGnGYxAhc6MmX9MX7yZbrrraPkCQ9MdCPtF",
        "waterfallbot": "https://bit.ly/ROPEwaterfall"
      }
    },
    {
      "chainId": 101,
      "address": "5dhkWqrq37F92jBmEyhQP1vbMkbVRz59V7288HH2wBC7",
      "symbol": "SLOCK",
      "name": "SOLLock",
      "decimals": 9,
      "logoURI": "https://raw.githubusercontent.com/solana-labs/token-list/main/assets/mainnet/5dhkWqrq37F92jBmEyhQP1vbMkbVRz59V7288HH2wBC7/logo.png",
      "tags": [
        "utility-token"
      ],
      "extensions": {
        "website": "https://sollock.org/",
        "twitter": "https://twitter.com/@SOLLockOfficial",
        "github": "https://github.com/SOLLock",
        "tgann": "https://t.me/SOLLockAnn",
        "tggroup": "https://t.me/SOLLock"
      }
    },
    {
      "chainId": 101,
      "address": "ETAtLmCmsoiEEKfNrHKJ2kYy3MoABhU6NQvpSfij5tDs",
      "symbol": "MEDIA",
      "name": "Media Network",
      "decimals": 6,
      "logoURI": "https://raw.githubusercontent.com/solana-labs/token-list/main/assets/mainnet/ETAtLmCmsoiEEKfNrHKJ2kYy3MoABhU6NQvpSfij5tDs/logo.png",
      "tags": [
        "utility-token"
      ],
      "extensions": {
        "website": "https://media.network/",
        "coingeckoId": "media-network",
        "serumV3Usdc": "FfiqqvJcVL7oCCu8WQUMHLUC2dnHQPAPjTdSzsERFWjb",
        "waterfallbot": "https://bit.ly/MEDIAwaterfall"
      }
    },
    {
      "chainId": 101,
      "address": "StepAscQoEioFxxWGnh2sLBDFp9d8rvKz2Yp39iDpyT",
      "symbol": "STEP",
      "name": "Step",
      "decimals": 9,
      "logoURI": "https://raw.githubusercontent.com/solana-labs/token-list/main/assets/mainnet/StepAscQoEioFxxWGnh2sLBDFp9d8rvKz2Yp39iDpyT/logo.png",
      "tags": [
        "utility-token"
      ],
      "extensions": {
        "website": "https://step.finance/",
        "twitter": "https://twitter.com/StepFinance_",
        "coingeckoId": "step-finance",
        "serumV3Usdc": "97qCB4cAVSTthvJu3eNoEx6AY6DLuRDtCoPm5Tdyg77S",
        "waterfallbot": "https://bit.ly/STEPwaterfall"
      }
    },
    {
      "chainId": 101,
      "address": "7Geyz6iiRe8buvunsU6TXndxnpLt9mg6iPxqhn6cr3c6",
      "symbol": "ANFT",
      "name": "AffinityLabs",
      "decimals": 9,
      "logoURI": "https://raw.githubusercontent.com/solana-labs/token-list/main/assets/mainnet/7Geyz6iiRe8buvunsU6TXndxnpLt9mg6iPxqhn6cr3c6/logo.png",
      "tags": [
        "nft"
      ],
      "extensions": {
        "website": "https://affinitylabs.tech/"
      }
    },
    {
      "chainId": 102,
      "address": "So11111111111111111111111111111111111111112",
      "symbol": "wSOL",
      "name": "Wrapped SOL",
      "decimals": 9,
      "logoURI": "https://raw.githubusercontent.com/solana-labs/token-list/main/assets/mainnet/So11111111111111111111111111111111111111112/logo.png",
      "tags": [],
      "extensions": {
        "website": "https://www.solana.com/",
        "coingeckoId": "solana"
      }
    },
    {
      "chainId": 102,
      "address": "CpMah17kQEL2wqyMKt3mZBdTnZbkbfx4nqmQMFDP5vwp",
      "symbol": "USDC",
      "name": "USD Coin",
      "decimals": 6,
      "logoURI": "https://raw.githubusercontent.com/solana-labs/token-list/main/assets/mainnet/CpMah17kQEL2wqyMKt3mZBdTnZbkbfx4nqmQMFDP5vwp/logo.png",
      "tags": [
        "stablecoin"
      ],
      "extensions": {
        "website": "https://www.centre.io/",
        "coingeckoId": "usd-coin"
      }
    },
    {
      "chainId": 102,
      "address": "Gmk71cM7j2RMorRsQrsyysM4HsByQx5PuDGtDdqGLWCS",
      "symbol": "spSOL",
      "name": "Stake pool SOL",
      "decimals": 9,
      "logoURI": "https://raw.githubusercontent.com/solana-labs/token-list/main/assets/mainnet/Gmk71cM7j2RMorRsQrsyysM4HsByQx5PuDGtDdqGLWCS/logo.png",
      "tags": [
        "stake-pool"
      ],
      "extensions": {
        "website": "https://www.solana.com/"
      }
    },
    {
      "chainId": 102,
      "address": "2jQc2jDHVCewoWsQJK7JPLetP7UjqXvaFdno8rtrD8Kg",
      "symbol": "sHOG",
      "name": "sHOG",
      "decimals": 6,
      "tags": [
        "stablecoin"
      ]
    },
    {
      "chainId": 103,
      "address": "So11111111111111111111111111111111111111112",
      "symbol": "SOL",
      "name": "Wrapped SOL",
      "decimals": 9,
      "logoURI": "https://raw.githubusercontent.com/solana-labs/token-list/main/assets/mainnet/So11111111111111111111111111111111111111112/logo.png",
      "tags": [],
      "extensions": {
        "coingeckoId": "solana"
      }
    },
    {
      "chainId": 103,
      "address": "7Cab8z1Lz1bTC9bQNeY7VQoZw5a2YbZoxmvFSvPgcTEL",
      "symbol": "LGGD",
      "name": "LGG Dev Fan Token",
      "decimals": 0,
      "logoURI": "https://raw.githubusercontent.com/solana-labs/token-list/main/assets/mainnet/7Cab8z1Lz1bTC9bQNeY7VQoZw5a2YbZoxmvFSvPgcTEL/logo.png",
      "tags": [
        "LGG"
      ],
      "extensions": {
        "website": "https://lgg-hacks.art"
      }
    },
    {
      "chainId": 103,
      "address": "DEhAasscXF4kEGxFgJ3bq4PpVGp5wyUxMRvn6TzGVHaw",
      "symbol": "XYZ",
      "name": "XYZ Test",
      "decimals": 0,
      "logoURI": "https://raw.githubusercontent.com/solana-labs/token-list/main/assets/mainnet/DEhAasscXF4kEGxFgJ3bq4PpVGp5wyUxMRvn6TzGVHaw/logo.png",
      "tags": []
    },
    {
      "chainId": 103,
      "address": "2rg5syU3DSwwWs778FQ6yczDKhS14NM3vP4hqnkJ2jsM",
      "symbol": "pSOL",
      "name": "SOL stake pool",
      "decimals": 9,
      "logoURI": "https://raw.githubusercontent.com/solana-labs/token-list/main/assets/mainnet/2rg5syU3DSwwWs778FQ6yczDKhS14NM3vP4hqnkJ2jsM/logo.png",
      "tags": [],
      "extensions": {
        "website": "https://solana.com/",
        "background": "https://solana.com/static/8c151e179d2d7e80255bdae6563209f2/6833b/validators.webp"
      }
    },
    {
      "chainId": 103,
      "address": "SRMuApVNdxXokk5GT7XD5cUUgXMBCoAz2LHeuAoKWRt",
      "symbol": "SRM",
      "name": "Serum",
      "decimals": 6,
      "logoURI": "https://raw.githubusercontent.com/solana-labs/token-list/main/assets/mainnet/SRMuApVNdxXokk5GT7XD5cUUgXMBCoAz2LHeuAoKWRt/logo.png",
      "tags": [],
      "extensions": {
        "website": "https://projectserum.com/",
        "coingeckoId": "serum"
      }
    },
    {
      "chainId": 103,
      "address": "StepAscQoEioFxxWGnh2sLBDFp9d8rvKz2Yp39iDpyT",
      "symbol": "STEP",
      "name": "Step",
      "decimals": 9,
      "logoURI": "https://raw.githubusercontent.com/solana-labs/token-list/main/assets/mainnet/StepAscQoEioFxxWGnh2sLBDFp9d8rvKz2Yp39iDpyT/logo.png",
      "tags": [
        "utility-token"
      ],
      "extensions": {
        "website": "https://step.finance/",
        "twitter": "https://twitter.com/StepFinance_",
        "coingeckoId": "step-finance",
        "waterfallbot": "https://bit.ly/STEPwaterfall"
      }
    },
    {
      "chainId": 103,
      "address": "7STJWT74tAZzhbNNPRH8WuGDy9GZg27968EwALWuezrH",
      "symbol": "wSUSHI",
      "name": "SushiSwap (Wormhole)",
      "decimals": 9,
      "logoURI": "https://raw.githubusercontent.com/solana-labs/token-list/main/assets/mainnet/7STJWT74tAZzhbNNPRH8WuGDy9GZg27968EwALWuezrH/logo.png",
      "tags": [
        "wrapped",
        "wormhole"
      ],
      "extensions": {
        "website": "https://sushi.com",
        "background": "https://sushi.com/static/media/Background-sm.fd449814.jpg/",
        "address": "0x6B3595068778DD592e39A122f4f5a5cF09C90fE2",
        "bridgeContract": "https://etherscan.io/address/0xf92cD566Ea4864356C5491c177A430C222d7e678",
        "assetContract": "https://etherscan.io/address/0x6B3595068778DD592e39A122f4f5a5cF09C90fE2",
        "coingeckoId": "sushi"
      }
    },
    {
      "chainId": 103,
      "address": "3aMbgP7aGsP1sVcFKc6j65zu7UiziP57SMFzf6ptiCSX",
      "symbol": "sHOG",
      "name": "Devnet StableHog",
      "decimals": 6,
      "logoURI": "https://raw.githubusercontent.com/solana-labs/token-list/main/assets/mainnet/3aMbgP7aGsP1sVcFKc6j65zu7UiziP57SMFzf6ptiCSX/logo.png",
      "tags": [
        "stablecoin"
      ]
    },
    {
      "chainId": 101,
      "address": "3cXftQWJJEeoysZrhAEjpfCHe9tSKyhYG63xpbue8m3s",
      "symbol": "Kreechures",
      "name": "Kreechures",
      "decimals": 0,
      "logoURI": "https://raw.githubusercontent.com/solana-labs/token-list/main/assets/mainnet/3cXftQWJJEeoysZrhAEjpfCHe9tSKyhYG63xpbue8m3s/logo.svg",
      "tags": [
        "nft"
      ],
      "extensions": {
        "website": "https://www.kreechures.com/",
        "attributes": [
          {
            "image": "https://gateway.pinata.cloud/ipfs/QmWcMyAYpaX3BHJoDq6Fyub71TjaHbRHqErT7MmbDvCXYJ/3cXftQWJJEeoysZrhAEjpfCHe9tSKyhYG63xpbue8m3s.jpg",
            "Generation": 0,
            "Species": 6,
            "Base Rest": 262
          }
        ]
      }
    },
    {
      "chainId": 101,
      "address": "4DrV8khCoPS3sWRj6t1bb2DzT9jD4mZp6nc7Jisuuv1b",
      "symbol": "SPD",
      "name": "Solpad",
      "decimals": 10,
      "logoURI": "https://raw.githubusercontent.com/solana-labs/token-list/main/assets/mainnet/4DrV8khCoPS3sWRj6t1bb2DzT9jD4mZp6nc7Jisuuv1b/logo.png",
      "tags": [],
      "extensions": {
        "website": "https://www.solpad.io/"
      }
    },
    {
      "chainId": 101,
      "address": "7p7AMM6QoA8wPRKeqF87Pt51CRWmWvXPH5TBNMyDWhbH",
      "symbol": "Kreechures",
      "name": "Kreechures",
      "decimals": 0,
      "logoURI": "https://raw.githubusercontent.com/solana-labs/token-list/main/assets/mainnet/7p7AMM6QoA8wPRKeqF87Pt51CRWmWvXPH5TBNMyDWhbH/logo.svg",
      "tags": [
        "nft"
      ],
      "extensions": {
        "website": "https://www.kreechures.com/",
        "attributes": [
          {
            "image": "https://gateway.pinata.cloud/ipfs/QmWcMyAYpaX3BHJoDq6Fyub71TjaHbRHqErT7MmbDvCXYJ/7p7AMM6QoA8wPRKeqF87Pt51CRWmWvXPH5TBNMyDWhbH.jpg",
            "Generation": 0,
            "Species": 4,
            "Base Rest": 335
          }
        ]
      }
    },
    {
      "chainId": 101,
      "address": "6ybxMQpMgQhtsTLhvHZqk8uqao7kvoexY6e8JmCTqAB1",
      "symbol": "QUEST",
      "name": "QUEST",
      "decimals": 4,
      "logoURI": "https://raw.githubusercontent.com/solana-labs/token-list/main/assets/mainnet/6ybxMQpMgQhtsTLhvHZqk8uqao7kvoexY6e8JmCTqAB1/logo.png",
      "tags": [],
      "extensions": {
        "website": "https://questcoin.org/"
      }
    },
    {
      "chainId": 101,
      "address": "97qAF7ZKEdPdQaUkhASGA59Jpa2Wi7QqVmnFdEuPqEDc",
      "symbol": "DIAMOND",
      "name": "LOVE",
      "decimals": 6,
      "logoURI": "https://raw.githubusercontent.com/solana-labs/token-list/main/assets/mainnet/97qAF7ZKEdPdQaUkhASGA59Jpa2Wi7QqVmnFdEuPqEDc/logo.png",
      "tags": [
        "Diamond Love"
      ],
      "extensions": {
        "website": "https://diamondlove.io/",
        "telegram": "https://t.me/DiamondLoveX"
      }
    },
    {
      "chainId": 101,
      "address": "xxxxa1sKNGwFtw2kFn8XauW9xq8hBZ5kVtcSesTT9fW",
      "symbol": "SLIM",
      "name": "Solanium",
      "decimals": 6,
      "logoURI": "https://raw.githubusercontent.com/solana-labs/token-list/main/assets/mainnet/xxxxa1sKNGwFtw2kFn8XauW9xq8hBZ5kVtcSesTT9fW/logo.png",
      "tags": [],
      "extensions": {
        "website": "https://solanium.io/",
        "waterfallbot": "https://bit.ly/SLIMwaterfall"
      }
    },
    {
      "chainId": 101,
      "address": "8GPUjUHFxfNhaSS8kUkix8txRRXszeUAsHTjUmHuygZT",
      "symbol": "NINJA NFT1",
      "name": "NINJA NFT1",
      "decimals": 0,
      "logoURI": "https://raw.githubusercontent.com/yuzu-ninjaprotocol/ninjaprotocol/main/NINJA%20NFT%201.png",
      "tags": [],
      "extensions": {
        "website": "http://ninjaprotocol.io"
      }
    },
    {
      "chainId": 101,
      "address": "HcJCPYck2UsTMgiPfjn6CS1wrC5iBXtuqPSjt8Qy8Sou",
      "symbol": "GANGS",
      "name": "Gangs of Solana",
      "decimals": 4,
      "logoURI": "https://raw.githubusercontent.com/solana-labs/token-list/main/assets/mainnet/HcJCPYck2UsTMgiPfjn6CS1wrC5iBXtuqPSjt8Qy8Sou/logo.svg",
      "tags": [],
      "extensions": {
        "website": "https://gangsofsolana.com/"
      }
    },
    {
      "chainId": 101,
      "address": "2rEiLkpQ3mh4DGxv1zcSdW5r5HK2nehif5sCaF5Ss9E1",
      "symbol": "RECO",
      "name": "Reboot ECO",
      "decimals": 0,
      "logoURI": "https://raw.githubusercontent.com/solana-labs/token-list/main/assets/mainnet/2rEiLkpQ3mh4DGxv1zcSdW5r5HK2nehif5sCaF5Ss9E1/logo.png",
      "tags": [],
      "extensions": {
        "website": "https://reboot.eco/"
      }
    },
    {
      "chainId": 101,
      "address": "BXhAKUxkGvFbAarA3K1SUYnqXRhEBC1bhUaCaxvzgyJ1",
      "symbol": "ISA",
      "name": "Interstellar",
      "decimals": 3,
      "logoURI": "https://raw.githubusercontent.com/solana-labs/token-list/main/assets/mainnet/BXhAKUxkGvFbAarA3K1SUYnqXRhEBC1bhUaCaxvzgyJ1/logo.png",
      "tags": [],
      "extensions": {
        "website": "https://interstellaralliance.gitbook.io/isa/"
      }
    },
    {
      "chainId": 101,
      "address": "7xKXtg2CW87d97TXJSDpbD5jBkheTqA83TZRuJosgAsU",
      "symbol": "SAMO",
      "name": "Samoyed Coin",
      "decimals": 9,
      "logoURI": "https://raw.githubusercontent.com/solana-labs/token-list/main/assets/mainnet/7xKXtg2CW87d97TXJSDpbD5jBkheTqA83TZRuJosgAsU/logo.png",
      "tags": [],
      "extensions": {
        "website": "https://samoyedcoin.com/",
        "coingeckoId": "samoyedcoin",
        "serumV3Usdc": "FR3SPJmgfRSKKQ2ysUZBu7vJLpzTixXnjzb84bY3Diif"
      }
    },
    {
      "chainId": 101,
      "address": "ATLASXmbPQxBUYbxPsV97usA3fPQYEqzQBUHgiFCUsXx",
      "symbol": "ATLAS",
      "name": "Star Atlas",
      "decimals": 8,
      "logoURI": "https://raw.githubusercontent.com/solana-labs/token-list/main/assets/mainnet/ATLASXmbPQxBUYbxPsV97usA3fPQYEqzQBUHgiFCUsXx/logo.png",
      "tags": [
        "utility-token"
      ],
      "extensions": {
        "website": "https://staratlas.com",
        "description": "Star Atlas Token",
        "coingeckoId": "star-atlas",
        "serumV3Usdc": "Di66GTLsV64JgCCYGVcY21RZ173BHkjJVgPyezNN7P1K"
      }
    },
    {
      "chainId": 101,
      "address": "poLisWXnNRwC6oBu1vHiuKQzFjGL4XDSu4g9qjz9qVk",
      "symbol": "POLIS",
      "name": "Star Atlas DAO",
      "decimals": 8,
      "logoURI": "https://raw.githubusercontent.com/solana-labs/token-list/main/assets/mainnet/poLisWXnNRwC6oBu1vHiuKQzFjGL4XDSu4g9qjz9qVk/logo.png",
      "tags": [
        "utility-token"
      ],
      "extensions": {
        "website": "https://staratlas.com",
        "description": "Star Atlas DAO Token",
        "coingeckoId": "star-atlas-dao",
        "serumV3Usdc": "HxFLKUAmAMLz1jtT3hbvCMELwH5H9tpM2QugP8sKyfhW"
      }
    },
    {
      "chainId": 101,
      "address": "HAWy8kV3bD4gaN6yy6iK2619x2dyzLUBj1PfJiihTisE",
      "symbol": "DOI",
      "name": "Discovery of Iris",
      "decimals": 0,
      "logoURI": "https://raw.githubusercontent.com/solana-labs/token-list/main/assets/mainnet/HAWy8kV3bD4gaN6yy6iK2619x2dyzLUBj1PfJiihTisE/logo.png",
      "tags": [
        "nft"
      ],
      "extensions": {
        "website": "https://www.staratlas.com",
        "imageUrl": "https://storage.googleapis.com/nft-assets/ReBirth/poster-1/discovery-of-iris.jpg",
        "description": "The rogue planet, Iris, dense with invaluable materials, draws in and collides with seven child planets in a remote region of space, creating what is henceforth referred to as 'The Cataclysm'. When combined, these eight elements create a form of free energy. The collision creates a massively valuable debris field.",
        "serumV3Usdc": "AYXTVttPfhYmn3jryX5XbRjwPK2m9445mbN2iLyRD6nq"
      }
    },
    {
      "chainId": 101,
      "address": "ATSPo9f9TJ3Atx8SuoTYdzSMh4ctQBzYzDiNukQDmoF7",
      "symbol": "HOSA",
      "name": "The Heart of Star Atlas",
      "decimals": 0,
      "logoURI": "https://raw.githubusercontent.com/solana-labs/token-list/main/assets/mainnet/ATSPo9f9TJ3Atx8SuoTYdzSMh4ctQBzYzDiNukQDmoF7/logo.png",
      "tags": [
        "nft"
      ],
      "extensions": {
        "website": "https://www.staratlas.com",
        "imageUrl": "https://storage.googleapis.com/nft-assets/ReBirth/poster-2/the-heart-of-star-atlas.jpg",
        "description": "At the core of Star Atlas lies a treasure trove of priceless data. After an unsuspecting deep space explorer discovers “The Cataclysm”, he scans its riches, creating what will once be known as the first intergalactic data block. He sells this invaluable information to all three rival factions, igniting a lethal spark that forever changes the course of history.",
        "serumV3Usdc": "5Erzgrw9pTjNWLeqHp2sChJq7smB7WXRQYw9wvkvA59t"
      }
    },
    {
      "chainId": 101,
      "address": "36s6AFRXzE9KVdUyoJQ5y6mwxXw21LawYqqwNiQUMD8s",
      "symbol": "TCW",
      "name": "The Convergence War",
      "decimals": 0,
      "logoURI": "https://raw.githubusercontent.com/solana-labs/token-list/main/assets/mainnet/36s6AFRXzE9KVdUyoJQ5y6mwxXw21LawYqqwNiQUMD8s/logo.png",
      "tags": [
        "nft"
      ],
      "extensions": {
        "website": "https://www.staratlas.com",
        "imageUrl": "https://storage.googleapis.com/nft-assets/ReBirth/poster-3/the-convergence-war.jpg",
        "description": "All three factions, thinking they were the sole owners of the cataclysmic data drop, converge to settle the area. A devastating war breaks out across the galaxy after their inability to settle the disputed territory.",
        "serumV3Usdc": "DXPv2ZyMD6Y2mDenqYkAhkvGSjNahkuMkm4zv6DqB7RF"
      }
    },
    {
      "chainId": 101,
      "address": "BgiTVxW9uLuHHoafTd2qjYB5xjCc5Y1EnUuYNfmTwhvp",
      "symbol": "LOST",
      "name": "Short Story of a Lost Astronaut",
      "decimals": 0,
      "logoURI": "https://raw.githubusercontent.com/solana-labs/token-list/main/assets/mainnet/BgiTVxW9uLuHHoafTd2qjYB5xjCc5Y1EnUuYNfmTwhvp/logo.png",
      "tags": [
        "nft"
      ],
      "extensions": {
        "website": "https://www.staratlas.com",
        "imageUrl": "https://storage.googleapis.com/nft-assets/ReBirth/poster-4/short-story-of-a-lost-astronaut.jpg",
        "description": "He thought it would be just another routine exploration mission. Get there, scan, save data blocks and return. But when a surprise radiation storm knocked out his spaceship and swept him up into its high-velocity current, the only thing that saved him from certain doom was his custom ion shield.",
        "serumV3Usdc": "73d9N7BbWVKBG6A2xwwwEHcxzPB26YzbMnRjue3DPzqs"
      }
    },
    {
      "chainId": 101,
      "address": "4G85c5aUsRTrRPqE5VjY7ebD9b2ktTF6NEVGiCddRBDX",
      "symbol": "LOVE",
      "name": "B ❤ P",
      "decimals": 0,
      "logoURI": "https://raw.githubusercontent.com/solana-labs/token-list/main/assets/mainnet/4G85c5aUsRTrRPqE5VjY7ebD9b2ktTF6NEVGiCddRBDX/logo.png",
      "tags": [
        "nft"
      ],
      "extensions": {
        "website": "https://www.staratlas.com",
        "imageUrl": "https://storage.googleapis.com/nft-assets/ReBirth/poster-5/love-story.jpg",
        "description": "Paizul, the charismatic and brilliant leader of the ONI consortium, vividly recalls the first time she saw her one true love. It was a warm summer day, full of raging ionic storms. Lightning was piercing the sky as Bekalu took off his helmet and locked eyes with her. “What are the chances of nearly colliding with someone flying through these wastelands on a day like this”, he smiled with his booming voice. “Perhaps it’s destiny,” she smiled back mysteriously. There was another strike of lightning, but this time the sky remained calm.",
        "serumV3Usdc": "AM9sNDh48N2qhYSgpA58m9dHvrMoQongtyYu2u2XoYTc"
      }
    },
    {
      "chainId": 101,
      "address": "7dr7jVyXf1KUnYq5FTpV2vCZjKRR4MV94jzerb8Fi16Q",
      "symbol": "MRDR",
      "name": "The Assassination of Paizul",
      "decimals": 0,
      "logoURI": "https://raw.githubusercontent.com/solana-labs/token-list/main/assets/mainnet/7dr7jVyXf1KUnYq5FTpV2vCZjKRR4MV94jzerb8Fi16Q/logo.png",
      "tags": [
        "nft"
      ],
      "extensions": {
        "website": "https://www.staratlas.com",
        "imageUrl": "https://storage.googleapis.com/nft-assets/ReBirth/poster-6/assassination-of-paizul.jpg",
        "description": "Suffering one of the cruelest fates in the universe, the Sogmian race of aliens was driven to the brink of extinction. With only 10,000 members left, they put all hope of salvation in the hands of their leader Paizul. After she was assassinated in a gruesome public way, so much fear was struck in the hearts of survivors that they set out to build their 'Last Stand'.",
        "serumV3Usdc": "BJiV2gCLwMvj2c1CbhnMjjy68RjqoMzYT8brDrpVyceA"
      }
    },
    {
      "chainId": 101,
      "address": "G1bE9ge8Yoq43hv7QLcumxTFhHqFMdcL4y2d6ZdzMG4b",
      "symbol": "PFP",
      "name": "Paizul Funeral Procession",
      "decimals": 0,
      "logoURI": "https://raw.githubusercontent.com/solana-labs/token-list/main/assets/mainnet/G1bE9ge8Yoq43hv7QLcumxTFhHqFMdcL4y2d6ZdzMG4b/logo.png",
      "tags": [
        "nft"
      ],
      "extensions": {
        "website": "https://www.staratlas.com",
        "imageUrl": "https://storage.googleapis.com/nft-assets/ReBirth/poster-7/paizul-funeral-procession.jpg",
        "description": "The sound of wailing echoes across the plains. The Sogmian procession solemnly marches in step past their ancestors’ gravestones, still haunted by the fate of their leader. The sun begins to set as they bring Paizul’s cryopod at the top of the Rock of Light. As a beam of light consumes the pod to upload it to eternal rest with the ancients, Bekalu falls to his knees with a wrathful howl. The crowd is rattled to the core, a foreboding of things to come.",
        "serumV3Usdc": "7JzaEAuVfjkrZyMwJgZF5aQkiEyVyCaTWA3N1fQK7Y6V"
      }
    },
    {
      "chainId": 101,
      "address": "6bD8mr8DyuVqN5dXd1jnqmCL66b5KUV14jYY1HSmnxTE",
      "symbol": "AVE",
      "name": "Ahr Visits Earth",
      "decimals": 0,
      "logoURI": "https://raw.githubusercontent.com/solana-labs/token-list/main/assets/mainnet/6bD8mr8DyuVqN5dXd1jnqmCL66b5KUV14jYY1HSmnxTE/logo.png",
      "tags": [
        "nft"
      ],
      "extensions": {
        "website": "https://www.staratlas.com",
        "imageUrl": "https://storage.googleapis.com/nft-assets/ReBirth/poster-8/ahr-visits-earth.jpg",
        "description": "Humankind is visited by Ahr, a mysterious being of pure light. But not all is as it seems… For through the power of illusion, we are tricked into forming a space-based religion, plundering the planet and launching ourselves towards the stars, permanently leaving the Earth.",
        "serumV3Usdc": "8yQzsbraXJFoPG5PdX73B8EVYFuPR9aC2axAqWearGKu"
      }
    },
    {
      "chainId": 101,
      "address": "9vi6PTKBFHR2hXgyjoTZx6h7WXNkFAA5dCsZRSi4higK",
      "symbol": "ASF",
      "name": "Armstrong Forever",
      "decimals": 0,
      "logoURI": "https://raw.githubusercontent.com/solana-labs/token-list/main/assets/mainnet/9vi6PTKBFHR2hXgyjoTZx6h7WXNkFAA5dCsZRSi4higK/logo.png",
      "tags": [
        "nft"
      ],
      "extensions": {
        "website": "https://www.staratlas.com",
        "imageUrl": "https://storage.googleapis.com/nft-assets/ReBirth/poster-15/armstrong-forever.jpg",
        "description": "When humans were racing to expand into outer space under Ahr’s influence, the devastation they inflicted upon the planet was so great that it weakened the Earth’s geomagnetic field. The reckless way the planet’s orbit was populated by machines and debris led to distortions in the gravity field. All this culminated in a disastrous slingshot effect for the many satellites orbiting the blue dot, altering their trajectories to loosen the direct gravity pull of the planet and scatter into deep space. Some of these satellites contained valuable data that was lost forever.  In 2621, the Council of Peace put a bounty on these ancient artifacts to integrate them into Star Atlas, leading to a hunt for them across the galaxy. One of the most sought-after satellites in history records bears the name of Neil Armstrong, the first human to set foot on the Moon.  Initially launched into medium Earth orbit as a cornerstone of the global positioning system (GPS), the satellite had untold additional capabilities that made it more and more valuable as it drifted off into the void.",
        "serumV3Usdc": "8yQzsbraXJFoPG5PdX73B8EVYFuPR9aC2axAqWearGKu"
      }
    },
    {
      "chainId": 101,
      "address": "Hfjgcs9ix17EwgXVVbKjo6NfMm2CXfr34cwty3xWARUm",
      "symbol": "TLS",
      "name": "The Last Stand",
      "decimals": 0,
      "logoURI": "https://raw.githubusercontent.com/solana-labs/token-list/main/assets/mainnet/Hfjgcs9ix17EwgXVVbKjo6NfMm2CXfr34cwty3xWARUm/logo.png",
      "tags": [
        "nft"
      ],
      "extensions": {
        "website": "https://www.staratlas.com",
        "serumV3Usdc": "AVHndcEDUjP9Liz5dfcvAPAMffADXG6KMPn8sWB1XhFQ"
      }
    },
    {
      "chainId": 101,
      "address": "8EXX5kG7qWTjgpNSGX7PnB6hJZ8xhXUcCafVJaBEJo32",
      "symbol": "SPT",
      "name": "The Signing of the Peace Treaty",
      "decimals": 0,
      "logoURI": "https://raw.githubusercontent.com/solana-labs/token-list/main/assets/mainnet/8EXX5kG7qWTjgpNSGX7PnB6hJZ8xhXUcCafVJaBEJo32/logo.png",
      "tags": [
        "nft"
      ],
      "extensions": {
        "website": "https://www.staratlas.com",
        "serumV3Usdc": "FZ9xhZbkt9bKKVpWmFxRhEJyzgxqU5w5xu3mXcF6Eppe"
      }
    },
    {
      "chainId": 101,
      "address": "CAjoJeGCCRae9oDwHYXzkeUDonp3dZLWV5GKHysLwjnx",
      "symbol": "PBA",
      "name": "The Peacebringers Archive",
      "decimals": 0,
      "logoURI": "https://raw.githubusercontent.com/solana-labs/token-list/main/assets/mainnet/CAjoJeGCCRae9oDwHYXzkeUDonp3dZLWV5GKHysLwjnx/logo.png",
      "tags": [
        "nft"
      ],
      "extensions": {
        "website": "https://www.staratlas.com",
        "serumV3Usdc": "4jN1R453Acv9egnr7Dry3x9Xe3jqh1tqz5RokniaeVhy"
      }
    },
    {
      "chainId": 101,
      "address": "FPnwwNiL1tXqd4ZbGjFYsCw5qsQw91VN79SNcU4Bc732",
      "symbol": "UWB",
      "name": "Ustur Wod.bod",
      "decimals": 0,
      "logoURI": "https://raw.githubusercontent.com/solana-labs/token-list/main/assets/mainnet/FPnwwNiL1tXqd4ZbGjFYsCw5qsQw91VN79SNcU4Bc732/logo.png",
      "tags": [
        "nft"
      ],
      "extensions": {
        "website": "https://www.staratlas.com",
        "serumV3Usdc": "J99HsFQEWKR3UiFQpKTnF11iaNiR1enf2LxHfgsbVc59"
      }
    },
    {
      "chainId": 101,
      "address": "DB76aiNQeLzHPwvFhzgwfpe6HGHCDTQ6snW6UD7AnHid",
      "symbol": "OMPH",
      "name": "Om Photoli",
      "decimals": 0,
      "logoURI": "https://raw.githubusercontent.com/solana-labs/token-list/main/assets/mainnet/DB76aiNQeLzHPwvFhzgwfpe6HGHCDTQ6snW6UD7AnHid/logo.png",
      "tags": [
        "nft"
      ],
      "extensions": {
        "website": "https://www.staratlas.com",
        "serumV3Usdc": "HdvXMScwAQQh9pEvLZjuaaeJcLTmixxYoMFefeqHFn2E"
      }
    },
    {
      "chainId": 101,
      "address": "BrzwWsG845VttbTsacZMLKhyc2jAZU12MaPkTYrJHoqm",
      "symbol": "SATM",
      "name": "Star Atlas - The Movie",
      "decimals": 0,
      "logoURI": "https://raw.githubusercontent.com/solana-labs/token-list/main/assets/mainnet/BrzwWsG845VttbTsacZMLKhyc2jAZU12MaPkTYrJHoqm/logo.png",
      "tags": [
        "nft"
      ],
      "extensions": {
        "website": "https://www.staratlas.com",
        "imageUrl": "https://storage.googleapis.com/nft-assets/ReBirth/poster-14/star-at-atlas-movie.jpg",
        "description": "“The first to arrive at the universe’s next frontier is the first to knock on the gates of prosperity.” — Ustur Armi.eldr",
        "serumV3Usdc": "KHw8L2eE6kpp8ziWPghBTtiAVCUvdSKMvGtT1e9AuJd"
      }
    },
    {
      "chainId": 101,
      "address": "8ymi88q5DtmdNTn2sPRNFkvMkszMHuLJ1e3RVdWjPa3s",
      "symbol": "SDOGE",
      "name": "SolDoge",
      "decimals": 0,
      "logoURI": "https://raw.githubusercontent.com/solana-labs/token-list/main/assets/mainnet/8ymi88q5DtmdNTn2sPRNFkvMkszMHuLJ1e3RVdWjPa3s/logo.png",
      "tags": [],
      "extensions": {
        "website": "https://www.soldoge.org",
        "serumV3Usdc": "9aruV2p8cRWxybx6wMsJwPFqeN7eQVPR74RrxdM3DNdu"
      }
    },
    {
      "chainId": 101,
      "address": "DQRNdQWz5NzbYgknGsZqSSXbdhQWvXSe8S56mrtNAs1b",
      "symbol": "ENTROPPP",
      "name": "ENTROPPP (Entropy for security)",
      "decimals": 6,
      "logoURI": "https://raw.githubusercontent.com/solana-labs/token-list/main/assets/mainnet/DQRNdQWz5NzbYgknGsZqSSXbdhQWvXSe8S56mrtNAs1b/logo.png",
      "tags": [
        "Cryptography",
        "Blockchain security",
        "Randomness and entropy"
      ],
      "extensions": {
        "website": "https://www.entroppp.com"
      }
    },
    {
      "chainId": 101,
      "address": "8RYSc3rrS4X4bvBCtSJnhcpPpMaAJkXnVKZPzANxQHgz",
      "symbol": "YARD",
      "name": "SolYard Finance",
      "decimals": 9,
      "logoURI": "https://raw.githubusercontent.com/solana-labs/token-list/main/assets/mainnet/8RYSc3rrS4X4bvBCtSJnhcpPpMaAJkXnVKZPzANxQHgz/logo.png",
      "tags": [],
      "extensions": {
        "website": "https://solyard.finance/"
      }
    },
    {
      "chainId": 101,
      "address": "nope9HWCJcXVFkG49CDk7oYFtgGsUzsRvHdcJeL2aCL",
      "symbol": "NOPE",
      "name": "NOPE FINANCE",
      "decimals": 9,
      "logoURI": "https://raw.githubusercontent.com/solana-labs/token-list/main/assets/mainnet/nope9HWCJcXVFkG49CDk7oYFtgGsUzsRvHdcJeL2aCL/logo.png",
      "tags": [],
      "extensions": {
        "website": "https://nopefinance.xyz/"
      }
    },
    {
      "chainId": 101,
      "address": "43VWkd99HjqkhFTZbWBpMpRhjG469nWa7x7uEsgSH7We",
      "symbol": "STNK",
      "name": "Stonks",
      "decimals": 9,
      "logoURI": "https://raw.githubusercontent.com/solana-labs/token-list/main/assets/mainnet/43VWkd99HjqkhFTZbWBpMpRhjG469nWa7x7uEsgSH7We/logo.png",
      "tags": [],
      "extensions": {
        "website": "https://stonkscoin.org/"
      }
    },
    {
      "chainId": 101,
      "address": "4368jNGeNq7Tt4Vzr98UWxL647PYu969VjzAsWGVaVH2",
      "symbol": "MEAL",
      "name": "HUNGRY",
      "decimals": 8,
      "logoURI": "https://raw.githubusercontent.com/solana-labs/token-list/main/assets/mainnet/4368jNGeNq7Tt4Vzr98UWxL647PYu969VjzAsWGVaVH2/logo.png",
      "tags": [],
      "extensions": {
        "website": "https://hungrycoin.io/"
      }
    },
    {
      "chainId": 101,
      "address": "8GQsW3f7mdwfjqJon2myADcBsSsRjpXmxHYDG8q1pvV6",
      "symbol": "HOLD",
      "name": "Holdana",
      "decimals": 9,
      "logoURI": "https://raw.githubusercontent.com/solana-labs/token-list/main/assets/mainnet/8GQsW3f7mdwfjqJon2myADcBsSsRjpXmxHYDG8q1pvV6/logo.png",
      "tags": [],
      "extensions": {
        "medium": "https://holdanatoken.medium.com/",
        "twitter": "https://twitter.com/HoldanaOfficial",
        "serumV3Usdc": "G2j5zKtfymPcWMq1YRoKrfUWy64SZ6ZxDVscHSyPQqmz"
      }
    },
    {
      "chainId": 101,
      "address": "64SqEfHtu4bZ6jr1mAxaWrLFdMngbKbru9AyaG2Dyk5T",
      "symbol": "wen-token",
      "name": "wen-token",
      "decimals": 0,
      "logoURI": "https://raw.githubusercontent.com/solana-labs/token-list/main/assets/mainnet/64SqEfHtu4bZ6jr1mAxaWrLFdMngbKbru9AyaG2Dyk5T/logo.png",
      "tags": [
        "nft"
      ],
      "extensions": {
        "website": "https://pythians.pyth.network"
      }
    },
    {
      "chainId": 101,
      "address": "9axWWN2FY8njSSQReepkiSE56U2yAvPFGuaXRQNdkZaS",
      "symbol": "wen-token-2",
      "name": "wen-token-2",
      "decimals": 0,
      "logoURI": "https://raw.githubusercontent.com/solana-labs/token-list/main/assets/mainnet/9axWWN2FY8njSSQReepkiSE56U2yAvPFGuaXRQNdkZaS/logo.png",
      "tags": [
        "nft"
      ],
      "extensions": {
        "website": "https://pythians.pyth.network"
      }
    },
    {
      "chainId": 101,
      "address": "4dmKkXNHdgYsXqBHCuMikNQWwVomZURhYvkkX5c4pQ7y",
      "symbol": "SNY",
      "name": "Synthetify",
      "decimals": 6,
      "logoURI": "https://raw.githubusercontent.com/solana-labs/token-list/main/assets/mainnet/4dmKkXNHdgYsXqBHCuMikNQWwVomZURhYvkkX5c4pQ7y/logo.png",
      "tags": [],
      "extensions": {
        "website": "https://synthetify.io/",
        "twitter": "https://twitter.com/synthetify",
        "coingeckoId": "syntheify-token"
      }
    },
    {
      "chainId": 101,
      "address": "4wTMJsh3q66PmAkmwEW47qVDevMZMVVWU3n1Yhqztwi6",
      "symbol": "ARCD",
      "name": "Arcade Token (Wormhole)",
      "decimals": 9,
      "logoURI": "https://raw.githubusercontent.com/solana-labs/token-list/main/assets/mainnet/4wTMJsh3q66PmAkmwEW47qVDevMZMVVWU3n1Yhqztwi6/logo.png",
      "tags": [
        "wrapped",
        "wormhole"
      ],
      "extensions": {
        "address": "0xb581E3a7dB80fBAA821AB39342E9Cbfd2ce33c23",
        "bridgeContract": "https://etherscan.io/address/0xf92cD566Ea4864356C5491c177A430C222d7e678",
        "assetContract": "https://etherscan.io/address/0xb581E3a7dB80fBAA821AB39342E9Cbfd2ce33c23",
        "website": "https://arcade.city",
        "twitter": "https://twitter.com/ArcadeCityHall"
      }
    },
    {
      "chainId": 101,
      "address": "Amt5wUJREJQC5pX7Z48YSK812xmu4j3sQVupNhtsEuY8",
      "symbol": "FROG",
      "name": "FROG",
      "decimals": 6,
      "logoURI": "https://raw.githubusercontent.com/solana-labs/token-list/main/assets/mainnet/Amt5wUJREJQC5pX7Z48YSK812xmu4j3sQVupNhtsEuY8/logo.png",
      "tags": [],
      "extensions": {
        "website": "https://www.froglana.com/",
        "serumV3Usdc": "2Si6XDdpv5zcvYna221eZZrsjsp5xeYoz9W1TVdMdbnt"
      }
    },
    {
      "chainId": 101,
      "address": "DEAdry5qhNoSkF3mbFrTa6udGbMwUoLnQhvchCu26Ak1",
      "symbol": "JUEL",
      "name": "Juel Token",
      "decimals": 6,
      "logoURI": "https://raw.githubusercontent.com/solana-labs/token-list/main/assets/mainnet/DEAdry5qhNoSkF3mbFrTa6udGbMwUoLnQhvchCu26Ak1/logo.png",
      "tags": [],
      "extensions": {
        "website": "http://juel.gg"
      }
    },
    {
      "chainId": 101,
      "address": "9Y8NT5HT9z2EsmCbYMgKXPRq3h3aa6tycEqfFiXjfZM7",
      "symbol": "CRT",
      "name": "CARROT",
      "decimals": 9,
      "logoURI": "https://raw.githubusercontent.com/solana-labs/token-list/main/assets/mainnet/9Y8NT5HT9z2EsmCbYMgKXPRq3h3aa6tycEqfFiXjfZM7/logo.png",
      "tags": [],
      "extensions": {
        "website": "https://farmerscarrot.com/",
        "serumV3Usdc": "Aa8mN8bXAobmcuHDpbbZh55SoadUry6WdsYz2886Ymqf"
      }
    },
    {
      "chainId": 101,
      "address": "AMdnw9H5DFtQwZowVFr4kUgSXJzLokKSinvgGiUoLSps",
      "symbol": "MOLA",
      "name": "MOONLANA",
      "decimals": 9,
      "logoURI": "https://raw.githubusercontent.com/solana-labs/token-list/main/assets/mainnet/AMdnw9H5DFtQwZowVFr4kUgSXJzLokKSinvgGiUoLSps/logo.png",
      "tags": [],
      "extensions": {
        "website": "https://moonlana.com/",
        "twitter": "https://twitter.com/xMoonLana",
        "medium": "https://moonlana.medium.com/",
        "coingeckoId": "moonlana"
      }
    },
    {
      "chainId": 101,
      "address": "3x7UeXDF4imKSKnizK9mYyx1M5bTNzpeALfPeB8S6XT9",
      "symbol": "SKEM",
      "name": "SKEM",
      "decimals": 9,
      "logoURI": "https://raw.githubusercontent.com/solana-labs/token-list/main/assets/mainnet/3x7UeXDF4imKSKnizK9mYyx1M5bTNzpeALfPeB8S6XT9/logo.svg",
      "tags": [],
      "extensions": {
        "website": "https://skem.finance/",
        "serumV3Usdc": "HkYJ3dX8CLSGyGZzfuqYiuoDjDmrDiu1vZhPtFJZa5Vt"
      }
    },
    {
      "chainId": 101,
      "address": "GHvFFSZ9BctWsEc5nujR1MTmmJWY7tgQz2AXE6WVFtGN",
      "symbol": "SOLAPE",
      "name": "SolAPE Token",
      "decimals": 9,
      "logoURI": "https://raw.githubusercontent.com/solana-labs/token-list/main/assets/mainnet/GHvFFSZ9BctWsEc5nujR1MTmmJWY7tgQz2AXE6WVFtGN/logo.png",
      "tags": [
        "utility-token"
      ],
      "extensions": {
        "coingeckoId": "solape-token",
        "website": "https://solape.io",
        "twitter": "https://twitter.com/SolApeFinance",
        "serumV3Usdc": "4zffJaPyeXZ2wr4whHgP39QyTfurqZ2BEd4M5W6SEuon"
      }
    },
    {
      "chainId": 101,
      "address": "9nEqaUcb16sQ3Tn1psbkWqyhPdLmfHWjKGymREjsAgTE",
      "symbol": "WOOF",
      "name": "WOOFENOMICS",
      "decimals": 6,
      "logoURI": "https://raw.githubusercontent.com/solana-labs/token-list/main/assets/mainnet/9nEqaUcb16sQ3Tn1psbkWqyhPdLmfHWjKGymREjsAgTE/logo.png",
      "tags": [],
      "extensions": {
        "website": "https://woofsolana.com",
        "serumV3Usdc": "CwK9brJ43MR4BJz2dwnDM7EXCNyHhGqCJDrAdsEts8n5"
      }
    },
    {
      "chainId": 101,
      "address": "MERt85fc5boKw3BW1eYdxonEuJNvXbiMbs6hvheau5K",
      "symbol": "MER",
      "name": "Mercurial",
      "decimals": 6,
      "logoURI": "https://raw.githubusercontent.com/solana-labs/token-list/main/assets/mainnet/MERt85fc5boKw3BW1eYdxonEuJNvXbiMbs6hvheau5K/logo.png",
      "tags": [],
      "extensions": {
        "coingeckoId": "mercurial",
        "website": "https://www.mercurial.finance/",
        "serumV3Usdc": "G4LcexdCzzJUKZfqyVDQFzpkjhB1JoCNL8Kooxi9nJz5",
        "waterfallbot": "https://bit.ly/MERwaterfall"
      }
    },
    {
      "chainId": 101,
      "address": "9MhNoxy1PbmEazjPo9kiZPCcG7BiFbhi3bWZXZgacfpp",
      "symbol": "ACMN",
      "name": "ACUMEN",
      "decimals": 9,
      "logoURI": "https://raw.githubusercontent.com/solana-labs/token-list/main/assets/mainnet/9MhNoxy1PbmEazjPo9kiZPCcG7BiFbhi3bWZXZgacfpp/logo.png",
      "tags": [],
      "extensions": {
        "website": "https://acumen.network/"
      }
    },
    {
      "chainId": 101,
      "address": "HRhCiCe8WLC4Jsy43Jkhq3poEWpjgXKD1U26XACReimt",
      "symbol": "zSOL",
      "name": "zSOL (ACUMEN)",
      "decimals": 9,
      "logoURI": "https://raw.githubusercontent.com/solana-labs/token-list/main/assets/mainnet/HRhCiCe8WLC4Jsy43Jkhq3poEWpjgXKD1U26XACReimt/logo.png",
      "tags": [],
      "extensions": {
        "website": "https://acumen.network/"
      }
    },
    {
      "chainId": 101,
      "address": "2LBYxD4Jzipk1bEREW6vQk163cj27mUSxmHzW2ujXFNy",
      "symbol": "zUSDC",
      "name": "zUSDC (ACUMEN)",
      "decimals": 6,
      "logoURI": "https://raw.githubusercontent.com/solana-labs/token-list/main/assets/mainnet/2LBYxD4Jzipk1bEREW6vQk163cj27mUSxmHzW2ujXFNy/logo.png",
      "tags": [],
      "extensions": {
        "website": "https://acumen.network/"
      }
    },
    {
      "chainId": 101,
      "address": "DFTZmEopSWrj6YcsmQAAxypN7cHM3mnruEisJPQFJbs7",
      "symbol": "zBTC",
      "name": "zBTC (ACUMEN)",
      "decimals": 6,
      "logoURI": "https://raw.githubusercontent.com/solana-labs/token-list/main/assets/mainnet/DFTZmEopSWrj6YcsmQAAxypN7cHM3mnruEisJPQFJbs7/logo.png",
      "tags": [],
      "extensions": {
        "website": "https://acumen.network/"
      }
    },
    {
      "chainId": 101,
      "address": "A8pnvbKWmTjjnUMzmY6pDJRHy3QdQNdqJdL1VFYXX4oW",
      "symbol": "zETH",
      "name": "zETH (ACUMEN)",
      "decimals": 6,
      "logoURI": "https://raw.githubusercontent.com/solana-labs/token-list/main/assets/mainnet/A8pnvbKWmTjjnUMzmY6pDJRHy3QdQNdqJdL1VFYXX4oW/logo.png",
      "tags": [],
      "extensions": {
        "website": "https://acumen.network/"
      }
    },
    {
      "chainId": 101,
      "address": "9hZt5mP139TvzDBZHtruXxAyjYHiovKXfxW6XNYiofae",
      "symbol": "zSRM",
      "name": "zSRM (ACUMEN)",
      "decimals": 6,
      "logoURI": "https://raw.githubusercontent.com/solana-labs/token-list/main/assets/mainnet/9hZt5mP139TvzDBZHtruXxAyjYHiovKXfxW6XNYiofae/logo.png",
      "tags": [],
      "extensions": {
        "website": "https://acumen.network/"
      }
    },
    {
      "chainId": 101,
      "address": "BR31LZKtry5tyjVtZ49PFZoZjtE5SeS4rjVMuL9Xiyer",
      "symbol": "zSTEP",
      "name": "zSTEP (ACUMEN)",
      "decimals": 9,
      "logoURI": "https://raw.githubusercontent.com/solana-labs/token-list/main/assets/mainnet/BR31LZKtry5tyjVtZ49PFZoZjtE5SeS4rjVMuL9Xiyer/logo.png",
      "tags": [],
      "extensions": {
        "website": "https://acumen.network/"
      }
    },
    {
      "chainId": 101,
      "address": "7wZsSyzD4Ba8ZkPhRh62KshQc8TQYiB5KtdNknywE3k4",
      "symbol": "zRAY",
      "name": "zRAY (ACUMEN)",
      "decimals": 6,
      "logoURI": "https://raw.githubusercontent.com/solana-labs/token-list/main/assets/mainnet/BR31LZKtry5tyjVtZ49PFZoZjtE5SeS4rjVMuL9Xiyer/logo.png",
      "tags": [],
      "extensions": {
        "website": "https://acumen.network/"
      }
    },
    {
      "chainId": 101,
      "address": "EfLvzNsqmkoSneiML5t7uHCPEVRaWCpG4N2WsS39nWCU",
      "symbol": "MUDLEY",
      "name": "MUDLEY",
      "decimals": 9,
      "logoURI": "https://raw.githubusercontent.com/solana-labs/token-list/main/assets/mainnet/EfLvzNsqmkoSneiML5t7uHCPEVRaWCpG4N2WsS39nWCU/logo.png",
      "tags": [],
      "extensions": {
        "website": "https://www.mudley.io/"
      }
    },
    {
      "chainId": 101,
      "address": "GpYMp8eP3HADY8x1jLVfFVBVYqxFNxT5mFhZAZt9Poco",
      "symbol": "CAPE",
      "name": "Crazy Ape Coin",
      "decimals": 9,
      "logoURI": "https://raw.githubusercontent.com/solana-labs/token-list/main/assets/mainnet/GpYMp8eP3HADY8x1jLVfFVBVYqxFNxT5mFhZAZt9Poco/logo.png",
      "tags": [],
      "extensions": {
        "website": "https://www.crazyapecoin.com/"
      }
    },
    {
      "chainId": 101,
      "address": "7ApYvMWwHJSgWz9BvMuNzqzUAqYbxByjzZu31t8FkYDy",
      "symbol": "SFairy",
      "name": "Fairy Finance",
      "decimals": 9,
      "logoURI": "https://raw.githubusercontent.com/debianos1/logo-token/main/fairyfinane%20.png",
      "tags": [],
      "extensions": {
        "twitter": "https://twitter.com/fairy_finance"
      }
    },
    {
      "chainId": 101,
      "address": "7Csho7qjseDjgX3hhBxfwP1W3LYARK3QH3PM2x55we14",
      "symbol": "LOTTO",
      "name": "Lotto",
      "decimals": 9,
      "logoURI": "https://raw.githubusercontent.com/solana-labs/token-list/main/assets/mainnet/7Csho7qjseDjgX3hhBxfwP1W3LYARK3QH3PM2x55we14/logo.png",
      "tags": [],
      "extensions": {
        "serumV3Usdc": "9MZKfgZzPgeidAukYpHtsLYm4eAdJFnR7nhPosWT8jiv",
        "coingeckoId": "lotto",
        "website": "lotto.finance",
        "address": "0xb0dfd28d3cf7a5897c694904ace292539242f858",
        "assetContract": "https://etherscan.io/address/0xb0dfd28d3cf7a5897c694904ace292539242f858",
        "tggroup": "https://t.me/lottofinance"
      }
    },
    {
      "chainId": 101,
      "address": "7uv3ZvZcQLd95bUp5WMioxG7tyAZVXFfr8JYkwhMYrnt",
      "symbol": "BOLE",
      "name": "Bole Token",
      "decimals": 4,
      "logoURI": "https://raw.githubusercontent.com/solana-labs/token-list/main/assets/mainnet/7uv3ZvZcQLd95bUp5WMioxG7tyAZVXFfr8JYkwhMYrnt/logo.png",
      "tags": [],
      "extensions": {
        "website": "https://tokenbole.com/",
        "serumV3Usdc": "9yGqsboBtvztDgGbGFEaBBT2G8dUMhxewXDQpy6T3eDm",
        "coingeckoId": "bole-token"
      }
    },
    {
      "chainId": 101,
      "address": "Bxp46xCB6CLjiqE99QaTcJAaY1hYF1o63DUUrXAS7QFu",
      "symbol": "mBRZ",
      "name": "SolMiner Bronze",
      "decimals": 9,
      "logoURI": "https://raw.githubusercontent.com/solana-labs/token-list/main/assets/mainnet/Bxp46xCB6CLjiqE99QaTcJAaY1hYF1o63DUUrXAS7QFu/logo.png",
      "tags": [],
      "extensions": {
        "website": "https://solminer.app",
        "medium": "https://solminer.medium.com/",
        "twitter": "https://twitter.com/SolMinerproject"
      }
    },
    {
      "chainId": 101,
      "address": "GZNrMEdrt6Vg428JzvJYRGGPpVxgjUPsg6WLqKBvmNLw",
      "symbol": "mPLAT",
      "name": "SolMiner Platinum",
      "decimals": 9,
      "logoURI": "https://raw.githubusercontent.com/solana-labs/token-list/main/assets/mainnet/GZNrMEdrt6Vg428JzvJYRGGPpVxgjUPsg6WLqKBvmNLw/logo.png",
      "tags": [],
      "extensions": {
        "website": "https://solminer.app",
        "medium": "https://solminer.medium.com/",
        "twitter": "https://twitter.com/SolMinerproject"
      }
    },
    {
      "chainId": 101,
      "address": "Er7a3ugS6kkAqj6sp3UmXEFAFrDdLMRQEkV9QH2fwRYA",
      "symbol": "mDIAM",
      "name": "SolMiner Diamond",
      "decimals": 9,
      "logoURI": "https://raw.githubusercontent.com/solana-labs/token-list/main/assets/mainnet/Er7a3ugS6kkAqj6sp3UmXEFAFrDdLMRQEkV9QH2fwRYA/logo.png",
      "tags": [],
      "extensions": {
        "website": "https://solminer.app",
        "medium": "https://solminer.medium.com/",
        "twitter": "https://twitter.com/SolMinerproject"
      }
    },
    {
      "chainId": 101,
      "address": "5JnZ667P3VcjDinkJFysWh2K2KtViy63FZ3oL5YghEhW",
      "symbol": "APYS",
      "name": "APYSwap",
      "decimals": 9,
      "logoURI": "https://raw.githubusercontent.com/solana-labs/token-list/main/assets/mainnet/5JnZ667P3VcjDinkJFysWh2K2KtViy63FZ3oL5YghEhW/logo.png",
      "tags": [
        "wrapped"
      ],
      "extensions": {
        "website": "https://apyswap.com",
        "coingeckoId": "apyswap"
      }
    },
    {
      "chainId": 101,
      "address": "ss1gxEUiufJyumsXfGbEwFe6maraPmc53fqbnjbum15",
      "symbol": "SS1",
      "name": "Naked Shorts",
      "decimals": 0,
      "logoURI": "https://raw.githubusercontent.com/solana-labs/token-list/main/assets/mainnet/ss1gxEUiufJyumsXfGbEwFe6maraPmc53fqbnjbum15/logo.png",
      "tags": [
        "nft"
      ],
      "extensions": {
        "website": "https://www.sol-talk.com/sol-survivor",
        "twitter": "https://twitter.com/sol__survivor",
        "imageUrl": "https://www.arweave.net/N-RGNyi1o1evhr7jTCXxHQlSndNPdnHWEzUTbTGMCl4",
        "animationUrl": "https://www.arweave.net/KBzRUmQNX6VKDH41N_uOETtJH21YtWXrOz270b8eqyo?ext=glb",
        "description": "After a gamma squeeze event he was left covered in theta. Due to the accident he lost his memories but gained the ability to refract light. He joins the tournament hoping to discover more about his past. His only clue is a damaged ID card with the word Malvin inscribed. Special: 'Now You See Me'"
      }
    },
    {
      "chainId": 101,
      "address": "GfJ3Vq2eSTYf1hJP6kKLE9RT6u7jF9gNszJhZwo5VPZp",
      "symbol": "SOLPAD",
      "name": "Solpad Finance",
      "decimals": 9,
      "logoURI": "https://raw.githubusercontent.com/solana-labs/token-list/main/assets/mainnet/GfJ3Vq2eSTYf1hJP6kKLE9RT6u7jF9gNszJhZwo5VPZp/logo.png",
      "tags": [
        "utility-token"
      ],
      "extensions": {
        "website": "https://www.solpad.finance/",
        "twitter": "https://twitter.com/FinanceSolpad",
        "github": "https://github.com/solpad-finance",
        "tgann": "https://t.me/solpadfinance",
        "tggroup": "https://t.me/solpadfinance_chat"
      }
    },
    {
      "chainId": 101,
      "address": "ERPueLaiBW48uBhqX1CvCYBv2ApHN6ZFuME1MeQGTdAi",
      "symbol": "MIT",
      "name": "Muskimum Impact Token",
      "decimals": 8,
      "logoURI": "https://raw.githubusercontent.com/solana-labs/token-list/main/assets/mainnet/ERPueLaiBW48uBhqX1CvCYBv2ApHN6ZFuME1MeQGTdAi/logo.png",
      "tags": [
        "mit",
        "musk"
      ],
      "extensions": {
        "website": "https://muskimum.win/",
        "twitter": "https://twitter.com/muskimum",
        "serumV3Usdc": "3mhrhTFrHtxe7uZhvzBhzneR3bD3hDyWcgEkR8EcvNZk"
      }
    },
    {
      "chainId": 101,
      "address": "BsDrXiQaFd147Fxq1fQYbJQ77P6tmPkRJQJzkKvspDKo",
      "symbol": "SOLA",
      "name": "SolaPAD Token (deprecated)",
      "decimals": 8,
      "logoURI": "https://raw.githubusercontent.com/solana-labs/token-list/main/assets/mainnet/BsDrXiQaFd147Fxq1fQYbJQ77P6tmPkRJQJzkKvspDKo/logo.png",
      "tags": [
        "SOLA",
        "LaunchPAD"
      ],
      "extensions": {
        "website": "https://www.solapad.org/",
        "twitter": "https://twitter.com/SolaPAD"
      }
    },
    {
      "chainId": 101,
      "address": "7fCzz6ZDHm4UWC9Se1RPLmiyeuQ6kStxpcAP696EuE1E",
      "symbol": "SHBL",
      "name": "Shoebill Coin",
      "decimals": 9,
      "logoURI": "https://raw.githubusercontent.com/solana-labs/token-list/main/assets/mainnet/7fCzz6ZDHm4UWC9Se1RPLmiyeuQ6kStxpcAP696EuE1E/logo.png",
      "tags": [],
      "extensions": {
        "website": "https://shoebillco.in/"
      }
    },
    {
      "chainId": 101,
      "address": "GnaFnTihwQFjrLeJNeVdBfEZATMdaUwZZ1RPxLwjbVwb",
      "symbol": "SHBL-USDC",
      "name": "Raydium Permissionless LP Token (SHBL-USDC)",
      "decimals": 9,
      "logoURI": "https://raw.githubusercontent.com/solana-labs/token-list/main/assets/mainnet/GnaFnTihwQFjrLeJNeVdBfEZATMdaUwZZ1RPxLwjbVwb/logo.png",
      "tags": [
        "lp-token"
      ],
      "extensions": {
        "website": "https://raydium.io/"
      }
    },
    {
      "chainId": 101,
      "address": "Djoz8btdR7p6xWHoVtPYF3zyN9LU5BBfMoDk4HczSDqc",
      "symbol": "AUSS",
      "name": "Ausshole",
      "decimals": 9,
      "logoURI": "https://raw.githubusercontent.com/solana-labs/token-list/main/assets/mainnet/Djoz8btdR7p6xWHoVtPYF3zyN9LU5BBfMoDk4HczSDqc/logo.svg",
      "tags": [],
      "extensions": {
        "website": "https://auss.finance/",
        "twitter": "https://twitter.com/ausstoken",
        "serumV3Usdc": "bNbYoc2KawipbXj76BiXbUdf2NcGKWkdp4S9uDvWXB1"
      }
    },
    {
      "chainId": 101,
      "address": "TuLipcqtGVXP9XR62wM8WWCm6a9vhLs7T1uoWBk6FDs",
      "symbol": "TULIP",
      "name": "Tulip",
      "decimals": 6,
      "logoURI": "https://raw.githubusercontent.com/solana-labs/token-list/main/assets/mainnet/TuLipcqtGVXP9XR62wM8WWCm6a9vhLs7T1uoWBk6FDs/logo.svg",
      "tags": [
        "tulip",
        "solfarm",
        "vaults"
      ],
      "extensions": {
        "website": "https://solfarm.io",
        "twitter": "https://twitter.com/Solfarmio",
        "coingeckoId": "solfarm",
        "serumV3Usdc": "8GufnKq7YnXKhnB3WNhgy5PzU9uvHbaaRrZWQK6ixPxW",
        "waterfallbot": "https://bit.ly/TULIPwaterfall"
      }
    },
    {
      "chainId": 101,
      "address": "5trVBqv1LvHxiSPMsHtEZuf8iN82wbpDcR5Zaw7sWC3s",
      "symbol": "JPYC",
      "name": "JPY Coin",
      "decimals": 6,
      "logoURI": "https://raw.githubusercontent.com/solana-labs/token-list/main/assets/mainnet/5trVBqv1LvHxiSPMsHtEZuf8iN82wbpDcR5Zaw7sWC3s/logo.png",
      "tags": [
        "stablecoin",
        "ethereum"
      ],
      "extensions": {
        "website": "https://jpyc.jp/"
      }
    },
    {
      "chainId": 101,
      "address": "3QuAYThYKFXSmrTcSHsdd7sAxaFBobaCkLy2DBYJLMDs",
      "symbol": "TYNA",
      "name": "wTYNA",
      "decimals": 6,
      "logoURI": "https://raw.githubusercontent.com/solana-labs/token-list/main/assets/mainnet/3QuAYThYKFXSmrTcSHsdd7sAxaFBobaCkLy2DBYJLMDs/logo.png",
      "tags": [
        "ERC20",
        "ethereum"
      ],
      "extensions": {
        "address": "0x4ae54790c130B21E8CbaCAB011C6170e079e6eF5",
        "bridgeContract": "https://etherscan.io/address/0xeae57ce9cc1984f202e15e038b964bb8bdf7229a",
        "assetContract": "https://etherscan.io/address/0x4ae54790c130B21E8CbaCAB011C6170e079e6eF5",
        "website": "http://lendingbot.s3-website-us-east-1.amazonaws.com/whitepaper.html",
        "twitter": "https://twitter.com/btc_AP"
      }
    },
    {
      "chainId": 101,
      "address": "7zsKqN7Fg2s9VsqAq6XBoiShCVohpGshSUvoWBc6jKYh",
      "symbol": "ARDX",
      "name": "Wrapped ArdCoin (Sollet)",
      "decimals": 2,
      "logoURI": "https://raw.githubusercontent.com/solana-labs/token-list/main/assets/mainnet/7zsKqN7Fg2s9VsqAq6XBoiShCVohpGshSUvoWBc6jKYh/logo.png",
      "tags": [
        "wrapped-sollet",
        "ethereum"
      ],
      "extensions": {
        "website": "https://ardcoin.com",
        "coingeckoId": "ardcoin"
      }
    },
    {
      "chainId": 101,
      "address": "7zphtJVjKyECvQkdfxJNPx83MNpPT6ZJyujQL8jyvKcC",
      "symbol": "SSHIB",
      "name": "SolShib",
      "decimals": 9,
      "logoURI": "https://raw.githubusercontent.com/solana-labs/token-list/main/assets/mainnet/7zphtJVjKyECvQkdfxJNPx83MNpPT6ZJyujQL8jyvKcC/logo.png",
      "tags": [],
      "extensions": {
        "website": "https://solshib.com/"
      }
    },
    {
      "chainId": 101,
      "address": "HoSWnZ6MZzqFruS1uoU69bU7megzHUv6MFPQ5nqC6Pj2",
      "symbol": "SGI",
      "name": "SolGift",
      "decimals": 9,
      "logoURI": "https://raw.githubusercontent.com/solana-labs/token-list/main/assets/mainnet/HoSWnZ6MZzqFruS1uoU69bU7megzHUv6MFPQ5nqC6Pj2/logo.png",
      "tags": [],
      "extensions": {
        "website": "https://solshib.com/"
      }
    },
    {
      "chainId": 101,
      "address": "GpS9AavHtSUspaBnL1Tu26FWbUAdW8tm3MbacsNvwtGu",
      "symbol": "SOLT",
      "name": "Soltriever",
      "decimals": 9,
      "logoURI": "https://raw.githubusercontent.com/solana-labs/token-list/main/assets/mainnet/GpS9AavHtSUspaBnL1Tu26FWbUAdW8tm3MbacsNvwtGu/logo.png",
      "tags": [],
      "extensions": {
        "website": "http://soltriever.info/",
        "twitter": "https://twitter.com/_Soltriever"
      }
    },
    {
      "chainId": 101,
      "address": "2QK9vxydd7WoDwvVFT5JSU8cwE9xmbJSzeqbRESiPGMG",
      "symbol": "KEKW",
      "name": "kekwcoin",
      "decimals": 9,
      "logoURI": "https://raw.githubusercontent.com/solana-labs/token-list/main/assets/mainnet/2QK9vxydd7WoDwvVFT5JSU8cwE9xmbJSzeqbRESiPGMG/logo.png",
      "tags": [],
      "extensions": {
        "website": "https://kekw.io/",
        "twitter": "https://twitter.com/kekwcoin",
        "medium": "https://kekwcoin.medium.com/",
        "discord": "discord.gg/kekw",
        "description": "Kekwcoin is a creative community platform for content creators to monetize their artwork and get financial support from investors.",
        "serumV3Usdc": "N99ngemA29qSKqdDW7kRiZHS7h2wEFpdgRvgE3N2jy6"
      }
    },
    {
      "chainId": 101,
      "address": "qs9Scx8YwNXS6zHYPCnDnyHQcRHg3QwXxpyCXs5tdM8",
      "symbol": "POCO",
      "name": "POWER COIN",
      "decimals": 9,
      "logoURI": "https://raw.githubusercontent.com/solana-labs/token-list/main/assets/mainnet/qs9Scx8YwNXS6zHYPCnDnyHQcRHg3QwXxpyCXs5tdM8/logo.png",
      "tags": [
        "social-token",
        "poco"
      ]
    },
    {
      "chainId": 101,
      "address": "FxCvbCVAtNUEKSiKoF6xt2pWPfpXuYFWYbuQySaRnV5R",
      "symbol": "LOOP",
      "name": "LC Andy Social Token",
      "decimals": 8,
      "logoURI": "https://raw.githubusercontent.com/solana-labs/token-list/main/assets/mainnet/FxCvbCVAtNUEKSiKoF6xt2pWPfpXuYFWYbuQySaRnV5R/logo.png",
      "tags": [
        "social-token",
        "loop"
      ]
    },
    {
      "chainId": 101,
      "address": "3iXydLpqi38CeGDuLFF1WRbPrrkNbUsgVf98cNSg6NaA",
      "symbol": "Spro",
      "name": "Sproken Token",
      "decimals": 8,
      "logoURI": "https://cdn.jsdelivr.net/gh/kechricc/Sproken-Token-Logo/SprokenToken.png",
      "tags": [
        "Sprocket Token",
        "Mini Aussie",
        "Currency of the Sprokonomy"
      ],
      "extensions": {
        "website": "https://www.sprokentoken.com/"
      }
    },
    {
      "chainId": 101,
      "address": "H5gczCNbrtso6BqGKihF97RaWaxpUEZnFuFUKK4YX3s2",
      "symbol": "BDE",
      "name": "Big Defi Energy",
      "decimals": 9,
      "logoURI": "https://raw.githubusercontent.com/solana-labs/token-list/main/assets/mainnet/H5gczCNbrtso6BqGKihF97RaWaxpUEZnFuFUKK4YX3s2/logo.png",
      "tags": [],
      "extensions": {
        "website": "bigdefienergy.com",
        "twitter": "https://twitter.com/Bigdefi"
      }
    },
    {
      "chainId": 101,
      "address": "cREsCN7KAyXcBG2xZc8qrfNHMRgC3MhTb4n3jBnNysv",
      "symbol": "DWT",
      "name": "DARK WEB TOKEN",
      "decimals": 2,
      "logoURI": "https://raw.githubusercontent.com/solana-labs/token-list/main/assets/mainnet/cREsCN7KAyXcBG2xZc8qrfNHMRgC3MhTb4n3jBnNysv/logo.png",
      "tags": [
        "MEME"
      ],
      "extensions": {
        "serumV3Usdc": "526WW289h5wibg1Q55sK16CGoNip8H5d2AXVbaAGcUMb",
        "website": "https://www.darkwebtoken.live"
      }
    },
    {
      "chainId": 101,
      "address": "EdGAZ8JyFTFbmVedVTbaAEQRb6bxrvi3AW3kz8gABz2E",
      "symbol": "DOGA",
      "name": "Dogana",
      "decimals": 9,
      "logoURI": "https://raw.githubusercontent.com/solana-labs/token-list/main/assets/mainnet/EdGAZ8JyFTFbmVedVTbaAEQRb6bxrvi3AW3kz8gABz2E/logo.png",
      "tags": [],
      "extensions": {
        "twitter": "https://twitter.com/DoganaOfficial",
        "serumV3Usdc": "H1Ywt7nSZkLDb2o3vpA5yupnBc9jr1pXtdjMm4Jgk1ay"
      }
    },
    {
      "chainId": 101,
      "address": "3FoUAsGDbvTD6YZ4wVKJgTB76onJUKz7GPEBNiR5b8wc",
      "symbol": "CHEEMS",
      "name": "Cheems",
      "decimals": 9,
      "logoURI": "https://raw.githubusercontent.com/solana-labs/token-list/main/assets/mainnet/3FoUAsGDbvTD6YZ4wVKJgTB76onJUKz7GPEBNiR5b8wc/logo.png",
      "tags": [],
      "extensions": {
        "website": "https://cheems.co/",
        "twitter": "https://twitter.com/theCheemsToken",
        "tggroup": "https://t.me/CheemsOfficial"
      }
    },
    {
      "chainId": 101,
      "address": "AWW5UQfMBnPsTaaxCK7cSEmkj1kbX2zUrqvgKXStjBKx",
      "symbol": "SBFC",
      "name": "SBF Coin",
      "decimals": 6,
      "logoURI": "https://raw.githubusercontent.com/solana-labs/token-list/main/assets/mainnet/AWW5UQfMBnPsTaaxCK7cSEmkj1kbX2zUrqvgKXStjBKx/logo.png",
      "tags": [
        "utility-token",
        "SBF",
        "sbfcoin",
        "SBFC"
      ],
      "extensions": {
        "website": "https://www.sbfcoin.org/",
        "twitter": "https://twitter.com/sbfcoin"
      }
    },
    {
      "chainId": 101,
      "address": "FRbqQnbuLoMbUG4gtQMeULgCDHyY6YWF9NRUuLa98qmq",
      "symbol": "ECOP",
      "name": "EcoPoo",
      "decimals": 0,
      "logoURI": "https://raw.githubusercontent.com/solana-labs/token-list/main/assets/mainnet/FRbqQnbuLoMbUG4gtQMeULgCDHyY6YWF9NRUuLa98qmq/logo.png",
      "tags": [
        "meme"
      ],
      "extensions": {
        "twitter": "https://twitter.com/EcoPoo_Official"
      }
    },
    {
      "chainId": 101,
      "address": "5p2zjqCd1WJzAVgcEnjhb9zWDU7b9XVhFhx4usiyN7jB",
      "symbol": "CATO",
      "name": "CATO",
      "decimals": 9,
      "logoURI": "https://raw.githubusercontent.com/solana-labs/token-list/main/assets/mainnet/5p2zjqCd1WJzAVgcEnjhb9zWDU7b9XVhFhx4usiyN7jB/logo.png",
      "tags": [
        "Meme-Token"
      ],
      "extensions": {
        "website": "https://www.solanacato.com/",
        "twitter": "https://twitter.com/SolanaCATO",
        "telegram": "https://t.me/SolanaCATO",
        "serumV3Usdc": "9fe1MWiKqUdwift3dEpxuRHWftG72rysCRHbxDy6i9xB"
      }
    },
    {
      "chainId": 101,
      "address": "J81fW7aza8wVUG1jjzhExsNMs3MrzwT5WrofgFqMjnSA",
      "symbol": "TOM",
      "name": "Tombili",
      "decimals": 9,
      "logoURI": "https://raw.githubusercontent.com/solana-labs/token-list/main/assets/mainnet/J81fW7aza8wVUG1jjzhExsNMs3MrzwT5WrofgFqMjnSA/logo.png",
      "tags": [],
      "extensions": {
        "website": "https://cryptomindex.com",
        "twitter": "https://twitter.com/cryptomindex"
      }
    },
    {
      "chainId": 101,
      "address": "GunpHq4fn9gSSyGbPMYXTzs9nBS8RY88CX1so4V8kCiF",
      "symbol": "FABLE",
      "name": "Fable",
      "decimals": 0,
      "logoURI": "https://raw.githubusercontent.com/solana-labs/token-list/main/assets/mainnet/GunpHq4fn9gSSyGbPMYXTzs9nBS8RY88CX1so4V8kCiF/logo.png",
      "tags": [],
      "extensions": {
        "website": "https://fable.finance",
        "twitter": "https://twitter.com/fable_finance"
      }
    },
    {
      "chainId": 101,
      "address": "6L5DzH3p1t1PrCrVkudasuUnWbK7Jq9tYwcwWQiV6yd7",
      "symbol": "LZD",
      "name": "Lizard",
      "decimals": 6,
      "logoURI": "https://raw.githubusercontent.com/solana-labs/token-list/main/assets/mainnet/6L5DzH3p1t1PrCrVkudasuUnWbK7Jq9tYwcwWQiV6yd7/logo.png",
      "tags": [],
      "extensions": {
        "website": "https://www.lzdsol.io",
        "twitter": "https://twitter.com/lzd_sol"
      }
    },
    {
      "chainId": 101,
      "address": "EZqcdU8RLu9EChZgrY2BNVg8eovfdGyTiY2bd69EsPgQ",
      "symbol": "FELON",
      "name": "FuckElon",
      "decimals": 0,
      "logoURI": "https://raw.githubusercontent.com/solana-labs/token-list/main/assets/mainnet/EZqcdU8RLu9EChZgrY2BNVg8eovfdGyTiY2bd69EsPgQ/logo.png",
      "tags": [],
      "extensions": {
        "website": "https://fuckelonmusk.godaddysites.com/",
        "twitter": "https://twitter.com/FuckElonMusk8",
        "tgann": "https://t.me/fuckelonmusktoday",
        "tggroup": "https://t.me/joinchat/cgUOCIRSTJ9hZmY1"
      }
    },
    {
      "chainId": 101,
      "address": "HBHMiauecxer5FCzPeXgE2A8ZCf7fQgxxwo4vfkFtC7s",
      "symbol": "SLNDN",
      "name": "Solanadon",
      "decimals": 9,
      "logoURI": "https://raw.githubusercontent.com/solana-labs/token-list/main/assets/mainnet/HBHMiauecxer5FCzPeXgE2A8ZCf7fQgxxwo4vfkFtC7s/logo.png",
      "tags": [],
      "extensions": {
        "website": "https://solanadon.com/",
        "twitter": "https://twitter.com/SolanadonCoin",
        "tgann": "https://t.me/solanadonann"
      }
    },
    {
      "chainId": 101,
      "address": "GReBHpMgCadZRij4B111c94cqU9TktvJ45rWZRQ5b1A5",
      "symbol": "PINGU",
      "name": "Penguincoin",
      "decimals": 6,
      "logoURI": "https://raw.githubusercontent.com/solana-labs/token-list/main/assets/mainnet/GReBHpMgCadZRij4B111c94cqU9TktvJ45rWZRQ5b1A5/logo.png",
      "tags": [],
      "extensions": {
        "twitter": "https://twitter.com/penguincoin1"
      }
    },
    {
      "chainId": 101,
      "address": "5WUab7TCvth43Au5vk6wKjchTzWFeyPEUSJE1MPJtTZE",
      "symbol": "KEKN1",
      "name": "KEKW In Solana Tripping",
      "decimals": 0,
      "logoURI": "https://raw.githubusercontent.com/solana-labs/token-list/main/assets/mainnet/5WUab7TCvth43Au5vk6wKjchTzWFeyPEUSJE1MPJtTZE/logo.png",
      "tags": [
        "nft"
      ],
      "extensions": {
        "website": "https://www.kekw.io/",
        "twitter": "https://twitter.com/kekwcoin"
      }
    },
    {
      "chainId": 101,
      "address": "9KEe6o1jRTqFDFBo2AezsskcxBNwuq1rVeVat1Td8zbV",
      "symbol": "MPAD",
      "name": "MercuryPAD Token",
      "decimals": 9,
      "logoURI": "https://raw.githubusercontent.com/solana-labs/token-list/main/assets/mainnet/9KEe6o1jRTqFDFBo2AezsskcxBNwuq1rVeVat1Td8zbV/logo.png",
      "tags": [
        "MPAD",
        "LaunchPAD"
      ],
      "extensions": {
        "website": "https://mercurypad.com/",
        "twitter": "https://twitter.com/MercuryPad"
      }
    },
    {
      "chainId": 101,
      "address": "4KAFf8ZpNCn1SWLZFo5tbeZsKpVemsobbVZdERWxRvd2",
      "symbol": "SGT",
      "name": "Sangga Token",
      "decimals": 8,
      "logoURI": "https://raw.githubusercontent.com/solana-labs/token-list/main/assets/mainnet/4KAFf8ZpNCn1SWLZFo5tbeZsKpVemsobbVZdERWxRvd2/logo.png",
      "tags": [],
      "extensions": {
        "website": "https://sanggatalk.io"
      }
    },
    {
      "chainId": 101,
      "address": "Ae1aeYK9WrB2kP29jJU4aUUK7Y1vzsGNZFKoe4BG2h6P",
      "symbol": "OLDNINJA",
      "name": "OLDNINJA",
      "decimals": 0,
      "logoURI": "https://raw.githubusercontent.com/solana-labs/token-list/main/assets/mainnet/Ae1aeYK9WrB2kP29jJU4aUUK7Y1vzsGNZFKoe4BG2h6P/logo.png",
      "tags": [],
      "extensions": {
        "website": "https://www.ninjaprotocol.io/oldninja/"
      }
    },
    {
      "chainId": 101,
      "address": "FgX1WD9WzMU3yLwXaFSarPfkgzjLb2DZCqmkx9ExpuvJ",
      "symbol": "NINJA",
      "name": "NINJA",
      "decimals": 6,
      "logoURI": "https://raw.githubusercontent.com/solana-labs/token-list/main/assets/mainnet/FgX1WD9WzMU3yLwXaFSarPfkgzjLb2DZCqmkx9ExpuvJ/logo.png",
      "tags": [],
      "extensions": {
        "website": "https://www.ninjaprotocol.io/",
        "serumV3Usdc": "J4oPt5Q3FYxrznkXLkbosAWrJ4rZLqJpGqz7vZUL4eMM"
      }
    },
    {
      "chainId": 101,
      "address": "E6UBhrtvP4gYHAEgoBi8kDU6DrPPmQxTAJvASo4ptNev",
      "symbol": "SOLDOG",
      "name": "SOLDOG",
      "decimals": 0,
      "logoURI": "https://raw.githubusercontent.com/solana-labs/token-list/main/assets/mainnet/E6UBhrtvP4gYHAEgoBi8kDU6DrPPmQxTAJvASo4ptNev/logo.png",
      "tags": [],
      "extensions": {
        "website": "https://solanadog.io",
        "twitter": "https://twitter.com/solanadog"
      }
    },
    {
      "chainId": 102,
      "address": "rz251Qbsa27sL8Y1H7h4qu71j6Q7ukNmskg5ZDhPCg3",
      "symbol": "HIRO",
      "name": "Hiro LaunchDAO",
      "decimals": 6,
      "logoURI": "https://raw.githubusercontent.com/solana-labs/token-list/main/assets/mainnet/rz251Qbsa27sL8Y1H7h4qu71j6Q7ukNmskg5ZDhPCg3/logo.png",
      "tags": [],
      "extensions": {
        "website": "https://hiro-finance.github.io/",
        "twitter": "https://twitter.com/HiroLaunchdao"
      }
    },
    {
      "chainId": 101,
      "address": "9nusLQeFKiocswDt6NQsiErm1M43H2b8x6v5onhivqKv",
      "symbol": "LLAMA",
      "name": "SOLLAMA",
      "decimals": 1,
      "logoURI": "https://raw.githubusercontent.com/solana-labs/token-list/main/assets/mainnet/9nusLQeFKiocswDt6NQsiErm1M43H2b8x6v5onhivqKv/logo.png",
      "tags": [],
      "extensions": {
        "website": "https://sollama.finance",
        "twitter": "https://twitter.com/SollamaFinance"
      }
    },
    {
      "chainId": 101,
      "address": "BLwTnYKqf7u4qjgZrrsKeNs2EzWkMLqVCu6j8iHyrNA3",
      "symbol": "BOP",
      "name": "Boring Protocol",
      "decimals": 8,
      "logoURI": "https://raw.githubusercontent.com/solana-labs/token-list/main/assets/mainnet/BLwTnYKqf7u4qjgZrrsKeNs2EzWkMLqVCu6j8iHyrNA3/logo.png",
      "tags": [
        "security-token",
        "utility-token"
      ],
      "extensions": {
        "website": "https://boringprotocol.io",
        "twitter": "https://twitter.com/BoringProtocol",
        "serumV3Usdc": "7MmPwD1K56DthW14P1PnWZ4zPCbPWemGs3YggcT1KzsM"
      }
    },
    {
      "chainId": 101,
      "address": "ER8Xa8YxJLC3CFJgdAxJs46Rdhb7B3MjgbPZsVg1aAFV",
      "symbol": "MOLAMON",
      "name": "MOLAMON",
      "decimals": 0,
      "logoURI": "https://raw.githubusercontent.com/solana-labs/token-list/main/assets/mainnet/ER8Xa8YxJLC3CFJgdAxJs46Rdhb7B3MjgbPZsVg1aAFV/logo.png",
      "tags": [],
      "extensions": {
        "website": "https://moonlana.com/",
        "twitter": "https://twitter.com/xMoonLana",
        "medium": "https://moonlana.medium.com/",
        "imageUrl": "https://gateway.pinata.cloud/ipfs/QmbdEesuzVUMzqaumrZNaWnwnz4WwDvqDyfrFneVDjqr2e/molamonbg.gif",
        "description": "The first $MOLA NFT on Solana Blockchain."
      }
    },
    {
      "chainId": 101,
      "address": "4ezHExHThrwnnoqKcMNbUwcVYXzdkDerHFGfegnTqA2E",
      "symbol": "STUD",
      "name": "SolanaToolsUtilityDapp",
      "decimals": 9,
      "logoURI": "https://raw.githubusercontent.com/solana-labs/token-list/main/assets/mainnet/4ezHExHThrwnnoqKcMNbUwcVYXzdkDerHFGfegnTqA2E/logo.png",
      "tags": [],
      "extensions": {
        "website": "https://www.solanatools.io/"
      }
    },
    {
      "chainId": 101,
      "address": "AZtNYaEAHDBeK5AvdzquZWjc4y8cj5sKWH1keUJGMuPV",
      "symbol": "RESP",
      "name": "RESPECT",
      "decimals": 8,
      "logoURI": "https://raw.githubusercontent.com/solana-labs/token-list/main/assets/mainnet/AZtNYaEAHDBeK5AvdzquZWjc4y8cj5sKWH1keUJGMuPV/logo.png",
      "tags": [],
      "extensions": {
        "website": "https://respect.cash"
      }
    },
    {
      "chainId": 101,
      "address": "5j6BmiZTfHssaWPT23EQYQci3w57VTw7QypKArQZbSZ9",
      "symbol": "CHAD",
      "name": "ChadTrader Token",
      "decimals": 9,
      "logoURI": "https://raw.githubusercontent.com/solana-labs/token-list/main/assets/mainnet/5j6BmiZTfHssaWPT23EQYQci3w57VTw7QypKArQZbSZ9/logo.png",
      "tags": [
        "utility-token"
      ],
      "extensions": {
        "website": "https://chadtrader.io/",
        "twitter": "https://twitter.com/chadtraderio"
      }
    },
    {
      "chainId": 101,
      "address": "GsNzxJfFn6zQdJGeYsupJWzUAm57Ba7335mfhWvFiE9Z",
      "symbol": "DXL",
      "name": "Dexlab",
      "decimals": 6,
      "logoURI": "https://raw.githubusercontent.com/solana-labs/token-list/main/assets/mainnet/GsNzxJfFn6zQdJGeYsupJWzUAm57Ba7335mfhWvFiE9Z/logo.png",
      "tags": [],
      "extensions": {
        "website": "https://www.dexlab.space/",
        "serumV3Usdc": "DYfigimKWc5VhavR4moPBibx9sMcWYVSjVdWvPztBPTa",
        "twitter": "https://twitter.com/dexlab_official",
        "coingeckoId": "dexlab"
      }
    },
    {
      "chainId": 101,
      "address": "APvgd1J98PGW77H1fDa7W7Y4fcbFwWfs71RNyJKuYs1Y",
      "symbol": "FUZ",
      "name": "Fuzzy.One",
      "decimals": 8,
      "logoURI": "https://raw.githubusercontent.com/solana-labs/token-list/main/assets/mainnet/APvgd1J98PGW77H1fDa7W7Y4fcbFwWfs71RNyJKuYs1Y/logo.png",
      "tags": [
        "Fuzzy.One",
        "FUZ",
        "Supply chain token"
      ],
      "extensions": {
        "website": "https://www.fuzzy.one/"
      }
    },
    {
      "chainId": 101,
      "address": "6TCbtxs6eYfMKVF9ppTNvbUemW2YnpFig6z1jSqgM16e",
      "symbol": "STRANGE",
      "name": "STRANGE",
      "decimals": 0,
      "logoURI": "https://raw.githubusercontent.com/solana-labs/token-list/main/assets/mainnet/6TCbtxs6eYfMKVF9ppTNvbUemW2YnpFig6z1jSqgM16e/logo.png",
      "tags": [
        "utility-token"
      ],
      "extensions": {
        "website": "https://safepluto.tech"
      }
    },
    {
      "chainId": 101,
      "address": "BYNHheaKFX2WRGQTpMZNsM6vAyJXvkeMoMcixKfVKxY9",
      "symbol": "PLUTES",
      "name": "Plutonium",
      "decimals": 0,
      "logoURI": "https://raw.githubusercontent.com/solana-labs/token-list/main/assets/mainnet/BYNHheaKFX2WRGQTpMZNsM6vAyJXvkeMoMcixKfVKxY9/logo.png",
      "tags": [
        "utility-token"
      ],
      "extensions": {
        "website": "https://safepluto.tech"
      }
    },
    {
      "chainId": 101,
      "address": "8upjSpvjcdpuzhfR1zriwg5NXkwDruejqNE9WNbPRtyA",
      "symbol": "GRAPE",
      "name": "Grape",
      "decimals": 6,
      "logoURI": "https://raw.githubusercontent.com/solana-labs/token-list/main/assets/mainnet/8upjSpvjcdpuzhfR1zriwg5NXkwDruejqNE9WNbPRtyA/logo.svg",
      "tags": [],
      "extensions": {
        "website": "https://grapes.network"
      }
    },
    {
      "chainId": 101,
      "address": "7xzovRepzLvXbbpVZLYKzEBhCNgStEv1xpDqf1rMFFKX",
      "symbol": "KERMIT",
      "name": "Kermit",
      "decimals": 8,
      "logoURI": "https://raw.githubusercontent.com/solana-labs/token-list/main/assets/mainnet/7xzovRepzLvXbbpVZLYKzEBhCNgStEv1xpDqf1rMFFKX/logo.png",
      "tags": [
        "utility-token"
      ],
      "extensions": {
        "website": "https://www.kermitfinance.com",
        "twitter": "https://twitter.com/KermitFinance"
      }
    },
    {
      "chainId": 101,
      "address": "3VhB8EAL8dZ457SiksLPpMUR1pyACpbNh5rTjQUEVCcH",
      "symbol": "TUTL",
      "name": "TurtleTraders",
      "decimals": 8,
      "logoURI": "https://raw.githubusercontent.com/solana-labs/token-list/main/assets/mainnet/3VhB8EAL8dZ457SiksLPpMUR1pyACpbNh5rTjQUEVCcH/logo.png",
      "tags": [
        "social-token",
        "Turtles"
      ],
      "extensions": {
        "twitter": "https://twitter.com/Turtle_Traders"
      }
    },
    {
      "chainId": 101,
      "address": "8tbAqS4dFNEeC6YGWpNnusc3JcxoFLMiiLPyHctgGYFe",
      "symbol": "PIPANA",
      "name": "Pipana",
      "decimals": 10,
      "logoURI": "https://raw.githubusercontent.com/solana-labs/token-list/main/assets/mainnet/8tbAqS4dFNEeC6YGWpNnusc3JcxoFLMiiLPyHctgGYFe/logo.png",
      "tags": [],
      "extensions": {
        "website": "https://pip.monster",
        "twitter": "https://twitter.com/itspipana"
      }
    },
    {
      "chainId": 101,
      "address": "8s9FCz99Wcr3dHpiauFRi6bLXzshXfcGTfgQE7UEopVx",
      "symbol": "CKC",
      "name": "ChikinCoin",
      "decimals": 6,
      "logoURI": "https://raw.githubusercontent.com/solana-labs/token-list/main/assets/mainnet/8s9FCz99Wcr3dHpiauFRi6bLXzshXfcGTfgQE7UEopVx/logo.svg",
      "tags": [],
      "extensions": {
        "website": "https://www.chikin.run",
        "twitter": "https://twitter.com/ChikinDev"
      }
    },
    {
      "chainId": 101,
      "address": "ATxXyewb1cXThrQFmwHUy4dtPTErfsuqkg7JcUXgLgqo",
      "symbol": "SPW",
      "name": "SpiderSwap",
      "decimals": 8,
      "logoURI": "https://raw.githubusercontent.com/solana-labs/token-list/main/assets/mainnet/ATxXyewb1cXThrQFmwHUy4dtPTErfsuqkg7JcUXgLgqo/logo.png",
      "tags": [],
      "extensions": {
        "website": "https://www.spiderswap.org",
        "twitter": "https://twitter.com/Spider_swap"
      }
    },
    {
      "chainId": 101,
      "address": "BrwgXmUtNd32dTKdP5teie68EmBnjGq8Wp3MukHehUBY",
      "symbol": "GSTONKS",
      "name": "Gamestonks",
      "decimals": 6,
      "logoURI": "https://raw.githubusercontent.com/solana-labs/token-list/main/assets/mainnet/BrwgXmUtNd32dTKdP5teie68EmBnjGq8Wp3MukHehUBY/logo.png",
      "tags": [],
      "extensions": {
        "website": "https://www.game-stonks.com/"
      }
    },
    {
      "chainId": 101,
      "address": "HAgX1HSfok8DohiNCS54FnC2UJkDSrRVnT38W3iWFwc8",
      "symbol": "MEOW",
      "name": "SOL-CATS",
      "decimals": 9,
      "logoURI": "https://raw.githubusercontent.com/solana-labs/token-list/main/assets/mainnet/HAgX1HSfok8DohiNCS54FnC2UJkDSrRVnT38W3iWFwc8/logo.png",
      "tags": [],
      "extensions": {
        "website": "https://www.solcats.xyz",
        "twitter": "https://twitter.com/solcat777"
      }
    },
    {
      "chainId": 101,
      "address": "Gro98oTmXxCVX8HKr3q2tMnP5ztoC77q6KehFDnAB983",
      "symbol": "SOLMO",
      "name": "SolMoon",
      "decimals": 4,
      "logoURI": "https://raw.githubusercontent.com/solana-labs/token-list/main/assets/mainnet/Gro98oTmXxCVX8HKr3q2tMnP5ztoC77q6KehFDnAB983/logo.png",
      "tags": [],
      "extensions": {
        "website": "https://www.solmoonfinance.com",
        "twitter": "https://twitter.com/solmoonfinance"
      }
    },
    {
      "chainId": 101,
      "address": "2wBXHm4oxmed7ZoDkPL4DU8BuRfMYkubVu8T4N38vXdb",
      "symbol": "MSC",
      "name": "MasterCoin",
      "decimals": 9,
      "logoURI": "https://raw.githubusercontent.com/solana-labs/token-list/main/assets/mainnet/2wBXHm4oxmed7ZoDkPL4DU8BuRfMYkubVu8T4N38vXdb/logo.png",
      "tags": [],
      "extensions": {
        "website": "https://mastercoin.site",
        "twitter": "https://twitter.com/MasterCoin_",
        "discord": "https://t.co/CXZN9Ncd6Q?amp=1",
        "medium": "https://medium.com/@mastercoin-eu"
      }
    },
    {
      "chainId": 101,
      "address": "8b9mQo6ZU2rwZQgSFqGNQvXzrUSHDTRpKSKi9XXdGmqN",
      "symbol": "CHANGPENGUIN",
      "name": "CHANGPENGUIN",
      "decimals": 6,
      "logoURI": "https://raw.githubusercontent.com/solana-labs/token-list/main/assets/mainnet/8b9mQo6ZU2rwZQgSFqGNQvXzrUSHDTRpKSKi9XXdGmqN/logo.png",
      "tags": [],
      "extensions": {
        "website": "https://artbomb.xyz"
      }
    },
    {
      "chainId": 101,
      "address": "3KnVxWhoYdc9UwDr5WMVkZp2LpF7gnojg7We7MUd6ixQ",
      "symbol": "WOLFE",
      "name": "Wolfecoin",
      "decimals": 9,
      "logoURI": "https://raw.githubusercontent.com/solana-labs/token-list/main/assets/mainnet/3KnVxWhoYdc9UwDr5WMVkZp2LpF7gnojg7We7MUd6ixQ/logo.png",
      "tags": [],
      "extensions": {
        "website": "https://www.wolfecoin.online/"
      }
    },
    {
      "chainId": 101,
      "address": "BxHJqGtC629c55swCqWXFGA2rRF1igbbTmh22H8ePUWG",
      "symbol": "PGNT",
      "name": "PigeonSol Token",
      "decimals": 4,
      "logoURI": "https://raw.githubusercontent.com/solana-labs/token-list/main/assets/mainnet/BxHJqGtC629c55swCqWXFGA2rRF1igbbTmh22H8ePUWG/logo.png",
      "tags": [],
      "extensions": {
        "website": "https://pigeonsol.xyz",
        "twitter": "https://twitter.com/PigeonSol"
      }
    },
    {
      "chainId": 101,
      "address": "51tMb3zBKDiQhNwGqpgwbavaGH54mk8fXFzxTc1xnasg",
      "symbol": "APEX",
      "name": "APEX",
      "decimals": 9,
      "logoURI": "https://raw.githubusercontent.com/solana-labs/token-list/main/assets/mainnet/51tMb3zBKDiQhNwGqpgwbavaGH54mk8fXFzxTc1xnasg/logo.png",
      "tags": [],
      "extensions": {
        "coingeckoId": "apexit-finance",
        "website": "https://apexit.finance/",
        "twitter": "https://twitter.com/apeXit_finance",
        "discord": "https://discord.gg/aASQy2dWsN",
        "tggroup": "https://t.me/apexit_finance"
      }
    },
    {
      "chainId": 101,
      "address": "4NPzwMK2gfgQ6rTv8x4EE1ZvKW6MYyYTSrAZCx7zxyaX",
      "symbol": "KLB",
      "name": "Black Label",
      "decimals": 0,
      "logoURI": "https://raw.githubusercontent.com/solana-labs/token-list/main/assets/mainnet/4NPzwMK2gfgQ6rTv8x4EE1ZvKW6MYyYTSrAZCx7zxyaX/logo.svg",
      "tags": [],
      "extensions": {
        "website": "https://klbtoken.com",
        "twitter": "https://twitter.com/klbtoken",
        "serumV3Usdc": "AVC5hkVjWqRzD9RXXwjcNiVAAR2rUvDGwhqoCd2TQNY8"
      }
    },
    {
      "chainId": 101,
      "address": "5v6tZ1SiAi7G8Qg4rBF1ZdAn4cn6aeQtefewMr1NLy61",
      "symbol": "SOLD",
      "name": "Solanax",
      "decimals": 9,
      "logoURI": "https://raw.githubusercontent.com/solana-labs/token-list/main/assets/mainnet/5v6tZ1SiAi7G8Qg4rBF1ZdAn4cn6aeQtefewMr1NLy61/logo.png",
      "tags": [],
      "extensions": {
        "website": "https://solanax.org",
        "twitter": "https://twitter.com/Solanaxorg",
        "telegram": "https://t.me/solanaxcommunity"
      }
    },
    {
      "chainId": 101,
      "address": "3RSafdgu7P2smSGHJvSGQ6kZVkcErZXfZTtynJYboyAu",
      "symbol": "SINE",
      "name": "SINE",
      "decimals": 4,
      "logoURI": "https://raw.githubusercontent.com/solana-labs/token-list/main/assets/mainnet/3RSafdgu7P2smSGHJvSGQ6kZVkcErZXfZTtynJYboyAu/logo.svg",
      "tags": [
        "security-token",
        "utility-token"
      ],
      "extensions": {
        "website": "https://solainetwork.com/",
        "twitter": "https://twitter.com/SolAiNetwork"
      }
    },
    {
      "chainId": 101,
      "address": "orcaEKTdK7LKz57vaAYr9QeNsVEPfiu6QeMU1kektZE",
      "symbol": "ORCA",
      "name": "Orca",
      "decimals": 6,
      "logoURI": "https://raw.githubusercontent.com/solana-labs/token-list/main/assets/mainnet/orcaEKTdK7LKz57vaAYr9QeNsVEPfiu6QeMU1kektZE/logo.png",
      "tags": [],
      "extensions": {
        "website": "https://orca.so/",
        "twitter": "https://twitter.com/orca_so"
      }
    },
    {
      "chainId": 101,
      "address": "guppyrZyEX9iTPSu92pi8T71Zka7xd6PrsTJrXRW6u1",
      "symbol": "GUPPY",
      "name": "Orca Guppy Collectible",
      "decimals": 0,
      "logoURI": "https://raw.githubusercontent.com/solana-labs/token-list/main/assets/mainnet/guppyrZyEX9iTPSu92pi8T71Zka7xd6PrsTJrXRW6u1/logo.png",
      "tags": [
        "nft"
      ],
      "extensions": {
        "website": "https://www.orca.so",
        "twitter": "https://twitter.com/orca_so"
      }
    },
    {
      "chainId": 101,
      "address": "whaLeHav12EhGK19u6kKbLRwC9E1EATGnm6MWbBCcUW",
      "symbol": "WHALE",
      "name": "Orca Whale Collectible",
      "decimals": 0,
      "logoURI": "https://raw.githubusercontent.com/solana-labs/token-list/main/assets/mainnet/whaLeHav12EhGK19u6kKbLRwC9E1EATGnm6MWbBCcUW/logo.png",
      "tags": [
        "nft"
      ],
      "extensions": {
        "website": "https://www.orca.so",
        "twitter": "https://twitter.com/orca_so"
      }
    },
    {
      "chainId": 101,
      "address": "kLwhLkZRt6CadPHRBsgfhRCKXX426WMBnhoGozTduvk",
      "symbol": "KILLER-WHALE",
      "name": "Orca Killer Whale Collectible",
      "decimals": 0,
      "logoURI": "https://raw.githubusercontent.com/solana-labs/token-list/main/assets/mainnet/kLwhLkZRt6CadPHRBsgfhRCKXX426WMBnhoGozTduvk/logo.png",
      "tags": [
        "nft"
      ],
      "extensions": {
        "website": "https://www.orca.so",
        "twitter": "https://twitter.com/orca_so"
      }
    },
    {
      "chainId": 101,
      "address": "star2pH7rVWscs743JGdCAL8Lc9nyJeqx7YQXkGUnWf",
      "symbol": "STARFISH",
      "name": "Orca Starfish Collectible",
      "decimals": 6,
      "logoURI": "https://raw.githubusercontent.com/solana-labs/token-list/main/assets/mainnet/star2pH7rVWscs743JGdCAL8Lc9nyJeqx7YQXkGUnWf/logo.png",
      "tags": [
        "nft"
      ],
      "extensions": {
        "website": "https://www.orca.so",
        "twitter": "https://twitter.com/orca_so"
      }
    },
    {
      "chainId": 101,
      "address": "cLownTTaiiQMoyMmFjfmSGowi8HyNhCtTLFcrNKnqX6",
      "symbol": "CLOWNFISH",
      "name": "Orca Clownfish Collectible",
      "decimals": 0,
      "logoURI": "https://raw.githubusercontent.com/solana-labs/token-list/main/assets/mainnet/cLownTTaiiQMoyMmFjfmSGowi8HyNhCtTLFcrNKnqX6/logo.png",
      "tags": [
        "nft"
      ],
      "extensions": {
        "website": "https://www.orca.so",
        "twitter": "https://twitter.com/orca_so"
      }
    },
    {
      "chainId": 101,
      "address": "ECFcUGwHHMaZynAQpqRHkYeTBnS5GnPWZywM8aggcs3A",
      "symbol": "SOL/USDC",
      "name": "Orca SOL/USDC LP Token",
      "decimals": 9,
      "logoURI": "https://raw.githubusercontent.com/solana-labs/token-list/main/assets/mainnet/ECFcUGwHHMaZynAQpqRHkYeTBnS5GnPWZywM8aggcs3A/logo.png",
      "tags": [
        "lp-token"
      ],
      "extensions": {
        "website": "https://www.orca.so",
        "twitter": "https://twitter.com/orca_so"
      }
    },
    {
      "chainId": 101,
      "address": "3H5XKkE9uVvxsdrFeN4BLLGCmohiQN6aZJVVcJiXQ4WC",
      "symbol": "USDC/USDT",
      "name": "Orca USDC/USDT LP Token",
      "decimals": 9,
      "logoURI": "https://raw.githubusercontent.com/solana-labs/token-list/main/assets/mainnet/3H5XKkE9uVvxsdrFeN4BLLGCmohiQN6aZJVVcJiXQ4WC/logo.png",
      "tags": [
        "lp-token"
      ],
      "extensions": {
        "website": "https://www.orca.so",
        "twitter": "https://twitter.com/orca_so"
      }
    },
    {
      "chainId": 101,
      "address": "8qNqTaKKbdZuzQPWWXy5wNVkJh54ex8zvvnEnTFkrKMP",
      "symbol": "USDC/USDT-SRM",
      "name": "Orca USDC/USDT-SRM LP Token",
      "decimals": 9,
      "logoURI": "https://raw.githubusercontent.com/solana-labs/token-list/main/assets/mainnet/8qNqTaKKbdZuzQPWWXy5wNVkJh54ex8zvvnEnTFkrKMP/logo.png",
      "tags": [
        "lp-token"
      ],
      "extensions": {
        "website": "https://www.orca.so",
        "twitter": "https://twitter.com/orca_so"
      }
    },
    {
      "chainId": 101,
      "address": "7TYb32qkwYosUQfUspU45cou7Bb3nefJocVMFX2mEGTT",
      "symbol": "ETH/USDC",
      "name": "Orca ETH/USDC LP Token",
      "decimals": 9,
      "logoURI": "https://raw.githubusercontent.com/solana-labs/token-list/main/assets/mainnet/7TYb32qkwYosUQfUspU45cou7Bb3nefJocVMFX2mEGTT/logo.png",
      "tags": [
        "lp-token"
      ],
      "extensions": {
        "website": "https://www.orca.so",
        "twitter": "https://twitter.com/orca_so"
      }
    },
    {
      "chainId": 101,
      "address": "EhBAmhkgEsMa8McFB5bpqZaRpZvGBBJ4jN59T5xToPdG",
      "symbol": "ETH/USDT-SRM",
      "name": "Orca ETH/USDT-SRM LP Token",
      "decimals": 9,
      "logoURI": "https://raw.githubusercontent.com/solana-labs/token-list/main/assets/mainnet/EhBAmhkgEsMa8McFB5bpqZaRpZvGBBJ4jN59T5xToPdG/logo.png",
      "tags": [
        "lp-token"
      ],
      "extensions": {
        "website": "https://www.orca.so",
        "twitter": "https://twitter.com/orca_so"
      }
    },
    {
      "chainId": 101,
      "address": "8pFwdcuXM7pvHdEGHLZbUR8nNsjj133iUXWG6CgdRHk2",
      "symbol": "BTC/ETH",
      "name": "Orca BTC/ETH LP Token",
      "decimals": 9,
      "logoURI": "https://raw.githubusercontent.com/solana-labs/token-list/main/assets/mainnet/8pFwdcuXM7pvHdEGHLZbUR8nNsjj133iUXWG6CgdRHk2/logo.png",
      "tags": [
        "lp-token"
      ],
      "extensions": {
        "website": "https://www.orca.so",
        "twitter": "https://twitter.com/orca_so"
      }
    },
    {
      "chainId": 101,
      "address": "7bb88DAnQY7LSoWEuqezCcbk4vutQbuRqgJMqpX8h6dL",
      "symbol": "ETH/SOL",
      "name": "Orca ETH/SOL LP Token",
      "decimals": 9,
      "logoURI": "https://raw.githubusercontent.com/solana-labs/token-list/main/assets/mainnet/7bb88DAnQY7LSoWEuqezCcbk4vutQbuRqgJMqpX8h6dL/logo.png",
      "tags": [
        "lp-token"
      ],
      "extensions": {
        "website": "https://www.orca.so",
        "twitter": "https://twitter.com/orca_so"
      }
    },
    {
      "chainId": 101,
      "address": "GWEmABT4rD3sGhyghv9rKbfdiaFe5uMHeJqr6hhu3XvA",
      "symbol": "RAY/SOL",
      "name": "Orca RAY/SOL LP Token",
      "decimals": 9,
      "logoURI": "https://raw.githubusercontent.com/solana-labs/token-list/main/assets/mainnet/GWEmABT4rD3sGhyghv9rKbfdiaFe5uMHeJqr6hhu3XvA/logo.png",
      "tags": [
        "lp-token"
      ],
      "extensions": {
        "website": "https://www.orca.so",
        "twitter": "https://twitter.com/orca_so"
      }
    },
    {
      "chainId": 101,
      "address": "BmZNYGt7aApGTUUxAQUYsW64cMbb6P7uniokCWaptj4D",
      "symbol": "SOL/USDT",
      "name": "Orca SOL/USDT LP Token",
      "decimals": 9,
      "logoURI": "https://raw.githubusercontent.com/solana-labs/token-list/main/assets/mainnet/BmZNYGt7aApGTUUxAQUYsW64cMbb6P7uniokCWaptj4D/logo.png",
      "tags": [
        "lp-token"
      ],
      "extensions": {
        "website": "https://www.orca.so",
        "twitter": "https://twitter.com/orca_so"
      }
    },
    {
      "chainId": 101,
      "address": "E4cthfUFaDd4x5t1vbeBNBHm7isqhM8kapthPzPJz1M2",
      "symbol": "SOL/USDT-SRM",
      "name": "Orca SOL/USDT-SRM LP Token",
      "decimals": 9,
      "logoURI": "https://raw.githubusercontent.com/solana-labs/token-list/main/assets/mainnet/E4cthfUFaDd4x5t1vbeBNBHm7isqhM8kapthPzPJz1M2/logo.png",
      "tags": [
        "lp-token"
      ],
      "extensions": {
        "website": "https://www.orca.so",
        "twitter": "https://twitter.com/orca_so"
      }
    },
    {
      "chainId": 101,
      "address": "6ojPekCSQimAjDjaMApLvh3jF6wnZeNEVRVVoGNzEXvV",
      "symbol": "SOL/SRM",
      "name": "Orca SOL/SRM LP Token",
      "decimals": 9,
      "logoURI": "https://raw.githubusercontent.com/solana-labs/token-list/main/assets/mainnet/6ojPekCSQimAjDjaMApLvh3jF6wnZeNEVRVVoGNzEXvV/logo.png",
      "tags": [
        "lp-token"
      ],
      "extensions": {
        "website": "https://www.orca.so",
        "twitter": "https://twitter.com/orca_so"
      }
    },
    {
      "chainId": 101,
      "address": "YJRknE9oPhUMtq1VvhjVzG5WnRsjQtLsWg3nbaAwCQ5",
      "symbol": "FTT/SOL",
      "name": "Orca FTT/SOL LP Token",
      "decimals": 9,
      "logoURI": "https://raw.githubusercontent.com/solana-labs/token-list/main/assets/mainnet/YJRknE9oPhUMtq1VvhjVzG5WnRsjQtLsWg3nbaAwCQ5/logo.png",
      "tags": [
        "lp-token"
      ],
      "extensions": {
        "website": "https://www.orca.so",
        "twitter": "https://twitter.com/orca_so"
      }
    },
    {
      "chainId": 101,
      "address": "C9PKvetJPrrPD53PR2aR8NYtVZzucCRkHYzcFXbZXEqu",
      "symbol": "KIN/SOL",
      "name": "Orca KIN/SOL LP Token",
      "decimals": 9,
      "logoURI": "https://raw.githubusercontent.com/solana-labs/token-list/main/assets/mainnet/C9PKvetJPrrPD53PR2aR8NYtVZzucCRkHYzcFXbZXEqu/logo.png",
      "tags": [
        "lp-token"
      ],
      "extensions": {
        "website": "https://www.orca.so",
        "twitter": "https://twitter.com/orca_so"
      }
    },
    {
      "chainId": 101,
      "address": "6SfhBAmuaGf9p3WAxeHJYCWMABnYUMrdzNdK5Stvvj4k",
      "symbol": "ROPE/SOL",
      "name": "Orca ROPE/SOL LP Token",
      "decimals": 9,
      "logoURI": "https://raw.githubusercontent.com/solana-labs/token-list/main/assets/mainnet/6SfhBAmuaGf9p3WAxeHJYCWMABnYUMrdzNdK5Stvvj4k/logo.png",
      "tags": [
        "lp-token"
      ],
      "extensions": {
        "website": "https://www.orca.so",
        "twitter": "https://twitter.com/orca_so"
      }
    },
    {
      "chainId": 101,
      "address": "9r1n79TmerAgQJboUT8QvrChX3buZBfuSrBTtYM1cW4h",
      "symbol": "SOL/STEP",
      "name": "Orca SOL/STEP LP Token",
      "decimals": 9,
      "logoURI": "https://raw.githubusercontent.com/solana-labs/token-list/main/assets/mainnet/9r1n79TmerAgQJboUT8QvrChX3buZBfuSrBTtYM1cW4h/logo.png",
      "tags": [
        "lp-token"
      ],
      "extensions": {
        "website": "https://www.orca.so",
        "twitter": "https://twitter.com/orca_so"
      }
    },
    {
      "chainId": 101,
      "address": "ELLELFtgvWBgLkdY9EFx4Vb3SLNj4DJEhzZLWy1wCh4Y",
      "symbol": "OXY/SOL",
      "name": "Orca OXY/SOL LP Token",
      "decimals": 9,
      "logoURI": "https://raw.githubusercontent.com/solana-labs/token-list/main/assets/mainnet/ELLELFtgvWBgLkdY9EFx4Vb3SLNj4DJEhzZLWy1wCh4Y/logo.png",
      "tags": [
        "lp-token"
      ],
      "extensions": {
        "website": "https://www.orca.so",
        "twitter": "https://twitter.com/orca_so"
      }
    },
    {
      "chainId": 101,
      "address": "BXM9ph4AuhCUzf94HQu5FnfeVThKj5oyrnb1krY1zax5",
      "symbol": "MER/SOL",
      "name": "Orca MER/SOL LP Token",
      "decimals": 9,
      "logoURI": "https://raw.githubusercontent.com/solana-labs/token-list/main/assets/mainnet/BXM9ph4AuhCUzf94HQu5FnfeVThKj5oyrnb1krY1zax5/logo.png",
      "tags": [
        "lp-token"
      ],
      "extensions": {
        "website": "https://www.orca.so",
        "twitter": "https://twitter.com/orca_so"
      }
    },
    {
      "chainId": 101,
      "address": "FJ9Q9ojA7vdf5rFbcTc6dd7D3nLpwSxdtFSE8cwfuvqt",
      "symbol": "FIDA/SOL",
      "name": "Orca FIDA/SOL LP Token",
      "decimals": 9,
      "logoURI": "https://raw.githubusercontent.com/solana-labs/token-list/main/assets/mainnet/FJ9Q9ojA7vdf5rFbcTc6dd7D3nLpwSxdtFSE8cwfuvqt/logo.png",
      "tags": [
        "lp-token"
      ],
      "extensions": {
        "website": "https://www.orca.so",
        "twitter": "https://twitter.com/orca_so"
      }
    },
    {
      "chainId": 101,
      "address": "EHkfnhKLLTUqo1xMZLxhM9EusEgpN6RXPpZsGpUsewaa",
      "symbol": "MAPS/SOL",
      "name": "Orca MAPS/SOL LP Token",
      "decimals": 9,
      "logoURI": "https://raw.githubusercontent.com/solana-labs/token-list/main/assets/mainnet/EHkfnhKLLTUqo1xMZLxhM9EusEgpN6RXPpZsGpUsewaa/logo.png",
      "tags": [
        "lp-token"
      ],
      "extensions": {
        "website": "https://www.orca.so",
        "twitter": "https://twitter.com/orca_so"
      }
    },
    {
      "chainId": 101,
      "address": "9rguDaKqTrVjaDXafq6E7rKGn7NPHomkdb8RKpjKCDm2",
      "symbol": "SAMO/SOL",
      "name": "Orca SAMO/SOL LP Token",
      "decimals": 9,
      "logoURI": "https://raw.githubusercontent.com/solana-labs/token-list/main/assets/mainnet/9rguDaKqTrVjaDXafq6E7rKGn7NPHomkdb8RKpjKCDm2/logo.png",
      "tags": [
        "lp-token"
      ],
      "extensions": {
        "website": "https://www.orca.so",
        "twitter": "https://twitter.com/orca_so"
      }
    },
    {
      "chainId": 101,
      "address": "2697FyJ4vD9zwAVPr33fdVPDv54pyZZiBv9S2AoKMyQf",
      "symbol": "COPE/SOL",
      "name": "Orca COPE/SOL LP Token",
      "decimals": 9,
      "logoURI": "https://raw.githubusercontent.com/solana-labs/token-list/main/assets/mainnet/2697FyJ4vD9zwAVPr33fdVPDv54pyZZiBv9S2AoKMyQf/logo.png",
      "tags": [
        "lp-token"
      ],
      "extensions": {
        "website": "https://www.orca.so",
        "twitter": "https://twitter.com/orca_so"
      }
    },
    {
      "chainId": 101,
      "address": "HEhMLvpSdPviukafKwVN8BnBUTamirptsQ6Wxo5Cyv8s",
      "symbol": "FTR",
      "name": "Future",
      "decimals": 9,
      "logoURI": "https://raw.githubusercontent.com/solana-labs/token-list/main/assets/mainnet/HEhMLvpSdPviukafKwVN8BnBUTamirptsQ6Wxo5Cyv8s/logo.png",
      "tags": [],
      "extensions": {
        "website": "https://future-ftr.io",
        "twitter": "https://twitter.com/ftr_finance"
      }
    },
    {
      "chainId": 101,
      "address": "6oJ8Mp1VnKxN5MvGf9LfpeaRvTv8N1xFbvtdEbLLWUDT",
      "symbol": "ESC",
      "name": "ESCoin",
      "decimals": 9,
      "logoURI": "https://raw.githubusercontent.com/solana-labs/token-list/main/assets/mainnet/6oJ8Mp1VnKxN5MvGf9LfpeaRvTv8N1xFbvtdEbLLWUDT/logo.png",
      "tags": [],
      "extensions": {
        "website": "https://escoin.company/",
        "twitter": "https://twitter.com/coin_esc"
      }
    },
    {
      "chainId": 101,
      "address": "Da1jboBKU3rqXUqPL3L3BxJ8e67ogVgVKcqy4rWsS7LC",
      "symbol": "UBE",
      "name": "UBE Token",
      "decimals": 10,
      "logoURI": "https://raw.githubusercontent.com/solana-labs/token-list/main/assets/mainnet/Da1jboBKU3rqXUqPL3L3BxJ8e67ogVgVKcqy4rWsS7LC/logo.png",
      "tags": [],
      "extensions": {
        "website": "https://www.ubetoken.com",
        "twitter": "https://twitter.com/ube_token"
      }
    },
    {
      "chainId": 101,
      "address": "CDJWUqTcYTVAKXAVXoQZFes5JUFc7owSeq7eMQcDSbo5",
      "symbol": "renBTC",
      "name": "renBTC",
      "decimals": 8,
      "logoURI": "https://raw.githubusercontent.com/solana-labs/token-list/main/assets/mainnet/CDJWUqTcYTVAKXAVXoQZFes5JUFc7owSeq7eMQcDSbo5/logo.png",
      "tags": [],
      "extensions": {
        "coingeckoId": "renbtc",
        "website": "https://renproject.io/",
        "serumV3Usdc": "74Ciu5yRzhe8TFTHvQuEVbFZJrbnCMRoohBK33NNiPtv"
      }
    },
    {
      "chainId": 101,
      "address": "G1a6jxYz3m8DVyMqYnuV7s86wD4fvuXYneWSpLJkmsXj",
      "symbol": "renBCH",
      "name": "renBCH",
      "decimals": 8,
      "logoURI": "https://raw.githubusercontent.com/solana-labs/token-list/main/assets/mainnet/G1a6jxYz3m8DVyMqYnuV7s86wD4fvuXYneWSpLJkmsXj/logo.png",
      "tags": [],
      "extensions": {
        "coingeckoId": "renbch",
        "website": "https://renproject.io/",
        "serumV3Usdc": "FS8EtiNZCH72pAK83YxqXaGAgk3KKFYphiTcYA2yRPis"
      }
    },
    {
      "chainId": 101,
      "address": "FKJvvVJ242tX7zFtzTmzqoA631LqHh4CdgcN8dcfFSju",
      "symbol": "renDGB",
      "name": "renDGB",
      "decimals": 8,
      "logoURI": "https://raw.githubusercontent.com/solana-labs/token-list/main/assets/mainnet/FKJvvVJ242tX7zFtzTmzqoA631LqHh4CdgcN8dcfFSju/logo.png",
      "tags": [],
      "extensions": {
        "website": "https://renproject.io/"
      }
    },
    {
      "chainId": 101,
      "address": "ArUkYE2XDKzqy77PRRGjo4wREWwqk6RXTfM9NeqzPvjU",
      "symbol": "renDOGE",
      "name": "renDOGE",
      "decimals": 8,
      "logoURI": "https://raw.githubusercontent.com/solana-labs/token-list/main/assets/mainnet/ArUkYE2XDKzqy77PRRGjo4wREWwqk6RXTfM9NeqzPvjU/logo.png",
      "tags": [],
      "extensions": {
        "coingeckoId": "rendoge",
        "website": "https://renproject.io/",
        "serumV3Usdc": "5FpKCWYXgHWZ9CdDMHjwxAfqxJLdw2PRXuAmtECkzADk"
      }
    },
    {
      "chainId": 101,
      "address": "8wv2KAykQstNAj2oW6AHANGBiFKVFhvMiyyzzjhkmGvE",
      "symbol": "renLUNA",
      "name": "renLUNA",
      "decimals": 6,
      "logoURI": "https://raw.githubusercontent.com/solana-labs/token-list/main/assets/mainnet/8wv2KAykQstNAj2oW6AHANGBiFKVFhvMiyyzzjhkmGvE/logo.png",
      "tags": [],
      "extensions": {
        "website": "https://renproject.io/",
        "serumV3Usdc": "CxDhLbbM9uAA2AXfSPar5qmyfmC69NLj3vgJXYAsSVBT"
      }
    },
    {
      "chainId": 101,
      "address": "E99CQ2gFMmbiyK2bwiaFNWUUmwz4r8k2CVEFxwuvQ7ue",
      "symbol": "renZEC",
      "name": "renZEC",
      "decimals": 8,
      "logoURI": "https://raw.githubusercontent.com/solana-labs/token-list/main/assets/mainnet/E99CQ2gFMmbiyK2bwiaFNWUUmwz4r8k2CVEFxwuvQ7ue/logo.png",
      "tags": [],
      "extensions": {
        "coingeckoId": "renzec",
        "website": "https://renproject.io/",
        "serumV3Usdc": "2ahbUT5UryyRVxPnELtTmDLLneN26UjBQFgfMVvbWDTb"
      }
    },
    {
      "chainId": 101,
      "address": "GkXP719hnhLtizWHcQyGVYajuJqVsJJ6fyeUob9BPCFC",
      "symbol": "KROWZ",
      "name": "Mike Krow's Official Best Friend Super Kawaii Kasu Token",
      "decimals": 8,
      "logoURI": "https://raw.githubusercontent.com/solana-labs/token-list/main/assets/mainnet/GkXP719hnhLtizWHcQyGVYajuJqVsJJ6fyeUob9BPCFC/logo.png",
      "tags": [
        "social-token",
        "krowz"
      ],
      "extensions": {
        "website": "https://mikekrow.com/",
        "twitter": "https://twitter.com/space_asylum"
      }
    },
    {
      "chainId": 101,
      "address": "6kwTqmdQkJd8qRr9RjSnUX9XJ24RmJRSrU1rsragP97Y",
      "symbol": "SAIL",
      "name": "SAIL",
      "decimals": 6,
      "logoURI": "https://raw.githubusercontent.com/solana-labs/token-list/main/assets/mainnet/6kwTqmdQkJd8qRr9RjSnUX9XJ24RmJRSrU1rsragP97Y/logo.png",
      "tags": [
        "utility-token"
      ],
      "extensions": {
        "website": "https://www.solanasail.com",
        "coingeckoId": "sail",
        "twitter": "https://twitter.com/SolanaSail"
      }
    },
    {
      "chainId": 101,
      "address": "E5ndSkaB17Dm7CsD22dvcjfrYSDLCxFcMd6z8ddCk5wp",
      "symbol": "CCAI",
      "name": "Cryptocurrencies.Ai",
      "decimals": 9,
      "logoURI": "https://raw.githubusercontent.com/solana-labs/token-list/main/assets/mainnet/E5ndSkaB17Dm7CsD22dvcjfrYSDLCxFcMd6z8ddCk5wp/logo.png",
      "tags": [],
      "extensions": {
        "website": "https://ccai.cryptocurrencies.ai",
        "twitter": "https://twitter.com/CCAI_Official",
        "serumV3Usdc": "7gZNLDbWE73ueAoHuAeFoSu7JqmorwCLpNTBXHtYSFTa"
      }
    },
    {
      "chainId": 101,
      "address": "7LmGzEgnQZTxxeCThgxsv3xe4JQmiy9hxEGBPCF66KgH",
      "symbol": "SNEK",
      "name": "Snek Coin",
      "decimals": 0,
      "logoURI": "https://raw.githubusercontent.com/solana-labs/token-list/main/assets/mainnet/7LmGzEgnQZTxxeCThgxsv3xe4JQmiy9hxEGBPCF66KgH/logo.png",
      "tags": [],
      "extensions": {
        "twitter": "https://twitter.com/snekcoin"
      }
    },
    {
      "chainId": 101,
      "address": "AhRozpV8CDLJ5z9k8CJWF4P12MVvxdnnU2y2qUhUuNS5",
      "symbol": "ARK",
      "name": "Sol.Ark",
      "decimals": 8,
      "logoURI": "https://raw.githubusercontent.com/solana-labs/token-list/main/assets/mainnet/AhRozpV8CDLJ5z9k8CJWF4P12MVvxdnnU2y2qUhUuNS5/logo.png",
      "tags": [
        "meme"
      ],
      "extensions": {
        "website": "https://www.solark.xyz/",
        "twitter": "https://twitter.com/SOLARK67275852"
      }
    },
    {
      "chainId": 101,
      "address": "ss26ybWnrhSYbGBjDT9bEwRiyAVUgiKCbgAfFkksj4R",
      "symbol": "SS2",
      "name": "POH",
      "decimals": 0,
      "logoURI": "https://raw.githubusercontent.com/solana-labs/token-list/main/assets/mainnet/ss26ybWnrhSYbGBjDT9bEwRiyAVUgiKCbgAfFkksj4R/logo.png",
      "tags": [
        "nft"
      ],
      "extensions": {
        "website": "https://www.sol-talk.com/sol-survivor",
        "twitter": "https://twitter.com/sol__survivor",
        "imageUrl": "https://www.arweave.net/fDxzEtzfu9IjFDh0ID-rOGaGw__F6-OD2ADoa23sayo?ext=gif",
        "animationUrl": "https://vww4cphi4lv3ldd4dtidi4njkbilvngmvuaofo3rv2oa3ozepeea.arweave.net/ra3BPOji67WMfBzQNHGpUFC6tMytAOK7ca6cDbskeQg?ext=glb",
        "description": "Sensing a disturbance in the timeline, the tournament organizers send Poh back in time to the beginning of the tournament. He is tasked with finding the origin of the disturbance and restoring the original timeline. Special:'Out of Order'"
      }
    },
    {
      "chainId": 101,
      "address": "6dGR9kAt499jzsojDHCvDArKxpTarNbhdSkiS7jeMAib",
      "symbol": "AKI",
      "name": "AKIHIGE Token",
      "decimals": 6,
      "logoURI": "https://raw.githubusercontent.com/solana-labs/token-list/main/assets/mainnet/6dGR9kAt499jzsojDHCvDArKxpTarNbhdSkiS7jeMAib/logo.png",
      "tags": [
        "aki"
      ]
    },
    {
      "chainId": 101,
      "address": "SCYfrGCw8aDiqdgcpdGjV6jp4UVVQLuphxTDLNWu36f",
      "symbol": "SCY",
      "name": "Synchrony",
      "decimals": 9,
      "logoURI": "https://raw.githubusercontent.com/solana-labs/token-list/main/assets/mainnet/SCYfrGCw8aDiqdgcpdGjV6jp4UVVQLuphxTDLNWu36f/logo.png",
      "tags": [],
      "extensions": {
        "website": "https://synchrony.fi",
        "twitter": "https://twitter.com/SynchronyFi"
      }
    },
    {
      "chainId": 101,
      "address": "BKMWPkPS8jXw59ezYwK2ueNTZRF4m8MYHDjh9HwUmkQ7",
      "symbol": "SDC",
      "name": "SandDollarClassic",
      "decimals": 9,
      "logoURI": "https://raw.githubusercontent.com/solana-labs/token-list/main/assets/mainnet/BKMWPkPS8jXw59ezYwK2ueNTZRF4m8MYHDjh9HwUmkQ7/logo.png",
      "tags": [
        "utility-token"
      ],
      "extensions": {
        "website": "https://sanddollar.bs",
        "twitter": "https://twitter.com/SandDollar_BS"
      }
    },
    {
      "chainId": 101,
      "address": "Bx4ykEMurwPQBAFNvthGj73fMBVTvHa8e9cbAyaK4ZSh",
      "symbol": "TOX",
      "name": "trollbox",
      "decimals": 9,
      "logoURI": "https://raw.githubusercontent.com/solana-labs/token-list/main/assets/mainnet/Bx4ykEMurwPQBAFNvthGj73fMBVTvHa8e9cbAyaK4ZSh/logo.png",
      "tags": [
        "utility-token"
      ],
      "extensions": {
        "website": "https://trollbox.io",
        "twitter": "https://twitter.com/trollboxio"
      }
    },
    {
      "chainId": 101,
      "address": "E7WqtfRHcY8YW8z65u9WmD7CfMmvtrm2qPVicSzDxLaT",
      "symbol": "PPUG",
      "name": "PizzaPugCoin",
      "decimals": 9,
      "logoURI": "https://raw.githubusercontent.com/solana-labs/token-list/main/assets/mainnet/E7WqtfRHcY8YW8z65u9WmD7CfMmvtrm2qPVicSzDxLaT/logo.png",
      "tags": [],
      "extensions": {
        "website": "https://www.pizzapugcoin.com",
        "twitter": "https://twitter.com/pizzapugcoin"
      }
    },
    {
      "chainId": 101,
      "address": "FZgL5motNWEDEa24xgfSdBDfXkB9Ru9KxfEsey9S58bb",
      "symbol": "VCC",
      "name": "VentureCapital",
      "decimals": 6,
      "logoURI": "https://raw.githubusercontent.com/solana-labs/token-list/main/assets/mainnet/FZgL5motNWEDEa24xgfSdBDfXkB9Ru9KxfEsey9S58bb/logo.svg",
      "tags": [
        "venture capital",
        "liquidator",
        "IDO",
        "incubator"
      ],
      "extensions": {
        "website": "https://www.vcc.finance/",
        "twitter": "https://twitter.com/vcc_finance"
      }
    },
    {
      "chainId": 101,
      "address": "4TGxgCSJQx2GQk9oHZ8dC5m3JNXTYZHjXumKAW3vLnNx",
      "symbol": "OXS",
      "name": "Oxbull Sol",
      "decimals": 9,
      "logoURI": "https://raw.githubusercontent.com/solana-labs/token-list/main/assets/mainnet/4TGxgCSJQx2GQk9oHZ8dC5m3JNXTYZHjXumKAW3vLnNx/logo.png",
      "tags": [
        "utility-token"
      ],
      "extensions": {
        "website": "https://www.oxbull.tech/#/home",
        "twitter": "https://twitter.com/OxBull5",
        "medium": "https://medium.com/@oxbull",
        "tgann": "https://t.me/Oxbull_tech",
        "coingeckoId": "oxbull-tech",
        "github": "https://github.com/OxBull"
      }
    },
    {
      "chainId": 101,
      "address": "EdAhkbj5nF9sRM7XN7ewuW8C9XEUMs8P7cnoQ57SYE96",
      "symbol": "FAB",
      "name": "FABRIC",
      "decimals": 9,
      "logoURI": "https://raw.githubusercontent.com/solana-labs/token-list/main/assets/mainnet/EdAhkbj5nF9sRM7XN7ewuW8C9XEUMs8P7cnoQ57SYE96/logo.png",
      "tags": [],
      "extensions": {
        "website": "https://fsynth.io/",
        "twitter": "https://twitter.com/official_fabric",
        "coingeckoId": "fabric"
      }
    },
    {
      "chainId": 101,
      "address": "GEYrotdkRitGUK5UMv3aMttEhVAZLhRJMcG82zKYsaWB",
      "symbol": "POTATO",
      "name": "POTATO",
      "decimals": 3,
      "logoURI": "https://raw.githubusercontent.com/solana-labs/token-list/main/assets/mainnet/GEYrotdkRitGUK5UMv3aMttEhVAZLhRJMcG82zKYsaWB/logo.png",
      "tags": [],
      "extensions": {
        "website": "https://potatocoinspl.com/",
        "serumV3Usdc": "6dn7tgTHe5rZEAscMWWY3xmPGVEKVkM9s7YRV11z399z"
      }
    },
    {
      "chainId": 101,
      "address": "FmJ1fo7wK5FF6rDvQxow5Gj7A2ctLmR5orCKLZ45Q3Cq",
      "symbol": "DGEN",
      "name": "Degen Banana",
      "decimals": 6,
      "logoURI": "https://raw.githubusercontent.com/solana-labs/token-list/main/assets/mainnet/FmJ1fo7wK5FF6rDvQxow5Gj7A2ctLmR5orCKLZ45Q3Cq/logo.png",
      "tags": [],
      "extensions": {
        "website": "https://degen.finance/",
        "twitter": "https://twitter.com/degenbanana"
      }
    },
    {
      "chainId": 101,
      "address": "FciGvHj9FjgSGgCBF1b9HY814FM9D28NijDd5SJrKvPo",
      "symbol": "TGT",
      "name": "Twirl Governance Token",
      "decimals": 6,
      "logoURI": "https://raw.githubusercontent.com/solana-labs/token-list/main/assets/mainnet/FciGvHj9FjgSGgCBF1b9HY814FM9D28NijDd5SJrKvPo/logo.png",
      "tags": [],
      "extensions": {
        "website": "https://twirlfinance.com/",
        "twitter": "https://twitter.com/twirlfinance"
      }
    },
    {
      "chainId": 101,
      "address": "A9EEvcRcT7Q9XAa6NfqrqJChoc4XGDhd2mtc4xfniQkS",
      "symbol": "BILBY",
      "name": "Bilby Finance",
      "decimals": 9,
      "logoURI": "https://raw.githubusercontent.com/solana-labs/token-list/main/assets/mainnet/A9EEvcRcT7Q9XAa6NfqrqJChoc4XGDhd2mtc4xfniQkS/logo.png",
      "tags": [
        "utility-token"
      ],
      "extensions": {
        "website": "https://bilby.finance/"
      }
    },
    {
      "chainId": 101,
      "address": "8NGgmXzBzhsXz46pTC3ioSBxeE3w2EXpc741N3EQ8E6r",
      "symbol": "JOKE",
      "name": "JOKESMEMES",
      "decimals": 9,
      "logoURI": "https://raw.githubusercontent.com/solana-labs/token-list/main/assets/mainnet/8NGgmXzBzhsXz46pTC3ioSBxeE3w2EXpc741N3EQ8E6r/logo.png",
      "tags": [],
      "extensions": {
        "website": "https://jokesmemes.finance",
        "twitter": "https://twitter.com/Jokesmemes11"
      }
    },
    {
      "chainId": 101,
      "address": "Fp4gjLpTsPqBN6xDGpDHwtnuEofjyiZKxxZxzvJnjxV6",
      "symbol": "NAXAR",
      "name": "Naxar",
      "decimals": 4,
      "logoURI": "https://raw.githubusercontent.com/solana-labs/token-list/main/assets/mainnet/Fp4gjLpTsPqBN6xDGpDHwtnuEofjyiZKxxZxzvJnjxV6/logo.png",
      "tags": [],
      "extensions": {
        "website": "https://naxar.ru",
        "instagram": "https://instagram.com/naxar__",
        "telegram": "https://t.me/naxar_official"
      }
    },
    {
      "chainId": 101,
      "address": "5jqTNKonR9ZZvbmX9JHwcPSEg6deTyNKR7PxQ9ZPdd2w",
      "symbol": "JBUS",
      "name": "Jebus",
      "decimals": 0,
      "logoURI": "https://raw.githubusercontent.com/solana-labs/token-list/main/assets/mainnet/5jqTNKonR9ZZvbmX9JHwcPSEg6deTyNKR7PxQ9ZPdd2w/logo.png",
      "tags": [],
      "extensions": {
        "website": "https://jebus.live"
      }
    },
    {
      "chainId": 101,
      "address": "29UWGmi1MxJRi3izeritN8VvhZbUiX37KUVnGv46mzev",
      "symbol": "KLBx",
      "name": "Black Label X",
      "decimals": 4,
      "logoURI": "https://raw.githubusercontent.com/solana-labs/token-list/main/assets/mainnet/29UWGmi1MxJRi3izeritN8VvhZbUiX37KUVnGv46mzev/logo.svg",
      "tags": [],
      "extensions": {
        "website": "https://klbtoken.com/x"
      }
    },
    {
      "chainId": 101,
      "address": "GACHAfpmbpk4FLfZcGkT2NUmaEqMygssAknhqnn8DVHP",
      "symbol": "GACHA",
      "name": "Gachapon",
      "decimals": 9,
      "logoURI": "https://raw.githubusercontent.com/solana-labs/token-list/main/assets/mainnet/GACHAfpmbpk4FLfZcGkT2NUmaEqMygssAknhqnn8DVHP/logo.png",
      "tags": [],
      "extensions": {
        "twitter": "https://twitter.com/GACHAPON7777"
      }
    },
    {
      "chainId": 101,
      "address": "9zoqdwEBKWEi9G5Ze8BSkdmppxGgVv1Kw4LuigDiNr9m",
      "symbol": "STR",
      "name": "Solster",
      "decimals": 9,
      "logoURI": "https://raw.githubusercontent.com/solana-labs/token-list/main/assets/mainnet/9zoqdwEBKWEi9G5Ze8BSkdmppxGgVv1Kw4LuigDiNr9m/logo.png",
      "tags": [],
      "extensions": {
        "website": "https://solster.finance",
        "twitter": "https://twitter.com/solster_finance"
      }
    },
    {
      "chainId": 101,
      "address": "A2T2jDe2bxyEHkKtS8AtrTRmJ9VZRwyY8Kr7oQ8xNyfb",
      "symbol": "HAMS",
      "name": "Space Hamster",
      "decimals": 9,
      "logoURI": "https://raw.githubusercontent.com/solana-labs/token-list/main/assets/mainnet/A2T2jDe2bxyEHkKtS8AtrTRmJ9VZRwyY8Kr7oQ8xNyfb/logo.png",
      "tags": [],
      "extensions": {
        "website": "https://www.solhamster.space/",
        "twitter": "https://twitter.com/sol_hamster",
        "telegram": "https://t.me/SolHamster",
        "dex-website": "https://dex-solhamster.space/"
      }
    },
    {
      "chainId": 101,
      "address": "EGN2774kzKyUnJs2Gv5poK6ymiMVkdyCQD2gGnJ84sDk",
      "symbol": "NEFT",
      "name": "Neftea Labs Coin",
      "decimals": 8,
      "logoURI": "https://raw.githubusercontent.com/solana-labs/token-list/main/assets/mainnet/EGN2774kzKyUnJs2Gv5poK6ymiMVkdyCQD2gGnJ84sDk/logo.png",
      "tags": [
        "Neftea",
        "NFT",
        "utility-token"
      ],
      "extensions": {
        "website": "https://www.neftealabs.com/"
      }
    },
    {
      "chainId": 101,
      "address": "DK64rmGSZupv1dLYn57e3pUVgs9jL9EKLXDVZZPsMDz8",
      "symbol": "ABOMB",
      "name": "ArtBomb",
      "decimals": 5,
      "logoURI": "https://raw.githubusercontent.com/solana-labs/token-list/main/assets/mainnet/DK64rmGSZupv1dLYn57e3pUVgs9jL9EKLXDVZZPsMDz8/logo.png",
      "tags": [
        "utility-token",
        "artbomb"
      ],
      "extensions": {
        "website": "https://artbomb.xyz"
      }
    },
    {
      "chainId": 101,
      "address": "AnyCsr1VCBZcwVAxbKPuHhKDP5DQQSnRxGAo4ycgRMi2",
      "symbol": "DAL",
      "name": "Dalmatiancoin",
      "decimals": 9,
      "logoURI": "https://raw.githubusercontent.com/solana-labs/token-list/main/assets/mainnet/AnyCsr1VCBZcwVAxbKPuHhKDP5DQQSnRxGAo4ycgRMi2/logo.png",
      "tags": [],
      "extensions": {
        "website": "https://dalmatiancoin.org/",
        "twitter": "https://twitter.com/coindalmatian"
      }
    },
    {
      "chainId": 101,
      "address": "HiL1j5VMR9XtRnCA4mxaVoXr6PMHpbh8wUgfPsAP4CNF",
      "symbol": "SolNHD",
      "name": "SolNHD",
      "decimals": 0,
      "logoURI": "https://raw.githubusercontent.com/solana-labs/token-list/main/assets/mainnet/HiL1j5VMR9XtRnCA4mxaVoXr6PMHpbh8wUgfPsAP4CNF/logo.png",
      "tags": [],
      "extensions": {
        "website": "https://www.solnhd.com",
        "twitter": "https://twitter.com/zororoaz01"
      }
    },
    {
      "chainId": 101,
      "address": "qXu8Tj65H5XR8KHuaKKoyLCWj592KbTG3YWJwsuFrPS",
      "symbol": "STVA",
      "name": "SOLtiva",
      "decimals": 3,
      "logoURI": "https://raw.githubusercontent.com/solana-labs/token-list/main/assets/mainnet/qXu8Tj65H5XR8KHuaKKoyLCWj592KbTG3YWJwsuFrPS/logo.svg",
      "tags": [],
      "extensions": {
        "website": "https://soltiva.co"
      }
    },
    {
      "chainId": 101,
      "address": "D3gHoiYT4RY5VSndne1fEnpM3kCNAyBhkp5xjNUqqPj9",
      "symbol": "PROEXIS",
      "name": "ProExis Prova de Existência Blockchain",
      "decimals": 8,
      "logoURI": "https://raw.githubusercontent.com/solana-labs/token-list/main/assets/mainnet/D3gHoiYT4RY5VSndne1fEnpM3kCNAyBhkp5xjNUqqPj9/logo.png",
      "tags": [
        "proof of-existence",
        "utility-token",
        "prova de existencia",
        "proexis"
      ],
      "extensions": {
        "website": "https://provadeexistencia.com.br",
        "twitter": "https://twitter.com/provaexistencia",
        "facebook": "https://facebook.com/provadeexistencia",
        "instagram": "https://instagram.com/provadeexistencia",
        "github": "https://github.com/provadeexistencia",
        "tgann": "https://t.me/provadeexistencia",
        "tggroup": "https://t.me/provadeexistenciagrupo"
      }
    },
    {
      "chainId": 101,
      "address": "5DWFxYBxjETuqFX3P2Z1uq8UbcCT1F4sABGiBZMnWKvR",
      "symbol": "PLDO",
      "name": "PLEIDO",
      "decimals": 6,
      "logoURI": "https://raw.githubusercontent.com/solana-labs/token-list/main/assets/mainnet/5DWFxYBxjETuqFX3P2Z1uq8UbcCT1F4sABGiBZMnWKvR/logo.svg",
      "tags": [
        "pleido",
        "game-coin"
      ],
      "extensions": {
        "website": "https://pleido.com/"
      }
    },
    {
      "chainId": 101,
      "address": "6uB5eEC8SzMbUdsPpe3eiNvHyvxdqUWnDEtpFQxkhNTP",
      "symbol": "MOLANIUM",
      "name": "MOLANIUM",
      "decimals": 0,
      "logoURI": "https://raw.githubusercontent.com/solana-labs/token-list/main/assets/mainnet/6uB5eEC8SzMbUdsPpe3eiNvHyvxdqUWnDEtpFQxkhNTP/logo.png",
      "tags": [],
      "extensions": {
        "website": "https://moonlana.com/",
        "imageUrl": "https://i.imgur.com/hOMe38E.png",
        "twitter": "https://twitter.com/xMoonLana",
        "medium": "https://moonlana.medium.com/"
      }
    },
    {
      "chainId": 101,
      "address": "5KV2W2XPdSo97wQWcuAVi6G4PaCoieg4Lhhi61PAMaMJ",
      "symbol": "GÜ",
      "name": "GÜ",
      "decimals": 9,
      "logoURI": "https://raw.githubusercontent.com/solana-labs/token-list/main/assets/mainnet/5KV2W2XPdSo97wQWcuAVi6G4PaCoieg4Lhhi61PAMaMJ/logo.png",
      "tags": [
        "utility-token"
      ],
      "extensions": {
        "website": "https://kugle.org",
        "twitter": "https://twitter.com/Kugle_",
        "coingeckoId": "gu"
      }
    },
    {
      "chainId": 101,
      "address": "72fFy4SNGcHoEC1TTFTUkxNHriJqg3hBPsa2jSr2cZgb",
      "symbol": "BZX",
      "name": "BlizeX",
      "decimals": 6,
      "logoURI": "https://raw.githubusercontent.com/solana-labs/token-list/main/assets/mainnet/72fFy4SNGcHoEC1TTFTUkxNHriJqg3hBPsa2jSr2cZgb/logo.png",
      "tags": [],
      "extensions": {
        "website": "https://www.blizex.co",
        "twitter": "https://twitter.com/blizex_en"
      }
    },
    {
      "chainId": 101,
      "address": "5fEo6ZbvpV6zdyzowtAwgMcWHZe1yJy9NxQM6gC19QW5",
      "symbol": "GREEN",
      "name": "Green DEX",
      "decimals": 9,
      "logoURI": "https://raw.githubusercontent.com/solana-labs/token-list/main/assets/mainnet/5fEo6ZbvpV6zdyzowtAwgMcWHZe1yJy9NxQM6gC19QW5/logo.svg",
      "tags": [
        "Green DEX"
      ],
      "extensions": {
        "website": "https://greendex.network/",
        "twitter": "https://twitter.com/GreendexN"
      }
    },
    {
      "chainId": 101,
      "address": "Bx1fDtvTN6NvE4kjdPHQXtmGSg582bZx9fGy4DQNMmAT",
      "symbol": "SOLC",
      "name": "Solcubator",
      "decimals": 9,
      "logoURI": "https://raw.githubusercontent.com/solana-labs/token-list/main/assets/mainnet/Bx1fDtvTN6NvE4kjdPHQXtmGSg582bZx9fGy4DQNMmAT/logo.png",
      "tags": [],
      "extensions": {
        "website": "http://solcubator.io",
        "twitter": "https://twitter.com/Solcubator"
      }
    },
    {
      "chainId": 101,
      "address": "ABxCiDz4jjKt1t7Syu5Tb37o8Wew9ADpwngZh6kpLbLX",
      "symbol": "XSOL",
      "name": "XSOL Token",
      "decimals": 8,
      "logoURI": "https://raw.githubusercontent.com/solana-labs/token-list/main/assets/mainnet/ABxCiDz4jjKt1t7Syu5Tb37o8Wew9ADpwngZh6kpLbLX/logo.png",
      "tags": [
        "utility-token"
      ],
      "extensions": {
        "website": "https://0xsol.network",
        "twitter": "https://twitter.com/0xSol_Network"
      }
    },
    {
      "chainId": 101,
      "address": "DrcPRJPBiakQcWqon3gZms7sviAqdQS5zS5wvaG5v6wu",
      "symbol": "BLD",
      "name": "BladesToken",
      "decimals": 4,
      "logoURI": "https://raw.githubusercontent.com/solana-labs/token-list/main/assets/mainnet/DrcPRJPBiakQcWqon3gZms7sviAqdQS5zS5wvaG5v6wu/logo.png",
      "tags": [],
      "extensions": {
        "website": "https://blades.finance/",
        "twitter": "https://twitter.com/bladesfinance"
      }
    },
    {
      "chainId": 101,
      "address": "6D7E4mstMboABmfoaPrtVDgewjUCbGdvcYVaHa9SDiTg",
      "symbol": "QWK",
      "name": "QwikPay.io Token",
      "decimals": 9,
      "logoURI": "https://raw.githubusercontent.com/solana-labs/token-list/main/assets/mainnet/6D7E4mstMboABmfoaPrtVDgewjUCbGdvcYVaHa9SDiTg/logo.png",
      "tags": [],
      "extensions": {
        "website": "https://www.qwikpay.io",
        "twitter": "https://twitter.com/QwikpayIO"
      }
    },
    {
      "chainId": 101,
      "address": "BTyJg5zMbaN2KMfn7LsKhpUsV675aCUSUMrgB1YGxBBP",
      "symbol": "GOOSEBERRY",
      "name": "Gooseberry",
      "decimals": 9,
      "logoURI": "https://raw.githubusercontent.com/solana-labs/token-list/main/assets/mainnet/BTyJg5zMbaN2KMfn7LsKhpUsV675aCUSUMrgB1YGxBBP/logo.png",
      "tags": [],
      "extensions": {
        "website": "https://gooseberry.changr.ca",
        "twitter": "https://twitter.com/gooseberrycoin"
      }
    },
    {
      "chainId": 101,
      "address": "5GG1LbgY4EEvPR51YQPNr65QKcZemrHWPooTqC5gRPBA",
      "symbol": "DXB",
      "name": "DefiXBet Token",
      "decimals": 9,
      "logoURI": "https://raw.githubusercontent.com/solana-labs/token-list/main/assets/mainnet/5GG1LbgY4EEvPR51YQPNr65QKcZemrHWPooTqC5gRPBA/logo.png",
      "tags": [],
      "extensions": {
        "website": "https://DefiXBet.com/",
        "twitter": "https://twitter.com/DefiXBet",
        "medium": "https://defixbet.medium.com/",
        "tgann": "https://t.me/DefiXBet"
      }
    },
    {
      "chainId": 101,
      "address": "7a4cXVvVT7kF6hS5q5LDqtzWfHfys4a9PoK6pf87RKwf",
      "symbol": "LUNY",
      "name": "Luna Yield",
      "decimals": 9,
      "logoURI": "https://raw.githubusercontent.com/solana-labs/token-list/main/assets/mainnet/7a4cXVvVT7kF6hS5q5LDqtzWfHfys4a9PoK6pf87RKwf/logo.png",
      "tags": [],
      "extensions": {
        "website": "https://www.lunayield.com",
        "twitter": "https://twitter.com/Luna_Yield"
      }
    },
    {
      "chainId": 101,
      "address": "AP58G14hoy4GGgZS4L8TzZgqXnk3hBvciFKW2Cb1RQ2J",
      "symbol": "YARDv1",
      "name": "SolYard Finance Beta",
      "decimals": 9,
      "logoURI": "https://raw.githubusercontent.com/solana-labs/token-list/main/assets/mainnet/AP58G14hoy4GGgZS4L8TzZgqXnk3hBvciFKW2Cb1RQ2J/logo.png",
      "tags": [],
      "extensions": {
        "website": "https://solyard.finance/"
      }
    },
    {
      "chainId": 101,
      "address": "6Y7LbYB3tfGBG6CSkyssoxdtHb77AEMTRVXe8JUJRwZ7",
      "symbol": "DINO",
      "name": "DINO",
      "decimals": 6,
      "logoURI": "https://raw.githubusercontent.com/solana-labs/token-list/main/assets/mainnet/6Y7LbYB3tfGBG6CSkyssoxdtHb77AEMTRVXe8JUJRwZ7/logo.png",
      "tags": [],
      "extensions": {
        "website": "https://www.solanadino.com",
        "twitter": "https://twitter.com/solanadino"
      }
    },
    {
      "chainId": 101,
      "address": "4wjPQJ6PrkC4dHhYghwJzGBVP78DkBzA2U3kHoFNBuhj",
      "symbol": "LIQ",
      "name": "LIQ Protocol",
      "decimals": 6,
      "logoURI": "https://raw.githubusercontent.com/solana-labs/token-list/main/assets/mainnet/4wjPQJ6PrkC4dHhYghwJzGBVP78DkBzA2U3kHoFNBuhj/logo.png",
      "tags": [],
      "extensions": {
        "website": "https://liqsolana.com/",
        "coingeckoId": "liq-protocol",
        "twitter": "https://twitter.com/liqsolana",
        "discord": "https://discord.gg/MkfjambeU7",
        "serumV3Usdc": "FLKUQGh9VAG4otn4njLPUf5gaUPx5aAZ2Q6xWiD3hH5u"
      }
    },
    {
      "chainId": 101,
      "address": "DubwWZNWiNGMMeeQHPnMATNj77YZPZSAz2WVR5WjLJqz",
      "symbol": "CRP",
      "name": "CropperFinance",
      "decimals": 6,
      "logoURI": "https://raw.githubusercontent.com/solana-labs/token-list/main/assets/mainnet/DubwWZNWiNGMMeeQHPnMATNj77YZPZSAz2WVR5WjLJqz/logo.png",
      "tags": [],
      "extensions": {
        "website": "https://cropper.finance/",
        "twitter": "https://twitter.com/cropperfinance"
      }
    },
    {
      "chainId": 101,
      "address": "B3Ggjjj3QargPkFTAJiR6BaD8CWKFUaWRXGcDQ1nyeeD",
      "symbol": "PARTI",
      "name": "PARTI",
      "decimals": 9,
      "logoURI": "https://raw.githubusercontent.com/solana-labs/token-list/main/assets/mainnet/B3Ggjjj3QargPkFTAJiR6BaD8CWKFUaWRXGcDQ1nyeeD/logo.png",
      "tags": [],
      "extensions": {
        "website": "https://parti.finance",
        "twitter": "https://twitter.com/ParticleFinance",
        "medium": "https://particlefinance.medium.com"
      }
    },
    {
      "chainId": 101,
      "address": "5igDhdTnXif5E5djBpRt4wUKo5gtf7VicHi8r5ada4Hj",
      "symbol": "NIA",
      "name": "NIALABS",
      "decimals": 0,
      "logoURI": "https://raw.githubusercontent.com/solana-labs/token-list/main/assets/mainnet/5igDhdTnXif5E5djBpRt4wUKo5gtf7VicHi8r5ada4Hj/logo.png",
      "tags": [],
      "extensions": {
        "website": "https://www.nialabs.com/"
      }
    },
    {
      "chainId": 101,
      "address": "GQnN5M1M6oTjsziAwcRYd1P7pRBBQKURj5QeAjN1npnE",
      "symbol": "CORV",
      "name": "Project Corvus",
      "decimals": 9,
      "logoURI": "https://raw.githubusercontent.com/solana-labs/token-list/main/assets/mainnet/GQnN5M1M6oTjsziAwcRYd1P7pRBBQKURj5QeAjN1npnE/logo.png",
      "tags": [],
      "extensions": {
        "website": "https://dixon.company/"
      }
    },
    {
      "chainId": 101,
      "address": "3FRQnT5djQMATCg6TNXBhi2bBkbTyGdywsLmLa8BbEKz",
      "symbol": "HLTH",
      "name": "HLTH",
      "decimals": 4,
      "logoURI": "https://raw.githubusercontent.com/solana-labs/token-list/main/assets/mainnet/3FRQnT5djQMATCg6TNXBhi2bBkbTyGdywsLmLa8BbEKz/logo.png",
      "extensions": {
        "website": "https://hlth.network/",
        "twitter": "https://twitter.com/hlthnetwork",
        "telegram": "https://t.me/HLTHnetwork"
      }
    },
    {
      "chainId": 101,
      "address": "Ea5SjE2Y6yvCeW5dYTn7PYMuW5ikXkvbGdcmSnXeaLjS",
      "symbol": "PAI",
      "name": "PAI (Parrot)",
      "decimals": 6,
      "logoURI": "https://raw.githubusercontent.com/solana-labs/token-list/main/assets/mainnet/Ea5SjE2Y6yvCeW5dYTn7PYMuW5ikXkvbGdcmSnXeaLjS/logo.svg",
      "tags": [
        "stablecoin"
      ],
      "extensions": {
        "website": "https://partyparrot.finance",
        "twitter": "https://twitter.com/gopartyparrot",
        "telegram": "https://t.me/gopartyparrot"
      }
    },
    {
      "chainId": 101,
      "address": "SLRSSpSLUTP7okbCUBYStWCo1vUgyt775faPqz8HUMr",
      "symbol": "SLRS",
      "name": "Solrise Finance",
      "decimals": 6,
      "logoURI": "https://raw.githubusercontent.com/solana-labs/token-list/main/assets/mainnet/SLRSSpSLUTP7okbCUBYStWCo1vUgyt775faPqz8HUMr/logo.png",
      "tags": [],
      "extensions": {
        "website": "https://solrise.finance",
        "twitter": "https://twitter.com/SolriseFinance",
        "telegram": "https://t.me/solrisefinance",
        "medium": "https://blog.solrise.finance",
        "discord": "https://discord.gg/xNbGgMUJfU",
        "serumV3Usdc": "2Gx3UfV831BAh8uQv1FKSPKS9yajfeeD8GJ4ZNb2o2YP",
        "coingeckoId": "solrise-finance"
      }
    },
    {
      "chainId": 101,
      "address": "Hejznrp39zCfcmq4WpihfAeyhzhqeFtj4PURHFqMaHSS",
      "symbol": "SE",
      "name": "Snake Eyes",
      "decimals": 9,
      "logoURI": "https://raw.githubusercontent.com/solana-labs/token-list/main/assets/mainnet/Hejznrp39zCfcmq4WpihfAeyhzhqeFtj4PURHFqMaHSS/logo.png",
      "tags": [],
      "extensions": {
        "discord": "https://discord.gg/g94SubKn"
      }
    },
    {
      "chainId": 101,
      "address": "Fx14roJm9m27zngJQwmt81npHvPc5pmF772nxDhNnsh5",
      "symbol": "LIQ-USDC",
      "name": "Raydium LP Token (LIQ-USDC)",
      "decimals": 6,
      "logoURI": "https://raw.githubusercontent.com/solana-labs/token-list/main/assets/mainnet/Fx14roJm9m27zngJQwmt81npHvPc5pmF772nxDhNnsh5/logo.png",
      "tags": [
        "lp-token"
      ],
      "extensions": {
        "website": "https://raydium.io/"
      }
    },
    {
      "chainId": 101,
      "address": "D7U3BPHr5JBbFmPTaVNpmEKGBPFdQS3udijyte1QtuLk",
      "symbol": "STAR",
      "name": "SolStar",
      "decimals": 9,
      "logoURI": "https://raw.githubusercontent.com/solana-labs/token-list/main/assets/mainnet/D7U3BPHr5JBbFmPTaVNpmEKGBPFdQS3udijyte1QtuLk/logo.png",
      "tags": [
        "community",
        "web3",
        "utility-token"
      ],
      "extensions": {
        "website": "https://solstar.finance",
        "twitter": "https://twitter.com/SolStarFinance",
        "discord": "https://discord.gg/j6B3q5Xk5N",
        "medium": "https://solstar.medium.com",
        "telegram": "https://t.me/SolStarFinance"
      }
    },
    {
      "chainId": 101,
      "address": "GtQ48z7NNjs7sVyp3M7iuiDcTRjeWPd1fkdiWQNy1UR6",
      "symbol": "LIQ-SOL",
      "name": "Raydium LP Token (LIQ-SOL)",
      "decimals": 6,
      "logoURI": "https://raw.githubusercontent.com/solana-labs/token-list/main/assets/mainnet/GtQ48z7NNjs7sVyp3M7iuiDcTRjeWPd1fkdiWQNy1UR6/logo.png",
      "tags": [
        "lp-token"
      ],
      "extensions": {
        "website": "https://raydium.io/"
      }
    },
    {
      "chainId": 101,
      "address": "DHojuFwy5Pb8HTUhyRGQ285s5KYgk8tGAjAcmjkEAGbY",
      "symbol": "RFK",
      "name": "Refrak",
      "decimals": 2,
      "logoURI": "https://raw.githubusercontent.com/solana-labs/token-list/main/assets/mainnet/DHojuFwy5Pb8HTUhyRGQ285s5KYgk8tGAjAcmjkEAGbY/logo.png",
      "tags": [],
      "extensions": {
        "website": "https://refrak.com/",
        "discord": "https://discord.gg/ZAWbnebFVK"
      }
    },
    {
      "chainId": 101,
      "address": "7Jimij6hkEjjgmf3HamW44d2Cf5kj2gHnfCDDPGxWut",
      "symbol": "GQO",
      "name": "GIGQO",
      "decimals": 9,
      "logoURI": "https://gigqo.com/images/new-gqo-logo.png",
      "tags": [],
      "extensions": {
        "website": "https://gigqo.com/",
        "twitter": "https://twitter.com/gigqoapp"
      }
    },
    {
      "chainId": 101,
      "address": "E5rk3nmgLUuKUiS94gg4bpWwWwyjCMtddsAXkTFLtHEy",
      "symbol": "WOO",
      "name": "Wootrade Network",
      "decimals": 18,
      "logoURI": "https://raw.githubusercontent.com/solana-labs/token-list/main/assets/mainnet/E5rk3nmgLUuKUiS94gg4bpWwWwyjCMtddsAXkTFLtHEy/logo.png",
      "tags": [],
      "extensions": {
        "website": "https://woo.network",
        "twitter": "https://twitter.com/wootraderS"
      }
    },
    {
      "chainId": 101,
      "address": "9s6dXtMgV5E6v3rHqBF2LejHcA2GWoZb7xNUkgXgsBqt",
      "symbol": "USDC-USDT-PAI",
      "name": "Mercurial LP Token (USDC-USDT-PAI)",
      "decimals": 6,
      "logoURI": "https://raw.githubusercontent.com/solana-labs/token-list/main/assets/mainnet/9s6dXtMgV5E6v3rHqBF2LejHcA2GWoZb7xNUkgXgsBqt/logo.png",
      "tags": [
        "lp-token"
      ],
      "extensions": {
        "website": "https://www.mercurial.finance/"
      }
    },
    {
      "chainId": 101,
      "address": "8kRacWW5qZ34anyH8s9gu2gC4FpXtncqBDPpd2a6DnZE",
      "symbol": "MECA",
      "name": "Coinmeca",
      "decimals": 9,
      "logoURI": "https://raw.githubusercontent.com/solana-labs/token-list/main/assets/mainnet/8kRacWW5qZ34anyH8s9gu2gC4FpXtncqBDPpd2a6DnZE/logo.svg",
      "tags": [
        "utility-token"
      ],
      "extensions": {
        "website": "https://coinmeca.net/",
        "medium": "https://coinmeca.medium.com/",
        "twitter": "https://twitter.com/coinmeca",
        "telegram": "https://t.me/coinmeca",
        "discord": "https://discord.gg/coinmeca",
        "reddit": "https://reddit.com/r/coinmeca"
      }
    },
    {
      "chainId": 101,
      "address": "6h6uy8yAfaAb5sPE2bvXQEB93LnUMEdcCRU2kfiErTct",
      "symbol": "ZMR",
      "name": "ZMIRROR",
      "decimals": 9,
      "logoURI": "https://raw.githubusercontent.com/solana-labs/token-list/main/assets/mainnet/6h6uy8yAfaAb5sPE2bvXQEB93LnUMEdcCRU2kfiErTct/logo.JPG",
      "tags": []
    },
    {
      "chainId": 101,
      "address": "sodaNXUbtjMvHe9c5Uw7o7VAcVpXPHAvtaRaiPVJQuE",
      "symbol": "SODA",
      "name": "cheesesoda token",
      "decimals": 0,
      "logoURI": "https://raw.githubusercontent.com/solana-labs/token-list/main/assets/mainnet/sodaNXUbtjMvHe9c5Uw7o7VAcVpXPHAvtaRaiPVJQuE/logo.svg",
      "tags": [],
      "extensions": {
        "website": "https://token.cheesesoda.com",
        "twitter": "https://twitter.com/cheesesodadex",
        "serumV3Usdc": "6KFs2wUzME8Z3AeWL4HfKkXbtik5zVvebdg5qCxqt4hB"
      }
    },
    {
      "chainId": 101,
      "address": "sodaoT6Wh1nxHaarw4kDh7AkK4oZnERK1QgDUtHPR3H",
      "symbol": "SODAO",
      "name": "cheesesodaDAO",
      "decimals": 4,
      "logoURI": "https://raw.githubusercontent.com/solana-labs/token-list/main/assets/mainnet/sodaoT6Wh1nxHaarw4kDh7AkK4oZnERK1QgDUtHPR3H/logo.svg",
      "tags": [],
      "extensions": {
        "website": "https://dao.cheesesoda.com",
        "twitter": "https://twitter.com/cheesesodadex"
      }
    },
    {
      "chainId": 101,
      "address": "49YUsDrThJosHSagCn1F59Uc9NRxbr9thVrZikUnQDXy",
      "symbol": "LIQ-RAY",
      "name": "Raydium LP Token (LIQ-RAY)",
      "decimals": 6,
      "logoURI": "https://raw.githubusercontent.com/solana-labs/token-list/main/assets/mainnet/49YUsDrThJosHSagCn1F59Uc9NRxbr9thVrZikUnQDXy/logo.png",
      "tags": [
        "lp-token"
      ],
      "extensions": {
        "website": "https://raydium.io/"
      }
    },
    {
      "chainId": 101,
      "address": "FGmeGqUqKzVX2ajkXaFSQxNcBRWnJg1vi5fugRJrDJ3k",
      "symbol": "FCS",
      "name": "FCS",
      "decimals": 6,
      "logoURI": "https://raw.githubusercontent.com/solana-labs/token-list/main/assets/mainnet/FGmeGqUqKzVX2ajkXaFSQxNcBRWnJg1vi5fugRJrDJ3k/logo.png",
      "tags": [],
      "extensions": {
        "website": "https://www.fcs.com/"
      }
    },
    {
      "chainId": 101,
      "address": "CjpDCj8zLSM37669qng5znYP25JuoDPCvLSLLd7pxAsr",
      "symbol": "Nordic Energy Token",
      "name": "NET",
      "decimals": 9,
      "logoURI": "https://raw.githubusercontent.com/solana-labs/token-list/main/assets/mainnet/CjpDCj8zLSM37669qng5znYP25JuoDPCvLSLLd7pxAsr/logo.png",
      "tags": [],
      "extensions": {
        "website": "https://nordicenergy.io/",
        "twitter": "https://twitter.com/nordicenergy1",
        "telegram": "https://t.me/nordicenergy"
      }
    },
    {
      "chainId": 101,
      "address": "9eaAUFp7S38DKXxbjwzEG8oq1H1AipPkUuieUkVJ9krt",
      "symbol": "KDC",
      "name": "KDC (KURZ Digital Currency)",
      "decimals": 2,
      "logoURI": "https://kurzdigital.com/images/KDC_logo.png",
      "tags": [
        "stablecoin",
        "kdc"
      ],
      "extensions": {
        "website": "https://www.kurzdigital.com"
      }
    },
    {
      "chainId": 101,
      "address": "A1C9Shy732BThWvHAN936f33N7Wm1HbFvxb2zDSoBx8F",
      "symbol": "PKR2",
      "name": "Pokerrrr 2",
      "decimals": 9,
      "logoURI": "https://raw.githubusercontent.com/C-e-r-b-e-r-u-s/token-list/main/assets/mainnet/A1C9Shy732BThWvHAN936f33N7Wm1HbFvxb2zDSoBx8F/pkr2-logo.png",
      "tags": [
        "Game-Token",
        "Club Code: 03m91"
      ],
      "extensions": {
        "website": "https://www.pokerrrrapp.com/"
      }
    },
    {
      "chainId": 101,
      "address": "35KgRun5UMT2Kjtjw4cNG1tXHcgBxuxji6Yp6ciz7yX7",
      "symbol": "VPE",
      "name": "VPOWER",
      "decimals": 9,
      "logoURI": "https://raw.githubusercontent.com/solana-labs/token-list/main/assets/mainnet/35KgRun5UMT2Kjtjw4cNG1tXHcgBxuxji6Yp6ciz7yX7/logo.png",
      "extensions": {
        "website": "https://vpowerswap.com/",
        "twitter": "https://twitter.com/vpowerswap",
        "telegram": "https://t.me/vpowerswap_channel"
      }
    },
    {
      "chainId": 101,
      "address": "GSaiLQxREzaxUcE3v28HxBacoUQPZNtXx1eQsCFsX9Bg",
      "symbol": "XgSAIL",
      "name": "gSAIL DEPRECATED",
      "decimals": 9,
      "logoURI": "https://raw.githubusercontent.com/solana-labs/token-list/main/assets/mainnet/GSaiLQxREzaxUcE3v28HxBacoUQPZNtXx1eQsCFsX9Bg/logo.png",
      "tags": [
        "utility-token"
      ],
      "extensions": {
        "website": "https://www.solanasail.com",
        "twitter": "https://twitter.com/SolanaSail"
      }
    },
    {
      "chainId": 101,
      "address": "ELyNEh5HC33sQLhGiQ5dimmwqiJCiqVJp3eQxpX3pKhQ",
      "symbol": "JCS",
      "name": "Jogys Crypto School Token",
      "decimals": 9,
      "logoURI": "https://raw.githubusercontent.com/solana-labs/token-list/main/assets/mainnet/ELyNEh5HC33sQLhGiQ5dimmwqiJCiqVJp3eQxpX3pKhQ/logo.png",
      "tags": [],
      "extensions": {
        "website": "https://instagram.com/jogyscryptoschool?utm_medium=copy_link",
        "instagram": "https://instagram.com/jogyscryptoschool?utm_medium=copy_link",
        "telegram": "https://t.me/JCS_JogysCryptoSchool"
      }
    },
    {
      "chainId": 101,
      "address": "3bRTivrVsitbmCTGtqwp7hxXPsybkjn4XLNtPsHqa3zR",
      "symbol": "LIKE",
      "name": "Only1 (LIKE)",
      "decimals": 9,
      "logoURI": "https://only1.io/like-token.svg",
      "tags": [
        "utility-token"
      ],
      "extensions": {
        "website": "https://only1.io/",
        "medium": "https://only1nft.medium.com/",
        "twitter": "https://twitter.com/only1nft",
        "telegram": "https://t.me/only1nft",
        "discord": "https://discord.gg/SrsKwTFA",
        "coingeckoId": "only1"
      }
    },
    {
      "chainId": 101,
      "address": "CXLBjMMcwkc17GfJtBos6rQCo1ypeH6eDbB82Kby4MRm",
      "symbol": "wUST",
      "name": "Wrapped UST (Wormhole)",
      "decimals": 9,
      "logoURI": "https://raw.githubusercontent.com/solana-labs/token-list/main/assets/mainnet/CXLBjMMcwkc17GfJtBos6rQCo1ypeH6eDbB82Kby4MRm/logo.png",
      "tags": [
        "wrapped",
        "wormhole"
      ],
      "extensions": {
        "website": "https://terra.money",
        "address": "0xa47c8bf37f92aBed4A126BDA807A7b7498661acD",
        "bridgeContract": "https://etherscan.io/address/0xf92cD566Ea4864356C5491c177A430C222d7e678",
        "assetContract": "https://etherscan.io/address/0xa47c8bf37f92aBed4A126BDA807A7b7498661acD",
        "coingeckoId": "terrausd"
      }
    },
    {
      "chainId": 101,
      "address": "A7SXXA9wveT2quqqzh5m6Zf3ueCb9kBezQdpnYxHwzLt",
      "symbol": "ZINTI",
      "name": "Zia Inti",
      "decimals": 9,
      "logoURI": "https://raw.githubusercontent.com/solana-labs/token-list/main/assets/mainnet/A7SXXA9wveT2quqqzh5m6Zf3ueCb9kBezQdpnYxHwzLt/logo.png",
      "tags": [],
      "extensions": {
        "website": "https://www.ziainti.com/"
      }
    },
    {
      "chainId": 101,
      "address": "3Ztt53vwGhQGoEp3n1RjSu4CFnGRfqzwo6L8KN8gmXfd",
      "symbol": "METAS",
      "name": "METASEER",
      "decimals": 9,
      "logoURI": "https://metaseer.io/img/home-one/logo256.png",
      "tags": [
        "utility-token"
      ],
      "extensions": {
        "website": "https://metaseer.io/",
        "twitter": "https://twitter.com/MSEERofficial"
      }
    },
    {
      "chainId": 101,
      "address": "EssczqGURZtsSuzEoH471KCRNDWfS4aQpEJVXWL3DvdK",
      "symbol": "VIVA",
      "name": "Viva coin",
      "decimals": 9,
      "logoURI": "https://raw.githubusercontent.com/solana-labs/token-list/main/assets/mainnet/EssczqGURZtsSuzEoH471KCRNDWfS4aQpEJVXWL3DvdK/logo.png",
      "tags": [
        "utility-token"
      ],
      "extensions": {
        "website": "https://www.inkresearch.com",
        "twitter": "https://twitter.com/inkresearch"
      }
    },
    {
      "chainId": 101,
      "address": "EWS2ATMt5fQk89NWLJYNRmGaNoji8MhFZkUB4DiWCCcz",
      "symbol": "SOLBERRY",
      "name": "SOLBERRY",
      "decimals": 6,
      "logoURI": "https://raw.githubusercontent.com/solana-labs/token-list/main/assets/mainnet/EWS2ATMt5fQk89NWLJYNRmGaNoji8MhFZkUB4DiWCCcz/logo.png",
      "tags": [],
      "extensions": {
        "website": "https://www.solberry.tech",
        "twitter": "https://twitter.com/berrysol"
      }
    },
    {
      "chainId": 101,
      "address": "FJJT7yUJM9X9SHpkVr4wLgyfJ3vtVLoReUqTsCPWzof2",
      "symbol": "KEKW-USDC",
      "name": "Raydium LP Token (KEKW-USDC)",
      "decimals": 9,
      "logoURI": "https://www.kekw.io/images/kekwusdc.png",
      "tags": [
        "lp-token"
      ],
      "extensions": {
        "website": "https://kekw.io/",
        "twitter": "https://twitter.com/kekwcoin",
        "medium": "https://kekwcoin.medium.com/",
        "discord": "https://discord.gg/kekw"
      }
    },
    {
      "chainId": 101,
      "address": "5Z6jnA9fDUDVjQyaTbYWwCTE47wMAuyvAQjg5angY12C",
      "symbol": "DNDZ",
      "name": "Dinarius Token",
      "decimals": 8,
      "logoURI": "https://raw.githubusercontent.com/Boukezzoula/Dinarius/master/dinariuslogo.png",
      "tags": [
        "stablecoin"
      ],
      "extensions": {
        "website": "http://dinarius.net"
      }
    },
    {
      "chainId": 101,
      "address": "EqbY2zaTsJesaVviL5unHKjDsjoQZJhQAQz3iWQxAu1X",
      "symbol": "RnV",
      "name": "RADONTOKEN",
      "decimals": 9,
      "logoURI": "https://raw.githubusercontent.com/solana-labs/token-list/main/assets/mainnet/EqbY2zaTsJesaVviL5unHKjDsjoQZJhQAQz3iWQxAu1X/logo.png",
      "tags": [],
      "extensions": {
        "website": "https://www.radonvalue.com/"
      }
    },
    {
      "chainId": 101,
      "address": "5pXLmRJyfrTDYMCp1xyiqRDcbb7vYjYiMYzhBza2ht62",
      "symbol": "CRYN",
      "name": "Crayon",
      "decimals": 6,
      "logoURI": "https://raw.githubusercontent.com/solana-labs/token-list/main/assets/mainnet/5pXLmRJyfrTDYMCp1xyiqRDcbb7vYjYiMYzhBza2ht62/crayon.png",
      "tags": [],
      "extensions": {
        "website": "https://solanacrayon.com",
        "twitter": "https://twitter.com/SolanaCrayon",
        "serumV3Usdc": "CjBssusBjX4b2UBvMZhiZCQshW1afpQPA1Mv29Chn6vj",
        "description": "Crayon is a meme token, Dex, and Dapps on Solana."
      }
    },
    {
      "chainId": 101,
      "address": "z9WZXekbCtwoxyfAwEJn1euXybvqLzPVv3NDzJzkq7C",
      "symbol": "CRC",
      "name": "Care Coin Token",
      "decimals": 9,
      "logoURI": "https://raw.githubusercontent.com/solana-labs/token-list/main/assets/mainnet/z9WZXekbCtwoxyfAwEJn1euXybvqLzPVv3NDzJzkq7C/logo.png",
      "tags": [],
      "extensions": {
        "twitter": " https://twitter.com/carecointoken_",
        "website": "https://www.carecoin.site"
      }
    },
    {
      "chainId": 101,
      "address": "9aPjLUGR9e6w6xU2NEQNtP3jg3mq2mJjSUZoQS4RKz35",
      "symbol": "SOUL",
      "name": "Soulana",
      "decimals": 8,
      "logoURI": "https://raw.githubusercontent.com/solana-labs/token-list/main/assets/mainnet/9aPjLUGR9e6w6xU2NEQNtP3jg3mq2mJjSUZoQS4RKz35/logo.png",
      "tags": [],
      "extensions": {
        "twitter": "https://twitter.com/Soulanadefi"
      }
    },
    {
      "chainId": 101,
      "address": "26W4xxHbWJfrswaMNh14ag2s4PZTQuu2ypHGj6YEVXkT",
      "symbol": "DCASH",
      "name": "Diabolo Token",
      "decimals": 9,
      "logoURI": "https://raw.githubusercontent.com/solana-labs/token-list/main/assets/mainnet/26W4xxHbWJfrswaMNh14ag2s4PZTQuu2ypHGj6YEVXkT/dcash-logo.png",
      "tags": [],
      "extensions": {
        "website": "https://diabolo.io"
      }
    },
    {
      "chainId": 101,
      "address": "8CWgMvZe7ntNLbky4T3JhSgtCYzeorgRiUY8xfXZztXx",
      "symbol": "IOTC",
      "name": "IoTcoin",
      "decimals": 3,
      "logoURI": "https://raw.githubusercontent.com/solana-labs/token-list/main/assets/mainnet/8CWgMvZe7ntNLbky4T3JhSgtCYzeorgRiUY8xfXZztXx/logo.jpg",
      "tags": [],
      "extensions": {
        "website": "https://www.iotworlds.com",
        "twitter": "https://twitter.com/iotworlds",
        "facebook": "https://facebook.com/iotworlds",
        "instagram": "https://instagram.com/iotworlds",
        "linkedin": "https://www.linkedin.com/company/iotworlds"
      }
    },
    {
      "chainId": 101,
      "address": "FqJE1neoCJrRwxfC9mRL6FduuZ1gCX2FUbya5hi8EQgA",
      "symbol": "VLDC",
      "name": "Viloid Coin",
      "decimals": 9,
      "logoURI": "https://raw.githubusercontent.com/solana-labs/token-list/main/assets/mainnet/FqJE1neoCJrRwxfC9mRL6FduuZ1gCX2FUbya5hi8EQgA/logo.png",
      "tags": [
        "social-token"
      ],
      "extensions": {
        "website": "https://viloidcoin.com",
        "github": "https://github.com/viloidcoin"
      }
    },
    {
      "chainId": 101,
      "address": "C98A4nkJXhpVZNAZdHUA95RpTF3T4whtQubL3YobiUX9",
      "symbol": "C98",
      "name": "Coin98",
      "decimals": 6,
      "logoURI": "https://coin98.s3.ap-southeast-1.amazonaws.com/Coin/c98-512.svg",
      "tags": [
        "social-token"
      ],
      "extensions": {
        "website": "https://coin98.com",
        "twitter": "https://twitter.com/coin98_finance",
        "telegram": "https://t.me/coin98_finance"
      }
    },
    {
      "chainId": 101,
      "address": "Saber2gLauYim4Mvftnrasomsv6NvAuncvMEZwcLpD1",
      "symbol": "SBR",
      "name": "Saber Protocol Token",
      "decimals": 6,
      "logoURI": "https://raw.githubusercontent.com/solana-labs/token-list/main/assets/mainnet/Saber2gLauYim4Mvftnrasomsv6NvAuncvMEZwcLpD1/logo.svg",
      "tags": [],
      "extensions": {
        "website": "https://saber.so",
        "twitter": "https://twitter.com/saber_hq",
        "github": "https://github.com/saber-hq",
        "medium": "https://blog.saber.so",
        "discord": "https://chat.saber.so",
        "serumV3Usdc": "HXBi8YBwbh4TXF6PjVw81m8Z3Cc4WBofvauj5SBFdgUs",
        "coingeckoId": "saber"
      }
    },
    {
      "chainId": 101,
      "address": "FMJotGUW16AzexRD3vXJQ94AL71cwrhtFaCTGtK1QHXm",
      "symbol": "LRA",
      "name": "Lumos Rewards",
      "decimals": 9,
      "logoURI": "https://raw.githubusercontent.com/solana-labs/token-list/main/assets/mainnet/FMJotGUW16AzexRD3vXJQ94AL71cwrhtFaCTGtK1QHXm/logo.jpeg",
      "tags": [
        "social-token"
      ],
      "extensions": {
        "website": "https://lumos.exchange"
      }
    },
    {
      "chainId": 101,
      "address": "AWTE7toEwKdSRd7zh3q45SjKhmYVFp3zk4quWHsM92bj",
      "symbol": "ZAU",
      "name": "Zaucoin",
      "decimals": 7,
      "logoURI": "https://raw.githubusercontent.com/solana-labs/token-list/main/assets/mainnet/AWTE7toEwKdSRd7zh3q45SjKhmYVFp3zk4quWHsM92bj/logo.png",
      "tags": [
        "utility-token"
      ],
      "extensions": {
        "website": "zaucoin.crypto"
      }
    },
    {
      "chainId": 101,
      "address": "5ToouaoWhGCiaicANcewnaNKJssdZTxPATDhqJXARiJG",
      "symbol": "NUR",
      "name": "Nur Coin",
      "decimals": 9,
      "logoURI": "https://raw.githubusercontent.com/solana-labs/token-list/main/assets/mainnet/5ToouaoWhGCiaicANcewnaNKJssdZTxPATDhqJXARiJG/logo.png",
      "tags": [
        "kazakhstan",
        "qazaqstan",
        "kz"
      ]
    },
    {
      "chainId": 101,
      "address": "9ysRLs872GMvmAjjFZEFccnJBF3tYEVT1x7dFE1WPqTY",
      "symbol": "VRNT",
      "name": "Variant",
      "decimals": 8,
      "logoURI": "https://raw.githubusercontent.com/solana-labs/token-list/main/assets/mainnet/9ysRLs872GMvmAjjFZEFccnJBF3tYEVT1x7dFE1WPqTY/logo.png",
      "tags": [
        "utility-token"
      ],
      "extensions": {
        "website": "https://www.variantresearch.io"
      }
    },
    {
      "chainId": 101,
      "address": "8pBc4v9GAwCBNWPB5XKA93APexMGAS4qMr37vNke9Ref",
      "symbol": "wHBTC",
      "name": "HBTC (Wormhole)",
      "decimals": 9,
      "logoURI": "https://raw.githubusercontent.com/solana-labs/token-list/main/assets/mainnet/8pBc4v9GAwCBNWPB5XKA93APexMGAS4qMr37vNke9Ref/logo.png",
      "tags": [
        "wrapped",
        "wormhole"
      ],
      "extensions": {
        "address": "0x0316EB71485b0Ab14103307bf65a021042c6d380",
        "bridgeContract": "https://etherscan.io/address/0xf92cD566Ea4864356C5491c177A430C222d7e678",
        "assetContract": "https://etherscan.io/address/0x0316EB71485b0Ab14103307bf65a021042c6d380",
        "coingeckoId": "huobi-btc"
      }
    },
    {
      "chainId": 101,
      "address": "BybpSTBoZHsmKnfxYG47GDhVPKrnEKX31CScShbrzUhX",
      "symbol": "wHUSD",
      "name": "HUSD Stablecoin (Wormhole)",
      "decimals": 8,
      "logoURI": "https://raw.githubusercontent.com/solana-labs/token-list/main/assets/mainnet/BybpSTBoZHsmKnfxYG47GDhVPKrnEKX31CScShbrzUhX/logo.png",
      "tags": [
        "wrapped",
        "wormhole"
      ],
      "extensions": {
        "website": "https://www.stcoins.com/",
        "address": "0xdf574c24545e5ffecb9a659c229253d4111d87e1",
        "bridgeContract": "https://etherscan.io/address/0xf92cD566Ea4864356C5491c177A430C222d7e678",
        "assetContract": "https://etherscan.io/address/0xdf574c24545e5ffecb9a659c229253d4111d87e1",
        "coingeckoId": "husd"
      }
    },
    {
      "chainId": 101,
      "address": "6VNKqgz9hk7zRShTFdg5AnkfKwZUcojzwAkzxSH3bnUm",
      "symbol": "wHAPI",
      "name": "Wrapped HAPI",
      "decimals": 9,
      "logoURI": "https://raw.githubusercontent.com/solana-labs/token-list/main/assets/mainnet/6VNKqgz9hk7zRShTFdg5AnkfKwZUcojzwAkzxSH3bnUm/logo.png",
      "tags": [
        "wrapped",
        "utility-token"
      ],
      "extensions": {
        "website": "https://hapi.one",
        "twitter": "https://twitter.com/i_am_hapi_one",
        "medium": "https://medium.com/i-am-hapi",
        "telegram": "http://t.me/hapiHF",
        "github": "https://github.com/HAPIprotocol/HAPI/"
      }
    },
    {
      "chainId": 101,
      "address": "Lrxqnh6ZHKbGy3dcrCED43nsoLkM1LTzU2jRfWe8qUC",
      "symbol": "LARIX",
      "name": "Larix",
      "decimals": 6,
      "logoURI": "https://raw.githubusercontent.com/solana-labs/token-list/main/assets/mainnet/Lrxqnh6ZHKbGy3dcrCED43nsoLkM1LTzU2jRfWe8qUC/logo.jpg",
      "tags": [],
      "extensions": {
        "website": "projectlarix.com",
        "twitter": "https://twitter.com/ProjectLarix",
        "discord": "http://discord.gg/hfnRFV9Ngt",
        "medium": "http://projectlarix.medium.com",
        "telegram": "http://t.me/projectlarix",
        "github": "https://github.com/ProjectLarix/Larix-Lending-Project-Rep"
      }
    },
    {
      "chainId": 101,
      "address": "BYvGwtPx6Nw4YUVVwqx7qh657EcdxBSfE8JcaPmWWa6E",
      "symbol": "TOSTI",
      "name": "Tosti Coin",
      "decimals": 0,
      "logoURI": "https://raw.githubusercontent.com/solana-labs/token-list/main/assets/mainnet/BYvGwtPx6Nw4YUVVwqx7qh657EcdxBSfE8JcaPmWWa6E/logo.png",
      "tags": [
        "utility-token"
      ],
      "extensions": {
        "website": "https://tosti.app"
      }
    },
    {
      "chainId": 101,
      "address": "EKEjv7VJTsKsfyZMNgPfoKkdk7pYNSgb3tg2h3zUe4PT",
      "symbol": "SIMP",
      "name": "Simp.",
      "decimals": 9,
      "logoURI": "https://raw.githubusercontent.com/solana-labs/token-list/main/assets/mainnet/EKEjv7VJTsKsfyZMNgPfoKkdk7pYNSgb3tg2h3zUe4PT/logo.png",
      "tags": [
        "utility-token"
      ],
      "extensions": {
        "website": "https://functional-spirit-e72.notion.site/Simp-090cf60910024a228d8b163dcaf23a84",
        "discord": "https://discord.gg/5293AzqtHU"
      }
    },
    {
      "chainId": 101,
      "address": "57h4LEnBooHrKbacYWGCFghmrTzYPVn8PwZkzTzRLvHa",
      "symbol": "USDC-USDT-UST",
      "name": "Mercurial LP Token (USDC-USDT-UST)",
      "decimals": 9,
      "logoURI": "https://raw.githubusercontent.com/solana-labs/token-list/main/assets/mainnet/57h4LEnBooHrKbacYWGCFghmrTzYPVn8PwZkzTzRLvHa/logo.svg",
      "tags": [
        "lp-token"
      ],
      "extensions": {
        "website": "https://www.mercurial.finance/"
      }
    },
    {
      "chainId": 101,
      "address": "mSoLzYCxHdYgdzU16g5QSh3i5K3z3KZK7ytfqcJm7So",
      "symbol": "mSOL",
      "name": "Marinade staked SOL (mSOL)",
      "decimals": 9,
      "logoURI": "https://raw.githubusercontent.com/solana-labs/token-list/main/assets/mainnet/mSoLzYCxHdYgdzU16g5QSh3i5K3z3KZK7ytfqcJm7So/logo.png",
      "tags": [],
      "extensions": {
        "website": "https://marinade.finance",
        "twitter": "https://twitter.com/MarinadeFinance",
        "discord": "https://discord.gg/mGqZA5pjRN",
        "medium": "https://medium.com/marinade-finance",
        "github": "https://github.com/marinade-finance"
      }
    },
    {
      "chainId": 101,
      "address": "LPmSozJJ8Jh69ut2WP3XmVohTjL4ipR18yiCzxrUmVj",
      "symbol": "mSOL-SOL-LP",
      "name": "Marinade LP token",
      "decimals": 9,
      "logoURI": "https://raw.githubusercontent.com/solana-labs/token-list/main/assets/mainnet/LPmSozJJ8Jh69ut2WP3XmVohTjL4ipR18yiCzxrUmVj/logo.png",
      "tags": [
        "lp-token"
      ],
      "extensions": {
        "website": "https://marinade.finance",
        "twitter": "https://twitter.com/MarinadeFinance",
        "discord": "https://discord.gg/mGqZA5pjRN",
        "medium": "https://medium.com/marinade-finance",
        "github": "https://github.com/marinade-finance"
      }
    },
    {
      "chainId": 101,
      "address": "3k8BDobgihmk72jVmXYLE168bxxQUhqqyESW4dQVktqC",
      "symbol": "STEP-USDC",
      "name": "Raydium LP Token V4 (STEP-USDC)",
      "decimals": 9,
      "logoURI": "https://raw.githubusercontent.com/solana-labs/token-list/main/assets/mainnet/3k8BDobgihmk72jVmXYLE168bxxQUhqqyESW4dQVktqC/logo.png",
      "tags": [
        "lp-token"
      ],
      "extensions": {
        "website": "https://raydium.io/"
      }
    },
    {
      "chainId": 101,
      "address": "A5zanvgtioZGiJMdEyaKN4XQmJsp1p7uVxaq2696REvQ",
      "symbol": "MEDIA-USDC",
      "name": "Raydium LP Token V4 (MEDIA-USDC)",
      "decimals": 6,
      "logoURI": "https://raw.githubusercontent.com/solana-labs/token-list/main/assets/mainnet/A5zanvgtioZGiJMdEyaKN4XQmJsp1p7uVxaq2696REvQ/logo.png",
      "tags": [
        "lp-token"
      ],
      "extensions": {
        "website": "https://raydium.io/"
      }
    },
    {
      "chainId": 101,
      "address": "Cq4HyW5xia37tKejPF2XfZeXQoPYW6KfbPvxvw5eRoUE",
      "symbol": "ROPE-USDC",
      "name": "Raydium LP Token V4 (ROPE-USDC)",
      "decimals": 9,
      "logoURI": "https://raw.githubusercontent.com/solana-labs/token-list/main/assets/mainnet/Cq4HyW5xia37tKejPF2XfZeXQoPYW6KfbPvxvw5eRoUE/logo.png",
      "tags": [
        "lp-token"
      ],
      "extensions": {
        "website": "https://raydium.io/"
      }
    },
    {
      "chainId": 101,
      "address": "3H9NxvaZoxMZZDZcbBDdWMKbrfNj7PCF5sbRwDr7SdDW",
      "symbol": "MER-USDC",
      "name": "Raydium LP Token V4 (MER-USDC)",
      "decimals": 6,
      "logoURI": "https://raw.githubusercontent.com/solana-labs/token-list/main/assets/mainnet/3H9NxvaZoxMZZDZcbBDdWMKbrfNj7PCF5sbRwDr7SdDW/logo.png",
      "tags": [
        "lp-token"
      ],
      "extensions": {
        "website": "https://raydium.io/"
      }
    },
    {
      "chainId": 101,
      "address": "Cz1kUvHw98imKkrqqu95GQB9h1frY8RikxPojMwWKGXf",
      "symbol": "COPE-USDC",
      "name": "Raydium LP Token V4 (COPE-USDC)",
      "decimals": 6,
      "logoURI": "https://raw.githubusercontent.com/solana-labs/token-list/main/assets/mainnet/Cz1kUvHw98imKkrqqu95GQB9h1frY8RikxPojMwWKGXf/logo.png",
      "tags": [
        "lp-token"
      ],
      "extensions": {
        "website": "https://raydium.io/"
      }
    },
    {
      "chainId": 101,
      "address": "iUDasAP2nXm5wvTukAHEKSdSXn8vQkRtaiShs9ceGB7",
      "symbol": "ALEPH-USDC",
      "name": "Raydium LP Token V4 (ALEPH-USDC)",
      "decimals": 6,
      "logoURI": "https://raw.githubusercontent.com/solana-labs/token-list/main/assets/mainnet/iUDasAP2nXm5wvTukAHEKSdSXn8vQkRtaiShs9ceGB7/logo.png",
      "tags": [
        "lp-token"
      ],
      "extensions": {
        "website": "https://raydium.io/"
      }
    },
    {
      "chainId": 101,
      "address": "7cu42ao8Jgrd5A3y3bNQsCxq5poyGZNmTydkGfJYQfzh",
      "symbol": "WOO-USDC",
      "name": "Raydium LP Token V4 (WOO-USDC)",
      "decimals": 6,
      "logoURI": "https://raw.githubusercontent.com/solana-labs/token-list/main/assets/mainnet/7cu42ao8Jgrd5A3y3bNQsCxq5poyGZNmTydkGfJYQfzh/logo.png",
      "tags": [
        "lp-token"
      ],
      "extensions": {
        "website": "https://raydium.io/"
      }
    },
    {
      "chainId": 101,
      "address": "G8qcfeFqxwbCqpxv5LpLWxUCd1PyMB5nWb5e5YyxLMKg",
      "symbol": "SNY-USDC",
      "name": "Raydium LP Token V4 (SNY-USDC)",
      "decimals": 6,
      "logoURI": "https://raw.githubusercontent.com/solana-labs/token-list/main/assets/mainnet/G8qcfeFqxwbCqpxv5LpLWxUCd1PyMB5nWb5e5YyxLMKg/logo.png",
      "tags": [
        "lp-token"
      ],
      "extensions": {
        "website": "https://raydium.io/"
      }
    },
    {
      "chainId": 101,
      "address": "9nQPYJvysyfnXhQ6nkK5V7sZG26hmDgusfdNQijRk5LD",
      "symbol": "BOP-RAY",
      "name": "Raydium LP Token V4 (BOP-RAY)",
      "decimals": 8,
      "logoURI": "https://raw.githubusercontent.com/solana-labs/token-list/main/assets/mainnet/9nQPYJvysyfnXhQ6nkK5V7sZG26hmDgusfdNQijRk5LD/logo.png",
      "tags": [
        "lp-token"
      ],
      "extensions": {
        "website": "https://raydium.io/"
      }
    },
    {
      "chainId": 101,
      "address": "2Xxbm1hdv5wPeen5ponDSMT3VqhGMTQ7mH9stNXm9shU",
      "symbol": "SLRS-USDC",
      "name": "Raydium LP Token V4 (SLRS-USDC)",
      "decimals": 6,
      "logoURI": "https://raw.githubusercontent.com/solana-labs/token-list/main/assets/mainnet/2Xxbm1hdv5wPeen5ponDSMT3VqhGMTQ7mH9stNXm9shU/logo.png",
      "tags": [
        "lp-token"
      ],
      "extensions": {
        "website": "https://raydium.io/"
      }
    },
    {
      "chainId": 101,
      "address": "HwzkXyX8B45LsaHXwY8su92NoRBS5GQC32HzjQRDqPnr",
      "symbol": "SAMO-RAY",
      "name": "Raydium LP Token V4 (SAMO-RAY)",
      "decimals": 9,
      "logoURI": "https://raw.githubusercontent.com/solana-labs/token-list/main/assets/mainnet/HwzkXyX8B45LsaHXwY8su92NoRBS5GQC32HzjQRDqPnr/logo.png",
      "tags": [
        "lp-token"
      ],
      "extensions": {
        "website": "https://raydium.io/"
      }
    },
    {
      "chainId": 101,
      "address": "CTEpsih91ZLo5gunvryLpJ3pzMjmt5jbS6AnSQrzYw7V",
      "symbol": "renBTC-USDC",
      "name": "Raydium LP Token V4 (renBTC-USDC)",
      "decimals": 8,
      "logoURI": "https://raw.githubusercontent.com/solana-labs/token-list/main/assets/mainnet/CTEpsih91ZLo5gunvryLpJ3pzMjmt5jbS6AnSQrzYw7V/logo.png",
      "tags": [
        "lp-token"
      ],
      "extensions": {
        "website": "https://raydium.io/"
      }
    },
    {
      "chainId": 101,
      "address": "Hb8KnZNKvRxu7pgMRWJgoMSMcepfvNiBFFDDrdf9o3wA",
      "symbol": "renDOGE-USDC",
      "name": "Raydium LP Token V4 (renDOGE-USDC)",
      "decimals": 8,
      "logoURI": "https://raw.githubusercontent.com/solana-labs/token-list/main/assets/mainnet/Hb8KnZNKvRxu7pgMRWJgoMSMcepfvNiBFFDDrdf9o3wA/logo.png",
      "tags": [
        "lp-token"
      ],
      "extensions": {
        "website": "https://raydium.io/"
      }
    },
    {
      "chainId": 101,
      "address": "FbC6K13MzHvN42bXrtGaWsvZY9fxrackRSZcBGfjPc7m",
      "symbol": "RAY-USDC",
      "name": "Raydium LP Token V4 (RAY-USDC)",
      "decimals": 6,
      "logoURI": "https://raw.githubusercontent.com/solana-labs/token-list/main/assets/mainnet/FbC6K13MzHvN42bXrtGaWsvZY9fxrackRSZcBGfjPc7m/logo.png",
      "tags": [
        "lp-token"
      ],
      "extensions": {
        "website": "https://raydium.io/"
      }
    },
    {
      "chainId": 101,
      "address": "7P5Thr9Egi2rvMmEuQkLn8x8e8Qro7u2U7yLD2tU2Hbe",
      "symbol": "RAY-SRM",
      "name": "Raydium LP Token V4 (RAY-SRM)",
      "decimals": 6,
      "logoURI": "https://raw.githubusercontent.com/solana-labs/token-list/main/assets/mainnet/7P5Thr9Egi2rvMmEuQkLn8x8e8Qro7u2U7yLD2tU2Hbe/logo.png",
      "tags": [
        "lp-token"
      ],
      "extensions": {
        "website": "https://raydium.io/"
      }
    },
    {
      "chainId": 101,
      "address": "mjQH33MqZv5aKAbKHi8dG3g3qXeRQqq1GFcXceZkNSr",
      "symbol": "RAY-ETH",
      "name": "Raydium LP Token V4 (RAY-ETH)",
      "decimals": 6,
      "logoURI": "https://raw.githubusercontent.com/solana-labs/token-list/main/assets/mainnet/mjQH33MqZv5aKAbKHi8dG3g3qXeRQqq1GFcXceZkNSr/logo.png",
      "tags": [
        "lp-token"
      ],
      "extensions": {
        "website": "https://raydium.io/"
      }
    },
    {
      "chainId": 101,
      "address": "89ZKE4aoyfLBe2RuV6jM3JGNhaV18Nxh8eNtjRcndBip",
      "symbol": "RAY-SOL",
      "name": "Raydium LP Token V4 (RAY-SOL)",
      "decimals": 6,
      "logoURI": "https://raw.githubusercontent.com/solana-labs/token-list/main/assets/mainnet/89ZKE4aoyfLBe2RuV6jM3JGNhaV18Nxh8eNtjRcndBip/logo.png",
      "tags": [
        "lp-token"
      ],
      "extensions": {
        "website": "https://raydium.io/"
      }
    },
    {
      "chainId": 101,
      "address": "4HFaSvfgskipvrzT1exoVKsUZ174JyExEsA8bDfsAdY5",
      "symbol": "DXL-USDC",
      "name": "Raydium LP Token V4 (DXL-USDC)",
      "decimals": 6,
      "logoURI": "https://raw.githubusercontent.com/solana-labs/token-list/main/assets/mainnet/4HFaSvfgskipvrzT1exoVKsUZ174JyExEsA8bDfsAdY5/logo.png",
      "tags": [
        "lp-token"
      ],
      "extensions": {
        "website": "https://raydium.io/"
      }
    },
    {
      "chainId": 101,
      "address": "cjZmbt8sJgaoyWYUttomAu5LJYU44ZrcKTbzTSEPDVw",
      "symbol": "LIKE-USDC",
      "name": "Raydium LP Token V4 (LIKE-USDC)",
      "decimals": 9,
      "logoURI": "https://raw.githubusercontent.com/solana-labs/token-list/main/assets/mainnet/cjZmbt8sJgaoyWYUttomAu5LJYU44ZrcKTbzTSEPDVw/logo.png",
      "tags": [
        "lp-token"
      ],
      "extensions": {
        "website": "https://raydium.io/"
      }
    },
     {
      "chainId": 101,
      "address": "57vGdcMZLnbNr4TZ4hgrpGJZGR9vTPhu8L9bNKDrqxKT",
      "symbol": "LIQ-USDC",
      "name": "Orca LP Token (LIQ-USDC)",
      "decimals": 6,
      "logoURI": "https://liqsolana.com/wp-content/uploads/2021/06/200x.png",
      "tags": [
        "lp-token"
      ],
      "extensions": {
        "website": "https://orca.so/"
      }
    },
    {
      "chainId": 101,
      "address": "PoRTjZMPXb9T7dyU7tpLEZRQj7e6ssfAE62j2oQuc6y",
      "symbol": "PORT",
      "name": "Port Finance Token",
      "decimals": 6,
      "logoURI": "https://raw.githubusercontent.com/solana-labs/token-list/main/assets/mainnet/PoRTjZMPXb9T7dyU7tpLEZRQj7e6ssfAE62j2oQuc6y/PORT.png",
      "tags": [],
      "extensions": {
        "website": "https://port.finance/",
        "twitter": "https://twitter.com/port_finance",
        "github": "https://github.com/port-finance/",
        "medium": "https://medium.com/port-finance",
        "discord": "https://discord.gg/nAMXAYhTb2",
        "telegram": "https://t.me/port_finance"
      }
    },
    {
      "chainId": 101,
      "address": "C3vBJEuNvrUqJYQ5ki8TSrCndphJQ7wwiXEwvuy1AJkW",
      "symbol": "BONGO",
      "name": "Bongocoin",
      "decimals": 6,
      "logoURI": "https://raw.githubusercontent.com/solana-labs/token-list/assets/mainnet/C3vBJEuNvrUqJYQ5ki8TSrCndphJQ7wwiXEwvuy1AJkW/logo.png",
      "tags": [],
      "extensions": {
        "website": "https://www.bongocoin.org"
      }
    },
    {
      "chainId": 101,
      "address": "MangoCzJ36AjZyKwVj3VnYU4GTonjfVEnJmvvWaxLac",
      "symbol": "MNGO",
      "name": "Mango",
      "decimals": 6,
      "logoURI": "https://raw.githubusercontent.com/solana-labs/token-list/main/assets/mainnet/MangoCzJ36AjZyKwVj3VnYU4GTonjfVEnJmvvWaxLac/token.png",
      "tags": [],
      "extensions": {
        "website": "https://mango.markets/",
        "serumV3Usdc": "3d4rzwpy9iGdCZvgxcu7B1YocYffVLsQXPXkBZKt2zLc",
        "coingeckoId": "mango-markets",
        "twitter": "https://twitter.com/mangomarkets",
        "discord": "https://discord.gg/67jySBhxrg"
      }
    },
    {
      "chainId": 101,
<<<<<<< HEAD
      "address": "8BNNxGUinfDgwXodroVfGQde1RnwsA2DW34gc89YcBH9",
      "symbol": "RDZ",
      "name": "RADIOZONE26",
      "decimals": 9,
      "logoURI": "https://cdn.jsdelivr.net/gh/Radiozone26/RDZtoken/RDZlogo.png",
      "tags": [
	      "social-token"
	    ],
      "extensions": {
        "website": "https://radiozone26.com/",
        "twitter": "https://twitter.com/radio_zone26",
        "facebook": "https://www.facebook.com/Rzone26"
=======
      "address": "EwJN2GqUGXXzYmoAciwuABtorHczTA5LqbukKXV1viH7",
      "symbol": "UPS",
      "name": "UPS token (UPFI Network)",
      "decimals": 6,
      "logoURI": "https://raw.githubusercontent.com/solana-labs/token-list/main/assets/mainnet/EwJN2GqUGXXzYmoAciwuABtorHczTA5LqbukKXV1viH7/logo.png",
      "tags": [],
      "extensions": {
        "website": "https://upfi.network/",
        "twitter": "https://twitter.com/upfi_network",
        "medium": "https://upfinetwork.medium.com",
        "discord": "https://discord.gg/nHMDdyAggx",
        "telegram": "https://t.me/upfinetworkchannel",
        "facebook": "https://www.facebook.com/UPFInetwork",
        "serumV3Usdc": "DByPstQRx18RU2A8DH6S9mT7bpT6xuLgD2TTFiZJTKZP"
>>>>>>> f13ca6cd
      }
    },
    {
      "chainId": 101,
      "address": "Gsai2KN28MTGcSZ1gKYFswUpFpS7EM9mvdR9c8f6iVXJ",
      "symbol": "gSAIL",
      "name": "SolanaSail Governance Token V2",
      "decimals": 9,
      "logoURI": "https://raw.githubusercontent.com/solanasail/token-list/main/assets/mainnet/Gsai2KN28MTGcSZ1gKYFswUpFpS7EM9mvdR9c8f6iVXJ/logo.png",
      "tags": [
        "utility-token"
      ],
      "extensions": {
        "website": "https://www.solanasail.com",
        "coingeckoId": "solanasail-governance-token",
        "twitter": "https://twitter.com/SolanaSail"
      }
    },
    {
      "chainId": 101,
      "address": "FxjbQMfvQYMtZZK7WGEJwWfsDcdMuuaee8uPxDFFShWh",
      "symbol": "UPFI",
      "name": "UPFI stablecoin (UPFI Network)",
      "decimals": 6,
      "logoURI": "https://raw.githubusercontent.com/solana-labs/token-list/main/assets/mainnet/FxjbQMfvQYMtZZK7WGEJwWfsDcdMuuaee8uPxDFFShWh/logo.png",
      "tags": [
        "stablecoin"
      ],
      "extensions": {
        "website": "https://upfi.network/",
        "twitter": "https://twitter.com/upfi_network",
        "medium": "https://upfinetwork.medium.com",
        "discord": "https://discord.gg/nHMDdyAggx",
        "telegram": "https://t.me/upfinetworkchannel",
        "facebook": "https://www.facebook.com/UPFInetwork",
        "serumV3Usdc": "SyQ4KyF5Y1MPPkkf9LGNA6JpkVmis53HrpPvJ1ZUFwK"
      }
    }
  ],
  "version": {
    "major": 0,
    "minor": 2,
    "patch": 2
  }
}<|MERGE_RESOLUTION|>--- conflicted
+++ resolved
@@ -11806,7 +11806,6 @@
     },
     {
       "chainId": 101,
-<<<<<<< HEAD
       "address": "8BNNxGUinfDgwXodroVfGQde1RnwsA2DW34gc89YcBH9",
       "symbol": "RDZ",
       "name": "RADIOZONE26",
@@ -11819,7 +11818,10 @@
         "website": "https://radiozone26.com/",
         "twitter": "https://twitter.com/radio_zone26",
         "facebook": "https://www.facebook.com/Rzone26"
-=======
+      }
+    },
+    {
+      "chainId": 101,
       "address": "EwJN2GqUGXXzYmoAciwuABtorHczTA5LqbukKXV1viH7",
       "symbol": "UPS",
       "name": "UPS token (UPFI Network)",
@@ -11834,7 +11836,6 @@
         "telegram": "https://t.me/upfinetworkchannel",
         "facebook": "https://www.facebook.com/UPFInetwork",
         "serumV3Usdc": "DByPstQRx18RU2A8DH6S9mT7bpT6xuLgD2TTFiZJTKZP"
->>>>>>> f13ca6cd
       }
     },
     {
