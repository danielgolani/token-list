--- conflicted
+++ resolved
@@ -11900,7 +11900,7 @@
     },
     {
       "chainId": 101,
-<<<<<<< HEAD
+
       "address": "3ewm17jCxn8EkEpar45mnY6qk7wc93uPg5D41KMeHZhf",
       "symbol": "CSH",
       "name": "CSH Token",
@@ -11910,8 +11910,10 @@
         "utility-token",
         "shchoi"
       ]
-    }
-=======
+    },
+    {
+      "chainId": 101,
+
       "address": "2Kc38rfQ49DFaKHQaWbijkE7fcymUMLY5guUiUsDmFfn",
       "symbol": "KURO",
       "name": "Kurobi",
@@ -11928,7 +11930,6 @@
         "twitter": "https://twitter.com/kurobi_io"
       }
     } 
->>>>>>> 8becf270
   ],
   "version": {
     "major": 0,
