{
  "name": "Solana Token List",
  "logoURI": "https://cdn.jsdelivr.net/gh/trustwallet/assets@master/blockchains/solana/info/logo.png",
  "keywords": ["solana", "spl"],
  "tags": {
    "stablecoin": {
      "name": "stablecoin",
      "description": "Tokens that are fixed to an external asset, e.g. the US dollar"
    },
    "ethereum": {
      "name": "ethereum",
      "description": "Asset bridged from ethereum"
    },
    "lp-token": {
      "name": "lp-token",
      "description": "Asset representing liquidity provider token"
    },
    "wrapped-sollet": {
      "name": "wrapped-sollet",
      "description": "Asset wrapped using sollet bridge"
    },
    "wrapped": {
      "name": "wrapped",
      "description": "Asset wrapped using wormhole bridge"
    },
    "leveraged": {
      "name": "leveraged",
      "description": "Leveraged asset"
    },
    "bull": {
      "name": "bull",
      "description": "Leveraged Bull asset"
    },
    "bear": {
      "name": "bear",
      "description": "Leveraged Bear asset"
    },
    "nft": {
      "name": "nft",
      "description": "Non-fungible token"
    }
  },
  "timestamp": "2021-03-03T19:57:21+0000",
  "tokens": [
    {
      "chainId": 101,
      "address": "So11111111111111111111111111111111111111112",
      "symbol": "SOL",
      "name": "Wrapped SOL",
      "decimals": 9,
      "logoURI": "https://cdn.jsdelivr.net/gh/trustwallet/assets@master/blockchains/solana/info/logo.png",
      "tags": []
    },
    {
      "chainId": 101,
      "address": "EPjFWdd5AufqSSqeM2qN1xzybapC8G4wEGGkZwyTDt1v",
      "symbol": "USDC",
      "name": "USD Coin",
      "decimals": 6,
      "logoURI": "https://cdn.jsdelivr.net/gh/trustwallet/assets@master/blockchains/ethereum/assets/0xA0b86991c6218b36c1d19D4a2e9Eb0cE3606eB48/logo.png",
      "tags": ["stablecoin"],
      "extensions": {
        "website": "https://www.centre.io/"
      }
    },
    {
      "chainId": 101,
      "address": "9n4nbM75f5Ui33ZbPYXn59EwSgE8CGsHtAeTH5YFeJ9E",
      "symbol": "BTC",
      "name": "Wrapped Bitcoin (Sollet)",
      "decimals": 6,
      "logoURI": "https://cdn.jsdelivr.net/gh/trustwallet/assets@master/blockchains/bitcoin/info/logo.png",
      "tags": ["wrapped-sollet", "ethereum"],
      "extensions": {
        "bridgeContract": "https://etherscan.io/address/0xeae57ce9cc1984f202e15e038b964bb8bdf7229a"
      }
    },
    {
      "chainId": 101,
      "address": "2FPyTwcZLUg1MDrwsyoP4D6s1tM7hAkHYRjkNb5w6Pxk",
      "symbol": "ETH",
      "name": "Wrapped Ethereum (Sollet)",
      "decimals": 6,
      "logoURI": "https://cdn.jsdelivr.net/gh/trustwallet/assets@master/blockchains/ethereum/assets/0xC02aaA39b223FE8D0A0e5C4F27eAD9083C756Cc2/logo.png",
      "tags": ["wrapped-sollet", "ethereum"],
      "extensions": {
        "bridgeContract": "https://etherscan.io/address/0xeae57ce9cc1984f202e15e038b964bb8bdf7229a"
      }
    },
    {
      "chainId": 101,
      "address": "3JSf5tPeuscJGtaCp5giEiDhv51gQ4v3zWg8DGgyLfAB",
      "symbol": "YFI",
      "name": "Wrapped YFI (Sollet)",
      "decimals": 6,
      "logoURI": "https://cdn.jsdelivr.net/gh/trustwallet/assets@master/blockchains/ethereum/assets/0x0bc529c00C6401aEF6D220BE8C6Ea1667F6Ad93e/logo.png",
      "tags": ["wrapped-sollet", "ethereum"],
      "extensions": {
        "bridgeContract": "https://etherscan.io/address/0xeae57ce9cc1984f202e15e038b964bb8bdf7229a"
      }
    },
    {
      "chainId": 101,
      "address": "CWE8jPTUYhdCTZYWPTe1o5DFqfdjzWKc9WKz6rSjQUdG",
      "symbol": "LINK",
      "name": "Wrapped Chainlink (Sollet)",
      "decimals": 6,
      "logoURI": "https://cdn.jsdelivr.net/gh/trustwallet/assets@master/blockchains/ethereum/assets/0x514910771AF9Ca656af840dff83E8264EcF986CA/logo.png",
      "tags": ["wrapped-sollet", "ethereum"],
      "extensions": {
        "bridgeContract": "https://etherscan.io/address/0xeae57ce9cc1984f202e15e038b964bb8bdf7229a"
      }
    },
    {
      "chainId": 101,
      "address": "Ga2AXHpfAF6mv2ekZwcsJFqu7wB4NV331qNH7fW9Nst8",
      "symbol": "XRP",
      "name": "Wrapped XRP (Sollet)",
      "decimals": 6,
      "logoURI": "https://cdn.jsdelivr.net/gh/trustwallet/assets@master/blockchains/ripple/info/logo.png",
      "tags": ["wrapped-sollet", "ethereum"],
      "extensions": {
        "bridgeContract": "https://etherscan.io/address/0xeae57ce9cc1984f202e15e038b964bb8bdf7229a"
      }
    },
    {
      "chainId": 101,
      "address": "BQcdHdAQW1hczDbBi9hiegXAR7A98Q9jx3X3iBBBDiq4",
      "symbol": "USDT",
      "name": "Wrapped USDT (Sollet)",
      "decimals": 6,
      "logoURI": "https://cdn.jsdelivr.net/gh/solana-labs/explorer/public/tokens/usdt.svg",
      "tags": ["stablecoin", "wrapped-sollet", "ethereum"],
      "extensions": {
        "bridgeContract": "https://etherscan.io/address/0xeae57ce9cc1984f202e15e038b964bb8bdf7229a"
      }
    },
    {
      "chainId": 101,
      "address": "AR1Mtgh7zAtxuxGd2XPovXPVjcSdY3i4rQYisNadjfKy",
      "symbol": "SUSHI",
      "name": "Wrapped SUSHI (Sollet)",
      "decimals": 6,
      "logoURI": "https://cdn.jsdelivr.net/gh/trustwallet/assets@master/blockchains/ethereum/assets/0x6B3595068778DD592e39A122f4f5a5cF09C90fE2/logo.png",
      "tags": ["wrapped-sollet", "ethereum"],
      "extensions": {
        "website": "https://www.sushi.com",
        "bridgeContract": "https://etherscan.io/address/0xeae57ce9cc1984f202e15e038b964bb8bdf7229a"
      }
    },
    {
      "chainId": 101,
      "address": "CsZ5LZkDS7h9TDKjrbL7VAwQZ9nsRu8vJLhRYfmGaN8K",
      "symbol": "ALEPH",
      "name": "Wrapped ALEPH (Sollet)",
      "decimals": 6,
      "logoURI": "https://cdn.jsdelivr.net/gh/trustwallet/assets@master/blockchains/nuls/assets/NULSd6HgyZkiqLnBzTaeSQfx1TNg2cqbzq51h/logo.png",
      "tags": ["wrapped-sollet", "ethereum"],
      "extensions": {
        "bridgeContract": "https://etherscan.io/address/0xeae57ce9cc1984f202e15e038b964bb8bdf7229a"
      }
    },
    {
      "chainId": 101,
      "address": "SF3oTvfWzEP3DTwGSvUXRrGTvr75pdZNnBLAH9bzMuX",
      "symbol": "SXP",
      "name": "Wrapped SXP (Sollet)",
      "decimals": 6,
      "logoURI": "https://cdn.jsdelivr.net/gh/trustwallet/assets/blockchains/ethereum/assets/0x8CE9137d39326AD0cD6491fb5CC0CbA0e089b6A9/logo.png",
      "tags": ["wrapped-sollet", "ethereum"],
      "extensions": {
        "bridgeContract": "https://etherscan.io/address/0xeae57ce9cc1984f202e15e038b964bb8bdf7229a"
      }
    },
    {
      "chainId": 101,
      "address": "BtZQfWqDGbk9Wf2rXEiWyQBdBY1etnUUn6zEphvVS7yN",
      "symbol": "HGET",
      "name": "Wrapped Hedget (Sollet)",
      "decimals": 6,
      "logoURI": "https://www.hedget.com/images/favicon.svg",
      "tags": ["wrapped-sollet", "ethereum"],
      "extensions": {
        "website": "https://www.hedget.com/",
        "bridgeContract": "https://etherscan.io/address/0xeae57ce9cc1984f202e15e038b964bb8bdf7229a"
      }
    },
    {
      "chainId": 101,
      "address": "5Fu5UUgbjpUvdBveb3a1JTNirL8rXtiYeSMWvKjtUNQv",
      "symbol": "CREAM",
      "name": "Wrapped Cream Finance (Sollet)",
      "decimals": 6,
      "logoURI": "https://cdn.jsdelivr.net/gh/trustwallet/assets@master/blockchains/smartchain/assets/0xd4CB328A82bDf5f03eB737f37Fa6B370aef3e888/logo.png",
      "tags": ["wrapped-sollet", "ethereum"],
      "extensions": {
        "bridgeContract": "https://etherscan.io/address/0xeae57ce9cc1984f202e15e038b964bb8bdf7229a"
      }
    },
    {
      "chainId": 101,
      "address": "873KLxCbz7s9Kc4ZzgYRtNmhfkQrhfyWGZJBmyCbC3ei",
      "symbol": "UBXT",
      "name": "Wrapped Upbots (Sollet)",
      "decimals": 6,
      "logoURI": "https://assets.coingecko.com/coins/images/12476/small/UBXT.png?1600132967",
      "tags": ["wrapped-sollet", "ethereum"],
      "extensions": {
        "website": "https://upbots.com/",
        "explorer": "https://etherscan.io/address/0xeae57ce9cc1984f202e15e038b964bb8bdf7229a"
      }
    },
    {
      "chainId": 101,
      "address": "HqB7uswoVg4suaQiDP3wjxob1G5WdZ144zhdStwMCq7e",
      "symbol": "HNT",
      "name": "Wrapped Helium (Sollet)",
      "decimals": 6,
      "logoURI": "https://assets.coingecko.com/coins/images/4284/small/Helium_HNT.png?1612620071",
      "tags": ["wrapped-sollet", "ethereum"],
      "extensions": {
        "bridgeContract": "https://etherscan.io/address/0xeae57ce9cc1984f202e15e038b964bb8bdf7229a"
      }
    },
    {
      "chainId": 101,
      "address": "9S4t2NEAiJVMvPdRYKVrfJpBafPBLtvbvyS3DecojQHw",
      "symbol": "FRONT",
      "name": "Wrapped FRONT (Sollet)",
      "decimals": 6,
      "logoURI": "https://cdn.jsdelivr.net/gh/trustwallet/assets@master/blockchains/ethereum/assets/0xf8C3527CC04340b208C854E985240c02F7B7793f/logo.png",
      "tags": ["wrapped-sollet", "ethereum"],
      "extensions": {
        "bridgeContract": "https://etherscan.io/address/0xeae57ce9cc1984f202e15e038b964bb8bdf7229a"
      }
    },
    {
      "chainId": 101,
      "address": "6WNVCuxCGJzNjmMZoKyhZJwvJ5tYpsLyAtagzYASqBoF",
      "symbol": "AKRO",
      "name": "Wrapped AKRO (Sollet)",
      "decimals": 6,
      "logoURI": "https://cdn.jsdelivr.net/gh/trustwallet/assets@master/blockchains/ethereum/assets/0xb2734a4Cec32C81FDE26B0024Ad3ceB8C9b34037/logo.png",
      "tags": ["wrapped-sollet", "ethereum"],
      "extensions": {
        "bridgeContract": "https://etherscan.io/address/0xeae57ce9cc1984f202e15e038b964bb8bdf7229a"
      }
    },
    {
      "chainId": 101,
      "address": "DJafV9qemGp7mLMEn5wrfqaFwxsbLgUsGVS16zKRk9kc",
      "symbol": "HXRO",
      "name": "Wrapped HXRO (Sollet)",
      "decimals": 6,
      "logoURI": "https://assets.coingecko.com/coins/images/7805/large/hxro-squarelogo-1585089594129.png?1586221980",
      "tags": ["wrapped-sollet", "ethereum"],
      "extensions": {
        "bridgeContract": "https://etherscan.io/address/0xeae57ce9cc1984f202e15e038b964bb8bdf7229a"
      }
    },
    {
      "chainId": 101,
      "address": "DEhAasscXF4kEGxFgJ3bq4PpVGp5wyUxMRvn6TzGVHaw",
      "symbol": "UNI",
      "name": "Wrapped UNI (Sollet)",
      "decimals": 6,
      "logoURI": "https://cdn.jsdelivr.net/gh/trustwallet/assets@master/blockchains/ethereum/assets/0x1f9840a85d5aF5bf1D1762F925BDADdC4201F984/logo.png",
      "tags": ["wrapped-sollet", "ethereum"],
      "extensions": {
        "bridgeContract": "https://etherscan.io/address/0xeae57ce9cc1984f202e15e038b964bb8bdf7229a"
      }
    },
    {
      "chainId": 101,
      "address": "SRMuApVNdxXokk5GT7XD5cUUgXMBCoAz2LHeuAoKWRt",
      "symbol": "SRM",
      "name": "Serum",
      "decimals": 6,
      "logoURI": "https://cdn.jsdelivr.net/gh/trustwallet/assets@master/blockchains/ethereum/assets/0x476c5E26a75bd202a9683ffD34359C0CC15be0fF/logo.png",
      "tags": [],
      "extensions": {
        "website": "https://projectserum.com/"
      }
    },
    {
      "chainId": 101,
      "address": "AGFEad2et2ZJif9jaGpdMixQqvW5i81aBdvKe7PHNfz3",
      "symbol": "FTT",
      "name": "Wrapped FTT (Sollet)",
      "decimals": 6,
<<<<<<< HEAD
      "logoURI": "https://cdn.jsdelivr.net/gh/solana-labs/token-list/assets/mainnet/AGFEad2et2ZJif9jaGpdMixQqvW5i81aBdvKe7PHNfz3/logo.png",
=======
      "logoURI": "https://cdn.jsdelivr.net/gh/trustwallet/assets@master/blockchains/ethereum/assets/0x50D1c9771902476076eCFc8B2A83Ad6b9355a4c9/logo.png",
>>>>>>> f643a785
      "tags": ["wrapped-sollet", "ethereum"],
      "extensions": {
        "bridgeContract": "https://etherscan.io/address/0xeae57ce9cc1984f202e15e038b964bb8bdf7229a",
        "assetContract": "https://etherscan.io/address/0x50d1c9771902476076ecfc8b2a83ad6b9355a4c9"
      }
    },
    {
      "chainId": 101,
      "address": "MSRMcoVyrFxnSgo5uXwone5SKcGhT1KEJMFEkMEWf9L",
      "symbol": "MSRM",
      "name": "MegaSerum",
      "decimals": 0,
      "logoURI": "https://cdn.jsdelivr.net/gh/trustwallet/assets@master/blockchains/ethereum/assets/0x476c5E26a75bd202a9683ffD34359C0CC15be0fF/logo.png",
      "tags": [],
      "extensions": {
        "website": "https://projectserum.com/"
      }
    },
    {
      "chainId": 101,
      "address": "BXXkv6z8ykpG1yuvUDPgh732wzVHB69RnB9YgSYh3itW",
      "symbol": "WUSDC",
      "name": "Wrapped USDC (Sollet)",
      "decimals": 6,
      "logoURI": "https://cdn.jsdelivr.net/gh/trustwallet/assets@master/blockchains/ethereum/assets/0xA0b86991c6218b36c1d19D4a2e9Eb0cE3606eB48/logo.png",
      "tags": ["stablecoin", "wrapped-sollet", "ethereum"]
    },
    {
      "chainId": 101,
      "address": "GXMvfY2jpQctDqZ9RoU3oWPhufKiCcFEfchvYumtX7jd",
      "symbol": "TOMO",
      "name": "Wrapped TOMO (Sollet)",
      "decimals": 6,
      "logoURI": "https://cdn.jsdelivr.net/gh/trustwallet/assets@master/blockchains/tomochain/info/logo.png",
      "tags": ["wrapped-sollet", "ethereum"],
      "extensions": {
        "bridgeContract": "https://etherscan.io/address/0xeae57ce9cc1984f202e15e038b964bb8bdf7229a"
      }
    },
    {
      "chainId": 101,
      "address": "EcqExpGNFBve2i1cMJUTR4bPXj4ZoqmDD2rTkeCcaTFX",
      "symbol": "KARMA",
      "name": "Wrapped KARMA (Sollet)",
      "decimals": 4,
      "logoURI": "https://cdn.jsdelivr.net/gh/machi-x/assets@master/blockchains/ethereum/assets/0xdfe691f37b6264a90ff507eb359c45d55037951c/logo.png",
      "tags": ["wrapped-sollet", "ethereum"],
      "extensions": {
        "bridgeContract": "https://etherscan.io/address/0xeae57ce9cc1984f202e15e038b964bb8bdf7229a"
      }
    },
    {
      "chainId": 101,
      "address": "EqWCKXfs3x47uVosDpTRgFniThL9Y8iCztJaapxbEaVX",
      "symbol": "LUA",
      "name": "Wrapped LUA (Sollet)",
      "decimals": 6,
      "logoURI": "https://cdn.jsdelivr.net/gh/trustwallet/assets@master/blockchains/ethereum/assets/0xB1f66997A5760428D3a87D68b90BfE0aE64121cC/logo.png",
      "tags": ["wrapped-sollet", "ethereum"],
      "extensions": {
        "bridgeContract": "https://etherscan.io/address/0xeae57ce9cc1984f202e15e038b964bb8bdf7229a"
      }
    },
    {
      "chainId": 101,
      "address": "GeDS162t9yGJuLEHPWXXGrb1zwkzinCgRwnT8vHYjKza",
      "symbol": "MATH",
      "name": "Wrapped MATH (Sollet)",
      "decimals": 6,
      "tags": ["wrapped-sollet", "ethereum"],
      "extensions": {
        "bridgeContract": "https://etherscan.io/address/0xeae57ce9cc1984f202e15e038b964bb8bdf7229a"
      }
    },
    {
      "chainId": 101,
      "address": "GUohe4DJUA5FKPWo3joiPgsB7yzer7LpDmt1Vhzy3Zht",
      "symbol": "KEEP",
      "name": "Wrapped KEEP (Sollet)",
      "decimals": 6,
      "logoURI": "https://assets.coingecko.com/coins/images/3373/large/IuNzUb5b_400x400.jpg?1589526336",
      "tags": ["wrapped-sollet", "ethereum"],
      "extensions": {
        "bridgeContract": "https://etherscan.io/address/0xeae57ce9cc1984f202e15e038b964bb8bdf7229a"
      }
    },
    {
      "chainId": 101,
      "address": "9F9fNTT6qwjsu4X4yWYKZpsbw5qT7o6yR2i57JF2jagy",
      "symbol": "SWAG",
      "name": "Wrapped SWAG (Sollet)",
      "decimals": 6,
      "logoURI": "https://assets.coingecko.com/coins/images/12805/large/photo_2020-10-14_23.17.02.jpeg?1602688642",
      "tags": ["wrapped-sollet", "ethereum"],
      "extensions": {
        "bridgeContract": "https://etherscan.io/address/0xeae57ce9cc1984f202e15e038b964bb8bdf7229a"
      }
    },
    {
      "chainId": 101,
      "address": "DgHK9mfhMtUwwv54GChRrU54T2Em5cuszq2uMuen1ZVE",
      "symbol": "CEL",
      "name": "Wrapped Celsius (Sollet)",
      "decimals": 6,
      "logoURI": "https://cdn.jsdelivr.net/gh/trustwallet/assets@master/blockchains/ethereum/assets/0xaaAEBE6Fe48E54f431b0C390CfaF0b017d09D42d/logo.png",
      "tags": ["wrapped-sollet", "ethereum"],
      "extensions": {
        "bridgeContract": "https://etherscan.io/address/0xeae57ce9cc1984f202e15e038b964bb8bdf7229a"
      }
    },
    {
      "chainId": 101,
      "address": "7ncCLJpP3MNww17LW8bRvx8odQQnubNtfNZBL5BgAEHW",
      "symbol": "RSR",
      "name": "Wrapped Reserve Rights (Sollet)",
      "decimals": 6,
      "logoURI": "https://cdn.jsdelivr.net/gh/trustwallet/assets@master/blockchains/ethereum/assets/0x8762db106B2c2A0bccB3A80d1Ed41273552616E8/logo.png",
      "tags": ["wrapped-sollet", "ethereum"],
      "extensions": {
        "bridgeContract": "https://etherscan.io/address/0xeae57ce9cc1984f202e15e038b964bb8bdf7229a"
      }
    },
    {
      "chainId": 101,
      "address": "5wihEYGca7X4gSe97C5mVcqNsfxBzhdTwpv72HKs25US",
      "symbol": "1INCH",
      "name": "Wrapped 1INCH (Sollet)",
      "decimals": 6,
      "logoURI": "https://cdn.jsdelivr.net/gh/trustwallet/assets@master/blockchains/ethereum/assets/0x111111111117dC0aa78b770fA6A738034120C302/logo.png",
      "tags": ["wrapped-sollet", "ethereum"],
      "extensions": {
        "bridgeContract": "https://etherscan.io/address/0xeae57ce9cc1984f202e15e038b964bb8bdf7229a"
      }
    },
    {
      "chainId": 101,
      "address": "38i2NQxjp5rt5B3KogqrxmBxgrAwaB3W1f1GmiKqh9MS",
      "symbol": "GRT",
      "name": "Wrapped GRT  (Sollet)",
      "decimals": 6,
      "logoURI": "https://cdn.jsdelivr.net/gh/trustwallet/assets@master/blockchains/ethereum/assets/0xc944E90C64B2c07662A292be6244BDf05Cda44a7/logo.png",
      "tags": ["wrapped-sollet", "ethereum"],
      "extensions": {
        "bridgeContract": "https://etherscan.io/address/0xeae57ce9cc1984f202e15e038b964bb8bdf7229a"
      }
    },
    {
      "chainId": 101,
      "address": "Avz2fmevhhu87WYtWQCFj9UjKRjF9Z9QWwN2ih9yF95G",
      "symbol": "COMP",
      "name": "Wrapped Compound (Sollet)",
      "decimals": 6,
      "logoURI": "https://cdn.jsdelivr.net/gh/trustwallet/assets@master/blockchains/ethereum/assets/0xc00e94Cb662C3520282E6f5717214004A7f26888/logo.png",
      "tags": ["wrapped-sollet", "ethereum"],
      "extensions": {
        "bridgeContract": "https://etherscan.io/address/0xeae57ce9cc1984f202e15e038b964bb8bdf7229a"
      }
    },
    {
      "chainId": 101,
      "address": "9wRD14AhdZ3qV8et3eBQVsrb3UoBZDUbJGyFckpTg8sj",
      "symbol": "PAXG",
      "name": "Wrapped Paxos Gold (Sollet)",
      "decimals": 6,
      "logoURI": "https://cdn.jsdelivr.net/gh/trustwallet/assets@master/blockchains/ethereum/assets/0x45804880De22913dAFE09f4980848ECE6EcbAf78/logo.png",
      "tags": ["wrapped-sollet", "ethereum"],
      "extensions": {
        "bridgeContract": "https://etherscan.io/address/0xeae57ce9cc1984f202e15e038b964bb8bdf7229a"
      }
    },
    {
      "chainId": 101,
      "address": "EchesyfXePKdLtoiZSL8pBe8Myagyy8ZRqsACNCFGnvp",
      "symbol": "FIDA",
      "name": "Bonfida",
      "decimals": 6,
      "logoURI": "https://cdn.jsdelivr.net/gh/dr497/awesome-serum-markets/icons/fida.svg",
      "tags": [],
      "extensions": {
        "website": "https://bonfida.com/"
      }
    },
    {
      "chainId": 101,
      "address": "kinXdEcpDQeHPEuQnqmUgtYykqKGVFq6CeVX5iAHJq6",
      "symbol": "KIN",
      "name": "KIN",
      "decimals": 5,
      "logoURI": "https://cdn.jsdelivr.net/gh/trustwallet/assets@master/blockchains/kin/info/logo.png",
      "tags": []
    },
    {
      "chainId": 101,
      "address": "MAPS41MDahZ9QdKXhVa4dWB9RuyfV4XqhyAZ8XcYepb",
      "symbol": "MAPS",
      "name": "MAPS",
      "decimals": 6,
      "logoURI": "https://cdn.jsdelivr.net/gh/solana-labs/explorer/public/tokens/maps.svg",
      "tags": [],
      "extensions": {
        "website": "https://maps.me/"
      }
    },
    {
      "chainId": 101,
      "address": "z3dn17yLaGMKffVogeFHQ9zWVcXgqgf3PQnDsNs2g6M",
      "symbol": "OXY",
      "name": "Oxygen Protocol",
      "decimals": 6,
      "logoURI": "https://cdn.jsdelivr.net/gh/nathanielparke/awesome-serum-markets/icons/oxy.svg",
      "tags": [],
      "extensions": {
        "website": "https://www.oxygen.org/"
      }
    },
    {
      "chainId": 101,
      "address": "FtgGSFADXBtroxq8VCausXRr2of47QBf5AS1NtZCu4GD",
      "symbol": "BRZ",
      "name": "BRZ",
      "decimals": 4,
      "logoURI": "https://cdn.jsdelivr.net/gh/solana-labs/explorer/public/tokens/brz.png",
      "tags": [],
      "extensions": {
        "website": "https://brztoken.io/"
      }
    },
    {
      "chainId": 101,
      "address": "Es9vMFrzaCERmJfrF4H2FYD4KCoNkY11McCe8BenwNYB",
      "symbol": "USDT",
      "name": "USDT",
      "decimals": 6,
      "logoURI": "https://cdn.jsdelivr.net/gh/solana-labs/explorer/public/tokens/usdt.svg",
      "tags": ["stablecoin"],
      "extensions": {
        "website": "https://tether.to/"
      }
    },
    {
      "chainId": 101,
      "address": "2oDxYGgTBmST4rc3yn1YtcSEck7ReDZ8wHWLqZAuNWXH",
      "symbol": "xMARK",
      "name": "Standard",
      "decimals": 9,
      "logoURI": "https://cdn.jsdelivr.net/gh/solana-labs/token-list/assets/mainnet/2oDxYGgTBmST4rc3yn1YtcSEck7ReDZ8wHWLqZAuNWXH/logo.png",
      "tags": ["wrapped", "wormhole"],
      "extensions": {
        "website": "https://benchmarkprotocol.finance/",
        "address": "0x36b679bd64ed73dbfd88909cdcb892cb66bd4cbb",
        "bridgeContract": "https://etherscan.io/address/0xf92cD566Ea4864356C5491c177A430C222d7e678",
        "assetContract": "https://etherscan.io/address/0x36b679bd64ed73dbfd88909cdcb892cb66bd4cbb"
      }
    },
    {
      "chainId": 101,
      "address": "4k3Dyjzvzp8eMZWUXbBCjEvwSkkk59S5iCNLY3QrkX6R",
      "symbol": "RAY",
      "name": "Raydium",
      "decimals": 6,
      "logoURI": "https://cdn.jsdelivr.net/gh/solana-labs/token-list/assets/mainnet/RVKd61ztZW9GUwhRbbLoYVRE5Xf1B2tVscKqwZqXgEr/logo.png",
      "tags": [],
      "extensions": {
        "website": "https://raydium.io/"
      }
    },
    {
      "chainId": 101,
      "address": "CzPDyvotTcxNqtPne32yUiEVQ6jk42HZi1Y3hUu7qf7f",
      "symbol": "RAY-USDT",
      "name": "Raydium Legacy LP Token (RAY-USDT)",
      "decimals": 6,
      "logoURI": "https://cdn.jsdelivr.net/gh/solana-labs/token-list/assets/mainnet/RVKd61ztZW9GUwhRbbLoYVRE5Xf1B2tVscKqwZqXgEr/logo.png",
      "tags": ["lp-token"],
      "extensions": {
        "website": "https://raydium.io/"
      }
    },
    {
      "chainId": 101,
      "address": "FgmBnsF5Qrnv8X9bomQfEtQTQjNNiBCWRKGpzPnE5BDg",
      "symbol": "RAY-USDC",
      "name": "Raydium Legacy LP Token (RAY-USDC)",
      "decimals": 6,
      "logoURI": "https://cdn.jsdelivr.net/gh/solana-labs/token-list/assets/mainnet/RVKd61ztZW9GUwhRbbLoYVRE5Xf1B2tVscKqwZqXgEr/logo.png",
      "tags": ["lp-token"],
      "extensions": {
        "website": "https://raydium.io/"
      }
    },
    {
      "chainId": 101,
      "address": "5QXBMXuCL7zfAk39jEVVEvcrz1AvBGgT9wAhLLHLyyUJ",
      "symbol": "RAY-SRM",
      "name": "Raydium Legacy LP Token (RAY-SRM)",
      "decimals": 6,
      "logoURI": "https://cdn.jsdelivr.net/gh/solana-labs/token-list/assets/mainnet/RVKd61ztZW9GUwhRbbLoYVRE5Xf1B2tVscKqwZqXgEr/logo.png",
      "tags": ["lp-token"],
      "extensions": {
        "website": "https://raydium.io/"
      }
    },
    {
      "chainId": 101,
      "symbol": "RAY-ETH",
      "name": "Raydium ETH Liquidity Pool",
      "decimals": 6,
      "address": "Q6MKy5Yxb9vG1mWzppMtMb2nrhNuCRNUkJTeiE3fuwD",
      "logoURI": "https://cdn.jsdelivr.net/gh/solana-labs/token-list/assets/mainnet/RVKd61ztZW9GUwhRbbLoYVRE5Xf1B2tVscKqwZqXgEr/logo.png",
      "tags": ["lp-token"],
      "extensions": {
        "website": "https://raydium.io/"
      }
    },
    {
      "chainId": 101,
      "symbol": "RAY-SOL",
      "name": "Raydium SOL Liquidity Pool",
      "decimals": 6,
      "address": "F5PPQHGcznZ2FxD9JaxJMXaf7XkaFFJ6zzTBcW8osQjw",
      "logoURI": "https://cdn.jsdelivr.net/gh/solana-labs/token-list/assets/mainnet/RVKd61ztZW9GUwhRbbLoYVRE5Xf1B2tVscKqwZqXgEr/logo.png",
      "tags": ["lp-token"],
      "extensions": {
        "website": "https://raydium.io/"
      }
    },
    {
      "chainId": 101,
      "symbol": "RAY-SRM",
      "name": "Raydium SRM Liquidity Pool",
      "decimals": 6,
      "address": "DSX5E21RE9FB9hM8Nh8xcXQfPK6SzRaJiywemHBSsfup",
      "logoURI": "https://cdn.jsdelivr.net/gh/solana-labs/token-list/assets/mainnet/RVKd61ztZW9GUwhRbbLoYVRE5Xf1B2tVscKqwZqXgEr/logo.png",
      "tags": ["lp-token"],
      "extensions": {
        "website": "https://raydium.io/"
      }
    },
    {
      "chainId": 101,
      "symbol": "RAY-USDT",
      "name": "Raydium USDT Liquidity Pool",
      "decimals": 6,
      "address": "FdhKXYjCou2jQfgKWcNY7jb8F2DPLU1teTTTRfLBD2v1",
      "logoURI": "https://cdn.jsdelivr.net/gh/solana-labs/token-list/assets/mainnet/RVKd61ztZW9GUwhRbbLoYVRE5Xf1B2tVscKqwZqXgEr/logo.png",
      "tags": ["lp-token"],
      "extensions": {
        "website": "https://raydium.io/"
      }
    },
    {
      "chainId": 101,
      "symbol": "RAY-USDC",
      "name": "Raydium USDC Liquidity Pool",
      "decimals": 6,
      "address": "BZFGfXMrjG2sS7QT2eiCDEevPFnkYYF7kzJpWfYxPbcx",
      "logoURI": "https://cdn.jsdelivr.net/gh/solana-labs/token-list/assets/mainnet/RVKd61ztZW9GUwhRbbLoYVRE5Xf1B2tVscKqwZqXgEr/logo.png",
      "tags": ["lp-token"],
      "extensions": {
        "website": "https://raydium.io/"
      }
    },
    {
      "chainId": 101,
      "address": "AcstFzGGawvvdVhYV9bftr7fmBHbePUjhv53YK1W3dZo",
      "symbol": "LSD",
      "name": "LSD",
      "decimals": 9,
      "tags": ["nft"],
      "extensions": {
        "website": "https://solible.com/"
      }
    },
    {
      "chainId": 101,
      "address": "91fSFQsPzMLat9DHwLdQacW3i3EGnWds5tA5mt7yLiT9",
      "symbol": "Unlimited Energy",
      "name": "Unlimited Energy",
      "decimals": 9,
      "tags": ["nft"],
      "extensions": {
        "website": "https://solible.com/"
      }
    },
    {
      "chainId": 101,
      "address": "29PEpZeuqWf9tS2gwCjpeXNdXLkaZSMR2s1ibkvGsfnP",
      "symbol": "Need for Speed",
      "name": "Need for Speed",
      "decimals": 9,
      "tags": ["nft"],
      "extensions": {
        "website": "https://solible.com/"
      }
    },
    {
      "chainId": 101,
      "address": "HsY8PNar8VExU335ZRYzg89fX7qa4upYu6vPMPFyCDdK",
      "symbol": "ADOR OPENS",
      "name": "ADOR OPENS",
      "decimals": 0,
      "tags": ["nft"],
      "extensions": {
        "website": "https://solible.com/"
      }
    },
    {
      "chainId": 101,
      "address": "EDP8TpLJ77M3KiDgFkZW4v4mhmKJHZi9gehYXenfFZuL",
      "symbol": "CMS - Rare",
      "name": "CMS - Rare",
      "decimals": 0,
      "tags": ["nft"],
      "extensions": {
        "website": "https://solible.com/"
      }
    },
    {
      "chainId": 101,
      "address": "BrUKFwAABkExb1xzYU4NkRWzjBihVQdZ3PBz4m5S8if3",
      "symbol": "Tesla",
      "name": "Tesla",
      "decimals": 0,
      "tags": ["nft"],
      "extensions": {
        "website": "https://solible.com/"
      }
    },
    {
      "chainId": 101,
      "address": "9CmQwpvVXRyixjiE3LrbSyyopPZohNDN1RZiTk8rnXsQ",
      "symbol": "DeceFi",
      "name": "DeceFi",
      "decimals": 0,
      "tags": ["nft"],
      "extensions": {
        "website": "https://solible.com/"
      }
    },
    {
      "chainId": 101,
      "address": "F6ST1wWkx2PeH45sKmRxo1boyuzzWCfpnvyKL4BGeLxF",
      "symbol": "Power User",
      "name": "Power User",
      "decimals": 0,
      "tags": ["nft"],
      "extensions": {
        "website": "https://solible.com/"
      }
    },
    {
      "chainId": 101,
      "address": "dZytJ7iPDcCu9mKe3srL7bpUeaR3zzkcVqbtqsmxtXZ",
      "symbol": "VIP Member",
      "name": "VIP Member",
      "decimals": 0,
      "tags": ["nft"],
      "extensions": {
        "website": "https://solible.com/"
      }
    },
    {
      "chainId": 101,
      "address": "8T4vXgwZUWwsbCDiptHFHjdfexvLG9UP8oy1psJWEQdS",
      "symbol": "Uni Christmas",
      "name": "Uni Christmas",
      "decimals": 0,
      "tags": ["nft"],
      "extensions": {
        "website": "https://solible.com/"
      }
    },
    {
      "chainId": 101,
      "address": "EjFGGJSyp9UDS8aqafET5LX49nsG326MeNezYzpiwgpQ",
      "symbol": "BNB",
      "name": "BNB",
      "decimals": 0,
      "tags": ["nft"],
      "extensions": {
        "website": "https://solible.com/"
      }
    },
    {
      "chainId": 101,
      "address": "FkmkTr4en8CXkfo9jAwEMov6PVNLpYMzWr3Udqf9so8Z",
      "symbol": "Seldom",
      "name": "Seldom",
      "decimals": 9,
      "tags": ["nft"],
      "extensions": {
        "website": "https://solible.com/"
      }
    },
    {
      "chainId": 101,
      "address": "2gn1PJdMAU92SU5inLSp4Xp16ZC5iLF6ScEi7UBvp8ZD",
      "symbol": "Satoshi Closeup",
      "name": "Satoshi Closeup",
      "decimals": 9,
      "tags": ["nft"],
      "extensions": {
        "website": "https://solible.com/"
      }
    },
    {
      "chainId": 101,
      "address": "7mhZHtPL4GFkquQR4Y6h34Q8hNkQvGc1FaNtyE43NvUR",
      "symbol": "Satoshi GB",
      "name": "Satoshi GB",
      "decimals": 9,
      "tags": ["nft"],
      "extensions": {
        "website": "https://solible.com/"
      }
    },
    {
      "chainId": 101,
      "address": "8RoKfLx5RCscbtVh8kYb81TF7ngFJ38RPomXtUREKsT2",
      "symbol": "Satoshi OG",
      "name": "Satoshi OG",
      "decimals": 9,
      "tags": ["nft"],
      "extensions": {
        "website": "https://solible.com/"
      }
    },
    {
      "chainId": 101,
      "address": "9rw5hyDngBQ3yDsCRHqgzGHERpU2zaLh1BXBUjree48J",
      "symbol": "Satoshi BTC",
      "name": "Satoshi BTC",
      "decimals": 10,
      "tags": ["nft"],
      "extensions": {
        "website": "https://solible.com/"
      }
    },
    {
      "chainId": 101,
      "address": "AiD7J6D5Hny5DJB1MrYBc2ePQqy2Yh4NoxWwYfR7PzxH",
      "symbol": "Satoshi GB",
      "name": "Satoshi GB",
      "decimals": 9,
      "tags": ["nft"],
      "extensions": {
        "website": "https://solible.com/"
      }
    },

    {
      "chainId": 101,
      "address": "4qzEcYvT6TuJME2EMZ5vjaLvQja6R4hKjarA73WQUwt6",
      "name": "APESZN_HOODIE",
      "symbol": "APESZN_HOODIE",
      "decimals": 9,
      "tags": ["nft"],
      "extensions": {
        "website": "https://solible.com/"
      }
    },
    {
      "chainId": 101,
      "address": "APhyVWtzjdTVYhyta9ngSiCDk2pLi8eEZKsHGSbsmwv6",
      "name": "APESZN_TEE_SHIRT",
      "symbol": "APESZN_TEE_SHIRT",
      "decimals": 9,
      "tags": ["nft"],
      "extensions": {
        "website": "https://solible.com/"
      }
    },
    {
      "chainId": 101,
      "address": "bxiA13fpU1utDmYuUvxvyMT8odew5FEm96MRv7ij3eb",
      "symbol": "Satoshi",
      "name": "Satoshi",
      "decimals": 9,
      "tags": ["nft"],
      "extensions": {
        "website": "https://solible.com/"
      }
    },
    {
      "chainId": 101,
      "address": "GoC24kpj6TkvjzspXrjSJC2CVb5zMWhLyRcHJh9yKjRF",
      "symbol": "Satoshi Closeup",
      "name": "Satoshi Closeup",
      "decimals": 9,
      "tags": ["nft"],
      "extensions": {
        "website": "https://solible.com/"
      }
    },
    {
      "chainId": 101,
      "address": "oCUduD44ETuZ65bpWdPzPDSnAdreg1sJrugfwyFZVHV",
      "symbol": "Satoshi BTC",
      "name": "Satoshi BTC",
      "decimals": 9,
      "tags": ["nft"],
      "extensions": {
        "website": "https://solible.com/"
      }
    },
    {
      "chainId": 101,
      "address": "9Vvre2DxBB9onibwYDHeMsY1cj6BDKtEDccBPWRN215E",
      "symbol": "Satoshi Nakamoto",
      "name": "Satoshi Nakamoto",
      "decimals": 9,
      "tags": ["nft"],
      "extensions": {
        "website": "https://solible.com/"
      }
    },
    {
      "chainId": 101,
      "address": "7RpFk44cMTAUt9CcjEMWnZMypE9bYQsjBiSNLn5qBvhP",
      "symbol": "Charles Hoskinson",
      "name": "Charles Hoskinson",
      "decimals": 9,
      "tags": ["nft"],
      "extensions": {
        "website": "https://solible.com/"
      }
    },
    {
      "chainId": 101,
      "address": "GyRkPAxpd9XrMHcBF6fYHVRSZQvQBwAGKAGQeBPSKzMq",
      "symbol": "SBF",
      "name": "SBF",
      "decimals": 0,
      "tags": ["nft"],
      "extensions": {
        "website": "https://solible.com/"
      }
    },
    {
      "chainId": 101,
      "address": "AgdBQN2Sy2abiZ2KToWeUsQ9PHdCv95wt6kVWRf5zDkx",
      "symbol": "Bitcoin Tram",
      "name": "Bitcoin Tram",
      "decimals": 0,
      "tags": ["nft"],
      "extensions": {
        "website": "https://solible.com/"
      }
    },
    {
      "chainId": 101,
      "address": "7TRzvCqXN8KSXggbSyeEG2Z9YBBhEFmbtmv6FLbd4mmd",
      "symbol": "SRM tee-shirt",
      "name": "SRM tee-shirt",
      "decimals": 0,
      "tags": ["nft"],
      "extensions": {
        "website": "https://solible.com/"
      }
    },
    {
      "chainId": 101,
      "address": "gksYzxitEf2HyE7Bb81vvHXNH5f3wa43jvXf4TcUZwb",
      "symbol": "PERK",
      "name": "PERK",
      "decimals": 6,
      "logoURI": "https://cdn.jsdelivr.net/gh/perkexchange/assets/logos/SPL-token/logo.png",
      "tags": [],
      "extensions": {
        "website": "https://perk.exchange/"
      }
    },
    {
      "chainId": 101,
      "address": "BDxWSxkMLW1nJ3VggamUKkEKrtCaVqzFxoDApM8HdBks",
      "symbol": "BTSG",
      "name": "BitSong",
      "decimals": 6,
      "logoURI": "https://cdn.jsdelivr.net/gh/bitsongofficial/assets/logo_128x128.png",
      "tags": [],
      "extensions": {
        "website": "https://bitsong.io/"
      }
    },
    {
      "chainId": 101,
      "address": "5ddiFxh3J2tcZHfn8uhGRYqu16P3FUvBfh8WoZPUHKW5",
      "name": "EOSBEAR",
      "symbol": "EOSBEAR",
      "decimals": 6,
      "logoURI": "",
      "tags": ["leveraged", "bear"]
    },
    {
      "chainId": 101,
      "address": "qxxF6S62hmZF5bo46mS7C2qbBa87qRossAM78VzsDqi",
      "name": "EOSBULL",
      "symbol": "EOSBULL",
      "decimals": 6,
      "logoURI": "",
      "tags": ["leveraged", "bull"]
    },
    {
      "chainId": 101,
      "address": "2CDLbxeuqkLTLY3em6FFQgfBQV5LRnEsJJgcFCvWKNcS",
      "name": "BNBBEAR",
      "symbol": "BNBBEAR",
      "decimals": 6,
      "logoURI": "",
      "tags": ["leveraged", "bear"]
    },
    {
      "chainId": 101,
      "address": "AfjHjdLibuXyvmz7PyTSc5KEcGBh43Kcu8Sr2tyDaJyt",
      "name": "BNBBULL",
      "symbol": "BNBBULL",
      "decimals": 6,
      "logoURI": "",
      "tags": ["leveraged", "bull"]
    },
    {
      "chainId": 101,
      "address": "8kA1WJKoLTxtACNPkvW6UNufsrpxUY57tXZ9KmG9123t",
      "name": "BSVBULL",
      "symbol": "BSVBULL",
      "decimals": 6,
      "logoURI": "",
      "tags": ["leveraged", "bull"]
    },
    {
      "chainId": 101,
      "address": "2FGW8BVMu1EHsz2ZS9rZummDaq6o2DVrZZPw4KaAvDWh",
      "name": "BSVBEAR",
      "symbol": "BSVBEAR",
      "decimals": 6,
      "logoURI": "",
      "tags": ["leveraged", "bear"]
    },
    {
      "chainId": 101,
      "address": "8L9XGTMzcqS9p61zsR35t7qipwAXMYkD6disWoDFZiFT",
      "name": "LTCBEAR",
      "symbol": "LTCBEAR",
      "decimals": 6,
      "logoURI": "",
      "tags": ["leveraged", "bear"]
    },
    {
      "chainId": 101,
      "address": "863ZRjf1J8AaVuCqypAdm5ktVyGYDiBTvD1MNHKrwyjp",
      "name": "LTCBULL",
      "symbol": "LTCBULL",
      "decimals": 6,
      "logoURI": "",
      "tags": ["leveraged", "bull"]
    },
    {
      "chainId": 101,
      "address": "GkSPaHdY2raetuYzsJYacHtrAtQUfWt64bpd1VzxJgSD",
      "name": "BULL",
      "symbol": "BULL",
      "decimals": 6,
      "logoURI": "",
      "tags": ["leveraged", "bull"]
    },
    {
      "chainId": 101,
      "address": "45vwTZSDFBiqCMRdtK4xiLCHEov8LJRW8GwnofG8HYyH",
      "name": "BEAR",
      "symbol": "BEAR",
      "decimals": 6,
      "logoURI": "",
      "tags": ["leveraged", "bear"]
    },
    {
      "chainId": 101,
      "address": "2VTAVf1YCwamD3ALMdYHRMV5vPUCXdnatJH5f1khbmx6",
      "name": "BCHBEAR",
      "symbol": "BCHBEAR",
      "decimals": 6,
      "logoURI": "",
      "tags": ["leveraged", "bear"]
    },
    {
      "chainId": 101,
      "address": "22xoSp66BDt4x4Q5xqxjaSnirdEyharoBziSFChkLFLy",
      "name": "BCHBULL",
      "symbol": "BCHBULL",
      "decimals": 6,
      "logoURI": "",
      "tags": ["leveraged", "bull"]
    },
    {
      "chainId": 101,
      "address": "CwChm6p9Q3yFrjzVeiLTTbsoJkooscof5SJYZc2CrNqG",
      "name": "ETHBULL",
      "symbol": "ETHBULL",
      "decimals": 6,
      "logoURI": "",
      "tags": ["leveraged", "bull"]
    },
    {
      "chainId": 101,
      "address": "Bvv9xLodFrvDFSno9Ud8SEh5zVtBDQQjnBty2SgMcJ2s",
      "name": "ETHBEAR",
      "symbol": "ETHBEAR",
      "decimals": 6,
      "logoURI": "",
      "tags": ["leveraged", "bear"]
    },
    {
      "chainId": 101,
      "address": "HRhaNssoyv5tKFRcbPg69ULEbcD8DPv99GdXLcdkgc1A",
      "name": "ALTBULL",
      "symbol": "ALTBULL",
      "decimals": 6,
      "logoURI": "",
      "tags": ["leveraged", "bull"]
    },
    {
      "chainId": 101,
      "address": "9Mu1KmjBKTUWgpDoeTJ5oD7XFQmEiZxzspEd3TZGkavx",
      "name": "ALTBEAR",
      "symbol": "ALTBEAR",
      "decimals": 6,
      "logoURI": "",
      "tags": ["leveraged", "bear"]
    },
    {
      "chainId": 101,
      "address": "AYL1adismZ1U9pTuN33ahG4aYc5XTZQL4vKFx9ofsGWD",
      "name": "BULLSHIT",
      "symbol": "BULLSHIT",
      "decimals": 6,
      "logoURI": "",
      "tags": ["leveraged", "bull"]
    },
    {
      "chainId": 101,
      "address": "5jqymuoXXVcUuJKrf1MWiHSqHyg2osMaJGVy69NsJWyP",
      "name": "BEARSHIT",
      "symbol": "BEARSHIT",
      "decimals": 6,
      "logoURI": "",
      "tags": ["leveraged", "bear"]
    },
    {
      "chainId": 101,
      "address": "EL1aDTnLKjf4SaGpqtxJPyK94imSBr8fWDbcXjXQrsmj",
      "name": "MIDBULL",
      "symbol": "MIDBULL",
      "decimals": 6,
      "logoURI": "",
      "tags": ["leveraged", "bull"]
    },
    {
      "chainId": 101,
      "address": "2EPvVjHusU3ozoucmdhhnqv3HQtBsQmjTnSa87K91HkC",
      "name": "MIDBEAR",
      "symbol": "MIDBEAR",
      "decimals": 6,
      "logoURI": "",
      "tags": ["leveraged", "bear"]
    },
    {
      "chainId": 101,
      "address": "8TCfJTyeqNBZqyDMY4VwDY7kdCCY7pcbJJ58CnKHkMu2",
      "name": "LINKBEAR",
      "symbol": "LINKBEAR",
      "decimals": 6,
      "logoURI": "",
      "tags": ["leveraged", "bear"]
    },
    {
      "chainId": 101,
      "address": "EsUoZMbACNMppdqdmuLCFLet8VXxt2h47N9jHCKwyaPz",
      "name": "LINKBULL",
      "symbol": "LINKBULL",
      "decimals": 6,
      "logoURI": "",
      "tags": ["leveraged", "bull"]
    },
    {
      "chainId": 101,
      "address": "262cQHT3soHwzuo2oVSy5kAfHcFZ1Jjn8C1GRLcQNKA3",
      "name": "XRPBULL",
      "symbol": "XRPBULL",
      "decimals": 6,
      "logoURI": "",
      "tags": ["leveraged", "bull"]
    },
    {
      "chainId": 101,
      "address": "8sxtSswmQ7Lcd2GjK6am37Z61wJZjA2SzE7Luf7yaKBB",
      "name": "XRPBEAR",
      "symbol": "XRPBEAR",
      "decimals": 6,
      "logoURI": "",
      "tags": ["leveraged", "bear"]
    },
    {
      "chainId": 101,
      "address": "4pk3pf9nJDN1im1kNwWJN1ThjE8pCYCTexXYGyFjqKVf",
      "name": "ODOP",
      "symbol": "ODOP",
      "decimals": 6,
      "logoURI": "",
      "tags": []
    },
    {
      "chainId": 101,
      "address": "91z91RukFM16hyEUCXuwMQwp2BW3vanNG5Jh5yj6auiJ",
      "name": "BVOL",
      "symbol": "BVOL",
      "decimals": 6,
      "logoURI": "",
      "tags": []
    },
    {
      "chainId": 101,
      "address": "5TY71D29Cyuk9UrsSxLXw2quJBpS7xDDFuFu2K9W7Wf9",
      "name": "IBVOL",
      "symbol": "IBVOL",
      "decimals": 6,
      "logoURI": "",
      "tags": []
    },
    {
      "chainId": 101,
      "address": "dK83wTVypEpa1pqiBbHY3MNuUnT3ADUZM4wk9VZXZEc",
      "name": "Wrapped Aave",
      "symbol": "AAVE",
      "decimals": 6,
      "logoURI": "https://cdn.jsdelivr.net/gh/trustwallet/assets@master/blockchains/ethereum/assets/0x7Fc66500c84A76Ad7e9c93437bFc5Ac33E2DDaE9/logo.png",
      "tags": []
    },
    {
      "chainId": 101,
      "address": "A6aY2ceogBz1VaXBxm1j2eJuNZMRqrWUAnKecrMH85zj",
      "name": "LQID",
      "symbol": "LQID",
      "decimals": 6,
      "logoURI": "https://cdn.jsdelivr.net/gh/dr497/awesome-serum-markets/icons/lqid.svg",
      "tags": []
    },
    {
      "chainId": 101,
      "address": "7CnFGR9mZWyAtWxPcVuTewpyC3A3MDW4nLsu5NY6PDbd",
      "name": "SECO",
      "symbol": "SECO",
      "decimals": 6,
      "logoURI": "",
      "tags": []
    },
    {
      "chainId": 101,
      "address": "3GECTP7H4Tww3w8jEPJCJtXUtXxiZty31S9szs84CcwQ",
      "name": "HOLY",
      "symbol": "HOLY",
      "decimals": 6,
      "logoURI": "",
      "tags": []
    },
    {
      "chainId": 101,
      "address": "6ry4WBDvAwAnrYJVv6MCog4J8zx6S3cPgSqnTsDZ73AR",
      "name": "TRYB",
      "symbol": "TRYB",
      "decimals": 6,
      "logoURI": "",
      "tags": []
    },
    {
      "chainId": 101,
      "address": "ASboaJPFtJeCS5eG4gL3Lg95xrTz2UZSLE9sdJtY93kE",
      "name": "DOGEBULL",
      "symbol": "DOGEBULL",
      "decimals": 6,
      "logoURI": "",
      "tags": ["leveraged", "bull"]
    },
    {
      "chainId": 101,
      "address": "Gnhy3boBT4MA8TTjGip5ND2uNsceh1Wgeaw1rYJo51ZY",
      "symbol": "MAPSPOOL",
      "name": "Bonfida Maps Pool",
      "decimals": 6,
      "logoURI": "https://cdn.jsdelivr.net/gh/solana-labs/explorer/public/tokens/maps.svg",
      "tags": [],
      "extensions": {
        "website": "https://bonfida.com/"
      }
    },
    {
      "chainId": 101,
      "address": "9iDWyYZ5VHBCxxmWZogoY3Z6FSbKsX4WFe37c728krdT",
      "symbol": "OXYPOOL",
      "name": "Bonfida Oxy Pool",
      "decimals": 6,
      "logoURI": "https://cdn.jsdelivr.net/gh/nathanielparke/awesome-serum-markets/icons/oxy.svg",
      "tags": [],
      "extensions": {
        "website": "https://bonfida.com/"
      }
    },
    {
      "chainId": 101,
      "address": "D68NB5JkzvyNCZAvi6EGtEcGvSoRNPanU9heYTAUFFRa",
      "name": "PERP",
      "symbol": "PERP",
      "decimals": 6,
      "logoURI": "",
      "tags": []
    },
    {
      "chainId": 101,
      "address": "93a1L7xaEV7vZGzNXCcb9ztZedbpKgUiTHYxmFKJwKvc",
      "symbol": "RAYPOOL",
      "name": "Bonfida Ray Pool",
      "decimals": 6,
      "logoURI": "https://cdn.jsdelivr.net/gh/solana-labs/token-list/assets/mainnet/RVKd61ztZW9GUwhRbbLoYVRE5Xf1B2tVscKqwZqXgEr/logo.png",
      "tags": [],
      "extensions": {
        "website": "https://bonfida.com/"
      }
    },
      {
         "chainId":101,
         "address":"FeGn77dhg1KXRRFeSwwMiykZnZPw5JXW6naf2aQgZDQf",
         "symbol":"wWETH",
         "name":"Wrapped Ether (Wormhole)",
         "decimals":9,
         "logoURI":"https://cdn.jsdelivr.net/gh/trustwallet/assets@master/blockchains/ethereum/assets/0xC02aaA39b223FE8D0A0e5C4F27eAD9083C756Cc2/logo.png",
         "tags":[
            "wrapped",
            "wormhole"
         ],
         "extensions":{
            "address":"0xC02aaA39b223FE8D0A0e5C4F27eAD9083C756Cc2",
            "bridgeContract":"https://etherscan.io/address/0xf92cD566Ea4864356C5491c177A430C222d7e678",
            "assetContract":"https://etherscan.io/address/0xC02aaA39b223FE8D0A0e5C4F27eAD9083C756Cc2"
         }
      },
      {
         "chainId":101,
         "address":"AbLwQCyU9S8ycJgu8wn6woRCHSYJmjMpJFcAHQ6vjq2P",
         "symbol":"wTUSD",
         "name":"TrueUSD (Wormhole)",
         "decimals":9,
         "logoURI":"https://cdn.jsdelivr.net/gh/trustwallet/assets@master/blockchains/ethereum/assets/0x0000000000085d4780B73119b644AE5ecd22b376/logo.png",
         "tags":[
            "wrapped",
            "wormhole"
         ],
         "extensions":{
            "address":"0x0000000000085d4780B73119b644AE5ecd22b376",
            "bridgeContract":"https://etherscan.io/address/0xf92cD566Ea4864356C5491c177A430C222d7e678",
            "assetContract":"https://etherscan.io/address/0x0000000000085d4780B73119b644AE5ecd22b376"
         }
      },
      {
         "chainId":101,
         "address":"3JfuyCg5891hCX1ZTbvt3pkiaww3XwgyqQH6E9eHtqKD",
         "symbol":"wLON",
         "name":"Tokenlon (Wormhole)",
         "decimals":9,
         "logoURI":"https://cdn.jsdelivr.net/gh/trustwallet/assets@master/blockchains/ethereum/assets/0x0000000000095413afC295d19EDeb1Ad7B71c952/logo.png",
         "tags":[
            "wrapped",
            "wormhole"
         ],
         "extensions":{
            "address":"0x0000000000095413afC295d19EDeb1Ad7B71c952",
            "bridgeContract":"https://etherscan.io/address/0xf92cD566Ea4864356C5491c177A430C222d7e678",
            "assetContract":"https://etherscan.io/address/0x0000000000095413afC295d19EDeb1Ad7B71c952"
         }
      },
      {
         "chainId":101,
         "address":"6k7mrqiAqEWnABVN8FhfuNUrmrnaMh44nNWydNXctbpV",
         "symbol":"wALBT",
         "name":"AllianceBlock Token (Wormhole)",
         "decimals":9,
         "logoURI":"https://cdn.jsdelivr.net/gh/trustwallet/assets@master/blockchains/ethereum/assets/0x00a8b738E453fFd858a7edf03bcCfe20412f0Eb0/logo.png",
         "tags":[
            "wrapped",
            "wormhole"
         ],
         "extensions":{
            "address":"0x00a8b738E453fFd858a7edf03bcCfe20412f0Eb0",
            "bridgeContract":"https://etherscan.io/address/0xf92cD566Ea4864356C5491c177A430C222d7e678",
            "assetContract":"https://etherscan.io/address/0x00a8b738E453fFd858a7edf03bcCfe20412f0Eb0"
         }
      },
      {
         "chainId":101,
         "address":"4b166BQEQunjg8oNTDcLeWU3nidQnVTL1Vni8ANU7Mvt",
         "symbol":"wSKL",
         "name":"SKALE (Wormhole)",
         "decimals":9,
         "logoURI":"https://cdn.jsdelivr.net/gh/trustwallet/assets@master/blockchains/ethereum/assets/0x00c83aeCC790e8a4453e5dD3B0B4b3680501a7A7/logo.png",
         "tags":[
            "wrapped",
            "wormhole"
         ],
         "extensions":{
            "address":"0x00c83aeCC790e8a4453e5dD3B0B4b3680501a7A7",
            "bridgeContract":"https://etherscan.io/address/0xf92cD566Ea4864356C5491c177A430C222d7e678",
            "assetContract":"https://etherscan.io/address/0x00c83aeCC790e8a4453e5dD3B0B4b3680501a7A7"
         }
      },
      {
         "chainId":101,
         "address":"CcHhpEx9VcWx7UBJC8DJaR5h3wNdexsQtB1nEfekjSHn",
         "symbol":"wUFT",
         "name":"UniLend Finance Token (Wormhole)",
         "decimals":9,
         "logoURI":"https://cdn.jsdelivr.net/gh/trustwallet/assets@master/blockchains/ethereum/assets/0x0202Be363B8a4820f3F4DE7FaF5224fF05943AB1/logo.png",
         "tags":[
            "wrapped",
            "wormhole"
         ],
         "extensions":{
            "address":"0x0202Be363B8a4820f3F4DE7FaF5224fF05943AB1",
            "bridgeContract":"https://etherscan.io/address/0xf92cD566Ea4864356C5491c177A430C222d7e678",
            "assetContract":"https://etherscan.io/address/0x0202Be363B8a4820f3F4DE7FaF5224fF05943AB1"
         }
      },
      {
         "chainId":101,
         "address":"VPjCJkR1uZGT9k9q7PsLArS5sEQtWgij8eZC8tysCy7",
         "symbol":"wORN",
         "name":"Orion Protocol (Wormhole)",
         "decimals":8,
         "logoURI":"https://cdn.jsdelivr.net/gh/trustwallet/assets@master/blockchains/ethereum/assets/0x0258F474786DdFd37ABCE6df6BBb1Dd5dfC4434a/logo.png",
         "tags":[
            "wrapped",
            "wormhole"
         ],
         "extensions":{
            "address":"0x0258F474786DdFd37ABCE6df6BBb1Dd5dfC4434a",
            "bridgeContract":"https://etherscan.io/address/0xf92cD566Ea4864356C5491c177A430C222d7e678",
            "assetContract":"https://etherscan.io/address/0x0258F474786DdFd37ABCE6df6BBb1Dd5dfC4434a"
         }
      },
      {
         "chainId":101,
         "address":"CxzHZtzrm6bAz6iFCAGgCYCd3iQb5guUD7oQXKxdgk5c",
         "symbol":"wSRK",
         "name":"SparkPoint (Wormhole)",
         "decimals":9,
         "logoURI":"https://cdn.jsdelivr.net/gh/trustwallet/assets@master/blockchains/ethereum/assets/0x0488401c3F535193Fa8Df029d9fFe615A06E74E6/logo.png",
         "tags":[
            "wrapped",
            "wormhole"
         ],
         "extensions":{
            "address":"0x0488401c3F535193Fa8Df029d9fFe615A06E74E6",
            "bridgeContract":"https://etherscan.io/address/0xf92cD566Ea4864356C5491c177A430C222d7e678",
            "assetContract":"https://etherscan.io/address/0x0488401c3F535193Fa8Df029d9fFe615A06E74E6"
         }
      },
      {
         "chainId":101,
         "address":"FqMZWvmii4NNzhLBKGzkvGj3e3XTxNVDNSKDJnt9fVQV",
         "symbol":"wUMA",
         "name":"UMA Voting Token v1 (Wormhole)",
         "decimals":9,
         "logoURI":"https://cdn.jsdelivr.net/gh/trustwallet/assets@master/blockchains/ethereum/assets/0x04Fa0d235C4abf4BcF4787aF4CF447DE572eF828/logo.png",
         "tags":[
            "wrapped",
            "wormhole"
         ],
         "extensions":{
            "address":"0x04Fa0d235C4abf4BcF4787aF4CF447DE572eF828",
            "bridgeContract":"https://etherscan.io/address/0xf92cD566Ea4864356C5491c177A430C222d7e678",
            "assetContract":"https://etherscan.io/address/0x04Fa0d235C4abf4BcF4787aF4CF447DE572eF828"
         }
      },
      {
         "chainId":101,
         "address":"6GGNzF99kCG1ozQbP7M7EYW9zPbQGPMwTCCi2Dqx3qhU",
         "symbol":"wSkey",
         "name":"SmartKey (Wormhole)",
         "decimals":8,
         "logoURI":"https://cdn.jsdelivr.net/gh/trustwallet/assets@master/blockchains/ethereum/assets/0x06A01a4d579479Dd5D884EBf61A31727A3d8D442/logo.png",
         "tags":[
            "wrapped",
            "wormhole"
         ],
         "extensions":{
            "address":"0x06A01a4d579479Dd5D884EBf61A31727A3d8D442",
            "bridgeContract":"https://etherscan.io/address/0xf92cD566Ea4864356C5491c177A430C222d7e678",
            "assetContract":"https://etherscan.io/address/0x06A01a4d579479Dd5D884EBf61A31727A3d8D442"
         }
      },
      {
         "chainId":101,
         "address":"Gc9rR2dUHfuYCJ8rU1Ye9fr8JoZZt9ZrfmXitQRLsxRW",
         "symbol":"wMIR",
         "name":"Wrapped MIR Token (Wormhole)",
         "decimals":9,
         "logoURI":"https://cdn.jsdelivr.net/gh/trustwallet/assets@master/blockchains/ethereum/assets/0x09a3EcAFa817268f77BE1283176B946C4ff2E608/logo.png",
         "tags":[
            "wrapped",
            "wormhole"
         ],
         "extensions":{
            "address":"0x09a3EcAFa817268f77BE1283176B946C4ff2E608",
            "bridgeContract":"https://etherscan.io/address/0xf92cD566Ea4864356C5491c177A430C222d7e678",
            "assetContract":"https://etherscan.io/address/0x09a3EcAFa817268f77BE1283176B946C4ff2E608"
         }
      },
      {
         "chainId":101,
         "address":"B8xDqdrHpYLNHQKQ4ARDKurxhkhn2gfZa8WRosCEzXnF",
         "symbol":"wGRO",
         "name":"Growth (Wormhole)",
         "decimals":9,
         "logoURI":"https://cdn.jsdelivr.net/gh/trustwallet/assets@master/blockchains/ethereum/assets/0x09e64c2B61a5f1690Ee6fbeD9baf5D6990F8dFd0/logo.png",
         "tags":[
            "wrapped",
            "wormhole"
         ],
         "extensions":{
            "address":"0x09e64c2B61a5f1690Ee6fbeD9baf5D6990F8dFd0",
            "bridgeContract":"https://etherscan.io/address/0xf92cD566Ea4864356C5491c177A430C222d7e678",
            "assetContract":"https://etherscan.io/address/0x09e64c2B61a5f1690Ee6fbeD9baf5D6990F8dFd0"
         }
      },
      {
         "chainId":101,
         "address":"GE1X8ef7fcsJ93THx4CvV7BQsdEyEAyk61s2L5YfSXiL",
         "symbol":"wSTAKE",
         "name":"xDai (Wormhole)",
         "decimals":9,
         "logoURI":"https://cdn.jsdelivr.net/gh/trustwallet/assets@master/blockchains/ethereum/assets/0x0Ae055097C6d159879521C384F1D2123D1f195e6/logo.png",
         "tags":[
            "wrapped",
            "wormhole"
         ],
         "extensions":{
            "address":"0x0Ae055097C6d159879521C384F1D2123D1f195e6",
            "bridgeContract":"https://etherscan.io/address/0xf92cD566Ea4864356C5491c177A430C222d7e678",
            "assetContract":"https://etherscan.io/address/0x0Ae055097C6d159879521C384F1D2123D1f195e6"
         }
      },
      {
         "chainId":101,
         "address":"7TK6QeyTsnTT6KsnK2tHHfh62mbjNuFWoyUc8vo3CmmU",
         "symbol":"wYFI",
         "name":"yearn.finance (Wormhole)",
         "decimals":9,
         "logoURI":"https://cdn.jsdelivr.net/gh/trustwallet/assets@master/blockchains/ethereum/assets/0x0bc529c00C6401aEF6D220BE8C6Ea1667F6Ad93e/logo.png",
         "tags":[
            "wrapped",
            "wormhole"
         ],
         "extensions":{
            "address":"0x0bc529c00C6401aEF6D220BE8C6Ea1667F6Ad93e",
            "bridgeContract":"https://etherscan.io/address/0xf92cD566Ea4864356C5491c177A430C222d7e678",
            "assetContract":"https://etherscan.io/address/0x0bc529c00C6401aEF6D220BE8C6Ea1667F6Ad93e"
         }
      },
      {
         "chainId":101,
         "address":"CTtKth9uW7froBA6xCd2MP7BXjGFESdT1SyxUmbHovSw",
         "symbol":"wBAT",
         "name":"Basic Attention Token (Wormhole)",
         "decimals":9,
         "logoURI":"https://cdn.jsdelivr.net/gh/trustwallet/assets@master/blockchains/ethereum/assets/0x0D8775F648430679A709E98d2b0Cb6250d2887EF/logo.png",
         "tags":[
            "wrapped",
            "wormhole"
         ],
         "extensions":{
            "address":"0x0D8775F648430679A709E98d2b0Cb6250d2887EF",
            "bridgeContract":"https://etherscan.io/address/0xf92cD566Ea4864356C5491c177A430C222d7e678",
            "assetContract":"https://etherscan.io/address/0x0D8775F648430679A709E98d2b0Cb6250d2887EF"
         }
      },
      {
         "chainId":101,
         "address":"DrL2D4qCRCeNkQz3AJikLjBc3cS6fqqcQ3W7T9vbshCu",
         "symbol":"wMANA",
         "name":"Decentraland MANA (Wormhole)",
         "decimals":9,
         "logoURI":"https://cdn.jsdelivr.net/gh/trustwallet/assets@master/blockchains/ethereum/assets/0x0F5D2fB29fb7d3CFeE444a200298f468908cC942/logo.png",
         "tags":[
            "wrapped",
            "wormhole"
         ],
         "extensions":{
            "address":"0x0F5D2fB29fb7d3CFeE444a200298f468908cC942",
            "bridgeContract":"https://etherscan.io/address/0xf92cD566Ea4864356C5491c177A430C222d7e678",
            "assetContract":"https://etherscan.io/address/0x0F5D2fB29fb7d3CFeE444a200298f468908cC942"
         }
      },
      {
         "chainId":101,
         "address":"3cJKTW69FQDDCud7AhKHXZg126b3t73a2qVcVBS1BWjL",
         "symbol":"wXIO",
         "name":"XIO Network (Wormhole)",
         "decimals":9,
         "logoURI":"https://cdn.jsdelivr.net/gh/trustwallet/assets@master/blockchains/ethereum/assets/0x0f7F961648aE6Db43C75663aC7E5414Eb79b5704/logo.png",
         "tags":[
            "wrapped",
            "wormhole"
         ],
         "extensions":{
            "address":"0x0f7F961648aE6Db43C75663aC7E5414Eb79b5704",
            "bridgeContract":"https://etherscan.io/address/0xf92cD566Ea4864356C5491c177A430C222d7e678",
            "assetContract":"https://etherscan.io/address/0x0f7F961648aE6Db43C75663aC7E5414Eb79b5704"
         }
      },
      {
         "chainId":101,
         "address":"CQivbzuRQLvZbqefKc5gLzhSzZzAaySAdMmTG7pFn41w",
         "symbol":"wLAYER",
         "name":"Unilayer (Wormhole)",
         "decimals":9,
         "logoURI":"https://cdn.jsdelivr.net/gh/trustwallet/assets@master/blockchains/ethereum/assets/0x0fF6ffcFDa92c53F615a4A75D982f399C989366b/logo.png",
         "tags":[
            "wrapped",
            "wormhole"
         ],
         "extensions":{
            "address":"0x0fF6ffcFDa92c53F615a4A75D982f399C989366b",
            "bridgeContract":"https://etherscan.io/address/0xf92cD566Ea4864356C5491c177A430C222d7e678",
            "assetContract":"https://etherscan.io/address/0x0fF6ffcFDa92c53F615a4A75D982f399C989366b"
         }
      },
      {
         "chainId":101,
         "address":"C1LpKYrkVvWF5imsQ7JqJSZHj9NXNmJ5tEHkGTtLVH2L",
         "symbol":"wUMX",
         "name":"https://unimex.network/ (Wormhole)",
         "decimals":9,
         "logoURI":"https://cdn.jsdelivr.net/gh/trustwallet/assets@master/blockchains/ethereum/assets/0x10Be9a8dAe441d276a5027936c3aADEd2d82bC15/logo.png",
         "tags":[
            "wrapped",
            "wormhole"
         ],
         "extensions":{
            "address":"0x10Be9a8dAe441d276a5027936c3aADEd2d82bC15",
            "bridgeContract":"https://etherscan.io/address/0xf92cD566Ea4864356C5491c177A430C222d7e678",
            "assetContract":"https://etherscan.io/address/0x10Be9a8dAe441d276a5027936c3aADEd2d82bC15"
         }
      },
      {
         "chainId":101,
         "address":"8F3kZd9XEpFgNZ4fZnEAC5CJZLewnkNE8QCjdvorGWuW",
         "symbol":"w1INCH",
         "name":"1INCH Token (Wormhole)",
         "decimals":9,
         "logoURI":"https://cdn.jsdelivr.net/gh/trustwallet/assets@master/blockchains/ethereum/assets/0x111111111117dC0aa78b770fA6A738034120C302/logo.png",
         "tags":[
            "wrapped",
            "wormhole"
         ],
         "extensions":{
            "address":"0x111111111117dC0aa78b770fA6A738034120C302",
            "bridgeContract":"https://etherscan.io/address/0xf92cD566Ea4864356C5491c177A430C222d7e678",
            "assetContract":"https://etherscan.io/address/0x111111111117dC0aa78b770fA6A738034120C302"
         }
      },
      {
         "chainId":101,
         "address":"H3UMboX4tnjba1Xw1a2VhUtkdgnrbmPvmDm6jaouQDN9",
         "symbol":"wARMOR",
         "name":"Armor (Wormhole)",
         "decimals":9,
         "logoURI":"https://cdn.jsdelivr.net/gh/trustwallet/assets@master/blockchains/ethereum/assets/0x1337DEF16F9B486fAEd0293eb623Dc8395dFE46a/logo.png",
         "tags":[
            "wrapped",
            "wormhole"
         ],
         "extensions":{
            "address":"0x1337DEF16F9B486fAEd0293eb623Dc8395dFE46a",
            "bridgeContract":"https://etherscan.io/address/0xf92cD566Ea4864356C5491c177A430C222d7e678",
            "assetContract":"https://etherscan.io/address/0x1337DEF16F9B486fAEd0293eb623Dc8395dFE46a"
         }
      },
      {
         "chainId":101,
         "address":"Cw26Yz3rAN42mM5WpKriuGvbXnvRYmFA9sbBWH49KyqL",
         "symbol":"warNXM",
         "name":"Armor NXM (Wormhole)",
         "decimals":9,
         "logoURI":"https://cdn.jsdelivr.net/gh/trustwallet/assets@master/blockchains/ethereum/assets/0x1337DEF18C680aF1f9f45cBcab6309562975b1dD/logo.png",
         "tags":[
            "wrapped",
            "wormhole"
         ],
         "extensions":{
            "address":"0x1337DEF18C680aF1f9f45cBcab6309562975b1dD",
            "bridgeContract":"https://etherscan.io/address/0xf92cD566Ea4864356C5491c177A430C222d7e678",
            "assetContract":"https://etherscan.io/address/0x1337DEF18C680aF1f9f45cBcab6309562975b1dD"
         }
      },
      {
         "chainId":101,
         "address":"3GVAecXsFP8xLFuAMMpg5NU4g5JK6h2NZWsQJ45wiw6b",
         "symbol":"wDPI",
         "name":"DefiPulse Index (Wormhole)",
         "decimals":9,
         "logoURI":"https://cdn.jsdelivr.net/gh/trustwallet/assets@master/blockchains/ethereum/assets/0x1494CA1F11D487c2bBe4543E90080AeBa4BA3C2b/logo.png",
         "tags":[
            "wrapped",
            "wormhole"
         ],
         "extensions":{
            "address":"0x1494CA1F11D487c2bBe4543E90080AeBa4BA3C2b",
            "bridgeContract":"https://etherscan.io/address/0xf92cD566Ea4864356C5491c177A430C222d7e678",
            "assetContract":"https://etherscan.io/address/0x1494CA1F11D487c2bBe4543E90080AeBa4BA3C2b"
         }
      },
      {
         "chainId":101,
         "address":"AC4BK5yoEKn5hw6WpH3iWu56pEwigQdR48CiiqJ3R1pd",
         "symbol":"wDHC",
         "name":"DeltaHub Community (Wormhole)",
         "decimals":9,
         "logoURI":"https://cdn.jsdelivr.net/gh/trustwallet/assets@master/blockchains/ethereum/assets/0x152687Bc4A7FCC89049cF119F9ac3e5aCF2eE7ef/logo.png",
         "tags":[
            "wrapped",
            "wormhole"
         ],
         "extensions":{
            "address":"0x152687Bc4A7FCC89049cF119F9ac3e5aCF2eE7ef",
            "bridgeContract":"https://etherscan.io/address/0xf92cD566Ea4864356C5491c177A430C222d7e678",
            "assetContract":"https://etherscan.io/address/0x152687Bc4A7FCC89049cF119F9ac3e5aCF2eE7ef"
         }
      },
      {
         "chainId":101,
         "address":"7bXgNP7SEwrqbnfLBPgKDRKSGjVe7cjbuioRP23upF5H",
         "symbol":"wKEX",
         "name":"KIRA Network (Wormhole)",
         "decimals":6,
         "logoURI":"https://cdn.jsdelivr.net/gh/trustwallet/assets@master/blockchains/ethereum/assets/0x16980b3B4a3f9D89E33311B5aa8f80303E5ca4F8/logo.png",
         "tags":[
            "wrapped",
            "wormhole"
         ],
         "extensions":{
            "address":"0x16980b3B4a3f9D89E33311B5aa8f80303E5ca4F8",
            "bridgeContract":"https://etherscan.io/address/0xf92cD566Ea4864356C5491c177A430C222d7e678",
            "assetContract":"https://etherscan.io/address/0x16980b3B4a3f9D89E33311B5aa8f80303E5ca4F8"
         }
      },
      {
         "chainId":101,
         "address":"5uC8Gj96sK6UG44AYLpbX3DUjKtBUxBrhHcM8JDtyYum",
         "symbol":"wEWTB",
         "name":"Energy Web Token Bridged (Wormhole)",
         "decimals":9,
         "logoURI":"https://cdn.jsdelivr.net/gh/trustwallet/assets@master/blockchains/ethereum/assets/0x178c820f862B14f316509ec36b13123DA19A6054/logo.png",
         "tags":[
            "wrapped",
            "wormhole"
         ],
         "extensions":{
            "address":"0x178c820f862B14f316509ec36b13123DA19A6054",
            "bridgeContract":"https://etherscan.io/address/0xf92cD566Ea4864356C5491c177A430C222d7e678",
            "assetContract":"https://etherscan.io/address/0x178c820f862B14f316509ec36b13123DA19A6054"
         }
      },
      {
         "chainId":101,
         "address":"EzeRaHuh1Xu1nDUypv1VWXcGsNJ71ncCJ8HeWuyg8atJ",
         "symbol":"wCC10",
         "name":"Cryptocurrency Top 10 Tokens Index (Wormhole)",
         "decimals":9,
         "logoURI":"https://cdn.jsdelivr.net/gh/trustwallet/assets@master/blockchains/ethereum/assets/0x17aC188e09A7890a1844E5E65471fE8b0CcFadF3/logo.png",
         "tags":[
            "wrapped",
            "wormhole"
         ],
         "extensions":{
            "address":"0x17aC188e09A7890a1844E5E65471fE8b0CcFadF3",
            "bridgeContract":"https://etherscan.io/address/0xf92cD566Ea4864356C5491c177A430C222d7e678",
            "assetContract":"https://etherscan.io/address/0x17aC188e09A7890a1844E5E65471fE8b0CcFadF3"
         }
      },
      {
         "chainId":101,
         "address":"CYzPVv1zB9RH6hRWRKprFoepdD8Y7Q5HefCqrybvetja",
         "symbol":"wAUDIO",
         "name":"Audius (Wormhole)",
         "decimals":9,
         "logoURI":"https://cdn.jsdelivr.net/gh/trustwallet/assets@master/blockchains/ethereum/assets/0x18aAA7115705e8be94bfFEBDE57Af9BFc265B998/logo.png",
         "tags":[
            "wrapped",
            "wormhole"
         ],
         "extensions":{
            "address":"0x18aAA7115705e8be94bfFEBDE57Af9BFc265B998",
            "bridgeContract":"https://etherscan.io/address/0xf92cD566Ea4864356C5491c177A430C222d7e678",
            "assetContract":"https://etherscan.io/address/0x18aAA7115705e8be94bfFEBDE57Af9BFc265B998"
         }
      },
      {
         "chainId":101,
         "address":"9yPmJNUp1qFV6LafdYdegZ8sCgC4oy6Rgt9WsDJqv3EX",
         "symbol":"wREP",
         "name":"Reputation (Wormhole)",
         "decimals":9,
         "logoURI":"https://cdn.jsdelivr.net/gh/trustwallet/assets@master/blockchains/ethereum/assets/0x1985365e9f78359a9B6AD760e32412f4a445E862/logo.png",
         "tags":[
            "wrapped",
            "wormhole"
         ],
         "extensions":{
            "address":"0x1985365e9f78359a9B6AD760e32412f4a445E862",
            "bridgeContract":"https://etherscan.io/address/0xf92cD566Ea4864356C5491c177A430C222d7e678",
            "assetContract":"https://etherscan.io/address/0x1985365e9f78359a9B6AD760e32412f4a445E862"
         }
      },
      {
         "chainId":101,
         "address":"CZxP1KtsfvMXZTGKR1fNwNChv8hGAfQrgVoENabN8zKU",
         "symbol":"wVSP",
         "name":"VesperToken (Wormhole)",
         "decimals":9,
         "logoURI":"https://cdn.jsdelivr.net/gh/trustwallet/assets@master/blockchains/ethereum/assets/0x1b40183EFB4Dd766f11bDa7A7c3AD8982e998421/logo.png",
         "tags":[
            "wrapped",
            "wormhole"
         ],
         "extensions":{
            "address":"0x1b40183EFB4Dd766f11bDa7A7c3AD8982e998421",
            "bridgeContract":"https://etherscan.io/address/0xf92cD566Ea4864356C5491c177A430C222d7e678",
            "assetContract":"https://etherscan.io/address/0x1b40183EFB4Dd766f11bDa7A7c3AD8982e998421"
         }
      },
      {
         "chainId":101,
         "address":"8cGPyDGT1mgG1iWzNjPmCDKSK9veJhoBAguq7rp7CjTe",
         "symbol":"wKP3R",
         "name":"Keep3rV1 (Wormhole)",
         "decimals":9,
         "logoURI":"https://cdn.jsdelivr.net/gh/trustwallet/assets@master/blockchains/ethereum/assets/0x1cEB5cB57C4D4E2b2433641b95Dd330A33185A44/logo.png",
         "tags":[
            "wrapped",
            "wormhole"
         ],
         "extensions":{
            "address":"0x1cEB5cB57C4D4E2b2433641b95Dd330A33185A44",
            "bridgeContract":"https://etherscan.io/address/0xf92cD566Ea4864356C5491c177A430C222d7e678",
            "assetContract":"https://etherscan.io/address/0x1cEB5cB57C4D4E2b2433641b95Dd330A33185A44"
         }
      },
      {
         "chainId":101,
         "address":"DGghbWvncPL41U8TmUtXcGMgLeQqkaA2yM7UfcabftR8",
         "symbol":"wLEAD",
         "name":"Lead Token (Wormhole)",
         "decimals":9,
         "logoURI":"https://cdn.jsdelivr.net/gh/trustwallet/assets@master/blockchains/ethereum/assets/0x1dD80016e3d4ae146Ee2EBB484e8edD92dacC4ce/logo.png",
         "tags":[
            "wrapped",
            "wormhole"
         ],
         "extensions":{
            "address":"0x1dD80016e3d4ae146Ee2EBB484e8edD92dacC4ce",
            "bridgeContract":"https://etherscan.io/address/0xf92cD566Ea4864356C5491c177A430C222d7e678",
            "assetContract":"https://etherscan.io/address/0x1dD80016e3d4ae146Ee2EBB484e8edD92dacC4ce"
         }
      },
      {
         "chainId":101,
         "address":"3MVa4e32PaKmPxYUQ6n8vFkWtCma68Ld7e7fTktWDueQ",
         "symbol":"wUNI",
         "name":"Uniswap (Wormhole)",
         "decimals":9,
         "logoURI":"https://cdn.jsdelivr.net/gh/trustwallet/assets@master/blockchains/ethereum/assets/0x1f9840a85d5aF5bf1D1762F925BDADdC4201F984/logo.png",
         "tags":[
            "wrapped",
            "wormhole"
         ],
         "extensions":{
            "address":"0x1f9840a85d5aF5bf1D1762F925BDADdC4201F984",
            "bridgeContract":"https://etherscan.io/address/0xf92cD566Ea4864356C5491c177A430C222d7e678",
            "assetContract":"https://etherscan.io/address/0x1f9840a85d5aF5bf1D1762F925BDADdC4201F984"
         }
      },
      {
         "chainId":101,
         "address":"qfnqNqs3nCAHjnyCgLRDbBtq4p2MtHZxw8YjSyYhPoL",
         "symbol":"wWBTC",
         "name":"Wrapped BTC (Wormhole)",
         "decimals":8,
         "logoURI":"https://cdn.jsdelivr.net/gh/trustwallet/assets@master/blockchains/ethereum/assets/0x2260FAC5E5542a773Aa44fBCfeDf7C193bc2C599/logo.png",
         "tags":[
            "wrapped",
            "wormhole"
         ],
         "extensions":{
            "address":"0x2260FAC5E5542a773Aa44fBCfeDf7C193bc2C599",
            "bridgeContract":"https://etherscan.io/address/0xf92cD566Ea4864356C5491c177A430C222d7e678",
            "assetContract":"https://etherscan.io/address/0x2260FAC5E5542a773Aa44fBCfeDf7C193bc2C599"
         }
      },
      {
         "chainId":101,
         "address":"8My83RG8Xa1EhXdDKHWq8BWZN1zF3XUrWL3TXCLjVPFh",
         "symbol":"wUNN",
         "name":"UNION Protocol Governance Token (Wormhole)",
         "decimals":9,
         "logoURI":"https://cdn.jsdelivr.net/gh/trustwallet/assets@master/blockchains/ethereum/assets/0x226f7b842E0F0120b7E194D05432b3fd14773a9D/logo.png",
         "tags":[
            "wrapped",
            "wormhole"
         ],
         "extensions":{
            "address":"0x226f7b842E0F0120b7E194D05432b3fd14773a9D",
            "bridgeContract":"https://etherscan.io/address/0xf92cD566Ea4864356C5491c177A430C222d7e678",
            "assetContract":"https://etherscan.io/address/0x226f7b842E0F0120b7E194D05432b3fd14773a9D"
         }
      },
      {
         "chainId":101,
         "address":"6jVuhLJ2mzyZ8DyUcrDj8Qr6Q9bqbJnq4fAnMeEduDM9",
         "symbol":"wSOCKS",
         "name":"Unisocks Edition 0 (Wormhole)",
         "decimals":9,
         "logoURI":"https://cdn.jsdelivr.net/gh/trustwallet/assets@master/blockchains/ethereum/assets/0x23B608675a2B2fB1890d3ABBd85c5775c51691d5/logo.png",
         "tags":[
            "wrapped",
            "wormhole"
         ],
         "extensions":{
            "address":"0x23B608675a2B2fB1890d3ABBd85c5775c51691d5",
            "bridgeContract":"https://etherscan.io/address/0xf92cD566Ea4864356C5491c177A430C222d7e678",
            "assetContract":"https://etherscan.io/address/0x23B608675a2B2fB1890d3ABBd85c5775c51691d5"
         }
      },
      {
         "chainId":101,
         "address":"Az8PAQ7s6s5ZFgBiKKEizHt3SzDxXKZayDCtRZoC3452",
         "symbol":"wDEXT",
         "name":"DEXTools (Wormhole)",
         "decimals":9,
         "logoURI":"https://cdn.jsdelivr.net/gh/trustwallet/assets@master/blockchains/ethereum/assets/0x26CE25148832C04f3d7F26F32478a9fe55197166/logo.png",
         "tags":[
            "wrapped",
            "wormhole"
         ],
         "extensions":{
            "address":"0x26CE25148832C04f3d7F26F32478a9fe55197166",
            "bridgeContract":"https://etherscan.io/address/0xf92cD566Ea4864356C5491c177A430C222d7e678",
            "assetContract":"https://etherscan.io/address/0x26CE25148832C04f3d7F26F32478a9fe55197166"
         }
      },
      {
         "chainId":101,
         "address":"ELSnGFd5XnSdYFFSgYQp7n89FEbDqxN4npuRLW4PPPLv",
         "symbol":"wHEX",
         "name":"HEX (Wormhole)",
         "decimals":8,
         "logoURI":"https://cdn.jsdelivr.net/gh/trustwallet/assets@master/blockchains/ethereum/assets/0x2b591e99afE9f32eAA6214f7B7629768c40Eeb39/logo.png",
         "tags":[
            "wrapped",
            "wormhole"
         ],
         "extensions":{
            "address":"0x2b591e99afE9f32eAA6214f7B7629768c40Eeb39",
            "bridgeContract":"https://etherscan.io/address/0xf92cD566Ea4864356C5491c177A430C222d7e678",
            "assetContract":"https://etherscan.io/address/0x2b591e99afE9f32eAA6214f7B7629768c40Eeb39"
         }
      },
      {
         "chainId":101,
         "address":"9iwfHhE7BJKNo4Eb1wX3p4uyJjEN9RoGLt4BvMdzZoiN",
         "symbol":"wCREAM",
         "name":"Cream (Wormhole)",
         "decimals":9,
         "logoURI":"https://cdn.jsdelivr.net/gh/trustwallet/assets@master/blockchains/ethereum/assets/0x2ba592F78dB6436527729929AAf6c908497cB200/logo.png",
         "tags":[
            "wrapped",
            "wormhole"
         ],
         "extensions":{
            "address":"0x2ba592F78dB6436527729929AAf6c908497cB200",
            "bridgeContract":"https://etherscan.io/address/0xf92cD566Ea4864356C5491c177A430C222d7e678",
            "assetContract":"https://etherscan.io/address/0x2ba592F78dB6436527729929AAf6c908497cB200"
         }
      },
      {
         "chainId":101,
         "address":"DdiXkfDGhLiKyw889QC4nmcxSwMqarLBtrDofPJyx7bt",
         "symbol":"wYFIM",
         "name":"yfi.mobi (Wormhole)",
         "decimals":9,
         "logoURI":"https://cdn.jsdelivr.net/gh/trustwallet/assets@master/blockchains/ethereum/assets/0x2e2f3246b6c65CCc4239c9Ee556EC143a7E5DE2c/logo.png",
         "tags":[
            "wrapped",
            "wormhole"
         ],
         "extensions":{
            "address":"0x2e2f3246b6c65CCc4239c9Ee556EC143a7E5DE2c",
            "bridgeContract":"https://etherscan.io/address/0xf92cD566Ea4864356C5491c177A430C222d7e678",
            "assetContract":"https://etherscan.io/address/0x2e2f3246b6c65CCc4239c9Ee556EC143a7E5DE2c"
         }
      },
      {
         "chainId":101,
         "address":"6wdcYNvUyHCerSiGbChkvGBF6Qzju1YP5qpXRQ4tqdZ3",
         "symbol":"wZEE",
         "name":"ZeroSwapToken (Wormhole)",
         "decimals":9,
         "logoURI":"https://cdn.jsdelivr.net/gh/trustwallet/assets@master/blockchains/ethereum/assets/0x2eDf094dB69d6Dcd487f1B3dB9febE2eeC0dd4c5/logo.png",
         "tags":[
            "wrapped",
            "wormhole"
         ],
         "extensions":{
            "address":"0x2eDf094dB69d6Dcd487f1B3dB9febE2eeC0dd4c5",
            "bridgeContract":"https://etherscan.io/address/0xf92cD566Ea4864356C5491c177A430C222d7e678",
            "assetContract":"https://etherscan.io/address/0x2eDf094dB69d6Dcd487f1B3dB9febE2eeC0dd4c5"
         }
      },
      {
         "chainId":101,
         "address":"4xh8iC54UgaNpY4h34rxfZBSc9L2fBB8gWcYtDGHjxhN",
         "symbol":"wwANATHA",
         "name":"Wrapped ANATHA (Wormhole)",
         "decimals":9,
         "logoURI":"https://cdn.jsdelivr.net/gh/trustwallet/assets@master/blockchains/ethereum/assets/0x3383c5a8969Dc413bfdDc9656Eb80A1408E4bA20/logo.png",
         "tags":[
            "wrapped",
            "wormhole"
         ],
         "extensions":{
            "address":"0x3383c5a8969Dc413bfdDc9656Eb80A1408E4bA20",
            "bridgeContract":"https://etherscan.io/address/0xf92cD566Ea4864356C5491c177A430C222d7e678",
            "assetContract":"https://etherscan.io/address/0x3383c5a8969Dc413bfdDc9656Eb80A1408E4bA20"
         }
      },
      {
         "chainId":101,
         "address":"5Jq6S9HYqfG6TUMjjsKpnfis7utUAB69JiEGkkypdmgP",
         "symbol":"wRAMP",
         "name":"RAMP DEFI (Wormhole)",
         "decimals":9,
         "logoURI":"https://cdn.jsdelivr.net/gh/trustwallet/assets@master/blockchains/ethereum/assets/0x33D0568941C0C64ff7e0FB4fbA0B11BD37deEd9f/logo.png",
         "tags":[
            "wrapped",
            "wormhole"
         ],
         "extensions":{
            "address":"0x33D0568941C0C64ff7e0FB4fbA0B11BD37deEd9f",
            "bridgeContract":"https://etherscan.io/address/0xf92cD566Ea4864356C5491c177A430C222d7e678",
            "assetContract":"https://etherscan.io/address/0x33D0568941C0C64ff7e0FB4fbA0B11BD37deEd9f"
         }
      },
      {
         "chainId":101,
         "address":"6uMUH5ztnj6AKYvL71EZgcyyRxjyBC5LVkscA5LrBc3c",
         "symbol":"wPRQ",
         "name":"Parsiq Token (Wormhole)",
         "decimals":9,
         "logoURI":"https://cdn.jsdelivr.net/gh/trustwallet/assets@master/blockchains/ethereum/assets/0x362bc847A3a9637d3af6624EeC853618a43ed7D2/logo.png",
         "tags":[
            "wrapped",
            "wormhole"
         ],
         "extensions":{
            "address":"0x362bc847A3a9637d3af6624EeC853618a43ed7D2",
            "bridgeContract":"https://etherscan.io/address/0xf92cD566Ea4864356C5491c177A430C222d7e678",
            "assetContract":"https://etherscan.io/address/0x362bc847A3a9637d3af6624EeC853618a43ed7D2"
         }
      },
      {
         "chainId":101,
         "address":"42gecM46tdSiYZN2CK1ek5raCxnzQf1xfhoKAf3F7Y5k",
         "symbol":"wSLP",
         "name":"Small Love Potion (Wormhole)",
         "decimals":0,
         "logoURI":"https://cdn.jsdelivr.net/gh/trustwallet/assets@master/blockchains/ethereum/assets/0x37236CD05b34Cc79d3715AF2383E96dd7443dCF1/logo.png",
         "tags":[
            "wrapped",
            "wormhole"
         ],
         "extensions":{
            "address":"0x37236CD05b34Cc79d3715AF2383E96dd7443dCF1",
            "bridgeContract":"https://etherscan.io/address/0xf92cD566Ea4864356C5491c177A430C222d7e678",
            "assetContract":"https://etherscan.io/address/0x37236CD05b34Cc79d3715AF2383E96dd7443dCF1"
         }
      },
      {
         "chainId":101,
         "address":"F6M9DW1cWw7EtFK9m2ukvT9WEvtEbdZfTzZTtDeBcnAf",
         "symbol":"wSAND",
         "name":"SAND (Wormhole)",
         "decimals":9,
         "logoURI":"https://cdn.jsdelivr.net/gh/trustwallet/assets@master/blockchains/ethereum/assets/0x3845badAde8e6dFF049820680d1F14bD3903a5d0/logo.png",
         "tags":[
            "wrapped",
            "wormhole"
         ],
         "extensions":{
            "address":"0x3845badAde8e6dFF049820680d1F14bD3903a5d0",
            "bridgeContract":"https://etherscan.io/address/0xf92cD566Ea4864356C5491c177A430C222d7e678",
            "assetContract":"https://etherscan.io/address/0x3845badAde8e6dFF049820680d1F14bD3903a5d0"
         }
      },
      {
         "chainId":101,
         "address":"G27M8w6G4hwatMNFi46DPAUR1YkxSmRNFKus7SgYLoDy",
         "symbol":"wCVP",
         "name":"Concentrated Voting Power (Wormhole)",
         "decimals":9,
         "logoURI":"https://cdn.jsdelivr.net/gh/trustwallet/assets@master/blockchains/ethereum/assets/0x38e4adB44ef08F22F5B5b76A8f0c2d0dCbE7DcA1/logo.png",
         "tags":[
            "wrapped",
            "wormhole"
         ],
         "extensions":{
            "address":"0x38e4adB44ef08F22F5B5b76A8f0c2d0dCbE7DcA1",
            "bridgeContract":"https://etherscan.io/address/0xf92cD566Ea4864356C5491c177A430C222d7e678",
            "assetContract":"https://etherscan.io/address/0x38e4adB44ef08F22F5B5b76A8f0c2d0dCbE7DcA1"
         }
      },
      {
         "chainId":101,
         "address":"FjucGZpcdVXaWJH21pbrGQaKNszsGsJqbAXu4sJywKJa",
         "symbol":"wREN",
         "name":"Republic Token (Wormhole)",
         "decimals":9,
         "logoURI":"https://cdn.jsdelivr.net/gh/trustwallet/assets@master/blockchains/ethereum/assets/0x408e41876cCCDC0F92210600ef50372656052a38/logo.png",
         "tags":[
            "wrapped",
            "wormhole"
         ],
         "extensions":{
            "address":"0x408e41876cCCDC0F92210600ef50372656052a38",
            "bridgeContract":"https://etherscan.io/address/0xf92cD566Ea4864356C5491c177A430C222d7e678",
            "assetContract":"https://etherscan.io/address/0x408e41876cCCDC0F92210600ef50372656052a38"
         }
      },
      {
         "chainId":101,
         "address":"5kvugu18snfGRu1PykMfRzYfUxJYs3smk1PWQcGo6Z8a",
         "symbol":"wXOR",
         "name":"Sora (Wormhole)",
         "decimals":9,
         "logoURI":"https://cdn.jsdelivr.net/gh/trustwallet/assets@master/blockchains/ethereum/assets/0x40FD72257597aA14C7231A7B1aaa29Fce868F677/logo.png",
         "tags":[
            "wrapped",
            "wormhole"
         ],
         "extensions":{
            "address":"0x40FD72257597aA14C7231A7B1aaa29Fce868F677",
            "bridgeContract":"https://etherscan.io/address/0xf92cD566Ea4864356C5491c177A430C222d7e678",
            "assetContract":"https://etherscan.io/address/0x40FD72257597aA14C7231A7B1aaa29Fce868F677"
         }
      },
      {
         "chainId":101,
         "address":"3EKQDmiXj8yLBFpZca4coxBpP8XJCzmjVgUdVydSmaaT",
         "symbol":"wFUN",
         "name":"FunFair (Wormhole)",
         "decimals":8,
         "logoURI":"https://cdn.jsdelivr.net/gh/trustwallet/assets@master/blockchains/ethereum/assets/0x419D0d8BdD9aF5e606Ae2232ed285Aff190E711b/logo.png",
         "tags":[
            "wrapped",
            "wormhole"
         ],
         "extensions":{
            "address":"0x419D0d8BdD9aF5e606Ae2232ed285Aff190E711b",
            "bridgeContract":"https://etherscan.io/address/0xf92cD566Ea4864356C5491c177A430C222d7e678",
            "assetContract":"https://etherscan.io/address/0x419D0d8BdD9aF5e606Ae2232ed285Aff190E711b"
         }
      },
      {
         "chainId":101,
         "address":"6J9soByB65WUamsEG8KSPdphBV1oCoGvr5QpaUaY3r19",
         "symbol":"wPICKLE",
         "name":"PickleToken (Wormhole)",
         "decimals":9,
         "logoURI":"https://cdn.jsdelivr.net/gh/trustwallet/assets@master/blockchains/ethereum/assets/0x429881672B9AE42b8EbA0E26cD9C73711b891Ca5/logo.png",
         "tags":[
            "wrapped",
            "wormhole"
         ],
         "extensions":{
            "address":"0x429881672B9AE42b8EbA0E26cD9C73711b891Ca5",
            "bridgeContract":"https://etherscan.io/address/0xf92cD566Ea4864356C5491c177A430C222d7e678",
            "assetContract":"https://etherscan.io/address/0x429881672B9AE42b8EbA0E26cD9C73711b891Ca5"
         }
      },
      {
         "chainId":101,
         "address":"HEsqFznmAERPUmMWHtDWYAZRoFbNHZpuNuFrPio68Zp1",
         "symbol":"wPAXG",
         "name":"Paxos Gold (Wormhole)",
         "decimals":9,
         "logoURI":"https://cdn.jsdelivr.net/gh/trustwallet/assets@master/blockchains/ethereum/assets/0x45804880De22913dAFE09f4980848ECE6EcbAf78/logo.png",
         "tags":[
            "wrapped",
            "wormhole"
         ],
         "extensions":{
            "address":"0x45804880De22913dAFE09f4980848ECE6EcbAf78",
            "bridgeContract":"https://etherscan.io/address/0xf92cD566Ea4864356C5491c177A430C222d7e678",
            "assetContract":"https://etherscan.io/address/0x45804880De22913dAFE09f4980848ECE6EcbAf78"
         }
      },
      {
         "chainId":101,
         "address":"BrtLvpVCwVDH5Jpqjtiuhh8wKYA5b3NZCnsSftr61viv",
         "symbol":"wQNT",
         "name":"Quant (Wormhole)",
         "decimals":9,
         "logoURI":"https://cdn.jsdelivr.net/gh/trustwallet/assets@master/blockchains/ethereum/assets/0x4a220E6096B25EADb88358cb44068A3248254675/logo.png",
         "tags":[
            "wrapped",
            "wormhole"
         ],
         "extensions":{
            "address":"0x4a220E6096B25EADb88358cb44068A3248254675",
            "bridgeContract":"https://etherscan.io/address/0xf92cD566Ea4864356C5491c177A430C222d7e678",
            "assetContract":"https://etherscan.io/address/0x4a220E6096B25EADb88358cb44068A3248254675"
         }
      },
      {
         "chainId":101,
         "address":"8DRgurhcQPJeCqQEpbeYGUmwAz2tETbyWUYLUU4Q7goM",
         "symbol":"wORAI",
         "name":"Oraichain Token (Wormhole)",
         "decimals":9,
         "logoURI":"https://cdn.jsdelivr.net/gh/trustwallet/assets@master/blockchains/ethereum/assets/0x4c11249814f11b9346808179Cf06e71ac328c1b5/logo.png",
         "tags":[
            "wrapped",
            "wormhole"
         ],
         "extensions":{
            "address":"0x4c11249814f11b9346808179Cf06e71ac328c1b5",
            "bridgeContract":"https://etherscan.io/address/0xf92cD566Ea4864356C5491c177A430C222d7e678",
            "assetContract":"https://etherscan.io/address/0x4c11249814f11b9346808179Cf06e71ac328c1b5"
         }
      },
      {
         "chainId":101,
         "address":"4e5cqAsZ7wQqwLi7AApS9CgN8Yaho5TvkhvcLaGyiuzL",
         "symbol":"wTRU",
         "name":"TrustToken (Wormhole)",
         "decimals":8,
         "logoURI":"https://cdn.jsdelivr.net/gh/trustwallet/assets@master/blockchains/ethereum/assets/0x4C19596f5aAfF459fA38B0f7eD92F11AE6543784/logo.png",
         "tags":[
            "wrapped",
            "wormhole"
         ],
         "extensions":{
            "address":"0x4C19596f5aAfF459fA38B0f7eD92F11AE6543784",
            "bridgeContract":"https://etherscan.io/address/0xf92cD566Ea4864356C5491c177A430C222d7e678",
            "assetContract":"https://etherscan.io/address/0x4C19596f5aAfF459fA38B0f7eD92F11AE6543784"
         }
      },
      {
         "chainId":101,
         "address":"HkhBUKSct2V93Z35apDmXthkRvH4yvMovLyv8s8idDgP",
         "symbol":"wMCB",
         "name":"MCDEX Token (Wormhole)",
         "decimals":9,
         "logoURI":"https://cdn.jsdelivr.net/gh/trustwallet/assets@master/blockchains/ethereum/assets/0x4e352cF164E64ADCBad318C3a1e222E9EBa4Ce42/logo.png",
         "tags":[
            "wrapped",
            "wormhole"
         ],
         "extensions":{
            "address":"0x4e352cF164E64ADCBad318C3a1e222E9EBa4Ce42",
            "bridgeContract":"https://etherscan.io/address/0xf92cD566Ea4864356C5491c177A430C222d7e678",
            "assetContract":"https://etherscan.io/address/0x4e352cF164E64ADCBad318C3a1e222E9EBa4Ce42"
         }
      },
      {
         "chainId":101,
         "address":"Eof7wbYsHZKaoyUGwM7Nfkoo6zQW4U7uWXqz2hoQzSkK",
         "symbol":"wNU",
         "name":"NuCypher (Wormhole)",
         "decimals":9,
         "logoURI":"https://cdn.jsdelivr.net/gh/trustwallet/assets@master/blockchains/ethereum/assets/0x4fE83213D56308330EC302a8BD641f1d0113A4Cc/logo.png",
         "tags":[
            "wrapped",
            "wormhole"
         ],
         "extensions":{
            "address":"0x4fE83213D56308330EC302a8BD641f1d0113A4Cc",
            "bridgeContract":"https://etherscan.io/address/0xf92cD566Ea4864356C5491c177A430C222d7e678",
            "assetContract":"https://etherscan.io/address/0x4fE83213D56308330EC302a8BD641f1d0113A4Cc"
         }
      },
      {
         "chainId":101,
         "address":"5CmA1HTVZt5NRtwiUrqWrcnT5JRW5zHe6uQXfP7SDUNz",
         "symbol":"wRAZOR",
         "name":"RAZOR (Wormhole)",
         "decimals":9,
         "logoURI":"https://cdn.jsdelivr.net/gh/trustwallet/assets@master/blockchains/ethereum/assets/0x50DE6856358Cc35f3A9a57eAAA34BD4cB707d2cd/logo.png",
         "tags":[
            "wrapped",
            "wormhole"
         ],
         "extensions":{
            "address":"0x50DE6856358Cc35f3A9a57eAAA34BD4cB707d2cd",
            "bridgeContract":"https://etherscan.io/address/0xf92cD566Ea4864356C5491c177A430C222d7e678",
            "assetContract":"https://etherscan.io/address/0x50DE6856358Cc35f3A9a57eAAA34BD4cB707d2cd"
         }
      },
      {
         "chainId":101,
         "address":"6msNYXzSVtjinqapq2xcvBb5NRq4YTPAi7wc5Jx8M8TS",
         "symbol":"wLINK",
         "name":"ChainLink Token (Wormhole)",
         "decimals":9,
         "logoURI":"https://cdn.jsdelivr.net/gh/trustwallet/assets@master/blockchains/ethereum/assets/0x514910771AF9Ca656af840dff83E8264EcF986CA/logo.png",
         "tags":[
            "wrapped",
            "wormhole"
         ],
         "extensions":{
            "address":"0x514910771AF9Ca656af840dff83E8264EcF986CA",
            "bridgeContract":"https://etherscan.io/address/0xf92cD566Ea4864356C5491c177A430C222d7e678",
            "assetContract":"https://etherscan.io/address/0x514910771AF9Ca656af840dff83E8264EcF986CA"
         }
      },
      {
         "chainId":101,
         "address":"BX2gcRRS12iqFzKCpvTt4krBBYNymR9JBDZBxzfFLnbF",
         "symbol":"weRSDL",
         "name":"UnFederalReserveToken (Wormhole)",
         "decimals":9,
         "logoURI":"https://cdn.jsdelivr.net/gh/trustwallet/assets@master/blockchains/ethereum/assets/0x5218E472cFCFE0b64A064F055B43b4cdC9EfD3A6/logo.png",
         "tags":[
            "wrapped",
            "wormhole"
         ],
         "extensions":{
            "address":"0x5218E472cFCFE0b64A064F055B43b4cdC9EfD3A6",
            "bridgeContract":"https://etherscan.io/address/0xf92cD566Ea4864356C5491c177A430C222d7e678",
            "assetContract":"https://etherscan.io/address/0x5218E472cFCFE0b64A064F055B43b4cdC9EfD3A6"
         }
      },
      {
         "chainId":101,
         "address":"CCGLdsokcybeF8NrCcu1RSQK8isNBjBA58kVEMTHTKjx",
         "symbol":"wsUSD",
         "name":"Synth sUSD (Wormhole)",
         "decimals":9,
         "logoURI":"https://cdn.jsdelivr.net/gh/trustwallet/assets@master/blockchains/ethereum/assets/0x57Ab1ec28D129707052df4dF418D58a2D46d5f51/logo.png",
         "tags":[
            "wrapped",
            "wormhole"
         ],
         "extensions":{
            "address":"0x57Ab1ec28D129707052df4dF418D58a2D46d5f51",
            "bridgeContract":"https://etherscan.io/address/0xf92cD566Ea4864356C5491c177A430C222d7e678",
            "assetContract":"https://etherscan.io/address/0x57Ab1ec28D129707052df4dF418D58a2D46d5f51"
         }
      },
      {
         "chainId":101,
         "address":"FP9ogG7hTdfcTJwn4prF9AVEcfcjLq1GtkqYM4oRn7eY",
         "symbol":"wHEGIC",
         "name":"Hegic (Wormhole)",
         "decimals":9,
         "logoURI":"https://cdn.jsdelivr.net/gh/trustwallet/assets@master/blockchains/ethereum/assets/0x584bC13c7D411c00c01A62e8019472dE68768430/logo.png",
         "tags":[
            "wrapped",
            "wormhole"
         ],
         "extensions":{
            "address":"0x584bC13c7D411c00c01A62e8019472dE68768430",
            "bridgeContract":"https://etherscan.io/address/0xf92cD566Ea4864356C5491c177A430C222d7e678",
            "assetContract":"https://etherscan.io/address/0x584bC13c7D411c00c01A62e8019472dE68768430"
         }
      },
      {
         "chainId":101,
         "address":"DboP5vvYUVjmKSHKJ1YFHwmv41KtUscnYgzjmPgHwQVn",
         "symbol":"wXFI",
         "name":"Xfinance (Wormhole)",
         "decimals":9,
         "logoURI":"https://cdn.jsdelivr.net/gh/trustwallet/assets@master/blockchains/ethereum/assets/0x5BEfBB272290dD5b8521D4a938f6c4757742c430/logo.png",
         "tags":[
            "wrapped",
            "wormhole"
         ],
         "extensions":{
            "address":"0x5BEfBB272290dD5b8521D4a938f6c4757742c430",
            "bridgeContract":"https://etherscan.io/address/0xf92cD566Ea4864356C5491c177A430C222d7e678",
            "assetContract":"https://etherscan.io/address/0x5BEfBB272290dD5b8521D4a938f6c4757742c430"
         }
      },
      {
         "chainId":101,
         "address":"6c4U9yxGzVjejSJJXrdX8wtt532Et6MrBUZc2oK5j6w5",
         "symbol":"wDEXTF",
         "name":"DEXTF Token (Wormhole)",
         "decimals":9,
         "logoURI":"https://cdn.jsdelivr.net/gh/trustwallet/assets@master/blockchains/ethereum/assets/0x5F64Ab1544D28732F0A24F4713c2C8ec0dA089f0/logo.png",
         "tags":[
            "wrapped",
            "wormhole"
         ],
         "extensions":{
            "address":"0x5F64Ab1544D28732F0A24F4713c2C8ec0dA089f0",
            "bridgeContract":"https://etherscan.io/address/0xf92cD566Ea4864356C5491c177A430C222d7e678",
            "assetContract":"https://etherscan.io/address/0x5F64Ab1544D28732F0A24F4713c2C8ec0dA089f0"
         }
      },
      {
         "chainId":101,
         "address":"JuXkRYNw54rujC7SPWcAM4ArLgA5x8nDQbS8xHAr6MA",
         "symbol":"wRLC",
         "name":"iExec RLC (Wormhole)",
         "decimals":9,
         "logoURI":"https://cdn.jsdelivr.net/gh/trustwallet/assets@master/blockchains/ethereum/assets/0x607F4C5BB672230e8672085532f7e901544a7375/logo.png",
         "tags":[
            "wrapped",
            "wormhole"
         ],
         "extensions":{
            "address":"0x607F4C5BB672230e8672085532f7e901544a7375",
            "bridgeContract":"https://etherscan.io/address/0xf92cD566Ea4864356C5491c177A430C222d7e678",
            "assetContract":"https://etherscan.io/address/0x607F4C5BB672230e8672085532f7e901544a7375"
         }
      },
      {
         "chainId":101,
         "address":"7NfgSkv6kZ6ZWP6SJPtMuaUYGVEngVK8UFnaFTPk3QsM",
         "symbol":"wCORE",
         "name":"cVault.finance (Wormhole)",
         "decimals":9,
         "logoURI":"https://cdn.jsdelivr.net/gh/trustwallet/assets@master/blockchains/ethereum/assets/0x62359Ed7505Efc61FF1D56fEF82158CcaffA23D7/logo.png",
         "tags":[
            "wrapped",
            "wormhole"
         ],
         "extensions":{
            "address":"0x62359Ed7505Efc61FF1D56fEF82158CcaffA23D7",
            "bridgeContract":"https://etherscan.io/address/0xf92cD566Ea4864356C5491c177A430C222d7e678",
            "assetContract":"https://etherscan.io/address/0x62359Ed7505Efc61FF1D56fEF82158CcaffA23D7"
         }
      },
      {
         "chainId":101,
         "address":"AqLKDJiGL4wXKPAfzNom3xEdQwgj2LTCE4k34gzvZsE6",
         "symbol":"wCFi",
         "name":"CyberFi Token (Wormhole)",
         "decimals":9,
         "logoURI":"https://cdn.jsdelivr.net/gh/trustwallet/assets@master/blockchains/ethereum/assets/0x63b4f3e3fa4e438698CE330e365E831F7cCD1eF4/logo.png",
         "tags":[
            "wrapped",
            "wormhole"
         ],
         "extensions":{
            "address":"0x63b4f3e3fa4e438698CE330e365E831F7cCD1eF4",
            "bridgeContract":"https://etherscan.io/address/0xf92cD566Ea4864356C5491c177A430C222d7e678",
            "assetContract":"https://etherscan.io/address/0x63b4f3e3fa4e438698CE330e365E831F7cCD1eF4"
         }
      },
      {
         "chainId":101,
         "address":"FLrjpCRrd4GffHu8MVYGvuLxYLuBGVaXsnCecw3Effci",
         "symbol":"wWISE",
         "name":"Wise Token (Wormhole)",
         "decimals":9,
         "logoURI":"https://cdn.jsdelivr.net/gh/trustwallet/assets@master/blockchains/ethereum/assets/0x66a0f676479Cee1d7373f3DC2e2952778BfF5bd6/logo.png",
         "tags":[
            "wrapped",
            "wormhole"
         ],
         "extensions":{
            "address":"0x66a0f676479Cee1d7373f3DC2e2952778BfF5bd6",
            "bridgeContract":"https://etherscan.io/address/0xf92cD566Ea4864356C5491c177A430C222d7e678",
            "assetContract":"https://etherscan.io/address/0x66a0f676479Cee1d7373f3DC2e2952778BfF5bd6"
         }
      },
      {
         "chainId":101,
         "address":"GaMPhVyp1xd9xJuPskDEzQzp8mKfEjAmhny8NX7y7YKc",
         "symbol":"wGNO",
         "name":"Gnosis Token (Wormhole)",
         "decimals":9,
         "logoURI":"https://cdn.jsdelivr.net/gh/trustwallet/assets@master/blockchains/ethereum/assets/0x6810e776880C02933D47DB1b9fc05908e5386b96/logo.png",
         "tags":[
            "wrapped",
            "wormhole"
         ],
         "extensions":{
            "address":"0x6810e776880C02933D47DB1b9fc05908e5386b96",
            "bridgeContract":"https://etherscan.io/address/0xf92cD566Ea4864356C5491c177A430C222d7e678",
            "assetContract":"https://etherscan.io/address/0x6810e776880C02933D47DB1b9fc05908e5386b96"
         }
      },
      {
         "chainId":101,
         "address":"CCAQZHBVWKDukT68PZ3LenDs7apibeSYeJ3jHE8NzBC5",
         "symbol":"wPOOLZ",
         "name":"$Poolz Finance (Wormhole)",
         "decimals":9,
         "logoURI":"https://cdn.jsdelivr.net/gh/trustwallet/assets@master/blockchains/ethereum/assets/0x69A95185ee2a045CDC4bCd1b1Df10710395e4e23/logo.png",
         "tags":[
            "wrapped",
            "wormhole"
         ],
         "extensions":{
            "address":"0x69A95185ee2a045CDC4bCd1b1Df10710395e4e23",
            "bridgeContract":"https://etherscan.io/address/0xf92cD566Ea4864356C5491c177A430C222d7e678",
            "assetContract":"https://etherscan.io/address/0x69A95185ee2a045CDC4bCd1b1Df10710395e4e23"
         }
      },
      {
         "chainId":101,
         "address":"FYpdBuyAHSbdaAyD1sKkxyLWbAP8uUW9h6uvdhK74ij1",
         "symbol":"wDAI",
         "name":"Dai Stablecoin (Wormhole)",
         "decimals":9,
         "logoURI":"https://cdn.jsdelivr.net/gh/trustwallet/assets@master/blockchains/ethereum/assets/0x6B175474E89094C44Da98b954EedeAC495271d0F/logo.png",
         "tags":[
            "wrapped",
            "wormhole"
         ],
         "extensions":{
            "address":"0x6B175474E89094C44Da98b954EedeAC495271d0F",
            "bridgeContract":"https://etherscan.io/address/0xf92cD566Ea4864356C5491c177A430C222d7e678",
            "assetContract":"https://etherscan.io/address/0x6B175474E89094C44Da98b954EedeAC495271d0F"
         }
      },
      {
         "chainId":101,
         "address":"HbMGwfGjGPchtaPwyrtJFy8APZN5w1hi63xnzmj1f23v",
         "symbol":"wSUSHI",
         "name":"SushiSwap (Wormhole)",
         "decimals":9,
         "logoURI":"https://cdn.jsdelivr.net/gh/trustwallet/assets@master/blockchains/ethereum/assets/0x6B3595068778DD592e39A122f4f5a5cF09C90fE2/logo.png",
         "tags":[
            "wrapped",
            "wormhole"
         ],
         "extensions":{
            "address":"0x6B3595068778DD592e39A122f4f5a5cF09C90fE2",
            "bridgeContract":"https://etherscan.io/address/0xf92cD566Ea4864356C5491c177A430C222d7e678",
            "assetContract":"https://etherscan.io/address/0x6B3595068778DD592e39A122f4f5a5cF09C90fE2"
         }
      },
      {
         "chainId":101,
         "address":"6Tmi8TZasqdxWB59uE5Zw9VLKecuCbsLSsPEqoMpmozA",
         "symbol":"wFYZ",
         "name":"Fyooz (Wormhole)",
         "decimals":9,
         "logoURI":"https://cdn.jsdelivr.net/gh/trustwallet/assets@master/blockchains/ethereum/assets/0x6BFf2fE249601ed0Db3a87424a2E923118BB0312/logo.png",
         "tags":[
            "wrapped",
            "wormhole"
         ],
         "extensions":{
            "address":"0x6BFf2fE249601ed0Db3a87424a2E923118BB0312",
            "bridgeContract":"https://etherscan.io/address/0xf92cD566Ea4864356C5491c177A430C222d7e678",
            "assetContract":"https://etherscan.io/address/0x6BFf2fE249601ed0Db3a87424a2E923118BB0312"
         }
      },
      {
         "chainId":101,
         "address":"3sHinPxEPqhEGip2Wy45TFmgAA1Atg2mctMjY5RKJUjk",
         "symbol":"wQRX",
         "name":"QuiverX (Wormhole)",
         "decimals":9,
         "logoURI":"https://cdn.jsdelivr.net/gh/trustwallet/assets@master/blockchains/ethereum/assets/0x6e0daDE58D2d89eBBe7aFc384e3E4f15b70b14D8/logo.png",
         "tags":[
            "wrapped",
            "wormhole"
         ],
         "extensions":{
            "address":"0x6e0daDE58D2d89eBBe7aFc384e3E4f15b70b14D8",
            "bridgeContract":"https://etherscan.io/address/0xf92cD566Ea4864356C5491c177A430C222d7e678",
            "assetContract":"https://etherscan.io/address/0x6e0daDE58D2d89eBBe7aFc384e3E4f15b70b14D8"
         }
      },
      {
         "chainId":101,
         "address":"4ighgEijHcCoLu9AsvwVz2TnGFqAgzQtQMr6ch88Jrfe",
         "symbol":"wTRADE",
         "name":"UniTrade (Wormhole)",
         "decimals":9,
         "logoURI":"https://cdn.jsdelivr.net/gh/trustwallet/assets@master/blockchains/ethereum/assets/0x6F87D756DAf0503d08Eb8993686c7Fc01Dc44fB1/logo.png",
         "tags":[
            "wrapped",
            "wormhole"
         ],
         "extensions":{
            "address":"0x6F87D756DAf0503d08Eb8993686c7Fc01Dc44fB1",
            "bridgeContract":"https://etherscan.io/address/0xf92cD566Ea4864356C5491c177A430C222d7e678",
            "assetContract":"https://etherscan.io/address/0x6F87D756DAf0503d08Eb8993686c7Fc01Dc44fB1"
         }
      },
      {
         "chainId":101,
         "address":"FTPnEQ3NfRRZ9tvmpDW6JFrvweBE5sanxnXSpJL1dvbB",
         "symbol":"wBIRD",
         "name":"Bird.Money (Wormhole)",
         "decimals":9,
         "logoURI":"https://cdn.jsdelivr.net/gh/trustwallet/assets@master/blockchains/ethereum/assets/0x70401dFD142A16dC7031c56E862Fc88Cb9537Ce0/logo.png",
         "tags":[
            "wrapped",
            "wormhole"
         ],
         "extensions":{
            "address":"0x70401dFD142A16dC7031c56E862Fc88Cb9537Ce0",
            "bridgeContract":"https://etherscan.io/address/0xf92cD566Ea4864356C5491c177A430C222d7e678",
            "assetContract":"https://etherscan.io/address/0x70401dFD142A16dC7031c56E862Fc88Cb9537Ce0"
         }
      },
      {
         "chainId":101,
         "address":"QVDE6rhcGPSB3ex5T7vWBzvoSRUXULjuSGpVuKwu5XH",
         "symbol":"wAXN",
         "name":"Axion (Wormhole)",
         "decimals":9,
         "logoURI":"https://cdn.jsdelivr.net/gh/trustwallet/assets@master/blockchains/ethereum/assets/0x71F85B2E46976bD21302B64329868fd15eb0D127/logo.png",
         "tags":[
            "wrapped",
            "wormhole"
         ],
         "extensions":{
            "address":"0x71F85B2E46976bD21302B64329868fd15eb0D127",
            "bridgeContract":"https://etherscan.io/address/0xf92cD566Ea4864356C5491c177A430C222d7e678",
            "assetContract":"https://etherscan.io/address/0x71F85B2E46976bD21302B64329868fd15eb0D127"
         }
      },
      {
         "chainId":101,
         "address":"J6AbGG62yo9UJ2T9r9GM7pnoRNui5DsZDnPbiNAPqbVd",
         "symbol":"wBMI",
         "name":"Bridge Mutual (Wormhole)",
         "decimals":9,
         "logoURI":"https://cdn.jsdelivr.net/gh/trustwallet/assets@master/blockchains/ethereum/assets/0x725C263e32c72dDC3A19bEa12C5a0479a81eE688/logo.png",
         "tags":[
            "wrapped",
            "wormhole"
         ],
         "extensions":{
            "address":"0x725C263e32c72dDC3A19bEa12C5a0479a81eE688",
            "bridgeContract":"https://etherscan.io/address/0xf92cD566Ea4864356C5491c177A430C222d7e678",
            "assetContract":"https://etherscan.io/address/0x725C263e32c72dDC3A19bEa12C5a0479a81eE688"
         }
      },
      {
         "chainId":101,
         "address":"4wvHoaxxZxFeNrMTP8bLVRh1ziSBV7crN665WX4rRMqe",
         "symbol":"wDYT",
         "name":"DoYourTip (Wormhole)",
         "decimals":9,
         "logoURI":"https://cdn.jsdelivr.net/gh/trustwallet/assets@master/blockchains/ethereum/assets/0x740623d2c797b7D8D1EcB98e9b4Afcf99Ec31E14/logo.png",
         "tags":[
            "wrapped",
            "wormhole"
         ],
         "extensions":{
            "address":"0x740623d2c797b7D8D1EcB98e9b4Afcf99Ec31E14",
            "bridgeContract":"https://etherscan.io/address/0xf92cD566Ea4864356C5491c177A430C222d7e678",
            "assetContract":"https://etherscan.io/address/0x740623d2c797b7D8D1EcB98e9b4Afcf99Ec31E14"
         }
      },
      {
         "chainId":101,
         "address":"Fe5fWjCLDMJoi4sTmfR2VW4BT1LwsbR1n6QAjzJQvhhf",
         "symbol":"wBBR",
         "name":"BitberryToken (Wormhole)",
         "decimals":9,
         "logoURI":"https://cdn.jsdelivr.net/gh/trustwallet/assets@master/blockchains/ethereum/assets/0x7671904eed7f10808B664fc30BB8693FD7237abF/logo.png",
         "tags":[
            "wrapped",
            "wormhole"
         ],
         "extensions":{
            "address":"0x7671904eed7f10808B664fc30BB8693FD7237abF",
            "bridgeContract":"https://etherscan.io/address/0xf92cD566Ea4864356C5491c177A430C222d7e678",
            "assetContract":"https://etherscan.io/address/0x7671904eed7f10808B664fc30BB8693FD7237abF"
         }
      },
      {
         "chainId":101,
         "address":"5J9yhFRnQZx3RiqHzfQpAffX5UQz3k8vQCZH2g9Z9sDg",
         "symbol":"wWAXE",
         "name":"WAX Economic Token (Wormhole)",
         "decimals":8,
         "logoURI":"https://cdn.jsdelivr.net/gh/trustwallet/assets@master/blockchains/ethereum/assets/0x7a2Bc711E19ba6aff6cE8246C546E8c4B4944DFD/logo.png",
         "tags":[
            "wrapped",
            "wormhole"
         ],
         "extensions":{
            "address":"0x7a2Bc711E19ba6aff6cE8246C546E8c4B4944DFD",
            "bridgeContract":"https://etherscan.io/address/0xf92cD566Ea4864356C5491c177A430C222d7e678",
            "assetContract":"https://etherscan.io/address/0x7a2Bc711E19ba6aff6cE8246C546E8c4B4944DFD"
         }
      },
      {
         "chainId":101,
         "address":"4DHywS5EjUTF5AYisPZiJbWcCV4gfpH98oKxpgyKRnnQ",
         "symbol":"wMATIC",
         "name":"Matic Token (Wormhole)",
         "decimals":9,
         "logoURI":"https://cdn.jsdelivr.net/gh/trustwallet/assets@master/blockchains/ethereum/assets/0x7D1AfA7B718fb893dB30A3aBc0Cfc608AaCfeBB0/logo.png",
         "tags":[
            "wrapped",
            "wormhole"
         ],
         "extensions":{
            "address":"0x7D1AfA7B718fb893dB30A3aBc0Cfc608AaCfeBB0",
            "bridgeContract":"https://etherscan.io/address/0xf92cD566Ea4864356C5491c177A430C222d7e678",
            "assetContract":"https://etherscan.io/address/0x7D1AfA7B718fb893dB30A3aBc0Cfc608AaCfeBB0"
         }
      },
      {
         "chainId":101,
         "address":"Au9E8ygQdTJQZXmNKPdtLEP8rGjC4qsGRhkJgjFNPAr8",
         "symbol":"wXRT",
         "name":"Robonomics (Wormhole)",
         "decimals":9,
         "logoURI":"https://cdn.jsdelivr.net/gh/trustwallet/assets@master/blockchains/ethereum/assets/0x7dE91B204C1C737bcEe6F000AAA6569Cf7061cb7/logo.png",
         "tags":[
            "wrapped",
            "wormhole"
         ],
         "extensions":{
            "address":"0x7dE91B204C1C737bcEe6F000AAA6569Cf7061cb7",
            "bridgeContract":"https://etherscan.io/address/0xf92cD566Ea4864356C5491c177A430C222d7e678",
            "assetContract":"https://etherscan.io/address/0x7dE91B204C1C737bcEe6F000AAA6569Cf7061cb7"
         }
      },
      {
         "chainId":101,
         "address":"5DQZ14hLDxveMH7NyGmTmUTRGgVAVXADp3cP2UHeH6hM",
         "symbol":"wAAVE",
         "name":"Aave Token (Wormhole)",
         "decimals":9,
         "logoURI":"https://cdn.jsdelivr.net/gh/trustwallet/assets@master/blockchains/ethereum/assets/0x7Fc66500c84A76Ad7e9c93437bFc5Ac33E2DDaE9/logo.png",
         "tags":[
            "wrapped",
            "wormhole"
         ],
         "extensions":{
            "address":"0x7Fc66500c84A76Ad7e9c93437bFc5Ac33E2DDaE9",
            "bridgeContract":"https://etherscan.io/address/0xf92cD566Ea4864356C5491c177A430C222d7e678",
            "assetContract":"https://etherscan.io/address/0x7Fc66500c84A76Ad7e9c93437bFc5Ac33E2DDaE9"
         }
      },
      {
         "chainId":101,
         "address":"Arc2ZVKNCdDU4vB8Ubud5QayDtjo2oJF9xVrUPQ6TWxF",
         "symbol":"wLEND",
         "name":"Lend (Wormhole)",
         "decimals":9,
         "logoURI":"https://cdn.jsdelivr.net/gh/trustwallet/assets@master/blockchains/ethereum/assets/0x80fB784B7eD66730e8b1DBd9820aFD29931aab03/logo.png",
         "tags":[
            "wrapped",
            "wormhole"
         ],
         "extensions":{
            "address":"0x80fB784B7eD66730e8b1DBd9820aFD29931aab03",
            "bridgeContract":"https://etherscan.io/address/0xf92cD566Ea4864356C5491c177A430C222d7e678",
            "assetContract":"https://etherscan.io/address/0x80fB784B7eD66730e8b1DBd9820aFD29931aab03"
         }
      },
      {
         "chainId":101,
         "address":"2ctKUDkGBnVykt31AhMPhHvAQWJvoNGbLh7aRidjtAqv",
         "symbol":"wPOLS",
         "name":"PolkastarterToken (Wormhole)",
         "decimals":9,
         "logoURI":"https://cdn.jsdelivr.net/gh/trustwallet/assets@master/blockchains/ethereum/assets/0x83e6f1E41cdd28eAcEB20Cb649155049Fac3D5Aa/logo.png",
         "tags":[
            "wrapped",
            "wormhole"
         ],
         "extensions":{
            "address":"0x83e6f1E41cdd28eAcEB20Cb649155049Fac3D5Aa",
            "bridgeContract":"https://etherscan.io/address/0xf92cD566Ea4864356C5491c177A430C222d7e678",
            "assetContract":"https://etherscan.io/address/0x83e6f1E41cdd28eAcEB20Cb649155049Fac3D5Aa"
         }
      },
      {
         "chainId":101,
         "address":"8FnkznYpHvKiaBkgatVoCrNiS5y5KW62JqgjnxVhDejC",
         "symbol":"wUBT",
         "name":"Unibright (Wormhole)",
         "decimals":8,
         "logoURI":"https://cdn.jsdelivr.net/gh/trustwallet/assets@master/blockchains/ethereum/assets/0x8400D94A5cb0fa0D041a3788e395285d61c9ee5e/logo.png",
         "tags":[
            "wrapped",
            "wormhole"
         ],
         "extensions":{
            "address":"0x8400D94A5cb0fa0D041a3788e395285d61c9ee5e",
            "bridgeContract":"https://etherscan.io/address/0xf92cD566Ea4864356C5491c177A430C222d7e678",
            "assetContract":"https://etherscan.io/address/0x8400D94A5cb0fa0D041a3788e395285d61c9ee5e"
         }
      },
      {
         "chainId":101,
         "address":"4LLAYXVmT3U8Sew6k3tk66zk3btT91QRzQzxcNX8XhzV",
         "symbol":"wDIA",
         "name":"DIA (Wormhole)",
         "decimals":9,
         "logoURI":"https://cdn.jsdelivr.net/gh/trustwallet/assets@master/blockchains/ethereum/assets/0x84cA8bc7997272c7CfB4D0Cd3D55cd942B3c9419/logo.png",
         "tags":[
            "wrapped",
            "wormhole"
         ],
         "extensions":{
            "address":"0x84cA8bc7997272c7CfB4D0Cd3D55cd942B3c9419",
            "bridgeContract":"https://etherscan.io/address/0xf92cD566Ea4864356C5491c177A430C222d7e678",
            "assetContract":"https://etherscan.io/address/0x84cA8bc7997272c7CfB4D0Cd3D55cd942B3c9419"
         }
      },
      {
         "chainId":101,
         "address":"8L8pDf3jutdpdr4m3np68CL9ZroLActrqwxi6s9Ah5xU",
         "symbol":"wFRAX",
         "name":"Frax (Wormhole)",
         "decimals":9,
         "logoURI":"https://cdn.jsdelivr.net/gh/trustwallet/assets@master/blockchains/ethereum/assets/0x853d955aCEf822Db058eb8505911ED77F175b99e/logo.png",
         "tags":[
            "wrapped",
            "wormhole"
         ],
         "extensions":{
            "address":"0x853d955aCEf822Db058eb8505911ED77F175b99e",
            "bridgeContract":"https://etherscan.io/address/0xf92cD566Ea4864356C5491c177A430C222d7e678",
            "assetContract":"https://etherscan.io/address/0x853d955aCEf822Db058eb8505911ED77F175b99e"
         }
      },
      {
         "chainId":101,
         "address":"H3oVL2zJpHJaDoRfQmSrftv3fkGzvsiQgugCZmcRBykG",
         "symbol":"wKEEP",
         "name":"KEEP Token (Wormhole)",
         "decimals":9,
         "logoURI":"https://cdn.jsdelivr.net/gh/trustwallet/assets@master/blockchains/ethereum/assets/0x85Eee30c52B0b379b046Fb0F85F4f3Dc3009aFEC/logo.png",
         "tags":[
            "wrapped",
            "wormhole"
         ],
         "extensions":{
            "address":"0x85Eee30c52B0b379b046Fb0F85F4f3Dc3009aFEC",
            "bridgeContract":"https://etherscan.io/address/0xf92cD566Ea4864356C5491c177A430C222d7e678",
            "assetContract":"https://etherscan.io/address/0x85Eee30c52B0b379b046Fb0F85F4f3Dc3009aFEC"
         }
      },
      {
         "chainId":101,
         "address":"64oqP1dFqqD8NEL4RPCpMyrHmpo31rj3nYxULVXvayfW",
         "symbol":"wRSR",
         "name":"Reserve Rights (Wormhole)",
         "decimals":9,
         "logoURI":"https://cdn.jsdelivr.net/gh/trustwallet/assets@master/blockchains/ethereum/assets/0x8762db106B2c2A0bccB3A80d1Ed41273552616E8/logo.png",
         "tags":[
            "wrapped",
            "wormhole"
         ],
         "extensions":{
            "address":"0x8762db106B2c2A0bccB3A80d1Ed41273552616E8",
            "bridgeContract":"https://etherscan.io/address/0xf92cD566Ea4864356C5491c177A430C222d7e678",
            "assetContract":"https://etherscan.io/address/0x8762db106B2c2A0bccB3A80d1Ed41273552616E8"
         }
      },
      {
         "chainId":101,
         "address":"5SU7veiCRA16ZxnS24kCC1dwQYVwi3whvTdM48iNE1Rm",
         "symbol":"wMPH",
         "name":"88mph.app (Wormhole)",
         "decimals":9,
         "logoURI":"https://cdn.jsdelivr.net/gh/trustwallet/assets@master/blockchains/ethereum/assets/0x8888801aF4d980682e47f1A9036e589479e835C5/logo.png",
         "tags":[
            "wrapped",
            "wormhole"
         ],
         "extensions":{
            "address":"0x8888801aF4d980682e47f1A9036e589479e835C5",
            "bridgeContract":"https://etherscan.io/address/0xf92cD566Ea4864356C5491c177A430C222d7e678",
            "assetContract":"https://etherscan.io/address/0x8888801aF4d980682e47f1A9036e589479e835C5"
         }
      },
      {
         "chainId":101,
         "address":"5fv26ojhPHWNaikXcMf2TBu4JENjLQ2PWgWYeitttVwv",
         "symbol":"wPAID",
         "name":"PAID Network (Wormhole)",
         "decimals":9,
         "logoURI":"https://cdn.jsdelivr.net/gh/trustwallet/assets@master/blockchains/ethereum/assets/0x8c8687fC965593DFb2F0b4EAeFD55E9D8df348df/logo.png",
         "tags":[
            "wrapped",
            "wormhole"
         ],
         "extensions":{
            "address":"0x8c8687fC965593DFb2F0b4EAeFD55E9D8df348df",
            "bridgeContract":"https://etherscan.io/address/0xf92cD566Ea4864356C5491c177A430C222d7e678",
            "assetContract":"https://etherscan.io/address/0x8c8687fC965593DFb2F0b4EAeFD55E9D8df348df"
         }
      },
      {
         "chainId":101,
         "address":"ACr98v3kv9qaGnR3p2BfsoSK9Q2ZmP6zUkm3qxv5ZJDd",
         "symbol":"wSXP",
         "name":"Swipe (Wormhole)",
         "decimals":9,
         "logoURI":"https://cdn.jsdelivr.net/gh/trustwallet/assets@master/blockchains/ethereum/assets/0x8CE9137d39326AD0cD6491fb5CC0CbA0e089b6A9/logo.png",
         "tags":[
            "wrapped",
            "wormhole"
         ],
         "extensions":{
            "address":"0x8CE9137d39326AD0cD6491fb5CC0CbA0e089b6A9",
            "bridgeContract":"https://etherscan.io/address/0xf92cD566Ea4864356C5491c177A430C222d7e678",
            "assetContract":"https://etherscan.io/address/0x8CE9137d39326AD0cD6491fb5CC0CbA0e089b6A9"
         }
      },
      {
         "chainId":101,
         "address":"7gBuzBcJ7V48m8TiKJ1XWNDUerK2XfAbjxuRiKMb6S8Z",
         "symbol":"wREQ",
         "name":"Request Token (Wormhole)",
         "decimals":9,
         "logoURI":"https://cdn.jsdelivr.net/gh/trustwallet/assets@master/blockchains/ethereum/assets/0x8f8221aFbB33998d8584A2B05749bA73c37a938a/logo.png",
         "tags":[
            "wrapped",
            "wormhole"
         ],
         "extensions":{
            "address":"0x8f8221aFbB33998d8584A2B05749bA73c37a938a",
            "bridgeContract":"https://etherscan.io/address/0xf92cD566Ea4864356C5491c177A430C222d7e678",
            "assetContract":"https://etherscan.io/address/0x8f8221aFbB33998d8584A2B05749bA73c37a938a"
         }
      },
      {
         "chainId":101,
         "address":"CtDjsryLtwZCLj8TeniV7tWHbkaREfjKDWpvyQvsTyek",
         "symbol":"wWHALE",
         "name":"WHALE (Wormhole)",
         "decimals":4,
         "logoURI":"https://cdn.jsdelivr.net/gh/trustwallet/assets@master/blockchains/ethereum/assets/0x9355372396e3F6daF13359B7b607a3374cc638e0/logo.png",
         "tags":[
            "wrapped",
            "wormhole"
         ],
         "extensions":{
            "address":"0x9355372396e3F6daF13359B7b607a3374cc638e0",
            "bridgeContract":"https://etherscan.io/address/0xf92cD566Ea4864356C5491c177A430C222d7e678",
            "assetContract":"https://etherscan.io/address/0x9355372396e3F6daF13359B7b607a3374cc638e0"
         }
      },
      {
         "chainId":101,
         "address":"JDUgn6JUSwufqqthRdnZZKWv2vEdYvHxigF5Hk79yxRm",
         "symbol":"wPNK",
         "name":"Pinakion (Wormhole)",
         "decimals":9,
         "logoURI":"https://cdn.jsdelivr.net/gh/trustwallet/assets@master/blockchains/ethereum/assets/0x93ED3FBe21207Ec2E8f2d3c3de6e058Cb73Bc04d/logo.png",
         "tags":[
            "wrapped",
            "wormhole"
         ],
         "extensions":{
            "address":"0x93ED3FBe21207Ec2E8f2d3c3de6e058Cb73Bc04d",
            "bridgeContract":"https://etherscan.io/address/0xf92cD566Ea4864356C5491c177A430C222d7e678",
            "assetContract":"https://etherscan.io/address/0x93ED3FBe21207Ec2E8f2d3c3de6e058Cb73Bc04d"
         }
      },
      {
         "chainId":101,
         "address":"EJKqF4p7xVhXkcDNCrVQJE4osow76226bc6u3AtsGXaG",
         "symbol":"wAPY",
         "name":"APY Governance Token (Wormhole)",
         "decimals":9,
         "logoURI":"https://cdn.jsdelivr.net/gh/trustwallet/assets@master/blockchains/ethereum/assets/0x95a4492F028aa1fd432Ea71146b433E7B4446611/logo.png",
         "tags":[
            "wrapped",
            "wormhole"
         ],
         "extensions":{
            "address":"0x95a4492F028aa1fd432Ea71146b433E7B4446611",
            "bridgeContract":"https://etherscan.io/address/0xf92cD566Ea4864356C5491c177A430C222d7e678",
            "assetContract":"https://etherscan.io/address/0x95a4492F028aa1fd432Ea71146b433E7B4446611"
         }
      },
      {
         "chainId":101,
         "address":"AF7Dv5Vzi1dT2fLnz4ysiRQ6FxGN1M6mrmHwgNpx7FVH",
         "symbol":"wOCEAN",
         "name":"Ocean Protocol (Wormhole)",
         "decimals":9,
         "logoURI":"https://cdn.jsdelivr.net/gh/trustwallet/assets@master/blockchains/ethereum/assets/0x967da4048cD07aB37855c090aAF366e4ce1b9F48/logo.png",
         "tags":[
            "wrapped",
            "wormhole"
         ],
         "extensions":{
            "address":"0x967da4048cD07aB37855c090aAF366e4ce1b9F48",
            "bridgeContract":"https://etherscan.io/address/0xf92cD566Ea4864356C5491c177A430C222d7e678",
            "assetContract":"https://etherscan.io/address/0x967da4048cD07aB37855c090aAF366e4ce1b9F48"
         }
      },
      {
         "chainId":101,
         "address":"AyNULvvLGW11fThvhncqNRjEgmDbMEHdDL4HqXD6SM8V",
         "symbol":"wSPI",
         "name":"Shopping.io (Wormhole)",
         "decimals":9,
         "logoURI":"https://cdn.jsdelivr.net/gh/trustwallet/assets@master/blockchains/ethereum/assets/0x9B02dD390a603Add5c07f9fd9175b7DABE8D63B7/logo.png",
         "tags":[
            "wrapped",
            "wormhole"
         ],
         "extensions":{
            "address":"0x9B02dD390a603Add5c07f9fd9175b7DABE8D63B7",
            "bridgeContract":"https://etherscan.io/address/0xf92cD566Ea4864356C5491c177A430C222d7e678",
            "assetContract":"https://etherscan.io/address/0x9B02dD390a603Add5c07f9fd9175b7DABE8D63B7"
         }
      },
      {
         "chainId":101,
         "address":"3UeKTABxz9XexDtyKq646rSQvx8GVpKNwfMoKKfxsTsF",
         "symbol":"wBBTC",
         "name":"Binance Wrapped BTC (Wormhole)",
         "decimals":8,
         "logoURI":"https://cdn.jsdelivr.net/gh/trustwallet/assets@master/blockchains/ethereum/assets/0x9BE89D2a4cd102D8Fecc6BF9dA793be995C22541/logo.png",
         "tags":[
            "wrapped",
            "wormhole"
         ],
         "extensions":{
            "address":"0x9BE89D2a4cd102D8Fecc6BF9dA793be995C22541",
            "bridgeContract":"https://etherscan.io/address/0xf92cD566Ea4864356C5491c177A430C222d7e678",
            "assetContract":"https://etherscan.io/address/0x9BE89D2a4cd102D8Fecc6BF9dA793be995C22541"
         }
      },
      {
         "chainId":101,
         "address":"DsGbyCHbG4vSWBqAprR2eWuUAg8fXAgYkWL9psgvYZn5",
         "symbol":"wUNISTAKE",
         "name":"Unistake (Wormhole)",
         "decimals":9,
         "logoURI":"https://cdn.jsdelivr.net/gh/trustwallet/assets@master/blockchains/ethereum/assets/0x9Ed8e7C9604790F7Ec589F99b94361d8AAB64E5E/logo.png",
         "tags":[
            "wrapped",
            "wormhole"
         ],
         "extensions":{
            "address":"0x9Ed8e7C9604790F7Ec589F99b94361d8AAB64E5E",
            "bridgeContract":"https://etherscan.io/address/0xf92cD566Ea4864356C5491c177A430C222d7e678",
            "assetContract":"https://etherscan.io/address/0x9Ed8e7C9604790F7Ec589F99b94361d8AAB64E5E"
         }
      },
      {
         "chainId":101,
         "address":"GBvv3jn9u6pZqPd2GVnQ7BKJzLwQnEWe4ci9k359PN9Z",
         "symbol":"wMKR",
         "name":"MakerDAO (Wormhole)",
         "decimals":9,
         "logoURI":"https://cdn.jsdelivr.net/gh/trustwallet/assets@master/blockchains/ethereum/assets/0x9f8F72aA9304c8B593d555F12eF6589cC3A579A2/logo.png",
         "tags":[
            "wrapped",
            "wormhole"
         ],
         "extensions":{
            "address":"0x9f8F72aA9304c8B593d555F12eF6589cC3A579A2",
            "bridgeContract":"https://etherscan.io/address/0xf92cD566Ea4864356C5491c177A430C222d7e678",
            "assetContract":"https://etherscan.io/address/0x9f8F72aA9304c8B593d555F12eF6589cC3A579A2"
         }
      },
      {
         "chainId":101,
         "address":"53ETjuzUNHG8c7rZ2hxQLQfN5R6tEYtdYwNQsa68xFUk",
         "symbol":"wFARM",
         "name":"FARM Reward Token (Wormhole)",
         "decimals":9,
         "logoURI":"https://cdn.jsdelivr.net/gh/trustwallet/assets@master/blockchains/ethereum/assets/0xa0246c9032bC3A600820415aE600c6388619A14D/logo.png",
         "tags":[
            "wrapped",
            "wormhole"
         ],
         "extensions":{
            "address":"0xa0246c9032bC3A600820415aE600c6388619A14D",
            "bridgeContract":"https://etherscan.io/address/0xf92cD566Ea4864356C5491c177A430C222d7e678",
            "assetContract":"https://etherscan.io/address/0xa0246c9032bC3A600820415aE600c6388619A14D"
         }
      },
      {
         "chainId":101,
         "address":"FVsXUnbhifqJ4LiXQEbpUtXVdB8T5ADLKqSs5t1oc54F",
         "symbol":"wUSDC",
         "name":"USD Coin (Wormhole)",
         "decimals":6,
         "logoURI":"https://cdn.jsdelivr.net/gh/trustwallet/assets@master/blockchains/ethereum/assets/0xA0b86991c6218b36c1d19D4a2e9Eb0cE3606eB48/logo.png",
         "tags":[
            "wrapped",
            "wormhole"
         ],
         "extensions":{
            "address":"0xA0b86991c6218b36c1d19D4a2e9Eb0cE3606eB48",
            "bridgeContract":"https://etherscan.io/address/0xf92cD566Ea4864356C5491c177A430C222d7e678",
            "assetContract":"https://etherscan.io/address/0xA0b86991c6218b36c1d19D4a2e9Eb0cE3606eB48"
         }
      },
      {
         "chainId":101,
         "address":"EjBpnWzWZeW1PKzfCszLdHgENZLZDoTNaEmz8BddpWJx",
         "symbol":"wANT",
         "name":"Aragon Network Token (Wormhole)",
         "decimals":9,
         "logoURI":"https://cdn.jsdelivr.net/gh/trustwallet/assets@master/blockchains/ethereum/assets/0xa117000000f279D81A1D3cc75430fAA017FA5A2e/logo.png",
         "tags":[
            "wrapped",
            "wormhole"
         ],
         "extensions":{
            "address":"0xa117000000f279D81A1D3cc75430fAA017FA5A2e",
            "bridgeContract":"https://etherscan.io/address/0xf92cD566Ea4864356C5491c177A430C222d7e678",
            "assetContract":"https://etherscan.io/address/0xa117000000f279D81A1D3cc75430fAA017FA5A2e"
         }
      },
      {
         "chainId":101,
         "address":"Rs4LHZ4WogZCAkCzfsKJib5LLnYL6xcVAfTcLQiSjg2",
         "symbol":"wNPXS",
         "name":"Pundi X Token (Wormhole)",
         "decimals":9,
         "logoURI":"https://cdn.jsdelivr.net/gh/trustwallet/assets@master/blockchains/ethereum/assets/0xA15C7Ebe1f07CaF6bFF097D8a589fb8AC49Ae5B3/logo.png",
         "tags":[
            "wrapped",
            "wormhole"
         ],
         "extensions":{
            "address":"0xA15C7Ebe1f07CaF6bFF097D8a589fb8AC49Ae5B3",
            "bridgeContract":"https://etherscan.io/address/0xf92cD566Ea4864356C5491c177A430C222d7e678",
            "assetContract":"https://etherscan.io/address/0xA15C7Ebe1f07CaF6bFF097D8a589fb8AC49Ae5B3"
         }
      },
      {
         "chainId":101,
         "address":"65ribugkb42AANKYrEeuruhhfXffyE4jY22FUxFbpW7C",
         "symbol":"wRFOX",
         "name":"RFOX (Wormhole)",
         "decimals":9,
         "logoURI":"https://cdn.jsdelivr.net/gh/trustwallet/assets@master/blockchains/ethereum/assets/0xa1d6Df714F91DeBF4e0802A542E13067f31b8262/logo.png",
         "tags":[
            "wrapped",
            "wormhole"
         ],
         "extensions":{
            "address":"0xa1d6Df714F91DeBF4e0802A542E13067f31b8262",
            "bridgeContract":"https://etherscan.io/address/0xf92cD566Ea4864356C5491c177A430C222d7e678",
            "assetContract":"https://etherscan.io/address/0xa1d6Df714F91DeBF4e0802A542E13067f31b8262"
         }
      },
      {
         "chainId":101,
         "address":"T2mo6dnFiutu26KMuCMSjCLBB4ofWvQ3qBJGEMc3JSe",
         "symbol":"wMTA",
         "name":"Meta (Wormhole)",
         "decimals":9,
         "logoURI":"https://cdn.jsdelivr.net/gh/trustwallet/assets@master/blockchains/ethereum/assets/0xa3BeD4E1c75D00fa6f4E5E6922DB7261B5E9AcD2/logo.png",
         "tags":[
            "wrapped",
            "wormhole"
         ],
         "extensions":{
            "address":"0xa3BeD4E1c75D00fa6f4E5E6922DB7261B5E9AcD2",
            "bridgeContract":"https://etherscan.io/address/0xf92cD566Ea4864356C5491c177A430C222d7e678",
            "assetContract":"https://etherscan.io/address/0xa3BeD4E1c75D00fa6f4E5E6922DB7261B5E9AcD2"
         }
      },
      {
         "chainId":101,
         "address":"HC8SaUm9rhvVZE5ZwBWiUhFAnCuG8byd5FxKYdpFm5MR",
         "symbol":"wRBC",
         "name":"Rubic (Wormhole)",
         "decimals":9,
         "logoURI":"https://cdn.jsdelivr.net/gh/trustwallet/assets@master/blockchains/ethereum/assets/0xA4EED63db85311E22dF4473f87CcfC3DaDCFA3E3/logo.png",
         "tags":[
            "wrapped",
            "wormhole"
         ],
         "extensions":{
            "address":"0xA4EED63db85311E22dF4473f87CcfC3DaDCFA3E3",
            "bridgeContract":"https://etherscan.io/address/0xf92cD566Ea4864356C5491c177A430C222d7e678",
            "assetContract":"https://etherscan.io/address/0xA4EED63db85311E22dF4473f87CcfC3DaDCFA3E3"
         }
      },
      {
         "chainId":101,
         "address":"9DdtKWoK8cBfLSLhHXHFZzzhxp4rdwHbFEAis8n5AsfQ",
         "symbol":"wNOIA",
         "name":"NOIA Token (Wormhole)",
         "decimals":9,
         "logoURI":"https://cdn.jsdelivr.net/gh/trustwallet/assets@master/blockchains/ethereum/assets/0xa8c8CfB141A3bB59FEA1E2ea6B79b5ECBCD7b6ca/logo.png",
         "tags":[
            "wrapped",
            "wormhole"
         ],
         "extensions":{
            "address":"0xa8c8CfB141A3bB59FEA1E2ea6B79b5ECBCD7b6ca",
            "bridgeContract":"https://etherscan.io/address/0xf92cD566Ea4864356C5491c177A430C222d7e678",
            "assetContract":"https://etherscan.io/address/0xa8c8CfB141A3bB59FEA1E2ea6B79b5ECBCD7b6ca"
         }
      },
      {
         "chainId":101,
         "address":"DTQStP2z4DRqbNHRxtwThAujr9aPFPsv4y2kkXTVLVvb",
         "symbol":"wCEL",
         "name":"Celsius (Wormhole)",
         "decimals":4,
         "logoURI":"https://cdn.jsdelivr.net/gh/trustwallet/assets@master/blockchains/ethereum/assets/0xaaAEBE6Fe48E54f431b0C390CfaF0b017d09D42d/logo.png",
         "tags":[
            "wrapped",
            "wormhole"
         ],
         "extensions":{
            "address":"0xaaAEBE6Fe48E54f431b0C390CfaF0b017d09D42d",
            "bridgeContract":"https://etherscan.io/address/0xf92cD566Ea4864356C5491c177A430C222d7e678",
            "assetContract":"https://etherscan.io/address/0xaaAEBE6Fe48E54f431b0C390CfaF0b017d09D42d"
         }
      },
      {
         "chainId":101,
         "address":"59NPV18vAbTgwC9aeEGikrmX3EbZHMEMkZfvcsHBNFr9",
         "symbol":"wCWS",
         "name":"Crowns (Wormhole)",
         "decimals":9,
         "logoURI":"https://cdn.jsdelivr.net/gh/trustwallet/assets@master/blockchains/ethereum/assets/0xaC0104Cca91D167873B8601d2e71EB3D4D8c33e0/logo.png",
         "tags":[
            "wrapped",
            "wormhole"
         ],
         "extensions":{
            "address":"0xaC0104Cca91D167873B8601d2e71EB3D4D8c33e0",
            "bridgeContract":"https://etherscan.io/address/0xf92cD566Ea4864356C5491c177A430C222d7e678",
            "assetContract":"https://etherscan.io/address/0xaC0104Cca91D167873B8601d2e71EB3D4D8c33e0"
         }
      },
      {
         "chainId":101,
         "address":"4811JP9i35zgAxSFZjGXQwew6xd1qSBE4xdMFik2J14Z",
         "symbol":"wROOM",
         "name":"OptionRoom Token (Wormhole)",
         "decimals":9,
         "logoURI":"https://cdn.jsdelivr.net/gh/trustwallet/assets@master/blockchains/ethereum/assets/0xAd4f86a25bbc20FfB751f2FAC312A0B4d8F88c64/logo.png",
         "tags":[
            "wrapped",
            "wormhole"
         ],
         "extensions":{
            "address":"0xAd4f86a25bbc20FfB751f2FAC312A0B4d8F88c64",
            "bridgeContract":"https://etherscan.io/address/0xf92cD566Ea4864356C5491c177A430C222d7e678",
            "assetContract":"https://etherscan.io/address/0xAd4f86a25bbc20FfB751f2FAC312A0B4d8F88c64"
         }
      },
      {
         "chainId":101,
         "address":"2VAdvHWMpzMnDYYn64MgqLNpGQ19iCiusCet8JLMtxU5",
         "symbol":"wYOP",
         "name":"YOP (Wormhole)",
         "decimals":8,
         "logoURI":"https://cdn.jsdelivr.net/gh/trustwallet/assets@master/blockchains/ethereum/assets/0xAE1eaAE3F627AAca434127644371b67B18444051/logo.png",
         "tags":[
            "wrapped",
            "wormhole"
         ],
         "extensions":{
            "address":"0xAE1eaAE3F627AAca434127644371b67B18444051",
            "bridgeContract":"https://etherscan.io/address/0xf92cD566Ea4864356C5491c177A430C222d7e678",
            "assetContract":"https://etherscan.io/address/0xAE1eaAE3F627AAca434127644371b67B18444051"
         }
      },
      {
         "chainId":101,
         "address":"AKiTcEWZarsnUbKkwQVRjJni5eqwiNeBQsJ3nrADacT4",
         "symbol":"wLGCY",
         "name":"LGCY Network (Wormhole)",
         "decimals":9,
         "logoURI":"https://cdn.jsdelivr.net/gh/trustwallet/assets@master/blockchains/ethereum/assets/0xaE697F994Fc5eBC000F8e22EbFfeE04612f98A0d/logo.png",
         "tags":[
            "wrapped",
            "wormhole"
         ],
         "extensions":{
            "address":"0xaE697F994Fc5eBC000F8e22EbFfeE04612f98A0d",
            "bridgeContract":"https://etherscan.io/address/0xf92cD566Ea4864356C5491c177A430C222d7e678",
            "assetContract":"https://etherscan.io/address/0xaE697F994Fc5eBC000F8e22EbFfeE04612f98A0d"
         }
      },
      {
         "chainId":101,
         "address":"4kPHTMfSD1k3SytAMKEVRWH5ip6WD5U52tC5q6TuXUNU",
         "symbol":"wRFuel",
         "name":"Rio Fuel Token (Wormhole)",
         "decimals":9,
         "logoURI":"https://cdn.jsdelivr.net/gh/trustwallet/assets@master/blockchains/ethereum/assets/0xaf9f549774ecEDbD0966C52f250aCc548D3F36E5/logo.png",
         "tags":[
            "wrapped",
            "wormhole"
         ],
         "extensions":{
            "address":"0xaf9f549774ecEDbD0966C52f250aCc548D3F36E5",
            "bridgeContract":"https://etherscan.io/address/0xf92cD566Ea4864356C5491c177A430C222d7e678",
            "assetContract":"https://etherscan.io/address/0xaf9f549774ecEDbD0966C52f250aCc548D3F36E5"
         }
      },
      {
         "chainId":101,
         "address":"E1w2uKRsVJeDf1Qqbk7DDKEDe7NCYwh8ySgqCaEZ4BTC",
         "symbol":"wMAHA",
         "name":"MahaDAO (Wormhole)",
         "decimals":9,
         "logoURI":"https://cdn.jsdelivr.net/gh/trustwallet/assets@master/blockchains/ethereum/assets/0xB4d930279552397bbA2ee473229f89Ec245bc365/logo.png",
         "tags":[
            "wrapped",
            "wormhole"
         ],
         "extensions":{
            "address":"0xB4d930279552397bbA2ee473229f89Ec245bc365",
            "bridgeContract":"https://etherscan.io/address/0xf92cD566Ea4864356C5491c177A430C222d7e678",
            "assetContract":"https://etherscan.io/address/0xB4d930279552397bbA2ee473229f89Ec245bc365"
         }
      },
      {
         "chainId":101,
         "address":"4psmnTirimNyPEPEZtkQkdEPJagTXS3a7wsu1XN9MYK3",
         "symbol":"wRPL",
         "name":"Rocket Pool (Wormhole)",
         "decimals":9,
         "logoURI":"https://cdn.jsdelivr.net/gh/trustwallet/assets@master/blockchains/ethereum/assets/0xB4EFd85c19999D84251304bDA99E90B92300Bd93/logo.png",
         "tags":[
            "wrapped",
            "wormhole"
         ],
         "extensions":{
            "address":"0xB4EFd85c19999D84251304bDA99E90B92300Bd93",
            "bridgeContract":"https://etherscan.io/address/0xf92cD566Ea4864356C5491c177A430C222d7e678",
            "assetContract":"https://etherscan.io/address/0xB4EFd85c19999D84251304bDA99E90B92300Bd93"
         }
      },
      {
         "chainId":101,
         "address":"FrhQauNRm7ecom9FRprNcyz58agDe5ujAbAtA9NG6jtU",
         "symbol":"wNEXO",
         "name":"Nexo (Wormhole)",
         "decimals":9,
         "logoURI":"https://cdn.jsdelivr.net/gh/trustwallet/assets@master/blockchains/ethereum/assets/0xB62132e35a6c13ee1EE0f84dC5d40bad8d815206/logo.png",
         "tags":[
            "wrapped",
            "wormhole"
         ],
         "extensions":{
            "address":"0xB62132e35a6c13ee1EE0f84dC5d40bad8d815206",
            "bridgeContract":"https://etherscan.io/address/0xf92cD566Ea4864356C5491c177A430C222d7e678",
            "assetContract":"https://etherscan.io/address/0xB62132e35a6c13ee1EE0f84dC5d40bad8d815206"
         }
      },
      {
         "chainId":101,
         "address":"AoU75vwpnWEVvfarxRALjzRc8vS9UdDhRMkwoDimt9ss",
         "symbol":"wSFI",
         "name":"Spice (Wormhole)",
         "decimals":9,
         "logoURI":"https://cdn.jsdelivr.net/gh/trustwallet/assets@master/blockchains/ethereum/assets/0xb753428af26E81097e7fD17f40c88aaA3E04902c/logo.png",
         "tags":[
            "wrapped",
            "wormhole"
         ],
         "extensions":{
            "address":"0xb753428af26E81097e7fD17f40c88aaA3E04902c",
            "bridgeContract":"https://etherscan.io/address/0xf92cD566Ea4864356C5491c177A430C222d7e678",
            "assetContract":"https://etherscan.io/address/0xb753428af26E81097e7fD17f40c88aaA3E04902c"
         }
      },
      {
         "chainId":101,
         "address":"CRZuALvCYjPLB65WFLHh9JkmPWK5C81TXpy2aEEaCjr3",
         "symbol":"wSTBZ",
         "name":"Stabilize Token (Wormhole)",
         "decimals":9,
         "logoURI":"https://cdn.jsdelivr.net/gh/trustwallet/assets@master/blockchains/ethereum/assets/0xB987D48Ed8f2C468D52D6405624EADBa5e76d723/logo.png",
         "tags":[
            "wrapped",
            "wormhole"
         ],
         "extensions":{
            "address":"0xB987D48Ed8f2C468D52D6405624EADBa5e76d723",
            "bridgeContract":"https://etherscan.io/address/0xf92cD566Ea4864356C5491c177A430C222d7e678",
            "assetContract":"https://etherscan.io/address/0xB987D48Ed8f2C468D52D6405624EADBa5e76d723"
         }
      },
      {
         "chainId":101,
         "address":"HPYXGSdAwyK5GwmuivL8gDdUVRChtgXq6SRat44k4Pat",
         "symbol":"wBAL",
         "name":"Balancer (Wormhole)",
         "decimals":9,
         "logoURI":"https://cdn.jsdelivr.net/gh/trustwallet/assets@master/blockchains/ethereum/assets/0xba100000625a3754423978a60c9317c58a424e3D/logo.png",
         "tags":[
            "wrapped",
            "wormhole"
         ],
         "extensions":{
            "address":"0xba100000625a3754423978a60c9317c58a424e3D",
            "bridgeContract":"https://etherscan.io/address/0xf92cD566Ea4864356C5491c177A430C222d7e678",
            "assetContract":"https://etherscan.io/address/0xba100000625a3754423978a60c9317c58a424e3D"
         }
      },
      {
         "chainId":101,
         "address":"AV7NgJV2BsgEukzUTrcUMz3LD37xLcLtygFig5WJ3kQN",
         "symbol":"wBAND",
         "name":"BandToken (Wormhole)",
         "decimals":9,
         "logoURI":"https://cdn.jsdelivr.net/gh/trustwallet/assets@master/blockchains/ethereum/assets/0xBA11D00c5f74255f56a5E366F4F77f5A186d7f55/logo.png",
         "tags":[
            "wrapped",
            "wormhole"
         ],
         "extensions":{
            "address":"0xBA11D00c5f74255f56a5E366F4F77f5A186d7f55",
            "bridgeContract":"https://etherscan.io/address/0xf92cD566Ea4864356C5491c177A430C222d7e678",
            "assetContract":"https://etherscan.io/address/0xBA11D00c5f74255f56a5E366F4F77f5A186d7f55"
         }
      },
      {
         "chainId":101,
         "address":"4obZok5FFUcQXQoV39hhcqk9xSmo4WnP9wnrNCk1g5BC",
         "symbol":"wSWFL",
         "name":"Swapfolio (Wormhole)",
         "decimals":9,
         "logoURI":"https://cdn.jsdelivr.net/gh/trustwallet/assets@master/blockchains/ethereum/assets/0xBa21Ef4c9f433Ede00badEFcC2754B8E74bd538A/logo.png",
         "tags":[
            "wrapped",
            "wormhole"
         ],
         "extensions":{
            "address":"0xBa21Ef4c9f433Ede00badEFcC2754B8E74bd538A",
            "bridgeContract":"https://etherscan.io/address/0xf92cD566Ea4864356C5491c177A430C222d7e678",
            "assetContract":"https://etherscan.io/address/0xBa21Ef4c9f433Ede00badEFcC2754B8E74bd538A"
         }
      },
      {
         "chainId":101,
         "address":"HCP8hGKS6fUGfTA1tQxBKzbXuQk7yktzz71pY8LXVJyR",
         "symbol":"wLRC",
         "name":"LoopringCoin V2 (Wormhole)",
         "decimals":9,
         "logoURI":"https://cdn.jsdelivr.net/gh/trustwallet/assets@master/blockchains/ethereum/assets/0xBBbbCA6A901c926F240b89EacB641d8Aec7AEafD/logo.png",
         "tags":[
            "wrapped",
            "wormhole"
         ],
         "extensions":{
            "address":"0xBBbbCA6A901c926F240b89EacB641d8Aec7AEafD",
            "bridgeContract":"https://etherscan.io/address/0xf92cD566Ea4864356C5491c177A430C222d7e678",
            "assetContract":"https://etherscan.io/address/0xBBbbCA6A901c926F240b89EacB641d8Aec7AEafD"
         }
      },
      {
         "chainId":101,
         "address":"9sNArcS6veh7DLEo7Y1ZSbBCYtkuPVE6S3HhVrcWR2Zw",
         "symbol":"wPERP",
         "name":"Perpetual (Wormhole)",
         "decimals":9,
         "logoURI":"https://cdn.jsdelivr.net/gh/trustwallet/assets@master/blockchains/ethereum/assets/0xbC396689893D065F41bc2C6EcbeE5e0085233447/logo.png",
         "tags":[
            "wrapped",
            "wormhole"
         ],
         "extensions":{
            "address":"0xbC396689893D065F41bc2C6EcbeE5e0085233447",
            "bridgeContract":"https://etherscan.io/address/0xf92cD566Ea4864356C5491c177A430C222d7e678",
            "assetContract":"https://etherscan.io/address/0xbC396689893D065F41bc2C6EcbeE5e0085233447"
         }
      },
      {
         "chainId":101,
         "address":"3XnhArdJydrpbr9Nbj8wNUaozPL9WAo9YDyNWakhTm9X",
         "symbol":"wCOMP",
         "name":"Compound (Wormhole)",
         "decimals":9,
         "logoURI":"https://cdn.jsdelivr.net/gh/trustwallet/assets@master/blockchains/ethereum/assets/0xc00e94Cb662C3520282E6f5717214004A7f26888/logo.png",
         "tags":[
            "wrapped",
            "wormhole"
         ],
         "extensions":{
            "address":"0xc00e94Cb662C3520282E6f5717214004A7f26888",
            "bridgeContract":"https://etherscan.io/address/0xf92cD566Ea4864356C5491c177A430C222d7e678",
            "assetContract":"https://etherscan.io/address/0xc00e94Cb662C3520282E6f5717214004A7f26888"
         }
      },
      {
         "chainId":101,
         "address":"CPLNm9UMKfiJKiySQathV99yeSgTVjPDZx4ucFrbp2MD",
         "symbol":"wSNX",
         "name":"Synthetix Network Token (Wormhole)",
         "decimals":9,
         "logoURI":"https://cdn.jsdelivr.net/gh/trustwallet/assets@master/blockchains/ethereum/assets//logo.png",
         "tags":[
            "wrapped",
            "wormhole"
         ],
         "extensions":{
            "address":"0xC011a73ee8576Fb46F5E1c5751cA3B9Fe0af2a6F",
            "bridgeContract":"https://etherscan.io/address/0xf92cD566Ea4864356C5491c177A430C222d7e678",
            "assetContract":"https://etherscan.io/address/0xC011a73ee8576Fb46F5E1c5751cA3B9Fe0af2a6F"
         }
      },
      {
         "chainId":101,
         "address":"D6eVKSfLdioqo2zG8LbQYFU2gf66FrjKA7afCYNo1GHt",
         "symbol":"wDUCK",
         "name":"DLP Duck Token (Wormhole)",
         "decimals":9,
         "logoURI":"https://cdn.jsdelivr.net/gh/trustwallet/assets@master/blockchains/ethereum/assets/0xC0bA369c8Db6eB3924965e5c4FD0b4C1B91e305F/logo.png",
         "tags":[
            "wrapped",
            "wormhole"
         ],
         "extensions":{
            "address":"0xC0bA369c8Db6eB3924965e5c4FD0b4C1B91e305F",
            "bridgeContract":"https://etherscan.io/address/0xf92cD566Ea4864356C5491c177A430C222d7e678",
            "assetContract":"https://etherscan.io/address/0xC0bA369c8Db6eB3924965e5c4FD0b4C1B91e305F"
         }
      },
      {
         "chainId":101,
         "address":"9PwPi3DAf9Dy4Y6qJmUzF6fX9CjNwScBidsYqJmcApF8",
         "symbol":"wCHAIN",
         "name":"Chain Games (Wormhole)",
         "decimals":9,
         "logoURI":"https://cdn.jsdelivr.net/gh/trustwallet/assets@master/blockchains/ethereum/assets/0xC4C2614E694cF534D407Ee49F8E44D125E4681c4/logo.png",
         "tags":[
            "wrapped",
            "wormhole"
         ],
         "extensions":{
            "address":"0xC4C2614E694cF534D407Ee49F8E44D125E4681c4",
            "bridgeContract":"https://etherscan.io/address/0xf92cD566Ea4864356C5491c177A430C222d7e678",
            "assetContract":"https://etherscan.io/address/0xC4C2614E694cF534D407Ee49F8E44D125E4681c4"
         }
      },
      {
         "chainId":101,
         "address":"BmxZ1pghpcoyT7aykj7D1o4AxWirTqvD7zD2tNngjirT",
         "symbol":"wGRT",
         "name":"Graph Token (Wormhole)",
         "decimals":9,
         "logoURI":"https://cdn.jsdelivr.net/gh/trustwallet/assets@master/blockchains/ethereum/assets/0xc944E90C64B2c07662A292be6244BDf05Cda44a7/logo.png",
         "tags":[
            "wrapped",
            "wormhole"
         ],
         "extensions":{
            "address":"0xc944E90C64B2c07662A292be6244BDf05Cda44a7",
            "bridgeContract":"https://etherscan.io/address/0xf92cD566Ea4864356C5491c177A430C222d7e678",
            "assetContract":"https://etherscan.io/address/0xc944E90C64B2c07662A292be6244BDf05Cda44a7"
         }
      },
      {
         "chainId":101,
         "address":"FMr15arp651N6fR2WEL36pCMBnFecHcN6wDxne2Vf3SK",
         "symbol":"wROOT",
         "name":"RootKit (Wormhole)",
         "decimals":9,
         "logoURI":"https://cdn.jsdelivr.net/gh/trustwallet/assets@master/blockchains/ethereum/assets/0xCb5f72d37685C3D5aD0bB5F982443BC8FcdF570E/logo.png",
         "tags":[
            "wrapped",
            "wormhole"
         ],
         "extensions":{
            "address":"0xCb5f72d37685C3D5aD0bB5F982443BC8FcdF570E",
            "bridgeContract":"https://etherscan.io/address/0xf92cD566Ea4864356C5491c177A430C222d7e678",
            "assetContract":"https://etherscan.io/address/0xCb5f72d37685C3D5aD0bB5F982443BC8FcdF570E"
         }
      },
      {
         "chainId":101,
         "address":"E9X7rKAGfSh1gsHC6qh5MVLkDzRcT64KQbjzvHnc5zEq",
         "symbol":"wSWAP",
         "name":"TrustSwap Token (Wormhole)",
         "decimals":9,
         "logoURI":"https://cdn.jsdelivr.net/gh/trustwallet/assets@master/blockchains/ethereum/assets/0xCC4304A31d09258b0029eA7FE63d032f52e44EFe/logo.png",
         "tags":[
            "wrapped",
            "wormhole"
         ],
         "extensions":{
            "address":"0xCC4304A31d09258b0029eA7FE63d032f52e44EFe",
            "bridgeContract":"https://etherscan.io/address/0xf92cD566Ea4864356C5491c177A430C222d7e678",
            "assetContract":"https://etherscan.io/address/0xCC4304A31d09258b0029eA7FE63d032f52e44EFe"
         }
      },
      {
         "chainId":101,
         "address":"5NEENV1mNvu7MfNNtKuGSDC8zoNStq1tuLkDXFtv6rZd",
         "symbol":"wTVK",
         "name":"Terra Virtua Kolect (Wormhole)",
         "decimals":9,
         "logoURI":"https://cdn.jsdelivr.net/gh/trustwallet/assets@master/blockchains/ethereum/assets/0xd084B83C305daFD76AE3E1b4E1F1fe2eCcCb3988/logo.png",
         "tags":[
            "wrapped",
            "wormhole"
         ],
         "extensions":{
            "address":"0xd084B83C305daFD76AE3E1b4E1F1fe2eCcCb3988",
            "bridgeContract":"https://etherscan.io/address/0xf92cD566Ea4864356C5491c177A430C222d7e678",
            "assetContract":"https://etherscan.io/address/0xd084B83C305daFD76AE3E1b4E1F1fe2eCcCb3988"
         }
      },
      {
         "chainId":101,
         "address":"5ZXLGj7onpitgtREJNYb51DwDPddvqV1YLC8jn2sgz48",
         "symbol":"wOMG",
         "name":"OMG Network (Wormhole)",
         "decimals":9,
         "logoURI":"https://cdn.jsdelivr.net/gh/trustwallet/assets@master/blockchains/ethereum/assets//logo.png",
         "tags":[
            "wrapped",
            "wormhole"
         ],
         "extensions":{
            "address":"0xd26114cd6EE289AccF82350c8d8487fedB8A0C07",
            "bridgeContract":"https://etherscan.io/address/0xf92cD566Ea4864356C5491c177A430C222d7e678",
            "assetContract":"https://etherscan.io/address/0xd26114cd6EE289AccF82350c8d8487fedB8A0C07"
         }
      },
      {
         "chainId":101,
         "address":"2Xf2yAXJfg82sWwdLUo2x9mZXy6JCdszdMZkcF1Hf4KV",
         "symbol":"wLUNA",
         "name":"Wrapped LUNA Token (Wormhole)",
         "decimals":9,
         "logoURI":"https://cdn.jsdelivr.net/gh/trustwallet/assets@master/blockchains/ethereum/assets/0xd2877702675e6cEb975b4A1dFf9fb7BAF4C91ea9/logo.png",
         "tags":[
            "wrapped",
            "wormhole"
         ],
         "extensions":{
            "address":"0xd2877702675e6cEb975b4A1dFf9fb7BAF4C91ea9",
            "bridgeContract":"https://etherscan.io/address/0xf92cD566Ea4864356C5491c177A430C222d7e678",
            "assetContract":"https://etherscan.io/address/0xd2877702675e6cEb975b4A1dFf9fb7BAF4C91ea9"
         }
      },
      {
         "chainId":101,
         "address":"5Ro6JxJ4NjSTEppdX2iXUYgWkAEF1dcs9gqMX99E2vkL",
         "symbol":"wBONDLY",
         "name":"Bondly Token (Wormhole)",
         "decimals":9,
         "logoURI":"https://cdn.jsdelivr.net/gh/trustwallet/assets@master/blockchains/ethereum/assets/0xD2dDa223b2617cB616c1580db421e4cFAe6a8a85/logo.png",
         "tags":[
            "wrapped",
            "wormhole"
         ],
         "extensions":{
            "address":"0xD2dDa223b2617cB616c1580db421e4cFAe6a8a85",
            "bridgeContract":"https://etherscan.io/address/0xf92cD566Ea4864356C5491c177A430C222d7e678",
            "assetContract":"https://etherscan.io/address/0xD2dDa223b2617cB616c1580db421e4cFAe6a8a85"
         }
      },
      {
         "chainId":101,
         "address":"5jFzUEqWLnvGvKWb1Pji9nWVYy5vLG2saoXCyVNWEdEi",
         "symbol":"wDETS",
         "name":"Dextrust (Wormhole)",
         "decimals":9,
         "logoURI":"https://cdn.jsdelivr.net/gh/trustwallet/assets@master/blockchains/ethereum/assets/0xd379700999F4805Ce80aa32DB46A94dF64561108/logo.png",
         "tags":[
            "wrapped",
            "wormhole"
         ],
         "extensions":{
            "address":"0xd379700999F4805Ce80aa32DB46A94dF64561108",
            "bridgeContract":"https://etherscan.io/address/0xf92cD566Ea4864356C5491c177A430C222d7e678",
            "assetContract":"https://etherscan.io/address/0xd379700999F4805Ce80aa32DB46A94dF64561108"
         }
      },
      {
         "chainId":101,
         "address":"BV5tm1uCRWQCQKNgQVFnkseqAjxpmbJkRCXvzFWBdgMp",
         "symbol":"wAMPL",
         "name":"Ampleforth (Wormhole)",
         "decimals":9,
         "logoURI":"https://cdn.jsdelivr.net/gh/trustwallet/assets@master/blockchains/ethereum/assets//logo.png",
         "tags":[
            "wrapped",
            "wormhole"
         ],
         "extensions":{
            "address":"0xD46bA6D942050d489DBd938a2C909A5d5039A161",
            "bridgeContract":"https://etherscan.io/address/0xf92cD566Ea4864356C5491c177A430C222d7e678",
            "assetContract":"https://etherscan.io/address/0xD46bA6D942050d489DBd938a2C909A5d5039A161"
         }
      },
      {
         "chainId":101,
         "address":"2PSvGigDY4MVUmv51bBiARBMcHBtXcUBnx5V9BwWbbi2",
         "symbol":"wPOLK",
         "name":"Polkamarkets (Wormhole)",
         "decimals":9,
         "logoURI":"https://cdn.jsdelivr.net/gh/trustwallet/assets@master/blockchains/ethereum/assets/0xD478161C952357F05f0292B56012Cd8457F1cfbF/logo.png",
         "tags":[
            "wrapped",
            "wormhole"
         ],
         "extensions":{
            "address":"0xD478161C952357F05f0292B56012Cd8457F1cfbF",
            "bridgeContract":"https://etherscan.io/address/0xf92cD566Ea4864356C5491c177A430C222d7e678",
            "assetContract":"https://etherscan.io/address/0xD478161C952357F05f0292B56012Cd8457F1cfbF"
         }
      },
      {
         "chainId":101,
         "address":"ApmXkxXCASdxRf3Ln6Ni7oAZ7E6CX1CcJAD8A5qBdhSm",
         "symbol":"wCRV",
         "name":"Curve DAO Token (Wormhole)",
         "decimals":9,
         "logoURI":"https://cdn.jsdelivr.net/gh/trustwallet/assets@master/blockchains/ethereum/assets/0xD533a949740bb3306d119CC777fa900bA034cd52/logo.png",
         "tags":[
            "wrapped",
            "wormhole"
         ],
         "extensions":{
            "address":"0xD533a949740bb3306d119CC777fa900bA034cd52",
            "bridgeContract":"https://etherscan.io/address/0xf92cD566Ea4864356C5491c177A430C222d7e678",
            "assetContract":"https://etherscan.io/address/0xD533a949740bb3306d119CC777fa900bA034cd52"
         }
      },
      {
         "chainId":101,
         "address":"DWECGzR56MruYJyo5g5QpoxZbFoydt3oWUkkDsVhxXzs",
         "symbol":"wMEME",
         "name":"MEME (Wormhole)",
         "decimals":8,
         "logoURI":"https://cdn.jsdelivr.net/gh/trustwallet/assets@master/blockchains/ethereum/assets/0xD5525D397898e5502075Ea5E830d8914f6F0affe/logo.png",
         "tags":[
            "wrapped",
            "wormhole"
         ],
         "extensions":{
            "address":"0xD5525D397898e5502075Ea5E830d8914f6F0affe",
            "bridgeContract":"https://etherscan.io/address/0xf92cD566Ea4864356C5491c177A430C222d7e678",
            "assetContract":"https://etherscan.io/address/0xD5525D397898e5502075Ea5E830d8914f6F0affe"
         }
      },
      {
         "chainId":101,
         "address":"3Y2wTtM4kCX8uUSLrKJ8wpajCu1C9LaWWAd7b7Nb2BDw",
         "symbol":"wEXNT",
         "name":"ExNetwork Community Token (Wormhole)",
         "decimals":9,
         "logoURI":"https://cdn.jsdelivr.net/gh/trustwallet/assets@master/blockchains/ethereum/assets/0xD6c67B93a7b248dF608a653d82a100556144c5DA/logo.png",
         "tags":[
            "wrapped",
            "wormhole"
         ],
         "extensions":{
            "address":"0xD6c67B93a7b248dF608a653d82a100556144c5DA",
            "bridgeContract":"https://etherscan.io/address/0xf92cD566Ea4864356C5491c177A430C222d7e678",
            "assetContract":"https://etherscan.io/address/0xD6c67B93a7b248dF608a653d82a100556144c5DA"
         }
      },
      {
         "chainId":101,
         "address":"9w97GdWUYYaamGwdKMKZgGzPduZJkiFizq4rz5CPXRv2",
         "symbol":"wUSDT",
         "name":"Tether USD (Wormhole)",
         "decimals":6,
         "logoURI":"https://cdn.jsdelivr.net/gh/trustwallet/assets@master/blockchains/ethereum/assets/0xdAC17F958D2ee523a2206206994597C13D831ec7/logo.png",
         "tags":[
            "wrapped",
            "wormhole"
         ],
         "extensions":{
            "address":"0xdAC17F958D2ee523a2206206994597C13D831ec7",
            "bridgeContract":"https://etherscan.io/address/0xf92cD566Ea4864356C5491c177A430C222d7e678",
            "assetContract":"https://etherscan.io/address/0xdAC17F958D2ee523a2206206994597C13D831ec7"
         }
      },
      {
         "chainId":101,
         "address":"CqWSJtkMMY16q9QLnQxktM1byzVHGRr8b6LCPuZnEeiL",
         "symbol":"wYLD",
         "name":"Yield (Wormhole)",
         "decimals":9,
         "logoURI":"https://cdn.jsdelivr.net/gh/trustwallet/assets@master/blockchains/ethereum/assets/0xDcB01cc464238396E213a6fDd933E36796eAfF9f/logo.png",
         "tags":[
            "wrapped",
            "wormhole"
         ],
         "extensions":{
            "address":"0xDcB01cc464238396E213a6fDd933E36796eAfF9f",
            "bridgeContract":"https://etherscan.io/address/0xf92cD566Ea4864356C5491c177A430C222d7e678",
            "assetContract":"https://etherscan.io/address/0xDcB01cc464238396E213a6fDd933E36796eAfF9f"
         }
      },
      {
         "chainId":101,
         "address":"26ZzQVGZruwcZPs2sqb8n9ojKt2cviUjHcMjstFtK6ow",
         "symbol":"wKNC",
         "name":"Kyber Network Crystal (Wormhole)",
         "decimals":9,
         "logoURI":"https://cdn.jsdelivr.net/gh/trustwallet/assets@master/blockchains/ethereum/assets/0xdd974D5C2e2928deA5F71b9825b8b646686BD200/logo.png",
         "tags":[
            "wrapped",
            "wormhole"
         ],
         "extensions":{
            "address":"0xdd974D5C2e2928deA5F71b9825b8b646686BD200",
            "bridgeContract":"https://etherscan.io/address/0xf92cD566Ea4864356C5491c177A430C222d7e678",
            "assetContract":"https://etherscan.io/address/0xdd974D5C2e2928deA5F71b9825b8b646686BD200"
         }
      },
      {
         "chainId":101,
         "address":"HHoHTtntq2kiBPENyVM1DTP7pNrkBXX2Jye29PSyz3qf",
         "symbol":"wCOTI",
         "name":"COTI Token (Wormhole)",
         "decimals":9,
         "logoURI":"https://cdn.jsdelivr.net/gh/trustwallet/assets@master/blockchains/ethereum/assets/0xDDB3422497E61e13543BeA06989C0789117555c5/logo.png",
         "tags":[
            "wrapped",
            "wormhole"
         ],
         "extensions":{
            "address":"0xDDB3422497E61e13543BeA06989C0789117555c5",
            "bridgeContract":"https://etherscan.io/address/0xf92cD566Ea4864356C5491c177A430C222d7e678",
            "assetContract":"https://etherscan.io/address/0xDDB3422497E61e13543BeA06989C0789117555c5"
         }
      },
      {
         "chainId":101,
         "address":"4sEpUsJ6uJZYi6A2da8EGjKPacRSqYJaPJffPnTqoWVv",
         "symbol":"wINJ",
         "name":"Injective Token (Wormhole)",
         "decimals":9,
         "logoURI":"https://cdn.jsdelivr.net/gh/trustwallet/assets@master/blockchains/ethereum/assets/0xe28b3B32B6c345A34Ff64674606124Dd5Aceca30/logo.png",
         "tags":[
            "wrapped",
            "wormhole"
         ],
         "extensions":{
            "address":"0xe28b3B32B6c345A34Ff64674606124Dd5Aceca30",
            "bridgeContract":"https://etherscan.io/address/0xf92cD566Ea4864356C5491c177A430C222d7e678",
            "assetContract":"https://etherscan.io/address/0xe28b3B32B6c345A34Ff64674606124Dd5Aceca30"
         }
      },
      {
         "chainId":101,
         "address":"G2jrxYSoCSzmohxERa2JzSJMuRM4kiNvRA3DnCv7Lzcz",
         "symbol":"wZRX",
         "name":"0x Protocol Token (Wormhole)",
         "decimals":9,
         "logoURI":"https://cdn.jsdelivr.net/gh/trustwallet/assets@master/blockchains/ethereum/assets/0xE41d2489571d322189246DaFA5ebDe1F4699F498/logo.png",
         "tags":[
            "wrapped",
            "wormhole"
         ],
         "extensions":{
            "address":"0xE41d2489571d322189246DaFA5ebDe1F4699F498",
            "bridgeContract":"https://etherscan.io/address/0xf92cD566Ea4864356C5491c177A430C222d7e678",
            "assetContract":"https://etherscan.io/address/0xE41d2489571d322189246DaFA5ebDe1F4699F498"
         }
      },
      {
         "chainId":101,
         "address":"3bkBFHyof411hGBdcsiM1KSDdErw63Xoj3eLB8yNknB4",
         "symbol":"wSUPER",
         "name":"SuperFarm (Wormhole)",
         "decimals":9,
         "logoURI":"https://cdn.jsdelivr.net/gh/trustwallet/assets@master/blockchains/ethereum/assets/0xe53EC727dbDEB9E2d5456c3be40cFF031AB40A55/logo.png",
         "tags":[
            "wrapped",
            "wormhole"
         ],
         "extensions":{
            "address":"0xe53EC727dbDEB9E2d5456c3be40cFF031AB40A55",
            "bridgeContract":"https://etherscan.io/address/0xf92cD566Ea4864356C5491c177A430C222d7e678",
            "assetContract":"https://etherscan.io/address/0xe53EC727dbDEB9E2d5456c3be40cFF031AB40A55"
         }
      },
      {
         "chainId":101,
         "address":"7kkkoa1MB93ELm3vjvyC8GJ65G7eEgLhfaHU58riJUCx",
         "symbol":"waEth",
         "name":"aEthereum (Wormhole)",
         "decimals":9,
         "logoURI":"https://cdn.jsdelivr.net/gh/trustwallet/assets@master/blockchains/ethereum/assets/0xE95A203B1a91a908F9B9CE46459d101078c2c3cb/logo.png",
         "tags":[
            "wrapped",
            "wormhole"
         ],
         "extensions":{
            "address":"0xE95A203B1a91a908F9B9CE46459d101078c2c3cb",
            "bridgeContract":"https://etherscan.io/address/0xf92cD566Ea4864356C5491c177A430C222d7e678",
            "assetContract":"https://etherscan.io/address/0xE95A203B1a91a908F9B9CE46459d101078c2c3cb"
         }
      },
      {
         "chainId":101,
         "address":"F48zUwoQMzgCTf5wihwz8GPN23gdcoVMiT227APqA6hC",
         "symbol":"wSURF",
         "name":"SURF.Finance (Wormhole)",
         "decimals":9,
         "logoURI":"https://cdn.jsdelivr.net/gh/trustwallet/assets@master/blockchains/ethereum/assets/0xEa319e87Cf06203DAe107Dd8E5672175e3Ee976c/logo.png",
         "tags":[
            "wrapped",
            "wormhole"
         ],
         "extensions":{
            "address":"0xEa319e87Cf06203DAe107Dd8E5672175e3Ee976c",
            "bridgeContract":"https://etherscan.io/address/0xf92cD566Ea4864356C5491c177A430C222d7e678",
            "assetContract":"https://etherscan.io/address/0xEa319e87Cf06203DAe107Dd8E5672175e3Ee976c"
         }
      },
      {
         "chainId":101,
         "address":"EK6iyvvqvQtsWYcySrZVHkXjCLX494r9PhnDWJaX1CPu",
         "symbol":"wrenBTC",
         "name":"renBTC (Wormhole)",
         "decimals":8,
         "logoURI":"https://cdn.jsdelivr.net/gh/trustwallet/assets@master/blockchains/ethereum/assets/0xEB4C2781e4ebA804CE9a9803C67d0893436bB27D/logo.png",
         "tags":[
            "wrapped",
            "wormhole"
         ],
         "extensions":{
            "address":"0xEB4C2781e4ebA804CE9a9803C67d0893436bB27D",
            "bridgeContract":"https://etherscan.io/address/0xf92cD566Ea4864356C5491c177A430C222d7e678",
            "assetContract":"https://etherscan.io/address/0xEB4C2781e4ebA804CE9a9803C67d0893436bB27D"
         }
      },
      {
         "chainId":101,
         "address":"B2m4B527oLo5WFWLgy2MitP66azhEW2puaazUAuvNgqZ",
         "symbol":"wDMG",
         "name":"DMM: Governance (Wormhole)",
         "decimals":9,
         "logoURI":"https://cdn.jsdelivr.net/gh/trustwallet/assets@master/blockchains/ethereum/assets/0xEd91879919B71bB6905f23af0A68d231EcF87b14/logo.png",
         "tags":[
            "wrapped",
            "wormhole"
         ],
         "extensions":{
            "address":"0xEd91879919B71bB6905f23af0A68d231EcF87b14",
            "bridgeContract":"https://etherscan.io/address/0xf92cD566Ea4864356C5491c177A430C222d7e678",
            "assetContract":"https://etherscan.io/address/0xEd91879919B71bB6905f23af0A68d231EcF87b14"
         }
      },
      {
         "chainId":101,
         "address":"H3iuZNRwaqPsnGUGU5YkDwTU3hQMkzC32hxDko8EtzZw",
         "symbol":"wHEZ",
         "name":"Hermez Network Token (Wormhole)",
         "decimals":9,
         "logoURI":"https://cdn.jsdelivr.net/gh/trustwallet/assets@master/blockchains/ethereum/assets/0xEEF9f339514298C6A857EfCfC1A762aF84438dEE/logo.png",
         "tags":[
            "wrapped",
            "wormhole"
         ],
         "extensions":{
            "address":"0xEEF9f339514298C6A857EfCfC1A762aF84438dEE",
            "bridgeContract":"https://etherscan.io/address/0xf92cD566Ea4864356C5491c177A430C222d7e678",
            "assetContract":"https://etherscan.io/address/0xEEF9f339514298C6A857EfCfC1A762aF84438dEE"
         }
      },
      {
         "chainId":101,
         "address":"DL7873Hud4eMdGScQFD7vrbC6fzWAMQ2LMuoZSn4zUry",
         "symbol":"wRLY",
         "name":"Rally (Wormhole)",
         "decimals":9,
         "logoURI":"https://cdn.jsdelivr.net/gh/trustwallet/assets@master/blockchains/ethereum/assets/0xf1f955016EcbCd7321c7266BccFB96c68ea5E49b/logo.png",
         "tags":[
            "wrapped",
            "wormhole"
         ],
         "extensions":{
            "address":"0xf1f955016EcbCd7321c7266BccFB96c68ea5E49b",
            "bridgeContract":"https://etherscan.io/address/0xf92cD566Ea4864356C5491c177A430C222d7e678",
            "assetContract":"https://etherscan.io/address/0xf1f955016EcbCd7321c7266BccFB96c68ea5E49b"
         }
      },
      {
         "chainId":101,
         "address":"3N89w9KPUVYUK5MMGNY8yMXhrr89QQ1RQPJxVnQHgMdd",
         "symbol":"wYf-DAI",
         "name":"YfDAI.finance (Wormhole)",
         "decimals":9,
         "logoURI":"https://cdn.jsdelivr.net/gh/trustwallet/assets@master/blockchains/ethereum/assets/0xf4CD3d3Fda8d7Fd6C5a500203e38640A70Bf9577/logo.png",
         "tags":[
            "wrapped",
            "wormhole"
         ],
         "extensions":{
            "address":"0xf4CD3d3Fda8d7Fd6C5a500203e38640A70Bf9577",
            "bridgeContract":"https://etherscan.io/address/0xf92cD566Ea4864356C5491c177A430C222d7e678",
            "assetContract":"https://etherscan.io/address/0xf4CD3d3Fda8d7Fd6C5a500203e38640A70Bf9577"
         }
      },
      {
         "chainId":101,
         "address":"8ArKbnnDiq8eRR8hZ1eULMjd2iMAD8AqwyVJRAX7mHQo",
         "symbol":"wFCL",
         "name":"Fractal Protocol Token (Wormhole)",
         "decimals":9,
         "logoURI":"https://cdn.jsdelivr.net/gh/trustwallet/assets@master/blockchains/ethereum/assets/0xF4d861575ecC9493420A3f5a14F85B13f0b50EB3/logo.png",
         "tags":[
            "wrapped",
            "wormhole"
         ],
         "extensions":{
            "address":"0xF4d861575ecC9493420A3f5a14F85B13f0b50EB3",
            "bridgeContract":"https://etherscan.io/address/0xf92cD566Ea4864356C5491c177A430C222d7e678",
            "assetContract":"https://etherscan.io/address/0xF4d861575ecC9493420A3f5a14F85B13f0b50EB3"
         }
      },
      {
         "chainId":101,
         "address":"ZWGxcTgJCNGQqZn6vFdknwj4AFFsYRZ4SDJuhRn3J1T",
         "symbol":"wAXS",
         "name":"Axie Infinity (Wormhole)",
         "decimals":9,
         "logoURI":"https://cdn.jsdelivr.net/gh/trustwallet/assets@master/blockchains/ethereum/assets/0xF5D669627376EBd411E34b98F19C868c8ABA5ADA/logo.png",
         "tags":[
            "wrapped",
            "wormhole"
         ],
         "extensions":{
            "address":"0xF5D669627376EBd411E34b98F19C868c8ABA5ADA",
            "bridgeContract":"https://etherscan.io/address/0xf92cD566Ea4864356C5491c177A430C222d7e678",
            "assetContract":"https://etherscan.io/address/0xF5D669627376EBd411E34b98F19C868c8ABA5ADA"
         }
      },
      {
         "chainId":101,
         "address":"PEjUEMHFRtfajio8YHKZdUruW1vTzGmz6F7NngjYuou",
         "symbol":"wENJ",
         "name":"Enjin Coin (Wormhole)",
         "decimals":9,
         "logoURI":"https://cdn.jsdelivr.net/gh/trustwallet/assets@master/blockchains/ethereum/assets/0xF629cBd94d3791C9250152BD8dfBDF380E2a3B9c/logo.png",
         "tags":[
            "wrapped",
            "wormhole"
         ],
         "extensions":{
            "address":"0xF629cBd94d3791C9250152BD8dfBDF380E2a3B9c",
            "bridgeContract":"https://etherscan.io/address/0xf92cD566Ea4864356C5491c177A430C222d7e678",
            "assetContract":"https://etherscan.io/address/0xF629cBd94d3791C9250152BD8dfBDF380E2a3B9c"
         }
      },
      {
         "chainId":101,
         "address":"2cW5deMKeR97C7csq1aMMWUa5RNWkpQFz8tumxk4ZV8w",
         "symbol":"wYLD",
         "name":"Yield (Wormhole)",
         "decimals":9,
         "logoURI":"https://cdn.jsdelivr.net/gh/trustwallet/assets@master/blockchains/ethereum/assets/0xF94b5C5651c888d928439aB6514B93944eEE6F48/logo.png",
         "tags":[
            "wrapped",
            "wormhole"
         ],
         "extensions":{
            "address":"0xF94b5C5651c888d928439aB6514B93944eEE6F48",
            "bridgeContract":"https://etherscan.io/address/0xf92cD566Ea4864356C5491c177A430C222d7e678",
            "assetContract":"https://etherscan.io/address/0xF94b5C5651c888d928439aB6514B93944eEE6F48"
         }
      },
      {
         "chainId":101,
         "address":"FR5qPX4gbKHPyKMK7Cey6dHZ7wtqmqRogYPJo6bpd5Uw",
         "symbol":"wDDIM",
         "name":"DuckDaoDime (Wormhole)",
         "decimals":9,
         "logoURI":"https://cdn.jsdelivr.net/gh/trustwallet/assets@master/blockchains/ethereum/assets/0xFbEEa1C75E4c4465CB2FCCc9c6d6afe984558E20/logo.png",
         "tags":[
            "wrapped",
            "wormhole"
         ],
         "extensions":{
            "address":"0xFbEEa1C75E4c4465CB2FCCc9c6d6afe984558E20",
            "bridgeContract":"https://etherscan.io/address/0xf92cD566Ea4864356C5491c177A430C222d7e678",
            "assetContract":"https://etherscan.io/address/0xFbEEa1C75E4c4465CB2FCCc9c6d6afe984558E20"
         }
      },
      {
         "chainId":101,
         "address":"8HCWFQA2GsA6Nm2L5jidM3mus7NeeQ8wp1ri3XFF9WWH",
         "symbol":"wRARI",
         "name":"Rarible (Wormhole)",
         "decimals":9,
         "logoURI":"https://cdn.jsdelivr.net/gh/trustwallet/assets@master/blockchains/ethereum/assets/0xFca59Cd816aB1eaD66534D82bc21E7515cE441CF/logo.png",
         "tags":[
            "wrapped",
            "wormhole"
         ],
         "extensions":{
            "address":"0xFca59Cd816aB1eaD66534D82bc21E7515cE441CF",
            "bridgeContract":"https://etherscan.io/address/0xf92cD566Ea4864356C5491c177A430C222d7e678",
            "assetContract":"https://etherscan.io/address/0xFca59Cd816aB1eaD66534D82bc21E7515cE441CF"
         }
      },
      {
         "chainId":101,
         "address":"Egrv6hURf5o68xJ1AGYeRv8RNj2nXJVuSoA5wwiSALcN",
         "symbol":"wAMP",
         "name":"Amp (Wormhole)",
         "decimals":9,
         "logoURI":"https://cdn.jsdelivr.net/gh/trustwallet/assets@master/blockchains/ethereum/assets/0xfF20817765cB7f73d4bde2e66e067E58D11095C2/logo.png",
         "tags":[
            "wrapped",
            "wormhole"
         ],
         "extensions":{
            "address":"0xfF20817765cB7f73d4bde2e66e067E58D11095C2",
            "bridgeContract":"https://etherscan.io/address/0xf92cD566Ea4864356C5491c177A430C222d7e678",
            "assetContract":"https://etherscan.io/address/0xfF20817765cB7f73d4bde2e66e067E58D11095C2"
         }
      },
      {
         "chainId":101,
         "address":"GXMaB6jm5cdoQgb65YpkEu61eDYtod3PuVwYYXdZZJ9r",
         "symbol":"wFSW",
         "name":"FalconSwap Token (Wormhole)",
         "decimals":9,
         "logoURI":"https://cdn.jsdelivr.net/gh/trustwallet/assets@master/blockchains/ethereum/assets/0xfffffffFf15AbF397dA76f1dcc1A1604F45126DB/logo.png",
         "tags":[
            "wrapped",
            "wormhole"
         ],
         "extensions":{
            "address":"0xfffffffFf15AbF397dA76f1dcc1A1604F45126DB",
            "bridgeContract":"https://etherscan.io/address/0xf92cD566Ea4864356C5491c177A430C222d7e678",
            "assetContract":"https://etherscan.io/address/0xfffffffFf15AbF397dA76f1dcc1A1604F45126DB"
         }
      },
      {
         "chainId":101,
         "address":"AJ1W9A9N9dEMdVyoDiam2rV44gnBm2csrPDP7xqcapgX",
         "symbol":"wBUSD",
         "name":"Binance USD (Wormhole)",
         "decimals":9,
         "logoURI":" https://cdn.jsdelivr.net/gh/trustwallet/assets@master/blockchains/ethereum/assets/0x4Fabb145d64652a948d72533023f6E7A623C7C53/logo.png",
         "tags":[
            "wrapped",
            "wormhole"
         ],
         "extensions":{
            "address":"0x4Fabb145d64652a948d72533023f6E7A623C7C53",
            "bridgeContract":"https://etherscan.io/address/0xf92cD566Ea4864356C5491c177A430C222d7e678",
            "assetContract":"https://etherscan.io/address/0x4Fabb145d64652a948d72533023f6E7A623C7C53"
         }
      },
      {
         "chainId":101,
         "address":"2VmKuXMwdzouMndWcK7BK2951tBEtYVmGsdU4dXbjyaY",
         "symbol":"waDAI",
         "name":"Aave Interest bearing DAI (Wormhole)",
         "decimals":9,
         "logoURI":"https://cloudflare-ipfs.com/ipfs/QmaznB5PRhMC696u8yZuzN6Uwrnp7Zmfa5CydVUMvLJc9i/aDAI.svg",
         "tags":[
            "wrapped",
            "wormhole"
         ],
         "extensions":{
            "address":"0xfC1E690f61EFd961294b3e1Ce3313fBD8aa4f85d",
            "bridgeContract":"https://etherscan.io/address/0xf92cD566Ea4864356C5491c177A430C222d7e678",
            "assetContract":"https://etherscan.io/address/0xfC1E690f61EFd961294b3e1Ce3313fBD8aa4f85d"
         }
      },
      {
         "chainId":101,
         "address":"AXvWVviBmySSdghmuomYHqYB3AZn7NmAWrHYHKKPJxoL",
         "symbol":"waTUSD",
         "name":"Aave Interest bearing TUSD (Wormhole)",
         "decimals":9,
         "logoURI":"https://cloudflare-ipfs.com/ipfs/QmaznB5PRhMC696u8yZuzN6Uwrnp7Zmfa5CydVUMvLJc9i/aTUSD.svg",
         "tags":[
            "wrapped",
            "wormhole"
         ],
         "extensions":{
            "address":"0x4DA9b813057D04BAef4e5800E36083717b4a0341",
            "bridgeContract":"https://etherscan.io/address/0xf92cD566Ea4864356C5491c177A430C222d7e678",
            "assetContract":"https://etherscan.io/address/0x4DA9b813057D04BAef4e5800E36083717b4a0341"
         }
      },
      {
         "chainId":101,
         "address":"AkaisFPmasQYZUJsZLD9wPEo2KA7aCRqyRawX18ZRzGr",
         "symbol":"waUSDC",
         "name":"Aave Interest bearing USDC (Wormhole)",
         "decimals":6,
         "logoURI":"https://cloudflare-ipfs.com/ipfs/QmaznB5PRhMC696u8yZuzN6Uwrnp7Zmfa5CydVUMvLJc9i/aUSDC.svg",
         "tags":[
            "wrapped",
            "wormhole"
         ],
         "extensions":{
            "address":"0x9bA00D6856a4eDF4665BcA2C2309936572473B7E",
            "bridgeContract":"https://etherscan.io/address/0xf92cD566Ea4864356C5491c177A430C222d7e678",
            "assetContract":"https://etherscan.io/address/0x9bA00D6856a4eDF4665BcA2C2309936572473B7E"
         }
      },
      {
         "chainId":101,
         "address":"FZfQtWMoTQ51Z4jxvHfmFcqj4862u9GzmugBnZUuWqR5",
         "symbol":"waUSDT",
         "name":"Aave Interest bearing USDT (Wormhole)",
         "decimals":6,
         "logoURI":"https://cloudflare-ipfs.com/ipfs/QmaznB5PRhMC696u8yZuzN6Uwrnp7Zmfa5CydVUMvLJc9i/aUSDT.svg",
         "tags":[
            "wrapped",
            "wormhole"
         ],
         "extensions":{
            "address":"0x71fc860F7D3A592A4a98740e39dB31d25db65ae8",
            "bridgeContract":"https://etherscan.io/address/0xf92cD566Ea4864356C5491c177A430C222d7e678",
            "assetContract":"https://etherscan.io/address/0x71fc860F7D3A592A4a98740e39dB31d25db65ae8"
         }
      },
      {
         "chainId":101,
         "address":"BMrbF8DZ9U5KGdJ4F2MJbH5d6KPi5FQVp7EqmLrhDe1f",
         "symbol":"waSUSD",
         "name":"Aave Interest bearing SUSD (Wormhole)",
         "decimals":9,
         "logoURI":"https://cloudflare-ipfs.com/ipfs/QmaznB5PRhMC696u8yZuzN6Uwrnp7Zmfa5CydVUMvLJc9i/aSUSD.svg",
         "tags":[
            "wrapped",
            "wormhole"
         ],
         "extensions":{
            "address":"0x625aE63000f46200499120B906716420bd059240",
            "bridgeContract":"https://etherscan.io/address/0xf92cD566Ea4864356C5491c177A430C222d7e678",
            "assetContract":"https://etherscan.io/address/0x625aE63000f46200499120B906716420bd059240"
         }
      },
      {
         "chainId":101,
         "address":"Fzx4N1xJPDZENAhrAaH79k2izT9CFbfnDEcpcWjiusdY",
         "symbol":"waLEND",
         "name":"Aave Interest bearing LEND (Wormhole)",
         "decimals":9,
         "logoURI":"https://cloudflare-ipfs.com/ipfs/QmaznB5PRhMC696u8yZuzN6Uwrnp7Zmfa5CydVUMvLJc9i/aLEND.svg",
         "tags":[
            "wrapped",
            "wormhole"
         ],
         "extensions":{
            "address":"0x7D2D3688Df45Ce7C552E19c27e007673da9204B8",
            "bridgeContract":"https://etherscan.io/address/0xf92cD566Ea4864356C5491c177A430C222d7e678",
            "assetContract":"https://etherscan.io/address/0x7D2D3688Df45Ce7C552E19c27e007673da9204B8"
         }
      },
      {
         "chainId":101,
         "address":"GCdDiVgZnkWCAnGktUsjhoho2CHab9JfrRy3Q5W51zvC",
         "symbol":"waBAT",
         "name":"Aave Interest bearing BAT (Wormhole)",
         "decimals":9,
         "logoURI":"https://cloudflare-ipfs.com/ipfs/QmaznB5PRhMC696u8yZuzN6Uwrnp7Zmfa5CydVUMvLJc9i/aBAT.svg",
         "tags":[
            "wrapped",
            "wormhole"
         ],
         "extensions":{
            "address":"0xE1BA0FB44CCb0D11b80F92f4f8Ed94CA3fF51D00",
            "bridgeContract":"https://etherscan.io/address/0xf92cD566Ea4864356C5491c177A430C222d7e678",
            "assetContract":"https://etherscan.io/address/0xE1BA0FB44CCb0D11b80F92f4f8Ed94CA3fF51D00"
         }
      },
      {
         "chainId":101,
         "address":"FBrfFh7fb7xKfyBMJA32KufMjEkgSgY4AuzLXFKdJFRj",
         "symbol":"waETH",
         "name":"Aave Interest bearing ETH (Wormhole)",
         "decimals":9,
         "logoURI":"https://cloudflare-ipfs.com/ipfs/QmaznB5PRhMC696u8yZuzN6Uwrnp7Zmfa5CydVUMvLJc9i/aETH.svg",
         "tags":[
            "wrapped",
            "wormhole"
         ],
         "extensions":{
            "address":"0x3a3A65aAb0dd2A17E3F1947bA16138cd37d08c04",
            "bridgeContract":"https://etherscan.io/address/0xf92cD566Ea4864356C5491c177A430C222d7e678",
            "assetContract":"https://etherscan.io/address/0x3a3A65aAb0dd2A17E3F1947bA16138cd37d08c04"
         }
      },
      {
         "chainId":101,
         "address":"Adp88WrQDgExPTu26DdBnbN2ffWMkXLxwqzjTdfRQiJi",
         "symbol":"waLINK",
         "name":"Aave Interest bearing LINK (Wormhole)",
         "decimals":9,
         "logoURI":"https://cloudflare-ipfs.com/ipfs/QmaznB5PRhMC696u8yZuzN6Uwrnp7Zmfa5CydVUMvLJc9i/aLINK.svg",
         "tags":[
            "wrapped",
            "wormhole"
         ],
         "extensions":{
            "address":"0xA64BD6C70Cb9051F6A9ba1F163Fdc07E0DfB5F84",
            "bridgeContract":"https://etherscan.io/address/0xf92cD566Ea4864356C5491c177A430C222d7e678",
            "assetContract":"https://etherscan.io/address/0xA64BD6C70Cb9051F6A9ba1F163Fdc07E0DfB5F84"
         }
      },
      {
         "chainId":101,
         "address":"3p67dqghWn6reQcVCqNBkufrpU1gtA1ZRAYja6GMXySG",
         "symbol":"waKNC",
         "name":"Aave Interest bearing KNC (Wormhole)",
         "decimals":9,
         "logoURI":"https://cloudflare-ipfs.com/ipfs/QmaznB5PRhMC696u8yZuzN6Uwrnp7Zmfa5CydVUMvLJc9i/aKNC.svg",
         "tags":[
            "wrapped",
            "wormhole"
         ],
         "extensions":{
            "address":"0x9D91BE44C06d373a8a226E1f3b146956083803eB",
            "bridgeContract":"https://etherscan.io/address/0xf92cD566Ea4864356C5491c177A430C222d7e678",
            "assetContract":"https://etherscan.io/address/0x9D91BE44C06d373a8a226E1f3b146956083803eB"
         }
      },
      {
         "chainId":101,
         "address":"A4qYX1xuewaBL9SeZnwA3We6MhG8TYcTceHAJpk7Etdt",
         "symbol":"waREP",
         "name":"Aave Interest bearing REP (Wormhole)",
         "decimals":9,
         "logoURI":"https://cloudflare-ipfs.com/ipfs/QmaznB5PRhMC696u8yZuzN6Uwrnp7Zmfa5CydVUMvLJc9i/aREP.svg",
         "tags":[
            "wrapped",
            "wormhole"
         ],
         "extensions":{
            "address":"0x71010A9D003445aC60C4e6A7017c1E89A477B438",
            "bridgeContract":"https://etherscan.io/address/0xf92cD566Ea4864356C5491c177A430C222d7e678",
            "assetContract":"https://etherscan.io/address/0x71010A9D003445aC60C4e6A7017c1E89A477B438"
         }
      },
      {
         "chainId":101,
         "address":"3iTtcKUVa5ouzwNZFc3SasuAKkY2ZuMxLERRcWfxQVN3",
         "symbol":"waMKR",
         "name":"Aave Interest bearing MKR (Wormhole)",
         "decimals":9,
         "logoURI":"https://cloudflare-ipfs.com/ipfs/QmaznB5PRhMC696u8yZuzN6Uwrnp7Zmfa5CydVUMvLJc9i/aMKR.svg",
         "tags":[
            "wrapped",
            "wormhole"
         ],
         "extensions":{
            "address":"0x7deB5e830be29F91E298ba5FF1356BB7f8146998",
            "bridgeContract":"https://etherscan.io/address/0xf92cD566Ea4864356C5491c177A430C222d7e678",
            "assetContract":"https://etherscan.io/address/0x7deB5e830be29F91E298ba5FF1356BB7f8146998"
         }
      },
      {
         "chainId":101,
         "address":"EMS6TrCU8uBMumZukRSShGS1yzHGqYd3S8hW2sYULX3T",
         "symbol":"waMANA",
         "name":"Aave Interest bearing MANA (Wormhole)",
         "decimals":9,
         "logoURI":"https://cloudflare-ipfs.com/ipfs/QmaznB5PRhMC696u8yZuzN6Uwrnp7Zmfa5CydVUMvLJc9i/aMANA.svg",
         "tags":[
            "wrapped",
            "wormhole"
         ],
         "extensions":{
            "address":"0x6FCE4A401B6B80ACe52baAefE4421Bd188e76F6f",
            "bridgeContract":"https://etherscan.io/address/0xf92cD566Ea4864356C5491c177A430C222d7e678",
            "assetContract":"https://etherscan.io/address/0x6FCE4A401B6B80ACe52baAefE4421Bd188e76F6f"
         }
      },
      {
         "chainId":101,
         "address":"qhqzfH7AjeukUgqyPXncWHFXTBebFNu5QQUrzhJaLB4",
         "symbol":"waZRX",
         "name":"Aave Interest bearing ZRX (Wormhole)",
         "decimals":9,
         "logoURI":"https://cloudflare-ipfs.com/ipfs/QmaznB5PRhMC696u8yZuzN6Uwrnp7Zmfa5CydVUMvLJc9i/aZRX.svg",
         "tags":[
            "wrapped",
            "wormhole"
         ],
         "extensions":{
            "address":"0x6Fb0855c404E09c47C3fBCA25f08d4E41f9F062f",
            "bridgeContract":"https://etherscan.io/address/0xf92cD566Ea4864356C5491c177A430C222d7e678",
            "assetContract":"https://etherscan.io/address/0x6Fb0855c404E09c47C3fBCA25f08d4E41f9F062f"
         }
      },
      {
         "chainId":101,
         "address":"FeU2J26AfMqh2mh7Cf4Lw1HRueAvAkZYxGr8njFNMeQ2",
         "symbol":"waSNX",
         "name":"Aave Interest bearing SNX (Wormhole)",
         "decimals":9,
         "logoURI":"https://cloudflare-ipfs.com/ipfs/QmXj52EGotmpyep84PBycmQnAgCF2sbqxdXFWP3GPZFbEz",
         "tags":[
            "wrapped",
            "wormhole"
         ],
         "extensions":{
            "address":"0x328C4c80BC7aCa0834Db37e6600A6c49E12Da4DE",
            "bridgeContract":"https://etherscan.io/address/0xf92cD566Ea4864356C5491c177A430C222d7e678",
            "assetContract":"https://etherscan.io/address/0x328C4c80BC7aCa0834Db37e6600A6c49E12Da4DE"
         }
      },
      {
         "chainId":101,
         "address":"GveRVvWTUH1s26YxyjUnXh1J5mMdu5crC2K2uQy26KXi",
         "symbol":"waWBTC",
         "name":"Aave Interest bearing WBTC (Wormhole)",
         "decimals":8,
         "logoURI":"https://cloudflare-ipfs.com/ipfs/QmaznB5PRhMC696u8yZuzN6Uwrnp7Zmfa5CydVUMvLJc9i/aWBTC.svg",
         "tags":[
            "wrapped",
            "wormhole"
         ],
         "extensions":{
            "address":"0xFC4B8ED459e00e5400be803A9BB3954234FD50e3",
            "bridgeContract":"https://etherscan.io/address/0xf92cD566Ea4864356C5491c177A430C222d7e678",
            "assetContract":"https://etherscan.io/address/0xFC4B8ED459e00e5400be803A9BB3954234FD50e3"
         }
      },
      {
         "chainId":101,
         "address":"F2WgoHLwV4pfxN4WrUs2q6KkmFCsNorGYQ82oaPNUFLP",
         "symbol":"waBUSD",
         "name":"Aave Interest bearing Binance USD (Wormhole)",
         "decimals":9,
         "logoURI":"https://cloudflare-ipfs.com/ipfs/QmaznB5PRhMC696u8yZuzN6Uwrnp7Zmfa5CydVUMvLJc9i/aBUSD.svg",
         "tags":[
            "wrapped",
            "wormhole"
         ],
         "extensions":{
            "address":"0x6Ee0f7BB50a54AB5253dA0667B0Dc2ee526C30a8",
            "bridgeContract":"https://etherscan.io/address/0xf92cD566Ea4864356C5491c177A430C222d7e678",
            "assetContract":"https://etherscan.io/address/0x6Ee0f7BB50a54AB5253dA0667B0Dc2ee526C30a8"
         }
      },
      {
         "chainId":101,
         "address":"3rNUQJgvfZ5eFsZvCkvdYcbd9ZzS6YmtwQsoUTFKmVd4",
         "symbol":"waENJ",
         "name":"Aave Interest bearing ENJ (Wormhole)",
         "decimals":9,
         "logoURI":"https://cloudflare-ipfs.com/ipfs/QmaznB5PRhMC696u8yZuzN6Uwrnp7Zmfa5CydVUMvLJc9i/aENJ.svg",
         "tags":[
            "wrapped",
            "wormhole"
         ],
         "extensions":{
            "address":"0x712DB54daA836B53Ef1EcBb9c6ba3b9Efb073F40",
            "bridgeContract":"https://etherscan.io/address/0xf92cD566Ea4864356C5491c177A430C222d7e678",
            "assetContract":"https://etherscan.io/address/0x712DB54daA836B53Ef1EcBb9c6ba3b9Efb073F40"
         }
      },
      {
         "chainId":101,
         "address":"BHh8nyDwdUG4uyyQYNqGXGLHPyb83R6Y2fqJrNVKtTsT",
         "symbol":"waREN",
         "name":"Aave Interest bearing REN (Wormhole)",
         "decimals":9,
         "logoURI":"https://cloudflare-ipfs.com/ipfs/QmUgE3UECZxZcCAiqd3V9otfFWLi5fxR8uHd94RxkT3iYb",
         "tags":[
            "wrapped",
            "wormhole"
         ],
         "extensions":{
            "address":"0x69948cC03f478B95283F7dbf1CE764d0fc7EC54C",
            "bridgeContract":"https://etherscan.io/address/0xf92cD566Ea4864356C5491c177A430C222d7e678",
            "assetContract":"https://etherscan.io/address/0x69948cC03f478B95283F7dbf1CE764d0fc7EC54C"
         }
      },
      {
         "chainId":101,
         "address":"EE58FVYG1UoY6Givy3K3GSRde9sHMj6X1BnocHBtd3sz",
         "symbol":"waYFI",
         "name":"Aave Interest bearing YFI (Wormhole)",
         "decimals":9,
         "logoURI":"https://cloudflare-ipfs.com/ipfs/QmauhqAKU8YLhDhT4M5ZcPMuqEfqkBrBaC31uWC9UXd1ik",
         "tags":[
            "wrapped",
            "wormhole"
         ],
         "extensions":{
            "address":"0x12e51E77DAAA58aA0E9247db7510Ea4B46F9bEAd",
            "bridgeContract":"https://etherscan.io/address/0xf92cD566Ea4864356C5491c177A430C222d7e678",
            "assetContract":"https://etherscan.io/address/0x12e51E77DAAA58aA0E9247db7510Ea4B46F9bEAd"
         }
      },
      {
         "chainId":101,
         "address":"8aYsiHR6oVTAcFUzdXDhaPkgRbn4QYRCkdk3ATmAmY4p",
         "symbol":"waAAVE",
         "name":"Aave Interest bearing Aave Token (Wormhole)",
         "decimals":9,
         "logoURI":"https://cloudflare-ipfs.com/ipfs/QmaznB5PRhMC696u8yZuzN6Uwrnp7Zmfa5CydVUMvLJc9i/aAAVE.svg",
         "tags":[
            "wrapped",
            "wormhole"
         ],
         "extensions":{
            "address":"0xba3D9687Cf50fE253cd2e1cFeEdE1d6787344Ed5",
            "bridgeContract":"https://etherscan.io/address/0xf92cD566Ea4864356C5491c177A430C222d7e678",
            "assetContract":"https://etherscan.io/address/0xba3D9687Cf50fE253cd2e1cFeEdE1d6787344Ed5"
         }
      },
      {
         "chainId":101,
         "address":"8kwCLkWbv4qTJPcbSV65tWdQmjURjBGRSv6VtC1JTiL8",
         "symbol":"waUNI",
         "name":"Aave Interest bearing Uniswap (Wormhole)",
         "decimals":9,
         "logoURI":"https://cloudflare-ipfs.com/ipfs/QmYdpeez387RdMw6zEEa5rMXuayi748Uc15eFuoa3QhGEJ",
         "tags":[
            "wrapped",
            "wormhole"
         ],
         "extensions":{
            "address":"0xB124541127A0A657f056D9Dd06188c4F1b0e5aab",
            "bridgeContract":"https://etherscan.io/address/0xf92cD566Ea4864356C5491c177A430C222d7e678",
            "assetContract":"https://etherscan.io/address/0xB124541127A0A657f056D9Dd06188c4F1b0e5aab"
         }
      },
      {
         "chainId":101,
         "address":"9NDu1wdjZ7GiY7foAXhia9h1wQU45oTUzyMZKJ31V7JA",
         "symbol":"wstkAAVE",
         "name":"Staked Aave (Wormhole)",
         "decimals":9,
         "logoURI":"https://cloudflare-ipfs.com/ipfs/Qmc2N4CsWDH3ZnnggcvbF8dN1JYsKTUyh3rdj5NBZH9KKL",
         "tags":[
            "wrapped",
            "wormhole"
         ],
         "extensions":{
            "address":"0x4da27a545c0c5B758a6BA100e3a049001de870f5",
            "bridgeContract":"https://etherscan.io/address/0xf92cD566Ea4864356C5491c177A430C222d7e678",
            "assetContract":"https://etherscan.io/address/0x4da27a545c0c5B758a6BA100e3a049001de870f5"
         }
      },
      {
         "chainId":101,
         "address":"GNQ1Goajm3Za8uC1Eptt2yfsrbnkZh2eMJoqxg54sj3o",
         "symbol":"wUniDAIETH",
         "name":"Uniswap DAI LP (Wormhole)",
         "decimals":9,
         "logoURI":"https://cloudflare-ipfs.com/ipfs/QmYNz8J1h5yefkaAw6tZwUYoJyBTWmBXgAY28ZWZ5rPsLR",
         "tags":[
            "wrapped",
            "wormhole"
         ],
         "extensions":{
            "address":"0x2a1530C4C41db0B0b2bB646CB5Eb1A67b7158667",
            "bridgeContract":"https://etherscan.io/address/0xf92cD566Ea4864356C5491c177A430C222d7e678",
            "assetContract":"https://etherscan.io/address/0x2a1530C4C41db0B0b2bB646CB5Eb1A67b7158667"
         }
      },
      {
         "chainId":101,
         "address":"7NFin546WNvWkhtfftfY77z8C1TrxLbUcKmw5TpHGGtC",
         "symbol":"wUniUSDCETH",
         "name":"Uniswap USDC LP (Wormhole)",
         "decimals":9,
         "logoURI":"https://cloudflare-ipfs.com/ipfs/Qme9QQcNzKvk3FEwEZvvKJWSvDUd41z5geWHNpuJb6di9y",
         "tags":[
            "wrapped",
            "wormhole"
         ],
         "extensions":{
            "address":"0x97deC872013f6B5fB443861090ad931542878126",
            "bridgeContract":"https://etherscan.io/address/0xf92cD566Ea4864356C5491c177A430C222d7e678",
            "assetContract":"https://etherscan.io/address/0x97deC872013f6B5fB443861090ad931542878126"
         }
      },
      {
         "chainId":101,
         "address":"7gersKTtU65ERNBNTZKjYgKf7HypR7PDMprcuhQJChaq",
         "symbol":"wUnisETHETH",
         "name":"Uniswap sETH LP (Wormhole)",
         "decimals":9,
         "logoURI":"https://cloudflare-ipfs.com/ipfs/QmZcwn4eZJpjihH8TApRczQQJdAzpR6Er7g1bvo6PGhxWi",
         "tags":[
            "wrapped",
            "wormhole"
         ],
         "extensions":{
            "address":"0xe9Cf7887b93150D4F2Da7dFc6D502B216438F244",
            "bridgeContract":"https://etherscan.io/address/0xf92cD566Ea4864356C5491c177A430C222d7e678",
            "assetContract":"https://etherscan.io/address/0xe9Cf7887b93150D4F2Da7dFc6D502B216438F244"
         }
      },
      {
         "chainId":101,
         "address":"4aqNtSCr77eiEZJ9u9BhPErjEMju6FFdLeBKkE1pdxuK",
         "symbol":"wUniLENDETH",
         "name":"Uniswap LEND LP (Wormhole)",
         "decimals":9,
         "logoURI":"https://cloudflare-ipfs.com/ipfs/Qmcbin86EXd14LhbqLknH9kM3N7oueBYt9qQmZdmMWqrgu",
         "tags":[
            "wrapped",
            "wormhole"
         ],
         "extensions":{
            "address":"0xcaA7e4656f6A2B59f5f99c745F91AB26D1210DCe",
            "bridgeContract":"https://etherscan.io/address/0xf92cD566Ea4864356C5491c177A430C222d7e678",
            "assetContract":"https://etherscan.io/address/0xcaA7e4656f6A2B59f5f99c745F91AB26D1210DCe"
         }
      },
      {
         "chainId":101,
         "address":"FDdoYCHwFghBSbnN6suvFR3VFw6kAzfhfGpkAQAGPLC3",
         "symbol":"wUniMKRETH",
         "name":"Uniswap MKR LP (Wormhole)",
         "decimals":9,
         "logoURI":"https://cloudflare-ipfs.com/ipfs/QmSS94EJyBeHeUmoDmGjQjeuUHQxTcMaD8Zvw8W8XdGDBv",
         "tags":[
            "wrapped",
            "wormhole"
         ],
         "extensions":{
            "address":"0x2C4Bd064b998838076fa341A83d007FC2FA50957",
            "bridgeContract":"https://etherscan.io/address/0xf92cD566Ea4864356C5491c177A430C222d7e678",
            "assetContract":"https://etherscan.io/address/0x2C4Bd064b998838076fa341A83d007FC2FA50957"
         }
      },
      {
         "chainId":101,
         "address":"FSSTfbb1vh1TRe8Ja64hC65QTc7pPUhwHh5uTAWj5haH",
         "symbol":"wUniLINKETH",
         "name":"Uniswap LINK LP (Wormhole)",
         "decimals":9,
         "logoURI":"https://cloudflare-ipfs.com/ipfs/QmQWb2cb9QZbTeMTtoWzUpJGNXcZiGXTygbRLKHNNwhk4Y",
         "tags":[
            "wrapped",
            "wormhole"
         ],
         "extensions":{
            "address":"0xF173214C720f58E03e194085B1DB28B50aCDeeaD",
            "bridgeContract":"https://etherscan.io/address/0xf92cD566Ea4864356C5491c177A430C222d7e678",
            "assetContract":"https://etherscan.io/address/0xF173214C720f58E03e194085B1DB28B50aCDeeaD"
         }
      },
      {
         "chainId":101,
         "address":"Aci9xBGywrgBxQoFnL6LCoCYuX5k6AqaYhimgSZ1Fhrk",
         "symbol":"waUniETH",
         "name":"Aave Interest bearing UniETH (Wormhole)",
         "decimals":9,
         "logoURI":" https://cdn.jsdelivr.net/gh/trustwallet/assets@master/blockchains/ethereum/assets/0x6179078872605396Ee62960917128F9477a5DdbB/logo.png",
         "tags":[
            "wrapped",
            "wormhole"
         ],
         "extensions":{
            "address":"0x6179078872605396Ee62960917128F9477a5DdbB",
            "bridgeContract":"https://etherscan.io/address/0xf92cD566Ea4864356C5491c177A430C222d7e678",
            "assetContract":"https://etherscan.io/address/0x6179078872605396Ee62960917128F9477a5DdbB"
         }
      },
      {
         "chainId":101,
         "address":"GqHK99sW4ym6zy6Kdoh8f7sb2c3qhtB3WRqeyPbAYfmy",
         "symbol":"waUniDAI",
         "name":"Aave Interest bearing UniDAI (Wormhole)",
         "decimals":9,
         "logoURI":" https://cdn.jsdelivr.net/gh/trustwallet/assets@master/blockchains/ethereum/assets/0x048930eec73c91B44b0844aEACdEBADC2F2b6efb/logo.png",
         "tags":[
            "wrapped",
            "wormhole"
         ],
         "extensions":{
            "address":"0x048930eec73c91B44b0844aEACdEBADC2F2b6efb",
            "bridgeContract":"https://etherscan.io/address/0xf92cD566Ea4864356C5491c177A430C222d7e678",
            "assetContract":"https://etherscan.io/address/0x048930eec73c91B44b0844aEACdEBADC2F2b6efb"
         }
      },
      {
         "chainId":101,
         "address":"4e4TpGVJMYiz5UBrAXuNmiVJ9yvc7ppJeAn8sXmbnmDi",
         "symbol":"waUniUSDC",
         "name":"Aave Interest bearing UniUSDC (Wormhole)",
         "decimals":6,
         "logoURI":" https://cdn.jsdelivr.net/gh/trustwallet/assets@master/blockchains/ethereum/assets/0xe02b2Ad63eFF3Ac1D5827cBd7AB9DD3DaC4f4AD0/logo.png",
         "tags":[
            "wrapped",
            "wormhole"
         ],
         "extensions":{
            "address":"0xe02b2Ad63eFF3Ac1D5827cBd7AB9DD3DaC4f4AD0",
            "bridgeContract":"https://etherscan.io/address/0xf92cD566Ea4864356C5491c177A430C222d7e678",
            "assetContract":"https://etherscan.io/address/0xe02b2Ad63eFF3Ac1D5827cBd7AB9DD3DaC4f4AD0"
         }
      },
      {
         "chainId":101,
         "address":"49LoAnQQdo9171zfcWRUoQLYSScrxXobbuwt14xjvfVm",
         "symbol":"waUniUSDT",
         "name":"Aave Interest bearing UniUSDT (Wormhole)",
         "decimals":6,
         "logoURI":" https://cdn.jsdelivr.net/gh/trustwallet/assets@master/blockchains/ethereum/assets/0xb977ee318010A5252774171494a1bCB98E7fab65/logo.png",
         "tags":[
            "wrapped",
            "wormhole"
         ],
         "extensions":{
            "address":"0xb977ee318010A5252774171494a1bCB98E7fab65",
            "bridgeContract":"https://etherscan.io/address/0xf92cD566Ea4864356C5491c177A430C222d7e678",
            "assetContract":"https://etherscan.io/address/0xb977ee318010A5252774171494a1bCB98E7fab65"
         }
      },
      {
         "chainId":101,
         "address":"CvG3gtKYJtKRzEUgMeb42xnd8HDjESgLtyJqQ2kuLncp",
         "symbol":"waUniDAIETH",
         "name":"Aave Interest bearing UniDAIETH (Wormhole)",
         "decimals":9,
         "logoURI":"https://cloudflare-ipfs.com/ipfs/QmaznB5PRhMC696u8yZuzN6Uwrnp7Zmfa5CydVUMvLJc9i/aUNI%20DAI%20ETH.svg",
         "tags":[
            "wrapped",
            "wormhole"
         ],
         "extensions":{
            "address":"0xBbBb7F2aC04484F7F04A2C2C16f20479791BbB44",
            "bridgeContract":"https://etherscan.io/address/0xf92cD566Ea4864356C5491c177A430C222d7e678",
            "assetContract":"https://etherscan.io/address/0xBbBb7F2aC04484F7F04A2C2C16f20479791BbB44"
         }
      },
      {
         "chainId":101,
         "address":"GSv5ECZaMfaceZK4WKKzA4tKVDkqtfBASECcmYFWcy4G",
         "symbol":"waUniUSDCETH",
         "name":"Aave Interest bearing UniUSDCETH (Wormhole)",
         "decimals":9,
         "logoURI":"https://cloudflare-ipfs.com/ipfs/QmaznB5PRhMC696u8yZuzN6Uwrnp7Zmfa5CydVUMvLJc9i/aUNI%20USDC%20ETH.svg",
         "tags":[
            "wrapped",
            "wormhole"
         ],
         "extensions":{
            "address":"0x1D0e53A0e524E3CC92C1f0f33Ae268FfF8D7E7a5",
            "bridgeContract":"https://etherscan.io/address/0xf92cD566Ea4864356C5491c177A430C222d7e678",
            "assetContract":"https://etherscan.io/address/0x1D0e53A0e524E3CC92C1f0f33Ae268FfF8D7E7a5"
         }
      },
      {
         "chainId":101,
         "address":"7LUdsedi7qpTJGnFpZo6mWqVtKKpccr9XrQGxJ2xUDPT",
         "symbol":"waUniSETHETH",
         "name":"Aave Interest bearing UniSETHETH (Wormhole)",
         "decimals":9,
         "logoURI":"https://cloudflare-ipfs.com/ipfs/QmaznB5PRhMC696u8yZuzN6Uwrnp7Zmfa5CydVUMvLJc9i/aUNI%20sETH%20ETH.svg",
         "tags":[
            "wrapped",
            "wormhole"
         ],
         "extensions":{
            "address":"0x84BBcaB430717ff832c3904fa6515f97fc63C76F",
            "bridgeContract":"https://etherscan.io/address/0xf92cD566Ea4864356C5491c177A430C222d7e678",
            "assetContract":"https://etherscan.io/address/0x84BBcaB430717ff832c3904fa6515f97fc63C76F"
         }
      },
      {
         "chainId":101,
         "address":"Hc1zHQxg1k2JVwvuv3kqbCyZDEJYfDdNftBMab4EMUx9",
         "symbol":"waUniLENDETH",
         "name":"Aave Interest bearing UniLENDETH (Wormhole)",
         "decimals":9,
         "logoURI":"https://cloudflare-ipfs.com/ipfs/QmaznB5PRhMC696u8yZuzN6Uwrnp7Zmfa5CydVUMvLJc9i/aUNI%20LEND%20ETH.svg",
         "tags":[
            "wrapped",
            "wormhole"
         ],
         "extensions":{
            "address":"0xc88ebbf7C523f38Ef3eB8A151273C0F0dA421e63",
            "bridgeContract":"https://etherscan.io/address/0xf92cD566Ea4864356C5491c177A430C222d7e678",
            "assetContract":"https://etherscan.io/address/0xc88ebbf7C523f38Ef3eB8A151273C0F0dA421e63"
         }
      },
      {
         "chainId":101,
         "address":"9PejEmx6NKDHgf6jpgAWwZsibURKifBakjzDQdtCtAXT",
         "symbol":"waUniMKRETH",
         "name":"Aave Interest bearing UniMKRETH (Wormhole)",
         "decimals":9,
         "logoURI":"https://cloudflare-ipfs.com/ipfs/QmaznB5PRhMC696u8yZuzN6Uwrnp7Zmfa5CydVUMvLJc9i/aUNI%20MKR%20ETH.svg",
         "tags":[
            "wrapped",
            "wormhole"
         ],
         "extensions":{
            "address":"0x8c69f7A4C9B38F1b48005D216c398Efb2F1Ce3e4",
            "bridgeContract":"https://etherscan.io/address/0xf92cD566Ea4864356C5491c177A430C222d7e678",
            "assetContract":"https://etherscan.io/address/0x8c69f7A4C9B38F1b48005D216c398Efb2F1Ce3e4"
         }
      },
      {
         "chainId":101,
         "address":"KcHygDp4o7ENsHjevYM4T3u6R7KHa5VyvkJ7kpmJcYo",
         "symbol":"waUniLINKETH",
         "name":"Aave Interest bearing UniLINKETH (Wormhole)",
         "decimals":9,
         "logoURI":"https://cloudflare-ipfs.com/ipfs/QmaznB5PRhMC696u8yZuzN6Uwrnp7Zmfa5CydVUMvLJc9i/aUNI%20LINK%20ETH.svg",
         "tags":[
            "wrapped",
            "wormhole"
         ],
         "extensions":{
            "address":"0x9548DB8b1cA9b6c757485e7861918b640390169c",
            "bridgeContract":"https://etherscan.io/address/0xf92cD566Ea4864356C5491c177A430C222d7e678",
            "assetContract":"https://etherscan.io/address/0x9548DB8b1cA9b6c757485e7861918b640390169c"
         }
      },
      {
         "chainId":101,
         "address":"GNPAF84ZEtKYyfuY2fg8tZVwse7LpTSeyYPSyEKFqa2Y",
         "symbol":"waUSDT",
         "name":"Aave interest bearing USDT (Wormhole)",
         "decimals":6,
         "logoURI":"https://cloudflare-ipfs.com/ipfs/QmaznB5PRhMC696u8yZuzN6Uwrnp7Zmfa5CydVUMvLJc9i/aUSDT.svg",
         "tags":[
            "wrapped",
            "wormhole"
         ],
         "extensions":{
            "address":"0x3Ed3B47Dd13EC9a98b44e6204A523E766B225811",
            "bridgeContract":"https://etherscan.io/address/0xf92cD566Ea4864356C5491c177A430C222d7e678",
            "assetContract":"https://etherscan.io/address/0x3Ed3B47Dd13EC9a98b44e6204A523E766B225811"
         }
      },
      {
         "chainId":101,
         "address":"3QTknQ3i27rDKm5hvBaScFLQ34xX9N7J7XfEFwy27qbZ",
         "symbol":"waWBTC",
         "name":"Aave interest bearing WBTC (Wormhole)",
         "decimals":8,
         "logoURI":"https://cloudflare-ipfs.com/ipfs/QmaznB5PRhMC696u8yZuzN6Uwrnp7Zmfa5CydVUMvLJc9i/aWBTC.svg",
         "tags":[
            "wrapped",
            "wormhole"
         ],
         "extensions":{
            "address":"0x9ff58f4fFB29fA2266Ab25e75e2A8b3503311656",
            "bridgeContract":"https://etherscan.io/address/0xf92cD566Ea4864356C5491c177A430C222d7e678",
            "assetContract":"https://etherscan.io/address/0x9ff58f4fFB29fA2266Ab25e75e2A8b3503311656"
         }
      },
      {
         "chainId":101,
         "address":"EbpkofeWyiQouGyxQAgXxEyGtjgq13NSucX3CNvucNpb",
         "symbol":"waWETH",
         "name":"Aave interest bearing WETH (Wormhole)",
         "decimals":9,
         "logoURI":"https://cloudflare-ipfs.com/ipfs/QmUDc7LQN6zKHon9FChTqZc7WGFvGPZe698Bq5HbSYtfk9",
         "tags":[
            "wrapped",
            "wormhole"
         ],
         "extensions":{
            "address":"0x030bA81f1c18d280636F32af80b9AAd02Cf0854e",
            "bridgeContract":"https://etherscan.io/address/0xf92cD566Ea4864356C5491c177A430C222d7e678",
            "assetContract":"https://etherscan.io/address/0x030bA81f1c18d280636F32af80b9AAd02Cf0854e"
         }
      },
      {
         "chainId":101,
         "address":"67uaa3Z7SX7GC6dqSTjpJLnySLXZpCAK9MHMi3232Bfb",
         "symbol":"waYFI",
         "name":"Aave interest bearing YFI (Wormhole)",
         "decimals":9,
         "logoURI":"https://cloudflare-ipfs.com/ipfs/QmauhqAKU8YLhDhT4M5ZcPMuqEfqkBrBaC31uWC9UXd1ik",
         "tags":[
            "wrapped",
            "wormhole"
         ],
         "extensions":{
            "address":"0x5165d24277cD063F5ac44Efd447B27025e888f37",
            "bridgeContract":"https://etherscan.io/address/0xf92cD566Ea4864356C5491c177A430C222d7e678",
            "assetContract":"https://etherscan.io/address/0x5165d24277cD063F5ac44Efd447B27025e888f37"
         }
      },
      {
         "chainId":101,
         "address":"9xS6et5uvQ64QsmaGMfzfXrwTsfYPjwEWuiPnBGFgfw",
         "symbol":"waZRX",
         "name":"Aave interest bearing ZRX (Wormhole)",
         "decimals":9,
         "logoURI":"https://cloudflare-ipfs.com/ipfs/QmaznB5PRhMC696u8yZuzN6Uwrnp7Zmfa5CydVUMvLJc9i/aZRX.svg",
         "tags":[
            "wrapped",
            "wormhole"
         ],
         "extensions":{
            "address":"0xDf7FF54aAcAcbFf42dfe29DD6144A69b629f8C9e",
            "bridgeContract":"https://etherscan.io/address/0xf92cD566Ea4864356C5491c177A430C222d7e678",
            "assetContract":"https://etherscan.io/address/0xDf7FF54aAcAcbFf42dfe29DD6144A69b629f8C9e"
         }
      },
      {
         "chainId":101,
         "address":"2TZ8s2FwtWqJrWpdFsSf2uM2Fvjw474n6HhTdTEWoLor",
         "symbol":"waUNI",
         "name":"Aave interest bearing UNI (Wormhole)",
         "decimals":9,
         "logoURI":"https://cloudflare-ipfs.com/ipfs/QmYdpeez387RdMw6zEEa5rMXuayi748Uc15eFuoa3QhGEJ",
         "tags":[
            "wrapped",
            "wormhole"
         ],
         "extensions":{
            "address":"0xB9D7CB55f463405CDfBe4E90a6D2Df01C2B92BF1",
            "bridgeContract":"https://etherscan.io/address/0xf92cD566Ea4864356C5491c177A430C222d7e678",
            "assetContract":"https://etherscan.io/address/0xB9D7CB55f463405CDfBe4E90a6D2Df01C2B92BF1"
         }
      },
      {
         "chainId":101,
         "address":"G1o2fHZXyPCeAEcY4o6as7SmVaUu65DRhcq1S4Cfap9T",
         "symbol":"waAAVE",
         "name":"Aave interest bearing AAVE (Wormhole)",
         "decimals":9,
         "logoURI":"https://cloudflare-ipfs.com/ipfs/QmaznB5PRhMC696u8yZuzN6Uwrnp7Zmfa5CydVUMvLJc9i/aAAVE.svg",
         "tags":[
            "wrapped",
            "wormhole"
         ],
         "extensions":{
            "address":"0xFFC97d72E13E01096502Cb8Eb52dEe56f74DAD7B",
            "bridgeContract":"https://etherscan.io/address/0xf92cD566Ea4864356C5491c177A430C222d7e678",
            "assetContract":"https://etherscan.io/address/0xFFC97d72E13E01096502Cb8Eb52dEe56f74DAD7B"
         }
      },
      {
         "chainId":101,
         "address":"8PeWkyvCDHpSgT5oiGFgZQtXSRBij7ZFLJTHAGBntRDH",
         "symbol":"waBAT",
         "name":"Aave interest bearing BAT (Wormhole)",
         "decimals":9,
         "logoURI":"https://cloudflare-ipfs.com/ipfs/QmaznB5PRhMC696u8yZuzN6Uwrnp7Zmfa5CydVUMvLJc9i/aBAT.svg",
         "tags":[
            "wrapped",
            "wormhole"
         ],
         "extensions":{
            "address":"0x05Ec93c0365baAeAbF7AefFb0972ea7ECdD39CF1",
            "bridgeContract":"https://etherscan.io/address/0xf92cD566Ea4864356C5491c177A430C222d7e678",
            "assetContract":"https://etherscan.io/address/0x05Ec93c0365baAeAbF7AefFb0972ea7ECdD39CF1"
         }
      },
      {
         "chainId":101,
         "address":"67opsuaXQ3JRSJ1mmF7aPLSq6JaZcwAmXwcMzUN5PSMv",
         "symbol":"waBUSD",
         "name":"Aave interest bearing BUSD (Wormhole)",
         "decimals":9,
         "logoURI":"https://cloudflare-ipfs.com/ipfs/QmaznB5PRhMC696u8yZuzN6Uwrnp7Zmfa5CydVUMvLJc9i/aBUSD.svg",
         "tags":[
            "wrapped",
            "wormhole"
         ],
         "extensions":{
            "address":"0xA361718326c15715591c299427c62086F69923D9",
            "bridgeContract":"https://etherscan.io/address/0xf92cD566Ea4864356C5491c177A430C222d7e678",
            "assetContract":"https://etherscan.io/address/0xA361718326c15715591c299427c62086F69923D9"
         }
      },
      {
         "chainId":101,
         "address":"4JrrHRS56i9GZkSmGaCY3ZsxMo3JEqQviU64ki7ZJPak",
         "symbol":"waDAI",
         "name":"Aave interest bearing DAI (Wormhole)",
         "decimals":9,
         "logoURI":"https://cloudflare-ipfs.com/ipfs/QmaznB5PRhMC696u8yZuzN6Uwrnp7Zmfa5CydVUMvLJc9i/aDAI.svg",
         "tags":[
            "wrapped",
            "wormhole"
         ],
         "extensions":{
            "address":"0x028171bCA77440897B824Ca71D1c56caC55b68A3",
            "bridgeContract":"https://etherscan.io/address/0xf92cD566Ea4864356C5491c177A430C222d7e678",
            "assetContract":"https://etherscan.io/address/0x028171bCA77440897B824Ca71D1c56caC55b68A3"
         }
      },
      {
         "chainId":101,
         "address":"3LmfKjsSU9hdxfZfcr873DMNR5nnrk8EvdueXg1dTSin",
         "symbol":"waENJ",
         "name":"Aave interest bearing ENJ (Wormhole)",
         "decimals":9,
         "logoURI":"https://cloudflare-ipfs.com/ipfs/QmaznB5PRhMC696u8yZuzN6Uwrnp7Zmfa5CydVUMvLJc9i/aENJ.svg",
         "tags":[
            "wrapped",
            "wormhole"
         ],
         "extensions":{
            "address":"0xaC6Df26a590F08dcC95D5a4705ae8abbc88509Ef",
            "bridgeContract":"https://etherscan.io/address/0xf92cD566Ea4864356C5491c177A430C222d7e678",
            "assetContract":"https://etherscan.io/address/0xaC6Df26a590F08dcC95D5a4705ae8abbc88509Ef"
         }
      },
      {
         "chainId":101,
         "address":"7VD2Gosm34hB7kughTqu1N3sW92hq3XwKLTi1N1tdKrj",
         "symbol":"waKNC",
         "name":"Aave interest bearing KNC (Wormhole)",
         "decimals":9,
         "logoURI":"https://cloudflare-ipfs.com/ipfs/QmaznB5PRhMC696u8yZuzN6Uwrnp7Zmfa5CydVUMvLJc9i/aKNC.svg",
         "tags":[
            "wrapped",
            "wormhole"
         ],
         "extensions":{
            "address":"0x39C6b3e42d6A679d7D776778Fe880BC9487C2EDA",
            "bridgeContract":"https://etherscan.io/address/0xf92cD566Ea4864356C5491c177A430C222d7e678",
            "assetContract":"https://etherscan.io/address/0x39C6b3e42d6A679d7D776778Fe880BC9487C2EDA"
         }
      },
      {
         "chainId":101,
         "address":"4erbVWFvdvS5P8ews7kUjqfpCQbA8vurnWyvRLsnZJgv",
         "symbol":"waLINK",
         "name":"Aave interest bearing LINK (Wormhole)",
         "decimals":9,
         "logoURI":"https://cloudflare-ipfs.com/ipfs/QmaznB5PRhMC696u8yZuzN6Uwrnp7Zmfa5CydVUMvLJc9i/aLINK.svg",
         "tags":[
            "wrapped",
            "wormhole"
         ],
         "extensions":{
            "address":"0xa06bC25B5805d5F8d82847D191Cb4Af5A3e873E0",
            "bridgeContract":"https://etherscan.io/address/0xf92cD566Ea4864356C5491c177A430C222d7e678",
            "assetContract":"https://etherscan.io/address/0xa06bC25B5805d5F8d82847D191Cb4Af5A3e873E0"
         }
      },
      {
         "chainId":101,
         "address":"AXJWqG4SpAEwkMjKYkarKwv6Qfz5rLU3cwt5KtrDAAYe",
         "symbol":"waMANA",
         "name":"Aave interest bearing MANA (Wormhole)",
         "decimals":9,
         "logoURI":"https://cloudflare-ipfs.com/ipfs/QmaznB5PRhMC696u8yZuzN6Uwrnp7Zmfa5CydVUMvLJc9i/aMANA.svg",
         "tags":[
            "wrapped",
            "wormhole"
         ],
         "extensions":{
            "address":"0xa685a61171bb30d4072B338c80Cb7b2c865c873E",
            "bridgeContract":"https://etherscan.io/address/0xf92cD566Ea4864356C5491c177A430C222d7e678",
            "assetContract":"https://etherscan.io/address/0xa685a61171bb30d4072B338c80Cb7b2c865c873E"
         }
      },
      {
         "chainId":101,
         "address":"4kJmfagJzQFuwto5RX6f1xScWYbEVBzEpdjmiqTCnzjJ",
         "symbol":"waMKR",
         "name":"Aave interest bearing MKR (Wormhole)",
         "decimals":9,
         "logoURI":"https://cloudflare-ipfs.com/ipfs/QmaznB5PRhMC696u8yZuzN6Uwrnp7Zmfa5CydVUMvLJc9i/aMKR.svg",
         "tags":[
            "wrapped",
            "wormhole"
         ],
         "extensions":{
            "address":"0xc713e5E149D5D0715DcD1c156a020976e7E56B88",
            "bridgeContract":"https://etherscan.io/address/0xf92cD566Ea4864356C5491c177A430C222d7e678",
            "assetContract":"https://etherscan.io/address/0xc713e5E149D5D0715DcD1c156a020976e7E56B88"
         }
      },
      {
         "chainId":101,
         "address":"DN8jPo8YZTXhLMyDMKcnwFuKqY8wfn2UrpX8ct4rc8Bc",
         "symbol":"waREN",
         "name":"Aave interest bearing REN (Wormhole)",
         "decimals":9,
         "logoURI":"https://cloudflare-ipfs.com/ipfs/QmUgE3UECZxZcCAiqd3V9otfFWLi5fxR8uHd94RxkT3iYb",
         "tags":[
            "wrapped",
            "wormhole"
         ],
         "extensions":{
            "address":"0xCC12AbE4ff81c9378D670De1b57F8e0Dd228D77a",
            "bridgeContract":"https://etherscan.io/address/0xf92cD566Ea4864356C5491c177A430C222d7e678",
            "assetContract":"https://etherscan.io/address/0xCC12AbE4ff81c9378D670De1b57F8e0Dd228D77a"
         }
      },
      {
         "chainId":101,
         "address":"HWbJZXJ7s1D1zi5P7yVgRUmZPXvYSFv6vsYU765Ti422",
         "symbol":"waSNX",
         "name":"Aave interest bearing SNX (Wormhole)",
         "decimals":9,
         "logoURI":"https://cloudflare-ipfs.com/ipfs/QmXj52EGotmpyep84PBycmQnAgCF2sbqxdXFWP3GPZFbEz",
         "tags":[
            "wrapped",
            "wormhole"
         ],
         "extensions":{
            "address":"0x35f6B052C598d933D69A4EEC4D04c73A191fE6c2",
            "bridgeContract":"https://etherscan.io/address/0xf92cD566Ea4864356C5491c177A430C222d7e678",
            "assetContract":"https://etherscan.io/address/0x35f6B052C598d933D69A4EEC4D04c73A191fE6c2"
         }
      },
      {
         "chainId":101,
         "address":"2LForywWWpHzmR5NjSEyF1kcw9ffyLuJX7V7hne2fHfY",
         "symbol":"waSUSD",
         "name":"Aave interest bearing SUSD (Wormhole)",
         "decimals":9,
         "logoURI":"https://cloudflare-ipfs.com/ipfs/QmaznB5PRhMC696u8yZuzN6Uwrnp7Zmfa5CydVUMvLJc9i/aSUSD.svg",
         "tags":[
            "wrapped",
            "wormhole"
         ],
         "extensions":{
            "address":"0x6C5024Cd4F8A59110119C56f8933403A539555EB",
            "bridgeContract":"https://etherscan.io/address/0xf92cD566Ea4864356C5491c177A430C222d7e678",
            "assetContract":"https://etherscan.io/address/0x6C5024Cd4F8A59110119C56f8933403A539555EB"
         }
      },
      {
         "chainId":101,
         "address":"Badj3S29a2u1auxmijwg5vGjhPLb1K6WLPoigtWjKPXp",
         "symbol":"waTUSD",
         "name":"Aave interest bearing TUSD (Wormhole)",
         "decimals":9,
         "logoURI":"https://cloudflare-ipfs.com/ipfs/QmaznB5PRhMC696u8yZuzN6Uwrnp7Zmfa5CydVUMvLJc9i/aTUSD.svg",
         "tags":[
            "wrapped",
            "wormhole"
         ],
         "extensions":{
            "address":"0x101cc05f4A51C0319f570d5E146a8C625198e636",
            "bridgeContract":"https://etherscan.io/address/0xf92cD566Ea4864356C5491c177A430C222d7e678",
            "assetContract":"https://etherscan.io/address/0x101cc05f4A51C0319f570d5E146a8C625198e636"
         }
      },
      {
         "chainId":101,
         "address":"BZCPpva12M9SqJgcpf8jtP9Si6rMANFoUR3i7nchha7M",
         "symbol":"waUSDC",
         "name":"Aave interest bearing USDC (Wormhole)",
         "decimals":6,
         "logoURI":"https://cloudflare-ipfs.com/ipfs/QmaznB5PRhMC696u8yZuzN6Uwrnp7Zmfa5CydVUMvLJc9i/aUSDC.svg",
         "tags":[
            "wrapped",
            "wormhole"
         ],
         "extensions":{
            "address":"0xBcca60bB61934080951369a648Fb03DF4F96263C",
            "bridgeContract":"https://etherscan.io/address/0xf92cD566Ea4864356C5491c177A430C222d7e678",
            "assetContract":"https://etherscan.io/address/0xBcca60bB61934080951369a648Fb03DF4F96263C"
         }
      },
    {
       "chainId":101,
       "address":"4pk3pf9nJDN1im1kNwWJN1ThjE8pCYCTexXYGyFjqKVf",
       "symbol":"oDOP",
       "name":"Dominican Pesos",
       "decimals":9,
       "logoURI":"https://user-images.githubusercontent.com/9972260/111077928-73bd2280-84c9-11eb-84d4-4032478e3861.png",
       "tags": ["stablecoin"],
       "extensions": {
        "website": "https://Odop.io/"
      }
    },
    {
      "chainId": 102,
      "address": "So11111111111111111111111111111111111111112",
      "symbol": "SOL",
      "name": "Wrapped SOL",
      "decimals": 9,
      "logoURI": "https://cdn.jsdelivr.net/gh/trustwallet/assets@master/blockchains/solana/info/logo.png",
      "tags": [],
      "extensions": {
        "website": "https://www.solana.com/"
      }
    },
    {
      "chainId": 102,
      "address": "CpMah17kQEL2wqyMKt3mZBdTnZbkbfx4nqmQMFDP5vwp",
      "symbol": "USDC",
      "name": "USD Coin",
      "decimals": 6,
      "logoURI": "https://cdn.jsdelivr.net/gh/trustwallet/assets@master/blockchains/ethereum/assets/0xA0b86991c6218b36c1d19D4a2e9Eb0cE3606eB48/logo.png",
      "tags": ["stablecoin"],
      "extensions": {
        "website": "https://www.centre.io/"
      }
    },
    {
      "chainId": 102,
      "address": "D4fdoY5d2Bn1Cmjqy6J6shRHjcs7QNuBPzwEzTLrf7jm",
      "symbol": "ABC",
      "name": "ABC Test",
      "decimals": 2,
      "logoURI": "https://cdn.jsdelivr.net/gh/trustwallet/assets@master/blockchains/ethereum/assets/0xA0b86991c6218b36c1d19D4a2e9Eb0cE3606eB48/logo.png",
      "tags": []
    },
    {
      "chainId": 103,
      "address": "So11111111111111111111111111111111111111112",
      "symbol": "SOL",
      "name": "Wrapped SOL",
      "decimals": 9,
      "logoURI": "https://cdn.jsdelivr.net/gh/trustwallet/assets@master/blockchains/solana/info/logo.png",
      "tags": []
    },
    {
      "chainId": 103,
      "address": "DEhAasscXF4kEGxFgJ3bq4PpVGp5wyUxMRvn6TzGVHaw",
      "symbol": "XYZ",
      "name": "XYZ Test",
      "decimals": 0,
      "logoURI": "https://cdn.jsdelivr.net/gh/trustwallet/assets@master/blockchains/ethereum/assets/0xA0b86991c6218b36c1d19D4a2e9Eb0cE3606eB48/logo.png",
      "tags": []
    }
  ],
  "version": {
    "major": 0,
    "minor": 2,
    "patch": 0
  }
}<|MERGE_RESOLUTION|>--- conflicted
+++ resolved
@@ -288,11 +288,7 @@
       "symbol": "FTT",
       "name": "Wrapped FTT (Sollet)",
       "decimals": 6,
-<<<<<<< HEAD
       "logoURI": "https://cdn.jsdelivr.net/gh/solana-labs/token-list/assets/mainnet/AGFEad2et2ZJif9jaGpdMixQqvW5i81aBdvKe7PHNfz3/logo.png",
-=======
-      "logoURI": "https://cdn.jsdelivr.net/gh/trustwallet/assets@master/blockchains/ethereum/assets/0x50D1c9771902476076eCFc8B2A83Ad6b9355a4c9/logo.png",
->>>>>>> f643a785
       "tags": ["wrapped-sollet", "ethereum"],
       "extensions": {
         "bridgeContract": "https://etherscan.io/address/0xeae57ce9cc1984f202e15e038b964bb8bdf7229a",
