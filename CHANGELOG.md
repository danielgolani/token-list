# Changelog

All notable changes to this project will be documented in this file. See [standard-version](https://github.com/conventional-changelog/standard-version) for commit guidelines.

<<<<<<< HEAD
### 0.2.159 (2021-07-09)
=======
### 0.2.172 (2021-07-08)

### 0.2.171 (2021-07-06)

### 0.2.170 (2021-07-06)

### 0.2.169 (2021-07-05)

### 0.2.168 (2021-07-04)

### 0.2.167 (2021-07-04)

### 0.2.166 (2021-07-04)

### 0.2.165 (2021-07-04)

### 0.2.164 (2021-07-02)

### 0.2.163 (2021-07-02)

### 0.2.162 (2021-07-02)

### 0.2.161 (2021-07-02)


### Bug Fixes

* resolve to not be async when it is not needed ([#419](https://github.com/solana-labs/token-list/issues/419)) ([b13bb3f](https://github.com/solana-labs/token-list/commit/b13bb3faae979f18a9b763c5a02a1b61559a137e))

### 0.2.160 (2021-07-01)

### 0.2.159 (2021-07-01)
>>>>>>> 568f01ef

### 0.2.158 (2021-06-29)

### 0.2.157 (2021-06-28)


### Bug Fixes

* ren ([a81ec35](https://github.com/solana-labs/token-list/commit/a81ec35a35474392f90a4f01dd8de28360f46d10))

### 0.2.156 (2021-06-28)

### 0.2.155 (2021-06-28)

### 0.2.154 (2021-06-27)

### 0.2.153 (2021-06-25)

### 0.2.152 (2021-06-24)


### Features

* add tokens ([f20b31a](https://github.com/solana-labs/token-list/commit/f20b31a56604f3bf7a9bac97c67388bbea57e1b0))

### 0.2.151 (2021-06-23)

### 0.2.150 (2021-06-23)

### 0.2.149 (2021-06-23)

### 0.2.148 (2021-06-22)

### 0.2.147 (2021-06-22)

### 0.2.146 (2021-06-21)

### 0.2.145 (2021-06-19)

### 0.2.144 (2021-06-19)

### 0.2.143 (2021-06-18)

### 0.2.142 (2021-06-18)

### 0.2.141 (2021-06-18)

### 0.2.140 (2021-06-17)

### 0.2.139 (2021-06-17)

### 0.2.138 (2021-06-17)

### 0.2.137 (2021-06-17)

### 0.2.136 (2021-06-17)

### 0.2.135 (2021-06-17)

### 0.2.134 (2021-06-17)

### 0.2.133 (2021-06-17)

### 0.2.132 (2021-06-14)


### Features

* add check for duplicates ([#361](https://github.com/solana-labs/token-list/issues/361)) ([b9a5fa6](https://github.com/solana-labs/token-list/commit/b9a5fa650f2c6e4ec3f32f67bd017d48a467e47b))

### 0.2.131 (2021-06-13)

### 0.2.130 (2021-06-11)


### Features

* added ccai token to the list ([#358](https://github.com/solana-labs/token-list/issues/358)) ([f1ffb05](https://github.com/solana-labs/token-list/commit/f1ffb05165e2c2af84b6c8d709cae9e884ef41a3))

### 0.2.129 (2021-06-11)

### 0.2.128 (2021-06-10)

### 0.2.127 (2021-06-10)

### 0.2.126 (2021-06-09)

### 0.2.125 (2021-06-09)

### 0.2.124 (2021-06-09)

### 0.2.123 (2021-06-07)

### 0.2.122 (2021-06-07)

### 0.2.121 (2021-06-04)

### 0.2.120 (2021-06-02)

### 0.2.119 (2021-06-02)

### 0.2.118 (2021-05-31)

### 0.2.117 (2021-05-28)

### 0.2.116 (2021-05-28)

### 0.2.115 (2021-05-27)

### 0.2.114 (2021-05-25)

### 0.2.113 (2021-05-24)

### 0.2.112 (2021-05-24)

### 0.2.111 (2021-05-24)

### 0.2.110 (2021-05-24)

### 0.2.109 (2021-05-22)


### Features

* add sdt ([#203](https://github.com/solana-labs/token-list/issues/203)) ([b3b0362](https://github.com/solana-labs/token-list/commit/b3b03622a4d835d013b6a36376588352d66d058f))

### 0.2.108 (2021-05-22)

### 0.2.107 (2021-05-21)

### 0.2.106 (2021-05-21)

### 0.2.105 (2021-05-20)


### Features

* add cope ([#193](https://github.com/solana-labs/token-list/issues/193)) ([2b71ace](https://github.com/solana-labs/token-list/commit/2b71ace746eb04998393ca05fc6074551cdb1c82))

### 0.2.104 (2021-05-20)

### 0.2.103 (2021-05-20)

### 0.2.102 (2021-05-19)

### 0.2.101 (2021-05-19)

### 0.2.100 (2021-05-18)

### 0.2.99 (2021-05-18)

### 0.2.98 (2021-05-17)

### 0.2.97 (2021-05-17)

### 0.2.96 (2021-05-17)


### Bug Fixes

### 0.2.95 (2021-05-14)

### 0.2.94 (2021-05-14)

### 0.2.93 (2021-05-14)

### 0.2.92 (2021-05-14)

### 0.2.91 (2021-05-14)

### 0.2.90 (2021-05-14)

### 0.2.89 (2021-05-13)

### 0.2.88 (2021-05-13)

### 0.2.87 (2021-05-12)

### 0.2.86 (2021-05-12)

### 0.2.85 (2021-05-12)

### 0.2.84 (2021-05-12)

### 0.2.83 (2021-05-12)

### 0.2.82 (2021-05-12)

### 0.2.81 (2021-05-10)

### 0.2.80 (2021-05-10)

### 0.2.79 (2021-05-10)


### Features

* add pr test ([#128](https://github.com/solana-labs/token-list/issues/128)) ([8bda197](https://github.com/solana-labs/token-list/commit/8bda197c8abf81af18d78702b56d0c424efcc149))

### 0.2.78 (2021-05-10)

### 0.2.77 (2021-05-09)

### 0.2.76 (2021-05-07)

### 0.2.75 (2021-05-07)


### Bug Fixes

* FTT logo ([d61b288](https://github.com/solana-labs/token-list/commit/d61b288f2f1026c55862406acfcca3d4810775d1))

### 0.2.74 (2021-05-07)

### 0.2.73 (2021-05-07)

### 0.2.72 (2021-05-06)

### 0.2.71 (2021-05-06)

### 0.2.70 (2021-05-06)

### 0.2.69 (2021-05-06)

### 0.2.68 (2021-05-03)

### 0.2.67 (2021-04-29)


### Features

* add usd(x) serum markets to extensions ([#72](https://github.com/solana-labs/token-list/issues/72)) ([d33d687](https://github.com/solana-labs/token-list/commit/d33d687fe7378279daf1fb4e8944050c9438a781))

### 0.2.66 (2021-04-29)

### 0.2.65 (2021-04-29)

### 0.2.64 (2021-04-28)

### 0.2.63 (2021-04-28)

### 0.2.62 (2021-04-25)

### 0.2.61 (2021-04-25)

### 0.2.60 (2021-04-22)

### 0.2.59 (2021-04-21)

### 0.2.58 (2021-04-19)

### 0.2.57 (2021-04-18)


### Bug Fixes

* missing comma ([7f90d84](https://github.com/solana-labs/token-list/commit/7f90d843ee23310fb4698229c9e3b63f72a82380))

### 0.2.56 (2021-04-14)

### 0.2.55 (2021-04-12)

### 0.2.54 (2021-04-12)

### 0.2.53 (2021-04-11)

### 0.2.52 (2021-04-08)

### 0.2.51 (2021-04-03)


### Features

* update COPE logo ([1924e6f](https://github.com/solana-labs/token-list/commit/1924e6f101878a4d0b047dd01bd2a23ad57c2f68))

### 0.2.50 (2021-04-01)


### Bug Fixes

* build ([2f8be81](https://github.com/solana-labs/token-list/commit/2f8be81fe10bc25780addc0b85c4a93b6743ef7c))

### 0.2.49 (2021-04-01)


### Features

* caps ([92f4aa8](https://github.com/solana-labs/token-list/commit/92f4aa87211145944233e6aed2debb5a8108f636))

### 0.2.48 (2021-03-30)


### Features

* add ray-cope ([7dc9754](https://github.com/solana-labs/token-list/commit/7dc97542ab0ca746eac33105929eef3ff170972e))

### 0.2.47 (2021-03-30)


### Features

* format ([c0a047d](https://github.com/solana-labs/token-list/commit/c0a047d55b79746f6bc70e6bd5aa45b782972c04))

### 0.2.46 (2021-03-25)


### Features

* update test mint ([2c96b90](https://github.com/solana-labs/token-list/commit/2c96b906bc5550b138dab092d5f5d535b5ec2421))

### 0.2.45 (2021-03-25)


### Bug Fixes

* typo ([1b6ffb7](https://github.com/solana-labs/token-list/commit/1b6ffb761bf38399914b204a33aa4223df153864))

### 0.2.44 (2021-03-25)


### Features

* update test mint ([a513878](https://github.com/solana-labs/token-list/commit/a5138787f345bead30d82c78c3b6434f95474e44))

### 0.2.43 (2021-03-25)

### 0.2.42 (2021-03-22)


### Features

* add ray lp tokens ([efe4edc](https://github.com/solana-labs/token-list/commit/efe4edc9166b1fbc8da113775c91c2d5ea4f14ea))

### 0.2.41 (2021-03-22)


### Features

* update test mint ([4002d1e](https://github.com/solana-labs/token-list/commit/4002d1e5f8ba675954c7170c44375b190926c0cf))

### 0.2.40 (2021-03-21)


### Features

* add devnet tokens ([df7e9e0](https://github.com/solana-labs/token-list/commit/df7e9e074621433aca9fc6011fb48b7610476741))

### 0.2.39 (2021-03-19)


### Features

* rename wrapped USDT to wUSDT ([b5f4956](https://github.com/solana-labs/token-list/commit/b5f4956e5b7b35eef7129414924d9ce33abaf0e7))

### 0.2.38 (2021-03-18)

### 0.2.37 (2021-03-18)


### Bug Fixes

* point to master for trustwallet assets ([#35](https://github.com/solana-labs/token-list/issues/35)) ([09686e9](https://github.com/solana-labs/token-list/commit/09686e9a582071390d4243d995cf03a0708721af))

### 0.2.36 (2021-03-18)

### 0.2.35 (2021-03-18)

### 0.2.34 (2021-03-17)

### 0.2.33 (2021-03-17)

### 0.2.32 (2021-03-17)

### 0.2.31 (2021-03-17)

### 0.2.30 (2021-03-16)

### 0.2.29 (2021-03-16)

### 0.2.28 (2021-03-16)

### 0.2.27 (2021-03-16)


### Bug Fixes

* remove scope ([fffc18b](https://github.com/solana-labs/token-list/commit/fffc18b8f5fd40d3d2eaa2f8d4cf8151a972e774))

### 0.2.26 (2021-03-16)

# Changelog

All notable changes to this project will be documented in this file. See [standard-version](https://github.com/conventional-changelog/standard-version) for commit guidelines.<|MERGE_RESOLUTION|>--- conflicted
+++ resolved
@@ -2,9 +2,6 @@
 
 All notable changes to this project will be documented in this file. See [standard-version](https://github.com/conventional-changelog/standard-version) for commit guidelines.
 
-<<<<<<< HEAD
-### 0.2.159 (2021-07-09)
-=======
 ### 0.2.172 (2021-07-08)
 
 ### 0.2.171 (2021-07-06)
@@ -37,7 +34,6 @@
 ### 0.2.160 (2021-07-01)
 
 ### 0.2.159 (2021-07-01)
->>>>>>> 568f01ef
 
 ### 0.2.158 (2021-06-29)
 
