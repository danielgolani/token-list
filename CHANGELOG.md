# Changelog

All notable changes to this project will be documented in this file. See [standard-version](https://github.com/conventional-changelog/standard-version) for commit guidelines.

<<<<<<< HEAD
### 0.2.175 (2021-07-12)

### 0.2.174 (2021-07-09)

### 0.2.173 (2021-07-09)

=======
### 0.2.176 (2021-07-13)

### 0.2.175 (2021-07-13)

### 0.2.174 (2021-07-12)

### 0.2.173 (2021-07-10)
>>>>>>> 3bb5ef74

### 0.2.172 (2021-07-08)

### 0.2.171 (2021-07-06)

### 0.2.170 (2021-07-06)

### 0.2.169 (2021-07-05)

### 0.2.168 (2021-07-04)

### 0.2.167 (2021-07-04)

### 0.2.166 (2021-07-04)

### 0.2.165 (2021-07-04)

### 0.2.164 (2021-07-02)

### 0.2.163 (2021-07-02)

### 0.2.162 (2021-07-02)

### 0.2.161 (2021-07-02)


### Bug Fixes

* resolve to not be async when it is not needed ([#419](https://github.com/solana-labs/token-list/issues/419)) ([b13bb3f](https://github.com/solana-labs/token-list/commit/b13bb3faae979f18a9b763c5a02a1b61559a137e))

### 0.2.160 (2021-07-01)

### 0.2.159 (2021-07-01)

### 0.2.158 (2021-06-29)

### 0.2.157 (2021-06-28)


### Bug Fixes

* ren ([a81ec35](https://github.com/solana-labs/token-list/commit/a81ec35a35474392f90a4f01dd8de28360f46d10))

### 0.2.156 (2021-06-28)

### 0.2.155 (2021-06-28)

### 0.2.154 (2021-06-27)

### 0.2.153 (2021-06-25)

### 0.2.152 (2021-06-24)


### Features

* add tokens ([f20b31a](https://github.com/solana-labs/token-list/commit/f20b31a56604f3bf7a9bac97c67388bbea57e1b0))

### 0.2.151 (2021-06-23)

### 0.2.150 (2021-06-23)

### 0.2.149 (2021-06-23)

### 0.2.148 (2021-06-22)

### 0.2.147 (2021-06-22)

### 0.2.146 (2021-06-21)

### 0.2.145 (2021-06-19)

### 0.2.144 (2021-06-19)

### 0.2.143 (2021-06-18)

### 0.2.142 (2021-06-18)

### 0.2.141 (2021-06-18)

### 0.2.140 (2021-06-17)

### 0.2.139 (2021-06-17)

### 0.2.138 (2021-06-17)

### 0.2.137 (2021-06-17)

### 0.2.136 (2021-06-17)

### 0.2.135 (2021-06-17)

### 0.2.134 (2021-06-17)

### 0.2.133 (2021-06-17)

### 0.2.132 (2021-06-14)


### Features

* add check for duplicates ([#361](https://github.com/solana-labs/token-list/issues/361)) ([b9a5fa6](https://github.com/solana-labs/token-list/commit/b9a5fa650f2c6e4ec3f32f67bd017d48a467e47b))

### 0.2.131 (2021-06-13)

### 0.2.130 (2021-06-11)


### Features

* added ccai token to the list ([#358](https://github.com/solana-labs/token-list/issues/358)) ([f1ffb05](https://github.com/solana-labs/token-list/commit/f1ffb05165e2c2af84b6c8d709cae9e884ef41a3))

### 0.2.129 (2021-06-11)

### 0.2.128 (2021-06-10)

### 0.2.127 (2021-06-10)

### 0.2.126 (2021-06-09)

### 0.2.125 (2021-06-09)

### 0.2.124 (2021-06-09)

### 0.2.123 (2021-06-07)

### 0.2.122 (2021-06-07)

### 0.2.121 (2021-06-04)

### 0.2.120 (2021-06-02)

### 0.2.119 (2021-06-02)

### 0.2.118 (2021-05-31)

### 0.2.117 (2021-05-28)

### 0.2.116 (2021-05-28)

### 0.2.115 (2021-05-27)

### 0.2.114 (2021-05-25)

### 0.2.113 (2021-05-24)

### 0.2.112 (2021-05-24)

### 0.2.111 (2021-05-24)

### 0.2.110 (2021-05-24)

### 0.2.109 (2021-05-22)


### Features

* add sdt ([#203](https://github.com/solana-labs/token-list/issues/203)) ([b3b0362](https://github.com/solana-labs/token-list/commit/b3b03622a4d835d013b6a36376588352d66d058f))

### 0.2.108 (2021-05-22)

### 0.2.107 (2021-05-21)

### 0.2.106 (2021-05-21)

### 0.2.105 (2021-05-20)


### Features

* add cope ([#193](https://github.com/solana-labs/token-list/issues/193)) ([2b71ace](https://github.com/solana-labs/token-list/commit/2b71ace746eb04998393ca05fc6074551cdb1c82))

### 0.2.104 (2021-05-20)

### 0.2.103 (2021-05-20)

### 0.2.102 (2021-05-19)

### 0.2.101 (2021-05-19)

### 0.2.100 (2021-05-18)

### 0.2.99 (2021-05-18)

### 0.2.98 (2021-05-17)

### 0.2.97 (2021-05-17)

### 0.2.96 (2021-05-17)


### Bug Fixes

### 0.2.95 (2021-05-14)

### 0.2.94 (2021-05-14)

### 0.2.93 (2021-05-14)

### 0.2.92 (2021-05-14)

### 0.2.91 (2021-05-14)

### 0.2.90 (2021-05-14)

### 0.2.89 (2021-05-13)

### 0.2.88 (2021-05-13)

### 0.2.87 (2021-05-12)

### 0.2.86 (2021-05-12)

### 0.2.85 (2021-05-12)

### 0.2.84 (2021-05-12)

### 0.2.83 (2021-05-12)

### 0.2.82 (2021-05-12)

### 0.2.81 (2021-05-10)

### 0.2.80 (2021-05-10)

### 0.2.79 (2021-05-10)


### Features

* add pr test ([#128](https://github.com/solana-labs/token-list/issues/128)) ([8bda197](https://github.com/solana-labs/token-list/commit/8bda197c8abf81af18d78702b56d0c424efcc149))

### 0.2.78 (2021-05-10)

### 0.2.77 (2021-05-09)

### 0.2.76 (2021-05-07)

### 0.2.75 (2021-05-07)


### Bug Fixes

* FTT logo ([d61b288](https://github.com/solana-labs/token-list/commit/d61b288f2f1026c55862406acfcca3d4810775d1))

### 0.2.74 (2021-05-07)

### 0.2.73 (2021-05-07)

### 0.2.72 (2021-05-06)

### 0.2.71 (2021-05-06)

### 0.2.70 (2021-05-06)

### 0.2.69 (2021-05-06)

### 0.2.68 (2021-05-03)

### 0.2.67 (2021-04-29)


### Features

* add usd(x) serum markets to extensions ([#72](https://github.com/solana-labs/token-list/issues/72)) ([d33d687](https://github.com/solana-labs/token-list/commit/d33d687fe7378279daf1fb4e8944050c9438a781))

### 0.2.66 (2021-04-29)

### 0.2.65 (2021-04-29)

### 0.2.64 (2021-04-28)

### 0.2.63 (2021-04-28)

### 0.2.62 (2021-04-25)

### 0.2.61 (2021-04-25)

### 0.2.60 (2021-04-22)

### 0.2.59 (2021-04-21)

### 0.2.58 (2021-04-19)

### 0.2.57 (2021-04-18)


### Bug Fixes

* missing comma ([7f90d84](https://github.com/solana-labs/token-list/commit/7f90d843ee23310fb4698229c9e3b63f72a82380))

### 0.2.56 (2021-04-14)

### 0.2.55 (2021-04-12)

### 0.2.54 (2021-04-12)

### 0.2.53 (2021-04-11)

### 0.2.52 (2021-04-08)

### 0.2.51 (2021-04-03)


### Features

* update COPE logo ([1924e6f](https://github.com/solana-labs/token-list/commit/1924e6f101878a4d0b047dd01bd2a23ad57c2f68))

### 0.2.50 (2021-04-01)


### Bug Fixes

* build ([2f8be81](https://github.com/solana-labs/token-list/commit/2f8be81fe10bc25780addc0b85c4a93b6743ef7c))

### 0.2.49 (2021-04-01)


### Features

* caps ([92f4aa8](https://github.com/solana-labs/token-list/commit/92f4aa87211145944233e6aed2debb5a8108f636))

### 0.2.48 (2021-03-30)


### Features

* add ray-cope ([7dc9754](https://github.com/solana-labs/token-list/commit/7dc97542ab0ca746eac33105929eef3ff170972e))

### 0.2.47 (2021-03-30)


### Features

* format ([c0a047d](https://github.com/solana-labs/token-list/commit/c0a047d55b79746f6bc70e6bd5aa45b782972c04))

### 0.2.46 (2021-03-25)


### Features

* update test mint ([2c96b90](https://github.com/solana-labs/token-list/commit/2c96b906bc5550b138dab092d5f5d535b5ec2421))

### 0.2.45 (2021-03-25)


### Bug Fixes

* typo ([1b6ffb7](https://github.com/solana-labs/token-list/commit/1b6ffb761bf38399914b204a33aa4223df153864))

### 0.2.44 (2021-03-25)


### Features

* update test mint ([a513878](https://github.com/solana-labs/token-list/commit/a5138787f345bead30d82c78c3b6434f95474e44))

### 0.2.43 (2021-03-25)

### 0.2.42 (2021-03-22)


### Features

* add ray lp tokens ([efe4edc](https://github.com/solana-labs/token-list/commit/efe4edc9166b1fbc8da113775c91c2d5ea4f14ea))

### 0.2.41 (2021-03-22)


### Features

* update test mint ([4002d1e](https://github.com/solana-labs/token-list/commit/4002d1e5f8ba675954c7170c44375b190926c0cf))

### 0.2.40 (2021-03-21)


### Features

* add devnet tokens ([df7e9e0](https://github.com/solana-labs/token-list/commit/df7e9e074621433aca9fc6011fb48b7610476741))

### 0.2.39 (2021-03-19)


### Features

* rename wrapped USDT to wUSDT ([b5f4956](https://github.com/solana-labs/token-list/commit/b5f4956e5b7b35eef7129414924d9ce33abaf0e7))

### 0.2.38 (2021-03-18)

### 0.2.37 (2021-03-18)


### Bug Fixes

* point to master for trustwallet assets ([#35](https://github.com/solana-labs/token-list/issues/35)) ([09686e9](https://github.com/solana-labs/token-list/commit/09686e9a582071390d4243d995cf03a0708721af))

### 0.2.36 (2021-03-18)

### 0.2.35 (2021-03-18)

### 0.2.34 (2021-03-17)

### 0.2.33 (2021-03-17)

### 0.2.32 (2021-03-17)

### 0.2.31 (2021-03-17)

### 0.2.30 (2021-03-16)

### 0.2.29 (2021-03-16)

### 0.2.28 (2021-03-16)

### 0.2.27 (2021-03-16)


### Bug Fixes

* remove scope ([fffc18b](https://github.com/solana-labs/token-list/commit/fffc18b8f5fd40d3d2eaa2f8d4cf8151a972e774))

### 0.2.26 (2021-03-16)

# Changelog

All notable changes to this project will be documented in this file. See [standard-version](https://github.com/conventional-changelog/standard-version) for commit guidelines.<|MERGE_RESOLUTION|>--- conflicted
+++ resolved
@@ -2,14 +2,7 @@
 
 All notable changes to this project will be documented in this file. See [standard-version](https://github.com/conventional-changelog/standard-version) for commit guidelines.
 
-<<<<<<< HEAD
-### 0.2.175 (2021-07-12)
-
-### 0.2.174 (2021-07-09)
-
-### 0.2.173 (2021-07-09)
-
-=======
+
 ### 0.2.176 (2021-07-13)
 
 ### 0.2.175 (2021-07-13)
@@ -17,7 +10,6 @@
 ### 0.2.174 (2021-07-12)
 
 ### 0.2.173 (2021-07-10)
->>>>>>> 3bb5ef74
 
 ### 0.2.172 (2021-07-08)
 
